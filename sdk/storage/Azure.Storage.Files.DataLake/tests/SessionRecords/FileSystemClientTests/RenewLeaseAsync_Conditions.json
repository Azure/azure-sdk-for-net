﻿{
  "Entries": [
    {
      "RequestUri": "https://seannse.blob.core.windows.net/test-filesystem-c782b29e-e8f4-b235-22ce-da5014245ee0?restype=container",
      "RequestMethod": "PUT",
      "RequestHeaders": {
        "Accept": "application/xml",
        "Authorization": "Sanitized",
        "traceparent": "00-8ecf7a7bc2ad6a44bbee0416bb5fe2d2-204b9d480f1b124c-00",
        "User-Agent": [
          "azsdk-net-Storage.Files.DataLake/12.7.0-alpha.20210217.1",
          "(.NET 5.0.3; Microsoft Windows 10.0.19042)"
        ],
        "x-ms-client-request-id": "00af04d8-ed08-67ed-689c-6f6659991e22",
        "x-ms-date": "Wed, 17 Feb 2021 22:21:47 GMT",
        "x-ms-return-client-request-id": "true",
<<<<<<< HEAD
        "x-ms-version": "2020-12-06"
=======
        "x-ms-version": "2021-02-12"
>>>>>>> 7e782c87
      },
      "RequestBody": null,
      "StatusCode": 201,
      "ResponseHeaders": {
        "Content-Length": "0",
        "Date": "Wed, 17 Feb 2021 22:21:48 GMT",
        "ETag": "\"0x8D8D3926AAC6B8A\"",
        "Last-Modified": "Wed, 17 Feb 2021 22:21:48 GMT",
        "Server": [
          "Windows-Azure-Blob/1.0",
          "Microsoft-HTTPAPI/2.0"
        ],
        "x-ms-client-request-id": "00af04d8-ed08-67ed-689c-6f6659991e22",
        "x-ms-request-id": "d4c62c76-a01e-0013-2f7b-055b53000000",
<<<<<<< HEAD
        "x-ms-version": "2020-12-06"
=======
        "x-ms-version": "2021-02-12"
>>>>>>> 7e782c87
      },
      "ResponseBody": []
    },
    {
      "RequestUri": "https://seannse.blob.core.windows.net/test-filesystem-c782b29e-e8f4-b235-22ce-da5014245ee0?comp=lease&restype=container",
      "RequestMethod": "PUT",
      "RequestHeaders": {
        "Accept": "application/xml",
        "Authorization": "Sanitized",
        "traceparent": "00-7a5185de94eb7f41ac39f225d8b2e974-a78070bf42bbcf4b-00",
        "User-Agent": [
          "azsdk-net-Storage.Files.DataLake/12.7.0-alpha.20210217.1",
          "(.NET 5.0.3; Microsoft Windows 10.0.19042)"
        ],
        "x-ms-client-request-id": "4d5ece4e-1fb7-2830-df59-fc7a01666f70",
        "x-ms-date": "Wed, 17 Feb 2021 22:21:48 GMT",
        "x-ms-lease-action": "acquire",
        "x-ms-lease-duration": "15",
        "x-ms-proposed-lease-id": "ad4c90de-af8c-5524-038e-ec87f7f7d41d",
        "x-ms-return-client-request-id": "true",
<<<<<<< HEAD
        "x-ms-version": "2020-12-06"
=======
        "x-ms-version": "2021-02-12"
>>>>>>> 7e782c87
      },
      "RequestBody": null,
      "StatusCode": 201,
      "ResponseHeaders": {
        "Content-Length": "0",
        "Date": "Wed, 17 Feb 2021 22:21:48 GMT",
        "ETag": "\"0x8D8D3926AAC6B8A\"",
        "Last-Modified": "Wed, 17 Feb 2021 22:21:48 GMT",
        "Server": [
          "Windows-Azure-Blob/1.0",
          "Microsoft-HTTPAPI/2.0"
        ],
        "x-ms-client-request-id": "4d5ece4e-1fb7-2830-df59-fc7a01666f70",
        "x-ms-lease-id": "ad4c90de-af8c-5524-038e-ec87f7f7d41d",
        "x-ms-request-id": "d4c62d02-a01e-0013-297b-055b53000000",
<<<<<<< HEAD
        "x-ms-version": "2020-12-06"
=======
        "x-ms-version": "2021-02-12"
>>>>>>> 7e782c87
      },
      "ResponseBody": []
    },
    {
      "RequestUri": "https://seannse.blob.core.windows.net/test-filesystem-c782b29e-e8f4-b235-22ce-da5014245ee0?comp=lease&restype=container",
      "RequestMethod": "PUT",
      "RequestHeaders": {
        "Accept": "application/xml",
        "Authorization": "Sanitized",
        "traceparent": "00-1e80cca286879042801882c18cd37e97-ffb16d1aaa38ad4d-00",
        "User-Agent": [
          "azsdk-net-Storage.Files.DataLake/12.7.0-alpha.20210217.1",
          "(.NET 5.0.3; Microsoft Windows 10.0.19042)"
        ],
        "x-ms-client-request-id": "2838aaf3-8799-e166-ed4f-301b615e59b9",
        "x-ms-date": "Wed, 17 Feb 2021 22:21:48 GMT",
        "x-ms-lease-action": "renew",
        "x-ms-lease-id": "ad4c90de-af8c-5524-038e-ec87f7f7d41d",
        "x-ms-return-client-request-id": "true",
<<<<<<< HEAD
        "x-ms-version": "2020-12-06"
=======
        "x-ms-version": "2021-02-12"
>>>>>>> 7e782c87
      },
      "RequestBody": null,
      "StatusCode": 200,
      "ResponseHeaders": {
        "Content-Length": "0",
        "Date": "Wed, 17 Feb 2021 22:21:48 GMT",
        "ETag": "\"0x8D8D3926AAC6B8A\"",
        "Last-Modified": "Wed, 17 Feb 2021 22:21:48 GMT",
        "Server": [
          "Windows-Azure-Blob/1.0",
          "Microsoft-HTTPAPI/2.0"
        ],
        "x-ms-client-request-id": "2838aaf3-8799-e166-ed4f-301b615e59b9",
        "x-ms-lease-id": "ad4c90de-af8c-5524-038e-ec87f7f7d41d",
        "x-ms-request-id": "d4c62d69-a01e-0013-067b-055b53000000",
<<<<<<< HEAD
        "x-ms-version": "2020-12-06"
=======
        "x-ms-version": "2021-02-12"
>>>>>>> 7e782c87
      },
      "ResponseBody": []
    },
    {
      "RequestUri": "https://seannse.blob.core.windows.net/test-filesystem-c782b29e-e8f4-b235-22ce-da5014245ee0?restype=container",
      "RequestMethod": "DELETE",
      "RequestHeaders": {
        "Accept": "application/xml",
        "Authorization": "Sanitized",
        "traceparent": "00-31682377c53aaa4c81561d19d6e7162c-96bc92aee89b0546-00",
        "User-Agent": [
          "azsdk-net-Storage.Files.DataLake/12.7.0-alpha.20210217.1",
          "(.NET 5.0.3; Microsoft Windows 10.0.19042)"
        ],
        "x-ms-client-request-id": "578641dd-472d-40d7-eb83-4ed1dd911e59",
        "x-ms-date": "Wed, 17 Feb 2021 22:21:48 GMT",
        "x-ms-lease-id": "ad4c90de-af8c-5524-038e-ec87f7f7d41d",
        "x-ms-return-client-request-id": "true",
<<<<<<< HEAD
        "x-ms-version": "2020-12-06"
=======
        "x-ms-version": "2021-02-12"
>>>>>>> 7e782c87
      },
      "RequestBody": null,
      "StatusCode": 202,
      "ResponseHeaders": {
        "Content-Length": "0",
        "Date": "Wed, 17 Feb 2021 22:21:48 GMT",
        "Server": [
          "Windows-Azure-Blob/1.0",
          "Microsoft-HTTPAPI/2.0"
        ],
        "x-ms-client-request-id": "578641dd-472d-40d7-eb83-4ed1dd911e59",
        "x-ms-request-id": "d4c62de0-a01e-0013-767b-055b53000000",
<<<<<<< HEAD
        "x-ms-version": "2020-12-06"
=======
        "x-ms-version": "2021-02-12"
>>>>>>> 7e782c87
      },
      "ResponseBody": []
    },
    {
      "RequestUri": "https://seannse.blob.core.windows.net/test-filesystem-36ced597-f53d-94d8-89f8-06baf19f50b2?restype=container",
      "RequestMethod": "PUT",
      "RequestHeaders": {
        "Accept": "application/xml",
        "Authorization": "Sanitized",
        "traceparent": "00-256ff5ecd17c9549802f6b5f7f0a5c7d-5e866c68826f8149-00",
        "User-Agent": [
          "azsdk-net-Storage.Files.DataLake/12.7.0-alpha.20210217.1",
          "(.NET 5.0.3; Microsoft Windows 10.0.19042)"
        ],
        "x-ms-client-request-id": "bb2f3cbf-376c-e8d4-68f2-cd35401c4e4c",
        "x-ms-date": "Wed, 17 Feb 2021 22:21:48 GMT",
        "x-ms-return-client-request-id": "true",
<<<<<<< HEAD
        "x-ms-version": "2020-12-06"
=======
        "x-ms-version": "2021-02-12"
>>>>>>> 7e782c87
      },
      "RequestBody": null,
      "StatusCode": 201,
      "ResponseHeaders": {
        "Content-Length": "0",
        "Date": "Wed, 17 Feb 2021 22:21:48 GMT",
        "ETag": "\"0x8D8D3926B06B880\"",
        "Last-Modified": "Wed, 17 Feb 2021 22:21:48 GMT",
        "Server": [
          "Windows-Azure-Blob/1.0",
          "Microsoft-HTTPAPI/2.0"
        ],
        "x-ms-client-request-id": "bb2f3cbf-376c-e8d4-68f2-cd35401c4e4c",
        "x-ms-request-id": "e96ac834-201e-000d-297b-05b78b000000",
<<<<<<< HEAD
        "x-ms-version": "2020-12-06"
=======
        "x-ms-version": "2021-02-12"
>>>>>>> 7e782c87
      },
      "ResponseBody": []
    },
    {
      "RequestUri": "https://seannse.blob.core.windows.net/test-filesystem-36ced597-f53d-94d8-89f8-06baf19f50b2?comp=lease&restype=container",
      "RequestMethod": "PUT",
      "RequestHeaders": {
        "Accept": "application/xml",
        "Authorization": "Sanitized",
        "traceparent": "00-67ce3b1c1146ad4bb52929e53c0d8c8c-1c9d0baefee8c04a-00",
        "User-Agent": [
          "azsdk-net-Storage.Files.DataLake/12.7.0-alpha.20210217.1",
          "(.NET 5.0.3; Microsoft Windows 10.0.19042)"
        ],
        "x-ms-client-request-id": "742c4f01-a560-c13c-bb9a-727dade58eee",
        "x-ms-date": "Wed, 17 Feb 2021 22:21:48 GMT",
        "x-ms-lease-action": "acquire",
        "x-ms-lease-duration": "15",
        "x-ms-proposed-lease-id": "beef9c32-fd53-9481-49ee-89ee59798339",
        "x-ms-return-client-request-id": "true",
<<<<<<< HEAD
        "x-ms-version": "2020-12-06"
=======
        "x-ms-version": "2021-02-12"
>>>>>>> 7e782c87
      },
      "RequestBody": null,
      "StatusCode": 201,
      "ResponseHeaders": {
        "Content-Length": "0",
        "Date": "Wed, 17 Feb 2021 22:21:48 GMT",
        "ETag": "\"0x8D8D3926B06B880\"",
        "Last-Modified": "Wed, 17 Feb 2021 22:21:48 GMT",
        "Server": [
          "Windows-Azure-Blob/1.0",
          "Microsoft-HTTPAPI/2.0"
        ],
        "x-ms-client-request-id": "742c4f01-a560-c13c-bb9a-727dade58eee",
        "x-ms-lease-id": "beef9c32-fd53-9481-49ee-89ee59798339",
        "x-ms-request-id": "e96ac85d-201e-000d-4d7b-05b78b000000",
<<<<<<< HEAD
        "x-ms-version": "2020-12-06"
=======
        "x-ms-version": "2021-02-12"
>>>>>>> 7e782c87
      },
      "ResponseBody": []
    },
    {
      "RequestUri": "https://seannse.blob.core.windows.net/test-filesystem-36ced597-f53d-94d8-89f8-06baf19f50b2?comp=lease&restype=container",
      "RequestMethod": "PUT",
      "RequestHeaders": {
        "Accept": "application/xml",
        "Authorization": "Sanitized",
        "If-Modified-Since": "Tue, 16 Feb 2021 22:21:47 GMT",
        "traceparent": "00-29560251dff79044a153b8c4815f5319-f92abcca119fa945-00",
        "User-Agent": [
          "azsdk-net-Storage.Files.DataLake/12.7.0-alpha.20210217.1",
          "(.NET 5.0.3; Microsoft Windows 10.0.19042)"
        ],
        "x-ms-client-request-id": "0aedf94f-0f4c-efd9-3939-fad622c8fc64",
        "x-ms-date": "Wed, 17 Feb 2021 22:21:48 GMT",
        "x-ms-lease-action": "renew",
        "x-ms-lease-id": "beef9c32-fd53-9481-49ee-89ee59798339",
        "x-ms-return-client-request-id": "true",
<<<<<<< HEAD
        "x-ms-version": "2020-12-06"
=======
        "x-ms-version": "2021-02-12"
>>>>>>> 7e782c87
      },
      "RequestBody": null,
      "StatusCode": 200,
      "ResponseHeaders": {
        "Content-Length": "0",
        "Date": "Wed, 17 Feb 2021 22:21:48 GMT",
        "ETag": "\"0x8D8D3926B06B880\"",
        "Last-Modified": "Wed, 17 Feb 2021 22:21:48 GMT",
        "Server": [
          "Windows-Azure-Blob/1.0",
          "Microsoft-HTTPAPI/2.0"
        ],
        "x-ms-client-request-id": "0aedf94f-0f4c-efd9-3939-fad622c8fc64",
        "x-ms-lease-id": "beef9c32-fd53-9481-49ee-89ee59798339",
        "x-ms-request-id": "e96ac881-201e-000d-6f7b-05b78b000000",
<<<<<<< HEAD
        "x-ms-version": "2020-12-06"
=======
        "x-ms-version": "2021-02-12"
>>>>>>> 7e782c87
      },
      "ResponseBody": []
    },
    {
      "RequestUri": "https://seannse.blob.core.windows.net/test-filesystem-36ced597-f53d-94d8-89f8-06baf19f50b2?restype=container",
      "RequestMethod": "DELETE",
      "RequestHeaders": {
        "Accept": "application/xml",
        "Authorization": "Sanitized",
        "traceparent": "00-826fdc69b01fa249881d8a89d0f0ee79-a30f69a2f098e74f-00",
        "User-Agent": [
          "azsdk-net-Storage.Files.DataLake/12.7.0-alpha.20210217.1",
          "(.NET 5.0.3; Microsoft Windows 10.0.19042)"
        ],
        "x-ms-client-request-id": "b42e7f3a-83f8-5ea2-bab1-90e89e057a8d",
        "x-ms-date": "Wed, 17 Feb 2021 22:21:49 GMT",
        "x-ms-lease-id": "beef9c32-fd53-9481-49ee-89ee59798339",
        "x-ms-return-client-request-id": "true",
<<<<<<< HEAD
        "x-ms-version": "2020-12-06"
=======
        "x-ms-version": "2021-02-12"
>>>>>>> 7e782c87
      },
      "RequestBody": null,
      "StatusCode": 202,
      "ResponseHeaders": {
        "Content-Length": "0",
        "Date": "Wed, 17 Feb 2021 22:21:48 GMT",
        "Server": [
          "Windows-Azure-Blob/1.0",
          "Microsoft-HTTPAPI/2.0"
        ],
        "x-ms-client-request-id": "b42e7f3a-83f8-5ea2-bab1-90e89e057a8d",
        "x-ms-request-id": "e96ac89f-201e-000d-0b7b-05b78b000000",
<<<<<<< HEAD
        "x-ms-version": "2020-12-06"
=======
        "x-ms-version": "2021-02-12"
>>>>>>> 7e782c87
      },
      "ResponseBody": []
    },
    {
      "RequestUri": "https://seannse.blob.core.windows.net/test-filesystem-7c350e48-be25-793c-8a84-96bdf1bdbdf9?restype=container",
      "RequestMethod": "PUT",
      "RequestHeaders": {
        "Accept": "application/xml",
        "Authorization": "Sanitized",
        "traceparent": "00-a765f26f97a81141a245d95b763a5793-0d7ad87963d23941-00",
        "User-Agent": [
          "azsdk-net-Storage.Files.DataLake/12.7.0-alpha.20210217.1",
          "(.NET 5.0.3; Microsoft Windows 10.0.19042)"
        ],
        "x-ms-client-request-id": "23d39014-000a-7bf9-42b4-2a74ede46dfc",
        "x-ms-date": "Wed, 17 Feb 2021 22:21:49 GMT",
        "x-ms-return-client-request-id": "true",
<<<<<<< HEAD
        "x-ms-version": "2020-12-06"
=======
        "x-ms-version": "2021-02-12"
>>>>>>> 7e782c87
      },
      "RequestBody": null,
      "StatusCode": 201,
      "ResponseHeaders": {
        "Content-Length": "0",
        "Date": "Wed, 17 Feb 2021 22:21:49 GMT",
        "ETag": "\"0x8D8D3926B636DCC\"",
        "Last-Modified": "Wed, 17 Feb 2021 22:21:49 GMT",
        "Server": [
          "Windows-Azure-Blob/1.0",
          "Microsoft-HTTPAPI/2.0"
        ],
        "x-ms-client-request-id": "23d39014-000a-7bf9-42b4-2a74ede46dfc",
        "x-ms-request-id": "ad0e52af-701e-00a9-387b-05be2d000000",
<<<<<<< HEAD
        "x-ms-version": "2020-12-06"
=======
        "x-ms-version": "2021-02-12"
>>>>>>> 7e782c87
      },
      "ResponseBody": []
    },
    {
      "RequestUri": "https://seannse.blob.core.windows.net/test-filesystem-7c350e48-be25-793c-8a84-96bdf1bdbdf9?comp=lease&restype=container",
      "RequestMethod": "PUT",
      "RequestHeaders": {
        "Accept": "application/xml",
        "Authorization": "Sanitized",
        "traceparent": "00-09f52a3d18623d4398237008fa177743-8e7c1c2f857a4548-00",
        "User-Agent": [
          "azsdk-net-Storage.Files.DataLake/12.7.0-alpha.20210217.1",
          "(.NET 5.0.3; Microsoft Windows 10.0.19042)"
        ],
        "x-ms-client-request-id": "ae11eaaa-055b-3d04-9ed2-811aabeca30b",
        "x-ms-date": "Wed, 17 Feb 2021 22:21:49 GMT",
        "x-ms-lease-action": "acquire",
        "x-ms-lease-duration": "15",
        "x-ms-proposed-lease-id": "c32b96f3-d669-00f2-a2f0-540dd8373403",
        "x-ms-return-client-request-id": "true",
<<<<<<< HEAD
        "x-ms-version": "2020-12-06"
=======
        "x-ms-version": "2021-02-12"
>>>>>>> 7e782c87
      },
      "RequestBody": null,
      "StatusCode": 201,
      "ResponseHeaders": {
        "Content-Length": "0",
        "Date": "Wed, 17 Feb 2021 22:21:49 GMT",
        "ETag": "\"0x8D8D3926B636DCC\"",
        "Last-Modified": "Wed, 17 Feb 2021 22:21:49 GMT",
        "Server": [
          "Windows-Azure-Blob/1.0",
          "Microsoft-HTTPAPI/2.0"
        ],
        "x-ms-client-request-id": "ae11eaaa-055b-3d04-9ed2-811aabeca30b",
        "x-ms-lease-id": "c32b96f3-d669-00f2-a2f0-540dd8373403",
        "x-ms-request-id": "ad0e530a-701e-00a9-0c7b-05be2d000000",
<<<<<<< HEAD
        "x-ms-version": "2020-12-06"
=======
        "x-ms-version": "2021-02-12"
>>>>>>> 7e782c87
      },
      "ResponseBody": []
    },
    {
      "RequestUri": "https://seannse.blob.core.windows.net/test-filesystem-7c350e48-be25-793c-8a84-96bdf1bdbdf9?comp=lease&restype=container",
      "RequestMethod": "PUT",
      "RequestHeaders": {
        "Accept": "application/xml",
        "Authorization": "Sanitized",
        "If-Unmodified-Since": "Thu, 18 Feb 2021 22:21:47 GMT",
        "traceparent": "00-eb013f96defddb419f1046e9ad5e04c0-0176e4c359b7c347-00",
        "User-Agent": [
          "azsdk-net-Storage.Files.DataLake/12.7.0-alpha.20210217.1",
          "(.NET 5.0.3; Microsoft Windows 10.0.19042)"
        ],
        "x-ms-client-request-id": "ed621299-8626-b5a8-226b-c21718d410f4",
        "x-ms-date": "Wed, 17 Feb 2021 22:21:49 GMT",
        "x-ms-lease-action": "renew",
        "x-ms-lease-id": "c32b96f3-d669-00f2-a2f0-540dd8373403",
        "x-ms-return-client-request-id": "true",
<<<<<<< HEAD
        "x-ms-version": "2020-12-06"
=======
        "x-ms-version": "2021-02-12"
>>>>>>> 7e782c87
      },
      "RequestBody": null,
      "StatusCode": 200,
      "ResponseHeaders": {
        "Content-Length": "0",
        "Date": "Wed, 17 Feb 2021 22:21:49 GMT",
        "ETag": "\"0x8D8D3926B636DCC\"",
        "Last-Modified": "Wed, 17 Feb 2021 22:21:49 GMT",
        "Server": [
          "Windows-Azure-Blob/1.0",
          "Microsoft-HTTPAPI/2.0"
        ],
        "x-ms-client-request-id": "ed621299-8626-b5a8-226b-c21718d410f4",
        "x-ms-lease-id": "c32b96f3-d669-00f2-a2f0-540dd8373403",
        "x-ms-request-id": "ad0e534f-701e-00a9-4e7b-05be2d000000",
<<<<<<< HEAD
        "x-ms-version": "2020-12-06"
=======
        "x-ms-version": "2021-02-12"
>>>>>>> 7e782c87
      },
      "ResponseBody": []
    },
    {
      "RequestUri": "https://seannse.blob.core.windows.net/test-filesystem-7c350e48-be25-793c-8a84-96bdf1bdbdf9?restype=container",
      "RequestMethod": "DELETE",
      "RequestHeaders": {
        "Accept": "application/xml",
        "Authorization": "Sanitized",
        "traceparent": "00-aefa80220cd2b449bda2ee2301fe512c-ead525a19e292f4e-00",
        "User-Agent": [
          "azsdk-net-Storage.Files.DataLake/12.7.0-alpha.20210217.1",
          "(.NET 5.0.3; Microsoft Windows 10.0.19042)"
        ],
        "x-ms-client-request-id": "9880d7ef-b589-f9e4-7e03-a2d04af941d2",
        "x-ms-date": "Wed, 17 Feb 2021 22:21:49 GMT",
        "x-ms-lease-id": "c32b96f3-d669-00f2-a2f0-540dd8373403",
        "x-ms-return-client-request-id": "true",
<<<<<<< HEAD
        "x-ms-version": "2020-12-06"
=======
        "x-ms-version": "2021-02-12"
>>>>>>> 7e782c87
      },
      "RequestBody": null,
      "StatusCode": 202,
      "ResponseHeaders": {
        "Content-Length": "0",
        "Date": "Wed, 17 Feb 2021 22:21:49 GMT",
        "Server": [
          "Windows-Azure-Blob/1.0",
          "Microsoft-HTTPAPI/2.0"
        ],
        "x-ms-client-request-id": "9880d7ef-b589-f9e4-7e03-a2d04af941d2",
        "x-ms-request-id": "ad0e53a0-701e-00a9-1b7b-05be2d000000",
<<<<<<< HEAD
        "x-ms-version": "2020-12-06"
=======
        "x-ms-version": "2021-02-12"
>>>>>>> 7e782c87
      },
      "ResponseBody": []
    }
  ],
  "Variables": {
    "DateTimeOffsetNow": "2021-02-17T16:21:47.9301511-06:00",
    "RandomSeed": "601521581",
    "Storage_TestConfigHierarchicalNamespace": "NamespaceTenant\nseannse\nU2FuaXRpemVk\nhttps://seannse.blob.core.windows.net\nhttps://seannse.file.core.windows.net\nhttps://seannse.queue.core.windows.net\nhttps://seannse.table.core.windows.net\n\n\n\n\nhttps://seannse-secondary.blob.core.windows.net\nhttps://seannse-secondary.file.core.windows.net\nhttps://seannse-secondary.queue.core.windows.net\nhttps://seannse-secondary.table.core.windows.net\n68390a19-a643-458b-b726-408abf67b4fc\nSanitized\n72f988bf-86f1-41af-91ab-2d7cd011db47\nhttps://login.microsoftonline.com/\nCloud\nBlobEndpoint=https://seannse.blob.core.windows.net/;QueueEndpoint=https://seannse.queue.core.windows.net/;FileEndpoint=https://seannse.file.core.windows.net/;BlobSecondaryEndpoint=https://seannse-secondary.blob.core.windows.net/;QueueSecondaryEndpoint=https://seannse-secondary.queue.core.windows.net/;FileSecondaryEndpoint=https://seannse-secondary.file.core.windows.net/;AccountName=seannse;AccountKey=Sanitized\n\n\n"
  }
}<|MERGE_RESOLUTION|>--- conflicted
+++ resolved
@@ -14,11 +14,7 @@
         "x-ms-client-request-id": "00af04d8-ed08-67ed-689c-6f6659991e22",
         "x-ms-date": "Wed, 17 Feb 2021 22:21:47 GMT",
         "x-ms-return-client-request-id": "true",
-<<<<<<< HEAD
-        "x-ms-version": "2020-12-06"
-=======
-        "x-ms-version": "2021-02-12"
->>>>>>> 7e782c87
+        "x-ms-version": "2021-02-12"
       },
       "RequestBody": null,
       "StatusCode": 201,
@@ -33,11 +29,7 @@
         ],
         "x-ms-client-request-id": "00af04d8-ed08-67ed-689c-6f6659991e22",
         "x-ms-request-id": "d4c62c76-a01e-0013-2f7b-055b53000000",
-<<<<<<< HEAD
-        "x-ms-version": "2020-12-06"
-=======
-        "x-ms-version": "2021-02-12"
->>>>>>> 7e782c87
+        "x-ms-version": "2021-02-12"
       },
       "ResponseBody": []
     },
@@ -58,11 +50,7 @@
         "x-ms-lease-duration": "15",
         "x-ms-proposed-lease-id": "ad4c90de-af8c-5524-038e-ec87f7f7d41d",
         "x-ms-return-client-request-id": "true",
-<<<<<<< HEAD
-        "x-ms-version": "2020-12-06"
-=======
-        "x-ms-version": "2021-02-12"
->>>>>>> 7e782c87
+        "x-ms-version": "2021-02-12"
       },
       "RequestBody": null,
       "StatusCode": 201,
@@ -78,11 +66,7 @@
         "x-ms-client-request-id": "4d5ece4e-1fb7-2830-df59-fc7a01666f70",
         "x-ms-lease-id": "ad4c90de-af8c-5524-038e-ec87f7f7d41d",
         "x-ms-request-id": "d4c62d02-a01e-0013-297b-055b53000000",
-<<<<<<< HEAD
-        "x-ms-version": "2020-12-06"
-=======
-        "x-ms-version": "2021-02-12"
->>>>>>> 7e782c87
+        "x-ms-version": "2021-02-12"
       },
       "ResponseBody": []
     },
@@ -102,11 +86,7 @@
         "x-ms-lease-action": "renew",
         "x-ms-lease-id": "ad4c90de-af8c-5524-038e-ec87f7f7d41d",
         "x-ms-return-client-request-id": "true",
-<<<<<<< HEAD
-        "x-ms-version": "2020-12-06"
-=======
-        "x-ms-version": "2021-02-12"
->>>>>>> 7e782c87
+        "x-ms-version": "2021-02-12"
       },
       "RequestBody": null,
       "StatusCode": 200,
@@ -122,11 +102,7 @@
         "x-ms-client-request-id": "2838aaf3-8799-e166-ed4f-301b615e59b9",
         "x-ms-lease-id": "ad4c90de-af8c-5524-038e-ec87f7f7d41d",
         "x-ms-request-id": "d4c62d69-a01e-0013-067b-055b53000000",
-<<<<<<< HEAD
-        "x-ms-version": "2020-12-06"
-=======
-        "x-ms-version": "2021-02-12"
->>>>>>> 7e782c87
+        "x-ms-version": "2021-02-12"
       },
       "ResponseBody": []
     },
@@ -145,11 +121,7 @@
         "x-ms-date": "Wed, 17 Feb 2021 22:21:48 GMT",
         "x-ms-lease-id": "ad4c90de-af8c-5524-038e-ec87f7f7d41d",
         "x-ms-return-client-request-id": "true",
-<<<<<<< HEAD
-        "x-ms-version": "2020-12-06"
-=======
-        "x-ms-version": "2021-02-12"
->>>>>>> 7e782c87
+        "x-ms-version": "2021-02-12"
       },
       "RequestBody": null,
       "StatusCode": 202,
@@ -162,11 +134,7 @@
         ],
         "x-ms-client-request-id": "578641dd-472d-40d7-eb83-4ed1dd911e59",
         "x-ms-request-id": "d4c62de0-a01e-0013-767b-055b53000000",
-<<<<<<< HEAD
-        "x-ms-version": "2020-12-06"
-=======
-        "x-ms-version": "2021-02-12"
->>>>>>> 7e782c87
+        "x-ms-version": "2021-02-12"
       },
       "ResponseBody": []
     },
@@ -184,11 +152,7 @@
         "x-ms-client-request-id": "bb2f3cbf-376c-e8d4-68f2-cd35401c4e4c",
         "x-ms-date": "Wed, 17 Feb 2021 22:21:48 GMT",
         "x-ms-return-client-request-id": "true",
-<<<<<<< HEAD
-        "x-ms-version": "2020-12-06"
-=======
-        "x-ms-version": "2021-02-12"
->>>>>>> 7e782c87
+        "x-ms-version": "2021-02-12"
       },
       "RequestBody": null,
       "StatusCode": 201,
@@ -203,11 +167,7 @@
         ],
         "x-ms-client-request-id": "bb2f3cbf-376c-e8d4-68f2-cd35401c4e4c",
         "x-ms-request-id": "e96ac834-201e-000d-297b-05b78b000000",
-<<<<<<< HEAD
-        "x-ms-version": "2020-12-06"
-=======
-        "x-ms-version": "2021-02-12"
->>>>>>> 7e782c87
+        "x-ms-version": "2021-02-12"
       },
       "ResponseBody": []
     },
@@ -228,11 +188,7 @@
         "x-ms-lease-duration": "15",
         "x-ms-proposed-lease-id": "beef9c32-fd53-9481-49ee-89ee59798339",
         "x-ms-return-client-request-id": "true",
-<<<<<<< HEAD
-        "x-ms-version": "2020-12-06"
-=======
-        "x-ms-version": "2021-02-12"
->>>>>>> 7e782c87
+        "x-ms-version": "2021-02-12"
       },
       "RequestBody": null,
       "StatusCode": 201,
@@ -248,11 +204,7 @@
         "x-ms-client-request-id": "742c4f01-a560-c13c-bb9a-727dade58eee",
         "x-ms-lease-id": "beef9c32-fd53-9481-49ee-89ee59798339",
         "x-ms-request-id": "e96ac85d-201e-000d-4d7b-05b78b000000",
-<<<<<<< HEAD
-        "x-ms-version": "2020-12-06"
-=======
-        "x-ms-version": "2021-02-12"
->>>>>>> 7e782c87
+        "x-ms-version": "2021-02-12"
       },
       "ResponseBody": []
     },
@@ -273,11 +225,7 @@
         "x-ms-lease-action": "renew",
         "x-ms-lease-id": "beef9c32-fd53-9481-49ee-89ee59798339",
         "x-ms-return-client-request-id": "true",
-<<<<<<< HEAD
-        "x-ms-version": "2020-12-06"
-=======
-        "x-ms-version": "2021-02-12"
->>>>>>> 7e782c87
+        "x-ms-version": "2021-02-12"
       },
       "RequestBody": null,
       "StatusCode": 200,
@@ -293,11 +241,7 @@
         "x-ms-client-request-id": "0aedf94f-0f4c-efd9-3939-fad622c8fc64",
         "x-ms-lease-id": "beef9c32-fd53-9481-49ee-89ee59798339",
         "x-ms-request-id": "e96ac881-201e-000d-6f7b-05b78b000000",
-<<<<<<< HEAD
-        "x-ms-version": "2020-12-06"
-=======
-        "x-ms-version": "2021-02-12"
->>>>>>> 7e782c87
+        "x-ms-version": "2021-02-12"
       },
       "ResponseBody": []
     },
@@ -316,11 +260,7 @@
         "x-ms-date": "Wed, 17 Feb 2021 22:21:49 GMT",
         "x-ms-lease-id": "beef9c32-fd53-9481-49ee-89ee59798339",
         "x-ms-return-client-request-id": "true",
-<<<<<<< HEAD
-        "x-ms-version": "2020-12-06"
-=======
-        "x-ms-version": "2021-02-12"
->>>>>>> 7e782c87
+        "x-ms-version": "2021-02-12"
       },
       "RequestBody": null,
       "StatusCode": 202,
@@ -333,11 +273,7 @@
         ],
         "x-ms-client-request-id": "b42e7f3a-83f8-5ea2-bab1-90e89e057a8d",
         "x-ms-request-id": "e96ac89f-201e-000d-0b7b-05b78b000000",
-<<<<<<< HEAD
-        "x-ms-version": "2020-12-06"
-=======
-        "x-ms-version": "2021-02-12"
->>>>>>> 7e782c87
+        "x-ms-version": "2021-02-12"
       },
       "ResponseBody": []
     },
@@ -355,11 +291,7 @@
         "x-ms-client-request-id": "23d39014-000a-7bf9-42b4-2a74ede46dfc",
         "x-ms-date": "Wed, 17 Feb 2021 22:21:49 GMT",
         "x-ms-return-client-request-id": "true",
-<<<<<<< HEAD
-        "x-ms-version": "2020-12-06"
-=======
-        "x-ms-version": "2021-02-12"
->>>>>>> 7e782c87
+        "x-ms-version": "2021-02-12"
       },
       "RequestBody": null,
       "StatusCode": 201,
@@ -374,11 +306,7 @@
         ],
         "x-ms-client-request-id": "23d39014-000a-7bf9-42b4-2a74ede46dfc",
         "x-ms-request-id": "ad0e52af-701e-00a9-387b-05be2d000000",
-<<<<<<< HEAD
-        "x-ms-version": "2020-12-06"
-=======
-        "x-ms-version": "2021-02-12"
->>>>>>> 7e782c87
+        "x-ms-version": "2021-02-12"
       },
       "ResponseBody": []
     },
@@ -399,11 +327,7 @@
         "x-ms-lease-duration": "15",
         "x-ms-proposed-lease-id": "c32b96f3-d669-00f2-a2f0-540dd8373403",
         "x-ms-return-client-request-id": "true",
-<<<<<<< HEAD
-        "x-ms-version": "2020-12-06"
-=======
-        "x-ms-version": "2021-02-12"
->>>>>>> 7e782c87
+        "x-ms-version": "2021-02-12"
       },
       "RequestBody": null,
       "StatusCode": 201,
@@ -419,11 +343,7 @@
         "x-ms-client-request-id": "ae11eaaa-055b-3d04-9ed2-811aabeca30b",
         "x-ms-lease-id": "c32b96f3-d669-00f2-a2f0-540dd8373403",
         "x-ms-request-id": "ad0e530a-701e-00a9-0c7b-05be2d000000",
-<<<<<<< HEAD
-        "x-ms-version": "2020-12-06"
-=======
-        "x-ms-version": "2021-02-12"
->>>>>>> 7e782c87
+        "x-ms-version": "2021-02-12"
       },
       "ResponseBody": []
     },
@@ -444,11 +364,7 @@
         "x-ms-lease-action": "renew",
         "x-ms-lease-id": "c32b96f3-d669-00f2-a2f0-540dd8373403",
         "x-ms-return-client-request-id": "true",
-<<<<<<< HEAD
-        "x-ms-version": "2020-12-06"
-=======
-        "x-ms-version": "2021-02-12"
->>>>>>> 7e782c87
+        "x-ms-version": "2021-02-12"
       },
       "RequestBody": null,
       "StatusCode": 200,
@@ -464,11 +380,7 @@
         "x-ms-client-request-id": "ed621299-8626-b5a8-226b-c21718d410f4",
         "x-ms-lease-id": "c32b96f3-d669-00f2-a2f0-540dd8373403",
         "x-ms-request-id": "ad0e534f-701e-00a9-4e7b-05be2d000000",
-<<<<<<< HEAD
-        "x-ms-version": "2020-12-06"
-=======
-        "x-ms-version": "2021-02-12"
->>>>>>> 7e782c87
+        "x-ms-version": "2021-02-12"
       },
       "ResponseBody": []
     },
@@ -487,11 +399,7 @@
         "x-ms-date": "Wed, 17 Feb 2021 22:21:49 GMT",
         "x-ms-lease-id": "c32b96f3-d669-00f2-a2f0-540dd8373403",
         "x-ms-return-client-request-id": "true",
-<<<<<<< HEAD
-        "x-ms-version": "2020-12-06"
-=======
-        "x-ms-version": "2021-02-12"
->>>>>>> 7e782c87
+        "x-ms-version": "2021-02-12"
       },
       "RequestBody": null,
       "StatusCode": 202,
@@ -504,11 +412,7 @@
         ],
         "x-ms-client-request-id": "9880d7ef-b589-f9e4-7e03-a2d04af941d2",
         "x-ms-request-id": "ad0e53a0-701e-00a9-1b7b-05be2d000000",
-<<<<<<< HEAD
-        "x-ms-version": "2020-12-06"
-=======
-        "x-ms-version": "2021-02-12"
->>>>>>> 7e782c87
+        "x-ms-version": "2021-02-12"
       },
       "ResponseBody": []
     }
