﻿{
  "Entries": [
    {
      "RequestUri": "https://seannse.blob.core.windows.net/test-filesystem-aebfae15-fd34-5a61-388b-58c29f253b92?restype=container",
      "RequestMethod": "PUT",
      "RequestHeaders": {
        "Accept": "application/xml",
        "Authorization": "Sanitized",
        "traceparent": "00-4dd5a4ebe13aa345a132b2c014e1d938-34ecc99892be6c42-00",
        "User-Agent": [
          "azsdk-net-Storage.Files.DataLake/12.7.0-alpha.20210217.1",
          "(.NET 5.0.3; Microsoft Windows 10.0.19042)"
        ],
        "x-ms-blob-public-access": "container",
        "x-ms-client-request-id": "61a8eeac-b9aa-3e92-e31b-4f88fb9d4bba",
        "x-ms-date": "Wed, 17 Feb 2021 22:21:59 GMT",
        "x-ms-return-client-request-id": "true",
<<<<<<< HEAD
        "x-ms-version": "2020-12-06"
=======
        "x-ms-version": "2021-02-12"
>>>>>>> 7e782c87
      },
      "RequestBody": null,
      "StatusCode": 201,
      "ResponseHeaders": {
        "Content-Length": "0",
        "Date": "Wed, 17 Feb 2021 22:21:58 GMT",
        "ETag": "\"0x8D8D392716742B4\"",
        "Last-Modified": "Wed, 17 Feb 2021 22:21:59 GMT",
        "Server": [
          "Windows-Azure-Blob/1.0",
          "Microsoft-HTTPAPI/2.0"
        ],
        "x-ms-client-request-id": "61a8eeac-b9aa-3e92-e31b-4f88fb9d4bba",
        "x-ms-request-id": "aead3f4d-a01e-003c-027b-055698000000",
<<<<<<< HEAD
        "x-ms-version": "2020-12-06"
=======
        "x-ms-version": "2021-02-12"
>>>>>>> 7e782c87
      },
      "ResponseBody": []
    },
    {
      "RequestUri": "https://seannse.blob.core.windows.net/test-filesystem-aebfae15-fd34-5a61-388b-58c29f253b92?restype=container&comp=acl",
      "RequestMethod": "PUT",
      "RequestHeaders": {
        "Accept": "application/xml",
        "Authorization": "Sanitized",
        "Content-Length": "225",
        "Content-Type": "application/xml",
        "traceparent": "00-1907a1184616104496775cb899df4bdc-d62a44c968be4f45-00",
        "User-Agent": [
          "azsdk-net-Storage.Files.DataLake/12.7.0-alpha.20210217.1",
          "(.NET 5.0.3; Microsoft Windows 10.0.19042)"
        ],
        "x-ms-client-request-id": "1ceec90a-ea7d-da19-2a99-53645ead80cd",
        "x-ms-date": "Wed, 17 Feb 2021 22:21:59 GMT",
        "x-ms-return-client-request-id": "true",
<<<<<<< HEAD
        "x-ms-version": "2020-12-06"
=======
        "x-ms-version": "2021-02-12"
>>>>>>> 7e782c87
      },
      "RequestBody": "﻿<SignedIdentifiers><SignedIdentifier><Id>ogctgujtlldsiahxnwla</Id><AccessPolicy><Start>2021-02-17T21:21:59.5908477Z</Start><Expiry>2021-02-17T23:21:59.5908477Z</Expiry></AccessPolicy></SignedIdentifier></SignedIdentifiers>",
      "StatusCode": 200,
      "ResponseHeaders": {
        "Content-Length": "0",
        "Date": "Wed, 17 Feb 2021 22:21:58 GMT",
        "ETag": "\"0x8D8D3927175C59D\"",
        "Last-Modified": "Wed, 17 Feb 2021 22:21:59 GMT",
        "Server": [
          "Windows-Azure-Blob/1.0",
          "Microsoft-HTTPAPI/2.0"
        ],
        "x-ms-client-request-id": "1ceec90a-ea7d-da19-2a99-53645ead80cd",
        "x-ms-request-id": "aead3fb1-a01e-003c-5d7b-055698000000",
<<<<<<< HEAD
        "x-ms-version": "2020-12-06"
=======
        "x-ms-version": "2021-02-12"
>>>>>>> 7e782c87
      },
      "ResponseBody": []
    },
    {
      "RequestUri": "https://seannse.blob.core.windows.net/test-filesystem-aebfae15-fd34-5a61-388b-58c29f253b92?restype=container&comp=acl",
      "RequestMethod": "GET",
      "RequestHeaders": {
        "Accept": "application/xml",
        "Authorization": "Sanitized",
        "traceparent": "00-3607c9cdfd19324387ad1c5205c6ca97-a15310535afa504c-00",
        "User-Agent": [
          "azsdk-net-Storage.Files.DataLake/12.7.0-alpha.20210217.1",
          "(.NET 5.0.3; Microsoft Windows 10.0.19042)"
        ],
        "x-ms-client-request-id": "3e974810-fa3e-9233-c10d-24886898d15b",
        "x-ms-date": "Wed, 17 Feb 2021 22:21:59 GMT",
        "x-ms-return-client-request-id": "true",
<<<<<<< HEAD
        "x-ms-version": "2020-12-06"
=======
        "x-ms-version": "2021-02-12"
>>>>>>> 7e782c87
      },
      "RequestBody": null,
      "StatusCode": 200,
      "ResponseHeaders": {
        "Content-Type": "application/xml",
        "Date": "Wed, 17 Feb 2021 22:21:59 GMT",
        "ETag": "\"0x8D8D3927175C59D\"",
        "Last-Modified": "Wed, 17 Feb 2021 22:21:59 GMT",
        "Server": [
          "Windows-Azure-Blob/1.0",
          "Microsoft-HTTPAPI/2.0"
        ],
        "Transfer-Encoding": "chunked",
        "x-ms-client-request-id": "3e974810-fa3e-9233-c10d-24886898d15b",
        "x-ms-request-id": "aead3fee-a01e-003c-197b-055698000000",
<<<<<<< HEAD
        "x-ms-version": "2020-12-06"
=======
        "x-ms-version": "2021-02-12"
>>>>>>> 7e782c87
      },
      "ResponseBody": "﻿<?xml version=\"1.0\" encoding=\"utf-8\"?><SignedIdentifiers><SignedIdentifier><Id>ogctgujtlldsiahxnwla</Id><AccessPolicy><Start>2021-02-17T21:21:59.5908477Z</Start><Expiry>2021-02-17T23:21:59.5908477Z</Expiry></AccessPolicy></SignedIdentifier></SignedIdentifiers>"
    },
    {
      "RequestUri": "https://seannse.blob.core.windows.net/test-filesystem-aebfae15-fd34-5a61-388b-58c29f253b92?restype=container",
      "RequestMethod": "DELETE",
      "RequestHeaders": {
        "Accept": "application/xml",
        "Authorization": "Sanitized",
        "traceparent": "00-ebe8915e04e28b4faaa3fe3d9f338524-e039862a3923804d-00",
        "User-Agent": [
          "azsdk-net-Storage.Files.DataLake/12.7.0-alpha.20210217.1",
          "(.NET 5.0.3; Microsoft Windows 10.0.19042)"
        ],
        "x-ms-client-request-id": "1553c08d-4115-8c8e-67aa-d832180f16fa",
        "x-ms-date": "Wed, 17 Feb 2021 22:21:59 GMT",
        "x-ms-return-client-request-id": "true",
<<<<<<< HEAD
        "x-ms-version": "2020-12-06"
=======
        "x-ms-version": "2021-02-12"
>>>>>>> 7e782c87
      },
      "RequestBody": null,
      "StatusCode": 202,
      "ResponseHeaders": {
        "Content-Length": "0",
        "Date": "Wed, 17 Feb 2021 22:21:59 GMT",
        "Server": [
          "Windows-Azure-Blob/1.0",
          "Microsoft-HTTPAPI/2.0"
        ],
        "x-ms-client-request-id": "1553c08d-4115-8c8e-67aa-d832180f16fa",
        "x-ms-request-id": "aead4042-a01e-003c-687b-055698000000",
<<<<<<< HEAD
        "x-ms-version": "2020-12-06"
=======
        "x-ms-version": "2021-02-12"
>>>>>>> 7e782c87
      },
      "ResponseBody": []
    }
  ],
  "Variables": {
    "DateTimeOffsetNow": "2021-02-17T16:21:59.5908477-06:00",
    "RandomSeed": "1984728617",
    "Storage_TestConfigHierarchicalNamespace": "NamespaceTenant\nseannse\nU2FuaXRpemVk\nhttps://seannse.blob.core.windows.net\nhttps://seannse.file.core.windows.net\nhttps://seannse.queue.core.windows.net\nhttps://seannse.table.core.windows.net\n\n\n\n\nhttps://seannse-secondary.blob.core.windows.net\nhttps://seannse-secondary.file.core.windows.net\nhttps://seannse-secondary.queue.core.windows.net\nhttps://seannse-secondary.table.core.windows.net\n68390a19-a643-458b-b726-408abf67b4fc\nSanitized\n72f988bf-86f1-41af-91ab-2d7cd011db47\nhttps://login.microsoftonline.com/\nCloud\nBlobEndpoint=https://seannse.blob.core.windows.net/;QueueEndpoint=https://seannse.queue.core.windows.net/;FileEndpoint=https://seannse.file.core.windows.net/;BlobSecondaryEndpoint=https://seannse-secondary.blob.core.windows.net/;QueueSecondaryEndpoint=https://seannse-secondary.queue.core.windows.net/;FileSecondaryEndpoint=https://seannse-secondary.file.core.windows.net/;AccountName=seannse;AccountKey=Sanitized\n\n\n"
  }
}<|MERGE_RESOLUTION|>--- conflicted
+++ resolved
@@ -15,11 +15,7 @@
         "x-ms-client-request-id": "61a8eeac-b9aa-3e92-e31b-4f88fb9d4bba",
         "x-ms-date": "Wed, 17 Feb 2021 22:21:59 GMT",
         "x-ms-return-client-request-id": "true",
-<<<<<<< HEAD
-        "x-ms-version": "2020-12-06"
-=======
         "x-ms-version": "2021-02-12"
->>>>>>> 7e782c87
       },
       "RequestBody": null,
       "StatusCode": 201,
@@ -34,11 +30,7 @@
         ],
         "x-ms-client-request-id": "61a8eeac-b9aa-3e92-e31b-4f88fb9d4bba",
         "x-ms-request-id": "aead3f4d-a01e-003c-027b-055698000000",
-<<<<<<< HEAD
-        "x-ms-version": "2020-12-06"
-=======
         "x-ms-version": "2021-02-12"
->>>>>>> 7e782c87
       },
       "ResponseBody": []
     },
@@ -58,11 +50,7 @@
         "x-ms-client-request-id": "1ceec90a-ea7d-da19-2a99-53645ead80cd",
         "x-ms-date": "Wed, 17 Feb 2021 22:21:59 GMT",
         "x-ms-return-client-request-id": "true",
-<<<<<<< HEAD
-        "x-ms-version": "2020-12-06"
-=======
         "x-ms-version": "2021-02-12"
->>>>>>> 7e782c87
       },
       "RequestBody": "﻿<SignedIdentifiers><SignedIdentifier><Id>ogctgujtlldsiahxnwla</Id><AccessPolicy><Start>2021-02-17T21:21:59.5908477Z</Start><Expiry>2021-02-17T23:21:59.5908477Z</Expiry></AccessPolicy></SignedIdentifier></SignedIdentifiers>",
       "StatusCode": 200,
@@ -77,11 +65,7 @@
         ],
         "x-ms-client-request-id": "1ceec90a-ea7d-da19-2a99-53645ead80cd",
         "x-ms-request-id": "aead3fb1-a01e-003c-5d7b-055698000000",
-<<<<<<< HEAD
-        "x-ms-version": "2020-12-06"
-=======
         "x-ms-version": "2021-02-12"
->>>>>>> 7e782c87
       },
       "ResponseBody": []
     },
@@ -99,11 +83,7 @@
         "x-ms-client-request-id": "3e974810-fa3e-9233-c10d-24886898d15b",
         "x-ms-date": "Wed, 17 Feb 2021 22:21:59 GMT",
         "x-ms-return-client-request-id": "true",
-<<<<<<< HEAD
-        "x-ms-version": "2020-12-06"
-=======
         "x-ms-version": "2021-02-12"
->>>>>>> 7e782c87
       },
       "RequestBody": null,
       "StatusCode": 200,
@@ -119,11 +99,7 @@
         "Transfer-Encoding": "chunked",
         "x-ms-client-request-id": "3e974810-fa3e-9233-c10d-24886898d15b",
         "x-ms-request-id": "aead3fee-a01e-003c-197b-055698000000",
-<<<<<<< HEAD
-        "x-ms-version": "2020-12-06"
-=======
         "x-ms-version": "2021-02-12"
->>>>>>> 7e782c87
       },
       "ResponseBody": "﻿<?xml version=\"1.0\" encoding=\"utf-8\"?><SignedIdentifiers><SignedIdentifier><Id>ogctgujtlldsiahxnwla</Id><AccessPolicy><Start>2021-02-17T21:21:59.5908477Z</Start><Expiry>2021-02-17T23:21:59.5908477Z</Expiry></AccessPolicy></SignedIdentifier></SignedIdentifiers>"
     },
@@ -141,11 +117,7 @@
         "x-ms-client-request-id": "1553c08d-4115-8c8e-67aa-d832180f16fa",
         "x-ms-date": "Wed, 17 Feb 2021 22:21:59 GMT",
         "x-ms-return-client-request-id": "true",
-<<<<<<< HEAD
-        "x-ms-version": "2020-12-06"
-=======
         "x-ms-version": "2021-02-12"
->>>>>>> 7e782c87
       },
       "RequestBody": null,
       "StatusCode": 202,
@@ -158,11 +130,7 @@
         ],
         "x-ms-client-request-id": "1553c08d-4115-8c8e-67aa-d832180f16fa",
         "x-ms-request-id": "aead4042-a01e-003c-687b-055698000000",
-<<<<<<< HEAD
-        "x-ms-version": "2020-12-06"
-=======
         "x-ms-version": "2021-02-12"
->>>>>>> 7e782c87
       },
       "ResponseBody": []
     }
