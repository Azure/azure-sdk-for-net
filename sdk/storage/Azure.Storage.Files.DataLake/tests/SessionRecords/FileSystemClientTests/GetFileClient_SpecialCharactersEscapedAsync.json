--- conflicted
+++ resolved
@@ -14,11 +14,7 @@
         "x-ms-client-request-id": "fda0427c-b104-b574-354d-13916989023b",
         "x-ms-date": "Sat, 20 Jun 2020 02:42:43 GMT",
         "x-ms-return-client-request-id": "true",
-<<<<<<< HEAD
-        "x-ms-version": "2020-12-06"
-=======
         "x-ms-version": "2021-02-12"
->>>>>>> 7e782c87
       },
       "RequestBody": null,
       "StatusCode": 201,
@@ -33,11 +29,7 @@
         ],
         "x-ms-client-request-id": "fda0427c-b104-b574-354d-13916989023b",
         "x-ms-request-id": "2950ea4e-601e-0062-6aac-468f87000000",
-<<<<<<< HEAD
-        "x-ms-version": "2020-12-06"
-=======
         "x-ms-version": "2021-02-12"
->>>>>>> 7e782c87
       },
       "ResponseBody": []
     },
@@ -54,11 +46,7 @@
         "x-ms-client-request-id": "3c20fc22-36a8-a590-3b5e-b29a58e67660",
         "x-ms-date": "Sat, 20 Jun 2020 02:42:44 GMT",
         "x-ms-return-client-request-id": "true",
-<<<<<<< HEAD
-        "x-ms-version": "2020-12-06"
-=======
         "x-ms-version": "2021-02-12"
->>>>>>> 7e782c87
       },
       "RequestBody": null,
       "StatusCode": 201,
@@ -73,11 +61,7 @@
         ],
         "x-ms-client-request-id": "3c20fc22-36a8-a590-3b5e-b29a58e67660",
         "x-ms-request-id": "ff700e02-201f-003e-56ac-46dadf000000",
-<<<<<<< HEAD
-        "x-ms-version": "2020-12-06"
-=======
         "x-ms-version": "2021-02-12"
->>>>>>> 7e782c87
       },
       "ResponseBody": []
     },
@@ -93,11 +77,7 @@
         "x-ms-client-request-id": "6d6f73a5-c568-4893-f4f4-12f76e1ae3b1",
         "x-ms-date": "Sat, 20 Jun 2020 02:42:44 GMT",
         "x-ms-return-client-request-id": "true",
-<<<<<<< HEAD
-        "x-ms-version": "2020-12-06"
-=======
         "x-ms-version": "2021-02-12"
->>>>>>> 7e782c87
       },
       "RequestBody": null,
       "StatusCode": 200,
@@ -111,11 +91,7 @@
         ],
         "x-ms-client-request-id": "6d6f73a5-c568-4893-f4f4-12f76e1ae3b1",
         "x-ms-request-id": "ff700e03-201f-003e-57ac-46dadf000000",
-<<<<<<< HEAD
-        "x-ms-version": "2020-12-06"
-=======
         "x-ms-version": "2021-02-12"
->>>>>>> 7e782c87
       },
       "ResponseBody": [
         "{\"paths\":[{\"contentLength\":\"0\",\"etag\":\"0x8D814C39C146496\",\"group\":\"$superuser\",\"lastModified\":\"Sat, 20 Jun 2020 02:42:44 GMT\",\"name\":\"!'();[]@&%=+$,#äÄöÖüÜß;\",\"owner\":\"$superuser\",\"permissions\":\"rw-r-----\"}]}\n"
@@ -134,11 +110,7 @@
         "x-ms-client-request-id": "e4f59b8c-0977-75f8-0659-7b8bd77cee73",
         "x-ms-date": "Sat, 20 Jun 2020 02:42:44 GMT",
         "x-ms-return-client-request-id": "true",
-<<<<<<< HEAD
-        "x-ms-version": "2020-12-06"
-=======
         "x-ms-version": "2021-02-12"
->>>>>>> 7e782c87
       },
       "RequestBody": null,
       "StatusCode": 202,
@@ -151,11 +123,7 @@
         ],
         "x-ms-client-request-id": "e4f59b8c-0977-75f8-0659-7b8bd77cee73",
         "x-ms-request-id": "2950eb38-601e-0062-3cac-468f87000000",
-<<<<<<< HEAD
-        "x-ms-version": "2020-12-06"
-=======
         "x-ms-version": "2021-02-12"
->>>>>>> 7e782c87
       },
       "ResponseBody": []
     }
