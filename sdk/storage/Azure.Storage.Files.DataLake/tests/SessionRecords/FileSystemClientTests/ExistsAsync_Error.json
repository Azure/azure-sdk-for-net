﻿{
  "Entries": [
    {
      "RequestUri": "https://seannse.blob.core.windows.net/test-filesystem-e40cf695-18ce-5364-7848-9c4e4eee8ef6?restype=container",
      "RequestMethod": "PUT",
      "RequestHeaders": {
        "Accept": "application/xml",
        "Authorization": "Sanitized",
        "traceparent": "00-0a677475e5830f4bbdd946f0dfd74c9f-57ca009d8756a34d-00",
        "User-Agent": [
          "azsdk-net-Storage.Files.DataLake/12.7.0-alpha.20210217.1",
          "(.NET 5.0.3; Microsoft Windows 10.0.19042)"
        ],
        "x-ms-client-request-id": "3716bca3-5f1d-9445-0a5e-826bbd17d605",
        "x-ms-date": "Wed, 17 Feb 2021 22:21:30 GMT",
        "x-ms-return-client-request-id": "true",
<<<<<<< HEAD
        "x-ms-version": "2020-12-06"
=======
        "x-ms-version": "2021-02-12"
>>>>>>> 7e782c87
      },
      "RequestBody": null,
      "StatusCode": 201,
      "ResponseHeaders": {
        "Content-Length": "0",
        "Date": "Wed, 17 Feb 2021 22:21:30 GMT",
        "ETag": "\"0x8D8D39260462492\"",
        "Last-Modified": "Wed, 17 Feb 2021 22:21:30 GMT",
        "Server": [
          "Windows-Azure-Blob/1.0",
          "Microsoft-HTTPAPI/2.0"
        ],
        "x-ms-client-request-id": "3716bca3-5f1d-9445-0a5e-826bbd17d605",
        "x-ms-request-id": "56705851-b01e-0020-547b-0504f8000000",
<<<<<<< HEAD
        "x-ms-version": "2020-12-06"
=======
        "x-ms-version": "2021-02-12"
>>>>>>> 7e782c87
      },
      "ResponseBody": []
    },
    {
      "RequestUri": "https://seannse.blob.core.windows.net/test-filesystem-e40cf695-18ce-5364-7848-9c4e4eee8ef6?restype=container",
      "RequestMethod": "GET",
      "RequestHeaders": {
        "Accept": "application/xml",
        "traceparent": "00-1801b4a622a5d64b9327e0fb0d35e903-b8788ee6012ca149-00",
        "User-Agent": [
          "azsdk-net-Storage.Files.DataLake/12.7.0-alpha.20210217.1",
          "(.NET 5.0.3; Microsoft Windows 10.0.19042)"
        ],
        "x-ms-client-request-id": "91aaca9f-56d8-fed8-0cb3-14f348af9eb4",
        "x-ms-return-client-request-id": "true",
<<<<<<< HEAD
        "x-ms-version": "2020-12-06"
=======
        "x-ms-version": "2021-02-12"
>>>>>>> 7e782c87
      },
      "RequestBody": null,
      "StatusCode": 401,
      "ResponseHeaders": {
        "Content-Length": "302",
        "Content-Type": "application/xml",
        "Date": "Wed, 17 Feb 2021 22:21:30 GMT",
        "Server": [
          "Windows-Azure-Blob/1.0",
          "Microsoft-HTTPAPI/2.0"
        ],
        "WWW-Authenticate": "Bearer authorization_uri=https://login.microsoftonline.com/72f988bf-86f1-41af-91ab-2d7cd011db47/oauth2/authorize resource_id=https://storage.azure.com",
        "x-ms-client-request-id": "91aaca9f-56d8-fed8-0cb3-14f348af9eb4",
        "x-ms-error-code": "NoAuthenticationInformation",
        "x-ms-request-id": "8987ad94-e01e-0070-7c7b-05c6a8000000",
<<<<<<< HEAD
        "x-ms-version": "2020-12-06"
=======
        "x-ms-version": "2021-02-12"
>>>>>>> 7e782c87
      },
      "ResponseBody": [
        "﻿<?xml version=\"1.0\" encoding=\"utf-8\"?><Error><Code>NoAuthenticationInformation</Code><Message>Server failed to authenticate the request. Please refer to the information in the www-authenticate header.\n",
        "RequestId:8987ad94-e01e-0070-7c7b-05c6a8000000\n",
        "Time:2021-02-17T22:21:31.1293301Z</Message></Error>"
      ]
    },
    {
      "RequestUri": "https://seannse.blob.core.windows.net/test-filesystem-e40cf695-18ce-5364-7848-9c4e4eee8ef6?restype=container",
      "RequestMethod": "DELETE",
      "RequestHeaders": {
        "Accept": "application/xml",
        "Authorization": "Sanitized",
        "traceparent": "00-354607bb4520ed44a8c83a9bd7b8af2e-e891aa4731740b4a-00",
        "User-Agent": [
          "azsdk-net-Storage.Files.DataLake/12.7.0-alpha.20210217.1",
          "(.NET 5.0.3; Microsoft Windows 10.0.19042)"
        ],
        "x-ms-client-request-id": "f3cb86c1-446c-442c-5a6d-34a0eda9822c",
        "x-ms-date": "Wed, 17 Feb 2021 22:21:31 GMT",
        "x-ms-return-client-request-id": "true",
<<<<<<< HEAD
        "x-ms-version": "2020-12-06"
=======
        "x-ms-version": "2021-02-12"
>>>>>>> 7e782c87
      },
      "RequestBody": null,
      "StatusCode": 202,
      "ResponseHeaders": {
        "Content-Length": "0",
        "Date": "Wed, 17 Feb 2021 22:21:30 GMT",
        "Server": [
          "Windows-Azure-Blob/1.0",
          "Microsoft-HTTPAPI/2.0"
        ],
        "x-ms-client-request-id": "f3cb86c1-446c-442c-5a6d-34a0eda9822c",
        "x-ms-request-id": "567059f5-b01e-0020-547b-0504f8000000",
<<<<<<< HEAD
        "x-ms-version": "2020-12-06"
=======
        "x-ms-version": "2021-02-12"
>>>>>>> 7e782c87
      },
      "ResponseBody": []
    }
  ],
  "Variables": {
    "RandomSeed": "529510388",
    "Storage_TestConfigHierarchicalNamespace": "NamespaceTenant\nseannse\nU2FuaXRpemVk\nhttps://seannse.blob.core.windows.net\nhttps://seannse.file.core.windows.net\nhttps://seannse.queue.core.windows.net\nhttps://seannse.table.core.windows.net\n\n\n\n\nhttps://seannse-secondary.blob.core.windows.net\nhttps://seannse-secondary.file.core.windows.net\nhttps://seannse-secondary.queue.core.windows.net\nhttps://seannse-secondary.table.core.windows.net\n68390a19-a643-458b-b726-408abf67b4fc\nSanitized\n72f988bf-86f1-41af-91ab-2d7cd011db47\nhttps://login.microsoftonline.com/\nCloud\nBlobEndpoint=https://seannse.blob.core.windows.net/;QueueEndpoint=https://seannse.queue.core.windows.net/;FileEndpoint=https://seannse.file.core.windows.net/;BlobSecondaryEndpoint=https://seannse-secondary.blob.core.windows.net/;QueueSecondaryEndpoint=https://seannse-secondary.queue.core.windows.net/;FileSecondaryEndpoint=https://seannse-secondary.file.core.windows.net/;AccountName=seannse;AccountKey=Sanitized\n\n\n"
  }
}<|MERGE_RESOLUTION|>--- conflicted
+++ resolved
@@ -14,11 +14,7 @@
         "x-ms-client-request-id": "3716bca3-5f1d-9445-0a5e-826bbd17d605",
         "x-ms-date": "Wed, 17 Feb 2021 22:21:30 GMT",
         "x-ms-return-client-request-id": "true",
-<<<<<<< HEAD
-        "x-ms-version": "2020-12-06"
-=======
         "x-ms-version": "2021-02-12"
->>>>>>> 7e782c87
       },
       "RequestBody": null,
       "StatusCode": 201,
@@ -33,11 +29,7 @@
         ],
         "x-ms-client-request-id": "3716bca3-5f1d-9445-0a5e-826bbd17d605",
         "x-ms-request-id": "56705851-b01e-0020-547b-0504f8000000",
-<<<<<<< HEAD
-        "x-ms-version": "2020-12-06"
-=======
         "x-ms-version": "2021-02-12"
->>>>>>> 7e782c87
       },
       "ResponseBody": []
     },
@@ -53,11 +45,7 @@
         ],
         "x-ms-client-request-id": "91aaca9f-56d8-fed8-0cb3-14f348af9eb4",
         "x-ms-return-client-request-id": "true",
-<<<<<<< HEAD
-        "x-ms-version": "2020-12-06"
-=======
         "x-ms-version": "2021-02-12"
->>>>>>> 7e782c87
       },
       "RequestBody": null,
       "StatusCode": 401,
@@ -73,11 +61,7 @@
         "x-ms-client-request-id": "91aaca9f-56d8-fed8-0cb3-14f348af9eb4",
         "x-ms-error-code": "NoAuthenticationInformation",
         "x-ms-request-id": "8987ad94-e01e-0070-7c7b-05c6a8000000",
-<<<<<<< HEAD
-        "x-ms-version": "2020-12-06"
-=======
         "x-ms-version": "2021-02-12"
->>>>>>> 7e782c87
       },
       "ResponseBody": [
         "﻿<?xml version=\"1.0\" encoding=\"utf-8\"?><Error><Code>NoAuthenticationInformation</Code><Message>Server failed to authenticate the request. Please refer to the information in the www-authenticate header.\n",
@@ -99,11 +83,7 @@
         "x-ms-client-request-id": "f3cb86c1-446c-442c-5a6d-34a0eda9822c",
         "x-ms-date": "Wed, 17 Feb 2021 22:21:31 GMT",
         "x-ms-return-client-request-id": "true",
-<<<<<<< HEAD
-        "x-ms-version": "2020-12-06"
-=======
         "x-ms-version": "2021-02-12"
->>>>>>> 7e782c87
       },
       "RequestBody": null,
       "StatusCode": 202,
@@ -116,11 +96,7 @@
         ],
         "x-ms-client-request-id": "f3cb86c1-446c-442c-5a6d-34a0eda9822c",
         "x-ms-request-id": "567059f5-b01e-0020-547b-0504f8000000",
-<<<<<<< HEAD
-        "x-ms-version": "2020-12-06"
-=======
         "x-ms-version": "2021-02-12"
->>>>>>> 7e782c87
       },
       "ResponseBody": []
     }
