--- conflicted
+++ resolved
@@ -14,11 +14,7 @@
         "x-ms-client-request-id": "3036410d-bf4c-9561-f267-24bee3052ef9",
         "x-ms-date": "Wed, 17 Feb 2021 22:22:22 GMT",
         "x-ms-return-client-request-id": "true",
-<<<<<<< HEAD
-        "x-ms-version": "2020-12-06"
-=======
-        "x-ms-version": "2021-02-12"
->>>>>>> 7e782c87
+        "x-ms-version": "2021-02-12"
       },
       "RequestBody": null,
       "StatusCode": 201,
@@ -33,11 +29,7 @@
         ],
         "x-ms-client-request-id": "3036410d-bf4c-9561-f267-24bee3052ef9",
         "x-ms-request-id": "d3024e7a-501e-004a-437b-05dcd0000000",
-<<<<<<< HEAD
-        "x-ms-version": "2020-12-06"
-=======
-        "x-ms-version": "2021-02-12"
->>>>>>> 7e782c87
+        "x-ms-version": "2021-02-12"
       },
       "ResponseBody": []
     },
@@ -58,11 +50,7 @@
         "x-ms-lease-duration": "15",
         "x-ms-proposed-lease-id": "d3b7498a-6259-40ad-d24c-50e8132eb7a0",
         "x-ms-return-client-request-id": "true",
-<<<<<<< HEAD
-        "x-ms-version": "2020-12-06"
-=======
-        "x-ms-version": "2021-02-12"
->>>>>>> 7e782c87
+        "x-ms-version": "2021-02-12"
       },
       "RequestBody": null,
       "StatusCode": 201,
@@ -78,11 +66,7 @@
         "x-ms-client-request-id": "50bc84af-09ce-7956-2bcc-99a229698cf1",
         "x-ms-lease-id": "d3b7498a-6259-40ad-d24c-50e8132eb7a0",
         "x-ms-request-id": "d3024ed7-501e-004a-077b-05dcd0000000",
-<<<<<<< HEAD
-        "x-ms-version": "2020-12-06"
-=======
-        "x-ms-version": "2021-02-12"
->>>>>>> 7e782c87
+        "x-ms-version": "2021-02-12"
       },
       "ResponseBody": []
     },
@@ -104,11 +88,7 @@
         "x-ms-lease-id": "d3b7498a-6259-40ad-d24c-50e8132eb7a0",
         "x-ms-proposed-lease-id": "25379302-10a2-ea1e-39b6-3944b4e07cb9",
         "x-ms-return-client-request-id": "true",
-<<<<<<< HEAD
-        "x-ms-version": "2020-12-06"
-=======
-        "x-ms-version": "2021-02-12"
->>>>>>> 7e782c87
+        "x-ms-version": "2021-02-12"
       },
       "RequestBody": null,
       "StatusCode": 412,
@@ -123,11 +103,7 @@
         "x-ms-client-request-id": "2f947434-2b24-25eb-7479-8db2d18b8129",
         "x-ms-error-code": "ConditionNotMet",
         "x-ms-request-id": "d3024f17-501e-004a-417b-05dcd0000000",
-<<<<<<< HEAD
-        "x-ms-version": "2020-12-06"
-=======
-        "x-ms-version": "2021-02-12"
->>>>>>> 7e782c87
+        "x-ms-version": "2021-02-12"
       },
       "ResponseBody": [
         "﻿<?xml version=\"1.0\" encoding=\"utf-8\"?><Error><Code>ConditionNotMet</Code><Message>The condition specified using HTTP conditional header(s) is not met.\n",
@@ -150,11 +126,7 @@
         "x-ms-date": "Wed, 17 Feb 2021 22:22:23 GMT",
         "x-ms-lease-id": "d3b7498a-6259-40ad-d24c-50e8132eb7a0",
         "x-ms-return-client-request-id": "true",
-<<<<<<< HEAD
-        "x-ms-version": "2020-12-06"
-=======
-        "x-ms-version": "2021-02-12"
->>>>>>> 7e782c87
+        "x-ms-version": "2021-02-12"
       },
       "RequestBody": null,
       "StatusCode": 202,
@@ -167,11 +139,7 @@
         ],
         "x-ms-client-request-id": "b46ed950-5cd4-a3cd-ab94-d3c26f6fc4d9",
         "x-ms-request-id": "d3024f55-501e-004a-767b-05dcd0000000",
-<<<<<<< HEAD
-        "x-ms-version": "2020-12-06"
-=======
-        "x-ms-version": "2021-02-12"
->>>>>>> 7e782c87
+        "x-ms-version": "2021-02-12"
       },
       "ResponseBody": []
     },
@@ -189,11 +157,7 @@
         "x-ms-client-request-id": "0e371261-7f65-ad21-d873-c8f28fcd6301",
         "x-ms-date": "Wed, 17 Feb 2021 22:22:23 GMT",
         "x-ms-return-client-request-id": "true",
-<<<<<<< HEAD
-        "x-ms-version": "2020-12-06"
-=======
-        "x-ms-version": "2021-02-12"
->>>>>>> 7e782c87
+        "x-ms-version": "2021-02-12"
       },
       "RequestBody": null,
       "StatusCode": 201,
@@ -208,11 +172,7 @@
         ],
         "x-ms-client-request-id": "0e371261-7f65-ad21-d873-c8f28fcd6301",
         "x-ms-request-id": "9a6ef545-e01e-002d-247b-05cc2c000000",
-<<<<<<< HEAD
-        "x-ms-version": "2020-12-06"
-=======
-        "x-ms-version": "2021-02-12"
->>>>>>> 7e782c87
+        "x-ms-version": "2021-02-12"
       },
       "ResponseBody": []
     },
@@ -233,11 +193,7 @@
         "x-ms-lease-duration": "15",
         "x-ms-proposed-lease-id": "ef0f08e6-cc0e-3dbc-1337-a86076d69525",
         "x-ms-return-client-request-id": "true",
-<<<<<<< HEAD
-        "x-ms-version": "2020-12-06"
-=======
-        "x-ms-version": "2021-02-12"
->>>>>>> 7e782c87
+        "x-ms-version": "2021-02-12"
       },
       "RequestBody": null,
       "StatusCode": 201,
@@ -253,11 +209,7 @@
         "x-ms-client-request-id": "b453a3dd-352f-468f-a1dc-915aac1238b0",
         "x-ms-lease-id": "ef0f08e6-cc0e-3dbc-1337-a86076d69525",
         "x-ms-request-id": "9a6ef58a-e01e-002d-607b-05cc2c000000",
-<<<<<<< HEAD
-        "x-ms-version": "2020-12-06"
-=======
-        "x-ms-version": "2021-02-12"
->>>>>>> 7e782c87
+        "x-ms-version": "2021-02-12"
       },
       "ResponseBody": []
     },
@@ -279,11 +231,7 @@
         "x-ms-lease-id": "ef0f08e6-cc0e-3dbc-1337-a86076d69525",
         "x-ms-proposed-lease-id": "2e9dda9f-a072-3266-5eb4-1faa04627dd1",
         "x-ms-return-client-request-id": "true",
-<<<<<<< HEAD
-        "x-ms-version": "2020-12-06"
-=======
-        "x-ms-version": "2021-02-12"
->>>>>>> 7e782c87
+        "x-ms-version": "2021-02-12"
       },
       "RequestBody": null,
       "StatusCode": 412,
@@ -298,11 +246,7 @@
         "x-ms-client-request-id": "60cc1d7c-c90f-f4a1-9bfd-bbd9c18ae843",
         "x-ms-error-code": "ConditionNotMet",
         "x-ms-request-id": "9a6ef5b2-e01e-002d-017b-05cc2c000000",
-<<<<<<< HEAD
-        "x-ms-version": "2020-12-06"
-=======
-        "x-ms-version": "2021-02-12"
->>>>>>> 7e782c87
+        "x-ms-version": "2021-02-12"
       },
       "ResponseBody": [
         "﻿<?xml version=\"1.0\" encoding=\"utf-8\"?><Error><Code>ConditionNotMet</Code><Message>The condition specified using HTTP conditional header(s) is not met.\n",
@@ -325,11 +269,7 @@
         "x-ms-date": "Wed, 17 Feb 2021 22:22:24 GMT",
         "x-ms-lease-id": "ef0f08e6-cc0e-3dbc-1337-a86076d69525",
         "x-ms-return-client-request-id": "true",
-<<<<<<< HEAD
-        "x-ms-version": "2020-12-06"
-=======
-        "x-ms-version": "2021-02-12"
->>>>>>> 7e782c87
+        "x-ms-version": "2021-02-12"
       },
       "RequestBody": null,
       "StatusCode": 202,
@@ -342,11 +282,7 @@
         ],
         "x-ms-client-request-id": "8fddf381-d845-f1a1-3541-af957b948a6c",
         "x-ms-request-id": "9a6ef5e0-e01e-002d-2d7b-05cc2c000000",
-<<<<<<< HEAD
-        "x-ms-version": "2020-12-06"
-=======
-        "x-ms-version": "2021-02-12"
->>>>>>> 7e782c87
+        "x-ms-version": "2021-02-12"
       },
       "ResponseBody": []
     }
