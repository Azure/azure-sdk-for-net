﻿{
  "Entries": [
    {
      "RequestUri": "https://seannse.blob.core.windows.net/test-filesystem-530ace90-9dd3-0608-ce83-a034f1ad3b35?comp=lease&restype=container",
      "RequestMethod": "PUT",
      "RequestHeaders": {
        "Accept": "application/xml",
        "Authorization": "Sanitized",
        "traceparent": "00-dcdc74026731374e8f86abc11bbc437d-e029df9b4088b744-00",
        "User-Agent": [
          "azsdk-net-Storage.Files.DataLake/12.7.0-alpha.20210217.1",
          "(.NET 5.0.3; Microsoft Windows 10.0.19042)"
        ],
        "x-ms-client-request-id": "6af30fbe-7256-1a2f-aa77-c92f8f4a0a02",
        "x-ms-date": "Wed, 17 Feb 2021 22:21:04 GMT",
        "x-ms-lease-action": "change",
        "x-ms-lease-id": "295cec05-76e4-9323-89a3-0ebefbcce7bf",
        "x-ms-proposed-lease-id": "295cec05-76e4-9323-89a3-0ebefbcce7bf",
        "x-ms-return-client-request-id": "true",
<<<<<<< HEAD
        "x-ms-version": "2020-12-06"
=======
        "x-ms-version": "2021-02-12"
>>>>>>> 7e782c87
      },
      "RequestBody": null,
      "StatusCode": 404,
      "ResponseHeaders": {
        "Content-Length": "225",
        "Content-Type": "application/xml",
        "Date": "Wed, 17 Feb 2021 22:21:03 GMT",
        "Server": [
          "Windows-Azure-Blob/1.0",
          "Microsoft-HTTPAPI/2.0"
        ],
        "x-ms-client-request-id": "6af30fbe-7256-1a2f-aa77-c92f8f4a0a02",
        "x-ms-error-code": "ContainerNotFound",
        "x-ms-request-id": "7187c1de-d01e-0036-307b-05f22f000000",
<<<<<<< HEAD
        "x-ms-version": "2020-12-06"
=======
        "x-ms-version": "2021-02-12"
>>>>>>> 7e782c87
      },
      "ResponseBody": [
        "﻿<?xml version=\"1.0\" encoding=\"utf-8\"?><Error><Code>ContainerNotFound</Code><Message>The specified container does not exist.\n",
        "RequestId:7187c1de-d01e-0036-307b-05f22f000000\n",
        "Time:2021-02-17T22:21:04.5016538Z</Message></Error>"
      ]
    }
  ],
  "Variables": {
    "RandomSeed": "1504991155",
    "Storage_TestConfigHierarchicalNamespace": "NamespaceTenant\nseannse\nU2FuaXRpemVk\nhttps://seannse.blob.core.windows.net\nhttps://seannse.file.core.windows.net\nhttps://seannse.queue.core.windows.net\nhttps://seannse.table.core.windows.net\n\n\n\n\nhttps://seannse-secondary.blob.core.windows.net\nhttps://seannse-secondary.file.core.windows.net\nhttps://seannse-secondary.queue.core.windows.net\nhttps://seannse-secondary.table.core.windows.net\n68390a19-a643-458b-b726-408abf67b4fc\nSanitized\n72f988bf-86f1-41af-91ab-2d7cd011db47\nhttps://login.microsoftonline.com/\nCloud\nBlobEndpoint=https://seannse.blob.core.windows.net/;QueueEndpoint=https://seannse.queue.core.windows.net/;FileEndpoint=https://seannse.file.core.windows.net/;BlobSecondaryEndpoint=https://seannse-secondary.blob.core.windows.net/;QueueSecondaryEndpoint=https://seannse-secondary.queue.core.windows.net/;FileSecondaryEndpoint=https://seannse-secondary.file.core.windows.net/;AccountName=seannse;AccountKey=Sanitized\n\n\n"
  }
}<|MERGE_RESOLUTION|>--- conflicted
+++ resolved
@@ -17,11 +17,7 @@
         "x-ms-lease-id": "295cec05-76e4-9323-89a3-0ebefbcce7bf",
         "x-ms-proposed-lease-id": "295cec05-76e4-9323-89a3-0ebefbcce7bf",
         "x-ms-return-client-request-id": "true",
-<<<<<<< HEAD
-        "x-ms-version": "2020-12-06"
-=======
         "x-ms-version": "2021-02-12"
->>>>>>> 7e782c87
       },
       "RequestBody": null,
       "StatusCode": 404,
@@ -36,11 +32,7 @@
         "x-ms-client-request-id": "6af30fbe-7256-1a2f-aa77-c92f8f4a0a02",
         "x-ms-error-code": "ContainerNotFound",
         "x-ms-request-id": "7187c1de-d01e-0036-307b-05f22f000000",
-<<<<<<< HEAD
-        "x-ms-version": "2020-12-06"
-=======
         "x-ms-version": "2021-02-12"
->>>>>>> 7e782c87
       },
       "ResponseBody": [
         "﻿<?xml version=\"1.0\" encoding=\"utf-8\"?><Error><Code>ContainerNotFound</Code><Message>The specified container does not exist.\n",
