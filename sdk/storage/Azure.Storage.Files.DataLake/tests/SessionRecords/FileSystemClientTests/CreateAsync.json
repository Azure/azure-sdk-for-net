--- conflicted
+++ resolved
@@ -13,11 +13,7 @@
         "x-ms-client-request-id": "d9e637a3-a6a4-b1d5-89de-a5d5371bdd8f",
         "x-ms-date": "Fri, 03 Apr 2020 21:04:15 GMT",
         "x-ms-return-client-request-id": "true",
-<<<<<<< HEAD
-        "x-ms-version": "2019-12-12"
-=======
         "x-ms-version": "2020-02-10"
->>>>>>> 60f4876e
       },
       "RequestBody": null,
       "StatusCode": 201,
@@ -32,11 +28,7 @@
         ],
         "x-ms-client-request-id": "d9e637a3-a6a4-b1d5-89de-a5d5371bdd8f",
         "x-ms-request-id": "962289c1-f01e-0012-36fb-093670000000",
-<<<<<<< HEAD
-        "x-ms-version": "2019-12-12"
-=======
         "x-ms-version": "2020-02-10"
->>>>>>> 60f4876e
       },
       "ResponseBody": []
     },
@@ -53,11 +45,7 @@
         "x-ms-client-request-id": "7f331d5f-700f-3f9d-b1d7-381b19264a0f",
         "x-ms-date": "Fri, 03 Apr 2020 21:04:15 GMT",
         "x-ms-return-client-request-id": "true",
-<<<<<<< HEAD
-        "x-ms-version": "2019-12-12"
-=======
         "x-ms-version": "2020-02-10"
->>>>>>> 60f4876e
       },
       "RequestBody": null,
       "StatusCode": 202,
@@ -70,11 +58,7 @@
         ],
         "x-ms-client-request-id": "7f331d5f-700f-3f9d-b1d7-381b19264a0f",
         "x-ms-request-id": "962289cf-f01e-0012-42fb-093670000000",
-<<<<<<< HEAD
-        "x-ms-version": "2019-12-12"
-=======
         "x-ms-version": "2020-02-10"
->>>>>>> 60f4876e
       },
       "ResponseBody": []
     }
