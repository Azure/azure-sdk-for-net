--- conflicted
+++ resolved
@@ -13,11 +13,7 @@
         "x-ms-client-request-id": "6f66ed56-db9a-93eb-058b-e599f1928a6b",
         "x-ms-date": "Fri, 03 Apr 2020 21:04:14 GMT",
         "x-ms-return-client-request-id": "true",
-<<<<<<< HEAD
-        "x-ms-version": "2019-12-12"
-=======
-        "x-ms-version": "2020-02-10"
->>>>>>> 60f4876e
+        "x-ms-version": "2020-02-10"
       },
       "RequestBody": null,
       "StatusCode": 201,
@@ -32,11 +28,7 @@
         ],
         "x-ms-client-request-id": "6f66ed56-db9a-93eb-058b-e599f1928a6b",
         "x-ms-request-id": "9622892b-f01e-0012-2efb-093670000000",
-<<<<<<< HEAD
-        "x-ms-version": "2019-12-12"
-=======
-        "x-ms-version": "2020-02-10"
->>>>>>> 60f4876e
+        "x-ms-version": "2020-02-10"
       },
       "ResponseBody": []
     },
@@ -56,11 +48,7 @@
         "x-ms-lease-duration": "15",
         "x-ms-proposed-lease-id": "a0dea047-fd35-d98a-0d2a-05ed0cb74d51",
         "x-ms-return-client-request-id": "true",
-<<<<<<< HEAD
-        "x-ms-version": "2019-12-12"
-=======
-        "x-ms-version": "2020-02-10"
->>>>>>> 60f4876e
+        "x-ms-version": "2020-02-10"
       },
       "RequestBody": null,
       "StatusCode": 201,
@@ -76,11 +64,7 @@
         "x-ms-client-request-id": "8f49933d-7f19-5084-6a1c-a41cbb642ee2",
         "x-ms-lease-id": "a0dea047-fd35-d98a-0d2a-05ed0cb74d51",
         "x-ms-request-id": "9622894a-f01e-0012-48fb-093670000000",
-<<<<<<< HEAD
-        "x-ms-version": "2019-12-12"
-=======
-        "x-ms-version": "2020-02-10"
->>>>>>> 60f4876e
+        "x-ms-version": "2020-02-10"
       },
       "ResponseBody": []
     },
@@ -101,11 +85,7 @@
         "x-ms-lease-id": "a0dea047-fd35-d98a-0d2a-05ed0cb74d51",
         "x-ms-proposed-lease-id": "0b78614f-f7e7-c136-fc18-4126aa2a6d89",
         "x-ms-return-client-request-id": "true",
-<<<<<<< HEAD
-        "x-ms-version": "2019-12-12"
-=======
-        "x-ms-version": "2020-02-10"
->>>>>>> 60f4876e
+        "x-ms-version": "2020-02-10"
       },
       "RequestBody": null,
       "StatusCode": 412,
@@ -120,11 +100,7 @@
         "x-ms-client-request-id": "16e8f392-dde1-f670-634f-0b8cc97e9dfe",
         "x-ms-error-code": "ConditionNotMet",
         "x-ms-request-id": "96228953-f01e-0012-50fb-093670000000",
-<<<<<<< HEAD
-        "x-ms-version": "2019-12-12"
-=======
-        "x-ms-version": "2020-02-10"
->>>>>>> 60f4876e
+        "x-ms-version": "2020-02-10"
       },
       "ResponseBody": [
         "\uFEFF\u003C?xml version=\u00221.0\u0022 encoding=\u0022utf-8\u0022?\u003E\u003CError\u003E\u003CCode\u003EConditionNotMet\u003C/Code\u003E\u003CMessage\u003EThe condition specified using HTTP conditional header(s) is not met.\n",
@@ -146,11 +122,7 @@
         "x-ms-date": "Fri, 03 Apr 2020 21:04:14 GMT",
         "x-ms-lease-id": "a0dea047-fd35-d98a-0d2a-05ed0cb74d51",
         "x-ms-return-client-request-id": "true",
-<<<<<<< HEAD
-        "x-ms-version": "2019-12-12"
-=======
-        "x-ms-version": "2020-02-10"
->>>>>>> 60f4876e
+        "x-ms-version": "2020-02-10"
       },
       "RequestBody": null,
       "StatusCode": 202,
@@ -163,11 +135,7 @@
         ],
         "x-ms-client-request-id": "c78aa531-187b-df01-0b82-c2c8cc1c1947",
         "x-ms-request-id": "9622895f-f01e-0012-5cfb-093670000000",
-<<<<<<< HEAD
-        "x-ms-version": "2019-12-12"
-=======
-        "x-ms-version": "2020-02-10"
->>>>>>> 60f4876e
+        "x-ms-version": "2020-02-10"
       },
       "ResponseBody": []
     },
@@ -184,11 +152,7 @@
         "x-ms-client-request-id": "2b77814d-a62f-9e91-2c59-0af8ec86cb94",
         "x-ms-date": "Fri, 03 Apr 2020 21:04:14 GMT",
         "x-ms-return-client-request-id": "true",
-<<<<<<< HEAD
-        "x-ms-version": "2019-12-12"
-=======
-        "x-ms-version": "2020-02-10"
->>>>>>> 60f4876e
+        "x-ms-version": "2020-02-10"
       },
       "RequestBody": null,
       "StatusCode": 201,
@@ -203,11 +167,7 @@
         ],
         "x-ms-client-request-id": "2b77814d-a62f-9e91-2c59-0af8ec86cb94",
         "x-ms-request-id": "9622897f-f01e-0012-79fb-093670000000",
-<<<<<<< HEAD
-        "x-ms-version": "2019-12-12"
-=======
-        "x-ms-version": "2020-02-10"
->>>>>>> 60f4876e
+        "x-ms-version": "2020-02-10"
       },
       "ResponseBody": []
     },
@@ -227,11 +187,7 @@
         "x-ms-lease-duration": "15",
         "x-ms-proposed-lease-id": "65348962-f5c1-ac54-28b4-973f4476934f",
         "x-ms-return-client-request-id": "true",
-<<<<<<< HEAD
-        "x-ms-version": "2019-12-12"
-=======
-        "x-ms-version": "2020-02-10"
->>>>>>> 60f4876e
+        "x-ms-version": "2020-02-10"
       },
       "RequestBody": null,
       "StatusCode": 201,
@@ -247,11 +203,7 @@
         "x-ms-client-request-id": "8f0ebac6-3a58-6e95-8046-8e04feb9e19d",
         "x-ms-lease-id": "65348962-f5c1-ac54-28b4-973f4476934f",
         "x-ms-request-id": "96228993-f01e-0012-0afb-093670000000",
-<<<<<<< HEAD
-        "x-ms-version": "2019-12-12"
-=======
-        "x-ms-version": "2020-02-10"
->>>>>>> 60f4876e
+        "x-ms-version": "2020-02-10"
       },
       "ResponseBody": []
     },
@@ -272,11 +224,7 @@
         "x-ms-lease-id": "65348962-f5c1-ac54-28b4-973f4476934f",
         "x-ms-proposed-lease-id": "912d5cea-f4ff-ed09-d6bc-f79acb8a5af7",
         "x-ms-return-client-request-id": "true",
-<<<<<<< HEAD
-        "x-ms-version": "2019-12-12"
-=======
-        "x-ms-version": "2020-02-10"
->>>>>>> 60f4876e
+        "x-ms-version": "2020-02-10"
       },
       "RequestBody": null,
       "StatusCode": 412,
@@ -291,11 +239,7 @@
         "x-ms-client-request-id": "11d44162-ca7c-cd9e-2231-94f3a5095974",
         "x-ms-error-code": "ConditionNotMet",
         "x-ms-request-id": "962289a2-f01e-0012-17fb-093670000000",
-<<<<<<< HEAD
-        "x-ms-version": "2019-12-12"
-=======
-        "x-ms-version": "2020-02-10"
->>>>>>> 60f4876e
+        "x-ms-version": "2020-02-10"
       },
       "ResponseBody": [
         "\uFEFF\u003C?xml version=\u00221.0\u0022 encoding=\u0022utf-8\u0022?\u003E\u003CError\u003E\u003CCode\u003EConditionNotMet\u003C/Code\u003E\u003CMessage\u003EThe condition specified using HTTP conditional header(s) is not met.\n",
@@ -317,11 +261,7 @@
         "x-ms-date": "Fri, 03 Apr 2020 21:04:15 GMT",
         "x-ms-lease-id": "65348962-f5c1-ac54-28b4-973f4476934f",
         "x-ms-return-client-request-id": "true",
-<<<<<<< HEAD
-        "x-ms-version": "2019-12-12"
-=======
-        "x-ms-version": "2020-02-10"
->>>>>>> 60f4876e
+        "x-ms-version": "2020-02-10"
       },
       "RequestBody": null,
       "StatusCode": 202,
@@ -334,11 +274,7 @@
         ],
         "x-ms-client-request-id": "bca20967-d0e5-8f21-016a-68a5ea231046",
         "x-ms-request-id": "962289a9-f01e-0012-1efb-093670000000",
-<<<<<<< HEAD
-        "x-ms-version": "2019-12-12"
-=======
-        "x-ms-version": "2020-02-10"
->>>>>>> 60f4876e
+        "x-ms-version": "2020-02-10"
       },
       "ResponseBody": []
     }
