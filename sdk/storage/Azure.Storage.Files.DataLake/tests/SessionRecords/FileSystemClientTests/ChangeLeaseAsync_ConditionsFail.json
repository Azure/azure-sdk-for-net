--- conflicted
+++ resolved
@@ -14,11 +14,7 @@
         "x-ms-client-request-id": "6f66ed56-db9a-93eb-058b-e599f1928a6b",
         "x-ms-date": "Wed, 17 Feb 2021 22:21:03 GMT",
         "x-ms-return-client-request-id": "true",
-<<<<<<< HEAD
-        "x-ms-version": "2020-12-06"
-=======
-        "x-ms-version": "2021-02-12"
->>>>>>> 7e782c87
+        "x-ms-version": "2021-02-12"
       },
       "RequestBody": null,
       "StatusCode": 201,
@@ -33,11 +29,7 @@
         ],
         "x-ms-client-request-id": "6f66ed56-db9a-93eb-058b-e599f1928a6b",
         "x-ms-request-id": "237d7767-501e-0081-057b-05df85000000",
-<<<<<<< HEAD
-        "x-ms-version": "2020-12-06"
-=======
-        "x-ms-version": "2021-02-12"
->>>>>>> 7e782c87
+        "x-ms-version": "2021-02-12"
       },
       "ResponseBody": []
     },
@@ -58,11 +50,7 @@
         "x-ms-lease-duration": "15",
         "x-ms-proposed-lease-id": "a0dea047-fd35-d98a-0d2a-05ed0cb74d51",
         "x-ms-return-client-request-id": "true",
-<<<<<<< HEAD
-        "x-ms-version": "2020-12-06"
-=======
-        "x-ms-version": "2021-02-12"
->>>>>>> 7e782c87
+        "x-ms-version": "2021-02-12"
       },
       "RequestBody": null,
       "StatusCode": 201,
@@ -78,11 +66,7 @@
         "x-ms-client-request-id": "8f49933d-7f19-5084-6a1c-a41cbb642ee2",
         "x-ms-lease-id": "a0dea047-fd35-d98a-0d2a-05ed0cb74d51",
         "x-ms-request-id": "237d77aa-501e-0081-407b-05df85000000",
-<<<<<<< HEAD
-        "x-ms-version": "2020-12-06"
-=======
-        "x-ms-version": "2021-02-12"
->>>>>>> 7e782c87
+        "x-ms-version": "2021-02-12"
       },
       "ResponseBody": []
     },
@@ -104,11 +88,7 @@
         "x-ms-lease-id": "a0dea047-fd35-d98a-0d2a-05ed0cb74d51",
         "x-ms-proposed-lease-id": "0b78614f-f7e7-c136-fc18-4126aa2a6d89",
         "x-ms-return-client-request-id": "true",
-<<<<<<< HEAD
-        "x-ms-version": "2020-12-06"
-=======
-        "x-ms-version": "2021-02-12"
->>>>>>> 7e782c87
+        "x-ms-version": "2021-02-12"
       },
       "RequestBody": null,
       "StatusCode": 412,
@@ -123,11 +103,7 @@
         "x-ms-client-request-id": "16e8f392-dde1-f670-634f-0b8cc97e9dfe",
         "x-ms-error-code": "ConditionNotMet",
         "x-ms-request-id": "237d77dd-501e-0081-717b-05df85000000",
-<<<<<<< HEAD
-        "x-ms-version": "2020-12-06"
-=======
-        "x-ms-version": "2021-02-12"
->>>>>>> 7e782c87
+        "x-ms-version": "2021-02-12"
       },
       "ResponseBody": [
         "﻿<?xml version=\"1.0\" encoding=\"utf-8\"?><Error><Code>ConditionNotMet</Code><Message>The condition specified using HTTP conditional header(s) is not met.\n",
@@ -150,11 +126,7 @@
         "x-ms-date": "Wed, 17 Feb 2021 22:21:03 GMT",
         "x-ms-lease-id": "a0dea047-fd35-d98a-0d2a-05ed0cb74d51",
         "x-ms-return-client-request-id": "true",
-<<<<<<< HEAD
-        "x-ms-version": "2020-12-06"
-=======
-        "x-ms-version": "2021-02-12"
->>>>>>> 7e782c87
+        "x-ms-version": "2021-02-12"
       },
       "RequestBody": null,
       "StatusCode": 202,
@@ -167,11 +139,7 @@
         ],
         "x-ms-client-request-id": "c78aa531-187b-df01-0b82-c2c8cc1c1947",
         "x-ms-request-id": "237d781b-501e-0081-2c7b-05df85000000",
-<<<<<<< HEAD
-        "x-ms-version": "2020-12-06"
-=======
-        "x-ms-version": "2021-02-12"
->>>>>>> 7e782c87
+        "x-ms-version": "2021-02-12"
       },
       "ResponseBody": []
     },
@@ -189,11 +157,7 @@
         "x-ms-client-request-id": "2b77814d-a62f-9e91-2c59-0af8ec86cb94",
         "x-ms-date": "Wed, 17 Feb 2021 22:21:03 GMT",
         "x-ms-return-client-request-id": "true",
-<<<<<<< HEAD
-        "x-ms-version": "2020-12-06"
-=======
-        "x-ms-version": "2021-02-12"
->>>>>>> 7e782c87
+        "x-ms-version": "2021-02-12"
       },
       "RequestBody": null,
       "StatusCode": 201,
@@ -208,11 +172,7 @@
         ],
         "x-ms-client-request-id": "2b77814d-a62f-9e91-2c59-0af8ec86cb94",
         "x-ms-request-id": "1bf2b133-f01e-007c-577b-0551a0000000",
-<<<<<<< HEAD
-        "x-ms-version": "2020-12-06"
-=======
-        "x-ms-version": "2021-02-12"
->>>>>>> 7e782c87
+        "x-ms-version": "2021-02-12"
       },
       "ResponseBody": []
     },
@@ -233,11 +193,7 @@
         "x-ms-lease-duration": "15",
         "x-ms-proposed-lease-id": "65348962-f5c1-ac54-28b4-973f4476934f",
         "x-ms-return-client-request-id": "true",
-<<<<<<< HEAD
-        "x-ms-version": "2020-12-06"
-=======
-        "x-ms-version": "2021-02-12"
->>>>>>> 7e782c87
+        "x-ms-version": "2021-02-12"
       },
       "RequestBody": null,
       "StatusCode": 201,
@@ -253,11 +209,7 @@
         "x-ms-client-request-id": "8f0ebac6-3a58-6e95-8046-8e04feb9e19d",
         "x-ms-lease-id": "65348962-f5c1-ac54-28b4-973f4476934f",
         "x-ms-request-id": "1bf2b16f-f01e-007c-0f7b-0551a0000000",
-<<<<<<< HEAD
-        "x-ms-version": "2020-12-06"
-=======
-        "x-ms-version": "2021-02-12"
->>>>>>> 7e782c87
+        "x-ms-version": "2021-02-12"
       },
       "ResponseBody": []
     },
@@ -279,11 +231,7 @@
         "x-ms-lease-id": "65348962-f5c1-ac54-28b4-973f4476934f",
         "x-ms-proposed-lease-id": "912d5cea-f4ff-ed09-d6bc-f79acb8a5af7",
         "x-ms-return-client-request-id": "true",
-<<<<<<< HEAD
-        "x-ms-version": "2020-12-06"
-=======
-        "x-ms-version": "2021-02-12"
->>>>>>> 7e782c87
+        "x-ms-version": "2021-02-12"
       },
       "RequestBody": null,
       "StatusCode": 412,
@@ -298,11 +246,7 @@
         "x-ms-client-request-id": "11d44162-ca7c-cd9e-2231-94f3a5095974",
         "x-ms-error-code": "ConditionNotMet",
         "x-ms-request-id": "1bf2b190-f01e-007c-307b-0551a0000000",
-<<<<<<< HEAD
-        "x-ms-version": "2020-12-06"
-=======
-        "x-ms-version": "2021-02-12"
->>>>>>> 7e782c87
+        "x-ms-version": "2021-02-12"
       },
       "ResponseBody": [
         "﻿<?xml version=\"1.0\" encoding=\"utf-8\"?><Error><Code>ConditionNotMet</Code><Message>The condition specified using HTTP conditional header(s) is not met.\n",
@@ -325,11 +269,7 @@
         "x-ms-date": "Wed, 17 Feb 2021 22:21:04 GMT",
         "x-ms-lease-id": "65348962-f5c1-ac54-28b4-973f4476934f",
         "x-ms-return-client-request-id": "true",
-<<<<<<< HEAD
-        "x-ms-version": "2020-12-06"
-=======
-        "x-ms-version": "2021-02-12"
->>>>>>> 7e782c87
+        "x-ms-version": "2021-02-12"
       },
       "RequestBody": null,
       "StatusCode": 202,
@@ -342,11 +282,7 @@
         ],
         "x-ms-client-request-id": "bca20967-d0e5-8f21-016a-68a5ea231046",
         "x-ms-request-id": "1bf2b1cf-f01e-007c-677b-0551a0000000",
-<<<<<<< HEAD
-        "x-ms-version": "2020-12-06"
-=======
-        "x-ms-version": "2021-02-12"
->>>>>>> 7e782c87
+        "x-ms-version": "2021-02-12"
       },
       "ResponseBody": []
     }
