--- conflicted
+++ resolved
@@ -15,11 +15,7 @@
         "x-ms-client-request-id": "73ab758a-8639-0fe1-1b32-d3db69c0b8f3",
         "x-ms-date": "Wed, 17 Feb 2021 22:22:26 GMT",
         "x-ms-return-client-request-id": "true",
-<<<<<<< HEAD
-        "x-ms-version": "2020-12-06"
-=======
         "x-ms-version": "2021-02-12"
->>>>>>> 7e782c87
       },
       "RequestBody": null,
       "StatusCode": 201,
@@ -34,11 +30,7 @@
         ],
         "x-ms-client-request-id": "73ab758a-8639-0fe1-1b32-d3db69c0b8f3",
         "x-ms-request-id": "1bf32454-f01e-007c-587b-0551a0000000",
-<<<<<<< HEAD
-        "x-ms-version": "2020-12-06"
-=======
         "x-ms-version": "2021-02-12"
->>>>>>> 7e782c87
       },
       "ResponseBody": []
     },
@@ -56,11 +48,7 @@
         "x-ms-client-request-id": "d9cfc516-e5c5-1d13-954f-b2db14c8a89a",
         "x-ms-date": "Wed, 17 Feb 2021 22:22:27 GMT",
         "x-ms-return-client-request-id": "true",
-<<<<<<< HEAD
-        "x-ms-version": "2020-12-06"
-=======
         "x-ms-version": "2021-02-12"
->>>>>>> 7e782c87
       },
       "RequestBody": null,
       "StatusCode": 200,
@@ -82,11 +70,7 @@
         "x-ms-lease-state": "available",
         "x-ms-lease-status": "unlocked",
         "x-ms-request-id": "1bf3245e-f01e-007c-5f7b-0551a0000000",
-<<<<<<< HEAD
-        "x-ms-version": "2020-12-06"
-=======
         "x-ms-version": "2021-02-12"
->>>>>>> 7e782c87
       },
       "ResponseBody": []
     },
@@ -104,11 +88,7 @@
         "x-ms-client-request-id": "a3c43f39-def0-2c2d-76de-002f9fe28a0c",
         "x-ms-date": "Wed, 17 Feb 2021 22:22:27 GMT",
         "x-ms-return-client-request-id": "true",
-<<<<<<< HEAD
-        "x-ms-version": "2020-12-06"
-=======
         "x-ms-version": "2021-02-12"
->>>>>>> 7e782c87
       },
       "RequestBody": null,
       "StatusCode": 202,
@@ -121,11 +101,7 @@
         ],
         "x-ms-client-request-id": "a3c43f39-def0-2c2d-76de-002f9fe28a0c",
         "x-ms-request-id": "1bf32471-f01e-007c-6d7b-0551a0000000",
-<<<<<<< HEAD
-        "x-ms-version": "2020-12-06"
-=======
         "x-ms-version": "2021-02-12"
->>>>>>> 7e782c87
       },
       "ResponseBody": []
     }
