--- conflicted
+++ resolved
@@ -15,11 +15,7 @@
         "x-ms-client-request-id": "dff2bac7-9461-2963-8414-6db561d627b2",
         "x-ms-date": "Wed, 17 Feb 2021 22:23:24 GMT",
         "x-ms-return-client-request-id": "true",
-<<<<<<< HEAD
-        "x-ms-version": "2020-12-06"
-=======
-        "x-ms-version": "2021-02-12"
->>>>>>> 7e782c87
+        "x-ms-version": "2021-02-12"
       },
       "RequestBody": null,
       "StatusCode": 201,
@@ -34,11 +30,7 @@
         ],
         "x-ms-client-request-id": "dff2bac7-9461-2963-8414-6db561d627b2",
         "x-ms-request-id": "1bf37c89-f01e-007c-687b-0551a0000000",
-<<<<<<< HEAD
-        "x-ms-version": "2020-12-06"
-=======
-        "x-ms-version": "2021-02-12"
->>>>>>> 7e782c87
+        "x-ms-version": "2021-02-12"
       },
       "ResponseBody": []
     },
@@ -61,11 +53,7 @@
         "x-ms-meta-meta": "data",
         "x-ms-meta-UPPER": "case",
         "x-ms-return-client-request-id": "true",
-<<<<<<< HEAD
-        "x-ms-version": "2020-12-06"
-=======
-        "x-ms-version": "2021-02-12"
->>>>>>> 7e782c87
+        "x-ms-version": "2021-02-12"
       },
       "RequestBody": null,
       "StatusCode": 412,
@@ -80,11 +68,7 @@
         "x-ms-client-request-id": "675eba50-a8a3-6b39-b413-180070275394",
         "x-ms-error-code": "ConditionNotMet",
         "x-ms-request-id": "1bf37cb8-f01e-007c-0d7b-0551a0000000",
-<<<<<<< HEAD
-        "x-ms-version": "2020-12-06"
-=======
-        "x-ms-version": "2021-02-12"
->>>>>>> 7e782c87
+        "x-ms-version": "2021-02-12"
       },
       "ResponseBody": [
         "﻿<?xml version=\"1.0\" encoding=\"utf-8\"?><Error><Code>ConditionNotMet</Code><Message>The condition specified using HTTP conditional header(s) is not met.\n",
@@ -106,11 +90,7 @@
         "x-ms-client-request-id": "a66428df-c078-2b0f-dcc2-4ae5181ac535",
         "x-ms-date": "Wed, 17 Feb 2021 22:23:25 GMT",
         "x-ms-return-client-request-id": "true",
-<<<<<<< HEAD
-        "x-ms-version": "2020-12-06"
-=======
-        "x-ms-version": "2021-02-12"
->>>>>>> 7e782c87
+        "x-ms-version": "2021-02-12"
       },
       "RequestBody": null,
       "StatusCode": 202,
@@ -123,11 +103,7 @@
         ],
         "x-ms-client-request-id": "a66428df-c078-2b0f-dcc2-4ae5181ac535",
         "x-ms-request-id": "1bf37ccd-f01e-007c-1d7b-0551a0000000",
-<<<<<<< HEAD
-        "x-ms-version": "2020-12-06"
-=======
-        "x-ms-version": "2021-02-12"
->>>>>>> 7e782c87
+        "x-ms-version": "2021-02-12"
       },
       "ResponseBody": []
     },
@@ -146,11 +122,7 @@
         "x-ms-client-request-id": "07df4cf7-fce0-2bbb-d3b2-6fb0f8290599",
         "x-ms-date": "Wed, 17 Feb 2021 22:23:25 GMT",
         "x-ms-return-client-request-id": "true",
-<<<<<<< HEAD
-        "x-ms-version": "2020-12-06"
-=======
-        "x-ms-version": "2021-02-12"
->>>>>>> 7e782c87
+        "x-ms-version": "2021-02-12"
       },
       "RequestBody": null,
       "StatusCode": 201,
@@ -165,11 +137,7 @@
         ],
         "x-ms-client-request-id": "07df4cf7-fce0-2bbb-d3b2-6fb0f8290599",
         "x-ms-request-id": "a1490c60-b01e-007d-6d7b-050e7c000000",
-<<<<<<< HEAD
-        "x-ms-version": "2020-12-06"
-=======
-        "x-ms-version": "2021-02-12"
->>>>>>> 7e782c87
+        "x-ms-version": "2021-02-12"
       },
       "ResponseBody": []
     },
@@ -192,11 +160,7 @@
         "x-ms-meta-meta": "data",
         "x-ms-meta-UPPER": "case",
         "x-ms-return-client-request-id": "true",
-<<<<<<< HEAD
-        "x-ms-version": "2020-12-06"
-=======
-        "x-ms-version": "2021-02-12"
->>>>>>> 7e782c87
+        "x-ms-version": "2021-02-12"
       },
       "RequestBody": null,
       "StatusCode": 412,
@@ -211,11 +175,7 @@
         "x-ms-client-request-id": "d9ee424a-5f63-8bee-c5f5-730f3d6bc1d5",
         "x-ms-error-code": "LeaseNotPresentWithContainerOperation",
         "x-ms-request-id": "a1490c8f-b01e-007d-157b-050e7c000000",
-<<<<<<< HEAD
-        "x-ms-version": "2020-12-06"
-=======
-        "x-ms-version": "2021-02-12"
->>>>>>> 7e782c87
+        "x-ms-version": "2021-02-12"
       },
       "ResponseBody": [
         "﻿<?xml version=\"1.0\" encoding=\"utf-8\"?><Error><Code>LeaseNotPresentWithContainerOperation</Code><Message>There is currently no lease on the container.\n",
@@ -237,11 +197,7 @@
         "x-ms-client-request-id": "b566d853-2b3b-fb35-8cd1-d1040a632c74",
         "x-ms-date": "Wed, 17 Feb 2021 22:23:25 GMT",
         "x-ms-return-client-request-id": "true",
-<<<<<<< HEAD
-        "x-ms-version": "2020-12-06"
-=======
-        "x-ms-version": "2021-02-12"
->>>>>>> 7e782c87
+        "x-ms-version": "2021-02-12"
       },
       "RequestBody": null,
       "StatusCode": 202,
@@ -254,11 +210,7 @@
         ],
         "x-ms-client-request-id": "b566d853-2b3b-fb35-8cd1-d1040a632c74",
         "x-ms-request-id": "a1490ca3-b01e-007d-287b-050e7c000000",
-<<<<<<< HEAD
-        "x-ms-version": "2020-12-06"
-=======
-        "x-ms-version": "2021-02-12"
->>>>>>> 7e782c87
+        "x-ms-version": "2021-02-12"
       },
       "ResponseBody": []
     }
