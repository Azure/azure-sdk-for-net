{
  "Entries": [
    {
      "RequestUri": "http://seannsecanary.blob.core.windows.net/test-filesystem-3bd2bc7a-88d9-ee6f-2faa-f188a77f43d3?restype=container",
      "RequestMethod": "PUT",
      "RequestHeaders": {
        "Authorization": "Sanitized",
        "traceparent": "00-0bfb363538d86846b959a6bc4751ba08-7f42ebb27c7f144d-00",
        "User-Agent": [
          "azsdk-net-Storage.Files.DataLake/12.1.0-dev.20200403.1",
          "(.NET Core 4.6.28325.01; Microsoft Windows 10.0.18362 )"
        ],
        "x-ms-blob-public-access": "container",
        "x-ms-client-request-id": "50c6afa9-6d51-690f-082f-cbe853154be5",
        "x-ms-date": "Fri, 03 Apr 2020 21:05:13 GMT",
        "x-ms-return-client-request-id": "true",
<<<<<<< HEAD
        "x-ms-version": "2019-12-12"
=======
        "x-ms-version": "2020-02-10"
>>>>>>> 60f4876e
      },
      "RequestBody": null,
      "StatusCode": 201,
      "ResponseHeaders": {
        "Content-Length": "0",
        "Date": "Fri, 03 Apr 2020 21:05:11 GMT",
        "ETag": "\u00220x8D7D812B2E300A0\u0022",
        "Last-Modified": "Fri, 03 Apr 2020 21:05:11 GMT",
        "Server": [
          "Windows-Azure-Blob/1.0",
          "Microsoft-HTTPAPI/2.0"
        ],
        "x-ms-client-request-id": "50c6afa9-6d51-690f-082f-cbe853154be5",
        "x-ms-request-id": "9622a8f6-f01e-0012-1bfb-093670000000",
<<<<<<< HEAD
        "x-ms-version": "2019-12-12"
=======
        "x-ms-version": "2020-02-10"
>>>>>>> 60f4876e
      },
      "ResponseBody": []
    },
    {
      "RequestUri": "http://seannsecanary.dfs.core.windows.net/test-filesystem-3bd2bc7a-88d9-ee6f-2faa-f188a77f43d3/foo?resource=directory",
      "RequestMethod": "PUT",
      "RequestHeaders": {
        "Authorization": "Sanitized",
        "traceparent": "00-c7221af191b4b743bf349ab867551914-b0c2e2a9ea331048-00",
        "User-Agent": [
          "azsdk-net-Storage.Files.DataLake/12.1.0-dev.20200403.1",
          "(.NET Core 4.6.28325.01; Microsoft Windows 10.0.18362 )"
        ],
        "x-ms-client-request-id": "f8de0cc9-f2b9-7581-6980-6e3a0c80ef0e",
        "x-ms-date": "Fri, 03 Apr 2020 21:05:13 GMT",
        "x-ms-return-client-request-id": "true",
<<<<<<< HEAD
        "x-ms-version": "2019-12-12"
=======
        "x-ms-version": "2020-02-10"
>>>>>>> 60f4876e
      },
      "RequestBody": null,
      "StatusCode": 201,
      "ResponseHeaders": {
        "Content-Length": "0",
        "Date": "Fri, 03 Apr 2020 21:05:11 GMT",
        "ETag": "\u00220x8D7D812B2F19E3C\u0022",
        "Last-Modified": "Fri, 03 Apr 2020 21:05:11 GMT",
        "Server": [
          "Windows-Azure-HDFS/1.0",
          "Microsoft-HTTPAPI/2.0"
        ],
        "x-ms-client-request-id": "f8de0cc9-f2b9-7581-6980-6e3a0c80ef0e",
        "x-ms-request-id": "fa440444-201f-0097-0efb-091bad000000",
<<<<<<< HEAD
        "x-ms-version": "2019-12-12"
=======
        "x-ms-version": "2020-02-10"
>>>>>>> 60f4876e
      },
      "ResponseBody": []
    },
    {
      "RequestUri": "http://seannsecanary.dfs.core.windows.net/test-filesystem-3bd2bc7a-88d9-ee6f-2faa-f188a77f43d3/bar?resource=directory",
      "RequestMethod": "PUT",
      "RequestHeaders": {
        "Authorization": "Sanitized",
        "traceparent": "00-af8b68f668fce24f8841e67938d3589f-e9c3543a42fc1949-00",
        "User-Agent": [
          "azsdk-net-Storage.Files.DataLake/12.1.0-dev.20200403.1",
          "(.NET Core 4.6.28325.01; Microsoft Windows 10.0.18362 )"
        ],
        "x-ms-client-request-id": "461ecac4-5336-b92c-f55e-d1974aff96d2",
        "x-ms-date": "Fri, 03 Apr 2020 21:05:13 GMT",
        "x-ms-return-client-request-id": "true",
<<<<<<< HEAD
        "x-ms-version": "2019-12-12"
=======
        "x-ms-version": "2020-02-10"
>>>>>>> 60f4876e
      },
      "RequestBody": null,
      "StatusCode": 201,
      "ResponseHeaders": {
        "Content-Length": "0",
        "Date": "Fri, 03 Apr 2020 21:05:11 GMT",
        "ETag": "\u00220x8D7D812B30446B8\u0022",
        "Last-Modified": "Fri, 03 Apr 2020 21:05:12 GMT",
        "Server": [
          "Windows-Azure-HDFS/1.0",
          "Microsoft-HTTPAPI/2.0"
        ],
        "x-ms-client-request-id": "461ecac4-5336-b92c-f55e-d1974aff96d2",
        "x-ms-request-id": "fa440445-201f-0097-0ffb-091bad000000",
<<<<<<< HEAD
        "x-ms-version": "2019-12-12"
=======
        "x-ms-version": "2020-02-10"
>>>>>>> 60f4876e
      },
      "ResponseBody": []
    },
    {
      "RequestUri": "http://seannsecanary.dfs.core.windows.net/test-filesystem-3bd2bc7a-88d9-ee6f-2faa-f188a77f43d3/baz?resource=directory",
      "RequestMethod": "PUT",
      "RequestHeaders": {
        "Authorization": "Sanitized",
        "traceparent": "00-ea5436541c83914287be6ee89e51aac1-8ff10d6dc7a57f48-00",
        "User-Agent": [
          "azsdk-net-Storage.Files.DataLake/12.1.0-dev.20200403.1",
          "(.NET Core 4.6.28325.01; Microsoft Windows 10.0.18362 )"
        ],
        "x-ms-client-request-id": "42769499-a862-e0d7-f5db-17fcd433a575",
        "x-ms-date": "Fri, 03 Apr 2020 21:05:13 GMT",
        "x-ms-return-client-request-id": "true",
<<<<<<< HEAD
        "x-ms-version": "2019-12-12"
=======
        "x-ms-version": "2020-02-10"
>>>>>>> 60f4876e
      },
      "RequestBody": null,
      "StatusCode": 201,
      "ResponseHeaders": {
        "Content-Length": "0",
        "Date": "Fri, 03 Apr 2020 21:05:11 GMT",
        "ETag": "\u00220x8D7D812B3108DF7\u0022",
        "Last-Modified": "Fri, 03 Apr 2020 21:05:12 GMT",
        "Server": [
          "Windows-Azure-HDFS/1.0",
          "Microsoft-HTTPAPI/2.0"
        ],
        "x-ms-client-request-id": "42769499-a862-e0d7-f5db-17fcd433a575",
        "x-ms-request-id": "fa440446-201f-0097-10fb-091bad000000",
<<<<<<< HEAD
        "x-ms-version": "2019-12-12"
=======
        "x-ms-version": "2020-02-10"
>>>>>>> 60f4876e
      },
      "ResponseBody": []
    },
    {
      "RequestUri": "http://seannsecanary.dfs.core.windows.net/test-filesystem-3bd2bc7a-88d9-ee6f-2faa-f188a77f43d3/baz/bar?resource=directory",
      "RequestMethod": "PUT",
      "RequestHeaders": {
        "Authorization": "Sanitized",
        "traceparent": "00-be790379ab3e244cb6af30e67e2415e2-c901cf67d44da642-00",
        "User-Agent": [
          "azsdk-net-Storage.Files.DataLake/12.1.0-dev.20200403.1",
          "(.NET Core 4.6.28325.01; Microsoft Windows 10.0.18362 )"
        ],
        "x-ms-client-request-id": "b6fe1d3d-5389-f66f-3246-6abd46aa4f0d",
        "x-ms-date": "Fri, 03 Apr 2020 21:05:13 GMT",
        "x-ms-return-client-request-id": "true",
<<<<<<< HEAD
        "x-ms-version": "2019-12-12"
=======
        "x-ms-version": "2020-02-10"
>>>>>>> 60f4876e
      },
      "RequestBody": null,
      "StatusCode": 201,
      "ResponseHeaders": {
        "Content-Length": "0",
        "Date": "Fri, 03 Apr 2020 21:05:11 GMT",
        "ETag": "\u00220x8D7D812B31CD48F\u0022",
        "Last-Modified": "Fri, 03 Apr 2020 21:05:12 GMT",
        "Server": [
          "Windows-Azure-HDFS/1.0",
          "Microsoft-HTTPAPI/2.0"
        ],
        "x-ms-client-request-id": "b6fe1d3d-5389-f66f-3246-6abd46aa4f0d",
        "x-ms-request-id": "fa440447-201f-0097-11fb-091bad000000",
<<<<<<< HEAD
        "x-ms-version": "2019-12-12"
=======
        "x-ms-version": "2020-02-10"
>>>>>>> 60f4876e
      },
      "ResponseBody": []
    },
    {
      "RequestUri": "http://seannsecanary.dfs.core.windows.net/test-filesystem-3bd2bc7a-88d9-ee6f-2faa-f188a77f43d3/foo/foo?resource=directory",
      "RequestMethod": "PUT",
      "RequestHeaders": {
        "Authorization": "Sanitized",
        "traceparent": "00-b66078fa2e8d164f91b3caa7bad384a4-a01cbc239b64ff4f-00",
        "User-Agent": [
          "azsdk-net-Storage.Files.DataLake/12.1.0-dev.20200403.1",
          "(.NET Core 4.6.28325.01; Microsoft Windows 10.0.18362 )"
        ],
        "x-ms-client-request-id": "b6bfe017-ef35-39eb-bb2d-18471c832078",
        "x-ms-date": "Fri, 03 Apr 2020 21:05:13 GMT",
        "x-ms-return-client-request-id": "true",
<<<<<<< HEAD
        "x-ms-version": "2019-12-12"
=======
        "x-ms-version": "2020-02-10"
>>>>>>> 60f4876e
      },
      "RequestBody": null,
      "StatusCode": 201,
      "ResponseHeaders": {
        "Content-Length": "0",
        "Date": "Fri, 03 Apr 2020 21:05:12 GMT",
        "ETag": "\u00220x8D7D812B341FC9A\u0022",
        "Last-Modified": "Fri, 03 Apr 2020 21:05:12 GMT",
        "Server": [
          "Windows-Azure-HDFS/1.0",
          "Microsoft-HTTPAPI/2.0"
        ],
        "x-ms-client-request-id": "b6bfe017-ef35-39eb-bb2d-18471c832078",
        "x-ms-request-id": "fa440448-201f-0097-12fb-091bad000000",
<<<<<<< HEAD
        "x-ms-version": "2019-12-12"
=======
        "x-ms-version": "2020-02-10"
>>>>>>> 60f4876e
      },
      "ResponseBody": []
    },
    {
      "RequestUri": "http://seannsecanary.dfs.core.windows.net/test-filesystem-3bd2bc7a-88d9-ee6f-2faa-f188a77f43d3/foo/bar?resource=directory",
      "RequestMethod": "PUT",
      "RequestHeaders": {
        "Authorization": "Sanitized",
        "traceparent": "00-e04a6b8bd253f04896a83e551e6afe82-41842a675d2c5442-00",
        "User-Agent": [
          "azsdk-net-Storage.Files.DataLake/12.1.0-dev.20200403.1",
          "(.NET Core 4.6.28325.01; Microsoft Windows 10.0.18362 )"
        ],
        "x-ms-client-request-id": "65a50b36-99eb-59d8-22cf-0e6dbddef4cf",
        "x-ms-date": "Fri, 03 Apr 2020 21:05:13 GMT",
        "x-ms-return-client-request-id": "true",
<<<<<<< HEAD
        "x-ms-version": "2019-12-12"
=======
        "x-ms-version": "2020-02-10"
>>>>>>> 60f4876e
      },
      "RequestBody": null,
      "StatusCode": 201,
      "ResponseHeaders": {
        "Content-Length": "0",
        "Date": "Fri, 03 Apr 2020 21:05:12 GMT",
        "ETag": "\u00220x8D7D812B34F19A4\u0022",
        "Last-Modified": "Fri, 03 Apr 2020 21:05:12 GMT",
        "Server": [
          "Windows-Azure-HDFS/1.0",
          "Microsoft-HTTPAPI/2.0"
        ],
        "x-ms-client-request-id": "65a50b36-99eb-59d8-22cf-0e6dbddef4cf",
        "x-ms-request-id": "fa440449-201f-0097-13fb-091bad000000",
<<<<<<< HEAD
        "x-ms-version": "2019-12-12"
=======
        "x-ms-version": "2020-02-10"
>>>>>>> 60f4876e
      },
      "ResponseBody": []
    },
    {
      "RequestUri": "http://seannsecanary.dfs.core.windows.net/test-filesystem-3bd2bc7a-88d9-ee6f-2faa-f188a77f43d3/baz/foo?resource=directory",
      "RequestMethod": "PUT",
      "RequestHeaders": {
        "Authorization": "Sanitized",
        "traceparent": "00-3bf62a71232a354b908a9214bc5bc001-811f4af81004e643-00",
        "User-Agent": [
          "azsdk-net-Storage.Files.DataLake/12.1.0-dev.20200403.1",
          "(.NET Core 4.6.28325.01; Microsoft Windows 10.0.18362 )"
        ],
        "x-ms-client-request-id": "111174da-bade-118d-1fa7-9ebdea2ea918",
        "x-ms-date": "Fri, 03 Apr 2020 21:05:14 GMT",
        "x-ms-return-client-request-id": "true",
<<<<<<< HEAD
        "x-ms-version": "2019-12-12"
=======
        "x-ms-version": "2020-02-10"
>>>>>>> 60f4876e
      },
      "RequestBody": null,
      "StatusCode": 201,
      "ResponseHeaders": {
        "Content-Length": "0",
        "Date": "Fri, 03 Apr 2020 21:05:12 GMT",
        "ETag": "\u00220x8D7D812B35B8D45\u0022",
        "Last-Modified": "Fri, 03 Apr 2020 21:05:12 GMT",
        "Server": [
          "Windows-Azure-HDFS/1.0",
          "Microsoft-HTTPAPI/2.0"
        ],
        "x-ms-client-request-id": "111174da-bade-118d-1fa7-9ebdea2ea918",
        "x-ms-request-id": "fa44044a-201f-0097-14fb-091bad000000",
<<<<<<< HEAD
        "x-ms-version": "2019-12-12"
=======
        "x-ms-version": "2020-02-10"
>>>>>>> 60f4876e
      },
      "ResponseBody": []
    },
    {
      "RequestUri": "http://seannsecanary.dfs.core.windows.net/test-filesystem-3bd2bc7a-88d9-ee6f-2faa-f188a77f43d3/baz/foo/bar?resource=directory",
      "RequestMethod": "PUT",
      "RequestHeaders": {
        "Authorization": "Sanitized",
        "traceparent": "00-3dc3d00a45bc1a418f58b57da23976e4-b252e5c400985e4d-00",
        "User-Agent": [
          "azsdk-net-Storage.Files.DataLake/12.1.0-dev.20200403.1",
          "(.NET Core 4.6.28325.01; Microsoft Windows 10.0.18362 )"
        ],
        "x-ms-client-request-id": "49935acb-e3cd-34f0-18ac-8be8b0143316",
        "x-ms-date": "Fri, 03 Apr 2020 21:05:14 GMT",
        "x-ms-return-client-request-id": "true",
<<<<<<< HEAD
        "x-ms-version": "2019-12-12"
=======
        "x-ms-version": "2020-02-10"
>>>>>>> 60f4876e
      },
      "RequestBody": null,
      "StatusCode": 201,
      "ResponseHeaders": {
        "Content-Length": "0",
        "Date": "Fri, 03 Apr 2020 21:05:12 GMT",
        "ETag": "\u00220x8D7D812B3686E53\u0022",
        "Last-Modified": "Fri, 03 Apr 2020 21:05:12 GMT",
        "Server": [
          "Windows-Azure-HDFS/1.0",
          "Microsoft-HTTPAPI/2.0"
        ],
        "x-ms-client-request-id": "49935acb-e3cd-34f0-18ac-8be8b0143316",
        "x-ms-request-id": "fa44044c-201f-0097-15fb-091bad000000",
<<<<<<< HEAD
        "x-ms-version": "2019-12-12"
=======
        "x-ms-version": "2020-02-10"
>>>>>>> 60f4876e
      },
      "ResponseBody": []
    },
    {
      "RequestUri": "http://seannsecanary.dfs.core.windows.net/test-filesystem-3bd2bc7a-88d9-ee6f-2faa-f188a77f43d3/baz/bar/foo?resource=directory",
      "RequestMethod": "PUT",
      "RequestHeaders": {
        "Authorization": "Sanitized",
        "traceparent": "00-b602ac9eebbf254a9ffe2c711a14e509-501d3a660e7b9442-00",
        "User-Agent": [
          "azsdk-net-Storage.Files.DataLake/12.1.0-dev.20200403.1",
          "(.NET Core 4.6.28325.01; Microsoft Windows 10.0.18362 )"
        ],
        "x-ms-client-request-id": "8ff1eeda-609a-144b-a355-759c1c2c3624",
        "x-ms-date": "Fri, 03 Apr 2020 21:05:14 GMT",
        "x-ms-return-client-request-id": "true",
<<<<<<< HEAD
        "x-ms-version": "2019-12-12"
=======
        "x-ms-version": "2020-02-10"
>>>>>>> 60f4876e
      },
      "RequestBody": null,
      "StatusCode": 201,
      "ResponseHeaders": {
        "Content-Length": "0",
        "Date": "Fri, 03 Apr 2020 21:05:12 GMT",
        "ETag": "\u00220x8D7D812B3749E10\u0022",
        "Last-Modified": "Fri, 03 Apr 2020 21:05:12 GMT",
        "Server": [
          "Windows-Azure-HDFS/1.0",
          "Microsoft-HTTPAPI/2.0"
        ],
        "x-ms-client-request-id": "8ff1eeda-609a-144b-a355-759c1c2c3624",
        "x-ms-request-id": "fa44044d-201f-0097-16fb-091bad000000",
<<<<<<< HEAD
        "x-ms-version": "2019-12-12"
=======
        "x-ms-version": "2020-02-10"
>>>>>>> 60f4876e
      },
      "ResponseBody": []
    },
    {
      "RequestUri": "http://seannsecanary.dfs.core.windows.net/test-filesystem-3bd2bc7a-88d9-ee6f-2faa-f188a77f43d3?resource=filesystem\u0026recursive=false\u0026upn=true",
      "RequestMethod": "GET",
      "RequestHeaders": {
        "Authorization": "Sanitized",
        "User-Agent": [
          "azsdk-net-Storage.Files.DataLake/12.1.0-dev.20200403.1",
          "(.NET Core 4.6.28325.01; Microsoft Windows 10.0.18362 )"
        ],
        "x-ms-client-request-id": "c10dfb74-a422-4d7b-5c3b-549200ce1634",
        "x-ms-date": "Fri, 03 Apr 2020 21:05:14 GMT",
        "x-ms-return-client-request-id": "true",
<<<<<<< HEAD
        "x-ms-version": "2019-12-12"
=======
        "x-ms-version": "2020-02-10"
>>>>>>> 60f4876e
      },
      "RequestBody": null,
      "StatusCode": 200,
      "ResponseHeaders": {
        "Content-Type": "application/json; charset=utf-8",
        "Date": "Fri, 03 Apr 2020 21:05:12 GMT",
        "Server": [
          "Windows-Azure-HDFS/1.0",
          "Microsoft-HTTPAPI/2.0"
        ],
        "Transfer-Encoding": "chunked",
        "x-ms-client-request-id": "c10dfb74-a422-4d7b-5c3b-549200ce1634",
        "x-ms-request-id": "fa44044e-201f-0097-17fb-091bad000000",
<<<<<<< HEAD
        "x-ms-version": "2019-12-12"
=======
        "x-ms-version": "2020-02-10"
>>>>>>> 60f4876e
      },
      "ResponseBody": {
        "paths": [
          {
            "contentLength": "0",
            "etag": "0x8D7D812B30446B8",
            "group": "$superuser",
            "isDirectory": "true",
            "lastModified": "Fri, 03 Apr 2020 21:05:12 GMT",
            "name": "bar",
            "owner": "$superuser",
            "permissions": "rwxr-x---"
          },
          {
            "contentLength": "0",
            "etag": "0x8D7D812B3108DF7",
            "group": "$superuser",
            "isDirectory": "true",
            "lastModified": "Fri, 03 Apr 2020 21:05:12 GMT",
            "name": "baz",
            "owner": "$superuser",
            "permissions": "rwxr-x---"
          },
          {
            "contentLength": "0",
            "etag": "0x8D7D812B2F19E3C",
            "group": "$superuser",
            "isDirectory": "true",
            "lastModified": "Fri, 03 Apr 2020 21:05:11 GMT",
            "name": "foo",
            "owner": "$superuser",
            "permissions": "rwxr-x---"
          }
        ]
      }
    },
    {
      "RequestUri": "http://seannsecanary.blob.core.windows.net/test-filesystem-3bd2bc7a-88d9-ee6f-2faa-f188a77f43d3?restype=container",
      "RequestMethod": "DELETE",
      "RequestHeaders": {
        "Authorization": "Sanitized",
        "traceparent": "00-1e522392ba8ecc4080c0e63213d1bf7c-c4f84a4f49f0bd40-00",
        "User-Agent": [
          "azsdk-net-Storage.Files.DataLake/12.1.0-dev.20200403.1",
          "(.NET Core 4.6.28325.01; Microsoft Windows 10.0.18362 )"
        ],
        "x-ms-client-request-id": "202756ba-751e-af01-8e98-d60380365521",
        "x-ms-date": "Fri, 03 Apr 2020 21:05:14 GMT",
        "x-ms-return-client-request-id": "true",
<<<<<<< HEAD
        "x-ms-version": "2019-12-12"
=======
        "x-ms-version": "2020-02-10"
>>>>>>> 60f4876e
      },
      "RequestBody": null,
      "StatusCode": 202,
      "ResponseHeaders": {
        "Content-Length": "0",
        "Date": "Fri, 03 Apr 2020 21:05:12 GMT",
        "Server": [
          "Windows-Azure-Blob/1.0",
          "Microsoft-HTTPAPI/2.0"
        ],
        "x-ms-client-request-id": "202756ba-751e-af01-8e98-d60380365521",
        "x-ms-request-id": "9622a994-f01e-0012-23fb-093670000000",
<<<<<<< HEAD
        "x-ms-version": "2019-12-12"
=======
        "x-ms-version": "2020-02-10"
>>>>>>> 60f4876e
      },
      "ResponseBody": []
    }
  ],
  "Variables": {
    "RandomSeed": "147713935",
    "Storage_TestConfigHierarchicalNamespace": "NamespaceTenant\nseannsecanary\nU2FuaXRpemVk\nhttp://seannsecanary.blob.core.windows.net\nhttp://seannsecanary.file.core.windows.net\nhttp://seannsecanary.queue.core.windows.net\nhttp://seannsecanary.table.core.windows.net\n\n\n\n\nhttp://seannsecanary-secondary.blob.core.windows.net\nhttp://seannsecanary-secondary.file.core.windows.net\nhttp://seannsecanary-secondary.queue.core.windows.net\nhttp://seannsecanary-secondary.table.core.windows.net\n68390a19-a643-458b-b726-408abf67b4fc\nSanitized\n72f988bf-86f1-41af-91ab-2d7cd011db47\nhttps://login.microsoftonline.com/\nCloud\nBlobEndpoint=http://seannsecanary.blob.core.windows.net/;QueueEndpoint=http://seannsecanary.queue.core.windows.net/;FileEndpoint=http://seannsecanary.file.core.windows.net/;BlobSecondaryEndpoint=http://seannsecanary-secondary.blob.core.windows.net/;QueueSecondaryEndpoint=http://seannsecanary-secondary.queue.core.windows.net/;FileSecondaryEndpoint=http://seannsecanary-secondary.file.core.windows.net/;AccountName=seannsecanary;AccountKey=Sanitized\n"
  }
}<|MERGE_RESOLUTION|>--- conflicted
+++ resolved
@@ -14,11 +14,7 @@
         "x-ms-client-request-id": "50c6afa9-6d51-690f-082f-cbe853154be5",
         "x-ms-date": "Fri, 03 Apr 2020 21:05:13 GMT",
         "x-ms-return-client-request-id": "true",
-<<<<<<< HEAD
-        "x-ms-version": "2019-12-12"
-=======
-        "x-ms-version": "2020-02-10"
->>>>>>> 60f4876e
+        "x-ms-version": "2020-02-10"
       },
       "RequestBody": null,
       "StatusCode": 201,
@@ -33,11 +29,7 @@
         ],
         "x-ms-client-request-id": "50c6afa9-6d51-690f-082f-cbe853154be5",
         "x-ms-request-id": "9622a8f6-f01e-0012-1bfb-093670000000",
-<<<<<<< HEAD
-        "x-ms-version": "2019-12-12"
-=======
-        "x-ms-version": "2020-02-10"
->>>>>>> 60f4876e
+        "x-ms-version": "2020-02-10"
       },
       "ResponseBody": []
     },
@@ -54,11 +46,7 @@
         "x-ms-client-request-id": "f8de0cc9-f2b9-7581-6980-6e3a0c80ef0e",
         "x-ms-date": "Fri, 03 Apr 2020 21:05:13 GMT",
         "x-ms-return-client-request-id": "true",
-<<<<<<< HEAD
-        "x-ms-version": "2019-12-12"
-=======
-        "x-ms-version": "2020-02-10"
->>>>>>> 60f4876e
+        "x-ms-version": "2020-02-10"
       },
       "RequestBody": null,
       "StatusCode": 201,
@@ -73,11 +61,7 @@
         ],
         "x-ms-client-request-id": "f8de0cc9-f2b9-7581-6980-6e3a0c80ef0e",
         "x-ms-request-id": "fa440444-201f-0097-0efb-091bad000000",
-<<<<<<< HEAD
-        "x-ms-version": "2019-12-12"
-=======
-        "x-ms-version": "2020-02-10"
->>>>>>> 60f4876e
+        "x-ms-version": "2020-02-10"
       },
       "ResponseBody": []
     },
@@ -94,11 +78,7 @@
         "x-ms-client-request-id": "461ecac4-5336-b92c-f55e-d1974aff96d2",
         "x-ms-date": "Fri, 03 Apr 2020 21:05:13 GMT",
         "x-ms-return-client-request-id": "true",
-<<<<<<< HEAD
-        "x-ms-version": "2019-12-12"
-=======
-        "x-ms-version": "2020-02-10"
->>>>>>> 60f4876e
+        "x-ms-version": "2020-02-10"
       },
       "RequestBody": null,
       "StatusCode": 201,
@@ -113,11 +93,7 @@
         ],
         "x-ms-client-request-id": "461ecac4-5336-b92c-f55e-d1974aff96d2",
         "x-ms-request-id": "fa440445-201f-0097-0ffb-091bad000000",
-<<<<<<< HEAD
-        "x-ms-version": "2019-12-12"
-=======
-        "x-ms-version": "2020-02-10"
->>>>>>> 60f4876e
+        "x-ms-version": "2020-02-10"
       },
       "ResponseBody": []
     },
@@ -134,11 +110,7 @@
         "x-ms-client-request-id": "42769499-a862-e0d7-f5db-17fcd433a575",
         "x-ms-date": "Fri, 03 Apr 2020 21:05:13 GMT",
         "x-ms-return-client-request-id": "true",
-<<<<<<< HEAD
-        "x-ms-version": "2019-12-12"
-=======
-        "x-ms-version": "2020-02-10"
->>>>>>> 60f4876e
+        "x-ms-version": "2020-02-10"
       },
       "RequestBody": null,
       "StatusCode": 201,
@@ -153,11 +125,7 @@
         ],
         "x-ms-client-request-id": "42769499-a862-e0d7-f5db-17fcd433a575",
         "x-ms-request-id": "fa440446-201f-0097-10fb-091bad000000",
-<<<<<<< HEAD
-        "x-ms-version": "2019-12-12"
-=======
-        "x-ms-version": "2020-02-10"
->>>>>>> 60f4876e
+        "x-ms-version": "2020-02-10"
       },
       "ResponseBody": []
     },
@@ -174,11 +142,7 @@
         "x-ms-client-request-id": "b6fe1d3d-5389-f66f-3246-6abd46aa4f0d",
         "x-ms-date": "Fri, 03 Apr 2020 21:05:13 GMT",
         "x-ms-return-client-request-id": "true",
-<<<<<<< HEAD
-        "x-ms-version": "2019-12-12"
-=======
-        "x-ms-version": "2020-02-10"
->>>>>>> 60f4876e
+        "x-ms-version": "2020-02-10"
       },
       "RequestBody": null,
       "StatusCode": 201,
@@ -193,11 +157,7 @@
         ],
         "x-ms-client-request-id": "b6fe1d3d-5389-f66f-3246-6abd46aa4f0d",
         "x-ms-request-id": "fa440447-201f-0097-11fb-091bad000000",
-<<<<<<< HEAD
-        "x-ms-version": "2019-12-12"
-=======
-        "x-ms-version": "2020-02-10"
->>>>>>> 60f4876e
+        "x-ms-version": "2020-02-10"
       },
       "ResponseBody": []
     },
@@ -214,11 +174,7 @@
         "x-ms-client-request-id": "b6bfe017-ef35-39eb-bb2d-18471c832078",
         "x-ms-date": "Fri, 03 Apr 2020 21:05:13 GMT",
         "x-ms-return-client-request-id": "true",
-<<<<<<< HEAD
-        "x-ms-version": "2019-12-12"
-=======
-        "x-ms-version": "2020-02-10"
->>>>>>> 60f4876e
+        "x-ms-version": "2020-02-10"
       },
       "RequestBody": null,
       "StatusCode": 201,
@@ -233,11 +189,7 @@
         ],
         "x-ms-client-request-id": "b6bfe017-ef35-39eb-bb2d-18471c832078",
         "x-ms-request-id": "fa440448-201f-0097-12fb-091bad000000",
-<<<<<<< HEAD
-        "x-ms-version": "2019-12-12"
-=======
-        "x-ms-version": "2020-02-10"
->>>>>>> 60f4876e
+        "x-ms-version": "2020-02-10"
       },
       "ResponseBody": []
     },
@@ -254,11 +206,7 @@
         "x-ms-client-request-id": "65a50b36-99eb-59d8-22cf-0e6dbddef4cf",
         "x-ms-date": "Fri, 03 Apr 2020 21:05:13 GMT",
         "x-ms-return-client-request-id": "true",
-<<<<<<< HEAD
-        "x-ms-version": "2019-12-12"
-=======
-        "x-ms-version": "2020-02-10"
->>>>>>> 60f4876e
+        "x-ms-version": "2020-02-10"
       },
       "RequestBody": null,
       "StatusCode": 201,
@@ -273,11 +221,7 @@
         ],
         "x-ms-client-request-id": "65a50b36-99eb-59d8-22cf-0e6dbddef4cf",
         "x-ms-request-id": "fa440449-201f-0097-13fb-091bad000000",
-<<<<<<< HEAD
-        "x-ms-version": "2019-12-12"
-=======
-        "x-ms-version": "2020-02-10"
->>>>>>> 60f4876e
+        "x-ms-version": "2020-02-10"
       },
       "ResponseBody": []
     },
@@ -294,11 +238,7 @@
         "x-ms-client-request-id": "111174da-bade-118d-1fa7-9ebdea2ea918",
         "x-ms-date": "Fri, 03 Apr 2020 21:05:14 GMT",
         "x-ms-return-client-request-id": "true",
-<<<<<<< HEAD
-        "x-ms-version": "2019-12-12"
-=======
-        "x-ms-version": "2020-02-10"
->>>>>>> 60f4876e
+        "x-ms-version": "2020-02-10"
       },
       "RequestBody": null,
       "StatusCode": 201,
@@ -313,11 +253,7 @@
         ],
         "x-ms-client-request-id": "111174da-bade-118d-1fa7-9ebdea2ea918",
         "x-ms-request-id": "fa44044a-201f-0097-14fb-091bad000000",
-<<<<<<< HEAD
-        "x-ms-version": "2019-12-12"
-=======
-        "x-ms-version": "2020-02-10"
->>>>>>> 60f4876e
+        "x-ms-version": "2020-02-10"
       },
       "ResponseBody": []
     },
@@ -334,11 +270,7 @@
         "x-ms-client-request-id": "49935acb-e3cd-34f0-18ac-8be8b0143316",
         "x-ms-date": "Fri, 03 Apr 2020 21:05:14 GMT",
         "x-ms-return-client-request-id": "true",
-<<<<<<< HEAD
-        "x-ms-version": "2019-12-12"
-=======
-        "x-ms-version": "2020-02-10"
->>>>>>> 60f4876e
+        "x-ms-version": "2020-02-10"
       },
       "RequestBody": null,
       "StatusCode": 201,
@@ -353,11 +285,7 @@
         ],
         "x-ms-client-request-id": "49935acb-e3cd-34f0-18ac-8be8b0143316",
         "x-ms-request-id": "fa44044c-201f-0097-15fb-091bad000000",
-<<<<<<< HEAD
-        "x-ms-version": "2019-12-12"
-=======
-        "x-ms-version": "2020-02-10"
->>>>>>> 60f4876e
+        "x-ms-version": "2020-02-10"
       },
       "ResponseBody": []
     },
@@ -374,11 +302,7 @@
         "x-ms-client-request-id": "8ff1eeda-609a-144b-a355-759c1c2c3624",
         "x-ms-date": "Fri, 03 Apr 2020 21:05:14 GMT",
         "x-ms-return-client-request-id": "true",
-<<<<<<< HEAD
-        "x-ms-version": "2019-12-12"
-=======
-        "x-ms-version": "2020-02-10"
->>>>>>> 60f4876e
+        "x-ms-version": "2020-02-10"
       },
       "RequestBody": null,
       "StatusCode": 201,
@@ -393,11 +317,7 @@
         ],
         "x-ms-client-request-id": "8ff1eeda-609a-144b-a355-759c1c2c3624",
         "x-ms-request-id": "fa44044d-201f-0097-16fb-091bad000000",
-<<<<<<< HEAD
-        "x-ms-version": "2019-12-12"
-=======
-        "x-ms-version": "2020-02-10"
->>>>>>> 60f4876e
+        "x-ms-version": "2020-02-10"
       },
       "ResponseBody": []
     },
@@ -413,11 +333,7 @@
         "x-ms-client-request-id": "c10dfb74-a422-4d7b-5c3b-549200ce1634",
         "x-ms-date": "Fri, 03 Apr 2020 21:05:14 GMT",
         "x-ms-return-client-request-id": "true",
-<<<<<<< HEAD
-        "x-ms-version": "2019-12-12"
-=======
-        "x-ms-version": "2020-02-10"
->>>>>>> 60f4876e
+        "x-ms-version": "2020-02-10"
       },
       "RequestBody": null,
       "StatusCode": 200,
@@ -431,11 +347,7 @@
         "Transfer-Encoding": "chunked",
         "x-ms-client-request-id": "c10dfb74-a422-4d7b-5c3b-549200ce1634",
         "x-ms-request-id": "fa44044e-201f-0097-17fb-091bad000000",
-<<<<<<< HEAD
-        "x-ms-version": "2019-12-12"
-=======
-        "x-ms-version": "2020-02-10"
->>>>>>> 60f4876e
+        "x-ms-version": "2020-02-10"
       },
       "ResponseBody": {
         "paths": [
@@ -485,11 +397,7 @@
         "x-ms-client-request-id": "202756ba-751e-af01-8e98-d60380365521",
         "x-ms-date": "Fri, 03 Apr 2020 21:05:14 GMT",
         "x-ms-return-client-request-id": "true",
-<<<<<<< HEAD
-        "x-ms-version": "2019-12-12"
-=======
-        "x-ms-version": "2020-02-10"
->>>>>>> 60f4876e
+        "x-ms-version": "2020-02-10"
       },
       "RequestBody": null,
       "StatusCode": 202,
@@ -502,11 +410,7 @@
         ],
         "x-ms-client-request-id": "202756ba-751e-af01-8e98-d60380365521",
         "x-ms-request-id": "9622a994-f01e-0012-23fb-093670000000",
-<<<<<<< HEAD
-        "x-ms-version": "2019-12-12"
-=======
-        "x-ms-version": "2020-02-10"
->>>>>>> 60f4876e
+        "x-ms-version": "2020-02-10"
       },
       "ResponseBody": []
     }
