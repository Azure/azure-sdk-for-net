--- conflicted
+++ resolved
@@ -15,11 +15,7 @@
         "x-ms-client-request-id": "3de3f8b0-f6fb-5006-e6de-d8f377d3cecb",
         "x-ms-date": "Wed, 24 Mar 2021 20:04:18 GMT",
         "x-ms-return-client-request-id": "true",
-<<<<<<< HEAD
-        "x-ms-version": "2020-12-06"
-=======
-        "x-ms-version": "2021-02-12"
->>>>>>> 7e782c87
+        "x-ms-version": "2021-02-12"
       },
       "RequestBody": null,
       "StatusCode": 201,
@@ -34,11 +30,7 @@
         ],
         "x-ms-client-request-id": "3de3f8b0-f6fb-5006-e6de-d8f377d3cecb",
         "x-ms-request-id": "6d75cde1-a01e-006d-5ee8-20f9eb000000",
-<<<<<<< HEAD
-        "x-ms-version": "2020-12-06"
-=======
-        "x-ms-version": "2021-02-12"
->>>>>>> 7e782c87
+        "x-ms-version": "2021-02-12"
       },
       "ResponseBody": []
     },
@@ -56,11 +48,7 @@
         "x-ms-client-request-id": "7aa675a6-d7fe-40fd-b431-9f29480b5f7a",
         "x-ms-date": "Wed, 24 Mar 2021 20:04:19 GMT",
         "x-ms-return-client-request-id": "true",
-<<<<<<< HEAD
-        "x-ms-version": "2020-12-06"
-=======
-        "x-ms-version": "2021-02-12"
->>>>>>> 7e782c87
+        "x-ms-version": "2021-02-12"
       },
       "RequestBody": null,
       "StatusCode": 201,
@@ -75,11 +63,7 @@
         ],
         "x-ms-client-request-id": "7aa675a6-d7fe-40fd-b431-9f29480b5f7a",
         "x-ms-request-id": "f753cee7-e01f-0021-1ee8-2069db000000",
-<<<<<<< HEAD
-        "x-ms-version": "2020-12-06"
-=======
-        "x-ms-version": "2021-02-12"
->>>>>>> 7e782c87
+        "x-ms-version": "2021-02-12"
       },
       "ResponseBody": []
     },
@@ -97,11 +81,7 @@
         "x-ms-client-request-id": "372cfc9d-ebfe-5d2c-e3aa-ef20f5aac7d5",
         "x-ms-date": "Wed, 24 Mar 2021 20:04:19 GMT",
         "x-ms-return-client-request-id": "true",
-<<<<<<< HEAD
-        "x-ms-version": "2020-12-06"
-=======
-        "x-ms-version": "2021-02-12"
->>>>>>> 7e782c87
+        "x-ms-version": "2021-02-12"
       },
       "RequestBody": null,
       "StatusCode": 200,
@@ -116,11 +96,7 @@
         "x-ms-delete-type-permanent": "false",
         "x-ms-deletion-id": "132610898592623846",
         "x-ms-request-id": "f753cee8-e01f-0021-1fe8-2069db000000",
-<<<<<<< HEAD
-        "x-ms-version": "2020-12-06"
-=======
-        "x-ms-version": "2021-02-12"
->>>>>>> 7e782c87
+        "x-ms-version": "2021-02-12"
       },
       "ResponseBody": []
     },
@@ -138,11 +114,7 @@
         "x-ms-client-request-id": "4c8b6e51-28df-1e7c-4fa3-8cc010110317",
         "x-ms-date": "Wed, 24 Mar 2021 20:04:19 GMT",
         "x-ms-return-client-request-id": "true",
-<<<<<<< HEAD
-        "x-ms-version": "2020-12-06"
-=======
-        "x-ms-version": "2021-02-12"
->>>>>>> 7e782c87
+        "x-ms-version": "2021-02-12"
       },
       "RequestBody": null,
       "StatusCode": 201,
@@ -157,11 +129,7 @@
         ],
         "x-ms-client-request-id": "4c8b6e51-28df-1e7c-4fa3-8cc010110317",
         "x-ms-request-id": "f753cee9-e01f-0021-20e8-2069db000000",
-<<<<<<< HEAD
-        "x-ms-version": "2020-12-06"
-=======
-        "x-ms-version": "2021-02-12"
->>>>>>> 7e782c87
+        "x-ms-version": "2021-02-12"
       },
       "ResponseBody": []
     },
@@ -179,11 +147,7 @@
         "x-ms-client-request-id": "87ce87c3-7a1f-77f6-33df-3647ad069533",
         "x-ms-date": "Wed, 24 Mar 2021 20:04:19 GMT",
         "x-ms-return-client-request-id": "true",
-<<<<<<< HEAD
-        "x-ms-version": "2020-12-06"
-=======
-        "x-ms-version": "2021-02-12"
->>>>>>> 7e782c87
+        "x-ms-version": "2021-02-12"
       },
       "RequestBody": null,
       "StatusCode": 201,
@@ -198,11 +162,7 @@
         ],
         "x-ms-client-request-id": "87ce87c3-7a1f-77f6-33df-3647ad069533",
         "x-ms-request-id": "f753ceea-e01f-0021-21e8-2069db000000",
-<<<<<<< HEAD
-        "x-ms-version": "2020-12-06"
-=======
-        "x-ms-version": "2021-02-12"
->>>>>>> 7e782c87
+        "x-ms-version": "2021-02-12"
       },
       "ResponseBody": []
     },
@@ -220,11 +180,7 @@
         "x-ms-client-request-id": "89fddd44-7c42-1af8-0cb1-756d23feb62e",
         "x-ms-date": "Wed, 24 Mar 2021 20:04:19 GMT",
         "x-ms-return-client-request-id": "true",
-<<<<<<< HEAD
-        "x-ms-version": "2020-12-06"
-=======
-        "x-ms-version": "2021-02-12"
->>>>>>> 7e782c87
+        "x-ms-version": "2021-02-12"
       },
       "RequestBody": null,
       "StatusCode": 200,
@@ -239,11 +195,7 @@
         "x-ms-delete-type-permanent": "false",
         "x-ms-deletion-id": "132610898594936894",
         "x-ms-request-id": "f753ceec-e01f-0021-23e8-2069db000000",
-<<<<<<< HEAD
-        "x-ms-version": "2020-12-06"
-=======
-        "x-ms-version": "2021-02-12"
->>>>>>> 7e782c87
+        "x-ms-version": "2021-02-12"
       },
       "ResponseBody": []
     },
@@ -261,11 +213,7 @@
         "x-ms-client-request-id": "cf0371f3-0c09-2cf0-a9f1-ee59c9add52a",
         "x-ms-date": "Wed, 24 Mar 2021 20:04:20 GMT",
         "x-ms-return-client-request-id": "true",
-<<<<<<< HEAD
-        "x-ms-version": "2020-12-06"
-=======
-        "x-ms-version": "2021-02-12"
->>>>>>> 7e782c87
+        "x-ms-version": "2021-02-12"
       },
       "RequestBody": null,
       "StatusCode": 201,
@@ -280,11 +228,7 @@
         ],
         "x-ms-client-request-id": "cf0371f3-0c09-2cf0-a9f1-ee59c9add52a",
         "x-ms-request-id": "f753ceed-e01f-0021-24e8-2069db000000",
-<<<<<<< HEAD
-        "x-ms-version": "2020-12-06"
-=======
-        "x-ms-version": "2021-02-12"
->>>>>>> 7e782c87
+        "x-ms-version": "2021-02-12"
       },
       "ResponseBody": []
     },
@@ -302,11 +246,7 @@
         "x-ms-client-request-id": "b1796b6f-e6fa-e324-cf7d-e78d744abbbf",
         "x-ms-date": "Wed, 24 Mar 2021 20:04:20 GMT",
         "x-ms-return-client-request-id": "true",
-<<<<<<< HEAD
-        "x-ms-version": "2020-12-06"
-=======
-        "x-ms-version": "2021-02-12"
->>>>>>> 7e782c87
+        "x-ms-version": "2021-02-12"
       },
       "RequestBody": null,
       "StatusCode": 200,
@@ -320,11 +260,7 @@
         "Transfer-Encoding": "chunked",
         "x-ms-client-request-id": "b1796b6f-e6fa-e324-cf7d-e78d744abbbf",
         "x-ms-request-id": "6d75d087-a01e-006d-64e8-20f9eb000000",
-<<<<<<< HEAD
-        "x-ms-version": "2020-12-06"
-=======
-        "x-ms-version": "2021-02-12"
->>>>>>> 7e782c87
+        "x-ms-version": "2021-02-12"
       },
       "ResponseBody": "﻿<?xml version=\"1.0\" encoding=\"utf-8\"?><EnumerationResults ServiceEndpoint=\"https://seannsecanary.blob.core.windows.net/\" ContainerName=\"test-filesystem-40ccf35c-7f42-4a01-f3b6-babc435be61e\"><Blobs><Blob><Name>test-directory-bb1208c4-776f-0bde-1f6f-a7365056a482</Name><DeletionId>132610898594936894</DeletionId><Deleted>true</Deleted><Properties><Creation-Time>Wed, 24 Mar 2021 20:04:19 GMT</Creation-Time><Last-Modified>Wed, 24 Mar 2021 20:04:19 GMT</Last-Modified><Expiry-Time>Wed, 31 Mar 2021 20:04:19 GMT</Expiry-Time><Etag>0x8D8EF000287470D</Etag><Content-Length>0</Content-Length><Content-Type>application/octet-stream</Content-Type><Content-Encoding /><Content-Language /><Content-CRC64>AAAAAAAAAAA=</Content-CRC64><Content-MD5 /><Cache-Control /><Content-Disposition /><BlobType>BlockBlob</BlobType><AccessTier>Hot</AccessTier><AccessTierInferred>true</AccessTierInferred><ServerEncrypted>true</ServerEncrypted><DeletedTime>Wed, 24 Mar 2021 20:04:19 GMT</DeletedTime><RemainingRetentionDays>6</RemainingRetentionDays></Properties><OrMetadata /></Blob><Blob><Name>test-file-b7403e8b-a41e-74d8-95c5-a6b0ac635043</Name><DeletionId>132610898592623846</DeletionId><Deleted>true</Deleted><Properties><Creation-Time>Wed, 24 Mar 2021 20:04:19 GMT</Creation-Time><Last-Modified>Wed, 24 Mar 2021 20:04:19 GMT</Last-Modified><Expiry-Time>Wed, 31 Mar 2021 20:04:19 GMT</Expiry-Time><Etag>0x8D8EF00025229C4</Etag><Content-Length>0</Content-Length><Content-Type>application/octet-stream</Content-Type><Content-Encoding /><Content-Language /><Content-CRC64>AAAAAAAAAAA=</Content-CRC64><Content-MD5 /><Cache-Control /><Content-Disposition /><BlobType>BlockBlob</BlobType><AccessTier>Hot</AccessTier><AccessTierInferred>true</AccessTierInferred><ServerEncrypted>true</ServerEncrypted><DeletedTime>Wed, 24 Mar 2021 20:04:19 GMT</DeletedTime><RemainingRetentionDays>6</RemainingRetentionDays></Properties><OrMetadata /></Blob></Blobs><NextMarker /></EnumerationResults>"
     },
@@ -342,11 +278,7 @@
         "x-ms-client-request-id": "5ee97e3a-2333-8a2f-c386-a70373b96def",
         "x-ms-date": "Wed, 24 Mar 2021 20:04:20 GMT",
         "x-ms-return-client-request-id": "true",
-<<<<<<< HEAD
-        "x-ms-version": "2020-12-06"
-=======
-        "x-ms-version": "2021-02-12"
->>>>>>> 7e782c87
+        "x-ms-version": "2021-02-12"
       },
       "RequestBody": null,
       "StatusCode": 202,
@@ -359,11 +291,7 @@
         ],
         "x-ms-client-request-id": "5ee97e3a-2333-8a2f-c386-a70373b96def",
         "x-ms-request-id": "6d75d0a6-a01e-006d-70e8-20f9eb000000",
-<<<<<<< HEAD
-        "x-ms-version": "2020-12-06"
-=======
-        "x-ms-version": "2021-02-12"
->>>>>>> 7e782c87
+        "x-ms-version": "2021-02-12"
       },
       "ResponseBody": []
     }
