--- conflicted
+++ resolved
@@ -14,11 +14,7 @@
         "x-ms-client-request-id": "53d314d1-ee27-f8bf-d0f5-de2ca87e6458",
         "x-ms-date": "Fri, 19 Feb 2021 18:58:47 GMT",
         "x-ms-return-client-request-id": "true",
-<<<<<<< HEAD
-        "x-ms-version": "2020-12-06"
-=======
         "x-ms-version": "2021-02-12"
->>>>>>> 7e782c87
       },
       "RequestBody": null,
       "StatusCode": 201,
@@ -33,20 +29,12 @@
         ],
         "x-ms-client-request-id": "53d314d1-ee27-f8bf-d0f5-de2ca87e6458",
         "x-ms-request-id": "f3d988cb-a01e-0071-4af1-069974000000",
-<<<<<<< HEAD
-        "x-ms-version": "2020-12-06"
-=======
         "x-ms-version": "2021-02-12"
->>>>>>> 7e782c87
       },
       "ResponseBody": []
     },
     {
-<<<<<<< HEAD
-      "RequestUri": "https://seannse.dfs.core.windows.net/test-filesystem-902ce323-c1df-40b1-b275-1bc63ecf8194/test-directory-f4a86e93-c4d8-9841-4f01-f9cbf5d30c42?sv=2020-12-06&se=2021-02-20T18%3A58%3A47Z&sr=c&sp=racwdlmeop&sig=Sanitized&resource=directory",
-=======
       "RequestUri": "https://seannse.dfs.core.windows.net/test-filesystem-902ce323-c1df-40b1-b275-1bc63ecf8194/test-directory-f4a86e93-c4d8-9841-4f01-f9cbf5d30c42?sv=2021-02-12&se=2021-02-20T18%3A58%3A47Z&sr=c&sp=racwdlmeop&sig=Sanitized&resource=directory",
->>>>>>> 7e782c87
       "RequestMethod": "PUT",
       "RequestHeaders": {
         "Accept": "application/json",
@@ -57,11 +45,7 @@
         ],
         "x-ms-client-request-id": "c64973af-54c8-0caf-d23a-0326f4f303fc",
         "x-ms-return-client-request-id": "true",
-<<<<<<< HEAD
-        "x-ms-version": "2020-12-06"
-=======
         "x-ms-version": "2021-02-12"
->>>>>>> 7e782c87
       },
       "RequestBody": null,
       "StatusCode": 201,
@@ -76,20 +60,12 @@
         ],
         "x-ms-client-request-id": "c64973af-54c8-0caf-d23a-0326f4f303fc",
         "x-ms-request-id": "c36225e8-401f-0034-3ff1-064c97000000",
-<<<<<<< HEAD
-        "x-ms-version": "2020-12-06"
-=======
         "x-ms-version": "2021-02-12"
->>>>>>> 7e782c87
       },
       "ResponseBody": []
     },
     {
-<<<<<<< HEAD
-      "RequestUri": "https://seannse.dfs.core.windows.net/test-filesystem-902ce323-c1df-40b1-b275-1bc63ecf8194?sv=2020-12-06&se=2021-02-20T18%3A58%3A47Z&sr=c&sp=racwdlmeop&sig=Sanitized&resource=filesystem&recursive=false&upn=false",
-=======
       "RequestUri": "https://seannse.dfs.core.windows.net/test-filesystem-902ce323-c1df-40b1-b275-1bc63ecf8194?sv=2021-02-12&se=2021-02-20T18%3A58%3A47Z&sr=c&sp=racwdlmeop&sig=Sanitized&resource=filesystem&recursive=false&upn=false",
->>>>>>> 7e782c87
       "RequestMethod": "GET",
       "RequestHeaders": {
         "Accept": "application/json",
@@ -100,11 +76,7 @@
         ],
         "x-ms-client-request-id": "811ce27e-468a-d779-e2e8-57c12a46a423",
         "x-ms-return-client-request-id": "true",
-<<<<<<< HEAD
-        "x-ms-version": "2020-12-06"
-=======
         "x-ms-version": "2021-02-12"
->>>>>>> 7e782c87
       },
       "RequestBody": null,
       "StatusCode": 200,
@@ -118,11 +90,7 @@
         "Transfer-Encoding": "chunked",
         "x-ms-client-request-id": "811ce27e-468a-d779-e2e8-57c12a46a423",
         "x-ms-request-id": "c362260c-401f-0034-5bf1-064c97000000",
-<<<<<<< HEAD
-        "x-ms-version": "2020-12-06"
-=======
         "x-ms-version": "2021-02-12"
->>>>>>> 7e782c87
       },
       "ResponseBody": [
         "{\"paths\":[{\"contentLength\":\"0\",\"creationTime\":\"132582347272975950\",\"etag\":\"0x8D8D5086328764E\",\"group\":\"$superuser\",\"isDirectory\":\"true\",\"lastModified\":\"Fri, 19 Feb 2021 18:58:47 GMT\",\"name\":\"test-directory-f4a86e93-c4d8-9841-4f01-f9cbf5d30c42\",\"owner\":\"$superuser\",\"permissions\":\"rwxr-x---\"}]}\n"
@@ -142,11 +110,7 @@
         "x-ms-client-request-id": "12a81c4f-81d6-a372-2328-33a1e29b3bbb",
         "x-ms-date": "Fri, 19 Feb 2021 18:58:48 GMT",
         "x-ms-return-client-request-id": "true",
-<<<<<<< HEAD
-        "x-ms-version": "2020-12-06"
-=======
         "x-ms-version": "2021-02-12"
->>>>>>> 7e782c87
       },
       "RequestBody": null,
       "StatusCode": 202,
@@ -159,11 +123,7 @@
         ],
         "x-ms-client-request-id": "12a81c4f-81d6-a372-2328-33a1e29b3bbb",
         "x-ms-request-id": "f3d9896b-a01e-0071-5ff1-069974000000",
-<<<<<<< HEAD
-        "x-ms-version": "2020-12-06"
-=======
         "x-ms-version": "2021-02-12"
->>>>>>> 7e782c87
       },
       "ResponseBody": []
     }
