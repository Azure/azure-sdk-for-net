--- conflicted
+++ resolved
@@ -1,28 +1,18 @@
 {
   "Entries": [
     {
-      "RequestUri": "https://seannse.blob.core.windows.net/test-filesystem-cec5c7f6-2280-e668-213a-df3c83fbea9e?restype=container",
+      "RequestUri": "https://seannse.blob.core.windows.net/test-filesystem-902ce323-c1df-40b1-b275-1bc63ecf8194?restype=container",
       "RequestMethod": "PUT",
       "RequestHeaders": {
         "Accept": "application/xml",
         "Authorization": "Sanitized",
-<<<<<<< HEAD
-        "traceparent": "00-d1889c47a2fbd54994c69456d4998d36-cb952bb8cd4ff24d-00",
+        "traceparent": "00-9df0bbe3303e4d42b5a3db2054008e5d-0a4e61a33a291949-00",
         "User-Agent": [
-          "azsdk-net-Storage.Files.DataLake/12.7.0-alpha.20210202.1",
-          "(.NET 5.0.2; Microsoft Windows 10.0.19042)"
+          "azsdk-net-Storage.Files.DataLake/12.7.0-alpha.20210219.1",
+          "(.NET 5.0.3; Microsoft Windows 10.0.19041)"
         ],
-        "x-ms-client-request-id": "c2744a43-4260-56c0-72d3-17d01187de74",
-        "x-ms-date": "Tue, 02 Feb 2021 21:24:52 GMT",
-=======
-        "traceparent": "00-7d16e0a31aaaaa41beb931b38f63d2b4-ce4d4a0d5e5f8945-00",
-        "User-Agent": [
-          "azsdk-net-Storage.Files.DataLake/12.7.0-alpha.20210217.1",
-          "(.NET 5.0.3; Microsoft Windows 10.0.19042)"
-        ],
-        "x-ms-client-request-id": "c2744a43-4260-56c0-72d3-17d01187de74",
-        "x-ms-date": "Wed, 17 Feb 2021 22:21:18 GMT",
->>>>>>> 1814567d
+        "x-ms-client-request-id": "53d314d1-ee27-f8bf-d0f5-de2ca87e6458",
+        "x-ms-date": "Fri, 19 Feb 2021 18:58:47 GMT",
         "x-ms-return-client-request-id": "true",
         "x-ms-version": "2020-06-12"
       },
@@ -30,50 +20,30 @@
       "StatusCode": 201,
       "ResponseHeaders": {
         "Content-Length": "0",
-<<<<<<< HEAD
-        "Date": "Tue, 02 Feb 2021 21:24:52 GMT",
-        "ETag": "\u00220x8D8C7C0FB0E61AD\u0022",
-        "Last-Modified": "Tue, 02 Feb 2021 21:24:53 GMT",
-=======
-        "Date": "Wed, 17 Feb 2021 22:21:18 GMT",
-        "ETag": "\u00220x8D8D3925956A8AC\u0022",
-        "Last-Modified": "Wed, 17 Feb 2021 22:21:19 GMT",
->>>>>>> 1814567d
+        "Date": "Fri, 19 Feb 2021 18:58:47 GMT",
+        "ETag": "\u00220x8D8D508631716B2\u0022",
+        "Last-Modified": "Fri, 19 Feb 2021 18:58:47 GMT",
         "Server": [
           "Windows-Azure-Blob/1.0",
           "Microsoft-HTTPAPI/2.0"
         ],
-        "x-ms-client-request-id": "c2744a43-4260-56c0-72d3-17d01187de74",
-<<<<<<< HEAD
-        "x-ms-request-id": "7f5072ff-301e-0063-43a9-f9e2a4000000",
-=======
-        "x-ms-request-id": "f33098c0-e01e-005f-1d7b-05cb63000000",
->>>>>>> 1814567d
+        "x-ms-client-request-id": "53d314d1-ee27-f8bf-d0f5-de2ca87e6458",
+        "x-ms-request-id": "f3d988cb-a01e-0071-4af1-069974000000",
         "x-ms-version": "2020-06-12"
       },
       "ResponseBody": []
     },
     {
-<<<<<<< HEAD
-      "RequestUri": "https://seannse.dfs.core.windows.net/test-filesystem-cec5c7f6-2280-e668-213a-df3c83fbea9e/test-directory-36810104-ec55-4e23-b78d-0d26b8141320?sv=2020-06-12\u0026se=2021-02-03T21%3A24%3A52Z\u0026sr=c\u0026sp=racwdlmeop\u0026sig=Sanitized\u0026resource=directory",
+      "RequestUri": "https://seannse.dfs.core.windows.net/test-filesystem-902ce323-c1df-40b1-b275-1bc63ecf8194/test-directory-f4a86e93-c4d8-9841-4f01-f9cbf5d30c42?sv=2020-06-12\u0026se=2021-02-20T18%3A58%3A47Z\u0026sr=c\u0026sp=racwdlmeop\u0026sig=Sanitized\u0026resource=directory",
       "RequestMethod": "PUT",
       "RequestHeaders": {
         "Accept": "application/json",
-        "traceparent": "00-7ca66b21880e7948b6647ebc6676de38-52cc4e8a104b5e47-00",
+        "traceparent": "00-1aac1f61e40a9a4db28f914b80ddbb25-b93a70a960e64f4d-00",
         "User-Agent": [
-          "azsdk-net-Storage.Files.DataLake/12.7.0-alpha.20210202.1",
-          "(.NET 5.0.2; Microsoft Windows 10.0.19042)"
-=======
-      "RequestUri": "https://seannse.dfs.core.windows.net/test-filesystem-cec5c7f6-2280-e668-213a-df3c83fbea9e/test-directory-36810104-ec55-4e23-b78d-0d26b8141320?sv=2020-06-12\u0026se=2021-02-18T22%3A21%3A19Z\u0026sr=c\u0026sp=racwdlmeop\u0026sig=Sanitized\u0026resource=directory",
-      "RequestMethod": "PUT",
-      "RequestHeaders": {
-        "traceparent": "00-74ae9dbaf6554c4d9c85d52635f45432-f3bffbedc6ebfd4e-00",
-        "User-Agent": [
-          "azsdk-net-Storage.Files.DataLake/12.7.0-alpha.20210217.1",
-          "(.NET 5.0.3; Microsoft Windows 10.0.19042)"
->>>>>>> 1814567d
+          "azsdk-net-Storage.Files.DataLake/12.7.0-alpha.20210219.1",
+          "(.NET 5.0.3; Microsoft Windows 10.0.19041)"
         ],
-        "x-ms-client-request-id": "d14ef57b-de7f-576a-2725-0ad235999e5e",
+        "x-ms-client-request-id": "c64973af-54c8-0caf-d23a-0326f4f303fc",
         "x-ms-return-client-request-id": "true",
         "x-ms-version": "2020-06-12"
       },
@@ -81,50 +51,30 @@
       "StatusCode": 201,
       "ResponseHeaders": {
         "Content-Length": "0",
-<<<<<<< HEAD
-        "Date": "Tue, 02 Feb 2021 21:24:52 GMT",
-        "ETag": "\u00220x8D8C7C0FB48FC17\u0022",
-        "Last-Modified": "Tue, 02 Feb 2021 21:24:53 GMT",
-=======
-        "Date": "Wed, 17 Feb 2021 22:21:18 GMT",
-        "ETag": "\u00220x8D8D3925997794A\u0022",
-        "Last-Modified": "Wed, 17 Feb 2021 22:21:19 GMT",
->>>>>>> 1814567d
+        "Date": "Fri, 19 Feb 2021 18:58:46 GMT",
+        "ETag": "\u00220x8D8D5086328764E\u0022",
+        "Last-Modified": "Fri, 19 Feb 2021 18:58:47 GMT",
         "Server": [
           "Windows-Azure-HDFS/1.0",
           "Microsoft-HTTPAPI/2.0"
         ],
-        "x-ms-client-request-id": "d14ef57b-de7f-576a-2725-0ad235999e5e",
-<<<<<<< HEAD
-        "x-ms-request-id": "dbcb4589-a01f-003c-7aa9-f95698000000",
-=======
-        "x-ms-request-id": "2fa33f07-401f-0024-4f7b-0589ff000000",
->>>>>>> 1814567d
+        "x-ms-client-request-id": "c64973af-54c8-0caf-d23a-0326f4f303fc",
+        "x-ms-request-id": "c36225e8-401f-0034-3ff1-064c97000000",
         "x-ms-version": "2020-06-12"
       },
       "ResponseBody": []
     },
     {
-<<<<<<< HEAD
-      "RequestUri": "https://seannse.dfs.core.windows.net/test-filesystem-cec5c7f6-2280-e668-213a-df3c83fbea9e?sv=2020-06-12\u0026se=2021-02-03T21%3A24%3A52Z\u0026sr=c\u0026sp=racwdlmeop\u0026sig=Sanitized\u0026resource=filesystem\u0026recursive=false\u0026upn=false",
+      "RequestUri": "https://seannse.dfs.core.windows.net/test-filesystem-902ce323-c1df-40b1-b275-1bc63ecf8194?sv=2020-06-12\u0026se=2021-02-20T18%3A58%3A47Z\u0026sr=c\u0026sp=racwdlmeop\u0026sig=Sanitized\u0026resource=filesystem\u0026recursive=false\u0026upn=false",
       "RequestMethod": "GET",
       "RequestHeaders": {
         "Accept": "application/json",
-        "traceparent": "00-3342c1ed830f1f44965e0c6366ce2805-e1f2ccdf96e82249-00",
+        "traceparent": "00-04cf347ecd58a34794c06160597d4675-7ce2b2b42c061044-00",
         "User-Agent": [
-          "azsdk-net-Storage.Files.DataLake/12.7.0-alpha.20210202.1",
-          "(.NET 5.0.2; Microsoft Windows 10.0.19042)"
-=======
-      "RequestUri": "https://seannse.dfs.core.windows.net/test-filesystem-cec5c7f6-2280-e668-213a-df3c83fbea9e?sv=2020-06-12\u0026se=2021-02-18T22%3A21%3A19Z\u0026sr=c\u0026sp=racwdlmeop\u0026sig=Sanitized\u0026resource=filesystem\u0026recursive=false\u0026upn=false",
-      "RequestMethod": "GET",
-      "RequestHeaders": {
-        "traceparent": "00-2517330a341f2a4992069cd619eed88b-1ceede0c2ca8dd49-00",
-        "User-Agent": [
-          "azsdk-net-Storage.Files.DataLake/12.7.0-alpha.20210217.1",
-          "(.NET 5.0.3; Microsoft Windows 10.0.19042)"
->>>>>>> 1814567d
+          "azsdk-net-Storage.Files.DataLake/12.7.0-alpha.20210219.1",
+          "(.NET 5.0.3; Microsoft Windows 10.0.19041)"
         ],
-        "x-ms-client-request-id": "c3aad466-42c5-47a0-b4a2-10611d6b07bc",
+        "x-ms-client-request-id": "811ce27e-468a-d779-e2e8-57c12a46a423",
         "x-ms-return-client-request-id": "true",
         "x-ms-version": "2020-06-12"
       },
@@ -132,55 +82,33 @@
       "StatusCode": 200,
       "ResponseHeaders": {
         "Content-Type": "application/json; charset=utf-8",
-<<<<<<< HEAD
-        "Date": "Tue, 02 Feb 2021 21:24:52 GMT",
-=======
-        "Date": "Wed, 17 Feb 2021 22:21:18 GMT",
->>>>>>> 1814567d
+        "Date": "Fri, 19 Feb 2021 18:58:46 GMT",
         "Server": [
           "Windows-Azure-HDFS/1.0",
           "Microsoft-HTTPAPI/2.0"
         ],
         "Transfer-Encoding": "chunked",
-        "x-ms-client-request-id": "c3aad466-42c5-47a0-b4a2-10611d6b07bc",
-<<<<<<< HEAD
-        "x-ms-request-id": "dbcb459c-a01f-003c-0ca9-f95698000000",
+        "x-ms-client-request-id": "811ce27e-468a-d779-e2e8-57c12a46a423",
+        "x-ms-request-id": "c362260c-401f-0034-5bf1-064c97000000",
         "x-ms-version": "2020-06-12"
       },
       "ResponseBody": [
-        "{\u0022paths\u0022:[{\u0022contentLength\u0022:\u00220\u0022,\u0022creationTime\u0022:\u0022132567746936437783\u0022,\u0022etag\u0022:\u00220x8D8C7C0FB48FC17\u0022,\u0022group\u0022:\u0022$superuser\u0022,\u0022isDirectory\u0022:\u0022true\u0022,\u0022lastModified\u0022:\u0022Tue, 02 Feb 2021 21:24:53 GMT\u0022,\u0022name\u0022:\u0022test-directory-36810104-ec55-4e23-b78d-0d26b8141320\u0022,\u0022owner\u0022:\u0022$superuser\u0022,\u0022permissions\u0022:\u0022rwxr-x---\u0022}]}\n"
-=======
-        "x-ms-request-id": "2fa33f0f-401f-0024-577b-0589ff000000",
-        "x-ms-version": "2020-06-12"
-      },
-      "ResponseBody": [
-        "{\u0022paths\u0022:[{\u0022contentLength\u0022:\u00220\u0022,\u0022creationTime\u0022:\u0022132580740794710346\u0022,\u0022etag\u0022:\u00220x8D8D3925997794A\u0022,\u0022group\u0022:\u0022$superuser\u0022,\u0022isDirectory\u0022:\u0022true\u0022,\u0022lastModified\u0022:\u0022Wed, 17 Feb 2021 22:21:19 GMT\u0022,\u0022name\u0022:\u0022test-directory-36810104-ec55-4e23-b78d-0d26b8141320\u0022,\u0022owner\u0022:\u0022$superuser\u0022,\u0022permissions\u0022:\u0022rwxr-x---\u0022}]}\n"
->>>>>>> 1814567d
+        "{\u0022paths\u0022:[{\u0022contentLength\u0022:\u00220\u0022,\u0022creationTime\u0022:\u0022132582347272975950\u0022,\u0022etag\u0022:\u00220x8D8D5086328764E\u0022,\u0022group\u0022:\u0022$superuser\u0022,\u0022isDirectory\u0022:\u0022true\u0022,\u0022lastModified\u0022:\u0022Fri, 19 Feb 2021 18:58:47 GMT\u0022,\u0022name\u0022:\u0022test-directory-f4a86e93-c4d8-9841-4f01-f9cbf5d30c42\u0022,\u0022owner\u0022:\u0022$superuser\u0022,\u0022permissions\u0022:\u0022rwxr-x---\u0022}]}\n"
       ]
     },
     {
-      "RequestUri": "https://seannse.blob.core.windows.net/test-filesystem-cec5c7f6-2280-e668-213a-df3c83fbea9e?restype=container",
+      "RequestUri": "https://seannse.blob.core.windows.net/test-filesystem-902ce323-c1df-40b1-b275-1bc63ecf8194?restype=container",
       "RequestMethod": "DELETE",
       "RequestHeaders": {
         "Accept": "application/xml",
         "Authorization": "Sanitized",
-<<<<<<< HEAD
-        "traceparent": "00-ee3f37680daadc4eacdfc1908d237214-c1ae738b3c3e4d48-00",
+        "traceparent": "00-5e94a93ce675504c88d47cd013ef3f76-43fde75d449c2b4e-00",
         "User-Agent": [
-          "azsdk-net-Storage.Files.DataLake/12.7.0-alpha.20210202.1",
-          "(.NET 5.0.2; Microsoft Windows 10.0.19042)"
+          "azsdk-net-Storage.Files.DataLake/12.7.0-alpha.20210219.1",
+          "(.NET 5.0.3; Microsoft Windows 10.0.19041)"
         ],
-        "x-ms-client-request-id": "616c9268-daee-7d98-5662-3dec958bbe57",
-        "x-ms-date": "Tue, 02 Feb 2021 21:24:53 GMT",
-=======
-        "traceparent": "00-139fcf2b7d29bf448ece52af5cf54f45-8dab4b4be6dae540-00",
-        "User-Agent": [
-          "azsdk-net-Storage.Files.DataLake/12.7.0-alpha.20210217.1",
-          "(.NET 5.0.3; Microsoft Windows 10.0.19042)"
-        ],
-        "x-ms-client-request-id": "616c9268-daee-7d98-5662-3dec958bbe57",
-        "x-ms-date": "Wed, 17 Feb 2021 22:21:19 GMT",
->>>>>>> 1814567d
+        "x-ms-client-request-id": "12a81c4f-81d6-a372-2328-33a1e29b3bbb",
+        "x-ms-date": "Fri, 19 Feb 2021 18:58:48 GMT",
         "x-ms-return-client-request-id": "true",
         "x-ms-version": "2020-06-12"
       },
@@ -188,33 +116,21 @@
       "StatusCode": 202,
       "ResponseHeaders": {
         "Content-Length": "0",
-<<<<<<< HEAD
-        "Date": "Tue, 02 Feb 2021 21:24:52 GMT",
-=======
-        "Date": "Wed, 17 Feb 2021 22:21:18 GMT",
->>>>>>> 1814567d
+        "Date": "Fri, 19 Feb 2021 18:58:47 GMT",
         "Server": [
           "Windows-Azure-Blob/1.0",
           "Microsoft-HTTPAPI/2.0"
         ],
-        "x-ms-client-request-id": "616c9268-daee-7d98-5662-3dec958bbe57",
-<<<<<<< HEAD
-        "x-ms-request-id": "7f5073ec-301e-0063-11a9-f9e2a4000000",
-=======
-        "x-ms-request-id": "f330994c-e01e-005f-197b-05cb63000000",
->>>>>>> 1814567d
+        "x-ms-client-request-id": "12a81c4f-81d6-a372-2328-33a1e29b3bbb",
+        "x-ms-request-id": "f3d9896b-a01e-0071-5ff1-069974000000",
         "x-ms-version": "2020-06-12"
       },
       "ResponseBody": []
     }
   ],
   "Variables": {
-<<<<<<< HEAD
-    "DateTimeOffsetNow": "2021-02-02T15:24:52.7217806-06:00",
-=======
-    "DateTimeOffsetNow": "2021-02-17T16:21:19.2229156-06:00",
->>>>>>> 1814567d
-    "RandomSeed": "572365102",
+    "DateTimeOffsetNow": "2021-02-19T12:58:47.9537302-06:00",
+    "RandomSeed": "2037264419",
     "Storage_TestConfigHierarchicalNamespace": "NamespaceTenant\nseannse\nU2FuaXRpemVk\nhttps://seannse.blob.core.windows.net\nhttps://seannse.file.core.windows.net\nhttps://seannse.queue.core.windows.net\nhttps://seannse.table.core.windows.net\n\n\n\n\nhttps://seannse-secondary.blob.core.windows.net\nhttps://seannse-secondary.file.core.windows.net\nhttps://seannse-secondary.queue.core.windows.net\nhttps://seannse-secondary.table.core.windows.net\n68390a19-a643-458b-b726-408abf67b4fc\nSanitized\n72f988bf-86f1-41af-91ab-2d7cd011db47\nhttps://login.microsoftonline.com/\nCloud\nBlobEndpoint=https://seannse.blob.core.windows.net/;QueueEndpoint=https://seannse.queue.core.windows.net/;FileEndpoint=https://seannse.file.core.windows.net/;BlobSecondaryEndpoint=https://seannse-secondary.blob.core.windows.net/;QueueSecondaryEndpoint=https://seannse-secondary.queue.core.windows.net/;FileSecondaryEndpoint=https://seannse-secondary.file.core.windows.net/;AccountName=seannse;AccountKey=Sanitized\n"
   }
 }