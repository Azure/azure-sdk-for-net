--- conflicted
+++ resolved
@@ -1,30 +1,19 @@
 {
   "Entries": [
     {
-      "RequestUri": "https://seannse.blob.core.windows.net/test-filesystem-51b9baf3-276c-5174-969d-bd83459c19e9?restype=container",
+      "RequestUri": "https://seannse.blob.core.windows.net/test-filesystem-9f00b4e3-00a4-91c6-681a-e6db350a90d4?restype=container",
       "RequestMethod": "PUT",
       "RequestHeaders": {
         "Accept": "application/xml",
         "Authorization": "Sanitized",
-<<<<<<< HEAD
-        "traceparent": "00-ac455257b1849c42a0f11bacdf5c02fa-5f8dd5c9c772f94d-00",
+        "traceparent": "00-43c2f51e848c0c499031baa13c788e33-7445ccb2ffa49645-00",
         "User-Agent": [
-          "azsdk-net-Storage.Files.DataLake/12.7.0-alpha.20210202.1",
-          "(.NET 5.0.2; Microsoft Windows 10.0.19042)"
+          "azsdk-net-Storage.Files.DataLake/12.7.0-alpha.20210219.1",
+          "(.NET 5.0.3; Microsoft Windows 10.0.19041)"
         ],
         "x-ms-blob-public-access": "container",
-        "x-ms-client-request-id": "67b9076b-6de2-43b4-c3b0-6d056eeb79dc",
-        "x-ms-date": "Tue, 02 Feb 2021 21:25:39 GMT",
-=======
-        "traceparent": "00-f8d9317c2630d14b8659498d633b4a8d-72e8fd8004255d44-00",
-        "User-Agent": [
-          "azsdk-net-Storage.Files.DataLake/12.7.0-alpha.20210217.1",
-          "(.NET 5.0.3; Microsoft Windows 10.0.19042)"
-        ],
-        "x-ms-blob-public-access": "container",
-        "x-ms-client-request-id": "67b9076b-6de2-43b4-c3b0-6d056eeb79dc",
-        "x-ms-date": "Wed, 17 Feb 2021 22:23:14 GMT",
->>>>>>> 1814567d
+        "x-ms-client-request-id": "a87e328d-ba30-0993-a7e1-c824cea93356",
+        "x-ms-date": "Fri, 19 Feb 2021 18:59:08 GMT",
         "x-ms-return-client-request-id": "true",
         "x-ms-version": "2020-06-12"
       },
@@ -32,106 +21,65 @@
       "StatusCode": 201,
       "ResponseHeaders": {
         "Content-Length": "0",
-<<<<<<< HEAD
-        "Date": "Tue, 02 Feb 2021 21:25:39 GMT",
-        "ETag": "\u00220x8D8C7C116EA535C\u0022",
-        "Last-Modified": "Tue, 02 Feb 2021 21:25:39 GMT",
-=======
-        "Date": "Wed, 17 Feb 2021 22:23:14 GMT",
-        "ETag": "\u00220x8D8D3929E702959\u0022",
-        "Last-Modified": "Wed, 17 Feb 2021 22:23:14 GMT",
->>>>>>> 1814567d
+        "Date": "Fri, 19 Feb 2021 18:59:07 GMT",
+        "ETag": "\u00220x8D8D5086F2D593A\u0022",
+        "Last-Modified": "Fri, 19 Feb 2021 18:59:07 GMT",
         "Server": [
           "Windows-Azure-Blob/1.0",
           "Microsoft-HTTPAPI/2.0"
         ],
-        "x-ms-client-request-id": "67b9076b-6de2-43b4-c3b0-6d056eeb79dc",
-<<<<<<< HEAD
-        "x-ms-request-id": "c7960c75-001e-001a-6da9-f91e80000000",
-=======
-        "x-ms-request-id": "262879b9-e01e-0012-287b-05048f000000",
->>>>>>> 1814567d
+        "x-ms-client-request-id": "a87e328d-ba30-0993-a7e1-c824cea93356",
+        "x-ms-request-id": "f3d9c05a-a01e-0071-30f1-069974000000",
         "x-ms-version": "2020-06-12"
       },
       "ResponseBody": []
     },
     {
-      "RequestUri": "https://seannse.blob.core.windows.net/test-filesystem-51b9baf3-276c-5174-969d-bd83459c19e9?restype=container\u0026comp=acl",
+      "RequestUri": "https://seannse.blob.core.windows.net/test-filesystem-9f00b4e3-00a4-91c6-681a-e6db350a90d4?restype=container\u0026comp=acl",
       "RequestMethod": "PUT",
       "RequestHeaders": {
         "Accept": "application/xml",
         "Authorization": "Sanitized",
         "Content-Length": "253",
         "Content-Type": "application/xml",
-<<<<<<< HEAD
-        "traceparent": "00-cd8a56c968e17f4391d2b07524c78e2d-cd0eb6bf8769cb4d-00",
+        "traceparent": "00-e5f93eb3b631ee4691fd0cf624fbd631-bb530ce9d6cfa24f-00",
         "User-Agent": [
-          "azsdk-net-Storage.Files.DataLake/12.7.0-alpha.20210202.1",
-          "(.NET 5.0.2; Microsoft Windows 10.0.19042)"
+          "azsdk-net-Storage.Files.DataLake/12.7.0-alpha.20210219.1",
+          "(.NET 5.0.3; Microsoft Windows 10.0.19041)"
         ],
-        "x-ms-client-request-id": "10bf1dc5-c784-a90b-7078-7f2a57da9c5a",
-        "x-ms-date": "Tue, 02 Feb 2021 21:25:39 GMT",
+        "x-ms-client-request-id": "4080bff3-3b86-ba5c-c7b8-0f973363cd5f",
+        "x-ms-date": "Fri, 19 Feb 2021 18:59:08 GMT",
         "x-ms-return-client-request-id": "true",
         "x-ms-version": "2020-06-12"
       },
-      "RequestBody": "\u003CSignedIdentifiers\u003E\u003CSignedIdentifier\u003E\u003CId\u003Egnroocpfymiiwsnyawxn\u003C/Id\u003E\u003CAccessPolicy\u003E\u003CStart\u003E2021-02-02T20:25:39.4544805Z\u003C/Start\u003E\u003CExpiry\u003E2021-02-02T22:25:39.4544805Z\u003C/Expiry\u003E\u003CPermission\u003Ercw\u003C/Permission\u003E\u003C/AccessPolicy\u003E\u003C/SignedIdentifier\u003E\u003C/SignedIdentifiers\u003E",
+      "RequestBody": "\uFEFF\u003CSignedIdentifiers\u003E\u003CSignedIdentifier\u003E\u003CId\u003Eeaowomsgmygaoriyltxo\u003C/Id\u003E\u003CAccessPolicy\u003E\u003CStart\u003E2021-02-19T17:59:08.2628120Z\u003C/Start\u003E\u003CExpiry\u003E2021-02-19T19:59:08.2628120Z\u003C/Expiry\u003E\u003CPermission\u003Ercw\u003C/Permission\u003E\u003C/AccessPolicy\u003E\u003C/SignedIdentifier\u003E\u003C/SignedIdentifiers\u003E",
       "StatusCode": 200,
       "ResponseHeaders": {
         "Content-Length": "0",
-        "Date": "Tue, 02 Feb 2021 21:25:39 GMT",
-        "ETag": "\u00220x8D8C7C116FA4AE8\u0022",
-        "Last-Modified": "Tue, 02 Feb 2021 21:25:40 GMT",
-=======
-        "traceparent": "00-8e2a53c5e45b2b4095188ddf4277b039-d1047af275cb464b-00",
-        "User-Agent": [
-          "azsdk-net-Storage.Files.DataLake/12.7.0-alpha.20210217.1",
-          "(.NET 5.0.3; Microsoft Windows 10.0.19042)"
-        ],
-        "x-ms-client-request-id": "10bf1dc5-c784-a90b-7078-7f2a57da9c5a",
-        "x-ms-date": "Wed, 17 Feb 2021 22:23:15 GMT",
-        "x-ms-return-client-request-id": "true",
-        "x-ms-version": "2020-06-12"
-      },
-      "RequestBody": "\uFEFF\u003CSignedIdentifiers\u003E\u003CSignedIdentifier\u003E\u003CId\u003Egnroocpfymiiwsnyawxn\u003C/Id\u003E\u003CAccessPolicy\u003E\u003CStart\u003E2021-02-17T21:23:15.1548232Z\u003C/Start\u003E\u003CExpiry\u003E2021-02-17T23:23:15.1548232Z\u003C/Expiry\u003E\u003CPermission\u003Ercw\u003C/Permission\u003E\u003C/AccessPolicy\u003E\u003C/SignedIdentifier\u003E\u003C/SignedIdentifiers\u003E",
-      "StatusCode": 200,
-      "ResponseHeaders": {
-        "Content-Length": "0",
-        "Date": "Wed, 17 Feb 2021 22:23:14 GMT",
-        "ETag": "\u00220x8D8D3929E80CC21\u0022",
-        "Last-Modified": "Wed, 17 Feb 2021 22:23:15 GMT",
->>>>>>> 1814567d
+        "Date": "Fri, 19 Feb 2021 18:59:07 GMT",
+        "ETag": "\u00220x8D8D5086F3F181A\u0022",
+        "Last-Modified": "Fri, 19 Feb 2021 18:59:07 GMT",
         "Server": [
           "Windows-Azure-Blob/1.0",
           "Microsoft-HTTPAPI/2.0"
         ],
-        "x-ms-client-request-id": "10bf1dc5-c784-a90b-7078-7f2a57da9c5a",
-<<<<<<< HEAD
-        "x-ms-request-id": "c7960cc8-001e-001a-33a9-f91e80000000",
-=======
-        "x-ms-request-id": "262879d8-e01e-0012-417b-05048f000000",
->>>>>>> 1814567d
+        "x-ms-client-request-id": "4080bff3-3b86-ba5c-c7b8-0f973363cd5f",
+        "x-ms-request-id": "f3d9c089-a01e-0071-5cf1-069974000000",
         "x-ms-version": "2020-06-12"
       },
       "ResponseBody": []
     },
     {
-      "RequestUri": "https://seannse.dfs.core.windows.net/test-filesystem-51b9baf3-276c-5174-969d-bd83459c19e9/test-directory-d9f83ad3-3932-bc2e-eb86-5c032692833c?sv=2020-06-12\u0026si=gnroocpfymiiwsnyawxn\u0026sr=c\u0026sig=Sanitized\u0026resource=directory",
+      "RequestUri": "https://seannse.dfs.core.windows.net/test-filesystem-9f00b4e3-00a4-91c6-681a-e6db350a90d4/test-directory-65ca305b-ac91-6b62-0d19-6b07b9f04548?sv=2020-06-12\u0026si=eaowomsgmygaoriyltxo\u0026sr=c\u0026sig=Sanitized\u0026resource=directory",
       "RequestMethod": "PUT",
       "RequestHeaders": {
-<<<<<<< HEAD
         "Accept": "application/json",
-        "traceparent": "00-5a533962b0cc284ea538ebd3c4687133-fe70a5dd89855f4e-00",
+        "traceparent": "00-c0e65729dd136740814f68e2abe173c4-1cf1010296e7ab4f-00",
         "User-Agent": [
-          "azsdk-net-Storage.Files.DataLake/12.7.0-alpha.20210202.1",
-          "(.NET 5.0.2; Microsoft Windows 10.0.19042)"
-=======
-        "traceparent": "00-c785700f89f0c54a9923f753beba8f6e-0281f0d391c1b745-00",
-        "User-Agent": [
-          "azsdk-net-Storage.Files.DataLake/12.7.0-alpha.20210217.1",
-          "(.NET 5.0.3; Microsoft Windows 10.0.19042)"
->>>>>>> 1814567d
+          "azsdk-net-Storage.Files.DataLake/12.7.0-alpha.20210219.1",
+          "(.NET 5.0.3; Microsoft Windows 10.0.19041)"
         ],
-        "x-ms-client-request-id": "7d96b7bc-768e-8b8d-ee02-25fe6a0783de",
+        "x-ms-client-request-id": "65a85c76-04e6-461d-5d14-326dd05500d6",
         "x-ms-return-client-request-id": "true",
         "x-ms-version": "2020-06-12"
       },
@@ -139,52 +87,32 @@
       "StatusCode": 201,
       "ResponseHeaders": {
         "Content-Length": "0",
-<<<<<<< HEAD
-        "Date": "Tue, 02 Feb 2021 21:25:40 GMT",
-        "ETag": "\u00220x8D8C7C1172FBB88\u0022",
-        "Last-Modified": "Tue, 02 Feb 2021 21:25:40 GMT",
-=======
-        "Date": "Wed, 17 Feb 2021 22:23:14 GMT",
-        "ETag": "\u00220x8D8D3929EB7F110\u0022",
-        "Last-Modified": "Wed, 17 Feb 2021 22:23:15 GMT",
->>>>>>> 1814567d
+        "Date": "Fri, 19 Feb 2021 18:59:06 GMT",
+        "ETag": "\u00220x8D8D5086F4B6C1B\u0022",
+        "Last-Modified": "Fri, 19 Feb 2021 18:59:07 GMT",
         "Server": [
           "Windows-Azure-HDFS/1.0",
           "Microsoft-HTTPAPI/2.0"
         ],
-        "x-ms-client-request-id": "7d96b7bc-768e-8b8d-ee02-25fe6a0783de",
-<<<<<<< HEAD
-        "x-ms-request-id": "378c2f2f-201f-0040-27a9-f97867000000",
-=======
-        "x-ms-request-id": "e21d09a7-e01f-0070-587b-05c6a8000000",
->>>>>>> 1814567d
+        "x-ms-client-request-id": "65a85c76-04e6-461d-5d14-326dd05500d6",
+        "x-ms-request-id": "c36239cd-401f-0034-0df1-064c97000000",
         "x-ms-version": "2020-06-12"
       },
       "ResponseBody": []
     },
     {
-      "RequestUri": "https://seannse.blob.core.windows.net/test-filesystem-51b9baf3-276c-5174-969d-bd83459c19e9?restype=container",
+      "RequestUri": "https://seannse.blob.core.windows.net/test-filesystem-9f00b4e3-00a4-91c6-681a-e6db350a90d4?restype=container",
       "RequestMethod": "DELETE",
       "RequestHeaders": {
         "Accept": "application/xml",
         "Authorization": "Sanitized",
-<<<<<<< HEAD
-        "traceparent": "00-6e68f16e8354dc49bb19fde0938a7381-3c8ecf344d21af4d-00",
+        "traceparent": "00-c696d390c2f71446b8c99b9c5615591e-7ad5afbcb219024a-00",
         "User-Agent": [
-          "azsdk-net-Storage.Files.DataLake/12.7.0-alpha.20210202.1",
-          "(.NET 5.0.2; Microsoft Windows 10.0.19042)"
+          "azsdk-net-Storage.Files.DataLake/12.7.0-alpha.20210219.1",
+          "(.NET 5.0.3; Microsoft Windows 10.0.19041)"
         ],
-        "x-ms-client-request-id": "6e47a3e1-05fb-d3ad-0b41-5d52e2bbb09f",
-        "x-ms-date": "Tue, 02 Feb 2021 21:25:39 GMT",
-=======
-        "traceparent": "00-9a97410247d84740b068867795b519a6-8af803e6a3a59547-00",
-        "User-Agent": [
-          "azsdk-net-Storage.Files.DataLake/12.7.0-alpha.20210217.1",
-          "(.NET 5.0.3; Microsoft Windows 10.0.19042)"
-        ],
-        "x-ms-client-request-id": "6e47a3e1-05fb-d3ad-0b41-5d52e2bbb09f",
-        "x-ms-date": "Wed, 17 Feb 2021 22:23:15 GMT",
->>>>>>> 1814567d
+        "x-ms-client-request-id": "5d90f7ba-df48-a062-e12a-3ad9da0f7f35",
+        "x-ms-date": "Fri, 19 Feb 2021 18:59:08 GMT",
         "x-ms-return-client-request-id": "true",
         "x-ms-version": "2020-06-12"
       },
@@ -192,33 +120,21 @@
       "StatusCode": 202,
       "ResponseHeaders": {
         "Content-Length": "0",
-<<<<<<< HEAD
-        "Date": "Tue, 02 Feb 2021 21:25:40 GMT",
-=======
-        "Date": "Wed, 17 Feb 2021 22:23:15 GMT",
->>>>>>> 1814567d
+        "Date": "Fri, 19 Feb 2021 18:59:07 GMT",
         "Server": [
           "Windows-Azure-Blob/1.0",
           "Microsoft-HTTPAPI/2.0"
         ],
-        "x-ms-client-request-id": "6e47a3e1-05fb-d3ad-0b41-5d52e2bbb09f",
-<<<<<<< HEAD
-        "x-ms-request-id": "c7960df0-001e-001a-47a9-f91e80000000",
-=======
-        "x-ms-request-id": "26287a19-e01e-0012-737b-05048f000000",
->>>>>>> 1814567d
+        "x-ms-client-request-id": "5d90f7ba-df48-a062-e12a-3ad9da0f7f35",
+        "x-ms-request-id": "f3d9c0d4-a01e-0071-22f1-069974000000",
         "x-ms-version": "2020-06-12"
       },
       "ResponseBody": []
     }
   ],
   "Variables": {
-<<<<<<< HEAD
-    "DateTimeOffsetNow": "2021-02-02T15:25:39.4544805-06:00",
-=======
-    "DateTimeOffsetNow": "2021-02-17T16:23:15.1548232-06:00",
->>>>>>> 1814567d
-    "RandomSeed": "1040839865",
+    "DateTimeOffsetNow": "2021-02-19T12:59:08.2628120-06:00",
+    "RandomSeed": "2088867130",
     "Storage_TestConfigHierarchicalNamespace": "NamespaceTenant\nseannse\nU2FuaXRpemVk\nhttps://seannse.blob.core.windows.net\nhttps://seannse.file.core.windows.net\nhttps://seannse.queue.core.windows.net\nhttps://seannse.table.core.windows.net\n\n\n\n\nhttps://seannse-secondary.blob.core.windows.net\nhttps://seannse-secondary.file.core.windows.net\nhttps://seannse-secondary.queue.core.windows.net\nhttps://seannse-secondary.table.core.windows.net\n68390a19-a643-458b-b726-408abf67b4fc\nSanitized\n72f988bf-86f1-41af-91ab-2d7cd011db47\nhttps://login.microsoftonline.com/\nCloud\nBlobEndpoint=https://seannse.blob.core.windows.net/;QueueEndpoint=https://seannse.queue.core.windows.net/;FileEndpoint=https://seannse.file.core.windows.net/;BlobSecondaryEndpoint=https://seannse-secondary.blob.core.windows.net/;QueueSecondaryEndpoint=https://seannse-secondary.queue.core.windows.net/;FileSecondaryEndpoint=https://seannse-secondary.file.core.windows.net/;AccountName=seannse;AccountKey=Sanitized\n"
   }
 }