--- conflicted
+++ resolved
@@ -15,11 +15,7 @@
         "x-ms-client-request-id": "a87e328d-ba30-0993-a7e1-c824cea93356",
         "x-ms-date": "Fri, 19 Feb 2021 18:59:08 GMT",
         "x-ms-return-client-request-id": "true",
-<<<<<<< HEAD
-        "x-ms-version": "2020-12-06"
-=======
         "x-ms-version": "2021-02-12"
->>>>>>> 7e782c87
       },
       "RequestBody": null,
       "StatusCode": 201,
@@ -34,11 +30,7 @@
         ],
         "x-ms-client-request-id": "a87e328d-ba30-0993-a7e1-c824cea93356",
         "x-ms-request-id": "f3d9c05a-a01e-0071-30f1-069974000000",
-<<<<<<< HEAD
-        "x-ms-version": "2020-12-06"
-=======
         "x-ms-version": "2021-02-12"
->>>>>>> 7e782c87
       },
       "ResponseBody": []
     },
@@ -58,11 +50,7 @@
         "x-ms-client-request-id": "4080bff3-3b86-ba5c-c7b8-0f973363cd5f",
         "x-ms-date": "Fri, 19 Feb 2021 18:59:08 GMT",
         "x-ms-return-client-request-id": "true",
-<<<<<<< HEAD
-        "x-ms-version": "2020-12-06"
-=======
         "x-ms-version": "2021-02-12"
->>>>>>> 7e782c87
       },
       "RequestBody": "﻿<SignedIdentifiers><SignedIdentifier><Id>eaowomsgmygaoriyltxo</Id><AccessPolicy><Start>2021-02-19T17:59:08.2628120Z</Start><Expiry>2021-02-19T19:59:08.2628120Z</Expiry><Permission>rcw</Permission></AccessPolicy></SignedIdentifier></SignedIdentifiers>",
       "StatusCode": 200,
@@ -77,20 +65,12 @@
         ],
         "x-ms-client-request-id": "4080bff3-3b86-ba5c-c7b8-0f973363cd5f",
         "x-ms-request-id": "f3d9c089-a01e-0071-5cf1-069974000000",
-<<<<<<< HEAD
-        "x-ms-version": "2020-12-06"
-=======
         "x-ms-version": "2021-02-12"
->>>>>>> 7e782c87
       },
       "ResponseBody": []
     },
     {
-<<<<<<< HEAD
-      "RequestUri": "https://seannse.dfs.core.windows.net/test-filesystem-9f00b4e3-00a4-91c6-681a-e6db350a90d4/test-directory-65ca305b-ac91-6b62-0d19-6b07b9f04548?sv=2020-12-06&si=eaowomsgmygaoriyltxo&sr=c&sig=Sanitized&resource=directory",
-=======
       "RequestUri": "https://seannse.dfs.core.windows.net/test-filesystem-9f00b4e3-00a4-91c6-681a-e6db350a90d4/test-directory-65ca305b-ac91-6b62-0d19-6b07b9f04548?sv=2021-02-12&si=eaowomsgmygaoriyltxo&sr=c&sig=Sanitized&resource=directory",
->>>>>>> 7e782c87
       "RequestMethod": "PUT",
       "RequestHeaders": {
         "Accept": "application/json",
@@ -101,11 +81,7 @@
         ],
         "x-ms-client-request-id": "65a85c76-04e6-461d-5d14-326dd05500d6",
         "x-ms-return-client-request-id": "true",
-<<<<<<< HEAD
-        "x-ms-version": "2020-12-06"
-=======
         "x-ms-version": "2021-02-12"
->>>>>>> 7e782c87
       },
       "RequestBody": null,
       "StatusCode": 201,
@@ -120,11 +96,7 @@
         ],
         "x-ms-client-request-id": "65a85c76-04e6-461d-5d14-326dd05500d6",
         "x-ms-request-id": "c36239cd-401f-0034-0df1-064c97000000",
-<<<<<<< HEAD
-        "x-ms-version": "2020-12-06"
-=======
         "x-ms-version": "2021-02-12"
->>>>>>> 7e782c87
       },
       "ResponseBody": []
     },
@@ -142,11 +114,7 @@
         "x-ms-client-request-id": "5d90f7ba-df48-a062-e12a-3ad9da0f7f35",
         "x-ms-date": "Fri, 19 Feb 2021 18:59:08 GMT",
         "x-ms-return-client-request-id": "true",
-<<<<<<< HEAD
-        "x-ms-version": "2020-12-06"
-=======
         "x-ms-version": "2021-02-12"
->>>>>>> 7e782c87
       },
       "RequestBody": null,
       "StatusCode": 202,
@@ -159,11 +127,7 @@
         ],
         "x-ms-client-request-id": "5d90f7ba-df48-a062-e12a-3ad9da0f7f35",
         "x-ms-request-id": "f3d9c0d4-a01e-0071-22f1-069974000000",
-<<<<<<< HEAD
-        "x-ms-version": "2020-12-06"
-=======
         "x-ms-version": "2021-02-12"
->>>>>>> 7e782c87
       },
       "ResponseBody": []
     }
