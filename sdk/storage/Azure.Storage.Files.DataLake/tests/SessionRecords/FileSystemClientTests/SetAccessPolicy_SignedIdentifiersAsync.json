{
  "Entries": [
    {
      "RequestUri": "https://seannsecanary.blob.core.windows.net/test-filesystem-51b9baf3-276c-5174-969d-bd83459c19e9?restype=container",
      "RequestMethod": "PUT",
      "RequestHeaders": {
        "Authorization": "Sanitized",
        "traceparent": "00-61dcb916debb944695935e1d00bfe948-73771bcdc8e5c049-00",
        "User-Agent": [
          "azsdk-net-Storage.Files.DataLake/12.3.0-dev.20200601.1",
          "(.NET Core 4.6.28619.01; Microsoft Windows 10.0.18362 )"
        ],
        "x-ms-blob-public-access": "container",
        "x-ms-client-request-id": "67b9076b-6de2-43b4-c3b0-6d056eeb79dc",
        "x-ms-date": "Mon, 01 Jun 2020 20:26:43 GMT",
        "x-ms-return-client-request-id": "true",
        "x-ms-version": "2019-12-12"
      },
      "RequestBody": null,
      "StatusCode": 201,
      "ResponseHeaders": {
        "Content-Length": "0",
        "Date": "Mon, 01 Jun 2020 20:26:44 GMT",
        "ETag": "\u00220x8D8066A19F369B6\u0022",
        "Last-Modified": "Mon, 01 Jun 2020 20:26:44 GMT",
        "Server": [
          "Windows-Azure-Blob/1.0",
          "Microsoft-HTTPAPI/2.0"
        ],
<<<<<<< HEAD
        "x-ms-client-request-id": "a4c94e36-49da-4937-713b-53a17d9bf626",
        "x-ms-request-id": "9166a606-501e-0024-603f-f3649b000000",
=======
        "x-ms-client-request-id": "67b9076b-6de2-43b4-c3b0-6d056eeb79dc",
        "x-ms-request-id": "6f036bcb-201e-0011-4852-38d714000000",
>>>>>>> 8d420312
        "x-ms-version": "2019-12-12"
      },
      "ResponseBody": []
    },
    {
      "RequestUri": "https://seannsecanary.blob.core.windows.net/test-filesystem-51b9baf3-276c-5174-969d-bd83459c19e9?restype=container\u0026comp=acl",
      "RequestMethod": "PUT",
      "RequestHeaders": {
        "Authorization": "Sanitized",
        "Content-Length": "250",
        "Content-Type": "application/xml",
        "traceparent": "00-f1206dd5893ba046951ecbff688fb6d9-9e7c0a567f0b7f4c-00",
        "User-Agent": [
          "azsdk-net-Storage.Files.DataLake/12.3.0-dev.20200601.1",
          "(.NET Core 4.6.28619.01; Microsoft Windows 10.0.18362 )"
        ],
        "x-ms-client-request-id": "10bf1dc5-c784-a90b-7078-7f2a57da9c5a",
        "x-ms-date": "Mon, 01 Jun 2020 20:26:43 GMT",
        "x-ms-return-client-request-id": "true",
        "x-ms-version": "2019-12-12"
      },
      "RequestBody": "\u003CSignedIdentifiers\u003E\u003CSignedIdentifier\u003E\u003CId\u003Egnroocpfymiiwsnyawxn\u003C/Id\u003E\u003CAccessPolicy\u003E\u003CStart\u003E2020-06-01T19:26:43.5649217Z\u003C/Start\u003E\u003CExpiry\u003E2020-06-01T21:26:43.5649217Z\u003C/Expiry\u003E\u003CPermission\u003Ercw\u003C/Permission\u003E\u003C/AccessPolicy\u003E\u003C/SignedIdentifier\u003E\u003C/SignedIdentifiers\u003E",
      "StatusCode": 200,
      "ResponseHeaders": {
        "Content-Length": "0",
        "Date": "Mon, 01 Jun 2020 20:26:44 GMT",
        "ETag": "\u00220x8D8066A19FED060\u0022",
        "Last-Modified": "Mon, 01 Jun 2020 20:26:44 GMT",
        "Server": [
          "Windows-Azure-Blob/1.0",
          "Microsoft-HTTPAPI/2.0"
        ],
<<<<<<< HEAD
        "x-ms-client-request-id": "32d56d74-112b-6e3d-313a-e2aa39a2fe88",
        "x-ms-request-id": "9166a60b-501e-0024-623f-f3649b000000",
=======
        "x-ms-client-request-id": "10bf1dc5-c784-a90b-7078-7f2a57da9c5a",
        "x-ms-request-id": "6f036bdc-201e-0011-5552-38d714000000",
>>>>>>> 8d420312
        "x-ms-version": "2019-12-12"
      },
      "ResponseBody": []
    },
    {
<<<<<<< HEAD
      "RequestUri": "https://seanstagehierarchical.dfs.core.windows.net/test-filesystem-ad4fd524-f837-9c62-fda5-94c3e3847627/test-directory-ef6b610f-a256-252f-edab-9e99061eb7fa?sv=2019-12-12\u0026si=laewqbnoagyqpoygrxcv\u0026sr=c\u0026sig=Sanitized\u0026resource=directory",
=======
      "RequestUri": "https://seannsecanary.dfs.core.windows.net/test-filesystem-51b9baf3-276c-5174-969d-bd83459c19e9/test-directory-d9f83ad3-3932-bc2e-eb86-5c032692833c?sv=2019-12-12\u0026si=gnroocpfymiiwsnyawxn\u0026sr=c\u0026sig=Sanitized\u0026resource=directory",
>>>>>>> 8d420312
      "RequestMethod": "PUT",
      "RequestHeaders": {
        "traceparent": "00-ecdf54cc98047142909a3acbaba10cdb-83cca679b2e95a48-00",
        "User-Agent": [
          "azsdk-net-Storage.Files.DataLake/12.3.0-dev.20200601.1",
          "(.NET Core 4.6.28619.01; Microsoft Windows 10.0.18362 )"
        ],
        "x-ms-client-request-id": "7d96b7bc-768e-8b8d-ee02-25fe6a0783de",
        "x-ms-return-client-request-id": "true",
        "x-ms-version": "2019-12-12"
      },
      "RequestBody": null,
      "StatusCode": 201,
      "ResponseHeaders": {
        "Content-Length": "0",
        "Date": "Mon, 01 Jun 2020 20:26:44 GMT",
        "ETag": "\u00220x8D8066A1A26335B\u0022",
        "Last-Modified": "Mon, 01 Jun 2020 20:26:44 GMT",
        "Server": [
          "Windows-Azure-HDFS/1.0",
          "Microsoft-HTTPAPI/2.0"
        ],
<<<<<<< HEAD
        "x-ms-client-request-id": "e3eadcce-ea00-d2a0-3daf-458073a46713",
        "x-ms-request-id": "c0bb1100-501f-0024-6b3f-f3649b000000",
=======
        "x-ms-client-request-id": "7d96b7bc-768e-8b8d-ee02-25fe6a0783de",
        "x-ms-request-id": "3d4247bf-901f-0092-6252-38c976000000",
>>>>>>> 8d420312
        "x-ms-version": "2019-12-12"
      },
      "ResponseBody": []
    },
    {
      "RequestUri": "https://seannsecanary.blob.core.windows.net/test-filesystem-51b9baf3-276c-5174-969d-bd83459c19e9?restype=container",
      "RequestMethod": "DELETE",
      "RequestHeaders": {
        "Authorization": "Sanitized",
        "traceparent": "00-3eaeb21e344b674098923d8cbacba7ab-03e90d7bb5b86f4b-00",
        "User-Agent": [
          "azsdk-net-Storage.Files.DataLake/12.3.0-dev.20200601.1",
          "(.NET Core 4.6.28619.01; Microsoft Windows 10.0.18362 )"
        ],
        "x-ms-client-request-id": "6e47a3e1-05fb-d3ad-0b41-5d52e2bbb09f",
        "x-ms-date": "Mon, 01 Jun 2020 20:26:43 GMT",
        "x-ms-return-client-request-id": "true",
        "x-ms-version": "2019-12-12"
      },
      "RequestBody": null,
      "StatusCode": 202,
      "ResponseHeaders": {
        "Content-Length": "0",
        "Date": "Mon, 01 Jun 2020 20:26:44 GMT",
        "Server": [
          "Windows-Azure-Blob/1.0",
          "Microsoft-HTTPAPI/2.0"
        ],
<<<<<<< HEAD
        "x-ms-client-request-id": "2aca286e-d433-00fa-6a6a-f77014e835ef",
        "x-ms-request-id": "9166a610-501e-0024-653f-f3649b000000",
=======
        "x-ms-client-request-id": "6e47a3e1-05fb-d3ad-0b41-5d52e2bbb09f",
        "x-ms-request-id": "6f036c08-201e-0011-7b52-38d714000000",
>>>>>>> 8d420312
        "x-ms-version": "2019-12-12"
      },
      "ResponseBody": []
    }
  ],
  "Variables": {
    "DateTimeOffsetNow": "2020-06-01T15:26:43.5649217-05:00",
    "RandomSeed": "1040839865",
    "Storage_TestConfigHierarchicalNamespace": "NamespaceTenant\nseannsecanary\nU2FuaXRpemVk\nhttps://seannsecanary.blob.core.windows.net\nhttps://seannsecanary.file.core.windows.net\nhttps://seannsecanary.queue.core.windows.net\nhttps://seannsecanary.table.core.windows.net\n\n\n\n\nhttps://seannsecanary-secondary.blob.core.windows.net\nhttps://seannsecanary-secondary.file.core.windows.net\nhttps://seannsecanary-secondary.queue.core.windows.net\nhttps://seannsecanary-secondary.table.core.windows.net\n68390a19-a643-458b-b726-408abf67b4fc\nSanitized\n72f988bf-86f1-41af-91ab-2d7cd011db47\nhttps://login.microsoftonline.com/\nCloud\nBlobEndpoint=https://seannsecanary.blob.core.windows.net/;QueueEndpoint=https://seannsecanary.queue.core.windows.net/;FileEndpoint=https://seannsecanary.file.core.windows.net/;BlobSecondaryEndpoint=https://seannsecanary-secondary.blob.core.windows.net/;QueueSecondaryEndpoint=https://seannsecanary-secondary.queue.core.windows.net/;FileSecondaryEndpoint=https://seannsecanary-secondary.file.core.windows.net/;AccountName=seannsecanary;AccountKey=Sanitized\n"
  }
}<|MERGE_RESOLUTION|>--- conflicted
+++ resolved
@@ -27,13 +27,8 @@
           "Windows-Azure-Blob/1.0",
           "Microsoft-HTTPAPI/2.0"
         ],
-<<<<<<< HEAD
-        "x-ms-client-request-id": "a4c94e36-49da-4937-713b-53a17d9bf626",
-        "x-ms-request-id": "9166a606-501e-0024-603f-f3649b000000",
-=======
         "x-ms-client-request-id": "67b9076b-6de2-43b4-c3b0-6d056eeb79dc",
         "x-ms-request-id": "6f036bcb-201e-0011-4852-38d714000000",
->>>>>>> 8d420312
         "x-ms-version": "2019-12-12"
       },
       "ResponseBody": []
@@ -66,23 +61,14 @@
           "Windows-Azure-Blob/1.0",
           "Microsoft-HTTPAPI/2.0"
         ],
-<<<<<<< HEAD
-        "x-ms-client-request-id": "32d56d74-112b-6e3d-313a-e2aa39a2fe88",
-        "x-ms-request-id": "9166a60b-501e-0024-623f-f3649b000000",
-=======
         "x-ms-client-request-id": "10bf1dc5-c784-a90b-7078-7f2a57da9c5a",
         "x-ms-request-id": "6f036bdc-201e-0011-5552-38d714000000",
->>>>>>> 8d420312
         "x-ms-version": "2019-12-12"
       },
       "ResponseBody": []
     },
     {
-<<<<<<< HEAD
-      "RequestUri": "https://seanstagehierarchical.dfs.core.windows.net/test-filesystem-ad4fd524-f837-9c62-fda5-94c3e3847627/test-directory-ef6b610f-a256-252f-edab-9e99061eb7fa?sv=2019-12-12\u0026si=laewqbnoagyqpoygrxcv\u0026sr=c\u0026sig=Sanitized\u0026resource=directory",
-=======
       "RequestUri": "https://seannsecanary.dfs.core.windows.net/test-filesystem-51b9baf3-276c-5174-969d-bd83459c19e9/test-directory-d9f83ad3-3932-bc2e-eb86-5c032692833c?sv=2019-12-12\u0026si=gnroocpfymiiwsnyawxn\u0026sr=c\u0026sig=Sanitized\u0026resource=directory",
->>>>>>> 8d420312
       "RequestMethod": "PUT",
       "RequestHeaders": {
         "traceparent": "00-ecdf54cc98047142909a3acbaba10cdb-83cca679b2e95a48-00",
@@ -105,13 +91,8 @@
           "Windows-Azure-HDFS/1.0",
           "Microsoft-HTTPAPI/2.0"
         ],
-<<<<<<< HEAD
-        "x-ms-client-request-id": "e3eadcce-ea00-d2a0-3daf-458073a46713",
-        "x-ms-request-id": "c0bb1100-501f-0024-6b3f-f3649b000000",
-=======
         "x-ms-client-request-id": "7d96b7bc-768e-8b8d-ee02-25fe6a0783de",
         "x-ms-request-id": "3d4247bf-901f-0092-6252-38c976000000",
->>>>>>> 8d420312
         "x-ms-version": "2019-12-12"
       },
       "ResponseBody": []
@@ -140,13 +121,8 @@
           "Windows-Azure-Blob/1.0",
           "Microsoft-HTTPAPI/2.0"
         ],
-<<<<<<< HEAD
-        "x-ms-client-request-id": "2aca286e-d433-00fa-6a6a-f77014e835ef",
-        "x-ms-request-id": "9166a610-501e-0024-653f-f3649b000000",
-=======
         "x-ms-client-request-id": "6e47a3e1-05fb-d3ad-0b41-5d52e2bbb09f",
         "x-ms-request-id": "6f036c08-201e-0011-7b52-38d714000000",
->>>>>>> 8d420312
         "x-ms-version": "2019-12-12"
       },
       "ResponseBody": []
