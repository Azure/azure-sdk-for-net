﻿{
  "Entries": [
    {
      "RequestUri": "https://seannse.blob.core.windows.net/test-filesystem-6377e27b-f3d2-54c6-6e3f-f7452daa2d4e?restype=container",
      "RequestMethod": "PUT",
      "RequestHeaders": {
        "Accept": "application/xml",
        "Authorization": "Sanitized",
        "traceparent": "00-ebbdc659bd4d994da2002c9da4bed925-c5b2163692cdaa48-00",
        "User-Agent": [
          "azsdk-net-Storage.Files.DataLake/12.7.0-alpha.20210217.1",
          "(.NET 5.0.3; Microsoft Windows 10.0.19042)"
        ],
        "x-ms-blob-public-access": "container",
        "x-ms-client-request-id": "f8650332-cea1-fe35-d90d-eb74021d267f",
        "x-ms-date": "Wed, 17 Feb 2021 22:23:22 GMT",
        "x-ms-return-client-request-id": "true",
<<<<<<< HEAD
        "x-ms-version": "2020-12-06"
=======
        "x-ms-version": "2021-02-12"
>>>>>>> 7e782c87
      },
      "RequestBody": null,
      "StatusCode": 201,
      "ResponseHeaders": {
        "Content-Length": "0",
        "Date": "Wed, 17 Feb 2021 22:23:21 GMT",
        "ETag": "\"0x8D8D392A2C8A272\"",
        "Last-Modified": "Wed, 17 Feb 2021 22:23:22 GMT",
        "Server": [
          "Windows-Azure-Blob/1.0",
          "Microsoft-HTTPAPI/2.0"
        ],
        "x-ms-client-request-id": "f8650332-cea1-fe35-d90d-eb74021d267f",
        "x-ms-request-id": "bfddfa41-601e-000c-637b-05e857000000",
<<<<<<< HEAD
        "x-ms-version": "2020-12-06"
=======
        "x-ms-version": "2021-02-12"
>>>>>>> 7e782c87
      },
      "ResponseBody": []
    },
    {
      "RequestUri": "https://seannse.blob.core.windows.net/test-filesystem-6377e27b-f3d2-54c6-6e3f-f7452daa2d4e?restype=container&comp=metadata",
      "RequestMethod": "PUT",
      "RequestHeaders": {
        "Accept": "application/xml",
        "Authorization": "Sanitized",
        "traceparent": "00-87db1ce4ce49b34e9f1857dad89e3cbe-f3c7bce7f98e6d46-00",
        "User-Agent": [
          "azsdk-net-Storage.Files.DataLake/12.7.0-alpha.20210217.1",
          "(.NET 5.0.3; Microsoft Windows 10.0.19042)"
        ],
        "x-ms-client-request-id": "2912e14b-3545-f5ac-7215-8bc3a1f71bf7",
        "x-ms-date": "Wed, 17 Feb 2021 22:23:22 GMT",
        "x-ms-meta-Capital": "letter",
        "x-ms-meta-foo": "bar",
        "x-ms-meta-meta": "data",
        "x-ms-meta-UPPER": "case",
        "x-ms-return-client-request-id": "true",
<<<<<<< HEAD
        "x-ms-version": "2020-12-06"
=======
        "x-ms-version": "2021-02-12"
>>>>>>> 7e782c87
      },
      "RequestBody": null,
      "StatusCode": 200,
      "ResponseHeaders": {
        "Content-Length": "0",
        "Date": "Wed, 17 Feb 2021 22:23:21 GMT",
        "ETag": "\"0x8D8D392A2D6A399\"",
        "Last-Modified": "Wed, 17 Feb 2021 22:23:22 GMT",
        "Server": [
          "Windows-Azure-Blob/1.0",
          "Microsoft-HTTPAPI/2.0"
        ],
        "x-ms-client-request-id": "2912e14b-3545-f5ac-7215-8bc3a1f71bf7",
        "x-ms-request-id": "bfddfaa0-601e-000c-377b-05e857000000",
<<<<<<< HEAD
        "x-ms-version": "2020-12-06"
=======
        "x-ms-version": "2021-02-12"
>>>>>>> 7e782c87
      },
      "ResponseBody": []
    },
    {
      "RequestUri": "https://seannse.blob.core.windows.net/test-filesystem-6377e27b-f3d2-54c6-6e3f-f7452daa2d4e?restype=container",
      "RequestMethod": "GET",
      "RequestHeaders": {
        "Accept": "application/xml",
        "Authorization": "Sanitized",
        "traceparent": "00-7935f8537404cf45a3181860c552e541-c365ef8c874a014b-00",
        "User-Agent": [
          "azsdk-net-Storage.Files.DataLake/12.7.0-alpha.20210217.1",
          "(.NET 5.0.3; Microsoft Windows 10.0.19042)"
        ],
        "x-ms-client-request-id": "21285f96-fc0b-4639-40cd-9817c06d4d7f",
        "x-ms-date": "Wed, 17 Feb 2021 22:23:22 GMT",
        "x-ms-return-client-request-id": "true",
<<<<<<< HEAD
        "x-ms-version": "2020-12-06"
=======
        "x-ms-version": "2021-02-12"
>>>>>>> 7e782c87
      },
      "RequestBody": null,
      "StatusCode": 200,
      "ResponseHeaders": {
        "Content-Length": "0",
        "Date": "Wed, 17 Feb 2021 22:23:21 GMT",
        "ETag": "\"0x8D8D392A2D6A399\"",
        "Last-Modified": "Wed, 17 Feb 2021 22:23:22 GMT",
        "Server": [
          "Windows-Azure-Blob/1.0",
          "Microsoft-HTTPAPI/2.0"
        ],
        "x-ms-blob-public-access": "container",
        "x-ms-client-request-id": "21285f96-fc0b-4639-40cd-9817c06d4d7f",
        "x-ms-default-encryption-scope": "$account-encryption-key",
        "x-ms-deny-encryption-scope-override": "false",
        "x-ms-has-immutability-policy": "false",
        "x-ms-has-legal-hold": "false",
        "x-ms-lease-state": "available",
        "x-ms-lease-status": "unlocked",
        "x-ms-meta-Capital": "letter",
        "x-ms-meta-foo": "bar",
        "x-ms-meta-meta": "data",
        "x-ms-meta-UPPER": "case",
        "x-ms-request-id": "bfddfae9-601e-000c-797b-05e857000000",
<<<<<<< HEAD
        "x-ms-version": "2020-12-06"
=======
        "x-ms-version": "2021-02-12"
>>>>>>> 7e782c87
      },
      "ResponseBody": []
    },
    {
      "RequestUri": "https://seannse.blob.core.windows.net/test-filesystem-6377e27b-f3d2-54c6-6e3f-f7452daa2d4e?restype=container",
      "RequestMethod": "DELETE",
      "RequestHeaders": {
        "Accept": "application/xml",
        "Authorization": "Sanitized",
        "traceparent": "00-b105e0c52bed4c4c89a98b1b63b01ebe-3e32d03a9ebd8144-00",
        "User-Agent": [
          "azsdk-net-Storage.Files.DataLake/12.7.0-alpha.20210217.1",
          "(.NET 5.0.3; Microsoft Windows 10.0.19042)"
        ],
        "x-ms-client-request-id": "422d36dd-f9ce-dbec-7480-af514fd22665",
        "x-ms-date": "Wed, 17 Feb 2021 22:23:22 GMT",
        "x-ms-return-client-request-id": "true",
<<<<<<< HEAD
        "x-ms-version": "2020-12-06"
=======
        "x-ms-version": "2021-02-12"
>>>>>>> 7e782c87
      },
      "RequestBody": null,
      "StatusCode": 202,
      "ResponseHeaders": {
        "Content-Length": "0",
        "Date": "Wed, 17 Feb 2021 22:23:21 GMT",
        "Server": [
          "Windows-Azure-Blob/1.0",
          "Microsoft-HTTPAPI/2.0"
        ],
        "x-ms-client-request-id": "422d36dd-f9ce-dbec-7480-af514fd22665",
        "x-ms-request-id": "bfddfb3c-601e-000c-477b-05e857000000",
<<<<<<< HEAD
        "x-ms-version": "2020-12-06"
=======
        "x-ms-version": "2021-02-12"
>>>>>>> 7e782c87
      },
      "ResponseBody": []
    }
  ],
  "Variables": {
    "RandomSeed": "951942934",
    "Storage_TestConfigHierarchicalNamespace": "NamespaceTenant\nseannse\nU2FuaXRpemVk\nhttps://seannse.blob.core.windows.net\nhttps://seannse.file.core.windows.net\nhttps://seannse.queue.core.windows.net\nhttps://seannse.table.core.windows.net\n\n\n\n\nhttps://seannse-secondary.blob.core.windows.net\nhttps://seannse-secondary.file.core.windows.net\nhttps://seannse-secondary.queue.core.windows.net\nhttps://seannse-secondary.table.core.windows.net\n68390a19-a643-458b-b726-408abf67b4fc\nSanitized\n72f988bf-86f1-41af-91ab-2d7cd011db47\nhttps://login.microsoftonline.com/\nCloud\nBlobEndpoint=https://seannse.blob.core.windows.net/;QueueEndpoint=https://seannse.queue.core.windows.net/;FileEndpoint=https://seannse.file.core.windows.net/;BlobSecondaryEndpoint=https://seannse-secondary.blob.core.windows.net/;QueueSecondaryEndpoint=https://seannse-secondary.queue.core.windows.net/;FileSecondaryEndpoint=https://seannse-secondary.file.core.windows.net/;AccountName=seannse;AccountKey=Sanitized\n\n\n"
  }
}<|MERGE_RESOLUTION|>--- conflicted
+++ resolved
@@ -15,11 +15,7 @@
         "x-ms-client-request-id": "f8650332-cea1-fe35-d90d-eb74021d267f",
         "x-ms-date": "Wed, 17 Feb 2021 22:23:22 GMT",
         "x-ms-return-client-request-id": "true",
-<<<<<<< HEAD
-        "x-ms-version": "2020-12-06"
-=======
         "x-ms-version": "2021-02-12"
->>>>>>> 7e782c87
       },
       "RequestBody": null,
       "StatusCode": 201,
@@ -34,11 +30,7 @@
         ],
         "x-ms-client-request-id": "f8650332-cea1-fe35-d90d-eb74021d267f",
         "x-ms-request-id": "bfddfa41-601e-000c-637b-05e857000000",
-<<<<<<< HEAD
-        "x-ms-version": "2020-12-06"
-=======
         "x-ms-version": "2021-02-12"
->>>>>>> 7e782c87
       },
       "ResponseBody": []
     },
@@ -60,11 +52,7 @@
         "x-ms-meta-meta": "data",
         "x-ms-meta-UPPER": "case",
         "x-ms-return-client-request-id": "true",
-<<<<<<< HEAD
-        "x-ms-version": "2020-12-06"
-=======
         "x-ms-version": "2021-02-12"
->>>>>>> 7e782c87
       },
       "RequestBody": null,
       "StatusCode": 200,
@@ -79,11 +67,7 @@
         ],
         "x-ms-client-request-id": "2912e14b-3545-f5ac-7215-8bc3a1f71bf7",
         "x-ms-request-id": "bfddfaa0-601e-000c-377b-05e857000000",
-<<<<<<< HEAD
-        "x-ms-version": "2020-12-06"
-=======
         "x-ms-version": "2021-02-12"
->>>>>>> 7e782c87
       },
       "ResponseBody": []
     },
@@ -101,11 +85,7 @@
         "x-ms-client-request-id": "21285f96-fc0b-4639-40cd-9817c06d4d7f",
         "x-ms-date": "Wed, 17 Feb 2021 22:23:22 GMT",
         "x-ms-return-client-request-id": "true",
-<<<<<<< HEAD
-        "x-ms-version": "2020-12-06"
-=======
         "x-ms-version": "2021-02-12"
->>>>>>> 7e782c87
       },
       "RequestBody": null,
       "StatusCode": 200,
@@ -131,11 +111,7 @@
         "x-ms-meta-meta": "data",
         "x-ms-meta-UPPER": "case",
         "x-ms-request-id": "bfddfae9-601e-000c-797b-05e857000000",
-<<<<<<< HEAD
-        "x-ms-version": "2020-12-06"
-=======
         "x-ms-version": "2021-02-12"
->>>>>>> 7e782c87
       },
       "ResponseBody": []
     },
@@ -153,11 +129,7 @@
         "x-ms-client-request-id": "422d36dd-f9ce-dbec-7480-af514fd22665",
         "x-ms-date": "Wed, 17 Feb 2021 22:23:22 GMT",
         "x-ms-return-client-request-id": "true",
-<<<<<<< HEAD
-        "x-ms-version": "2020-12-06"
-=======
         "x-ms-version": "2021-02-12"
->>>>>>> 7e782c87
       },
       "RequestBody": null,
       "StatusCode": 202,
@@ -170,11 +142,7 @@
         ],
         "x-ms-client-request-id": "422d36dd-f9ce-dbec-7480-af514fd22665",
         "x-ms-request-id": "bfddfb3c-601e-000c-477b-05e857000000",
-<<<<<<< HEAD
-        "x-ms-version": "2020-12-06"
-=======
         "x-ms-version": "2021-02-12"
->>>>>>> 7e782c87
       },
       "ResponseBody": []
     }
