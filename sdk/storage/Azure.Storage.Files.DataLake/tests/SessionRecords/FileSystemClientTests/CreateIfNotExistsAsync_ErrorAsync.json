--- conflicted
+++ resolved
@@ -12,11 +12,7 @@
         ],
         "x-ms-client-request-id": "fcdc384d-b320-c11a-032f-7e2e1668986b",
         "x-ms-return-client-request-id": "true",
-<<<<<<< HEAD
-        "x-ms-version": "2020-12-06"
-=======
         "x-ms-version": "2021-02-12"
->>>>>>> 7e782c87
       },
       "RequestBody": null,
       "StatusCode": 401,
@@ -32,11 +28,7 @@
         "x-ms-client-request-id": "fcdc384d-b320-c11a-032f-7e2e1668986b",
         "x-ms-error-code": "NoAuthenticationInformation",
         "x-ms-request-id": "88edc5ef-201e-007f-137b-05b0c4000000",
-<<<<<<< HEAD
-        "x-ms-version": "2020-12-06"
-=======
         "x-ms-version": "2021-02-12"
->>>>>>> 7e782c87
       },
       "ResponseBody": [
         "﻿<?xml version=\"1.0\" encoding=\"utf-8\"?><Error><Code>NoAuthenticationInformation</Code><Message>Server failed to authenticate the request. Please refer to the information in the www-authenticate header.\n",
