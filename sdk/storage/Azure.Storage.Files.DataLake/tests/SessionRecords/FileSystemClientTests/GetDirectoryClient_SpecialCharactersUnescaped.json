﻿{
  "Entries": [
    {
      "RequestUri": "https://seannsecanary.blob.core.windows.net/test-filesystem-b36886aa-97c0-e03a-e2df-90ddd6a927f6?restype=container",
      "RequestMethod": "PUT",
      "RequestHeaders": {
        "Authorization": "Sanitized",
        "traceparent": "00-e9026eb4a799be469bb2943f0b99fa06-5f91ebaf4ba87c4c-00",
        "User-Agent": [
          "azsdk-net-Storage.Files.DataLake/12.3.0-dev.20200619.1",
          "(.NET Core 4.6.28801.04; Microsoft Windows 10.0.18362 )"
        ],
        "x-ms-blob-public-access": "container",
        "x-ms-client-request-id": "94eb6ff4-40f3-2dd6-9fdf-06d8947181b8",
        "x-ms-date": "Sat, 20 Jun 2020 02:42:37 GMT",
        "x-ms-return-client-request-id": "true",
<<<<<<< HEAD
        "x-ms-version": "2020-12-06"
=======
        "x-ms-version": "2021-02-12"
>>>>>>> 7e782c87
      },
      "RequestBody": null,
      "StatusCode": 201,
      "ResponseHeaders": {
        "Content-Length": "0",
        "Date": "Sat, 20 Jun 2020 02:42:36 GMT",
        "ETag": "\"0x8D814C3982D5FFE\"",
        "Last-Modified": "Sat, 20 Jun 2020 02:42:37 GMT",
        "Server": [
          "Windows-Azure-Blob/1.0",
          "Microsoft-HTTPAPI/2.0"
        ],
        "x-ms-client-request-id": "94eb6ff4-40f3-2dd6-9fdf-06d8947181b8",
        "x-ms-request-id": "a7376a4d-601e-0096-60ac-464471000000",
<<<<<<< HEAD
        "x-ms-version": "2020-12-06"
=======
        "x-ms-version": "2021-02-12"
>>>>>>> 7e782c87
      },
      "ResponseBody": []
    },
    {
      "RequestUri": "https://seannsecanary.dfs.core.windows.net/test-filesystem-b36886aa-97c0-e03a-e2df-90ddd6a927f6/%21%27%28%29%3B%5B%5D%40%26%25%3D%2B%24%2C%23äÄöÖüÜß%3B?resource=directory",
      "RequestMethod": "PUT",
      "RequestHeaders": {
        "Authorization": "Sanitized",
        "traceparent": "00-fe8a8b41832cf7478687385226b3d4f6-af0fddc94fed5545-00",
        "User-Agent": [
          "azsdk-net-Storage.Files.DataLake/12.3.0-dev.20200619.1",
          "(.NET Core 4.6.28801.04; Microsoft Windows 10.0.18362 )"
        ],
        "x-ms-client-request-id": "66e8a658-93be-6b03-9b3b-0e16d9811b6a",
        "x-ms-date": "Sat, 20 Jun 2020 02:42:37 GMT",
        "x-ms-return-client-request-id": "true",
<<<<<<< HEAD
        "x-ms-version": "2020-12-06"
=======
        "x-ms-version": "2021-02-12"
>>>>>>> 7e782c87
      },
      "RequestBody": null,
      "StatusCode": 201,
      "ResponseHeaders": {
        "Content-Length": "0",
        "Date": "Sat, 20 Jun 2020 02:42:37 GMT",
        "ETag": "\"0x8D814C39851B399\"",
        "Last-Modified": "Sat, 20 Jun 2020 02:42:37 GMT",
        "Server": [
          "Windows-Azure-HDFS/1.0",
          "Microsoft-HTTPAPI/2.0"
        ],
        "x-ms-client-request-id": "66e8a658-93be-6b03-9b3b-0e16d9811b6a",
        "x-ms-request-id": "911e0fb0-601f-0062-6bac-468f87000000",
<<<<<<< HEAD
        "x-ms-version": "2020-12-06"
=======
        "x-ms-version": "2021-02-12"
>>>>>>> 7e782c87
      },
      "ResponseBody": []
    },
    {
      "RequestUri": "https://seannsecanary.dfs.core.windows.net/test-filesystem-b36886aa-97c0-e03a-e2df-90ddd6a927f6?resource=filesystem&recursive=false&upn=false",
      "RequestMethod": "GET",
      "RequestHeaders": {
        "Authorization": "Sanitized",
        "User-Agent": [
          "azsdk-net-Storage.Files.DataLake/12.3.0-dev.20200619.1",
          "(.NET Core 4.6.28801.04; Microsoft Windows 10.0.18362 )"
        ],
        "x-ms-client-request-id": "ee7fbecc-1b88-76fa-f5bf-ff4b88b6f2ab",
        "x-ms-date": "Sat, 20 Jun 2020 02:42:38 GMT",
        "x-ms-return-client-request-id": "true",
<<<<<<< HEAD
        "x-ms-version": "2020-12-06"
=======
        "x-ms-version": "2021-02-12"
>>>>>>> 7e782c87
      },
      "RequestBody": null,
      "StatusCode": 200,
      "ResponseHeaders": {
        "Content-Length": "237",
        "Content-Type": "application/json; charset=utf-8",
        "Date": "Sat, 20 Jun 2020 02:42:37 GMT",
        "Server": [
          "Windows-Azure-HDFS/1.0",
          "Microsoft-HTTPAPI/2.0"
        ],
        "x-ms-client-request-id": "ee7fbecc-1b88-76fa-f5bf-ff4b88b6f2ab",
        "x-ms-request-id": "911e0fb1-601f-0062-6cac-468f87000000",
<<<<<<< HEAD
        "x-ms-version": "2020-12-06"
=======
        "x-ms-version": "2021-02-12"
>>>>>>> 7e782c87
      },
      "ResponseBody": [
        "{\"paths\":[{\"contentLength\":\"0\",\"etag\":\"0x8D814C39851B399\",\"group\":\"$superuser\",\"isDirectory\":\"true\",\"lastModified\":\"Sat, 20 Jun 2020 02:42:37 GMT\",\"name\":\"!'();[]@&%=+$,#äÄöÖüÜß;\",\"owner\":\"$superuser\",\"permissions\":\"rwxr-x---\"}]}\n"
      ]
    },
    {
      "RequestUri": "https://seannsecanary.blob.core.windows.net/test-filesystem-b36886aa-97c0-e03a-e2df-90ddd6a927f6?restype=container",
      "RequestMethod": "DELETE",
      "RequestHeaders": {
        "Authorization": "Sanitized",
        "traceparent": "00-293e9b72b43405448e31808ac70fbf10-12cb847e84ec0445-00",
        "User-Agent": [
          "azsdk-net-Storage.Files.DataLake/12.3.0-dev.20200619.1",
          "(.NET Core 4.6.28801.04; Microsoft Windows 10.0.18362 )"
        ],
        "x-ms-client-request-id": "1a495795-2d01-aae2-5dcf-e0b0ec16d6ed",
        "x-ms-date": "Sat, 20 Jun 2020 02:42:38 GMT",
        "x-ms-return-client-request-id": "true",
<<<<<<< HEAD
        "x-ms-version": "2020-12-06"
=======
        "x-ms-version": "2021-02-12"
>>>>>>> 7e782c87
      },
      "RequestBody": null,
      "StatusCode": 202,
      "ResponseHeaders": {
        "Content-Length": "0",
        "Date": "Sat, 20 Jun 2020 02:42:37 GMT",
        "Server": [
          "Windows-Azure-Blob/1.0",
          "Microsoft-HTTPAPI/2.0"
        ],
        "x-ms-client-request-id": "1a495795-2d01-aae2-5dcf-e0b0ec16d6ed",
        "x-ms-request-id": "a7376a7d-601e-0096-0aac-464471000000",
<<<<<<< HEAD
        "x-ms-version": "2020-12-06"
=======
        "x-ms-version": "2021-02-12"
>>>>>>> 7e782c87
      },
      "ResponseBody": []
    }
  ],
  "Variables": {
    "RandomSeed": "1101068301",
    "Storage_TestConfigHierarchicalNamespace": "NamespaceTenant\nseannsecanary\nU2FuaXRpemVk\nhttps://seannsecanary.blob.core.windows.net\nhttps://seannsecanary.file.core.windows.net\nhttps://seannsecanary.queue.core.windows.net\nhttps://seannsecanary.table.core.windows.net\n\n\n\n\nhttps://seannsecanary-secondary.blob.core.windows.net\nhttps://seannsecanary-secondary.file.core.windows.net\nhttps://seannsecanary-secondary.queue.core.windows.net\nhttps://seannsecanary-secondary.table.core.windows.net\n68390a19-a643-458b-b726-408abf67b4fc\nSanitized\n72f988bf-86f1-41af-91ab-2d7cd011db47\nhttps://login.microsoftonline.com/\nCloud\nBlobEndpoint=https://seannsecanary.blob.core.windows.net/;QueueEndpoint=https://seannsecanary.queue.core.windows.net/;FileEndpoint=https://seannsecanary.file.core.windows.net/;BlobSecondaryEndpoint=https://seannsecanary-secondary.blob.core.windows.net/;QueueSecondaryEndpoint=https://seannsecanary-secondary.queue.core.windows.net/;FileSecondaryEndpoint=https://seannsecanary-secondary.file.core.windows.net/;AccountName=seannsecanary;AccountKey=Sanitized\n\n\n"
  }
}<|MERGE_RESOLUTION|>--- conflicted
+++ resolved
@@ -14,11 +14,7 @@
         "x-ms-client-request-id": "94eb6ff4-40f3-2dd6-9fdf-06d8947181b8",
         "x-ms-date": "Sat, 20 Jun 2020 02:42:37 GMT",
         "x-ms-return-client-request-id": "true",
-<<<<<<< HEAD
-        "x-ms-version": "2020-12-06"
-=======
         "x-ms-version": "2021-02-12"
->>>>>>> 7e782c87
       },
       "RequestBody": null,
       "StatusCode": 201,
@@ -33,11 +29,7 @@
         ],
         "x-ms-client-request-id": "94eb6ff4-40f3-2dd6-9fdf-06d8947181b8",
         "x-ms-request-id": "a7376a4d-601e-0096-60ac-464471000000",
-<<<<<<< HEAD
-        "x-ms-version": "2020-12-06"
-=======
         "x-ms-version": "2021-02-12"
->>>>>>> 7e782c87
       },
       "ResponseBody": []
     },
@@ -54,11 +46,7 @@
         "x-ms-client-request-id": "66e8a658-93be-6b03-9b3b-0e16d9811b6a",
         "x-ms-date": "Sat, 20 Jun 2020 02:42:37 GMT",
         "x-ms-return-client-request-id": "true",
-<<<<<<< HEAD
-        "x-ms-version": "2020-12-06"
-=======
         "x-ms-version": "2021-02-12"
->>>>>>> 7e782c87
       },
       "RequestBody": null,
       "StatusCode": 201,
@@ -73,11 +61,7 @@
         ],
         "x-ms-client-request-id": "66e8a658-93be-6b03-9b3b-0e16d9811b6a",
         "x-ms-request-id": "911e0fb0-601f-0062-6bac-468f87000000",
-<<<<<<< HEAD
-        "x-ms-version": "2020-12-06"
-=======
         "x-ms-version": "2021-02-12"
->>>>>>> 7e782c87
       },
       "ResponseBody": []
     },
@@ -93,11 +77,7 @@
         "x-ms-client-request-id": "ee7fbecc-1b88-76fa-f5bf-ff4b88b6f2ab",
         "x-ms-date": "Sat, 20 Jun 2020 02:42:38 GMT",
         "x-ms-return-client-request-id": "true",
-<<<<<<< HEAD
-        "x-ms-version": "2020-12-06"
-=======
         "x-ms-version": "2021-02-12"
->>>>>>> 7e782c87
       },
       "RequestBody": null,
       "StatusCode": 200,
@@ -111,11 +91,7 @@
         ],
         "x-ms-client-request-id": "ee7fbecc-1b88-76fa-f5bf-ff4b88b6f2ab",
         "x-ms-request-id": "911e0fb1-601f-0062-6cac-468f87000000",
-<<<<<<< HEAD
-        "x-ms-version": "2020-12-06"
-=======
         "x-ms-version": "2021-02-12"
->>>>>>> 7e782c87
       },
       "ResponseBody": [
         "{\"paths\":[{\"contentLength\":\"0\",\"etag\":\"0x8D814C39851B399\",\"group\":\"$superuser\",\"isDirectory\":\"true\",\"lastModified\":\"Sat, 20 Jun 2020 02:42:37 GMT\",\"name\":\"!'();[]@&%=+$,#äÄöÖüÜß;\",\"owner\":\"$superuser\",\"permissions\":\"rwxr-x---\"}]}\n"
@@ -134,11 +110,7 @@
         "x-ms-client-request-id": "1a495795-2d01-aae2-5dcf-e0b0ec16d6ed",
         "x-ms-date": "Sat, 20 Jun 2020 02:42:38 GMT",
         "x-ms-return-client-request-id": "true",
-<<<<<<< HEAD
-        "x-ms-version": "2020-12-06"
-=======
         "x-ms-version": "2021-02-12"
->>>>>>> 7e782c87
       },
       "RequestBody": null,
       "StatusCode": 202,
@@ -151,11 +123,7 @@
         ],
         "x-ms-client-request-id": "1a495795-2d01-aae2-5dcf-e0b0ec16d6ed",
         "x-ms-request-id": "a7376a7d-601e-0096-0aac-464471000000",
-<<<<<<< HEAD
-        "x-ms-version": "2020-12-06"
-=======
         "x-ms-version": "2021-02-12"
->>>>>>> 7e782c87
       },
       "ResponseBody": []
     }
