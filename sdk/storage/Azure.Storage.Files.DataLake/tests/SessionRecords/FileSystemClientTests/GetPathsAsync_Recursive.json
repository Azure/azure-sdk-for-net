--- conflicted
+++ resolved
@@ -28,11 +28,7 @@
           "Microsoft-HTTPAPI/2.0"
         ],
         "x-ms-client-request-id": "189b17aa-6910-5f80-7adc-b255accf4a20",
-<<<<<<< HEAD
-        "x-ms-request-id": "9c495748-601e-0000-3739-f3923b000000",
-=======
         "x-ms-request-id": "9622950b-f01e-0012-49fb-093670000000",
->>>>>>> 8d420312
         "x-ms-version": "2019-12-12"
       },
       "ResponseBody": []
@@ -64,11 +60,7 @@
           "Microsoft-HTTPAPI/2.0"
         ],
         "x-ms-client-request-id": "cdff31f7-40e4-333b-f807-5ca87df9fd81",
-<<<<<<< HEAD
-        "x-ms-request-id": "f4f1cab4-601f-0010-1c39-f35753000000",
-=======
         "x-ms-request-id": "fa4403c8-201f-0097-34fb-091bad000000",
->>>>>>> 8d420312
         "x-ms-version": "2019-12-12"
       },
       "ResponseBody": []
@@ -100,11 +92,7 @@
           "Microsoft-HTTPAPI/2.0"
         ],
         "x-ms-client-request-id": "7b5de834-7dd0-1d3c-85b4-2021ec41de4f",
-<<<<<<< HEAD
-        "x-ms-request-id": "f4f1cab5-601f-0010-1d39-f35753000000",
-=======
         "x-ms-request-id": "fa4403c9-201f-0097-35fb-091bad000000",
->>>>>>> 8d420312
         "x-ms-version": "2019-12-12"
       },
       "ResponseBody": []
@@ -136,11 +124,7 @@
           "Microsoft-HTTPAPI/2.0"
         ],
         "x-ms-client-request-id": "94738af1-829b-74b0-211f-2f945abd74ec",
-<<<<<<< HEAD
-        "x-ms-request-id": "f4f1cab6-601f-0010-1e39-f35753000000",
-=======
         "x-ms-request-id": "fa4403ca-201f-0097-36fb-091bad000000",
->>>>>>> 8d420312
         "x-ms-version": "2019-12-12"
       },
       "ResponseBody": []
@@ -172,11 +156,7 @@
           "Microsoft-HTTPAPI/2.0"
         ],
         "x-ms-client-request-id": "61300dc4-49cd-27b4-f535-c94cc4eb2293",
-<<<<<<< HEAD
-        "x-ms-request-id": "f4f1cab7-601f-0010-1f39-f35753000000",
-=======
         "x-ms-request-id": "fa4403cb-201f-0097-37fb-091bad000000",
->>>>>>> 8d420312
         "x-ms-version": "2019-12-12"
       },
       "ResponseBody": []
@@ -208,11 +188,7 @@
           "Microsoft-HTTPAPI/2.0"
         ],
         "x-ms-client-request-id": "4dd07c73-138c-181f-ca98-a70462197c7c",
-<<<<<<< HEAD
-        "x-ms-request-id": "f4f1cab8-601f-0010-2039-f35753000000",
-=======
         "x-ms-request-id": "fa4403cc-201f-0097-38fb-091bad000000",
->>>>>>> 8d420312
         "x-ms-version": "2019-12-12"
       },
       "ResponseBody": []
@@ -244,11 +220,7 @@
           "Microsoft-HTTPAPI/2.0"
         ],
         "x-ms-client-request-id": "47d8409e-d51a-1606-9227-2679acd4630c",
-<<<<<<< HEAD
-        "x-ms-request-id": "f4f1cab9-601f-0010-2139-f35753000000",
-=======
         "x-ms-request-id": "fa4403cd-201f-0097-39fb-091bad000000",
->>>>>>> 8d420312
         "x-ms-version": "2019-12-12"
       },
       "ResponseBody": []
@@ -280,11 +252,7 @@
           "Microsoft-HTTPAPI/2.0"
         ],
         "x-ms-client-request-id": "216630ca-3440-e961-8ff2-99309427c35f",
-<<<<<<< HEAD
-        "x-ms-request-id": "f4f1caba-601f-0010-2239-f35753000000",
-=======
         "x-ms-request-id": "fa4403ce-201f-0097-3afb-091bad000000",
->>>>>>> 8d420312
         "x-ms-version": "2019-12-12"
       },
       "ResponseBody": []
@@ -316,11 +284,7 @@
           "Microsoft-HTTPAPI/2.0"
         ],
         "x-ms-client-request-id": "7baf552c-416e-81cb-4e11-3382d10024b3",
-<<<<<<< HEAD
-        "x-ms-request-id": "f4f1cabb-601f-0010-2339-f35753000000",
-=======
         "x-ms-request-id": "fa4403cf-201f-0097-3bfb-091bad000000",
->>>>>>> 8d420312
         "x-ms-version": "2019-12-12"
       },
       "ResponseBody": []
@@ -352,11 +316,7 @@
           "Microsoft-HTTPAPI/2.0"
         ],
         "x-ms-client-request-id": "3e048bb3-4878-c6f1-6463-1eeed87e620f",
-<<<<<<< HEAD
-        "x-ms-request-id": "f4f1cabc-601f-0010-2439-f35753000000",
-=======
         "x-ms-request-id": "fa4403d0-201f-0097-3cfb-091bad000000",
->>>>>>> 8d420312
         "x-ms-version": "2019-12-12"
       },
       "ResponseBody": []
@@ -386,11 +346,7 @@
         ],
         "Transfer-Encoding": "chunked",
         "x-ms-client-request-id": "46cf89e3-e5fc-543b-c853-423b6fe2e6b0",
-<<<<<<< HEAD
-        "x-ms-request-id": "f4f1cabd-601f-0010-2539-f35753000000",
-=======
         "x-ms-request-id": "fa4403d1-201f-0097-3dfb-091bad000000",
->>>>>>> 8d420312
         "x-ms-version": "2019-12-12"
       },
       "ResponseBody": {
@@ -513,11 +469,7 @@
           "Microsoft-HTTPAPI/2.0"
         ],
         "x-ms-client-request-id": "4e0b76ab-1baf-1613-7cc8-3a7856322ea1",
-<<<<<<< HEAD
-        "x-ms-request-id": "9c495750-601e-0000-3b39-f3923b000000",
-=======
         "x-ms-request-id": "96229597-f01e-0012-3dfb-093670000000",
->>>>>>> 8d420312
         "x-ms-version": "2019-12-12"
       },
       "ResponseBody": []
