﻿{
  "Entries": [
    {
      "RequestUri": "https://seannse.blob.core.windows.net/test-filesystem-e93f0b72-270b-9197-3e35-6645c52a3a11?restype=container",
      "RequestMethod": "PUT",
      "RequestHeaders": {
        "Accept": "application/xml",
        "Authorization": "Sanitized",
        "traceparent": "00-1afd365a4446f2449d2c98357b2c2bc8-f151472b7bb8904a-00",
        "User-Agent": [
          "azsdk-net-Storage.Files.DataLake/12.7.0-alpha.20210219.1",
          "(.NET 5.0.3; Microsoft Windows 10.0.19041)"
        ],
        "x-ms-blob-public-access": "container",
        "x-ms-client-request-id": "52f9bd96-0d4b-5b88-a093-c7b28c2072e4",
        "x-ms-date": "Fri, 19 Feb 2021 18:58:52 GMT",
        "x-ms-return-client-request-id": "true",
<<<<<<< HEAD
        "x-ms-version": "2020-12-06"
=======
        "x-ms-version": "2021-02-12"
>>>>>>> 7e782c87
      },
      "RequestBody": null,
      "StatusCode": 201,
      "ResponseHeaders": {
        "Content-Length": "0",
        "Date": "Fri, 19 Feb 2021 18:58:51 GMT",
        "ETag": "\"0x8D8D50865BC744F\"",
        "Last-Modified": "Fri, 19 Feb 2021 18:58:51 GMT",
        "Server": [
          "Windows-Azure-Blob/1.0",
          "Microsoft-HTTPAPI/2.0"
        ],
        "x-ms-client-request-id": "52f9bd96-0d4b-5b88-a093-c7b28c2072e4",
        "x-ms-request-id": "f3d9938b-a01e-0071-23f1-069974000000",
<<<<<<< HEAD
        "x-ms-version": "2020-12-06"
=======
        "x-ms-version": "2021-02-12"
>>>>>>> 7e782c87
      },
      "ResponseBody": []
    },
    {
      "RequestUri": "https://seannse.dfs.core.windows.net/test-filesystem-e93f0b72-270b-9197-3e35-6645c52a3a11/foo?resource=directory",
      "RequestMethod": "PUT",
      "RequestHeaders": {
        "Accept": "application/json",
        "Authorization": "Sanitized",
        "If-None-Match": "*",
        "traceparent": "00-59819f8d95438547bc70efe1d42b5236-93f65d66a8987a46-00",
        "User-Agent": [
          "azsdk-net-Storage.Files.DataLake/12.7.0-alpha.20210219.1",
          "(.NET 5.0.3; Microsoft Windows 10.0.19041)"
        ],
        "x-ms-client-request-id": "07aef944-e730-80c6-2dc2-26096de86235",
        "x-ms-date": "Fri, 19 Feb 2021 18:58:52 GMT",
        "x-ms-return-client-request-id": "true",
<<<<<<< HEAD
        "x-ms-version": "2020-12-06"
=======
        "x-ms-version": "2021-02-12"
>>>>>>> 7e782c87
      },
      "RequestBody": null,
      "StatusCode": 201,
      "ResponseHeaders": {
        "Content-Length": "0",
        "Date": "Fri, 19 Feb 2021 18:58:50 GMT",
        "ETag": "\"0x8D8D50865CC2F3D\"",
        "Last-Modified": "Fri, 19 Feb 2021 18:58:51 GMT",
        "Server": [
          "Windows-Azure-HDFS/1.0",
          "Microsoft-HTTPAPI/2.0"
        ],
        "x-ms-client-request-id": "07aef944-e730-80c6-2dc2-26096de86235",
        "x-ms-request-id": "c36229f2-401f-0034-40f1-064c97000000",
<<<<<<< HEAD
        "x-ms-version": "2020-12-06"
=======
        "x-ms-version": "2021-02-12"
>>>>>>> 7e782c87
      },
      "ResponseBody": []
    },
    {
      "RequestUri": "https://seannse.dfs.core.windows.net/test-filesystem-e93f0b72-270b-9197-3e35-6645c52a3a11/bar?resource=directory",
      "RequestMethod": "PUT",
      "RequestHeaders": {
        "Accept": "application/json",
        "Authorization": "Sanitized",
        "If-None-Match": "*",
        "traceparent": "00-45270401587a3a4dab9448b131859f9d-30f23d2dde8e614f-00",
        "User-Agent": [
          "azsdk-net-Storage.Files.DataLake/12.7.0-alpha.20210219.1",
          "(.NET 5.0.3; Microsoft Windows 10.0.19041)"
        ],
        "x-ms-client-request-id": "936e08de-6a71-54b3-e2a0-5c9381e5ce87",
        "x-ms-date": "Fri, 19 Feb 2021 18:58:52 GMT",
        "x-ms-return-client-request-id": "true",
<<<<<<< HEAD
        "x-ms-version": "2020-12-06"
=======
        "x-ms-version": "2021-02-12"
>>>>>>> 7e782c87
      },
      "RequestBody": null,
      "StatusCode": 201,
      "ResponseHeaders": {
        "Content-Length": "0",
        "Date": "Fri, 19 Feb 2021 18:58:50 GMT",
        "ETag": "\"0x8D8D50865D91786\"",
        "Last-Modified": "Fri, 19 Feb 2021 18:58:51 GMT",
        "Server": [
          "Windows-Azure-HDFS/1.0",
          "Microsoft-HTTPAPI/2.0"
        ],
        "x-ms-client-request-id": "936e08de-6a71-54b3-e2a0-5c9381e5ce87",
        "x-ms-request-id": "c3622a07-401f-0034-55f1-064c97000000",
<<<<<<< HEAD
        "x-ms-version": "2020-12-06"
=======
        "x-ms-version": "2021-02-12"
>>>>>>> 7e782c87
      },
      "ResponseBody": []
    },
    {
      "RequestUri": "https://seannse.dfs.core.windows.net/test-filesystem-e93f0b72-270b-9197-3e35-6645c52a3a11/baz?resource=directory",
      "RequestMethod": "PUT",
      "RequestHeaders": {
        "Accept": "application/json",
        "Authorization": "Sanitized",
        "If-None-Match": "*",
        "traceparent": "00-4f32223546c07d4ca80ddb60bec5426f-85b1d97b0ab83140-00",
        "User-Agent": [
          "azsdk-net-Storage.Files.DataLake/12.7.0-alpha.20210219.1",
          "(.NET 5.0.3; Microsoft Windows 10.0.19041)"
        ],
        "x-ms-client-request-id": "652ad291-cf79-28c4-65b9-50bc0a836be9",
        "x-ms-date": "Fri, 19 Feb 2021 18:58:52 GMT",
        "x-ms-return-client-request-id": "true",
<<<<<<< HEAD
        "x-ms-version": "2020-12-06"
=======
        "x-ms-version": "2021-02-12"
>>>>>>> 7e782c87
      },
      "RequestBody": null,
      "StatusCode": 201,
      "ResponseHeaders": {
        "Content-Length": "0",
        "Date": "Fri, 19 Feb 2021 18:58:51 GMT",
        "ETag": "\"0x8D8D50865E63706\"",
        "Last-Modified": "Fri, 19 Feb 2021 18:58:51 GMT",
        "Server": [
          "Windows-Azure-HDFS/1.0",
          "Microsoft-HTTPAPI/2.0"
        ],
        "x-ms-client-request-id": "652ad291-cf79-28c4-65b9-50bc0a836be9",
        "x-ms-request-id": "c3622a1d-401f-0034-6af1-064c97000000",
<<<<<<< HEAD
        "x-ms-version": "2020-12-06"
=======
        "x-ms-version": "2021-02-12"
>>>>>>> 7e782c87
      },
      "ResponseBody": []
    },
    {
      "RequestUri": "https://seannse.dfs.core.windows.net/test-filesystem-e93f0b72-270b-9197-3e35-6645c52a3a11/baz/bar?resource=directory",
      "RequestMethod": "PUT",
      "RequestHeaders": {
        "Accept": "application/json",
        "Authorization": "Sanitized",
        "If-None-Match": "*",
        "traceparent": "00-5fc1a5b2b303a146abfcd55ea78ccd6a-60545d1c792df446-00",
        "User-Agent": [
          "azsdk-net-Storage.Files.DataLake/12.7.0-alpha.20210219.1",
          "(.NET 5.0.3; Microsoft Windows 10.0.19041)"
        ],
        "x-ms-client-request-id": "ae01b09b-68ba-1d0d-984b-ad8430a6d25f",
        "x-ms-date": "Fri, 19 Feb 2021 18:58:52 GMT",
        "x-ms-return-client-request-id": "true",
<<<<<<< HEAD
        "x-ms-version": "2020-12-06"
=======
        "x-ms-version": "2021-02-12"
>>>>>>> 7e782c87
      },
      "RequestBody": null,
      "StatusCode": 201,
      "ResponseHeaders": {
        "Content-Length": "0",
        "Date": "Fri, 19 Feb 2021 18:58:51 GMT",
        "ETag": "\"0x8D8D50865F3543C\"",
        "Last-Modified": "Fri, 19 Feb 2021 18:58:51 GMT",
        "Server": [
          "Windows-Azure-HDFS/1.0",
          "Microsoft-HTTPAPI/2.0"
        ],
        "x-ms-client-request-id": "ae01b09b-68ba-1d0d-984b-ad8430a6d25f",
        "x-ms-request-id": "c3622a27-401f-0034-74f1-064c97000000",
<<<<<<< HEAD
        "x-ms-version": "2020-12-06"
=======
        "x-ms-version": "2021-02-12"
>>>>>>> 7e782c87
      },
      "ResponseBody": []
    },
    {
      "RequestUri": "https://seannse.dfs.core.windows.net/test-filesystem-e93f0b72-270b-9197-3e35-6645c52a3a11/foo/foo?resource=directory",
      "RequestMethod": "PUT",
      "RequestHeaders": {
        "Accept": "application/json",
        "Authorization": "Sanitized",
        "If-None-Match": "*",
        "traceparent": "00-3ba5efb95596cf468b0c65f2714d2a86-0727aa1c6e746543-00",
        "User-Agent": [
          "azsdk-net-Storage.Files.DataLake/12.7.0-alpha.20210219.1",
          "(.NET 5.0.3; Microsoft Windows 10.0.19041)"
        ],
        "x-ms-client-request-id": "59213969-bc81-852e-4df0-84c371902dfe",
        "x-ms-date": "Fri, 19 Feb 2021 18:58:52 GMT",
        "x-ms-return-client-request-id": "true",
<<<<<<< HEAD
        "x-ms-version": "2020-12-06"
=======
        "x-ms-version": "2021-02-12"
>>>>>>> 7e782c87
      },
      "RequestBody": null,
      "StatusCode": 201,
      "ResponseHeaders": {
        "Content-Length": "0",
        "Date": "Fri, 19 Feb 2021 18:58:51 GMT",
        "ETag": "\"0x8D8D50866009059\"",
        "Last-Modified": "Fri, 19 Feb 2021 18:58:52 GMT",
        "Server": [
          "Windows-Azure-HDFS/1.0",
          "Microsoft-HTTPAPI/2.0"
        ],
        "x-ms-client-request-id": "59213969-bc81-852e-4df0-84c371902dfe",
        "x-ms-request-id": "c3622a3a-401f-0034-07f1-064c97000000",
<<<<<<< HEAD
        "x-ms-version": "2020-12-06"
=======
        "x-ms-version": "2021-02-12"
>>>>>>> 7e782c87
      },
      "ResponseBody": []
    },
    {
      "RequestUri": "https://seannse.dfs.core.windows.net/test-filesystem-e93f0b72-270b-9197-3e35-6645c52a3a11/foo/bar?resource=directory",
      "RequestMethod": "PUT",
      "RequestHeaders": {
        "Accept": "application/json",
        "Authorization": "Sanitized",
        "If-None-Match": "*",
        "traceparent": "00-e708f042b203f64fa18abe6d2ea161c8-3e599c646a95ca40-00",
        "User-Agent": [
          "azsdk-net-Storage.Files.DataLake/12.7.0-alpha.20210219.1",
          "(.NET 5.0.3; Microsoft Windows 10.0.19041)"
        ],
        "x-ms-client-request-id": "f71b8754-7885-98de-21ff-5ccc63d9012d",
        "x-ms-date": "Fri, 19 Feb 2021 18:58:52 GMT",
        "x-ms-return-client-request-id": "true",
<<<<<<< HEAD
        "x-ms-version": "2020-12-06"
=======
        "x-ms-version": "2021-02-12"
>>>>>>> 7e782c87
      },
      "RequestBody": null,
      "StatusCode": 201,
      "ResponseHeaders": {
        "Content-Length": "0",
        "Date": "Fri, 19 Feb 2021 18:58:51 GMT",
        "ETag": "\"0x8D8D508660D7F25\"",
        "Last-Modified": "Fri, 19 Feb 2021 18:58:52 GMT",
        "Server": [
          "Windows-Azure-HDFS/1.0",
          "Microsoft-HTTPAPI/2.0"
        ],
        "x-ms-client-request-id": "f71b8754-7885-98de-21ff-5ccc63d9012d",
        "x-ms-request-id": "c3622a49-401f-0034-16f1-064c97000000",
<<<<<<< HEAD
        "x-ms-version": "2020-12-06"
=======
        "x-ms-version": "2021-02-12"
>>>>>>> 7e782c87
      },
      "ResponseBody": []
    },
    {
      "RequestUri": "https://seannse.dfs.core.windows.net/test-filesystem-e93f0b72-270b-9197-3e35-6645c52a3a11/baz/foo?resource=directory",
      "RequestMethod": "PUT",
      "RequestHeaders": {
        "Accept": "application/json",
        "Authorization": "Sanitized",
        "If-None-Match": "*",
        "traceparent": "00-d2eed640e8b89444b37bf7bbe9f6c748-f46d62b7392ccf4b-00",
        "User-Agent": [
          "azsdk-net-Storage.Files.DataLake/12.7.0-alpha.20210219.1",
          "(.NET 5.0.3; Microsoft Windows 10.0.19041)"
        ],
        "x-ms-client-request-id": "ea6efff1-3674-4679-71c3-bfb9498e4f3a",
        "x-ms-date": "Fri, 19 Feb 2021 18:58:52 GMT",
        "x-ms-return-client-request-id": "true",
<<<<<<< HEAD
        "x-ms-version": "2020-12-06"
=======
        "x-ms-version": "2021-02-12"
>>>>>>> 7e782c87
      },
      "RequestBody": null,
      "StatusCode": 201,
      "ResponseHeaders": {
        "Content-Length": "0",
        "Date": "Fri, 19 Feb 2021 18:58:51 GMT",
        "ETag": "\"0x8D8D508661AA206\"",
        "Last-Modified": "Fri, 19 Feb 2021 18:58:52 GMT",
        "Server": [
          "Windows-Azure-HDFS/1.0",
          "Microsoft-HTTPAPI/2.0"
        ],
        "x-ms-client-request-id": "ea6efff1-3674-4679-71c3-bfb9498e4f3a",
        "x-ms-request-id": "c3622a57-401f-0034-24f1-064c97000000",
<<<<<<< HEAD
        "x-ms-version": "2020-12-06"
=======
        "x-ms-version": "2021-02-12"
>>>>>>> 7e782c87
      },
      "ResponseBody": []
    },
    {
      "RequestUri": "https://seannse.dfs.core.windows.net/test-filesystem-e93f0b72-270b-9197-3e35-6645c52a3a11/baz/foo/bar?resource=directory",
      "RequestMethod": "PUT",
      "RequestHeaders": {
        "Accept": "application/json",
        "Authorization": "Sanitized",
        "If-None-Match": "*",
        "traceparent": "00-ef46e51a2e571c4e8d9f99eeb4a9276c-c72d130ffff6704c-00",
        "User-Agent": [
          "azsdk-net-Storage.Files.DataLake/12.7.0-alpha.20210219.1",
          "(.NET 5.0.3; Microsoft Windows 10.0.19041)"
        ],
        "x-ms-client-request-id": "63da3422-176a-68b8-48e3-5df456b2794f",
        "x-ms-date": "Fri, 19 Feb 2021 18:58:53 GMT",
        "x-ms-return-client-request-id": "true",
<<<<<<< HEAD
        "x-ms-version": "2020-12-06"
=======
        "x-ms-version": "2021-02-12"
>>>>>>> 7e782c87
      },
      "RequestBody": null,
      "StatusCode": 201,
      "ResponseHeaders": {
        "Content-Length": "0",
        "Date": "Fri, 19 Feb 2021 18:58:51 GMT",
        "ETag": "\"0x8D8D508662D6946\"",
        "Last-Modified": "Fri, 19 Feb 2021 18:58:52 GMT",
        "Server": [
          "Windows-Azure-HDFS/1.0",
          "Microsoft-HTTPAPI/2.0"
        ],
        "x-ms-client-request-id": "63da3422-176a-68b8-48e3-5df456b2794f",
        "x-ms-request-id": "c3622a66-401f-0034-33f1-064c97000000",
<<<<<<< HEAD
        "x-ms-version": "2020-12-06"
=======
        "x-ms-version": "2021-02-12"
>>>>>>> 7e782c87
      },
      "ResponseBody": []
    },
    {
      "RequestUri": "https://seannse.dfs.core.windows.net/test-filesystem-e93f0b72-270b-9197-3e35-6645c52a3a11/baz/bar/foo?resource=directory",
      "RequestMethod": "PUT",
      "RequestHeaders": {
        "Accept": "application/json",
        "Authorization": "Sanitized",
        "If-None-Match": "*",
        "traceparent": "00-9945104204a6514aa99459577bcd28b8-5e89f8b166653c46-00",
        "User-Agent": [
          "azsdk-net-Storage.Files.DataLake/12.7.0-alpha.20210219.1",
          "(.NET 5.0.3; Microsoft Windows 10.0.19041)"
        ],
        "x-ms-client-request-id": "1497def7-ecb3-75cf-0be5-9e18d1d8e868",
        "x-ms-date": "Fri, 19 Feb 2021 18:58:53 GMT",
        "x-ms-return-client-request-id": "true",
<<<<<<< HEAD
        "x-ms-version": "2020-12-06"
=======
        "x-ms-version": "2021-02-12"
>>>>>>> 7e782c87
      },
      "RequestBody": null,
      "StatusCode": 201,
      "ResponseHeaders": {
        "Content-Length": "0",
        "Date": "Fri, 19 Feb 2021 18:58:51 GMT",
        "ETag": "\"0x8D8D508663B2292\"",
        "Last-Modified": "Fri, 19 Feb 2021 18:58:52 GMT",
        "Server": [
          "Windows-Azure-HDFS/1.0",
          "Microsoft-HTTPAPI/2.0"
        ],
        "x-ms-client-request-id": "1497def7-ecb3-75cf-0be5-9e18d1d8e868",
        "x-ms-request-id": "c3622a76-401f-0034-43f1-064c97000000",
<<<<<<< HEAD
        "x-ms-version": "2020-12-06"
=======
        "x-ms-version": "2021-02-12"
>>>>>>> 7e782c87
      },
      "ResponseBody": []
    },
    {
      "RequestUri": "https://seannse.dfs.core.windows.net/test-filesystem-e93f0b72-270b-9197-3e35-6645c52a3a11?resource=filesystem&recursive=true&upn=false",
      "RequestMethod": "GET",
      "RequestHeaders": {
        "Accept": "application/json",
        "Authorization": "Sanitized",
        "traceparent": "00-2d1bc5e0cf7fc64bbb1af6dc92699e00-614c34810a4a6849-00",
        "User-Agent": [
          "azsdk-net-Storage.Files.DataLake/12.7.0-alpha.20210219.1",
          "(.NET 5.0.3; Microsoft Windows 10.0.19041)"
        ],
        "x-ms-client-request-id": "77fdd7d0-641a-319b-3bef-fc0c5814f15a",
        "x-ms-date": "Fri, 19 Feb 2021 18:58:53 GMT",
        "x-ms-return-client-request-id": "true",
<<<<<<< HEAD
        "x-ms-version": "2020-12-06"
=======
        "x-ms-version": "2021-02-12"
>>>>>>> 7e782c87
      },
      "RequestBody": null,
      "StatusCode": 200,
      "ResponseHeaders": {
        "Content-Type": "application/json; charset=utf-8",
        "Date": "Fri, 19 Feb 2021 18:58:51 GMT",
        "Server": [
          "Windows-Azure-HDFS/1.0",
          "Microsoft-HTTPAPI/2.0"
        ],
        "Transfer-Encoding": "chunked",
        "x-ms-client-request-id": "77fdd7d0-641a-319b-3bef-fc0c5814f15a",
        "x-ms-request-id": "c3622a89-401f-0034-56f1-064c97000000",
<<<<<<< HEAD
        "x-ms-version": "2020-12-06"
=======
        "x-ms-version": "2021-02-12"
>>>>>>> 7e782c87
      },
      "ResponseBody": [
        "{\"paths\":[{\"contentLength\":\"0\",\"creationTime\":\"132582347318105990\",\"etag\":\"0x8D8D50865D91786\",\"group\":\"$superuser\",\"isDirectory\":\"true\",\"lastModified\":\"Fri, 19 Feb 2021 18:58:51 GMT\",\"name\":\"bar\",\"owner\":\"$superuser\",\"permissions\":\"rwxr-x---\"},{\"contentLength\":\"0\",\"creationTime\":\"132582347318966022\",\"etag\":\"0x8D8D50865E63706\",\"group\":\"$superuser\",\"isDirectory\":\"true\",\"lastModified\":\"Fri, 19 Feb 2021 18:58:51 GMT\",\"name\":\"baz\",\"owner\":\"$superuser\",\"permissions\":\"rwxr-x---\"},{\"contentLength\":\"0\",\"creationTime\":\"132582347319825468\",\"etag\":\"0x8D8D50865F3543C\",\"group\":\"$superuser\",\"isDirectory\":\"true\",\"lastModified\":\"Fri, 19 Feb 2021 18:58:51 GMT\",\"name\":\"baz/bar\",\"owner\":\"$superuser\",\"permissions\":\"rwxr-x---\"},{\"contentLength\":\"0\",\"creationTime\":\"132582347324531346\",\"etag\":\"0x8D8D508663B2292\",\"group\":\"$superuser\",\"isDirectory\":\"true\",\"lastModified\":\"Fri, 19 Feb 2021 18:58:52 GMT\",\"name\":\"baz/bar/foo\",\"owner\":\"$superuser\",\"permissions\":\"rwxr-x---\"},{\"contentLength\":\"0\",\"creationTime\":\"132582347322401286\",\"etag\":\"0x8D8D508661AA206\",\"group\":\"$superuser\",\"isDirectory\":\"true\",\"lastModified\":\"Fri, 19 Feb 2021 18:58:52 GMT\",\"name\":\"baz/foo\",\"owner\":\"$superuser\",\"permissions\":\"rwxr-x---\"},{\"contentLength\":\"0\",\"creationTime\":\"132582347323631942\",\"etag\":\"0x8D8D508662D6946\",\"group\":\"$superuser\",\"isDirectory\":\"true\",\"lastModified\":\"Fri, 19 Feb 2021 18:58:52 GMT\",\"name\":\"baz/foo/bar\",\"owner\":\"$superuser\",\"permissions\":\"rwxr-x---\"},{\"contentLength\":\"0\",\"creationTime\":\"132582347317260093\",\"etag\":\"0x8D8D50865CC2F3D\",\"group\":\"$superuser\",\"isDirectory\":\"true\",\"lastModified\":\"Fri, 19 Feb 2021 18:58:51 GMT\",\"name\":\"foo\",\"owner\":\"$superuser\",\"permissions\":\"rwxr-x---\"},{\"contentLength\":\"0\",\"creationTime\":\"132582347321540389\",\"etag\":\"0x8D8D508660D7F25\",\"group\":\"$superuser\",\"isDirectory\":\"true\",\"lastModified\":\"Fri, 19 Feb 2021 18:58:52 GMT\",\"name\":\"foo/bar\",\"owner\":\"$superuser\",\"permissions\":\"rwxr-x---\"},{\"contentLength\":\"0\",\"creationTime\":\"132582347320692825\",\"etag\":\"0x8D8D50866009059\",\"group\":\"$superuser\",\"isDirectory\":\"true\",\"lastModified\":\"Fri, 19 Feb 2021 18:58:52 GMT\",\"name\":\"foo/foo\",\"owner\":\"$superuser\",\"permissions\":\"rwxr-x---\"}]}\n"
      ]
    },
    {
      "RequestUri": "https://seannse.blob.core.windows.net/test-filesystem-e93f0b72-270b-9197-3e35-6645c52a3a11?restype=container",
      "RequestMethod": "DELETE",
      "RequestHeaders": {
        "Accept": "application/xml",
        "Authorization": "Sanitized",
        "traceparent": "00-4f71ab1dc65e554898e64413718bb809-19b82384d2ec6b4a-00",
        "User-Agent": [
          "azsdk-net-Storage.Files.DataLake/12.7.0-alpha.20210219.1",
          "(.NET 5.0.3; Microsoft Windows 10.0.19041)"
        ],
        "x-ms-client-request-id": "f947b89a-70da-7a4e-2ec7-eb97c8e2d2f4",
        "x-ms-date": "Fri, 19 Feb 2021 18:58:53 GMT",
        "x-ms-return-client-request-id": "true",
<<<<<<< HEAD
        "x-ms-version": "2020-12-06"
=======
        "x-ms-version": "2021-02-12"
>>>>>>> 7e782c87
      },
      "RequestBody": null,
      "StatusCode": 202,
      "ResponseHeaders": {
        "Content-Length": "0",
        "Date": "Fri, 19 Feb 2021 18:58:52 GMT",
        "Server": [
          "Windows-Azure-Blob/1.0",
          "Microsoft-HTTPAPI/2.0"
        ],
        "x-ms-client-request-id": "f947b89a-70da-7a4e-2ec7-eb97c8e2d2f4",
        "x-ms-request-id": "f3d99638-a01e-0071-23f1-069974000000",
<<<<<<< HEAD
        "x-ms-version": "2020-12-06"
=======
        "x-ms-version": "2021-02-12"
>>>>>>> 7e782c87
      },
      "ResponseBody": []
    }
  ],
  "Variables": {
    "RandomSeed": "1945673378",
    "Storage_TestConfigHierarchicalNamespace": "NamespaceTenant\nseannse\nU2FuaXRpemVk\nhttps://seannse.blob.core.windows.net\nhttps://seannse.file.core.windows.net\nhttps://seannse.queue.core.windows.net\nhttps://seannse.table.core.windows.net\n\n\n\n\nhttps://seannse-secondary.blob.core.windows.net\nhttps://seannse-secondary.file.core.windows.net\nhttps://seannse-secondary.queue.core.windows.net\nhttps://seannse-secondary.table.core.windows.net\n68390a19-a643-458b-b726-408abf67b4fc\nSanitized\n72f988bf-86f1-41af-91ab-2d7cd011db47\nhttps://login.microsoftonline.com/\nCloud\nBlobEndpoint=https://seannse.blob.core.windows.net/;QueueEndpoint=https://seannse.queue.core.windows.net/;FileEndpoint=https://seannse.file.core.windows.net/;BlobSecondaryEndpoint=https://seannse-secondary.blob.core.windows.net/;QueueSecondaryEndpoint=https://seannse-secondary.queue.core.windows.net/;FileSecondaryEndpoint=https://seannse-secondary.file.core.windows.net/;AccountName=seannse;AccountKey=Sanitized\n\n\n"
  }
}<|MERGE_RESOLUTION|>--- conflicted
+++ resolved
@@ -15,11 +15,7 @@
         "x-ms-client-request-id": "52f9bd96-0d4b-5b88-a093-c7b28c2072e4",
         "x-ms-date": "Fri, 19 Feb 2021 18:58:52 GMT",
         "x-ms-return-client-request-id": "true",
-<<<<<<< HEAD
-        "x-ms-version": "2020-12-06"
-=======
-        "x-ms-version": "2021-02-12"
->>>>>>> 7e782c87
+        "x-ms-version": "2021-02-12"
       },
       "RequestBody": null,
       "StatusCode": 201,
@@ -34,11 +30,7 @@
         ],
         "x-ms-client-request-id": "52f9bd96-0d4b-5b88-a093-c7b28c2072e4",
         "x-ms-request-id": "f3d9938b-a01e-0071-23f1-069974000000",
-<<<<<<< HEAD
-        "x-ms-version": "2020-12-06"
-=======
-        "x-ms-version": "2021-02-12"
->>>>>>> 7e782c87
+        "x-ms-version": "2021-02-12"
       },
       "ResponseBody": []
     },
@@ -57,11 +49,7 @@
         "x-ms-client-request-id": "07aef944-e730-80c6-2dc2-26096de86235",
         "x-ms-date": "Fri, 19 Feb 2021 18:58:52 GMT",
         "x-ms-return-client-request-id": "true",
-<<<<<<< HEAD
-        "x-ms-version": "2020-12-06"
-=======
-        "x-ms-version": "2021-02-12"
->>>>>>> 7e782c87
+        "x-ms-version": "2021-02-12"
       },
       "RequestBody": null,
       "StatusCode": 201,
@@ -76,11 +64,7 @@
         ],
         "x-ms-client-request-id": "07aef944-e730-80c6-2dc2-26096de86235",
         "x-ms-request-id": "c36229f2-401f-0034-40f1-064c97000000",
-<<<<<<< HEAD
-        "x-ms-version": "2020-12-06"
-=======
-        "x-ms-version": "2021-02-12"
->>>>>>> 7e782c87
+        "x-ms-version": "2021-02-12"
       },
       "ResponseBody": []
     },
@@ -99,11 +83,7 @@
         "x-ms-client-request-id": "936e08de-6a71-54b3-e2a0-5c9381e5ce87",
         "x-ms-date": "Fri, 19 Feb 2021 18:58:52 GMT",
         "x-ms-return-client-request-id": "true",
-<<<<<<< HEAD
-        "x-ms-version": "2020-12-06"
-=======
-        "x-ms-version": "2021-02-12"
->>>>>>> 7e782c87
+        "x-ms-version": "2021-02-12"
       },
       "RequestBody": null,
       "StatusCode": 201,
@@ -118,11 +98,7 @@
         ],
         "x-ms-client-request-id": "936e08de-6a71-54b3-e2a0-5c9381e5ce87",
         "x-ms-request-id": "c3622a07-401f-0034-55f1-064c97000000",
-<<<<<<< HEAD
-        "x-ms-version": "2020-12-06"
-=======
-        "x-ms-version": "2021-02-12"
->>>>>>> 7e782c87
+        "x-ms-version": "2021-02-12"
       },
       "ResponseBody": []
     },
@@ -141,11 +117,7 @@
         "x-ms-client-request-id": "652ad291-cf79-28c4-65b9-50bc0a836be9",
         "x-ms-date": "Fri, 19 Feb 2021 18:58:52 GMT",
         "x-ms-return-client-request-id": "true",
-<<<<<<< HEAD
-        "x-ms-version": "2020-12-06"
-=======
-        "x-ms-version": "2021-02-12"
->>>>>>> 7e782c87
+        "x-ms-version": "2021-02-12"
       },
       "RequestBody": null,
       "StatusCode": 201,
@@ -160,11 +132,7 @@
         ],
         "x-ms-client-request-id": "652ad291-cf79-28c4-65b9-50bc0a836be9",
         "x-ms-request-id": "c3622a1d-401f-0034-6af1-064c97000000",
-<<<<<<< HEAD
-        "x-ms-version": "2020-12-06"
-=======
-        "x-ms-version": "2021-02-12"
->>>>>>> 7e782c87
+        "x-ms-version": "2021-02-12"
       },
       "ResponseBody": []
     },
@@ -183,11 +151,7 @@
         "x-ms-client-request-id": "ae01b09b-68ba-1d0d-984b-ad8430a6d25f",
         "x-ms-date": "Fri, 19 Feb 2021 18:58:52 GMT",
         "x-ms-return-client-request-id": "true",
-<<<<<<< HEAD
-        "x-ms-version": "2020-12-06"
-=======
-        "x-ms-version": "2021-02-12"
->>>>>>> 7e782c87
+        "x-ms-version": "2021-02-12"
       },
       "RequestBody": null,
       "StatusCode": 201,
@@ -202,11 +166,7 @@
         ],
         "x-ms-client-request-id": "ae01b09b-68ba-1d0d-984b-ad8430a6d25f",
         "x-ms-request-id": "c3622a27-401f-0034-74f1-064c97000000",
-<<<<<<< HEAD
-        "x-ms-version": "2020-12-06"
-=======
-        "x-ms-version": "2021-02-12"
->>>>>>> 7e782c87
+        "x-ms-version": "2021-02-12"
       },
       "ResponseBody": []
     },
@@ -225,11 +185,7 @@
         "x-ms-client-request-id": "59213969-bc81-852e-4df0-84c371902dfe",
         "x-ms-date": "Fri, 19 Feb 2021 18:58:52 GMT",
         "x-ms-return-client-request-id": "true",
-<<<<<<< HEAD
-        "x-ms-version": "2020-12-06"
-=======
-        "x-ms-version": "2021-02-12"
->>>>>>> 7e782c87
+        "x-ms-version": "2021-02-12"
       },
       "RequestBody": null,
       "StatusCode": 201,
@@ -244,11 +200,7 @@
         ],
         "x-ms-client-request-id": "59213969-bc81-852e-4df0-84c371902dfe",
         "x-ms-request-id": "c3622a3a-401f-0034-07f1-064c97000000",
-<<<<<<< HEAD
-        "x-ms-version": "2020-12-06"
-=======
-        "x-ms-version": "2021-02-12"
->>>>>>> 7e782c87
+        "x-ms-version": "2021-02-12"
       },
       "ResponseBody": []
     },
@@ -267,11 +219,7 @@
         "x-ms-client-request-id": "f71b8754-7885-98de-21ff-5ccc63d9012d",
         "x-ms-date": "Fri, 19 Feb 2021 18:58:52 GMT",
         "x-ms-return-client-request-id": "true",
-<<<<<<< HEAD
-        "x-ms-version": "2020-12-06"
-=======
-        "x-ms-version": "2021-02-12"
->>>>>>> 7e782c87
+        "x-ms-version": "2021-02-12"
       },
       "RequestBody": null,
       "StatusCode": 201,
@@ -286,11 +234,7 @@
         ],
         "x-ms-client-request-id": "f71b8754-7885-98de-21ff-5ccc63d9012d",
         "x-ms-request-id": "c3622a49-401f-0034-16f1-064c97000000",
-<<<<<<< HEAD
-        "x-ms-version": "2020-12-06"
-=======
-        "x-ms-version": "2021-02-12"
->>>>>>> 7e782c87
+        "x-ms-version": "2021-02-12"
       },
       "ResponseBody": []
     },
@@ -309,11 +253,7 @@
         "x-ms-client-request-id": "ea6efff1-3674-4679-71c3-bfb9498e4f3a",
         "x-ms-date": "Fri, 19 Feb 2021 18:58:52 GMT",
         "x-ms-return-client-request-id": "true",
-<<<<<<< HEAD
-        "x-ms-version": "2020-12-06"
-=======
-        "x-ms-version": "2021-02-12"
->>>>>>> 7e782c87
+        "x-ms-version": "2021-02-12"
       },
       "RequestBody": null,
       "StatusCode": 201,
@@ -328,11 +268,7 @@
         ],
         "x-ms-client-request-id": "ea6efff1-3674-4679-71c3-bfb9498e4f3a",
         "x-ms-request-id": "c3622a57-401f-0034-24f1-064c97000000",
-<<<<<<< HEAD
-        "x-ms-version": "2020-12-06"
-=======
-        "x-ms-version": "2021-02-12"
->>>>>>> 7e782c87
+        "x-ms-version": "2021-02-12"
       },
       "ResponseBody": []
     },
@@ -351,11 +287,7 @@
         "x-ms-client-request-id": "63da3422-176a-68b8-48e3-5df456b2794f",
         "x-ms-date": "Fri, 19 Feb 2021 18:58:53 GMT",
         "x-ms-return-client-request-id": "true",
-<<<<<<< HEAD
-        "x-ms-version": "2020-12-06"
-=======
-        "x-ms-version": "2021-02-12"
->>>>>>> 7e782c87
+        "x-ms-version": "2021-02-12"
       },
       "RequestBody": null,
       "StatusCode": 201,
@@ -370,11 +302,7 @@
         ],
         "x-ms-client-request-id": "63da3422-176a-68b8-48e3-5df456b2794f",
         "x-ms-request-id": "c3622a66-401f-0034-33f1-064c97000000",
-<<<<<<< HEAD
-        "x-ms-version": "2020-12-06"
-=======
-        "x-ms-version": "2021-02-12"
->>>>>>> 7e782c87
+        "x-ms-version": "2021-02-12"
       },
       "ResponseBody": []
     },
@@ -393,11 +321,7 @@
         "x-ms-client-request-id": "1497def7-ecb3-75cf-0be5-9e18d1d8e868",
         "x-ms-date": "Fri, 19 Feb 2021 18:58:53 GMT",
         "x-ms-return-client-request-id": "true",
-<<<<<<< HEAD
-        "x-ms-version": "2020-12-06"
-=======
-        "x-ms-version": "2021-02-12"
->>>>>>> 7e782c87
+        "x-ms-version": "2021-02-12"
       },
       "RequestBody": null,
       "StatusCode": 201,
@@ -412,11 +336,7 @@
         ],
         "x-ms-client-request-id": "1497def7-ecb3-75cf-0be5-9e18d1d8e868",
         "x-ms-request-id": "c3622a76-401f-0034-43f1-064c97000000",
-<<<<<<< HEAD
-        "x-ms-version": "2020-12-06"
-=======
-        "x-ms-version": "2021-02-12"
->>>>>>> 7e782c87
+        "x-ms-version": "2021-02-12"
       },
       "ResponseBody": []
     },
@@ -434,11 +354,7 @@
         "x-ms-client-request-id": "77fdd7d0-641a-319b-3bef-fc0c5814f15a",
         "x-ms-date": "Fri, 19 Feb 2021 18:58:53 GMT",
         "x-ms-return-client-request-id": "true",
-<<<<<<< HEAD
-        "x-ms-version": "2020-12-06"
-=======
-        "x-ms-version": "2021-02-12"
->>>>>>> 7e782c87
+        "x-ms-version": "2021-02-12"
       },
       "RequestBody": null,
       "StatusCode": 200,
@@ -452,11 +368,7 @@
         "Transfer-Encoding": "chunked",
         "x-ms-client-request-id": "77fdd7d0-641a-319b-3bef-fc0c5814f15a",
         "x-ms-request-id": "c3622a89-401f-0034-56f1-064c97000000",
-<<<<<<< HEAD
-        "x-ms-version": "2020-12-06"
-=======
-        "x-ms-version": "2021-02-12"
->>>>>>> 7e782c87
+        "x-ms-version": "2021-02-12"
       },
       "ResponseBody": [
         "{\"paths\":[{\"contentLength\":\"0\",\"creationTime\":\"132582347318105990\",\"etag\":\"0x8D8D50865D91786\",\"group\":\"$superuser\",\"isDirectory\":\"true\",\"lastModified\":\"Fri, 19 Feb 2021 18:58:51 GMT\",\"name\":\"bar\",\"owner\":\"$superuser\",\"permissions\":\"rwxr-x---\"},{\"contentLength\":\"0\",\"creationTime\":\"132582347318966022\",\"etag\":\"0x8D8D50865E63706\",\"group\":\"$superuser\",\"isDirectory\":\"true\",\"lastModified\":\"Fri, 19 Feb 2021 18:58:51 GMT\",\"name\":\"baz\",\"owner\":\"$superuser\",\"permissions\":\"rwxr-x---\"},{\"contentLength\":\"0\",\"creationTime\":\"132582347319825468\",\"etag\":\"0x8D8D50865F3543C\",\"group\":\"$superuser\",\"isDirectory\":\"true\",\"lastModified\":\"Fri, 19 Feb 2021 18:58:51 GMT\",\"name\":\"baz/bar\",\"owner\":\"$superuser\",\"permissions\":\"rwxr-x---\"},{\"contentLength\":\"0\",\"creationTime\":\"132582347324531346\",\"etag\":\"0x8D8D508663B2292\",\"group\":\"$superuser\",\"isDirectory\":\"true\",\"lastModified\":\"Fri, 19 Feb 2021 18:58:52 GMT\",\"name\":\"baz/bar/foo\",\"owner\":\"$superuser\",\"permissions\":\"rwxr-x---\"},{\"contentLength\":\"0\",\"creationTime\":\"132582347322401286\",\"etag\":\"0x8D8D508661AA206\",\"group\":\"$superuser\",\"isDirectory\":\"true\",\"lastModified\":\"Fri, 19 Feb 2021 18:58:52 GMT\",\"name\":\"baz/foo\",\"owner\":\"$superuser\",\"permissions\":\"rwxr-x---\"},{\"contentLength\":\"0\",\"creationTime\":\"132582347323631942\",\"etag\":\"0x8D8D508662D6946\",\"group\":\"$superuser\",\"isDirectory\":\"true\",\"lastModified\":\"Fri, 19 Feb 2021 18:58:52 GMT\",\"name\":\"baz/foo/bar\",\"owner\":\"$superuser\",\"permissions\":\"rwxr-x---\"},{\"contentLength\":\"0\",\"creationTime\":\"132582347317260093\",\"etag\":\"0x8D8D50865CC2F3D\",\"group\":\"$superuser\",\"isDirectory\":\"true\",\"lastModified\":\"Fri, 19 Feb 2021 18:58:51 GMT\",\"name\":\"foo\",\"owner\":\"$superuser\",\"permissions\":\"rwxr-x---\"},{\"contentLength\":\"0\",\"creationTime\":\"132582347321540389\",\"etag\":\"0x8D8D508660D7F25\",\"group\":\"$superuser\",\"isDirectory\":\"true\",\"lastModified\":\"Fri, 19 Feb 2021 18:58:52 GMT\",\"name\":\"foo/bar\",\"owner\":\"$superuser\",\"permissions\":\"rwxr-x---\"},{\"contentLength\":\"0\",\"creationTime\":\"132582347320692825\",\"etag\":\"0x8D8D50866009059\",\"group\":\"$superuser\",\"isDirectory\":\"true\",\"lastModified\":\"Fri, 19 Feb 2021 18:58:52 GMT\",\"name\":\"foo/foo\",\"owner\":\"$superuser\",\"permissions\":\"rwxr-x---\"}]}\n"
@@ -476,11 +388,7 @@
         "x-ms-client-request-id": "f947b89a-70da-7a4e-2ec7-eb97c8e2d2f4",
         "x-ms-date": "Fri, 19 Feb 2021 18:58:53 GMT",
         "x-ms-return-client-request-id": "true",
-<<<<<<< HEAD
-        "x-ms-version": "2020-12-06"
-=======
-        "x-ms-version": "2021-02-12"
->>>>>>> 7e782c87
+        "x-ms-version": "2021-02-12"
       },
       "RequestBody": null,
       "StatusCode": 202,
@@ -493,11 +401,7 @@
         ],
         "x-ms-client-request-id": "f947b89a-70da-7a4e-2ec7-eb97c8e2d2f4",
         "x-ms-request-id": "f3d99638-a01e-0071-23f1-069974000000",
-<<<<<<< HEAD
-        "x-ms-version": "2020-12-06"
-=======
-        "x-ms-version": "2021-02-12"
->>>>>>> 7e782c87
+        "x-ms-version": "2021-02-12"
       },
       "ResponseBody": []
     }
