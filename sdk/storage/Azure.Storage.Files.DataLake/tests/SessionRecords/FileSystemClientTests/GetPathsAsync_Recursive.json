--- conflicted
+++ resolved
@@ -14,11 +14,7 @@
         "x-ms-client-request-id": "189b17aa-6910-5f80-7adc-b255accf4a20",
         "x-ms-date": "Fri, 03 Apr 2020 21:04:34 GMT",
         "x-ms-return-client-request-id": "true",
-<<<<<<< HEAD
-        "x-ms-version": "2019-12-12"
-=======
-        "x-ms-version": "2020-02-10"
->>>>>>> 60f4876e
+        "x-ms-version": "2020-02-10"
       },
       "RequestBody": null,
       "StatusCode": 201,
@@ -33,11 +29,7 @@
         ],
         "x-ms-client-request-id": "189b17aa-6910-5f80-7adc-b255accf4a20",
         "x-ms-request-id": "9622950b-f01e-0012-49fb-093670000000",
-<<<<<<< HEAD
-        "x-ms-version": "2019-12-12"
-=======
-        "x-ms-version": "2020-02-10"
->>>>>>> 60f4876e
+        "x-ms-version": "2020-02-10"
       },
       "ResponseBody": []
     },
@@ -54,11 +46,7 @@
         "x-ms-client-request-id": "cdff31f7-40e4-333b-f807-5ca87df9fd81",
         "x-ms-date": "Fri, 03 Apr 2020 21:04:34 GMT",
         "x-ms-return-client-request-id": "true",
-<<<<<<< HEAD
-        "x-ms-version": "2019-12-12"
-=======
-        "x-ms-version": "2020-02-10"
->>>>>>> 60f4876e
+        "x-ms-version": "2020-02-10"
       },
       "RequestBody": null,
       "StatusCode": 201,
@@ -73,11 +61,7 @@
         ],
         "x-ms-client-request-id": "cdff31f7-40e4-333b-f807-5ca87df9fd81",
         "x-ms-request-id": "fa4403c8-201f-0097-34fb-091bad000000",
-<<<<<<< HEAD
-        "x-ms-version": "2019-12-12"
-=======
-        "x-ms-version": "2020-02-10"
->>>>>>> 60f4876e
+        "x-ms-version": "2020-02-10"
       },
       "ResponseBody": []
     },
@@ -94,11 +78,7 @@
         "x-ms-client-request-id": "7b5de834-7dd0-1d3c-85b4-2021ec41de4f",
         "x-ms-date": "Fri, 03 Apr 2020 21:04:34 GMT",
         "x-ms-return-client-request-id": "true",
-<<<<<<< HEAD
-        "x-ms-version": "2019-12-12"
-=======
-        "x-ms-version": "2020-02-10"
->>>>>>> 60f4876e
+        "x-ms-version": "2020-02-10"
       },
       "RequestBody": null,
       "StatusCode": 201,
@@ -113,11 +93,7 @@
         ],
         "x-ms-client-request-id": "7b5de834-7dd0-1d3c-85b4-2021ec41de4f",
         "x-ms-request-id": "fa4403c9-201f-0097-35fb-091bad000000",
-<<<<<<< HEAD
-        "x-ms-version": "2019-12-12"
-=======
-        "x-ms-version": "2020-02-10"
->>>>>>> 60f4876e
+        "x-ms-version": "2020-02-10"
       },
       "ResponseBody": []
     },
@@ -134,11 +110,7 @@
         "x-ms-client-request-id": "94738af1-829b-74b0-211f-2f945abd74ec",
         "x-ms-date": "Fri, 03 Apr 2020 21:04:35 GMT",
         "x-ms-return-client-request-id": "true",
-<<<<<<< HEAD
-        "x-ms-version": "2019-12-12"
-=======
-        "x-ms-version": "2020-02-10"
->>>>>>> 60f4876e
+        "x-ms-version": "2020-02-10"
       },
       "RequestBody": null,
       "StatusCode": 201,
@@ -153,11 +125,7 @@
         ],
         "x-ms-client-request-id": "94738af1-829b-74b0-211f-2f945abd74ec",
         "x-ms-request-id": "fa4403ca-201f-0097-36fb-091bad000000",
-<<<<<<< HEAD
-        "x-ms-version": "2019-12-12"
-=======
-        "x-ms-version": "2020-02-10"
->>>>>>> 60f4876e
+        "x-ms-version": "2020-02-10"
       },
       "ResponseBody": []
     },
@@ -174,11 +142,7 @@
         "x-ms-client-request-id": "61300dc4-49cd-27b4-f535-c94cc4eb2293",
         "x-ms-date": "Fri, 03 Apr 2020 21:04:35 GMT",
         "x-ms-return-client-request-id": "true",
-<<<<<<< HEAD
-        "x-ms-version": "2019-12-12"
-=======
-        "x-ms-version": "2020-02-10"
->>>>>>> 60f4876e
+        "x-ms-version": "2020-02-10"
       },
       "RequestBody": null,
       "StatusCode": 201,
@@ -193,11 +157,7 @@
         ],
         "x-ms-client-request-id": "61300dc4-49cd-27b4-f535-c94cc4eb2293",
         "x-ms-request-id": "fa4403cb-201f-0097-37fb-091bad000000",
-<<<<<<< HEAD
-        "x-ms-version": "2019-12-12"
-=======
-        "x-ms-version": "2020-02-10"
->>>>>>> 60f4876e
+        "x-ms-version": "2020-02-10"
       },
       "ResponseBody": []
     },
@@ -214,11 +174,7 @@
         "x-ms-client-request-id": "4dd07c73-138c-181f-ca98-a70462197c7c",
         "x-ms-date": "Fri, 03 Apr 2020 21:04:35 GMT",
         "x-ms-return-client-request-id": "true",
-<<<<<<< HEAD
-        "x-ms-version": "2019-12-12"
-=======
-        "x-ms-version": "2020-02-10"
->>>>>>> 60f4876e
+        "x-ms-version": "2020-02-10"
       },
       "RequestBody": null,
       "StatusCode": 201,
@@ -233,11 +189,7 @@
         ],
         "x-ms-client-request-id": "4dd07c73-138c-181f-ca98-a70462197c7c",
         "x-ms-request-id": "fa4403cc-201f-0097-38fb-091bad000000",
-<<<<<<< HEAD
-        "x-ms-version": "2019-12-12"
-=======
-        "x-ms-version": "2020-02-10"
->>>>>>> 60f4876e
+        "x-ms-version": "2020-02-10"
       },
       "ResponseBody": []
     },
@@ -254,11 +206,7 @@
         "x-ms-client-request-id": "47d8409e-d51a-1606-9227-2679acd4630c",
         "x-ms-date": "Fri, 03 Apr 2020 21:04:35 GMT",
         "x-ms-return-client-request-id": "true",
-<<<<<<< HEAD
-        "x-ms-version": "2019-12-12"
-=======
-        "x-ms-version": "2020-02-10"
->>>>>>> 60f4876e
+        "x-ms-version": "2020-02-10"
       },
       "RequestBody": null,
       "StatusCode": 201,
@@ -273,11 +221,7 @@
         ],
         "x-ms-client-request-id": "47d8409e-d51a-1606-9227-2679acd4630c",
         "x-ms-request-id": "fa4403cd-201f-0097-39fb-091bad000000",
-<<<<<<< HEAD
-        "x-ms-version": "2019-12-12"
-=======
-        "x-ms-version": "2020-02-10"
->>>>>>> 60f4876e
+        "x-ms-version": "2020-02-10"
       },
       "ResponseBody": []
     },
@@ -294,11 +238,7 @@
         "x-ms-client-request-id": "216630ca-3440-e961-8ff2-99309427c35f",
         "x-ms-date": "Fri, 03 Apr 2020 21:04:35 GMT",
         "x-ms-return-client-request-id": "true",
-<<<<<<< HEAD
-        "x-ms-version": "2019-12-12"
-=======
-        "x-ms-version": "2020-02-10"
->>>>>>> 60f4876e
+        "x-ms-version": "2020-02-10"
       },
       "RequestBody": null,
       "StatusCode": 201,
@@ -313,11 +253,7 @@
         ],
         "x-ms-client-request-id": "216630ca-3440-e961-8ff2-99309427c35f",
         "x-ms-request-id": "fa4403ce-201f-0097-3afb-091bad000000",
-<<<<<<< HEAD
-        "x-ms-version": "2019-12-12"
-=======
-        "x-ms-version": "2020-02-10"
->>>>>>> 60f4876e
+        "x-ms-version": "2020-02-10"
       },
       "ResponseBody": []
     },
@@ -334,11 +270,7 @@
         "x-ms-client-request-id": "7baf552c-416e-81cb-4e11-3382d10024b3",
         "x-ms-date": "Fri, 03 Apr 2020 21:04:35 GMT",
         "x-ms-return-client-request-id": "true",
-<<<<<<< HEAD
-        "x-ms-version": "2019-12-12"
-=======
-        "x-ms-version": "2020-02-10"
->>>>>>> 60f4876e
+        "x-ms-version": "2020-02-10"
       },
       "RequestBody": null,
       "StatusCode": 201,
@@ -353,11 +285,7 @@
         ],
         "x-ms-client-request-id": "7baf552c-416e-81cb-4e11-3382d10024b3",
         "x-ms-request-id": "fa4403cf-201f-0097-3bfb-091bad000000",
-<<<<<<< HEAD
-        "x-ms-version": "2019-12-12"
-=======
-        "x-ms-version": "2020-02-10"
->>>>>>> 60f4876e
+        "x-ms-version": "2020-02-10"
       },
       "ResponseBody": []
     },
@@ -374,11 +302,7 @@
         "x-ms-client-request-id": "3e048bb3-4878-c6f1-6463-1eeed87e620f",
         "x-ms-date": "Fri, 03 Apr 2020 21:04:35 GMT",
         "x-ms-return-client-request-id": "true",
-<<<<<<< HEAD
-        "x-ms-version": "2019-12-12"
-=======
-        "x-ms-version": "2020-02-10"
->>>>>>> 60f4876e
+        "x-ms-version": "2020-02-10"
       },
       "RequestBody": null,
       "StatusCode": 201,
@@ -393,11 +317,7 @@
         ],
         "x-ms-client-request-id": "3e048bb3-4878-c6f1-6463-1eeed87e620f",
         "x-ms-request-id": "fa4403d0-201f-0097-3cfb-091bad000000",
-<<<<<<< HEAD
-        "x-ms-version": "2019-12-12"
-=======
-        "x-ms-version": "2020-02-10"
->>>>>>> 60f4876e
+        "x-ms-version": "2020-02-10"
       },
       "ResponseBody": []
     },
@@ -413,11 +333,7 @@
         "x-ms-client-request-id": "46cf89e3-e5fc-543b-c853-423b6fe2e6b0",
         "x-ms-date": "Fri, 03 Apr 2020 21:04:35 GMT",
         "x-ms-return-client-request-id": "true",
-<<<<<<< HEAD
-        "x-ms-version": "2019-12-12"
-=======
-        "x-ms-version": "2020-02-10"
->>>>>>> 60f4876e
+        "x-ms-version": "2020-02-10"
       },
       "RequestBody": null,
       "StatusCode": 200,
@@ -431,11 +347,7 @@
         "Transfer-Encoding": "chunked",
         "x-ms-client-request-id": "46cf89e3-e5fc-543b-c853-423b6fe2e6b0",
         "x-ms-request-id": "fa4403d1-201f-0097-3dfb-091bad000000",
-<<<<<<< HEAD
-        "x-ms-version": "2019-12-12"
-=======
-        "x-ms-version": "2020-02-10"
->>>>>>> 60f4876e
+        "x-ms-version": "2020-02-10"
       },
       "ResponseBody": {
         "paths": [
@@ -545,11 +457,7 @@
         "x-ms-client-request-id": "4e0b76ab-1baf-1613-7cc8-3a7856322ea1",
         "x-ms-date": "Fri, 03 Apr 2020 21:04:35 GMT",
         "x-ms-return-client-request-id": "true",
-<<<<<<< HEAD
-        "x-ms-version": "2019-12-12"
-=======
-        "x-ms-version": "2020-02-10"
->>>>>>> 60f4876e
+        "x-ms-version": "2020-02-10"
       },
       "RequestBody": null,
       "StatusCode": 202,
@@ -562,11 +470,7 @@
         ],
         "x-ms-client-request-id": "4e0b76ab-1baf-1613-7cc8-3a7856322ea1",
         "x-ms-request-id": "96229597-f01e-0012-3dfb-093670000000",
-<<<<<<< HEAD
-        "x-ms-version": "2019-12-12"
-=======
-        "x-ms-version": "2020-02-10"
->>>>>>> 60f4876e
+        "x-ms-version": "2020-02-10"
       },
       "ResponseBody": []
     }
