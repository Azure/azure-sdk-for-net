﻿{
  "Entries": [
    {
      "RequestUri": "https://seannse.blob.core.windows.net/test-filesystem-fd7ccbe6-1cb3-4486-3ce0-24906f82b7c4?restype=container",
      "RequestMethod": "PUT",
      "RequestHeaders": {
        "Accept": "application/xml",
        "Authorization": "Sanitized",
        "traceparent": "00-caf919026ab5a34db8e5fd4d31791155-0803291f62ebe94b-00",
        "User-Agent": [
          "azsdk-net-Storage.Files.DataLake/12.7.0-alpha.20210217.1",
          "(.NET 5.0.3; Microsoft Windows 10.0.19042)"
        ],
        "x-ms-client-request-id": "0af0a929-55c2-a338-a371-3a7b184f6f98",
        "x-ms-date": "Wed, 17 Feb 2021 22:22:35 GMT",
        "x-ms-return-client-request-id": "true",
<<<<<<< HEAD
        "x-ms-version": "2020-12-06"
=======
        "x-ms-version": "2021-02-12"
>>>>>>> 7e782c87
      },
      "RequestBody": null,
      "StatusCode": 201,
      "ResponseHeaders": {
        "Content-Length": "0",
        "Date": "Wed, 17 Feb 2021 22:22:35 GMT",
        "ETag": "\"0x8D8D39287192117\"",
        "Last-Modified": "Wed, 17 Feb 2021 22:22:35 GMT",
        "Server": [
          "Windows-Azure-Blob/1.0",
          "Microsoft-HTTPAPI/2.0"
        ],
        "x-ms-client-request-id": "0af0a929-55c2-a338-a371-3a7b184f6f98",
        "x-ms-request-id": "12ad471c-401e-008d-217b-05488d000000",
<<<<<<< HEAD
        "x-ms-version": "2020-12-06"
=======
        "x-ms-version": "2021-02-12"
>>>>>>> 7e782c87
      },
      "ResponseBody": []
    },
    {
      "RequestUri": "https://seannse.blob.core.windows.net/test-filesystem-fd7ccbe6-1cb3-4486-3ce0-24906f82b7c4?restype=container",
      "RequestMethod": "DELETE",
      "RequestHeaders": {
        "Accept": "application/xml",
        "Authorization": "Sanitized",
        "traceparent": "00-54a95e7497d354459cc0888362c5c84c-4a1cfd5392f9f147-00",
        "User-Agent": [
          "azsdk-net-Storage.Files.DataLake/12.7.0-alpha.20210217.1",
          "(.NET 5.0.3; Microsoft Windows 10.0.19042)"
        ],
        "x-ms-client-request-id": "c6675ef9-ad92-ff01-eb3f-3b6c438f2a00",
        "x-ms-date": "Wed, 17 Feb 2021 22:22:35 GMT",
        "x-ms-return-client-request-id": "true",
<<<<<<< HEAD
        "x-ms-version": "2020-12-06"
=======
        "x-ms-version": "2021-02-12"
>>>>>>> 7e782c87
      },
      "RequestBody": null,
      "StatusCode": 202,
      "ResponseHeaders": {
        "Content-Length": "0",
        "Date": "Wed, 17 Feb 2021 22:22:35 GMT",
        "Server": [
          "Windows-Azure-Blob/1.0",
          "Microsoft-HTTPAPI/2.0"
        ],
        "x-ms-client-request-id": "c6675ef9-ad92-ff01-eb3f-3b6c438f2a00",
        "x-ms-request-id": "12ad4771-401e-008d-707b-05488d000000",
<<<<<<< HEAD
        "x-ms-version": "2020-12-06"
=======
        "x-ms-version": "2021-02-12"
>>>>>>> 7e782c87
      },
      "ResponseBody": []
    }
  ],
  "Variables": {
    "RandomSeed": "1744484975",
    "Storage_TestConfigHierarchicalNamespace": "NamespaceTenant\nseannse\nU2FuaXRpemVk\nhttps://seannse.blob.core.windows.net\nhttps://seannse.file.core.windows.net\nhttps://seannse.queue.core.windows.net\nhttps://seannse.table.core.windows.net\n\n\n\n\nhttps://seannse-secondary.blob.core.windows.net\nhttps://seannse-secondary.file.core.windows.net\nhttps://seannse-secondary.queue.core.windows.net\nhttps://seannse-secondary.table.core.windows.net\n68390a19-a643-458b-b726-408abf67b4fc\nSanitized\n72f988bf-86f1-41af-91ab-2d7cd011db47\nhttps://login.microsoftonline.com/\nCloud\nBlobEndpoint=https://seannse.blob.core.windows.net/;QueueEndpoint=https://seannse.queue.core.windows.net/;FileEndpoint=https://seannse.file.core.windows.net/;BlobSecondaryEndpoint=https://seannse-secondary.blob.core.windows.net/;QueueSecondaryEndpoint=https://seannse-secondary.queue.core.windows.net/;FileSecondaryEndpoint=https://seannse-secondary.file.core.windows.net/;AccountName=seannse;AccountKey=Sanitized\n\n\n"
  }
}<|MERGE_RESOLUTION|>--- conflicted
+++ resolved
@@ -14,11 +14,7 @@
         "x-ms-client-request-id": "0af0a929-55c2-a338-a371-3a7b184f6f98",
         "x-ms-date": "Wed, 17 Feb 2021 22:22:35 GMT",
         "x-ms-return-client-request-id": "true",
-<<<<<<< HEAD
-        "x-ms-version": "2020-12-06"
-=======
         "x-ms-version": "2021-02-12"
->>>>>>> 7e782c87
       },
       "RequestBody": null,
       "StatusCode": 201,
@@ -33,11 +29,7 @@
         ],
         "x-ms-client-request-id": "0af0a929-55c2-a338-a371-3a7b184f6f98",
         "x-ms-request-id": "12ad471c-401e-008d-217b-05488d000000",
-<<<<<<< HEAD
-        "x-ms-version": "2020-12-06"
-=======
         "x-ms-version": "2021-02-12"
->>>>>>> 7e782c87
       },
       "ResponseBody": []
     },
@@ -55,11 +47,7 @@
         "x-ms-client-request-id": "c6675ef9-ad92-ff01-eb3f-3b6c438f2a00",
         "x-ms-date": "Wed, 17 Feb 2021 22:22:35 GMT",
         "x-ms-return-client-request-id": "true",
-<<<<<<< HEAD
-        "x-ms-version": "2020-12-06"
-=======
         "x-ms-version": "2021-02-12"
->>>>>>> 7e782c87
       },
       "RequestBody": null,
       "StatusCode": 202,
@@ -72,11 +60,7 @@
         ],
         "x-ms-client-request-id": "c6675ef9-ad92-ff01-eb3f-3b6c438f2a00",
         "x-ms-request-id": "12ad4771-401e-008d-707b-05488d000000",
-<<<<<<< HEAD
-        "x-ms-version": "2020-12-06"
-=======
         "x-ms-version": "2021-02-12"
->>>>>>> 7e782c87
       },
       "ResponseBody": []
     }
