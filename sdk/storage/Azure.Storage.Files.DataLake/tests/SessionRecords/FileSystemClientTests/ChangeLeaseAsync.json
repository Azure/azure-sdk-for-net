﻿{
  "Entries": [
    {
      "RequestUri": "https://seannse.blob.core.windows.net/test-filesystem-30dcf348-56b2-792c-a019-bed5b8e8c6ef?restype=container",
      "RequestMethod": "PUT",
      "RequestHeaders": {
        "Accept": "application/xml",
        "Authorization": "Sanitized",
        "traceparent": "00-b38121288f00224ea4bd795ba7f72b68-a61fec4eb635954d-00",
        "User-Agent": [
          "azsdk-net-Storage.Files.DataLake/12.7.0-alpha.20210217.1",
          "(.NET 5.0.3; Microsoft Windows 10.0.19042)"
        ],
        "x-ms-blob-public-access": "container",
        "x-ms-client-request-id": "e117587e-1e14-6650-3a9d-105155e4d6ec",
        "x-ms-date": "Wed, 17 Feb 2021 22:21:00 GMT",
        "x-ms-return-client-request-id": "true",
<<<<<<< HEAD
        "x-ms-version": "2020-12-06"
=======
        "x-ms-version": "2021-02-12"
>>>>>>> 7e782c87
      },
      "RequestBody": null,
      "StatusCode": 201,
      "ResponseHeaders": {
        "Content-Length": "0",
        "Date": "Wed, 17 Feb 2021 22:20:59 GMT",
        "ETag": "\"0x8D8D3924E69EE2B\"",
        "Last-Modified": "Wed, 17 Feb 2021 22:21:00 GMT",
        "Server": [
          "Windows-Azure-Blob/1.0",
          "Microsoft-HTTPAPI/2.0"
        ],
        "x-ms-client-request-id": "e117587e-1e14-6650-3a9d-105155e4d6ec",
        "x-ms-request-id": "293171f5-e01e-0060-317b-0503c0000000",
<<<<<<< HEAD
        "x-ms-version": "2020-12-06"
=======
        "x-ms-version": "2021-02-12"
>>>>>>> 7e782c87
      },
      "ResponseBody": []
    },
    {
      "RequestUri": "https://seannse.blob.core.windows.net/test-filesystem-30dcf348-56b2-792c-a019-bed5b8e8c6ef?comp=lease&restype=container",
      "RequestMethod": "PUT",
      "RequestHeaders": {
        "Accept": "application/xml",
        "Authorization": "Sanitized",
        "traceparent": "00-d53b4fd1f67c3e4c8fd0b000875e5acf-21356e0ce8913940-00",
        "User-Agent": [
          "azsdk-net-Storage.Files.DataLake/12.7.0-alpha.20210217.1",
          "(.NET 5.0.3; Microsoft Windows 10.0.19042)"
        ],
        "x-ms-client-request-id": "1b17023f-f91c-690e-41df-b0aa5cb400b0",
        "x-ms-date": "Wed, 17 Feb 2021 22:21:00 GMT",
        "x-ms-lease-action": "acquire",
        "x-ms-lease-duration": "15",
        "x-ms-proposed-lease-id": "eac32a8b-159a-3816-3069-c29c668933c1",
        "x-ms-return-client-request-id": "true",
<<<<<<< HEAD
        "x-ms-version": "2020-12-06"
=======
        "x-ms-version": "2021-02-12"
>>>>>>> 7e782c87
      },
      "RequestBody": null,
      "StatusCode": 201,
      "ResponseHeaders": {
        "Content-Length": "0",
        "Date": "Wed, 17 Feb 2021 22:21:00 GMT",
        "ETag": "\"0x8D8D3924E69EE2B\"",
        "Last-Modified": "Wed, 17 Feb 2021 22:21:00 GMT",
        "Server": [
          "Windows-Azure-Blob/1.0",
          "Microsoft-HTTPAPI/2.0"
        ],
        "x-ms-client-request-id": "1b17023f-f91c-690e-41df-b0aa5cb400b0",
        "x-ms-lease-id": "eac32a8b-159a-3816-3069-c29c668933c1",
        "x-ms-request-id": "29317236-e01e-0060-697b-0503c0000000",
<<<<<<< HEAD
        "x-ms-version": "2020-12-06"
=======
        "x-ms-version": "2021-02-12"
>>>>>>> 7e782c87
      },
      "ResponseBody": []
    },
    {
      "RequestUri": "https://seannse.blob.core.windows.net/test-filesystem-30dcf348-56b2-792c-a019-bed5b8e8c6ef?comp=lease&restype=container",
      "RequestMethod": "PUT",
      "RequestHeaders": {
        "Accept": "application/xml",
        "Authorization": "Sanitized",
        "traceparent": "00-29e39ec7f3e5c54ba67433a7d8abc2f2-3b3357ab2d520449-00",
        "User-Agent": [
          "azsdk-net-Storage.Files.DataLake/12.7.0-alpha.20210217.1",
          "(.NET 5.0.3; Microsoft Windows 10.0.19042)"
        ],
        "x-ms-client-request-id": "ae5b4d5f-dc55-c9fc-e671-cd635cd352f0",
        "x-ms-date": "Wed, 17 Feb 2021 22:21:00 GMT",
        "x-ms-lease-action": "change",
        "x-ms-lease-id": "eac32a8b-159a-3816-3069-c29c668933c1",
        "x-ms-proposed-lease-id": "401c4f69-768d-a61c-4eb9-9c3b17513abf",
        "x-ms-return-client-request-id": "true",
<<<<<<< HEAD
        "x-ms-version": "2020-12-06"
=======
        "x-ms-version": "2021-02-12"
>>>>>>> 7e782c87
      },
      "RequestBody": null,
      "StatusCode": 200,
      "ResponseHeaders": {
        "Content-Length": "0",
        "Date": "Wed, 17 Feb 2021 22:21:00 GMT",
        "ETag": "\"0x8D8D3924E69EE2B\"",
        "Last-Modified": "Wed, 17 Feb 2021 22:21:00 GMT",
        "Server": [
          "Windows-Azure-Blob/1.0",
          "Microsoft-HTTPAPI/2.0"
        ],
        "x-ms-client-request-id": "ae5b4d5f-dc55-c9fc-e671-cd635cd352f0",
        "x-ms-lease-id": "401c4f69-768d-a61c-4eb9-9c3b17513abf",
        "x-ms-request-id": "29317268-e01e-0060-177b-0503c0000000",
<<<<<<< HEAD
        "x-ms-version": "2020-12-06"
=======
        "x-ms-version": "2021-02-12"
>>>>>>> 7e782c87
      },
      "ResponseBody": []
    },
    {
      "RequestUri": "https://seannse.blob.core.windows.net/test-filesystem-30dcf348-56b2-792c-a019-bed5b8e8c6ef?comp=lease&restype=container",
      "RequestMethod": "PUT",
      "RequestHeaders": {
        "Accept": "application/xml",
        "Authorization": "Sanitized",
        "traceparent": "00-db730499663d0b428c0f759d1195e59a-f7c0eeccde3a014e-00",
        "User-Agent": [
          "azsdk-net-Storage.Files.DataLake/12.7.0-alpha.20210217.1",
          "(.NET 5.0.3; Microsoft Windows 10.0.19042)"
        ],
        "x-ms-client-request-id": "c9dc030b-8bf6-706a-3b92-7d014a41de33",
        "x-ms-date": "Wed, 17 Feb 2021 22:21:01 GMT",
        "x-ms-lease-action": "release",
        "x-ms-lease-id": "401c4f69-768d-a61c-4eb9-9c3b17513abf",
        "x-ms-return-client-request-id": "true",
<<<<<<< HEAD
        "x-ms-version": "2020-12-06"
=======
        "x-ms-version": "2021-02-12"
>>>>>>> 7e782c87
      },
      "RequestBody": null,
      "StatusCode": 200,
      "ResponseHeaders": {
        "Content-Length": "0",
        "Date": "Wed, 17 Feb 2021 22:21:00 GMT",
        "ETag": "\"0x8D8D3924E69EE2B\"",
        "Last-Modified": "Wed, 17 Feb 2021 22:21:00 GMT",
        "Server": [
          "Windows-Azure-Blob/1.0",
          "Microsoft-HTTPAPI/2.0"
        ],
        "x-ms-client-request-id": "c9dc030b-8bf6-706a-3b92-7d014a41de33",
        "x-ms-request-id": "293172ae-e01e-0060-557b-0503c0000000",
<<<<<<< HEAD
        "x-ms-version": "2020-12-06"
=======
        "x-ms-version": "2021-02-12"
>>>>>>> 7e782c87
      },
      "ResponseBody": []
    },
    {
      "RequestUri": "https://seannse.blob.core.windows.net/test-filesystem-30dcf348-56b2-792c-a019-bed5b8e8c6ef?restype=container",
      "RequestMethod": "DELETE",
      "RequestHeaders": {
        "Accept": "application/xml",
        "Authorization": "Sanitized",
        "traceparent": "00-2685c53c332202438c1df44a8df1aa75-cdf7d957ed3c6249-00",
        "User-Agent": [
          "azsdk-net-Storage.Files.DataLake/12.7.0-alpha.20210217.1",
          "(.NET 5.0.3; Microsoft Windows 10.0.19042)"
        ],
        "x-ms-client-request-id": "5957b0ff-88f6-18f9-87ed-e8c51f3d076a",
        "x-ms-date": "Wed, 17 Feb 2021 22:21:01 GMT",
        "x-ms-return-client-request-id": "true",
<<<<<<< HEAD
        "x-ms-version": "2020-12-06"
=======
        "x-ms-version": "2021-02-12"
>>>>>>> 7e782c87
      },
      "RequestBody": null,
      "StatusCode": 202,
      "ResponseHeaders": {
        "Content-Length": "0",
        "Date": "Wed, 17 Feb 2021 22:21:00 GMT",
        "Server": [
          "Windows-Azure-Blob/1.0",
          "Microsoft-HTTPAPI/2.0"
        ],
        "x-ms-client-request-id": "5957b0ff-88f6-18f9-87ed-e8c51f3d076a",
        "x-ms-request-id": "293172eb-e01e-0060-0e7b-0503c0000000",
<<<<<<< HEAD
        "x-ms-version": "2020-12-06"
=======
        "x-ms-version": "2021-02-12"
>>>>>>> 7e782c87
      },
      "ResponseBody": []
    }
  ],
  "Variables": {
    "RandomSeed": "140803666",
    "Storage_TestConfigHierarchicalNamespace": "NamespaceTenant\nseannse\nU2FuaXRpemVk\nhttps://seannse.blob.core.windows.net\nhttps://seannse.file.core.windows.net\nhttps://seannse.queue.core.windows.net\nhttps://seannse.table.core.windows.net\n\n\n\n\nhttps://seannse-secondary.blob.core.windows.net\nhttps://seannse-secondary.file.core.windows.net\nhttps://seannse-secondary.queue.core.windows.net\nhttps://seannse-secondary.table.core.windows.net\n68390a19-a643-458b-b726-408abf67b4fc\nSanitized\n72f988bf-86f1-41af-91ab-2d7cd011db47\nhttps://login.microsoftonline.com/\nCloud\nBlobEndpoint=https://seannse.blob.core.windows.net/;QueueEndpoint=https://seannse.queue.core.windows.net/;FileEndpoint=https://seannse.file.core.windows.net/;BlobSecondaryEndpoint=https://seannse-secondary.blob.core.windows.net/;QueueSecondaryEndpoint=https://seannse-secondary.queue.core.windows.net/;FileSecondaryEndpoint=https://seannse-secondary.file.core.windows.net/;AccountName=seannse;AccountKey=Sanitized\n\n\n"
  }
}<|MERGE_RESOLUTION|>--- conflicted
+++ resolved
@@ -15,11 +15,7 @@
         "x-ms-client-request-id": "e117587e-1e14-6650-3a9d-105155e4d6ec",
         "x-ms-date": "Wed, 17 Feb 2021 22:21:00 GMT",
         "x-ms-return-client-request-id": "true",
-<<<<<<< HEAD
-        "x-ms-version": "2020-12-06"
-=======
         "x-ms-version": "2021-02-12"
->>>>>>> 7e782c87
       },
       "RequestBody": null,
       "StatusCode": 201,
@@ -34,11 +30,7 @@
         ],
         "x-ms-client-request-id": "e117587e-1e14-6650-3a9d-105155e4d6ec",
         "x-ms-request-id": "293171f5-e01e-0060-317b-0503c0000000",
-<<<<<<< HEAD
-        "x-ms-version": "2020-12-06"
-=======
         "x-ms-version": "2021-02-12"
->>>>>>> 7e782c87
       },
       "ResponseBody": []
     },
@@ -59,11 +51,7 @@
         "x-ms-lease-duration": "15",
         "x-ms-proposed-lease-id": "eac32a8b-159a-3816-3069-c29c668933c1",
         "x-ms-return-client-request-id": "true",
-<<<<<<< HEAD
-        "x-ms-version": "2020-12-06"
-=======
         "x-ms-version": "2021-02-12"
->>>>>>> 7e782c87
       },
       "RequestBody": null,
       "StatusCode": 201,
@@ -79,11 +67,7 @@
         "x-ms-client-request-id": "1b17023f-f91c-690e-41df-b0aa5cb400b0",
         "x-ms-lease-id": "eac32a8b-159a-3816-3069-c29c668933c1",
         "x-ms-request-id": "29317236-e01e-0060-697b-0503c0000000",
-<<<<<<< HEAD
-        "x-ms-version": "2020-12-06"
-=======
         "x-ms-version": "2021-02-12"
->>>>>>> 7e782c87
       },
       "ResponseBody": []
     },
@@ -104,11 +88,7 @@
         "x-ms-lease-id": "eac32a8b-159a-3816-3069-c29c668933c1",
         "x-ms-proposed-lease-id": "401c4f69-768d-a61c-4eb9-9c3b17513abf",
         "x-ms-return-client-request-id": "true",
-<<<<<<< HEAD
-        "x-ms-version": "2020-12-06"
-=======
         "x-ms-version": "2021-02-12"
->>>>>>> 7e782c87
       },
       "RequestBody": null,
       "StatusCode": 200,
@@ -124,11 +104,7 @@
         "x-ms-client-request-id": "ae5b4d5f-dc55-c9fc-e671-cd635cd352f0",
         "x-ms-lease-id": "401c4f69-768d-a61c-4eb9-9c3b17513abf",
         "x-ms-request-id": "29317268-e01e-0060-177b-0503c0000000",
-<<<<<<< HEAD
-        "x-ms-version": "2020-12-06"
-=======
         "x-ms-version": "2021-02-12"
->>>>>>> 7e782c87
       },
       "ResponseBody": []
     },
@@ -148,11 +124,7 @@
         "x-ms-lease-action": "release",
         "x-ms-lease-id": "401c4f69-768d-a61c-4eb9-9c3b17513abf",
         "x-ms-return-client-request-id": "true",
-<<<<<<< HEAD
-        "x-ms-version": "2020-12-06"
-=======
         "x-ms-version": "2021-02-12"
->>>>>>> 7e782c87
       },
       "RequestBody": null,
       "StatusCode": 200,
@@ -167,11 +139,7 @@
         ],
         "x-ms-client-request-id": "c9dc030b-8bf6-706a-3b92-7d014a41de33",
         "x-ms-request-id": "293172ae-e01e-0060-557b-0503c0000000",
-<<<<<<< HEAD
-        "x-ms-version": "2020-12-06"
-=======
         "x-ms-version": "2021-02-12"
->>>>>>> 7e782c87
       },
       "ResponseBody": []
     },
@@ -189,11 +157,7 @@
         "x-ms-client-request-id": "5957b0ff-88f6-18f9-87ed-e8c51f3d076a",
         "x-ms-date": "Wed, 17 Feb 2021 22:21:01 GMT",
         "x-ms-return-client-request-id": "true",
-<<<<<<< HEAD
-        "x-ms-version": "2020-12-06"
-=======
         "x-ms-version": "2021-02-12"
->>>>>>> 7e782c87
       },
       "RequestBody": null,
       "StatusCode": 202,
@@ -206,11 +170,7 @@
         ],
         "x-ms-client-request-id": "5957b0ff-88f6-18f9-87ed-e8c51f3d076a",
         "x-ms-request-id": "293172eb-e01e-0060-0e7b-0503c0000000",
-<<<<<<< HEAD
-        "x-ms-version": "2020-12-06"
-=======
         "x-ms-version": "2021-02-12"
->>>>>>> 7e782c87
       },
       "ResponseBody": []
     }
