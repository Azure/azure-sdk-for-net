{
  "Entries": [
    {
      "RequestUri": "https://seannse.blob.core.windows.net/test-filesystem-cc196736-58d6-a0d5-967f-93d81ade768b?restype=container",
      "RequestMethod": "PUT",
      "RequestHeaders": {
        "Accept": "application/xml",
        "Authorization": "Sanitized",
<<<<<<< HEAD
        "traceparent": "00-df3f3a7b6643844ea76efeef19f0670e-96c12684bf954c42-00",
        "User-Agent": [
          "azsdk-net-Storage.Files.DataLake/12.7.0-alpha.20210202.1",
          "(.NET 5.0.2; Microsoft Windows 10.0.19042)"
        ],
        "x-ms-blob-public-access": "container",
        "x-ms-client-request-id": "14f94f0e-15b7-7da7-42e6-d9e59c792694",
        "x-ms-date": "Tue, 02 Feb 2021 21:25:22 GMT",
=======
        "traceparent": "00-00abbcbbb535184ab10aebd864e76f12-d6b465bcb0b0b24a-00",
        "User-Agent": [
          "azsdk-net-Storage.Files.DataLake/12.7.0-alpha.20210217.1",
          "(.NET 5.0.3; Microsoft Windows 10.0.19042)"
        ],
        "x-ms-blob-public-access": "container",
        "x-ms-client-request-id": "14f94f0e-15b7-7da7-42e6-d9e59c792694",
        "x-ms-date": "Wed, 17 Feb 2021 22:22:34 GMT",
>>>>>>> 1814567d
        "x-ms-return-client-request-id": "true",
        "x-ms-version": "2020-06-12"
      },
      "RequestBody": null,
      "StatusCode": 201,
      "ResponseHeaders": {
        "Content-Length": "0",
<<<<<<< HEAD
        "Date": "Tue, 02 Feb 2021 21:25:22 GMT",
        "ETag": "\u00220x8D8C7C10CE43AB8\u0022",
        "Last-Modified": "Tue, 02 Feb 2021 21:25:23 GMT",
=======
        "Date": "Wed, 17 Feb 2021 22:22:33 GMT",
        "ETag": "\u00220x8D8D392864054E4\u0022",
        "Last-Modified": "Wed, 17 Feb 2021 22:22:34 GMT",
>>>>>>> 1814567d
        "Server": [
          "Windows-Azure-Blob/1.0",
          "Microsoft-HTTPAPI/2.0"
        ],
        "x-ms-client-request-id": "14f94f0e-15b7-7da7-42e6-d9e59c792694",
<<<<<<< HEAD
        "x-ms-request-id": "a9f7148c-801e-0004-26a9-f9f258000000",
=======
        "x-ms-request-id": "3c5c146f-101e-0016-3e7b-058988000000",
>>>>>>> 1814567d
        "x-ms-version": "2020-06-12"
      },
      "ResponseBody": []
    },
    {
      "RequestUri": "https://seannse.dfs.core.windows.net/test-filesystem-cc196736-58d6-a0d5-967f-93d81ade768b/test-file-53578291-10ba-5236-50c6-186a0baba791?resource=file",
      "RequestMethod": "PUT",
      "RequestHeaders": {
        "Accept": "application/json",
        "Authorization": "Sanitized",
<<<<<<< HEAD
        "traceparent": "00-536ecb71229be24aaf651a5a6aff615f-ac3084dc27650743-00",
        "User-Agent": [
          "azsdk-net-Storage.Files.DataLake/12.7.0-alpha.20210202.1",
          "(.NET 5.0.2; Microsoft Windows 10.0.19042)"
        ],
        "x-ms-client-request-id": "7698b844-98ac-fed2-19a6-c4f1fc3d7197",
        "x-ms-date": "Tue, 02 Feb 2021 21:25:22 GMT",
=======
        "traceparent": "00-4da3decea002274d9ccf3ba9a242a237-f1b4c86ba27d4249-00",
        "User-Agent": [
          "azsdk-net-Storage.Files.DataLake/12.7.0-alpha.20210217.1",
          "(.NET 5.0.3; Microsoft Windows 10.0.19042)"
        ],
        "x-ms-client-request-id": "7698b844-98ac-fed2-19a6-c4f1fc3d7197",
        "x-ms-date": "Wed, 17 Feb 2021 22:22:34 GMT",
>>>>>>> 1814567d
        "x-ms-permissions": "0777",
        "x-ms-return-client-request-id": "true",
        "x-ms-umask": "0057",
        "x-ms-version": "2020-06-12"
      },
      "RequestBody": null,
      "StatusCode": 201,
      "ResponseHeaders": {
        "Content-Length": "0",
<<<<<<< HEAD
        "Date": "Tue, 02 Feb 2021 21:25:22 GMT",
        "ETag": "\u00220x8D8C7C10D1C3F29\u0022",
        "Last-Modified": "Tue, 02 Feb 2021 21:25:23 GMT",
=======
        "Date": "Wed, 17 Feb 2021 22:22:34 GMT",
        "ETag": "\u00220x8D8D3928673ED90\u0022",
        "Last-Modified": "Wed, 17 Feb 2021 22:22:34 GMT",
>>>>>>> 1814567d
        "Server": [
          "Windows-Azure-HDFS/1.0",
          "Microsoft-HTTPAPI/2.0"
        ],
        "x-ms-client-request-id": "7698b844-98ac-fed2-19a6-c4f1fc3d7197",
<<<<<<< HEAD
        "x-ms-request-id": "dbcb617e-a01f-003c-53a9-f95698000000",
=======
        "x-ms-request-id": "aa06a4cb-001f-0035-057b-05134b000000",
>>>>>>> 1814567d
        "x-ms-version": "2020-06-12"
      },
      "ResponseBody": []
    },
    {
      "RequestUri": "https://seannse.dfs.core.windows.net/test-filesystem-cc196736-58d6-a0d5-967f-93d81ade768b/test-file-53578291-10ba-5236-50c6-186a0baba791?action=getAccessControl",
      "RequestMethod": "HEAD",
      "RequestHeaders": {
        "Accept": "application/json",
        "Authorization": "Sanitized",
        "User-Agent": [
<<<<<<< HEAD
          "azsdk-net-Storage.Files.DataLake/12.7.0-alpha.20210202.1",
          "(.NET 5.0.2; Microsoft Windows 10.0.19042)"
        ],
        "x-ms-client-request-id": "5325de0e-3012-fbe4-34cb-b13e9ce3c34d",
        "x-ms-date": "Tue, 02 Feb 2021 21:25:22 GMT",
=======
          "azsdk-net-Storage.Files.DataLake/12.7.0-alpha.20210217.1",
          "(.NET 5.0.3; Microsoft Windows 10.0.19042)"
        ],
        "x-ms-client-request-id": "5325de0e-3012-fbe4-34cb-b13e9ce3c34d",
        "x-ms-date": "Wed, 17 Feb 2021 22:22:34 GMT",
>>>>>>> 1814567d
        "x-ms-return-client-request-id": "true",
        "x-ms-version": "2020-06-12"
      },
      "RequestBody": null,
      "StatusCode": 200,
      "ResponseHeaders": {
<<<<<<< HEAD
        "Date": "Tue, 02 Feb 2021 21:25:22 GMT",
        "ETag": "\u00220x8D8C7C10D1C3F29\u0022",
        "Last-Modified": "Tue, 02 Feb 2021 21:25:23 GMT",
=======
        "Date": "Wed, 17 Feb 2021 22:22:34 GMT",
        "ETag": "\u00220x8D8D3928673ED90\u0022",
        "Last-Modified": "Wed, 17 Feb 2021 22:22:34 GMT",
>>>>>>> 1814567d
        "Server": [
          "Windows-Azure-HDFS/1.0",
          "Microsoft-HTTPAPI/2.0"
        ],
        "x-ms-acl": "user::rwx,group::-w-,other::---",
        "x-ms-client-request-id": "5325de0e-3012-fbe4-34cb-b13e9ce3c34d",
        "x-ms-group": "$superuser",
        "x-ms-owner": "$superuser",
        "x-ms-permissions": "rwx-w----",
<<<<<<< HEAD
        "x-ms-request-id": "dbcb618c-a01f-003c-61a9-f95698000000",
=======
        "x-ms-request-id": "aa06a4e0-001f-0035-1a7b-05134b000000",
>>>>>>> 1814567d
        "x-ms-version": "2020-06-12"
      },
      "ResponseBody": []
    },
    {
      "RequestUri": "https://seannse.blob.core.windows.net/test-filesystem-cc196736-58d6-a0d5-967f-93d81ade768b?restype=container",
      "RequestMethod": "DELETE",
      "RequestHeaders": {
        "Accept": "application/xml",
        "Authorization": "Sanitized",
<<<<<<< HEAD
        "traceparent": "00-d8aafd925e807143aac19edc9325fe1f-22aec7ab61234741-00",
        "User-Agent": [
          "azsdk-net-Storage.Files.DataLake/12.7.0-alpha.20210202.1",
          "(.NET 5.0.2; Microsoft Windows 10.0.19042)"
        ],
        "x-ms-client-request-id": "1ee2a45d-1d17-0e84-6356-61e4a97093cb",
        "x-ms-date": "Tue, 02 Feb 2021 21:25:23 GMT",
=======
        "traceparent": "00-21dc9cbb11625342958f45cb9c5eb118-2eb53c7814de174c-00",
        "User-Agent": [
          "azsdk-net-Storage.Files.DataLake/12.7.0-alpha.20210217.1",
          "(.NET 5.0.3; Microsoft Windows 10.0.19042)"
        ],
        "x-ms-client-request-id": "1ee2a45d-1d17-0e84-6356-61e4a97093cb",
        "x-ms-date": "Wed, 17 Feb 2021 22:22:34 GMT",
>>>>>>> 1814567d
        "x-ms-return-client-request-id": "true",
        "x-ms-version": "2020-06-12"
      },
      "RequestBody": null,
      "StatusCode": 202,
      "ResponseHeaders": {
        "Content-Length": "0",
<<<<<<< HEAD
        "Date": "Tue, 02 Feb 2021 21:25:23 GMT",
=======
        "Date": "Wed, 17 Feb 2021 22:22:34 GMT",
>>>>>>> 1814567d
        "Server": [
          "Windows-Azure-Blob/1.0",
          "Microsoft-HTTPAPI/2.0"
        ],
        "x-ms-client-request-id": "1ee2a45d-1d17-0e84-6356-61e4a97093cb",
<<<<<<< HEAD
        "x-ms-request-id": "a9f715d9-801e-0004-56a9-f9f258000000",
=======
        "x-ms-request-id": "3c5c154d-101e-0016-097b-058988000000",
>>>>>>> 1814567d
        "x-ms-version": "2020-06-12"
      },
      "ResponseBody": []
    }
  ],
  "Variables": {
    "RandomSeed": "61697727",
    "Storage_TestConfigHierarchicalNamespace": "NamespaceTenant\nseannse\nU2FuaXRpemVk\nhttps://seannse.blob.core.windows.net\nhttps://seannse.file.core.windows.net\nhttps://seannse.queue.core.windows.net\nhttps://seannse.table.core.windows.net\n\n\n\n\nhttps://seannse-secondary.blob.core.windows.net\nhttps://seannse-secondary.file.core.windows.net\nhttps://seannse-secondary.queue.core.windows.net\nhttps://seannse-secondary.table.core.windows.net\n68390a19-a643-458b-b726-408abf67b4fc\nSanitized\n72f988bf-86f1-41af-91ab-2d7cd011db47\nhttps://login.microsoftonline.com/\nCloud\nBlobEndpoint=https://seannse.blob.core.windows.net/;QueueEndpoint=https://seannse.queue.core.windows.net/;FileEndpoint=https://seannse.file.core.windows.net/;BlobSecondaryEndpoint=https://seannse-secondary.blob.core.windows.net/;QueueSecondaryEndpoint=https://seannse-secondary.queue.core.windows.net/;FileSecondaryEndpoint=https://seannse-secondary.file.core.windows.net/;AccountName=seannse;AccountKey=Sanitized\n"
  }
}<|MERGE_RESOLUTION|>--- conflicted
+++ resolved
@@ -1,30 +1,19 @@
 {
   "Entries": [
     {
-      "RequestUri": "https://seannse.blob.core.windows.net/test-filesystem-cc196736-58d6-a0d5-967f-93d81ade768b?restype=container",
+      "RequestUri": "https://seannse.blob.core.windows.net/test-filesystem-366da234-bf51-fe0e-b6d9-42b70d37fcb1?restype=container",
       "RequestMethod": "PUT",
       "RequestHeaders": {
         "Accept": "application/xml",
         "Authorization": "Sanitized",
-<<<<<<< HEAD
-        "traceparent": "00-df3f3a7b6643844ea76efeef19f0670e-96c12684bf954c42-00",
+        "traceparent": "00-a6fe5840b57a404689219f7bc100e6f3-dc0d8add71a9454d-00",
         "User-Agent": [
-          "azsdk-net-Storage.Files.DataLake/12.7.0-alpha.20210202.1",
-          "(.NET 5.0.2; Microsoft Windows 10.0.19042)"
+          "azsdk-net-Storage.Files.DataLake/12.7.0-alpha.20210219.1",
+          "(.NET 5.0.3; Microsoft Windows 10.0.19041)"
         ],
         "x-ms-blob-public-access": "container",
-        "x-ms-client-request-id": "14f94f0e-15b7-7da7-42e6-d9e59c792694",
-        "x-ms-date": "Tue, 02 Feb 2021 21:25:22 GMT",
-=======
-        "traceparent": "00-00abbcbbb535184ab10aebd864e76f12-d6b465bcb0b0b24a-00",
-        "User-Agent": [
-          "azsdk-net-Storage.Files.DataLake/12.7.0-alpha.20210217.1",
-          "(.NET 5.0.3; Microsoft Windows 10.0.19042)"
-        ],
-        "x-ms-blob-public-access": "container",
-        "x-ms-client-request-id": "14f94f0e-15b7-7da7-42e6-d9e59c792694",
-        "x-ms-date": "Wed, 17 Feb 2021 22:22:34 GMT",
->>>>>>> 1814567d
+        "x-ms-client-request-id": "ba0c57a8-1b2c-c914-131c-0ece4adb72f2",
+        "x-ms-date": "Fri, 19 Feb 2021 18:59:00 GMT",
         "x-ms-return-client-request-id": "true",
         "x-ms-version": "2020-06-12"
       },
@@ -32,52 +21,32 @@
       "StatusCode": 201,
       "ResponseHeaders": {
         "Content-Length": "0",
-<<<<<<< HEAD
-        "Date": "Tue, 02 Feb 2021 21:25:22 GMT",
-        "ETag": "\u00220x8D8C7C10CE43AB8\u0022",
-        "Last-Modified": "Tue, 02 Feb 2021 21:25:23 GMT",
-=======
-        "Date": "Wed, 17 Feb 2021 22:22:33 GMT",
-        "ETag": "\u00220x8D8D392864054E4\u0022",
-        "Last-Modified": "Wed, 17 Feb 2021 22:22:34 GMT",
->>>>>>> 1814567d
+        "Date": "Fri, 19 Feb 2021 18:58:59 GMT",
+        "ETag": "\u00220x8D8D5086A5A7C19\u0022",
+        "Last-Modified": "Fri, 19 Feb 2021 18:58:59 GMT",
         "Server": [
           "Windows-Azure-Blob/1.0",
           "Microsoft-HTTPAPI/2.0"
         ],
-        "x-ms-client-request-id": "14f94f0e-15b7-7da7-42e6-d9e59c792694",
-<<<<<<< HEAD
-        "x-ms-request-id": "a9f7148c-801e-0004-26a9-f9f258000000",
-=======
-        "x-ms-request-id": "3c5c146f-101e-0016-3e7b-058988000000",
->>>>>>> 1814567d
+        "x-ms-client-request-id": "ba0c57a8-1b2c-c914-131c-0ece4adb72f2",
+        "x-ms-request-id": "f3d9aa63-a01e-0071-6cf1-069974000000",
         "x-ms-version": "2020-06-12"
       },
       "ResponseBody": []
     },
     {
-      "RequestUri": "https://seannse.dfs.core.windows.net/test-filesystem-cc196736-58d6-a0d5-967f-93d81ade768b/test-file-53578291-10ba-5236-50c6-186a0baba791?resource=file",
+      "RequestUri": "https://seannse.dfs.core.windows.net/test-filesystem-366da234-bf51-fe0e-b6d9-42b70d37fcb1/test-file-40fead13-4adb-9983-7f02-8e95456f9509?resource=file",
       "RequestMethod": "PUT",
       "RequestHeaders": {
         "Accept": "application/json",
         "Authorization": "Sanitized",
-<<<<<<< HEAD
-        "traceparent": "00-536ecb71229be24aaf651a5a6aff615f-ac3084dc27650743-00",
+        "traceparent": "00-3e9f432c2697b2419f48cb9a63f19699-e396a6ec2b125f40-00",
         "User-Agent": [
-          "azsdk-net-Storage.Files.DataLake/12.7.0-alpha.20210202.1",
-          "(.NET 5.0.2; Microsoft Windows 10.0.19042)"
+          "azsdk-net-Storage.Files.DataLake/12.7.0-alpha.20210219.1",
+          "(.NET 5.0.3; Microsoft Windows 10.0.19041)"
         ],
-        "x-ms-client-request-id": "7698b844-98ac-fed2-19a6-c4f1fc3d7197",
-        "x-ms-date": "Tue, 02 Feb 2021 21:25:22 GMT",
-=======
-        "traceparent": "00-4da3decea002274d9ccf3ba9a242a237-f1b4c86ba27d4249-00",
-        "User-Agent": [
-          "azsdk-net-Storage.Files.DataLake/12.7.0-alpha.20210217.1",
-          "(.NET 5.0.3; Microsoft Windows 10.0.19042)"
-        ],
-        "x-ms-client-request-id": "7698b844-98ac-fed2-19a6-c4f1fc3d7197",
-        "x-ms-date": "Wed, 17 Feb 2021 22:22:34 GMT",
->>>>>>> 1814567d
+        "x-ms-client-request-id": "bb8b8649-23ae-5d3d-d373-3a298d7f83a4",
+        "x-ms-date": "Fri, 19 Feb 2021 18:59:00 GMT",
         "x-ms-permissions": "0777",
         "x-ms-return-client-request-id": "true",
         "x-ms-umask": "0057",
@@ -87,105 +56,67 @@
       "StatusCode": 201,
       "ResponseHeaders": {
         "Content-Length": "0",
-<<<<<<< HEAD
-        "Date": "Tue, 02 Feb 2021 21:25:22 GMT",
-        "ETag": "\u00220x8D8C7C10D1C3F29\u0022",
-        "Last-Modified": "Tue, 02 Feb 2021 21:25:23 GMT",
-=======
-        "Date": "Wed, 17 Feb 2021 22:22:34 GMT",
-        "ETag": "\u00220x8D8D3928673ED90\u0022",
-        "Last-Modified": "Wed, 17 Feb 2021 22:22:34 GMT",
->>>>>>> 1814567d
+        "Date": "Fri, 19 Feb 2021 18:58:58 GMT",
+        "ETag": "\u00220x8D8D5086A6FED8F\u0022",
+        "Last-Modified": "Fri, 19 Feb 2021 18:58:59 GMT",
         "Server": [
           "Windows-Azure-HDFS/1.0",
           "Microsoft-HTTPAPI/2.0"
         ],
-        "x-ms-client-request-id": "7698b844-98ac-fed2-19a6-c4f1fc3d7197",
-<<<<<<< HEAD
-        "x-ms-request-id": "dbcb617e-a01f-003c-53a9-f95698000000",
-=======
-        "x-ms-request-id": "aa06a4cb-001f-0035-057b-05134b000000",
->>>>>>> 1814567d
+        "x-ms-client-request-id": "bb8b8649-23ae-5d3d-d373-3a298d7f83a4",
+        "x-ms-request-id": "c36230bf-401f-0034-05f1-064c97000000",
         "x-ms-version": "2020-06-12"
       },
       "ResponseBody": []
     },
     {
-      "RequestUri": "https://seannse.dfs.core.windows.net/test-filesystem-cc196736-58d6-a0d5-967f-93d81ade768b/test-file-53578291-10ba-5236-50c6-186a0baba791?action=getAccessControl",
+      "RequestUri": "https://seannse.dfs.core.windows.net/test-filesystem-366da234-bf51-fe0e-b6d9-42b70d37fcb1/test-file-40fead13-4adb-9983-7f02-8e95456f9509?action=getAccessControl",
       "RequestMethod": "HEAD",
       "RequestHeaders": {
         "Accept": "application/json",
         "Authorization": "Sanitized",
         "User-Agent": [
-<<<<<<< HEAD
-          "azsdk-net-Storage.Files.DataLake/12.7.0-alpha.20210202.1",
-          "(.NET 5.0.2; Microsoft Windows 10.0.19042)"
+          "azsdk-net-Storage.Files.DataLake/12.7.0-alpha.20210219.1",
+          "(.NET 5.0.3; Microsoft Windows 10.0.19041)"
         ],
-        "x-ms-client-request-id": "5325de0e-3012-fbe4-34cb-b13e9ce3c34d",
-        "x-ms-date": "Tue, 02 Feb 2021 21:25:22 GMT",
-=======
-          "azsdk-net-Storage.Files.DataLake/12.7.0-alpha.20210217.1",
-          "(.NET 5.0.3; Microsoft Windows 10.0.19042)"
-        ],
-        "x-ms-client-request-id": "5325de0e-3012-fbe4-34cb-b13e9ce3c34d",
-        "x-ms-date": "Wed, 17 Feb 2021 22:22:34 GMT",
->>>>>>> 1814567d
+        "x-ms-client-request-id": "be4cc1e1-dae3-515b-ebb1-e3b7075adcfd",
+        "x-ms-date": "Fri, 19 Feb 2021 18:59:00 GMT",
         "x-ms-return-client-request-id": "true",
         "x-ms-version": "2020-06-12"
       },
       "RequestBody": null,
       "StatusCode": 200,
       "ResponseHeaders": {
-<<<<<<< HEAD
-        "Date": "Tue, 02 Feb 2021 21:25:22 GMT",
-        "ETag": "\u00220x8D8C7C10D1C3F29\u0022",
-        "Last-Modified": "Tue, 02 Feb 2021 21:25:23 GMT",
-=======
-        "Date": "Wed, 17 Feb 2021 22:22:34 GMT",
-        "ETag": "\u00220x8D8D3928673ED90\u0022",
-        "Last-Modified": "Wed, 17 Feb 2021 22:22:34 GMT",
->>>>>>> 1814567d
+        "Date": "Fri, 19 Feb 2021 18:58:58 GMT",
+        "ETag": "\u00220x8D8D5086A6FED8F\u0022",
+        "Last-Modified": "Fri, 19 Feb 2021 18:58:59 GMT",
         "Server": [
           "Windows-Azure-HDFS/1.0",
           "Microsoft-HTTPAPI/2.0"
         ],
         "x-ms-acl": "user::rwx,group::-w-,other::---",
-        "x-ms-client-request-id": "5325de0e-3012-fbe4-34cb-b13e9ce3c34d",
+        "x-ms-client-request-id": "be4cc1e1-dae3-515b-ebb1-e3b7075adcfd",
         "x-ms-group": "$superuser",
         "x-ms-owner": "$superuser",
         "x-ms-permissions": "rwx-w----",
-<<<<<<< HEAD
-        "x-ms-request-id": "dbcb618c-a01f-003c-61a9-f95698000000",
-=======
-        "x-ms-request-id": "aa06a4e0-001f-0035-1a7b-05134b000000",
->>>>>>> 1814567d
+        "x-ms-request-id": "c36230e2-401f-0034-28f1-064c97000000",
         "x-ms-version": "2020-06-12"
       },
       "ResponseBody": []
     },
     {
-      "RequestUri": "https://seannse.blob.core.windows.net/test-filesystem-cc196736-58d6-a0d5-967f-93d81ade768b?restype=container",
+      "RequestUri": "https://seannse.blob.core.windows.net/test-filesystem-366da234-bf51-fe0e-b6d9-42b70d37fcb1?restype=container",
       "RequestMethod": "DELETE",
       "RequestHeaders": {
         "Accept": "application/xml",
         "Authorization": "Sanitized",
-<<<<<<< HEAD
-        "traceparent": "00-d8aafd925e807143aac19edc9325fe1f-22aec7ab61234741-00",
+        "traceparent": "00-a34bc12995dbce47ae8e2d4acbe23b2f-f01b7f15f665c647-00",
         "User-Agent": [
-          "azsdk-net-Storage.Files.DataLake/12.7.0-alpha.20210202.1",
-          "(.NET 5.0.2; Microsoft Windows 10.0.19042)"
+          "azsdk-net-Storage.Files.DataLake/12.7.0-alpha.20210219.1",
+          "(.NET 5.0.3; Microsoft Windows 10.0.19041)"
         ],
-        "x-ms-client-request-id": "1ee2a45d-1d17-0e84-6356-61e4a97093cb",
-        "x-ms-date": "Tue, 02 Feb 2021 21:25:23 GMT",
-=======
-        "traceparent": "00-21dc9cbb11625342958f45cb9c5eb118-2eb53c7814de174c-00",
-        "User-Agent": [
-          "azsdk-net-Storage.Files.DataLake/12.7.0-alpha.20210217.1",
-          "(.NET 5.0.3; Microsoft Windows 10.0.19042)"
-        ],
-        "x-ms-client-request-id": "1ee2a45d-1d17-0e84-6356-61e4a97093cb",
-        "x-ms-date": "Wed, 17 Feb 2021 22:22:34 GMT",
->>>>>>> 1814567d
+        "x-ms-client-request-id": "cb480f67-c533-acc1-a808-351bd910cace",
+        "x-ms-date": "Fri, 19 Feb 2021 18:59:00 GMT",
         "x-ms-return-client-request-id": "true",
         "x-ms-version": "2020-06-12"
       },
@@ -193,28 +124,20 @@
       "StatusCode": 202,
       "ResponseHeaders": {
         "Content-Length": "0",
-<<<<<<< HEAD
-        "Date": "Tue, 02 Feb 2021 21:25:23 GMT",
-=======
-        "Date": "Wed, 17 Feb 2021 22:22:34 GMT",
->>>>>>> 1814567d
+        "Date": "Fri, 19 Feb 2021 18:58:59 GMT",
         "Server": [
           "Windows-Azure-Blob/1.0",
           "Microsoft-HTTPAPI/2.0"
         ],
-        "x-ms-client-request-id": "1ee2a45d-1d17-0e84-6356-61e4a97093cb",
-<<<<<<< HEAD
-        "x-ms-request-id": "a9f715d9-801e-0004-56a9-f9f258000000",
-=======
-        "x-ms-request-id": "3c5c154d-101e-0016-097b-058988000000",
->>>>>>> 1814567d
+        "x-ms-client-request-id": "cb480f67-c533-acc1-a808-351bd910cace",
+        "x-ms-request-id": "f3d9ab54-a01e-0071-34f1-069974000000",
         "x-ms-version": "2020-06-12"
       },
       "ResponseBody": []
     }
   ],
   "Variables": {
-    "RandomSeed": "61697727",
+    "RandomSeed": "34168767",
     "Storage_TestConfigHierarchicalNamespace": "NamespaceTenant\nseannse\nU2FuaXRpemVk\nhttps://seannse.blob.core.windows.net\nhttps://seannse.file.core.windows.net\nhttps://seannse.queue.core.windows.net\nhttps://seannse.table.core.windows.net\n\n\n\n\nhttps://seannse-secondary.blob.core.windows.net\nhttps://seannse-secondary.file.core.windows.net\nhttps://seannse-secondary.queue.core.windows.net\nhttps://seannse-secondary.table.core.windows.net\n68390a19-a643-458b-b726-408abf67b4fc\nSanitized\n72f988bf-86f1-41af-91ab-2d7cd011db47\nhttps://login.microsoftonline.com/\nCloud\nBlobEndpoint=https://seannse.blob.core.windows.net/;QueueEndpoint=https://seannse.queue.core.windows.net/;FileEndpoint=https://seannse.file.core.windows.net/;BlobSecondaryEndpoint=https://seannse-secondary.blob.core.windows.net/;QueueSecondaryEndpoint=https://seannse-secondary.queue.core.windows.net/;FileSecondaryEndpoint=https://seannse-secondary.file.core.windows.net/;AccountName=seannse;AccountKey=Sanitized\n"
   }
 }