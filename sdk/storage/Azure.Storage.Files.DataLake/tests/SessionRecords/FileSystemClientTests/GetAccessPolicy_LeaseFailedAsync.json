--- conflicted
+++ resolved
@@ -15,11 +15,7 @@
         "x-ms-client-request-id": "cff03e0f-38ea-2669-2f87-60c97fa2ae4b",
         "x-ms-date": "Wed, 17 Feb 2021 22:22:53 GMT",
         "x-ms-return-client-request-id": "true",
-<<<<<<< HEAD
-        "x-ms-version": "2020-12-06"
-=======
         "x-ms-version": "2021-02-12"
->>>>>>> 7e782c87
       },
       "RequestBody": null,
       "StatusCode": 201,
@@ -34,11 +30,7 @@
         ],
         "x-ms-client-request-id": "cff03e0f-38ea-2669-2f87-60c97fa2ae4b",
         "x-ms-request-id": "f68e8227-701e-004d-727b-05b0b3000000",
-<<<<<<< HEAD
-        "x-ms-version": "2020-12-06"
-=======
         "x-ms-version": "2021-02-12"
->>>>>>> 7e782c87
       },
       "ResponseBody": []
     },
@@ -57,11 +49,7 @@
         "x-ms-date": "Wed, 17 Feb 2021 22:22:53 GMT",
         "x-ms-lease-id": "53c0a619-2f7a-bb63-619c-03d898fc2d5f",
         "x-ms-return-client-request-id": "true",
-<<<<<<< HEAD
-        "x-ms-version": "2020-12-06"
-=======
         "x-ms-version": "2021-02-12"
->>>>>>> 7e782c87
       },
       "RequestBody": null,
       "StatusCode": 412,
@@ -76,11 +64,7 @@
         "x-ms-client-request-id": "6b0c56c6-de3a-e0ba-da35-6d4e34908d32",
         "x-ms-error-code": "LeaseNotPresentWithContainerOperation",
         "x-ms-request-id": "f68e8266-701e-004d-267b-05b0b3000000",
-<<<<<<< HEAD
-        "x-ms-version": "2020-12-06"
-=======
         "x-ms-version": "2021-02-12"
->>>>>>> 7e782c87
       },
       "ResponseBody": [
         "﻿<?xml version=\"1.0\" encoding=\"utf-8\"?><Error><Code>LeaseNotPresentWithContainerOperation</Code><Message>There is currently no lease on the container.\n",
@@ -102,11 +86,7 @@
         "x-ms-client-request-id": "41110e72-c1f0-0f24-5b07-2c396f189a31",
         "x-ms-date": "Wed, 17 Feb 2021 22:22:53 GMT",
         "x-ms-return-client-request-id": "true",
-<<<<<<< HEAD
-        "x-ms-version": "2020-12-06"
-=======
         "x-ms-version": "2021-02-12"
->>>>>>> 7e782c87
       },
       "RequestBody": null,
       "StatusCode": 202,
@@ -119,11 +99,7 @@
         ],
         "x-ms-client-request-id": "41110e72-c1f0-0f24-5b07-2c396f189a31",
         "x-ms-request-id": "f68e8291-701e-004d-4e7b-05b0b3000000",
-<<<<<<< HEAD
-        "x-ms-version": "2020-12-06"
-=======
         "x-ms-version": "2021-02-12"
->>>>>>> 7e782c87
       },
       "ResponseBody": []
     }
