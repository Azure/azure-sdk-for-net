{
  "Entries": [
    {
      "RequestUri": "https://seannse.blob.core.windows.net/test-filesystem-2dfcecbc-72f1-e6d6-644a-c54751ff6a71?restype=container",
      "RequestMethod": "PUT",
      "RequestHeaders": {
        "Accept": "application/xml",
        "Authorization": "Sanitized",
<<<<<<< HEAD
        "traceparent": "00-841b242cf61e4041805f88a504312dc6-36ba9e9c700c704c-00",
        "User-Agent": [
          "azsdk-net-Storage.Files.DataLake/12.7.0-alpha.20210202.1",
          "(.NET 5.0.2; Microsoft Windows 10.0.19042)"
        ],
        "x-ms-blob-public-access": "container",
        "x-ms-client-request-id": "96a8ca7d-2b8f-4a6a-395c-5584c36ffe74",
        "x-ms-date": "Tue, 02 Feb 2021 21:25:00 GMT",
=======
        "traceparent": "00-8803a17af61e6d428290224c93ea46b0-32b3c50c26bf4542-00",
        "User-Agent": [
          "azsdk-net-Storage.Files.DataLake/12.7.0-alpha.20210217.1",
          "(.NET 5.0.3; Microsoft Windows 10.0.19042)"
        ],
        "x-ms-blob-public-access": "container",
        "x-ms-client-request-id": "96a8ca7d-2b8f-4a6a-395c-5584c36ffe74",
        "x-ms-date": "Wed, 17 Feb 2021 22:21:37 GMT",
>>>>>>> 1814567d
        "x-ms-return-client-request-id": "true",
        "x-ms-version": "2020-06-12"
      },
      "RequestBody": null,
      "StatusCode": 201,
      "ResponseHeaders": {
        "Content-Length": "0",
<<<<<<< HEAD
        "Date": "Tue, 02 Feb 2021 21:25:01 GMT",
        "ETag": "\u00220x8D8C7C100350734\u0022",
        "Last-Modified": "Tue, 02 Feb 2021 21:25:01 GMT",
=======
        "Date": "Wed, 17 Feb 2021 22:21:37 GMT",
        "ETag": "\u00220x8D8D3926475AA0E\u0022",
        "Last-Modified": "Wed, 17 Feb 2021 22:21:37 GMT",
>>>>>>> 1814567d
        "Server": [
          "Windows-Azure-Blob/1.0",
          "Microsoft-HTTPAPI/2.0"
        ],
        "x-ms-client-request-id": "96a8ca7d-2b8f-4a6a-395c-5584c36ffe74",
<<<<<<< HEAD
        "x-ms-request-id": "7deb09e7-901e-008e-07a9-f9a9e9000000",
=======
        "x-ms-request-id": "474360b4-401e-009d-047b-058de5000000",
>>>>>>> 1814567d
        "x-ms-version": "2020-06-12"
      },
      "ResponseBody": []
    },
    {
      "RequestUri": "https://seannse.dfs.core.windows.net/test-filesystem-2dfcecbc-72f1-e6d6-644a-c54751ff6a71/foo?resource=directory",
      "RequestMethod": "PUT",
      "RequestHeaders": {
        "Accept": "application/json",
        "Authorization": "Sanitized",
        "If-None-Match": "*",
<<<<<<< HEAD
        "traceparent": "00-e71b5de92d4433498d3b80f67a12bb7b-d4e306d19934d047-00",
        "User-Agent": [
          "azsdk-net-Storage.Files.DataLake/12.7.0-alpha.20210202.1",
          "(.NET 5.0.2; Microsoft Windows 10.0.19042)"
        ],
        "x-ms-client-request-id": "87c993ca-d357-e8e1-60ae-2e1f08911226",
        "x-ms-date": "Tue, 02 Feb 2021 21:25:01 GMT",
=======
        "traceparent": "00-88c1aac79827c14caa2e0663f4a0a972-8ea6dd8d8380f449-00",
        "User-Agent": [
          "azsdk-net-Storage.Files.DataLake/12.7.0-alpha.20210217.1",
          "(.NET 5.0.3; Microsoft Windows 10.0.19042)"
        ],
        "x-ms-client-request-id": "87c993ca-d357-e8e1-60ae-2e1f08911226",
        "x-ms-date": "Wed, 17 Feb 2021 22:21:37 GMT",
>>>>>>> 1814567d
        "x-ms-return-client-request-id": "true",
        "x-ms-version": "2020-06-12"
      },
      "RequestBody": null,
      "StatusCode": 201,
      "ResponseHeaders": {
        "Content-Length": "0",
<<<<<<< HEAD
        "Date": "Tue, 02 Feb 2021 21:25:01 GMT",
        "ETag": "\u00220x8D8C7C10071286E\u0022",
        "Last-Modified": "Tue, 02 Feb 2021 21:25:02 GMT",
=======
        "Date": "Wed, 17 Feb 2021 22:21:37 GMT",
        "ETag": "\u00220x8D8D39264A6B001\u0022",
        "Last-Modified": "Wed, 17 Feb 2021 22:21:38 GMT",
>>>>>>> 1814567d
        "Server": [
          "Windows-Azure-HDFS/1.0",
          "Microsoft-HTTPAPI/2.0"
        ],
        "x-ms-client-request-id": "87c993ca-d357-e8e1-60ae-2e1f08911226",
<<<<<<< HEAD
        "x-ms-request-id": "35e75c01-e01f-003d-6da9-f90944000000",
=======
        "x-ms-request-id": "56824a86-701f-004d-697b-05b0b3000000",
>>>>>>> 1814567d
        "x-ms-version": "2020-06-12"
      },
      "ResponseBody": []
    },
    {
      "RequestUri": "https://seannse.dfs.core.windows.net/test-filesystem-2dfcecbc-72f1-e6d6-644a-c54751ff6a71/bar?resource=directory",
      "RequestMethod": "PUT",
      "RequestHeaders": {
        "Accept": "application/json",
        "Authorization": "Sanitized",
        "If-None-Match": "*",
<<<<<<< HEAD
        "traceparent": "00-b53e659eab4d3a47b3b71ccb8993c511-e83924bc7cd2d54d-00",
        "User-Agent": [
          "azsdk-net-Storage.Files.DataLake/12.7.0-alpha.20210202.1",
          "(.NET 5.0.2; Microsoft Windows 10.0.19042)"
        ],
        "x-ms-client-request-id": "2fb9829a-76a6-351d-d20a-6c5a63515645",
        "x-ms-date": "Tue, 02 Feb 2021 21:25:01 GMT",
=======
        "traceparent": "00-7324816710056e488dce2398ccc85f5c-b9d099ad37667540-00",
        "User-Agent": [
          "azsdk-net-Storage.Files.DataLake/12.7.0-alpha.20210217.1",
          "(.NET 5.0.3; Microsoft Windows 10.0.19042)"
        ],
        "x-ms-client-request-id": "2fb9829a-76a6-351d-d20a-6c5a63515645",
        "x-ms-date": "Wed, 17 Feb 2021 22:21:38 GMT",
>>>>>>> 1814567d
        "x-ms-return-client-request-id": "true",
        "x-ms-version": "2020-06-12"
      },
      "RequestBody": null,
      "StatusCode": 201,
      "ResponseHeaders": {
        "Content-Length": "0",
<<<<<<< HEAD
        "Date": "Tue, 02 Feb 2021 21:25:01 GMT",
        "ETag": "\u00220x8D8C7C1007DB2D1\u0022",
        "Last-Modified": "Tue, 02 Feb 2021 21:25:02 GMT",
=======
        "Date": "Wed, 17 Feb 2021 22:21:37 GMT",
        "ETag": "\u00220x8D8D39264B26529\u0022",
        "Last-Modified": "Wed, 17 Feb 2021 22:21:38 GMT",
>>>>>>> 1814567d
        "Server": [
          "Windows-Azure-HDFS/1.0",
          "Microsoft-HTTPAPI/2.0"
        ],
        "x-ms-client-request-id": "2fb9829a-76a6-351d-d20a-6c5a63515645",
<<<<<<< HEAD
        "x-ms-request-id": "35e75c0f-e01f-003d-7ba9-f90944000000",
=======
        "x-ms-request-id": "56824a97-701f-004d-7a7b-05b0b3000000",
>>>>>>> 1814567d
        "x-ms-version": "2020-06-12"
      },
      "ResponseBody": []
    },
    {
      "RequestUri": "https://seannse.dfs.core.windows.net/test-filesystem-2dfcecbc-72f1-e6d6-644a-c54751ff6a71/baz?resource=directory",
      "RequestMethod": "PUT",
      "RequestHeaders": {
        "Accept": "application/json",
        "Authorization": "Sanitized",
        "If-None-Match": "*",
<<<<<<< HEAD
        "traceparent": "00-eaac8b8a19d1b143812240c781fdd835-4e04f95fa04f924c-00",
        "User-Agent": [
          "azsdk-net-Storage.Files.DataLake/12.7.0-alpha.20210202.1",
          "(.NET 5.0.2; Microsoft Windows 10.0.19042)"
        ],
        "x-ms-client-request-id": "85848d39-e2d7-bf80-09fd-9e9446ce8707",
        "x-ms-date": "Tue, 02 Feb 2021 21:25:01 GMT",
=======
        "traceparent": "00-b16d78d16776c2499acf3275837e45e2-7a539ffa89086841-00",
        "User-Agent": [
          "azsdk-net-Storage.Files.DataLake/12.7.0-alpha.20210217.1",
          "(.NET 5.0.3; Microsoft Windows 10.0.19042)"
        ],
        "x-ms-client-request-id": "85848d39-e2d7-bf80-09fd-9e9446ce8707",
        "x-ms-date": "Wed, 17 Feb 2021 22:21:38 GMT",
>>>>>>> 1814567d
        "x-ms-return-client-request-id": "true",
        "x-ms-version": "2020-06-12"
      },
      "RequestBody": null,
      "StatusCode": 201,
      "ResponseHeaders": {
        "Content-Length": "0",
<<<<<<< HEAD
        "Date": "Tue, 02 Feb 2021 21:25:01 GMT",
        "ETag": "\u00220x8D8C7C1008B1D5D\u0022",
        "Last-Modified": "Tue, 02 Feb 2021 21:25:02 GMT",
=======
        "Date": "Wed, 17 Feb 2021 22:21:38 GMT",
        "ETag": "\u00220x8D8D39264BE10B3\u0022",
        "Last-Modified": "Wed, 17 Feb 2021 22:21:38 GMT",
>>>>>>> 1814567d
        "Server": [
          "Windows-Azure-HDFS/1.0",
          "Microsoft-HTTPAPI/2.0"
        ],
        "x-ms-client-request-id": "85848d39-e2d7-bf80-09fd-9e9446ce8707",
<<<<<<< HEAD
        "x-ms-request-id": "35e75c15-e01f-003d-01a9-f90944000000",
=======
        "x-ms-request-id": "56824aa1-701f-004d-047b-05b0b3000000",
>>>>>>> 1814567d
        "x-ms-version": "2020-06-12"
      },
      "ResponseBody": []
    },
    {
      "RequestUri": "https://seannse.dfs.core.windows.net/test-filesystem-2dfcecbc-72f1-e6d6-644a-c54751ff6a71/baz/bar?resource=directory",
      "RequestMethod": "PUT",
      "RequestHeaders": {
        "Accept": "application/json",
        "Authorization": "Sanitized",
        "If-None-Match": "*",
<<<<<<< HEAD
        "traceparent": "00-e49616855ac05c4fad478b1aa95d253a-83ce467a2e796848-00",
        "User-Agent": [
          "azsdk-net-Storage.Files.DataLake/12.7.0-alpha.20210202.1",
          "(.NET 5.0.2; Microsoft Windows 10.0.19042)"
        ],
        "x-ms-client-request-id": "d620b9b6-d1cc-316d-f0c7-a468b29fd29c",
        "x-ms-date": "Tue, 02 Feb 2021 21:25:01 GMT",
=======
        "traceparent": "00-502165f73d378f488ab60c8b131ce2fb-616468813bede140-00",
        "User-Agent": [
          "azsdk-net-Storage.Files.DataLake/12.7.0-alpha.20210217.1",
          "(.NET 5.0.3; Microsoft Windows 10.0.19042)"
        ],
        "x-ms-client-request-id": "d620b9b6-d1cc-316d-f0c7-a468b29fd29c",
        "x-ms-date": "Wed, 17 Feb 2021 22:21:38 GMT",
>>>>>>> 1814567d
        "x-ms-return-client-request-id": "true",
        "x-ms-version": "2020-06-12"
      },
      "RequestBody": null,
      "StatusCode": 201,
      "ResponseHeaders": {
        "Content-Length": "0",
<<<<<<< HEAD
        "Date": "Tue, 02 Feb 2021 21:25:02 GMT",
        "ETag": "\u00220x8D8C7C100980F09\u0022",
        "Last-Modified": "Tue, 02 Feb 2021 21:25:02 GMT",
=======
        "Date": "Wed, 17 Feb 2021 22:21:38 GMT",
        "ETag": "\u00220x8D8D39264C9ADAC\u0022",
        "Last-Modified": "Wed, 17 Feb 2021 22:21:38 GMT",
>>>>>>> 1814567d
        "Server": [
          "Windows-Azure-HDFS/1.0",
          "Microsoft-HTTPAPI/2.0"
        ],
        "x-ms-client-request-id": "d620b9b6-d1cc-316d-f0c7-a468b29fd29c",
<<<<<<< HEAD
        "x-ms-request-id": "35e75c18-e01f-003d-04a9-f90944000000",
=======
        "x-ms-request-id": "56824aad-701f-004d-107b-05b0b3000000",
>>>>>>> 1814567d
        "x-ms-version": "2020-06-12"
      },
      "ResponseBody": []
    },
    {
      "RequestUri": "https://seannse.dfs.core.windows.net/test-filesystem-2dfcecbc-72f1-e6d6-644a-c54751ff6a71/foo/foo?resource=directory",
      "RequestMethod": "PUT",
      "RequestHeaders": {
        "Accept": "application/json",
        "Authorization": "Sanitized",
        "If-None-Match": "*",
<<<<<<< HEAD
        "traceparent": "00-f975cf1ff6b4ff438131a30c73a9eb1f-22f42852cf3a2f42-00",
        "User-Agent": [
          "azsdk-net-Storage.Files.DataLake/12.7.0-alpha.20210202.1",
          "(.NET 5.0.2; Microsoft Windows 10.0.19042)"
        ],
        "x-ms-client-request-id": "8cdd45db-b1ad-223a-0d23-325e21d196af",
        "x-ms-date": "Tue, 02 Feb 2021 21:25:01 GMT",
=======
        "traceparent": "00-13e84b6ded72b74aad5904588e6e0632-74ef2274b7803448-00",
        "User-Agent": [
          "azsdk-net-Storage.Files.DataLake/12.7.0-alpha.20210217.1",
          "(.NET 5.0.3; Microsoft Windows 10.0.19042)"
        ],
        "x-ms-client-request-id": "8cdd45db-b1ad-223a-0d23-325e21d196af",
        "x-ms-date": "Wed, 17 Feb 2021 22:21:38 GMT",
>>>>>>> 1814567d
        "x-ms-return-client-request-id": "true",
        "x-ms-version": "2020-06-12"
      },
      "RequestBody": null,
      "StatusCode": 201,
      "ResponseHeaders": {
        "Content-Length": "0",
<<<<<<< HEAD
        "Date": "Tue, 02 Feb 2021 21:25:02 GMT",
        "ETag": "\u00220x8D8C7C100A5EFCF\u0022",
        "Last-Modified": "Tue, 02 Feb 2021 21:25:02 GMT",
=======
        "Date": "Wed, 17 Feb 2021 22:21:38 GMT",
        "ETag": "\u00220x8D8D39264D5096C\u0022",
        "Last-Modified": "Wed, 17 Feb 2021 22:21:38 GMT",
>>>>>>> 1814567d
        "Server": [
          "Windows-Azure-HDFS/1.0",
          "Microsoft-HTTPAPI/2.0"
        ],
        "x-ms-client-request-id": "8cdd45db-b1ad-223a-0d23-325e21d196af",
<<<<<<< HEAD
        "x-ms-request-id": "35e75c25-e01f-003d-11a9-f90944000000",
=======
        "x-ms-request-id": "56824aba-701f-004d-1d7b-05b0b3000000",
>>>>>>> 1814567d
        "x-ms-version": "2020-06-12"
      },
      "ResponseBody": []
    },
    {
      "RequestUri": "https://seannse.dfs.core.windows.net/test-filesystem-2dfcecbc-72f1-e6d6-644a-c54751ff6a71/foo/bar?resource=directory",
      "RequestMethod": "PUT",
      "RequestHeaders": {
        "Accept": "application/json",
        "Authorization": "Sanitized",
        "If-None-Match": "*",
<<<<<<< HEAD
        "traceparent": "00-a09f22f3a856d94a88a08aa6817bc6f7-5a109fe0cc32f248-00",
        "User-Agent": [
          "azsdk-net-Storage.Files.DataLake/12.7.0-alpha.20210202.1",
          "(.NET 5.0.2; Microsoft Windows 10.0.19042)"
        ],
        "x-ms-client-request-id": "6d8caa50-45c1-a3ee-ebf7-8a00fe2e5182",
        "x-ms-date": "Tue, 02 Feb 2021 21:25:02 GMT",
=======
        "traceparent": "00-341c8dd3a306934e8ed5b6ef18489fa7-28ee15d7271cb546-00",
        "User-Agent": [
          "azsdk-net-Storage.Files.DataLake/12.7.0-alpha.20210217.1",
          "(.NET 5.0.3; Microsoft Windows 10.0.19042)"
        ],
        "x-ms-client-request-id": "6d8caa50-45c1-a3ee-ebf7-8a00fe2e5182",
        "x-ms-date": "Wed, 17 Feb 2021 22:21:38 GMT",
>>>>>>> 1814567d
        "x-ms-return-client-request-id": "true",
        "x-ms-version": "2020-06-12"
      },
      "RequestBody": null,
      "StatusCode": 201,
      "ResponseHeaders": {
        "Content-Length": "0",
<<<<<<< HEAD
        "Date": "Tue, 02 Feb 2021 21:25:02 GMT",
        "ETag": "\u00220x8D8C7C100B43368\u0022",
        "Last-Modified": "Tue, 02 Feb 2021 21:25:02 GMT",
=======
        "Date": "Wed, 17 Feb 2021 22:21:38 GMT",
        "ETag": "\u00220x8D8D39264E17F31\u0022",
        "Last-Modified": "Wed, 17 Feb 2021 22:21:38 GMT",
>>>>>>> 1814567d
        "Server": [
          "Windows-Azure-HDFS/1.0",
          "Microsoft-HTTPAPI/2.0"
        ],
        "x-ms-client-request-id": "6d8caa50-45c1-a3ee-ebf7-8a00fe2e5182",
<<<<<<< HEAD
        "x-ms-request-id": "35e75c32-e01f-003d-1ea9-f90944000000",
=======
        "x-ms-request-id": "56824ac5-701f-004d-287b-05b0b3000000",
>>>>>>> 1814567d
        "x-ms-version": "2020-06-12"
      },
      "ResponseBody": []
    },
    {
      "RequestUri": "https://seannse.dfs.core.windows.net/test-filesystem-2dfcecbc-72f1-e6d6-644a-c54751ff6a71/baz/foo?resource=directory",
      "RequestMethod": "PUT",
      "RequestHeaders": {
        "Accept": "application/json",
        "Authorization": "Sanitized",
        "If-None-Match": "*",
<<<<<<< HEAD
        "traceparent": "00-508ad72601c9df438c62f1043a9e5c5b-e7290c7711c7dc48-00",
        "User-Agent": [
          "azsdk-net-Storage.Files.DataLake/12.7.0-alpha.20210202.1",
          "(.NET 5.0.2; Microsoft Windows 10.0.19042)"
        ],
        "x-ms-client-request-id": "770ef90f-2945-8aed-39cf-36fffe3486fe",
        "x-ms-date": "Tue, 02 Feb 2021 21:25:02 GMT",
=======
        "traceparent": "00-59e1b9ce3a5f9948b791b567da1b5867-60ff976e9220b24a-00",
        "User-Agent": [
          "azsdk-net-Storage.Files.DataLake/12.7.0-alpha.20210217.1",
          "(.NET 5.0.3; Microsoft Windows 10.0.19042)"
        ],
        "x-ms-client-request-id": "770ef90f-2945-8aed-39cf-36fffe3486fe",
        "x-ms-date": "Wed, 17 Feb 2021 22:21:38 GMT",
>>>>>>> 1814567d
        "x-ms-return-client-request-id": "true",
        "x-ms-version": "2020-06-12"
      },
      "RequestBody": null,
      "StatusCode": 201,
      "ResponseHeaders": {
        "Content-Length": "0",
<<<<<<< HEAD
        "Date": "Tue, 02 Feb 2021 21:25:02 GMT",
        "ETag": "\u00220x8D8C7C100C2CA95\u0022",
        "Last-Modified": "Tue, 02 Feb 2021 21:25:02 GMT",
=======
        "Date": "Wed, 17 Feb 2021 22:21:38 GMT",
        "ETag": "\u00220x8D8D39264ECF9AF\u0022",
        "Last-Modified": "Wed, 17 Feb 2021 22:21:38 GMT",
>>>>>>> 1814567d
        "Server": [
          "Windows-Azure-HDFS/1.0",
          "Microsoft-HTTPAPI/2.0"
        ],
        "x-ms-client-request-id": "770ef90f-2945-8aed-39cf-36fffe3486fe",
<<<<<<< HEAD
        "x-ms-request-id": "35e75c3a-e01f-003d-26a9-f90944000000",
=======
        "x-ms-request-id": "56824ace-701f-004d-317b-05b0b3000000",
>>>>>>> 1814567d
        "x-ms-version": "2020-06-12"
      },
      "ResponseBody": []
    },
    {
      "RequestUri": "https://seannse.dfs.core.windows.net/test-filesystem-2dfcecbc-72f1-e6d6-644a-c54751ff6a71/baz/foo/bar?resource=directory",
      "RequestMethod": "PUT",
      "RequestHeaders": {
        "Accept": "application/json",
        "Authorization": "Sanitized",
        "If-None-Match": "*",
<<<<<<< HEAD
        "traceparent": "00-26832f3e797f61488ae120f76dbdac5a-051c4b65d198de44-00",
        "User-Agent": [
          "azsdk-net-Storage.Files.DataLake/12.7.0-alpha.20210202.1",
          "(.NET 5.0.2; Microsoft Windows 10.0.19042)"
        ],
        "x-ms-client-request-id": "04f1b470-da1f-7a3c-99db-bc751f0353da",
        "x-ms-date": "Tue, 02 Feb 2021 21:25:02 GMT",
=======
        "traceparent": "00-010760487acb834e8836aa61b5eddbbd-a5e3f16a68e86244-00",
        "User-Agent": [
          "azsdk-net-Storage.Files.DataLake/12.7.0-alpha.20210217.1",
          "(.NET 5.0.3; Microsoft Windows 10.0.19042)"
        ],
        "x-ms-client-request-id": "04f1b470-da1f-7a3c-99db-bc751f0353da",
        "x-ms-date": "Wed, 17 Feb 2021 22:21:38 GMT",
>>>>>>> 1814567d
        "x-ms-return-client-request-id": "true",
        "x-ms-version": "2020-06-12"
      },
      "RequestBody": null,
      "StatusCode": 201,
      "ResponseHeaders": {
        "Content-Length": "0",
<<<<<<< HEAD
        "Date": "Tue, 02 Feb 2021 21:25:02 GMT",
        "ETag": "\u00220x8D8C7C100D027B3\u0022",
        "Last-Modified": "Tue, 02 Feb 2021 21:25:02 GMT",
=======
        "Date": "Wed, 17 Feb 2021 22:21:38 GMT",
        "ETag": "\u00220x8D8D39264F8DDDE\u0022",
        "Last-Modified": "Wed, 17 Feb 2021 22:21:38 GMT",
>>>>>>> 1814567d
        "Server": [
          "Windows-Azure-HDFS/1.0",
          "Microsoft-HTTPAPI/2.0"
        ],
        "x-ms-client-request-id": "04f1b470-da1f-7a3c-99db-bc751f0353da",
<<<<<<< HEAD
        "x-ms-request-id": "35e75c3e-e01f-003d-2aa9-f90944000000",
=======
        "x-ms-request-id": "56824ada-701f-004d-3d7b-05b0b3000000",
>>>>>>> 1814567d
        "x-ms-version": "2020-06-12"
      },
      "ResponseBody": []
    },
    {
      "RequestUri": "https://seannse.dfs.core.windows.net/test-filesystem-2dfcecbc-72f1-e6d6-644a-c54751ff6a71/baz/bar/foo?resource=directory",
      "RequestMethod": "PUT",
      "RequestHeaders": {
        "Accept": "application/json",
        "Authorization": "Sanitized",
        "If-None-Match": "*",
<<<<<<< HEAD
        "traceparent": "00-f9efce4fa1bf9a48a76732f18cf18229-d193f33df77bed46-00",
        "User-Agent": [
          "azsdk-net-Storage.Files.DataLake/12.7.0-alpha.20210202.1",
          "(.NET 5.0.2; Microsoft Windows 10.0.19042)"
        ],
        "x-ms-client-request-id": "4a8ef35a-8143-80de-c372-79f6617fdba4",
        "x-ms-date": "Tue, 02 Feb 2021 21:25:02 GMT",
=======
        "traceparent": "00-4eb976b053514444b66df4ce91741972-4f31f5f8842cf34e-00",
        "User-Agent": [
          "azsdk-net-Storage.Files.DataLake/12.7.0-alpha.20210217.1",
          "(.NET 5.0.3; Microsoft Windows 10.0.19042)"
        ],
        "x-ms-client-request-id": "4a8ef35a-8143-80de-c372-79f6617fdba4",
        "x-ms-date": "Wed, 17 Feb 2021 22:21:38 GMT",
>>>>>>> 1814567d
        "x-ms-return-client-request-id": "true",
        "x-ms-version": "2020-06-12"
      },
      "RequestBody": null,
      "StatusCode": 201,
      "ResponseHeaders": {
        "Content-Length": "0",
<<<<<<< HEAD
        "Date": "Tue, 02 Feb 2021 21:25:02 GMT",
        "ETag": "\u00220x8D8C7C100DD0B28\u0022",
        "Last-Modified": "Tue, 02 Feb 2021 21:25:03 GMT",
=======
        "Date": "Wed, 17 Feb 2021 22:21:38 GMT",
        "ETag": "\u00220x8D8D39265041BF0\u0022",
        "Last-Modified": "Wed, 17 Feb 2021 22:21:38 GMT",
>>>>>>> 1814567d
        "Server": [
          "Windows-Azure-HDFS/1.0",
          "Microsoft-HTTPAPI/2.0"
        ],
        "x-ms-client-request-id": "4a8ef35a-8143-80de-c372-79f6617fdba4",
<<<<<<< HEAD
        "x-ms-request-id": "35e75c41-e01f-003d-2da9-f90944000000",
=======
        "x-ms-request-id": "56824aea-701f-004d-4c7b-05b0b3000000",
>>>>>>> 1814567d
        "x-ms-version": "2020-06-12"
      },
      "ResponseBody": []
    },
    {
<<<<<<< HEAD
      "RequestUri": "https://seannse.dfs.core.windows.net/test-filesystem-2dfcecbc-72f1-e6d6-644a-c54751ff6a71?resource=filesystem\u0026directory=foo\u0026recursive=false\u0026upn=false",
=======
      "RequestUri": "https://seannse.dfs.core.windows.net/test-filesystem-2dfcecbc-72f1-e6d6-644a-c54751ff6a71?resource=filesystem\u0026recursive=false\u0026directory=foo\u0026upn=false",
>>>>>>> 1814567d
      "RequestMethod": "GET",
      "RequestHeaders": {
        "Accept": "application/json",
        "Authorization": "Sanitized",
<<<<<<< HEAD
        "traceparent": "00-079d7cc29517c4488805a5258ba04393-f63a2269a6e8a742-00",
        "User-Agent": [
          "azsdk-net-Storage.Files.DataLake/12.7.0-alpha.20210202.1",
          "(.NET 5.0.2; Microsoft Windows 10.0.19042)"
        ],
        "x-ms-client-request-id": "2b1a7135-0974-5196-8324-6a48fa0e8f86",
        "x-ms-date": "Tue, 02 Feb 2021 21:25:02 GMT",
=======
        "traceparent": "00-cf8969fc004c1e4193da4a60b90cffc6-96ccb72aea5d2440-00",
        "User-Agent": [
          "azsdk-net-Storage.Files.DataLake/12.7.0-alpha.20210217.1",
          "(.NET 5.0.3; Microsoft Windows 10.0.19042)"
        ],
        "x-ms-client-request-id": "2b1a7135-0974-5196-8324-6a48fa0e8f86",
        "x-ms-date": "Wed, 17 Feb 2021 22:21:38 GMT",
>>>>>>> 1814567d
        "x-ms-return-client-request-id": "true",
        "x-ms-version": "2020-06-12"
      },
      "RequestBody": null,
      "StatusCode": 200,
      "ResponseHeaders": {
        "Content-Type": "application/json; charset=utf-8",
<<<<<<< HEAD
        "Date": "Tue, 02 Feb 2021 21:25:02 GMT",
=======
        "Date": "Wed, 17 Feb 2021 22:21:38 GMT",
>>>>>>> 1814567d
        "Server": [
          "Windows-Azure-HDFS/1.0",
          "Microsoft-HTTPAPI/2.0"
        ],
        "Transfer-Encoding": "chunked",
        "x-ms-client-request-id": "2b1a7135-0974-5196-8324-6a48fa0e8f86",
<<<<<<< HEAD
        "x-ms-request-id": "35e75c48-e01f-003d-34a9-f90944000000",
        "x-ms-version": "2020-06-12"
      },
      "ResponseBody": [
        "{\u0022paths\u0022:[{\u0022contentLength\u0022:\u00220\u0022,\u0022creationTime\u0022:\u0022132567747027350376\u0022,\u0022etag\u0022:\u00220x8D8C7C100B43368\u0022,\u0022group\u0022:\u0022$superuser\u0022,\u0022isDirectory\u0022:\u0022true\u0022,\u0022lastModified\u0022:\u0022Tue, 02 Feb 2021 21:25:02 GMT\u0022,\u0022name\u0022:\u0022foo/bar\u0022,\u0022owner\u0022:\u0022$superuser\u0022,\u0022permissions\u0022:\u0022rwxr-x---\u0022},{\u0022contentLength\u0022:\u00220\u0022,\u0022creationTime\u0022:\u0022132567747026415567\u0022,\u0022etag\u0022:\u00220x8D8C7C100A5EFCF\u0022,\u0022group\u0022:\u0022$superuser\u0022,\u0022isDirectory\u0022:\u0022true\u0022,\u0022lastModified\u0022:\u0022Tue, 02 Feb 2021 21:25:02 GMT\u0022,\u0022name\u0022:\u0022foo/foo\u0022,\u0022owner\u0022:\u0022$superuser\u0022,\u0022permissions\u0022:\u0022rwxr-x---\u0022}]}\n"
=======
        "x-ms-request-id": "56824b07-701f-004d-697b-05b0b3000000",
        "x-ms-version": "2020-06-12"
      },
      "ResponseBody": [
        "{\u0022paths\u0022:[{\u0022contentLength\u0022:\u00220\u0022,\u0022creationTime\u0022:\u0022132580740984110897\u0022,\u0022etag\u0022:\u00220x8D8D39264E17F31\u0022,\u0022group\u0022:\u0022$superuser\u0022,\u0022isDirectory\u0022:\u0022true\u0022,\u0022lastModified\u0022:\u0022Wed, 17 Feb 2021 22:21:38 GMT\u0022,\u0022name\u0022:\u0022foo/bar\u0022,\u0022owner\u0022:\u0022$superuser\u0022,\u0022permissions\u0022:\u0022rwxr-x---\u0022},{\u0022contentLength\u0022:\u00220\u0022,\u0022creationTime\u0022:\u0022132580740983294316\u0022,\u0022etag\u0022:\u00220x8D8D39264D5096C\u0022,\u0022group\u0022:\u0022$superuser\u0022,\u0022isDirectory\u0022:\u0022true\u0022,\u0022lastModified\u0022:\u0022Wed, 17 Feb 2021 22:21:38 GMT\u0022,\u0022name\u0022:\u0022foo/foo\u0022,\u0022owner\u0022:\u0022$superuser\u0022,\u0022permissions\u0022:\u0022rwxr-x---\u0022}]}\n"
>>>>>>> 1814567d
      ]
    },
    {
      "RequestUri": "https://seannse.blob.core.windows.net/test-filesystem-2dfcecbc-72f1-e6d6-644a-c54751ff6a71?restype=container",
      "RequestMethod": "DELETE",
      "RequestHeaders": {
        "Accept": "application/xml",
        "Authorization": "Sanitized",
<<<<<<< HEAD
        "traceparent": "00-223c2b391178c346848807e249281c2a-038ac0dcaaad4c4c-00",
        "User-Agent": [
          "azsdk-net-Storage.Files.DataLake/12.7.0-alpha.20210202.1",
          "(.NET 5.0.2; Microsoft Windows 10.0.19042)"
        ],
        "x-ms-client-request-id": "efc064c3-af64-dc2f-ec43-fe25db3e01a1",
        "x-ms-date": "Tue, 02 Feb 2021 21:25:02 GMT",
=======
        "traceparent": "00-d9eb4ca2acdbf6489f3fcf224e6b0025-f227654368e50c46-00",
        "User-Agent": [
          "azsdk-net-Storage.Files.DataLake/12.7.0-alpha.20210217.1",
          "(.NET 5.0.3; Microsoft Windows 10.0.19042)"
        ],
        "x-ms-client-request-id": "efc064c3-af64-dc2f-ec43-fe25db3e01a1",
        "x-ms-date": "Wed, 17 Feb 2021 22:21:38 GMT",
>>>>>>> 1814567d
        "x-ms-return-client-request-id": "true",
        "x-ms-version": "2020-06-12"
      },
      "RequestBody": null,
      "StatusCode": 202,
      "ResponseHeaders": {
        "Content-Length": "0",
<<<<<<< HEAD
        "Date": "Tue, 02 Feb 2021 21:25:02 GMT",
=======
        "Date": "Wed, 17 Feb 2021 22:21:38 GMT",
>>>>>>> 1814567d
        "Server": [
          "Windows-Azure-Blob/1.0",
          "Microsoft-HTTPAPI/2.0"
        ],
        "x-ms-client-request-id": "efc064c3-af64-dc2f-ec43-fe25db3e01a1",
<<<<<<< HEAD
        "x-ms-request-id": "7deb0fcb-901e-008e-11a9-f9a9e9000000",
=======
        "x-ms-request-id": "4743624a-401e-009d-4d7b-058de5000000",
>>>>>>> 1814567d
        "x-ms-version": "2020-06-12"
      },
      "ResponseBody": []
    }
  ],
  "Variables": {
    "RandomSeed": "587546984",
    "Storage_TestConfigHierarchicalNamespace": "NamespaceTenant\nseannse\nU2FuaXRpemVk\nhttps://seannse.blob.core.windows.net\nhttps://seannse.file.core.windows.net\nhttps://seannse.queue.core.windows.net\nhttps://seannse.table.core.windows.net\n\n\n\n\nhttps://seannse-secondary.blob.core.windows.net\nhttps://seannse-secondary.file.core.windows.net\nhttps://seannse-secondary.queue.core.windows.net\nhttps://seannse-secondary.table.core.windows.net\n68390a19-a643-458b-b726-408abf67b4fc\nSanitized\n72f988bf-86f1-41af-91ab-2d7cd011db47\nhttps://login.microsoftonline.com/\nCloud\nBlobEndpoint=https://seannse.blob.core.windows.net/;QueueEndpoint=https://seannse.queue.core.windows.net/;FileEndpoint=https://seannse.file.core.windows.net/;BlobSecondaryEndpoint=https://seannse-secondary.blob.core.windows.net/;QueueSecondaryEndpoint=https://seannse-secondary.queue.core.windows.net/;FileSecondaryEndpoint=https://seannse-secondary.file.core.windows.net/;AccountName=seannse;AccountKey=Sanitized\n"
  }
}<|MERGE_RESOLUTION|>--- conflicted
+++ resolved
@@ -1,573 +1,358 @@
 {
   "Entries": [
     {
-      "RequestUri": "https://seannse.blob.core.windows.net/test-filesystem-2dfcecbc-72f1-e6d6-644a-c54751ff6a71?restype=container",
+      "RequestUri": "https://seannse.blob.core.windows.net/test-filesystem-52a283eb-a0b2-a035-0ed2-569dc8967591?restype=container",
       "RequestMethod": "PUT",
       "RequestHeaders": {
         "Accept": "application/xml",
         "Authorization": "Sanitized",
-<<<<<<< HEAD
-        "traceparent": "00-841b242cf61e4041805f88a504312dc6-36ba9e9c700c704c-00",
-        "User-Agent": [
-          "azsdk-net-Storage.Files.DataLake/12.7.0-alpha.20210202.1",
-          "(.NET 5.0.2; Microsoft Windows 10.0.19042)"
+        "traceparent": "00-9a51a01c287963488d306745deb75be8-2e8c5e8afa15a54d-00",
+        "User-Agent": [
+          "azsdk-net-Storage.Files.DataLake/12.7.0-alpha.20210219.1",
+          "(.NET 5.0.3; Microsoft Windows 10.0.19041)"
         ],
         "x-ms-blob-public-access": "container",
-        "x-ms-client-request-id": "96a8ca7d-2b8f-4a6a-395c-5584c36ffe74",
-        "x-ms-date": "Tue, 02 Feb 2021 21:25:00 GMT",
-=======
-        "traceparent": "00-8803a17af61e6d428290224c93ea46b0-32b3c50c26bf4542-00",
-        "User-Agent": [
-          "azsdk-net-Storage.Files.DataLake/12.7.0-alpha.20210217.1",
-          "(.NET 5.0.3; Microsoft Windows 10.0.19042)"
-        ],
-        "x-ms-blob-public-access": "container",
-        "x-ms-client-request-id": "96a8ca7d-2b8f-4a6a-395c-5584c36ffe74",
-        "x-ms-date": "Wed, 17 Feb 2021 22:21:37 GMT",
->>>>>>> 1814567d
-        "x-ms-return-client-request-id": "true",
-        "x-ms-version": "2020-06-12"
-      },
-      "RequestBody": null,
-      "StatusCode": 201,
-      "ResponseHeaders": {
-        "Content-Length": "0",
-<<<<<<< HEAD
-        "Date": "Tue, 02 Feb 2021 21:25:01 GMT",
-        "ETag": "\u00220x8D8C7C100350734\u0022",
-        "Last-Modified": "Tue, 02 Feb 2021 21:25:01 GMT",
-=======
-        "Date": "Wed, 17 Feb 2021 22:21:37 GMT",
-        "ETag": "\u00220x8D8D3926475AA0E\u0022",
-        "Last-Modified": "Wed, 17 Feb 2021 22:21:37 GMT",
->>>>>>> 1814567d
+        "x-ms-client-request-id": "e62ecec7-24d8-34b9-d456-f3dd9dd9b7a1",
+        "x-ms-date": "Fri, 19 Feb 2021 18:58:51 GMT",
+        "x-ms-return-client-request-id": "true",
+        "x-ms-version": "2020-06-12"
+      },
+      "RequestBody": null,
+      "StatusCode": 201,
+      "ResponseHeaders": {
+        "Content-Length": "0",
+        "Date": "Fri, 19 Feb 2021 18:58:50 GMT",
+        "ETag": "\u00220x8D8D508651C4653\u0022",
+        "Last-Modified": "Fri, 19 Feb 2021 18:58:50 GMT",
         "Server": [
           "Windows-Azure-Blob/1.0",
           "Microsoft-HTTPAPI/2.0"
         ],
-        "x-ms-client-request-id": "96a8ca7d-2b8f-4a6a-395c-5584c36ffe74",
-<<<<<<< HEAD
-        "x-ms-request-id": "7deb09e7-901e-008e-07a9-f9a9e9000000",
-=======
-        "x-ms-request-id": "474360b4-401e-009d-047b-058de5000000",
->>>>>>> 1814567d
-        "x-ms-version": "2020-06-12"
-      },
-      "ResponseBody": []
-    },
-    {
-      "RequestUri": "https://seannse.dfs.core.windows.net/test-filesystem-2dfcecbc-72f1-e6d6-644a-c54751ff6a71/foo?resource=directory",
-      "RequestMethod": "PUT",
-      "RequestHeaders": {
-        "Accept": "application/json",
-        "Authorization": "Sanitized",
-        "If-None-Match": "*",
-<<<<<<< HEAD
-        "traceparent": "00-e71b5de92d4433498d3b80f67a12bb7b-d4e306d19934d047-00",
-        "User-Agent": [
-          "azsdk-net-Storage.Files.DataLake/12.7.0-alpha.20210202.1",
-          "(.NET 5.0.2; Microsoft Windows 10.0.19042)"
-        ],
-        "x-ms-client-request-id": "87c993ca-d357-e8e1-60ae-2e1f08911226",
-        "x-ms-date": "Tue, 02 Feb 2021 21:25:01 GMT",
-=======
-        "traceparent": "00-88c1aac79827c14caa2e0663f4a0a972-8ea6dd8d8380f449-00",
-        "User-Agent": [
-          "azsdk-net-Storage.Files.DataLake/12.7.0-alpha.20210217.1",
-          "(.NET 5.0.3; Microsoft Windows 10.0.19042)"
-        ],
-        "x-ms-client-request-id": "87c993ca-d357-e8e1-60ae-2e1f08911226",
-        "x-ms-date": "Wed, 17 Feb 2021 22:21:37 GMT",
->>>>>>> 1814567d
-        "x-ms-return-client-request-id": "true",
-        "x-ms-version": "2020-06-12"
-      },
-      "RequestBody": null,
-      "StatusCode": 201,
-      "ResponseHeaders": {
-        "Content-Length": "0",
-<<<<<<< HEAD
-        "Date": "Tue, 02 Feb 2021 21:25:01 GMT",
-        "ETag": "\u00220x8D8C7C10071286E\u0022",
-        "Last-Modified": "Tue, 02 Feb 2021 21:25:02 GMT",
-=======
-        "Date": "Wed, 17 Feb 2021 22:21:37 GMT",
-        "ETag": "\u00220x8D8D39264A6B001\u0022",
-        "Last-Modified": "Wed, 17 Feb 2021 22:21:38 GMT",
->>>>>>> 1814567d
-        "Server": [
-          "Windows-Azure-HDFS/1.0",
-          "Microsoft-HTTPAPI/2.0"
-        ],
-        "x-ms-client-request-id": "87c993ca-d357-e8e1-60ae-2e1f08911226",
-<<<<<<< HEAD
-        "x-ms-request-id": "35e75c01-e01f-003d-6da9-f90944000000",
-=======
-        "x-ms-request-id": "56824a86-701f-004d-697b-05b0b3000000",
->>>>>>> 1814567d
-        "x-ms-version": "2020-06-12"
-      },
-      "ResponseBody": []
-    },
-    {
-      "RequestUri": "https://seannse.dfs.core.windows.net/test-filesystem-2dfcecbc-72f1-e6d6-644a-c54751ff6a71/bar?resource=directory",
-      "RequestMethod": "PUT",
-      "RequestHeaders": {
-        "Accept": "application/json",
-        "Authorization": "Sanitized",
-        "If-None-Match": "*",
-<<<<<<< HEAD
-        "traceparent": "00-b53e659eab4d3a47b3b71ccb8993c511-e83924bc7cd2d54d-00",
-        "User-Agent": [
-          "azsdk-net-Storage.Files.DataLake/12.7.0-alpha.20210202.1",
-          "(.NET 5.0.2; Microsoft Windows 10.0.19042)"
-        ],
-        "x-ms-client-request-id": "2fb9829a-76a6-351d-d20a-6c5a63515645",
-        "x-ms-date": "Tue, 02 Feb 2021 21:25:01 GMT",
-=======
-        "traceparent": "00-7324816710056e488dce2398ccc85f5c-b9d099ad37667540-00",
-        "User-Agent": [
-          "azsdk-net-Storage.Files.DataLake/12.7.0-alpha.20210217.1",
-          "(.NET 5.0.3; Microsoft Windows 10.0.19042)"
-        ],
-        "x-ms-client-request-id": "2fb9829a-76a6-351d-d20a-6c5a63515645",
-        "x-ms-date": "Wed, 17 Feb 2021 22:21:38 GMT",
->>>>>>> 1814567d
-        "x-ms-return-client-request-id": "true",
-        "x-ms-version": "2020-06-12"
-      },
-      "RequestBody": null,
-      "StatusCode": 201,
-      "ResponseHeaders": {
-        "Content-Length": "0",
-<<<<<<< HEAD
-        "Date": "Tue, 02 Feb 2021 21:25:01 GMT",
-        "ETag": "\u00220x8D8C7C1007DB2D1\u0022",
-        "Last-Modified": "Tue, 02 Feb 2021 21:25:02 GMT",
-=======
-        "Date": "Wed, 17 Feb 2021 22:21:37 GMT",
-        "ETag": "\u00220x8D8D39264B26529\u0022",
-        "Last-Modified": "Wed, 17 Feb 2021 22:21:38 GMT",
->>>>>>> 1814567d
-        "Server": [
-          "Windows-Azure-HDFS/1.0",
-          "Microsoft-HTTPAPI/2.0"
-        ],
-        "x-ms-client-request-id": "2fb9829a-76a6-351d-d20a-6c5a63515645",
-<<<<<<< HEAD
-        "x-ms-request-id": "35e75c0f-e01f-003d-7ba9-f90944000000",
-=======
-        "x-ms-request-id": "56824a97-701f-004d-7a7b-05b0b3000000",
->>>>>>> 1814567d
-        "x-ms-version": "2020-06-12"
-      },
-      "ResponseBody": []
-    },
-    {
-      "RequestUri": "https://seannse.dfs.core.windows.net/test-filesystem-2dfcecbc-72f1-e6d6-644a-c54751ff6a71/baz?resource=directory",
-      "RequestMethod": "PUT",
-      "RequestHeaders": {
-        "Accept": "application/json",
-        "Authorization": "Sanitized",
-        "If-None-Match": "*",
-<<<<<<< HEAD
-        "traceparent": "00-eaac8b8a19d1b143812240c781fdd835-4e04f95fa04f924c-00",
-        "User-Agent": [
-          "azsdk-net-Storage.Files.DataLake/12.7.0-alpha.20210202.1",
-          "(.NET 5.0.2; Microsoft Windows 10.0.19042)"
-        ],
-        "x-ms-client-request-id": "85848d39-e2d7-bf80-09fd-9e9446ce8707",
-        "x-ms-date": "Tue, 02 Feb 2021 21:25:01 GMT",
-=======
-        "traceparent": "00-b16d78d16776c2499acf3275837e45e2-7a539ffa89086841-00",
-        "User-Agent": [
-          "azsdk-net-Storage.Files.DataLake/12.7.0-alpha.20210217.1",
-          "(.NET 5.0.3; Microsoft Windows 10.0.19042)"
-        ],
-        "x-ms-client-request-id": "85848d39-e2d7-bf80-09fd-9e9446ce8707",
-        "x-ms-date": "Wed, 17 Feb 2021 22:21:38 GMT",
->>>>>>> 1814567d
-        "x-ms-return-client-request-id": "true",
-        "x-ms-version": "2020-06-12"
-      },
-      "RequestBody": null,
-      "StatusCode": 201,
-      "ResponseHeaders": {
-        "Content-Length": "0",
-<<<<<<< HEAD
-        "Date": "Tue, 02 Feb 2021 21:25:01 GMT",
-        "ETag": "\u00220x8D8C7C1008B1D5D\u0022",
-        "Last-Modified": "Tue, 02 Feb 2021 21:25:02 GMT",
-=======
-        "Date": "Wed, 17 Feb 2021 22:21:38 GMT",
-        "ETag": "\u00220x8D8D39264BE10B3\u0022",
-        "Last-Modified": "Wed, 17 Feb 2021 22:21:38 GMT",
->>>>>>> 1814567d
-        "Server": [
-          "Windows-Azure-HDFS/1.0",
-          "Microsoft-HTTPAPI/2.0"
-        ],
-        "x-ms-client-request-id": "85848d39-e2d7-bf80-09fd-9e9446ce8707",
-<<<<<<< HEAD
-        "x-ms-request-id": "35e75c15-e01f-003d-01a9-f90944000000",
-=======
-        "x-ms-request-id": "56824aa1-701f-004d-047b-05b0b3000000",
->>>>>>> 1814567d
-        "x-ms-version": "2020-06-12"
-      },
-      "ResponseBody": []
-    },
-    {
-      "RequestUri": "https://seannse.dfs.core.windows.net/test-filesystem-2dfcecbc-72f1-e6d6-644a-c54751ff6a71/baz/bar?resource=directory",
-      "RequestMethod": "PUT",
-      "RequestHeaders": {
-        "Accept": "application/json",
-        "Authorization": "Sanitized",
-        "If-None-Match": "*",
-<<<<<<< HEAD
-        "traceparent": "00-e49616855ac05c4fad478b1aa95d253a-83ce467a2e796848-00",
-        "User-Agent": [
-          "azsdk-net-Storage.Files.DataLake/12.7.0-alpha.20210202.1",
-          "(.NET 5.0.2; Microsoft Windows 10.0.19042)"
-        ],
-        "x-ms-client-request-id": "d620b9b6-d1cc-316d-f0c7-a468b29fd29c",
-        "x-ms-date": "Tue, 02 Feb 2021 21:25:01 GMT",
-=======
-        "traceparent": "00-502165f73d378f488ab60c8b131ce2fb-616468813bede140-00",
-        "User-Agent": [
-          "azsdk-net-Storage.Files.DataLake/12.7.0-alpha.20210217.1",
-          "(.NET 5.0.3; Microsoft Windows 10.0.19042)"
-        ],
-        "x-ms-client-request-id": "d620b9b6-d1cc-316d-f0c7-a468b29fd29c",
-        "x-ms-date": "Wed, 17 Feb 2021 22:21:38 GMT",
->>>>>>> 1814567d
-        "x-ms-return-client-request-id": "true",
-        "x-ms-version": "2020-06-12"
-      },
-      "RequestBody": null,
-      "StatusCode": 201,
-      "ResponseHeaders": {
-        "Content-Length": "0",
-<<<<<<< HEAD
-        "Date": "Tue, 02 Feb 2021 21:25:02 GMT",
-        "ETag": "\u00220x8D8C7C100980F09\u0022",
-        "Last-Modified": "Tue, 02 Feb 2021 21:25:02 GMT",
-=======
-        "Date": "Wed, 17 Feb 2021 22:21:38 GMT",
-        "ETag": "\u00220x8D8D39264C9ADAC\u0022",
-        "Last-Modified": "Wed, 17 Feb 2021 22:21:38 GMT",
->>>>>>> 1814567d
-        "Server": [
-          "Windows-Azure-HDFS/1.0",
-          "Microsoft-HTTPAPI/2.0"
-        ],
-        "x-ms-client-request-id": "d620b9b6-d1cc-316d-f0c7-a468b29fd29c",
-<<<<<<< HEAD
-        "x-ms-request-id": "35e75c18-e01f-003d-04a9-f90944000000",
-=======
-        "x-ms-request-id": "56824aad-701f-004d-107b-05b0b3000000",
->>>>>>> 1814567d
-        "x-ms-version": "2020-06-12"
-      },
-      "ResponseBody": []
-    },
-    {
-      "RequestUri": "https://seannse.dfs.core.windows.net/test-filesystem-2dfcecbc-72f1-e6d6-644a-c54751ff6a71/foo/foo?resource=directory",
-      "RequestMethod": "PUT",
-      "RequestHeaders": {
-        "Accept": "application/json",
-        "Authorization": "Sanitized",
-        "If-None-Match": "*",
-<<<<<<< HEAD
-        "traceparent": "00-f975cf1ff6b4ff438131a30c73a9eb1f-22f42852cf3a2f42-00",
-        "User-Agent": [
-          "azsdk-net-Storage.Files.DataLake/12.7.0-alpha.20210202.1",
-          "(.NET 5.0.2; Microsoft Windows 10.0.19042)"
-        ],
-        "x-ms-client-request-id": "8cdd45db-b1ad-223a-0d23-325e21d196af",
-        "x-ms-date": "Tue, 02 Feb 2021 21:25:01 GMT",
-=======
-        "traceparent": "00-13e84b6ded72b74aad5904588e6e0632-74ef2274b7803448-00",
-        "User-Agent": [
-          "azsdk-net-Storage.Files.DataLake/12.7.0-alpha.20210217.1",
-          "(.NET 5.0.3; Microsoft Windows 10.0.19042)"
-        ],
-        "x-ms-client-request-id": "8cdd45db-b1ad-223a-0d23-325e21d196af",
-        "x-ms-date": "Wed, 17 Feb 2021 22:21:38 GMT",
->>>>>>> 1814567d
-        "x-ms-return-client-request-id": "true",
-        "x-ms-version": "2020-06-12"
-      },
-      "RequestBody": null,
-      "StatusCode": 201,
-      "ResponseHeaders": {
-        "Content-Length": "0",
-<<<<<<< HEAD
-        "Date": "Tue, 02 Feb 2021 21:25:02 GMT",
-        "ETag": "\u00220x8D8C7C100A5EFCF\u0022",
-        "Last-Modified": "Tue, 02 Feb 2021 21:25:02 GMT",
-=======
-        "Date": "Wed, 17 Feb 2021 22:21:38 GMT",
-        "ETag": "\u00220x8D8D39264D5096C\u0022",
-        "Last-Modified": "Wed, 17 Feb 2021 22:21:38 GMT",
->>>>>>> 1814567d
-        "Server": [
-          "Windows-Azure-HDFS/1.0",
-          "Microsoft-HTTPAPI/2.0"
-        ],
-        "x-ms-client-request-id": "8cdd45db-b1ad-223a-0d23-325e21d196af",
-<<<<<<< HEAD
-        "x-ms-request-id": "35e75c25-e01f-003d-11a9-f90944000000",
-=======
-        "x-ms-request-id": "56824aba-701f-004d-1d7b-05b0b3000000",
->>>>>>> 1814567d
-        "x-ms-version": "2020-06-12"
-      },
-      "ResponseBody": []
-    },
-    {
-      "RequestUri": "https://seannse.dfs.core.windows.net/test-filesystem-2dfcecbc-72f1-e6d6-644a-c54751ff6a71/foo/bar?resource=directory",
-      "RequestMethod": "PUT",
-      "RequestHeaders": {
-        "Accept": "application/json",
-        "Authorization": "Sanitized",
-        "If-None-Match": "*",
-<<<<<<< HEAD
-        "traceparent": "00-a09f22f3a856d94a88a08aa6817bc6f7-5a109fe0cc32f248-00",
-        "User-Agent": [
-          "azsdk-net-Storage.Files.DataLake/12.7.0-alpha.20210202.1",
-          "(.NET 5.0.2; Microsoft Windows 10.0.19042)"
-        ],
-        "x-ms-client-request-id": "6d8caa50-45c1-a3ee-ebf7-8a00fe2e5182",
-        "x-ms-date": "Tue, 02 Feb 2021 21:25:02 GMT",
-=======
-        "traceparent": "00-341c8dd3a306934e8ed5b6ef18489fa7-28ee15d7271cb546-00",
-        "User-Agent": [
-          "azsdk-net-Storage.Files.DataLake/12.7.0-alpha.20210217.1",
-          "(.NET 5.0.3; Microsoft Windows 10.0.19042)"
-        ],
-        "x-ms-client-request-id": "6d8caa50-45c1-a3ee-ebf7-8a00fe2e5182",
-        "x-ms-date": "Wed, 17 Feb 2021 22:21:38 GMT",
->>>>>>> 1814567d
-        "x-ms-return-client-request-id": "true",
-        "x-ms-version": "2020-06-12"
-      },
-      "RequestBody": null,
-      "StatusCode": 201,
-      "ResponseHeaders": {
-        "Content-Length": "0",
-<<<<<<< HEAD
-        "Date": "Tue, 02 Feb 2021 21:25:02 GMT",
-        "ETag": "\u00220x8D8C7C100B43368\u0022",
-        "Last-Modified": "Tue, 02 Feb 2021 21:25:02 GMT",
-=======
-        "Date": "Wed, 17 Feb 2021 22:21:38 GMT",
-        "ETag": "\u00220x8D8D39264E17F31\u0022",
-        "Last-Modified": "Wed, 17 Feb 2021 22:21:38 GMT",
->>>>>>> 1814567d
-        "Server": [
-          "Windows-Azure-HDFS/1.0",
-          "Microsoft-HTTPAPI/2.0"
-        ],
-        "x-ms-client-request-id": "6d8caa50-45c1-a3ee-ebf7-8a00fe2e5182",
-<<<<<<< HEAD
-        "x-ms-request-id": "35e75c32-e01f-003d-1ea9-f90944000000",
-=======
-        "x-ms-request-id": "56824ac5-701f-004d-287b-05b0b3000000",
->>>>>>> 1814567d
-        "x-ms-version": "2020-06-12"
-      },
-      "ResponseBody": []
-    },
-    {
-      "RequestUri": "https://seannse.dfs.core.windows.net/test-filesystem-2dfcecbc-72f1-e6d6-644a-c54751ff6a71/baz/foo?resource=directory",
-      "RequestMethod": "PUT",
-      "RequestHeaders": {
-        "Accept": "application/json",
-        "Authorization": "Sanitized",
-        "If-None-Match": "*",
-<<<<<<< HEAD
-        "traceparent": "00-508ad72601c9df438c62f1043a9e5c5b-e7290c7711c7dc48-00",
-        "User-Agent": [
-          "azsdk-net-Storage.Files.DataLake/12.7.0-alpha.20210202.1",
-          "(.NET 5.0.2; Microsoft Windows 10.0.19042)"
-        ],
-        "x-ms-client-request-id": "770ef90f-2945-8aed-39cf-36fffe3486fe",
-        "x-ms-date": "Tue, 02 Feb 2021 21:25:02 GMT",
-=======
-        "traceparent": "00-59e1b9ce3a5f9948b791b567da1b5867-60ff976e9220b24a-00",
-        "User-Agent": [
-          "azsdk-net-Storage.Files.DataLake/12.7.0-alpha.20210217.1",
-          "(.NET 5.0.3; Microsoft Windows 10.0.19042)"
-        ],
-        "x-ms-client-request-id": "770ef90f-2945-8aed-39cf-36fffe3486fe",
-        "x-ms-date": "Wed, 17 Feb 2021 22:21:38 GMT",
->>>>>>> 1814567d
-        "x-ms-return-client-request-id": "true",
-        "x-ms-version": "2020-06-12"
-      },
-      "RequestBody": null,
-      "StatusCode": 201,
-      "ResponseHeaders": {
-        "Content-Length": "0",
-<<<<<<< HEAD
-        "Date": "Tue, 02 Feb 2021 21:25:02 GMT",
-        "ETag": "\u00220x8D8C7C100C2CA95\u0022",
-        "Last-Modified": "Tue, 02 Feb 2021 21:25:02 GMT",
-=======
-        "Date": "Wed, 17 Feb 2021 22:21:38 GMT",
-        "ETag": "\u00220x8D8D39264ECF9AF\u0022",
-        "Last-Modified": "Wed, 17 Feb 2021 22:21:38 GMT",
->>>>>>> 1814567d
-        "Server": [
-          "Windows-Azure-HDFS/1.0",
-          "Microsoft-HTTPAPI/2.0"
-        ],
-        "x-ms-client-request-id": "770ef90f-2945-8aed-39cf-36fffe3486fe",
-<<<<<<< HEAD
-        "x-ms-request-id": "35e75c3a-e01f-003d-26a9-f90944000000",
-=======
-        "x-ms-request-id": "56824ace-701f-004d-317b-05b0b3000000",
->>>>>>> 1814567d
-        "x-ms-version": "2020-06-12"
-      },
-      "ResponseBody": []
-    },
-    {
-      "RequestUri": "https://seannse.dfs.core.windows.net/test-filesystem-2dfcecbc-72f1-e6d6-644a-c54751ff6a71/baz/foo/bar?resource=directory",
-      "RequestMethod": "PUT",
-      "RequestHeaders": {
-        "Accept": "application/json",
-        "Authorization": "Sanitized",
-        "If-None-Match": "*",
-<<<<<<< HEAD
-        "traceparent": "00-26832f3e797f61488ae120f76dbdac5a-051c4b65d198de44-00",
-        "User-Agent": [
-          "azsdk-net-Storage.Files.DataLake/12.7.0-alpha.20210202.1",
-          "(.NET 5.0.2; Microsoft Windows 10.0.19042)"
-        ],
-        "x-ms-client-request-id": "04f1b470-da1f-7a3c-99db-bc751f0353da",
-        "x-ms-date": "Tue, 02 Feb 2021 21:25:02 GMT",
-=======
-        "traceparent": "00-010760487acb834e8836aa61b5eddbbd-a5e3f16a68e86244-00",
-        "User-Agent": [
-          "azsdk-net-Storage.Files.DataLake/12.7.0-alpha.20210217.1",
-          "(.NET 5.0.3; Microsoft Windows 10.0.19042)"
-        ],
-        "x-ms-client-request-id": "04f1b470-da1f-7a3c-99db-bc751f0353da",
-        "x-ms-date": "Wed, 17 Feb 2021 22:21:38 GMT",
->>>>>>> 1814567d
-        "x-ms-return-client-request-id": "true",
-        "x-ms-version": "2020-06-12"
-      },
-      "RequestBody": null,
-      "StatusCode": 201,
-      "ResponseHeaders": {
-        "Content-Length": "0",
-<<<<<<< HEAD
-        "Date": "Tue, 02 Feb 2021 21:25:02 GMT",
-        "ETag": "\u00220x8D8C7C100D027B3\u0022",
-        "Last-Modified": "Tue, 02 Feb 2021 21:25:02 GMT",
-=======
-        "Date": "Wed, 17 Feb 2021 22:21:38 GMT",
-        "ETag": "\u00220x8D8D39264F8DDDE\u0022",
-        "Last-Modified": "Wed, 17 Feb 2021 22:21:38 GMT",
->>>>>>> 1814567d
-        "Server": [
-          "Windows-Azure-HDFS/1.0",
-          "Microsoft-HTTPAPI/2.0"
-        ],
-        "x-ms-client-request-id": "04f1b470-da1f-7a3c-99db-bc751f0353da",
-<<<<<<< HEAD
-        "x-ms-request-id": "35e75c3e-e01f-003d-2aa9-f90944000000",
-=======
-        "x-ms-request-id": "56824ada-701f-004d-3d7b-05b0b3000000",
->>>>>>> 1814567d
-        "x-ms-version": "2020-06-12"
-      },
-      "ResponseBody": []
-    },
-    {
-      "RequestUri": "https://seannse.dfs.core.windows.net/test-filesystem-2dfcecbc-72f1-e6d6-644a-c54751ff6a71/baz/bar/foo?resource=directory",
-      "RequestMethod": "PUT",
-      "RequestHeaders": {
-        "Accept": "application/json",
-        "Authorization": "Sanitized",
-        "If-None-Match": "*",
-<<<<<<< HEAD
-        "traceparent": "00-f9efce4fa1bf9a48a76732f18cf18229-d193f33df77bed46-00",
-        "User-Agent": [
-          "azsdk-net-Storage.Files.DataLake/12.7.0-alpha.20210202.1",
-          "(.NET 5.0.2; Microsoft Windows 10.0.19042)"
-        ],
-        "x-ms-client-request-id": "4a8ef35a-8143-80de-c372-79f6617fdba4",
-        "x-ms-date": "Tue, 02 Feb 2021 21:25:02 GMT",
-=======
-        "traceparent": "00-4eb976b053514444b66df4ce91741972-4f31f5f8842cf34e-00",
-        "User-Agent": [
-          "azsdk-net-Storage.Files.DataLake/12.7.0-alpha.20210217.1",
-          "(.NET 5.0.3; Microsoft Windows 10.0.19042)"
-        ],
-        "x-ms-client-request-id": "4a8ef35a-8143-80de-c372-79f6617fdba4",
-        "x-ms-date": "Wed, 17 Feb 2021 22:21:38 GMT",
->>>>>>> 1814567d
-        "x-ms-return-client-request-id": "true",
-        "x-ms-version": "2020-06-12"
-      },
-      "RequestBody": null,
-      "StatusCode": 201,
-      "ResponseHeaders": {
-        "Content-Length": "0",
-<<<<<<< HEAD
-        "Date": "Tue, 02 Feb 2021 21:25:02 GMT",
-        "ETag": "\u00220x8D8C7C100DD0B28\u0022",
-        "Last-Modified": "Tue, 02 Feb 2021 21:25:03 GMT",
-=======
-        "Date": "Wed, 17 Feb 2021 22:21:38 GMT",
-        "ETag": "\u00220x8D8D39265041BF0\u0022",
-        "Last-Modified": "Wed, 17 Feb 2021 22:21:38 GMT",
->>>>>>> 1814567d
-        "Server": [
-          "Windows-Azure-HDFS/1.0",
-          "Microsoft-HTTPAPI/2.0"
-        ],
-        "x-ms-client-request-id": "4a8ef35a-8143-80de-c372-79f6617fdba4",
-<<<<<<< HEAD
-        "x-ms-request-id": "35e75c41-e01f-003d-2da9-f90944000000",
-=======
-        "x-ms-request-id": "56824aea-701f-004d-4c7b-05b0b3000000",
->>>>>>> 1814567d
-        "x-ms-version": "2020-06-12"
-      },
-      "ResponseBody": []
-    },
-    {
-<<<<<<< HEAD
-      "RequestUri": "https://seannse.dfs.core.windows.net/test-filesystem-2dfcecbc-72f1-e6d6-644a-c54751ff6a71?resource=filesystem\u0026directory=foo\u0026recursive=false\u0026upn=false",
-=======
-      "RequestUri": "https://seannse.dfs.core.windows.net/test-filesystem-2dfcecbc-72f1-e6d6-644a-c54751ff6a71?resource=filesystem\u0026recursive=false\u0026directory=foo\u0026upn=false",
->>>>>>> 1814567d
+        "x-ms-client-request-id": "e62ecec7-24d8-34b9-d456-f3dd9dd9b7a1",
+        "x-ms-request-id": "f3d9908a-a01e-0071-64f1-069974000000",
+        "x-ms-version": "2020-06-12"
+      },
+      "ResponseBody": []
+    },
+    {
+      "RequestUri": "https://seannse.dfs.core.windows.net/test-filesystem-52a283eb-a0b2-a035-0ed2-569dc8967591/foo?resource=directory",
+      "RequestMethod": "PUT",
+      "RequestHeaders": {
+        "Accept": "application/json",
+        "Authorization": "Sanitized",
+        "If-None-Match": "*",
+        "traceparent": "00-eb63ddf3f2317943b79ac9dbe6438195-11ea3fd8a812954d-00",
+        "User-Agent": [
+          "azsdk-net-Storage.Files.DataLake/12.7.0-alpha.20210219.1",
+          "(.NET 5.0.3; Microsoft Windows 10.0.19041)"
+        ],
+        "x-ms-client-request-id": "fad5cd8a-8e67-a2b9-02a8-a644d25cd29d",
+        "x-ms-date": "Fri, 19 Feb 2021 18:58:51 GMT",
+        "x-ms-return-client-request-id": "true",
+        "x-ms-version": "2020-06-12"
+      },
+      "RequestBody": null,
+      "StatusCode": 201,
+      "ResponseHeaders": {
+        "Content-Length": "0",
+        "Date": "Fri, 19 Feb 2021 18:58:49 GMT",
+        "ETag": "\u00220x8D8D508652AD83B\u0022",
+        "Last-Modified": "Fri, 19 Feb 2021 18:58:50 GMT",
+        "Server": [
+          "Windows-Azure-HDFS/1.0",
+          "Microsoft-HTTPAPI/2.0"
+        ],
+        "x-ms-client-request-id": "fad5cd8a-8e67-a2b9-02a8-a644d25cd29d",
+        "x-ms-request-id": "c362290b-401f-0034-59f1-064c97000000",
+        "x-ms-version": "2020-06-12"
+      },
+      "ResponseBody": []
+    },
+    {
+      "RequestUri": "https://seannse.dfs.core.windows.net/test-filesystem-52a283eb-a0b2-a035-0ed2-569dc8967591/bar?resource=directory",
+      "RequestMethod": "PUT",
+      "RequestHeaders": {
+        "Accept": "application/json",
+        "Authorization": "Sanitized",
+        "If-None-Match": "*",
+        "traceparent": "00-ba1c8aceaa65574d86f37c44ba21a977-a6c8beae90eefd42-00",
+        "User-Agent": [
+          "azsdk-net-Storage.Files.DataLake/12.7.0-alpha.20210219.1",
+          "(.NET 5.0.3; Microsoft Windows 10.0.19041)"
+        ],
+        "x-ms-client-request-id": "cf526bbb-bc03-b43a-d40f-6878bbfa53ee",
+        "x-ms-date": "Fri, 19 Feb 2021 18:58:51 GMT",
+        "x-ms-return-client-request-id": "true",
+        "x-ms-version": "2020-06-12"
+      },
+      "RequestBody": null,
+      "StatusCode": 201,
+      "ResponseHeaders": {
+        "Content-Length": "0",
+        "Date": "Fri, 19 Feb 2021 18:58:49 GMT",
+        "ETag": "\u00220x8D8D50865379052\u0022",
+        "Last-Modified": "Fri, 19 Feb 2021 18:58:50 GMT",
+        "Server": [
+          "Windows-Azure-HDFS/1.0",
+          "Microsoft-HTTPAPI/2.0"
+        ],
+        "x-ms-client-request-id": "cf526bbb-bc03-b43a-d40f-6878bbfa53ee",
+        "x-ms-request-id": "c362291e-401f-0034-6cf1-064c97000000",
+        "x-ms-version": "2020-06-12"
+      },
+      "ResponseBody": []
+    },
+    {
+      "RequestUri": "https://seannse.dfs.core.windows.net/test-filesystem-52a283eb-a0b2-a035-0ed2-569dc8967591/baz?resource=directory",
+      "RequestMethod": "PUT",
+      "RequestHeaders": {
+        "Accept": "application/json",
+        "Authorization": "Sanitized",
+        "If-None-Match": "*",
+        "traceparent": "00-b84e05bf747b7740859b80ace5b22a00-be28d43acea9cf49-00",
+        "User-Agent": [
+          "azsdk-net-Storage.Files.DataLake/12.7.0-alpha.20210219.1",
+          "(.NET 5.0.3; Microsoft Windows 10.0.19041)"
+        ],
+        "x-ms-client-request-id": "6688b395-0309-f699-a25c-a3c475efa993",
+        "x-ms-date": "Fri, 19 Feb 2021 18:58:51 GMT",
+        "x-ms-return-client-request-id": "true",
+        "x-ms-version": "2020-06-12"
+      },
+      "RequestBody": null,
+      "StatusCode": 201,
+      "ResponseHeaders": {
+        "Content-Length": "0",
+        "Date": "Fri, 19 Feb 2021 18:58:49 GMT",
+        "ETag": "\u00220x8D8D5086543EF6C\u0022",
+        "Last-Modified": "Fri, 19 Feb 2021 18:58:50 GMT",
+        "Server": [
+          "Windows-Azure-HDFS/1.0",
+          "Microsoft-HTTPAPI/2.0"
+        ],
+        "x-ms-client-request-id": "6688b395-0309-f699-a25c-a3c475efa993",
+        "x-ms-request-id": "c3622930-401f-0034-7ef1-064c97000000",
+        "x-ms-version": "2020-06-12"
+      },
+      "ResponseBody": []
+    },
+    {
+      "RequestUri": "https://seannse.dfs.core.windows.net/test-filesystem-52a283eb-a0b2-a035-0ed2-569dc8967591/baz/bar?resource=directory",
+      "RequestMethod": "PUT",
+      "RequestHeaders": {
+        "Accept": "application/json",
+        "Authorization": "Sanitized",
+        "If-None-Match": "*",
+        "traceparent": "00-7205a74263233f4287f439a0477e0093-43d1c64abcb52f47-00",
+        "User-Agent": [
+          "azsdk-net-Storage.Files.DataLake/12.7.0-alpha.20210219.1",
+          "(.NET 5.0.3; Microsoft Windows 10.0.19041)"
+        ],
+        "x-ms-client-request-id": "08e3d7b5-ec72-5ce4-a49c-a17380ee3676",
+        "x-ms-date": "Fri, 19 Feb 2021 18:58:51 GMT",
+        "x-ms-return-client-request-id": "true",
+        "x-ms-version": "2020-06-12"
+      },
+      "RequestBody": null,
+      "StatusCode": 201,
+      "ResponseHeaders": {
+        "Content-Length": "0",
+        "Date": "Fri, 19 Feb 2021 18:58:50 GMT",
+        "ETag": "\u00220x8D8D50865510B14\u0022",
+        "Last-Modified": "Fri, 19 Feb 2021 18:58:50 GMT",
+        "Server": [
+          "Windows-Azure-HDFS/1.0",
+          "Microsoft-HTTPAPI/2.0"
+        ],
+        "x-ms-client-request-id": "08e3d7b5-ec72-5ce4-a49c-a17380ee3676",
+        "x-ms-request-id": "c3622945-401f-0034-13f1-064c97000000",
+        "x-ms-version": "2020-06-12"
+      },
+      "ResponseBody": []
+    },
+    {
+      "RequestUri": "https://seannse.dfs.core.windows.net/test-filesystem-52a283eb-a0b2-a035-0ed2-569dc8967591/foo/foo?resource=directory",
+      "RequestMethod": "PUT",
+      "RequestHeaders": {
+        "Accept": "application/json",
+        "Authorization": "Sanitized",
+        "If-None-Match": "*",
+        "traceparent": "00-e1bfe79dc5f41b4b93f1e3522e36ef10-2df06fbc14ddf942-00",
+        "User-Agent": [
+          "azsdk-net-Storage.Files.DataLake/12.7.0-alpha.20210219.1",
+          "(.NET 5.0.3; Microsoft Windows 10.0.19041)"
+        ],
+        "x-ms-client-request-id": "9e0ee19a-a10c-c821-cae9-66412caf16ca",
+        "x-ms-date": "Fri, 19 Feb 2021 18:58:51 GMT",
+        "x-ms-return-client-request-id": "true",
+        "x-ms-version": "2020-06-12"
+      },
+      "RequestBody": null,
+      "StatusCode": 201,
+      "ResponseHeaders": {
+        "Content-Length": "0",
+        "Date": "Fri, 19 Feb 2021 18:58:50 GMT",
+        "ETag": "\u00220x8D8D508655F979E\u0022",
+        "Last-Modified": "Fri, 19 Feb 2021 18:58:51 GMT",
+        "Server": [
+          "Windows-Azure-HDFS/1.0",
+          "Microsoft-HTTPAPI/2.0"
+        ],
+        "x-ms-client-request-id": "9e0ee19a-a10c-c821-cae9-66412caf16ca",
+        "x-ms-request-id": "c362295c-401f-0034-2af1-064c97000000",
+        "x-ms-version": "2020-06-12"
+      },
+      "ResponseBody": []
+    },
+    {
+      "RequestUri": "https://seannse.dfs.core.windows.net/test-filesystem-52a283eb-a0b2-a035-0ed2-569dc8967591/foo/bar?resource=directory",
+      "RequestMethod": "PUT",
+      "RequestHeaders": {
+        "Accept": "application/json",
+        "Authorization": "Sanitized",
+        "If-None-Match": "*",
+        "traceparent": "00-7ff3c521644c9a45a4480cedf4006a73-f9c507b699ac624d-00",
+        "User-Agent": [
+          "azsdk-net-Storage.Files.DataLake/12.7.0-alpha.20210219.1",
+          "(.NET 5.0.3; Microsoft Windows 10.0.19041)"
+        ],
+        "x-ms-client-request-id": "9ed9daf7-98e0-256a-b6e1-79e2e9709ae1",
+        "x-ms-date": "Fri, 19 Feb 2021 18:58:51 GMT",
+        "x-ms-return-client-request-id": "true",
+        "x-ms-version": "2020-06-12"
+      },
+      "RequestBody": null,
+      "StatusCode": 201,
+      "ResponseHeaders": {
+        "Content-Length": "0",
+        "Date": "Fri, 19 Feb 2021 18:58:50 GMT",
+        "ETag": "\u00220x8D8D508656E02B7\u0022",
+        "Last-Modified": "Fri, 19 Feb 2021 18:58:51 GMT",
+        "Server": [
+          "Windows-Azure-HDFS/1.0",
+          "Microsoft-HTTPAPI/2.0"
+        ],
+        "x-ms-client-request-id": "9ed9daf7-98e0-256a-b6e1-79e2e9709ae1",
+        "x-ms-request-id": "c362297a-401f-0034-48f1-064c97000000",
+        "x-ms-version": "2020-06-12"
+      },
+      "ResponseBody": []
+    },
+    {
+      "RequestUri": "https://seannse.dfs.core.windows.net/test-filesystem-52a283eb-a0b2-a035-0ed2-569dc8967591/baz/foo?resource=directory",
+      "RequestMethod": "PUT",
+      "RequestHeaders": {
+        "Accept": "application/json",
+        "Authorization": "Sanitized",
+        "If-None-Match": "*",
+        "traceparent": "00-4e3363eb9493564d9796329ed736dc86-c92abd84dc4bb448-00",
+        "User-Agent": [
+          "azsdk-net-Storage.Files.DataLake/12.7.0-alpha.20210219.1",
+          "(.NET 5.0.3; Microsoft Windows 10.0.19041)"
+        ],
+        "x-ms-client-request-id": "524ac826-77d6-d6e9-8aa6-c34f05117cb5",
+        "x-ms-date": "Fri, 19 Feb 2021 18:58:51 GMT",
+        "x-ms-return-client-request-id": "true",
+        "x-ms-version": "2020-06-12"
+      },
+      "RequestBody": null,
+      "StatusCode": 201,
+      "ResponseHeaders": {
+        "Content-Length": "0",
+        "Date": "Fri, 19 Feb 2021 18:58:50 GMT",
+        "ETag": "\u00220x8D8D508657B26DF\u0022",
+        "Last-Modified": "Fri, 19 Feb 2021 18:58:51 GMT",
+        "Server": [
+          "Windows-Azure-HDFS/1.0",
+          "Microsoft-HTTPAPI/2.0"
+        ],
+        "x-ms-client-request-id": "524ac826-77d6-d6e9-8aa6-c34f05117cb5",
+        "x-ms-request-id": "c362298e-401f-0034-5cf1-064c97000000",
+        "x-ms-version": "2020-06-12"
+      },
+      "ResponseBody": []
+    },
+    {
+      "RequestUri": "https://seannse.dfs.core.windows.net/test-filesystem-52a283eb-a0b2-a035-0ed2-569dc8967591/baz/foo/bar?resource=directory",
+      "RequestMethod": "PUT",
+      "RequestHeaders": {
+        "Accept": "application/json",
+        "Authorization": "Sanitized",
+        "If-None-Match": "*",
+        "traceparent": "00-38244be3d5eb5a4a84c96dd2c061ef92-7057ef2e459a0949-00",
+        "User-Agent": [
+          "azsdk-net-Storage.Files.DataLake/12.7.0-alpha.20210219.1",
+          "(.NET 5.0.3; Microsoft Windows 10.0.19041)"
+        ],
+        "x-ms-client-request-id": "21bc2f58-4825-620b-f91e-1993684716db",
+        "x-ms-date": "Fri, 19 Feb 2021 18:58:51 GMT",
+        "x-ms-return-client-request-id": "true",
+        "x-ms-version": "2020-06-12"
+      },
+      "RequestBody": null,
+      "StatusCode": 201,
+      "ResponseHeaders": {
+        "Content-Length": "0",
+        "Date": "Fri, 19 Feb 2021 18:58:50 GMT",
+        "ETag": "\u00220x8D8D5086587EA38\u0022",
+        "Last-Modified": "Fri, 19 Feb 2021 18:58:51 GMT",
+        "Server": [
+          "Windows-Azure-HDFS/1.0",
+          "Microsoft-HTTPAPI/2.0"
+        ],
+        "x-ms-client-request-id": "21bc2f58-4825-620b-f91e-1993684716db",
+        "x-ms-request-id": "c36229a0-401f-0034-6ef1-064c97000000",
+        "x-ms-version": "2020-06-12"
+      },
+      "ResponseBody": []
+    },
+    {
+      "RequestUri": "https://seannse.dfs.core.windows.net/test-filesystem-52a283eb-a0b2-a035-0ed2-569dc8967591/baz/bar/foo?resource=directory",
+      "RequestMethod": "PUT",
+      "RequestHeaders": {
+        "Accept": "application/json",
+        "Authorization": "Sanitized",
+        "If-None-Match": "*",
+        "traceparent": "00-05264b76f5098748bd999e083ca9c578-42ef1f8e047e594c-00",
+        "User-Agent": [
+          "azsdk-net-Storage.Files.DataLake/12.7.0-alpha.20210219.1",
+          "(.NET 5.0.3; Microsoft Windows 10.0.19041)"
+        ],
+        "x-ms-client-request-id": "d5f6aeaa-5b54-3890-8943-626d05d163fc",
+        "x-ms-date": "Fri, 19 Feb 2021 18:58:52 GMT",
+        "x-ms-return-client-request-id": "true",
+        "x-ms-version": "2020-06-12"
+      },
+      "RequestBody": null,
+      "StatusCode": 201,
+      "ResponseHeaders": {
+        "Content-Length": "0",
+        "Date": "Fri, 19 Feb 2021 18:58:50 GMT",
+        "ETag": "\u00220x8D8D5086597766B\u0022",
+        "Last-Modified": "Fri, 19 Feb 2021 18:58:51 GMT",
+        "Server": [
+          "Windows-Azure-HDFS/1.0",
+          "Microsoft-HTTPAPI/2.0"
+        ],
+        "x-ms-client-request-id": "d5f6aeaa-5b54-3890-8943-626d05d163fc",
+        "x-ms-request-id": "c36229b5-401f-0034-03f1-064c97000000",
+        "x-ms-version": "2020-06-12"
+      },
+      "ResponseBody": []
+    },
+    {
+      "RequestUri": "https://seannse.dfs.core.windows.net/test-filesystem-52a283eb-a0b2-a035-0ed2-569dc8967591?resource=filesystem\u0026directory=foo\u0026recursive=false\u0026upn=false",
       "RequestMethod": "GET",
       "RequestHeaders": {
         "Accept": "application/json",
         "Authorization": "Sanitized",
-<<<<<<< HEAD
-        "traceparent": "00-079d7cc29517c4488805a5258ba04393-f63a2269a6e8a742-00",
-        "User-Agent": [
-          "azsdk-net-Storage.Files.DataLake/12.7.0-alpha.20210202.1",
-          "(.NET 5.0.2; Microsoft Windows 10.0.19042)"
-        ],
-        "x-ms-client-request-id": "2b1a7135-0974-5196-8324-6a48fa0e8f86",
-        "x-ms-date": "Tue, 02 Feb 2021 21:25:02 GMT",
-=======
-        "traceparent": "00-cf8969fc004c1e4193da4a60b90cffc6-96ccb72aea5d2440-00",
-        "User-Agent": [
-          "azsdk-net-Storage.Files.DataLake/12.7.0-alpha.20210217.1",
-          "(.NET 5.0.3; Microsoft Windows 10.0.19042)"
-        ],
-        "x-ms-client-request-id": "2b1a7135-0974-5196-8324-6a48fa0e8f86",
-        "x-ms-date": "Wed, 17 Feb 2021 22:21:38 GMT",
->>>>>>> 1814567d
+        "traceparent": "00-06c4abbd2bc3884ea55fe57b8afd5e61-e2c6c2610e0c2941-00",
+        "User-Agent": [
+          "azsdk-net-Storage.Files.DataLake/12.7.0-alpha.20210219.1",
+          "(.NET 5.0.3; Microsoft Windows 10.0.19041)"
+        ],
+        "x-ms-client-request-id": "b9e80968-4050-d087-3236-0bb7cb510192",
+        "x-ms-date": "Fri, 19 Feb 2021 18:58:52 GMT",
         "x-ms-return-client-request-id": "true",
         "x-ms-version": "2020-06-12"
       },
@@ -575,55 +360,33 @@
       "StatusCode": 200,
       "ResponseHeaders": {
         "Content-Type": "application/json; charset=utf-8",
-<<<<<<< HEAD
-        "Date": "Tue, 02 Feb 2021 21:25:02 GMT",
-=======
-        "Date": "Wed, 17 Feb 2021 22:21:38 GMT",
->>>>>>> 1814567d
+        "Date": "Fri, 19 Feb 2021 18:58:50 GMT",
         "Server": [
           "Windows-Azure-HDFS/1.0",
           "Microsoft-HTTPAPI/2.0"
         ],
         "Transfer-Encoding": "chunked",
-        "x-ms-client-request-id": "2b1a7135-0974-5196-8324-6a48fa0e8f86",
-<<<<<<< HEAD
-        "x-ms-request-id": "35e75c48-e01f-003d-34a9-f90944000000",
+        "x-ms-client-request-id": "b9e80968-4050-d087-3236-0bb7cb510192",
+        "x-ms-request-id": "c36229c4-401f-0034-12f1-064c97000000",
         "x-ms-version": "2020-06-12"
       },
       "ResponseBody": [
-        "{\u0022paths\u0022:[{\u0022contentLength\u0022:\u00220\u0022,\u0022creationTime\u0022:\u0022132567747027350376\u0022,\u0022etag\u0022:\u00220x8D8C7C100B43368\u0022,\u0022group\u0022:\u0022$superuser\u0022,\u0022isDirectory\u0022:\u0022true\u0022,\u0022lastModified\u0022:\u0022Tue, 02 Feb 2021 21:25:02 GMT\u0022,\u0022name\u0022:\u0022foo/bar\u0022,\u0022owner\u0022:\u0022$superuser\u0022,\u0022permissions\u0022:\u0022rwxr-x---\u0022},{\u0022contentLength\u0022:\u00220\u0022,\u0022creationTime\u0022:\u0022132567747026415567\u0022,\u0022etag\u0022:\u00220x8D8C7C100A5EFCF\u0022,\u0022group\u0022:\u0022$superuser\u0022,\u0022isDirectory\u0022:\u0022true\u0022,\u0022lastModified\u0022:\u0022Tue, 02 Feb 2021 21:25:02 GMT\u0022,\u0022name\u0022:\u0022foo/foo\u0022,\u0022owner\u0022:\u0022$superuser\u0022,\u0022permissions\u0022:\u0022rwxr-x---\u0022}]}\n"
-=======
-        "x-ms-request-id": "56824b07-701f-004d-697b-05b0b3000000",
-        "x-ms-version": "2020-06-12"
-      },
-      "ResponseBody": [
-        "{\u0022paths\u0022:[{\u0022contentLength\u0022:\u00220\u0022,\u0022creationTime\u0022:\u0022132580740984110897\u0022,\u0022etag\u0022:\u00220x8D8D39264E17F31\u0022,\u0022group\u0022:\u0022$superuser\u0022,\u0022isDirectory\u0022:\u0022true\u0022,\u0022lastModified\u0022:\u0022Wed, 17 Feb 2021 22:21:38 GMT\u0022,\u0022name\u0022:\u0022foo/bar\u0022,\u0022owner\u0022:\u0022$superuser\u0022,\u0022permissions\u0022:\u0022rwxr-x---\u0022},{\u0022contentLength\u0022:\u00220\u0022,\u0022creationTime\u0022:\u0022132580740983294316\u0022,\u0022etag\u0022:\u00220x8D8D39264D5096C\u0022,\u0022group\u0022:\u0022$superuser\u0022,\u0022isDirectory\u0022:\u0022true\u0022,\u0022lastModified\u0022:\u0022Wed, 17 Feb 2021 22:21:38 GMT\u0022,\u0022name\u0022:\u0022foo/foo\u0022,\u0022owner\u0022:\u0022$superuser\u0022,\u0022permissions\u0022:\u0022rwxr-x---\u0022}]}\n"
->>>>>>> 1814567d
+        "{\u0022paths\u0022:[{\u0022contentLength\u0022:\u00220\u0022,\u0022creationTime\u0022:\u0022132582347311088311\u0022,\u0022etag\u0022:\u00220x8D8D508656E02B7\u0022,\u0022group\u0022:\u0022$superuser\u0022,\u0022isDirectory\u0022:\u0022true\u0022,\u0022lastModified\u0022:\u0022Fri, 19 Feb 2021 18:58:51 GMT\u0022,\u0022name\u0022:\u0022foo/bar\u0022,\u0022owner\u0022:\u0022$superuser\u0022,\u0022permissions\u0022:\u0022rwxr-x---\u0022},{\u0022contentLength\u0022:\u00220\u0022,\u0022creationTime\u0022:\u0022132582347310143390\u0022,\u0022etag\u0022:\u00220x8D8D508655F979E\u0022,\u0022group\u0022:\u0022$superuser\u0022,\u0022isDirectory\u0022:\u0022true\u0022,\u0022lastModified\u0022:\u0022Fri, 19 Feb 2021 18:58:51 GMT\u0022,\u0022name\u0022:\u0022foo/foo\u0022,\u0022owner\u0022:\u0022$superuser\u0022,\u0022permissions\u0022:\u0022rwxr-x---\u0022}]}\n"
       ]
     },
     {
-      "RequestUri": "https://seannse.blob.core.windows.net/test-filesystem-2dfcecbc-72f1-e6d6-644a-c54751ff6a71?restype=container",
+      "RequestUri": "https://seannse.blob.core.windows.net/test-filesystem-52a283eb-a0b2-a035-0ed2-569dc8967591?restype=container",
       "RequestMethod": "DELETE",
       "RequestHeaders": {
         "Accept": "application/xml",
         "Authorization": "Sanitized",
-<<<<<<< HEAD
-        "traceparent": "00-223c2b391178c346848807e249281c2a-038ac0dcaaad4c4c-00",
-        "User-Agent": [
-          "azsdk-net-Storage.Files.DataLake/12.7.0-alpha.20210202.1",
-          "(.NET 5.0.2; Microsoft Windows 10.0.19042)"
-        ],
-        "x-ms-client-request-id": "efc064c3-af64-dc2f-ec43-fe25db3e01a1",
-        "x-ms-date": "Tue, 02 Feb 2021 21:25:02 GMT",
-=======
-        "traceparent": "00-d9eb4ca2acdbf6489f3fcf224e6b0025-f227654368e50c46-00",
-        "User-Agent": [
-          "azsdk-net-Storage.Files.DataLake/12.7.0-alpha.20210217.1",
-          "(.NET 5.0.3; Microsoft Windows 10.0.19042)"
-        ],
-        "x-ms-client-request-id": "efc064c3-af64-dc2f-ec43-fe25db3e01a1",
-        "x-ms-date": "Wed, 17 Feb 2021 22:21:38 GMT",
->>>>>>> 1814567d
+        "traceparent": "00-43e6e1461f345346808839c48cd2697e-731793a2674eef47-00",
+        "User-Agent": [
+          "azsdk-net-Storage.Files.DataLake/12.7.0-alpha.20210219.1",
+          "(.NET 5.0.3; Microsoft Windows 10.0.19041)"
+        ],
+        "x-ms-client-request-id": "fb041aa6-a9e8-67ab-4e3a-2bd45c63601f",
+        "x-ms-date": "Fri, 19 Feb 2021 18:58:52 GMT",
         "x-ms-return-client-request-id": "true",
         "x-ms-version": "2020-06-12"
       },
@@ -631,28 +394,20 @@
       "StatusCode": 202,
       "ResponseHeaders": {
         "Content-Length": "0",
-<<<<<<< HEAD
-        "Date": "Tue, 02 Feb 2021 21:25:02 GMT",
-=======
-        "Date": "Wed, 17 Feb 2021 22:21:38 GMT",
->>>>>>> 1814567d
+        "Date": "Fri, 19 Feb 2021 18:58:51 GMT",
         "Server": [
           "Windows-Azure-Blob/1.0",
           "Microsoft-HTTPAPI/2.0"
         ],
-        "x-ms-client-request-id": "efc064c3-af64-dc2f-ec43-fe25db3e01a1",
-<<<<<<< HEAD
-        "x-ms-request-id": "7deb0fcb-901e-008e-11a9-f9a9e9000000",
-=======
-        "x-ms-request-id": "4743624a-401e-009d-4d7b-058de5000000",
->>>>>>> 1814567d
+        "x-ms-client-request-id": "fb041aa6-a9e8-67ab-4e3a-2bd45c63601f",
+        "x-ms-request-id": "f3d9934c-a01e-0071-68f1-069974000000",
         "x-ms-version": "2020-06-12"
       },
       "ResponseBody": []
     }
   ],
   "Variables": {
-    "RandomSeed": "587546984",
+    "RandomSeed": "357189005",
     "Storage_TestConfigHierarchicalNamespace": "NamespaceTenant\nseannse\nU2FuaXRpemVk\nhttps://seannse.blob.core.windows.net\nhttps://seannse.file.core.windows.net\nhttps://seannse.queue.core.windows.net\nhttps://seannse.table.core.windows.net\n\n\n\n\nhttps://seannse-secondary.blob.core.windows.net\nhttps://seannse-secondary.file.core.windows.net\nhttps://seannse-secondary.queue.core.windows.net\nhttps://seannse-secondary.table.core.windows.net\n68390a19-a643-458b-b726-408abf67b4fc\nSanitized\n72f988bf-86f1-41af-91ab-2d7cd011db47\nhttps://login.microsoftonline.com/\nCloud\nBlobEndpoint=https://seannse.blob.core.windows.net/;QueueEndpoint=https://seannse.queue.core.windows.net/;FileEndpoint=https://seannse.file.core.windows.net/;BlobSecondaryEndpoint=https://seannse-secondary.blob.core.windows.net/;QueueSecondaryEndpoint=https://seannse-secondary.queue.core.windows.net/;FileSecondaryEndpoint=https://seannse-secondary.file.core.windows.net/;AccountName=seannse;AccountKey=Sanitized\n"
   }
 }