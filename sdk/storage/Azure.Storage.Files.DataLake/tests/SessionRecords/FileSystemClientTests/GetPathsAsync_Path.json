--- conflicted
+++ resolved
@@ -15,11 +15,7 @@
         "x-ms-client-request-id": "e62ecec7-24d8-34b9-d456-f3dd9dd9b7a1",
         "x-ms-date": "Fri, 19 Feb 2021 18:58:51 GMT",
         "x-ms-return-client-request-id": "true",
-<<<<<<< HEAD
-        "x-ms-version": "2020-12-06"
-=======
-        "x-ms-version": "2021-02-12"
->>>>>>> 7e782c87
+        "x-ms-version": "2021-02-12"
       },
       "RequestBody": null,
       "StatusCode": 201,
@@ -34,11 +30,7 @@
         ],
         "x-ms-client-request-id": "e62ecec7-24d8-34b9-d456-f3dd9dd9b7a1",
         "x-ms-request-id": "f3d9908a-a01e-0071-64f1-069974000000",
-<<<<<<< HEAD
-        "x-ms-version": "2020-12-06"
-=======
-        "x-ms-version": "2021-02-12"
->>>>>>> 7e782c87
+        "x-ms-version": "2021-02-12"
       },
       "ResponseBody": []
     },
@@ -57,11 +49,7 @@
         "x-ms-client-request-id": "fad5cd8a-8e67-a2b9-02a8-a644d25cd29d",
         "x-ms-date": "Fri, 19 Feb 2021 18:58:51 GMT",
         "x-ms-return-client-request-id": "true",
-<<<<<<< HEAD
-        "x-ms-version": "2020-12-06"
-=======
-        "x-ms-version": "2021-02-12"
->>>>>>> 7e782c87
+        "x-ms-version": "2021-02-12"
       },
       "RequestBody": null,
       "StatusCode": 201,
@@ -76,11 +64,7 @@
         ],
         "x-ms-client-request-id": "fad5cd8a-8e67-a2b9-02a8-a644d25cd29d",
         "x-ms-request-id": "c362290b-401f-0034-59f1-064c97000000",
-<<<<<<< HEAD
-        "x-ms-version": "2020-12-06"
-=======
-        "x-ms-version": "2021-02-12"
->>>>>>> 7e782c87
+        "x-ms-version": "2021-02-12"
       },
       "ResponseBody": []
     },
@@ -99,11 +83,7 @@
         "x-ms-client-request-id": "cf526bbb-bc03-b43a-d40f-6878bbfa53ee",
         "x-ms-date": "Fri, 19 Feb 2021 18:58:51 GMT",
         "x-ms-return-client-request-id": "true",
-<<<<<<< HEAD
-        "x-ms-version": "2020-12-06"
-=======
-        "x-ms-version": "2021-02-12"
->>>>>>> 7e782c87
+        "x-ms-version": "2021-02-12"
       },
       "RequestBody": null,
       "StatusCode": 201,
@@ -118,11 +98,7 @@
         ],
         "x-ms-client-request-id": "cf526bbb-bc03-b43a-d40f-6878bbfa53ee",
         "x-ms-request-id": "c362291e-401f-0034-6cf1-064c97000000",
-<<<<<<< HEAD
-        "x-ms-version": "2020-12-06"
-=======
-        "x-ms-version": "2021-02-12"
->>>>>>> 7e782c87
+        "x-ms-version": "2021-02-12"
       },
       "ResponseBody": []
     },
@@ -141,11 +117,7 @@
         "x-ms-client-request-id": "6688b395-0309-f699-a25c-a3c475efa993",
         "x-ms-date": "Fri, 19 Feb 2021 18:58:51 GMT",
         "x-ms-return-client-request-id": "true",
-<<<<<<< HEAD
-        "x-ms-version": "2020-12-06"
-=======
-        "x-ms-version": "2021-02-12"
->>>>>>> 7e782c87
+        "x-ms-version": "2021-02-12"
       },
       "RequestBody": null,
       "StatusCode": 201,
@@ -160,11 +132,7 @@
         ],
         "x-ms-client-request-id": "6688b395-0309-f699-a25c-a3c475efa993",
         "x-ms-request-id": "c3622930-401f-0034-7ef1-064c97000000",
-<<<<<<< HEAD
-        "x-ms-version": "2020-12-06"
-=======
-        "x-ms-version": "2021-02-12"
->>>>>>> 7e782c87
+        "x-ms-version": "2021-02-12"
       },
       "ResponseBody": []
     },
@@ -183,11 +151,7 @@
         "x-ms-client-request-id": "08e3d7b5-ec72-5ce4-a49c-a17380ee3676",
         "x-ms-date": "Fri, 19 Feb 2021 18:58:51 GMT",
         "x-ms-return-client-request-id": "true",
-<<<<<<< HEAD
-        "x-ms-version": "2020-12-06"
-=======
-        "x-ms-version": "2021-02-12"
->>>>>>> 7e782c87
+        "x-ms-version": "2021-02-12"
       },
       "RequestBody": null,
       "StatusCode": 201,
@@ -202,11 +166,7 @@
         ],
         "x-ms-client-request-id": "08e3d7b5-ec72-5ce4-a49c-a17380ee3676",
         "x-ms-request-id": "c3622945-401f-0034-13f1-064c97000000",
-<<<<<<< HEAD
-        "x-ms-version": "2020-12-06"
-=======
-        "x-ms-version": "2021-02-12"
->>>>>>> 7e782c87
+        "x-ms-version": "2021-02-12"
       },
       "ResponseBody": []
     },
@@ -225,11 +185,7 @@
         "x-ms-client-request-id": "9e0ee19a-a10c-c821-cae9-66412caf16ca",
         "x-ms-date": "Fri, 19 Feb 2021 18:58:51 GMT",
         "x-ms-return-client-request-id": "true",
-<<<<<<< HEAD
-        "x-ms-version": "2020-12-06"
-=======
-        "x-ms-version": "2021-02-12"
->>>>>>> 7e782c87
+        "x-ms-version": "2021-02-12"
       },
       "RequestBody": null,
       "StatusCode": 201,
@@ -244,11 +200,7 @@
         ],
         "x-ms-client-request-id": "9e0ee19a-a10c-c821-cae9-66412caf16ca",
         "x-ms-request-id": "c362295c-401f-0034-2af1-064c97000000",
-<<<<<<< HEAD
-        "x-ms-version": "2020-12-06"
-=======
-        "x-ms-version": "2021-02-12"
->>>>>>> 7e782c87
+        "x-ms-version": "2021-02-12"
       },
       "ResponseBody": []
     },
@@ -267,11 +219,7 @@
         "x-ms-client-request-id": "9ed9daf7-98e0-256a-b6e1-79e2e9709ae1",
         "x-ms-date": "Fri, 19 Feb 2021 18:58:51 GMT",
         "x-ms-return-client-request-id": "true",
-<<<<<<< HEAD
-        "x-ms-version": "2020-12-06"
-=======
-        "x-ms-version": "2021-02-12"
->>>>>>> 7e782c87
+        "x-ms-version": "2021-02-12"
       },
       "RequestBody": null,
       "StatusCode": 201,
@@ -286,11 +234,7 @@
         ],
         "x-ms-client-request-id": "9ed9daf7-98e0-256a-b6e1-79e2e9709ae1",
         "x-ms-request-id": "c362297a-401f-0034-48f1-064c97000000",
-<<<<<<< HEAD
-        "x-ms-version": "2020-12-06"
-=======
-        "x-ms-version": "2021-02-12"
->>>>>>> 7e782c87
+        "x-ms-version": "2021-02-12"
       },
       "ResponseBody": []
     },
@@ -309,11 +253,7 @@
         "x-ms-client-request-id": "524ac826-77d6-d6e9-8aa6-c34f05117cb5",
         "x-ms-date": "Fri, 19 Feb 2021 18:58:51 GMT",
         "x-ms-return-client-request-id": "true",
-<<<<<<< HEAD
-        "x-ms-version": "2020-12-06"
-=======
-        "x-ms-version": "2021-02-12"
->>>>>>> 7e782c87
+        "x-ms-version": "2021-02-12"
       },
       "RequestBody": null,
       "StatusCode": 201,
@@ -328,11 +268,7 @@
         ],
         "x-ms-client-request-id": "524ac826-77d6-d6e9-8aa6-c34f05117cb5",
         "x-ms-request-id": "c362298e-401f-0034-5cf1-064c97000000",
-<<<<<<< HEAD
-        "x-ms-version": "2020-12-06"
-=======
-        "x-ms-version": "2021-02-12"
->>>>>>> 7e782c87
+        "x-ms-version": "2021-02-12"
       },
       "ResponseBody": []
     },
@@ -351,11 +287,7 @@
         "x-ms-client-request-id": "21bc2f58-4825-620b-f91e-1993684716db",
         "x-ms-date": "Fri, 19 Feb 2021 18:58:51 GMT",
         "x-ms-return-client-request-id": "true",
-<<<<<<< HEAD
-        "x-ms-version": "2020-12-06"
-=======
-        "x-ms-version": "2021-02-12"
->>>>>>> 7e782c87
+        "x-ms-version": "2021-02-12"
       },
       "RequestBody": null,
       "StatusCode": 201,
@@ -370,11 +302,7 @@
         ],
         "x-ms-client-request-id": "21bc2f58-4825-620b-f91e-1993684716db",
         "x-ms-request-id": "c36229a0-401f-0034-6ef1-064c97000000",
-<<<<<<< HEAD
-        "x-ms-version": "2020-12-06"
-=======
-        "x-ms-version": "2021-02-12"
->>>>>>> 7e782c87
+        "x-ms-version": "2021-02-12"
       },
       "ResponseBody": []
     },
@@ -393,11 +321,7 @@
         "x-ms-client-request-id": "d5f6aeaa-5b54-3890-8943-626d05d163fc",
         "x-ms-date": "Fri, 19 Feb 2021 18:58:52 GMT",
         "x-ms-return-client-request-id": "true",
-<<<<<<< HEAD
-        "x-ms-version": "2020-12-06"
-=======
-        "x-ms-version": "2021-02-12"
->>>>>>> 7e782c87
+        "x-ms-version": "2021-02-12"
       },
       "RequestBody": null,
       "StatusCode": 201,
@@ -412,11 +336,7 @@
         ],
         "x-ms-client-request-id": "d5f6aeaa-5b54-3890-8943-626d05d163fc",
         "x-ms-request-id": "c36229b5-401f-0034-03f1-064c97000000",
-<<<<<<< HEAD
-        "x-ms-version": "2020-12-06"
-=======
-        "x-ms-version": "2021-02-12"
->>>>>>> 7e782c87
+        "x-ms-version": "2021-02-12"
       },
       "ResponseBody": []
     },
@@ -434,11 +354,7 @@
         "x-ms-client-request-id": "b9e80968-4050-d087-3236-0bb7cb510192",
         "x-ms-date": "Fri, 19 Feb 2021 18:58:52 GMT",
         "x-ms-return-client-request-id": "true",
-<<<<<<< HEAD
-        "x-ms-version": "2020-12-06"
-=======
-        "x-ms-version": "2021-02-12"
->>>>>>> 7e782c87
+        "x-ms-version": "2021-02-12"
       },
       "RequestBody": null,
       "StatusCode": 200,
@@ -452,11 +368,7 @@
         "Transfer-Encoding": "chunked",
         "x-ms-client-request-id": "b9e80968-4050-d087-3236-0bb7cb510192",
         "x-ms-request-id": "c36229c4-401f-0034-12f1-064c97000000",
-<<<<<<< HEAD
-        "x-ms-version": "2020-12-06"
-=======
-        "x-ms-version": "2021-02-12"
->>>>>>> 7e782c87
+        "x-ms-version": "2021-02-12"
       },
       "ResponseBody": [
         "{\"paths\":[{\"contentLength\":\"0\",\"creationTime\":\"132582347311088311\",\"etag\":\"0x8D8D508656E02B7\",\"group\":\"$superuser\",\"isDirectory\":\"true\",\"lastModified\":\"Fri, 19 Feb 2021 18:58:51 GMT\",\"name\":\"foo/bar\",\"owner\":\"$superuser\",\"permissions\":\"rwxr-x---\"},{\"contentLength\":\"0\",\"creationTime\":\"132582347310143390\",\"etag\":\"0x8D8D508655F979E\",\"group\":\"$superuser\",\"isDirectory\":\"true\",\"lastModified\":\"Fri, 19 Feb 2021 18:58:51 GMT\",\"name\":\"foo/foo\",\"owner\":\"$superuser\",\"permissions\":\"rwxr-x---\"}]}\n"
@@ -476,11 +388,7 @@
         "x-ms-client-request-id": "fb041aa6-a9e8-67ab-4e3a-2bd45c63601f",
         "x-ms-date": "Fri, 19 Feb 2021 18:58:52 GMT",
         "x-ms-return-client-request-id": "true",
-<<<<<<< HEAD
-        "x-ms-version": "2020-12-06"
-=======
-        "x-ms-version": "2021-02-12"
->>>>>>> 7e782c87
+        "x-ms-version": "2021-02-12"
       },
       "RequestBody": null,
       "StatusCode": 202,
@@ -493,11 +401,7 @@
         ],
         "x-ms-client-request-id": "fb041aa6-a9e8-67ab-4e3a-2bd45c63601f",
         "x-ms-request-id": "f3d9934c-a01e-0071-68f1-069974000000",
-<<<<<<< HEAD
-        "x-ms-version": "2020-12-06"
-=======
-        "x-ms-version": "2021-02-12"
->>>>>>> 7e782c87
+        "x-ms-version": "2021-02-12"
       },
       "ResponseBody": []
     }
