--- conflicted
+++ resolved
@@ -14,11 +14,7 @@
         "x-ms-client-request-id": "2754a13d-a37f-490b-1363-b5e3b141f2ec",
         "x-ms-date": "Wed, 17 Feb 2021 22:23:10 GMT",
         "x-ms-return-client-request-id": "true",
-<<<<<<< HEAD
-        "x-ms-version": "2020-12-06"
-=======
-        "x-ms-version": "2021-02-12"
->>>>>>> 7e782c87
+        "x-ms-version": "2021-02-12"
       },
       "RequestBody": null,
       "StatusCode": 201,
@@ -33,11 +29,7 @@
         ],
         "x-ms-client-request-id": "2754a13d-a37f-490b-1363-b5e3b141f2ec",
         "x-ms-request-id": "1e55b4be-e01e-0084-0a7b-050d5e000000",
-<<<<<<< HEAD
-        "x-ms-version": "2020-12-06"
-=======
-        "x-ms-version": "2021-02-12"
->>>>>>> 7e782c87
+        "x-ms-version": "2021-02-12"
       },
       "ResponseBody": []
     },
@@ -58,11 +50,7 @@
         "x-ms-lease-duration": "15",
         "x-ms-proposed-lease-id": "acf5ca61-cae9-408e-c999-81f75ee99276",
         "x-ms-return-client-request-id": "true",
-<<<<<<< HEAD
-        "x-ms-version": "2020-12-06"
-=======
-        "x-ms-version": "2021-02-12"
->>>>>>> 7e782c87
+        "x-ms-version": "2021-02-12"
       },
       "RequestBody": null,
       "StatusCode": 201,
@@ -78,11 +66,7 @@
         "x-ms-client-request-id": "93489e5a-bd76-7226-1214-5ee62213ea2a",
         "x-ms-lease-id": "acf5ca61-cae9-408e-c999-81f75ee99276",
         "x-ms-request-id": "1e55b4d7-e01e-0084-227b-050d5e000000",
-<<<<<<< HEAD
-        "x-ms-version": "2020-12-06"
-=======
-        "x-ms-version": "2021-02-12"
->>>>>>> 7e782c87
+        "x-ms-version": "2021-02-12"
       },
       "ResponseBody": []
     },
@@ -102,11 +86,7 @@
         "x-ms-lease-action": "renew",
         "x-ms-lease-id": "acf5ca61-cae9-408e-c999-81f75ee99276",
         "x-ms-return-client-request-id": "true",
-<<<<<<< HEAD
-        "x-ms-version": "2020-12-06"
-=======
-        "x-ms-version": "2021-02-12"
->>>>>>> 7e782c87
+        "x-ms-version": "2021-02-12"
       },
       "RequestBody": null,
       "StatusCode": 200,
@@ -122,11 +102,7 @@
         "x-ms-client-request-id": "c09d78b3-ffa0-eb00-af66-882c2186b9d6",
         "x-ms-lease-id": "acf5ca61-cae9-408e-c999-81f75ee99276",
         "x-ms-request-id": "1e55b4e4-e01e-0084-2f7b-050d5e000000",
-<<<<<<< HEAD
-        "x-ms-version": "2020-12-06"
-=======
-        "x-ms-version": "2021-02-12"
->>>>>>> 7e782c87
+        "x-ms-version": "2021-02-12"
       },
       "ResponseBody": []
     },
@@ -145,11 +121,7 @@
         "x-ms-date": "Wed, 17 Feb 2021 22:23:10 GMT",
         "x-ms-lease-id": "acf5ca61-cae9-408e-c999-81f75ee99276",
         "x-ms-return-client-request-id": "true",
-<<<<<<< HEAD
-        "x-ms-version": "2020-12-06"
-=======
-        "x-ms-version": "2021-02-12"
->>>>>>> 7e782c87
+        "x-ms-version": "2021-02-12"
       },
       "RequestBody": null,
       "StatusCode": 202,
@@ -162,11 +134,7 @@
         ],
         "x-ms-client-request-id": "aa32c2fd-2975-d089-3f4f-2a03ce7ebed8",
         "x-ms-request-id": "1e55b4ed-e01e-0084-387b-050d5e000000",
-<<<<<<< HEAD
-        "x-ms-version": "2020-12-06"
-=======
-        "x-ms-version": "2021-02-12"
->>>>>>> 7e782c87
+        "x-ms-version": "2021-02-12"
       },
       "ResponseBody": []
     },
@@ -184,11 +152,7 @@
         "x-ms-client-request-id": "0ffd5ca9-21fc-cfaf-1a89-d1da5b50059b",
         "x-ms-date": "Wed, 17 Feb 2021 22:23:10 GMT",
         "x-ms-return-client-request-id": "true",
-<<<<<<< HEAD
-        "x-ms-version": "2020-12-06"
-=======
-        "x-ms-version": "2021-02-12"
->>>>>>> 7e782c87
+        "x-ms-version": "2021-02-12"
       },
       "RequestBody": null,
       "StatusCode": 201,
@@ -203,11 +167,7 @@
         ],
         "x-ms-client-request-id": "0ffd5ca9-21fc-cfaf-1a89-d1da5b50059b",
         "x-ms-request-id": "fdd6acd6-d01e-00b0-497b-053e96000000",
-<<<<<<< HEAD
-        "x-ms-version": "2020-12-06"
-=======
-        "x-ms-version": "2021-02-12"
->>>>>>> 7e782c87
+        "x-ms-version": "2021-02-12"
       },
       "ResponseBody": []
     },
@@ -228,11 +188,7 @@
         "x-ms-lease-duration": "15",
         "x-ms-proposed-lease-id": "4dbf935f-5f4e-5084-8a55-39748204c93d",
         "x-ms-return-client-request-id": "true",
-<<<<<<< HEAD
-        "x-ms-version": "2020-12-06"
-=======
-        "x-ms-version": "2021-02-12"
->>>>>>> 7e782c87
+        "x-ms-version": "2021-02-12"
       },
       "RequestBody": null,
       "StatusCode": 201,
@@ -248,11 +204,7 @@
         "x-ms-client-request-id": "4c440edd-e6dc-4925-d8ad-85a7e83b4d15",
         "x-ms-lease-id": "4dbf935f-5f4e-5084-8a55-39748204c93d",
         "x-ms-request-id": "fdd6acf7-d01e-00b0-637b-053e96000000",
-<<<<<<< HEAD
-        "x-ms-version": "2020-12-06"
-=======
-        "x-ms-version": "2021-02-12"
->>>>>>> 7e782c87
+        "x-ms-version": "2021-02-12"
       },
       "ResponseBody": []
     },
@@ -273,11 +225,7 @@
         "x-ms-lease-action": "renew",
         "x-ms-lease-id": "4dbf935f-5f4e-5084-8a55-39748204c93d",
         "x-ms-return-client-request-id": "true",
-<<<<<<< HEAD
-        "x-ms-version": "2020-12-06"
-=======
-        "x-ms-version": "2021-02-12"
->>>>>>> 7e782c87
+        "x-ms-version": "2021-02-12"
       },
       "RequestBody": null,
       "StatusCode": 200,
@@ -293,11 +241,7 @@
         "x-ms-client-request-id": "7397c3e9-7cc0-8060-3446-96f85bf23a95",
         "x-ms-lease-id": "4dbf935f-5f4e-5084-8a55-39748204c93d",
         "x-ms-request-id": "fdd6ad1e-d01e-00b0-807b-053e96000000",
-<<<<<<< HEAD
-        "x-ms-version": "2020-12-06"
-=======
-        "x-ms-version": "2021-02-12"
->>>>>>> 7e782c87
+        "x-ms-version": "2021-02-12"
       },
       "ResponseBody": []
     },
@@ -316,11 +260,7 @@
         "x-ms-date": "Wed, 17 Feb 2021 22:23:11 GMT",
         "x-ms-lease-id": "4dbf935f-5f4e-5084-8a55-39748204c93d",
         "x-ms-return-client-request-id": "true",
-<<<<<<< HEAD
-        "x-ms-version": "2020-12-06"
-=======
-        "x-ms-version": "2021-02-12"
->>>>>>> 7e782c87
+        "x-ms-version": "2021-02-12"
       },
       "RequestBody": null,
       "StatusCode": 202,
@@ -333,11 +273,7 @@
         ],
         "x-ms-client-request-id": "24bd819b-d9a4-4355-33f3-cd7900fd2307",
         "x-ms-request-id": "fdd6ad4e-d01e-00b0-247b-053e96000000",
-<<<<<<< HEAD
-        "x-ms-version": "2020-12-06"
-=======
-        "x-ms-version": "2021-02-12"
->>>>>>> 7e782c87
+        "x-ms-version": "2021-02-12"
       },
       "ResponseBody": []
     },
@@ -355,11 +291,7 @@
         "x-ms-client-request-id": "82dd4aa2-4258-346d-8f3c-18537f5a1812",
         "x-ms-date": "Wed, 17 Feb 2021 22:23:11 GMT",
         "x-ms-return-client-request-id": "true",
-<<<<<<< HEAD
-        "x-ms-version": "2020-12-06"
-=======
-        "x-ms-version": "2021-02-12"
->>>>>>> 7e782c87
+        "x-ms-version": "2021-02-12"
       },
       "RequestBody": null,
       "StatusCode": 201,
@@ -374,11 +306,7 @@
         ],
         "x-ms-client-request-id": "82dd4aa2-4258-346d-8f3c-18537f5a1812",
         "x-ms-request-id": "43e3382c-b01e-001f-117b-05cc5b000000",
-<<<<<<< HEAD
-        "x-ms-version": "2020-12-06"
-=======
-        "x-ms-version": "2021-02-12"
->>>>>>> 7e782c87
+        "x-ms-version": "2021-02-12"
       },
       "ResponseBody": []
     },
@@ -399,11 +327,7 @@
         "x-ms-lease-duration": "15",
         "x-ms-proposed-lease-id": "8760cedb-49a0-4dd1-f5a4-11e9f0d2e4cf",
         "x-ms-return-client-request-id": "true",
-<<<<<<< HEAD
-        "x-ms-version": "2020-12-06"
-=======
-        "x-ms-version": "2021-02-12"
->>>>>>> 7e782c87
+        "x-ms-version": "2021-02-12"
       },
       "RequestBody": null,
       "StatusCode": 201,
@@ -419,11 +343,7 @@
         "x-ms-client-request-id": "cd4364ae-bedc-587b-7990-8db3308443bd",
         "x-ms-lease-id": "8760cedb-49a0-4dd1-f5a4-11e9f0d2e4cf",
         "x-ms-request-id": "43e33868-b01e-001f-437b-05cc5b000000",
-<<<<<<< HEAD
-        "x-ms-version": "2020-12-06"
-=======
-        "x-ms-version": "2021-02-12"
->>>>>>> 7e782c87
+        "x-ms-version": "2021-02-12"
       },
       "ResponseBody": []
     },
@@ -444,11 +364,7 @@
         "x-ms-lease-action": "renew",
         "x-ms-lease-id": "8760cedb-49a0-4dd1-f5a4-11e9f0d2e4cf",
         "x-ms-return-client-request-id": "true",
-<<<<<<< HEAD
-        "x-ms-version": "2020-12-06"
-=======
-        "x-ms-version": "2021-02-12"
->>>>>>> 7e782c87
+        "x-ms-version": "2021-02-12"
       },
       "RequestBody": null,
       "StatusCode": 200,
@@ -464,11 +380,7 @@
         "x-ms-client-request-id": "8c3a92eb-178e-4cf2-c3fe-66b307f2a485",
         "x-ms-lease-id": "8760cedb-49a0-4dd1-f5a4-11e9f0d2e4cf",
         "x-ms-request-id": "43e338bd-b01e-001f-127b-05cc5b000000",
-<<<<<<< HEAD
-        "x-ms-version": "2020-12-06"
-=======
-        "x-ms-version": "2021-02-12"
->>>>>>> 7e782c87
+        "x-ms-version": "2021-02-12"
       },
       "ResponseBody": []
     },
@@ -487,11 +399,7 @@
         "x-ms-date": "Wed, 17 Feb 2021 22:23:12 GMT",
         "x-ms-lease-id": "8760cedb-49a0-4dd1-f5a4-11e9f0d2e4cf",
         "x-ms-return-client-request-id": "true",
-<<<<<<< HEAD
-        "x-ms-version": "2020-12-06"
-=======
-        "x-ms-version": "2021-02-12"
->>>>>>> 7e782c87
+        "x-ms-version": "2021-02-12"
       },
       "RequestBody": null,
       "StatusCode": 202,
@@ -504,11 +412,7 @@
         ],
         "x-ms-client-request-id": "9ec7363f-b749-402e-55fd-7c04d21b3e35",
         "x-ms-request-id": "43e338f3-b01e-001f-3d7b-05cc5b000000",
-<<<<<<< HEAD
-        "x-ms-version": "2020-12-06"
-=======
-        "x-ms-version": "2021-02-12"
->>>>>>> 7e782c87
+        "x-ms-version": "2021-02-12"
       },
       "ResponseBody": []
     }
