{
  "Entries": [
    {
      "RequestUri": "https://seannse.blob.core.windows.net/test-filesystem-ae6e81e6-c3f4-eb09-3dc4-bc1dc5378196?restype=container",
      "RequestMethod": "PUT",
      "RequestHeaders": {
        "Accept": "application/xml",
        "Authorization": "Sanitized",
<<<<<<< HEAD
        "traceparent": "00-36666f7f39a5884681a1b125aed8b00e-c69c7781417fa049-00",
        "User-Agent": [
          "azsdk-net-Storage.Files.DataLake/12.7.0-alpha.20210202.1",
          "(.NET 5.0.2; Microsoft Windows 10.0.19042)"
        ],
        "x-ms-client-request-id": "76f024b8-74a9-92fd-d694-dfb87e754941",
        "x-ms-date": "Tue, 02 Feb 2021 21:25:23 GMT",
=======
        "traceparent": "00-2b4aba077d724f47b9b586cd7f994938-e20d29f352599d47-00",
        "User-Agent": [
          "azsdk-net-Storage.Files.DataLake/12.7.0-alpha.20210217.1",
          "(.NET 5.0.3; Microsoft Windows 10.0.19042)"
        ],
        "x-ms-client-request-id": "76f024b8-74a9-92fd-d694-dfb87e754941",
        "x-ms-date": "Wed, 17 Feb 2021 22:22:37 GMT",
>>>>>>> 1814567d
        "x-ms-return-client-request-id": "true",
        "x-ms-version": "2020-06-12"
      },
      "RequestBody": null,
      "StatusCode": 201,
      "ResponseHeaders": {
        "Content-Length": "0",
<<<<<<< HEAD
        "Date": "Tue, 02 Feb 2021 21:25:23 GMT",
        "ETag": "\u00220x8D8C7C10D6CCED1\u0022",
        "Last-Modified": "Tue, 02 Feb 2021 21:25:24 GMT",
=======
        "Date": "Wed, 17 Feb 2021 22:22:37 GMT",
        "ETag": "\u00220x8D8D392884F39D3\u0022",
        "Last-Modified": "Wed, 17 Feb 2021 22:22:37 GMT",
>>>>>>> 1814567d
        "Server": [
          "Windows-Azure-Blob/1.0",
          "Microsoft-HTTPAPI/2.0"
        ],
        "x-ms-client-request-id": "76f024b8-74a9-92fd-d694-dfb87e754941",
<<<<<<< HEAD
        "x-ms-request-id": "8cdd661b-b01e-0042-58a9-f9c6df000000",
=======
        "x-ms-request-id": "e525ec98-701e-0096-117b-05768e000000",
>>>>>>> 1814567d
        "x-ms-version": "2020-06-12"
      },
      "ResponseBody": []
    },
    {
<<<<<<< HEAD
      "RequestUri": "https://seannse.dfs.core.windows.net/test-filesystem-ae6e81e6-c3f4-eb09-3dc4-bc1dc5378196/test-directory-9a74467a-0db6-32b7-973c-2a3bc6889197?sv=2020-06-12\u0026se=2021-02-03T21%3A25%3A23Z\u0026sr=c\u0026sp=racwdlmeop\u0026sig=Sanitized\u0026resource=directory",
      "RequestMethod": "PUT",
      "RequestHeaders": {
        "Accept": "application/json",
        "traceparent": "00-94165eef09c1c94caae9142d18a4506c-a167be5d1a045142-00",
        "User-Agent": [
          "azsdk-net-Storage.Files.DataLake/12.7.0-alpha.20210202.1",
          "(.NET 5.0.2; Microsoft Windows 10.0.19042)"
=======
      "RequestUri": "https://seannse.dfs.core.windows.net/test-filesystem-ae6e81e6-c3f4-eb09-3dc4-bc1dc5378196/test-directory-9a74467a-0db6-32b7-973c-2a3bc6889197?sv=2020-06-12\u0026se=2021-02-18T22%3A22%3A38Z\u0026sr=c\u0026sp=racwdlmeop\u0026sig=Sanitized\u0026resource=directory",
      "RequestMethod": "PUT",
      "RequestHeaders": {
        "traceparent": "00-7b81caad3b2cc0459e8809b5ef4b696d-e87d5ba3e8a9af4b-00",
        "User-Agent": [
          "azsdk-net-Storage.Files.DataLake/12.7.0-alpha.20210217.1",
          "(.NET 5.0.3; Microsoft Windows 10.0.19042)"
>>>>>>> 1814567d
        ],
        "x-ms-client-request-id": "1305bb6f-c631-abf6-6dbe-df6d4ac1cc4d",
        "x-ms-return-client-request-id": "true",
        "x-ms-version": "2020-06-12"
      },
      "RequestBody": null,
      "StatusCode": 201,
      "ResponseHeaders": {
        "Content-Length": "0",
<<<<<<< HEAD
        "Date": "Tue, 02 Feb 2021 21:25:24 GMT",
        "ETag": "\u00220x8D8C7C10DA3B44D\u0022",
        "Last-Modified": "Tue, 02 Feb 2021 21:25:24 GMT",
=======
        "Date": "Wed, 17 Feb 2021 22:22:37 GMT",
        "ETag": "\u00220x8D8D3928885ABD3\u0022",
        "Last-Modified": "Wed, 17 Feb 2021 22:22:38 GMT",
>>>>>>> 1814567d
        "Server": [
          "Windows-Azure-HDFS/1.0",
          "Microsoft-HTTPAPI/2.0"
        ],
        "x-ms-client-request-id": "1305bb6f-c631-abf6-6dbe-df6d4ac1cc4d",
<<<<<<< HEAD
        "x-ms-request-id": "0268084d-701f-0072-14a9-f97810000000",
=======
        "x-ms-request-id": "c358303f-b01f-007d-327b-050e7c000000",
>>>>>>> 1814567d
        "x-ms-version": "2020-06-12"
      },
      "ResponseBody": []
    },
    {
<<<<<<< HEAD
      "RequestUri": "https://seannse.dfs.core.windows.net/test-filesystem-ae6e81e6-c3f4-eb09-3dc4-bc1dc5378196?sv=2020-06-12\u0026se=2021-02-03T21%3A25%3A23Z\u0026sr=c\u0026sp=racwdlmeop\u0026sig=Sanitized\u0026resource=filesystem\u0026recursive=false\u0026upn=false",
=======
      "RequestUri": "https://seannse.dfs.core.windows.net/test-filesystem-ae6e81e6-c3f4-eb09-3dc4-bc1dc5378196?sv=2020-06-12\u0026se=2021-02-18T22%3A22%3A38Z\u0026sr=c\u0026sp=racwdlmeop\u0026sig=Sanitized\u0026resource=filesystem\u0026recursive=false\u0026upn=false",
>>>>>>> 1814567d
      "RequestMethod": "GET",
      "RequestHeaders": {
        "Accept": "application/json",
        "User-Agent": [
<<<<<<< HEAD
          "azsdk-net-Storage.Files.DataLake/12.7.0-alpha.20210202.1",
          "(.NET 5.0.2; Microsoft Windows 10.0.19042)"
=======
          "azsdk-net-Storage.Files.DataLake/12.7.0-alpha.20210217.1",
          "(.NET 5.0.3; Microsoft Windows 10.0.19042)"
>>>>>>> 1814567d
        ],
        "x-ms-client-request-id": "0acc1b89-7d83-9d66-19ba-34892b7f48e6",
        "x-ms-return-client-request-id": "true",
        "x-ms-version": "2020-06-12"
      },
      "RequestBody": null,
      "StatusCode": 200,
      "ResponseHeaders": {
        "Content-Type": "application/json; charset=utf-8",
<<<<<<< HEAD
        "Date": "Tue, 02 Feb 2021 21:25:24 GMT",
=======
        "Date": "Wed, 17 Feb 2021 22:22:37 GMT",
>>>>>>> 1814567d
        "Server": [
          "Windows-Azure-HDFS/1.0",
          "Microsoft-HTTPAPI/2.0"
        ],
        "Transfer-Encoding": "chunked",
        "x-ms-client-request-id": "0acc1b89-7d83-9d66-19ba-34892b7f48e6",
<<<<<<< HEAD
        "x-ms-request-id": "02680853-701f-0072-1aa9-f97810000000",
        "x-ms-version": "2020-06-12"
      },
      "ResponseBody": [
        "{\u0022paths\u0022:[{\u0022contentLength\u0022:\u00220\u0022,\u0022creationTime\u0022:\u0022132567747244373069\u0022,\u0022etag\u0022:\u00220x8D8C7C10DA3B44D\u0022,\u0022group\u0022:\u0022$superuser\u0022,\u0022isDirectory\u0022:\u0022true\u0022,\u0022lastModified\u0022:\u0022Tue, 02 Feb 2021 21:25:24 GMT\u0022,\u0022name\u0022:\u0022test-directory-9a74467a-0db6-32b7-973c-2a3bc6889197\u0022,\u0022owner\u0022:\u0022$superuser\u0022,\u0022permissions\u0022:\u0022rwxr-x---\u0022}]}\n"
=======
        "x-ms-request-id": "c358304e-b01f-007d-407b-050e7c000000",
        "x-ms-version": "2020-06-12"
      },
      "ResponseBody": [
        "{\u0022paths\u0022:[{\u0022contentLength\u0022:\u00220\u0022,\u0022creationTime\u0022:\u0022132580741582072787\u0022,\u0022etag\u0022:\u00220x8D8D3928885ABD3\u0022,\u0022group\u0022:\u0022$superuser\u0022,\u0022isDirectory\u0022:\u0022true\u0022,\u0022lastModified\u0022:\u0022Wed, 17 Feb 2021 22:22:38 GMT\u0022,\u0022name\u0022:\u0022test-directory-9a74467a-0db6-32b7-973c-2a3bc6889197\u0022,\u0022owner\u0022:\u0022$superuser\u0022,\u0022permissions\u0022:\u0022rwxr-x---\u0022}]}\n"
>>>>>>> 1814567d
      ]
    },
    {
      "RequestUri": "https://seannse.blob.core.windows.net/test-filesystem-ae6e81e6-c3f4-eb09-3dc4-bc1dc5378196?restype=container",
      "RequestMethod": "DELETE",
      "RequestHeaders": {
        "Accept": "application/xml",
        "Authorization": "Sanitized",
<<<<<<< HEAD
        "traceparent": "00-c79b14fc9c4af54dadb201c885979cd0-5ac1c5bb32c9bd4f-00",
        "User-Agent": [
          "azsdk-net-Storage.Files.DataLake/12.7.0-alpha.20210202.1",
          "(.NET 5.0.2; Microsoft Windows 10.0.19042)"
        ],
        "x-ms-client-request-id": "2fe37960-c1f5-84ca-e1b6-5655747144d9",
        "x-ms-date": "Tue, 02 Feb 2021 21:25:23 GMT",
=======
        "traceparent": "00-6f7e2270e828b8488fb1123943478f93-c7c011c8cebe644d-00",
        "User-Agent": [
          "azsdk-net-Storage.Files.DataLake/12.7.0-alpha.20210217.1",
          "(.NET 5.0.3; Microsoft Windows 10.0.19042)"
        ],
        "x-ms-client-request-id": "2fe37960-c1f5-84ca-e1b6-5655747144d9",
        "x-ms-date": "Wed, 17 Feb 2021 22:22:38 GMT",
>>>>>>> 1814567d
        "x-ms-return-client-request-id": "true",
        "x-ms-version": "2020-06-12"
      },
      "RequestBody": null,
      "StatusCode": 202,
      "ResponseHeaders": {
        "Content-Length": "0",
<<<<<<< HEAD
        "Date": "Tue, 02 Feb 2021 21:25:24 GMT",
=======
        "Date": "Wed, 17 Feb 2021 22:22:37 GMT",
>>>>>>> 1814567d
        "Server": [
          "Windows-Azure-Blob/1.0",
          "Microsoft-HTTPAPI/2.0"
        ],
        "x-ms-client-request-id": "2fe37960-c1f5-84ca-e1b6-5655747144d9",
<<<<<<< HEAD
        "x-ms-request-id": "8cdd668d-b01e-0042-33a9-f9c6df000000",
=======
        "x-ms-request-id": "e525ee58-701e-0096-347b-05768e000000",
>>>>>>> 1814567d
        "x-ms-version": "2020-06-12"
      },
      "ResponseBody": []
    }
  ],
  "Variables": {
<<<<<<< HEAD
    "DateTimeOffsetNow": "2021-02-02T15:25:23.5353623-06:00",
=======
    "DateTimeOffsetNow": "2021-02-17T16:22:38.0339252-06:00",
>>>>>>> 1814567d
    "RandomSeed": "101799608",
    "Storage_TestConfigHierarchicalNamespace": "NamespaceTenant\nseannse\nU2FuaXRpemVk\nhttps://seannse.blob.core.windows.net\nhttps://seannse.file.core.windows.net\nhttps://seannse.queue.core.windows.net\nhttps://seannse.table.core.windows.net\n\n\n\n\nhttps://seannse-secondary.blob.core.windows.net\nhttps://seannse-secondary.file.core.windows.net\nhttps://seannse-secondary.queue.core.windows.net\nhttps://seannse-secondary.table.core.windows.net\n68390a19-a643-458b-b726-408abf67b4fc\nSanitized\n72f988bf-86f1-41af-91ab-2d7cd011db47\nhttps://login.microsoftonline.com/\nCloud\nBlobEndpoint=https://seannse.blob.core.windows.net/;QueueEndpoint=https://seannse.queue.core.windows.net/;FileEndpoint=https://seannse.file.core.windows.net/;BlobSecondaryEndpoint=https://seannse-secondary.blob.core.windows.net/;QueueSecondaryEndpoint=https://seannse-secondary.queue.core.windows.net/;FileSecondaryEndpoint=https://seannse-secondary.file.core.windows.net/;AccountName=seannse;AccountKey=Sanitized\n"
  }
}<|MERGE_RESOLUTION|>--- conflicted
+++ resolved
@@ -1,28 +1,18 @@
 {
   "Entries": [
     {
-      "RequestUri": "https://seannse.blob.core.windows.net/test-filesystem-ae6e81e6-c3f4-eb09-3dc4-bc1dc5378196?restype=container",
+      "RequestUri": "https://seannse.blob.core.windows.net/test-filesystem-24eccc4e-8314-ec4f-6344-746249b82248?restype=container",
       "RequestMethod": "PUT",
       "RequestHeaders": {
         "Accept": "application/xml",
         "Authorization": "Sanitized",
-<<<<<<< HEAD
-        "traceparent": "00-36666f7f39a5884681a1b125aed8b00e-c69c7781417fa049-00",
+        "traceparent": "00-2b1b4be7c0be104db7926d26f2ebff25-cff79cacacc7ed47-00",
         "User-Agent": [
-          "azsdk-net-Storage.Files.DataLake/12.7.0-alpha.20210202.1",
-          "(.NET 5.0.2; Microsoft Windows 10.0.19042)"
+          "azsdk-net-Storage.Files.DataLake/12.7.0-alpha.20210219.1",
+          "(.NET 5.0.3; Microsoft Windows 10.0.19041)"
         ],
-        "x-ms-client-request-id": "76f024b8-74a9-92fd-d694-dfb87e754941",
-        "x-ms-date": "Tue, 02 Feb 2021 21:25:23 GMT",
-=======
-        "traceparent": "00-2b4aba077d724f47b9b586cd7f994938-e20d29f352599d47-00",
-        "User-Agent": [
-          "azsdk-net-Storage.Files.DataLake/12.7.0-alpha.20210217.1",
-          "(.NET 5.0.3; Microsoft Windows 10.0.19042)"
-        ],
-        "x-ms-client-request-id": "76f024b8-74a9-92fd-d694-dfb87e754941",
-        "x-ms-date": "Wed, 17 Feb 2021 22:22:37 GMT",
->>>>>>> 1814567d
+        "x-ms-client-request-id": "80d27a47-fdf5-d581-18c5-a62471c1a102",
+        "x-ms-date": "Fri, 19 Feb 2021 18:59:00 GMT",
         "x-ms-return-client-request-id": "true",
         "x-ms-version": "2020-06-12"
       },
@@ -30,50 +20,30 @@
       "StatusCode": 201,
       "ResponseHeaders": {
         "Content-Length": "0",
-<<<<<<< HEAD
-        "Date": "Tue, 02 Feb 2021 21:25:23 GMT",
-        "ETag": "\u00220x8D8C7C10D6CCED1\u0022",
-        "Last-Modified": "Tue, 02 Feb 2021 21:25:24 GMT",
-=======
-        "Date": "Wed, 17 Feb 2021 22:22:37 GMT",
-        "ETag": "\u00220x8D8D392884F39D3\u0022",
-        "Last-Modified": "Wed, 17 Feb 2021 22:22:37 GMT",
->>>>>>> 1814567d
+        "Date": "Fri, 19 Feb 2021 18:58:59 GMT",
+        "ETag": "\u00220x8D8D5086A9C4C22\u0022",
+        "Last-Modified": "Fri, 19 Feb 2021 18:58:59 GMT",
         "Server": [
           "Windows-Azure-Blob/1.0",
           "Microsoft-HTTPAPI/2.0"
         ],
-        "x-ms-client-request-id": "76f024b8-74a9-92fd-d694-dfb87e754941",
-<<<<<<< HEAD
-        "x-ms-request-id": "8cdd661b-b01e-0042-58a9-f9c6df000000",
-=======
-        "x-ms-request-id": "e525ec98-701e-0096-117b-05768e000000",
->>>>>>> 1814567d
+        "x-ms-client-request-id": "80d27a47-fdf5-d581-18c5-a62471c1a102",
+        "x-ms-request-id": "f3d9abbf-a01e-0071-12f1-069974000000",
         "x-ms-version": "2020-06-12"
       },
       "ResponseBody": []
     },
     {
-<<<<<<< HEAD
-      "RequestUri": "https://seannse.dfs.core.windows.net/test-filesystem-ae6e81e6-c3f4-eb09-3dc4-bc1dc5378196/test-directory-9a74467a-0db6-32b7-973c-2a3bc6889197?sv=2020-06-12\u0026se=2021-02-03T21%3A25%3A23Z\u0026sr=c\u0026sp=racwdlmeop\u0026sig=Sanitized\u0026resource=directory",
+      "RequestUri": "https://seannse.dfs.core.windows.net/test-filesystem-24eccc4e-8314-ec4f-6344-746249b82248/test-directory-19968d5e-1c8e-dc2f-ab73-63bc3dbba5be?sv=2020-06-12\u0026se=2021-02-20T18%3A59%3A00Z\u0026sr=c\u0026sp=racwdlmeop\u0026sig=Sanitized\u0026resource=directory",
       "RequestMethod": "PUT",
       "RequestHeaders": {
         "Accept": "application/json",
-        "traceparent": "00-94165eef09c1c94caae9142d18a4506c-a167be5d1a045142-00",
+        "traceparent": "00-51928921b66e1a46977f0e2e272b8dc3-d08272871b2d554b-00",
         "User-Agent": [
-          "azsdk-net-Storage.Files.DataLake/12.7.0-alpha.20210202.1",
-          "(.NET 5.0.2; Microsoft Windows 10.0.19042)"
-=======
-      "RequestUri": "https://seannse.dfs.core.windows.net/test-filesystem-ae6e81e6-c3f4-eb09-3dc4-bc1dc5378196/test-directory-9a74467a-0db6-32b7-973c-2a3bc6889197?sv=2020-06-12\u0026se=2021-02-18T22%3A22%3A38Z\u0026sr=c\u0026sp=racwdlmeop\u0026sig=Sanitized\u0026resource=directory",
-      "RequestMethod": "PUT",
-      "RequestHeaders": {
-        "traceparent": "00-7b81caad3b2cc0459e8809b5ef4b696d-e87d5ba3e8a9af4b-00",
-        "User-Agent": [
-          "azsdk-net-Storage.Files.DataLake/12.7.0-alpha.20210217.1",
-          "(.NET 5.0.3; Microsoft Windows 10.0.19042)"
->>>>>>> 1814567d
+          "azsdk-net-Storage.Files.DataLake/12.7.0-alpha.20210219.1",
+          "(.NET 5.0.3; Microsoft Windows 10.0.19041)"
         ],
-        "x-ms-client-request-id": "1305bb6f-c631-abf6-6dbe-df6d4ac1cc4d",
+        "x-ms-client-request-id": "ba3443b7-9e0e-2b97-4bf5-d4829ac4975c",
         "x-ms-return-client-request-id": "true",
         "x-ms-version": "2020-06-12"
       },
@@ -81,48 +51,29 @@
       "StatusCode": 201,
       "ResponseHeaders": {
         "Content-Length": "0",
-<<<<<<< HEAD
-        "Date": "Tue, 02 Feb 2021 21:25:24 GMT",
-        "ETag": "\u00220x8D8C7C10DA3B44D\u0022",
-        "Last-Modified": "Tue, 02 Feb 2021 21:25:24 GMT",
-=======
-        "Date": "Wed, 17 Feb 2021 22:22:37 GMT",
-        "ETag": "\u00220x8D8D3928885ABD3\u0022",
-        "Last-Modified": "Wed, 17 Feb 2021 22:22:38 GMT",
->>>>>>> 1814567d
+        "Date": "Fri, 19 Feb 2021 18:58:59 GMT",
+        "ETag": "\u00220x8D8D5086AABC0A4\u0022",
+        "Last-Modified": "Fri, 19 Feb 2021 18:58:59 GMT",
         "Server": [
           "Windows-Azure-HDFS/1.0",
           "Microsoft-HTTPAPI/2.0"
         ],
-        "x-ms-client-request-id": "1305bb6f-c631-abf6-6dbe-df6d4ac1cc4d",
-<<<<<<< HEAD
-        "x-ms-request-id": "0268084d-701f-0072-14a9-f97810000000",
-=======
-        "x-ms-request-id": "c358303f-b01f-007d-327b-050e7c000000",
->>>>>>> 1814567d
+        "x-ms-client-request-id": "ba3443b7-9e0e-2b97-4bf5-d4829ac4975c",
+        "x-ms-request-id": "c3623152-401f-0034-18f1-064c97000000",
         "x-ms-version": "2020-06-12"
       },
       "ResponseBody": []
     },
     {
-<<<<<<< HEAD
-      "RequestUri": "https://seannse.dfs.core.windows.net/test-filesystem-ae6e81e6-c3f4-eb09-3dc4-bc1dc5378196?sv=2020-06-12\u0026se=2021-02-03T21%3A25%3A23Z\u0026sr=c\u0026sp=racwdlmeop\u0026sig=Sanitized\u0026resource=filesystem\u0026recursive=false\u0026upn=false",
-=======
-      "RequestUri": "https://seannse.dfs.core.windows.net/test-filesystem-ae6e81e6-c3f4-eb09-3dc4-bc1dc5378196?sv=2020-06-12\u0026se=2021-02-18T22%3A22%3A38Z\u0026sr=c\u0026sp=racwdlmeop\u0026sig=Sanitized\u0026resource=filesystem\u0026recursive=false\u0026upn=false",
->>>>>>> 1814567d
+      "RequestUri": "https://seannse.dfs.core.windows.net/test-filesystem-24eccc4e-8314-ec4f-6344-746249b82248?sv=2020-06-12\u0026se=2021-02-20T18%3A59%3A00Z\u0026sr=c\u0026sp=racwdlmeop\u0026sig=Sanitized\u0026resource=filesystem\u0026recursive=false\u0026upn=false",
       "RequestMethod": "GET",
       "RequestHeaders": {
         "Accept": "application/json",
         "User-Agent": [
-<<<<<<< HEAD
-          "azsdk-net-Storage.Files.DataLake/12.7.0-alpha.20210202.1",
-          "(.NET 5.0.2; Microsoft Windows 10.0.19042)"
-=======
-          "azsdk-net-Storage.Files.DataLake/12.7.0-alpha.20210217.1",
-          "(.NET 5.0.3; Microsoft Windows 10.0.19042)"
->>>>>>> 1814567d
+          "azsdk-net-Storage.Files.DataLake/12.7.0-alpha.20210219.1",
+          "(.NET 5.0.3; Microsoft Windows 10.0.19041)"
         ],
-        "x-ms-client-request-id": "0acc1b89-7d83-9d66-19ba-34892b7f48e6",
+        "x-ms-client-request-id": "fa05646b-ea87-edaf-b7ef-83f0cecfecf0",
         "x-ms-return-client-request-id": "true",
         "x-ms-version": "2020-06-12"
       },
@@ -130,55 +81,33 @@
       "StatusCode": 200,
       "ResponseHeaders": {
         "Content-Type": "application/json; charset=utf-8",
-<<<<<<< HEAD
-        "Date": "Tue, 02 Feb 2021 21:25:24 GMT",
-=======
-        "Date": "Wed, 17 Feb 2021 22:22:37 GMT",
->>>>>>> 1814567d
+        "Date": "Fri, 19 Feb 2021 18:58:59 GMT",
         "Server": [
           "Windows-Azure-HDFS/1.0",
           "Microsoft-HTTPAPI/2.0"
         ],
         "Transfer-Encoding": "chunked",
-        "x-ms-client-request-id": "0acc1b89-7d83-9d66-19ba-34892b7f48e6",
-<<<<<<< HEAD
-        "x-ms-request-id": "02680853-701f-0072-1aa9-f97810000000",
+        "x-ms-client-request-id": "fa05646b-ea87-edaf-b7ef-83f0cecfecf0",
+        "x-ms-request-id": "c3623171-401f-0034-37f1-064c97000000",
         "x-ms-version": "2020-06-12"
       },
       "ResponseBody": [
-        "{\u0022paths\u0022:[{\u0022contentLength\u0022:\u00220\u0022,\u0022creationTime\u0022:\u0022132567747244373069\u0022,\u0022etag\u0022:\u00220x8D8C7C10DA3B44D\u0022,\u0022group\u0022:\u0022$superuser\u0022,\u0022isDirectory\u0022:\u0022true\u0022,\u0022lastModified\u0022:\u0022Tue, 02 Feb 2021 21:25:24 GMT\u0022,\u0022name\u0022:\u0022test-directory-9a74467a-0db6-32b7-973c-2a3bc6889197\u0022,\u0022owner\u0022:\u0022$superuser\u0022,\u0022permissions\u0022:\u0022rwxr-x---\u0022}]}\n"
-=======
-        "x-ms-request-id": "c358304e-b01f-007d-407b-050e7c000000",
-        "x-ms-version": "2020-06-12"
-      },
-      "ResponseBody": [
-        "{\u0022paths\u0022:[{\u0022contentLength\u0022:\u00220\u0022,\u0022creationTime\u0022:\u0022132580741582072787\u0022,\u0022etag\u0022:\u00220x8D8D3928885ABD3\u0022,\u0022group\u0022:\u0022$superuser\u0022,\u0022isDirectory\u0022:\u0022true\u0022,\u0022lastModified\u0022:\u0022Wed, 17 Feb 2021 22:22:38 GMT\u0022,\u0022name\u0022:\u0022test-directory-9a74467a-0db6-32b7-973c-2a3bc6889197\u0022,\u0022owner\u0022:\u0022$superuser\u0022,\u0022permissions\u0022:\u0022rwxr-x---\u0022}]}\n"
->>>>>>> 1814567d
+        "{\u0022paths\u0022:[{\u0022contentLength\u0022:\u00220\u0022,\u0022creationTime\u0022:\u0022132582347399020708\u0022,\u0022etag\u0022:\u00220x8D8D5086AABC0A4\u0022,\u0022group\u0022:\u0022$superuser\u0022,\u0022isDirectory\u0022:\u0022true\u0022,\u0022lastModified\u0022:\u0022Fri, 19 Feb 2021 18:58:59 GMT\u0022,\u0022name\u0022:\u0022test-directory-19968d5e-1c8e-dc2f-ab73-63bc3dbba5be\u0022,\u0022owner\u0022:\u0022$superuser\u0022,\u0022permissions\u0022:\u0022rwxr-x---\u0022}]}\n"
       ]
     },
     {
-      "RequestUri": "https://seannse.blob.core.windows.net/test-filesystem-ae6e81e6-c3f4-eb09-3dc4-bc1dc5378196?restype=container",
+      "RequestUri": "https://seannse.blob.core.windows.net/test-filesystem-24eccc4e-8314-ec4f-6344-746249b82248?restype=container",
       "RequestMethod": "DELETE",
       "RequestHeaders": {
         "Accept": "application/xml",
         "Authorization": "Sanitized",
-<<<<<<< HEAD
-        "traceparent": "00-c79b14fc9c4af54dadb201c885979cd0-5ac1c5bb32c9bd4f-00",
+        "traceparent": "00-fe03b2d309dc8443a2ef2837a977a45f-e3e1ce6f5de3bf49-00",
         "User-Agent": [
-          "azsdk-net-Storage.Files.DataLake/12.7.0-alpha.20210202.1",
-          "(.NET 5.0.2; Microsoft Windows 10.0.19042)"
+          "azsdk-net-Storage.Files.DataLake/12.7.0-alpha.20210219.1",
+          "(.NET 5.0.3; Microsoft Windows 10.0.19041)"
         ],
-        "x-ms-client-request-id": "2fe37960-c1f5-84ca-e1b6-5655747144d9",
-        "x-ms-date": "Tue, 02 Feb 2021 21:25:23 GMT",
-=======
-        "traceparent": "00-6f7e2270e828b8488fb1123943478f93-c7c011c8cebe644d-00",
-        "User-Agent": [
-          "azsdk-net-Storage.Files.DataLake/12.7.0-alpha.20210217.1",
-          "(.NET 5.0.3; Microsoft Windows 10.0.19042)"
-        ],
-        "x-ms-client-request-id": "2fe37960-c1f5-84ca-e1b6-5655747144d9",
-        "x-ms-date": "Wed, 17 Feb 2021 22:22:38 GMT",
->>>>>>> 1814567d
+        "x-ms-client-request-id": "351623e4-9cbf-35d5-39ab-6bb74f2bee6a",
+        "x-ms-date": "Fri, 19 Feb 2021 18:59:00 GMT",
         "x-ms-return-client-request-id": "true",
         "x-ms-version": "2020-06-12"
       },
@@ -186,33 +115,21 @@
       "StatusCode": 202,
       "ResponseHeaders": {
         "Content-Length": "0",
-<<<<<<< HEAD
-        "Date": "Tue, 02 Feb 2021 21:25:24 GMT",
-=======
-        "Date": "Wed, 17 Feb 2021 22:22:37 GMT",
->>>>>>> 1814567d
+        "Date": "Fri, 19 Feb 2021 18:59:00 GMT",
         "Server": [
           "Windows-Azure-Blob/1.0",
           "Microsoft-HTTPAPI/2.0"
         ],
-        "x-ms-client-request-id": "2fe37960-c1f5-84ca-e1b6-5655747144d9",
-<<<<<<< HEAD
-        "x-ms-request-id": "8cdd668d-b01e-0042-33a9-f9c6df000000",
-=======
-        "x-ms-request-id": "e525ee58-701e-0096-347b-05768e000000",
->>>>>>> 1814567d
+        "x-ms-client-request-id": "351623e4-9cbf-35d5-39ab-6bb74f2bee6a",
+        "x-ms-request-id": "f3d9ace0-a01e-0071-08f1-069974000000",
         "x-ms-version": "2020-06-12"
       },
       "ResponseBody": []
     }
   ],
   "Variables": {
-<<<<<<< HEAD
-    "DateTimeOffsetNow": "2021-02-02T15:25:23.5353623-06:00",
-=======
-    "DateTimeOffsetNow": "2021-02-17T16:22:38.0339252-06:00",
->>>>>>> 1814567d
-    "RandomSeed": "101799608",
+    "DateTimeOffsetNow": "2021-02-19T12:59:00.5737535-06:00",
+    "RandomSeed": "393848029",
     "Storage_TestConfigHierarchicalNamespace": "NamespaceTenant\nseannse\nU2FuaXRpemVk\nhttps://seannse.blob.core.windows.net\nhttps://seannse.file.core.windows.net\nhttps://seannse.queue.core.windows.net\nhttps://seannse.table.core.windows.net\n\n\n\n\nhttps://seannse-secondary.blob.core.windows.net\nhttps://seannse-secondary.file.core.windows.net\nhttps://seannse-secondary.queue.core.windows.net\nhttps://seannse-secondary.table.core.windows.net\n68390a19-a643-458b-b726-408abf67b4fc\nSanitized\n72f988bf-86f1-41af-91ab-2d7cd011db47\nhttps://login.microsoftonline.com/\nCloud\nBlobEndpoint=https://seannse.blob.core.windows.net/;QueueEndpoint=https://seannse.queue.core.windows.net/;FileEndpoint=https://seannse.file.core.windows.net/;BlobSecondaryEndpoint=https://seannse-secondary.blob.core.windows.net/;QueueSecondaryEndpoint=https://seannse-secondary.queue.core.windows.net/;FileSecondaryEndpoint=https://seannse-secondary.file.core.windows.net/;AccountName=seannse;AccountKey=Sanitized\n"
   }
 }