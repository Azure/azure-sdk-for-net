{
  "Entries": [
    {
      "RequestUri": "https://seannse.blob.core.windows.net/test-filesystem-f539fee6-8736-817d-013e-663b60d04434?restype=container",
      "RequestMethod": "PUT",
      "RequestHeaders": {
        "Accept": "application/xml",
        "Authorization": "Sanitized",
<<<<<<< HEAD
        "traceparent": "00-91a958adbc4c6e40928b35e6f5cc79ea-ecf5d5704e418341-00",
        "User-Agent": [
          "azsdk-net-Storage.Files.DataLake/12.7.0-alpha.20210202.1",
          "(.NET 5.0.2; Microsoft Windows 10.0.19042)"
        ],
        "x-ms-blob-public-access": "container",
        "x-ms-client-request-id": "c060af95-832d-ae24-280b-370c5e81088b",
        "x-ms-date": "Tue, 02 Feb 2021 21:24:43 GMT",
=======
        "traceparent": "00-d290293eb00e814a97ab47ad19feb0c0-0237da77dd215c44-00",
        "User-Agent": [
          "azsdk-net-Storage.Files.DataLake/12.7.0-alpha.20210217.1",
          "(.NET 5.0.3; Microsoft Windows 10.0.19042)"
        ],
        "x-ms-blob-public-access": "container",
        "x-ms-client-request-id": "c060af95-832d-ae24-280b-370c5e81088b",
        "x-ms-date": "Wed, 17 Feb 2021 22:20:51 GMT",
>>>>>>> 1814567d
        "x-ms-return-client-request-id": "true",
        "x-ms-version": "2020-06-12"
      },
      "RequestBody": null,
      "StatusCode": 201,
      "ResponseHeaders": {
        "Content-Length": "0",
<<<<<<< HEAD
        "Date": "Tue, 02 Feb 2021 21:24:43 GMT",
        "ETag": "\u00220x8D8C7C0F5AC3EA3\u0022",
        "Last-Modified": "Tue, 02 Feb 2021 21:24:44 GMT",
=======
        "Date": "Wed, 17 Feb 2021 22:20:50 GMT",
        "ETag": "\u00220x8D8D392490922F8\u0022",
        "Last-Modified": "Wed, 17 Feb 2021 22:20:51 GMT",
>>>>>>> 1814567d
        "Server": [
          "Windows-Azure-Blob/1.0",
          "Microsoft-HTTPAPI/2.0"
        ],
        "x-ms-client-request-id": "c060af95-832d-ae24-280b-370c5e81088b",
<<<<<<< HEAD
        "x-ms-request-id": "1c084e9f-501e-0017-71a9-f9d654000000",
=======
        "x-ms-request-id": "1f0e7390-301e-00a8-797b-05e1f1000000",
>>>>>>> 1814567d
        "x-ms-version": "2020-06-12"
      },
      "ResponseBody": []
    },
    {
      "RequestUri": "https://seannse.dfs.core.windows.net/test-filesystem-f539fee6-8736-817d-013e-663b60d04434/file?resource=file",
      "RequestMethod": "PUT",
      "RequestHeaders": {
        "Accept": "application/json",
        "Authorization": "Sanitized",
<<<<<<< HEAD
        "traceparent": "00-7122f60b0995ef43be5404476963eb64-af521458f1ba5f4e-00",
        "User-Agent": [
          "azsdk-net-Storage.Files.DataLake/12.7.0-alpha.20210202.1",
          "(.NET 5.0.2; Microsoft Windows 10.0.19042)"
        ],
        "x-ms-client-request-id": "b0a60736-846f-6b07-d0d8-bc02ddaecaba",
        "x-ms-date": "Tue, 02 Feb 2021 21:24:43 GMT",
=======
        "traceparent": "00-994d5a37d8dba742bf478859fe571c27-dd6584e26882274d-00",
        "User-Agent": [
          "azsdk-net-Storage.Files.DataLake/12.7.0-alpha.20210217.1",
          "(.NET 5.0.3; Microsoft Windows 10.0.19042)"
        ],
        "x-ms-client-request-id": "b0a60736-846f-6b07-d0d8-bc02ddaecaba",
        "x-ms-date": "Wed, 17 Feb 2021 22:20:51 GMT",
>>>>>>> 1814567d
        "x-ms-return-client-request-id": "true",
        "x-ms-version": "2020-06-12"
      },
      "RequestBody": null,
      "StatusCode": 201,
      "ResponseHeaders": {
        "Content-Length": "0",
<<<<<<< HEAD
        "Date": "Tue, 02 Feb 2021 21:24:44 GMT",
        "ETag": "\u00220x8D8C7C0F5E5D864\u0022",
        "Last-Modified": "Tue, 02 Feb 2021 21:24:44 GMT",
=======
        "Date": "Wed, 17 Feb 2021 22:20:51 GMT",
        "ETag": "\u00220x8D8D39249436851\u0022",
        "Last-Modified": "Wed, 17 Feb 2021 22:20:52 GMT",
>>>>>>> 1814567d
        "Server": [
          "Windows-Azure-HDFS/1.0",
          "Microsoft-HTTPAPI/2.0"
        ],
        "x-ms-client-request-id": "b0a60736-846f-6b07-d0d8-bc02ddaecaba",
<<<<<<< HEAD
        "x-ms-request-id": "bfa9886d-601f-000c-54a9-f9e857000000",
=======
        "x-ms-request-id": "9d760da0-701f-0062-1f7b-05bd78000000",
>>>>>>> 1814567d
        "x-ms-version": "2020-06-12"
      },
      "ResponseBody": []
    },
    {
      "RequestUri": "https://seannse.dfs.core.windows.net/test-filesystem-f539fee6-8736-817d-013e-663b60d04434?resource=filesystem\u0026recursive=false\u0026upn=false",
      "RequestMethod": "GET",
      "RequestHeaders": {
        "Accept": "application/json",
        "Authorization": "Sanitized",
<<<<<<< HEAD
        "traceparent": "00-2b09d512def1144c929b18a3f4ad698b-54afd191f57a294f-00",
        "User-Agent": [
          "azsdk-net-Storage.Files.DataLake/12.7.0-alpha.20210202.1",
          "(.NET 5.0.2; Microsoft Windows 10.0.19042)"
        ],
        "x-ms-client-request-id": "57d5cf4e-57db-d31b-86a1-c0d5f1cff394",
        "x-ms-date": "Tue, 02 Feb 2021 21:24:44 GMT",
=======
        "traceparent": "00-42be0e1c49b1ca4ba5ffe742d504a475-67639618d7d0e740-00",
        "User-Agent": [
          "azsdk-net-Storage.Files.DataLake/12.7.0-alpha.20210217.1",
          "(.NET 5.0.3; Microsoft Windows 10.0.19042)"
        ],
        "x-ms-client-request-id": "57d5cf4e-57db-d31b-86a1-c0d5f1cff394",
        "x-ms-date": "Wed, 17 Feb 2021 22:20:52 GMT",
>>>>>>> 1814567d
        "x-ms-return-client-request-id": "true",
        "x-ms-version": "2020-06-12"
      },
      "RequestBody": null,
      "StatusCode": 200,
      "ResponseHeaders": {
        "Content-Type": "application/json; charset=utf-8",
<<<<<<< HEAD
        "Date": "Tue, 02 Feb 2021 21:24:44 GMT",
=======
        "Date": "Wed, 17 Feb 2021 22:20:51 GMT",
>>>>>>> 1814567d
        "Server": [
          "Windows-Azure-HDFS/1.0",
          "Microsoft-HTTPAPI/2.0"
        ],
        "Transfer-Encoding": "chunked",
        "x-ms-client-request-id": "57d5cf4e-57db-d31b-86a1-c0d5f1cff394",
<<<<<<< HEAD
        "x-ms-request-id": "bfa98898-601f-000c-7fa9-f9e857000000",
        "x-ms-version": "2020-06-12"
      },
      "ResponseBody": [
        "{\u0022paths\u0022:[{\u0022contentLength\u0022:\u00220\u0022,\u0022creationTime\u0022:\u0022132567746846054500\u0022,\u0022etag\u0022:\u00220x8D8C7C0F5E5D864\u0022,\u0022group\u0022:\u0022$superuser\u0022,\u0022lastModified\u0022:\u0022Tue, 02 Feb 2021 21:24:44 GMT\u0022,\u0022name\u0022:\u0022file\u0022,\u0022owner\u0022:\u0022$superuser\u0022,\u0022permissions\u0022:\u0022rw-r-----\u0022}]}\n"
=======
        "x-ms-request-id": "9d760dbc-701f-0062-3b7b-05bd78000000",
        "x-ms-version": "2020-06-12"
      },
      "ResponseBody": [
        "{\u0022paths\u0022:[{\u0022contentLength\u0022:\u00220\u0022,\u0022creationTime\u0022:\u0022132580740520765521\u0022,\u0022etag\u0022:\u00220x8D8D39249436851\u0022,\u0022group\u0022:\u0022$superuser\u0022,\u0022lastModified\u0022:\u0022Wed, 17 Feb 2021 22:20:52 GMT\u0022,\u0022name\u0022:\u0022file\u0022,\u0022owner\u0022:\u0022$superuser\u0022,\u0022permissions\u0022:\u0022rw-r-----\u0022}]}\n"
>>>>>>> 1814567d
      ]
    },
    {
      "RequestUri": "https://seannse.blob.core.windows.net/test-filesystem-f539fee6-8736-817d-013e-663b60d04434?restype=container",
      "RequestMethod": "DELETE",
      "RequestHeaders": {
        "Accept": "application/xml",
        "Authorization": "Sanitized",
<<<<<<< HEAD
        "traceparent": "00-3ec7e721fad422439fb3943617cf2984-fefd55038c37fc4a-00",
        "User-Agent": [
          "azsdk-net-Storage.Files.DataLake/12.7.0-alpha.20210202.1",
          "(.NET 5.0.2; Microsoft Windows 10.0.19042)"
        ],
        "x-ms-client-request-id": "0db4fe19-73d9-c1df-f0e7-b1eab7dcf50c",
        "x-ms-date": "Tue, 02 Feb 2021 21:24:44 GMT",
=======
        "traceparent": "00-0f4836bd23b2f944b86f7f93d734c71b-4f297e806ab86a40-00",
        "User-Agent": [
          "azsdk-net-Storage.Files.DataLake/12.7.0-alpha.20210217.1",
          "(.NET 5.0.3; Microsoft Windows 10.0.19042)"
        ],
        "x-ms-client-request-id": "0db4fe19-73d9-c1df-f0e7-b1eab7dcf50c",
        "x-ms-date": "Wed, 17 Feb 2021 22:20:52 GMT",
>>>>>>> 1814567d
        "x-ms-return-client-request-id": "true",
        "x-ms-version": "2020-06-12"
      },
      "RequestBody": null,
      "StatusCode": 202,
      "ResponseHeaders": {
        "Content-Length": "0",
<<<<<<< HEAD
        "Date": "Tue, 02 Feb 2021 21:24:44 GMT",
=======
        "Date": "Wed, 17 Feb 2021 22:20:51 GMT",
>>>>>>> 1814567d
        "Server": [
          "Windows-Azure-Blob/1.0",
          "Microsoft-HTTPAPI/2.0"
        ],
        "x-ms-client-request-id": "0db4fe19-73d9-c1df-f0e7-b1eab7dcf50c",
<<<<<<< HEAD
        "x-ms-request-id": "1c084f93-501e-0017-55a9-f9d654000000",
=======
        "x-ms-request-id": "1f0e76b2-301e-00a8-457b-05e1f1000000",
>>>>>>> 1814567d
        "x-ms-version": "2020-06-12"
      },
      "ResponseBody": []
    }
  ],
  "Variables": {
    "RandomSeed": "582673833",
    "Storage_TestConfigHierarchicalNamespace": "NamespaceTenant\nseannse\nU2FuaXRpemVk\nhttps://seannse.blob.core.windows.net\nhttps://seannse.file.core.windows.net\nhttps://seannse.queue.core.windows.net\nhttps://seannse.table.core.windows.net\n\n\n\n\nhttps://seannse-secondary.blob.core.windows.net\nhttps://seannse-secondary.file.core.windows.net\nhttps://seannse-secondary.queue.core.windows.net\nhttps://seannse-secondary.table.core.windows.net\n68390a19-a643-458b-b726-408abf67b4fc\nSanitized\n72f988bf-86f1-41af-91ab-2d7cd011db47\nhttps://login.microsoftonline.com/\nCloud\nBlobEndpoint=https://seannse.blob.core.windows.net/;QueueEndpoint=https://seannse.queue.core.windows.net/;FileEndpoint=https://seannse.file.core.windows.net/;BlobSecondaryEndpoint=https://seannse-secondary.blob.core.windows.net/;QueueSecondaryEndpoint=https://seannse-secondary.queue.core.windows.net/;FileSecondaryEndpoint=https://seannse-secondary.file.core.windows.net/;AccountName=seannse;AccountKey=Sanitized\n"
  }
}<|MERGE_RESOLUTION|>--- conflicted
+++ resolved
@@ -1,30 +1,19 @@
 {
   "Entries": [
     {
-      "RequestUri": "https://seannse.blob.core.windows.net/test-filesystem-f539fee6-8736-817d-013e-663b60d04434?restype=container",
+      "RequestUri": "https://seannse.blob.core.windows.net/test-filesystem-f8f49c5e-3c7c-ae45-7765-7b8008a2322b?restype=container",
       "RequestMethod": "PUT",
       "RequestHeaders": {
         "Accept": "application/xml",
         "Authorization": "Sanitized",
-<<<<<<< HEAD
-        "traceparent": "00-91a958adbc4c6e40928b35e6f5cc79ea-ecf5d5704e418341-00",
+        "traceparent": "00-9019c3c04499044ba313922972557eb5-7b84a21a2a3e5a4c-00",
         "User-Agent": [
-          "azsdk-net-Storage.Files.DataLake/12.7.0-alpha.20210202.1",
-          "(.NET 5.0.2; Microsoft Windows 10.0.19042)"
+          "azsdk-net-Storage.Files.DataLake/12.7.0-alpha.20210219.1",
+          "(.NET 5.0.3; Microsoft Windows 10.0.19041)"
         ],
         "x-ms-blob-public-access": "container",
-        "x-ms-client-request-id": "c060af95-832d-ae24-280b-370c5e81088b",
-        "x-ms-date": "Tue, 02 Feb 2021 21:24:43 GMT",
-=======
-        "traceparent": "00-d290293eb00e814a97ab47ad19feb0c0-0237da77dd215c44-00",
-        "User-Agent": [
-          "azsdk-net-Storage.Files.DataLake/12.7.0-alpha.20210217.1",
-          "(.NET 5.0.3; Microsoft Windows 10.0.19042)"
-        ],
-        "x-ms-blob-public-access": "container",
-        "x-ms-client-request-id": "c060af95-832d-ae24-280b-370c5e81088b",
-        "x-ms-date": "Wed, 17 Feb 2021 22:20:51 GMT",
->>>>>>> 1814567d
+        "x-ms-client-request-id": "2bc83ecf-c161-2212-ffa3-f3e35576784a",
+        "x-ms-date": "Fri, 19 Feb 2021 18:58:44 GMT",
         "x-ms-return-client-request-id": "true",
         "x-ms-version": "2020-06-12"
       },
@@ -32,52 +21,32 @@
       "StatusCode": 201,
       "ResponseHeaders": {
         "Content-Length": "0",
-<<<<<<< HEAD
-        "Date": "Tue, 02 Feb 2021 21:24:43 GMT",
-        "ETag": "\u00220x8D8C7C0F5AC3EA3\u0022",
-        "Last-Modified": "Tue, 02 Feb 2021 21:24:44 GMT",
-=======
-        "Date": "Wed, 17 Feb 2021 22:20:50 GMT",
-        "ETag": "\u00220x8D8D392490922F8\u0022",
-        "Last-Modified": "Wed, 17 Feb 2021 22:20:51 GMT",
->>>>>>> 1814567d
+        "Date": "Fri, 19 Feb 2021 18:58:44 GMT",
+        "ETag": "\u00220x8D8D50861394C4D\u0022",
+        "Last-Modified": "Fri, 19 Feb 2021 18:58:44 GMT",
         "Server": [
           "Windows-Azure-Blob/1.0",
           "Microsoft-HTTPAPI/2.0"
         ],
-        "x-ms-client-request-id": "c060af95-832d-ae24-280b-370c5e81088b",
-<<<<<<< HEAD
-        "x-ms-request-id": "1c084e9f-501e-0017-71a9-f9d654000000",
-=======
-        "x-ms-request-id": "1f0e7390-301e-00a8-797b-05e1f1000000",
->>>>>>> 1814567d
+        "x-ms-client-request-id": "2bc83ecf-c161-2212-ffa3-f3e35576784a",
+        "x-ms-request-id": "f3d9809b-a01e-0071-27f1-069974000000",
         "x-ms-version": "2020-06-12"
       },
       "ResponseBody": []
     },
     {
-      "RequestUri": "https://seannse.dfs.core.windows.net/test-filesystem-f539fee6-8736-817d-013e-663b60d04434/file?resource=file",
+      "RequestUri": "https://seannse.dfs.core.windows.net/test-filesystem-f8f49c5e-3c7c-ae45-7765-7b8008a2322b/file?resource=file",
       "RequestMethod": "PUT",
       "RequestHeaders": {
         "Accept": "application/json",
         "Authorization": "Sanitized",
-<<<<<<< HEAD
-        "traceparent": "00-7122f60b0995ef43be5404476963eb64-af521458f1ba5f4e-00",
+        "traceparent": "00-08731a64ac7864449d2e372b8690c189-40727f94ab44b246-00",
         "User-Agent": [
-          "azsdk-net-Storage.Files.DataLake/12.7.0-alpha.20210202.1",
-          "(.NET 5.0.2; Microsoft Windows 10.0.19042)"
+          "azsdk-net-Storage.Files.DataLake/12.7.0-alpha.20210219.1",
+          "(.NET 5.0.3; Microsoft Windows 10.0.19041)"
         ],
-        "x-ms-client-request-id": "b0a60736-846f-6b07-d0d8-bc02ddaecaba",
-        "x-ms-date": "Tue, 02 Feb 2021 21:24:43 GMT",
-=======
-        "traceparent": "00-994d5a37d8dba742bf478859fe571c27-dd6584e26882274d-00",
-        "User-Agent": [
-          "azsdk-net-Storage.Files.DataLake/12.7.0-alpha.20210217.1",
-          "(.NET 5.0.3; Microsoft Windows 10.0.19042)"
-        ],
-        "x-ms-client-request-id": "b0a60736-846f-6b07-d0d8-bc02ddaecaba",
-        "x-ms-date": "Wed, 17 Feb 2021 22:20:51 GMT",
->>>>>>> 1814567d
+        "x-ms-client-request-id": "cab1de8c-06da-26c9-513c-aab62586cd75",
+        "x-ms-date": "Fri, 19 Feb 2021 18:58:44 GMT",
         "x-ms-return-client-request-id": "true",
         "x-ms-version": "2020-06-12"
       },
@@ -85,52 +54,32 @@
       "StatusCode": 201,
       "ResponseHeaders": {
         "Content-Length": "0",
-<<<<<<< HEAD
-        "Date": "Tue, 02 Feb 2021 21:24:44 GMT",
-        "ETag": "\u00220x8D8C7C0F5E5D864\u0022",
-        "Last-Modified": "Tue, 02 Feb 2021 21:24:44 GMT",
-=======
-        "Date": "Wed, 17 Feb 2021 22:20:51 GMT",
-        "ETag": "\u00220x8D8D39249436851\u0022",
-        "Last-Modified": "Wed, 17 Feb 2021 22:20:52 GMT",
->>>>>>> 1814567d
+        "Date": "Fri, 19 Feb 2021 18:58:43 GMT",
+        "ETag": "\u00220x8D8D508614843AE\u0022",
+        "Last-Modified": "Fri, 19 Feb 2021 18:58:44 GMT",
         "Server": [
           "Windows-Azure-HDFS/1.0",
           "Microsoft-HTTPAPI/2.0"
         ],
-        "x-ms-client-request-id": "b0a60736-846f-6b07-d0d8-bc02ddaecaba",
-<<<<<<< HEAD
-        "x-ms-request-id": "bfa9886d-601f-000c-54a9-f9e857000000",
-=======
-        "x-ms-request-id": "9d760da0-701f-0062-1f7b-05bd78000000",
->>>>>>> 1814567d
+        "x-ms-client-request-id": "cab1de8c-06da-26c9-513c-aab62586cd75",
+        "x-ms-request-id": "c36222d1-401f-0034-29f1-064c97000000",
         "x-ms-version": "2020-06-12"
       },
       "ResponseBody": []
     },
     {
-      "RequestUri": "https://seannse.dfs.core.windows.net/test-filesystem-f539fee6-8736-817d-013e-663b60d04434?resource=filesystem\u0026recursive=false\u0026upn=false",
+      "RequestUri": "https://seannse.dfs.core.windows.net/test-filesystem-f8f49c5e-3c7c-ae45-7765-7b8008a2322b?resource=filesystem\u0026recursive=false\u0026upn=false",
       "RequestMethod": "GET",
       "RequestHeaders": {
         "Accept": "application/json",
         "Authorization": "Sanitized",
-<<<<<<< HEAD
-        "traceparent": "00-2b09d512def1144c929b18a3f4ad698b-54afd191f57a294f-00",
+        "traceparent": "00-fbbef776e3ae184499149bb2848d596e-f7738bab3083134b-00",
         "User-Agent": [
-          "azsdk-net-Storage.Files.DataLake/12.7.0-alpha.20210202.1",
-          "(.NET 5.0.2; Microsoft Windows 10.0.19042)"
+          "azsdk-net-Storage.Files.DataLake/12.7.0-alpha.20210219.1",
+          "(.NET 5.0.3; Microsoft Windows 10.0.19041)"
         ],
-        "x-ms-client-request-id": "57d5cf4e-57db-d31b-86a1-c0d5f1cff394",
-        "x-ms-date": "Tue, 02 Feb 2021 21:24:44 GMT",
-=======
-        "traceparent": "00-42be0e1c49b1ca4ba5ffe742d504a475-67639618d7d0e740-00",
-        "User-Agent": [
-          "azsdk-net-Storage.Files.DataLake/12.7.0-alpha.20210217.1",
-          "(.NET 5.0.3; Microsoft Windows 10.0.19042)"
-        ],
-        "x-ms-client-request-id": "57d5cf4e-57db-d31b-86a1-c0d5f1cff394",
-        "x-ms-date": "Wed, 17 Feb 2021 22:20:52 GMT",
->>>>>>> 1814567d
+        "x-ms-client-request-id": "76563338-aec4-3f70-ae21-d5a06ca81fac",
+        "x-ms-date": "Fri, 19 Feb 2021 18:58:44 GMT",
         "x-ms-return-client-request-id": "true",
         "x-ms-version": "2020-06-12"
       },
@@ -138,55 +87,33 @@
       "StatusCode": 200,
       "ResponseHeaders": {
         "Content-Type": "application/json; charset=utf-8",
-<<<<<<< HEAD
-        "Date": "Tue, 02 Feb 2021 21:24:44 GMT",
-=======
-        "Date": "Wed, 17 Feb 2021 22:20:51 GMT",
->>>>>>> 1814567d
+        "Date": "Fri, 19 Feb 2021 18:58:43 GMT",
         "Server": [
           "Windows-Azure-HDFS/1.0",
           "Microsoft-HTTPAPI/2.0"
         ],
         "Transfer-Encoding": "chunked",
-        "x-ms-client-request-id": "57d5cf4e-57db-d31b-86a1-c0d5f1cff394",
-<<<<<<< HEAD
-        "x-ms-request-id": "bfa98898-601f-000c-7fa9-f9e857000000",
+        "x-ms-client-request-id": "76563338-aec4-3f70-ae21-d5a06ca81fac",
+        "x-ms-request-id": "c36222ec-401f-0034-44f1-064c97000000",
         "x-ms-version": "2020-06-12"
       },
       "ResponseBody": [
-        "{\u0022paths\u0022:[{\u0022contentLength\u0022:\u00220\u0022,\u0022creationTime\u0022:\u0022132567746846054500\u0022,\u0022etag\u0022:\u00220x8D8C7C0F5E5D864\u0022,\u0022group\u0022:\u0022$superuser\u0022,\u0022lastModified\u0022:\u0022Tue, 02 Feb 2021 21:24:44 GMT\u0022,\u0022name\u0022:\u0022file\u0022,\u0022owner\u0022:\u0022$superuser\u0022,\u0022permissions\u0022:\u0022rw-r-----\u0022}]}\n"
-=======
-        "x-ms-request-id": "9d760dbc-701f-0062-3b7b-05bd78000000",
-        "x-ms-version": "2020-06-12"
-      },
-      "ResponseBody": [
-        "{\u0022paths\u0022:[{\u0022contentLength\u0022:\u00220\u0022,\u0022creationTime\u0022:\u0022132580740520765521\u0022,\u0022etag\u0022:\u00220x8D8D39249436851\u0022,\u0022group\u0022:\u0022$superuser\u0022,\u0022lastModified\u0022:\u0022Wed, 17 Feb 2021 22:20:52 GMT\u0022,\u0022name\u0022:\u0022file\u0022,\u0022owner\u0022:\u0022$superuser\u0022,\u0022permissions\u0022:\u0022rw-r-----\u0022}]}\n"
->>>>>>> 1814567d
+        "{\u0022paths\u0022:[{\u0022contentLength\u0022:\u00220\u0022,\u0022creationTime\u0022:\u0022132582347241505710\u0022,\u0022etag\u0022:\u00220x8D8D508614843AE\u0022,\u0022group\u0022:\u0022$superuser\u0022,\u0022lastModified\u0022:\u0022Fri, 19 Feb 2021 18:58:44 GMT\u0022,\u0022name\u0022:\u0022file\u0022,\u0022owner\u0022:\u0022$superuser\u0022,\u0022permissions\u0022:\u0022rw-r-----\u0022}]}\n"
       ]
     },
     {
-      "RequestUri": "https://seannse.blob.core.windows.net/test-filesystem-f539fee6-8736-817d-013e-663b60d04434?restype=container",
+      "RequestUri": "https://seannse.blob.core.windows.net/test-filesystem-f8f49c5e-3c7c-ae45-7765-7b8008a2322b?restype=container",
       "RequestMethod": "DELETE",
       "RequestHeaders": {
         "Accept": "application/xml",
         "Authorization": "Sanitized",
-<<<<<<< HEAD
-        "traceparent": "00-3ec7e721fad422439fb3943617cf2984-fefd55038c37fc4a-00",
+        "traceparent": "00-bea95c3291f00943b3aa7f28bf6f1307-3dec4877b39a6c45-00",
         "User-Agent": [
-          "azsdk-net-Storage.Files.DataLake/12.7.0-alpha.20210202.1",
-          "(.NET 5.0.2; Microsoft Windows 10.0.19042)"
+          "azsdk-net-Storage.Files.DataLake/12.7.0-alpha.20210219.1",
+          "(.NET 5.0.3; Microsoft Windows 10.0.19041)"
         ],
-        "x-ms-client-request-id": "0db4fe19-73d9-c1df-f0e7-b1eab7dcf50c",
-        "x-ms-date": "Tue, 02 Feb 2021 21:24:44 GMT",
-=======
-        "traceparent": "00-0f4836bd23b2f944b86f7f93d734c71b-4f297e806ab86a40-00",
-        "User-Agent": [
-          "azsdk-net-Storage.Files.DataLake/12.7.0-alpha.20210217.1",
-          "(.NET 5.0.3; Microsoft Windows 10.0.19042)"
-        ],
-        "x-ms-client-request-id": "0db4fe19-73d9-c1df-f0e7-b1eab7dcf50c",
-        "x-ms-date": "Wed, 17 Feb 2021 22:20:52 GMT",
->>>>>>> 1814567d
+        "x-ms-client-request-id": "f27ed7a1-572f-82b0-f993-1c4ddc1f4c37",
+        "x-ms-date": "Fri, 19 Feb 2021 18:58:45 GMT",
         "x-ms-return-client-request-id": "true",
         "x-ms-version": "2020-06-12"
       },
@@ -194,28 +121,20 @@
       "StatusCode": 202,
       "ResponseHeaders": {
         "Content-Length": "0",
-<<<<<<< HEAD
-        "Date": "Tue, 02 Feb 2021 21:24:44 GMT",
-=======
-        "Date": "Wed, 17 Feb 2021 22:20:51 GMT",
->>>>>>> 1814567d
+        "Date": "Fri, 19 Feb 2021 18:58:44 GMT",
         "Server": [
           "Windows-Azure-Blob/1.0",
           "Microsoft-HTTPAPI/2.0"
         ],
-        "x-ms-client-request-id": "0db4fe19-73d9-c1df-f0e7-b1eab7dcf50c",
-<<<<<<< HEAD
-        "x-ms-request-id": "1c084f93-501e-0017-55a9-f9d654000000",
-=======
-        "x-ms-request-id": "1f0e76b2-301e-00a8-457b-05e1f1000000",
->>>>>>> 1814567d
+        "x-ms-client-request-id": "f27ed7a1-572f-82b0-f993-1c4ddc1f4c37",
+        "x-ms-request-id": "f3d98189-a01e-0071-76f1-069974000000",
         "x-ms-version": "2020-06-12"
       },
       "ResponseBody": []
     }
   ],
   "Variables": {
-    "RandomSeed": "582673833",
+    "RandomSeed": "379089893",
     "Storage_TestConfigHierarchicalNamespace": "NamespaceTenant\nseannse\nU2FuaXRpemVk\nhttps://seannse.blob.core.windows.net\nhttps://seannse.file.core.windows.net\nhttps://seannse.queue.core.windows.net\nhttps://seannse.table.core.windows.net\n\n\n\n\nhttps://seannse-secondary.blob.core.windows.net\nhttps://seannse-secondary.file.core.windows.net\nhttps://seannse-secondary.queue.core.windows.net\nhttps://seannse-secondary.table.core.windows.net\n68390a19-a643-458b-b726-408abf67b4fc\nSanitized\n72f988bf-86f1-41af-91ab-2d7cd011db47\nhttps://login.microsoftonline.com/\nCloud\nBlobEndpoint=https://seannse.blob.core.windows.net/;QueueEndpoint=https://seannse.queue.core.windows.net/;FileEndpoint=https://seannse.file.core.windows.net/;BlobSecondaryEndpoint=https://seannse-secondary.blob.core.windows.net/;QueueSecondaryEndpoint=https://seannse-secondary.queue.core.windows.net/;FileSecondaryEndpoint=https://seannse-secondary.file.core.windows.net/;AccountName=seannse;AccountKey=Sanitized\n"
   }
 }