{
  "Entries": [
    {
      "RequestUri": "http://seannsecanary.blob.core.windows.net/test-filesystem-94aeba03-572c-f3a7-2b3f-3f8825d2d7ac?restype=container",
      "RequestMethod": "PUT",
      "RequestHeaders": {
        "Authorization": "Sanitized",
        "traceparent": "00-6f3455447c670a4fa59ea9e21254f8dd-3f9cc7f36671944e-00",
        "User-Agent": [
          "azsdk-net-Storage.Files.DataLake/12.1.0-dev.20200403.1",
          "(.NET Core 4.6.28325.01; Microsoft Windows 10.0.18362 )"
        ],
        "x-ms-blob-public-access": "container",
        "x-ms-client-request-id": "cfddbe7f-d718-c144-696e-67d5c2f38227",
        "x-ms-date": "Fri, 03 Apr 2020 21:04:49 GMT",
        "x-ms-return-client-request-id": "true",
<<<<<<< HEAD
        "x-ms-version": "2019-12-12"
=======
        "x-ms-version": "2020-02-10"
>>>>>>> 60f4876e
      },
      "RequestBody": null,
      "StatusCode": 201,
      "ResponseHeaders": {
        "Content-Length": "0",
        "Date": "Fri, 03 Apr 2020 21:04:47 GMT",
        "ETag": "\u00220x8D7D812A496CF39\u0022",
        "Last-Modified": "Fri, 03 Apr 2020 21:04:47 GMT",
        "Server": [
          "Windows-Azure-Blob/1.0",
          "Microsoft-HTTPAPI/2.0"
        ],
        "x-ms-client-request-id": "cfddbe7f-d718-c144-696e-67d5c2f38227",
        "x-ms-request-id": "96229c2b-f01e-0012-3cfb-093670000000",
<<<<<<< HEAD
        "x-ms-version": "2019-12-12"
=======
        "x-ms-version": "2020-02-10"
>>>>>>> 60f4876e
      },
      "ResponseBody": []
    },
    {
      "RequestUri": "http://seannsecanary.blob.core.windows.net/test-filesystem-94aeba03-572c-f3a7-2b3f-3f8825d2d7ac?comp=lease\u0026restype=container",
      "RequestMethod": "PUT",
      "RequestHeaders": {
        "Authorization": "Sanitized",
        "If-Modified-Since": "Sat, 04 Apr 2020 21:04:49 GMT",
        "traceparent": "00-d45cb26ab563aa49a2f67f18e35f8851-498ec7a68708ec4f-00",
        "User-Agent": [
          "azsdk-net-Storage.Files.DataLake/12.1.0-dev.20200403.1",
          "(.NET Core 4.6.28325.01; Microsoft Windows 10.0.18362 )"
        ],
        "x-ms-client-request-id": "db2dd89f-af3f-b599-aab9-4039c13a6995",
        "x-ms-date": "Fri, 03 Apr 2020 21:04:49 GMT",
        "x-ms-lease-action": "acquire",
        "x-ms-lease-duration": "15",
        "x-ms-proposed-lease-id": "5487f5a6-cade-2313-8ede-160a57d32364",
        "x-ms-return-client-request-id": "true",
<<<<<<< HEAD
        "x-ms-version": "2019-12-12"
=======
        "x-ms-version": "2020-02-10"
>>>>>>> 60f4876e
      },
      "RequestBody": null,
      "StatusCode": 412,
      "ResponseHeaders": {
        "Content-Length": "252",
        "Content-Type": "application/xml",
        "Date": "Fri, 03 Apr 2020 21:04:47 GMT",
        "Server": [
          "Windows-Azure-Blob/1.0",
          "Microsoft-HTTPAPI/2.0"
        ],
        "x-ms-client-request-id": "db2dd89f-af3f-b599-aab9-4039c13a6995",
        "x-ms-error-code": "ConditionNotMet",
        "x-ms-request-id": "96229c33-f01e-0012-42fb-093670000000",
<<<<<<< HEAD
        "x-ms-version": "2019-12-12"
=======
        "x-ms-version": "2020-02-10"
>>>>>>> 60f4876e
      },
      "ResponseBody": [
        "\uFEFF\u003C?xml version=\u00221.0\u0022 encoding=\u0022utf-8\u0022?\u003E\u003CError\u003E\u003CCode\u003EConditionNotMet\u003C/Code\u003E\u003CMessage\u003EThe condition specified using HTTP conditional header(s) is not met.\n",
        "RequestId:96229c33-f01e-0012-42fb-093670000000\n",
        "Time:2020-04-03T21:04:47.9493016Z\u003C/Message\u003E\u003C/Error\u003E"
      ]
    },
    {
      "RequestUri": "http://seannsecanary.blob.core.windows.net/test-filesystem-94aeba03-572c-f3a7-2b3f-3f8825d2d7ac?restype=container",
      "RequestMethod": "DELETE",
      "RequestHeaders": {
        "Authorization": "Sanitized",
        "traceparent": "00-0352d73a8acd4b4c8b6b5e760fa9e07c-aefc875330e5cc49-00",
        "User-Agent": [
          "azsdk-net-Storage.Files.DataLake/12.1.0-dev.20200403.1",
          "(.NET Core 4.6.28325.01; Microsoft Windows 10.0.18362 )"
        ],
        "x-ms-client-request-id": "7f6b8ad0-48a6-8c24-2e53-bc3bc75a49ef",
        "x-ms-date": "Fri, 03 Apr 2020 21:04:49 GMT",
        "x-ms-return-client-request-id": "true",
<<<<<<< HEAD
        "x-ms-version": "2019-12-12"
=======
        "x-ms-version": "2020-02-10"
>>>>>>> 60f4876e
      },
      "RequestBody": null,
      "StatusCode": 202,
      "ResponseHeaders": {
        "Content-Length": "0",
        "Date": "Fri, 03 Apr 2020 21:04:47 GMT",
        "Server": [
          "Windows-Azure-Blob/1.0",
          "Microsoft-HTTPAPI/2.0"
        ],
        "x-ms-client-request-id": "7f6b8ad0-48a6-8c24-2e53-bc3bc75a49ef",
        "x-ms-request-id": "96229c43-f01e-0012-50fb-093670000000",
<<<<<<< HEAD
        "x-ms-version": "2019-12-12"
=======
        "x-ms-version": "2020-02-10"
>>>>>>> 60f4876e
      },
      "ResponseBody": []
    },
    {
      "RequestUri": "http://seannsecanary.blob.core.windows.net/test-filesystem-7644ffc4-14bb-849f-a58e-7ac384e97f26?restype=container",
      "RequestMethod": "PUT",
      "RequestHeaders": {
        "Authorization": "Sanitized",
        "traceparent": "00-93858c212428044589f2b177f18daeb5-9edeae6ccd874d4b-00",
        "User-Agent": [
          "azsdk-net-Storage.Files.DataLake/12.1.0-dev.20200403.1",
          "(.NET Core 4.6.28325.01; Microsoft Windows 10.0.18362 )"
        ],
        "x-ms-blob-public-access": "container",
        "x-ms-client-request-id": "35eb3a32-343f-bb7c-ebe7-d917ce600745",
        "x-ms-date": "Fri, 03 Apr 2020 21:04:49 GMT",
        "x-ms-return-client-request-id": "true",
<<<<<<< HEAD
        "x-ms-version": "2019-12-12"
=======
        "x-ms-version": "2020-02-10"
>>>>>>> 60f4876e
      },
      "RequestBody": null,
      "StatusCode": 201,
      "ResponseHeaders": {
        "Content-Length": "0",
        "Date": "Fri, 03 Apr 2020 21:04:47 GMT",
        "ETag": "\u00220x8D7D812A4BEA9F8\u0022",
        "Last-Modified": "Fri, 03 Apr 2020 21:04:48 GMT",
        "Server": [
          "Windows-Azure-Blob/1.0",
          "Microsoft-HTTPAPI/2.0"
        ],
        "x-ms-client-request-id": "35eb3a32-343f-bb7c-ebe7-d917ce600745",
        "x-ms-request-id": "96229c5b-f01e-0012-61fb-093670000000",
<<<<<<< HEAD
        "x-ms-version": "2019-12-12"
=======
        "x-ms-version": "2020-02-10"
>>>>>>> 60f4876e
      },
      "ResponseBody": []
    },
    {
      "RequestUri": "http://seannsecanary.blob.core.windows.net/test-filesystem-7644ffc4-14bb-849f-a58e-7ac384e97f26?comp=lease\u0026restype=container",
      "RequestMethod": "PUT",
      "RequestHeaders": {
        "Authorization": "Sanitized",
        "If-Unmodified-Since": "Thu, 02 Apr 2020 21:04:49 GMT",
        "traceparent": "00-a6eff73645b52445a34ab91d6ad1cdb0-e86e1a6cb34dcc42-00",
        "User-Agent": [
          "azsdk-net-Storage.Files.DataLake/12.1.0-dev.20200403.1",
          "(.NET Core 4.6.28325.01; Microsoft Windows 10.0.18362 )"
        ],
        "x-ms-client-request-id": "c8c48507-17c9-2016-1910-24fd9ccf72e3",
        "x-ms-date": "Fri, 03 Apr 2020 21:04:49 GMT",
        "x-ms-lease-action": "acquire",
        "x-ms-lease-duration": "15",
        "x-ms-proposed-lease-id": "bf2c95d3-12f0-da20-1041-98ad490725af",
        "x-ms-return-client-request-id": "true",
<<<<<<< HEAD
        "x-ms-version": "2019-12-12"
=======
        "x-ms-version": "2020-02-10"
>>>>>>> 60f4876e
      },
      "RequestBody": null,
      "StatusCode": 412,
      "ResponseHeaders": {
        "Content-Length": "252",
        "Content-Type": "application/xml",
        "Date": "Fri, 03 Apr 2020 21:04:47 GMT",
        "Server": [
          "Windows-Azure-Blob/1.0",
          "Microsoft-HTTPAPI/2.0"
        ],
        "x-ms-client-request-id": "c8c48507-17c9-2016-1910-24fd9ccf72e3",
        "x-ms-error-code": "ConditionNotMet",
        "x-ms-request-id": "96229c6e-f01e-0012-70fb-093670000000",
<<<<<<< HEAD
        "x-ms-version": "2019-12-12"
=======
        "x-ms-version": "2020-02-10"
>>>>>>> 60f4876e
      },
      "ResponseBody": [
        "\uFEFF\u003C?xml version=\u00221.0\u0022 encoding=\u0022utf-8\u0022?\u003E\u003CError\u003E\u003CCode\u003EConditionNotMet\u003C/Code\u003E\u003CMessage\u003EThe condition specified using HTTP conditional header(s) is not met.\n",
        "RequestId:96229c6e-f01e-0012-70fb-093670000000\n",
        "Time:2020-04-03T21:04:48.2695349Z\u003C/Message\u003E\u003C/Error\u003E"
      ]
    },
    {
      "RequestUri": "http://seannsecanary.blob.core.windows.net/test-filesystem-7644ffc4-14bb-849f-a58e-7ac384e97f26?restype=container",
      "RequestMethod": "DELETE",
      "RequestHeaders": {
        "Authorization": "Sanitized",
        "traceparent": "00-79271e0a233e8948929205f4c56c153a-98a47f37fa299443-00",
        "User-Agent": [
          "azsdk-net-Storage.Files.DataLake/12.1.0-dev.20200403.1",
          "(.NET Core 4.6.28325.01; Microsoft Windows 10.0.18362 )"
        ],
        "x-ms-client-request-id": "c3a61a0d-5c43-a0e5-5d71-30ed25e93ebc",
        "x-ms-date": "Fri, 03 Apr 2020 21:04:49 GMT",
        "x-ms-return-client-request-id": "true",
<<<<<<< HEAD
        "x-ms-version": "2019-12-12"
=======
        "x-ms-version": "2020-02-10"
>>>>>>> 60f4876e
      },
      "RequestBody": null,
      "StatusCode": 202,
      "ResponseHeaders": {
        "Content-Length": "0",
        "Date": "Fri, 03 Apr 2020 21:04:47 GMT",
        "Server": [
          "Windows-Azure-Blob/1.0",
          "Microsoft-HTTPAPI/2.0"
        ],
        "x-ms-client-request-id": "c3a61a0d-5c43-a0e5-5d71-30ed25e93ebc",
        "x-ms-request-id": "96229c7d-f01e-0012-7dfb-093670000000",
<<<<<<< HEAD
        "x-ms-version": "2019-12-12"
=======
        "x-ms-version": "2020-02-10"
>>>>>>> 60f4876e
      },
      "ResponseBody": []
    }
  ],
  "Variables": {
    "DateTimeOffsetNow": "2020-04-03T14:04:49.3029217-07:00",
    "RandomSeed": "367432170",
    "Storage_TestConfigHierarchicalNamespace": "NamespaceTenant\nseannsecanary\nU2FuaXRpemVk\nhttp://seannsecanary.blob.core.windows.net\nhttp://seannsecanary.file.core.windows.net\nhttp://seannsecanary.queue.core.windows.net\nhttp://seannsecanary.table.core.windows.net\n\n\n\n\nhttp://seannsecanary-secondary.blob.core.windows.net\nhttp://seannsecanary-secondary.file.core.windows.net\nhttp://seannsecanary-secondary.queue.core.windows.net\nhttp://seannsecanary-secondary.table.core.windows.net\n68390a19-a643-458b-b726-408abf67b4fc\nSanitized\n72f988bf-86f1-41af-91ab-2d7cd011db47\nhttps://login.microsoftonline.com/\nCloud\nBlobEndpoint=http://seannsecanary.blob.core.windows.net/;QueueEndpoint=http://seannsecanary.queue.core.windows.net/;FileEndpoint=http://seannsecanary.file.core.windows.net/;BlobSecondaryEndpoint=http://seannsecanary-secondary.blob.core.windows.net/;QueueSecondaryEndpoint=http://seannsecanary-secondary.queue.core.windows.net/;FileSecondaryEndpoint=http://seannsecanary-secondary.file.core.windows.net/;AccountName=seannsecanary;AccountKey=Sanitized\n"
  }
}<|MERGE_RESOLUTION|>--- conflicted
+++ resolved
@@ -14,11 +14,7 @@
         "x-ms-client-request-id": "cfddbe7f-d718-c144-696e-67d5c2f38227",
         "x-ms-date": "Fri, 03 Apr 2020 21:04:49 GMT",
         "x-ms-return-client-request-id": "true",
-<<<<<<< HEAD
-        "x-ms-version": "2019-12-12"
-=======
-        "x-ms-version": "2020-02-10"
->>>>>>> 60f4876e
+        "x-ms-version": "2020-02-10"
       },
       "RequestBody": null,
       "StatusCode": 201,
@@ -33,11 +29,7 @@
         ],
         "x-ms-client-request-id": "cfddbe7f-d718-c144-696e-67d5c2f38227",
         "x-ms-request-id": "96229c2b-f01e-0012-3cfb-093670000000",
-<<<<<<< HEAD
-        "x-ms-version": "2019-12-12"
-=======
-        "x-ms-version": "2020-02-10"
->>>>>>> 60f4876e
+        "x-ms-version": "2020-02-10"
       },
       "ResponseBody": []
     },
@@ -58,11 +50,7 @@
         "x-ms-lease-duration": "15",
         "x-ms-proposed-lease-id": "5487f5a6-cade-2313-8ede-160a57d32364",
         "x-ms-return-client-request-id": "true",
-<<<<<<< HEAD
-        "x-ms-version": "2019-12-12"
-=======
-        "x-ms-version": "2020-02-10"
->>>>>>> 60f4876e
+        "x-ms-version": "2020-02-10"
       },
       "RequestBody": null,
       "StatusCode": 412,
@@ -77,11 +65,7 @@
         "x-ms-client-request-id": "db2dd89f-af3f-b599-aab9-4039c13a6995",
         "x-ms-error-code": "ConditionNotMet",
         "x-ms-request-id": "96229c33-f01e-0012-42fb-093670000000",
-<<<<<<< HEAD
-        "x-ms-version": "2019-12-12"
-=======
-        "x-ms-version": "2020-02-10"
->>>>>>> 60f4876e
+        "x-ms-version": "2020-02-10"
       },
       "ResponseBody": [
         "\uFEFF\u003C?xml version=\u00221.0\u0022 encoding=\u0022utf-8\u0022?\u003E\u003CError\u003E\u003CCode\u003EConditionNotMet\u003C/Code\u003E\u003CMessage\u003EThe condition specified using HTTP conditional header(s) is not met.\n",
@@ -102,11 +86,7 @@
         "x-ms-client-request-id": "7f6b8ad0-48a6-8c24-2e53-bc3bc75a49ef",
         "x-ms-date": "Fri, 03 Apr 2020 21:04:49 GMT",
         "x-ms-return-client-request-id": "true",
-<<<<<<< HEAD
-        "x-ms-version": "2019-12-12"
-=======
-        "x-ms-version": "2020-02-10"
->>>>>>> 60f4876e
+        "x-ms-version": "2020-02-10"
       },
       "RequestBody": null,
       "StatusCode": 202,
@@ -119,11 +99,7 @@
         ],
         "x-ms-client-request-id": "7f6b8ad0-48a6-8c24-2e53-bc3bc75a49ef",
         "x-ms-request-id": "96229c43-f01e-0012-50fb-093670000000",
-<<<<<<< HEAD
-        "x-ms-version": "2019-12-12"
-=======
-        "x-ms-version": "2020-02-10"
->>>>>>> 60f4876e
+        "x-ms-version": "2020-02-10"
       },
       "ResponseBody": []
     },
@@ -141,11 +117,7 @@
         "x-ms-client-request-id": "35eb3a32-343f-bb7c-ebe7-d917ce600745",
         "x-ms-date": "Fri, 03 Apr 2020 21:04:49 GMT",
         "x-ms-return-client-request-id": "true",
-<<<<<<< HEAD
-        "x-ms-version": "2019-12-12"
-=======
-        "x-ms-version": "2020-02-10"
->>>>>>> 60f4876e
+        "x-ms-version": "2020-02-10"
       },
       "RequestBody": null,
       "StatusCode": 201,
@@ -160,11 +132,7 @@
         ],
         "x-ms-client-request-id": "35eb3a32-343f-bb7c-ebe7-d917ce600745",
         "x-ms-request-id": "96229c5b-f01e-0012-61fb-093670000000",
-<<<<<<< HEAD
-        "x-ms-version": "2019-12-12"
-=======
-        "x-ms-version": "2020-02-10"
->>>>>>> 60f4876e
+        "x-ms-version": "2020-02-10"
       },
       "ResponseBody": []
     },
@@ -185,11 +153,7 @@
         "x-ms-lease-duration": "15",
         "x-ms-proposed-lease-id": "bf2c95d3-12f0-da20-1041-98ad490725af",
         "x-ms-return-client-request-id": "true",
-<<<<<<< HEAD
-        "x-ms-version": "2019-12-12"
-=======
-        "x-ms-version": "2020-02-10"
->>>>>>> 60f4876e
+        "x-ms-version": "2020-02-10"
       },
       "RequestBody": null,
       "StatusCode": 412,
@@ -204,11 +168,7 @@
         "x-ms-client-request-id": "c8c48507-17c9-2016-1910-24fd9ccf72e3",
         "x-ms-error-code": "ConditionNotMet",
         "x-ms-request-id": "96229c6e-f01e-0012-70fb-093670000000",
-<<<<<<< HEAD
-        "x-ms-version": "2019-12-12"
-=======
-        "x-ms-version": "2020-02-10"
->>>>>>> 60f4876e
+        "x-ms-version": "2020-02-10"
       },
       "ResponseBody": [
         "\uFEFF\u003C?xml version=\u00221.0\u0022 encoding=\u0022utf-8\u0022?\u003E\u003CError\u003E\u003CCode\u003EConditionNotMet\u003C/Code\u003E\u003CMessage\u003EThe condition specified using HTTP conditional header(s) is not met.\n",
@@ -229,11 +189,7 @@
         "x-ms-client-request-id": "c3a61a0d-5c43-a0e5-5d71-30ed25e93ebc",
         "x-ms-date": "Fri, 03 Apr 2020 21:04:49 GMT",
         "x-ms-return-client-request-id": "true",
-<<<<<<< HEAD
-        "x-ms-version": "2019-12-12"
-=======
-        "x-ms-version": "2020-02-10"
->>>>>>> 60f4876e
+        "x-ms-version": "2020-02-10"
       },
       "RequestBody": null,
       "StatusCode": 202,
@@ -246,11 +202,7 @@
         ],
         "x-ms-client-request-id": "c3a61a0d-5c43-a0e5-5d71-30ed25e93ebc",
         "x-ms-request-id": "96229c7d-f01e-0012-7dfb-093670000000",
-<<<<<<< HEAD
-        "x-ms-version": "2019-12-12"
-=======
-        "x-ms-version": "2020-02-10"
->>>>>>> 60f4876e
+        "x-ms-version": "2020-02-10"
       },
       "ResponseBody": []
     }
