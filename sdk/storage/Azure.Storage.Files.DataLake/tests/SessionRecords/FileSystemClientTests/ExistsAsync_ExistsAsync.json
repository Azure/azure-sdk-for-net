--- conflicted
+++ resolved
@@ -15,11 +15,7 @@
         "x-ms-client-request-id": "3815a2c1-8de8-3847-b67a-c173aafd9725",
         "x-ms-date": "Wed, 17 Feb 2021 22:22:51 GMT",
         "x-ms-return-client-request-id": "true",
-<<<<<<< HEAD
-        "x-ms-version": "2020-12-06"
-=======
         "x-ms-version": "2021-02-12"
->>>>>>> 7e782c87
       },
       "RequestBody": null,
       "StatusCode": 201,
@@ -34,11 +30,7 @@
         ],
         "x-ms-client-request-id": "3815a2c1-8de8-3847-b67a-c173aafd9725",
         "x-ms-request-id": "cd764889-c01e-003a-807b-056527000000",
-<<<<<<< HEAD
-        "x-ms-version": "2020-12-06"
-=======
         "x-ms-version": "2021-02-12"
->>>>>>> 7e782c87
       },
       "ResponseBody": []
     },
@@ -56,11 +48,7 @@
         "x-ms-client-request-id": "aeeb2fc0-f4dc-5ea6-2bb6-19de0ca41523",
         "x-ms-date": "Wed, 17 Feb 2021 22:22:51 GMT",
         "x-ms-return-client-request-id": "true",
-<<<<<<< HEAD
-        "x-ms-version": "2020-12-06"
-=======
         "x-ms-version": "2021-02-12"
->>>>>>> 7e782c87
       },
       "RequestBody": null,
       "StatusCode": 200,
@@ -82,11 +70,7 @@
         "x-ms-lease-state": "available",
         "x-ms-lease-status": "unlocked",
         "x-ms-request-id": "cd7648e3-c01e-003a-517b-056527000000",
-<<<<<<< HEAD
-        "x-ms-version": "2020-12-06"
-=======
         "x-ms-version": "2021-02-12"
->>>>>>> 7e782c87
       },
       "ResponseBody": []
     },
@@ -104,11 +88,7 @@
         "x-ms-client-request-id": "7bb2cf02-e811-1048-e023-a7bca13a70a9",
         "x-ms-date": "Wed, 17 Feb 2021 22:22:51 GMT",
         "x-ms-return-client-request-id": "true",
-<<<<<<< HEAD
-        "x-ms-version": "2020-12-06"
-=======
         "x-ms-version": "2021-02-12"
->>>>>>> 7e782c87
       },
       "RequestBody": null,
       "StatusCode": 202,
@@ -121,11 +101,7 @@
         ],
         "x-ms-client-request-id": "7bb2cf02-e811-1048-e023-a7bca13a70a9",
         "x-ms-request-id": "cd76491c-c01e-003a-087b-056527000000",
-<<<<<<< HEAD
-        "x-ms-version": "2020-12-06"
-=======
         "x-ms-version": "2021-02-12"
->>>>>>> 7e782c87
       },
       "ResponseBody": []
     }
