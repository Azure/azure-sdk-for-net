﻿{
  "Entries": [
    {
      "RequestUri": "https://seannse.blob.core.windows.net/test-filesystem-39d96b07-8b0c-aa7a-4b23-d9dbb2b199ae?restype=container",
      "RequestMethod": "PUT",
      "RequestHeaders": {
        "Accept": "application/xml",
        "Authorization": "Sanitized",
        "traceparent": "00-e73f8ab863bf9b4d9ff48ed409b2f826-971d028928b6084f-00",
        "User-Agent": [
          "azsdk-net-Storage.Files.DataLake/12.7.0-alpha.20210217.1",
          "(.NET 5.0.3; Microsoft Windows 10.0.19042)"
        ],
        "x-ms-blob-public-access": "container",
        "x-ms-client-request-id": "7cadd02d-5ad2-9f57-9435-a28d3d5eaeb4",
        "x-ms-date": "Wed, 17 Feb 2021 22:23:15 GMT",
        "x-ms-return-client-request-id": "true",
<<<<<<< HEAD
        "x-ms-version": "2020-12-06"
=======
        "x-ms-version": "2021-02-12"
>>>>>>> 7e782c87
      },
      "RequestBody": null,
      "StatusCode": 201,
      "ResponseHeaders": {
        "Content-Length": "0",
        "Date": "Wed, 17 Feb 2021 22:23:15 GMT",
        "ETag": "\"0x8D8D3929F008AED\"",
        "Last-Modified": "Wed, 17 Feb 2021 22:23:15 GMT",
        "Server": [
          "Windows-Azure-Blob/1.0",
          "Microsoft-HTTPAPI/2.0"
        ],
        "x-ms-client-request-id": "7cadd02d-5ad2-9f57-9435-a28d3d5eaeb4",
        "x-ms-request-id": "2b8d7d3f-b01e-0030-637b-05c190000000",
<<<<<<< HEAD
        "x-ms-version": "2020-12-06"
=======
        "x-ms-version": "2021-02-12"
>>>>>>> 7e782c87
      },
      "ResponseBody": []
    },
    {
      "RequestUri": "https://seannse.blob.core.windows.net/test-filesystem-39d96b07-8b0c-aa7a-4b23-d9dbb2b199ae?restype=container&comp=acl",
      "RequestMethod": "PUT",
      "RequestHeaders": {
        "Accept": "application/xml",
        "Authorization": "Sanitized",
        "Content-Length": "253",
        "Content-Type": "application/xml",
        "traceparent": "00-c39c773acc5b1d40be87db80dd63cc8a-dd5365733429244b-00",
        "User-Agent": [
          "azsdk-net-Storage.Files.DataLake/12.7.0-alpha.20210217.1",
          "(.NET 5.0.3; Microsoft Windows 10.0.19042)"
        ],
        "x-ms-blob-public-access": "container",
        "x-ms-client-request-id": "85847ab5-e275-fa8f-16a3-e811159fa73b",
        "x-ms-date": "Wed, 17 Feb 2021 22:23:16 GMT",
        "x-ms-return-client-request-id": "true",
<<<<<<< HEAD
        "x-ms-version": "2020-12-06"
=======
        "x-ms-version": "2021-02-12"
>>>>>>> 7e782c87
      },
      "RequestBody": "﻿<SignedIdentifiers><SignedIdentifier><Id>qoealwyqsyrfiqifpcyc</Id><AccessPolicy><Start>2021-02-17T21:23:16.1025775Z</Start><Expiry>2021-02-17T23:23:16.1025775Z</Expiry><Permission>rcw</Permission></AccessPolicy></SignedIdentifier></SignedIdentifiers>",
      "StatusCode": 200,
      "ResponseHeaders": {
        "Content-Length": "0",
        "Date": "Wed, 17 Feb 2021 22:23:15 GMT",
        "ETag": "\"0x8D8D3929F12EEFB\"",
        "Last-Modified": "Wed, 17 Feb 2021 22:23:16 GMT",
        "Server": [
          "Windows-Azure-Blob/1.0",
          "Microsoft-HTTPAPI/2.0"
        ],
        "x-ms-client-request-id": "85847ab5-e275-fa8f-16a3-e811159fa73b",
        "x-ms-request-id": "2b8d7da1-b01e-0030-417b-05c190000000",
<<<<<<< HEAD
        "x-ms-version": "2020-12-06"
=======
        "x-ms-version": "2021-02-12"
>>>>>>> 7e782c87
      },
      "ResponseBody": []
    },
    {
      "RequestUri": "https://seannse.blob.core.windows.net/test-filesystem-39d96b07-8b0c-aa7a-4b23-d9dbb2b199ae?restype=container",
      "RequestMethod": "GET",
      "RequestHeaders": {
        "Accept": "application/xml",
        "Authorization": "Sanitized",
        "traceparent": "00-591da609f4e3884c9afc955229103906-d664dadd4833574a-00",
        "User-Agent": [
          "azsdk-net-Storage.Files.DataLake/12.7.0-alpha.20210217.1",
          "(.NET 5.0.3; Microsoft Windows 10.0.19042)"
        ],
        "x-ms-client-request-id": "6b4d6be7-287d-216c-8de1-10631c51f3fb",
        "x-ms-date": "Wed, 17 Feb 2021 22:23:16 GMT",
        "x-ms-return-client-request-id": "true",
<<<<<<< HEAD
        "x-ms-version": "2020-12-06"
=======
        "x-ms-version": "2021-02-12"
>>>>>>> 7e782c87
      },
      "RequestBody": null,
      "StatusCode": 200,
      "ResponseHeaders": {
        "Content-Length": "0",
        "Date": "Wed, 17 Feb 2021 22:23:15 GMT",
        "ETag": "\"0x8D8D3929F12EEFB\"",
        "Last-Modified": "Wed, 17 Feb 2021 22:23:16 GMT",
        "Server": [
          "Windows-Azure-Blob/1.0",
          "Microsoft-HTTPAPI/2.0"
        ],
        "x-ms-blob-public-access": "container",
        "x-ms-client-request-id": "6b4d6be7-287d-216c-8de1-10631c51f3fb",
        "x-ms-default-encryption-scope": "$account-encryption-key",
        "x-ms-deny-encryption-scope-override": "false",
        "x-ms-has-immutability-policy": "false",
        "x-ms-has-legal-hold": "false",
        "x-ms-lease-state": "available",
        "x-ms-lease-status": "unlocked",
        "x-ms-request-id": "2b8d7e07-b01e-0030-227b-05c190000000",
<<<<<<< HEAD
        "x-ms-version": "2020-12-06"
=======
        "x-ms-version": "2021-02-12"
>>>>>>> 7e782c87
      },
      "ResponseBody": []
    },
    {
      "RequestUri": "https://seannse.blob.core.windows.net/test-filesystem-39d96b07-8b0c-aa7a-4b23-d9dbb2b199ae?restype=container&comp=acl",
      "RequestMethod": "GET",
      "RequestHeaders": {
        "Accept": "application/xml",
        "Authorization": "Sanitized",
        "traceparent": "00-e177a36330df814a962a5d592c0bfb06-f2e51b12fc5e604b-00",
        "User-Agent": [
          "azsdk-net-Storage.Files.DataLake/12.7.0-alpha.20210217.1",
          "(.NET 5.0.3; Microsoft Windows 10.0.19042)"
        ],
        "x-ms-client-request-id": "a92a509a-3c51-88be-608f-b0175b5831f4",
        "x-ms-date": "Wed, 17 Feb 2021 22:23:16 GMT",
        "x-ms-return-client-request-id": "true",
<<<<<<< HEAD
        "x-ms-version": "2020-12-06"
=======
        "x-ms-version": "2021-02-12"
>>>>>>> 7e782c87
      },
      "RequestBody": null,
      "StatusCode": 200,
      "ResponseHeaders": {
        "Content-Type": "application/xml",
        "Date": "Wed, 17 Feb 2021 22:23:15 GMT",
        "ETag": "\"0x8D8D3929F12EEFB\"",
        "Last-Modified": "Wed, 17 Feb 2021 22:23:16 GMT",
        "Server": [
          "Windows-Azure-Blob/1.0",
          "Microsoft-HTTPAPI/2.0"
        ],
        "Transfer-Encoding": "chunked",
        "x-ms-blob-public-access": "container",
        "x-ms-client-request-id": "a92a509a-3c51-88be-608f-b0175b5831f4",
        "x-ms-request-id": "2b8d7e64-b01e-0030-7f7b-05c190000000",
<<<<<<< HEAD
        "x-ms-version": "2020-12-06"
=======
        "x-ms-version": "2021-02-12"
>>>>>>> 7e782c87
      },
      "ResponseBody": "﻿<?xml version=\"1.0\" encoding=\"utf-8\"?><SignedIdentifiers><SignedIdentifier><Id>qoealwyqsyrfiqifpcyc</Id><AccessPolicy><Start>2021-02-17T21:23:16.1025775Z</Start><Expiry>2021-02-17T23:23:16.1025775Z</Expiry><Permission>rcw</Permission></AccessPolicy></SignedIdentifier></SignedIdentifiers>"
    },
    {
      "RequestUri": "https://seannse.blob.core.windows.net/test-filesystem-39d96b07-8b0c-aa7a-4b23-d9dbb2b199ae?restype=container",
      "RequestMethod": "DELETE",
      "RequestHeaders": {
        "Accept": "application/xml",
        "Authorization": "Sanitized",
        "traceparent": "00-2f0c4413e6b0db43914b7f11bbc269ed-84c4dc3e748ef94e-00",
        "User-Agent": [
          "azsdk-net-Storage.Files.DataLake/12.7.0-alpha.20210217.1",
          "(.NET 5.0.3; Microsoft Windows 10.0.19042)"
        ],
        "x-ms-client-request-id": "cbc8a6fa-4a26-0da9-ca5e-7ddeaea3ee65",
        "x-ms-date": "Wed, 17 Feb 2021 22:23:16 GMT",
        "x-ms-return-client-request-id": "true",
<<<<<<< HEAD
        "x-ms-version": "2020-12-06"
=======
        "x-ms-version": "2021-02-12"
>>>>>>> 7e782c87
      },
      "RequestBody": null,
      "StatusCode": 202,
      "ResponseHeaders": {
        "Content-Length": "0",
        "Date": "Wed, 17 Feb 2021 22:23:15 GMT",
        "Server": [
          "Windows-Azure-Blob/1.0",
          "Microsoft-HTTPAPI/2.0"
        ],
        "x-ms-client-request-id": "cbc8a6fa-4a26-0da9-ca5e-7ddeaea3ee65",
        "x-ms-request-id": "2b8d7ec9-b01e-0030-607b-05c190000000",
<<<<<<< HEAD
        "x-ms-version": "2020-12-06"
=======
        "x-ms-version": "2021-02-12"
>>>>>>> 7e782c87
      },
      "ResponseBody": []
    }
  ],
  "Variables": {
    "DateTimeOffsetNow": "2021-02-17T16:23:16.1025775-06:00",
    "RandomSeed": "1000202636",
    "Storage_TestConfigHierarchicalNamespace": "NamespaceTenant\nseannse\nU2FuaXRpemVk\nhttps://seannse.blob.core.windows.net\nhttps://seannse.file.core.windows.net\nhttps://seannse.queue.core.windows.net\nhttps://seannse.table.core.windows.net\n\n\n\n\nhttps://seannse-secondary.blob.core.windows.net\nhttps://seannse-secondary.file.core.windows.net\nhttps://seannse-secondary.queue.core.windows.net\nhttps://seannse-secondary.table.core.windows.net\n68390a19-a643-458b-b726-408abf67b4fc\nSanitized\n72f988bf-86f1-41af-91ab-2d7cd011db47\nhttps://login.microsoftonline.com/\nCloud\nBlobEndpoint=https://seannse.blob.core.windows.net/;QueueEndpoint=https://seannse.queue.core.windows.net/;FileEndpoint=https://seannse.file.core.windows.net/;BlobSecondaryEndpoint=https://seannse-secondary.blob.core.windows.net/;QueueSecondaryEndpoint=https://seannse-secondary.queue.core.windows.net/;FileSecondaryEndpoint=https://seannse-secondary.file.core.windows.net/;AccountName=seannse;AccountKey=Sanitized\n\n\n"
  }
}<|MERGE_RESOLUTION|>--- conflicted
+++ resolved
@@ -15,11 +15,7 @@
         "x-ms-client-request-id": "7cadd02d-5ad2-9f57-9435-a28d3d5eaeb4",
         "x-ms-date": "Wed, 17 Feb 2021 22:23:15 GMT",
         "x-ms-return-client-request-id": "true",
-<<<<<<< HEAD
-        "x-ms-version": "2020-12-06"
-=======
         "x-ms-version": "2021-02-12"
->>>>>>> 7e782c87
       },
       "RequestBody": null,
       "StatusCode": 201,
@@ -34,11 +30,7 @@
         ],
         "x-ms-client-request-id": "7cadd02d-5ad2-9f57-9435-a28d3d5eaeb4",
         "x-ms-request-id": "2b8d7d3f-b01e-0030-637b-05c190000000",
-<<<<<<< HEAD
-        "x-ms-version": "2020-12-06"
-=======
         "x-ms-version": "2021-02-12"
->>>>>>> 7e782c87
       },
       "ResponseBody": []
     },
@@ -59,11 +51,7 @@
         "x-ms-client-request-id": "85847ab5-e275-fa8f-16a3-e811159fa73b",
         "x-ms-date": "Wed, 17 Feb 2021 22:23:16 GMT",
         "x-ms-return-client-request-id": "true",
-<<<<<<< HEAD
-        "x-ms-version": "2020-12-06"
-=======
         "x-ms-version": "2021-02-12"
->>>>>>> 7e782c87
       },
       "RequestBody": "﻿<SignedIdentifiers><SignedIdentifier><Id>qoealwyqsyrfiqifpcyc</Id><AccessPolicy><Start>2021-02-17T21:23:16.1025775Z</Start><Expiry>2021-02-17T23:23:16.1025775Z</Expiry><Permission>rcw</Permission></AccessPolicy></SignedIdentifier></SignedIdentifiers>",
       "StatusCode": 200,
@@ -78,11 +66,7 @@
         ],
         "x-ms-client-request-id": "85847ab5-e275-fa8f-16a3-e811159fa73b",
         "x-ms-request-id": "2b8d7da1-b01e-0030-417b-05c190000000",
-<<<<<<< HEAD
-        "x-ms-version": "2020-12-06"
-=======
         "x-ms-version": "2021-02-12"
->>>>>>> 7e782c87
       },
       "ResponseBody": []
     },
@@ -100,11 +84,7 @@
         "x-ms-client-request-id": "6b4d6be7-287d-216c-8de1-10631c51f3fb",
         "x-ms-date": "Wed, 17 Feb 2021 22:23:16 GMT",
         "x-ms-return-client-request-id": "true",
-<<<<<<< HEAD
-        "x-ms-version": "2020-12-06"
-=======
         "x-ms-version": "2021-02-12"
->>>>>>> 7e782c87
       },
       "RequestBody": null,
       "StatusCode": 200,
@@ -126,11 +106,7 @@
         "x-ms-lease-state": "available",
         "x-ms-lease-status": "unlocked",
         "x-ms-request-id": "2b8d7e07-b01e-0030-227b-05c190000000",
-<<<<<<< HEAD
-        "x-ms-version": "2020-12-06"
-=======
         "x-ms-version": "2021-02-12"
->>>>>>> 7e782c87
       },
       "ResponseBody": []
     },
@@ -148,11 +124,7 @@
         "x-ms-client-request-id": "a92a509a-3c51-88be-608f-b0175b5831f4",
         "x-ms-date": "Wed, 17 Feb 2021 22:23:16 GMT",
         "x-ms-return-client-request-id": "true",
-<<<<<<< HEAD
-        "x-ms-version": "2020-12-06"
-=======
         "x-ms-version": "2021-02-12"
->>>>>>> 7e782c87
       },
       "RequestBody": null,
       "StatusCode": 200,
@@ -169,11 +141,7 @@
         "x-ms-blob-public-access": "container",
         "x-ms-client-request-id": "a92a509a-3c51-88be-608f-b0175b5831f4",
         "x-ms-request-id": "2b8d7e64-b01e-0030-7f7b-05c190000000",
-<<<<<<< HEAD
-        "x-ms-version": "2020-12-06"
-=======
         "x-ms-version": "2021-02-12"
->>>>>>> 7e782c87
       },
       "ResponseBody": "﻿<?xml version=\"1.0\" encoding=\"utf-8\"?><SignedIdentifiers><SignedIdentifier><Id>qoealwyqsyrfiqifpcyc</Id><AccessPolicy><Start>2021-02-17T21:23:16.1025775Z</Start><Expiry>2021-02-17T23:23:16.1025775Z</Expiry><Permission>rcw</Permission></AccessPolicy></SignedIdentifier></SignedIdentifiers>"
     },
@@ -191,11 +159,7 @@
         "x-ms-client-request-id": "cbc8a6fa-4a26-0da9-ca5e-7ddeaea3ee65",
         "x-ms-date": "Wed, 17 Feb 2021 22:23:16 GMT",
         "x-ms-return-client-request-id": "true",
-<<<<<<< HEAD
-        "x-ms-version": "2020-12-06"
-=======
         "x-ms-version": "2021-02-12"
->>>>>>> 7e782c87
       },
       "RequestBody": null,
       "StatusCode": 202,
@@ -208,11 +172,7 @@
         ],
         "x-ms-client-request-id": "cbc8a6fa-4a26-0da9-ca5e-7ddeaea3ee65",
         "x-ms-request-id": "2b8d7ec9-b01e-0030-607b-05c190000000",
-<<<<<<< HEAD
-        "x-ms-version": "2020-12-06"
-=======
         "x-ms-version": "2021-02-12"
->>>>>>> 7e782c87
       },
       "ResponseBody": []
     }
