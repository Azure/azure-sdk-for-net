﻿{
  "Entries": [
    {
      "RequestUri": "https://seannse.blob.core.windows.net/test-filesystem-636f2db2-0cec-b614-fc26-4cf5d01a487b?restype=container",
      "RequestMethod": "PUT",
      "RequestHeaders": {
        "Accept": "application/xml",
        "Authorization": "Sanitized",
        "traceparent": "00-9e6bd2d8a602c749a95bebe830c3babb-0ed6e3ea501dbf48-00",
        "User-Agent": [
          "azsdk-net-Storage.Files.DataLake/12.7.0-alpha.20210219.1",
          "(.NET 5.0.3; Microsoft Windows 10.0.19041)"
        ],
        "x-ms-client-request-id": "910a1a97-4a24-b488-f348-32317bf161ec",
        "x-ms-date": "Fri, 19 Feb 2021 18:58:48 GMT",
        "x-ms-return-client-request-id": "true",
<<<<<<< HEAD
        "x-ms-version": "2020-12-06"
=======
        "x-ms-version": "2021-02-12"
>>>>>>> 7e782c87
      },
      "RequestBody": null,
      "StatusCode": 201,
      "ResponseHeaders": {
        "Content-Length": "0",
        "Date": "Fri, 19 Feb 2021 18:58:47 GMT",
        "ETag": "\"0x8D8D508634D9A04\"",
        "Last-Modified": "Fri, 19 Feb 2021 18:58:47 GMT",
        "Server": [
          "Windows-Azure-Blob/1.0",
          "Microsoft-HTTPAPI/2.0"
        ],
        "x-ms-client-request-id": "910a1a97-4a24-b488-f348-32317bf161ec",
        "x-ms-request-id": "f3d98993-a01e-0071-05f1-069974000000",
<<<<<<< HEAD
        "x-ms-version": "2020-12-06"
=======
        "x-ms-version": "2021-02-12"
>>>>>>> 7e782c87
      },
      "ResponseBody": []
    },
    {
      "RequestUri": "https://seannse.dfs.core.windows.net/test-filesystem-636f2db2-0cec-b614-fc26-4cf5d01a487b/test-directory-7e3a3395-f847-921d-06de-d84ab5049979?resource=directory",
      "RequestMethod": "PUT",
      "RequestHeaders": {
        "Accept": "application/json",
        "Authorization": "Sanitized",
        "traceparent": "00-341a0ed856f16c43b21746bb811692db-7c1b750c92a5dd45-00",
        "User-Agent": [
          "azsdk-net-Storage.Files.DataLake/12.7.0-alpha.20210219.1",
          "(.NET 5.0.3; Microsoft Windows 10.0.19041)"
        ],
        "x-ms-client-request-id": "e9796a40-7048-9f05-fd77-8a45723effee",
        "x-ms-date": "Fri, 19 Feb 2021 18:58:48 GMT",
        "x-ms-return-client-request-id": "true",
<<<<<<< HEAD
        "x-ms-version": "2020-12-06"
=======
        "x-ms-version": "2021-02-12"
>>>>>>> 7e782c87
      },
      "RequestBody": null,
      "StatusCode": 201,
      "ResponseHeaders": {
        "Content-Length": "0",
        "Date": "Fri, 19 Feb 2021 18:58:46 GMT",
        "ETag": "\"0x8D8D508635CD9A5\"",
        "Last-Modified": "Fri, 19 Feb 2021 18:58:47 GMT",
        "Server": [
          "Windows-Azure-HDFS/1.0",
          "Microsoft-HTTPAPI/2.0"
        ],
        "x-ms-client-request-id": "e9796a40-7048-9f05-fd77-8a45723effee",
        "x-ms-request-id": "c362263f-401f-0034-0df1-064c97000000",
<<<<<<< HEAD
        "x-ms-version": "2020-12-06"
=======
        "x-ms-version": "2021-02-12"
>>>>>>> 7e782c87
      },
      "ResponseBody": []
    },
    {
      "RequestUri": "https://seannse.dfs.core.windows.net/test-filesystem-636f2db2-0cec-b614-fc26-4cf5d01a487b?resource=filesystem&recursive=false&upn=false",
      "RequestMethod": "GET",
      "RequestHeaders": {
        "Accept": "application/json",
        "Authorization": "Sanitized",
        "traceparent": "00-04bc1aa2875c604aba91bab2b05d6577-c621a8413aedcd45-00",
        "User-Agent": [
          "azsdk-net-Storage.Files.DataLake/12.7.0-alpha.20210219.1",
          "(.NET 5.0.3; Microsoft Windows 10.0.19041)"
        ],
        "x-ms-client-request-id": "4a0a3ec9-af8b-c631-fbbe-b8982c114279",
        "x-ms-date": "Fri, 19 Feb 2021 18:58:48 GMT",
        "x-ms-return-client-request-id": "true",
<<<<<<< HEAD
        "x-ms-version": "2020-12-06"
=======
        "x-ms-version": "2021-02-12"
>>>>>>> 7e782c87
      },
      "RequestBody": null,
      "StatusCode": 200,
      "ResponseHeaders": {
        "Content-Type": "application/json; charset=utf-8",
        "Date": "Fri, 19 Feb 2021 18:58:46 GMT",
        "Server": [
          "Windows-Azure-HDFS/1.0",
          "Microsoft-HTTPAPI/2.0"
        ],
        "Transfer-Encoding": "chunked",
        "x-ms-client-request-id": "4a0a3ec9-af8b-c631-fbbe-b8982c114279",
        "x-ms-request-id": "c3622658-401f-0034-26f1-064c97000000",
<<<<<<< HEAD
        "x-ms-version": "2020-12-06"
=======
        "x-ms-version": "2021-02-12"
>>>>>>> 7e782c87
      },
      "ResponseBody": [
        "{\"paths\":[{\"contentLength\":\"0\",\"creationTime\":\"132582347276409253\",\"etag\":\"0x8D8D508635CD9A5\",\"group\":\"$superuser\",\"isDirectory\":\"true\",\"lastModified\":\"Fri, 19 Feb 2021 18:58:47 GMT\",\"name\":\"test-directory-7e3a3395-f847-921d-06de-d84ab5049979\",\"owner\":\"$superuser\",\"permissions\":\"rwxr-x---\"}]}\n"
      ]
    },
    {
      "RequestUri": "https://seannse.blob.core.windows.net/test-filesystem-636f2db2-0cec-b614-fc26-4cf5d01a487b?restype=container",
      "RequestMethod": "DELETE",
      "RequestHeaders": {
        "Accept": "application/xml",
        "Authorization": "Sanitized",
        "traceparent": "00-4743d8b788057e42857da6470251f9ed-9212d1b6645c4040-00",
        "User-Agent": [
          "azsdk-net-Storage.Files.DataLake/12.7.0-alpha.20210219.1",
          "(.NET 5.0.3; Microsoft Windows 10.0.19041)"
        ],
        "x-ms-client-request-id": "347c77d1-b433-0063-8733-7fd5f244b2cb",
        "x-ms-date": "Fri, 19 Feb 2021 18:58:48 GMT",
        "x-ms-return-client-request-id": "true",
<<<<<<< HEAD
        "x-ms-version": "2020-12-06"
=======
        "x-ms-version": "2021-02-12"
>>>>>>> 7e782c87
      },
      "RequestBody": null,
      "StatusCode": 202,
      "ResponseHeaders": {
        "Content-Length": "0",
        "Date": "Fri, 19 Feb 2021 18:58:47 GMT",
        "Server": [
          "Windows-Azure-Blob/1.0",
          "Microsoft-HTTPAPI/2.0"
        ],
        "x-ms-client-request-id": "347c77d1-b433-0063-8733-7fd5f244b2cb",
        "x-ms-request-id": "f3d98a0f-a01e-0071-79f1-069974000000",
<<<<<<< HEAD
        "x-ms-version": "2020-12-06"
=======
        "x-ms-version": "2021-02-12"
>>>>>>> 7e782c87
      },
      "ResponseBody": []
    }
  ],
  "Variables": {
    "RandomSeed": "454857996",
    "Storage_TestConfigHierarchicalNamespace": "NamespaceTenant\nseannse\nU2FuaXRpemVk\nhttps://seannse.blob.core.windows.net\nhttps://seannse.file.core.windows.net\nhttps://seannse.queue.core.windows.net\nhttps://seannse.table.core.windows.net\n\n\n\n\nhttps://seannse-secondary.blob.core.windows.net\nhttps://seannse-secondary.file.core.windows.net\nhttps://seannse-secondary.queue.core.windows.net\nhttps://seannse-secondary.table.core.windows.net\n68390a19-a643-458b-b726-408abf67b4fc\nSanitized\n72f988bf-86f1-41af-91ab-2d7cd011db47\nhttps://login.microsoftonline.com/\nCloud\nBlobEndpoint=https://seannse.blob.core.windows.net/;QueueEndpoint=https://seannse.queue.core.windows.net/;FileEndpoint=https://seannse.file.core.windows.net/;BlobSecondaryEndpoint=https://seannse-secondary.blob.core.windows.net/;QueueSecondaryEndpoint=https://seannse-secondary.queue.core.windows.net/;FileSecondaryEndpoint=https://seannse-secondary.file.core.windows.net/;AccountName=seannse;AccountKey=Sanitized\n\n\n"
  }
}<|MERGE_RESOLUTION|>--- conflicted
+++ resolved
@@ -14,11 +14,7 @@
         "x-ms-client-request-id": "910a1a97-4a24-b488-f348-32317bf161ec",
         "x-ms-date": "Fri, 19 Feb 2021 18:58:48 GMT",
         "x-ms-return-client-request-id": "true",
-<<<<<<< HEAD
-        "x-ms-version": "2020-12-06"
-=======
         "x-ms-version": "2021-02-12"
->>>>>>> 7e782c87
       },
       "RequestBody": null,
       "StatusCode": 201,
@@ -33,11 +29,7 @@
         ],
         "x-ms-client-request-id": "910a1a97-4a24-b488-f348-32317bf161ec",
         "x-ms-request-id": "f3d98993-a01e-0071-05f1-069974000000",
-<<<<<<< HEAD
-        "x-ms-version": "2020-12-06"
-=======
         "x-ms-version": "2021-02-12"
->>>>>>> 7e782c87
       },
       "ResponseBody": []
     },
@@ -55,11 +47,7 @@
         "x-ms-client-request-id": "e9796a40-7048-9f05-fd77-8a45723effee",
         "x-ms-date": "Fri, 19 Feb 2021 18:58:48 GMT",
         "x-ms-return-client-request-id": "true",
-<<<<<<< HEAD
-        "x-ms-version": "2020-12-06"
-=======
         "x-ms-version": "2021-02-12"
->>>>>>> 7e782c87
       },
       "RequestBody": null,
       "StatusCode": 201,
@@ -74,11 +62,7 @@
         ],
         "x-ms-client-request-id": "e9796a40-7048-9f05-fd77-8a45723effee",
         "x-ms-request-id": "c362263f-401f-0034-0df1-064c97000000",
-<<<<<<< HEAD
-        "x-ms-version": "2020-12-06"
-=======
         "x-ms-version": "2021-02-12"
->>>>>>> 7e782c87
       },
       "ResponseBody": []
     },
@@ -96,11 +80,7 @@
         "x-ms-client-request-id": "4a0a3ec9-af8b-c631-fbbe-b8982c114279",
         "x-ms-date": "Fri, 19 Feb 2021 18:58:48 GMT",
         "x-ms-return-client-request-id": "true",
-<<<<<<< HEAD
-        "x-ms-version": "2020-12-06"
-=======
         "x-ms-version": "2021-02-12"
->>>>>>> 7e782c87
       },
       "RequestBody": null,
       "StatusCode": 200,
@@ -114,11 +94,7 @@
         "Transfer-Encoding": "chunked",
         "x-ms-client-request-id": "4a0a3ec9-af8b-c631-fbbe-b8982c114279",
         "x-ms-request-id": "c3622658-401f-0034-26f1-064c97000000",
-<<<<<<< HEAD
-        "x-ms-version": "2020-12-06"
-=======
         "x-ms-version": "2021-02-12"
->>>>>>> 7e782c87
       },
       "ResponseBody": [
         "{\"paths\":[{\"contentLength\":\"0\",\"creationTime\":\"132582347276409253\",\"etag\":\"0x8D8D508635CD9A5\",\"group\":\"$superuser\",\"isDirectory\":\"true\",\"lastModified\":\"Fri, 19 Feb 2021 18:58:47 GMT\",\"name\":\"test-directory-7e3a3395-f847-921d-06de-d84ab5049979\",\"owner\":\"$superuser\",\"permissions\":\"rwxr-x---\"}]}\n"
@@ -138,11 +114,7 @@
         "x-ms-client-request-id": "347c77d1-b433-0063-8733-7fd5f244b2cb",
         "x-ms-date": "Fri, 19 Feb 2021 18:58:48 GMT",
         "x-ms-return-client-request-id": "true",
-<<<<<<< HEAD
-        "x-ms-version": "2020-12-06"
-=======
         "x-ms-version": "2021-02-12"
->>>>>>> 7e782c87
       },
       "RequestBody": null,
       "StatusCode": 202,
@@ -155,11 +127,7 @@
         ],
         "x-ms-client-request-id": "347c77d1-b433-0063-8733-7fd5f244b2cb",
         "x-ms-request-id": "f3d98a0f-a01e-0071-79f1-069974000000",
-<<<<<<< HEAD
-        "x-ms-version": "2020-12-06"
-=======
         "x-ms-version": "2021-02-12"
->>>>>>> 7e782c87
       },
       "ResponseBody": []
     }
