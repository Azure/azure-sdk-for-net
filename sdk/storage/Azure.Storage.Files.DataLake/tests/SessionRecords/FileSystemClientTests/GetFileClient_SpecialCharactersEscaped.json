﻿{
  "Entries": [
    {
      "RequestUri": "https://seannsecanary.blob.core.windows.net/test-filesystem-353d28a8-2fbb-10ca-9aa3-958d1117619e?restype=container",
      "RequestMethod": "PUT",
      "RequestHeaders": {
        "Authorization": "Sanitized",
        "traceparent": "00-a79d181d7362dd46b9a9399104fec2a4-a923ec8eba90404d-00",
        "User-Agent": [
          "azsdk-net-Storage.Files.DataLake/12.3.0-dev.20200619.1",
          "(.NET Core 4.6.28801.04; Microsoft Windows 10.0.18362 )"
        ],
        "x-ms-blob-public-access": "container",
        "x-ms-client-request-id": "a1234aff-020e-2426-cd42-6635f43cadf3",
        "x-ms-date": "Sat, 20 Jun 2020 02:42:38 GMT",
        "x-ms-return-client-request-id": "true",
<<<<<<< HEAD
        "x-ms-version": "2020-12-06"
=======
        "x-ms-version": "2021-02-12"
>>>>>>> 7e782c87
      },
      "RequestBody": null,
      "StatusCode": 201,
      "ResponseHeaders": {
        "Content-Length": "0",
        "Date": "Sat, 20 Jun 2020 02:42:38 GMT",
        "ETag": "\"0x8D814C3989C1DCB\"",
        "Last-Modified": "Sat, 20 Jun 2020 02:42:38 GMT",
        "Server": [
          "Windows-Azure-Blob/1.0",
          "Microsoft-HTTPAPI/2.0"
        ],
        "x-ms-client-request-id": "a1234aff-020e-2426-cd42-6635f43cadf3",
        "x-ms-request-id": "ff0bd1fd-a01e-0030-10ac-46f36f000000",
<<<<<<< HEAD
        "x-ms-version": "2020-12-06"
=======
        "x-ms-version": "2021-02-12"
>>>>>>> 7e782c87
      },
      "ResponseBody": []
    },
    {
      "RequestUri": "https://seannsecanary.dfs.core.windows.net/test-filesystem-353d28a8-2fbb-10ca-9aa3-958d1117619e/%21%27%28%29%3B%5B%5D%40%26%25%3D%2B%24%2C%23äÄöÖüÜß%3B?resource=file",
      "RequestMethod": "PUT",
      "RequestHeaders": {
        "Authorization": "Sanitized",
        "traceparent": "00-2df165d756fa1644b093441bc4ff3168-d565b22fbc73a947-00",
        "User-Agent": [
          "azsdk-net-Storage.Files.DataLake/12.3.0-dev.20200619.1",
          "(.NET Core 4.6.28801.04; Microsoft Windows 10.0.18362 )"
        ],
        "x-ms-client-request-id": "c78dd86c-c0f3-e090-4a4f-748fcffee031",
        "x-ms-date": "Sat, 20 Jun 2020 02:42:38 GMT",
        "x-ms-return-client-request-id": "true",
<<<<<<< HEAD
        "x-ms-version": "2020-12-06"
=======
        "x-ms-version": "2021-02-12"
>>>>>>> 7e782c87
      },
      "RequestBody": null,
      "StatusCode": 201,
      "ResponseHeaders": {
        "Content-Length": "0",
        "Date": "Sat, 20 Jun 2020 02:42:38 GMT",
        "ETag": "\"0x8D814C398CB1D59\"",
        "Last-Modified": "Sat, 20 Jun 2020 02:42:38 GMT",
        "Server": [
          "Windows-Azure-HDFS/1.0",
          "Microsoft-HTTPAPI/2.0"
        ],
        "x-ms-client-request-id": "c78dd86c-c0f3-e090-4a4f-748fcffee031",
        "x-ms-request-id": "9fa353b1-601f-002f-2bac-46406b000000",
<<<<<<< HEAD
        "x-ms-version": "2020-12-06"
=======
        "x-ms-version": "2021-02-12"
>>>>>>> 7e782c87
      },
      "ResponseBody": []
    },
    {
      "RequestUri": "https://seannsecanary.dfs.core.windows.net/test-filesystem-353d28a8-2fbb-10ca-9aa3-958d1117619e?resource=filesystem&recursive=false&upn=false",
      "RequestMethod": "GET",
      "RequestHeaders": {
        "Authorization": "Sanitized",
        "User-Agent": [
          "azsdk-net-Storage.Files.DataLake/12.3.0-dev.20200619.1",
          "(.NET Core 4.6.28801.04; Microsoft Windows 10.0.18362 )"
        ],
        "x-ms-client-request-id": "1bc8f862-e6ae-32ff-50c6-b2822061a2f6",
        "x-ms-date": "Sat, 20 Jun 2020 02:42:38 GMT",
        "x-ms-return-client-request-id": "true",
<<<<<<< HEAD
        "x-ms-version": "2020-12-06"
=======
        "x-ms-version": "2021-02-12"
>>>>>>> 7e782c87
      },
      "RequestBody": null,
      "StatusCode": 200,
      "ResponseHeaders": {
        "Content-Length": "216",
        "Content-Type": "application/json; charset=utf-8",
        "Date": "Sat, 20 Jun 2020 02:42:38 GMT",
        "Server": [
          "Windows-Azure-HDFS/1.0",
          "Microsoft-HTTPAPI/2.0"
        ],
        "x-ms-client-request-id": "1bc8f862-e6ae-32ff-50c6-b2822061a2f6",
        "x-ms-request-id": "9fa353b2-601f-002f-2cac-46406b000000",
<<<<<<< HEAD
        "x-ms-version": "2020-12-06"
=======
        "x-ms-version": "2021-02-12"
>>>>>>> 7e782c87
      },
      "ResponseBody": [
        "{\"paths\":[{\"contentLength\":\"0\",\"etag\":\"0x8D814C398CB1D59\",\"group\":\"$superuser\",\"lastModified\":\"Sat, 20 Jun 2020 02:42:38 GMT\",\"name\":\"!'();[]@&%=+$,#äÄöÖüÜß;\",\"owner\":\"$superuser\",\"permissions\":\"rw-r-----\"}]}\n"
      ]
    },
    {
      "RequestUri": "https://seannsecanary.blob.core.windows.net/test-filesystem-353d28a8-2fbb-10ca-9aa3-958d1117619e?restype=container",
      "RequestMethod": "DELETE",
      "RequestHeaders": {
        "Authorization": "Sanitized",
        "traceparent": "00-6eb3ecdb79da644cb6267550233252b9-ea3e158a8b41094f-00",
        "User-Agent": [
          "azsdk-net-Storage.Files.DataLake/12.3.0-dev.20200619.1",
          "(.NET Core 4.6.28801.04; Microsoft Windows 10.0.18362 )"
        ],
        "x-ms-client-request-id": "d72cce58-c535-8782-0f7e-fdc0876948f7",
        "x-ms-date": "Sat, 20 Jun 2020 02:42:39 GMT",
        "x-ms-return-client-request-id": "true",
<<<<<<< HEAD
        "x-ms-version": "2020-12-06"
=======
        "x-ms-version": "2021-02-12"
>>>>>>> 7e782c87
      },
      "RequestBody": null,
      "StatusCode": 202,
      "ResponseHeaders": {
        "Content-Length": "0",
        "Date": "Sat, 20 Jun 2020 02:42:38 GMT",
        "Server": [
          "Windows-Azure-Blob/1.0",
          "Microsoft-HTTPAPI/2.0"
        ],
        "x-ms-client-request-id": "d72cce58-c535-8782-0f7e-fdc0876948f7",
        "x-ms-request-id": "ff0bd226-a01e-0030-2fac-46f36f000000",
<<<<<<< HEAD
        "x-ms-version": "2020-12-06"
=======
        "x-ms-version": "2021-02-12"
>>>>>>> 7e782c87
      },
      "ResponseBody": []
    }
  ],
  "Variables": {
    "RandomSeed": "1049766307",
    "Storage_TestConfigHierarchicalNamespace": "NamespaceTenant\nseannsecanary\nU2FuaXRpemVk\nhttps://seannsecanary.blob.core.windows.net\nhttps://seannsecanary.file.core.windows.net\nhttps://seannsecanary.queue.core.windows.net\nhttps://seannsecanary.table.core.windows.net\n\n\n\n\nhttps://seannsecanary-secondary.blob.core.windows.net\nhttps://seannsecanary-secondary.file.core.windows.net\nhttps://seannsecanary-secondary.queue.core.windows.net\nhttps://seannsecanary-secondary.table.core.windows.net\n68390a19-a643-458b-b726-408abf67b4fc\nSanitized\n72f988bf-86f1-41af-91ab-2d7cd011db47\nhttps://login.microsoftonline.com/\nCloud\nBlobEndpoint=https://seannsecanary.blob.core.windows.net/;QueueEndpoint=https://seannsecanary.queue.core.windows.net/;FileEndpoint=https://seannsecanary.file.core.windows.net/;BlobSecondaryEndpoint=https://seannsecanary-secondary.blob.core.windows.net/;QueueSecondaryEndpoint=https://seannsecanary-secondary.queue.core.windows.net/;FileSecondaryEndpoint=https://seannsecanary-secondary.file.core.windows.net/;AccountName=seannsecanary;AccountKey=Sanitized\n\n\n"
  }
}<|MERGE_RESOLUTION|>--- conflicted
+++ resolved
@@ -14,11 +14,7 @@
         "x-ms-client-request-id": "a1234aff-020e-2426-cd42-6635f43cadf3",
         "x-ms-date": "Sat, 20 Jun 2020 02:42:38 GMT",
         "x-ms-return-client-request-id": "true",
-<<<<<<< HEAD
-        "x-ms-version": "2020-12-06"
-=======
         "x-ms-version": "2021-02-12"
->>>>>>> 7e782c87
       },
       "RequestBody": null,
       "StatusCode": 201,
@@ -33,11 +29,7 @@
         ],
         "x-ms-client-request-id": "a1234aff-020e-2426-cd42-6635f43cadf3",
         "x-ms-request-id": "ff0bd1fd-a01e-0030-10ac-46f36f000000",
-<<<<<<< HEAD
-        "x-ms-version": "2020-12-06"
-=======
         "x-ms-version": "2021-02-12"
->>>>>>> 7e782c87
       },
       "ResponseBody": []
     },
@@ -54,11 +46,7 @@
         "x-ms-client-request-id": "c78dd86c-c0f3-e090-4a4f-748fcffee031",
         "x-ms-date": "Sat, 20 Jun 2020 02:42:38 GMT",
         "x-ms-return-client-request-id": "true",
-<<<<<<< HEAD
-        "x-ms-version": "2020-12-06"
-=======
         "x-ms-version": "2021-02-12"
->>>>>>> 7e782c87
       },
       "RequestBody": null,
       "StatusCode": 201,
@@ -73,11 +61,7 @@
         ],
         "x-ms-client-request-id": "c78dd86c-c0f3-e090-4a4f-748fcffee031",
         "x-ms-request-id": "9fa353b1-601f-002f-2bac-46406b000000",
-<<<<<<< HEAD
-        "x-ms-version": "2020-12-06"
-=======
         "x-ms-version": "2021-02-12"
->>>>>>> 7e782c87
       },
       "ResponseBody": []
     },
@@ -93,11 +77,7 @@
         "x-ms-client-request-id": "1bc8f862-e6ae-32ff-50c6-b2822061a2f6",
         "x-ms-date": "Sat, 20 Jun 2020 02:42:38 GMT",
         "x-ms-return-client-request-id": "true",
-<<<<<<< HEAD
-        "x-ms-version": "2020-12-06"
-=======
         "x-ms-version": "2021-02-12"
->>>>>>> 7e782c87
       },
       "RequestBody": null,
       "StatusCode": 200,
@@ -111,11 +91,7 @@
         ],
         "x-ms-client-request-id": "1bc8f862-e6ae-32ff-50c6-b2822061a2f6",
         "x-ms-request-id": "9fa353b2-601f-002f-2cac-46406b000000",
-<<<<<<< HEAD
-        "x-ms-version": "2020-12-06"
-=======
         "x-ms-version": "2021-02-12"
->>>>>>> 7e782c87
       },
       "ResponseBody": [
         "{\"paths\":[{\"contentLength\":\"0\",\"etag\":\"0x8D814C398CB1D59\",\"group\":\"$superuser\",\"lastModified\":\"Sat, 20 Jun 2020 02:42:38 GMT\",\"name\":\"!'();[]@&%=+$,#äÄöÖüÜß;\",\"owner\":\"$superuser\",\"permissions\":\"rw-r-----\"}]}\n"
@@ -134,11 +110,7 @@
         "x-ms-client-request-id": "d72cce58-c535-8782-0f7e-fdc0876948f7",
         "x-ms-date": "Sat, 20 Jun 2020 02:42:39 GMT",
         "x-ms-return-client-request-id": "true",
-<<<<<<< HEAD
-        "x-ms-version": "2020-12-06"
-=======
         "x-ms-version": "2021-02-12"
->>>>>>> 7e782c87
       },
       "RequestBody": null,
       "StatusCode": 202,
@@ -151,11 +123,7 @@
         ],
         "x-ms-client-request-id": "d72cce58-c535-8782-0f7e-fdc0876948f7",
         "x-ms-request-id": "ff0bd226-a01e-0030-2fac-46f36f000000",
-<<<<<<< HEAD
-        "x-ms-version": "2020-12-06"
-=======
         "x-ms-version": "2021-02-12"
->>>>>>> 7e782c87
       },
       "ResponseBody": []
     }
