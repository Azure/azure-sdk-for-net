--- conflicted
+++ resolved
@@ -1,30 +1,19 @@
 {
   "Entries": [
     {
-      "RequestUri": "https://seannse.blob.core.windows.net/test-filesystem-ce8bfe5b-66a5-aa35-f262-ddba687ac044?restype=container",
+      "RequestUri": "https://seannse.blob.core.windows.net/test-filesystem-d4ab9343-1af3-9277-685f-6254bc99ee09?restype=container",
       "RequestMethod": "PUT",
       "RequestHeaders": {
         "Accept": "application/xml",
         "Authorization": "Sanitized",
-<<<<<<< HEAD
-        "traceparent": "00-3e2e19d2e1af0a4bbce66eb449a82f79-1875944e56bb7e45-00",
+        "traceparent": "00-0bb958d56c59d24d9b97ed18e5a50711-9e95c98f3c075146-00",
         "User-Agent": [
-          "azsdk-net-Storage.Files.DataLake/12.7.0-alpha.20210202.1",
-          "(.NET 5.0.2; Microsoft Windows 10.0.19042)"
+          "azsdk-net-Storage.Files.DataLake/12.7.0-alpha.20210219.1",
+          "(.NET 5.0.3; Microsoft Windows 10.0.19041)"
         ],
         "x-ms-blob-public-access": "container",
-        "x-ms-client-request-id": "f1561d3e-d76a-7397-0cc7-1fdab6fcbe60",
-        "x-ms-date": "Tue, 02 Feb 2021 21:25:19 GMT",
-=======
-        "traceparent": "00-5426bf2ccb51634aa495d252f258edb0-8f958778b22a3d4a-00",
-        "User-Agent": [
-          "azsdk-net-Storage.Files.DataLake/12.7.0-alpha.20210217.1",
-          "(.NET 5.0.3; Microsoft Windows 10.0.19042)"
-        ],
-        "x-ms-blob-public-access": "container",
-        "x-ms-client-request-id": "f1561d3e-d76a-7397-0cc7-1fdab6fcbe60",
-        "x-ms-date": "Wed, 17 Feb 2021 22:22:31 GMT",
->>>>>>> 1814567d
+        "x-ms-client-request-id": "6d0b5ce3-577d-613a-5c9c-245c3b667804",
+        "x-ms-date": "Fri, 19 Feb 2021 18:58:59 GMT",
         "x-ms-return-client-request-id": "true",
         "x-ms-version": "2020-06-12"
       },
@@ -32,52 +21,32 @@
       "StatusCode": 201,
       "ResponseHeaders": {
         "Content-Length": "0",
-<<<<<<< HEAD
-        "Date": "Tue, 02 Feb 2021 21:25:19 GMT",
-        "ETag": "\u00220x8D8C7C10B048354\u0022",
-        "Last-Modified": "Tue, 02 Feb 2021 21:25:20 GMT",
-=======
-        "Date": "Wed, 17 Feb 2021 22:22:31 GMT",
-        "ETag": "\u00220x8D8D39284B9CE93\u0022",
-        "Last-Modified": "Wed, 17 Feb 2021 22:22:31 GMT",
->>>>>>> 1814567d
+        "Date": "Fri, 19 Feb 2021 18:58:58 GMT",
+        "ETag": "\u00220x8D8D50869C3C5BE\u0022",
+        "Last-Modified": "Fri, 19 Feb 2021 18:58:58 GMT",
         "Server": [
           "Windows-Azure-Blob/1.0",
           "Microsoft-HTTPAPI/2.0"
         ],
-        "x-ms-client-request-id": "f1561d3e-d76a-7397-0cc7-1fdab6fcbe60",
-<<<<<<< HEAD
-        "x-ms-request-id": "a8dad066-801e-002b-4da9-f9ff93000000",
-=======
-        "x-ms-request-id": "52fcc576-301e-0063-217b-05e2a4000000",
->>>>>>> 1814567d
+        "x-ms-client-request-id": "6d0b5ce3-577d-613a-5c9c-245c3b667804",
+        "x-ms-request-id": "f3d9a663-a01e-0071-1cf1-069974000000",
         "x-ms-version": "2020-06-12"
       },
       "ResponseBody": []
     },
     {
-      "RequestUri": "https://seannse.dfs.core.windows.net/test-filesystem-ce8bfe5b-66a5-aa35-f262-ddba687ac044/test-file-11eb1cf0-a194-ada6-1608-9e86467bdea3?resource=file",
+      "RequestUri": "https://seannse.dfs.core.windows.net/test-filesystem-d4ab9343-1af3-9277-685f-6254bc99ee09/test-file-bfc0aeed-f86e-15bc-3eec-368c6cdefe10?resource=file",
       "RequestMethod": "PUT",
       "RequestHeaders": {
         "Accept": "application/json",
         "Authorization": "Sanitized",
-<<<<<<< HEAD
-        "traceparent": "00-c54c6eecd8357d4e8fe809109b598ac7-7a77b8c10e65534b-00",
+        "traceparent": "00-1c640d6464906846a903f810965f6d74-dcc387ee03067149-00",
         "User-Agent": [
-          "azsdk-net-Storage.Files.DataLake/12.7.0-alpha.20210202.1",
-          "(.NET 5.0.2; Microsoft Windows 10.0.19042)"
+          "azsdk-net-Storage.Files.DataLake/12.7.0-alpha.20210219.1",
+          "(.NET 5.0.3; Microsoft Windows 10.0.19041)"
         ],
-        "x-ms-client-request-id": "afc9bf60-9c63-9c6d-76a8-da6138102d90",
-        "x-ms-date": "Tue, 02 Feb 2021 21:25:19 GMT",
-=======
-        "traceparent": "00-008384d1743dea419e25c69a96c0e5ff-a036c0db44a7e847-00",
-        "User-Agent": [
-          "azsdk-net-Storage.Files.DataLake/12.7.0-alpha.20210217.1",
-          "(.NET 5.0.3; Microsoft Windows 10.0.19042)"
-        ],
-        "x-ms-client-request-id": "afc9bf60-9c63-9c6d-76a8-da6138102d90",
-        "x-ms-date": "Wed, 17 Feb 2021 22:22:32 GMT",
->>>>>>> 1814567d
+        "x-ms-client-request-id": "e5aca9ef-c997-ea00-9ff6-2f9021aef47d",
+        "x-ms-date": "Fri, 19 Feb 2021 18:58:59 GMT",
         "x-ms-return-client-request-id": "true",
         "x-ms-version": "2020-06-12"
       },
@@ -85,52 +54,32 @@
       "StatusCode": 201,
       "ResponseHeaders": {
         "Content-Length": "0",
-<<<<<<< HEAD
-        "Date": "Tue, 02 Feb 2021 21:25:19 GMT",
-        "ETag": "\u00220x8D8C7C10B3E7ED5\u0022",
-        "Last-Modified": "Tue, 02 Feb 2021 21:25:20 GMT",
-=======
-        "Date": "Wed, 17 Feb 2021 22:22:31 GMT",
-        "ETag": "\u00220x8D8D39284F242A5\u0022",
-        "Last-Modified": "Wed, 17 Feb 2021 22:22:32 GMT",
->>>>>>> 1814567d
+        "Date": "Fri, 19 Feb 2021 18:58:57 GMT",
+        "ETag": "\u00220x8D8D50869D36859\u0022",
+        "Last-Modified": "Fri, 19 Feb 2021 18:58:58 GMT",
         "Server": [
           "Windows-Azure-HDFS/1.0",
           "Microsoft-HTTPAPI/2.0"
         ],
-        "x-ms-client-request-id": "afc9bf60-9c63-9c6d-76a8-da6138102d90",
-<<<<<<< HEAD
-        "x-ms-request-id": "0da890c6-a01f-0013-14a9-f95b53000000",
-=======
-        "x-ms-request-id": "a5897d20-401f-000b-0d7b-058434000000",
->>>>>>> 1814567d
+        "x-ms-client-request-id": "e5aca9ef-c997-ea00-9ff6-2f9021aef47d",
+        "x-ms-request-id": "c3622fc1-401f-0034-07f1-064c97000000",
         "x-ms-version": "2020-06-12"
       },
       "ResponseBody": []
     },
     {
-      "RequestUri": "https://seannse.blob.core.windows.net/test-filesystem-ce8bfe5b-66a5-aa35-f262-ddba687ac044?restype=container",
+      "RequestUri": "https://seannse.blob.core.windows.net/test-filesystem-d4ab9343-1af3-9277-685f-6254bc99ee09?restype=container",
       "RequestMethod": "DELETE",
       "RequestHeaders": {
         "Accept": "application/xml",
         "Authorization": "Sanitized",
-<<<<<<< HEAD
-        "traceparent": "00-4634ad2489bf2a49ae33efdf0bde8bc2-8da79e79f6f2b149-00",
+        "traceparent": "00-94d5dbb0f09f0a409398e2d5c532486e-f1765eae2457604d-00",
         "User-Agent": [
-          "azsdk-net-Storage.Files.DataLake/12.7.0-alpha.20210202.1",
-          "(.NET 5.0.2; Microsoft Windows 10.0.19042)"
+          "azsdk-net-Storage.Files.DataLake/12.7.0-alpha.20210219.1",
+          "(.NET 5.0.3; Microsoft Windows 10.0.19041)"
         ],
-        "x-ms-client-request-id": "87256a3c-2eb2-1840-6de0-d57af3784e9e",
-        "x-ms-date": "Tue, 02 Feb 2021 21:25:19 GMT",
-=======
-        "traceparent": "00-432b62eabb04f24fa962088a68573260-f6b1528036fc8644-00",
-        "User-Agent": [
-          "azsdk-net-Storage.Files.DataLake/12.7.0-alpha.20210217.1",
-          "(.NET 5.0.3; Microsoft Windows 10.0.19042)"
-        ],
-        "x-ms-client-request-id": "87256a3c-2eb2-1840-6de0-d57af3784e9e",
-        "x-ms-date": "Wed, 17 Feb 2021 22:22:32 GMT",
->>>>>>> 1814567d
+        "x-ms-client-request-id": "c29cfe6a-1832-0d79-f286-c09650fb144d",
+        "x-ms-date": "Fri, 19 Feb 2021 18:58:59 GMT",
         "x-ms-return-client-request-id": "true",
         "x-ms-version": "2020-06-12"
       },
@@ -138,28 +87,20 @@
       "StatusCode": 202,
       "ResponseHeaders": {
         "Content-Length": "0",
-<<<<<<< HEAD
-        "Date": "Tue, 02 Feb 2021 21:25:19 GMT",
-=======
-        "Date": "Wed, 17 Feb 2021 22:22:31 GMT",
->>>>>>> 1814567d
+        "Date": "Fri, 19 Feb 2021 18:58:58 GMT",
         "Server": [
           "Windows-Azure-Blob/1.0",
           "Microsoft-HTTPAPI/2.0"
         ],
-        "x-ms-client-request-id": "87256a3c-2eb2-1840-6de0-d57af3784e9e",
-<<<<<<< HEAD
-        "x-ms-request-id": "a8dad24b-801e-002b-6da9-f9ff93000000",
-=======
-        "x-ms-request-id": "52fcc6b7-301e-0063-4a7b-05e2a4000000",
->>>>>>> 1814567d
+        "x-ms-client-request-id": "c29cfe6a-1832-0d79-f286-c09650fb144d",
+        "x-ms-request-id": "f3d9a717-a01e-0071-4bf1-069974000000",
         "x-ms-version": "2020-06-12"
       },
       "ResponseBody": []
     }
   ],
   "Variables": {
-    "RandomSeed": "2112947779",
+    "RandomSeed": "1095321513",
     "Storage_TestConfigHierarchicalNamespace": "NamespaceTenant\nseannse\nU2FuaXRpemVk\nhttps://seannse.blob.core.windows.net\nhttps://seannse.file.core.windows.net\nhttps://seannse.queue.core.windows.net\nhttps://seannse.table.core.windows.net\n\n\n\n\nhttps://seannse-secondary.blob.core.windows.net\nhttps://seannse-secondary.file.core.windows.net\nhttps://seannse-secondary.queue.core.windows.net\nhttps://seannse-secondary.table.core.windows.net\n68390a19-a643-458b-b726-408abf67b4fc\nSanitized\n72f988bf-86f1-41af-91ab-2d7cd011db47\nhttps://login.microsoftonline.com/\nCloud\nBlobEndpoint=https://seannse.blob.core.windows.net/;QueueEndpoint=https://seannse.queue.core.windows.net/;FileEndpoint=https://seannse.file.core.windows.net/;BlobSecondaryEndpoint=https://seannse-secondary.blob.core.windows.net/;QueueSecondaryEndpoint=https://seannse-secondary.queue.core.windows.net/;FileSecondaryEndpoint=https://seannse-secondary.file.core.windows.net/;AccountName=seannse;AccountKey=Sanitized\n"
   }
 }