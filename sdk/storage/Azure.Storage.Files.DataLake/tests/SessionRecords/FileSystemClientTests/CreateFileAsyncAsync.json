--- conflicted
+++ resolved
@@ -14,11 +14,7 @@
         "x-ms-client-request-id": "f1561d3e-d76a-7397-0cc7-1fdab6fcbe60",
         "x-ms-date": "Fri, 03 Apr 2020 21:04:59 GMT",
         "x-ms-return-client-request-id": "true",
-<<<<<<< HEAD
-        "x-ms-version": "2019-12-12"
-=======
         "x-ms-version": "2020-02-10"
->>>>>>> 60f4876e
       },
       "RequestBody": null,
       "StatusCode": 201,
@@ -33,11 +29,7 @@
         ],
         "x-ms-client-request-id": "f1561d3e-d76a-7397-0cc7-1fdab6fcbe60",
         "x-ms-request-id": "9622a160-f01e-0012-0dfb-093670000000",
-<<<<<<< HEAD
-        "x-ms-version": "2019-12-12"
-=======
         "x-ms-version": "2020-02-10"
->>>>>>> 60f4876e
       },
       "ResponseBody": []
     },
@@ -54,11 +46,7 @@
         "x-ms-client-request-id": "afc9bf60-9c63-9c6d-76a8-da6138102d90",
         "x-ms-date": "Fri, 03 Apr 2020 21:04:59 GMT",
         "x-ms-return-client-request-id": "true",
-<<<<<<< HEAD
-        "x-ms-version": "2019-12-12"
-=======
         "x-ms-version": "2020-02-10"
->>>>>>> 60f4876e
       },
       "RequestBody": null,
       "StatusCode": 201,
@@ -73,11 +61,7 @@
         ],
         "x-ms-client-request-id": "afc9bf60-9c63-9c6d-76a8-da6138102d90",
         "x-ms-request-id": "fa440402-201f-0097-55fb-091bad000000",
-<<<<<<< HEAD
-        "x-ms-version": "2019-12-12"
-=======
         "x-ms-version": "2020-02-10"
->>>>>>> 60f4876e
       },
       "ResponseBody": []
     },
@@ -94,11 +78,7 @@
         "x-ms-client-request-id": "87256a3c-2eb2-1840-6de0-d57af3784e9e",
         "x-ms-date": "Fri, 03 Apr 2020 21:04:59 GMT",
         "x-ms-return-client-request-id": "true",
-<<<<<<< HEAD
-        "x-ms-version": "2019-12-12"
-=======
         "x-ms-version": "2020-02-10"
->>>>>>> 60f4876e
       },
       "RequestBody": null,
       "StatusCode": 202,
@@ -111,11 +91,7 @@
         ],
         "x-ms-client-request-id": "87256a3c-2eb2-1840-6de0-d57af3784e9e",
         "x-ms-request-id": "9622a186-f01e-0012-2cfb-093670000000",
-<<<<<<< HEAD
-        "x-ms-version": "2019-12-12"
-=======
         "x-ms-version": "2020-02-10"
->>>>>>> 60f4876e
       },
       "ResponseBody": []
     }
