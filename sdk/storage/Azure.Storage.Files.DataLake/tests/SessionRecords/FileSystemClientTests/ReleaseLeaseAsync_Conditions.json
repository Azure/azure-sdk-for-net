{
  "Entries": [
    {
      "RequestUri": "http://seannsecanary.blob.core.windows.net/test-filesystem-3fbfda42-d272-47ac-e4b5-2bca514d41b0?restype=container",
      "RequestMethod": "PUT",
      "RequestHeaders": {
        "Authorization": "Sanitized",
        "traceparent": "00-320d95d07674bd4bb8bc2010fe84eb12-98e8f31336d1244a-00",
        "User-Agent": [
          "azsdk-net-Storage.Files.DataLake/12.1.0-dev.20200403.1",
          "(.NET Core 4.6.28325.01; Microsoft Windows 10.0.18362 )"
        ],
        "x-ms-blob-public-access": "container",
        "x-ms-client-request-id": "9183bf68-83eb-2218-a69d-fdf58f075362",
        "x-ms-date": "Fri, 03 Apr 2020 21:04:38 GMT",
        "x-ms-return-client-request-id": "true",
<<<<<<< HEAD
        "x-ms-version": "2019-12-12"
=======
        "x-ms-version": "2020-02-10"
>>>>>>> 60f4876e
      },
      "RequestBody": null,
      "StatusCode": 201,
      "ResponseHeaders": {
        "Content-Length": "0",
        "Date": "Fri, 03 Apr 2020 21:04:36 GMT",
        "ETag": "\u00220x8D7D8129DF16CE4\u0022",
        "Last-Modified": "Fri, 03 Apr 2020 21:04:36 GMT",
        "Server": [
          "Windows-Azure-Blob/1.0",
          "Microsoft-HTTPAPI/2.0"
        ],
        "x-ms-client-request-id": "9183bf68-83eb-2218-a69d-fdf58f075362",
        "x-ms-request-id": "962296c6-f01e-0012-47fb-093670000000",
<<<<<<< HEAD
        "x-ms-version": "2019-12-12"
=======
        "x-ms-version": "2020-02-10"
>>>>>>> 60f4876e
      },
      "ResponseBody": []
    },
    {
      "RequestUri": "http://seannsecanary.blob.core.windows.net/test-filesystem-3fbfda42-d272-47ac-e4b5-2bca514d41b0?comp=lease\u0026restype=container",
      "RequestMethod": "PUT",
      "RequestHeaders": {
        "Authorization": "Sanitized",
        "traceparent": "00-63f6d4e83fe9474584dd454ff5052525-06cf5f5d9a625a42-00",
        "User-Agent": [
          "azsdk-net-Storage.Files.DataLake/12.1.0-dev.20200403.1",
          "(.NET Core 4.6.28325.01; Microsoft Windows 10.0.18362 )"
        ],
        "x-ms-client-request-id": "55634caf-d186-d066-42dd-a52beda8fe26",
        "x-ms-date": "Fri, 03 Apr 2020 21:04:38 GMT",
        "x-ms-lease-action": "acquire",
        "x-ms-lease-duration": "15",
        "x-ms-proposed-lease-id": "356b5ac8-98e9-a67d-ecbf-956f237f97f2",
        "x-ms-return-client-request-id": "true",
<<<<<<< HEAD
        "x-ms-version": "2019-12-12"
=======
        "x-ms-version": "2020-02-10"
>>>>>>> 60f4876e
      },
      "RequestBody": null,
      "StatusCode": 201,
      "ResponseHeaders": {
        "Content-Length": "0",
        "Date": "Fri, 03 Apr 2020 21:04:36 GMT",
        "ETag": "\u00220x8D7D8129DF16CE4\u0022",
        "Last-Modified": "Fri, 03 Apr 2020 21:04:36 GMT",
        "Server": [
          "Windows-Azure-Blob/1.0",
          "Microsoft-HTTPAPI/2.0"
        ],
        "x-ms-client-request-id": "55634caf-d186-d066-42dd-a52beda8fe26",
        "x-ms-lease-id": "356b5ac8-98e9-a67d-ecbf-956f237f97f2",
        "x-ms-request-id": "962296cd-f01e-0012-4cfb-093670000000",
<<<<<<< HEAD
        "x-ms-version": "2019-12-12"
=======
        "x-ms-version": "2020-02-10"
>>>>>>> 60f4876e
      },
      "ResponseBody": []
    },
    {
      "RequestUri": "http://seannsecanary.blob.core.windows.net/test-filesystem-3fbfda42-d272-47ac-e4b5-2bca514d41b0?comp=lease\u0026restype=container",
      "RequestMethod": "PUT",
      "RequestHeaders": {
        "Authorization": "Sanitized",
        "traceparent": "00-9450e3ec926630489e2d0ab4c964b9d3-f4363fef56956d41-00",
        "User-Agent": [
          "azsdk-net-Storage.Files.DataLake/12.1.0-dev.20200403.1",
          "(.NET Core 4.6.28325.01; Microsoft Windows 10.0.18362 )"
        ],
        "x-ms-client-request-id": "d7c0f24e-421c-dc6c-7391-4fec0a997c15",
        "x-ms-date": "Fri, 03 Apr 2020 21:04:38 GMT",
        "x-ms-lease-action": "release",
        "x-ms-lease-id": "356b5ac8-98e9-a67d-ecbf-956f237f97f2",
        "x-ms-return-client-request-id": "true",
<<<<<<< HEAD
        "x-ms-version": "2019-12-12"
=======
        "x-ms-version": "2020-02-10"
>>>>>>> 60f4876e
      },
      "RequestBody": null,
      "StatusCode": 200,
      "ResponseHeaders": {
        "Content-Length": "0",
        "Date": "Fri, 03 Apr 2020 21:04:36 GMT",
        "ETag": "\u00220x8D7D8129DF16CE4\u0022",
        "Last-Modified": "Fri, 03 Apr 2020 21:04:36 GMT",
        "Server": [
          "Windows-Azure-Blob/1.0",
          "Microsoft-HTTPAPI/2.0"
        ],
        "x-ms-client-request-id": "d7c0f24e-421c-dc6c-7391-4fec0a997c15",
        "x-ms-request-id": "962296d4-f01e-0012-51fb-093670000000",
<<<<<<< HEAD
        "x-ms-version": "2019-12-12"
=======
        "x-ms-version": "2020-02-10"
>>>>>>> 60f4876e
      },
      "ResponseBody": []
    },
    {
      "RequestUri": "http://seannsecanary.blob.core.windows.net/test-filesystem-3fbfda42-d272-47ac-e4b5-2bca514d41b0?restype=container",
      "RequestMethod": "DELETE",
      "RequestHeaders": {
        "Authorization": "Sanitized",
        "traceparent": "00-dc759b299920634ebf6c6f1e73f270a6-e07a4a8242ac9b4e-00",
        "User-Agent": [
          "azsdk-net-Storage.Files.DataLake/12.1.0-dev.20200403.1",
          "(.NET Core 4.6.28325.01; Microsoft Windows 10.0.18362 )"
        ],
        "x-ms-client-request-id": "fbddb1d4-27e8-c30a-9e69-411472ad0dfc",
        "x-ms-date": "Fri, 03 Apr 2020 21:04:38 GMT",
        "x-ms-return-client-request-id": "true",
<<<<<<< HEAD
        "x-ms-version": "2019-12-12"
=======
        "x-ms-version": "2020-02-10"
>>>>>>> 60f4876e
      },
      "RequestBody": null,
      "StatusCode": 202,
      "ResponseHeaders": {
        "Content-Length": "0",
        "Date": "Fri, 03 Apr 2020 21:04:36 GMT",
        "Server": [
          "Windows-Azure-Blob/1.0",
          "Microsoft-HTTPAPI/2.0"
        ],
        "x-ms-client-request-id": "fbddb1d4-27e8-c30a-9e69-411472ad0dfc",
        "x-ms-request-id": "962296dc-f01e-0012-58fb-093670000000",
<<<<<<< HEAD
        "x-ms-version": "2019-12-12"
=======
        "x-ms-version": "2020-02-10"
>>>>>>> 60f4876e
      },
      "ResponseBody": []
    },
    {
      "RequestUri": "http://seannsecanary.blob.core.windows.net/test-filesystem-2b196285-745e-9241-f5d2-24d183e7820e?restype=container",
      "RequestMethod": "PUT",
      "RequestHeaders": {
        "Authorization": "Sanitized",
        "traceparent": "00-099c63d00d174d479803fe3b726f1e14-c0d25c58babdf741-00",
        "User-Agent": [
          "azsdk-net-Storage.Files.DataLake/12.1.0-dev.20200403.1",
          "(.NET Core 4.6.28325.01; Microsoft Windows 10.0.18362 )"
        ],
        "x-ms-blob-public-access": "container",
        "x-ms-client-request-id": "f7fec33c-d64c-5f79-704a-0516023840b7",
        "x-ms-date": "Fri, 03 Apr 2020 21:04:38 GMT",
        "x-ms-return-client-request-id": "true",
<<<<<<< HEAD
        "x-ms-version": "2019-12-12"
=======
        "x-ms-version": "2020-02-10"
>>>>>>> 60f4876e
      },
      "RequestBody": null,
      "StatusCode": 201,
      "ResponseHeaders": {
        "Content-Length": "0",
        "Date": "Fri, 03 Apr 2020 21:04:36 GMT",
        "ETag": "\u00220x8D7D8129E338B85\u0022",
        "Last-Modified": "Fri, 03 Apr 2020 21:04:37 GMT",
        "Server": [
          "Windows-Azure-Blob/1.0",
          "Microsoft-HTTPAPI/2.0"
        ],
        "x-ms-client-request-id": "f7fec33c-d64c-5f79-704a-0516023840b7",
        "x-ms-request-id": "962296f4-f01e-0012-6cfb-093670000000",
<<<<<<< HEAD
        "x-ms-version": "2019-12-12"
=======
        "x-ms-version": "2020-02-10"
>>>>>>> 60f4876e
      },
      "ResponseBody": []
    },
    {
      "RequestUri": "http://seannsecanary.blob.core.windows.net/test-filesystem-2b196285-745e-9241-f5d2-24d183e7820e?comp=lease\u0026restype=container",
      "RequestMethod": "PUT",
      "RequestHeaders": {
        "Authorization": "Sanitized",
        "traceparent": "00-4c787864bfc24740b534320631460518-80f8413f48511b42-00",
        "User-Agent": [
          "azsdk-net-Storage.Files.DataLake/12.1.0-dev.20200403.1",
          "(.NET Core 4.6.28325.01; Microsoft Windows 10.0.18362 )"
        ],
        "x-ms-client-request-id": "47603d08-8164-886f-83f9-c1f44463df76",
        "x-ms-date": "Fri, 03 Apr 2020 21:04:38 GMT",
        "x-ms-lease-action": "acquire",
        "x-ms-lease-duration": "15",
        "x-ms-proposed-lease-id": "fa8432e7-b495-0440-3557-911580f9180c",
        "x-ms-return-client-request-id": "true",
<<<<<<< HEAD
        "x-ms-version": "2019-12-12"
=======
        "x-ms-version": "2020-02-10"
>>>>>>> 60f4876e
      },
      "RequestBody": null,
      "StatusCode": 201,
      "ResponseHeaders": {
        "Content-Length": "0",
        "Date": "Fri, 03 Apr 2020 21:04:36 GMT",
        "ETag": "\u00220x8D7D8129E338B85\u0022",
        "Last-Modified": "Fri, 03 Apr 2020 21:04:37 GMT",
        "Server": [
          "Windows-Azure-Blob/1.0",
          "Microsoft-HTTPAPI/2.0"
        ],
        "x-ms-client-request-id": "47603d08-8164-886f-83f9-c1f44463df76",
        "x-ms-lease-id": "fa8432e7-b495-0440-3557-911580f9180c",
        "x-ms-request-id": "96229706-f01e-0012-7afb-093670000000",
<<<<<<< HEAD
        "x-ms-version": "2019-12-12"
=======
        "x-ms-version": "2020-02-10"
>>>>>>> 60f4876e
      },
      "ResponseBody": []
    },
    {
      "RequestUri": "http://seannsecanary.blob.core.windows.net/test-filesystem-2b196285-745e-9241-f5d2-24d183e7820e?comp=lease\u0026restype=container",
      "RequestMethod": "PUT",
      "RequestHeaders": {
        "Authorization": "Sanitized",
        "If-Modified-Since": "Thu, 02 Apr 2020 21:04:38 GMT",
        "traceparent": "00-7dc4b83da4e4e64d98c406f3d8d715b0-39ce7a73c55c9940-00",
        "User-Agent": [
          "azsdk-net-Storage.Files.DataLake/12.1.0-dev.20200403.1",
          "(.NET Core 4.6.28325.01; Microsoft Windows 10.0.18362 )"
        ],
        "x-ms-client-request-id": "430c3199-d198-d4a8-b00c-3cefc9cd749b",
        "x-ms-date": "Fri, 03 Apr 2020 21:04:38 GMT",
        "x-ms-lease-action": "release",
        "x-ms-lease-id": "fa8432e7-b495-0440-3557-911580f9180c",
        "x-ms-return-client-request-id": "true",
<<<<<<< HEAD
        "x-ms-version": "2019-12-12"
=======
        "x-ms-version": "2020-02-10"
>>>>>>> 60f4876e
      },
      "RequestBody": null,
      "StatusCode": 200,
      "ResponseHeaders": {
        "Content-Length": "0",
        "Date": "Fri, 03 Apr 2020 21:04:36 GMT",
        "ETag": "\u00220x8D7D8129E338B85\u0022",
        "Last-Modified": "Fri, 03 Apr 2020 21:04:37 GMT",
        "Server": [
          "Windows-Azure-Blob/1.0",
          "Microsoft-HTTPAPI/2.0"
        ],
        "x-ms-client-request-id": "430c3199-d198-d4a8-b00c-3cefc9cd749b",
        "x-ms-request-id": "96229710-f01e-0012-03fb-093670000000",
<<<<<<< HEAD
        "x-ms-version": "2019-12-12"
=======
        "x-ms-version": "2020-02-10"
>>>>>>> 60f4876e
      },
      "ResponseBody": []
    },
    {
      "RequestUri": "http://seannsecanary.blob.core.windows.net/test-filesystem-2b196285-745e-9241-f5d2-24d183e7820e?restype=container",
      "RequestMethod": "DELETE",
      "RequestHeaders": {
        "Authorization": "Sanitized",
        "traceparent": "00-a15bd91dbd549444b85a82b923aa8d7f-d98d030d71c14f43-00",
        "User-Agent": [
          "azsdk-net-Storage.Files.DataLake/12.1.0-dev.20200403.1",
          "(.NET Core 4.6.28325.01; Microsoft Windows 10.0.18362 )"
        ],
        "x-ms-client-request-id": "135aa26f-9c56-60de-51eb-339744df91a2",
        "x-ms-date": "Fri, 03 Apr 2020 21:04:38 GMT",
        "x-ms-return-client-request-id": "true",
<<<<<<< HEAD
        "x-ms-version": "2019-12-12"
=======
        "x-ms-version": "2020-02-10"
>>>>>>> 60f4876e
      },
      "RequestBody": null,
      "StatusCode": 202,
      "ResponseHeaders": {
        "Content-Length": "0",
        "Date": "Fri, 03 Apr 2020 21:04:36 GMT",
        "Server": [
          "Windows-Azure-Blob/1.0",
          "Microsoft-HTTPAPI/2.0"
        ],
        "x-ms-client-request-id": "135aa26f-9c56-60de-51eb-339744df91a2",
        "x-ms-request-id": "9622971a-f01e-0012-0bfb-093670000000",
<<<<<<< HEAD
        "x-ms-version": "2019-12-12"
=======
        "x-ms-version": "2020-02-10"
>>>>>>> 60f4876e
      },
      "ResponseBody": []
    },
    {
      "RequestUri": "http://seannsecanary.blob.core.windows.net/test-filesystem-5a055f56-088d-bec8-7484-d493fa0f4d1e?restype=container",
      "RequestMethod": "PUT",
      "RequestHeaders": {
        "Authorization": "Sanitized",
        "traceparent": "00-ac337956549b8847b974df541b868e14-ce6c495ae409e145-00",
        "User-Agent": [
          "azsdk-net-Storage.Files.DataLake/12.1.0-dev.20200403.1",
          "(.NET Core 4.6.28325.01; Microsoft Windows 10.0.18362 )"
        ],
        "x-ms-blob-public-access": "container",
        "x-ms-client-request-id": "26423474-618c-6727-da9c-9fd2c74b6642",
        "x-ms-date": "Fri, 03 Apr 2020 21:04:38 GMT",
        "x-ms-return-client-request-id": "true",
<<<<<<< HEAD
        "x-ms-version": "2019-12-12"
=======
        "x-ms-version": "2020-02-10"
>>>>>>> 60f4876e
      },
      "RequestBody": null,
      "StatusCode": 201,
      "ResponseHeaders": {
        "Content-Length": "0",
        "Date": "Fri, 03 Apr 2020 21:04:37 GMT",
        "ETag": "\u00220x8D7D8129E6BBD2B\u0022",
        "Last-Modified": "Fri, 03 Apr 2020 21:04:37 GMT",
        "Server": [
          "Windows-Azure-Blob/1.0",
          "Microsoft-HTTPAPI/2.0"
        ],
        "x-ms-client-request-id": "26423474-618c-6727-da9c-9fd2c74b6642",
        "x-ms-request-id": "9622971f-f01e-0012-10fb-093670000000",
<<<<<<< HEAD
        "x-ms-version": "2019-12-12"
=======
        "x-ms-version": "2020-02-10"
>>>>>>> 60f4876e
      },
      "ResponseBody": []
    },
    {
      "RequestUri": "http://seannsecanary.blob.core.windows.net/test-filesystem-5a055f56-088d-bec8-7484-d493fa0f4d1e?comp=lease\u0026restype=container",
      "RequestMethod": "PUT",
      "RequestHeaders": {
        "Authorization": "Sanitized",
        "traceparent": "00-73d2f867b4b32442890fa09b6c1e8aa5-57569c09e066774d-00",
        "User-Agent": [
          "azsdk-net-Storage.Files.DataLake/12.1.0-dev.20200403.1",
          "(.NET Core 4.6.28325.01; Microsoft Windows 10.0.18362 )"
        ],
        "x-ms-client-request-id": "93cdee79-86dd-092e-044c-0ac39a798e7e",
        "x-ms-date": "Fri, 03 Apr 2020 21:04:39 GMT",
        "x-ms-lease-action": "acquire",
        "x-ms-lease-duration": "15",
        "x-ms-proposed-lease-id": "bd47149d-6a60-f52f-1bc8-c6aed85c164f",
        "x-ms-return-client-request-id": "true",
<<<<<<< HEAD
        "x-ms-version": "2019-12-12"
=======
        "x-ms-version": "2020-02-10"
>>>>>>> 60f4876e
      },
      "RequestBody": null,
      "StatusCode": 201,
      "ResponseHeaders": {
        "Content-Length": "0",
        "Date": "Fri, 03 Apr 2020 21:04:37 GMT",
        "ETag": "\u00220x8D7D8129E6BBD2B\u0022",
        "Last-Modified": "Fri, 03 Apr 2020 21:04:37 GMT",
        "Server": [
          "Windows-Azure-Blob/1.0",
          "Microsoft-HTTPAPI/2.0"
        ],
        "x-ms-client-request-id": "93cdee79-86dd-092e-044c-0ac39a798e7e",
        "x-ms-lease-id": "bd47149d-6a60-f52f-1bc8-c6aed85c164f",
        "x-ms-request-id": "96229736-f01e-0012-25fb-093670000000",
<<<<<<< HEAD
        "x-ms-version": "2019-12-12"
=======
        "x-ms-version": "2020-02-10"
>>>>>>> 60f4876e
      },
      "ResponseBody": []
    },
    {
      "RequestUri": "http://seannsecanary.blob.core.windows.net/test-filesystem-5a055f56-088d-bec8-7484-d493fa0f4d1e?comp=lease\u0026restype=container",
      "RequestMethod": "PUT",
      "RequestHeaders": {
        "Authorization": "Sanitized",
        "If-Unmodified-Since": "Sat, 04 Apr 2020 21:04:38 GMT",
        "traceparent": "00-5cc087fc39690d4596fb8d8a5a020777-29b67f0605000c4b-00",
        "User-Agent": [
          "azsdk-net-Storage.Files.DataLake/12.1.0-dev.20200403.1",
          "(.NET Core 4.6.28325.01; Microsoft Windows 10.0.18362 )"
        ],
        "x-ms-client-request-id": "ea347e53-838e-ba71-1715-c1801ccf53e5",
        "x-ms-date": "Fri, 03 Apr 2020 21:04:39 GMT",
        "x-ms-lease-action": "release",
        "x-ms-lease-id": "bd47149d-6a60-f52f-1bc8-c6aed85c164f",
        "x-ms-return-client-request-id": "true",
<<<<<<< HEAD
        "x-ms-version": "2019-12-12"
=======
        "x-ms-version": "2020-02-10"
>>>>>>> 60f4876e
      },
      "RequestBody": null,
      "StatusCode": 200,
      "ResponseHeaders": {
        "Content-Length": "0",
        "Date": "Fri, 03 Apr 2020 21:04:37 GMT",
        "ETag": "\u00220x8D7D8129E6BBD2B\u0022",
        "Last-Modified": "Fri, 03 Apr 2020 21:04:37 GMT",
        "Server": [
          "Windows-Azure-Blob/1.0",
          "Microsoft-HTTPAPI/2.0"
        ],
        "x-ms-client-request-id": "ea347e53-838e-ba71-1715-c1801ccf53e5",
        "x-ms-request-id": "9622973f-f01e-0012-2efb-093670000000",
<<<<<<< HEAD
        "x-ms-version": "2019-12-12"
=======
        "x-ms-version": "2020-02-10"
>>>>>>> 60f4876e
      },
      "ResponseBody": []
    },
    {
      "RequestUri": "http://seannsecanary.blob.core.windows.net/test-filesystem-5a055f56-088d-bec8-7484-d493fa0f4d1e?restype=container",
      "RequestMethod": "DELETE",
      "RequestHeaders": {
        "Authorization": "Sanitized",
        "traceparent": "00-a9f065d55f568842b1877724d7e29a0a-783904e95eb9654e-00",
        "User-Agent": [
          "azsdk-net-Storage.Files.DataLake/12.1.0-dev.20200403.1",
          "(.NET Core 4.6.28325.01; Microsoft Windows 10.0.18362 )"
        ],
        "x-ms-client-request-id": "1b6f6019-a445-02ef-dfd8-6a16def459b3",
        "x-ms-date": "Fri, 03 Apr 2020 21:04:39 GMT",
        "x-ms-return-client-request-id": "true",
<<<<<<< HEAD
        "x-ms-version": "2019-12-12"
=======
        "x-ms-version": "2020-02-10"
>>>>>>> 60f4876e
      },
      "RequestBody": null,
      "StatusCode": 202,
      "ResponseHeaders": {
        "Content-Length": "0",
        "Date": "Fri, 03 Apr 2020 21:04:37 GMT",
        "Server": [
          "Windows-Azure-Blob/1.0",
          "Microsoft-HTTPAPI/2.0"
        ],
        "x-ms-client-request-id": "1b6f6019-a445-02ef-dfd8-6a16def459b3",
        "x-ms-request-id": "96229748-f01e-0012-36fb-093670000000",
<<<<<<< HEAD
        "x-ms-version": "2019-12-12"
=======
        "x-ms-version": "2020-02-10"
>>>>>>> 60f4876e
      },
      "ResponseBody": []
    }
  ],
  "Variables": {
    "DateTimeOffsetNow": "2020-04-03T14:04:38.1519407-07:00",
    "RandomSeed": "358025978",
    "Storage_TestConfigHierarchicalNamespace": "NamespaceTenant\nseannsecanary\nU2FuaXRpemVk\nhttp://seannsecanary.blob.core.windows.net\nhttp://seannsecanary.file.core.windows.net\nhttp://seannsecanary.queue.core.windows.net\nhttp://seannsecanary.table.core.windows.net\n\n\n\n\nhttp://seannsecanary-secondary.blob.core.windows.net\nhttp://seannsecanary-secondary.file.core.windows.net\nhttp://seannsecanary-secondary.queue.core.windows.net\nhttp://seannsecanary-secondary.table.core.windows.net\n68390a19-a643-458b-b726-408abf67b4fc\nSanitized\n72f988bf-86f1-41af-91ab-2d7cd011db47\nhttps://login.microsoftonline.com/\nCloud\nBlobEndpoint=http://seannsecanary.blob.core.windows.net/;QueueEndpoint=http://seannsecanary.queue.core.windows.net/;FileEndpoint=http://seannsecanary.file.core.windows.net/;BlobSecondaryEndpoint=http://seannsecanary-secondary.blob.core.windows.net/;QueueSecondaryEndpoint=http://seannsecanary-secondary.queue.core.windows.net/;FileSecondaryEndpoint=http://seannsecanary-secondary.file.core.windows.net/;AccountName=seannsecanary;AccountKey=Sanitized\n"
  }
}<|MERGE_RESOLUTION|>--- conflicted
+++ resolved
@@ -14,11 +14,7 @@
         "x-ms-client-request-id": "9183bf68-83eb-2218-a69d-fdf58f075362",
         "x-ms-date": "Fri, 03 Apr 2020 21:04:38 GMT",
         "x-ms-return-client-request-id": "true",
-<<<<<<< HEAD
-        "x-ms-version": "2019-12-12"
-=======
-        "x-ms-version": "2020-02-10"
->>>>>>> 60f4876e
+        "x-ms-version": "2020-02-10"
       },
       "RequestBody": null,
       "StatusCode": 201,
@@ -33,11 +29,7 @@
         ],
         "x-ms-client-request-id": "9183bf68-83eb-2218-a69d-fdf58f075362",
         "x-ms-request-id": "962296c6-f01e-0012-47fb-093670000000",
-<<<<<<< HEAD
-        "x-ms-version": "2019-12-12"
-=======
-        "x-ms-version": "2020-02-10"
->>>>>>> 60f4876e
+        "x-ms-version": "2020-02-10"
       },
       "ResponseBody": []
     },
@@ -57,11 +49,7 @@
         "x-ms-lease-duration": "15",
         "x-ms-proposed-lease-id": "356b5ac8-98e9-a67d-ecbf-956f237f97f2",
         "x-ms-return-client-request-id": "true",
-<<<<<<< HEAD
-        "x-ms-version": "2019-12-12"
-=======
-        "x-ms-version": "2020-02-10"
->>>>>>> 60f4876e
+        "x-ms-version": "2020-02-10"
       },
       "RequestBody": null,
       "StatusCode": 201,
@@ -77,11 +65,7 @@
         "x-ms-client-request-id": "55634caf-d186-d066-42dd-a52beda8fe26",
         "x-ms-lease-id": "356b5ac8-98e9-a67d-ecbf-956f237f97f2",
         "x-ms-request-id": "962296cd-f01e-0012-4cfb-093670000000",
-<<<<<<< HEAD
-        "x-ms-version": "2019-12-12"
-=======
-        "x-ms-version": "2020-02-10"
->>>>>>> 60f4876e
+        "x-ms-version": "2020-02-10"
       },
       "ResponseBody": []
     },
@@ -100,11 +84,7 @@
         "x-ms-lease-action": "release",
         "x-ms-lease-id": "356b5ac8-98e9-a67d-ecbf-956f237f97f2",
         "x-ms-return-client-request-id": "true",
-<<<<<<< HEAD
-        "x-ms-version": "2019-12-12"
-=======
-        "x-ms-version": "2020-02-10"
->>>>>>> 60f4876e
+        "x-ms-version": "2020-02-10"
       },
       "RequestBody": null,
       "StatusCode": 200,
@@ -119,11 +99,7 @@
         ],
         "x-ms-client-request-id": "d7c0f24e-421c-dc6c-7391-4fec0a997c15",
         "x-ms-request-id": "962296d4-f01e-0012-51fb-093670000000",
-<<<<<<< HEAD
-        "x-ms-version": "2019-12-12"
-=======
-        "x-ms-version": "2020-02-10"
->>>>>>> 60f4876e
+        "x-ms-version": "2020-02-10"
       },
       "ResponseBody": []
     },
@@ -140,11 +116,7 @@
         "x-ms-client-request-id": "fbddb1d4-27e8-c30a-9e69-411472ad0dfc",
         "x-ms-date": "Fri, 03 Apr 2020 21:04:38 GMT",
         "x-ms-return-client-request-id": "true",
-<<<<<<< HEAD
-        "x-ms-version": "2019-12-12"
-=======
-        "x-ms-version": "2020-02-10"
->>>>>>> 60f4876e
+        "x-ms-version": "2020-02-10"
       },
       "RequestBody": null,
       "StatusCode": 202,
@@ -157,11 +129,7 @@
         ],
         "x-ms-client-request-id": "fbddb1d4-27e8-c30a-9e69-411472ad0dfc",
         "x-ms-request-id": "962296dc-f01e-0012-58fb-093670000000",
-<<<<<<< HEAD
-        "x-ms-version": "2019-12-12"
-=======
-        "x-ms-version": "2020-02-10"
->>>>>>> 60f4876e
+        "x-ms-version": "2020-02-10"
       },
       "ResponseBody": []
     },
@@ -179,11 +147,7 @@
         "x-ms-client-request-id": "f7fec33c-d64c-5f79-704a-0516023840b7",
         "x-ms-date": "Fri, 03 Apr 2020 21:04:38 GMT",
         "x-ms-return-client-request-id": "true",
-<<<<<<< HEAD
-        "x-ms-version": "2019-12-12"
-=======
-        "x-ms-version": "2020-02-10"
->>>>>>> 60f4876e
+        "x-ms-version": "2020-02-10"
       },
       "RequestBody": null,
       "StatusCode": 201,
@@ -198,11 +162,7 @@
         ],
         "x-ms-client-request-id": "f7fec33c-d64c-5f79-704a-0516023840b7",
         "x-ms-request-id": "962296f4-f01e-0012-6cfb-093670000000",
-<<<<<<< HEAD
-        "x-ms-version": "2019-12-12"
-=======
-        "x-ms-version": "2020-02-10"
->>>>>>> 60f4876e
+        "x-ms-version": "2020-02-10"
       },
       "ResponseBody": []
     },
@@ -222,11 +182,7 @@
         "x-ms-lease-duration": "15",
         "x-ms-proposed-lease-id": "fa8432e7-b495-0440-3557-911580f9180c",
         "x-ms-return-client-request-id": "true",
-<<<<<<< HEAD
-        "x-ms-version": "2019-12-12"
-=======
-        "x-ms-version": "2020-02-10"
->>>>>>> 60f4876e
+        "x-ms-version": "2020-02-10"
       },
       "RequestBody": null,
       "StatusCode": 201,
@@ -242,11 +198,7 @@
         "x-ms-client-request-id": "47603d08-8164-886f-83f9-c1f44463df76",
         "x-ms-lease-id": "fa8432e7-b495-0440-3557-911580f9180c",
         "x-ms-request-id": "96229706-f01e-0012-7afb-093670000000",
-<<<<<<< HEAD
-        "x-ms-version": "2019-12-12"
-=======
-        "x-ms-version": "2020-02-10"
->>>>>>> 60f4876e
+        "x-ms-version": "2020-02-10"
       },
       "ResponseBody": []
     },
@@ -266,11 +218,7 @@
         "x-ms-lease-action": "release",
         "x-ms-lease-id": "fa8432e7-b495-0440-3557-911580f9180c",
         "x-ms-return-client-request-id": "true",
-<<<<<<< HEAD
-        "x-ms-version": "2019-12-12"
-=======
-        "x-ms-version": "2020-02-10"
->>>>>>> 60f4876e
+        "x-ms-version": "2020-02-10"
       },
       "RequestBody": null,
       "StatusCode": 200,
@@ -285,11 +233,7 @@
         ],
         "x-ms-client-request-id": "430c3199-d198-d4a8-b00c-3cefc9cd749b",
         "x-ms-request-id": "96229710-f01e-0012-03fb-093670000000",
-<<<<<<< HEAD
-        "x-ms-version": "2019-12-12"
-=======
-        "x-ms-version": "2020-02-10"
->>>>>>> 60f4876e
+        "x-ms-version": "2020-02-10"
       },
       "ResponseBody": []
     },
@@ -306,11 +250,7 @@
         "x-ms-client-request-id": "135aa26f-9c56-60de-51eb-339744df91a2",
         "x-ms-date": "Fri, 03 Apr 2020 21:04:38 GMT",
         "x-ms-return-client-request-id": "true",
-<<<<<<< HEAD
-        "x-ms-version": "2019-12-12"
-=======
-        "x-ms-version": "2020-02-10"
->>>>>>> 60f4876e
+        "x-ms-version": "2020-02-10"
       },
       "RequestBody": null,
       "StatusCode": 202,
@@ -323,11 +263,7 @@
         ],
         "x-ms-client-request-id": "135aa26f-9c56-60de-51eb-339744df91a2",
         "x-ms-request-id": "9622971a-f01e-0012-0bfb-093670000000",
-<<<<<<< HEAD
-        "x-ms-version": "2019-12-12"
-=======
-        "x-ms-version": "2020-02-10"
->>>>>>> 60f4876e
+        "x-ms-version": "2020-02-10"
       },
       "ResponseBody": []
     },
@@ -345,11 +281,7 @@
         "x-ms-client-request-id": "26423474-618c-6727-da9c-9fd2c74b6642",
         "x-ms-date": "Fri, 03 Apr 2020 21:04:38 GMT",
         "x-ms-return-client-request-id": "true",
-<<<<<<< HEAD
-        "x-ms-version": "2019-12-12"
-=======
-        "x-ms-version": "2020-02-10"
->>>>>>> 60f4876e
+        "x-ms-version": "2020-02-10"
       },
       "RequestBody": null,
       "StatusCode": 201,
@@ -364,11 +296,7 @@
         ],
         "x-ms-client-request-id": "26423474-618c-6727-da9c-9fd2c74b6642",
         "x-ms-request-id": "9622971f-f01e-0012-10fb-093670000000",
-<<<<<<< HEAD
-        "x-ms-version": "2019-12-12"
-=======
-        "x-ms-version": "2020-02-10"
->>>>>>> 60f4876e
+        "x-ms-version": "2020-02-10"
       },
       "ResponseBody": []
     },
@@ -388,11 +316,7 @@
         "x-ms-lease-duration": "15",
         "x-ms-proposed-lease-id": "bd47149d-6a60-f52f-1bc8-c6aed85c164f",
         "x-ms-return-client-request-id": "true",
-<<<<<<< HEAD
-        "x-ms-version": "2019-12-12"
-=======
-        "x-ms-version": "2020-02-10"
->>>>>>> 60f4876e
+        "x-ms-version": "2020-02-10"
       },
       "RequestBody": null,
       "StatusCode": 201,
@@ -408,11 +332,7 @@
         "x-ms-client-request-id": "93cdee79-86dd-092e-044c-0ac39a798e7e",
         "x-ms-lease-id": "bd47149d-6a60-f52f-1bc8-c6aed85c164f",
         "x-ms-request-id": "96229736-f01e-0012-25fb-093670000000",
-<<<<<<< HEAD
-        "x-ms-version": "2019-12-12"
-=======
-        "x-ms-version": "2020-02-10"
->>>>>>> 60f4876e
+        "x-ms-version": "2020-02-10"
       },
       "ResponseBody": []
     },
@@ -432,11 +352,7 @@
         "x-ms-lease-action": "release",
         "x-ms-lease-id": "bd47149d-6a60-f52f-1bc8-c6aed85c164f",
         "x-ms-return-client-request-id": "true",
-<<<<<<< HEAD
-        "x-ms-version": "2019-12-12"
-=======
-        "x-ms-version": "2020-02-10"
->>>>>>> 60f4876e
+        "x-ms-version": "2020-02-10"
       },
       "RequestBody": null,
       "StatusCode": 200,
@@ -451,11 +367,7 @@
         ],
         "x-ms-client-request-id": "ea347e53-838e-ba71-1715-c1801ccf53e5",
         "x-ms-request-id": "9622973f-f01e-0012-2efb-093670000000",
-<<<<<<< HEAD
-        "x-ms-version": "2019-12-12"
-=======
-        "x-ms-version": "2020-02-10"
->>>>>>> 60f4876e
+        "x-ms-version": "2020-02-10"
       },
       "ResponseBody": []
     },
@@ -472,11 +384,7 @@
         "x-ms-client-request-id": "1b6f6019-a445-02ef-dfd8-6a16def459b3",
         "x-ms-date": "Fri, 03 Apr 2020 21:04:39 GMT",
         "x-ms-return-client-request-id": "true",
-<<<<<<< HEAD
-        "x-ms-version": "2019-12-12"
-=======
-        "x-ms-version": "2020-02-10"
->>>>>>> 60f4876e
+        "x-ms-version": "2020-02-10"
       },
       "RequestBody": null,
       "StatusCode": 202,
@@ -489,11 +397,7 @@
         ],
         "x-ms-client-request-id": "1b6f6019-a445-02ef-dfd8-6a16def459b3",
         "x-ms-request-id": "96229748-f01e-0012-36fb-093670000000",
-<<<<<<< HEAD
-        "x-ms-version": "2019-12-12"
-=======
-        "x-ms-version": "2020-02-10"
->>>>>>> 60f4876e
+        "x-ms-version": "2020-02-10"
       },
       "ResponseBody": []
     }
