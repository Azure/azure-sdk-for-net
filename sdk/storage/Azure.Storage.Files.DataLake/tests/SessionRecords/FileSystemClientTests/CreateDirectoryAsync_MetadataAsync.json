--- conflicted
+++ resolved
@@ -14,11 +14,7 @@
         "x-ms-client-request-id": "36c8226a-c38e-12ac-9f11-f4cc033964e5",
         "x-ms-date": "Fri, 03 Apr 2020 21:04:58 GMT",
         "x-ms-return-client-request-id": "true",
-<<<<<<< HEAD
-        "x-ms-version": "2019-12-12"
-=======
         "x-ms-version": "2020-02-10"
->>>>>>> 60f4876e
       },
       "RequestBody": null,
       "StatusCode": 201,
@@ -33,11 +29,7 @@
         ],
         "x-ms-client-request-id": "36c8226a-c38e-12ac-9f11-f4cc033964e5",
         "x-ms-request-id": "9622a101-f01e-0012-3efb-093670000000",
-<<<<<<< HEAD
-        "x-ms-version": "2019-12-12"
-=======
         "x-ms-version": "2020-02-10"
->>>>>>> 60f4876e
       },
       "ResponseBody": []
     },
@@ -55,11 +47,7 @@
         "x-ms-date": "Fri, 03 Apr 2020 21:04:58 GMT",
         "x-ms-properties": "foo=YmFy,meta=ZGF0YQ==,Capital=bGV0dGVy,UPPER=Y2FzZQ==",
         "x-ms-return-client-request-id": "true",
-<<<<<<< HEAD
-        "x-ms-version": "2019-12-12"
-=======
         "x-ms-version": "2020-02-10"
->>>>>>> 60f4876e
       },
       "RequestBody": null,
       "StatusCode": 201,
@@ -74,11 +62,7 @@
         ],
         "x-ms-client-request-id": "04d568a5-d34f-724d-3db8-71d2a95fb127",
         "x-ms-request-id": "fa4403ff-201f-0097-52fb-091bad000000",
-<<<<<<< HEAD
-        "x-ms-version": "2019-12-12"
-=======
         "x-ms-version": "2020-02-10"
->>>>>>> 60f4876e
       },
       "ResponseBody": []
     },
@@ -94,11 +78,7 @@
         "x-ms-client-request-id": "f7a76091-a0a2-2313-42d4-7229f1237f95",
         "x-ms-date": "Fri, 03 Apr 2020 21:04:58 GMT",
         "x-ms-return-client-request-id": "true",
-<<<<<<< HEAD
-        "x-ms-version": "2019-12-12"
-=======
         "x-ms-version": "2020-02-10"
->>>>>>> 60f4876e
       },
       "RequestBody": null,
       "StatusCode": 200,
@@ -127,11 +107,7 @@
         "x-ms-meta-UPPER": "case",
         "x-ms-request-id": "9622a11c-f01e-0012-53fb-093670000000",
         "x-ms-server-encrypted": "true",
-<<<<<<< HEAD
-        "x-ms-version": "2019-12-12"
-=======
         "x-ms-version": "2020-02-10"
->>>>>>> 60f4876e
       },
       "ResponseBody": []
     },
@@ -148,11 +124,7 @@
         "x-ms-client-request-id": "4841b614-bab7-cc84-7eb2-311d42daf022",
         "x-ms-date": "Fri, 03 Apr 2020 21:04:59 GMT",
         "x-ms-return-client-request-id": "true",
-<<<<<<< HEAD
-        "x-ms-version": "2019-12-12"
-=======
         "x-ms-version": "2020-02-10"
->>>>>>> 60f4876e
       },
       "RequestBody": null,
       "StatusCode": 202,
@@ -165,11 +137,7 @@
         ],
         "x-ms-client-request-id": "4841b614-bab7-cc84-7eb2-311d42daf022",
         "x-ms-request-id": "9622a125-f01e-0012-5bfb-093670000000",
-<<<<<<< HEAD
-        "x-ms-version": "2019-12-12"
-=======
         "x-ms-version": "2020-02-10"
->>>>>>> 60f4876e
       },
       "ResponseBody": []
     }
