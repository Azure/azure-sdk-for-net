--- conflicted
+++ resolved
@@ -15,11 +15,7 @@
         "x-ms-client-request-id": "fbfe85fe-0c37-6d6b-aaf0-a74029a1a595",
         "x-ms-date": "Fri, 19 Feb 2021 18:58:58 GMT",
         "x-ms-return-client-request-id": "true",
-<<<<<<< HEAD
-        "x-ms-version": "2020-12-06"
-=======
         "x-ms-version": "2021-02-12"
->>>>>>> 7e782c87
       },
       "RequestBody": null,
       "StatusCode": 201,
@@ -34,11 +30,7 @@
         ],
         "x-ms-client-request-id": "fbfe85fe-0c37-6d6b-aaf0-a74029a1a595",
         "x-ms-request-id": "f3d9a306-a01e-0071-5ff1-069974000000",
-<<<<<<< HEAD
-        "x-ms-version": "2020-12-06"
-=======
         "x-ms-version": "2021-02-12"
->>>>>>> 7e782c87
       },
       "ResponseBody": []
     },
@@ -57,11 +49,7 @@
         "x-ms-date": "Fri, 19 Feb 2021 18:58:58 GMT",
         "x-ms-properties": "foo=YmFy,meta=ZGF0YQ==,Capital=bGV0dGVy,UPPER=Y2FzZQ==",
         "x-ms-return-client-request-id": "true",
-<<<<<<< HEAD
-        "x-ms-version": "2020-12-06"
-=======
         "x-ms-version": "2021-02-12"
->>>>>>> 7e782c87
       },
       "RequestBody": null,
       "StatusCode": 201,
@@ -76,11 +64,7 @@
         ],
         "x-ms-client-request-id": "3249fff6-c6f8-ecdb-25f0-8ff828926118",
         "x-ms-request-id": "c3622ef0-401f-0034-36f1-064c97000000",
-<<<<<<< HEAD
-        "x-ms-version": "2020-12-06"
-=======
         "x-ms-version": "2021-02-12"
->>>>>>> 7e782c87
       },
       "ResponseBody": []
     },
@@ -97,11 +81,7 @@
         "x-ms-client-request-id": "0ce2d479-6b49-c86c-5af7-089864edd64d",
         "x-ms-date": "Fri, 19 Feb 2021 18:58:58 GMT",
         "x-ms-return-client-request-id": "true",
-<<<<<<< HEAD
-        "x-ms-version": "2020-12-06"
-=======
         "x-ms-version": "2021-02-12"
->>>>>>> 7e782c87
       },
       "RequestBody": null,
       "StatusCode": 200,
@@ -133,11 +113,7 @@
         "x-ms-permissions": "rwxr-x---",
         "x-ms-request-id": "f3d9a3e8-a01e-0071-36f1-069974000000",
         "x-ms-server-encrypted": "true",
-<<<<<<< HEAD
-        "x-ms-version": "2020-12-06"
-=======
         "x-ms-version": "2021-02-12"
->>>>>>> 7e782c87
       },
       "ResponseBody": []
     },
@@ -155,11 +131,7 @@
         "x-ms-client-request-id": "537e6d7a-54b0-e6ce-d5e9-99c66f73d0f5",
         "x-ms-date": "Fri, 19 Feb 2021 18:58:58 GMT",
         "x-ms-return-client-request-id": "true",
-<<<<<<< HEAD
-        "x-ms-version": "2020-12-06"
-=======
         "x-ms-version": "2021-02-12"
->>>>>>> 7e782c87
       },
       "RequestBody": null,
       "StatusCode": 202,
@@ -172,11 +144,7 @@
         ],
         "x-ms-client-request-id": "537e6d7a-54b0-e6ce-d5e9-99c66f73d0f5",
         "x-ms-request-id": "f3d9a457-a01e-0071-21f1-069974000000",
-<<<<<<< HEAD
-        "x-ms-version": "2020-12-06"
-=======
         "x-ms-version": "2021-02-12"
->>>>>>> 7e782c87
       },
       "ResponseBody": []
     }
