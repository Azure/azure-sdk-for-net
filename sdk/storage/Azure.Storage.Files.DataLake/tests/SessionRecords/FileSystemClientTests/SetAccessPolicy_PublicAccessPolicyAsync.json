﻿{
  "Entries": [
    {
      "RequestUri": "https://seannse.blob.core.windows.net/test-filesystem-1b96f08e-948c-e932-bf4c-f7f79e05153a?restype=container",
      "RequestMethod": "PUT",
      "RequestHeaders": {
        "Accept": "application/xml",
        "Authorization": "Sanitized",
        "traceparent": "00-2f500823a205e74e940bf548e516dffb-830334f477ce4447-00",
        "User-Agent": [
          "azsdk-net-Storage.Files.DataLake/12.7.0-alpha.20210217.1",
          "(.NET 5.0.3; Microsoft Windows 10.0.19042)"
        ],
        "x-ms-blob-public-access": "container",
        "x-ms-client-request-id": "8820fa30-3a08-8d91-d3d6-a0c53ccb4f9a",
        "x-ms-date": "Wed, 17 Feb 2021 22:23:13 GMT",
        "x-ms-return-client-request-id": "true",
<<<<<<< HEAD
        "x-ms-version": "2020-12-06"
=======
        "x-ms-version": "2021-02-12"
>>>>>>> 7e782c87
      },
      "RequestBody": null,
      "StatusCode": 201,
      "ResponseHeaders": {
        "Content-Length": "0",
        "Date": "Wed, 17 Feb 2021 22:23:13 GMT",
        "ETag": "\"0x8D8D3929DE00217\"",
        "Last-Modified": "Wed, 17 Feb 2021 22:23:14 GMT",
        "Server": [
          "Windows-Azure-Blob/1.0",
          "Microsoft-HTTPAPI/2.0"
        ],
        "x-ms-client-request-id": "8820fa30-3a08-8d91-d3d6-a0c53ccb4f9a",
        "x-ms-request-id": "dea4dfcd-a01e-0095-467b-0597ea000000",
<<<<<<< HEAD
        "x-ms-version": "2020-12-06"
=======
        "x-ms-version": "2021-02-12"
>>>>>>> 7e782c87
      },
      "ResponseBody": []
    },
    {
      "RequestUri": "https://seannse.blob.core.windows.net/test-filesystem-1b96f08e-948c-e932-bf4c-f7f79e05153a?restype=container&comp=acl",
      "RequestMethod": "PUT",
      "RequestHeaders": {
        "Accept": "application/xml",
        "Authorization": "Sanitized",
        "traceparent": "00-e70afc8fce4fa542af77637cd8fafece-54d18357aa719d49-00",
        "User-Agent": [
          "azsdk-net-Storage.Files.DataLake/12.7.0-alpha.20210217.1",
          "(.NET 5.0.3; Microsoft Windows 10.0.19042)"
        ],
        "x-ms-blob-public-access": "container",
        "x-ms-client-request-id": "a3c6dce4-8de5-2f31-a77c-b83587216055",
        "x-ms-date": "Wed, 17 Feb 2021 22:23:14 GMT",
        "x-ms-return-client-request-id": "true",
<<<<<<< HEAD
        "x-ms-version": "2020-12-06"
=======
        "x-ms-version": "2021-02-12"
>>>>>>> 7e782c87
      },
      "RequestBody": null,
      "StatusCode": 200,
      "ResponseHeaders": {
        "Content-Length": "0",
        "Date": "Wed, 17 Feb 2021 22:23:13 GMT",
        "ETag": "\"0x8D8D3929DF11AC2\"",
        "Last-Modified": "Wed, 17 Feb 2021 22:23:14 GMT",
        "Server": [
          "Windows-Azure-Blob/1.0",
          "Microsoft-HTTPAPI/2.0"
        ],
        "x-ms-client-request-id": "a3c6dce4-8de5-2f31-a77c-b83587216055",
        "x-ms-request-id": "dea4e00f-a01e-0095-7e7b-0597ea000000",
<<<<<<< HEAD
        "x-ms-version": "2020-12-06"
=======
        "x-ms-version": "2021-02-12"
>>>>>>> 7e782c87
      },
      "ResponseBody": []
    },
    {
      "RequestUri": "https://seannse.blob.core.windows.net/test-filesystem-1b96f08e-948c-e932-bf4c-f7f79e05153a?restype=container",
      "RequestMethod": "GET",
      "RequestHeaders": {
        "Accept": "application/xml",
        "traceparent": "00-75908a891018584383ce0e6f4474449e-8c40b45f41c4cb4d-00",
        "User-Agent": [
          "azsdk-net-Storage.Files.DataLake/12.7.0-alpha.20210217.1",
          "(.NET 5.0.3; Microsoft Windows 10.0.19042)"
        ],
        "x-ms-client-request-id": "60e1dbfd-ac04-c0b5-e247-e1187d6cdee7",
        "x-ms-return-client-request-id": "true",
<<<<<<< HEAD
        "x-ms-version": "2020-12-06"
=======
        "x-ms-version": "2021-02-12"
>>>>>>> 7e782c87
      },
      "RequestBody": null,
      "StatusCode": 200,
      "ResponseHeaders": {
        "Content-Length": "0",
        "Date": "Wed, 17 Feb 2021 22:23:14 GMT",
        "ETag": "\"0x8D8D3929DF11AC2\"",
        "Last-Modified": "Wed, 17 Feb 2021 22:23:14 GMT",
        "Server": [
          "Windows-Azure-Blob/1.0",
          "Microsoft-HTTPAPI/2.0"
        ],
        "x-ms-blob-public-access": "container",
        "x-ms-client-request-id": "60e1dbfd-ac04-c0b5-e247-e1187d6cdee7",
        "x-ms-default-encryption-scope": "$account-encryption-key",
        "x-ms-deny-encryption-scope-override": "false",
        "x-ms-has-immutability-policy": "false",
        "x-ms-has-legal-hold": "false",
        "x-ms-lease-state": "available",
        "x-ms-lease-status": "unlocked",
        "x-ms-request-id": "e57d2c71-801e-0059-4a7b-05f8dc000000",
<<<<<<< HEAD
        "x-ms-version": "2020-12-06"
=======
        "x-ms-version": "2021-02-12"
>>>>>>> 7e782c87
      },
      "ResponseBody": []
    },
    {
      "RequestUri": "https://seannse.blob.core.windows.net/test-filesystem-1b96f08e-948c-e932-bf4c-f7f79e05153a?restype=container",
      "RequestMethod": "DELETE",
      "RequestHeaders": {
        "Accept": "application/xml",
        "Authorization": "Sanitized",
        "traceparent": "00-1c6dd6f2a109914d998b864c54390536-3ffb4d6b870d8b47-00",
        "User-Agent": [
          "azsdk-net-Storage.Files.DataLake/12.7.0-alpha.20210217.1",
          "(.NET 5.0.3; Microsoft Windows 10.0.19042)"
        ],
        "x-ms-client-request-id": "ac376b39-ff40-a151-f99e-193dfc6e7ceb",
        "x-ms-date": "Wed, 17 Feb 2021 22:23:14 GMT",
        "x-ms-return-client-request-id": "true",
<<<<<<< HEAD
        "x-ms-version": "2020-12-06"
=======
        "x-ms-version": "2021-02-12"
>>>>>>> 7e782c87
      },
      "RequestBody": null,
      "StatusCode": 202,
      "ResponseHeaders": {
        "Content-Length": "0",
        "Date": "Wed, 17 Feb 2021 22:23:14 GMT",
        "Server": [
          "Windows-Azure-Blob/1.0",
          "Microsoft-HTTPAPI/2.0"
        ],
        "x-ms-client-request-id": "ac376b39-ff40-a151-f99e-193dfc6e7ceb",
        "x-ms-request-id": "dea4e112-a01e-0095-667b-0597ea000000",
<<<<<<< HEAD
        "x-ms-version": "2020-12-06"
=======
        "x-ms-version": "2021-02-12"
>>>>>>> 7e782c87
      },
      "ResponseBody": []
    }
  ],
  "Variables": {
    "RandomSeed": "511237065",
    "Storage_TestConfigHierarchicalNamespace": "NamespaceTenant\nseannse\nU2FuaXRpemVk\nhttps://seannse.blob.core.windows.net\nhttps://seannse.file.core.windows.net\nhttps://seannse.queue.core.windows.net\nhttps://seannse.table.core.windows.net\n\n\n\n\nhttps://seannse-secondary.blob.core.windows.net\nhttps://seannse-secondary.file.core.windows.net\nhttps://seannse-secondary.queue.core.windows.net\nhttps://seannse-secondary.table.core.windows.net\n68390a19-a643-458b-b726-408abf67b4fc\nSanitized\n72f988bf-86f1-41af-91ab-2d7cd011db47\nhttps://login.microsoftonline.com/\nCloud\nBlobEndpoint=https://seannse.blob.core.windows.net/;QueueEndpoint=https://seannse.queue.core.windows.net/;FileEndpoint=https://seannse.file.core.windows.net/;BlobSecondaryEndpoint=https://seannse-secondary.blob.core.windows.net/;QueueSecondaryEndpoint=https://seannse-secondary.queue.core.windows.net/;FileSecondaryEndpoint=https://seannse-secondary.file.core.windows.net/;AccountName=seannse;AccountKey=Sanitized\n\n\n"
  }
}<|MERGE_RESOLUTION|>--- conflicted
+++ resolved
@@ -15,11 +15,7 @@
         "x-ms-client-request-id": "8820fa30-3a08-8d91-d3d6-a0c53ccb4f9a",
         "x-ms-date": "Wed, 17 Feb 2021 22:23:13 GMT",
         "x-ms-return-client-request-id": "true",
-<<<<<<< HEAD
-        "x-ms-version": "2020-12-06"
-=======
         "x-ms-version": "2021-02-12"
->>>>>>> 7e782c87
       },
       "RequestBody": null,
       "StatusCode": 201,
@@ -34,11 +30,7 @@
         ],
         "x-ms-client-request-id": "8820fa30-3a08-8d91-d3d6-a0c53ccb4f9a",
         "x-ms-request-id": "dea4dfcd-a01e-0095-467b-0597ea000000",
-<<<<<<< HEAD
-        "x-ms-version": "2020-12-06"
-=======
         "x-ms-version": "2021-02-12"
->>>>>>> 7e782c87
       },
       "ResponseBody": []
     },
@@ -57,11 +49,7 @@
         "x-ms-client-request-id": "a3c6dce4-8de5-2f31-a77c-b83587216055",
         "x-ms-date": "Wed, 17 Feb 2021 22:23:14 GMT",
         "x-ms-return-client-request-id": "true",
-<<<<<<< HEAD
-        "x-ms-version": "2020-12-06"
-=======
         "x-ms-version": "2021-02-12"
->>>>>>> 7e782c87
       },
       "RequestBody": null,
       "StatusCode": 200,
@@ -76,11 +64,7 @@
         ],
         "x-ms-client-request-id": "a3c6dce4-8de5-2f31-a77c-b83587216055",
         "x-ms-request-id": "dea4e00f-a01e-0095-7e7b-0597ea000000",
-<<<<<<< HEAD
-        "x-ms-version": "2020-12-06"
-=======
         "x-ms-version": "2021-02-12"
->>>>>>> 7e782c87
       },
       "ResponseBody": []
     },
@@ -96,11 +80,7 @@
         ],
         "x-ms-client-request-id": "60e1dbfd-ac04-c0b5-e247-e1187d6cdee7",
         "x-ms-return-client-request-id": "true",
-<<<<<<< HEAD
-        "x-ms-version": "2020-12-06"
-=======
         "x-ms-version": "2021-02-12"
->>>>>>> 7e782c87
       },
       "RequestBody": null,
       "StatusCode": 200,
@@ -122,11 +102,7 @@
         "x-ms-lease-state": "available",
         "x-ms-lease-status": "unlocked",
         "x-ms-request-id": "e57d2c71-801e-0059-4a7b-05f8dc000000",
-<<<<<<< HEAD
-        "x-ms-version": "2020-12-06"
-=======
         "x-ms-version": "2021-02-12"
->>>>>>> 7e782c87
       },
       "ResponseBody": []
     },
@@ -144,11 +120,7 @@
         "x-ms-client-request-id": "ac376b39-ff40-a151-f99e-193dfc6e7ceb",
         "x-ms-date": "Wed, 17 Feb 2021 22:23:14 GMT",
         "x-ms-return-client-request-id": "true",
-<<<<<<< HEAD
-        "x-ms-version": "2020-12-06"
-=======
         "x-ms-version": "2021-02-12"
->>>>>>> 7e782c87
       },
       "RequestBody": null,
       "StatusCode": 202,
@@ -161,11 +133,7 @@
         ],
         "x-ms-client-request-id": "ac376b39-ff40-a151-f99e-193dfc6e7ceb",
         "x-ms-request-id": "dea4e112-a01e-0095-667b-0597ea000000",
-<<<<<<< HEAD
-        "x-ms-version": "2020-12-06"
-=======
         "x-ms-version": "2021-02-12"
->>>>>>> 7e782c87
       },
       "ResponseBody": []
     }
