﻿{
  "Entries": [
    {
      "RequestUri": "https://seannse.dfs.core.windows.net/test-filesystem-135c72a2-575a-1031-e4c6-74584619dd8d?resource=filesystem&recursive=false&upn=false",
      "RequestMethod": "GET",
      "RequestHeaders": {
        "Accept": "application/json",
        "Authorization": "Sanitized",
        "User-Agent": [
          "azsdk-net-Storage.Files.DataLake/12.7.0-alpha.20210202.1",
          "(.NET 5.0.2; Microsoft Windows 10.0.19042)"
        ],
        "x-ms-client-request-id": "bd1b803d-9af9-26cd-89b5-c68f34eff063",
        "x-ms-date": "Tue, 02 Feb 2021 21:25:31 GMT",
        "x-ms-return-client-request-id": "true",
<<<<<<< HEAD
        "x-ms-version": "2020-12-06"
=======
        "x-ms-version": "2021-02-12"
>>>>>>> 7e782c87
      },
      "RequestBody": null,
      "StatusCode": 404,
      "ResponseHeaders": {
        "Content-Length": "175",
        "Content-Type": "application/json; charset=utf-8",
        "Date": "Tue, 02 Feb 2021 21:25:32 GMT",
        "Server": [
          "Windows-Azure-HDFS/1.0",
          "Microsoft-HTTPAPI/2.0"
        ],
        "x-ms-client-request-id": "bd1b803d-9af9-26cd-89b5-c68f34eff063",
        "x-ms-error-code": "FilesystemNotFound",
        "x-ms-request-id": "14a0cbc6-901f-0027-07a9-f9689b000000",
<<<<<<< HEAD
        "x-ms-version": "2020-12-06"
=======
        "x-ms-version": "2021-02-12"
>>>>>>> 7e782c87
      },
      "ResponseBody": {
        "error": {
          "code": "FilesystemNotFound",
          "message": "The specified filesystem does not exist.\nRequestId:14a0cbc6-901f-0027-07a9-f9689b000000\nTime:2021-02-02T21:25:32.3798098Z"
        }
      }
    }
  ],
  "Variables": {
    "RandomSeed": "1013594058",
    "Storage_TestConfigHierarchicalNamespace": "NamespaceTenant\nseannse\nU2FuaXRpemVk\nhttps://seannse.blob.core.windows.net\nhttps://seannse.file.core.windows.net\nhttps://seannse.queue.core.windows.net\nhttps://seannse.table.core.windows.net\n\n\n\n\nhttps://seannse-secondary.blob.core.windows.net\nhttps://seannse-secondary.file.core.windows.net\nhttps://seannse-secondary.queue.core.windows.net\nhttps://seannse-secondary.table.core.windows.net\n68390a19-a643-458b-b726-408abf67b4fc\nSanitized\n72f988bf-86f1-41af-91ab-2d7cd011db47\nhttps://login.microsoftonline.com/\nCloud\nBlobEndpoint=https://seannse.blob.core.windows.net/;QueueEndpoint=https://seannse.queue.core.windows.net/;FileEndpoint=https://seannse.file.core.windows.net/;BlobSecondaryEndpoint=https://seannse-secondary.blob.core.windows.net/;QueueSecondaryEndpoint=https://seannse-secondary.queue.core.windows.net/;FileSecondaryEndpoint=https://seannse-secondary.file.core.windows.net/;AccountName=seannse;AccountKey=Sanitized\n\n\n"
  }
}<|MERGE_RESOLUTION|>--- conflicted
+++ resolved
@@ -13,11 +13,7 @@
         "x-ms-client-request-id": "bd1b803d-9af9-26cd-89b5-c68f34eff063",
         "x-ms-date": "Tue, 02 Feb 2021 21:25:31 GMT",
         "x-ms-return-client-request-id": "true",
-<<<<<<< HEAD
-        "x-ms-version": "2020-12-06"
-=======
         "x-ms-version": "2021-02-12"
->>>>>>> 7e782c87
       },
       "RequestBody": null,
       "StatusCode": 404,
@@ -32,11 +28,7 @@
         "x-ms-client-request-id": "bd1b803d-9af9-26cd-89b5-c68f34eff063",
         "x-ms-error-code": "FilesystemNotFound",
         "x-ms-request-id": "14a0cbc6-901f-0027-07a9-f9689b000000",
-<<<<<<< HEAD
-        "x-ms-version": "2020-12-06"
-=======
         "x-ms-version": "2021-02-12"
->>>>>>> 7e782c87
       },
       "ResponseBody": {
         "error": {
