--- conflicted
+++ resolved
@@ -14,11 +14,7 @@
         "x-ms-client-request-id": "2a1da6a5-1472-4174-1977-dba159d4d0df",
         "x-ms-date": "Wed, 17 Feb 2021 22:21:32 GMT",
         "x-ms-return-client-request-id": "true",
-<<<<<<< HEAD
-        "x-ms-version": "2020-12-06"
-=======
         "x-ms-version": "2021-02-12"
->>>>>>> 7e782c87
       },
       "RequestBody": null,
       "StatusCode": 201,
@@ -33,11 +29,7 @@
         ],
         "x-ms-client-request-id": "2a1da6a5-1472-4174-1977-dba159d4d0df",
         "x-ms-request-id": "85f2b001-201e-001d-667b-0572e3000000",
-<<<<<<< HEAD
-        "x-ms-version": "2020-12-06"
-=======
         "x-ms-version": "2021-02-12"
->>>>>>> 7e782c87
       },
       "ResponseBody": []
     },
@@ -58,11 +50,7 @@
         "x-ms-lease-duration": "-1",
         "x-ms-proposed-lease-id": "6e4f2be8-d2ac-770d-50ab-3d4e34367708",
         "x-ms-return-client-request-id": "true",
-<<<<<<< HEAD
-        "x-ms-version": "2020-12-06"
-=======
         "x-ms-version": "2021-02-12"
->>>>>>> 7e782c87
       },
       "RequestBody": null,
       "StatusCode": 201,
@@ -78,11 +66,7 @@
         "x-ms-client-request-id": "2eb980f9-6185-6733-3266-30ae6d018617",
         "x-ms-lease-id": "6e4f2be8-d2ac-770d-50ab-3d4e34367708",
         "x-ms-request-id": "85f2b05e-201e-001d-3d7b-0572e3000000",
-<<<<<<< HEAD
-        "x-ms-version": "2020-12-06"
-=======
         "x-ms-version": "2021-02-12"
->>>>>>> 7e782c87
       },
       "ResponseBody": []
     },
@@ -101,11 +85,7 @@
         "x-ms-date": "Wed, 17 Feb 2021 22:21:33 GMT",
         "x-ms-lease-id": "6e4f2be8-d2ac-770d-50ab-3d4e34367708",
         "x-ms-return-client-request-id": "true",
-<<<<<<< HEAD
-        "x-ms-version": "2020-12-06"
-=======
         "x-ms-version": "2021-02-12"
->>>>>>> 7e782c87
       },
       "RequestBody": null,
       "StatusCode": 200,
@@ -121,11 +101,7 @@
         "Transfer-Encoding": "chunked",
         "x-ms-client-request-id": "b3541b03-497d-3483-1f72-20d535598d56",
         "x-ms-request-id": "85f2b0c3-201e-001d-1a7b-0572e3000000",
-<<<<<<< HEAD
-        "x-ms-version": "2020-12-06"
-=======
         "x-ms-version": "2021-02-12"
->>>>>>> 7e782c87
       },
       "ResponseBody": "﻿<?xml version=\"1.0\" encoding=\"utf-8\"?><SignedIdentifiers />"
     },
@@ -144,11 +120,7 @@
         "x-ms-date": "Wed, 17 Feb 2021 22:21:33 GMT",
         "x-ms-lease-id": "6e4f2be8-d2ac-770d-50ab-3d4e34367708",
         "x-ms-return-client-request-id": "true",
-<<<<<<< HEAD
-        "x-ms-version": "2020-12-06"
-=======
         "x-ms-version": "2021-02-12"
->>>>>>> 7e782c87
       },
       "RequestBody": null,
       "StatusCode": 202,
@@ -161,11 +133,7 @@
         ],
         "x-ms-client-request-id": "51aa4edc-d2ac-ee9a-9a39-27aa09494cca",
         "x-ms-request-id": "85f2b10f-201e-001d-627b-0572e3000000",
-<<<<<<< HEAD
-        "x-ms-version": "2020-12-06"
-=======
         "x-ms-version": "2021-02-12"
->>>>>>> 7e782c87
       },
       "ResponseBody": []
     }
