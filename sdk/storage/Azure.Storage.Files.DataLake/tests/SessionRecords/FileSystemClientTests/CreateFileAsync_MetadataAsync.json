{
  "Entries": [
    {
      "RequestUri": "http://seannsecanary.blob.core.windows.net/test-filesystem-ce07711d-ad07-db63-2432-aa81f1ad435a?restype=container",
      "RequestMethod": "PUT",
      "RequestHeaders": {
        "Authorization": "Sanitized",
        "traceparent": "00-ba9852dac818194abd1cbdb338ba86a7-f33088505f36564d-00",
        "User-Agent": [
          "azsdk-net-Storage.Files.DataLake/12.1.0-dev.20200403.1",
          "(.NET Core 4.6.28325.01; Microsoft Windows 10.0.18362 )"
        ],
        "x-ms-blob-public-access": "container",
        "x-ms-client-request-id": "48975be6-4056-b22d-1483-55fe564d34f2",
        "x-ms-date": "Fri, 03 Apr 2020 21:05:00 GMT",
        "x-ms-return-client-request-id": "true",
<<<<<<< HEAD
        "x-ms-version": "2019-12-12"
=======
        "x-ms-version": "2020-02-10"
>>>>>>> 60f4876e
      },
      "RequestBody": null,
      "StatusCode": 201,
      "ResponseHeaders": {
        "Content-Length": "0",
        "Date": "Fri, 03 Apr 2020 21:04:58 GMT",
        "ETag": "\u00220x8D7D812AB343C94\u0022",
        "Last-Modified": "Fri, 03 Apr 2020 21:04:58 GMT",
        "Server": [
          "Windows-Azure-Blob/1.0",
          "Microsoft-HTTPAPI/2.0"
        ],
        "x-ms-client-request-id": "48975be6-4056-b22d-1483-55fe564d34f2",
        "x-ms-request-id": "9622a1c5-f01e-0012-66fb-093670000000",
<<<<<<< HEAD
        "x-ms-version": "2019-12-12"
=======
        "x-ms-version": "2020-02-10"
>>>>>>> 60f4876e
      },
      "ResponseBody": []
    },
    {
      "RequestUri": "http://seannsecanary.dfs.core.windows.net/test-filesystem-ce07711d-ad07-db63-2432-aa81f1ad435a/test-file-824aef0c-d490-2786-dea6-ce20a65e1627?resource=file",
      "RequestMethod": "PUT",
      "RequestHeaders": {
        "Authorization": "Sanitized",
        "traceparent": "00-b20d1f0ff52722479aefca64e3f524a7-d34f96a23dee1d43-00",
        "User-Agent": [
          "azsdk-net-Storage.Files.DataLake/12.1.0-dev.20200403.1",
          "(.NET Core 4.6.28325.01; Microsoft Windows 10.0.18362 )"
        ],
        "x-ms-client-request-id": "d5f814b2-beb2-1103-d56f-69b0720d0bb5",
        "x-ms-date": "Fri, 03 Apr 2020 21:05:00 GMT",
        "x-ms-properties": "foo=YmFy,meta=ZGF0YQ==,Capital=bGV0dGVy,UPPER=Y2FzZQ==",
        "x-ms-return-client-request-id": "true",
<<<<<<< HEAD
        "x-ms-version": "2019-12-12"
=======
        "x-ms-version": "2020-02-10"
>>>>>>> 60f4876e
      },
      "RequestBody": null,
      "StatusCode": 201,
      "ResponseHeaders": {
        "Content-Length": "0",
        "Date": "Fri, 03 Apr 2020 21:04:58 GMT",
        "ETag": "\u00220x8D7D812AB4559DC\u0022",
        "Last-Modified": "Fri, 03 Apr 2020 21:04:59 GMT",
        "Server": [
          "Windows-Azure-HDFS/1.0",
          "Microsoft-HTTPAPI/2.0"
        ],
        "x-ms-client-request-id": "d5f814b2-beb2-1103-d56f-69b0720d0bb5",
        "x-ms-request-id": "fa440405-201f-0097-58fb-091bad000000",
<<<<<<< HEAD
        "x-ms-version": "2019-12-12"
=======
        "x-ms-version": "2020-02-10"
>>>>>>> 60f4876e
      },
      "ResponseBody": []
    },
    {
      "RequestUri": "http://seannsecanary.blob.core.windows.net/test-filesystem-ce07711d-ad07-db63-2432-aa81f1ad435a/test-file-824aef0c-d490-2786-dea6-ce20a65e1627",
      "RequestMethod": "HEAD",
      "RequestHeaders": {
        "Authorization": "Sanitized",
        "User-Agent": [
          "azsdk-net-Storage.Files.DataLake/12.1.0-dev.20200403.1",
          "(.NET Core 4.6.28325.01; Microsoft Windows 10.0.18362 )"
        ],
        "x-ms-client-request-id": "926e1c9b-4065-3275-1289-c0a591530b55",
        "x-ms-date": "Fri, 03 Apr 2020 21:05:00 GMT",
        "x-ms-return-client-request-id": "true",
<<<<<<< HEAD
        "x-ms-version": "2019-12-12"
=======
        "x-ms-version": "2020-02-10"
>>>>>>> 60f4876e
      },
      "RequestBody": null,
      "StatusCode": 200,
      "ResponseHeaders": {
        "Accept-Ranges": "bytes",
        "Content-Length": "0",
        "Content-Type": "application/octet-stream",
        "Date": "Fri, 03 Apr 2020 21:04:58 GMT",
        "ETag": "\u00220x8D7D812AB4559DC\u0022",
        "Last-Modified": "Fri, 03 Apr 2020 21:04:59 GMT",
        "Server": [
          "Windows-Azure-Blob/1.0",
          "Microsoft-HTTPAPI/2.0"
        ],
        "x-ms-access-tier": "Hot",
        "x-ms-access-tier-inferred": "true",
        "x-ms-blob-type": "BlockBlob",
        "x-ms-client-request-id": "926e1c9b-4065-3275-1289-c0a591530b55",
        "x-ms-creation-time": "Fri, 03 Apr 2020 21:04:59 GMT",
        "x-ms-lease-state": "available",
        "x-ms-lease-status": "unlocked",
        "x-ms-meta-Capital": "letter",
        "x-ms-meta-foo": "bar",
        "x-ms-meta-meta": "data",
        "x-ms-meta-UPPER": "case",
        "x-ms-request-id": "9622a1f1-f01e-0012-0cfb-093670000000",
        "x-ms-server-encrypted": "true",
<<<<<<< HEAD
        "x-ms-version": "2019-12-12"
=======
        "x-ms-version": "2020-02-10"
>>>>>>> 60f4876e
      },
      "ResponseBody": []
    },
    {
      "RequestUri": "http://seannsecanary.blob.core.windows.net/test-filesystem-ce07711d-ad07-db63-2432-aa81f1ad435a?restype=container",
      "RequestMethod": "DELETE",
      "RequestHeaders": {
        "Authorization": "Sanitized",
        "traceparent": "00-d2850241bf45f344b3c4596641c3092a-049e5c0a8a261948-00",
        "User-Agent": [
          "azsdk-net-Storage.Files.DataLake/12.1.0-dev.20200403.1",
          "(.NET Core 4.6.28325.01; Microsoft Windows 10.0.18362 )"
        ],
        "x-ms-client-request-id": "55141fe7-799f-2c50-b8db-2d29de367f97",
        "x-ms-date": "Fri, 03 Apr 2020 21:05:00 GMT",
        "x-ms-return-client-request-id": "true",
<<<<<<< HEAD
        "x-ms-version": "2019-12-12"
=======
        "x-ms-version": "2020-02-10"
>>>>>>> 60f4876e
      },
      "RequestBody": null,
      "StatusCode": 202,
      "ResponseHeaders": {
        "Content-Length": "0",
        "Date": "Fri, 03 Apr 2020 21:04:58 GMT",
        "Server": [
          "Windows-Azure-Blob/1.0",
          "Microsoft-HTTPAPI/2.0"
        ],
        "x-ms-client-request-id": "55141fe7-799f-2c50-b8db-2d29de367f97",
        "x-ms-request-id": "9622a200-f01e-0012-1bfb-093670000000",
<<<<<<< HEAD
        "x-ms-version": "2019-12-12"
=======
        "x-ms-version": "2020-02-10"
>>>>>>> 60f4876e
      },
      "ResponseBody": []
    }
  ],
  "Variables": {
    "RandomSeed": "1903985711",
    "Storage_TestConfigHierarchicalNamespace": "NamespaceTenant\nseannsecanary\nU2FuaXRpemVk\nhttp://seannsecanary.blob.core.windows.net\nhttp://seannsecanary.file.core.windows.net\nhttp://seannsecanary.queue.core.windows.net\nhttp://seannsecanary.table.core.windows.net\n\n\n\n\nhttp://seannsecanary-secondary.blob.core.windows.net\nhttp://seannsecanary-secondary.file.core.windows.net\nhttp://seannsecanary-secondary.queue.core.windows.net\nhttp://seannsecanary-secondary.table.core.windows.net\n68390a19-a643-458b-b726-408abf67b4fc\nSanitized\n72f988bf-86f1-41af-91ab-2d7cd011db47\nhttps://login.microsoftonline.com/\nCloud\nBlobEndpoint=http://seannsecanary.blob.core.windows.net/;QueueEndpoint=http://seannsecanary.queue.core.windows.net/;FileEndpoint=http://seannsecanary.file.core.windows.net/;BlobSecondaryEndpoint=http://seannsecanary-secondary.blob.core.windows.net/;QueueSecondaryEndpoint=http://seannsecanary-secondary.queue.core.windows.net/;FileSecondaryEndpoint=http://seannsecanary-secondary.file.core.windows.net/;AccountName=seannsecanary;AccountKey=Sanitized\n"
  }
}<|MERGE_RESOLUTION|>--- conflicted
+++ resolved
@@ -14,11 +14,7 @@
         "x-ms-client-request-id": "48975be6-4056-b22d-1483-55fe564d34f2",
         "x-ms-date": "Fri, 03 Apr 2020 21:05:00 GMT",
         "x-ms-return-client-request-id": "true",
-<<<<<<< HEAD
-        "x-ms-version": "2019-12-12"
-=======
         "x-ms-version": "2020-02-10"
->>>>>>> 60f4876e
       },
       "RequestBody": null,
       "StatusCode": 201,
@@ -33,11 +29,7 @@
         ],
         "x-ms-client-request-id": "48975be6-4056-b22d-1483-55fe564d34f2",
         "x-ms-request-id": "9622a1c5-f01e-0012-66fb-093670000000",
-<<<<<<< HEAD
-        "x-ms-version": "2019-12-12"
-=======
         "x-ms-version": "2020-02-10"
->>>>>>> 60f4876e
       },
       "ResponseBody": []
     },
@@ -55,11 +47,7 @@
         "x-ms-date": "Fri, 03 Apr 2020 21:05:00 GMT",
         "x-ms-properties": "foo=YmFy,meta=ZGF0YQ==,Capital=bGV0dGVy,UPPER=Y2FzZQ==",
         "x-ms-return-client-request-id": "true",
-<<<<<<< HEAD
-        "x-ms-version": "2019-12-12"
-=======
         "x-ms-version": "2020-02-10"
->>>>>>> 60f4876e
       },
       "RequestBody": null,
       "StatusCode": 201,
@@ -74,11 +62,7 @@
         ],
         "x-ms-client-request-id": "d5f814b2-beb2-1103-d56f-69b0720d0bb5",
         "x-ms-request-id": "fa440405-201f-0097-58fb-091bad000000",
-<<<<<<< HEAD
-        "x-ms-version": "2019-12-12"
-=======
         "x-ms-version": "2020-02-10"
->>>>>>> 60f4876e
       },
       "ResponseBody": []
     },
@@ -94,11 +78,7 @@
         "x-ms-client-request-id": "926e1c9b-4065-3275-1289-c0a591530b55",
         "x-ms-date": "Fri, 03 Apr 2020 21:05:00 GMT",
         "x-ms-return-client-request-id": "true",
-<<<<<<< HEAD
-        "x-ms-version": "2019-12-12"
-=======
         "x-ms-version": "2020-02-10"
->>>>>>> 60f4876e
       },
       "RequestBody": null,
       "StatusCode": 200,
@@ -126,11 +106,7 @@
         "x-ms-meta-UPPER": "case",
         "x-ms-request-id": "9622a1f1-f01e-0012-0cfb-093670000000",
         "x-ms-server-encrypted": "true",
-<<<<<<< HEAD
-        "x-ms-version": "2019-12-12"
-=======
         "x-ms-version": "2020-02-10"
->>>>>>> 60f4876e
       },
       "ResponseBody": []
     },
@@ -147,11 +123,7 @@
         "x-ms-client-request-id": "55141fe7-799f-2c50-b8db-2d29de367f97",
         "x-ms-date": "Fri, 03 Apr 2020 21:05:00 GMT",
         "x-ms-return-client-request-id": "true",
-<<<<<<< HEAD
-        "x-ms-version": "2019-12-12"
-=======
         "x-ms-version": "2020-02-10"
->>>>>>> 60f4876e
       },
       "RequestBody": null,
       "StatusCode": 202,
@@ -164,11 +136,7 @@
         ],
         "x-ms-client-request-id": "55141fe7-799f-2c50-b8db-2d29de367f97",
         "x-ms-request-id": "9622a200-f01e-0012-1bfb-093670000000",
-<<<<<<< HEAD
-        "x-ms-version": "2019-12-12"
-=======
         "x-ms-version": "2020-02-10"
->>>>>>> 60f4876e
       },
       "ResponseBody": []
     }
