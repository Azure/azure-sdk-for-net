--- conflicted
+++ resolved
@@ -27,11 +27,7 @@
           "Microsoft-HTTPAPI/2.0"
         ],
         "x-ms-client-request-id": "533b1afc-37be-c80e-1f84-280eaf571a7d",
-<<<<<<< HEAD
-        "x-ms-request-id": "1b76be4a-e01e-001e-3239-f37ee3000000",
-=======
         "x-ms-request-id": "96228de8-f01e-0012-29fb-093670000000",
->>>>>>> 8d420312
         "x-ms-version": "2019-12-12"
       },
       "ResponseBody": []
@@ -63,11 +59,7 @@
         ],
         "x-ms-client-request-id": "ca952092-8064-d4f1-8484-7beba5f10432",
         "x-ms-error-code": "ContainerAlreadyExists",
-<<<<<<< HEAD
-        "x-ms-request-id": "1b76be4e-e01e-001e-3339-f37ee3000000",
-=======
         "x-ms-request-id": "96228df4-f01e-0012-33fb-093670000000",
->>>>>>> 8d420312
         "x-ms-version": "2019-12-12"
       },
       "ResponseBody": [
@@ -101,11 +93,7 @@
           "Microsoft-HTTPAPI/2.0"
         ],
         "x-ms-client-request-id": "8e7c40aa-4fc1-0519-0585-09f45266acd3",
-<<<<<<< HEAD
-        "x-ms-request-id": "1b76be4f-e01e-001e-3439-f37ee3000000",
-=======
         "x-ms-request-id": "96228dfd-f01e-0012-3afb-093670000000",
->>>>>>> 8d420312
         "x-ms-version": "2019-12-12"
       },
       "ResponseBody": []
