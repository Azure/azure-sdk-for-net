--- conflicted
+++ resolved
@@ -15,11 +15,7 @@
         "x-ms-client-request-id": "52b415b2-9c0a-602c-07b8-5130f9c56c9b",
         "x-ms-date": "Fri, 19 Feb 2021 18:58:43 GMT",
         "x-ms-return-client-request-id": "true",
-<<<<<<< HEAD
-        "x-ms-version": "2020-12-06"
-=======
         "x-ms-version": "2021-02-12"
->>>>>>> 7e782c87
       },
       "RequestBody": null,
       "StatusCode": 201,
@@ -34,11 +30,7 @@
         ],
         "x-ms-client-request-id": "52b415b2-9c0a-602c-07b8-5130f9c56c9b",
         "x-ms-request-id": "f3d97d39-a01e-0071-7bf1-069974000000",
-<<<<<<< HEAD
-        "x-ms-version": "2020-12-06"
-=======
         "x-ms-version": "2021-02-12"
->>>>>>> 7e782c87
       },
       "ResponseBody": []
     },
@@ -56,11 +48,7 @@
         "x-ms-client-request-id": "d7f24d8e-9596-c076-e665-1a06d0036714",
         "x-ms-date": "Fri, 19 Feb 2021 18:58:43 GMT",
         "x-ms-return-client-request-id": "true",
-<<<<<<< HEAD
-        "x-ms-version": "2020-12-06"
-=======
         "x-ms-version": "2021-02-12"
->>>>>>> 7e782c87
       },
       "RequestBody": null,
       "StatusCode": 201,
@@ -75,11 +63,7 @@
         ],
         "x-ms-client-request-id": "d7f24d8e-9596-c076-e665-1a06d0036714",
         "x-ms-request-id": "c3622135-401f-0034-0df1-064c97000000",
-<<<<<<< HEAD
-        "x-ms-version": "2020-12-06"
-=======
         "x-ms-version": "2021-02-12"
->>>>>>> 7e782c87
       },
       "ResponseBody": []
     },
@@ -97,11 +81,7 @@
         "x-ms-client-request-id": "aba27389-95d3-3504-e2db-6254f432ab5d",
         "x-ms-date": "Fri, 19 Feb 2021 18:58:43 GMT",
         "x-ms-return-client-request-id": "true",
-<<<<<<< HEAD
-        "x-ms-version": "2020-12-06"
-=======
         "x-ms-version": "2021-02-12"
->>>>>>> 7e782c87
       },
       "RequestBody": null,
       "StatusCode": 200,
@@ -115,11 +95,7 @@
         "Transfer-Encoding": "chunked",
         "x-ms-client-request-id": "aba27389-95d3-3504-e2db-6254f432ab5d",
         "x-ms-request-id": "c3622150-401f-0034-28f1-064c97000000",
-<<<<<<< HEAD
-        "x-ms-version": "2020-12-06"
-=======
         "x-ms-version": "2021-02-12"
->>>>>>> 7e782c87
       },
       "ResponseBody": [
         "{\"paths\":[{\"contentLength\":\"0\",\"creationTime\":\"132582347226560848\",\"etag\":\"0x8D8D50860643950\",\"group\":\"$superuser\",\"isDirectory\":\"true\",\"lastModified\":\"Fri, 19 Feb 2021 18:58:42 GMT\",\"name\":\"directory\",\"owner\":\"$superuser\",\"permissions\":\"rwxr-x---\"}]}\n"
@@ -139,11 +115,7 @@
         "x-ms-client-request-id": "5d7cfd5c-bb61-9f41-a370-5f750eefaeaa",
         "x-ms-date": "Fri, 19 Feb 2021 18:58:43 GMT",
         "x-ms-return-client-request-id": "true",
-<<<<<<< HEAD
-        "x-ms-version": "2020-12-06"
-=======
         "x-ms-version": "2021-02-12"
->>>>>>> 7e782c87
       },
       "RequestBody": null,
       "StatusCode": 202,
@@ -156,11 +128,7 @@
         ],
         "x-ms-client-request-id": "5d7cfd5c-bb61-9f41-a370-5f750eefaeaa",
         "x-ms-request-id": "f3d97dd0-a01e-0071-06f1-069974000000",
-<<<<<<< HEAD
-        "x-ms-version": "2020-12-06"
-=======
         "x-ms-version": "2021-02-12"
->>>>>>> 7e782c87
       },
       "ResponseBody": []
     }
