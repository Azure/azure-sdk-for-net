{
  "Entries": [
    {
      "RequestUri": "http://seannsecanary.blob.core.windows.net/test-filesystem-b2cb0106-55ca-366e-0754-cd3b7f46dbbe?restype=container",
      "RequestMethod": "PUT",
      "RequestHeaders": {
        "Authorization": "Sanitized",
        "traceparent": "00-42e914026c7a2c4eb7e1871b8ff4c349-d05c5514df865b40-00",
        "User-Agent": [
          "azsdk-net-Storage.Files.DataLake/12.1.0-dev.20200403.1",
          "(.NET Core 4.6.28325.01; Microsoft Windows 10.0.18362 )"
        ],
        "x-ms-client-request-id": "53529111-760b-b714-ea5d-84b754bed386",
        "x-ms-date": "Fri, 03 Apr 2020 21:04:41 GMT",
        "x-ms-return-client-request-id": "true",
<<<<<<< HEAD
        "x-ms-version": "2019-12-12"
=======
        "x-ms-version": "2020-02-10"
>>>>>>> 60f4876e
      },
      "RequestBody": null,
      "StatusCode": 201,
      "ResponseHeaders": {
        "Content-Length": "0",
        "Date": "Fri, 03 Apr 2020 21:04:40 GMT",
        "ETag": "\u00220x8D7D812A037FA9E\u0022",
        "Last-Modified": "Fri, 03 Apr 2020 21:04:40 GMT",
        "Server": [
          "Windows-Azure-Blob/1.0",
          "Microsoft-HTTPAPI/2.0"
        ],
        "x-ms-client-request-id": "53529111-760b-b714-ea5d-84b754bed386",
        "x-ms-request-id": "96229888-f01e-0012-47fb-093670000000",
<<<<<<< HEAD
        "x-ms-version": "2019-12-12"
=======
        "x-ms-version": "2020-02-10"
>>>>>>> 60f4876e
      },
      "ResponseBody": []
    },
    {
      "RequestUri": "http://seannsecanary.blob.core.windows.net/test-filesystem-b2cb0106-55ca-366e-0754-cd3b7f46dbbe?comp=lease\u0026restype=container",
      "RequestMethod": "PUT",
      "RequestHeaders": {
        "Authorization": "Sanitized",
        "traceparent": "00-3408b711fc263a49b7d80d3ad9c38143-0a2df9d726750046-00",
        "User-Agent": [
          "azsdk-net-Storage.Files.DataLake/12.1.0-dev.20200403.1",
          "(.NET Core 4.6.28325.01; Microsoft Windows 10.0.18362 )"
        ],
        "x-ms-client-request-id": "466ce4d4-c241-f6c7-36ec-b306b9f1cca4",
        "x-ms-date": "Fri, 03 Apr 2020 21:04:42 GMT",
        "x-ms-lease-action": "acquire",
        "x-ms-lease-duration": "15",
        "x-ms-proposed-lease-id": "5c8987bc-1b42-655a-9f04-bd23ea45683c",
        "x-ms-return-client-request-id": "true",
<<<<<<< HEAD
        "x-ms-version": "2019-12-12"
=======
        "x-ms-version": "2020-02-10"
>>>>>>> 60f4876e
      },
      "RequestBody": null,
      "StatusCode": 201,
      "ResponseHeaders": {
        "Content-Length": "0",
        "Date": "Fri, 03 Apr 2020 21:04:40 GMT",
        "ETag": "\u00220x8D7D812A037FA9E\u0022",
        "Last-Modified": "Fri, 03 Apr 2020 21:04:40 GMT",
        "Server": [
          "Windows-Azure-Blob/1.0",
          "Microsoft-HTTPAPI/2.0"
        ],
        "x-ms-client-request-id": "466ce4d4-c241-f6c7-36ec-b306b9f1cca4",
        "x-ms-lease-id": "5c8987bc-1b42-655a-9f04-bd23ea45683c",
        "x-ms-request-id": "96229899-f01e-0012-56fb-093670000000",
<<<<<<< HEAD
        "x-ms-version": "2019-12-12"
=======
        "x-ms-version": "2020-02-10"
>>>>>>> 60f4876e
      },
      "ResponseBody": []
    },
    {
      "RequestUri": "http://seannsecanary.blob.core.windows.net/test-filesystem-b2cb0106-55ca-366e-0754-cd3b7f46dbbe?comp=lease\u0026restype=container",
      "RequestMethod": "PUT",
      "RequestHeaders": {
        "Authorization": "Sanitized",
        "If-Modified-Since": "Sat, 04 Apr 2020 21:04:41 GMT",
        "traceparent": "00-5a05c1007e621c46bdb16ed2f0680a2f-072e57cbb6fa7141-00",
        "User-Agent": [
          "azsdk-net-Storage.Files.DataLake/12.1.0-dev.20200403.1",
          "(.NET Core 4.6.28325.01; Microsoft Windows 10.0.18362 )"
        ],
        "x-ms-client-request-id": "064f8692-22d8-73fa-fc33-b707d3ab9460",
        "x-ms-date": "Fri, 03 Apr 2020 21:04:42 GMT",
        "x-ms-lease-action": "renew",
        "x-ms-lease-id": "5c8987bc-1b42-655a-9f04-bd23ea45683c",
        "x-ms-return-client-request-id": "true",
<<<<<<< HEAD
        "x-ms-version": "2019-12-12"
=======
        "x-ms-version": "2020-02-10"
>>>>>>> 60f4876e
      },
      "RequestBody": null,
      "StatusCode": 412,
      "ResponseHeaders": {
        "Content-Length": "252",
        "Content-Type": "application/xml",
        "Date": "Fri, 03 Apr 2020 21:04:40 GMT",
        "Server": [
          "Windows-Azure-Blob/1.0",
          "Microsoft-HTTPAPI/2.0"
        ],
        "x-ms-client-request-id": "064f8692-22d8-73fa-fc33-b707d3ab9460",
        "x-ms-error-code": "ConditionNotMet",
        "x-ms-request-id": "962298a5-f01e-0012-60fb-093670000000",
<<<<<<< HEAD
        "x-ms-version": "2019-12-12"
=======
        "x-ms-version": "2020-02-10"
>>>>>>> 60f4876e
      },
      "ResponseBody": [
        "\uFEFF\u003C?xml version=\u00221.0\u0022 encoding=\u0022utf-8\u0022?\u003E\u003CError\u003E\u003CCode\u003EConditionNotMet\u003C/Code\u003E\u003CMessage\u003EThe condition specified using HTTP conditional header(s) is not met.\n",
        "RequestId:962298a5-f01e-0012-60fb-093670000000\n",
        "Time:2020-04-03T21:04:40.7550362Z\u003C/Message\u003E\u003C/Error\u003E"
      ]
    },
    {
      "RequestUri": "http://seannsecanary.blob.core.windows.net/test-filesystem-b2cb0106-55ca-366e-0754-cd3b7f46dbbe?restype=container",
      "RequestMethod": "DELETE",
      "RequestHeaders": {
        "Authorization": "Sanitized",
        "traceparent": "00-3bdc8bc95409c540b3fa6842a15052a6-f96225083f3fe34b-00",
        "User-Agent": [
          "azsdk-net-Storage.Files.DataLake/12.1.0-dev.20200403.1",
          "(.NET Core 4.6.28325.01; Microsoft Windows 10.0.18362 )"
        ],
        "x-ms-client-request-id": "3274bea2-c5a2-d1cb-4d0d-94612d8b6029",
        "x-ms-date": "Fri, 03 Apr 2020 21:04:42 GMT",
        "x-ms-lease-id": "5c8987bc-1b42-655a-9f04-bd23ea45683c",
        "x-ms-return-client-request-id": "true",
<<<<<<< HEAD
        "x-ms-version": "2019-12-12"
=======
        "x-ms-version": "2020-02-10"
>>>>>>> 60f4876e
      },
      "RequestBody": null,
      "StatusCode": 202,
      "ResponseHeaders": {
        "Content-Length": "0",
        "Date": "Fri, 03 Apr 2020 21:04:40 GMT",
        "Server": [
          "Windows-Azure-Blob/1.0",
          "Microsoft-HTTPAPI/2.0"
        ],
        "x-ms-client-request-id": "3274bea2-c5a2-d1cb-4d0d-94612d8b6029",
        "x-ms-request-id": "962298ba-f01e-0012-71fb-093670000000",
<<<<<<< HEAD
        "x-ms-version": "2019-12-12"
=======
        "x-ms-version": "2020-02-10"
>>>>>>> 60f4876e
      },
      "ResponseBody": []
    },
    {
      "RequestUri": "http://seannsecanary.blob.core.windows.net/test-filesystem-ecc4a9a7-767b-b1cc-e560-b5a0b1f4bb52?restype=container",
      "RequestMethod": "PUT",
      "RequestHeaders": {
        "Authorization": "Sanitized",
        "traceparent": "00-b6814b55f62ab34aa264d2f963ee2683-13f62df319f76746-00",
        "User-Agent": [
          "azsdk-net-Storage.Files.DataLake/12.1.0-dev.20200403.1",
          "(.NET Core 4.6.28325.01; Microsoft Windows 10.0.18362 )"
        ],
        "x-ms-client-request-id": "0e5e47d7-d7e5-2c49-f1c2-4c420f2a1f59",
        "x-ms-date": "Fri, 03 Apr 2020 21:04:42 GMT",
        "x-ms-return-client-request-id": "true",
<<<<<<< HEAD
        "x-ms-version": "2019-12-12"
=======
        "x-ms-version": "2020-02-10"
>>>>>>> 60f4876e
      },
      "RequestBody": null,
      "StatusCode": 201,
      "ResponseHeaders": {
        "Content-Length": "0",
        "Date": "Fri, 03 Apr 2020 21:04:40 GMT",
        "ETag": "\u00220x8D7D812A07499D7\u0022",
        "Last-Modified": "Fri, 03 Apr 2020 21:04:40 GMT",
        "Server": [
          "Windows-Azure-Blob/1.0",
          "Microsoft-HTTPAPI/2.0"
        ],
        "x-ms-client-request-id": "0e5e47d7-d7e5-2c49-f1c2-4c420f2a1f59",
        "x-ms-request-id": "962298c7-f01e-0012-7dfb-093670000000",
<<<<<<< HEAD
        "x-ms-version": "2019-12-12"
=======
        "x-ms-version": "2020-02-10"
>>>>>>> 60f4876e
      },
      "ResponseBody": []
    },
    {
      "RequestUri": "http://seannsecanary.blob.core.windows.net/test-filesystem-ecc4a9a7-767b-b1cc-e560-b5a0b1f4bb52?comp=lease\u0026restype=container",
      "RequestMethod": "PUT",
      "RequestHeaders": {
        "Authorization": "Sanitized",
        "traceparent": "00-34b02bcae38951498fc310a68b355957-5d69c3d48ab5b641-00",
        "User-Agent": [
          "azsdk-net-Storage.Files.DataLake/12.1.0-dev.20200403.1",
          "(.NET Core 4.6.28325.01; Microsoft Windows 10.0.18362 )"
        ],
        "x-ms-client-request-id": "0aca2c04-864c-8b9e-5518-22b463f23c40",
        "x-ms-date": "Fri, 03 Apr 2020 21:04:42 GMT",
        "x-ms-lease-action": "acquire",
        "x-ms-lease-duration": "15",
        "x-ms-proposed-lease-id": "3af24251-4b27-45f2-eb31-7356f0b164a6",
        "x-ms-return-client-request-id": "true",
<<<<<<< HEAD
        "x-ms-version": "2019-12-12"
=======
        "x-ms-version": "2020-02-10"
>>>>>>> 60f4876e
      },
      "RequestBody": null,
      "StatusCode": 201,
      "ResponseHeaders": {
        "Content-Length": "0",
        "Date": "Fri, 03 Apr 2020 21:04:40 GMT",
        "ETag": "\u00220x8D7D812A07499D7\u0022",
        "Last-Modified": "Fri, 03 Apr 2020 21:04:40 GMT",
        "Server": [
          "Windows-Azure-Blob/1.0",
          "Microsoft-HTTPAPI/2.0"
        ],
        "x-ms-client-request-id": "0aca2c04-864c-8b9e-5518-22b463f23c40",
        "x-ms-lease-id": "3af24251-4b27-45f2-eb31-7356f0b164a6",
        "x-ms-request-id": "962298d0-f01e-0012-05fb-093670000000",
<<<<<<< HEAD
        "x-ms-version": "2019-12-12"
=======
        "x-ms-version": "2020-02-10"
>>>>>>> 60f4876e
      },
      "ResponseBody": []
    },
    {
      "RequestUri": "http://seannsecanary.blob.core.windows.net/test-filesystem-ecc4a9a7-767b-b1cc-e560-b5a0b1f4bb52?comp=lease\u0026restype=container",
      "RequestMethod": "PUT",
      "RequestHeaders": {
        "Authorization": "Sanitized",
        "If-Unmodified-Since": "Thu, 02 Apr 2020 21:04:41 GMT",
        "traceparent": "00-9fcafc650293b54e93e007ab25226afd-4ff6d0192d4dc94e-00",
        "User-Agent": [
          "azsdk-net-Storage.Files.DataLake/12.1.0-dev.20200403.1",
          "(.NET Core 4.6.28325.01; Microsoft Windows 10.0.18362 )"
        ],
        "x-ms-client-request-id": "c35225ad-5ae7-1759-513e-147d8ab834b5",
        "x-ms-date": "Fri, 03 Apr 2020 21:04:42 GMT",
        "x-ms-lease-action": "renew",
        "x-ms-lease-id": "3af24251-4b27-45f2-eb31-7356f0b164a6",
        "x-ms-return-client-request-id": "true",
<<<<<<< HEAD
        "x-ms-version": "2019-12-12"
=======
        "x-ms-version": "2020-02-10"
>>>>>>> 60f4876e
      },
      "RequestBody": null,
      "StatusCode": 412,
      "ResponseHeaders": {
        "Content-Length": "252",
        "Content-Type": "application/xml",
        "Date": "Fri, 03 Apr 2020 21:04:40 GMT",
        "Server": [
          "Windows-Azure-Blob/1.0",
          "Microsoft-HTTPAPI/2.0"
        ],
        "x-ms-client-request-id": "c35225ad-5ae7-1759-513e-147d8ab834b5",
        "x-ms-error-code": "ConditionNotMet",
        "x-ms-request-id": "962298e2-f01e-0012-14fb-093670000000",
<<<<<<< HEAD
        "x-ms-version": "2019-12-12"
=======
        "x-ms-version": "2020-02-10"
>>>>>>> 60f4876e
      },
      "ResponseBody": [
        "\uFEFF\u003C?xml version=\u00221.0\u0022 encoding=\u0022utf-8\u0022?\u003E\u003CError\u003E\u003CCode\u003EConditionNotMet\u003C/Code\u003E\u003CMessage\u003EThe condition specified using HTTP conditional header(s) is not met.\n",
        "RequestId:962298e2-f01e-0012-14fb-093670000000\n",
        "Time:2020-04-03T21:04:41.1153010Z\u003C/Message\u003E\u003C/Error\u003E"
      ]
    },
    {
      "RequestUri": "http://seannsecanary.blob.core.windows.net/test-filesystem-ecc4a9a7-767b-b1cc-e560-b5a0b1f4bb52?restype=container",
      "RequestMethod": "DELETE",
      "RequestHeaders": {
        "Authorization": "Sanitized",
        "traceparent": "00-8377e4da3957104f9733792edc977500-b9103e683549e544-00",
        "User-Agent": [
          "azsdk-net-Storage.Files.DataLake/12.1.0-dev.20200403.1",
          "(.NET Core 4.6.28325.01; Microsoft Windows 10.0.18362 )"
        ],
        "x-ms-client-request-id": "3d07b3e8-78a0-0359-4c8b-cd23a045191c",
        "x-ms-date": "Fri, 03 Apr 2020 21:04:42 GMT",
        "x-ms-lease-id": "3af24251-4b27-45f2-eb31-7356f0b164a6",
        "x-ms-return-client-request-id": "true",
<<<<<<< HEAD
        "x-ms-version": "2019-12-12"
=======
        "x-ms-version": "2020-02-10"
>>>>>>> 60f4876e
      },
      "RequestBody": null,
      "StatusCode": 202,
      "ResponseHeaders": {
        "Content-Length": "0",
        "Date": "Fri, 03 Apr 2020 21:04:40 GMT",
        "Server": [
          "Windows-Azure-Blob/1.0",
          "Microsoft-HTTPAPI/2.0"
        ],
        "x-ms-client-request-id": "3d07b3e8-78a0-0359-4c8b-cd23a045191c",
        "x-ms-request-id": "962298ec-f01e-0012-1dfb-093670000000",
<<<<<<< HEAD
        "x-ms-version": "2019-12-12"
=======
        "x-ms-version": "2020-02-10"
>>>>>>> 60f4876e
      },
      "ResponseBody": []
    }
  ],
  "Variables": {
    "DateTimeOffsetNow": "2020-04-03T14:04:41.9708614-07:00",
    "RandomSeed": "1187193227",
    "Storage_TestConfigHierarchicalNamespace": "NamespaceTenant\nseannsecanary\nU2FuaXRpemVk\nhttp://seannsecanary.blob.core.windows.net\nhttp://seannsecanary.file.core.windows.net\nhttp://seannsecanary.queue.core.windows.net\nhttp://seannsecanary.table.core.windows.net\n\n\n\n\nhttp://seannsecanary-secondary.blob.core.windows.net\nhttp://seannsecanary-secondary.file.core.windows.net\nhttp://seannsecanary-secondary.queue.core.windows.net\nhttp://seannsecanary-secondary.table.core.windows.net\n68390a19-a643-458b-b726-408abf67b4fc\nSanitized\n72f988bf-86f1-41af-91ab-2d7cd011db47\nhttps://login.microsoftonline.com/\nCloud\nBlobEndpoint=http://seannsecanary.blob.core.windows.net/;QueueEndpoint=http://seannsecanary.queue.core.windows.net/;FileEndpoint=http://seannsecanary.file.core.windows.net/;BlobSecondaryEndpoint=http://seannsecanary-secondary.blob.core.windows.net/;QueueSecondaryEndpoint=http://seannsecanary-secondary.queue.core.windows.net/;FileSecondaryEndpoint=http://seannsecanary-secondary.file.core.windows.net/;AccountName=seannsecanary;AccountKey=Sanitized\n"
  }
}<|MERGE_RESOLUTION|>--- conflicted
+++ resolved
@@ -13,11 +13,7 @@
         "x-ms-client-request-id": "53529111-760b-b714-ea5d-84b754bed386",
         "x-ms-date": "Fri, 03 Apr 2020 21:04:41 GMT",
         "x-ms-return-client-request-id": "true",
-<<<<<<< HEAD
-        "x-ms-version": "2019-12-12"
-=======
-        "x-ms-version": "2020-02-10"
->>>>>>> 60f4876e
+        "x-ms-version": "2020-02-10"
       },
       "RequestBody": null,
       "StatusCode": 201,
@@ -32,11 +28,7 @@
         ],
         "x-ms-client-request-id": "53529111-760b-b714-ea5d-84b754bed386",
         "x-ms-request-id": "96229888-f01e-0012-47fb-093670000000",
-<<<<<<< HEAD
-        "x-ms-version": "2019-12-12"
-=======
-        "x-ms-version": "2020-02-10"
->>>>>>> 60f4876e
+        "x-ms-version": "2020-02-10"
       },
       "ResponseBody": []
     },
@@ -56,11 +48,7 @@
         "x-ms-lease-duration": "15",
         "x-ms-proposed-lease-id": "5c8987bc-1b42-655a-9f04-bd23ea45683c",
         "x-ms-return-client-request-id": "true",
-<<<<<<< HEAD
-        "x-ms-version": "2019-12-12"
-=======
-        "x-ms-version": "2020-02-10"
->>>>>>> 60f4876e
+        "x-ms-version": "2020-02-10"
       },
       "RequestBody": null,
       "StatusCode": 201,
@@ -76,11 +64,7 @@
         "x-ms-client-request-id": "466ce4d4-c241-f6c7-36ec-b306b9f1cca4",
         "x-ms-lease-id": "5c8987bc-1b42-655a-9f04-bd23ea45683c",
         "x-ms-request-id": "96229899-f01e-0012-56fb-093670000000",
-<<<<<<< HEAD
-        "x-ms-version": "2019-12-12"
-=======
-        "x-ms-version": "2020-02-10"
->>>>>>> 60f4876e
+        "x-ms-version": "2020-02-10"
       },
       "ResponseBody": []
     },
@@ -100,11 +84,7 @@
         "x-ms-lease-action": "renew",
         "x-ms-lease-id": "5c8987bc-1b42-655a-9f04-bd23ea45683c",
         "x-ms-return-client-request-id": "true",
-<<<<<<< HEAD
-        "x-ms-version": "2019-12-12"
-=======
-        "x-ms-version": "2020-02-10"
->>>>>>> 60f4876e
+        "x-ms-version": "2020-02-10"
       },
       "RequestBody": null,
       "StatusCode": 412,
@@ -119,11 +99,7 @@
         "x-ms-client-request-id": "064f8692-22d8-73fa-fc33-b707d3ab9460",
         "x-ms-error-code": "ConditionNotMet",
         "x-ms-request-id": "962298a5-f01e-0012-60fb-093670000000",
-<<<<<<< HEAD
-        "x-ms-version": "2019-12-12"
-=======
-        "x-ms-version": "2020-02-10"
->>>>>>> 60f4876e
+        "x-ms-version": "2020-02-10"
       },
       "ResponseBody": [
         "\uFEFF\u003C?xml version=\u00221.0\u0022 encoding=\u0022utf-8\u0022?\u003E\u003CError\u003E\u003CCode\u003EConditionNotMet\u003C/Code\u003E\u003CMessage\u003EThe condition specified using HTTP conditional header(s) is not met.\n",
@@ -145,11 +121,7 @@
         "x-ms-date": "Fri, 03 Apr 2020 21:04:42 GMT",
         "x-ms-lease-id": "5c8987bc-1b42-655a-9f04-bd23ea45683c",
         "x-ms-return-client-request-id": "true",
-<<<<<<< HEAD
-        "x-ms-version": "2019-12-12"
-=======
-        "x-ms-version": "2020-02-10"
->>>>>>> 60f4876e
+        "x-ms-version": "2020-02-10"
       },
       "RequestBody": null,
       "StatusCode": 202,
@@ -162,11 +134,7 @@
         ],
         "x-ms-client-request-id": "3274bea2-c5a2-d1cb-4d0d-94612d8b6029",
         "x-ms-request-id": "962298ba-f01e-0012-71fb-093670000000",
-<<<<<<< HEAD
-        "x-ms-version": "2019-12-12"
-=======
-        "x-ms-version": "2020-02-10"
->>>>>>> 60f4876e
+        "x-ms-version": "2020-02-10"
       },
       "ResponseBody": []
     },
@@ -183,11 +151,7 @@
         "x-ms-client-request-id": "0e5e47d7-d7e5-2c49-f1c2-4c420f2a1f59",
         "x-ms-date": "Fri, 03 Apr 2020 21:04:42 GMT",
         "x-ms-return-client-request-id": "true",
-<<<<<<< HEAD
-        "x-ms-version": "2019-12-12"
-=======
-        "x-ms-version": "2020-02-10"
->>>>>>> 60f4876e
+        "x-ms-version": "2020-02-10"
       },
       "RequestBody": null,
       "StatusCode": 201,
@@ -202,11 +166,7 @@
         ],
         "x-ms-client-request-id": "0e5e47d7-d7e5-2c49-f1c2-4c420f2a1f59",
         "x-ms-request-id": "962298c7-f01e-0012-7dfb-093670000000",
-<<<<<<< HEAD
-        "x-ms-version": "2019-12-12"
-=======
-        "x-ms-version": "2020-02-10"
->>>>>>> 60f4876e
+        "x-ms-version": "2020-02-10"
       },
       "ResponseBody": []
     },
@@ -226,11 +186,7 @@
         "x-ms-lease-duration": "15",
         "x-ms-proposed-lease-id": "3af24251-4b27-45f2-eb31-7356f0b164a6",
         "x-ms-return-client-request-id": "true",
-<<<<<<< HEAD
-        "x-ms-version": "2019-12-12"
-=======
-        "x-ms-version": "2020-02-10"
->>>>>>> 60f4876e
+        "x-ms-version": "2020-02-10"
       },
       "RequestBody": null,
       "StatusCode": 201,
@@ -246,11 +202,7 @@
         "x-ms-client-request-id": "0aca2c04-864c-8b9e-5518-22b463f23c40",
         "x-ms-lease-id": "3af24251-4b27-45f2-eb31-7356f0b164a6",
         "x-ms-request-id": "962298d0-f01e-0012-05fb-093670000000",
-<<<<<<< HEAD
-        "x-ms-version": "2019-12-12"
-=======
-        "x-ms-version": "2020-02-10"
->>>>>>> 60f4876e
+        "x-ms-version": "2020-02-10"
       },
       "ResponseBody": []
     },
@@ -270,11 +222,7 @@
         "x-ms-lease-action": "renew",
         "x-ms-lease-id": "3af24251-4b27-45f2-eb31-7356f0b164a6",
         "x-ms-return-client-request-id": "true",
-<<<<<<< HEAD
-        "x-ms-version": "2019-12-12"
-=======
-        "x-ms-version": "2020-02-10"
->>>>>>> 60f4876e
+        "x-ms-version": "2020-02-10"
       },
       "RequestBody": null,
       "StatusCode": 412,
@@ -289,11 +237,7 @@
         "x-ms-client-request-id": "c35225ad-5ae7-1759-513e-147d8ab834b5",
         "x-ms-error-code": "ConditionNotMet",
         "x-ms-request-id": "962298e2-f01e-0012-14fb-093670000000",
-<<<<<<< HEAD
-        "x-ms-version": "2019-12-12"
-=======
-        "x-ms-version": "2020-02-10"
->>>>>>> 60f4876e
+        "x-ms-version": "2020-02-10"
       },
       "ResponseBody": [
         "\uFEFF\u003C?xml version=\u00221.0\u0022 encoding=\u0022utf-8\u0022?\u003E\u003CError\u003E\u003CCode\u003EConditionNotMet\u003C/Code\u003E\u003CMessage\u003EThe condition specified using HTTP conditional header(s) is not met.\n",
@@ -315,11 +259,7 @@
         "x-ms-date": "Fri, 03 Apr 2020 21:04:42 GMT",
         "x-ms-lease-id": "3af24251-4b27-45f2-eb31-7356f0b164a6",
         "x-ms-return-client-request-id": "true",
-<<<<<<< HEAD
-        "x-ms-version": "2019-12-12"
-=======
-        "x-ms-version": "2020-02-10"
->>>>>>> 60f4876e
+        "x-ms-version": "2020-02-10"
       },
       "RequestBody": null,
       "StatusCode": 202,
@@ -332,11 +272,7 @@
         ],
         "x-ms-client-request-id": "3d07b3e8-78a0-0359-4c8b-cd23a045191c",
         "x-ms-request-id": "962298ec-f01e-0012-1dfb-093670000000",
-<<<<<<< HEAD
-        "x-ms-version": "2019-12-12"
-=======
-        "x-ms-version": "2020-02-10"
->>>>>>> 60f4876e
+        "x-ms-version": "2020-02-10"
       },
       "ResponseBody": []
     }
