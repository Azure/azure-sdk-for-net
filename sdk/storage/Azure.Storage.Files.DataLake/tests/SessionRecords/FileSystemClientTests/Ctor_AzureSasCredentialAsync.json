﻿{
  "Entries": [
    {
      "RequestUri": "https://seannse.blob.core.windows.net/test-filesystem-0f430e4e-4c13-4d04-d1ec-70f712abf16e?restype=container",
      "RequestMethod": "PUT",
      "RequestHeaders": {
        "Accept": "application/xml",
        "Authorization": "Sanitized",
        "traceparent": "00-40984fdc33492540a0d066384ae17b9e-9f07b2b50e106f47-00",
        "User-Agent": [
          "azsdk-net-Storage.Files.DataLake/12.7.0-alpha.20210217.1",
          "(.NET 5.0.3; Microsoft Windows 10.0.19042)"
        ],
        "x-ms-blob-public-access": "container",
        "x-ms-client-request-id": "fb14f9a6-2cc1-a659-4ad4-dd957026815c",
        "x-ms-date": "Wed, 17 Feb 2021 22:22:36 GMT",
        "x-ms-return-client-request-id": "true",
<<<<<<< HEAD
        "x-ms-version": "2020-12-06"
=======
        "x-ms-version": "2021-02-12"
>>>>>>> 7e782c87
      },
      "RequestBody": null,
      "StatusCode": 201,
      "ResponseHeaders": {
        "Content-Length": "0",
        "Date": "Wed, 17 Feb 2021 22:22:35 GMT",
        "ETag": "\"0x8D8D392878EE328\"",
        "Last-Modified": "Wed, 17 Feb 2021 22:22:36 GMT",
        "Server": [
          "Windows-Azure-Blob/1.0",
          "Microsoft-HTTPAPI/2.0"
        ],
        "x-ms-client-request-id": "fb14f9a6-2cc1-a659-4ad4-dd957026815c",
        "x-ms-request-id": "9fe7290f-701e-0010-7e7b-05ba37000000",
<<<<<<< HEAD
        "x-ms-version": "2020-12-06"
=======
        "x-ms-version": "2021-02-12"
>>>>>>> 7e782c87
      },
      "ResponseBody": []
    },
    {
<<<<<<< HEAD
      "RequestUri": "https://seannse.blob.core.windows.net/test-filesystem-0f430e4e-4c13-4d04-d1ec-70f712abf16e?restype=container&sv=2020-12-06&ss=b&srt=sco&st=2021-02-17T21%3A22%3A36Z&se=2021-02-17T23%3A22%3A36Z&sp=rwdlac&sig=Sanitized",
=======
      "RequestUri": "https://seannse.blob.core.windows.net/test-filesystem-0f430e4e-4c13-4d04-d1ec-70f712abf16e?restype=container&sv=2021-02-12&ss=b&srt=sco&st=2021-02-17T21%3A22%3A36Z&se=2021-02-17T23%3A22%3A36Z&sp=rwdlac&sig=Sanitized",
>>>>>>> 7e782c87
      "RequestMethod": "GET",
      "RequestHeaders": {
        "Accept": "application/xml",
        "traceparent": "00-20761712d0bf554ab6123925bd086ff5-906188eb3feddd42-00",
        "User-Agent": [
          "azsdk-net-Storage.Files.DataLake/12.7.0-alpha.20210217.1",
          "(.NET 5.0.3; Microsoft Windows 10.0.19042)"
        ],
        "x-ms-client-request-id": "195037f1-f597-14ad-9f86-e43d42240cde",
        "x-ms-return-client-request-id": "true",
<<<<<<< HEAD
        "x-ms-version": "2020-12-06"
=======
        "x-ms-version": "2021-02-12"
>>>>>>> 7e782c87
      },
      "RequestBody": null,
      "StatusCode": 200,
      "ResponseHeaders": {
        "Content-Length": "0",
        "Date": "Wed, 17 Feb 2021 22:22:36 GMT",
        "ETag": "\"0x8D8D392878EE328\"",
        "Last-Modified": "Wed, 17 Feb 2021 22:22:36 GMT",
        "Server": [
          "Windows-Azure-Blob/1.0",
          "Microsoft-HTTPAPI/2.0"
        ],
        "x-ms-blob-public-access": "container",
        "x-ms-client-request-id": "195037f1-f597-14ad-9f86-e43d42240cde",
        "x-ms-default-encryption-scope": "$account-encryption-key",
        "x-ms-deny-encryption-scope-override": "false",
        "x-ms-has-immutability-policy": "false",
        "x-ms-has-legal-hold": "false",
        "x-ms-lease-state": "available",
        "x-ms-lease-status": "unlocked",
        "x-ms-request-id": "1cf6fc9f-001e-0035-677b-05134b000000",
<<<<<<< HEAD
        "x-ms-version": "2020-12-06"
=======
        "x-ms-version": "2021-02-12"
>>>>>>> 7e782c87
      },
      "ResponseBody": []
    },
    {
      "RequestUri": "https://seannse.blob.core.windows.net/test-filesystem-0f430e4e-4c13-4d04-d1ec-70f712abf16e?restype=container",
      "RequestMethod": "DELETE",
      "RequestHeaders": {
        "Accept": "application/xml",
        "Authorization": "Sanitized",
        "traceparent": "00-1b9a0c87e8ae5249a0a1874934139728-5df8ee715fc46244-00",
        "User-Agent": [
          "azsdk-net-Storage.Files.DataLake/12.7.0-alpha.20210217.1",
          "(.NET 5.0.3; Microsoft Windows 10.0.19042)"
        ],
        "x-ms-client-request-id": "38a33a79-68d6-78c4-d099-e9792f01ea2f",
        "x-ms-date": "Wed, 17 Feb 2021 22:22:37 GMT",
        "x-ms-return-client-request-id": "true",
<<<<<<< HEAD
        "x-ms-version": "2020-12-06"
=======
        "x-ms-version": "2021-02-12"
>>>>>>> 7e782c87
      },
      "RequestBody": null,
      "StatusCode": 202,
      "ResponseHeaders": {
        "Content-Length": "0",
        "Date": "Wed, 17 Feb 2021 22:22:36 GMT",
        "Server": [
          "Windows-Azure-Blob/1.0",
          "Microsoft-HTTPAPI/2.0"
        ],
        "x-ms-client-request-id": "38a33a79-68d6-78c4-d099-e9792f01ea2f",
        "x-ms-request-id": "9fe729c2-701e-0010-177b-05ba37000000",
<<<<<<< HEAD
        "x-ms-version": "2020-12-06"
=======
        "x-ms-version": "2021-02-12"
>>>>>>> 7e782c87
      },
      "ResponseBody": []
    }
  ],
  "Variables": {
    "DateTimeOffsetNow": "2021-02-17T16:22:36.3844835-06:00",
    "RandomSeed": "1366619153",
    "Storage_TestConfigHierarchicalNamespace": "NamespaceTenant\nseannse\nU2FuaXRpemVk\nhttps://seannse.blob.core.windows.net\nhttps://seannse.file.core.windows.net\nhttps://seannse.queue.core.windows.net\nhttps://seannse.table.core.windows.net\n\n\n\n\nhttps://seannse-secondary.blob.core.windows.net\nhttps://seannse-secondary.file.core.windows.net\nhttps://seannse-secondary.queue.core.windows.net\nhttps://seannse-secondary.table.core.windows.net\n68390a19-a643-458b-b726-408abf67b4fc\nSanitized\n72f988bf-86f1-41af-91ab-2d7cd011db47\nhttps://login.microsoftonline.com/\nCloud\nBlobEndpoint=https://seannse.blob.core.windows.net/;QueueEndpoint=https://seannse.queue.core.windows.net/;FileEndpoint=https://seannse.file.core.windows.net/;BlobSecondaryEndpoint=https://seannse-secondary.blob.core.windows.net/;QueueSecondaryEndpoint=https://seannse-secondary.queue.core.windows.net/;FileSecondaryEndpoint=https://seannse-secondary.file.core.windows.net/;AccountName=seannse;AccountKey=Sanitized\n\n\n"
  }
}<|MERGE_RESOLUTION|>--- conflicted
+++ resolved
@@ -15,11 +15,7 @@
         "x-ms-client-request-id": "fb14f9a6-2cc1-a659-4ad4-dd957026815c",
         "x-ms-date": "Wed, 17 Feb 2021 22:22:36 GMT",
         "x-ms-return-client-request-id": "true",
-<<<<<<< HEAD
-        "x-ms-version": "2020-12-06"
-=======
         "x-ms-version": "2021-02-12"
->>>>>>> 7e782c87
       },
       "RequestBody": null,
       "StatusCode": 201,
@@ -34,20 +30,12 @@
         ],
         "x-ms-client-request-id": "fb14f9a6-2cc1-a659-4ad4-dd957026815c",
         "x-ms-request-id": "9fe7290f-701e-0010-7e7b-05ba37000000",
-<<<<<<< HEAD
-        "x-ms-version": "2020-12-06"
-=======
         "x-ms-version": "2021-02-12"
->>>>>>> 7e782c87
       },
       "ResponseBody": []
     },
     {
-<<<<<<< HEAD
-      "RequestUri": "https://seannse.blob.core.windows.net/test-filesystem-0f430e4e-4c13-4d04-d1ec-70f712abf16e?restype=container&sv=2020-12-06&ss=b&srt=sco&st=2021-02-17T21%3A22%3A36Z&se=2021-02-17T23%3A22%3A36Z&sp=rwdlac&sig=Sanitized",
-=======
       "RequestUri": "https://seannse.blob.core.windows.net/test-filesystem-0f430e4e-4c13-4d04-d1ec-70f712abf16e?restype=container&sv=2021-02-12&ss=b&srt=sco&st=2021-02-17T21%3A22%3A36Z&se=2021-02-17T23%3A22%3A36Z&sp=rwdlac&sig=Sanitized",
->>>>>>> 7e782c87
       "RequestMethod": "GET",
       "RequestHeaders": {
         "Accept": "application/xml",
@@ -58,11 +46,7 @@
         ],
         "x-ms-client-request-id": "195037f1-f597-14ad-9f86-e43d42240cde",
         "x-ms-return-client-request-id": "true",
-<<<<<<< HEAD
-        "x-ms-version": "2020-12-06"
-=======
         "x-ms-version": "2021-02-12"
->>>>>>> 7e782c87
       },
       "RequestBody": null,
       "StatusCode": 200,
@@ -84,11 +68,7 @@
         "x-ms-lease-state": "available",
         "x-ms-lease-status": "unlocked",
         "x-ms-request-id": "1cf6fc9f-001e-0035-677b-05134b000000",
-<<<<<<< HEAD
-        "x-ms-version": "2020-12-06"
-=======
         "x-ms-version": "2021-02-12"
->>>>>>> 7e782c87
       },
       "ResponseBody": []
     },
@@ -106,11 +86,7 @@
         "x-ms-client-request-id": "38a33a79-68d6-78c4-d099-e9792f01ea2f",
         "x-ms-date": "Wed, 17 Feb 2021 22:22:37 GMT",
         "x-ms-return-client-request-id": "true",
-<<<<<<< HEAD
-        "x-ms-version": "2020-12-06"
-=======
         "x-ms-version": "2021-02-12"
->>>>>>> 7e782c87
       },
       "RequestBody": null,
       "StatusCode": 202,
@@ -123,11 +99,7 @@
         ],
         "x-ms-client-request-id": "38a33a79-68d6-78c4-d099-e9792f01ea2f",
         "x-ms-request-id": "9fe729c2-701e-0010-177b-05ba37000000",
-<<<<<<< HEAD
-        "x-ms-version": "2020-12-06"
-=======
         "x-ms-version": "2021-02-12"
->>>>>>> 7e782c87
       },
       "ResponseBody": []
     }
