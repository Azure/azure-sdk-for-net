--- conflicted
+++ resolved
@@ -13,11 +13,7 @@
         "x-ms-client-request-id": "3e3581c4-d806-4d3a-b830-e93643aa749f",
         "x-ms-date": "Fri, 03 Apr 2020 21:04:48 GMT",
         "x-ms-return-client-request-id": "true",
-<<<<<<< HEAD
-        "x-ms-version": "2019-12-12"
-=======
-        "x-ms-version": "2020-02-10"
->>>>>>> 60f4876e
+        "x-ms-version": "2020-02-10"
       },
       "RequestBody": null,
       "StatusCode": 201,
@@ -32,11 +28,7 @@
         ],
         "x-ms-client-request-id": "3e3581c4-d806-4d3a-b830-e93643aa749f",
         "x-ms-request-id": "96229baf-f01e-0012-5cfb-093670000000",
-<<<<<<< HEAD
-        "x-ms-version": "2019-12-12"
-=======
-        "x-ms-version": "2020-02-10"
->>>>>>> 60f4876e
+        "x-ms-version": "2020-02-10"
       },
       "ResponseBody": []
     },
@@ -56,11 +48,7 @@
         "x-ms-lease-duration": "15",
         "x-ms-proposed-lease-id": "d29e0cea-ec91-88fb-9cfa-40b94b64be79",
         "x-ms-return-client-request-id": "true",
-<<<<<<< HEAD
-        "x-ms-version": "2019-12-12"
-=======
-        "x-ms-version": "2020-02-10"
->>>>>>> 60f4876e
+        "x-ms-version": "2020-02-10"
       },
       "RequestBody": null,
       "StatusCode": 201,
@@ -76,11 +64,7 @@
         "x-ms-client-request-id": "1f2b78f9-129c-d874-85ac-a10b98800254",
         "x-ms-lease-id": "d29e0cea-ec91-88fb-9cfa-40b94b64be79",
         "x-ms-request-id": "96229bbc-f01e-0012-66fb-093670000000",
-<<<<<<< HEAD
-        "x-ms-version": "2019-12-12"
-=======
-        "x-ms-version": "2020-02-10"
->>>>>>> 60f4876e
+        "x-ms-version": "2020-02-10"
       },
       "ResponseBody": []
     },
@@ -98,11 +82,7 @@
         "x-ms-date": "Fri, 03 Apr 2020 21:04:48 GMT",
         "x-ms-lease-id": "d29e0cea-ec91-88fb-9cfa-40b94b64be79",
         "x-ms-return-client-request-id": "true",
-<<<<<<< HEAD
-        "x-ms-version": "2019-12-12"
-=======
-        "x-ms-version": "2020-02-10"
->>>>>>> 60f4876e
+        "x-ms-version": "2020-02-10"
       },
       "RequestBody": null,
       "StatusCode": 202,
@@ -115,11 +95,7 @@
         ],
         "x-ms-client-request-id": "d2c01380-9f38-55dc-bb96-858f0da85061",
         "x-ms-request-id": "96229bd8-f01e-0012-7cfb-093670000000",
-<<<<<<< HEAD
-        "x-ms-version": "2019-12-12"
-=======
-        "x-ms-version": "2020-02-10"
->>>>>>> 60f4876e
+        "x-ms-version": "2020-02-10"
       },
       "ResponseBody": []
     },
@@ -136,11 +112,7 @@
         "x-ms-client-request-id": "3acd8d64-b7f3-188e-212f-bc49d8f43274",
         "x-ms-date": "Fri, 03 Apr 2020 21:04:48 GMT",
         "x-ms-return-client-request-id": "true",
-<<<<<<< HEAD
-        "x-ms-version": "2019-12-12"
-=======
-        "x-ms-version": "2020-02-10"
->>>>>>> 60f4876e
+        "x-ms-version": "2020-02-10"
       },
       "RequestBody": null,
       "StatusCode": 201,
@@ -155,11 +127,7 @@
         ],
         "x-ms-client-request-id": "3acd8d64-b7f3-188e-212f-bc49d8f43274",
         "x-ms-request-id": "96229be2-f01e-0012-04fb-093670000000",
-<<<<<<< HEAD
-        "x-ms-version": "2019-12-12"
-=======
-        "x-ms-version": "2020-02-10"
->>>>>>> 60f4876e
+        "x-ms-version": "2020-02-10"
       },
       "ResponseBody": []
     },
@@ -180,11 +148,7 @@
         "x-ms-lease-duration": "15",
         "x-ms-proposed-lease-id": "1acb3da7-cb1d-30a1-9378-9da70f4cac43",
         "x-ms-return-client-request-id": "true",
-<<<<<<< HEAD
-        "x-ms-version": "2019-12-12"
-=======
-        "x-ms-version": "2020-02-10"
->>>>>>> 60f4876e
+        "x-ms-version": "2020-02-10"
       },
       "RequestBody": null,
       "StatusCode": 201,
@@ -200,11 +164,7 @@
         "x-ms-client-request-id": "a5fde346-1307-9892-ec9c-a77a1ae709d5",
         "x-ms-lease-id": "1acb3da7-cb1d-30a1-9378-9da70f4cac43",
         "x-ms-request-id": "96229bf7-f01e-0012-12fb-093670000000",
-<<<<<<< HEAD
-        "x-ms-version": "2019-12-12"
-=======
-        "x-ms-version": "2020-02-10"
->>>>>>> 60f4876e
+        "x-ms-version": "2020-02-10"
       },
       "ResponseBody": []
     },
@@ -222,11 +182,7 @@
         "x-ms-date": "Fri, 03 Apr 2020 21:04:48 GMT",
         "x-ms-lease-id": "1acb3da7-cb1d-30a1-9378-9da70f4cac43",
         "x-ms-return-client-request-id": "true",
-<<<<<<< HEAD
-        "x-ms-version": "2019-12-12"
-=======
-        "x-ms-version": "2020-02-10"
->>>>>>> 60f4876e
+        "x-ms-version": "2020-02-10"
       },
       "RequestBody": null,
       "StatusCode": 202,
@@ -239,11 +195,7 @@
         ],
         "x-ms-client-request-id": "2b61ff7e-064e-ae3c-85eb-a8db0dd9f17c",
         "x-ms-request-id": "96229c01-f01e-0012-18fb-093670000000",
-<<<<<<< HEAD
-        "x-ms-version": "2019-12-12"
-=======
-        "x-ms-version": "2020-02-10"
->>>>>>> 60f4876e
+        "x-ms-version": "2020-02-10"
       },
       "ResponseBody": []
     },
@@ -260,11 +212,7 @@
         "x-ms-client-request-id": "d94139cd-c302-4476-d2b8-43434af4519d",
         "x-ms-date": "Fri, 03 Apr 2020 21:04:49 GMT",
         "x-ms-return-client-request-id": "true",
-<<<<<<< HEAD
-        "x-ms-version": "2019-12-12"
-=======
-        "x-ms-version": "2020-02-10"
->>>>>>> 60f4876e
+        "x-ms-version": "2020-02-10"
       },
       "RequestBody": null,
       "StatusCode": 201,
@@ -279,11 +227,7 @@
         ],
         "x-ms-client-request-id": "d94139cd-c302-4476-d2b8-43434af4519d",
         "x-ms-request-id": "96229c0b-f01e-0012-20fb-093670000000",
-<<<<<<< HEAD
-        "x-ms-version": "2019-12-12"
-=======
-        "x-ms-version": "2020-02-10"
->>>>>>> 60f4876e
+        "x-ms-version": "2020-02-10"
       },
       "ResponseBody": []
     },
@@ -304,11 +248,7 @@
         "x-ms-lease-duration": "15",
         "x-ms-proposed-lease-id": "26fcccba-d6dc-8af6-0891-bd71fda6b2c7",
         "x-ms-return-client-request-id": "true",
-<<<<<<< HEAD
-        "x-ms-version": "2019-12-12"
-=======
-        "x-ms-version": "2020-02-10"
->>>>>>> 60f4876e
+        "x-ms-version": "2020-02-10"
       },
       "RequestBody": null,
       "StatusCode": 201,
@@ -324,11 +264,7 @@
         "x-ms-client-request-id": "29ca9e88-be23-f632-42b7-d1700604472b",
         "x-ms-lease-id": "26fcccba-d6dc-8af6-0891-bd71fda6b2c7",
         "x-ms-request-id": "96229c19-f01e-0012-2cfb-093670000000",
-<<<<<<< HEAD
-        "x-ms-version": "2019-12-12"
-=======
-        "x-ms-version": "2020-02-10"
->>>>>>> 60f4876e
+        "x-ms-version": "2020-02-10"
       },
       "ResponseBody": []
     },
@@ -346,11 +282,7 @@
         "x-ms-date": "Fri, 03 Apr 2020 21:04:49 GMT",
         "x-ms-lease-id": "26fcccba-d6dc-8af6-0891-bd71fda6b2c7",
         "x-ms-return-client-request-id": "true",
-<<<<<<< HEAD
-        "x-ms-version": "2019-12-12"
-=======
-        "x-ms-version": "2020-02-10"
->>>>>>> 60f4876e
+        "x-ms-version": "2020-02-10"
       },
       "RequestBody": null,
       "StatusCode": 202,
@@ -363,11 +295,7 @@
         ],
         "x-ms-client-request-id": "5ee9745f-89dc-66a3-7983-e0ef8568156b",
         "x-ms-request-id": "96229c23-f01e-0012-35fb-093670000000",
-<<<<<<< HEAD
-        "x-ms-version": "2019-12-12"
-=======
-        "x-ms-version": "2020-02-10"
->>>>>>> 60f4876e
+        "x-ms-version": "2020-02-10"
       },
       "ResponseBody": []
     }
