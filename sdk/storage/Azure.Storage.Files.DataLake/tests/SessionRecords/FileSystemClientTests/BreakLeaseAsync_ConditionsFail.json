--- conflicted
+++ resolved
@@ -14,11 +14,7 @@
         "x-ms-client-request-id": "cb5063e2-a28c-a6ab-08e4-f057997579ee",
         "x-ms-date": "Wed, 17 Feb 2021 22:20:58 GMT",
         "x-ms-return-client-request-id": "true",
-<<<<<<< HEAD
-        "x-ms-version": "2020-12-06"
-=======
-        "x-ms-version": "2021-02-12"
->>>>>>> 7e782c87
+        "x-ms-version": "2021-02-12"
       },
       "RequestBody": null,
       "StatusCode": 201,
@@ -33,11 +29,7 @@
         ],
         "x-ms-client-request-id": "cb5063e2-a28c-a6ab-08e4-f057997579ee",
         "x-ms-request-id": "f2758654-001e-009c-557b-05d239000000",
-<<<<<<< HEAD
-        "x-ms-version": "2020-12-06"
-=======
-        "x-ms-version": "2021-02-12"
->>>>>>> 7e782c87
+        "x-ms-version": "2021-02-12"
       },
       "ResponseBody": []
     },
@@ -58,11 +50,7 @@
         "x-ms-lease-duration": "15",
         "x-ms-proposed-lease-id": "23674225-a47d-dba3-f934-d355658caca3",
         "x-ms-return-client-request-id": "true",
-<<<<<<< HEAD
-        "x-ms-version": "2020-12-06"
-=======
-        "x-ms-version": "2021-02-12"
->>>>>>> 7e782c87
+        "x-ms-version": "2021-02-12"
       },
       "RequestBody": null,
       "StatusCode": 201,
@@ -78,11 +66,7 @@
         "x-ms-client-request-id": "2dfeedcd-d362-3d0d-c074-d257ce55417b",
         "x-ms-lease-id": "23674225-a47d-dba3-f934-d355658caca3",
         "x-ms-request-id": "f27586b4-001e-009c-2b7b-05d239000000",
-<<<<<<< HEAD
-        "x-ms-version": "2020-12-06"
-=======
-        "x-ms-version": "2021-02-12"
->>>>>>> 7e782c87
+        "x-ms-version": "2021-02-12"
       },
       "ResponseBody": []
     },
@@ -102,11 +86,7 @@
         "x-ms-date": "Wed, 17 Feb 2021 22:20:59 GMT",
         "x-ms-lease-action": "break",
         "x-ms-return-client-request-id": "true",
-<<<<<<< HEAD
-        "x-ms-version": "2020-12-06"
-=======
-        "x-ms-version": "2021-02-12"
->>>>>>> 7e782c87
+        "x-ms-version": "2021-02-12"
       },
       "RequestBody": null,
       "StatusCode": 412,
@@ -121,11 +101,7 @@
         "x-ms-client-request-id": "778786ec-7e8e-3041-93b6-43d91e951014",
         "x-ms-error-code": "ConditionNotMet",
         "x-ms-request-id": "f27586fe-001e-009c-717b-05d239000000",
-<<<<<<< HEAD
-        "x-ms-version": "2020-12-06"
-=======
-        "x-ms-version": "2021-02-12"
->>>>>>> 7e782c87
+        "x-ms-version": "2021-02-12"
       },
       "ResponseBody": [
         "﻿<?xml version=\"1.0\" encoding=\"utf-8\"?><Error><Code>ConditionNotMet</Code><Message>The condition specified using HTTP conditional header(s) is not met.\n",
@@ -148,11 +124,7 @@
         "x-ms-date": "Wed, 17 Feb 2021 22:20:59 GMT",
         "x-ms-lease-id": "23674225-a47d-dba3-f934-d355658caca3",
         "x-ms-return-client-request-id": "true",
-<<<<<<< HEAD
-        "x-ms-version": "2020-12-06"
-=======
-        "x-ms-version": "2021-02-12"
->>>>>>> 7e782c87
+        "x-ms-version": "2021-02-12"
       },
       "RequestBody": null,
       "StatusCode": 202,
@@ -165,11 +137,7 @@
         ],
         "x-ms-client-request-id": "486b6b0a-c9ce-b9ed-0b22-65cb33c716bf",
         "x-ms-request-id": "f2758752-001e-009c-437b-05d239000000",
-<<<<<<< HEAD
-        "x-ms-version": "2020-12-06"
-=======
-        "x-ms-version": "2021-02-12"
->>>>>>> 7e782c87
+        "x-ms-version": "2021-02-12"
       },
       "ResponseBody": []
     },
@@ -187,11 +155,7 @@
         "x-ms-client-request-id": "766019b3-e5e4-c3ae-42cd-8c9c9f2813a3",
         "x-ms-date": "Wed, 17 Feb 2021 22:20:59 GMT",
         "x-ms-return-client-request-id": "true",
-<<<<<<< HEAD
-        "x-ms-version": "2020-12-06"
-=======
-        "x-ms-version": "2021-02-12"
->>>>>>> 7e782c87
+        "x-ms-version": "2021-02-12"
       },
       "RequestBody": null,
       "StatusCode": 201,
@@ -206,11 +170,7 @@
         ],
         "x-ms-client-request-id": "766019b3-e5e4-c3ae-42cd-8c9c9f2813a3",
         "x-ms-request-id": "6f21c321-401e-0024-657b-0589ff000000",
-<<<<<<< HEAD
-        "x-ms-version": "2020-12-06"
-=======
-        "x-ms-version": "2021-02-12"
->>>>>>> 7e782c87
+        "x-ms-version": "2021-02-12"
       },
       "ResponseBody": []
     },
@@ -231,11 +191,7 @@
         "x-ms-lease-duration": "15",
         "x-ms-proposed-lease-id": "317d680b-63f8-b095-5eb6-1d5f2d0bb4bb",
         "x-ms-return-client-request-id": "true",
-<<<<<<< HEAD
-        "x-ms-version": "2020-12-06"
-=======
-        "x-ms-version": "2021-02-12"
->>>>>>> 7e782c87
+        "x-ms-version": "2021-02-12"
       },
       "RequestBody": null,
       "StatusCode": 201,
@@ -251,11 +207,7 @@
         "x-ms-client-request-id": "80117620-f281-4f8e-83af-182dc84e9637",
         "x-ms-lease-id": "317d680b-63f8-b095-5eb6-1d5f2d0bb4bb",
         "x-ms-request-id": "6f21c37c-401e-0024-347b-0589ff000000",
-<<<<<<< HEAD
-        "x-ms-version": "2020-12-06"
-=======
-        "x-ms-version": "2021-02-12"
->>>>>>> 7e782c87
+        "x-ms-version": "2021-02-12"
       },
       "ResponseBody": []
     },
@@ -275,11 +227,7 @@
         "x-ms-date": "Wed, 17 Feb 2021 22:20:59 GMT",
         "x-ms-lease-action": "break",
         "x-ms-return-client-request-id": "true",
-<<<<<<< HEAD
-        "x-ms-version": "2020-12-06"
-=======
-        "x-ms-version": "2021-02-12"
->>>>>>> 7e782c87
+        "x-ms-version": "2021-02-12"
       },
       "RequestBody": null,
       "StatusCode": 412,
@@ -294,11 +242,7 @@
         "x-ms-client-request-id": "b63fe15b-33fa-1b39-15c1-095887ea9f05",
         "x-ms-error-code": "ConditionNotMet",
         "x-ms-request-id": "6f21c3ea-401e-0024-157b-0589ff000000",
-<<<<<<< HEAD
-        "x-ms-version": "2020-12-06"
-=======
-        "x-ms-version": "2021-02-12"
->>>>>>> 7e782c87
+        "x-ms-version": "2021-02-12"
       },
       "ResponseBody": [
         "﻿<?xml version=\"1.0\" encoding=\"utf-8\"?><Error><Code>ConditionNotMet</Code><Message>The condition specified using HTTP conditional header(s) is not met.\n",
@@ -321,11 +265,7 @@
         "x-ms-date": "Wed, 17 Feb 2021 22:21:00 GMT",
         "x-ms-lease-id": "317d680b-63f8-b095-5eb6-1d5f2d0bb4bb",
         "x-ms-return-client-request-id": "true",
-<<<<<<< HEAD
-        "x-ms-version": "2020-12-06"
-=======
-        "x-ms-version": "2021-02-12"
->>>>>>> 7e782c87
+        "x-ms-version": "2021-02-12"
       },
       "RequestBody": null,
       "StatusCode": 202,
@@ -338,11 +278,7 @@
         ],
         "x-ms-client-request-id": "e7d2633a-e00e-e63c-9773-e6557c43e365",
         "x-ms-request-id": "6f21c44e-401e-0024-767b-0589ff000000",
-<<<<<<< HEAD
-        "x-ms-version": "2020-12-06"
-=======
-        "x-ms-version": "2021-02-12"
->>>>>>> 7e782c87
+        "x-ms-version": "2021-02-12"
       },
       "ResponseBody": []
     }
