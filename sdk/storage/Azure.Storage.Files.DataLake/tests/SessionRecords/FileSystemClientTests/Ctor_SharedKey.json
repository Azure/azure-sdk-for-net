--- conflicted
+++ resolved
@@ -14,11 +14,7 @@
         "x-ms-client-request-id": "44d4708c-ab6e-8524-b86c-e7793136de17",
         "x-ms-date": "Wed, 17 Feb 2021 22:21:20 GMT",
         "x-ms-return-client-request-id": "true",
-<<<<<<< HEAD
-        "x-ms-version": "2020-12-06"
-=======
         "x-ms-version": "2021-02-12"
->>>>>>> 7e782c87
       },
       "RequestBody": null,
       "StatusCode": 201,
@@ -33,11 +29,7 @@
         ],
         "x-ms-client-request-id": "44d4708c-ab6e-8524-b86c-e7793136de17",
         "x-ms-request-id": "27367ba8-201e-009b-407b-05be5a000000",
-<<<<<<< HEAD
-        "x-ms-version": "2020-12-06"
-=======
         "x-ms-version": "2021-02-12"
->>>>>>> 7e782c87
       },
       "ResponseBody": []
     },
@@ -55,11 +47,7 @@
         "x-ms-client-request-id": "5c4ef226-8147-f7d9-2542-3225a03625aa",
         "x-ms-date": "Wed, 17 Feb 2021 22:21:21 GMT",
         "x-ms-return-client-request-id": "true",
-<<<<<<< HEAD
-        "x-ms-version": "2020-12-06"
-=======
         "x-ms-version": "2021-02-12"
->>>>>>> 7e782c87
       },
       "RequestBody": null,
       "StatusCode": 200,
@@ -80,11 +68,7 @@
         "x-ms-lease-state": "available",
         "x-ms-lease-status": "unlocked",
         "x-ms-request-id": "6496aa8d-501e-005a-227b-0519b8000000",
-<<<<<<< HEAD
-        "x-ms-version": "2020-12-06"
-=======
         "x-ms-version": "2021-02-12"
->>>>>>> 7e782c87
       },
       "ResponseBody": []
     },
@@ -102,11 +86,7 @@
         "x-ms-client-request-id": "3f53e234-82e8-0bd0-0a30-3ce571f1302a",
         "x-ms-date": "Wed, 17 Feb 2021 22:21:21 GMT",
         "x-ms-return-client-request-id": "true",
-<<<<<<< HEAD
-        "x-ms-version": "2020-12-06"
-=======
         "x-ms-version": "2021-02-12"
->>>>>>> 7e782c87
       },
       "RequestBody": null,
       "StatusCode": 202,
@@ -119,11 +99,7 @@
         ],
         "x-ms-client-request-id": "3f53e234-82e8-0bd0-0a30-3ce571f1302a",
         "x-ms-request-id": "27367e06-201e-009b-6c7b-05be5a000000",
-<<<<<<< HEAD
-        "x-ms-version": "2020-12-06"
-=======
         "x-ms-version": "2021-02-12"
->>>>>>> 7e782c87
       },
       "ResponseBody": []
     }
