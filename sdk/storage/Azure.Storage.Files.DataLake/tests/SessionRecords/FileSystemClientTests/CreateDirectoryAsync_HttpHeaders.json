{
  "Entries": [
    {
      "RequestUri": "http://seannsecanary.blob.core.windows.net/test-filesystem-4b3a5da9-f1ca-ca46-f7c7-1e2096f36dcf?restype=container",
      "RequestMethod": "PUT",
      "RequestHeaders": {
        "Authorization": "Sanitized",
        "traceparent": "00-4a3216480824644a983738f3630e9a1a-b88b8e5912d3d340-00",
        "User-Agent": [
          "azsdk-net-Storage.Files.DataLake/12.1.0-dev.20200403.1",
          "(.NET Core 4.6.28325.01; Microsoft Windows 10.0.18362 )"
        ],
        "x-ms-blob-public-access": "container",
        "x-ms-client-request-id": "ebf662a5-113a-d23a-d35f-13d7807ff84d",
        "x-ms-date": "Fri, 03 Apr 2020 21:04:19 GMT",
        "x-ms-return-client-request-id": "true",
<<<<<<< HEAD
        "x-ms-version": "2019-12-12"
=======
        "x-ms-version": "2020-02-10"
>>>>>>> 60f4876e
      },
      "RequestBody": null,
      "StatusCode": 201,
      "ResponseHeaders": {
        "Content-Length": "0",
        "Date": "Fri, 03 Apr 2020 21:04:17 GMT",
        "ETag": "\u00220x8D7D81292C3AF9D\u0022",
        "Last-Modified": "Fri, 03 Apr 2020 21:04:17 GMT",
        "Server": [
          "Windows-Azure-Blob/1.0",
          "Microsoft-HTTPAPI/2.0"
        ],
        "x-ms-client-request-id": "ebf662a5-113a-d23a-d35f-13d7807ff84d",
        "x-ms-request-id": "96228bd8-f01e-0012-67fb-093670000000",
<<<<<<< HEAD
        "x-ms-version": "2019-12-12"
=======
        "x-ms-version": "2020-02-10"
>>>>>>> 60f4876e
      },
      "ResponseBody": []
    },
    {
      "RequestUri": "http://seannsecanary.dfs.core.windows.net/test-filesystem-4b3a5da9-f1ca-ca46-f7c7-1e2096f36dcf/test-directory-bca81953-7282-b1b6-5ebf-4fd2d24a4893?resource=directory",
      "RequestMethod": "PUT",
      "RequestHeaders": {
        "Authorization": "Sanitized",
        "traceparent": "00-99a5abf3b956a44d958aa21c13bffff0-64a7904b511dfd40-00",
        "User-Agent": [
          "azsdk-net-Storage.Files.DataLake/12.1.0-dev.20200403.1",
          "(.NET Core 4.6.28325.01; Microsoft Windows 10.0.18362 )"
        ],
        "x-ms-cache-control": "control",
        "x-ms-client-request-id": "69a9d0ff-20bb-3254-ab44-8d7ac268ff89",
        "x-ms-content-disposition": "disposition",
        "x-ms-content-encoding": "encoding",
        "x-ms-content-language": "language",
        "x-ms-content-type": "type",
        "x-ms-date": "Fri, 03 Apr 2020 21:04:19 GMT",
        "x-ms-return-client-request-id": "true",
<<<<<<< HEAD
        "x-ms-version": "2019-12-12"
=======
        "x-ms-version": "2020-02-10"
>>>>>>> 60f4876e
      },
      "RequestBody": null,
      "StatusCode": 201,
      "ResponseHeaders": {
        "Content-Length": "0",
        "Date": "Fri, 03 Apr 2020 21:04:17 GMT",
        "ETag": "\u00220x8D7D81292E0613E\u0022",
        "Last-Modified": "Fri, 03 Apr 2020 21:04:18 GMT",
        "Server": [
          "Windows-Azure-HDFS/1.0",
          "Microsoft-HTTPAPI/2.0"
        ],
        "x-ms-client-request-id": "69a9d0ff-20bb-3254-ab44-8d7ac268ff89",
        "x-ms-request-id": "fa44039a-201f-0097-0bfb-091bad000000",
<<<<<<< HEAD
        "x-ms-version": "2019-12-12"
=======
        "x-ms-version": "2020-02-10"
>>>>>>> 60f4876e
      },
      "ResponseBody": []
    },
    {
      "RequestUri": "http://seannsecanary.blob.core.windows.net/test-filesystem-4b3a5da9-f1ca-ca46-f7c7-1e2096f36dcf/test-directory-bca81953-7282-b1b6-5ebf-4fd2d24a4893",
      "RequestMethod": "HEAD",
      "RequestHeaders": {
        "Authorization": "Sanitized",
        "User-Agent": [
          "azsdk-net-Storage.Files.DataLake/12.1.0-dev.20200403.1",
          "(.NET Core 4.6.28325.01; Microsoft Windows 10.0.18362 )"
        ],
        "x-ms-client-request-id": "02d2d3c4-dea0-cad7-f347-88b8f41a521b",
        "x-ms-date": "Fri, 03 Apr 2020 21:04:19 GMT",
        "x-ms-return-client-request-id": "true",
<<<<<<< HEAD
        "x-ms-version": "2019-12-12"
=======
        "x-ms-version": "2020-02-10"
>>>>>>> 60f4876e
      },
      "RequestBody": null,
      "StatusCode": 200,
      "ResponseHeaders": {
        "Accept-Ranges": "bytes",
        "Cache-Control": "control",
        "Content-Disposition": "disposition",
        "Content-Encoding": "encoding",
        "Content-Language": "language",
        "Content-Length": "0",
        "Content-Type": "type",
        "Date": "Fri, 03 Apr 2020 21:04:17 GMT",
        "ETag": "\u00220x8D7D81292E0613E\u0022",
        "Last-Modified": "Fri, 03 Apr 2020 21:04:18 GMT",
        "Server": [
          "Windows-Azure-Blob/1.0",
          "Microsoft-HTTPAPI/2.0"
        ],
        "x-ms-access-tier": "Hot",
        "x-ms-access-tier-inferred": "true",
        "x-ms-blob-type": "BlockBlob",
        "x-ms-client-request-id": "02d2d3c4-dea0-cad7-f347-88b8f41a521b",
        "x-ms-creation-time": "Fri, 03 Apr 2020 21:04:18 GMT",
        "x-ms-lease-state": "available",
        "x-ms-lease-status": "unlocked",
        "x-ms-meta-hdi_isfolder": "true",
        "x-ms-request-id": "96228c13-f01e-0012-17fb-093670000000",
        "x-ms-server-encrypted": "true",
<<<<<<< HEAD
        "x-ms-version": "2019-12-12"
=======
        "x-ms-version": "2020-02-10"
>>>>>>> 60f4876e
      },
      "ResponseBody": []
    },
    {
      "RequestUri": "http://seannsecanary.blob.core.windows.net/test-filesystem-4b3a5da9-f1ca-ca46-f7c7-1e2096f36dcf?restype=container",
      "RequestMethod": "DELETE",
      "RequestHeaders": {
        "Authorization": "Sanitized",
        "traceparent": "00-d41318f08555be42a15a7f983574a22e-53e20320e96d6641-00",
        "User-Agent": [
          "azsdk-net-Storage.Files.DataLake/12.1.0-dev.20200403.1",
          "(.NET Core 4.6.28325.01; Microsoft Windows 10.0.18362 )"
        ],
        "x-ms-client-request-id": "efb55676-fc96-38e8-a922-45bd3c98dd6a",
        "x-ms-date": "Fri, 03 Apr 2020 21:04:19 GMT",
        "x-ms-return-client-request-id": "true",
<<<<<<< HEAD
        "x-ms-version": "2019-12-12"
=======
        "x-ms-version": "2020-02-10"
>>>>>>> 60f4876e
      },
      "RequestBody": null,
      "StatusCode": 202,
      "ResponseHeaders": {
        "Content-Length": "0",
        "Date": "Fri, 03 Apr 2020 21:04:18 GMT",
        "Server": [
          "Windows-Azure-Blob/1.0",
          "Microsoft-HTTPAPI/2.0"
        ],
        "x-ms-client-request-id": "efb55676-fc96-38e8-a922-45bd3c98dd6a",
        "x-ms-request-id": "96228c20-f01e-0012-23fb-093670000000",
<<<<<<< HEAD
        "x-ms-version": "2019-12-12"
=======
        "x-ms-version": "2020-02-10"
>>>>>>> 60f4876e
      },
      "ResponseBody": []
    }
  ],
  "Variables": {
    "RandomSeed": "1055220556",
    "Storage_TestConfigHierarchicalNamespace": "NamespaceTenant\nseannsecanary\nU2FuaXRpemVk\nhttp://seannsecanary.blob.core.windows.net\nhttp://seannsecanary.file.core.windows.net\nhttp://seannsecanary.queue.core.windows.net\nhttp://seannsecanary.table.core.windows.net\n\n\n\n\nhttp://seannsecanary-secondary.blob.core.windows.net\nhttp://seannsecanary-secondary.file.core.windows.net\nhttp://seannsecanary-secondary.queue.core.windows.net\nhttp://seannsecanary-secondary.table.core.windows.net\n68390a19-a643-458b-b726-408abf67b4fc\nSanitized\n72f988bf-86f1-41af-91ab-2d7cd011db47\nhttps://login.microsoftonline.com/\nCloud\nBlobEndpoint=http://seannsecanary.blob.core.windows.net/;QueueEndpoint=http://seannsecanary.queue.core.windows.net/;FileEndpoint=http://seannsecanary.file.core.windows.net/;BlobSecondaryEndpoint=http://seannsecanary-secondary.blob.core.windows.net/;QueueSecondaryEndpoint=http://seannsecanary-secondary.queue.core.windows.net/;FileSecondaryEndpoint=http://seannsecanary-secondary.file.core.windows.net/;AccountName=seannsecanary;AccountKey=Sanitized\n"
  }
}<|MERGE_RESOLUTION|>--- conflicted
+++ resolved
@@ -14,11 +14,7 @@
         "x-ms-client-request-id": "ebf662a5-113a-d23a-d35f-13d7807ff84d",
         "x-ms-date": "Fri, 03 Apr 2020 21:04:19 GMT",
         "x-ms-return-client-request-id": "true",
-<<<<<<< HEAD
-        "x-ms-version": "2019-12-12"
-=======
         "x-ms-version": "2020-02-10"
->>>>>>> 60f4876e
       },
       "RequestBody": null,
       "StatusCode": 201,
@@ -33,11 +29,7 @@
         ],
         "x-ms-client-request-id": "ebf662a5-113a-d23a-d35f-13d7807ff84d",
         "x-ms-request-id": "96228bd8-f01e-0012-67fb-093670000000",
-<<<<<<< HEAD
-        "x-ms-version": "2019-12-12"
-=======
         "x-ms-version": "2020-02-10"
->>>>>>> 60f4876e
       },
       "ResponseBody": []
     },
@@ -59,11 +51,7 @@
         "x-ms-content-type": "type",
         "x-ms-date": "Fri, 03 Apr 2020 21:04:19 GMT",
         "x-ms-return-client-request-id": "true",
-<<<<<<< HEAD
-        "x-ms-version": "2019-12-12"
-=======
         "x-ms-version": "2020-02-10"
->>>>>>> 60f4876e
       },
       "RequestBody": null,
       "StatusCode": 201,
@@ -78,11 +66,7 @@
         ],
         "x-ms-client-request-id": "69a9d0ff-20bb-3254-ab44-8d7ac268ff89",
         "x-ms-request-id": "fa44039a-201f-0097-0bfb-091bad000000",
-<<<<<<< HEAD
-        "x-ms-version": "2019-12-12"
-=======
         "x-ms-version": "2020-02-10"
->>>>>>> 60f4876e
       },
       "ResponseBody": []
     },
@@ -98,11 +82,7 @@
         "x-ms-client-request-id": "02d2d3c4-dea0-cad7-f347-88b8f41a521b",
         "x-ms-date": "Fri, 03 Apr 2020 21:04:19 GMT",
         "x-ms-return-client-request-id": "true",
-<<<<<<< HEAD
-        "x-ms-version": "2019-12-12"
-=======
         "x-ms-version": "2020-02-10"
->>>>>>> 60f4876e
       },
       "RequestBody": null,
       "StatusCode": 200,
@@ -131,11 +111,7 @@
         "x-ms-meta-hdi_isfolder": "true",
         "x-ms-request-id": "96228c13-f01e-0012-17fb-093670000000",
         "x-ms-server-encrypted": "true",
-<<<<<<< HEAD
-        "x-ms-version": "2019-12-12"
-=======
         "x-ms-version": "2020-02-10"
->>>>>>> 60f4876e
       },
       "ResponseBody": []
     },
@@ -152,11 +128,7 @@
         "x-ms-client-request-id": "efb55676-fc96-38e8-a922-45bd3c98dd6a",
         "x-ms-date": "Fri, 03 Apr 2020 21:04:19 GMT",
         "x-ms-return-client-request-id": "true",
-<<<<<<< HEAD
-        "x-ms-version": "2019-12-12"
-=======
         "x-ms-version": "2020-02-10"
->>>>>>> 60f4876e
       },
       "RequestBody": null,
       "StatusCode": 202,
@@ -169,11 +141,7 @@
         ],
         "x-ms-client-request-id": "efb55676-fc96-38e8-a922-45bd3c98dd6a",
         "x-ms-request-id": "96228c20-f01e-0012-23fb-093670000000",
-<<<<<<< HEAD
-        "x-ms-version": "2019-12-12"
-=======
         "x-ms-version": "2020-02-10"
->>>>>>> 60f4876e
       },
       "ResponseBody": []
     }
