--- conflicted
+++ resolved
@@ -15,11 +15,7 @@
         "x-ms-client-request-id": "90158c1f-5052-8797-367d-b9ef7b3b9244",
         "x-ms-date": "Tue, 23 Mar 2021 19:47:24 GMT",
         "x-ms-return-client-request-id": "true",
-<<<<<<< HEAD
-        "x-ms-version": "2020-12-06"
-=======
-        "x-ms-version": "2021-02-12"
->>>>>>> 7e782c87
+        "x-ms-version": "2021-02-12"
       },
       "RequestBody": null,
       "StatusCode": 201,
@@ -34,11 +30,7 @@
         ],
         "x-ms-client-request-id": "90158c1f-5052-8797-367d-b9ef7b3b9244",
         "x-ms-request-id": "e68cd601-201e-004c-701d-20dd90000000",
-<<<<<<< HEAD
-        "x-ms-version": "2020-12-06"
-=======
-        "x-ms-version": "2021-02-12"
->>>>>>> 7e782c87
+        "x-ms-version": "2021-02-12"
       },
       "ResponseBody": []
     },
@@ -56,11 +48,7 @@
         "x-ms-client-request-id": "7c74bdea-5a0a-1cfe-1053-40405633029c",
         "x-ms-date": "Tue, 23 Mar 2021 19:47:24 GMT",
         "x-ms-return-client-request-id": "true",
-<<<<<<< HEAD
-        "x-ms-version": "2020-12-06"
-=======
-        "x-ms-version": "2021-02-12"
->>>>>>> 7e782c87
+        "x-ms-version": "2021-02-12"
       },
       "RequestBody": null,
       "StatusCode": 201,
@@ -75,11 +63,7 @@
         ],
         "x-ms-client-request-id": "7c74bdea-5a0a-1cfe-1053-40405633029c",
         "x-ms-request-id": "9c1f5863-001f-0080-0a1d-20b2a6000000",
-<<<<<<< HEAD
-        "x-ms-version": "2020-12-06"
-=======
-        "x-ms-version": "2021-02-12"
->>>>>>> 7e782c87
+        "x-ms-version": "2021-02-12"
       },
       "ResponseBody": []
     },
@@ -97,11 +81,7 @@
         "x-ms-client-request-id": "104a02cb-09f2-3c5e-4ec1-1b63faf0b842",
         "x-ms-date": "Tue, 23 Mar 2021 19:47:24 GMT",
         "x-ms-return-client-request-id": "true",
-<<<<<<< HEAD
-        "x-ms-version": "2020-12-06"
-=======
-        "x-ms-version": "2021-02-12"
->>>>>>> 7e782c87
+        "x-ms-version": "2021-02-12"
       },
       "RequestBody": null,
       "StatusCode": 201,
@@ -116,11 +96,7 @@
         ],
         "x-ms-client-request-id": "104a02cb-09f2-3c5e-4ec1-1b63faf0b842",
         "x-ms-request-id": "9c1f5864-001f-0080-0b1d-20b2a6000000",
-<<<<<<< HEAD
-        "x-ms-version": "2020-12-06"
-=======
-        "x-ms-version": "2021-02-12"
->>>>>>> 7e782c87
+        "x-ms-version": "2021-02-12"
       },
       "ResponseBody": []
     },
@@ -138,11 +114,7 @@
         "x-ms-client-request-id": "624336db-5b83-0a54-113d-796382058598",
         "x-ms-date": "Tue, 23 Mar 2021 19:47:24 GMT",
         "x-ms-return-client-request-id": "true",
-<<<<<<< HEAD
-        "x-ms-version": "2020-12-06"
-=======
-        "x-ms-version": "2021-02-12"
->>>>>>> 7e782c87
+        "x-ms-version": "2021-02-12"
       },
       "RequestBody": null,
       "StatusCode": 200,
@@ -157,11 +129,7 @@
         "x-ms-delete-type-permanent": "false",
         "x-ms-deletion-id": "132610024444829381",
         "x-ms-request-id": "9c1f5865-001f-0080-0c1d-20b2a6000000",
-<<<<<<< HEAD
-        "x-ms-version": "2020-12-06"
-=======
-        "x-ms-version": "2021-02-12"
->>>>>>> 7e782c87
+        "x-ms-version": "2021-02-12"
       },
       "ResponseBody": []
     },
@@ -179,11 +147,7 @@
         "x-ms-client-request-id": "47fcd311-e652-f72b-c6b2-d7ff27f76dea",
         "x-ms-date": "Tue, 23 Mar 2021 19:47:24 GMT",
         "x-ms-return-client-request-id": "true",
-<<<<<<< HEAD
-        "x-ms-version": "2020-12-06"
-=======
-        "x-ms-version": "2021-02-12"
->>>>>>> 7e782c87
+        "x-ms-version": "2021-02-12"
       },
       "RequestBody": null,
       "StatusCode": 201,
@@ -198,11 +162,7 @@
         ],
         "x-ms-client-request-id": "47fcd311-e652-f72b-c6b2-d7ff27f76dea",
         "x-ms-request-id": "9c1f5866-001f-0080-0d1d-20b2a6000000",
-<<<<<<< HEAD
-        "x-ms-version": "2020-12-06"
-=======
-        "x-ms-version": "2021-02-12"
->>>>>>> 7e782c87
+        "x-ms-version": "2021-02-12"
       },
       "ResponseBody": []
     },
@@ -220,11 +180,7 @@
         "x-ms-client-request-id": "ca4a5e41-1a2a-8b0e-3e90-fcfa7ebe63ad",
         "x-ms-date": "Tue, 23 Mar 2021 19:47:24 GMT",
         "x-ms-return-client-request-id": "true",
-<<<<<<< HEAD
-        "x-ms-version": "2020-12-06"
-=======
-        "x-ms-version": "2021-02-12"
->>>>>>> 7e782c87
+        "x-ms-version": "2021-02-12"
       },
       "RequestBody": null,
       "StatusCode": 200,
@@ -239,11 +195,7 @@
         "x-ms-delete-type-permanent": "false",
         "x-ms-deletion-id": "132610024446455826",
         "x-ms-request-id": "9c1f5867-001f-0080-0e1d-20b2a6000000",
-<<<<<<< HEAD
-        "x-ms-version": "2020-12-06"
-=======
-        "x-ms-version": "2021-02-12"
->>>>>>> 7e782c87
+        "x-ms-version": "2021-02-12"
       },
       "ResponseBody": []
     },
@@ -261,11 +213,7 @@
         "x-ms-client-request-id": "c9be5fe2-a2ac-bfc0-0967-d9edc4f06715",
         "x-ms-date": "Tue, 23 Mar 2021 19:47:24 GMT",
         "x-ms-return-client-request-id": "true",
-<<<<<<< HEAD
-        "x-ms-version": "2020-12-06"
-=======
-        "x-ms-version": "2021-02-12"
->>>>>>> 7e782c87
+        "x-ms-version": "2021-02-12"
       },
       "RequestBody": null,
       "StatusCode": 200,
@@ -279,11 +227,7 @@
         "Transfer-Encoding": "chunked",
         "x-ms-client-request-id": "c9be5fe2-a2ac-bfc0-0967-d9edc4f06715",
         "x-ms-request-id": "e68cd6b7-201e-004c-0b1d-20dd90000000",
-<<<<<<< HEAD
-        "x-ms-version": "2020-12-06"
-=======
-        "x-ms-version": "2021-02-12"
->>>>>>> 7e782c87
+        "x-ms-version": "2021-02-12"
       },
       "ResponseBody": "﻿<?xml version=\"1.0\" encoding=\"utf-8\"?><EnumerationResults ServiceEndpoint=\"http://seannsecanary.blob.core.windows.net/\" ContainerName=\"test-filesystem-be8b49d1-87e0-e765-47f0-612f70ea3443\"><Prefix>test-directory-bcc95157-02dc-c27c-5012-f96385991973</Prefix><Blobs><Blob><Name>test-directory-bcc95157-02dc-c27c-5012-f96385991973/test-file-f4164563-ad2b-b36f-61a7-600e64ce6c47</Name><DeletionId>132610024444829381</DeletionId><Deleted>true</Deleted><Properties><Creation-Time>Tue, 23 Mar 2021 19:47:24 GMT</Creation-Time><Last-Modified>Tue, 23 Mar 2021 19:47:24 GMT</Last-Modified><Expiry-Time>Tue, 30 Mar 2021 19:47:24 GMT</Expiry-Time><Etag>0x8D8EE347B1BC372</Etag><Content-Length>0</Content-Length><Content-Type>application/octet-stream</Content-Type><Content-Encoding /><Content-Language /><Content-CRC64>AAAAAAAAAAA=</Content-CRC64><Content-MD5 /><Cache-Control /><Content-Disposition /><BlobType>BlockBlob</BlobType><AccessTier>Hot</AccessTier><AccessTierInferred>true</AccessTierInferred><ServerEncrypted>true</ServerEncrypted><DeletedTime>Tue, 23 Mar 2021 19:47:24 GMT</DeletedTime><RemainingRetentionDays>6</RemainingRetentionDays></Properties><OrMetadata /></Blob></Blobs><NextMarker /></EnumerationResults>"
     },
@@ -301,11 +245,7 @@
         "x-ms-client-request-id": "1e172aa7-9a00-1000-29e1-9fb9506b8af8",
         "x-ms-date": "Tue, 23 Mar 2021 19:47:25 GMT",
         "x-ms-return-client-request-id": "true",
-<<<<<<< HEAD
-        "x-ms-version": "2020-12-06"
-=======
-        "x-ms-version": "2021-02-12"
->>>>>>> 7e782c87
+        "x-ms-version": "2021-02-12"
       },
       "RequestBody": null,
       "StatusCode": 202,
@@ -318,11 +258,7 @@
         ],
         "x-ms-client-request-id": "1e172aa7-9a00-1000-29e1-9fb9506b8af8",
         "x-ms-request-id": "e68cd6d4-201e-004c-211d-20dd90000000",
-<<<<<<< HEAD
-        "x-ms-version": "2020-12-06"
-=======
-        "x-ms-version": "2021-02-12"
->>>>>>> 7e782c87
+        "x-ms-version": "2021-02-12"
       },
       "ResponseBody": []
     }
