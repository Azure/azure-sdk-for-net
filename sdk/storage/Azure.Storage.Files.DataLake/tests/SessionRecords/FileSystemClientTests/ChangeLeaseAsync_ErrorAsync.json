--- conflicted
+++ resolved
@@ -16,11 +16,7 @@
         "x-ms-lease-id": "2be8c88f-9d44-364b-082c-4ef55fa25b52",
         "x-ms-proposed-lease-id": "2be8c88f-9d44-364b-082c-4ef55fa25b52",
         "x-ms-return-client-request-id": "true",
-<<<<<<< HEAD
-        "x-ms-version": "2019-12-12"
-=======
         "x-ms-version": "2020-02-10"
->>>>>>> 60f4876e
       },
       "RequestBody": null,
       "StatusCode": 404,
@@ -35,11 +31,7 @@
         "x-ms-client-request-id": "aba437e8-dec6-3104-6e22-f615045b9e34",
         "x-ms-error-code": "ContainerNotFound",
         "x-ms-request-id": "96229f70-f01e-0012-70fb-093670000000",
-<<<<<<< HEAD
-        "x-ms-version": "2019-12-12"
-=======
         "x-ms-version": "2020-02-10"
->>>>>>> 60f4876e
       },
       "ResponseBody": [
         "\uFEFF\u003C?xml version=\u00221.0\u0022 encoding=\u0022utf-8\u0022?\u003E\u003CError\u003E\u003CCode\u003EContainerNotFound\u003C/Code\u003E\u003CMessage\u003EThe specified container does not exist.\n",
