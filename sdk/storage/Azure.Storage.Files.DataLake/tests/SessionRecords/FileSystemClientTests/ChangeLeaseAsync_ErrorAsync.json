﻿{
  "Entries": [
    {
      "RequestUri": "https://seannse.blob.core.windows.net/test-filesystem-fe58b9ce-5242-fd50-d65f-5de1508d334c?comp=lease&restype=container",
      "RequestMethod": "PUT",
      "RequestHeaders": {
        "Accept": "application/xml",
        "Authorization": "Sanitized",
        "traceparent": "00-a9e8c3502b13004c9555f97d648d3d68-d911d74aa46f844b-00",
        "User-Agent": [
          "azsdk-net-Storage.Files.DataLake/12.7.0-alpha.20210217.1",
          "(.NET 5.0.3; Microsoft Windows 10.0.19042)"
        ],
        "x-ms-client-request-id": "aba437e8-dec6-3104-6e22-f615045b9e34",
        "x-ms-date": "Wed, 17 Feb 2021 22:22:24 GMT",
        "x-ms-lease-action": "change",
        "x-ms-lease-id": "2be8c88f-9d44-364b-082c-4ef55fa25b52",
        "x-ms-proposed-lease-id": "2be8c88f-9d44-364b-082c-4ef55fa25b52",
        "x-ms-return-client-request-id": "true",
<<<<<<< HEAD
        "x-ms-version": "2020-12-06"
=======
        "x-ms-version": "2021-02-12"
>>>>>>> 7e782c87
      },
      "RequestBody": null,
      "StatusCode": 404,
      "ResponseHeaders": {
        "Content-Length": "225",
        "Content-Type": "application/xml",
        "Date": "Wed, 17 Feb 2021 22:22:24 GMT",
        "Server": [
          "Windows-Azure-Blob/1.0",
          "Microsoft-HTTPAPI/2.0"
        ],
        "x-ms-client-request-id": "aba437e8-dec6-3104-6e22-f615045b9e34",
        "x-ms-error-code": "ContainerNotFound",
        "x-ms-request-id": "f9dcece6-901e-0045-527b-05aabc000000",
<<<<<<< HEAD
        "x-ms-version": "2020-12-06"
=======
        "x-ms-version": "2021-02-12"
>>>>>>> 7e782c87
      },
      "ResponseBody": [
        "﻿<?xml version=\"1.0\" encoding=\"utf-8\"?><Error><Code>ContainerNotFound</Code><Message>The specified container does not exist.\n",
        "RequestId:f9dcece6-901e-0045-527b-05aabc000000\n",
        "Time:2021-02-17T22:22:24.3281298Z</Message></Error>"
      ]
    }
  ],
  "Variables": {
    "RandomSeed": "660838000",
    "Storage_TestConfigHierarchicalNamespace": "NamespaceTenant\nseannse\nU2FuaXRpemVk\nhttps://seannse.blob.core.windows.net\nhttps://seannse.file.core.windows.net\nhttps://seannse.queue.core.windows.net\nhttps://seannse.table.core.windows.net\n\n\n\n\nhttps://seannse-secondary.blob.core.windows.net\nhttps://seannse-secondary.file.core.windows.net\nhttps://seannse-secondary.queue.core.windows.net\nhttps://seannse-secondary.table.core.windows.net\n68390a19-a643-458b-b726-408abf67b4fc\nSanitized\n72f988bf-86f1-41af-91ab-2d7cd011db47\nhttps://login.microsoftonline.com/\nCloud\nBlobEndpoint=https://seannse.blob.core.windows.net/;QueueEndpoint=https://seannse.queue.core.windows.net/;FileEndpoint=https://seannse.file.core.windows.net/;BlobSecondaryEndpoint=https://seannse-secondary.blob.core.windows.net/;QueueSecondaryEndpoint=https://seannse-secondary.queue.core.windows.net/;FileSecondaryEndpoint=https://seannse-secondary.file.core.windows.net/;AccountName=seannse;AccountKey=Sanitized\n\n\n"
  }
}<|MERGE_RESOLUTION|>--- conflicted
+++ resolved
@@ -17,11 +17,7 @@
         "x-ms-lease-id": "2be8c88f-9d44-364b-082c-4ef55fa25b52",
         "x-ms-proposed-lease-id": "2be8c88f-9d44-364b-082c-4ef55fa25b52",
         "x-ms-return-client-request-id": "true",
-<<<<<<< HEAD
-        "x-ms-version": "2020-12-06"
-=======
         "x-ms-version": "2021-02-12"
->>>>>>> 7e782c87
       },
       "RequestBody": null,
       "StatusCode": 404,
@@ -36,11 +32,7 @@
         "x-ms-client-request-id": "aba437e8-dec6-3104-6e22-f615045b9e34",
         "x-ms-error-code": "ContainerNotFound",
         "x-ms-request-id": "f9dcece6-901e-0045-527b-05aabc000000",
-<<<<<<< HEAD
-        "x-ms-version": "2020-12-06"
-=======
         "x-ms-version": "2021-02-12"
->>>>>>> 7e782c87
       },
       "ResponseBody": [
         "﻿<?xml version=\"1.0\" encoding=\"utf-8\"?><Error><Code>ContainerNotFound</Code><Message>The specified container does not exist.\n",
