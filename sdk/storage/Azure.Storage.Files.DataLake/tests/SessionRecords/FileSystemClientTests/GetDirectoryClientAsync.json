--- conflicted
+++ resolved
@@ -15,11 +15,7 @@
         "x-ms-client-request-id": "ee733b07-3053-abbb-c316-cca7755ecedc",
         "x-ms-date": "Fri, 19 Feb 2021 18:59:01 GMT",
         "x-ms-return-client-request-id": "true",
-<<<<<<< HEAD
-        "x-ms-version": "2020-12-06"
-=======
         "x-ms-version": "2021-02-12"
->>>>>>> 7e782c87
       },
       "RequestBody": null,
       "StatusCode": 201,
@@ -34,11 +30,7 @@
         ],
         "x-ms-client-request-id": "ee733b07-3053-abbb-c316-cca7755ecedc",
         "x-ms-request-id": "f3d9b10f-a01e-0071-60f1-069974000000",
-<<<<<<< HEAD
-        "x-ms-version": "2020-12-06"
-=======
         "x-ms-version": "2021-02-12"
->>>>>>> 7e782c87
       },
       "ResponseBody": []
     },
@@ -56,11 +48,7 @@
         "x-ms-client-request-id": "54fe5ac2-aad0-ef9f-6cc1-09984638de9b",
         "x-ms-date": "Fri, 19 Feb 2021 18:59:02 GMT",
         "x-ms-return-client-request-id": "true",
-<<<<<<< HEAD
-        "x-ms-version": "2020-12-06"
-=======
         "x-ms-version": "2021-02-12"
->>>>>>> 7e782c87
       },
       "RequestBody": null,
       "StatusCode": 201,
@@ -75,11 +63,7 @@
         ],
         "x-ms-client-request-id": "54fe5ac2-aad0-ef9f-6cc1-09984638de9b",
         "x-ms-request-id": "c36232d6-401f-0034-1bf1-064c97000000",
-<<<<<<< HEAD
-        "x-ms-version": "2020-12-06"
-=======
         "x-ms-version": "2021-02-12"
->>>>>>> 7e782c87
       },
       "ResponseBody": []
     },
@@ -97,11 +81,7 @@
         "x-ms-client-request-id": "72bface5-a229-ec74-979c-420155011854",
         "x-ms-date": "Fri, 19 Feb 2021 18:59:02 GMT",
         "x-ms-return-client-request-id": "true",
-<<<<<<< HEAD
-        "x-ms-version": "2020-12-06"
-=======
         "x-ms-version": "2021-02-12"
->>>>>>> 7e782c87
       },
       "RequestBody": null,
       "StatusCode": 200,
@@ -129,11 +109,7 @@
         "x-ms-permissions": "rwxr-x---",
         "x-ms-request-id": "f3d9b1b8-a01e-0071-73f1-069974000000",
         "x-ms-server-encrypted": "true",
-<<<<<<< HEAD
-        "x-ms-version": "2020-12-06"
-=======
         "x-ms-version": "2021-02-12"
->>>>>>> 7e782c87
       },
       "ResponseBody": []
     },
@@ -151,11 +127,7 @@
         "x-ms-client-request-id": "9ab2d4b5-6c78-7d71-1425-a835db178bac",
         "x-ms-date": "Fri, 19 Feb 2021 18:59:02 GMT",
         "x-ms-return-client-request-id": "true",
-<<<<<<< HEAD
-        "x-ms-version": "2020-12-06"
-=======
         "x-ms-version": "2021-02-12"
->>>>>>> 7e782c87
       },
       "RequestBody": null,
       "StatusCode": 202,
@@ -168,11 +140,7 @@
         ],
         "x-ms-client-request-id": "9ab2d4b5-6c78-7d71-1425-a835db178bac",
         "x-ms-request-id": "f3d9b1d7-a01e-0071-0ef1-069974000000",
-<<<<<<< HEAD
-        "x-ms-version": "2020-12-06"
-=======
         "x-ms-version": "2021-02-12"
->>>>>>> 7e782c87
       },
       "ResponseBody": []
     }
