--- conflicted
+++ resolved
@@ -14,11 +14,7 @@
         "x-ms-client-request-id": "a4209894-b2ab-ba30-d326-0a091cc53229",
         "x-ms-date": "Sat, 11 Apr 2020 00:50:17 GMT",
         "x-ms-return-client-request-id": "true",
-<<<<<<< HEAD
-        "x-ms-version": "2019-12-12"
-=======
         "x-ms-version": "2020-02-10"
->>>>>>> 60f4876e
       },
       "RequestBody": null,
       "StatusCode": 201,
@@ -33,11 +29,7 @@
         ],
         "x-ms-client-request-id": "a4209894-b2ab-ba30-d326-0a091cc53229",
         "x-ms-request-id": "929add78-601e-0096-6d9b-0f4471000000",
-<<<<<<< HEAD
-        "x-ms-version": "2019-12-12"
-=======
         "x-ms-version": "2020-02-10"
->>>>>>> 60f4876e
       },
       "ResponseBody": []
     },
@@ -54,11 +46,7 @@
         "x-ms-client-request-id": "4528457e-bc8a-75dd-e9bc-eaaefb4e16b3",
         "x-ms-date": "Sat, 11 Apr 2020 00:50:20 GMT",
         "x-ms-return-client-request-id": "true",
-<<<<<<< HEAD
-        "x-ms-version": "2019-12-12"
-=======
         "x-ms-version": "2020-02-10"
->>>>>>> 60f4876e
       },
       "RequestBody": null,
       "StatusCode": 201,
@@ -73,11 +61,7 @@
         ],
         "x-ms-client-request-id": "4528457e-bc8a-75dd-e9bc-eaaefb4e16b3",
         "x-ms-request-id": "081dc989-201f-0011-4c9b-0fd714000000",
-<<<<<<< HEAD
-        "x-ms-version": "2019-12-12"
-=======
         "x-ms-version": "2020-02-10"
->>>>>>> 60f4876e
       },
       "ResponseBody": []
     },
@@ -94,11 +78,7 @@
         "x-ms-client-request-id": "5e63cadc-09f7-bcc9-f44c-61eea1301b36",
         "x-ms-date": "Sat, 11 Apr 2020 00:50:20 GMT",
         "x-ms-return-client-request-id": "true",
-<<<<<<< HEAD
-        "x-ms-version": "2019-12-12"
-=======
         "x-ms-version": "2020-02-10"
->>>>>>> 60f4876e
       },
       "RequestBody": null,
       "StatusCode": 200,
@@ -123,11 +103,7 @@
         "x-ms-meta-hdi_isfolder": "true",
         "x-ms-request-id": "929addfd-601e-0096-4e9b-0f4471000000",
         "x-ms-server-encrypted": "true",
-<<<<<<< HEAD
-        "x-ms-version": "2019-12-12"
-=======
         "x-ms-version": "2020-02-10"
->>>>>>> 60f4876e
       },
       "ResponseBody": []
     },
@@ -144,11 +120,7 @@
         "x-ms-client-request-id": "31d18447-b8eb-cebc-edd4-56b7868f0a4e",
         "x-ms-date": "Sat, 11 Apr 2020 00:50:20 GMT",
         "x-ms-return-client-request-id": "true",
-<<<<<<< HEAD
-        "x-ms-version": "2019-12-12"
-=======
         "x-ms-version": "2020-02-10"
->>>>>>> 60f4876e
       },
       "RequestBody": null,
       "StatusCode": 202,
@@ -161,11 +133,7 @@
         ],
         "x-ms-client-request-id": "31d18447-b8eb-cebc-edd4-56b7868f0a4e",
         "x-ms-request-id": "929ade0a-601e-0096-599b-0f4471000000",
-<<<<<<< HEAD
-        "x-ms-version": "2019-12-12"
-=======
         "x-ms-version": "2020-02-10"
->>>>>>> 60f4876e
       },
       "ResponseBody": []
     }
