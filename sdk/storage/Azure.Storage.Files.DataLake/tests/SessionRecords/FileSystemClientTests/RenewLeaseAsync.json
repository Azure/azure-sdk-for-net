{
  "Entries": [
    {
      "RequestUri": "http://seannsecanary.blob.core.windows.net/test-filesystem-112fb98f-bc05-dabf-0093-a2e784f429bc?restype=container",
      "RequestMethod": "PUT",
      "RequestHeaders": {
        "Authorization": "Sanitized",
        "traceparent": "00-22281d68c7f7fc40bf083799fdd68cc3-34850edad061fd47-00",
        "User-Agent": [
          "azsdk-net-Storage.Files.DataLake/12.1.0-dev.20200403.1",
          "(.NET Core 4.6.28325.01; Microsoft Windows 10.0.18362 )"
        ],
        "x-ms-client-request-id": "27aa6212-c6e2-413b-e217-50ea351eb868",
        "x-ms-date": "Fri, 03 Apr 2020 21:04:40 GMT",
        "x-ms-return-client-request-id": "true",
<<<<<<< HEAD
        "x-ms-version": "2019-12-12"
=======
        "x-ms-version": "2020-02-10"
>>>>>>> 60f4876e
      },
      "RequestBody": null,
      "StatusCode": 201,
      "ResponseHeaders": {
        "Content-Length": "0",
        "Date": "Fri, 03 Apr 2020 21:04:38 GMT",
        "ETag": "\u00220x8D7D8129F4AAEBC\u0022",
        "Last-Modified": "Fri, 03 Apr 2020 21:04:38 GMT",
        "Server": [
          "Windows-Azure-Blob/1.0",
          "Microsoft-HTTPAPI/2.0"
        ],
        "x-ms-client-request-id": "27aa6212-c6e2-413b-e217-50ea351eb868",
        "x-ms-request-id": "962297aa-f01e-0012-0dfb-093670000000",
<<<<<<< HEAD
        "x-ms-version": "2019-12-12"
=======
        "x-ms-version": "2020-02-10"
>>>>>>> 60f4876e
      },
      "ResponseBody": []
    },
    {
      "RequestUri": "http://seannsecanary.blob.core.windows.net/test-filesystem-112fb98f-bc05-dabf-0093-a2e784f429bc?comp=lease\u0026restype=container",
      "RequestMethod": "PUT",
      "RequestHeaders": {
        "Authorization": "Sanitized",
        "traceparent": "00-eef4d2f52f9645408958f80787b43ff4-d14fed1cde49bd41-00",
        "User-Agent": [
          "azsdk-net-Storage.Files.DataLake/12.1.0-dev.20200403.1",
          "(.NET Core 4.6.28325.01; Microsoft Windows 10.0.18362 )"
        ],
        "x-ms-client-request-id": "f2200416-466f-db52-fbea-cf24b303f213",
        "x-ms-date": "Fri, 03 Apr 2020 21:04:40 GMT",
        "x-ms-lease-action": "acquire",
        "x-ms-lease-duration": "15",
        "x-ms-proposed-lease-id": "c228a4cf-36db-c067-58bd-12374fcf4368",
        "x-ms-return-client-request-id": "true",
<<<<<<< HEAD
        "x-ms-version": "2019-12-12"
=======
        "x-ms-version": "2020-02-10"
>>>>>>> 60f4876e
      },
      "RequestBody": null,
      "StatusCode": 201,
      "ResponseHeaders": {
        "Content-Length": "0",
        "Date": "Fri, 03 Apr 2020 21:04:38 GMT",
        "ETag": "\u00220x8D7D8129F4AAEBC\u0022",
        "Last-Modified": "Fri, 03 Apr 2020 21:04:38 GMT",
        "Server": [
          "Windows-Azure-Blob/1.0",
          "Microsoft-HTTPAPI/2.0"
        ],
        "x-ms-client-request-id": "f2200416-466f-db52-fbea-cf24b303f213",
        "x-ms-lease-id": "c228a4cf-36db-c067-58bd-12374fcf4368",
        "x-ms-request-id": "962297cc-f01e-0012-27fb-093670000000",
<<<<<<< HEAD
        "x-ms-version": "2019-12-12"
=======
        "x-ms-version": "2020-02-10"
>>>>>>> 60f4876e
      },
      "ResponseBody": []
    },
    {
      "RequestUri": "http://seannsecanary.blob.core.windows.net/test-filesystem-112fb98f-bc05-dabf-0093-a2e784f429bc?comp=lease\u0026restype=container",
      "RequestMethod": "PUT",
      "RequestHeaders": {
        "Authorization": "Sanitized",
        "traceparent": "00-26ce057672f6e248902b33953f2e3613-c717c77679a02846-00",
        "User-Agent": [
          "azsdk-net-Storage.Files.DataLake/12.1.0-dev.20200403.1",
          "(.NET Core 4.6.28325.01; Microsoft Windows 10.0.18362 )"
        ],
        "x-ms-client-request-id": "4a213281-51af-44f9-22f9-265e32b4fd95",
        "x-ms-date": "Fri, 03 Apr 2020 21:04:40 GMT",
        "x-ms-lease-action": "renew",
        "x-ms-lease-id": "c228a4cf-36db-c067-58bd-12374fcf4368",
        "x-ms-return-client-request-id": "true",
<<<<<<< HEAD
        "x-ms-version": "2019-12-12"
=======
        "x-ms-version": "2020-02-10"
>>>>>>> 60f4876e
      },
      "RequestBody": null,
      "StatusCode": 200,
      "ResponseHeaders": {
        "Content-Length": "0",
        "Date": "Fri, 03 Apr 2020 21:04:38 GMT",
        "ETag": "\u00220x8D7D8129F4AAEBC\u0022",
        "Last-Modified": "Fri, 03 Apr 2020 21:04:38 GMT",
        "Server": [
          "Windows-Azure-Blob/1.0",
          "Microsoft-HTTPAPI/2.0"
        ],
        "x-ms-client-request-id": "4a213281-51af-44f9-22f9-265e32b4fd95",
        "x-ms-lease-id": "c228a4cf-36db-c067-58bd-12374fcf4368",
        "x-ms-request-id": "962297f0-f01e-0012-44fb-093670000000",
<<<<<<< HEAD
        "x-ms-version": "2019-12-12"
=======
        "x-ms-version": "2020-02-10"
>>>>>>> 60f4876e
      },
      "ResponseBody": []
    },
    {
      "RequestUri": "http://seannsecanary.blob.core.windows.net/test-filesystem-112fb98f-bc05-dabf-0093-a2e784f429bc?restype=container",
      "RequestMethod": "DELETE",
      "RequestHeaders": {
        "Authorization": "Sanitized",
        "traceparent": "00-fbd467c39c7578429799e04742d7cc91-5a9473965204db44-00",
        "User-Agent": [
          "azsdk-net-Storage.Files.DataLake/12.1.0-dev.20200403.1",
          "(.NET Core 4.6.28325.01; Microsoft Windows 10.0.18362 )"
        ],
        "x-ms-client-request-id": "81a3ecaa-a7e2-8263-ed1a-9f5070c09a15",
        "x-ms-date": "Fri, 03 Apr 2020 21:04:40 GMT",
        "x-ms-lease-id": "c228a4cf-36db-c067-58bd-12374fcf4368",
        "x-ms-return-client-request-id": "true",
<<<<<<< HEAD
        "x-ms-version": "2019-12-12"
=======
        "x-ms-version": "2020-02-10"
>>>>>>> 60f4876e
      },
      "RequestBody": null,
      "StatusCode": 202,
      "ResponseHeaders": {
        "Content-Length": "0",
        "Date": "Fri, 03 Apr 2020 21:04:38 GMT",
        "Server": [
          "Windows-Azure-Blob/1.0",
          "Microsoft-HTTPAPI/2.0"
        ],
        "x-ms-client-request-id": "81a3ecaa-a7e2-8263-ed1a-9f5070c09a15",
        "x-ms-request-id": "962297fc-f01e-0012-4dfb-093670000000",
<<<<<<< HEAD
        "x-ms-version": "2019-12-12"
=======
        "x-ms-version": "2020-02-10"
>>>>>>> 60f4876e
      },
      "ResponseBody": []
    }
  ],
  "Variables": {
    "RandomSeed": "1147239992",
    "Storage_TestConfigHierarchicalNamespace": "NamespaceTenant\nseannsecanary\nU2FuaXRpemVk\nhttp://seannsecanary.blob.core.windows.net\nhttp://seannsecanary.file.core.windows.net\nhttp://seannsecanary.queue.core.windows.net\nhttp://seannsecanary.table.core.windows.net\n\n\n\n\nhttp://seannsecanary-secondary.blob.core.windows.net\nhttp://seannsecanary-secondary.file.core.windows.net\nhttp://seannsecanary-secondary.queue.core.windows.net\nhttp://seannsecanary-secondary.table.core.windows.net\n68390a19-a643-458b-b726-408abf67b4fc\nSanitized\n72f988bf-86f1-41af-91ab-2d7cd011db47\nhttps://login.microsoftonline.com/\nCloud\nBlobEndpoint=http://seannsecanary.blob.core.windows.net/;QueueEndpoint=http://seannsecanary.queue.core.windows.net/;FileEndpoint=http://seannsecanary.file.core.windows.net/;BlobSecondaryEndpoint=http://seannsecanary-secondary.blob.core.windows.net/;QueueSecondaryEndpoint=http://seannsecanary-secondary.queue.core.windows.net/;FileSecondaryEndpoint=http://seannsecanary-secondary.file.core.windows.net/;AccountName=seannsecanary;AccountKey=Sanitized\n"
  }
}<|MERGE_RESOLUTION|>--- conflicted
+++ resolved
@@ -13,11 +13,7 @@
         "x-ms-client-request-id": "27aa6212-c6e2-413b-e217-50ea351eb868",
         "x-ms-date": "Fri, 03 Apr 2020 21:04:40 GMT",
         "x-ms-return-client-request-id": "true",
-<<<<<<< HEAD
-        "x-ms-version": "2019-12-12"
-=======
         "x-ms-version": "2020-02-10"
->>>>>>> 60f4876e
       },
       "RequestBody": null,
       "StatusCode": 201,
@@ -32,11 +28,7 @@
         ],
         "x-ms-client-request-id": "27aa6212-c6e2-413b-e217-50ea351eb868",
         "x-ms-request-id": "962297aa-f01e-0012-0dfb-093670000000",
-<<<<<<< HEAD
-        "x-ms-version": "2019-12-12"
-=======
         "x-ms-version": "2020-02-10"
->>>>>>> 60f4876e
       },
       "ResponseBody": []
     },
@@ -56,11 +48,7 @@
         "x-ms-lease-duration": "15",
         "x-ms-proposed-lease-id": "c228a4cf-36db-c067-58bd-12374fcf4368",
         "x-ms-return-client-request-id": "true",
-<<<<<<< HEAD
-        "x-ms-version": "2019-12-12"
-=======
         "x-ms-version": "2020-02-10"
->>>>>>> 60f4876e
       },
       "RequestBody": null,
       "StatusCode": 201,
@@ -76,11 +64,7 @@
         "x-ms-client-request-id": "f2200416-466f-db52-fbea-cf24b303f213",
         "x-ms-lease-id": "c228a4cf-36db-c067-58bd-12374fcf4368",
         "x-ms-request-id": "962297cc-f01e-0012-27fb-093670000000",
-<<<<<<< HEAD
-        "x-ms-version": "2019-12-12"
-=======
         "x-ms-version": "2020-02-10"
->>>>>>> 60f4876e
       },
       "ResponseBody": []
     },
@@ -99,11 +83,7 @@
         "x-ms-lease-action": "renew",
         "x-ms-lease-id": "c228a4cf-36db-c067-58bd-12374fcf4368",
         "x-ms-return-client-request-id": "true",
-<<<<<<< HEAD
-        "x-ms-version": "2019-12-12"
-=======
         "x-ms-version": "2020-02-10"
->>>>>>> 60f4876e
       },
       "RequestBody": null,
       "StatusCode": 200,
@@ -119,11 +99,7 @@
         "x-ms-client-request-id": "4a213281-51af-44f9-22f9-265e32b4fd95",
         "x-ms-lease-id": "c228a4cf-36db-c067-58bd-12374fcf4368",
         "x-ms-request-id": "962297f0-f01e-0012-44fb-093670000000",
-<<<<<<< HEAD
-        "x-ms-version": "2019-12-12"
-=======
         "x-ms-version": "2020-02-10"
->>>>>>> 60f4876e
       },
       "ResponseBody": []
     },
@@ -141,11 +117,7 @@
         "x-ms-date": "Fri, 03 Apr 2020 21:04:40 GMT",
         "x-ms-lease-id": "c228a4cf-36db-c067-58bd-12374fcf4368",
         "x-ms-return-client-request-id": "true",
-<<<<<<< HEAD
-        "x-ms-version": "2019-12-12"
-=======
         "x-ms-version": "2020-02-10"
->>>>>>> 60f4876e
       },
       "RequestBody": null,
       "StatusCode": 202,
@@ -158,11 +130,7 @@
         ],
         "x-ms-client-request-id": "81a3ecaa-a7e2-8263-ed1a-9f5070c09a15",
         "x-ms-request-id": "962297fc-f01e-0012-4dfb-093670000000",
-<<<<<<< HEAD
-        "x-ms-version": "2019-12-12"
-=======
         "x-ms-version": "2020-02-10"
->>>>>>> 60f4876e
       },
       "ResponseBody": []
     }
