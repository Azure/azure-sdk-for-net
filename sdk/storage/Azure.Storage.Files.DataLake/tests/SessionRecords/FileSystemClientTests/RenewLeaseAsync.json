﻿{
  "Entries": [
    {
      "RequestUri": "https://seannse.blob.core.windows.net/test-filesystem-112fb98f-bc05-dabf-0093-a2e784f429bc?restype=container",
      "RequestMethod": "PUT",
      "RequestHeaders": {
        "Accept": "application/xml",
        "Authorization": "Sanitized",
        "traceparent": "00-7298e0419ec7a142a921bc62dff4a929-69b3732aae6f7c48-00",
        "User-Agent": [
          "azsdk-net-Storage.Files.DataLake/12.7.0-alpha.20210217.1",
          "(.NET 5.0.3; Microsoft Windows 10.0.19042)"
        ],
        "x-ms-client-request-id": "27aa6212-c6e2-413b-e217-50ea351eb868",
        "x-ms-date": "Wed, 17 Feb 2021 22:21:47 GMT",
        "x-ms-return-client-request-id": "true",
<<<<<<< HEAD
        "x-ms-version": "2020-12-06"
=======
        "x-ms-version": "2021-02-12"
>>>>>>> 7e782c87
      },
      "RequestBody": null,
      "StatusCode": 201,
      "ResponseHeaders": {
        "Content-Length": "0",
        "Date": "Wed, 17 Feb 2021 22:21:47 GMT",
        "ETag": "\"0x8D8D3926A4C04E5\"",
        "Last-Modified": "Wed, 17 Feb 2021 22:21:47 GMT",
        "Server": [
          "Windows-Azure-Blob/1.0",
          "Microsoft-HTTPAPI/2.0"
        ],
        "x-ms-client-request-id": "27aa6212-c6e2-413b-e217-50ea351eb868",
        "x-ms-request-id": "2317c330-801e-0066-2d7b-05307f000000",
<<<<<<< HEAD
        "x-ms-version": "2020-12-06"
=======
        "x-ms-version": "2021-02-12"
>>>>>>> 7e782c87
      },
      "ResponseBody": []
    },
    {
      "RequestUri": "https://seannse.blob.core.windows.net/test-filesystem-112fb98f-bc05-dabf-0093-a2e784f429bc?comp=lease&restype=container",
      "RequestMethod": "PUT",
      "RequestHeaders": {
        "Accept": "application/xml",
        "Authorization": "Sanitized",
        "traceparent": "00-fdb9fff81339024397938644756d8510-e7d5b79b685d2147-00",
        "User-Agent": [
          "azsdk-net-Storage.Files.DataLake/12.7.0-alpha.20210217.1",
          "(.NET 5.0.3; Microsoft Windows 10.0.19042)"
        ],
        "x-ms-client-request-id": "f2200416-466f-db52-fbea-cf24b303f213",
        "x-ms-date": "Wed, 17 Feb 2021 22:21:47 GMT",
        "x-ms-lease-action": "acquire",
        "x-ms-lease-duration": "15",
        "x-ms-proposed-lease-id": "c228a4cf-36db-c067-58bd-12374fcf4368",
        "x-ms-return-client-request-id": "true",
<<<<<<< HEAD
        "x-ms-version": "2020-12-06"
=======
        "x-ms-version": "2021-02-12"
>>>>>>> 7e782c87
      },
      "RequestBody": null,
      "StatusCode": 201,
      "ResponseHeaders": {
        "Content-Length": "0",
        "Date": "Wed, 17 Feb 2021 22:21:47 GMT",
        "ETag": "\"0x8D8D3926A4C04E5\"",
        "Last-Modified": "Wed, 17 Feb 2021 22:21:47 GMT",
        "Server": [
          "Windows-Azure-Blob/1.0",
          "Microsoft-HTTPAPI/2.0"
        ],
        "x-ms-client-request-id": "f2200416-466f-db52-fbea-cf24b303f213",
        "x-ms-lease-id": "c228a4cf-36db-c067-58bd-12374fcf4368",
        "x-ms-request-id": "2317c363-801e-0066-5a7b-05307f000000",
<<<<<<< HEAD
        "x-ms-version": "2020-12-06"
=======
        "x-ms-version": "2021-02-12"
>>>>>>> 7e782c87
      },
      "ResponseBody": []
    },
    {
      "RequestUri": "https://seannse.blob.core.windows.net/test-filesystem-112fb98f-bc05-dabf-0093-a2e784f429bc?comp=lease&restype=container",
      "RequestMethod": "PUT",
      "RequestHeaders": {
        "Accept": "application/xml",
        "Authorization": "Sanitized",
        "traceparent": "00-6b04d572e80fd348b9c914b9dc73040a-6223e83528f72440-00",
        "User-Agent": [
          "azsdk-net-Storage.Files.DataLake/12.7.0-alpha.20210217.1",
          "(.NET 5.0.3; Microsoft Windows 10.0.19042)"
        ],
        "x-ms-client-request-id": "4a213281-51af-44f9-22f9-265e32b4fd95",
        "x-ms-date": "Wed, 17 Feb 2021 22:21:47 GMT",
        "x-ms-lease-action": "renew",
        "x-ms-lease-id": "c228a4cf-36db-c067-58bd-12374fcf4368",
        "x-ms-return-client-request-id": "true",
<<<<<<< HEAD
        "x-ms-version": "2020-12-06"
=======
        "x-ms-version": "2021-02-12"
>>>>>>> 7e782c87
      },
      "RequestBody": null,
      "StatusCode": 200,
      "ResponseHeaders": {
        "Content-Length": "0",
        "Date": "Wed, 17 Feb 2021 22:21:47 GMT",
        "ETag": "\"0x8D8D3926A4C04E5\"",
        "Last-Modified": "Wed, 17 Feb 2021 22:21:47 GMT",
        "Server": [
          "Windows-Azure-Blob/1.0",
          "Microsoft-HTTPAPI/2.0"
        ],
        "x-ms-client-request-id": "4a213281-51af-44f9-22f9-265e32b4fd95",
        "x-ms-lease-id": "c228a4cf-36db-c067-58bd-12374fcf4368",
        "x-ms-request-id": "2317c375-801e-0066-6a7b-05307f000000",
<<<<<<< HEAD
        "x-ms-version": "2020-12-06"
=======
        "x-ms-version": "2021-02-12"
>>>>>>> 7e782c87
      },
      "ResponseBody": []
    },
    {
      "RequestUri": "https://seannse.blob.core.windows.net/test-filesystem-112fb98f-bc05-dabf-0093-a2e784f429bc?restype=container",
      "RequestMethod": "DELETE",
      "RequestHeaders": {
        "Accept": "application/xml",
        "Authorization": "Sanitized",
        "traceparent": "00-06fd926b92cb0946abeabdb691708b0a-9ce3f5f482d6bc49-00",
        "User-Agent": [
          "azsdk-net-Storage.Files.DataLake/12.7.0-alpha.20210217.1",
          "(.NET 5.0.3; Microsoft Windows 10.0.19042)"
        ],
        "x-ms-client-request-id": "81a3ecaa-a7e2-8263-ed1a-9f5070c09a15",
        "x-ms-date": "Wed, 17 Feb 2021 22:21:47 GMT",
        "x-ms-lease-id": "c228a4cf-36db-c067-58bd-12374fcf4368",
        "x-ms-return-client-request-id": "true",
<<<<<<< HEAD
        "x-ms-version": "2020-12-06"
=======
        "x-ms-version": "2021-02-12"
>>>>>>> 7e782c87
      },
      "RequestBody": null,
      "StatusCode": 202,
      "ResponseHeaders": {
        "Content-Length": "0",
        "Date": "Wed, 17 Feb 2021 22:21:47 GMT",
        "Server": [
          "Windows-Azure-Blob/1.0",
          "Microsoft-HTTPAPI/2.0"
        ],
        "x-ms-client-request-id": "81a3ecaa-a7e2-8263-ed1a-9f5070c09a15",
        "x-ms-request-id": "2317c383-801e-0066-777b-05307f000000",
<<<<<<< HEAD
        "x-ms-version": "2020-12-06"
=======
        "x-ms-version": "2021-02-12"
>>>>>>> 7e782c87
      },
      "ResponseBody": []
    }
  ],
  "Variables": {
    "RandomSeed": "1147239992",
    "Storage_TestConfigHierarchicalNamespace": "NamespaceTenant\nseannse\nU2FuaXRpemVk\nhttps://seannse.blob.core.windows.net\nhttps://seannse.file.core.windows.net\nhttps://seannse.queue.core.windows.net\nhttps://seannse.table.core.windows.net\n\n\n\n\nhttps://seannse-secondary.blob.core.windows.net\nhttps://seannse-secondary.file.core.windows.net\nhttps://seannse-secondary.queue.core.windows.net\nhttps://seannse-secondary.table.core.windows.net\n68390a19-a643-458b-b726-408abf67b4fc\nSanitized\n72f988bf-86f1-41af-91ab-2d7cd011db47\nhttps://login.microsoftonline.com/\nCloud\nBlobEndpoint=https://seannse.blob.core.windows.net/;QueueEndpoint=https://seannse.queue.core.windows.net/;FileEndpoint=https://seannse.file.core.windows.net/;BlobSecondaryEndpoint=https://seannse-secondary.blob.core.windows.net/;QueueSecondaryEndpoint=https://seannse-secondary.queue.core.windows.net/;FileSecondaryEndpoint=https://seannse-secondary.file.core.windows.net/;AccountName=seannse;AccountKey=Sanitized\n\n\n"
  }
}<|MERGE_RESOLUTION|>--- conflicted
+++ resolved
@@ -14,11 +14,7 @@
         "x-ms-client-request-id": "27aa6212-c6e2-413b-e217-50ea351eb868",
         "x-ms-date": "Wed, 17 Feb 2021 22:21:47 GMT",
         "x-ms-return-client-request-id": "true",
-<<<<<<< HEAD
-        "x-ms-version": "2020-12-06"
-=======
         "x-ms-version": "2021-02-12"
->>>>>>> 7e782c87
       },
       "RequestBody": null,
       "StatusCode": 201,
@@ -33,11 +29,7 @@
         ],
         "x-ms-client-request-id": "27aa6212-c6e2-413b-e217-50ea351eb868",
         "x-ms-request-id": "2317c330-801e-0066-2d7b-05307f000000",
-<<<<<<< HEAD
-        "x-ms-version": "2020-12-06"
-=======
         "x-ms-version": "2021-02-12"
->>>>>>> 7e782c87
       },
       "ResponseBody": []
     },
@@ -58,11 +50,7 @@
         "x-ms-lease-duration": "15",
         "x-ms-proposed-lease-id": "c228a4cf-36db-c067-58bd-12374fcf4368",
         "x-ms-return-client-request-id": "true",
-<<<<<<< HEAD
-        "x-ms-version": "2020-12-06"
-=======
         "x-ms-version": "2021-02-12"
->>>>>>> 7e782c87
       },
       "RequestBody": null,
       "StatusCode": 201,
@@ -78,11 +66,7 @@
         "x-ms-client-request-id": "f2200416-466f-db52-fbea-cf24b303f213",
         "x-ms-lease-id": "c228a4cf-36db-c067-58bd-12374fcf4368",
         "x-ms-request-id": "2317c363-801e-0066-5a7b-05307f000000",
-<<<<<<< HEAD
-        "x-ms-version": "2020-12-06"
-=======
         "x-ms-version": "2021-02-12"
->>>>>>> 7e782c87
       },
       "ResponseBody": []
     },
@@ -102,11 +86,7 @@
         "x-ms-lease-action": "renew",
         "x-ms-lease-id": "c228a4cf-36db-c067-58bd-12374fcf4368",
         "x-ms-return-client-request-id": "true",
-<<<<<<< HEAD
-        "x-ms-version": "2020-12-06"
-=======
         "x-ms-version": "2021-02-12"
->>>>>>> 7e782c87
       },
       "RequestBody": null,
       "StatusCode": 200,
@@ -122,11 +102,7 @@
         "x-ms-client-request-id": "4a213281-51af-44f9-22f9-265e32b4fd95",
         "x-ms-lease-id": "c228a4cf-36db-c067-58bd-12374fcf4368",
         "x-ms-request-id": "2317c375-801e-0066-6a7b-05307f000000",
-<<<<<<< HEAD
-        "x-ms-version": "2020-12-06"
-=======
         "x-ms-version": "2021-02-12"
->>>>>>> 7e782c87
       },
       "ResponseBody": []
     },
@@ -145,11 +121,7 @@
         "x-ms-date": "Wed, 17 Feb 2021 22:21:47 GMT",
         "x-ms-lease-id": "c228a4cf-36db-c067-58bd-12374fcf4368",
         "x-ms-return-client-request-id": "true",
-<<<<<<< HEAD
-        "x-ms-version": "2020-12-06"
-=======
         "x-ms-version": "2021-02-12"
->>>>>>> 7e782c87
       },
       "RequestBody": null,
       "StatusCode": 202,
@@ -162,11 +134,7 @@
         ],
         "x-ms-client-request-id": "81a3ecaa-a7e2-8263-ed1a-9f5070c09a15",
         "x-ms-request-id": "2317c383-801e-0066-777b-05307f000000",
-<<<<<<< HEAD
-        "x-ms-version": "2020-12-06"
-=======
         "x-ms-version": "2021-02-12"
->>>>>>> 7e782c87
       },
       "ResponseBody": []
     }
