{
  "Entries": [
    {
      "RequestUri": "http://seannsecanary.blob.core.windows.net/test-filesystem-1a170340-b343-b6a7-234a-79398e3406cf?restype=container\u0026comp=metadata",
      "RequestMethod": "PUT",
      "RequestHeaders": {
        "Authorization": "Sanitized",
        "traceparent": "00-d071c3dd02065c45bba8b2e5b2fc2171-582651dc1a0e1e4a-00",
        "User-Agent": [
          "azsdk-net-Storage.Files.DataLake/12.1.0-dev.20200403.1",
          "(.NET Core 4.6.28325.01; Microsoft Windows 10.0.18362 )"
        ],
        "x-ms-client-request-id": "d61b074b-1312-d042-aa80-7c3562b1a40a",
        "x-ms-date": "Fri, 03 Apr 2020 21:04:48 GMT",
        "x-ms-meta-Capital": "letter",
        "x-ms-meta-foo": "bar",
        "x-ms-meta-meta": "data",
        "x-ms-meta-UPPER": "case",
        "x-ms-return-client-request-id": "true",
<<<<<<< HEAD
        "x-ms-version": "2019-12-12"
=======
        "x-ms-version": "2020-02-10"
>>>>>>> 60f4876e
      },
      "RequestBody": null,
      "StatusCode": 404,
      "ResponseHeaders": {
        "Content-Length": "225",
        "Content-Type": "application/xml",
        "Date": "Fri, 03 Apr 2020 21:04:46 GMT",
        "Server": [
          "Windows-Azure-Blob/1.0",
          "Microsoft-HTTPAPI/2.0"
        ],
        "x-ms-client-request-id": "d61b074b-1312-d042-aa80-7c3562b1a40a",
        "x-ms-error-code": "ContainerNotFound",
        "x-ms-request-id": "96229ba2-f01e-0012-52fb-093670000000",
<<<<<<< HEAD
        "x-ms-version": "2019-12-12"
=======
        "x-ms-version": "2020-02-10"
>>>>>>> 60f4876e
      },
      "ResponseBody": [
        "\uFEFF\u003C?xml version=\u00221.0\u0022 encoding=\u0022utf-8\u0022?\u003E\u003CError\u003E\u003CCode\u003EContainerNotFound\u003C/Code\u003E\u003CMessage\u003EThe specified container does not exist.\n",
        "RequestId:96229ba2-f01e-0012-52fb-093670000000\n",
        "Time:2020-04-03T21:04:46.8735177Z\u003C/Message\u003E\u003C/Error\u003E"
      ]
    }
  ],
  "Variables": {
    "RandomSeed": "174707447",
    "Storage_TestConfigHierarchicalNamespace": "NamespaceTenant\nseannsecanary\nU2FuaXRpemVk\nhttp://seannsecanary.blob.core.windows.net\nhttp://seannsecanary.file.core.windows.net\nhttp://seannsecanary.queue.core.windows.net\nhttp://seannsecanary.table.core.windows.net\n\n\n\n\nhttp://seannsecanary-secondary.blob.core.windows.net\nhttp://seannsecanary-secondary.file.core.windows.net\nhttp://seannsecanary-secondary.queue.core.windows.net\nhttp://seannsecanary-secondary.table.core.windows.net\n68390a19-a643-458b-b726-408abf67b4fc\nSanitized\n72f988bf-86f1-41af-91ab-2d7cd011db47\nhttps://login.microsoftonline.com/\nCloud\nBlobEndpoint=http://seannsecanary.blob.core.windows.net/;QueueEndpoint=http://seannsecanary.queue.core.windows.net/;FileEndpoint=http://seannsecanary.file.core.windows.net/;BlobSecondaryEndpoint=http://seannsecanary-secondary.blob.core.windows.net/;QueueSecondaryEndpoint=http://seannsecanary-secondary.queue.core.windows.net/;FileSecondaryEndpoint=http://seannsecanary-secondary.file.core.windows.net/;AccountName=seannsecanary;AccountKey=Sanitized\n"
  }
}<|MERGE_RESOLUTION|>--- conflicted
+++ resolved
@@ -17,11 +17,7 @@
         "x-ms-meta-meta": "data",
         "x-ms-meta-UPPER": "case",
         "x-ms-return-client-request-id": "true",
-<<<<<<< HEAD
-        "x-ms-version": "2019-12-12"
-=======
         "x-ms-version": "2020-02-10"
->>>>>>> 60f4876e
       },
       "RequestBody": null,
       "StatusCode": 404,
@@ -36,11 +32,7 @@
         "x-ms-client-request-id": "d61b074b-1312-d042-aa80-7c3562b1a40a",
         "x-ms-error-code": "ContainerNotFound",
         "x-ms-request-id": "96229ba2-f01e-0012-52fb-093670000000",
-<<<<<<< HEAD
-        "x-ms-version": "2019-12-12"
-=======
         "x-ms-version": "2020-02-10"
->>>>>>> 60f4876e
       },
       "ResponseBody": [
         "\uFEFF\u003C?xml version=\u00221.0\u0022 encoding=\u0022utf-8\u0022?\u003E\u003CError\u003E\u003CCode\u003EContainerNotFound\u003C/Code\u003E\u003CMessage\u003EThe specified container does not exist.\n",
