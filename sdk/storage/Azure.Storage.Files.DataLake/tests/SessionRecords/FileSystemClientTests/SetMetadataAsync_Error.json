﻿{
  "Entries": [
    {
      "RequestUri": "https://seannse.blob.core.windows.net/test-filesystem-1a170340-b343-b6a7-234a-79398e3406cf?restype=container&comp=metadata",
      "RequestMethod": "PUT",
      "RequestHeaders": {
        "Accept": "application/xml",
        "Authorization": "Sanitized",
        "traceparent": "00-2397ff85d6c24d43b991a5461879f629-1acdc6df8c3cb94d-00",
        "User-Agent": [
          "azsdk-net-Storage.Files.DataLake/12.7.0-alpha.20210217.1",
          "(.NET 5.0.3; Microsoft Windows 10.0.19042)"
        ],
        "x-ms-client-request-id": "d61b074b-1312-d042-aa80-7c3562b1a40a",
        "x-ms-date": "Wed, 17 Feb 2021 22:22:04 GMT",
        "x-ms-meta-Capital": "letter",
        "x-ms-meta-foo": "bar",
        "x-ms-meta-meta": "data",
        "x-ms-meta-UPPER": "case",
        "x-ms-return-client-request-id": "true",
<<<<<<< HEAD
        "x-ms-version": "2020-12-06"
=======
        "x-ms-version": "2021-02-12"
>>>>>>> 7e782c87
      },
      "RequestBody": null,
      "StatusCode": 404,
      "ResponseHeaders": {
        "Content-Length": "225",
        "Content-Type": "application/xml",
        "Date": "Wed, 17 Feb 2021 22:22:03 GMT",
        "Server": [
          "Windows-Azure-Blob/1.0",
          "Microsoft-HTTPAPI/2.0"
        ],
        "x-ms-client-request-id": "d61b074b-1312-d042-aa80-7c3562b1a40a",
        "x-ms-error-code": "ContainerNotFound",
        "x-ms-request-id": "2e3abcab-001e-0057-107b-05d16c000000",
<<<<<<< HEAD
        "x-ms-version": "2020-12-06"
=======
        "x-ms-version": "2021-02-12"
>>>>>>> 7e782c87
      },
      "ResponseBody": [
        "﻿<?xml version=\"1.0\" encoding=\"utf-8\"?><Error><Code>ContainerNotFound</Code><Message>The specified container does not exist.\n",
        "RequestId:2e3abcab-001e-0057-107b-05d16c000000\n",
        "Time:2021-02-17T22:22:04.7465753Z</Message></Error>"
      ]
    }
  ],
  "Variables": {
    "RandomSeed": "174707447",
    "Storage_TestConfigHierarchicalNamespace": "NamespaceTenant\nseannse\nU2FuaXRpemVk\nhttps://seannse.blob.core.windows.net\nhttps://seannse.file.core.windows.net\nhttps://seannse.queue.core.windows.net\nhttps://seannse.table.core.windows.net\n\n\n\n\nhttps://seannse-secondary.blob.core.windows.net\nhttps://seannse-secondary.file.core.windows.net\nhttps://seannse-secondary.queue.core.windows.net\nhttps://seannse-secondary.table.core.windows.net\n68390a19-a643-458b-b726-408abf67b4fc\nSanitized\n72f988bf-86f1-41af-91ab-2d7cd011db47\nhttps://login.microsoftonline.com/\nCloud\nBlobEndpoint=https://seannse.blob.core.windows.net/;QueueEndpoint=https://seannse.queue.core.windows.net/;FileEndpoint=https://seannse.file.core.windows.net/;BlobSecondaryEndpoint=https://seannse-secondary.blob.core.windows.net/;QueueSecondaryEndpoint=https://seannse-secondary.queue.core.windows.net/;FileSecondaryEndpoint=https://seannse-secondary.file.core.windows.net/;AccountName=seannse;AccountKey=Sanitized\n\n\n"
  }
}<|MERGE_RESOLUTION|>--- conflicted
+++ resolved
@@ -18,11 +18,7 @@
         "x-ms-meta-meta": "data",
         "x-ms-meta-UPPER": "case",
         "x-ms-return-client-request-id": "true",
-<<<<<<< HEAD
-        "x-ms-version": "2020-12-06"
-=======
         "x-ms-version": "2021-02-12"
->>>>>>> 7e782c87
       },
       "RequestBody": null,
       "StatusCode": 404,
@@ -37,11 +33,7 @@
         "x-ms-client-request-id": "d61b074b-1312-d042-aa80-7c3562b1a40a",
         "x-ms-error-code": "ContainerNotFound",
         "x-ms-request-id": "2e3abcab-001e-0057-107b-05d16c000000",
-<<<<<<< HEAD
-        "x-ms-version": "2020-12-06"
-=======
         "x-ms-version": "2021-02-12"
->>>>>>> 7e782c87
       },
       "ResponseBody": [
         "﻿<?xml version=\"1.0\" encoding=\"utf-8\"?><Error><Code>ContainerNotFound</Code><Message>The specified container does not exist.\n",
