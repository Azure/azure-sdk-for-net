{
  "Entries": [
    {
      "RequestUri": "http://seannsecanary.blob.core.windows.net/test-filesystem-20c85e96-641b-0b58-defd-8f1bcd695198?restype=container",
      "RequestMethod": "PUT",
      "RequestHeaders": {
        "Authorization": "Sanitized",
        "traceparent": "00-6d3671e15db3784983ee1d4c731a6187-983701d7c7cb5843-00",
        "User-Agent": [
          "azsdk-net-Storage.Files.DataLake/12.1.0-dev.20200403.1",
          "(.NET Core 4.6.28325.01; Microsoft Windows 10.0.18362 )"
        ],
        "x-ms-blob-public-access": "container",
        "x-ms-client-request-id": "c5d0cd18-ac9c-e618-cf77-1dc72847f765",
        "x-ms-date": "Fri, 03 Apr 2020 21:05:09 GMT",
        "x-ms-return-client-request-id": "true",
<<<<<<< HEAD
        "x-ms-version": "2019-12-12"
=======
        "x-ms-version": "2020-02-10"
>>>>>>> 60f4876e
      },
      "RequestBody": null,
      "StatusCode": 201,
      "ResponseHeaders": {
        "Content-Length": "0",
        "Date": "Fri, 03 Apr 2020 21:05:07 GMT",
        "ETag": "\u00220x8D7D812B0D62A65\u0022",
        "Last-Modified": "Fri, 03 Apr 2020 21:05:08 GMT",
        "Server": [
          "Windows-Azure-Blob/1.0",
          "Microsoft-HTTPAPI/2.0"
        ],
        "x-ms-client-request-id": "c5d0cd18-ac9c-e618-cf77-1dc72847f765",
        "x-ms-request-id": "9622a721-f01e-0012-6afb-093670000000",
<<<<<<< HEAD
        "x-ms-version": "2019-12-12"
=======
        "x-ms-version": "2020-02-10"
>>>>>>> 60f4876e
      },
      "ResponseBody": []
    },
    {
      "RequestUri": "http://seannsecanary.dfs.core.windows.net/test-filesystem-20c85e96-641b-0b58-defd-8f1bcd695198/foo?resource=directory",
      "RequestMethod": "PUT",
      "RequestHeaders": {
        "Authorization": "Sanitized",
        "traceparent": "00-c1739a4dd6b4af40a3554de140557fd1-39b7d393c1d3df4e-00",
        "User-Agent": [
          "azsdk-net-Storage.Files.DataLake/12.1.0-dev.20200403.1",
          "(.NET Core 4.6.28325.01; Microsoft Windows 10.0.18362 )"
        ],
        "x-ms-client-request-id": "ff03e07f-8c98-2efb-50f2-545ae3509b7f",
        "x-ms-date": "Fri, 03 Apr 2020 21:05:09 GMT",
        "x-ms-return-client-request-id": "true",
<<<<<<< HEAD
        "x-ms-version": "2019-12-12"
=======
        "x-ms-version": "2020-02-10"
>>>>>>> 60f4876e
      },
      "RequestBody": null,
      "StatusCode": 201,
      "ResponseHeaders": {
        "Content-Length": "0",
        "Date": "Fri, 03 Apr 2020 21:05:08 GMT",
        "ETag": "\u00220x8D7D812B0E8CBCF\u0022",
        "Last-Modified": "Fri, 03 Apr 2020 21:05:08 GMT",
        "Server": [
          "Windows-Azure-HDFS/1.0",
          "Microsoft-HTTPAPI/2.0"
        ],
        "x-ms-client-request-id": "ff03e07f-8c98-2efb-50f2-545ae3509b7f",
        "x-ms-request-id": "fa440422-201f-0097-6ffb-091bad000000",
<<<<<<< HEAD
        "x-ms-version": "2019-12-12"
=======
        "x-ms-version": "2020-02-10"
>>>>>>> 60f4876e
      },
      "ResponseBody": []
    },
    {
      "RequestUri": "http://seannsecanary.dfs.core.windows.net/test-filesystem-20c85e96-641b-0b58-defd-8f1bcd695198/bar?resource=directory",
      "RequestMethod": "PUT",
      "RequestHeaders": {
        "Authorization": "Sanitized",
        "traceparent": "00-783a8d5266f473459f71915279931b0c-0d4d176e83c19c43-00",
        "User-Agent": [
          "azsdk-net-Storage.Files.DataLake/12.1.0-dev.20200403.1",
          "(.NET Core 4.6.28325.01; Microsoft Windows 10.0.18362 )"
        ],
        "x-ms-client-request-id": "48471fbf-f844-7bcc-6a1f-906a6d81b2f7",
        "x-ms-date": "Fri, 03 Apr 2020 21:05:10 GMT",
        "x-ms-return-client-request-id": "true",
<<<<<<< HEAD
        "x-ms-version": "2019-12-12"
=======
        "x-ms-version": "2020-02-10"
>>>>>>> 60f4876e
      },
      "RequestBody": null,
      "StatusCode": 201,
      "ResponseHeaders": {
        "Content-Length": "0",
        "Date": "Fri, 03 Apr 2020 21:05:08 GMT",
        "ETag": "\u00220x8D7D812B0F55356\u0022",
        "Last-Modified": "Fri, 03 Apr 2020 21:05:08 GMT",
        "Server": [
          "Windows-Azure-HDFS/1.0",
          "Microsoft-HTTPAPI/2.0"
        ],
        "x-ms-client-request-id": "48471fbf-f844-7bcc-6a1f-906a6d81b2f7",
        "x-ms-request-id": "fa440423-201f-0097-70fb-091bad000000",
<<<<<<< HEAD
        "x-ms-version": "2019-12-12"
=======
        "x-ms-version": "2020-02-10"
>>>>>>> 60f4876e
      },
      "ResponseBody": []
    },
    {
      "RequestUri": "http://seannsecanary.dfs.core.windows.net/test-filesystem-20c85e96-641b-0b58-defd-8f1bcd695198/baz?resource=directory",
      "RequestMethod": "PUT",
      "RequestHeaders": {
        "Authorization": "Sanitized",
        "traceparent": "00-11d04621a853944f8ae8cfa55bbf282f-0361f4b1bfb46748-00",
        "User-Agent": [
          "azsdk-net-Storage.Files.DataLake/12.1.0-dev.20200403.1",
          "(.NET Core 4.6.28325.01; Microsoft Windows 10.0.18362 )"
        ],
        "x-ms-client-request-id": "c39b71ea-5308-5d3b-53e8-81730be6e86f",
        "x-ms-date": "Fri, 03 Apr 2020 21:05:10 GMT",
        "x-ms-return-client-request-id": "true",
<<<<<<< HEAD
        "x-ms-version": "2019-12-12"
=======
        "x-ms-version": "2020-02-10"
>>>>>>> 60f4876e
      },
      "RequestBody": null,
      "StatusCode": 201,
      "ResponseHeaders": {
        "Content-Length": "0",
        "Date": "Fri, 03 Apr 2020 21:05:08 GMT",
        "ETag": "\u00220x8D7D812B1018487\u0022",
        "Last-Modified": "Fri, 03 Apr 2020 21:05:08 GMT",
        "Server": [
          "Windows-Azure-HDFS/1.0",
          "Microsoft-HTTPAPI/2.0"
        ],
        "x-ms-client-request-id": "c39b71ea-5308-5d3b-53e8-81730be6e86f",
        "x-ms-request-id": "fa440425-201f-0097-72fb-091bad000000",
<<<<<<< HEAD
        "x-ms-version": "2019-12-12"
=======
        "x-ms-version": "2020-02-10"
>>>>>>> 60f4876e
      },
      "ResponseBody": []
    },
    {
      "RequestUri": "http://seannsecanary.dfs.core.windows.net/test-filesystem-20c85e96-641b-0b58-defd-8f1bcd695198/baz/bar?resource=directory",
      "RequestMethod": "PUT",
      "RequestHeaders": {
        "Authorization": "Sanitized",
        "traceparent": "00-e647380cfc3da84da2b9ec0b52fdc046-54277357fc658940-00",
        "User-Agent": [
          "azsdk-net-Storage.Files.DataLake/12.1.0-dev.20200403.1",
          "(.NET Core 4.6.28325.01; Microsoft Windows 10.0.18362 )"
        ],
        "x-ms-client-request-id": "fc808a44-eee6-16ee-9d1b-6a9e49f7d7a7",
        "x-ms-date": "Fri, 03 Apr 2020 21:05:10 GMT",
        "x-ms-return-client-request-id": "true",
<<<<<<< HEAD
        "x-ms-version": "2019-12-12"
=======
        "x-ms-version": "2020-02-10"
>>>>>>> 60f4876e
      },
      "RequestBody": null,
      "StatusCode": 201,
      "ResponseHeaders": {
        "Content-Length": "0",
        "Date": "Fri, 03 Apr 2020 21:05:08 GMT",
        "ETag": "\u00220x8D7D812B10DC485\u0022",
        "Last-Modified": "Fri, 03 Apr 2020 21:05:08 GMT",
        "Server": [
          "Windows-Azure-HDFS/1.0",
          "Microsoft-HTTPAPI/2.0"
        ],
        "x-ms-client-request-id": "fc808a44-eee6-16ee-9d1b-6a9e49f7d7a7",
        "x-ms-request-id": "fa440427-201f-0097-73fb-091bad000000",
<<<<<<< HEAD
        "x-ms-version": "2019-12-12"
=======
        "x-ms-version": "2020-02-10"
>>>>>>> 60f4876e
      },
      "ResponseBody": []
    },
    {
      "RequestUri": "http://seannsecanary.dfs.core.windows.net/test-filesystem-20c85e96-641b-0b58-defd-8f1bcd695198/foo/foo?resource=directory",
      "RequestMethod": "PUT",
      "RequestHeaders": {
        "Authorization": "Sanitized",
        "traceparent": "00-c14f0e3939fdbe4e9a53409d95e9a6db-91693f03a69e4545-00",
        "User-Agent": [
          "azsdk-net-Storage.Files.DataLake/12.1.0-dev.20200403.1",
          "(.NET Core 4.6.28325.01; Microsoft Windows 10.0.18362 )"
        ],
        "x-ms-client-request-id": "812f7a7a-ec66-9a89-9917-dcb5debdaabb",
        "x-ms-date": "Fri, 03 Apr 2020 21:05:10 GMT",
        "x-ms-return-client-request-id": "true",
<<<<<<< HEAD
        "x-ms-version": "2019-12-12"
=======
        "x-ms-version": "2020-02-10"
>>>>>>> 60f4876e
      },
      "RequestBody": null,
      "StatusCode": 201,
      "ResponseHeaders": {
        "Content-Length": "0",
        "Date": "Fri, 03 Apr 2020 21:05:08 GMT",
        "ETag": "\u00220x8D7D812B11CB6FD\u0022",
        "Last-Modified": "Fri, 03 Apr 2020 21:05:08 GMT",
        "Server": [
          "Windows-Azure-HDFS/1.0",
          "Microsoft-HTTPAPI/2.0"
        ],
        "x-ms-client-request-id": "812f7a7a-ec66-9a89-9917-dcb5debdaabb",
        "x-ms-request-id": "fa440428-201f-0097-74fb-091bad000000",
<<<<<<< HEAD
        "x-ms-version": "2019-12-12"
=======
        "x-ms-version": "2020-02-10"
>>>>>>> 60f4876e
      },
      "ResponseBody": []
    },
    {
      "RequestUri": "http://seannsecanary.dfs.core.windows.net/test-filesystem-20c85e96-641b-0b58-defd-8f1bcd695198/foo/bar?resource=directory",
      "RequestMethod": "PUT",
      "RequestHeaders": {
        "Authorization": "Sanitized",
        "traceparent": "00-7e9ac260e5a5ed4c8052aa84a4e19e0c-eb757a67733a384c-00",
        "User-Agent": [
          "azsdk-net-Storage.Files.DataLake/12.1.0-dev.20200403.1",
          "(.NET Core 4.6.28325.01; Microsoft Windows 10.0.18362 )"
        ],
        "x-ms-client-request-id": "ce2485a7-55c8-d741-153a-ec1d847fc257",
        "x-ms-date": "Fri, 03 Apr 2020 21:05:10 GMT",
        "x-ms-return-client-request-id": "true",
<<<<<<< HEAD
        "x-ms-version": "2019-12-12"
=======
        "x-ms-version": "2020-02-10"
>>>>>>> 60f4876e
      },
      "RequestBody": null,
      "StatusCode": 201,
      "ResponseHeaders": {
        "Content-Length": "0",
        "Date": "Fri, 03 Apr 2020 21:05:08 GMT",
        "ETag": "\u00220x8D7D812B12CFC4A\u0022",
        "Last-Modified": "Fri, 03 Apr 2020 21:05:08 GMT",
        "Server": [
          "Windows-Azure-HDFS/1.0",
          "Microsoft-HTTPAPI/2.0"
        ],
        "x-ms-client-request-id": "ce2485a7-55c8-d741-153a-ec1d847fc257",
        "x-ms-request-id": "fa440429-201f-0097-75fb-091bad000000",
<<<<<<< HEAD
        "x-ms-version": "2019-12-12"
=======
        "x-ms-version": "2020-02-10"
>>>>>>> 60f4876e
      },
      "ResponseBody": []
    },
    {
      "RequestUri": "http://seannsecanary.dfs.core.windows.net/test-filesystem-20c85e96-641b-0b58-defd-8f1bcd695198/baz/foo?resource=directory",
      "RequestMethod": "PUT",
      "RequestHeaders": {
        "Authorization": "Sanitized",
        "traceparent": "00-ee4c57d20a270348903613c57f5ed07d-fde5e1f9f3752b4e-00",
        "User-Agent": [
          "azsdk-net-Storage.Files.DataLake/12.1.0-dev.20200403.1",
          "(.NET Core 4.6.28325.01; Microsoft Windows 10.0.18362 )"
        ],
        "x-ms-client-request-id": "580ee29a-dc99-37f3-d0fb-345efcb35fd5",
        "x-ms-date": "Fri, 03 Apr 2020 21:05:10 GMT",
        "x-ms-return-client-request-id": "true",
<<<<<<< HEAD
        "x-ms-version": "2019-12-12"
=======
        "x-ms-version": "2020-02-10"
>>>>>>> 60f4876e
      },
      "RequestBody": null,
      "StatusCode": 201,
      "ResponseHeaders": {
        "Content-Length": "0",
        "Date": "Fri, 03 Apr 2020 21:05:08 GMT",
        "ETag": "\u00220x8D7D812B1392111\u0022",
        "Last-Modified": "Fri, 03 Apr 2020 21:05:09 GMT",
        "Server": [
          "Windows-Azure-HDFS/1.0",
          "Microsoft-HTTPAPI/2.0"
        ],
        "x-ms-client-request-id": "580ee29a-dc99-37f3-d0fb-345efcb35fd5",
        "x-ms-request-id": "fa44042a-201f-0097-76fb-091bad000000",
<<<<<<< HEAD
        "x-ms-version": "2019-12-12"
=======
        "x-ms-version": "2020-02-10"
>>>>>>> 60f4876e
      },
      "ResponseBody": []
    },
    {
      "RequestUri": "http://seannsecanary.dfs.core.windows.net/test-filesystem-20c85e96-641b-0b58-defd-8f1bcd695198/baz/foo/bar?resource=directory",
      "RequestMethod": "PUT",
      "RequestHeaders": {
        "Authorization": "Sanitized",
        "traceparent": "00-450658b2163c1343925cf23c31322997-3fbf66ca4dc6db45-00",
        "User-Agent": [
          "azsdk-net-Storage.Files.DataLake/12.1.0-dev.20200403.1",
          "(.NET Core 4.6.28325.01; Microsoft Windows 10.0.18362 )"
        ],
        "x-ms-client-request-id": "a2839c7e-6a70-1fbd-60e1-b6d5f5ec95f4",
        "x-ms-date": "Fri, 03 Apr 2020 21:05:10 GMT",
        "x-ms-return-client-request-id": "true",
<<<<<<< HEAD
        "x-ms-version": "2019-12-12"
=======
        "x-ms-version": "2020-02-10"
>>>>>>> 60f4876e
      },
      "RequestBody": null,
      "StatusCode": 201,
      "ResponseHeaders": {
        "Content-Length": "0",
        "Date": "Fri, 03 Apr 2020 21:05:08 GMT",
        "ETag": "\u00220x8D7D812B145E6EC\u0022",
        "Last-Modified": "Fri, 03 Apr 2020 21:05:09 GMT",
        "Server": [
          "Windows-Azure-HDFS/1.0",
          "Microsoft-HTTPAPI/2.0"
        ],
        "x-ms-client-request-id": "a2839c7e-6a70-1fbd-60e1-b6d5f5ec95f4",
        "x-ms-request-id": "fa44042b-201f-0097-77fb-091bad000000",
<<<<<<< HEAD
        "x-ms-version": "2019-12-12"
=======
        "x-ms-version": "2020-02-10"
>>>>>>> 60f4876e
      },
      "ResponseBody": []
    },
    {
      "RequestUri": "http://seannsecanary.dfs.core.windows.net/test-filesystem-20c85e96-641b-0b58-defd-8f1bcd695198/baz/bar/foo?resource=directory",
      "RequestMethod": "PUT",
      "RequestHeaders": {
        "Authorization": "Sanitized",
        "traceparent": "00-5e4174e8d2bb594f96d76aa4eca21424-3b147f9670f5064a-00",
        "User-Agent": [
          "azsdk-net-Storage.Files.DataLake/12.1.0-dev.20200403.1",
          "(.NET Core 4.6.28325.01; Microsoft Windows 10.0.18362 )"
        ],
        "x-ms-client-request-id": "60e06929-bd30-b264-d124-294f3e52884d",
        "x-ms-date": "Fri, 03 Apr 2020 21:05:10 GMT",
        "x-ms-return-client-request-id": "true",
<<<<<<< HEAD
        "x-ms-version": "2019-12-12"
=======
        "x-ms-version": "2020-02-10"
>>>>>>> 60f4876e
      },
      "RequestBody": null,
      "StatusCode": 201,
      "ResponseHeaders": {
        "Content-Length": "0",
        "Date": "Fri, 03 Apr 2020 21:05:08 GMT",
        "ETag": "\u00220x8D7D812B152E3BC\u0022",
        "Last-Modified": "Fri, 03 Apr 2020 21:05:09 GMT",
        "Server": [
          "Windows-Azure-HDFS/1.0",
          "Microsoft-HTTPAPI/2.0"
        ],
        "x-ms-client-request-id": "60e06929-bd30-b264-d124-294f3e52884d",
        "x-ms-request-id": "fa44042c-201f-0097-78fb-091bad000000",
<<<<<<< HEAD
        "x-ms-version": "2019-12-12"
=======
        "x-ms-version": "2020-02-10"
>>>>>>> 60f4876e
      },
      "ResponseBody": []
    },
    {
      "RequestUri": "http://seannsecanary.dfs.core.windows.net/test-filesystem-20c85e96-641b-0b58-defd-8f1bcd695198?resource=filesystem\u0026recursive=false\u0026maxResults=2\u0026upn=false",
      "RequestMethod": "GET",
      "RequestHeaders": {
        "Authorization": "Sanitized",
        "User-Agent": [
          "azsdk-net-Storage.Files.DataLake/12.1.0-dev.20200403.1",
          "(.NET Core 4.6.28325.01; Microsoft Windows 10.0.18362 )"
        ],
        "x-ms-client-request-id": "8baca0d2-350c-2fc4-f2b8-a4e108cf6566",
        "x-ms-date": "Fri, 03 Apr 2020 21:05:10 GMT",
        "x-ms-return-client-request-id": "true",
<<<<<<< HEAD
        "x-ms-version": "2019-12-12"
=======
        "x-ms-version": "2020-02-10"
>>>>>>> 60f4876e
      },
      "RequestBody": null,
      "StatusCode": 200,
      "ResponseHeaders": {
        "Content-Type": "application/json; charset=utf-8",
        "Date": "Fri, 03 Apr 2020 21:05:09 GMT",
        "Server": [
          "Windows-Azure-HDFS/1.0",
          "Microsoft-HTTPAPI/2.0"
        ],
        "Transfer-Encoding": "chunked",
        "x-ms-client-request-id": "8baca0d2-350c-2fc4-f2b8-a4e108cf6566",
        "x-ms-continuation": "VBb\u002Bm9CN29HTtPgBGBIYA2ZvbxaGq/Pu8f6E1gMYAAAA",
        "x-ms-request-id": "fa44042d-201f-0097-79fb-091bad000000",
<<<<<<< HEAD
        "x-ms-version": "2019-12-12"
=======
        "x-ms-version": "2020-02-10"
>>>>>>> 60f4876e
      },
      "ResponseBody": {
        "paths": [
          {
            "contentLength": "0",
            "etag": "0x8D7D812B0F55356",
            "group": "$superuser",
            "isDirectory": "true",
            "lastModified": "Fri, 03 Apr 2020 21:05:08 GMT",
            "name": "bar",
            "owner": "$superuser",
            "permissions": "rwxr-x---"
          },
          {
            "contentLength": "0",
            "etag": "0x8D7D812B1018487",
            "group": "$superuser",
            "isDirectory": "true",
            "lastModified": "Fri, 03 Apr 2020 21:05:08 GMT",
            "name": "baz",
            "owner": "$superuser",
            "permissions": "rwxr-x---"
          }
        ]
      }
    },
    {
      "RequestUri": "http://seannsecanary.blob.core.windows.net/test-filesystem-20c85e96-641b-0b58-defd-8f1bcd695198?restype=container",
      "RequestMethod": "DELETE",
      "RequestHeaders": {
        "Authorization": "Sanitized",
        "traceparent": "00-77098fa7fd4149439c561f19825f9970-e193ef7a5ec7b641-00",
        "User-Agent": [
          "azsdk-net-Storage.Files.DataLake/12.1.0-dev.20200403.1",
          "(.NET Core 4.6.28325.01; Microsoft Windows 10.0.18362 )"
        ],
        "x-ms-client-request-id": "9e7c3fbb-fda6-c740-6c60-de97b7e344ad",
        "x-ms-date": "Fri, 03 Apr 2020 21:05:11 GMT",
        "x-ms-return-client-request-id": "true",
<<<<<<< HEAD
        "x-ms-version": "2019-12-12"
=======
        "x-ms-version": "2020-02-10"
>>>>>>> 60f4876e
      },
      "RequestBody": null,
      "StatusCode": 202,
      "ResponseHeaders": {
        "Content-Length": "0",
        "Date": "Fri, 03 Apr 2020 21:05:08 GMT",
        "Server": [
          "Windows-Azure-Blob/1.0",
          "Microsoft-HTTPAPI/2.0"
        ],
        "x-ms-client-request-id": "9e7c3fbb-fda6-c740-6c60-de97b7e344ad",
        "x-ms-request-id": "9622a7e6-f01e-0012-24fb-093670000000",
<<<<<<< HEAD
        "x-ms-version": "2019-12-12"
=======
        "x-ms-version": "2020-02-10"
>>>>>>> 60f4876e
      },
      "ResponseBody": []
    }
  ],
  "Variables": {
    "RandomSeed": "239945131",
    "Storage_TestConfigHierarchicalNamespace": "NamespaceTenant\nseannsecanary\nU2FuaXRpemVk\nhttp://seannsecanary.blob.core.windows.net\nhttp://seannsecanary.file.core.windows.net\nhttp://seannsecanary.queue.core.windows.net\nhttp://seannsecanary.table.core.windows.net\n\n\n\n\nhttp://seannsecanary-secondary.blob.core.windows.net\nhttp://seannsecanary-secondary.file.core.windows.net\nhttp://seannsecanary-secondary.queue.core.windows.net\nhttp://seannsecanary-secondary.table.core.windows.net\n68390a19-a643-458b-b726-408abf67b4fc\nSanitized\n72f988bf-86f1-41af-91ab-2d7cd011db47\nhttps://login.microsoftonline.com/\nCloud\nBlobEndpoint=http://seannsecanary.blob.core.windows.net/;QueueEndpoint=http://seannsecanary.queue.core.windows.net/;FileEndpoint=http://seannsecanary.file.core.windows.net/;BlobSecondaryEndpoint=http://seannsecanary-secondary.blob.core.windows.net/;QueueSecondaryEndpoint=http://seannsecanary-secondary.queue.core.windows.net/;FileSecondaryEndpoint=http://seannsecanary-secondary.file.core.windows.net/;AccountName=seannsecanary;AccountKey=Sanitized\n"
  }
}<|MERGE_RESOLUTION|>--- conflicted
+++ resolved
@@ -14,11 +14,7 @@
         "x-ms-client-request-id": "c5d0cd18-ac9c-e618-cf77-1dc72847f765",
         "x-ms-date": "Fri, 03 Apr 2020 21:05:09 GMT",
         "x-ms-return-client-request-id": "true",
-<<<<<<< HEAD
-        "x-ms-version": "2019-12-12"
-=======
-        "x-ms-version": "2020-02-10"
->>>>>>> 60f4876e
+        "x-ms-version": "2020-02-10"
       },
       "RequestBody": null,
       "StatusCode": 201,
@@ -33,11 +29,7 @@
         ],
         "x-ms-client-request-id": "c5d0cd18-ac9c-e618-cf77-1dc72847f765",
         "x-ms-request-id": "9622a721-f01e-0012-6afb-093670000000",
-<<<<<<< HEAD
-        "x-ms-version": "2019-12-12"
-=======
-        "x-ms-version": "2020-02-10"
->>>>>>> 60f4876e
+        "x-ms-version": "2020-02-10"
       },
       "ResponseBody": []
     },
@@ -54,11 +46,7 @@
         "x-ms-client-request-id": "ff03e07f-8c98-2efb-50f2-545ae3509b7f",
         "x-ms-date": "Fri, 03 Apr 2020 21:05:09 GMT",
         "x-ms-return-client-request-id": "true",
-<<<<<<< HEAD
-        "x-ms-version": "2019-12-12"
-=======
-        "x-ms-version": "2020-02-10"
->>>>>>> 60f4876e
+        "x-ms-version": "2020-02-10"
       },
       "RequestBody": null,
       "StatusCode": 201,
@@ -73,11 +61,7 @@
         ],
         "x-ms-client-request-id": "ff03e07f-8c98-2efb-50f2-545ae3509b7f",
         "x-ms-request-id": "fa440422-201f-0097-6ffb-091bad000000",
-<<<<<<< HEAD
-        "x-ms-version": "2019-12-12"
-=======
-        "x-ms-version": "2020-02-10"
->>>>>>> 60f4876e
+        "x-ms-version": "2020-02-10"
       },
       "ResponseBody": []
     },
@@ -94,11 +78,7 @@
         "x-ms-client-request-id": "48471fbf-f844-7bcc-6a1f-906a6d81b2f7",
         "x-ms-date": "Fri, 03 Apr 2020 21:05:10 GMT",
         "x-ms-return-client-request-id": "true",
-<<<<<<< HEAD
-        "x-ms-version": "2019-12-12"
-=======
-        "x-ms-version": "2020-02-10"
->>>>>>> 60f4876e
+        "x-ms-version": "2020-02-10"
       },
       "RequestBody": null,
       "StatusCode": 201,
@@ -113,11 +93,7 @@
         ],
         "x-ms-client-request-id": "48471fbf-f844-7bcc-6a1f-906a6d81b2f7",
         "x-ms-request-id": "fa440423-201f-0097-70fb-091bad000000",
-<<<<<<< HEAD
-        "x-ms-version": "2019-12-12"
-=======
-        "x-ms-version": "2020-02-10"
->>>>>>> 60f4876e
+        "x-ms-version": "2020-02-10"
       },
       "ResponseBody": []
     },
@@ -134,11 +110,7 @@
         "x-ms-client-request-id": "c39b71ea-5308-5d3b-53e8-81730be6e86f",
         "x-ms-date": "Fri, 03 Apr 2020 21:05:10 GMT",
         "x-ms-return-client-request-id": "true",
-<<<<<<< HEAD
-        "x-ms-version": "2019-12-12"
-=======
-        "x-ms-version": "2020-02-10"
->>>>>>> 60f4876e
+        "x-ms-version": "2020-02-10"
       },
       "RequestBody": null,
       "StatusCode": 201,
@@ -153,11 +125,7 @@
         ],
         "x-ms-client-request-id": "c39b71ea-5308-5d3b-53e8-81730be6e86f",
         "x-ms-request-id": "fa440425-201f-0097-72fb-091bad000000",
-<<<<<<< HEAD
-        "x-ms-version": "2019-12-12"
-=======
-        "x-ms-version": "2020-02-10"
->>>>>>> 60f4876e
+        "x-ms-version": "2020-02-10"
       },
       "ResponseBody": []
     },
@@ -174,11 +142,7 @@
         "x-ms-client-request-id": "fc808a44-eee6-16ee-9d1b-6a9e49f7d7a7",
         "x-ms-date": "Fri, 03 Apr 2020 21:05:10 GMT",
         "x-ms-return-client-request-id": "true",
-<<<<<<< HEAD
-        "x-ms-version": "2019-12-12"
-=======
-        "x-ms-version": "2020-02-10"
->>>>>>> 60f4876e
+        "x-ms-version": "2020-02-10"
       },
       "RequestBody": null,
       "StatusCode": 201,
@@ -193,11 +157,7 @@
         ],
         "x-ms-client-request-id": "fc808a44-eee6-16ee-9d1b-6a9e49f7d7a7",
         "x-ms-request-id": "fa440427-201f-0097-73fb-091bad000000",
-<<<<<<< HEAD
-        "x-ms-version": "2019-12-12"
-=======
-        "x-ms-version": "2020-02-10"
->>>>>>> 60f4876e
+        "x-ms-version": "2020-02-10"
       },
       "ResponseBody": []
     },
@@ -214,11 +174,7 @@
         "x-ms-client-request-id": "812f7a7a-ec66-9a89-9917-dcb5debdaabb",
         "x-ms-date": "Fri, 03 Apr 2020 21:05:10 GMT",
         "x-ms-return-client-request-id": "true",
-<<<<<<< HEAD
-        "x-ms-version": "2019-12-12"
-=======
-        "x-ms-version": "2020-02-10"
->>>>>>> 60f4876e
+        "x-ms-version": "2020-02-10"
       },
       "RequestBody": null,
       "StatusCode": 201,
@@ -233,11 +189,7 @@
         ],
         "x-ms-client-request-id": "812f7a7a-ec66-9a89-9917-dcb5debdaabb",
         "x-ms-request-id": "fa440428-201f-0097-74fb-091bad000000",
-<<<<<<< HEAD
-        "x-ms-version": "2019-12-12"
-=======
-        "x-ms-version": "2020-02-10"
->>>>>>> 60f4876e
+        "x-ms-version": "2020-02-10"
       },
       "ResponseBody": []
     },
@@ -254,11 +206,7 @@
         "x-ms-client-request-id": "ce2485a7-55c8-d741-153a-ec1d847fc257",
         "x-ms-date": "Fri, 03 Apr 2020 21:05:10 GMT",
         "x-ms-return-client-request-id": "true",
-<<<<<<< HEAD
-        "x-ms-version": "2019-12-12"
-=======
-        "x-ms-version": "2020-02-10"
->>>>>>> 60f4876e
+        "x-ms-version": "2020-02-10"
       },
       "RequestBody": null,
       "StatusCode": 201,
@@ -273,11 +221,7 @@
         ],
         "x-ms-client-request-id": "ce2485a7-55c8-d741-153a-ec1d847fc257",
         "x-ms-request-id": "fa440429-201f-0097-75fb-091bad000000",
-<<<<<<< HEAD
-        "x-ms-version": "2019-12-12"
-=======
-        "x-ms-version": "2020-02-10"
->>>>>>> 60f4876e
+        "x-ms-version": "2020-02-10"
       },
       "ResponseBody": []
     },
@@ -294,11 +238,7 @@
         "x-ms-client-request-id": "580ee29a-dc99-37f3-d0fb-345efcb35fd5",
         "x-ms-date": "Fri, 03 Apr 2020 21:05:10 GMT",
         "x-ms-return-client-request-id": "true",
-<<<<<<< HEAD
-        "x-ms-version": "2019-12-12"
-=======
-        "x-ms-version": "2020-02-10"
->>>>>>> 60f4876e
+        "x-ms-version": "2020-02-10"
       },
       "RequestBody": null,
       "StatusCode": 201,
@@ -313,11 +253,7 @@
         ],
         "x-ms-client-request-id": "580ee29a-dc99-37f3-d0fb-345efcb35fd5",
         "x-ms-request-id": "fa44042a-201f-0097-76fb-091bad000000",
-<<<<<<< HEAD
-        "x-ms-version": "2019-12-12"
-=======
-        "x-ms-version": "2020-02-10"
->>>>>>> 60f4876e
+        "x-ms-version": "2020-02-10"
       },
       "ResponseBody": []
     },
@@ -334,11 +270,7 @@
         "x-ms-client-request-id": "a2839c7e-6a70-1fbd-60e1-b6d5f5ec95f4",
         "x-ms-date": "Fri, 03 Apr 2020 21:05:10 GMT",
         "x-ms-return-client-request-id": "true",
-<<<<<<< HEAD
-        "x-ms-version": "2019-12-12"
-=======
-        "x-ms-version": "2020-02-10"
->>>>>>> 60f4876e
+        "x-ms-version": "2020-02-10"
       },
       "RequestBody": null,
       "StatusCode": 201,
@@ -353,11 +285,7 @@
         ],
         "x-ms-client-request-id": "a2839c7e-6a70-1fbd-60e1-b6d5f5ec95f4",
         "x-ms-request-id": "fa44042b-201f-0097-77fb-091bad000000",
-<<<<<<< HEAD
-        "x-ms-version": "2019-12-12"
-=======
-        "x-ms-version": "2020-02-10"
->>>>>>> 60f4876e
+        "x-ms-version": "2020-02-10"
       },
       "ResponseBody": []
     },
@@ -374,11 +302,7 @@
         "x-ms-client-request-id": "60e06929-bd30-b264-d124-294f3e52884d",
         "x-ms-date": "Fri, 03 Apr 2020 21:05:10 GMT",
         "x-ms-return-client-request-id": "true",
-<<<<<<< HEAD
-        "x-ms-version": "2019-12-12"
-=======
-        "x-ms-version": "2020-02-10"
->>>>>>> 60f4876e
+        "x-ms-version": "2020-02-10"
       },
       "RequestBody": null,
       "StatusCode": 201,
@@ -393,11 +317,7 @@
         ],
         "x-ms-client-request-id": "60e06929-bd30-b264-d124-294f3e52884d",
         "x-ms-request-id": "fa44042c-201f-0097-78fb-091bad000000",
-<<<<<<< HEAD
-        "x-ms-version": "2019-12-12"
-=======
-        "x-ms-version": "2020-02-10"
->>>>>>> 60f4876e
+        "x-ms-version": "2020-02-10"
       },
       "ResponseBody": []
     },
@@ -413,11 +333,7 @@
         "x-ms-client-request-id": "8baca0d2-350c-2fc4-f2b8-a4e108cf6566",
         "x-ms-date": "Fri, 03 Apr 2020 21:05:10 GMT",
         "x-ms-return-client-request-id": "true",
-<<<<<<< HEAD
-        "x-ms-version": "2019-12-12"
-=======
-        "x-ms-version": "2020-02-10"
->>>>>>> 60f4876e
+        "x-ms-version": "2020-02-10"
       },
       "RequestBody": null,
       "StatusCode": 200,
@@ -432,11 +348,7 @@
         "x-ms-client-request-id": "8baca0d2-350c-2fc4-f2b8-a4e108cf6566",
         "x-ms-continuation": "VBb\u002Bm9CN29HTtPgBGBIYA2ZvbxaGq/Pu8f6E1gMYAAAA",
         "x-ms-request-id": "fa44042d-201f-0097-79fb-091bad000000",
-<<<<<<< HEAD
-        "x-ms-version": "2019-12-12"
-=======
-        "x-ms-version": "2020-02-10"
->>>>>>> 60f4876e
+        "x-ms-version": "2020-02-10"
       },
       "ResponseBody": {
         "paths": [
@@ -476,11 +388,7 @@
         "x-ms-client-request-id": "9e7c3fbb-fda6-c740-6c60-de97b7e344ad",
         "x-ms-date": "Fri, 03 Apr 2020 21:05:11 GMT",
         "x-ms-return-client-request-id": "true",
-<<<<<<< HEAD
-        "x-ms-version": "2019-12-12"
-=======
-        "x-ms-version": "2020-02-10"
->>>>>>> 60f4876e
+        "x-ms-version": "2020-02-10"
       },
       "RequestBody": null,
       "StatusCode": 202,
@@ -493,11 +401,7 @@
         ],
         "x-ms-client-request-id": "9e7c3fbb-fda6-c740-6c60-de97b7e344ad",
         "x-ms-request-id": "9622a7e6-f01e-0012-24fb-093670000000",
-<<<<<<< HEAD
-        "x-ms-version": "2019-12-12"
-=======
-        "x-ms-version": "2020-02-10"
->>>>>>> 60f4876e
+        "x-ms-version": "2020-02-10"
       },
       "ResponseBody": []
     }
