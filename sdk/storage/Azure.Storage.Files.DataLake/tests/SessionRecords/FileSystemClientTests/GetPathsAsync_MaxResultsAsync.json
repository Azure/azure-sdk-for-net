--- conflicted
+++ resolved
@@ -1,569 +1,358 @@
 {
   "Entries": [
     {
-      "RequestUri": "https://seannse.blob.core.windows.net/test-filesystem-20c85e96-641b-0b58-defd-8f1bcd695198?restype=container",
+      "RequestUri": "https://seannse.blob.core.windows.net/test-filesystem-a23f4e00-97aa-350f-8e64-6e7b3524f645?restype=container",
       "RequestMethod": "PUT",
       "RequestHeaders": {
         "Accept": "application/xml",
         "Authorization": "Sanitized",
-<<<<<<< HEAD
-        "traceparent": "00-43e76b01e9f86b43888ed10539ca2fc6-a6e294bf89ec0340-00",
-        "User-Agent": [
-          "azsdk-net-Storage.Files.DataLake/12.7.0-alpha.20210202.1",
-          "(.NET 5.0.2; Microsoft Windows 10.0.19042)"
+        "traceparent": "00-44343fc587da3547818ffb32feebcde7-fa15124e99e7244e-00",
+        "User-Agent": [
+          "azsdk-net-Storage.Files.DataLake/12.7.0-alpha.20210219.1",
+          "(.NET 5.0.3; Microsoft Windows 10.0.19041)"
         ],
         "x-ms-blob-public-access": "container",
-        "x-ms-client-request-id": "c5d0cd18-ac9c-e618-cf77-1dc72847f765",
-        "x-ms-date": "Tue, 02 Feb 2021 21:25:31 GMT",
-=======
-        "traceparent": "00-c1ea1a87af263e4dac62755a10afe9fc-a0a659e719d0d341-00",
-        "User-Agent": [
-          "azsdk-net-Storage.Files.DataLake/12.7.0-alpha.20210217.1",
-          "(.NET 5.0.3; Microsoft Windows 10.0.19042)"
-        ],
-        "x-ms-blob-public-access": "container",
-        "x-ms-client-request-id": "c5d0cd18-ac9c-e618-cf77-1dc72847f765",
-        "x-ms-date": "Wed, 17 Feb 2021 22:22:58 GMT",
->>>>>>> 1814567d
-        "x-ms-return-client-request-id": "true",
-        "x-ms-version": "2020-06-12"
-      },
-      "RequestBody": null,
-      "StatusCode": 201,
-      "ResponseHeaders": {
-        "Content-Length": "0",
-<<<<<<< HEAD
-        "Date": "Tue, 02 Feb 2021 21:25:32 GMT",
-        "ETag": "\u00220x8D8C7C1129B1B88\u0022",
-        "Last-Modified": "Tue, 02 Feb 2021 21:25:32 GMT",
-=======
-        "Date": "Wed, 17 Feb 2021 22:22:57 GMT",
-        "ETag": "\u00220x8D8D39294893F21\u0022",
-        "Last-Modified": "Wed, 17 Feb 2021 22:22:58 GMT",
->>>>>>> 1814567d
+        "x-ms-client-request-id": "bff66f4d-6f79-fa4d-9e99-b5baf22efd5c",
+        "x-ms-date": "Fri, 19 Feb 2021 18:59:03 GMT",
+        "x-ms-return-client-request-id": "true",
+        "x-ms-version": "2020-06-12"
+      },
+      "RequestBody": null,
+      "StatusCode": 201,
+      "ResponseHeaders": {
+        "Content-Length": "0",
+        "Date": "Fri, 19 Feb 2021 18:59:03 GMT",
+        "ETag": "\u00220x8D8D5086C934850\u0022",
+        "Last-Modified": "Fri, 19 Feb 2021 18:59:03 GMT",
         "Server": [
           "Windows-Azure-Blob/1.0",
           "Microsoft-HTTPAPI/2.0"
         ],
-        "x-ms-client-request-id": "c5d0cd18-ac9c-e618-cf77-1dc72847f765",
-<<<<<<< HEAD
-        "x-ms-request-id": "2a72d511-701e-003f-70a9-f9b7fc000000",
-=======
-        "x-ms-request-id": "0aff5bba-d01e-007b-127b-053dc3000000",
->>>>>>> 1814567d
-        "x-ms-version": "2020-06-12"
-      },
-      "ResponseBody": []
-    },
-    {
-      "RequestUri": "https://seannse.dfs.core.windows.net/test-filesystem-20c85e96-641b-0b58-defd-8f1bcd695198/foo?resource=directory",
-      "RequestMethod": "PUT",
-      "RequestHeaders": {
-        "Accept": "application/json",
-        "Authorization": "Sanitized",
-        "If-None-Match": "*",
-<<<<<<< HEAD
-        "traceparent": "00-c076bcbb70474d43accfad99dc4adec8-b0ca58d293d9074a-00",
-        "User-Agent": [
-          "azsdk-net-Storage.Files.DataLake/12.7.0-alpha.20210202.1",
-          "(.NET 5.0.2; Microsoft Windows 10.0.19042)"
-        ],
-        "x-ms-client-request-id": "ff03e07f-8c98-2efb-50f2-545ae3509b7f",
-        "x-ms-date": "Tue, 02 Feb 2021 21:25:32 GMT",
-=======
-        "traceparent": "00-e4791485ce3ef2478b8042a89267970c-97c9e01e7db90d40-00",
-        "User-Agent": [
-          "azsdk-net-Storage.Files.DataLake/12.7.0-alpha.20210217.1",
-          "(.NET 5.0.3; Microsoft Windows 10.0.19042)"
-        ],
-        "x-ms-client-request-id": "ff03e07f-8c98-2efb-50f2-545ae3509b7f",
-        "x-ms-date": "Wed, 17 Feb 2021 22:22:58 GMT",
->>>>>>> 1814567d
-        "x-ms-return-client-request-id": "true",
-        "x-ms-version": "2020-06-12"
-      },
-      "RequestBody": null,
-      "StatusCode": 201,
-      "ResponseHeaders": {
-        "Content-Length": "0",
-<<<<<<< HEAD
-        "Date": "Tue, 02 Feb 2021 21:25:32 GMT",
-        "ETag": "\u00220x8D8C7C112DDDDC6\u0022",
-        "Last-Modified": "Tue, 02 Feb 2021 21:25:33 GMT",
-=======
-        "Date": "Wed, 17 Feb 2021 22:22:58 GMT",
-        "ETag": "\u00220x8D8D39294BF9E5C\u0022",
-        "Last-Modified": "Wed, 17 Feb 2021 22:22:58 GMT",
->>>>>>> 1814567d
-        "Server": [
-          "Windows-Azure-HDFS/1.0",
-          "Microsoft-HTTPAPI/2.0"
-        ],
-        "x-ms-client-request-id": "ff03e07f-8c98-2efb-50f2-545ae3509b7f",
-<<<<<<< HEAD
-        "x-ms-request-id": "e15d6226-701f-002f-36a9-f97294000000",
-=======
-        "x-ms-request-id": "e21cfd16-e01f-0070-587b-05c6a8000000",
->>>>>>> 1814567d
-        "x-ms-version": "2020-06-12"
-      },
-      "ResponseBody": []
-    },
-    {
-      "RequestUri": "https://seannse.dfs.core.windows.net/test-filesystem-20c85e96-641b-0b58-defd-8f1bcd695198/bar?resource=directory",
-      "RequestMethod": "PUT",
-      "RequestHeaders": {
-        "Accept": "application/json",
-        "Authorization": "Sanitized",
-        "If-None-Match": "*",
-<<<<<<< HEAD
-        "traceparent": "00-e9e1d9e9ebb0b4418a74f696a21ff6fe-b0fadba898e40849-00",
-        "User-Agent": [
-          "azsdk-net-Storage.Files.DataLake/12.7.0-alpha.20210202.1",
-          "(.NET 5.0.2; Microsoft Windows 10.0.19042)"
-        ],
-        "x-ms-client-request-id": "48471fbf-f844-7bcc-6a1f-906a6d81b2f7",
-        "x-ms-date": "Tue, 02 Feb 2021 21:25:32 GMT",
-=======
-        "traceparent": "00-f4b8a6c208805c45a5bbfa08fb6619d2-ba6be8b72b592641-00",
-        "User-Agent": [
-          "azsdk-net-Storage.Files.DataLake/12.7.0-alpha.20210217.1",
-          "(.NET 5.0.3; Microsoft Windows 10.0.19042)"
-        ],
-        "x-ms-client-request-id": "48471fbf-f844-7bcc-6a1f-906a6d81b2f7",
-        "x-ms-date": "Wed, 17 Feb 2021 22:22:58 GMT",
->>>>>>> 1814567d
-        "x-ms-return-client-request-id": "true",
-        "x-ms-version": "2020-06-12"
-      },
-      "RequestBody": null,
-      "StatusCode": 201,
-      "ResponseHeaders": {
-        "Content-Length": "0",
-<<<<<<< HEAD
-        "Date": "Tue, 02 Feb 2021 21:25:33 GMT",
-        "ETag": "\u00220x8D8C7C112F058A0\u0022",
-        "Last-Modified": "Tue, 02 Feb 2021 21:25:33 GMT",
-=======
-        "Date": "Wed, 17 Feb 2021 22:22:58 GMT",
-        "ETag": "\u00220x8D8D39294CBF467\u0022",
-        "Last-Modified": "Wed, 17 Feb 2021 22:22:58 GMT",
->>>>>>> 1814567d
-        "Server": [
-          "Windows-Azure-HDFS/1.0",
-          "Microsoft-HTTPAPI/2.0"
-        ],
-        "x-ms-client-request-id": "48471fbf-f844-7bcc-6a1f-906a6d81b2f7",
-<<<<<<< HEAD
-        "x-ms-request-id": "e15d6246-701f-002f-56a9-f97294000000",
-=======
-        "x-ms-request-id": "e21cfd1f-e01f-0070-617b-05c6a8000000",
->>>>>>> 1814567d
-        "x-ms-version": "2020-06-12"
-      },
-      "ResponseBody": []
-    },
-    {
-      "RequestUri": "https://seannse.dfs.core.windows.net/test-filesystem-20c85e96-641b-0b58-defd-8f1bcd695198/baz?resource=directory",
-      "RequestMethod": "PUT",
-      "RequestHeaders": {
-        "Accept": "application/json",
-        "Authorization": "Sanitized",
-        "If-None-Match": "*",
-<<<<<<< HEAD
-        "traceparent": "00-6bae9ebadeb95c4e99371d370b261ac0-255557601d7cda48-00",
-        "User-Agent": [
-          "azsdk-net-Storage.Files.DataLake/12.7.0-alpha.20210202.1",
-          "(.NET 5.0.2; Microsoft Windows 10.0.19042)"
-        ],
-        "x-ms-client-request-id": "c39b71ea-5308-5d3b-53e8-81730be6e86f",
-        "x-ms-date": "Tue, 02 Feb 2021 21:25:32 GMT",
-=======
-        "traceparent": "00-23f889424a0e794db18065a0d6b7e054-6390951a63ef534c-00",
-        "User-Agent": [
-          "azsdk-net-Storage.Files.DataLake/12.7.0-alpha.20210217.1",
-          "(.NET 5.0.3; Microsoft Windows 10.0.19042)"
-        ],
-        "x-ms-client-request-id": "c39b71ea-5308-5d3b-53e8-81730be6e86f",
-        "x-ms-date": "Wed, 17 Feb 2021 22:22:58 GMT",
->>>>>>> 1814567d
-        "x-ms-return-client-request-id": "true",
-        "x-ms-version": "2020-06-12"
-      },
-      "RequestBody": null,
-      "StatusCode": 201,
-      "ResponseHeaders": {
-        "Content-Length": "0",
-<<<<<<< HEAD
-        "Date": "Tue, 02 Feb 2021 21:25:33 GMT",
-        "ETag": "\u00220x8D8C7C11300AF4D\u0022",
-        "Last-Modified": "Tue, 02 Feb 2021 21:25:33 GMT",
-=======
-        "Date": "Wed, 17 Feb 2021 22:22:58 GMT",
-        "ETag": "\u00220x8D8D39294D8378E\u0022",
-        "Last-Modified": "Wed, 17 Feb 2021 22:22:58 GMT",
->>>>>>> 1814567d
-        "Server": [
-          "Windows-Azure-HDFS/1.0",
-          "Microsoft-HTTPAPI/2.0"
-        ],
-        "x-ms-client-request-id": "c39b71ea-5308-5d3b-53e8-81730be6e86f",
-<<<<<<< HEAD
-        "x-ms-request-id": "e15d625d-701f-002f-6da9-f97294000000",
-=======
-        "x-ms-request-id": "e21cfd32-e01f-0070-747b-05c6a8000000",
->>>>>>> 1814567d
-        "x-ms-version": "2020-06-12"
-      },
-      "ResponseBody": []
-    },
-    {
-      "RequestUri": "https://seannse.dfs.core.windows.net/test-filesystem-20c85e96-641b-0b58-defd-8f1bcd695198/baz/bar?resource=directory",
-      "RequestMethod": "PUT",
-      "RequestHeaders": {
-        "Accept": "application/json",
-        "Authorization": "Sanitized",
-        "If-None-Match": "*",
-<<<<<<< HEAD
-        "traceparent": "00-8ace37c6c83c4b46a990188065dc7e1f-0567cdebb373d943-00",
-        "User-Agent": [
-          "azsdk-net-Storage.Files.DataLake/12.7.0-alpha.20210202.1",
-          "(.NET 5.0.2; Microsoft Windows 10.0.19042)"
-        ],
-        "x-ms-client-request-id": "fc808a44-eee6-16ee-9d1b-6a9e49f7d7a7",
-        "x-ms-date": "Tue, 02 Feb 2021 21:25:32 GMT",
-=======
-        "traceparent": "00-f3a48e84772ee8478fded2222f2cec69-b6dea2308dffcd4e-00",
-        "User-Agent": [
-          "azsdk-net-Storage.Files.DataLake/12.7.0-alpha.20210217.1",
-          "(.NET 5.0.3; Microsoft Windows 10.0.19042)"
-        ],
-        "x-ms-client-request-id": "fc808a44-eee6-16ee-9d1b-6a9e49f7d7a7",
-        "x-ms-date": "Wed, 17 Feb 2021 22:22:59 GMT",
->>>>>>> 1814567d
-        "x-ms-return-client-request-id": "true",
-        "x-ms-version": "2020-06-12"
-      },
-      "RequestBody": null,
-      "StatusCode": 201,
-      "ResponseHeaders": {
-        "Content-Length": "0",
-<<<<<<< HEAD
-        "Date": "Tue, 02 Feb 2021 21:25:33 GMT",
-        "ETag": "\u00220x8D8C7C11310AC96\u0022",
-        "Last-Modified": "Tue, 02 Feb 2021 21:25:33 GMT",
-=======
-        "Date": "Wed, 17 Feb 2021 22:22:58 GMT",
-        "ETag": "\u00220x8D8D39294E516B2\u0022",
-        "Last-Modified": "Wed, 17 Feb 2021 22:22:58 GMT",
->>>>>>> 1814567d
-        "Server": [
-          "Windows-Azure-HDFS/1.0",
-          "Microsoft-HTTPAPI/2.0"
-        ],
-        "x-ms-client-request-id": "fc808a44-eee6-16ee-9d1b-6a9e49f7d7a7",
-<<<<<<< HEAD
-        "x-ms-request-id": "e15d6271-701f-002f-01a9-f97294000000",
-=======
-        "x-ms-request-id": "e21cfd3f-e01f-0070-017b-05c6a8000000",
->>>>>>> 1814567d
-        "x-ms-version": "2020-06-12"
-      },
-      "ResponseBody": []
-    },
-    {
-      "RequestUri": "https://seannse.dfs.core.windows.net/test-filesystem-20c85e96-641b-0b58-defd-8f1bcd695198/foo/foo?resource=directory",
-      "RequestMethod": "PUT",
-      "RequestHeaders": {
-        "Accept": "application/json",
-        "Authorization": "Sanitized",
-        "If-None-Match": "*",
-<<<<<<< HEAD
-        "traceparent": "00-1569eb7505ea1b47821452b19dfda7ac-6c777d3f46dc4c49-00",
-        "User-Agent": [
-          "azsdk-net-Storage.Files.DataLake/12.7.0-alpha.20210202.1",
-          "(.NET 5.0.2; Microsoft Windows 10.0.19042)"
-        ],
-        "x-ms-client-request-id": "812f7a7a-ec66-9a89-9917-dcb5debdaabb",
-        "x-ms-date": "Tue, 02 Feb 2021 21:25:32 GMT",
-=======
-        "traceparent": "00-e13d5c831e9bf94c97f2ffeda84c47bc-bb016013f71a744c-00",
-        "User-Agent": [
-          "azsdk-net-Storage.Files.DataLake/12.7.0-alpha.20210217.1",
-          "(.NET 5.0.3; Microsoft Windows 10.0.19042)"
-        ],
-        "x-ms-client-request-id": "812f7a7a-ec66-9a89-9917-dcb5debdaabb",
-        "x-ms-date": "Wed, 17 Feb 2021 22:22:59 GMT",
->>>>>>> 1814567d
-        "x-ms-return-client-request-id": "true",
-        "x-ms-version": "2020-06-12"
-      },
-      "RequestBody": null,
-      "StatusCode": 201,
-      "ResponseHeaders": {
-        "Content-Length": "0",
-<<<<<<< HEAD
-        "Date": "Tue, 02 Feb 2021 21:25:33 GMT",
-        "ETag": "\u00220x8D8C7C11320E49F\u0022",
-        "Last-Modified": "Tue, 02 Feb 2021 21:25:33 GMT",
-=======
-        "Date": "Wed, 17 Feb 2021 22:22:58 GMT",
-        "ETag": "\u00220x8D8D39294F1D724\u0022",
-        "Last-Modified": "Wed, 17 Feb 2021 22:22:59 GMT",
->>>>>>> 1814567d
-        "Server": [
-          "Windows-Azure-HDFS/1.0",
-          "Microsoft-HTTPAPI/2.0"
-        ],
-        "x-ms-client-request-id": "812f7a7a-ec66-9a89-9917-dcb5debdaabb",
-<<<<<<< HEAD
-        "x-ms-request-id": "e15d6288-701f-002f-18a9-f97294000000",
-=======
-        "x-ms-request-id": "e21cfd4c-e01f-0070-0e7b-05c6a8000000",
->>>>>>> 1814567d
-        "x-ms-version": "2020-06-12"
-      },
-      "ResponseBody": []
-    },
-    {
-      "RequestUri": "https://seannse.dfs.core.windows.net/test-filesystem-20c85e96-641b-0b58-defd-8f1bcd695198/foo/bar?resource=directory",
-      "RequestMethod": "PUT",
-      "RequestHeaders": {
-        "Accept": "application/json",
-        "Authorization": "Sanitized",
-        "If-None-Match": "*",
-<<<<<<< HEAD
-        "traceparent": "00-d91fea240cd8cb42a4721d0cd4f21d43-8efbae67ee7e1049-00",
-        "User-Agent": [
-          "azsdk-net-Storage.Files.DataLake/12.7.0-alpha.20210202.1",
-          "(.NET 5.0.2; Microsoft Windows 10.0.19042)"
-        ],
-        "x-ms-client-request-id": "ce2485a7-55c8-d741-153a-ec1d847fc257",
-        "x-ms-date": "Tue, 02 Feb 2021 21:25:33 GMT",
-=======
-        "traceparent": "00-85f31cd7c15b164eb5ac387bcd584566-7848ec9eb33bd84a-00",
-        "User-Agent": [
-          "azsdk-net-Storage.Files.DataLake/12.7.0-alpha.20210217.1",
-          "(.NET 5.0.3; Microsoft Windows 10.0.19042)"
-        ],
-        "x-ms-client-request-id": "ce2485a7-55c8-d741-153a-ec1d847fc257",
-        "x-ms-date": "Wed, 17 Feb 2021 22:22:59 GMT",
->>>>>>> 1814567d
-        "x-ms-return-client-request-id": "true",
-        "x-ms-version": "2020-06-12"
-      },
-      "RequestBody": null,
-      "StatusCode": 201,
-      "ResponseHeaders": {
-        "Content-Length": "0",
-<<<<<<< HEAD
-        "Date": "Tue, 02 Feb 2021 21:25:33 GMT",
-        "ETag": "\u00220x8D8C7C113311531\u0022",
-        "Last-Modified": "Tue, 02 Feb 2021 21:25:33 GMT",
-=======
-        "Date": "Wed, 17 Feb 2021 22:22:58 GMT",
-        "ETag": "\u00220x8D8D39294FEDFF0\u0022",
-        "Last-Modified": "Wed, 17 Feb 2021 22:22:59 GMT",
->>>>>>> 1814567d
-        "Server": [
-          "Windows-Azure-HDFS/1.0",
-          "Microsoft-HTTPAPI/2.0"
-        ],
-        "x-ms-client-request-id": "ce2485a7-55c8-d741-153a-ec1d847fc257",
-<<<<<<< HEAD
-        "x-ms-request-id": "e15d62a1-701f-002f-31a9-f97294000000",
-=======
-        "x-ms-request-id": "e21cfd56-e01f-0070-187b-05c6a8000000",
->>>>>>> 1814567d
-        "x-ms-version": "2020-06-12"
-      },
-      "ResponseBody": []
-    },
-    {
-      "RequestUri": "https://seannse.dfs.core.windows.net/test-filesystem-20c85e96-641b-0b58-defd-8f1bcd695198/baz/foo?resource=directory",
-      "RequestMethod": "PUT",
-      "RequestHeaders": {
-        "Accept": "application/json",
-        "Authorization": "Sanitized",
-        "If-None-Match": "*",
-<<<<<<< HEAD
-        "traceparent": "00-b9beccc96aa633418bfb57c8f14d8da9-68641b75d9360f45-00",
-        "User-Agent": [
-          "azsdk-net-Storage.Files.DataLake/12.7.0-alpha.20210202.1",
-          "(.NET 5.0.2; Microsoft Windows 10.0.19042)"
-        ],
-        "x-ms-client-request-id": "580ee29a-dc99-37f3-d0fb-345efcb35fd5",
-        "x-ms-date": "Tue, 02 Feb 2021 21:25:33 GMT",
-=======
-        "traceparent": "00-dc1b037220fa5743a68e0de3d9a1ad62-ce90e0f5aaaee94b-00",
-        "User-Agent": [
-          "azsdk-net-Storage.Files.DataLake/12.7.0-alpha.20210217.1",
-          "(.NET 5.0.3; Microsoft Windows 10.0.19042)"
-        ],
-        "x-ms-client-request-id": "580ee29a-dc99-37f3-d0fb-345efcb35fd5",
-        "x-ms-date": "Wed, 17 Feb 2021 22:22:59 GMT",
->>>>>>> 1814567d
-        "x-ms-return-client-request-id": "true",
-        "x-ms-version": "2020-06-12"
-      },
-      "RequestBody": null,
-      "StatusCode": 201,
-      "ResponseHeaders": {
-        "Content-Length": "0",
-<<<<<<< HEAD
-        "Date": "Tue, 02 Feb 2021 21:25:33 GMT",
-        "ETag": "\u00220x8D8C7C11340B38A\u0022",
-        "Last-Modified": "Tue, 02 Feb 2021 21:25:33 GMT",
-=======
-        "Date": "Wed, 17 Feb 2021 22:22:58 GMT",
-        "ETag": "\u00220x8D8D392950DD9B2\u0022",
-        "Last-Modified": "Wed, 17 Feb 2021 22:22:59 GMT",
->>>>>>> 1814567d
-        "Server": [
-          "Windows-Azure-HDFS/1.0",
-          "Microsoft-HTTPAPI/2.0"
-        ],
-        "x-ms-client-request-id": "580ee29a-dc99-37f3-d0fb-345efcb35fd5",
-<<<<<<< HEAD
-        "x-ms-request-id": "e15d62c2-701f-002f-52a9-f97294000000",
-=======
-        "x-ms-request-id": "e21cfd66-e01f-0070-287b-05c6a8000000",
->>>>>>> 1814567d
-        "x-ms-version": "2020-06-12"
-      },
-      "ResponseBody": []
-    },
-    {
-      "RequestUri": "https://seannse.dfs.core.windows.net/test-filesystem-20c85e96-641b-0b58-defd-8f1bcd695198/baz/foo/bar?resource=directory",
-      "RequestMethod": "PUT",
-      "RequestHeaders": {
-        "Accept": "application/json",
-        "Authorization": "Sanitized",
-        "If-None-Match": "*",
-<<<<<<< HEAD
-        "traceparent": "00-f1437efe926dee438ed78159a7049f9a-dc7cc569a031624f-00",
-        "User-Agent": [
-          "azsdk-net-Storage.Files.DataLake/12.7.0-alpha.20210202.1",
-          "(.NET 5.0.2; Microsoft Windows 10.0.19042)"
-        ],
-        "x-ms-client-request-id": "a2839c7e-6a70-1fbd-60e1-b6d5f5ec95f4",
-        "x-ms-date": "Tue, 02 Feb 2021 21:25:33 GMT",
-=======
-        "traceparent": "00-f2da644ff6dec24e9bef730bbe5c4cc6-06bbf86aee69e041-00",
-        "User-Agent": [
-          "azsdk-net-Storage.Files.DataLake/12.7.0-alpha.20210217.1",
-          "(.NET 5.0.3; Microsoft Windows 10.0.19042)"
-        ],
-        "x-ms-client-request-id": "a2839c7e-6a70-1fbd-60e1-b6d5f5ec95f4",
-        "x-ms-date": "Wed, 17 Feb 2021 22:22:59 GMT",
->>>>>>> 1814567d
-        "x-ms-return-client-request-id": "true",
-        "x-ms-version": "2020-06-12"
-      },
-      "RequestBody": null,
-      "StatusCode": 201,
-      "ResponseHeaders": {
-        "Content-Length": "0",
-<<<<<<< HEAD
-        "Date": "Tue, 02 Feb 2021 21:25:33 GMT",
-        "ETag": "\u00220x8D8C7C113508821\u0022",
-        "Last-Modified": "Tue, 02 Feb 2021 21:25:33 GMT",
-=======
-        "Date": "Wed, 17 Feb 2021 22:22:58 GMT",
-        "ETag": "\u00220x8D8D392951A0D1D\u0022",
-        "Last-Modified": "Wed, 17 Feb 2021 22:22:59 GMT",
->>>>>>> 1814567d
-        "Server": [
-          "Windows-Azure-HDFS/1.0",
-          "Microsoft-HTTPAPI/2.0"
-        ],
-        "x-ms-client-request-id": "a2839c7e-6a70-1fbd-60e1-b6d5f5ec95f4",
-<<<<<<< HEAD
-        "x-ms-request-id": "e15d62e6-701f-002f-76a9-f97294000000",
-=======
-        "x-ms-request-id": "e21cfd6e-e01f-0070-307b-05c6a8000000",
->>>>>>> 1814567d
-        "x-ms-version": "2020-06-12"
-      },
-      "ResponseBody": []
-    },
-    {
-      "RequestUri": "https://seannse.dfs.core.windows.net/test-filesystem-20c85e96-641b-0b58-defd-8f1bcd695198/baz/bar/foo?resource=directory",
-      "RequestMethod": "PUT",
-      "RequestHeaders": {
-        "Accept": "application/json",
-        "Authorization": "Sanitized",
-        "If-None-Match": "*",
-<<<<<<< HEAD
-        "traceparent": "00-06fcc6071341ce49aa98ea60884e4b99-cbd1cc2e315b394e-00",
-        "User-Agent": [
-          "azsdk-net-Storage.Files.DataLake/12.7.0-alpha.20210202.1",
-          "(.NET 5.0.2; Microsoft Windows 10.0.19042)"
-        ],
-        "x-ms-client-request-id": "60e06929-bd30-b264-d124-294f3e52884d",
-        "x-ms-date": "Tue, 02 Feb 2021 21:25:33 GMT",
-=======
-        "traceparent": "00-4f5962f5c1c70b4583bd0cf6264be36a-4b0ce88505720242-00",
-        "User-Agent": [
-          "azsdk-net-Storage.Files.DataLake/12.7.0-alpha.20210217.1",
-          "(.NET 5.0.3; Microsoft Windows 10.0.19042)"
-        ],
-        "x-ms-client-request-id": "60e06929-bd30-b264-d124-294f3e52884d",
-        "x-ms-date": "Wed, 17 Feb 2021 22:22:59 GMT",
->>>>>>> 1814567d
-        "x-ms-return-client-request-id": "true",
-        "x-ms-version": "2020-06-12"
-      },
-      "RequestBody": null,
-      "StatusCode": 201,
-      "ResponseHeaders": {
-        "Content-Length": "0",
-<<<<<<< HEAD
-        "Date": "Tue, 02 Feb 2021 21:25:33 GMT",
-        "ETag": "\u00220x8D8C7C113609321\u0022",
-        "Last-Modified": "Tue, 02 Feb 2021 21:25:34 GMT",
-=======
-        "Date": "Wed, 17 Feb 2021 22:22:58 GMT",
-        "ETag": "\u00220x8D8D39295271384\u0022",
-        "Last-Modified": "Wed, 17 Feb 2021 22:22:59 GMT",
->>>>>>> 1814567d
-        "Server": [
-          "Windows-Azure-HDFS/1.0",
-          "Microsoft-HTTPAPI/2.0"
-        ],
-        "x-ms-client-request-id": "60e06929-bd30-b264-d124-294f3e52884d",
-<<<<<<< HEAD
-        "x-ms-request-id": "e15d62f8-701f-002f-08a9-f97294000000",
-=======
-        "x-ms-request-id": "e21cfd77-e01f-0070-397b-05c6a8000000",
->>>>>>> 1814567d
-        "x-ms-version": "2020-06-12"
-      },
-      "ResponseBody": []
-    },
-    {
-      "RequestUri": "https://seannse.dfs.core.windows.net/test-filesystem-20c85e96-641b-0b58-defd-8f1bcd695198?resource=filesystem\u0026recursive=false\u0026maxResults=2\u0026upn=false",
+        "x-ms-client-request-id": "bff66f4d-6f79-fa4d-9e99-b5baf22efd5c",
+        "x-ms-request-id": "f3d9b67a-a01e-0071-3af1-069974000000",
+        "x-ms-version": "2020-06-12"
+      },
+      "ResponseBody": []
+    },
+    {
+      "RequestUri": "https://seannse.dfs.core.windows.net/test-filesystem-a23f4e00-97aa-350f-8e64-6e7b3524f645/foo?resource=directory",
+      "RequestMethod": "PUT",
+      "RequestHeaders": {
+        "Accept": "application/json",
+        "Authorization": "Sanitized",
+        "If-None-Match": "*",
+        "traceparent": "00-ff9c43307f35fd47a1b9bb8f8e0bd19a-30d361d05eda6f40-00",
+        "User-Agent": [
+          "azsdk-net-Storage.Files.DataLake/12.7.0-alpha.20210219.1",
+          "(.NET 5.0.3; Microsoft Windows 10.0.19041)"
+        ],
+        "x-ms-client-request-id": "c52e214e-372e-80cb-d195-023fc526691d",
+        "x-ms-date": "Fri, 19 Feb 2021 18:59:03 GMT",
+        "x-ms-return-client-request-id": "true",
+        "x-ms-version": "2020-06-12"
+      },
+      "RequestBody": null,
+      "StatusCode": 201,
+      "ResponseHeaders": {
+        "Content-Length": "0",
+        "Date": "Fri, 19 Feb 2021 18:59:02 GMT",
+        "ETag": "\u00220x8D8D5086CA24E10\u0022",
+        "Last-Modified": "Fri, 19 Feb 2021 18:59:03 GMT",
+        "Server": [
+          "Windows-Azure-HDFS/1.0",
+          "Microsoft-HTTPAPI/2.0"
+        ],
+        "x-ms-client-request-id": "c52e214e-372e-80cb-d195-023fc526691d",
+        "x-ms-request-id": "c36234d1-401f-0034-13f1-064c97000000",
+        "x-ms-version": "2020-06-12"
+      },
+      "ResponseBody": []
+    },
+    {
+      "RequestUri": "https://seannse.dfs.core.windows.net/test-filesystem-a23f4e00-97aa-350f-8e64-6e7b3524f645/bar?resource=directory",
+      "RequestMethod": "PUT",
+      "RequestHeaders": {
+        "Accept": "application/json",
+        "Authorization": "Sanitized",
+        "If-None-Match": "*",
+        "traceparent": "00-20d30d6cf5563d49b4e64329b4c4b305-9ff6693a88b0bc4e-00",
+        "User-Agent": [
+          "azsdk-net-Storage.Files.DataLake/12.7.0-alpha.20210219.1",
+          "(.NET 5.0.3; Microsoft Windows 10.0.19041)"
+        ],
+        "x-ms-client-request-id": "d16cdcb2-3700-9f2d-e84c-f44ead11c146",
+        "x-ms-date": "Fri, 19 Feb 2021 18:59:03 GMT",
+        "x-ms-return-client-request-id": "true",
+        "x-ms-version": "2020-06-12"
+      },
+      "RequestBody": null,
+      "StatusCode": 201,
+      "ResponseHeaders": {
+        "Content-Length": "0",
+        "Date": "Fri, 19 Feb 2021 18:59:02 GMT",
+        "ETag": "\u00220x8D8D5086CAF3BAD\u0022",
+        "Last-Modified": "Fri, 19 Feb 2021 18:59:03 GMT",
+        "Server": [
+          "Windows-Azure-HDFS/1.0",
+          "Microsoft-HTTPAPI/2.0"
+        ],
+        "x-ms-client-request-id": "d16cdcb2-3700-9f2d-e84c-f44ead11c146",
+        "x-ms-request-id": "c36234e5-401f-0034-27f1-064c97000000",
+        "x-ms-version": "2020-06-12"
+      },
+      "ResponseBody": []
+    },
+    {
+      "RequestUri": "https://seannse.dfs.core.windows.net/test-filesystem-a23f4e00-97aa-350f-8e64-6e7b3524f645/baz?resource=directory",
+      "RequestMethod": "PUT",
+      "RequestHeaders": {
+        "Accept": "application/json",
+        "Authorization": "Sanitized",
+        "If-None-Match": "*",
+        "traceparent": "00-bf9a2fb9b6cff4439c6d1e05812c6c1b-ecda5d2c27945a45-00",
+        "User-Agent": [
+          "azsdk-net-Storage.Files.DataLake/12.7.0-alpha.20210219.1",
+          "(.NET 5.0.3; Microsoft Windows 10.0.19041)"
+        ],
+        "x-ms-client-request-id": "e88c8c18-97b9-821d-9170-b19d5c1af00d",
+        "x-ms-date": "Fri, 19 Feb 2021 18:59:04 GMT",
+        "x-ms-return-client-request-id": "true",
+        "x-ms-version": "2020-06-12"
+      },
+      "RequestBody": null,
+      "StatusCode": 201,
+      "ResponseHeaders": {
+        "Content-Length": "0",
+        "Date": "Fri, 19 Feb 2021 18:59:02 GMT",
+        "ETag": "\u00220x8D8D5086CBD4A0B\u0022",
+        "Last-Modified": "Fri, 19 Feb 2021 18:59:03 GMT",
+        "Server": [
+          "Windows-Azure-HDFS/1.0",
+          "Microsoft-HTTPAPI/2.0"
+        ],
+        "x-ms-client-request-id": "e88c8c18-97b9-821d-9170-b19d5c1af00d",
+        "x-ms-request-id": "c36234fb-401f-0034-3df1-064c97000000",
+        "x-ms-version": "2020-06-12"
+      },
+      "ResponseBody": []
+    },
+    {
+      "RequestUri": "https://seannse.dfs.core.windows.net/test-filesystem-a23f4e00-97aa-350f-8e64-6e7b3524f645/baz/bar?resource=directory",
+      "RequestMethod": "PUT",
+      "RequestHeaders": {
+        "Accept": "application/json",
+        "Authorization": "Sanitized",
+        "If-None-Match": "*",
+        "traceparent": "00-4e69de349676624ea71089849ebce615-55c07cf20fcab34f-00",
+        "User-Agent": [
+          "azsdk-net-Storage.Files.DataLake/12.7.0-alpha.20210219.1",
+          "(.NET 5.0.3; Microsoft Windows 10.0.19041)"
+        ],
+        "x-ms-client-request-id": "20367de4-d984-e18c-1cb6-2ca79b51a19e",
+        "x-ms-date": "Fri, 19 Feb 2021 18:59:04 GMT",
+        "x-ms-return-client-request-id": "true",
+        "x-ms-version": "2020-06-12"
+      },
+      "RequestBody": null,
+      "StatusCode": 201,
+      "ResponseHeaders": {
+        "Content-Length": "0",
+        "Date": "Fri, 19 Feb 2021 18:59:02 GMT",
+        "ETag": "\u00220x8D8D5086CCB3BA3\u0022",
+        "Last-Modified": "Fri, 19 Feb 2021 18:59:03 GMT",
+        "Server": [
+          "Windows-Azure-HDFS/1.0",
+          "Microsoft-HTTPAPI/2.0"
+        ],
+        "x-ms-client-request-id": "20367de4-d984-e18c-1cb6-2ca79b51a19e",
+        "x-ms-request-id": "c3623518-401f-0034-5af1-064c97000000",
+        "x-ms-version": "2020-06-12"
+      },
+      "ResponseBody": []
+    },
+    {
+      "RequestUri": "https://seannse.dfs.core.windows.net/test-filesystem-a23f4e00-97aa-350f-8e64-6e7b3524f645/foo/foo?resource=directory",
+      "RequestMethod": "PUT",
+      "RequestHeaders": {
+        "Accept": "application/json",
+        "Authorization": "Sanitized",
+        "If-None-Match": "*",
+        "traceparent": "00-a38edd7dc2265c438c51c61cfad51042-dbb73e8f7b433042-00",
+        "User-Agent": [
+          "azsdk-net-Storage.Files.DataLake/12.7.0-alpha.20210219.1",
+          "(.NET 5.0.3; Microsoft Windows 10.0.19041)"
+        ],
+        "x-ms-client-request-id": "deb9feb6-d0e4-d588-7e3c-c16b92b6c99d",
+        "x-ms-date": "Fri, 19 Feb 2021 18:59:04 GMT",
+        "x-ms-return-client-request-id": "true",
+        "x-ms-version": "2020-06-12"
+      },
+      "RequestBody": null,
+      "StatusCode": 201,
+      "ResponseHeaders": {
+        "Content-Length": "0",
+        "Date": "Fri, 19 Feb 2021 18:59:02 GMT",
+        "ETag": "\u00220x8D8D5086CD8BCA9\u0022",
+        "Last-Modified": "Fri, 19 Feb 2021 18:59:03 GMT",
+        "Server": [
+          "Windows-Azure-HDFS/1.0",
+          "Microsoft-HTTPAPI/2.0"
+        ],
+        "x-ms-client-request-id": "deb9feb6-d0e4-d588-7e3c-c16b92b6c99d",
+        "x-ms-request-id": "c3623530-401f-0034-72f1-064c97000000",
+        "x-ms-version": "2020-06-12"
+      },
+      "ResponseBody": []
+    },
+    {
+      "RequestUri": "https://seannse.dfs.core.windows.net/test-filesystem-a23f4e00-97aa-350f-8e64-6e7b3524f645/foo/bar?resource=directory",
+      "RequestMethod": "PUT",
+      "RequestHeaders": {
+        "Accept": "application/json",
+        "Authorization": "Sanitized",
+        "If-None-Match": "*",
+        "traceparent": "00-ad21b6998d64e343ae9fd18209eed135-29375bf6b457514d-00",
+        "User-Agent": [
+          "azsdk-net-Storage.Files.DataLake/12.7.0-alpha.20210219.1",
+          "(.NET 5.0.3; Microsoft Windows 10.0.19041)"
+        ],
+        "x-ms-client-request-id": "9cf009c3-c297-cfba-103a-5bdac8eac678",
+        "x-ms-date": "Fri, 19 Feb 2021 18:59:04 GMT",
+        "x-ms-return-client-request-id": "true",
+        "x-ms-version": "2020-06-12"
+      },
+      "RequestBody": null,
+      "StatusCode": 201,
+      "ResponseHeaders": {
+        "Content-Length": "0",
+        "Date": "Fri, 19 Feb 2021 18:59:02 GMT",
+        "ETag": "\u00220x8D8D5086CE5B8D8\u0022",
+        "Last-Modified": "Fri, 19 Feb 2021 18:59:03 GMT",
+        "Server": [
+          "Windows-Azure-HDFS/1.0",
+          "Microsoft-HTTPAPI/2.0"
+        ],
+        "x-ms-client-request-id": "9cf009c3-c297-cfba-103a-5bdac8eac678",
+        "x-ms-request-id": "c362354b-401f-0034-0df1-064c97000000",
+        "x-ms-version": "2020-06-12"
+      },
+      "ResponseBody": []
+    },
+    {
+      "RequestUri": "https://seannse.dfs.core.windows.net/test-filesystem-a23f4e00-97aa-350f-8e64-6e7b3524f645/baz/foo?resource=directory",
+      "RequestMethod": "PUT",
+      "RequestHeaders": {
+        "Accept": "application/json",
+        "Authorization": "Sanitized",
+        "If-None-Match": "*",
+        "traceparent": "00-11475c1f450d234abe4007f84397b51b-25c7ea8a2b263f41-00",
+        "User-Agent": [
+          "azsdk-net-Storage.Files.DataLake/12.7.0-alpha.20210219.1",
+          "(.NET 5.0.3; Microsoft Windows 10.0.19041)"
+        ],
+        "x-ms-client-request-id": "89a752d8-2dc5-0905-c100-e62285c1913d",
+        "x-ms-date": "Fri, 19 Feb 2021 18:59:04 GMT",
+        "x-ms-return-client-request-id": "true",
+        "x-ms-version": "2020-06-12"
+      },
+      "RequestBody": null,
+      "StatusCode": 201,
+      "ResponseHeaders": {
+        "Content-Length": "0",
+        "Date": "Fri, 19 Feb 2021 18:59:02 GMT",
+        "ETag": "\u00220x8D8D5086CF268E6\u0022",
+        "Last-Modified": "Fri, 19 Feb 2021 18:59:03 GMT",
+        "Server": [
+          "Windows-Azure-HDFS/1.0",
+          "Microsoft-HTTPAPI/2.0"
+        ],
+        "x-ms-client-request-id": "89a752d8-2dc5-0905-c100-e62285c1913d",
+        "x-ms-request-id": "c362356f-401f-0034-31f1-064c97000000",
+        "x-ms-version": "2020-06-12"
+      },
+      "ResponseBody": []
+    },
+    {
+      "RequestUri": "https://seannse.dfs.core.windows.net/test-filesystem-a23f4e00-97aa-350f-8e64-6e7b3524f645/baz/foo/bar?resource=directory",
+      "RequestMethod": "PUT",
+      "RequestHeaders": {
+        "Accept": "application/json",
+        "Authorization": "Sanitized",
+        "If-None-Match": "*",
+        "traceparent": "00-c007cea8fb3020469f635cb13b96a856-02614b06473e7d4f-00",
+        "User-Agent": [
+          "azsdk-net-Storage.Files.DataLake/12.7.0-alpha.20210219.1",
+          "(.NET 5.0.3; Microsoft Windows 10.0.19041)"
+        ],
+        "x-ms-client-request-id": "75021e44-3c42-30b2-5775-41de15a250a0",
+        "x-ms-date": "Fri, 19 Feb 2021 18:59:04 GMT",
+        "x-ms-return-client-request-id": "true",
+        "x-ms-version": "2020-06-12"
+      },
+      "RequestBody": null,
+      "StatusCode": 201,
+      "ResponseHeaders": {
+        "Content-Length": "0",
+        "Date": "Fri, 19 Feb 2021 18:59:02 GMT",
+        "ETag": "\u00220x8D8D5086CFF712C\u0022",
+        "Last-Modified": "Fri, 19 Feb 2021 18:59:03 GMT",
+        "Server": [
+          "Windows-Azure-HDFS/1.0",
+          "Microsoft-HTTPAPI/2.0"
+        ],
+        "x-ms-client-request-id": "75021e44-3c42-30b2-5775-41de15a250a0",
+        "x-ms-request-id": "c362358f-401f-0034-51f1-064c97000000",
+        "x-ms-version": "2020-06-12"
+      },
+      "ResponseBody": []
+    },
+    {
+      "RequestUri": "https://seannse.dfs.core.windows.net/test-filesystem-a23f4e00-97aa-350f-8e64-6e7b3524f645/baz/bar/foo?resource=directory",
+      "RequestMethod": "PUT",
+      "RequestHeaders": {
+        "Accept": "application/json",
+        "Authorization": "Sanitized",
+        "If-None-Match": "*",
+        "traceparent": "00-6f39c0f865d70d4ea8d3e8836325ab1b-3408222de4f1f848-00",
+        "User-Agent": [
+          "azsdk-net-Storage.Files.DataLake/12.7.0-alpha.20210219.1",
+          "(.NET 5.0.3; Microsoft Windows 10.0.19041)"
+        ],
+        "x-ms-client-request-id": "66de010f-1bbf-dafb-c5cd-2b4c20b2b3a1",
+        "x-ms-date": "Fri, 19 Feb 2021 18:59:04 GMT",
+        "x-ms-return-client-request-id": "true",
+        "x-ms-version": "2020-06-12"
+      },
+      "RequestBody": null,
+      "StatusCode": 201,
+      "ResponseHeaders": {
+        "Content-Length": "0",
+        "Date": "Fri, 19 Feb 2021 18:59:03 GMT",
+        "ETag": "\u00220x8D8D5086D0BF0DA\u0022",
+        "Last-Modified": "Fri, 19 Feb 2021 18:59:03 GMT",
+        "Server": [
+          "Windows-Azure-HDFS/1.0",
+          "Microsoft-HTTPAPI/2.0"
+        ],
+        "x-ms-client-request-id": "66de010f-1bbf-dafb-c5cd-2b4c20b2b3a1",
+        "x-ms-request-id": "c36235a9-401f-0034-6bf1-064c97000000",
+        "x-ms-version": "2020-06-12"
+      },
+      "ResponseBody": []
+    },
+    {
+      "RequestUri": "https://seannse.dfs.core.windows.net/test-filesystem-a23f4e00-97aa-350f-8e64-6e7b3524f645?resource=filesystem\u0026recursive=false\u0026maxResults=2\u0026upn=false",
       "RequestMethod": "GET",
       "RequestHeaders": {
         "Accept": "application/json",
         "Authorization": "Sanitized",
-<<<<<<< HEAD
-        "traceparent": "00-97394c0b147d8a48b08b49b8d4c677d0-ff651986c737ac46-00",
-        "User-Agent": [
-          "azsdk-net-Storage.Files.DataLake/12.7.0-alpha.20210202.1",
-          "(.NET 5.0.2; Microsoft Windows 10.0.19042)"
-        ],
-        "x-ms-client-request-id": "8baca0d2-350c-2fc4-f2b8-a4e108cf6566",
-        "x-ms-date": "Tue, 02 Feb 2021 21:25:33 GMT",
-=======
-        "traceparent": "00-b3bdad492204cd428e6d629826cc2227-985fd0235838de4c-00",
-        "User-Agent": [
-          "azsdk-net-Storage.Files.DataLake/12.7.0-alpha.20210217.1",
-          "(.NET 5.0.3; Microsoft Windows 10.0.19042)"
-        ],
-        "x-ms-client-request-id": "8baca0d2-350c-2fc4-f2b8-a4e108cf6566",
-        "x-ms-date": "Wed, 17 Feb 2021 22:22:59 GMT",
->>>>>>> 1814567d
+        "traceparent": "00-0256d4a4d356084699c2f154a06e37a0-7edcbe84baeae040-00",
+        "User-Agent": [
+          "azsdk-net-Storage.Files.DataLake/12.7.0-alpha.20210219.1",
+          "(.NET 5.0.3; Microsoft Windows 10.0.19041)"
+        ],
+        "x-ms-client-request-id": "13ce3277-eac3-b1e0-7e15-a05f482e560e",
+        "x-ms-date": "Fri, 19 Feb 2021 18:59:04 GMT",
         "x-ms-return-client-request-id": "true",
         "x-ms-version": "2020-06-12"
       },
@@ -571,57 +360,34 @@
       "StatusCode": 200,
       "ResponseHeaders": {
         "Content-Type": "application/json; charset=utf-8",
-<<<<<<< HEAD
-        "Date": "Tue, 02 Feb 2021 21:25:33 GMT",
-=======
-        "Date": "Wed, 17 Feb 2021 22:22:58 GMT",
->>>>>>> 1814567d
+        "Date": "Fri, 19 Feb 2021 18:59:03 GMT",
         "Server": [
           "Windows-Azure-HDFS/1.0",
           "Microsoft-HTTPAPI/2.0"
         ],
         "Transfer-Encoding": "chunked",
-        "x-ms-client-request-id": "8baca0d2-350c-2fc4-f2b8-a4e108cf6566",
-<<<<<<< HEAD
-        "x-ms-continuation": "VBaOk6\u002B6jdzN70EYHBgDZm9vFoKB\u002Bo\u002B\u002B6vzWAxgAFtKBt4a\u002B6vzWAwAA",
-        "x-ms-request-id": "e15d6310-701f-002f-20a9-f97294000000",
+        "x-ms-client-request-id": "13ce3277-eac3-b1e0-7e15-a05f482e560e",
+        "x-ms-continuation": "VBa6ysOFkeDlk\u002BQBGBwYA2ZvbxawzrGqqbyD1wMYABbewtqiqbyD1wMAAA==",
+        "x-ms-request-id": "c36235d7-401f-0034-19f1-064c97000000",
         "x-ms-version": "2020-06-12"
       },
       "ResponseBody": [
-        "{\u0022paths\u0022:[{\u0022contentLength\u0022:\u00220\u0022,\u0022creationTime\u0022:\u0022132567747333281952\u0022,\u0022etag\u0022:\u00220x8D8C7C112F058A0\u0022,\u0022group\u0022:\u0022$superuser\u0022,\u0022isDirectory\u0022:\u0022true\u0022,\u0022lastModified\u0022:\u0022Tue, 02 Feb 2021 21:25:33 GMT\u0022,\u0022name\u0022:\u0022bar\u0022,\u0022owner\u0022:\u0022$superuser\u0022,\u0022permissions\u0022:\u0022rwxr-x---\u0022},{\u0022contentLength\u0022:\u00220\u0022,\u0022creationTime\u0022:\u0022132567747334352717\u0022,\u0022etag\u0022:\u00220x8D8C7C11300AF4D\u0022,\u0022group\u0022:\u0022$superuser\u0022,\u0022isDirectory\u0022:\u0022true\u0022,\u0022lastModified\u0022:\u0022Tue, 02 Feb 2021 21:25:33 GMT\u0022,\u0022name\u0022:\u0022baz\u0022,\u0022owner\u0022:\u0022$superuser\u0022,\u0022permissions\u0022:\u0022rwxr-x---\u0022}]}\n"
-=======
-        "x-ms-continuation": "VBb/iKbXrIjpgUkYHBgDZm9vFoDE6qvu3oLXAxgAFuyBxaTu3oLXAwAA",
-        "x-ms-request-id": "e21cfd7e-e01f-0070-407b-05c6a8000000",
-        "x-ms-version": "2020-06-12"
-      },
-      "ResponseBody": [
-        "{\u0022paths\u0022:[{\u0022contentLength\u0022:\u00220\u0022,\u0022creationTime\u0022:\u0022132580741788005479\u0022,\u0022etag\u0022:\u00220x8D8D39294CBF467\u0022,\u0022group\u0022:\u0022$superuser\u0022,\u0022isDirectory\u0022:\u0022true\u0022,\u0022lastModified\u0022:\u0022Wed, 17 Feb 2021 22:22:58 GMT\u0022,\u0022name\u0022:\u0022bar\u0022,\u0022owner\u0022:\u0022$superuser\u0022,\u0022permissions\u0022:\u0022rwxr-x---\u0022},{\u0022contentLength\u0022:\u00220\u0022,\u0022creationTime\u0022:\u0022132580741788809102\u0022,\u0022etag\u0022:\u00220x8D8D39294D8378E\u0022,\u0022group\u0022:\u0022$superuser\u0022,\u0022isDirectory\u0022:\u0022true\u0022,\u0022lastModified\u0022:\u0022Wed, 17 Feb 2021 22:22:58 GMT\u0022,\u0022name\u0022:\u0022baz\u0022,\u0022owner\u0022:\u0022$superuser\u0022,\u0022permissions\u0022:\u0022rwxr-x---\u0022}]}\n"
->>>>>>> 1814567d
+        "{\u0022paths\u0022:[{\u0022contentLength\u0022:\u00220\u0022,\u0022creationTime\u0022:\u0022132582347432803245\u0022,\u0022etag\u0022:\u00220x8D8D5086CAF3BAD\u0022,\u0022group\u0022:\u0022$superuser\u0022,\u0022isDirectory\u0022:\u0022true\u0022,\u0022lastModified\u0022:\u0022Fri, 19 Feb 2021 18:59:03 GMT\u0022,\u0022name\u0022:\u0022bar\u0022,\u0022owner\u0022:\u0022$superuser\u0022,\u0022permissions\u0022:\u0022rwxr-x---\u0022},{\u0022contentLength\u0022:\u00220\u0022,\u0022creationTime\u0022:\u0022132582347433724427\u0022,\u0022etag\u0022:\u00220x8D8D5086CBD4A0B\u0022,\u0022group\u0022:\u0022$superuser\u0022,\u0022isDirectory\u0022:\u0022true\u0022,\u0022lastModified\u0022:\u0022Fri, 19 Feb 2021 18:59:03 GMT\u0022,\u0022name\u0022:\u0022baz\u0022,\u0022owner\u0022:\u0022$superuser\u0022,\u0022permissions\u0022:\u0022rwxr-x---\u0022}]}\n"
       ]
     },
     {
-      "RequestUri": "https://seannse.blob.core.windows.net/test-filesystem-20c85e96-641b-0b58-defd-8f1bcd695198?restype=container",
+      "RequestUri": "https://seannse.blob.core.windows.net/test-filesystem-a23f4e00-97aa-350f-8e64-6e7b3524f645?restype=container",
       "RequestMethod": "DELETE",
       "RequestHeaders": {
         "Accept": "application/xml",
         "Authorization": "Sanitized",
-<<<<<<< HEAD
-        "traceparent": "00-257f498049b19549ba569f1a91c72f2e-47c799f8f86c4f47-00",
-        "User-Agent": [
-          "azsdk-net-Storage.Files.DataLake/12.7.0-alpha.20210202.1",
-          "(.NET 5.0.2; Microsoft Windows 10.0.19042)"
-        ],
-        "x-ms-client-request-id": "9e7c3fbb-fda6-c740-6c60-de97b7e344ad",
-        "x-ms-date": "Tue, 02 Feb 2021 21:25:33 GMT",
-=======
-        "traceparent": "00-c3ce1d158e73c347b1ae20066025dd4e-88e7ebbe29dc2849-00",
-        "User-Agent": [
-          "azsdk-net-Storage.Files.DataLake/12.7.0-alpha.20210217.1",
-          "(.NET 5.0.3; Microsoft Windows 10.0.19042)"
-        ],
-        "x-ms-client-request-id": "9e7c3fbb-fda6-c740-6c60-de97b7e344ad",
-        "x-ms-date": "Wed, 17 Feb 2021 22:22:59 GMT",
->>>>>>> 1814567d
+        "traceparent": "00-5f1aff910912a248a76d5669bd42990e-32cf9a9adbfaf44b-00",
+        "User-Agent": [
+          "azsdk-net-Storage.Files.DataLake/12.7.0-alpha.20210219.1",
+          "(.NET 5.0.3; Microsoft Windows 10.0.19041)"
+        ],
+        "x-ms-client-request-id": "edd4a08f-a0e4-e0de-b9ba-13ace8578874",
+        "x-ms-date": "Fri, 19 Feb 2021 18:59:04 GMT",
         "x-ms-return-client-request-id": "true",
         "x-ms-version": "2020-06-12"
       },
@@ -629,28 +395,20 @@
       "StatusCode": 202,
       "ResponseHeaders": {
         "Content-Length": "0",
-<<<<<<< HEAD
-        "Date": "Tue, 02 Feb 2021 21:25:34 GMT",
-=======
-        "Date": "Wed, 17 Feb 2021 22:22:58 GMT",
->>>>>>> 1814567d
+        "Date": "Fri, 19 Feb 2021 18:59:04 GMT",
         "Server": [
           "Windows-Azure-Blob/1.0",
           "Microsoft-HTTPAPI/2.0"
         ],
-        "x-ms-client-request-id": "9e7c3fbb-fda6-c740-6c60-de97b7e344ad",
-<<<<<<< HEAD
-        "x-ms-request-id": "2a72d6d8-701e-003f-71a9-f9b7fc000000",
-=======
-        "x-ms-request-id": "0aff5f3d-d01e-007b-387b-053dc3000000",
->>>>>>> 1814567d
+        "x-ms-client-request-id": "edd4a08f-a0e4-e0de-b9ba-13ace8578874",
+        "x-ms-request-id": "f3d9b8f5-a01e-0071-72f1-069974000000",
         "x-ms-version": "2020-06-12"
       },
       "ResponseBody": []
     }
   ],
   "Variables": {
-    "RandomSeed": "239945131",
+    "RandomSeed": "756494088",
     "Storage_TestConfigHierarchicalNamespace": "NamespaceTenant\nseannse\nU2FuaXRpemVk\nhttps://seannse.blob.core.windows.net\nhttps://seannse.file.core.windows.net\nhttps://seannse.queue.core.windows.net\nhttps://seannse.table.core.windows.net\n\n\n\n\nhttps://seannse-secondary.blob.core.windows.net\nhttps://seannse-secondary.file.core.windows.net\nhttps://seannse-secondary.queue.core.windows.net\nhttps://seannse-secondary.table.core.windows.net\n68390a19-a643-458b-b726-408abf67b4fc\nSanitized\n72f988bf-86f1-41af-91ab-2d7cd011db47\nhttps://login.microsoftonline.com/\nCloud\nBlobEndpoint=https://seannse.blob.core.windows.net/;QueueEndpoint=https://seannse.queue.core.windows.net/;FileEndpoint=https://seannse.file.core.windows.net/;BlobSecondaryEndpoint=https://seannse-secondary.blob.core.windows.net/;QueueSecondaryEndpoint=https://seannse-secondary.queue.core.windows.net/;FileSecondaryEndpoint=https://seannse-secondary.file.core.windows.net/;AccountName=seannse;AccountKey=Sanitized\n"
   }
 }