﻿{
  "Entries": [
    {
      "RequestUri": "https://seannse.blob.core.windows.net/test-filesystem-a23f4e00-97aa-350f-8e64-6e7b3524f645?restype=container",
      "RequestMethod": "PUT",
      "RequestHeaders": {
        "Accept": "application/xml",
        "Authorization": "Sanitized",
        "traceparent": "00-44343fc587da3547818ffb32feebcde7-fa15124e99e7244e-00",
        "User-Agent": [
          "azsdk-net-Storage.Files.DataLake/12.7.0-alpha.20210219.1",
          "(.NET 5.0.3; Microsoft Windows 10.0.19041)"
        ],
        "x-ms-blob-public-access": "container",
        "x-ms-client-request-id": "bff66f4d-6f79-fa4d-9e99-b5baf22efd5c",
        "x-ms-date": "Fri, 19 Feb 2021 18:59:03 GMT",
        "x-ms-return-client-request-id": "true",
<<<<<<< HEAD
        "x-ms-version": "2020-12-06"
=======
        "x-ms-version": "2021-02-12"
>>>>>>> 7e782c87
      },
      "RequestBody": null,
      "StatusCode": 201,
      "ResponseHeaders": {
        "Content-Length": "0",
        "Date": "Fri, 19 Feb 2021 18:59:03 GMT",
        "ETag": "\"0x8D8D5086C934850\"",
        "Last-Modified": "Fri, 19 Feb 2021 18:59:03 GMT",
        "Server": [
          "Windows-Azure-Blob/1.0",
          "Microsoft-HTTPAPI/2.0"
        ],
        "x-ms-client-request-id": "bff66f4d-6f79-fa4d-9e99-b5baf22efd5c",
        "x-ms-request-id": "f3d9b67a-a01e-0071-3af1-069974000000",
<<<<<<< HEAD
        "x-ms-version": "2020-12-06"
=======
        "x-ms-version": "2021-02-12"
>>>>>>> 7e782c87
      },
      "ResponseBody": []
    },
    {
      "RequestUri": "https://seannse.dfs.core.windows.net/test-filesystem-a23f4e00-97aa-350f-8e64-6e7b3524f645/foo?resource=directory",
      "RequestMethod": "PUT",
      "RequestHeaders": {
        "Accept": "application/json",
        "Authorization": "Sanitized",
        "If-None-Match": "*",
        "traceparent": "00-ff9c43307f35fd47a1b9bb8f8e0bd19a-30d361d05eda6f40-00",
        "User-Agent": [
          "azsdk-net-Storage.Files.DataLake/12.7.0-alpha.20210219.1",
          "(.NET 5.0.3; Microsoft Windows 10.0.19041)"
        ],
        "x-ms-client-request-id": "c52e214e-372e-80cb-d195-023fc526691d",
        "x-ms-date": "Fri, 19 Feb 2021 18:59:03 GMT",
        "x-ms-return-client-request-id": "true",
<<<<<<< HEAD
        "x-ms-version": "2020-12-06"
=======
        "x-ms-version": "2021-02-12"
>>>>>>> 7e782c87
      },
      "RequestBody": null,
      "StatusCode": 201,
      "ResponseHeaders": {
        "Content-Length": "0",
        "Date": "Fri, 19 Feb 2021 18:59:02 GMT",
        "ETag": "\"0x8D8D5086CA24E10\"",
        "Last-Modified": "Fri, 19 Feb 2021 18:59:03 GMT",
        "Server": [
          "Windows-Azure-HDFS/1.0",
          "Microsoft-HTTPAPI/2.0"
        ],
        "x-ms-client-request-id": "c52e214e-372e-80cb-d195-023fc526691d",
        "x-ms-request-id": "c36234d1-401f-0034-13f1-064c97000000",
<<<<<<< HEAD
        "x-ms-version": "2020-12-06"
=======
        "x-ms-version": "2021-02-12"
>>>>>>> 7e782c87
      },
      "ResponseBody": []
    },
    {
      "RequestUri": "https://seannse.dfs.core.windows.net/test-filesystem-a23f4e00-97aa-350f-8e64-6e7b3524f645/bar?resource=directory",
      "RequestMethod": "PUT",
      "RequestHeaders": {
        "Accept": "application/json",
        "Authorization": "Sanitized",
        "If-None-Match": "*",
        "traceparent": "00-20d30d6cf5563d49b4e64329b4c4b305-9ff6693a88b0bc4e-00",
        "User-Agent": [
          "azsdk-net-Storage.Files.DataLake/12.7.0-alpha.20210219.1",
          "(.NET 5.0.3; Microsoft Windows 10.0.19041)"
        ],
        "x-ms-client-request-id": "d16cdcb2-3700-9f2d-e84c-f44ead11c146",
        "x-ms-date": "Fri, 19 Feb 2021 18:59:03 GMT",
        "x-ms-return-client-request-id": "true",
<<<<<<< HEAD
        "x-ms-version": "2020-12-06"
=======
        "x-ms-version": "2021-02-12"
>>>>>>> 7e782c87
      },
      "RequestBody": null,
      "StatusCode": 201,
      "ResponseHeaders": {
        "Content-Length": "0",
        "Date": "Fri, 19 Feb 2021 18:59:02 GMT",
        "ETag": "\"0x8D8D5086CAF3BAD\"",
        "Last-Modified": "Fri, 19 Feb 2021 18:59:03 GMT",
        "Server": [
          "Windows-Azure-HDFS/1.0",
          "Microsoft-HTTPAPI/2.0"
        ],
        "x-ms-client-request-id": "d16cdcb2-3700-9f2d-e84c-f44ead11c146",
        "x-ms-request-id": "c36234e5-401f-0034-27f1-064c97000000",
<<<<<<< HEAD
        "x-ms-version": "2020-12-06"
=======
        "x-ms-version": "2021-02-12"
>>>>>>> 7e782c87
      },
      "ResponseBody": []
    },
    {
      "RequestUri": "https://seannse.dfs.core.windows.net/test-filesystem-a23f4e00-97aa-350f-8e64-6e7b3524f645/baz?resource=directory",
      "RequestMethod": "PUT",
      "RequestHeaders": {
        "Accept": "application/json",
        "Authorization": "Sanitized",
        "If-None-Match": "*",
        "traceparent": "00-bf9a2fb9b6cff4439c6d1e05812c6c1b-ecda5d2c27945a45-00",
        "User-Agent": [
          "azsdk-net-Storage.Files.DataLake/12.7.0-alpha.20210219.1",
          "(.NET 5.0.3; Microsoft Windows 10.0.19041)"
        ],
        "x-ms-client-request-id": "e88c8c18-97b9-821d-9170-b19d5c1af00d",
        "x-ms-date": "Fri, 19 Feb 2021 18:59:04 GMT",
        "x-ms-return-client-request-id": "true",
<<<<<<< HEAD
        "x-ms-version": "2020-12-06"
=======
        "x-ms-version": "2021-02-12"
>>>>>>> 7e782c87
      },
      "RequestBody": null,
      "StatusCode": 201,
      "ResponseHeaders": {
        "Content-Length": "0",
        "Date": "Fri, 19 Feb 2021 18:59:02 GMT",
        "ETag": "\"0x8D8D5086CBD4A0B\"",
        "Last-Modified": "Fri, 19 Feb 2021 18:59:03 GMT",
        "Server": [
          "Windows-Azure-HDFS/1.0",
          "Microsoft-HTTPAPI/2.0"
        ],
        "x-ms-client-request-id": "e88c8c18-97b9-821d-9170-b19d5c1af00d",
        "x-ms-request-id": "c36234fb-401f-0034-3df1-064c97000000",
<<<<<<< HEAD
        "x-ms-version": "2020-12-06"
=======
        "x-ms-version": "2021-02-12"
>>>>>>> 7e782c87
      },
      "ResponseBody": []
    },
    {
      "RequestUri": "https://seannse.dfs.core.windows.net/test-filesystem-a23f4e00-97aa-350f-8e64-6e7b3524f645/baz/bar?resource=directory",
      "RequestMethod": "PUT",
      "RequestHeaders": {
        "Accept": "application/json",
        "Authorization": "Sanitized",
        "If-None-Match": "*",
        "traceparent": "00-4e69de349676624ea71089849ebce615-55c07cf20fcab34f-00",
        "User-Agent": [
          "azsdk-net-Storage.Files.DataLake/12.7.0-alpha.20210219.1",
          "(.NET 5.0.3; Microsoft Windows 10.0.19041)"
        ],
        "x-ms-client-request-id": "20367de4-d984-e18c-1cb6-2ca79b51a19e",
        "x-ms-date": "Fri, 19 Feb 2021 18:59:04 GMT",
        "x-ms-return-client-request-id": "true",
<<<<<<< HEAD
        "x-ms-version": "2020-12-06"
=======
        "x-ms-version": "2021-02-12"
>>>>>>> 7e782c87
      },
      "RequestBody": null,
      "StatusCode": 201,
      "ResponseHeaders": {
        "Content-Length": "0",
        "Date": "Fri, 19 Feb 2021 18:59:02 GMT",
        "ETag": "\"0x8D8D5086CCB3BA3\"",
        "Last-Modified": "Fri, 19 Feb 2021 18:59:03 GMT",
        "Server": [
          "Windows-Azure-HDFS/1.0",
          "Microsoft-HTTPAPI/2.0"
        ],
        "x-ms-client-request-id": "20367de4-d984-e18c-1cb6-2ca79b51a19e",
        "x-ms-request-id": "c3623518-401f-0034-5af1-064c97000000",
<<<<<<< HEAD
        "x-ms-version": "2020-12-06"
=======
        "x-ms-version": "2021-02-12"
>>>>>>> 7e782c87
      },
      "ResponseBody": []
    },
    {
      "RequestUri": "https://seannse.dfs.core.windows.net/test-filesystem-a23f4e00-97aa-350f-8e64-6e7b3524f645/foo/foo?resource=directory",
      "RequestMethod": "PUT",
      "RequestHeaders": {
        "Accept": "application/json",
        "Authorization": "Sanitized",
        "If-None-Match": "*",
        "traceparent": "00-a38edd7dc2265c438c51c61cfad51042-dbb73e8f7b433042-00",
        "User-Agent": [
          "azsdk-net-Storage.Files.DataLake/12.7.0-alpha.20210219.1",
          "(.NET 5.0.3; Microsoft Windows 10.0.19041)"
        ],
        "x-ms-client-request-id": "deb9feb6-d0e4-d588-7e3c-c16b92b6c99d",
        "x-ms-date": "Fri, 19 Feb 2021 18:59:04 GMT",
        "x-ms-return-client-request-id": "true",
<<<<<<< HEAD
        "x-ms-version": "2020-12-06"
=======
        "x-ms-version": "2021-02-12"
>>>>>>> 7e782c87
      },
      "RequestBody": null,
      "StatusCode": 201,
      "ResponseHeaders": {
        "Content-Length": "0",
        "Date": "Fri, 19 Feb 2021 18:59:02 GMT",
        "ETag": "\"0x8D8D5086CD8BCA9\"",
        "Last-Modified": "Fri, 19 Feb 2021 18:59:03 GMT",
        "Server": [
          "Windows-Azure-HDFS/1.0",
          "Microsoft-HTTPAPI/2.0"
        ],
        "x-ms-client-request-id": "deb9feb6-d0e4-d588-7e3c-c16b92b6c99d",
        "x-ms-request-id": "c3623530-401f-0034-72f1-064c97000000",
<<<<<<< HEAD
        "x-ms-version": "2020-12-06"
=======
        "x-ms-version": "2021-02-12"
>>>>>>> 7e782c87
      },
      "ResponseBody": []
    },
    {
      "RequestUri": "https://seannse.dfs.core.windows.net/test-filesystem-a23f4e00-97aa-350f-8e64-6e7b3524f645/foo/bar?resource=directory",
      "RequestMethod": "PUT",
      "RequestHeaders": {
        "Accept": "application/json",
        "Authorization": "Sanitized",
        "If-None-Match": "*",
        "traceparent": "00-ad21b6998d64e343ae9fd18209eed135-29375bf6b457514d-00",
        "User-Agent": [
          "azsdk-net-Storage.Files.DataLake/12.7.0-alpha.20210219.1",
          "(.NET 5.0.3; Microsoft Windows 10.0.19041)"
        ],
        "x-ms-client-request-id": "9cf009c3-c297-cfba-103a-5bdac8eac678",
        "x-ms-date": "Fri, 19 Feb 2021 18:59:04 GMT",
        "x-ms-return-client-request-id": "true",
<<<<<<< HEAD
        "x-ms-version": "2020-12-06"
=======
        "x-ms-version": "2021-02-12"
>>>>>>> 7e782c87
      },
      "RequestBody": null,
      "StatusCode": 201,
      "ResponseHeaders": {
        "Content-Length": "0",
        "Date": "Fri, 19 Feb 2021 18:59:02 GMT",
        "ETag": "\"0x8D8D5086CE5B8D8\"",
        "Last-Modified": "Fri, 19 Feb 2021 18:59:03 GMT",
        "Server": [
          "Windows-Azure-HDFS/1.0",
          "Microsoft-HTTPAPI/2.0"
        ],
        "x-ms-client-request-id": "9cf009c3-c297-cfba-103a-5bdac8eac678",
        "x-ms-request-id": "c362354b-401f-0034-0df1-064c97000000",
<<<<<<< HEAD
        "x-ms-version": "2020-12-06"
=======
        "x-ms-version": "2021-02-12"
>>>>>>> 7e782c87
      },
      "ResponseBody": []
    },
    {
      "RequestUri": "https://seannse.dfs.core.windows.net/test-filesystem-a23f4e00-97aa-350f-8e64-6e7b3524f645/baz/foo?resource=directory",
      "RequestMethod": "PUT",
      "RequestHeaders": {
        "Accept": "application/json",
        "Authorization": "Sanitized",
        "If-None-Match": "*",
        "traceparent": "00-11475c1f450d234abe4007f84397b51b-25c7ea8a2b263f41-00",
        "User-Agent": [
          "azsdk-net-Storage.Files.DataLake/12.7.0-alpha.20210219.1",
          "(.NET 5.0.3; Microsoft Windows 10.0.19041)"
        ],
        "x-ms-client-request-id": "89a752d8-2dc5-0905-c100-e62285c1913d",
        "x-ms-date": "Fri, 19 Feb 2021 18:59:04 GMT",
        "x-ms-return-client-request-id": "true",
<<<<<<< HEAD
        "x-ms-version": "2020-12-06"
=======
        "x-ms-version": "2021-02-12"
>>>>>>> 7e782c87
      },
      "RequestBody": null,
      "StatusCode": 201,
      "ResponseHeaders": {
        "Content-Length": "0",
        "Date": "Fri, 19 Feb 2021 18:59:02 GMT",
        "ETag": "\"0x8D8D5086CF268E6\"",
        "Last-Modified": "Fri, 19 Feb 2021 18:59:03 GMT",
        "Server": [
          "Windows-Azure-HDFS/1.0",
          "Microsoft-HTTPAPI/2.0"
        ],
        "x-ms-client-request-id": "89a752d8-2dc5-0905-c100-e62285c1913d",
        "x-ms-request-id": "c362356f-401f-0034-31f1-064c97000000",
<<<<<<< HEAD
        "x-ms-version": "2020-12-06"
=======
        "x-ms-version": "2021-02-12"
>>>>>>> 7e782c87
      },
      "ResponseBody": []
    },
    {
      "RequestUri": "https://seannse.dfs.core.windows.net/test-filesystem-a23f4e00-97aa-350f-8e64-6e7b3524f645/baz/foo/bar?resource=directory",
      "RequestMethod": "PUT",
      "RequestHeaders": {
        "Accept": "application/json",
        "Authorization": "Sanitized",
        "If-None-Match": "*",
        "traceparent": "00-c007cea8fb3020469f635cb13b96a856-02614b06473e7d4f-00",
        "User-Agent": [
          "azsdk-net-Storage.Files.DataLake/12.7.0-alpha.20210219.1",
          "(.NET 5.0.3; Microsoft Windows 10.0.19041)"
        ],
        "x-ms-client-request-id": "75021e44-3c42-30b2-5775-41de15a250a0",
        "x-ms-date": "Fri, 19 Feb 2021 18:59:04 GMT",
        "x-ms-return-client-request-id": "true",
<<<<<<< HEAD
        "x-ms-version": "2020-12-06"
=======
        "x-ms-version": "2021-02-12"
>>>>>>> 7e782c87
      },
      "RequestBody": null,
      "StatusCode": 201,
      "ResponseHeaders": {
        "Content-Length": "0",
        "Date": "Fri, 19 Feb 2021 18:59:02 GMT",
        "ETag": "\"0x8D8D5086CFF712C\"",
        "Last-Modified": "Fri, 19 Feb 2021 18:59:03 GMT",
        "Server": [
          "Windows-Azure-HDFS/1.0",
          "Microsoft-HTTPAPI/2.0"
        ],
        "x-ms-client-request-id": "75021e44-3c42-30b2-5775-41de15a250a0",
        "x-ms-request-id": "c362358f-401f-0034-51f1-064c97000000",
<<<<<<< HEAD
        "x-ms-version": "2020-12-06"
=======
        "x-ms-version": "2021-02-12"
>>>>>>> 7e782c87
      },
      "ResponseBody": []
    },
    {
      "RequestUri": "https://seannse.dfs.core.windows.net/test-filesystem-a23f4e00-97aa-350f-8e64-6e7b3524f645/baz/bar/foo?resource=directory",
      "RequestMethod": "PUT",
      "RequestHeaders": {
        "Accept": "application/json",
        "Authorization": "Sanitized",
        "If-None-Match": "*",
        "traceparent": "00-6f39c0f865d70d4ea8d3e8836325ab1b-3408222de4f1f848-00",
        "User-Agent": [
          "azsdk-net-Storage.Files.DataLake/12.7.0-alpha.20210219.1",
          "(.NET 5.0.3; Microsoft Windows 10.0.19041)"
        ],
        "x-ms-client-request-id": "66de010f-1bbf-dafb-c5cd-2b4c20b2b3a1",
        "x-ms-date": "Fri, 19 Feb 2021 18:59:04 GMT",
        "x-ms-return-client-request-id": "true",
<<<<<<< HEAD
        "x-ms-version": "2020-12-06"
=======
        "x-ms-version": "2021-02-12"
>>>>>>> 7e782c87
      },
      "RequestBody": null,
      "StatusCode": 201,
      "ResponseHeaders": {
        "Content-Length": "0",
        "Date": "Fri, 19 Feb 2021 18:59:03 GMT",
        "ETag": "\"0x8D8D5086D0BF0DA\"",
        "Last-Modified": "Fri, 19 Feb 2021 18:59:03 GMT",
        "Server": [
          "Windows-Azure-HDFS/1.0",
          "Microsoft-HTTPAPI/2.0"
        ],
        "x-ms-client-request-id": "66de010f-1bbf-dafb-c5cd-2b4c20b2b3a1",
        "x-ms-request-id": "c36235a9-401f-0034-6bf1-064c97000000",
<<<<<<< HEAD
        "x-ms-version": "2020-12-06"
=======
        "x-ms-version": "2021-02-12"
>>>>>>> 7e782c87
      },
      "ResponseBody": []
    },
    {
      "RequestUri": "https://seannse.dfs.core.windows.net/test-filesystem-a23f4e00-97aa-350f-8e64-6e7b3524f645?resource=filesystem&recursive=false&maxResults=2&upn=false",
      "RequestMethod": "GET",
      "RequestHeaders": {
        "Accept": "application/json",
        "Authorization": "Sanitized",
        "traceparent": "00-0256d4a4d356084699c2f154a06e37a0-7edcbe84baeae040-00",
        "User-Agent": [
          "azsdk-net-Storage.Files.DataLake/12.7.0-alpha.20210219.1",
          "(.NET 5.0.3; Microsoft Windows 10.0.19041)"
        ],
        "x-ms-client-request-id": "13ce3277-eac3-b1e0-7e15-a05f482e560e",
        "x-ms-date": "Fri, 19 Feb 2021 18:59:04 GMT",
        "x-ms-return-client-request-id": "true",
<<<<<<< HEAD
        "x-ms-version": "2020-12-06"
=======
        "x-ms-version": "2021-02-12"
>>>>>>> 7e782c87
      },
      "RequestBody": null,
      "StatusCode": 200,
      "ResponseHeaders": {
        "Content-Type": "application/json; charset=utf-8",
        "Date": "Fri, 19 Feb 2021 18:59:03 GMT",
        "Server": [
          "Windows-Azure-HDFS/1.0",
          "Microsoft-HTTPAPI/2.0"
        ],
        "Transfer-Encoding": "chunked",
        "x-ms-client-request-id": "13ce3277-eac3-b1e0-7e15-a05f482e560e",
        "x-ms-continuation": "VBa6ysOFkeDlk+QBGBwYA2ZvbxawzrGqqbyD1wMYABbewtqiqbyD1wMAAA==",
        "x-ms-request-id": "c36235d7-401f-0034-19f1-064c97000000",
<<<<<<< HEAD
        "x-ms-version": "2020-12-06"
=======
        "x-ms-version": "2021-02-12"
>>>>>>> 7e782c87
      },
      "ResponseBody": [
        "{\"paths\":[{\"contentLength\":\"0\",\"creationTime\":\"132582347432803245\",\"etag\":\"0x8D8D5086CAF3BAD\",\"group\":\"$superuser\",\"isDirectory\":\"true\",\"lastModified\":\"Fri, 19 Feb 2021 18:59:03 GMT\",\"name\":\"bar\",\"owner\":\"$superuser\",\"permissions\":\"rwxr-x---\"},{\"contentLength\":\"0\",\"creationTime\":\"132582347433724427\",\"etag\":\"0x8D8D5086CBD4A0B\",\"group\":\"$superuser\",\"isDirectory\":\"true\",\"lastModified\":\"Fri, 19 Feb 2021 18:59:03 GMT\",\"name\":\"baz\",\"owner\":\"$superuser\",\"permissions\":\"rwxr-x---\"}]}\n"
      ]
    },
    {
      "RequestUri": "https://seannse.blob.core.windows.net/test-filesystem-a23f4e00-97aa-350f-8e64-6e7b3524f645?restype=container",
      "RequestMethod": "DELETE",
      "RequestHeaders": {
        "Accept": "application/xml",
        "Authorization": "Sanitized",
        "traceparent": "00-5f1aff910912a248a76d5669bd42990e-32cf9a9adbfaf44b-00",
        "User-Agent": [
          "azsdk-net-Storage.Files.DataLake/12.7.0-alpha.20210219.1",
          "(.NET 5.0.3; Microsoft Windows 10.0.19041)"
        ],
        "x-ms-client-request-id": "edd4a08f-a0e4-e0de-b9ba-13ace8578874",
        "x-ms-date": "Fri, 19 Feb 2021 18:59:04 GMT",
        "x-ms-return-client-request-id": "true",
<<<<<<< HEAD
        "x-ms-version": "2020-12-06"
=======
        "x-ms-version": "2021-02-12"
>>>>>>> 7e782c87
      },
      "RequestBody": null,
      "StatusCode": 202,
      "ResponseHeaders": {
        "Content-Length": "0",
        "Date": "Fri, 19 Feb 2021 18:59:04 GMT",
        "Server": [
          "Windows-Azure-Blob/1.0",
          "Microsoft-HTTPAPI/2.0"
        ],
        "x-ms-client-request-id": "edd4a08f-a0e4-e0de-b9ba-13ace8578874",
        "x-ms-request-id": "f3d9b8f5-a01e-0071-72f1-069974000000",
<<<<<<< HEAD
        "x-ms-version": "2020-12-06"
=======
        "x-ms-version": "2021-02-12"
>>>>>>> 7e782c87
      },
      "ResponseBody": []
    }
  ],
  "Variables": {
    "RandomSeed": "756494088",
    "Storage_TestConfigHierarchicalNamespace": "NamespaceTenant\nseannse\nU2FuaXRpemVk\nhttps://seannse.blob.core.windows.net\nhttps://seannse.file.core.windows.net\nhttps://seannse.queue.core.windows.net\nhttps://seannse.table.core.windows.net\n\n\n\n\nhttps://seannse-secondary.blob.core.windows.net\nhttps://seannse-secondary.file.core.windows.net\nhttps://seannse-secondary.queue.core.windows.net\nhttps://seannse-secondary.table.core.windows.net\n68390a19-a643-458b-b726-408abf67b4fc\nSanitized\n72f988bf-86f1-41af-91ab-2d7cd011db47\nhttps://login.microsoftonline.com/\nCloud\nBlobEndpoint=https://seannse.blob.core.windows.net/;QueueEndpoint=https://seannse.queue.core.windows.net/;FileEndpoint=https://seannse.file.core.windows.net/;BlobSecondaryEndpoint=https://seannse-secondary.blob.core.windows.net/;QueueSecondaryEndpoint=https://seannse-secondary.queue.core.windows.net/;FileSecondaryEndpoint=https://seannse-secondary.file.core.windows.net/;AccountName=seannse;AccountKey=Sanitized\n\n\n"
  }
}<|MERGE_RESOLUTION|>--- conflicted
+++ resolved
@@ -15,11 +15,7 @@
         "x-ms-client-request-id": "bff66f4d-6f79-fa4d-9e99-b5baf22efd5c",
         "x-ms-date": "Fri, 19 Feb 2021 18:59:03 GMT",
         "x-ms-return-client-request-id": "true",
-<<<<<<< HEAD
-        "x-ms-version": "2020-12-06"
-=======
-        "x-ms-version": "2021-02-12"
->>>>>>> 7e782c87
+        "x-ms-version": "2021-02-12"
       },
       "RequestBody": null,
       "StatusCode": 201,
@@ -34,11 +30,7 @@
         ],
         "x-ms-client-request-id": "bff66f4d-6f79-fa4d-9e99-b5baf22efd5c",
         "x-ms-request-id": "f3d9b67a-a01e-0071-3af1-069974000000",
-<<<<<<< HEAD
-        "x-ms-version": "2020-12-06"
-=======
-        "x-ms-version": "2021-02-12"
->>>>>>> 7e782c87
+        "x-ms-version": "2021-02-12"
       },
       "ResponseBody": []
     },
@@ -57,11 +49,7 @@
         "x-ms-client-request-id": "c52e214e-372e-80cb-d195-023fc526691d",
         "x-ms-date": "Fri, 19 Feb 2021 18:59:03 GMT",
         "x-ms-return-client-request-id": "true",
-<<<<<<< HEAD
-        "x-ms-version": "2020-12-06"
-=======
-        "x-ms-version": "2021-02-12"
->>>>>>> 7e782c87
+        "x-ms-version": "2021-02-12"
       },
       "RequestBody": null,
       "StatusCode": 201,
@@ -76,11 +64,7 @@
         ],
         "x-ms-client-request-id": "c52e214e-372e-80cb-d195-023fc526691d",
         "x-ms-request-id": "c36234d1-401f-0034-13f1-064c97000000",
-<<<<<<< HEAD
-        "x-ms-version": "2020-12-06"
-=======
-        "x-ms-version": "2021-02-12"
->>>>>>> 7e782c87
+        "x-ms-version": "2021-02-12"
       },
       "ResponseBody": []
     },
@@ -99,11 +83,7 @@
         "x-ms-client-request-id": "d16cdcb2-3700-9f2d-e84c-f44ead11c146",
         "x-ms-date": "Fri, 19 Feb 2021 18:59:03 GMT",
         "x-ms-return-client-request-id": "true",
-<<<<<<< HEAD
-        "x-ms-version": "2020-12-06"
-=======
-        "x-ms-version": "2021-02-12"
->>>>>>> 7e782c87
+        "x-ms-version": "2021-02-12"
       },
       "RequestBody": null,
       "StatusCode": 201,
@@ -118,11 +98,7 @@
         ],
         "x-ms-client-request-id": "d16cdcb2-3700-9f2d-e84c-f44ead11c146",
         "x-ms-request-id": "c36234e5-401f-0034-27f1-064c97000000",
-<<<<<<< HEAD
-        "x-ms-version": "2020-12-06"
-=======
-        "x-ms-version": "2021-02-12"
->>>>>>> 7e782c87
+        "x-ms-version": "2021-02-12"
       },
       "ResponseBody": []
     },
@@ -141,11 +117,7 @@
         "x-ms-client-request-id": "e88c8c18-97b9-821d-9170-b19d5c1af00d",
         "x-ms-date": "Fri, 19 Feb 2021 18:59:04 GMT",
         "x-ms-return-client-request-id": "true",
-<<<<<<< HEAD
-        "x-ms-version": "2020-12-06"
-=======
-        "x-ms-version": "2021-02-12"
->>>>>>> 7e782c87
+        "x-ms-version": "2021-02-12"
       },
       "RequestBody": null,
       "StatusCode": 201,
@@ -160,11 +132,7 @@
         ],
         "x-ms-client-request-id": "e88c8c18-97b9-821d-9170-b19d5c1af00d",
         "x-ms-request-id": "c36234fb-401f-0034-3df1-064c97000000",
-<<<<<<< HEAD
-        "x-ms-version": "2020-12-06"
-=======
-        "x-ms-version": "2021-02-12"
->>>>>>> 7e782c87
+        "x-ms-version": "2021-02-12"
       },
       "ResponseBody": []
     },
@@ -183,11 +151,7 @@
         "x-ms-client-request-id": "20367de4-d984-e18c-1cb6-2ca79b51a19e",
         "x-ms-date": "Fri, 19 Feb 2021 18:59:04 GMT",
         "x-ms-return-client-request-id": "true",
-<<<<<<< HEAD
-        "x-ms-version": "2020-12-06"
-=======
-        "x-ms-version": "2021-02-12"
->>>>>>> 7e782c87
+        "x-ms-version": "2021-02-12"
       },
       "RequestBody": null,
       "StatusCode": 201,
@@ -202,11 +166,7 @@
         ],
         "x-ms-client-request-id": "20367de4-d984-e18c-1cb6-2ca79b51a19e",
         "x-ms-request-id": "c3623518-401f-0034-5af1-064c97000000",
-<<<<<<< HEAD
-        "x-ms-version": "2020-12-06"
-=======
-        "x-ms-version": "2021-02-12"
->>>>>>> 7e782c87
+        "x-ms-version": "2021-02-12"
       },
       "ResponseBody": []
     },
@@ -225,11 +185,7 @@
         "x-ms-client-request-id": "deb9feb6-d0e4-d588-7e3c-c16b92b6c99d",
         "x-ms-date": "Fri, 19 Feb 2021 18:59:04 GMT",
         "x-ms-return-client-request-id": "true",
-<<<<<<< HEAD
-        "x-ms-version": "2020-12-06"
-=======
-        "x-ms-version": "2021-02-12"
->>>>>>> 7e782c87
+        "x-ms-version": "2021-02-12"
       },
       "RequestBody": null,
       "StatusCode": 201,
@@ -244,11 +200,7 @@
         ],
         "x-ms-client-request-id": "deb9feb6-d0e4-d588-7e3c-c16b92b6c99d",
         "x-ms-request-id": "c3623530-401f-0034-72f1-064c97000000",
-<<<<<<< HEAD
-        "x-ms-version": "2020-12-06"
-=======
-        "x-ms-version": "2021-02-12"
->>>>>>> 7e782c87
+        "x-ms-version": "2021-02-12"
       },
       "ResponseBody": []
     },
@@ -267,11 +219,7 @@
         "x-ms-client-request-id": "9cf009c3-c297-cfba-103a-5bdac8eac678",
         "x-ms-date": "Fri, 19 Feb 2021 18:59:04 GMT",
         "x-ms-return-client-request-id": "true",
-<<<<<<< HEAD
-        "x-ms-version": "2020-12-06"
-=======
-        "x-ms-version": "2021-02-12"
->>>>>>> 7e782c87
+        "x-ms-version": "2021-02-12"
       },
       "RequestBody": null,
       "StatusCode": 201,
@@ -286,11 +234,7 @@
         ],
         "x-ms-client-request-id": "9cf009c3-c297-cfba-103a-5bdac8eac678",
         "x-ms-request-id": "c362354b-401f-0034-0df1-064c97000000",
-<<<<<<< HEAD
-        "x-ms-version": "2020-12-06"
-=======
-        "x-ms-version": "2021-02-12"
->>>>>>> 7e782c87
+        "x-ms-version": "2021-02-12"
       },
       "ResponseBody": []
     },
@@ -309,11 +253,7 @@
         "x-ms-client-request-id": "89a752d8-2dc5-0905-c100-e62285c1913d",
         "x-ms-date": "Fri, 19 Feb 2021 18:59:04 GMT",
         "x-ms-return-client-request-id": "true",
-<<<<<<< HEAD
-        "x-ms-version": "2020-12-06"
-=======
-        "x-ms-version": "2021-02-12"
->>>>>>> 7e782c87
+        "x-ms-version": "2021-02-12"
       },
       "RequestBody": null,
       "StatusCode": 201,
@@ -328,11 +268,7 @@
         ],
         "x-ms-client-request-id": "89a752d8-2dc5-0905-c100-e62285c1913d",
         "x-ms-request-id": "c362356f-401f-0034-31f1-064c97000000",
-<<<<<<< HEAD
-        "x-ms-version": "2020-12-06"
-=======
-        "x-ms-version": "2021-02-12"
->>>>>>> 7e782c87
+        "x-ms-version": "2021-02-12"
       },
       "ResponseBody": []
     },
@@ -351,11 +287,7 @@
         "x-ms-client-request-id": "75021e44-3c42-30b2-5775-41de15a250a0",
         "x-ms-date": "Fri, 19 Feb 2021 18:59:04 GMT",
         "x-ms-return-client-request-id": "true",
-<<<<<<< HEAD
-        "x-ms-version": "2020-12-06"
-=======
-        "x-ms-version": "2021-02-12"
->>>>>>> 7e782c87
+        "x-ms-version": "2021-02-12"
       },
       "RequestBody": null,
       "StatusCode": 201,
@@ -370,11 +302,7 @@
         ],
         "x-ms-client-request-id": "75021e44-3c42-30b2-5775-41de15a250a0",
         "x-ms-request-id": "c362358f-401f-0034-51f1-064c97000000",
-<<<<<<< HEAD
-        "x-ms-version": "2020-12-06"
-=======
-        "x-ms-version": "2021-02-12"
->>>>>>> 7e782c87
+        "x-ms-version": "2021-02-12"
       },
       "ResponseBody": []
     },
@@ -393,11 +321,7 @@
         "x-ms-client-request-id": "66de010f-1bbf-dafb-c5cd-2b4c20b2b3a1",
         "x-ms-date": "Fri, 19 Feb 2021 18:59:04 GMT",
         "x-ms-return-client-request-id": "true",
-<<<<<<< HEAD
-        "x-ms-version": "2020-12-06"
-=======
-        "x-ms-version": "2021-02-12"
->>>>>>> 7e782c87
+        "x-ms-version": "2021-02-12"
       },
       "RequestBody": null,
       "StatusCode": 201,
@@ -412,11 +336,7 @@
         ],
         "x-ms-client-request-id": "66de010f-1bbf-dafb-c5cd-2b4c20b2b3a1",
         "x-ms-request-id": "c36235a9-401f-0034-6bf1-064c97000000",
-<<<<<<< HEAD
-        "x-ms-version": "2020-12-06"
-=======
-        "x-ms-version": "2021-02-12"
->>>>>>> 7e782c87
+        "x-ms-version": "2021-02-12"
       },
       "ResponseBody": []
     },
@@ -434,11 +354,7 @@
         "x-ms-client-request-id": "13ce3277-eac3-b1e0-7e15-a05f482e560e",
         "x-ms-date": "Fri, 19 Feb 2021 18:59:04 GMT",
         "x-ms-return-client-request-id": "true",
-<<<<<<< HEAD
-        "x-ms-version": "2020-12-06"
-=======
-        "x-ms-version": "2021-02-12"
->>>>>>> 7e782c87
+        "x-ms-version": "2021-02-12"
       },
       "RequestBody": null,
       "StatusCode": 200,
@@ -453,11 +369,7 @@
         "x-ms-client-request-id": "13ce3277-eac3-b1e0-7e15-a05f482e560e",
         "x-ms-continuation": "VBa6ysOFkeDlk+QBGBwYA2ZvbxawzrGqqbyD1wMYABbewtqiqbyD1wMAAA==",
         "x-ms-request-id": "c36235d7-401f-0034-19f1-064c97000000",
-<<<<<<< HEAD
-        "x-ms-version": "2020-12-06"
-=======
-        "x-ms-version": "2021-02-12"
->>>>>>> 7e782c87
+        "x-ms-version": "2021-02-12"
       },
       "ResponseBody": [
         "{\"paths\":[{\"contentLength\":\"0\",\"creationTime\":\"132582347432803245\",\"etag\":\"0x8D8D5086CAF3BAD\",\"group\":\"$superuser\",\"isDirectory\":\"true\",\"lastModified\":\"Fri, 19 Feb 2021 18:59:03 GMT\",\"name\":\"bar\",\"owner\":\"$superuser\",\"permissions\":\"rwxr-x---\"},{\"contentLength\":\"0\",\"creationTime\":\"132582347433724427\",\"etag\":\"0x8D8D5086CBD4A0B\",\"group\":\"$superuser\",\"isDirectory\":\"true\",\"lastModified\":\"Fri, 19 Feb 2021 18:59:03 GMT\",\"name\":\"baz\",\"owner\":\"$superuser\",\"permissions\":\"rwxr-x---\"}]}\n"
@@ -477,11 +389,7 @@
         "x-ms-client-request-id": "edd4a08f-a0e4-e0de-b9ba-13ace8578874",
         "x-ms-date": "Fri, 19 Feb 2021 18:59:04 GMT",
         "x-ms-return-client-request-id": "true",
-<<<<<<< HEAD
-        "x-ms-version": "2020-12-06"
-=======
-        "x-ms-version": "2021-02-12"
->>>>>>> 7e782c87
+        "x-ms-version": "2021-02-12"
       },
       "RequestBody": null,
       "StatusCode": 202,
@@ -494,11 +402,7 @@
         ],
         "x-ms-client-request-id": "edd4a08f-a0e4-e0de-b9ba-13ace8578874",
         "x-ms-request-id": "f3d9b8f5-a01e-0071-72f1-069974000000",
-<<<<<<< HEAD
-        "x-ms-version": "2020-12-06"
-=======
-        "x-ms-version": "2021-02-12"
->>>>>>> 7e782c87
+        "x-ms-version": "2021-02-12"
       },
       "ResponseBody": []
     }
