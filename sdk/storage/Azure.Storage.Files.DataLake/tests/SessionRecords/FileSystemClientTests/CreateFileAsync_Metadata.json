--- conflicted
+++ resolved
@@ -15,11 +15,7 @@
         "x-ms-client-request-id": "d4ee2e27-6836-053c-0f8f-ad0e47c926bd",
         "x-ms-date": "Fri, 19 Feb 2021 18:58:47 GMT",
         "x-ms-return-client-request-id": "true",
-<<<<<<< HEAD
-        "x-ms-version": "2020-12-06"
-=======
         "x-ms-version": "2021-02-12"
->>>>>>> 7e782c87
       },
       "RequestBody": null,
       "StatusCode": 201,
@@ -34,11 +30,7 @@
         ],
         "x-ms-client-request-id": "d4ee2e27-6836-053c-0f8f-ad0e47c926bd",
         "x-ms-request-id": "f3d986f0-a01e-0071-22f1-069974000000",
-<<<<<<< HEAD
-        "x-ms-version": "2020-12-06"
-=======
         "x-ms-version": "2021-02-12"
->>>>>>> 7e782c87
       },
       "ResponseBody": []
     },
@@ -57,11 +49,7 @@
         "x-ms-date": "Fri, 19 Feb 2021 18:58:47 GMT",
         "x-ms-properties": "foo=YmFy,meta=ZGF0YQ==,Capital=bGV0dGVy,UPPER=Y2FzZQ==",
         "x-ms-return-client-request-id": "true",
-<<<<<<< HEAD
-        "x-ms-version": "2020-12-06"
-=======
         "x-ms-version": "2021-02-12"
->>>>>>> 7e782c87
       },
       "RequestBody": null,
       "StatusCode": 201,
@@ -76,11 +64,7 @@
         ],
         "x-ms-client-request-id": "323256b1-e72e-e51e-4135-851f6baac0a6",
         "x-ms-request-id": "c3622521-401f-0034-79f1-064c97000000",
-<<<<<<< HEAD
-        "x-ms-version": "2020-12-06"
-=======
         "x-ms-version": "2021-02-12"
->>>>>>> 7e782c87
       },
       "ResponseBody": []
     },
@@ -97,11 +81,7 @@
         "x-ms-client-request-id": "eee09db5-4636-b8ba-9849-44d93d12b26b",
         "x-ms-date": "Fri, 19 Feb 2021 18:58:47 GMT",
         "x-ms-return-client-request-id": "true",
-<<<<<<< HEAD
-        "x-ms-version": "2020-12-06"
-=======
         "x-ms-version": "2021-02-12"
->>>>>>> 7e782c87
       },
       "RequestBody": null,
       "StatusCode": 200,
@@ -132,11 +112,7 @@
         "x-ms-permissions": "rw-r-----",
         "x-ms-request-id": "f3d98782-a01e-0071-29f1-069974000000",
         "x-ms-server-encrypted": "true",
-<<<<<<< HEAD
-        "x-ms-version": "2020-12-06"
-=======
         "x-ms-version": "2021-02-12"
->>>>>>> 7e782c87
       },
       "ResponseBody": []
     },
@@ -154,11 +130,7 @@
         "x-ms-client-request-id": "cd697cbe-d2c9-cf6f-0bb4-f8515bd4237f",
         "x-ms-date": "Fri, 19 Feb 2021 18:58:47 GMT",
         "x-ms-return-client-request-id": "true",
-<<<<<<< HEAD
-        "x-ms-version": "2020-12-06"
-=======
         "x-ms-version": "2021-02-12"
->>>>>>> 7e782c87
       },
       "RequestBody": null,
       "StatusCode": 202,
@@ -171,11 +143,7 @@
         ],
         "x-ms-client-request-id": "cd697cbe-d2c9-cf6f-0bb4-f8515bd4237f",
         "x-ms-request-id": "f3d987bf-a01e-0071-5cf1-069974000000",
-<<<<<<< HEAD
-        "x-ms-version": "2020-12-06"
-=======
         "x-ms-version": "2021-02-12"
->>>>>>> 7e782c87
       },
       "ResponseBody": []
     }
