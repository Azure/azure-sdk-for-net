--- conflicted
+++ resolved
@@ -15,11 +15,7 @@
         "x-ms-client-request-id": "051701f0-84f4-fbfd-c5da-f824d791a1f0",
         "x-ms-date": "Wed, 17 Feb 2021 22:23:05 GMT",
         "x-ms-return-client-request-id": "true",
-<<<<<<< HEAD
-        "x-ms-version": "2020-12-06"
-=======
         "x-ms-version": "2021-02-12"
->>>>>>> 7e782c87
       },
       "RequestBody": null,
       "StatusCode": 201,
@@ -34,11 +30,7 @@
         ],
         "x-ms-client-request-id": "051701f0-84f4-fbfd-c5da-f824d791a1f0",
         "x-ms-request-id": "1e55b298-e01e-0084-607b-050d5e000000",
-<<<<<<< HEAD
-        "x-ms-version": "2020-12-06"
-=======
         "x-ms-version": "2021-02-12"
->>>>>>> 7e782c87
       },
       "ResponseBody": []
     },
@@ -59,11 +51,7 @@
         "x-ms-lease-duration": "15",
         "x-ms-proposed-lease-id": "0e8a32ad-6ac6-687e-0604-0fed8852e264",
         "x-ms-return-client-request-id": "true",
-<<<<<<< HEAD
-        "x-ms-version": "2020-12-06"
-=======
         "x-ms-version": "2021-02-12"
->>>>>>> 7e782c87
       },
       "RequestBody": null,
       "StatusCode": 201,
@@ -79,11 +67,7 @@
         "x-ms-client-request-id": "82b26255-25e9-8680-82af-fff0740f7373",
         "x-ms-lease-id": "0e8a32ad-6ac6-687e-0604-0fed8852e264",
         "x-ms-request-id": "1e55b2b2-e01e-0084-737b-050d5e000000",
-<<<<<<< HEAD
-        "x-ms-version": "2020-12-06"
-=======
         "x-ms-version": "2021-02-12"
->>>>>>> 7e782c87
       },
       "ResponseBody": []
     },
@@ -103,11 +87,7 @@
         "x-ms-lease-action": "release",
         "x-ms-lease-id": "0e8a32ad-6ac6-687e-0604-0fed8852e264",
         "x-ms-return-client-request-id": "true",
-<<<<<<< HEAD
-        "x-ms-version": "2020-12-06"
-=======
         "x-ms-version": "2021-02-12"
->>>>>>> 7e782c87
       },
       "RequestBody": null,
       "StatusCode": 200,
@@ -122,11 +102,7 @@
         ],
         "x-ms-client-request-id": "2697f2ad-5fa0-407b-51bf-fdf8d8578642",
         "x-ms-request-id": "1e55b2c9-e01e-0084-067b-050d5e000000",
-<<<<<<< HEAD
-        "x-ms-version": "2020-12-06"
-=======
         "x-ms-version": "2021-02-12"
->>>>>>> 7e782c87
       },
       "ResponseBody": []
     },
@@ -144,11 +120,7 @@
         "x-ms-client-request-id": "824251a3-4c78-98d3-197d-b48d224ffc92",
         "x-ms-date": "Wed, 17 Feb 2021 22:23:05 GMT",
         "x-ms-return-client-request-id": "true",
-<<<<<<< HEAD
-        "x-ms-version": "2020-12-06"
-=======
         "x-ms-version": "2021-02-12"
->>>>>>> 7e782c87
       },
       "RequestBody": null,
       "StatusCode": 200,
@@ -170,11 +142,7 @@
         "x-ms-lease-state": "available",
         "x-ms-lease-status": "unlocked",
         "x-ms-request-id": "1e55b2d5-e01e-0084-0f7b-050d5e000000",
-<<<<<<< HEAD
-        "x-ms-version": "2020-12-06"
-=======
         "x-ms-version": "2021-02-12"
->>>>>>> 7e782c87
       },
       "ResponseBody": []
     },
@@ -192,11 +160,7 @@
         "x-ms-client-request-id": "87559084-0315-41c9-d9d7-ad1d9b4413c9",
         "x-ms-date": "Wed, 17 Feb 2021 22:23:05 GMT",
         "x-ms-return-client-request-id": "true",
-<<<<<<< HEAD
-        "x-ms-version": "2020-12-06"
-=======
         "x-ms-version": "2021-02-12"
->>>>>>> 7e782c87
       },
       "RequestBody": null,
       "StatusCode": 202,
@@ -209,11 +173,7 @@
         ],
         "x-ms-client-request-id": "87559084-0315-41c9-d9d7-ad1d9b4413c9",
         "x-ms-request-id": "1e55b2e0-e01e-0084-187b-050d5e000000",
-<<<<<<< HEAD
-        "x-ms-version": "2020-12-06"
-=======
         "x-ms-version": "2021-02-12"
->>>>>>> 7e782c87
       },
       "ResponseBody": []
     }
