{
  "Entries": [
    {
      "RequestUri": "http://seannsecanary.blob.core.windows.net/test-filesystem-be3282bc-dbe4-97b1-d79a-183681c0dd3c?restype=container",
      "RequestMethod": "PUT",
      "RequestHeaders": {
        "Authorization": "Sanitized",
        "traceparent": "00-7fb5f5fec9b92b489d65744307178b04-b40cfe95fc1c374f-00",
        "User-Agent": [
          "azsdk-net-Storage.Files.DataLake/12.1.0-dev.20200403.1",
          "(.NET Core 4.6.28325.01; Microsoft Windows 10.0.18362 )"
        ],
        "x-ms-blob-public-access": "container",
        "x-ms-client-request-id": "051701f0-84f4-fbfd-c5da-f824d791a1f0",
        "x-ms-date": "Fri, 03 Apr 2020 21:05:14 GMT",
        "x-ms-return-client-request-id": "true",
<<<<<<< HEAD
        "x-ms-version": "2019-12-12"
=======
        "x-ms-version": "2020-02-10"
>>>>>>> 60f4876e
      },
      "RequestBody": null,
      "StatusCode": 201,
      "ResponseHeaders": {
        "Content-Length": "0",
        "Date": "Fri, 03 Apr 2020 21:05:12 GMT",
        "ETag": "\u00220x8D7D812B3DCF7BE\u0022",
        "Last-Modified": "Fri, 03 Apr 2020 21:05:13 GMT",
        "Server": [
          "Windows-Azure-Blob/1.0",
          "Microsoft-HTTPAPI/2.0"
        ],
        "x-ms-client-request-id": "051701f0-84f4-fbfd-c5da-f824d791a1f0",
        "x-ms-request-id": "9622a9e2-f01e-0012-62fb-093670000000",
<<<<<<< HEAD
        "x-ms-version": "2019-12-12"
=======
        "x-ms-version": "2020-02-10"
>>>>>>> 60f4876e
      },
      "ResponseBody": []
    },
    {
      "RequestUri": "http://seannsecanary.blob.core.windows.net/test-filesystem-be3282bc-dbe4-97b1-d79a-183681c0dd3c?comp=lease\u0026restype=container",
      "RequestMethod": "PUT",
      "RequestHeaders": {
        "Authorization": "Sanitized",
        "traceparent": "00-e10ed4da914b504595c6ada38c86aa90-79d34a070724ce4b-00",
        "User-Agent": [
          "azsdk-net-Storage.Files.DataLake/12.1.0-dev.20200403.1",
          "(.NET Core 4.6.28325.01; Microsoft Windows 10.0.18362 )"
        ],
        "x-ms-client-request-id": "82b26255-25e9-8680-82af-fff0740f7373",
        "x-ms-date": "Fri, 03 Apr 2020 21:05:15 GMT",
        "x-ms-lease-action": "acquire",
        "x-ms-lease-duration": "15",
        "x-ms-proposed-lease-id": "0e8a32ad-6ac6-687e-0604-0fed8852e264",
        "x-ms-return-client-request-id": "true",
<<<<<<< HEAD
        "x-ms-version": "2019-12-12"
=======
        "x-ms-version": "2020-02-10"
>>>>>>> 60f4876e
      },
      "RequestBody": null,
      "StatusCode": 201,
      "ResponseHeaders": {
        "Content-Length": "0",
        "Date": "Fri, 03 Apr 2020 21:05:13 GMT",
        "ETag": "\u00220x8D7D812B3DCF7BE\u0022",
        "Last-Modified": "Fri, 03 Apr 2020 21:05:13 GMT",
        "Server": [
          "Windows-Azure-Blob/1.0",
          "Microsoft-HTTPAPI/2.0"
        ],
        "x-ms-client-request-id": "82b26255-25e9-8680-82af-fff0740f7373",
        "x-ms-lease-id": "0e8a32ad-6ac6-687e-0604-0fed8852e264",
        "x-ms-request-id": "9622a9ef-f01e-0012-6bfb-093670000000",
<<<<<<< HEAD
        "x-ms-version": "2019-12-12"
=======
        "x-ms-version": "2020-02-10"
>>>>>>> 60f4876e
      },
      "ResponseBody": []
    },
    {
      "RequestUri": "http://seannsecanary.blob.core.windows.net/test-filesystem-be3282bc-dbe4-97b1-d79a-183681c0dd3c?comp=lease\u0026restype=container",
      "RequestMethod": "PUT",
      "RequestHeaders": {
        "Authorization": "Sanitized",
        "traceparent": "00-95a999df7bfb044bb3af021133d6f053-7c6b4e08aac73549-00",
        "User-Agent": [
          "azsdk-net-Storage.Files.DataLake/12.1.0-dev.20200403.1",
          "(.NET Core 4.6.28325.01; Microsoft Windows 10.0.18362 )"
        ],
        "x-ms-client-request-id": "2697f2ad-5fa0-407b-51bf-fdf8d8578642",
        "x-ms-date": "Fri, 03 Apr 2020 21:05:15 GMT",
        "x-ms-lease-action": "release",
        "x-ms-lease-id": "0e8a32ad-6ac6-687e-0604-0fed8852e264",
        "x-ms-return-client-request-id": "true",
<<<<<<< HEAD
        "x-ms-version": "2019-12-12"
=======
        "x-ms-version": "2020-02-10"
>>>>>>> 60f4876e
      },
      "RequestBody": null,
      "StatusCode": 200,
      "ResponseHeaders": {
        "Content-Length": "0",
        "Date": "Fri, 03 Apr 2020 21:05:13 GMT",
        "ETag": "\u00220x8D7D812B3DCF7BE\u0022",
        "Last-Modified": "Fri, 03 Apr 2020 21:05:13 GMT",
        "Server": [
          "Windows-Azure-Blob/1.0",
          "Microsoft-HTTPAPI/2.0"
        ],
        "x-ms-client-request-id": "2697f2ad-5fa0-407b-51bf-fdf8d8578642",
        "x-ms-request-id": "9622a9f7-f01e-0012-71fb-093670000000",
<<<<<<< HEAD
        "x-ms-version": "2019-12-12"
=======
        "x-ms-version": "2020-02-10"
>>>>>>> 60f4876e
      },
      "ResponseBody": []
    },
    {
      "RequestUri": "http://seannsecanary.blob.core.windows.net/test-filesystem-be3282bc-dbe4-97b1-d79a-183681c0dd3c?restype=container",
      "RequestMethod": "GET",
      "RequestHeaders": {
        "Authorization": "Sanitized",
        "traceparent": "00-167510aa2ed075419bd9c24622d60484-dc18bf51fcc8cf45-00",
        "User-Agent": [
          "azsdk-net-Storage.Files.DataLake/12.1.0-dev.20200403.1",
          "(.NET Core 4.6.28325.01; Microsoft Windows 10.0.18362 )"
        ],
        "x-ms-client-request-id": "824251a3-4c78-98d3-197d-b48d224ffc92",
        "x-ms-date": "Fri, 03 Apr 2020 21:05:15 GMT",
        "x-ms-return-client-request-id": "true",
<<<<<<< HEAD
        "x-ms-version": "2019-12-12"
=======
        "x-ms-version": "2020-02-10"
>>>>>>> 60f4876e
      },
      "RequestBody": null,
      "StatusCode": 200,
      "ResponseHeaders": {
        "Content-Length": "0",
        "Date": "Fri, 03 Apr 2020 21:05:13 GMT",
        "ETag": "\u00220x8D7D812B3DCF7BE\u0022",
        "Last-Modified": "Fri, 03 Apr 2020 21:05:13 GMT",
        "Server": [
          "Windows-Azure-Blob/1.0",
          "Microsoft-HTTPAPI/2.0"
        ],
        "x-ms-blob-public-access": "container",
        "x-ms-client-request-id": "824251a3-4c78-98d3-197d-b48d224ffc92",
        "x-ms-default-encryption-scope": "$account-encryption-key",
        "x-ms-deny-encryption-scope-override": "false",
        "x-ms-has-immutability-policy": "false",
        "x-ms-has-legal-hold": "false",
        "x-ms-lease-state": "available",
        "x-ms-lease-status": "unlocked",
        "x-ms-request-id": "9622aa04-f01e-0012-7cfb-093670000000",
<<<<<<< HEAD
        "x-ms-version": "2019-12-12"
=======
        "x-ms-version": "2020-02-10"
>>>>>>> 60f4876e
      },
      "ResponseBody": []
    },
    {
      "RequestUri": "http://seannsecanary.blob.core.windows.net/test-filesystem-be3282bc-dbe4-97b1-d79a-183681c0dd3c?restype=container",
      "RequestMethod": "DELETE",
      "RequestHeaders": {
        "Authorization": "Sanitized",
        "traceparent": "00-3e0cfb2e53d6d74ebd73abd746fd6020-76a3a14d951b534e-00",
        "User-Agent": [
          "azsdk-net-Storage.Files.DataLake/12.1.0-dev.20200403.1",
          "(.NET Core 4.6.28325.01; Microsoft Windows 10.0.18362 )"
        ],
        "x-ms-client-request-id": "87559084-0315-41c9-d9d7-ad1d9b4413c9",
        "x-ms-date": "Fri, 03 Apr 2020 21:05:15 GMT",
        "x-ms-return-client-request-id": "true",
<<<<<<< HEAD
        "x-ms-version": "2019-12-12"
=======
        "x-ms-version": "2020-02-10"
>>>>>>> 60f4876e
      },
      "RequestBody": null,
      "StatusCode": 202,
      "ResponseHeaders": {
        "Content-Length": "0",
        "Date": "Fri, 03 Apr 2020 21:05:13 GMT",
        "Server": [
          "Windows-Azure-Blob/1.0",
          "Microsoft-HTTPAPI/2.0"
        ],
        "x-ms-client-request-id": "87559084-0315-41c9-d9d7-ad1d9b4413c9",
        "x-ms-request-id": "9622aa0f-f01e-0012-05fb-093670000000",
<<<<<<< HEAD
        "x-ms-version": "2019-12-12"
=======
        "x-ms-version": "2020-02-10"
>>>>>>> 60f4876e
      },
      "ResponseBody": []
    }
  ],
  "Variables": {
    "RandomSeed": "1718188863",
    "Storage_TestConfigHierarchicalNamespace": "NamespaceTenant\nseannsecanary\nU2FuaXRpemVk\nhttp://seannsecanary.blob.core.windows.net\nhttp://seannsecanary.file.core.windows.net\nhttp://seannsecanary.queue.core.windows.net\nhttp://seannsecanary.table.core.windows.net\n\n\n\n\nhttp://seannsecanary-secondary.blob.core.windows.net\nhttp://seannsecanary-secondary.file.core.windows.net\nhttp://seannsecanary-secondary.queue.core.windows.net\nhttp://seannsecanary-secondary.table.core.windows.net\n68390a19-a643-458b-b726-408abf67b4fc\nSanitized\n72f988bf-86f1-41af-91ab-2d7cd011db47\nhttps://login.microsoftonline.com/\nCloud\nBlobEndpoint=http://seannsecanary.blob.core.windows.net/;QueueEndpoint=http://seannsecanary.queue.core.windows.net/;FileEndpoint=http://seannsecanary.file.core.windows.net/;BlobSecondaryEndpoint=http://seannsecanary-secondary.blob.core.windows.net/;QueueSecondaryEndpoint=http://seannsecanary-secondary.queue.core.windows.net/;FileSecondaryEndpoint=http://seannsecanary-secondary.file.core.windows.net/;AccountName=seannsecanary;AccountKey=Sanitized\n"
  }
}<|MERGE_RESOLUTION|>--- conflicted
+++ resolved
@@ -14,11 +14,7 @@
         "x-ms-client-request-id": "051701f0-84f4-fbfd-c5da-f824d791a1f0",
         "x-ms-date": "Fri, 03 Apr 2020 21:05:14 GMT",
         "x-ms-return-client-request-id": "true",
-<<<<<<< HEAD
-        "x-ms-version": "2019-12-12"
-=======
         "x-ms-version": "2020-02-10"
->>>>>>> 60f4876e
       },
       "RequestBody": null,
       "StatusCode": 201,
@@ -33,11 +29,7 @@
         ],
         "x-ms-client-request-id": "051701f0-84f4-fbfd-c5da-f824d791a1f0",
         "x-ms-request-id": "9622a9e2-f01e-0012-62fb-093670000000",
-<<<<<<< HEAD
-        "x-ms-version": "2019-12-12"
-=======
         "x-ms-version": "2020-02-10"
->>>>>>> 60f4876e
       },
       "ResponseBody": []
     },
@@ -57,11 +49,7 @@
         "x-ms-lease-duration": "15",
         "x-ms-proposed-lease-id": "0e8a32ad-6ac6-687e-0604-0fed8852e264",
         "x-ms-return-client-request-id": "true",
-<<<<<<< HEAD
-        "x-ms-version": "2019-12-12"
-=======
         "x-ms-version": "2020-02-10"
->>>>>>> 60f4876e
       },
       "RequestBody": null,
       "StatusCode": 201,
@@ -77,11 +65,7 @@
         "x-ms-client-request-id": "82b26255-25e9-8680-82af-fff0740f7373",
         "x-ms-lease-id": "0e8a32ad-6ac6-687e-0604-0fed8852e264",
         "x-ms-request-id": "9622a9ef-f01e-0012-6bfb-093670000000",
-<<<<<<< HEAD
-        "x-ms-version": "2019-12-12"
-=======
         "x-ms-version": "2020-02-10"
->>>>>>> 60f4876e
       },
       "ResponseBody": []
     },
@@ -100,11 +84,7 @@
         "x-ms-lease-action": "release",
         "x-ms-lease-id": "0e8a32ad-6ac6-687e-0604-0fed8852e264",
         "x-ms-return-client-request-id": "true",
-<<<<<<< HEAD
-        "x-ms-version": "2019-12-12"
-=======
         "x-ms-version": "2020-02-10"
->>>>>>> 60f4876e
       },
       "RequestBody": null,
       "StatusCode": 200,
@@ -119,11 +99,7 @@
         ],
         "x-ms-client-request-id": "2697f2ad-5fa0-407b-51bf-fdf8d8578642",
         "x-ms-request-id": "9622a9f7-f01e-0012-71fb-093670000000",
-<<<<<<< HEAD
-        "x-ms-version": "2019-12-12"
-=======
         "x-ms-version": "2020-02-10"
->>>>>>> 60f4876e
       },
       "ResponseBody": []
     },
@@ -140,11 +116,7 @@
         "x-ms-client-request-id": "824251a3-4c78-98d3-197d-b48d224ffc92",
         "x-ms-date": "Fri, 03 Apr 2020 21:05:15 GMT",
         "x-ms-return-client-request-id": "true",
-<<<<<<< HEAD
-        "x-ms-version": "2019-12-12"
-=======
         "x-ms-version": "2020-02-10"
->>>>>>> 60f4876e
       },
       "RequestBody": null,
       "StatusCode": 200,
@@ -166,11 +138,7 @@
         "x-ms-lease-state": "available",
         "x-ms-lease-status": "unlocked",
         "x-ms-request-id": "9622aa04-f01e-0012-7cfb-093670000000",
-<<<<<<< HEAD
-        "x-ms-version": "2019-12-12"
-=======
         "x-ms-version": "2020-02-10"
->>>>>>> 60f4876e
       },
       "ResponseBody": []
     },
@@ -187,11 +155,7 @@
         "x-ms-client-request-id": "87559084-0315-41c9-d9d7-ad1d9b4413c9",
         "x-ms-date": "Fri, 03 Apr 2020 21:05:15 GMT",
         "x-ms-return-client-request-id": "true",
-<<<<<<< HEAD
-        "x-ms-version": "2019-12-12"
-=======
         "x-ms-version": "2020-02-10"
->>>>>>> 60f4876e
       },
       "RequestBody": null,
       "StatusCode": 202,
@@ -204,11 +168,7 @@
         ],
         "x-ms-client-request-id": "87559084-0315-41c9-d9d7-ad1d9b4413c9",
         "x-ms-request-id": "9622aa0f-f01e-0012-05fb-093670000000",
-<<<<<<< HEAD
-        "x-ms-version": "2019-12-12"
-=======
         "x-ms-version": "2020-02-10"
->>>>>>> 60f4876e
       },
       "ResponseBody": []
     }
