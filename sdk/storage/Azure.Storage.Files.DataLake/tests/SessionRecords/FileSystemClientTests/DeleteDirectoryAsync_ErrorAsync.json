--- conflicted
+++ resolved
@@ -12,11 +12,7 @@
         "x-ms-client-request-id": "17849b3b-3940-8f99-696b-7f619fa18109",
         "x-ms-date": "Fri, 03 Apr 2020 21:05:05 GMT",
         "x-ms-return-client-request-id": "true",
-<<<<<<< HEAD
-        "x-ms-version": "2019-12-12"
-=======
         "x-ms-version": "2020-02-10"
->>>>>>> 60f4876e
       },
       "RequestBody": null,
       "StatusCode": 404,
@@ -31,11 +27,7 @@
         "x-ms-client-request-id": "17849b3b-3940-8f99-696b-7f619fa18109",
         "x-ms-error-code": "FilesystemNotFound",
         "x-ms-request-id": "fa440410-201f-0097-5efb-091bad000000",
-<<<<<<< HEAD
-        "x-ms-version": "2019-12-12"
-=======
         "x-ms-version": "2020-02-10"
->>>>>>> 60f4876e
       },
       "ResponseBody": {
         "error": {
