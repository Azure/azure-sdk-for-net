--- conflicted
+++ resolved
@@ -14,11 +14,7 @@
         "x-ms-client-request-id": "17849b3b-3940-8f99-696b-7f619fa18109",
         "x-ms-date": "Tue, 02 Feb 2021 21:25:25 GMT",
         "x-ms-return-client-request-id": "true",
-<<<<<<< HEAD
-        "x-ms-version": "2020-12-06"
-=======
         "x-ms-version": "2021-02-12"
->>>>>>> 7e782c87
       },
       "RequestBody": null,
       "StatusCode": 404,
@@ -33,11 +29,7 @@
         "x-ms-client-request-id": "17849b3b-3940-8f99-696b-7f619fa18109",
         "x-ms-error-code": "FilesystemNotFound",
         "x-ms-request-id": "e3672da0-201f-007f-56a9-f9b0c4000000",
-<<<<<<< HEAD
-        "x-ms-version": "2020-12-06"
-=======
         "x-ms-version": "2021-02-12"
->>>>>>> 7e782c87
       },
       "ResponseBody": {
         "error": {
