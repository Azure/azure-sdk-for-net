{
  "Entries": [
    {
      "RequestUri": "http://seannsecanary.blob.core.windows.net/test-filesystem-1cf63372-a33c-f69b-9ebe-3f4227c96ca6?restype=container",
      "RequestMethod": "PUT",
      "RequestHeaders": {
        "Authorization": "Sanitized",
        "traceparent": "00-47018d761759b1459f61f92f67724bcb-747a03a74aafcc46-00",
        "User-Agent": [
          "azsdk-net-Storage.Files.DataLake/12.1.0-dev.20200403.1",
          "(.NET Core 4.6.28325.01; Microsoft Windows 10.0.18362 )"
        ],
        "x-ms-blob-public-access": "container",
        "x-ms-client-request-id": "bcb8eb0e-e584-774f-fde6-99c0f957c2d4",
        "x-ms-date": "Fri, 03 Apr 2020 21:04:30 GMT",
        "x-ms-return-client-request-id": "true",
<<<<<<< HEAD
        "x-ms-version": "2019-12-12"
=======
        "x-ms-version": "2020-02-10"
>>>>>>> 60f4876e
      },
      "RequestBody": null,
      "StatusCode": 201,
      "ResponseHeaders": {
        "Content-Length": "0",
        "Date": "Fri, 03 Apr 2020 21:04:28 GMT",
        "ETag": "\u00220x8D7D8129941D01D\u0022",
        "Last-Modified": "Fri, 03 Apr 2020 21:04:28 GMT",
        "Server": [
          "Windows-Azure-Blob/1.0",
          "Microsoft-HTTPAPI/2.0"
        ],
        "x-ms-client-request-id": "bcb8eb0e-e584-774f-fde6-99c0f957c2d4",
        "x-ms-request-id": "96229294-f01e-0012-4dfb-093670000000",
<<<<<<< HEAD
        "x-ms-version": "2019-12-12"
=======
        "x-ms-version": "2020-02-10"
>>>>>>> 60f4876e
      },
      "ResponseBody": []
    },
    {
      "RequestUri": "http://seannsecanary.blob.core.windows.net/test-filesystem-1cf63372-a33c-f69b-9ebe-3f4227c96ca6?restype=container",
      "RequestMethod": "GET",
      "RequestHeaders": {
        "Authorization": "Sanitized",
        "traceparent": "00-85da2ac23636ba4bba977e0eeb05dbb7-c7d8e80d2f95c743-00",
        "User-Agent": [
          "azsdk-net-Storage.Files.DataLake/12.1.0-dev.20200403.1",
          "(.NET Core 4.6.28325.01; Microsoft Windows 10.0.18362 )"
        ],
        "x-ms-client-request-id": "3c332d2c-af10-8922-a447-601e27d2f915",
        "x-ms-date": "Fri, 03 Apr 2020 21:04:30 GMT",
        "x-ms-return-client-request-id": "true",
<<<<<<< HEAD
        "x-ms-version": "2019-12-12"
=======
        "x-ms-version": "2020-02-10"
>>>>>>> 60f4876e
      },
      "RequestBody": null,
      "StatusCode": 200,
      "ResponseHeaders": {
        "Content-Length": "0",
        "Date": "Fri, 03 Apr 2020 21:04:28 GMT",
        "ETag": "\u00220x8D7D8129941D01D\u0022",
        "Last-Modified": "Fri, 03 Apr 2020 21:04:28 GMT",
        "Server": [
          "Windows-Azure-Blob/1.0",
          "Microsoft-HTTPAPI/2.0"
        ],
        "x-ms-blob-public-access": "container",
        "x-ms-client-request-id": "3c332d2c-af10-8922-a447-601e27d2f915",
        "x-ms-default-encryption-scope": "$account-encryption-key",
        "x-ms-deny-encryption-scope-override": "false",
        "x-ms-has-immutability-policy": "false",
        "x-ms-has-legal-hold": "false",
        "x-ms-lease-state": "available",
        "x-ms-lease-status": "unlocked",
        "x-ms-request-id": "962292a3-f01e-0012-5afb-093670000000",
<<<<<<< HEAD
        "x-ms-version": "2019-12-12"
=======
        "x-ms-version": "2020-02-10"
>>>>>>> 60f4876e
      },
      "ResponseBody": []
    },
    {
      "RequestUri": "http://seannsecanary.blob.core.windows.net/test-filesystem-1cf63372-a33c-f69b-9ebe-3f4227c96ca6?restype=container",
      "RequestMethod": "DELETE",
      "RequestHeaders": {
        "Authorization": "Sanitized",
        "traceparent": "00-7336051005080f4d8895c6140d8f8cff-fd7f89ba85800947-00",
        "User-Agent": [
          "azsdk-net-Storage.Files.DataLake/12.1.0-dev.20200403.1",
          "(.NET Core 4.6.28325.01; Microsoft Windows 10.0.18362 )"
        ],
        "x-ms-client-request-id": "cc9494e9-8623-87c3-a187-dbe96c3b8acd",
        "x-ms-date": "Fri, 03 Apr 2020 21:04:30 GMT",
        "x-ms-return-client-request-id": "true",
<<<<<<< HEAD
        "x-ms-version": "2019-12-12"
=======
        "x-ms-version": "2020-02-10"
>>>>>>> 60f4876e
      },
      "RequestBody": null,
      "StatusCode": 202,
      "ResponseHeaders": {
        "Content-Length": "0",
        "Date": "Fri, 03 Apr 2020 21:04:28 GMT",
        "Server": [
          "Windows-Azure-Blob/1.0",
          "Microsoft-HTTPAPI/2.0"
        ],
        "x-ms-client-request-id": "cc9494e9-8623-87c3-a187-dbe96c3b8acd",
        "x-ms-request-id": "962292aa-f01e-0012-60fb-093670000000",
<<<<<<< HEAD
        "x-ms-version": "2019-12-12"
=======
        "x-ms-version": "2020-02-10"
>>>>>>> 60f4876e
      },
      "ResponseBody": []
    }
  ],
  "Variables": {
    "RandomSeed": "293630756",
    "Storage_TestConfigHierarchicalNamespace": "NamespaceTenant\nseannsecanary\nU2FuaXRpemVk\nhttp://seannsecanary.blob.core.windows.net\nhttp://seannsecanary.file.core.windows.net\nhttp://seannsecanary.queue.core.windows.net\nhttp://seannsecanary.table.core.windows.net\n\n\n\n\nhttp://seannsecanary-secondary.blob.core.windows.net\nhttp://seannsecanary-secondary.file.core.windows.net\nhttp://seannsecanary-secondary.queue.core.windows.net\nhttp://seannsecanary-secondary.table.core.windows.net\n68390a19-a643-458b-b726-408abf67b4fc\nSanitized\n72f988bf-86f1-41af-91ab-2d7cd011db47\nhttps://login.microsoftonline.com/\nCloud\nBlobEndpoint=http://seannsecanary.blob.core.windows.net/;QueueEndpoint=http://seannsecanary.queue.core.windows.net/;FileEndpoint=http://seannsecanary.file.core.windows.net/;BlobSecondaryEndpoint=http://seannsecanary-secondary.blob.core.windows.net/;QueueSecondaryEndpoint=http://seannsecanary-secondary.queue.core.windows.net/;FileSecondaryEndpoint=http://seannsecanary-secondary.file.core.windows.net/;AccountName=seannsecanary;AccountKey=Sanitized\n"
  }
}<|MERGE_RESOLUTION|>--- conflicted
+++ resolved
@@ -14,11 +14,7 @@
         "x-ms-client-request-id": "bcb8eb0e-e584-774f-fde6-99c0f957c2d4",
         "x-ms-date": "Fri, 03 Apr 2020 21:04:30 GMT",
         "x-ms-return-client-request-id": "true",
-<<<<<<< HEAD
-        "x-ms-version": "2019-12-12"
-=======
         "x-ms-version": "2020-02-10"
->>>>>>> 60f4876e
       },
       "RequestBody": null,
       "StatusCode": 201,
@@ -33,11 +29,7 @@
         ],
         "x-ms-client-request-id": "bcb8eb0e-e584-774f-fde6-99c0f957c2d4",
         "x-ms-request-id": "96229294-f01e-0012-4dfb-093670000000",
-<<<<<<< HEAD
-        "x-ms-version": "2019-12-12"
-=======
         "x-ms-version": "2020-02-10"
->>>>>>> 60f4876e
       },
       "ResponseBody": []
     },
@@ -54,11 +46,7 @@
         "x-ms-client-request-id": "3c332d2c-af10-8922-a447-601e27d2f915",
         "x-ms-date": "Fri, 03 Apr 2020 21:04:30 GMT",
         "x-ms-return-client-request-id": "true",
-<<<<<<< HEAD
-        "x-ms-version": "2019-12-12"
-=======
         "x-ms-version": "2020-02-10"
->>>>>>> 60f4876e
       },
       "RequestBody": null,
       "StatusCode": 200,
@@ -80,11 +68,7 @@
         "x-ms-lease-state": "available",
         "x-ms-lease-status": "unlocked",
         "x-ms-request-id": "962292a3-f01e-0012-5afb-093670000000",
-<<<<<<< HEAD
-        "x-ms-version": "2019-12-12"
-=======
         "x-ms-version": "2020-02-10"
->>>>>>> 60f4876e
       },
       "ResponseBody": []
     },
@@ -101,11 +85,7 @@
         "x-ms-client-request-id": "cc9494e9-8623-87c3-a187-dbe96c3b8acd",
         "x-ms-date": "Fri, 03 Apr 2020 21:04:30 GMT",
         "x-ms-return-client-request-id": "true",
-<<<<<<< HEAD
-        "x-ms-version": "2019-12-12"
-=======
         "x-ms-version": "2020-02-10"
->>>>>>> 60f4876e
       },
       "RequestBody": null,
       "StatusCode": 202,
@@ -118,11 +98,7 @@
         ],
         "x-ms-client-request-id": "cc9494e9-8623-87c3-a187-dbe96c3b8acd",
         "x-ms-request-id": "962292aa-f01e-0012-60fb-093670000000",
-<<<<<<< HEAD
-        "x-ms-version": "2019-12-12"
-=======
         "x-ms-version": "2020-02-10"
->>>>>>> 60f4876e
       },
       "ResponseBody": []
     }
