{
  "Entries": [
    {
      "RequestUri": "http://seannsecanary.blob.core.windows.net/test-filesystem-515fe558-229e-33ab-5f9e-7e253bffa7fe?comp=lease\u0026restype=container",
      "RequestMethod": "PUT",
      "RequestHeaders": {
        "Authorization": "Sanitized",
        "traceparent": "00-e65593d265279c4d98d30b5d1b701182-b01497ec1026c44d-00",
        "User-Agent": [
          "azsdk-net-Storage.Files.DataLake/12.1.0-dev.20200403.1",
          "(.NET Core 4.6.28325.01; Microsoft Windows 10.0.18362 )"
        ],
        "x-ms-client-request-id": "40e45f35-f0f8-9baa-c22e-4e210db8d23b",
        "x-ms-date": "Fri, 03 Apr 2020 21:04:42 GMT",
        "x-ms-lease-action": "release",
        "x-ms-lease-id": "9bfba8e7-bc29-3122-037c-15f260238ed1",
        "x-ms-return-client-request-id": "true",
<<<<<<< HEAD
        "x-ms-version": "2019-12-12"
=======
        "x-ms-version": "2020-02-10"
>>>>>>> 60f4876e
      },
      "RequestBody": null,
      "StatusCode": 404,
      "ResponseHeaders": {
        "Content-Length": "225",
        "Content-Type": "application/xml",
        "Date": "Fri, 03 Apr 2020 21:04:40 GMT",
        "Server": [
          "Windows-Azure-Blob/1.0",
          "Microsoft-HTTPAPI/2.0"
        ],
        "x-ms-client-request-id": "40e45f35-f0f8-9baa-c22e-4e210db8d23b",
        "x-ms-error-code": "ContainerNotFound",
        "x-ms-request-id": "962298fc-f01e-0012-2cfb-093670000000",
<<<<<<< HEAD
        "x-ms-version": "2019-12-12"
=======
        "x-ms-version": "2020-02-10"
>>>>>>> 60f4876e
      },
      "ResponseBody": [
        "\uFEFF\u003C?xml version=\u00221.0\u0022 encoding=\u0022utf-8\u0022?\u003E\u003CError\u003E\u003CCode\u003EContainerNotFound\u003C/Code\u003E\u003CMessage\u003EThe specified container does not exist.\n",
        "RequestId:962298fc-f01e-0012-2cfb-093670000000\n",
        "Time:2020-04-03T21:04:41.2954334Z\u003C/Message\u003E\u003C/Error\u003E"
      ]
    }
  ],
  "Variables": {
    "RandomSeed": "580035565",
    "Storage_TestConfigHierarchicalNamespace": "NamespaceTenant\nseannsecanary\nU2FuaXRpemVk\nhttp://seannsecanary.blob.core.windows.net\nhttp://seannsecanary.file.core.windows.net\nhttp://seannsecanary.queue.core.windows.net\nhttp://seannsecanary.table.core.windows.net\n\n\n\n\nhttp://seannsecanary-secondary.blob.core.windows.net\nhttp://seannsecanary-secondary.file.core.windows.net\nhttp://seannsecanary-secondary.queue.core.windows.net\nhttp://seannsecanary-secondary.table.core.windows.net\n68390a19-a643-458b-b726-408abf67b4fc\nSanitized\n72f988bf-86f1-41af-91ab-2d7cd011db47\nhttps://login.microsoftonline.com/\nCloud\nBlobEndpoint=http://seannsecanary.blob.core.windows.net/;QueueEndpoint=http://seannsecanary.queue.core.windows.net/;FileEndpoint=http://seannsecanary.file.core.windows.net/;BlobSecondaryEndpoint=http://seannsecanary-secondary.blob.core.windows.net/;QueueSecondaryEndpoint=http://seannsecanary-secondary.queue.core.windows.net/;FileSecondaryEndpoint=http://seannsecanary-secondary.file.core.windows.net/;AccountName=seannsecanary;AccountKey=Sanitized\n"
  }
}<|MERGE_RESOLUTION|>--- conflicted
+++ resolved
@@ -15,11 +15,7 @@
         "x-ms-lease-action": "release",
         "x-ms-lease-id": "9bfba8e7-bc29-3122-037c-15f260238ed1",
         "x-ms-return-client-request-id": "true",
-<<<<<<< HEAD
-        "x-ms-version": "2019-12-12"
-=======
         "x-ms-version": "2020-02-10"
->>>>>>> 60f4876e
       },
       "RequestBody": null,
       "StatusCode": 404,
@@ -34,11 +30,7 @@
         "x-ms-client-request-id": "40e45f35-f0f8-9baa-c22e-4e210db8d23b",
         "x-ms-error-code": "ContainerNotFound",
         "x-ms-request-id": "962298fc-f01e-0012-2cfb-093670000000",
-<<<<<<< HEAD
-        "x-ms-version": "2019-12-12"
-=======
         "x-ms-version": "2020-02-10"
->>>>>>> 60f4876e
       },
       "ResponseBody": [
         "\uFEFF\u003C?xml version=\u00221.0\u0022 encoding=\u0022utf-8\u0022?\u003E\u003CError\u003E\u003CCode\u003EContainerNotFound\u003C/Code\u003E\u003CMessage\u003EThe specified container does not exist.\n",
