--- conflicted
+++ resolved
@@ -15,11 +15,7 @@
         "x-ms-client-request-id": "94477de1-2aaf-2c7e-b32c-a641ce58f070",
         "x-ms-date": "Wed, 17 Feb 2021 22:22:00 GMT",
         "x-ms-return-client-request-id": "true",
-<<<<<<< HEAD
-        "x-ms-version": "2020-12-06"
-=======
         "x-ms-version": "2021-02-12"
->>>>>>> 7e782c87
       },
       "RequestBody": null,
       "StatusCode": 201,
@@ -34,11 +30,7 @@
         ],
         "x-ms-client-request-id": "94477de1-2aaf-2c7e-b32c-a641ce58f070",
         "x-ms-request-id": "d70a8e26-001e-0078-097b-05dca7000000",
-<<<<<<< HEAD
-        "x-ms-version": "2020-12-06"
-=======
         "x-ms-version": "2021-02-12"
->>>>>>> 7e782c87
       },
       "ResponseBody": []
     },
@@ -60,11 +52,7 @@
         "x-ms-meta-meta": "data",
         "x-ms-meta-UPPER": "case",
         "x-ms-return-client-request-id": "true",
-<<<<<<< HEAD
-        "x-ms-version": "2020-12-06"
-=======
         "x-ms-version": "2021-02-12"
->>>>>>> 7e782c87
       },
       "RequestBody": null,
       "StatusCode": 200,
@@ -79,11 +67,7 @@
         ],
         "x-ms-client-request-id": "0a749573-cf8f-b827-ab16-aff8f859d0c1",
         "x-ms-request-id": "d70a8f6a-001e-0078-297b-05dca7000000",
-<<<<<<< HEAD
-        "x-ms-version": "2020-12-06"
-=======
         "x-ms-version": "2021-02-12"
->>>>>>> 7e782c87
       },
       "ResponseBody": []
     },
@@ -101,11 +85,7 @@
         "x-ms-client-request-id": "39cd6e1f-e5e3-01e0-5678-be1c4e4d4561",
         "x-ms-date": "Wed, 17 Feb 2021 22:22:01 GMT",
         "x-ms-return-client-request-id": "true",
-<<<<<<< HEAD
-        "x-ms-version": "2020-12-06"
-=======
         "x-ms-version": "2021-02-12"
->>>>>>> 7e782c87
       },
       "RequestBody": null,
       "StatusCode": 200,
@@ -131,11 +111,7 @@
         "x-ms-meta-meta": "data",
         "x-ms-meta-UPPER": "case",
         "x-ms-request-id": "d70a8fc4-001e-0078-787b-05dca7000000",
-<<<<<<< HEAD
-        "x-ms-version": "2020-12-06"
-=======
         "x-ms-version": "2021-02-12"
->>>>>>> 7e782c87
       },
       "ResponseBody": []
     },
@@ -153,11 +129,7 @@
         "x-ms-client-request-id": "89d8d46a-968b-d7dd-2ffb-491953ca95ea",
         "x-ms-date": "Wed, 17 Feb 2021 22:22:01 GMT",
         "x-ms-return-client-request-id": "true",
-<<<<<<< HEAD
-        "x-ms-version": "2020-12-06"
-=======
         "x-ms-version": "2021-02-12"
->>>>>>> 7e782c87
       },
       "RequestBody": null,
       "StatusCode": 202,
@@ -170,11 +142,7 @@
         ],
         "x-ms-client-request-id": "89d8d46a-968b-d7dd-2ffb-491953ca95ea",
         "x-ms-request-id": "d70a8ffd-001e-0078-267b-05dca7000000",
-<<<<<<< HEAD
-        "x-ms-version": "2020-12-06"
-=======
         "x-ms-version": "2021-02-12"
->>>>>>> 7e782c87
       },
       "ResponseBody": []
     }
