--- conflicted
+++ resolved
@@ -13,11 +13,7 @@
         "x-ms-client-request-id": "6b62ed36-2303-0671-ff3d-dab7f0bc8085",
         "x-ms-date": "Fri, 03 Apr 2020 21:05:19 GMT",
         "x-ms-return-client-request-id": "true",
-<<<<<<< HEAD
-        "x-ms-version": "2019-12-12"
-=======
-        "x-ms-version": "2020-02-10"
->>>>>>> 60f4876e
+        "x-ms-version": "2020-02-10"
       },
       "RequestBody": null,
       "StatusCode": 201,
@@ -32,11 +28,7 @@
         ],
         "x-ms-client-request-id": "6b62ed36-2303-0671-ff3d-dab7f0bc8085",
         "x-ms-request-id": "9622abf8-f01e-0012-06fb-093670000000",
-<<<<<<< HEAD
-        "x-ms-version": "2019-12-12"
-=======
-        "x-ms-version": "2020-02-10"
->>>>>>> 60f4876e
+        "x-ms-version": "2020-02-10"
       },
       "ResponseBody": []
     },
@@ -56,11 +48,7 @@
         "x-ms-lease-duration": "15",
         "x-ms-proposed-lease-id": "5071b396-b523-799d-5a62-002f76bb10f0",
         "x-ms-return-client-request-id": "true",
-<<<<<<< HEAD
-        "x-ms-version": "2019-12-12"
-=======
-        "x-ms-version": "2020-02-10"
->>>>>>> 60f4876e
+        "x-ms-version": "2020-02-10"
       },
       "RequestBody": null,
       "StatusCode": 201,
@@ -76,11 +64,7 @@
         "x-ms-client-request-id": "d7bfe7b9-4c3e-803f-4fe8-11a123418f44",
         "x-ms-lease-id": "5071b396-b523-799d-5a62-002f76bb10f0",
         "x-ms-request-id": "9622ac07-f01e-0012-13fb-093670000000",
-<<<<<<< HEAD
-        "x-ms-version": "2019-12-12"
-=======
-        "x-ms-version": "2020-02-10"
->>>>>>> 60f4876e
+        "x-ms-version": "2020-02-10"
       },
       "ResponseBody": []
     },
@@ -100,11 +84,7 @@
         "x-ms-lease-action": "renew",
         "x-ms-lease-id": "5071b396-b523-799d-5a62-002f76bb10f0",
         "x-ms-return-client-request-id": "true",
-<<<<<<< HEAD
-        "x-ms-version": "2019-12-12"
-=======
-        "x-ms-version": "2020-02-10"
->>>>>>> 60f4876e
+        "x-ms-version": "2020-02-10"
       },
       "RequestBody": null,
       "StatusCode": 412,
@@ -119,11 +99,7 @@
         "x-ms-client-request-id": "8e7669b4-38fc-96b2-9a78-8103972c3d37",
         "x-ms-error-code": "ConditionNotMet",
         "x-ms-request-id": "9622ac0f-f01e-0012-1afb-093670000000",
-<<<<<<< HEAD
-        "x-ms-version": "2019-12-12"
-=======
-        "x-ms-version": "2020-02-10"
->>>>>>> 60f4876e
+        "x-ms-version": "2020-02-10"
       },
       "ResponseBody": [
         "\uFEFF\u003C?xml version=\u00221.0\u0022 encoding=\u0022utf-8\u0022?\u003E\u003CError\u003E\u003CCode\u003EConditionNotMet\u003C/Code\u003E\u003CMessage\u003EThe condition specified using HTTP conditional header(s) is not met.\n",
@@ -145,11 +121,7 @@
         "x-ms-date": "Fri, 03 Apr 2020 21:05:19 GMT",
         "x-ms-lease-id": "5071b396-b523-799d-5a62-002f76bb10f0",
         "x-ms-return-client-request-id": "true",
-<<<<<<< HEAD
-        "x-ms-version": "2019-12-12"
-=======
-        "x-ms-version": "2020-02-10"
->>>>>>> 60f4876e
+        "x-ms-version": "2020-02-10"
       },
       "RequestBody": null,
       "StatusCode": 202,
@@ -162,11 +134,7 @@
         ],
         "x-ms-client-request-id": "b9ecbd75-00cb-f448-373d-7c4b2c9656ba",
         "x-ms-request-id": "9622ac1c-f01e-0012-24fb-093670000000",
-<<<<<<< HEAD
-        "x-ms-version": "2019-12-12"
-=======
-        "x-ms-version": "2020-02-10"
->>>>>>> 60f4876e
+        "x-ms-version": "2020-02-10"
       },
       "ResponseBody": []
     },
@@ -183,11 +151,7 @@
         "x-ms-client-request-id": "d559367a-9398-1eb1-9bce-215fc01dadb2",
         "x-ms-date": "Fri, 03 Apr 2020 21:05:19 GMT",
         "x-ms-return-client-request-id": "true",
-<<<<<<< HEAD
-        "x-ms-version": "2019-12-12"
-=======
-        "x-ms-version": "2020-02-10"
->>>>>>> 60f4876e
+        "x-ms-version": "2020-02-10"
       },
       "RequestBody": null,
       "StatusCode": 201,
@@ -202,11 +166,7 @@
         ],
         "x-ms-client-request-id": "d559367a-9398-1eb1-9bce-215fc01dadb2",
         "x-ms-request-id": "9622ac25-f01e-0012-2dfb-093670000000",
-<<<<<<< HEAD
-        "x-ms-version": "2019-12-12"
-=======
-        "x-ms-version": "2020-02-10"
->>>>>>> 60f4876e
+        "x-ms-version": "2020-02-10"
       },
       "ResponseBody": []
     },
@@ -226,11 +186,7 @@
         "x-ms-lease-duration": "15",
         "x-ms-proposed-lease-id": "4bdeb91c-7c08-507b-3214-c322712c020f",
         "x-ms-return-client-request-id": "true",
-<<<<<<< HEAD
-        "x-ms-version": "2019-12-12"
-=======
-        "x-ms-version": "2020-02-10"
->>>>>>> 60f4876e
+        "x-ms-version": "2020-02-10"
       },
       "RequestBody": null,
       "StatusCode": 201,
@@ -246,11 +202,7 @@
         "x-ms-client-request-id": "61d8321e-91a9-fdaf-bb08-a283d08fac6e",
         "x-ms-lease-id": "4bdeb91c-7c08-507b-3214-c322712c020f",
         "x-ms-request-id": "9622ac2d-f01e-0012-34fb-093670000000",
-<<<<<<< HEAD
-        "x-ms-version": "2019-12-12"
-=======
-        "x-ms-version": "2020-02-10"
->>>>>>> 60f4876e
+        "x-ms-version": "2020-02-10"
       },
       "ResponseBody": []
     },
@@ -270,11 +222,7 @@
         "x-ms-lease-action": "renew",
         "x-ms-lease-id": "4bdeb91c-7c08-507b-3214-c322712c020f",
         "x-ms-return-client-request-id": "true",
-<<<<<<< HEAD
-        "x-ms-version": "2019-12-12"
-=======
-        "x-ms-version": "2020-02-10"
->>>>>>> 60f4876e
+        "x-ms-version": "2020-02-10"
       },
       "RequestBody": null,
       "StatusCode": 412,
@@ -289,11 +237,7 @@
         "x-ms-client-request-id": "3f032baa-a154-fc66-d9b3-5622a8a7089f",
         "x-ms-error-code": "ConditionNotMet",
         "x-ms-request-id": "9622ac32-f01e-0012-39fb-093670000000",
-<<<<<<< HEAD
-        "x-ms-version": "2019-12-12"
-=======
-        "x-ms-version": "2020-02-10"
->>>>>>> 60f4876e
+        "x-ms-version": "2020-02-10"
       },
       "ResponseBody": [
         "\uFEFF\u003C?xml version=\u00221.0\u0022 encoding=\u0022utf-8\u0022?\u003E\u003CError\u003E\u003CCode\u003EConditionNotMet\u003C/Code\u003E\u003CMessage\u003EThe condition specified using HTTP conditional header(s) is not met.\n",
@@ -315,11 +259,7 @@
         "x-ms-date": "Fri, 03 Apr 2020 21:05:19 GMT",
         "x-ms-lease-id": "4bdeb91c-7c08-507b-3214-c322712c020f",
         "x-ms-return-client-request-id": "true",
-<<<<<<< HEAD
-        "x-ms-version": "2019-12-12"
-=======
-        "x-ms-version": "2020-02-10"
->>>>>>> 60f4876e
+        "x-ms-version": "2020-02-10"
       },
       "RequestBody": null,
       "StatusCode": 202,
@@ -332,11 +272,7 @@
         ],
         "x-ms-client-request-id": "a4d87d1a-6c8b-2a1a-acd4-5eb7456527e6",
         "x-ms-request-id": "9622ac38-f01e-0012-3ffb-093670000000",
-<<<<<<< HEAD
-        "x-ms-version": "2019-12-12"
-=======
-        "x-ms-version": "2020-02-10"
->>>>>>> 60f4876e
+        "x-ms-version": "2020-02-10"
       },
       "ResponseBody": []
     }
