--- conflicted
+++ resolved
@@ -14,11 +14,7 @@
         "x-ms-client-request-id": "6b62ed36-2303-0671-ff3d-dab7f0bc8085",
         "x-ms-date": "Wed, 17 Feb 2021 22:23:12 GMT",
         "x-ms-return-client-request-id": "true",
-<<<<<<< HEAD
-        "x-ms-version": "2020-12-06"
-=======
-        "x-ms-version": "2021-02-12"
->>>>>>> 7e782c87
+        "x-ms-version": "2021-02-12"
       },
       "RequestBody": null,
       "StatusCode": 201,
@@ -33,11 +29,7 @@
         ],
         "x-ms-client-request-id": "6b62ed36-2303-0671-ff3d-dab7f0bc8085",
         "x-ms-request-id": "d302c207-501e-004a-747b-05dcd0000000",
-<<<<<<< HEAD
-        "x-ms-version": "2020-12-06"
-=======
-        "x-ms-version": "2021-02-12"
->>>>>>> 7e782c87
+        "x-ms-version": "2021-02-12"
       },
       "ResponseBody": []
     },
@@ -58,11 +50,7 @@
         "x-ms-lease-duration": "15",
         "x-ms-proposed-lease-id": "5071b396-b523-799d-5a62-002f76bb10f0",
         "x-ms-return-client-request-id": "true",
-<<<<<<< HEAD
-        "x-ms-version": "2020-12-06"
-=======
-        "x-ms-version": "2021-02-12"
->>>>>>> 7e782c87
+        "x-ms-version": "2021-02-12"
       },
       "RequestBody": null,
       "StatusCode": 201,
@@ -78,11 +66,7 @@
         "x-ms-client-request-id": "d7bfe7b9-4c3e-803f-4fe8-11a123418f44",
         "x-ms-lease-id": "5071b396-b523-799d-5a62-002f76bb10f0",
         "x-ms-request-id": "d302c25b-501e-004a-397b-05dcd0000000",
-<<<<<<< HEAD
-        "x-ms-version": "2020-12-06"
-=======
-        "x-ms-version": "2021-02-12"
->>>>>>> 7e782c87
+        "x-ms-version": "2021-02-12"
       },
       "ResponseBody": []
     },
@@ -103,11 +87,7 @@
         "x-ms-lease-action": "renew",
         "x-ms-lease-id": "5071b396-b523-799d-5a62-002f76bb10f0",
         "x-ms-return-client-request-id": "true",
-<<<<<<< HEAD
-        "x-ms-version": "2020-12-06"
-=======
-        "x-ms-version": "2021-02-12"
->>>>>>> 7e782c87
+        "x-ms-version": "2021-02-12"
       },
       "RequestBody": null,
       "StatusCode": 412,
@@ -122,11 +102,7 @@
         "x-ms-client-request-id": "8e7669b4-38fc-96b2-9a78-8103972c3d37",
         "x-ms-error-code": "ConditionNotMet",
         "x-ms-request-id": "d302c286-501e-004a-5d7b-05dcd0000000",
-<<<<<<< HEAD
-        "x-ms-version": "2020-12-06"
-=======
-        "x-ms-version": "2021-02-12"
->>>>>>> 7e782c87
+        "x-ms-version": "2021-02-12"
       },
       "ResponseBody": [
         "﻿<?xml version=\"1.0\" encoding=\"utf-8\"?><Error><Code>ConditionNotMet</Code><Message>The condition specified using HTTP conditional header(s) is not met.\n",
@@ -149,11 +125,7 @@
         "x-ms-date": "Wed, 17 Feb 2021 22:23:12 GMT",
         "x-ms-lease-id": "5071b396-b523-799d-5a62-002f76bb10f0",
         "x-ms-return-client-request-id": "true",
-<<<<<<< HEAD
-        "x-ms-version": "2020-12-06"
-=======
-        "x-ms-version": "2021-02-12"
->>>>>>> 7e782c87
+        "x-ms-version": "2021-02-12"
       },
       "RequestBody": null,
       "StatusCode": 202,
@@ -166,11 +138,7 @@
         ],
         "x-ms-client-request-id": "b9ecbd75-00cb-f448-373d-7c4b2c9656ba",
         "x-ms-request-id": "d302c2a5-501e-004a-797b-05dcd0000000",
-<<<<<<< HEAD
-        "x-ms-version": "2020-12-06"
-=======
-        "x-ms-version": "2021-02-12"
->>>>>>> 7e782c87
+        "x-ms-version": "2021-02-12"
       },
       "ResponseBody": []
     },
@@ -188,11 +156,7 @@
         "x-ms-client-request-id": "d559367a-9398-1eb1-9bce-215fc01dadb2",
         "x-ms-date": "Wed, 17 Feb 2021 22:23:12 GMT",
         "x-ms-return-client-request-id": "true",
-<<<<<<< HEAD
-        "x-ms-version": "2020-12-06"
-=======
-        "x-ms-version": "2021-02-12"
->>>>>>> 7e782c87
+        "x-ms-version": "2021-02-12"
       },
       "RequestBody": null,
       "StatusCode": 201,
@@ -207,11 +171,7 @@
         ],
         "x-ms-client-request-id": "d559367a-9398-1eb1-9bce-215fc01dadb2",
         "x-ms-request-id": "8c8a3153-401e-0034-0e7b-054c97000000",
-<<<<<<< HEAD
-        "x-ms-version": "2020-12-06"
-=======
-        "x-ms-version": "2021-02-12"
->>>>>>> 7e782c87
+        "x-ms-version": "2021-02-12"
       },
       "ResponseBody": []
     },
@@ -232,11 +192,7 @@
         "x-ms-lease-duration": "15",
         "x-ms-proposed-lease-id": "4bdeb91c-7c08-507b-3214-c322712c020f",
         "x-ms-return-client-request-id": "true",
-<<<<<<< HEAD
-        "x-ms-version": "2020-12-06"
-=======
-        "x-ms-version": "2021-02-12"
->>>>>>> 7e782c87
+        "x-ms-version": "2021-02-12"
       },
       "RequestBody": null,
       "StatusCode": 201,
@@ -252,11 +208,7 @@
         "x-ms-client-request-id": "61d8321e-91a9-fdaf-bb08-a283d08fac6e",
         "x-ms-lease-id": "4bdeb91c-7c08-507b-3214-c322712c020f",
         "x-ms-request-id": "8c8a3176-401e-0034-2d7b-054c97000000",
-<<<<<<< HEAD
-        "x-ms-version": "2020-12-06"
-=======
-        "x-ms-version": "2021-02-12"
->>>>>>> 7e782c87
+        "x-ms-version": "2021-02-12"
       },
       "ResponseBody": []
     },
@@ -277,11 +229,7 @@
         "x-ms-lease-action": "renew",
         "x-ms-lease-id": "4bdeb91c-7c08-507b-3214-c322712c020f",
         "x-ms-return-client-request-id": "true",
-<<<<<<< HEAD
-        "x-ms-version": "2020-12-06"
-=======
-        "x-ms-version": "2021-02-12"
->>>>>>> 7e782c87
+        "x-ms-version": "2021-02-12"
       },
       "RequestBody": null,
       "StatusCode": 412,
@@ -296,11 +244,7 @@
         "x-ms-client-request-id": "3f032baa-a154-fc66-d9b3-5622a8a7089f",
         "x-ms-error-code": "ConditionNotMet",
         "x-ms-request-id": "8c8a31a9-401e-0034-5b7b-054c97000000",
-<<<<<<< HEAD
-        "x-ms-version": "2020-12-06"
-=======
-        "x-ms-version": "2021-02-12"
->>>>>>> 7e782c87
+        "x-ms-version": "2021-02-12"
       },
       "ResponseBody": [
         "﻿<?xml version=\"1.0\" encoding=\"utf-8\"?><Error><Code>ConditionNotMet</Code><Message>The condition specified using HTTP conditional header(s) is not met.\n",
@@ -323,11 +267,7 @@
         "x-ms-date": "Wed, 17 Feb 2021 22:23:13 GMT",
         "x-ms-lease-id": "4bdeb91c-7c08-507b-3214-c322712c020f",
         "x-ms-return-client-request-id": "true",
-<<<<<<< HEAD
-        "x-ms-version": "2020-12-06"
-=======
-        "x-ms-version": "2021-02-12"
->>>>>>> 7e782c87
+        "x-ms-version": "2021-02-12"
       },
       "RequestBody": null,
       "StatusCode": 202,
@@ -340,11 +280,7 @@
         ],
         "x-ms-client-request-id": "a4d87d1a-6c8b-2a1a-acd4-5eb7456527e6",
         "x-ms-request-id": "8c8a31c8-401e-0034-797b-054c97000000",
-<<<<<<< HEAD
-        "x-ms-version": "2020-12-06"
-=======
-        "x-ms-version": "2021-02-12"
->>>>>>> 7e782c87
+        "x-ms-version": "2021-02-12"
       },
       "ResponseBody": []
     }
