﻿{
  "Entries": [
    {
      "RequestUri": "https://seannse.blob.core.windows.net/test-filesystem-681662ba-baba-8d21-4252-75d59a38dc67?restype=container",
      "RequestMethod": "PUT",
      "RequestHeaders": {
        "Accept": "application/xml",
        "Authorization": "Sanitized",
        "traceparent": "00-42b03f6899d81b4b85edaa6adbc19ae3-24cf9df8ceef2b41-00",
        "User-Agent": [
          "azsdk-net-Storage.Files.DataLake/12.7.0-alpha.20210217.1",
          "(.NET 5.0.3; Microsoft Windows 10.0.19042)"
        ],
        "x-ms-client-request-id": "ed877415-b3cc-bc83-6410-dab2768565be",
        "x-ms-date": "Wed, 17 Feb 2021 22:22:40 GMT",
        "x-ms-return-client-request-id": "true",
<<<<<<< HEAD
        "x-ms-version": "2020-12-06"
=======
        "x-ms-version": "2021-02-12"
>>>>>>> 7e782c87
      },
      "RequestBody": null,
      "StatusCode": 201,
      "ResponseHeaders": {
        "Content-Length": "0",
        "Date": "Wed, 17 Feb 2021 22:22:39 GMT",
        "ETag": "\"0x8D8D39289D8966D\"",
        "Last-Modified": "Wed, 17 Feb 2021 22:22:40 GMT",
        "Server": [
          "Windows-Azure-Blob/1.0",
          "Microsoft-HTTPAPI/2.0"
        ],
        "x-ms-client-request-id": "ed877415-b3cc-bc83-6410-dab2768565be",
        "x-ms-request-id": "04af1850-b01e-00a6-1a7b-05c841000000",
<<<<<<< HEAD
        "x-ms-version": "2020-12-06"
=======
        "x-ms-version": "2021-02-12"
>>>>>>> 7e782c87
      },
      "ResponseBody": []
    },
    {
      "RequestUri": "https://seannse.blob.core.windows.net/test-filesystem-681662ba-baba-8d21-4252-75d59a38dc67?restype=container",
      "RequestMethod": "GET",
      "RequestHeaders": {
        "Accept": "application/xml",
        "Authorization": "Sanitized",
        "traceparent": "00-fe83531569656743b9e53b031ccc96f2-e2f54945b42e2048-00",
        "User-Agent": [
          "azsdk-net-Storage.Files.DataLake/12.7.0-alpha.20210217.1",
          "(.NET 5.0.3; Microsoft Windows 10.0.19042)"
        ],
        "x-ms-client-request-id": "25bf5ea5-eeb0-bc9b-3490-cca14d3f7e0b",
        "x-ms-return-client-request-id": "true",
<<<<<<< HEAD
        "x-ms-version": "2020-12-06"
=======
        "x-ms-version": "2021-02-12"
>>>>>>> 7e782c87
      },
      "RequestBody": null,
      "StatusCode": 200,
      "ResponseHeaders": {
        "Content-Length": "0",
        "Date": "Wed, 17 Feb 2021 22:22:40 GMT",
        "ETag": "\"0x8D8D39289D8966D\"",
        "Last-Modified": "Wed, 17 Feb 2021 22:22:40 GMT",
        "Server": [
          "Windows-Azure-Blob/1.0",
          "Microsoft-HTTPAPI/2.0"
        ],
        "x-ms-client-request-id": "25bf5ea5-eeb0-bc9b-3490-cca14d3f7e0b",
        "x-ms-default-encryption-scope": "$account-encryption-key",
        "x-ms-deny-encryption-scope-override": "false",
        "x-ms-has-immutability-policy": "false",
        "x-ms-has-legal-hold": "false",
        "x-ms-lease-state": "available",
        "x-ms-lease-status": "unlocked",
        "x-ms-request-id": "c1c24d8f-c01e-0083-257b-05613d000000",
<<<<<<< HEAD
        "x-ms-version": "2020-12-06"
=======
        "x-ms-version": "2021-02-12"
>>>>>>> 7e782c87
      },
      "ResponseBody": []
    },
    {
      "RequestUri": "https://seannse.blob.core.windows.net/test-filesystem-681662ba-baba-8d21-4252-75d59a38dc67?restype=container",
      "RequestMethod": "DELETE",
      "RequestHeaders": {
        "Accept": "application/xml",
        "Authorization": "Sanitized",
        "traceparent": "00-92cefebf01f7aa4fa95697dafd6df9de-2ca15b98917d8343-00",
        "User-Agent": [
          "azsdk-net-Storage.Files.DataLake/12.7.0-alpha.20210217.1",
          "(.NET 5.0.3; Microsoft Windows 10.0.19042)"
        ],
        "x-ms-client-request-id": "170d54a2-3fc6-480d-864e-b9d929b54430",
        "x-ms-date": "Wed, 17 Feb 2021 22:22:41 GMT",
        "x-ms-return-client-request-id": "true",
<<<<<<< HEAD
        "x-ms-version": "2020-12-06"
=======
        "x-ms-version": "2021-02-12"
>>>>>>> 7e782c87
      },
      "RequestBody": null,
      "StatusCode": 202,
      "ResponseHeaders": {
        "Content-Length": "0",
        "Date": "Wed, 17 Feb 2021 22:22:40 GMT",
        "Server": [
          "Windows-Azure-Blob/1.0",
          "Microsoft-HTTPAPI/2.0"
        ],
        "x-ms-client-request-id": "170d54a2-3fc6-480d-864e-b9d929b54430",
        "x-ms-request-id": "04af1b15-b01e-00a6-297b-05c841000000",
<<<<<<< HEAD
        "x-ms-version": "2020-12-06"
=======
        "x-ms-version": "2021-02-12"
>>>>>>> 7e782c87
      },
      "ResponseBody": []
    }
  ],
  "Variables": {
    "RandomSeed": "1031226970",
    "Storage_TestConfigHierarchicalNamespace": "NamespaceTenant\nseannse\nU2FuaXRpemVk\nhttps://seannse.blob.core.windows.net\nhttps://seannse.file.core.windows.net\nhttps://seannse.queue.core.windows.net\nhttps://seannse.table.core.windows.net\n\n\n\n\nhttps://seannse-secondary.blob.core.windows.net\nhttps://seannse-secondary.file.core.windows.net\nhttps://seannse-secondary.queue.core.windows.net\nhttps://seannse-secondary.table.core.windows.net\n68390a19-a643-458b-b726-408abf67b4fc\nSanitized\n72f988bf-86f1-41af-91ab-2d7cd011db47\nhttps://login.microsoftonline.com/\nCloud\nBlobEndpoint=https://seannse.blob.core.windows.net/;QueueEndpoint=https://seannse.queue.core.windows.net/;FileEndpoint=https://seannse.file.core.windows.net/;BlobSecondaryEndpoint=https://seannse-secondary.blob.core.windows.net/;QueueSecondaryEndpoint=https://seannse-secondary.queue.core.windows.net/;FileSecondaryEndpoint=https://seannse-secondary.file.core.windows.net/;AccountName=seannse;AccountKey=Sanitized\n\n\n"
  }
}<|MERGE_RESOLUTION|>--- conflicted
+++ resolved
@@ -14,11 +14,7 @@
         "x-ms-client-request-id": "ed877415-b3cc-bc83-6410-dab2768565be",
         "x-ms-date": "Wed, 17 Feb 2021 22:22:40 GMT",
         "x-ms-return-client-request-id": "true",
-<<<<<<< HEAD
-        "x-ms-version": "2020-12-06"
-=======
         "x-ms-version": "2021-02-12"
->>>>>>> 7e782c87
       },
       "RequestBody": null,
       "StatusCode": 201,
@@ -33,11 +29,7 @@
         ],
         "x-ms-client-request-id": "ed877415-b3cc-bc83-6410-dab2768565be",
         "x-ms-request-id": "04af1850-b01e-00a6-1a7b-05c841000000",
-<<<<<<< HEAD
-        "x-ms-version": "2020-12-06"
-=======
         "x-ms-version": "2021-02-12"
->>>>>>> 7e782c87
       },
       "ResponseBody": []
     },
@@ -54,11 +46,7 @@
         ],
         "x-ms-client-request-id": "25bf5ea5-eeb0-bc9b-3490-cca14d3f7e0b",
         "x-ms-return-client-request-id": "true",
-<<<<<<< HEAD
-        "x-ms-version": "2020-12-06"
-=======
         "x-ms-version": "2021-02-12"
->>>>>>> 7e782c87
       },
       "RequestBody": null,
       "StatusCode": 200,
@@ -79,11 +67,7 @@
         "x-ms-lease-state": "available",
         "x-ms-lease-status": "unlocked",
         "x-ms-request-id": "c1c24d8f-c01e-0083-257b-05613d000000",
-<<<<<<< HEAD
-        "x-ms-version": "2020-12-06"
-=======
         "x-ms-version": "2021-02-12"
->>>>>>> 7e782c87
       },
       "ResponseBody": []
     },
@@ -101,11 +85,7 @@
         "x-ms-client-request-id": "170d54a2-3fc6-480d-864e-b9d929b54430",
         "x-ms-date": "Wed, 17 Feb 2021 22:22:41 GMT",
         "x-ms-return-client-request-id": "true",
-<<<<<<< HEAD
-        "x-ms-version": "2020-12-06"
-=======
         "x-ms-version": "2021-02-12"
->>>>>>> 7e782c87
       },
       "RequestBody": null,
       "StatusCode": 202,
@@ -118,11 +98,7 @@
         ],
         "x-ms-client-request-id": "170d54a2-3fc6-480d-864e-b9d929b54430",
         "x-ms-request-id": "04af1b15-b01e-00a6-297b-05c841000000",
-<<<<<<< HEAD
-        "x-ms-version": "2020-12-06"
-=======
         "x-ms-version": "2021-02-12"
->>>>>>> 7e782c87
       },
       "ResponseBody": []
     }
