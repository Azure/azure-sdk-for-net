--- conflicted
+++ resolved
@@ -15,11 +15,7 @@
         "x-ms-client-request-id": "75a20ba8-6dcd-d9fe-b844-be100d277c48",
         "x-ms-date": "Wed, 17 Feb 2021 22:21:59 GMT",
         "x-ms-return-client-request-id": "true",
-<<<<<<< HEAD
-        "x-ms-version": "2020-12-06"
-=======
         "x-ms-version": "2021-02-12"
->>>>>>> 7e782c87
       },
       "RequestBody": null,
       "StatusCode": 201,
@@ -34,11 +30,7 @@
         ],
         "x-ms-client-request-id": "75a20ba8-6dcd-d9fe-b844-be100d277c48",
         "x-ms-request-id": "05545131-001e-0047-1a7b-051404000000",
-<<<<<<< HEAD
-        "x-ms-version": "2020-12-06"
-=======
         "x-ms-version": "2021-02-12"
->>>>>>> 7e782c87
       },
       "ResponseBody": []
     },
@@ -58,11 +50,7 @@
         "x-ms-client-request-id": "d4f53284-309b-f261-f3b9-7a4b53ae8389",
         "x-ms-date": "Wed, 17 Feb 2021 22:22:00 GMT",
         "x-ms-return-client-request-id": "true",
-<<<<<<< HEAD
-        "x-ms-version": "2020-12-06"
-=======
         "x-ms-version": "2021-02-12"
->>>>>>> 7e782c87
       },
       "RequestBody": "﻿<SignedIdentifiers><SignedIdentifier><Id>gbmghbvquqhvhyybylyk</Id><AccessPolicy><Start>2021-02-17T21:22:00.2290899Z</Start><Permission>rw</Permission></AccessPolicy></SignedIdentifier></SignedIdentifiers>",
       "StatusCode": 200,
@@ -77,11 +65,7 @@
         ],
         "x-ms-client-request-id": "d4f53284-309b-f261-f3b9-7a4b53ae8389",
         "x-ms-request-id": "055451c2-001e-0047-197b-051404000000",
-<<<<<<< HEAD
-        "x-ms-version": "2020-12-06"
-=======
         "x-ms-version": "2021-02-12"
->>>>>>> 7e782c87
       },
       "ResponseBody": []
     },
@@ -99,11 +83,7 @@
         "x-ms-client-request-id": "5a8ba8a3-d98e-a301-9de4-6eba3e5d2dd3",
         "x-ms-date": "Wed, 17 Feb 2021 22:22:00 GMT",
         "x-ms-return-client-request-id": "true",
-<<<<<<< HEAD
-        "x-ms-version": "2020-12-06"
-=======
         "x-ms-version": "2021-02-12"
->>>>>>> 7e782c87
       },
       "RequestBody": null,
       "StatusCode": 200,
@@ -119,11 +99,7 @@
         "Transfer-Encoding": "chunked",
         "x-ms-client-request-id": "5a8ba8a3-d98e-a301-9de4-6eba3e5d2dd3",
         "x-ms-request-id": "055451fd-001e-0047-4f7b-051404000000",
-<<<<<<< HEAD
-        "x-ms-version": "2020-12-06"
-=======
         "x-ms-version": "2021-02-12"
->>>>>>> 7e782c87
       },
       "ResponseBody": "﻿<?xml version=\"1.0\" encoding=\"utf-8\"?><SignedIdentifiers><SignedIdentifier><Id>gbmghbvquqhvhyybylyk</Id><AccessPolicy><Start>2021-02-17T21:22:00.2290899Z</Start><Permission>rw</Permission></AccessPolicy></SignedIdentifier></SignedIdentifiers>"
     },
@@ -141,11 +117,7 @@
         "x-ms-client-request-id": "aba7b6e3-2922-a0fa-ddd2-c02d9170a8cd",
         "x-ms-date": "Wed, 17 Feb 2021 22:22:00 GMT",
         "x-ms-return-client-request-id": "true",
-<<<<<<< HEAD
-        "x-ms-version": "2020-12-06"
-=======
         "x-ms-version": "2021-02-12"
->>>>>>> 7e782c87
       },
       "RequestBody": null,
       "StatusCode": 202,
@@ -158,11 +130,7 @@
         ],
         "x-ms-client-request-id": "aba7b6e3-2922-a0fa-ddd2-c02d9170a8cd",
         "x-ms-request-id": "05545247-001e-0047-147b-051404000000",
-<<<<<<< HEAD
-        "x-ms-version": "2020-12-06"
-=======
         "x-ms-version": "2021-02-12"
->>>>>>> 7e782c87
       },
       "ResponseBody": []
     }
