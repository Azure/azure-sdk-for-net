--- conflicted
+++ resolved
@@ -1,28 +1,18 @@
 {
   "Entries": [
     {
-      "RequestUri": "https://seannse.blob.core.windows.net/test-filesystem-4380893d-81b2-e20c-e7f0-24d5146baa71?restype=container",
+      "RequestUri": "https://seannse.blob.core.windows.net/test-filesystem-426f7746-f348-767b-fa6d-0eedc094f18f?restype=container",
       "RequestMethod": "PUT",
       "RequestHeaders": {
         "Accept": "application/xml",
         "Authorization": "Sanitized",
-<<<<<<< HEAD
-        "traceparent": "00-bf47595cda9e184e98b83249c55911c3-cb5e0518c61c6f43-00",
+        "traceparent": "00-c10d3c295f7f8e47b406e793f7c23d02-13914299764e4e4f-00",
         "User-Agent": [
-          "azsdk-net-Storage.Files.DataLake/12.7.0-alpha.20210202.1",
-          "(.NET 5.0.2; Microsoft Windows 10.0.19042)"
+          "azsdk-net-Storage.Files.DataLake/12.7.0-alpha.20210219.1",
+          "(.NET 5.0.3; Microsoft Windows 10.0.19041)"
         ],
-        "x-ms-client-request-id": "f11ad68c-01d9-7315-1927-0563afdb0ba7",
-        "x-ms-date": "Tue, 02 Feb 2021 21:25:24 GMT",
-=======
-        "traceparent": "00-59f7f59f30ba5a4faa110db91ca53583-588a430490d2a749-00",
-        "User-Agent": [
-          "azsdk-net-Storage.Files.DataLake/12.7.0-alpha.20210217.1",
-          "(.NET 5.0.3; Microsoft Windows 10.0.19042)"
-        ],
-        "x-ms-client-request-id": "f11ad68c-01d9-7315-1927-0563afdb0ba7",
-        "x-ms-date": "Wed, 17 Feb 2021 22:22:38 GMT",
->>>>>>> 1814567d
+        "x-ms-client-request-id": "ff24d9f8-c03b-192a-b954-5862445352c9",
+        "x-ms-date": "Fri, 19 Feb 2021 18:59:00 GMT",
         "x-ms-return-client-request-id": "true",
         "x-ms-version": "2020-06-12"
       },
@@ -30,52 +20,32 @@
       "StatusCode": 201,
       "ResponseHeaders": {
         "Content-Length": "0",
-<<<<<<< HEAD
-        "Date": "Tue, 02 Feb 2021 21:25:24 GMT",
-        "ETag": "\u00220x8D8C7C10DEF5A42\u0022",
-        "Last-Modified": "Tue, 02 Feb 2021 21:25:24 GMT",
-=======
-        "Date": "Wed, 17 Feb 2021 22:22:38 GMT",
-        "ETag": "\u00220x8D8D39288D6DC63\u0022",
-        "Last-Modified": "Wed, 17 Feb 2021 22:22:38 GMT",
->>>>>>> 1814567d
+        "Date": "Fri, 19 Feb 2021 18:59:00 GMT",
+        "ETag": "\u00220x8D8D5086AD47D6F\u0022",
+        "Last-Modified": "Fri, 19 Feb 2021 18:59:00 GMT",
         "Server": [
           "Windows-Azure-Blob/1.0",
           "Microsoft-HTTPAPI/2.0"
         ],
-        "x-ms-client-request-id": "f11ad68c-01d9-7315-1927-0563afdb0ba7",
-<<<<<<< HEAD
-        "x-ms-request-id": "2b52b110-301e-0011-32a9-f9e5eb000000",
-=======
-        "x-ms-request-id": "9938a5db-f01e-001e-477b-059387000000",
->>>>>>> 1814567d
+        "x-ms-client-request-id": "ff24d9f8-c03b-192a-b954-5862445352c9",
+        "x-ms-request-id": "f3d9ad3d-a01e-0071-59f1-069974000000",
         "x-ms-version": "2020-06-12"
       },
       "ResponseBody": []
     },
     {
-      "RequestUri": "https://seannse.dfs.core.windows.net/test-filesystem-4380893d-81b2-e20c-e7f0-24d5146baa71/test-directory-d18dc668-116e-4a22-1c87-2709fbc924a1?resource=directory",
+      "RequestUri": "https://seannse.dfs.core.windows.net/test-filesystem-426f7746-f348-767b-fa6d-0eedc094f18f/test-directory-d9178232-1a92-746b-d41d-8037a5081f0e?resource=directory",
       "RequestMethod": "PUT",
       "RequestHeaders": {
         "Accept": "application/json",
         "Authorization": "Sanitized",
-<<<<<<< HEAD
-        "traceparent": "00-671ccc2f74de0e43a7a980791e96b216-bf9741ef06e80c44-00",
+        "traceparent": "00-6487b00703b095449935be8881da8672-b2fc8ea84bc49748-00",
         "User-Agent": [
-          "azsdk-net-Storage.Files.DataLake/12.7.0-alpha.20210202.1",
-          "(.NET 5.0.2; Microsoft Windows 10.0.19042)"
+          "azsdk-net-Storage.Files.DataLake/12.7.0-alpha.20210219.1",
+          "(.NET 5.0.3; Microsoft Windows 10.0.19041)"
         ],
-        "x-ms-client-request-id": "f6dade9c-79b8-7a09-b3d0-d452da0b784f",
-        "x-ms-date": "Tue, 02 Feb 2021 21:25:24 GMT",
-=======
-        "traceparent": "00-010b05de0a99a14bab8d775c9e375d55-d5d1fb53d9636b4e-00",
-        "User-Agent": [
-          "azsdk-net-Storage.Files.DataLake/12.7.0-alpha.20210217.1",
-          "(.NET 5.0.3; Microsoft Windows 10.0.19042)"
-        ],
-        "x-ms-client-request-id": "f6dade9c-79b8-7a09-b3d0-d452da0b784f",
-        "x-ms-date": "Wed, 17 Feb 2021 22:22:38 GMT",
->>>>>>> 1814567d
+        "x-ms-client-request-id": "d54083be-a0d4-de56-6eb0-2b1d3ff273b0",
+        "x-ms-date": "Fri, 19 Feb 2021 18:59:00 GMT",
         "x-ms-return-client-request-id": "true",
         "x-ms-version": "2020-06-12"
       },
@@ -83,49 +53,31 @@
       "StatusCode": 201,
       "ResponseHeaders": {
         "Content-Length": "0",
-<<<<<<< HEAD
-        "Date": "Tue, 02 Feb 2021 21:25:25 GMT",
-        "ETag": "\u00220x8D8C7C10E269579\u0022",
-        "Last-Modified": "Tue, 02 Feb 2021 21:25:25 GMT",
-=======
-        "Date": "Wed, 17 Feb 2021 22:22:38 GMT",
-        "ETag": "\u00220x8D8D3928910228D\u0022",
-        "Last-Modified": "Wed, 17 Feb 2021 22:22:39 GMT",
->>>>>>> 1814567d
+        "Date": "Fri, 19 Feb 2021 18:58:59 GMT",
+        "ETag": "\u00220x8D8D5086AE39FC9\u0022",
+        "Last-Modified": "Fri, 19 Feb 2021 18:59:00 GMT",
         "Server": [
           "Windows-Azure-HDFS/1.0",
           "Microsoft-HTTPAPI/2.0"
         ],
-        "x-ms-client-request-id": "f6dade9c-79b8-7a09-b3d0-d452da0b784f",
-<<<<<<< HEAD
-        "x-ms-request-id": "6f15b185-a01f-0003-22a9-f99e3b000000",
-=======
-        "x-ms-request-id": "fb703cde-301f-0073-477b-0527cc000000",
->>>>>>> 1814567d
+        "x-ms-client-request-id": "d54083be-a0d4-de56-6eb0-2b1d3ff273b0",
+        "x-ms-request-id": "c36231bc-401f-0034-02f1-064c97000000",
         "x-ms-version": "2020-06-12"
       },
       "ResponseBody": []
     },
     {
-      "RequestUri": "https://seannse.dfs.core.windows.net/test-filesystem-4380893d-81b2-e20c-e7f0-24d5146baa71?resource=filesystem\u0026recursive=false\u0026upn=false",
+      "RequestUri": "https://seannse.dfs.core.windows.net/test-filesystem-426f7746-f348-767b-fa6d-0eedc094f18f?resource=filesystem\u0026recursive=false\u0026upn=false",
       "RequestMethod": "GET",
       "RequestHeaders": {
         "Accept": "application/json",
         "Authorization": "Sanitized",
         "User-Agent": [
-<<<<<<< HEAD
-          "azsdk-net-Storage.Files.DataLake/12.7.0-alpha.20210202.1",
-          "(.NET 5.0.2; Microsoft Windows 10.0.19042)"
+          "azsdk-net-Storage.Files.DataLake/12.7.0-alpha.20210219.1",
+          "(.NET 5.0.3; Microsoft Windows 10.0.19041)"
         ],
-        "x-ms-client-request-id": "1d6de73c-2eef-2be9-a4ce-8a80e4464951",
-        "x-ms-date": "Tue, 02 Feb 2021 21:25:24 GMT",
-=======
-          "azsdk-net-Storage.Files.DataLake/12.7.0-alpha.20210217.1",
-          "(.NET 5.0.3; Microsoft Windows 10.0.19042)"
-        ],
-        "x-ms-client-request-id": "1d6de73c-2eef-2be9-a4ce-8a80e4464951",
-        "x-ms-date": "Wed, 17 Feb 2021 22:22:39 GMT",
->>>>>>> 1814567d
+        "x-ms-client-request-id": "2179120f-49c8-5239-cf17-78bec7368a57",
+        "x-ms-date": "Fri, 19 Feb 2021 18:59:01 GMT",
         "x-ms-return-client-request-id": "true",
         "x-ms-version": "2020-06-12"
       },
@@ -133,55 +85,33 @@
       "StatusCode": 200,
       "ResponseHeaders": {
         "Content-Type": "application/json; charset=utf-8",
-<<<<<<< HEAD
-        "Date": "Tue, 02 Feb 2021 21:25:25 GMT",
-=======
-        "Date": "Wed, 17 Feb 2021 22:22:38 GMT",
->>>>>>> 1814567d
+        "Date": "Fri, 19 Feb 2021 18:58:59 GMT",
         "Server": [
           "Windows-Azure-HDFS/1.0",
           "Microsoft-HTTPAPI/2.0"
         ],
         "Transfer-Encoding": "chunked",
-        "x-ms-client-request-id": "1d6de73c-2eef-2be9-a4ce-8a80e4464951",
-<<<<<<< HEAD
-        "x-ms-request-id": "6f15b193-a01f-0003-30a9-f99e3b000000",
+        "x-ms-client-request-id": "2179120f-49c8-5239-cf17-78bec7368a57",
+        "x-ms-request-id": "c36231da-401f-0034-20f1-064c97000000",
         "x-ms-version": "2020-06-12"
       },
       "ResponseBody": [
-        "{\u0022paths\u0022:[{\u0022contentLength\u0022:\u00220\u0022,\u0022creationTime\u0022:\u0022132567747252950393\u0022,\u0022etag\u0022:\u00220x8D8C7C10E269579\u0022,\u0022group\u0022:\u0022$superuser\u0022,\u0022isDirectory\u0022:\u0022true\u0022,\u0022lastModified\u0022:\u0022Tue, 02 Feb 2021 21:25:25 GMT\u0022,\u0022name\u0022:\u0022test-directory-d18dc668-116e-4a22-1c87-2709fbc924a1\u0022,\u0022owner\u0022:\u0022$superuser\u0022,\u0022permissions\u0022:\u0022rwxr-x---\u0022}]}\n"
-=======
-        "x-ms-request-id": "fb703cee-301f-0073-577b-0527cc000000",
-        "x-ms-version": "2020-06-12"
-      },
-      "ResponseBody": [
-        "{\u0022paths\u0022:[{\u0022contentLength\u0022:\u00220\u0022,\u0022creationTime\u0022:\u0022132580741591147149\u0022,\u0022etag\u0022:\u00220x8D8D3928910228D\u0022,\u0022group\u0022:\u0022$superuser\u0022,\u0022isDirectory\u0022:\u0022true\u0022,\u0022lastModified\u0022:\u0022Wed, 17 Feb 2021 22:22:39 GMT\u0022,\u0022name\u0022:\u0022test-directory-d18dc668-116e-4a22-1c87-2709fbc924a1\u0022,\u0022owner\u0022:\u0022$superuser\u0022,\u0022permissions\u0022:\u0022rwxr-x---\u0022}]}\n"
->>>>>>> 1814567d
+        "{\u0022paths\u0022:[{\u0022contentLength\u0022:\u00220\u0022,\u0022creationTime\u0022:\u0022132582347402682313\u0022,\u0022etag\u0022:\u00220x8D8D5086AE39FC9\u0022,\u0022group\u0022:\u0022$superuser\u0022,\u0022isDirectory\u0022:\u0022true\u0022,\u0022lastModified\u0022:\u0022Fri, 19 Feb 2021 18:59:00 GMT\u0022,\u0022name\u0022:\u0022test-directory-d9178232-1a92-746b-d41d-8037a5081f0e\u0022,\u0022owner\u0022:\u0022$superuser\u0022,\u0022permissions\u0022:\u0022rwxr-x---\u0022}]}\n"
       ]
     },
     {
-      "RequestUri": "https://seannse.blob.core.windows.net/test-filesystem-4380893d-81b2-e20c-e7f0-24d5146baa71?restype=container",
+      "RequestUri": "https://seannse.blob.core.windows.net/test-filesystem-426f7746-f348-767b-fa6d-0eedc094f18f?restype=container",
       "RequestMethod": "DELETE",
       "RequestHeaders": {
         "Accept": "application/xml",
         "Authorization": "Sanitized",
-<<<<<<< HEAD
-        "traceparent": "00-306a62e7f7509548acbac18d8294dd6e-42c9c8fc88d7c14a-00",
+        "traceparent": "00-2ba16fd9f37671489d173534563f9016-71bc98f32bce7542-00",
         "User-Agent": [
-          "azsdk-net-Storage.Files.DataLake/12.7.0-alpha.20210202.1",
-          "(.NET 5.0.2; Microsoft Windows 10.0.19042)"
+          "azsdk-net-Storage.Files.DataLake/12.7.0-alpha.20210219.1",
+          "(.NET 5.0.3; Microsoft Windows 10.0.19041)"
         ],
-        "x-ms-client-request-id": "f215c171-5b9e-d460-7992-5ec343d7cbe8",
-        "x-ms-date": "Tue, 02 Feb 2021 21:25:24 GMT",
-=======
-        "traceparent": "00-0b32544ca99b454ca70b37e7a087c7cf-4ebc4c8abc024645-00",
-        "User-Agent": [
-          "azsdk-net-Storage.Files.DataLake/12.7.0-alpha.20210217.1",
-          "(.NET 5.0.3; Microsoft Windows 10.0.19042)"
-        ],
-        "x-ms-client-request-id": "f215c171-5b9e-d460-7992-5ec343d7cbe8",
-        "x-ms-date": "Wed, 17 Feb 2021 22:22:39 GMT",
->>>>>>> 1814567d
+        "x-ms-client-request-id": "2d0d97b6-5179-ebe8-101c-4f47f39b78f6",
+        "x-ms-date": "Fri, 19 Feb 2021 18:59:01 GMT",
         "x-ms-return-client-request-id": "true",
         "x-ms-version": "2020-06-12"
       },
@@ -189,28 +119,20 @@
       "StatusCode": 202,
       "ResponseHeaders": {
         "Content-Length": "0",
-<<<<<<< HEAD
-        "Date": "Tue, 02 Feb 2021 21:25:24 GMT",
-=======
-        "Date": "Wed, 17 Feb 2021 22:22:38 GMT",
->>>>>>> 1814567d
+        "Date": "Fri, 19 Feb 2021 18:59:00 GMT",
         "Server": [
           "Windows-Azure-Blob/1.0",
           "Microsoft-HTTPAPI/2.0"
         ],
-        "x-ms-client-request-id": "f215c171-5b9e-d460-7992-5ec343d7cbe8",
-<<<<<<< HEAD
-        "x-ms-request-id": "2b52b1d5-301e-0011-61a9-f9e5eb000000",
-=======
-        "x-ms-request-id": "9938a7fe-f01e-001e-337b-059387000000",
->>>>>>> 1814567d
+        "x-ms-client-request-id": "2d0d97b6-5179-ebe8-101c-4f47f39b78f6",
+        "x-ms-request-id": "f3d9ae59-a01e-0071-5af1-069974000000",
         "x-ms-version": "2020-06-12"
       },
       "ResponseBody": []
     }
   ],
   "Variables": {
-    "RandomSeed": "653361878",
+    "RandomSeed": "563686611",
     "Storage_TestConfigHierarchicalNamespace": "NamespaceTenant\nseannse\nU2FuaXRpemVk\nhttps://seannse.blob.core.windows.net\nhttps://seannse.file.core.windows.net\nhttps://seannse.queue.core.windows.net\nhttps://seannse.table.core.windows.net\n\n\n\n\nhttps://seannse-secondary.blob.core.windows.net\nhttps://seannse-secondary.file.core.windows.net\nhttps://seannse-secondary.queue.core.windows.net\nhttps://seannse-secondary.table.core.windows.net\n68390a19-a643-458b-b726-408abf67b4fc\nSanitized\n72f988bf-86f1-41af-91ab-2d7cd011db47\nhttps://login.microsoftonline.com/\nCloud\nBlobEndpoint=https://seannse.blob.core.windows.net/;QueueEndpoint=https://seannse.queue.core.windows.net/;FileEndpoint=https://seannse.file.core.windows.net/;BlobSecondaryEndpoint=https://seannse-secondary.blob.core.windows.net/;QueueSecondaryEndpoint=https://seannse-secondary.queue.core.windows.net/;FileSecondaryEndpoint=https://seannse-secondary.file.core.windows.net/;AccountName=seannse;AccountKey=Sanitized\n"
   }
 }