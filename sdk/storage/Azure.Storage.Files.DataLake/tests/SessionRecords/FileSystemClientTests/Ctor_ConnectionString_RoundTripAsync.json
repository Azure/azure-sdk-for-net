--- conflicted
+++ resolved
@@ -14,11 +14,7 @@
         "x-ms-client-request-id": "ff24d9f8-c03b-192a-b954-5862445352c9",
         "x-ms-date": "Fri, 19 Feb 2021 18:59:00 GMT",
         "x-ms-return-client-request-id": "true",
-<<<<<<< HEAD
-        "x-ms-version": "2020-12-06"
-=======
         "x-ms-version": "2021-02-12"
->>>>>>> 7e782c87
       },
       "RequestBody": null,
       "StatusCode": 201,
@@ -33,11 +29,7 @@
         ],
         "x-ms-client-request-id": "ff24d9f8-c03b-192a-b954-5862445352c9",
         "x-ms-request-id": "f3d9ad3d-a01e-0071-59f1-069974000000",
-<<<<<<< HEAD
-        "x-ms-version": "2020-12-06"
-=======
         "x-ms-version": "2021-02-12"
->>>>>>> 7e782c87
       },
       "ResponseBody": []
     },
@@ -55,11 +47,7 @@
         "x-ms-client-request-id": "d54083be-a0d4-de56-6eb0-2b1d3ff273b0",
         "x-ms-date": "Fri, 19 Feb 2021 18:59:00 GMT",
         "x-ms-return-client-request-id": "true",
-<<<<<<< HEAD
-        "x-ms-version": "2020-12-06"
-=======
         "x-ms-version": "2021-02-12"
->>>>>>> 7e782c87
       },
       "RequestBody": null,
       "StatusCode": 201,
@@ -74,11 +62,7 @@
         ],
         "x-ms-client-request-id": "d54083be-a0d4-de56-6eb0-2b1d3ff273b0",
         "x-ms-request-id": "c36231bc-401f-0034-02f1-064c97000000",
-<<<<<<< HEAD
-        "x-ms-version": "2020-12-06"
-=======
         "x-ms-version": "2021-02-12"
->>>>>>> 7e782c87
       },
       "ResponseBody": []
     },
@@ -95,11 +79,7 @@
         "x-ms-client-request-id": "2179120f-49c8-5239-cf17-78bec7368a57",
         "x-ms-date": "Fri, 19 Feb 2021 18:59:01 GMT",
         "x-ms-return-client-request-id": "true",
-<<<<<<< HEAD
-        "x-ms-version": "2020-12-06"
-=======
         "x-ms-version": "2021-02-12"
->>>>>>> 7e782c87
       },
       "RequestBody": null,
       "StatusCode": 200,
@@ -113,11 +93,7 @@
         "Transfer-Encoding": "chunked",
         "x-ms-client-request-id": "2179120f-49c8-5239-cf17-78bec7368a57",
         "x-ms-request-id": "c36231da-401f-0034-20f1-064c97000000",
-<<<<<<< HEAD
-        "x-ms-version": "2020-12-06"
-=======
         "x-ms-version": "2021-02-12"
->>>>>>> 7e782c87
       },
       "ResponseBody": [
         "{\"paths\":[{\"contentLength\":\"0\",\"creationTime\":\"132582347402682313\",\"etag\":\"0x8D8D5086AE39FC9\",\"group\":\"$superuser\",\"isDirectory\":\"true\",\"lastModified\":\"Fri, 19 Feb 2021 18:59:00 GMT\",\"name\":\"test-directory-d9178232-1a92-746b-d41d-8037a5081f0e\",\"owner\":\"$superuser\",\"permissions\":\"rwxr-x---\"}]}\n"
@@ -137,11 +113,7 @@
         "x-ms-client-request-id": "2d0d97b6-5179-ebe8-101c-4f47f39b78f6",
         "x-ms-date": "Fri, 19 Feb 2021 18:59:01 GMT",
         "x-ms-return-client-request-id": "true",
-<<<<<<< HEAD
-        "x-ms-version": "2020-12-06"
-=======
         "x-ms-version": "2021-02-12"
->>>>>>> 7e782c87
       },
       "RequestBody": null,
       "StatusCode": 202,
@@ -154,11 +126,7 @@
         ],
         "x-ms-client-request-id": "2d0d97b6-5179-ebe8-101c-4f47f39b78f6",
         "x-ms-request-id": "f3d9ae59-a01e-0071-5af1-069974000000",
-<<<<<<< HEAD
-        "x-ms-version": "2020-12-06"
-=======
         "x-ms-version": "2021-02-12"
->>>>>>> 7e782c87
       },
       "ResponseBody": []
     }
