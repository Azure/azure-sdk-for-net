--- conflicted
+++ resolved
@@ -15,11 +15,7 @@
         "x-ms-client-request-id": "fba5ffcf-0cd9-a441-496b-dcb3a637fb2a",
         "x-ms-date": "Wed, 17 Feb 2021 22:21:43 GMT",
         "x-ms-return-client-request-id": "true",
-<<<<<<< HEAD
-        "x-ms-version": "2020-12-06"
-=======
         "x-ms-version": "2021-02-12"
->>>>>>> 7e782c87
       },
       "RequestBody": null,
       "StatusCode": 201,
@@ -34,11 +30,7 @@
         ],
         "x-ms-client-request-id": "fba5ffcf-0cd9-a441-496b-dcb3a637fb2a",
         "x-ms-request-id": "9fe6ee18-701e-0010-707b-05ba37000000",
-<<<<<<< HEAD
-        "x-ms-version": "2020-12-06"
-=======
         "x-ms-version": "2021-02-12"
->>>>>>> 7e782c87
       },
       "ResponseBody": []
     },
@@ -59,11 +51,7 @@
         "x-ms-lease-duration": "15",
         "x-ms-proposed-lease-id": "7e324e5f-0fb9-a33f-36fb-b8baeec05818",
         "x-ms-return-client-request-id": "true",
-<<<<<<< HEAD
-        "x-ms-version": "2020-12-06"
-=======
         "x-ms-version": "2021-02-12"
->>>>>>> 7e782c87
       },
       "RequestBody": null,
       "StatusCode": 201,
@@ -79,11 +67,7 @@
         "x-ms-client-request-id": "cc8088a0-268b-c090-bf02-c4dd5487b688",
         "x-ms-lease-id": "7e324e5f-0fb9-a33f-36fb-b8baeec05818",
         "x-ms-request-id": "9fe6ee43-701e-0010-147b-05ba37000000",
-<<<<<<< HEAD
-        "x-ms-version": "2020-12-06"
-=======
         "x-ms-version": "2021-02-12"
->>>>>>> 7e782c87
       },
       "ResponseBody": []
     },
@@ -103,11 +87,7 @@
         "x-ms-lease-action": "release",
         "x-ms-lease-id": "7e324e5f-0fb9-a33f-36fb-b8baeec05818",
         "x-ms-return-client-request-id": "true",
-<<<<<<< HEAD
-        "x-ms-version": "2020-12-06"
-=======
         "x-ms-version": "2021-02-12"
->>>>>>> 7e782c87
       },
       "RequestBody": null,
       "StatusCode": 200,
@@ -122,11 +102,7 @@
         ],
         "x-ms-client-request-id": "651affde-8c3f-bb8d-999a-81f8fe216612",
         "x-ms-request-id": "9fe6ee6f-701e-0010-3f7b-05ba37000000",
-<<<<<<< HEAD
-        "x-ms-version": "2020-12-06"
-=======
         "x-ms-version": "2021-02-12"
->>>>>>> 7e782c87
       },
       "ResponseBody": []
     },
@@ -144,11 +120,7 @@
         "x-ms-client-request-id": "54fe1bc7-506c-8648-3614-e24238369d2d",
         "x-ms-date": "Wed, 17 Feb 2021 22:21:43 GMT",
         "x-ms-return-client-request-id": "true",
-<<<<<<< HEAD
-        "x-ms-version": "2020-12-06"
-=======
         "x-ms-version": "2021-02-12"
->>>>>>> 7e782c87
       },
       "RequestBody": null,
       "StatusCode": 200,
@@ -170,11 +142,7 @@
         "x-ms-lease-state": "available",
         "x-ms-lease-status": "unlocked",
         "x-ms-request-id": "9fe6ee9b-701e-0010-687b-05ba37000000",
-<<<<<<< HEAD
-        "x-ms-version": "2020-12-06"
-=======
         "x-ms-version": "2021-02-12"
->>>>>>> 7e782c87
       },
       "ResponseBody": []
     },
@@ -192,11 +160,7 @@
         "x-ms-client-request-id": "e230e11b-1222-68a5-fd86-6ea9be98ad22",
         "x-ms-date": "Wed, 17 Feb 2021 22:21:43 GMT",
         "x-ms-return-client-request-id": "true",
-<<<<<<< HEAD
-        "x-ms-version": "2020-12-06"
-=======
         "x-ms-version": "2021-02-12"
->>>>>>> 7e782c87
       },
       "RequestBody": null,
       "StatusCode": 202,
@@ -209,11 +173,7 @@
         ],
         "x-ms-client-request-id": "e230e11b-1222-68a5-fd86-6ea9be98ad22",
         "x-ms-request-id": "9fe6eeb9-701e-0010-057b-05ba37000000",
-<<<<<<< HEAD
-        "x-ms-version": "2020-12-06"
-=======
         "x-ms-version": "2021-02-12"
->>>>>>> 7e782c87
       },
       "ResponseBody": []
     }
