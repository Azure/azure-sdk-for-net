{
  "Entries": [
    {
      "RequestUri": "http://seannsecanary.blob.core.windows.net/test-filesystem-23124cc3-21ce-1b0d-db41-2fb2f50b4322?restype=container",
      "RequestMethod": "PUT",
      "RequestHeaders": {
        "Authorization": "Sanitized",
        "traceparent": "00-8ac4dd8e35d28444850f6bbd367bf259-a9140ecb8c2bab40-00",
        "User-Agent": [
          "azsdk-net-Storage.Files.DataLake/12.2.0-dev.20200410.1",
          "(.NET Core 4.6.28325.01; Microsoft Windows 10.0.18362 )"
        ],
        "x-ms-blob-public-access": "container",
        "x-ms-client-request-id": "04c08358-3d61-51ad-ef0d-a50e954ff8f8",
        "x-ms-date": "Sat, 11 Apr 2020 00:50:15 GMT",
        "x-ms-return-client-request-id": "true",
<<<<<<< HEAD
        "x-ms-version": "2019-12-12"
=======
        "x-ms-version": "2020-02-10"
>>>>>>> 60f4876e
      },
      "RequestBody": null,
      "StatusCode": 201,
      "ResponseHeaders": {
        "Content-Length": "0",
        "Date": "Sat, 11 Apr 2020 00:50:13 GMT",
        "ETag": "\u00220x8D7DDB24B9EA37C\u0022",
        "Last-Modified": "Sat, 11 Apr 2020 00:50:13 GMT",
        "Server": [
          "Windows-Azure-Blob/1.0",
          "Microsoft-HTTPAPI/2.0"
        ],
        "x-ms-client-request-id": "04c08358-3d61-51ad-ef0d-a50e954ff8f8",
        "x-ms-request-id": "28843ca4-c01e-006b-329b-0fca54000000",
<<<<<<< HEAD
        "x-ms-version": "2019-12-12"
=======
        "x-ms-version": "2020-02-10"
>>>>>>> 60f4876e
      },
      "ResponseBody": []
    },
    {
      "RequestUri": "http://seannsecanary.dfs.core.windows.net/test-filesystem-23124cc3-21ce-1b0d-db41-2fb2f50b4322/test-directory-09195a16-e59f-1fd2-f304-d36759ea8f83?resource=directory",
      "RequestMethod": "PUT",
      "RequestHeaders": {
        "Authorization": "Sanitized",
        "traceparent": "00-8430ba20c869e9458a020952f5c51ac4-955fb7615ecfa64e-00",
        "User-Agent": [
          "azsdk-net-Storage.Files.DataLake/12.2.0-dev.20200410.1",
          "(.NET Core 4.6.28325.01; Microsoft Windows 10.0.18362 )"
        ],
        "x-ms-client-request-id": "310dcf6f-c33e-7263-b0a1-115d6945f705",
        "x-ms-date": "Sat, 11 Apr 2020 00:50:15 GMT",
        "x-ms-return-client-request-id": "true",
<<<<<<< HEAD
        "x-ms-version": "2019-12-12"
=======
        "x-ms-version": "2020-02-10"
>>>>>>> 60f4876e
      },
      "RequestBody": null,
      "StatusCode": 201,
      "ResponseHeaders": {
        "Content-Length": "0",
        "Date": "Sat, 11 Apr 2020 00:50:13 GMT",
        "ETag": "\u00220x8D7DDB24BE3122B\u0022",
        "Last-Modified": "Sat, 11 Apr 2020 00:50:14 GMT",
        "Server": [
          "Windows-Azure-HDFS/1.0",
          "Microsoft-HTTPAPI/2.0"
        ],
        "x-ms-client-request-id": "310dcf6f-c33e-7263-b0a1-115d6945f705",
        "x-ms-request-id": "7158ed52-201f-0097-539b-0f1bad000000",
<<<<<<< HEAD
        "x-ms-version": "2019-12-12"
=======
        "x-ms-version": "2020-02-10"
>>>>>>> 60f4876e
      },
      "ResponseBody": []
    },
    {
      "RequestUri": "http://seannsecanary.blob.core.windows.net/test-filesystem-23124cc3-21ce-1b0d-db41-2fb2f50b4322/test-directory-09195a16-e59f-1fd2-f304-d36759ea8f83",
      "RequestMethod": "HEAD",
      "RequestHeaders": {
        "Authorization": "Sanitized",
        "traceparent": "00-0272b63385ae034595e7380b471c3ca0-6da269fb89026d40-00",
        "User-Agent": [
          "azsdk-net-Storage.Files.DataLake/12.2.0-dev.20200410.1",
          "(.NET Core 4.6.28325.01; Microsoft Windows 10.0.18362 )"
        ],
        "x-ms-client-request-id": "89f8d28a-5ddc-b144-cae7-c1a92c62c3de",
        "x-ms-date": "Sat, 11 Apr 2020 00:50:15 GMT",
        "x-ms-return-client-request-id": "true",
<<<<<<< HEAD
        "x-ms-version": "2019-12-12"
=======
        "x-ms-version": "2020-02-10"
>>>>>>> 60f4876e
      },
      "RequestBody": null,
      "StatusCode": 200,
      "ResponseHeaders": {
        "Accept-Ranges": "bytes",
        "Content-Length": "0",
        "Content-Type": "application/octet-stream",
        "Date": "Sat, 11 Apr 2020 00:50:13 GMT",
        "ETag": "\u00220x8D7DDB24BE3122B\u0022",
        "Last-Modified": "Sat, 11 Apr 2020 00:50:14 GMT",
        "Server": [
          "Windows-Azure-Blob/1.0",
          "Microsoft-HTTPAPI/2.0"
        ],
        "x-ms-access-tier": "Hot",
        "x-ms-access-tier-inferred": "true",
        "x-ms-blob-type": "BlockBlob",
        "x-ms-client-request-id": "89f8d28a-5ddc-b144-cae7-c1a92c62c3de",
        "x-ms-creation-time": "Sat, 11 Apr 2020 00:50:14 GMT",
        "x-ms-lease-state": "available",
        "x-ms-lease-status": "unlocked",
        "x-ms-meta-hdi_isfolder": "true",
        "x-ms-request-id": "28843d1c-c01e-006b-069b-0fca54000000",
        "x-ms-server-encrypted": "true",
<<<<<<< HEAD
        "x-ms-version": "2019-12-12"
=======
        "x-ms-version": "2020-02-10"
>>>>>>> 60f4876e
      },
      "ResponseBody": []
    },
    {
      "RequestUri": "http://seannsecanary.blob.core.windows.net/test-filesystem-23124cc3-21ce-1b0d-db41-2fb2f50b4322?restype=container",
      "RequestMethod": "DELETE",
      "RequestHeaders": {
        "Authorization": "Sanitized",
        "traceparent": "00-3ae6b39766e62841bdaf06de69a417ad-ee21df8915fd5349-00",
        "User-Agent": [
          "azsdk-net-Storage.Files.DataLake/12.2.0-dev.20200410.1",
          "(.NET Core 4.6.28325.01; Microsoft Windows 10.0.18362 )"
        ],
        "x-ms-client-request-id": "96d3697f-6d4d-2028-dee8-9d0ec404ab37",
        "x-ms-date": "Sat, 11 Apr 2020 00:50:16 GMT",
        "x-ms-return-client-request-id": "true",
<<<<<<< HEAD
        "x-ms-version": "2019-12-12"
=======
        "x-ms-version": "2020-02-10"
>>>>>>> 60f4876e
      },
      "RequestBody": null,
      "StatusCode": 202,
      "ResponseHeaders": {
        "Content-Length": "0",
        "Date": "Sat, 11 Apr 2020 00:50:13 GMT",
        "Server": [
          "Windows-Azure-Blob/1.0",
          "Microsoft-HTTPAPI/2.0"
        ],
        "x-ms-client-request-id": "96d3697f-6d4d-2028-dee8-9d0ec404ab37",
        "x-ms-request-id": "28843d31-c01e-006b-179b-0fca54000000",
<<<<<<< HEAD
        "x-ms-version": "2019-12-12"
=======
        "x-ms-version": "2020-02-10"
>>>>>>> 60f4876e
      },
      "ResponseBody": []
    }
  ],
  "Variables": {
    "RandomSeed": "984686805",
    "Storage_TestConfigHierarchicalNamespace": "NamespaceTenant\nseannsecanary\nU2FuaXRpemVk\nhttp://seannsecanary.blob.core.windows.net\nhttp://seannsecanary.file.core.windows.net\nhttp://seannsecanary.queue.core.windows.net\nhttp://seannsecanary.table.core.windows.net\n\n\n\n\nhttp://seannsecanary-secondary.blob.core.windows.net\nhttp://seannsecanary-secondary.file.core.windows.net\nhttp://seannsecanary-secondary.queue.core.windows.net\nhttp://seannsecanary-secondary.table.core.windows.net\n68390a19-a643-458b-b726-408abf67b4fc\nSanitized\n72f988bf-86f1-41af-91ab-2d7cd011db47\nhttps://login.microsoftonline.com/\nCloud\nBlobEndpoint=http://seannsecanary.blob.core.windows.net/;QueueEndpoint=http://seannsecanary.queue.core.windows.net/;FileEndpoint=http://seannsecanary.file.core.windows.net/;BlobSecondaryEndpoint=http://seannsecanary-secondary.blob.core.windows.net/;QueueSecondaryEndpoint=http://seannsecanary-secondary.queue.core.windows.net/;FileSecondaryEndpoint=http://seannsecanary-secondary.file.core.windows.net/;AccountName=seannsecanary;AccountKey=Sanitized\n"
  }
}<|MERGE_RESOLUTION|>--- conflicted
+++ resolved
@@ -14,11 +14,7 @@
         "x-ms-client-request-id": "04c08358-3d61-51ad-ef0d-a50e954ff8f8",
         "x-ms-date": "Sat, 11 Apr 2020 00:50:15 GMT",
         "x-ms-return-client-request-id": "true",
-<<<<<<< HEAD
-        "x-ms-version": "2019-12-12"
-=======
         "x-ms-version": "2020-02-10"
->>>>>>> 60f4876e
       },
       "RequestBody": null,
       "StatusCode": 201,
@@ -33,11 +29,7 @@
         ],
         "x-ms-client-request-id": "04c08358-3d61-51ad-ef0d-a50e954ff8f8",
         "x-ms-request-id": "28843ca4-c01e-006b-329b-0fca54000000",
-<<<<<<< HEAD
-        "x-ms-version": "2019-12-12"
-=======
         "x-ms-version": "2020-02-10"
->>>>>>> 60f4876e
       },
       "ResponseBody": []
     },
@@ -54,11 +46,7 @@
         "x-ms-client-request-id": "310dcf6f-c33e-7263-b0a1-115d6945f705",
         "x-ms-date": "Sat, 11 Apr 2020 00:50:15 GMT",
         "x-ms-return-client-request-id": "true",
-<<<<<<< HEAD
-        "x-ms-version": "2019-12-12"
-=======
         "x-ms-version": "2020-02-10"
->>>>>>> 60f4876e
       },
       "RequestBody": null,
       "StatusCode": 201,
@@ -73,11 +61,7 @@
         ],
         "x-ms-client-request-id": "310dcf6f-c33e-7263-b0a1-115d6945f705",
         "x-ms-request-id": "7158ed52-201f-0097-539b-0f1bad000000",
-<<<<<<< HEAD
-        "x-ms-version": "2019-12-12"
-=======
         "x-ms-version": "2020-02-10"
->>>>>>> 60f4876e
       },
       "ResponseBody": []
     },
@@ -94,11 +78,7 @@
         "x-ms-client-request-id": "89f8d28a-5ddc-b144-cae7-c1a92c62c3de",
         "x-ms-date": "Sat, 11 Apr 2020 00:50:15 GMT",
         "x-ms-return-client-request-id": "true",
-<<<<<<< HEAD
-        "x-ms-version": "2019-12-12"
-=======
         "x-ms-version": "2020-02-10"
->>>>>>> 60f4876e
       },
       "RequestBody": null,
       "StatusCode": 200,
@@ -123,11 +103,7 @@
         "x-ms-meta-hdi_isfolder": "true",
         "x-ms-request-id": "28843d1c-c01e-006b-069b-0fca54000000",
         "x-ms-server-encrypted": "true",
-<<<<<<< HEAD
-        "x-ms-version": "2019-12-12"
-=======
         "x-ms-version": "2020-02-10"
->>>>>>> 60f4876e
       },
       "ResponseBody": []
     },
@@ -144,11 +120,7 @@
         "x-ms-client-request-id": "96d3697f-6d4d-2028-dee8-9d0ec404ab37",
         "x-ms-date": "Sat, 11 Apr 2020 00:50:16 GMT",
         "x-ms-return-client-request-id": "true",
-<<<<<<< HEAD
-        "x-ms-version": "2019-12-12"
-=======
         "x-ms-version": "2020-02-10"
->>>>>>> 60f4876e
       },
       "RequestBody": null,
       "StatusCode": 202,
@@ -161,11 +133,7 @@
         ],
         "x-ms-client-request-id": "96d3697f-6d4d-2028-dee8-9d0ec404ab37",
         "x-ms-request-id": "28843d31-c01e-006b-179b-0fca54000000",
-<<<<<<< HEAD
-        "x-ms-version": "2019-12-12"
-=======
         "x-ms-version": "2020-02-10"
->>>>>>> 60f4876e
       },
       "ResponseBody": []
     }
