--- conflicted
+++ resolved
@@ -15,11 +15,7 @@
         "x-ms-client-request-id": "fc76762f-30b9-1b03-a54c-fbd369156789",
         "x-ms-date": "Fri, 19 Feb 2021 18:58:49 GMT",
         "x-ms-return-client-request-id": "true",
-<<<<<<< HEAD
-        "x-ms-version": "2020-12-06"
-=======
         "x-ms-version": "2021-02-12"
->>>>>>> 7e782c87
       },
       "RequestBody": null,
       "StatusCode": 201,
@@ -34,11 +30,7 @@
         ],
         "x-ms-client-request-id": "fc76762f-30b9-1b03-a54c-fbd369156789",
         "x-ms-request-id": "f3d98c6c-a01e-0071-2bf1-069974000000",
-<<<<<<< HEAD
-        "x-ms-version": "2020-12-06"
-=======
         "x-ms-version": "2021-02-12"
->>>>>>> 7e782c87
       },
       "ResponseBody": []
     },
@@ -56,11 +48,7 @@
         "x-ms-client-request-id": "85b1ff4b-85f0-3fa2-5111-b4142096ead5",
         "x-ms-date": "Fri, 19 Feb 2021 18:58:49 GMT",
         "x-ms-return-client-request-id": "true",
-<<<<<<< HEAD
-        "x-ms-version": "2020-12-06"
-=======
         "x-ms-version": "2021-02-12"
->>>>>>> 7e782c87
       },
       "RequestBody": null,
       "StatusCode": 201,
@@ -75,11 +63,7 @@
         ],
         "x-ms-client-request-id": "85b1ff4b-85f0-3fa2-5111-b4142096ead5",
         "x-ms-request-id": "c3622757-401f-0034-25f1-064c97000000",
-<<<<<<< HEAD
-        "x-ms-version": "2020-12-06"
-=======
         "x-ms-version": "2021-02-12"
->>>>>>> 7e782c87
       },
       "ResponseBody": []
     },
@@ -97,11 +81,7 @@
         "x-ms-client-request-id": "32207b1e-821e-1f05-979b-eb4b6d24e955",
         "x-ms-date": "Fri, 19 Feb 2021 18:58:49 GMT",
         "x-ms-return-client-request-id": "true",
-<<<<<<< HEAD
-        "x-ms-version": "2020-12-06"
-=======
         "x-ms-version": "2021-02-12"
->>>>>>> 7e782c87
       },
       "RequestBody": null,
       "StatusCode": 200,
@@ -129,11 +109,7 @@
         "x-ms-permissions": "rwxr-x---",
         "x-ms-request-id": "f3d98cc5-a01e-0071-7bf1-069974000000",
         "x-ms-server-encrypted": "true",
-<<<<<<< HEAD
-        "x-ms-version": "2020-12-06"
-=======
         "x-ms-version": "2021-02-12"
->>>>>>> 7e782c87
       },
       "ResponseBody": []
     },
@@ -151,11 +127,7 @@
         "x-ms-client-request-id": "a5f624ed-b875-c3b7-fe0f-999f3fe12926",
         "x-ms-date": "Fri, 19 Feb 2021 18:58:49 GMT",
         "x-ms-return-client-request-id": "true",
-<<<<<<< HEAD
-        "x-ms-version": "2020-12-06"
-=======
         "x-ms-version": "2021-02-12"
->>>>>>> 7e782c87
       },
       "RequestBody": null,
       "StatusCode": 202,
@@ -168,11 +140,7 @@
         ],
         "x-ms-client-request-id": "a5f624ed-b875-c3b7-fe0f-999f3fe12926",
         "x-ms-request-id": "f3d98cff-a01e-0071-30f1-069974000000",
-<<<<<<< HEAD
-        "x-ms-version": "2020-12-06"
-=======
         "x-ms-version": "2021-02-12"
->>>>>>> 7e782c87
       },
       "ResponseBody": []
     }
