﻿{
  "Entries": [
    {
      "RequestUri": "http://seannsecanary.blob.core.windows.net/test-filesystem-5684ea3d-b0e3-8429-1435-f02f9c9971e4?restype=container",
      "RequestMethod": "PUT",
      "RequestHeaders": {
        "Accept": "application/xml",
        "Authorization": "Sanitized",
        "traceparent": "00-bedd109084e7284aa4fb9ef881bf4023-3967d539e0b5db41-00",
        "User-Agent": [
          "azsdk-net-Storage.Files.DataLake/12.7.0-alpha.20210323.1",
          "(.NET 5.0.4; Microsoft Windows 10.0.19042)"
        ],
        "x-ms-blob-public-access": "container",
        "x-ms-client-request-id": "896c165e-07ac-c37b-a051-b31b6c35b796",
        "x-ms-date": "Tue, 23 Mar 2021 19:47:28 GMT",
        "x-ms-return-client-request-id": "true",
<<<<<<< HEAD
        "x-ms-version": "2020-12-06"
=======
        "x-ms-version": "2021-02-12"
>>>>>>> 7e782c87
      },
      "RequestBody": null,
      "StatusCode": 201,
      "ResponseHeaders": {
        "Content-Length": "0",
        "Date": "Tue, 23 Mar 2021 19:47:27 GMT",
        "ETag": "\"0x8D8EE347D59B486\"",
        "Last-Modified": "Tue, 23 Mar 2021 19:47:28 GMT",
        "Server": [
          "Windows-Azure-Blob/1.0",
          "Microsoft-HTTPAPI/2.0"
        ],
        "x-ms-client-request-id": "896c165e-07ac-c37b-a051-b31b6c35b796",
        "x-ms-request-id": "e68cda70-201e-004c-661d-20dd90000000",
<<<<<<< HEAD
        "x-ms-version": "2020-12-06"
=======
        "x-ms-version": "2021-02-12"
>>>>>>> 7e782c87
      },
      "ResponseBody": []
    },
    {
      "RequestUri": "http://seannsecanary.dfs.core.windows.net/test-filesystem-5684ea3d-b0e3-8429-1435-f02f9c9971e4/test-directory-df84c3db-e0d9-3be9-9e98-a2c6f447b8dc?resource=directory",
      "RequestMethod": "PUT",
      "RequestHeaders": {
        "Accept": "application/json",
        "Authorization": "Sanitized",
        "traceparent": "00-0f8195ff2f03e44eb3a63fa6317a6621-89848ad2a55bba47-00",
        "User-Agent": [
          "azsdk-net-Storage.Files.DataLake/12.7.0-alpha.20210323.1",
          "(.NET 5.0.4; Microsoft Windows 10.0.19042)"
        ],
        "x-ms-client-request-id": "08062565-0db3-7d04-2d30-ea1364b5cf59",
        "x-ms-date": "Tue, 23 Mar 2021 19:47:28 GMT",
        "x-ms-return-client-request-id": "true",
<<<<<<< HEAD
        "x-ms-version": "2020-12-06"
=======
        "x-ms-version": "2021-02-12"
>>>>>>> 7e782c87
      },
      "RequestBody": null,
      "StatusCode": 201,
      "ResponseHeaders": {
        "Content-Length": "0",
        "Date": "Tue, 23 Mar 2021 19:47:27 GMT",
        "ETag": "\"0x8D8EE347D6718AC\"",
        "Last-Modified": "Tue, 23 Mar 2021 19:47:28 GMT",
        "Server": [
          "Windows-Azure-HDFS/1.0",
          "Microsoft-HTTPAPI/2.0"
        ],
        "x-ms-client-request-id": "08062565-0db3-7d04-2d30-ea1364b5cf59",
        "x-ms-request-id": "9c1f5882-001f-0080-271d-20b2a6000000",
<<<<<<< HEAD
        "x-ms-version": "2020-12-06"
=======
        "x-ms-version": "2021-02-12"
>>>>>>> 7e782c87
      },
      "ResponseBody": []
    },
    {
      "RequestUri": "http://seannsecanary.dfs.core.windows.net/test-filesystem-5684ea3d-b0e3-8429-1435-f02f9c9971e4/test-directory-df84c3db-e0d9-3be9-9e98-a2c6f447b8dc/test-file-59d3d799-3164-f369-8bba-0ee4b9fded6e?resource=file",
      "RequestMethod": "PUT",
      "RequestHeaders": {
        "Accept": "application/json",
        "Authorization": "Sanitized",
        "traceparent": "00-6eee84167d35074b9837731003badbe7-c429583fe5d81148-00",
        "User-Agent": [
          "azsdk-net-Storage.Files.DataLake/12.7.0-alpha.20210323.1",
          "(.NET 5.0.4; Microsoft Windows 10.0.19042)"
        ],
        "x-ms-client-request-id": "7752cd25-255c-3319-bc13-7cf9ff1fc330",
        "x-ms-date": "Tue, 23 Mar 2021 19:47:28 GMT",
        "x-ms-return-client-request-id": "true",
<<<<<<< HEAD
        "x-ms-version": "2020-12-06"
=======
        "x-ms-version": "2021-02-12"
>>>>>>> 7e782c87
      },
      "RequestBody": null,
      "StatusCode": 201,
      "ResponseHeaders": {
        "Content-Length": "0",
        "Date": "Tue, 23 Mar 2021 19:47:27 GMT",
        "ETag": "\"0x8D8EE347D789233\"",
        "Last-Modified": "Tue, 23 Mar 2021 19:47:28 GMT",
        "Server": [
          "Windows-Azure-HDFS/1.0",
          "Microsoft-HTTPAPI/2.0"
        ],
        "x-ms-client-request-id": "7752cd25-255c-3319-bc13-7cf9ff1fc330",
        "x-ms-request-id": "9c1f5883-001f-0080-281d-20b2a6000000",
<<<<<<< HEAD
        "x-ms-version": "2020-12-06"
=======
        "x-ms-version": "2021-02-12"
>>>>>>> 7e782c87
      },
      "ResponseBody": []
    },
    {
      "RequestUri": "http://seannsecanary.dfs.core.windows.net/test-filesystem-5684ea3d-b0e3-8429-1435-f02f9c9971e4/test-directory-df84c3db-e0d9-3be9-9e98-a2c6f447b8dc/test-file-59d3d799-3164-f369-8bba-0ee4b9fded6e",
      "RequestMethod": "DELETE",
      "RequestHeaders": {
        "Accept": "application/json",
        "Authorization": "Sanitized",
        "traceparent": "00-643c17ac49f3cc4182d4d3911397b464-285e32666be15941-00",
        "User-Agent": [
          "azsdk-net-Storage.Files.DataLake/12.7.0-alpha.20210323.1",
          "(.NET 5.0.4; Microsoft Windows 10.0.19042)"
        ],
        "x-ms-client-request-id": "ecbff153-76aa-f312-0b2d-122d332f3bee",
        "x-ms-date": "Tue, 23 Mar 2021 19:47:28 GMT",
        "x-ms-return-client-request-id": "true",
<<<<<<< HEAD
        "x-ms-version": "2020-12-06"
=======
        "x-ms-version": "2021-02-12"
>>>>>>> 7e782c87
      },
      "RequestBody": null,
      "StatusCode": 200,
      "ResponseHeaders": {
        "Content-Length": "0",
        "Date": "Tue, 23 Mar 2021 19:47:27 GMT",
        "Server": [
          "Windows-Azure-HDFS/1.0",
          "Microsoft-HTTPAPI/2.0"
        ],
        "x-ms-client-request-id": "ecbff153-76aa-f312-0b2d-122d332f3bee",
        "x-ms-delete-type-permanent": "false",
        "x-ms-deletion-id": "132610024484629479",
        "x-ms-request-id": "9c1f5885-001f-0080-2a1d-20b2a6000000",
<<<<<<< HEAD
        "x-ms-version": "2020-12-06"
=======
        "x-ms-version": "2021-02-12"
>>>>>>> 7e782c87
      },
      "ResponseBody": []
    },
    {
      "RequestUri": "http://seannsecanary.dfs.core.windows.net/test-filesystem-5684ea3d-b0e3-8429-1435-f02f9c9971e4/test-file-80b9288f-2629-24c7-b569-c8c3d9085b4e?resource=file",
      "RequestMethod": "PUT",
      "RequestHeaders": {
        "Accept": "application/json",
        "Authorization": "Sanitized",
        "traceparent": "00-d3d368b24781044591410bfb9d34d638-da21dba332f53740-00",
        "User-Agent": [
          "azsdk-net-Storage.Files.DataLake/12.7.0-alpha.20210323.1",
          "(.NET 5.0.4; Microsoft Windows 10.0.19042)"
        ],
        "x-ms-client-request-id": "af815d5e-76b4-2d3d-299a-3641ad4f1903",
        "x-ms-date": "Tue, 23 Mar 2021 19:47:28 GMT",
        "x-ms-return-client-request-id": "true",
<<<<<<< HEAD
        "x-ms-version": "2020-12-06"
=======
        "x-ms-version": "2021-02-12"
>>>>>>> 7e782c87
      },
      "RequestBody": null,
      "StatusCode": 201,
      "ResponseHeaders": {
        "Content-Length": "0",
        "Date": "Tue, 23 Mar 2021 19:47:27 GMT",
        "ETag": "\"0x8D8EE347DA07959\"",
        "Last-Modified": "Tue, 23 Mar 2021 19:47:28 GMT",
        "Server": [
          "Windows-Azure-HDFS/1.0",
          "Microsoft-HTTPAPI/2.0"
        ],
        "x-ms-client-request-id": "af815d5e-76b4-2d3d-299a-3641ad4f1903",
        "x-ms-request-id": "9c1f5886-001f-0080-2b1d-20b2a6000000",
<<<<<<< HEAD
        "x-ms-version": "2020-12-06"
=======
        "x-ms-version": "2021-02-12"
>>>>>>> 7e782c87
      },
      "ResponseBody": []
    },
    {
      "RequestUri": "http://seannsecanary.dfs.core.windows.net/test-filesystem-5684ea3d-b0e3-8429-1435-f02f9c9971e4/test-file-80b9288f-2629-24c7-b569-c8c3d9085b4e",
      "RequestMethod": "DELETE",
      "RequestHeaders": {
        "Accept": "application/json",
        "Authorization": "Sanitized",
        "traceparent": "00-2fee77e302b2774697911ce3b8c9259e-c01b93eda647f147-00",
        "User-Agent": [
          "azsdk-net-Storage.Files.DataLake/12.7.0-alpha.20210323.1",
          "(.NET 5.0.4; Microsoft Windows 10.0.19042)"
        ],
        "x-ms-client-request-id": "7c644ab3-ac86-a59a-d777-e3c6a0441f1a",
        "x-ms-date": "Tue, 23 Mar 2021 19:47:28 GMT",
        "x-ms-return-client-request-id": "true",
<<<<<<< HEAD
        "x-ms-version": "2020-12-06"
=======
        "x-ms-version": "2021-02-12"
>>>>>>> 7e782c87
      },
      "RequestBody": null,
      "StatusCode": 200,
      "ResponseHeaders": {
        "Content-Length": "0",
        "Date": "Tue, 23 Mar 2021 19:47:27 GMT",
        "Server": [
          "Windows-Azure-HDFS/1.0",
          "Microsoft-HTTPAPI/2.0"
        ],
        "x-ms-client-request-id": "7c644ab3-ac86-a59a-d777-e3c6a0441f1a",
        "x-ms-delete-type-permanent": "false",
        "x-ms-deletion-id": "132610024486902774",
        "x-ms-request-id": "9c1f5888-001f-0080-2d1d-20b2a6000000",
<<<<<<< HEAD
        "x-ms-version": "2020-12-06"
=======
        "x-ms-version": "2021-02-12"
>>>>>>> 7e782c87
      },
      "ResponseBody": []
    },
    {
      "RequestUri": "http://seannsecanary.blob.core.windows.net/test-filesystem-5684ea3d-b0e3-8429-1435-f02f9c9971e4?restype=container&comp=list&prefix=test-directory-df84c3db-e0d9-3be9-9e98-a2c6f447b8dc&showonly=deleted",
      "RequestMethod": "GET",
      "RequestHeaders": {
        "Accept": "application/xml",
        "Authorization": "Sanitized",
        "User-Agent": [
          "azsdk-net-Storage.Files.DataLake/12.7.0-alpha.20210323.1",
          "(.NET 5.0.4; Microsoft Windows 10.0.19042)"
        ],
        "x-ms-client-request-id": "638d6c63-9cea-247c-296b-471249c6165f",
        "x-ms-date": "Tue, 23 Mar 2021 19:47:28 GMT",
        "x-ms-return-client-request-id": "true",
<<<<<<< HEAD
        "x-ms-version": "2020-12-06"
=======
        "x-ms-version": "2021-02-12"
>>>>>>> 7e782c87
      },
      "RequestBody": null,
      "StatusCode": 200,
      "ResponseHeaders": {
        "Content-Type": "application/xml",
        "Date": "Tue, 23 Mar 2021 19:47:28 GMT",
        "Server": [
          "Windows-Azure-Blob/1.0",
          "Microsoft-HTTPAPI/2.0"
        ],
        "Transfer-Encoding": "chunked",
        "x-ms-client-request-id": "638d6c63-9cea-247c-296b-471249c6165f",
        "x-ms-request-id": "e68cdaf7-201e-004c-5d1d-20dd90000000",
<<<<<<< HEAD
        "x-ms-version": "2020-12-06"
=======
        "x-ms-version": "2021-02-12"
>>>>>>> 7e782c87
      },
      "ResponseBody": "﻿<?xml version=\"1.0\" encoding=\"utf-8\"?><EnumerationResults ServiceEndpoint=\"http://seannsecanary.blob.core.windows.net/\" ContainerName=\"test-filesystem-5684ea3d-b0e3-8429-1435-f02f9c9971e4\"><Prefix>test-directory-df84c3db-e0d9-3be9-9e98-a2c6f447b8dc</Prefix><Blobs><Blob><Name>test-directory-df84c3db-e0d9-3be9-9e98-a2c6f447b8dc/test-file-59d3d799-3164-f369-8bba-0ee4b9fded6e</Name><DeletionId>132610024484629479</DeletionId><Deleted>true</Deleted><Properties><Creation-Time>Tue, 23 Mar 2021 19:47:28 GMT</Creation-Time><Last-Modified>Tue, 23 Mar 2021 19:47:28 GMT</Last-Modified><Expiry-Time>Tue, 30 Mar 2021 19:47:28 GMT</Expiry-Time><Etag>0x8D8EE347D789233</Etag><Content-Length>0</Content-Length><Content-Type>application/octet-stream</Content-Type><Content-Encoding /><Content-Language /><Content-CRC64>AAAAAAAAAAA=</Content-CRC64><Content-MD5 /><Cache-Control /><Content-Disposition /><BlobType>BlockBlob</BlobType><AccessTier>Hot</AccessTier><AccessTierInferred>true</AccessTierInferred><ServerEncrypted>true</ServerEncrypted><DeletedTime>Tue, 23 Mar 2021 19:47:28 GMT</DeletedTime><RemainingRetentionDays>6</RemainingRetentionDays></Properties><OrMetadata /></Blob></Blobs><NextMarker /></EnumerationResults>"
    },
    {
      "RequestUri": "http://seannsecanary.blob.core.windows.net/test-filesystem-5684ea3d-b0e3-8429-1435-f02f9c9971e4?restype=container",
      "RequestMethod": "DELETE",
      "RequestHeaders": {
        "Accept": "application/xml",
        "Authorization": "Sanitized",
        "traceparent": "00-5474a829b1f7454298ac03fe10b3b21d-1440538d72ac7740-00",
        "User-Agent": [
          "azsdk-net-Storage.Files.DataLake/12.7.0-alpha.20210323.1",
          "(.NET 5.0.4; Microsoft Windows 10.0.19042)"
        ],
        "x-ms-client-request-id": "34635a3b-bcb6-512f-b431-006c4ee1e60a",
        "x-ms-date": "Tue, 23 Mar 2021 19:47:29 GMT",
        "x-ms-return-client-request-id": "true",
<<<<<<< HEAD
        "x-ms-version": "2020-12-06"
=======
        "x-ms-version": "2021-02-12"
>>>>>>> 7e782c87
      },
      "RequestBody": null,
      "StatusCode": 202,
      "ResponseHeaders": {
        "Content-Length": "0",
        "Date": "Tue, 23 Mar 2021 19:47:28 GMT",
        "Server": [
          "Windows-Azure-Blob/1.0",
          "Microsoft-HTTPAPI/2.0"
        ],
        "x-ms-client-request-id": "34635a3b-bcb6-512f-b431-006c4ee1e60a",
        "x-ms-request-id": "e68cdb18-201e-004c-7c1d-20dd90000000",
<<<<<<< HEAD
        "x-ms-version": "2020-12-06"
=======
        "x-ms-version": "2021-02-12"
>>>>>>> 7e782c87
      },
      "ResponseBody": []
    }
  ],
  "Variables": {
    "RandomSeed": "2037743787",
    "Storage_TestConfigHierarchicalNamespace": "NamespaceTenant\nseannsecanary\nU2FuaXRpemVk\nhttp://seannsecanary.blob.core.windows.net\nhttp://seannsecanary.file.core.windows.net\nhttp://seannsecanary.queue.core.windows.net\nhttp://seannsecanary.table.core.windows.net\n\n\n\n\nhttp://seannsecanary-secondary.blob.core.windows.net\nhttp://seannsecanary-secondary.file.core.windows.net\nhttp://seannsecanary-secondary.queue.core.windows.net\nhttp://seannsecanary-secondary.table.core.windows.net\n68390a19-a643-458b-b726-408abf67b4fc\nSanitized\n72f988bf-86f1-41af-91ab-2d7cd011db47\nhttps://login.microsoftonline.com/\nCloud\nBlobEndpoint=http://seannsecanary.blob.core.windows.net/;QueueEndpoint=http://seannsecanary.queue.core.windows.net/;FileEndpoint=http://seannsecanary.file.core.windows.net/;BlobSecondaryEndpoint=http://seannsecanary-secondary.blob.core.windows.net/;QueueSecondaryEndpoint=http://seannsecanary-secondary.queue.core.windows.net/;FileSecondaryEndpoint=http://seannsecanary-secondary.file.core.windows.net/;AccountName=seannsecanary;AccountKey=Sanitized\n\n\n"
  }
}<|MERGE_RESOLUTION|>--- conflicted
+++ resolved
@@ -15,11 +15,7 @@
         "x-ms-client-request-id": "896c165e-07ac-c37b-a051-b31b6c35b796",
         "x-ms-date": "Tue, 23 Mar 2021 19:47:28 GMT",
         "x-ms-return-client-request-id": "true",
-<<<<<<< HEAD
-        "x-ms-version": "2020-12-06"
-=======
-        "x-ms-version": "2021-02-12"
->>>>>>> 7e782c87
+        "x-ms-version": "2021-02-12"
       },
       "RequestBody": null,
       "StatusCode": 201,
@@ -34,11 +30,7 @@
         ],
         "x-ms-client-request-id": "896c165e-07ac-c37b-a051-b31b6c35b796",
         "x-ms-request-id": "e68cda70-201e-004c-661d-20dd90000000",
-<<<<<<< HEAD
-        "x-ms-version": "2020-12-06"
-=======
-        "x-ms-version": "2021-02-12"
->>>>>>> 7e782c87
+        "x-ms-version": "2021-02-12"
       },
       "ResponseBody": []
     },
@@ -56,11 +48,7 @@
         "x-ms-client-request-id": "08062565-0db3-7d04-2d30-ea1364b5cf59",
         "x-ms-date": "Tue, 23 Mar 2021 19:47:28 GMT",
         "x-ms-return-client-request-id": "true",
-<<<<<<< HEAD
-        "x-ms-version": "2020-12-06"
-=======
-        "x-ms-version": "2021-02-12"
->>>>>>> 7e782c87
+        "x-ms-version": "2021-02-12"
       },
       "RequestBody": null,
       "StatusCode": 201,
@@ -75,11 +63,7 @@
         ],
         "x-ms-client-request-id": "08062565-0db3-7d04-2d30-ea1364b5cf59",
         "x-ms-request-id": "9c1f5882-001f-0080-271d-20b2a6000000",
-<<<<<<< HEAD
-        "x-ms-version": "2020-12-06"
-=======
-        "x-ms-version": "2021-02-12"
->>>>>>> 7e782c87
+        "x-ms-version": "2021-02-12"
       },
       "ResponseBody": []
     },
@@ -97,11 +81,7 @@
         "x-ms-client-request-id": "7752cd25-255c-3319-bc13-7cf9ff1fc330",
         "x-ms-date": "Tue, 23 Mar 2021 19:47:28 GMT",
         "x-ms-return-client-request-id": "true",
-<<<<<<< HEAD
-        "x-ms-version": "2020-12-06"
-=======
-        "x-ms-version": "2021-02-12"
->>>>>>> 7e782c87
+        "x-ms-version": "2021-02-12"
       },
       "RequestBody": null,
       "StatusCode": 201,
@@ -116,11 +96,7 @@
         ],
         "x-ms-client-request-id": "7752cd25-255c-3319-bc13-7cf9ff1fc330",
         "x-ms-request-id": "9c1f5883-001f-0080-281d-20b2a6000000",
-<<<<<<< HEAD
-        "x-ms-version": "2020-12-06"
-=======
-        "x-ms-version": "2021-02-12"
->>>>>>> 7e782c87
+        "x-ms-version": "2021-02-12"
       },
       "ResponseBody": []
     },
@@ -138,11 +114,7 @@
         "x-ms-client-request-id": "ecbff153-76aa-f312-0b2d-122d332f3bee",
         "x-ms-date": "Tue, 23 Mar 2021 19:47:28 GMT",
         "x-ms-return-client-request-id": "true",
-<<<<<<< HEAD
-        "x-ms-version": "2020-12-06"
-=======
-        "x-ms-version": "2021-02-12"
->>>>>>> 7e782c87
+        "x-ms-version": "2021-02-12"
       },
       "RequestBody": null,
       "StatusCode": 200,
@@ -157,11 +129,7 @@
         "x-ms-delete-type-permanent": "false",
         "x-ms-deletion-id": "132610024484629479",
         "x-ms-request-id": "9c1f5885-001f-0080-2a1d-20b2a6000000",
-<<<<<<< HEAD
-        "x-ms-version": "2020-12-06"
-=======
-        "x-ms-version": "2021-02-12"
->>>>>>> 7e782c87
+        "x-ms-version": "2021-02-12"
       },
       "ResponseBody": []
     },
@@ -179,11 +147,7 @@
         "x-ms-client-request-id": "af815d5e-76b4-2d3d-299a-3641ad4f1903",
         "x-ms-date": "Tue, 23 Mar 2021 19:47:28 GMT",
         "x-ms-return-client-request-id": "true",
-<<<<<<< HEAD
-        "x-ms-version": "2020-12-06"
-=======
-        "x-ms-version": "2021-02-12"
->>>>>>> 7e782c87
+        "x-ms-version": "2021-02-12"
       },
       "RequestBody": null,
       "StatusCode": 201,
@@ -198,11 +162,7 @@
         ],
         "x-ms-client-request-id": "af815d5e-76b4-2d3d-299a-3641ad4f1903",
         "x-ms-request-id": "9c1f5886-001f-0080-2b1d-20b2a6000000",
-<<<<<<< HEAD
-        "x-ms-version": "2020-12-06"
-=======
-        "x-ms-version": "2021-02-12"
->>>>>>> 7e782c87
+        "x-ms-version": "2021-02-12"
       },
       "ResponseBody": []
     },
@@ -220,11 +180,7 @@
         "x-ms-client-request-id": "7c644ab3-ac86-a59a-d777-e3c6a0441f1a",
         "x-ms-date": "Tue, 23 Mar 2021 19:47:28 GMT",
         "x-ms-return-client-request-id": "true",
-<<<<<<< HEAD
-        "x-ms-version": "2020-12-06"
-=======
-        "x-ms-version": "2021-02-12"
->>>>>>> 7e782c87
+        "x-ms-version": "2021-02-12"
       },
       "RequestBody": null,
       "StatusCode": 200,
@@ -239,11 +195,7 @@
         "x-ms-delete-type-permanent": "false",
         "x-ms-deletion-id": "132610024486902774",
         "x-ms-request-id": "9c1f5888-001f-0080-2d1d-20b2a6000000",
-<<<<<<< HEAD
-        "x-ms-version": "2020-12-06"
-=======
-        "x-ms-version": "2021-02-12"
->>>>>>> 7e782c87
+        "x-ms-version": "2021-02-12"
       },
       "ResponseBody": []
     },
@@ -260,11 +212,7 @@
         "x-ms-client-request-id": "638d6c63-9cea-247c-296b-471249c6165f",
         "x-ms-date": "Tue, 23 Mar 2021 19:47:28 GMT",
         "x-ms-return-client-request-id": "true",
-<<<<<<< HEAD
-        "x-ms-version": "2020-12-06"
-=======
-        "x-ms-version": "2021-02-12"
->>>>>>> 7e782c87
+        "x-ms-version": "2021-02-12"
       },
       "RequestBody": null,
       "StatusCode": 200,
@@ -278,11 +226,7 @@
         "Transfer-Encoding": "chunked",
         "x-ms-client-request-id": "638d6c63-9cea-247c-296b-471249c6165f",
         "x-ms-request-id": "e68cdaf7-201e-004c-5d1d-20dd90000000",
-<<<<<<< HEAD
-        "x-ms-version": "2020-12-06"
-=======
-        "x-ms-version": "2021-02-12"
->>>>>>> 7e782c87
+        "x-ms-version": "2021-02-12"
       },
       "ResponseBody": "﻿<?xml version=\"1.0\" encoding=\"utf-8\"?><EnumerationResults ServiceEndpoint=\"http://seannsecanary.blob.core.windows.net/\" ContainerName=\"test-filesystem-5684ea3d-b0e3-8429-1435-f02f9c9971e4\"><Prefix>test-directory-df84c3db-e0d9-3be9-9e98-a2c6f447b8dc</Prefix><Blobs><Blob><Name>test-directory-df84c3db-e0d9-3be9-9e98-a2c6f447b8dc/test-file-59d3d799-3164-f369-8bba-0ee4b9fded6e</Name><DeletionId>132610024484629479</DeletionId><Deleted>true</Deleted><Properties><Creation-Time>Tue, 23 Mar 2021 19:47:28 GMT</Creation-Time><Last-Modified>Tue, 23 Mar 2021 19:47:28 GMT</Last-Modified><Expiry-Time>Tue, 30 Mar 2021 19:47:28 GMT</Expiry-Time><Etag>0x8D8EE347D789233</Etag><Content-Length>0</Content-Length><Content-Type>application/octet-stream</Content-Type><Content-Encoding /><Content-Language /><Content-CRC64>AAAAAAAAAAA=</Content-CRC64><Content-MD5 /><Cache-Control /><Content-Disposition /><BlobType>BlockBlob</BlobType><AccessTier>Hot</AccessTier><AccessTierInferred>true</AccessTierInferred><ServerEncrypted>true</ServerEncrypted><DeletedTime>Tue, 23 Mar 2021 19:47:28 GMT</DeletedTime><RemainingRetentionDays>6</RemainingRetentionDays></Properties><OrMetadata /></Blob></Blobs><NextMarker /></EnumerationResults>"
     },
@@ -300,11 +244,7 @@
         "x-ms-client-request-id": "34635a3b-bcb6-512f-b431-006c4ee1e60a",
         "x-ms-date": "Tue, 23 Mar 2021 19:47:29 GMT",
         "x-ms-return-client-request-id": "true",
-<<<<<<< HEAD
-        "x-ms-version": "2020-12-06"
-=======
-        "x-ms-version": "2021-02-12"
->>>>>>> 7e782c87
+        "x-ms-version": "2021-02-12"
       },
       "RequestBody": null,
       "StatusCode": 202,
@@ -317,11 +257,7 @@
         ],
         "x-ms-client-request-id": "34635a3b-bcb6-512f-b431-006c4ee1e60a",
         "x-ms-request-id": "e68cdb18-201e-004c-7c1d-20dd90000000",
-<<<<<<< HEAD
-        "x-ms-version": "2020-12-06"
-=======
-        "x-ms-version": "2021-02-12"
->>>>>>> 7e782c87
+        "x-ms-version": "2021-02-12"
       },
       "ResponseBody": []
     }
