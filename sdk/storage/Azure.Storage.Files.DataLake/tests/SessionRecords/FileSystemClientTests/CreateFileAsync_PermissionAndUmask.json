{
  "Entries": [
    {
      "RequestUri": "http://seannsecanary.blob.core.windows.net/test-filesystem-fbfb281d-6e7d-a7d0-8076-52d77e4433aa?restype=container",
      "RequestMethod": "PUT",
      "RequestHeaders": {
        "Authorization": "Sanitized",
        "traceparent": "00-7753e4e82ec0b1429b919f54cd2bc4e8-c77a4fa57600004b-00",
        "User-Agent": [
          "azsdk-net-Storage.Files.DataLake/12.1.0-dev.20200403.1",
          "(.NET Core 4.6.28325.01; Microsoft Windows 10.0.18362 )"
        ],
        "x-ms-blob-public-access": "container",
        "x-ms-client-request-id": "8e2b6dcd-5d2c-4ecf-aa7a-430c780a91e0",
        "x-ms-date": "Fri, 03 Apr 2020 21:04:22 GMT",
        "x-ms-return-client-request-id": "true",
<<<<<<< HEAD
        "x-ms-version": "2019-12-12"
=======
        "x-ms-version": "2020-02-10"
>>>>>>> 60f4876e
      },
      "RequestBody": null,
      "StatusCode": 201,
      "ResponseHeaders": {
        "Content-Length": "0",
        "Date": "Fri, 03 Apr 2020 21:04:20 GMT",
        "ETag": "\u00220x8D7D812949C9868\u0022",
        "Last-Modified": "Fri, 03 Apr 2020 21:04:21 GMT",
        "Server": [
          "Windows-Azure-Blob/1.0",
          "Microsoft-HTTPAPI/2.0"
        ],
        "x-ms-client-request-id": "8e2b6dcd-5d2c-4ecf-aa7a-430c780a91e0",
        "x-ms-request-id": "96228d9b-f01e-0012-66fb-093670000000",
<<<<<<< HEAD
        "x-ms-version": "2019-12-12"
=======
        "x-ms-version": "2020-02-10"
>>>>>>> 60f4876e
      },
      "ResponseBody": []
    },
    {
      "RequestUri": "http://seannsecanary.dfs.core.windows.net/test-filesystem-fbfb281d-6e7d-a7d0-8076-52d77e4433aa/test-file-03ad9866-cae5-bbdf-3c8f-acfa3de504dd?resource=file",
      "RequestMethod": "PUT",
      "RequestHeaders": {
        "Authorization": "Sanitized",
        "traceparent": "00-acb27a7fdfa8ce49907ad4af9bb06861-0962e7f7f02c3e41-00",
        "User-Agent": [
          "azsdk-net-Storage.Files.DataLake/12.1.0-dev.20200403.1",
          "(.NET Core 4.6.28325.01; Microsoft Windows 10.0.18362 )"
        ],
        "x-ms-client-request-id": "0a8451f1-e1f5-02e3-8d6f-529db0d411c5",
        "x-ms-date": "Fri, 03 Apr 2020 21:04:22 GMT",
        "x-ms-permissions": "0777",
        "x-ms-return-client-request-id": "true",
        "x-ms-umask": "0057",
<<<<<<< HEAD
        "x-ms-version": "2019-12-12"
=======
        "x-ms-version": "2020-02-10"
>>>>>>> 60f4876e
      },
      "RequestBody": null,
      "StatusCode": 201,
      "ResponseHeaders": {
        "Content-Length": "0",
        "Date": "Fri, 03 Apr 2020 21:04:20 GMT",
        "ETag": "\u00220x8D7D81294B3540B\u0022",
        "Last-Modified": "Fri, 03 Apr 2020 21:04:21 GMT",
        "Server": [
          "Windows-Azure-HDFS/1.0",
          "Microsoft-HTTPAPI/2.0"
        ],
        "x-ms-client-request-id": "0a8451f1-e1f5-02e3-8d6f-529db0d411c5",
        "x-ms-request-id": "fa4403a5-201f-0097-15fb-091bad000000",
<<<<<<< HEAD
        "x-ms-version": "2019-12-12"
=======
        "x-ms-version": "2020-02-10"
>>>>>>> 60f4876e
      },
      "ResponseBody": []
    },
    {
      "RequestUri": "http://seannsecanary.dfs.core.windows.net/test-filesystem-fbfb281d-6e7d-a7d0-8076-52d77e4433aa/test-file-03ad9866-cae5-bbdf-3c8f-acfa3de504dd?action=getAccessControl",
      "RequestMethod": "HEAD",
      "RequestHeaders": {
        "Authorization": "Sanitized",
        "User-Agent": [
          "azsdk-net-Storage.Files.DataLake/12.1.0-dev.20200403.1",
          "(.NET Core 4.6.28325.01; Microsoft Windows 10.0.18362 )"
        ],
        "x-ms-client-request-id": "eb08689b-f961-aee8-a607-83a951e05875",
        "x-ms-date": "Fri, 03 Apr 2020 21:04:22 GMT",
        "x-ms-return-client-request-id": "true",
<<<<<<< HEAD
        "x-ms-version": "2019-12-12"
=======
        "x-ms-version": "2020-02-10"
>>>>>>> 60f4876e
      },
      "RequestBody": null,
      "StatusCode": 200,
      "ResponseHeaders": {
        "Date": "Fri, 03 Apr 2020 21:04:20 GMT",
        "ETag": "\u00220x8D7D81294B3540B\u0022",
        "Last-Modified": "Fri, 03 Apr 2020 21:04:21 GMT",
        "Server": [
          "Windows-Azure-HDFS/1.0",
          "Microsoft-HTTPAPI/2.0"
        ],
        "x-ms-acl": "user::rwx,group::-w-,other::---",
        "x-ms-client-request-id": "eb08689b-f961-aee8-a607-83a951e05875",
        "x-ms-group": "$superuser",
        "x-ms-owner": "$superuser",
        "x-ms-permissions": "rwx-w----",
        "x-ms-request-id": "fa4403a6-201f-0097-16fb-091bad000000",
<<<<<<< HEAD
        "x-ms-version": "2019-12-12"
=======
        "x-ms-version": "2020-02-10"
>>>>>>> 60f4876e
      },
      "ResponseBody": []
    },
    {
      "RequestUri": "http://seannsecanary.blob.core.windows.net/test-filesystem-fbfb281d-6e7d-a7d0-8076-52d77e4433aa?restype=container",
      "RequestMethod": "DELETE",
      "RequestHeaders": {
        "Authorization": "Sanitized",
        "traceparent": "00-626ceccfc4501941ac4bd0262b5e9e48-47c539bc5abfe446-00",
        "User-Agent": [
          "azsdk-net-Storage.Files.DataLake/12.1.0-dev.20200403.1",
          "(.NET Core 4.6.28325.01; Microsoft Windows 10.0.18362 )"
        ],
        "x-ms-client-request-id": "4801f5d3-26cb-7d63-7ccd-47f8fc1d703a",
        "x-ms-date": "Fri, 03 Apr 2020 21:04:22 GMT",
        "x-ms-return-client-request-id": "true",
<<<<<<< HEAD
        "x-ms-version": "2019-12-12"
=======
        "x-ms-version": "2020-02-10"
>>>>>>> 60f4876e
      },
      "RequestBody": null,
      "StatusCode": 202,
      "ResponseHeaders": {
        "Content-Length": "0",
        "Date": "Fri, 03 Apr 2020 21:04:20 GMT",
        "Server": [
          "Windows-Azure-Blob/1.0",
          "Microsoft-HTTPAPI/2.0"
        ],
        "x-ms-client-request-id": "4801f5d3-26cb-7d63-7ccd-47f8fc1d703a",
        "x-ms-request-id": "96228dc0-f01e-0012-04fb-093670000000",
<<<<<<< HEAD
        "x-ms-version": "2019-12-12"
=======
        "x-ms-version": "2020-02-10"
>>>>>>> 60f4876e
      },
      "ResponseBody": []
    }
  ],
  "Variables": {
    "RandomSeed": "257100531",
    "Storage_TestConfigHierarchicalNamespace": "NamespaceTenant\nseannsecanary\nU2FuaXRpemVk\nhttp://seannsecanary.blob.core.windows.net\nhttp://seannsecanary.file.core.windows.net\nhttp://seannsecanary.queue.core.windows.net\nhttp://seannsecanary.table.core.windows.net\n\n\n\n\nhttp://seannsecanary-secondary.blob.core.windows.net\nhttp://seannsecanary-secondary.file.core.windows.net\nhttp://seannsecanary-secondary.queue.core.windows.net\nhttp://seannsecanary-secondary.table.core.windows.net\n68390a19-a643-458b-b726-408abf67b4fc\nSanitized\n72f988bf-86f1-41af-91ab-2d7cd011db47\nhttps://login.microsoftonline.com/\nCloud\nBlobEndpoint=http://seannsecanary.blob.core.windows.net/;QueueEndpoint=http://seannsecanary.queue.core.windows.net/;FileEndpoint=http://seannsecanary.file.core.windows.net/;BlobSecondaryEndpoint=http://seannsecanary-secondary.blob.core.windows.net/;QueueSecondaryEndpoint=http://seannsecanary-secondary.queue.core.windows.net/;FileSecondaryEndpoint=http://seannsecanary-secondary.file.core.windows.net/;AccountName=seannsecanary;AccountKey=Sanitized\n"
  }
}<|MERGE_RESOLUTION|>--- conflicted
+++ resolved
@@ -14,11 +14,7 @@
         "x-ms-client-request-id": "8e2b6dcd-5d2c-4ecf-aa7a-430c780a91e0",
         "x-ms-date": "Fri, 03 Apr 2020 21:04:22 GMT",
         "x-ms-return-client-request-id": "true",
-<<<<<<< HEAD
-        "x-ms-version": "2019-12-12"
-=======
         "x-ms-version": "2020-02-10"
->>>>>>> 60f4876e
       },
       "RequestBody": null,
       "StatusCode": 201,
@@ -33,11 +29,7 @@
         ],
         "x-ms-client-request-id": "8e2b6dcd-5d2c-4ecf-aa7a-430c780a91e0",
         "x-ms-request-id": "96228d9b-f01e-0012-66fb-093670000000",
-<<<<<<< HEAD
-        "x-ms-version": "2019-12-12"
-=======
         "x-ms-version": "2020-02-10"
->>>>>>> 60f4876e
       },
       "ResponseBody": []
     },
@@ -56,11 +48,7 @@
         "x-ms-permissions": "0777",
         "x-ms-return-client-request-id": "true",
         "x-ms-umask": "0057",
-<<<<<<< HEAD
-        "x-ms-version": "2019-12-12"
-=======
         "x-ms-version": "2020-02-10"
->>>>>>> 60f4876e
       },
       "RequestBody": null,
       "StatusCode": 201,
@@ -75,11 +63,7 @@
         ],
         "x-ms-client-request-id": "0a8451f1-e1f5-02e3-8d6f-529db0d411c5",
         "x-ms-request-id": "fa4403a5-201f-0097-15fb-091bad000000",
-<<<<<<< HEAD
-        "x-ms-version": "2019-12-12"
-=======
         "x-ms-version": "2020-02-10"
->>>>>>> 60f4876e
       },
       "ResponseBody": []
     },
@@ -95,11 +79,7 @@
         "x-ms-client-request-id": "eb08689b-f961-aee8-a607-83a951e05875",
         "x-ms-date": "Fri, 03 Apr 2020 21:04:22 GMT",
         "x-ms-return-client-request-id": "true",
-<<<<<<< HEAD
-        "x-ms-version": "2019-12-12"
-=======
         "x-ms-version": "2020-02-10"
->>>>>>> 60f4876e
       },
       "RequestBody": null,
       "StatusCode": 200,
@@ -117,11 +97,7 @@
         "x-ms-owner": "$superuser",
         "x-ms-permissions": "rwx-w----",
         "x-ms-request-id": "fa4403a6-201f-0097-16fb-091bad000000",
-<<<<<<< HEAD
-        "x-ms-version": "2019-12-12"
-=======
         "x-ms-version": "2020-02-10"
->>>>>>> 60f4876e
       },
       "ResponseBody": []
     },
@@ -138,11 +114,7 @@
         "x-ms-client-request-id": "4801f5d3-26cb-7d63-7ccd-47f8fc1d703a",
         "x-ms-date": "Fri, 03 Apr 2020 21:04:22 GMT",
         "x-ms-return-client-request-id": "true",
-<<<<<<< HEAD
-        "x-ms-version": "2019-12-12"
-=======
         "x-ms-version": "2020-02-10"
->>>>>>> 60f4876e
       },
       "RequestBody": null,
       "StatusCode": 202,
@@ -155,11 +127,7 @@
         ],
         "x-ms-client-request-id": "4801f5d3-26cb-7d63-7ccd-47f8fc1d703a",
         "x-ms-request-id": "96228dc0-f01e-0012-04fb-093670000000",
-<<<<<<< HEAD
-        "x-ms-version": "2019-12-12"
-=======
         "x-ms-version": "2020-02-10"
->>>>>>> 60f4876e
       },
       "ResponseBody": []
     }
