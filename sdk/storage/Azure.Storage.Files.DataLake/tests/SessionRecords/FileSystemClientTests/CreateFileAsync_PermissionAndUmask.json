﻿{
  "Entries": [
    {
      "RequestUri": "https://seannse.blob.core.windows.net/test-filesystem-f7f25d6d-ad00-ccdd-1eb1-f0b08f38caec?restype=container",
      "RequestMethod": "PUT",
      "RequestHeaders": {
        "Accept": "application/xml",
        "Authorization": "Sanitized",
        "traceparent": "00-c031692a1212064cb51a0f3ed5f8d11c-d9f55fa43ee25c47-00",
        "User-Agent": [
          "azsdk-net-Storage.Files.DataLake/12.7.0-alpha.20210219.1",
          "(.NET 5.0.3; Microsoft Windows 10.0.19041)"
        ],
        "x-ms-blob-public-access": "container",
        "x-ms-client-request-id": "e987cef3-655a-91b2-9910-dbf980a721ff",
        "x-ms-date": "Fri, 19 Feb 2021 18:58:47 GMT",
        "x-ms-return-client-request-id": "true",
<<<<<<< HEAD
        "x-ms-version": "2020-12-06"
=======
        "x-ms-version": "2021-02-12"
>>>>>>> 7e782c87
      },
      "RequestBody": null,
      "StatusCode": 201,
      "ResponseHeaders": {
        "Content-Length": "0",
        "Date": "Fri, 19 Feb 2021 18:58:46 GMT",
        "ETag": "\"0x8D8D50862DBB07A\"",
        "Last-Modified": "Fri, 19 Feb 2021 18:58:46 GMT",
        "Server": [
          "Windows-Azure-Blob/1.0",
          "Microsoft-HTTPAPI/2.0"
        ],
        "x-ms-client-request-id": "e987cef3-655a-91b2-9910-dbf980a721ff",
        "x-ms-request-id": "f3d987f9-a01e-0071-0ef1-069974000000",
<<<<<<< HEAD
        "x-ms-version": "2020-12-06"
=======
        "x-ms-version": "2021-02-12"
>>>>>>> 7e782c87
      },
      "ResponseBody": []
    },
    {
      "RequestUri": "https://seannse.dfs.core.windows.net/test-filesystem-f7f25d6d-ad00-ccdd-1eb1-f0b08f38caec/test-file-f02201e1-132b-4ad5-6a00-1b1f24dea7a5?resource=file",
      "RequestMethod": "PUT",
      "RequestHeaders": {
        "Accept": "application/json",
        "Authorization": "Sanitized",
        "traceparent": "00-58d7228026649848b0a19f501691819d-18d776235ec2eb49-00",
        "User-Agent": [
          "azsdk-net-Storage.Files.DataLake/12.7.0-alpha.20210219.1",
          "(.NET 5.0.3; Microsoft Windows 10.0.19041)"
        ],
        "x-ms-client-request-id": "231d89be-d057-df4e-f83c-7f594a926dba",
        "x-ms-date": "Fri, 19 Feb 2021 18:58:47 GMT",
        "x-ms-permissions": "0777",
        "x-ms-return-client-request-id": "true",
        "x-ms-umask": "0057",
<<<<<<< HEAD
        "x-ms-version": "2020-12-06"
=======
        "x-ms-version": "2021-02-12"
>>>>>>> 7e782c87
      },
      "RequestBody": null,
      "StatusCode": 201,
      "ResponseHeaders": {
        "Content-Length": "0",
        "Date": "Fri, 19 Feb 2021 18:58:46 GMT",
        "ETag": "\"0x8D8D50862EABD32\"",
        "Last-Modified": "Fri, 19 Feb 2021 18:58:46 GMT",
        "Server": [
          "Windows-Azure-HDFS/1.0",
          "Microsoft-HTTPAPI/2.0"
        ],
        "x-ms-client-request-id": "231d89be-d057-df4e-f83c-7f594a926dba",
        "x-ms-request-id": "c3622578-401f-0034-4ff1-064c97000000",
<<<<<<< HEAD
        "x-ms-version": "2020-12-06"
=======
        "x-ms-version": "2021-02-12"
>>>>>>> 7e782c87
      },
      "ResponseBody": []
    },
    {
      "RequestUri": "https://seannse.dfs.core.windows.net/test-filesystem-f7f25d6d-ad00-ccdd-1eb1-f0b08f38caec/test-file-f02201e1-132b-4ad5-6a00-1b1f24dea7a5?action=getAccessControl",
      "RequestMethod": "HEAD",
      "RequestHeaders": {
        "Accept": "application/json",
        "Authorization": "Sanitized",
        "User-Agent": [
          "azsdk-net-Storage.Files.DataLake/12.7.0-alpha.20210219.1",
          "(.NET 5.0.3; Microsoft Windows 10.0.19041)"
        ],
        "x-ms-client-request-id": "9b60e68f-83c1-204e-28dd-c8746238ebc9",
        "x-ms-date": "Fri, 19 Feb 2021 18:58:47 GMT",
        "x-ms-return-client-request-id": "true",
<<<<<<< HEAD
        "x-ms-version": "2020-12-06"
=======
        "x-ms-version": "2021-02-12"
>>>>>>> 7e782c87
      },
      "RequestBody": null,
      "StatusCode": 200,
      "ResponseHeaders": {
        "Date": "Fri, 19 Feb 2021 18:58:46 GMT",
        "ETag": "\"0x8D8D50862EABD32\"",
        "Last-Modified": "Fri, 19 Feb 2021 18:58:46 GMT",
        "Server": [
          "Windows-Azure-HDFS/1.0",
          "Microsoft-HTTPAPI/2.0"
        ],
        "x-ms-acl": "user::rwx,group::-w-,other::---",
        "x-ms-client-request-id": "9b60e68f-83c1-204e-28dd-c8746238ebc9",
        "x-ms-group": "$superuser",
        "x-ms-owner": "$superuser",
        "x-ms-permissions": "rwx-w----",
        "x-ms-request-id": "c3622596-401f-0034-6df1-064c97000000",
<<<<<<< HEAD
        "x-ms-version": "2020-12-06"
=======
        "x-ms-version": "2021-02-12"
>>>>>>> 7e782c87
      },
      "ResponseBody": []
    },
    {
      "RequestUri": "https://seannse.blob.core.windows.net/test-filesystem-f7f25d6d-ad00-ccdd-1eb1-f0b08f38caec?restype=container",
      "RequestMethod": "DELETE",
      "RequestHeaders": {
        "Accept": "application/xml",
        "Authorization": "Sanitized",
        "traceparent": "00-b3fa6c94e7a61044be8d0b992e5a7540-58c69f9e57802546-00",
        "User-Agent": [
          "azsdk-net-Storage.Files.DataLake/12.7.0-alpha.20210219.1",
          "(.NET 5.0.3; Microsoft Windows 10.0.19041)"
        ],
        "x-ms-client-request-id": "64ca0d39-d131-e5f8-e7e7-e00b98d89c38",
        "x-ms-date": "Fri, 19 Feb 2021 18:58:47 GMT",
        "x-ms-return-client-request-id": "true",
<<<<<<< HEAD
        "x-ms-version": "2020-12-06"
=======
        "x-ms-version": "2021-02-12"
>>>>>>> 7e782c87
      },
      "RequestBody": null,
      "StatusCode": 202,
      "ResponseHeaders": {
        "Content-Length": "0",
        "Date": "Fri, 19 Feb 2021 18:58:47 GMT",
        "Server": [
          "Windows-Azure-Blob/1.0",
          "Microsoft-HTTPAPI/2.0"
        ],
        "x-ms-client-request-id": "64ca0d39-d131-e5f8-e7e7-e00b98d89c38",
        "x-ms-request-id": "f3d98883-a01e-0071-09f1-069974000000",
<<<<<<< HEAD
        "x-ms-version": "2020-12-06"
=======
        "x-ms-version": "2021-02-12"
>>>>>>> 7e782c87
      },
      "ResponseBody": []
    }
  ],
  "Variables": {
    "RandomSeed": "288673838",
    "Storage_TestConfigHierarchicalNamespace": "NamespaceTenant\nseannse\nU2FuaXRpemVk\nhttps://seannse.blob.core.windows.net\nhttps://seannse.file.core.windows.net\nhttps://seannse.queue.core.windows.net\nhttps://seannse.table.core.windows.net\n\n\n\n\nhttps://seannse-secondary.blob.core.windows.net\nhttps://seannse-secondary.file.core.windows.net\nhttps://seannse-secondary.queue.core.windows.net\nhttps://seannse-secondary.table.core.windows.net\n68390a19-a643-458b-b726-408abf67b4fc\nSanitized\n72f988bf-86f1-41af-91ab-2d7cd011db47\nhttps://login.microsoftonline.com/\nCloud\nBlobEndpoint=https://seannse.blob.core.windows.net/;QueueEndpoint=https://seannse.queue.core.windows.net/;FileEndpoint=https://seannse.file.core.windows.net/;BlobSecondaryEndpoint=https://seannse-secondary.blob.core.windows.net/;QueueSecondaryEndpoint=https://seannse-secondary.queue.core.windows.net/;FileSecondaryEndpoint=https://seannse-secondary.file.core.windows.net/;AccountName=seannse;AccountKey=Sanitized\n\n\n"
  }
}<|MERGE_RESOLUTION|>--- conflicted
+++ resolved
@@ -15,11 +15,7 @@
         "x-ms-client-request-id": "e987cef3-655a-91b2-9910-dbf980a721ff",
         "x-ms-date": "Fri, 19 Feb 2021 18:58:47 GMT",
         "x-ms-return-client-request-id": "true",
-<<<<<<< HEAD
-        "x-ms-version": "2020-12-06"
-=======
         "x-ms-version": "2021-02-12"
->>>>>>> 7e782c87
       },
       "RequestBody": null,
       "StatusCode": 201,
@@ -34,11 +30,7 @@
         ],
         "x-ms-client-request-id": "e987cef3-655a-91b2-9910-dbf980a721ff",
         "x-ms-request-id": "f3d987f9-a01e-0071-0ef1-069974000000",
-<<<<<<< HEAD
-        "x-ms-version": "2020-12-06"
-=======
         "x-ms-version": "2021-02-12"
->>>>>>> 7e782c87
       },
       "ResponseBody": []
     },
@@ -58,11 +50,7 @@
         "x-ms-permissions": "0777",
         "x-ms-return-client-request-id": "true",
         "x-ms-umask": "0057",
-<<<<<<< HEAD
-        "x-ms-version": "2020-12-06"
-=======
         "x-ms-version": "2021-02-12"
->>>>>>> 7e782c87
       },
       "RequestBody": null,
       "StatusCode": 201,
@@ -77,11 +65,7 @@
         ],
         "x-ms-client-request-id": "231d89be-d057-df4e-f83c-7f594a926dba",
         "x-ms-request-id": "c3622578-401f-0034-4ff1-064c97000000",
-<<<<<<< HEAD
-        "x-ms-version": "2020-12-06"
-=======
         "x-ms-version": "2021-02-12"
->>>>>>> 7e782c87
       },
       "ResponseBody": []
     },
@@ -98,11 +82,7 @@
         "x-ms-client-request-id": "9b60e68f-83c1-204e-28dd-c8746238ebc9",
         "x-ms-date": "Fri, 19 Feb 2021 18:58:47 GMT",
         "x-ms-return-client-request-id": "true",
-<<<<<<< HEAD
-        "x-ms-version": "2020-12-06"
-=======
         "x-ms-version": "2021-02-12"
->>>>>>> 7e782c87
       },
       "RequestBody": null,
       "StatusCode": 200,
@@ -120,11 +100,7 @@
         "x-ms-owner": "$superuser",
         "x-ms-permissions": "rwx-w----",
         "x-ms-request-id": "c3622596-401f-0034-6df1-064c97000000",
-<<<<<<< HEAD
-        "x-ms-version": "2020-12-06"
-=======
         "x-ms-version": "2021-02-12"
->>>>>>> 7e782c87
       },
       "ResponseBody": []
     },
@@ -142,11 +118,7 @@
         "x-ms-client-request-id": "64ca0d39-d131-e5f8-e7e7-e00b98d89c38",
         "x-ms-date": "Fri, 19 Feb 2021 18:58:47 GMT",
         "x-ms-return-client-request-id": "true",
-<<<<<<< HEAD
-        "x-ms-version": "2020-12-06"
-=======
         "x-ms-version": "2021-02-12"
->>>>>>> 7e782c87
       },
       "RequestBody": null,
       "StatusCode": 202,
@@ -159,11 +131,7 @@
         ],
         "x-ms-client-request-id": "64ca0d39-d131-e5f8-e7e7-e00b98d89c38",
         "x-ms-request-id": "f3d98883-a01e-0071-09f1-069974000000",
-<<<<<<< HEAD
-        "x-ms-version": "2020-12-06"
-=======
         "x-ms-version": "2021-02-12"
->>>>>>> 7e782c87
       },
       "ResponseBody": []
     }
