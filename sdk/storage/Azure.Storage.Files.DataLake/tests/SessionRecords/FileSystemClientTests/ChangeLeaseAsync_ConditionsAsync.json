{
  "Entries": [
    {
      "RequestUri": "http://seannsecanary.blob.core.windows.net/test-filesystem-35f6548c-92d8-7ce7-7699-875f9bc7cc81?restype=container",
      "RequestMethod": "PUT",
      "RequestHeaders": {
        "Authorization": "Sanitized",
        "traceparent": "00-efeb78ec512a584482fec417747a418f-b14e806dfc4c6242-00",
        "User-Agent": [
          "azsdk-net-Storage.Files.DataLake/12.1.0-dev.20200403.1",
          "(.NET Core 4.6.28325.01; Microsoft Windows 10.0.18362 )"
        ],
        "x-ms-client-request-id": "2e037e3f-1346-ee3e-801b-300934cf36f7",
        "x-ms-date": "Fri, 03 Apr 2020 21:04:53 GMT",
        "x-ms-return-client-request-id": "true",
<<<<<<< HEAD
        "x-ms-version": "2019-12-12"
=======
        "x-ms-version": "2020-02-10"
>>>>>>> 60f4876e
      },
      "RequestBody": null,
      "StatusCode": 201,
      "ResponseHeaders": {
        "Content-Length": "0",
        "Date": "Fri, 03 Apr 2020 21:04:51 GMT",
        "ETag": "\u00220x8D7D812A70B9FE4\u0022",
        "Last-Modified": "Fri, 03 Apr 2020 21:04:51 GMT",
        "Server": [
          "Windows-Azure-Blob/1.0",
          "Microsoft-HTTPAPI/2.0"
        ],
        "x-ms-client-request-id": "2e037e3f-1346-ee3e-801b-300934cf36f7",
        "x-ms-request-id": "96229e7e-f01e-0012-24fb-093670000000",
<<<<<<< HEAD
        "x-ms-version": "2019-12-12"
=======
        "x-ms-version": "2020-02-10"
>>>>>>> 60f4876e
      },
      "ResponseBody": []
    },
    {
      "RequestUri": "http://seannsecanary.blob.core.windows.net/test-filesystem-35f6548c-92d8-7ce7-7699-875f9bc7cc81?comp=lease\u0026restype=container",
      "RequestMethod": "PUT",
      "RequestHeaders": {
        "Authorization": "Sanitized",
        "traceparent": "00-b792be7bd00fc94dbf618f40bb934a6f-e79547aa44e6b54e-00",
        "User-Agent": [
          "azsdk-net-Storage.Files.DataLake/12.1.0-dev.20200403.1",
          "(.NET Core 4.6.28325.01; Microsoft Windows 10.0.18362 )"
        ],
        "x-ms-client-request-id": "cb150901-19af-b533-c508-7af5b0caa0b4",
        "x-ms-date": "Fri, 03 Apr 2020 21:04:53 GMT",
        "x-ms-lease-action": "acquire",
        "x-ms-lease-duration": "15",
        "x-ms-proposed-lease-id": "35bc0153-44f9-fe55-ffb2-0c7651121a27",
        "x-ms-return-client-request-id": "true",
<<<<<<< HEAD
        "x-ms-version": "2019-12-12"
=======
        "x-ms-version": "2020-02-10"
>>>>>>> 60f4876e
      },
      "RequestBody": null,
      "StatusCode": 201,
      "ResponseHeaders": {
        "Content-Length": "0",
        "Date": "Fri, 03 Apr 2020 21:04:51 GMT",
        "ETag": "\u00220x8D7D812A70B9FE4\u0022",
        "Last-Modified": "Fri, 03 Apr 2020 21:04:51 GMT",
        "Server": [
          "Windows-Azure-Blob/1.0",
          "Microsoft-HTTPAPI/2.0"
        ],
        "x-ms-client-request-id": "cb150901-19af-b533-c508-7af5b0caa0b4",
        "x-ms-lease-id": "35bc0153-44f9-fe55-ffb2-0c7651121a27",
        "x-ms-request-id": "96229e95-f01e-0012-38fb-093670000000",
<<<<<<< HEAD
        "x-ms-version": "2019-12-12"
=======
        "x-ms-version": "2020-02-10"
>>>>>>> 60f4876e
      },
      "ResponseBody": []
    },
    {
      "RequestUri": "http://seannsecanary.blob.core.windows.net/test-filesystem-35f6548c-92d8-7ce7-7699-875f9bc7cc81?comp=lease\u0026restype=container",
      "RequestMethod": "PUT",
      "RequestHeaders": {
        "Authorization": "Sanitized",
        "traceparent": "00-0621912feefadd4cb6fb70beb869810d-22720e7006ab3d46-00",
        "User-Agent": [
          "azsdk-net-Storage.Files.DataLake/12.1.0-dev.20200403.1",
          "(.NET Core 4.6.28325.01; Microsoft Windows 10.0.18362 )"
        ],
        "x-ms-client-request-id": "548a2666-4435-12a9-16cb-9b8af52f4b5e",
        "x-ms-date": "Fri, 03 Apr 2020 21:04:53 GMT",
        "x-ms-lease-action": "change",
        "x-ms-lease-id": "35bc0153-44f9-fe55-ffb2-0c7651121a27",
        "x-ms-proposed-lease-id": "1c2068f4-9dc3-b43b-bb04-938b5e4b1058",
        "x-ms-return-client-request-id": "true",
<<<<<<< HEAD
        "x-ms-version": "2019-12-12"
=======
        "x-ms-version": "2020-02-10"
>>>>>>> 60f4876e
      },
      "RequestBody": null,
      "StatusCode": 200,
      "ResponseHeaders": {
        "Content-Length": "0",
        "Date": "Fri, 03 Apr 2020 21:04:51 GMT",
        "ETag": "\u00220x8D7D812A70B9FE4\u0022",
        "Last-Modified": "Fri, 03 Apr 2020 21:04:51 GMT",
        "Server": [
          "Windows-Azure-Blob/1.0",
          "Microsoft-HTTPAPI/2.0"
        ],
        "x-ms-client-request-id": "548a2666-4435-12a9-16cb-9b8af52f4b5e",
        "x-ms-lease-id": "1c2068f4-9dc3-b43b-bb04-938b5e4b1058",
        "x-ms-request-id": "96229ea4-f01e-0012-44fb-093670000000",
<<<<<<< HEAD
        "x-ms-version": "2019-12-12"
=======
        "x-ms-version": "2020-02-10"
>>>>>>> 60f4876e
      },
      "ResponseBody": []
    },
    {
      "RequestUri": "http://seannsecanary.blob.core.windows.net/test-filesystem-35f6548c-92d8-7ce7-7699-875f9bc7cc81?restype=container",
      "RequestMethod": "DELETE",
      "RequestHeaders": {
        "Authorization": "Sanitized",
        "traceparent": "00-de8d4b987b905748b043ed526776c2d2-80c94c574d786343-00",
        "User-Agent": [
          "azsdk-net-Storage.Files.DataLake/12.1.0-dev.20200403.1",
          "(.NET Core 4.6.28325.01; Microsoft Windows 10.0.18362 )"
        ],
        "x-ms-client-request-id": "8a8e8659-4b40-5d7f-0a38-f0c61d098f13",
        "x-ms-date": "Fri, 03 Apr 2020 21:04:53 GMT",
        "x-ms-lease-id": "1c2068f4-9dc3-b43b-bb04-938b5e4b1058",
        "x-ms-return-client-request-id": "true",
<<<<<<< HEAD
        "x-ms-version": "2019-12-12"
=======
        "x-ms-version": "2020-02-10"
>>>>>>> 60f4876e
      },
      "RequestBody": null,
      "StatusCode": 202,
      "ResponseHeaders": {
        "Content-Length": "0",
        "Date": "Fri, 03 Apr 2020 21:04:51 GMT",
        "Server": [
          "Windows-Azure-Blob/1.0",
          "Microsoft-HTTPAPI/2.0"
        ],
        "x-ms-client-request-id": "8a8e8659-4b40-5d7f-0a38-f0c61d098f13",
        "x-ms-request-id": "96229eb1-f01e-0012-50fb-093670000000",
<<<<<<< HEAD
        "x-ms-version": "2019-12-12"
=======
        "x-ms-version": "2020-02-10"
>>>>>>> 60f4876e
      },
      "ResponseBody": []
    },
    {
      "RequestUri": "http://seannsecanary.blob.core.windows.net/test-filesystem-f35895d9-5bb4-d076-4a42-e0a4bc1eeca1?restype=container",
      "RequestMethod": "PUT",
      "RequestHeaders": {
        "Authorization": "Sanitized",
        "traceparent": "00-ae831f70e06ebf46ab7cb9054adebfda-7eb116fd3cf20547-00",
        "User-Agent": [
          "azsdk-net-Storage.Files.DataLake/12.1.0-dev.20200403.1",
          "(.NET Core 4.6.28325.01; Microsoft Windows 10.0.18362 )"
        ],
        "x-ms-client-request-id": "90b17401-531c-fe69-10bd-40fe6bdaa1ec",
        "x-ms-date": "Fri, 03 Apr 2020 21:04:53 GMT",
        "x-ms-return-client-request-id": "true",
<<<<<<< HEAD
        "x-ms-version": "2019-12-12"
=======
        "x-ms-version": "2020-02-10"
>>>>>>> 60f4876e
      },
      "RequestBody": null,
      "StatusCode": 201,
      "ResponseHeaders": {
        "Content-Length": "0",
        "Date": "Fri, 03 Apr 2020 21:04:51 GMT",
        "ETag": "\u00220x8D7D812A7490277\u0022",
        "Last-Modified": "Fri, 03 Apr 2020 21:04:52 GMT",
        "Server": [
          "Windows-Azure-Blob/1.0",
          "Microsoft-HTTPAPI/2.0"
        ],
        "x-ms-client-request-id": "90b17401-531c-fe69-10bd-40fe6bdaa1ec",
        "x-ms-request-id": "96229eb9-f01e-0012-58fb-093670000000",
<<<<<<< HEAD
        "x-ms-version": "2019-12-12"
=======
        "x-ms-version": "2020-02-10"
>>>>>>> 60f4876e
      },
      "ResponseBody": []
    },
    {
      "RequestUri": "http://seannsecanary.blob.core.windows.net/test-filesystem-f35895d9-5bb4-d076-4a42-e0a4bc1eeca1?comp=lease\u0026restype=container",
      "RequestMethod": "PUT",
      "RequestHeaders": {
        "Authorization": "Sanitized",
        "traceparent": "00-e269bc8c6a9a0849b708093ad007f612-b71d40c573713640-00",
        "User-Agent": [
          "azsdk-net-Storage.Files.DataLake/12.1.0-dev.20200403.1",
          "(.NET Core 4.6.28325.01; Microsoft Windows 10.0.18362 )"
        ],
        "x-ms-client-request-id": "f6e50c93-5937-f07f-ca11-8ea5c28e9858",
        "x-ms-date": "Fri, 03 Apr 2020 21:04:53 GMT",
        "x-ms-lease-action": "acquire",
        "x-ms-lease-duration": "15",
        "x-ms-proposed-lease-id": "a1424f4c-21d8-1872-783e-f82014322a34",
        "x-ms-return-client-request-id": "true",
<<<<<<< HEAD
        "x-ms-version": "2019-12-12"
=======
        "x-ms-version": "2020-02-10"
>>>>>>> 60f4876e
      },
      "RequestBody": null,
      "StatusCode": 201,
      "ResponseHeaders": {
        "Content-Length": "0",
        "Date": "Fri, 03 Apr 2020 21:04:51 GMT",
        "ETag": "\u00220x8D7D812A7490277\u0022",
        "Last-Modified": "Fri, 03 Apr 2020 21:04:52 GMT",
        "Server": [
          "Windows-Azure-Blob/1.0",
          "Microsoft-HTTPAPI/2.0"
        ],
        "x-ms-client-request-id": "f6e50c93-5937-f07f-ca11-8ea5c28e9858",
        "x-ms-lease-id": "a1424f4c-21d8-1872-783e-f82014322a34",
        "x-ms-request-id": "96229ec1-f01e-0012-5ffb-093670000000",
<<<<<<< HEAD
        "x-ms-version": "2019-12-12"
=======
        "x-ms-version": "2020-02-10"
>>>>>>> 60f4876e
      },
      "ResponseBody": []
    },
    {
      "RequestUri": "http://seannsecanary.blob.core.windows.net/test-filesystem-f35895d9-5bb4-d076-4a42-e0a4bc1eeca1?comp=lease\u0026restype=container",
      "RequestMethod": "PUT",
      "RequestHeaders": {
        "Authorization": "Sanitized",
        "If-Modified-Since": "Thu, 02 Apr 2020 21:04:53 GMT",
        "traceparent": "00-063da9b3c438e54babefb464d7347f15-970dc204f35f554d-00",
        "User-Agent": [
          "azsdk-net-Storage.Files.DataLake/12.1.0-dev.20200403.1",
          "(.NET Core 4.6.28325.01; Microsoft Windows 10.0.18362 )"
        ],
        "x-ms-client-request-id": "744f8048-b83a-99e9-db07-8bc1f9ed1c73",
        "x-ms-date": "Fri, 03 Apr 2020 21:04:54 GMT",
        "x-ms-lease-action": "change",
        "x-ms-lease-id": "a1424f4c-21d8-1872-783e-f82014322a34",
        "x-ms-proposed-lease-id": "47a37418-5c6c-3084-1232-5ee3801faf20",
        "x-ms-return-client-request-id": "true",
<<<<<<< HEAD
        "x-ms-version": "2019-12-12"
=======
        "x-ms-version": "2020-02-10"
>>>>>>> 60f4876e
      },
      "RequestBody": null,
      "StatusCode": 200,
      "ResponseHeaders": {
        "Content-Length": "0",
        "Date": "Fri, 03 Apr 2020 21:04:52 GMT",
        "ETag": "\u00220x8D7D812A7490277\u0022",
        "Last-Modified": "Fri, 03 Apr 2020 21:04:52 GMT",
        "Server": [
          "Windows-Azure-Blob/1.0",
          "Microsoft-HTTPAPI/2.0"
        ],
        "x-ms-client-request-id": "744f8048-b83a-99e9-db07-8bc1f9ed1c73",
        "x-ms-lease-id": "47a37418-5c6c-3084-1232-5ee3801faf20",
        "x-ms-request-id": "96229ed0-f01e-0012-6bfb-093670000000",
<<<<<<< HEAD
        "x-ms-version": "2019-12-12"
=======
        "x-ms-version": "2020-02-10"
>>>>>>> 60f4876e
      },
      "ResponseBody": []
    },
    {
      "RequestUri": "http://seannsecanary.blob.core.windows.net/test-filesystem-f35895d9-5bb4-d076-4a42-e0a4bc1eeca1?restype=container",
      "RequestMethod": "DELETE",
      "RequestHeaders": {
        "Authorization": "Sanitized",
        "traceparent": "00-01c08d9f3ffb3847ba511007d54d7195-179090a51f99ef4f-00",
        "User-Agent": [
          "azsdk-net-Storage.Files.DataLake/12.1.0-dev.20200403.1",
          "(.NET Core 4.6.28325.01; Microsoft Windows 10.0.18362 )"
        ],
        "x-ms-client-request-id": "425dc53c-233e-d61e-ef94-de32479e96f4",
        "x-ms-date": "Fri, 03 Apr 2020 21:04:54 GMT",
        "x-ms-lease-id": "47a37418-5c6c-3084-1232-5ee3801faf20",
        "x-ms-return-client-request-id": "true",
<<<<<<< HEAD
        "x-ms-version": "2019-12-12"
=======
        "x-ms-version": "2020-02-10"
>>>>>>> 60f4876e
      },
      "RequestBody": null,
      "StatusCode": 202,
      "ResponseHeaders": {
        "Content-Length": "0",
        "Date": "Fri, 03 Apr 2020 21:04:52 GMT",
        "Server": [
          "Windows-Azure-Blob/1.0",
          "Microsoft-HTTPAPI/2.0"
        ],
        "x-ms-client-request-id": "425dc53c-233e-d61e-ef94-de32479e96f4",
        "x-ms-request-id": "96229ede-f01e-0012-77fb-093670000000",
<<<<<<< HEAD
        "x-ms-version": "2019-12-12"
=======
        "x-ms-version": "2020-02-10"
>>>>>>> 60f4876e
      },
      "ResponseBody": []
    },
    {
      "RequestUri": "http://seannsecanary.blob.core.windows.net/test-filesystem-84d4d2a6-5257-18ad-dc90-c8e4a375842f?restype=container",
      "RequestMethod": "PUT",
      "RequestHeaders": {
        "Authorization": "Sanitized",
        "traceparent": "00-c6fc4864c53f694a94280db1d78d0cdc-880bd5cdb011cc45-00",
        "User-Agent": [
          "azsdk-net-Storage.Files.DataLake/12.1.0-dev.20200403.1",
          "(.NET Core 4.6.28325.01; Microsoft Windows 10.0.18362 )"
        ],
        "x-ms-client-request-id": "42cd20bf-27d6-eacc-1844-65ae5b39337a",
        "x-ms-date": "Fri, 03 Apr 2020 21:04:54 GMT",
        "x-ms-return-client-request-id": "true",
<<<<<<< HEAD
        "x-ms-version": "2019-12-12"
=======
        "x-ms-version": "2020-02-10"
>>>>>>> 60f4876e
      },
      "RequestBody": null,
      "StatusCode": 201,
      "ResponseHeaders": {
        "Content-Length": "0",
        "Date": "Fri, 03 Apr 2020 21:04:52 GMT",
        "ETag": "\u00220x8D7D812A78B6EF0\u0022",
        "Last-Modified": "Fri, 03 Apr 2020 21:04:52 GMT",
        "Server": [
          "Windows-Azure-Blob/1.0",
          "Microsoft-HTTPAPI/2.0"
        ],
        "x-ms-client-request-id": "42cd20bf-27d6-eacc-1844-65ae5b39337a",
        "x-ms-request-id": "96229eec-f01e-0012-02fb-093670000000",
<<<<<<< HEAD
        "x-ms-version": "2019-12-12"
=======
        "x-ms-version": "2020-02-10"
>>>>>>> 60f4876e
      },
      "ResponseBody": []
    },
    {
      "RequestUri": "http://seannsecanary.blob.core.windows.net/test-filesystem-84d4d2a6-5257-18ad-dc90-c8e4a375842f?comp=lease\u0026restype=container",
      "RequestMethod": "PUT",
      "RequestHeaders": {
        "Authorization": "Sanitized",
        "traceparent": "00-9c5a2bf0aa235a4bbee9dfc80b4dc28c-317b06ffc00f8743-00",
        "User-Agent": [
          "azsdk-net-Storage.Files.DataLake/12.1.0-dev.20200403.1",
          "(.NET Core 4.6.28325.01; Microsoft Windows 10.0.18362 )"
        ],
        "x-ms-client-request-id": "9f96fa7e-b014-cdd1-54a1-447e46195818",
        "x-ms-date": "Fri, 03 Apr 2020 21:04:54 GMT",
        "x-ms-lease-action": "acquire",
        "x-ms-lease-duration": "15",
        "x-ms-proposed-lease-id": "dfd6ae0f-6219-cc64-9ef8-e3dfbf25c66b",
        "x-ms-return-client-request-id": "true",
<<<<<<< HEAD
        "x-ms-version": "2019-12-12"
=======
        "x-ms-version": "2020-02-10"
>>>>>>> 60f4876e
      },
      "RequestBody": null,
      "StatusCode": 201,
      "ResponseHeaders": {
        "Content-Length": "0",
        "Date": "Fri, 03 Apr 2020 21:04:52 GMT",
        "ETag": "\u00220x8D7D812A78B6EF0\u0022",
        "Last-Modified": "Fri, 03 Apr 2020 21:04:52 GMT",
        "Server": [
          "Windows-Azure-Blob/1.0",
          "Microsoft-HTTPAPI/2.0"
        ],
        "x-ms-client-request-id": "9f96fa7e-b014-cdd1-54a1-447e46195818",
        "x-ms-lease-id": "dfd6ae0f-6219-cc64-9ef8-e3dfbf25c66b",
        "x-ms-request-id": "96229ef8-f01e-0012-09fb-093670000000",
<<<<<<< HEAD
        "x-ms-version": "2019-12-12"
=======
        "x-ms-version": "2020-02-10"
>>>>>>> 60f4876e
      },
      "ResponseBody": []
    },
    {
      "RequestUri": "http://seannsecanary.blob.core.windows.net/test-filesystem-84d4d2a6-5257-18ad-dc90-c8e4a375842f?comp=lease\u0026restype=container",
      "RequestMethod": "PUT",
      "RequestHeaders": {
        "Authorization": "Sanitized",
        "If-Unmodified-Since": "Sat, 04 Apr 2020 21:04:53 GMT",
        "traceparent": "00-caadada5d674f5429fbc1ea09c187324-d6d66b255ef65443-00",
        "User-Agent": [
          "azsdk-net-Storage.Files.DataLake/12.1.0-dev.20200403.1",
          "(.NET Core 4.6.28325.01; Microsoft Windows 10.0.18362 )"
        ],
        "x-ms-client-request-id": "79cd296f-e0ef-9452-47aa-4ef9537416a2",
        "x-ms-date": "Fri, 03 Apr 2020 21:04:54 GMT",
        "x-ms-lease-action": "change",
        "x-ms-lease-id": "dfd6ae0f-6219-cc64-9ef8-e3dfbf25c66b",
        "x-ms-proposed-lease-id": "8225bb18-42a8-3459-9b9a-1c4b74858067",
        "x-ms-return-client-request-id": "true",
<<<<<<< HEAD
        "x-ms-version": "2019-12-12"
=======
        "x-ms-version": "2020-02-10"
>>>>>>> 60f4876e
      },
      "RequestBody": null,
      "StatusCode": 200,
      "ResponseHeaders": {
        "Content-Length": "0",
        "Date": "Fri, 03 Apr 2020 21:04:52 GMT",
        "ETag": "\u00220x8D7D812A78B6EF0\u0022",
        "Last-Modified": "Fri, 03 Apr 2020 21:04:52 GMT",
        "Server": [
          "Windows-Azure-Blob/1.0",
          "Microsoft-HTTPAPI/2.0"
        ],
        "x-ms-client-request-id": "79cd296f-e0ef-9452-47aa-4ef9537416a2",
        "x-ms-lease-id": "8225bb18-42a8-3459-9b9a-1c4b74858067",
        "x-ms-request-id": "96229efd-f01e-0012-0dfb-093670000000",
<<<<<<< HEAD
        "x-ms-version": "2019-12-12"
=======
        "x-ms-version": "2020-02-10"
>>>>>>> 60f4876e
      },
      "ResponseBody": []
    },
    {
      "RequestUri": "http://seannsecanary.blob.core.windows.net/test-filesystem-84d4d2a6-5257-18ad-dc90-c8e4a375842f?restype=container",
      "RequestMethod": "DELETE",
      "RequestHeaders": {
        "Authorization": "Sanitized",
        "traceparent": "00-5e96b817759e564390980e83b7f6b45a-6aa69327d3dfd04d-00",
        "User-Agent": [
          "azsdk-net-Storage.Files.DataLake/12.1.0-dev.20200403.1",
          "(.NET Core 4.6.28325.01; Microsoft Windows 10.0.18362 )"
        ],
        "x-ms-client-request-id": "1c0f95b0-de4c-9729-2906-5f03d4d72c52",
        "x-ms-date": "Fri, 03 Apr 2020 21:04:54 GMT",
        "x-ms-lease-id": "8225bb18-42a8-3459-9b9a-1c4b74858067",
        "x-ms-return-client-request-id": "true",
<<<<<<< HEAD
        "x-ms-version": "2019-12-12"
=======
        "x-ms-version": "2020-02-10"
>>>>>>> 60f4876e
      },
      "RequestBody": null,
      "StatusCode": 202,
      "ResponseHeaders": {
        "Content-Length": "0",
        "Date": "Fri, 03 Apr 2020 21:04:52 GMT",
        "Server": [
          "Windows-Azure-Blob/1.0",
          "Microsoft-HTTPAPI/2.0"
        ],
        "x-ms-client-request-id": "1c0f95b0-de4c-9729-2906-5f03d4d72c52",
        "x-ms-request-id": "96229f0c-f01e-0012-1cfb-093670000000",
<<<<<<< HEAD
        "x-ms-version": "2019-12-12"
=======
        "x-ms-version": "2020-02-10"
>>>>>>> 60f4876e
      },
      "ResponseBody": []
    }
  ],
  "Variables": {
    "DateTimeOffsetNow": "2020-04-03T14:04:53.4227509-07:00",
    "RandomSeed": "1596023870",
    "Storage_TestConfigHierarchicalNamespace": "NamespaceTenant\nseannsecanary\nU2FuaXRpemVk\nhttp://seannsecanary.blob.core.windows.net\nhttp://seannsecanary.file.core.windows.net\nhttp://seannsecanary.queue.core.windows.net\nhttp://seannsecanary.table.core.windows.net\n\n\n\n\nhttp://seannsecanary-secondary.blob.core.windows.net\nhttp://seannsecanary-secondary.file.core.windows.net\nhttp://seannsecanary-secondary.queue.core.windows.net\nhttp://seannsecanary-secondary.table.core.windows.net\n68390a19-a643-458b-b726-408abf67b4fc\nSanitized\n72f988bf-86f1-41af-91ab-2d7cd011db47\nhttps://login.microsoftonline.com/\nCloud\nBlobEndpoint=http://seannsecanary.blob.core.windows.net/;QueueEndpoint=http://seannsecanary.queue.core.windows.net/;FileEndpoint=http://seannsecanary.file.core.windows.net/;BlobSecondaryEndpoint=http://seannsecanary-secondary.blob.core.windows.net/;QueueSecondaryEndpoint=http://seannsecanary-secondary.queue.core.windows.net/;FileSecondaryEndpoint=http://seannsecanary-secondary.file.core.windows.net/;AccountName=seannsecanary;AccountKey=Sanitized\n"
  }
}<|MERGE_RESOLUTION|>--- conflicted
+++ resolved
@@ -13,11 +13,7 @@
         "x-ms-client-request-id": "2e037e3f-1346-ee3e-801b-300934cf36f7",
         "x-ms-date": "Fri, 03 Apr 2020 21:04:53 GMT",
         "x-ms-return-client-request-id": "true",
-<<<<<<< HEAD
-        "x-ms-version": "2019-12-12"
-=======
-        "x-ms-version": "2020-02-10"
->>>>>>> 60f4876e
+        "x-ms-version": "2020-02-10"
       },
       "RequestBody": null,
       "StatusCode": 201,
@@ -32,11 +28,7 @@
         ],
         "x-ms-client-request-id": "2e037e3f-1346-ee3e-801b-300934cf36f7",
         "x-ms-request-id": "96229e7e-f01e-0012-24fb-093670000000",
-<<<<<<< HEAD
-        "x-ms-version": "2019-12-12"
-=======
-        "x-ms-version": "2020-02-10"
->>>>>>> 60f4876e
+        "x-ms-version": "2020-02-10"
       },
       "ResponseBody": []
     },
@@ -56,11 +48,7 @@
         "x-ms-lease-duration": "15",
         "x-ms-proposed-lease-id": "35bc0153-44f9-fe55-ffb2-0c7651121a27",
         "x-ms-return-client-request-id": "true",
-<<<<<<< HEAD
-        "x-ms-version": "2019-12-12"
-=======
-        "x-ms-version": "2020-02-10"
->>>>>>> 60f4876e
+        "x-ms-version": "2020-02-10"
       },
       "RequestBody": null,
       "StatusCode": 201,
@@ -76,11 +64,7 @@
         "x-ms-client-request-id": "cb150901-19af-b533-c508-7af5b0caa0b4",
         "x-ms-lease-id": "35bc0153-44f9-fe55-ffb2-0c7651121a27",
         "x-ms-request-id": "96229e95-f01e-0012-38fb-093670000000",
-<<<<<<< HEAD
-        "x-ms-version": "2019-12-12"
-=======
-        "x-ms-version": "2020-02-10"
->>>>>>> 60f4876e
+        "x-ms-version": "2020-02-10"
       },
       "ResponseBody": []
     },
@@ -100,11 +84,7 @@
         "x-ms-lease-id": "35bc0153-44f9-fe55-ffb2-0c7651121a27",
         "x-ms-proposed-lease-id": "1c2068f4-9dc3-b43b-bb04-938b5e4b1058",
         "x-ms-return-client-request-id": "true",
-<<<<<<< HEAD
-        "x-ms-version": "2019-12-12"
-=======
-        "x-ms-version": "2020-02-10"
->>>>>>> 60f4876e
+        "x-ms-version": "2020-02-10"
       },
       "RequestBody": null,
       "StatusCode": 200,
@@ -120,11 +100,7 @@
         "x-ms-client-request-id": "548a2666-4435-12a9-16cb-9b8af52f4b5e",
         "x-ms-lease-id": "1c2068f4-9dc3-b43b-bb04-938b5e4b1058",
         "x-ms-request-id": "96229ea4-f01e-0012-44fb-093670000000",
-<<<<<<< HEAD
-        "x-ms-version": "2019-12-12"
-=======
-        "x-ms-version": "2020-02-10"
->>>>>>> 60f4876e
+        "x-ms-version": "2020-02-10"
       },
       "ResponseBody": []
     },
@@ -142,11 +118,7 @@
         "x-ms-date": "Fri, 03 Apr 2020 21:04:53 GMT",
         "x-ms-lease-id": "1c2068f4-9dc3-b43b-bb04-938b5e4b1058",
         "x-ms-return-client-request-id": "true",
-<<<<<<< HEAD
-        "x-ms-version": "2019-12-12"
-=======
-        "x-ms-version": "2020-02-10"
->>>>>>> 60f4876e
+        "x-ms-version": "2020-02-10"
       },
       "RequestBody": null,
       "StatusCode": 202,
@@ -159,11 +131,7 @@
         ],
         "x-ms-client-request-id": "8a8e8659-4b40-5d7f-0a38-f0c61d098f13",
         "x-ms-request-id": "96229eb1-f01e-0012-50fb-093670000000",
-<<<<<<< HEAD
-        "x-ms-version": "2019-12-12"
-=======
-        "x-ms-version": "2020-02-10"
->>>>>>> 60f4876e
+        "x-ms-version": "2020-02-10"
       },
       "ResponseBody": []
     },
@@ -180,11 +148,7 @@
         "x-ms-client-request-id": "90b17401-531c-fe69-10bd-40fe6bdaa1ec",
         "x-ms-date": "Fri, 03 Apr 2020 21:04:53 GMT",
         "x-ms-return-client-request-id": "true",
-<<<<<<< HEAD
-        "x-ms-version": "2019-12-12"
-=======
-        "x-ms-version": "2020-02-10"
->>>>>>> 60f4876e
+        "x-ms-version": "2020-02-10"
       },
       "RequestBody": null,
       "StatusCode": 201,
@@ -199,11 +163,7 @@
         ],
         "x-ms-client-request-id": "90b17401-531c-fe69-10bd-40fe6bdaa1ec",
         "x-ms-request-id": "96229eb9-f01e-0012-58fb-093670000000",
-<<<<<<< HEAD
-        "x-ms-version": "2019-12-12"
-=======
-        "x-ms-version": "2020-02-10"
->>>>>>> 60f4876e
+        "x-ms-version": "2020-02-10"
       },
       "ResponseBody": []
     },
@@ -223,11 +183,7 @@
         "x-ms-lease-duration": "15",
         "x-ms-proposed-lease-id": "a1424f4c-21d8-1872-783e-f82014322a34",
         "x-ms-return-client-request-id": "true",
-<<<<<<< HEAD
-        "x-ms-version": "2019-12-12"
-=======
-        "x-ms-version": "2020-02-10"
->>>>>>> 60f4876e
+        "x-ms-version": "2020-02-10"
       },
       "RequestBody": null,
       "StatusCode": 201,
@@ -243,11 +199,7 @@
         "x-ms-client-request-id": "f6e50c93-5937-f07f-ca11-8ea5c28e9858",
         "x-ms-lease-id": "a1424f4c-21d8-1872-783e-f82014322a34",
         "x-ms-request-id": "96229ec1-f01e-0012-5ffb-093670000000",
-<<<<<<< HEAD
-        "x-ms-version": "2019-12-12"
-=======
-        "x-ms-version": "2020-02-10"
->>>>>>> 60f4876e
+        "x-ms-version": "2020-02-10"
       },
       "ResponseBody": []
     },
@@ -268,11 +220,7 @@
         "x-ms-lease-id": "a1424f4c-21d8-1872-783e-f82014322a34",
         "x-ms-proposed-lease-id": "47a37418-5c6c-3084-1232-5ee3801faf20",
         "x-ms-return-client-request-id": "true",
-<<<<<<< HEAD
-        "x-ms-version": "2019-12-12"
-=======
-        "x-ms-version": "2020-02-10"
->>>>>>> 60f4876e
+        "x-ms-version": "2020-02-10"
       },
       "RequestBody": null,
       "StatusCode": 200,
@@ -288,11 +236,7 @@
         "x-ms-client-request-id": "744f8048-b83a-99e9-db07-8bc1f9ed1c73",
         "x-ms-lease-id": "47a37418-5c6c-3084-1232-5ee3801faf20",
         "x-ms-request-id": "96229ed0-f01e-0012-6bfb-093670000000",
-<<<<<<< HEAD
-        "x-ms-version": "2019-12-12"
-=======
-        "x-ms-version": "2020-02-10"
->>>>>>> 60f4876e
+        "x-ms-version": "2020-02-10"
       },
       "ResponseBody": []
     },
@@ -310,11 +254,7 @@
         "x-ms-date": "Fri, 03 Apr 2020 21:04:54 GMT",
         "x-ms-lease-id": "47a37418-5c6c-3084-1232-5ee3801faf20",
         "x-ms-return-client-request-id": "true",
-<<<<<<< HEAD
-        "x-ms-version": "2019-12-12"
-=======
-        "x-ms-version": "2020-02-10"
->>>>>>> 60f4876e
+        "x-ms-version": "2020-02-10"
       },
       "RequestBody": null,
       "StatusCode": 202,
@@ -327,11 +267,7 @@
         ],
         "x-ms-client-request-id": "425dc53c-233e-d61e-ef94-de32479e96f4",
         "x-ms-request-id": "96229ede-f01e-0012-77fb-093670000000",
-<<<<<<< HEAD
-        "x-ms-version": "2019-12-12"
-=======
-        "x-ms-version": "2020-02-10"
->>>>>>> 60f4876e
+        "x-ms-version": "2020-02-10"
       },
       "ResponseBody": []
     },
@@ -348,11 +284,7 @@
         "x-ms-client-request-id": "42cd20bf-27d6-eacc-1844-65ae5b39337a",
         "x-ms-date": "Fri, 03 Apr 2020 21:04:54 GMT",
         "x-ms-return-client-request-id": "true",
-<<<<<<< HEAD
-        "x-ms-version": "2019-12-12"
-=======
-        "x-ms-version": "2020-02-10"
->>>>>>> 60f4876e
+        "x-ms-version": "2020-02-10"
       },
       "RequestBody": null,
       "StatusCode": 201,
@@ -367,11 +299,7 @@
         ],
         "x-ms-client-request-id": "42cd20bf-27d6-eacc-1844-65ae5b39337a",
         "x-ms-request-id": "96229eec-f01e-0012-02fb-093670000000",
-<<<<<<< HEAD
-        "x-ms-version": "2019-12-12"
-=======
-        "x-ms-version": "2020-02-10"
->>>>>>> 60f4876e
+        "x-ms-version": "2020-02-10"
       },
       "ResponseBody": []
     },
@@ -391,11 +319,7 @@
         "x-ms-lease-duration": "15",
         "x-ms-proposed-lease-id": "dfd6ae0f-6219-cc64-9ef8-e3dfbf25c66b",
         "x-ms-return-client-request-id": "true",
-<<<<<<< HEAD
-        "x-ms-version": "2019-12-12"
-=======
-        "x-ms-version": "2020-02-10"
->>>>>>> 60f4876e
+        "x-ms-version": "2020-02-10"
       },
       "RequestBody": null,
       "StatusCode": 201,
@@ -411,11 +335,7 @@
         "x-ms-client-request-id": "9f96fa7e-b014-cdd1-54a1-447e46195818",
         "x-ms-lease-id": "dfd6ae0f-6219-cc64-9ef8-e3dfbf25c66b",
         "x-ms-request-id": "96229ef8-f01e-0012-09fb-093670000000",
-<<<<<<< HEAD
-        "x-ms-version": "2019-12-12"
-=======
-        "x-ms-version": "2020-02-10"
->>>>>>> 60f4876e
+        "x-ms-version": "2020-02-10"
       },
       "ResponseBody": []
     },
@@ -436,11 +356,7 @@
         "x-ms-lease-id": "dfd6ae0f-6219-cc64-9ef8-e3dfbf25c66b",
         "x-ms-proposed-lease-id": "8225bb18-42a8-3459-9b9a-1c4b74858067",
         "x-ms-return-client-request-id": "true",
-<<<<<<< HEAD
-        "x-ms-version": "2019-12-12"
-=======
-        "x-ms-version": "2020-02-10"
->>>>>>> 60f4876e
+        "x-ms-version": "2020-02-10"
       },
       "RequestBody": null,
       "StatusCode": 200,
@@ -456,11 +372,7 @@
         "x-ms-client-request-id": "79cd296f-e0ef-9452-47aa-4ef9537416a2",
         "x-ms-lease-id": "8225bb18-42a8-3459-9b9a-1c4b74858067",
         "x-ms-request-id": "96229efd-f01e-0012-0dfb-093670000000",
-<<<<<<< HEAD
-        "x-ms-version": "2019-12-12"
-=======
-        "x-ms-version": "2020-02-10"
->>>>>>> 60f4876e
+        "x-ms-version": "2020-02-10"
       },
       "ResponseBody": []
     },
@@ -478,11 +390,7 @@
         "x-ms-date": "Fri, 03 Apr 2020 21:04:54 GMT",
         "x-ms-lease-id": "8225bb18-42a8-3459-9b9a-1c4b74858067",
         "x-ms-return-client-request-id": "true",
-<<<<<<< HEAD
-        "x-ms-version": "2019-12-12"
-=======
-        "x-ms-version": "2020-02-10"
->>>>>>> 60f4876e
+        "x-ms-version": "2020-02-10"
       },
       "RequestBody": null,
       "StatusCode": 202,
@@ -495,11 +403,7 @@
         ],
         "x-ms-client-request-id": "1c0f95b0-de4c-9729-2906-5f03d4d72c52",
         "x-ms-request-id": "96229f0c-f01e-0012-1cfb-093670000000",
-<<<<<<< HEAD
-        "x-ms-version": "2019-12-12"
-=======
-        "x-ms-version": "2020-02-10"
->>>>>>> 60f4876e
+        "x-ms-version": "2020-02-10"
       },
       "ResponseBody": []
     }
