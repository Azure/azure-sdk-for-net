--- conflicted
+++ resolved
@@ -13,11 +13,7 @@
         "x-ms-client-request-id": "92f650a6-5877-1cdd-d96e-bb7aa25bbb17",
         "x-ms-date": "Fri, 03 Apr 2020 21:05:06 GMT",
         "x-ms-return-client-request-id": "true",
-<<<<<<< HEAD
-        "x-ms-version": "2019-12-12"
-=======
         "x-ms-version": "2020-02-10"
->>>>>>> 60f4876e
       },
       "RequestBody": null,
       "StatusCode": 404,
@@ -32,11 +28,7 @@
         "x-ms-client-request-id": "92f650a6-5877-1cdd-d96e-bb7aa25bbb17",
         "x-ms-error-code": "FilesystemNotFound",
         "x-ms-request-id": "fa440416-201f-0097-63fb-091bad000000",
-<<<<<<< HEAD
-        "x-ms-version": "2019-12-12"
-=======
         "x-ms-version": "2020-02-10"
->>>>>>> 60f4876e
       },
       "ResponseBody": {
         "error": {
