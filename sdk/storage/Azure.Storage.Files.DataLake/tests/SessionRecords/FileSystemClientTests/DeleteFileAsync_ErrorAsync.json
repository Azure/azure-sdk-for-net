﻿{
  "Entries": [
    {
      "RequestUri": "https://seannse.dfs.core.windows.net/test-filesystem-df715963-e74f-9239-fc0e-596d4f36dc28/test-file-3edd9ad3-4779-0380-24d5-45ded7e5e605",
      "RequestMethod": "DELETE",
      "RequestHeaders": {
        "Accept": "application/json",
        "Authorization": "Sanitized",
        "traceparent": "00-765b5d400fd3024792508e2c2cd2edd5-59ac8e3b53b7ab45-00",
        "User-Agent": [
          "azsdk-net-Storage.Files.DataLake/12.7.0-alpha.20210202.1",
          "(.NET 5.0.2; Microsoft Windows 10.0.19042)"
        ],
        "x-ms-client-request-id": "92f650a6-5877-1cdd-d96e-bb7aa25bbb17",
        "x-ms-date": "Tue, 02 Feb 2021 21:25:27 GMT",
        "x-ms-return-client-request-id": "true",
<<<<<<< HEAD
        "x-ms-version": "2020-12-06"
=======
        "x-ms-version": "2021-02-12"
>>>>>>> 7e782c87
      },
      "RequestBody": null,
      "StatusCode": 404,
      "ResponseHeaders": {
        "Content-Length": "175",
        "Content-Type": "application/json; charset=utf-8",
        "Date": "Tue, 02 Feb 2021 21:25:28 GMT",
        "Server": [
          "Windows-Azure-HDFS/1.0",
          "Microsoft-HTTPAPI/2.0"
        ],
        "x-ms-client-request-id": "92f650a6-5877-1cdd-d96e-bb7aa25bbb17",
        "x-ms-error-code": "FilesystemNotFound",
        "x-ms-request-id": "55c30681-e01f-0060-3ba9-f903c0000000",
<<<<<<< HEAD
        "x-ms-version": "2020-12-06"
=======
        "x-ms-version": "2021-02-12"
>>>>>>> 7e782c87
      },
      "ResponseBody": {
        "error": {
          "code": "FilesystemNotFound",
          "message": "The specified filesystem does not exist.\nRequestId:55c30681-e01f-0060-3ba9-f903c0000000\nTime:2021-02-02T21:25:28.2779694Z"
        }
      }
    }
  ],
  "Variables": {
    "RandomSeed": "551138658",
    "Storage_TestConfigHierarchicalNamespace": "NamespaceTenant\nseannse\nU2FuaXRpemVk\nhttps://seannse.blob.core.windows.net\nhttps://seannse.file.core.windows.net\nhttps://seannse.queue.core.windows.net\nhttps://seannse.table.core.windows.net\n\n\n\n\nhttps://seannse-secondary.blob.core.windows.net\nhttps://seannse-secondary.file.core.windows.net\nhttps://seannse-secondary.queue.core.windows.net\nhttps://seannse-secondary.table.core.windows.net\n68390a19-a643-458b-b726-408abf67b4fc\nSanitized\n72f988bf-86f1-41af-91ab-2d7cd011db47\nhttps://login.microsoftonline.com/\nCloud\nBlobEndpoint=https://seannse.blob.core.windows.net/;QueueEndpoint=https://seannse.queue.core.windows.net/;FileEndpoint=https://seannse.file.core.windows.net/;BlobSecondaryEndpoint=https://seannse-secondary.blob.core.windows.net/;QueueSecondaryEndpoint=https://seannse-secondary.queue.core.windows.net/;FileSecondaryEndpoint=https://seannse-secondary.file.core.windows.net/;AccountName=seannse;AccountKey=Sanitized\n\n\n"
  }
}<|MERGE_RESOLUTION|>--- conflicted
+++ resolved
@@ -14,11 +14,7 @@
         "x-ms-client-request-id": "92f650a6-5877-1cdd-d96e-bb7aa25bbb17",
         "x-ms-date": "Tue, 02 Feb 2021 21:25:27 GMT",
         "x-ms-return-client-request-id": "true",
-<<<<<<< HEAD
-        "x-ms-version": "2020-12-06"
-=======
         "x-ms-version": "2021-02-12"
->>>>>>> 7e782c87
       },
       "RequestBody": null,
       "StatusCode": 404,
@@ -33,11 +29,7 @@
         "x-ms-client-request-id": "92f650a6-5877-1cdd-d96e-bb7aa25bbb17",
         "x-ms-error-code": "FilesystemNotFound",
         "x-ms-request-id": "55c30681-e01f-0060-3ba9-f903c0000000",
-<<<<<<< HEAD
-        "x-ms-version": "2020-12-06"
-=======
         "x-ms-version": "2021-02-12"
->>>>>>> 7e782c87
       },
       "ResponseBody": {
         "error": {
