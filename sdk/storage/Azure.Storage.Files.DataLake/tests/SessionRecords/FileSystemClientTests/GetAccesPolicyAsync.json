--- conflicted
+++ resolved
@@ -15,11 +15,7 @@
         "x-ms-client-request-id": "14b56f2b-5833-0d09-74cf-405340e6a318",
         "x-ms-date": "Wed, 17 Feb 2021 22:21:32 GMT",
         "x-ms-return-client-request-id": "true",
-<<<<<<< HEAD
-        "x-ms-version": "2020-12-06"
-=======
         "x-ms-version": "2021-02-12"
->>>>>>> 7e782c87
       },
       "RequestBody": null,
       "StatusCode": 201,
@@ -34,11 +30,7 @@
         ],
         "x-ms-client-request-id": "14b56f2b-5833-0d09-74cf-405340e6a318",
         "x-ms-request-id": "779f0fd9-b01e-0099-727b-0500e2000000",
-<<<<<<< HEAD
-        "x-ms-version": "2020-12-06"
-=======
         "x-ms-version": "2021-02-12"
->>>>>>> 7e782c87
       },
       "ResponseBody": []
     },
@@ -56,11 +48,7 @@
         "x-ms-client-request-id": "3cd4e710-0e05-53e9-a878-e101a698c734",
         "x-ms-date": "Wed, 17 Feb 2021 22:21:32 GMT",
         "x-ms-return-client-request-id": "true",
-<<<<<<< HEAD
-        "x-ms-version": "2020-12-06"
-=======
         "x-ms-version": "2021-02-12"
->>>>>>> 7e782c87
       },
       "RequestBody": null,
       "StatusCode": 200,
@@ -77,11 +65,7 @@
         "x-ms-blob-public-access": "container",
         "x-ms-client-request-id": "3cd4e710-0e05-53e9-a878-e101a698c734",
         "x-ms-request-id": "779f1023-b01e-0099-307b-0500e2000000",
-<<<<<<< HEAD
-        "x-ms-version": "2020-12-06"
-=======
         "x-ms-version": "2021-02-12"
->>>>>>> 7e782c87
       },
       "ResponseBody": "﻿<?xml version=\"1.0\" encoding=\"utf-8\"?><SignedIdentifiers />"
     },
@@ -99,11 +83,7 @@
         "x-ms-client-request-id": "5943f95e-6612-7f12-0fb0-5ebe8869397d",
         "x-ms-date": "Wed, 17 Feb 2021 22:21:32 GMT",
         "x-ms-return-client-request-id": "true",
-<<<<<<< HEAD
-        "x-ms-version": "2020-12-06"
-=======
         "x-ms-version": "2021-02-12"
->>>>>>> 7e782c87
       },
       "RequestBody": null,
       "StatusCode": 202,
@@ -116,11 +96,7 @@
         ],
         "x-ms-client-request-id": "5943f95e-6612-7f12-0fb0-5ebe8869397d",
         "x-ms-request-id": "779f105c-b01e-0099-667b-0500e2000000",
-<<<<<<< HEAD
-        "x-ms-version": "2020-12-06"
-=======
         "x-ms-version": "2021-02-12"
->>>>>>> 7e782c87
       },
       "ResponseBody": []
     }
