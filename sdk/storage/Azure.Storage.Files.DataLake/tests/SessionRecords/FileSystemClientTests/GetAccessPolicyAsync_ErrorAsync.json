﻿{
  "Entries": [
    {
      "RequestUri": "https://seannse.blob.core.windows.net/test-filesystem-61d0ec23-52bb-7646-1676-1bb33a9f6608?restype=container&comp=acl",
      "RequestMethod": "GET",
      "RequestHeaders": {
        "Accept": "application/xml",
        "Authorization": "Sanitized",
        "traceparent": "00-0fad07183d832740a954731258dd7142-61efd38abffdaf41-00",
        "User-Agent": [
          "azsdk-net-Storage.Files.DataLake/12.7.0-alpha.20210217.1",
          "(.NET 5.0.3; Microsoft Windows 10.0.19042)"
        ],
        "x-ms-client-request-id": "dee1ca8d-184b-d12b-374f-b8001b5658a8",
        "x-ms-date": "Wed, 17 Feb 2021 22:22:54 GMT",
        "x-ms-return-client-request-id": "true",
<<<<<<< HEAD
        "x-ms-version": "2020-12-06"
=======
        "x-ms-version": "2021-02-12"
>>>>>>> 7e782c87
      },
      "RequestBody": null,
      "StatusCode": 404,
      "ResponseHeaders": {
        "Content-Length": "225",
        "Content-Type": "application/xml",
        "Date": "Wed, 17 Feb 2021 22:22:53 GMT",
        "Server": [
          "Windows-Azure-Blob/1.0",
          "Microsoft-HTTPAPI/2.0"
        ],
        "x-ms-client-request-id": "dee1ca8d-184b-d12b-374f-b8001b5658a8",
        "x-ms-error-code": "ContainerNotFound",
        "x-ms-request-id": "12ad7711-401e-008d-597b-05488d000000",
<<<<<<< HEAD
        "x-ms-version": "2020-12-06"
=======
        "x-ms-version": "2021-02-12"
>>>>>>> 7e782c87
      },
      "ResponseBody": [
        "﻿<?xml version=\"1.0\" encoding=\"utf-8\"?><Error><Code>ContainerNotFound</Code><Message>The specified container does not exist.\n",
        "RequestId:12ad7711-401e-008d-597b-05488d000000\n",
        "Time:2021-02-17T22:22:54.1651204Z</Message></Error>"
      ]
    }
  ],
  "Variables": {
    "RandomSeed": "1319686444",
    "Storage_TestConfigHierarchicalNamespace": "NamespaceTenant\nseannse\nU2FuaXRpemVk\nhttps://seannse.blob.core.windows.net\nhttps://seannse.file.core.windows.net\nhttps://seannse.queue.core.windows.net\nhttps://seannse.table.core.windows.net\n\n\n\n\nhttps://seannse-secondary.blob.core.windows.net\nhttps://seannse-secondary.file.core.windows.net\nhttps://seannse-secondary.queue.core.windows.net\nhttps://seannse-secondary.table.core.windows.net\n68390a19-a643-458b-b726-408abf67b4fc\nSanitized\n72f988bf-86f1-41af-91ab-2d7cd011db47\nhttps://login.microsoftonline.com/\nCloud\nBlobEndpoint=https://seannse.blob.core.windows.net/;QueueEndpoint=https://seannse.queue.core.windows.net/;FileEndpoint=https://seannse.file.core.windows.net/;BlobSecondaryEndpoint=https://seannse-secondary.blob.core.windows.net/;QueueSecondaryEndpoint=https://seannse-secondary.queue.core.windows.net/;FileSecondaryEndpoint=https://seannse-secondary.file.core.windows.net/;AccountName=seannse;AccountKey=Sanitized\n\n\n"
  }
}<|MERGE_RESOLUTION|>--- conflicted
+++ resolved
@@ -14,11 +14,7 @@
         "x-ms-client-request-id": "dee1ca8d-184b-d12b-374f-b8001b5658a8",
         "x-ms-date": "Wed, 17 Feb 2021 22:22:54 GMT",
         "x-ms-return-client-request-id": "true",
-<<<<<<< HEAD
-        "x-ms-version": "2020-12-06"
-=======
         "x-ms-version": "2021-02-12"
->>>>>>> 7e782c87
       },
       "RequestBody": null,
       "StatusCode": 404,
@@ -33,11 +29,7 @@
         "x-ms-client-request-id": "dee1ca8d-184b-d12b-374f-b8001b5658a8",
         "x-ms-error-code": "ContainerNotFound",
         "x-ms-request-id": "12ad7711-401e-008d-597b-05488d000000",
-<<<<<<< HEAD
-        "x-ms-version": "2020-12-06"
-=======
         "x-ms-version": "2021-02-12"
->>>>>>> 7e782c87
       },
       "ResponseBody": [
         "﻿<?xml version=\"1.0\" encoding=\"utf-8\"?><Error><Code>ContainerNotFound</Code><Message>The specified container does not exist.\n",
