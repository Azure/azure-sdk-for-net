﻿{
  "Entries": [
    {
      "RequestUri": "https://seannse.blob.core.windows.net/test-filesystem-0f86bd0e-b952-9524-05dd-206dfb7cb219?comp=lease&restype=container",
      "RequestMethod": "PUT",
      "RequestHeaders": {
        "Accept": "application/xml",
        "Authorization": "Sanitized",
        "traceparent": "00-60eba5e35ae73f4a8712905a45bc60ca-69363dca60bbd740-00",
        "User-Agent": [
          "azsdk-net-Storage.Files.DataLake/12.7.0-alpha.20210217.1",
          "(.NET 5.0.3; Microsoft Windows 10.0.19042)"
        ],
        "x-ms-client-request-id": "6c84a0d0-4ad7-897e-952e-76cc892b7c2c",
        "x-ms-date": "Wed, 17 Feb 2021 22:22:19 GMT",
        "x-ms-lease-action": "break",
        "x-ms-return-client-request-id": "true",
<<<<<<< HEAD
        "x-ms-version": "2020-12-06"
=======
        "x-ms-version": "2021-02-12"
>>>>>>> 7e782c87
      },
      "RequestBody": null,
      "StatusCode": 404,
      "ResponseHeaders": {
        "Content-Length": "225",
        "Content-Type": "application/xml",
        "Date": "Wed, 17 Feb 2021 22:22:19 GMT",
        "Server": [
          "Windows-Azure-Blob/1.0",
          "Microsoft-HTTPAPI/2.0"
        ],
        "x-ms-client-request-id": "6c84a0d0-4ad7-897e-952e-76cc892b7c2c",
        "x-ms-error-code": "ContainerNotFound",
        "x-ms-request-id": "fce77985-301e-0011-147b-05e5eb000000",
<<<<<<< HEAD
        "x-ms-version": "2020-12-06"
=======
        "x-ms-version": "2021-02-12"
>>>>>>> 7e782c87
      },
      "ResponseBody": [
        "﻿<?xml version=\"1.0\" encoding=\"utf-8\"?><Error><Code>ContainerNotFound</Code><Message>The specified container does not exist.\n",
        "RequestId:fce77985-301e-0011-147b-05e5eb000000\n",
        "Time:2021-02-17T22:22:20.0334312Z</Message></Error>"
      ]
    }
  ],
  "Variables": {
    "RandomSeed": "1408778555",
    "Storage_TestConfigHierarchicalNamespace": "NamespaceTenant\nseannse\nU2FuaXRpemVk\nhttps://seannse.blob.core.windows.net\nhttps://seannse.file.core.windows.net\nhttps://seannse.queue.core.windows.net\nhttps://seannse.table.core.windows.net\n\n\n\n\nhttps://seannse-secondary.blob.core.windows.net\nhttps://seannse-secondary.file.core.windows.net\nhttps://seannse-secondary.queue.core.windows.net\nhttps://seannse-secondary.table.core.windows.net\n68390a19-a643-458b-b726-408abf67b4fc\nSanitized\n72f988bf-86f1-41af-91ab-2d7cd011db47\nhttps://login.microsoftonline.com/\nCloud\nBlobEndpoint=https://seannse.blob.core.windows.net/;QueueEndpoint=https://seannse.queue.core.windows.net/;FileEndpoint=https://seannse.file.core.windows.net/;BlobSecondaryEndpoint=https://seannse-secondary.blob.core.windows.net/;QueueSecondaryEndpoint=https://seannse-secondary.queue.core.windows.net/;FileSecondaryEndpoint=https://seannse-secondary.file.core.windows.net/;AccountName=seannse;AccountKey=Sanitized\n\n\n"
  }
}<|MERGE_RESOLUTION|>--- conflicted
+++ resolved
@@ -15,11 +15,7 @@
         "x-ms-date": "Wed, 17 Feb 2021 22:22:19 GMT",
         "x-ms-lease-action": "break",
         "x-ms-return-client-request-id": "true",
-<<<<<<< HEAD
-        "x-ms-version": "2020-12-06"
-=======
         "x-ms-version": "2021-02-12"
->>>>>>> 7e782c87
       },
       "RequestBody": null,
       "StatusCode": 404,
@@ -34,11 +30,7 @@
         "x-ms-client-request-id": "6c84a0d0-4ad7-897e-952e-76cc892b7c2c",
         "x-ms-error-code": "ContainerNotFound",
         "x-ms-request-id": "fce77985-301e-0011-147b-05e5eb000000",
-<<<<<<< HEAD
-        "x-ms-version": "2020-12-06"
-=======
         "x-ms-version": "2021-02-12"
->>>>>>> 7e782c87
       },
       "ResponseBody": [
         "﻿<?xml version=\"1.0\" encoding=\"utf-8\"?><Error><Code>ContainerNotFound</Code><Message>The specified container does not exist.\n",
