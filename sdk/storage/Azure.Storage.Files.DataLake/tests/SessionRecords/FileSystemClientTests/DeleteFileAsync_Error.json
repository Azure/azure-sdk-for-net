﻿{
  "Entries": [
    {
      "RequestUri": "https://seannse.dfs.core.windows.net/test-filesystem-5a203fb4-cfdf-2670-a51e-4018109cbd3f/test-file-07f5aca0-093c-872f-823e-abbf86d6aad0",
      "RequestMethod": "DELETE",
      "RequestHeaders": {
        "Accept": "application/json",
        "Authorization": "Sanitized",
        "traceparent": "00-e5e8ad6cfc3bfc449a29591bc4317c0a-1f529d8bd7437049-00",
        "User-Agent": [
          "azsdk-net-Storage.Files.DataLake/12.7.0-alpha.20210202.1",
          "(.NET 5.0.2; Microsoft Windows 10.0.19042)"
        ],
        "x-ms-client-request-id": "9c680266-47ff-ab29-1098-d7a124b0a0cf",
        "x-ms-date": "Tue, 02 Feb 2021 21:24:56 GMT",
        "x-ms-return-client-request-id": "true",
<<<<<<< HEAD
        "x-ms-version": "2020-12-06"
=======
        "x-ms-version": "2021-02-12"
>>>>>>> 7e782c87
      },
      "RequestBody": null,
      "StatusCode": 404,
      "ResponseHeaders": {
        "Content-Length": "175",
        "Content-Type": "application/json; charset=utf-8",
        "Date": "Tue, 02 Feb 2021 21:24:57 GMT",
        "Server": [
          "Windows-Azure-HDFS/1.0",
          "Microsoft-HTTPAPI/2.0"
        ],
        "x-ms-client-request-id": "9c680266-47ff-ab29-1098-d7a124b0a0cf",
        "x-ms-error-code": "FilesystemNotFound",
        "x-ms-request-id": "80e13fb6-501f-0065-41a9-f9d11b000000",
<<<<<<< HEAD
        "x-ms-version": "2020-12-06"
=======
        "x-ms-version": "2021-02-12"
>>>>>>> 7e782c87
      },
      "ResponseBody": {
        "error": {
          "code": "FilesystemNotFound",
          "message": "The specified filesystem does not exist.\nRequestId:80e13fb6-501f-0065-41a9-f9d11b000000\nTime:2021-02-02T21:24:57.5728607Z"
        }
      }
    }
  ],
  "Variables": {
    "RandomSeed": "1459508267",
    "Storage_TestConfigHierarchicalNamespace": "NamespaceTenant\nseannse\nU2FuaXRpemVk\nhttps://seannse.blob.core.windows.net\nhttps://seannse.file.core.windows.net\nhttps://seannse.queue.core.windows.net\nhttps://seannse.table.core.windows.net\n\n\n\n\nhttps://seannse-secondary.blob.core.windows.net\nhttps://seannse-secondary.file.core.windows.net\nhttps://seannse-secondary.queue.core.windows.net\nhttps://seannse-secondary.table.core.windows.net\n68390a19-a643-458b-b726-408abf67b4fc\nSanitized\n72f988bf-86f1-41af-91ab-2d7cd011db47\nhttps://login.microsoftonline.com/\nCloud\nBlobEndpoint=https://seannse.blob.core.windows.net/;QueueEndpoint=https://seannse.queue.core.windows.net/;FileEndpoint=https://seannse.file.core.windows.net/;BlobSecondaryEndpoint=https://seannse-secondary.blob.core.windows.net/;QueueSecondaryEndpoint=https://seannse-secondary.queue.core.windows.net/;FileSecondaryEndpoint=https://seannse-secondary.file.core.windows.net/;AccountName=seannse;AccountKey=Sanitized\n\n\n"
  }
}<|MERGE_RESOLUTION|>--- conflicted
+++ resolved
@@ -14,11 +14,7 @@
         "x-ms-client-request-id": "9c680266-47ff-ab29-1098-d7a124b0a0cf",
         "x-ms-date": "Tue, 02 Feb 2021 21:24:56 GMT",
         "x-ms-return-client-request-id": "true",
-<<<<<<< HEAD
-        "x-ms-version": "2020-12-06"
-=======
         "x-ms-version": "2021-02-12"
->>>>>>> 7e782c87
       },
       "RequestBody": null,
       "StatusCode": 404,
@@ -33,11 +29,7 @@
         "x-ms-client-request-id": "9c680266-47ff-ab29-1098-d7a124b0a0cf",
         "x-ms-error-code": "FilesystemNotFound",
         "x-ms-request-id": "80e13fb6-501f-0065-41a9-f9d11b000000",
-<<<<<<< HEAD
-        "x-ms-version": "2020-12-06"
-=======
         "x-ms-version": "2021-02-12"
->>>>>>> 7e782c87
       },
       "ResponseBody": {
         "error": {
