--- conflicted
+++ resolved
@@ -1,30 +1,19 @@
 {
   "Entries": [
     {
-      "RequestUri": "https://seannse.blob.core.windows.net/test-filesystem-082a9902-a341-814a-70f0-c67c37428b98?restype=container",
+      "RequestUri": "https://seannse.blob.core.windows.net/test-filesystem-b769e9ef-44b6-03bf-8d21-2a8f53bbba00?restype=container",
       "RequestMethod": "PUT",
       "RequestHeaders": {
         "Accept": "application/xml",
         "Authorization": "Sanitized",
-<<<<<<< HEAD
-        "traceparent": "00-7bccfc45004d424486f13185f316ffc5-c8a7d8eb65bfe340-00",
+        "traceparent": "00-4524a24b4aef8c448d9b9c688140db2b-354f573a5e39034d-00",
         "User-Agent": [
-          "azsdk-net-Storage.Files.DataLake/12.7.0-alpha.20210202.1",
-          "(.NET 5.0.2; Microsoft Windows 10.0.19042)"
+          "azsdk-net-Storage.Files.DataLake/12.7.0-alpha.20210219.1",
+          "(.NET 5.0.3; Microsoft Windows 10.0.19041)"
         ],
         "x-ms-blob-public-access": "container",
-        "x-ms-client-request-id": "bc14165c-cbe3-3095-044d-fc6377d3119c",
-        "x-ms-date": "Tue, 02 Feb 2021 21:25:18 GMT",
-=======
-        "traceparent": "00-ba3eef3d9533364cb5c41e85c5c93709-66b313d42b31e84f-00",
-        "User-Agent": [
-          "azsdk-net-Storage.Files.DataLake/12.7.0-alpha.20210217.1",
-          "(.NET 5.0.3; Microsoft Windows 10.0.19042)"
-        ],
-        "x-ms-blob-public-access": "container",
-        "x-ms-client-request-id": "bc14165c-cbe3-3095-044d-fc6377d3119c",
-        "x-ms-date": "Wed, 17 Feb 2021 22:22:30 GMT",
->>>>>>> 1814567d
+        "x-ms-client-request-id": "3303a2c5-4601-d5aa-677c-98ab439388e5",
+        "x-ms-date": "Fri, 19 Feb 2021 18:58:58 GMT",
         "x-ms-return-client-request-id": "true",
         "x-ms-version": "2020-06-12"
       },
@@ -32,52 +21,32 @@
       "StatusCode": 201,
       "ResponseHeaders": {
         "Content-Length": "0",
-<<<<<<< HEAD
-        "Date": "Tue, 02 Feb 2021 21:25:18 GMT",
-        "ETag": "\u00220x8D8C7C10A61EC51\u0022",
-        "Last-Modified": "Tue, 02 Feb 2021 21:25:18 GMT",
-=======
-        "Date": "Wed, 17 Feb 2021 22:22:30 GMT",
-        "ETag": "\u00220x8D8D3928424DF37\u0022",
-        "Last-Modified": "Wed, 17 Feb 2021 22:22:30 GMT",
->>>>>>> 1814567d
+        "Date": "Fri, 19 Feb 2021 18:58:58 GMT",
+        "ETag": "\u00220x8D8D508698DB7B6\u0022",
+        "Last-Modified": "Fri, 19 Feb 2021 18:58:58 GMT",
         "Server": [
           "Windows-Azure-Blob/1.0",
           "Microsoft-HTTPAPI/2.0"
         ],
-        "x-ms-client-request-id": "bc14165c-cbe3-3095-044d-fc6377d3119c",
-<<<<<<< HEAD
-        "x-ms-request-id": "a7b6dbe8-701e-00a9-4da9-f9be2d000000",
-=======
-        "x-ms-request-id": "a11f6c53-701e-0000-037b-057f5f000000",
->>>>>>> 1814567d
+        "x-ms-client-request-id": "3303a2c5-4601-d5aa-677c-98ab439388e5",
+        "x-ms-request-id": "f3d9a4c4-a01e-0071-0cf1-069974000000",
         "x-ms-version": "2020-06-12"
       },
       "ResponseBody": []
     },
     {
-      "RequestUri": "https://seannse.dfs.core.windows.net/test-filesystem-082a9902-a341-814a-70f0-c67c37428b98/test-directory-1b2b3bd8-90bd-032b-fba0-c7b62eecf84e?resource=directory",
+      "RequestUri": "https://seannse.dfs.core.windows.net/test-filesystem-b769e9ef-44b6-03bf-8d21-2a8f53bbba00/test-directory-e449456a-28d6-8508-c3e2-c71531812af9?resource=directory",
       "RequestMethod": "PUT",
       "RequestHeaders": {
         "Accept": "application/json",
         "Authorization": "Sanitized",
-<<<<<<< HEAD
-        "traceparent": "00-488d72f09029664c9dc547b326ee9f7e-7b42769d2676f148-00",
+        "traceparent": "00-7b19a2f1f4f56847ae9635454f4f381b-ae1b42b7fe03ac44-00",
         "User-Agent": [
-          "azsdk-net-Storage.Files.DataLake/12.7.0-alpha.20210202.1",
-          "(.NET 5.0.2; Microsoft Windows 10.0.19042)"
+          "azsdk-net-Storage.Files.DataLake/12.7.0-alpha.20210219.1",
+          "(.NET 5.0.3; Microsoft Windows 10.0.19041)"
         ],
-        "x-ms-client-request-id": "4d84d87a-82f6-cc30-eb11-c14203df0217",
-        "x-ms-date": "Tue, 02 Feb 2021 21:25:18 GMT",
-=======
-        "traceparent": "00-7c4739ea0158934f958fc31de3141972-0a03c2bcfbf18046-00",
-        "User-Agent": [
-          "azsdk-net-Storage.Files.DataLake/12.7.0-alpha.20210217.1",
-          "(.NET 5.0.3; Microsoft Windows 10.0.19042)"
-        ],
-        "x-ms-client-request-id": "4d84d87a-82f6-cc30-eb11-c14203df0217",
-        "x-ms-date": "Wed, 17 Feb 2021 22:22:31 GMT",
->>>>>>> 1814567d
+        "x-ms-client-request-id": "92d32d18-1f4b-9c0f-9a7e-701f7f95a3e5",
+        "x-ms-date": "Fri, 19 Feb 2021 18:58:58 GMT",
         "x-ms-permissions": "0777",
         "x-ms-return-client-request-id": "true",
         "x-ms-umask": "0057",
@@ -87,105 +56,67 @@
       "StatusCode": 201,
       "ResponseHeaders": {
         "Content-Length": "0",
-<<<<<<< HEAD
-        "Date": "Tue, 02 Feb 2021 21:25:18 GMT",
-        "ETag": "\u00220x8D8C7C10A9EC26A\u0022",
-        "Last-Modified": "Tue, 02 Feb 2021 21:25:19 GMT",
-=======
-        "Date": "Wed, 17 Feb 2021 22:22:30 GMT",
-        "ETag": "\u00220x8D8D39284691F56\u0022",
-        "Last-Modified": "Wed, 17 Feb 2021 22:22:31 GMT",
->>>>>>> 1814567d
+        "Date": "Fri, 19 Feb 2021 18:58:57 GMT",
+        "ETag": "\u00220x8D8D508699CBC24\u0022",
+        "Last-Modified": "Fri, 19 Feb 2021 18:58:58 GMT",
         "Server": [
           "Windows-Azure-HDFS/1.0",
           "Microsoft-HTTPAPI/2.0"
         ],
-        "x-ms-client-request-id": "4d84d87a-82f6-cc30-eb11-c14203df0217",
-<<<<<<< HEAD
-        "x-ms-request-id": "26b58f87-b01f-0030-80a9-f9c190000000",
-=======
-        "x-ms-request-id": "2fa3734c-401f-0024-607b-0589ff000000",
->>>>>>> 1814567d
+        "x-ms-client-request-id": "92d32d18-1f4b-9c0f-9a7e-701f7f95a3e5",
+        "x-ms-request-id": "c3622f53-401f-0034-19f1-064c97000000",
         "x-ms-version": "2020-06-12"
       },
       "ResponseBody": []
     },
     {
-      "RequestUri": "https://seannse.dfs.core.windows.net/test-filesystem-082a9902-a341-814a-70f0-c67c37428b98/test-directory-1b2b3bd8-90bd-032b-fba0-c7b62eecf84e?action=getAccessControl",
+      "RequestUri": "https://seannse.dfs.core.windows.net/test-filesystem-b769e9ef-44b6-03bf-8d21-2a8f53bbba00/test-directory-e449456a-28d6-8508-c3e2-c71531812af9?action=getAccessControl",
       "RequestMethod": "HEAD",
       "RequestHeaders": {
         "Accept": "application/json",
         "Authorization": "Sanitized",
         "User-Agent": [
-<<<<<<< HEAD
-          "azsdk-net-Storage.Files.DataLake/12.7.0-alpha.20210202.1",
-          "(.NET 5.0.2; Microsoft Windows 10.0.19042)"
+          "azsdk-net-Storage.Files.DataLake/12.7.0-alpha.20210219.1",
+          "(.NET 5.0.3; Microsoft Windows 10.0.19041)"
         ],
-        "x-ms-client-request-id": "553b5a8d-ab68-cf57-a753-351d0c727575",
-        "x-ms-date": "Tue, 02 Feb 2021 21:25:18 GMT",
-=======
-          "azsdk-net-Storage.Files.DataLake/12.7.0-alpha.20210217.1",
-          "(.NET 5.0.3; Microsoft Windows 10.0.19042)"
-        ],
-        "x-ms-client-request-id": "553b5a8d-ab68-cf57-a753-351d0c727575",
-        "x-ms-date": "Wed, 17 Feb 2021 22:22:31 GMT",
->>>>>>> 1814567d
+        "x-ms-client-request-id": "04fc6a9e-98ae-ffad-352e-163816dfc589",
+        "x-ms-date": "Fri, 19 Feb 2021 18:58:58 GMT",
         "x-ms-return-client-request-id": "true",
         "x-ms-version": "2020-06-12"
       },
       "RequestBody": null,
       "StatusCode": 200,
       "ResponseHeaders": {
-<<<<<<< HEAD
-        "Date": "Tue, 02 Feb 2021 21:25:19 GMT",
-        "ETag": "\u00220x8D8C7C10A9EC26A\u0022",
-        "Last-Modified": "Tue, 02 Feb 2021 21:25:19 GMT",
-=======
-        "Date": "Wed, 17 Feb 2021 22:22:30 GMT",
-        "ETag": "\u00220x8D8D39284691F56\u0022",
-        "Last-Modified": "Wed, 17 Feb 2021 22:22:31 GMT",
->>>>>>> 1814567d
+        "Date": "Fri, 19 Feb 2021 18:58:57 GMT",
+        "ETag": "\u00220x8D8D508699CBC24\u0022",
+        "Last-Modified": "Fri, 19 Feb 2021 18:58:58 GMT",
         "Server": [
           "Windows-Azure-HDFS/1.0",
           "Microsoft-HTTPAPI/2.0"
         ],
         "x-ms-acl": "user::rwx,group::-w-,other::---",
-        "x-ms-client-request-id": "553b5a8d-ab68-cf57-a753-351d0c727575",
+        "x-ms-client-request-id": "04fc6a9e-98ae-ffad-352e-163816dfc589",
         "x-ms-group": "$superuser",
         "x-ms-owner": "$superuser",
         "x-ms-permissions": "rwx-w----",
-<<<<<<< HEAD
-        "x-ms-request-id": "26b58fd3-b01f-0030-4ca9-f9c190000000",
-=======
-        "x-ms-request-id": "2fa37375-401f-0024-087b-0589ff000000",
->>>>>>> 1814567d
+        "x-ms-request-id": "c3622f76-401f-0034-3cf1-064c97000000",
         "x-ms-version": "2020-06-12"
       },
       "ResponseBody": []
     },
     {
-      "RequestUri": "https://seannse.blob.core.windows.net/test-filesystem-082a9902-a341-814a-70f0-c67c37428b98?restype=container",
+      "RequestUri": "https://seannse.blob.core.windows.net/test-filesystem-b769e9ef-44b6-03bf-8d21-2a8f53bbba00?restype=container",
       "RequestMethod": "DELETE",
       "RequestHeaders": {
         "Accept": "application/xml",
         "Authorization": "Sanitized",
-<<<<<<< HEAD
-        "traceparent": "00-b57ae9ab6336f84fab3b013e9ba5d8e6-eb66864fb1743d4a-00",
+        "traceparent": "00-2017bf70b08c25478254f13f542c0668-8d7059325073454c-00",
         "User-Agent": [
-          "azsdk-net-Storage.Files.DataLake/12.7.0-alpha.20210202.1",
-          "(.NET 5.0.2; Microsoft Windows 10.0.19042)"
+          "azsdk-net-Storage.Files.DataLake/12.7.0-alpha.20210219.1",
+          "(.NET 5.0.3; Microsoft Windows 10.0.19041)"
         ],
-        "x-ms-client-request-id": "a8b50010-aca3-a9af-5641-f860bb51fd13",
-        "x-ms-date": "Tue, 02 Feb 2021 21:25:18 GMT",
-=======
-        "traceparent": "00-6c67458a50dff940966a83b6bb8dacec-7940c2f6290bf046-00",
-        "User-Agent": [
-          "azsdk-net-Storage.Files.DataLake/12.7.0-alpha.20210217.1",
-          "(.NET 5.0.3; Microsoft Windows 10.0.19042)"
-        ],
-        "x-ms-client-request-id": "a8b50010-aca3-a9af-5641-f860bb51fd13",
-        "x-ms-date": "Wed, 17 Feb 2021 22:22:31 GMT",
->>>>>>> 1814567d
+        "x-ms-client-request-id": "158028c8-9f98-b937-f18d-c99ac0f5cc67",
+        "x-ms-date": "Fri, 19 Feb 2021 18:58:58 GMT",
         "x-ms-return-client-request-id": "true",
         "x-ms-version": "2020-06-12"
       },
@@ -193,28 +124,20 @@
       "StatusCode": 202,
       "ResponseHeaders": {
         "Content-Length": "0",
-<<<<<<< HEAD
-        "Date": "Tue, 02 Feb 2021 21:25:19 GMT",
-=======
-        "Date": "Wed, 17 Feb 2021 22:22:31 GMT",
->>>>>>> 1814567d
+        "Date": "Fri, 19 Feb 2021 18:58:58 GMT",
         "Server": [
           "Windows-Azure-Blob/1.0",
           "Microsoft-HTTPAPI/2.0"
         ],
-        "x-ms-client-request-id": "a8b50010-aca3-a9af-5641-f860bb51fd13",
-<<<<<<< HEAD
-        "x-ms-request-id": "a7b6dfbf-701e-00a9-5ca9-f9be2d000000",
-=======
-        "x-ms-request-id": "a11f6e33-701e-0000-457b-057f5f000000",
->>>>>>> 1814567d
+        "x-ms-client-request-id": "158028c8-9f98-b937-f18d-c99ac0f5cc67",
+        "x-ms-request-id": "f3d9a5f9-a01e-0071-35f1-069974000000",
         "x-ms-version": "2020-06-12"
       },
       "ResponseBody": []
     }
   ],
   "Variables": {
-    "RandomSeed": "1333162604",
+    "RandomSeed": "1290824363",
     "Storage_TestConfigHierarchicalNamespace": "NamespaceTenant\nseannse\nU2FuaXRpemVk\nhttps://seannse.blob.core.windows.net\nhttps://seannse.file.core.windows.net\nhttps://seannse.queue.core.windows.net\nhttps://seannse.table.core.windows.net\n\n\n\n\nhttps://seannse-secondary.blob.core.windows.net\nhttps://seannse-secondary.file.core.windows.net\nhttps://seannse-secondary.queue.core.windows.net\nhttps://seannse-secondary.table.core.windows.net\n68390a19-a643-458b-b726-408abf67b4fc\nSanitized\n72f988bf-86f1-41af-91ab-2d7cd011db47\nhttps://login.microsoftonline.com/\nCloud\nBlobEndpoint=https://seannse.blob.core.windows.net/;QueueEndpoint=https://seannse.queue.core.windows.net/;FileEndpoint=https://seannse.file.core.windows.net/;BlobSecondaryEndpoint=https://seannse-secondary.blob.core.windows.net/;QueueSecondaryEndpoint=https://seannse-secondary.queue.core.windows.net/;FileSecondaryEndpoint=https://seannse-secondary.file.core.windows.net/;AccountName=seannse;AccountKey=Sanitized\n"
   }
 }