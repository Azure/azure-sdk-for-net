﻿{
  "Entries": [
    {
      "RequestUri": "https://seannse.blob.core.windows.net/test-filesystem-b769e9ef-44b6-03bf-8d21-2a8f53bbba00?restype=container",
      "RequestMethod": "PUT",
      "RequestHeaders": {
        "Accept": "application/xml",
        "Authorization": "Sanitized",
        "traceparent": "00-4524a24b4aef8c448d9b9c688140db2b-354f573a5e39034d-00",
        "User-Agent": [
          "azsdk-net-Storage.Files.DataLake/12.7.0-alpha.20210219.1",
          "(.NET 5.0.3; Microsoft Windows 10.0.19041)"
        ],
        "x-ms-blob-public-access": "container",
        "x-ms-client-request-id": "3303a2c5-4601-d5aa-677c-98ab439388e5",
        "x-ms-date": "Fri, 19 Feb 2021 18:58:58 GMT",
        "x-ms-return-client-request-id": "true",
<<<<<<< HEAD
        "x-ms-version": "2020-12-06"
=======
        "x-ms-version": "2021-02-12"
>>>>>>> 7e782c87
      },
      "RequestBody": null,
      "StatusCode": 201,
      "ResponseHeaders": {
        "Content-Length": "0",
        "Date": "Fri, 19 Feb 2021 18:58:58 GMT",
        "ETag": "\"0x8D8D508698DB7B6\"",
        "Last-Modified": "Fri, 19 Feb 2021 18:58:58 GMT",
        "Server": [
          "Windows-Azure-Blob/1.0",
          "Microsoft-HTTPAPI/2.0"
        ],
        "x-ms-client-request-id": "3303a2c5-4601-d5aa-677c-98ab439388e5",
        "x-ms-request-id": "f3d9a4c4-a01e-0071-0cf1-069974000000",
<<<<<<< HEAD
        "x-ms-version": "2020-12-06"
=======
        "x-ms-version": "2021-02-12"
>>>>>>> 7e782c87
      },
      "ResponseBody": []
    },
    {
      "RequestUri": "https://seannse.dfs.core.windows.net/test-filesystem-b769e9ef-44b6-03bf-8d21-2a8f53bbba00/test-directory-e449456a-28d6-8508-c3e2-c71531812af9?resource=directory",
      "RequestMethod": "PUT",
      "RequestHeaders": {
        "Accept": "application/json",
        "Authorization": "Sanitized",
        "traceparent": "00-7b19a2f1f4f56847ae9635454f4f381b-ae1b42b7fe03ac44-00",
        "User-Agent": [
          "azsdk-net-Storage.Files.DataLake/12.7.0-alpha.20210219.1",
          "(.NET 5.0.3; Microsoft Windows 10.0.19041)"
        ],
        "x-ms-client-request-id": "92d32d18-1f4b-9c0f-9a7e-701f7f95a3e5",
        "x-ms-date": "Fri, 19 Feb 2021 18:58:58 GMT",
        "x-ms-permissions": "0777",
        "x-ms-return-client-request-id": "true",
        "x-ms-umask": "0057",
<<<<<<< HEAD
        "x-ms-version": "2020-12-06"
=======
        "x-ms-version": "2021-02-12"
>>>>>>> 7e782c87
      },
      "RequestBody": null,
      "StatusCode": 201,
      "ResponseHeaders": {
        "Content-Length": "0",
        "Date": "Fri, 19 Feb 2021 18:58:57 GMT",
        "ETag": "\"0x8D8D508699CBC24\"",
        "Last-Modified": "Fri, 19 Feb 2021 18:58:58 GMT",
        "Server": [
          "Windows-Azure-HDFS/1.0",
          "Microsoft-HTTPAPI/2.0"
        ],
        "x-ms-client-request-id": "92d32d18-1f4b-9c0f-9a7e-701f7f95a3e5",
        "x-ms-request-id": "c3622f53-401f-0034-19f1-064c97000000",
<<<<<<< HEAD
        "x-ms-version": "2020-12-06"
=======
        "x-ms-version": "2021-02-12"
>>>>>>> 7e782c87
      },
      "ResponseBody": []
    },
    {
      "RequestUri": "https://seannse.dfs.core.windows.net/test-filesystem-b769e9ef-44b6-03bf-8d21-2a8f53bbba00/test-directory-e449456a-28d6-8508-c3e2-c71531812af9?action=getAccessControl",
      "RequestMethod": "HEAD",
      "RequestHeaders": {
        "Accept": "application/json",
        "Authorization": "Sanitized",
        "User-Agent": [
          "azsdk-net-Storage.Files.DataLake/12.7.0-alpha.20210219.1",
          "(.NET 5.0.3; Microsoft Windows 10.0.19041)"
        ],
        "x-ms-client-request-id": "04fc6a9e-98ae-ffad-352e-163816dfc589",
        "x-ms-date": "Fri, 19 Feb 2021 18:58:58 GMT",
        "x-ms-return-client-request-id": "true",
<<<<<<< HEAD
        "x-ms-version": "2020-12-06"
=======
        "x-ms-version": "2021-02-12"
>>>>>>> 7e782c87
      },
      "RequestBody": null,
      "StatusCode": 200,
      "ResponseHeaders": {
        "Date": "Fri, 19 Feb 2021 18:58:57 GMT",
        "ETag": "\"0x8D8D508699CBC24\"",
        "Last-Modified": "Fri, 19 Feb 2021 18:58:58 GMT",
        "Server": [
          "Windows-Azure-HDFS/1.0",
          "Microsoft-HTTPAPI/2.0"
        ],
        "x-ms-acl": "user::rwx,group::-w-,other::---",
        "x-ms-client-request-id": "04fc6a9e-98ae-ffad-352e-163816dfc589",
        "x-ms-group": "$superuser",
        "x-ms-owner": "$superuser",
        "x-ms-permissions": "rwx-w----",
        "x-ms-request-id": "c3622f76-401f-0034-3cf1-064c97000000",
<<<<<<< HEAD
        "x-ms-version": "2020-12-06"
=======
        "x-ms-version": "2021-02-12"
>>>>>>> 7e782c87
      },
      "ResponseBody": []
    },
    {
      "RequestUri": "https://seannse.blob.core.windows.net/test-filesystem-b769e9ef-44b6-03bf-8d21-2a8f53bbba00?restype=container",
      "RequestMethod": "DELETE",
      "RequestHeaders": {
        "Accept": "application/xml",
        "Authorization": "Sanitized",
        "traceparent": "00-2017bf70b08c25478254f13f542c0668-8d7059325073454c-00",
        "User-Agent": [
          "azsdk-net-Storage.Files.DataLake/12.7.0-alpha.20210219.1",
          "(.NET 5.0.3; Microsoft Windows 10.0.19041)"
        ],
        "x-ms-client-request-id": "158028c8-9f98-b937-f18d-c99ac0f5cc67",
        "x-ms-date": "Fri, 19 Feb 2021 18:58:58 GMT",
        "x-ms-return-client-request-id": "true",
<<<<<<< HEAD
        "x-ms-version": "2020-12-06"
=======
        "x-ms-version": "2021-02-12"
>>>>>>> 7e782c87
      },
      "RequestBody": null,
      "StatusCode": 202,
      "ResponseHeaders": {
        "Content-Length": "0",
        "Date": "Fri, 19 Feb 2021 18:58:58 GMT",
        "Server": [
          "Windows-Azure-Blob/1.0",
          "Microsoft-HTTPAPI/2.0"
        ],
        "x-ms-client-request-id": "158028c8-9f98-b937-f18d-c99ac0f5cc67",
        "x-ms-request-id": "f3d9a5f9-a01e-0071-35f1-069974000000",
<<<<<<< HEAD
        "x-ms-version": "2020-12-06"
=======
        "x-ms-version": "2021-02-12"
>>>>>>> 7e782c87
      },
      "ResponseBody": []
    }
  ],
  "Variables": {
    "RandomSeed": "1290824363",
    "Storage_TestConfigHierarchicalNamespace": "NamespaceTenant\nseannse\nU2FuaXRpemVk\nhttps://seannse.blob.core.windows.net\nhttps://seannse.file.core.windows.net\nhttps://seannse.queue.core.windows.net\nhttps://seannse.table.core.windows.net\n\n\n\n\nhttps://seannse-secondary.blob.core.windows.net\nhttps://seannse-secondary.file.core.windows.net\nhttps://seannse-secondary.queue.core.windows.net\nhttps://seannse-secondary.table.core.windows.net\n68390a19-a643-458b-b726-408abf67b4fc\nSanitized\n72f988bf-86f1-41af-91ab-2d7cd011db47\nhttps://login.microsoftonline.com/\nCloud\nBlobEndpoint=https://seannse.blob.core.windows.net/;QueueEndpoint=https://seannse.queue.core.windows.net/;FileEndpoint=https://seannse.file.core.windows.net/;BlobSecondaryEndpoint=https://seannse-secondary.blob.core.windows.net/;QueueSecondaryEndpoint=https://seannse-secondary.queue.core.windows.net/;FileSecondaryEndpoint=https://seannse-secondary.file.core.windows.net/;AccountName=seannse;AccountKey=Sanitized\n\n\n"
  }
}<|MERGE_RESOLUTION|>--- conflicted
+++ resolved
@@ -15,11 +15,7 @@
         "x-ms-client-request-id": "3303a2c5-4601-d5aa-677c-98ab439388e5",
         "x-ms-date": "Fri, 19 Feb 2021 18:58:58 GMT",
         "x-ms-return-client-request-id": "true",
-<<<<<<< HEAD
-        "x-ms-version": "2020-12-06"
-=======
         "x-ms-version": "2021-02-12"
->>>>>>> 7e782c87
       },
       "RequestBody": null,
       "StatusCode": 201,
@@ -34,11 +30,7 @@
         ],
         "x-ms-client-request-id": "3303a2c5-4601-d5aa-677c-98ab439388e5",
         "x-ms-request-id": "f3d9a4c4-a01e-0071-0cf1-069974000000",
-<<<<<<< HEAD
-        "x-ms-version": "2020-12-06"
-=======
         "x-ms-version": "2021-02-12"
->>>>>>> 7e782c87
       },
       "ResponseBody": []
     },
@@ -58,11 +50,7 @@
         "x-ms-permissions": "0777",
         "x-ms-return-client-request-id": "true",
         "x-ms-umask": "0057",
-<<<<<<< HEAD
-        "x-ms-version": "2020-12-06"
-=======
         "x-ms-version": "2021-02-12"
->>>>>>> 7e782c87
       },
       "RequestBody": null,
       "StatusCode": 201,
@@ -77,11 +65,7 @@
         ],
         "x-ms-client-request-id": "92d32d18-1f4b-9c0f-9a7e-701f7f95a3e5",
         "x-ms-request-id": "c3622f53-401f-0034-19f1-064c97000000",
-<<<<<<< HEAD
-        "x-ms-version": "2020-12-06"
-=======
         "x-ms-version": "2021-02-12"
->>>>>>> 7e782c87
       },
       "ResponseBody": []
     },
@@ -98,11 +82,7 @@
         "x-ms-client-request-id": "04fc6a9e-98ae-ffad-352e-163816dfc589",
         "x-ms-date": "Fri, 19 Feb 2021 18:58:58 GMT",
         "x-ms-return-client-request-id": "true",
-<<<<<<< HEAD
-        "x-ms-version": "2020-12-06"
-=======
         "x-ms-version": "2021-02-12"
->>>>>>> 7e782c87
       },
       "RequestBody": null,
       "StatusCode": 200,
@@ -120,11 +100,7 @@
         "x-ms-owner": "$superuser",
         "x-ms-permissions": "rwx-w----",
         "x-ms-request-id": "c3622f76-401f-0034-3cf1-064c97000000",
-<<<<<<< HEAD
-        "x-ms-version": "2020-12-06"
-=======
         "x-ms-version": "2021-02-12"
->>>>>>> 7e782c87
       },
       "ResponseBody": []
     },
@@ -142,11 +118,7 @@
         "x-ms-client-request-id": "158028c8-9f98-b937-f18d-c99ac0f5cc67",
         "x-ms-date": "Fri, 19 Feb 2021 18:58:58 GMT",
         "x-ms-return-client-request-id": "true",
-<<<<<<< HEAD
-        "x-ms-version": "2020-12-06"
-=======
         "x-ms-version": "2021-02-12"
->>>>>>> 7e782c87
       },
       "RequestBody": null,
       "StatusCode": 202,
@@ -159,11 +131,7 @@
         ],
         "x-ms-client-request-id": "158028c8-9f98-b937-f18d-c99ac0f5cc67",
         "x-ms-request-id": "f3d9a5f9-a01e-0071-35f1-069974000000",
-<<<<<<< HEAD
-        "x-ms-version": "2020-12-06"
-=======
         "x-ms-version": "2021-02-12"
->>>>>>> 7e782c87
       },
       "ResponseBody": []
     }
