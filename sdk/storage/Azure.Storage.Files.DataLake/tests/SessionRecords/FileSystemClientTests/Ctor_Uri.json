{
  "Entries": [
    {
      "RequestUri": "https://seannsecanary.blob.core.windows.net/test-filesystem-a63fee9e-918e-5eee-7d8f-74431ff2b108?restype=container",
      "RequestMethod": "PUT",
      "RequestHeaders": {
        "Authorization": "Sanitized",
        "traceparent": "00-d3236ba3c33f024696c6226f64954065-00f47c79f4649b49-00",
        "User-Agent": [
          "azsdk-net-Storage.Files.DataLake/12.3.0-dev.20200601.1",
          "(.NET Core 4.6.28619.01; Microsoft Windows 10.0.18362 )"
        ],
        "x-ms-client-request-id": "4e64f3ae-9ae3-d7ac-a184-6d1585ca84ea",
        "x-ms-date": "Mon, 01 Jun 2020 20:26:40 GMT",
        "x-ms-return-client-request-id": "true",
<<<<<<< HEAD
        "x-ms-version": "2019-12-12"
=======
        "x-ms-version": "2020-02-10"
>>>>>>> 60f4876e
      },
      "RequestBody": null,
      "StatusCode": 201,
      "ResponseHeaders": {
        "Content-Length": "0",
        "Date": "Mon, 01 Jun 2020 20:26:40 GMT",
        "ETag": "\u00220x8D8066A18251371\u0022",
        "Last-Modified": "Mon, 01 Jun 2020 20:26:41 GMT",
        "Server": [
          "Windows-Azure-Blob/1.0",
          "Microsoft-HTTPAPI/2.0"
        ],
        "x-ms-client-request-id": "4e64f3ae-9ae3-d7ac-a184-6d1585ca84ea",
        "x-ms-request-id": "ca4be9b8-c01e-0054-7b52-3802f7000000",
<<<<<<< HEAD
        "x-ms-version": "2019-12-12"
=======
        "x-ms-version": "2020-02-10"
>>>>>>> 60f4876e
      },
      "ResponseBody": []
    },
    {
<<<<<<< HEAD
      "RequestUri": "https://seannsecanary.blob.core.windows.net/test-filesystem-a63fee9e-918e-5eee-7d8f-74431ff2b108?sv=2019-12-12\u0026ss=b\u0026srt=sco\u0026st=2020-06-01T19%3A26%3A40Z\u0026se=2020-06-01T21%3A26%3A40Z\u0026sp=rwdlac\u0026sig=Sanitized\u0026restype=container",
=======
      "RequestUri": "https://seannsecanary.blob.core.windows.net/test-filesystem-a63fee9e-918e-5eee-7d8f-74431ff2b108?sv=2020-02-10\u0026ss=b\u0026srt=sco\u0026st=2020-06-01T19%3A26%3A40Z\u0026se=2020-06-01T21%3A26%3A40Z\u0026sp=rwdlac\u0026sig=Sanitized\u0026restype=container",
>>>>>>> 60f4876e
      "RequestMethod": "GET",
      "RequestHeaders": {
        "traceparent": "00-859452a669b86e47bbf1a7c3b6bd4162-d5dfd62eb050cc41-00",
        "User-Agent": [
          "azsdk-net-Storage.Files.DataLake/12.3.0-dev.20200601.1",
          "(.NET Core 4.6.28619.01; Microsoft Windows 10.0.18362 )"
        ],
        "x-ms-client-request-id": "2c94fbc4-638e-7c24-2134-6e8a520d1575",
        "x-ms-return-client-request-id": "true",
<<<<<<< HEAD
        "x-ms-version": "2019-12-12"
=======
        "x-ms-version": "2020-02-10"
>>>>>>> 60f4876e
      },
      "RequestBody": null,
      "StatusCode": 200,
      "ResponseHeaders": {
        "Content-Length": "0",
        "Date": "Mon, 01 Jun 2020 20:26:40 GMT",
        "ETag": "\u00220x8D8066A18251371\u0022",
        "Last-Modified": "Mon, 01 Jun 2020 20:26:41 GMT",
        "Server": [
          "Windows-Azure-Blob/1.0",
          "Microsoft-HTTPAPI/2.0"
        ],
        "x-ms-client-request-id": "2c94fbc4-638e-7c24-2134-6e8a520d1575",
        "x-ms-default-encryption-scope": "$account-encryption-key",
        "x-ms-deny-encryption-scope-override": "false",
        "x-ms-has-immutability-policy": "false",
        "x-ms-has-legal-hold": "false",
        "x-ms-lease-state": "available",
        "x-ms-lease-status": "unlocked",
        "x-ms-request-id": "105a86c1-501e-0046-5b52-387927000000",
<<<<<<< HEAD
        "x-ms-version": "2019-12-12"
=======
        "x-ms-version": "2020-02-10"
>>>>>>> 60f4876e
      },
      "ResponseBody": []
    },
    {
      "RequestUri": "https://seannsecanary.blob.core.windows.net/test-filesystem-a63fee9e-918e-5eee-7d8f-74431ff2b108?restype=container",
      "RequestMethod": "DELETE",
      "RequestHeaders": {
        "Authorization": "Sanitized",
        "traceparent": "00-dc39b102d24f494b8514cd1547199519-6349f8118f41ea45-00",
        "User-Agent": [
          "azsdk-net-Storage.Files.DataLake/12.3.0-dev.20200601.1",
          "(.NET Core 4.6.28619.01; Microsoft Windows 10.0.18362 )"
        ],
        "x-ms-client-request-id": "89515d48-5735-f75b-72a2-380f30b28bbd",
        "x-ms-date": "Mon, 01 Jun 2020 20:26:40 GMT",
        "x-ms-return-client-request-id": "true",
<<<<<<< HEAD
        "x-ms-version": "2019-12-12"
=======
        "x-ms-version": "2020-02-10"
>>>>>>> 60f4876e
      },
      "RequestBody": null,
      "StatusCode": 202,
      "ResponseHeaders": {
        "Content-Length": "0",
        "Date": "Mon, 01 Jun 2020 20:26:41 GMT",
        "Server": [
          "Windows-Azure-Blob/1.0",
          "Microsoft-HTTPAPI/2.0"
        ],
        "x-ms-client-request-id": "89515d48-5735-f75b-72a2-380f30b28bbd",
        "x-ms-request-id": "ca4be9cd-c01e-0054-0652-3802f7000000",
<<<<<<< HEAD
        "x-ms-version": "2019-12-12"
=======
        "x-ms-version": "2020-02-10"
>>>>>>> 60f4876e
      },
      "ResponseBody": []
    }
  ],
  "Variables": {
    "DateTimeOffsetNow": "2020-06-01T15:26:40.5735013-05:00",
    "RandomSeed": "378857678",
    "Storage_TestConfigHierarchicalNamespace": "NamespaceTenant\nseannsecanary\nU2FuaXRpemVk\nhttps://seannsecanary.blob.core.windows.net\nhttps://seannsecanary.file.core.windows.net\nhttps://seannsecanary.queue.core.windows.net\nhttps://seannsecanary.table.core.windows.net\n\n\n\n\nhttps://seannsecanary-secondary.blob.core.windows.net\nhttps://seannsecanary-secondary.file.core.windows.net\nhttps://seannsecanary-secondary.queue.core.windows.net\nhttps://seannsecanary-secondary.table.core.windows.net\n68390a19-a643-458b-b726-408abf67b4fc\nSanitized\n72f988bf-86f1-41af-91ab-2d7cd011db47\nhttps://login.microsoftonline.com/\nCloud\nBlobEndpoint=https://seannsecanary.blob.core.windows.net/;QueueEndpoint=https://seannsecanary.queue.core.windows.net/;FileEndpoint=https://seannsecanary.file.core.windows.net/;BlobSecondaryEndpoint=https://seannsecanary-secondary.blob.core.windows.net/;QueueSecondaryEndpoint=https://seannsecanary-secondary.queue.core.windows.net/;FileSecondaryEndpoint=https://seannsecanary-secondary.file.core.windows.net/;AccountName=seannsecanary;AccountKey=Sanitized\n"
  }
}<|MERGE_RESOLUTION|>--- conflicted
+++ resolved
@@ -13,11 +13,7 @@
         "x-ms-client-request-id": "4e64f3ae-9ae3-d7ac-a184-6d1585ca84ea",
         "x-ms-date": "Mon, 01 Jun 2020 20:26:40 GMT",
         "x-ms-return-client-request-id": "true",
-<<<<<<< HEAD
-        "x-ms-version": "2019-12-12"
-=======
         "x-ms-version": "2020-02-10"
->>>>>>> 60f4876e
       },
       "RequestBody": null,
       "StatusCode": 201,
@@ -32,20 +28,12 @@
         ],
         "x-ms-client-request-id": "4e64f3ae-9ae3-d7ac-a184-6d1585ca84ea",
         "x-ms-request-id": "ca4be9b8-c01e-0054-7b52-3802f7000000",
-<<<<<<< HEAD
-        "x-ms-version": "2019-12-12"
-=======
         "x-ms-version": "2020-02-10"
->>>>>>> 60f4876e
       },
       "ResponseBody": []
     },
     {
-<<<<<<< HEAD
-      "RequestUri": "https://seannsecanary.blob.core.windows.net/test-filesystem-a63fee9e-918e-5eee-7d8f-74431ff2b108?sv=2019-12-12\u0026ss=b\u0026srt=sco\u0026st=2020-06-01T19%3A26%3A40Z\u0026se=2020-06-01T21%3A26%3A40Z\u0026sp=rwdlac\u0026sig=Sanitized\u0026restype=container",
-=======
       "RequestUri": "https://seannsecanary.blob.core.windows.net/test-filesystem-a63fee9e-918e-5eee-7d8f-74431ff2b108?sv=2020-02-10\u0026ss=b\u0026srt=sco\u0026st=2020-06-01T19%3A26%3A40Z\u0026se=2020-06-01T21%3A26%3A40Z\u0026sp=rwdlac\u0026sig=Sanitized\u0026restype=container",
->>>>>>> 60f4876e
       "RequestMethod": "GET",
       "RequestHeaders": {
         "traceparent": "00-859452a669b86e47bbf1a7c3b6bd4162-d5dfd62eb050cc41-00",
@@ -55,11 +43,7 @@
         ],
         "x-ms-client-request-id": "2c94fbc4-638e-7c24-2134-6e8a520d1575",
         "x-ms-return-client-request-id": "true",
-<<<<<<< HEAD
-        "x-ms-version": "2019-12-12"
-=======
         "x-ms-version": "2020-02-10"
->>>>>>> 60f4876e
       },
       "RequestBody": null,
       "StatusCode": 200,
@@ -80,11 +64,7 @@
         "x-ms-lease-state": "available",
         "x-ms-lease-status": "unlocked",
         "x-ms-request-id": "105a86c1-501e-0046-5b52-387927000000",
-<<<<<<< HEAD
-        "x-ms-version": "2019-12-12"
-=======
         "x-ms-version": "2020-02-10"
->>>>>>> 60f4876e
       },
       "ResponseBody": []
     },
@@ -101,11 +81,7 @@
         "x-ms-client-request-id": "89515d48-5735-f75b-72a2-380f30b28bbd",
         "x-ms-date": "Mon, 01 Jun 2020 20:26:40 GMT",
         "x-ms-return-client-request-id": "true",
-<<<<<<< HEAD
-        "x-ms-version": "2019-12-12"
-=======
         "x-ms-version": "2020-02-10"
->>>>>>> 60f4876e
       },
       "RequestBody": null,
       "StatusCode": 202,
@@ -118,11 +94,7 @@
         ],
         "x-ms-client-request-id": "89515d48-5735-f75b-72a2-380f30b28bbd",
         "x-ms-request-id": "ca4be9cd-c01e-0054-0652-3802f7000000",
-<<<<<<< HEAD
-        "x-ms-version": "2019-12-12"
-=======
         "x-ms-version": "2020-02-10"
->>>>>>> 60f4876e
       },
       "ResponseBody": []
     }
