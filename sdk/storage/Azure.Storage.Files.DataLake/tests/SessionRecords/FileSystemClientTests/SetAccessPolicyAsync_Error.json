--- conflicted
+++ resolved
@@ -17,11 +17,7 @@
         "x-ms-client-request-id": "8b3a3f09-d726-e625-6fbc-b2e1625d9dd0",
         "x-ms-date": "Wed, 17 Feb 2021 22:21:57 GMT",
         "x-ms-return-client-request-id": "true",
-<<<<<<< HEAD
-        "x-ms-version": "2020-12-06"
-=======
         "x-ms-version": "2021-02-12"
->>>>>>> 7e782c87
       },
       "RequestBody": "﻿<SignedIdentifiers><SignedIdentifier><Id>nrvtntnngpfnellaxwcu</Id><AccessPolicy><Start>2021-02-17T21:21:57.6404920Z</Start><Expiry>2021-02-17T23:21:57.6404920Z</Expiry><Permission>rcw</Permission></AccessPolicy></SignedIdentifier></SignedIdentifiers>",
       "StatusCode": 404,
@@ -36,11 +32,7 @@
         "x-ms-client-request-id": "8b3a3f09-d726-e625-6fbc-b2e1625d9dd0",
         "x-ms-error-code": "ContainerNotFound",
         "x-ms-request-id": "52cabd8b-b01e-000f-497b-050933000000",
-<<<<<<< HEAD
-        "x-ms-version": "2020-12-06"
-=======
         "x-ms-version": "2021-02-12"
->>>>>>> 7e782c87
       },
       "ResponseBody": [
         "﻿<?xml version=\"1.0\" encoding=\"utf-8\"?><Error><Code>ContainerNotFound</Code><Message>The specified container does not exist.\n",
