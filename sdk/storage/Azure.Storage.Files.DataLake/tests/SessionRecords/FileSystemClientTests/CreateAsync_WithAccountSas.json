--- conflicted
+++ resolved
@@ -1,11 +1,7 @@
 ﻿{
   "Entries": [
     {
-<<<<<<< HEAD
-      "RequestUri": "https://seannse.blob.core.windows.net/test-filesystem-1ac298f5-7d99-aa2e-b486-8c52033ee8db?sv=2020-12-06&ss=b&srt=sco&st=2021-02-17T21%3A21%3A08Z&se=2021-02-17T23%3A21%3A08Z&sp=rwdlac&sig=Sanitized&restype=container",
-=======
       "RequestUri": "https://seannse.blob.core.windows.net/test-filesystem-1ac298f5-7d99-aa2e-b486-8c52033ee8db?sv=2021-02-12&ss=b&srt=sco&st=2021-02-17T21%3A21%3A08Z&se=2021-02-17T23%3A21%3A08Z&sp=rwdlac&sig=Sanitized&restype=container",
->>>>>>> 7e782c87
       "RequestMethod": "PUT",
       "RequestHeaders": {
         "Accept": "application/xml",
@@ -16,11 +12,7 @@
         ],
         "x-ms-client-request-id": "2e7a96df-cee6-5c6c-d81a-50b26be39fe3",
         "x-ms-return-client-request-id": "true",
-<<<<<<< HEAD
-        "x-ms-version": "2020-12-06"
-=======
         "x-ms-version": "2021-02-12"
->>>>>>> 7e782c87
       },
       "RequestBody": null,
       "StatusCode": 201,
@@ -35,20 +27,12 @@
         ],
         "x-ms-client-request-id": "2e7a96df-cee6-5c6c-d81a-50b26be39fe3",
         "x-ms-request-id": "c3b8ee2a-101e-0064-5b7b-058ec7000000",
-<<<<<<< HEAD
-        "x-ms-version": "2020-12-06"
-=======
         "x-ms-version": "2021-02-12"
->>>>>>> 7e782c87
       },
       "ResponseBody": []
     },
     {
-<<<<<<< HEAD
-      "RequestUri": "https://seannse.blob.core.windows.net/test-filesystem-1ac298f5-7d99-aa2e-b486-8c52033ee8db?sv=2020-12-06&ss=b&srt=sco&st=2021-02-17T21%3A21%3A08Z&se=2021-02-17T23%3A21%3A08Z&sp=rwdlac&sig=Sanitized&restype=container",
-=======
       "RequestUri": "https://seannse.blob.core.windows.net/test-filesystem-1ac298f5-7d99-aa2e-b486-8c52033ee8db?sv=2021-02-12&ss=b&srt=sco&st=2021-02-17T21%3A21%3A08Z&se=2021-02-17T23%3A21%3A08Z&sp=rwdlac&sig=Sanitized&restype=container",
->>>>>>> 7e782c87
       "RequestMethod": "DELETE",
       "RequestHeaders": {
         "Accept": "application/xml",
@@ -59,11 +43,7 @@
         ],
         "x-ms-client-request-id": "6d73c86f-bac4-a1f5-d418-7f2d52568ad1",
         "x-ms-return-client-request-id": "true",
-<<<<<<< HEAD
-        "x-ms-version": "2020-12-06"
-=======
         "x-ms-version": "2021-02-12"
->>>>>>> 7e782c87
       },
       "RequestBody": null,
       "StatusCode": 202,
@@ -76,11 +56,7 @@
         ],
         "x-ms-client-request-id": "6d73c86f-bac4-a1f5-d418-7f2d52568ad1",
         "x-ms-request-id": "c3b8ee44-101e-0064-6c7b-058ec7000000",
-<<<<<<< HEAD
-        "x-ms-version": "2020-12-06"
-=======
         "x-ms-version": "2021-02-12"
->>>>>>> 7e782c87
       },
       "ResponseBody": []
     }
