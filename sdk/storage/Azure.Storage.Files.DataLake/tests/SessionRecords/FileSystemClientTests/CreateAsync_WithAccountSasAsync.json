﻿{
  "Entries": [
    {
<<<<<<< HEAD
      "RequestUri": "https://seannse.blob.core.windows.net/test-filesystem-01d9fda0-0445-3614-40a8-316aa7f14841?sv=2020-12-06&ss=b&srt=sco&st=2021-02-17T21%3A22%3A27Z&se=2021-02-17T23%3A22%3A27Z&sp=rwdlac&sig=Sanitized&restype=container",
=======
      "RequestUri": "https://seannse.blob.core.windows.net/test-filesystem-01d9fda0-0445-3614-40a8-316aa7f14841?sv=2021-02-12&ss=b&srt=sco&st=2021-02-17T21%3A22%3A27Z&se=2021-02-17T23%3A22%3A27Z&sp=rwdlac&sig=Sanitized&restype=container",
>>>>>>> 7e782c87
      "RequestMethod": "PUT",
      "RequestHeaders": {
        "Accept": "application/xml",
        "traceparent": "00-b528a1a8d2deb046a183f07f4fae676c-f54da4f280574740-00",
        "User-Agent": [
          "azsdk-net-Storage.Files.DataLake/12.7.0-alpha.20210217.1",
          "(.NET 5.0.3; Microsoft Windows 10.0.19042)"
        ],
        "x-ms-client-request-id": "7dcc9d99-bc57-8b85-b962-401a09443670",
        "x-ms-return-client-request-id": "true",
<<<<<<< HEAD
        "x-ms-version": "2020-12-06"
=======
        "x-ms-version": "2021-02-12"
>>>>>>> 7e782c87
      },
      "RequestBody": null,
      "StatusCode": 201,
      "ResponseHeaders": {
        "Content-Length": "0",
        "Date": "Wed, 17 Feb 2021 22:22:27 GMT",
        "ETag": "\"0x8D8D392821A07D9\"",
        "Last-Modified": "Wed, 17 Feb 2021 22:22:27 GMT",
        "Server": [
          "Windows-Azure-Blob/1.0",
          "Microsoft-HTTPAPI/2.0"
        ],
        "x-ms-client-request-id": "7dcc9d99-bc57-8b85-b962-401a09443670",
        "x-ms-request-id": "11e51a8e-001e-00b3-7f7b-05dff2000000",
<<<<<<< HEAD
        "x-ms-version": "2020-12-06"
=======
        "x-ms-version": "2021-02-12"
>>>>>>> 7e782c87
      },
      "ResponseBody": []
    },
    {
<<<<<<< HEAD
      "RequestUri": "https://seannse.blob.core.windows.net/test-filesystem-01d9fda0-0445-3614-40a8-316aa7f14841?sv=2020-12-06&ss=b&srt=sco&st=2021-02-17T21%3A22%3A27Z&se=2021-02-17T23%3A22%3A27Z&sp=rwdlac&sig=Sanitized&restype=container",
=======
      "RequestUri": "https://seannse.blob.core.windows.net/test-filesystem-01d9fda0-0445-3614-40a8-316aa7f14841?sv=2021-02-12&ss=b&srt=sco&st=2021-02-17T21%3A22%3A27Z&se=2021-02-17T23%3A22%3A27Z&sp=rwdlac&sig=Sanitized&restype=container",
>>>>>>> 7e782c87
      "RequestMethod": "DELETE",
      "RequestHeaders": {
        "Accept": "application/xml",
        "traceparent": "00-d4a5fbb730948044ae95d415131f1f6f-a66436f65e08a94a-00",
        "User-Agent": [
          "azsdk-net-Storage.Files.DataLake/12.7.0-alpha.20210217.1",
          "(.NET 5.0.3; Microsoft Windows 10.0.19042)"
        ],
        "x-ms-client-request-id": "0ad017f4-ca24-c8e9-ff9a-f95017a5b7f8",
        "x-ms-return-client-request-id": "true",
<<<<<<< HEAD
        "x-ms-version": "2020-12-06"
=======
        "x-ms-version": "2021-02-12"
>>>>>>> 7e782c87
      },
      "RequestBody": null,
      "StatusCode": 202,
      "ResponseHeaders": {
        "Content-Length": "0",
        "Date": "Wed, 17 Feb 2021 22:22:27 GMT",
        "Server": [
          "Windows-Azure-Blob/1.0",
          "Microsoft-HTTPAPI/2.0"
        ],
        "x-ms-client-request-id": "0ad017f4-ca24-c8e9-ff9a-f95017a5b7f8",
        "x-ms-request-id": "11e51adb-001e-00b3-3f7b-05dff2000000",
<<<<<<< HEAD
        "x-ms-version": "2020-12-06"
=======
        "x-ms-version": "2021-02-12"
>>>>>>> 7e782c87
      },
      "ResponseBody": []
    }
  ],
  "Variables": {
    "DateTimeOffsetNow": "2021-02-17T16:22:27.2397643-06:00",
    "RandomSeed": "375936035",
    "Storage_TestConfigHierarchicalNamespace": "NamespaceTenant\nseannse\nU2FuaXRpemVk\nhttps://seannse.blob.core.windows.net\nhttps://seannse.file.core.windows.net\nhttps://seannse.queue.core.windows.net\nhttps://seannse.table.core.windows.net\n\n\n\n\nhttps://seannse-secondary.blob.core.windows.net\nhttps://seannse-secondary.file.core.windows.net\nhttps://seannse-secondary.queue.core.windows.net\nhttps://seannse-secondary.table.core.windows.net\n68390a19-a643-458b-b726-408abf67b4fc\nSanitized\n72f988bf-86f1-41af-91ab-2d7cd011db47\nhttps://login.microsoftonline.com/\nCloud\nBlobEndpoint=https://seannse.blob.core.windows.net/;QueueEndpoint=https://seannse.queue.core.windows.net/;FileEndpoint=https://seannse.file.core.windows.net/;BlobSecondaryEndpoint=https://seannse-secondary.blob.core.windows.net/;QueueSecondaryEndpoint=https://seannse-secondary.queue.core.windows.net/;FileSecondaryEndpoint=https://seannse-secondary.file.core.windows.net/;AccountName=seannse;AccountKey=Sanitized\n\n\n"
  }
}<|MERGE_RESOLUTION|>--- conflicted
+++ resolved
@@ -1,11 +1,7 @@
 ﻿{
   "Entries": [
     {
-<<<<<<< HEAD
-      "RequestUri": "https://seannse.blob.core.windows.net/test-filesystem-01d9fda0-0445-3614-40a8-316aa7f14841?sv=2020-12-06&ss=b&srt=sco&st=2021-02-17T21%3A22%3A27Z&se=2021-02-17T23%3A22%3A27Z&sp=rwdlac&sig=Sanitized&restype=container",
-=======
       "RequestUri": "https://seannse.blob.core.windows.net/test-filesystem-01d9fda0-0445-3614-40a8-316aa7f14841?sv=2021-02-12&ss=b&srt=sco&st=2021-02-17T21%3A22%3A27Z&se=2021-02-17T23%3A22%3A27Z&sp=rwdlac&sig=Sanitized&restype=container",
->>>>>>> 7e782c87
       "RequestMethod": "PUT",
       "RequestHeaders": {
         "Accept": "application/xml",
@@ -16,11 +12,7 @@
         ],
         "x-ms-client-request-id": "7dcc9d99-bc57-8b85-b962-401a09443670",
         "x-ms-return-client-request-id": "true",
-<<<<<<< HEAD
-        "x-ms-version": "2020-12-06"
-=======
         "x-ms-version": "2021-02-12"
->>>>>>> 7e782c87
       },
       "RequestBody": null,
       "StatusCode": 201,
@@ -35,20 +27,12 @@
         ],
         "x-ms-client-request-id": "7dcc9d99-bc57-8b85-b962-401a09443670",
         "x-ms-request-id": "11e51a8e-001e-00b3-7f7b-05dff2000000",
-<<<<<<< HEAD
-        "x-ms-version": "2020-12-06"
-=======
         "x-ms-version": "2021-02-12"
->>>>>>> 7e782c87
       },
       "ResponseBody": []
     },
     {
-<<<<<<< HEAD
-      "RequestUri": "https://seannse.blob.core.windows.net/test-filesystem-01d9fda0-0445-3614-40a8-316aa7f14841?sv=2020-12-06&ss=b&srt=sco&st=2021-02-17T21%3A22%3A27Z&se=2021-02-17T23%3A22%3A27Z&sp=rwdlac&sig=Sanitized&restype=container",
-=======
       "RequestUri": "https://seannse.blob.core.windows.net/test-filesystem-01d9fda0-0445-3614-40a8-316aa7f14841?sv=2021-02-12&ss=b&srt=sco&st=2021-02-17T21%3A22%3A27Z&se=2021-02-17T23%3A22%3A27Z&sp=rwdlac&sig=Sanitized&restype=container",
->>>>>>> 7e782c87
       "RequestMethod": "DELETE",
       "RequestHeaders": {
         "Accept": "application/xml",
@@ -59,11 +43,7 @@
         ],
         "x-ms-client-request-id": "0ad017f4-ca24-c8e9-ff9a-f95017a5b7f8",
         "x-ms-return-client-request-id": "true",
-<<<<<<< HEAD
-        "x-ms-version": "2020-12-06"
-=======
         "x-ms-version": "2021-02-12"
->>>>>>> 7e782c87
       },
       "RequestBody": null,
       "StatusCode": 202,
@@ -76,11 +56,7 @@
         ],
         "x-ms-client-request-id": "0ad017f4-ca24-c8e9-ff9a-f95017a5b7f8",
         "x-ms-request-id": "11e51adb-001e-00b3-3f7b-05dff2000000",
-<<<<<<< HEAD
-        "x-ms-version": "2020-12-06"
-=======
         "x-ms-version": "2021-02-12"
->>>>>>> 7e782c87
       },
       "ResponseBody": []
     }
