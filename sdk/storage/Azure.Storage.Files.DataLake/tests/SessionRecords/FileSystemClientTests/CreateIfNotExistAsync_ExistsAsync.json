﻿{
  "Entries": [
    {
      "RequestUri": "https://seannse.blob.core.windows.net/test-filesystem-8a71df22-e451-e186-9ea2-27b5c94d1ebf?restype=container",
      "RequestMethod": "PUT",
      "RequestHeaders": {
        "Accept": "application/xml",
        "Authorization": "Sanitized",
        "traceparent": "00-6f8d15c1c45bec42b44ce5b29568f145-785f28b5ee81a843-00",
        "User-Agent": [
          "azsdk-net-Storage.Files.DataLake/12.7.0-alpha.20210217.1",
          "(.NET 5.0.3; Microsoft Windows 10.0.19042)"
        ],
        "x-ms-client-request-id": "fd954378-7636-65ab-0d49-9501a6d11673",
        "x-ms-date": "Wed, 17 Feb 2021 22:22:35 GMT",
        "x-ms-return-client-request-id": "true",
<<<<<<< HEAD
        "x-ms-version": "2020-12-06"
=======
        "x-ms-version": "2021-02-12"
>>>>>>> 7e782c87
      },
      "RequestBody": null,
      "StatusCode": 201,
      "ResponseHeaders": {
        "Content-Length": "0",
        "Date": "Wed, 17 Feb 2021 22:22:35 GMT",
        "ETag": "\"0x8D8D39286C79445\"",
        "Last-Modified": "Wed, 17 Feb 2021 22:22:35 GMT",
        "Server": [
          "Windows-Azure-Blob/1.0",
          "Microsoft-HTTPAPI/2.0"
        ],
        "x-ms-client-request-id": "fd954378-7636-65ab-0d49-9501a6d11673",
        "x-ms-request-id": "6a108cc4-601e-008a-0d7b-0524ee000000",
<<<<<<< HEAD
        "x-ms-version": "2020-12-06"
=======
        "x-ms-version": "2021-02-12"
>>>>>>> 7e782c87
      },
      "ResponseBody": []
    },
    {
      "RequestUri": "https://seannse.blob.core.windows.net/test-filesystem-8a71df22-e451-e186-9ea2-27b5c94d1ebf?restype=container",
      "RequestMethod": "PUT",
      "RequestHeaders": {
        "Accept": "application/xml",
        "Authorization": "Sanitized",
        "traceparent": "00-f909d886127fa3478b6515816a39f25e-cda5ede893db3c48-00",
        "User-Agent": [
          "azsdk-net-Storage.Files.DataLake/12.7.0-alpha.20210217.1",
          "(.NET 5.0.3; Microsoft Windows 10.0.19042)"
        ],
        "x-ms-client-request-id": "863c0b50-20b7-b189-54b1-6dba5726c388",
        "x-ms-date": "Wed, 17 Feb 2021 22:22:35 GMT",
        "x-ms-return-client-request-id": "true",
<<<<<<< HEAD
        "x-ms-version": "2020-12-06"
=======
        "x-ms-version": "2021-02-12"
>>>>>>> 7e782c87
      },
      "RequestBody": null,
      "StatusCode": 409,
      "ResponseHeaders": {
        "Content-Length": "230",
        "Content-Type": "application/xml",
        "Date": "Wed, 17 Feb 2021 22:22:35 GMT",
        "Server": [
          "Windows-Azure-Blob/1.0",
          "Microsoft-HTTPAPI/2.0"
        ],
        "x-ms-client-request-id": "863c0b50-20b7-b189-54b1-6dba5726c388",
        "x-ms-error-code": "ContainerAlreadyExists",
        "x-ms-request-id": "6a108d06-601e-008a-497b-0524ee000000",
<<<<<<< HEAD
        "x-ms-version": "2020-12-06"
=======
        "x-ms-version": "2021-02-12"
>>>>>>> 7e782c87
      },
      "ResponseBody": [
        "﻿<?xml version=\"1.0\" encoding=\"utf-8\"?><Error><Code>ContainerAlreadyExists</Code><Message>The specified container already exists.\n",
        "RequestId:6a108d06-601e-008a-497b-0524ee000000\n",
        "Time:2021-02-17T22:22:35.3988507Z</Message></Error>"
      ]
    },
    {
      "RequestUri": "https://seannse.blob.core.windows.net/test-filesystem-8a71df22-e451-e186-9ea2-27b5c94d1ebf?restype=container",
      "RequestMethod": "DELETE",
      "RequestHeaders": {
        "Accept": "application/xml",
        "Authorization": "Sanitized",
        "traceparent": "00-49049c5cdcd93a49a129075de7301623-47e41ce999310b41-00",
        "User-Agent": [
          "azsdk-net-Storage.Files.DataLake/12.7.0-alpha.20210217.1",
          "(.NET 5.0.3; Microsoft Windows 10.0.19042)"
        ],
        "x-ms-client-request-id": "9bb0f61c-8f95-6fbb-b1d6-74ea8372dd91",
        "x-ms-date": "Wed, 17 Feb 2021 22:22:35 GMT",
        "x-ms-return-client-request-id": "true",
<<<<<<< HEAD
        "x-ms-version": "2020-12-06"
=======
        "x-ms-version": "2021-02-12"
>>>>>>> 7e782c87
      },
      "RequestBody": null,
      "StatusCode": 202,
      "ResponseHeaders": {
        "Content-Length": "0",
        "Date": "Wed, 17 Feb 2021 22:22:35 GMT",
        "Server": [
          "Windows-Azure-Blob/1.0",
          "Microsoft-HTTPAPI/2.0"
        ],
        "x-ms-client-request-id": "9bb0f61c-8f95-6fbb-b1d6-74ea8372dd91",
        "x-ms-request-id": "6a108d48-601e-008a-057b-0524ee000000",
<<<<<<< HEAD
        "x-ms-version": "2020-12-06"
=======
        "x-ms-version": "2021-02-12"
>>>>>>> 7e782c87
      },
      "ResponseBody": []
    }
  ],
  "Variables": {
    "RandomSeed": "1863469022",
    "Storage_TestConfigHierarchicalNamespace": "NamespaceTenant\nseannse\nU2FuaXRpemVk\nhttps://seannse.blob.core.windows.net\nhttps://seannse.file.core.windows.net\nhttps://seannse.queue.core.windows.net\nhttps://seannse.table.core.windows.net\n\n\n\n\nhttps://seannse-secondary.blob.core.windows.net\nhttps://seannse-secondary.file.core.windows.net\nhttps://seannse-secondary.queue.core.windows.net\nhttps://seannse-secondary.table.core.windows.net\n68390a19-a643-458b-b726-408abf67b4fc\nSanitized\n72f988bf-86f1-41af-91ab-2d7cd011db47\nhttps://login.microsoftonline.com/\nCloud\nBlobEndpoint=https://seannse.blob.core.windows.net/;QueueEndpoint=https://seannse.queue.core.windows.net/;FileEndpoint=https://seannse.file.core.windows.net/;BlobSecondaryEndpoint=https://seannse-secondary.blob.core.windows.net/;QueueSecondaryEndpoint=https://seannse-secondary.queue.core.windows.net/;FileSecondaryEndpoint=https://seannse-secondary.file.core.windows.net/;AccountName=seannse;AccountKey=Sanitized\n\n\n"
  }
}<|MERGE_RESOLUTION|>--- conflicted
+++ resolved
@@ -14,11 +14,7 @@
         "x-ms-client-request-id": "fd954378-7636-65ab-0d49-9501a6d11673",
         "x-ms-date": "Wed, 17 Feb 2021 22:22:35 GMT",
         "x-ms-return-client-request-id": "true",
-<<<<<<< HEAD
-        "x-ms-version": "2020-12-06"
-=======
         "x-ms-version": "2021-02-12"
->>>>>>> 7e782c87
       },
       "RequestBody": null,
       "StatusCode": 201,
@@ -33,11 +29,7 @@
         ],
         "x-ms-client-request-id": "fd954378-7636-65ab-0d49-9501a6d11673",
         "x-ms-request-id": "6a108cc4-601e-008a-0d7b-0524ee000000",
-<<<<<<< HEAD
-        "x-ms-version": "2020-12-06"
-=======
         "x-ms-version": "2021-02-12"
->>>>>>> 7e782c87
       },
       "ResponseBody": []
     },
@@ -55,11 +47,7 @@
         "x-ms-client-request-id": "863c0b50-20b7-b189-54b1-6dba5726c388",
         "x-ms-date": "Wed, 17 Feb 2021 22:22:35 GMT",
         "x-ms-return-client-request-id": "true",
-<<<<<<< HEAD
-        "x-ms-version": "2020-12-06"
-=======
         "x-ms-version": "2021-02-12"
->>>>>>> 7e782c87
       },
       "RequestBody": null,
       "StatusCode": 409,
@@ -74,11 +62,7 @@
         "x-ms-client-request-id": "863c0b50-20b7-b189-54b1-6dba5726c388",
         "x-ms-error-code": "ContainerAlreadyExists",
         "x-ms-request-id": "6a108d06-601e-008a-497b-0524ee000000",
-<<<<<<< HEAD
-        "x-ms-version": "2020-12-06"
-=======
         "x-ms-version": "2021-02-12"
->>>>>>> 7e782c87
       },
       "ResponseBody": [
         "﻿<?xml version=\"1.0\" encoding=\"utf-8\"?><Error><Code>ContainerAlreadyExists</Code><Message>The specified container already exists.\n",
@@ -100,11 +84,7 @@
         "x-ms-client-request-id": "9bb0f61c-8f95-6fbb-b1d6-74ea8372dd91",
         "x-ms-date": "Wed, 17 Feb 2021 22:22:35 GMT",
         "x-ms-return-client-request-id": "true",
-<<<<<<< HEAD
-        "x-ms-version": "2020-12-06"
-=======
         "x-ms-version": "2021-02-12"
->>>>>>> 7e782c87
       },
       "RequestBody": null,
       "StatusCode": 202,
@@ -117,11 +97,7 @@
         ],
         "x-ms-client-request-id": "9bb0f61c-8f95-6fbb-b1d6-74ea8372dd91",
         "x-ms-request-id": "6a108d48-601e-008a-057b-0524ee000000",
-<<<<<<< HEAD
-        "x-ms-version": "2020-12-06"
-=======
         "x-ms-version": "2021-02-12"
->>>>>>> 7e782c87
       },
       "ResponseBody": []
     }
