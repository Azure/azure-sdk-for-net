--- conflicted
+++ resolved
@@ -13,11 +13,7 @@
         "x-ms-client-request-id": "fd954378-7636-65ab-0d49-9501a6d11673",
         "x-ms-date": "Fri, 03 Apr 2020 21:05:01 GMT",
         "x-ms-return-client-request-id": "true",
-<<<<<<< HEAD
-        "x-ms-version": "2019-12-12"
-=======
         "x-ms-version": "2020-02-10"
->>>>>>> 60f4876e
       },
       "RequestBody": null,
       "StatusCode": 201,
@@ -32,11 +28,7 @@
         ],
         "x-ms-client-request-id": "fd954378-7636-65ab-0d49-9501a6d11673",
         "x-ms-request-id": "9622a24f-f01e-0012-60fb-093670000000",
-<<<<<<< HEAD
-        "x-ms-version": "2019-12-12"
-=======
         "x-ms-version": "2020-02-10"
->>>>>>> 60f4876e
       },
       "ResponseBody": []
     },
@@ -53,11 +45,7 @@
         "x-ms-client-request-id": "863c0b50-20b7-b189-54b1-6dba5726c388",
         "x-ms-date": "Fri, 03 Apr 2020 21:05:01 GMT",
         "x-ms-return-client-request-id": "true",
-<<<<<<< HEAD
-        "x-ms-version": "2019-12-12"
-=======
         "x-ms-version": "2020-02-10"
->>>>>>> 60f4876e
       },
       "RequestBody": null,
       "StatusCode": 409,
@@ -72,11 +60,7 @@
         "x-ms-client-request-id": "863c0b50-20b7-b189-54b1-6dba5726c388",
         "x-ms-error-code": "ContainerAlreadyExists",
         "x-ms-request-id": "9622a25c-f01e-0012-6cfb-093670000000",
-<<<<<<< HEAD
-        "x-ms-version": "2019-12-12"
-=======
         "x-ms-version": "2020-02-10"
->>>>>>> 60f4876e
       },
       "ResponseBody": [
         "\uFEFF\u003C?xml version=\u00221.0\u0022 encoding=\u0022utf-8\u0022?\u003E\u003CError\u003E\u003CCode\u003EContainerAlreadyExists\u003C/Code\u003E\u003CMessage\u003EThe specified container already exists.\n",
@@ -97,11 +81,7 @@
         "x-ms-client-request-id": "9bb0f61c-8f95-6fbb-b1d6-74ea8372dd91",
         "x-ms-date": "Fri, 03 Apr 2020 21:05:01 GMT",
         "x-ms-return-client-request-id": "true",
-<<<<<<< HEAD
-        "x-ms-version": "2019-12-12"
-=======
         "x-ms-version": "2020-02-10"
->>>>>>> 60f4876e
       },
       "RequestBody": null,
       "StatusCode": 202,
@@ -114,11 +94,7 @@
         ],
         "x-ms-client-request-id": "9bb0f61c-8f95-6fbb-b1d6-74ea8372dd91",
         "x-ms-request-id": "9622a268-f01e-0012-77fb-093670000000",
-<<<<<<< HEAD
-        "x-ms-version": "2019-12-12"
-=======
         "x-ms-version": "2020-02-10"
->>>>>>> 60f4876e
       },
       "ResponseBody": []
     }
