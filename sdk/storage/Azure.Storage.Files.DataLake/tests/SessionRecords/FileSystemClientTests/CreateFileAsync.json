--- conflicted
+++ resolved
@@ -14,11 +14,7 @@
         "x-ms-client-request-id": "a1fb859f-e706-5ed0-a9c7-788f6c6cb67f",
         "x-ms-date": "Fri, 03 Apr 2020 21:04:21 GMT",
         "x-ms-return-client-request-id": "true",
-<<<<<<< HEAD
-        "x-ms-version": "2019-12-12"
-=======
         "x-ms-version": "2020-02-10"
->>>>>>> 60f4876e
       },
       "RequestBody": null,
       "StatusCode": 201,
@@ -33,11 +29,7 @@
         ],
         "x-ms-client-request-id": "a1fb859f-e706-5ed0-a9c7-788f6c6cb67f",
         "x-ms-request-id": "96228cd0-f01e-0012-3cfb-093670000000",
-<<<<<<< HEAD
-        "x-ms-version": "2019-12-12"
-=======
         "x-ms-version": "2020-02-10"
->>>>>>> 60f4876e
       },
       "ResponseBody": []
     },
@@ -54,11 +46,7 @@
         "x-ms-client-request-id": "1e126a73-010b-5a5a-aec6-df1b3e60534c",
         "x-ms-date": "Fri, 03 Apr 2020 21:04:21 GMT",
         "x-ms-return-client-request-id": "true",
-<<<<<<< HEAD
-        "x-ms-version": "2019-12-12"
-=======
         "x-ms-version": "2020-02-10"
->>>>>>> 60f4876e
       },
       "RequestBody": null,
       "StatusCode": 201,
@@ -73,11 +61,7 @@
         ],
         "x-ms-client-request-id": "1e126a73-010b-5a5a-aec6-df1b3e60534c",
         "x-ms-request-id": "fa4403a0-201f-0097-10fb-091bad000000",
-<<<<<<< HEAD
-        "x-ms-version": "2019-12-12"
-=======
         "x-ms-version": "2020-02-10"
->>>>>>> 60f4876e
       },
       "ResponseBody": []
     },
@@ -94,11 +78,7 @@
         "x-ms-client-request-id": "a1fc474f-624a-d4dd-9883-9c6c1aa9960e",
         "x-ms-date": "Fri, 03 Apr 2020 21:04:21 GMT",
         "x-ms-return-client-request-id": "true",
-<<<<<<< HEAD
-        "x-ms-version": "2019-12-12"
-=======
         "x-ms-version": "2020-02-10"
->>>>>>> 60f4876e
       },
       "RequestBody": null,
       "StatusCode": 202,
@@ -111,11 +91,7 @@
         ],
         "x-ms-client-request-id": "a1fc474f-624a-d4dd-9883-9c6c1aa9960e",
         "x-ms-request-id": "96228cec-f01e-0012-56fb-093670000000",
-<<<<<<< HEAD
-        "x-ms-version": "2019-12-12"
-=======
         "x-ms-version": "2020-02-10"
->>>>>>> 60f4876e
       },
       "ResponseBody": []
     }
