--- conflicted
+++ resolved
@@ -15,11 +15,7 @@
         "x-ms-client-request-id": "7328c1e3-f8c1-7450-cb78-a48ab2758dd1",
         "x-ms-date": "Fri, 19 Feb 2021 18:58:46 GMT",
         "x-ms-return-client-request-id": "true",
-<<<<<<< HEAD
-        "x-ms-version": "2020-12-06"
-=======
         "x-ms-version": "2021-02-12"
->>>>>>> 7e782c87
       },
       "RequestBody": null,
       "StatusCode": 201,
@@ -34,11 +30,7 @@
         ],
         "x-ms-client-request-id": "7328c1e3-f8c1-7450-cb78-a48ab2758dd1",
         "x-ms-request-id": "f3d98544-a01e-0071-2cf1-069974000000",
-<<<<<<< HEAD
-        "x-ms-version": "2020-12-06"
-=======
         "x-ms-version": "2021-02-12"
->>>>>>> 7e782c87
       },
       "ResponseBody": []
     },
@@ -56,11 +48,7 @@
         "x-ms-client-request-id": "c39258a7-d3b7-92d0-c55c-da63fe9a77dc",
         "x-ms-date": "Fri, 19 Feb 2021 18:58:46 GMT",
         "x-ms-return-client-request-id": "true",
-<<<<<<< HEAD
-        "x-ms-version": "2020-12-06"
-=======
         "x-ms-version": "2021-02-12"
->>>>>>> 7e782c87
       },
       "RequestBody": null,
       "StatusCode": 201,
@@ -75,11 +63,7 @@
         ],
         "x-ms-client-request-id": "c39258a7-d3b7-92d0-c55c-da63fe9a77dc",
         "x-ms-request-id": "c3622484-401f-0034-5cf1-064c97000000",
-<<<<<<< HEAD
-        "x-ms-version": "2020-12-06"
-=======
         "x-ms-version": "2021-02-12"
->>>>>>> 7e782c87
       },
       "ResponseBody": []
     },
@@ -97,11 +81,7 @@
         "x-ms-client-request-id": "a40e4dcb-4b5b-70de-520f-ffe6a819f7b4",
         "x-ms-date": "Fri, 19 Feb 2021 18:58:46 GMT",
         "x-ms-return-client-request-id": "true",
-<<<<<<< HEAD
-        "x-ms-version": "2020-12-06"
-=======
         "x-ms-version": "2021-02-12"
->>>>>>> 7e782c87
       },
       "RequestBody": null,
       "StatusCode": 202,
@@ -114,11 +94,7 @@
         ],
         "x-ms-client-request-id": "a40e4dcb-4b5b-70de-520f-ffe6a819f7b4",
         "x-ms-request-id": "f3d985df-a01e-0071-33f1-069974000000",
-<<<<<<< HEAD
-        "x-ms-version": "2020-12-06"
-=======
         "x-ms-version": "2021-02-12"
->>>>>>> 7e782c87
       },
       "ResponseBody": []
     }
