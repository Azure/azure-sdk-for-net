{
  "Entries": [
    {
      "RequestUri": "https://seannse.blob.core.windows.net/test-filesystem-78f43496-f599-cc2a-5620-317cd02e9bcc?restype=container",
      "RequestMethod": "PUT",
      "RequestHeaders": {
        "Accept": "application/xml",
        "Authorization": "Sanitized",
<<<<<<< HEAD
        "traceparent": "00-a6129138817e834c92031afa7d2eea04-ee2afc98b1e63949-00",
        "User-Agent": [
          "azsdk-net-Storage.Files.DataLake/12.7.0-alpha.20210202.1",
          "(.NET 5.0.2; Microsoft Windows 10.0.19042)"
        ],
        "x-ms-blob-public-access": "container",
        "x-ms-client-request-id": "a1fb859f-e706-5ed0-a9c7-788f6c6cb67f",
        "x-ms-date": "Tue, 02 Feb 2021 21:24:48 GMT",
=======
        "traceparent": "00-4af3dc7aacf6d149bb6b697326e40ab2-10f5100c54f17d4c-00",
        "User-Agent": [
          "azsdk-net-Storage.Files.DataLake/12.7.0-alpha.20210217.1",
          "(.NET 5.0.3; Microsoft Windows 10.0.19042)"
        ],
        "x-ms-blob-public-access": "container",
        "x-ms-client-request-id": "a1fb859f-e706-5ed0-a9c7-788f6c6cb67f",
        "x-ms-date": "Wed, 17 Feb 2021 22:21:12 GMT",
>>>>>>> 1814567d
        "x-ms-return-client-request-id": "true",
        "x-ms-version": "2020-06-12"
      },
      "RequestBody": null,
      "StatusCode": 201,
      "ResponseHeaders": {
        "Content-Length": "0",
<<<<<<< HEAD
        "Date": "Tue, 02 Feb 2021 21:24:48 GMT",
        "ETag": "\u00220x8D8C7C0F8A7FB81\u0022",
        "Last-Modified": "Tue, 02 Feb 2021 21:24:49 GMT",
=======
        "Date": "Wed, 17 Feb 2021 22:21:12 GMT",
        "ETag": "\u00220x8D8D392558FBC02\u0022",
        "Last-Modified": "Wed, 17 Feb 2021 22:21:12 GMT",
>>>>>>> 1814567d
        "Server": [
          "Windows-Azure-Blob/1.0",
          "Microsoft-HTTPAPI/2.0"
        ],
        "x-ms-client-request-id": "a1fb859f-e706-5ed0-a9c7-788f6c6cb67f",
<<<<<<< HEAD
        "x-ms-request-id": "e34bb48a-301e-00b8-54a9-f92499000000",
=======
        "x-ms-request-id": "3bc475a8-501e-0065-6e7b-05d11b000000",
>>>>>>> 1814567d
        "x-ms-version": "2020-06-12"
      },
      "ResponseBody": []
    },
    {
      "RequestUri": "https://seannse.dfs.core.windows.net/test-filesystem-78f43496-f599-cc2a-5620-317cd02e9bcc/test-file-49622dba-44e3-35d7-c2eb-a96f0b5d80e9?resource=file",
      "RequestMethod": "PUT",
      "RequestHeaders": {
        "Accept": "application/json",
        "Authorization": "Sanitized",
<<<<<<< HEAD
        "traceparent": "00-e736183acf777d48ab88894352757adb-e740b32e6dc83046-00",
        "User-Agent": [
          "azsdk-net-Storage.Files.DataLake/12.7.0-alpha.20210202.1",
          "(.NET 5.0.2; Microsoft Windows 10.0.19042)"
        ],
        "x-ms-client-request-id": "1e126a73-010b-5a5a-aec6-df1b3e60534c",
        "x-ms-date": "Tue, 02 Feb 2021 21:24:48 GMT",
=======
        "traceparent": "00-db9591bc14a2e6418849de45705e8603-c5aebf2811a8c442-00",
        "User-Agent": [
          "azsdk-net-Storage.Files.DataLake/12.7.0-alpha.20210217.1",
          "(.NET 5.0.3; Microsoft Windows 10.0.19042)"
        ],
        "x-ms-client-request-id": "1e126a73-010b-5a5a-aec6-df1b3e60534c",
        "x-ms-date": "Wed, 17 Feb 2021 22:21:12 GMT",
>>>>>>> 1814567d
        "x-ms-return-client-request-id": "true",
        "x-ms-version": "2020-06-12"
      },
      "RequestBody": null,
      "StatusCode": 201,
      "ResponseHeaders": {
        "Content-Length": "0",
<<<<<<< HEAD
        "Date": "Tue, 02 Feb 2021 21:24:48 GMT",
        "ETag": "\u00220x8D8C7C0F8E084D5\u0022",
        "Last-Modified": "Tue, 02 Feb 2021 21:24:49 GMT",
=======
        "Date": "Wed, 17 Feb 2021 22:21:12 GMT",
        "ETag": "\u00220x8D8D39255CA4B2C\u0022",
        "Last-Modified": "Wed, 17 Feb 2021 22:21:13 GMT",
>>>>>>> 1814567d
        "Server": [
          "Windows-Azure-HDFS/1.0",
          "Microsoft-HTTPAPI/2.0"
        ],
        "x-ms-client-request-id": "1e126a73-010b-5a5a-aec6-df1b3e60534c",
<<<<<<< HEAD
        "x-ms-request-id": "07c6ca93-101f-004b-55a9-f9830c000000",
=======
        "x-ms-request-id": "856e8d9c-c01f-0067-2f7b-056fa3000000",
>>>>>>> 1814567d
        "x-ms-version": "2020-06-12"
      },
      "ResponseBody": []
    },
    {
      "RequestUri": "https://seannse.blob.core.windows.net/test-filesystem-78f43496-f599-cc2a-5620-317cd02e9bcc?restype=container",
      "RequestMethod": "DELETE",
      "RequestHeaders": {
        "Accept": "application/xml",
        "Authorization": "Sanitized",
<<<<<<< HEAD
        "traceparent": "00-139e9136a007504e8f428b69ec93e789-234bf8f4d109a942-00",
        "User-Agent": [
          "azsdk-net-Storage.Files.DataLake/12.7.0-alpha.20210202.1",
          "(.NET 5.0.2; Microsoft Windows 10.0.19042)"
        ],
        "x-ms-client-request-id": "a1fc474f-624a-d4dd-9883-9c6c1aa9960e",
        "x-ms-date": "Tue, 02 Feb 2021 21:24:49 GMT",
=======
        "traceparent": "00-2c2ce3e640202640b0d1161a7f6e1eec-5be4d89937ca9040-00",
        "User-Agent": [
          "azsdk-net-Storage.Files.DataLake/12.7.0-alpha.20210217.1",
          "(.NET 5.0.3; Microsoft Windows 10.0.19042)"
        ],
        "x-ms-client-request-id": "a1fc474f-624a-d4dd-9883-9c6c1aa9960e",
        "x-ms-date": "Wed, 17 Feb 2021 22:21:13 GMT",
>>>>>>> 1814567d
        "x-ms-return-client-request-id": "true",
        "x-ms-version": "2020-06-12"
      },
      "RequestBody": null,
      "StatusCode": 202,
      "ResponseHeaders": {
        "Content-Length": "0",
<<<<<<< HEAD
        "Date": "Tue, 02 Feb 2021 21:24:48 GMT",
=======
        "Date": "Wed, 17 Feb 2021 22:21:12 GMT",
>>>>>>> 1814567d
        "Server": [
          "Windows-Azure-Blob/1.0",
          "Microsoft-HTTPAPI/2.0"
        ],
        "x-ms-client-request-id": "a1fc474f-624a-d4dd-9883-9c6c1aa9960e",
<<<<<<< HEAD
        "x-ms-request-id": "e34bb782-301e-00b8-7ba9-f92499000000",
=======
        "x-ms-request-id": "3bc476dc-501e-0065-157b-05d11b000000",
>>>>>>> 1814567d
        "x-ms-version": "2020-06-12"
      },
      "ResponseBody": []
    }
  ],
  "Variables": {
    "RandomSeed": "786158303",
    "Storage_TestConfigHierarchicalNamespace": "NamespaceTenant\nseannse\nU2FuaXRpemVk\nhttps://seannse.blob.core.windows.net\nhttps://seannse.file.core.windows.net\nhttps://seannse.queue.core.windows.net\nhttps://seannse.table.core.windows.net\n\n\n\n\nhttps://seannse-secondary.blob.core.windows.net\nhttps://seannse-secondary.file.core.windows.net\nhttps://seannse-secondary.queue.core.windows.net\nhttps://seannse-secondary.table.core.windows.net\n68390a19-a643-458b-b726-408abf67b4fc\nSanitized\n72f988bf-86f1-41af-91ab-2d7cd011db47\nhttps://login.microsoftonline.com/\nCloud\nBlobEndpoint=https://seannse.blob.core.windows.net/;QueueEndpoint=https://seannse.queue.core.windows.net/;FileEndpoint=https://seannse.file.core.windows.net/;BlobSecondaryEndpoint=https://seannse-secondary.blob.core.windows.net/;QueueSecondaryEndpoint=https://seannse-secondary.queue.core.windows.net/;FileSecondaryEndpoint=https://seannse-secondary.file.core.windows.net/;AccountName=seannse;AccountKey=Sanitized\n"
  }
}<|MERGE_RESOLUTION|>--- conflicted
+++ resolved
@@ -1,30 +1,19 @@
 {
   "Entries": [
     {
-      "RequestUri": "https://seannse.blob.core.windows.net/test-filesystem-78f43496-f599-cc2a-5620-317cd02e9bcc?restype=container",
+      "RequestUri": "https://seannse.blob.core.windows.net/test-filesystem-1aa34437-25ea-0b97-be4b-8085866bf73e?restype=container",
       "RequestMethod": "PUT",
       "RequestHeaders": {
         "Accept": "application/xml",
         "Authorization": "Sanitized",
-<<<<<<< HEAD
-        "traceparent": "00-a6129138817e834c92031afa7d2eea04-ee2afc98b1e63949-00",
+        "traceparent": "00-35215ac2e880c54494983501cf724d08-e8c1b96382472c40-00",
         "User-Agent": [
-          "azsdk-net-Storage.Files.DataLake/12.7.0-alpha.20210202.1",
-          "(.NET 5.0.2; Microsoft Windows 10.0.19042)"
+          "azsdk-net-Storage.Files.DataLake/12.7.0-alpha.20210219.1",
+          "(.NET 5.0.3; Microsoft Windows 10.0.19041)"
         ],
         "x-ms-blob-public-access": "container",
-        "x-ms-client-request-id": "a1fb859f-e706-5ed0-a9c7-788f6c6cb67f",
-        "x-ms-date": "Tue, 02 Feb 2021 21:24:48 GMT",
-=======
-        "traceparent": "00-4af3dc7aacf6d149bb6b697326e40ab2-10f5100c54f17d4c-00",
-        "User-Agent": [
-          "azsdk-net-Storage.Files.DataLake/12.7.0-alpha.20210217.1",
-          "(.NET 5.0.3; Microsoft Windows 10.0.19042)"
-        ],
-        "x-ms-blob-public-access": "container",
-        "x-ms-client-request-id": "a1fb859f-e706-5ed0-a9c7-788f6c6cb67f",
-        "x-ms-date": "Wed, 17 Feb 2021 22:21:12 GMT",
->>>>>>> 1814567d
+        "x-ms-client-request-id": "7328c1e3-f8c1-7450-cb78-a48ab2758dd1",
+        "x-ms-date": "Fri, 19 Feb 2021 18:58:46 GMT",
         "x-ms-return-client-request-id": "true",
         "x-ms-version": "2020-06-12"
       },
@@ -32,52 +21,32 @@
       "StatusCode": 201,
       "ResponseHeaders": {
         "Content-Length": "0",
-<<<<<<< HEAD
-        "Date": "Tue, 02 Feb 2021 21:24:48 GMT",
-        "ETag": "\u00220x8D8C7C0F8A7FB81\u0022",
-        "Last-Modified": "Tue, 02 Feb 2021 21:24:49 GMT",
-=======
-        "Date": "Wed, 17 Feb 2021 22:21:12 GMT",
-        "ETag": "\u00220x8D8D392558FBC02\u0022",
-        "Last-Modified": "Wed, 17 Feb 2021 22:21:12 GMT",
->>>>>>> 1814567d
+        "Date": "Fri, 19 Feb 2021 18:58:45 GMT",
+        "ETag": "\u00220x8D8D5086248F276\u0022",
+        "Last-Modified": "Fri, 19 Feb 2021 18:58:45 GMT",
         "Server": [
           "Windows-Azure-Blob/1.0",
           "Microsoft-HTTPAPI/2.0"
         ],
-        "x-ms-client-request-id": "a1fb859f-e706-5ed0-a9c7-788f6c6cb67f",
-<<<<<<< HEAD
-        "x-ms-request-id": "e34bb48a-301e-00b8-54a9-f92499000000",
-=======
-        "x-ms-request-id": "3bc475a8-501e-0065-6e7b-05d11b000000",
->>>>>>> 1814567d
+        "x-ms-client-request-id": "7328c1e3-f8c1-7450-cb78-a48ab2758dd1",
+        "x-ms-request-id": "f3d98544-a01e-0071-2cf1-069974000000",
         "x-ms-version": "2020-06-12"
       },
       "ResponseBody": []
     },
     {
-      "RequestUri": "https://seannse.dfs.core.windows.net/test-filesystem-78f43496-f599-cc2a-5620-317cd02e9bcc/test-file-49622dba-44e3-35d7-c2eb-a96f0b5d80e9?resource=file",
+      "RequestUri": "https://seannse.dfs.core.windows.net/test-filesystem-1aa34437-25ea-0b97-be4b-8085866bf73e/test-file-34703816-508c-cbfc-995e-f9b6fcee0f96?resource=file",
       "RequestMethod": "PUT",
       "RequestHeaders": {
         "Accept": "application/json",
         "Authorization": "Sanitized",
-<<<<<<< HEAD
-        "traceparent": "00-e736183acf777d48ab88894352757adb-e740b32e6dc83046-00",
+        "traceparent": "00-d1a332f19dff3045b836418c40c5ad73-38dfca4e0a2b8942-00",
         "User-Agent": [
-          "azsdk-net-Storage.Files.DataLake/12.7.0-alpha.20210202.1",
-          "(.NET 5.0.2; Microsoft Windows 10.0.19042)"
+          "azsdk-net-Storage.Files.DataLake/12.7.0-alpha.20210219.1",
+          "(.NET 5.0.3; Microsoft Windows 10.0.19041)"
         ],
-        "x-ms-client-request-id": "1e126a73-010b-5a5a-aec6-df1b3e60534c",
-        "x-ms-date": "Tue, 02 Feb 2021 21:24:48 GMT",
-=======
-        "traceparent": "00-db9591bc14a2e6418849de45705e8603-c5aebf2811a8c442-00",
-        "User-Agent": [
-          "azsdk-net-Storage.Files.DataLake/12.7.0-alpha.20210217.1",
-          "(.NET 5.0.3; Microsoft Windows 10.0.19042)"
-        ],
-        "x-ms-client-request-id": "1e126a73-010b-5a5a-aec6-df1b3e60534c",
-        "x-ms-date": "Wed, 17 Feb 2021 22:21:12 GMT",
->>>>>>> 1814567d
+        "x-ms-client-request-id": "c39258a7-d3b7-92d0-c55c-da63fe9a77dc",
+        "x-ms-date": "Fri, 19 Feb 2021 18:58:46 GMT",
         "x-ms-return-client-request-id": "true",
         "x-ms-version": "2020-06-12"
       },
@@ -85,52 +54,32 @@
       "StatusCode": 201,
       "ResponseHeaders": {
         "Content-Length": "0",
-<<<<<<< HEAD
-        "Date": "Tue, 02 Feb 2021 21:24:48 GMT",
-        "ETag": "\u00220x8D8C7C0F8E084D5\u0022",
-        "Last-Modified": "Tue, 02 Feb 2021 21:24:49 GMT",
-=======
-        "Date": "Wed, 17 Feb 2021 22:21:12 GMT",
-        "ETag": "\u00220x8D8D39255CA4B2C\u0022",
-        "Last-Modified": "Wed, 17 Feb 2021 22:21:13 GMT",
->>>>>>> 1814567d
+        "Date": "Fri, 19 Feb 2021 18:58:45 GMT",
+        "ETag": "\u00220x8D8D50862591BB0\u0022",
+        "Last-Modified": "Fri, 19 Feb 2021 18:58:45 GMT",
         "Server": [
           "Windows-Azure-HDFS/1.0",
           "Microsoft-HTTPAPI/2.0"
         ],
-        "x-ms-client-request-id": "1e126a73-010b-5a5a-aec6-df1b3e60534c",
-<<<<<<< HEAD
-        "x-ms-request-id": "07c6ca93-101f-004b-55a9-f9830c000000",
-=======
-        "x-ms-request-id": "856e8d9c-c01f-0067-2f7b-056fa3000000",
->>>>>>> 1814567d
+        "x-ms-client-request-id": "c39258a7-d3b7-92d0-c55c-da63fe9a77dc",
+        "x-ms-request-id": "c3622484-401f-0034-5cf1-064c97000000",
         "x-ms-version": "2020-06-12"
       },
       "ResponseBody": []
     },
     {
-      "RequestUri": "https://seannse.blob.core.windows.net/test-filesystem-78f43496-f599-cc2a-5620-317cd02e9bcc?restype=container",
+      "RequestUri": "https://seannse.blob.core.windows.net/test-filesystem-1aa34437-25ea-0b97-be4b-8085866bf73e?restype=container",
       "RequestMethod": "DELETE",
       "RequestHeaders": {
         "Accept": "application/xml",
         "Authorization": "Sanitized",
-<<<<<<< HEAD
-        "traceparent": "00-139e9136a007504e8f428b69ec93e789-234bf8f4d109a942-00",
+        "traceparent": "00-aceb94998da3bd4f9f3c039cbd71ef7c-34a1192f93c26a49-00",
         "User-Agent": [
-          "azsdk-net-Storage.Files.DataLake/12.7.0-alpha.20210202.1",
-          "(.NET 5.0.2; Microsoft Windows 10.0.19042)"
+          "azsdk-net-Storage.Files.DataLake/12.7.0-alpha.20210219.1",
+          "(.NET 5.0.3; Microsoft Windows 10.0.19041)"
         ],
-        "x-ms-client-request-id": "a1fc474f-624a-d4dd-9883-9c6c1aa9960e",
-        "x-ms-date": "Tue, 02 Feb 2021 21:24:49 GMT",
-=======
-        "traceparent": "00-2c2ce3e640202640b0d1161a7f6e1eec-5be4d89937ca9040-00",
-        "User-Agent": [
-          "azsdk-net-Storage.Files.DataLake/12.7.0-alpha.20210217.1",
-          "(.NET 5.0.3; Microsoft Windows 10.0.19042)"
-        ],
-        "x-ms-client-request-id": "a1fc474f-624a-d4dd-9883-9c6c1aa9960e",
-        "x-ms-date": "Wed, 17 Feb 2021 22:21:13 GMT",
->>>>>>> 1814567d
+        "x-ms-client-request-id": "a40e4dcb-4b5b-70de-520f-ffe6a819f7b4",
+        "x-ms-date": "Fri, 19 Feb 2021 18:58:46 GMT",
         "x-ms-return-client-request-id": "true",
         "x-ms-version": "2020-06-12"
       },
@@ -138,28 +87,20 @@
       "StatusCode": 202,
       "ResponseHeaders": {
         "Content-Length": "0",
-<<<<<<< HEAD
-        "Date": "Tue, 02 Feb 2021 21:24:48 GMT",
-=======
-        "Date": "Wed, 17 Feb 2021 22:21:12 GMT",
->>>>>>> 1814567d
+        "Date": "Fri, 19 Feb 2021 18:58:45 GMT",
         "Server": [
           "Windows-Azure-Blob/1.0",
           "Microsoft-HTTPAPI/2.0"
         ],
-        "x-ms-client-request-id": "a1fc474f-624a-d4dd-9883-9c6c1aa9960e",
-<<<<<<< HEAD
-        "x-ms-request-id": "e34bb782-301e-00b8-7ba9-f92499000000",
-=======
-        "x-ms-request-id": "3bc476dc-501e-0065-157b-05d11b000000",
->>>>>>> 1814567d
+        "x-ms-client-request-id": "a40e4dcb-4b5b-70de-520f-ffe6a819f7b4",
+        "x-ms-request-id": "f3d985df-a01e-0071-33f1-069974000000",
         "x-ms-version": "2020-06-12"
       },
       "ResponseBody": []
     }
   ],
   "Variables": {
-    "RandomSeed": "786158303",
+    "RandomSeed": "1841522622",
     "Storage_TestConfigHierarchicalNamespace": "NamespaceTenant\nseannse\nU2FuaXRpemVk\nhttps://seannse.blob.core.windows.net\nhttps://seannse.file.core.windows.net\nhttps://seannse.queue.core.windows.net\nhttps://seannse.table.core.windows.net\n\n\n\n\nhttps://seannse-secondary.blob.core.windows.net\nhttps://seannse-secondary.file.core.windows.net\nhttps://seannse-secondary.queue.core.windows.net\nhttps://seannse-secondary.table.core.windows.net\n68390a19-a643-458b-b726-408abf67b4fc\nSanitized\n72f988bf-86f1-41af-91ab-2d7cd011db47\nhttps://login.microsoftonline.com/\nCloud\nBlobEndpoint=https://seannse.blob.core.windows.net/;QueueEndpoint=https://seannse.queue.core.windows.net/;FileEndpoint=https://seannse.file.core.windows.net/;BlobSecondaryEndpoint=https://seannse-secondary.blob.core.windows.net/;QueueSecondaryEndpoint=https://seannse-secondary.queue.core.windows.net/;FileSecondaryEndpoint=https://seannse-secondary.file.core.windows.net/;AccountName=seannse;AccountKey=Sanitized\n"
   }
 }