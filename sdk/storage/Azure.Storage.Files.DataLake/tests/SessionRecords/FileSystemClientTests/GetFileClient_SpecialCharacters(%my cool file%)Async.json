--- conflicted
+++ resolved
@@ -1,30 +1,19 @@
 {
   "Entries": [
     {
-      "RequestUri": "https://seannse.blob.core.windows.net/test-filesystem-d3a17e92-9218-3025-2c7d-860416668504?restype=container",
+      "RequestUri": "https://seannse.blob.core.windows.net/test-filesystem-110d9ac5-f98a-bb7c-7b8e-07349b1f5e77?restype=container",
       "RequestMethod": "PUT",
       "RequestHeaders": {
         "Accept": "application/xml",
         "Authorization": "Sanitized",
-<<<<<<< HEAD
-        "traceparent": "00-1eae2174b1ffd0468b39baf84bd1b747-17e192a41d90654f-00",
+        "traceparent": "00-92a7eae43031da499048154a8808271e-36ba41ce2068e84d-00",
         "User-Agent": [
-          "azsdk-net-Storage.Files.DataLake/12.7.0-alpha.20210202.1",
-          "(.NET 5.0.2; Microsoft Windows 10.0.19042)"
+          "azsdk-net-Storage.Files.DataLake/12.7.0-alpha.20210219.1",
+          "(.NET 5.0.3; Microsoft Windows 10.0.19041)"
         ],
         "x-ms-blob-public-access": "container",
-        "x-ms-client-request-id": "f7411ae9-f4db-5c8e-3186-90c103918204",
-        "x-ms-date": "Tue, 02 Feb 2021 21:25:12 GMT",
-=======
-        "traceparent": "00-66e65b173216a6439f29dd1a0c4f137a-b4f8a51f0fd7de4a-00",
-        "User-Agent": [
-          "azsdk-net-Storage.Files.DataLake/12.7.0-alpha.20210217.1",
-          "(.NET 5.0.3; Microsoft Windows 10.0.19042)"
-        ],
-        "x-ms-blob-public-access": "container",
-        "x-ms-client-request-id": "f7411ae9-f4db-5c8e-3186-90c103918204",
-        "x-ms-date": "Wed, 17 Feb 2021 22:22:10 GMT",
->>>>>>> 1814567d
+        "x-ms-client-request-id": "6aee6f37-5688-cdad-7b7c-be3978b3f8d3",
+        "x-ms-date": "Fri, 19 Feb 2021 18:58:57 GMT",
         "x-ms-return-client-request-id": "true",
         "x-ms-version": "2020-06-12"
       },
@@ -32,52 +21,32 @@
       "StatusCode": 201,
       "ResponseHeaders": {
         "Content-Length": "0",
-<<<<<<< HEAD
-        "Date": "Tue, 02 Feb 2021 21:25:13 GMT",
-        "ETag": "\u00220x8D8C7C10749C48F\u0022",
-        "Last-Modified": "Tue, 02 Feb 2021 21:25:13 GMT",
-=======
-        "Date": "Wed, 17 Feb 2021 22:22:10 GMT",
-        "ETag": "\u00220x8D8D39278099D85\u0022",
-        "Last-Modified": "Wed, 17 Feb 2021 22:22:10 GMT",
->>>>>>> 1814567d
+        "Date": "Fri, 19 Feb 2021 18:58:56 GMT",
+        "ETag": "\u00220x8D8D5086889D3A0\u0022",
+        "Last-Modified": "Fri, 19 Feb 2021 18:58:56 GMT",
         "Server": [
           "Windows-Azure-Blob/1.0",
           "Microsoft-HTTPAPI/2.0"
         ],
-        "x-ms-client-request-id": "f7411ae9-f4db-5c8e-3186-90c103918204",
-<<<<<<< HEAD
-        "x-ms-request-id": "4304fbe1-c01e-0058-0ca9-f9a700000000",
-=======
-        "x-ms-request-id": "be7bfd90-b01e-0042-297b-05c6df000000",
->>>>>>> 1814567d
+        "x-ms-client-request-id": "6aee6f37-5688-cdad-7b7c-be3978b3f8d3",
+        "x-ms-request-id": "f3d99f8b-a01e-0071-3ef1-069974000000",
         "x-ms-version": "2020-06-12"
       },
       "ResponseBody": []
     },
     {
-      "RequestUri": "https://seannse.dfs.core.windows.net/test-filesystem-d3a17e92-9218-3025-2c7d-860416668504/my cool file?resource=file",
+      "RequestUri": "https://seannse.dfs.core.windows.net/test-filesystem-110d9ac5-f98a-bb7c-7b8e-07349b1f5e77/my cool file?resource=file",
       "RequestMethod": "PUT",
       "RequestHeaders": {
         "Accept": "application/json",
         "Authorization": "Sanitized",
-<<<<<<< HEAD
-        "traceparent": "00-01fa2d740f00b945815121ac98d15e64-8c239ee329657e46-00",
+        "traceparent": "00-b1b910d716d4014891650d983bf09a0f-189b978eb0f62046-00",
         "User-Agent": [
-          "azsdk-net-Storage.Files.DataLake/12.7.0-alpha.20210202.1",
-          "(.NET 5.0.2; Microsoft Windows 10.0.19042)"
+          "azsdk-net-Storage.Files.DataLake/12.7.0-alpha.20210219.1",
+          "(.NET 5.0.3; Microsoft Windows 10.0.19041)"
         ],
-        "x-ms-client-request-id": "fb1a7ffe-8d25-7329-9760-6378f79962eb",
-        "x-ms-date": "Tue, 02 Feb 2021 21:25:13 GMT",
-=======
-        "traceparent": "00-7a3c265dec6f7c4ab52364a10df5d01c-1cf801681f81e847-00",
-        "User-Agent": [
-          "azsdk-net-Storage.Files.DataLake/12.7.0-alpha.20210217.1",
-          "(.NET 5.0.3; Microsoft Windows 10.0.19042)"
-        ],
-        "x-ms-client-request-id": "fb1a7ffe-8d25-7329-9760-6378f79962eb",
-        "x-ms-date": "Wed, 17 Feb 2021 22:22:10 GMT",
->>>>>>> 1814567d
+        "x-ms-client-request-id": "2bfc3e16-f331-b6ee-7147-fe2ad4d1a70c",
+        "x-ms-date": "Fri, 19 Feb 2021 18:58:57 GMT",
         "x-ms-return-client-request-id": "true",
         "x-ms-version": "2020-06-12"
       },
@@ -85,49 +54,31 @@
       "StatusCode": 201,
       "ResponseHeaders": {
         "Content-Length": "0",
-<<<<<<< HEAD
-        "Date": "Tue, 02 Feb 2021 21:25:13 GMT",
-        "ETag": "\u00220x8D8C7C10785802C\u0022",
-        "Last-Modified": "Tue, 02 Feb 2021 21:25:14 GMT",
-=======
-        "Date": "Wed, 17 Feb 2021 22:22:10 GMT",
-        "ETag": "\u00220x8D8D3927843E349\u0022",
-        "Last-Modified": "Wed, 17 Feb 2021 22:22:10 GMT",
->>>>>>> 1814567d
+        "Date": "Fri, 19 Feb 2021 18:58:55 GMT",
+        "ETag": "\u00220x8D8D508689981E3\u0022",
+        "Last-Modified": "Fri, 19 Feb 2021 18:58:56 GMT",
         "Server": [
           "Windows-Azure-HDFS/1.0",
           "Microsoft-HTTPAPI/2.0"
         ],
-        "x-ms-client-request-id": "fb1a7ffe-8d25-7329-9760-6378f79962eb",
-<<<<<<< HEAD
-        "x-ms-request-id": "db452ab5-901f-0037-62a9-f9adf3000000",
-=======
-        "x-ms-request-id": "d3d2a879-f01f-0021-357b-055b24000000",
->>>>>>> 1814567d
+        "x-ms-client-request-id": "2bfc3e16-f331-b6ee-7147-fe2ad4d1a70c",
+        "x-ms-request-id": "c3622de9-401f-0034-34f1-064c97000000",
         "x-ms-version": "2020-06-12"
       },
       "ResponseBody": []
     },
     {
-      "RequestUri": "https://seannse.dfs.core.windows.net/test-filesystem-d3a17e92-9218-3025-2c7d-860416668504?resource=filesystem\u0026recursive=false\u0026upn=false",
+      "RequestUri": "https://seannse.dfs.core.windows.net/test-filesystem-110d9ac5-f98a-bb7c-7b8e-07349b1f5e77?resource=filesystem\u0026recursive=false\u0026upn=false",
       "RequestMethod": "GET",
       "RequestHeaders": {
         "Accept": "application/json",
         "Authorization": "Sanitized",
         "User-Agent": [
-<<<<<<< HEAD
-          "azsdk-net-Storage.Files.DataLake/12.7.0-alpha.20210202.1",
-          "(.NET 5.0.2; Microsoft Windows 10.0.19042)"
+          "azsdk-net-Storage.Files.DataLake/12.7.0-alpha.20210219.1",
+          "(.NET 5.0.3; Microsoft Windows 10.0.19041)"
         ],
-        "x-ms-client-request-id": "83c3051d-8676-77df-2e13-786de4241189",
-        "x-ms-date": "Tue, 02 Feb 2021 21:25:13 GMT",
-=======
-          "azsdk-net-Storage.Files.DataLake/12.7.0-alpha.20210217.1",
-          "(.NET 5.0.3; Microsoft Windows 10.0.19042)"
-        ],
-        "x-ms-client-request-id": "83c3051d-8676-77df-2e13-786de4241189",
-        "x-ms-date": "Wed, 17 Feb 2021 22:22:11 GMT",
->>>>>>> 1814567d
+        "x-ms-client-request-id": "3a2201e0-ccb7-1ea1-ed30-a953a68f5dbe",
+        "x-ms-date": "Fri, 19 Feb 2021 18:58:57 GMT",
         "x-ms-return-client-request-id": "true",
         "x-ms-version": "2020-06-12"
       },
@@ -135,55 +86,33 @@
       "StatusCode": 200,
       "ResponseHeaders": {
         "Content-Type": "application/json; charset=utf-8",
-<<<<<<< HEAD
-        "Date": "Tue, 02 Feb 2021 21:25:13 GMT",
-=======
-        "Date": "Wed, 17 Feb 2021 22:22:10 GMT",
->>>>>>> 1814567d
+        "Date": "Fri, 19 Feb 2021 18:58:55 GMT",
         "Server": [
           "Windows-Azure-HDFS/1.0",
           "Microsoft-HTTPAPI/2.0"
         ],
         "Transfer-Encoding": "chunked",
-        "x-ms-client-request-id": "83c3051d-8676-77df-2e13-786de4241189",
-<<<<<<< HEAD
-        "x-ms-request-id": "db452ac8-901f-0037-75a9-f9adf3000000",
+        "x-ms-client-request-id": "3a2201e0-ccb7-1ea1-ed30-a953a68f5dbe",
+        "x-ms-request-id": "c3622dfd-401f-0034-48f1-064c97000000",
         "x-ms-version": "2020-06-12"
       },
       "ResponseBody": [
-        "{\u0022paths\u0022:[{\u0022contentLength\u0022:\u00220\u0022,\u0022creationTime\u0022:\u0022132567747141730348\u0022,\u0022etag\u0022:\u00220x8D8C7C10785802C\u0022,\u0022group\u0022:\u0022$superuser\u0022,\u0022lastModified\u0022:\u0022Tue, 02 Feb 2021 21:25:14 GMT\u0022,\u0022name\u0022:\u0022my cool file\u0022,\u0022owner\u0022:\u0022$superuser\u0022,\u0022permissions\u0022:\u0022rw-r-----\u0022}]}\n"
-=======
-        "x-ms-request-id": "d3d2a87e-f01f-0021-3a7b-055b24000000",
-        "x-ms-version": "2020-06-12"
-      },
-      "ResponseBody": [
-        "{\u0022paths\u0022:[{\u0022contentLength\u0022:\u00220\u0022,\u0022creationTime\u0022:\u0022132580741309326153\u0022,\u0022etag\u0022:\u00220x8D8D3927843E349\u0022,\u0022group\u0022:\u0022$superuser\u0022,\u0022lastModified\u0022:\u0022Wed, 17 Feb 2021 22:22:10 GMT\u0022,\u0022name\u0022:\u0022my cool file\u0022,\u0022owner\u0022:\u0022$superuser\u0022,\u0022permissions\u0022:\u0022rw-r-----\u0022}]}\n"
->>>>>>> 1814567d
+        "{\u0022paths\u0022:[{\u0022contentLength\u0022:\u00220\u0022,\u0022creationTime\u0022:\u0022132582347364270563\u0022,\u0022etag\u0022:\u00220x8D8D508689981E3\u0022,\u0022group\u0022:\u0022$superuser\u0022,\u0022lastModified\u0022:\u0022Fri, 19 Feb 2021 18:58:56 GMT\u0022,\u0022name\u0022:\u0022my cool file\u0022,\u0022owner\u0022:\u0022$superuser\u0022,\u0022permissions\u0022:\u0022rw-r-----\u0022}]}\n"
       ]
     },
     {
-      "RequestUri": "https://seannse.blob.core.windows.net/test-filesystem-d3a17e92-9218-3025-2c7d-860416668504?restype=container",
+      "RequestUri": "https://seannse.blob.core.windows.net/test-filesystem-110d9ac5-f98a-bb7c-7b8e-07349b1f5e77?restype=container",
       "RequestMethod": "DELETE",
       "RequestHeaders": {
         "Accept": "application/xml",
         "Authorization": "Sanitized",
-<<<<<<< HEAD
-        "traceparent": "00-39339b87b6885f4c85a9a821ee807595-aaf3702e03077643-00",
+        "traceparent": "00-d4039bb17e556a418207837eff6d2205-b05b2e3df3734843-00",
         "User-Agent": [
-          "azsdk-net-Storage.Files.DataLake/12.7.0-alpha.20210202.1",
-          "(.NET 5.0.2; Microsoft Windows 10.0.19042)"
+          "azsdk-net-Storage.Files.DataLake/12.7.0-alpha.20210219.1",
+          "(.NET 5.0.3; Microsoft Windows 10.0.19041)"
         ],
-        "x-ms-client-request-id": "f25bdba0-dfd6-4e74-11fe-4106f6cbbd59",
-        "x-ms-date": "Tue, 02 Feb 2021 21:25:13 GMT",
-=======
-        "traceparent": "00-1491dce7698d45499c3e0ee1ccf722e6-24c1e5901f03b74a-00",
-        "User-Agent": [
-          "azsdk-net-Storage.Files.DataLake/12.7.0-alpha.20210217.1",
-          "(.NET 5.0.3; Microsoft Windows 10.0.19042)"
-        ],
-        "x-ms-client-request-id": "f25bdba0-dfd6-4e74-11fe-4106f6cbbd59",
-        "x-ms-date": "Wed, 17 Feb 2021 22:22:11 GMT",
->>>>>>> 1814567d
+        "x-ms-client-request-id": "d349bf4f-6caf-6a55-ae10-57a5b4dbeb27",
+        "x-ms-date": "Fri, 19 Feb 2021 18:58:57 GMT",
         "x-ms-return-client-request-id": "true",
         "x-ms-version": "2020-06-12"
       },
@@ -191,28 +120,20 @@
       "StatusCode": 202,
       "ResponseHeaders": {
         "Content-Length": "0",
-<<<<<<< HEAD
-        "Date": "Tue, 02 Feb 2021 21:25:13 GMT",
-=======
-        "Date": "Wed, 17 Feb 2021 22:22:10 GMT",
->>>>>>> 1814567d
+        "Date": "Fri, 19 Feb 2021 18:58:56 GMT",
         "Server": [
           "Windows-Azure-Blob/1.0",
           "Microsoft-HTTPAPI/2.0"
         ],
-        "x-ms-client-request-id": "f25bdba0-dfd6-4e74-11fe-4106f6cbbd59",
-<<<<<<< HEAD
-        "x-ms-request-id": "4304fd33-c01e-0058-3ba9-f9a700000000",
-=======
-        "x-ms-request-id": "be7bff6e-b01e-0042-617b-05c6df000000",
->>>>>>> 1814567d
+        "x-ms-client-request-id": "d349bf4f-6caf-6a55-ae10-57a5b4dbeb27",
+        "x-ms-request-id": "f3d9a020-a01e-0071-39f1-069974000000",
         "x-ms-version": "2020-06-12"
       },
       "ResponseBody": []
     }
   ],
   "Variables": {
-    "RandomSeed": "1963433089",
+    "RandomSeed": "646296369",
     "Storage_TestConfigHierarchicalNamespace": "NamespaceTenant\nseannse\nU2FuaXRpemVk\nhttps://seannse.blob.core.windows.net\nhttps://seannse.file.core.windows.net\nhttps://seannse.queue.core.windows.net\nhttps://seannse.table.core.windows.net\n\n\n\n\nhttps://seannse-secondary.blob.core.windows.net\nhttps://seannse-secondary.file.core.windows.net\nhttps://seannse-secondary.queue.core.windows.net\nhttps://seannse-secondary.table.core.windows.net\n68390a19-a643-458b-b726-408abf67b4fc\nSanitized\n72f988bf-86f1-41af-91ab-2d7cd011db47\nhttps://login.microsoftonline.com/\nCloud\nBlobEndpoint=https://seannse.blob.core.windows.net/;QueueEndpoint=https://seannse.queue.core.windows.net/;FileEndpoint=https://seannse.file.core.windows.net/;BlobSecondaryEndpoint=https://seannse-secondary.blob.core.windows.net/;QueueSecondaryEndpoint=https://seannse-secondary.queue.core.windows.net/;FileSecondaryEndpoint=https://seannse-secondary.file.core.windows.net/;AccountName=seannse;AccountKey=Sanitized\n"
   }
 }