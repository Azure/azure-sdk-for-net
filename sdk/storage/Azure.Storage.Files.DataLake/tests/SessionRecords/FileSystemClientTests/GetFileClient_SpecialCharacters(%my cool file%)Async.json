﻿{
  "Entries": [
    {
      "RequestUri": "https://seannse.blob.core.windows.net/test-filesystem-110d9ac5-f98a-bb7c-7b8e-07349b1f5e77?restype=container",
      "RequestMethod": "PUT",
      "RequestHeaders": {
        "Accept": "application/xml",
        "Authorization": "Sanitized",
        "traceparent": "00-92a7eae43031da499048154a8808271e-36ba41ce2068e84d-00",
        "User-Agent": [
          "azsdk-net-Storage.Files.DataLake/12.7.0-alpha.20210219.1",
          "(.NET 5.0.3; Microsoft Windows 10.0.19041)"
        ],
        "x-ms-blob-public-access": "container",
        "x-ms-client-request-id": "6aee6f37-5688-cdad-7b7c-be3978b3f8d3",
        "x-ms-date": "Fri, 19 Feb 2021 18:58:57 GMT",
        "x-ms-return-client-request-id": "true",
<<<<<<< HEAD
        "x-ms-version": "2020-12-06"
=======
        "x-ms-version": "2021-02-12"
>>>>>>> 7e782c87
      },
      "RequestBody": null,
      "StatusCode": 201,
      "ResponseHeaders": {
        "Content-Length": "0",
        "Date": "Fri, 19 Feb 2021 18:58:56 GMT",
        "ETag": "\"0x8D8D5086889D3A0\"",
        "Last-Modified": "Fri, 19 Feb 2021 18:58:56 GMT",
        "Server": [
          "Windows-Azure-Blob/1.0",
          "Microsoft-HTTPAPI/2.0"
        ],
        "x-ms-client-request-id": "6aee6f37-5688-cdad-7b7c-be3978b3f8d3",
        "x-ms-request-id": "f3d99f8b-a01e-0071-3ef1-069974000000",
<<<<<<< HEAD
        "x-ms-version": "2020-12-06"
=======
        "x-ms-version": "2021-02-12"
>>>>>>> 7e782c87
      },
      "ResponseBody": []
    },
    {
      "RequestUri": "https://seannse.dfs.core.windows.net/test-filesystem-110d9ac5-f98a-bb7c-7b8e-07349b1f5e77/my cool file?resource=file",
      "RequestMethod": "PUT",
      "RequestHeaders": {
        "Accept": "application/json",
        "Authorization": "Sanitized",
        "traceparent": "00-b1b910d716d4014891650d983bf09a0f-189b978eb0f62046-00",
        "User-Agent": [
          "azsdk-net-Storage.Files.DataLake/12.7.0-alpha.20210219.1",
          "(.NET 5.0.3; Microsoft Windows 10.0.19041)"
        ],
        "x-ms-client-request-id": "2bfc3e16-f331-b6ee-7147-fe2ad4d1a70c",
        "x-ms-date": "Fri, 19 Feb 2021 18:58:57 GMT",
        "x-ms-return-client-request-id": "true",
<<<<<<< HEAD
        "x-ms-version": "2020-12-06"
=======
        "x-ms-version": "2021-02-12"
>>>>>>> 7e782c87
      },
      "RequestBody": null,
      "StatusCode": 201,
      "ResponseHeaders": {
        "Content-Length": "0",
        "Date": "Fri, 19 Feb 2021 18:58:55 GMT",
        "ETag": "\"0x8D8D508689981E3\"",
        "Last-Modified": "Fri, 19 Feb 2021 18:58:56 GMT",
        "Server": [
          "Windows-Azure-HDFS/1.0",
          "Microsoft-HTTPAPI/2.0"
        ],
        "x-ms-client-request-id": "2bfc3e16-f331-b6ee-7147-fe2ad4d1a70c",
        "x-ms-request-id": "c3622de9-401f-0034-34f1-064c97000000",
<<<<<<< HEAD
        "x-ms-version": "2020-12-06"
=======
        "x-ms-version": "2021-02-12"
>>>>>>> 7e782c87
      },
      "ResponseBody": []
    },
    {
      "RequestUri": "https://seannse.dfs.core.windows.net/test-filesystem-110d9ac5-f98a-bb7c-7b8e-07349b1f5e77?resource=filesystem&recursive=false&upn=false",
      "RequestMethod": "GET",
      "RequestHeaders": {
        "Accept": "application/json",
        "Authorization": "Sanitized",
        "User-Agent": [
          "azsdk-net-Storage.Files.DataLake/12.7.0-alpha.20210219.1",
          "(.NET 5.0.3; Microsoft Windows 10.0.19041)"
        ],
        "x-ms-client-request-id": "3a2201e0-ccb7-1ea1-ed30-a953a68f5dbe",
        "x-ms-date": "Fri, 19 Feb 2021 18:58:57 GMT",
        "x-ms-return-client-request-id": "true",
<<<<<<< HEAD
        "x-ms-version": "2020-12-06"
=======
        "x-ms-version": "2021-02-12"
>>>>>>> 7e782c87
      },
      "RequestBody": null,
      "StatusCode": 200,
      "ResponseHeaders": {
        "Content-Type": "application/json; charset=utf-8",
        "Date": "Fri, 19 Feb 2021 18:58:55 GMT",
        "Server": [
          "Windows-Azure-HDFS/1.0",
          "Microsoft-HTTPAPI/2.0"
        ],
        "Transfer-Encoding": "chunked",
        "x-ms-client-request-id": "3a2201e0-ccb7-1ea1-ed30-a953a68f5dbe",
        "x-ms-request-id": "c3622dfd-401f-0034-48f1-064c97000000",
<<<<<<< HEAD
        "x-ms-version": "2020-12-06"
=======
        "x-ms-version": "2021-02-12"
>>>>>>> 7e782c87
      },
      "ResponseBody": [
        "{\"paths\":[{\"contentLength\":\"0\",\"creationTime\":\"132582347364270563\",\"etag\":\"0x8D8D508689981E3\",\"group\":\"$superuser\",\"lastModified\":\"Fri, 19 Feb 2021 18:58:56 GMT\",\"name\":\"my cool file\",\"owner\":\"$superuser\",\"permissions\":\"rw-r-----\"}]}\n"
      ]
    },
    {
      "RequestUri": "https://seannse.blob.core.windows.net/test-filesystem-110d9ac5-f98a-bb7c-7b8e-07349b1f5e77?restype=container",
      "RequestMethod": "DELETE",
      "RequestHeaders": {
        "Accept": "application/xml",
        "Authorization": "Sanitized",
        "traceparent": "00-d4039bb17e556a418207837eff6d2205-b05b2e3df3734843-00",
        "User-Agent": [
          "azsdk-net-Storage.Files.DataLake/12.7.0-alpha.20210219.1",
          "(.NET 5.0.3; Microsoft Windows 10.0.19041)"
        ],
        "x-ms-client-request-id": "d349bf4f-6caf-6a55-ae10-57a5b4dbeb27",
        "x-ms-date": "Fri, 19 Feb 2021 18:58:57 GMT",
        "x-ms-return-client-request-id": "true",
<<<<<<< HEAD
        "x-ms-version": "2020-12-06"
=======
        "x-ms-version": "2021-02-12"
>>>>>>> 7e782c87
      },
      "RequestBody": null,
      "StatusCode": 202,
      "ResponseHeaders": {
        "Content-Length": "0",
        "Date": "Fri, 19 Feb 2021 18:58:56 GMT",
        "Server": [
          "Windows-Azure-Blob/1.0",
          "Microsoft-HTTPAPI/2.0"
        ],
        "x-ms-client-request-id": "d349bf4f-6caf-6a55-ae10-57a5b4dbeb27",
        "x-ms-request-id": "f3d9a020-a01e-0071-39f1-069974000000",
<<<<<<< HEAD
        "x-ms-version": "2020-12-06"
=======
        "x-ms-version": "2021-02-12"
>>>>>>> 7e782c87
      },
      "ResponseBody": []
    }
  ],
  "Variables": {
    "RandomSeed": "646296369",
    "Storage_TestConfigHierarchicalNamespace": "NamespaceTenant\nseannse\nU2FuaXRpemVk\nhttps://seannse.blob.core.windows.net\nhttps://seannse.file.core.windows.net\nhttps://seannse.queue.core.windows.net\nhttps://seannse.table.core.windows.net\n\n\n\n\nhttps://seannse-secondary.blob.core.windows.net\nhttps://seannse-secondary.file.core.windows.net\nhttps://seannse-secondary.queue.core.windows.net\nhttps://seannse-secondary.table.core.windows.net\n68390a19-a643-458b-b726-408abf67b4fc\nSanitized\n72f988bf-86f1-41af-91ab-2d7cd011db47\nhttps://login.microsoftonline.com/\nCloud\nBlobEndpoint=https://seannse.blob.core.windows.net/;QueueEndpoint=https://seannse.queue.core.windows.net/;FileEndpoint=https://seannse.file.core.windows.net/;BlobSecondaryEndpoint=https://seannse-secondary.blob.core.windows.net/;QueueSecondaryEndpoint=https://seannse-secondary.queue.core.windows.net/;FileSecondaryEndpoint=https://seannse-secondary.file.core.windows.net/;AccountName=seannse;AccountKey=Sanitized\n\n\n"
  }
}<|MERGE_RESOLUTION|>--- conflicted
+++ resolved
@@ -15,11 +15,7 @@
         "x-ms-client-request-id": "6aee6f37-5688-cdad-7b7c-be3978b3f8d3",
         "x-ms-date": "Fri, 19 Feb 2021 18:58:57 GMT",
         "x-ms-return-client-request-id": "true",
-<<<<<<< HEAD
-        "x-ms-version": "2020-12-06"
-=======
         "x-ms-version": "2021-02-12"
->>>>>>> 7e782c87
       },
       "RequestBody": null,
       "StatusCode": 201,
@@ -34,11 +30,7 @@
         ],
         "x-ms-client-request-id": "6aee6f37-5688-cdad-7b7c-be3978b3f8d3",
         "x-ms-request-id": "f3d99f8b-a01e-0071-3ef1-069974000000",
-<<<<<<< HEAD
-        "x-ms-version": "2020-12-06"
-=======
         "x-ms-version": "2021-02-12"
->>>>>>> 7e782c87
       },
       "ResponseBody": []
     },
@@ -56,11 +48,7 @@
         "x-ms-client-request-id": "2bfc3e16-f331-b6ee-7147-fe2ad4d1a70c",
         "x-ms-date": "Fri, 19 Feb 2021 18:58:57 GMT",
         "x-ms-return-client-request-id": "true",
-<<<<<<< HEAD
-        "x-ms-version": "2020-12-06"
-=======
         "x-ms-version": "2021-02-12"
->>>>>>> 7e782c87
       },
       "RequestBody": null,
       "StatusCode": 201,
@@ -75,11 +63,7 @@
         ],
         "x-ms-client-request-id": "2bfc3e16-f331-b6ee-7147-fe2ad4d1a70c",
         "x-ms-request-id": "c3622de9-401f-0034-34f1-064c97000000",
-<<<<<<< HEAD
-        "x-ms-version": "2020-12-06"
-=======
         "x-ms-version": "2021-02-12"
->>>>>>> 7e782c87
       },
       "ResponseBody": []
     },
@@ -96,11 +80,7 @@
         "x-ms-client-request-id": "3a2201e0-ccb7-1ea1-ed30-a953a68f5dbe",
         "x-ms-date": "Fri, 19 Feb 2021 18:58:57 GMT",
         "x-ms-return-client-request-id": "true",
-<<<<<<< HEAD
-        "x-ms-version": "2020-12-06"
-=======
         "x-ms-version": "2021-02-12"
->>>>>>> 7e782c87
       },
       "RequestBody": null,
       "StatusCode": 200,
@@ -114,11 +94,7 @@
         "Transfer-Encoding": "chunked",
         "x-ms-client-request-id": "3a2201e0-ccb7-1ea1-ed30-a953a68f5dbe",
         "x-ms-request-id": "c3622dfd-401f-0034-48f1-064c97000000",
-<<<<<<< HEAD
-        "x-ms-version": "2020-12-06"
-=======
         "x-ms-version": "2021-02-12"
->>>>>>> 7e782c87
       },
       "ResponseBody": [
         "{\"paths\":[{\"contentLength\":\"0\",\"creationTime\":\"132582347364270563\",\"etag\":\"0x8D8D508689981E3\",\"group\":\"$superuser\",\"lastModified\":\"Fri, 19 Feb 2021 18:58:56 GMT\",\"name\":\"my cool file\",\"owner\":\"$superuser\",\"permissions\":\"rw-r-----\"}]}\n"
@@ -138,11 +114,7 @@
         "x-ms-client-request-id": "d349bf4f-6caf-6a55-ae10-57a5b4dbeb27",
         "x-ms-date": "Fri, 19 Feb 2021 18:58:57 GMT",
         "x-ms-return-client-request-id": "true",
-<<<<<<< HEAD
-        "x-ms-version": "2020-12-06"
-=======
         "x-ms-version": "2021-02-12"
->>>>>>> 7e782c87
       },
       "RequestBody": null,
       "StatusCode": 202,
@@ -155,11 +127,7 @@
         ],
         "x-ms-client-request-id": "d349bf4f-6caf-6a55-ae10-57a5b4dbeb27",
         "x-ms-request-id": "f3d9a020-a01e-0071-39f1-069974000000",
-<<<<<<< HEAD
-        "x-ms-version": "2020-12-06"
-=======
         "x-ms-version": "2021-02-12"
->>>>>>> 7e782c87
       },
       "ResponseBody": []
     }
