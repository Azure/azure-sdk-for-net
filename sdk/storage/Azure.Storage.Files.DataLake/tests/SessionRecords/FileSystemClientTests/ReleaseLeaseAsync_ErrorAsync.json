﻿{
  "Entries": [
    {
      "RequestUri": "https://seannse.blob.core.windows.net/test-filesystem-656fee54-3bb8-7154-1c4b-1cec013cd416?comp=lease&restype=container",
      "RequestMethod": "PUT",
      "RequestHeaders": {
        "Accept": "application/xml",
        "Authorization": "Sanitized",
        "traceparent": "00-77908a6cb65b724f90324c99927561e9-1e3d2da61cf06743-00",
        "User-Agent": [
          "azsdk-net-Storage.Files.DataLake/12.7.0-alpha.20210217.1",
          "(.NET 5.0.3; Microsoft Windows 10.0.19042)"
        ],
        "x-ms-client-request-id": "c8896408-a50e-6471-799d-820aded3c51f",
        "x-ms-date": "Wed, 17 Feb 2021 22:23:09 GMT",
        "x-ms-lease-action": "release",
        "x-ms-lease-id": "80aeffbc-efd9-d275-e3ad-5c80acfdabd3",
        "x-ms-return-client-request-id": "true",
<<<<<<< HEAD
        "x-ms-version": "2020-12-06"
=======
        "x-ms-version": "2021-02-12"
>>>>>>> 7e782c87
      },
      "RequestBody": null,
      "StatusCode": 404,
      "ResponseHeaders": {
        "Content-Length": "225",
        "Content-Type": "application/xml",
        "Date": "Wed, 17 Feb 2021 22:23:09 GMT",
        "Server": [
          "Windows-Azure-Blob/1.0",
          "Microsoft-HTTPAPI/2.0"
        ],
        "x-ms-client-request-id": "c8896408-a50e-6471-799d-820aded3c51f",
        "x-ms-error-code": "ContainerNotFound",
        "x-ms-request-id": "beacb5de-d01e-0019-437b-05ffe4000000",
<<<<<<< HEAD
        "x-ms-version": "2020-12-06"
=======
        "x-ms-version": "2021-02-12"
>>>>>>> 7e782c87
      },
      "ResponseBody": [
        "﻿<?xml version=\"1.0\" encoding=\"utf-8\"?><Error><Code>ContainerNotFound</Code><Message>The specified container does not exist.\n",
        "RequestId:beacb5de-d01e-0019-437b-05ffe4000000\n",
        "Time:2021-02-17T22:23:09.6172821Z</Message></Error>"
      ]
    }
  ],
  "Variables": {
    "RandomSeed": "964845567",
    "Storage_TestConfigHierarchicalNamespace": "NamespaceTenant\nseannse\nU2FuaXRpemVk\nhttps://seannse.blob.core.windows.net\nhttps://seannse.file.core.windows.net\nhttps://seannse.queue.core.windows.net\nhttps://seannse.table.core.windows.net\n\n\n\n\nhttps://seannse-secondary.blob.core.windows.net\nhttps://seannse-secondary.file.core.windows.net\nhttps://seannse-secondary.queue.core.windows.net\nhttps://seannse-secondary.table.core.windows.net\n68390a19-a643-458b-b726-408abf67b4fc\nSanitized\n72f988bf-86f1-41af-91ab-2d7cd011db47\nhttps://login.microsoftonline.com/\nCloud\nBlobEndpoint=https://seannse.blob.core.windows.net/;QueueEndpoint=https://seannse.queue.core.windows.net/;FileEndpoint=https://seannse.file.core.windows.net/;BlobSecondaryEndpoint=https://seannse-secondary.blob.core.windows.net/;QueueSecondaryEndpoint=https://seannse-secondary.queue.core.windows.net/;FileSecondaryEndpoint=https://seannse-secondary.file.core.windows.net/;AccountName=seannse;AccountKey=Sanitized\n\n\n"
  }
}<|MERGE_RESOLUTION|>--- conflicted
+++ resolved
@@ -16,11 +16,7 @@
         "x-ms-lease-action": "release",
         "x-ms-lease-id": "80aeffbc-efd9-d275-e3ad-5c80acfdabd3",
         "x-ms-return-client-request-id": "true",
-<<<<<<< HEAD
-        "x-ms-version": "2020-12-06"
-=======
         "x-ms-version": "2021-02-12"
->>>>>>> 7e782c87
       },
       "RequestBody": null,
       "StatusCode": 404,
@@ -35,11 +31,7 @@
         "x-ms-client-request-id": "c8896408-a50e-6471-799d-820aded3c51f",
         "x-ms-error-code": "ContainerNotFound",
         "x-ms-request-id": "beacb5de-d01e-0019-437b-05ffe4000000",
-<<<<<<< HEAD
-        "x-ms-version": "2020-12-06"
-=======
         "x-ms-version": "2021-02-12"
->>>>>>> 7e782c87
       },
       "ResponseBody": [
         "﻿<?xml version=\"1.0\" encoding=\"utf-8\"?><Error><Code>ContainerNotFound</Code><Message>The specified container does not exist.\n",
