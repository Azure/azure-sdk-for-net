--- conflicted
+++ resolved
@@ -1,30 +1,19 @@
 {
   "Entries": [
     {
-      "RequestUri": "https://seannse.blob.core.windows.net/test-filesystem-d0cd9b93-4c48-a149-3146-472c45113bd0?restype=container",
+      "RequestUri": "https://seannse.blob.core.windows.net/test-filesystem-33f5885b-6eed-4925-d42a-b674f9633943?restype=container",
       "RequestMethod": "PUT",
       "RequestHeaders": {
         "Accept": "application/xml",
         "Authorization": "Sanitized",
-<<<<<<< HEAD
-        "traceparent": "00-d507f8708d3642489e8eeff0176e5513-94a11b72b7142e48-00",
+        "traceparent": "00-ed23e4d93f496b4391ca8804147858dc-4514f35881ea2247-00",
         "User-Agent": [
-          "azsdk-net-Storage.Files.DataLake/12.7.0-alpha.20210202.1",
-          "(.NET 5.0.2; Microsoft Windows 10.0.19042)"
+          "azsdk-net-Storage.Files.DataLake/12.7.0-alpha.20210219.1",
+          "(.NET 5.0.3; Microsoft Windows 10.0.19041)"
         ],
         "x-ms-blob-public-access": "container",
-        "x-ms-client-request-id": "ca53775a-8de4-9557-f3d1-bef5c4213a44",
-        "x-ms-date": "Tue, 02 Feb 2021 21:25:20 GMT",
-=======
-        "traceparent": "00-4b88798190681f4fb068bc1869960044-7a065c3a00f2bd49-00",
-        "User-Agent": [
-          "azsdk-net-Storage.Files.DataLake/12.7.0-alpha.20210217.1",
-          "(.NET 5.0.3; Microsoft Windows 10.0.19042)"
-        ],
-        "x-ms-blob-public-access": "container",
-        "x-ms-client-request-id": "ca53775a-8de4-9557-f3d1-bef5c4213a44",
-        "x-ms-date": "Wed, 17 Feb 2021 22:22:32 GMT",
->>>>>>> 1814567d
+        "x-ms-client-request-id": "7545fd07-d688-fe0c-fc71-7ec19989867a",
+        "x-ms-date": "Fri, 19 Feb 2021 18:58:59 GMT",
         "x-ms-return-client-request-id": "true",
         "x-ms-version": "2020-06-12"
       },
@@ -32,58 +21,37 @@
       "StatusCode": 201,
       "ResponseHeaders": {
         "Content-Length": "0",
-<<<<<<< HEAD
-        "Date": "Tue, 02 Feb 2021 21:25:20 GMT",
-        "ETag": "\u00220x8D8C7C10BC67F94\u0022",
-        "Last-Modified": "Tue, 02 Feb 2021 21:25:21 GMT",
-=======
-        "Date": "Wed, 17 Feb 2021 22:22:31 GMT",
-        "ETag": "\u00220x8D8D3928535283D\u0022",
-        "Last-Modified": "Wed, 17 Feb 2021 22:22:32 GMT",
->>>>>>> 1814567d
+        "Date": "Fri, 19 Feb 2021 18:58:58 GMT",
+        "ETag": "\u00220x8D8D50869F08345\u0022",
+        "Last-Modified": "Fri, 19 Feb 2021 18:58:58 GMT",
         "Server": [
           "Windows-Azure-Blob/1.0",
           "Microsoft-HTTPAPI/2.0"
         ],
-        "x-ms-client-request-id": "ca53775a-8de4-9557-f3d1-bef5c4213a44",
-<<<<<<< HEAD
-        "x-ms-request-id": "c3e79fef-a01e-004e-04a9-f951d7000000",
-=======
-        "x-ms-request-id": "567902bd-601e-009a-5e7b-05e186000000",
->>>>>>> 1814567d
+        "x-ms-client-request-id": "7545fd07-d688-fe0c-fc71-7ec19989867a",
+        "x-ms-request-id": "f3d9a798-a01e-0071-45f1-069974000000",
         "x-ms-version": "2020-06-12"
       },
       "ResponseBody": []
     },
     {
-      "RequestUri": "https://seannse.dfs.core.windows.net/test-filesystem-d0cd9b93-4c48-a149-3146-472c45113bd0/test-file-a9c7bac2-709c-35d1-3a4f-0825c09e825f?resource=file",
+      "RequestUri": "https://seannse.dfs.core.windows.net/test-filesystem-33f5885b-6eed-4925-d42a-b674f9633943/test-file-5a7d9ff4-2933-c2bc-1810-4153d0f52c0d?resource=file",
       "RequestMethod": "PUT",
       "RequestHeaders": {
         "Accept": "application/json",
         "Authorization": "Sanitized",
-<<<<<<< HEAD
-        "traceparent": "00-05d3b0e435e0274ebafaa52ddffa8ff5-ea01a9d0283ccc42-00",
+        "traceparent": "00-818d523b7a8ae44fb18cc315f93b7ec5-9dc465ef9f83424a-00",
         "User-Agent": [
-          "azsdk-net-Storage.Files.DataLake/12.7.0-alpha.20210202.1",
-          "(.NET 5.0.2; Microsoft Windows 10.0.19042)"
-=======
-        "traceparent": "00-2df04e61d2126b4e98d2b6376835543f-2d6d627df5f6374d-00",
-        "User-Agent": [
-          "azsdk-net-Storage.Files.DataLake/12.7.0-alpha.20210217.1",
-          "(.NET 5.0.3; Microsoft Windows 10.0.19042)"
->>>>>>> 1814567d
+          "azsdk-net-Storage.Files.DataLake/12.7.0-alpha.20210219.1",
+          "(.NET 5.0.3; Microsoft Windows 10.0.19041)"
         ],
         "x-ms-cache-control": "control",
-        "x-ms-client-request-id": "65e847e8-dc0a-eaac-a51e-8f958531d554",
+        "x-ms-client-request-id": "7e3b2314-9649-de1d-4082-5d7795b92d06",
         "x-ms-content-disposition": "disposition",
         "x-ms-content-encoding": "encoding",
         "x-ms-content-language": "language",
         "x-ms-content-type": "type",
-<<<<<<< HEAD
-        "x-ms-date": "Tue, 02 Feb 2021 21:25:20 GMT",
-=======
-        "x-ms-date": "Wed, 17 Feb 2021 22:22:32 GMT",
->>>>>>> 1814567d
+        "x-ms-date": "Fri, 19 Feb 2021 18:58:59 GMT",
         "x-ms-return-client-request-id": "true",
         "x-ms-version": "2020-06-12"
       },
@@ -91,49 +59,31 @@
       "StatusCode": 201,
       "ResponseHeaders": {
         "Content-Length": "0",
-<<<<<<< HEAD
-        "Date": "Tue, 02 Feb 2021 21:25:21 GMT",
-        "ETag": "\u00220x8D8C7C10BFD96DA\u0022",
-        "Last-Modified": "Tue, 02 Feb 2021 21:25:21 GMT",
-=======
-        "Date": "Wed, 17 Feb 2021 22:22:32 GMT",
-        "ETag": "\u00220x8D8D392856B11D0\u0022",
-        "Last-Modified": "Wed, 17 Feb 2021 22:22:32 GMT",
->>>>>>> 1814567d
+        "Date": "Fri, 19 Feb 2021 18:58:57 GMT",
+        "ETag": "\u00220x8D8D5086A00D97B\u0022",
+        "Last-Modified": "Fri, 19 Feb 2021 18:58:58 GMT",
         "Server": [
           "Windows-Azure-HDFS/1.0",
           "Microsoft-HTTPAPI/2.0"
         ],
-        "x-ms-client-request-id": "65e847e8-dc0a-eaac-a51e-8f958531d554",
-<<<<<<< HEAD
-        "x-ms-request-id": "fb5a379c-c01f-002a-1da9-f9a04f000000",
-=======
-        "x-ms-request-id": "27a71acb-701f-003f-0e7b-05b7fc000000",
->>>>>>> 1814567d
+        "x-ms-client-request-id": "7e3b2314-9649-de1d-4082-5d7795b92d06",
+        "x-ms-request-id": "c3623017-401f-0034-5df1-064c97000000",
         "x-ms-version": "2020-06-12"
       },
       "ResponseBody": []
     },
     {
-      "RequestUri": "https://seannse.blob.core.windows.net/test-filesystem-d0cd9b93-4c48-a149-3146-472c45113bd0/test-file-a9c7bac2-709c-35d1-3a4f-0825c09e825f",
+      "RequestUri": "https://seannse.blob.core.windows.net/test-filesystem-33f5885b-6eed-4925-d42a-b674f9633943/test-file-5a7d9ff4-2933-c2bc-1810-4153d0f52c0d",
       "RequestMethod": "HEAD",
       "RequestHeaders": {
         "Accept": "application/xml",
         "Authorization": "Sanitized",
         "User-Agent": [
-<<<<<<< HEAD
-          "azsdk-net-Storage.Files.DataLake/12.7.0-alpha.20210202.1",
-          "(.NET 5.0.2; Microsoft Windows 10.0.19042)"
+          "azsdk-net-Storage.Files.DataLake/12.7.0-alpha.20210219.1",
+          "(.NET 5.0.3; Microsoft Windows 10.0.19041)"
         ],
-        "x-ms-client-request-id": "793d6195-1db6-e355-52e7-289ee255c909",
-        "x-ms-date": "Tue, 02 Feb 2021 21:25:21 GMT",
-=======
-          "azsdk-net-Storage.Files.DataLake/12.7.0-alpha.20210217.1",
-          "(.NET 5.0.3; Microsoft Windows 10.0.19042)"
-        ],
-        "x-ms-client-request-id": "793d6195-1db6-e355-52e7-289ee255c909",
-        "x-ms-date": "Wed, 17 Feb 2021 22:22:33 GMT",
->>>>>>> 1814567d
+        "x-ms-client-request-id": "ad3ed7c4-aeba-a2c3-468e-bb9b6643f04b",
+        "x-ms-date": "Fri, 19 Feb 2021 18:58:59 GMT",
         "x-ms-return-client-request-id": "true",
         "x-ms-version": "2020-06-12"
       },
@@ -147,15 +97,9 @@
         "Content-Language": "language",
         "Content-Length": "0",
         "Content-Type": "type",
-<<<<<<< HEAD
-        "Date": "Tue, 02 Feb 2021 21:25:20 GMT",
-        "ETag": "\u00220x8D8C7C10BFD96DA\u0022",
-        "Last-Modified": "Tue, 02 Feb 2021 21:25:21 GMT",
-=======
-        "Date": "Wed, 17 Feb 2021 22:22:32 GMT",
-        "ETag": "\u00220x8D8D392856B11D0\u0022",
-        "Last-Modified": "Wed, 17 Feb 2021 22:22:32 GMT",
->>>>>>> 1814567d
+        "Date": "Fri, 19 Feb 2021 18:58:58 GMT",
+        "ETag": "\u00220x8D8D5086A00D97B\u0022",
+        "Last-Modified": "Fri, 19 Feb 2021 18:58:58 GMT",
         "Server": [
           "Windows-Azure-Blob/1.0",
           "Microsoft-HTTPAPI/2.0"
@@ -163,50 +107,32 @@
         "x-ms-access-tier": "Hot",
         "x-ms-access-tier-inferred": "true",
         "x-ms-blob-type": "BlockBlob",
-        "x-ms-client-request-id": "793d6195-1db6-e355-52e7-289ee255c909",
-<<<<<<< HEAD
-        "x-ms-creation-time": "Tue, 02 Feb 2021 21:25:21 GMT",
-=======
-        "x-ms-creation-time": "Wed, 17 Feb 2021 22:22:32 GMT",
->>>>>>> 1814567d
+        "x-ms-client-request-id": "ad3ed7c4-aeba-a2c3-468e-bb9b6643f04b",
+        "x-ms-creation-time": "Fri, 19 Feb 2021 18:58:58 GMT",
         "x-ms-group": "$superuser",
         "x-ms-lease-state": "available",
         "x-ms-lease-status": "unlocked",
         "x-ms-owner": "$superuser",
         "x-ms-permissions": "rw-r-----",
-<<<<<<< HEAD
-        "x-ms-request-id": "c3e7a100-a01e-004e-76a9-f951d7000000",
-=======
-        "x-ms-request-id": "567903c7-601e-009a-4d7b-05e186000000",
->>>>>>> 1814567d
+        "x-ms-request-id": "f3d9a860-a01e-0071-07f1-069974000000",
         "x-ms-server-encrypted": "true",
         "x-ms-version": "2020-06-12"
       },
       "ResponseBody": []
     },
     {
-      "RequestUri": "https://seannse.blob.core.windows.net/test-filesystem-d0cd9b93-4c48-a149-3146-472c45113bd0?restype=container",
+      "RequestUri": "https://seannse.blob.core.windows.net/test-filesystem-33f5885b-6eed-4925-d42a-b674f9633943?restype=container",
       "RequestMethod": "DELETE",
       "RequestHeaders": {
         "Accept": "application/xml",
         "Authorization": "Sanitized",
-<<<<<<< HEAD
-        "traceparent": "00-0be541dcf20d9245974d13e929c7c726-84db66119ce2ff45-00",
+        "traceparent": "00-1d866bc4b7be8d4394a00753ba87ef58-18b1644cae995143-00",
         "User-Agent": [
-          "azsdk-net-Storage.Files.DataLake/12.7.0-alpha.20210202.1",
-          "(.NET 5.0.2; Microsoft Windows 10.0.19042)"
+          "azsdk-net-Storage.Files.DataLake/12.7.0-alpha.20210219.1",
+          "(.NET 5.0.3; Microsoft Windows 10.0.19041)"
         ],
-        "x-ms-client-request-id": "2300c089-5cf3-319d-0a50-726844e86e79",
-        "x-ms-date": "Tue, 02 Feb 2021 21:25:21 GMT",
-=======
-        "traceparent": "00-ae50b9a0dee30347805cf837e0df1b60-9168cd0f791bbb44-00",
-        "User-Agent": [
-          "azsdk-net-Storage.Files.DataLake/12.7.0-alpha.20210217.1",
-          "(.NET 5.0.3; Microsoft Windows 10.0.19042)"
-        ],
-        "x-ms-client-request-id": "2300c089-5cf3-319d-0a50-726844e86e79",
-        "x-ms-date": "Wed, 17 Feb 2021 22:22:33 GMT",
->>>>>>> 1814567d
+        "x-ms-client-request-id": "bdb2f2db-7f7a-974b-ade5-ee8ecec0caa1",
+        "x-ms-date": "Fri, 19 Feb 2021 18:58:59 GMT",
         "x-ms-return-client-request-id": "true",
         "x-ms-version": "2020-06-12"
       },
@@ -214,28 +140,20 @@
       "StatusCode": 202,
       "ResponseHeaders": {
         "Content-Length": "0",
-<<<<<<< HEAD
-        "Date": "Tue, 02 Feb 2021 21:25:21 GMT",
-=======
-        "Date": "Wed, 17 Feb 2021 22:22:32 GMT",
->>>>>>> 1814567d
+        "Date": "Fri, 19 Feb 2021 18:58:58 GMT",
         "Server": [
           "Windows-Azure-Blob/1.0",
           "Microsoft-HTTPAPI/2.0"
         ],
-        "x-ms-client-request-id": "2300c089-5cf3-319d-0a50-726844e86e79",
-<<<<<<< HEAD
-        "x-ms-request-id": "c3e7a130-a01e-004e-22a9-f951d7000000",
-=======
-        "x-ms-request-id": "567903eb-601e-009a-6b7b-05e186000000",
->>>>>>> 1814567d
+        "x-ms-client-request-id": "bdb2f2db-7f7a-974b-ade5-ee8ecec0caa1",
+        "x-ms-request-id": "f3d9a8aa-a01e-0071-50f1-069974000000",
         "x-ms-version": "2020-06-12"
       },
       "ResponseBody": []
     }
   ],
   "Variables": {
-    "RandomSeed": "1342155065",
+    "RandomSeed": "517990711",
     "Storage_TestConfigHierarchicalNamespace": "NamespaceTenant\nseannse\nU2FuaXRpemVk\nhttps://seannse.blob.core.windows.net\nhttps://seannse.file.core.windows.net\nhttps://seannse.queue.core.windows.net\nhttps://seannse.table.core.windows.net\n\n\n\n\nhttps://seannse-secondary.blob.core.windows.net\nhttps://seannse-secondary.file.core.windows.net\nhttps://seannse-secondary.queue.core.windows.net\nhttps://seannse-secondary.table.core.windows.net\n68390a19-a643-458b-b726-408abf67b4fc\nSanitized\n72f988bf-86f1-41af-91ab-2d7cd011db47\nhttps://login.microsoftonline.com/\nCloud\nBlobEndpoint=https://seannse.blob.core.windows.net/;QueueEndpoint=https://seannse.queue.core.windows.net/;FileEndpoint=https://seannse.file.core.windows.net/;BlobSecondaryEndpoint=https://seannse-secondary.blob.core.windows.net/;QueueSecondaryEndpoint=https://seannse-secondary.queue.core.windows.net/;FileSecondaryEndpoint=https://seannse-secondary.file.core.windows.net/;AccountName=seannse;AccountKey=Sanitized\n"
   }
 }