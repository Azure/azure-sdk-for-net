--- conflicted
+++ resolved
@@ -15,11 +15,7 @@
         "x-ms-client-request-id": "7545fd07-d688-fe0c-fc71-7ec19989867a",
         "x-ms-date": "Fri, 19 Feb 2021 18:58:59 GMT",
         "x-ms-return-client-request-id": "true",
-<<<<<<< HEAD
-        "x-ms-version": "2020-12-06"
-=======
         "x-ms-version": "2021-02-12"
->>>>>>> 7e782c87
       },
       "RequestBody": null,
       "StatusCode": 201,
@@ -34,11 +30,7 @@
         ],
         "x-ms-client-request-id": "7545fd07-d688-fe0c-fc71-7ec19989867a",
         "x-ms-request-id": "f3d9a798-a01e-0071-45f1-069974000000",
-<<<<<<< HEAD
-        "x-ms-version": "2020-12-06"
-=======
         "x-ms-version": "2021-02-12"
->>>>>>> 7e782c87
       },
       "ResponseBody": []
     },
@@ -61,11 +53,7 @@
         "x-ms-content-type": "type",
         "x-ms-date": "Fri, 19 Feb 2021 18:58:59 GMT",
         "x-ms-return-client-request-id": "true",
-<<<<<<< HEAD
-        "x-ms-version": "2020-12-06"
-=======
         "x-ms-version": "2021-02-12"
->>>>>>> 7e782c87
       },
       "RequestBody": null,
       "StatusCode": 201,
@@ -80,11 +68,7 @@
         ],
         "x-ms-client-request-id": "7e3b2314-9649-de1d-4082-5d7795b92d06",
         "x-ms-request-id": "c3623017-401f-0034-5df1-064c97000000",
-<<<<<<< HEAD
-        "x-ms-version": "2020-12-06"
-=======
         "x-ms-version": "2021-02-12"
->>>>>>> 7e782c87
       },
       "ResponseBody": []
     },
@@ -101,11 +85,7 @@
         "x-ms-client-request-id": "ad3ed7c4-aeba-a2c3-468e-bb9b6643f04b",
         "x-ms-date": "Fri, 19 Feb 2021 18:58:59 GMT",
         "x-ms-return-client-request-id": "true",
-<<<<<<< HEAD
-        "x-ms-version": "2020-12-06"
-=======
         "x-ms-version": "2021-02-12"
->>>>>>> 7e782c87
       },
       "RequestBody": null,
       "StatusCode": 200,
@@ -136,11 +116,7 @@
         "x-ms-permissions": "rw-r-----",
         "x-ms-request-id": "f3d9a860-a01e-0071-07f1-069974000000",
         "x-ms-server-encrypted": "true",
-<<<<<<< HEAD
-        "x-ms-version": "2020-12-06"
-=======
         "x-ms-version": "2021-02-12"
->>>>>>> 7e782c87
       },
       "ResponseBody": []
     },
@@ -158,11 +134,7 @@
         "x-ms-client-request-id": "bdb2f2db-7f7a-974b-ade5-ee8ecec0caa1",
         "x-ms-date": "Fri, 19 Feb 2021 18:58:59 GMT",
         "x-ms-return-client-request-id": "true",
-<<<<<<< HEAD
-        "x-ms-version": "2020-12-06"
-=======
         "x-ms-version": "2021-02-12"
->>>>>>> 7e782c87
       },
       "RequestBody": null,
       "StatusCode": 202,
@@ -175,11 +147,7 @@
         ],
         "x-ms-client-request-id": "bdb2f2db-7f7a-974b-ade5-ee8ecec0caa1",
         "x-ms-request-id": "f3d9a8aa-a01e-0071-50f1-069974000000",
-<<<<<<< HEAD
-        "x-ms-version": "2020-12-06"
-=======
         "x-ms-version": "2021-02-12"
->>>>>>> 7e782c87
       },
       "ResponseBody": []
     }
