{
  "Entries": [
    {
      "RequestUri": "https://seannse.blob.core.windows.net/test-filesystem-88390bc8-f2ae-4f07-d28a-645a93927be5?restype=container",
      "RequestMethod": "PUT",
      "RequestHeaders": {
        "Accept": "application/xml",
        "Authorization": "Sanitized",
<<<<<<< HEAD
        "traceparent": "00-0236f9662357f843ad164c8d18a969c8-d167a070f6c15b4f-00",
        "User-Agent": [
          "azsdk-net-Storage.Files.DataLake/12.7.0-alpha.20210202.1",
          "(.NET 5.0.2; Microsoft Windows 10.0.19042)"
        ],
        "x-ms-blob-public-access": "container",
        "x-ms-client-request-id": "d19d9a60-a9fb-aca4-f101-1d89c33f962c",
        "x-ms-date": "Tue, 02 Feb 2021 21:24:54 GMT",
=======
        "traceparent": "00-b07f815f435a4e4a8c7784820974f659-c51df93406986e49-00",
        "User-Agent": [
          "azsdk-net-Storage.Files.DataLake/12.7.0-alpha.20210217.1",
          "(.NET 5.0.3; Microsoft Windows 10.0.19042)"
        ],
        "x-ms-blob-public-access": "container",
        "x-ms-client-request-id": "d19d9a60-a9fb-aca4-f101-1d89c33f962c",
        "x-ms-date": "Wed, 17 Feb 2021 22:21:27 GMT",
>>>>>>> 1814567d
        "x-ms-return-client-request-id": "true",
        "x-ms-version": "2020-06-12"
      },
      "RequestBody": null,
      "StatusCode": 201,
      "ResponseHeaders": {
        "Content-Length": "0",
<<<<<<< HEAD
        "Date": "Tue, 02 Feb 2021 21:24:54 GMT",
        "ETag": "\u00220x8D8C7C0FC39FC55\u0022",
        "Last-Modified": "Tue, 02 Feb 2021 21:24:55 GMT",
=======
        "Date": "Wed, 17 Feb 2021 22:21:26 GMT",
        "ETag": "\u00220x8D8D3925E82CB6E\u0022",
        "Last-Modified": "Wed, 17 Feb 2021 22:21:27 GMT",
>>>>>>> 1814567d
        "Server": [
          "Windows-Azure-Blob/1.0",
          "Microsoft-HTTPAPI/2.0"
        ],
        "x-ms-client-request-id": "d19d9a60-a9fb-aca4-f101-1d89c33f962c",
<<<<<<< HEAD
        "x-ms-request-id": "7daed61e-701e-0000-5fa9-f97f5f000000",
=======
        "x-ms-request-id": "8c520083-f01e-000e-627b-0556ef000000",
>>>>>>> 1814567d
        "x-ms-version": "2020-06-12"
      },
      "ResponseBody": []
    },
    {
      "RequestUri": "https://seannse.dfs.core.windows.net/test-filesystem-88390bc8-f2ae-4f07-d28a-645a93927be5/test-directory-80173251-af2e-6055-5cb1-2c75cded70cd?resource=directory",
      "RequestMethod": "PUT",
      "RequestHeaders": {
        "Accept": "application/json",
        "Authorization": "Sanitized",
<<<<<<< HEAD
        "traceparent": "00-62910084f92cda4180f794a86a8b0f5c-c8cc1eb02705d745-00",
        "User-Agent": [
          "azsdk-net-Storage.Files.DataLake/12.7.0-alpha.20210202.1",
          "(.NET 5.0.2; Microsoft Windows 10.0.19042)"
        ],
        "x-ms-client-request-id": "acc8f7a2-26ee-b117-453c-75497c2fde04",
        "x-ms-date": "Tue, 02 Feb 2021 21:24:54 GMT",
=======
        "traceparent": "00-072d983a7236384d95f88a8a0f86215f-8349f79a3361044f-00",
        "User-Agent": [
          "azsdk-net-Storage.Files.DataLake/12.7.0-alpha.20210217.1",
          "(.NET 5.0.3; Microsoft Windows 10.0.19042)"
        ],
        "x-ms-client-request-id": "acc8f7a2-26ee-b117-453c-75497c2fde04",
        "x-ms-date": "Wed, 17 Feb 2021 22:21:27 GMT",
>>>>>>> 1814567d
        "x-ms-return-client-request-id": "true",
        "x-ms-version": "2020-06-12"
      },
      "RequestBody": null,
      "StatusCode": 201,
      "ResponseHeaders": {
        "Content-Length": "0",
<<<<<<< HEAD
        "Date": "Tue, 02 Feb 2021 21:24:55 GMT",
        "ETag": "\u00220x8D8C7C0FC6D7C10\u0022",
        "Last-Modified": "Tue, 02 Feb 2021 21:24:55 GMT",
=======
        "Date": "Wed, 17 Feb 2021 22:21:27 GMT",
        "ETag": "\u00220x8D8D3925EBB13C3\u0022",
        "Last-Modified": "Wed, 17 Feb 2021 22:21:28 GMT",
>>>>>>> 1814567d
        "Server": [
          "Windows-Azure-HDFS/1.0",
          "Microsoft-HTTPAPI/2.0"
        ],
        "x-ms-client-request-id": "acc8f7a2-26ee-b117-453c-75497c2fde04",
<<<<<<< HEAD
        "x-ms-request-id": "fe6e4dd0-601f-0023-3da9-f9e59c000000",
=======
        "x-ms-request-id": "7aee491f-401f-001b-797b-05415c000000",
>>>>>>> 1814567d
        "x-ms-version": "2020-06-12"
      },
      "ResponseBody": []
    },
    {
      "RequestUri": "https://seannse.dfs.core.windows.net/test-filesystem-88390bc8-f2ae-4f07-d28a-645a93927be5/test-directory-80173251-af2e-6055-5cb1-2c75cded70cd?recursive=true",
      "RequestMethod": "DELETE",
      "RequestHeaders": {
        "Accept": "application/json",
        "Authorization": "Sanitized",
<<<<<<< HEAD
        "traceparent": "00-a1db57e35f27c240a7d7089da69fee8e-9760a654cf14f940-00",
        "User-Agent": [
          "azsdk-net-Storage.Files.DataLake/12.7.0-alpha.20210202.1",
          "(.NET 5.0.2; Microsoft Windows 10.0.19042)"
        ],
        "x-ms-client-request-id": "d5d211ec-c324-bbdf-0749-b3b834a08f1d",
        "x-ms-date": "Tue, 02 Feb 2021 21:24:55 GMT",
=======
        "traceparent": "00-7c2cac70075bb7499f2555a861247aa6-60618ec2feb95440-00",
        "User-Agent": [
          "azsdk-net-Storage.Files.DataLake/12.7.0-alpha.20210217.1",
          "(.NET 5.0.3; Microsoft Windows 10.0.19042)"
        ],
        "x-ms-client-request-id": "d5d211ec-c324-bbdf-0749-b3b834a08f1d",
        "x-ms-date": "Wed, 17 Feb 2021 22:21:28 GMT",
>>>>>>> 1814567d
        "x-ms-return-client-request-id": "true",
        "x-ms-version": "2020-06-12"
      },
      "RequestBody": null,
      "StatusCode": 200,
      "ResponseHeaders": {
        "Content-Length": "0",
<<<<<<< HEAD
        "Date": "Tue, 02 Feb 2021 21:24:55 GMT",
=======
        "Date": "Wed, 17 Feb 2021 22:21:27 GMT",
>>>>>>> 1814567d
        "Server": [
          "Windows-Azure-HDFS/1.0",
          "Microsoft-HTTPAPI/2.0"
        ],
        "x-ms-client-request-id": "d5d211ec-c324-bbdf-0749-b3b834a08f1d",
<<<<<<< HEAD
        "x-ms-request-id": "fe6e4dee-601f-0023-5ba9-f9e59c000000",
=======
        "x-ms-request-id": "7aee4927-401f-001b-017b-05415c000000",
>>>>>>> 1814567d
        "x-ms-version": "2020-06-12"
      },
      "ResponseBody": []
    },
    {
      "RequestUri": "https://seannse.blob.core.windows.net/test-filesystem-88390bc8-f2ae-4f07-d28a-645a93927be5?restype=container",
      "RequestMethod": "DELETE",
      "RequestHeaders": {
        "Accept": "application/xml",
        "Authorization": "Sanitized",
<<<<<<< HEAD
        "traceparent": "00-2575c400280ab44a954d23b51deeaaba-6e699ba2d4fad644-00",
        "User-Agent": [
          "azsdk-net-Storage.Files.DataLake/12.7.0-alpha.20210202.1",
          "(.NET 5.0.2; Microsoft Windows 10.0.19042)"
        ],
        "x-ms-client-request-id": "6b5c3e25-095d-cee0-71ea-9dfce87f73a7",
        "x-ms-date": "Tue, 02 Feb 2021 21:24:55 GMT",
=======
        "traceparent": "00-9c51046823386844ac2d89688688a609-ec258d0df877384e-00",
        "User-Agent": [
          "azsdk-net-Storage.Files.DataLake/12.7.0-alpha.20210217.1",
          "(.NET 5.0.3; Microsoft Windows 10.0.19042)"
        ],
        "x-ms-client-request-id": "6b5c3e25-095d-cee0-71ea-9dfce87f73a7",
        "x-ms-date": "Wed, 17 Feb 2021 22:21:28 GMT",
>>>>>>> 1814567d
        "x-ms-return-client-request-id": "true",
        "x-ms-version": "2020-06-12"
      },
      "RequestBody": null,
      "StatusCode": 202,
      "ResponseHeaders": {
        "Content-Length": "0",
<<<<<<< HEAD
        "Date": "Tue, 02 Feb 2021 21:24:55 GMT",
=======
        "Date": "Wed, 17 Feb 2021 22:21:27 GMT",
>>>>>>> 1814567d
        "Server": [
          "Windows-Azure-Blob/1.0",
          "Microsoft-HTTPAPI/2.0"
        ],
        "x-ms-client-request-id": "6b5c3e25-095d-cee0-71ea-9dfce87f73a7",
<<<<<<< HEAD
        "x-ms-request-id": "7daed718-701e-0000-2da9-f97f5f000000",
=======
        "x-ms-request-id": "8c520263-f01e-000e-097b-0556ef000000",
>>>>>>> 1814567d
        "x-ms-version": "2020-06-12"
      },
      "ResponseBody": []
    }
  ],
  "Variables": {
    "RandomSeed": "1779699953",
    "Storage_TestConfigHierarchicalNamespace": "NamespaceTenant\nseannse\nU2FuaXRpemVk\nhttps://seannse.blob.core.windows.net\nhttps://seannse.file.core.windows.net\nhttps://seannse.queue.core.windows.net\nhttps://seannse.table.core.windows.net\n\n\n\n\nhttps://seannse-secondary.blob.core.windows.net\nhttps://seannse-secondary.file.core.windows.net\nhttps://seannse-secondary.queue.core.windows.net\nhttps://seannse-secondary.table.core.windows.net\n68390a19-a643-458b-b726-408abf67b4fc\nSanitized\n72f988bf-86f1-41af-91ab-2d7cd011db47\nhttps://login.microsoftonline.com/\nCloud\nBlobEndpoint=https://seannse.blob.core.windows.net/;QueueEndpoint=https://seannse.queue.core.windows.net/;FileEndpoint=https://seannse.file.core.windows.net/;BlobSecondaryEndpoint=https://seannse-secondary.blob.core.windows.net/;QueueSecondaryEndpoint=https://seannse-secondary.queue.core.windows.net/;FileSecondaryEndpoint=https://seannse-secondary.file.core.windows.net/;AccountName=seannse;AccountKey=Sanitized\n"
  }
}<|MERGE_RESOLUTION|>--- conflicted
+++ resolved
@@ -1,30 +1,19 @@
 {
   "Entries": [
     {
-      "RequestUri": "https://seannse.blob.core.windows.net/test-filesystem-88390bc8-f2ae-4f07-d28a-645a93927be5?restype=container",
+      "RequestUri": "https://seannse.blob.core.windows.net/test-filesystem-ca15e26e-ce30-0573-2fa2-37e6487c8688?restype=container",
       "RequestMethod": "PUT",
       "RequestHeaders": {
         "Accept": "application/xml",
         "Authorization": "Sanitized",
-<<<<<<< HEAD
-        "traceparent": "00-0236f9662357f843ad164c8d18a969c8-d167a070f6c15b4f-00",
+        "traceparent": "00-6cec8d6bf18fc84191a62c769119c69f-83db91078cabad4f-00",
         "User-Agent": [
-          "azsdk-net-Storage.Files.DataLake/12.7.0-alpha.20210202.1",
-          "(.NET 5.0.2; Microsoft Windows 10.0.19042)"
+          "azsdk-net-Storage.Files.DataLake/12.7.0-alpha.20210219.1",
+          "(.NET 5.0.3; Microsoft Windows 10.0.19041)"
         ],
         "x-ms-blob-public-access": "container",
-        "x-ms-client-request-id": "d19d9a60-a9fb-aca4-f101-1d89c33f962c",
-        "x-ms-date": "Tue, 02 Feb 2021 21:24:54 GMT",
-=======
-        "traceparent": "00-b07f815f435a4e4a8c7784820974f659-c51df93406986e49-00",
-        "User-Agent": [
-          "azsdk-net-Storage.Files.DataLake/12.7.0-alpha.20210217.1",
-          "(.NET 5.0.3; Microsoft Windows 10.0.19042)"
-        ],
-        "x-ms-blob-public-access": "container",
-        "x-ms-client-request-id": "d19d9a60-a9fb-aca4-f101-1d89c33f962c",
-        "x-ms-date": "Wed, 17 Feb 2021 22:21:27 GMT",
->>>>>>> 1814567d
+        "x-ms-client-request-id": "1d1e6e50-1523-ba14-e163-5e982d6ef4a7",
+        "x-ms-date": "Fri, 19 Feb 2021 18:58:48 GMT",
         "x-ms-return-client-request-id": "true",
         "x-ms-version": "2020-06-12"
       },
@@ -32,52 +21,32 @@
       "StatusCode": 201,
       "ResponseHeaders": {
         "Content-Length": "0",
-<<<<<<< HEAD
-        "Date": "Tue, 02 Feb 2021 21:24:54 GMT",
-        "ETag": "\u00220x8D8C7C0FC39FC55\u0022",
-        "Last-Modified": "Tue, 02 Feb 2021 21:24:55 GMT",
-=======
-        "Date": "Wed, 17 Feb 2021 22:21:26 GMT",
-        "ETag": "\u00220x8D8D3925E82CB6E\u0022",
-        "Last-Modified": "Wed, 17 Feb 2021 22:21:27 GMT",
->>>>>>> 1814567d
+        "Date": "Fri, 19 Feb 2021 18:58:47 GMT",
+        "ETag": "\u00220x8D8D5086381ABE3\u0022",
+        "Last-Modified": "Fri, 19 Feb 2021 18:58:47 GMT",
         "Server": [
           "Windows-Azure-Blob/1.0",
           "Microsoft-HTTPAPI/2.0"
         ],
-        "x-ms-client-request-id": "d19d9a60-a9fb-aca4-f101-1d89c33f962c",
-<<<<<<< HEAD
-        "x-ms-request-id": "7daed61e-701e-0000-5fa9-f97f5f000000",
-=======
-        "x-ms-request-id": "8c520083-f01e-000e-627b-0556ef000000",
->>>>>>> 1814567d
+        "x-ms-client-request-id": "1d1e6e50-1523-ba14-e163-5e982d6ef4a7",
+        "x-ms-request-id": "f3d98a40-a01e-0071-26f1-069974000000",
         "x-ms-version": "2020-06-12"
       },
       "ResponseBody": []
     },
     {
-      "RequestUri": "https://seannse.dfs.core.windows.net/test-filesystem-88390bc8-f2ae-4f07-d28a-645a93927be5/test-directory-80173251-af2e-6055-5cb1-2c75cded70cd?resource=directory",
+      "RequestUri": "https://seannse.dfs.core.windows.net/test-filesystem-ca15e26e-ce30-0573-2fa2-37e6487c8688/test-directory-0049059c-53e9-a2a6-4cfa-b3b0ca6d110f?resource=directory",
       "RequestMethod": "PUT",
       "RequestHeaders": {
         "Accept": "application/json",
         "Authorization": "Sanitized",
-<<<<<<< HEAD
-        "traceparent": "00-62910084f92cda4180f794a86a8b0f5c-c8cc1eb02705d745-00",
+        "traceparent": "00-130e0fffdef826438b0b2b9d6a34a6ad-4fdd7a2d18026a43-00",
         "User-Agent": [
-          "azsdk-net-Storage.Files.DataLake/12.7.0-alpha.20210202.1",
-          "(.NET 5.0.2; Microsoft Windows 10.0.19042)"
+          "azsdk-net-Storage.Files.DataLake/12.7.0-alpha.20210219.1",
+          "(.NET 5.0.3; Microsoft Windows 10.0.19041)"
         ],
-        "x-ms-client-request-id": "acc8f7a2-26ee-b117-453c-75497c2fde04",
-        "x-ms-date": "Tue, 02 Feb 2021 21:24:54 GMT",
-=======
-        "traceparent": "00-072d983a7236384d95f88a8a0f86215f-8349f79a3361044f-00",
-        "User-Agent": [
-          "azsdk-net-Storage.Files.DataLake/12.7.0-alpha.20210217.1",
-          "(.NET 5.0.3; Microsoft Windows 10.0.19042)"
-        ],
-        "x-ms-client-request-id": "acc8f7a2-26ee-b117-453c-75497c2fde04",
-        "x-ms-date": "Wed, 17 Feb 2021 22:21:27 GMT",
->>>>>>> 1814567d
+        "x-ms-client-request-id": "ef695c8b-42d6-fdee-c77b-d1286164ef73",
+        "x-ms-date": "Fri, 19 Feb 2021 18:58:48 GMT",
         "x-ms-return-client-request-id": "true",
         "x-ms-version": "2020-06-12"
       },
@@ -85,52 +54,32 @@
       "StatusCode": 201,
       "ResponseHeaders": {
         "Content-Length": "0",
-<<<<<<< HEAD
-        "Date": "Tue, 02 Feb 2021 21:24:55 GMT",
-        "ETag": "\u00220x8D8C7C0FC6D7C10\u0022",
-        "Last-Modified": "Tue, 02 Feb 2021 21:24:55 GMT",
-=======
-        "Date": "Wed, 17 Feb 2021 22:21:27 GMT",
-        "ETag": "\u00220x8D8D3925EBB13C3\u0022",
-        "Last-Modified": "Wed, 17 Feb 2021 22:21:28 GMT",
->>>>>>> 1814567d
+        "Date": "Fri, 19 Feb 2021 18:58:47 GMT",
+        "ETag": "\u00220x8D8D508639811FA\u0022",
+        "Last-Modified": "Fri, 19 Feb 2021 18:58:48 GMT",
         "Server": [
           "Windows-Azure-HDFS/1.0",
           "Microsoft-HTTPAPI/2.0"
         ],
-        "x-ms-client-request-id": "acc8f7a2-26ee-b117-453c-75497c2fde04",
-<<<<<<< HEAD
-        "x-ms-request-id": "fe6e4dd0-601f-0023-3da9-f9e59c000000",
-=======
-        "x-ms-request-id": "7aee491f-401f-001b-797b-05415c000000",
->>>>>>> 1814567d
+        "x-ms-client-request-id": "ef695c8b-42d6-fdee-c77b-d1286164ef73",
+        "x-ms-request-id": "c36226ac-401f-0034-7af1-064c97000000",
         "x-ms-version": "2020-06-12"
       },
       "ResponseBody": []
     },
     {
-      "RequestUri": "https://seannse.dfs.core.windows.net/test-filesystem-88390bc8-f2ae-4f07-d28a-645a93927be5/test-directory-80173251-af2e-6055-5cb1-2c75cded70cd?recursive=true",
+      "RequestUri": "https://seannse.dfs.core.windows.net/test-filesystem-ca15e26e-ce30-0573-2fa2-37e6487c8688/test-directory-0049059c-53e9-a2a6-4cfa-b3b0ca6d110f?recursive=true",
       "RequestMethod": "DELETE",
       "RequestHeaders": {
         "Accept": "application/json",
         "Authorization": "Sanitized",
-<<<<<<< HEAD
-        "traceparent": "00-a1db57e35f27c240a7d7089da69fee8e-9760a654cf14f940-00",
+        "traceparent": "00-a1e349131b4ffc42a2e478b45fde2b88-5f5697586e370a42-00",
         "User-Agent": [
-          "azsdk-net-Storage.Files.DataLake/12.7.0-alpha.20210202.1",
-          "(.NET 5.0.2; Microsoft Windows 10.0.19042)"
+          "azsdk-net-Storage.Files.DataLake/12.7.0-alpha.20210219.1",
+          "(.NET 5.0.3; Microsoft Windows 10.0.19041)"
         ],
-        "x-ms-client-request-id": "d5d211ec-c324-bbdf-0749-b3b834a08f1d",
-        "x-ms-date": "Tue, 02 Feb 2021 21:24:55 GMT",
-=======
-        "traceparent": "00-7c2cac70075bb7499f2555a861247aa6-60618ec2feb95440-00",
-        "User-Agent": [
-          "azsdk-net-Storage.Files.DataLake/12.7.0-alpha.20210217.1",
-          "(.NET 5.0.3; Microsoft Windows 10.0.19042)"
-        ],
-        "x-ms-client-request-id": "d5d211ec-c324-bbdf-0749-b3b834a08f1d",
-        "x-ms-date": "Wed, 17 Feb 2021 22:21:28 GMT",
->>>>>>> 1814567d
+        "x-ms-client-request-id": "6e250b0e-2104-1c39-6f97-12e2983ca9c8",
+        "x-ms-date": "Fri, 19 Feb 2021 18:58:48 GMT",
         "x-ms-return-client-request-id": "true",
         "x-ms-version": "2020-06-12"
       },
@@ -138,48 +87,30 @@
       "StatusCode": 200,
       "ResponseHeaders": {
         "Content-Length": "0",
-<<<<<<< HEAD
-        "Date": "Tue, 02 Feb 2021 21:24:55 GMT",
-=======
-        "Date": "Wed, 17 Feb 2021 22:21:27 GMT",
->>>>>>> 1814567d
+        "Date": "Fri, 19 Feb 2021 18:58:47 GMT",
         "Server": [
           "Windows-Azure-HDFS/1.0",
           "Microsoft-HTTPAPI/2.0"
         ],
-        "x-ms-client-request-id": "d5d211ec-c324-bbdf-0749-b3b834a08f1d",
-<<<<<<< HEAD
-        "x-ms-request-id": "fe6e4dee-601f-0023-5ba9-f9e59c000000",
-=======
-        "x-ms-request-id": "7aee4927-401f-001b-017b-05415c000000",
->>>>>>> 1814567d
+        "x-ms-client-request-id": "6e250b0e-2104-1c39-6f97-12e2983ca9c8",
+        "x-ms-request-id": "c36226bf-401f-0034-0df1-064c97000000",
         "x-ms-version": "2020-06-12"
       },
       "ResponseBody": []
     },
     {
-      "RequestUri": "https://seannse.blob.core.windows.net/test-filesystem-88390bc8-f2ae-4f07-d28a-645a93927be5?restype=container",
+      "RequestUri": "https://seannse.blob.core.windows.net/test-filesystem-ca15e26e-ce30-0573-2fa2-37e6487c8688?restype=container",
       "RequestMethod": "DELETE",
       "RequestHeaders": {
         "Accept": "application/xml",
         "Authorization": "Sanitized",
-<<<<<<< HEAD
-        "traceparent": "00-2575c400280ab44a954d23b51deeaaba-6e699ba2d4fad644-00",
+        "traceparent": "00-8793bb480b5e6149af6b243e100e66f5-53b1a7ddc64cb646-00",
         "User-Agent": [
-          "azsdk-net-Storage.Files.DataLake/12.7.0-alpha.20210202.1",
-          "(.NET 5.0.2; Microsoft Windows 10.0.19042)"
+          "azsdk-net-Storage.Files.DataLake/12.7.0-alpha.20210219.1",
+          "(.NET 5.0.3; Microsoft Windows 10.0.19041)"
         ],
-        "x-ms-client-request-id": "6b5c3e25-095d-cee0-71ea-9dfce87f73a7",
-        "x-ms-date": "Tue, 02 Feb 2021 21:24:55 GMT",
-=======
-        "traceparent": "00-9c51046823386844ac2d89688688a609-ec258d0df877384e-00",
-        "User-Agent": [
-          "azsdk-net-Storage.Files.DataLake/12.7.0-alpha.20210217.1",
-          "(.NET 5.0.3; Microsoft Windows 10.0.19042)"
-        ],
-        "x-ms-client-request-id": "6b5c3e25-095d-cee0-71ea-9dfce87f73a7",
-        "x-ms-date": "Wed, 17 Feb 2021 22:21:28 GMT",
->>>>>>> 1814567d
+        "x-ms-client-request-id": "551a8346-813f-316f-161d-5f4108679a63",
+        "x-ms-date": "Fri, 19 Feb 2021 18:58:48 GMT",
         "x-ms-return-client-request-id": "true",
         "x-ms-version": "2020-06-12"
       },
@@ -187,28 +118,20 @@
       "StatusCode": 202,
       "ResponseHeaders": {
         "Content-Length": "0",
-<<<<<<< HEAD
-        "Date": "Tue, 02 Feb 2021 21:24:55 GMT",
-=======
-        "Date": "Wed, 17 Feb 2021 22:21:27 GMT",
->>>>>>> 1814567d
+        "Date": "Fri, 19 Feb 2021 18:58:48 GMT",
         "Server": [
           "Windows-Azure-Blob/1.0",
           "Microsoft-HTTPAPI/2.0"
         ],
-        "x-ms-client-request-id": "6b5c3e25-095d-cee0-71ea-9dfce87f73a7",
-<<<<<<< HEAD
-        "x-ms-request-id": "7daed718-701e-0000-2da9-f97f5f000000",
-=======
-        "x-ms-request-id": "8c520263-f01e-000e-097b-0556ef000000",
->>>>>>> 1814567d
+        "x-ms-client-request-id": "551a8346-813f-316f-161d-5f4108679a63",
+        "x-ms-request-id": "f3d98b3d-a01e-0071-14f1-069974000000",
         "x-ms-version": "2020-06-12"
       },
       "ResponseBody": []
     }
   ],
   "Variables": {
-    "RandomSeed": "1779699953",
+    "RandomSeed": "1375065036",
     "Storage_TestConfigHierarchicalNamespace": "NamespaceTenant\nseannse\nU2FuaXRpemVk\nhttps://seannse.blob.core.windows.net\nhttps://seannse.file.core.windows.net\nhttps://seannse.queue.core.windows.net\nhttps://seannse.table.core.windows.net\n\n\n\n\nhttps://seannse-secondary.blob.core.windows.net\nhttps://seannse-secondary.file.core.windows.net\nhttps://seannse-secondary.queue.core.windows.net\nhttps://seannse-secondary.table.core.windows.net\n68390a19-a643-458b-b726-408abf67b4fc\nSanitized\n72f988bf-86f1-41af-91ab-2d7cd011db47\nhttps://login.microsoftonline.com/\nCloud\nBlobEndpoint=https://seannse.blob.core.windows.net/;QueueEndpoint=https://seannse.queue.core.windows.net/;FileEndpoint=https://seannse.file.core.windows.net/;BlobSecondaryEndpoint=https://seannse-secondary.blob.core.windows.net/;QueueSecondaryEndpoint=https://seannse-secondary.queue.core.windows.net/;FileSecondaryEndpoint=https://seannse-secondary.file.core.windows.net/;AccountName=seannse;AccountKey=Sanitized\n"
   }
 }