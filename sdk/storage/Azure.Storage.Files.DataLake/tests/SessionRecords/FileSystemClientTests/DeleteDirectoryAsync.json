{
  "Entries": [
    {
      "RequestUri": "http://seannsecanary.blob.core.windows.net/test-filesystem-88390bc8-f2ae-4f07-d28a-645a93927be5?restype=container",
      "RequestMethod": "PUT",
      "RequestHeaders": {
        "Authorization": "Sanitized",
        "traceparent": "00-78a941dc2f84c1489611aa246e15dc64-5f0f8050ee64b948-00",
        "User-Agent": [
          "azsdk-net-Storage.Files.DataLake/12.1.0-dev.20200403.1",
          "(.NET Core 4.6.28325.01; Microsoft Windows 10.0.18362 )"
        ],
        "x-ms-blob-public-access": "container",
        "x-ms-client-request-id": "d19d9a60-a9fb-aca4-f101-1d89c33f962c",
        "x-ms-date": "Fri, 03 Apr 2020 21:04:28 GMT",
        "x-ms-return-client-request-id": "true",
<<<<<<< HEAD
        "x-ms-version": "2019-12-12"
=======
        "x-ms-version": "2020-02-10"
>>>>>>> 60f4876e
      },
      "RequestBody": null,
      "StatusCode": 201,
      "ResponseHeaders": {
        "Content-Length": "0",
        "Date": "Fri, 03 Apr 2020 21:04:26 GMT",
        "ETag": "\u00220x8D7D8129800FE7D\u0022",
        "Last-Modified": "Fri, 03 Apr 2020 21:04:26 GMT",
        "Server": [
          "Windows-Azure-Blob/1.0",
          "Microsoft-HTTPAPI/2.0"
        ],
        "x-ms-client-request-id": "d19d9a60-a9fb-aca4-f101-1d89c33f962c",
        "x-ms-request-id": "96229160-f01e-0012-39fb-093670000000",
<<<<<<< HEAD
        "x-ms-version": "2019-12-12"
=======
        "x-ms-version": "2020-02-10"
>>>>>>> 60f4876e
      },
      "ResponseBody": []
    },
    {
      "RequestUri": "http://seannsecanary.dfs.core.windows.net/test-filesystem-88390bc8-f2ae-4f07-d28a-645a93927be5/test-directory-80173251-af2e-6055-5cb1-2c75cded70cd?resource=directory",
      "RequestMethod": "PUT",
      "RequestHeaders": {
        "Authorization": "Sanitized",
        "traceparent": "00-50ac9d7bfeb832469a5a89baec19891a-50d4a0a86b18c04e-00",
        "User-Agent": [
          "azsdk-net-Storage.Files.DataLake/12.1.0-dev.20200403.1",
          "(.NET Core 4.6.28325.01; Microsoft Windows 10.0.18362 )"
        ],
        "x-ms-client-request-id": "acc8f7a2-26ee-b117-453c-75497c2fde04",
        "x-ms-date": "Fri, 03 Apr 2020 21:04:28 GMT",
        "x-ms-return-client-request-id": "true",
<<<<<<< HEAD
        "x-ms-version": "2019-12-12"
=======
        "x-ms-version": "2020-02-10"
>>>>>>> 60f4876e
      },
      "RequestBody": null,
      "StatusCode": 201,
      "ResponseHeaders": {
        "Content-Length": "0",
        "Date": "Fri, 03 Apr 2020 21:04:26 GMT",
        "ETag": "\u00220x8D7D81298215068\u0022",
        "Last-Modified": "Fri, 03 Apr 2020 21:04:26 GMT",
        "Server": [
          "Windows-Azure-HDFS/1.0",
          "Microsoft-HTTPAPI/2.0"
        ],
        "x-ms-client-request-id": "acc8f7a2-26ee-b117-453c-75497c2fde04",
        "x-ms-request-id": "fa4403a8-201f-0097-17fb-091bad000000",
<<<<<<< HEAD
        "x-ms-version": "2019-12-12"
=======
        "x-ms-version": "2020-02-10"
>>>>>>> 60f4876e
      },
      "ResponseBody": []
    },
    {
      "RequestUri": "http://seannsecanary.dfs.core.windows.net/test-filesystem-88390bc8-f2ae-4f07-d28a-645a93927be5/test-directory-80173251-af2e-6055-5cb1-2c75cded70cd?recursive=true",
      "RequestMethod": "DELETE",
      "RequestHeaders": {
        "Authorization": "Sanitized",
        "traceparent": "00-028ba2c653217b4f8b2e4de48d6dd94a-f650a1b948092a47-00",
        "User-Agent": [
          "azsdk-net-Storage.Files.DataLake/12.1.0-dev.20200403.1",
          "(.NET Core 4.6.28325.01; Microsoft Windows 10.0.18362 )"
        ],
        "x-ms-client-request-id": "d5d211ec-c324-bbdf-0749-b3b834a08f1d",
        "x-ms-date": "Fri, 03 Apr 2020 21:04:28 GMT",
        "x-ms-return-client-request-id": "true",
<<<<<<< HEAD
        "x-ms-version": "2019-12-12"
=======
        "x-ms-version": "2020-02-10"
>>>>>>> 60f4876e
      },
      "RequestBody": null,
      "StatusCode": 200,
      "ResponseHeaders": {
        "Content-Length": "0",
        "Date": "Fri, 03 Apr 2020 21:04:26 GMT",
        "Server": [
          "Windows-Azure-HDFS/1.0",
          "Microsoft-HTTPAPI/2.0"
        ],
        "x-ms-client-request-id": "d5d211ec-c324-bbdf-0749-b3b834a08f1d",
        "x-ms-request-id": "fa4403a9-201f-0097-18fb-091bad000000",
<<<<<<< HEAD
        "x-ms-version": "2019-12-12"
=======
        "x-ms-version": "2020-02-10"
>>>>>>> 60f4876e
      },
      "ResponseBody": []
    },
    {
      "RequestUri": "http://seannsecanary.blob.core.windows.net/test-filesystem-88390bc8-f2ae-4f07-d28a-645a93927be5?restype=container",
      "RequestMethod": "DELETE",
      "RequestHeaders": {
        "Authorization": "Sanitized",
        "traceparent": "00-6e3ec8b79d6afe44ad7d5b4e8100d133-67657ce2a44ba44a-00",
        "User-Agent": [
          "azsdk-net-Storage.Files.DataLake/12.1.0-dev.20200403.1",
          "(.NET Core 4.6.28325.01; Microsoft Windows 10.0.18362 )"
        ],
        "x-ms-client-request-id": "6b5c3e25-095d-cee0-71ea-9dfce87f73a7",
        "x-ms-date": "Fri, 03 Apr 2020 21:04:28 GMT",
        "x-ms-return-client-request-id": "true",
<<<<<<< HEAD
        "x-ms-version": "2019-12-12"
=======
        "x-ms-version": "2020-02-10"
>>>>>>> 60f4876e
      },
      "RequestBody": null,
      "StatusCode": 202,
      "ResponseHeaders": {
        "Content-Length": "0",
        "Date": "Fri, 03 Apr 2020 21:04:26 GMT",
        "Server": [
          "Windows-Azure-Blob/1.0",
          "Microsoft-HTTPAPI/2.0"
        ],
        "x-ms-client-request-id": "6b5c3e25-095d-cee0-71ea-9dfce87f73a7",
        "x-ms-request-id": "962291b4-f01e-0012-05fb-093670000000",
<<<<<<< HEAD
        "x-ms-version": "2019-12-12"
=======
        "x-ms-version": "2020-02-10"
>>>>>>> 60f4876e
      },
      "ResponseBody": []
    }
  ],
  "Variables": {
    "RandomSeed": "1779699953",
    "Storage_TestConfigHierarchicalNamespace": "NamespaceTenant\nseannsecanary\nU2FuaXRpemVk\nhttp://seannsecanary.blob.core.windows.net\nhttp://seannsecanary.file.core.windows.net\nhttp://seannsecanary.queue.core.windows.net\nhttp://seannsecanary.table.core.windows.net\n\n\n\n\nhttp://seannsecanary-secondary.blob.core.windows.net\nhttp://seannsecanary-secondary.file.core.windows.net\nhttp://seannsecanary-secondary.queue.core.windows.net\nhttp://seannsecanary-secondary.table.core.windows.net\n68390a19-a643-458b-b726-408abf67b4fc\nSanitized\n72f988bf-86f1-41af-91ab-2d7cd011db47\nhttps://login.microsoftonline.com/\nCloud\nBlobEndpoint=http://seannsecanary.blob.core.windows.net/;QueueEndpoint=http://seannsecanary.queue.core.windows.net/;FileEndpoint=http://seannsecanary.file.core.windows.net/;BlobSecondaryEndpoint=http://seannsecanary-secondary.blob.core.windows.net/;QueueSecondaryEndpoint=http://seannsecanary-secondary.queue.core.windows.net/;FileSecondaryEndpoint=http://seannsecanary-secondary.file.core.windows.net/;AccountName=seannsecanary;AccountKey=Sanitized\n"
  }
}<|MERGE_RESOLUTION|>--- conflicted
+++ resolved
@@ -14,11 +14,7 @@
         "x-ms-client-request-id": "d19d9a60-a9fb-aca4-f101-1d89c33f962c",
         "x-ms-date": "Fri, 03 Apr 2020 21:04:28 GMT",
         "x-ms-return-client-request-id": "true",
-<<<<<<< HEAD
-        "x-ms-version": "2019-12-12"
-=======
         "x-ms-version": "2020-02-10"
->>>>>>> 60f4876e
       },
       "RequestBody": null,
       "StatusCode": 201,
@@ -33,11 +29,7 @@
         ],
         "x-ms-client-request-id": "d19d9a60-a9fb-aca4-f101-1d89c33f962c",
         "x-ms-request-id": "96229160-f01e-0012-39fb-093670000000",
-<<<<<<< HEAD
-        "x-ms-version": "2019-12-12"
-=======
         "x-ms-version": "2020-02-10"
->>>>>>> 60f4876e
       },
       "ResponseBody": []
     },
@@ -54,11 +46,7 @@
         "x-ms-client-request-id": "acc8f7a2-26ee-b117-453c-75497c2fde04",
         "x-ms-date": "Fri, 03 Apr 2020 21:04:28 GMT",
         "x-ms-return-client-request-id": "true",
-<<<<<<< HEAD
-        "x-ms-version": "2019-12-12"
-=======
         "x-ms-version": "2020-02-10"
->>>>>>> 60f4876e
       },
       "RequestBody": null,
       "StatusCode": 201,
@@ -73,11 +61,7 @@
         ],
         "x-ms-client-request-id": "acc8f7a2-26ee-b117-453c-75497c2fde04",
         "x-ms-request-id": "fa4403a8-201f-0097-17fb-091bad000000",
-<<<<<<< HEAD
-        "x-ms-version": "2019-12-12"
-=======
         "x-ms-version": "2020-02-10"
->>>>>>> 60f4876e
       },
       "ResponseBody": []
     },
@@ -94,11 +78,7 @@
         "x-ms-client-request-id": "d5d211ec-c324-bbdf-0749-b3b834a08f1d",
         "x-ms-date": "Fri, 03 Apr 2020 21:04:28 GMT",
         "x-ms-return-client-request-id": "true",
-<<<<<<< HEAD
-        "x-ms-version": "2019-12-12"
-=======
         "x-ms-version": "2020-02-10"
->>>>>>> 60f4876e
       },
       "RequestBody": null,
       "StatusCode": 200,
@@ -111,11 +91,7 @@
         ],
         "x-ms-client-request-id": "d5d211ec-c324-bbdf-0749-b3b834a08f1d",
         "x-ms-request-id": "fa4403a9-201f-0097-18fb-091bad000000",
-<<<<<<< HEAD
-        "x-ms-version": "2019-12-12"
-=======
         "x-ms-version": "2020-02-10"
->>>>>>> 60f4876e
       },
       "ResponseBody": []
     },
@@ -132,11 +108,7 @@
         "x-ms-client-request-id": "6b5c3e25-095d-cee0-71ea-9dfce87f73a7",
         "x-ms-date": "Fri, 03 Apr 2020 21:04:28 GMT",
         "x-ms-return-client-request-id": "true",
-<<<<<<< HEAD
-        "x-ms-version": "2019-12-12"
-=======
         "x-ms-version": "2020-02-10"
->>>>>>> 60f4876e
       },
       "RequestBody": null,
       "StatusCode": 202,
@@ -149,11 +121,7 @@
         ],
         "x-ms-client-request-id": "6b5c3e25-095d-cee0-71ea-9dfce87f73a7",
         "x-ms-request-id": "962291b4-f01e-0012-05fb-093670000000",
-<<<<<<< HEAD
-        "x-ms-version": "2019-12-12"
-=======
         "x-ms-version": "2020-02-10"
->>>>>>> 60f4876e
       },
       "ResponseBody": []
     }
