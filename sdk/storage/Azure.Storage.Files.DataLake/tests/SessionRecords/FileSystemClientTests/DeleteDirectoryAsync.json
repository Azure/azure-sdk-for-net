﻿{
  "Entries": [
    {
      "RequestUri": "https://seannse.blob.core.windows.net/test-filesystem-ca15e26e-ce30-0573-2fa2-37e6487c8688?restype=container",
      "RequestMethod": "PUT",
      "RequestHeaders": {
        "Accept": "application/xml",
        "Authorization": "Sanitized",
        "traceparent": "00-6cec8d6bf18fc84191a62c769119c69f-83db91078cabad4f-00",
        "User-Agent": [
          "azsdk-net-Storage.Files.DataLake/12.7.0-alpha.20210219.1",
          "(.NET 5.0.3; Microsoft Windows 10.0.19041)"
        ],
        "x-ms-blob-public-access": "container",
        "x-ms-client-request-id": "1d1e6e50-1523-ba14-e163-5e982d6ef4a7",
        "x-ms-date": "Fri, 19 Feb 2021 18:58:48 GMT",
        "x-ms-return-client-request-id": "true",
<<<<<<< HEAD
        "x-ms-version": "2020-12-06"
=======
        "x-ms-version": "2021-02-12"
>>>>>>> 7e782c87
      },
      "RequestBody": null,
      "StatusCode": 201,
      "ResponseHeaders": {
        "Content-Length": "0",
        "Date": "Fri, 19 Feb 2021 18:58:47 GMT",
        "ETag": "\"0x8D8D5086381ABE3\"",
        "Last-Modified": "Fri, 19 Feb 2021 18:58:47 GMT",
        "Server": [
          "Windows-Azure-Blob/1.0",
          "Microsoft-HTTPAPI/2.0"
        ],
        "x-ms-client-request-id": "1d1e6e50-1523-ba14-e163-5e982d6ef4a7",
        "x-ms-request-id": "f3d98a40-a01e-0071-26f1-069974000000",
<<<<<<< HEAD
        "x-ms-version": "2020-12-06"
=======
        "x-ms-version": "2021-02-12"
>>>>>>> 7e782c87
      },
      "ResponseBody": []
    },
    {
      "RequestUri": "https://seannse.dfs.core.windows.net/test-filesystem-ca15e26e-ce30-0573-2fa2-37e6487c8688/test-directory-0049059c-53e9-a2a6-4cfa-b3b0ca6d110f?resource=directory",
      "RequestMethod": "PUT",
      "RequestHeaders": {
        "Accept": "application/json",
        "Authorization": "Sanitized",
        "traceparent": "00-130e0fffdef826438b0b2b9d6a34a6ad-4fdd7a2d18026a43-00",
        "User-Agent": [
          "azsdk-net-Storage.Files.DataLake/12.7.0-alpha.20210219.1",
          "(.NET 5.0.3; Microsoft Windows 10.0.19041)"
        ],
        "x-ms-client-request-id": "ef695c8b-42d6-fdee-c77b-d1286164ef73",
        "x-ms-date": "Fri, 19 Feb 2021 18:58:48 GMT",
        "x-ms-return-client-request-id": "true",
<<<<<<< HEAD
        "x-ms-version": "2020-12-06"
=======
        "x-ms-version": "2021-02-12"
>>>>>>> 7e782c87
      },
      "RequestBody": null,
      "StatusCode": 201,
      "ResponseHeaders": {
        "Content-Length": "0",
        "Date": "Fri, 19 Feb 2021 18:58:47 GMT",
        "ETag": "\"0x8D8D508639811FA\"",
        "Last-Modified": "Fri, 19 Feb 2021 18:58:48 GMT",
        "Server": [
          "Windows-Azure-HDFS/1.0",
          "Microsoft-HTTPAPI/2.0"
        ],
        "x-ms-client-request-id": "ef695c8b-42d6-fdee-c77b-d1286164ef73",
        "x-ms-request-id": "c36226ac-401f-0034-7af1-064c97000000",
<<<<<<< HEAD
        "x-ms-version": "2020-12-06"
=======
        "x-ms-version": "2021-02-12"
>>>>>>> 7e782c87
      },
      "ResponseBody": []
    },
    {
      "RequestUri": "https://seannse.dfs.core.windows.net/test-filesystem-ca15e26e-ce30-0573-2fa2-37e6487c8688/test-directory-0049059c-53e9-a2a6-4cfa-b3b0ca6d110f?recursive=true",
      "RequestMethod": "DELETE",
      "RequestHeaders": {
        "Accept": "application/json",
        "Authorization": "Sanitized",
        "traceparent": "00-a1e349131b4ffc42a2e478b45fde2b88-5f5697586e370a42-00",
        "User-Agent": [
          "azsdk-net-Storage.Files.DataLake/12.7.0-alpha.20210219.1",
          "(.NET 5.0.3; Microsoft Windows 10.0.19041)"
        ],
        "x-ms-client-request-id": "6e250b0e-2104-1c39-6f97-12e2983ca9c8",
        "x-ms-date": "Fri, 19 Feb 2021 18:58:48 GMT",
        "x-ms-return-client-request-id": "true",
<<<<<<< HEAD
        "x-ms-version": "2020-12-06"
=======
        "x-ms-version": "2021-02-12"
>>>>>>> 7e782c87
      },
      "RequestBody": null,
      "StatusCode": 200,
      "ResponseHeaders": {
        "Content-Length": "0",
        "Date": "Fri, 19 Feb 2021 18:58:47 GMT",
        "Server": [
          "Windows-Azure-HDFS/1.0",
          "Microsoft-HTTPAPI/2.0"
        ],
        "x-ms-client-request-id": "6e250b0e-2104-1c39-6f97-12e2983ca9c8",
        "x-ms-request-id": "c36226bf-401f-0034-0df1-064c97000000",
<<<<<<< HEAD
        "x-ms-version": "2020-12-06"
=======
        "x-ms-version": "2021-02-12"
>>>>>>> 7e782c87
      },
      "ResponseBody": []
    },
    {
      "RequestUri": "https://seannse.blob.core.windows.net/test-filesystem-ca15e26e-ce30-0573-2fa2-37e6487c8688?restype=container",
      "RequestMethod": "DELETE",
      "RequestHeaders": {
        "Accept": "application/xml",
        "Authorization": "Sanitized",
        "traceparent": "00-8793bb480b5e6149af6b243e100e66f5-53b1a7ddc64cb646-00",
        "User-Agent": [
          "azsdk-net-Storage.Files.DataLake/12.7.0-alpha.20210219.1",
          "(.NET 5.0.3; Microsoft Windows 10.0.19041)"
        ],
        "x-ms-client-request-id": "551a8346-813f-316f-161d-5f4108679a63",
        "x-ms-date": "Fri, 19 Feb 2021 18:58:48 GMT",
        "x-ms-return-client-request-id": "true",
<<<<<<< HEAD
        "x-ms-version": "2020-12-06"
=======
        "x-ms-version": "2021-02-12"
>>>>>>> 7e782c87
      },
      "RequestBody": null,
      "StatusCode": 202,
      "ResponseHeaders": {
        "Content-Length": "0",
        "Date": "Fri, 19 Feb 2021 18:58:48 GMT",
        "Server": [
          "Windows-Azure-Blob/1.0",
          "Microsoft-HTTPAPI/2.0"
        ],
        "x-ms-client-request-id": "551a8346-813f-316f-161d-5f4108679a63",
        "x-ms-request-id": "f3d98b3d-a01e-0071-14f1-069974000000",
<<<<<<< HEAD
        "x-ms-version": "2020-12-06"
=======
        "x-ms-version": "2021-02-12"
>>>>>>> 7e782c87
      },
      "ResponseBody": []
    }
  ],
  "Variables": {
    "RandomSeed": "1375065036",
    "Storage_TestConfigHierarchicalNamespace": "NamespaceTenant\nseannse\nU2FuaXRpemVk\nhttps://seannse.blob.core.windows.net\nhttps://seannse.file.core.windows.net\nhttps://seannse.queue.core.windows.net\nhttps://seannse.table.core.windows.net\n\n\n\n\nhttps://seannse-secondary.blob.core.windows.net\nhttps://seannse-secondary.file.core.windows.net\nhttps://seannse-secondary.queue.core.windows.net\nhttps://seannse-secondary.table.core.windows.net\n68390a19-a643-458b-b726-408abf67b4fc\nSanitized\n72f988bf-86f1-41af-91ab-2d7cd011db47\nhttps://login.microsoftonline.com/\nCloud\nBlobEndpoint=https://seannse.blob.core.windows.net/;QueueEndpoint=https://seannse.queue.core.windows.net/;FileEndpoint=https://seannse.file.core.windows.net/;BlobSecondaryEndpoint=https://seannse-secondary.blob.core.windows.net/;QueueSecondaryEndpoint=https://seannse-secondary.queue.core.windows.net/;FileSecondaryEndpoint=https://seannse-secondary.file.core.windows.net/;AccountName=seannse;AccountKey=Sanitized\n\n\n"
  }
}<|MERGE_RESOLUTION|>--- conflicted
+++ resolved
@@ -15,11 +15,7 @@
         "x-ms-client-request-id": "1d1e6e50-1523-ba14-e163-5e982d6ef4a7",
         "x-ms-date": "Fri, 19 Feb 2021 18:58:48 GMT",
         "x-ms-return-client-request-id": "true",
-<<<<<<< HEAD
-        "x-ms-version": "2020-12-06"
-=======
         "x-ms-version": "2021-02-12"
->>>>>>> 7e782c87
       },
       "RequestBody": null,
       "StatusCode": 201,
@@ -34,11 +30,7 @@
         ],
         "x-ms-client-request-id": "1d1e6e50-1523-ba14-e163-5e982d6ef4a7",
         "x-ms-request-id": "f3d98a40-a01e-0071-26f1-069974000000",
-<<<<<<< HEAD
-        "x-ms-version": "2020-12-06"
-=======
         "x-ms-version": "2021-02-12"
->>>>>>> 7e782c87
       },
       "ResponseBody": []
     },
@@ -56,11 +48,7 @@
         "x-ms-client-request-id": "ef695c8b-42d6-fdee-c77b-d1286164ef73",
         "x-ms-date": "Fri, 19 Feb 2021 18:58:48 GMT",
         "x-ms-return-client-request-id": "true",
-<<<<<<< HEAD
-        "x-ms-version": "2020-12-06"
-=======
         "x-ms-version": "2021-02-12"
->>>>>>> 7e782c87
       },
       "RequestBody": null,
       "StatusCode": 201,
@@ -75,11 +63,7 @@
         ],
         "x-ms-client-request-id": "ef695c8b-42d6-fdee-c77b-d1286164ef73",
         "x-ms-request-id": "c36226ac-401f-0034-7af1-064c97000000",
-<<<<<<< HEAD
-        "x-ms-version": "2020-12-06"
-=======
         "x-ms-version": "2021-02-12"
->>>>>>> 7e782c87
       },
       "ResponseBody": []
     },
@@ -97,11 +81,7 @@
         "x-ms-client-request-id": "6e250b0e-2104-1c39-6f97-12e2983ca9c8",
         "x-ms-date": "Fri, 19 Feb 2021 18:58:48 GMT",
         "x-ms-return-client-request-id": "true",
-<<<<<<< HEAD
-        "x-ms-version": "2020-12-06"
-=======
         "x-ms-version": "2021-02-12"
->>>>>>> 7e782c87
       },
       "RequestBody": null,
       "StatusCode": 200,
@@ -114,11 +94,7 @@
         ],
         "x-ms-client-request-id": "6e250b0e-2104-1c39-6f97-12e2983ca9c8",
         "x-ms-request-id": "c36226bf-401f-0034-0df1-064c97000000",
-<<<<<<< HEAD
-        "x-ms-version": "2020-12-06"
-=======
         "x-ms-version": "2021-02-12"
->>>>>>> 7e782c87
       },
       "ResponseBody": []
     },
@@ -136,11 +112,7 @@
         "x-ms-client-request-id": "551a8346-813f-316f-161d-5f4108679a63",
         "x-ms-date": "Fri, 19 Feb 2021 18:58:48 GMT",
         "x-ms-return-client-request-id": "true",
-<<<<<<< HEAD
-        "x-ms-version": "2020-12-06"
-=======
         "x-ms-version": "2021-02-12"
->>>>>>> 7e782c87
       },
       "RequestBody": null,
       "StatusCode": 202,
@@ -153,11 +125,7 @@
         ],
         "x-ms-client-request-id": "551a8346-813f-316f-161d-5f4108679a63",
         "x-ms-request-id": "f3d98b3d-a01e-0071-14f1-069974000000",
-<<<<<<< HEAD
-        "x-ms-version": "2020-12-06"
-=======
         "x-ms-version": "2021-02-12"
->>>>>>> 7e782c87
       },
       "ResponseBody": []
     }
