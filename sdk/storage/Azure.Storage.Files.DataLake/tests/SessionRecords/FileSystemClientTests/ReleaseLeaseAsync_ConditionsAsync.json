{
  "Entries": [
    {
      "RequestUri": "http://seannsecanary.blob.core.windows.net/test-filesystem-f19c5d11-7355-77a4-6804-649da301afdd?restype=container",
      "RequestMethod": "PUT",
      "RequestHeaders": {
        "Authorization": "Sanitized",
        "traceparent": "00-0c164241916edc44b11bc50b5393b30e-19dc790c8a03bd45-00",
        "User-Agent": [
          "azsdk-net-Storage.Files.DataLake/12.1.0-dev.20200403.1",
          "(.NET Core 4.6.28325.01; Microsoft Windows 10.0.18362 )"
        ],
        "x-ms-blob-public-access": "container",
        "x-ms-client-request-id": "c62c1f77-c659-41fc-3b7b-eb28b3d1bb0d",
        "x-ms-date": "Fri, 03 Apr 2020 21:05:15 GMT",
        "x-ms-return-client-request-id": "true",
<<<<<<< HEAD
        "x-ms-version": "2019-12-12"
=======
        "x-ms-version": "2020-02-10"
>>>>>>> 60f4876e
      },
      "RequestBody": null,
      "StatusCode": 201,
      "ResponseHeaders": {
        "Content-Length": "0",
        "Date": "Fri, 03 Apr 2020 21:05:13 GMT",
        "ETag": "\u00220x8D7D812B4264328\u0022",
        "Last-Modified": "Fri, 03 Apr 2020 21:05:13 GMT",
        "Server": [
          "Windows-Azure-Blob/1.0",
          "Microsoft-HTTPAPI/2.0"
        ],
        "x-ms-client-request-id": "c62c1f77-c659-41fc-3b7b-eb28b3d1bb0d",
        "x-ms-request-id": "9622aa20-f01e-0012-15fb-093670000000",
<<<<<<< HEAD
        "x-ms-version": "2019-12-12"
=======
        "x-ms-version": "2020-02-10"
>>>>>>> 60f4876e
      },
      "ResponseBody": []
    },
    {
      "RequestUri": "http://seannsecanary.blob.core.windows.net/test-filesystem-f19c5d11-7355-77a4-6804-649da301afdd?comp=lease\u0026restype=container",
      "RequestMethod": "PUT",
      "RequestHeaders": {
        "Authorization": "Sanitized",
        "traceparent": "00-e3ab5aec0c1f5345b70b966308b8a801-42c4a5b6c3ac3e47-00",
        "User-Agent": [
          "azsdk-net-Storage.Files.DataLake/12.1.0-dev.20200403.1",
          "(.NET Core 4.6.28325.01; Microsoft Windows 10.0.18362 )"
        ],
        "x-ms-client-request-id": "3f4ba252-097e-97dc-484e-dcf5f3b47d47",
        "x-ms-date": "Fri, 03 Apr 2020 21:05:15 GMT",
        "x-ms-lease-action": "acquire",
        "x-ms-lease-duration": "15",
        "x-ms-proposed-lease-id": "01c3ce63-df75-ddd7-e964-d348c4f46a26",
        "x-ms-return-client-request-id": "true",
<<<<<<< HEAD
        "x-ms-version": "2019-12-12"
=======
        "x-ms-version": "2020-02-10"
>>>>>>> 60f4876e
      },
      "RequestBody": null,
      "StatusCode": 201,
      "ResponseHeaders": {
        "Content-Length": "0",
        "Date": "Fri, 03 Apr 2020 21:05:13 GMT",
        "ETag": "\u00220x8D7D812B4264328\u0022",
        "Last-Modified": "Fri, 03 Apr 2020 21:05:13 GMT",
        "Server": [
          "Windows-Azure-Blob/1.0",
          "Microsoft-HTTPAPI/2.0"
        ],
        "x-ms-client-request-id": "3f4ba252-097e-97dc-484e-dcf5f3b47d47",
        "x-ms-lease-id": "01c3ce63-df75-ddd7-e964-d348c4f46a26",
        "x-ms-request-id": "9622aa29-f01e-0012-1dfb-093670000000",
<<<<<<< HEAD
        "x-ms-version": "2019-12-12"
=======
        "x-ms-version": "2020-02-10"
>>>>>>> 60f4876e
      },
      "ResponseBody": []
    },
    {
      "RequestUri": "http://seannsecanary.blob.core.windows.net/test-filesystem-f19c5d11-7355-77a4-6804-649da301afdd?comp=lease\u0026restype=container",
      "RequestMethod": "PUT",
      "RequestHeaders": {
        "Authorization": "Sanitized",
        "traceparent": "00-71479254ba22ed44af2a9635fd9c9fa4-42b911ead701b742-00",
        "User-Agent": [
          "azsdk-net-Storage.Files.DataLake/12.1.0-dev.20200403.1",
          "(.NET Core 4.6.28325.01; Microsoft Windows 10.0.18362 )"
        ],
        "x-ms-client-request-id": "22f686de-2ba8-f0a8-368f-3c860c8e5f88",
        "x-ms-date": "Fri, 03 Apr 2020 21:05:15 GMT",
        "x-ms-lease-action": "release",
        "x-ms-lease-id": "01c3ce63-df75-ddd7-e964-d348c4f46a26",
        "x-ms-return-client-request-id": "true",
<<<<<<< HEAD
        "x-ms-version": "2019-12-12"
=======
        "x-ms-version": "2020-02-10"
>>>>>>> 60f4876e
      },
      "RequestBody": null,
      "StatusCode": 200,
      "ResponseHeaders": {
        "Content-Length": "0",
        "Date": "Fri, 03 Apr 2020 21:05:13 GMT",
        "ETag": "\u00220x8D7D812B4264328\u0022",
        "Last-Modified": "Fri, 03 Apr 2020 21:05:13 GMT",
        "Server": [
          "Windows-Azure-Blob/1.0",
          "Microsoft-HTTPAPI/2.0"
        ],
        "x-ms-client-request-id": "22f686de-2ba8-f0a8-368f-3c860c8e5f88",
        "x-ms-request-id": "9622aa34-f01e-0012-25fb-093670000000",
<<<<<<< HEAD
        "x-ms-version": "2019-12-12"
=======
        "x-ms-version": "2020-02-10"
>>>>>>> 60f4876e
      },
      "ResponseBody": []
    },
    {
      "RequestUri": "http://seannsecanary.blob.core.windows.net/test-filesystem-f19c5d11-7355-77a4-6804-649da301afdd?restype=container",
      "RequestMethod": "DELETE",
      "RequestHeaders": {
        "Authorization": "Sanitized",
        "traceparent": "00-57ae3d289fe5944c811a8180436f7e23-4282d2efc7ff1c4e-00",
        "User-Agent": [
          "azsdk-net-Storage.Files.DataLake/12.1.0-dev.20200403.1",
          "(.NET Core 4.6.28325.01; Microsoft Windows 10.0.18362 )"
        ],
        "x-ms-client-request-id": "6c163dba-5abe-e59e-1c3e-6a1afab16dbb",
        "x-ms-date": "Fri, 03 Apr 2020 21:05:15 GMT",
        "x-ms-return-client-request-id": "true",
<<<<<<< HEAD
        "x-ms-version": "2019-12-12"
=======
        "x-ms-version": "2020-02-10"
>>>>>>> 60f4876e
      },
      "RequestBody": null,
      "StatusCode": 202,
      "ResponseHeaders": {
        "Content-Length": "0",
        "Date": "Fri, 03 Apr 2020 21:05:13 GMT",
        "Server": [
          "Windows-Azure-Blob/1.0",
          "Microsoft-HTTPAPI/2.0"
        ],
        "x-ms-client-request-id": "6c163dba-5abe-e59e-1c3e-6a1afab16dbb",
        "x-ms-request-id": "9622aa3d-f01e-0012-2dfb-093670000000",
<<<<<<< HEAD
        "x-ms-version": "2019-12-12"
=======
        "x-ms-version": "2020-02-10"
>>>>>>> 60f4876e
      },
      "ResponseBody": []
    },
    {
      "RequestUri": "http://seannsecanary.blob.core.windows.net/test-filesystem-88323b11-10b2-fa82-e3db-b8d7369aaa6f?restype=container",
      "RequestMethod": "PUT",
      "RequestHeaders": {
        "Authorization": "Sanitized",
        "traceparent": "00-cf43208412cece478a96ccbb2ed98047-3300b59cc5bdfd4f-00",
        "User-Agent": [
          "azsdk-net-Storage.Files.DataLake/12.1.0-dev.20200403.1",
          "(.NET Core 4.6.28325.01; Microsoft Windows 10.0.18362 )"
        ],
        "x-ms-blob-public-access": "container",
        "x-ms-client-request-id": "0afc3864-fe94-aa58-bb1c-88e3a2c7ae81",
        "x-ms-date": "Fri, 03 Apr 2020 21:05:15 GMT",
        "x-ms-return-client-request-id": "true",
<<<<<<< HEAD
        "x-ms-version": "2019-12-12"
=======
        "x-ms-version": "2020-02-10"
>>>>>>> 60f4876e
      },
      "RequestBody": null,
      "StatusCode": 201,
      "ResponseHeaders": {
        "Content-Length": "0",
        "Date": "Fri, 03 Apr 2020 21:05:13 GMT",
        "ETag": "\u00220x8D7D812B460BECF\u0022",
        "Last-Modified": "Fri, 03 Apr 2020 21:05:14 GMT",
        "Server": [
          "Windows-Azure-Blob/1.0",
          "Microsoft-HTTPAPI/2.0"
        ],
        "x-ms-client-request-id": "0afc3864-fe94-aa58-bb1c-88e3a2c7ae81",
        "x-ms-request-id": "9622aa49-f01e-0012-38fb-093670000000",
<<<<<<< HEAD
        "x-ms-version": "2019-12-12"
=======
        "x-ms-version": "2020-02-10"
>>>>>>> 60f4876e
      },
      "ResponseBody": []
    },
    {
      "RequestUri": "http://seannsecanary.blob.core.windows.net/test-filesystem-88323b11-10b2-fa82-e3db-b8d7369aaa6f?comp=lease\u0026restype=container",
      "RequestMethod": "PUT",
      "RequestHeaders": {
        "Authorization": "Sanitized",
        "traceparent": "00-8c69e159d5b51a47ba25d4ad132b2c0a-0ee7a969e796c94d-00",
        "User-Agent": [
          "azsdk-net-Storage.Files.DataLake/12.1.0-dev.20200403.1",
          "(.NET Core 4.6.28325.01; Microsoft Windows 10.0.18362 )"
        ],
        "x-ms-client-request-id": "7e4ae6f6-5576-c5d2-f5dd-99e9604b0217",
        "x-ms-date": "Fri, 03 Apr 2020 21:05:15 GMT",
        "x-ms-lease-action": "acquire",
        "x-ms-lease-duration": "15",
        "x-ms-proposed-lease-id": "ca11fb93-9ee6-1e43-70aa-9e0da8a47f5c",
        "x-ms-return-client-request-id": "true",
<<<<<<< HEAD
        "x-ms-version": "2019-12-12"
=======
        "x-ms-version": "2020-02-10"
>>>>>>> 60f4876e
      },
      "RequestBody": null,
      "StatusCode": 201,
      "ResponseHeaders": {
        "Content-Length": "0",
        "Date": "Fri, 03 Apr 2020 21:05:13 GMT",
        "ETag": "\u00220x8D7D812B460BECF\u0022",
        "Last-Modified": "Fri, 03 Apr 2020 21:05:14 GMT",
        "Server": [
          "Windows-Azure-Blob/1.0",
          "Microsoft-HTTPAPI/2.0"
        ],
        "x-ms-client-request-id": "7e4ae6f6-5576-c5d2-f5dd-99e9604b0217",
        "x-ms-lease-id": "ca11fb93-9ee6-1e43-70aa-9e0da8a47f5c",
        "x-ms-request-id": "9622aa61-f01e-0012-49fb-093670000000",
<<<<<<< HEAD
        "x-ms-version": "2019-12-12"
=======
        "x-ms-version": "2020-02-10"
>>>>>>> 60f4876e
      },
      "ResponseBody": []
    },
    {
      "RequestUri": "http://seannsecanary.blob.core.windows.net/test-filesystem-88323b11-10b2-fa82-e3db-b8d7369aaa6f?comp=lease\u0026restype=container",
      "RequestMethod": "PUT",
      "RequestHeaders": {
        "Authorization": "Sanitized",
        "If-Modified-Since": "Thu, 02 Apr 2020 21:05:15 GMT",
        "traceparent": "00-c7f38a663a916c41833c640832844afd-f19b598b8ec12344-00",
        "User-Agent": [
          "azsdk-net-Storage.Files.DataLake/12.1.0-dev.20200403.1",
          "(.NET Core 4.6.28325.01; Microsoft Windows 10.0.18362 )"
        ],
        "x-ms-client-request-id": "c1167bc5-0059-65e5-2ead-08c007f2a98c",
        "x-ms-date": "Fri, 03 Apr 2020 21:05:16 GMT",
        "x-ms-lease-action": "release",
        "x-ms-lease-id": "ca11fb93-9ee6-1e43-70aa-9e0da8a47f5c",
        "x-ms-return-client-request-id": "true",
<<<<<<< HEAD
        "x-ms-version": "2019-12-12"
=======
        "x-ms-version": "2020-02-10"
>>>>>>> 60f4876e
      },
      "RequestBody": null,
      "StatusCode": 200,
      "ResponseHeaders": {
        "Content-Length": "0",
        "Date": "Fri, 03 Apr 2020 21:05:13 GMT",
        "ETag": "\u00220x8D7D812B460BECF\u0022",
        "Last-Modified": "Fri, 03 Apr 2020 21:05:14 GMT",
        "Server": [
          "Windows-Azure-Blob/1.0",
          "Microsoft-HTTPAPI/2.0"
        ],
        "x-ms-client-request-id": "c1167bc5-0059-65e5-2ead-08c007f2a98c",
        "x-ms-request-id": "9622aa6d-f01e-0012-54fb-093670000000",
<<<<<<< HEAD
        "x-ms-version": "2019-12-12"
=======
        "x-ms-version": "2020-02-10"
>>>>>>> 60f4876e
      },
      "ResponseBody": []
    },
    {
      "RequestUri": "http://seannsecanary.blob.core.windows.net/test-filesystem-88323b11-10b2-fa82-e3db-b8d7369aaa6f?restype=container",
      "RequestMethod": "DELETE",
      "RequestHeaders": {
        "Authorization": "Sanitized",
        "traceparent": "00-1cc63e3edebfab4ea02dad58bdecbf03-703e10b8da744c4d-00",
        "User-Agent": [
          "azsdk-net-Storage.Files.DataLake/12.1.0-dev.20200403.1",
          "(.NET Core 4.6.28325.01; Microsoft Windows 10.0.18362 )"
        ],
        "x-ms-client-request-id": "e5231028-4034-9bbe-47c3-73a7a722eb2e",
        "x-ms-date": "Fri, 03 Apr 2020 21:05:16 GMT",
        "x-ms-return-client-request-id": "true",
<<<<<<< HEAD
        "x-ms-version": "2019-12-12"
=======
        "x-ms-version": "2020-02-10"
>>>>>>> 60f4876e
      },
      "RequestBody": null,
      "StatusCode": 202,
      "ResponseHeaders": {
        "Content-Length": "0",
        "Date": "Fri, 03 Apr 2020 21:05:14 GMT",
        "Server": [
          "Windows-Azure-Blob/1.0",
          "Microsoft-HTTPAPI/2.0"
        ],
        "x-ms-client-request-id": "e5231028-4034-9bbe-47c3-73a7a722eb2e",
        "x-ms-request-id": "9622aa76-f01e-0012-5bfb-093670000000",
<<<<<<< HEAD
        "x-ms-version": "2019-12-12"
=======
        "x-ms-version": "2020-02-10"
>>>>>>> 60f4876e
      },
      "ResponseBody": []
    },
    {
      "RequestUri": "http://seannsecanary.blob.core.windows.net/test-filesystem-8fa4655e-7828-81ca-add0-be01a2770120?restype=container",
      "RequestMethod": "PUT",
      "RequestHeaders": {
        "Authorization": "Sanitized",
        "traceparent": "00-fd4b439ae1d92d4c83bd3605dac659c3-db017c9c3abf8c45-00",
        "User-Agent": [
          "azsdk-net-Storage.Files.DataLake/12.1.0-dev.20200403.1",
          "(.NET Core 4.6.28325.01; Microsoft Windows 10.0.18362 )"
        ],
        "x-ms-blob-public-access": "container",
        "x-ms-client-request-id": "fd10306c-ab69-afe4-45a2-386482bdf9cf",
        "x-ms-date": "Fri, 03 Apr 2020 21:05:16 GMT",
        "x-ms-return-client-request-id": "true",
<<<<<<< HEAD
        "x-ms-version": "2019-12-12"
=======
        "x-ms-version": "2020-02-10"
>>>>>>> 60f4876e
      },
      "RequestBody": null,
      "StatusCode": 201,
      "ResponseHeaders": {
        "Content-Length": "0",
        "Date": "Fri, 03 Apr 2020 21:05:14 GMT",
        "ETag": "\u00220x8D7D812B4A32B30\u0022",
        "Last-Modified": "Fri, 03 Apr 2020 21:05:14 GMT",
        "Server": [
          "Windows-Azure-Blob/1.0",
          "Microsoft-HTTPAPI/2.0"
        ],
        "x-ms-client-request-id": "fd10306c-ab69-afe4-45a2-386482bdf9cf",
        "x-ms-request-id": "9622aa7f-f01e-0012-63fb-093670000000",
<<<<<<< HEAD
        "x-ms-version": "2019-12-12"
=======
        "x-ms-version": "2020-02-10"
>>>>>>> 60f4876e
      },
      "ResponseBody": []
    },
    {
      "RequestUri": "http://seannsecanary.blob.core.windows.net/test-filesystem-8fa4655e-7828-81ca-add0-be01a2770120?comp=lease\u0026restype=container",
      "RequestMethod": "PUT",
      "RequestHeaders": {
        "Authorization": "Sanitized",
        "traceparent": "00-c3d0da2451f61c4f9a88735cac22973c-a6b41369622ece48-00",
        "User-Agent": [
          "azsdk-net-Storage.Files.DataLake/12.1.0-dev.20200403.1",
          "(.NET Core 4.6.28325.01; Microsoft Windows 10.0.18362 )"
        ],
        "x-ms-client-request-id": "7c3a252a-f3f1-7857-d076-f0a359df2d77",
        "x-ms-date": "Fri, 03 Apr 2020 21:05:16 GMT",
        "x-ms-lease-action": "acquire",
        "x-ms-lease-duration": "15",
        "x-ms-proposed-lease-id": "ab3453c1-f489-9960-0dc5-520482ceb186",
        "x-ms-return-client-request-id": "true",
<<<<<<< HEAD
        "x-ms-version": "2019-12-12"
=======
        "x-ms-version": "2020-02-10"
>>>>>>> 60f4876e
      },
      "RequestBody": null,
      "StatusCode": 201,
      "ResponseHeaders": {
        "Content-Length": "0",
        "Date": "Fri, 03 Apr 2020 21:05:14 GMT",
        "ETag": "\u00220x8D7D812B4A32B30\u0022",
        "Last-Modified": "Fri, 03 Apr 2020 21:05:14 GMT",
        "Server": [
          "Windows-Azure-Blob/1.0",
          "Microsoft-HTTPAPI/2.0"
        ],
        "x-ms-client-request-id": "7c3a252a-f3f1-7857-d076-f0a359df2d77",
        "x-ms-lease-id": "ab3453c1-f489-9960-0dc5-520482ceb186",
        "x-ms-request-id": "9622aa8d-f01e-0012-6cfb-093670000000",
<<<<<<< HEAD
        "x-ms-version": "2019-12-12"
=======
        "x-ms-version": "2020-02-10"
>>>>>>> 60f4876e
      },
      "ResponseBody": []
    },
    {
      "RequestUri": "http://seannsecanary.blob.core.windows.net/test-filesystem-8fa4655e-7828-81ca-add0-be01a2770120?comp=lease\u0026restype=container",
      "RequestMethod": "PUT",
      "RequestHeaders": {
        "Authorization": "Sanitized",
        "If-Unmodified-Since": "Sat, 04 Apr 2020 21:05:15 GMT",
        "traceparent": "00-c3583091e6f07048afb30153b3c1b1f6-c976c1553bbf5042-00",
        "User-Agent": [
          "azsdk-net-Storage.Files.DataLake/12.1.0-dev.20200403.1",
          "(.NET Core 4.6.28325.01; Microsoft Windows 10.0.18362 )"
        ],
        "x-ms-client-request-id": "5cd9d268-3493-3e94-851b-a1ef13146e37",
        "x-ms-date": "Fri, 03 Apr 2020 21:05:16 GMT",
        "x-ms-lease-action": "release",
        "x-ms-lease-id": "ab3453c1-f489-9960-0dc5-520482ceb186",
        "x-ms-return-client-request-id": "true",
<<<<<<< HEAD
        "x-ms-version": "2019-12-12"
=======
        "x-ms-version": "2020-02-10"
>>>>>>> 60f4876e
      },
      "RequestBody": null,
      "StatusCode": 200,
      "ResponseHeaders": {
        "Content-Length": "0",
        "Date": "Fri, 03 Apr 2020 21:05:14 GMT",
        "ETag": "\u00220x8D7D812B4A32B30\u0022",
        "Last-Modified": "Fri, 03 Apr 2020 21:05:14 GMT",
        "Server": [
          "Windows-Azure-Blob/1.0",
          "Microsoft-HTTPAPI/2.0"
        ],
        "x-ms-client-request-id": "5cd9d268-3493-3e94-851b-a1ef13146e37",
        "x-ms-request-id": "9622aa96-f01e-0012-72fb-093670000000",
<<<<<<< HEAD
        "x-ms-version": "2019-12-12"
=======
        "x-ms-version": "2020-02-10"
>>>>>>> 60f4876e
      },
      "ResponseBody": []
    },
    {
      "RequestUri": "http://seannsecanary.blob.core.windows.net/test-filesystem-8fa4655e-7828-81ca-add0-be01a2770120?restype=container",
      "RequestMethod": "DELETE",
      "RequestHeaders": {
        "Authorization": "Sanitized",
        "traceparent": "00-d9e04ab52fc0b54dbbea245753852217-93fc9ac648321d4a-00",
        "User-Agent": [
          "azsdk-net-Storage.Files.DataLake/12.1.0-dev.20200403.1",
          "(.NET Core 4.6.28325.01; Microsoft Windows 10.0.18362 )"
        ],
        "x-ms-client-request-id": "863ad668-d006-bbe3-1df4-1f0de579a987",
        "x-ms-date": "Fri, 03 Apr 2020 21:05:16 GMT",
        "x-ms-return-client-request-id": "true",
<<<<<<< HEAD
        "x-ms-version": "2019-12-12"
=======
        "x-ms-version": "2020-02-10"
>>>>>>> 60f4876e
      },
      "RequestBody": null,
      "StatusCode": 202,
      "ResponseHeaders": {
        "Content-Length": "0",
        "Date": "Fri, 03 Apr 2020 21:05:14 GMT",
        "Server": [
          "Windows-Azure-Blob/1.0",
          "Microsoft-HTTPAPI/2.0"
        ],
        "x-ms-client-request-id": "863ad668-d006-bbe3-1df4-1f0de579a987",
        "x-ms-request-id": "9622aa9c-f01e-0012-78fb-093670000000",
<<<<<<< HEAD
        "x-ms-version": "2019-12-12"
=======
        "x-ms-version": "2020-02-10"
>>>>>>> 60f4876e
      },
      "ResponseBody": []
    }
  ],
  "Variables": {
    "DateTimeOffsetNow": "2020-04-03T14:05:15.4049363-07:00",
    "RandomSeed": "708486105",
    "Storage_TestConfigHierarchicalNamespace": "NamespaceTenant\nseannsecanary\nU2FuaXRpemVk\nhttp://seannsecanary.blob.core.windows.net\nhttp://seannsecanary.file.core.windows.net\nhttp://seannsecanary.queue.core.windows.net\nhttp://seannsecanary.table.core.windows.net\n\n\n\n\nhttp://seannsecanary-secondary.blob.core.windows.net\nhttp://seannsecanary-secondary.file.core.windows.net\nhttp://seannsecanary-secondary.queue.core.windows.net\nhttp://seannsecanary-secondary.table.core.windows.net\n68390a19-a643-458b-b726-408abf67b4fc\nSanitized\n72f988bf-86f1-41af-91ab-2d7cd011db47\nhttps://login.microsoftonline.com/\nCloud\nBlobEndpoint=http://seannsecanary.blob.core.windows.net/;QueueEndpoint=http://seannsecanary.queue.core.windows.net/;FileEndpoint=http://seannsecanary.file.core.windows.net/;BlobSecondaryEndpoint=http://seannsecanary-secondary.blob.core.windows.net/;QueueSecondaryEndpoint=http://seannsecanary-secondary.queue.core.windows.net/;FileSecondaryEndpoint=http://seannsecanary-secondary.file.core.windows.net/;AccountName=seannsecanary;AccountKey=Sanitized\n"
  }
}<|MERGE_RESOLUTION|>--- conflicted
+++ resolved
@@ -14,11 +14,7 @@
         "x-ms-client-request-id": "c62c1f77-c659-41fc-3b7b-eb28b3d1bb0d",
         "x-ms-date": "Fri, 03 Apr 2020 21:05:15 GMT",
         "x-ms-return-client-request-id": "true",
-<<<<<<< HEAD
-        "x-ms-version": "2019-12-12"
-=======
-        "x-ms-version": "2020-02-10"
->>>>>>> 60f4876e
+        "x-ms-version": "2020-02-10"
       },
       "RequestBody": null,
       "StatusCode": 201,
@@ -33,11 +29,7 @@
         ],
         "x-ms-client-request-id": "c62c1f77-c659-41fc-3b7b-eb28b3d1bb0d",
         "x-ms-request-id": "9622aa20-f01e-0012-15fb-093670000000",
-<<<<<<< HEAD
-        "x-ms-version": "2019-12-12"
-=======
-        "x-ms-version": "2020-02-10"
->>>>>>> 60f4876e
+        "x-ms-version": "2020-02-10"
       },
       "ResponseBody": []
     },
@@ -57,11 +49,7 @@
         "x-ms-lease-duration": "15",
         "x-ms-proposed-lease-id": "01c3ce63-df75-ddd7-e964-d348c4f46a26",
         "x-ms-return-client-request-id": "true",
-<<<<<<< HEAD
-        "x-ms-version": "2019-12-12"
-=======
-        "x-ms-version": "2020-02-10"
->>>>>>> 60f4876e
+        "x-ms-version": "2020-02-10"
       },
       "RequestBody": null,
       "StatusCode": 201,
@@ -77,11 +65,7 @@
         "x-ms-client-request-id": "3f4ba252-097e-97dc-484e-dcf5f3b47d47",
         "x-ms-lease-id": "01c3ce63-df75-ddd7-e964-d348c4f46a26",
         "x-ms-request-id": "9622aa29-f01e-0012-1dfb-093670000000",
-<<<<<<< HEAD
-        "x-ms-version": "2019-12-12"
-=======
-        "x-ms-version": "2020-02-10"
->>>>>>> 60f4876e
+        "x-ms-version": "2020-02-10"
       },
       "ResponseBody": []
     },
@@ -100,11 +84,7 @@
         "x-ms-lease-action": "release",
         "x-ms-lease-id": "01c3ce63-df75-ddd7-e964-d348c4f46a26",
         "x-ms-return-client-request-id": "true",
-<<<<<<< HEAD
-        "x-ms-version": "2019-12-12"
-=======
-        "x-ms-version": "2020-02-10"
->>>>>>> 60f4876e
+        "x-ms-version": "2020-02-10"
       },
       "RequestBody": null,
       "StatusCode": 200,
@@ -119,11 +99,7 @@
         ],
         "x-ms-client-request-id": "22f686de-2ba8-f0a8-368f-3c860c8e5f88",
         "x-ms-request-id": "9622aa34-f01e-0012-25fb-093670000000",
-<<<<<<< HEAD
-        "x-ms-version": "2019-12-12"
-=======
-        "x-ms-version": "2020-02-10"
->>>>>>> 60f4876e
+        "x-ms-version": "2020-02-10"
       },
       "ResponseBody": []
     },
@@ -140,11 +116,7 @@
         "x-ms-client-request-id": "6c163dba-5abe-e59e-1c3e-6a1afab16dbb",
         "x-ms-date": "Fri, 03 Apr 2020 21:05:15 GMT",
         "x-ms-return-client-request-id": "true",
-<<<<<<< HEAD
-        "x-ms-version": "2019-12-12"
-=======
-        "x-ms-version": "2020-02-10"
->>>>>>> 60f4876e
+        "x-ms-version": "2020-02-10"
       },
       "RequestBody": null,
       "StatusCode": 202,
@@ -157,11 +129,7 @@
         ],
         "x-ms-client-request-id": "6c163dba-5abe-e59e-1c3e-6a1afab16dbb",
         "x-ms-request-id": "9622aa3d-f01e-0012-2dfb-093670000000",
-<<<<<<< HEAD
-        "x-ms-version": "2019-12-12"
-=======
-        "x-ms-version": "2020-02-10"
->>>>>>> 60f4876e
+        "x-ms-version": "2020-02-10"
       },
       "ResponseBody": []
     },
@@ -179,11 +147,7 @@
         "x-ms-client-request-id": "0afc3864-fe94-aa58-bb1c-88e3a2c7ae81",
         "x-ms-date": "Fri, 03 Apr 2020 21:05:15 GMT",
         "x-ms-return-client-request-id": "true",
-<<<<<<< HEAD
-        "x-ms-version": "2019-12-12"
-=======
-        "x-ms-version": "2020-02-10"
->>>>>>> 60f4876e
+        "x-ms-version": "2020-02-10"
       },
       "RequestBody": null,
       "StatusCode": 201,
@@ -198,11 +162,7 @@
         ],
         "x-ms-client-request-id": "0afc3864-fe94-aa58-bb1c-88e3a2c7ae81",
         "x-ms-request-id": "9622aa49-f01e-0012-38fb-093670000000",
-<<<<<<< HEAD
-        "x-ms-version": "2019-12-12"
-=======
-        "x-ms-version": "2020-02-10"
->>>>>>> 60f4876e
+        "x-ms-version": "2020-02-10"
       },
       "ResponseBody": []
     },
@@ -222,11 +182,7 @@
         "x-ms-lease-duration": "15",
         "x-ms-proposed-lease-id": "ca11fb93-9ee6-1e43-70aa-9e0da8a47f5c",
         "x-ms-return-client-request-id": "true",
-<<<<<<< HEAD
-        "x-ms-version": "2019-12-12"
-=======
-        "x-ms-version": "2020-02-10"
->>>>>>> 60f4876e
+        "x-ms-version": "2020-02-10"
       },
       "RequestBody": null,
       "StatusCode": 201,
@@ -242,11 +198,7 @@
         "x-ms-client-request-id": "7e4ae6f6-5576-c5d2-f5dd-99e9604b0217",
         "x-ms-lease-id": "ca11fb93-9ee6-1e43-70aa-9e0da8a47f5c",
         "x-ms-request-id": "9622aa61-f01e-0012-49fb-093670000000",
-<<<<<<< HEAD
-        "x-ms-version": "2019-12-12"
-=======
-        "x-ms-version": "2020-02-10"
->>>>>>> 60f4876e
+        "x-ms-version": "2020-02-10"
       },
       "ResponseBody": []
     },
@@ -266,11 +218,7 @@
         "x-ms-lease-action": "release",
         "x-ms-lease-id": "ca11fb93-9ee6-1e43-70aa-9e0da8a47f5c",
         "x-ms-return-client-request-id": "true",
-<<<<<<< HEAD
-        "x-ms-version": "2019-12-12"
-=======
-        "x-ms-version": "2020-02-10"
->>>>>>> 60f4876e
+        "x-ms-version": "2020-02-10"
       },
       "RequestBody": null,
       "StatusCode": 200,
@@ -285,11 +233,7 @@
         ],
         "x-ms-client-request-id": "c1167bc5-0059-65e5-2ead-08c007f2a98c",
         "x-ms-request-id": "9622aa6d-f01e-0012-54fb-093670000000",
-<<<<<<< HEAD
-        "x-ms-version": "2019-12-12"
-=======
-        "x-ms-version": "2020-02-10"
->>>>>>> 60f4876e
+        "x-ms-version": "2020-02-10"
       },
       "ResponseBody": []
     },
@@ -306,11 +250,7 @@
         "x-ms-client-request-id": "e5231028-4034-9bbe-47c3-73a7a722eb2e",
         "x-ms-date": "Fri, 03 Apr 2020 21:05:16 GMT",
         "x-ms-return-client-request-id": "true",
-<<<<<<< HEAD
-        "x-ms-version": "2019-12-12"
-=======
-        "x-ms-version": "2020-02-10"
->>>>>>> 60f4876e
+        "x-ms-version": "2020-02-10"
       },
       "RequestBody": null,
       "StatusCode": 202,
@@ -323,11 +263,7 @@
         ],
         "x-ms-client-request-id": "e5231028-4034-9bbe-47c3-73a7a722eb2e",
         "x-ms-request-id": "9622aa76-f01e-0012-5bfb-093670000000",
-<<<<<<< HEAD
-        "x-ms-version": "2019-12-12"
-=======
-        "x-ms-version": "2020-02-10"
->>>>>>> 60f4876e
+        "x-ms-version": "2020-02-10"
       },
       "ResponseBody": []
     },
@@ -345,11 +281,7 @@
         "x-ms-client-request-id": "fd10306c-ab69-afe4-45a2-386482bdf9cf",
         "x-ms-date": "Fri, 03 Apr 2020 21:05:16 GMT",
         "x-ms-return-client-request-id": "true",
-<<<<<<< HEAD
-        "x-ms-version": "2019-12-12"
-=======
-        "x-ms-version": "2020-02-10"
->>>>>>> 60f4876e
+        "x-ms-version": "2020-02-10"
       },
       "RequestBody": null,
       "StatusCode": 201,
@@ -364,11 +296,7 @@
         ],
         "x-ms-client-request-id": "fd10306c-ab69-afe4-45a2-386482bdf9cf",
         "x-ms-request-id": "9622aa7f-f01e-0012-63fb-093670000000",
-<<<<<<< HEAD
-        "x-ms-version": "2019-12-12"
-=======
-        "x-ms-version": "2020-02-10"
->>>>>>> 60f4876e
+        "x-ms-version": "2020-02-10"
       },
       "ResponseBody": []
     },
@@ -388,11 +316,7 @@
         "x-ms-lease-duration": "15",
         "x-ms-proposed-lease-id": "ab3453c1-f489-9960-0dc5-520482ceb186",
         "x-ms-return-client-request-id": "true",
-<<<<<<< HEAD
-        "x-ms-version": "2019-12-12"
-=======
-        "x-ms-version": "2020-02-10"
->>>>>>> 60f4876e
+        "x-ms-version": "2020-02-10"
       },
       "RequestBody": null,
       "StatusCode": 201,
@@ -408,11 +332,7 @@
         "x-ms-client-request-id": "7c3a252a-f3f1-7857-d076-f0a359df2d77",
         "x-ms-lease-id": "ab3453c1-f489-9960-0dc5-520482ceb186",
         "x-ms-request-id": "9622aa8d-f01e-0012-6cfb-093670000000",
-<<<<<<< HEAD
-        "x-ms-version": "2019-12-12"
-=======
-        "x-ms-version": "2020-02-10"
->>>>>>> 60f4876e
+        "x-ms-version": "2020-02-10"
       },
       "ResponseBody": []
     },
@@ -432,11 +352,7 @@
         "x-ms-lease-action": "release",
         "x-ms-lease-id": "ab3453c1-f489-9960-0dc5-520482ceb186",
         "x-ms-return-client-request-id": "true",
-<<<<<<< HEAD
-        "x-ms-version": "2019-12-12"
-=======
-        "x-ms-version": "2020-02-10"
->>>>>>> 60f4876e
+        "x-ms-version": "2020-02-10"
       },
       "RequestBody": null,
       "StatusCode": 200,
@@ -451,11 +367,7 @@
         ],
         "x-ms-client-request-id": "5cd9d268-3493-3e94-851b-a1ef13146e37",
         "x-ms-request-id": "9622aa96-f01e-0012-72fb-093670000000",
-<<<<<<< HEAD
-        "x-ms-version": "2019-12-12"
-=======
-        "x-ms-version": "2020-02-10"
->>>>>>> 60f4876e
+        "x-ms-version": "2020-02-10"
       },
       "ResponseBody": []
     },
@@ -472,11 +384,7 @@
         "x-ms-client-request-id": "863ad668-d006-bbe3-1df4-1f0de579a987",
         "x-ms-date": "Fri, 03 Apr 2020 21:05:16 GMT",
         "x-ms-return-client-request-id": "true",
-<<<<<<< HEAD
-        "x-ms-version": "2019-12-12"
-=======
-        "x-ms-version": "2020-02-10"
->>>>>>> 60f4876e
+        "x-ms-version": "2020-02-10"
       },
       "RequestBody": null,
       "StatusCode": 202,
@@ -489,11 +397,7 @@
         ],
         "x-ms-client-request-id": "863ad668-d006-bbe3-1df4-1f0de579a987",
         "x-ms-request-id": "9622aa9c-f01e-0012-78fb-093670000000",
-<<<<<<< HEAD
-        "x-ms-version": "2019-12-12"
-=======
-        "x-ms-version": "2020-02-10"
->>>>>>> 60f4876e
+        "x-ms-version": "2020-02-10"
       },
       "ResponseBody": []
     }
