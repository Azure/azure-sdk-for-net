{
  "Entries": [
    {
      "RequestUri": "http://seannsecanary.blob.core.windows.net/test-filesystem-a9a373ea-192f-dd7f-73ce-6d32026ddaca?restype=container",
      "RequestMethod": "PUT",
      "RequestHeaders": {
        "Authorization": "Sanitized",
        "traceparent": "00-bc9d64fbea040041ba555baaced3a0e1-c9e615aa5840ae45-00",
        "User-Agent": [
          "azsdk-net-Storage.Files.DataLake/12.1.0-dev.20200403.1",
          "(.NET Core 4.6.28325.01; Microsoft Windows 10.0.18362 )"
        ],
        "x-ms-blob-public-access": "container",
        "x-ms-client-request-id": "4765d6a9-af47-0ee0-33b2-d71edf608c47",
        "x-ms-date": "Fri, 03 Apr 2020 21:04:21 GMT",
        "x-ms-return-client-request-id": "true",
<<<<<<< HEAD
        "x-ms-version": "2019-12-12"
=======
        "x-ms-version": "2020-02-10"
>>>>>>> 60f4876e
      },
      "RequestBody": null,
      "StatusCode": 201,
      "ResponseHeaders": {
        "Content-Length": "0",
        "Date": "Fri, 03 Apr 2020 21:04:19 GMT",
        "ETag": "\u00220x8D7D812940CE7CA\u0022",
        "Last-Modified": "Fri, 03 Apr 2020 21:04:20 GMT",
        "Server": [
          "Windows-Azure-Blob/1.0",
          "Microsoft-HTTPAPI/2.0"
        ],
        "x-ms-client-request-id": "4765d6a9-af47-0ee0-33b2-d71edf608c47",
        "x-ms-request-id": "96228d0e-f01e-0012-70fb-093670000000",
<<<<<<< HEAD
        "x-ms-version": "2019-12-12"
=======
        "x-ms-version": "2020-02-10"
>>>>>>> 60f4876e
      },
      "ResponseBody": []
    },
    {
      "RequestUri": "http://seannsecanary.dfs.core.windows.net/test-filesystem-a9a373ea-192f-dd7f-73ce-6d32026ddaca/test-file-51d76c0d-9378-6c3d-529d-b8b374703d42?resource=file",
      "RequestMethod": "PUT",
      "RequestHeaders": {
        "Authorization": "Sanitized",
        "traceparent": "00-fca92d52d479cb4eb0ddb633a04394a3-93eed85964e4824d-00",
        "User-Agent": [
          "azsdk-net-Storage.Files.DataLake/12.1.0-dev.20200403.1",
          "(.NET Core 4.6.28325.01; Microsoft Windows 10.0.18362 )"
        ],
        "x-ms-cache-control": "control",
        "x-ms-client-request-id": "32015dee-ab59-1688-99f9-f5a9f72c9ac2",
        "x-ms-content-disposition": "disposition",
        "x-ms-content-encoding": "encoding",
        "x-ms-content-language": "language",
        "x-ms-content-type": "type",
        "x-ms-date": "Fri, 03 Apr 2020 21:04:21 GMT",
        "x-ms-return-client-request-id": "true",
<<<<<<< HEAD
        "x-ms-version": "2019-12-12"
=======
        "x-ms-version": "2020-02-10"
>>>>>>> 60f4876e
      },
      "RequestBody": null,
      "StatusCode": 201,
      "ResponseHeaders": {
        "Content-Length": "0",
        "Date": "Fri, 03 Apr 2020 21:04:19 GMT",
        "ETag": "\u00220x8D7D812941E943F\u0022",
        "Last-Modified": "Fri, 03 Apr 2020 21:04:20 GMT",
        "Server": [
          "Windows-Azure-HDFS/1.0",
          "Microsoft-HTTPAPI/2.0"
        ],
        "x-ms-client-request-id": "32015dee-ab59-1688-99f9-f5a9f72c9ac2",
        "x-ms-request-id": "fa4403a3-201f-0097-13fb-091bad000000",
<<<<<<< HEAD
        "x-ms-version": "2019-12-12"
=======
        "x-ms-version": "2020-02-10"
>>>>>>> 60f4876e
      },
      "ResponseBody": []
    },
    {
      "RequestUri": "http://seannsecanary.blob.core.windows.net/test-filesystem-a9a373ea-192f-dd7f-73ce-6d32026ddaca/test-file-51d76c0d-9378-6c3d-529d-b8b374703d42",
      "RequestMethod": "HEAD",
      "RequestHeaders": {
        "Authorization": "Sanitized",
        "User-Agent": [
          "azsdk-net-Storage.Files.DataLake/12.1.0-dev.20200403.1",
          "(.NET Core 4.6.28325.01; Microsoft Windows 10.0.18362 )"
        ],
        "x-ms-client-request-id": "16c52877-0a6f-26e9-e373-920d9cd930e6",
        "x-ms-date": "Fri, 03 Apr 2020 21:04:21 GMT",
        "x-ms-return-client-request-id": "true",
<<<<<<< HEAD
        "x-ms-version": "2019-12-12"
=======
        "x-ms-version": "2020-02-10"
>>>>>>> 60f4876e
      },
      "RequestBody": null,
      "StatusCode": 200,
      "ResponseHeaders": {
        "Accept-Ranges": "bytes",
        "Cache-Control": "control",
        "Content-Disposition": "disposition",
        "Content-Encoding": "encoding",
        "Content-Language": "language",
        "Content-Length": "0",
        "Content-Type": "type",
        "Date": "Fri, 03 Apr 2020 21:04:19 GMT",
        "ETag": "\u00220x8D7D812941E943F\u0022",
        "Last-Modified": "Fri, 03 Apr 2020 21:04:20 GMT",
        "Server": [
          "Windows-Azure-Blob/1.0",
          "Microsoft-HTTPAPI/2.0"
        ],
        "x-ms-access-tier": "Hot",
        "x-ms-access-tier-inferred": "true",
        "x-ms-blob-type": "BlockBlob",
        "x-ms-client-request-id": "16c52877-0a6f-26e9-e373-920d9cd930e6",
        "x-ms-creation-time": "Fri, 03 Apr 2020 21:04:20 GMT",
        "x-ms-lease-state": "available",
        "x-ms-lease-status": "unlocked",
        "x-ms-request-id": "96228d31-f01e-0012-0cfb-093670000000",
        "x-ms-server-encrypted": "true",
<<<<<<< HEAD
        "x-ms-version": "2019-12-12"
=======
        "x-ms-version": "2020-02-10"
>>>>>>> 60f4876e
      },
      "ResponseBody": []
    },
    {
      "RequestUri": "http://seannsecanary.blob.core.windows.net/test-filesystem-a9a373ea-192f-dd7f-73ce-6d32026ddaca?restype=container",
      "RequestMethod": "DELETE",
      "RequestHeaders": {
        "Authorization": "Sanitized",
        "traceparent": "00-0e73d51e4a24ad4c8a5168a0e9bd4a72-19916bdb5c0a4f4a-00",
        "User-Agent": [
          "azsdk-net-Storage.Files.DataLake/12.1.0-dev.20200403.1",
          "(.NET Core 4.6.28325.01; Microsoft Windows 10.0.18362 )"
        ],
        "x-ms-client-request-id": "ce32a633-8367-6953-ab26-8f64ce32de0f",
        "x-ms-date": "Fri, 03 Apr 2020 21:04:21 GMT",
        "x-ms-return-client-request-id": "true",
<<<<<<< HEAD
        "x-ms-version": "2019-12-12"
=======
        "x-ms-version": "2020-02-10"
>>>>>>> 60f4876e
      },
      "RequestBody": null,
      "StatusCode": 202,
      "ResponseHeaders": {
        "Content-Length": "0",
        "Date": "Fri, 03 Apr 2020 21:04:19 GMT",
        "Server": [
          "Windows-Azure-Blob/1.0",
          "Microsoft-HTTPAPI/2.0"
        ],
        "x-ms-client-request-id": "ce32a633-8367-6953-ab26-8f64ce32de0f",
        "x-ms-request-id": "96228d38-f01e-0012-13fb-093670000000",
<<<<<<< HEAD
        "x-ms-version": "2019-12-12"
=======
        "x-ms-version": "2020-02-10"
>>>>>>> 60f4876e
      },
      "ResponseBody": []
    }
  ],
  "Variables": {
    "RandomSeed": "848385990",
    "Storage_TestConfigHierarchicalNamespace": "NamespaceTenant\nseannsecanary\nU2FuaXRpemVk\nhttp://seannsecanary.blob.core.windows.net\nhttp://seannsecanary.file.core.windows.net\nhttp://seannsecanary.queue.core.windows.net\nhttp://seannsecanary.table.core.windows.net\n\n\n\n\nhttp://seannsecanary-secondary.blob.core.windows.net\nhttp://seannsecanary-secondary.file.core.windows.net\nhttp://seannsecanary-secondary.queue.core.windows.net\nhttp://seannsecanary-secondary.table.core.windows.net\n68390a19-a643-458b-b726-408abf67b4fc\nSanitized\n72f988bf-86f1-41af-91ab-2d7cd011db47\nhttps://login.microsoftonline.com/\nCloud\nBlobEndpoint=http://seannsecanary.blob.core.windows.net/;QueueEndpoint=http://seannsecanary.queue.core.windows.net/;FileEndpoint=http://seannsecanary.file.core.windows.net/;BlobSecondaryEndpoint=http://seannsecanary-secondary.blob.core.windows.net/;QueueSecondaryEndpoint=http://seannsecanary-secondary.queue.core.windows.net/;FileSecondaryEndpoint=http://seannsecanary-secondary.file.core.windows.net/;AccountName=seannsecanary;AccountKey=Sanitized\n"
  }
}<|MERGE_RESOLUTION|>--- conflicted
+++ resolved
@@ -14,11 +14,7 @@
         "x-ms-client-request-id": "4765d6a9-af47-0ee0-33b2-d71edf608c47",
         "x-ms-date": "Fri, 03 Apr 2020 21:04:21 GMT",
         "x-ms-return-client-request-id": "true",
-<<<<<<< HEAD
-        "x-ms-version": "2019-12-12"
-=======
         "x-ms-version": "2020-02-10"
->>>>>>> 60f4876e
       },
       "RequestBody": null,
       "StatusCode": 201,
@@ -33,11 +29,7 @@
         ],
         "x-ms-client-request-id": "4765d6a9-af47-0ee0-33b2-d71edf608c47",
         "x-ms-request-id": "96228d0e-f01e-0012-70fb-093670000000",
-<<<<<<< HEAD
-        "x-ms-version": "2019-12-12"
-=======
         "x-ms-version": "2020-02-10"
->>>>>>> 60f4876e
       },
       "ResponseBody": []
     },
@@ -59,11 +51,7 @@
         "x-ms-content-type": "type",
         "x-ms-date": "Fri, 03 Apr 2020 21:04:21 GMT",
         "x-ms-return-client-request-id": "true",
-<<<<<<< HEAD
-        "x-ms-version": "2019-12-12"
-=======
         "x-ms-version": "2020-02-10"
->>>>>>> 60f4876e
       },
       "RequestBody": null,
       "StatusCode": 201,
@@ -78,11 +66,7 @@
         ],
         "x-ms-client-request-id": "32015dee-ab59-1688-99f9-f5a9f72c9ac2",
         "x-ms-request-id": "fa4403a3-201f-0097-13fb-091bad000000",
-<<<<<<< HEAD
-        "x-ms-version": "2019-12-12"
-=======
         "x-ms-version": "2020-02-10"
->>>>>>> 60f4876e
       },
       "ResponseBody": []
     },
@@ -98,11 +82,7 @@
         "x-ms-client-request-id": "16c52877-0a6f-26e9-e373-920d9cd930e6",
         "x-ms-date": "Fri, 03 Apr 2020 21:04:21 GMT",
         "x-ms-return-client-request-id": "true",
-<<<<<<< HEAD
-        "x-ms-version": "2019-12-12"
-=======
         "x-ms-version": "2020-02-10"
->>>>>>> 60f4876e
       },
       "RequestBody": null,
       "StatusCode": 200,
@@ -130,11 +110,7 @@
         "x-ms-lease-status": "unlocked",
         "x-ms-request-id": "96228d31-f01e-0012-0cfb-093670000000",
         "x-ms-server-encrypted": "true",
-<<<<<<< HEAD
-        "x-ms-version": "2019-12-12"
-=======
         "x-ms-version": "2020-02-10"
->>>>>>> 60f4876e
       },
       "ResponseBody": []
     },
@@ -151,11 +127,7 @@
         "x-ms-client-request-id": "ce32a633-8367-6953-ab26-8f64ce32de0f",
         "x-ms-date": "Fri, 03 Apr 2020 21:04:21 GMT",
         "x-ms-return-client-request-id": "true",
-<<<<<<< HEAD
-        "x-ms-version": "2019-12-12"
-=======
         "x-ms-version": "2020-02-10"
->>>>>>> 60f4876e
       },
       "RequestBody": null,
       "StatusCode": 202,
@@ -168,11 +140,7 @@
         ],
         "x-ms-client-request-id": "ce32a633-8367-6953-ab26-8f64ce32de0f",
         "x-ms-request-id": "96228d38-f01e-0012-13fb-093670000000",
-<<<<<<< HEAD
-        "x-ms-version": "2019-12-12"
-=======
         "x-ms-version": "2020-02-10"
->>>>>>> 60f4876e
       },
       "ResponseBody": []
     }
