--- conflicted
+++ resolved
@@ -13,11 +13,7 @@
         "x-ms-client-request-id": "3f757061-59f9-8a33-f54e-5d96dbda5f1f",
         "x-ms-date": "Fri, 03 Apr 2020 21:04:59 GMT",
         "x-ms-return-client-request-id": "true",
-<<<<<<< HEAD
-        "x-ms-version": "2019-12-12"
-=======
         "x-ms-version": "2020-02-10"
->>>>>>> 60f4876e
       },
       "RequestBody": null,
       "StatusCode": 404,
@@ -32,11 +28,7 @@
         "x-ms-client-request-id": "3f757061-59f9-8a33-f54e-5d96dbda5f1f",
         "x-ms-error-code": "FilesystemNotFound",
         "x-ms-request-id": "fa440403-201f-0097-56fb-091bad000000",
-<<<<<<< HEAD
-        "x-ms-version": "2019-12-12"
-=======
         "x-ms-version": "2020-02-10"
->>>>>>> 60f4876e
       },
       "ResponseBody": {
         "error": {
