﻿{
  "Entries": [
    {
      "RequestUri": "https://seannse.blob.core.windows.net/test-filesystem-48f163e9-fff7-34c3-070a-b4ef6616a1d5?restype=container",
      "RequestMethod": "PUT",
      "RequestHeaders": {
        "Accept": "application/xml",
        "Authorization": "Sanitized",
        "traceparent": "00-d5535ae27b906c4bafe84ff3b0fb999b-b3a558f2ec20d948-00",
        "User-Agent": [
          "azsdk-net-Storage.Files.DataLake/12.7.0-alpha.20210217.1",
          "(.NET 5.0.3; Microsoft Windows 10.0.19042)"
        ],
        "x-ms-client-request-id": "6656f2f7-d583-c6a2-fba3-f35346924d86",
        "x-ms-date": "Wed, 17 Feb 2021 22:22:49 GMT",
        "x-ms-return-client-request-id": "true",
<<<<<<< HEAD
        "x-ms-version": "2020-12-06"
=======
        "x-ms-version": "2021-02-12"
>>>>>>> 7e782c87
      },
      "RequestBody": null,
      "StatusCode": 201,
      "ResponseHeaders": {
        "Content-Length": "0",
        "Date": "Wed, 17 Feb 2021 22:22:48 GMT",
        "ETag": "\"0x8D8D3928F62C646\"",
        "Last-Modified": "Wed, 17 Feb 2021 22:22:49 GMT",
        "Server": [
          "Windows-Azure-Blob/1.0",
          "Microsoft-HTTPAPI/2.0"
        ],
        "x-ms-client-request-id": "6656f2f7-d583-c6a2-fba3-f35346924d86",
        "x-ms-request-id": "d19c92fe-f01e-0031-6d7b-059e4c000000",
<<<<<<< HEAD
        "x-ms-version": "2020-12-06"
=======
        "x-ms-version": "2021-02-12"
>>>>>>> 7e782c87
      },
      "ResponseBody": []
    },
    {
      "RequestUri": "https://seannse.blob.core.windows.net/test-filesystem-48f163e9-fff7-34c3-070a-b4ef6616a1d5?restype=container",
      "RequestMethod": "DELETE",
      "RequestHeaders": {
        "Accept": "application/xml",
        "Authorization": "Sanitized",
        "traceparent": "00-82cc005a0434d6439907354a972899dc-e79c1c3f15963e47-00",
        "User-Agent": [
          "azsdk-net-Storage.Files.DataLake/12.7.0-alpha.20210217.1",
          "(.NET 5.0.3; Microsoft Windows 10.0.19042)"
        ],
        "x-ms-client-request-id": "74f79d5b-3bc0-6d52-4961-7c532d201322",
        "x-ms-date": "Wed, 17 Feb 2021 22:22:49 GMT",
        "x-ms-return-client-request-id": "true",
<<<<<<< HEAD
        "x-ms-version": "2020-12-06"
=======
        "x-ms-version": "2021-02-12"
>>>>>>> 7e782c87
      },
      "RequestBody": null,
      "StatusCode": 202,
      "ResponseHeaders": {
        "Content-Length": "0",
        "Date": "Wed, 17 Feb 2021 22:22:48 GMT",
        "Server": [
          "Windows-Azure-Blob/1.0",
          "Microsoft-HTTPAPI/2.0"
        ],
        "x-ms-client-request-id": "74f79d5b-3bc0-6d52-4961-7c532d201322",
        "x-ms-request-id": "d19c9347-f01e-0031-2f7b-059e4c000000",
<<<<<<< HEAD
        "x-ms-version": "2020-12-06"
=======
        "x-ms-version": "2021-02-12"
>>>>>>> 7e782c87
      },
      "ResponseBody": []
    },
    {
      "RequestUri": "https://seannse.blob.core.windows.net/test-filesystem-48f163e9-fff7-34c3-070a-b4ef6616a1d5?restype=container",
      "RequestMethod": "DELETE",
      "RequestHeaders": {
        "Accept": "application/xml",
        "Authorization": "Sanitized",
        "traceparent": "00-5bd3f2529c3c934a838b70454ec22a78-8f85477eda0d294a-00",
        "User-Agent": [
          "azsdk-net-Storage.Files.DataLake/12.7.0-alpha.20210217.1",
          "(.NET 5.0.3; Microsoft Windows 10.0.19042)"
        ],
        "x-ms-client-request-id": "a9f81e0f-d99a-ddc5-b51f-60bf7f699bcf",
        "x-ms-date": "Wed, 17 Feb 2021 22:22:49 GMT",
        "x-ms-return-client-request-id": "true",
<<<<<<< HEAD
        "x-ms-version": "2020-12-06"
=======
        "x-ms-version": "2021-02-12"
>>>>>>> 7e782c87
      },
      "RequestBody": null,
      "StatusCode": 202,
      "ResponseHeaders": {
        "Content-Length": "0",
        "Date": "Wed, 17 Feb 2021 22:22:49 GMT",
        "Server": [
          "Windows-Azure-Blob/1.0",
          "Microsoft-HTTPAPI/2.0"
        ],
        "x-ms-client-request-id": "a9f81e0f-d99a-ddc5-b51f-60bf7f699bcf",
        "x-ms-request-id": "d19c9370-f01e-0031-567b-059e4c000000",
<<<<<<< HEAD
        "x-ms-version": "2020-12-06"
=======
        "x-ms-version": "2021-02-12"
>>>>>>> 7e782c87
      },
      "ResponseBody": []
    }
  ],
  "Variables": {
    "RandomSeed": "1061357539",
    "Storage_TestConfigHierarchicalNamespace": "NamespaceTenant\nseannse\nU2FuaXRpemVk\nhttps://seannse.blob.core.windows.net\nhttps://seannse.file.core.windows.net\nhttps://seannse.queue.core.windows.net\nhttps://seannse.table.core.windows.net\n\n\n\n\nhttps://seannse-secondary.blob.core.windows.net\nhttps://seannse-secondary.file.core.windows.net\nhttps://seannse-secondary.queue.core.windows.net\nhttps://seannse-secondary.table.core.windows.net\n68390a19-a643-458b-b726-408abf67b4fc\nSanitized\n72f988bf-86f1-41af-91ab-2d7cd011db47\nhttps://login.microsoftonline.com/\nCloud\nBlobEndpoint=https://seannse.blob.core.windows.net/;QueueEndpoint=https://seannse.queue.core.windows.net/;FileEndpoint=https://seannse.file.core.windows.net/;BlobSecondaryEndpoint=https://seannse-secondary.blob.core.windows.net/;QueueSecondaryEndpoint=https://seannse-secondary.queue.core.windows.net/;FileSecondaryEndpoint=https://seannse-secondary.file.core.windows.net/;AccountName=seannse;AccountKey=Sanitized\n\n\n"
  }
}<|MERGE_RESOLUTION|>--- conflicted
+++ resolved
@@ -14,11 +14,7 @@
         "x-ms-client-request-id": "6656f2f7-d583-c6a2-fba3-f35346924d86",
         "x-ms-date": "Wed, 17 Feb 2021 22:22:49 GMT",
         "x-ms-return-client-request-id": "true",
-<<<<<<< HEAD
-        "x-ms-version": "2020-12-06"
-=======
         "x-ms-version": "2021-02-12"
->>>>>>> 7e782c87
       },
       "RequestBody": null,
       "StatusCode": 201,
@@ -33,11 +29,7 @@
         ],
         "x-ms-client-request-id": "6656f2f7-d583-c6a2-fba3-f35346924d86",
         "x-ms-request-id": "d19c92fe-f01e-0031-6d7b-059e4c000000",
-<<<<<<< HEAD
-        "x-ms-version": "2020-12-06"
-=======
         "x-ms-version": "2021-02-12"
->>>>>>> 7e782c87
       },
       "ResponseBody": []
     },
@@ -55,11 +47,7 @@
         "x-ms-client-request-id": "74f79d5b-3bc0-6d52-4961-7c532d201322",
         "x-ms-date": "Wed, 17 Feb 2021 22:22:49 GMT",
         "x-ms-return-client-request-id": "true",
-<<<<<<< HEAD
-        "x-ms-version": "2020-12-06"
-=======
         "x-ms-version": "2021-02-12"
->>>>>>> 7e782c87
       },
       "RequestBody": null,
       "StatusCode": 202,
@@ -72,11 +60,7 @@
         ],
         "x-ms-client-request-id": "74f79d5b-3bc0-6d52-4961-7c532d201322",
         "x-ms-request-id": "d19c9347-f01e-0031-2f7b-059e4c000000",
-<<<<<<< HEAD
-        "x-ms-version": "2020-12-06"
-=======
         "x-ms-version": "2021-02-12"
->>>>>>> 7e782c87
       },
       "ResponseBody": []
     },
@@ -94,11 +78,7 @@
         "x-ms-client-request-id": "a9f81e0f-d99a-ddc5-b51f-60bf7f699bcf",
         "x-ms-date": "Wed, 17 Feb 2021 22:22:49 GMT",
         "x-ms-return-client-request-id": "true",
-<<<<<<< HEAD
-        "x-ms-version": "2020-12-06"
-=======
         "x-ms-version": "2021-02-12"
->>>>>>> 7e782c87
       },
       "RequestBody": null,
       "StatusCode": 202,
@@ -111,11 +91,7 @@
         ],
         "x-ms-client-request-id": "a9f81e0f-d99a-ddc5-b51f-60bf7f699bcf",
         "x-ms-request-id": "d19c9370-f01e-0031-567b-059e4c000000",
-<<<<<<< HEAD
-        "x-ms-version": "2020-12-06"
-=======
         "x-ms-version": "2021-02-12"
->>>>>>> 7e782c87
       },
       "ResponseBody": []
     }
