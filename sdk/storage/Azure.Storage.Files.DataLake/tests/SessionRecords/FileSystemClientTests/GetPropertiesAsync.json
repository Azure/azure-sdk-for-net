﻿{
  "Entries": [
    {
      "RequestUri": "https://seannse.blob.core.windows.net/test-filesystem-556ac50c-920c-19dd-1723-aa78c88b3a2b?restype=container",
      "RequestMethod": "PUT",
      "RequestHeaders": {
        "Accept": "application/xml",
        "Authorization": "Sanitized",
        "traceparent": "00-c74892cb18b9bd4cb46b2fe21a3c056b-ec3f332d929e4d49-00",
        "User-Agent": [
          "azsdk-net-Storage.Files.DataLake/12.7.0-alpha.20210217.1",
          "(.NET 5.0.3; Microsoft Windows 10.0.19042)"
        ],
        "x-ms-blob-public-access": "container",
        "x-ms-client-request-id": "ef37ac44-d98c-37c0-0a7f-be567ea37bed",
        "x-ms-date": "Wed, 17 Feb 2021 22:21:42 GMT",
        "x-ms-return-client-request-id": "true",
<<<<<<< HEAD
        "x-ms-version": "2020-12-06"
=======
        "x-ms-version": "2021-02-12"
>>>>>>> 7e782c87
      },
      "RequestBody": null,
      "StatusCode": 201,
      "ResponseHeaders": {
        "Content-Length": "0",
        "Date": "Wed, 17 Feb 2021 22:21:42 GMT",
        "ETag": "\"0x8D8D3926749777F\"",
        "Last-Modified": "Wed, 17 Feb 2021 22:21:42 GMT",
        "Server": [
          "Windows-Azure-Blob/1.0",
          "Microsoft-HTTPAPI/2.0"
        ],
        "x-ms-client-request-id": "ef37ac44-d98c-37c0-0a7f-be567ea37bed",
        "x-ms-request-id": "9a3901f9-601e-0033-077b-0520f4000000",
<<<<<<< HEAD
        "x-ms-version": "2020-12-06"
=======
        "x-ms-version": "2021-02-12"
>>>>>>> 7e782c87
      },
      "ResponseBody": []
    },
    {
      "RequestUri": "https://seannse.blob.core.windows.net/test-filesystem-556ac50c-920c-19dd-1723-aa78c88b3a2b?restype=container",
      "RequestMethod": "GET",
      "RequestHeaders": {
        "Accept": "application/xml",
        "Authorization": "Sanitized",
        "traceparent": "00-a8c5ba10b1341b45b0e9f473ee3794dc-3820202bd433c845-00",
        "User-Agent": [
          "azsdk-net-Storage.Files.DataLake/12.7.0-alpha.20210217.1",
          "(.NET 5.0.3; Microsoft Windows 10.0.19042)"
        ],
        "x-ms-client-request-id": "1b3395e9-4a54-7b9e-b298-4870d0e0ebd4",
        "x-ms-date": "Wed, 17 Feb 2021 22:21:42 GMT",
        "x-ms-return-client-request-id": "true",
<<<<<<< HEAD
        "x-ms-version": "2020-12-06"
=======
        "x-ms-version": "2021-02-12"
>>>>>>> 7e782c87
      },
      "RequestBody": null,
      "StatusCode": 200,
      "ResponseHeaders": {
        "Content-Length": "0",
        "Date": "Wed, 17 Feb 2021 22:21:42 GMT",
        "ETag": "\"0x8D8D3926749777F\"",
        "Last-Modified": "Wed, 17 Feb 2021 22:21:42 GMT",
        "Server": [
          "Windows-Azure-Blob/1.0",
          "Microsoft-HTTPAPI/2.0"
        ],
        "x-ms-blob-public-access": "container",
        "x-ms-client-request-id": "1b3395e9-4a54-7b9e-b298-4870d0e0ebd4",
        "x-ms-default-encryption-scope": "$account-encryption-key",
        "x-ms-deny-encryption-scope-override": "false",
        "x-ms-has-immutability-policy": "false",
        "x-ms-has-legal-hold": "false",
        "x-ms-lease-state": "available",
        "x-ms-lease-status": "unlocked",
        "x-ms-request-id": "9a390214-601e-0033-1a7b-0520f4000000",
<<<<<<< HEAD
        "x-ms-version": "2020-12-06"
=======
        "x-ms-version": "2021-02-12"
>>>>>>> 7e782c87
      },
      "ResponseBody": []
    },
    {
      "RequestUri": "https://seannse.blob.core.windows.net/test-filesystem-556ac50c-920c-19dd-1723-aa78c88b3a2b?restype=container",
      "RequestMethod": "DELETE",
      "RequestHeaders": {
        "Accept": "application/xml",
        "Authorization": "Sanitized",
        "traceparent": "00-bacd70dcea056745ac2f1681a4670b47-d30ef39766e56541-00",
        "User-Agent": [
          "azsdk-net-Storage.Files.DataLake/12.7.0-alpha.20210217.1",
          "(.NET 5.0.3; Microsoft Windows 10.0.19042)"
        ],
        "x-ms-client-request-id": "e86c9e45-606f-4398-0569-d69708c3adad",
        "x-ms-date": "Wed, 17 Feb 2021 22:21:42 GMT",
        "x-ms-return-client-request-id": "true",
<<<<<<< HEAD
        "x-ms-version": "2020-12-06"
=======
        "x-ms-version": "2021-02-12"
>>>>>>> 7e782c87
      },
      "RequestBody": null,
      "StatusCode": 202,
      "ResponseHeaders": {
        "Content-Length": "0",
        "Date": "Wed, 17 Feb 2021 22:21:42 GMT",
        "Server": [
          "Windows-Azure-Blob/1.0",
          "Microsoft-HTTPAPI/2.0"
        ],
        "x-ms-client-request-id": "e86c9e45-606f-4398-0569-d69708c3adad",
        "x-ms-request-id": "9a390223-601e-0033-277b-0520f4000000",
<<<<<<< HEAD
        "x-ms-version": "2020-12-06"
=======
        "x-ms-version": "2021-02-12"
>>>>>>> 7e782c87
      },
      "ResponseBody": []
    }
  ],
  "Variables": {
    "RandomSeed": "343078498",
    "Storage_TestConfigHierarchicalNamespace": "NamespaceTenant\nseannse\nU2FuaXRpemVk\nhttps://seannse.blob.core.windows.net\nhttps://seannse.file.core.windows.net\nhttps://seannse.queue.core.windows.net\nhttps://seannse.table.core.windows.net\n\n\n\n\nhttps://seannse-secondary.blob.core.windows.net\nhttps://seannse-secondary.file.core.windows.net\nhttps://seannse-secondary.queue.core.windows.net\nhttps://seannse-secondary.table.core.windows.net\n68390a19-a643-458b-b726-408abf67b4fc\nSanitized\n72f988bf-86f1-41af-91ab-2d7cd011db47\nhttps://login.microsoftonline.com/\nCloud\nBlobEndpoint=https://seannse.blob.core.windows.net/;QueueEndpoint=https://seannse.queue.core.windows.net/;FileEndpoint=https://seannse.file.core.windows.net/;BlobSecondaryEndpoint=https://seannse-secondary.blob.core.windows.net/;QueueSecondaryEndpoint=https://seannse-secondary.queue.core.windows.net/;FileSecondaryEndpoint=https://seannse-secondary.file.core.windows.net/;AccountName=seannse;AccountKey=Sanitized\n\n\n"
  }
}<|MERGE_RESOLUTION|>--- conflicted
+++ resolved
@@ -15,11 +15,7 @@
         "x-ms-client-request-id": "ef37ac44-d98c-37c0-0a7f-be567ea37bed",
         "x-ms-date": "Wed, 17 Feb 2021 22:21:42 GMT",
         "x-ms-return-client-request-id": "true",
-<<<<<<< HEAD
-        "x-ms-version": "2020-12-06"
-=======
         "x-ms-version": "2021-02-12"
->>>>>>> 7e782c87
       },
       "RequestBody": null,
       "StatusCode": 201,
@@ -34,11 +30,7 @@
         ],
         "x-ms-client-request-id": "ef37ac44-d98c-37c0-0a7f-be567ea37bed",
         "x-ms-request-id": "9a3901f9-601e-0033-077b-0520f4000000",
-<<<<<<< HEAD
-        "x-ms-version": "2020-12-06"
-=======
         "x-ms-version": "2021-02-12"
->>>>>>> 7e782c87
       },
       "ResponseBody": []
     },
@@ -56,11 +48,7 @@
         "x-ms-client-request-id": "1b3395e9-4a54-7b9e-b298-4870d0e0ebd4",
         "x-ms-date": "Wed, 17 Feb 2021 22:21:42 GMT",
         "x-ms-return-client-request-id": "true",
-<<<<<<< HEAD
-        "x-ms-version": "2020-12-06"
-=======
         "x-ms-version": "2021-02-12"
->>>>>>> 7e782c87
       },
       "RequestBody": null,
       "StatusCode": 200,
@@ -82,11 +70,7 @@
         "x-ms-lease-state": "available",
         "x-ms-lease-status": "unlocked",
         "x-ms-request-id": "9a390214-601e-0033-1a7b-0520f4000000",
-<<<<<<< HEAD
-        "x-ms-version": "2020-12-06"
-=======
         "x-ms-version": "2021-02-12"
->>>>>>> 7e782c87
       },
       "ResponseBody": []
     },
@@ -104,11 +88,7 @@
         "x-ms-client-request-id": "e86c9e45-606f-4398-0569-d69708c3adad",
         "x-ms-date": "Wed, 17 Feb 2021 22:21:42 GMT",
         "x-ms-return-client-request-id": "true",
-<<<<<<< HEAD
-        "x-ms-version": "2020-12-06"
-=======
         "x-ms-version": "2021-02-12"
->>>>>>> 7e782c87
       },
       "RequestBody": null,
       "StatusCode": 202,
@@ -121,11 +101,7 @@
         ],
         "x-ms-client-request-id": "e86c9e45-606f-4398-0569-d69708c3adad",
         "x-ms-request-id": "9a390223-601e-0033-277b-0520f4000000",
-<<<<<<< HEAD
-        "x-ms-version": "2020-12-06"
-=======
         "x-ms-version": "2021-02-12"
->>>>>>> 7e782c87
       },
       "ResponseBody": []
     }
