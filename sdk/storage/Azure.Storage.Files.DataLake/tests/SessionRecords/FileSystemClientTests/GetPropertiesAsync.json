--- conflicted
+++ resolved
@@ -14,11 +14,7 @@
         "x-ms-client-request-id": "ef37ac44-d98c-37c0-0a7f-be567ea37bed",
         "x-ms-date": "Fri, 03 Apr 2020 21:04:37 GMT",
         "x-ms-return-client-request-id": "true",
-<<<<<<< HEAD
-        "x-ms-version": "2019-12-12"
-=======
         "x-ms-version": "2020-02-10"
->>>>>>> 60f4876e
       },
       "RequestBody": null,
       "StatusCode": 201,
@@ -33,11 +29,7 @@
         ],
         "x-ms-client-request-id": "ef37ac44-d98c-37c0-0a7f-be567ea37bed",
         "x-ms-request-id": "96229649-f01e-0012-58fb-093670000000",
-<<<<<<< HEAD
-        "x-ms-version": "2019-12-12"
-=======
         "x-ms-version": "2020-02-10"
->>>>>>> 60f4876e
       },
       "ResponseBody": []
     },
@@ -54,11 +46,7 @@
         "x-ms-client-request-id": "1b3395e9-4a54-7b9e-b298-4870d0e0ebd4",
         "x-ms-date": "Fri, 03 Apr 2020 21:04:37 GMT",
         "x-ms-return-client-request-id": "true",
-<<<<<<< HEAD
-        "x-ms-version": "2019-12-12"
-=======
         "x-ms-version": "2020-02-10"
->>>>>>> 60f4876e
       },
       "RequestBody": null,
       "StatusCode": 200,
@@ -80,11 +68,7 @@
         "x-ms-lease-state": "available",
         "x-ms-lease-status": "unlocked",
         "x-ms-request-id": "96229652-f01e-0012-5ffb-093670000000",
-<<<<<<< HEAD
-        "x-ms-version": "2019-12-12"
-=======
         "x-ms-version": "2020-02-10"
->>>>>>> 60f4876e
       },
       "ResponseBody": []
     },
@@ -101,11 +85,7 @@
         "x-ms-client-request-id": "e86c9e45-606f-4398-0569-d69708c3adad",
         "x-ms-date": "Fri, 03 Apr 2020 21:04:37 GMT",
         "x-ms-return-client-request-id": "true",
-<<<<<<< HEAD
-        "x-ms-version": "2019-12-12"
-=======
         "x-ms-version": "2020-02-10"
->>>>>>> 60f4876e
       },
       "RequestBody": null,
       "StatusCode": 202,
@@ -118,11 +98,7 @@
         ],
         "x-ms-client-request-id": "e86c9e45-606f-4398-0569-d69708c3adad",
         "x-ms-request-id": "96229660-f01e-0012-6cfb-093670000000",
-<<<<<<< HEAD
-        "x-ms-version": "2019-12-12"
-=======
         "x-ms-version": "2020-02-10"
->>>>>>> 60f4876e
       },
       "ResponseBody": []
     }
