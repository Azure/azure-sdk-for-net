{
  "Entries": [
    {
      "RequestUri": "http://seannsecanary.blob.core.windows.net/test-filesystem-f1b504ea-f514-1456-2a16-1653d4688b4d?restype=container",
      "RequestMethod": "PUT",
      "RequestHeaders": {
        "Authorization": "Sanitized",
        "traceparent": "00-f01ddbff75861547858f4876ae53af9e-f5e3f4f0b6d3dc4e-00",
        "User-Agent": [
          "azsdk-net-Storage.Files.DataLake/12.1.0-dev.20200403.1",
          "(.NET Core 4.6.28325.01; Microsoft Windows 10.0.18362 )"
        ],
        "x-ms-blob-public-access": "container",
        "x-ms-client-request-id": "64002928-cf75-b914-69c3-98473c6f005c",
        "x-ms-date": "Fri, 03 Apr 2020 21:04:47 GMT",
        "x-ms-return-client-request-id": "true",
<<<<<<< HEAD
        "x-ms-version": "2019-12-12"
=======
        "x-ms-version": "2020-02-10"
>>>>>>> 60f4876e
      },
      "RequestBody": null,
      "StatusCode": 201,
      "ResponseHeaders": {
        "Content-Length": "0",
        "Date": "Fri, 03 Apr 2020 21:04:45 GMT",
        "ETag": "\u00220x8D7D812A3ACB8C7\u0022",
        "Last-Modified": "Fri, 03 Apr 2020 21:04:46 GMT",
        "Server": [
          "Windows-Azure-Blob/1.0",
          "Microsoft-HTTPAPI/2.0"
        ],
        "x-ms-client-request-id": "64002928-cf75-b914-69c3-98473c6f005c",
        "x-ms-request-id": "96229b6f-f01e-0012-27fb-093670000000",
<<<<<<< HEAD
        "x-ms-version": "2019-12-12"
=======
        "x-ms-version": "2020-02-10"
>>>>>>> 60f4876e
      },
      "ResponseBody": []
    },
    {
      "RequestUri": "http://seannsecanary.blob.core.windows.net/test-filesystem-f1b504ea-f514-1456-2a16-1653d4688b4d?restype=container\u0026comp=metadata",
      "RequestMethod": "PUT",
      "RequestHeaders": {
        "Authorization": "Sanitized",
        "If-Modified-Since": "Sat, 04 Apr 2020 21:04:47 GMT",
        "traceparent": "00-e099c78d4c5a9f409ca17be2c5459153-31c50d7ecab52f4b-00",
        "User-Agent": [
          "azsdk-net-Storage.Files.DataLake/12.1.0-dev.20200403.1",
          "(.NET Core 4.6.28325.01; Microsoft Windows 10.0.18362 )"
        ],
        "x-ms-client-request-id": "aa2ac79f-2767-99d7-71f6-c27dfa9dc3da",
        "x-ms-date": "Fri, 03 Apr 2020 21:04:47 GMT",
        "x-ms-meta-Capital": "letter",
        "x-ms-meta-foo": "bar",
        "x-ms-meta-meta": "data",
        "x-ms-meta-UPPER": "case",
        "x-ms-return-client-request-id": "true",
<<<<<<< HEAD
        "x-ms-version": "2019-12-12"
=======
        "x-ms-version": "2020-02-10"
>>>>>>> 60f4876e
      },
      "RequestBody": null,
      "StatusCode": 412,
      "ResponseHeaders": {
        "Content-Length": "252",
        "Content-Type": "application/xml",
        "Date": "Fri, 03 Apr 2020 21:04:45 GMT",
        "Server": [
          "Windows-Azure-Blob/1.0",
          "Microsoft-HTTPAPI/2.0"
        ],
        "x-ms-client-request-id": "aa2ac79f-2767-99d7-71f6-c27dfa9dc3da",
        "x-ms-error-code": "ConditionNotMet",
        "x-ms-request-id": "96229b7d-f01e-0012-33fb-093670000000",
<<<<<<< HEAD
        "x-ms-version": "2019-12-12"
=======
        "x-ms-version": "2020-02-10"
>>>>>>> 60f4876e
      },
      "ResponseBody": [
        "\uFEFF\u003C?xml version=\u00221.0\u0022 encoding=\u0022utf-8\u0022?\u003E\u003CError\u003E\u003CCode\u003EConditionNotMet\u003C/Code\u003E\u003CMessage\u003EThe condition specified using HTTP conditional header(s) is not met.\n",
        "RequestId:96229b7d-f01e-0012-33fb-093670000000\n",
        "Time:2020-04-03T21:04:46.4141830Z\u003C/Message\u003E\u003C/Error\u003E"
      ]
    },
    {
      "RequestUri": "http://seannsecanary.blob.core.windows.net/test-filesystem-f1b504ea-f514-1456-2a16-1653d4688b4d?restype=container",
      "RequestMethod": "DELETE",
      "RequestHeaders": {
        "Authorization": "Sanitized",
        "traceparent": "00-b701054441c4b14f9f8dc6438f9d6288-98b9787a82a85049-00",
        "User-Agent": [
          "azsdk-net-Storage.Files.DataLake/12.1.0-dev.20200403.1",
          "(.NET Core 4.6.28325.01; Microsoft Windows 10.0.18362 )"
        ],
        "x-ms-client-request-id": "75a79bb3-5644-8df4-7663-874e2c1d5b82",
        "x-ms-date": "Fri, 03 Apr 2020 21:04:47 GMT",
        "x-ms-return-client-request-id": "true",
<<<<<<< HEAD
        "x-ms-version": "2019-12-12"
=======
        "x-ms-version": "2020-02-10"
>>>>>>> 60f4876e
      },
      "RequestBody": null,
      "StatusCode": 202,
      "ResponseHeaders": {
        "Content-Length": "0",
        "Date": "Fri, 03 Apr 2020 21:04:46 GMT",
        "Server": [
          "Windows-Azure-Blob/1.0",
          "Microsoft-HTTPAPI/2.0"
        ],
        "x-ms-client-request-id": "75a79bb3-5644-8df4-7663-874e2c1d5b82",
        "x-ms-request-id": "96229b80-f01e-0012-36fb-093670000000",
<<<<<<< HEAD
        "x-ms-version": "2019-12-12"
=======
        "x-ms-version": "2020-02-10"
>>>>>>> 60f4876e
      },
      "ResponseBody": []
    },
    {
      "RequestUri": "http://seannsecanary.blob.core.windows.net/test-filesystem-8f15cdf1-5ae9-21cc-bdf0-1cbde2177171?restype=container",
      "RequestMethod": "PUT",
      "RequestHeaders": {
        "Authorization": "Sanitized",
        "traceparent": "00-73a8353b6e867e4a907deacc2301683a-52be53cd52c74c4a-00",
        "User-Agent": [
          "azsdk-net-Storage.Files.DataLake/12.1.0-dev.20200403.1",
          "(.NET Core 4.6.28325.01; Microsoft Windows 10.0.18362 )"
        ],
        "x-ms-blob-public-access": "container",
        "x-ms-client-request-id": "5acfc24e-16ea-59ba-cf86-b8543937ab5f",
        "x-ms-date": "Fri, 03 Apr 2020 21:04:48 GMT",
        "x-ms-return-client-request-id": "true",
<<<<<<< HEAD
        "x-ms-version": "2019-12-12"
=======
        "x-ms-version": "2020-02-10"
>>>>>>> 60f4876e
      },
      "RequestBody": null,
      "StatusCode": 201,
      "ResponseHeaders": {
        "Content-Length": "0",
        "Date": "Fri, 03 Apr 2020 21:04:46 GMT",
        "ETag": "\u00220x8D7D812A3D864C4\u0022",
        "Last-Modified": "Fri, 03 Apr 2020 21:04:46 GMT",
        "Server": [
          "Windows-Azure-Blob/1.0",
          "Microsoft-HTTPAPI/2.0"
        ],
        "x-ms-client-request-id": "5acfc24e-16ea-59ba-cf86-b8543937ab5f",
        "x-ms-request-id": "96229b89-f01e-0012-3efb-093670000000",
<<<<<<< HEAD
        "x-ms-version": "2019-12-12"
=======
        "x-ms-version": "2020-02-10"
>>>>>>> 60f4876e
      },
      "ResponseBody": []
    },
    {
      "RequestUri": "http://seannsecanary.blob.core.windows.net/test-filesystem-8f15cdf1-5ae9-21cc-bdf0-1cbde2177171?restype=container\u0026comp=metadata",
      "RequestMethod": "PUT",
      "RequestHeaders": {
        "Authorization": "Sanitized",
        "traceparent": "00-7ef927d1b49b4e46a1dbbcbc699e916f-826867c38d463a4a-00",
        "User-Agent": [
          "azsdk-net-Storage.Files.DataLake/12.1.0-dev.20200403.1",
          "(.NET Core 4.6.28325.01; Microsoft Windows 10.0.18362 )"
        ],
        "x-ms-client-request-id": "206eabe4-1748-3a87-646f-8f6e95416f58",
        "x-ms-date": "Fri, 03 Apr 2020 21:04:48 GMT",
        "x-ms-lease-id": "c3d8c0af-535e-d5c2-c440-9b667ef51bdb",
        "x-ms-meta-Capital": "letter",
        "x-ms-meta-foo": "bar",
        "x-ms-meta-meta": "data",
        "x-ms-meta-UPPER": "case",
        "x-ms-return-client-request-id": "true",
<<<<<<< HEAD
        "x-ms-version": "2019-12-12"
=======
        "x-ms-version": "2020-02-10"
>>>>>>> 60f4876e
      },
      "RequestBody": null,
      "StatusCode": 412,
      "ResponseHeaders": {
        "Content-Length": "251",
        "Content-Type": "application/xml",
        "Date": "Fri, 03 Apr 2020 21:04:46 GMT",
        "Server": [
          "Windows-Azure-Blob/1.0",
          "Microsoft-HTTPAPI/2.0"
        ],
        "x-ms-client-request-id": "206eabe4-1748-3a87-646f-8f6e95416f58",
        "x-ms-error-code": "LeaseNotPresentWithContainerOperation",
        "x-ms-request-id": "96229b94-f01e-0012-46fb-093670000000",
<<<<<<< HEAD
        "x-ms-version": "2019-12-12"
=======
        "x-ms-version": "2020-02-10"
>>>>>>> 60f4876e
      },
      "ResponseBody": [
        "\uFEFF\u003C?xml version=\u00221.0\u0022 encoding=\u0022utf-8\u0022?\u003E\u003CError\u003E\u003CCode\u003ELeaseNotPresentWithContainerOperation\u003C/Code\u003E\u003CMessage\u003EThere is currently no lease on the container.\n",
        "RequestId:96229b94-f01e-0012-46fb-093670000000\n",
        "Time:2020-04-03T21:04:46.6983905Z\u003C/Message\u003E\u003C/Error\u003E"
      ]
    },
    {
      "RequestUri": "http://seannsecanary.blob.core.windows.net/test-filesystem-8f15cdf1-5ae9-21cc-bdf0-1cbde2177171?restype=container",
      "RequestMethod": "DELETE",
      "RequestHeaders": {
        "Authorization": "Sanitized",
        "traceparent": "00-58209085cf91a14baceef994adcb9a40-9dc8c61b50a8044c-00",
        "User-Agent": [
          "azsdk-net-Storage.Files.DataLake/12.1.0-dev.20200403.1",
          "(.NET Core 4.6.28325.01; Microsoft Windows 10.0.18362 )"
        ],
        "x-ms-client-request-id": "8e6fb75b-8ac8-da17-8dc3-aae46d1e0df7",
        "x-ms-date": "Fri, 03 Apr 2020 21:04:48 GMT",
        "x-ms-return-client-request-id": "true",
<<<<<<< HEAD
        "x-ms-version": "2019-12-12"
=======
        "x-ms-version": "2020-02-10"
>>>>>>> 60f4876e
      },
      "RequestBody": null,
      "StatusCode": 202,
      "ResponseHeaders": {
        "Content-Length": "0",
        "Date": "Fri, 03 Apr 2020 21:04:46 GMT",
        "Server": [
          "Windows-Azure-Blob/1.0",
          "Microsoft-HTTPAPI/2.0"
        ],
        "x-ms-client-request-id": "8e6fb75b-8ac8-da17-8dc3-aae46d1e0df7",
        "x-ms-request-id": "96229b99-f01e-0012-49fb-093670000000",
<<<<<<< HEAD
        "x-ms-version": "2019-12-12"
=======
        "x-ms-version": "2020-02-10"
>>>>>>> 60f4876e
      },
      "ResponseBody": []
    }
  ],
  "Variables": {
    "DateTimeOffsetNow": "2020-04-03T14:04:47.7673663-07:00",
    "RandomSeed": "924302305",
    "Storage_TestConfigHierarchicalNamespace": "NamespaceTenant\nseannsecanary\nU2FuaXRpemVk\nhttp://seannsecanary.blob.core.windows.net\nhttp://seannsecanary.file.core.windows.net\nhttp://seannsecanary.queue.core.windows.net\nhttp://seannsecanary.table.core.windows.net\n\n\n\n\nhttp://seannsecanary-secondary.blob.core.windows.net\nhttp://seannsecanary-secondary.file.core.windows.net\nhttp://seannsecanary-secondary.queue.core.windows.net\nhttp://seannsecanary-secondary.table.core.windows.net\n68390a19-a643-458b-b726-408abf67b4fc\nSanitized\n72f988bf-86f1-41af-91ab-2d7cd011db47\nhttps://login.microsoftonline.com/\nCloud\nBlobEndpoint=http://seannsecanary.blob.core.windows.net/;QueueEndpoint=http://seannsecanary.queue.core.windows.net/;FileEndpoint=http://seannsecanary.file.core.windows.net/;BlobSecondaryEndpoint=http://seannsecanary-secondary.blob.core.windows.net/;QueueSecondaryEndpoint=http://seannsecanary-secondary.queue.core.windows.net/;FileSecondaryEndpoint=http://seannsecanary-secondary.file.core.windows.net/;AccountName=seannsecanary;AccountKey=Sanitized\n"
  }
}<|MERGE_RESOLUTION|>--- conflicted
+++ resolved
@@ -14,11 +14,7 @@
         "x-ms-client-request-id": "64002928-cf75-b914-69c3-98473c6f005c",
         "x-ms-date": "Fri, 03 Apr 2020 21:04:47 GMT",
         "x-ms-return-client-request-id": "true",
-<<<<<<< HEAD
-        "x-ms-version": "2019-12-12"
-=======
-        "x-ms-version": "2020-02-10"
->>>>>>> 60f4876e
+        "x-ms-version": "2020-02-10"
       },
       "RequestBody": null,
       "StatusCode": 201,
@@ -33,11 +29,7 @@
         ],
         "x-ms-client-request-id": "64002928-cf75-b914-69c3-98473c6f005c",
         "x-ms-request-id": "96229b6f-f01e-0012-27fb-093670000000",
-<<<<<<< HEAD
-        "x-ms-version": "2019-12-12"
-=======
-        "x-ms-version": "2020-02-10"
->>>>>>> 60f4876e
+        "x-ms-version": "2020-02-10"
       },
       "ResponseBody": []
     },
@@ -59,11 +51,7 @@
         "x-ms-meta-meta": "data",
         "x-ms-meta-UPPER": "case",
         "x-ms-return-client-request-id": "true",
-<<<<<<< HEAD
-        "x-ms-version": "2019-12-12"
-=======
-        "x-ms-version": "2020-02-10"
->>>>>>> 60f4876e
+        "x-ms-version": "2020-02-10"
       },
       "RequestBody": null,
       "StatusCode": 412,
@@ -78,11 +66,7 @@
         "x-ms-client-request-id": "aa2ac79f-2767-99d7-71f6-c27dfa9dc3da",
         "x-ms-error-code": "ConditionNotMet",
         "x-ms-request-id": "96229b7d-f01e-0012-33fb-093670000000",
-<<<<<<< HEAD
-        "x-ms-version": "2019-12-12"
-=======
-        "x-ms-version": "2020-02-10"
->>>>>>> 60f4876e
+        "x-ms-version": "2020-02-10"
       },
       "ResponseBody": [
         "\uFEFF\u003C?xml version=\u00221.0\u0022 encoding=\u0022utf-8\u0022?\u003E\u003CError\u003E\u003CCode\u003EConditionNotMet\u003C/Code\u003E\u003CMessage\u003EThe condition specified using HTTP conditional header(s) is not met.\n",
@@ -103,11 +87,7 @@
         "x-ms-client-request-id": "75a79bb3-5644-8df4-7663-874e2c1d5b82",
         "x-ms-date": "Fri, 03 Apr 2020 21:04:47 GMT",
         "x-ms-return-client-request-id": "true",
-<<<<<<< HEAD
-        "x-ms-version": "2019-12-12"
-=======
-        "x-ms-version": "2020-02-10"
->>>>>>> 60f4876e
+        "x-ms-version": "2020-02-10"
       },
       "RequestBody": null,
       "StatusCode": 202,
@@ -120,11 +100,7 @@
         ],
         "x-ms-client-request-id": "75a79bb3-5644-8df4-7663-874e2c1d5b82",
         "x-ms-request-id": "96229b80-f01e-0012-36fb-093670000000",
-<<<<<<< HEAD
-        "x-ms-version": "2019-12-12"
-=======
-        "x-ms-version": "2020-02-10"
->>>>>>> 60f4876e
+        "x-ms-version": "2020-02-10"
       },
       "ResponseBody": []
     },
@@ -142,11 +118,7 @@
         "x-ms-client-request-id": "5acfc24e-16ea-59ba-cf86-b8543937ab5f",
         "x-ms-date": "Fri, 03 Apr 2020 21:04:48 GMT",
         "x-ms-return-client-request-id": "true",
-<<<<<<< HEAD
-        "x-ms-version": "2019-12-12"
-=======
-        "x-ms-version": "2020-02-10"
->>>>>>> 60f4876e
+        "x-ms-version": "2020-02-10"
       },
       "RequestBody": null,
       "StatusCode": 201,
@@ -161,11 +133,7 @@
         ],
         "x-ms-client-request-id": "5acfc24e-16ea-59ba-cf86-b8543937ab5f",
         "x-ms-request-id": "96229b89-f01e-0012-3efb-093670000000",
-<<<<<<< HEAD
-        "x-ms-version": "2019-12-12"
-=======
-        "x-ms-version": "2020-02-10"
->>>>>>> 60f4876e
+        "x-ms-version": "2020-02-10"
       },
       "ResponseBody": []
     },
@@ -187,11 +155,7 @@
         "x-ms-meta-meta": "data",
         "x-ms-meta-UPPER": "case",
         "x-ms-return-client-request-id": "true",
-<<<<<<< HEAD
-        "x-ms-version": "2019-12-12"
-=======
-        "x-ms-version": "2020-02-10"
->>>>>>> 60f4876e
+        "x-ms-version": "2020-02-10"
       },
       "RequestBody": null,
       "StatusCode": 412,
@@ -206,11 +170,7 @@
         "x-ms-client-request-id": "206eabe4-1748-3a87-646f-8f6e95416f58",
         "x-ms-error-code": "LeaseNotPresentWithContainerOperation",
         "x-ms-request-id": "96229b94-f01e-0012-46fb-093670000000",
-<<<<<<< HEAD
-        "x-ms-version": "2019-12-12"
-=======
-        "x-ms-version": "2020-02-10"
->>>>>>> 60f4876e
+        "x-ms-version": "2020-02-10"
       },
       "ResponseBody": [
         "\uFEFF\u003C?xml version=\u00221.0\u0022 encoding=\u0022utf-8\u0022?\u003E\u003CError\u003E\u003CCode\u003ELeaseNotPresentWithContainerOperation\u003C/Code\u003E\u003CMessage\u003EThere is currently no lease on the container.\n",
@@ -231,11 +191,7 @@
         "x-ms-client-request-id": "8e6fb75b-8ac8-da17-8dc3-aae46d1e0df7",
         "x-ms-date": "Fri, 03 Apr 2020 21:04:48 GMT",
         "x-ms-return-client-request-id": "true",
-<<<<<<< HEAD
-        "x-ms-version": "2019-12-12"
-=======
-        "x-ms-version": "2020-02-10"
->>>>>>> 60f4876e
+        "x-ms-version": "2020-02-10"
       },
       "RequestBody": null,
       "StatusCode": 202,
@@ -248,11 +204,7 @@
         ],
         "x-ms-client-request-id": "8e6fb75b-8ac8-da17-8dc3-aae46d1e0df7",
         "x-ms-request-id": "96229b99-f01e-0012-49fb-093670000000",
-<<<<<<< HEAD
-        "x-ms-version": "2019-12-12"
-=======
-        "x-ms-version": "2020-02-10"
->>>>>>> 60f4876e
+        "x-ms-version": "2020-02-10"
       },
       "ResponseBody": []
     }
