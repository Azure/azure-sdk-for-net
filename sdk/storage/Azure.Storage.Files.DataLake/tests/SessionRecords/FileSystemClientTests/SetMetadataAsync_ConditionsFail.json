﻿{
  "Entries": [
    {
      "RequestUri": "https://seannse.blob.core.windows.net/test-filesystem-f1b504ea-f514-1456-2a16-1653d4688b4d?restype=container",
      "RequestMethod": "PUT",
      "RequestHeaders": {
        "Accept": "application/xml",
        "Authorization": "Sanitized",
        "traceparent": "00-8ef76110d148904a899294a45b9aa903-5e358e5d8d61204b-00",
        "User-Agent": [
          "azsdk-net-Storage.Files.DataLake/12.7.0-alpha.20210217.1",
          "(.NET 5.0.3; Microsoft Windows 10.0.19042)"
        ],
        "x-ms-blob-public-access": "container",
        "x-ms-client-request-id": "64002928-cf75-b914-69c3-98473c6f005c",
        "x-ms-date": "Wed, 17 Feb 2021 22:22:03 GMT",
        "x-ms-return-client-request-id": "true",
<<<<<<< HEAD
        "x-ms-version": "2020-12-06"
=======
        "x-ms-version": "2021-02-12"
>>>>>>> 7e782c87
      },
      "RequestBody": null,
      "StatusCode": 201,
      "ResponseHeaders": {
        "Content-Length": "0",
        "Date": "Wed, 17 Feb 2021 22:22:03 GMT",
        "ETag": "\"0x8D8D39273F175C9\"",
        "Last-Modified": "Wed, 17 Feb 2021 22:22:03 GMT",
        "Server": [
          "Windows-Azure-Blob/1.0",
          "Microsoft-HTTPAPI/2.0"
        ],
        "x-ms-client-request-id": "64002928-cf75-b914-69c3-98473c6f005c",
        "x-ms-request-id": "a11f17b1-701e-0000-657b-057f5f000000",
<<<<<<< HEAD
        "x-ms-version": "2020-12-06"
=======
        "x-ms-version": "2021-02-12"
>>>>>>> 7e782c87
      },
      "ResponseBody": []
    },
    {
      "RequestUri": "https://seannse.blob.core.windows.net/test-filesystem-f1b504ea-f514-1456-2a16-1653d4688b4d?restype=container&comp=metadata",
      "RequestMethod": "PUT",
      "RequestHeaders": {
        "Accept": "application/xml",
        "Authorization": "Sanitized",
        "If-Modified-Since": "Thu, 18 Feb 2021 22:22:03 GMT",
        "traceparent": "00-51db3ad70d08c74cbb42002a638b969d-34520af99c0fe441-00",
        "User-Agent": [
          "azsdk-net-Storage.Files.DataLake/12.7.0-alpha.20210217.1",
          "(.NET 5.0.3; Microsoft Windows 10.0.19042)"
        ],
        "x-ms-client-request-id": "aa2ac79f-2767-99d7-71f6-c27dfa9dc3da",
        "x-ms-date": "Wed, 17 Feb 2021 22:22:03 GMT",
        "x-ms-meta-Capital": "letter",
        "x-ms-meta-foo": "bar",
        "x-ms-meta-meta": "data",
        "x-ms-meta-UPPER": "case",
        "x-ms-return-client-request-id": "true",
<<<<<<< HEAD
        "x-ms-version": "2020-12-06"
=======
        "x-ms-version": "2021-02-12"
>>>>>>> 7e782c87
      },
      "RequestBody": null,
      "StatusCode": 412,
      "ResponseHeaders": {
        "Content-Length": "252",
        "Content-Type": "application/xml",
        "Date": "Wed, 17 Feb 2021 22:22:03 GMT",
        "Server": [
          "Windows-Azure-Blob/1.0",
          "Microsoft-HTTPAPI/2.0"
        ],
        "x-ms-client-request-id": "aa2ac79f-2767-99d7-71f6-c27dfa9dc3da",
        "x-ms-error-code": "ConditionNotMet",
        "x-ms-request-id": "a11f180b-701e-0000-317b-057f5f000000",
<<<<<<< HEAD
        "x-ms-version": "2020-12-06"
=======
        "x-ms-version": "2021-02-12"
>>>>>>> 7e782c87
      },
      "ResponseBody": [
        "﻿<?xml version=\"1.0\" encoding=\"utf-8\"?><Error><Code>ConditionNotMet</Code><Message>The condition specified using HTTP conditional header(s) is not met.\n",
        "RequestId:a11f180b-701e-0000-317b-057f5f000000\n",
        "Time:2021-02-17T22:22:03.7826034Z</Message></Error>"
      ]
    },
    {
      "RequestUri": "https://seannse.blob.core.windows.net/test-filesystem-f1b504ea-f514-1456-2a16-1653d4688b4d?restype=container",
      "RequestMethod": "DELETE",
      "RequestHeaders": {
        "Accept": "application/xml",
        "Authorization": "Sanitized",
        "traceparent": "00-eb568db9c6c3be49affa67c2f34578ed-68eb000f1dda6a41-00",
        "User-Agent": [
          "azsdk-net-Storage.Files.DataLake/12.7.0-alpha.20210217.1",
          "(.NET 5.0.3; Microsoft Windows 10.0.19042)"
        ],
        "x-ms-client-request-id": "75a79bb3-5644-8df4-7663-874e2c1d5b82",
        "x-ms-date": "Wed, 17 Feb 2021 22:22:03 GMT",
        "x-ms-return-client-request-id": "true",
<<<<<<< HEAD
        "x-ms-version": "2020-12-06"
=======
        "x-ms-version": "2021-02-12"
>>>>>>> 7e782c87
      },
      "RequestBody": null,
      "StatusCode": 202,
      "ResponseHeaders": {
        "Content-Length": "0",
        "Date": "Wed, 17 Feb 2021 22:22:03 GMT",
        "Server": [
          "Windows-Azure-Blob/1.0",
          "Microsoft-HTTPAPI/2.0"
        ],
        "x-ms-client-request-id": "75a79bb3-5644-8df4-7663-874e2c1d5b82",
        "x-ms-request-id": "a11f1844-701e-0000-657b-057f5f000000",
<<<<<<< HEAD
        "x-ms-version": "2020-12-06"
=======
        "x-ms-version": "2021-02-12"
>>>>>>> 7e782c87
      },
      "ResponseBody": []
    },
    {
      "RequestUri": "https://seannse.blob.core.windows.net/test-filesystem-8f15cdf1-5ae9-21cc-bdf0-1cbde2177171?restype=container",
      "RequestMethod": "PUT",
      "RequestHeaders": {
        "Accept": "application/xml",
        "Authorization": "Sanitized",
        "traceparent": "00-90c4d9df8caddc47a9e45a9b55e2ba2f-a8131d1c5a995641-00",
        "User-Agent": [
          "azsdk-net-Storage.Files.DataLake/12.7.0-alpha.20210217.1",
          "(.NET 5.0.3; Microsoft Windows 10.0.19042)"
        ],
        "x-ms-blob-public-access": "container",
        "x-ms-client-request-id": "5acfc24e-16ea-59ba-cf86-b8543937ab5f",
        "x-ms-date": "Wed, 17 Feb 2021 22:22:04 GMT",
        "x-ms-return-client-request-id": "true",
<<<<<<< HEAD
        "x-ms-version": "2020-12-06"
=======
        "x-ms-version": "2021-02-12"
>>>>>>> 7e782c87
      },
      "RequestBody": null,
      "StatusCode": 201,
      "ResponseHeaders": {
        "Content-Length": "0",
        "Date": "Wed, 17 Feb 2021 22:22:04 GMT",
        "ETag": "\"0x8D8D3927445849C\"",
        "Last-Modified": "Wed, 17 Feb 2021 22:22:04 GMT",
        "Server": [
          "Windows-Azure-Blob/1.0",
          "Microsoft-HTTPAPI/2.0"
        ],
        "x-ms-client-request-id": "5acfc24e-16ea-59ba-cf86-b8543937ab5f",
        "x-ms-request-id": "3b65e7cb-c01e-002a-1c7b-05a04f000000",
<<<<<<< HEAD
        "x-ms-version": "2020-12-06"
=======
        "x-ms-version": "2021-02-12"
>>>>>>> 7e782c87
      },
      "ResponseBody": []
    },
    {
      "RequestUri": "https://seannse.blob.core.windows.net/test-filesystem-8f15cdf1-5ae9-21cc-bdf0-1cbde2177171?restype=container&comp=metadata",
      "RequestMethod": "PUT",
      "RequestHeaders": {
        "Accept": "application/xml",
        "Authorization": "Sanitized",
        "traceparent": "00-465c3a07bc9da749abe78d9f5e3cb149-e15dd345665edb48-00",
        "User-Agent": [
          "azsdk-net-Storage.Files.DataLake/12.7.0-alpha.20210217.1",
          "(.NET 5.0.3; Microsoft Windows 10.0.19042)"
        ],
        "x-ms-client-request-id": "206eabe4-1748-3a87-646f-8f6e95416f58",
        "x-ms-date": "Wed, 17 Feb 2021 22:22:04 GMT",
        "x-ms-lease-id": "c3d8c0af-535e-d5c2-c440-9b667ef51bdb",
        "x-ms-meta-Capital": "letter",
        "x-ms-meta-foo": "bar",
        "x-ms-meta-meta": "data",
        "x-ms-meta-UPPER": "case",
        "x-ms-return-client-request-id": "true",
<<<<<<< HEAD
        "x-ms-version": "2020-12-06"
=======
        "x-ms-version": "2021-02-12"
>>>>>>> 7e782c87
      },
      "RequestBody": null,
      "StatusCode": 412,
      "ResponseHeaders": {
        "Content-Length": "251",
        "Content-Type": "application/xml",
        "Date": "Wed, 17 Feb 2021 22:22:04 GMT",
        "Server": [
          "Windows-Azure-Blob/1.0",
          "Microsoft-HTTPAPI/2.0"
        ],
        "x-ms-client-request-id": "206eabe4-1748-3a87-646f-8f6e95416f58",
        "x-ms-error-code": "LeaseNotPresentWithContainerOperation",
        "x-ms-request-id": "3b65e7f5-c01e-002a-3e7b-05a04f000000",
<<<<<<< HEAD
        "x-ms-version": "2020-12-06"
=======
        "x-ms-version": "2021-02-12"
>>>>>>> 7e782c87
      },
      "ResponseBody": [
        "﻿<?xml version=\"1.0\" encoding=\"utf-8\"?><Error><Code>LeaseNotPresentWithContainerOperation</Code><Message>There is currently no lease on the container.\n",
        "RequestId:3b65e7f5-c01e-002a-3e7b-05a04f000000\n",
        "Time:2021-02-17T22:22:04.3334843Z</Message></Error>"
      ]
    },
    {
      "RequestUri": "https://seannse.blob.core.windows.net/test-filesystem-8f15cdf1-5ae9-21cc-bdf0-1cbde2177171?restype=container",
      "RequestMethod": "DELETE",
      "RequestHeaders": {
        "Accept": "application/xml",
        "Authorization": "Sanitized",
        "traceparent": "00-571c972d456fb8419f46e1a1a48fecd6-f0010859de304d42-00",
        "User-Agent": [
          "azsdk-net-Storage.Files.DataLake/12.7.0-alpha.20210217.1",
          "(.NET 5.0.3; Microsoft Windows 10.0.19042)"
        ],
        "x-ms-client-request-id": "8e6fb75b-8ac8-da17-8dc3-aae46d1e0df7",
        "x-ms-date": "Wed, 17 Feb 2021 22:22:04 GMT",
        "x-ms-return-client-request-id": "true",
<<<<<<< HEAD
        "x-ms-version": "2020-12-06"
=======
        "x-ms-version": "2021-02-12"
>>>>>>> 7e782c87
      },
      "RequestBody": null,
      "StatusCode": 202,
      "ResponseHeaders": {
        "Content-Length": "0",
        "Date": "Wed, 17 Feb 2021 22:22:04 GMT",
        "Server": [
          "Windows-Azure-Blob/1.0",
          "Microsoft-HTTPAPI/2.0"
        ],
        "x-ms-client-request-id": "8e6fb75b-8ac8-da17-8dc3-aae46d1e0df7",
        "x-ms-request-id": "3b65e81a-c01e-002a-607b-05a04f000000",
<<<<<<< HEAD
        "x-ms-version": "2020-12-06"
=======
        "x-ms-version": "2021-02-12"
>>>>>>> 7e782c87
      },
      "ResponseBody": []
    }
  ],
  "Variables": {
    "DateTimeOffsetNow": "2021-02-17T16:22:03.4822028-06:00",
    "RandomSeed": "924302305",
    "Storage_TestConfigHierarchicalNamespace": "NamespaceTenant\nseannse\nU2FuaXRpemVk\nhttps://seannse.blob.core.windows.net\nhttps://seannse.file.core.windows.net\nhttps://seannse.queue.core.windows.net\nhttps://seannse.table.core.windows.net\n\n\n\n\nhttps://seannse-secondary.blob.core.windows.net\nhttps://seannse-secondary.file.core.windows.net\nhttps://seannse-secondary.queue.core.windows.net\nhttps://seannse-secondary.table.core.windows.net\n68390a19-a643-458b-b726-408abf67b4fc\nSanitized\n72f988bf-86f1-41af-91ab-2d7cd011db47\nhttps://login.microsoftonline.com/\nCloud\nBlobEndpoint=https://seannse.blob.core.windows.net/;QueueEndpoint=https://seannse.queue.core.windows.net/;FileEndpoint=https://seannse.file.core.windows.net/;BlobSecondaryEndpoint=https://seannse-secondary.blob.core.windows.net/;QueueSecondaryEndpoint=https://seannse-secondary.queue.core.windows.net/;FileSecondaryEndpoint=https://seannse-secondary.file.core.windows.net/;AccountName=seannse;AccountKey=Sanitized\n\n\n"
  }
}<|MERGE_RESOLUTION|>--- conflicted
+++ resolved
@@ -15,11 +15,7 @@
         "x-ms-client-request-id": "64002928-cf75-b914-69c3-98473c6f005c",
         "x-ms-date": "Wed, 17 Feb 2021 22:22:03 GMT",
         "x-ms-return-client-request-id": "true",
-<<<<<<< HEAD
-        "x-ms-version": "2020-12-06"
-=======
-        "x-ms-version": "2021-02-12"
->>>>>>> 7e782c87
+        "x-ms-version": "2021-02-12"
       },
       "RequestBody": null,
       "StatusCode": 201,
@@ -34,11 +30,7 @@
         ],
         "x-ms-client-request-id": "64002928-cf75-b914-69c3-98473c6f005c",
         "x-ms-request-id": "a11f17b1-701e-0000-657b-057f5f000000",
-<<<<<<< HEAD
-        "x-ms-version": "2020-12-06"
-=======
-        "x-ms-version": "2021-02-12"
->>>>>>> 7e782c87
+        "x-ms-version": "2021-02-12"
       },
       "ResponseBody": []
     },
@@ -61,11 +53,7 @@
         "x-ms-meta-meta": "data",
         "x-ms-meta-UPPER": "case",
         "x-ms-return-client-request-id": "true",
-<<<<<<< HEAD
-        "x-ms-version": "2020-12-06"
-=======
-        "x-ms-version": "2021-02-12"
->>>>>>> 7e782c87
+        "x-ms-version": "2021-02-12"
       },
       "RequestBody": null,
       "StatusCode": 412,
@@ -80,11 +68,7 @@
         "x-ms-client-request-id": "aa2ac79f-2767-99d7-71f6-c27dfa9dc3da",
         "x-ms-error-code": "ConditionNotMet",
         "x-ms-request-id": "a11f180b-701e-0000-317b-057f5f000000",
-<<<<<<< HEAD
-        "x-ms-version": "2020-12-06"
-=======
-        "x-ms-version": "2021-02-12"
->>>>>>> 7e782c87
+        "x-ms-version": "2021-02-12"
       },
       "ResponseBody": [
         "﻿<?xml version=\"1.0\" encoding=\"utf-8\"?><Error><Code>ConditionNotMet</Code><Message>The condition specified using HTTP conditional header(s) is not met.\n",
@@ -106,11 +90,7 @@
         "x-ms-client-request-id": "75a79bb3-5644-8df4-7663-874e2c1d5b82",
         "x-ms-date": "Wed, 17 Feb 2021 22:22:03 GMT",
         "x-ms-return-client-request-id": "true",
-<<<<<<< HEAD
-        "x-ms-version": "2020-12-06"
-=======
-        "x-ms-version": "2021-02-12"
->>>>>>> 7e782c87
+        "x-ms-version": "2021-02-12"
       },
       "RequestBody": null,
       "StatusCode": 202,
@@ -123,11 +103,7 @@
         ],
         "x-ms-client-request-id": "75a79bb3-5644-8df4-7663-874e2c1d5b82",
         "x-ms-request-id": "a11f1844-701e-0000-657b-057f5f000000",
-<<<<<<< HEAD
-        "x-ms-version": "2020-12-06"
-=======
-        "x-ms-version": "2021-02-12"
->>>>>>> 7e782c87
+        "x-ms-version": "2021-02-12"
       },
       "ResponseBody": []
     },
@@ -146,11 +122,7 @@
         "x-ms-client-request-id": "5acfc24e-16ea-59ba-cf86-b8543937ab5f",
         "x-ms-date": "Wed, 17 Feb 2021 22:22:04 GMT",
         "x-ms-return-client-request-id": "true",
-<<<<<<< HEAD
-        "x-ms-version": "2020-12-06"
-=======
-        "x-ms-version": "2021-02-12"
->>>>>>> 7e782c87
+        "x-ms-version": "2021-02-12"
       },
       "RequestBody": null,
       "StatusCode": 201,
@@ -165,11 +137,7 @@
         ],
         "x-ms-client-request-id": "5acfc24e-16ea-59ba-cf86-b8543937ab5f",
         "x-ms-request-id": "3b65e7cb-c01e-002a-1c7b-05a04f000000",
-<<<<<<< HEAD
-        "x-ms-version": "2020-12-06"
-=======
-        "x-ms-version": "2021-02-12"
->>>>>>> 7e782c87
+        "x-ms-version": "2021-02-12"
       },
       "ResponseBody": []
     },
@@ -192,11 +160,7 @@
         "x-ms-meta-meta": "data",
         "x-ms-meta-UPPER": "case",
         "x-ms-return-client-request-id": "true",
-<<<<<<< HEAD
-        "x-ms-version": "2020-12-06"
-=======
-        "x-ms-version": "2021-02-12"
->>>>>>> 7e782c87
+        "x-ms-version": "2021-02-12"
       },
       "RequestBody": null,
       "StatusCode": 412,
@@ -211,11 +175,7 @@
         "x-ms-client-request-id": "206eabe4-1748-3a87-646f-8f6e95416f58",
         "x-ms-error-code": "LeaseNotPresentWithContainerOperation",
         "x-ms-request-id": "3b65e7f5-c01e-002a-3e7b-05a04f000000",
-<<<<<<< HEAD
-        "x-ms-version": "2020-12-06"
-=======
-        "x-ms-version": "2021-02-12"
->>>>>>> 7e782c87
+        "x-ms-version": "2021-02-12"
       },
       "ResponseBody": [
         "﻿<?xml version=\"1.0\" encoding=\"utf-8\"?><Error><Code>LeaseNotPresentWithContainerOperation</Code><Message>There is currently no lease on the container.\n",
@@ -237,11 +197,7 @@
         "x-ms-client-request-id": "8e6fb75b-8ac8-da17-8dc3-aae46d1e0df7",
         "x-ms-date": "Wed, 17 Feb 2021 22:22:04 GMT",
         "x-ms-return-client-request-id": "true",
-<<<<<<< HEAD
-        "x-ms-version": "2020-12-06"
-=======
-        "x-ms-version": "2021-02-12"
->>>>>>> 7e782c87
+        "x-ms-version": "2021-02-12"
       },
       "RequestBody": null,
       "StatusCode": 202,
@@ -254,11 +210,7 @@
         ],
         "x-ms-client-request-id": "8e6fb75b-8ac8-da17-8dc3-aae46d1e0df7",
         "x-ms-request-id": "3b65e81a-c01e-002a-607b-05a04f000000",
-<<<<<<< HEAD
-        "x-ms-version": "2020-12-06"
-=======
-        "x-ms-version": "2021-02-12"
->>>>>>> 7e782c87
+        "x-ms-version": "2021-02-12"
       },
       "ResponseBody": []
     }
