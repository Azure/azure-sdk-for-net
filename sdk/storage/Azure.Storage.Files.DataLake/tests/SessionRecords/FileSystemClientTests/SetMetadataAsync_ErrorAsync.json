--- conflicted
+++ resolved
@@ -17,11 +17,7 @@
         "x-ms-meta-meta": "data",
         "x-ms-meta-UPPER": "case",
         "x-ms-return-client-request-id": "true",
-<<<<<<< HEAD
-        "x-ms-version": "2019-12-12"
-=======
         "x-ms-version": "2020-02-10"
->>>>>>> 60f4876e
       },
       "RequestBody": null,
       "StatusCode": 404,
@@ -36,11 +32,7 @@
         "x-ms-client-request-id": "fc725c80-9f6c-60a9-8b3d-6761ea58fef9",
         "x-ms-error-code": "ContainerNotFound",
         "x-ms-request-id": "9622aefe-f01e-0012-1cfb-093670000000",
-<<<<<<< HEAD
-        "x-ms-version": "2019-12-12"
-=======
         "x-ms-version": "2020-02-10"
->>>>>>> 60f4876e
       },
       "ResponseBody": [
         "\uFEFF\u003C?xml version=\u00221.0\u0022 encoding=\u0022utf-8\u0022?\u003E\u003CError\u003E\u003CCode\u003EContainerNotFound\u003C/Code\u003E\u003CMessage\u003EThe specified container does not exist.\n",
