{
  "Entries": [
    {
      "RequestUri": "http://seannsecanary.blob.core.windows.net/test-filesystem-0c136cd6-acb1-182d-bff7-bbfc161fe390?restype=container",
      "RequestMethod": "PUT",
      "RequestHeaders": {
        "Authorization": "Sanitized",
        "traceparent": "00-1ff1af064ee05447be34cd087e1d4c8e-e47174e6e616784a-00",
        "User-Agent": [
          "azsdk-net-Storage.Files.DataLake/12.1.0-dev.20200403.1",
          "(.NET Core 4.6.28325.01; Microsoft Windows 10.0.18362 )"
        ],
        "x-ms-client-request-id": "29fada14-e30d-954c-c2dc-3eb564e3db56",
        "x-ms-date": "Fri, 03 Apr 2020 21:04:25 GMT",
        "x-ms-return-client-request-id": "true",
        "x-ms-version": "2019-12-12"
      },
      "RequestBody": null,
      "StatusCode": 201,
      "ResponseHeaders": {
        "Content-Length": "0",
        "Date": "Fri, 03 Apr 2020 21:04:23 GMT",
        "ETag": "\u00220x8D7D81296707729\u0022",
        "Last-Modified": "Fri, 03 Apr 2020 21:04:24 GMT",
        "Server": [
          "Windows-Azure-Blob/1.0",
          "Microsoft-HTTPAPI/2.0"
        ],
        "x-ms-client-request-id": "29fada14-e30d-954c-c2dc-3eb564e3db56",
<<<<<<< HEAD
        "x-ms-request-id": "64e3911a-b01e-0003-6639-f3735f000000",
=======
        "x-ms-request-id": "96228f78-f01e-0012-0afb-093670000000",
>>>>>>> 8d420312
        "x-ms-version": "2019-12-12"
      },
      "ResponseBody": []
    },
    {
      "RequestUri": "http://seannsecanary.blob.core.windows.net/test-filesystem-0c136cd6-acb1-182d-bff7-bbfc161fe390?restype=container",
      "RequestMethod": "DELETE",
      "RequestHeaders": {
        "Authorization": "Sanitized",
        "traceparent": "00-f6818598510c59498aa683cf1f27c712-239dd79c0b5bb54b-00",
        "User-Agent": [
          "azsdk-net-Storage.Files.DataLake/12.1.0-dev.20200403.1",
          "(.NET Core 4.6.28325.01; Microsoft Windows 10.0.18362 )"
        ],
        "x-ms-client-request-id": "3ce82533-ba24-6382-8342-07f295cae7f7",
        "x-ms-date": "Fri, 03 Apr 2020 21:04:25 GMT",
        "x-ms-return-client-request-id": "true",
        "x-ms-version": "2019-12-12"
      },
      "RequestBody": null,
      "StatusCode": 202,
      "ResponseHeaders": {
        "Content-Length": "0",
        "Date": "Fri, 03 Apr 2020 21:04:23 GMT",
        "Server": [
          "Windows-Azure-Blob/1.0",
          "Microsoft-HTTPAPI/2.0"
        ],
        "x-ms-client-request-id": "3ce82533-ba24-6382-8342-07f295cae7f7",
<<<<<<< HEAD
        "x-ms-request-id": "64e39121-b01e-0003-6a39-f3735f000000",
=======
        "x-ms-request-id": "96228fa1-f01e-0012-2bfb-093670000000",
>>>>>>> 8d420312
        "x-ms-version": "2019-12-12"
      },
      "ResponseBody": []
    },
    {
      "RequestUri": "http://seannsecanary.blob.core.windows.net/test-filesystem-7658c1f5-e904-0265-61f8-3c46b16b00c9?restype=container",
      "RequestMethod": "PUT",
      "RequestHeaders": {
        "Authorization": "Sanitized",
        "traceparent": "00-ac5e1f9277718c4f9d0715b869b6db50-ef43e2260af7d241-00",
        "User-Agent": [
          "azsdk-net-Storage.Files.DataLake/12.1.0-dev.20200403.1",
          "(.NET Core 4.6.28325.01; Microsoft Windows 10.0.18362 )"
        ],
        "x-ms-client-request-id": "d3ec3adf-faa1-4a4f-bfe5-db2c7d3cb118",
        "x-ms-date": "Fri, 03 Apr 2020 21:04:25 GMT",
        "x-ms-return-client-request-id": "true",
        "x-ms-version": "2019-12-12"
      },
      "RequestBody": null,
      "StatusCode": 201,
      "ResponseHeaders": {
        "Content-Length": "0",
        "Date": "Fri, 03 Apr 2020 21:04:24 GMT",
        "ETag": "\u00220x8D7D81296A5258C\u0022",
        "Last-Modified": "Fri, 03 Apr 2020 21:04:24 GMT",
        "Server": [
          "Windows-Azure-Blob/1.0",
          "Microsoft-HTTPAPI/2.0"
        ],
        "x-ms-client-request-id": "d3ec3adf-faa1-4a4f-bfe5-db2c7d3cb118",
<<<<<<< HEAD
        "x-ms-request-id": "0fb0b6ad-d01e-0015-6f39-f38588000000",
=======
        "x-ms-request-id": "96228fb1-f01e-0012-3afb-093670000000",
>>>>>>> 8d420312
        "x-ms-version": "2019-12-12"
      },
      "ResponseBody": []
    },
    {
      "RequestUri": "http://seannsecanary.blob.core.windows.net/test-filesystem-7658c1f5-e904-0265-61f8-3c46b16b00c9?restype=container",
      "RequestMethod": "DELETE",
      "RequestHeaders": {
        "Authorization": "Sanitized",
        "If-Modified-Since": "Thu, 02 Apr 2020 21:04:25 GMT",
        "traceparent": "00-e211522d0fbe2043b5bf552e3f6cac2a-a2875f73181c6b4c-00",
        "User-Agent": [
          "azsdk-net-Storage.Files.DataLake/12.1.0-dev.20200403.1",
          "(.NET Core 4.6.28325.01; Microsoft Windows 10.0.18362 )"
        ],
        "x-ms-client-request-id": "77661a8b-2d7f-7128-9a37-7f16c304a372",
        "x-ms-date": "Fri, 03 Apr 2020 21:04:26 GMT",
        "x-ms-return-client-request-id": "true",
        "x-ms-version": "2019-12-12"
      },
      "RequestBody": null,
      "StatusCode": 202,
      "ResponseHeaders": {
        "Content-Length": "0",
        "Date": "Fri, 03 Apr 2020 21:04:24 GMT",
        "Server": [
          "Windows-Azure-Blob/1.0",
          "Microsoft-HTTPAPI/2.0"
        ],
        "x-ms-client-request-id": "77661a8b-2d7f-7128-9a37-7f16c304a372",
<<<<<<< HEAD
        "x-ms-request-id": "0fb0b6b5-d01e-0015-7439-f38588000000",
=======
        "x-ms-request-id": "96228fc5-f01e-0012-4bfb-093670000000",
>>>>>>> 8d420312
        "x-ms-version": "2019-12-12"
      },
      "ResponseBody": []
    },
    {
      "RequestUri": "http://seannsecanary.blob.core.windows.net/test-filesystem-ccac3e51-c1ff-37da-3e95-4269314db747?restype=container",
      "RequestMethod": "PUT",
      "RequestHeaders": {
        "Authorization": "Sanitized",
        "traceparent": "00-f488002bea124d4ea050199f9b10d740-2c11f0e4f1e0dc48-00",
        "User-Agent": [
          "azsdk-net-Storage.Files.DataLake/12.1.0-dev.20200403.1",
          "(.NET Core 4.6.28325.01; Microsoft Windows 10.0.18362 )"
        ],
        "x-ms-client-request-id": "53b05694-2bca-c9db-3f2e-39e9eabe404c",
        "x-ms-date": "Fri, 03 Apr 2020 21:04:26 GMT",
        "x-ms-return-client-request-id": "true",
        "x-ms-version": "2019-12-12"
      },
      "RequestBody": null,
      "StatusCode": 201,
      "ResponseHeaders": {
        "Content-Length": "0",
        "Date": "Fri, 03 Apr 2020 21:04:24 GMT",
        "ETag": "\u00220x8D7D81296D1E335\u0022",
        "Last-Modified": "Fri, 03 Apr 2020 21:04:24 GMT",
        "Server": [
          "Windows-Azure-Blob/1.0",
          "Microsoft-HTTPAPI/2.0"
        ],
        "x-ms-client-request-id": "53b05694-2bca-c9db-3f2e-39e9eabe404c",
<<<<<<< HEAD
        "x-ms-request-id": "33baa093-201e-002e-5939-f3c02c000000",
=======
        "x-ms-request-id": "96228fd7-f01e-0012-5dfb-093670000000",
>>>>>>> 8d420312
        "x-ms-version": "2019-12-12"
      },
      "ResponseBody": []
    },
    {
      "RequestUri": "http://seannsecanary.blob.core.windows.net/test-filesystem-ccac3e51-c1ff-37da-3e95-4269314db747?restype=container",
      "RequestMethod": "DELETE",
      "RequestHeaders": {
        "Authorization": "Sanitized",
        "If-Unmodified-Since": "Sat, 04 Apr 2020 21:04:25 GMT",
        "traceparent": "00-ac22950a9e8f97458f695524c557c489-3de6cf7d644c7845-00",
        "User-Agent": [
          "azsdk-net-Storage.Files.DataLake/12.1.0-dev.20200403.1",
          "(.NET Core 4.6.28325.01; Microsoft Windows 10.0.18362 )"
        ],
        "x-ms-client-request-id": "dbd5b701-649d-c17c-25d8-24a6ffaf2957",
        "x-ms-date": "Fri, 03 Apr 2020 21:04:26 GMT",
        "x-ms-return-client-request-id": "true",
        "x-ms-version": "2019-12-12"
      },
      "RequestBody": null,
      "StatusCode": 202,
      "ResponseHeaders": {
        "Content-Length": "0",
        "Date": "Fri, 03 Apr 2020 21:04:24 GMT",
        "Server": [
          "Windows-Azure-Blob/1.0",
          "Microsoft-HTTPAPI/2.0"
        ],
        "x-ms-client-request-id": "dbd5b701-649d-c17c-25d8-24a6ffaf2957",
<<<<<<< HEAD
        "x-ms-request-id": "33baa097-201e-002e-5b39-f3c02c000000",
=======
        "x-ms-request-id": "96228fe1-f01e-0012-66fb-093670000000",
>>>>>>> 8d420312
        "x-ms-version": "2019-12-12"
      },
      "ResponseBody": []
    },
    {
      "RequestUri": "http://seannsecanary.blob.core.windows.net/test-filesystem-f090c4d4-d1bc-5428-b997-ad3274f01875?restype=container",
      "RequestMethod": "PUT",
      "RequestHeaders": {
        "Authorization": "Sanitized",
        "traceparent": "00-38dac7c1b2b316418e5a54766caa498b-1ff3a351d51bbe4f-00",
        "User-Agent": [
          "azsdk-net-Storage.Files.DataLake/12.1.0-dev.20200403.1",
          "(.NET Core 4.6.28325.01; Microsoft Windows 10.0.18362 )"
        ],
        "x-ms-client-request-id": "eb155f6f-1f39-309c-8f81-2105b64a4d34",
        "x-ms-date": "Fri, 03 Apr 2020 21:04:26 GMT",
        "x-ms-return-client-request-id": "true",
        "x-ms-version": "2019-12-12"
      },
      "RequestBody": null,
      "StatusCode": 201,
      "ResponseHeaders": {
        "Content-Length": "0",
        "Date": "Fri, 03 Apr 2020 21:04:24 GMT",
        "ETag": "\u00220x8D7D81296F290AD\u0022",
        "Last-Modified": "Fri, 03 Apr 2020 21:04:24 GMT",
        "Server": [
          "Windows-Azure-Blob/1.0",
          "Microsoft-HTTPAPI/2.0"
        ],
        "x-ms-client-request-id": "eb155f6f-1f39-309c-8f81-2105b64a4d34",
<<<<<<< HEAD
        "x-ms-request-id": "9d522a61-c01e-0044-6b39-f31804000000",
=======
        "x-ms-request-id": "96228ff1-f01e-0012-72fb-093670000000",
>>>>>>> 8d420312
        "x-ms-version": "2019-12-12"
      },
      "ResponseBody": []
    },
    {
      "RequestUri": "http://seannsecanary.blob.core.windows.net/test-filesystem-f090c4d4-d1bc-5428-b997-ad3274f01875?comp=lease\u0026restype=container",
      "RequestMethod": "PUT",
      "RequestHeaders": {
        "Authorization": "Sanitized",
        "traceparent": "00-9e3636918a98734aa2b0d60dafb8838b-c2a9c96b2de36c43-00",
        "User-Agent": [
          "azsdk-net-Storage.Files.DataLake/12.1.0-dev.20200403.1",
          "(.NET Core 4.6.28325.01; Microsoft Windows 10.0.18362 )"
        ],
        "x-ms-client-request-id": "6ccc681a-fa6f-792f-f1a6-d5c5ea48fcf2",
        "x-ms-date": "Fri, 03 Apr 2020 21:04:26 GMT",
        "x-ms-lease-action": "acquire",
        "x-ms-lease-duration": "-1",
        "x-ms-proposed-lease-id": "1e87aebf-f5c7-6f6e-1674-3554349c39c2",
        "x-ms-return-client-request-id": "true",
        "x-ms-version": "2019-12-12"
      },
      "RequestBody": null,
      "StatusCode": 201,
      "ResponseHeaders": {
        "Content-Length": "0",
        "Date": "Fri, 03 Apr 2020 21:04:24 GMT",
        "ETag": "\u00220x8D7D81296F290AD\u0022",
        "Last-Modified": "Fri, 03 Apr 2020 21:04:24 GMT",
        "Server": [
          "Windows-Azure-Blob/1.0",
          "Microsoft-HTTPAPI/2.0"
        ],
        "x-ms-client-request-id": "6ccc681a-fa6f-792f-f1a6-d5c5ea48fcf2",
        "x-ms-lease-id": "1e87aebf-f5c7-6f6e-1674-3554349c39c2",
<<<<<<< HEAD
        "x-ms-request-id": "9d522a67-c01e-0044-6e39-f31804000000",
=======
        "x-ms-request-id": "96229003-f01e-0012-80fb-093670000000",
>>>>>>> 8d420312
        "x-ms-version": "2019-12-12"
      },
      "ResponseBody": []
    },
    {
      "RequestUri": "http://seannsecanary.blob.core.windows.net/test-filesystem-f090c4d4-d1bc-5428-b997-ad3274f01875?restype=container",
      "RequestMethod": "DELETE",
      "RequestHeaders": {
        "Authorization": "Sanitized",
        "traceparent": "00-103d7a713fc6c841870c81b1c669b181-21c8ef05d7243344-00",
        "User-Agent": [
          "azsdk-net-Storage.Files.DataLake/12.1.0-dev.20200403.1",
          "(.NET Core 4.6.28325.01; Microsoft Windows 10.0.18362 )"
        ],
        "x-ms-client-request-id": "cc3ac50f-ccd0-8453-8849-2334577615fc",
        "x-ms-date": "Fri, 03 Apr 2020 21:04:26 GMT",
        "x-ms-lease-id": "1e87aebf-f5c7-6f6e-1674-3554349c39c2",
        "x-ms-return-client-request-id": "true",
        "x-ms-version": "2019-12-12"
      },
      "RequestBody": null,
      "StatusCode": 202,
      "ResponseHeaders": {
        "Content-Length": "0",
        "Date": "Fri, 03 Apr 2020 21:04:24 GMT",
        "Server": [
          "Windows-Azure-Blob/1.0",
          "Microsoft-HTTPAPI/2.0"
        ],
        "x-ms-client-request-id": "cc3ac50f-ccd0-8453-8849-2334577615fc",
<<<<<<< HEAD
        "x-ms-request-id": "9d522a68-c01e-0044-6f39-f31804000000",
=======
        "x-ms-request-id": "96229021-f01e-0012-1cfb-093670000000",
>>>>>>> 8d420312
        "x-ms-version": "2019-12-12"
      },
      "ResponseBody": []
    }
  ],
  "Variables": {
    "DateTimeOffsetNow": "2020-04-03T14:04:25.5636768-07:00",
    "RandomSeed": "1877318398",
    "Storage_TestConfigHierarchicalNamespace": "NamespaceTenant\nseannsecanary\nU2FuaXRpemVk\nhttp://seannsecanary.blob.core.windows.net\nhttp://seannsecanary.file.core.windows.net\nhttp://seannsecanary.queue.core.windows.net\nhttp://seannsecanary.table.core.windows.net\n\n\n\n\nhttp://seannsecanary-secondary.blob.core.windows.net\nhttp://seannsecanary-secondary.file.core.windows.net\nhttp://seannsecanary-secondary.queue.core.windows.net\nhttp://seannsecanary-secondary.table.core.windows.net\n68390a19-a643-458b-b726-408abf67b4fc\nSanitized\n72f988bf-86f1-41af-91ab-2d7cd011db47\nhttps://login.microsoftonline.com/\nCloud\nBlobEndpoint=http://seannsecanary.blob.core.windows.net/;QueueEndpoint=http://seannsecanary.queue.core.windows.net/;FileEndpoint=http://seannsecanary.file.core.windows.net/;BlobSecondaryEndpoint=http://seannsecanary-secondary.blob.core.windows.net/;QueueSecondaryEndpoint=http://seannsecanary-secondary.queue.core.windows.net/;FileSecondaryEndpoint=http://seannsecanary-secondary.file.core.windows.net/;AccountName=seannsecanary;AccountKey=Sanitized\n"
  }
}<|MERGE_RESOLUTION|>--- conflicted
+++ resolved
@@ -27,11 +27,7 @@
           "Microsoft-HTTPAPI/2.0"
         ],
         "x-ms-client-request-id": "29fada14-e30d-954c-c2dc-3eb564e3db56",
-<<<<<<< HEAD
-        "x-ms-request-id": "64e3911a-b01e-0003-6639-f3735f000000",
-=======
         "x-ms-request-id": "96228f78-f01e-0012-0afb-093670000000",
->>>>>>> 8d420312
         "x-ms-version": "2019-12-12"
       },
       "ResponseBody": []
@@ -61,11 +57,7 @@
           "Microsoft-HTTPAPI/2.0"
         ],
         "x-ms-client-request-id": "3ce82533-ba24-6382-8342-07f295cae7f7",
-<<<<<<< HEAD
-        "x-ms-request-id": "64e39121-b01e-0003-6a39-f3735f000000",
-=======
         "x-ms-request-id": "96228fa1-f01e-0012-2bfb-093670000000",
->>>>>>> 8d420312
         "x-ms-version": "2019-12-12"
       },
       "ResponseBody": []
@@ -97,11 +89,7 @@
           "Microsoft-HTTPAPI/2.0"
         ],
         "x-ms-client-request-id": "d3ec3adf-faa1-4a4f-bfe5-db2c7d3cb118",
-<<<<<<< HEAD
-        "x-ms-request-id": "0fb0b6ad-d01e-0015-6f39-f38588000000",
-=======
         "x-ms-request-id": "96228fb1-f01e-0012-3afb-093670000000",
->>>>>>> 8d420312
         "x-ms-version": "2019-12-12"
       },
       "ResponseBody": []
@@ -132,11 +120,7 @@
           "Microsoft-HTTPAPI/2.0"
         ],
         "x-ms-client-request-id": "77661a8b-2d7f-7128-9a37-7f16c304a372",
-<<<<<<< HEAD
-        "x-ms-request-id": "0fb0b6b5-d01e-0015-7439-f38588000000",
-=======
         "x-ms-request-id": "96228fc5-f01e-0012-4bfb-093670000000",
->>>>>>> 8d420312
         "x-ms-version": "2019-12-12"
       },
       "ResponseBody": []
@@ -168,11 +152,7 @@
           "Microsoft-HTTPAPI/2.0"
         ],
         "x-ms-client-request-id": "53b05694-2bca-c9db-3f2e-39e9eabe404c",
-<<<<<<< HEAD
-        "x-ms-request-id": "33baa093-201e-002e-5939-f3c02c000000",
-=======
         "x-ms-request-id": "96228fd7-f01e-0012-5dfb-093670000000",
->>>>>>> 8d420312
         "x-ms-version": "2019-12-12"
       },
       "ResponseBody": []
@@ -203,11 +183,7 @@
           "Microsoft-HTTPAPI/2.0"
         ],
         "x-ms-client-request-id": "dbd5b701-649d-c17c-25d8-24a6ffaf2957",
-<<<<<<< HEAD
-        "x-ms-request-id": "33baa097-201e-002e-5b39-f3c02c000000",
-=======
         "x-ms-request-id": "96228fe1-f01e-0012-66fb-093670000000",
->>>>>>> 8d420312
         "x-ms-version": "2019-12-12"
       },
       "ResponseBody": []
@@ -239,11 +215,7 @@
           "Microsoft-HTTPAPI/2.0"
         ],
         "x-ms-client-request-id": "eb155f6f-1f39-309c-8f81-2105b64a4d34",
-<<<<<<< HEAD
-        "x-ms-request-id": "9d522a61-c01e-0044-6b39-f31804000000",
-=======
         "x-ms-request-id": "96228ff1-f01e-0012-72fb-093670000000",
->>>>>>> 8d420312
         "x-ms-version": "2019-12-12"
       },
       "ResponseBody": []
@@ -279,11 +251,7 @@
         ],
         "x-ms-client-request-id": "6ccc681a-fa6f-792f-f1a6-d5c5ea48fcf2",
         "x-ms-lease-id": "1e87aebf-f5c7-6f6e-1674-3554349c39c2",
-<<<<<<< HEAD
-        "x-ms-request-id": "9d522a67-c01e-0044-6e39-f31804000000",
-=======
         "x-ms-request-id": "96229003-f01e-0012-80fb-093670000000",
->>>>>>> 8d420312
         "x-ms-version": "2019-12-12"
       },
       "ResponseBody": []
@@ -314,11 +282,7 @@
           "Microsoft-HTTPAPI/2.0"
         ],
         "x-ms-client-request-id": "cc3ac50f-ccd0-8453-8849-2334577615fc",
-<<<<<<< HEAD
-        "x-ms-request-id": "9d522a68-c01e-0044-6f39-f31804000000",
-=======
         "x-ms-request-id": "96229021-f01e-0012-1cfb-093670000000",
->>>>>>> 8d420312
         "x-ms-version": "2019-12-12"
       },
       "ResponseBody": []
