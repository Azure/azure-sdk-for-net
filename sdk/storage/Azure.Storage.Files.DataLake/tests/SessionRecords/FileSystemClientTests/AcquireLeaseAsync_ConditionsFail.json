{
  "Entries": [
    {
      "RequestUri": "http://seannsecanary.blob.core.windows.net/test-filesystem-500f2e74-596e-7af9-74de-02521ab8b291?restype=container",
      "RequestMethod": "PUT",
      "RequestHeaders": {
        "Authorization": "Sanitized",
        "traceparent": "00-c7f15f931e429440b349409114d10cdb-2de1f823a7b1e648-00",
        "User-Agent": [
          "azsdk-net-Storage.Files.DataLake/12.1.0-dev.20200403.1",
          "(.NET Core 4.6.28325.01; Microsoft Windows 10.0.18362 )"
        ],
        "x-ms-blob-public-access": "container",
        "x-ms-client-request-id": "e9d11cb4-f470-4db6-4652-924434bd9258",
        "x-ms-date": "Fri, 03 Apr 2020 21:04:08 GMT",
        "x-ms-return-client-request-id": "true",
<<<<<<< HEAD
        "x-ms-version": "2019-12-12"
=======
        "x-ms-version": "2020-02-10"
>>>>>>> 60f4876e
      },
      "RequestBody": null,
      "StatusCode": 201,
      "ResponseHeaders": {
        "Content-Length": "0",
        "Date": "Fri, 03 Apr 2020 21:04:06 GMT",
        "ETag": "\u00220x8D7D8128C11E443\u0022",
        "Last-Modified": "Fri, 03 Apr 2020 21:04:06 GMT",
        "Server": [
          "Windows-Azure-Blob/1.0",
          "Microsoft-HTTPAPI/2.0"
        ],
        "x-ms-client-request-id": "e9d11cb4-f470-4db6-4652-924434bd9258",
        "x-ms-request-id": "962285df-f01e-0012-52fb-093670000000",
<<<<<<< HEAD
        "x-ms-version": "2019-12-12"
=======
        "x-ms-version": "2020-02-10"
>>>>>>> 60f4876e
      },
      "ResponseBody": []
    },
    {
      "RequestUri": "http://seannsecanary.blob.core.windows.net/test-filesystem-500f2e74-596e-7af9-74de-02521ab8b291?comp=lease\u0026restype=container",
      "RequestMethod": "PUT",
      "RequestHeaders": {
        "Authorization": "Sanitized",
        "If-Modified-Since": "Sat, 04 Apr 2020 21:04:08 GMT",
        "traceparent": "00-42f998f3ffac0c4aa7af587c4d3d3da3-0e6dfbc9e65a6741-00",
        "User-Agent": [
          "azsdk-net-Storage.Files.DataLake/12.1.0-dev.20200403.1",
          "(.NET Core 4.6.28325.01; Microsoft Windows 10.0.18362 )"
        ],
        "x-ms-client-request-id": "0858d1dd-8168-0ce0-1f91-69e688b81d3a",
        "x-ms-date": "Fri, 03 Apr 2020 21:04:08 GMT",
        "x-ms-lease-action": "acquire",
        "x-ms-lease-duration": "15",
        "x-ms-proposed-lease-id": "6f03df95-a8b8-40fc-7f8a-6cfd2f0b9307",
        "x-ms-return-client-request-id": "true",
<<<<<<< HEAD
        "x-ms-version": "2019-12-12"
=======
        "x-ms-version": "2020-02-10"
>>>>>>> 60f4876e
      },
      "RequestBody": null,
      "StatusCode": 412,
      "ResponseHeaders": {
        "Content-Length": "252",
        "Content-Type": "application/xml",
        "Date": "Fri, 03 Apr 2020 21:04:06 GMT",
        "Server": [
          "Windows-Azure-Blob/1.0",
          "Microsoft-HTTPAPI/2.0"
        ],
        "x-ms-client-request-id": "0858d1dd-8168-0ce0-1f91-69e688b81d3a",
        "x-ms-error-code": "ConditionNotMet",
        "x-ms-request-id": "962285fc-f01e-0012-6cfb-093670000000",
<<<<<<< HEAD
        "x-ms-version": "2019-12-12"
=======
        "x-ms-version": "2020-02-10"
>>>>>>> 60f4876e
      },
      "ResponseBody": [
        "\uFEFF\u003C?xml version=\u00221.0\u0022 encoding=\u0022utf-8\u0022?\u003E\u003CError\u003E\u003CCode\u003EConditionNotMet\u003C/Code\u003E\u003CMessage\u003EThe condition specified using HTTP conditional header(s) is not met.\n",
        "RequestId:962285fc-f01e-0012-6cfb-093670000000\n",
        "Time:2020-04-03T21:04:06.8779388Z\u003C/Message\u003E\u003C/Error\u003E"
      ]
    },
    {
      "RequestUri": "http://seannsecanary.blob.core.windows.net/test-filesystem-500f2e74-596e-7af9-74de-02521ab8b291?restype=container",
      "RequestMethod": "DELETE",
      "RequestHeaders": {
        "Authorization": "Sanitized",
        "traceparent": "00-fc2ea9951173cf4aa7b6b799d1bfa997-c7ae9d90e88a1b4d-00",
        "User-Agent": [
          "azsdk-net-Storage.Files.DataLake/12.1.0-dev.20200403.1",
          "(.NET Core 4.6.28325.01; Microsoft Windows 10.0.18362 )"
        ],
        "x-ms-client-request-id": "5e1f4639-8ab3-6c9f-8791-df555e3aa653",
        "x-ms-date": "Fri, 03 Apr 2020 21:04:08 GMT",
        "x-ms-return-client-request-id": "true",
<<<<<<< HEAD
        "x-ms-version": "2019-12-12"
=======
        "x-ms-version": "2020-02-10"
>>>>>>> 60f4876e
      },
      "RequestBody": null,
      "StatusCode": 202,
      "ResponseHeaders": {
        "Content-Length": "0",
        "Date": "Fri, 03 Apr 2020 21:04:06 GMT",
        "Server": [
          "Windows-Azure-Blob/1.0",
          "Microsoft-HTTPAPI/2.0"
        ],
        "x-ms-client-request-id": "5e1f4639-8ab3-6c9f-8791-df555e3aa653",
        "x-ms-request-id": "96228612-f01e-0012-01fb-093670000000",
<<<<<<< HEAD
        "x-ms-version": "2019-12-12"
=======
        "x-ms-version": "2020-02-10"
>>>>>>> 60f4876e
      },
      "ResponseBody": []
    },
    {
      "RequestUri": "http://seannsecanary.blob.core.windows.net/test-filesystem-18f9a030-8413-4906-5f8c-49931d753fdb?restype=container",
      "RequestMethod": "PUT",
      "RequestHeaders": {
        "Authorization": "Sanitized",
        "traceparent": "00-b77274b6df5ce0489d861624c3bbcd5b-12faacea06ca5c42-00",
        "User-Agent": [
          "azsdk-net-Storage.Files.DataLake/12.1.0-dev.20200403.1",
          "(.NET Core 4.6.28325.01; Microsoft Windows 10.0.18362 )"
        ],
        "x-ms-blob-public-access": "container",
        "x-ms-client-request-id": "2c3b102e-854a-b402-3fd5-fe26410b4f12",
        "x-ms-date": "Fri, 03 Apr 2020 21:04:08 GMT",
        "x-ms-return-client-request-id": "true",
<<<<<<< HEAD
        "x-ms-version": "2019-12-12"
=======
        "x-ms-version": "2020-02-10"
>>>>>>> 60f4876e
      },
      "RequestBody": null,
      "StatusCode": 201,
      "ResponseHeaders": {
        "Content-Length": "0",
        "Date": "Fri, 03 Apr 2020 21:04:06 GMT",
        "ETag": "\u00220x8D7D8128C4A158F\u0022",
        "Last-Modified": "Fri, 03 Apr 2020 21:04:07 GMT",
        "Server": [
          "Windows-Azure-Blob/1.0",
          "Microsoft-HTTPAPI/2.0"
        ],
        "x-ms-client-request-id": "2c3b102e-854a-b402-3fd5-fe26410b4f12",
        "x-ms-request-id": "96228631-f01e-0012-1ffb-093670000000",
<<<<<<< HEAD
        "x-ms-version": "2019-12-12"
=======
        "x-ms-version": "2020-02-10"
>>>>>>> 60f4876e
      },
      "ResponseBody": []
    },
    {
      "RequestUri": "http://seannsecanary.blob.core.windows.net/test-filesystem-18f9a030-8413-4906-5f8c-49931d753fdb?comp=lease\u0026restype=container",
      "RequestMethod": "PUT",
      "RequestHeaders": {
        "Authorization": "Sanitized",
        "If-Unmodified-Since": "Thu, 02 Apr 2020 21:04:08 GMT",
        "traceparent": "00-b9ff415a0e256946b2f1b3b4163695c3-2e13961c0684694e-00",
        "User-Agent": [
          "azsdk-net-Storage.Files.DataLake/12.1.0-dev.20200403.1",
          "(.NET Core 4.6.28325.01; Microsoft Windows 10.0.18362 )"
        ],
        "x-ms-client-request-id": "b03c319b-62ba-caf7-56ca-148558d973c6",
        "x-ms-date": "Fri, 03 Apr 2020 21:04:08 GMT",
        "x-ms-lease-action": "acquire",
        "x-ms-lease-duration": "15",
        "x-ms-proposed-lease-id": "0a610351-648d-70ba-18c5-2c2841789443",
        "x-ms-return-client-request-id": "true",
<<<<<<< HEAD
        "x-ms-version": "2019-12-12"
=======
        "x-ms-version": "2020-02-10"
>>>>>>> 60f4876e
      },
      "RequestBody": null,
      "StatusCode": 412,
      "ResponseHeaders": {
        "Content-Length": "252",
        "Content-Type": "application/xml",
        "Date": "Fri, 03 Apr 2020 21:04:06 GMT",
        "Server": [
          "Windows-Azure-Blob/1.0",
          "Microsoft-HTTPAPI/2.0"
        ],
        "x-ms-client-request-id": "b03c319b-62ba-caf7-56ca-148558d973c6",
        "x-ms-error-code": "ConditionNotMet",
        "x-ms-request-id": "9622864d-f01e-0012-36fb-093670000000",
<<<<<<< HEAD
        "x-ms-version": "2019-12-12"
=======
        "x-ms-version": "2020-02-10"
>>>>>>> 60f4876e
      },
      "ResponseBody": [
        "\uFEFF\u003C?xml version=\u00221.0\u0022 encoding=\u0022utf-8\u0022?\u003E\u003CError\u003E\u003CCode\u003EConditionNotMet\u003C/Code\u003E\u003CMessage\u003EThe condition specified using HTTP conditional header(s) is not met.\n",
        "RequestId:9622864d-f01e-0012-36fb-093670000000\n",
        "Time:2020-04-03T21:04:07.2532070Z\u003C/Message\u003E\u003C/Error\u003E"
      ]
    },
    {
      "RequestUri": "http://seannsecanary.blob.core.windows.net/test-filesystem-18f9a030-8413-4906-5f8c-49931d753fdb?restype=container",
      "RequestMethod": "DELETE",
      "RequestHeaders": {
        "Authorization": "Sanitized",
        "traceparent": "00-9d42a7c6a00328459444f0bdd74c084f-740c1ab038acb14e-00",
        "User-Agent": [
          "azsdk-net-Storage.Files.DataLake/12.1.0-dev.20200403.1",
          "(.NET Core 4.6.28325.01; Microsoft Windows 10.0.18362 )"
        ],
        "x-ms-client-request-id": "0f8d4dd2-e43c-bc88-ce9a-b670fe0b1678",
        "x-ms-date": "Fri, 03 Apr 2020 21:04:08 GMT",
        "x-ms-return-client-request-id": "true",
<<<<<<< HEAD
        "x-ms-version": "2019-12-12"
=======
        "x-ms-version": "2020-02-10"
>>>>>>> 60f4876e
      },
      "RequestBody": null,
      "StatusCode": 202,
      "ResponseHeaders": {
        "Content-Length": "0",
        "Date": "Fri, 03 Apr 2020 21:04:06 GMT",
        "Server": [
          "Windows-Azure-Blob/1.0",
          "Microsoft-HTTPAPI/2.0"
        ],
        "x-ms-client-request-id": "0f8d4dd2-e43c-bc88-ce9a-b670fe0b1678",
        "x-ms-request-id": "9622865e-f01e-0012-46fb-093670000000",
<<<<<<< HEAD
        "x-ms-version": "2019-12-12"
=======
        "x-ms-version": "2020-02-10"
>>>>>>> 60f4876e
      },
      "ResponseBody": []
    }
  ],
  "Variables": {
    "DateTimeOffsetNow": "2020-04-03T14:04:08.1605281-07:00",
    "RandomSeed": "1616948421",
    "Storage_TestConfigHierarchicalNamespace": "NamespaceTenant\nseannsecanary\nU2FuaXRpemVk\nhttp://seannsecanary.blob.core.windows.net\nhttp://seannsecanary.file.core.windows.net\nhttp://seannsecanary.queue.core.windows.net\nhttp://seannsecanary.table.core.windows.net\n\n\n\n\nhttp://seannsecanary-secondary.blob.core.windows.net\nhttp://seannsecanary-secondary.file.core.windows.net\nhttp://seannsecanary-secondary.queue.core.windows.net\nhttp://seannsecanary-secondary.table.core.windows.net\n68390a19-a643-458b-b726-408abf67b4fc\nSanitized\n72f988bf-86f1-41af-91ab-2d7cd011db47\nhttps://login.microsoftonline.com/\nCloud\nBlobEndpoint=http://seannsecanary.blob.core.windows.net/;QueueEndpoint=http://seannsecanary.queue.core.windows.net/;FileEndpoint=http://seannsecanary.file.core.windows.net/;BlobSecondaryEndpoint=http://seannsecanary-secondary.blob.core.windows.net/;QueueSecondaryEndpoint=http://seannsecanary-secondary.queue.core.windows.net/;FileSecondaryEndpoint=http://seannsecanary-secondary.file.core.windows.net/;AccountName=seannsecanary;AccountKey=Sanitized\n"
  }
}<|MERGE_RESOLUTION|>--- conflicted
+++ resolved
@@ -14,11 +14,7 @@
         "x-ms-client-request-id": "e9d11cb4-f470-4db6-4652-924434bd9258",
         "x-ms-date": "Fri, 03 Apr 2020 21:04:08 GMT",
         "x-ms-return-client-request-id": "true",
-<<<<<<< HEAD
-        "x-ms-version": "2019-12-12"
-=======
-        "x-ms-version": "2020-02-10"
->>>>>>> 60f4876e
+        "x-ms-version": "2020-02-10"
       },
       "RequestBody": null,
       "StatusCode": 201,
@@ -33,11 +29,7 @@
         ],
         "x-ms-client-request-id": "e9d11cb4-f470-4db6-4652-924434bd9258",
         "x-ms-request-id": "962285df-f01e-0012-52fb-093670000000",
-<<<<<<< HEAD
-        "x-ms-version": "2019-12-12"
-=======
-        "x-ms-version": "2020-02-10"
->>>>>>> 60f4876e
+        "x-ms-version": "2020-02-10"
       },
       "ResponseBody": []
     },
@@ -58,11 +50,7 @@
         "x-ms-lease-duration": "15",
         "x-ms-proposed-lease-id": "6f03df95-a8b8-40fc-7f8a-6cfd2f0b9307",
         "x-ms-return-client-request-id": "true",
-<<<<<<< HEAD
-        "x-ms-version": "2019-12-12"
-=======
-        "x-ms-version": "2020-02-10"
->>>>>>> 60f4876e
+        "x-ms-version": "2020-02-10"
       },
       "RequestBody": null,
       "StatusCode": 412,
@@ -77,11 +65,7 @@
         "x-ms-client-request-id": "0858d1dd-8168-0ce0-1f91-69e688b81d3a",
         "x-ms-error-code": "ConditionNotMet",
         "x-ms-request-id": "962285fc-f01e-0012-6cfb-093670000000",
-<<<<<<< HEAD
-        "x-ms-version": "2019-12-12"
-=======
-        "x-ms-version": "2020-02-10"
->>>>>>> 60f4876e
+        "x-ms-version": "2020-02-10"
       },
       "ResponseBody": [
         "\uFEFF\u003C?xml version=\u00221.0\u0022 encoding=\u0022utf-8\u0022?\u003E\u003CError\u003E\u003CCode\u003EConditionNotMet\u003C/Code\u003E\u003CMessage\u003EThe condition specified using HTTP conditional header(s) is not met.\n",
@@ -102,11 +86,7 @@
         "x-ms-client-request-id": "5e1f4639-8ab3-6c9f-8791-df555e3aa653",
         "x-ms-date": "Fri, 03 Apr 2020 21:04:08 GMT",
         "x-ms-return-client-request-id": "true",
-<<<<<<< HEAD
-        "x-ms-version": "2019-12-12"
-=======
-        "x-ms-version": "2020-02-10"
->>>>>>> 60f4876e
+        "x-ms-version": "2020-02-10"
       },
       "RequestBody": null,
       "StatusCode": 202,
@@ -119,11 +99,7 @@
         ],
         "x-ms-client-request-id": "5e1f4639-8ab3-6c9f-8791-df555e3aa653",
         "x-ms-request-id": "96228612-f01e-0012-01fb-093670000000",
-<<<<<<< HEAD
-        "x-ms-version": "2019-12-12"
-=======
-        "x-ms-version": "2020-02-10"
->>>>>>> 60f4876e
+        "x-ms-version": "2020-02-10"
       },
       "ResponseBody": []
     },
@@ -141,11 +117,7 @@
         "x-ms-client-request-id": "2c3b102e-854a-b402-3fd5-fe26410b4f12",
         "x-ms-date": "Fri, 03 Apr 2020 21:04:08 GMT",
         "x-ms-return-client-request-id": "true",
-<<<<<<< HEAD
-        "x-ms-version": "2019-12-12"
-=======
-        "x-ms-version": "2020-02-10"
->>>>>>> 60f4876e
+        "x-ms-version": "2020-02-10"
       },
       "RequestBody": null,
       "StatusCode": 201,
@@ -160,11 +132,7 @@
         ],
         "x-ms-client-request-id": "2c3b102e-854a-b402-3fd5-fe26410b4f12",
         "x-ms-request-id": "96228631-f01e-0012-1ffb-093670000000",
-<<<<<<< HEAD
-        "x-ms-version": "2019-12-12"
-=======
-        "x-ms-version": "2020-02-10"
->>>>>>> 60f4876e
+        "x-ms-version": "2020-02-10"
       },
       "ResponseBody": []
     },
@@ -185,11 +153,7 @@
         "x-ms-lease-duration": "15",
         "x-ms-proposed-lease-id": "0a610351-648d-70ba-18c5-2c2841789443",
         "x-ms-return-client-request-id": "true",
-<<<<<<< HEAD
-        "x-ms-version": "2019-12-12"
-=======
-        "x-ms-version": "2020-02-10"
->>>>>>> 60f4876e
+        "x-ms-version": "2020-02-10"
       },
       "RequestBody": null,
       "StatusCode": 412,
@@ -204,11 +168,7 @@
         "x-ms-client-request-id": "b03c319b-62ba-caf7-56ca-148558d973c6",
         "x-ms-error-code": "ConditionNotMet",
         "x-ms-request-id": "9622864d-f01e-0012-36fb-093670000000",
-<<<<<<< HEAD
-        "x-ms-version": "2019-12-12"
-=======
-        "x-ms-version": "2020-02-10"
->>>>>>> 60f4876e
+        "x-ms-version": "2020-02-10"
       },
       "ResponseBody": [
         "\uFEFF\u003C?xml version=\u00221.0\u0022 encoding=\u0022utf-8\u0022?\u003E\u003CError\u003E\u003CCode\u003EConditionNotMet\u003C/Code\u003E\u003CMessage\u003EThe condition specified using HTTP conditional header(s) is not met.\n",
@@ -229,11 +189,7 @@
         "x-ms-client-request-id": "0f8d4dd2-e43c-bc88-ce9a-b670fe0b1678",
         "x-ms-date": "Fri, 03 Apr 2020 21:04:08 GMT",
         "x-ms-return-client-request-id": "true",
-<<<<<<< HEAD
-        "x-ms-version": "2019-12-12"
-=======
-        "x-ms-version": "2020-02-10"
->>>>>>> 60f4876e
+        "x-ms-version": "2020-02-10"
       },
       "RequestBody": null,
       "StatusCode": 202,
@@ -246,11 +202,7 @@
         ],
         "x-ms-client-request-id": "0f8d4dd2-e43c-bc88-ce9a-b670fe0b1678",
         "x-ms-request-id": "9622865e-f01e-0012-46fb-093670000000",
-<<<<<<< HEAD
-        "x-ms-version": "2019-12-12"
-=======
-        "x-ms-version": "2020-02-10"
->>>>>>> 60f4876e
+        "x-ms-version": "2020-02-10"
       },
       "ResponseBody": []
     }
