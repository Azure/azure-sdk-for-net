--- conflicted
+++ resolved
@@ -13,11 +13,7 @@
         "x-ms-client-request-id": "0d43af71-4a50-46d1-8bb9-140fb729dfca",
         "x-ms-date": "Fri, 03 Apr 2020 21:04:06 GMT",
         "x-ms-return-client-request-id": "true",
-<<<<<<< HEAD
-        "x-ms-version": "2019-12-12"
-=======
-        "x-ms-version": "2020-02-10"
->>>>>>> 60f4876e
+        "x-ms-version": "2020-02-10"
       },
       "RequestBody": null,
       "StatusCode": 201,
@@ -32,11 +28,7 @@
         ],
         "x-ms-client-request-id": "0d43af71-4a50-46d1-8bb9-140fb729dfca",
         "x-ms-request-id": "96228532-f01e-0012-34fb-093670000000",
-<<<<<<< HEAD
-        "x-ms-version": "2019-12-12"
-=======
-        "x-ms-version": "2020-02-10"
->>>>>>> 60f4876e
+        "x-ms-version": "2020-02-10"
       },
       "ResponseBody": []
     },
@@ -56,11 +48,7 @@
         "x-ms-lease-duration": "15",
         "x-ms-proposed-lease-id": "7723e527-2fdb-acbb-942a-f14930ac2c0e",
         "x-ms-return-client-request-id": "true",
-<<<<<<< HEAD
-        "x-ms-version": "2019-12-12"
-=======
-        "x-ms-version": "2020-02-10"
->>>>>>> 60f4876e
+        "x-ms-version": "2020-02-10"
       },
       "RequestBody": null,
       "StatusCode": 201,
@@ -76,11 +64,7 @@
         "x-ms-client-request-id": "5f3782f4-2c98-4197-f497-7825598816de",
         "x-ms-lease-id": "7723e527-2fdb-acbb-942a-f14930ac2c0e",
         "x-ms-request-id": "9622856e-f01e-0012-6cfb-093670000000",
-<<<<<<< HEAD
-        "x-ms-version": "2019-12-12"
-=======
-        "x-ms-version": "2020-02-10"
->>>>>>> 60f4876e
+        "x-ms-version": "2020-02-10"
       },
       "ResponseBody": []
     },
@@ -98,11 +82,7 @@
         "x-ms-date": "Fri, 03 Apr 2020 21:04:07 GMT",
         "x-ms-lease-id": "7723e527-2fdb-acbb-942a-f14930ac2c0e",
         "x-ms-return-client-request-id": "true",
-<<<<<<< HEAD
-        "x-ms-version": "2019-12-12"
-=======
-        "x-ms-version": "2020-02-10"
->>>>>>> 60f4876e
+        "x-ms-version": "2020-02-10"
       },
       "RequestBody": null,
       "StatusCode": 202,
@@ -115,11 +95,7 @@
         ],
         "x-ms-client-request-id": "ad545ae3-cd75-8b75-c267-dcbc78bc015a",
         "x-ms-request-id": "96228581-f01e-0012-7efb-093670000000",
-<<<<<<< HEAD
-        "x-ms-version": "2019-12-12"
-=======
-        "x-ms-version": "2020-02-10"
->>>>>>> 60f4876e
+        "x-ms-version": "2020-02-10"
       },
       "ResponseBody": []
     },
@@ -136,11 +112,7 @@
         "x-ms-client-request-id": "7b303bc6-eac3-f821-436e-a27370a5f4a6",
         "x-ms-date": "Fri, 03 Apr 2020 21:04:07 GMT",
         "x-ms-return-client-request-id": "true",
-<<<<<<< HEAD
-        "x-ms-version": "2019-12-12"
-=======
-        "x-ms-version": "2020-02-10"
->>>>>>> 60f4876e
+        "x-ms-version": "2020-02-10"
       },
       "RequestBody": null,
       "StatusCode": 201,
@@ -155,11 +127,7 @@
         ],
         "x-ms-client-request-id": "7b303bc6-eac3-f821-436e-a27370a5f4a6",
         "x-ms-request-id": "96228588-f01e-0012-05fb-093670000000",
-<<<<<<< HEAD
-        "x-ms-version": "2019-12-12"
-=======
-        "x-ms-version": "2020-02-10"
->>>>>>> 60f4876e
+        "x-ms-version": "2020-02-10"
       },
       "ResponseBody": []
     },
@@ -180,11 +148,7 @@
         "x-ms-lease-duration": "15",
         "x-ms-proposed-lease-id": "af6de10c-0279-e226-0276-ccc250fdb551",
         "x-ms-return-client-request-id": "true",
-<<<<<<< HEAD
-        "x-ms-version": "2019-12-12"
-=======
-        "x-ms-version": "2020-02-10"
->>>>>>> 60f4876e
+        "x-ms-version": "2020-02-10"
       },
       "RequestBody": null,
       "StatusCode": 201,
@@ -200,11 +164,7 @@
         "x-ms-client-request-id": "4f0cf3d6-0d4c-c3cd-144e-794c1d5fa846",
         "x-ms-lease-id": "af6de10c-0279-e226-0276-ccc250fdb551",
         "x-ms-request-id": "96228592-f01e-0012-0dfb-093670000000",
-<<<<<<< HEAD
-        "x-ms-version": "2019-12-12"
-=======
-        "x-ms-version": "2020-02-10"
->>>>>>> 60f4876e
+        "x-ms-version": "2020-02-10"
       },
       "ResponseBody": []
     },
@@ -222,11 +182,7 @@
         "x-ms-date": "Fri, 03 Apr 2020 21:04:07 GMT",
         "x-ms-lease-id": "af6de10c-0279-e226-0276-ccc250fdb551",
         "x-ms-return-client-request-id": "true",
-<<<<<<< HEAD
-        "x-ms-version": "2019-12-12"
-=======
-        "x-ms-version": "2020-02-10"
->>>>>>> 60f4876e
+        "x-ms-version": "2020-02-10"
       },
       "RequestBody": null,
       "StatusCode": 202,
@@ -239,11 +195,7 @@
         ],
         "x-ms-client-request-id": "5cebe128-65f1-3705-4746-479d65eb4747",
         "x-ms-request-id": "962285a1-f01e-0012-1afb-093670000000",
-<<<<<<< HEAD
-        "x-ms-version": "2019-12-12"
-=======
-        "x-ms-version": "2020-02-10"
->>>>>>> 60f4876e
+        "x-ms-version": "2020-02-10"
       },
       "ResponseBody": []
     },
@@ -260,11 +212,7 @@
         "x-ms-client-request-id": "d28dc0c1-a654-3548-90ad-2212bec132a8",
         "x-ms-date": "Fri, 03 Apr 2020 21:04:07 GMT",
         "x-ms-return-client-request-id": "true",
-<<<<<<< HEAD
-        "x-ms-version": "2019-12-12"
-=======
-        "x-ms-version": "2020-02-10"
->>>>>>> 60f4876e
+        "x-ms-version": "2020-02-10"
       },
       "RequestBody": null,
       "StatusCode": 201,
@@ -279,11 +227,7 @@
         ],
         "x-ms-client-request-id": "d28dc0c1-a654-3548-90ad-2212bec132a8",
         "x-ms-request-id": "962285b4-f01e-0012-2cfb-093670000000",
-<<<<<<< HEAD
-        "x-ms-version": "2019-12-12"
-=======
-        "x-ms-version": "2020-02-10"
->>>>>>> 60f4876e
+        "x-ms-version": "2020-02-10"
       },
       "ResponseBody": []
     },
@@ -304,11 +248,7 @@
         "x-ms-lease-duration": "15",
         "x-ms-proposed-lease-id": "f86a94cb-0ac7-55d3-20ba-2acdddfdec1c",
         "x-ms-return-client-request-id": "true",
-<<<<<<< HEAD
-        "x-ms-version": "2019-12-12"
-=======
-        "x-ms-version": "2020-02-10"
->>>>>>> 60f4876e
+        "x-ms-version": "2020-02-10"
       },
       "RequestBody": null,
       "StatusCode": 201,
@@ -324,11 +264,7 @@
         "x-ms-client-request-id": "bc886cc5-cfb2-b6f6-ec37-b29a7c7a5793",
         "x-ms-lease-id": "f86a94cb-0ac7-55d3-20ba-2acdddfdec1c",
         "x-ms-request-id": "962285c6-f01e-0012-3bfb-093670000000",
-<<<<<<< HEAD
-        "x-ms-version": "2019-12-12"
-=======
-        "x-ms-version": "2020-02-10"
->>>>>>> 60f4876e
+        "x-ms-version": "2020-02-10"
       },
       "ResponseBody": []
     },
@@ -346,11 +282,7 @@
         "x-ms-date": "Fri, 03 Apr 2020 21:04:07 GMT",
         "x-ms-lease-id": "f86a94cb-0ac7-55d3-20ba-2acdddfdec1c",
         "x-ms-return-client-request-id": "true",
-<<<<<<< HEAD
-        "x-ms-version": "2019-12-12"
-=======
-        "x-ms-version": "2020-02-10"
->>>>>>> 60f4876e
+        "x-ms-version": "2020-02-10"
       },
       "RequestBody": null,
       "StatusCode": 202,
@@ -363,11 +295,7 @@
         ],
         "x-ms-client-request-id": "7107a025-2f74-466a-f4cb-57d9f6c40fa9",
         "x-ms-request-id": "962285d2-f01e-0012-46fb-093670000000",
-<<<<<<< HEAD
-        "x-ms-version": "2019-12-12"
-=======
-        "x-ms-version": "2020-02-10"
->>>>>>> 60f4876e
+        "x-ms-version": "2020-02-10"
       },
       "ResponseBody": []
     }
