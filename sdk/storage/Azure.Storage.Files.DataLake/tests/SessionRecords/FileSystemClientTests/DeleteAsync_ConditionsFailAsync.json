{
  "Entries": [
    {
      "RequestUri": "http://seannsecanary.blob.core.windows.net/test-filesystem-f7d290e0-7aec-2566-1f82-7427e6a63daa?restype=container",
      "RequestMethod": "PUT",
      "RequestHeaders": {
        "Authorization": "Sanitized",
        "traceparent": "00-bb22c4181fbc344a8dcfa634e45f8ac8-6c10964b94ecad45-00",
        "User-Agent": [
          "azsdk-net-Storage.Files.DataLake/12.1.0-dev.20200403.1",
          "(.NET Core 4.6.28325.01; Microsoft Windows 10.0.18362 )"
        ],
        "x-ms-blob-public-access": "container",
        "x-ms-client-request-id": "8b0cb0e9-83ab-9931-99d6-2b990ebf805d",
        "x-ms-date": "Fri, 03 Apr 2020 21:05:04 GMT",
        "x-ms-return-client-request-id": "true",
<<<<<<< HEAD
        "x-ms-version": "2019-12-12"
=======
        "x-ms-version": "2020-02-10"
>>>>>>> 60f4876e
      },
      "RequestBody": null,
      "StatusCode": 201,
      "ResponseHeaders": {
        "Content-Length": "0",
        "Date": "Fri, 03 Apr 2020 21:05:02 GMT",
        "ETag": "\u00220x8D7D812AD8F16CA\u0022",
        "Last-Modified": "Fri, 03 Apr 2020 21:05:02 GMT",
        "Server": [
          "Windows-Azure-Blob/1.0",
          "Microsoft-HTTPAPI/2.0"
        ],
        "x-ms-client-request-id": "8b0cb0e9-83ab-9931-99d6-2b990ebf805d",
        "x-ms-request-id": "9622a3db-f01e-0012-19fb-093670000000",
<<<<<<< HEAD
        "x-ms-version": "2019-12-12"
=======
        "x-ms-version": "2020-02-10"
>>>>>>> 60f4876e
      },
      "ResponseBody": []
    },
    {
      "RequestUri": "http://seannsecanary.blob.core.windows.net/test-filesystem-f7d290e0-7aec-2566-1f82-7427e6a63daa?restype=container",
      "RequestMethod": "DELETE",
      "RequestHeaders": {
        "Authorization": "Sanitized",
        "If-Modified-Since": "Sat, 04 Apr 2020 21:05:04 GMT",
        "traceparent": "00-54373805625d2b45aba1f2b92e77b915-ca76e4276830d34e-00",
        "User-Agent": [
          "azsdk-net-Storage.Files.DataLake/12.1.0-dev.20200403.1",
          "(.NET Core 4.6.28325.01; Microsoft Windows 10.0.18362 )"
        ],
        "x-ms-client-request-id": "353d859e-b19a-cbff-8eed-6d8f1173bc14",
        "x-ms-date": "Fri, 03 Apr 2020 21:05:04 GMT",
        "x-ms-return-client-request-id": "true",
<<<<<<< HEAD
        "x-ms-version": "2019-12-12"
=======
        "x-ms-version": "2020-02-10"
>>>>>>> 60f4876e
      },
      "RequestBody": null,
      "StatusCode": 412,
      "ResponseHeaders": {
        "Content-Length": "252",
        "Content-Type": "application/xml",
        "Date": "Fri, 03 Apr 2020 21:05:02 GMT",
        "Server": [
          "Windows-Azure-Blob/1.0",
          "Microsoft-HTTPAPI/2.0"
        ],
        "x-ms-client-request-id": "353d859e-b19a-cbff-8eed-6d8f1173bc14",
        "x-ms-error-code": "ConditionNotMet",
        "x-ms-request-id": "9622a3e2-f01e-0012-1ffb-093670000000",
<<<<<<< HEAD
        "x-ms-version": "2019-12-12"
=======
        "x-ms-version": "2020-02-10"
>>>>>>> 60f4876e
      },
      "ResponseBody": [
        "\uFEFF\u003C?xml version=\u00221.0\u0022 encoding=\u0022utf-8\u0022?\u003E\u003CError\u003E\u003CCode\u003EConditionNotMet\u003C/Code\u003E\u003CMessage\u003EThe condition specified using HTTP conditional header(s) is not met.\n",
        "RequestId:9622a3e2-f01e-0012-1ffb-093670000000\n",
        "Time:2020-04-03T21:05:02.9961972Z\u003C/Message\u003E\u003C/Error\u003E"
      ]
    },
    {
      "RequestUri": "http://seannsecanary.blob.core.windows.net/test-filesystem-f7d290e0-7aec-2566-1f82-7427e6a63daa?restype=container",
      "RequestMethod": "DELETE",
      "RequestHeaders": {
        "Authorization": "Sanitized",
        "traceparent": "00-82c305c477a57042b4f81198dc8323b0-6b3815236ae2f44c-00",
        "User-Agent": [
          "azsdk-net-Storage.Files.DataLake/12.1.0-dev.20200403.1",
          "(.NET Core 4.6.28325.01; Microsoft Windows 10.0.18362 )"
        ],
        "x-ms-client-request-id": "88fa0bf9-4a82-b8c3-2f2a-cc0ac551920f",
        "x-ms-date": "Fri, 03 Apr 2020 21:05:04 GMT",
        "x-ms-return-client-request-id": "true",
<<<<<<< HEAD
        "x-ms-version": "2019-12-12"
=======
        "x-ms-version": "2020-02-10"
>>>>>>> 60f4876e
      },
      "RequestBody": null,
      "StatusCode": 202,
      "ResponseHeaders": {
        "Content-Length": "0",
        "Date": "Fri, 03 Apr 2020 21:05:02 GMT",
        "Server": [
          "Windows-Azure-Blob/1.0",
          "Microsoft-HTTPAPI/2.0"
        ],
        "x-ms-client-request-id": "88fa0bf9-4a82-b8c3-2f2a-cc0ac551920f",
        "x-ms-request-id": "9622a3f0-f01e-0012-29fb-093670000000",
<<<<<<< HEAD
        "x-ms-version": "2019-12-12"
=======
        "x-ms-version": "2020-02-10"
>>>>>>> 60f4876e
      },
      "ResponseBody": []
    },
    {
      "RequestUri": "http://seannsecanary.blob.core.windows.net/test-filesystem-0f1c0f4c-c2b0-1617-8d87-6631a95d6ca0?restype=container",
      "RequestMethod": "PUT",
      "RequestHeaders": {
        "Authorization": "Sanitized",
        "traceparent": "00-7c9734c63b686548979c032cee35026b-594853d20d3eb048-00",
        "User-Agent": [
          "azsdk-net-Storage.Files.DataLake/12.1.0-dev.20200403.1",
          "(.NET Core 4.6.28325.01; Microsoft Windows 10.0.18362 )"
        ],
        "x-ms-blob-public-access": "container",
        "x-ms-client-request-id": "4f55f8d6-f3d1-3693-f3e3-fbfae3920ed1",
        "x-ms-date": "Fri, 03 Apr 2020 21:05:04 GMT",
        "x-ms-return-client-request-id": "true",
<<<<<<< HEAD
        "x-ms-version": "2019-12-12"
=======
        "x-ms-version": "2020-02-10"
>>>>>>> 60f4876e
      },
      "RequestBody": null,
      "StatusCode": 201,
      "ResponseHeaders": {
        "Content-Length": "0",
        "Date": "Fri, 03 Apr 2020 21:05:02 GMT",
        "ETag": "\u00220x8D7D812ADBDA976\u0022",
        "Last-Modified": "Fri, 03 Apr 2020 21:05:03 GMT",
        "Server": [
          "Windows-Azure-Blob/1.0",
          "Microsoft-HTTPAPI/2.0"
        ],
        "x-ms-client-request-id": "4f55f8d6-f3d1-3693-f3e3-fbfae3920ed1",
        "x-ms-request-id": "9622a419-f01e-0012-48fb-093670000000",
<<<<<<< HEAD
        "x-ms-version": "2019-12-12"
=======
        "x-ms-version": "2020-02-10"
>>>>>>> 60f4876e
      },
      "ResponseBody": []
    },
    {
      "RequestUri": "http://seannsecanary.blob.core.windows.net/test-filesystem-0f1c0f4c-c2b0-1617-8d87-6631a95d6ca0?restype=container",
      "RequestMethod": "DELETE",
      "RequestHeaders": {
        "Authorization": "Sanitized",
        "If-Unmodified-Since": "Thu, 02 Apr 2020 21:05:04 GMT",
        "traceparent": "00-b09b32382591cf439cda20d34d25021e-a2b1fd0914e97c4c-00",
        "User-Agent": [
          "azsdk-net-Storage.Files.DataLake/12.1.0-dev.20200403.1",
          "(.NET Core 4.6.28325.01; Microsoft Windows 10.0.18362 )"
        ],
        "x-ms-client-request-id": "b15ae995-1c07-f6ce-965f-12953797f930",
        "x-ms-date": "Fri, 03 Apr 2020 21:05:04 GMT",
        "x-ms-return-client-request-id": "true",
<<<<<<< HEAD
        "x-ms-version": "2019-12-12"
=======
        "x-ms-version": "2020-02-10"
>>>>>>> 60f4876e
      },
      "RequestBody": null,
      "StatusCode": 412,
      "ResponseHeaders": {
        "Content-Length": "252",
        "Content-Type": "application/xml",
        "Date": "Fri, 03 Apr 2020 21:05:02 GMT",
        "Server": [
          "Windows-Azure-Blob/1.0",
          "Microsoft-HTTPAPI/2.0"
        ],
        "x-ms-client-request-id": "b15ae995-1c07-f6ce-965f-12953797f930",
        "x-ms-error-code": "ConditionNotMet",
        "x-ms-request-id": "9622a429-f01e-0012-54fb-093670000000",
<<<<<<< HEAD
        "x-ms-version": "2019-12-12"
=======
        "x-ms-version": "2020-02-10"
>>>>>>> 60f4876e
      },
      "ResponseBody": [
        "\uFEFF\u003C?xml version=\u00221.0\u0022 encoding=\u0022utf-8\u0022?\u003E\u003CError\u003E\u003CCode\u003EConditionNotMet\u003C/Code\u003E\u003CMessage\u003EThe condition specified using HTTP conditional header(s) is not met.\n",
        "RequestId:9622a429-f01e-0012-54fb-093670000000\n",
        "Time:2020-04-03T21:05:03.3124256Z\u003C/Message\u003E\u003C/Error\u003E"
      ]
    },
    {
      "RequestUri": "http://seannsecanary.blob.core.windows.net/test-filesystem-0f1c0f4c-c2b0-1617-8d87-6631a95d6ca0?restype=container",
      "RequestMethod": "DELETE",
      "RequestHeaders": {
        "Authorization": "Sanitized",
        "traceparent": "00-448a66d046ca7b498c14cc91205ee37a-f204905d4fdcd946-00",
        "User-Agent": [
          "azsdk-net-Storage.Files.DataLake/12.1.0-dev.20200403.1",
          "(.NET Core 4.6.28325.01; Microsoft Windows 10.0.18362 )"
        ],
        "x-ms-client-request-id": "fa655c88-5d38-a1ca-5d29-055b7901e1e6",
        "x-ms-date": "Fri, 03 Apr 2020 21:05:04 GMT",
        "x-ms-return-client-request-id": "true",
<<<<<<< HEAD
        "x-ms-version": "2019-12-12"
=======
        "x-ms-version": "2020-02-10"
>>>>>>> 60f4876e
      },
      "RequestBody": null,
      "StatusCode": 202,
      "ResponseHeaders": {
        "Content-Length": "0",
        "Date": "Fri, 03 Apr 2020 21:05:02 GMT",
        "Server": [
          "Windows-Azure-Blob/1.0",
          "Microsoft-HTTPAPI/2.0"
        ],
        "x-ms-client-request-id": "fa655c88-5d38-a1ca-5d29-055b7901e1e6",
        "x-ms-request-id": "9622a432-f01e-0012-5cfb-093670000000",
<<<<<<< HEAD
        "x-ms-version": "2019-12-12"
=======
        "x-ms-version": "2020-02-10"
>>>>>>> 60f4876e
      },
      "ResponseBody": []
    },
    {
      "RequestUri": "http://seannsecanary.blob.core.windows.net/test-filesystem-bee31c44-cb17-40d1-270f-4fca4a3c4fc5?restype=container",
      "RequestMethod": "PUT",
      "RequestHeaders": {
        "Authorization": "Sanitized",
        "traceparent": "00-5316fc9bb1154445886325120c630054-605f892a21970444-00",
        "User-Agent": [
          "azsdk-net-Storage.Files.DataLake/12.1.0-dev.20200403.1",
          "(.NET Core 4.6.28325.01; Microsoft Windows 10.0.18362 )"
        ],
        "x-ms-blob-public-access": "container",
        "x-ms-client-request-id": "8a4eec5a-a0ec-bda4-8a24-d2280eff5721",
        "x-ms-date": "Fri, 03 Apr 2020 21:05:04 GMT",
        "x-ms-return-client-request-id": "true",
<<<<<<< HEAD
        "x-ms-version": "2019-12-12"
=======
        "x-ms-version": "2020-02-10"
>>>>>>> 60f4876e
      },
      "RequestBody": null,
      "StatusCode": 201,
      "ResponseHeaders": {
        "Content-Length": "0",
        "Date": "Fri, 03 Apr 2020 21:05:03 GMT",
        "ETag": "\u00220x8D7D812ADEBEDF0\u0022",
        "Last-Modified": "Fri, 03 Apr 2020 21:05:03 GMT",
        "Server": [
          "Windows-Azure-Blob/1.0",
          "Microsoft-HTTPAPI/2.0"
        ],
        "x-ms-client-request-id": "8a4eec5a-a0ec-bda4-8a24-d2280eff5721",
        "x-ms-request-id": "9622a441-f01e-0012-6afb-093670000000",
<<<<<<< HEAD
        "x-ms-version": "2019-12-12"
=======
        "x-ms-version": "2020-02-10"
>>>>>>> 60f4876e
      },
      "ResponseBody": []
    },
    {
      "RequestUri": "http://seannsecanary.blob.core.windows.net/test-filesystem-bee31c44-cb17-40d1-270f-4fca4a3c4fc5?restype=container",
      "RequestMethod": "DELETE",
      "RequestHeaders": {
        "Authorization": "Sanitized",
        "traceparent": "00-8b240cb11053fa4db39ad6a2b718c30e-36fce2769f772e44-00",
        "User-Agent": [
          "azsdk-net-Storage.Files.DataLake/12.1.0-dev.20200403.1",
          "(.NET Core 4.6.28325.01; Microsoft Windows 10.0.18362 )"
        ],
        "x-ms-client-request-id": "5e70ef3d-c5ed-5fd8-b24e-500d2dcf724f",
        "x-ms-date": "Fri, 03 Apr 2020 21:05:05 GMT",
        "x-ms-lease-id": "\u0022garbage\u0022",
        "x-ms-return-client-request-id": "true",
<<<<<<< HEAD
        "x-ms-version": "2019-12-12"
=======
        "x-ms-version": "2020-02-10"
>>>>>>> 60f4876e
      },
      "RequestBody": null,
      "StatusCode": 400,
      "ResponseHeaders": {
        "Content-Length": "328",
        "Content-Type": "application/xml",
        "Date": "Fri, 03 Apr 2020 21:05:03 GMT",
        "Server": [
          "Windows-Azure-Blob/1.0",
          "Microsoft-HTTPAPI/2.0"
        ],
        "x-ms-client-request-id": "5e70ef3d-c5ed-5fd8-b24e-500d2dcf724f",
        "x-ms-error-code": "InvalidHeaderValue",
        "x-ms-request-id": "9622a44d-f01e-0012-75fb-093670000000",
<<<<<<< HEAD
        "x-ms-version": "2019-12-12"
=======
        "x-ms-version": "2020-02-10"
>>>>>>> 60f4876e
      },
      "ResponseBody": [
        "\uFEFF\u003C?xml version=\u00221.0\u0022 encoding=\u0022utf-8\u0022?\u003E\u003CError\u003E\u003CCode\u003EInvalidHeaderValue\u003C/Code\u003E\u003CMessage\u003EThe value for one of the HTTP headers is not in the correct format.\n",
        "RequestId:9622a44d-f01e-0012-75fb-093670000000\n",
        "Time:2020-04-03T21:05:03.6496692Z\u003C/Message\u003E\u003CHeaderName\u003Ex-ms-lease-id\u003C/HeaderName\u003E\u003CHeaderValue\u003E\u0022garbage\u0022\u003C/HeaderValue\u003E\u003C/Error\u003E"
      ]
    },
    {
      "RequestUri": "http://seannsecanary.blob.core.windows.net/test-filesystem-bee31c44-cb17-40d1-270f-4fca4a3c4fc5?restype=container",
      "RequestMethod": "DELETE",
      "RequestHeaders": {
        "Authorization": "Sanitized",
        "traceparent": "00-f25fa7d5342ea14a8cd5f90183326f70-06881495c912f04c-00",
        "User-Agent": [
          "azsdk-net-Storage.Files.DataLake/12.1.0-dev.20200403.1",
          "(.NET Core 4.6.28325.01; Microsoft Windows 10.0.18362 )"
        ],
        "x-ms-client-request-id": "1eeb1134-f98f-1433-67fa-70a5b6a61754",
        "x-ms-date": "Fri, 03 Apr 2020 21:05:05 GMT",
        "x-ms-return-client-request-id": "true",
<<<<<<< HEAD
        "x-ms-version": "2019-12-12"
=======
        "x-ms-version": "2020-02-10"
>>>>>>> 60f4876e
      },
      "RequestBody": null,
      "StatusCode": 202,
      "ResponseHeaders": {
        "Content-Length": "0",
        "Date": "Fri, 03 Apr 2020 21:05:03 GMT",
        "Server": [
          "Windows-Azure-Blob/1.0",
          "Microsoft-HTTPAPI/2.0"
        ],
        "x-ms-client-request-id": "1eeb1134-f98f-1433-67fa-70a5b6a61754",
        "x-ms-request-id": "9622a45f-f01e-0012-02fb-093670000000",
<<<<<<< HEAD
        "x-ms-version": "2019-12-12"
=======
        "x-ms-version": "2020-02-10"
>>>>>>> 60f4876e
      },
      "ResponseBody": []
    }
  ],
  "Variables": {
    "DateTimeOffsetNow": "2020-04-03T14:05:04.3512158-07:00",
    "RandomSeed": "1049288989",
    "Storage_TestConfigHierarchicalNamespace": "NamespaceTenant\nseannsecanary\nU2FuaXRpemVk\nhttp://seannsecanary.blob.core.windows.net\nhttp://seannsecanary.file.core.windows.net\nhttp://seannsecanary.queue.core.windows.net\nhttp://seannsecanary.table.core.windows.net\n\n\n\n\nhttp://seannsecanary-secondary.blob.core.windows.net\nhttp://seannsecanary-secondary.file.core.windows.net\nhttp://seannsecanary-secondary.queue.core.windows.net\nhttp://seannsecanary-secondary.table.core.windows.net\n68390a19-a643-458b-b726-408abf67b4fc\nSanitized\n72f988bf-86f1-41af-91ab-2d7cd011db47\nhttps://login.microsoftonline.com/\nCloud\nBlobEndpoint=http://seannsecanary.blob.core.windows.net/;QueueEndpoint=http://seannsecanary.queue.core.windows.net/;FileEndpoint=http://seannsecanary.file.core.windows.net/;BlobSecondaryEndpoint=http://seannsecanary-secondary.blob.core.windows.net/;QueueSecondaryEndpoint=http://seannsecanary-secondary.queue.core.windows.net/;FileSecondaryEndpoint=http://seannsecanary-secondary.file.core.windows.net/;AccountName=seannsecanary;AccountKey=Sanitized\n"
  }
}<|MERGE_RESOLUTION|>--- conflicted
+++ resolved
@@ -14,11 +14,7 @@
         "x-ms-client-request-id": "8b0cb0e9-83ab-9931-99d6-2b990ebf805d",
         "x-ms-date": "Fri, 03 Apr 2020 21:05:04 GMT",
         "x-ms-return-client-request-id": "true",
-<<<<<<< HEAD
-        "x-ms-version": "2019-12-12"
-=======
-        "x-ms-version": "2020-02-10"
->>>>>>> 60f4876e
+        "x-ms-version": "2020-02-10"
       },
       "RequestBody": null,
       "StatusCode": 201,
@@ -33,11 +29,7 @@
         ],
         "x-ms-client-request-id": "8b0cb0e9-83ab-9931-99d6-2b990ebf805d",
         "x-ms-request-id": "9622a3db-f01e-0012-19fb-093670000000",
-<<<<<<< HEAD
-        "x-ms-version": "2019-12-12"
-=======
-        "x-ms-version": "2020-02-10"
->>>>>>> 60f4876e
+        "x-ms-version": "2020-02-10"
       },
       "ResponseBody": []
     },
@@ -55,11 +47,7 @@
         "x-ms-client-request-id": "353d859e-b19a-cbff-8eed-6d8f1173bc14",
         "x-ms-date": "Fri, 03 Apr 2020 21:05:04 GMT",
         "x-ms-return-client-request-id": "true",
-<<<<<<< HEAD
-        "x-ms-version": "2019-12-12"
-=======
-        "x-ms-version": "2020-02-10"
->>>>>>> 60f4876e
+        "x-ms-version": "2020-02-10"
       },
       "RequestBody": null,
       "StatusCode": 412,
@@ -74,11 +62,7 @@
         "x-ms-client-request-id": "353d859e-b19a-cbff-8eed-6d8f1173bc14",
         "x-ms-error-code": "ConditionNotMet",
         "x-ms-request-id": "9622a3e2-f01e-0012-1ffb-093670000000",
-<<<<<<< HEAD
-        "x-ms-version": "2019-12-12"
-=======
-        "x-ms-version": "2020-02-10"
->>>>>>> 60f4876e
+        "x-ms-version": "2020-02-10"
       },
       "ResponseBody": [
         "\uFEFF\u003C?xml version=\u00221.0\u0022 encoding=\u0022utf-8\u0022?\u003E\u003CError\u003E\u003CCode\u003EConditionNotMet\u003C/Code\u003E\u003CMessage\u003EThe condition specified using HTTP conditional header(s) is not met.\n",
@@ -99,11 +83,7 @@
         "x-ms-client-request-id": "88fa0bf9-4a82-b8c3-2f2a-cc0ac551920f",
         "x-ms-date": "Fri, 03 Apr 2020 21:05:04 GMT",
         "x-ms-return-client-request-id": "true",
-<<<<<<< HEAD
-        "x-ms-version": "2019-12-12"
-=======
-        "x-ms-version": "2020-02-10"
->>>>>>> 60f4876e
+        "x-ms-version": "2020-02-10"
       },
       "RequestBody": null,
       "StatusCode": 202,
@@ -116,11 +96,7 @@
         ],
         "x-ms-client-request-id": "88fa0bf9-4a82-b8c3-2f2a-cc0ac551920f",
         "x-ms-request-id": "9622a3f0-f01e-0012-29fb-093670000000",
-<<<<<<< HEAD
-        "x-ms-version": "2019-12-12"
-=======
-        "x-ms-version": "2020-02-10"
->>>>>>> 60f4876e
+        "x-ms-version": "2020-02-10"
       },
       "ResponseBody": []
     },
@@ -138,11 +114,7 @@
         "x-ms-client-request-id": "4f55f8d6-f3d1-3693-f3e3-fbfae3920ed1",
         "x-ms-date": "Fri, 03 Apr 2020 21:05:04 GMT",
         "x-ms-return-client-request-id": "true",
-<<<<<<< HEAD
-        "x-ms-version": "2019-12-12"
-=======
-        "x-ms-version": "2020-02-10"
->>>>>>> 60f4876e
+        "x-ms-version": "2020-02-10"
       },
       "RequestBody": null,
       "StatusCode": 201,
@@ -157,11 +129,7 @@
         ],
         "x-ms-client-request-id": "4f55f8d6-f3d1-3693-f3e3-fbfae3920ed1",
         "x-ms-request-id": "9622a419-f01e-0012-48fb-093670000000",
-<<<<<<< HEAD
-        "x-ms-version": "2019-12-12"
-=======
-        "x-ms-version": "2020-02-10"
->>>>>>> 60f4876e
+        "x-ms-version": "2020-02-10"
       },
       "ResponseBody": []
     },
@@ -179,11 +147,7 @@
         "x-ms-client-request-id": "b15ae995-1c07-f6ce-965f-12953797f930",
         "x-ms-date": "Fri, 03 Apr 2020 21:05:04 GMT",
         "x-ms-return-client-request-id": "true",
-<<<<<<< HEAD
-        "x-ms-version": "2019-12-12"
-=======
-        "x-ms-version": "2020-02-10"
->>>>>>> 60f4876e
+        "x-ms-version": "2020-02-10"
       },
       "RequestBody": null,
       "StatusCode": 412,
@@ -198,11 +162,7 @@
         "x-ms-client-request-id": "b15ae995-1c07-f6ce-965f-12953797f930",
         "x-ms-error-code": "ConditionNotMet",
         "x-ms-request-id": "9622a429-f01e-0012-54fb-093670000000",
-<<<<<<< HEAD
-        "x-ms-version": "2019-12-12"
-=======
-        "x-ms-version": "2020-02-10"
->>>>>>> 60f4876e
+        "x-ms-version": "2020-02-10"
       },
       "ResponseBody": [
         "\uFEFF\u003C?xml version=\u00221.0\u0022 encoding=\u0022utf-8\u0022?\u003E\u003CError\u003E\u003CCode\u003EConditionNotMet\u003C/Code\u003E\u003CMessage\u003EThe condition specified using HTTP conditional header(s) is not met.\n",
@@ -223,11 +183,7 @@
         "x-ms-client-request-id": "fa655c88-5d38-a1ca-5d29-055b7901e1e6",
         "x-ms-date": "Fri, 03 Apr 2020 21:05:04 GMT",
         "x-ms-return-client-request-id": "true",
-<<<<<<< HEAD
-        "x-ms-version": "2019-12-12"
-=======
-        "x-ms-version": "2020-02-10"
->>>>>>> 60f4876e
+        "x-ms-version": "2020-02-10"
       },
       "RequestBody": null,
       "StatusCode": 202,
@@ -240,11 +196,7 @@
         ],
         "x-ms-client-request-id": "fa655c88-5d38-a1ca-5d29-055b7901e1e6",
         "x-ms-request-id": "9622a432-f01e-0012-5cfb-093670000000",
-<<<<<<< HEAD
-        "x-ms-version": "2019-12-12"
-=======
-        "x-ms-version": "2020-02-10"
->>>>>>> 60f4876e
+        "x-ms-version": "2020-02-10"
       },
       "ResponseBody": []
     },
@@ -262,11 +214,7 @@
         "x-ms-client-request-id": "8a4eec5a-a0ec-bda4-8a24-d2280eff5721",
         "x-ms-date": "Fri, 03 Apr 2020 21:05:04 GMT",
         "x-ms-return-client-request-id": "true",
-<<<<<<< HEAD
-        "x-ms-version": "2019-12-12"
-=======
-        "x-ms-version": "2020-02-10"
->>>>>>> 60f4876e
+        "x-ms-version": "2020-02-10"
       },
       "RequestBody": null,
       "StatusCode": 201,
@@ -281,11 +229,7 @@
         ],
         "x-ms-client-request-id": "8a4eec5a-a0ec-bda4-8a24-d2280eff5721",
         "x-ms-request-id": "9622a441-f01e-0012-6afb-093670000000",
-<<<<<<< HEAD
-        "x-ms-version": "2019-12-12"
-=======
-        "x-ms-version": "2020-02-10"
->>>>>>> 60f4876e
+        "x-ms-version": "2020-02-10"
       },
       "ResponseBody": []
     },
@@ -303,11 +247,7 @@
         "x-ms-date": "Fri, 03 Apr 2020 21:05:05 GMT",
         "x-ms-lease-id": "\u0022garbage\u0022",
         "x-ms-return-client-request-id": "true",
-<<<<<<< HEAD
-        "x-ms-version": "2019-12-12"
-=======
-        "x-ms-version": "2020-02-10"
->>>>>>> 60f4876e
+        "x-ms-version": "2020-02-10"
       },
       "RequestBody": null,
       "StatusCode": 400,
@@ -322,11 +262,7 @@
         "x-ms-client-request-id": "5e70ef3d-c5ed-5fd8-b24e-500d2dcf724f",
         "x-ms-error-code": "InvalidHeaderValue",
         "x-ms-request-id": "9622a44d-f01e-0012-75fb-093670000000",
-<<<<<<< HEAD
-        "x-ms-version": "2019-12-12"
-=======
-        "x-ms-version": "2020-02-10"
->>>>>>> 60f4876e
+        "x-ms-version": "2020-02-10"
       },
       "ResponseBody": [
         "\uFEFF\u003C?xml version=\u00221.0\u0022 encoding=\u0022utf-8\u0022?\u003E\u003CError\u003E\u003CCode\u003EInvalidHeaderValue\u003C/Code\u003E\u003CMessage\u003EThe value for one of the HTTP headers is not in the correct format.\n",
@@ -347,11 +283,7 @@
         "x-ms-client-request-id": "1eeb1134-f98f-1433-67fa-70a5b6a61754",
         "x-ms-date": "Fri, 03 Apr 2020 21:05:05 GMT",
         "x-ms-return-client-request-id": "true",
-<<<<<<< HEAD
-        "x-ms-version": "2019-12-12"
-=======
-        "x-ms-version": "2020-02-10"
->>>>>>> 60f4876e
+        "x-ms-version": "2020-02-10"
       },
       "RequestBody": null,
       "StatusCode": 202,
@@ -364,11 +296,7 @@
         ],
         "x-ms-client-request-id": "1eeb1134-f98f-1433-67fa-70a5b6a61754",
         "x-ms-request-id": "9622a45f-f01e-0012-02fb-093670000000",
-<<<<<<< HEAD
-        "x-ms-version": "2019-12-12"
-=======
-        "x-ms-version": "2020-02-10"
->>>>>>> 60f4876e
+        "x-ms-version": "2020-02-10"
       },
       "ResponseBody": []
     }
