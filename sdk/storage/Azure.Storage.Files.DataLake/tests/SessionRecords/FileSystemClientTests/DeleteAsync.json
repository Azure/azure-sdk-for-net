--- conflicted
+++ resolved
@@ -13,11 +13,7 @@
         "x-ms-client-request-id": "f915aba9-d9aa-5d32-211d-f8747fe8a5b6",
         "x-ms-date": "Fri, 03 Apr 2020 21:04:25 GMT",
         "x-ms-return-client-request-id": "true",
-<<<<<<< HEAD
-        "x-ms-version": "2019-12-12"
-=======
         "x-ms-version": "2020-02-10"
->>>>>>> 60f4876e
       },
       "RequestBody": null,
       "StatusCode": 201,
@@ -32,11 +28,7 @@
         ],
         "x-ms-client-request-id": "f915aba9-d9aa-5d32-211d-f8747fe8a5b6",
         "x-ms-request-id": "96228f2d-f01e-0012-48fb-093670000000",
-<<<<<<< HEAD
-        "x-ms-version": "2019-12-12"
-=======
         "x-ms-version": "2020-02-10"
->>>>>>> 60f4876e
       },
       "ResponseBody": []
     },
@@ -53,11 +45,7 @@
         "x-ms-client-request-id": "5e6cff9e-db10-4070-2003-10bfac32c8f3",
         "x-ms-date": "Fri, 03 Apr 2020 21:04:25 GMT",
         "x-ms-return-client-request-id": "true",
-<<<<<<< HEAD
-        "x-ms-version": "2019-12-12"
-=======
         "x-ms-version": "2020-02-10"
->>>>>>> 60f4876e
       },
       "RequestBody": null,
       "StatusCode": 202,
@@ -70,11 +58,7 @@
         ],
         "x-ms-client-request-id": "5e6cff9e-db10-4070-2003-10bfac32c8f3",
         "x-ms-request-id": "96228f4d-f01e-0012-65fb-093670000000",
-<<<<<<< HEAD
-        "x-ms-version": "2019-12-12"
-=======
         "x-ms-version": "2020-02-10"
->>>>>>> 60f4876e
       },
       "ResponseBody": []
     }
