{
  "Entries": [
    {
      "RequestUri": "http://seannsecanary.blob.core.windows.net/test-filesystem-c568f82d-5806-1cc0-de41-9fa5139fca08?restype=container",
      "RequestMethod": "PUT",
      "RequestHeaders": {
        "Authorization": "Sanitized",
        "traceparent": "00-3156460f0cec174c8fddb7fad02b9d54-0f0b42d9faedb348-00",
        "User-Agent": [
          "azsdk-net-Storage.Files.DataLake/12.1.0-dev.20200403.1",
          "(.NET Core 4.6.28325.01; Microsoft Windows 10.0.18362 )"
        ],
        "x-ms-blob-public-access": "container",
        "x-ms-client-request-id": "377488cd-d315-45cf-e2c1-7130ae7f824b",
        "x-ms-date": "Fri, 03 Apr 2020 21:04:20 GMT",
        "x-ms-return-client-request-id": "true",
        "x-ms-version": "2019-12-12"
      },
      "RequestBody": null,
      "StatusCode": 201,
      "ResponseHeaders": {
        "Content-Length": "0",
        "Date": "Fri, 03 Apr 2020 21:04:18 GMT",
        "ETag": "\u00220x8D7D81293273EEF\u0022",
        "Last-Modified": "Fri, 03 Apr 2020 21:04:18 GMT",
        "Server": [
          "Windows-Azure-Blob/1.0",
          "Microsoft-HTTPAPI/2.0"
        ],
        "x-ms-client-request-id": "377488cd-d315-45cf-e2c1-7130ae7f824b",
<<<<<<< HEAD
        "x-ms-request-id": "33ba9f15-201e-002e-1039-f3c02c000000",
=======
        "x-ms-request-id": "96228c4a-f01e-0012-49fb-093670000000",
>>>>>>> 8d420312
        "x-ms-version": "2019-12-12"
      },
      "ResponseBody": []
    },
    {
      "RequestUri": "http://seannsecanary.dfs.core.windows.net/test-filesystem-c568f82d-5806-1cc0-de41-9fa5139fca08/test-directory-6a8923f9-9cba-4718-3bd2-bdfd74ec37f0?resource=directory",
      "RequestMethod": "PUT",
      "RequestHeaders": {
        "Authorization": "Sanitized",
        "traceparent": "00-fd7c1aa7bbe84f4d9453412cf3dd554d-cc5cb15710b64243-00",
        "User-Agent": [
          "azsdk-net-Storage.Files.DataLake/12.1.0-dev.20200403.1",
          "(.NET Core 4.6.28325.01; Microsoft Windows 10.0.18362 )"
        ],
        "x-ms-client-request-id": "c1da9887-5e64-307b-702d-fc4315d1d1f5",
        "x-ms-date": "Fri, 03 Apr 2020 21:04:20 GMT",
        "x-ms-properties": "foo=YmFy,meta=ZGF0YQ==,Capital=bGV0dGVy,UPPER=Y2FzZQ==",
        "x-ms-return-client-request-id": "true",
        "x-ms-version": "2019-12-12"
      },
      "RequestBody": null,
      "StatusCode": 201,
      "ResponseHeaders": {
        "Content-Length": "0",
        "Date": "Fri, 03 Apr 2020 21:04:18 GMT",
        "ETag": "\u00220x8D7D812934D1628\u0022",
        "Last-Modified": "Fri, 03 Apr 2020 21:04:18 GMT",
        "Server": [
          "Windows-Azure-HDFS/1.0",
          "Microsoft-HTTPAPI/2.0"
        ],
        "x-ms-client-request-id": "c1da9887-5e64-307b-702d-fc4315d1d1f5",
<<<<<<< HEAD
        "x-ms-request-id": "24af86c2-101f-0025-7a39-f33b47000000",
=======
        "x-ms-request-id": "fa44039b-201f-0097-0cfb-091bad000000",
>>>>>>> 8d420312
        "x-ms-version": "2019-12-12"
      },
      "ResponseBody": []
    },
    {
      "RequestUri": "http://seannsecanary.blob.core.windows.net/test-filesystem-c568f82d-5806-1cc0-de41-9fa5139fca08/test-directory-6a8923f9-9cba-4718-3bd2-bdfd74ec37f0",
      "RequestMethod": "HEAD",
      "RequestHeaders": {
        "Authorization": "Sanitized",
        "User-Agent": [
          "azsdk-net-Storage.Files.DataLake/12.1.0-dev.20200403.1",
          "(.NET Core 4.6.28325.01; Microsoft Windows 10.0.18362 )"
        ],
        "x-ms-client-request-id": "db7635ec-7511-198c-eda7-1afd96afebef",
        "x-ms-date": "Fri, 03 Apr 2020 21:04:20 GMT",
        "x-ms-return-client-request-id": "true",
        "x-ms-version": "2019-12-12"
      },
      "RequestBody": null,
      "StatusCode": 200,
      "ResponseHeaders": {
        "Accept-Ranges": "bytes",
        "Content-Length": "0",
        "Content-Type": "application/octet-stream",
        "Date": "Fri, 03 Apr 2020 21:04:18 GMT",
        "ETag": "\u00220x8D7D812934D1628\u0022",
        "Last-Modified": "Fri, 03 Apr 2020 21:04:18 GMT",
        "Server": [
          "Windows-Azure-Blob/1.0",
          "Microsoft-HTTPAPI/2.0"
        ],
        "x-ms-access-tier": "Hot",
        "x-ms-access-tier-inferred": "true",
        "x-ms-blob-type": "BlockBlob",
        "x-ms-client-request-id": "db7635ec-7511-198c-eda7-1afd96afebef",
        "x-ms-creation-time": "Fri, 03 Apr 2020 21:04:18 GMT",
        "x-ms-lease-state": "available",
        "x-ms-lease-status": "unlocked",
        "x-ms-meta-Capital": "letter",
        "x-ms-meta-foo": "bar",
        "x-ms-meta-hdi_isfolder": "true",
        "x-ms-meta-meta": "data",
        "x-ms-meta-UPPER": "case",
        "x-ms-request-id": "96228c76-f01e-0012-6dfb-093670000000",
        "x-ms-server-encrypted": "true",
        "x-ms-version": "2019-12-12"
      },
      "ResponseBody": []
    },
    {
      "RequestUri": "http://seannsecanary.blob.core.windows.net/test-filesystem-c568f82d-5806-1cc0-de41-9fa5139fca08?restype=container",
      "RequestMethod": "DELETE",
      "RequestHeaders": {
        "Authorization": "Sanitized",
        "traceparent": "00-20b2edb047cbc74b84a28bb82ecf68c4-74d0ee825756f441-00",
        "User-Agent": [
          "azsdk-net-Storage.Files.DataLake/12.1.0-dev.20200403.1",
          "(.NET Core 4.6.28325.01; Microsoft Windows 10.0.18362 )"
        ],
        "x-ms-client-request-id": "e0574d5a-f65b-15e4-f49f-57ffdd23d081",
        "x-ms-date": "Fri, 03 Apr 2020 21:04:20 GMT",
        "x-ms-return-client-request-id": "true",
        "x-ms-version": "2019-12-12"
      },
      "RequestBody": null,
      "StatusCode": 202,
      "ResponseHeaders": {
        "Content-Length": "0",
        "Date": "Fri, 03 Apr 2020 21:04:18 GMT",
        "Server": [
          "Windows-Azure-Blob/1.0",
          "Microsoft-HTTPAPI/2.0"
        ],
        "x-ms-client-request-id": "e0574d5a-f65b-15e4-f49f-57ffdd23d081",
<<<<<<< HEAD
        "x-ms-request-id": "33ba9f3d-201e-002e-2f39-f3c02c000000",
=======
        "x-ms-request-id": "96228c7c-f01e-0012-72fb-093670000000",
>>>>>>> 8d420312
        "x-ms-version": "2019-12-12"
      },
      "ResponseBody": []
    }
  ],
  "Variables": {
    "RandomSeed": "2028764040",
    "Storage_TestConfigHierarchicalNamespace": "NamespaceTenant\nseannsecanary\nU2FuaXRpemVk\nhttp://seannsecanary.blob.core.windows.net\nhttp://seannsecanary.file.core.windows.net\nhttp://seannsecanary.queue.core.windows.net\nhttp://seannsecanary.table.core.windows.net\n\n\n\n\nhttp://seannsecanary-secondary.blob.core.windows.net\nhttp://seannsecanary-secondary.file.core.windows.net\nhttp://seannsecanary-secondary.queue.core.windows.net\nhttp://seannsecanary-secondary.table.core.windows.net\n68390a19-a643-458b-b726-408abf67b4fc\nSanitized\n72f988bf-86f1-41af-91ab-2d7cd011db47\nhttps://login.microsoftonline.com/\nCloud\nBlobEndpoint=http://seannsecanary.blob.core.windows.net/;QueueEndpoint=http://seannsecanary.queue.core.windows.net/;FileEndpoint=http://seannsecanary.file.core.windows.net/;BlobSecondaryEndpoint=http://seannsecanary-secondary.blob.core.windows.net/;QueueSecondaryEndpoint=http://seannsecanary-secondary.queue.core.windows.net/;FileSecondaryEndpoint=http://seannsecanary-secondary.file.core.windows.net/;AccountName=seannsecanary;AccountKey=Sanitized\n"
  }
}<|MERGE_RESOLUTION|>--- conflicted
+++ resolved
@@ -28,11 +28,7 @@
           "Microsoft-HTTPAPI/2.0"
         ],
         "x-ms-client-request-id": "377488cd-d315-45cf-e2c1-7130ae7f824b",
-<<<<<<< HEAD
-        "x-ms-request-id": "33ba9f15-201e-002e-1039-f3c02c000000",
-=======
         "x-ms-request-id": "96228c4a-f01e-0012-49fb-093670000000",
->>>>>>> 8d420312
         "x-ms-version": "2019-12-12"
       },
       "ResponseBody": []
@@ -65,11 +61,7 @@
           "Microsoft-HTTPAPI/2.0"
         ],
         "x-ms-client-request-id": "c1da9887-5e64-307b-702d-fc4315d1d1f5",
-<<<<<<< HEAD
-        "x-ms-request-id": "24af86c2-101f-0025-7a39-f33b47000000",
-=======
         "x-ms-request-id": "fa44039b-201f-0097-0cfb-091bad000000",
->>>>>>> 8d420312
         "x-ms-version": "2019-12-12"
       },
       "ResponseBody": []
@@ -144,11 +136,7 @@
           "Microsoft-HTTPAPI/2.0"
         ],
         "x-ms-client-request-id": "e0574d5a-f65b-15e4-f49f-57ffdd23d081",
-<<<<<<< HEAD
-        "x-ms-request-id": "33ba9f3d-201e-002e-2f39-f3c02c000000",
-=======
         "x-ms-request-id": "96228c7c-f01e-0012-72fb-093670000000",
->>>>>>> 8d420312
         "x-ms-version": "2019-12-12"
       },
       "ResponseBody": []
