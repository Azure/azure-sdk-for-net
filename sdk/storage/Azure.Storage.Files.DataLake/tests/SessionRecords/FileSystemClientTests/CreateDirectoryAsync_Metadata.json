﻿{
  "Entries": [
    {
      "RequestUri": "https://seannse.blob.core.windows.net/test-filesystem-5993cdf8-1d49-a0db-cebb-dd139dcc443c?restype=container",
      "RequestMethod": "PUT",
      "RequestHeaders": {
        "Accept": "application/xml",
        "Authorization": "Sanitized",
        "traceparent": "00-5259694a832a61498b6810ecda5bfa22-50e23daf1be9b343-00",
        "User-Agent": [
          "azsdk-net-Storage.Files.DataLake/12.7.0-alpha.20210219.1",
          "(.NET 5.0.3; Microsoft Windows 10.0.19041)"
        ],
        "x-ms-blob-public-access": "container",
        "x-ms-client-request-id": "5dfc6071-deec-32ae-02c3-baeeb878e982",
        "x-ms-date": "Fri, 19 Feb 2021 18:58:45 GMT",
        "x-ms-return-client-request-id": "true",
<<<<<<< HEAD
        "x-ms-version": "2020-12-06"
=======
        "x-ms-version": "2021-02-12"
>>>>>>> 7e782c87
      },
      "RequestBody": null,
      "StatusCode": 201,
      "ResponseHeaders": {
        "Content-Length": "0",
        "Date": "Fri, 19 Feb 2021 18:58:45 GMT",
        "ETag": "\"0x8D8D50861DE8460\"",
        "Last-Modified": "Fri, 19 Feb 2021 18:58:45 GMT",
        "Server": [
          "Windows-Azure-Blob/1.0",
          "Microsoft-HTTPAPI/2.0"
        ],
        "x-ms-client-request-id": "5dfc6071-deec-32ae-02c3-baeeb878e982",
        "x-ms-request-id": "f3d9834b-a01e-0071-6bf1-069974000000",
<<<<<<< HEAD
        "x-ms-version": "2020-12-06"
=======
        "x-ms-version": "2021-02-12"
>>>>>>> 7e782c87
      },
      "ResponseBody": []
    },
    {
      "RequestUri": "https://seannse.dfs.core.windows.net/test-filesystem-5993cdf8-1d49-a0db-cebb-dd139dcc443c/test-directory-028d9381-e5d1-6ea1-8cb2-4a2b16a3e089?resource=directory",
      "RequestMethod": "PUT",
      "RequestHeaders": {
        "Accept": "application/json",
        "Authorization": "Sanitized",
        "traceparent": "00-15f93c729c589543b1cb01481c24d276-ce4d320de2835d42-00",
        "User-Agent": [
          "azsdk-net-Storage.Files.DataLake/12.7.0-alpha.20210219.1",
          "(.NET 5.0.3; Microsoft Windows 10.0.19041)"
        ],
        "x-ms-client-request-id": "2cb78434-0cb8-8c73-be8d-d13a94831b5f",
        "x-ms-date": "Fri, 19 Feb 2021 18:58:45 GMT",
        "x-ms-properties": "foo=YmFy,meta=ZGF0YQ==,Capital=bGV0dGVy,UPPER=Y2FzZQ==",
        "x-ms-return-client-request-id": "true",
<<<<<<< HEAD
        "x-ms-version": "2020-12-06"
=======
        "x-ms-version": "2021-02-12"
>>>>>>> 7e782c87
      },
      "RequestBody": null,
      "StatusCode": 201,
      "ResponseHeaders": {
        "Content-Length": "0",
        "Date": "Fri, 19 Feb 2021 18:58:44 GMT",
        "ETag": "\"0x8D8D50861ED0C84\"",
        "Last-Modified": "Fri, 19 Feb 2021 18:58:45 GMT",
        "Server": [
          "Windows-Azure-HDFS/1.0",
          "Microsoft-HTTPAPI/2.0"
        ],
        "x-ms-client-request-id": "2cb78434-0cb8-8c73-be8d-d13a94831b5f",
        "x-ms-request-id": "c36223e3-401f-0034-3bf1-064c97000000",
<<<<<<< HEAD
        "x-ms-version": "2020-12-06"
=======
        "x-ms-version": "2021-02-12"
>>>>>>> 7e782c87
      },
      "ResponseBody": []
    },
    {
      "RequestUri": "https://seannse.blob.core.windows.net/test-filesystem-5993cdf8-1d49-a0db-cebb-dd139dcc443c/test-directory-028d9381-e5d1-6ea1-8cb2-4a2b16a3e089",
      "RequestMethod": "HEAD",
      "RequestHeaders": {
        "Accept": "application/xml",
        "Authorization": "Sanitized",
        "User-Agent": [
          "azsdk-net-Storage.Files.DataLake/12.7.0-alpha.20210219.1",
          "(.NET 5.0.3; Microsoft Windows 10.0.19041)"
        ],
        "x-ms-client-request-id": "92f7b289-b3eb-9fd1-2515-7e4314153965",
        "x-ms-date": "Fri, 19 Feb 2021 18:58:45 GMT",
        "x-ms-return-client-request-id": "true",
<<<<<<< HEAD
        "x-ms-version": "2020-12-06"
=======
        "x-ms-version": "2021-02-12"
>>>>>>> 7e782c87
      },
      "RequestBody": null,
      "StatusCode": 200,
      "ResponseHeaders": {
        "Accept-Ranges": "bytes",
        "Content-Length": "0",
        "Content-Type": "application/octet-stream",
        "Date": "Fri, 19 Feb 2021 18:58:45 GMT",
        "ETag": "\"0x8D8D50861ED0C84\"",
        "Last-Modified": "Fri, 19 Feb 2021 18:58:45 GMT",
        "Server": [
          "Windows-Azure-Blob/1.0",
          "Microsoft-HTTPAPI/2.0"
        ],
        "x-ms-access-tier": "Hot",
        "x-ms-access-tier-inferred": "true",
        "x-ms-blob-type": "BlockBlob",
        "x-ms-client-request-id": "92f7b289-b3eb-9fd1-2515-7e4314153965",
        "x-ms-creation-time": "Fri, 19 Feb 2021 18:58:45 GMT",
        "x-ms-group": "$superuser",
        "x-ms-lease-state": "available",
        "x-ms-lease-status": "unlocked",
        "x-ms-meta-Capital": "letter",
        "x-ms-meta-foo": "bar",
        "x-ms-meta-hdi_isfolder": "true",
        "x-ms-meta-meta": "data",
        "x-ms-meta-UPPER": "case",
        "x-ms-owner": "$superuser",
        "x-ms-permissions": "rwxr-x---",
        "x-ms-request-id": "f3d983da-a01e-0071-63f1-069974000000",
        "x-ms-server-encrypted": "true",
<<<<<<< HEAD
        "x-ms-version": "2020-12-06"
=======
        "x-ms-version": "2021-02-12"
>>>>>>> 7e782c87
      },
      "ResponseBody": []
    },
    {
      "RequestUri": "https://seannse.blob.core.windows.net/test-filesystem-5993cdf8-1d49-a0db-cebb-dd139dcc443c?restype=container",
      "RequestMethod": "DELETE",
      "RequestHeaders": {
        "Accept": "application/xml",
        "Authorization": "Sanitized",
        "traceparent": "00-cb1f35e143502048ade5aa5d558c49ce-4fb758d9e16dbf4b-00",
        "User-Agent": [
          "azsdk-net-Storage.Files.DataLake/12.7.0-alpha.20210219.1",
          "(.NET 5.0.3; Microsoft Windows 10.0.19041)"
        ],
        "x-ms-client-request-id": "e1b098ed-898c-3074-60a2-f9c12d6e852e",
        "x-ms-date": "Fri, 19 Feb 2021 18:58:46 GMT",
        "x-ms-return-client-request-id": "true",
<<<<<<< HEAD
        "x-ms-version": "2020-12-06"
=======
        "x-ms-version": "2021-02-12"
>>>>>>> 7e782c87
      },
      "RequestBody": null,
      "StatusCode": 202,
      "ResponseHeaders": {
        "Content-Length": "0",
        "Date": "Fri, 19 Feb 2021 18:58:45 GMT",
        "Server": [
          "Windows-Azure-Blob/1.0",
          "Microsoft-HTTPAPI/2.0"
        ],
        "x-ms-client-request-id": "e1b098ed-898c-3074-60a2-f9c12d6e852e",
        "x-ms-request-id": "f3d9840e-a01e-0071-0ff1-069974000000",
<<<<<<< HEAD
        "x-ms-version": "2020-12-06"
=======
        "x-ms-version": "2021-02-12"
>>>>>>> 7e782c87
      },
      "ResponseBody": []
    }
  ],
  "Variables": {
    "RandomSeed": "1054161858",
    "Storage_TestConfigHierarchicalNamespace": "NamespaceTenant\nseannse\nU2FuaXRpemVk\nhttps://seannse.blob.core.windows.net\nhttps://seannse.file.core.windows.net\nhttps://seannse.queue.core.windows.net\nhttps://seannse.table.core.windows.net\n\n\n\n\nhttps://seannse-secondary.blob.core.windows.net\nhttps://seannse-secondary.file.core.windows.net\nhttps://seannse-secondary.queue.core.windows.net\nhttps://seannse-secondary.table.core.windows.net\n68390a19-a643-458b-b726-408abf67b4fc\nSanitized\n72f988bf-86f1-41af-91ab-2d7cd011db47\nhttps://login.microsoftonline.com/\nCloud\nBlobEndpoint=https://seannse.blob.core.windows.net/;QueueEndpoint=https://seannse.queue.core.windows.net/;FileEndpoint=https://seannse.file.core.windows.net/;BlobSecondaryEndpoint=https://seannse-secondary.blob.core.windows.net/;QueueSecondaryEndpoint=https://seannse-secondary.queue.core.windows.net/;FileSecondaryEndpoint=https://seannse-secondary.file.core.windows.net/;AccountName=seannse;AccountKey=Sanitized\n\n\n"
  }
}<|MERGE_RESOLUTION|>--- conflicted
+++ resolved
@@ -15,11 +15,7 @@
         "x-ms-client-request-id": "5dfc6071-deec-32ae-02c3-baeeb878e982",
         "x-ms-date": "Fri, 19 Feb 2021 18:58:45 GMT",
         "x-ms-return-client-request-id": "true",
-<<<<<<< HEAD
-        "x-ms-version": "2020-12-06"
-=======
         "x-ms-version": "2021-02-12"
->>>>>>> 7e782c87
       },
       "RequestBody": null,
       "StatusCode": 201,
@@ -34,11 +30,7 @@
         ],
         "x-ms-client-request-id": "5dfc6071-deec-32ae-02c3-baeeb878e982",
         "x-ms-request-id": "f3d9834b-a01e-0071-6bf1-069974000000",
-<<<<<<< HEAD
-        "x-ms-version": "2020-12-06"
-=======
         "x-ms-version": "2021-02-12"
->>>>>>> 7e782c87
       },
       "ResponseBody": []
     },
@@ -57,11 +49,7 @@
         "x-ms-date": "Fri, 19 Feb 2021 18:58:45 GMT",
         "x-ms-properties": "foo=YmFy,meta=ZGF0YQ==,Capital=bGV0dGVy,UPPER=Y2FzZQ==",
         "x-ms-return-client-request-id": "true",
-<<<<<<< HEAD
-        "x-ms-version": "2020-12-06"
-=======
         "x-ms-version": "2021-02-12"
->>>>>>> 7e782c87
       },
       "RequestBody": null,
       "StatusCode": 201,
@@ -76,11 +64,7 @@
         ],
         "x-ms-client-request-id": "2cb78434-0cb8-8c73-be8d-d13a94831b5f",
         "x-ms-request-id": "c36223e3-401f-0034-3bf1-064c97000000",
-<<<<<<< HEAD
-        "x-ms-version": "2020-12-06"
-=======
         "x-ms-version": "2021-02-12"
->>>>>>> 7e782c87
       },
       "ResponseBody": []
     },
@@ -97,11 +81,7 @@
         "x-ms-client-request-id": "92f7b289-b3eb-9fd1-2515-7e4314153965",
         "x-ms-date": "Fri, 19 Feb 2021 18:58:45 GMT",
         "x-ms-return-client-request-id": "true",
-<<<<<<< HEAD
-        "x-ms-version": "2020-12-06"
-=======
         "x-ms-version": "2021-02-12"
->>>>>>> 7e782c87
       },
       "RequestBody": null,
       "StatusCode": 200,
@@ -133,11 +113,7 @@
         "x-ms-permissions": "rwxr-x---",
         "x-ms-request-id": "f3d983da-a01e-0071-63f1-069974000000",
         "x-ms-server-encrypted": "true",
-<<<<<<< HEAD
-        "x-ms-version": "2020-12-06"
-=======
         "x-ms-version": "2021-02-12"
->>>>>>> 7e782c87
       },
       "ResponseBody": []
     },
@@ -155,11 +131,7 @@
         "x-ms-client-request-id": "e1b098ed-898c-3074-60a2-f9c12d6e852e",
         "x-ms-date": "Fri, 19 Feb 2021 18:58:46 GMT",
         "x-ms-return-client-request-id": "true",
-<<<<<<< HEAD
-        "x-ms-version": "2020-12-06"
-=======
         "x-ms-version": "2021-02-12"
->>>>>>> 7e782c87
       },
       "RequestBody": null,
       "StatusCode": 202,
@@ -172,11 +144,7 @@
         ],
         "x-ms-client-request-id": "e1b098ed-898c-3074-60a2-f9c12d6e852e",
         "x-ms-request-id": "f3d9840e-a01e-0071-0ff1-069974000000",
-<<<<<<< HEAD
-        "x-ms-version": "2020-12-06"
-=======
         "x-ms-version": "2021-02-12"
->>>>>>> 7e782c87
       },
       "ResponseBody": []
     }
