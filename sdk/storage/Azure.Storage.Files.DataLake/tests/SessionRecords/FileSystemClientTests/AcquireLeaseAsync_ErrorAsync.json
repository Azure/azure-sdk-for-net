--- conflicted
+++ resolved
@@ -17,11 +17,7 @@
         "x-ms-lease-duration": "15",
         "x-ms-proposed-lease-id": "c9e71594-ba43-94c0-e08c-e00ee141665f",
         "x-ms-return-client-request-id": "true",
-<<<<<<< HEAD
-        "x-ms-version": "2020-12-06"
-=======
         "x-ms-version": "2021-02-12"
->>>>>>> 7e782c87
       },
       "RequestBody": null,
       "StatusCode": 404,
@@ -36,11 +32,7 @@
         "x-ms-client-request-id": "bdc50c37-abce-b594-72a6-8470dfde943a",
         "x-ms-error-code": "ContainerNotFound",
         "x-ms-request-id": "12d0f221-801e-0014-317b-053730000000",
-<<<<<<< HEAD
-        "x-ms-version": "2020-12-06"
-=======
         "x-ms-version": "2021-02-12"
->>>>>>> 7e782c87
       },
       "ResponseBody": [
         "﻿<?xml version=\"1.0\" encoding=\"utf-8\"?><Error><Code>ContainerNotFound</Code><Message>The specified container does not exist.\n",
