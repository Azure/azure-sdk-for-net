{
  "Entries": [
    {
      "RequestUri": "http://seannsecanary.blob.core.windows.net/test-filesystem-d00b92b7-5255-774a-65e2-a3dcece85cf9?restype=container",
      "RequestMethod": "PUT",
      "RequestHeaders": {
        "Authorization": "Sanitized",
        "traceparent": "00-5aa1c6a349c2954e8fedda9ecc65fcca-a81257fdd9364b4c-00",
        "User-Agent": [
          "azsdk-net-Storage.Files.DataLake/12.1.0-dev.20200403.1",
          "(.NET Core 4.6.28325.01; Microsoft Windows 10.0.18362 )"
        ],
        "x-ms-client-request-id": "0072ee03-ba72-dc11-1321-3bd994f5081b",
        "x-ms-date": "Fri, 03 Apr 2020 21:04:09 GMT",
        "x-ms-return-client-request-id": "true",
<<<<<<< HEAD
        "x-ms-version": "2019-12-12"
=======
        "x-ms-version": "2020-02-10"
>>>>>>> 60f4876e
      },
      "RequestBody": null,
      "StatusCode": 201,
      "ResponseHeaders": {
        "Content-Length": "0",
        "Date": "Fri, 03 Apr 2020 21:04:08 GMT",
        "ETag": "\u00220x8D7D8128D18D612\u0022",
        "Last-Modified": "Fri, 03 Apr 2020 21:04:08 GMT",
        "Server": [
          "Windows-Azure-Blob/1.0",
          "Microsoft-HTTPAPI/2.0"
        ],
        "x-ms-client-request-id": "0072ee03-ba72-dc11-1321-3bd994f5081b",
        "x-ms-request-id": "962286f4-f01e-0012-47fb-093670000000",
<<<<<<< HEAD
        "x-ms-version": "2019-12-12"
=======
        "x-ms-version": "2020-02-10"
>>>>>>> 60f4876e
      },
      "ResponseBody": []
    },
    {
      "RequestUri": "http://seannsecanary.blob.core.windows.net/test-filesystem-d00b92b7-5255-774a-65e2-a3dcece85cf9?comp=lease\u0026restype=container",
      "RequestMethod": "PUT",
      "RequestHeaders": {
        "Authorization": "Sanitized",
        "traceparent": "00-827b33b40a171f41b7ab616eb80dd465-b7f631063e18e74a-00",
        "User-Agent": [
          "azsdk-net-Storage.Files.DataLake/12.1.0-dev.20200403.1",
          "(.NET Core 4.6.28325.01; Microsoft Windows 10.0.18362 )"
        ],
        "x-ms-client-request-id": "0d121700-f35b-3db3-b7be-691b00c4bd75",
        "x-ms-date": "Fri, 03 Apr 2020 21:04:10 GMT",
        "x-ms-lease-action": "acquire",
        "x-ms-lease-duration": "15",
        "x-ms-proposed-lease-id": "4cb8e399-c522-b436-9656-ba4c1f9d8551",
        "x-ms-return-client-request-id": "true",
<<<<<<< HEAD
        "x-ms-version": "2019-12-12"
=======
        "x-ms-version": "2020-02-10"
>>>>>>> 60f4876e
      },
      "RequestBody": null,
      "StatusCode": 201,
      "ResponseHeaders": {
        "Content-Length": "0",
        "Date": "Fri, 03 Apr 2020 21:04:08 GMT",
        "ETag": "\u00220x8D7D8128D18D612\u0022",
        "Last-Modified": "Fri, 03 Apr 2020 21:04:08 GMT",
        "Server": [
          "Windows-Azure-Blob/1.0",
          "Microsoft-HTTPAPI/2.0"
        ],
        "x-ms-client-request-id": "0d121700-f35b-3db3-b7be-691b00c4bd75",
        "x-ms-lease-id": "4cb8e399-c522-b436-9656-ba4c1f9d8551",
        "x-ms-request-id": "962286fe-f01e-0012-4efb-093670000000",
<<<<<<< HEAD
        "x-ms-version": "2019-12-12"
=======
        "x-ms-version": "2020-02-10"
>>>>>>> 60f4876e
      },
      "ResponseBody": []
    },
    {
      "RequestUri": "http://seannsecanary.blob.core.windows.net/test-filesystem-d00b92b7-5255-774a-65e2-a3dcece85cf9?comp=lease\u0026restype=container",
      "RequestMethod": "PUT",
      "RequestHeaders": {
        "Authorization": "Sanitized",
        "traceparent": "00-8154546c31ad7040bad0a78693e00c1f-321c48ef933ae549-00",
        "User-Agent": [
          "azsdk-net-Storage.Files.DataLake/12.1.0-dev.20200403.1",
          "(.NET Core 4.6.28325.01; Microsoft Windows 10.0.18362 )"
        ],
        "x-ms-client-request-id": "074c9936-788b-aef5-199a-46b6f26b0bf5",
        "x-ms-date": "Fri, 03 Apr 2020 21:04:10 GMT",
        "x-ms-lease-action": "break",
        "x-ms-return-client-request-id": "true",
<<<<<<< HEAD
        "x-ms-version": "2019-12-12"
=======
        "x-ms-version": "2020-02-10"
>>>>>>> 60f4876e
      },
      "RequestBody": null,
      "StatusCode": 202,
      "ResponseHeaders": {
        "Content-Length": "0",
        "Date": "Fri, 03 Apr 2020 21:04:08 GMT",
        "ETag": "\u00220x8D7D8128D18D612\u0022",
        "Last-Modified": "Fri, 03 Apr 2020 21:04:08 GMT",
        "Server": [
          "Windows-Azure-Blob/1.0",
          "Microsoft-HTTPAPI/2.0"
        ],
        "x-ms-client-request-id": "074c9936-788b-aef5-199a-46b6f26b0bf5",
        "x-ms-lease-time": "14",
        "x-ms-request-id": "96228704-f01e-0012-53fb-093670000000",
<<<<<<< HEAD
        "x-ms-version": "2019-12-12"
=======
        "x-ms-version": "2020-02-10"
>>>>>>> 60f4876e
      },
      "ResponseBody": []
    },
    {
      "RequestUri": "http://seannsecanary.blob.core.windows.net/test-filesystem-d00b92b7-5255-774a-65e2-a3dcece85cf9?restype=container",
      "RequestMethod": "DELETE",
      "RequestHeaders": {
        "Authorization": "Sanitized",
        "traceparent": "00-9b6c84e81651ed488bd035e05099da65-4cc96862efc4f143-00",
        "User-Agent": [
          "azsdk-net-Storage.Files.DataLake/12.1.0-dev.20200403.1",
          "(.NET Core 4.6.28325.01; Microsoft Windows 10.0.18362 )"
        ],
        "x-ms-client-request-id": "66e4f6d2-b678-22ea-f489-ae82c4ee4af1",
        "x-ms-date": "Fri, 03 Apr 2020 21:04:10 GMT",
        "x-ms-lease-id": "4cb8e399-c522-b436-9656-ba4c1f9d8551",
        "x-ms-return-client-request-id": "true",
<<<<<<< HEAD
        "x-ms-version": "2019-12-12"
=======
        "x-ms-version": "2020-02-10"
>>>>>>> 60f4876e
      },
      "RequestBody": null,
      "StatusCode": 202,
      "ResponseHeaders": {
        "Content-Length": "0",
        "Date": "Fri, 03 Apr 2020 21:04:08 GMT",
        "Server": [
          "Windows-Azure-Blob/1.0",
          "Microsoft-HTTPAPI/2.0"
        ],
        "x-ms-client-request-id": "66e4f6d2-b678-22ea-f489-ae82c4ee4af1",
        "x-ms-request-id": "9622870e-f01e-0012-5afb-093670000000",
<<<<<<< HEAD
        "x-ms-version": "2019-12-12"
=======
        "x-ms-version": "2020-02-10"
>>>>>>> 60f4876e
      },
      "ResponseBody": []
    },
    {
      "RequestUri": "http://seannsecanary.blob.core.windows.net/test-filesystem-29649ba1-0f2b-dd88-9556-94b5c7464c4a?restype=container",
      "RequestMethod": "PUT",
      "RequestHeaders": {
        "Authorization": "Sanitized",
        "traceparent": "00-ae08e297ec8d57489121654105662114-1c1775027006ab4b-00",
        "User-Agent": [
          "azsdk-net-Storage.Files.DataLake/12.1.0-dev.20200403.1",
          "(.NET Core 4.6.28325.01; Microsoft Windows 10.0.18362 )"
        ],
        "x-ms-client-request-id": "c60dbf8a-d76a-c3a8-6d06-d12221345bae",
        "x-ms-date": "Fri, 03 Apr 2020 21:04:10 GMT",
        "x-ms-return-client-request-id": "true",
<<<<<<< HEAD
        "x-ms-version": "2019-12-12"
=======
        "x-ms-version": "2020-02-10"
>>>>>>> 60f4876e
      },
      "RequestBody": null,
      "StatusCode": 201,
      "ResponseHeaders": {
        "Content-Length": "0",
        "Date": "Fri, 03 Apr 2020 21:04:08 GMT",
        "ETag": "\u00220x8D7D8128D602554\u0022",
        "Last-Modified": "Fri, 03 Apr 2020 21:04:08 GMT",
        "Server": [
          "Windows-Azure-Blob/1.0",
          "Microsoft-HTTPAPI/2.0"
        ],
        "x-ms-client-request-id": "c60dbf8a-d76a-c3a8-6d06-d12221345bae",
        "x-ms-request-id": "96228716-f01e-0012-60fb-093670000000",
<<<<<<< HEAD
        "x-ms-version": "2019-12-12"
=======
        "x-ms-version": "2020-02-10"
>>>>>>> 60f4876e
      },
      "ResponseBody": []
    },
    {
      "RequestUri": "http://seannsecanary.blob.core.windows.net/test-filesystem-29649ba1-0f2b-dd88-9556-94b5c7464c4a?comp=lease\u0026restype=container",
      "RequestMethod": "PUT",
      "RequestHeaders": {
        "Authorization": "Sanitized",
        "traceparent": "00-72664553ed12ba46a71368d8a6ebb351-18f1ca330c69384d-00",
        "User-Agent": [
          "azsdk-net-Storage.Files.DataLake/12.1.0-dev.20200403.1",
          "(.NET Core 4.6.28325.01; Microsoft Windows 10.0.18362 )"
        ],
        "x-ms-client-request-id": "46253a39-de98-3c79-5510-a7d0d7129c47",
        "x-ms-date": "Fri, 03 Apr 2020 21:04:10 GMT",
        "x-ms-lease-action": "acquire",
        "x-ms-lease-duration": "15",
        "x-ms-proposed-lease-id": "52e8633d-4e0a-fc6a-1e9a-009526263314",
        "x-ms-return-client-request-id": "true",
<<<<<<< HEAD
        "x-ms-version": "2019-12-12"
=======
        "x-ms-version": "2020-02-10"
>>>>>>> 60f4876e
      },
      "RequestBody": null,
      "StatusCode": 201,
      "ResponseHeaders": {
        "Content-Length": "0",
        "Date": "Fri, 03 Apr 2020 21:04:08 GMT",
        "ETag": "\u00220x8D7D8128D602554\u0022",
        "Last-Modified": "Fri, 03 Apr 2020 21:04:08 GMT",
        "Server": [
          "Windows-Azure-Blob/1.0",
          "Microsoft-HTTPAPI/2.0"
        ],
        "x-ms-client-request-id": "46253a39-de98-3c79-5510-a7d0d7129c47",
        "x-ms-lease-id": "52e8633d-4e0a-fc6a-1e9a-009526263314",
        "x-ms-request-id": "96228727-f01e-0012-6ffb-093670000000",
<<<<<<< HEAD
        "x-ms-version": "2019-12-12"
=======
        "x-ms-version": "2020-02-10"
>>>>>>> 60f4876e
      },
      "ResponseBody": []
    },
    {
      "RequestUri": "http://seannsecanary.blob.core.windows.net/test-filesystem-29649ba1-0f2b-dd88-9556-94b5c7464c4a?comp=lease\u0026restype=container",
      "RequestMethod": "PUT",
      "RequestHeaders": {
        "Authorization": "Sanitized",
        "If-Modified-Since": "Thu, 02 Apr 2020 21:04:09 GMT",
        "traceparent": "00-477f1f5ada40f149813a04450993da9a-c15434479ce80f47-00",
        "User-Agent": [
          "azsdk-net-Storage.Files.DataLake/12.1.0-dev.20200403.1",
          "(.NET Core 4.6.28325.01; Microsoft Windows 10.0.18362 )"
        ],
        "x-ms-client-request-id": "ec5c0bf1-ec00-477b-98ee-b228de0feab6",
        "x-ms-date": "Fri, 03 Apr 2020 21:04:10 GMT",
        "x-ms-lease-action": "break",
        "x-ms-return-client-request-id": "true",
<<<<<<< HEAD
        "x-ms-version": "2019-12-12"
=======
        "x-ms-version": "2020-02-10"
>>>>>>> 60f4876e
      },
      "RequestBody": null,
      "StatusCode": 202,
      "ResponseHeaders": {
        "Content-Length": "0",
        "Date": "Fri, 03 Apr 2020 21:04:08 GMT",
        "ETag": "\u00220x8D7D8128D602554\u0022",
        "Last-Modified": "Fri, 03 Apr 2020 21:04:08 GMT",
        "Server": [
          "Windows-Azure-Blob/1.0",
          "Microsoft-HTTPAPI/2.0"
        ],
        "x-ms-client-request-id": "ec5c0bf1-ec00-477b-98ee-b228de0feab6",
        "x-ms-lease-time": "14",
        "x-ms-request-id": "96228735-f01e-0012-79fb-093670000000",
<<<<<<< HEAD
        "x-ms-version": "2019-12-12"
=======
        "x-ms-version": "2020-02-10"
>>>>>>> 60f4876e
      },
      "ResponseBody": []
    },
    {
      "RequestUri": "http://seannsecanary.blob.core.windows.net/test-filesystem-29649ba1-0f2b-dd88-9556-94b5c7464c4a?restype=container",
      "RequestMethod": "DELETE",
      "RequestHeaders": {
        "Authorization": "Sanitized",
        "traceparent": "00-d96654d0ea002142ba1dfebbc1c4f6cd-adbd11f560228b44-00",
        "User-Agent": [
          "azsdk-net-Storage.Files.DataLake/12.1.0-dev.20200403.1",
          "(.NET Core 4.6.28325.01; Microsoft Windows 10.0.18362 )"
        ],
        "x-ms-client-request-id": "cbdee3e7-afb6-e646-41b6-781ba14cd874",
        "x-ms-date": "Fri, 03 Apr 2020 21:04:10 GMT",
        "x-ms-lease-id": "52e8633d-4e0a-fc6a-1e9a-009526263314",
        "x-ms-return-client-request-id": "true",
<<<<<<< HEAD
        "x-ms-version": "2019-12-12"
=======
        "x-ms-version": "2020-02-10"
>>>>>>> 60f4876e
      },
      "RequestBody": null,
      "StatusCode": 202,
      "ResponseHeaders": {
        "Content-Length": "0",
        "Date": "Fri, 03 Apr 2020 21:04:08 GMT",
        "Server": [
          "Windows-Azure-Blob/1.0",
          "Microsoft-HTTPAPI/2.0"
        ],
        "x-ms-client-request-id": "cbdee3e7-afb6-e646-41b6-781ba14cd874",
        "x-ms-request-id": "9622873e-f01e-0012-01fb-093670000000",
<<<<<<< HEAD
        "x-ms-version": "2019-12-12"
=======
        "x-ms-version": "2020-02-10"
>>>>>>> 60f4876e
      },
      "ResponseBody": []
    },
    {
      "RequestUri": "http://seannsecanary.blob.core.windows.net/test-filesystem-7864d33b-123c-5866-2175-26922908f207?restype=container",
      "RequestMethod": "PUT",
      "RequestHeaders": {
        "Authorization": "Sanitized",
        "traceparent": "00-296ece9b2302e0499b36a47050dffb9d-721876094c329f4d-00",
        "User-Agent": [
          "azsdk-net-Storage.Files.DataLake/12.1.0-dev.20200403.1",
          "(.NET Core 4.6.28325.01; Microsoft Windows 10.0.18362 )"
        ],
        "x-ms-client-request-id": "81374e95-032b-d42f-7c85-a94188b4bc39",
        "x-ms-date": "Fri, 03 Apr 2020 21:04:10 GMT",
        "x-ms-return-client-request-id": "true",
<<<<<<< HEAD
        "x-ms-version": "2019-12-12"
=======
        "x-ms-version": "2020-02-10"
>>>>>>> 60f4876e
      },
      "RequestBody": null,
      "StatusCode": 201,
      "ResponseHeaders": {
        "Content-Length": "0",
        "Date": "Fri, 03 Apr 2020 21:04:09 GMT",
        "ETag": "\u00220x8D7D8128DAA5B3D\u0022",
        "Last-Modified": "Fri, 03 Apr 2020 21:04:09 GMT",
        "Server": [
          "Windows-Azure-Blob/1.0",
          "Microsoft-HTTPAPI/2.0"
        ],
        "x-ms-client-request-id": "81374e95-032b-d42f-7c85-a94188b4bc39",
        "x-ms-request-id": "9622874d-f01e-0012-0efb-093670000000",
<<<<<<< HEAD
        "x-ms-version": "2019-12-12"
=======
        "x-ms-version": "2020-02-10"
>>>>>>> 60f4876e
      },
      "ResponseBody": []
    },
    {
      "RequestUri": "http://seannsecanary.blob.core.windows.net/test-filesystem-7864d33b-123c-5866-2175-26922908f207?comp=lease\u0026restype=container",
      "RequestMethod": "PUT",
      "RequestHeaders": {
        "Authorization": "Sanitized",
        "traceparent": "00-57aba8d33e6bc34898e08ed34e1c0c00-02bf9a623dc20642-00",
        "User-Agent": [
          "azsdk-net-Storage.Files.DataLake/12.1.0-dev.20200403.1",
          "(.NET Core 4.6.28325.01; Microsoft Windows 10.0.18362 )"
        ],
        "x-ms-client-request-id": "b0e39b09-ea23-b76c-0b1b-ad9c8ab996bd",
        "x-ms-date": "Fri, 03 Apr 2020 21:04:11 GMT",
        "x-ms-lease-action": "acquire",
        "x-ms-lease-duration": "15",
        "x-ms-proposed-lease-id": "5aaa70c3-dd0c-1c42-d38f-79763ebe3853",
        "x-ms-return-client-request-id": "true",
<<<<<<< HEAD
        "x-ms-version": "2019-12-12"
=======
        "x-ms-version": "2020-02-10"
>>>>>>> 60f4876e
      },
      "RequestBody": null,
      "StatusCode": 201,
      "ResponseHeaders": {
        "Content-Length": "0",
        "Date": "Fri, 03 Apr 2020 21:04:09 GMT",
        "ETag": "\u00220x8D7D8128DAA5B3D\u0022",
        "Last-Modified": "Fri, 03 Apr 2020 21:04:09 GMT",
        "Server": [
          "Windows-Azure-Blob/1.0",
          "Microsoft-HTTPAPI/2.0"
        ],
        "x-ms-client-request-id": "b0e39b09-ea23-b76c-0b1b-ad9c8ab996bd",
        "x-ms-lease-id": "5aaa70c3-dd0c-1c42-d38f-79763ebe3853",
        "x-ms-request-id": "9622875a-f01e-0012-17fb-093670000000",
<<<<<<< HEAD
        "x-ms-version": "2019-12-12"
=======
        "x-ms-version": "2020-02-10"
>>>>>>> 60f4876e
      },
      "ResponseBody": []
    },
    {
      "RequestUri": "http://seannsecanary.blob.core.windows.net/test-filesystem-7864d33b-123c-5866-2175-26922908f207?comp=lease\u0026restype=container",
      "RequestMethod": "PUT",
      "RequestHeaders": {
        "Authorization": "Sanitized",
        "If-Unmodified-Since": "Sat, 04 Apr 2020 21:04:09 GMT",
        "traceparent": "00-5c15155d4ba9c74e8c291b7da5bcc549-da64a8e94d013a46-00",
        "User-Agent": [
          "azsdk-net-Storage.Files.DataLake/12.1.0-dev.20200403.1",
          "(.NET Core 4.6.28325.01; Microsoft Windows 10.0.18362 )"
        ],
        "x-ms-client-request-id": "a26c2d43-87db-4530-4146-cfb4c23fe25d",
        "x-ms-date": "Fri, 03 Apr 2020 21:04:11 GMT",
        "x-ms-lease-action": "break",
        "x-ms-return-client-request-id": "true",
<<<<<<< HEAD
        "x-ms-version": "2019-12-12"
=======
        "x-ms-version": "2020-02-10"
>>>>>>> 60f4876e
      },
      "RequestBody": null,
      "StatusCode": 202,
      "ResponseHeaders": {
        "Content-Length": "0",
        "Date": "Fri, 03 Apr 2020 21:04:09 GMT",
        "ETag": "\u00220x8D7D8128DAA5B3D\u0022",
        "Last-Modified": "Fri, 03 Apr 2020 21:04:09 GMT",
        "Server": [
          "Windows-Azure-Blob/1.0",
          "Microsoft-HTTPAPI/2.0"
        ],
        "x-ms-client-request-id": "a26c2d43-87db-4530-4146-cfb4c23fe25d",
        "x-ms-lease-time": "14",
        "x-ms-request-id": "9622877c-f01e-0012-32fb-093670000000",
<<<<<<< HEAD
        "x-ms-version": "2019-12-12"
=======
        "x-ms-version": "2020-02-10"
>>>>>>> 60f4876e
      },
      "ResponseBody": []
    },
    {
      "RequestUri": "http://seannsecanary.blob.core.windows.net/test-filesystem-7864d33b-123c-5866-2175-26922908f207?restype=container",
      "RequestMethod": "DELETE",
      "RequestHeaders": {
        "Authorization": "Sanitized",
        "traceparent": "00-1f14d9eb9fdec043a8ee4b60bd440e07-41cb28a10ba8124d-00",
        "User-Agent": [
          "azsdk-net-Storage.Files.DataLake/12.1.0-dev.20200403.1",
          "(.NET Core 4.6.28325.01; Microsoft Windows 10.0.18362 )"
        ],
        "x-ms-client-request-id": "5d599874-f44c-c6e2-26cb-996f12b49055",
        "x-ms-date": "Fri, 03 Apr 2020 21:04:11 GMT",
        "x-ms-lease-id": "5aaa70c3-dd0c-1c42-d38f-79763ebe3853",
        "x-ms-return-client-request-id": "true",
<<<<<<< HEAD
        "x-ms-version": "2019-12-12"
=======
        "x-ms-version": "2020-02-10"
>>>>>>> 60f4876e
      },
      "RequestBody": null,
      "StatusCode": 202,
      "ResponseHeaders": {
        "Content-Length": "0",
        "Date": "Fri, 03 Apr 2020 21:04:09 GMT",
        "Server": [
          "Windows-Azure-Blob/1.0",
          "Microsoft-HTTPAPI/2.0"
        ],
        "x-ms-client-request-id": "5d599874-f44c-c6e2-26cb-996f12b49055",
        "x-ms-request-id": "96228783-f01e-0012-38fb-093670000000",
<<<<<<< HEAD
        "x-ms-version": "2019-12-12"
=======
        "x-ms-version": "2020-02-10"
>>>>>>> 60f4876e
      },
      "ResponseBody": []
    }
  ],
  "Variables": {
    "DateTimeOffsetNow": "2020-04-03T14:04:09.8884560-07:00",
    "RandomSeed": "711084564",
    "Storage_TestConfigHierarchicalNamespace": "NamespaceTenant\nseannsecanary\nU2FuaXRpemVk\nhttp://seannsecanary.blob.core.windows.net\nhttp://seannsecanary.file.core.windows.net\nhttp://seannsecanary.queue.core.windows.net\nhttp://seannsecanary.table.core.windows.net\n\n\n\n\nhttp://seannsecanary-secondary.blob.core.windows.net\nhttp://seannsecanary-secondary.file.core.windows.net\nhttp://seannsecanary-secondary.queue.core.windows.net\nhttp://seannsecanary-secondary.table.core.windows.net\n68390a19-a643-458b-b726-408abf67b4fc\nSanitized\n72f988bf-86f1-41af-91ab-2d7cd011db47\nhttps://login.microsoftonline.com/\nCloud\nBlobEndpoint=http://seannsecanary.blob.core.windows.net/;QueueEndpoint=http://seannsecanary.queue.core.windows.net/;FileEndpoint=http://seannsecanary.file.core.windows.net/;BlobSecondaryEndpoint=http://seannsecanary-secondary.blob.core.windows.net/;QueueSecondaryEndpoint=http://seannsecanary-secondary.queue.core.windows.net/;FileSecondaryEndpoint=http://seannsecanary-secondary.file.core.windows.net/;AccountName=seannsecanary;AccountKey=Sanitized\n"
  }
}<|MERGE_RESOLUTION|>--- conflicted
+++ resolved
@@ -13,11 +13,7 @@
         "x-ms-client-request-id": "0072ee03-ba72-dc11-1321-3bd994f5081b",
         "x-ms-date": "Fri, 03 Apr 2020 21:04:09 GMT",
         "x-ms-return-client-request-id": "true",
-<<<<<<< HEAD
-        "x-ms-version": "2019-12-12"
-=======
-        "x-ms-version": "2020-02-10"
->>>>>>> 60f4876e
+        "x-ms-version": "2020-02-10"
       },
       "RequestBody": null,
       "StatusCode": 201,
@@ -32,11 +28,7 @@
         ],
         "x-ms-client-request-id": "0072ee03-ba72-dc11-1321-3bd994f5081b",
         "x-ms-request-id": "962286f4-f01e-0012-47fb-093670000000",
-<<<<<<< HEAD
-        "x-ms-version": "2019-12-12"
-=======
-        "x-ms-version": "2020-02-10"
->>>>>>> 60f4876e
+        "x-ms-version": "2020-02-10"
       },
       "ResponseBody": []
     },
@@ -56,11 +48,7 @@
         "x-ms-lease-duration": "15",
         "x-ms-proposed-lease-id": "4cb8e399-c522-b436-9656-ba4c1f9d8551",
         "x-ms-return-client-request-id": "true",
-<<<<<<< HEAD
-        "x-ms-version": "2019-12-12"
-=======
-        "x-ms-version": "2020-02-10"
->>>>>>> 60f4876e
+        "x-ms-version": "2020-02-10"
       },
       "RequestBody": null,
       "StatusCode": 201,
@@ -76,11 +64,7 @@
         "x-ms-client-request-id": "0d121700-f35b-3db3-b7be-691b00c4bd75",
         "x-ms-lease-id": "4cb8e399-c522-b436-9656-ba4c1f9d8551",
         "x-ms-request-id": "962286fe-f01e-0012-4efb-093670000000",
-<<<<<<< HEAD
-        "x-ms-version": "2019-12-12"
-=======
-        "x-ms-version": "2020-02-10"
->>>>>>> 60f4876e
+        "x-ms-version": "2020-02-10"
       },
       "ResponseBody": []
     },
@@ -98,11 +82,7 @@
         "x-ms-date": "Fri, 03 Apr 2020 21:04:10 GMT",
         "x-ms-lease-action": "break",
         "x-ms-return-client-request-id": "true",
-<<<<<<< HEAD
-        "x-ms-version": "2019-12-12"
-=======
-        "x-ms-version": "2020-02-10"
->>>>>>> 60f4876e
+        "x-ms-version": "2020-02-10"
       },
       "RequestBody": null,
       "StatusCode": 202,
@@ -118,11 +98,7 @@
         "x-ms-client-request-id": "074c9936-788b-aef5-199a-46b6f26b0bf5",
         "x-ms-lease-time": "14",
         "x-ms-request-id": "96228704-f01e-0012-53fb-093670000000",
-<<<<<<< HEAD
-        "x-ms-version": "2019-12-12"
-=======
-        "x-ms-version": "2020-02-10"
->>>>>>> 60f4876e
+        "x-ms-version": "2020-02-10"
       },
       "ResponseBody": []
     },
@@ -140,11 +116,7 @@
         "x-ms-date": "Fri, 03 Apr 2020 21:04:10 GMT",
         "x-ms-lease-id": "4cb8e399-c522-b436-9656-ba4c1f9d8551",
         "x-ms-return-client-request-id": "true",
-<<<<<<< HEAD
-        "x-ms-version": "2019-12-12"
-=======
-        "x-ms-version": "2020-02-10"
->>>>>>> 60f4876e
+        "x-ms-version": "2020-02-10"
       },
       "RequestBody": null,
       "StatusCode": 202,
@@ -157,11 +129,7 @@
         ],
         "x-ms-client-request-id": "66e4f6d2-b678-22ea-f489-ae82c4ee4af1",
         "x-ms-request-id": "9622870e-f01e-0012-5afb-093670000000",
-<<<<<<< HEAD
-        "x-ms-version": "2019-12-12"
-=======
-        "x-ms-version": "2020-02-10"
->>>>>>> 60f4876e
+        "x-ms-version": "2020-02-10"
       },
       "ResponseBody": []
     },
@@ -178,11 +146,7 @@
         "x-ms-client-request-id": "c60dbf8a-d76a-c3a8-6d06-d12221345bae",
         "x-ms-date": "Fri, 03 Apr 2020 21:04:10 GMT",
         "x-ms-return-client-request-id": "true",
-<<<<<<< HEAD
-        "x-ms-version": "2019-12-12"
-=======
-        "x-ms-version": "2020-02-10"
->>>>>>> 60f4876e
+        "x-ms-version": "2020-02-10"
       },
       "RequestBody": null,
       "StatusCode": 201,
@@ -197,11 +161,7 @@
         ],
         "x-ms-client-request-id": "c60dbf8a-d76a-c3a8-6d06-d12221345bae",
         "x-ms-request-id": "96228716-f01e-0012-60fb-093670000000",
-<<<<<<< HEAD
-        "x-ms-version": "2019-12-12"
-=======
-        "x-ms-version": "2020-02-10"
->>>>>>> 60f4876e
+        "x-ms-version": "2020-02-10"
       },
       "ResponseBody": []
     },
@@ -221,11 +181,7 @@
         "x-ms-lease-duration": "15",
         "x-ms-proposed-lease-id": "52e8633d-4e0a-fc6a-1e9a-009526263314",
         "x-ms-return-client-request-id": "true",
-<<<<<<< HEAD
-        "x-ms-version": "2019-12-12"
-=======
-        "x-ms-version": "2020-02-10"
->>>>>>> 60f4876e
+        "x-ms-version": "2020-02-10"
       },
       "RequestBody": null,
       "StatusCode": 201,
@@ -241,11 +197,7 @@
         "x-ms-client-request-id": "46253a39-de98-3c79-5510-a7d0d7129c47",
         "x-ms-lease-id": "52e8633d-4e0a-fc6a-1e9a-009526263314",
         "x-ms-request-id": "96228727-f01e-0012-6ffb-093670000000",
-<<<<<<< HEAD
-        "x-ms-version": "2019-12-12"
-=======
-        "x-ms-version": "2020-02-10"
->>>>>>> 60f4876e
+        "x-ms-version": "2020-02-10"
       },
       "ResponseBody": []
     },
@@ -264,11 +216,7 @@
         "x-ms-date": "Fri, 03 Apr 2020 21:04:10 GMT",
         "x-ms-lease-action": "break",
         "x-ms-return-client-request-id": "true",
-<<<<<<< HEAD
-        "x-ms-version": "2019-12-12"
-=======
-        "x-ms-version": "2020-02-10"
->>>>>>> 60f4876e
+        "x-ms-version": "2020-02-10"
       },
       "RequestBody": null,
       "StatusCode": 202,
@@ -284,11 +232,7 @@
         "x-ms-client-request-id": "ec5c0bf1-ec00-477b-98ee-b228de0feab6",
         "x-ms-lease-time": "14",
         "x-ms-request-id": "96228735-f01e-0012-79fb-093670000000",
-<<<<<<< HEAD
-        "x-ms-version": "2019-12-12"
-=======
-        "x-ms-version": "2020-02-10"
->>>>>>> 60f4876e
+        "x-ms-version": "2020-02-10"
       },
       "ResponseBody": []
     },
@@ -306,11 +250,7 @@
         "x-ms-date": "Fri, 03 Apr 2020 21:04:10 GMT",
         "x-ms-lease-id": "52e8633d-4e0a-fc6a-1e9a-009526263314",
         "x-ms-return-client-request-id": "true",
-<<<<<<< HEAD
-        "x-ms-version": "2019-12-12"
-=======
-        "x-ms-version": "2020-02-10"
->>>>>>> 60f4876e
+        "x-ms-version": "2020-02-10"
       },
       "RequestBody": null,
       "StatusCode": 202,
@@ -323,11 +263,7 @@
         ],
         "x-ms-client-request-id": "cbdee3e7-afb6-e646-41b6-781ba14cd874",
         "x-ms-request-id": "9622873e-f01e-0012-01fb-093670000000",
-<<<<<<< HEAD
-        "x-ms-version": "2019-12-12"
-=======
-        "x-ms-version": "2020-02-10"
->>>>>>> 60f4876e
+        "x-ms-version": "2020-02-10"
       },
       "ResponseBody": []
     },
@@ -344,11 +280,7 @@
         "x-ms-client-request-id": "81374e95-032b-d42f-7c85-a94188b4bc39",
         "x-ms-date": "Fri, 03 Apr 2020 21:04:10 GMT",
         "x-ms-return-client-request-id": "true",
-<<<<<<< HEAD
-        "x-ms-version": "2019-12-12"
-=======
-        "x-ms-version": "2020-02-10"
->>>>>>> 60f4876e
+        "x-ms-version": "2020-02-10"
       },
       "RequestBody": null,
       "StatusCode": 201,
@@ -363,11 +295,7 @@
         ],
         "x-ms-client-request-id": "81374e95-032b-d42f-7c85-a94188b4bc39",
         "x-ms-request-id": "9622874d-f01e-0012-0efb-093670000000",
-<<<<<<< HEAD
-        "x-ms-version": "2019-12-12"
-=======
-        "x-ms-version": "2020-02-10"
->>>>>>> 60f4876e
+        "x-ms-version": "2020-02-10"
       },
       "ResponseBody": []
     },
@@ -387,11 +315,7 @@
         "x-ms-lease-duration": "15",
         "x-ms-proposed-lease-id": "5aaa70c3-dd0c-1c42-d38f-79763ebe3853",
         "x-ms-return-client-request-id": "true",
-<<<<<<< HEAD
-        "x-ms-version": "2019-12-12"
-=======
-        "x-ms-version": "2020-02-10"
->>>>>>> 60f4876e
+        "x-ms-version": "2020-02-10"
       },
       "RequestBody": null,
       "StatusCode": 201,
@@ -407,11 +331,7 @@
         "x-ms-client-request-id": "b0e39b09-ea23-b76c-0b1b-ad9c8ab996bd",
         "x-ms-lease-id": "5aaa70c3-dd0c-1c42-d38f-79763ebe3853",
         "x-ms-request-id": "9622875a-f01e-0012-17fb-093670000000",
-<<<<<<< HEAD
-        "x-ms-version": "2019-12-12"
-=======
-        "x-ms-version": "2020-02-10"
->>>>>>> 60f4876e
+        "x-ms-version": "2020-02-10"
       },
       "ResponseBody": []
     },
@@ -430,11 +350,7 @@
         "x-ms-date": "Fri, 03 Apr 2020 21:04:11 GMT",
         "x-ms-lease-action": "break",
         "x-ms-return-client-request-id": "true",
-<<<<<<< HEAD
-        "x-ms-version": "2019-12-12"
-=======
-        "x-ms-version": "2020-02-10"
->>>>>>> 60f4876e
+        "x-ms-version": "2020-02-10"
       },
       "RequestBody": null,
       "StatusCode": 202,
@@ -450,11 +366,7 @@
         "x-ms-client-request-id": "a26c2d43-87db-4530-4146-cfb4c23fe25d",
         "x-ms-lease-time": "14",
         "x-ms-request-id": "9622877c-f01e-0012-32fb-093670000000",
-<<<<<<< HEAD
-        "x-ms-version": "2019-12-12"
-=======
-        "x-ms-version": "2020-02-10"
->>>>>>> 60f4876e
+        "x-ms-version": "2020-02-10"
       },
       "ResponseBody": []
     },
@@ -472,11 +384,7 @@
         "x-ms-date": "Fri, 03 Apr 2020 21:04:11 GMT",
         "x-ms-lease-id": "5aaa70c3-dd0c-1c42-d38f-79763ebe3853",
         "x-ms-return-client-request-id": "true",
-<<<<<<< HEAD
-        "x-ms-version": "2019-12-12"
-=======
-        "x-ms-version": "2020-02-10"
->>>>>>> 60f4876e
+        "x-ms-version": "2020-02-10"
       },
       "RequestBody": null,
       "StatusCode": 202,
@@ -489,11 +397,7 @@
         ],
         "x-ms-client-request-id": "5d599874-f44c-c6e2-26cb-996f12b49055",
         "x-ms-request-id": "96228783-f01e-0012-38fb-093670000000",
-<<<<<<< HEAD
-        "x-ms-version": "2019-12-12"
-=======
-        "x-ms-version": "2020-02-10"
->>>>>>> 60f4876e
+        "x-ms-version": "2020-02-10"
       },
       "ResponseBody": []
     }
