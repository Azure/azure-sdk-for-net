﻿{
  "Entries": [
    {
      "RequestUri": "https://seannse.blob.core.windows.net/test-filesystem-d00b92b7-5255-774a-65e2-a3dcece85cf9?restype=container",
      "RequestMethod": "PUT",
      "RequestHeaders": {
        "Accept": "application/xml",
        "Authorization": "Sanitized",
        "traceparent": "00-c49caa606961174b814a9cba4ceeb818-4b638ac890424543-00",
        "User-Agent": [
          "azsdk-net-Storage.Files.DataLake/12.7.0-alpha.20210217.1",
          "(.NET 5.0.3; Microsoft Windows 10.0.19042)"
        ],
        "x-ms-client-request-id": "0072ee03-ba72-dc11-1321-3bd994f5081b",
        "x-ms-date": "Wed, 17 Feb 2021 22:20:57 GMT",
        "x-ms-return-client-request-id": "true",
<<<<<<< HEAD
        "x-ms-version": "2020-12-06"
=======
        "x-ms-version": "2021-02-12"
>>>>>>> 7e782c87
      },
      "RequestBody": null,
      "StatusCode": 201,
      "ResponseHeaders": {
        "Content-Length": "0",
        "Date": "Wed, 17 Feb 2021 22:20:56 GMT",
        "ETag": "\"0x8D8D3924C57DB7B\"",
        "Last-Modified": "Wed, 17 Feb 2021 22:20:57 GMT",
        "Server": [
          "Windows-Azure-Blob/1.0",
          "Microsoft-HTTPAPI/2.0"
        ],
        "x-ms-client-request-id": "0072ee03-ba72-dc11-1321-3bd994f5081b",
        "x-ms-request-id": "ff140190-101e-0090-767b-054531000000",
<<<<<<< HEAD
        "x-ms-version": "2020-12-06"
=======
        "x-ms-version": "2021-02-12"
>>>>>>> 7e782c87
      },
      "ResponseBody": []
    },
    {
      "RequestUri": "https://seannse.blob.core.windows.net/test-filesystem-d00b92b7-5255-774a-65e2-a3dcece85cf9?comp=lease&restype=container",
      "RequestMethod": "PUT",
      "RequestHeaders": {
        "Accept": "application/xml",
        "Authorization": "Sanitized",
        "traceparent": "00-096f16d2fd2e2c43bb53c886f415bc8a-62ad68295bb3f24c-00",
        "User-Agent": [
          "azsdk-net-Storage.Files.DataLake/12.7.0-alpha.20210217.1",
          "(.NET 5.0.3; Microsoft Windows 10.0.19042)"
        ],
        "x-ms-client-request-id": "0d121700-f35b-3db3-b7be-691b00c4bd75",
        "x-ms-date": "Wed, 17 Feb 2021 22:20:57 GMT",
        "x-ms-lease-action": "acquire",
        "x-ms-lease-duration": "15",
        "x-ms-proposed-lease-id": "4cb8e399-c522-b436-9656-ba4c1f9d8551",
        "x-ms-return-client-request-id": "true",
<<<<<<< HEAD
        "x-ms-version": "2020-12-06"
=======
        "x-ms-version": "2021-02-12"
>>>>>>> 7e782c87
      },
      "RequestBody": null,
      "StatusCode": 201,
      "ResponseHeaders": {
        "Content-Length": "0",
        "Date": "Wed, 17 Feb 2021 22:20:56 GMT",
        "ETag": "\"0x8D8D3924C57DB7B\"",
        "Last-Modified": "Wed, 17 Feb 2021 22:20:57 GMT",
        "Server": [
          "Windows-Azure-Blob/1.0",
          "Microsoft-HTTPAPI/2.0"
        ],
        "x-ms-client-request-id": "0d121700-f35b-3db3-b7be-691b00c4bd75",
        "x-ms-lease-id": "4cb8e399-c522-b436-9656-ba4c1f9d8551",
        "x-ms-request-id": "ff140255-101e-0090-2f7b-054531000000",
<<<<<<< HEAD
        "x-ms-version": "2020-12-06"
=======
        "x-ms-version": "2021-02-12"
>>>>>>> 7e782c87
      },
      "ResponseBody": []
    },
    {
      "RequestUri": "https://seannse.blob.core.windows.net/test-filesystem-d00b92b7-5255-774a-65e2-a3dcece85cf9?comp=lease&restype=container",
      "RequestMethod": "PUT",
      "RequestHeaders": {
        "Accept": "application/xml",
        "Authorization": "Sanitized",
        "traceparent": "00-d325d32b789a904d950d14d2c1b41d0e-121771b73f02814f-00",
        "User-Agent": [
          "azsdk-net-Storage.Files.DataLake/12.7.0-alpha.20210217.1",
          "(.NET 5.0.3; Microsoft Windows 10.0.19042)"
        ],
        "x-ms-client-request-id": "074c9936-788b-aef5-199a-46b6f26b0bf5",
        "x-ms-date": "Wed, 17 Feb 2021 22:20:57 GMT",
        "x-ms-lease-action": "break",
        "x-ms-return-client-request-id": "true",
<<<<<<< HEAD
        "x-ms-version": "2020-12-06"
=======
        "x-ms-version": "2021-02-12"
>>>>>>> 7e782c87
      },
      "RequestBody": null,
      "StatusCode": 202,
      "ResponseHeaders": {
        "Content-Length": "0",
        "Date": "Wed, 17 Feb 2021 22:20:56 GMT",
        "ETag": "\"0x8D8D3924C57DB7B\"",
        "Last-Modified": "Wed, 17 Feb 2021 22:20:57 GMT",
        "Server": [
          "Windows-Azure-Blob/1.0",
          "Microsoft-HTTPAPI/2.0"
        ],
        "x-ms-client-request-id": "074c9936-788b-aef5-199a-46b6f26b0bf5",
        "x-ms-lease-time": "14",
        "x-ms-request-id": "ff1402d3-101e-0090-2b7b-054531000000",
<<<<<<< HEAD
        "x-ms-version": "2020-12-06"
=======
        "x-ms-version": "2021-02-12"
>>>>>>> 7e782c87
      },
      "ResponseBody": []
    },
    {
      "RequestUri": "https://seannse.blob.core.windows.net/test-filesystem-d00b92b7-5255-774a-65e2-a3dcece85cf9?restype=container",
      "RequestMethod": "DELETE",
      "RequestHeaders": {
        "Accept": "application/xml",
        "Authorization": "Sanitized",
        "traceparent": "00-315345fa7e0fa3418feab7cdfe9f5d5a-8dfe6a4cfa55ee4c-00",
        "User-Agent": [
          "azsdk-net-Storage.Files.DataLake/12.7.0-alpha.20210217.1",
          "(.NET 5.0.3; Microsoft Windows 10.0.19042)"
        ],
        "x-ms-client-request-id": "66e4f6d2-b678-22ea-f489-ae82c4ee4af1",
        "x-ms-date": "Wed, 17 Feb 2021 22:20:57 GMT",
        "x-ms-lease-id": "4cb8e399-c522-b436-9656-ba4c1f9d8551",
        "x-ms-return-client-request-id": "true",
<<<<<<< HEAD
        "x-ms-version": "2020-12-06"
=======
        "x-ms-version": "2021-02-12"
>>>>>>> 7e782c87
      },
      "RequestBody": null,
      "StatusCode": 202,
      "ResponseHeaders": {
        "Content-Length": "0",
        "Date": "Wed, 17 Feb 2021 22:20:56 GMT",
        "Server": [
          "Windows-Azure-Blob/1.0",
          "Microsoft-HTTPAPI/2.0"
        ],
        "x-ms-client-request-id": "66e4f6d2-b678-22ea-f489-ae82c4ee4af1",
        "x-ms-request-id": "ff140363-101e-0090-377b-054531000000",
<<<<<<< HEAD
        "x-ms-version": "2020-12-06"
=======
        "x-ms-version": "2021-02-12"
>>>>>>> 7e782c87
      },
      "ResponseBody": []
    },
    {
      "RequestUri": "https://seannse.blob.core.windows.net/test-filesystem-29649ba1-0f2b-dd88-9556-94b5c7464c4a?restype=container",
      "RequestMethod": "PUT",
      "RequestHeaders": {
        "Accept": "application/xml",
        "Authorization": "Sanitized",
        "traceparent": "00-f0667e465ee6ad45a416f4d6a50f9d9f-5e0973414f96784d-00",
        "User-Agent": [
          "azsdk-net-Storage.Files.DataLake/12.7.0-alpha.20210217.1",
          "(.NET 5.0.3; Microsoft Windows 10.0.19042)"
        ],
        "x-ms-client-request-id": "c60dbf8a-d76a-c3a8-6d06-d12221345bae",
        "x-ms-date": "Wed, 17 Feb 2021 22:20:57 GMT",
        "x-ms-return-client-request-id": "true",
<<<<<<< HEAD
        "x-ms-version": "2020-12-06"
=======
        "x-ms-version": "2021-02-12"
>>>>>>> 7e782c87
      },
      "RequestBody": null,
      "StatusCode": 201,
      "ResponseHeaders": {
        "Content-Length": "0",
        "Date": "Wed, 17 Feb 2021 22:20:57 GMT",
        "ETag": "\"0x8D8D3924CBB044B\"",
        "Last-Modified": "Wed, 17 Feb 2021 22:20:57 GMT",
        "Server": [
          "Windows-Azure-Blob/1.0",
          "Microsoft-HTTPAPI/2.0"
        ],
        "x-ms-client-request-id": "c60dbf8a-d76a-c3a8-6d06-d12221345bae",
        "x-ms-request-id": "e57bac52-801e-0059-677b-05f8dc000000",
<<<<<<< HEAD
        "x-ms-version": "2020-12-06"
=======
        "x-ms-version": "2021-02-12"
>>>>>>> 7e782c87
      },
      "ResponseBody": []
    },
    {
      "RequestUri": "https://seannse.blob.core.windows.net/test-filesystem-29649ba1-0f2b-dd88-9556-94b5c7464c4a?comp=lease&restype=container",
      "RequestMethod": "PUT",
      "RequestHeaders": {
        "Accept": "application/xml",
        "Authorization": "Sanitized",
        "traceparent": "00-8ef08a92d60de2438f798224086963fa-f63a2f0e9e13f740-00",
        "User-Agent": [
          "azsdk-net-Storage.Files.DataLake/12.7.0-alpha.20210217.1",
          "(.NET 5.0.3; Microsoft Windows 10.0.19042)"
        ],
        "x-ms-client-request-id": "46253a39-de98-3c79-5510-a7d0d7129c47",
        "x-ms-date": "Wed, 17 Feb 2021 22:20:58 GMT",
        "x-ms-lease-action": "acquire",
        "x-ms-lease-duration": "15",
        "x-ms-proposed-lease-id": "52e8633d-4e0a-fc6a-1e9a-009526263314",
        "x-ms-return-client-request-id": "true",
<<<<<<< HEAD
        "x-ms-version": "2020-12-06"
=======
        "x-ms-version": "2021-02-12"
>>>>>>> 7e782c87
      },
      "RequestBody": null,
      "StatusCode": 201,
      "ResponseHeaders": {
        "Content-Length": "0",
        "Date": "Wed, 17 Feb 2021 22:20:57 GMT",
        "ETag": "\"0x8D8D3924CBB044B\"",
        "Last-Modified": "Wed, 17 Feb 2021 22:20:57 GMT",
        "Server": [
          "Windows-Azure-Blob/1.0",
          "Microsoft-HTTPAPI/2.0"
        ],
        "x-ms-client-request-id": "46253a39-de98-3c79-5510-a7d0d7129c47",
        "x-ms-lease-id": "52e8633d-4e0a-fc6a-1e9a-009526263314",
        "x-ms-request-id": "e57bacad-801e-0059-397b-05f8dc000000",
<<<<<<< HEAD
        "x-ms-version": "2020-12-06"
=======
        "x-ms-version": "2021-02-12"
>>>>>>> 7e782c87
      },
      "ResponseBody": []
    },
    {
      "RequestUri": "https://seannse.blob.core.windows.net/test-filesystem-29649ba1-0f2b-dd88-9556-94b5c7464c4a?comp=lease&restype=container",
      "RequestMethod": "PUT",
      "RequestHeaders": {
        "Accept": "application/xml",
        "Authorization": "Sanitized",
        "If-Modified-Since": "Tue, 16 Feb 2021 22:20:57 GMT",
        "traceparent": "00-f4414b358f4bfe4cbd168c56787838af-f2b221767ee3ae40-00",
        "User-Agent": [
          "azsdk-net-Storage.Files.DataLake/12.7.0-alpha.20210217.1",
          "(.NET 5.0.3; Microsoft Windows 10.0.19042)"
        ],
        "x-ms-client-request-id": "ec5c0bf1-ec00-477b-98ee-b228de0feab6",
        "x-ms-date": "Wed, 17 Feb 2021 22:20:58 GMT",
        "x-ms-lease-action": "break",
        "x-ms-return-client-request-id": "true",
<<<<<<< HEAD
        "x-ms-version": "2020-12-06"
=======
        "x-ms-version": "2021-02-12"
>>>>>>> 7e782c87
      },
      "RequestBody": null,
      "StatusCode": 202,
      "ResponseHeaders": {
        "Content-Length": "0",
        "Date": "Wed, 17 Feb 2021 22:20:57 GMT",
        "ETag": "\"0x8D8D3924CBB044B\"",
        "Last-Modified": "Wed, 17 Feb 2021 22:20:57 GMT",
        "Server": [
          "Windows-Azure-Blob/1.0",
          "Microsoft-HTTPAPI/2.0"
        ],
        "x-ms-client-request-id": "ec5c0bf1-ec00-477b-98ee-b228de0feab6",
        "x-ms-lease-time": "14",
        "x-ms-request-id": "e57bacfb-801e-0059-047b-05f8dc000000",
<<<<<<< HEAD
        "x-ms-version": "2020-12-06"
=======
        "x-ms-version": "2021-02-12"
>>>>>>> 7e782c87
      },
      "ResponseBody": []
    },
    {
      "RequestUri": "https://seannse.blob.core.windows.net/test-filesystem-29649ba1-0f2b-dd88-9556-94b5c7464c4a?restype=container",
      "RequestMethod": "DELETE",
      "RequestHeaders": {
        "Accept": "application/xml",
        "Authorization": "Sanitized",
        "traceparent": "00-a7eead6da559334285f2187ef5515e54-4b97e0d31a9b7c4d-00",
        "User-Agent": [
          "azsdk-net-Storage.Files.DataLake/12.7.0-alpha.20210217.1",
          "(.NET 5.0.3; Microsoft Windows 10.0.19042)"
        ],
        "x-ms-client-request-id": "cbdee3e7-afb6-e646-41b6-781ba14cd874",
        "x-ms-date": "Wed, 17 Feb 2021 22:20:58 GMT",
        "x-ms-lease-id": "52e8633d-4e0a-fc6a-1e9a-009526263314",
        "x-ms-return-client-request-id": "true",
<<<<<<< HEAD
        "x-ms-version": "2020-12-06"
=======
        "x-ms-version": "2021-02-12"
>>>>>>> 7e782c87
      },
      "RequestBody": null,
      "StatusCode": 202,
      "ResponseHeaders": {
        "Content-Length": "0",
        "Date": "Wed, 17 Feb 2021 22:20:58 GMT",
        "Server": [
          "Windows-Azure-Blob/1.0",
          "Microsoft-HTTPAPI/2.0"
        ],
        "x-ms-client-request-id": "cbdee3e7-afb6-e646-41b6-781ba14cd874",
        "x-ms-request-id": "e57bad6f-801e-0059-757b-05f8dc000000",
<<<<<<< HEAD
        "x-ms-version": "2020-12-06"
=======
        "x-ms-version": "2021-02-12"
>>>>>>> 7e782c87
      },
      "ResponseBody": []
    },
    {
      "RequestUri": "https://seannse.blob.core.windows.net/test-filesystem-7864d33b-123c-5866-2175-26922908f207?restype=container",
      "RequestMethod": "PUT",
      "RequestHeaders": {
        "Accept": "application/xml",
        "Authorization": "Sanitized",
        "traceparent": "00-c053c38b7f22bc41a791d340fd920e90-7d6301c38e052847-00",
        "User-Agent": [
          "azsdk-net-Storage.Files.DataLake/12.7.0-alpha.20210217.1",
          "(.NET 5.0.3; Microsoft Windows 10.0.19042)"
        ],
        "x-ms-client-request-id": "81374e95-032b-d42f-7c85-a94188b4bc39",
        "x-ms-date": "Wed, 17 Feb 2021 22:20:58 GMT",
        "x-ms-return-client-request-id": "true",
<<<<<<< HEAD
        "x-ms-version": "2020-12-06"
=======
        "x-ms-version": "2021-02-12"
>>>>>>> 7e782c87
      },
      "RequestBody": null,
      "StatusCode": 201,
      "ResponseHeaders": {
        "Content-Length": "0",
        "Date": "Wed, 17 Feb 2021 22:20:58 GMT",
        "ETag": "\"0x8D8D3924D19FEC5\"",
        "Last-Modified": "Wed, 17 Feb 2021 22:20:58 GMT",
        "Server": [
          "Windows-Azure-Blob/1.0",
          "Microsoft-HTTPAPI/2.0"
        ],
        "x-ms-client-request-id": "81374e95-032b-d42f-7c85-a94188b4bc39",
        "x-ms-request-id": "47fae4a1-801e-002b-447b-05ff93000000",
<<<<<<< HEAD
        "x-ms-version": "2020-12-06"
=======
        "x-ms-version": "2021-02-12"
>>>>>>> 7e782c87
      },
      "ResponseBody": []
    },
    {
      "RequestUri": "https://seannse.blob.core.windows.net/test-filesystem-7864d33b-123c-5866-2175-26922908f207?comp=lease&restype=container",
      "RequestMethod": "PUT",
      "RequestHeaders": {
        "Accept": "application/xml",
        "Authorization": "Sanitized",
        "traceparent": "00-efa9a97ec83b1c46b750fa6c0884ff62-a8fbd485336d834f-00",
        "User-Agent": [
          "azsdk-net-Storage.Files.DataLake/12.7.0-alpha.20210217.1",
          "(.NET 5.0.3; Microsoft Windows 10.0.19042)"
        ],
        "x-ms-client-request-id": "b0e39b09-ea23-b76c-0b1b-ad9c8ab996bd",
        "x-ms-date": "Wed, 17 Feb 2021 22:20:58 GMT",
        "x-ms-lease-action": "acquire",
        "x-ms-lease-duration": "15",
        "x-ms-proposed-lease-id": "5aaa70c3-dd0c-1c42-d38f-79763ebe3853",
        "x-ms-return-client-request-id": "true",
<<<<<<< HEAD
        "x-ms-version": "2020-12-06"
=======
        "x-ms-version": "2021-02-12"
>>>>>>> 7e782c87
      },
      "RequestBody": null,
      "StatusCode": 201,
      "ResponseHeaders": {
        "Content-Length": "0",
        "Date": "Wed, 17 Feb 2021 22:20:58 GMT",
        "ETag": "\"0x8D8D3924D19FEC5\"",
        "Last-Modified": "Wed, 17 Feb 2021 22:20:58 GMT",
        "Server": [
          "Windows-Azure-Blob/1.0",
          "Microsoft-HTTPAPI/2.0"
        ],
        "x-ms-client-request-id": "b0e39b09-ea23-b76c-0b1b-ad9c8ab996bd",
        "x-ms-lease-id": "5aaa70c3-dd0c-1c42-d38f-79763ebe3853",
        "x-ms-request-id": "47fae4f4-801e-002b-147b-05ff93000000",
<<<<<<< HEAD
        "x-ms-version": "2020-12-06"
=======
        "x-ms-version": "2021-02-12"
>>>>>>> 7e782c87
      },
      "ResponseBody": []
    },
    {
      "RequestUri": "https://seannse.blob.core.windows.net/test-filesystem-7864d33b-123c-5866-2175-26922908f207?comp=lease&restype=container",
      "RequestMethod": "PUT",
      "RequestHeaders": {
        "Accept": "application/xml",
        "Authorization": "Sanitized",
        "If-Unmodified-Since": "Thu, 18 Feb 2021 22:20:57 GMT",
        "traceparent": "00-c3f3fbe905178c4c98a033ab1c99c9c0-7cdf4c63311bd048-00",
        "User-Agent": [
          "azsdk-net-Storage.Files.DataLake/12.7.0-alpha.20210217.1",
          "(.NET 5.0.3; Microsoft Windows 10.0.19042)"
        ],
        "x-ms-client-request-id": "a26c2d43-87db-4530-4146-cfb4c23fe25d",
        "x-ms-date": "Wed, 17 Feb 2021 22:20:58 GMT",
        "x-ms-lease-action": "break",
        "x-ms-return-client-request-id": "true",
<<<<<<< HEAD
        "x-ms-version": "2020-12-06"
=======
        "x-ms-version": "2021-02-12"
>>>>>>> 7e782c87
      },
      "RequestBody": null,
      "StatusCode": 202,
      "ResponseHeaders": {
        "Content-Length": "0",
        "Date": "Wed, 17 Feb 2021 22:20:58 GMT",
        "ETag": "\"0x8D8D3924D19FEC5\"",
        "Last-Modified": "Wed, 17 Feb 2021 22:20:58 GMT",
        "Server": [
          "Windows-Azure-Blob/1.0",
          "Microsoft-HTTPAPI/2.0"
        ],
        "x-ms-client-request-id": "a26c2d43-87db-4530-4146-cfb4c23fe25d",
        "x-ms-lease-time": "14",
        "x-ms-request-id": "47fae523-801e-002b-437b-05ff93000000",
<<<<<<< HEAD
        "x-ms-version": "2020-12-06"
=======
        "x-ms-version": "2021-02-12"
>>>>>>> 7e782c87
      },
      "ResponseBody": []
    },
    {
      "RequestUri": "https://seannse.blob.core.windows.net/test-filesystem-7864d33b-123c-5866-2175-26922908f207?restype=container",
      "RequestMethod": "DELETE",
      "RequestHeaders": {
        "Accept": "application/xml",
        "Authorization": "Sanitized",
        "traceparent": "00-1abb6e3a2f521a458bcd12c02a7159e4-061516bfcf3f9948-00",
        "User-Agent": [
          "azsdk-net-Storage.Files.DataLake/12.7.0-alpha.20210217.1",
          "(.NET 5.0.3; Microsoft Windows 10.0.19042)"
        ],
        "x-ms-client-request-id": "5d599874-f44c-c6e2-26cb-996f12b49055",
        "x-ms-date": "Wed, 17 Feb 2021 22:20:58 GMT",
        "x-ms-lease-id": "5aaa70c3-dd0c-1c42-d38f-79763ebe3853",
        "x-ms-return-client-request-id": "true",
<<<<<<< HEAD
        "x-ms-version": "2020-12-06"
=======
        "x-ms-version": "2021-02-12"
>>>>>>> 7e782c87
      },
      "RequestBody": null,
      "StatusCode": 202,
      "ResponseHeaders": {
        "Content-Length": "0",
        "Date": "Wed, 17 Feb 2021 22:20:58 GMT",
        "Server": [
          "Windows-Azure-Blob/1.0",
          "Microsoft-HTTPAPI/2.0"
        ],
        "x-ms-client-request-id": "5d599874-f44c-c6e2-26cb-996f12b49055",
        "x-ms-request-id": "47fae568-801e-002b-067b-05ff93000000",
<<<<<<< HEAD
        "x-ms-version": "2020-12-06"
=======
        "x-ms-version": "2021-02-12"
>>>>>>> 7e782c87
      },
      "ResponseBody": []
    }
  ],
  "Variables": {
    "DateTimeOffsetNow": "2021-02-17T16:20:57.0341491-06:00",
    "RandomSeed": "711084564",
    "Storage_TestConfigHierarchicalNamespace": "NamespaceTenant\nseannse\nU2FuaXRpemVk\nhttps://seannse.blob.core.windows.net\nhttps://seannse.file.core.windows.net\nhttps://seannse.queue.core.windows.net\nhttps://seannse.table.core.windows.net\n\n\n\n\nhttps://seannse-secondary.blob.core.windows.net\nhttps://seannse-secondary.file.core.windows.net\nhttps://seannse-secondary.queue.core.windows.net\nhttps://seannse-secondary.table.core.windows.net\n68390a19-a643-458b-b726-408abf67b4fc\nSanitized\n72f988bf-86f1-41af-91ab-2d7cd011db47\nhttps://login.microsoftonline.com/\nCloud\nBlobEndpoint=https://seannse.blob.core.windows.net/;QueueEndpoint=https://seannse.queue.core.windows.net/;FileEndpoint=https://seannse.file.core.windows.net/;BlobSecondaryEndpoint=https://seannse-secondary.blob.core.windows.net/;QueueSecondaryEndpoint=https://seannse-secondary.queue.core.windows.net/;FileSecondaryEndpoint=https://seannse-secondary.file.core.windows.net/;AccountName=seannse;AccountKey=Sanitized\n\n\n"
  }
}<|MERGE_RESOLUTION|>--- conflicted
+++ resolved
@@ -14,11 +14,7 @@
         "x-ms-client-request-id": "0072ee03-ba72-dc11-1321-3bd994f5081b",
         "x-ms-date": "Wed, 17 Feb 2021 22:20:57 GMT",
         "x-ms-return-client-request-id": "true",
-<<<<<<< HEAD
-        "x-ms-version": "2020-12-06"
-=======
-        "x-ms-version": "2021-02-12"
->>>>>>> 7e782c87
+        "x-ms-version": "2021-02-12"
       },
       "RequestBody": null,
       "StatusCode": 201,
@@ -33,11 +29,7 @@
         ],
         "x-ms-client-request-id": "0072ee03-ba72-dc11-1321-3bd994f5081b",
         "x-ms-request-id": "ff140190-101e-0090-767b-054531000000",
-<<<<<<< HEAD
-        "x-ms-version": "2020-12-06"
-=======
-        "x-ms-version": "2021-02-12"
->>>>>>> 7e782c87
+        "x-ms-version": "2021-02-12"
       },
       "ResponseBody": []
     },
@@ -58,11 +50,7 @@
         "x-ms-lease-duration": "15",
         "x-ms-proposed-lease-id": "4cb8e399-c522-b436-9656-ba4c1f9d8551",
         "x-ms-return-client-request-id": "true",
-<<<<<<< HEAD
-        "x-ms-version": "2020-12-06"
-=======
-        "x-ms-version": "2021-02-12"
->>>>>>> 7e782c87
+        "x-ms-version": "2021-02-12"
       },
       "RequestBody": null,
       "StatusCode": 201,
@@ -78,11 +66,7 @@
         "x-ms-client-request-id": "0d121700-f35b-3db3-b7be-691b00c4bd75",
         "x-ms-lease-id": "4cb8e399-c522-b436-9656-ba4c1f9d8551",
         "x-ms-request-id": "ff140255-101e-0090-2f7b-054531000000",
-<<<<<<< HEAD
-        "x-ms-version": "2020-12-06"
-=======
-        "x-ms-version": "2021-02-12"
->>>>>>> 7e782c87
+        "x-ms-version": "2021-02-12"
       },
       "ResponseBody": []
     },
@@ -101,11 +85,7 @@
         "x-ms-date": "Wed, 17 Feb 2021 22:20:57 GMT",
         "x-ms-lease-action": "break",
         "x-ms-return-client-request-id": "true",
-<<<<<<< HEAD
-        "x-ms-version": "2020-12-06"
-=======
-        "x-ms-version": "2021-02-12"
->>>>>>> 7e782c87
+        "x-ms-version": "2021-02-12"
       },
       "RequestBody": null,
       "StatusCode": 202,
@@ -121,11 +101,7 @@
         "x-ms-client-request-id": "074c9936-788b-aef5-199a-46b6f26b0bf5",
         "x-ms-lease-time": "14",
         "x-ms-request-id": "ff1402d3-101e-0090-2b7b-054531000000",
-<<<<<<< HEAD
-        "x-ms-version": "2020-12-06"
-=======
-        "x-ms-version": "2021-02-12"
->>>>>>> 7e782c87
+        "x-ms-version": "2021-02-12"
       },
       "ResponseBody": []
     },
@@ -144,11 +120,7 @@
         "x-ms-date": "Wed, 17 Feb 2021 22:20:57 GMT",
         "x-ms-lease-id": "4cb8e399-c522-b436-9656-ba4c1f9d8551",
         "x-ms-return-client-request-id": "true",
-<<<<<<< HEAD
-        "x-ms-version": "2020-12-06"
-=======
-        "x-ms-version": "2021-02-12"
->>>>>>> 7e782c87
+        "x-ms-version": "2021-02-12"
       },
       "RequestBody": null,
       "StatusCode": 202,
@@ -161,11 +133,7 @@
         ],
         "x-ms-client-request-id": "66e4f6d2-b678-22ea-f489-ae82c4ee4af1",
         "x-ms-request-id": "ff140363-101e-0090-377b-054531000000",
-<<<<<<< HEAD
-        "x-ms-version": "2020-12-06"
-=======
-        "x-ms-version": "2021-02-12"
->>>>>>> 7e782c87
+        "x-ms-version": "2021-02-12"
       },
       "ResponseBody": []
     },
@@ -183,11 +151,7 @@
         "x-ms-client-request-id": "c60dbf8a-d76a-c3a8-6d06-d12221345bae",
         "x-ms-date": "Wed, 17 Feb 2021 22:20:57 GMT",
         "x-ms-return-client-request-id": "true",
-<<<<<<< HEAD
-        "x-ms-version": "2020-12-06"
-=======
-        "x-ms-version": "2021-02-12"
->>>>>>> 7e782c87
+        "x-ms-version": "2021-02-12"
       },
       "RequestBody": null,
       "StatusCode": 201,
@@ -202,11 +166,7 @@
         ],
         "x-ms-client-request-id": "c60dbf8a-d76a-c3a8-6d06-d12221345bae",
         "x-ms-request-id": "e57bac52-801e-0059-677b-05f8dc000000",
-<<<<<<< HEAD
-        "x-ms-version": "2020-12-06"
-=======
-        "x-ms-version": "2021-02-12"
->>>>>>> 7e782c87
+        "x-ms-version": "2021-02-12"
       },
       "ResponseBody": []
     },
@@ -227,11 +187,7 @@
         "x-ms-lease-duration": "15",
         "x-ms-proposed-lease-id": "52e8633d-4e0a-fc6a-1e9a-009526263314",
         "x-ms-return-client-request-id": "true",
-<<<<<<< HEAD
-        "x-ms-version": "2020-12-06"
-=======
-        "x-ms-version": "2021-02-12"
->>>>>>> 7e782c87
+        "x-ms-version": "2021-02-12"
       },
       "RequestBody": null,
       "StatusCode": 201,
@@ -247,11 +203,7 @@
         "x-ms-client-request-id": "46253a39-de98-3c79-5510-a7d0d7129c47",
         "x-ms-lease-id": "52e8633d-4e0a-fc6a-1e9a-009526263314",
         "x-ms-request-id": "e57bacad-801e-0059-397b-05f8dc000000",
-<<<<<<< HEAD
-        "x-ms-version": "2020-12-06"
-=======
-        "x-ms-version": "2021-02-12"
->>>>>>> 7e782c87
+        "x-ms-version": "2021-02-12"
       },
       "ResponseBody": []
     },
@@ -271,11 +223,7 @@
         "x-ms-date": "Wed, 17 Feb 2021 22:20:58 GMT",
         "x-ms-lease-action": "break",
         "x-ms-return-client-request-id": "true",
-<<<<<<< HEAD
-        "x-ms-version": "2020-12-06"
-=======
-        "x-ms-version": "2021-02-12"
->>>>>>> 7e782c87
+        "x-ms-version": "2021-02-12"
       },
       "RequestBody": null,
       "StatusCode": 202,
@@ -291,11 +239,7 @@
         "x-ms-client-request-id": "ec5c0bf1-ec00-477b-98ee-b228de0feab6",
         "x-ms-lease-time": "14",
         "x-ms-request-id": "e57bacfb-801e-0059-047b-05f8dc000000",
-<<<<<<< HEAD
-        "x-ms-version": "2020-12-06"
-=======
-        "x-ms-version": "2021-02-12"
->>>>>>> 7e782c87
+        "x-ms-version": "2021-02-12"
       },
       "ResponseBody": []
     },
@@ -314,11 +258,7 @@
         "x-ms-date": "Wed, 17 Feb 2021 22:20:58 GMT",
         "x-ms-lease-id": "52e8633d-4e0a-fc6a-1e9a-009526263314",
         "x-ms-return-client-request-id": "true",
-<<<<<<< HEAD
-        "x-ms-version": "2020-12-06"
-=======
-        "x-ms-version": "2021-02-12"
->>>>>>> 7e782c87
+        "x-ms-version": "2021-02-12"
       },
       "RequestBody": null,
       "StatusCode": 202,
@@ -331,11 +271,7 @@
         ],
         "x-ms-client-request-id": "cbdee3e7-afb6-e646-41b6-781ba14cd874",
         "x-ms-request-id": "e57bad6f-801e-0059-757b-05f8dc000000",
-<<<<<<< HEAD
-        "x-ms-version": "2020-12-06"
-=======
-        "x-ms-version": "2021-02-12"
->>>>>>> 7e782c87
+        "x-ms-version": "2021-02-12"
       },
       "ResponseBody": []
     },
@@ -353,11 +289,7 @@
         "x-ms-client-request-id": "81374e95-032b-d42f-7c85-a94188b4bc39",
         "x-ms-date": "Wed, 17 Feb 2021 22:20:58 GMT",
         "x-ms-return-client-request-id": "true",
-<<<<<<< HEAD
-        "x-ms-version": "2020-12-06"
-=======
-        "x-ms-version": "2021-02-12"
->>>>>>> 7e782c87
+        "x-ms-version": "2021-02-12"
       },
       "RequestBody": null,
       "StatusCode": 201,
@@ -372,11 +304,7 @@
         ],
         "x-ms-client-request-id": "81374e95-032b-d42f-7c85-a94188b4bc39",
         "x-ms-request-id": "47fae4a1-801e-002b-447b-05ff93000000",
-<<<<<<< HEAD
-        "x-ms-version": "2020-12-06"
-=======
-        "x-ms-version": "2021-02-12"
->>>>>>> 7e782c87
+        "x-ms-version": "2021-02-12"
       },
       "ResponseBody": []
     },
@@ -397,11 +325,7 @@
         "x-ms-lease-duration": "15",
         "x-ms-proposed-lease-id": "5aaa70c3-dd0c-1c42-d38f-79763ebe3853",
         "x-ms-return-client-request-id": "true",
-<<<<<<< HEAD
-        "x-ms-version": "2020-12-06"
-=======
-        "x-ms-version": "2021-02-12"
->>>>>>> 7e782c87
+        "x-ms-version": "2021-02-12"
       },
       "RequestBody": null,
       "StatusCode": 201,
@@ -417,11 +341,7 @@
         "x-ms-client-request-id": "b0e39b09-ea23-b76c-0b1b-ad9c8ab996bd",
         "x-ms-lease-id": "5aaa70c3-dd0c-1c42-d38f-79763ebe3853",
         "x-ms-request-id": "47fae4f4-801e-002b-147b-05ff93000000",
-<<<<<<< HEAD
-        "x-ms-version": "2020-12-06"
-=======
-        "x-ms-version": "2021-02-12"
->>>>>>> 7e782c87
+        "x-ms-version": "2021-02-12"
       },
       "ResponseBody": []
     },
@@ -441,11 +361,7 @@
         "x-ms-date": "Wed, 17 Feb 2021 22:20:58 GMT",
         "x-ms-lease-action": "break",
         "x-ms-return-client-request-id": "true",
-<<<<<<< HEAD
-        "x-ms-version": "2020-12-06"
-=======
-        "x-ms-version": "2021-02-12"
->>>>>>> 7e782c87
+        "x-ms-version": "2021-02-12"
       },
       "RequestBody": null,
       "StatusCode": 202,
@@ -461,11 +377,7 @@
         "x-ms-client-request-id": "a26c2d43-87db-4530-4146-cfb4c23fe25d",
         "x-ms-lease-time": "14",
         "x-ms-request-id": "47fae523-801e-002b-437b-05ff93000000",
-<<<<<<< HEAD
-        "x-ms-version": "2020-12-06"
-=======
-        "x-ms-version": "2021-02-12"
->>>>>>> 7e782c87
+        "x-ms-version": "2021-02-12"
       },
       "ResponseBody": []
     },
@@ -484,11 +396,7 @@
         "x-ms-date": "Wed, 17 Feb 2021 22:20:58 GMT",
         "x-ms-lease-id": "5aaa70c3-dd0c-1c42-d38f-79763ebe3853",
         "x-ms-return-client-request-id": "true",
-<<<<<<< HEAD
-        "x-ms-version": "2020-12-06"
-=======
-        "x-ms-version": "2021-02-12"
->>>>>>> 7e782c87
+        "x-ms-version": "2021-02-12"
       },
       "RequestBody": null,
       "StatusCode": 202,
@@ -501,11 +409,7 @@
         ],
         "x-ms-client-request-id": "5d599874-f44c-c6e2-26cb-996f12b49055",
         "x-ms-request-id": "47fae568-801e-002b-067b-05ff93000000",
-<<<<<<< HEAD
-        "x-ms-version": "2020-12-06"
-=======
-        "x-ms-version": "2021-02-12"
->>>>>>> 7e782c87
+        "x-ms-version": "2021-02-12"
       },
       "ResponseBody": []
     }
