﻿{
  "Entries": [
    {
      "RequestUri": "https://seannse.blob.core.windows.net/test-filesystem-20e1fd72-1024-59b8-7e2b-c7c79216f945?restype=container",
      "RequestMethod": "PUT",
      "RequestHeaders": {
        "Accept": "application/xml",
        "Authorization": "Sanitized",
        "traceparent": "00-6e540431c2ea6f42bc7ce02d20fdfc24-529903d5e6f9ac42-00",
        "User-Agent": [
          "azsdk-net-Storage.Files.DataLake/12.7.0-alpha.20210219.1",
          "(.NET 5.0.3; Microsoft Windows 10.0.19041)"
        ],
        "x-ms-blob-public-access": "container",
        "x-ms-client-request-id": "8239854f-54d9-2ed6-2fe9-8c4c48d68ff3",
        "x-ms-date": "Fri, 19 Feb 2021 18:58:46 GMT",
        "x-ms-return-client-request-id": "true",
<<<<<<< HEAD
        "x-ms-version": "2020-12-06"
=======
        "x-ms-version": "2021-02-12"
>>>>>>> 7e782c87
      },
      "RequestBody": null,
      "StatusCode": 201,
      "ResponseHeaders": {
        "Content-Length": "0",
        "Date": "Fri, 19 Feb 2021 18:58:45 GMT",
        "ETag": "\"0x8D8D5086213A7E2\"",
        "Last-Modified": "Fri, 19 Feb 2021 18:58:45 GMT",
        "Server": [
          "Windows-Azure-Blob/1.0",
          "Microsoft-HTTPAPI/2.0"
        ],
        "x-ms-client-request-id": "8239854f-54d9-2ed6-2fe9-8c4c48d68ff3",
        "x-ms-request-id": "f3d98450-a01e-0071-4af1-069974000000",
<<<<<<< HEAD
        "x-ms-version": "2020-12-06"
=======
        "x-ms-version": "2021-02-12"
>>>>>>> 7e782c87
      },
      "ResponseBody": []
    },
    {
      "RequestUri": "https://seannse.dfs.core.windows.net/test-filesystem-20e1fd72-1024-59b8-7e2b-c7c79216f945/test-directory-58f0825b-76aa-50b7-a83c-c36d209120c3?resource=directory",
      "RequestMethod": "PUT",
      "RequestHeaders": {
        "Accept": "application/json",
        "Authorization": "Sanitized",
        "traceparent": "00-a4fcda5b7970db4fb1575a9c6fb6ad99-d5931dce23917141-00",
        "User-Agent": [
          "azsdk-net-Storage.Files.DataLake/12.7.0-alpha.20210219.1",
          "(.NET 5.0.3; Microsoft Windows 10.0.19041)"
        ],
        "x-ms-client-request-id": "b7cbfc27-94ca-d8e5-cee8-da9d90690e9e",
        "x-ms-date": "Fri, 19 Feb 2021 18:58:46 GMT",
        "x-ms-permissions": "0777",
        "x-ms-return-client-request-id": "true",
        "x-ms-umask": "0057",
<<<<<<< HEAD
        "x-ms-version": "2020-12-06"
=======
        "x-ms-version": "2021-02-12"
>>>>>>> 7e782c87
      },
      "RequestBody": null,
      "StatusCode": 201,
      "ResponseHeaders": {
        "Content-Length": "0",
        "Date": "Fri, 19 Feb 2021 18:58:44 GMT",
        "ETag": "\"0x8D8D5086222B68B\"",
        "Last-Modified": "Fri, 19 Feb 2021 18:58:45 GMT",
        "Server": [
          "Windows-Azure-HDFS/1.0",
          "Microsoft-HTTPAPI/2.0"
        ],
        "x-ms-client-request-id": "b7cbfc27-94ca-d8e5-cee8-da9d90690e9e",
        "x-ms-request-id": "c3622453-401f-0034-2bf1-064c97000000",
<<<<<<< HEAD
        "x-ms-version": "2020-12-06"
=======
        "x-ms-version": "2021-02-12"
>>>>>>> 7e782c87
      },
      "ResponseBody": []
    },
    {
      "RequestUri": "https://seannse.dfs.core.windows.net/test-filesystem-20e1fd72-1024-59b8-7e2b-c7c79216f945/test-directory-58f0825b-76aa-50b7-a83c-c36d209120c3?action=getAccessControl",
      "RequestMethod": "HEAD",
      "RequestHeaders": {
        "Accept": "application/json",
        "Authorization": "Sanitized",
        "User-Agent": [
          "azsdk-net-Storage.Files.DataLake/12.7.0-alpha.20210219.1",
          "(.NET 5.0.3; Microsoft Windows 10.0.19041)"
        ],
        "x-ms-client-request-id": "23463edf-68c6-aaf9-529e-3ff49bcd65cf",
        "x-ms-date": "Fri, 19 Feb 2021 18:58:46 GMT",
        "x-ms-return-client-request-id": "true",
<<<<<<< HEAD
        "x-ms-version": "2020-12-06"
=======
        "x-ms-version": "2021-02-12"
>>>>>>> 7e782c87
      },
      "RequestBody": null,
      "StatusCode": 200,
      "ResponseHeaders": {
        "Date": "Fri, 19 Feb 2021 18:58:44 GMT",
        "ETag": "\"0x8D8D5086222B68B\"",
        "Last-Modified": "Fri, 19 Feb 2021 18:58:45 GMT",
        "Server": [
          "Windows-Azure-HDFS/1.0",
          "Microsoft-HTTPAPI/2.0"
        ],
        "x-ms-acl": "user::rwx,group::-w-,other::---",
        "x-ms-client-request-id": "23463edf-68c6-aaf9-529e-3ff49bcd65cf",
        "x-ms-group": "$superuser",
        "x-ms-owner": "$superuser",
        "x-ms-permissions": "rwx-w----",
        "x-ms-request-id": "c3622468-401f-0034-40f1-064c97000000",
<<<<<<< HEAD
        "x-ms-version": "2020-12-06"
=======
        "x-ms-version": "2021-02-12"
>>>>>>> 7e782c87
      },
      "ResponseBody": []
    },
    {
      "RequestUri": "https://seannse.blob.core.windows.net/test-filesystem-20e1fd72-1024-59b8-7e2b-c7c79216f945?restype=container",
      "RequestMethod": "DELETE",
      "RequestHeaders": {
        "Accept": "application/xml",
        "Authorization": "Sanitized",
        "traceparent": "00-d9a06bf798cd8842a1f2c66d85b80234-872731e6f53c0c4e-00",
        "User-Agent": [
          "azsdk-net-Storage.Files.DataLake/12.7.0-alpha.20210219.1",
          "(.NET 5.0.3; Microsoft Windows 10.0.19041)"
        ],
        "x-ms-client-request-id": "52be3a2d-ea22-61d7-cf63-bec042214948",
        "x-ms-date": "Fri, 19 Feb 2021 18:58:46 GMT",
        "x-ms-return-client-request-id": "true",
<<<<<<< HEAD
        "x-ms-version": "2020-12-06"
=======
        "x-ms-version": "2021-02-12"
>>>>>>> 7e782c87
      },
      "RequestBody": null,
      "StatusCode": 202,
      "ResponseHeaders": {
        "Content-Length": "0",
        "Date": "Fri, 19 Feb 2021 18:58:45 GMT",
        "Server": [
          "Windows-Azure-Blob/1.0",
          "Microsoft-HTTPAPI/2.0"
        ],
        "x-ms-client-request-id": "52be3a2d-ea22-61d7-cf63-bec042214948",
        "x-ms-request-id": "f3d9850d-a01e-0071-7af1-069974000000",
<<<<<<< HEAD
        "x-ms-version": "2020-12-06"
=======
        "x-ms-version": "2021-02-12"
>>>>>>> 7e782c87
      },
      "ResponseBody": []
    }
  ],
  "Variables": {
    "RandomSeed": "1995849370",
    "Storage_TestConfigHierarchicalNamespace": "NamespaceTenant\nseannse\nU2FuaXRpemVk\nhttps://seannse.blob.core.windows.net\nhttps://seannse.file.core.windows.net\nhttps://seannse.queue.core.windows.net\nhttps://seannse.table.core.windows.net\n\n\n\n\nhttps://seannse-secondary.blob.core.windows.net\nhttps://seannse-secondary.file.core.windows.net\nhttps://seannse-secondary.queue.core.windows.net\nhttps://seannse-secondary.table.core.windows.net\n68390a19-a643-458b-b726-408abf67b4fc\nSanitized\n72f988bf-86f1-41af-91ab-2d7cd011db47\nhttps://login.microsoftonline.com/\nCloud\nBlobEndpoint=https://seannse.blob.core.windows.net/;QueueEndpoint=https://seannse.queue.core.windows.net/;FileEndpoint=https://seannse.file.core.windows.net/;BlobSecondaryEndpoint=https://seannse-secondary.blob.core.windows.net/;QueueSecondaryEndpoint=https://seannse-secondary.queue.core.windows.net/;FileSecondaryEndpoint=https://seannse-secondary.file.core.windows.net/;AccountName=seannse;AccountKey=Sanitized\n\n\n"
  }
}<|MERGE_RESOLUTION|>--- conflicted
+++ resolved
@@ -15,11 +15,7 @@
         "x-ms-client-request-id": "8239854f-54d9-2ed6-2fe9-8c4c48d68ff3",
         "x-ms-date": "Fri, 19 Feb 2021 18:58:46 GMT",
         "x-ms-return-client-request-id": "true",
-<<<<<<< HEAD
-        "x-ms-version": "2020-12-06"
-=======
         "x-ms-version": "2021-02-12"
->>>>>>> 7e782c87
       },
       "RequestBody": null,
       "StatusCode": 201,
@@ -34,11 +30,7 @@
         ],
         "x-ms-client-request-id": "8239854f-54d9-2ed6-2fe9-8c4c48d68ff3",
         "x-ms-request-id": "f3d98450-a01e-0071-4af1-069974000000",
-<<<<<<< HEAD
-        "x-ms-version": "2020-12-06"
-=======
         "x-ms-version": "2021-02-12"
->>>>>>> 7e782c87
       },
       "ResponseBody": []
     },
@@ -58,11 +50,7 @@
         "x-ms-permissions": "0777",
         "x-ms-return-client-request-id": "true",
         "x-ms-umask": "0057",
-<<<<<<< HEAD
-        "x-ms-version": "2020-12-06"
-=======
         "x-ms-version": "2021-02-12"
->>>>>>> 7e782c87
       },
       "RequestBody": null,
       "StatusCode": 201,
@@ -77,11 +65,7 @@
         ],
         "x-ms-client-request-id": "b7cbfc27-94ca-d8e5-cee8-da9d90690e9e",
         "x-ms-request-id": "c3622453-401f-0034-2bf1-064c97000000",
-<<<<<<< HEAD
-        "x-ms-version": "2020-12-06"
-=======
         "x-ms-version": "2021-02-12"
->>>>>>> 7e782c87
       },
       "ResponseBody": []
     },
@@ -98,11 +82,7 @@
         "x-ms-client-request-id": "23463edf-68c6-aaf9-529e-3ff49bcd65cf",
         "x-ms-date": "Fri, 19 Feb 2021 18:58:46 GMT",
         "x-ms-return-client-request-id": "true",
-<<<<<<< HEAD
-        "x-ms-version": "2020-12-06"
-=======
         "x-ms-version": "2021-02-12"
->>>>>>> 7e782c87
       },
       "RequestBody": null,
       "StatusCode": 200,
@@ -120,11 +100,7 @@
         "x-ms-owner": "$superuser",
         "x-ms-permissions": "rwx-w----",
         "x-ms-request-id": "c3622468-401f-0034-40f1-064c97000000",
-<<<<<<< HEAD
-        "x-ms-version": "2020-12-06"
-=======
         "x-ms-version": "2021-02-12"
->>>>>>> 7e782c87
       },
       "ResponseBody": []
     },
@@ -142,11 +118,7 @@
         "x-ms-client-request-id": "52be3a2d-ea22-61d7-cf63-bec042214948",
         "x-ms-date": "Fri, 19 Feb 2021 18:58:46 GMT",
         "x-ms-return-client-request-id": "true",
-<<<<<<< HEAD
-        "x-ms-version": "2020-12-06"
-=======
         "x-ms-version": "2021-02-12"
->>>>>>> 7e782c87
       },
       "RequestBody": null,
       "StatusCode": 202,
@@ -159,11 +131,7 @@
         ],
         "x-ms-client-request-id": "52be3a2d-ea22-61d7-cf63-bec042214948",
         "x-ms-request-id": "f3d9850d-a01e-0071-7af1-069974000000",
-<<<<<<< HEAD
-        "x-ms-version": "2020-12-06"
-=======
         "x-ms-version": "2021-02-12"
->>>>>>> 7e782c87
       },
       "ResponseBody": []
     }
