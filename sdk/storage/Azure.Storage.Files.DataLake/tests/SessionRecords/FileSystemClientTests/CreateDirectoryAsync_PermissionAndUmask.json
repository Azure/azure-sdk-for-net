{
  "Entries": [
    {
      "RequestUri": "https://seannse.blob.core.windows.net/test-filesystem-49750e0c-5302-d69f-1cda-99941a0f9cf8?restype=container",
      "RequestMethod": "PUT",
      "RequestHeaders": {
        "Accept": "application/xml",
        "Authorization": "Sanitized",
<<<<<<< HEAD
        "traceparent": "00-7ed3b00827954d4fb296009ded6daa8b-c2d9f587b63b8246-00",
        "User-Agent": [
          "azsdk-net-Storage.Files.DataLake/12.7.0-alpha.20210202.1",
          "(.NET 5.0.2; Microsoft Windows 10.0.19042)"
        ],
        "x-ms-blob-public-access": "container",
        "x-ms-client-request-id": "1e95608d-6170-48f4-5149-6dbfd0e6fbd0",
        "x-ms-date": "Tue, 02 Feb 2021 21:24:47 GMT",
=======
        "traceparent": "00-b64ffc7d5657904c85afa7e80f6a0124-b67de2c441a99c42-00",
        "User-Agent": [
          "azsdk-net-Storage.Files.DataLake/12.7.0-alpha.20210217.1",
          "(.NET 5.0.3; Microsoft Windows 10.0.19042)"
        ],
        "x-ms-blob-public-access": "container",
        "x-ms-client-request-id": "1e95608d-6170-48f4-5149-6dbfd0e6fbd0",
        "x-ms-date": "Wed, 17 Feb 2021 22:21:11 GMT",
>>>>>>> 1814567d
        "x-ms-return-client-request-id": "true",
        "x-ms-version": "2020-06-12"
      },
      "RequestBody": null,
      "StatusCode": 201,
      "ResponseHeaders": {
        "Content-Length": "0",
<<<<<<< HEAD
        "Date": "Tue, 02 Feb 2021 21:24:47 GMT",
        "ETag": "\u00220x8D8C7C0F8175AC9\u0022",
        "Last-Modified": "Tue, 02 Feb 2021 21:24:48 GMT",
=======
        "Date": "Wed, 17 Feb 2021 22:21:11 GMT",
        "ETag": "\u00220x8D8D3925503A466\u0022",
        "Last-Modified": "Wed, 17 Feb 2021 22:21:11 GMT",
>>>>>>> 1814567d
        "Server": [
          "Windows-Azure-Blob/1.0",
          "Microsoft-HTTPAPI/2.0"
        ],
        "x-ms-client-request-id": "1e95608d-6170-48f4-5149-6dbfd0e6fbd0",
<<<<<<< HEAD
        "x-ms-request-id": "110e6ed1-601e-001c-3ea9-f92d3f000000",
=======
        "x-ms-request-id": "0a2c80b4-101e-0006-027b-054ce0000000",
>>>>>>> 1814567d
        "x-ms-version": "2020-06-12"
      },
      "ResponseBody": []
    },
    {
      "RequestUri": "https://seannse.dfs.core.windows.net/test-filesystem-49750e0c-5302-d69f-1cda-99941a0f9cf8/test-directory-2c93b450-01eb-79ec-6a1d-43ea003f2870?resource=directory",
      "RequestMethod": "PUT",
      "RequestHeaders": {
        "Accept": "application/json",
        "Authorization": "Sanitized",
<<<<<<< HEAD
        "traceparent": "00-e5f094af3bc79d44853b26b2b4787090-c3e5e754a034d14b-00",
        "User-Agent": [
          "azsdk-net-Storage.Files.DataLake/12.7.0-alpha.20210202.1",
          "(.NET 5.0.2; Microsoft Windows 10.0.19042)"
        ],
        "x-ms-client-request-id": "fa10831c-c218-8ba0-731b-b4521d0a4811",
        "x-ms-date": "Tue, 02 Feb 2021 21:24:47 GMT",
=======
        "traceparent": "00-3be31b74a8de044889617db67259a83f-e7cbaf98e911f14d-00",
        "User-Agent": [
          "azsdk-net-Storage.Files.DataLake/12.7.0-alpha.20210217.1",
          "(.NET 5.0.3; Microsoft Windows 10.0.19042)"
        ],
        "x-ms-client-request-id": "fa10831c-c218-8ba0-731b-b4521d0a4811",
        "x-ms-date": "Wed, 17 Feb 2021 22:21:11 GMT",
>>>>>>> 1814567d
        "x-ms-permissions": "0777",
        "x-ms-return-client-request-id": "true",
        "x-ms-umask": "0057",
        "x-ms-version": "2020-06-12"
      },
      "RequestBody": null,
      "StatusCode": 201,
      "ResponseHeaders": {
        "Content-Length": "0",
<<<<<<< HEAD
        "Date": "Tue, 02 Feb 2021 21:24:48 GMT",
        "ETag": "\u00220x8D8C7C0F8509D02\u0022",
        "Last-Modified": "Tue, 02 Feb 2021 21:24:48 GMT",
=======
        "Date": "Wed, 17 Feb 2021 22:21:12 GMT",
        "ETag": "\u00220x8D8D392553D9A92\u0022",
        "Last-Modified": "Wed, 17 Feb 2021 22:21:12 GMT",
>>>>>>> 1814567d
        "Server": [
          "Windows-Azure-HDFS/1.0",
          "Microsoft-HTTPAPI/2.0"
        ],
        "x-ms-client-request-id": "fa10831c-c218-8ba0-731b-b4521d0a4811",
<<<<<<< HEAD
        "x-ms-request-id": "3b4b5b80-001f-0025-15a9-f9d623000000",
=======
        "x-ms-request-id": "03204a30-a01f-0013-477b-055b53000000",
>>>>>>> 1814567d
        "x-ms-version": "2020-06-12"
      },
      "ResponseBody": []
    },
    {
      "RequestUri": "https://seannse.dfs.core.windows.net/test-filesystem-49750e0c-5302-d69f-1cda-99941a0f9cf8/test-directory-2c93b450-01eb-79ec-6a1d-43ea003f2870?action=getAccessControl",
      "RequestMethod": "HEAD",
      "RequestHeaders": {
        "Accept": "application/json",
        "Authorization": "Sanitized",
        "User-Agent": [
<<<<<<< HEAD
          "azsdk-net-Storage.Files.DataLake/12.7.0-alpha.20210202.1",
          "(.NET 5.0.2; Microsoft Windows 10.0.19042)"
        ],
        "x-ms-client-request-id": "7dcd2296-2e2f-2957-6c7c-465ec834a378",
        "x-ms-date": "Tue, 02 Feb 2021 21:24:48 GMT",
=======
          "azsdk-net-Storage.Files.DataLake/12.7.0-alpha.20210217.1",
          "(.NET 5.0.3; Microsoft Windows 10.0.19042)"
        ],
        "x-ms-client-request-id": "7dcd2296-2e2f-2957-6c7c-465ec834a378",
        "x-ms-date": "Wed, 17 Feb 2021 22:21:12 GMT",
>>>>>>> 1814567d
        "x-ms-return-client-request-id": "true",
        "x-ms-version": "2020-06-12"
      },
      "RequestBody": null,
      "StatusCode": 200,
      "ResponseHeaders": {
<<<<<<< HEAD
        "Date": "Tue, 02 Feb 2021 21:24:48 GMT",
        "ETag": "\u00220x8D8C7C0F8509D02\u0022",
        "Last-Modified": "Tue, 02 Feb 2021 21:24:48 GMT",
=======
        "Date": "Wed, 17 Feb 2021 22:21:12 GMT",
        "ETag": "\u00220x8D8D392553D9A92\u0022",
        "Last-Modified": "Wed, 17 Feb 2021 22:21:12 GMT",
>>>>>>> 1814567d
        "Server": [
          "Windows-Azure-HDFS/1.0",
          "Microsoft-HTTPAPI/2.0"
        ],
        "x-ms-acl": "user::rwx,group::-w-,other::---",
        "x-ms-client-request-id": "7dcd2296-2e2f-2957-6c7c-465ec834a378",
        "x-ms-group": "$superuser",
        "x-ms-owner": "$superuser",
        "x-ms-permissions": "rwx-w----",
<<<<<<< HEAD
        "x-ms-request-id": "3b4b5b8f-001f-0025-24a9-f9d623000000",
=======
        "x-ms-request-id": "03204a3e-a01f-0013-557b-055b53000000",
>>>>>>> 1814567d
        "x-ms-version": "2020-06-12"
      },
      "ResponseBody": []
    },
    {
      "RequestUri": "https://seannse.blob.core.windows.net/test-filesystem-49750e0c-5302-d69f-1cda-99941a0f9cf8?restype=container",
      "RequestMethod": "DELETE",
      "RequestHeaders": {
        "Accept": "application/xml",
        "Authorization": "Sanitized",
<<<<<<< HEAD
        "traceparent": "00-2e124e52f04d384f9afa7d2296c6c5e9-26c28c155827774f-00",
        "User-Agent": [
          "azsdk-net-Storage.Files.DataLake/12.7.0-alpha.20210202.1",
          "(.NET 5.0.2; Microsoft Windows 10.0.19042)"
        ],
        "x-ms-client-request-id": "fbbc2ec8-ca3d-f3e2-a5aa-5662faf709f7",
        "x-ms-date": "Tue, 02 Feb 2021 21:24:48 GMT",
=======
        "traceparent": "00-10bcd29a2e3ffb40ba1ceb4fa1f5877c-0fd991ad133e5945-00",
        "User-Agent": [
          "azsdk-net-Storage.Files.DataLake/12.7.0-alpha.20210217.1",
          "(.NET 5.0.3; Microsoft Windows 10.0.19042)"
        ],
        "x-ms-client-request-id": "fbbc2ec8-ca3d-f3e2-a5aa-5662faf709f7",
        "x-ms-date": "Wed, 17 Feb 2021 22:21:12 GMT",
>>>>>>> 1814567d
        "x-ms-return-client-request-id": "true",
        "x-ms-version": "2020-06-12"
      },
      "RequestBody": null,
      "StatusCode": 202,
      "ResponseHeaders": {
        "Content-Length": "0",
<<<<<<< HEAD
        "Date": "Tue, 02 Feb 2021 21:24:47 GMT",
=======
        "Date": "Wed, 17 Feb 2021 22:21:12 GMT",
>>>>>>> 1814567d
        "Server": [
          "Windows-Azure-Blob/1.0",
          "Microsoft-HTTPAPI/2.0"
        ],
        "x-ms-client-request-id": "fbbc2ec8-ca3d-f3e2-a5aa-5662faf709f7",
<<<<<<< HEAD
        "x-ms-request-id": "110e7004-601e-001c-4fa9-f92d3f000000",
=======
        "x-ms-request-id": "0a2c83ce-101e-0006-707b-054ce0000000",
>>>>>>> 1814567d
        "x-ms-version": "2020-06-12"
      },
      "ResponseBody": []
    }
  ],
  "Variables": {
    "RandomSeed": "43226826",
    "Storage_TestConfigHierarchicalNamespace": "NamespaceTenant\nseannse\nU2FuaXRpemVk\nhttps://seannse.blob.core.windows.net\nhttps://seannse.file.core.windows.net\nhttps://seannse.queue.core.windows.net\nhttps://seannse.table.core.windows.net\n\n\n\n\nhttps://seannse-secondary.blob.core.windows.net\nhttps://seannse-secondary.file.core.windows.net\nhttps://seannse-secondary.queue.core.windows.net\nhttps://seannse-secondary.table.core.windows.net\n68390a19-a643-458b-b726-408abf67b4fc\nSanitized\n72f988bf-86f1-41af-91ab-2d7cd011db47\nhttps://login.microsoftonline.com/\nCloud\nBlobEndpoint=https://seannse.blob.core.windows.net/;QueueEndpoint=https://seannse.queue.core.windows.net/;FileEndpoint=https://seannse.file.core.windows.net/;BlobSecondaryEndpoint=https://seannse-secondary.blob.core.windows.net/;QueueSecondaryEndpoint=https://seannse-secondary.queue.core.windows.net/;FileSecondaryEndpoint=https://seannse-secondary.file.core.windows.net/;AccountName=seannse;AccountKey=Sanitized\n"
  }
}<|MERGE_RESOLUTION|>--- conflicted
+++ resolved
@@ -1,30 +1,19 @@
 {
   "Entries": [
     {
-      "RequestUri": "https://seannse.blob.core.windows.net/test-filesystem-49750e0c-5302-d69f-1cda-99941a0f9cf8?restype=container",
+      "RequestUri": "https://seannse.blob.core.windows.net/test-filesystem-20e1fd72-1024-59b8-7e2b-c7c79216f945?restype=container",
       "RequestMethod": "PUT",
       "RequestHeaders": {
         "Accept": "application/xml",
         "Authorization": "Sanitized",
-<<<<<<< HEAD
-        "traceparent": "00-7ed3b00827954d4fb296009ded6daa8b-c2d9f587b63b8246-00",
+        "traceparent": "00-6e540431c2ea6f42bc7ce02d20fdfc24-529903d5e6f9ac42-00",
         "User-Agent": [
-          "azsdk-net-Storage.Files.DataLake/12.7.0-alpha.20210202.1",
-          "(.NET 5.0.2; Microsoft Windows 10.0.19042)"
+          "azsdk-net-Storage.Files.DataLake/12.7.0-alpha.20210219.1",
+          "(.NET 5.0.3; Microsoft Windows 10.0.19041)"
         ],
         "x-ms-blob-public-access": "container",
-        "x-ms-client-request-id": "1e95608d-6170-48f4-5149-6dbfd0e6fbd0",
-        "x-ms-date": "Tue, 02 Feb 2021 21:24:47 GMT",
-=======
-        "traceparent": "00-b64ffc7d5657904c85afa7e80f6a0124-b67de2c441a99c42-00",
-        "User-Agent": [
-          "azsdk-net-Storage.Files.DataLake/12.7.0-alpha.20210217.1",
-          "(.NET 5.0.3; Microsoft Windows 10.0.19042)"
-        ],
-        "x-ms-blob-public-access": "container",
-        "x-ms-client-request-id": "1e95608d-6170-48f4-5149-6dbfd0e6fbd0",
-        "x-ms-date": "Wed, 17 Feb 2021 22:21:11 GMT",
->>>>>>> 1814567d
+        "x-ms-client-request-id": "8239854f-54d9-2ed6-2fe9-8c4c48d68ff3",
+        "x-ms-date": "Fri, 19 Feb 2021 18:58:46 GMT",
         "x-ms-return-client-request-id": "true",
         "x-ms-version": "2020-06-12"
       },
@@ -32,52 +21,32 @@
       "StatusCode": 201,
       "ResponseHeaders": {
         "Content-Length": "0",
-<<<<<<< HEAD
-        "Date": "Tue, 02 Feb 2021 21:24:47 GMT",
-        "ETag": "\u00220x8D8C7C0F8175AC9\u0022",
-        "Last-Modified": "Tue, 02 Feb 2021 21:24:48 GMT",
-=======
-        "Date": "Wed, 17 Feb 2021 22:21:11 GMT",
-        "ETag": "\u00220x8D8D3925503A466\u0022",
-        "Last-Modified": "Wed, 17 Feb 2021 22:21:11 GMT",
->>>>>>> 1814567d
+        "Date": "Fri, 19 Feb 2021 18:58:45 GMT",
+        "ETag": "\u00220x8D8D5086213A7E2\u0022",
+        "Last-Modified": "Fri, 19 Feb 2021 18:58:45 GMT",
         "Server": [
           "Windows-Azure-Blob/1.0",
           "Microsoft-HTTPAPI/2.0"
         ],
-        "x-ms-client-request-id": "1e95608d-6170-48f4-5149-6dbfd0e6fbd0",
-<<<<<<< HEAD
-        "x-ms-request-id": "110e6ed1-601e-001c-3ea9-f92d3f000000",
-=======
-        "x-ms-request-id": "0a2c80b4-101e-0006-027b-054ce0000000",
->>>>>>> 1814567d
+        "x-ms-client-request-id": "8239854f-54d9-2ed6-2fe9-8c4c48d68ff3",
+        "x-ms-request-id": "f3d98450-a01e-0071-4af1-069974000000",
         "x-ms-version": "2020-06-12"
       },
       "ResponseBody": []
     },
     {
-      "RequestUri": "https://seannse.dfs.core.windows.net/test-filesystem-49750e0c-5302-d69f-1cda-99941a0f9cf8/test-directory-2c93b450-01eb-79ec-6a1d-43ea003f2870?resource=directory",
+      "RequestUri": "https://seannse.dfs.core.windows.net/test-filesystem-20e1fd72-1024-59b8-7e2b-c7c79216f945/test-directory-58f0825b-76aa-50b7-a83c-c36d209120c3?resource=directory",
       "RequestMethod": "PUT",
       "RequestHeaders": {
         "Accept": "application/json",
         "Authorization": "Sanitized",
-<<<<<<< HEAD
-        "traceparent": "00-e5f094af3bc79d44853b26b2b4787090-c3e5e754a034d14b-00",
+        "traceparent": "00-a4fcda5b7970db4fb1575a9c6fb6ad99-d5931dce23917141-00",
         "User-Agent": [
-          "azsdk-net-Storage.Files.DataLake/12.7.0-alpha.20210202.1",
-          "(.NET 5.0.2; Microsoft Windows 10.0.19042)"
+          "azsdk-net-Storage.Files.DataLake/12.7.0-alpha.20210219.1",
+          "(.NET 5.0.3; Microsoft Windows 10.0.19041)"
         ],
-        "x-ms-client-request-id": "fa10831c-c218-8ba0-731b-b4521d0a4811",
-        "x-ms-date": "Tue, 02 Feb 2021 21:24:47 GMT",
-=======
-        "traceparent": "00-3be31b74a8de044889617db67259a83f-e7cbaf98e911f14d-00",
-        "User-Agent": [
-          "azsdk-net-Storage.Files.DataLake/12.7.0-alpha.20210217.1",
-          "(.NET 5.0.3; Microsoft Windows 10.0.19042)"
-        ],
-        "x-ms-client-request-id": "fa10831c-c218-8ba0-731b-b4521d0a4811",
-        "x-ms-date": "Wed, 17 Feb 2021 22:21:11 GMT",
->>>>>>> 1814567d
+        "x-ms-client-request-id": "b7cbfc27-94ca-d8e5-cee8-da9d90690e9e",
+        "x-ms-date": "Fri, 19 Feb 2021 18:58:46 GMT",
         "x-ms-permissions": "0777",
         "x-ms-return-client-request-id": "true",
         "x-ms-umask": "0057",
@@ -87,105 +56,67 @@
       "StatusCode": 201,
       "ResponseHeaders": {
         "Content-Length": "0",
-<<<<<<< HEAD
-        "Date": "Tue, 02 Feb 2021 21:24:48 GMT",
-        "ETag": "\u00220x8D8C7C0F8509D02\u0022",
-        "Last-Modified": "Tue, 02 Feb 2021 21:24:48 GMT",
-=======
-        "Date": "Wed, 17 Feb 2021 22:21:12 GMT",
-        "ETag": "\u00220x8D8D392553D9A92\u0022",
-        "Last-Modified": "Wed, 17 Feb 2021 22:21:12 GMT",
->>>>>>> 1814567d
+        "Date": "Fri, 19 Feb 2021 18:58:44 GMT",
+        "ETag": "\u00220x8D8D5086222B68B\u0022",
+        "Last-Modified": "Fri, 19 Feb 2021 18:58:45 GMT",
         "Server": [
           "Windows-Azure-HDFS/1.0",
           "Microsoft-HTTPAPI/2.0"
         ],
-        "x-ms-client-request-id": "fa10831c-c218-8ba0-731b-b4521d0a4811",
-<<<<<<< HEAD
-        "x-ms-request-id": "3b4b5b80-001f-0025-15a9-f9d623000000",
-=======
-        "x-ms-request-id": "03204a30-a01f-0013-477b-055b53000000",
->>>>>>> 1814567d
+        "x-ms-client-request-id": "b7cbfc27-94ca-d8e5-cee8-da9d90690e9e",
+        "x-ms-request-id": "c3622453-401f-0034-2bf1-064c97000000",
         "x-ms-version": "2020-06-12"
       },
       "ResponseBody": []
     },
     {
-      "RequestUri": "https://seannse.dfs.core.windows.net/test-filesystem-49750e0c-5302-d69f-1cda-99941a0f9cf8/test-directory-2c93b450-01eb-79ec-6a1d-43ea003f2870?action=getAccessControl",
+      "RequestUri": "https://seannse.dfs.core.windows.net/test-filesystem-20e1fd72-1024-59b8-7e2b-c7c79216f945/test-directory-58f0825b-76aa-50b7-a83c-c36d209120c3?action=getAccessControl",
       "RequestMethod": "HEAD",
       "RequestHeaders": {
         "Accept": "application/json",
         "Authorization": "Sanitized",
         "User-Agent": [
-<<<<<<< HEAD
-          "azsdk-net-Storage.Files.DataLake/12.7.0-alpha.20210202.1",
-          "(.NET 5.0.2; Microsoft Windows 10.0.19042)"
+          "azsdk-net-Storage.Files.DataLake/12.7.0-alpha.20210219.1",
+          "(.NET 5.0.3; Microsoft Windows 10.0.19041)"
         ],
-        "x-ms-client-request-id": "7dcd2296-2e2f-2957-6c7c-465ec834a378",
-        "x-ms-date": "Tue, 02 Feb 2021 21:24:48 GMT",
-=======
-          "azsdk-net-Storage.Files.DataLake/12.7.0-alpha.20210217.1",
-          "(.NET 5.0.3; Microsoft Windows 10.0.19042)"
-        ],
-        "x-ms-client-request-id": "7dcd2296-2e2f-2957-6c7c-465ec834a378",
-        "x-ms-date": "Wed, 17 Feb 2021 22:21:12 GMT",
->>>>>>> 1814567d
+        "x-ms-client-request-id": "23463edf-68c6-aaf9-529e-3ff49bcd65cf",
+        "x-ms-date": "Fri, 19 Feb 2021 18:58:46 GMT",
         "x-ms-return-client-request-id": "true",
         "x-ms-version": "2020-06-12"
       },
       "RequestBody": null,
       "StatusCode": 200,
       "ResponseHeaders": {
-<<<<<<< HEAD
-        "Date": "Tue, 02 Feb 2021 21:24:48 GMT",
-        "ETag": "\u00220x8D8C7C0F8509D02\u0022",
-        "Last-Modified": "Tue, 02 Feb 2021 21:24:48 GMT",
-=======
-        "Date": "Wed, 17 Feb 2021 22:21:12 GMT",
-        "ETag": "\u00220x8D8D392553D9A92\u0022",
-        "Last-Modified": "Wed, 17 Feb 2021 22:21:12 GMT",
->>>>>>> 1814567d
+        "Date": "Fri, 19 Feb 2021 18:58:44 GMT",
+        "ETag": "\u00220x8D8D5086222B68B\u0022",
+        "Last-Modified": "Fri, 19 Feb 2021 18:58:45 GMT",
         "Server": [
           "Windows-Azure-HDFS/1.0",
           "Microsoft-HTTPAPI/2.0"
         ],
         "x-ms-acl": "user::rwx,group::-w-,other::---",
-        "x-ms-client-request-id": "7dcd2296-2e2f-2957-6c7c-465ec834a378",
+        "x-ms-client-request-id": "23463edf-68c6-aaf9-529e-3ff49bcd65cf",
         "x-ms-group": "$superuser",
         "x-ms-owner": "$superuser",
         "x-ms-permissions": "rwx-w----",
-<<<<<<< HEAD
-        "x-ms-request-id": "3b4b5b8f-001f-0025-24a9-f9d623000000",
-=======
-        "x-ms-request-id": "03204a3e-a01f-0013-557b-055b53000000",
->>>>>>> 1814567d
+        "x-ms-request-id": "c3622468-401f-0034-40f1-064c97000000",
         "x-ms-version": "2020-06-12"
       },
       "ResponseBody": []
     },
     {
-      "RequestUri": "https://seannse.blob.core.windows.net/test-filesystem-49750e0c-5302-d69f-1cda-99941a0f9cf8?restype=container",
+      "RequestUri": "https://seannse.blob.core.windows.net/test-filesystem-20e1fd72-1024-59b8-7e2b-c7c79216f945?restype=container",
       "RequestMethod": "DELETE",
       "RequestHeaders": {
         "Accept": "application/xml",
         "Authorization": "Sanitized",
-<<<<<<< HEAD
-        "traceparent": "00-2e124e52f04d384f9afa7d2296c6c5e9-26c28c155827774f-00",
+        "traceparent": "00-d9a06bf798cd8842a1f2c66d85b80234-872731e6f53c0c4e-00",
         "User-Agent": [
-          "azsdk-net-Storage.Files.DataLake/12.7.0-alpha.20210202.1",
-          "(.NET 5.0.2; Microsoft Windows 10.0.19042)"
+          "azsdk-net-Storage.Files.DataLake/12.7.0-alpha.20210219.1",
+          "(.NET 5.0.3; Microsoft Windows 10.0.19041)"
         ],
-        "x-ms-client-request-id": "fbbc2ec8-ca3d-f3e2-a5aa-5662faf709f7",
-        "x-ms-date": "Tue, 02 Feb 2021 21:24:48 GMT",
-=======
-        "traceparent": "00-10bcd29a2e3ffb40ba1ceb4fa1f5877c-0fd991ad133e5945-00",
-        "User-Agent": [
-          "azsdk-net-Storage.Files.DataLake/12.7.0-alpha.20210217.1",
-          "(.NET 5.0.3; Microsoft Windows 10.0.19042)"
-        ],
-        "x-ms-client-request-id": "fbbc2ec8-ca3d-f3e2-a5aa-5662faf709f7",
-        "x-ms-date": "Wed, 17 Feb 2021 22:21:12 GMT",
->>>>>>> 1814567d
+        "x-ms-client-request-id": "52be3a2d-ea22-61d7-cf63-bec042214948",
+        "x-ms-date": "Fri, 19 Feb 2021 18:58:46 GMT",
         "x-ms-return-client-request-id": "true",
         "x-ms-version": "2020-06-12"
       },
@@ -193,28 +124,20 @@
       "StatusCode": 202,
       "ResponseHeaders": {
         "Content-Length": "0",
-<<<<<<< HEAD
-        "Date": "Tue, 02 Feb 2021 21:24:47 GMT",
-=======
-        "Date": "Wed, 17 Feb 2021 22:21:12 GMT",
->>>>>>> 1814567d
+        "Date": "Fri, 19 Feb 2021 18:58:45 GMT",
         "Server": [
           "Windows-Azure-Blob/1.0",
           "Microsoft-HTTPAPI/2.0"
         ],
-        "x-ms-client-request-id": "fbbc2ec8-ca3d-f3e2-a5aa-5662faf709f7",
-<<<<<<< HEAD
-        "x-ms-request-id": "110e7004-601e-001c-4fa9-f92d3f000000",
-=======
-        "x-ms-request-id": "0a2c83ce-101e-0006-707b-054ce0000000",
->>>>>>> 1814567d
+        "x-ms-client-request-id": "52be3a2d-ea22-61d7-cf63-bec042214948",
+        "x-ms-request-id": "f3d9850d-a01e-0071-7af1-069974000000",
         "x-ms-version": "2020-06-12"
       },
       "ResponseBody": []
     }
   ],
   "Variables": {
-    "RandomSeed": "43226826",
+    "RandomSeed": "1995849370",
     "Storage_TestConfigHierarchicalNamespace": "NamespaceTenant\nseannse\nU2FuaXRpemVk\nhttps://seannse.blob.core.windows.net\nhttps://seannse.file.core.windows.net\nhttps://seannse.queue.core.windows.net\nhttps://seannse.table.core.windows.net\n\n\n\n\nhttps://seannse-secondary.blob.core.windows.net\nhttps://seannse-secondary.file.core.windows.net\nhttps://seannse-secondary.queue.core.windows.net\nhttps://seannse-secondary.table.core.windows.net\n68390a19-a643-458b-b726-408abf67b4fc\nSanitized\n72f988bf-86f1-41af-91ab-2d7cd011db47\nhttps://login.microsoftonline.com/\nCloud\nBlobEndpoint=https://seannse.blob.core.windows.net/;QueueEndpoint=https://seannse.queue.core.windows.net/;FileEndpoint=https://seannse.file.core.windows.net/;BlobSecondaryEndpoint=https://seannse-secondary.blob.core.windows.net/;QueueSecondaryEndpoint=https://seannse-secondary.queue.core.windows.net/;FileSecondaryEndpoint=https://seannse-secondary.file.core.windows.net/;AccountName=seannse;AccountKey=Sanitized\n"
   }
 }