--- conflicted
+++ resolved
@@ -15,11 +15,7 @@
         "x-ms-client-request-id": "5e6af4c2-86eb-99b6-a8c0-28bc671409c6",
         "x-ms-date": "Wed, 24 Mar 2021 20:04:20 GMT",
         "x-ms-return-client-request-id": "true",
-<<<<<<< HEAD
-        "x-ms-version": "2020-12-06"
-=======
-        "x-ms-version": "2021-02-12"
->>>>>>> 7e782c87
+        "x-ms-version": "2021-02-12"
       },
       "RequestBody": null,
       "StatusCode": 201,
@@ -34,11 +30,7 @@
         ],
         "x-ms-client-request-id": "5e6af4c2-86eb-99b6-a8c0-28bc671409c6",
         "x-ms-request-id": "6d75d0e8-a01e-006d-08e8-20f9eb000000",
-<<<<<<< HEAD
-        "x-ms-version": "2020-12-06"
-=======
-        "x-ms-version": "2021-02-12"
->>>>>>> 7e782c87
+        "x-ms-version": "2021-02-12"
       },
       "ResponseBody": []
     },
@@ -56,11 +48,7 @@
         "x-ms-client-request-id": "d3d9c636-c0d4-3402-5aac-4b54e8a62469",
         "x-ms-date": "Wed, 24 Mar 2021 20:04:20 GMT",
         "x-ms-return-client-request-id": "true",
-<<<<<<< HEAD
-        "x-ms-version": "2020-12-06"
-=======
-        "x-ms-version": "2021-02-12"
->>>>>>> 7e782c87
+        "x-ms-version": "2021-02-12"
       },
       "RequestBody": null,
       "StatusCode": 201,
@@ -75,11 +63,7 @@
         ],
         "x-ms-client-request-id": "d3d9c636-c0d4-3402-5aac-4b54e8a62469",
         "x-ms-request-id": "f753cef1-e01f-0021-27e8-2069db000000",
-<<<<<<< HEAD
-        "x-ms-version": "2020-12-06"
-=======
-        "x-ms-version": "2021-02-12"
->>>>>>> 7e782c87
+        "x-ms-version": "2021-02-12"
       },
       "ResponseBody": []
     },
@@ -97,11 +81,7 @@
         "x-ms-client-request-id": "7fec1a68-dc67-9f72-3be3-dce614852292",
         "x-ms-date": "Wed, 24 Mar 2021 20:04:20 GMT",
         "x-ms-return-client-request-id": "true",
-<<<<<<< HEAD
-        "x-ms-version": "2020-12-06"
-=======
-        "x-ms-version": "2021-02-12"
->>>>>>> 7e782c87
+        "x-ms-version": "2021-02-12"
       },
       "RequestBody": null,
       "StatusCode": 200,
@@ -116,11 +96,7 @@
         "x-ms-delete-type-permanent": "false",
         "x-ms-deletion-id": "132610898600785520",
         "x-ms-request-id": "f753cef2-e01f-0021-28e8-2069db000000",
-<<<<<<< HEAD
-        "x-ms-version": "2020-12-06"
-=======
-        "x-ms-version": "2021-02-12"
->>>>>>> 7e782c87
+        "x-ms-version": "2021-02-12"
       },
       "ResponseBody": []
     },
@@ -138,11 +114,7 @@
         "x-ms-client-request-id": "ceebba3d-a4b9-dc01-df65-f63294d2b81f",
         "x-ms-date": "Wed, 24 Mar 2021 20:04:20 GMT",
         "x-ms-return-client-request-id": "true",
-<<<<<<< HEAD
-        "x-ms-version": "2020-12-06"
-=======
-        "x-ms-version": "2021-02-12"
->>>>>>> 7e782c87
+        "x-ms-version": "2021-02-12"
       },
       "RequestBody": null,
       "StatusCode": 201,
@@ -157,11 +129,7 @@
         ],
         "x-ms-client-request-id": "ceebba3d-a4b9-dc01-df65-f63294d2b81f",
         "x-ms-request-id": "f753cef5-e01f-0021-2ae8-2069db000000",
-<<<<<<< HEAD
-        "x-ms-version": "2020-12-06"
-=======
-        "x-ms-version": "2021-02-12"
->>>>>>> 7e782c87
+        "x-ms-version": "2021-02-12"
       },
       "ResponseBody": []
     },
@@ -179,11 +147,7 @@
         "x-ms-client-request-id": "5aa9e4cb-5399-0cd8-b568-7cebecbd313a",
         "x-ms-date": "Wed, 24 Mar 2021 20:04:20 GMT",
         "x-ms-return-client-request-id": "true",
-<<<<<<< HEAD
-        "x-ms-version": "2020-12-06"
-=======
-        "x-ms-version": "2021-02-12"
->>>>>>> 7e782c87
+        "x-ms-version": "2021-02-12"
       },
       "RequestBody": null,
       "StatusCode": 201,
@@ -198,11 +162,7 @@
         ],
         "x-ms-client-request-id": "5aa9e4cb-5399-0cd8-b568-7cebecbd313a",
         "x-ms-request-id": "f753cef6-e01f-0021-2be8-2069db000000",
-<<<<<<< HEAD
-        "x-ms-version": "2020-12-06"
-=======
-        "x-ms-version": "2021-02-12"
->>>>>>> 7e782c87
+        "x-ms-version": "2021-02-12"
       },
       "ResponseBody": []
     },
@@ -220,11 +180,7 @@
         "x-ms-client-request-id": "b067bd5a-5d29-2785-c142-aeb597559a6d",
         "x-ms-date": "Wed, 24 Mar 2021 20:04:20 GMT",
         "x-ms-return-client-request-id": "true",
-<<<<<<< HEAD
-        "x-ms-version": "2020-12-06"
-=======
-        "x-ms-version": "2021-02-12"
->>>>>>> 7e782c87
+        "x-ms-version": "2021-02-12"
       },
       "RequestBody": null,
       "StatusCode": 200,
@@ -239,11 +195,7 @@
         "x-ms-delete-type-permanent": "false",
         "x-ms-deletion-id": "132610898603516898",
         "x-ms-request-id": "f753cef7-e01f-0021-2ce8-2069db000000",
-<<<<<<< HEAD
-        "x-ms-version": "2020-12-06"
-=======
-        "x-ms-version": "2021-02-12"
->>>>>>> 7e782c87
+        "x-ms-version": "2021-02-12"
       },
       "ResponseBody": []
     },
@@ -261,11 +213,7 @@
         "x-ms-client-request-id": "2e91d839-8055-f611-8a94-387204239224",
         "x-ms-date": "Wed, 24 Mar 2021 20:04:20 GMT",
         "x-ms-return-client-request-id": "true",
-<<<<<<< HEAD
-        "x-ms-version": "2020-12-06"
-=======
-        "x-ms-version": "2021-02-12"
->>>>>>> 7e782c87
+        "x-ms-version": "2021-02-12"
       },
       "RequestBody": null,
       "StatusCode": 201,
@@ -280,11 +228,7 @@
         ],
         "x-ms-client-request-id": "2e91d839-8055-f611-8a94-387204239224",
         "x-ms-request-id": "f753cef8-e01f-0021-2de8-2069db000000",
-<<<<<<< HEAD
-        "x-ms-version": "2020-12-06"
-=======
-        "x-ms-version": "2021-02-12"
->>>>>>> 7e782c87
+        "x-ms-version": "2021-02-12"
       },
       "ResponseBody": []
     },
@@ -301,11 +245,7 @@
         "x-ms-client-request-id": "bf7b9e68-6bc4-7418-2610-12ebd81113e7",
         "x-ms-date": "Wed, 24 Mar 2021 20:04:20 GMT",
         "x-ms-return-client-request-id": "true",
-<<<<<<< HEAD
-        "x-ms-version": "2020-12-06"
-=======
-        "x-ms-version": "2021-02-12"
->>>>>>> 7e782c87
+        "x-ms-version": "2021-02-12"
       },
       "RequestBody": null,
       "StatusCode": 200,
@@ -319,11 +259,7 @@
         "Transfer-Encoding": "chunked",
         "x-ms-client-request-id": "bf7b9e68-6bc4-7418-2610-12ebd81113e7",
         "x-ms-request-id": "6d75d228-a01e-006d-04e8-20f9eb000000",
-<<<<<<< HEAD
-        "x-ms-version": "2020-12-06"
-=======
-        "x-ms-version": "2021-02-12"
->>>>>>> 7e782c87
+        "x-ms-version": "2021-02-12"
       },
       "ResponseBody": "﻿<?xml version=\"1.0\" encoding=\"utf-8\"?><EnumerationResults ServiceEndpoint=\"https://seannsecanary.blob.core.windows.net/\" ContainerName=\"test-filesystem-0214fe7d-7303-6789-7a6f-cc01c0d0a6a7\"><Blobs><Blob><Name>test-directory-32c9bb71-08d0-6ac9-ab68-9a656f2da74c</Name><DeletionId>132610898603516898</DeletionId><Deleted>true</Deleted><Properties><Creation-Time>Wed, 24 Mar 2021 20:04:20 GMT</Creation-Time><Last-Modified>Wed, 24 Mar 2021 20:04:20 GMT</Last-Modified><Expiry-Time>Wed, 31 Mar 2021 20:04:20 GMT</Expiry-Time><Etag>0x8D8EF000307700B</Etag><Content-Length>0</Content-Length><Content-Type>application/octet-stream</Content-Type><Content-Encoding /><Content-Language /><Content-CRC64>AAAAAAAAAAA=</Content-CRC64><Content-MD5 /><Cache-Control /><Content-Disposition /><BlobType>BlockBlob</BlobType><AccessTier>Hot</AccessTier><AccessTierInferred>true</AccessTierInferred><ServerEncrypted>true</ServerEncrypted><DeletedTime>Wed, 24 Mar 2021 20:04:20 GMT</DeletedTime><RemainingRetentionDays>6</RemainingRetentionDays></Properties><OrMetadata /></Blob><Blob><Name>test-file-53ffa264-5801-0249-c486-1688f15c92aa</Name><DeletionId>132610898600785520</DeletionId><Deleted>true</Deleted><Properties><Creation-Time>Wed, 24 Mar 2021 20:04:20 GMT</Creation-Time><Last-Modified>Wed, 24 Mar 2021 20:04:20 GMT</Last-Modified><Expiry-Time>Wed, 31 Mar 2021 20:04:20 GMT</Expiry-Time><Etag>0x8D8EF0002DD284F</Etag><Content-Length>0</Content-Length><Content-Type>application/octet-stream</Content-Type><Content-Encoding /><Content-Language /><Content-CRC64>AAAAAAAAAAA=</Content-CRC64><Content-MD5 /><Cache-Control /><Content-Disposition /><BlobType>BlockBlob</BlobType><AccessTier>Hot</AccessTier><AccessTierInferred>true</AccessTierInferred><ServerEncrypted>true</ServerEncrypted><DeletedTime>Wed, 24 Mar 2021 20:04:20 GMT</DeletedTime><RemainingRetentionDays>6</RemainingRetentionDays></Properties><OrMetadata /></Blob></Blobs><NextMarker /></EnumerationResults>"
     },
@@ -341,11 +277,7 @@
         "x-ms-client-request-id": "6509bb1d-d2a8-5f60-1c29-d58e80377028",
         "x-ms-date": "Wed, 24 Mar 2021 20:04:20 GMT",
         "x-ms-return-client-request-id": "true",
-<<<<<<< HEAD
-        "x-ms-version": "2020-12-06"
-=======
-        "x-ms-version": "2021-02-12"
->>>>>>> 7e782c87
+        "x-ms-version": "2021-02-12"
       },
       "RequestBody": null,
       "StatusCode": 202,
@@ -358,11 +290,7 @@
         ],
         "x-ms-client-request-id": "6509bb1d-d2a8-5f60-1c29-d58e80377028",
         "x-ms-request-id": "6d75d24b-a01e-006d-11e8-20f9eb000000",
-<<<<<<< HEAD
-        "x-ms-version": "2020-12-06"
-=======
-        "x-ms-version": "2021-02-12"
->>>>>>> 7e782c87
+        "x-ms-version": "2021-02-12"
       },
       "ResponseBody": []
     }
