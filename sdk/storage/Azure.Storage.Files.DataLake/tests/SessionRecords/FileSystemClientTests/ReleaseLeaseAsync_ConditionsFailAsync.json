{
  "Entries": [
    {
      "RequestUri": "http://seannsecanary.blob.core.windows.net/test-filesystem-402ac088-b363-7d60-ef2d-493d9d5ddcde?restype=container",
      "RequestMethod": "PUT",
      "RequestHeaders": {
        "Authorization": "Sanitized",
        "traceparent": "00-86faefe656a447489db1e6c27f0ed6fc-cbaae072a01f8d4e-00",
        "User-Agent": [
          "azsdk-net-Storage.Files.DataLake/12.1.0-dev.20200403.1",
          "(.NET Core 4.6.28325.01; Microsoft Windows 10.0.18362 )"
        ],
        "x-ms-client-request-id": "1b21fa40-a869-687a-ee8f-4e15f48accde",
        "x-ms-date": "Fri, 03 Apr 2020 21:05:16 GMT",
        "x-ms-return-client-request-id": "true",
<<<<<<< HEAD
        "x-ms-version": "2019-12-12"
=======
        "x-ms-version": "2020-02-10"
>>>>>>> 60f4876e
      },
      "RequestBody": null,
      "StatusCode": 201,
      "ResponseHeaders": {
        "Content-Length": "0",
        "Date": "Fri, 03 Apr 2020 21:05:14 GMT",
        "ETag": "\u00220x8D7D812B4D84EAD\u0022",
        "Last-Modified": "Fri, 03 Apr 2020 21:05:15 GMT",
        "Server": [
          "Windows-Azure-Blob/1.0",
          "Microsoft-HTTPAPI/2.0"
        ],
        "x-ms-client-request-id": "1b21fa40-a869-687a-ee8f-4e15f48accde",
        "x-ms-request-id": "9622aaa6-f01e-0012-7ffb-093670000000",
<<<<<<< HEAD
        "x-ms-version": "2019-12-12"
=======
        "x-ms-version": "2020-02-10"
>>>>>>> 60f4876e
      },
      "ResponseBody": []
    },
    {
      "RequestUri": "http://seannsecanary.blob.core.windows.net/test-filesystem-402ac088-b363-7d60-ef2d-493d9d5ddcde?comp=lease\u0026restype=container",
      "RequestMethod": "PUT",
      "RequestHeaders": {
        "Authorization": "Sanitized",
        "traceparent": "00-110643a6f9a8804d9bf1510acf232d92-1b0ada2c534da541-00",
        "User-Agent": [
          "azsdk-net-Storage.Files.DataLake/12.1.0-dev.20200403.1",
          "(.NET Core 4.6.28325.01; Microsoft Windows 10.0.18362 )"
        ],
        "x-ms-client-request-id": "749b86e1-c709-f353-bc00-e5f172c619bd",
        "x-ms-date": "Fri, 03 Apr 2020 21:05:16 GMT",
        "x-ms-lease-action": "acquire",
        "x-ms-lease-duration": "15",
        "x-ms-proposed-lease-id": "4f44bc93-4d79-203e-3577-35b44f304ca1",
        "x-ms-return-client-request-id": "true",
<<<<<<< HEAD
        "x-ms-version": "2019-12-12"
=======
        "x-ms-version": "2020-02-10"
>>>>>>> 60f4876e
      },
      "RequestBody": null,
      "StatusCode": 201,
      "ResponseHeaders": {
        "Content-Length": "0",
        "Date": "Fri, 03 Apr 2020 21:05:14 GMT",
        "ETag": "\u00220x8D7D812B4D84EAD\u0022",
        "Last-Modified": "Fri, 03 Apr 2020 21:05:15 GMT",
        "Server": [
          "Windows-Azure-Blob/1.0",
          "Microsoft-HTTPAPI/2.0"
        ],
        "x-ms-client-request-id": "749b86e1-c709-f353-bc00-e5f172c619bd",
        "x-ms-lease-id": "4f44bc93-4d79-203e-3577-35b44f304ca1",
        "x-ms-request-id": "9622aaaf-f01e-0012-06fb-093670000000",
<<<<<<< HEAD
        "x-ms-version": "2019-12-12"
=======
        "x-ms-version": "2020-02-10"
>>>>>>> 60f4876e
      },
      "ResponseBody": []
    },
    {
      "RequestUri": "http://seannsecanary.blob.core.windows.net/test-filesystem-402ac088-b363-7d60-ef2d-493d9d5ddcde?comp=lease\u0026restype=container",
      "RequestMethod": "PUT",
      "RequestHeaders": {
        "Authorization": "Sanitized",
        "If-Modified-Since": "Sat, 04 Apr 2020 21:05:16 GMT",
        "traceparent": "00-1b75a9a83031854a96eadcdbefc09a56-e9777e327c9cee49-00",
        "User-Agent": [
          "azsdk-net-Storage.Files.DataLake/12.1.0-dev.20200403.1",
          "(.NET Core 4.6.28325.01; Microsoft Windows 10.0.18362 )"
        ],
        "x-ms-client-request-id": "c9d2b5b9-d894-4e98-2909-e63cdb84c9ea",
        "x-ms-date": "Fri, 03 Apr 2020 21:05:16 GMT",
        "x-ms-lease-action": "release",
        "x-ms-lease-id": "4f44bc93-4d79-203e-3577-35b44f304ca1",
        "x-ms-return-client-request-id": "true",
<<<<<<< HEAD
        "x-ms-version": "2019-12-12"
=======
        "x-ms-version": "2020-02-10"
>>>>>>> 60f4876e
      },
      "RequestBody": null,
      "StatusCode": 412,
      "ResponseHeaders": {
        "Content-Length": "252",
        "Content-Type": "application/xml",
        "Date": "Fri, 03 Apr 2020 21:05:14 GMT",
        "Server": [
          "Windows-Azure-Blob/1.0",
          "Microsoft-HTTPAPI/2.0"
        ],
        "x-ms-client-request-id": "c9d2b5b9-d894-4e98-2909-e63cdb84c9ea",
        "x-ms-error-code": "ConditionNotMet",
        "x-ms-request-id": "9622aab3-f01e-0012-0afb-093670000000",
<<<<<<< HEAD
        "x-ms-version": "2019-12-12"
=======
        "x-ms-version": "2020-02-10"
>>>>>>> 60f4876e
      },
      "ResponseBody": [
        "\uFEFF\u003C?xml version=\u00221.0\u0022 encoding=\u0022utf-8\u0022?\u003E\u003CError\u003E\u003CCode\u003EConditionNotMet\u003C/Code\u003E\u003CMessage\u003EThe condition specified using HTTP conditional header(s) is not met.\n",
        "RequestId:9622aab3-f01e-0012-0afb-093670000000\n",
        "Time:2020-04-03T21:05:15.3001482Z\u003C/Message\u003E\u003C/Error\u003E"
      ]
    },
    {
      "RequestUri": "http://seannsecanary.blob.core.windows.net/test-filesystem-402ac088-b363-7d60-ef2d-493d9d5ddcde?restype=container",
      "RequestMethod": "DELETE",
      "RequestHeaders": {
        "Authorization": "Sanitized",
        "traceparent": "00-ac7372670142cc4181b41eb39b9faec4-07e7355790069f4d-00",
        "User-Agent": [
          "azsdk-net-Storage.Files.DataLake/12.1.0-dev.20200403.1",
          "(.NET Core 4.6.28325.01; Microsoft Windows 10.0.18362 )"
        ],
        "x-ms-client-request-id": "bc3826fa-4ff3-6b29-13b0-4e844465f7c2",
        "x-ms-date": "Fri, 03 Apr 2020 21:05:16 GMT",
        "x-ms-lease-id": "4f44bc93-4d79-203e-3577-35b44f304ca1",
        "x-ms-return-client-request-id": "true",
<<<<<<< HEAD
        "x-ms-version": "2019-12-12"
=======
        "x-ms-version": "2020-02-10"
>>>>>>> 60f4876e
      },
      "RequestBody": null,
      "StatusCode": 202,
      "ResponseHeaders": {
        "Content-Length": "0",
        "Date": "Fri, 03 Apr 2020 21:05:15 GMT",
        "Server": [
          "Windows-Azure-Blob/1.0",
          "Microsoft-HTTPAPI/2.0"
        ],
        "x-ms-client-request-id": "bc3826fa-4ff3-6b29-13b0-4e844465f7c2",
        "x-ms-request-id": "9622aab9-f01e-0012-0ffb-093670000000",
<<<<<<< HEAD
        "x-ms-version": "2019-12-12"
=======
        "x-ms-version": "2020-02-10"
>>>>>>> 60f4876e
      },
      "ResponseBody": []
    },
    {
      "RequestUri": "http://seannsecanary.blob.core.windows.net/test-filesystem-1031b43e-9728-7247-c31b-e4cbaa97251e?restype=container",
      "RequestMethod": "PUT",
      "RequestHeaders": {
        "Authorization": "Sanitized",
        "traceparent": "00-3bcd1756590e2f48be30d8d81c31a7c3-101a6eabc77e894f-00",
        "User-Agent": [
          "azsdk-net-Storage.Files.DataLake/12.1.0-dev.20200403.1",
          "(.NET Core 4.6.28325.01; Microsoft Windows 10.0.18362 )"
        ],
        "x-ms-client-request-id": "74c26bd2-13d9-6282-dfc5-f9d86b5dc07c",
        "x-ms-date": "Fri, 03 Apr 2020 21:05:17 GMT",
        "x-ms-return-client-request-id": "true",
<<<<<<< HEAD
        "x-ms-version": "2019-12-12"
=======
        "x-ms-version": "2020-02-10"
>>>>>>> 60f4876e
      },
      "RequestBody": null,
      "StatusCode": 201,
      "ResponseHeaders": {
        "Content-Length": "0",
        "Date": "Fri, 03 Apr 2020 21:05:15 GMT",
        "ETag": "\u00220x8D7D812B531C9B2\u0022",
        "Last-Modified": "Fri, 03 Apr 2020 21:05:15 GMT",
        "Server": [
          "Windows-Azure-Blob/1.0",
          "Microsoft-HTTPAPI/2.0"
        ],
        "x-ms-client-request-id": "74c26bd2-13d9-6282-dfc5-f9d86b5dc07c",
        "x-ms-request-id": "9622aaeb-f01e-0012-35fb-093670000000",
<<<<<<< HEAD
        "x-ms-version": "2019-12-12"
=======
        "x-ms-version": "2020-02-10"
>>>>>>> 60f4876e
      },
      "ResponseBody": []
    },
    {
      "RequestUri": "http://seannsecanary.blob.core.windows.net/test-filesystem-1031b43e-9728-7247-c31b-e4cbaa97251e?comp=lease\u0026restype=container",
      "RequestMethod": "PUT",
      "RequestHeaders": {
        "Authorization": "Sanitized",
        "traceparent": "00-fff5064de88f804a8f6478a7dfaf7200-987a67c09171494a-00",
        "User-Agent": [
          "azsdk-net-Storage.Files.DataLake/12.1.0-dev.20200403.1",
          "(.NET Core 4.6.28325.01; Microsoft Windows 10.0.18362 )"
        ],
        "x-ms-client-request-id": "c83cddbd-69d0-8f5b-f490-b6709ad9255e",
        "x-ms-date": "Fri, 03 Apr 2020 21:05:17 GMT",
        "x-ms-lease-action": "acquire",
        "x-ms-lease-duration": "15",
        "x-ms-proposed-lease-id": "099e308a-4224-3176-bd69-79a93d807954",
        "x-ms-return-client-request-id": "true",
<<<<<<< HEAD
        "x-ms-version": "2019-12-12"
=======
        "x-ms-version": "2020-02-10"
>>>>>>> 60f4876e
      },
      "RequestBody": null,
      "StatusCode": 201,
      "ResponseHeaders": {
        "Content-Length": "0",
        "Date": "Fri, 03 Apr 2020 21:05:15 GMT",
        "ETag": "\u00220x8D7D812B531C9B2\u0022",
        "Last-Modified": "Fri, 03 Apr 2020 21:05:15 GMT",
        "Server": [
          "Windows-Azure-Blob/1.0",
          "Microsoft-HTTPAPI/2.0"
        ],
        "x-ms-client-request-id": "c83cddbd-69d0-8f5b-f490-b6709ad9255e",
        "x-ms-lease-id": "099e308a-4224-3176-bd69-79a93d807954",
        "x-ms-request-id": "9622aaf2-f01e-0012-3bfb-093670000000",
<<<<<<< HEAD
        "x-ms-version": "2019-12-12"
=======
        "x-ms-version": "2020-02-10"
>>>>>>> 60f4876e
      },
      "ResponseBody": []
    },
    {
      "RequestUri": "http://seannsecanary.blob.core.windows.net/test-filesystem-1031b43e-9728-7247-c31b-e4cbaa97251e?comp=lease\u0026restype=container",
      "RequestMethod": "PUT",
      "RequestHeaders": {
        "Authorization": "Sanitized",
        "If-Unmodified-Since": "Thu, 02 Apr 2020 21:05:16 GMT",
        "traceparent": "00-d6f415c08b996f48a67fb27441c3367a-c0d47e55a4036a44-00",
        "User-Agent": [
          "azsdk-net-Storage.Files.DataLake/12.1.0-dev.20200403.1",
          "(.NET Core 4.6.28325.01; Microsoft Windows 10.0.18362 )"
        ],
        "x-ms-client-request-id": "5feb410d-b143-3f84-0868-4a44fad438df",
        "x-ms-date": "Fri, 03 Apr 2020 21:05:17 GMT",
        "x-ms-lease-action": "release",
        "x-ms-lease-id": "099e308a-4224-3176-bd69-79a93d807954",
        "x-ms-return-client-request-id": "true",
<<<<<<< HEAD
        "x-ms-version": "2019-12-12"
=======
        "x-ms-version": "2020-02-10"
>>>>>>> 60f4876e
      },
      "RequestBody": null,
      "StatusCode": 412,
      "ResponseHeaders": {
        "Content-Length": "252",
        "Content-Type": "application/xml",
        "Date": "Fri, 03 Apr 2020 21:05:15 GMT",
        "Server": [
          "Windows-Azure-Blob/1.0",
          "Microsoft-HTTPAPI/2.0"
        ],
        "x-ms-client-request-id": "5feb410d-b143-3f84-0868-4a44fad438df",
        "x-ms-error-code": "ConditionNotMet",
        "x-ms-request-id": "9622aaf9-f01e-0012-42fb-093670000000",
<<<<<<< HEAD
        "x-ms-version": "2019-12-12"
=======
        "x-ms-version": "2020-02-10"
>>>>>>> 60f4876e
      },
      "ResponseBody": [
        "\uFEFF\u003C?xml version=\u00221.0\u0022 encoding=\u0022utf-8\u0022?\u003E\u003CError\u003E\u003CCode\u003EConditionNotMet\u003C/Code\u003E\u003CMessage\u003EThe condition specified using HTTP conditional header(s) is not met.\n",
        "RequestId:9622aaf9-f01e-0012-42fb-093670000000\n",
        "Time:2020-04-03T21:05:15.8895701Z\u003C/Message\u003E\u003C/Error\u003E"
      ]
    },
    {
      "RequestUri": "http://seannsecanary.blob.core.windows.net/test-filesystem-1031b43e-9728-7247-c31b-e4cbaa97251e?restype=container",
      "RequestMethod": "DELETE",
      "RequestHeaders": {
        "Authorization": "Sanitized",
        "traceparent": "00-d9702760603f3048b8867a2f403c9fcf-043dd4a33f58da47-00",
        "User-Agent": [
          "azsdk-net-Storage.Files.DataLake/12.1.0-dev.20200403.1",
          "(.NET Core 4.6.28325.01; Microsoft Windows 10.0.18362 )"
        ],
        "x-ms-client-request-id": "58621772-c5ed-9a1b-1ff0-fefc3662de17",
        "x-ms-date": "Fri, 03 Apr 2020 21:05:17 GMT",
        "x-ms-lease-id": "099e308a-4224-3176-bd69-79a93d807954",
        "x-ms-return-client-request-id": "true",
<<<<<<< HEAD
        "x-ms-version": "2019-12-12"
=======
        "x-ms-version": "2020-02-10"
>>>>>>> 60f4876e
      },
      "RequestBody": null,
      "StatusCode": 202,
      "ResponseHeaders": {
        "Content-Length": "0",
        "Date": "Fri, 03 Apr 2020 21:05:15 GMT",
        "Server": [
          "Windows-Azure-Blob/1.0",
          "Microsoft-HTTPAPI/2.0"
        ],
        "x-ms-client-request-id": "58621772-c5ed-9a1b-1ff0-fefc3662de17",
        "x-ms-request-id": "9622ab06-f01e-0012-4afb-093670000000",
<<<<<<< HEAD
        "x-ms-version": "2019-12-12"
=======
        "x-ms-version": "2020-02-10"
>>>>>>> 60f4876e
      },
      "ResponseBody": []
    }
  ],
  "Variables": {
    "DateTimeOffsetNow": "2020-04-03T14:05:16.5752743-07:00",
    "RandomSeed": "376402032",
    "Storage_TestConfigHierarchicalNamespace": "NamespaceTenant\nseannsecanary\nU2FuaXRpemVk\nhttp://seannsecanary.blob.core.windows.net\nhttp://seannsecanary.file.core.windows.net\nhttp://seannsecanary.queue.core.windows.net\nhttp://seannsecanary.table.core.windows.net\n\n\n\n\nhttp://seannsecanary-secondary.blob.core.windows.net\nhttp://seannsecanary-secondary.file.core.windows.net\nhttp://seannsecanary-secondary.queue.core.windows.net\nhttp://seannsecanary-secondary.table.core.windows.net\n68390a19-a643-458b-b726-408abf67b4fc\nSanitized\n72f988bf-86f1-41af-91ab-2d7cd011db47\nhttps://login.microsoftonline.com/\nCloud\nBlobEndpoint=http://seannsecanary.blob.core.windows.net/;QueueEndpoint=http://seannsecanary.queue.core.windows.net/;FileEndpoint=http://seannsecanary.file.core.windows.net/;BlobSecondaryEndpoint=http://seannsecanary-secondary.blob.core.windows.net/;QueueSecondaryEndpoint=http://seannsecanary-secondary.queue.core.windows.net/;FileSecondaryEndpoint=http://seannsecanary-secondary.file.core.windows.net/;AccountName=seannsecanary;AccountKey=Sanitized\n"
  }
}<|MERGE_RESOLUTION|>--- conflicted
+++ resolved
@@ -13,11 +13,7 @@
         "x-ms-client-request-id": "1b21fa40-a869-687a-ee8f-4e15f48accde",
         "x-ms-date": "Fri, 03 Apr 2020 21:05:16 GMT",
         "x-ms-return-client-request-id": "true",
-<<<<<<< HEAD
-        "x-ms-version": "2019-12-12"
-=======
-        "x-ms-version": "2020-02-10"
->>>>>>> 60f4876e
+        "x-ms-version": "2020-02-10"
       },
       "RequestBody": null,
       "StatusCode": 201,
@@ -32,11 +28,7 @@
         ],
         "x-ms-client-request-id": "1b21fa40-a869-687a-ee8f-4e15f48accde",
         "x-ms-request-id": "9622aaa6-f01e-0012-7ffb-093670000000",
-<<<<<<< HEAD
-        "x-ms-version": "2019-12-12"
-=======
-        "x-ms-version": "2020-02-10"
->>>>>>> 60f4876e
+        "x-ms-version": "2020-02-10"
       },
       "ResponseBody": []
     },
@@ -56,11 +48,7 @@
         "x-ms-lease-duration": "15",
         "x-ms-proposed-lease-id": "4f44bc93-4d79-203e-3577-35b44f304ca1",
         "x-ms-return-client-request-id": "true",
-<<<<<<< HEAD
-        "x-ms-version": "2019-12-12"
-=======
-        "x-ms-version": "2020-02-10"
->>>>>>> 60f4876e
+        "x-ms-version": "2020-02-10"
       },
       "RequestBody": null,
       "StatusCode": 201,
@@ -76,11 +64,7 @@
         "x-ms-client-request-id": "749b86e1-c709-f353-bc00-e5f172c619bd",
         "x-ms-lease-id": "4f44bc93-4d79-203e-3577-35b44f304ca1",
         "x-ms-request-id": "9622aaaf-f01e-0012-06fb-093670000000",
-<<<<<<< HEAD
-        "x-ms-version": "2019-12-12"
-=======
-        "x-ms-version": "2020-02-10"
->>>>>>> 60f4876e
+        "x-ms-version": "2020-02-10"
       },
       "ResponseBody": []
     },
@@ -100,11 +84,7 @@
         "x-ms-lease-action": "release",
         "x-ms-lease-id": "4f44bc93-4d79-203e-3577-35b44f304ca1",
         "x-ms-return-client-request-id": "true",
-<<<<<<< HEAD
-        "x-ms-version": "2019-12-12"
-=======
-        "x-ms-version": "2020-02-10"
->>>>>>> 60f4876e
+        "x-ms-version": "2020-02-10"
       },
       "RequestBody": null,
       "StatusCode": 412,
@@ -119,11 +99,7 @@
         "x-ms-client-request-id": "c9d2b5b9-d894-4e98-2909-e63cdb84c9ea",
         "x-ms-error-code": "ConditionNotMet",
         "x-ms-request-id": "9622aab3-f01e-0012-0afb-093670000000",
-<<<<<<< HEAD
-        "x-ms-version": "2019-12-12"
-=======
-        "x-ms-version": "2020-02-10"
->>>>>>> 60f4876e
+        "x-ms-version": "2020-02-10"
       },
       "ResponseBody": [
         "\uFEFF\u003C?xml version=\u00221.0\u0022 encoding=\u0022utf-8\u0022?\u003E\u003CError\u003E\u003CCode\u003EConditionNotMet\u003C/Code\u003E\u003CMessage\u003EThe condition specified using HTTP conditional header(s) is not met.\n",
@@ -145,11 +121,7 @@
         "x-ms-date": "Fri, 03 Apr 2020 21:05:16 GMT",
         "x-ms-lease-id": "4f44bc93-4d79-203e-3577-35b44f304ca1",
         "x-ms-return-client-request-id": "true",
-<<<<<<< HEAD
-        "x-ms-version": "2019-12-12"
-=======
-        "x-ms-version": "2020-02-10"
->>>>>>> 60f4876e
+        "x-ms-version": "2020-02-10"
       },
       "RequestBody": null,
       "StatusCode": 202,
@@ -162,11 +134,7 @@
         ],
         "x-ms-client-request-id": "bc3826fa-4ff3-6b29-13b0-4e844465f7c2",
         "x-ms-request-id": "9622aab9-f01e-0012-0ffb-093670000000",
-<<<<<<< HEAD
-        "x-ms-version": "2019-12-12"
-=======
-        "x-ms-version": "2020-02-10"
->>>>>>> 60f4876e
+        "x-ms-version": "2020-02-10"
       },
       "ResponseBody": []
     },
@@ -183,11 +151,7 @@
         "x-ms-client-request-id": "74c26bd2-13d9-6282-dfc5-f9d86b5dc07c",
         "x-ms-date": "Fri, 03 Apr 2020 21:05:17 GMT",
         "x-ms-return-client-request-id": "true",
-<<<<<<< HEAD
-        "x-ms-version": "2019-12-12"
-=======
-        "x-ms-version": "2020-02-10"
->>>>>>> 60f4876e
+        "x-ms-version": "2020-02-10"
       },
       "RequestBody": null,
       "StatusCode": 201,
@@ -202,11 +166,7 @@
         ],
         "x-ms-client-request-id": "74c26bd2-13d9-6282-dfc5-f9d86b5dc07c",
         "x-ms-request-id": "9622aaeb-f01e-0012-35fb-093670000000",
-<<<<<<< HEAD
-        "x-ms-version": "2019-12-12"
-=======
-        "x-ms-version": "2020-02-10"
->>>>>>> 60f4876e
+        "x-ms-version": "2020-02-10"
       },
       "ResponseBody": []
     },
@@ -226,11 +186,7 @@
         "x-ms-lease-duration": "15",
         "x-ms-proposed-lease-id": "099e308a-4224-3176-bd69-79a93d807954",
         "x-ms-return-client-request-id": "true",
-<<<<<<< HEAD
-        "x-ms-version": "2019-12-12"
-=======
-        "x-ms-version": "2020-02-10"
->>>>>>> 60f4876e
+        "x-ms-version": "2020-02-10"
       },
       "RequestBody": null,
       "StatusCode": 201,
@@ -246,11 +202,7 @@
         "x-ms-client-request-id": "c83cddbd-69d0-8f5b-f490-b6709ad9255e",
         "x-ms-lease-id": "099e308a-4224-3176-bd69-79a93d807954",
         "x-ms-request-id": "9622aaf2-f01e-0012-3bfb-093670000000",
-<<<<<<< HEAD
-        "x-ms-version": "2019-12-12"
-=======
-        "x-ms-version": "2020-02-10"
->>>>>>> 60f4876e
+        "x-ms-version": "2020-02-10"
       },
       "ResponseBody": []
     },
@@ -270,11 +222,7 @@
         "x-ms-lease-action": "release",
         "x-ms-lease-id": "099e308a-4224-3176-bd69-79a93d807954",
         "x-ms-return-client-request-id": "true",
-<<<<<<< HEAD
-        "x-ms-version": "2019-12-12"
-=======
-        "x-ms-version": "2020-02-10"
->>>>>>> 60f4876e
+        "x-ms-version": "2020-02-10"
       },
       "RequestBody": null,
       "StatusCode": 412,
@@ -289,11 +237,7 @@
         "x-ms-client-request-id": "5feb410d-b143-3f84-0868-4a44fad438df",
         "x-ms-error-code": "ConditionNotMet",
         "x-ms-request-id": "9622aaf9-f01e-0012-42fb-093670000000",
-<<<<<<< HEAD
-        "x-ms-version": "2019-12-12"
-=======
-        "x-ms-version": "2020-02-10"
->>>>>>> 60f4876e
+        "x-ms-version": "2020-02-10"
       },
       "ResponseBody": [
         "\uFEFF\u003C?xml version=\u00221.0\u0022 encoding=\u0022utf-8\u0022?\u003E\u003CError\u003E\u003CCode\u003EConditionNotMet\u003C/Code\u003E\u003CMessage\u003EThe condition specified using HTTP conditional header(s) is not met.\n",
@@ -315,11 +259,7 @@
         "x-ms-date": "Fri, 03 Apr 2020 21:05:17 GMT",
         "x-ms-lease-id": "099e308a-4224-3176-bd69-79a93d807954",
         "x-ms-return-client-request-id": "true",
-<<<<<<< HEAD
-        "x-ms-version": "2019-12-12"
-=======
-        "x-ms-version": "2020-02-10"
->>>>>>> 60f4876e
+        "x-ms-version": "2020-02-10"
       },
       "RequestBody": null,
       "StatusCode": 202,
@@ -332,11 +272,7 @@
         ],
         "x-ms-client-request-id": "58621772-c5ed-9a1b-1ff0-fefc3662de17",
         "x-ms-request-id": "9622ab06-f01e-0012-4afb-093670000000",
-<<<<<<< HEAD
-        "x-ms-version": "2019-12-12"
-=======
-        "x-ms-version": "2020-02-10"
->>>>>>> 60f4876e
+        "x-ms-version": "2020-02-10"
       },
       "ResponseBody": []
     }
