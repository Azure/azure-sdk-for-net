﻿{
  "Entries": [
    {
      "RequestUri": "https://seannse.blob.core.windows.net/test-filesystem-b1ca6fe1-385c-aa54-6819-8d69cc66f41d?restype=container",
      "RequestMethod": "PUT",
      "RequestHeaders": {
        "Accept": "application/xml",
        "Authorization": "Sanitized",
        "traceparent": "00-6c839da75997ae458d7961086c1077df-9888f3fad9fcfa4f-00",
        "User-Agent": [
          "azsdk-net-Storage.Files.DataLake/12.7.0-alpha.20210219.1",
          "(.NET 5.0.3; Microsoft Windows 10.0.19041)"
        ],
        "x-ms-blob-public-access": "container",
        "x-ms-client-request-id": "51369c90-e512-965f-e51e-d1b13a67b70b",
        "x-ms-date": "Fri, 19 Feb 2021 18:58:49 GMT",
        "x-ms-return-client-request-id": "true",
<<<<<<< HEAD
        "x-ms-version": "2020-12-06"
=======
        "x-ms-version": "2021-02-12"
>>>>>>> 7e782c87
      },
      "RequestBody": null,
      "StatusCode": 201,
      "ResponseHeaders": {
        "Content-Length": "0",
        "Date": "Fri, 19 Feb 2021 18:58:49 GMT",
        "ETag": "\"0x8D8D50864364FFC\"",
        "Last-Modified": "Fri, 19 Feb 2021 18:58:49 GMT",
        "Server": [
          "Windows-Azure-Blob/1.0",
          "Microsoft-HTTPAPI/2.0"
        ],
        "x-ms-client-request-id": "51369c90-e512-965f-e51e-d1b13a67b70b",
        "x-ms-request-id": "f3d98d28-a01e-0071-57f1-069974000000",
<<<<<<< HEAD
        "x-ms-version": "2020-12-06"
=======
        "x-ms-version": "2021-02-12"
>>>>>>> 7e782c87
      },
      "ResponseBody": []
    },
    {
      "RequestUri": "https://seannse.dfs.core.windows.net/test-filesystem-b1ca6fe1-385c-aa54-6819-8d69cc66f41d/test-file-6dd04c3a-a65e-5eb0-d0d4-febce0fa7afe?resource=file",
      "RequestMethod": "PUT",
      "RequestHeaders": {
        "Accept": "application/json",
        "Authorization": "Sanitized",
        "traceparent": "00-bf87da6aedb6ff43afe505c102e5b907-86fda546510c084b-00",
        "User-Agent": [
          "azsdk-net-Storage.Files.DataLake/12.7.0-alpha.20210219.1",
          "(.NET 5.0.3; Microsoft Windows 10.0.19041)"
        ],
        "x-ms-client-request-id": "e31e4ce8-1698-e95b-ecd8-813ee7a3b6ea",
        "x-ms-date": "Fri, 19 Feb 2021 18:58:49 GMT",
        "x-ms-return-client-request-id": "true",
<<<<<<< HEAD
        "x-ms-version": "2020-12-06"
=======
        "x-ms-version": "2021-02-12"
>>>>>>> 7e782c87
      },
      "RequestBody": null,
      "StatusCode": 201,
      "ResponseHeaders": {
        "Content-Length": "0",
        "Date": "Fri, 19 Feb 2021 18:58:48 GMT",
        "ETag": "\"0x8D8D50864455A6A\"",
        "Last-Modified": "Fri, 19 Feb 2021 18:58:49 GMT",
        "Server": [
          "Windows-Azure-HDFS/1.0",
          "Microsoft-HTTPAPI/2.0"
        ],
        "x-ms-client-request-id": "e31e4ce8-1698-e95b-ecd8-813ee7a3b6ea",
        "x-ms-request-id": "c36227a8-401f-0034-76f1-064c97000000",
<<<<<<< HEAD
        "x-ms-version": "2020-12-06"
=======
        "x-ms-version": "2021-02-12"
>>>>>>> 7e782c87
      },
      "ResponseBody": []
    },
    {
      "RequestUri": "https://seannse.blob.core.windows.net/test-filesystem-b1ca6fe1-385c-aa54-6819-8d69cc66f41d/test-file-6dd04c3a-a65e-5eb0-d0d4-febce0fa7afe",
      "RequestMethod": "HEAD",
      "RequestHeaders": {
        "Accept": "application/xml",
        "Authorization": "Sanitized",
        "traceparent": "00-aa2c4051ef069f42ad48652146e87b3e-2ae34e386586ec45-00",
        "User-Agent": [
          "azsdk-net-Storage.Files.DataLake/12.7.0-alpha.20210219.1",
          "(.NET 5.0.3; Microsoft Windows 10.0.19041)"
        ],
        "x-ms-client-request-id": "94d3b118-96db-7f65-78ef-445821cc0c36",
        "x-ms-date": "Fri, 19 Feb 2021 18:58:49 GMT",
        "x-ms-return-client-request-id": "true",
<<<<<<< HEAD
        "x-ms-version": "2020-12-06"
=======
        "x-ms-version": "2021-02-12"
>>>>>>> 7e782c87
      },
      "RequestBody": null,
      "StatusCode": 200,
      "ResponseHeaders": {
        "Accept-Ranges": "bytes",
        "Content-Length": "0",
        "Content-Type": "application/octet-stream",
        "Date": "Fri, 19 Feb 2021 18:58:49 GMT",
        "ETag": "\"0x8D8D50864455A6A\"",
        "Last-Modified": "Fri, 19 Feb 2021 18:58:49 GMT",
        "Server": [
          "Windows-Azure-Blob/1.0",
          "Microsoft-HTTPAPI/2.0"
        ],
        "x-ms-access-tier": "Hot",
        "x-ms-access-tier-inferred": "true",
        "x-ms-blob-type": "BlockBlob",
        "x-ms-client-request-id": "94d3b118-96db-7f65-78ef-445821cc0c36",
        "x-ms-creation-time": "Fri, 19 Feb 2021 18:58:49 GMT",
        "x-ms-group": "$superuser",
        "x-ms-lease-state": "available",
        "x-ms-lease-status": "unlocked",
        "x-ms-owner": "$superuser",
        "x-ms-permissions": "rw-r-----",
        "x-ms-request-id": "f3d98da6-a01e-0071-45f1-069974000000",
        "x-ms-server-encrypted": "true",
<<<<<<< HEAD
        "x-ms-version": "2020-12-06"
=======
        "x-ms-version": "2021-02-12"
>>>>>>> 7e782c87
      },
      "ResponseBody": []
    },
    {
      "RequestUri": "https://seannse.blob.core.windows.net/test-filesystem-b1ca6fe1-385c-aa54-6819-8d69cc66f41d?restype=container",
      "RequestMethod": "DELETE",
      "RequestHeaders": {
        "Accept": "application/xml",
        "Authorization": "Sanitized",
        "traceparent": "00-15f627717c4fdc4c9825433d9546e877-47d98a7bd708084e-00",
        "User-Agent": [
          "azsdk-net-Storage.Files.DataLake/12.7.0-alpha.20210219.1",
          "(.NET 5.0.3; Microsoft Windows 10.0.19041)"
        ],
        "x-ms-client-request-id": "35269d2c-21cf-0c0e-6d9c-ed9e43837575",
        "x-ms-date": "Fri, 19 Feb 2021 18:58:49 GMT",
        "x-ms-return-client-request-id": "true",
<<<<<<< HEAD
        "x-ms-version": "2020-12-06"
=======
        "x-ms-version": "2021-02-12"
>>>>>>> 7e782c87
      },
      "RequestBody": null,
      "StatusCode": 202,
      "ResponseHeaders": {
        "Content-Length": "0",
        "Date": "Fri, 19 Feb 2021 18:58:49 GMT",
        "Server": [
          "Windows-Azure-Blob/1.0",
          "Microsoft-HTTPAPI/2.0"
        ],
        "x-ms-client-request-id": "35269d2c-21cf-0c0e-6d9c-ed9e43837575",
        "x-ms-request-id": "f3d98dca-a01e-0071-67f1-069974000000",
<<<<<<< HEAD
        "x-ms-version": "2020-12-06"
=======
        "x-ms-version": "2021-02-12"
>>>>>>> 7e782c87
      },
      "ResponseBody": []
    }
  ],
  "Variables": {
    "RandomSeed": "1994079630",
    "Storage_TestConfigHierarchicalNamespace": "NamespaceTenant\nseannse\nU2FuaXRpemVk\nhttps://seannse.blob.core.windows.net\nhttps://seannse.file.core.windows.net\nhttps://seannse.queue.core.windows.net\nhttps://seannse.table.core.windows.net\n\n\n\n\nhttps://seannse-secondary.blob.core.windows.net\nhttps://seannse-secondary.file.core.windows.net\nhttps://seannse-secondary.queue.core.windows.net\nhttps://seannse-secondary.table.core.windows.net\n68390a19-a643-458b-b726-408abf67b4fc\nSanitized\n72f988bf-86f1-41af-91ab-2d7cd011db47\nhttps://login.microsoftonline.com/\nCloud\nBlobEndpoint=https://seannse.blob.core.windows.net/;QueueEndpoint=https://seannse.queue.core.windows.net/;FileEndpoint=https://seannse.file.core.windows.net/;BlobSecondaryEndpoint=https://seannse-secondary.blob.core.windows.net/;QueueSecondaryEndpoint=https://seannse-secondary.queue.core.windows.net/;FileSecondaryEndpoint=https://seannse-secondary.file.core.windows.net/;AccountName=seannse;AccountKey=Sanitized\n\n\n"
  }
}<|MERGE_RESOLUTION|>--- conflicted
+++ resolved
@@ -15,11 +15,7 @@
         "x-ms-client-request-id": "51369c90-e512-965f-e51e-d1b13a67b70b",
         "x-ms-date": "Fri, 19 Feb 2021 18:58:49 GMT",
         "x-ms-return-client-request-id": "true",
-<<<<<<< HEAD
-        "x-ms-version": "2020-12-06"
-=======
         "x-ms-version": "2021-02-12"
->>>>>>> 7e782c87
       },
       "RequestBody": null,
       "StatusCode": 201,
@@ -34,11 +30,7 @@
         ],
         "x-ms-client-request-id": "51369c90-e512-965f-e51e-d1b13a67b70b",
         "x-ms-request-id": "f3d98d28-a01e-0071-57f1-069974000000",
-<<<<<<< HEAD
-        "x-ms-version": "2020-12-06"
-=======
         "x-ms-version": "2021-02-12"
->>>>>>> 7e782c87
       },
       "ResponseBody": []
     },
@@ -56,11 +48,7 @@
         "x-ms-client-request-id": "e31e4ce8-1698-e95b-ecd8-813ee7a3b6ea",
         "x-ms-date": "Fri, 19 Feb 2021 18:58:49 GMT",
         "x-ms-return-client-request-id": "true",
-<<<<<<< HEAD
-        "x-ms-version": "2020-12-06"
-=======
         "x-ms-version": "2021-02-12"
->>>>>>> 7e782c87
       },
       "RequestBody": null,
       "StatusCode": 201,
@@ -75,11 +63,7 @@
         ],
         "x-ms-client-request-id": "e31e4ce8-1698-e95b-ecd8-813ee7a3b6ea",
         "x-ms-request-id": "c36227a8-401f-0034-76f1-064c97000000",
-<<<<<<< HEAD
-        "x-ms-version": "2020-12-06"
-=======
         "x-ms-version": "2021-02-12"
->>>>>>> 7e782c87
       },
       "ResponseBody": []
     },
@@ -97,11 +81,7 @@
         "x-ms-client-request-id": "94d3b118-96db-7f65-78ef-445821cc0c36",
         "x-ms-date": "Fri, 19 Feb 2021 18:58:49 GMT",
         "x-ms-return-client-request-id": "true",
-<<<<<<< HEAD
-        "x-ms-version": "2020-12-06"
-=======
         "x-ms-version": "2021-02-12"
->>>>>>> 7e782c87
       },
       "RequestBody": null,
       "StatusCode": 200,
@@ -128,11 +108,7 @@
         "x-ms-permissions": "rw-r-----",
         "x-ms-request-id": "f3d98da6-a01e-0071-45f1-069974000000",
         "x-ms-server-encrypted": "true",
-<<<<<<< HEAD
-        "x-ms-version": "2020-12-06"
-=======
         "x-ms-version": "2021-02-12"
->>>>>>> 7e782c87
       },
       "ResponseBody": []
     },
@@ -150,11 +126,7 @@
         "x-ms-client-request-id": "35269d2c-21cf-0c0e-6d9c-ed9e43837575",
         "x-ms-date": "Fri, 19 Feb 2021 18:58:49 GMT",
         "x-ms-return-client-request-id": "true",
-<<<<<<< HEAD
-        "x-ms-version": "2020-12-06"
-=======
         "x-ms-version": "2021-02-12"
->>>>>>> 7e782c87
       },
       "RequestBody": null,
       "StatusCode": 202,
@@ -167,11 +139,7 @@
         ],
         "x-ms-client-request-id": "35269d2c-21cf-0c0e-6d9c-ed9e43837575",
         "x-ms-request-id": "f3d98dca-a01e-0071-67f1-069974000000",
-<<<<<<< HEAD
-        "x-ms-version": "2020-12-06"
-=======
         "x-ms-version": "2021-02-12"
->>>>>>> 7e782c87
       },
       "ResponseBody": []
     }
