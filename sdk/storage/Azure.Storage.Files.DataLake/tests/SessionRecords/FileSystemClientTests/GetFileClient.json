{
  "Entries": [
    {
      "RequestUri": "http://seannsecanary.blob.core.windows.net/test-filesystem-e0123f1b-b35a-6caa-b445-e1203f4587d9?restype=container",
      "RequestMethod": "PUT",
      "RequestHeaders": {
        "Authorization": "Sanitized",
        "traceparent": "00-c430fda4dd184e4f80a5be29830d6996-f7f611297194eb4e-00",
        "User-Agent": [
          "azsdk-net-Storage.Files.DataLake/12.2.0-dev.20200410.1",
          "(.NET Core 4.6.28325.01; Microsoft Windows 10.0.18362 )"
        ],
        "x-ms-blob-public-access": "container",
        "x-ms-client-request-id": "4273e5dd-30f7-a901-9ae5-fca1a3e5f31d",
        "x-ms-date": "Sat, 11 Apr 2020 00:50:16 GMT",
        "x-ms-return-client-request-id": "true",
<<<<<<< HEAD
        "x-ms-version": "2019-12-12"
=======
        "x-ms-version": "2020-02-10"
>>>>>>> 60f4876e
      },
      "RequestBody": null,
      "StatusCode": 201,
      "ResponseHeaders": {
        "Content-Length": "0",
        "Date": "Sat, 11 Apr 2020 00:50:14 GMT",
        "ETag": "\u00220x8D7DDB24C3D4D20\u0022",
        "Last-Modified": "Sat, 11 Apr 2020 00:50:14 GMT",
        "Server": [
          "Windows-Azure-Blob/1.0",
          "Microsoft-HTTPAPI/2.0"
        ],
        "x-ms-client-request-id": "4273e5dd-30f7-a901-9ae5-fca1a3e5f31d",
        "x-ms-request-id": "cefcbb86-b01e-0013-0f9b-0f69ac000000",
<<<<<<< HEAD
        "x-ms-version": "2019-12-12"
=======
        "x-ms-version": "2020-02-10"
>>>>>>> 60f4876e
      },
      "ResponseBody": []
    },
    {
      "RequestUri": "http://seannsecanary.dfs.core.windows.net/test-filesystem-e0123f1b-b35a-6caa-b445-e1203f4587d9/test-file-b15c384e-521a-921f-b463-1b4aaca25d63?resource=file",
      "RequestMethod": "PUT",
      "RequestHeaders": {
        "Authorization": "Sanitized",
        "traceparent": "00-1482db82fffa4b4b97b61350902ca452-fbed830af298c044-00",
        "User-Agent": [
          "azsdk-net-Storage.Files.DataLake/12.2.0-dev.20200410.1",
          "(.NET Core 4.6.28325.01; Microsoft Windows 10.0.18362 )"
        ],
        "x-ms-client-request-id": "d6bae81c-07f3-8be7-c6e1-8d9414b7fcf7",
        "x-ms-date": "Sat, 11 Apr 2020 00:50:16 GMT",
        "x-ms-return-client-request-id": "true",
<<<<<<< HEAD
        "x-ms-version": "2019-12-12"
=======
        "x-ms-version": "2020-02-10"
>>>>>>> 60f4876e
      },
      "RequestBody": null,
      "StatusCode": 201,
      "ResponseHeaders": {
        "Content-Length": "0",
        "Date": "Sat, 11 Apr 2020 00:50:14 GMT",
        "ETag": "\u00220x8D7DDB24CAEEB7D\u0022",
        "Last-Modified": "Sat, 11 Apr 2020 00:50:15 GMT",
        "Server": [
          "Windows-Azure-HDFS/1.0",
          "Microsoft-HTTPAPI/2.0"
        ],
        "x-ms-client-request-id": "d6bae81c-07f3-8be7-c6e1-8d9414b7fcf7",
        "x-ms-request-id": "93d84d37-c01f-0054-609b-0f02f7000000",
<<<<<<< HEAD
        "x-ms-version": "2019-12-12"
=======
        "x-ms-version": "2020-02-10"
>>>>>>> 60f4876e
      },
      "ResponseBody": []
    },
    {
      "RequestUri": "http://seannsecanary.blob.core.windows.net/test-filesystem-e0123f1b-b35a-6caa-b445-e1203f4587d9/test-file-b15c384e-521a-921f-b463-1b4aaca25d63",
      "RequestMethod": "HEAD",
      "RequestHeaders": {
        "Authorization": "Sanitized",
        "traceparent": "00-4113cb2d1131b04496fd4b0a4f849cbe-df2cfd9fc4cf7c4c-00",
        "User-Agent": [
          "azsdk-net-Storage.Files.DataLake/12.2.0-dev.20200410.1",
          "(.NET Core 4.6.28325.01; Microsoft Windows 10.0.18362 )"
        ],
        "x-ms-client-request-id": "c32d3c57-87e8-8470-f7b7-93f0b74da882",
        "x-ms-date": "Sat, 11 Apr 2020 00:50:17 GMT",
        "x-ms-return-client-request-id": "true",
<<<<<<< HEAD
        "x-ms-version": "2019-12-12"
=======
        "x-ms-version": "2020-02-10"
>>>>>>> 60f4876e
      },
      "RequestBody": null,
      "StatusCode": 200,
      "ResponseHeaders": {
        "Accept-Ranges": "bytes",
        "Content-Length": "0",
        "Content-Type": "application/octet-stream",
        "Date": "Sat, 11 Apr 2020 00:50:15 GMT",
        "ETag": "\u00220x8D7DDB24CAEEB7D\u0022",
        "Last-Modified": "Sat, 11 Apr 2020 00:50:15 GMT",
        "Server": [
          "Windows-Azure-Blob/1.0",
          "Microsoft-HTTPAPI/2.0"
        ],
        "x-ms-access-tier": "Hot",
        "x-ms-access-tier-inferred": "true",
        "x-ms-blob-type": "BlockBlob",
        "x-ms-client-request-id": "c32d3c57-87e8-8470-f7b7-93f0b74da882",
        "x-ms-creation-time": "Sat, 11 Apr 2020 00:50:15 GMT",
        "x-ms-lease-state": "available",
        "x-ms-lease-status": "unlocked",
        "x-ms-request-id": "cefcbbbb-b01e-0013-369b-0f69ac000000",
        "x-ms-server-encrypted": "true",
<<<<<<< HEAD
        "x-ms-version": "2019-12-12"
=======
        "x-ms-version": "2020-02-10"
>>>>>>> 60f4876e
      },
      "ResponseBody": []
    },
    {
      "RequestUri": "http://seannsecanary.blob.core.windows.net/test-filesystem-e0123f1b-b35a-6caa-b445-e1203f4587d9?restype=container",
      "RequestMethod": "DELETE",
      "RequestHeaders": {
        "Authorization": "Sanitized",
        "traceparent": "00-513eedb726199d4fa7eff3f93809fe1c-ce3eda186a719e43-00",
        "User-Agent": [
          "azsdk-net-Storage.Files.DataLake/12.2.0-dev.20200410.1",
          "(.NET Core 4.6.28325.01; Microsoft Windows 10.0.18362 )"
        ],
        "x-ms-client-request-id": "d73dc1dc-3889-000f-2891-cdeb065b5109",
        "x-ms-date": "Sat, 11 Apr 2020 00:50:17 GMT",
        "x-ms-return-client-request-id": "true",
<<<<<<< HEAD
        "x-ms-version": "2019-12-12"
=======
        "x-ms-version": "2020-02-10"
>>>>>>> 60f4876e
      },
      "RequestBody": null,
      "StatusCode": 202,
      "ResponseHeaders": {
        "Content-Length": "0",
        "Date": "Sat, 11 Apr 2020 00:50:15 GMT",
        "Server": [
          "Windows-Azure-Blob/1.0",
          "Microsoft-HTTPAPI/2.0"
        ],
        "x-ms-client-request-id": "d73dc1dc-3889-000f-2891-cdeb065b5109",
        "x-ms-request-id": "cefcbbc6-b01e-0013-3e9b-0f69ac000000",
<<<<<<< HEAD
        "x-ms-version": "2019-12-12"
=======
        "x-ms-version": "2020-02-10"
>>>>>>> 60f4876e
      },
      "ResponseBody": []
    }
  ],
  "Variables": {
    "RandomSeed": "1691049160",
    "Storage_TestConfigHierarchicalNamespace": "NamespaceTenant\nseannsecanary\nU2FuaXRpemVk\nhttp://seannsecanary.blob.core.windows.net\nhttp://seannsecanary.file.core.windows.net\nhttp://seannsecanary.queue.core.windows.net\nhttp://seannsecanary.table.core.windows.net\n\n\n\n\nhttp://seannsecanary-secondary.blob.core.windows.net\nhttp://seannsecanary-secondary.file.core.windows.net\nhttp://seannsecanary-secondary.queue.core.windows.net\nhttp://seannsecanary-secondary.table.core.windows.net\n68390a19-a643-458b-b726-408abf67b4fc\nSanitized\n72f988bf-86f1-41af-91ab-2d7cd011db47\nhttps://login.microsoftonline.com/\nCloud\nBlobEndpoint=http://seannsecanary.blob.core.windows.net/;QueueEndpoint=http://seannsecanary.queue.core.windows.net/;FileEndpoint=http://seannsecanary.file.core.windows.net/;BlobSecondaryEndpoint=http://seannsecanary-secondary.blob.core.windows.net/;QueueSecondaryEndpoint=http://seannsecanary-secondary.queue.core.windows.net/;FileSecondaryEndpoint=http://seannsecanary-secondary.file.core.windows.net/;AccountName=seannsecanary;AccountKey=Sanitized\n"
  }
}<|MERGE_RESOLUTION|>--- conflicted
+++ resolved
@@ -14,11 +14,7 @@
         "x-ms-client-request-id": "4273e5dd-30f7-a901-9ae5-fca1a3e5f31d",
         "x-ms-date": "Sat, 11 Apr 2020 00:50:16 GMT",
         "x-ms-return-client-request-id": "true",
-<<<<<<< HEAD
-        "x-ms-version": "2019-12-12"
-=======
         "x-ms-version": "2020-02-10"
->>>>>>> 60f4876e
       },
       "RequestBody": null,
       "StatusCode": 201,
@@ -33,11 +29,7 @@
         ],
         "x-ms-client-request-id": "4273e5dd-30f7-a901-9ae5-fca1a3e5f31d",
         "x-ms-request-id": "cefcbb86-b01e-0013-0f9b-0f69ac000000",
-<<<<<<< HEAD
-        "x-ms-version": "2019-12-12"
-=======
         "x-ms-version": "2020-02-10"
->>>>>>> 60f4876e
       },
       "ResponseBody": []
     },
@@ -54,11 +46,7 @@
         "x-ms-client-request-id": "d6bae81c-07f3-8be7-c6e1-8d9414b7fcf7",
         "x-ms-date": "Sat, 11 Apr 2020 00:50:16 GMT",
         "x-ms-return-client-request-id": "true",
-<<<<<<< HEAD
-        "x-ms-version": "2019-12-12"
-=======
         "x-ms-version": "2020-02-10"
->>>>>>> 60f4876e
       },
       "RequestBody": null,
       "StatusCode": 201,
@@ -73,11 +61,7 @@
         ],
         "x-ms-client-request-id": "d6bae81c-07f3-8be7-c6e1-8d9414b7fcf7",
         "x-ms-request-id": "93d84d37-c01f-0054-609b-0f02f7000000",
-<<<<<<< HEAD
-        "x-ms-version": "2019-12-12"
-=======
         "x-ms-version": "2020-02-10"
->>>>>>> 60f4876e
       },
       "ResponseBody": []
     },
@@ -94,11 +78,7 @@
         "x-ms-client-request-id": "c32d3c57-87e8-8470-f7b7-93f0b74da882",
         "x-ms-date": "Sat, 11 Apr 2020 00:50:17 GMT",
         "x-ms-return-client-request-id": "true",
-<<<<<<< HEAD
-        "x-ms-version": "2019-12-12"
-=======
         "x-ms-version": "2020-02-10"
->>>>>>> 60f4876e
       },
       "RequestBody": null,
       "StatusCode": 200,
@@ -122,11 +102,7 @@
         "x-ms-lease-status": "unlocked",
         "x-ms-request-id": "cefcbbbb-b01e-0013-369b-0f69ac000000",
         "x-ms-server-encrypted": "true",
-<<<<<<< HEAD
-        "x-ms-version": "2019-12-12"
-=======
         "x-ms-version": "2020-02-10"
->>>>>>> 60f4876e
       },
       "ResponseBody": []
     },
@@ -143,11 +119,7 @@
         "x-ms-client-request-id": "d73dc1dc-3889-000f-2891-cdeb065b5109",
         "x-ms-date": "Sat, 11 Apr 2020 00:50:17 GMT",
         "x-ms-return-client-request-id": "true",
-<<<<<<< HEAD
-        "x-ms-version": "2019-12-12"
-=======
         "x-ms-version": "2020-02-10"
->>>>>>> 60f4876e
       },
       "RequestBody": null,
       "StatusCode": 202,
@@ -160,11 +132,7 @@
         ],
         "x-ms-client-request-id": "d73dc1dc-3889-000f-2891-cdeb065b5109",
         "x-ms-request-id": "cefcbbc6-b01e-0013-3e9b-0f69ac000000",
-<<<<<<< HEAD
-        "x-ms-version": "2019-12-12"
-=======
         "x-ms-version": "2020-02-10"
->>>>>>> 60f4876e
       },
       "ResponseBody": []
     }
