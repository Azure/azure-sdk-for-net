﻿{
  "Entries": [
    {
      "RequestUri": "https://seannse.blob.core.windows.net/test-filesystem-03639d8b-2ee7-5647-5304-04dcbd2af413?restype=container",
      "RequestMethod": "PUT",
      "RequestHeaders": {
        "Accept": "application/xml",
        "Authorization": "Sanitized",
        "traceparent": "00-a9f52e81e590c94e98af1ddbab3c5bd2-a77bd23cdaa1f742-00",
        "User-Agent": [
          "azsdk-net-Storage.Files.DataLake/12.7.0-alpha.20210217.1",
          "(.NET 5.0.3; Microsoft Windows 10.0.19042)"
        ],
        "x-ms-blob-public-access": "container",
        "x-ms-client-request-id": "43cd2cdb-b039-2985-182e-ddcc48b3a0a7",
        "x-ms-date": "Wed, 17 Feb 2021 22:21:53 GMT",
        "x-ms-return-client-request-id": "true",
<<<<<<< HEAD
        "x-ms-version": "2020-12-06"
=======
        "x-ms-version": "2021-02-12"
>>>>>>> 7e782c87
      },
      "RequestBody": null,
      "StatusCode": 201,
      "ResponseHeaders": {
        "Content-Length": "0",
        "Date": "Wed, 17 Feb 2021 22:21:53 GMT",
        "ETag": "\"0x8D8D3926DE6883B\"",
        "Last-Modified": "Wed, 17 Feb 2021 22:21:53 GMT",
        "Server": [
          "Windows-Azure-Blob/1.0",
          "Microsoft-HTTPAPI/2.0"
        ],
        "x-ms-client-request-id": "43cd2cdb-b039-2985-182e-ddcc48b3a0a7",
        "x-ms-request-id": "261e241c-a01e-0071-377b-059974000000",
<<<<<<< HEAD
        "x-ms-version": "2020-12-06"
=======
        "x-ms-version": "2021-02-12"
>>>>>>> 7e782c87
      },
      "ResponseBody": []
    },
    {
      "RequestUri": "https://seannse.blob.core.windows.net/test-filesystem-03639d8b-2ee7-5647-5304-04dcbd2af413?restype=container&comp=acl",
      "RequestMethod": "PUT",
      "RequestHeaders": {
        "Accept": "application/xml",
        "Authorization": "Sanitized",
        "Content-Length": "253",
        "Content-Type": "application/xml",
        "traceparent": "00-651fc06f01c46b4ebf17073af38298ad-33fd9d1f580aa64d-00",
        "User-Agent": [
          "azsdk-net-Storage.Files.DataLake/12.7.0-alpha.20210217.1",
          "(.NET 5.0.3; Microsoft Windows 10.0.19042)"
        ],
        "x-ms-blob-public-access": "container",
        "x-ms-client-request-id": "08179554-39a4-b750-520d-afa06caba898",
        "x-ms-date": "Wed, 17 Feb 2021 22:21:53 GMT",
        "x-ms-return-client-request-id": "true",
<<<<<<< HEAD
        "x-ms-version": "2020-12-06"
=======
        "x-ms-version": "2021-02-12"
>>>>>>> 7e782c87
      },
      "RequestBody": "﻿<SignedIdentifiers><SignedIdentifier><Id>wnkxvrmgodvlkfbmmjar</Id><AccessPolicy><Start>2021-02-17T21:21:53.7108307Z</Start><Expiry>2021-02-17T23:21:53.7108307Z</Expiry><Permission>rcw</Permission></AccessPolicy></SignedIdentifier></SignedIdentifiers>",
      "StatusCode": 200,
      "ResponseHeaders": {
        "Content-Length": "0",
        "Date": "Wed, 17 Feb 2021 22:21:53 GMT",
        "ETag": "\"0x8D8D3926DF54168\"",
        "Last-Modified": "Wed, 17 Feb 2021 22:21:53 GMT",
        "Server": [
          "Windows-Azure-Blob/1.0",
          "Microsoft-HTTPAPI/2.0"
        ],
        "x-ms-client-request-id": "08179554-39a4-b750-520d-afa06caba898",
        "x-ms-request-id": "261e2461-a01e-0071-747b-059974000000",
<<<<<<< HEAD
        "x-ms-version": "2020-12-06"
=======
        "x-ms-version": "2021-02-12"
>>>>>>> 7e782c87
      },
      "ResponseBody": []
    },
    {
      "RequestUri": "https://seannse.blob.core.windows.net/test-filesystem-03639d8b-2ee7-5647-5304-04dcbd2af413?restype=container",
      "RequestMethod": "GET",
      "RequestHeaders": {
        "Accept": "application/xml",
        "Authorization": "Sanitized",
        "traceparent": "00-a32d3aa0b4ca564c9a919af53831378e-6a05908b7ec2a240-00",
        "User-Agent": [
          "azsdk-net-Storage.Files.DataLake/12.7.0-alpha.20210217.1",
          "(.NET 5.0.3; Microsoft Windows 10.0.19042)"
        ],
        "x-ms-client-request-id": "8fde9ea2-f898-23ec-6022-72e1ce77a26e",
        "x-ms-date": "Wed, 17 Feb 2021 22:21:53 GMT",
        "x-ms-return-client-request-id": "true",
<<<<<<< HEAD
        "x-ms-version": "2020-12-06"
=======
        "x-ms-version": "2021-02-12"
>>>>>>> 7e782c87
      },
      "RequestBody": null,
      "StatusCode": 200,
      "ResponseHeaders": {
        "Content-Length": "0",
        "Date": "Wed, 17 Feb 2021 22:21:53 GMT",
        "ETag": "\"0x8D8D3926DF54168\"",
        "Last-Modified": "Wed, 17 Feb 2021 22:21:53 GMT",
        "Server": [
          "Windows-Azure-Blob/1.0",
          "Microsoft-HTTPAPI/2.0"
        ],
        "x-ms-blob-public-access": "container",
        "x-ms-client-request-id": "8fde9ea2-f898-23ec-6022-72e1ce77a26e",
        "x-ms-default-encryption-scope": "$account-encryption-key",
        "x-ms-deny-encryption-scope-override": "false",
        "x-ms-has-immutability-policy": "false",
        "x-ms-has-legal-hold": "false",
        "x-ms-lease-state": "available",
        "x-ms-lease-status": "unlocked",
        "x-ms-request-id": "261e249c-a01e-0071-267b-059974000000",
<<<<<<< HEAD
        "x-ms-version": "2020-12-06"
=======
        "x-ms-version": "2021-02-12"
>>>>>>> 7e782c87
      },
      "ResponseBody": []
    },
    {
      "RequestUri": "https://seannse.blob.core.windows.net/test-filesystem-03639d8b-2ee7-5647-5304-04dcbd2af413?restype=container&comp=acl",
      "RequestMethod": "GET",
      "RequestHeaders": {
        "Accept": "application/xml",
        "Authorization": "Sanitized",
        "traceparent": "00-020d83131acb8847835ef7cc6df4314e-3b1bbf22a0ae1a45-00",
        "User-Agent": [
          "azsdk-net-Storage.Files.DataLake/12.7.0-alpha.20210217.1",
          "(.NET 5.0.3; Microsoft Windows 10.0.19042)"
        ],
        "x-ms-client-request-id": "cefe4363-19cc-b9ff-2326-ea73957bee42",
        "x-ms-date": "Wed, 17 Feb 2021 22:21:53 GMT",
        "x-ms-return-client-request-id": "true",
<<<<<<< HEAD
        "x-ms-version": "2020-12-06"
=======
        "x-ms-version": "2021-02-12"
>>>>>>> 7e782c87
      },
      "RequestBody": null,
      "StatusCode": 200,
      "ResponseHeaders": {
        "Content-Type": "application/xml",
        "Date": "Wed, 17 Feb 2021 22:21:53 GMT",
        "ETag": "\"0x8D8D3926DF54168\"",
        "Last-Modified": "Wed, 17 Feb 2021 22:21:53 GMT",
        "Server": [
          "Windows-Azure-Blob/1.0",
          "Microsoft-HTTPAPI/2.0"
        ],
        "Transfer-Encoding": "chunked",
        "x-ms-blob-public-access": "container",
        "x-ms-client-request-id": "cefe4363-19cc-b9ff-2326-ea73957bee42",
        "x-ms-request-id": "261e24c9-a01e-0071-517b-059974000000",
<<<<<<< HEAD
        "x-ms-version": "2020-12-06"
=======
        "x-ms-version": "2021-02-12"
>>>>>>> 7e782c87
      },
      "ResponseBody": "﻿<?xml version=\"1.0\" encoding=\"utf-8\"?><SignedIdentifiers><SignedIdentifier><Id>wnkxvrmgodvlkfbmmjar</Id><AccessPolicy><Start>2021-02-17T21:21:53.7108307Z</Start><Expiry>2021-02-17T23:21:53.7108307Z</Expiry><Permission>rcw</Permission></AccessPolicy></SignedIdentifier></SignedIdentifiers>"
    },
    {
      "RequestUri": "https://seannse.blob.core.windows.net/test-filesystem-03639d8b-2ee7-5647-5304-04dcbd2af413?restype=container",
      "RequestMethod": "DELETE",
      "RequestHeaders": {
        "Accept": "application/xml",
        "Authorization": "Sanitized",
        "traceparent": "00-974730dc9699d1448f716c4227d64da0-5222012959c6f945-00",
        "User-Agent": [
          "azsdk-net-Storage.Files.DataLake/12.7.0-alpha.20210217.1",
          "(.NET 5.0.3; Microsoft Windows 10.0.19042)"
        ],
        "x-ms-client-request-id": "8a7d8b55-d479-1ba1-0086-9a9b9f19b6bd",
        "x-ms-date": "Wed, 17 Feb 2021 22:21:53 GMT",
        "x-ms-return-client-request-id": "true",
<<<<<<< HEAD
        "x-ms-version": "2020-12-06"
=======
        "x-ms-version": "2021-02-12"
>>>>>>> 7e782c87
      },
      "RequestBody": null,
      "StatusCode": 202,
      "ResponseHeaders": {
        "Content-Length": "0",
        "Date": "Wed, 17 Feb 2021 22:21:53 GMT",
        "Server": [
          "Windows-Azure-Blob/1.0",
          "Microsoft-HTTPAPI/2.0"
        ],
        "x-ms-client-request-id": "8a7d8b55-d479-1ba1-0086-9a9b9f19b6bd",
        "x-ms-request-id": "261e24f6-a01e-0071-757b-059974000000",
<<<<<<< HEAD
        "x-ms-version": "2020-12-06"
=======
        "x-ms-version": "2021-02-12"
>>>>>>> 7e782c87
      },
      "ResponseBody": []
    }
  ],
  "Variables": {
    "DateTimeOffsetNow": "2021-02-17T16:21:53.7108307-06:00",
    "RandomSeed": "1009121442",
    "Storage_TestConfigHierarchicalNamespace": "NamespaceTenant\nseannse\nU2FuaXRpemVk\nhttps://seannse.blob.core.windows.net\nhttps://seannse.file.core.windows.net\nhttps://seannse.queue.core.windows.net\nhttps://seannse.table.core.windows.net\n\n\n\n\nhttps://seannse-secondary.blob.core.windows.net\nhttps://seannse-secondary.file.core.windows.net\nhttps://seannse-secondary.queue.core.windows.net\nhttps://seannse-secondary.table.core.windows.net\n68390a19-a643-458b-b726-408abf67b4fc\nSanitized\n72f988bf-86f1-41af-91ab-2d7cd011db47\nhttps://login.microsoftonline.com/\nCloud\nBlobEndpoint=https://seannse.blob.core.windows.net/;QueueEndpoint=https://seannse.queue.core.windows.net/;FileEndpoint=https://seannse.file.core.windows.net/;BlobSecondaryEndpoint=https://seannse-secondary.blob.core.windows.net/;QueueSecondaryEndpoint=https://seannse-secondary.queue.core.windows.net/;FileSecondaryEndpoint=https://seannse-secondary.file.core.windows.net/;AccountName=seannse;AccountKey=Sanitized\n\n\n"
  }
}<|MERGE_RESOLUTION|>--- conflicted
+++ resolved
@@ -15,11 +15,7 @@
         "x-ms-client-request-id": "43cd2cdb-b039-2985-182e-ddcc48b3a0a7",
         "x-ms-date": "Wed, 17 Feb 2021 22:21:53 GMT",
         "x-ms-return-client-request-id": "true",
-<<<<<<< HEAD
-        "x-ms-version": "2020-12-06"
-=======
         "x-ms-version": "2021-02-12"
->>>>>>> 7e782c87
       },
       "RequestBody": null,
       "StatusCode": 201,
@@ -34,11 +30,7 @@
         ],
         "x-ms-client-request-id": "43cd2cdb-b039-2985-182e-ddcc48b3a0a7",
         "x-ms-request-id": "261e241c-a01e-0071-377b-059974000000",
-<<<<<<< HEAD
-        "x-ms-version": "2020-12-06"
-=======
         "x-ms-version": "2021-02-12"
->>>>>>> 7e782c87
       },
       "ResponseBody": []
     },
@@ -59,11 +51,7 @@
         "x-ms-client-request-id": "08179554-39a4-b750-520d-afa06caba898",
         "x-ms-date": "Wed, 17 Feb 2021 22:21:53 GMT",
         "x-ms-return-client-request-id": "true",
-<<<<<<< HEAD
-        "x-ms-version": "2020-12-06"
-=======
         "x-ms-version": "2021-02-12"
->>>>>>> 7e782c87
       },
       "RequestBody": "﻿<SignedIdentifiers><SignedIdentifier><Id>wnkxvrmgodvlkfbmmjar</Id><AccessPolicy><Start>2021-02-17T21:21:53.7108307Z</Start><Expiry>2021-02-17T23:21:53.7108307Z</Expiry><Permission>rcw</Permission></AccessPolicy></SignedIdentifier></SignedIdentifiers>",
       "StatusCode": 200,
@@ -78,11 +66,7 @@
         ],
         "x-ms-client-request-id": "08179554-39a4-b750-520d-afa06caba898",
         "x-ms-request-id": "261e2461-a01e-0071-747b-059974000000",
-<<<<<<< HEAD
-        "x-ms-version": "2020-12-06"
-=======
         "x-ms-version": "2021-02-12"
->>>>>>> 7e782c87
       },
       "ResponseBody": []
     },
@@ -100,11 +84,7 @@
         "x-ms-client-request-id": "8fde9ea2-f898-23ec-6022-72e1ce77a26e",
         "x-ms-date": "Wed, 17 Feb 2021 22:21:53 GMT",
         "x-ms-return-client-request-id": "true",
-<<<<<<< HEAD
-        "x-ms-version": "2020-12-06"
-=======
         "x-ms-version": "2021-02-12"
->>>>>>> 7e782c87
       },
       "RequestBody": null,
       "StatusCode": 200,
@@ -126,11 +106,7 @@
         "x-ms-lease-state": "available",
         "x-ms-lease-status": "unlocked",
         "x-ms-request-id": "261e249c-a01e-0071-267b-059974000000",
-<<<<<<< HEAD
-        "x-ms-version": "2020-12-06"
-=======
         "x-ms-version": "2021-02-12"
->>>>>>> 7e782c87
       },
       "ResponseBody": []
     },
@@ -148,11 +124,7 @@
         "x-ms-client-request-id": "cefe4363-19cc-b9ff-2326-ea73957bee42",
         "x-ms-date": "Wed, 17 Feb 2021 22:21:53 GMT",
         "x-ms-return-client-request-id": "true",
-<<<<<<< HEAD
-        "x-ms-version": "2020-12-06"
-=======
         "x-ms-version": "2021-02-12"
->>>>>>> 7e782c87
       },
       "RequestBody": null,
       "StatusCode": 200,
@@ -169,11 +141,7 @@
         "x-ms-blob-public-access": "container",
         "x-ms-client-request-id": "cefe4363-19cc-b9ff-2326-ea73957bee42",
         "x-ms-request-id": "261e24c9-a01e-0071-517b-059974000000",
-<<<<<<< HEAD
-        "x-ms-version": "2020-12-06"
-=======
         "x-ms-version": "2021-02-12"
->>>>>>> 7e782c87
       },
       "ResponseBody": "﻿<?xml version=\"1.0\" encoding=\"utf-8\"?><SignedIdentifiers><SignedIdentifier><Id>wnkxvrmgodvlkfbmmjar</Id><AccessPolicy><Start>2021-02-17T21:21:53.7108307Z</Start><Expiry>2021-02-17T23:21:53.7108307Z</Expiry><Permission>rcw</Permission></AccessPolicy></SignedIdentifier></SignedIdentifiers>"
     },
@@ -191,11 +159,7 @@
         "x-ms-client-request-id": "8a7d8b55-d479-1ba1-0086-9a9b9f19b6bd",
         "x-ms-date": "Wed, 17 Feb 2021 22:21:53 GMT",
         "x-ms-return-client-request-id": "true",
-<<<<<<< HEAD
-        "x-ms-version": "2020-12-06"
-=======
         "x-ms-version": "2021-02-12"
->>>>>>> 7e782c87
       },
       "RequestBody": null,
       "StatusCode": 202,
@@ -208,11 +172,7 @@
         ],
         "x-ms-client-request-id": "8a7d8b55-d479-1ba1-0086-9a9b9f19b6bd",
         "x-ms-request-id": "261e24f6-a01e-0071-757b-059974000000",
-<<<<<<< HEAD
-        "x-ms-version": "2020-12-06"
-=======
         "x-ms-version": "2021-02-12"
->>>>>>> 7e782c87
       },
       "ResponseBody": []
     }
