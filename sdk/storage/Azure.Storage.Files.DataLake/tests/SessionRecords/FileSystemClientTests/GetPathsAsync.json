--- conflicted
+++ resolved
@@ -1,569 +1,358 @@
 {
   "Entries": [
     {
-      "RequestUri": "https://seannse.blob.core.windows.net/test-filesystem-8698afb1-1d08-4f9c-b697-4496e4144cf2?restype=container",
+      "RequestUri": "https://seannse.blob.core.windows.net/test-filesystem-83e5bc93-9889-ceab-f10c-77817245abbd?restype=container",
       "RequestMethod": "PUT",
       "RequestHeaders": {
         "Accept": "application/xml",
         "Authorization": "Sanitized",
-<<<<<<< HEAD
-        "traceparent": "00-42ecd7757d99774cb50805a773895f88-57cc35442c9a7047-00",
-        "User-Agent": [
-          "azsdk-net-Storage.Files.DataLake/12.7.0-alpha.20210202.1",
-          "(.NET 5.0.2; Microsoft Windows 10.0.19042)"
+        "traceparent": "00-f9071915db305d4dbcffb2fc97db8b81-500c08c2b409b240-00",
+        "User-Agent": [
+          "azsdk-net-Storage.Files.DataLake/12.7.0-alpha.20210219.1",
+          "(.NET 5.0.3; Microsoft Windows 10.0.19041)"
         ],
         "x-ms-blob-public-access": "container",
-        "x-ms-client-request-id": "3003ba5b-dadd-1e74-0f75-d4f45ed9a65c",
-        "x-ms-date": "Tue, 02 Feb 2021 21:24:58 GMT",
-=======
-        "traceparent": "00-16c69a80bcacf246ad7e7eb306bca7b9-44afec0cc546a447-00",
-        "User-Agent": [
-          "azsdk-net-Storage.Files.DataLake/12.7.0-alpha.20210217.1",
-          "(.NET 5.0.3; Microsoft Windows 10.0.19042)"
-        ],
-        "x-ms-blob-public-access": "container",
-        "x-ms-client-request-id": "3003ba5b-dadd-1e74-0f75-d4f45ed9a65c",
-        "x-ms-date": "Wed, 17 Feb 2021 22:21:36 GMT",
->>>>>>> 1814567d
-        "x-ms-return-client-request-id": "true",
-        "x-ms-version": "2020-06-12"
-      },
-      "RequestBody": null,
-      "StatusCode": 201,
-      "ResponseHeaders": {
-        "Content-Length": "0",
-<<<<<<< HEAD
-        "Date": "Tue, 02 Feb 2021 21:24:59 GMT",
-        "ETag": "\u00220x8D8C7C0FEFB3A93\u0022",
-        "Last-Modified": "Tue, 02 Feb 2021 21:24:59 GMT",
-=======
-        "Date": "Wed, 17 Feb 2021 22:21:35 GMT",
-        "ETag": "\u00220x8D8D392638FE8BA\u0022",
-        "Last-Modified": "Wed, 17 Feb 2021 22:21:36 GMT",
->>>>>>> 1814567d
+        "x-ms-client-request-id": "6763a36f-2bcd-5722-720f-8e12d9d7dda2",
+        "x-ms-date": "Fri, 19 Feb 2021 18:58:50 GMT",
+        "x-ms-return-client-request-id": "true",
+        "x-ms-version": "2020-06-12"
+      },
+      "RequestBody": null,
+      "StatusCode": 201,
+      "ResponseHeaders": {
+        "Content-Length": "0",
+        "Date": "Fri, 19 Feb 2021 18:58:49 GMT",
+        "ETag": "\u00220x8D8D50864692922\u0022",
+        "Last-Modified": "Fri, 19 Feb 2021 18:58:49 GMT",
         "Server": [
           "Windows-Azure-Blob/1.0",
           "Microsoft-HTTPAPI/2.0"
         ],
-        "x-ms-client-request-id": "3003ba5b-dadd-1e74-0f75-d4f45ed9a65c",
-<<<<<<< HEAD
-        "x-ms-request-id": "66058209-a01e-00aa-5ea9-f95f49000000",
-=======
-        "x-ms-request-id": "fdd62deb-d01e-00b0-327b-053e96000000",
->>>>>>> 1814567d
-        "x-ms-version": "2020-06-12"
-      },
-      "ResponseBody": []
-    },
-    {
-      "RequestUri": "https://seannse.dfs.core.windows.net/test-filesystem-8698afb1-1d08-4f9c-b697-4496e4144cf2/foo?resource=directory",
-      "RequestMethod": "PUT",
-      "RequestHeaders": {
-        "Accept": "application/json",
-        "Authorization": "Sanitized",
-        "If-None-Match": "*",
-<<<<<<< HEAD
-        "traceparent": "00-f42832d12be2da428a67c2472d14d4a4-8e698539115c9045-00",
-        "User-Agent": [
-          "azsdk-net-Storage.Files.DataLake/12.7.0-alpha.20210202.1",
-          "(.NET 5.0.2; Microsoft Windows 10.0.19042)"
-        ],
-        "x-ms-client-request-id": "293beaef-1c10-b515-a004-928f1904da3a",
-        "x-ms-date": "Tue, 02 Feb 2021 21:24:59 GMT",
-=======
-        "traceparent": "00-8efc1020a55bd141a313c4b6ac35a92f-b8eb845f2c158842-00",
-        "User-Agent": [
-          "azsdk-net-Storage.Files.DataLake/12.7.0-alpha.20210217.1",
-          "(.NET 5.0.3; Microsoft Windows 10.0.19042)"
-        ],
-        "x-ms-client-request-id": "293beaef-1c10-b515-a004-928f1904da3a",
-        "x-ms-date": "Wed, 17 Feb 2021 22:21:36 GMT",
->>>>>>> 1814567d
-        "x-ms-return-client-request-id": "true",
-        "x-ms-version": "2020-06-12"
-      },
-      "RequestBody": null,
-      "StatusCode": 201,
-      "ResponseHeaders": {
-        "Content-Length": "0",
-<<<<<<< HEAD
-        "Date": "Tue, 02 Feb 2021 21:24:59 GMT",
-        "ETag": "\u00220x8D8C7C0FF3310CB\u0022",
-        "Last-Modified": "Tue, 02 Feb 2021 21:25:00 GMT",
-=======
-        "Date": "Wed, 17 Feb 2021 22:21:36 GMT",
-        "ETag": "\u00220x8D8D39263C3BFA8\u0022",
-        "Last-Modified": "Wed, 17 Feb 2021 22:21:36 GMT",
->>>>>>> 1814567d
-        "Server": [
-          "Windows-Azure-HDFS/1.0",
-          "Microsoft-HTTPAPI/2.0"
-        ],
-        "x-ms-client-request-id": "293beaef-1c10-b515-a004-928f1904da3a",
-<<<<<<< HEAD
-        "x-ms-request-id": "7302ed89-501f-005a-39a9-f919b8000000",
-=======
-        "x-ms-request-id": "dea7d117-801f-0066-807b-05307f000000",
->>>>>>> 1814567d
-        "x-ms-version": "2020-06-12"
-      },
-      "ResponseBody": []
-    },
-    {
-      "RequestUri": "https://seannse.dfs.core.windows.net/test-filesystem-8698afb1-1d08-4f9c-b697-4496e4144cf2/bar?resource=directory",
-      "RequestMethod": "PUT",
-      "RequestHeaders": {
-        "Accept": "application/json",
-        "Authorization": "Sanitized",
-        "If-None-Match": "*",
-<<<<<<< HEAD
-        "traceparent": "00-1fcd787c54b0f940b1a279fadd94595f-454aa3e3faecee4e-00",
-        "User-Agent": [
-          "azsdk-net-Storage.Files.DataLake/12.7.0-alpha.20210202.1",
-          "(.NET 5.0.2; Microsoft Windows 10.0.19042)"
-        ],
-        "x-ms-client-request-id": "7305b66c-7d9e-734b-76b9-da5511b4aab2",
-        "x-ms-date": "Tue, 02 Feb 2021 21:24:59 GMT",
-=======
-        "traceparent": "00-41b885682f56f445935aa800c4ff48c0-04f7c78c40604a4d-00",
-        "User-Agent": [
-          "azsdk-net-Storage.Files.DataLake/12.7.0-alpha.20210217.1",
-          "(.NET 5.0.3; Microsoft Windows 10.0.19042)"
-        ],
-        "x-ms-client-request-id": "7305b66c-7d9e-734b-76b9-da5511b4aab2",
-        "x-ms-date": "Wed, 17 Feb 2021 22:21:36 GMT",
->>>>>>> 1814567d
-        "x-ms-return-client-request-id": "true",
-        "x-ms-version": "2020-06-12"
-      },
-      "RequestBody": null,
-      "StatusCode": 201,
-      "ResponseHeaders": {
-        "Content-Length": "0",
-<<<<<<< HEAD
-        "Date": "Tue, 02 Feb 2021 21:24:59 GMT",
-        "ETag": "\u00220x8D8C7C0FF40EA62\u0022",
-        "Last-Modified": "Tue, 02 Feb 2021 21:25:00 GMT",
-=======
-        "Date": "Wed, 17 Feb 2021 22:21:36 GMT",
-        "ETag": "\u00220x8D8D39263CFBBC6\u0022",
-        "Last-Modified": "Wed, 17 Feb 2021 22:21:36 GMT",
->>>>>>> 1814567d
-        "Server": [
-          "Windows-Azure-HDFS/1.0",
-          "Microsoft-HTTPAPI/2.0"
-        ],
-        "x-ms-client-request-id": "7305b66c-7d9e-734b-76b9-da5511b4aab2",
-<<<<<<< HEAD
-        "x-ms-request-id": "7302ed98-501f-005a-48a9-f919b8000000",
-=======
-        "x-ms-request-id": "dea7d126-801f-0066-0f7b-05307f000000",
->>>>>>> 1814567d
-        "x-ms-version": "2020-06-12"
-      },
-      "ResponseBody": []
-    },
-    {
-      "RequestUri": "https://seannse.dfs.core.windows.net/test-filesystem-8698afb1-1d08-4f9c-b697-4496e4144cf2/baz?resource=directory",
-      "RequestMethod": "PUT",
-      "RequestHeaders": {
-        "Accept": "application/json",
-        "Authorization": "Sanitized",
-        "If-None-Match": "*",
-<<<<<<< HEAD
-        "traceparent": "00-a84146710ebcae4ebc3742d7599d310c-580cd53172d7e548-00",
-        "User-Agent": [
-          "azsdk-net-Storage.Files.DataLake/12.7.0-alpha.20210202.1",
-          "(.NET 5.0.2; Microsoft Windows 10.0.19042)"
-        ],
-        "x-ms-client-request-id": "622393c2-66ff-9f9c-9887-446f53aaa6c2",
-        "x-ms-date": "Tue, 02 Feb 2021 21:24:59 GMT",
-=======
-        "traceparent": "00-a02dc9cf919e474e9ea95d14769a9c83-5cee2b5e52eadc4b-00",
-        "User-Agent": [
-          "azsdk-net-Storage.Files.DataLake/12.7.0-alpha.20210217.1",
-          "(.NET 5.0.3; Microsoft Windows 10.0.19042)"
-        ],
-        "x-ms-client-request-id": "622393c2-66ff-9f9c-9887-446f53aaa6c2",
-        "x-ms-date": "Wed, 17 Feb 2021 22:21:36 GMT",
->>>>>>> 1814567d
-        "x-ms-return-client-request-id": "true",
-        "x-ms-version": "2020-06-12"
-      },
-      "RequestBody": null,
-      "StatusCode": 201,
-      "ResponseHeaders": {
-        "Content-Length": "0",
-<<<<<<< HEAD
-        "Date": "Tue, 02 Feb 2021 21:25:00 GMT",
-        "ETag": "\u00220x8D8C7C0FF4E8471\u0022",
-        "Last-Modified": "Tue, 02 Feb 2021 21:25:00 GMT",
-=======
-        "Date": "Wed, 17 Feb 2021 22:21:36 GMT",
-        "ETag": "\u00220x8D8D39263DCFFB9\u0022",
-        "Last-Modified": "Wed, 17 Feb 2021 22:21:36 GMT",
->>>>>>> 1814567d
-        "Server": [
-          "Windows-Azure-HDFS/1.0",
-          "Microsoft-HTTPAPI/2.0"
-        ],
-        "x-ms-client-request-id": "622393c2-66ff-9f9c-9887-446f53aaa6c2",
-<<<<<<< HEAD
-        "x-ms-request-id": "7302edac-501f-005a-5ca9-f919b8000000",
-=======
-        "x-ms-request-id": "dea7d13b-801f-0066-247b-05307f000000",
->>>>>>> 1814567d
-        "x-ms-version": "2020-06-12"
-      },
-      "ResponseBody": []
-    },
-    {
-      "RequestUri": "https://seannse.dfs.core.windows.net/test-filesystem-8698afb1-1d08-4f9c-b697-4496e4144cf2/baz/bar?resource=directory",
-      "RequestMethod": "PUT",
-      "RequestHeaders": {
-        "Accept": "application/json",
-        "Authorization": "Sanitized",
-        "If-None-Match": "*",
-<<<<<<< HEAD
-        "traceparent": "00-b7b692cc0a19a44d867e1b2f469b5435-d2b76d282f582d48-00",
-        "User-Agent": [
-          "azsdk-net-Storage.Files.DataLake/12.7.0-alpha.20210202.1",
-          "(.NET 5.0.2; Microsoft Windows 10.0.19042)"
-        ],
-        "x-ms-client-request-id": "7d93686c-4791-1fb3-9a89-5f8e09846d3f",
-        "x-ms-date": "Tue, 02 Feb 2021 21:24:59 GMT",
-=======
-        "traceparent": "00-33f8e64ae01f8344ad3dd9b851516a22-5ba9a97216e0b54e-00",
-        "User-Agent": [
-          "azsdk-net-Storage.Files.DataLake/12.7.0-alpha.20210217.1",
-          "(.NET 5.0.3; Microsoft Windows 10.0.19042)"
-        ],
-        "x-ms-client-request-id": "7d93686c-4791-1fb3-9a89-5f8e09846d3f",
-        "x-ms-date": "Wed, 17 Feb 2021 22:21:36 GMT",
->>>>>>> 1814567d
-        "x-ms-return-client-request-id": "true",
-        "x-ms-version": "2020-06-12"
-      },
-      "RequestBody": null,
-      "StatusCode": 201,
-      "ResponseHeaders": {
-        "Content-Length": "0",
-<<<<<<< HEAD
-        "Date": "Tue, 02 Feb 2021 21:25:00 GMT",
-        "ETag": "\u00220x8D8C7C0FF5C8B5E\u0022",
-        "Last-Modified": "Tue, 02 Feb 2021 21:25:00 GMT",
-=======
-        "Date": "Wed, 17 Feb 2021 22:21:36 GMT",
-        "ETag": "\u00220x8D8D39263E8B6E3\u0022",
-        "Last-Modified": "Wed, 17 Feb 2021 22:21:36 GMT",
->>>>>>> 1814567d
-        "Server": [
-          "Windows-Azure-HDFS/1.0",
-          "Microsoft-HTTPAPI/2.0"
-        ],
-        "x-ms-client-request-id": "7d93686c-4791-1fb3-9a89-5f8e09846d3f",
-<<<<<<< HEAD
-        "x-ms-request-id": "7302edba-501f-005a-6aa9-f919b8000000",
-=======
-        "x-ms-request-id": "dea7d156-801f-0066-3f7b-05307f000000",
->>>>>>> 1814567d
-        "x-ms-version": "2020-06-12"
-      },
-      "ResponseBody": []
-    },
-    {
-      "RequestUri": "https://seannse.dfs.core.windows.net/test-filesystem-8698afb1-1d08-4f9c-b697-4496e4144cf2/foo/foo?resource=directory",
-      "RequestMethod": "PUT",
-      "RequestHeaders": {
-        "Accept": "application/json",
-        "Authorization": "Sanitized",
-        "If-None-Match": "*",
-<<<<<<< HEAD
-        "traceparent": "00-a898928856b5e54799e0f9b18c278acf-96512b1686b33341-00",
-        "User-Agent": [
-          "azsdk-net-Storage.Files.DataLake/12.7.0-alpha.20210202.1",
-          "(.NET 5.0.2; Microsoft Windows 10.0.19042)"
-        ],
-        "x-ms-client-request-id": "ea0265b7-2917-4e31-12d8-967de95a153d",
-        "x-ms-date": "Tue, 02 Feb 2021 21:24:59 GMT",
-=======
-        "traceparent": "00-a5a35e68cc17254ebe5e3e36032eebc0-7585a467cb730a4e-00",
-        "User-Agent": [
-          "azsdk-net-Storage.Files.DataLake/12.7.0-alpha.20210217.1",
-          "(.NET 5.0.3; Microsoft Windows 10.0.19042)"
-        ],
-        "x-ms-client-request-id": "ea0265b7-2917-4e31-12d8-967de95a153d",
-        "x-ms-date": "Wed, 17 Feb 2021 22:21:36 GMT",
->>>>>>> 1814567d
-        "x-ms-return-client-request-id": "true",
-        "x-ms-version": "2020-06-12"
-      },
-      "RequestBody": null,
-      "StatusCode": 201,
-      "ResponseHeaders": {
-        "Content-Length": "0",
-<<<<<<< HEAD
-        "Date": "Tue, 02 Feb 2021 21:25:00 GMT",
-        "ETag": "\u00220x8D8C7C0FF69B8AD\u0022",
-        "Last-Modified": "Tue, 02 Feb 2021 21:25:00 GMT",
-=======
-        "Date": "Wed, 17 Feb 2021 22:21:36 GMT",
-        "ETag": "\u00220x8D8D39263F4CDB0\u0022",
-        "Last-Modified": "Wed, 17 Feb 2021 22:21:36 GMT",
->>>>>>> 1814567d
-        "Server": [
-          "Windows-Azure-HDFS/1.0",
-          "Microsoft-HTTPAPI/2.0"
-        ],
-        "x-ms-client-request-id": "ea0265b7-2917-4e31-12d8-967de95a153d",
-<<<<<<< HEAD
-        "x-ms-request-id": "7302edca-501f-005a-7aa9-f919b8000000",
-=======
-        "x-ms-request-id": "dea7d16f-801f-0066-587b-05307f000000",
->>>>>>> 1814567d
-        "x-ms-version": "2020-06-12"
-      },
-      "ResponseBody": []
-    },
-    {
-      "RequestUri": "https://seannse.dfs.core.windows.net/test-filesystem-8698afb1-1d08-4f9c-b697-4496e4144cf2/foo/bar?resource=directory",
-      "RequestMethod": "PUT",
-      "RequestHeaders": {
-        "Accept": "application/json",
-        "Authorization": "Sanitized",
-        "If-None-Match": "*",
-<<<<<<< HEAD
-        "traceparent": "00-7d17e8b2b6f9d74aa9be00bf64d9bd76-53ed9bbb0012374d-00",
-        "User-Agent": [
-          "azsdk-net-Storage.Files.DataLake/12.7.0-alpha.20210202.1",
-          "(.NET 5.0.2; Microsoft Windows 10.0.19042)"
-        ],
-        "x-ms-client-request-id": "a3d642b4-8381-b428-bdeb-cac784ec8f51",
-        "x-ms-date": "Tue, 02 Feb 2021 21:25:00 GMT",
-=======
-        "traceparent": "00-63f3bf0da5a6b24ca955f46bac1d03a4-f2e9aaa30f4c5845-00",
-        "User-Agent": [
-          "azsdk-net-Storage.Files.DataLake/12.7.0-alpha.20210217.1",
-          "(.NET 5.0.3; Microsoft Windows 10.0.19042)"
-        ],
-        "x-ms-client-request-id": "a3d642b4-8381-b428-bdeb-cac784ec8f51",
-        "x-ms-date": "Wed, 17 Feb 2021 22:21:37 GMT",
->>>>>>> 1814567d
-        "x-ms-return-client-request-id": "true",
-        "x-ms-version": "2020-06-12"
-      },
-      "RequestBody": null,
-      "StatusCode": 201,
-      "ResponseHeaders": {
-        "Content-Length": "0",
-<<<<<<< HEAD
-        "Date": "Tue, 02 Feb 2021 21:25:00 GMT",
-        "ETag": "\u00220x8D8C7C0FF77810A\u0022",
-        "Last-Modified": "Tue, 02 Feb 2021 21:25:00 GMT",
-=======
-        "Date": "Wed, 17 Feb 2021 22:21:36 GMT",
-        "ETag": "\u00220x8D8D39264005F14\u0022",
-        "Last-Modified": "Wed, 17 Feb 2021 22:21:36 GMT",
->>>>>>> 1814567d
-        "Server": [
-          "Windows-Azure-HDFS/1.0",
-          "Microsoft-HTTPAPI/2.0"
-        ],
-        "x-ms-client-request-id": "a3d642b4-8381-b428-bdeb-cac784ec8f51",
-<<<<<<< HEAD
-        "x-ms-request-id": "7302eddf-501f-005a-0fa9-f919b8000000",
-=======
-        "x-ms-request-id": "dea7d186-801f-0066-6f7b-05307f000000",
->>>>>>> 1814567d
-        "x-ms-version": "2020-06-12"
-      },
-      "ResponseBody": []
-    },
-    {
-      "RequestUri": "https://seannse.dfs.core.windows.net/test-filesystem-8698afb1-1d08-4f9c-b697-4496e4144cf2/baz/foo?resource=directory",
-      "RequestMethod": "PUT",
-      "RequestHeaders": {
-        "Accept": "application/json",
-        "Authorization": "Sanitized",
-        "If-None-Match": "*",
-<<<<<<< HEAD
-        "traceparent": "00-fa98674fd5e2b040a297279c89132b2a-8e7c5bf6f3f6c14e-00",
-        "User-Agent": [
-          "azsdk-net-Storage.Files.DataLake/12.7.0-alpha.20210202.1",
-          "(.NET 5.0.2; Microsoft Windows 10.0.19042)"
-        ],
-        "x-ms-client-request-id": "a7c87e95-7283-52bb-2188-1d552777cc11",
-        "x-ms-date": "Tue, 02 Feb 2021 21:25:00 GMT",
-=======
-        "traceparent": "00-24244700d152064a93b7324ebdfd929e-3b415da1a0c68e44-00",
-        "User-Agent": [
-          "azsdk-net-Storage.Files.DataLake/12.7.0-alpha.20210217.1",
-          "(.NET 5.0.3; Microsoft Windows 10.0.19042)"
-        ],
-        "x-ms-client-request-id": "a7c87e95-7283-52bb-2188-1d552777cc11",
-        "x-ms-date": "Wed, 17 Feb 2021 22:21:37 GMT",
->>>>>>> 1814567d
-        "x-ms-return-client-request-id": "true",
-        "x-ms-version": "2020-06-12"
-      },
-      "RequestBody": null,
-      "StatusCode": 201,
-      "ResponseHeaders": {
-        "Content-Length": "0",
-<<<<<<< HEAD
-        "Date": "Tue, 02 Feb 2021 21:25:00 GMT",
-        "ETag": "\u00220x8D8C7C0FF864F29\u0022",
-        "Last-Modified": "Tue, 02 Feb 2021 21:25:00 GMT",
-=======
-        "Date": "Wed, 17 Feb 2021 22:21:36 GMT",
-        "ETag": "\u00220x8D8D392640D621F\u0022",
-        "Last-Modified": "Wed, 17 Feb 2021 22:21:37 GMT",
->>>>>>> 1814567d
-        "Server": [
-          "Windows-Azure-HDFS/1.0",
-          "Microsoft-HTTPAPI/2.0"
-        ],
-        "x-ms-client-request-id": "a7c87e95-7283-52bb-2188-1d552777cc11",
-<<<<<<< HEAD
-        "x-ms-request-id": "7302edf3-501f-005a-23a9-f919b8000000",
-=======
-        "x-ms-request-id": "dea7d1a5-801f-0066-0e7b-05307f000000",
->>>>>>> 1814567d
-        "x-ms-version": "2020-06-12"
-      },
-      "ResponseBody": []
-    },
-    {
-      "RequestUri": "https://seannse.dfs.core.windows.net/test-filesystem-8698afb1-1d08-4f9c-b697-4496e4144cf2/baz/foo/bar?resource=directory",
-      "RequestMethod": "PUT",
-      "RequestHeaders": {
-        "Accept": "application/json",
-        "Authorization": "Sanitized",
-        "If-None-Match": "*",
-<<<<<<< HEAD
-        "traceparent": "00-7ef3eb8b67d32643a2f68eb37768d631-eff7750ef5fbe248-00",
-        "User-Agent": [
-          "azsdk-net-Storage.Files.DataLake/12.7.0-alpha.20210202.1",
-          "(.NET 5.0.2; Microsoft Windows 10.0.19042)"
-        ],
-        "x-ms-client-request-id": "0631b042-e823-7dcd-a793-71bcdb879eaf",
-        "x-ms-date": "Tue, 02 Feb 2021 21:25:00 GMT",
-=======
-        "traceparent": "00-52bbf22da31e0d42aa01bb79f6b8cd5c-619185042621894a-00",
-        "User-Agent": [
-          "azsdk-net-Storage.Files.DataLake/12.7.0-alpha.20210217.1",
-          "(.NET 5.0.3; Microsoft Windows 10.0.19042)"
-        ],
-        "x-ms-client-request-id": "0631b042-e823-7dcd-a793-71bcdb879eaf",
-        "x-ms-date": "Wed, 17 Feb 2021 22:21:37 GMT",
->>>>>>> 1814567d
-        "x-ms-return-client-request-id": "true",
-        "x-ms-version": "2020-06-12"
-      },
-      "RequestBody": null,
-      "StatusCode": 201,
-      "ResponseHeaders": {
-        "Content-Length": "0",
-<<<<<<< HEAD
-        "Date": "Tue, 02 Feb 2021 21:25:00 GMT",
-        "ETag": "\u00220x8D8C7C0FF93F5FB\u0022",
-        "Last-Modified": "Tue, 02 Feb 2021 21:25:00 GMT",
-=======
-        "Date": "Wed, 17 Feb 2021 22:21:36 GMT",
-        "ETag": "\u00220x8D8D39264191D7E\u0022",
-        "Last-Modified": "Wed, 17 Feb 2021 22:21:37 GMT",
->>>>>>> 1814567d
-        "Server": [
-          "Windows-Azure-HDFS/1.0",
-          "Microsoft-HTTPAPI/2.0"
-        ],
-        "x-ms-client-request-id": "0631b042-e823-7dcd-a793-71bcdb879eaf",
-<<<<<<< HEAD
-        "x-ms-request-id": "7302ee05-501f-005a-35a9-f919b8000000",
-=======
-        "x-ms-request-id": "dea7d1c7-801f-0066-307b-05307f000000",
->>>>>>> 1814567d
-        "x-ms-version": "2020-06-12"
-      },
-      "ResponseBody": []
-    },
-    {
-      "RequestUri": "https://seannse.dfs.core.windows.net/test-filesystem-8698afb1-1d08-4f9c-b697-4496e4144cf2/baz/bar/foo?resource=directory",
-      "RequestMethod": "PUT",
-      "RequestHeaders": {
-        "Accept": "application/json",
-        "Authorization": "Sanitized",
-        "If-None-Match": "*",
-<<<<<<< HEAD
-        "traceparent": "00-777d7a73ae832b4ebad1003ff6557e88-41cf08b885b6964a-00",
-        "User-Agent": [
-          "azsdk-net-Storage.Files.DataLake/12.7.0-alpha.20210202.1",
-          "(.NET 5.0.2; Microsoft Windows 10.0.19042)"
-        ],
-        "x-ms-client-request-id": "7712042b-c645-a2ed-b320-9b7f3e16e0df",
-        "x-ms-date": "Tue, 02 Feb 2021 21:25:00 GMT",
-=======
-        "traceparent": "00-d01bca9d82c2c04abbe3a0e130af32cf-052be7ae2d3e8948-00",
-        "User-Agent": [
-          "azsdk-net-Storage.Files.DataLake/12.7.0-alpha.20210217.1",
-          "(.NET 5.0.3; Microsoft Windows 10.0.19042)"
-        ],
-        "x-ms-client-request-id": "7712042b-c645-a2ed-b320-9b7f3e16e0df",
-        "x-ms-date": "Wed, 17 Feb 2021 22:21:37 GMT",
->>>>>>> 1814567d
-        "x-ms-return-client-request-id": "true",
-        "x-ms-version": "2020-06-12"
-      },
-      "RequestBody": null,
-      "StatusCode": 201,
-      "ResponseHeaders": {
-        "Content-Length": "0",
-<<<<<<< HEAD
-        "Date": "Tue, 02 Feb 2021 21:25:00 GMT",
-        "ETag": "\u00220x8D8C7C0FFA3F2B3\u0022",
-        "Last-Modified": "Tue, 02 Feb 2021 21:25:00 GMT",
-=======
-        "Date": "Wed, 17 Feb 2021 22:21:36 GMT",
-        "ETag": "\u00220x8D8D3926425E029\u0022",
-        "Last-Modified": "Wed, 17 Feb 2021 22:21:37 GMT",
->>>>>>> 1814567d
-        "Server": [
-          "Windows-Azure-HDFS/1.0",
-          "Microsoft-HTTPAPI/2.0"
-        ],
-        "x-ms-client-request-id": "7712042b-c645-a2ed-b320-9b7f3e16e0df",
-<<<<<<< HEAD
-        "x-ms-request-id": "7302ee16-501f-005a-46a9-f919b8000000",
-=======
-        "x-ms-request-id": "dea7d1e3-801f-0066-4c7b-05307f000000",
->>>>>>> 1814567d
-        "x-ms-version": "2020-06-12"
-      },
-      "ResponseBody": []
-    },
-    {
-      "RequestUri": "https://seannse.dfs.core.windows.net/test-filesystem-8698afb1-1d08-4f9c-b697-4496e4144cf2?resource=filesystem\u0026recursive=false\u0026upn=false",
+        "x-ms-client-request-id": "6763a36f-2bcd-5722-720f-8e12d9d7dda2",
+        "x-ms-request-id": "f3d98dfc-a01e-0071-10f1-069974000000",
+        "x-ms-version": "2020-06-12"
+      },
+      "ResponseBody": []
+    },
+    {
+      "RequestUri": "https://seannse.dfs.core.windows.net/test-filesystem-83e5bc93-9889-ceab-f10c-77817245abbd/foo?resource=directory",
+      "RequestMethod": "PUT",
+      "RequestHeaders": {
+        "Accept": "application/json",
+        "Authorization": "Sanitized",
+        "If-None-Match": "*",
+        "traceparent": "00-6354fd1b2ceb76489f7f50af82967acf-a86a35a340aae643-00",
+        "User-Agent": [
+          "azsdk-net-Storage.Files.DataLake/12.7.0-alpha.20210219.1",
+          "(.NET 5.0.3; Microsoft Windows 10.0.19041)"
+        ],
+        "x-ms-client-request-id": "cf127a8c-44e1-39ef-a50b-b3239cedf9c4",
+        "x-ms-date": "Fri, 19 Feb 2021 18:58:50 GMT",
+        "x-ms-return-client-request-id": "true",
+        "x-ms-version": "2020-06-12"
+      },
+      "RequestBody": null,
+      "StatusCode": 201,
+      "ResponseHeaders": {
+        "Content-Length": "0",
+        "Date": "Fri, 19 Feb 2021 18:58:48 GMT",
+        "ETag": "\u00220x8D8D5086477E002\u0022",
+        "Last-Modified": "Fri, 19 Feb 2021 18:58:49 GMT",
+        "Server": [
+          "Windows-Azure-HDFS/1.0",
+          "Microsoft-HTTPAPI/2.0"
+        ],
+        "x-ms-client-request-id": "cf127a8c-44e1-39ef-a50b-b3239cedf9c4",
+        "x-ms-request-id": "c36227f2-401f-0034-40f1-064c97000000",
+        "x-ms-version": "2020-06-12"
+      },
+      "ResponseBody": []
+    },
+    {
+      "RequestUri": "https://seannse.dfs.core.windows.net/test-filesystem-83e5bc93-9889-ceab-f10c-77817245abbd/bar?resource=directory",
+      "RequestMethod": "PUT",
+      "RequestHeaders": {
+        "Accept": "application/json",
+        "Authorization": "Sanitized",
+        "If-None-Match": "*",
+        "traceparent": "00-eab521d32dde5843b636de072d911f12-eac3c4ce6e2ab249-00",
+        "User-Agent": [
+          "azsdk-net-Storage.Files.DataLake/12.7.0-alpha.20210219.1",
+          "(.NET 5.0.3; Microsoft Windows 10.0.19041)"
+        ],
+        "x-ms-client-request-id": "5f85668d-0ec4-05c0-63ba-f1f74ae6cbcf",
+        "x-ms-date": "Fri, 19 Feb 2021 18:58:50 GMT",
+        "x-ms-return-client-request-id": "true",
+        "x-ms-version": "2020-06-12"
+      },
+      "RequestBody": null,
+      "StatusCode": 201,
+      "ResponseHeaders": {
+        "Content-Length": "0",
+        "Date": "Fri, 19 Feb 2021 18:58:48 GMT",
+        "ETag": "\u00220x8D8D508648538BB\u0022",
+        "Last-Modified": "Fri, 19 Feb 2021 18:58:49 GMT",
+        "Server": [
+          "Windows-Azure-HDFS/1.0",
+          "Microsoft-HTTPAPI/2.0"
+        ],
+        "x-ms-client-request-id": "5f85668d-0ec4-05c0-63ba-f1f74ae6cbcf",
+        "x-ms-request-id": "c362280a-401f-0034-58f1-064c97000000",
+        "x-ms-version": "2020-06-12"
+      },
+      "ResponseBody": []
+    },
+    {
+      "RequestUri": "https://seannse.dfs.core.windows.net/test-filesystem-83e5bc93-9889-ceab-f10c-77817245abbd/baz?resource=directory",
+      "RequestMethod": "PUT",
+      "RequestHeaders": {
+        "Accept": "application/json",
+        "Authorization": "Sanitized",
+        "If-None-Match": "*",
+        "traceparent": "00-25274d04691fcc41810746d3ce86dbfc-a5bd434eeb2ffa4e-00",
+        "User-Agent": [
+          "azsdk-net-Storage.Files.DataLake/12.7.0-alpha.20210219.1",
+          "(.NET 5.0.3; Microsoft Windows 10.0.19041)"
+        ],
+        "x-ms-client-request-id": "3695ee8f-9967-23ff-59ae-961bf70227b2",
+        "x-ms-date": "Fri, 19 Feb 2021 18:58:50 GMT",
+        "x-ms-return-client-request-id": "true",
+        "x-ms-version": "2020-06-12"
+      },
+      "RequestBody": null,
+      "StatusCode": 201,
+      "ResponseHeaders": {
+        "Content-Length": "0",
+        "Date": "Fri, 19 Feb 2021 18:58:48 GMT",
+        "ETag": "\u00220x8D8D50864922F2A\u0022",
+        "Last-Modified": "Fri, 19 Feb 2021 18:58:49 GMT",
+        "Server": [
+          "Windows-Azure-HDFS/1.0",
+          "Microsoft-HTTPAPI/2.0"
+        ],
+        "x-ms-client-request-id": "3695ee8f-9967-23ff-59ae-961bf70227b2",
+        "x-ms-request-id": "c3622820-401f-0034-6ef1-064c97000000",
+        "x-ms-version": "2020-06-12"
+      },
+      "ResponseBody": []
+    },
+    {
+      "RequestUri": "https://seannse.dfs.core.windows.net/test-filesystem-83e5bc93-9889-ceab-f10c-77817245abbd/baz/bar?resource=directory",
+      "RequestMethod": "PUT",
+      "RequestHeaders": {
+        "Accept": "application/json",
+        "Authorization": "Sanitized",
+        "If-None-Match": "*",
+        "traceparent": "00-67cfa36ed3352a4eb1e63a81ae8ba87d-be92a5a9c2957144-00",
+        "User-Agent": [
+          "azsdk-net-Storage.Files.DataLake/12.7.0-alpha.20210219.1",
+          "(.NET 5.0.3; Microsoft Windows 10.0.19041)"
+        ],
+        "x-ms-client-request-id": "5b68f4c4-9551-7f68-2323-684cf036ab7e",
+        "x-ms-date": "Fri, 19 Feb 2021 18:58:50 GMT",
+        "x-ms-return-client-request-id": "true",
+        "x-ms-version": "2020-06-12"
+      },
+      "RequestBody": null,
+      "StatusCode": 201,
+      "ResponseHeaders": {
+        "Content-Length": "0",
+        "Date": "Fri, 19 Feb 2021 18:58:48 GMT",
+        "ETag": "\u00220x8D8D50864A0DE6E\u0022",
+        "Last-Modified": "Fri, 19 Feb 2021 18:58:49 GMT",
+        "Server": [
+          "Windows-Azure-HDFS/1.0",
+          "Microsoft-HTTPAPI/2.0"
+        ],
+        "x-ms-client-request-id": "5b68f4c4-9551-7f68-2323-684cf036ab7e",
+        "x-ms-request-id": "c3622836-401f-0034-04f1-064c97000000",
+        "x-ms-version": "2020-06-12"
+      },
+      "ResponseBody": []
+    },
+    {
+      "RequestUri": "https://seannse.dfs.core.windows.net/test-filesystem-83e5bc93-9889-ceab-f10c-77817245abbd/foo/foo?resource=directory",
+      "RequestMethod": "PUT",
+      "RequestHeaders": {
+        "Accept": "application/json",
+        "Authorization": "Sanitized",
+        "If-None-Match": "*",
+        "traceparent": "00-f22e859f802908438854e64191125381-0df811d16645c247-00",
+        "User-Agent": [
+          "azsdk-net-Storage.Files.DataLake/12.7.0-alpha.20210219.1",
+          "(.NET 5.0.3; Microsoft Windows 10.0.19041)"
+        ],
+        "x-ms-client-request-id": "03576843-cb9a-9a61-7221-fd3e517d15dd",
+        "x-ms-date": "Fri, 19 Feb 2021 18:58:50 GMT",
+        "x-ms-return-client-request-id": "true",
+        "x-ms-version": "2020-06-12"
+      },
+      "RequestBody": null,
+      "StatusCode": 201,
+      "ResponseHeaders": {
+        "Content-Length": "0",
+        "Date": "Fri, 19 Feb 2021 18:58:48 GMT",
+        "ETag": "\u00220x8D8D50864B0A129\u0022",
+        "Last-Modified": "Fri, 19 Feb 2021 18:58:49 GMT",
+        "Server": [
+          "Windows-Azure-HDFS/1.0",
+          "Microsoft-HTTPAPI/2.0"
+        ],
+        "x-ms-client-request-id": "03576843-cb9a-9a61-7221-fd3e517d15dd",
+        "x-ms-request-id": "c3622846-401f-0034-14f1-064c97000000",
+        "x-ms-version": "2020-06-12"
+      },
+      "ResponseBody": []
+    },
+    {
+      "RequestUri": "https://seannse.dfs.core.windows.net/test-filesystem-83e5bc93-9889-ceab-f10c-77817245abbd/foo/bar?resource=directory",
+      "RequestMethod": "PUT",
+      "RequestHeaders": {
+        "Accept": "application/json",
+        "Authorization": "Sanitized",
+        "If-None-Match": "*",
+        "traceparent": "00-75f2e101a82bbe4ebcfeb29ce3f5be61-23b9b7ccab9caa42-00",
+        "User-Agent": [
+          "azsdk-net-Storage.Files.DataLake/12.7.0-alpha.20210219.1",
+          "(.NET 5.0.3; Microsoft Windows 10.0.19041)"
+        ],
+        "x-ms-client-request-id": "8808e8d8-a8df-ade3-221c-4d71d75c84a8",
+        "x-ms-date": "Fri, 19 Feb 2021 18:58:50 GMT",
+        "x-ms-return-client-request-id": "true",
+        "x-ms-version": "2020-06-12"
+      },
+      "RequestBody": null,
+      "StatusCode": 201,
+      "ResponseHeaders": {
+        "Content-Length": "0",
+        "Date": "Fri, 19 Feb 2021 18:58:49 GMT",
+        "ETag": "\u00220x8D8D50864BED4F7\u0022",
+        "Last-Modified": "Fri, 19 Feb 2021 18:58:49 GMT",
+        "Server": [
+          "Windows-Azure-HDFS/1.0",
+          "Microsoft-HTTPAPI/2.0"
+        ],
+        "x-ms-client-request-id": "8808e8d8-a8df-ade3-221c-4d71d75c84a8",
+        "x-ms-request-id": "c3622861-401f-0034-2ff1-064c97000000",
+        "x-ms-version": "2020-06-12"
+      },
+      "ResponseBody": []
+    },
+    {
+      "RequestUri": "https://seannse.dfs.core.windows.net/test-filesystem-83e5bc93-9889-ceab-f10c-77817245abbd/baz/foo?resource=directory",
+      "RequestMethod": "PUT",
+      "RequestHeaders": {
+        "Accept": "application/json",
+        "Authorization": "Sanitized",
+        "If-None-Match": "*",
+        "traceparent": "00-760ffd091a390745a3aa1a39c191f36d-a2a75af48d1c9147-00",
+        "User-Agent": [
+          "azsdk-net-Storage.Files.DataLake/12.7.0-alpha.20210219.1",
+          "(.NET 5.0.3; Microsoft Windows 10.0.19041)"
+        ],
+        "x-ms-client-request-id": "6866b65d-8d75-8dfd-7cfc-31065d2a17fd",
+        "x-ms-date": "Fri, 19 Feb 2021 18:58:50 GMT",
+        "x-ms-return-client-request-id": "true",
+        "x-ms-version": "2020-06-12"
+      },
+      "RequestBody": null,
+      "StatusCode": 201,
+      "ResponseHeaders": {
+        "Content-Length": "0",
+        "Date": "Fri, 19 Feb 2021 18:58:49 GMT",
+        "ETag": "\u00220x8D8D50864CC150A\u0022",
+        "Last-Modified": "Fri, 19 Feb 2021 18:58:50 GMT",
+        "Server": [
+          "Windows-Azure-HDFS/1.0",
+          "Microsoft-HTTPAPI/2.0"
+        ],
+        "x-ms-client-request-id": "6866b65d-8d75-8dfd-7cfc-31065d2a17fd",
+        "x-ms-request-id": "c3622878-401f-0034-46f1-064c97000000",
+        "x-ms-version": "2020-06-12"
+      },
+      "ResponseBody": []
+    },
+    {
+      "RequestUri": "https://seannse.dfs.core.windows.net/test-filesystem-83e5bc93-9889-ceab-f10c-77817245abbd/baz/foo/bar?resource=directory",
+      "RequestMethod": "PUT",
+      "RequestHeaders": {
+        "Accept": "application/json",
+        "Authorization": "Sanitized",
+        "If-None-Match": "*",
+        "traceparent": "00-2258a2158517234e9c23538f1656b313-c5b684aa90fd4a48-00",
+        "User-Agent": [
+          "azsdk-net-Storage.Files.DataLake/12.7.0-alpha.20210219.1",
+          "(.NET 5.0.3; Microsoft Windows 10.0.19041)"
+        ],
+        "x-ms-client-request-id": "2113bdf6-1bf6-ec33-46c1-dd34c5563ba2",
+        "x-ms-date": "Fri, 19 Feb 2021 18:58:50 GMT",
+        "x-ms-return-client-request-id": "true",
+        "x-ms-version": "2020-06-12"
+      },
+      "RequestBody": null,
+      "StatusCode": 201,
+      "ResponseHeaders": {
+        "Content-Length": "0",
+        "Date": "Fri, 19 Feb 2021 18:58:49 GMT",
+        "ETag": "\u00220x8D8D50864E3BCBB\u0022",
+        "Last-Modified": "Fri, 19 Feb 2021 18:58:50 GMT",
+        "Server": [
+          "Windows-Azure-HDFS/1.0",
+          "Microsoft-HTTPAPI/2.0"
+        ],
+        "x-ms-client-request-id": "2113bdf6-1bf6-ec33-46c1-dd34c5563ba2",
+        "x-ms-request-id": "c36228a4-401f-0034-72f1-064c97000000",
+        "x-ms-version": "2020-06-12"
+      },
+      "ResponseBody": []
+    },
+    {
+      "RequestUri": "https://seannse.dfs.core.windows.net/test-filesystem-83e5bc93-9889-ceab-f10c-77817245abbd/baz/bar/foo?resource=directory",
+      "RequestMethod": "PUT",
+      "RequestHeaders": {
+        "Accept": "application/json",
+        "Authorization": "Sanitized",
+        "If-None-Match": "*",
+        "traceparent": "00-1e9911b1486ce541a4830c5a725935da-885b9d7bf4aa3b44-00",
+        "User-Agent": [
+          "azsdk-net-Storage.Files.DataLake/12.7.0-alpha.20210219.1",
+          "(.NET 5.0.3; Microsoft Windows 10.0.19041)"
+        ],
+        "x-ms-client-request-id": "9f10aee5-f516-f106-5a5b-e8d18ce11b35",
+        "x-ms-date": "Fri, 19 Feb 2021 18:58:50 GMT",
+        "x-ms-return-client-request-id": "true",
+        "x-ms-version": "2020-06-12"
+      },
+      "RequestBody": null,
+      "StatusCode": 201,
+      "ResponseHeaders": {
+        "Content-Length": "0",
+        "Date": "Fri, 19 Feb 2021 18:58:49 GMT",
+        "ETag": "\u00220x8D8D50864F10698\u0022",
+        "Last-Modified": "Fri, 19 Feb 2021 18:58:50 GMT",
+        "Server": [
+          "Windows-Azure-HDFS/1.0",
+          "Microsoft-HTTPAPI/2.0"
+        ],
+        "x-ms-client-request-id": "9f10aee5-f516-f106-5a5b-e8d18ce11b35",
+        "x-ms-request-id": "c36228bb-401f-0034-09f1-064c97000000",
+        "x-ms-version": "2020-06-12"
+      },
+      "ResponseBody": []
+    },
+    {
+      "RequestUri": "https://seannse.dfs.core.windows.net/test-filesystem-83e5bc93-9889-ceab-f10c-77817245abbd?resource=filesystem\u0026recursive=false\u0026upn=false",
       "RequestMethod": "GET",
       "RequestHeaders": {
         "Accept": "application/json",
         "Authorization": "Sanitized",
-<<<<<<< HEAD
-        "traceparent": "00-acda289ea7d21f4fbdb8adacb9eb1183-1eb0de36e0dd224a-00",
-        "User-Agent": [
-          "azsdk-net-Storage.Files.DataLake/12.7.0-alpha.20210202.1",
-          "(.NET 5.0.2; Microsoft Windows 10.0.19042)"
-        ],
-        "x-ms-client-request-id": "d6917ad7-2674-1d6a-eccf-22e7ca88a794",
-        "x-ms-date": "Tue, 02 Feb 2021 21:25:00 GMT",
-=======
-        "traceparent": "00-398f5c74652c854b8e58f01184b81a14-8b7b74af6b7b754c-00",
-        "User-Agent": [
-          "azsdk-net-Storage.Files.DataLake/12.7.0-alpha.20210217.1",
-          "(.NET 5.0.3; Microsoft Windows 10.0.19042)"
-        ],
-        "x-ms-client-request-id": "d6917ad7-2674-1d6a-eccf-22e7ca88a794",
-        "x-ms-date": "Wed, 17 Feb 2021 22:21:37 GMT",
->>>>>>> 1814567d
+        "traceparent": "00-6977751bf63f3043be1707fc691cf686-787b04a735c06841-00",
+        "User-Agent": [
+          "azsdk-net-Storage.Files.DataLake/12.7.0-alpha.20210219.1",
+          "(.NET 5.0.3; Microsoft Windows 10.0.19041)"
+        ],
+        "x-ms-client-request-id": "174f3c32-9b46-5a8c-a509-adfd0e2b66bf",
+        "x-ms-date": "Fri, 19 Feb 2021 18:58:51 GMT",
         "x-ms-return-client-request-id": "true",
         "x-ms-version": "2020-06-12"
       },
@@ -571,55 +360,33 @@
       "StatusCode": 200,
       "ResponseHeaders": {
         "Content-Type": "application/json; charset=utf-8",
-<<<<<<< HEAD
-        "Date": "Tue, 02 Feb 2021 21:25:00 GMT",
-=======
-        "Date": "Wed, 17 Feb 2021 22:21:36 GMT",
->>>>>>> 1814567d
+        "Date": "Fri, 19 Feb 2021 18:58:49 GMT",
         "Server": [
           "Windows-Azure-HDFS/1.0",
           "Microsoft-HTTPAPI/2.0"
         ],
         "Transfer-Encoding": "chunked",
-        "x-ms-client-request-id": "d6917ad7-2674-1d6a-eccf-22e7ca88a794",
-<<<<<<< HEAD
-        "x-ms-request-id": "7302ee28-501f-005a-57a9-f919b8000000",
+        "x-ms-client-request-id": "174f3c32-9b46-5a8c-a509-adfd0e2b66bf",
+        "x-ms-request-id": "c36228d2-401f-0034-20f1-064c97000000",
         "x-ms-version": "2020-06-12"
       },
       "ResponseBody": [
-        "{\u0022paths\u0022:[{\u0022contentLength\u0022:\u00220\u0022,\u0022creationTime\u0022:\u0022132567747003017826\u0022,\u0022etag\u0022:\u00220x8D8C7C0FF40EA62\u0022,\u0022group\u0022:\u0022$superuser\u0022,\u0022isDirectory\u0022:\u0022true\u0022,\u0022lastModified\u0022:\u0022Tue, 02 Feb 2021 21:25:00 GMT\u0022,\u0022name\u0022:\u0022bar\u0022,\u0022owner\u0022:\u0022$superuser\u0022,\u0022permissions\u0022:\u0022rwxr-x---\u0022},{\u0022contentLength\u0022:\u00220\u0022,\u0022creationTime\u0022:\u0022132567747003909233\u0022,\u0022etag\u0022:\u00220x8D8C7C0FF4E8471\u0022,\u0022group\u0022:\u0022$superuser\u0022,\u0022isDirectory\u0022:\u0022true\u0022,\u0022lastModified\u0022:\u0022Tue, 02 Feb 2021 21:25:00 GMT\u0022,\u0022name\u0022:\u0022baz\u0022,\u0022owner\u0022:\u0022$superuser\u0022,\u0022permissions\u0022:\u0022rwxr-x---\u0022},{\u0022contentLength\u0022:\u00220\u0022,\u0022creationTime\u0022:\u0022132567747002110155\u0022,\u0022etag\u0022:\u00220x8D8C7C0FF3310CB\u0022,\u0022group\u0022:\u0022$superuser\u0022,\u0022isDirectory\u0022:\u0022true\u0022,\u0022lastModified\u0022:\u0022Tue, 02 Feb 2021 21:25:00 GMT\u0022,\u0022name\u0022:\u0022foo\u0022,\u0022owner\u0022:\u0022$superuser\u0022,\u0022permissions\u0022:\u0022rwxr-x---\u0022}]}\n"
-=======
-        "x-ms-request-id": "dea7d1f6-801f-0066-5f7b-05307f000000",
-        "x-ms-version": "2020-06-12"
-      },
-      "ResponseBody": [
-        "{\u0022paths\u0022:[{\u0022contentLength\u0022:\u00220\u0022,\u0022creationTime\u0022:\u0022132580740966169542\u0022,\u0022etag\u0022:\u00220x8D8D39263CFBBC6\u0022,\u0022group\u0022:\u0022$superuser\u0022,\u0022isDirectory\u0022:\u0022true\u0022,\u0022lastModified\u0022:\u0022Wed, 17 Feb 2021 22:21:36 GMT\u0022,\u0022name\u0022:\u0022bar\u0022,\u0022owner\u0022:\u0022$superuser\u0022,\u0022permissions\u0022:\u0022rwxr-x---\u0022},{\u0022contentLength\u0022:\u00220\u0022,\u0022creationTime\u0022:\u0022132580740967038905\u0022,\u0022etag\u0022:\u00220x8D8D39263DCFFB9\u0022,\u0022group\u0022:\u0022$superuser\u0022,\u0022isDirectory\u0022:\u0022true\u0022,\u0022lastModified\u0022:\u0022Wed, 17 Feb 2021 22:21:36 GMT\u0022,\u0022name\u0022:\u0022baz\u0022,\u0022owner\u0022:\u0022$superuser\u0022,\u0022permissions\u0022:\u0022rwxr-x---\u0022},{\u0022contentLength\u0022:\u00220\u0022,\u0022creationTime\u0022:\u0022132580740965384104\u0022,\u0022etag\u0022:\u00220x8D8D39263C3BFA8\u0022,\u0022group\u0022:\u0022$superuser\u0022,\u0022isDirectory\u0022:\u0022true\u0022,\u0022lastModified\u0022:\u0022Wed, 17 Feb 2021 22:21:36 GMT\u0022,\u0022name\u0022:\u0022foo\u0022,\u0022owner\u0022:\u0022$superuser\u0022,\u0022permissions\u0022:\u0022rwxr-x---\u0022}]}\n"
->>>>>>> 1814567d
+        "{\u0022paths\u0022:[{\u0022contentLength\u0022:\u00220\u0022,\u0022creationTime\u0022:\u0022132582347295832251\u0022,\u0022etag\u0022:\u00220x8D8D508648538BB\u0022,\u0022group\u0022:\u0022$superuser\u0022,\u0022isDirectory\u0022:\u0022true\u0022,\u0022lastModified\u0022:\u0022Fri, 19 Feb 2021 18:58:49 GMT\u0022,\u0022name\u0022:\u0022bar\u0022,\u0022owner\u0022:\u0022$superuser\u0022,\u0022permissions\u0022:\u0022rwxr-x---\u0022},{\u0022contentLength\u0022:\u00220\u0022,\u0022creationTime\u0022:\u0022132582347296681770\u0022,\u0022etag\u0022:\u00220x8D8D50864922F2A\u0022,\u0022group\u0022:\u0022$superuser\u0022,\u0022isDirectory\u0022:\u0022true\u0022,\u0022lastModified\u0022:\u0022Fri, 19 Feb 2021 18:58:49 GMT\u0022,\u0022name\u0022:\u0022baz\u0022,\u0022owner\u0022:\u0022$superuser\u0022,\u0022permissions\u0022:\u0022rwxr-x---\u0022},{\u0022contentLength\u0022:\u00220\u0022,\u0022creationTime\u0022:\u0022132582347294957570\u0022,\u0022etag\u0022:\u00220x8D8D5086477E002\u0022,\u0022group\u0022:\u0022$superuser\u0022,\u0022isDirectory\u0022:\u0022true\u0022,\u0022lastModified\u0022:\u0022Fri, 19 Feb 2021 18:58:49 GMT\u0022,\u0022name\u0022:\u0022foo\u0022,\u0022owner\u0022:\u0022$superuser\u0022,\u0022permissions\u0022:\u0022rwxr-x---\u0022}]}\n"
       ]
     },
     {
-      "RequestUri": "https://seannse.blob.core.windows.net/test-filesystem-8698afb1-1d08-4f9c-b697-4496e4144cf2?restype=container",
+      "RequestUri": "https://seannse.blob.core.windows.net/test-filesystem-83e5bc93-9889-ceab-f10c-77817245abbd?restype=container",
       "RequestMethod": "DELETE",
       "RequestHeaders": {
         "Accept": "application/xml",
         "Authorization": "Sanitized",
-<<<<<<< HEAD
-        "traceparent": "00-4e33c3329c1c2e41a1b3b4a48ea5ce61-1d20a92b50cfed46-00",
-        "User-Agent": [
-          "azsdk-net-Storage.Files.DataLake/12.7.0-alpha.20210202.1",
-          "(.NET 5.0.2; Microsoft Windows 10.0.19042)"
-        ],
-        "x-ms-client-request-id": "c4a7df99-0a85-4c6a-62cd-cfe96429121f",
-        "x-ms-date": "Tue, 02 Feb 2021 21:25:00 GMT",
-=======
-        "traceparent": "00-3dd4ee0210429d43932aae2fae09d75e-bc4389399d96a74c-00",
-        "User-Agent": [
-          "azsdk-net-Storage.Files.DataLake/12.7.0-alpha.20210217.1",
-          "(.NET 5.0.3; Microsoft Windows 10.0.19042)"
-        ],
-        "x-ms-client-request-id": "c4a7df99-0a85-4c6a-62cd-cfe96429121f",
-        "x-ms-date": "Wed, 17 Feb 2021 22:21:37 GMT",
->>>>>>> 1814567d
+        "traceparent": "00-63bb123aea25264c96e73bfeb70db092-2618e0081d0b844c-00",
+        "User-Agent": [
+          "azsdk-net-Storage.Files.DataLake/12.7.0-alpha.20210219.1",
+          "(.NET 5.0.3; Microsoft Windows 10.0.19041)"
+        ],
+        "x-ms-client-request-id": "509f2740-0391-98ef-8bcc-abd6612df094",
+        "x-ms-date": "Fri, 19 Feb 2021 18:58:51 GMT",
         "x-ms-return-client-request-id": "true",
         "x-ms-version": "2020-06-12"
       },
@@ -627,28 +394,20 @@
       "StatusCode": 202,
       "ResponseHeaders": {
         "Content-Length": "0",
-<<<<<<< HEAD
-        "Date": "Tue, 02 Feb 2021 21:25:01 GMT",
-=======
-        "Date": "Wed, 17 Feb 2021 22:21:36 GMT",
->>>>>>> 1814567d
+        "Date": "Fri, 19 Feb 2021 18:58:50 GMT",
         "Server": [
           "Windows-Azure-Blob/1.0",
           "Microsoft-HTTPAPI/2.0"
         ],
-        "x-ms-client-request-id": "c4a7df99-0a85-4c6a-62cd-cfe96429121f",
-<<<<<<< HEAD
-        "x-ms-request-id": "660587c3-a01e-00aa-30a9-f95f49000000",
-=======
-        "x-ms-request-id": "fdd62f6b-d01e-00b0-647b-053e96000000",
->>>>>>> 1814567d
+        "x-ms-client-request-id": "509f2740-0391-98ef-8bcc-abd6612df094",
+        "x-ms-request-id": "f3d99059-a01e-0071-38f1-069974000000",
         "x-ms-version": "2020-06-12"
       },
       "ResponseBody": []
     }
   ],
   "Variables": {
-    "RandomSeed": "1193971812",
+    "RandomSeed": "1357913028",
     "Storage_TestConfigHierarchicalNamespace": "NamespaceTenant\nseannse\nU2FuaXRpemVk\nhttps://seannse.blob.core.windows.net\nhttps://seannse.file.core.windows.net\nhttps://seannse.queue.core.windows.net\nhttps://seannse.table.core.windows.net\n\n\n\n\nhttps://seannse-secondary.blob.core.windows.net\nhttps://seannse-secondary.file.core.windows.net\nhttps://seannse-secondary.queue.core.windows.net\nhttps://seannse-secondary.table.core.windows.net\n68390a19-a643-458b-b726-408abf67b4fc\nSanitized\n72f988bf-86f1-41af-91ab-2d7cd011db47\nhttps://login.microsoftonline.com/\nCloud\nBlobEndpoint=https://seannse.blob.core.windows.net/;QueueEndpoint=https://seannse.queue.core.windows.net/;FileEndpoint=https://seannse.file.core.windows.net/;BlobSecondaryEndpoint=https://seannse-secondary.blob.core.windows.net/;QueueSecondaryEndpoint=https://seannse-secondary.queue.core.windows.net/;FileSecondaryEndpoint=https://seannse-secondary.file.core.windows.net/;AccountName=seannse;AccountKey=Sanitized\n"
   }
 }