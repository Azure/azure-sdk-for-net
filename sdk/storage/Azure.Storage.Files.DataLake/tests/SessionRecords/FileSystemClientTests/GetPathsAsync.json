﻿{
  "Entries": [
    {
      "RequestUri": "https://seannse.blob.core.windows.net/test-filesystem-83e5bc93-9889-ceab-f10c-77817245abbd?restype=container",
      "RequestMethod": "PUT",
      "RequestHeaders": {
        "Accept": "application/xml",
        "Authorization": "Sanitized",
        "traceparent": "00-f9071915db305d4dbcffb2fc97db8b81-500c08c2b409b240-00",
        "User-Agent": [
          "azsdk-net-Storage.Files.DataLake/12.7.0-alpha.20210219.1",
          "(.NET 5.0.3; Microsoft Windows 10.0.19041)"
        ],
        "x-ms-blob-public-access": "container",
        "x-ms-client-request-id": "6763a36f-2bcd-5722-720f-8e12d9d7dda2",
        "x-ms-date": "Fri, 19 Feb 2021 18:58:50 GMT",
        "x-ms-return-client-request-id": "true",
<<<<<<< HEAD
        "x-ms-version": "2020-12-06"
=======
        "x-ms-version": "2021-02-12"
>>>>>>> 7e782c87
      },
      "RequestBody": null,
      "StatusCode": 201,
      "ResponseHeaders": {
        "Content-Length": "0",
        "Date": "Fri, 19 Feb 2021 18:58:49 GMT",
        "ETag": "\"0x8D8D50864692922\"",
        "Last-Modified": "Fri, 19 Feb 2021 18:58:49 GMT",
        "Server": [
          "Windows-Azure-Blob/1.0",
          "Microsoft-HTTPAPI/2.0"
        ],
        "x-ms-client-request-id": "6763a36f-2bcd-5722-720f-8e12d9d7dda2",
        "x-ms-request-id": "f3d98dfc-a01e-0071-10f1-069974000000",
<<<<<<< HEAD
        "x-ms-version": "2020-12-06"
=======
        "x-ms-version": "2021-02-12"
>>>>>>> 7e782c87
      },
      "ResponseBody": []
    },
    {
      "RequestUri": "https://seannse.dfs.core.windows.net/test-filesystem-83e5bc93-9889-ceab-f10c-77817245abbd/foo?resource=directory",
      "RequestMethod": "PUT",
      "RequestHeaders": {
        "Accept": "application/json",
        "Authorization": "Sanitized",
        "If-None-Match": "*",
        "traceparent": "00-6354fd1b2ceb76489f7f50af82967acf-a86a35a340aae643-00",
        "User-Agent": [
          "azsdk-net-Storage.Files.DataLake/12.7.0-alpha.20210219.1",
          "(.NET 5.0.3; Microsoft Windows 10.0.19041)"
        ],
        "x-ms-client-request-id": "cf127a8c-44e1-39ef-a50b-b3239cedf9c4",
        "x-ms-date": "Fri, 19 Feb 2021 18:58:50 GMT",
        "x-ms-return-client-request-id": "true",
<<<<<<< HEAD
        "x-ms-version": "2020-12-06"
=======
        "x-ms-version": "2021-02-12"
>>>>>>> 7e782c87
      },
      "RequestBody": null,
      "StatusCode": 201,
      "ResponseHeaders": {
        "Content-Length": "0",
        "Date": "Fri, 19 Feb 2021 18:58:48 GMT",
        "ETag": "\"0x8D8D5086477E002\"",
        "Last-Modified": "Fri, 19 Feb 2021 18:58:49 GMT",
        "Server": [
          "Windows-Azure-HDFS/1.0",
          "Microsoft-HTTPAPI/2.0"
        ],
        "x-ms-client-request-id": "cf127a8c-44e1-39ef-a50b-b3239cedf9c4",
        "x-ms-request-id": "c36227f2-401f-0034-40f1-064c97000000",
<<<<<<< HEAD
        "x-ms-version": "2020-12-06"
=======
        "x-ms-version": "2021-02-12"
>>>>>>> 7e782c87
      },
      "ResponseBody": []
    },
    {
      "RequestUri": "https://seannse.dfs.core.windows.net/test-filesystem-83e5bc93-9889-ceab-f10c-77817245abbd/bar?resource=directory",
      "RequestMethod": "PUT",
      "RequestHeaders": {
        "Accept": "application/json",
        "Authorization": "Sanitized",
        "If-None-Match": "*",
        "traceparent": "00-eab521d32dde5843b636de072d911f12-eac3c4ce6e2ab249-00",
        "User-Agent": [
          "azsdk-net-Storage.Files.DataLake/12.7.0-alpha.20210219.1",
          "(.NET 5.0.3; Microsoft Windows 10.0.19041)"
        ],
        "x-ms-client-request-id": "5f85668d-0ec4-05c0-63ba-f1f74ae6cbcf",
        "x-ms-date": "Fri, 19 Feb 2021 18:58:50 GMT",
        "x-ms-return-client-request-id": "true",
<<<<<<< HEAD
        "x-ms-version": "2020-12-06"
=======
        "x-ms-version": "2021-02-12"
>>>>>>> 7e782c87
      },
      "RequestBody": null,
      "StatusCode": 201,
      "ResponseHeaders": {
        "Content-Length": "0",
        "Date": "Fri, 19 Feb 2021 18:58:48 GMT",
        "ETag": "\"0x8D8D508648538BB\"",
        "Last-Modified": "Fri, 19 Feb 2021 18:58:49 GMT",
        "Server": [
          "Windows-Azure-HDFS/1.0",
          "Microsoft-HTTPAPI/2.0"
        ],
        "x-ms-client-request-id": "5f85668d-0ec4-05c0-63ba-f1f74ae6cbcf",
        "x-ms-request-id": "c362280a-401f-0034-58f1-064c97000000",
<<<<<<< HEAD
        "x-ms-version": "2020-12-06"
=======
        "x-ms-version": "2021-02-12"
>>>>>>> 7e782c87
      },
      "ResponseBody": []
    },
    {
      "RequestUri": "https://seannse.dfs.core.windows.net/test-filesystem-83e5bc93-9889-ceab-f10c-77817245abbd/baz?resource=directory",
      "RequestMethod": "PUT",
      "RequestHeaders": {
        "Accept": "application/json",
        "Authorization": "Sanitized",
        "If-None-Match": "*",
        "traceparent": "00-25274d04691fcc41810746d3ce86dbfc-a5bd434eeb2ffa4e-00",
        "User-Agent": [
          "azsdk-net-Storage.Files.DataLake/12.7.0-alpha.20210219.1",
          "(.NET 5.0.3; Microsoft Windows 10.0.19041)"
        ],
        "x-ms-client-request-id": "3695ee8f-9967-23ff-59ae-961bf70227b2",
        "x-ms-date": "Fri, 19 Feb 2021 18:58:50 GMT",
        "x-ms-return-client-request-id": "true",
<<<<<<< HEAD
        "x-ms-version": "2020-12-06"
=======
        "x-ms-version": "2021-02-12"
>>>>>>> 7e782c87
      },
      "RequestBody": null,
      "StatusCode": 201,
      "ResponseHeaders": {
        "Content-Length": "0",
        "Date": "Fri, 19 Feb 2021 18:58:48 GMT",
        "ETag": "\"0x8D8D50864922F2A\"",
        "Last-Modified": "Fri, 19 Feb 2021 18:58:49 GMT",
        "Server": [
          "Windows-Azure-HDFS/1.0",
          "Microsoft-HTTPAPI/2.0"
        ],
        "x-ms-client-request-id": "3695ee8f-9967-23ff-59ae-961bf70227b2",
        "x-ms-request-id": "c3622820-401f-0034-6ef1-064c97000000",
<<<<<<< HEAD
        "x-ms-version": "2020-12-06"
=======
        "x-ms-version": "2021-02-12"
>>>>>>> 7e782c87
      },
      "ResponseBody": []
    },
    {
      "RequestUri": "https://seannse.dfs.core.windows.net/test-filesystem-83e5bc93-9889-ceab-f10c-77817245abbd/baz/bar?resource=directory",
      "RequestMethod": "PUT",
      "RequestHeaders": {
        "Accept": "application/json",
        "Authorization": "Sanitized",
        "If-None-Match": "*",
        "traceparent": "00-67cfa36ed3352a4eb1e63a81ae8ba87d-be92a5a9c2957144-00",
        "User-Agent": [
          "azsdk-net-Storage.Files.DataLake/12.7.0-alpha.20210219.1",
          "(.NET 5.0.3; Microsoft Windows 10.0.19041)"
        ],
        "x-ms-client-request-id": "5b68f4c4-9551-7f68-2323-684cf036ab7e",
        "x-ms-date": "Fri, 19 Feb 2021 18:58:50 GMT",
        "x-ms-return-client-request-id": "true",
<<<<<<< HEAD
        "x-ms-version": "2020-12-06"
=======
        "x-ms-version": "2021-02-12"
>>>>>>> 7e782c87
      },
      "RequestBody": null,
      "StatusCode": 201,
      "ResponseHeaders": {
        "Content-Length": "0",
        "Date": "Fri, 19 Feb 2021 18:58:48 GMT",
        "ETag": "\"0x8D8D50864A0DE6E\"",
        "Last-Modified": "Fri, 19 Feb 2021 18:58:49 GMT",
        "Server": [
          "Windows-Azure-HDFS/1.0",
          "Microsoft-HTTPAPI/2.0"
        ],
        "x-ms-client-request-id": "5b68f4c4-9551-7f68-2323-684cf036ab7e",
        "x-ms-request-id": "c3622836-401f-0034-04f1-064c97000000",
<<<<<<< HEAD
        "x-ms-version": "2020-12-06"
=======
        "x-ms-version": "2021-02-12"
>>>>>>> 7e782c87
      },
      "ResponseBody": []
    },
    {
      "RequestUri": "https://seannse.dfs.core.windows.net/test-filesystem-83e5bc93-9889-ceab-f10c-77817245abbd/foo/foo?resource=directory",
      "RequestMethod": "PUT",
      "RequestHeaders": {
        "Accept": "application/json",
        "Authorization": "Sanitized",
        "If-None-Match": "*",
        "traceparent": "00-f22e859f802908438854e64191125381-0df811d16645c247-00",
        "User-Agent": [
          "azsdk-net-Storage.Files.DataLake/12.7.0-alpha.20210219.1",
          "(.NET 5.0.3; Microsoft Windows 10.0.19041)"
        ],
        "x-ms-client-request-id": "03576843-cb9a-9a61-7221-fd3e517d15dd",
        "x-ms-date": "Fri, 19 Feb 2021 18:58:50 GMT",
        "x-ms-return-client-request-id": "true",
<<<<<<< HEAD
        "x-ms-version": "2020-12-06"
=======
        "x-ms-version": "2021-02-12"
>>>>>>> 7e782c87
      },
      "RequestBody": null,
      "StatusCode": 201,
      "ResponseHeaders": {
        "Content-Length": "0",
        "Date": "Fri, 19 Feb 2021 18:58:48 GMT",
        "ETag": "\"0x8D8D50864B0A129\"",
        "Last-Modified": "Fri, 19 Feb 2021 18:58:49 GMT",
        "Server": [
          "Windows-Azure-HDFS/1.0",
          "Microsoft-HTTPAPI/2.0"
        ],
        "x-ms-client-request-id": "03576843-cb9a-9a61-7221-fd3e517d15dd",
        "x-ms-request-id": "c3622846-401f-0034-14f1-064c97000000",
<<<<<<< HEAD
        "x-ms-version": "2020-12-06"
=======
        "x-ms-version": "2021-02-12"
>>>>>>> 7e782c87
      },
      "ResponseBody": []
    },
    {
      "RequestUri": "https://seannse.dfs.core.windows.net/test-filesystem-83e5bc93-9889-ceab-f10c-77817245abbd/foo/bar?resource=directory",
      "RequestMethod": "PUT",
      "RequestHeaders": {
        "Accept": "application/json",
        "Authorization": "Sanitized",
        "If-None-Match": "*",
        "traceparent": "00-75f2e101a82bbe4ebcfeb29ce3f5be61-23b9b7ccab9caa42-00",
        "User-Agent": [
          "azsdk-net-Storage.Files.DataLake/12.7.0-alpha.20210219.1",
          "(.NET 5.0.3; Microsoft Windows 10.0.19041)"
        ],
        "x-ms-client-request-id": "8808e8d8-a8df-ade3-221c-4d71d75c84a8",
        "x-ms-date": "Fri, 19 Feb 2021 18:58:50 GMT",
        "x-ms-return-client-request-id": "true",
<<<<<<< HEAD
        "x-ms-version": "2020-12-06"
=======
        "x-ms-version": "2021-02-12"
>>>>>>> 7e782c87
      },
      "RequestBody": null,
      "StatusCode": 201,
      "ResponseHeaders": {
        "Content-Length": "0",
        "Date": "Fri, 19 Feb 2021 18:58:49 GMT",
        "ETag": "\"0x8D8D50864BED4F7\"",
        "Last-Modified": "Fri, 19 Feb 2021 18:58:49 GMT",
        "Server": [
          "Windows-Azure-HDFS/1.0",
          "Microsoft-HTTPAPI/2.0"
        ],
        "x-ms-client-request-id": "8808e8d8-a8df-ade3-221c-4d71d75c84a8",
        "x-ms-request-id": "c3622861-401f-0034-2ff1-064c97000000",
<<<<<<< HEAD
        "x-ms-version": "2020-12-06"
=======
        "x-ms-version": "2021-02-12"
>>>>>>> 7e782c87
      },
      "ResponseBody": []
    },
    {
      "RequestUri": "https://seannse.dfs.core.windows.net/test-filesystem-83e5bc93-9889-ceab-f10c-77817245abbd/baz/foo?resource=directory",
      "RequestMethod": "PUT",
      "RequestHeaders": {
        "Accept": "application/json",
        "Authorization": "Sanitized",
        "If-None-Match": "*",
        "traceparent": "00-760ffd091a390745a3aa1a39c191f36d-a2a75af48d1c9147-00",
        "User-Agent": [
          "azsdk-net-Storage.Files.DataLake/12.7.0-alpha.20210219.1",
          "(.NET 5.0.3; Microsoft Windows 10.0.19041)"
        ],
        "x-ms-client-request-id": "6866b65d-8d75-8dfd-7cfc-31065d2a17fd",
        "x-ms-date": "Fri, 19 Feb 2021 18:58:50 GMT",
        "x-ms-return-client-request-id": "true",
<<<<<<< HEAD
        "x-ms-version": "2020-12-06"
=======
        "x-ms-version": "2021-02-12"
>>>>>>> 7e782c87
      },
      "RequestBody": null,
      "StatusCode": 201,
      "ResponseHeaders": {
        "Content-Length": "0",
        "Date": "Fri, 19 Feb 2021 18:58:49 GMT",
        "ETag": "\"0x8D8D50864CC150A\"",
        "Last-Modified": "Fri, 19 Feb 2021 18:58:50 GMT",
        "Server": [
          "Windows-Azure-HDFS/1.0",
          "Microsoft-HTTPAPI/2.0"
        ],
        "x-ms-client-request-id": "6866b65d-8d75-8dfd-7cfc-31065d2a17fd",
        "x-ms-request-id": "c3622878-401f-0034-46f1-064c97000000",
<<<<<<< HEAD
        "x-ms-version": "2020-12-06"
=======
        "x-ms-version": "2021-02-12"
>>>>>>> 7e782c87
      },
      "ResponseBody": []
    },
    {
      "RequestUri": "https://seannse.dfs.core.windows.net/test-filesystem-83e5bc93-9889-ceab-f10c-77817245abbd/baz/foo/bar?resource=directory",
      "RequestMethod": "PUT",
      "RequestHeaders": {
        "Accept": "application/json",
        "Authorization": "Sanitized",
        "If-None-Match": "*",
        "traceparent": "00-2258a2158517234e9c23538f1656b313-c5b684aa90fd4a48-00",
        "User-Agent": [
          "azsdk-net-Storage.Files.DataLake/12.7.0-alpha.20210219.1",
          "(.NET 5.0.3; Microsoft Windows 10.0.19041)"
        ],
        "x-ms-client-request-id": "2113bdf6-1bf6-ec33-46c1-dd34c5563ba2",
        "x-ms-date": "Fri, 19 Feb 2021 18:58:50 GMT",
        "x-ms-return-client-request-id": "true",
<<<<<<< HEAD
        "x-ms-version": "2020-12-06"
=======
        "x-ms-version": "2021-02-12"
>>>>>>> 7e782c87
      },
      "RequestBody": null,
      "StatusCode": 201,
      "ResponseHeaders": {
        "Content-Length": "0",
        "Date": "Fri, 19 Feb 2021 18:58:49 GMT",
        "ETag": "\"0x8D8D50864E3BCBB\"",
        "Last-Modified": "Fri, 19 Feb 2021 18:58:50 GMT",
        "Server": [
          "Windows-Azure-HDFS/1.0",
          "Microsoft-HTTPAPI/2.0"
        ],
        "x-ms-client-request-id": "2113bdf6-1bf6-ec33-46c1-dd34c5563ba2",
        "x-ms-request-id": "c36228a4-401f-0034-72f1-064c97000000",
<<<<<<< HEAD
        "x-ms-version": "2020-12-06"
=======
        "x-ms-version": "2021-02-12"
>>>>>>> 7e782c87
      },
      "ResponseBody": []
    },
    {
      "RequestUri": "https://seannse.dfs.core.windows.net/test-filesystem-83e5bc93-9889-ceab-f10c-77817245abbd/baz/bar/foo?resource=directory",
      "RequestMethod": "PUT",
      "RequestHeaders": {
        "Accept": "application/json",
        "Authorization": "Sanitized",
        "If-None-Match": "*",
        "traceparent": "00-1e9911b1486ce541a4830c5a725935da-885b9d7bf4aa3b44-00",
        "User-Agent": [
          "azsdk-net-Storage.Files.DataLake/12.7.0-alpha.20210219.1",
          "(.NET 5.0.3; Microsoft Windows 10.0.19041)"
        ],
        "x-ms-client-request-id": "9f10aee5-f516-f106-5a5b-e8d18ce11b35",
        "x-ms-date": "Fri, 19 Feb 2021 18:58:50 GMT",
        "x-ms-return-client-request-id": "true",
<<<<<<< HEAD
        "x-ms-version": "2020-12-06"
=======
        "x-ms-version": "2021-02-12"
>>>>>>> 7e782c87
      },
      "RequestBody": null,
      "StatusCode": 201,
      "ResponseHeaders": {
        "Content-Length": "0",
        "Date": "Fri, 19 Feb 2021 18:58:49 GMT",
        "ETag": "\"0x8D8D50864F10698\"",
        "Last-Modified": "Fri, 19 Feb 2021 18:58:50 GMT",
        "Server": [
          "Windows-Azure-HDFS/1.0",
          "Microsoft-HTTPAPI/2.0"
        ],
        "x-ms-client-request-id": "9f10aee5-f516-f106-5a5b-e8d18ce11b35",
        "x-ms-request-id": "c36228bb-401f-0034-09f1-064c97000000",
<<<<<<< HEAD
        "x-ms-version": "2020-12-06"
=======
        "x-ms-version": "2021-02-12"
>>>>>>> 7e782c87
      },
      "ResponseBody": []
    },
    {
      "RequestUri": "https://seannse.dfs.core.windows.net/test-filesystem-83e5bc93-9889-ceab-f10c-77817245abbd?resource=filesystem&recursive=false&upn=false",
      "RequestMethod": "GET",
      "RequestHeaders": {
        "Accept": "application/json",
        "Authorization": "Sanitized",
        "traceparent": "00-6977751bf63f3043be1707fc691cf686-787b04a735c06841-00",
        "User-Agent": [
          "azsdk-net-Storage.Files.DataLake/12.7.0-alpha.20210219.1",
          "(.NET 5.0.3; Microsoft Windows 10.0.19041)"
        ],
        "x-ms-client-request-id": "174f3c32-9b46-5a8c-a509-adfd0e2b66bf",
        "x-ms-date": "Fri, 19 Feb 2021 18:58:51 GMT",
        "x-ms-return-client-request-id": "true",
<<<<<<< HEAD
        "x-ms-version": "2020-12-06"
=======
        "x-ms-version": "2021-02-12"
>>>>>>> 7e782c87
      },
      "RequestBody": null,
      "StatusCode": 200,
      "ResponseHeaders": {
        "Content-Type": "application/json; charset=utf-8",
        "Date": "Fri, 19 Feb 2021 18:58:49 GMT",
        "Server": [
          "Windows-Azure-HDFS/1.0",
          "Microsoft-HTTPAPI/2.0"
        ],
        "Transfer-Encoding": "chunked",
        "x-ms-client-request-id": "174f3c32-9b46-5a8c-a509-adfd0e2b66bf",
        "x-ms-request-id": "c36228d2-401f-0034-20f1-064c97000000",
<<<<<<< HEAD
        "x-ms-version": "2020-12-06"
=======
        "x-ms-version": "2021-02-12"
>>>>>>> 7e782c87
      },
      "ResponseBody": [
        "{\"paths\":[{\"contentLength\":\"0\",\"creationTime\":\"132582347295832251\",\"etag\":\"0x8D8D508648538BB\",\"group\":\"$superuser\",\"isDirectory\":\"true\",\"lastModified\":\"Fri, 19 Feb 2021 18:58:49 GMT\",\"name\":\"bar\",\"owner\":\"$superuser\",\"permissions\":\"rwxr-x---\"},{\"contentLength\":\"0\",\"creationTime\":\"132582347296681770\",\"etag\":\"0x8D8D50864922F2A\",\"group\":\"$superuser\",\"isDirectory\":\"true\",\"lastModified\":\"Fri, 19 Feb 2021 18:58:49 GMT\",\"name\":\"baz\",\"owner\":\"$superuser\",\"permissions\":\"rwxr-x---\"},{\"contentLength\":\"0\",\"creationTime\":\"132582347294957570\",\"etag\":\"0x8D8D5086477E002\",\"group\":\"$superuser\",\"isDirectory\":\"true\",\"lastModified\":\"Fri, 19 Feb 2021 18:58:49 GMT\",\"name\":\"foo\",\"owner\":\"$superuser\",\"permissions\":\"rwxr-x---\"}]}\n"
      ]
    },
    {
      "RequestUri": "https://seannse.blob.core.windows.net/test-filesystem-83e5bc93-9889-ceab-f10c-77817245abbd?restype=container",
      "RequestMethod": "DELETE",
      "RequestHeaders": {
        "Accept": "application/xml",
        "Authorization": "Sanitized",
        "traceparent": "00-63bb123aea25264c96e73bfeb70db092-2618e0081d0b844c-00",
        "User-Agent": [
          "azsdk-net-Storage.Files.DataLake/12.7.0-alpha.20210219.1",
          "(.NET 5.0.3; Microsoft Windows 10.0.19041)"
        ],
        "x-ms-client-request-id": "509f2740-0391-98ef-8bcc-abd6612df094",
        "x-ms-date": "Fri, 19 Feb 2021 18:58:51 GMT",
        "x-ms-return-client-request-id": "true",
<<<<<<< HEAD
        "x-ms-version": "2020-12-06"
=======
        "x-ms-version": "2021-02-12"
>>>>>>> 7e782c87
      },
      "RequestBody": null,
      "StatusCode": 202,
      "ResponseHeaders": {
        "Content-Length": "0",
        "Date": "Fri, 19 Feb 2021 18:58:50 GMT",
        "Server": [
          "Windows-Azure-Blob/1.0",
          "Microsoft-HTTPAPI/2.0"
        ],
        "x-ms-client-request-id": "509f2740-0391-98ef-8bcc-abd6612df094",
        "x-ms-request-id": "f3d99059-a01e-0071-38f1-069974000000",
<<<<<<< HEAD
        "x-ms-version": "2020-12-06"
=======
        "x-ms-version": "2021-02-12"
>>>>>>> 7e782c87
      },
      "ResponseBody": []
    }
  ],
  "Variables": {
    "RandomSeed": "1357913028",
    "Storage_TestConfigHierarchicalNamespace": "NamespaceTenant\nseannse\nU2FuaXRpemVk\nhttps://seannse.blob.core.windows.net\nhttps://seannse.file.core.windows.net\nhttps://seannse.queue.core.windows.net\nhttps://seannse.table.core.windows.net\n\n\n\n\nhttps://seannse-secondary.blob.core.windows.net\nhttps://seannse-secondary.file.core.windows.net\nhttps://seannse-secondary.queue.core.windows.net\nhttps://seannse-secondary.table.core.windows.net\n68390a19-a643-458b-b726-408abf67b4fc\nSanitized\n72f988bf-86f1-41af-91ab-2d7cd011db47\nhttps://login.microsoftonline.com/\nCloud\nBlobEndpoint=https://seannse.blob.core.windows.net/;QueueEndpoint=https://seannse.queue.core.windows.net/;FileEndpoint=https://seannse.file.core.windows.net/;BlobSecondaryEndpoint=https://seannse-secondary.blob.core.windows.net/;QueueSecondaryEndpoint=https://seannse-secondary.queue.core.windows.net/;FileSecondaryEndpoint=https://seannse-secondary.file.core.windows.net/;AccountName=seannse;AccountKey=Sanitized\n\n\n"
  }
}<|MERGE_RESOLUTION|>--- conflicted
+++ resolved
@@ -15,11 +15,7 @@
         "x-ms-client-request-id": "6763a36f-2bcd-5722-720f-8e12d9d7dda2",
         "x-ms-date": "Fri, 19 Feb 2021 18:58:50 GMT",
         "x-ms-return-client-request-id": "true",
-<<<<<<< HEAD
-        "x-ms-version": "2020-12-06"
-=======
-        "x-ms-version": "2021-02-12"
->>>>>>> 7e782c87
+        "x-ms-version": "2021-02-12"
       },
       "RequestBody": null,
       "StatusCode": 201,
@@ -34,11 +30,7 @@
         ],
         "x-ms-client-request-id": "6763a36f-2bcd-5722-720f-8e12d9d7dda2",
         "x-ms-request-id": "f3d98dfc-a01e-0071-10f1-069974000000",
-<<<<<<< HEAD
-        "x-ms-version": "2020-12-06"
-=======
-        "x-ms-version": "2021-02-12"
->>>>>>> 7e782c87
+        "x-ms-version": "2021-02-12"
       },
       "ResponseBody": []
     },
@@ -57,11 +49,7 @@
         "x-ms-client-request-id": "cf127a8c-44e1-39ef-a50b-b3239cedf9c4",
         "x-ms-date": "Fri, 19 Feb 2021 18:58:50 GMT",
         "x-ms-return-client-request-id": "true",
-<<<<<<< HEAD
-        "x-ms-version": "2020-12-06"
-=======
-        "x-ms-version": "2021-02-12"
->>>>>>> 7e782c87
+        "x-ms-version": "2021-02-12"
       },
       "RequestBody": null,
       "StatusCode": 201,
@@ -76,11 +64,7 @@
         ],
         "x-ms-client-request-id": "cf127a8c-44e1-39ef-a50b-b3239cedf9c4",
         "x-ms-request-id": "c36227f2-401f-0034-40f1-064c97000000",
-<<<<<<< HEAD
-        "x-ms-version": "2020-12-06"
-=======
-        "x-ms-version": "2021-02-12"
->>>>>>> 7e782c87
+        "x-ms-version": "2021-02-12"
       },
       "ResponseBody": []
     },
@@ -99,11 +83,7 @@
         "x-ms-client-request-id": "5f85668d-0ec4-05c0-63ba-f1f74ae6cbcf",
         "x-ms-date": "Fri, 19 Feb 2021 18:58:50 GMT",
         "x-ms-return-client-request-id": "true",
-<<<<<<< HEAD
-        "x-ms-version": "2020-12-06"
-=======
-        "x-ms-version": "2021-02-12"
->>>>>>> 7e782c87
+        "x-ms-version": "2021-02-12"
       },
       "RequestBody": null,
       "StatusCode": 201,
@@ -118,11 +98,7 @@
         ],
         "x-ms-client-request-id": "5f85668d-0ec4-05c0-63ba-f1f74ae6cbcf",
         "x-ms-request-id": "c362280a-401f-0034-58f1-064c97000000",
-<<<<<<< HEAD
-        "x-ms-version": "2020-12-06"
-=======
-        "x-ms-version": "2021-02-12"
->>>>>>> 7e782c87
+        "x-ms-version": "2021-02-12"
       },
       "ResponseBody": []
     },
@@ -141,11 +117,7 @@
         "x-ms-client-request-id": "3695ee8f-9967-23ff-59ae-961bf70227b2",
         "x-ms-date": "Fri, 19 Feb 2021 18:58:50 GMT",
         "x-ms-return-client-request-id": "true",
-<<<<<<< HEAD
-        "x-ms-version": "2020-12-06"
-=======
-        "x-ms-version": "2021-02-12"
->>>>>>> 7e782c87
+        "x-ms-version": "2021-02-12"
       },
       "RequestBody": null,
       "StatusCode": 201,
@@ -160,11 +132,7 @@
         ],
         "x-ms-client-request-id": "3695ee8f-9967-23ff-59ae-961bf70227b2",
         "x-ms-request-id": "c3622820-401f-0034-6ef1-064c97000000",
-<<<<<<< HEAD
-        "x-ms-version": "2020-12-06"
-=======
-        "x-ms-version": "2021-02-12"
->>>>>>> 7e782c87
+        "x-ms-version": "2021-02-12"
       },
       "ResponseBody": []
     },
@@ -183,11 +151,7 @@
         "x-ms-client-request-id": "5b68f4c4-9551-7f68-2323-684cf036ab7e",
         "x-ms-date": "Fri, 19 Feb 2021 18:58:50 GMT",
         "x-ms-return-client-request-id": "true",
-<<<<<<< HEAD
-        "x-ms-version": "2020-12-06"
-=======
-        "x-ms-version": "2021-02-12"
->>>>>>> 7e782c87
+        "x-ms-version": "2021-02-12"
       },
       "RequestBody": null,
       "StatusCode": 201,
@@ -202,11 +166,7 @@
         ],
         "x-ms-client-request-id": "5b68f4c4-9551-7f68-2323-684cf036ab7e",
         "x-ms-request-id": "c3622836-401f-0034-04f1-064c97000000",
-<<<<<<< HEAD
-        "x-ms-version": "2020-12-06"
-=======
-        "x-ms-version": "2021-02-12"
->>>>>>> 7e782c87
+        "x-ms-version": "2021-02-12"
       },
       "ResponseBody": []
     },
@@ -225,11 +185,7 @@
         "x-ms-client-request-id": "03576843-cb9a-9a61-7221-fd3e517d15dd",
         "x-ms-date": "Fri, 19 Feb 2021 18:58:50 GMT",
         "x-ms-return-client-request-id": "true",
-<<<<<<< HEAD
-        "x-ms-version": "2020-12-06"
-=======
-        "x-ms-version": "2021-02-12"
->>>>>>> 7e782c87
+        "x-ms-version": "2021-02-12"
       },
       "RequestBody": null,
       "StatusCode": 201,
@@ -244,11 +200,7 @@
         ],
         "x-ms-client-request-id": "03576843-cb9a-9a61-7221-fd3e517d15dd",
         "x-ms-request-id": "c3622846-401f-0034-14f1-064c97000000",
-<<<<<<< HEAD
-        "x-ms-version": "2020-12-06"
-=======
-        "x-ms-version": "2021-02-12"
->>>>>>> 7e782c87
+        "x-ms-version": "2021-02-12"
       },
       "ResponseBody": []
     },
@@ -267,11 +219,7 @@
         "x-ms-client-request-id": "8808e8d8-a8df-ade3-221c-4d71d75c84a8",
         "x-ms-date": "Fri, 19 Feb 2021 18:58:50 GMT",
         "x-ms-return-client-request-id": "true",
-<<<<<<< HEAD
-        "x-ms-version": "2020-12-06"
-=======
-        "x-ms-version": "2021-02-12"
->>>>>>> 7e782c87
+        "x-ms-version": "2021-02-12"
       },
       "RequestBody": null,
       "StatusCode": 201,
@@ -286,11 +234,7 @@
         ],
         "x-ms-client-request-id": "8808e8d8-a8df-ade3-221c-4d71d75c84a8",
         "x-ms-request-id": "c3622861-401f-0034-2ff1-064c97000000",
-<<<<<<< HEAD
-        "x-ms-version": "2020-12-06"
-=======
-        "x-ms-version": "2021-02-12"
->>>>>>> 7e782c87
+        "x-ms-version": "2021-02-12"
       },
       "ResponseBody": []
     },
@@ -309,11 +253,7 @@
         "x-ms-client-request-id": "6866b65d-8d75-8dfd-7cfc-31065d2a17fd",
         "x-ms-date": "Fri, 19 Feb 2021 18:58:50 GMT",
         "x-ms-return-client-request-id": "true",
-<<<<<<< HEAD
-        "x-ms-version": "2020-12-06"
-=======
-        "x-ms-version": "2021-02-12"
->>>>>>> 7e782c87
+        "x-ms-version": "2021-02-12"
       },
       "RequestBody": null,
       "StatusCode": 201,
@@ -328,11 +268,7 @@
         ],
         "x-ms-client-request-id": "6866b65d-8d75-8dfd-7cfc-31065d2a17fd",
         "x-ms-request-id": "c3622878-401f-0034-46f1-064c97000000",
-<<<<<<< HEAD
-        "x-ms-version": "2020-12-06"
-=======
-        "x-ms-version": "2021-02-12"
->>>>>>> 7e782c87
+        "x-ms-version": "2021-02-12"
       },
       "ResponseBody": []
     },
@@ -351,11 +287,7 @@
         "x-ms-client-request-id": "2113bdf6-1bf6-ec33-46c1-dd34c5563ba2",
         "x-ms-date": "Fri, 19 Feb 2021 18:58:50 GMT",
         "x-ms-return-client-request-id": "true",
-<<<<<<< HEAD
-        "x-ms-version": "2020-12-06"
-=======
-        "x-ms-version": "2021-02-12"
->>>>>>> 7e782c87
+        "x-ms-version": "2021-02-12"
       },
       "RequestBody": null,
       "StatusCode": 201,
@@ -370,11 +302,7 @@
         ],
         "x-ms-client-request-id": "2113bdf6-1bf6-ec33-46c1-dd34c5563ba2",
         "x-ms-request-id": "c36228a4-401f-0034-72f1-064c97000000",
-<<<<<<< HEAD
-        "x-ms-version": "2020-12-06"
-=======
-        "x-ms-version": "2021-02-12"
->>>>>>> 7e782c87
+        "x-ms-version": "2021-02-12"
       },
       "ResponseBody": []
     },
@@ -393,11 +321,7 @@
         "x-ms-client-request-id": "9f10aee5-f516-f106-5a5b-e8d18ce11b35",
         "x-ms-date": "Fri, 19 Feb 2021 18:58:50 GMT",
         "x-ms-return-client-request-id": "true",
-<<<<<<< HEAD
-        "x-ms-version": "2020-12-06"
-=======
-        "x-ms-version": "2021-02-12"
->>>>>>> 7e782c87
+        "x-ms-version": "2021-02-12"
       },
       "RequestBody": null,
       "StatusCode": 201,
@@ -412,11 +336,7 @@
         ],
         "x-ms-client-request-id": "9f10aee5-f516-f106-5a5b-e8d18ce11b35",
         "x-ms-request-id": "c36228bb-401f-0034-09f1-064c97000000",
-<<<<<<< HEAD
-        "x-ms-version": "2020-12-06"
-=======
-        "x-ms-version": "2021-02-12"
->>>>>>> 7e782c87
+        "x-ms-version": "2021-02-12"
       },
       "ResponseBody": []
     },
@@ -434,11 +354,7 @@
         "x-ms-client-request-id": "174f3c32-9b46-5a8c-a509-adfd0e2b66bf",
         "x-ms-date": "Fri, 19 Feb 2021 18:58:51 GMT",
         "x-ms-return-client-request-id": "true",
-<<<<<<< HEAD
-        "x-ms-version": "2020-12-06"
-=======
-        "x-ms-version": "2021-02-12"
->>>>>>> 7e782c87
+        "x-ms-version": "2021-02-12"
       },
       "RequestBody": null,
       "StatusCode": 200,
@@ -452,11 +368,7 @@
         "Transfer-Encoding": "chunked",
         "x-ms-client-request-id": "174f3c32-9b46-5a8c-a509-adfd0e2b66bf",
         "x-ms-request-id": "c36228d2-401f-0034-20f1-064c97000000",
-<<<<<<< HEAD
-        "x-ms-version": "2020-12-06"
-=======
-        "x-ms-version": "2021-02-12"
->>>>>>> 7e782c87
+        "x-ms-version": "2021-02-12"
       },
       "ResponseBody": [
         "{\"paths\":[{\"contentLength\":\"0\",\"creationTime\":\"132582347295832251\",\"etag\":\"0x8D8D508648538BB\",\"group\":\"$superuser\",\"isDirectory\":\"true\",\"lastModified\":\"Fri, 19 Feb 2021 18:58:49 GMT\",\"name\":\"bar\",\"owner\":\"$superuser\",\"permissions\":\"rwxr-x---\"},{\"contentLength\":\"0\",\"creationTime\":\"132582347296681770\",\"etag\":\"0x8D8D50864922F2A\",\"group\":\"$superuser\",\"isDirectory\":\"true\",\"lastModified\":\"Fri, 19 Feb 2021 18:58:49 GMT\",\"name\":\"baz\",\"owner\":\"$superuser\",\"permissions\":\"rwxr-x---\"},{\"contentLength\":\"0\",\"creationTime\":\"132582347294957570\",\"etag\":\"0x8D8D5086477E002\",\"group\":\"$superuser\",\"isDirectory\":\"true\",\"lastModified\":\"Fri, 19 Feb 2021 18:58:49 GMT\",\"name\":\"foo\",\"owner\":\"$superuser\",\"permissions\":\"rwxr-x---\"}]}\n"
@@ -476,11 +388,7 @@
         "x-ms-client-request-id": "509f2740-0391-98ef-8bcc-abd6612df094",
         "x-ms-date": "Fri, 19 Feb 2021 18:58:51 GMT",
         "x-ms-return-client-request-id": "true",
-<<<<<<< HEAD
-        "x-ms-version": "2020-12-06"
-=======
-        "x-ms-version": "2021-02-12"
->>>>>>> 7e782c87
+        "x-ms-version": "2021-02-12"
       },
       "RequestBody": null,
       "StatusCode": 202,
@@ -493,11 +401,7 @@
         ],
         "x-ms-client-request-id": "509f2740-0391-98ef-8bcc-abd6612df094",
         "x-ms-request-id": "f3d99059-a01e-0071-38f1-069974000000",
-<<<<<<< HEAD
-        "x-ms-version": "2020-12-06"
-=======
-        "x-ms-version": "2021-02-12"
->>>>>>> 7e782c87
+        "x-ms-version": "2021-02-12"
       },
       "ResponseBody": []
     }
