﻿{
  "Entries": [
    {
      "RequestUri": "https://seannse.blob.core.windows.net/test-filesystem-d72864c0-3818-8439-f15b-bf41b3e16cbd?restype=container",
      "RequestMethod": "PUT",
      "RequestHeaders": {
        "Accept": "application/xml",
        "Authorization": "Sanitized",
        "traceparent": "00-b4315aaff2286c41ba12840b08e4e2fe-7b0d761de581f24a-00",
        "User-Agent": [
          "azsdk-net-Storage.Files.DataLake/12.7.0-alpha.20210219.1",
          "(.NET 5.0.3; Microsoft Windows 10.0.19041)"
        ],
        "x-ms-blob-public-access": "container",
        "x-ms-client-request-id": "efd45059-4ab6-d582-2ab9-30dabcf9a69e",
        "x-ms-date": "Fri, 19 Feb 2021 18:58:57 GMT",
        "x-ms-return-client-request-id": "true",
<<<<<<< HEAD
        "x-ms-version": "2020-12-06"
=======
        "x-ms-version": "2021-02-12"
>>>>>>> 7e782c87
      },
      "RequestBody": null,
      "StatusCode": 201,
      "ResponseHeaders": {
        "Content-Length": "0",
        "Date": "Fri, 19 Feb 2021 18:58:57 GMT",
        "ETag": "\"0x8D8D508691B31CC\"",
        "Last-Modified": "Fri, 19 Feb 2021 18:58:57 GMT",
        "Server": [
          "Windows-Azure-Blob/1.0",
          "Microsoft-HTTPAPI/2.0"
        ],
        "x-ms-client-request-id": "efd45059-4ab6-d582-2ab9-30dabcf9a69e",
        "x-ms-request-id": "f3d9a1a8-a01e-0071-24f1-069974000000",
<<<<<<< HEAD
        "x-ms-version": "2020-12-06"
=======
        "x-ms-version": "2021-02-12"
>>>>>>> 7e782c87
      },
      "ResponseBody": []
    },
    {
      "RequestUri": "https://seannse.dfs.core.windows.net/test-filesystem-d72864c0-3818-8439-f15b-bf41b3e16cbd/test-directory-7366af73-abb4-314d-7b40-ee8691ba2563?resource=directory",
      "RequestMethod": "PUT",
      "RequestHeaders": {
        "Accept": "application/json",
        "Authorization": "Sanitized",
        "traceparent": "00-30d08e2e30f01f4c9126de192e9bcb94-9030fc9c638f034a-00",
        "User-Agent": [
          "azsdk-net-Storage.Files.DataLake/12.7.0-alpha.20210219.1",
          "(.NET 5.0.3; Microsoft Windows 10.0.19041)"
        ],
        "x-ms-cache-control": "control",
        "x-ms-client-request-id": "af0b08eb-0826-ad0d-03a3-74755bfc4470",
        "x-ms-content-disposition": "disposition",
        "x-ms-content-encoding": "encoding",
        "x-ms-content-language": "language",
        "x-ms-content-type": "type",
        "x-ms-date": "Fri, 19 Feb 2021 18:58:58 GMT",
        "x-ms-return-client-request-id": "true",
<<<<<<< HEAD
        "x-ms-version": "2020-12-06"
=======
        "x-ms-version": "2021-02-12"
>>>>>>> 7e782c87
      },
      "RequestBody": null,
      "StatusCode": 201,
      "ResponseHeaders": {
        "Content-Length": "0",
        "Date": "Fri, 19 Feb 2021 18:58:56 GMT",
        "ETag": "\"0x8D8D508692A9B35\"",
        "Last-Modified": "Fri, 19 Feb 2021 18:58:57 GMT",
        "Server": [
          "Windows-Azure-HDFS/1.0",
          "Microsoft-HTTPAPI/2.0"
        ],
        "x-ms-client-request-id": "af0b08eb-0826-ad0d-03a3-74755bfc4470",
        "x-ms-request-id": "c3622ea0-401f-0034-68f1-064c97000000",
<<<<<<< HEAD
        "x-ms-version": "2020-12-06"
=======
        "x-ms-version": "2021-02-12"
>>>>>>> 7e782c87
      },
      "ResponseBody": []
    },
    {
      "RequestUri": "https://seannse.blob.core.windows.net/test-filesystem-d72864c0-3818-8439-f15b-bf41b3e16cbd/test-directory-7366af73-abb4-314d-7b40-ee8691ba2563",
      "RequestMethod": "HEAD",
      "RequestHeaders": {
        "Accept": "application/xml",
        "Authorization": "Sanitized",
        "User-Agent": [
          "azsdk-net-Storage.Files.DataLake/12.7.0-alpha.20210219.1",
          "(.NET 5.0.3; Microsoft Windows 10.0.19041)"
        ],
        "x-ms-client-request-id": "899afe16-76ae-d73d-f03a-5e6909917867",
        "x-ms-date": "Fri, 19 Feb 2021 18:58:58 GMT",
        "x-ms-return-client-request-id": "true",
<<<<<<< HEAD
        "x-ms-version": "2020-12-06"
=======
        "x-ms-version": "2021-02-12"
>>>>>>> 7e782c87
      },
      "RequestBody": null,
      "StatusCode": 200,
      "ResponseHeaders": {
        "Accept-Ranges": "bytes",
        "Cache-Control": "control",
        "Content-Disposition": "disposition",
        "Content-Encoding": "encoding",
        "Content-Language": "language",
        "Content-Length": "0",
        "Content-Type": "type",
        "Date": "Fri, 19 Feb 2021 18:58:57 GMT",
        "ETag": "\"0x8D8D508692A9B35\"",
        "Last-Modified": "Fri, 19 Feb 2021 18:58:57 GMT",
        "Server": [
          "Windows-Azure-Blob/1.0",
          "Microsoft-HTTPAPI/2.0"
        ],
        "x-ms-access-tier": "Hot",
        "x-ms-access-tier-inferred": "true",
        "x-ms-blob-type": "BlockBlob",
        "x-ms-client-request-id": "899afe16-76ae-d73d-f03a-5e6909917867",
        "x-ms-creation-time": "Fri, 19 Feb 2021 18:58:57 GMT",
        "x-ms-group": "$superuser",
        "x-ms-lease-state": "available",
        "x-ms-lease-status": "unlocked",
        "x-ms-meta-hdi_isfolder": "true",
        "x-ms-owner": "$superuser",
        "x-ms-permissions": "rwxr-x---",
        "x-ms-request-id": "f3d9a224-a01e-0071-0ef1-069974000000",
        "x-ms-server-encrypted": "true",
<<<<<<< HEAD
        "x-ms-version": "2020-12-06"
=======
        "x-ms-version": "2021-02-12"
>>>>>>> 7e782c87
      },
      "ResponseBody": []
    },
    {
      "RequestUri": "https://seannse.blob.core.windows.net/test-filesystem-d72864c0-3818-8439-f15b-bf41b3e16cbd?restype=container",
      "RequestMethod": "DELETE",
      "RequestHeaders": {
        "Accept": "application/xml",
        "Authorization": "Sanitized",
        "traceparent": "00-6c977e1ed0cea04293c95caa76feea2b-9376df712430c042-00",
        "User-Agent": [
          "azsdk-net-Storage.Files.DataLake/12.7.0-alpha.20210219.1",
          "(.NET 5.0.3; Microsoft Windows 10.0.19041)"
        ],
        "x-ms-client-request-id": "5d5f07cf-ba61-1dc1-8f23-ced6e528ed17",
        "x-ms-date": "Fri, 19 Feb 2021 18:58:58 GMT",
        "x-ms-return-client-request-id": "true",
<<<<<<< HEAD
        "x-ms-version": "2020-12-06"
=======
        "x-ms-version": "2021-02-12"
>>>>>>> 7e782c87
      },
      "RequestBody": null,
      "StatusCode": 202,
      "ResponseHeaders": {
        "Content-Length": "0",
        "Date": "Fri, 19 Feb 2021 18:58:57 GMT",
        "Server": [
          "Windows-Azure-Blob/1.0",
          "Microsoft-HTTPAPI/2.0"
        ],
        "x-ms-client-request-id": "5d5f07cf-ba61-1dc1-8f23-ced6e528ed17",
        "x-ms-request-id": "f3d9a276-a01e-0071-54f1-069974000000",
<<<<<<< HEAD
        "x-ms-version": "2020-12-06"
=======
        "x-ms-version": "2021-02-12"
>>>>>>> 7e782c87
      },
      "ResponseBody": []
    }
  ],
  "Variables": {
    "RandomSeed": "1278129040",
    "Storage_TestConfigHierarchicalNamespace": "NamespaceTenant\nseannse\nU2FuaXRpemVk\nhttps://seannse.blob.core.windows.net\nhttps://seannse.file.core.windows.net\nhttps://seannse.queue.core.windows.net\nhttps://seannse.table.core.windows.net\n\n\n\n\nhttps://seannse-secondary.blob.core.windows.net\nhttps://seannse-secondary.file.core.windows.net\nhttps://seannse-secondary.queue.core.windows.net\nhttps://seannse-secondary.table.core.windows.net\n68390a19-a643-458b-b726-408abf67b4fc\nSanitized\n72f988bf-86f1-41af-91ab-2d7cd011db47\nhttps://login.microsoftonline.com/\nCloud\nBlobEndpoint=https://seannse.blob.core.windows.net/;QueueEndpoint=https://seannse.queue.core.windows.net/;FileEndpoint=https://seannse.file.core.windows.net/;BlobSecondaryEndpoint=https://seannse-secondary.blob.core.windows.net/;QueueSecondaryEndpoint=https://seannse-secondary.queue.core.windows.net/;FileSecondaryEndpoint=https://seannse-secondary.file.core.windows.net/;AccountName=seannse;AccountKey=Sanitized\n\n\n"
  }
}<|MERGE_RESOLUTION|>--- conflicted
+++ resolved
@@ -15,11 +15,7 @@
         "x-ms-client-request-id": "efd45059-4ab6-d582-2ab9-30dabcf9a69e",
         "x-ms-date": "Fri, 19 Feb 2021 18:58:57 GMT",
         "x-ms-return-client-request-id": "true",
-<<<<<<< HEAD
-        "x-ms-version": "2020-12-06"
-=======
         "x-ms-version": "2021-02-12"
->>>>>>> 7e782c87
       },
       "RequestBody": null,
       "StatusCode": 201,
@@ -34,11 +30,7 @@
         ],
         "x-ms-client-request-id": "efd45059-4ab6-d582-2ab9-30dabcf9a69e",
         "x-ms-request-id": "f3d9a1a8-a01e-0071-24f1-069974000000",
-<<<<<<< HEAD
-        "x-ms-version": "2020-12-06"
-=======
         "x-ms-version": "2021-02-12"
->>>>>>> 7e782c87
       },
       "ResponseBody": []
     },
@@ -61,11 +53,7 @@
         "x-ms-content-type": "type",
         "x-ms-date": "Fri, 19 Feb 2021 18:58:58 GMT",
         "x-ms-return-client-request-id": "true",
-<<<<<<< HEAD
-        "x-ms-version": "2020-12-06"
-=======
         "x-ms-version": "2021-02-12"
->>>>>>> 7e782c87
       },
       "RequestBody": null,
       "StatusCode": 201,
@@ -80,11 +68,7 @@
         ],
         "x-ms-client-request-id": "af0b08eb-0826-ad0d-03a3-74755bfc4470",
         "x-ms-request-id": "c3622ea0-401f-0034-68f1-064c97000000",
-<<<<<<< HEAD
-        "x-ms-version": "2020-12-06"
-=======
         "x-ms-version": "2021-02-12"
->>>>>>> 7e782c87
       },
       "ResponseBody": []
     },
@@ -101,11 +85,7 @@
         "x-ms-client-request-id": "899afe16-76ae-d73d-f03a-5e6909917867",
         "x-ms-date": "Fri, 19 Feb 2021 18:58:58 GMT",
         "x-ms-return-client-request-id": "true",
-<<<<<<< HEAD
-        "x-ms-version": "2020-12-06"
-=======
         "x-ms-version": "2021-02-12"
->>>>>>> 7e782c87
       },
       "RequestBody": null,
       "StatusCode": 200,
@@ -137,11 +117,7 @@
         "x-ms-permissions": "rwxr-x---",
         "x-ms-request-id": "f3d9a224-a01e-0071-0ef1-069974000000",
         "x-ms-server-encrypted": "true",
-<<<<<<< HEAD
-        "x-ms-version": "2020-12-06"
-=======
         "x-ms-version": "2021-02-12"
->>>>>>> 7e782c87
       },
       "ResponseBody": []
     },
@@ -159,11 +135,7 @@
         "x-ms-client-request-id": "5d5f07cf-ba61-1dc1-8f23-ced6e528ed17",
         "x-ms-date": "Fri, 19 Feb 2021 18:58:58 GMT",
         "x-ms-return-client-request-id": "true",
-<<<<<<< HEAD
-        "x-ms-version": "2020-12-06"
-=======
         "x-ms-version": "2021-02-12"
->>>>>>> 7e782c87
       },
       "RequestBody": null,
       "StatusCode": 202,
@@ -176,11 +148,7 @@
         ],
         "x-ms-client-request-id": "5d5f07cf-ba61-1dc1-8f23-ced6e528ed17",
         "x-ms-request-id": "f3d9a276-a01e-0071-54f1-069974000000",
-<<<<<<< HEAD
-        "x-ms-version": "2020-12-06"
-=======
         "x-ms-version": "2021-02-12"
->>>>>>> 7e782c87
       },
       "ResponseBody": []
     }
