--- conflicted
+++ resolved
@@ -14,11 +14,7 @@
         "x-ms-client-request-id": "40d2b16f-5149-247e-5125-0c3d6eea78e0",
         "x-ms-date": "Fri, 03 Apr 2020 21:04:58 GMT",
         "x-ms-return-client-request-id": "true",
-<<<<<<< HEAD
-        "x-ms-version": "2019-12-12"
-=======
         "x-ms-version": "2020-02-10"
->>>>>>> 60f4876e
       },
       "RequestBody": null,
       "StatusCode": 201,
@@ -33,11 +29,7 @@
         ],
         "x-ms-client-request-id": "40d2b16f-5149-247e-5125-0c3d6eea78e0",
         "x-ms-request-id": "9622a0d3-f01e-0012-17fb-093670000000",
-<<<<<<< HEAD
-        "x-ms-version": "2019-12-12"
-=======
         "x-ms-version": "2020-02-10"
->>>>>>> 60f4876e
       },
       "ResponseBody": []
     },
@@ -59,11 +51,7 @@
         "x-ms-content-type": "type",
         "x-ms-date": "Fri, 03 Apr 2020 21:04:58 GMT",
         "x-ms-return-client-request-id": "true",
-<<<<<<< HEAD
-        "x-ms-version": "2019-12-12"
-=======
         "x-ms-version": "2020-02-10"
->>>>>>> 60f4876e
       },
       "RequestBody": null,
       "StatusCode": 201,
@@ -78,11 +66,7 @@
         ],
         "x-ms-client-request-id": "9496bb48-576c-7de4-66ec-5c214256c910",
         "x-ms-request-id": "fa4403fe-201f-0097-51fb-091bad000000",
-<<<<<<< HEAD
-        "x-ms-version": "2019-12-12"
-=======
         "x-ms-version": "2020-02-10"
->>>>>>> 60f4876e
       },
       "ResponseBody": []
     },
@@ -98,11 +82,7 @@
         "x-ms-client-request-id": "9fe03888-4faa-4a91-634b-8953f34b48d3",
         "x-ms-date": "Fri, 03 Apr 2020 21:04:58 GMT",
         "x-ms-return-client-request-id": "true",
-<<<<<<< HEAD
-        "x-ms-version": "2019-12-12"
-=======
         "x-ms-version": "2020-02-10"
->>>>>>> 60f4876e
       },
       "RequestBody": null,
       "StatusCode": 200,
@@ -131,11 +111,7 @@
         "x-ms-meta-hdi_isfolder": "true",
         "x-ms-request-id": "9622a0ea-f01e-0012-2afb-093670000000",
         "x-ms-server-encrypted": "true",
-<<<<<<< HEAD
-        "x-ms-version": "2019-12-12"
-=======
         "x-ms-version": "2020-02-10"
->>>>>>> 60f4876e
       },
       "ResponseBody": []
     },
@@ -152,11 +128,7 @@
         "x-ms-client-request-id": "0a99f693-2a76-f266-7d51-c1d6fe4b6681",
         "x-ms-date": "Fri, 03 Apr 2020 21:04:58 GMT",
         "x-ms-return-client-request-id": "true",
-<<<<<<< HEAD
-        "x-ms-version": "2019-12-12"
-=======
         "x-ms-version": "2020-02-10"
->>>>>>> 60f4876e
       },
       "RequestBody": null,
       "StatusCode": 202,
@@ -169,11 +141,7 @@
         ],
         "x-ms-client-request-id": "0a99f693-2a76-f266-7d51-c1d6fe4b6681",
         "x-ms-request-id": "9622a0f3-f01e-0012-32fb-093670000000",
-<<<<<<< HEAD
-        "x-ms-version": "2019-12-12"
-=======
         "x-ms-version": "2020-02-10"
->>>>>>> 60f4876e
       },
       "ResponseBody": []
     }
