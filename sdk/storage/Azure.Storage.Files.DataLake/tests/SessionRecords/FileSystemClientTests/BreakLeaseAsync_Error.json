﻿{
  "Entries": [
    {
      "RequestUri": "https://seannse.blob.core.windows.net/test-filesystem-49307095-548f-ab39-a04d-4cd841d9a6b2?comp=lease&restype=container",
      "RequestMethod": "PUT",
      "RequestHeaders": {
        "Accept": "application/xml",
        "Authorization": "Sanitized",
        "traceparent": "00-5a32dc136e93194abf4ff85888d7b51d-3584e8134149554c-00",
        "User-Agent": [
          "azsdk-net-Storage.Files.DataLake/12.7.0-alpha.20210217.1",
          "(.NET 5.0.3; Microsoft Windows 10.0.19042)"
        ],
        "x-ms-client-request-id": "0762fe09-49d0-1d2c-27b8-0f5a3170bcbb",
        "x-ms-date": "Wed, 17 Feb 2021 22:21:00 GMT",
        "x-ms-lease-action": "break",
        "x-ms-return-client-request-id": "true",
<<<<<<< HEAD
        "x-ms-version": "2020-12-06"
=======
        "x-ms-version": "2021-02-12"
>>>>>>> 7e782c87
      },
      "RequestBody": null,
      "StatusCode": 404,
      "ResponseHeaders": {
        "Content-Length": "225",
        "Content-Type": "application/xml",
        "Date": "Wed, 17 Feb 2021 22:20:59 GMT",
        "Server": [
          "Windows-Azure-Blob/1.0",
          "Microsoft-HTTPAPI/2.0"
        ],
        "x-ms-client-request-id": "0762fe09-49d0-1d2c-27b8-0f5a3170bcbb",
        "x-ms-error-code": "ContainerNotFound",
        "x-ms-request-id": "be7b3b66-b01e-0042-617b-05c6df000000",
<<<<<<< HEAD
        "x-ms-version": "2020-12-06"
=======
        "x-ms-version": "2021-02-12"
>>>>>>> 7e782c87
      },
      "ResponseBody": [
        "﻿<?xml version=\"1.0\" encoding=\"utf-8\"?><Error><Code>ContainerNotFound</Code><Message>The specified container does not exist.\n",
        "RequestId:be7b3b66-b01e-0042-617b-05c6df000000\n",
        "Time:2021-02-17T22:21:00.3611679Z</Message></Error>"
      ]
    }
  ],
  "Variables": {
    "RandomSeed": "1730081317",
    "Storage_TestConfigHierarchicalNamespace": "NamespaceTenant\nseannse\nU2FuaXRpemVk\nhttps://seannse.blob.core.windows.net\nhttps://seannse.file.core.windows.net\nhttps://seannse.queue.core.windows.net\nhttps://seannse.table.core.windows.net\n\n\n\n\nhttps://seannse-secondary.blob.core.windows.net\nhttps://seannse-secondary.file.core.windows.net\nhttps://seannse-secondary.queue.core.windows.net\nhttps://seannse-secondary.table.core.windows.net\n68390a19-a643-458b-b726-408abf67b4fc\nSanitized\n72f988bf-86f1-41af-91ab-2d7cd011db47\nhttps://login.microsoftonline.com/\nCloud\nBlobEndpoint=https://seannse.blob.core.windows.net/;QueueEndpoint=https://seannse.queue.core.windows.net/;FileEndpoint=https://seannse.file.core.windows.net/;BlobSecondaryEndpoint=https://seannse-secondary.blob.core.windows.net/;QueueSecondaryEndpoint=https://seannse-secondary.queue.core.windows.net/;FileSecondaryEndpoint=https://seannse-secondary.file.core.windows.net/;AccountName=seannse;AccountKey=Sanitized\n\n\n"
  }
}<|MERGE_RESOLUTION|>--- conflicted
+++ resolved
@@ -15,11 +15,7 @@
         "x-ms-date": "Wed, 17 Feb 2021 22:21:00 GMT",
         "x-ms-lease-action": "break",
         "x-ms-return-client-request-id": "true",
-<<<<<<< HEAD
-        "x-ms-version": "2020-12-06"
-=======
         "x-ms-version": "2021-02-12"
->>>>>>> 7e782c87
       },
       "RequestBody": null,
       "StatusCode": 404,
@@ -34,11 +30,7 @@
         "x-ms-client-request-id": "0762fe09-49d0-1d2c-27b8-0f5a3170bcbb",
         "x-ms-error-code": "ContainerNotFound",
         "x-ms-request-id": "be7b3b66-b01e-0042-617b-05c6df000000",
-<<<<<<< HEAD
-        "x-ms-version": "2020-12-06"
-=======
         "x-ms-version": "2021-02-12"
->>>>>>> 7e782c87
       },
       "ResponseBody": [
         "﻿<?xml version=\"1.0\" encoding=\"utf-8\"?><Error><Code>ContainerNotFound</Code><Message>The specified container does not exist.\n",
