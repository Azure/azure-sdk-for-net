--- conflicted
+++ resolved
@@ -14,11 +14,7 @@
         "x-ms-date": "Fri, 03 Apr 2020 21:04:12 GMT",
         "x-ms-lease-action": "break",
         "x-ms-return-client-request-id": "true",
-<<<<<<< HEAD
-        "x-ms-version": "2019-12-12"
-=======
         "x-ms-version": "2020-02-10"
->>>>>>> 60f4876e
       },
       "RequestBody": null,
       "StatusCode": 404,
@@ -33,11 +29,7 @@
         "x-ms-client-request-id": "0762fe09-49d0-1d2c-27b8-0f5a3170bcbb",
         "x-ms-error-code": "ContainerNotFound",
         "x-ms-request-id": "962287fb-f01e-0012-22fb-093670000000",
-<<<<<<< HEAD
-        "x-ms-version": "2019-12-12"
-=======
         "x-ms-version": "2020-02-10"
->>>>>>> 60f4876e
       },
       "ResponseBody": [
         "\uFEFF\u003C?xml version=\u00221.0\u0022 encoding=\u0022utf-8\u0022?\u003E\u003CError\u003E\u003CCode\u003EContainerNotFound\u003C/Code\u003E\u003CMessage\u003EThe specified container does not exist.\n",
