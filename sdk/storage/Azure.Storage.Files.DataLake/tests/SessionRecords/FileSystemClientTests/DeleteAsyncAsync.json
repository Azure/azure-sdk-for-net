--- conflicted
+++ resolved
@@ -13,11 +13,7 @@
         "x-ms-client-request-id": "376492e7-5c79-5a23-c9b2-f5f9a4250145",
         "x-ms-date": "Fri, 03 Apr 2020 21:05:03 GMT",
         "x-ms-return-client-request-id": "true",
-<<<<<<< HEAD
-        "x-ms-version": "2019-12-12"
-=======
         "x-ms-version": "2020-02-10"
->>>>>>> 60f4876e
       },
       "RequestBody": null,
       "StatusCode": 201,
@@ -32,11 +28,7 @@
         ],
         "x-ms-client-request-id": "376492e7-5c79-5a23-c9b2-f5f9a4250145",
         "x-ms-request-id": "9622a351-f01e-0012-2efb-093670000000",
-<<<<<<< HEAD
-        "x-ms-version": "2019-12-12"
-=======
         "x-ms-version": "2020-02-10"
->>>>>>> 60f4876e
       },
       "ResponseBody": []
     },
@@ -53,11 +45,7 @@
         "x-ms-client-request-id": "12488b8b-29b1-680f-2bbc-8df6d867755d",
         "x-ms-date": "Fri, 03 Apr 2020 21:05:03 GMT",
         "x-ms-return-client-request-id": "true",
-<<<<<<< HEAD
-        "x-ms-version": "2019-12-12"
-=======
         "x-ms-version": "2020-02-10"
->>>>>>> 60f4876e
       },
       "RequestBody": null,
       "StatusCode": 202,
@@ -70,11 +58,7 @@
         ],
         "x-ms-client-request-id": "12488b8b-29b1-680f-2bbc-8df6d867755d",
         "x-ms-request-id": "9622a35e-f01e-0012-38fb-093670000000",
-<<<<<<< HEAD
-        "x-ms-version": "2019-12-12"
-=======
         "x-ms-version": "2020-02-10"
->>>>>>> 60f4876e
       },
       "ResponseBody": []
     }
