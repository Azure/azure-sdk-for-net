﻿{
  "Entries": [
    {
      "RequestUri": "https://seannse.blob.core.windows.net/test-filesystem-3b9fd621-b059-aaa0-3e34-9e2fa5166189?restype=container",
      "RequestMethod": "PUT",
      "RequestHeaders": {
        "Accept": "application/xml",
        "Authorization": "Sanitized",
        "traceparent": "00-d8701926fc4cdb4aa1390adfea165f39-13d55e9c5e272b4e-00",
        "User-Agent": [
          "azsdk-net-Storage.Files.DataLake/12.7.0-alpha.20210217.1",
          "(.NET 5.0.3; Microsoft Windows 10.0.19042)"
        ],
        "x-ms-client-request-id": "376492e7-5c79-5a23-c9b2-f5f9a4250145",
        "x-ms-date": "Wed, 17 Feb 2021 22:22:42 GMT",
        "x-ms-return-client-request-id": "true",
<<<<<<< HEAD
        "x-ms-version": "2020-12-06"
=======
        "x-ms-version": "2021-02-12"
>>>>>>> 7e782c87
      },
      "RequestBody": null,
      "StatusCode": 201,
      "ResponseHeaders": {
        "Content-Length": "0",
        "Date": "Wed, 17 Feb 2021 22:22:41 GMT",
        "ETag": "\"0x8D8D3928AEC0C71\"",
        "Last-Modified": "Wed, 17 Feb 2021 22:22:42 GMT",
        "Server": [
          "Windows-Azure-Blob/1.0",
          "Microsoft-HTTPAPI/2.0"
        ],
        "x-ms-client-request-id": "376492e7-5c79-5a23-c9b2-f5f9a4250145",
        "x-ms-request-id": "d1053c5e-e01e-003d-3a7b-050944000000",
<<<<<<< HEAD
        "x-ms-version": "2020-12-06"
=======
        "x-ms-version": "2021-02-12"
>>>>>>> 7e782c87
      },
      "ResponseBody": []
    },
    {
      "RequestUri": "https://seannse.blob.core.windows.net/test-filesystem-3b9fd621-b059-aaa0-3e34-9e2fa5166189?restype=container",
      "RequestMethod": "DELETE",
      "RequestHeaders": {
        "Accept": "application/xml",
        "Authorization": "Sanitized",
        "traceparent": "00-8a17ac0b8e75f442961102e2e41d0a0b-4c2a7553a0a23342-00",
        "User-Agent": [
          "azsdk-net-Storage.Files.DataLake/12.7.0-alpha.20210217.1",
          "(.NET 5.0.3; Microsoft Windows 10.0.19042)"
        ],
        "x-ms-client-request-id": "12488b8b-29b1-680f-2bbc-8df6d867755d",
        "x-ms-date": "Wed, 17 Feb 2021 22:22:42 GMT",
        "x-ms-return-client-request-id": "true",
<<<<<<< HEAD
        "x-ms-version": "2020-12-06"
=======
        "x-ms-version": "2021-02-12"
>>>>>>> 7e782c87
      },
      "RequestBody": null,
      "StatusCode": 202,
      "ResponseHeaders": {
        "Content-Length": "0",
        "Date": "Wed, 17 Feb 2021 22:22:41 GMT",
        "Server": [
          "Windows-Azure-Blob/1.0",
          "Microsoft-HTTPAPI/2.0"
        ],
        "x-ms-client-request-id": "12488b8b-29b1-680f-2bbc-8df6d867755d",
        "x-ms-request-id": "d1053c81-e01e-003d-557b-050944000000",
<<<<<<< HEAD
        "x-ms-version": "2020-12-06"
=======
        "x-ms-version": "2021-02-12"
>>>>>>> 7e782c87
      },
      "ResponseBody": []
    }
  ],
  "Variables": {
    "RandomSeed": "1342874287",
    "Storage_TestConfigHierarchicalNamespace": "NamespaceTenant\nseannse\nU2FuaXRpemVk\nhttps://seannse.blob.core.windows.net\nhttps://seannse.file.core.windows.net\nhttps://seannse.queue.core.windows.net\nhttps://seannse.table.core.windows.net\n\n\n\n\nhttps://seannse-secondary.blob.core.windows.net\nhttps://seannse-secondary.file.core.windows.net\nhttps://seannse-secondary.queue.core.windows.net\nhttps://seannse-secondary.table.core.windows.net\n68390a19-a643-458b-b726-408abf67b4fc\nSanitized\n72f988bf-86f1-41af-91ab-2d7cd011db47\nhttps://login.microsoftonline.com/\nCloud\nBlobEndpoint=https://seannse.blob.core.windows.net/;QueueEndpoint=https://seannse.queue.core.windows.net/;FileEndpoint=https://seannse.file.core.windows.net/;BlobSecondaryEndpoint=https://seannse-secondary.blob.core.windows.net/;QueueSecondaryEndpoint=https://seannse-secondary.queue.core.windows.net/;FileSecondaryEndpoint=https://seannse-secondary.file.core.windows.net/;AccountName=seannse;AccountKey=Sanitized\n\n\n"
  }
}<|MERGE_RESOLUTION|>--- conflicted
+++ resolved
@@ -14,11 +14,7 @@
         "x-ms-client-request-id": "376492e7-5c79-5a23-c9b2-f5f9a4250145",
         "x-ms-date": "Wed, 17 Feb 2021 22:22:42 GMT",
         "x-ms-return-client-request-id": "true",
-<<<<<<< HEAD
-        "x-ms-version": "2020-12-06"
-=======
         "x-ms-version": "2021-02-12"
->>>>>>> 7e782c87
       },
       "RequestBody": null,
       "StatusCode": 201,
@@ -33,11 +29,7 @@
         ],
         "x-ms-client-request-id": "376492e7-5c79-5a23-c9b2-f5f9a4250145",
         "x-ms-request-id": "d1053c5e-e01e-003d-3a7b-050944000000",
-<<<<<<< HEAD
-        "x-ms-version": "2020-12-06"
-=======
         "x-ms-version": "2021-02-12"
->>>>>>> 7e782c87
       },
       "ResponseBody": []
     },
@@ -55,11 +47,7 @@
         "x-ms-client-request-id": "12488b8b-29b1-680f-2bbc-8df6d867755d",
         "x-ms-date": "Wed, 17 Feb 2021 22:22:42 GMT",
         "x-ms-return-client-request-id": "true",
-<<<<<<< HEAD
-        "x-ms-version": "2020-12-06"
-=======
         "x-ms-version": "2021-02-12"
->>>>>>> 7e782c87
       },
       "RequestBody": null,
       "StatusCode": 202,
@@ -72,11 +60,7 @@
         ],
         "x-ms-client-request-id": "12488b8b-29b1-680f-2bbc-8df6d867755d",
         "x-ms-request-id": "d1053c81-e01e-003d-557b-050944000000",
-<<<<<<< HEAD
-        "x-ms-version": "2020-12-06"
-=======
         "x-ms-version": "2021-02-12"
->>>>>>> 7e782c87
       },
       "ResponseBody": []
     }
