{
  "Entries": [
    {
      "RequestUri": "http://seannsecanary.blob.core.windows.net/test-filesystem-3b9fd621-b059-aaa0-3e34-9e2fa5166189?restype=container",
      "RequestMethod": "PUT",
      "RequestHeaders": {
        "Authorization": "Sanitized",
        "traceparent": "00-a9e65e5f80329b47a5a6263e20041344-c24f5ab2f2fa694e-00",
        "User-Agent": [
          "azsdk-net-Storage.Files.DataLake/12.1.0-dev.20200403.1",
          "(.NET Core 4.6.28325.01; Microsoft Windows 10.0.18362 )"
        ],
        "x-ms-client-request-id": "376492e7-5c79-5a23-c9b2-f5f9a4250145",
        "x-ms-date": "Fri, 03 Apr 2020 21:05:03 GMT",
        "x-ms-return-client-request-id": "true",
        "x-ms-version": "2019-12-12"
      },
      "RequestBody": null,
      "StatusCode": 201,
      "ResponseHeaders": {
        "Content-Length": "0",
        "Date": "Fri, 03 Apr 2020 21:05:01 GMT",
        "ETag": "\u00220x8D7D812ACD912A3\u0022",
        "Last-Modified": "Fri, 03 Apr 2020 21:05:01 GMT",
        "Server": [
          "Windows-Azure-Blob/1.0",
          "Microsoft-HTTPAPI/2.0"
        ],
        "x-ms-client-request-id": "376492e7-5c79-5a23-c9b2-f5f9a4250145",
<<<<<<< HEAD
        "x-ms-request-id": "d52276f5-301e-0022-5539-f35724000000",
=======
        "x-ms-request-id": "9622a351-f01e-0012-2efb-093670000000",
>>>>>>> 8d420312
        "x-ms-version": "2019-12-12"
      },
      "ResponseBody": []
    },
    {
      "RequestUri": "http://seannsecanary.blob.core.windows.net/test-filesystem-3b9fd621-b059-aaa0-3e34-9e2fa5166189?restype=container",
      "RequestMethod": "DELETE",
      "RequestHeaders": {
        "Authorization": "Sanitized",
        "traceparent": "00-0a024afd1759ab43abf0c69c819abaa3-d1fd12b75528694f-00",
        "User-Agent": [
          "azsdk-net-Storage.Files.DataLake/12.1.0-dev.20200403.1",
          "(.NET Core 4.6.28325.01; Microsoft Windows 10.0.18362 )"
        ],
        "x-ms-client-request-id": "12488b8b-29b1-680f-2bbc-8df6d867755d",
        "x-ms-date": "Fri, 03 Apr 2020 21:05:03 GMT",
        "x-ms-return-client-request-id": "true",
        "x-ms-version": "2019-12-12"
      },
      "RequestBody": null,
      "StatusCode": 202,
      "ResponseHeaders": {
        "Content-Length": "0",
        "Date": "Fri, 03 Apr 2020 21:05:01 GMT",
        "Server": [
          "Windows-Azure-Blob/1.0",
          "Microsoft-HTTPAPI/2.0"
        ],
        "x-ms-client-request-id": "12488b8b-29b1-680f-2bbc-8df6d867755d",
<<<<<<< HEAD
        "x-ms-request-id": "d52276ff-301e-0022-5c39-f35724000000",
=======
        "x-ms-request-id": "9622a35e-f01e-0012-38fb-093670000000",
>>>>>>> 8d420312
        "x-ms-version": "2019-12-12"
      },
      "ResponseBody": []
    }
  ],
  "Variables": {
    "RandomSeed": "1342874287",
    "Storage_TestConfigHierarchicalNamespace": "NamespaceTenant\nseannsecanary\nU2FuaXRpemVk\nhttp://seannsecanary.blob.core.windows.net\nhttp://seannsecanary.file.core.windows.net\nhttp://seannsecanary.queue.core.windows.net\nhttp://seannsecanary.table.core.windows.net\n\n\n\n\nhttp://seannsecanary-secondary.blob.core.windows.net\nhttp://seannsecanary-secondary.file.core.windows.net\nhttp://seannsecanary-secondary.queue.core.windows.net\nhttp://seannsecanary-secondary.table.core.windows.net\n68390a19-a643-458b-b726-408abf67b4fc\nSanitized\n72f988bf-86f1-41af-91ab-2d7cd011db47\nhttps://login.microsoftonline.com/\nCloud\nBlobEndpoint=http://seannsecanary.blob.core.windows.net/;QueueEndpoint=http://seannsecanary.queue.core.windows.net/;FileEndpoint=http://seannsecanary.file.core.windows.net/;BlobSecondaryEndpoint=http://seannsecanary-secondary.blob.core.windows.net/;QueueSecondaryEndpoint=http://seannsecanary-secondary.queue.core.windows.net/;FileSecondaryEndpoint=http://seannsecanary-secondary.file.core.windows.net/;AccountName=seannsecanary;AccountKey=Sanitized\n"
  }
}<|MERGE_RESOLUTION|>--- conflicted
+++ resolved
@@ -27,11 +27,7 @@
           "Microsoft-HTTPAPI/2.0"
         ],
         "x-ms-client-request-id": "376492e7-5c79-5a23-c9b2-f5f9a4250145",
-<<<<<<< HEAD
-        "x-ms-request-id": "d52276f5-301e-0022-5539-f35724000000",
-=======
         "x-ms-request-id": "9622a351-f01e-0012-2efb-093670000000",
->>>>>>> 8d420312
         "x-ms-version": "2019-12-12"
       },
       "ResponseBody": []
@@ -61,11 +57,7 @@
           "Microsoft-HTTPAPI/2.0"
         ],
         "x-ms-client-request-id": "12488b8b-29b1-680f-2bbc-8df6d867755d",
-<<<<<<< HEAD
-        "x-ms-request-id": "d52276ff-301e-0022-5c39-f35724000000",
-=======
         "x-ms-request-id": "9622a35e-f01e-0012-38fb-093670000000",
->>>>>>> 8d420312
         "x-ms-version": "2019-12-12"
       },
       "ResponseBody": []
