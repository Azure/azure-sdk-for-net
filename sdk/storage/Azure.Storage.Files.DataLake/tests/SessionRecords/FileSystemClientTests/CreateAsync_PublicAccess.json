﻿{
  "Entries": [
    {
      "RequestUri": "https://seannse.blob.core.windows.net/test-filesystem-a33f3040-a781-59c5-606b-d98d4b091930?restype=container",
      "RequestMethod": "PUT",
      "RequestHeaders": {
        "Accept": "application/xml",
        "Authorization": "Sanitized",
        "traceparent": "00-a80083f5d390d54e92a9391aa8d4583b-0e65d0a9a1687444-00",
        "User-Agent": [
          "azsdk-net-Storage.Files.DataLake/12.7.0-alpha.20210217.1",
          "(.NET 5.0.3; Microsoft Windows 10.0.19042)"
        ],
        "x-ms-blob-public-access": "blob",
        "x-ms-client-request-id": "ce972a9d-7c0f-653a-673c-fe3809b1e12b",
        "x-ms-date": "Wed, 17 Feb 2021 22:21:07 GMT",
        "x-ms-return-client-request-id": "true",
<<<<<<< HEAD
        "x-ms-version": "2020-12-06"
=======
        "x-ms-version": "2021-02-12"
>>>>>>> 7e782c87
      },
      "RequestBody": null,
      "StatusCode": 201,
      "ResponseHeaders": {
        "Content-Length": "0",
        "Date": "Wed, 17 Feb 2021 22:21:07 GMT",
        "ETag": "\"0x8D8D39252A06041\"",
        "Last-Modified": "Wed, 17 Feb 2021 22:21:07 GMT",
        "Server": [
          "Windows-Azure-Blob/1.0",
          "Microsoft-HTTPAPI/2.0"
        ],
        "x-ms-client-request-id": "ce972a9d-7c0f-653a-673c-fe3809b1e12b",
        "x-ms-request-id": "47433766-401e-009d-077b-058de5000000",
<<<<<<< HEAD
        "x-ms-version": "2020-12-06"
=======
        "x-ms-version": "2021-02-12"
>>>>>>> 7e782c87
      },
      "ResponseBody": []
    },
    {
      "RequestUri": "https://seannse.blob.core.windows.net/test-filesystem-a33f3040-a781-59c5-606b-d98d4b091930?restype=container",
      "RequestMethod": "GET",
      "RequestHeaders": {
        "Accept": "application/xml",
        "Authorization": "Sanitized",
        "traceparent": "00-629ce43d6c04644880094a9f6a5cee58-370c506352428b4a-00",
        "User-Agent": [
          "azsdk-net-Storage.Files.DataLake/12.7.0-alpha.20210217.1",
          "(.NET 5.0.3; Microsoft Windows 10.0.19042)"
        ],
        "x-ms-client-request-id": "21f08460-4b72-4621-bcb4-c4c4c7220448",
        "x-ms-date": "Wed, 17 Feb 2021 22:21:07 GMT",
        "x-ms-return-client-request-id": "true",
<<<<<<< HEAD
        "x-ms-version": "2020-12-06"
=======
        "x-ms-version": "2021-02-12"
>>>>>>> 7e782c87
      },
      "RequestBody": null,
      "StatusCode": 200,
      "ResponseHeaders": {
        "Content-Length": "0",
        "Date": "Wed, 17 Feb 2021 22:21:07 GMT",
        "ETag": "\"0x8D8D39252A06041\"",
        "Last-Modified": "Wed, 17 Feb 2021 22:21:07 GMT",
        "Server": [
          "Windows-Azure-Blob/1.0",
          "Microsoft-HTTPAPI/2.0"
        ],
        "x-ms-blob-public-access": "blob",
        "x-ms-client-request-id": "21f08460-4b72-4621-bcb4-c4c4c7220448",
        "x-ms-default-encryption-scope": "$account-encryption-key",
        "x-ms-deny-encryption-scope-override": "false",
        "x-ms-has-immutability-policy": "false",
        "x-ms-has-legal-hold": "false",
        "x-ms-lease-state": "available",
        "x-ms-lease-status": "unlocked",
        "x-ms-request-id": "4743378f-401e-009d-267b-058de5000000",
<<<<<<< HEAD
        "x-ms-version": "2020-12-06"
=======
        "x-ms-version": "2021-02-12"
>>>>>>> 7e782c87
      },
      "ResponseBody": []
    },
    {
      "RequestUri": "https://seannse.blob.core.windows.net/test-filesystem-a33f3040-a781-59c5-606b-d98d4b091930?restype=container",
      "RequestMethod": "DELETE",
      "RequestHeaders": {
        "Accept": "application/xml",
        "Authorization": "Sanitized",
        "traceparent": "00-438ac75e145bb246baed3d7207334389-dc1fceb311b9784f-00",
        "User-Agent": [
          "azsdk-net-Storage.Files.DataLake/12.7.0-alpha.20210217.1",
          "(.NET 5.0.3; Microsoft Windows 10.0.19042)"
        ],
        "x-ms-client-request-id": "85d897f9-c0c1-15b9-3d01-f4cc1ca0b3b2",
        "x-ms-date": "Wed, 17 Feb 2021 22:21:08 GMT",
        "x-ms-return-client-request-id": "true",
<<<<<<< HEAD
        "x-ms-version": "2020-12-06"
=======
        "x-ms-version": "2021-02-12"
>>>>>>> 7e782c87
      },
      "RequestBody": null,
      "StatusCode": 202,
      "ResponseHeaders": {
        "Content-Length": "0",
        "Date": "Wed, 17 Feb 2021 22:21:07 GMT",
        "Server": [
          "Windows-Azure-Blob/1.0",
          "Microsoft-HTTPAPI/2.0"
        ],
        "x-ms-client-request-id": "85d897f9-c0c1-15b9-3d01-f4cc1ca0b3b2",
        "x-ms-request-id": "474337ab-401e-009d-417b-058de5000000",
<<<<<<< HEAD
        "x-ms-version": "2020-12-06"
=======
        "x-ms-version": "2021-02-12"
>>>>>>> 7e782c87
      },
      "ResponseBody": []
    }
  ],
  "Variables": {
    "RandomSeed": "1329910569",
    "Storage_TestConfigHierarchicalNamespace": "NamespaceTenant\nseannse\nU2FuaXRpemVk\nhttps://seannse.blob.core.windows.net\nhttps://seannse.file.core.windows.net\nhttps://seannse.queue.core.windows.net\nhttps://seannse.table.core.windows.net\n\n\n\n\nhttps://seannse-secondary.blob.core.windows.net\nhttps://seannse-secondary.file.core.windows.net\nhttps://seannse-secondary.queue.core.windows.net\nhttps://seannse-secondary.table.core.windows.net\n68390a19-a643-458b-b726-408abf67b4fc\nSanitized\n72f988bf-86f1-41af-91ab-2d7cd011db47\nhttps://login.microsoftonline.com/\nCloud\nBlobEndpoint=https://seannse.blob.core.windows.net/;QueueEndpoint=https://seannse.queue.core.windows.net/;FileEndpoint=https://seannse.file.core.windows.net/;BlobSecondaryEndpoint=https://seannse-secondary.blob.core.windows.net/;QueueSecondaryEndpoint=https://seannse-secondary.queue.core.windows.net/;FileSecondaryEndpoint=https://seannse-secondary.file.core.windows.net/;AccountName=seannse;AccountKey=Sanitized\n\n\n"
  }
}<|MERGE_RESOLUTION|>--- conflicted
+++ resolved
@@ -15,11 +15,7 @@
         "x-ms-client-request-id": "ce972a9d-7c0f-653a-673c-fe3809b1e12b",
         "x-ms-date": "Wed, 17 Feb 2021 22:21:07 GMT",
         "x-ms-return-client-request-id": "true",
-<<<<<<< HEAD
-        "x-ms-version": "2020-12-06"
-=======
         "x-ms-version": "2021-02-12"
->>>>>>> 7e782c87
       },
       "RequestBody": null,
       "StatusCode": 201,
@@ -34,11 +30,7 @@
         ],
         "x-ms-client-request-id": "ce972a9d-7c0f-653a-673c-fe3809b1e12b",
         "x-ms-request-id": "47433766-401e-009d-077b-058de5000000",
-<<<<<<< HEAD
-        "x-ms-version": "2020-12-06"
-=======
         "x-ms-version": "2021-02-12"
->>>>>>> 7e782c87
       },
       "ResponseBody": []
     },
@@ -56,11 +48,7 @@
         "x-ms-client-request-id": "21f08460-4b72-4621-bcb4-c4c4c7220448",
         "x-ms-date": "Wed, 17 Feb 2021 22:21:07 GMT",
         "x-ms-return-client-request-id": "true",
-<<<<<<< HEAD
-        "x-ms-version": "2020-12-06"
-=======
         "x-ms-version": "2021-02-12"
->>>>>>> 7e782c87
       },
       "RequestBody": null,
       "StatusCode": 200,
@@ -82,11 +70,7 @@
         "x-ms-lease-state": "available",
         "x-ms-lease-status": "unlocked",
         "x-ms-request-id": "4743378f-401e-009d-267b-058de5000000",
-<<<<<<< HEAD
-        "x-ms-version": "2020-12-06"
-=======
         "x-ms-version": "2021-02-12"
->>>>>>> 7e782c87
       },
       "ResponseBody": []
     },
@@ -104,11 +88,7 @@
         "x-ms-client-request-id": "85d897f9-c0c1-15b9-3d01-f4cc1ca0b3b2",
         "x-ms-date": "Wed, 17 Feb 2021 22:21:08 GMT",
         "x-ms-return-client-request-id": "true",
-<<<<<<< HEAD
-        "x-ms-version": "2020-12-06"
-=======
         "x-ms-version": "2021-02-12"
->>>>>>> 7e782c87
       },
       "RequestBody": null,
       "StatusCode": 202,
@@ -121,11 +101,7 @@
         ],
         "x-ms-client-request-id": "85d897f9-c0c1-15b9-3d01-f4cc1ca0b3b2",
         "x-ms-request-id": "474337ab-401e-009d-417b-058de5000000",
-<<<<<<< HEAD
-        "x-ms-version": "2020-12-06"
-=======
         "x-ms-version": "2021-02-12"
->>>>>>> 7e782c87
       },
       "ResponseBody": []
     }
