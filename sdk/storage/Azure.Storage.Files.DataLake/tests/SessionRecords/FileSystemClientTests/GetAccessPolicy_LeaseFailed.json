{
  "Entries": [
    {
      "RequestUri": "http://seannsecanary.blob.core.windows.net/test-filesystem-4beeffd6-f6b2-a2eb-cf1c-27d1e8888e22?restype=container",
      "RequestMethod": "PUT",
      "RequestHeaders": {
        "Authorization": "Sanitized",
        "traceparent": "00-29ebcfe24f12b34c959d2a0a8e919206-6938b72515481848-00",
        "User-Agent": [
          "azsdk-net-Storage.Files.DataLake/12.1.0-dev.20200403.1",
          "(.NET Core 4.6.28325.01; Microsoft Windows 10.0.18362 )"
        ],
        "x-ms-blob-public-access": "container",
        "x-ms-client-request-id": "c3203985-76c7-7bfd-6e81-9fe7d642a2f0",
        "x-ms-date": "Fri, 03 Apr 2020 21:04:31 GMT",
        "x-ms-return-client-request-id": "true",
<<<<<<< HEAD
        "x-ms-version": "2019-12-12"
=======
        "x-ms-version": "2020-02-10"
>>>>>>> 60f4876e
      },
      "RequestBody": null,
      "StatusCode": 201,
      "ResponseHeaders": {
        "Content-Length": "0",
        "Date": "Fri, 03 Apr 2020 21:04:29 GMT",
        "ETag": "\u00220x8D7D81299F00AA4\u0022",
        "Last-Modified": "Fri, 03 Apr 2020 21:04:29 GMT",
        "Server": [
          "Windows-Azure-Blob/1.0",
          "Microsoft-HTTPAPI/2.0"
        ],
        "x-ms-client-request-id": "c3203985-76c7-7bfd-6e81-9fe7d642a2f0",
        "x-ms-request-id": "9622932c-f01e-0012-4ffb-093670000000",
<<<<<<< HEAD
        "x-ms-version": "2019-12-12"
=======
        "x-ms-version": "2020-02-10"
>>>>>>> 60f4876e
      },
      "ResponseBody": []
    },
    {
      "RequestUri": "http://seannsecanary.blob.core.windows.net/test-filesystem-4beeffd6-f6b2-a2eb-cf1c-27d1e8888e22?restype=container\u0026comp=acl",
      "RequestMethod": "GET",
      "RequestHeaders": {
        "Authorization": "Sanitized",
        "traceparent": "00-25b14902e935de42949c6c89bdd40bd7-6764ce29e868b84b-00",
        "User-Agent": [
          "azsdk-net-Storage.Files.DataLake/12.1.0-dev.20200403.1",
          "(.NET Core 4.6.28325.01; Microsoft Windows 10.0.18362 )"
        ],
        "x-ms-client-request-id": "4c37c34a-fc71-5b7d-f2c3-f210633839cb",
        "x-ms-date": "Fri, 03 Apr 2020 21:04:31 GMT",
        "x-ms-lease-id": "7b575710-2af5-5c46-d1b7-13c542a3fd06",
        "x-ms-return-client-request-id": "true",
<<<<<<< HEAD
        "x-ms-version": "2019-12-12"
=======
        "x-ms-version": "2020-02-10"
>>>>>>> 60f4876e
      },
      "RequestBody": null,
      "StatusCode": 412,
      "ResponseHeaders": {
        "Content-Length": "251",
        "Content-Type": "application/xml",
        "Date": "Fri, 03 Apr 2020 21:04:29 GMT",
        "Server": [
          "Windows-Azure-Blob/1.0",
          "Microsoft-HTTPAPI/2.0"
        ],
        "x-ms-client-request-id": "4c37c34a-fc71-5b7d-f2c3-f210633839cb",
        "x-ms-error-code": "LeaseNotPresentWithContainerOperation",
        "x-ms-request-id": "96229359-f01e-0012-71fb-093670000000",
<<<<<<< HEAD
        "x-ms-version": "2019-12-12"
=======
        "x-ms-version": "2020-02-10"
>>>>>>> 60f4876e
      },
      "ResponseBody": [
        "\uFEFF\u003C?xml version=\u00221.0\u0022 encoding=\u0022utf-8\u0022?\u003E\u003CError\u003E\u003CCode\u003ELeaseNotPresentWithContainerOperation\u003C/Code\u003E\u003CMessage\u003EThere is currently no lease on the container.\n",
        "RequestId:96229359-f01e-0012-71fb-093670000000\n",
        "Time:2020-04-03T21:04:30.2192556Z\u003C/Message\u003E\u003C/Error\u003E"
      ]
    },
    {
      "RequestUri": "http://seannsecanary.blob.core.windows.net/test-filesystem-4beeffd6-f6b2-a2eb-cf1c-27d1e8888e22?restype=container",
      "RequestMethod": "DELETE",
      "RequestHeaders": {
        "Authorization": "Sanitized",
        "traceparent": "00-e582ce3b925d854eb6a08aca6a47e5bd-b47cc297c9541249-00",
        "User-Agent": [
          "azsdk-net-Storage.Files.DataLake/12.1.0-dev.20200403.1",
          "(.NET Core 4.6.28325.01; Microsoft Windows 10.0.18362 )"
        ],
        "x-ms-client-request-id": "7f7a1f56-b06b-a795-37f0-bca4d84a2fe6",
        "x-ms-date": "Fri, 03 Apr 2020 21:04:31 GMT",
        "x-ms-return-client-request-id": "true",
<<<<<<< HEAD
        "x-ms-version": "2019-12-12"
=======
        "x-ms-version": "2020-02-10"
>>>>>>> 60f4876e
      },
      "RequestBody": null,
      "StatusCode": 202,
      "ResponseHeaders": {
        "Content-Length": "0",
        "Date": "Fri, 03 Apr 2020 21:04:30 GMT",
        "Server": [
          "Windows-Azure-Blob/1.0",
          "Microsoft-HTTPAPI/2.0"
        ],
        "x-ms-client-request-id": "7f7a1f56-b06b-a795-37f0-bca4d84a2fe6",
        "x-ms-request-id": "96229367-f01e-0012-7bfb-093670000000",
<<<<<<< HEAD
        "x-ms-version": "2019-12-12"
=======
        "x-ms-version": "2020-02-10"
>>>>>>> 60f4876e
      },
      "ResponseBody": []
    }
  ],
  "Variables": {
    "RandomSeed": "1282416231",
    "Storage_TestConfigHierarchicalNamespace": "NamespaceTenant\nseannsecanary\nU2FuaXRpemVk\nhttp://seannsecanary.blob.core.windows.net\nhttp://seannsecanary.file.core.windows.net\nhttp://seannsecanary.queue.core.windows.net\nhttp://seannsecanary.table.core.windows.net\n\n\n\n\nhttp://seannsecanary-secondary.blob.core.windows.net\nhttp://seannsecanary-secondary.file.core.windows.net\nhttp://seannsecanary-secondary.queue.core.windows.net\nhttp://seannsecanary-secondary.table.core.windows.net\n68390a19-a643-458b-b726-408abf67b4fc\nSanitized\n72f988bf-86f1-41af-91ab-2d7cd011db47\nhttps://login.microsoftonline.com/\nCloud\nBlobEndpoint=http://seannsecanary.blob.core.windows.net/;QueueEndpoint=http://seannsecanary.queue.core.windows.net/;FileEndpoint=http://seannsecanary.file.core.windows.net/;BlobSecondaryEndpoint=http://seannsecanary-secondary.blob.core.windows.net/;QueueSecondaryEndpoint=http://seannsecanary-secondary.queue.core.windows.net/;FileSecondaryEndpoint=http://seannsecanary-secondary.file.core.windows.net/;AccountName=seannsecanary;AccountKey=Sanitized\n"
  }
}<|MERGE_RESOLUTION|>--- conflicted
+++ resolved
@@ -14,11 +14,7 @@
         "x-ms-client-request-id": "c3203985-76c7-7bfd-6e81-9fe7d642a2f0",
         "x-ms-date": "Fri, 03 Apr 2020 21:04:31 GMT",
         "x-ms-return-client-request-id": "true",
-<<<<<<< HEAD
-        "x-ms-version": "2019-12-12"
-=======
         "x-ms-version": "2020-02-10"
->>>>>>> 60f4876e
       },
       "RequestBody": null,
       "StatusCode": 201,
@@ -33,11 +29,7 @@
         ],
         "x-ms-client-request-id": "c3203985-76c7-7bfd-6e81-9fe7d642a2f0",
         "x-ms-request-id": "9622932c-f01e-0012-4ffb-093670000000",
-<<<<<<< HEAD
-        "x-ms-version": "2019-12-12"
-=======
         "x-ms-version": "2020-02-10"
->>>>>>> 60f4876e
       },
       "ResponseBody": []
     },
@@ -55,11 +47,7 @@
         "x-ms-date": "Fri, 03 Apr 2020 21:04:31 GMT",
         "x-ms-lease-id": "7b575710-2af5-5c46-d1b7-13c542a3fd06",
         "x-ms-return-client-request-id": "true",
-<<<<<<< HEAD
-        "x-ms-version": "2019-12-12"
-=======
         "x-ms-version": "2020-02-10"
->>>>>>> 60f4876e
       },
       "RequestBody": null,
       "StatusCode": 412,
@@ -74,11 +62,7 @@
         "x-ms-client-request-id": "4c37c34a-fc71-5b7d-f2c3-f210633839cb",
         "x-ms-error-code": "LeaseNotPresentWithContainerOperation",
         "x-ms-request-id": "96229359-f01e-0012-71fb-093670000000",
-<<<<<<< HEAD
-        "x-ms-version": "2019-12-12"
-=======
         "x-ms-version": "2020-02-10"
->>>>>>> 60f4876e
       },
       "ResponseBody": [
         "\uFEFF\u003C?xml version=\u00221.0\u0022 encoding=\u0022utf-8\u0022?\u003E\u003CError\u003E\u003CCode\u003ELeaseNotPresentWithContainerOperation\u003C/Code\u003E\u003CMessage\u003EThere is currently no lease on the container.\n",
@@ -99,11 +83,7 @@
         "x-ms-client-request-id": "7f7a1f56-b06b-a795-37f0-bca4d84a2fe6",
         "x-ms-date": "Fri, 03 Apr 2020 21:04:31 GMT",
         "x-ms-return-client-request-id": "true",
-<<<<<<< HEAD
-        "x-ms-version": "2019-12-12"
-=======
         "x-ms-version": "2020-02-10"
->>>>>>> 60f4876e
       },
       "RequestBody": null,
       "StatusCode": 202,
@@ -116,11 +96,7 @@
         ],
         "x-ms-client-request-id": "7f7a1f56-b06b-a795-37f0-bca4d84a2fe6",
         "x-ms-request-id": "96229367-f01e-0012-7bfb-093670000000",
-<<<<<<< HEAD
-        "x-ms-version": "2019-12-12"
-=======
         "x-ms-version": "2020-02-10"
->>>>>>> 60f4876e
       },
       "ResponseBody": []
     }
