--- conflicted
+++ resolved
@@ -29,13 +29,8 @@
           "Microsoft-HTTPAPI/2.0"
         ],
         "x-ms-client-request-id": "025cd594-224a-819c-181e-3edca74755b2",
-<<<<<<< HEAD
-        "x-ms-request-id": "5d1db294-001e-008d-7afa-beed10000000",
+        "x-ms-request-id": "abb30825-901e-00ad-46dc-c5ba54000000",
         "x-ms-version": "2021-04-10"
-=======
-        "x-ms-request-id": "abb30825-901e-00ad-46dc-c5ba54000000",
-        "x-ms-version": "2021-02-12"
->>>>>>> 49dd1a0e
       },
       "ResponseBody": []
     },
@@ -135,13 +130,8 @@
           "Microsoft-HTTPAPI/2.0"
         ],
         "x-ms-client-request-id": "11049df7-a7a0-d847-b7d3-aec51554039d",
-<<<<<<< HEAD
-        "x-ms-request-id": "5d1db2e3-001e-008d-3dfa-beed10000000",
+        "x-ms-request-id": "abb308a4-901e-00ad-3fdc-c5ba54000000",
         "x-ms-version": "2021-04-10"
-=======
-        "x-ms-request-id": "abb308a4-901e-00ad-3fdc-c5ba54000000",
-        "x-ms-version": "2021-02-12"
->>>>>>> 49dd1a0e
       },
       "ResponseBody": []
     }
