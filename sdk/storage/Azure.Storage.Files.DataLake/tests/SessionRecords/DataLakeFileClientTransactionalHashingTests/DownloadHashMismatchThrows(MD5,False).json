--- conflicted
+++ resolved
@@ -29,13 +29,8 @@
           "Microsoft-HTTPAPI/2.0"
         ],
         "x-ms-client-request-id": "ee32e9a3-ebf7-4fc6-53a1-e54dc0b80fa0",
-<<<<<<< HEAD
-        "x-ms-request-id": "5d1d79de-001e-008d-59fa-beed10000000",
-        "x-ms-version": "2021-02-12"
-=======
         "x-ms-request-id": "a4e963f9-401e-0017-44dc-c55f2a000000",
-        "x-ms-version": "2020-12-06"
->>>>>>> 6b7c7623
+        "x-ms-version": "2021-02-12"
       },
       "ResponseBody": []
     },
@@ -215,13 +210,8 @@
           "Microsoft-HTTPAPI/2.0"
         ],
         "x-ms-client-request-id": "ae1f95e4-9288-a963-ce99-e64732b92659",
-<<<<<<< HEAD
-        "x-ms-request-id": "5d1d7b0a-001e-008d-57fa-beed10000000",
-        "x-ms-version": "2021-02-12"
-=======
         "x-ms-request-id": "a4e96453-401e-0017-17dc-c55f2a000000",
-        "x-ms-version": "2020-12-06"
->>>>>>> 6b7c7623
+        "x-ms-version": "2021-02-12"
       },
       "ResponseBody": []
     }
