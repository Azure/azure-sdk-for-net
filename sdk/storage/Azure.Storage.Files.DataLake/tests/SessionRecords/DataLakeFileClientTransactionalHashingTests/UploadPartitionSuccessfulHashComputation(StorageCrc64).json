--- conflicted
+++ resolved
@@ -29,13 +29,8 @@
           "Microsoft-HTTPAPI/2.0"
         ],
         "x-ms-client-request-id": "dfe4842e-666f-3f72-bb99-f522691db3ee",
-<<<<<<< HEAD
-        "x-ms-request-id": "5d1d92f0-001e-008d-38fa-beed10000000",
+        "x-ms-request-id": "a4e977d2-401e-0017-38dc-c55f2a000000",
         "x-ms-version": "2021-02-12"
-=======
-        "x-ms-request-id": "a4e977d2-401e-0017-38dc-c55f2a000000",
-        "x-ms-version": "2020-12-06"
->>>>>>> 6b7c7623
       },
       "ResponseBody": []
     },
@@ -135,13 +130,8 @@
           "Microsoft-HTTPAPI/2.0"
         ],
         "x-ms-client-request-id": "c1a411c9-44b7-a231-638b-0534469e1bda",
-<<<<<<< HEAD
-        "x-ms-request-id": "5d1d93a6-001e-008d-41fa-beed10000000",
+        "x-ms-request-id": "a4e977fc-401e-0017-5adc-c55f2a000000",
         "x-ms-version": "2021-02-12"
-=======
-        "x-ms-request-id": "a4e977fc-401e-0017-5adc-c55f2a000000",
-        "x-ms-version": "2020-12-06"
->>>>>>> 6b7c7623
       },
       "ResponseBody": []
     }
