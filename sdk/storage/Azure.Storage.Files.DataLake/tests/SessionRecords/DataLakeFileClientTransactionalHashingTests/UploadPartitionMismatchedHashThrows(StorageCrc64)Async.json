{
  "Entries": [
    {
      "RequestUri": "https://amandaadlscanary.blob.core.windows.net/test-filesystem-0137a959-83b3-41d4-bc70-826cbd9ed3dc?restype=container",
      "RequestMethod": "PUT",
      "RequestHeaders": {
        "Accept": "application/xml",
        "Authorization": "Sanitized",
        "traceparent": "00-fc99d16608399a47b91c1b2862b8415b-328ecc4b073eb642-00",
        "User-Agent": [
          "azsdk-net-Storage.Files.DataLake/12.9.0-alpha.20211020.1",
          "(.NET 5.0.11; Microsoft Windows 10.0.19043)"
        ],
        "x-ms-blob-public-access": "container",
        "x-ms-client-request-id": "86fb951d-5acf-cf7b-8f70-ddb4de4147f0",
        "x-ms-date": "Wed, 20 Oct 2021 17:59:53 GMT",
        "x-ms-return-client-request-id": "true",
        "x-ms-version": "2021-04-10"
      },
      "RequestBody": null,
      "StatusCode": 201,
      "ResponseHeaders": {
        "Content-Length": "0",
        "Date": "Wed, 20 Oct 2021 17:59:52 GMT",
        "ETag": "\u00220x8D993F36B1ACA9B\u0022",
        "Last-Modified": "Wed, 20 Oct 2021 17:59:53 GMT",
        "Server": [
          "Windows-Azure-Blob/1.0",
          "Microsoft-HTTPAPI/2.0"
        ],
        "x-ms-client-request-id": "86fb951d-5acf-cf7b-8f70-ddb4de4147f0",
<<<<<<< HEAD
        "x-ms-request-id": "5d1db054-001e-008d-45fa-beed10000000",
        "x-ms-version": "2021-04-10"
=======
        "x-ms-request-id": "abb3067c-901e-00ad-35dc-c5ba54000000",
        "x-ms-version": "2021-02-12"
>>>>>>> 49dd1a0e
      },
      "ResponseBody": []
    },
    {
      "RequestUri": "https://amandaadlscanary.dfs.core.windows.net/test-filesystem-0137a959-83b3-41d4-bc70-826cbd9ed3dc/test-file-61773cac-296d-d24b-a671-920f7262f1d7?resource=file",
      "RequestMethod": "PUT",
      "RequestHeaders": {
        "Accept": "application/json",
        "Authorization": "Sanitized",
        "traceparent": "00-f5569ec6a90c41448f7f7aa4d265661c-15ebb6fa4cc0644b-00",
        "User-Agent": [
          "azsdk-net-Storage.Files.DataLake/12.9.0-alpha.20211020.1",
          "(.NET 5.0.11; Microsoft Windows 10.0.19043)"
        ],
        "x-ms-client-request-id": "c7ded2ec-c6dc-4e80-48b7-2123d02160c1",
        "x-ms-date": "Wed, 20 Oct 2021 17:59:53 GMT",
        "x-ms-return-client-request-id": "true",
        "x-ms-version": "2021-04-10"
      },
      "RequestBody": null,
      "StatusCode": 201,
      "ResponseHeaders": {
        "Content-Length": "0",
        "Date": "Wed, 20 Oct 2021 17:59:52 GMT",
        "ETag": "\u00220x8D993F36B5A717A\u0022",
        "Last-Modified": "Wed, 20 Oct 2021 17:59:53 GMT",
        "Server": [
          "Windows-Azure-HDFS/1.0",
          "Microsoft-HTTPAPI/2.0"
        ],
        "x-ms-client-request-id": "c7ded2ec-c6dc-4e80-48b7-2123d02160c1",
        "x-ms-request-id": "aa0a5acf-101f-0057-48dc-c55812000000",
        "x-ms-request-server-encrypted": "true",
        "x-ms-version": "2021-04-10"
      },
      "ResponseBody": []
    },
    {
      "RequestUri": "https://amandaadlscanary.dfs.core.windows.net/test-filesystem-0137a959-83b3-41d4-bc70-826cbd9ed3dc/test-file-61773cac-296d-d24b-a671-920f7262f1d7?action=append\u0026position=0",
      "RequestMethod": "PATCH",
      "RequestHeaders": {
        "Accept": "application/json",
        "Authorization": "Sanitized",
        "Content-Length": "1024",
        "Content-Type": "application/octet-stream",
        "traceparent": "00-7a8155ff98f8454aa4d46c9ae3808186-b25122172a92d64d-00",
        "User-Agent": [
          "azsdk-net-Storage.Files.DataLake/12.9.0-alpha.20211020.1",
          "(.NET 5.0.11; Microsoft Windows 10.0.19043)"
        ],
        "x-ms-client-request-id": "a023eeab-2a84-b9fa-54a3-3c2efceac21d",
        "x-ms-content-crc64": "tFErP6yvdlY=",
        "x-ms-date": "Wed, 20 Oct 2021 17:59:53 GMT",
        "x-ms-return-client-request-id": "true",
        "x-ms-version": "2021-04-10"
      },
      "RequestBody": "TKkktwLqzsYcE0xgKtGkHD7nTiejTQzAYFvoO7bZRnMLaLbzenqYMsc0arwNG6S9y8B19/IfTP6cZFanApMQQs3YVMIbsaHDTxxgb\u002BJQskS2Km/1Y06B7Bu4VhYj8C8zIyfvNcbhohoesqfWvt0bTLIR8NcjG99\u002BV2inYlqLn17sLEu6YH1\u002B1YhV1rGmqi09nAljEf9YEAhIcd1eOT\u002B/kxJI6pGRYes1kxtPzUQu16w6asZQJ41flBxDcu\u002BfH5tJlUOeXcCbqzseLn7kCELDGpkwI895bmuF6VV1Tu77lXOABjgBj3nrn76KMvkPe4vZf1hWbvzLzyfXGXRqJV1MIpgKYwIKwYogRIQR7jtxdW7KnM\u002BWpSZ3tDYRKnYFgHlgPRBhBReIzr3NNip3uuHrZaMGoImOtnxxkq/L\u002BZcTGsMLsLArEHBWQc0RyG/8APlVJcTT/\u002BDw0oeU73JnvNQluhtmbAkwv1Qyr167fO0MdZK2dtPSQBvjG94pliH\u002B74X46w5UlpTvJGZwoE\u002BCNFWZh3rgsUYBU3n/g1ArBygzNMDZwpDft9/\u002BxlFtYqDLYOaIjw6nHT0\u002B95iUVBJDxB09PGuPqXLFus\u002Bb4uv0k/DZMyJqo3gZjBaCmsr3SmPMugI0MCU0PLd0wtQ\u002BDDtSSWOouyDv2CClI7BUDA6nzW9szifpwGPKpfdr9uCj2oDbMFBnT49C3OLhjgx13zCozPVk0j0TaIgA3hYphOI/AUgwedu9QH3gKvJFBzJXVcXHwynrPghCx8jIZ3F5GVj/oYzDRGZU6ox3hKhLzmBWqIhQYsC4VMNA7bIT9dkMZhCZRWalkxBfcticc7pg9/hncb7oKLeXRk3Jg1a0QfSzax2XsYn6sRV48e/nHOAJ3/a5q4QaIz5ZAv4Y2w\u002B5qjDj6QicyEZvbMCobzfHrypswKRg\u002BpZwmEffPq\u002BK4dYGv0a/BDPYbBevST/EcrQGkVLUrBprWK\u002Bac1DBvIqX5YrporDwCKv3lFOMsbFWrCaT2KxctjW7mmaWJJDjFq\u002BNGGS02s8DFomm3RjH3qf\u002BQ8YpLuTdOi5VLgdJWeMaFH2j/5lMotJWj8Ijttkd87y/l\u002BHKuejLr901XqvIubymi8iaI94OsqHz0p4iuYRVODtLisIBUFqV2E\u002B7FkMnjtUFfCoQgtDdseVA1\u002BZJqPZY3yZwfS/6pDtuBUuOUptdzETJHDxaRbVqbdjcwXl0Sy9ZYzcctxGmC9juon2FTl9K4gqigIu5/ppxBQ9WHeLC\u002BbkbNe9kQBQyIxFka6M35R55kt5u0cujoGWcq7IBT\u002B31K6jDaRlw5aL2b116VJL2OR/x3IsDVCjud5SJx5ViMdMjbj/7c3sECQ==",
      "StatusCode": 400,
      "ResponseHeaders": {
        "Content-Length": "231",
        "Content-Type": "application/json; charset=utf-8",
        "Date": "Wed, 20 Oct 2021 17:59:52 GMT",
        "Server": [
          "Windows-Azure-HDFS/1.0",
          "Microsoft-HTTPAPI/2.0"
        ],
        "x-ms-client-request-id": "a023eeab-2a84-b9fa-54a3-3c2efceac21d",
        "x-ms-error-code": "Crc64Mismatch",
<<<<<<< HEAD
        "x-ms-request-id": "59935023-901f-0026-2cfa-be92da000000",
        "x-ms-version": "2021-04-10"
=======
        "x-ms-request-id": "aa0a5ad0-101f-0057-49dc-c55812000000",
        "x-ms-version": "2021-02-12"
>>>>>>> 49dd1a0e
      },
      "ResponseBody": {
        "error": {
          "code": "Crc64Mismatch",
          "message": "The CRC64 value specified in the request did not match with the CRC64 value calculated by the server.\nRequestId:aa0a5ad0-101f-0057-49dc-c55812000000\nTime:2021-10-20T17:59:53.7927084Z"
        }
      }
    },
    {
      "RequestUri": "https://amandaadlscanary.blob.core.windows.net/test-filesystem-0137a959-83b3-41d4-bc70-826cbd9ed3dc?restype=container",
      "RequestMethod": "DELETE",
      "RequestHeaders": {
        "Accept": "application/xml",
        "Authorization": "Sanitized",
        "traceparent": "00-b447e1c3c6c56146abd81963c21ac49e-08907244878ed74b-00",
        "User-Agent": [
          "azsdk-net-Storage.Files.DataLake/12.9.0-alpha.20211020.1",
          "(.NET 5.0.11; Microsoft Windows 10.0.19043)"
        ],
        "x-ms-client-request-id": "e2777636-c0fd-523c-6dc2-49e543f59245",
        "x-ms-date": "Wed, 20 Oct 2021 17:59:53 GMT",
        "x-ms-return-client-request-id": "true",
        "x-ms-version": "2021-04-10"
      },
      "RequestBody": null,
      "StatusCode": 202,
      "ResponseHeaders": {
        "Content-Length": "0",
        "Date": "Wed, 20 Oct 2021 17:59:53 GMT",
        "Server": [
          "Windows-Azure-Blob/1.0",
          "Microsoft-HTTPAPI/2.0"
        ],
        "x-ms-client-request-id": "e2777636-c0fd-523c-6dc2-49e543f59245",
<<<<<<< HEAD
        "x-ms-request-id": "5d1db15f-001e-008d-1cfa-beed10000000",
        "x-ms-version": "2021-04-10"
=======
        "x-ms-request-id": "abb30748-901e-00ad-76dc-c5ba54000000",
        "x-ms-version": "2021-02-12"
>>>>>>> 49dd1a0e
      },
      "ResponseBody": []
    }
  ],
  "Variables": {
    "RandomSeed": "26440775",
    "Storage_TestConfigHierarchicalNamespace": "NamespaceTenant\namandaadlscanary\nU2FuaXRpemVk\nhttps://amandaadlscanary.blob.core.windows.net\nhttps://amandaadlscanary.file.core.windows.net\nhttps://amandaadlscanary.queue.core.windows.net\nhttps://amandaadlscanary.table.core.windows.net\n\n\n\n\nhttps://amandaadlscanary-secondary.blob.core.windows.net\nhttps://amandaadlscanary-secondary.file.core.windows.net\nhttps://amandaadlscanary-secondary.queue.core.windows.net\n\n68390a19-a643-458b-b726-408abf67b4fc\nSanitized\n72f988bf-86f1-41af-91ab-2d7cd011db47\nhttps://login.microsoftonline.com/\nCloud\nBlobEndpoint=https://amandaadlscanary.blob.core.windows.net/;QueueEndpoint=https://amandaadlscanary.queue.core.windows.net/;FileEndpoint=https://amandaadlscanary.file.core.windows.net/;BlobSecondaryEndpoint=https://amandaadlscanary-secondary.blob.core.windows.net/;QueueSecondaryEndpoint=https://amandaadlscanary-secondary.queue.core.windows.net/;FileSecondaryEndpoint=https://amandaadlscanary-secondary.file.core.windows.net/;AccountName=amandaadlscanary;AccountKey=Sanitized\n\n\n"
  }
}<|MERGE_RESOLUTION|>--- conflicted
+++ resolved
@@ -29,13 +29,8 @@
           "Microsoft-HTTPAPI/2.0"
         ],
         "x-ms-client-request-id": "86fb951d-5acf-cf7b-8f70-ddb4de4147f0",
-<<<<<<< HEAD
-        "x-ms-request-id": "5d1db054-001e-008d-45fa-beed10000000",
+        "x-ms-request-id": "abb3067c-901e-00ad-35dc-c5ba54000000",
         "x-ms-version": "2021-04-10"
-=======
-        "x-ms-request-id": "abb3067c-901e-00ad-35dc-c5ba54000000",
-        "x-ms-version": "2021-02-12"
->>>>>>> 49dd1a0e
       },
       "ResponseBody": []
     },
@@ -104,13 +99,8 @@
         ],
         "x-ms-client-request-id": "a023eeab-2a84-b9fa-54a3-3c2efceac21d",
         "x-ms-error-code": "Crc64Mismatch",
-<<<<<<< HEAD
-        "x-ms-request-id": "59935023-901f-0026-2cfa-be92da000000",
+        "x-ms-request-id": "aa0a5ad0-101f-0057-49dc-c55812000000",
         "x-ms-version": "2021-04-10"
-=======
-        "x-ms-request-id": "aa0a5ad0-101f-0057-49dc-c55812000000",
-        "x-ms-version": "2021-02-12"
->>>>>>> 49dd1a0e
       },
       "ResponseBody": {
         "error": {
@@ -145,13 +135,8 @@
           "Microsoft-HTTPAPI/2.0"
         ],
         "x-ms-client-request-id": "e2777636-c0fd-523c-6dc2-49e543f59245",
-<<<<<<< HEAD
-        "x-ms-request-id": "5d1db15f-001e-008d-1cfa-beed10000000",
+        "x-ms-request-id": "abb30748-901e-00ad-76dc-c5ba54000000",
         "x-ms-version": "2021-04-10"
-=======
-        "x-ms-request-id": "abb30748-901e-00ad-76dc-c5ba54000000",
-        "x-ms-version": "2021-02-12"
->>>>>>> 49dd1a0e
       },
       "ResponseBody": []
     }
