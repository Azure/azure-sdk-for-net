{
  "Entries": [
    {
      "RequestUri": "https://amandaadlscanary.blob.core.windows.net/test-filesystem-ecc5ae71-1aa9-2121-005e-bb4bf9f231a7?restype=container",
      "RequestMethod": "PUT",
      "RequestHeaders": {
        "Accept": "application/xml",
        "Authorization": "Sanitized",
        "traceparent": "00-67597dd49b5a074db34cb9a9ec3fe000-fc170dbfb01d7c48-00",
        "User-Agent": [
          "azsdk-net-Storage.Files.DataLake/12.9.0-alpha.20211020.1",
          "(.NET 5.0.11; Microsoft Windows 10.0.19043)"
        ],
        "x-ms-blob-public-access": "container",
        "x-ms-client-request-id": "f232d0ec-05fe-b124-6e0c-59839a03b42c",
        "x-ms-date": "Wed, 20 Oct 2021 17:59:05 GMT",
        "x-ms-return-client-request-id": "true",
        "x-ms-version": "2021-04-10"
      },
      "RequestBody": null,
      "StatusCode": 201,
      "ResponseHeaders": {
        "Content-Length": "0",
        "Date": "Wed, 20 Oct 2021 17:59:04 GMT",
        "ETag": "\u00220x8D993F34EC60880\u0022",
        "Last-Modified": "Wed, 20 Oct 2021 17:59:05 GMT",
        "Server": [
          "Windows-Azure-Blob/1.0",
          "Microsoft-HTTPAPI/2.0"
        ],
        "x-ms-client-request-id": "f232d0ec-05fe-b124-6e0c-59839a03b42c",
<<<<<<< HEAD
        "x-ms-request-id": "5d1d8d43-001e-008d-29fa-beed10000000",
        "x-ms-version": "2021-04-10"
=======
        "x-ms-request-id": "a4e97417-401e-0017-80dc-c55f2a000000",
        "x-ms-version": "2021-02-12"
>>>>>>> 49dd1a0e
      },
      "ResponseBody": []
    },
    {
      "RequestUri": "https://amandaadlscanary.dfs.core.windows.net/test-filesystem-ecc5ae71-1aa9-2121-005e-bb4bf9f231a7/test-file-fc018c05-92d9-7033-475c-30ed40554cab?resource=file",
      "RequestMethod": "PUT",
      "RequestHeaders": {
        "Accept": "application/json",
        "Authorization": "Sanitized",
        "traceparent": "00-99cff307a5a5314e811566ac4167355b-deae3e7fe428d44e-00",
        "User-Agent": [
          "azsdk-net-Storage.Files.DataLake/12.9.0-alpha.20211020.1",
          "(.NET 5.0.11; Microsoft Windows 10.0.19043)"
        ],
        "x-ms-client-request-id": "f3bab41b-7aa4-90f2-1880-ff69a1d0e790",
        "x-ms-date": "Wed, 20 Oct 2021 17:59:05 GMT",
        "x-ms-return-client-request-id": "true",
        "x-ms-version": "2021-04-10"
      },
      "RequestBody": null,
      "StatusCode": 201,
      "ResponseHeaders": {
        "Content-Length": "0",
        "Date": "Wed, 20 Oct 2021 17:59:05 GMT",
        "ETag": "\u00220x8D993F34F00CA32\u0022",
        "Last-Modified": "Wed, 20 Oct 2021 17:59:06 GMT",
        "Server": [
          "Windows-Azure-HDFS/1.0",
          "Microsoft-HTTPAPI/2.0"
        ],
        "x-ms-client-request-id": "f3bab41b-7aa4-90f2-1880-ff69a1d0e790",
        "x-ms-request-id": "c316efaf-c01f-00ed-4ddc-c5bd6c000000",
        "x-ms-request-server-encrypted": "true",
        "x-ms-version": "2021-04-10"
      },
      "ResponseBody": []
    },
    {
      "RequestUri": "https://amandaadlscanary.dfs.core.windows.net/test-filesystem-ecc5ae71-1aa9-2121-005e-bb4bf9f231a7/test-file-fc018c05-92d9-7033-475c-30ed40554cab?resource=file",
      "RequestMethod": "PUT",
      "RequestHeaders": {
        "Accept": "application/json",
        "Authorization": "Sanitized",
        "traceparent": "00-d4cd25b8c005f144844611c8b774f21d-65ab9e2617ad0844-00",
        "User-Agent": [
          "azsdk-net-Storage.Files.DataLake/12.9.0-alpha.20211020.1",
          "(.NET 5.0.11; Microsoft Windows 10.0.19043)"
        ],
        "x-ms-client-request-id": "8bd251ae-599a-ed06-cf86-274476b2d23f",
        "x-ms-date": "Wed, 20 Oct 2021 17:59:06 GMT",
        "x-ms-return-client-request-id": "true",
        "x-ms-version": "2021-04-10"
      },
      "RequestBody": null,
      "StatusCode": 201,
      "ResponseHeaders": {
        "Content-Length": "0",
        "Date": "Wed, 20 Oct 2021 17:59:05 GMT",
        "ETag": "\u00220x8D993F34F100B5D\u0022",
        "Last-Modified": "Wed, 20 Oct 2021 17:59:06 GMT",
        "Server": [
          "Windows-Azure-HDFS/1.0",
          "Microsoft-HTTPAPI/2.0"
        ],
        "x-ms-client-request-id": "8bd251ae-599a-ed06-cf86-274476b2d23f",
        "x-ms-request-id": "c316efb0-c01f-00ed-4edc-c5bd6c000000",
        "x-ms-request-server-encrypted": "true",
        "x-ms-version": "2021-04-10"
      },
      "ResponseBody": []
    },
    {
      "RequestUri": "https://amandaadlscanary.dfs.core.windows.net/test-filesystem-ecc5ae71-1aa9-2121-005e-bb4bf9f231a7/test-file-fc018c05-92d9-7033-475c-30ed40554cab?action=append\u0026position=0",
      "RequestMethod": "PATCH",
      "RequestHeaders": {
        "Accept": "application/json",
        "Authorization": "Sanitized",
        "Content-Length": "1024",
        "Content-MD5": "4\u002B7hi\u002BtdIkkjhMbPYAmQkA==",
        "Content-Type": "application/octet-stream",
        "traceparent": "00-394a8311ecc2414ca9ed1cccd9a90edf-27547924f050c542-00",
        "User-Agent": [
          "azsdk-net-Storage.Files.DataLake/12.9.0-alpha.20211020.1",
          "(.NET 5.0.11; Microsoft Windows 10.0.19043)"
        ],
        "x-ms-client-request-id": "4fbb92c4-5bfe-1af5-c882-d90aca3317bd",
        "x-ms-date": "Wed, 20 Oct 2021 17:59:06 GMT",
        "x-ms-return-client-request-id": "true",
        "x-ms-version": "2021-04-10"
      },
      "RequestBody": "o12c4Npa9SdLWG6I8dZVXXfEXii/P6j0icQYDPDf0nps/KduBgYdkdoLpqaXnL\u002BYt/wM1qSMbGS0p1cVQuk3bIbzG/Uu5lZxp8xNtJkCXewEf1Xz0/vV4I9Dul\u002BuB0/x1Dkgo4HKadCmmi/YPrjKsUpqEcKTQ5mKHTpm6yz3wp98XOBf4rprORWFTTjL/aLWeAgURPWNXpCflYVGZH6jrtiPW\u002BLXas\u002BQ/9esDvVhvh\u002BYj3Mk4n6q7/1PwEw0JdWX4p9fPKK//w04hEQd4FCbPtdlrdQLfsxa5WvkiKqCW9kCFSxWAoJ92JBl6105jA6ttIJ1zncAi2PSBVY323ditShqG8skRDxU6NREpZJuIVlcN9MoDY1iAYnIg/0rRv0ZAjY0znBDiXBGIeaiu\u002BXQZOP92qSjOqibCBlBW8A\u002BKKLXK6NcOVLoGa1j4uymv0Wj\u002BB8ZLmtZdciNmcVWAS2vB/hDy5BCcyuRFMD2QFe89EnTnmOhJfo2frXaz6CNkRiAs9vzY/S1YITzhxmrYjRx0KR8gmPKDeH9DUzaaKSKA4Ondox7yJFUHj3frZ7gixuAaP78EA61tqb69lao2vjfaYOWA\u002Byo9QcSJ2Ql6l9CHIEwWv\u002BljvJ08r/mgdI7rERF/0QaSocu2HP36emqj8tGt9nUd4D4OtqQIhAswXQ113of4OoaKNL6AYGMrqQJyWP0n8n5ZzXETMVpiSd3Ahb\u002BwRJuiq7gK44G2XX\u002Ba4s2h1itOCGrO29FW5MlsZ\u002Brg/9qjuySmz\u002B0E3M6842/xeA6MwLOycn1UoaiKC4au3rvWlZ1k92eo\u002BsZ\u002BCSucEjihZWy636d3Lk2dTtm73IQmVj5S5g2SjIDm48WtdGkRuI9wKKYZ9D8UX6dPx6hOLN5CV7MtCWwqztjr0/uhyfnkS5ZKC/PdzKI/fkZmAoUYmLbnKty2JK8jRRnNbiADspWtq3vSBCEqZEsRLcslhMwT03tEup7dLicnZobaEJ5B\u002B4uwuJcJBlSV/MZRpTakPcANuVrk/vf20H1U6p1aUFPsjzI/dMw0yozm7r3Yi4kwQ2jGjFcDnTzTuehZ9Fu3O6xyZNXEpIj0GK6N/hB6HgT0JGd0U4P86TI1a7rj2xZxL7MRZiazK96gErOotZ8sWZujZZA0QqfotbvjzzjN0D2YXM5dKLgeATiI1EEQFHNSyNIfAHVGPOzLKPBqjxyl0gJ2EBjQjzDjhWSXq24mmGFIUMZmro\u002BIUh/hkj/H87Hb4sJ\u002BmgQagnmhO7sQrpF\u002BpFBO4j4WfyNy7b447z0xG9Gy\u002B4ir6D5dbc6MhbMUd\u002BNOou2vuNFzhWPfC\u002BxGIdM8sB/pnfLI0vxR8bRvifmwXrXaqgxPQ==",
      "StatusCode": 202,
      "ResponseHeaders": {
        "Content-Length": "0",
        "Content-MD5": "4\u002B7hi\u002BtdIkkjhMbPYAmQkA==",
        "Date": "Wed, 20 Oct 2021 17:59:05 GMT",
        "Server": [
          "Windows-Azure-HDFS/1.0",
          "Microsoft-HTTPAPI/2.0"
        ],
        "x-ms-client-request-id": "4fbb92c4-5bfe-1af5-c882-d90aca3317bd",
        "x-ms-request-id": "c316efb1-c01f-00ed-4fdc-c5bd6c000000",
        "x-ms-request-server-encrypted": "true",
        "x-ms-version": "2021-04-10"
      },
      "ResponseBody": []
    },
    {
      "RequestUri": "https://amandaadlscanary.dfs.core.windows.net/test-filesystem-ecc5ae71-1aa9-2121-005e-bb4bf9f231a7/test-file-fc018c05-92d9-7033-475c-30ed40554cab?action=flush\u0026position=1024",
      "RequestMethod": "PATCH",
      "RequestHeaders": {
        "Accept": "application/json",
        "Authorization": "Sanitized",
        "traceparent": "00-7cb8854ea62e2c448395d65d61e95ee2-403668949d68b54b-00",
        "User-Agent": [
          "azsdk-net-Storage.Files.DataLake/12.9.0-alpha.20211020.1",
          "(.NET 5.0.11; Microsoft Windows 10.0.19043)"
        ],
        "x-ms-client-request-id": "e47f86e0-83f7-ab41-232c-1ee72c415f08",
        "x-ms-date": "Wed, 20 Oct 2021 17:59:06 GMT",
        "x-ms-return-client-request-id": "true",
        "x-ms-version": "2021-04-10"
      },
      "RequestBody": null,
      "StatusCode": 200,
      "ResponseHeaders": {
        "Content-Length": "0",
        "Date": "Wed, 20 Oct 2021 17:59:05 GMT",
        "ETag": "\u00220x8D993F34F2BB419\u0022",
        "Last-Modified": "Wed, 20 Oct 2021 17:59:06 GMT",
        "Server": [
          "Windows-Azure-HDFS/1.0",
          "Microsoft-HTTPAPI/2.0"
        ],
        "x-ms-client-request-id": "e47f86e0-83f7-ab41-232c-1ee72c415f08",
        "x-ms-request-id": "c316efb2-c01f-00ed-50dc-c5bd6c000000",
        "x-ms-request-server-encrypted": "false",
        "x-ms-version": "2021-04-10"
      },
      "ResponseBody": []
    },
    {
      "RequestUri": "https://amandaadlscanary.blob.core.windows.net/test-filesystem-ecc5ae71-1aa9-2121-005e-bb4bf9f231a7?restype=container",
      "RequestMethod": "DELETE",
      "RequestHeaders": {
        "Accept": "application/xml",
        "Authorization": "Sanitized",
        "traceparent": "00-231fad07397d064687d76ee30d89fea6-6bdce5d1b2fd6846-00",
        "User-Agent": [
          "azsdk-net-Storage.Files.DataLake/12.9.0-alpha.20211020.1",
          "(.NET 5.0.11; Microsoft Windows 10.0.19043)"
        ],
        "x-ms-client-request-id": "442a1123-33b3-37c5-6b38-ae04b71b7bc3",
        "x-ms-date": "Wed, 20 Oct 2021 17:59:06 GMT",
        "x-ms-return-client-request-id": "true",
        "x-ms-version": "2021-04-10"
      },
      "RequestBody": null,
      "StatusCode": 202,
      "ResponseHeaders": {
        "Content-Length": "0",
        "Date": "Wed, 20 Oct 2021 17:59:05 GMT",
        "Server": [
          "Windows-Azure-Blob/1.0",
          "Microsoft-HTTPAPI/2.0"
        ],
        "x-ms-client-request-id": "442a1123-33b3-37c5-6b38-ae04b71b7bc3",
<<<<<<< HEAD
        "x-ms-request-id": "5d1d8dab-001e-008d-77fa-beed10000000",
        "x-ms-version": "2021-04-10"
=======
        "x-ms-request-id": "a4e9749f-401e-0017-76dc-c55f2a000000",
        "x-ms-version": "2021-02-12"
>>>>>>> 49dd1a0e
      },
      "ResponseBody": []
    }
  ],
  "Variables": {
    "RandomSeed": "678923190",
    "Storage_TestConfigHierarchicalNamespace": "NamespaceTenant\namandaadlscanary\nU2FuaXRpemVk\nhttps://amandaadlscanary.blob.core.windows.net\nhttps://amandaadlscanary.file.core.windows.net\nhttps://amandaadlscanary.queue.core.windows.net\nhttps://amandaadlscanary.table.core.windows.net\n\n\n\n\nhttps://amandaadlscanary-secondary.blob.core.windows.net\nhttps://amandaadlscanary-secondary.file.core.windows.net\nhttps://amandaadlscanary-secondary.queue.core.windows.net\n\n68390a19-a643-458b-b726-408abf67b4fc\nSanitized\n72f988bf-86f1-41af-91ab-2d7cd011db47\nhttps://login.microsoftonline.com/\nCloud\nBlobEndpoint=https://amandaadlscanary.blob.core.windows.net/;QueueEndpoint=https://amandaadlscanary.queue.core.windows.net/;FileEndpoint=https://amandaadlscanary.file.core.windows.net/;BlobSecondaryEndpoint=https://amandaadlscanary-secondary.blob.core.windows.net/;QueueSecondaryEndpoint=https://amandaadlscanary-secondary.queue.core.windows.net/;FileSecondaryEndpoint=https://amandaadlscanary-secondary.file.core.windows.net/;AccountName=amandaadlscanary;AccountKey=Sanitized\n\n\n"
  }
}<|MERGE_RESOLUTION|>--- conflicted
+++ resolved
@@ -29,13 +29,8 @@
           "Microsoft-HTTPAPI/2.0"
         ],
         "x-ms-client-request-id": "f232d0ec-05fe-b124-6e0c-59839a03b42c",
-<<<<<<< HEAD
-        "x-ms-request-id": "5d1d8d43-001e-008d-29fa-beed10000000",
-        "x-ms-version": "2021-04-10"
-=======
         "x-ms-request-id": "a4e97417-401e-0017-80dc-c55f2a000000",
-        "x-ms-version": "2021-02-12"
->>>>>>> 49dd1a0e
+        "x-ms-version": "2021-04-10"
       },
       "ResponseBody": []
     },
@@ -203,13 +198,8 @@
           "Microsoft-HTTPAPI/2.0"
         ],
         "x-ms-client-request-id": "442a1123-33b3-37c5-6b38-ae04b71b7bc3",
-<<<<<<< HEAD
-        "x-ms-request-id": "5d1d8dab-001e-008d-77fa-beed10000000",
-        "x-ms-version": "2021-04-10"
-=======
         "x-ms-request-id": "a4e9749f-401e-0017-76dc-c55f2a000000",
-        "x-ms-version": "2021-02-12"
->>>>>>> 49dd1a0e
+        "x-ms-version": "2021-04-10"
       },
       "ResponseBody": []
     }
