--- conflicted
+++ resolved
@@ -29,13 +29,8 @@
           "Microsoft-HTTPAPI/2.0"
         ],
         "x-ms-client-request-id": "6fc5b54c-e59c-95b7-c900-e56a5f8a0a0b",
-<<<<<<< HEAD
-        "x-ms-request-id": "5d1d7c51-001e-008d-5efa-beed10000000",
-        "x-ms-version": "2021-02-12"
-=======
         "x-ms-request-id": "a4e96519-401e-0017-44dc-c55f2a000000",
-        "x-ms-version": "2020-12-06"
->>>>>>> 6b7c7623
+        "x-ms-version": "2021-02-12"
       },
       "ResponseBody": []
     },
@@ -215,13 +210,8 @@
           "Microsoft-HTTPAPI/2.0"
         ],
         "x-ms-client-request-id": "80004c4a-17d0-5b4b-f45b-75892494be52",
-<<<<<<< HEAD
-        "x-ms-request-id": "5d1d7d11-001e-008d-7cfa-beed10000000",
-        "x-ms-version": "2021-02-12"
-=======
         "x-ms-request-id": "a4e9657f-401e-0017-1bdc-c55f2a000000",
-        "x-ms-version": "2020-12-06"
->>>>>>> 6b7c7623
+        "x-ms-version": "2021-02-12"
       },
       "ResponseBody": []
     }
