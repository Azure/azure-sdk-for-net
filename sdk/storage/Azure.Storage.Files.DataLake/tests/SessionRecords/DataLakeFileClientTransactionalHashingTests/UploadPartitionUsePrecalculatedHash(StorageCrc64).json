--- conflicted
+++ resolved
@@ -29,13 +29,8 @@
           "Microsoft-HTTPAPI/2.0"
         ],
         "x-ms-client-request-id": "2246429b-fbd6-2fd2-0a21-c43a23ebb904",
-<<<<<<< HEAD
-        "x-ms-request-id": "5d1d9418-001e-008d-17fa-beed10000000",
+        "x-ms-request-id": "a4e97852-401e-0017-29dc-c55f2a000000",
         "x-ms-version": "2021-04-10"
-=======
-        "x-ms-request-id": "a4e97852-401e-0017-29dc-c55f2a000000",
-        "x-ms-version": "2021-02-12"
->>>>>>> 49dd1a0e
       },
       "ResponseBody": []
     },
@@ -104,13 +99,8 @@
         ],
         "x-ms-client-request-id": "0886e436-7ff0-769f-867d-c98a56b71da1",
         "x-ms-error-code": "Crc64Mismatch",
-<<<<<<< HEAD
-        "x-ms-request-id": "5b2600e8-401f-0047-40fa-beb199000000",
+        "x-ms-request-id": "f4c02d93-c01f-0026-2ddc-c5be39000000",
         "x-ms-version": "2021-04-10"
-=======
-        "x-ms-request-id": "f4c02d93-c01f-0026-2ddc-c5be39000000",
-        "x-ms-version": "2021-02-12"
->>>>>>> 49dd1a0e
       },
       "ResponseBody": {
         "error": {
@@ -145,13 +135,8 @@
           "Microsoft-HTTPAPI/2.0"
         ],
         "x-ms-client-request-id": "b67542fe-6b6c-8a50-8acb-cc066c815274",
-<<<<<<< HEAD
-        "x-ms-request-id": "5d1d9453-001e-008d-45fa-beed10000000",
+        "x-ms-request-id": "a4e97885-401e-0017-59dc-c55f2a000000",
         "x-ms-version": "2021-04-10"
-=======
-        "x-ms-request-id": "a4e97885-401e-0017-59dc-c55f2a000000",
-        "x-ms-version": "2021-02-12"
->>>>>>> 49dd1a0e
       },
       "ResponseBody": []
     }
