--- conflicted
+++ resolved
@@ -29,13 +29,8 @@
           "Microsoft-HTTPAPI/2.0"
         ],
         "x-ms-client-request-id": "5492bc91-64ce-9b96-05f0-d3adcf628304",
-<<<<<<< HEAD
-        "x-ms-request-id": "5d1d9526-001e-008d-5cfa-beed10000000",
-        "x-ms-version": "2021-04-10"
-=======
         "x-ms-request-id": "a4e9796d-401e-0017-1edc-c55f2a000000",
-        "x-ms-version": "2021-02-12"
->>>>>>> 49dd1a0e
+        "x-ms-version": "2021-04-10"
       },
       "ResponseBody": []
     },
@@ -215,13 +210,8 @@
           "Microsoft-HTTPAPI/2.0"
         ],
         "x-ms-client-request-id": "a7f34150-9505-4b4d-0588-d17112a254f3",
-<<<<<<< HEAD
-        "x-ms-request-id": "5d1d95a8-001e-008d-39fa-beed10000000",
-        "x-ms-version": "2021-04-10"
-=======
         "x-ms-request-id": "a4e979e1-401e-0017-01dc-c55f2a000000",
-        "x-ms-version": "2021-02-12"
->>>>>>> 49dd1a0e
+        "x-ms-version": "2021-04-10"
       },
       "ResponseBody": []
     }
