{
  "Entries": [
    {
      "RequestUri": "https://amandaadlscanary.blob.core.windows.net/test-filesystem-4f69dcdb-2a8e-a56f-77ba-10bd1b3b407a?restype=container",
      "RequestMethod": "PUT",
      "RequestHeaders": {
        "Accept": "application/xml",
        "Authorization": "Sanitized",
        "traceparent": "00-a85bd7856a0a844eb80557fdcd426518-b375303ee033a447-00",
        "User-Agent": [
          "azsdk-net-Storage.Files.DataLake/12.9.0-alpha.20211020.1",
          "(.NET 5.0.11; Microsoft Windows 10.0.19043)"
        ],
        "x-ms-blob-public-access": "container",
        "x-ms-client-request-id": "432e18f2-9fcb-3f72-5048-1df0efe5d28b",
        "x-ms-date": "Wed, 20 Oct 2021 17:59:26 GMT",
        "x-ms-return-client-request-id": "true",
        "x-ms-version": "2021-04-10"
      },
      "RequestBody": null,
      "StatusCode": 201,
      "ResponseHeaders": {
        "Content-Length": "0",
        "Date": "Wed, 20 Oct 2021 17:59:26 GMT",
        "ETag": "\u00220x8D993F35B700EED\u0022",
        "Last-Modified": "Wed, 20 Oct 2021 17:59:27 GMT",
        "Server": [
          "Windows-Azure-Blob/1.0",
          "Microsoft-HTTPAPI/2.0"
        ],
        "x-ms-client-request-id": "432e18f2-9fcb-3f72-5048-1df0efe5d28b",
<<<<<<< HEAD
        "x-ms-request-id": "5d1d9f02-001e-008d-72fa-beed10000000",
        "x-ms-version": "2021-04-10"
=======
        "x-ms-request-id": "a4e98222-401e-0017-09dc-c55f2a000000",
        "x-ms-version": "2021-02-12"
>>>>>>> 49dd1a0e
      },
      "ResponseBody": []
    },
    {
      "RequestUri": "https://amandaadlscanary.dfs.core.windows.net/test-filesystem-4f69dcdb-2a8e-a56f-77ba-10bd1b3b407a/test-file-89f684bf-6eff-884f-68fb-6ee5e8ae5f3d?resource=file",
      "RequestMethod": "PUT",
      "RequestHeaders": {
        "Accept": "application/json",
        "Authorization": "Sanitized",
        "traceparent": "00-2dc64a550e325f46a6ee388e412ef56f-b9bd64409bc1e24c-00",
        "User-Agent": [
          "azsdk-net-Storage.Files.DataLake/12.9.0-alpha.20211020.1",
          "(.NET 5.0.11; Microsoft Windows 10.0.19043)"
        ],
        "x-ms-client-request-id": "632fa065-8e9d-3d6e-68fd-f82a34a41e91",
        "x-ms-date": "Wed, 20 Oct 2021 17:59:27 GMT",
        "x-ms-return-client-request-id": "true",
        "x-ms-version": "2021-04-10"
      },
      "RequestBody": null,
      "StatusCode": 201,
      "ResponseHeaders": {
        "Content-Length": "0",
        "Date": "Wed, 20 Oct 2021 17:59:27 GMT",
        "ETag": "\u00220x8D993F35BAC992F\u0022",
        "Last-Modified": "Wed, 20 Oct 2021 17:59:27 GMT",
        "Server": [
          "Windows-Azure-HDFS/1.0",
          "Microsoft-HTTPAPI/2.0"
        ],
        "x-ms-client-request-id": "632fa065-8e9d-3d6e-68fd-f82a34a41e91",
        "x-ms-request-id": "73f2ef8f-301f-0040-65dc-c5f119000000",
        "x-ms-request-server-encrypted": "true",
        "x-ms-version": "2021-04-10"
      },
      "ResponseBody": []
    },
    {
      "RequestUri": "https://amandaadlscanary.dfs.core.windows.net/test-filesystem-4f69dcdb-2a8e-a56f-77ba-10bd1b3b407a/test-file-89f684bf-6eff-884f-68fb-6ee5e8ae5f3d?action=append\u0026position=0",
      "RequestMethod": "PATCH",
      "RequestHeaders": {
        "Accept": "application/json",
        "Authorization": "Sanitized",
        "Content-Length": "3072",
        "Content-Type": "application/octet-stream",
        "traceparent": "00-99e59bbda0959c47b34bb28c0dee1a01-ede79b41141f8647-00",
        "User-Agent": [
          "azsdk-net-Storage.Files.DataLake/12.9.0-alpha.20211020.1",
          "(.NET 5.0.11; Microsoft Windows 10.0.19043)"
        ],
        "x-ms-client-request-id": "48802a71-fb7f-519f-105c-cc2dfefd5eb6",
        "x-ms-date": "Wed, 20 Oct 2021 17:59:27 GMT",
        "x-ms-return-client-request-id": "true",
        "x-ms-version": "2021-04-10"
      },
      "RequestBody": "ZEpzc5ZdsqeNw59gWCnRtSW8ygIN/K8gtvEKihZetspbRuGITyK8lGaGtQcAEucmdmjLMhrQfWebU72lUyeQLg3UBBFISWYDADWchkenH6MK4xSuk4Owi8l57ftlF0E/9ob6Kw3V3SwCyDLkNPYg9DQZmm8S4ZuJJHlIz1tqnun0XY/ArPOWNQXnq8tRy1fSWPjHS3zSLBTrcQeUjA7RlypJ8NdmYEdAg2VpKjXQOFgidXZio1JsITB71DvsAaj3FhShB9qAa/exh8gWaAHeGziucheXbvTX3M6m64wMU4G9chQhLzB9ogl/sRyKVbkvnLkDPY\u002BRX6gfySoM2YBrpDNGWfXtvewHMNANGLzYTYcVd0/TCRbyKxNsAmUGcciJFAzoQ/vDQt7M\u002Bwy/g0brR3uj9mIwmJsdVC7igbqGAb8HgwSv7wmLUTRwBg0JMqfMgLrpYnplWXxxy\u002B7N4cEkRvpNtwBCPFhyGKUuv5GNFCKGFQD/nZ5EoiqHPiQavXBzTMATu3qniURid0rVN5nq47fMR8vAJKhbCRXVuv4zV1o0unPRelin3ou8nSVUbmqRnVpsTnalsygXt7Jl0s9FLiDvoX0mGGheJWg/A4eDBpuqRB2jxwnjjgdKusKmQQy8dm4FZM3taoXxDSgNZq\u002Bhk7AXu46yomcXDBJ1212muORcgowZfaLNvNmYsrng1ShXqSYSjoZ\u002BCtQG7li6eI8nS1VEseMjiBYOSf\u002B0GvCuNjbpHjE2kyld3Xi4Eo9JE0RJcGZjnCRFMyEQA0WHyfDkV7ci0Vld8Lcr5tRra3WGxDa6a6mJS5kRpOoPJpDk1hSH07vYJkHr7ICuOLZP2cisij4PzF5GWgwdECxuTconRg/A45e5rp70z38p2hLjwssiY5tR1Qq1QHmvuhYVfJ61h/Gmj/Ux8tugGvzfHX/5Ok5hTOou1nEFCqMdCvSH3lPgc1MgPTLV8HDAsLoN1iP5tX/HtDCzh7CAoIRSE\u002BjnGDup/qkr2f0bi1t5biW2\u002BDR/JFV0wCoiLeyjn5ytg92I2Jd\u002BY9d5ztyCqyjVORiKyqhQ0u\u002BTc1gRhtG8iDlgbgh98ZaON5RcBlV48RQCTfPUGNX0XbHu9WQ\u002BbdwGvEWiIT0gV0iC/JIT88yZGoFEDjnd6HBjbBFXj/sxT8m4VkkQ1c/W4varUhtC4GnkVNvi\u002Bl\u002BjKdTUP7UsycdMUa3IW52DiESybSxCMpZUIIuncjogTlRqFC10PJYaqhguXgBueoXLYcyWMIwyYPY\u002Bfx4phFeNKwJYXUZwDkytmMMTFNOV5qYG2xBuiR3IOLM2Nrx48CbBoTL\u002BFhw\u002BW1N/6JjJHkwjqJl3I6hGHqLljyWTOdeQNaedUnKgl9CJx4C87qCF/hlmE44iAM19e4OQGIb3qyF777PxLMzZghHJ7lsoiS8BYJEMLCZJbTTZH9bvD35JkhxeQf/tk9JMjZB8WRJxVPFTj7j16n77MoJ\u002BFwz26nKSf1s/ykgwE8y\u002Bv5\u002BWzBMiaMrlnIDGVKedYw59bnzFVqIe6tm2MYqpI3zrNivfZWVuXK9BEU7yzCu0omc5sqRQ\u002BGn8d\u002BI6azZAO3gE2h18vv6oDxLNhEVUKx6uAo8jb3DXmz3B4u2DM/F4AdXV7vINN\u002BNokaOSgnQkqEzEi2imHMwILD7gutsQJNshVIJwfz0rocurut7NRBjJnTqhv6iI0eUIzcGzLX0IWGzHcS7ysygOmOqd\u002BmHuOuclFhygb2UzmIOdZ7F8eHNOo2JxBdPq1\u002BkRkie969aDGpLZjhZgZ\u002BgGlNirVEx3kR93Tlf/fDUUOz8zj90\u002BdaysGk0fo\u002Bpd7Tt6anD7P4KdmgAHRpx/g51dxFLWLdgLyB4s/jr/WO41GWEbhRHEGfu8lfTcNi8PLJavwd6XhsBjbqJSzkBInUIS0Sw7ZP6LmKtXGpfjL5LuHNKjT5YPnpOgtxZvckq6dPiyyWUD08iXJCkyP2wpgD8PY7JupU6rAjKYm6zoGyVhnKaeMGUs60kJCyts3V4ndjfWXw\u002BXS86qB8YyajccrggE0KLFilDa43dpZZkiPyXTcSV0ErsVyVDX9Cme\u002BoER7F0jaAy8Yevn/HyYLuY1h8ihXvkSp5xM7gZR7pUmO\u002Bj1WHg8/9YYFw85jRY\u002BfZtqomxh/ZyI/kTA1noFanNWwMCUotZt\u002BYjxiEbp2RqFDXBr50woxT1MbVkzeyhcEq2b48xVqtrE/ajkb3RVniQqO8gJmoMnLfqDRzR9OX1glXWZTfZNMGOVp\u002BmjRFXI9880CUBfUngqdLbR0mOmR8Mrg9r\u002BvFAu3Qtlc/OZg\u002BilulBlSDA9AEL9b9lAe10A718meMF7yTp/Biw1\u002Bd6FkPHNLBgSQP\u002BT7YKXAUx37mGtZYOTcgsmKfAV5UEECAdkeN7nck5F7a5gkoo\u002B5MjuCBjKh5Na8R3lpgMn/Fu9j\u002BV7M4luj3sTZ3jVMuCB6EUoJ90pOYBzCYbAActKHfFTowOkw7E\u002Bf3icth8bhb89ZL6\u002B/9R9k1VlCCkDrY2wyEmHgY/c3CWT6ahkjINgV4PHgp0MjB4c1Q\u002BtP7qHO9Hq7O7VlAMvYIeZKhYsGQbSBLClPCvwozwraqx/Lp1qDK3WeaCUi8J/lyEVc2EI77wI2zsK4f\u002Bm\u002BkiyqilXrzLqLh5oVp9mPXjtJaQJ2y/aI3vvd1NhYCquL39X4uGZKOfvKkRCn5kdop3CHLtanR4Z14euaDjeic70uiYfDlqXVP29GbHql4Ph0tS1n0RuU5JhPgtZ6sCvEaF2TuVy/ZRDKse\u002BnYRsLj8EzJVjKemJhWaUvc9PPmk9DQgQdEmdb9VAcnR8sLYO9BDLVR4qS\u002Bi37ch\u002B3j/E8\u002BxdgI98XLr2Zl3AI7Z1DdWwhsm/hOhLE8IfWYeAHpCVe3\u002BHHi8mkphW1e/BaigxQd/yzlh2BW8EEm3NXAMzdUfMKqc37e6livMwaK74iqiZ7henjlA3H3YQgwzCWDWVI2Co9D\u002BA\u002BlPxTENkRZzAC4jEM23ri\u002Bf2lQsxJ2ri4zG\u002Bm0VOUJZpGfTEtkEM09nZT3eE/STIqpd4sV80T9LoDmkRpqpXcbrxWxp5J9Wm6cEyV9fzXeUN9fGt1Z82Ncoh26fX\u002Bywugd28kqIKToLC0sedAff69bCEBLC5qpsbuiZQV0wuzu6VBNX5NstDA6du6wPXmTPSJuX2U/Z7dNdCodd7ufY2kwTYB/0hAb/lQAEJS76YQyHzfTFnOHr4GY/\u002Bt5T0x0mwN1f\u002B/pE1sCUlEBL1cikZqV62iDzFz1uJ4O5uI0kq8Xm4WBNmmkSPvcwLQSdoAqdm5A42PT4N6mj8dR2jx43b\u002Bh\u002BZPRkVsg8ZJstvuY00Id5GCD479LM6q22raiQm6/U/L0YHz8WNUDL/HRdznTHax1Q/XL9OoAZrXpKraUfq8jrVMIpHLFEYuLcLPNecxw080aPQ5o428I9Am3Az4ufrFCrcnW2mk5oCJ6QHQ2Qvz5eEbpejGgyrnz/7BpHh5NbQHyeswCmglj4Izb/qLq0qEczYrnNPR/kdMP4tq4wJIELNNyM8gg9u5NhZmkxMwXGS0PXFCTVigNctj5Arcuqy/6x8HPaK7o69asqb9q2t0W6Mm9uWRBcMa7ZLDvN\u002BQnHuppufz6R6B\u002BJnCJ5rx4oqgL0hntcPG7uVcLE/P9\u002BbPidYrE8RDQHKEpP4Lzx4oaMsII01XaSa3ovfCl/zOsgCy8l3Eho6GXO8VotDFut/HM8NEh5RZeCCvc7EMQKh1tfK9mNyAY6I8gYaeQcYV8ifYO2Q5SepsGbp9FRMdedwGn\u002BzeSCHDRtAhCAYN\u002BzZamYGJNEVEfGwIEX9iAw5PH0fqV6HZN2nF1PST2AHkXh5EIrtRVAWWwiOA1jaioQOB0ij\u002BY2OUgWIXg19QsKQqI7Mg3eCS/YsCE5V\u002BGCFzY3OxEgYZJjr676EZedDmBlG/VrJDQYMi7tRdvA\u002BOFmkA5F/r316d0T24Zi5/uYP6G81D/sGu7\u002BGwTiMx\u002B2nrLNl32FWw\u002Bmby4UW0ytuU43UQY2BCSlenkfR\u002BO1F7bBWTjXkVB\u002BFuSWFmkN17\u002BiUGG6ruIVgJqOKB0AZhMr7Vd7V",
      "StatusCode": 202,
      "ResponseHeaders": {
        "Content-Length": "0",
        "Date": "Wed, 20 Oct 2021 17:59:27 GMT",
        "Server": [
          "Windows-Azure-HDFS/1.0",
          "Microsoft-HTTPAPI/2.0"
        ],
        "x-ms-client-request-id": "48802a71-fb7f-519f-105c-cc2dfefd5eb6",
        "x-ms-request-id": "73f2ef99-301f-0040-66dc-c5f119000000",
        "x-ms-request-server-encrypted": "true",
        "x-ms-version": "2021-04-10"
      },
      "ResponseBody": []
    },
    {
      "RequestUri": "https://amandaadlscanary.dfs.core.windows.net/test-filesystem-4f69dcdb-2a8e-a56f-77ba-10bd1b3b407a/test-file-89f684bf-6eff-884f-68fb-6ee5e8ae5f3d?action=flush\u0026position=3072",
      "RequestMethod": "PATCH",
      "RequestHeaders": {
        "Accept": "application/json",
        "Authorization": "Sanitized",
        "traceparent": "00-334851e3a7ea96479cbe640520f09aa2-3ba2954fecd8b543-00",
        "User-Agent": [
          "azsdk-net-Storage.Files.DataLake/12.9.0-alpha.20211020.1",
          "(.NET 5.0.11; Microsoft Windows 10.0.19043)"
        ],
        "x-ms-client-request-id": "09b8eaa9-d524-bf12-a898-6b5fdb7ccb5e",
        "x-ms-date": "Wed, 20 Oct 2021 17:59:27 GMT",
        "x-ms-return-client-request-id": "true",
        "x-ms-version": "2021-04-10"
      },
      "RequestBody": null,
      "StatusCode": 200,
      "ResponseHeaders": {
        "Content-Length": "0",
        "Date": "Wed, 20 Oct 2021 17:59:27 GMT",
        "ETag": "\u00220x8D993F35BC8EA39\u0022",
        "Last-Modified": "Wed, 20 Oct 2021 17:59:27 GMT",
        "Server": [
          "Windows-Azure-HDFS/1.0",
          "Microsoft-HTTPAPI/2.0"
        ],
        "x-ms-client-request-id": "09b8eaa9-d524-bf12-a898-6b5fdb7ccb5e",
        "x-ms-request-id": "73f2ef9a-301f-0040-67dc-c5f119000000",
        "x-ms-request-server-encrypted": "false",
        "x-ms-version": "2021-04-10"
      },
      "ResponseBody": []
    },
    {
      "RequestUri": "https://amandaadlscanary.blob.core.windows.net/test-filesystem-4f69dcdb-2a8e-a56f-77ba-10bd1b3b407a/test-file-89f684bf-6eff-884f-68fb-6ee5e8ae5f3d",
      "RequestMethod": "HEAD",
      "RequestHeaders": {
        "Accept": "application/xml",
        "Authorization": "Sanitized",
        "traceparent": "00-4ad436bfcde9d54d94b12226c7e8be67-ab1d2f6b8f9f1048-00",
        "User-Agent": [
          "azsdk-net-Storage.Files.DataLake/12.9.0-alpha.20211020.1",
          "(.NET 5.0.11; Microsoft Windows 10.0.19043)"
        ],
        "x-ms-client-request-id": "138348af-5445-5992-3af1-44d7a228e078",
        "x-ms-date": "Wed, 20 Oct 2021 17:59:27 GMT",
        "x-ms-return-client-request-id": "true",
        "x-ms-version": "2021-04-10"
      },
      "RequestBody": null,
      "StatusCode": 200,
      "ResponseHeaders": {
        "Accept-Ranges": "bytes",
        "Content-Length": "3072",
        "Content-Type": "application/octet-stream",
        "Date": "Wed, 20 Oct 2021 17:59:27 GMT",
        "ETag": "\u00220x8D993F35BC8EA39\u0022",
        "Last-Modified": "Wed, 20 Oct 2021 17:59:27 GMT",
        "Server": [
          "Windows-Azure-Blob/1.0",
          "Microsoft-HTTPAPI/2.0"
        ],
        "x-ms-access-tier": "Hot",
        "x-ms-access-tier-inferred": "true",
        "x-ms-blob-type": "BlockBlob",
        "x-ms-client-request-id": "138348af-5445-5992-3af1-44d7a228e078",
        "x-ms-creation-time": "Wed, 20 Oct 2021 17:59:27 GMT",
        "x-ms-group": "$superuser",
        "x-ms-lease-state": "available",
        "x-ms-lease-status": "unlocked",
        "x-ms-owner": "$superuser",
        "x-ms-permissions": "rw-r-----",
        "x-ms-request-id": "a4e9829c-401e-0017-6ddc-c55f2a000000",
        "x-ms-resource-type": "file",
        "x-ms-server-encrypted": "true",
        "x-ms-version": "2021-04-10"
      },
      "ResponseBody": []
    },
    {
      "RequestUri": "https://amandaadlscanary.blob.core.windows.net/test-filesystem-4f69dcdb-2a8e-a56f-77ba-10bd1b3b407a/test-file-89f684bf-6eff-884f-68fb-6ee5e8ae5f3d",
      "RequestMethod": "GET",
      "RequestHeaders": {
        "Accept": "application/xml",
        "Authorization": "Sanitized",
        "If-Match": "\u00220x8D993F35BC8EA39\u0022",
        "User-Agent": [
          "azsdk-net-Storage.Files.DataLake/12.9.0-alpha.20211020.1",
          "(.NET 5.0.11; Microsoft Windows 10.0.19043)"
        ],
        "x-ms-client-request-id": "93b017a6-b7f9-b219-e629-094121c6c079",
        "x-ms-date": "Wed, 20 Oct 2021 17:59:27 GMT",
        "x-ms-range": "bytes=0-2047",
        "x-ms-range-get-content-crc64": "true",
        "x-ms-return-client-request-id": "true",
        "x-ms-version": "2021-04-10"
      },
      "RequestBody": null,
      "StatusCode": 206,
      "ResponseHeaders": {
        "Accept-Ranges": "bytes",
        "Content-Length": "2048",
        "Content-Range": "bytes 0-2047/3072",
        "Content-Type": "application/octet-stream",
        "Date": "Wed, 20 Oct 2021 17:59:27 GMT",
        "ETag": "\u00220x8D993F35BC8EA39\u0022",
        "Last-Modified": "Wed, 20 Oct 2021 17:59:27 GMT",
        "Server": [
          "Windows-Azure-Blob/1.0",
          "Microsoft-HTTPAPI/2.0"
        ],
        "x-ms-blob-type": "BlockBlob",
        "x-ms-client-request-id": "93b017a6-b7f9-b219-e629-094121c6c079",
        "x-ms-content-crc64": "Fse4gQhMZJA=",
        "x-ms-creation-time": "Wed, 20 Oct 2021 17:59:27 GMT",
        "x-ms-group": "$superuser",
        "x-ms-lease-state": "available",
        "x-ms-lease-status": "unlocked",
        "x-ms-owner": "$superuser",
        "x-ms-permissions": "rw-r-----",
        "x-ms-request-id": "a4e982ad-401e-0017-7edc-c55f2a000000",
        "x-ms-resource-type": "file",
        "x-ms-server-encrypted": "true",
        "x-ms-version": "2021-04-10"
      },
      "ResponseBody": "ZEpzc5ZdsqeNw59gWCnRtSW8ygIN/K8gtvEKihZetspbRuGITyK8lGaGtQcAEucmdmjLMhrQfWebU72lUyeQLg3UBBFISWYDADWchkenH6MK4xSuk4Owi8l57ftlF0E/9ob6Kw3V3SwCyDLkNPYg9DQZmm8S4ZuJJHlIz1tqnun0XY/ArPOWNQXnq8tRy1fSWPjHS3zSLBTrcQeUjA7RlypJ8NdmYEdAg2VpKjXQOFgidXZio1JsITB71DvsAaj3FhShB9qAa/exh8gWaAHeGziucheXbvTX3M6m64wMU4G9chQhLzB9ogl/sRyKVbkvnLkDPY\u002BRX6gfySoM2YBrpDNGWfXtvewHMNANGLzYTYcVd0/TCRbyKxNsAmUGcciJFAzoQ/vDQt7M\u002Bwy/g0brR3uj9mIwmJsdVC7igbqGAb8HgwSv7wmLUTRwBg0JMqfMgLrpYnplWXxxy\u002B7N4cEkRvpNtwBCPFhyGKUuv5GNFCKGFQD/nZ5EoiqHPiQavXBzTMATu3qniURid0rVN5nq47fMR8vAJKhbCRXVuv4zV1o0unPRelin3ou8nSVUbmqRnVpsTnalsygXt7Jl0s9FLiDvoX0mGGheJWg/A4eDBpuqRB2jxwnjjgdKusKmQQy8dm4FZM3taoXxDSgNZq\u002Bhk7AXu46yomcXDBJ1212muORcgowZfaLNvNmYsrng1ShXqSYSjoZ\u002BCtQG7li6eI8nS1VEseMjiBYOSf\u002B0GvCuNjbpHjE2kyld3Xi4Eo9JE0RJcGZjnCRFMyEQA0WHyfDkV7ci0Vld8Lcr5tRra3WGxDa6a6mJS5kRpOoPJpDk1hSH07vYJkHr7ICuOLZP2cisij4PzF5GWgwdECxuTconRg/A45e5rp70z38p2hLjwssiY5tR1Qq1QHmvuhYVfJ61h/Gmj/Ux8tugGvzfHX/5Ok5hTOou1nEFCqMdCvSH3lPgc1MgPTLV8HDAsLoN1iP5tX/HtDCzh7CAoIRSE\u002BjnGDup/qkr2f0bi1t5biW2\u002BDR/JFV0wCoiLeyjn5ytg92I2Jd\u002BY9d5ztyCqyjVORiKyqhQ0u\u002BTc1gRhtG8iDlgbgh98ZaON5RcBlV48RQCTfPUGNX0XbHu9WQ\u002BbdwGvEWiIT0gV0iC/JIT88yZGoFEDjnd6HBjbBFXj/sxT8m4VkkQ1c/W4varUhtC4GnkVNvi\u002Bl\u002BjKdTUP7UsycdMUa3IW52DiESybSxCMpZUIIuncjogTlRqFC10PJYaqhguXgBueoXLYcyWMIwyYPY\u002Bfx4phFeNKwJYXUZwDkytmMMTFNOV5qYG2xBuiR3IOLM2Nrx48CbBoTL\u002BFhw\u002BW1N/6JjJHkwjqJl3I6hGHqLljyWTOdeQNaedUnKgl9CJx4C87qCF/hlmE44iAM19e4OQGIb3qyF777PxLMzZghHJ7lsoiS8BYJEMLCZJbTTZH9bvD35JkhxeQf/tk9JMjZB8WRJxVPFTj7j16n77MoJ\u002BFwz26nKSf1s/ykgwE8y\u002Bv5\u002BWzBMiaMrlnIDGVKedYw59bnzFVqIe6tm2MYqpI3zrNivfZWVuXK9BEU7yzCu0omc5sqRQ\u002BGn8d\u002BI6azZAO3gE2h18vv6oDxLNhEVUKx6uAo8jb3DXmz3B4u2DM/F4AdXV7vINN\u002BNokaOSgnQkqEzEi2imHMwILD7gutsQJNshVIJwfz0rocurut7NRBjJnTqhv6iI0eUIzcGzLX0IWGzHcS7ysygOmOqd\u002BmHuOuclFhygb2UzmIOdZ7F8eHNOo2JxBdPq1\u002BkRkie969aDGpLZjhZgZ\u002BgGlNirVEx3kR93Tlf/fDUUOz8zj90\u002BdaysGk0fo\u002Bpd7Tt6anD7P4KdmgAHRpx/g51dxFLWLdgLyB4s/jr/WO41GWEbhRHEGfu8lfTcNi8PLJavwd6XhsBjbqJSzkBInUIS0Sw7ZP6LmKtXGpfjL5LuHNKjT5YPnpOgtxZvckq6dPiyyWUD08iXJCkyP2wpgD8PY7JupU6rAjKYm6zoGyVhnKaeMGUs60kJCyts3V4ndjfWXw\u002BXS86qB8YyajccrggE0KLFilDa43dpZZkiPyXTcSV0ErsVyVDX9Cme\u002BoER7F0jaAy8Yevn/HyYLuY1h8ihXvkSp5xM7gZR7pUmO\u002Bj1WHg8/9YYFw85jRY\u002BfZtqomxh/ZyI/kTA1noFanNWwMCUotZt\u002BYjxiEbp2RqFDXBr50woxT1MbVkzeyhcEq2b48xVqtrE/ajkb3RVniQqO8gJmoMnLfqDRzR9OX1glXWZTfZNMGOVp\u002BmjRFXI9880CUBfUngqdLbR0mOmR8Mrg9r\u002BvFAu3Qtlc/OZg\u002BilulBlSDA9AEL9b9lAe10A718meMF7yTp/Biw1\u002Bd6FkPHNLBgSQP\u002BT7YKXAUx37mGtZYOTcgsmKfAV5UEECAdkeN7nck5F7a5gkoo\u002B5MjuCBjKh5Na8R3lpgMn/Fu9j\u002BV7M4luj3sTZ3jVMuCB6EUoJ90pOYBzCYbAActKHfFTowOkw7E\u002Bf3icth8bhb89ZL6\u002B/9R9k1VlCCkDrY2wyEmHgY/c3CWT6ahkjINgV4PHgp0MjB4c1Q\u002BtP7qHO9Hq7O7VlAMvYIeZKhYsGQbSBLClPCvwozwraqx/Lp1qDK3WeaCUi8J/lyEVc2EI77wI2zsK4f\u002Bm\u002BkiyqilXrzLqLh5oVp9mPXjtJaQJ2y/aI3vvd1NhYCquL39X4uGZKOfvKkRCn5kdop3CHLtanR4Z14euaDjeic4="
    },
    {
      "RequestUri": "https://amandaadlscanary.blob.core.windows.net/test-filesystem-4f69dcdb-2a8e-a56f-77ba-10bd1b3b407a/test-file-89f684bf-6eff-884f-68fb-6ee5e8ae5f3d",
      "RequestMethod": "GET",
      "RequestHeaders": {
        "Accept": "application/xml",
        "Authorization": "Sanitized",
        "If-Match": "\u00220x8D993F35BC8EA39\u0022",
        "User-Agent": [
          "azsdk-net-Storage.Files.DataLake/12.9.0-alpha.20211020.1",
          "(.NET 5.0.11; Microsoft Windows 10.0.19043)"
        ],
        "x-ms-client-request-id": "8b310225-4c77-e27f-8e80-0010610f2186",
        "x-ms-date": "Wed, 20 Oct 2021 17:59:27 GMT",
        "x-ms-range": "bytes=2048-4095",
        "x-ms-range-get-content-crc64": "true",
        "x-ms-return-client-request-id": "true",
        "x-ms-version": "2021-04-10"
      },
      "RequestBody": null,
      "StatusCode": 206,
      "ResponseHeaders": {
        "Accept-Ranges": "bytes",
        "Content-Length": "1024",
        "Content-Range": "bytes 2048-3071/3072",
        "Content-Type": "application/octet-stream",
        "Date": "Wed, 20 Oct 2021 17:59:27 GMT",
        "ETag": "\u00220x8D993F35BC8EA39\u0022",
        "Last-Modified": "Wed, 20 Oct 2021 17:59:27 GMT",
        "Server": [
          "Windows-Azure-Blob/1.0",
          "Microsoft-HTTPAPI/2.0"
        ],
        "x-ms-blob-type": "BlockBlob",
        "x-ms-client-request-id": "8b310225-4c77-e27f-8e80-0010610f2186",
        "x-ms-content-crc64": "H17UkZAESCE=",
        "x-ms-creation-time": "Wed, 20 Oct 2021 17:59:27 GMT",
        "x-ms-group": "$superuser",
        "x-ms-lease-state": "available",
        "x-ms-lease-status": "unlocked",
        "x-ms-owner": "$superuser",
        "x-ms-permissions": "rw-r-----",
        "x-ms-request-id": "a4e982bd-401e-0017-0bdc-c55f2a000000",
        "x-ms-resource-type": "file",
        "x-ms-server-encrypted": "true",
        "x-ms-version": "2021-04-10"
      },
      "ResponseBody": "9LomHw5al1T9vRmx6peD4dLUtZ9EblOSYT4LWerArxGhdk7lcv2UQyrHvp2EbC4/BMyVYynpiYVmlL3PTz5pPQ0IEHRJnW/VQHJ0fLC2DvQQy1UeKkvot\u002B3Ift4/xPPsXYCPfFy69mZdwCO2dQ3VsIbJv4ToSxPCH1mHgB6QlXt/hx4vJpKYVtXvwWooMUHf8s5YdgVvBBJtzVwDM3VHzCqnN\u002B3upYrzMGiu\u002BIqome4Xp45QNx92EIMMwlg1lSNgqPQ/gPpT8UxDZEWcwAuIxDNt64vn9pULMSdq4uMxvptFTlCWaRn0xLZBDNPZ2U93hP0kyKqXeLFfNE/S6A5pEaaqV3G68VsaeSfVpunBMlfX813lDfXxrdWfNjXKIdun1/ssLoHdvJKiCk6CwtLHnQH3\u002BvWwhASwuaqbG7omUFdMLs7ulQTV\u002BTbLQwOnbusD15kz0ibl9lP2e3TXQqHXe7n2NpME2Af9IQG/5UABCUu\u002BmEMh830xZzh6\u002BBmP/reU9MdJsDdX/v6RNbAlJRAS9XIpGaletog8xc9bieDubiNJKvF5uFgTZppEj73MC0EnaAKnZuQONj0\u002BDepo/HUdo8eN2/ofmT0ZFbIPGSbLb7mNNCHeRgg\u002BO/SzOqttq2okJuv1Py9GB8/FjVAy/x0Xc50x2sdUP1y/TqAGa16Sq2lH6vI61TCKRyxRGLi3CzzXnMcNPNGj0OaONvCPQJtwM\u002BLn6xQq3J1tppOaAiekB0NkL8\u002BXhG6XoxoMq58/\u002BwaR4eTW0B8nrMApoJY\u002BCM2/6i6tKhHM2K5zT0f5HTD\u002BLauMCSBCzTcjPIIPbuTYWZpMTMFxktD1xQk1YoDXLY\u002BQK3Lqsv\u002BsfBz2iu6OvWrKm/atrdFujJvblkQXDGu2Sw7zfkJx7qabn8\u002BkegfiZwiea8eKKoC9IZ7XDxu7lXCxPz/fmz4nWKxPEQ0ByhKT\u002BC88eKGjLCCNNV2kmt6L3wpf8zrIAsvJdxIaOhlzvFaLQxbrfxzPDRIeUWXggr3OxDECodbXyvZjcgGOiPIGGnkHGFfIn2DtkOUnqbBm6fRUTHXncBp/s3kghw0bQIQgGDfs2WpmBiTRFRHxsCBF/YgMOTx9H6leh2TdpxdT0k9gB5F4eRCK7UVQFlsIjgNY2oqEDgdIo/mNjlIFiF4NfULCkKiOzIN3gkv2LAhOVfhghc2NzsRIGGSY6\u002Bu\u002BhGXnQ5gZRv1ayQ0GDIu7UXbwPjhZpAORf699endE9uGYuf7mD\u002BhvNQ/7Bru/hsE4jMftp6yzZd9hVsPpm8uFFtMrblON1EGNgQkpXp5H0fjtRe2wVk415FQfhbklhZpDde/olBhuq7iFYCajigdAGYTK\u002B1Xe1Q=="
    },
    {
      "RequestUri": "https://amandaadlscanary.blob.core.windows.net/test-filesystem-4f69dcdb-2a8e-a56f-77ba-10bd1b3b407a?restype=container",
      "RequestMethod": "DELETE",
      "RequestHeaders": {
        "Accept": "application/xml",
        "Authorization": "Sanitized",
        "traceparent": "00-d4d4ad7bcc19bd45aeabff4f4c554a04-304535a803483641-00",
        "User-Agent": [
          "azsdk-net-Storage.Files.DataLake/12.9.0-alpha.20211020.1",
          "(.NET 5.0.11; Microsoft Windows 10.0.19043)"
        ],
        "x-ms-client-request-id": "1e1cc852-3594-9601-5a9b-bcb20a08e3e7",
        "x-ms-date": "Wed, 20 Oct 2021 17:59:27 GMT",
        "x-ms-return-client-request-id": "true",
        "x-ms-version": "2021-04-10"
      },
      "RequestBody": null,
      "StatusCode": 202,
      "ResponseHeaders": {
        "Content-Length": "0",
        "Date": "Wed, 20 Oct 2021 17:59:27 GMT",
        "Server": [
          "Windows-Azure-Blob/1.0",
          "Microsoft-HTTPAPI/2.0"
        ],
        "x-ms-client-request-id": "1e1cc852-3594-9601-5a9b-bcb20a08e3e7",
<<<<<<< HEAD
        "x-ms-request-id": "5d1d9fb4-001e-008d-76fa-beed10000000",
        "x-ms-version": "2021-04-10"
=======
        "x-ms-request-id": "a4e982cd-401e-0017-1bdc-c55f2a000000",
        "x-ms-version": "2021-02-12"
>>>>>>> 49dd1a0e
      },
      "ResponseBody": []
    }
  ],
  "Variables": {
    "RandomSeed": "2096907070",
    "Storage_TestConfigHierarchicalNamespace": "NamespaceTenant\namandaadlscanary\nU2FuaXRpemVk\nhttps://amandaadlscanary.blob.core.windows.net\nhttps://amandaadlscanary.file.core.windows.net\nhttps://amandaadlscanary.queue.core.windows.net\nhttps://amandaadlscanary.table.core.windows.net\n\n\n\n\nhttps://amandaadlscanary-secondary.blob.core.windows.net\nhttps://amandaadlscanary-secondary.file.core.windows.net\nhttps://amandaadlscanary-secondary.queue.core.windows.net\n\n68390a19-a643-458b-b726-408abf67b4fc\nSanitized\n72f988bf-86f1-41af-91ab-2d7cd011db47\nhttps://login.microsoftonline.com/\nCloud\nBlobEndpoint=https://amandaadlscanary.blob.core.windows.net/;QueueEndpoint=https://amandaadlscanary.queue.core.windows.net/;FileEndpoint=https://amandaadlscanary.file.core.windows.net/;BlobSecondaryEndpoint=https://amandaadlscanary-secondary.blob.core.windows.net/;QueueSecondaryEndpoint=https://amandaadlscanary-secondary.queue.core.windows.net/;FileSecondaryEndpoint=https://amandaadlscanary-secondary.file.core.windows.net/;AccountName=amandaadlscanary;AccountKey=Sanitized\n\n\n"
  }
}<|MERGE_RESOLUTION|>--- conflicted
+++ resolved
@@ -29,13 +29,8 @@
           "Microsoft-HTTPAPI/2.0"
         ],
         "x-ms-client-request-id": "432e18f2-9fcb-3f72-5048-1df0efe5d28b",
-<<<<<<< HEAD
-        "x-ms-request-id": "5d1d9f02-001e-008d-72fa-beed10000000",
-        "x-ms-version": "2021-04-10"
-=======
         "x-ms-request-id": "a4e98222-401e-0017-09dc-c55f2a000000",
-        "x-ms-version": "2021-02-12"
->>>>>>> 49dd1a0e
+        "x-ms-version": "2021-04-10"
       },
       "ResponseBody": []
     },
@@ -309,13 +304,8 @@
           "Microsoft-HTTPAPI/2.0"
         ],
         "x-ms-client-request-id": "1e1cc852-3594-9601-5a9b-bcb20a08e3e7",
-<<<<<<< HEAD
-        "x-ms-request-id": "5d1d9fb4-001e-008d-76fa-beed10000000",
-        "x-ms-version": "2021-04-10"
-=======
         "x-ms-request-id": "a4e982cd-401e-0017-1bdc-c55f2a000000",
-        "x-ms-version": "2021-02-12"
->>>>>>> 49dd1a0e
+        "x-ms-version": "2021-04-10"
       },
       "ResponseBody": []
     }
