{
  "Entries": [
    {
      "RequestUri": "https://amandaadlscanary.blob.core.windows.net/test-filesystem-1ce84163-9fd3-5851-a670-636c160b35aa?restype=container",
      "RequestMethod": "PUT",
      "RequestHeaders": {
        "Accept": "application/xml",
        "Authorization": "Sanitized",
        "traceparent": "00-fb3b577a1cbba44b93b8e34556e77f90-75ddb50142490c46-00",
        "User-Agent": [
          "azsdk-net-Storage.Files.DataLake/12.9.0-alpha.20211020.1",
          "(.NET 5.0.11; Microsoft Windows 10.0.19043)"
        ],
        "x-ms-blob-public-access": "container",
        "x-ms-client-request-id": "ea6096ea-a6db-b121-f74a-13d4488e00eb",
        "x-ms-date": "Wed, 20 Oct 2021 17:58:34 GMT",
        "x-ms-return-client-request-id": "true",
        "x-ms-version": "2021-02-12"
      },
      "RequestBody": null,
      "StatusCode": 201,
      "ResponseHeaders": {
        "Content-Length": "0",
        "Date": "Wed, 20 Oct 2021 17:58:35 GMT",
        "ETag": "\u00220x8D993F33D4C93C7\u0022",
        "Last-Modified": "Wed, 20 Oct 2021 17:58:36 GMT",
        "Server": [
          "Windows-Azure-Blob/1.0",
          "Microsoft-HTTPAPI/2.0"
        ],
        "x-ms-client-request-id": "ea6096ea-a6db-b121-f74a-13d4488e00eb",
<<<<<<< HEAD
        "x-ms-request-id": "5d1d750b-001e-008d-47fa-beed10000000",
        "x-ms-version": "2021-02-12"
=======
        "x-ms-request-id": "a4e96306-401e-0017-69dc-c55f2a000000",
        "x-ms-version": "2020-12-06"
>>>>>>> 6b7c7623
      },
      "ResponseBody": []
    },
    {
      "RequestUri": "https://amandaadlscanary.dfs.core.windows.net/test-filesystem-1ce84163-9fd3-5851-a670-636c160b35aa/test-file-e19f1cb5-59ed-8b58-5d68-717acafbc8c9?resource=file",
      "RequestMethod": "PUT",
      "RequestHeaders": {
        "Accept": "application/json",
        "Authorization": "Sanitized",
        "traceparent": "00-1ea4c4e0e2fb9845827bd1cbdc2616e0-c90f15b2e3b0544e-00",
        "User-Agent": [
          "azsdk-net-Storage.Files.DataLake/12.9.0-alpha.20211020.1",
          "(.NET 5.0.11; Microsoft Windows 10.0.19043)"
        ],
        "x-ms-client-request-id": "841a8e35-a077-3d89-f30e-31ec23b6e070",
        "x-ms-date": "Wed, 20 Oct 2021 17:58:36 GMT",
        "x-ms-return-client-request-id": "true",
        "x-ms-version": "2021-02-12"
      },
      "RequestBody": null,
      "StatusCode": 201,
      "ResponseHeaders": {
        "Content-Length": "0",
        "Date": "Wed, 20 Oct 2021 17:58:36 GMT",
        "ETag": "\u00220x8D993F33DD3F716\u0022",
        "Last-Modified": "Wed, 20 Oct 2021 17:58:37 GMT",
        "Server": [
          "Windows-Azure-HDFS/1.0",
          "Microsoft-HTTPAPI/2.0"
        ],
        "x-ms-client-request-id": "841a8e35-a077-3d89-f30e-31ec23b6e070",
        "x-ms-request-id": "69ea422a-801f-00b1-46dc-c5e834000000",
        "x-ms-request-server-encrypted": "true",
        "x-ms-version": "2021-02-12"
      },
      "ResponseBody": []
    },
    {
      "RequestUri": "https://amandaadlscanary.dfs.core.windows.net/test-filesystem-1ce84163-9fd3-5851-a670-636c160b35aa/test-file-e19f1cb5-59ed-8b58-5d68-717acafbc8c9?action=append\u0026position=0",
      "RequestMethod": "PATCH",
      "RequestHeaders": {
        "Accept": "application/json",
        "Authorization": "Sanitized",
        "Content-Length": "1024",
        "Content-Type": "application/octet-stream",
        "traceparent": "00-1cf4867a958e41448da55477770de63a-7cb6359df8a89940-00",
        "User-Agent": [
          "azsdk-net-Storage.Files.DataLake/12.9.0-alpha.20211020.1",
          "(.NET 5.0.11; Microsoft Windows 10.0.19043)"
        ],
        "x-ms-client-request-id": "3b4495e3-44e1-c052-410b-c1b4e1b89058",
        "x-ms-date": "Wed, 20 Oct 2021 17:58:37 GMT",
        "x-ms-return-client-request-id": "true",
        "x-ms-version": "2021-02-12"
      },
      "RequestBody": "BeY8\u002Bm2jMa/NRw8ZyAZQuSGOgYCrSs7Jfdu0zaCeWH2560UhsFRnRmSwHJOXCOjx\u002Blqyug2AP7sXcn2R72QPLu6SYN3ALwjNJjsc\u002Bi07MnTzwtNF655wOKuKCT7W1lYAoe2lBKgLMcpS5ZPRZEWN3EAInS2QyUNPIicyNSXK9lDkG1g/lS3M6JEI8wYLntRl/C39zTgpcNiqVeKA2fulh\u002B9C7UjtTkcTPLWbh9U8RINSzDn4zCgXuquAlD9KSw6WY2sXyLGMeK7m6pGDjegCbhFfLgzCrbvGKzKcbbkHyPCmBSRqJXvSxVSKEuKXlC3DfSYt6x0C1LawUJ1\u002B8Av03iGh3IjEl0iVjGm4N5vYL5YF2e\u002BT2d3SpDFtutTeVNVIljPA9bek/uXdl160SZwa1yEGeRccYQREzjhWVt1ztziTb6FnGDnfYNoJtUF/HlqUU\u002BKz2Nu9LDUufCZ/TagIauAlINr7sr/nJxg8EqvCxLDdwgP7v95d1kJsOZsTXxIyAUphWf6AmaAjy7HCgBqJa7d2ooukDKoByEqXj3kj1McFChFgYWuxXShj1/QtmlUo4s3knL2GjfSgX5C06AomAPfpvHYIKAlLxERjQTW20y30bqyrPzcKfnwdwALa/XQePNf8RN3eILnDmNd4I0y/6Ytjv3pdesHA3j3562gHcMfQRAVduo9PFk7y6KZfklswXtZ2dz36wMEWPGWf5TVRvCcQp95HYS/8E6kra5IaYEziyIyRkfiJ1oRDR30qrzAZoSx/T\u002Bp86f2memSUzlQv/NsZvRyovyouhtFZAxqx0WN4EspmmxBiZd\u002BP6xaU9QcvE0uiEfIUceEBUMkYIuXj9agBG7yKyWDKt1c9GNQUmpDKKvDOD8BwZKHoZUpHSUL5rPZuktlLpUrq11ma1lgN7LY4Tfj1FOXnkLYaoWMWg20VQ2vepge3f4Sl5Dhm1Y5I23iUDvtJBJgQhgEiMAPn1FPshZLsLkaugc5zUC\u002BsgLso0sXrgXRxyz/TzSAGlE\u002BBvhDlek/7W60y5o0t1bNoZAVG\u002BV0\u002B\u002B1LeerpTGWEmqOx/8pEfxwZrLXYYuJvmRPWLamkav5rxQsK9Bv\u002BVqEJMCz2gruMhSZz\u002B28znJkK39zbFx6/3C\u002BhSjbDPYcEH1YUzy61dRpUSaSDNG\u002BTOCRx/Bg7I0OGTVABVTiAzUuja9wVGs1qVWbGhs12OKu8Eg4OTUFqzPgWkoHetCPd03hc48iPfh1bC6a1cJx2EBCoQUMudnwKNJ7n/ohPj6FC6LNRFVjfLJPwt0WatVxfoIJtMnLcs1z8Vqstq4ORC3gBcofpJPq7yRCzOb86b4M\u002BhFoJ3lkuZjlSUMKtsYUQX6vJlUQ==",
      "StatusCode": 202,
      "ResponseHeaders": {
        "Content-Length": "0",
        "Date": "Wed, 20 Oct 2021 17:58:36 GMT",
        "Server": [
          "Windows-Azure-HDFS/1.0",
          "Microsoft-HTTPAPI/2.0"
        ],
        "x-ms-client-request-id": "3b4495e3-44e1-c052-410b-c1b4e1b89058",
        "x-ms-request-id": "69ea422b-801f-00b1-47dc-c5e834000000",
        "x-ms-request-server-encrypted": "true",
        "x-ms-version": "2021-02-12"
      },
      "ResponseBody": []
    },
    {
      "RequestUri": "https://amandaadlscanary.dfs.core.windows.net/test-filesystem-1ce84163-9fd3-5851-a670-636c160b35aa/test-file-e19f1cb5-59ed-8b58-5d68-717acafbc8c9?action=flush\u0026position=1024",
      "RequestMethod": "PATCH",
      "RequestHeaders": {
        "Accept": "application/json",
        "Authorization": "Sanitized",
        "traceparent": "00-b12a84dfdd5e8b4899380e75e19114a4-f44a31d08b86864d-00",
        "User-Agent": [
          "azsdk-net-Storage.Files.DataLake/12.9.0-alpha.20211020.1",
          "(.NET 5.0.11; Microsoft Windows 10.0.19043)"
        ],
        "x-ms-client-request-id": "8e098a6a-a571-548f-28f4-dd9fefd9c0be",
        "x-ms-date": "Wed, 20 Oct 2021 17:58:37 GMT",
        "x-ms-return-client-request-id": "true",
        "x-ms-version": "2021-02-12"
      },
      "RequestBody": null,
      "StatusCode": 200,
      "ResponseHeaders": {
        "Content-Length": "0",
        "Date": "Wed, 20 Oct 2021 17:58:36 GMT",
        "ETag": "\u00220x8D993F33E0D218A\u0022",
        "Last-Modified": "Wed, 20 Oct 2021 17:58:37 GMT",
        "Server": [
          "Windows-Azure-HDFS/1.0",
          "Microsoft-HTTPAPI/2.0"
        ],
        "x-ms-client-request-id": "8e098a6a-a571-548f-28f4-dd9fefd9c0be",
        "x-ms-request-id": "69ea422c-801f-00b1-48dc-c5e834000000",
        "x-ms-request-server-encrypted": "false",
        "x-ms-version": "2021-02-12"
      },
      "ResponseBody": []
    },
    {
      "RequestUri": "https://amandaadlscanary.blob.core.windows.net/test-filesystem-1ce84163-9fd3-5851-a670-636c160b35aa/test-file-e19f1cb5-59ed-8b58-5d68-717acafbc8c9",
      "RequestMethod": "GET",
      "RequestHeaders": {
        "Accept": "application/xml",
        "Authorization": "Sanitized",
        "traceparent": "00-ad7c6bc82e1c5e428ab10e9a4b956cee-e332f177d6e0e147-00",
        "User-Agent": [
          "azsdk-net-Storage.Files.DataLake/12.9.0-alpha.20211020.1",
          "(.NET 5.0.11; Microsoft Windows 10.0.19043)"
        ],
        "x-ms-client-request-id": "574942a0-02af-7de6-87f7-440c88929426",
        "x-ms-date": "Wed, 20 Oct 2021 17:58:37 GMT",
        "x-ms-range": "bytes=0-1023",
        "x-ms-range-get-content-md5": "true",
        "x-ms-return-client-request-id": "true",
        "x-ms-version": "2021-02-12"
      },
      "RequestBody": null,
      "StatusCode": 206,
      "ResponseHeaders": {
        "Accept-Ranges": "bytes",
        "Content-Length": "1024",
        "Content-MD5": "tiGdHJVZLyuxiDbqqwDzmA==",
        "Content-Range": "bytes 0-1023/1024",
        "Content-Type": "application/octet-stream",
        "Date": "Wed, 20 Oct 2021 17:58:36 GMT",
        "ETag": "\u00220x8D993F33E0D218A\u0022",
        "Last-Modified": "Wed, 20 Oct 2021 17:58:37 GMT",
        "Server": [
          "Windows-Azure-Blob/1.0",
          "Microsoft-HTTPAPI/2.0"
        ],
        "x-ms-blob-type": "BlockBlob",
        "x-ms-client-request-id": "574942a0-02af-7de6-87f7-440c88929426",
        "x-ms-creation-time": "Wed, 20 Oct 2021 17:58:37 GMT",
        "x-ms-group": "$superuser",
        "x-ms-lease-state": "available",
        "x-ms-lease-status": "unlocked",
        "x-ms-owner": "$superuser",
        "x-ms-permissions": "rw-r-----",
        "x-ms-request-id": "a4e963d6-401e-0017-24dc-c55f2a000000",
        "x-ms-resource-type": "file",
        "x-ms-server-encrypted": "true",
        "x-ms-version": "2021-02-12"
      },
      "ResponseBody": "BeY8\u002Bm2jMa/NRw8ZyAZQuSGOgYCrSs7Jfdu0zaCeWH2560UhsFRnRmSwHJOXCOjx\u002Blqyug2AP7sXcn2R72QPLu6SYN3ALwjNJjsc\u002Bi07MnTzwtNF655wOKuKCT7W1lYAoe2lBKgLMcpS5ZPRZEWN3EAInS2QyUNPIicyNSXK9lDkG1g/lS3M6JEI8wYLntRl/C39zTgpcNiqVeKA2fulh\u002B9C7UjtTkcTPLWbh9U8RINSzDn4zCgXuquAlD9KSw6WY2sXyLGMeK7m6pGDjegCbhFfLgzCrbvGKzKcbbkHyPCmBSRqJXvSxVSKEuKXlC3DfSYt6x0C1LawUJ1\u002B8Av03iGh3IjEl0iVjGm4N5vYL5YF2e\u002BT2d3SpDFtutTeVNVIljPA9bek/uXdl160SZwa1yEGeRccYQREzjhWVt1ztziTb6FnGDnfYNoJtUF/HlqUU\u002BKz2Nu9LDUufCZ/TagIauAlINr7sr/nJxg8EqvCxLDdwgP7v95d1kJsOZsTXxIyAUphWf6AmaAjy7HCgBqJa7d2ooukDKoByEqXj3kj1McFChFgYWuxXShj1/QtmlUo4s3knL2GjfSgX5C06AomAPfpvHYIKAlLxERjQTW20y30bqyrPzcKfnwdwALa/XQePNf8RN3eILnDmNd4I0y/6Ytjv3pdesHA3j3562gHcMfQRAVduo9PFk7y6KZfklswXtZ2dz36wMEWPGWf5TVRvCcQp95HYS/8E6kra5IaYEziyIyRkfiJ1oRDR30qrzAZoSx/T\u002Bp86f2memSUzlQv/NsZvRyovyouhtFZAxqx0WN4EspmmxBiZd\u002BP6xaU9QcvE0uiEfIUceEBUMkYIuXj9agBG7yKyWDKt1c9GNQUmpDKKvDOD8BwZKHoZUpHSUL5rPZuktlLpUrq11ma1lgN7LY4Tfj1FOXnkLYaoWMWg20VQ2vepge3f4Sl5Dhm1Y5I23iUDvtJBJgQhgEiMAPn1FPshZLsLkaugc5zUC\u002BsgLso0sXrgXRxyz/TzSAGlE\u002BBvhDlek/7W60y5o0t1bNoZAVG\u002BV0\u002B\u002B1LeerpTGWEmqOx/8pEfxwZrLXYYuJvmRPWLamkav5rxQsK9Bv\u002BVqEJMCz2gruMhSZz\u002B28znJkK39zbFx6/3C\u002BhSjbDPYcEH1YUzy61dRpUSaSDNG\u002BTOCRx/Bg7I0OGTVABVTiAzUuja9wVGs1qVWbGhs12OKu8Eg4OTUFqzPgWkoHetCPd03hc48iPfh1bC6a1cJx2EBCoQUMudnwKNJ7n/ohPj6FC6LNRFVjfLJPwt0WatVxfoIJtMnLcs1z8Vqstq4ORC3gBcofpJPq7yRCzOb86b4M\u002BhFoJ3lkuZjlSUMKtsYUQX6vJlUQ=="
    },
    {
      "RequestUri": "https://amandaadlscanary.blob.core.windows.net/test-filesystem-1ce84163-9fd3-5851-a670-636c160b35aa?restype=container",
      "RequestMethod": "DELETE",
      "RequestHeaders": {
        "Accept": "application/xml",
        "Authorization": "Sanitized",
        "traceparent": "00-e72e2165a415fc4e9ea224b14f52f78d-7fdc3d1f4cd7a645-00",
        "User-Agent": [
          "azsdk-net-Storage.Files.DataLake/12.9.0-alpha.20211020.1",
          "(.NET 5.0.11; Microsoft Windows 10.0.19043)"
        ],
        "x-ms-client-request-id": "adfe3a01-698f-580e-944b-3532f198f4d0",
        "x-ms-date": "Wed, 20 Oct 2021 17:58:37 GMT",
        "x-ms-return-client-request-id": "true",
        "x-ms-version": "2021-02-12"
      },
      "RequestBody": null,
      "StatusCode": 202,
      "ResponseHeaders": {
        "Content-Length": "0",
        "Date": "Wed, 20 Oct 2021 17:58:37 GMT",
        "Server": [
          "Windows-Azure-Blob/1.0",
          "Microsoft-HTTPAPI/2.0"
        ],
        "x-ms-client-request-id": "adfe3a01-698f-580e-944b-3532f198f4d0",
<<<<<<< HEAD
        "x-ms-request-id": "5d1d7790-001e-008d-67fa-beed10000000",
        "x-ms-version": "2021-02-12"
=======
        "x-ms-request-id": "a4e963e3-401e-0017-30dc-c55f2a000000",
        "x-ms-version": "2020-12-06"
>>>>>>> 6b7c7623
      },
      "ResponseBody": []
    }
  ],
  "Variables": {
    "RandomSeed": "309095435",
    "Storage_TestConfigHierarchicalNamespace": "NamespaceTenant\namandaadlscanary\nU2FuaXRpemVk\nhttps://amandaadlscanary.blob.core.windows.net\nhttps://amandaadlscanary.file.core.windows.net\nhttps://amandaadlscanary.queue.core.windows.net\nhttps://amandaadlscanary.table.core.windows.net\n\n\n\n\nhttps://amandaadlscanary-secondary.blob.core.windows.net\nhttps://amandaadlscanary-secondary.file.core.windows.net\nhttps://amandaadlscanary-secondary.queue.core.windows.net\n\n68390a19-a643-458b-b726-408abf67b4fc\nSanitized\n72f988bf-86f1-41af-91ab-2d7cd011db47\nhttps://login.microsoftonline.com/\nCloud\nBlobEndpoint=https://amandaadlscanary.blob.core.windows.net/;QueueEndpoint=https://amandaadlscanary.queue.core.windows.net/;FileEndpoint=https://amandaadlscanary.file.core.windows.net/;BlobSecondaryEndpoint=https://amandaadlscanary-secondary.blob.core.windows.net/;QueueSecondaryEndpoint=https://amandaadlscanary-secondary.queue.core.windows.net/;FileSecondaryEndpoint=https://amandaadlscanary-secondary.file.core.windows.net/;AccountName=amandaadlscanary;AccountKey=Sanitized\n\n\n"
  }
}<|MERGE_RESOLUTION|>--- conflicted
+++ resolved
@@ -29,13 +29,8 @@
           "Microsoft-HTTPAPI/2.0"
         ],
         "x-ms-client-request-id": "ea6096ea-a6db-b121-f74a-13d4488e00eb",
-<<<<<<< HEAD
-        "x-ms-request-id": "5d1d750b-001e-008d-47fa-beed10000000",
-        "x-ms-version": "2021-02-12"
-=======
         "x-ms-request-id": "a4e96306-401e-0017-69dc-c55f2a000000",
-        "x-ms-version": "2020-12-06"
->>>>>>> 6b7c7623
+        "x-ms-version": "2021-02-12"
       },
       "ResponseBody": []
     },
@@ -215,13 +210,8 @@
           "Microsoft-HTTPAPI/2.0"
         ],
         "x-ms-client-request-id": "adfe3a01-698f-580e-944b-3532f198f4d0",
-<<<<<<< HEAD
-        "x-ms-request-id": "5d1d7790-001e-008d-67fa-beed10000000",
-        "x-ms-version": "2021-02-12"
-=======
         "x-ms-request-id": "a4e963e3-401e-0017-30dc-c55f2a000000",
-        "x-ms-version": "2020-12-06"
->>>>>>> 6b7c7623
+        "x-ms-version": "2021-02-12"
       },
       "ResponseBody": []
     }
