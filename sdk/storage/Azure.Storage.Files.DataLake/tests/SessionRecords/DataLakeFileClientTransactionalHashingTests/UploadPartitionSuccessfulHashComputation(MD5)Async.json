--- conflicted
+++ resolved
@@ -29,13 +29,8 @@
           "Microsoft-HTTPAPI/2.0"
         ],
         "x-ms-client-request-id": "34558f0b-9687-3946-5f19-377280f5a007",
-<<<<<<< HEAD
-        "x-ms-request-id": "5d1db175-001e-008d-2efa-beed10000000",
+        "x-ms-request-id": "abb3077c-901e-00ad-29dc-c5ba54000000",
         "x-ms-version": "2021-04-10"
-=======
-        "x-ms-request-id": "abb3077c-901e-00ad-29dc-c5ba54000000",
-        "x-ms-version": "2021-02-12"
->>>>>>> 49dd1a0e
       },
       "ResponseBody": []
     },
@@ -135,13 +130,8 @@
           "Microsoft-HTTPAPI/2.0"
         ],
         "x-ms-client-request-id": "71f0cc70-1279-b552-d0d2-8ed3a89ac940",
-<<<<<<< HEAD
-        "x-ms-request-id": "5d1db25d-001e-008d-51fa-beed10000000",
+        "x-ms-request-id": "abb307fd-901e-00ad-1edc-c5ba54000000",
         "x-ms-version": "2021-04-10"
-=======
-        "x-ms-request-id": "abb307fd-901e-00ad-1edc-c5ba54000000",
-        "x-ms-version": "2021-02-12"
->>>>>>> 49dd1a0e
       },
       "ResponseBody": []
     }
