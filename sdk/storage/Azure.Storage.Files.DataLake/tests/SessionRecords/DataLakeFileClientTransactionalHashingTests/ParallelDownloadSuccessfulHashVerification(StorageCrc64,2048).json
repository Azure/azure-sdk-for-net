--- conflicted
+++ resolved
@@ -29,13 +29,8 @@
           "Microsoft-HTTPAPI/2.0"
         ],
         "x-ms-client-request-id": "4145ad09-2ffc-516f-5cc7-5b197aef14c9",
-<<<<<<< HEAD
-        "x-ms-request-id": "5d1d8cae-001e-008d-34fa-beed10000000",
-        "x-ms-version": "2021-04-10"
-=======
         "x-ms-request-id": "a4e97359-401e-0017-57dc-c55f2a000000",
-        "x-ms-version": "2021-02-12"
->>>>>>> 49dd1a0e
+        "x-ms-version": "2021-04-10"
       },
       "ResponseBody": []
     },
@@ -215,13 +210,8 @@
           "Microsoft-HTTPAPI/2.0"
         ],
         "x-ms-client-request-id": "d2f74302-7335-deef-8eb2-3dc1a9fb3e72",
-<<<<<<< HEAD
-        "x-ms-request-id": "5d1d8d31-001e-008d-1bfa-beed10000000",
-        "x-ms-version": "2021-04-10"
-=======
         "x-ms-request-id": "a4e973ad-401e-0017-26dc-c55f2a000000",
-        "x-ms-version": "2021-02-12"
->>>>>>> 49dd1a0e
+        "x-ms-version": "2021-04-10"
       },
       "ResponseBody": []
     }
