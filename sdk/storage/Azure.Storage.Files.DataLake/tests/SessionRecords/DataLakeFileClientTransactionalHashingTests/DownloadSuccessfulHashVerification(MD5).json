--- conflicted
+++ resolved
@@ -29,13 +29,8 @@
           "Microsoft-HTTPAPI/2.0"
         ],
         "x-ms-client-request-id": "e7a316fa-ceb5-c3cc-d498-7ad78d4b3d13",
-<<<<<<< HEAD
-        "x-ms-request-id": "5d1d7d2b-001e-008d-11fa-beed10000000",
-        "x-ms-version": "2021-02-12"
-=======
         "x-ms-request-id": "a4e9658d-401e-0017-28dc-c55f2a000000",
-        "x-ms-version": "2020-12-06"
->>>>>>> 6b7c7623
+        "x-ms-version": "2021-02-12"
       },
       "ResponseBody": []
     },
@@ -215,13 +210,8 @@
           "Microsoft-HTTPAPI/2.0"
         ],
         "x-ms-client-request-id": "c21c6ee4-4da0-d10a-753a-74e2c291cbfa",
-<<<<<<< HEAD
-        "x-ms-request-id": "5d1d7d77-001e-008d-4efa-beed10000000",
-        "x-ms-version": "2021-02-12"
-=======
         "x-ms-request-id": "a4e965ff-401e-0017-06dc-c55f2a000000",
-        "x-ms-version": "2020-12-06"
->>>>>>> 6b7c7623
+        "x-ms-version": "2021-02-12"
       },
       "ResponseBody": []
     }
