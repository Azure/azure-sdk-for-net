--- conflicted
+++ resolved
@@ -29,13 +29,8 @@
           "Microsoft-HTTPAPI/2.0"
         ],
         "x-ms-client-request-id": "30544c4d-b8a1-94aa-dd86-20bd02cd227b",
-<<<<<<< HEAD
-        "x-ms-request-id": "5d1daeb8-001e-008d-04fa-beed10000000",
-        "x-ms-version": "2021-02-12"
-=======
         "x-ms-request-id": "abb2fc22-901e-00ad-02dc-c5ba54000000",
-        "x-ms-version": "2020-12-06"
->>>>>>> 6b7c7623
+        "x-ms-version": "2021-02-12"
       },
       "ResponseBody": []
     },
@@ -239,13 +234,8 @@
           "Microsoft-HTTPAPI/2.0"
         ],
         "x-ms-client-request-id": "a5f91586-dda1-dcb7-a433-6e47a80bc35a",
-<<<<<<< HEAD
-        "x-ms-request-id": "5d1daf4a-001e-008d-79fa-beed10000000",
-        "x-ms-version": "2021-02-12"
-=======
         "x-ms-request-id": "abb30387-901e-00ad-70dc-c5ba54000000",
-        "x-ms-version": "2020-12-06"
->>>>>>> 6b7c7623
+        "x-ms-version": "2021-02-12"
       },
       "ResponseBody": []
     }
