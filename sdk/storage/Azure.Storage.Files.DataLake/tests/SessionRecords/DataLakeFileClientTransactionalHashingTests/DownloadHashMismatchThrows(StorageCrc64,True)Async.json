--- conflicted
+++ resolved
@@ -29,13 +29,8 @@
           "Microsoft-HTTPAPI/2.0"
         ],
         "x-ms-client-request-id": "f14ee00b-ce21-3806-b395-b2a4588ce42e",
-<<<<<<< HEAD
-        "x-ms-request-id": "5d1d95c6-001e-008d-50fa-beed10000000",
-        "x-ms-version": "2021-02-12"
-=======
         "x-ms-request-id": "a4e979f5-401e-0017-15dc-c55f2a000000",
-        "x-ms-version": "2020-12-06"
->>>>>>> 6b7c7623
+        "x-ms-version": "2021-02-12"
       },
       "ResponseBody": []
     },
@@ -215,13 +210,8 @@
           "Microsoft-HTTPAPI/2.0"
         ],
         "x-ms-client-request-id": "820b507c-0622-394c-c088-9496eb7a0fc4",
-<<<<<<< HEAD
-        "x-ms-request-id": "5d1d962d-001e-008d-22fa-beed10000000",
-        "x-ms-version": "2021-02-12"
-=======
         "x-ms-request-id": "a4e97a71-401e-0017-07dc-c55f2a000000",
-        "x-ms-version": "2020-12-06"
->>>>>>> 6b7c7623
+        "x-ms-version": "2021-02-12"
       },
       "ResponseBody": []
     }
