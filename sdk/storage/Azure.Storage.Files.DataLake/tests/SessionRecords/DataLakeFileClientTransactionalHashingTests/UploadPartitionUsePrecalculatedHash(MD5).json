--- conflicted
+++ resolved
@@ -29,13 +29,8 @@
           "Microsoft-HTTPAPI/2.0"
         ],
         "x-ms-client-request-id": "e415295f-9799-d742-d04a-942a3ee8b8a7",
-<<<<<<< HEAD
-        "x-ms-request-id": "5d1d93ca-001e-008d-5bfa-beed10000000",
+        "x-ms-request-id": "a4e97815-401e-0017-71dc-c55f2a000000",
         "x-ms-version": "2021-04-10"
-=======
-        "x-ms-request-id": "a4e97815-401e-0017-71dc-c55f2a000000",
-        "x-ms-version": "2021-02-12"
->>>>>>> 49dd1a0e
       },
       "ResponseBody": []
     },
@@ -104,13 +99,8 @@
         ],
         "x-ms-client-request-id": "50796c22-fa5e-b354-1228-66dc10803b5c",
         "x-ms-error-code": "Md5Mismatch",
-<<<<<<< HEAD
-        "x-ms-request-id": "5b2600d3-401f-0047-2bfa-beb199000000",
+        "x-ms-request-id": "f4c02d90-c01f-0026-2bdc-c5be39000000",
         "x-ms-version": "2021-04-10"
-=======
-        "x-ms-request-id": "f4c02d90-c01f-0026-2bdc-c5be39000000",
-        "x-ms-version": "2021-02-12"
->>>>>>> 49dd1a0e
       },
       "ResponseBody": {
         "error": {
@@ -145,13 +135,8 @@
           "Microsoft-HTTPAPI/2.0"
         ],
         "x-ms-client-request-id": "8581fd21-cc10-d491-46c7-6c381c982d02",
-<<<<<<< HEAD
-        "x-ms-request-id": "5d1d940b-001e-008d-0dfa-beed10000000",
+        "x-ms-request-id": "a4e9783e-401e-0017-16dc-c55f2a000000",
         "x-ms-version": "2021-04-10"
-=======
-        "x-ms-request-id": "a4e9783e-401e-0017-16dc-c55f2a000000",
-        "x-ms-version": "2021-02-12"
->>>>>>> 49dd1a0e
       },
       "ResponseBody": []
     }
