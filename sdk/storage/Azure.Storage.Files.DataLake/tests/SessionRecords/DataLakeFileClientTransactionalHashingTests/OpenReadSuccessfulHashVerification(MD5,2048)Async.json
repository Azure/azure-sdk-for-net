{
  "Entries": [
    {
      "RequestUri": "https://amandaadlscanary.blob.core.windows.net/test-filesystem-080fa540-da36-8a2a-2240-0de390c5c5ee?restype=container",
      "RequestMethod": "PUT",
      "RequestHeaders": {
        "Accept": "application/xml",
        "Authorization": "Sanitized",
        "traceparent": "00-ef690540a4d6784e8a276c5478b730b0-08ba612852d3d540-00",
        "User-Agent": [
          "azsdk-net-Storage.Files.DataLake/12.9.0-alpha.20211020.1",
          "(.NET 5.0.11; Microsoft Windows 10.0.19043)"
        ],
        "x-ms-blob-public-access": "container",
        "x-ms-client-request-id": "ac00bb22-53c7-2dfc-f9ac-a9609a2833cd",
        "x-ms-date": "Wed, 20 Oct 2021 17:59:22 GMT",
        "x-ms-return-client-request-id": "true",
        "x-ms-version": "2021-02-12"
      },
      "RequestBody": null,
      "StatusCode": 201,
      "ResponseHeaders": {
        "Content-Length": "0",
        "Date": "Wed, 20 Oct 2021 17:59:22 GMT",
        "ETag": "\u00220x8D993F358DB1D64\u0022",
        "Last-Modified": "Wed, 20 Oct 2021 17:59:22 GMT",
        "Server": [
          "Windows-Azure-Blob/1.0",
          "Microsoft-HTTPAPI/2.0"
        ],
        "x-ms-client-request-id": "ac00bb22-53c7-2dfc-f9ac-a9609a2833cd",
<<<<<<< HEAD
        "x-ms-request-id": "5d1d9b52-001e-008d-2ffa-beed10000000",
        "x-ms-version": "2021-02-12"
=======
        "x-ms-request-id": "a4e97ef3-401e-0017-23dc-c55f2a000000",
        "x-ms-version": "2020-12-06"
>>>>>>> 6b7c7623
      },
      "ResponseBody": []
    },
    {
      "RequestUri": "https://amandaadlscanary.dfs.core.windows.net/test-filesystem-080fa540-da36-8a2a-2240-0de390c5c5ee/test-file-420cef30-fbc9-2e98-618b-6d683852a5ff?resource=file",
      "RequestMethod": "PUT",
      "RequestHeaders": {
        "Accept": "application/json",
        "Authorization": "Sanitized",
        "traceparent": "00-dd1d6632bb220140a50921ec2de6e159-d4072f8c62128a41-00",
        "User-Agent": [
          "azsdk-net-Storage.Files.DataLake/12.9.0-alpha.20211020.1",
          "(.NET 5.0.11; Microsoft Windows 10.0.19043)"
        ],
        "x-ms-client-request-id": "76a9eec0-03ea-bebc-a8eb-6b8b57bf3c03",
        "x-ms-date": "Wed, 20 Oct 2021 17:59:22 GMT",
        "x-ms-return-client-request-id": "true",
        "x-ms-version": "2021-02-12"
      },
      "RequestBody": null,
      "StatusCode": 201,
      "ResponseHeaders": {
        "Content-Length": "0",
        "Date": "Wed, 20 Oct 2021 17:59:22 GMT",
        "ETag": "\u00220x8D993F3591F03E0\u0022",
        "Last-Modified": "Wed, 20 Oct 2021 17:59:23 GMT",
        "Server": [
          "Windows-Azure-HDFS/1.0",
          "Microsoft-HTTPAPI/2.0"
        ],
        "x-ms-client-request-id": "76a9eec0-03ea-bebc-a8eb-6b8b57bf3c03",
        "x-ms-request-id": "3749edbc-201f-0011-4bdc-c56c95000000",
        "x-ms-request-server-encrypted": "true",
        "x-ms-version": "2021-02-12"
      },
      "ResponseBody": []
    },
    {
      "RequestUri": "https://amandaadlscanary.dfs.core.windows.net/test-filesystem-080fa540-da36-8a2a-2240-0de390c5c5ee/test-file-420cef30-fbc9-2e98-618b-6d683852a5ff?action=append\u0026position=0",
      "RequestMethod": "PATCH",
      "RequestHeaders": {
        "Accept": "application/json",
        "Authorization": "Sanitized",
        "Content-Length": "3072",
        "Content-Type": "application/octet-stream",
        "traceparent": "00-5abc45a7a3cf4e4f98971d05e7291584-f5920becd2b94347-00",
        "User-Agent": [
          "azsdk-net-Storage.Files.DataLake/12.9.0-alpha.20211020.1",
          "(.NET 5.0.11; Microsoft Windows 10.0.19043)"
        ],
        "x-ms-client-request-id": "49a8e968-2ea8-7214-1fa3-d108d94b411a",
        "x-ms-date": "Wed, 20 Oct 2021 17:59:23 GMT",
        "x-ms-return-client-request-id": "true",
        "x-ms-version": "2021-02-12"
      },
      "RequestBody": "mbaQu88xaMUaWEQsKDGAXqDfwNTEGSayV5b7JNApHJzW5F5SMuVe8VM7km4P0AXHLEvAumdfCYCP3mM4NkP18DyoVkPSLSu6gc\u002BBiYe4ooeRM/eFaWI1dtvew1SBJbsPRaExZ3nC9P8fBTmX3n/51zvbpwJLcIfac99n9GrXOVwUcUTlhjsOzz74ZWMpnZhc5OsYpX24w9UaV/OZWgCUSMzcgm07FFAAzdjDUwojsdVHCg9\u002BvpPeXK1uyi9HdHQ\u002BZByXTBorIdCbGNek9HDK96YeUlDwFok5/ia/zEkhuFlkhe7tjGW6G\u002Bg/4qa7OWc8pNOJKSEjTU2TXk30a1WGel9\u002BQG\u002BB3GpAYzZnsTPjfcS/gih2l483QDehWi4Xxq\u002BTuGhGPfn3usdoSMXrvJwar\u002BCJNegtEOLQRv844IE8KZ2G0/jLnEDKx8dgDU/KTISah6pNjZHGZqeFdvb6v9pFLB8nZOijThOfvm0hzAKTBfl7nVnX7psMwGxRRiVK0AftGuEwouib9jiXrs8jpZql8XD8fyKBbj2DGqR7UgjtVe1mM7EhY2IR36YhP0DM6RrSq1S1TVHlbKyjrIhEIKQvqVjhvHLog44N6597Xy79tzGKqaazOAicgccFfbbazL8C8Zbo6iyn6SjGp2KxaQx9pvVWunb9e3BQRTur4wbXMh7geW6YFMwE4r9\u002B7ZGl6he6h9bBhBJIBXUlmKXx/AYh7nRE0fCd5JEoUdi3fo7fqloj8FsvFq4Ll3P5c3wnE\u002BW4Xf8cYRgnHKJFmTI6kIbnRe5Kzguq8djGODl8pHEUAD3y/iGOwkhB\u002B9S46nx70QftEi2O3EXaDmsnVinfqngxMJj0SJFlWIKlCNI38gdbSmcyj5FEhiT4GPC1Z2weYlBbh7rjhoh1h7qq6NNzohxkywvCrBvn7al0/DChr/AWh6aB3GpMd8TevQfXmZ1QhXXUUZxgXLU1dJoQb4pY09jJlGEt8caxF1NH5O8TEFMMJHa6zF1UtSvwS2fQPAg6hekvDQU8IpOuIzpIGXfGIWRGBEoTngd6dd42PaVe4NpLDV8G5AJOzwLjC6kiC5yzKSoDiji9JubitJcmBuTuUEJg/AsYvz1h9zRIL5JdV2lBghR7WlaijuZ4JC9rKMkd9btnwg6RmmnsopIDdPZUhF0t5IPQcvXrvW4koJsO9s5rKjrW9ZRbsOeqj7jDnxnvI5/RPUNFTYLGfAWfbPrO3qzEmEm8fY/I0jOcJuM8Jx5VNHz8PLiKJd24EHmPu0Ts27EM/wbPM6YPCWsQqSafiVTnSjd\u002B0qH0OXNsA20WORfvr0oyMCgXhgDW7DNMenu2GIYkqHAMbgkPGMaTYzA5\u002BdBUIPrcbVksz8Q3p\u002BVup773tevm8ZCm40BAIhhhgyLQnfNj\u002BFqB2qst99is1MYkoXAHnK1EUgc/rTy5m0pAykyhZgryC65kddtAuPq4\u002Bg55HIGnWeZ1jErrI0sdyD5g7SyMC267MZbCoyfSBJoNhrMtP3/JmHFlLNrAB\u002BdjRqyc38vNK\u002B\u002Bgvuvr5bW/ooev3p2X8Ii/l1S7J96T\u002ByquX116NSTOQFvEjYGU3bO7pYlSESlKy1Uj3Uh3EQMQDMPAPIVXRWxj4J1B02MHKrmgAIJUQekBZJMHVlfbVy9XtIC\u002B06EtY2Ac7zCLCPjyHLKP1xGBu8vZv9fxUO4Vh4lu6h/iSVcYcpwiN1K5dVybFTqlTIAd1fi15BPJOxNxB2emHB7ZD9Jbd2R1X4N5H0l7Vjq0bzsJUBQmLWRDTzaIsC/qE1g9wgVnSdUbqHZ0PMXKTeXYvJgrnMsJsuJuFycu7K5TjgzxPpM1TSZm7qiesfGfeQFRr/SXvnaMMw8i\u002BTKt7bzHIK252Q9Ro29xxa4jawDwz50l3Ty6u8\u002BWZAqDElTzuAHs15FD5aDy/wyEJvnHacgPMimUhw9/DGTeI3QEzZAbfQysN5Rvren9Mt0vNpXWzvtCdOAqXzHxbMosZcIr7jF8aajsGjE0n4VAllQxUNbPCFR5wlmw8R7bu8vJQ0gm0USss8zt6bPJDdRb6cjdvxv0XVxusivYzHiKEV9malw8GsUPhZ0J4R6hsLSEVAhV/vuv1ObruB8Y1OdUY9hTY6N4Hs4DzTp\u002B6ns\u002BzAF3U3dwNRJjtpZ2UWKl9rG1tH1GTk0RDDY5UTHBMOlqrewdoYFv5C7F76wNAsxsXdaJyDb99320ZUZANuPhooWsC6R2iFUwRdBPgF6gBAppzPNaOGizbLVuaDw6L61L40wnYPYo9tWBWIJlrnceFGE81mnvh2od\u002BJ7uCB8Y9RYiBJwReaMTQdYe2d/lTb49T1Tb/lhDW1ziCWhYOe61aGNrQ6raDZu9KJWT0a2KOKrgsLjLPfe\u002B3qlAL287uwfoaHF8eQoUY0K5HdbCsIqvWNG9eIk16iprrWUBmt4rgmyOqmg7Dr6gy012EiAh/C0fkdedfUN\u002Bs35HEMylEshkjZtpMwUhc0kSHaw7vtcKSrA34gkHjgQoEPfp9P7y\u002B7iEEoWEt8go/R2Nil\u002BXQvSmPcUbbTC/Xf6WQCMON35LICLztqtShZLoD\u002BTreQOlkc4CQ7c4142IxbWG7XalGcWfQmo8pItJU7czMl5M0\u002BP78a9VC/THE0iVa/H1zJgcQ/UfTDeYaO1Cue8ABaQvPPLSivzHUA7R2C8hpziaU4cfFu9oLYesYojBElIExw6kZi/\u002BI0GcVPPnTXMIdsG0qGVn4O60xg9qJShzBT27zBEgfUEJmy9Fg8L8gN8TpOvHDGnsneYf758gk/0ZKU61LIFi5/l/qg02Il0ruEUvV4E8q/nUzi8qAY6h6QcxLFpzR1ResLzyR2JctnqI9DZZ8Dx83X1V4V1SOOZq3sEFBPYDuHHw0abESWOXdxi0og1XR/nKtU7cHmb3DHjWh2mgV7GEhDvFaR6Wt5MavmlEnZXZE5bHOk\u002BnJ5kL\u002BcUt7sL59iBnLx3Rkd7aNP67wl/8sm7i/XTT2Rxh3V2hum9ZaMjRIMhJ3W54CIG37AZR7GU6DkZXSvFOJhwDBVK/L9Zvgcs16aGXstUAavXyG\u002BwWEPH4Z6spAR3Xg/mrRdcbudiqSGs6HALDo1twV\u002BD7Wwsw7fVgx8crRYCuXWan623\u002B5LEcR9KB3PPuNMRQuKo92yfue1jhu/IRfwLrjL\u002BbG7fucXIv3xM4rxEBcpIC2ozVcIE\u002BuXAVHCm/CsjPlk80UhgNYUY3DfwUtcxG4ElfDqR2FRs9XWJH2VVJcNRLaBjBzR959XhFnWOEKgOkzjzgX/wjWYA09vW1xYjx7pwnyE2zhRMp5RgsMHi3uTJfowoZaRHYKA\u002BYjNYpwy/vVK7GXWG28Ekptnnj9ykIfD3CViJ\u002B2ISLT6A9G/g8/yLoPNvJ8FvRqbLB77OX9DDljxCYZ20NcXwqOw3AeNVQ7LZX\u002B7tOPovh8a1wvejR9FtvWIvoo5i028pfn7VOEDDdcAP8QPl1l1GEt3W/nLSTWEeyUB9JaEgdoh/w7p/Vk\u002BB8kkzk1bNh\u002BsE6ZOwj9D4Wy0dum78RlAe6353ZhaixriOUQwpnroOTUFZeDgRc\u002Bq3h2iJYZ/cha/5EKvUWiHQYiLXIjrE0rh3D20posoUDXuTv\u002BKuFWUYsc9gMI4SNfMjiRYZOlGz8rSwFlIusuLh4QMwQJ5DJki9vnBvYJ4qYNl\u002BChmz/tcl48kt\u002BgMW7f7ofk\u002BK4fFU4GLNW3/dQI4WhbV0sKjJLeYsCmDREShJpsx1guZSo37oJSm25qNXRJ8/G3RJnj1WH1BlWtuQh882g7Cva8Grw\u002BY2jIt/EkdG1MHBkfm3/AiTH2OR6USnV6FegGbuq9jdk1eOFxGx1w0JIoYZ0vHRgoeoHExeFdahjzTqHJHgVCzk4AKiJeT24URWhMrCjYSziQHfQouMg3l87IfYy7Z/KMpVNO7zL1iesT8EC5EP4wGsOpeQARGlVGCFJTldGhWN21wAaViZvFmlQJFMiHfocQ2GLJEi7ye0s9yObgojPZcldjAxC3WpFno56ryAVMvomLAr2u2Ebug0S7l4C1JPhgL6KxZHu2mX2RYW5QBrNFsUodFZ92apnQdH/",
      "StatusCode": 202,
      "ResponseHeaders": {
        "Content-Length": "0",
        "Date": "Wed, 20 Oct 2021 17:59:22 GMT",
        "Server": [
          "Windows-Azure-HDFS/1.0",
          "Microsoft-HTTPAPI/2.0"
        ],
        "x-ms-client-request-id": "49a8e968-2ea8-7214-1fa3-d108d94b411a",
        "x-ms-request-id": "3749edbd-201f-0011-4cdc-c56c95000000",
        "x-ms-request-server-encrypted": "true",
        "x-ms-version": "2021-02-12"
      },
      "ResponseBody": []
    },
    {
      "RequestUri": "https://amandaadlscanary.dfs.core.windows.net/test-filesystem-080fa540-da36-8a2a-2240-0de390c5c5ee/test-file-420cef30-fbc9-2e98-618b-6d683852a5ff?action=flush\u0026position=3072",
      "RequestMethod": "PATCH",
      "RequestHeaders": {
        "Accept": "application/json",
        "Authorization": "Sanitized",
        "traceparent": "00-2e35b68bafc9f34d870cb57ee0bbc75e-9193dc5a67e1f246-00",
        "User-Agent": [
          "azsdk-net-Storage.Files.DataLake/12.9.0-alpha.20211020.1",
          "(.NET 5.0.11; Microsoft Windows 10.0.19043)"
        ],
        "x-ms-client-request-id": "6d231e64-f317-a95b-c4c1-6b3c850311cb",
        "x-ms-date": "Wed, 20 Oct 2021 17:59:23 GMT",
        "x-ms-return-client-request-id": "true",
        "x-ms-version": "2021-02-12"
      },
      "RequestBody": null,
      "StatusCode": 200,
      "ResponseHeaders": {
        "Content-Length": "0",
        "Date": "Wed, 20 Oct 2021 17:59:22 GMT",
        "ETag": "\u00220x8D993F35939AEA8\u0022",
        "Last-Modified": "Wed, 20 Oct 2021 17:59:23 GMT",
        "Server": [
          "Windows-Azure-HDFS/1.0",
          "Microsoft-HTTPAPI/2.0"
        ],
        "x-ms-client-request-id": "6d231e64-f317-a95b-c4c1-6b3c850311cb",
        "x-ms-request-id": "3749edbe-201f-0011-4ddc-c56c95000000",
        "x-ms-request-server-encrypted": "false",
        "x-ms-version": "2021-02-12"
      },
      "ResponseBody": []
    },
    {
      "RequestUri": "https://amandaadlscanary.blob.core.windows.net/test-filesystem-080fa540-da36-8a2a-2240-0de390c5c5ee/test-file-420cef30-fbc9-2e98-618b-6d683852a5ff",
      "RequestMethod": "HEAD",
      "RequestHeaders": {
        "Accept": "application/xml",
        "Authorization": "Sanitized",
        "traceparent": "00-33a7aaa78ce6a84fb0265e5349ba3f46-70e1adf0644a0b42-00",
        "User-Agent": [
          "azsdk-net-Storage.Files.DataLake/12.9.0-alpha.20211020.1",
          "(.NET 5.0.11; Microsoft Windows 10.0.19043)"
        ],
        "x-ms-client-request-id": "bba45da2-d428-3003-dde2-091e2c66e3df",
        "x-ms-date": "Wed, 20 Oct 2021 17:59:23 GMT",
        "x-ms-return-client-request-id": "true",
        "x-ms-version": "2021-02-12"
      },
      "RequestBody": null,
      "StatusCode": 200,
      "ResponseHeaders": {
        "Accept-Ranges": "bytes",
        "Content-Length": "3072",
        "Content-Type": "application/octet-stream",
        "Date": "Wed, 20 Oct 2021 17:59:23 GMT",
        "ETag": "\u00220x8D993F35939AEA8\u0022",
        "Last-Modified": "Wed, 20 Oct 2021 17:59:23 GMT",
        "Server": [
          "Windows-Azure-Blob/1.0",
          "Microsoft-HTTPAPI/2.0"
        ],
        "x-ms-access-tier": "Hot",
        "x-ms-access-tier-inferred": "true",
        "x-ms-blob-type": "BlockBlob",
        "x-ms-client-request-id": "bba45da2-d428-3003-dde2-091e2c66e3df",
        "x-ms-creation-time": "Wed, 20 Oct 2021 17:59:23 GMT",
        "x-ms-group": "$superuser",
        "x-ms-lease-state": "available",
        "x-ms-lease-status": "unlocked",
        "x-ms-owner": "$superuser",
        "x-ms-permissions": "rw-r-----",
        "x-ms-request-id": "a4e9800f-401e-0017-39dc-c55f2a000000",
        "x-ms-resource-type": "file",
        "x-ms-server-encrypted": "true",
        "x-ms-version": "2021-02-12"
      },
      "ResponseBody": []
    },
    {
      "RequestUri": "https://amandaadlscanary.blob.core.windows.net/test-filesystem-080fa540-da36-8a2a-2240-0de390c5c5ee/test-file-420cef30-fbc9-2e98-618b-6d683852a5ff",
      "RequestMethod": "GET",
      "RequestHeaders": {
        "Accept": "application/xml",
        "Authorization": "Sanitized",
        "If-Match": "\u00220x8D993F35939AEA8\u0022",
        "User-Agent": [
          "azsdk-net-Storage.Files.DataLake/12.9.0-alpha.20211020.1",
          "(.NET 5.0.11; Microsoft Windows 10.0.19043)"
        ],
        "x-ms-client-request-id": "28999ee9-555f-5ca3-4b15-a6c6af4ea3df",
        "x-ms-date": "Wed, 20 Oct 2021 17:59:23 GMT",
        "x-ms-range": "bytes=0-2047",
        "x-ms-range-get-content-md5": "true",
        "x-ms-return-client-request-id": "true",
        "x-ms-version": "2021-02-12"
      },
      "RequestBody": null,
      "StatusCode": 206,
      "ResponseHeaders": {
        "Accept-Ranges": "bytes",
        "Content-Length": "2048",
        "Content-MD5": "V8qPB4Hd2rYRsjxMlWfwDg==",
        "Content-Range": "bytes 0-2047/3072",
        "Content-Type": "application/octet-stream",
        "Date": "Wed, 20 Oct 2021 17:59:23 GMT",
        "ETag": "\u00220x8D993F35939AEA8\u0022",
        "Last-Modified": "Wed, 20 Oct 2021 17:59:23 GMT",
        "Server": [
          "Windows-Azure-Blob/1.0",
          "Microsoft-HTTPAPI/2.0"
        ],
        "x-ms-blob-type": "BlockBlob",
        "x-ms-client-request-id": "28999ee9-555f-5ca3-4b15-a6c6af4ea3df",
        "x-ms-creation-time": "Wed, 20 Oct 2021 17:59:23 GMT",
        "x-ms-group": "$superuser",
        "x-ms-lease-state": "available",
        "x-ms-lease-status": "unlocked",
        "x-ms-owner": "$superuser",
        "x-ms-permissions": "rw-r-----",
        "x-ms-request-id": "a4e9801c-401e-0017-46dc-c55f2a000000",
        "x-ms-resource-type": "file",
        "x-ms-server-encrypted": "true",
        "x-ms-version": "2021-02-12"
      },
      "ResponseBody": "mbaQu88xaMUaWEQsKDGAXqDfwNTEGSayV5b7JNApHJzW5F5SMuVe8VM7km4P0AXHLEvAumdfCYCP3mM4NkP18DyoVkPSLSu6gc\u002BBiYe4ooeRM/eFaWI1dtvew1SBJbsPRaExZ3nC9P8fBTmX3n/51zvbpwJLcIfac99n9GrXOVwUcUTlhjsOzz74ZWMpnZhc5OsYpX24w9UaV/OZWgCUSMzcgm07FFAAzdjDUwojsdVHCg9\u002BvpPeXK1uyi9HdHQ\u002BZByXTBorIdCbGNek9HDK96YeUlDwFok5/ia/zEkhuFlkhe7tjGW6G\u002Bg/4qa7OWc8pNOJKSEjTU2TXk30a1WGel9\u002BQG\u002BB3GpAYzZnsTPjfcS/gih2l483QDehWi4Xxq\u002BTuGhGPfn3usdoSMXrvJwar\u002BCJNegtEOLQRv844IE8KZ2G0/jLnEDKx8dgDU/KTISah6pNjZHGZqeFdvb6v9pFLB8nZOijThOfvm0hzAKTBfl7nVnX7psMwGxRRiVK0AftGuEwouib9jiXrs8jpZql8XD8fyKBbj2DGqR7UgjtVe1mM7EhY2IR36YhP0DM6RrSq1S1TVHlbKyjrIhEIKQvqVjhvHLog44N6597Xy79tzGKqaazOAicgccFfbbazL8C8Zbo6iyn6SjGp2KxaQx9pvVWunb9e3BQRTur4wbXMh7geW6YFMwE4r9\u002B7ZGl6he6h9bBhBJIBXUlmKXx/AYh7nRE0fCd5JEoUdi3fo7fqloj8FsvFq4Ll3P5c3wnE\u002BW4Xf8cYRgnHKJFmTI6kIbnRe5Kzguq8djGODl8pHEUAD3y/iGOwkhB\u002B9S46nx70QftEi2O3EXaDmsnVinfqngxMJj0SJFlWIKlCNI38gdbSmcyj5FEhiT4GPC1Z2weYlBbh7rjhoh1h7qq6NNzohxkywvCrBvn7al0/DChr/AWh6aB3GpMd8TevQfXmZ1QhXXUUZxgXLU1dJoQb4pY09jJlGEt8caxF1NH5O8TEFMMJHa6zF1UtSvwS2fQPAg6hekvDQU8IpOuIzpIGXfGIWRGBEoTngd6dd42PaVe4NpLDV8G5AJOzwLjC6kiC5yzKSoDiji9JubitJcmBuTuUEJg/AsYvz1h9zRIL5JdV2lBghR7WlaijuZ4JC9rKMkd9btnwg6RmmnsopIDdPZUhF0t5IPQcvXrvW4koJsO9s5rKjrW9ZRbsOeqj7jDnxnvI5/RPUNFTYLGfAWfbPrO3qzEmEm8fY/I0jOcJuM8Jx5VNHz8PLiKJd24EHmPu0Ts27EM/wbPM6YPCWsQqSafiVTnSjd\u002B0qH0OXNsA20WORfvr0oyMCgXhgDW7DNMenu2GIYkqHAMbgkPGMaTYzA5\u002BdBUIPrcbVksz8Q3p\u002BVup773tevm8ZCm40BAIhhhgyLQnfNj\u002BFqB2qst99is1MYkoXAHnK1EUgc/rTy5m0pAykyhZgryC65kddtAuPq4\u002Bg55HIGnWeZ1jErrI0sdyD5g7SyMC267MZbCoyfSBJoNhrMtP3/JmHFlLNrAB\u002BdjRqyc38vNK\u002B\u002Bgvuvr5bW/ooev3p2X8Ii/l1S7J96T\u002ByquX116NSTOQFvEjYGU3bO7pYlSESlKy1Uj3Uh3EQMQDMPAPIVXRWxj4J1B02MHKrmgAIJUQekBZJMHVlfbVy9XtIC\u002B06EtY2Ac7zCLCPjyHLKP1xGBu8vZv9fxUO4Vh4lu6h/iSVcYcpwiN1K5dVybFTqlTIAd1fi15BPJOxNxB2emHB7ZD9Jbd2R1X4N5H0l7Vjq0bzsJUBQmLWRDTzaIsC/qE1g9wgVnSdUbqHZ0PMXKTeXYvJgrnMsJsuJuFycu7K5TjgzxPpM1TSZm7qiesfGfeQFRr/SXvnaMMw8i\u002BTKt7bzHIK252Q9Ro29xxa4jawDwz50l3Ty6u8\u002BWZAqDElTzuAHs15FD5aDy/wyEJvnHacgPMimUhw9/DGTeI3QEzZAbfQysN5Rvren9Mt0vNpXWzvtCdOAqXzHxbMosZcIr7jF8aajsGjE0n4VAllQxUNbPCFR5wlmw8R7bu8vJQ0gm0USss8zt6bPJDdRb6cjdvxv0XVxusivYzHiKEV9malw8GsUPhZ0J4R6hsLSEVAhV/vuv1ObruB8Y1OdUY9hTY6N4Hs4DzTp\u002B6ns\u002BzAF3U3dwNRJjtpZ2UWKl9rG1tH1GTk0RDDY5UTHBMOlqrewdoYFv5C7F76wNAsxsXdaJyDb99320ZUZANuPhooWsC6R2iFUwRdBPgF6gBAppzPNaOGizbLVuaDw6L61L40wnYPYo9tWBWIJlrnceFGE81mnvh2od\u002BJ7uCB8Y9RYiBJwReaMTQdYe2d/lTb49T1Tb/lhDW1ziCWhYOe61aGNrQ6raDZu9KJWT0a2KOKrgsLjLPfe\u002B3qlAL287uwfoaHF8eQoUY0K5HdbCsIqvWNG9eIk16iprrWUBmt4rgmyOqmg7Dr6gy012EiAh/C0fkdedfUN\u002Bs35HEMylEshkjZtpMwUhc0kSHaw7vtcKSrA34gkHjgQoEPfp9P7y\u002B7iEEoWEt8go/R2Nil\u002BXQvSmPcUbbTC/Xf6WQCMON35LICLztqtShZLoD\u002BTreQOlkc4CQ7c4142IxbWG7XalGcWfQmo8pItJU7czMl5M0\u002BP78a9VC/THE0iVa/H1zJgcQ/UfTDeYaO1Cue8ABaQvPPLSivzHUA7R2C8hpziaU4cfFu9oLYesYojBElIExw6kZi/\u002BI0GcVPPnTXM="
    },
    {
      "RequestUri": "https://amandaadlscanary.blob.core.windows.net/test-filesystem-080fa540-da36-8a2a-2240-0de390c5c5ee/test-file-420cef30-fbc9-2e98-618b-6d683852a5ff",
      "RequestMethod": "GET",
      "RequestHeaders": {
        "Accept": "application/xml",
        "Authorization": "Sanitized",
        "If-Match": "\u00220x8D993F35939AEA8\u0022",
        "User-Agent": [
          "azsdk-net-Storage.Files.DataLake/12.9.0-alpha.20211020.1",
          "(.NET 5.0.11; Microsoft Windows 10.0.19043)"
        ],
        "x-ms-client-request-id": "8e34e007-bacd-5880-f0ea-01f7d506fc63",
        "x-ms-date": "Wed, 20 Oct 2021 17:59:23 GMT",
        "x-ms-range": "bytes=2048-4095",
        "x-ms-range-get-content-md5": "true",
        "x-ms-return-client-request-id": "true",
        "x-ms-version": "2021-02-12"
      },
      "RequestBody": null,
      "StatusCode": 206,
      "ResponseHeaders": {
        "Accept-Ranges": "bytes",
        "Content-Length": "1024",
        "Content-MD5": "cXPu\u002B2akBnhGlchvviEz2A==",
        "Content-Range": "bytes 2048-3071/3072",
        "Content-Type": "application/octet-stream",
        "Date": "Wed, 20 Oct 2021 17:59:23 GMT",
        "ETag": "\u00220x8D993F35939AEA8\u0022",
        "Last-Modified": "Wed, 20 Oct 2021 17:59:23 GMT",
        "Server": [
          "Windows-Azure-Blob/1.0",
          "Microsoft-HTTPAPI/2.0"
        ],
        "x-ms-blob-type": "BlockBlob",
        "x-ms-client-request-id": "8e34e007-bacd-5880-f0ea-01f7d506fc63",
        "x-ms-creation-time": "Wed, 20 Oct 2021 17:59:23 GMT",
        "x-ms-group": "$superuser",
        "x-ms-lease-state": "available",
        "x-ms-lease-status": "unlocked",
        "x-ms-owner": "$superuser",
        "x-ms-permissions": "rw-r-----",
        "x-ms-request-id": "a4e98028-401e-0017-52dc-c55f2a000000",
        "x-ms-resource-type": "file",
        "x-ms-server-encrypted": "true",
        "x-ms-version": "2021-02-12"
      },
      "ResponseBody": "CHbBtKhlZ\u002BDutMYPaiUocwU9u8wRIH1BCZsvRYPC/IDfE6Trxwxp7J3mH\u002B\u002BfIJP9GSlOtSyBYuf5f6oNNiJdK7hFL1eBPKv51M4vKgGOoekHMSxac0dUXrC88kdiXLZ6iPQ2WfA8fN19VeFdUjjmat7BBQT2A7hx8NGmxEljl3cYtKINV0f5yrVO3B5m9wx41odpoFexhIQ7xWkelreTGr5pRJ2V2ROWxzpPpyeZC/nFLe7C\u002BfYgZy8d0ZHe2jT\u002Bu8Jf/LJu4v1009kcYd1dobpvWWjI0SDISd1ueAiBt\u002BwGUexlOg5GV0rxTiYcAwVSvy/Wb4HLNemhl7LVAGr18hvsFhDx\u002BGerKQEd14P5q0XXG7nYqkhrOhwCw6NbcFfg\u002B1sLMO31YMfHK0WArl1mp\u002Btt/uSxHEfSgdzz7jTEULiqPdsn7ntY4bvyEX8C64y/mxu37nFyL98TOK8RAXKSAtqM1XCBPrlwFRwpvwrIz5ZPNFIYDWFGNw38FLXMRuBJXw6kdhUbPV1iR9lVSXDUS2gYwc0fefV4RZ1jhCoDpM484F/8I1mANPb1tcWI8e6cJ8hNs4UTKeUYLDB4t7kyX6MKGWkR2CgPmIzWKcMv71Suxl1htvBJKbZ54/cpCHw9wlYiftiEi0\u002BgPRv4PP8i6DzbyfBb0amywe\u002Bzl/Qw5Y8QmGdtDXF8KjsNwHjVUOy2V/u7Tj6L4fGtcL3o0fRbb1iL6KOYtNvKX5\u002B1ThAw3XAD/ED5dZdRhLd1v5y0k1hHslAfSWhIHaIf8O6f1ZPgfJJM5NWzYfrBOmTsI/Q\u002BFstHbpu/EZQHut\u002Bd2YWosa4jlEMKZ66Dk1BWXg4EXPqt4doiWGf3IWv\u002BRCr1Foh0GIi1yI6xNK4dw9tKaLKFA17k7/irhVlGLHPYDCOEjXzI4kWGTpRs/K0sBZSLrLi4eEDMECeQyZIvb5wb2CeKmDZfgoZs/7XJePJLfoDFu3\u002B6H5PiuHxVOBizVt/3UCOFoW1dLCoyS3mLApg0REoSabMdYLmUqN\u002B6CUptuajV0SfPxt0SZ49Vh9QZVrbkIfPNoOwr2vBq8PmNoyLfxJHRtTBwZH5t/wIkx9jkelEp1ehXoBm7qvY3ZNXjhcRsdcNCSKGGdLx0YKHqBxMXhXWoY806hyR4FQs5OACoiXk9uFEVoTKwo2Es4kB30KLjIN5fOyH2Mu2fyjKVTTu8y9YnrE/BAuRD\u002BMBrDqXkAERpVRghSU5XRoVjdtcAGlYmbxZpUCRTIh36HENhiyRIu8ntLPcjm4KIz2XJXYwMQt1qRZ6Oeq8gFTL6JiwK9rthG7oNEu5eAtST4YC\u002BisWR7tpl9kWFuUAazRbFKHRWfdmqZ0HR/w=="
    },
    {
      "RequestUri": "https://amandaadlscanary.blob.core.windows.net/test-filesystem-080fa540-da36-8a2a-2240-0de390c5c5ee?restype=container",
      "RequestMethod": "DELETE",
      "RequestHeaders": {
        "Accept": "application/xml",
        "Authorization": "Sanitized",
        "traceparent": "00-69c112d36d829143b17596797b8a7a26-87d5d129c7eb704a-00",
        "User-Agent": [
          "azsdk-net-Storage.Files.DataLake/12.9.0-alpha.20211020.1",
          "(.NET 5.0.11; Microsoft Windows 10.0.19043)"
        ],
        "x-ms-client-request-id": "cebe3a71-1519-a212-06e3-4b6a89c8518a",
        "x-ms-date": "Wed, 20 Oct 2021 17:59:23 GMT",
        "x-ms-return-client-request-id": "true",
        "x-ms-version": "2021-02-12"
      },
      "RequestBody": null,
      "StatusCode": 202,
      "ResponseHeaders": {
        "Content-Length": "0",
        "Date": "Wed, 20 Oct 2021 17:59:23 GMT",
        "Server": [
          "Windows-Azure-Blob/1.0",
          "Microsoft-HTTPAPI/2.0"
        ],
        "x-ms-client-request-id": "cebe3a71-1519-a212-06e3-4b6a89c8518a",
<<<<<<< HEAD
        "x-ms-request-id": "5d1d9c02-001e-008d-31fa-beed10000000",
        "x-ms-version": "2021-02-12"
=======
        "x-ms-request-id": "a4e98034-401e-0017-5edc-c55f2a000000",
        "x-ms-version": "2020-12-06"
>>>>>>> 6b7c7623
      },
      "ResponseBody": []
    }
  ],
  "Variables": {
    "RandomSeed": "92418874",
    "Storage_TestConfigHierarchicalNamespace": "NamespaceTenant\namandaadlscanary\nU2FuaXRpemVk\nhttps://amandaadlscanary.blob.core.windows.net\nhttps://amandaadlscanary.file.core.windows.net\nhttps://amandaadlscanary.queue.core.windows.net\nhttps://amandaadlscanary.table.core.windows.net\n\n\n\n\nhttps://amandaadlscanary-secondary.blob.core.windows.net\nhttps://amandaadlscanary-secondary.file.core.windows.net\nhttps://amandaadlscanary-secondary.queue.core.windows.net\n\n68390a19-a643-458b-b726-408abf67b4fc\nSanitized\n72f988bf-86f1-41af-91ab-2d7cd011db47\nhttps://login.microsoftonline.com/\nCloud\nBlobEndpoint=https://amandaadlscanary.blob.core.windows.net/;QueueEndpoint=https://amandaadlscanary.queue.core.windows.net/;FileEndpoint=https://amandaadlscanary.file.core.windows.net/;BlobSecondaryEndpoint=https://amandaadlscanary-secondary.blob.core.windows.net/;QueueSecondaryEndpoint=https://amandaadlscanary-secondary.queue.core.windows.net/;FileSecondaryEndpoint=https://amandaadlscanary-secondary.file.core.windows.net/;AccountName=amandaadlscanary;AccountKey=Sanitized\n\n\n"
  }
}<|MERGE_RESOLUTION|>--- conflicted
+++ resolved
@@ -29,13 +29,8 @@
           "Microsoft-HTTPAPI/2.0"
         ],
         "x-ms-client-request-id": "ac00bb22-53c7-2dfc-f9ac-a9609a2833cd",
-<<<<<<< HEAD
-        "x-ms-request-id": "5d1d9b52-001e-008d-2ffa-beed10000000",
-        "x-ms-version": "2021-02-12"
-=======
         "x-ms-request-id": "a4e97ef3-401e-0017-23dc-c55f2a000000",
-        "x-ms-version": "2020-12-06"
->>>>>>> 6b7c7623
+        "x-ms-version": "2021-02-12"
       },
       "ResponseBody": []
     },
@@ -309,13 +304,8 @@
           "Microsoft-HTTPAPI/2.0"
         ],
         "x-ms-client-request-id": "cebe3a71-1519-a212-06e3-4b6a89c8518a",
-<<<<<<< HEAD
-        "x-ms-request-id": "5d1d9c02-001e-008d-31fa-beed10000000",
-        "x-ms-version": "2021-02-12"
-=======
         "x-ms-request-id": "a4e98034-401e-0017-5edc-c55f2a000000",
-        "x-ms-version": "2020-12-06"
->>>>>>> 6b7c7623
+        "x-ms-version": "2021-02-12"
       },
       "ResponseBody": []
     }
