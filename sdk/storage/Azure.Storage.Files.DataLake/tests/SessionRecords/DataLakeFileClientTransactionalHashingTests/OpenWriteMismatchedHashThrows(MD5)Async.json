{
  "Entries": [
    {
      "RequestUri": "https://amandaadlscanary.blob.core.windows.net/test-filesystem-ef9d8172-0654-22e5-b801-1e31df94d7ff?restype=container",
      "RequestMethod": "PUT",
      "RequestHeaders": {
        "Accept": "application/xml",
        "Authorization": "Sanitized",
        "traceparent": "00-60199a4358ffae41b41a9cdce872ff24-627871a88b39aa44-00",
        "User-Agent": [
          "azsdk-net-Storage.Files.DataLake/12.9.0-alpha.20211020.1",
          "(.NET 5.0.11; Microsoft Windows 10.0.19043)"
        ],
        "x-ms-blob-public-access": "container",
        "x-ms-client-request-id": "72a88fa5-878c-4ed0-39e8-fd5cc81057c0",
        "x-ms-date": "Wed, 20 Oct 2021 17:59:29 GMT",
        "x-ms-return-client-request-id": "true",
        "x-ms-version": "2021-02-12"
      },
      "RequestBody": null,
      "StatusCode": 201,
      "ResponseHeaders": {
        "Content-Length": "0",
        "Date": "Wed, 20 Oct 2021 17:59:29 GMT",
        "ETag": "\u00220x8D993F35CAA48FA\u0022",
        "Last-Modified": "Wed, 20 Oct 2021 17:59:29 GMT",
        "Server": [
          "Windows-Azure-Blob/1.0",
          "Microsoft-HTTPAPI/2.0"
        ],
        "x-ms-client-request-id": "72a88fa5-878c-4ed0-39e8-fd5cc81057c0",
<<<<<<< HEAD
        "x-ms-request-id": "5d1da0ad-001e-008d-34fa-beed10000000",
        "x-ms-version": "2021-02-12"
=======
        "x-ms-request-id": "a4e9835f-401e-0017-1ddc-c55f2a000000",
        "x-ms-version": "2020-12-06"
>>>>>>> 6b7c7623
      },
      "ResponseBody": []
    },
    {
      "RequestUri": "https://amandaadlscanary.dfs.core.windows.net/test-filesystem-ef9d8172-0654-22e5-b801-1e31df94d7ff/test-file-fbdd84f8-1b31-567a-d754-ceeb4a06b7c0?resource=file",
      "RequestMethod": "PUT",
      "RequestHeaders": {
        "Accept": "application/json",
        "Authorization": "Sanitized",
        "traceparent": "00-7ef9962b5529d94990fa1443e1c2aa79-86f3ca4edeb6764f-00",
        "User-Agent": [
          "azsdk-net-Storage.Files.DataLake/12.9.0-alpha.20211020.1",
          "(.NET 5.0.11; Microsoft Windows 10.0.19043)"
        ],
        "x-ms-client-request-id": "e6387faf-3b37-6971-b012-73c0810d35f8",
        "x-ms-date": "Wed, 20 Oct 2021 17:59:29 GMT",
        "x-ms-return-client-request-id": "true",
        "x-ms-version": "2021-02-12"
      },
      "RequestBody": null,
      "StatusCode": 201,
      "ResponseHeaders": {
        "Content-Length": "0",
        "Date": "Wed, 20 Oct 2021 17:59:29 GMT",
        "ETag": "\u00220x8D993F35CD11BD0\u0022",
        "Last-Modified": "Wed, 20 Oct 2021 17:59:29 GMT",
        "Server": [
          "Windows-Azure-HDFS/1.0",
          "Microsoft-HTTPAPI/2.0"
        ],
        "x-ms-client-request-id": "e6387faf-3b37-6971-b012-73c0810d35f8",
        "x-ms-request-id": "625105b0-301f-00d6-7ddc-c5f8c8000000",
        "x-ms-request-server-encrypted": "true",
        "x-ms-version": "2021-02-12"
      },
      "ResponseBody": []
    },
    {
      "RequestUri": "https://amandaadlscanary.dfs.core.windows.net/test-filesystem-ef9d8172-0654-22e5-b801-1e31df94d7ff/test-file-fbdd84f8-1b31-567a-d754-ceeb4a06b7c0?resource=file",
      "RequestMethod": "PUT",
      "RequestHeaders": {
        "Accept": "application/json",
        "Authorization": "Sanitized",
        "traceparent": "00-de217313294f594090e9aa0967690aeb-9915ba8922f51e43-00",
        "User-Agent": [
          "azsdk-net-Storage.Files.DataLake/12.9.0-alpha.20211020.1",
          "(.NET 5.0.11; Microsoft Windows 10.0.19043)"
        ],
        "x-ms-client-request-id": "cb3c1f65-d1ce-ac89-8fa0-c46684a280aa",
        "x-ms-date": "Wed, 20 Oct 2021 17:59:29 GMT",
        "x-ms-return-client-request-id": "true",
        "x-ms-version": "2021-02-12"
      },
      "RequestBody": null,
      "StatusCode": 201,
      "ResponseHeaders": {
        "Content-Length": "0",
        "Date": "Wed, 20 Oct 2021 17:59:29 GMT",
        "ETag": "\u00220x8D993F35CDE5D0D\u0022",
        "Last-Modified": "Wed, 20 Oct 2021 17:59:29 GMT",
        "Server": [
          "Windows-Azure-HDFS/1.0",
          "Microsoft-HTTPAPI/2.0"
        ],
        "x-ms-client-request-id": "cb3c1f65-d1ce-ac89-8fa0-c46684a280aa",
        "x-ms-request-id": "625105b1-301f-00d6-7edc-c5f8c8000000",
        "x-ms-request-server-encrypted": "true",
        "x-ms-version": "2021-02-12"
      },
      "ResponseBody": []
    },
    {
      "RequestUri": "https://amandaadlscanary.dfs.core.windows.net/test-filesystem-ef9d8172-0654-22e5-b801-1e31df94d7ff/test-file-fbdd84f8-1b31-567a-d754-ceeb4a06b7c0?action=append\u0026position=0",
      "RequestMethod": "PATCH",
      "RequestHeaders": {
        "Accept": "application/json",
        "Authorization": "Sanitized",
        "Content-Length": "1024",
        "Content-MD5": "4fUUfg4DTd4NVAheQdtN1Q==",
        "Content-Type": "application/octet-stream",
        "User-Agent": [
          "azsdk-net-Storage.Files.DataLake/12.9.0-alpha.20211020.1",
          "(.NET 5.0.11; Microsoft Windows 10.0.19043)"
        ],
        "x-ms-client-request-id": "615ac7e8-6ad1-fb29-6faa-875218c57d80",
        "x-ms-date": "Wed, 20 Oct 2021 17:59:29 GMT",
        "x-ms-return-client-request-id": "true",
        "x-ms-version": "2021-02-12"
      },
      "RequestBody": "XCAg660JKiQgHKyHHfGNzE1ajFDsZHMWyr7x11EEuDJ1KJh1y8gWnGSEUXDbSTBHWjAPboQH1PesCSDuF1PSG2N5EfVZGAGERO/rZxMDO4GNqnwg9EqublShyMGoJ4URsTYMYjc77UIuiymUG2zjqM6fYW3WsiYYyqOguE9A3B1q2rbc9thJUbw58WkhGVLnvSDzCcUXOv8P9JeUmjTz7q8MKkG1BrL1VQ\u002BwnMC997BQuPsvTdJXUp\u002B3zQJBtbeIRgK6FO8RMrZt/bS2Z50\u002BUvzmROE5xKHctdeh/jmvtJ9YKFa9AuPBPoZFwU8eoesBeHsGWnHVToJh3V8YcDN8vkkUXT9HgU8ZJQVa8wNSvRTsn4W9qVkugtnUXCWDqM1TyAIGCkOsuvcs7DRrelt/Dx9LLNGtvxXv5dtlcyQplX04BysATLPQQOWOkbwlwwh\u002BVE0FOHz8pQntFiVoRkbSAle3M3MwfsNseuzrHy5ZyiHS5x7XJF0AO2IhEzWOaPmeu45lbZCVTdaJmb2QEIXbk0sDlV4o\u002Bt75t/cQDmuN3hLyTWSf9F2RPZlITYufbyrcRn/qitOadcCwa7aYhD9q/LqrnsMgO5/ucVfE4KxSWUfNM8fro1M/V9ej74im\u002Bbla3VHQ9NFnvAvf\u002Bxl71ZUTXRFuy1B3fllnbEbsfUsXR3ieagJbgmV2Zne8C6c6w4JBj5J2OC5o4174aIiLez\u002B/yLOg3WuTuNus\u002BGTZu3KxLajDqu25oA9KNYejYxnd6\u002Bs4/EPzmeYXrte2yj/JjyfrRjvfx9BRBSikVqfk71XBzwx5oL4vvZPCrPwVAtbPgaZfuBze/SQa5vYbT0M\u002BM76C9foyT\u002B5pvIinHBrUPAJR1NUBhDc449HoX7rHFG5Qg3k9kw3bnDG49vyUNuEKRar0yXpuPa6HShEpSvA0oacZVpmgl6n0dTejSI47o6zw3hkQ00vz4kXLtUj8slJAg1RUet9Iaa4A/1NDyvQfTKZkOGvXI85cJXRT1OFg\u002BMPkYsU65inMqHRqD9T3sBdRq2mil3rmaV\u002BG\u002BFRr9ZTNoAaQXmcv5WV8l5D3bBT5ZHVdAil3vWBI/vlltO7UYbPfnW/OZ1KvIcYEJf/p7/xLjJTfDfNrVeKlR2BuyjF3qDbdF8\u002BlK/wiruBjc5hhXw78GShZ9VPAdEeMKCDyQFeVjH3JDNgtpmCXvF8SCOFJROhRcrAJHbPiHaKHGAPcMG2JzeYbl1I1znPHwjj0rWtlQ\u002BQ4oM6mjG/K5u81pY1du4zyiDr7LqyVG6M8QVt67W83IdUfo4\u002Bf40F2UbBjACnlagarAiQwahQ3o4UqaUoUT/mA/oO4Phf9UqVbICDrrQkqJCAcrA==",
      "StatusCode": 400,
      "ResponseHeaders": {
        "Content-Length": "225",
        "Content-Type": "application/json; charset=utf-8",
        "Date": "Wed, 20 Oct 2021 17:59:29 GMT",
        "Server": [
          "Windows-Azure-HDFS/1.0",
          "Microsoft-HTTPAPI/2.0"
        ],
        "x-ms-client-request-id": "615ac7e8-6ad1-fb29-6faa-875218c57d80",
        "x-ms-error-code": "Md5Mismatch",
<<<<<<< HEAD
        "x-ms-request-id": "5b260301-401f-0047-4afa-beb199000000",
        "x-ms-version": "2021-02-12"
=======
        "x-ms-request-id": "625105b2-301f-00d6-7fdc-c5f8c8000000",
        "x-ms-version": "2020-12-06"
>>>>>>> 6b7c7623
      },
      "ResponseBody": {
        "error": {
          "code": "Md5Mismatch",
          "message": "The MD5 value specified in the request did not match with the MD5 value calculated by the server.\nRequestId:625105b2-301f-00d6-7fdc-c5f8c8000000\nTime:2021-10-20T17:59:29.4877373Z"
        }
      }
    },
    {
      "RequestUri": "https://amandaadlscanary.blob.core.windows.net/test-filesystem-ef9d8172-0654-22e5-b801-1e31df94d7ff?restype=container",
      "RequestMethod": "DELETE",
      "RequestHeaders": {
        "Accept": "application/xml",
        "Authorization": "Sanitized",
        "traceparent": "00-6904e66ddf7c224e900fa74a7e9f9e15-e8eeb3ecb29ae14b-00",
        "User-Agent": [
          "azsdk-net-Storage.Files.DataLake/12.9.0-alpha.20211020.1",
          "(.NET 5.0.11; Microsoft Windows 10.0.19043)"
        ],
        "x-ms-client-request-id": "bc7ee94f-1e47-42d9-dfde-c52b5068b88d",
        "x-ms-date": "Wed, 20 Oct 2021 17:59:29 GMT",
        "x-ms-return-client-request-id": "true",
        "x-ms-version": "2021-02-12"
      },
      "RequestBody": null,
      "StatusCode": 202,
      "ResponseHeaders": {
        "Content-Length": "0",
        "Date": "Wed, 20 Oct 2021 17:59:29 GMT",
        "Server": [
          "Windows-Azure-Blob/1.0",
          "Microsoft-HTTPAPI/2.0"
        ],
        "x-ms-client-request-id": "bc7ee94f-1e47-42d9-dfde-c52b5068b88d",
<<<<<<< HEAD
        "x-ms-request-id": "5d1da19d-001e-008d-67fa-beed10000000",
        "x-ms-version": "2021-02-12"
=======
        "x-ms-request-id": "a4e983a7-401e-0017-5edc-c55f2a000000",
        "x-ms-version": "2020-12-06"
>>>>>>> 6b7c7623
      },
      "ResponseBody": []
    }
  ],
  "Variables": {
    "RandomSeed": "1115625312",
    "Storage_TestConfigHierarchicalNamespace": "NamespaceTenant\namandaadlscanary\nU2FuaXRpemVk\nhttps://amandaadlscanary.blob.core.windows.net\nhttps://amandaadlscanary.file.core.windows.net\nhttps://amandaadlscanary.queue.core.windows.net\nhttps://amandaadlscanary.table.core.windows.net\n\n\n\n\nhttps://amandaadlscanary-secondary.blob.core.windows.net\nhttps://amandaadlscanary-secondary.file.core.windows.net\nhttps://amandaadlscanary-secondary.queue.core.windows.net\n\n68390a19-a643-458b-b726-408abf67b4fc\nSanitized\n72f988bf-86f1-41af-91ab-2d7cd011db47\nhttps://login.microsoftonline.com/\nCloud\nBlobEndpoint=https://amandaadlscanary.blob.core.windows.net/;QueueEndpoint=https://amandaadlscanary.queue.core.windows.net/;FileEndpoint=https://amandaadlscanary.file.core.windows.net/;BlobSecondaryEndpoint=https://amandaadlscanary-secondary.blob.core.windows.net/;QueueSecondaryEndpoint=https://amandaadlscanary-secondary.queue.core.windows.net/;FileSecondaryEndpoint=https://amandaadlscanary-secondary.file.core.windows.net/;AccountName=amandaadlscanary;AccountKey=Sanitized\n\n\n"
  }
}<|MERGE_RESOLUTION|>--- conflicted
+++ resolved
@@ -29,13 +29,8 @@
           "Microsoft-HTTPAPI/2.0"
         ],
         "x-ms-client-request-id": "72a88fa5-878c-4ed0-39e8-fd5cc81057c0",
-<<<<<<< HEAD
-        "x-ms-request-id": "5d1da0ad-001e-008d-34fa-beed10000000",
+        "x-ms-request-id": "a4e9835f-401e-0017-1ddc-c55f2a000000",
         "x-ms-version": "2021-02-12"
-=======
-        "x-ms-request-id": "a4e9835f-401e-0017-1ddc-c55f2a000000",
-        "x-ms-version": "2020-12-06"
->>>>>>> 6b7c7623
       },
       "ResponseBody": []
     },
@@ -137,13 +132,8 @@
         ],
         "x-ms-client-request-id": "615ac7e8-6ad1-fb29-6faa-875218c57d80",
         "x-ms-error-code": "Md5Mismatch",
-<<<<<<< HEAD
-        "x-ms-request-id": "5b260301-401f-0047-4afa-beb199000000",
+        "x-ms-request-id": "625105b2-301f-00d6-7fdc-c5f8c8000000",
         "x-ms-version": "2021-02-12"
-=======
-        "x-ms-request-id": "625105b2-301f-00d6-7fdc-c5f8c8000000",
-        "x-ms-version": "2020-12-06"
->>>>>>> 6b7c7623
       },
       "ResponseBody": {
         "error": {
@@ -178,13 +168,8 @@
           "Microsoft-HTTPAPI/2.0"
         ],
         "x-ms-client-request-id": "bc7ee94f-1e47-42d9-dfde-c52b5068b88d",
-<<<<<<< HEAD
-        "x-ms-request-id": "5d1da19d-001e-008d-67fa-beed10000000",
+        "x-ms-request-id": "a4e983a7-401e-0017-5edc-c55f2a000000",
         "x-ms-version": "2021-02-12"
-=======
-        "x-ms-request-id": "a4e983a7-401e-0017-5edc-c55f2a000000",
-        "x-ms-version": "2020-12-06"
->>>>>>> 6b7c7623
       },
       "ResponseBody": []
     }
