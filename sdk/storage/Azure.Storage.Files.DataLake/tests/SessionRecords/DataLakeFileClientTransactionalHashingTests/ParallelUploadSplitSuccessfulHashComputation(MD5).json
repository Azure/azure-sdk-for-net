--- conflicted
+++ resolved
@@ -29,13 +29,8 @@
           "Microsoft-HTTPAPI/2.0"
         ],
         "x-ms-client-request-id": "c56bafa6-c3eb-8f4a-28c2-feec97206389",
-<<<<<<< HEAD
-        "x-ms-request-id": "5d1d8e4e-001e-008d-7ffa-beed10000000",
-        "x-ms-version": "2021-04-10"
-=======
         "x-ms-request-id": "a4e97559-401e-0017-18dc-c55f2a000000",
-        "x-ms-version": "2021-02-12"
->>>>>>> 49dd1a0e
+        "x-ms-version": "2021-04-10"
       },
       "ResponseBody": []
     },
@@ -239,13 +234,8 @@
           "Microsoft-HTTPAPI/2.0"
         ],
         "x-ms-client-request-id": "b28d7aee-6441-31fa-1929-e7e5f907e813",
-<<<<<<< HEAD
-        "x-ms-request-id": "5d1d8ed7-001e-008d-65fa-beed10000000",
-        "x-ms-version": "2021-04-10"
-=======
         "x-ms-request-id": "a4e975e1-401e-0017-06dc-c55f2a000000",
-        "x-ms-version": "2021-02-12"
->>>>>>> 49dd1a0e
+        "x-ms-version": "2021-04-10"
       },
       "ResponseBody": []
     }
