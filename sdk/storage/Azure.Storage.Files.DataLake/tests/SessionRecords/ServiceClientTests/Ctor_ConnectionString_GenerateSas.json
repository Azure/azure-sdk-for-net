{
  "Entries": [
    {
      "RequestUri": "https://seanoauthstage.blob.core.windows.net/test-filesystem-974cf6a8-27e9-e186-1e0c-2c37b5a4d120?restype=container",
      "RequestMethod": "PUT",
      "RequestHeaders": {
        "Accept": "application/xml",
        "Authorization": "Sanitized",
        "traceparent": "00-c02e086b243deb42be0665bb84805c82-3a36b689e7050c47-00",
        "User-Agent": [
          "azsdk-net-Storage.Files.DataLake/12.7.0-alpha.20210402.1",
          "(.NET 5.0.4; Microsoft Windows 10.0.19042)"
        ],
        "x-ms-client-request-id": "d455a260-f7d1-08ec-d01d-6940cae03aa9",
        "x-ms-date": "Fri, 02 Apr 2021 17:04:02 GMT",
        "x-ms-return-client-request-id": "true",
<<<<<<< HEAD
        "x-ms-version": "2020-08-04"
=======
         "x-ms-version": "2020-10-02"
>>>>>>> 65932564
      },
      "RequestBody": null,
      "StatusCode": 201,
      "ResponseHeaders": {
        "Date": "Fri, 02 Apr 2021 17:04:02 GMT",
        "ETag": "\u00220x8D8F5F9514526AF\u0022",
        "Last-Modified": "Fri, 02 Apr 2021 17:04:03 GMT",
        "Server": [
          "Windows-Azure-Blob/1.0",
          "Microsoft-HTTPAPI/2.0"
        ],
        "Transfer-Encoding": "chunked",
        "x-ms-client-request-id": "d455a260-f7d1-08ec-d01d-6940cae03aa9",
<<<<<<< HEAD
        "x-ms-request-id": "2dd48c06-401e-0021-59e2-27bb8d000000",
        "x-ms-version": "2020-08-04"
=======
        "x-ms-request-id": "9bb031d4-c01e-0015-257a-0568ec000000",
         "x-ms-version": "2020-10-02"
>>>>>>> 65932564
      },
      "ResponseBody": []
    },
    {
<<<<<<< HEAD
      "RequestUri": "https://seanoauthstage.blob.core.windows.net/test-filesystem-974cf6a8-27e9-e186-1e0c-2c37b5a4d120?sv=2020-06-12\u0026ss=b\u0026srt=sco\u0026se=2021-04-03T17%3A04%3A03Z\u0026sp=rwdxlacuptfi\u0026sig=Sanitized\u0026restype=container",
=======
      "RequestUri": "https://seannse.blob.core.windows.net/test-filesystem-974cf6a8-27e9-e186-1e0c-2c37b5a4d120?sv=2020-10-02\u0026ss=b\u0026srt=sco\u0026se=2021-02-18T22%3A19%3A15Z\u0026sp=rwdxlacuptf\u0026sig=Sanitized\u0026restype=container",
>>>>>>> 65932564
      "RequestMethod": "GET",
      "RequestHeaders": {
        "Accept": "application/xml",
        "traceparent": "00-d35aea69eaa74f4cb088f85badb8025e-df86cdb3dd2a1241-00",
        "User-Agent": [
          "azsdk-net-Storage.Files.DataLake/12.7.0-alpha.20210402.1",
          "(.NET 5.0.4; Microsoft Windows 10.0.19042)"
        ],
        "x-ms-client-request-id": "12d6b5d0-fc4e-1e4f-d686-54bc740a4b23",
        "x-ms-return-client-request-id": "true",
<<<<<<< HEAD
        "x-ms-version": "2020-08-04"
=======
         "x-ms-version": "2020-10-02"
>>>>>>> 65932564
      },
      "RequestBody": null,
      "StatusCode": 200,
      "ResponseHeaders": {
        "Date": "Fri, 02 Apr 2021 17:04:02 GMT",
        "ETag": "\u00220x8D8F5F9514526AF\u0022",
        "Last-Modified": "Fri, 02 Apr 2021 17:04:03 GMT",
        "Server": [
          "Windows-Azure-Blob/1.0",
          "Microsoft-HTTPAPI/2.0"
        ],
        "Transfer-Encoding": "chunked",
        "x-ms-client-request-id": "12d6b5d0-fc4e-1e4f-d686-54bc740a4b23",
        "x-ms-default-encryption-scope": "$account-encryption-key",
        "x-ms-deny-encryption-scope-override": "false",
        "x-ms-has-immutability-policy": "false",
        "x-ms-has-legal-hold": "false",
        "x-ms-lease-state": "available",
        "x-ms-lease-status": "unlocked",
<<<<<<< HEAD
        "x-ms-request-id": "2dd48c0a-401e-0021-5be2-27bb8d000000",
        "x-ms-version": "2020-08-04",
        "x-ms-version-level-worm-enabled": "false"
=======
        "x-ms-request-id": "20fb4753-301e-00b8-337a-052499000000",
         "x-ms-version": "2020-10-02"
>>>>>>> 65932564
      },
      "ResponseBody": []
    },
    {
      "RequestUri": "https://seanoauthstage.blob.core.windows.net/test-filesystem-974cf6a8-27e9-e186-1e0c-2c37b5a4d120?restype=container",
      "RequestMethod": "DELETE",
      "RequestHeaders": {
        "Accept": "application/xml",
        "Authorization": "Sanitized",
        "traceparent": "00-72bd58e9027e3f4b91741ad2d57d5356-87e96d138b1bdb4d-00",
        "User-Agent": [
          "azsdk-net-Storage.Files.DataLake/12.7.0-alpha.20210402.1",
          "(.NET 5.0.4; Microsoft Windows 10.0.19042)"
        ],
        "x-ms-client-request-id": "146fc270-2709-ce5b-c9aa-0006985956a1",
        "x-ms-date": "Fri, 02 Apr 2021 17:04:03 GMT",
        "x-ms-return-client-request-id": "true",
<<<<<<< HEAD
        "x-ms-version": "2020-08-04"
=======
         "x-ms-version": "2020-10-02"
>>>>>>> 65932564
      },
      "RequestBody": null,
      "StatusCode": 202,
      "ResponseHeaders": {
        "Date": "Fri, 02 Apr 2021 17:04:03 GMT",
        "Server": [
          "Windows-Azure-Blob/1.0",
          "Microsoft-HTTPAPI/2.0"
        ],
        "Transfer-Encoding": "chunked",
        "x-ms-client-request-id": "146fc270-2709-ce5b-c9aa-0006985956a1",
<<<<<<< HEAD
        "x-ms-request-id": "2dd48c0b-401e-0021-5ce2-27bb8d000000",
        "x-ms-version": "2020-08-04"
=======
        "x-ms-request-id": "9bb032f9-c01e-0015-357a-0568ec000000",
         "x-ms-version": "2020-10-02"
>>>>>>> 65932564
      },
      "ResponseBody": []
    }
  ],
  "Variables": {
    "DateTimeOffsetNow": "2021-04-02T12:04:03.4420082-05:00",
    "RandomSeed": "927757377",
    "Storage_TestConfigHierarchicalNamespace": "NamespaceTenant\nseanoauthstage\nU2FuaXRpemVk\nhttps://seanoauthstage.blob.core.windows.net\nhttps://seanoauthstage.file.core.windows.net\nhttps://seanoauthstage.queue.core.windows.net\nhttps://seanoauthstage.table.core.windows.net\n\n\n\n\nhttps://seanoauthstage-secondary.blob.core.windows.net\nhttps://seanoauthstage-secondary.file.core.windows.net\nhttps://seanoauthstage-secondary.queue.core.windows.net\nhttps://seanoauthstage-secondary.table.core.windows.net\n68390a19-a643-458b-b726-408abf67b4fc\nSanitized\n72f988bf-86f1-41af-91ab-2d7cd011db47\nhttps://login.microsoftonline.com/\nCloud\nBlobEndpoint=https://seanoauthstage.blob.core.windows.net/;QueueEndpoint=https://seanoauthstage.queue.core.windows.net/;FileEndpoint=https://seanoauthstage.file.core.windows.net/;BlobSecondaryEndpoint=https://seanoauthstage-secondary.blob.core.windows.net/;QueueSecondaryEndpoint=https://seanoauthstage-secondary.queue.core.windows.net/;FileSecondaryEndpoint=https://seanoauthstage-secondary.file.core.windows.net/;AccountName=seanoauthstage;AccountKey=Sanitized\n"
  }
}<|MERGE_RESOLUTION|>--- conflicted
+++ resolved
@@ -1,80 +1,63 @@
 {
   "Entries": [
     {
-      "RequestUri": "https://seanoauthstage.blob.core.windows.net/test-filesystem-974cf6a8-27e9-e186-1e0c-2c37b5a4d120?restype=container",
+      "RequestUri": "https://seannse.blob.core.windows.net/test-filesystem-974cf6a8-27e9-e186-1e0c-2c37b5a4d120?restype=container",
       "RequestMethod": "PUT",
       "RequestHeaders": {
         "Accept": "application/xml",
         "Authorization": "Sanitized",
-        "traceparent": "00-c02e086b243deb42be0665bb84805c82-3a36b689e7050c47-00",
+        "traceparent": "00-7aa4c518c8346a469f741217457340f8-684d73c3d4e23f4b-00",
         "User-Agent": [
-          "azsdk-net-Storage.Files.DataLake/12.7.0-alpha.20210402.1",
-          "(.NET 5.0.4; Microsoft Windows 10.0.19042)"
+          "azsdk-net-Storage.Files.DataLake/12.7.0-alpha.20210217.1",
+          "(.NET 5.0.3; Microsoft Windows 10.0.19042)"
         ],
         "x-ms-client-request-id": "d455a260-f7d1-08ec-d01d-6940cae03aa9",
-        "x-ms-date": "Fri, 02 Apr 2021 17:04:02 GMT",
+        "x-ms-date": "Wed, 17 Feb 2021 22:19:14 GMT",
         "x-ms-return-client-request-id": "true",
-<<<<<<< HEAD
-        "x-ms-version": "2020-08-04"
-=======
          "x-ms-version": "2020-10-02"
->>>>>>> 65932564
       },
       "RequestBody": null,
       "StatusCode": 201,
       "ResponseHeaders": {
-        "Date": "Fri, 02 Apr 2021 17:04:02 GMT",
-        "ETag": "\u00220x8D8F5F9514526AF\u0022",
-        "Last-Modified": "Fri, 02 Apr 2021 17:04:03 GMT",
+        "Content-Length": "0",
+        "Date": "Wed, 17 Feb 2021 22:19:14 GMT",
+        "ETag": "\u00220x8D8D3920F7922E9\u0022",
+        "Last-Modified": "Wed, 17 Feb 2021 22:19:15 GMT",
         "Server": [
           "Windows-Azure-Blob/1.0",
           "Microsoft-HTTPAPI/2.0"
         ],
-        "Transfer-Encoding": "chunked",
         "x-ms-client-request-id": "d455a260-f7d1-08ec-d01d-6940cae03aa9",
-<<<<<<< HEAD
-        "x-ms-request-id": "2dd48c06-401e-0021-59e2-27bb8d000000",
-        "x-ms-version": "2020-08-04"
-=======
         "x-ms-request-id": "9bb031d4-c01e-0015-257a-0568ec000000",
          "x-ms-version": "2020-10-02"
->>>>>>> 65932564
       },
       "ResponseBody": []
     },
     {
-<<<<<<< HEAD
-      "RequestUri": "https://seanoauthstage.blob.core.windows.net/test-filesystem-974cf6a8-27e9-e186-1e0c-2c37b5a4d120?sv=2020-06-12\u0026ss=b\u0026srt=sco\u0026se=2021-04-03T17%3A04%3A03Z\u0026sp=rwdxlacuptfi\u0026sig=Sanitized\u0026restype=container",
-=======
       "RequestUri": "https://seannse.blob.core.windows.net/test-filesystem-974cf6a8-27e9-e186-1e0c-2c37b5a4d120?sv=2020-10-02\u0026ss=b\u0026srt=sco\u0026se=2021-02-18T22%3A19%3A15Z\u0026sp=rwdxlacuptf\u0026sig=Sanitized\u0026restype=container",
->>>>>>> 65932564
       "RequestMethod": "GET",
       "RequestHeaders": {
         "Accept": "application/xml",
-        "traceparent": "00-d35aea69eaa74f4cb088f85badb8025e-df86cdb3dd2a1241-00",
+        "traceparent": "00-ecf0867559f23b438e705221693e28c7-f119ead002a2a44f-00",
         "User-Agent": [
-          "azsdk-net-Storage.Files.DataLake/12.7.0-alpha.20210402.1",
-          "(.NET 5.0.4; Microsoft Windows 10.0.19042)"
+          "azsdk-net-Storage.Files.DataLake/12.7.0-alpha.20210217.1",
+          "(.NET 5.0.3; Microsoft Windows 10.0.19042)"
         ],
         "x-ms-client-request-id": "12d6b5d0-fc4e-1e4f-d686-54bc740a4b23",
         "x-ms-return-client-request-id": "true",
-<<<<<<< HEAD
-        "x-ms-version": "2020-08-04"
-=======
          "x-ms-version": "2020-10-02"
->>>>>>> 65932564
       },
       "RequestBody": null,
       "StatusCode": 200,
       "ResponseHeaders": {
-        "Date": "Fri, 02 Apr 2021 17:04:02 GMT",
-        "ETag": "\u00220x8D8F5F9514526AF\u0022",
-        "Last-Modified": "Fri, 02 Apr 2021 17:04:03 GMT",
+        "Content-Length": "0",
+        "Date": "Wed, 17 Feb 2021 22:19:14 GMT",
+        "ETag": "\u00220x8D8D3920F7922E9\u0022",
+        "Last-Modified": "Wed, 17 Feb 2021 22:19:15 GMT",
         "Server": [
           "Windows-Azure-Blob/1.0",
           "Microsoft-HTTPAPI/2.0"
         ],
-        "Transfer-Encoding": "chunked",
         "x-ms-client-request-id": "12d6b5d0-fc4e-1e4f-d686-54bc740a4b23",
         "x-ms-default-encryption-scope": "$account-encryption-key",
         "x-ms-deny-encryption-scope-override": "false",
@@ -82,61 +65,46 @@
         "x-ms-has-legal-hold": "false",
         "x-ms-lease-state": "available",
         "x-ms-lease-status": "unlocked",
-<<<<<<< HEAD
-        "x-ms-request-id": "2dd48c0a-401e-0021-5be2-27bb8d000000",
-        "x-ms-version": "2020-08-04",
-        "x-ms-version-level-worm-enabled": "false"
-=======
         "x-ms-request-id": "20fb4753-301e-00b8-337a-052499000000",
          "x-ms-version": "2020-10-02"
->>>>>>> 65932564
       },
       "ResponseBody": []
     },
     {
-      "RequestUri": "https://seanoauthstage.blob.core.windows.net/test-filesystem-974cf6a8-27e9-e186-1e0c-2c37b5a4d120?restype=container",
+      "RequestUri": "https://seannse.blob.core.windows.net/test-filesystem-974cf6a8-27e9-e186-1e0c-2c37b5a4d120?restype=container",
       "RequestMethod": "DELETE",
       "RequestHeaders": {
         "Accept": "application/xml",
         "Authorization": "Sanitized",
-        "traceparent": "00-72bd58e9027e3f4b91741ad2d57d5356-87e96d138b1bdb4d-00",
+        "traceparent": "00-93781551e076844c8258f478d52fd700-59712f8764769c48-00",
         "User-Agent": [
-          "azsdk-net-Storage.Files.DataLake/12.7.0-alpha.20210402.1",
-          "(.NET 5.0.4; Microsoft Windows 10.0.19042)"
+          "azsdk-net-Storage.Files.DataLake/12.7.0-alpha.20210217.1",
+          "(.NET 5.0.3; Microsoft Windows 10.0.19042)"
         ],
         "x-ms-client-request-id": "146fc270-2709-ce5b-c9aa-0006985956a1",
-        "x-ms-date": "Fri, 02 Apr 2021 17:04:03 GMT",
+        "x-ms-date": "Wed, 17 Feb 2021 22:19:15 GMT",
         "x-ms-return-client-request-id": "true",
-<<<<<<< HEAD
-        "x-ms-version": "2020-08-04"
-=======
          "x-ms-version": "2020-10-02"
->>>>>>> 65932564
       },
       "RequestBody": null,
       "StatusCode": 202,
       "ResponseHeaders": {
-        "Date": "Fri, 02 Apr 2021 17:04:03 GMT",
+        "Content-Length": "0",
+        "Date": "Wed, 17 Feb 2021 22:19:15 GMT",
         "Server": [
           "Windows-Azure-Blob/1.0",
           "Microsoft-HTTPAPI/2.0"
         ],
-        "Transfer-Encoding": "chunked",
         "x-ms-client-request-id": "146fc270-2709-ce5b-c9aa-0006985956a1",
-<<<<<<< HEAD
-        "x-ms-request-id": "2dd48c0b-401e-0021-5ce2-27bb8d000000",
-        "x-ms-version": "2020-08-04"
-=======
         "x-ms-request-id": "9bb032f9-c01e-0015-357a-0568ec000000",
          "x-ms-version": "2020-10-02"
->>>>>>> 65932564
       },
       "ResponseBody": []
     }
   ],
   "Variables": {
-    "DateTimeOffsetNow": "2021-04-02T12:04:03.4420082-05:00",
+    "DateTimeOffsetNow": "2021-02-17T16:19:15.2993456-06:00",
     "RandomSeed": "927757377",
-    "Storage_TestConfigHierarchicalNamespace": "NamespaceTenant\nseanoauthstage\nU2FuaXRpemVk\nhttps://seanoauthstage.blob.core.windows.net\nhttps://seanoauthstage.file.core.windows.net\nhttps://seanoauthstage.queue.core.windows.net\nhttps://seanoauthstage.table.core.windows.net\n\n\n\n\nhttps://seanoauthstage-secondary.blob.core.windows.net\nhttps://seanoauthstage-secondary.file.core.windows.net\nhttps://seanoauthstage-secondary.queue.core.windows.net\nhttps://seanoauthstage-secondary.table.core.windows.net\n68390a19-a643-458b-b726-408abf67b4fc\nSanitized\n72f988bf-86f1-41af-91ab-2d7cd011db47\nhttps://login.microsoftonline.com/\nCloud\nBlobEndpoint=https://seanoauthstage.blob.core.windows.net/;QueueEndpoint=https://seanoauthstage.queue.core.windows.net/;FileEndpoint=https://seanoauthstage.file.core.windows.net/;BlobSecondaryEndpoint=https://seanoauthstage-secondary.blob.core.windows.net/;QueueSecondaryEndpoint=https://seanoauthstage-secondary.queue.core.windows.net/;FileSecondaryEndpoint=https://seanoauthstage-secondary.file.core.windows.net/;AccountName=seanoauthstage;AccountKey=Sanitized\n"
+    "Storage_TestConfigHierarchicalNamespace": "NamespaceTenant\nseannse\nU2FuaXRpemVk\nhttps://seannse.blob.core.windows.net\nhttps://seannse.file.core.windows.net\nhttps://seannse.queue.core.windows.net\nhttps://seannse.table.core.windows.net\n\n\n\n\nhttps://seannse-secondary.blob.core.windows.net\nhttps://seannse-secondary.file.core.windows.net\nhttps://seannse-secondary.queue.core.windows.net\nhttps://seannse-secondary.table.core.windows.net\n68390a19-a643-458b-b726-408abf67b4fc\nSanitized\n72f988bf-86f1-41af-91ab-2d7cd011db47\nhttps://login.microsoftonline.com/\nCloud\nBlobEndpoint=https://seannse.blob.core.windows.net/;QueueEndpoint=https://seannse.queue.core.windows.net/;FileEndpoint=https://seannse.file.core.windows.net/;BlobSecondaryEndpoint=https://seannse-secondary.blob.core.windows.net/;QueueSecondaryEndpoint=https://seannse-secondary.queue.core.windows.net/;FileSecondaryEndpoint=https://seannse-secondary.file.core.windows.net/;AccountName=seannse;AccountKey=Sanitized\n"
   }
 }