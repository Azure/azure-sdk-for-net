--- conflicted
+++ resolved
@@ -13,11 +13,7 @@
         "x-ms-client-request-id": "500c0911-f1ee-c19d-3d9d-b639b80f44f8",
         "x-ms-date": "Fri, 03 Apr 2020 21:06:08 GMT",
         "x-ms-return-client-request-id": "true",
-<<<<<<< HEAD
-        "x-ms-version": "2019-12-12"
-=======
         "x-ms-version": "2020-02-10"
->>>>>>> 60f4876e
       },
       "RequestBody": null,
       "StatusCode": 201,
@@ -32,11 +28,7 @@
         ],
         "x-ms-client-request-id": "500c0911-f1ee-c19d-3d9d-b639b80f44f8",
         "x-ms-request-id": "9622c85b-f01e-0012-4ffb-093670000000",
-<<<<<<< HEAD
-        "x-ms-version": "2019-12-12"
-=======
         "x-ms-version": "2020-02-10"
->>>>>>> 60f4876e
       },
       "ResponseBody": []
     },
@@ -53,11 +45,7 @@
         "x-ms-client-request-id": "c64e8a56-1a74-7030-9343-07c51d211422",
         "x-ms-date": "Fri, 03 Apr 2020 21:06:08 GMT",
         "x-ms-return-client-request-id": "true",
-<<<<<<< HEAD
-        "x-ms-version": "2019-12-12"
-=======
         "x-ms-version": "2020-02-10"
->>>>>>> 60f4876e
       },
       "RequestBody": null,
       "StatusCode": 202,
@@ -70,11 +58,7 @@
         ],
         "x-ms-client-request-id": "c64e8a56-1a74-7030-9343-07c51d211422",
         "x-ms-request-id": "9622c86f-f01e-0012-62fb-093670000000",
-<<<<<<< HEAD
-        "x-ms-version": "2019-12-12"
-=======
         "x-ms-version": "2020-02-10"
->>>>>>> 60f4876e
       },
       "ResponseBody": []
     },
@@ -91,11 +75,7 @@
         "x-ms-client-request-id": "2de2cf17-7dc0-9e84-4309-eddae35b5fce",
         "x-ms-date": "Fri, 03 Apr 2020 21:06:09 GMT",
         "x-ms-return-client-request-id": "true",
-<<<<<<< HEAD
-        "x-ms-version": "2019-12-12"
-=======
         "x-ms-version": "2020-02-10"
->>>>>>> 60f4876e
       },
       "RequestBody": null,
       "StatusCode": 404,
@@ -110,11 +90,7 @@
         "x-ms-client-request-id": "2de2cf17-7dc0-9e84-4309-eddae35b5fce",
         "x-ms-error-code": "ContainerNotFound",
         "x-ms-request-id": "9622c883-f01e-0012-74fb-093670000000",
-<<<<<<< HEAD
-        "x-ms-version": "2019-12-12"
-=======
         "x-ms-version": "2020-02-10"
->>>>>>> 60f4876e
       },
       "ResponseBody": [
         "\uFEFF\u003C?xml version=\u00221.0\u0022 encoding=\u0022utf-8\u0022?\u003E\u003CError\u003E\u003CCode\u003EContainerNotFound\u003C/Code\u003E\u003CMessage\u003EThe specified container does not exist.\n",
