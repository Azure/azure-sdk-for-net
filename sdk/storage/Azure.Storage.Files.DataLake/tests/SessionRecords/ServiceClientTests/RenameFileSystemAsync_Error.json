--- conflicted
+++ resolved
@@ -14,11 +14,7 @@
         "x-ms-date": "Mon, 23 Nov 2020 22:18:10 GMT",
         "x-ms-return-client-request-id": "true",
         "x-ms-source-container-name": "test-filesystem-89e2a2f5-76e8-a25a-58d4-2510ad9cb610",
-<<<<<<< HEAD
-        "x-ms-version": "2020-12-06"
-=======
         "x-ms-version": "2021-02-12"
->>>>>>> 7e782c87
       },
       "RequestBody": null,
       "StatusCode": 404,
@@ -33,11 +29,7 @@
         "x-ms-client-request-id": "5787b6a6-e2fc-d7da-d583-a57c4abf5a30",
         "x-ms-error-code": "ContainerNotFound",
         "x-ms-request-id": "1eb593a5-201e-0010-30e6-c1d7af000000",
-<<<<<<< HEAD
-        "x-ms-version": "2020-12-06"
-=======
         "x-ms-version": "2021-02-12"
->>>>>>> 7e782c87
       },
       "ResponseBody": [
         "﻿<?xml version=\"1.0\" encoding=\"utf-8\"?>\n",
