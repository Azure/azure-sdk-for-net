--- conflicted
+++ resolved
@@ -16,11 +16,7 @@
         "x-ms-client-request-id": "58b6ce1b-51e2-b66d-b10f-82f62eff13a5",
         "x-ms-date": "Wed, 17 Feb 2021 22:19:23 GMT",
         "x-ms-return-client-request-id": "true",
-<<<<<<< HEAD
-        "x-ms-version": "2020-12-06"
-=======
         "x-ms-version": "2021-02-12"
->>>>>>> 7e782c87
       },
       "RequestBody": "﻿<KeyInfo><Expiry>2021-02-17T23:19:23Z</Expiry></KeyInfo>",
       "StatusCode": 403,
@@ -35,11 +31,7 @@
         "x-ms-client-request-id": "58b6ce1b-51e2-b66d-b10f-82f62eff13a5",
         "x-ms-error-code": "AuthenticationFailed",
         "x-ms-request-id": "64961c89-501e-005a-4f7a-0519b8000000",
-<<<<<<< HEAD
-        "x-ms-version": "2020-12-06"
-=======
         "x-ms-version": "2021-02-12"
->>>>>>> 7e782c87
       },
       "ResponseBody": [
         "﻿<?xml version=\"1.0\" encoding=\"utf-8\"?><Error><Code>AuthenticationFailed</Code><Message>Server failed to authenticate the request. Make sure the value of Authorization header is formed correctly including the signature.\n",
