{
  "Entries": [
    {
      "RequestUri": "http://seannsecanary.blob.core.windows.net/?restype=service\u0026comp=userdelegationkey",
      "RequestMethod": "POST",
      "RequestHeaders": {
        "Authorization": "Sanitized",
        "Content-Length": "56",
        "Content-Type": "application/xml",
        "traceparent": "00-7f4a06a40b298a47a7a4ed1a24fde9ae-77d0b1a1ca550e48-00",
        "User-Agent": [
          "azsdk-net-Storage.Files.DataLake/12.1.0-dev.20200403.1",
          "(.NET Core 4.6.28325.01; Microsoft Windows 10.0.18362 )"
        ],
        "x-ms-client-request-id": "58b6ce1b-51e2-b66d-b10f-82f62eff13a5",
        "x-ms-date": "Fri, 03 Apr 2020 21:06:11 GMT",
        "x-ms-return-client-request-id": "true",
<<<<<<< HEAD
        "x-ms-version": "2019-12-12"
=======
        "x-ms-version": "2020-02-10"
>>>>>>> 60f4876e
      },
      "RequestBody": "\u003CKeyInfo\u003E\u003CExpiry\u003E2020-04-03T22:06:11Z\u003C/Expiry\u003E\u003C/KeyInfo\u003E",
      "StatusCode": 403,
      "ResponseHeaders": {
        "Content-Length": "421",
        "Content-Type": "application/xml",
        "Date": "Fri, 03 Apr 2020 21:06:09 GMT",
        "Server": [
          "Windows-Azure-Blob/1.0",
          "Microsoft-HTTPAPI/2.0"
        ],
        "x-ms-client-request-id": "58b6ce1b-51e2-b66d-b10f-82f62eff13a5",
        "x-ms-error-code": "AuthenticationFailed",
        "x-ms-request-id": "9622c9a2-f01e-0012-74fb-093670000000",
<<<<<<< HEAD
        "x-ms-version": "2019-12-12"
=======
        "x-ms-version": "2020-02-10"
>>>>>>> 60f4876e
      },
      "ResponseBody": [
        "\uFEFF\u003C?xml version=\u00221.0\u0022 encoding=\u0022utf-8\u0022?\u003E\u003CError\u003E\u003CCode\u003EAuthenticationFailed\u003C/Code\u003E\u003CMessage\u003EServer failed to authenticate the request. Make sure the value of Authorization header is formed correctly including the signature.\n",
        "RequestId:9622c9a2-f01e-0012-74fb-093670000000\n",
        "Time:2020-04-03T21:06:09.8231191Z\u003C/Message\u003E\u003CAuthenticationErrorDetail\u003EOnly authentication scheme Bearer is supported\u003C/AuthenticationErrorDetail\u003E\u003C/Error\u003E"
      ]
    }
  ],
  "Variables": {
    "DateTimeOffsetNow": "2020-04-03T14:06:11.2653831-07:00",
    "RandomSeed": "156278727",
    "Storage_TestConfigHierarchicalNamespace": "NamespaceTenant\nseannsecanary\nU2FuaXRpemVk\nhttp://seannsecanary.blob.core.windows.net\nhttp://seannsecanary.file.core.windows.net\nhttp://seannsecanary.queue.core.windows.net\nhttp://seannsecanary.table.core.windows.net\n\n\n\n\nhttp://seannsecanary-secondary.blob.core.windows.net\nhttp://seannsecanary-secondary.file.core.windows.net\nhttp://seannsecanary-secondary.queue.core.windows.net\nhttp://seannsecanary-secondary.table.core.windows.net\n68390a19-a643-458b-b726-408abf67b4fc\nSanitized\n72f988bf-86f1-41af-91ab-2d7cd011db47\nhttps://login.microsoftonline.com/\nCloud\nBlobEndpoint=http://seannsecanary.blob.core.windows.net/;QueueEndpoint=http://seannsecanary.queue.core.windows.net/;FileEndpoint=http://seannsecanary.file.core.windows.net/;BlobSecondaryEndpoint=http://seannsecanary-secondary.blob.core.windows.net/;QueueSecondaryEndpoint=http://seannsecanary-secondary.queue.core.windows.net/;FileSecondaryEndpoint=http://seannsecanary-secondary.file.core.windows.net/;AccountName=seannsecanary;AccountKey=Sanitized\n"
  }
}<|MERGE_RESOLUTION|>--- conflicted
+++ resolved
@@ -15,11 +15,7 @@
         "x-ms-client-request-id": "58b6ce1b-51e2-b66d-b10f-82f62eff13a5",
         "x-ms-date": "Fri, 03 Apr 2020 21:06:11 GMT",
         "x-ms-return-client-request-id": "true",
-<<<<<<< HEAD
-        "x-ms-version": "2019-12-12"
-=======
         "x-ms-version": "2020-02-10"
->>>>>>> 60f4876e
       },
       "RequestBody": "\u003CKeyInfo\u003E\u003CExpiry\u003E2020-04-03T22:06:11Z\u003C/Expiry\u003E\u003C/KeyInfo\u003E",
       "StatusCode": 403,
@@ -34,11 +30,7 @@
         "x-ms-client-request-id": "58b6ce1b-51e2-b66d-b10f-82f62eff13a5",
         "x-ms-error-code": "AuthenticationFailed",
         "x-ms-request-id": "9622c9a2-f01e-0012-74fb-093670000000",
-<<<<<<< HEAD
-        "x-ms-version": "2019-12-12"
-=======
         "x-ms-version": "2020-02-10"
->>>>>>> 60f4876e
       },
       "ResponseBody": [
         "\uFEFF\u003C?xml version=\u00221.0\u0022 encoding=\u0022utf-8\u0022?\u003E\u003CError\u003E\u003CCode\u003EAuthenticationFailed\u003C/Code\u003E\u003CMessage\u003EServer failed to authenticate the request. Make sure the value of Authorization header is formed correctly including the signature.\n",
