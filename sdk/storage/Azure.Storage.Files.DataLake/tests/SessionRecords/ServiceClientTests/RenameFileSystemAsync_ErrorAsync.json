﻿{
  "Entries": [
    {
      "RequestUri": "https://631xscnapsn4prde17h.blob.preprod.core.windows.net/test-filesystem-f30349a1-6abb-0b13-28ce-cfcbd4401fd4?restype=container&comp=rename",
      "RequestMethod": "PUT",
      "RequestHeaders": {
        "Authorization": "Sanitized",
        "traceparent": "00-d21b8a2e0515814c894c95286bc25636-efd0cb9aceacfa46-00",
        "User-Agent": [
          "azsdk-net-Storage.Files.DataLake/12.6.0-alpha.20201123.1",
          "(.NET Core 4.6.29220.03; Microsoft Windows 10.0.19042 )"
        ],
        "x-ms-client-request-id": "48c5bdda-2feb-e7ef-ecfa-0b4bb4eb6620",
        "x-ms-date": "Mon, 23 Nov 2020 22:18:12 GMT",
        "x-ms-return-client-request-id": "true",
        "x-ms-source-container-name": "test-filesystem-3406ff52-8419-3bb7-60f5-92a708e2bd84",
<<<<<<< HEAD
        "x-ms-version": "2020-12-06"
=======
        "x-ms-version": "2021-02-12"
>>>>>>> 7e782c87
      },
      "RequestBody": null,
      "StatusCode": 404,
      "ResponseHeaders": {
        "Content-Length": "226",
        "Content-Type": "application/xml",
        "Date": "Mon, 23 Nov 2020 22:18:12 GMT",
        "Server": [
          "Windows-Azure-Blob/1.0",
          "Microsoft-HTTPAPI/2.0"
        ],
        "x-ms-client-request-id": "48c5bdda-2feb-e7ef-ecfa-0b4bb4eb6620",
        "x-ms-error-code": "ContainerNotFound",
        "x-ms-request-id": "35d1fb71-001e-0007-6ce6-c117cc000000",
<<<<<<< HEAD
        "x-ms-version": "2020-12-06"
=======
        "x-ms-version": "2021-02-12"
>>>>>>> 7e782c87
      },
      "ResponseBody": [
        "﻿<?xml version=\"1.0\" encoding=\"utf-8\"?>\n",
        "<Error><Code>ContainerNotFound</Code><Message>The specified container does not exist.\n",
        "RequestId:35d1fb71-001e-0007-6ce6-c117cc000000\n",
        "Time:2020-11-23T22:18:12.3685179Z</Message></Error>"
      ]
    }
  ],
  "Variables": {
    "RandomSeed": "1365873477",
    "Storage_TestConfigHierarchicalNamespace": "NamespaceTenant\n631xscnapsn4prde17h\nU2FuaXRpemVk\nhttps://631xscnapsn4prde17h.blob.preprod.core.windows.net\nhttps://631xscnapsn4prde17h.file.preprod.core.windows.net\nhttps://631xscnapsn4prde17h.queue.preprod.core.windows.net\nhttps://631xscnapsn4prde17h.table.preprod.core.windows.net\n\n\n\n\nhttps://631xscnapsn4prde17h-secondary.blob.preprod.core.windows.net\nhttps://631xscnapsn4prde17h-secondary.file.preprod.core.windows.net\nhttps://631xscnapsn4prde17h-secondary.queue.preprod.core.windows.net\nhttps://631xscnapsn4prde17h-secondary.table.preprod.core.windows.net\n68390a19-a643-458b-b726-408abf67b4fc\nSanitized\n72f988bf-86f1-41af-91ab-2d7cd011db47\nhttps://login.microsoftonline.com/\nCloud\nBlobEndpoint=https://631xscnapsn4prde17h.blob.preprod.core.windows.net/;QueueEndpoint=https://631xscnapsn4prde17h.queue.preprod.core.windows.net/;FileEndpoint=https://631xscnapsn4prde17h.file.preprod.core.windows.net/;BlobSecondaryEndpoint=https://631xscnapsn4prde17h-secondary.blob.preprod.core.windows.net/;QueueSecondaryEndpoint=https://631xscnapsn4prde17h-secondary.queue.preprod.core.windows.net/;FileSecondaryEndpoint=https://631xscnapsn4prde17h-secondary.file.preprod.core.windows.net/;AccountName=631xscnapsn4prde17h;AccountKey=Sanitized\n\n\n"
  }
}<|MERGE_RESOLUTION|>--- conflicted
+++ resolved
@@ -14,11 +14,7 @@
         "x-ms-date": "Mon, 23 Nov 2020 22:18:12 GMT",
         "x-ms-return-client-request-id": "true",
         "x-ms-source-container-name": "test-filesystem-3406ff52-8419-3bb7-60f5-92a708e2bd84",
-<<<<<<< HEAD
-        "x-ms-version": "2020-12-06"
-=======
         "x-ms-version": "2021-02-12"
->>>>>>> 7e782c87
       },
       "RequestBody": null,
       "StatusCode": 404,
@@ -33,11 +29,7 @@
         "x-ms-client-request-id": "48c5bdda-2feb-e7ef-ecfa-0b4bb4eb6620",
         "x-ms-error-code": "ContainerNotFound",
         "x-ms-request-id": "35d1fb71-001e-0007-6ce6-c117cc000000",
-<<<<<<< HEAD
-        "x-ms-version": "2020-12-06"
-=======
         "x-ms-version": "2021-02-12"
->>>>>>> 7e782c87
       },
       "ResponseBody": [
         "﻿<?xml version=\"1.0\" encoding=\"utf-8\"?>\n",
