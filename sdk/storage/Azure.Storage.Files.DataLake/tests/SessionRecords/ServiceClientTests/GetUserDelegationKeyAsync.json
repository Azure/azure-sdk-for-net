﻿{
  "Entries": [
    {
      "RequestUri": "https://seannse.blob.core.windows.net/?restype=service&comp=userdelegationkey",
      "RequestMethod": "POST",
      "RequestHeaders": {
        "Accept": "application/xml",
        "Authorization": "Sanitized",
        "Content-Length": "59",
        "Content-Type": "application/xml",
        "traceparent": "00-b0a41d48d9bc524094869bc5df769e27-ffc74ebd4a71694f-00",
        "User-Agent": [
          "azsdk-net-Storage.Files.DataLake/12.7.0-alpha.20210217.1",
          "(.NET 5.0.3; Microsoft Windows 10.0.19042)"
        ],
        "x-ms-client-request-id": "f781557d-b4a0-502f-4a30-87d1c1290572",
        "x-ms-return-client-request-id": "true",
<<<<<<< HEAD
        "x-ms-version": "2020-12-06"
=======
        "x-ms-version": "2021-02-12"
>>>>>>> 7e782c87
      },
      "RequestBody": "﻿<KeyInfo><Expiry>2021-02-17T23:20:05Z</Expiry></KeyInfo>",
      "StatusCode": 200,
      "ResponseHeaders": {
        "Content-Type": "application/xml",
        "Date": "Wed, 17 Feb 2021 22:20:04 GMT",
        "Server": [
          "Windows-Azure-Blob/1.0",
          "Microsoft-HTTPAPI/2.0"
        ],
        "Transfer-Encoding": "chunked",
        "x-ms-client-request-id": "f781557d-b4a0-502f-4a30-87d1c1290572",
        "x-ms-request-id": "6a0f7ad5-601e-008a-637b-0524ee000000",
<<<<<<< HEAD
        "x-ms-version": "2020-12-06"
=======
        "x-ms-version": "2021-02-12"
>>>>>>> 7e782c87
      },
      "ResponseBody": "﻿<?xml version=\"1.0\" encoding=\"utf-8\"?><UserDelegationKey><SignedOid>c4f48289-bb84-4086-b250-6f94a8f64cee</SignedOid><SignedTid>72f988bf-86f1-41af-91ab-2d7cd011db47</SignedTid><SignedStart>2021-02-17T22:20:05Z</SignedStart><SignedExpiry>2021-02-17T23:20:05Z</SignedExpiry><SignedService>b</SignedService><SignedVersion>2020-06-12</SignedVersion><Value>xpnMwOUTqYwBoUzurC4rJx/Wl36QD6J83Y6faU/0akk=</Value></UserDelegationKey>"
    }
  ],
  "Variables": {
    "DateTimeOffsetNow": "2021-02-17T16:20:05.3761711-06:00",
    "RandomSeed": "1730107724",
    "Storage_TestConfigHierarchicalNamespace": "NamespaceTenant\nseannse\nU2FuaXRpemVk\nhttps://seannse.blob.core.windows.net\nhttps://seannse.file.core.windows.net\nhttps://seannse.queue.core.windows.net\nhttps://seannse.table.core.windows.net\n\n\n\n\nhttps://seannse-secondary.blob.core.windows.net\nhttps://seannse-secondary.file.core.windows.net\nhttps://seannse-secondary.queue.core.windows.net\nhttps://seannse-secondary.table.core.windows.net\n68390a19-a643-458b-b726-408abf67b4fc\nSanitized\n72f988bf-86f1-41af-91ab-2d7cd011db47\nhttps://login.microsoftonline.com/\nCloud\nBlobEndpoint=https://seannse.blob.core.windows.net/;QueueEndpoint=https://seannse.queue.core.windows.net/;FileEndpoint=https://seannse.file.core.windows.net/;BlobSecondaryEndpoint=https://seannse-secondary.blob.core.windows.net/;QueueSecondaryEndpoint=https://seannse-secondary.queue.core.windows.net/;FileSecondaryEndpoint=https://seannse-secondary.file.core.windows.net/;AccountName=seannse;AccountKey=Sanitized\n\n\n"
  }
}<|MERGE_RESOLUTION|>--- conflicted
+++ resolved
@@ -15,11 +15,7 @@
         ],
         "x-ms-client-request-id": "f781557d-b4a0-502f-4a30-87d1c1290572",
         "x-ms-return-client-request-id": "true",
-<<<<<<< HEAD
-        "x-ms-version": "2020-12-06"
-=======
         "x-ms-version": "2021-02-12"
->>>>>>> 7e782c87
       },
       "RequestBody": "﻿<KeyInfo><Expiry>2021-02-17T23:20:05Z</Expiry></KeyInfo>",
       "StatusCode": 200,
@@ -33,11 +29,7 @@
         "Transfer-Encoding": "chunked",
         "x-ms-client-request-id": "f781557d-b4a0-502f-4a30-87d1c1290572",
         "x-ms-request-id": "6a0f7ad5-601e-008a-637b-0524ee000000",
-<<<<<<< HEAD
-        "x-ms-version": "2020-12-06"
-=======
         "x-ms-version": "2021-02-12"
->>>>>>> 7e782c87
       },
       "ResponseBody": "﻿<?xml version=\"1.0\" encoding=\"utf-8\"?><UserDelegationKey><SignedOid>c4f48289-bb84-4086-b250-6f94a8f64cee</SignedOid><SignedTid>72f988bf-86f1-41af-91ab-2d7cd011db47</SignedTid><SignedStart>2021-02-17T22:20:05Z</SignedStart><SignedExpiry>2021-02-17T23:20:05Z</SignedExpiry><SignedService>b</SignedService><SignedVersion>2020-06-12</SignedVersion><Value>xpnMwOUTqYwBoUzurC4rJx/Wl36QD6J83Y6faU/0akk=</Value></UserDelegationKey>"
     }
