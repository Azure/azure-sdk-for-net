﻿{
  "Entries": [
    {
      "RequestUri": "http://seannsecanary.blob.core.windows.net/?restype=service&comp=properties",
      "RequestMethod": "GET",
      "RequestHeaders": {
        "Accept": "application/xml",
        "Authorization": "Sanitized",
        "traceparent": "00-5f127f7225eefd45b251f5f9dcdab6b6-1999d2ae16cc1543-00",
        "User-Agent": [
          "azsdk-net-Storage.Files.DataLake/12.7.0-alpha.20210323.1",
          "(.NET 5.0.4; Microsoft Windows 10.0.19042)"
        ],
        "x-ms-client-request-id": "45a4d5a4-0dcb-c802-9448-6005b49b4581",
        "x-ms-date": "Tue, 23 Mar 2021 16:49:28 GMT",
        "x-ms-return-client-request-id": "true",
<<<<<<< HEAD
        "x-ms-version": "2020-12-06"
=======
        "x-ms-version": "2021-02-12"
>>>>>>> 7e782c87
      },
      "RequestBody": null,
      "StatusCode": 200,
      "ResponseHeaders": {
        "Content-Type": "application/xml",
        "Date": "Tue, 23 Mar 2021 16:49:27 GMT",
        "Server": [
          "Windows-Azure-Blob/1.0",
          "Microsoft-HTTPAPI/2.0"
        ],
        "Transfer-Encoding": "chunked",
        "x-ms-client-request-id": "45a4d5a4-0dcb-c802-9448-6005b49b4581",
        "x-ms-request-id": "ac372254-b01e-0085-5904-20607d000000",
<<<<<<< HEAD
        "x-ms-version": "2020-12-06"
=======
        "x-ms-version": "2021-02-12"
>>>>>>> 7e782c87
      },
      "ResponseBody": "﻿<?xml version=\"1.0\" encoding=\"utf-8\"?><StorageServiceProperties><Logging><Version>1.0</Version><Read>false</Read><Write>false</Write><Delete>false</Delete><RetentionPolicy><Enabled>false</Enabled></RetentionPolicy></Logging><HourMetrics><Version>1.0</Version><Enabled>true</Enabled><IncludeAPIs>true</IncludeAPIs><RetentionPolicy><Enabled>true</Enabled><Days>7</Days></RetentionPolicy></HourMetrics><MinuteMetrics><Version>1.0</Version><Enabled>false</Enabled><RetentionPolicy><Enabled>false</Enabled></RetentionPolicy></MinuteMetrics><Cors /><DeleteRetentionPolicy><Enabled>false</Enabled><AllowPermanentDelete>false</AllowPermanentDelete></DeleteRetentionPolicy><StaticWebsite><Enabled>false</Enabled></StaticWebsite></StorageServiceProperties>"
    }
  ],
  "Variables": {
    "RandomSeed": "1108827179",
    "Storage_TestConfigHierarchicalNamespace": "NamespaceTenant\nseannsecanary\nU2FuaXRpemVk\nhttp://seannsecanary.blob.core.windows.net\nhttp://seannsecanary.file.core.windows.net\nhttp://seannsecanary.queue.core.windows.net\nhttp://seannsecanary.table.core.windows.net\n\n\n\n\nhttp://seannsecanary-secondary.blob.core.windows.net\nhttp://seannsecanary-secondary.file.core.windows.net\nhttp://seannsecanary-secondary.queue.core.windows.net\nhttp://seannsecanary-secondary.table.core.windows.net\n68390a19-a643-458b-b726-408abf67b4fc\nSanitized\n72f988bf-86f1-41af-91ab-2d7cd011db47\nhttps://login.microsoftonline.com/\nCloud\nBlobEndpoint=http://seannsecanary.blob.core.windows.net/;QueueEndpoint=http://seannsecanary.queue.core.windows.net/;FileEndpoint=http://seannsecanary.file.core.windows.net/;BlobSecondaryEndpoint=http://seannsecanary-secondary.blob.core.windows.net/;QueueSecondaryEndpoint=http://seannsecanary-secondary.queue.core.windows.net/;FileSecondaryEndpoint=http://seannsecanary-secondary.file.core.windows.net/;AccountName=seannsecanary;AccountKey=Sanitized\n\n\n"
  }
}<|MERGE_RESOLUTION|>--- conflicted
+++ resolved
@@ -14,11 +14,7 @@
         "x-ms-client-request-id": "45a4d5a4-0dcb-c802-9448-6005b49b4581",
         "x-ms-date": "Tue, 23 Mar 2021 16:49:28 GMT",
         "x-ms-return-client-request-id": "true",
-<<<<<<< HEAD
-        "x-ms-version": "2020-12-06"
-=======
         "x-ms-version": "2021-02-12"
->>>>>>> 7e782c87
       },
       "RequestBody": null,
       "StatusCode": 200,
@@ -32,11 +28,7 @@
         "Transfer-Encoding": "chunked",
         "x-ms-client-request-id": "45a4d5a4-0dcb-c802-9448-6005b49b4581",
         "x-ms-request-id": "ac372254-b01e-0085-5904-20607d000000",
-<<<<<<< HEAD
-        "x-ms-version": "2020-12-06"
-=======
         "x-ms-version": "2021-02-12"
->>>>>>> 7e782c87
       },
       "ResponseBody": "﻿<?xml version=\"1.0\" encoding=\"utf-8\"?><StorageServiceProperties><Logging><Version>1.0</Version><Read>false</Read><Write>false</Write><Delete>false</Delete><RetentionPolicy><Enabled>false</Enabled></RetentionPolicy></Logging><HourMetrics><Version>1.0</Version><Enabled>true</Enabled><IncludeAPIs>true</IncludeAPIs><RetentionPolicy><Enabled>true</Enabled><Days>7</Days></RetentionPolicy></HourMetrics><MinuteMetrics><Version>1.0</Version><Enabled>false</Enabled><RetentionPolicy><Enabled>false</Enabled></RetentionPolicy></MinuteMetrics><Cors /><DeleteRetentionPolicy><Enabled>false</Enabled><AllowPermanentDelete>false</AllowPermanentDelete></DeleteRetentionPolicy><StaticWebsite><Enabled>false</Enabled></StaticWebsite></StorageServiceProperties>"
     }
