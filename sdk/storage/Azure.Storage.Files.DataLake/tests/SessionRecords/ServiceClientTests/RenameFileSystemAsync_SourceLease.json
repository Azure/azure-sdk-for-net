--- conflicted
+++ resolved
@@ -13,11 +13,7 @@
         "x-ms-client-request-id": "15ff3738-2bbf-07b6-d1c4-d7854d94cef9",
         "x-ms-date": "Mon, 23 Nov 2020 22:18:10 GMT",
         "x-ms-return-client-request-id": "true",
-<<<<<<< HEAD
-        "x-ms-version": "2020-12-06"
-=======
         "x-ms-version": "2021-02-12"
->>>>>>> 7e782c87
       },
       "RequestBody": null,
       "StatusCode": 201,
@@ -32,11 +28,7 @@
         "Transfer-Encoding": "chunked",
         "x-ms-client-request-id": "15ff3738-2bbf-07b6-d1c4-d7854d94cef9",
         "x-ms-request-id": "b479aab3-101e-0013-34e6-c1d4a8000000",
-<<<<<<< HEAD
-        "x-ms-version": "2020-12-06"
-=======
         "x-ms-version": "2021-02-12"
->>>>>>> 7e782c87
       },
       "ResponseBody": []
     },
@@ -56,11 +48,7 @@
         "x-ms-lease-duration": "30",
         "x-ms-proposed-lease-id": "3512e28e-f7b6-3a77-ebcb-7c7800954b72",
         "x-ms-return-client-request-id": "true",
-<<<<<<< HEAD
-        "x-ms-version": "2020-12-06"
-=======
         "x-ms-version": "2021-02-12"
->>>>>>> 7e782c87
       },
       "RequestBody": null,
       "StatusCode": 201,
@@ -76,11 +64,7 @@
         "x-ms-client-request-id": "824b5b9c-0658-4140-bfc4-29f4af3e073b",
         "x-ms-lease-id": "3512e28e-f7b6-3a77-ebcb-7c7800954b72",
         "x-ms-request-id": "b479aab5-101e-0013-35e6-c1d4a8000000",
-<<<<<<< HEAD
-        "x-ms-version": "2020-12-06"
-=======
         "x-ms-version": "2021-02-12"
->>>>>>> 7e782c87
       },
       "ResponseBody": []
     },
@@ -99,11 +83,7 @@
         "x-ms-return-client-request-id": "true",
         "x-ms-source-container-name": "test-filesystem-b673405e-63f4-58ec-940c-2fdd74ca7be2",
         "x-ms-source-lease-id": "3512e28e-f7b6-3a77-ebcb-7c7800954b72",
-<<<<<<< HEAD
-        "x-ms-version": "2020-12-06"
-=======
         "x-ms-version": "2021-02-12"
->>>>>>> 7e782c87
       },
       "RequestBody": null,
       "StatusCode": 200,
@@ -116,11 +96,7 @@
         ],
         "x-ms-client-request-id": "a4dbbb46-c84a-2b1a-dedc-91d63f98f04a",
         "x-ms-request-id": "b479aab6-101e-0013-36e6-c1d4a8000000",
-<<<<<<< HEAD
-        "x-ms-version": "2020-12-06"
-=======
         "x-ms-version": "2021-02-12"
->>>>>>> 7e782c87
       },
       "ResponseBody": []
     },
@@ -136,11 +112,7 @@
         "x-ms-client-request-id": "f3aded2e-6262-b0f1-4a27-5099eb88e4bc",
         "x-ms-date": "Mon, 23 Nov 2020 22:18:11 GMT",
         "x-ms-return-client-request-id": "true",
-<<<<<<< HEAD
-        "x-ms-version": "2020-12-06"
-=======
         "x-ms-version": "2021-02-12"
->>>>>>> 7e782c87
       },
       "RequestBody": null,
       "StatusCode": 200,
@@ -161,11 +133,7 @@
         "x-ms-lease-state": "available",
         "x-ms-lease-status": "unlocked",
         "x-ms-request-id": "b479aabe-101e-0013-37e6-c1d4a8000000",
-<<<<<<< HEAD
-        "x-ms-version": "2020-12-06"
-=======
         "x-ms-version": "2021-02-12"
->>>>>>> 7e782c87
       },
       "ResponseBody": []
     },
@@ -181,11 +149,7 @@
         "x-ms-client-request-id": "51a8a1de-fceb-a2e7-867e-f43306b03475",
         "x-ms-date": "Mon, 23 Nov 2020 22:18:11 GMT",
         "x-ms-return-client-request-id": "true",
-<<<<<<< HEAD
-        "x-ms-version": "2020-12-06"
-=======
         "x-ms-version": "2021-02-12"
->>>>>>> 7e782c87
       },
       "RequestBody": null,
       "StatusCode": 202,
@@ -198,11 +162,7 @@
         "Transfer-Encoding": "chunked",
         "x-ms-client-request-id": "51a8a1de-fceb-a2e7-867e-f43306b03475",
         "x-ms-request-id": "b479aac0-101e-0013-38e6-c1d4a8000000",
-<<<<<<< HEAD
-        "x-ms-version": "2020-12-06"
-=======
         "x-ms-version": "2021-02-12"
->>>>>>> 7e782c87
       },
       "ResponseBody": []
     }
