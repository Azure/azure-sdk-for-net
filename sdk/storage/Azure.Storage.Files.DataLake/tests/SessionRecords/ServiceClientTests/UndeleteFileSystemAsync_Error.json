--- conflicted
+++ resolved
@@ -16,11 +16,7 @@
         "x-ms-deleted-container-name": "test-filesystem-f01a864f-30e4-476b-22d5-34d5516c9bb2",
         "x-ms-deleted-container-version": "01D60F8BB59A4652",
         "x-ms-return-client-request-id": "true",
-<<<<<<< HEAD
-        "x-ms-version": "2020-12-06"
-=======
         "x-ms-version": "2021-02-12"
->>>>>>> 7e782c87
       },
       "RequestBody": null,
       "StatusCode": 404,
@@ -35,11 +31,7 @@
         "x-ms-client-request-id": "146cd007-bee9-0428-81f4-bbb32cd40a92",
         "x-ms-error-code": "ContainerNotFound",
         "x-ms-request-id": "e969be73-201e-000d-3f7b-05b78b000000",
-<<<<<<< HEAD
-        "x-ms-version": "2020-12-06"
-=======
         "x-ms-version": "2021-02-12"
->>>>>>> 7e782c87
       },
       "ResponseBody": [
         "﻿<?xml version=\"1.0\" encoding=\"utf-8\"?>\n",
