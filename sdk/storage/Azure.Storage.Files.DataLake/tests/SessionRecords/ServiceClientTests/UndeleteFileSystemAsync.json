--- conflicted
+++ resolved
@@ -14,11 +14,7 @@
         "x-ms-client-request-id": "7cd92b87-abc2-bfc6-dbd4-dc81236a88a9",
         "x-ms-date": "Tue, 11 May 2021 23:58:32 GMT",
         "x-ms-return-client-request-id": "true",
-<<<<<<< HEAD
-        "x-ms-version": "2020-12-06"
-=======
-        "x-ms-version": "2021-02-12"
->>>>>>> 7e782c87
+        "x-ms-version": "2021-02-12"
       },
       "RequestBody": null,
       "StatusCode": 201,
@@ -33,11 +29,7 @@
         ],
         "x-ms-client-request-id": "7cd92b87-abc2-bfc6-dbd4-dc81236a88a9",
         "x-ms-request-id": "e6d94636-f01e-0037-64c1-46ad1e000000",
-<<<<<<< HEAD
-        "x-ms-version": "2020-12-06"
-=======
-        "x-ms-version": "2021-02-12"
->>>>>>> 7e782c87
+        "x-ms-version": "2021-02-12"
       },
       "ResponseBody": []
     },
@@ -55,11 +47,7 @@
         "x-ms-client-request-id": "64f5f19a-953d-45fa-391f-51975c6f3830",
         "x-ms-date": "Tue, 11 May 2021 23:58:32 GMT",
         "x-ms-return-client-request-id": "true",
-<<<<<<< HEAD
-        "x-ms-version": "2020-12-06"
-=======
-        "x-ms-version": "2021-02-12"
->>>>>>> 7e782c87
+        "x-ms-version": "2021-02-12"
       },
       "RequestBody": null,
       "StatusCode": 202,
@@ -72,11 +60,7 @@
         ],
         "x-ms-client-request-id": "64f5f19a-953d-45fa-391f-51975c6f3830",
         "x-ms-request-id": "e6d9464f-f01e-0037-77c1-46ad1e000000",
-<<<<<<< HEAD
-        "x-ms-version": "2020-12-06"
-=======
-        "x-ms-version": "2021-02-12"
->>>>>>> 7e782c87
+        "x-ms-version": "2021-02-12"
       },
       "ResponseBody": []
     },
@@ -94,11 +78,7 @@
         "x-ms-client-request-id": "31e60872-2474-9b6b-42d0-d6f2d096ca5e",
         "x-ms-date": "Tue, 11 May 2021 23:58:32 GMT",
         "x-ms-return-client-request-id": "true",
-<<<<<<< HEAD
-        "x-ms-version": "2020-12-06"
-=======
-        "x-ms-version": "2021-02-12"
->>>>>>> 7e782c87
+        "x-ms-version": "2021-02-12"
       },
       "RequestBody": null,
       "StatusCode": 200,
@@ -112,11 +92,7 @@
         "Transfer-Encoding": "chunked",
         "x-ms-client-request-id": "31e60872-2474-9b6b-42d0-d6f2d096ca5e",
         "x-ms-request-id": "e6d94667-f01e-0037-0cc1-46ad1e000000",
-<<<<<<< HEAD
-        "x-ms-version": "2020-12-06"
-=======
-        "x-ms-version": "2021-02-12"
->>>>>>> 7e782c87
+        "x-ms-version": "2021-02-12"
       },
       "ResponseBody": "﻿<?xml version=\"1.0\" encoding=\"utf-8\"?><EnumerationResults ServiceEndpoint=\"https://seannseca.blob.core.windows.net/\"><Containers><Container><Name>test-filesystem-4bd1ea2c-a2d0-4c9f-8d65-d835c66c46ef</Name><Deleted>true</Deleted><Version>01D746C15F65E566</Version><Properties><Last-Modified>Tue, 11 May 2021 23:57:17 GMT</Last-Modified><Etag>\"0x8D914D881DCD277\"</Etag><LeaseStatus>unlocked</LeaseStatus><LeaseState>expired</LeaseState><DefaultEncryptionScope>$account-encryption-key</DefaultEncryptionScope><DenyEncryptionScopeOverride>false</DenyEncryptionScopeOverride><HasImmutabilityPolicy>false</HasImmutabilityPolicy><HasLegalHold>false</HasLegalHold><DeletedTime>Tue, 11 May 2021 23:57:17 GMT</DeletedTime><RemainingRetentionDays>7</RemainingRetentionDays></Properties></Container><Container><Name>test-filesystem-d83bbe5f-2e27-5b47-d026-f57c8f1712bc</Name><Deleted>true</Deleted><Version>01D746C18CD1174B</Version><Properties><Last-Modified>Tue, 11 May 2021 23:58:33 GMT</Last-Modified><Etag>\"0x8D914D8AF47A66B\"</Etag><LeaseStatus>locked</LeaseStatus><LeaseState>leased</LeaseState><LeaseDuration>fixed</LeaseDuration><DefaultEncryptionScope>$account-encryption-key</DefaultEncryptionScope><DenyEncryptionScopeOverride>false</DenyEncryptionScopeOverride><HasImmutabilityPolicy>false</HasImmutabilityPolicy><HasLegalHold>false</HasLegalHold><DeletedTime>Tue, 11 May 2021 23:58:33 GMT</DeletedTime><RemainingRetentionDays>7</RemainingRetentionDays></Properties></Container><Container><Name>test-filesystem-dfbcd665-a17b-4864-896b-05c1cb65e4f4</Name><Deleted>true</Deleted><Version>01D746C171A3A1D0</Version><Properties><Last-Modified>Tue, 11 May 2021 23:57:47 GMT</Last-Modified><Etag>\"0x8D914D8941ABE36\"</Etag><LeaseStatus>unlocked</LeaseStatus><LeaseState>expired</LeaseState><DefaultEncryptionScope>$account-encryption-key</DefaultEncryptionScope><DenyEncryptionScopeOverride>false</DenyEncryptionScopeOverride><HasImmutabilityPolicy>false</HasImmutabilityPolicy><HasLegalHold>false</HasLegalHold><DeletedTime>Tue, 11 May 2021 23:57:48 GMT</DeletedTime><RemainingRetentionDays>7</RemainingRetentionDays></Properties></Container></Containers><NextMarker /></EnumerationResults>"
     },
@@ -136,11 +112,7 @@
         "x-ms-deleted-container-name": "test-filesystem-d83bbe5f-2e27-5b47-d026-f57c8f1712bc",
         "x-ms-deleted-container-version": "01D746C18CD1174B",
         "x-ms-return-client-request-id": "true",
-<<<<<<< HEAD
-        "x-ms-version": "2020-12-06"
-=======
-        "x-ms-version": "2021-02-12"
->>>>>>> 7e782c87
+        "x-ms-version": "2021-02-12"
       },
       "RequestBody": null,
       "StatusCode": 201,
@@ -153,11 +125,7 @@
         ],
         "x-ms-client-request-id": "5324d0f0-0688-0bbb-8820-7a14a5009667",
         "x-ms-request-id": "e6d96977-f01e-0037-3ac1-46ad1e000000",
-<<<<<<< HEAD
-        "x-ms-version": "2020-12-06"
-=======
-        "x-ms-version": "2021-02-12"
->>>>>>> 7e782c87
+        "x-ms-version": "2021-02-12"
       },
       "ResponseBody": []
     },
@@ -174,11 +142,7 @@
         "x-ms-client-request-id": "ff01f3f8-7671-a0d5-5134-137d29d978fe",
         "x-ms-date": "Tue, 11 May 2021 23:59:03 GMT",
         "x-ms-return-client-request-id": "true",
-<<<<<<< HEAD
-        "x-ms-version": "2020-12-06"
-=======
-        "x-ms-version": "2021-02-12"
->>>>>>> 7e782c87
+        "x-ms-version": "2021-02-12"
       },
       "RequestBody": null,
       "StatusCode": 200,
@@ -199,11 +163,7 @@
         "x-ms-lease-state": "available",
         "x-ms-lease-status": "unlocked",
         "x-ms-request-id": "e6d96993-f01e-0037-52c1-46ad1e000000",
-<<<<<<< HEAD
-        "x-ms-version": "2020-12-06"
-=======
-        "x-ms-version": "2021-02-12"
->>>>>>> 7e782c87
+        "x-ms-version": "2021-02-12"
       },
       "ResponseBody": []
     },
@@ -220,11 +180,7 @@
         "x-ms-client-request-id": "b21c4f6b-96fe-72f5-7a9c-0fe28065a441",
         "x-ms-date": "Tue, 11 May 2021 23:59:03 GMT",
         "x-ms-return-client-request-id": "true",
-<<<<<<< HEAD
-        "x-ms-version": "2020-12-06"
-=======
-        "x-ms-version": "2021-02-12"
->>>>>>> 7e782c87
+        "x-ms-version": "2021-02-12"
       },
       "RequestBody": null,
       "StatusCode": 202,
@@ -237,11 +193,7 @@
         ],
         "x-ms-client-request-id": "b21c4f6b-96fe-72f5-7a9c-0fe28065a441",
         "x-ms-request-id": "e6d969aa-f01e-0037-64c1-46ad1e000000",
-<<<<<<< HEAD
-        "x-ms-version": "2020-12-06"
-=======
-        "x-ms-version": "2021-02-12"
->>>>>>> 7e782c87
+        "x-ms-version": "2021-02-12"
       },
       "ResponseBody": []
     }
