--- conflicted
+++ resolved
@@ -14,11 +14,7 @@
         "x-ms-client-request-id": "a1d1369b-5179-d148-3b5a-720f22745b75",
         "x-ms-date": "Tue, 11 May 2021 23:59:03 GMT",
         "x-ms-return-client-request-id": "true",
-<<<<<<< HEAD
-        "x-ms-version": "2020-12-06"
-=======
-        "x-ms-version": "2021-02-12"
->>>>>>> 7e782c87
+        "x-ms-version": "2021-02-12"
       },
       "RequestBody": null,
       "StatusCode": 201,
@@ -33,11 +29,7 @@
         ],
         "x-ms-client-request-id": "a1d1369b-5179-d148-3b5a-720f22745b75",
         "x-ms-request-id": "e6d969d0-f01e-0037-06c1-46ad1e000000",
-<<<<<<< HEAD
-        "x-ms-version": "2020-12-06"
-=======
-        "x-ms-version": "2021-02-12"
->>>>>>> 7e782c87
+        "x-ms-version": "2021-02-12"
       },
       "ResponseBody": []
     },
@@ -55,11 +47,7 @@
         "x-ms-client-request-id": "1a78dd55-91a3-81db-5d29-658b39762f5b",
         "x-ms-date": "Tue, 11 May 2021 23:59:03 GMT",
         "x-ms-return-client-request-id": "true",
-<<<<<<< HEAD
-        "x-ms-version": "2020-12-06"
-=======
-        "x-ms-version": "2021-02-12"
->>>>>>> 7e782c87
+        "x-ms-version": "2021-02-12"
       },
       "RequestBody": null,
       "StatusCode": 202,
@@ -72,11 +60,7 @@
         ],
         "x-ms-client-request-id": "1a78dd55-91a3-81db-5d29-658b39762f5b",
         "x-ms-request-id": "e6d969ee-f01e-0037-1fc1-46ad1e000000",
-<<<<<<< HEAD
-        "x-ms-version": "2020-12-06"
-=======
-        "x-ms-version": "2021-02-12"
->>>>>>> 7e782c87
+        "x-ms-version": "2021-02-12"
       },
       "ResponseBody": []
     },
@@ -94,11 +78,7 @@
         "x-ms-client-request-id": "45b9bc1c-40fc-8fd2-510e-4559f7f040a5",
         "x-ms-date": "Tue, 11 May 2021 23:59:03 GMT",
         "x-ms-return-client-request-id": "true",
-<<<<<<< HEAD
-        "x-ms-version": "2020-12-06"
-=======
-        "x-ms-version": "2021-02-12"
->>>>>>> 7e782c87
+        "x-ms-version": "2021-02-12"
       },
       "RequestBody": null,
       "StatusCode": 200,
@@ -112,11 +92,7 @@
         "Transfer-Encoding": "chunked",
         "x-ms-client-request-id": "45b9bc1c-40fc-8fd2-510e-4559f7f040a5",
         "x-ms-request-id": "e6d96a1a-f01e-0037-47c1-46ad1e000000",
-<<<<<<< HEAD
-        "x-ms-version": "2020-12-06"
-=======
-        "x-ms-version": "2021-02-12"
->>>>>>> 7e782c87
+        "x-ms-version": "2021-02-12"
       },
       "ResponseBody": "﻿<?xml version=\"1.0\" encoding=\"utf-8\"?><EnumerationResults ServiceEndpoint=\"https://seannseca.blob.core.windows.net/\"><Containers><Container><Name>test-filesystem-4bd1ea2c-a2d0-4c9f-8d65-d835c66c46ef</Name><Deleted>true</Deleted><Version>01D746C15F65E566</Version><Properties><Last-Modified>Tue, 11 May 2021 23:57:17 GMT</Last-Modified><Etag>\"0x8D914D881DCD277\"</Etag><LeaseStatus>unlocked</LeaseStatus><LeaseState>expired</LeaseState><DefaultEncryptionScope>$account-encryption-key</DefaultEncryptionScope><DenyEncryptionScopeOverride>false</DenyEncryptionScopeOverride><HasImmutabilityPolicy>false</HasImmutabilityPolicy><HasLegalHold>false</HasLegalHold><DeletedTime>Tue, 11 May 2021 23:57:17 GMT</DeletedTime><RemainingRetentionDays>7</RemainingRetentionDays></Properties></Container><Container><Name>test-filesystem-506aa225-56e8-5e32-8a63-a91451743255</Name><Deleted>true</Deleted><Version>01D746C19F271B4D</Version><Properties><Last-Modified>Tue, 11 May 2021 23:59:04 GMT</Last-Modified><Etag>\"0x8D914D8C19DB8FE\"</Etag><LeaseStatus>locked</LeaseStatus><LeaseState>leased</LeaseState><LeaseDuration>fixed</LeaseDuration><DefaultEncryptionScope>$account-encryption-key</DefaultEncryptionScope><DenyEncryptionScopeOverride>false</DenyEncryptionScopeOverride><HasImmutabilityPolicy>false</HasImmutabilityPolicy><HasLegalHold>false</HasLegalHold><DeletedTime>Tue, 11 May 2021 23:59:04 GMT</DeletedTime><RemainingRetentionDays>7</RemainingRetentionDays></Properties></Container><Container><Name>test-filesystem-d83bbe5f-2e27-5b47-d026-f57c8f1712bc</Name><Deleted>true</Deleted><Version>01D746C19EF52CD7</Version><Properties><Last-Modified>Tue, 11 May 2021 23:59:04 GMT</Last-Modified><Etag>\"0x8D914D8C16C420B\"</Etag><LeaseStatus>locked</LeaseStatus><LeaseState>leased</LeaseState><LeaseDuration>fixed</LeaseDuration><DefaultEncryptionScope>$account-encryption-key</DefaultEncryptionScope><DenyEncryptionScopeOverride>false</DenyEncryptionScopeOverride><HasImmutabilityPolicy>false</HasImmutabilityPolicy><HasLegalHold>false</HasLegalHold><DeletedTime>Tue, 11 May 2021 23:59:04 GMT</DeletedTime><RemainingRetentionDays>7</RemainingRetentionDays></Properties></Container><Container><Name>test-filesystem-dfbcd665-a17b-4864-896b-05c1cb65e4f4</Name><Deleted>true</Deleted><Version>01D746C171A3A1D0</Version><Properties><Last-Modified>Tue, 11 May 2021 23:57:47 GMT</Last-Modified><Etag>\"0x8D914D8941ABE36\"</Etag><LeaseStatus>unlocked</LeaseStatus><LeaseState>expired</LeaseState><DefaultEncryptionScope>$account-encryption-key</DefaultEncryptionScope><DenyEncryptionScopeOverride>false</DenyEncryptionScopeOverride><HasImmutabilityPolicy>false</HasImmutabilityPolicy><HasLegalHold>false</HasLegalHold><DeletedTime>Tue, 11 May 2021 23:57:48 GMT</DeletedTime><RemainingRetentionDays>7</RemainingRetentionDays></Properties></Container></Containers><NextMarker /></EnumerationResults>"
     },
@@ -136,11 +112,7 @@
         "x-ms-deleted-container-name": "test-filesystem-506aa225-56e8-5e32-8a63-a91451743255",
         "x-ms-deleted-container-version": "01D746C19F271B4D",
         "x-ms-return-client-request-id": "true",
-<<<<<<< HEAD
-        "x-ms-version": "2020-12-06"
-=======
-        "x-ms-version": "2021-02-12"
->>>>>>> 7e782c87
+        "x-ms-version": "2021-02-12"
       },
       "RequestBody": null,
       "StatusCode": 201,
@@ -153,11 +125,7 @@
         ],
         "x-ms-client-request-id": "7c6e89d1-e9bd-e05f-9522-a23426ef47ca",
         "x-ms-request-id": "e6d98c91-f01e-0037-40c1-46ad1e000000",
-<<<<<<< HEAD
-        "x-ms-version": "2020-12-06"
-=======
-        "x-ms-version": "2021-02-12"
->>>>>>> 7e782c87
+        "x-ms-version": "2021-02-12"
       },
       "ResponseBody": []
     },
@@ -174,11 +142,7 @@
         "x-ms-client-request-id": "6d88c35f-c381-ffe8-c46b-7b89a73dc4a5",
         "x-ms-date": "Tue, 11 May 2021 23:59:33 GMT",
         "x-ms-return-client-request-id": "true",
-<<<<<<< HEAD
-        "x-ms-version": "2020-12-06"
-=======
-        "x-ms-version": "2021-02-12"
->>>>>>> 7e782c87
+        "x-ms-version": "2021-02-12"
       },
       "RequestBody": null,
       "StatusCode": 200,
@@ -199,11 +163,7 @@
         "x-ms-lease-state": "available",
         "x-ms-lease-status": "unlocked",
         "x-ms-request-id": "e6d98ca9-f01e-0037-55c1-46ad1e000000",
-<<<<<<< HEAD
-        "x-ms-version": "2020-12-06"
-=======
-        "x-ms-version": "2021-02-12"
->>>>>>> 7e782c87
+        "x-ms-version": "2021-02-12"
       },
       "ResponseBody": []
     },
@@ -220,11 +180,7 @@
         "x-ms-client-request-id": "62d5cb9e-da66-5449-f778-e823cca62a0c",
         "x-ms-date": "Tue, 11 May 2021 23:59:34 GMT",
         "x-ms-return-client-request-id": "true",
-<<<<<<< HEAD
-        "x-ms-version": "2020-12-06"
-=======
-        "x-ms-version": "2021-02-12"
->>>>>>> 7e782c87
+        "x-ms-version": "2021-02-12"
       },
       "RequestBody": null,
       "StatusCode": 202,
@@ -237,11 +193,7 @@
         ],
         "x-ms-client-request-id": "62d5cb9e-da66-5449-f778-e823cca62a0c",
         "x-ms-request-id": "e6d98cbb-f01e-0037-64c1-46ad1e000000",
-<<<<<<< HEAD
-        "x-ms-version": "2020-12-06"
-=======
-        "x-ms-version": "2021-02-12"
->>>>>>> 7e782c87
+        "x-ms-version": "2021-02-12"
       },
       "ResponseBody": []
     }
