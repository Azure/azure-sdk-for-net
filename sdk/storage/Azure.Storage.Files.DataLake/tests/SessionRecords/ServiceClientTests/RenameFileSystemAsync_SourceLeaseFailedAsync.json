﻿{
  "Entries": [
    {
      "RequestUri": "https://631xscnapsn4prde17h.blob.preprod.core.windows.net/test-filesystem-a86d477b-6b79-4f4a-719a-404d3b6dcbab?restype=container",
      "RequestMethod": "PUT",
      "RequestHeaders": {
        "Authorization": "Sanitized",
        "traceparent": "00-7bcd245a1069ec408495cc70fdc2d815-60247fffb0c1d044-00",
        "User-Agent": [
          "azsdk-net-Storage.Files.DataLake/12.6.0-alpha.20201123.1",
          "(.NET Core 4.6.29220.03; Microsoft Windows 10.0.19042 )"
        ],
        "x-ms-client-request-id": "fcbe9cec-372a-affa-0b3b-1f8eb26e754b",
        "x-ms-date": "Mon, 23 Nov 2020 22:18:13 GMT",
        "x-ms-return-client-request-id": "true",
<<<<<<< HEAD
        "x-ms-version": "2020-12-06"
=======
        "x-ms-version": "2021-02-12"
>>>>>>> 7e782c87
      },
      "RequestBody": null,
      "StatusCode": 201,
      "ResponseHeaders": {
        "Date": "Mon, 23 Nov 2020 22:18:12 GMT",
        "ETag": "\"0x8D88FFDAB0AB649\"",
        "Last-Modified": "Mon, 23 Nov 2020 22:18:13 GMT",
        "Server": [
          "Windows-Azure-Blob/1.0",
          "Microsoft-HTTPAPI/2.0"
        ],
        "Transfer-Encoding": "chunked",
        "x-ms-client-request-id": "fcbe9cec-372a-affa-0b3b-1f8eb26e754b",
        "x-ms-request-id": "84907b5a-701e-0008-09e6-c1fa3a000000",
<<<<<<< HEAD
        "x-ms-version": "2020-12-06"
=======
        "x-ms-version": "2021-02-12"
>>>>>>> 7e782c87
      },
      "ResponseBody": []
    },
    {
      "RequestUri": "https://631xscnapsn4prde17h.blob.preprod.core.windows.net/test-filesystem-8ca00a0e-ccf6-323c-88ea-b8dbda268bf6?restype=container&comp=rename",
      "RequestMethod": "PUT",
      "RequestHeaders": {
        "Authorization": "Sanitized",
        "traceparent": "00-5d5101d270e6ba478b96df00f40dbfb1-fd90a21cad6d7542-00",
        "User-Agent": [
          "azsdk-net-Storage.Files.DataLake/12.6.0-alpha.20201123.1",
          "(.NET Core 4.6.29220.03; Microsoft Windows 10.0.19042 )"
        ],
        "x-ms-client-request-id": "6ae19487-720e-eef7-e831-98b02c01c3be",
        "x-ms-date": "Mon, 23 Nov 2020 22:18:13 GMT",
        "x-ms-return-client-request-id": "true",
        "x-ms-source-container-name": "test-filesystem-a86d477b-6b79-4f4a-719a-404d3b6dcbab",
        "x-ms-source-lease-id": "da96490f-fdf0-8db4-637a-0af9ec4c7ee3",
<<<<<<< HEAD
        "x-ms-version": "2020-12-06"
=======
        "x-ms-version": "2021-02-12"
>>>>>>> 7e782c87
      },
      "RequestBody": null,
      "StatusCode": 412,
      "ResponseHeaders": {
        "Content-Length": "252",
        "Content-Type": "application/xml",
        "Date": "Mon, 23 Nov 2020 22:18:12 GMT",
        "Server": [
          "Windows-Azure-Blob/1.0",
          "Microsoft-HTTPAPI/2.0"
        ],
        "x-ms-client-request-id": "6ae19487-720e-eef7-e831-98b02c01c3be",
        "x-ms-error-code": "LeaseNotPresentWithContainerOperation",
        "x-ms-request-id": "84907b5f-701e-0008-0be6-c1fa3a000000",
<<<<<<< HEAD
        "x-ms-version": "2020-12-06"
=======
        "x-ms-version": "2021-02-12"
>>>>>>> 7e782c87
      },
      "ResponseBody": [
        "﻿<?xml version=\"1.0\" encoding=\"utf-8\"?>\n",
        "<Error><Code>LeaseNotPresentWithContainerOperation</Code><Message>There is currently no lease on the container.\n",
        "RequestId:84907b5f-701e-0008-0be6-c1fa3a000000\n",
        "Time:2020-11-23T22:18:13.2869594Z</Message></Error>"
      ]
    },
    {
      "RequestUri": "https://631xscnapsn4prde17h.blob.preprod.core.windows.net/test-filesystem-a86d477b-6b79-4f4a-719a-404d3b6dcbab?restype=container",
      "RequestMethod": "DELETE",
      "RequestHeaders": {
        "Authorization": "Sanitized",
        "traceparent": "00-f343f1212700884192c87d88a30ffcf9-d3667173cfe92749-00",
        "User-Agent": [
          "azsdk-net-Storage.Files.DataLake/12.6.0-alpha.20201123.1",
          "(.NET Core 4.6.29220.03; Microsoft Windows 10.0.19042 )"
        ],
        "x-ms-client-request-id": "5771f706-146b-2bd4-d800-5537f61b5365",
        "x-ms-date": "Mon, 23 Nov 2020 22:18:13 GMT",
        "x-ms-return-client-request-id": "true",
<<<<<<< HEAD
        "x-ms-version": "2020-12-06"
=======
        "x-ms-version": "2021-02-12"
>>>>>>> 7e782c87
      },
      "RequestBody": null,
      "StatusCode": 202,
      "ResponseHeaders": {
        "Date": "Mon, 23 Nov 2020 22:18:12 GMT",
        "Server": [
          "Windows-Azure-Blob/1.0",
          "Microsoft-HTTPAPI/2.0"
        ],
        "Transfer-Encoding": "chunked",
        "x-ms-client-request-id": "5771f706-146b-2bd4-d800-5537f61b5365",
        "x-ms-request-id": "84907b60-701e-0008-0ce6-c1fa3a000000",
<<<<<<< HEAD
        "x-ms-version": "2020-12-06"
=======
        "x-ms-version": "2021-02-12"
>>>>>>> 7e782c87
      },
      "ResponseBody": []
    }
  ],
  "Variables": {
    "RandomSeed": "1591788588",
    "Storage_TestConfigHierarchicalNamespace": "NamespaceTenant\n631xscnapsn4prde17h\nU2FuaXRpemVk\nhttps://631xscnapsn4prde17h.blob.preprod.core.windows.net\nhttps://631xscnapsn4prde17h.file.preprod.core.windows.net\nhttps://631xscnapsn4prde17h.queue.preprod.core.windows.net\nhttps://631xscnapsn4prde17h.table.preprod.core.windows.net\n\n\n\n\nhttps://631xscnapsn4prde17h-secondary.blob.preprod.core.windows.net\nhttps://631xscnapsn4prde17h-secondary.file.preprod.core.windows.net\nhttps://631xscnapsn4prde17h-secondary.queue.preprod.core.windows.net\nhttps://631xscnapsn4prde17h-secondary.table.preprod.core.windows.net\n68390a19-a643-458b-b726-408abf67b4fc\nSanitized\n72f988bf-86f1-41af-91ab-2d7cd011db47\nhttps://login.microsoftonline.com/\nCloud\nBlobEndpoint=https://631xscnapsn4prde17h.blob.preprod.core.windows.net/;QueueEndpoint=https://631xscnapsn4prde17h.queue.preprod.core.windows.net/;FileEndpoint=https://631xscnapsn4prde17h.file.preprod.core.windows.net/;BlobSecondaryEndpoint=https://631xscnapsn4prde17h-secondary.blob.preprod.core.windows.net/;QueueSecondaryEndpoint=https://631xscnapsn4prde17h-secondary.queue.preprod.core.windows.net/;FileSecondaryEndpoint=https://631xscnapsn4prde17h-secondary.file.preprod.core.windows.net/;AccountName=631xscnapsn4prde17h;AccountKey=Sanitized\n\n\n"
  }
}<|MERGE_RESOLUTION|>--- conflicted
+++ resolved
@@ -13,11 +13,7 @@
         "x-ms-client-request-id": "fcbe9cec-372a-affa-0b3b-1f8eb26e754b",
         "x-ms-date": "Mon, 23 Nov 2020 22:18:13 GMT",
         "x-ms-return-client-request-id": "true",
-<<<<<<< HEAD
-        "x-ms-version": "2020-12-06"
-=======
         "x-ms-version": "2021-02-12"
->>>>>>> 7e782c87
       },
       "RequestBody": null,
       "StatusCode": 201,
@@ -32,11 +28,7 @@
         "Transfer-Encoding": "chunked",
         "x-ms-client-request-id": "fcbe9cec-372a-affa-0b3b-1f8eb26e754b",
         "x-ms-request-id": "84907b5a-701e-0008-09e6-c1fa3a000000",
-<<<<<<< HEAD
-        "x-ms-version": "2020-12-06"
-=======
         "x-ms-version": "2021-02-12"
->>>>>>> 7e782c87
       },
       "ResponseBody": []
     },
@@ -55,11 +47,7 @@
         "x-ms-return-client-request-id": "true",
         "x-ms-source-container-name": "test-filesystem-a86d477b-6b79-4f4a-719a-404d3b6dcbab",
         "x-ms-source-lease-id": "da96490f-fdf0-8db4-637a-0af9ec4c7ee3",
-<<<<<<< HEAD
-        "x-ms-version": "2020-12-06"
-=======
         "x-ms-version": "2021-02-12"
->>>>>>> 7e782c87
       },
       "RequestBody": null,
       "StatusCode": 412,
@@ -74,11 +62,7 @@
         "x-ms-client-request-id": "6ae19487-720e-eef7-e831-98b02c01c3be",
         "x-ms-error-code": "LeaseNotPresentWithContainerOperation",
         "x-ms-request-id": "84907b5f-701e-0008-0be6-c1fa3a000000",
-<<<<<<< HEAD
-        "x-ms-version": "2020-12-06"
-=======
         "x-ms-version": "2021-02-12"
->>>>>>> 7e782c87
       },
       "ResponseBody": [
         "﻿<?xml version=\"1.0\" encoding=\"utf-8\"?>\n",
@@ -100,11 +84,7 @@
         "x-ms-client-request-id": "5771f706-146b-2bd4-d800-5537f61b5365",
         "x-ms-date": "Mon, 23 Nov 2020 22:18:13 GMT",
         "x-ms-return-client-request-id": "true",
-<<<<<<< HEAD
-        "x-ms-version": "2020-12-06"
-=======
         "x-ms-version": "2021-02-12"
->>>>>>> 7e782c87
       },
       "RequestBody": null,
       "StatusCode": 202,
@@ -117,11 +97,7 @@
         "Transfer-Encoding": "chunked",
         "x-ms-client-request-id": "5771f706-146b-2bd4-d800-5537f61b5365",
         "x-ms-request-id": "84907b60-701e-0008-0ce6-c1fa3a000000",
-<<<<<<< HEAD
-        "x-ms-version": "2020-12-06"
-=======
         "x-ms-version": "2021-02-12"
->>>>>>> 7e782c87
       },
       "ResponseBody": []
     }
