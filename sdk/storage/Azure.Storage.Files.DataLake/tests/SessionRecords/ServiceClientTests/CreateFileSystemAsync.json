--- conflicted
+++ resolved
@@ -13,11 +13,7 @@
         "x-ms-client-request-id": "5ba9d1eb-5ab4-4c7a-7faa-afbc4cf86297",
         "x-ms-date": "Fri, 03 Apr 2020 21:06:07 GMT",
         "x-ms-return-client-request-id": "true",
-<<<<<<< HEAD
-        "x-ms-version": "2019-12-12"
-=======
         "x-ms-version": "2020-02-10"
->>>>>>> 60f4876e
       },
       "RequestBody": null,
       "StatusCode": 201,
@@ -32,11 +28,7 @@
         ],
         "x-ms-client-request-id": "5ba9d1eb-5ab4-4c7a-7faa-afbc4cf86297",
         "x-ms-request-id": "9622c79a-f01e-0012-1efb-093670000000",
-<<<<<<< HEAD
-        "x-ms-version": "2019-12-12"
-=======
         "x-ms-version": "2020-02-10"
->>>>>>> 60f4876e
       },
       "ResponseBody": []
     },
@@ -53,11 +45,7 @@
         "x-ms-client-request-id": "f1439f8b-f629-1ee2-40a3-65d4753b0d1a",
         "x-ms-date": "Fri, 03 Apr 2020 21:06:07 GMT",
         "x-ms-return-client-request-id": "true",
-<<<<<<< HEAD
-        "x-ms-version": "2019-12-12"
-=======
         "x-ms-version": "2020-02-10"
->>>>>>> 60f4876e
       },
       "RequestBody": null,
       "StatusCode": 200,
@@ -78,11 +66,7 @@
         "x-ms-lease-state": "available",
         "x-ms-lease-status": "unlocked",
         "x-ms-request-id": "9622c7a3-f01e-0012-24fb-093670000000",
-<<<<<<< HEAD
-        "x-ms-version": "2019-12-12"
-=======
         "x-ms-version": "2020-02-10"
->>>>>>> 60f4876e
       },
       "ResponseBody": []
     },
@@ -99,11 +83,7 @@
         "x-ms-client-request-id": "ad311a1b-70b5-176e-ce6e-3ad8c1275af6",
         "x-ms-date": "Fri, 03 Apr 2020 21:06:07 GMT",
         "x-ms-return-client-request-id": "true",
-<<<<<<< HEAD
-        "x-ms-version": "2019-12-12"
-=======
         "x-ms-version": "2020-02-10"
->>>>>>> 60f4876e
       },
       "RequestBody": null,
       "StatusCode": 202,
@@ -116,11 +96,7 @@
         ],
         "x-ms-client-request-id": "ad311a1b-70b5-176e-ce6e-3ad8c1275af6",
         "x-ms-request-id": "9622c7b7-f01e-0012-36fb-093670000000",
-<<<<<<< HEAD
-        "x-ms-version": "2019-12-12"
-=======
         "x-ms-version": "2020-02-10"
->>>>>>> 60f4876e
       },
       "ResponseBody": []
     }
