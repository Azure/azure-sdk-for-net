--- conflicted
+++ resolved
@@ -13,11 +13,7 @@
         "x-ms-client-request-id": "3ad4ec45-73e8-4818-e780-590bfc582ef4",
         "x-ms-date": "Mon, 23 Nov 2020 22:44:54 GMT",
         "x-ms-return-client-request-id": "true",
-<<<<<<< HEAD
-        "x-ms-version": "2020-12-06"
-=======
         "x-ms-version": "2021-02-12"
->>>>>>> 7e782c87
       },
       "RequestBody": null,
       "StatusCode": 201,
@@ -32,20 +28,12 @@
         "Transfer-Encoding": "chunked",
         "x-ms-client-request-id": "3ad4ec45-73e8-4818-e780-590bfc582ef4",
         "x-ms-request-id": "8c7c9eb0-401e-0000-3aea-c1e149000000",
-<<<<<<< HEAD
-        "x-ms-version": "2020-12-06"
-=======
         "x-ms-version": "2021-02-12"
->>>>>>> 7e782c87
       },
       "ResponseBody": []
     },
     {
-<<<<<<< HEAD
-      "RequestUri": "https://631xscnapsn4prde17h.blob.preprod.core.windows.net/test-file-a7b48794-baf8-3bdf-b97e-4d359a8d5a5a?sv=2020-12-06&ss=b&srt=sco&st=2020-11-23T21%3A44%3A54Z&se=2020-11-23T23%3A44%3A54Z&sp=rwdxlacuptf&sig=Sanitized&restype=container&comp=rename",
-=======
       "RequestUri": "https://631xscnapsn4prde17h.blob.preprod.core.windows.net/test-file-a7b48794-baf8-3bdf-b97e-4d359a8d5a5a?sv=2021-02-12&ss=b&srt=sco&st=2020-11-23T21%3A44%3A54Z&se=2020-11-23T23%3A44%3A54Z&sp=rwdxlacuptf&sig=Sanitized&restype=container&comp=rename",
->>>>>>> 7e782c87
       "RequestMethod": "PUT",
       "RequestHeaders": {
         "traceparent": "00-d019a6d54acd5042b85988f8d132bfae-0dd4fb0d689a704c-00",
@@ -56,11 +44,7 @@
         "x-ms-client-request-id": "adf0afac-20b9-6572-1630-1e15acf27250",
         "x-ms-return-client-request-id": "true",
         "x-ms-source-container-name": "test-file-12bbc602-498a-c88e-8146-b1ca4e0605c5",
-<<<<<<< HEAD
-        "x-ms-version": "2020-12-06"
-=======
         "x-ms-version": "2021-02-12"
->>>>>>> 7e782c87
       },
       "RequestBody": null,
       "StatusCode": 200,
@@ -73,20 +57,12 @@
         ],
         "x-ms-client-request-id": "adf0afac-20b9-6572-1630-1e15acf27250",
         "x-ms-request-id": "35d21bc9-001e-0007-13ea-c117cc000000",
-<<<<<<< HEAD
-        "x-ms-version": "2020-12-06"
-=======
         "x-ms-version": "2021-02-12"
->>>>>>> 7e782c87
       },
       "ResponseBody": []
     },
     {
-<<<<<<< HEAD
-      "RequestUri": "https://631xscnapsn4prde17h.blob.preprod.core.windows.net/test-file-a7b48794-baf8-3bdf-b97e-4d359a8d5a5a?sv=2020-12-06&ss=b&srt=sco&st=2020-11-23T21%3A44%3A54Z&se=2020-11-23T23%3A44%3A54Z&sp=rwdxlacuptf&sig=Sanitized&restype=container",
-=======
       "RequestUri": "https://631xscnapsn4prde17h.blob.preprod.core.windows.net/test-file-a7b48794-baf8-3bdf-b97e-4d359a8d5a5a?sv=2021-02-12&ss=b&srt=sco&st=2020-11-23T21%3A44%3A54Z&se=2020-11-23T23%3A44%3A54Z&sp=rwdxlacuptf&sig=Sanitized&restype=container",
->>>>>>> 7e782c87
       "RequestMethod": "GET",
       "RequestHeaders": {
         "User-Agent": [
@@ -95,11 +71,7 @@
         ],
         "x-ms-client-request-id": "4c5f9b57-8168-cc3a-e38b-085de01be096",
         "x-ms-return-client-request-id": "true",
-<<<<<<< HEAD
-        "x-ms-version": "2020-12-06"
-=======
         "x-ms-version": "2021-02-12"
->>>>>>> 7e782c87
       },
       "RequestBody": null,
       "StatusCode": 200,
@@ -120,20 +92,12 @@
         "x-ms-lease-state": "available",
         "x-ms-lease-status": "unlocked",
         "x-ms-request-id": "35d21bca-001e-0007-14ea-c117cc000000",
-<<<<<<< HEAD
-        "x-ms-version": "2020-12-06"
-=======
         "x-ms-version": "2021-02-12"
->>>>>>> 7e782c87
       },
       "ResponseBody": []
     },
     {
-<<<<<<< HEAD
-      "RequestUri": "https://631xscnapsn4prde17h.blob.preprod.core.windows.net/test-file-a7b48794-baf8-3bdf-b97e-4d359a8d5a5a?sv=2020-12-06&ss=b&srt=sco&st=2020-11-23T21%3A44%3A54Z&se=2020-11-23T23%3A44%3A54Z&sp=rwdxlacuptf&sig=Sanitized&restype=container",
-=======
       "RequestUri": "https://631xscnapsn4prde17h.blob.preprod.core.windows.net/test-file-a7b48794-baf8-3bdf-b97e-4d359a8d5a5a?sv=2021-02-12&ss=b&srt=sco&st=2020-11-23T21%3A44%3A54Z&se=2020-11-23T23%3A44%3A54Z&sp=rwdxlacuptf&sig=Sanitized&restype=container",
->>>>>>> 7e782c87
       "RequestMethod": "DELETE",
       "RequestHeaders": {
         "User-Agent": [
@@ -142,11 +106,7 @@
         ],
         "x-ms-client-request-id": "10bdef5f-2693-6de8-136d-d980a9b265a1",
         "x-ms-return-client-request-id": "true",
-<<<<<<< HEAD
-        "x-ms-version": "2020-12-06"
-=======
         "x-ms-version": "2021-02-12"
->>>>>>> 7e782c87
       },
       "RequestBody": null,
       "StatusCode": 202,
@@ -159,11 +119,7 @@
         "Transfer-Encoding": "chunked",
         "x-ms-client-request-id": "10bdef5f-2693-6de8-136d-d980a9b265a1",
         "x-ms-request-id": "35d21bcd-001e-0007-15ea-c117cc000000",
-<<<<<<< HEAD
-        "x-ms-version": "2020-12-06"
-=======
         "x-ms-version": "2021-02-12"
->>>>>>> 7e782c87
       },
       "ResponseBody": []
     }
