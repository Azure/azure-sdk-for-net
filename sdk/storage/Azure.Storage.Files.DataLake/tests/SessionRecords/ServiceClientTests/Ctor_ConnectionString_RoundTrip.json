--- conflicted
+++ resolved
@@ -14,11 +14,7 @@
         "x-ms-client-request-id": "bf9d28e7-96ce-676e-9fb4-8b830b5b2d1b",
         "x-ms-date": "Wed, 17 Feb 2021 22:19:15 GMT",
         "x-ms-return-client-request-id": "true",
-<<<<<<< HEAD
-        "x-ms-version": "2020-12-06"
-=======
         "x-ms-version": "2021-02-12"
->>>>>>> 7e782c87
       },
       "RequestBody": null,
       "StatusCode": 201,
@@ -33,11 +29,7 @@
         ],
         "x-ms-client-request-id": "bf9d28e7-96ce-676e-9fb4-8b830b5b2d1b",
         "x-ms-request-id": "0333f8ec-e01e-00ab-267a-050095000000",
-<<<<<<< HEAD
-        "x-ms-version": "2020-12-06"
-=======
         "x-ms-version": "2021-02-12"
->>>>>>> 7e782c87
       },
       "ResponseBody": []
     },
@@ -55,11 +47,7 @@
         "x-ms-client-request-id": "5784fc6b-2667-d3b9-0527-02056df9a966",
         "x-ms-date": "Wed, 17 Feb 2021 22:19:16 GMT",
         "x-ms-return-client-request-id": "true",
-<<<<<<< HEAD
-        "x-ms-version": "2020-12-06"
-=======
         "x-ms-version": "2021-02-12"
->>>>>>> 7e782c87
       },
       "RequestBody": null,
       "StatusCode": 202,
@@ -72,11 +60,7 @@
         ],
         "x-ms-client-request-id": "5784fc6b-2667-d3b9-0527-02056df9a966",
         "x-ms-request-id": "0333f937-e01e-00ab-697a-050095000000",
-<<<<<<< HEAD
-        "x-ms-version": "2020-12-06"
-=======
         "x-ms-version": "2021-02-12"
->>>>>>> 7e782c87
       },
       "ResponseBody": []
     }
