{
  "Entries": [
    {
      "RequestUri": "https://seannsecanary.blob.core.windows.net/test-filesystem-69b04db3-c5a1-8a96-0755-ffebceddcc00?restype=container",
      "RequestMethod": "PUT",
      "RequestHeaders": {
        "Accept": "application/xml",
        "Authorization": "Sanitized",
        "traceparent": "00-befc2ec0eb81c948b206c70f22bd9ec8-635a0b831e30a84e-00",
        "User-Agent": [
          "azsdk-net-Storage.Files.DataLake/12.8.0-alpha.20210901.1",
          "(.NET 5.0.9; Microsoft Windows 10.0.19043)"
        ],
        "x-ms-client-request-id": "9a24a664-aa73-bdef-f66c-68d3d86a5de2",
        "x-ms-date": "Wed, 01 Sep 2021 17:27:08 GMT",
        "x-ms-return-client-request-id": "true",
<<<<<<< HEAD
        "x-ms-version": "2020-12-06"
=======
        "x-ms-version": "2021-02-12"
>>>>>>> 7e782c87
      },
      "RequestBody": null,
      "StatusCode": 201,
      "ResponseHeaders": {
        "Content-Length": "0",
        "Date": "Wed, 01 Sep 2021 17:27:07 GMT",
        "ETag": "\u00220x8D96D6DB97FF512\u0022",
        "Last-Modified": "Wed, 01 Sep 2021 17:27:08 GMT",
        "Server": [
          "Windows-Azure-Blob/1.0",
          "Microsoft-HTTPAPI/2.0"
        ],
        "x-ms-client-request-id": "9a24a664-aa73-bdef-f66c-68d3d86a5de2",
<<<<<<< HEAD
        "x-ms-request-id": "c3406c23-801e-0019-7ce7-481abe000000",
        "x-ms-version": "2020-12-06"
=======
        "x-ms-request-id": "d01bc48c-101e-009c-3b56-9fe0c6000000",
        "x-ms-version": "2021-02-12"
>>>>>>> 7e782c87
      },
      "ResponseBody": []
    },
    {
<<<<<<< HEAD
      "RequestUri": "https://seanstagehns.blob.core.windows.net/test-filesystem-69b04db3-c5a1-8a96-0755-ffebceddcc00?sv=2020-12-06&ss=b&srt=sco&se=2021-05-15T17%3A37%3A59Z&sp=rwdxlacuptfi&sig=Sanitized&restype=container",
=======
      "RequestUri": "https://seannsecanary.blob.core.windows.net/test-filesystem-69b04db3-c5a1-8a96-0755-ffebceddcc00?sv=2021-02-12\u0026ss=b\u0026srt=sco\u0026se=2021-09-02T17%3A27%3A09Z\u0026sp=rwdxylacuptfi\u0026sig=Sanitized\u0026restype=container",
>>>>>>> 7e782c87
      "RequestMethod": "GET",
      "RequestHeaders": {
        "Accept": "application/xml",
        "traceparent": "00-4f6b541325a7eb4fb266f7d0ddb03d50-c015540079f84f4a-00",
        "User-Agent": [
          "azsdk-net-Storage.Files.DataLake/12.8.0-alpha.20210901.1",
          "(.NET 5.0.9; Microsoft Windows 10.0.19043)"
        ],
        "x-ms-client-request-id": "28875e6b-31b8-148c-5173-ebe4b24b906b",
        "x-ms-return-client-request-id": "true",
<<<<<<< HEAD
        "x-ms-version": "2020-12-06"
=======
        "x-ms-version": "2021-02-12"
>>>>>>> 7e782c87
      },
      "RequestBody": null,
      "StatusCode": 200,
      "ResponseHeaders": {
        "Access-Control-Allow-Origin": "*",
        "Access-Control-Expose-Headers": "x-ms-request-id,x-ms-client-request-id,Server,x-ms-version,Last-Modified,ETag,x-ms-lease-status,x-ms-lease-state,x-ms-has-immutability-policy,x-ms-has-legal-hold,x-ms-immutable-storage-with-versioning-enabled,x-ms-default-encryption-scope,x-ms-deny-encryption-scope-override,Content-Length,Date,Transfer-Encoding",
        "Content-Length": "0",
        "Date": "Wed, 01 Sep 2021 17:27:07 GMT",
        "ETag": "\u00220x8D96D6DB97FF512\u0022",
        "Last-Modified": "Wed, 01 Sep 2021 17:27:08 GMT",
        "Server": [
          "Windows-Azure-Blob/1.0",
          "Microsoft-HTTPAPI/2.0"
        ],
        "x-ms-client-request-id": "28875e6b-31b8-148c-5173-ebe4b24b906b",
        "x-ms-default-encryption-scope": "$account-encryption-key",
        "x-ms-deny-encryption-scope-override": "false",
        "x-ms-has-immutability-policy": "false",
        "x-ms-has-legal-hold": "false",
        "x-ms-immutable-storage-with-versioning-enabled": "false",
        "x-ms-lease-state": "available",
        "x-ms-lease-status": "unlocked",
<<<<<<< HEAD
        "x-ms-request-id": "c3406c6d-801e-0019-24e7-481abe000000",
        "x-ms-version": "2020-12-06"
=======
        "x-ms-request-id": "d01bc496-101e-009c-4056-9fe0c6000000",
        "x-ms-version": "2021-02-12"
>>>>>>> 7e782c87
      },
      "ResponseBody": []
    },
    {
      "RequestUri": "https://seannsecanary.blob.core.windows.net/test-filesystem-69b04db3-c5a1-8a96-0755-ffebceddcc00?restype=container",
      "RequestMethod": "DELETE",
      "RequestHeaders": {
        "Accept": "application/xml",
        "Authorization": "Sanitized",
        "traceparent": "00-ef788d90dd0fef4690786f01cc846062-f8fc28f2de181c4a-00",
        "User-Agent": [
          "azsdk-net-Storage.Files.DataLake/12.8.0-alpha.20210901.1",
          "(.NET 5.0.9; Microsoft Windows 10.0.19043)"
        ],
        "x-ms-client-request-id": "79686cce-34e3-5029-1b05-1b45f045e5e2",
        "x-ms-date": "Wed, 01 Sep 2021 17:27:09 GMT",
        "x-ms-return-client-request-id": "true",
<<<<<<< HEAD
        "x-ms-version": "2020-12-06"
=======
        "x-ms-version": "2021-02-12"
>>>>>>> 7e782c87
      },
      "RequestBody": null,
      "StatusCode": 202,
      "ResponseHeaders": {
        "Content-Length": "0",
        "Date": "Wed, 01 Sep 2021 17:27:07 GMT",
        "Server": [
          "Windows-Azure-Blob/1.0",
          "Microsoft-HTTPAPI/2.0"
        ],
        "x-ms-client-request-id": "79686cce-34e3-5029-1b05-1b45f045e5e2",
<<<<<<< HEAD
        "x-ms-request-id": "c3406c8b-801e-0019-34e7-481abe000000",
        "x-ms-version": "2020-12-06"
=======
        "x-ms-request-id": "d01bc4a4-101e-009c-4856-9fe0c6000000",
        "x-ms-version": "2021-02-12"
>>>>>>> 7e782c87
      },
      "ResponseBody": []
    }
  ],
  "Variables": {
    "DateTimeOffsetNow": "2021-09-01T12:27:09.0134534-05:00",
    "RandomSeed": "629493205",
    "Storage_TestConfigHierarchicalNamespace": "NamespaceTenant\nseannsecanary\nU2FuaXRpemVk\nhttps://seannsecanary.blob.core.windows.net\nhttps://seannsecanary.file.core.windows.net\nhttps://seannsecanary.queue.core.windows.net\nhttps://seannsecanary.table.core.windows.net\n\n\n\n\nhttps://seannsecanary-secondary.blob.core.windows.net\nhttps://seannsecanary-secondary.file.core.windows.net\nhttps://seannsecanary-secondary.queue.core.windows.net\nhttps://seannsecanary-secondary.table.core.windows.net\n68390a19-a643-458b-b726-408abf67b4fc\nSanitized\n72f988bf-86f1-41af-91ab-2d7cd011db47\nhttps://login.microsoftonline.com/\nCloud\nBlobEndpoint=https://seannsecanary.blob.core.windows.net/;QueueEndpoint=https://seannsecanary.queue.core.windows.net/;FileEndpoint=https://seannsecanary.file.core.windows.net/;BlobSecondaryEndpoint=https://seannsecanary-secondary.blob.core.windows.net/;QueueSecondaryEndpoint=https://seannsecanary-secondary.queue.core.windows.net/;FileSecondaryEndpoint=https://seannsecanary-secondary.file.core.windows.net/;AccountName=seannsecanary;AccountKey=Sanitized\n\nXClient\n"
  }
}<|MERGE_RESOLUTION|>--- conflicted
+++ resolved
@@ -14,11 +14,7 @@
         "x-ms-client-request-id": "9a24a664-aa73-bdef-f66c-68d3d86a5de2",
         "x-ms-date": "Wed, 01 Sep 2021 17:27:08 GMT",
         "x-ms-return-client-request-id": "true",
-<<<<<<< HEAD
-        "x-ms-version": "2020-12-06"
-=======
         "x-ms-version": "2021-02-12"
->>>>>>> 7e782c87
       },
       "RequestBody": null,
       "StatusCode": 201,
@@ -32,22 +28,13 @@
           "Microsoft-HTTPAPI/2.0"
         ],
         "x-ms-client-request-id": "9a24a664-aa73-bdef-f66c-68d3d86a5de2",
-<<<<<<< HEAD
-        "x-ms-request-id": "c3406c23-801e-0019-7ce7-481abe000000",
-        "x-ms-version": "2020-12-06"
-=======
         "x-ms-request-id": "d01bc48c-101e-009c-3b56-9fe0c6000000",
         "x-ms-version": "2021-02-12"
->>>>>>> 7e782c87
       },
       "ResponseBody": []
     },
     {
-<<<<<<< HEAD
-      "RequestUri": "https://seanstagehns.blob.core.windows.net/test-filesystem-69b04db3-c5a1-8a96-0755-ffebceddcc00?sv=2020-12-06&ss=b&srt=sco&se=2021-05-15T17%3A37%3A59Z&sp=rwdxlacuptfi&sig=Sanitized&restype=container",
-=======
       "RequestUri": "https://seannsecanary.blob.core.windows.net/test-filesystem-69b04db3-c5a1-8a96-0755-ffebceddcc00?sv=2021-02-12\u0026ss=b\u0026srt=sco\u0026se=2021-09-02T17%3A27%3A09Z\u0026sp=rwdxylacuptfi\u0026sig=Sanitized\u0026restype=container",
->>>>>>> 7e782c87
       "RequestMethod": "GET",
       "RequestHeaders": {
         "Accept": "application/xml",
@@ -58,11 +45,7 @@
         ],
         "x-ms-client-request-id": "28875e6b-31b8-148c-5173-ebe4b24b906b",
         "x-ms-return-client-request-id": "true",
-<<<<<<< HEAD
-        "x-ms-version": "2020-12-06"
-=======
         "x-ms-version": "2021-02-12"
->>>>>>> 7e782c87
       },
       "RequestBody": null,
       "StatusCode": 200,
@@ -85,13 +68,8 @@
         "x-ms-immutable-storage-with-versioning-enabled": "false",
         "x-ms-lease-state": "available",
         "x-ms-lease-status": "unlocked",
-<<<<<<< HEAD
-        "x-ms-request-id": "c3406c6d-801e-0019-24e7-481abe000000",
-        "x-ms-version": "2020-12-06"
-=======
         "x-ms-request-id": "d01bc496-101e-009c-4056-9fe0c6000000",
         "x-ms-version": "2021-02-12"
->>>>>>> 7e782c87
       },
       "ResponseBody": []
     },
@@ -109,11 +87,7 @@
         "x-ms-client-request-id": "79686cce-34e3-5029-1b05-1b45f045e5e2",
         "x-ms-date": "Wed, 01 Sep 2021 17:27:09 GMT",
         "x-ms-return-client-request-id": "true",
-<<<<<<< HEAD
-        "x-ms-version": "2020-12-06"
-=======
         "x-ms-version": "2021-02-12"
->>>>>>> 7e782c87
       },
       "RequestBody": null,
       "StatusCode": 202,
@@ -125,13 +99,8 @@
           "Microsoft-HTTPAPI/2.0"
         ],
         "x-ms-client-request-id": "79686cce-34e3-5029-1b05-1b45f045e5e2",
-<<<<<<< HEAD
-        "x-ms-request-id": "c3406c8b-801e-0019-34e7-481abe000000",
-        "x-ms-version": "2020-12-06"
-=======
         "x-ms-request-id": "d01bc4a4-101e-009c-4856-9fe0c6000000",
         "x-ms-version": "2021-02-12"
->>>>>>> 7e782c87
       },
       "ResponseBody": []
     }
