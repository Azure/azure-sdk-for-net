{
  "Entries": [
    {
      "RequestUri": "https://seanoauthstage.blob.core.windows.net/test-filesystem-69b04db3-c5a1-8a96-0755-ffebceddcc00?restype=container",
      "RequestMethod": "PUT",
      "RequestHeaders": {
        "Accept": "application/xml",
        "Authorization": "Sanitized",
        "traceparent": "00-4ac1a6e924ae954bb2c23f7b66ddd5c2-8aedf897d27f7e40-00",
        "User-Agent": [
          "azsdk-net-Storage.Files.DataLake/12.7.0-alpha.20210402.1",
          "(.NET 5.0.4; Microsoft Windows 10.0.19042)"
        ],
        "x-ms-client-request-id": "9a24a664-aa73-bdef-f66c-68d3d86a5de2",
        "x-ms-date": "Fri, 02 Apr 2021 17:04:03 GMT",
        "x-ms-return-client-request-id": "true",
<<<<<<< HEAD
        "x-ms-version": "2020-08-04"
=======
         "x-ms-version": "2020-10-02"
>>>>>>> 65932564
      },
      "RequestBody": null,
      "StatusCode": 201,
      "ResponseHeaders": {
        "Date": "Fri, 02 Apr 2021 17:04:03 GMT",
        "ETag": "\u00220x8D8F5F95171FC71\u0022",
        "Last-Modified": "Fri, 02 Apr 2021 17:04:03 GMT",
        "Server": [
          "Windows-Azure-Blob/1.0",
          "Microsoft-HTTPAPI/2.0"
        ],
        "Transfer-Encoding": "chunked",
        "x-ms-client-request-id": "9a24a664-aa73-bdef-f66c-68d3d86a5de2",
<<<<<<< HEAD
        "x-ms-request-id": "2dd48c0d-401e-0021-5ee2-27bb8d000000",
        "x-ms-version": "2020-08-04"
=======
        "x-ms-request-id": "5738800e-201e-0050-727b-05bd0f000000",
         "x-ms-version": "2020-10-02"
>>>>>>> 65932564
      },
      "ResponseBody": []
    },
    {
<<<<<<< HEAD
      "RequestUri": "https://seanoauthstage.blob.core.windows.net/test-filesystem-69b04db3-c5a1-8a96-0755-ffebceddcc00?sv=2020-06-12\u0026ss=b\u0026srt=sco\u0026se=2021-04-03T17%3A04%3A03Z\u0026sp=rwdxlacuptfi\u0026sig=Sanitized\u0026restype=container",
=======
      "RequestUri": "https://seannse.blob.core.windows.net/test-filesystem-69b04db3-c5a1-8a96-0755-ffebceddcc00?sv=2020-10-02\u0026ss=b\u0026srt=sco\u0026se=2021-02-18T22%3A19%3A57Z\u0026sp=rwdxlacuptf\u0026sig=Sanitized\u0026restype=container",
>>>>>>> 65932564
      "RequestMethod": "GET",
      "RequestHeaders": {
        "Accept": "application/xml",
        "traceparent": "00-952bd45bc4234e428cd0b01f074990a6-0f45ab81ea66564a-00",
        "User-Agent": [
          "azsdk-net-Storage.Files.DataLake/12.7.0-alpha.20210402.1",
          "(.NET 5.0.4; Microsoft Windows 10.0.19042)"
        ],
        "x-ms-client-request-id": "28875e6b-31b8-148c-5173-ebe4b24b906b",
        "x-ms-return-client-request-id": "true",
<<<<<<< HEAD
        "x-ms-version": "2020-08-04"
=======
         "x-ms-version": "2020-10-02"
>>>>>>> 65932564
      },
      "RequestBody": null,
      "StatusCode": 200,
      "ResponseHeaders": {
        "Date": "Fri, 02 Apr 2021 17:04:03 GMT",
        "ETag": "\u00220x8D8F5F95171FC71\u0022",
        "Last-Modified": "Fri, 02 Apr 2021 17:04:03 GMT",
        "Server": [
          "Windows-Azure-Blob/1.0",
          "Microsoft-HTTPAPI/2.0"
        ],
        "Transfer-Encoding": "chunked",
        "x-ms-client-request-id": "28875e6b-31b8-148c-5173-ebe4b24b906b",
        "x-ms-default-encryption-scope": "$account-encryption-key",
        "x-ms-deny-encryption-scope-override": "false",
        "x-ms-has-immutability-policy": "false",
        "x-ms-has-legal-hold": "false",
        "x-ms-lease-state": "available",
        "x-ms-lease-status": "unlocked",
<<<<<<< HEAD
        "x-ms-request-id": "2dd48c10-401e-0021-60e2-27bb8d000000",
        "x-ms-version": "2020-08-04",
        "x-ms-version-level-worm-enabled": "false"
=======
        "x-ms-request-id": "3bc41d41-501e-0065-457b-05d11b000000",
         "x-ms-version": "2020-10-02"
>>>>>>> 65932564
      },
      "ResponseBody": []
    },
    {
      "RequestUri": "https://seanoauthstage.blob.core.windows.net/test-filesystem-69b04db3-c5a1-8a96-0755-ffebceddcc00?restype=container",
      "RequestMethod": "DELETE",
      "RequestHeaders": {
        "Accept": "application/xml",
        "Authorization": "Sanitized",
        "traceparent": "00-2a2d0faa7cc20a45905c5529de705a5e-ff2453bd70b8c443-00",
        "User-Agent": [
          "azsdk-net-Storage.Files.DataLake/12.7.0-alpha.20210402.1",
          "(.NET 5.0.4; Microsoft Windows 10.0.19042)"
        ],
        "x-ms-client-request-id": "79686cce-34e3-5029-1b05-1b45f045e5e2",
        "x-ms-date": "Fri, 02 Apr 2021 17:04:03 GMT",
        "x-ms-return-client-request-id": "true",
<<<<<<< HEAD
        "x-ms-version": "2020-08-04"
=======
         "x-ms-version": "2020-10-02"
>>>>>>> 65932564
      },
      "RequestBody": null,
      "StatusCode": 202,
      "ResponseHeaders": {
        "Date": "Fri, 02 Apr 2021 17:04:03 GMT",
        "Server": [
          "Windows-Azure-Blob/1.0",
          "Microsoft-HTTPAPI/2.0"
        ],
        "Transfer-Encoding": "chunked",
        "x-ms-client-request-id": "79686cce-34e3-5029-1b05-1b45f045e5e2",
<<<<<<< HEAD
        "x-ms-request-id": "2dd48c11-401e-0021-61e2-27bb8d000000",
        "x-ms-version": "2020-08-04"
=======
        "x-ms-request-id": "5738814e-201e-0050-197b-05bd0f000000",
         "x-ms-version": "2020-10-02"
>>>>>>> 65932564
      },
      "ResponseBody": []
    }
  ],
  "Variables": {
    "DateTimeOffsetNow": "2021-04-02T12:04:03.7293501-05:00",
    "RandomSeed": "629493205",
    "Storage_TestConfigHierarchicalNamespace": "NamespaceTenant\nseanoauthstage\nU2FuaXRpemVk\nhttps://seanoauthstage.blob.core.windows.net\nhttps://seanoauthstage.file.core.windows.net\nhttps://seanoauthstage.queue.core.windows.net\nhttps://seanoauthstage.table.core.windows.net\n\n\n\n\nhttps://seanoauthstage-secondary.blob.core.windows.net\nhttps://seanoauthstage-secondary.file.core.windows.net\nhttps://seanoauthstage-secondary.queue.core.windows.net\nhttps://seanoauthstage-secondary.table.core.windows.net\n68390a19-a643-458b-b726-408abf67b4fc\nSanitized\n72f988bf-86f1-41af-91ab-2d7cd011db47\nhttps://login.microsoftonline.com/\nCloud\nBlobEndpoint=https://seanoauthstage.blob.core.windows.net/;QueueEndpoint=https://seanoauthstage.queue.core.windows.net/;FileEndpoint=https://seanoauthstage.file.core.windows.net/;BlobSecondaryEndpoint=https://seanoauthstage-secondary.blob.core.windows.net/;QueueSecondaryEndpoint=https://seanoauthstage-secondary.queue.core.windows.net/;FileSecondaryEndpoint=https://seanoauthstage-secondary.file.core.windows.net/;AccountName=seanoauthstage;AccountKey=Sanitized\n"
  }
}<|MERGE_RESOLUTION|>--- conflicted
+++ resolved
@@ -1,80 +1,63 @@
 {
   "Entries": [
     {
-      "RequestUri": "https://seanoauthstage.blob.core.windows.net/test-filesystem-69b04db3-c5a1-8a96-0755-ffebceddcc00?restype=container",
+      "RequestUri": "https://seannse.blob.core.windows.net/test-filesystem-69b04db3-c5a1-8a96-0755-ffebceddcc00?restype=container",
       "RequestMethod": "PUT",
       "RequestHeaders": {
         "Accept": "application/xml",
         "Authorization": "Sanitized",
-        "traceparent": "00-4ac1a6e924ae954bb2c23f7b66ddd5c2-8aedf897d27f7e40-00",
+        "traceparent": "00-ac65fcd515b4b140b5f02c71a3ea3c0b-6b4f1b97239f3146-00",
         "User-Agent": [
-          "azsdk-net-Storage.Files.DataLake/12.7.0-alpha.20210402.1",
-          "(.NET 5.0.4; Microsoft Windows 10.0.19042)"
+          "azsdk-net-Storage.Files.DataLake/12.7.0-alpha.20210217.1",
+          "(.NET 5.0.3; Microsoft Windows 10.0.19042)"
         ],
         "x-ms-client-request-id": "9a24a664-aa73-bdef-f66c-68d3d86a5de2",
-        "x-ms-date": "Fri, 02 Apr 2021 17:04:03 GMT",
+        "x-ms-date": "Wed, 17 Feb 2021 22:19:56 GMT",
         "x-ms-return-client-request-id": "true",
-<<<<<<< HEAD
-        "x-ms-version": "2020-08-04"
-=======
          "x-ms-version": "2020-10-02"
->>>>>>> 65932564
       },
       "RequestBody": null,
       "StatusCode": 201,
       "ResponseHeaders": {
-        "Date": "Fri, 02 Apr 2021 17:04:03 GMT",
-        "ETag": "\u00220x8D8F5F95171FC71\u0022",
-        "Last-Modified": "Fri, 02 Apr 2021 17:04:03 GMT",
+        "Content-Length": "0",
+        "Date": "Wed, 17 Feb 2021 22:19:56 GMT",
+        "ETag": "\u00220x8D8D392286C8936\u0022",
+        "Last-Modified": "Wed, 17 Feb 2021 22:19:56 GMT",
         "Server": [
           "Windows-Azure-Blob/1.0",
           "Microsoft-HTTPAPI/2.0"
         ],
-        "Transfer-Encoding": "chunked",
         "x-ms-client-request-id": "9a24a664-aa73-bdef-f66c-68d3d86a5de2",
-<<<<<<< HEAD
-        "x-ms-request-id": "2dd48c0d-401e-0021-5ee2-27bb8d000000",
-        "x-ms-version": "2020-08-04"
-=======
         "x-ms-request-id": "5738800e-201e-0050-727b-05bd0f000000",
          "x-ms-version": "2020-10-02"
->>>>>>> 65932564
       },
       "ResponseBody": []
     },
     {
-<<<<<<< HEAD
-      "RequestUri": "https://seanoauthstage.blob.core.windows.net/test-filesystem-69b04db3-c5a1-8a96-0755-ffebceddcc00?sv=2020-06-12\u0026ss=b\u0026srt=sco\u0026se=2021-04-03T17%3A04%3A03Z\u0026sp=rwdxlacuptfi\u0026sig=Sanitized\u0026restype=container",
-=======
       "RequestUri": "https://seannse.blob.core.windows.net/test-filesystem-69b04db3-c5a1-8a96-0755-ffebceddcc00?sv=2020-10-02\u0026ss=b\u0026srt=sco\u0026se=2021-02-18T22%3A19%3A57Z\u0026sp=rwdxlacuptf\u0026sig=Sanitized\u0026restype=container",
->>>>>>> 65932564
       "RequestMethod": "GET",
       "RequestHeaders": {
         "Accept": "application/xml",
-        "traceparent": "00-952bd45bc4234e428cd0b01f074990a6-0f45ab81ea66564a-00",
+        "traceparent": "00-875c46e5f7003a42ba84c891836095e4-16d6eab53da43248-00",
         "User-Agent": [
-          "azsdk-net-Storage.Files.DataLake/12.7.0-alpha.20210402.1",
-          "(.NET 5.0.4; Microsoft Windows 10.0.19042)"
+          "azsdk-net-Storage.Files.DataLake/12.7.0-alpha.20210217.1",
+          "(.NET 5.0.3; Microsoft Windows 10.0.19042)"
         ],
         "x-ms-client-request-id": "28875e6b-31b8-148c-5173-ebe4b24b906b",
         "x-ms-return-client-request-id": "true",
-<<<<<<< HEAD
-        "x-ms-version": "2020-08-04"
-=======
          "x-ms-version": "2020-10-02"
->>>>>>> 65932564
       },
       "RequestBody": null,
       "StatusCode": 200,
       "ResponseHeaders": {
-        "Date": "Fri, 02 Apr 2021 17:04:03 GMT",
-        "ETag": "\u00220x8D8F5F95171FC71\u0022",
-        "Last-Modified": "Fri, 02 Apr 2021 17:04:03 GMT",
+        "Content-Length": "0",
+        "Date": "Wed, 17 Feb 2021 22:19:56 GMT",
+        "ETag": "\u00220x8D8D392286C8936\u0022",
+        "Last-Modified": "Wed, 17 Feb 2021 22:19:56 GMT",
         "Server": [
           "Windows-Azure-Blob/1.0",
           "Microsoft-HTTPAPI/2.0"
         ],
-        "Transfer-Encoding": "chunked",
         "x-ms-client-request-id": "28875e6b-31b8-148c-5173-ebe4b24b906b",
         "x-ms-default-encryption-scope": "$account-encryption-key",
         "x-ms-deny-encryption-scope-override": "false",
@@ -82,61 +65,46 @@
         "x-ms-has-legal-hold": "false",
         "x-ms-lease-state": "available",
         "x-ms-lease-status": "unlocked",
-<<<<<<< HEAD
-        "x-ms-request-id": "2dd48c10-401e-0021-60e2-27bb8d000000",
-        "x-ms-version": "2020-08-04",
-        "x-ms-version-level-worm-enabled": "false"
-=======
         "x-ms-request-id": "3bc41d41-501e-0065-457b-05d11b000000",
          "x-ms-version": "2020-10-02"
->>>>>>> 65932564
       },
       "ResponseBody": []
     },
     {
-      "RequestUri": "https://seanoauthstage.blob.core.windows.net/test-filesystem-69b04db3-c5a1-8a96-0755-ffebceddcc00?restype=container",
+      "RequestUri": "https://seannse.blob.core.windows.net/test-filesystem-69b04db3-c5a1-8a96-0755-ffebceddcc00?restype=container",
       "RequestMethod": "DELETE",
       "RequestHeaders": {
         "Accept": "application/xml",
         "Authorization": "Sanitized",
-        "traceparent": "00-2a2d0faa7cc20a45905c5529de705a5e-ff2453bd70b8c443-00",
+        "traceparent": "00-bd835329f004f54da81be71c977192b5-cfc9c16930543c43-00",
         "User-Agent": [
-          "azsdk-net-Storage.Files.DataLake/12.7.0-alpha.20210402.1",
-          "(.NET 5.0.4; Microsoft Windows 10.0.19042)"
+          "azsdk-net-Storage.Files.DataLake/12.7.0-alpha.20210217.1",
+          "(.NET 5.0.3; Microsoft Windows 10.0.19042)"
         ],
         "x-ms-client-request-id": "79686cce-34e3-5029-1b05-1b45f045e5e2",
-        "x-ms-date": "Fri, 02 Apr 2021 17:04:03 GMT",
+        "x-ms-date": "Wed, 17 Feb 2021 22:19:57 GMT",
         "x-ms-return-client-request-id": "true",
-<<<<<<< HEAD
-        "x-ms-version": "2020-08-04"
-=======
          "x-ms-version": "2020-10-02"
->>>>>>> 65932564
       },
       "RequestBody": null,
       "StatusCode": 202,
       "ResponseHeaders": {
-        "Date": "Fri, 02 Apr 2021 17:04:03 GMT",
+        "Content-Length": "0",
+        "Date": "Wed, 17 Feb 2021 22:19:57 GMT",
         "Server": [
           "Windows-Azure-Blob/1.0",
           "Microsoft-HTTPAPI/2.0"
         ],
-        "Transfer-Encoding": "chunked",
         "x-ms-client-request-id": "79686cce-34e3-5029-1b05-1b45f045e5e2",
-<<<<<<< HEAD
-        "x-ms-request-id": "2dd48c11-401e-0021-61e2-27bb8d000000",
-        "x-ms-version": "2020-08-04"
-=======
         "x-ms-request-id": "5738814e-201e-0050-197b-05bd0f000000",
          "x-ms-version": "2020-10-02"
->>>>>>> 65932564
       },
       "ResponseBody": []
     }
   ],
   "Variables": {
-    "DateTimeOffsetNow": "2021-04-02T12:04:03.7293501-05:00",
+    "DateTimeOffsetNow": "2021-02-17T16:19:57.1591334-06:00",
     "RandomSeed": "629493205",
-    "Storage_TestConfigHierarchicalNamespace": "NamespaceTenant\nseanoauthstage\nU2FuaXRpemVk\nhttps://seanoauthstage.blob.core.windows.net\nhttps://seanoauthstage.file.core.windows.net\nhttps://seanoauthstage.queue.core.windows.net\nhttps://seanoauthstage.table.core.windows.net\n\n\n\n\nhttps://seanoauthstage-secondary.blob.core.windows.net\nhttps://seanoauthstage-secondary.file.core.windows.net\nhttps://seanoauthstage-secondary.queue.core.windows.net\nhttps://seanoauthstage-secondary.table.core.windows.net\n68390a19-a643-458b-b726-408abf67b4fc\nSanitized\n72f988bf-86f1-41af-91ab-2d7cd011db47\nhttps://login.microsoftonline.com/\nCloud\nBlobEndpoint=https://seanoauthstage.blob.core.windows.net/;QueueEndpoint=https://seanoauthstage.queue.core.windows.net/;FileEndpoint=https://seanoauthstage.file.core.windows.net/;BlobSecondaryEndpoint=https://seanoauthstage-secondary.blob.core.windows.net/;QueueSecondaryEndpoint=https://seanoauthstage-secondary.queue.core.windows.net/;FileSecondaryEndpoint=https://seanoauthstage-secondary.file.core.windows.net/;AccountName=seanoauthstage;AccountKey=Sanitized\n"
+    "Storage_TestConfigHierarchicalNamespace": "NamespaceTenant\nseannse\nU2FuaXRpemVk\nhttps://seannse.blob.core.windows.net\nhttps://seannse.file.core.windows.net\nhttps://seannse.queue.core.windows.net\nhttps://seannse.table.core.windows.net\n\n\n\n\nhttps://seannse-secondary.blob.core.windows.net\nhttps://seannse-secondary.file.core.windows.net\nhttps://seannse-secondary.queue.core.windows.net\nhttps://seannse-secondary.table.core.windows.net\n68390a19-a643-458b-b726-408abf67b4fc\nSanitized\n72f988bf-86f1-41af-91ab-2d7cd011db47\nhttps://login.microsoftonline.com/\nCloud\nBlobEndpoint=https://seannse.blob.core.windows.net/;QueueEndpoint=https://seannse.queue.core.windows.net/;FileEndpoint=https://seannse.file.core.windows.net/;BlobSecondaryEndpoint=https://seannse-secondary.blob.core.windows.net/;QueueSecondaryEndpoint=https://seannse-secondary.queue.core.windows.net/;FileSecondaryEndpoint=https://seannse-secondary.file.core.windows.net/;AccountName=seannse;AccountKey=Sanitized\n"
   }
 }