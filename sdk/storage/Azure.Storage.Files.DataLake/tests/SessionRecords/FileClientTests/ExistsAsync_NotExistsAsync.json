--- conflicted
+++ resolved
@@ -1,30 +1,19 @@
 {
   "Entries": [
     {
-      "RequestUri": "https://seannse.blob.core.windows.net/test-filesystem-4322997b-aa73-688f-fb19-b242e26848e2?restype=container",
+      "RequestUri": "https://seannse.blob.core.windows.net/test-filesystem-d5a92642-58d0-6397-c9b9-dce94a4bc381?restype=container",
       "RequestMethod": "PUT",
       "RequestHeaders": {
         "Accept": "application/xml",
         "Authorization": "Sanitized",
-<<<<<<< HEAD
-        "traceparent": "00-0983cd84fc952249afe1988fb0e17520-b5e6dd0bdf351e4f-00",
+        "traceparent": "00-6917dcb86f548447ae313592ca61e809-e0ebee4bf88d394d-00",
         "User-Agent": [
-          "azsdk-net-Storage.Files.DataLake/12.7.0-alpha.20210202.1",
-          "(.NET 5.0.2; Microsoft Windows 10.0.19042)"
+          "azsdk-net-Storage.Files.DataLake/12.7.0-alpha.20210219.1",
+          "(.NET 5.0.3; Microsoft Windows 10.0.19041)"
         ],
         "x-ms-blob-public-access": "container",
-        "x-ms-client-request-id": "a095c118-3240-ffa6-ce91-57b6050cc098",
-        "x-ms-date": "Tue, 02 Feb 2021 21:28:26 GMT",
-=======
-        "traceparent": "00-9d23343060547f41a850e2b4cc628aa5-43746096e9f5a74f-00",
-        "User-Agent": [
-          "azsdk-net-Storage.Files.DataLake/12.7.0-alpha.20210217.1",
-          "(.NET 5.0.3; Microsoft Windows 10.0.19042)"
-        ],
-        "x-ms-blob-public-access": "container",
-        "x-ms-client-request-id": "a095c118-3240-ffa6-ce91-57b6050cc098",
-        "x-ms-date": "Wed, 17 Feb 2021 22:32:50 GMT",
->>>>>>> 1814567d
+        "x-ms-client-request-id": "43529be4-053a-c90b-7ec3-792d14a4eabb",
+        "x-ms-date": "Fri, 19 Feb 2021 19:12:24 GMT",
         "x-ms-return-client-request-id": "true",
         "x-ms-version": "2020-06-12"
       },
@@ -32,52 +21,32 @@
       "StatusCode": 201,
       "ResponseHeaders": {
         "Content-Length": "0",
-<<<<<<< HEAD
-        "Date": "Tue, 02 Feb 2021 21:28:27 GMT",
-        "ETag": "\u00220x8D8C7C17AE85726\u0022",
-        "Last-Modified": "Tue, 02 Feb 2021 21:28:27 GMT",
-=======
-        "Date": "Wed, 17 Feb 2021 22:32:50 GMT",
-        "ETag": "\u00220x8D8D393F5C372AE\u0022",
-        "Last-Modified": "Wed, 17 Feb 2021 22:32:50 GMT",
->>>>>>> 1814567d
+        "Date": "Fri, 19 Feb 2021 19:12:23 GMT",
+        "ETag": "\u00220x8D8D50A49EE13B4\u0022",
+        "Last-Modified": "Fri, 19 Feb 2021 19:12:23 GMT",
         "Server": [
           "Windows-Azure-Blob/1.0",
           "Microsoft-HTTPAPI/2.0"
         ],
-        "x-ms-client-request-id": "a095c118-3240-ffa6-ce91-57b6050cc098",
-<<<<<<< HEAD
-        "x-ms-request-id": "0f940487-901e-00a1-5baa-f9a422000000",
-=======
-        "x-ms-request-id": "8c8c9680-401e-0034-1b7c-054c97000000",
->>>>>>> 1814567d
+        "x-ms-client-request-id": "43529be4-053a-c90b-7ec3-792d14a4eabb",
+        "x-ms-request-id": "2e6aba60-201e-00a4-1ff3-0676f9000000",
         "x-ms-version": "2020-06-12"
       },
       "ResponseBody": []
     },
     {
-      "RequestUri": "https://seannse.dfs.core.windows.net/test-filesystem-4322997b-aa73-688f-fb19-b242e26848e2/test-directory-7b335ee7-bc62-0eb0-64dd-2cd5e95d35a6?resource=directory",
+      "RequestUri": "https://seannse.dfs.core.windows.net/test-filesystem-d5a92642-58d0-6397-c9b9-dce94a4bc381/test-directory-73d13600-68a7-338f-fff7-2f80aa33b93b?resource=directory",
       "RequestMethod": "PUT",
       "RequestHeaders": {
         "Accept": "application/json",
         "Authorization": "Sanitized",
-<<<<<<< HEAD
-        "traceparent": "00-9ad310a7b7064e4fad9e9fa4376f565a-607e3d8d5c32c245-00",
+        "traceparent": "00-beb22026e1b81446ad3596e3f5afe5d3-e6f4a61058342746-00",
         "User-Agent": [
-          "azsdk-net-Storage.Files.DataLake/12.7.0-alpha.20210202.1",
-          "(.NET 5.0.2; Microsoft Windows 10.0.19042)"
+          "azsdk-net-Storage.Files.DataLake/12.7.0-alpha.20210219.1",
+          "(.NET 5.0.3; Microsoft Windows 10.0.19041)"
         ],
-        "x-ms-client-request-id": "d54b28dd-9621-5cc3-1087-3c6306d01671",
-        "x-ms-date": "Tue, 02 Feb 2021 21:28:27 GMT",
-=======
-        "traceparent": "00-8bc4cd4e1cbe5548bbe506513e8eb804-51d4a44962b2f349-00",
-        "User-Agent": [
-          "azsdk-net-Storage.Files.DataLake/12.7.0-alpha.20210217.1",
-          "(.NET 5.0.3; Microsoft Windows 10.0.19042)"
-        ],
-        "x-ms-client-request-id": "d54b28dd-9621-5cc3-1087-3c6306d01671",
-        "x-ms-date": "Wed, 17 Feb 2021 22:32:51 GMT",
->>>>>>> 1814567d
+        "x-ms-client-request-id": "7363f265-8ebc-7be2-0c1f-4443d58a1f4a",
+        "x-ms-date": "Fri, 19 Feb 2021 19:12:24 GMT",
         "x-ms-return-client-request-id": "true",
         "x-ms-version": "2020-06-12"
       },
@@ -85,102 +54,64 @@
       "StatusCode": 201,
       "ResponseHeaders": {
         "Content-Length": "0",
-<<<<<<< HEAD
-        "Date": "Tue, 02 Feb 2021 21:28:27 GMT",
-        "ETag": "\u00220x8D8C7C17B1DB8E0\u0022",
-        "Last-Modified": "Tue, 02 Feb 2021 21:28:28 GMT",
-=======
-        "Date": "Wed, 17 Feb 2021 22:32:50 GMT",
-        "ETag": "\u00220x8D8D393F5F10E68\u0022",
-        "Last-Modified": "Wed, 17 Feb 2021 22:32:51 GMT",
->>>>>>> 1814567d
+        "Date": "Fri, 19 Feb 2021 19:12:23 GMT",
+        "ETag": "\u00220x8D8D50A49FC8FBC\u0022",
+        "Last-Modified": "Fri, 19 Feb 2021 19:12:24 GMT",
         "Server": [
           "Windows-Azure-HDFS/1.0",
           "Microsoft-HTTPAPI/2.0"
         ],
-        "x-ms-client-request-id": "d54b28dd-9621-5cc3-1087-3c6306d01671",
-<<<<<<< HEAD
-        "x-ms-request-id": "fe6ee29b-601f-0023-32aa-f9e59c000000",
-=======
-        "x-ms-request-id": "7ab8b7af-701f-0000-337c-057f5f000000",
->>>>>>> 1814567d
+        "x-ms-client-request-id": "7363f265-8ebc-7be2-0c1f-4443d58a1f4a",
+        "x-ms-request-id": "6f4b9249-e01f-004f-4ef3-060e0b000000",
         "x-ms-version": "2020-06-12"
       },
       "ResponseBody": []
     },
     {
-      "RequestUri": "https://seannse.blob.core.windows.net/test-filesystem-4322997b-aa73-688f-fb19-b242e26848e2/test-directory-7b335ee7-bc62-0eb0-64dd-2cd5e95d35a6/test-file-79b0b15c-9fe2-3ec6-bd87-56d2e4b4f8e5",
+      "RequestUri": "https://seannse.blob.core.windows.net/test-filesystem-d5a92642-58d0-6397-c9b9-dce94a4bc381/test-directory-73d13600-68a7-338f-fff7-2f80aa33b93b/test-file-c2763e0a-3aa0-81c2-ef6a-a5fbc3769c06",
       "RequestMethod": "HEAD",
       "RequestHeaders": {
         "Accept": "application/xml",
         "Authorization": "Sanitized",
-<<<<<<< HEAD
-        "traceparent": "00-ea7510121dbcbe47ad72e1cb7cb024ba-25377e00398e2646-00",
+        "traceparent": "00-b6b254aa3f4aa1428bebbddee1426143-42af883f8ab73c40-00",
         "User-Agent": [
-          "azsdk-net-Storage.Files.DataLake/12.7.0-alpha.20210202.1",
-          "(.NET 5.0.2; Microsoft Windows 10.0.19042)"
+          "azsdk-net-Storage.Files.DataLake/12.7.0-alpha.20210219.1",
+          "(.NET 5.0.3; Microsoft Windows 10.0.19041)"
         ],
-        "x-ms-client-request-id": "649f6679-c5ce-3e28-620c-189940f1775b",
-        "x-ms-date": "Tue, 02 Feb 2021 21:28:27 GMT",
-=======
-        "traceparent": "00-d671e5cdf4b0464eb8b4cfe71d62b371-0fd4299cdc2df644-00",
-        "User-Agent": [
-          "azsdk-net-Storage.Files.DataLake/12.7.0-alpha.20210217.1",
-          "(.NET 5.0.3; Microsoft Windows 10.0.19042)"
-        ],
-        "x-ms-client-request-id": "649f6679-c5ce-3e28-620c-189940f1775b",
-        "x-ms-date": "Wed, 17 Feb 2021 22:32:51 GMT",
->>>>>>> 1814567d
+        "x-ms-client-request-id": "580e5b8d-db82-2b60-30e1-8451e9e7b895",
+        "x-ms-date": "Fri, 19 Feb 2021 19:12:24 GMT",
         "x-ms-return-client-request-id": "true",
         "x-ms-version": "2020-06-12"
       },
       "RequestBody": null,
       "StatusCode": 404,
       "ResponseHeaders": {
-<<<<<<< HEAD
-        "Date": "Tue, 02 Feb 2021 21:28:28 GMT",
-=======
-        "Date": "Wed, 17 Feb 2021 22:32:50 GMT",
->>>>>>> 1814567d
+        "Date": "Fri, 19 Feb 2021 19:12:23 GMT",
         "Server": [
           "Windows-Azure-Blob/1.0",
           "Microsoft-HTTPAPI/2.0"
         ],
         "Transfer-Encoding": "chunked",
-        "x-ms-client-request-id": "649f6679-c5ce-3e28-620c-189940f1775b",
+        "x-ms-client-request-id": "580e5b8d-db82-2b60-30e1-8451e9e7b895",
         "x-ms-error-code": "BlobNotFound",
-<<<<<<< HEAD
-        "x-ms-request-id": "0f9407ac-901e-00a1-4aaa-f9a422000000",
-=======
-        "x-ms-request-id": "8c8c96d3-401e-0034-5b7c-054c97000000",
->>>>>>> 1814567d
+        "x-ms-request-id": "2e6abc30-201e-00a4-59f3-0676f9000000",
         "x-ms-version": "2020-06-12"
       },
       "ResponseBody": []
     },
     {
-      "RequestUri": "https://seannse.blob.core.windows.net/test-filesystem-4322997b-aa73-688f-fb19-b242e26848e2?restype=container",
+      "RequestUri": "https://seannse.blob.core.windows.net/test-filesystem-d5a92642-58d0-6397-c9b9-dce94a4bc381?restype=container",
       "RequestMethod": "DELETE",
       "RequestHeaders": {
         "Accept": "application/xml",
         "Authorization": "Sanitized",
-<<<<<<< HEAD
-        "traceparent": "00-be3bc72815ea7246a0f25cc6d475432e-c900d9126049f14c-00",
+        "traceparent": "00-92e0c4210ce0024f88af9f2915da555d-1af37e062664244b-00",
         "User-Agent": [
-          "azsdk-net-Storage.Files.DataLake/12.7.0-alpha.20210202.1",
-          "(.NET 5.0.2; Microsoft Windows 10.0.19042)"
+          "azsdk-net-Storage.Files.DataLake/12.7.0-alpha.20210219.1",
+          "(.NET 5.0.3; Microsoft Windows 10.0.19041)"
         ],
-        "x-ms-client-request-id": "7e5801e1-9415-d917-f9ba-5e0547eb2fd7",
-        "x-ms-date": "Tue, 02 Feb 2021 21:28:27 GMT",
-=======
-        "traceparent": "00-c241f5faa2960b4daacc90840477b653-88b0a4daa0ad5b43-00",
-        "User-Agent": [
-          "azsdk-net-Storage.Files.DataLake/12.7.0-alpha.20210217.1",
-          "(.NET 5.0.3; Microsoft Windows 10.0.19042)"
-        ],
-        "x-ms-client-request-id": "7e5801e1-9415-d917-f9ba-5e0547eb2fd7",
-        "x-ms-date": "Wed, 17 Feb 2021 22:32:51 GMT",
->>>>>>> 1814567d
+        "x-ms-client-request-id": "686d62d9-4468-7e84-cdef-87eec12d3d87",
+        "x-ms-date": "Fri, 19 Feb 2021 19:12:24 GMT",
         "x-ms-return-client-request-id": "true",
         "x-ms-version": "2020-06-12"
       },
@@ -188,28 +119,20 @@
       "StatusCode": 202,
       "ResponseHeaders": {
         "Content-Length": "0",
-<<<<<<< HEAD
-        "Date": "Tue, 02 Feb 2021 21:28:28 GMT",
-=======
-        "Date": "Wed, 17 Feb 2021 22:32:50 GMT",
->>>>>>> 1814567d
+        "Date": "Fri, 19 Feb 2021 19:12:24 GMT",
         "Server": [
           "Windows-Azure-Blob/1.0",
           "Microsoft-HTTPAPI/2.0"
         ],
-        "x-ms-client-request-id": "7e5801e1-9415-d917-f9ba-5e0547eb2fd7",
-<<<<<<< HEAD
-        "x-ms-request-id": "0f940862-901e-00a1-76aa-f9a422000000",
-=======
-        "x-ms-request-id": "8c8c96e5-401e-0034-677c-054c97000000",
->>>>>>> 1814567d
+        "x-ms-client-request-id": "686d62d9-4468-7e84-cdef-87eec12d3d87",
+        "x-ms-request-id": "2e6abd01-201e-00a4-22f3-0676f9000000",
         "x-ms-version": "2020-06-12"
       },
       "ResponseBody": []
     }
   ],
   "Variables": {
-    "RandomSeed": "1399647684",
+    "RandomSeed": "295576470",
     "Storage_TestConfigHierarchicalNamespace": "NamespaceTenant\nseannse\nU2FuaXRpemVk\nhttps://seannse.blob.core.windows.net\nhttps://seannse.file.core.windows.net\nhttps://seannse.queue.core.windows.net\nhttps://seannse.table.core.windows.net\n\n\n\n\nhttps://seannse-secondary.blob.core.windows.net\nhttps://seannse-secondary.file.core.windows.net\nhttps://seannse-secondary.queue.core.windows.net\nhttps://seannse-secondary.table.core.windows.net\n68390a19-a643-458b-b726-408abf67b4fc\nSanitized\n72f988bf-86f1-41af-91ab-2d7cd011db47\nhttps://login.microsoftonline.com/\nCloud\nBlobEndpoint=https://seannse.blob.core.windows.net/;QueueEndpoint=https://seannse.queue.core.windows.net/;FileEndpoint=https://seannse.file.core.windows.net/;BlobSecondaryEndpoint=https://seannse-secondary.blob.core.windows.net/;QueueSecondaryEndpoint=https://seannse-secondary.queue.core.windows.net/;FileSecondaryEndpoint=https://seannse-secondary.file.core.windows.net/;AccountName=seannse;AccountKey=Sanitized\n"
   }
 }