--- conflicted
+++ resolved
@@ -23,13 +23,8 @@
         "Last-Modified": "Tue, 21 Sep 2021 19:48:02 GMT",
         "Server": "Windows-Azure-Blob/1.0 Microsoft-HTTPAPI/2.0",
         "x-ms-client-request-id": "086fcc7e-8d3d-7064-6c8b-1d428877a231",
-<<<<<<< HEAD
-        "x-ms-request-id": "ff2eccb0-c01e-0013-55f9-505bbe000000",
-        "x-ms-version": "2021-02-12"
-=======
         "x-ms-request-id": "6c71171c-d01e-0027-7421-afcd06000000",
-        "x-ms-version": "2020-12-06"
->>>>>>> 73d5f10e
+        "x-ms-version": "2021-02-12"
       },
       "ResponseBody": []
     },
@@ -495,13 +490,8 @@
         "Date": "Tue, 21 Sep 2021 19:48:02 GMT",
         "Server": "Windows-Azure-Blob/1.0 Microsoft-HTTPAPI/2.0",
         "x-ms-client-request-id": "6f2f277d-0e2b-1cc7-be35-1f63b9bf2525",
-<<<<<<< HEAD
-        "x-ms-request-id": "ff2eceae-c01e-0013-20f9-505bbe000000",
-        "x-ms-version": "2021-02-12"
-=======
         "x-ms-request-id": "3a7cd5ff-e01e-0095-1821-af3277000000",
-        "x-ms-version": "2020-12-06"
->>>>>>> 73d5f10e
+        "x-ms-version": "2021-02-12"
       },
       "ResponseBody": []
     }
