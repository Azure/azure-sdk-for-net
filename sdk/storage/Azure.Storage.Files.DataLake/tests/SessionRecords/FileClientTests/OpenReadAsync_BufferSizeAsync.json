--- conflicted
+++ resolved
@@ -1,18 +1,18 @@
 {
   "Entries": [
     {
-      "RequestUri": "http://gen1gen2domain1.blob.core.windows.net/test-filesystem-7a656644-3569-9b95-f524-32c4438e5521?restype=container",
+      "RequestUri": "https://seannsecanary.blob.core.windows.net/test-filesystem-00c2f5b4-cf06-28da-f63e-661c52ef3e8f?restype=container",
       "RequestMethod": "PUT",
       "RequestHeaders": {
         "Authorization": "Sanitized",
-        "traceparent": "00-a839664b2a40db47b5e357ee202ca78f-a2d6043ad3f2c34c-00",
-        "User-Agent": [
-          "azsdk-net-Storage.Files.DataLake/12.5.0-alpha.20200908.1",
-          "(.NET Core 4.6.29130.01; Microsoft Windows 10.0.19041 )"
+        "traceparent": "00-95caa6a75a5e9147a3f19e0bb4117993-e5e1046265aedb41-00",
+        "User-Agent": [
+          "azsdk-net-Storage.Files.DataLake/12.5.0-alpha.20200911.1",
+          "(.NET Core 4.6.29017.01; Microsoft Windows 10.0.18362 )"
         ],
         "x-ms-blob-public-access": "container",
-        "x-ms-client-request-id": "8e9a7cd5-e74d-7481-cba4-2cb6b7bc2616",
-        "x-ms-date": "Tue, 08 Sep 2020 16:07:31 GMT",
+        "x-ms-client-request-id": "ce99e8fc-f77c-bb31-b9b5-8cf57b0ee0e8",
+        "x-ms-date": "Fri, 11 Sep 2020 15:50:06 GMT",
         "x-ms-return-client-request-id": "true",
         "x-ms-version": "2020-02-10"
       },
@@ -20,37 +20,32 @@
       "StatusCode": 201,
       "ResponseHeaders": {
         "Content-Length": "0",
-        "Date": "Tue, 08 Sep 2020 16:07:30 GMT",
-        "ETag": "\u00220x8D854114A590647\u0022",
-        "Last-Modified": "Tue, 08 Sep 2020 16:07:31 GMT",
-        "Server": [
-          "Windows-Azure-Blob/1.0",
-          "Microsoft-HTTPAPI/2.0"
-        ],
-        "x-ms-client-request-id": "8e9a7cd5-e74d-7481-cba4-2cb6b7bc2616",
-<<<<<<< HEAD
-        "x-ms-request-id": "d05d6a98-401e-0072-5a1c-5b96cd000000",
-        "x-ms-version": "2020-02-10"
-=======
-        "x-ms-request-id": "58e8b708-e01e-00d5-52fa-8519ac000000",
-        "x-ms-version": "2019-12-12"
->>>>>>> 3d593566
+        "Date": "Fri, 11 Sep 2020 15:50:08 GMT",
+        "ETag": "\u00220x8D8566A5B675EA3\u0022",
+        "Last-Modified": "Fri, 11 Sep 2020 15:50:07 GMT",
+        "Server": [
+          "Windows-Azure-Blob/1.0",
+          "Microsoft-HTTPAPI/2.0"
+        ],
+        "x-ms-client-request-id": "ce99e8fc-f77c-bb31-b9b5-8cf57b0ee0e8",
+        "x-ms-request-id": "3774361c-c01e-0019-7453-88cd1b000000",
+        "x-ms-version": "2020-02-10"
       },
       "ResponseBody": []
     },
     {
-      "RequestUri": "http://gen1gen2domain1.dfs.core.windows.net/test-filesystem-7a656644-3569-9b95-f524-32c4438e5521/test-file-998be1f8-4457-6290-a5af-8518104c6dc3?resource=file",
+      "RequestUri": "https://seannsecanary.dfs.core.windows.net/test-filesystem-00c2f5b4-cf06-28da-f63e-661c52ef3e8f/test-file-6b1d9535-3c97-4793-83c5-a065169651c9?resource=file",
       "RequestMethod": "PUT",
       "RequestHeaders": {
         "Authorization": "Sanitized",
         "If-None-Match": "*",
-        "traceparent": "00-1806b6d580952f40ba95c55b56704744-6339ea67aba40c42-00",
-        "User-Agent": [
-          "azsdk-net-Storage.Files.DataLake/12.5.0-alpha.20200908.1",
-          "(.NET Core 4.6.29130.01; Microsoft Windows 10.0.19041 )"
-        ],
-        "x-ms-client-request-id": "0b5045aa-9fde-c3ed-67de-c1c801c22a05",
-        "x-ms-date": "Tue, 08 Sep 2020 16:07:31 GMT",
+        "traceparent": "00-718744b74d96bc43890a13d4e9cc0f99-289dde516f8c264f-00",
+        "User-Agent": [
+          "azsdk-net-Storage.Files.DataLake/12.5.0-alpha.20200911.1",
+          "(.NET Core 4.6.29017.01; Microsoft Windows 10.0.18362 )"
+        ],
+        "x-ms-client-request-id": "e4fe539d-c743-05df-4e0d-e36ce160158c",
+        "x-ms-date": "Fri, 11 Sep 2020 15:50:08 GMT",
         "x-ms-return-client-request-id": "true",
         "x-ms-version": "2020-02-10"
       },
@@ -58,69 +53,64 @@
       "StatusCode": 201,
       "ResponseHeaders": {
         "Content-Length": "0",
-        "Date": "Tue, 08 Sep 2020 16:07:30 GMT",
-        "ETag": "\u00220x8D854114A785FD4\u0022",
-        "Last-Modified": "Tue, 08 Sep 2020 16:07:31 GMT",
+        "Date": "Fri, 11 Sep 2020 15:50:08 GMT",
+        "ETag": "\u00220x8D8566A5C5BA4E5\u0022",
+        "Last-Modified": "Fri, 11 Sep 2020 15:50:08 GMT",
         "Server": [
           "Windows-Azure-HDFS/1.0",
           "Microsoft-HTTPAPI/2.0"
         ],
-        "x-ms-client-request-id": "0b5045aa-9fde-c3ed-67de-c1c801c22a05",
-<<<<<<< HEAD
-        "x-ms-request-id": "5d04c287-201f-004b-2d1c-5b6dd1000000",
-        "x-ms-version": "2020-02-10"
-=======
-        "x-ms-request-id": "a6475662-001f-0064-32fa-8507b9000000",
-        "x-ms-version": "2019-12-12"
->>>>>>> 3d593566
+        "x-ms-client-request-id": "e4fe539d-c743-05df-4e0d-e36ce160158c",
+        "x-ms-request-id": "e6e85253-801f-0027-3153-885a64000000",
+        "x-ms-version": "2020-02-10"
       },
       "ResponseBody": []
     },
     {
-      "RequestUri": "http://gen1gen2domain1.dfs.core.windows.net/test-filesystem-7a656644-3569-9b95-f524-32c4438e5521/test-file-998be1f8-4457-6290-a5af-8518104c6dc3?action=append\u0026position=0",
+      "RequestUri": "https://seannsecanary.dfs.core.windows.net/test-filesystem-00c2f5b4-cf06-28da-f63e-661c52ef3e8f/test-file-6b1d9535-3c97-4793-83c5-a065169651c9?action=append\u0026position=0",
       "RequestMethod": "PATCH",
       "RequestHeaders": {
         "Authorization": "Sanitized",
         "Content-Length": "1024",
-        "traceparent": "00-2c282f0ec7ec204faf13bb766153a40b-89d81e4df8cba646-00",
-        "User-Agent": [
-          "azsdk-net-Storage.Files.DataLake/12.5.0-alpha.20200908.1",
-          "(.NET Core 4.6.29130.01; Microsoft Windows 10.0.19041 )"
-        ],
-        "x-ms-client-request-id": "e9eff5c8-7a35-479b-a0c5-e3b952166317",
-        "x-ms-date": "Tue, 08 Sep 2020 16:07:31 GMT",
-        "x-ms-return-client-request-id": "true",
-        "x-ms-version": "2020-02-10"
-      },
-      "RequestBody": "0njvx/TH1EWan3A0tQr\u002BOCoNT0ymuGKQ7DfonWJpZH82aOQ\u002BzV8iMQxF/rjTW6ybsEztAvwhHRkWXtq83jbjMTrx/UwlwGvK6x4/YbqpvZGLTe0Ve2GCFUvKJ26FZlLWYc194V1gde/gIhfe4btebKFJMZFJzbXYb\u002BgBW5j9RYTLaf/tLNszK9f9NVlKozSQbLrNOzXBjZMXpHJ1XxpX492SEni8cUDFFga5S5hcjsu0ce/dMApPCtxr1Ydpvsu9plF8uJG70/p6ByUvB0H7uxamwe4rebPSQgicUJu5XFc6\u002B6RG39U6\u002BJ30YynkIAKacBlwwvzdki2eqXWIH4NewarN9AudtNxAbMhQNhWK7iIFAeCCSJpbXGl2qDZgstgZlaJ\u002BFiv2/Lw9L1YzjVsYFLpTgh6j3HgQcpiiJgyl4LnwNqFyC9f2DwUkRRhDJ88OXpN7DS\u002B6drkqbqSTVNWvl0\u002BcQ1a6pQnjXHMZfpZfzEvJlMh4KdKKNcDnSJwyY7svdK3JpuN5U7iKmLG8ofgiyqJZyr8NN218Eg2V0l1tsPm36QrpliVnT0AQ7ZEhzpTIxH762Zj7ITw/TJTW44BaHee3BLftOTN88Xp//UncW0R5zQ7fctdgvMjNqkqQkWy/tdCqacnc2otKfegefCTyY/FQXRVye6oQV0jvH4/o62AOv0h5MfF6nPOClPXvQUCk20ZZQDRXTDommhKB7br8YpKHELzceTEA1cEh7\u002Ba1IRUIS0RIj6sst3IOU5fe\u002Ba44hjJjZzGEx2EVWWpyNV1TcHj8eaJ2s9LmW1lJziaZIdsS6WizUrrjhIPjMjZAuYIVuuIe4oAMwdJgfAvYOvk6eziOYEv0oB6\u002BGPQek4GcpqLXMxNEej5bBieWU9auC0mJqLf9sVg2IRrEYMmL7S5Rw9VpAQfm9gD5M1okXkxIEA2rlerJnvVJoBL5gBp1zxj4RJAARAlCo7K2BH7\u002BEsLNfE\u002B74FhEiCTgH2D07Hbmg2NBKxq8R8sDafI3E5p2S45PKwPKue/AtLxrICWpTbY80IEaveeoEDWEuHZmDHSKadTSpcFyG8l0gHddUSamWhw7\u002B0IZXI2nphrORgF5WqdH4bdQ1qj1ybS3pTxvSr8O3V1aKhAxcQxGK/6mo9TH\u002BybPFm9vVYRzRjKOYbZRN1tawGikHi\u002BXFW\u002BqCaupTiXf76oVoDRQnojZ5uPeow9V9PSiS\u002BNsI9z2OAEAxUzZyvcMrnEMPJYnCiHgyzhLuXFfVBS2BwNCc8zNHmgzT9k7ABzs0fWeSbhdekDBi1ikq3\u002BPoHA3IsP0yTqlPh4u9LtHpMscX\u002Bd7wQtcWYzCged0KXPpo69pBN1Y9wi6\u002BQqaLoaFeQ==",
+        "traceparent": "00-53be1100e2ad94439acc2622eceda4ab-38b4ee3e463fd745-00",
+        "User-Agent": [
+          "azsdk-net-Storage.Files.DataLake/12.5.0-alpha.20200911.1",
+          "(.NET Core 4.6.29017.01; Microsoft Windows 10.0.18362 )"
+        ],
+        "x-ms-client-request-id": "a8cb41c9-0d65-c353-3a49-b301829ee127",
+        "x-ms-date": "Fri, 11 Sep 2020 15:50:08 GMT",
+        "x-ms-return-client-request-id": "true",
+        "x-ms-version": "2020-02-10"
+      },
+      "RequestBody": "zfggaVZwE6/1Zstg4H2BUcDQDkEPBda/VFFKtlbLpCJjwieD7neSxIFudjFxM2YGQ06lRocPusghYBQEJlxYKcGo/B5V/mNJPkq/oY6lTiHrQ3MHJV6bUwhfYY5ijZ4lFUxvyTZIsUXrXAc8UBg5exHzGeLpUQNiDKkV9Z3V5rCrmotCNoXqopIuG8lXXgPwJuV8b3S8O8RIDLyNM7unFnVXkbWM90WMCHZPuzU6C62lJc63WHc771/H\u002BSrIXW/WhgVT/81OYy\u002Bf8Gb\u002BbICPDgAP5w3t8L7\u002BG6FWxf0bw6oHeDUv5gvfV8KfF2gQPYLfOOspuXZh6ZVHVeQs\u002BJ0yhCy79/RKXyf0L49LTdhV7d0fd40S8Qk0pY6f6JEns18kbZM7VEaOlNjDNIrmFZy98WgHDYEQH5Iih1Flq3aWzXswJ\u002BBFGZiWkOK0Tr1/TY/y4fcpH6beE00AGc31KOliLWYOtu67eNfPcHyeXNHVojrCcsl/bK3VUROSRADLoWj5UiBWcZagN2kfWa8qP7Z8K3aSMrYf4sC4OWTaKDPXBM4UpAqwfjGjITtgYBP\u002BqhJdFhmKOG6x2m9fnTcyxg41SFXhFpqszKxE7hF6v4Ktuo5SfRIaTMtfYsqaUOD5cVssKhi9HJR3sUpsRUpdNxrtsuOp30j8GvuKgbPQEXzLSn22TpRp8J7528zIrgeBAiuvrJ79UJESLxAcM5rgpp/NofrMpuiGg8FErwR8NGz0CH\u002BIIGTdzfrrox6ETbwDGDQs\u002BgwMtFtCKSncuaCNlfujKCsaV4Y68NP/4QLKAjYFQZfQTzpf51QkRvc7ARRaXg4i4SSR6MCt8go5DNNYeCfy1ncIvEbBQ0DW9RGP/u6\u002BpIP0pyASc1jWIl0wJtuBzM3PSSqdUqHHYZ3juvKvHvMbemdPY9AG32MeMprpkR1lVSlDv7XDIVLhLUWDL7lmJwNqFKtzMWn9yWnHfh8G3tB/fWXJa189WFkUbjWLgrCpuAuXfnxy8iS/RvVM\u002B6Mz2050A7FUnLukLLxSXsMzcUa4HcUTb19UDYtACSRp8Vy14ZLnFn//VRxP81LAH5NhjNWvk97dH2zuIPUmE5KWOjtfnH0wTFvHucepxHwNk\u002B33331Pul1\u002B18Em\u002BPWJ2UKJuLgXYYMWMD956NoWNFvw4Y0HLjQUR4Dd4cS7ClRlPd\u002BFHwvD9jJq4a4\u002B1dGDaKNlNhZogaoOdHE3OoC\u002BWibrFKr6kBRQLOtbnU2F1nGuWXghVdM9/bs1d6uZjLuyq4eIUsEniNeOFQkrDORdiJ3/iOAHnQRSrhfuxRlptqAvqfLG/YSwh9GhkkDKEfDX2O4NmQPbqw2CNaSqOcO\u002BJV5p/GPylw==",
       "StatusCode": 202,
       "ResponseHeaders": {
         "Content-Length": "0",
-        "Date": "Tue, 08 Sep 2020 16:07:30 GMT",
+        "Date": "Fri, 11 Sep 2020 15:50:08 GMT",
         "Server": [
           "Windows-Azure-HDFS/1.0",
           "Microsoft-HTTPAPI/2.0"
         ],
-        "x-ms-client-request-id": "e9eff5c8-7a35-479b-a0c5-e3b952166317",
-        "x-ms-request-id": "a6475663-001f-0064-33fa-8507b9000000",
+        "x-ms-client-request-id": "a8cb41c9-0d65-c353-3a49-b301829ee127",
+        "x-ms-request-id": "e6e85254-801f-0027-3253-885a64000000",
         "x-ms-request-server-encrypted": "true",
         "x-ms-version": "2020-02-10"
       },
       "ResponseBody": []
     },
     {
-      "RequestUri": "http://gen1gen2domain1.dfs.core.windows.net/test-filesystem-7a656644-3569-9b95-f524-32c4438e5521/test-file-998be1f8-4457-6290-a5af-8518104c6dc3?action=flush\u0026position=1024",
+      "RequestUri": "https://seannsecanary.dfs.core.windows.net/test-filesystem-00c2f5b4-cf06-28da-f63e-661c52ef3e8f/test-file-6b1d9535-3c97-4793-83c5-a065169651c9?action=flush\u0026position=1024",
       "RequestMethod": "PATCH",
       "RequestHeaders": {
         "Authorization": "Sanitized",
         "Content-Length": "0",
-        "traceparent": "00-e5038a51168ecd4f81bf4fa22b00cb78-2532af6c42d9aa47-00",
-        "User-Agent": [
-          "azsdk-net-Storage.Files.DataLake/12.5.0-alpha.20200908.1",
-          "(.NET Core 4.6.29130.01; Microsoft Windows 10.0.19041 )"
-        ],
-        "x-ms-client-request-id": "0cff591e-40d3-c3cf-6cb8-47db44983db9",
-        "x-ms-date": "Tue, 08 Sep 2020 16:07:31 GMT",
+        "traceparent": "00-a551e06b02aff049a3c3b061f96a80ff-35a6d117c217d24b-00",
+        "User-Agent": [
+          "azsdk-net-Storage.Files.DataLake/12.5.0-alpha.20200911.1",
+          "(.NET Core 4.6.29017.01; Microsoft Windows 10.0.18362 )"
+        ],
+        "x-ms-client-request-id": "a0a34f36-6d94-d726-eda0-b8004ecac363",
+        "x-ms-date": "Fri, 11 Sep 2020 15:50:08 GMT",
         "x-ms-return-client-request-id": "true",
         "x-ms-version": "2020-02-10"
       },
@@ -128,34 +118,34 @@
       "StatusCode": 200,
       "ResponseHeaders": {
         "Content-Length": "0",
-        "Date": "Tue, 08 Sep 2020 16:07:30 GMT",
-        "ETag": "\u00220x8D854114A92A445\u0022",
-        "Last-Modified": "Tue, 08 Sep 2020 16:07:31 GMT",
+        "Date": "Fri, 11 Sep 2020 15:50:08 GMT",
+        "ETag": "\u00220x8D8566A5C777681\u0022",
+        "Last-Modified": "Fri, 11 Sep 2020 15:50:09 GMT",
         "Server": [
           "Windows-Azure-HDFS/1.0",
           "Microsoft-HTTPAPI/2.0"
         ],
-        "x-ms-client-request-id": "0cff591e-40d3-c3cf-6cb8-47db44983db9",
-        "x-ms-request-id": "a6475664-001f-0064-34fa-8507b9000000",
+        "x-ms-client-request-id": "a0a34f36-6d94-d726-eda0-b8004ecac363",
+        "x-ms-request-id": "e6e85255-801f-0027-3353-885a64000000",
         "x-ms-request-server-encrypted": "false",
         "x-ms-version": "2020-02-10"
       },
       "ResponseBody": []
     },
     {
-      "RequestUri": "http://gen1gen2domain1.blob.core.windows.net/test-filesystem-7a656644-3569-9b95-f524-32c4438e5521/test-file-998be1f8-4457-6290-a5af-8518104c6dc3",
+      "RequestUri": "https://seannsecanary.blob.core.windows.net/test-filesystem-00c2f5b4-cf06-28da-f63e-661c52ef3e8f/test-file-6b1d9535-3c97-4793-83c5-a065169651c9",
       "RequestMethod": "HEAD",
       "RequestHeaders": {
         "Authorization": "Sanitized",
-        "traceparent": "00-4d073e53ee11a841b81dfdc51e4770d0-c2d3d6d805017b4a-00",
-        "User-Agent": [
-          "azsdk-net-Storage.Files.DataLake/12.5.0-alpha.20200908.1",
-          "(.NET Core 4.6.29130.01; Microsoft Windows 10.0.19041 )"
-        ],
-        "x-ms-client-request-id": "f89b4123-5617-5c44-6131-d39a02993d5b",
-        "x-ms-date": "Tue, 08 Sep 2020 16:07:31 GMT",
-        "x-ms-return-client-request-id": "true",
-        "x-ms-version": "2019-12-12"
+        "traceparent": "00-813df6882fd69f47a2346a935ac6dc20-b5d5fed0f8496b4d-00",
+        "User-Agent": [
+          "azsdk-net-Storage.Files.DataLake/12.5.0-alpha.20200911.1",
+          "(.NET Core 4.6.29017.01; Microsoft Windows 10.0.18362 )"
+        ],
+        "x-ms-client-request-id": "32ca88c7-41fb-1892-7259-be27b0d24dbc",
+        "x-ms-date": "Fri, 11 Sep 2020 15:50:08 GMT",
+        "x-ms-return-client-request-id": "true",
+        "x-ms-version": "2020-02-10"
       },
       "RequestBody": null,
       "StatusCode": 200,
@@ -163,9 +153,9 @@
         "Accept-Ranges": "bytes",
         "Content-Length": "1024",
         "Content-Type": "application/octet-stream",
-        "Date": "Tue, 08 Sep 2020 16:07:31 GMT",
-        "ETag": "\u00220x8D854114A92A445\u0022",
-        "Last-Modified": "Tue, 08 Sep 2020 16:07:31 GMT",
+        "Date": "Fri, 11 Sep 2020 15:50:10 GMT",
+        "ETag": "\u00220x8D8566A5C777681\u0022",
+        "Last-Modified": "Fri, 11 Sep 2020 15:50:09 GMT",
         "Server": [
           "Windows-Azure-Blob/1.0",
           "Microsoft-HTTPAPI/2.0"
@@ -173,27 +163,27 @@
         "x-ms-access-tier": "Hot",
         "x-ms-access-tier-inferred": "true",
         "x-ms-blob-type": "BlockBlob",
-        "x-ms-client-request-id": "f89b4123-5617-5c44-6131-d39a02993d5b",
-        "x-ms-creation-time": "Tue, 08 Sep 2020 16:07:31 GMT",
-        "x-ms-lease-state": "available",
-        "x-ms-lease-status": "unlocked",
-        "x-ms-request-id": "58e8b773-e01e-00d5-2bfa-8519ac000000",
-        "x-ms-server-encrypted": "true",
-        "x-ms-version": "2019-12-12"
+        "x-ms-client-request-id": "32ca88c7-41fb-1892-7259-be27b0d24dbc",
+        "x-ms-creation-time": "Fri, 11 Sep 2020 15:50:08 GMT",
+        "x-ms-lease-state": "available",
+        "x-ms-lease-status": "unlocked",
+        "x-ms-request-id": "377437d0-c01e-0019-4853-88cd1b000000",
+        "x-ms-server-encrypted": "true",
+        "x-ms-version": "2020-02-10"
       },
       "ResponseBody": []
     },
     {
-      "RequestUri": "http://gen1gen2domain1.blob.core.windows.net/test-filesystem-7a656644-3569-9b95-f524-32c4438e5521/test-file-998be1f8-4457-6290-a5af-8518104c6dc3",
-      "RequestMethod": "GET",
-      "RequestHeaders": {
-        "Authorization": "Sanitized",
-        "User-Agent": [
-          "azsdk-net-Storage.Files.DataLake/12.5.0-alpha.20200908.1",
-          "(.NET Core 4.6.29130.01; Microsoft Windows 10.0.19041 )"
-        ],
-        "x-ms-client-request-id": "03b77ee6-45fd-4ba1-ce1a-8e9fad797de7",
-        "x-ms-date": "Tue, 08 Sep 2020 16:07:31 GMT",
+      "RequestUri": "https://seannsecanary.blob.core.windows.net/test-filesystem-00c2f5b4-cf06-28da-f63e-661c52ef3e8f/test-file-6b1d9535-3c97-4793-83c5-a065169651c9",
+      "RequestMethod": "GET",
+      "RequestHeaders": {
+        "Authorization": "Sanitized",
+        "User-Agent": [
+          "azsdk-net-Storage.Files.DataLake/12.5.0-alpha.20200911.1",
+          "(.NET Core 4.6.29017.01; Microsoft Windows 10.0.18362 )"
+        ],
+        "x-ms-client-request-id": "c63856f7-9000-9b68-f368-77986da5b09b",
+        "x-ms-date": "Fri, 11 Sep 2020 15:50:10 GMT",
         "x-ms-range": "bytes=0-127",
         "x-ms-return-client-request-id": "true",
         "x-ms-version": "2020-02-10"
@@ -205,36 +195,36 @@
         "Content-Length": "128",
         "Content-Range": "bytes 0-127/1024",
         "Content-Type": "application/octet-stream",
-        "Date": "Tue, 08 Sep 2020 16:07:31 GMT",
-        "ETag": "\u00220x8D854114A92A445\u0022",
-        "Last-Modified": "Tue, 08 Sep 2020 16:07:31 GMT",
-        "Server": [
-          "Windows-Azure-Blob/1.0",
-          "Microsoft-HTTPAPI/2.0"
-        ],
-        "x-ms-blob-type": "BlockBlob",
-        "x-ms-client-request-id": "03b77ee6-45fd-4ba1-ce1a-8e9fad797de7",
-        "x-ms-creation-time": "Tue, 08 Sep 2020 16:07:31 GMT",
-        "x-ms-lease-state": "available",
-        "x-ms-lease-status": "unlocked",
-        "x-ms-request-id": "58e8b77d-e01e-00d5-32fa-8519ac000000",
-        "x-ms-server-encrypted": "true",
-        "x-ms-version": "2020-02-10"
-      },
-      "ResponseBody": "0njvx/TH1EWan3A0tQr\u002BOCoNT0ymuGKQ7DfonWJpZH82aOQ\u002BzV8iMQxF/rjTW6ybsEztAvwhHRkWXtq83jbjMTrx/UwlwGvK6x4/YbqpvZGLTe0Ve2GCFUvKJ26FZlLWYc194V1gde/gIhfe4btebKFJMZFJzbXYb\u002BgBW5j9RYQ="
-    },
-    {
-      "RequestUri": "http://gen1gen2domain1.blob.core.windows.net/test-filesystem-7a656644-3569-9b95-f524-32c4438e5521/test-file-998be1f8-4457-6290-a5af-8518104c6dc3",
-      "RequestMethod": "GET",
-      "RequestHeaders": {
-        "Authorization": "Sanitized",
-        "If-Match": "0x8D854114A92A445",
-        "User-Agent": [
-          "azsdk-net-Storage.Files.DataLake/12.5.0-alpha.20200908.1",
-          "(.NET Core 4.6.29130.01; Microsoft Windows 10.0.19041 )"
-        ],
-        "x-ms-client-request-id": "83b428ad-3ae1-3d5e-dfeb-94442230f0cb",
-        "x-ms-date": "Tue, 08 Sep 2020 16:07:31 GMT",
+        "Date": "Fri, 11 Sep 2020 15:50:10 GMT",
+        "ETag": "\u00220x8D8566A5C777681\u0022",
+        "Last-Modified": "Fri, 11 Sep 2020 15:50:09 GMT",
+        "Server": [
+          "Windows-Azure-Blob/1.0",
+          "Microsoft-HTTPAPI/2.0"
+        ],
+        "x-ms-blob-type": "BlockBlob",
+        "x-ms-client-request-id": "c63856f7-9000-9b68-f368-77986da5b09b",
+        "x-ms-creation-time": "Fri, 11 Sep 2020 15:50:08 GMT",
+        "x-ms-lease-state": "available",
+        "x-ms-lease-status": "unlocked",
+        "x-ms-request-id": "37743891-c01e-0019-7253-88cd1b000000",
+        "x-ms-server-encrypted": "true",
+        "x-ms-version": "2020-02-10"
+      },
+      "ResponseBody": "zfggaVZwE6/1Zstg4H2BUcDQDkEPBda/VFFKtlbLpCJjwieD7neSxIFudjFxM2YGQ06lRocPusghYBQEJlxYKcGo/B5V/mNJPkq/oY6lTiHrQ3MHJV6bUwhfYY5ijZ4lFUxvyTZIsUXrXAc8UBg5exHzGeLpUQNiDKkV9Z3V5rA="
+    },
+    {
+      "RequestUri": "https://seannsecanary.blob.core.windows.net/test-filesystem-00c2f5b4-cf06-28da-f63e-661c52ef3e8f/test-file-6b1d9535-3c97-4793-83c5-a065169651c9",
+      "RequestMethod": "GET",
+      "RequestHeaders": {
+        "Authorization": "Sanitized",
+        "If-Match": "0x8D8566A5C777681",
+        "User-Agent": [
+          "azsdk-net-Storage.Files.DataLake/12.5.0-alpha.20200911.1",
+          "(.NET Core 4.6.29017.01; Microsoft Windows 10.0.18362 )"
+        ],
+        "x-ms-client-request-id": "592fa0ad-879a-64bc-160b-a1ed21a19ede",
+        "x-ms-date": "Fri, 11 Sep 2020 15:50:10 GMT",
         "x-ms-range": "bytes=128-255",
         "x-ms-return-client-request-id": "true",
         "x-ms-version": "2020-02-10"
@@ -246,36 +236,36 @@
         "Content-Length": "128",
         "Content-Range": "bytes 128-255/1024",
         "Content-Type": "application/octet-stream",
-        "Date": "Tue, 08 Sep 2020 16:07:31 GMT",
-        "ETag": "\u00220x8D854114A92A445\u0022",
-        "Last-Modified": "Tue, 08 Sep 2020 16:07:31 GMT",
-        "Server": [
-          "Windows-Azure-Blob/1.0",
-          "Microsoft-HTTPAPI/2.0"
-        ],
-        "x-ms-blob-type": "BlockBlob",
-        "x-ms-client-request-id": "83b428ad-3ae1-3d5e-dfeb-94442230f0cb",
-        "x-ms-creation-time": "Tue, 08 Sep 2020 16:07:31 GMT",
-        "x-ms-lease-state": "available",
-        "x-ms-lease-status": "unlocked",
-        "x-ms-request-id": "58e8b78e-e01e-00d5-41fa-8519ac000000",
-        "x-ms-server-encrypted": "true",
-        "x-ms-version": "2020-02-10"
-      },
-      "ResponseBody": "y2n/7SzbMyvX/TVZSqM0kGy6zTs1wY2TF6RydV8aV\u002BPdkhJ4vHFAxRYGuUuYXI7LtHHv3TAKTwrca9WHab7LvaZRfLiRu9P6egclLwdB\u002B7sWpsHuK3mz0kIInFCbuVxXOvukRt/VOvid9GMp5CACmnAZcML83ZItnql1iB\u002BDXsE="
-    },
-    {
-      "RequestUri": "http://gen1gen2domain1.blob.core.windows.net/test-filesystem-7a656644-3569-9b95-f524-32c4438e5521/test-file-998be1f8-4457-6290-a5af-8518104c6dc3",
-      "RequestMethod": "GET",
-      "RequestHeaders": {
-        "Authorization": "Sanitized",
-        "If-Match": "0x8D854114A92A445",
-        "User-Agent": [
-          "azsdk-net-Storage.Files.DataLake/12.5.0-alpha.20200908.1",
-          "(.NET Core 4.6.29130.01; Microsoft Windows 10.0.19041 )"
-        ],
-        "x-ms-client-request-id": "84f28609-f9c5-f505-3bb5-dda0db234f40",
-        "x-ms-date": "Tue, 08 Sep 2020 16:07:31 GMT",
+        "Date": "Fri, 11 Sep 2020 15:50:10 GMT",
+        "ETag": "\u00220x8D8566A5C777681\u0022",
+        "Last-Modified": "Fri, 11 Sep 2020 15:50:09 GMT",
+        "Server": [
+          "Windows-Azure-Blob/1.0",
+          "Microsoft-HTTPAPI/2.0"
+        ],
+        "x-ms-blob-type": "BlockBlob",
+        "x-ms-client-request-id": "592fa0ad-879a-64bc-160b-a1ed21a19ede",
+        "x-ms-creation-time": "Fri, 11 Sep 2020 15:50:08 GMT",
+        "x-ms-lease-state": "available",
+        "x-ms-lease-status": "unlocked",
+        "x-ms-request-id": "377438a0-c01e-0019-7d53-88cd1b000000",
+        "x-ms-server-encrypted": "true",
+        "x-ms-version": "2020-02-10"
+      },
+      "ResponseBody": "q5qLQjaF6qKSLhvJV14D8CblfG90vDvESAy8jTO7pxZ1V5G1jPdFjAh2T7s1OgutpSXOt1h3O\u002B9fx/kqyF1v1oYFU//NTmMvn/Bm/myAjw4AD\u002BcN7fC\u002B/huhVsX9G8OqB3g1L\u002BYL31fCnxdoED2C3zjrKbl2YemVR1XkLPidMoQ="
+    },
+    {
+      "RequestUri": "https://seannsecanary.blob.core.windows.net/test-filesystem-00c2f5b4-cf06-28da-f63e-661c52ef3e8f/test-file-6b1d9535-3c97-4793-83c5-a065169651c9",
+      "RequestMethod": "GET",
+      "RequestHeaders": {
+        "Authorization": "Sanitized",
+        "If-Match": "0x8D8566A5C777681",
+        "User-Agent": [
+          "azsdk-net-Storage.Files.DataLake/12.5.0-alpha.20200911.1",
+          "(.NET Core 4.6.29017.01; Microsoft Windows 10.0.18362 )"
+        ],
+        "x-ms-client-request-id": "ccea7e9c-5675-5b01-a652-971d721f0eac",
+        "x-ms-date": "Fri, 11 Sep 2020 15:50:10 GMT",
         "x-ms-range": "bytes=256-383",
         "x-ms-return-client-request-id": "true",
         "x-ms-version": "2020-02-10"
@@ -287,36 +277,36 @@
         "Content-Length": "128",
         "Content-Range": "bytes 256-383/1024",
         "Content-Type": "application/octet-stream",
-        "Date": "Tue, 08 Sep 2020 16:07:31 GMT",
-        "ETag": "\u00220x8D854114A92A445\u0022",
-        "Last-Modified": "Tue, 08 Sep 2020 16:07:31 GMT",
-        "Server": [
-          "Windows-Azure-Blob/1.0",
-          "Microsoft-HTTPAPI/2.0"
-        ],
-        "x-ms-blob-type": "BlockBlob",
-        "x-ms-client-request-id": "84f28609-f9c5-f505-3bb5-dda0db234f40",
-        "x-ms-creation-time": "Tue, 08 Sep 2020 16:07:31 GMT",
-        "x-ms-lease-state": "available",
-        "x-ms-lease-status": "unlocked",
-        "x-ms-request-id": "58e8b792-e01e-00d5-45fa-8519ac000000",
-        "x-ms-server-encrypted": "true",
-        "x-ms-version": "2020-02-10"
-      },
-      "ResponseBody": "qs30C5203EBsyFA2FYruIgUB4IJImltcaXaoNmCy2BmVon4WK/b8vD0vVjONWxgUulOCHqPceBBymKImDKXgufA2oXIL1/YPBSRFGEMnzw5ek3sNL7p2uSpupJNU1a\u002BXT5xDVrqlCeNccxl\u002Bll/MS8mUyHgp0oo1wOdInDJjuy8="
-    },
-    {
-      "RequestUri": "http://gen1gen2domain1.blob.core.windows.net/test-filesystem-7a656644-3569-9b95-f524-32c4438e5521/test-file-998be1f8-4457-6290-a5af-8518104c6dc3",
-      "RequestMethod": "GET",
-      "RequestHeaders": {
-        "Authorization": "Sanitized",
-        "If-Match": "0x8D854114A92A445",
-        "User-Agent": [
-          "azsdk-net-Storage.Files.DataLake/12.5.0-alpha.20200908.1",
-          "(.NET Core 4.6.29130.01; Microsoft Windows 10.0.19041 )"
-        ],
-        "x-ms-client-request-id": "9c3ba46a-6c3d-0905-9f41-74b2e97e9bf2",
-        "x-ms-date": "Tue, 08 Sep 2020 16:07:31 GMT",
+        "Date": "Fri, 11 Sep 2020 15:50:10 GMT",
+        "ETag": "\u00220x8D8566A5C777681\u0022",
+        "Last-Modified": "Fri, 11 Sep 2020 15:50:09 GMT",
+        "Server": [
+          "Windows-Azure-Blob/1.0",
+          "Microsoft-HTTPAPI/2.0"
+        ],
+        "x-ms-blob-type": "BlockBlob",
+        "x-ms-client-request-id": "ccea7e9c-5675-5b01-a652-971d721f0eac",
+        "x-ms-creation-time": "Fri, 11 Sep 2020 15:50:08 GMT",
+        "x-ms-lease-state": "available",
+        "x-ms-lease-status": "unlocked",
+        "x-ms-request-id": "377438ab-c01e-0019-0753-88cd1b000000",
+        "x-ms-server-encrypted": "true",
+        "x-ms-version": "2020-02-10"
+      },
+      "ResponseBody": "LLv39EpfJ/Qvj0tN2FXt3R93jRLxCTSljp/okSezXyRtkztURo6U2MM0iuYVnL3xaAcNgRAfkiKHUWWrdpbNezAn4EUZmJaQ4rROvX9Nj/Lh9ykfpt4TTQAZzfUo6WItZg627rt4189wfJ5c0dWiOsJyyX9srdVRE5JEAMuhaPk="
+    },
+    {
+      "RequestUri": "https://seannsecanary.blob.core.windows.net/test-filesystem-00c2f5b4-cf06-28da-f63e-661c52ef3e8f/test-file-6b1d9535-3c97-4793-83c5-a065169651c9",
+      "RequestMethod": "GET",
+      "RequestHeaders": {
+        "Authorization": "Sanitized",
+        "If-Match": "0x8D8566A5C777681",
+        "User-Agent": [
+          "azsdk-net-Storage.Files.DataLake/12.5.0-alpha.20200911.1",
+          "(.NET Core 4.6.29017.01; Microsoft Windows 10.0.18362 )"
+        ],
+        "x-ms-client-request-id": "a250dc7f-d2b6-3d69-9526-427066d6712a",
+        "x-ms-date": "Fri, 11 Sep 2020 15:50:10 GMT",
         "x-ms-range": "bytes=384-511",
         "x-ms-return-client-request-id": "true",
         "x-ms-version": "2020-02-10"
@@ -328,36 +318,36 @@
         "Content-Length": "128",
         "Content-Range": "bytes 384-511/1024",
         "Content-Type": "application/octet-stream",
-        "Date": "Tue, 08 Sep 2020 16:07:31 GMT",
-        "ETag": "\u00220x8D854114A92A445\u0022",
-        "Last-Modified": "Tue, 08 Sep 2020 16:07:31 GMT",
-        "Server": [
-          "Windows-Azure-Blob/1.0",
-          "Microsoft-HTTPAPI/2.0"
-        ],
-        "x-ms-blob-type": "BlockBlob",
-        "x-ms-client-request-id": "9c3ba46a-6c3d-0905-9f41-74b2e97e9bf2",
-        "x-ms-creation-time": "Tue, 08 Sep 2020 16:07:31 GMT",
-        "x-ms-lease-state": "available",
-        "x-ms-lease-status": "unlocked",
-        "x-ms-request-id": "58e8b79a-e01e-00d5-4cfa-8519ac000000",
-        "x-ms-server-encrypted": "true",
-        "x-ms-version": "2020-02-10"
-      },
-      "ResponseBody": "dK3JpuN5U7iKmLG8ofgiyqJZyr8NN218Eg2V0l1tsPm36QrpliVnT0AQ7ZEhzpTIxH762Zj7ITw/TJTW44BaHee3BLftOTN88Xp//UncW0R5zQ7fctdgvMjNqkqQkWy/tdCqacnc2otKfegefCTyY/FQXRVye6oQV0jvH4/o62A="
-    },
-    {
-      "RequestUri": "http://gen1gen2domain1.blob.core.windows.net/test-filesystem-7a656644-3569-9b95-f524-32c4438e5521/test-file-998be1f8-4457-6290-a5af-8518104c6dc3",
-      "RequestMethod": "GET",
-      "RequestHeaders": {
-        "Authorization": "Sanitized",
-        "If-Match": "0x8D854114A92A445",
-        "User-Agent": [
-          "azsdk-net-Storage.Files.DataLake/12.5.0-alpha.20200908.1",
-          "(.NET Core 4.6.29130.01; Microsoft Windows 10.0.19041 )"
-        ],
-        "x-ms-client-request-id": "36350709-b3e7-a003-e28b-8666eceefc8c",
-        "x-ms-date": "Tue, 08 Sep 2020 16:07:32 GMT",
+        "Date": "Fri, 11 Sep 2020 15:50:10 GMT",
+        "ETag": "\u00220x8D8566A5C777681\u0022",
+        "Last-Modified": "Fri, 11 Sep 2020 15:50:09 GMT",
+        "Server": [
+          "Windows-Azure-Blob/1.0",
+          "Microsoft-HTTPAPI/2.0"
+        ],
+        "x-ms-blob-type": "BlockBlob",
+        "x-ms-client-request-id": "a250dc7f-d2b6-3d69-9526-427066d6712a",
+        "x-ms-creation-time": "Fri, 11 Sep 2020 15:50:08 GMT",
+        "x-ms-lease-state": "available",
+        "x-ms-lease-status": "unlocked",
+        "x-ms-request-id": "377438b7-c01e-0019-1353-88cd1b000000",
+        "x-ms-server-encrypted": "true",
+        "x-ms-version": "2020-02-10"
+      },
+      "ResponseBody": "UiBWcZagN2kfWa8qP7Z8K3aSMrYf4sC4OWTaKDPXBM4UpAqwfjGjITtgYBP\u002BqhJdFhmKOG6x2m9fnTcyxg41SFXhFpqszKxE7hF6v4Ktuo5SfRIaTMtfYsqaUOD5cVssKhi9HJR3sUpsRUpdNxrtsuOp30j8GvuKgbPQEXzLSn0="
+    },
+    {
+      "RequestUri": "https://seannsecanary.blob.core.windows.net/test-filesystem-00c2f5b4-cf06-28da-f63e-661c52ef3e8f/test-file-6b1d9535-3c97-4793-83c5-a065169651c9",
+      "RequestMethod": "GET",
+      "RequestHeaders": {
+        "Authorization": "Sanitized",
+        "If-Match": "0x8D8566A5C777681",
+        "User-Agent": [
+          "azsdk-net-Storage.Files.DataLake/12.5.0-alpha.20200911.1",
+          "(.NET Core 4.6.29017.01; Microsoft Windows 10.0.18362 )"
+        ],
+        "x-ms-client-request-id": "959e31cf-6bcf-4df6-66e7-e3869fc648d5",
+        "x-ms-date": "Fri, 11 Sep 2020 15:50:10 GMT",
         "x-ms-range": "bytes=512-639",
         "x-ms-return-client-request-id": "true",
         "x-ms-version": "2020-02-10"
@@ -369,36 +359,36 @@
         "Content-Length": "128",
         "Content-Range": "bytes 512-639/1024",
         "Content-Type": "application/octet-stream",
-        "Date": "Tue, 08 Sep 2020 16:07:31 GMT",
-        "ETag": "\u00220x8D854114A92A445\u0022",
-        "Last-Modified": "Tue, 08 Sep 2020 16:07:31 GMT",
-        "Server": [
-          "Windows-Azure-Blob/1.0",
-          "Microsoft-HTTPAPI/2.0"
-        ],
-        "x-ms-blob-type": "BlockBlob",
-        "x-ms-client-request-id": "36350709-b3e7-a003-e28b-8666eceefc8c",
-        "x-ms-creation-time": "Tue, 08 Sep 2020 16:07:31 GMT",
-        "x-ms-lease-state": "available",
-        "x-ms-lease-status": "unlocked",
-        "x-ms-request-id": "58e8b79e-e01e-00d5-4ffa-8519ac000000",
-        "x-ms-server-encrypted": "true",
-        "x-ms-version": "2020-02-10"
-      },
-      "ResponseBody": "Dr9IeTHxepzzgpT170FApNtGWUA0V0w6JpoSge26/GKShxC83HkxANXBIe/mtSEVCEtESI\u002BrLLdyDlOX3vmuOIYyY2cxhMdhFVlqcjVdU3B4/HmidrPS5ltZSc4mmSHbEulos1K644SD4zI2QLmCFbriHuKADMHSYHwL2Dr5Ons="
-    },
-    {
-      "RequestUri": "http://gen1gen2domain1.blob.core.windows.net/test-filesystem-7a656644-3569-9b95-f524-32c4438e5521/test-file-998be1f8-4457-6290-a5af-8518104c6dc3",
-      "RequestMethod": "GET",
-      "RequestHeaders": {
-        "Authorization": "Sanitized",
-        "If-Match": "0x8D854114A92A445",
-        "User-Agent": [
-          "azsdk-net-Storage.Files.DataLake/12.5.0-alpha.20200908.1",
-          "(.NET Core 4.6.29130.01; Microsoft Windows 10.0.19041 )"
-        ],
-        "x-ms-client-request-id": "e1a897f4-6448-410b-4e51-c6ead3e2baf8",
-        "x-ms-date": "Tue, 08 Sep 2020 16:07:32 GMT",
+        "Date": "Fri, 11 Sep 2020 15:50:10 GMT",
+        "ETag": "\u00220x8D8566A5C777681\u0022",
+        "Last-Modified": "Fri, 11 Sep 2020 15:50:09 GMT",
+        "Server": [
+          "Windows-Azure-Blob/1.0",
+          "Microsoft-HTTPAPI/2.0"
+        ],
+        "x-ms-blob-type": "BlockBlob",
+        "x-ms-client-request-id": "959e31cf-6bcf-4df6-66e7-e3869fc648d5",
+        "x-ms-creation-time": "Fri, 11 Sep 2020 15:50:08 GMT",
+        "x-ms-lease-state": "available",
+        "x-ms-lease-status": "unlocked",
+        "x-ms-request-id": "377438be-c01e-0019-1a53-88cd1b000000",
+        "x-ms-server-encrypted": "true",
+        "x-ms-version": "2020-02-10"
+      },
+      "ResponseBody": "tk6UafCe\u002BdvMyK4HgQIrr6ye/VCREi8QHDOa4KafzaH6zKbohoPBRK8EfDRs9Ah/iCBk3c3666MehE28Axg0LPoMDLRbQikp3LmgjZX7oygrGleGOvDT/\u002BECygI2BUGX0E86X\u002BdUJEb3OwEUWl4OIuEkkejArfIKOQzTWHgn8tY="
+    },
+    {
+      "RequestUri": "https://seannsecanary.blob.core.windows.net/test-filesystem-00c2f5b4-cf06-28da-f63e-661c52ef3e8f/test-file-6b1d9535-3c97-4793-83c5-a065169651c9",
+      "RequestMethod": "GET",
+      "RequestHeaders": {
+        "Authorization": "Sanitized",
+        "If-Match": "0x8D8566A5C777681",
+        "User-Agent": [
+          "azsdk-net-Storage.Files.DataLake/12.5.0-alpha.20200911.1",
+          "(.NET Core 4.6.29017.01; Microsoft Windows 10.0.18362 )"
+        ],
+        "x-ms-client-request-id": "35a017da-db38-8f5a-d4d2-aba42e921a81",
+        "x-ms-date": "Fri, 11 Sep 2020 15:50:10 GMT",
         "x-ms-range": "bytes=640-767",
         "x-ms-return-client-request-id": "true",
         "x-ms-version": "2020-02-10"
@@ -410,36 +400,36 @@
         "Content-Length": "128",
         "Content-Range": "bytes 640-767/1024",
         "Content-Type": "application/octet-stream",
-        "Date": "Tue, 08 Sep 2020 16:07:31 GMT",
-        "ETag": "\u00220x8D854114A92A445\u0022",
-        "Last-Modified": "Tue, 08 Sep 2020 16:07:31 GMT",
-        "Server": [
-          "Windows-Azure-Blob/1.0",
-          "Microsoft-HTTPAPI/2.0"
-        ],
-        "x-ms-blob-type": "BlockBlob",
-        "x-ms-client-request-id": "e1a897f4-6448-410b-4e51-c6ead3e2baf8",
-        "x-ms-creation-time": "Tue, 08 Sep 2020 16:07:31 GMT",
-        "x-ms-lease-state": "available",
-        "x-ms-lease-status": "unlocked",
-        "x-ms-request-id": "58e8b7a9-e01e-00d5-57fa-8519ac000000",
-        "x-ms-server-encrypted": "true",
-        "x-ms-version": "2020-02-10"
-      },
-      "ResponseBody": "OI5gS/SgHr4Y9B6TgZymotczE0R6PlsGJ5ZT1q4LSYmot/2xWDYhGsRgyYvtLlHD1WkBB\u002Bb2APkzWiReTEgQDauV6sme9UmgEvmAGnXPGPhEkABECUKjsrYEfv4Sws18T7vgWESIJOAfYPTsduaDY0ErGrxHywNp8jcTmnZLjk8="
-    },
-    {
-      "RequestUri": "http://gen1gen2domain1.blob.core.windows.net/test-filesystem-7a656644-3569-9b95-f524-32c4438e5521/test-file-998be1f8-4457-6290-a5af-8518104c6dc3",
-      "RequestMethod": "GET",
-      "RequestHeaders": {
-        "Authorization": "Sanitized",
-        "If-Match": "0x8D854114A92A445",
-        "User-Agent": [
-          "azsdk-net-Storage.Files.DataLake/12.5.0-alpha.20200908.1",
-          "(.NET Core 4.6.29130.01; Microsoft Windows 10.0.19041 )"
-        ],
-        "x-ms-client-request-id": "5571500f-1a45-3c44-6f66-071a3c753c7a",
-        "x-ms-date": "Tue, 08 Sep 2020 16:07:32 GMT",
+        "Date": "Fri, 11 Sep 2020 15:50:10 GMT",
+        "ETag": "\u00220x8D8566A5C777681\u0022",
+        "Last-Modified": "Fri, 11 Sep 2020 15:50:09 GMT",
+        "Server": [
+          "Windows-Azure-Blob/1.0",
+          "Microsoft-HTTPAPI/2.0"
+        ],
+        "x-ms-blob-type": "BlockBlob",
+        "x-ms-client-request-id": "35a017da-db38-8f5a-d4d2-aba42e921a81",
+        "x-ms-creation-time": "Fri, 11 Sep 2020 15:50:08 GMT",
+        "x-ms-lease-state": "available",
+        "x-ms-lease-status": "unlocked",
+        "x-ms-request-id": "377438c8-c01e-0019-2353-88cd1b000000",
+        "x-ms-server-encrypted": "true",
+        "x-ms-version": "2020-02-10"
+      },
+      "ResponseBody": "dwi8RsFDQNb1EY/\u002B7r6kg/SnIBJzWNYiXTAm24HMzc9JKp1SocdhneO68q8e8xt6Z09j0AbfYx4ymumRHWVVKUO/tcMhUuEtRYMvuWYnA2oUq3Mxaf3Jacd\u002BHwbe0H99ZclrXz1YWRRuNYuCsKm4C5d\u002BfHLyJL9G9Uz7ozPbTnQ="
+    },
+    {
+      "RequestUri": "https://seannsecanary.blob.core.windows.net/test-filesystem-00c2f5b4-cf06-28da-f63e-661c52ef3e8f/test-file-6b1d9535-3c97-4793-83c5-a065169651c9",
+      "RequestMethod": "GET",
+      "RequestHeaders": {
+        "Authorization": "Sanitized",
+        "If-Match": "0x8D8566A5C777681",
+        "User-Agent": [
+          "azsdk-net-Storage.Files.DataLake/12.5.0-alpha.20200911.1",
+          "(.NET Core 4.6.29017.01; Microsoft Windows 10.0.18362 )"
+        ],
+        "x-ms-client-request-id": "88abbef0-1225-ff9d-8b07-7087c4363e30",
+        "x-ms-date": "Fri, 11 Sep 2020 15:50:10 GMT",
         "x-ms-range": "bytes=768-895",
         "x-ms-return-client-request-id": "true",
         "x-ms-version": "2020-02-10"
@@ -451,36 +441,36 @@
         "Content-Length": "128",
         "Content-Range": "bytes 768-895/1024",
         "Content-Type": "application/octet-stream",
-        "Date": "Tue, 08 Sep 2020 16:07:31 GMT",
-        "ETag": "\u00220x8D854114A92A445\u0022",
-        "Last-Modified": "Tue, 08 Sep 2020 16:07:31 GMT",
-        "Server": [
-          "Windows-Azure-Blob/1.0",
-          "Microsoft-HTTPAPI/2.0"
-        ],
-        "x-ms-blob-type": "BlockBlob",
-        "x-ms-client-request-id": "5571500f-1a45-3c44-6f66-071a3c753c7a",
-        "x-ms-creation-time": "Tue, 08 Sep 2020 16:07:31 GMT",
-        "x-ms-lease-state": "available",
-        "x-ms-lease-status": "unlocked",
-        "x-ms-request-id": "58e8b7b2-e01e-00d5-5ffa-8519ac000000",
-        "x-ms-server-encrypted": "true",
-        "x-ms-version": "2020-02-10"
-      },
-      "ResponseBody": "KwPKue/AtLxrICWpTbY80IEaveeoEDWEuHZmDHSKadTSpcFyG8l0gHddUSamWhw7\u002B0IZXI2nphrORgF5WqdH4bdQ1qj1ybS3pTxvSr8O3V1aKhAxcQxGK/6mo9TH\u002BybPFm9vVYRzRjKOYbZRN1tawGikHi\u002BXFW\u002BqCaupTiXf76o="
-    },
-    {
-      "RequestUri": "http://gen1gen2domain1.blob.core.windows.net/test-filesystem-7a656644-3569-9b95-f524-32c4438e5521/test-file-998be1f8-4457-6290-a5af-8518104c6dc3",
-      "RequestMethod": "GET",
-      "RequestHeaders": {
-        "Authorization": "Sanitized",
-        "If-Match": "0x8D854114A92A445",
-        "User-Agent": [
-          "azsdk-net-Storage.Files.DataLake/12.5.0-alpha.20200908.1",
-          "(.NET Core 4.6.29130.01; Microsoft Windows 10.0.19041 )"
-        ],
-        "x-ms-client-request-id": "83db60a2-6570-f5b2-a9aa-a35aef56ca33",
-        "x-ms-date": "Tue, 08 Sep 2020 16:07:32 GMT",
+        "Date": "Fri, 11 Sep 2020 15:50:10 GMT",
+        "ETag": "\u00220x8D8566A5C777681\u0022",
+        "Last-Modified": "Fri, 11 Sep 2020 15:50:09 GMT",
+        "Server": [
+          "Windows-Azure-Blob/1.0",
+          "Microsoft-HTTPAPI/2.0"
+        ],
+        "x-ms-blob-type": "BlockBlob",
+        "x-ms-client-request-id": "88abbef0-1225-ff9d-8b07-7087c4363e30",
+        "x-ms-creation-time": "Fri, 11 Sep 2020 15:50:08 GMT",
+        "x-ms-lease-state": "available",
+        "x-ms-lease-status": "unlocked",
+        "x-ms-request-id": "377438d1-c01e-0019-2b53-88cd1b000000",
+        "x-ms-server-encrypted": "true",
+        "x-ms-version": "2020-02-10"
+      },
+      "ResponseBody": "A7FUnLukLLxSXsMzcUa4HcUTb19UDYtACSRp8Vy14ZLnFn//VRxP81LAH5NhjNWvk97dH2zuIPUmE5KWOjtfnH0wTFvHucepxHwNk\u002B33331Pul1\u002B18Em\u002BPWJ2UKJuLgXYYMWMD956NoWNFvw4Y0HLjQUR4Dd4cS7ClRlPd\u002BFHws="
+    },
+    {
+      "RequestUri": "https://seannsecanary.blob.core.windows.net/test-filesystem-00c2f5b4-cf06-28da-f63e-661c52ef3e8f/test-file-6b1d9535-3c97-4793-83c5-a065169651c9",
+      "RequestMethod": "GET",
+      "RequestHeaders": {
+        "Authorization": "Sanitized",
+        "If-Match": "0x8D8566A5C777681",
+        "User-Agent": [
+          "azsdk-net-Storage.Files.DataLake/12.5.0-alpha.20200911.1",
+          "(.NET Core 4.6.29017.01; Microsoft Windows 10.0.18362 )"
+        ],
+        "x-ms-client-request-id": "70b38637-92e6-e05b-ac4d-d4d196499a20",
+        "x-ms-date": "Fri, 11 Sep 2020 15:50:10 GMT",
         "x-ms-range": "bytes=896-1023",
         "x-ms-return-client-request-id": "true",
         "x-ms-version": "2020-02-10"
@@ -492,36 +482,36 @@
         "Content-Length": "128",
         "Content-Range": "bytes 896-1023/1024",
         "Content-Type": "application/octet-stream",
-        "Date": "Tue, 08 Sep 2020 16:07:31 GMT",
-        "ETag": "\u00220x8D854114A92A445\u0022",
-        "Last-Modified": "Tue, 08 Sep 2020 16:07:31 GMT",
-        "Server": [
-          "Windows-Azure-Blob/1.0",
-          "Microsoft-HTTPAPI/2.0"
-        ],
-        "x-ms-blob-type": "BlockBlob",
-        "x-ms-client-request-id": "83db60a2-6570-f5b2-a9aa-a35aef56ca33",
-        "x-ms-creation-time": "Tue, 08 Sep 2020 16:07:31 GMT",
-        "x-ms-lease-state": "available",
-        "x-ms-lease-status": "unlocked",
-        "x-ms-request-id": "58e8b7bb-e01e-00d5-67fa-8519ac000000",
-        "x-ms-server-encrypted": "true",
-        "x-ms-version": "2020-02-10"
-      },
-      "ResponseBody": "FaA0UJ6I2ebj3qMPVfT0okvjbCPc9jgBAMVM2cr3DK5xDDyWJwoh4Ms4S7lxX1QUtgcDQnPMzR5oM0/ZOwAc7NH1nkm4XXpAwYtYpKt/j6BwNyLD9Mk6pT4eLvS7R6TLHF/ne8ELXFmMwoHndClz6aOvaQTdWPcIuvkKmi6GhXk="
-    },
-    {
-      "RequestUri": "http://gen1gen2domain1.blob.core.windows.net/test-filesystem-7a656644-3569-9b95-f524-32c4438e5521?restype=container",
+        "Date": "Fri, 11 Sep 2020 15:50:10 GMT",
+        "ETag": "\u00220x8D8566A5C777681\u0022",
+        "Last-Modified": "Fri, 11 Sep 2020 15:50:09 GMT",
+        "Server": [
+          "Windows-Azure-Blob/1.0",
+          "Microsoft-HTTPAPI/2.0"
+        ],
+        "x-ms-blob-type": "BlockBlob",
+        "x-ms-client-request-id": "70b38637-92e6-e05b-ac4d-d4d196499a20",
+        "x-ms-creation-time": "Fri, 11 Sep 2020 15:50:08 GMT",
+        "x-ms-lease-state": "available",
+        "x-ms-lease-status": "unlocked",
+        "x-ms-request-id": "377438e3-c01e-0019-3b53-88cd1b000000",
+        "x-ms-server-encrypted": "true",
+        "x-ms-version": "2020-02-10"
+      },
+      "ResponseBody": "w/YyauGuPtXRg2ijZTYWaIGqDnRxNzqAvlom6xSq\u002BpAUUCzrW51NhdZxrll4IVXTPf27NXermYy7squHiFLBJ4jXjhUJKwzkXYid/4jgB50EUq4X7sUZabagL6nyxv2EsIfRoZJAyhHw19juDZkD26sNgjWkqjnDviVeafxj8pc="
+    },
+    {
+      "RequestUri": "https://seannsecanary.blob.core.windows.net/test-filesystem-00c2f5b4-cf06-28da-f63e-661c52ef3e8f?restype=container",
       "RequestMethod": "DELETE",
       "RequestHeaders": {
         "Authorization": "Sanitized",
-        "traceparent": "00-0fc76a7ca6e4b24db71e40e15b23ed61-c0b48f29a6c54248-00",
-        "User-Agent": [
-          "azsdk-net-Storage.Files.DataLake/12.5.0-alpha.20200908.1",
-          "(.NET Core 4.6.29130.01; Microsoft Windows 10.0.19041 )"
-        ],
-        "x-ms-client-request-id": "db778b23-b899-730a-0a2b-5aebc61b0ecf",
-        "x-ms-date": "Tue, 08 Sep 2020 16:07:32 GMT",
+        "traceparent": "00-c7ab398adec391479d24ee8ac72bfa53-b763f2c941e73a47-00",
+        "User-Agent": [
+          "azsdk-net-Storage.Files.DataLake/12.5.0-alpha.20200911.1",
+          "(.NET Core 4.6.29017.01; Microsoft Windows 10.0.18362 )"
+        ],
+        "x-ms-client-request-id": "3e501788-cd82-e84a-7da7-bba6c27b3cfd",
+        "x-ms-date": "Fri, 11 Sep 2020 15:50:10 GMT",
         "x-ms-return-client-request-id": "true",
         "x-ms-version": "2020-02-10"
       },
@@ -529,26 +519,20 @@
       "StatusCode": 202,
       "ResponseHeaders": {
         "Content-Length": "0",
-        "Date": "Tue, 08 Sep 2020 16:07:31 GMT",
-        "Server": [
-          "Windows-Azure-Blob/1.0",
-          "Microsoft-HTTPAPI/2.0"
-        ],
-<<<<<<< HEAD
-        "x-ms-client-request-id": "83db60a2-6570-f5b2-a9aa-a35aef56ca33",
-        "x-ms-request-id": "d05d6bb1-401e-0072-531c-5b96cd000000",
-        "x-ms-version": "2020-02-10"
-=======
-        "x-ms-client-request-id": "db778b23-b899-730a-0a2b-5aebc61b0ecf",
-        "x-ms-request-id": "58e8b7c6-e01e-00d5-6ffa-8519ac000000",
-        "x-ms-version": "2019-12-12"
->>>>>>> 3d593566
+        "Date": "Fri, 11 Sep 2020 15:50:10 GMT",
+        "Server": [
+          "Windows-Azure-Blob/1.0",
+          "Microsoft-HTTPAPI/2.0"
+        ],
+        "x-ms-client-request-id": "3e501788-cd82-e84a-7da7-bba6c27b3cfd",
+        "x-ms-request-id": "377438ec-c01e-0019-4453-88cd1b000000",
+        "x-ms-version": "2020-02-10"
       },
       "ResponseBody": []
     }
   ],
   "Variables": {
-    "RandomSeed": "93836101",
-    "Storage_TestConfigHierarchicalNamespace": "NamespaceTenant\ngen1gen2domain1\nU2FuaXRpemVk\nhttp://gen1gen2domain1.blob.core.windows.net\nhttp://gen1gen2domain1.file.core.windows.net\nhttp://gen1gen2domain1.queue.core.windows.net\nhttp://gen1gen2domain1.table.core.windows.net\n\n\n\n\nhttp://gen1gen2domain1-secondary.blob.core.windows.net\nhttp://gen1gen2domain1-secondary.file.core.windows.net\nhttp://gen1gen2domain1-secondary.queue.core.windows.net\nhttp://gen1gen2domain1-secondary.table.core.windows.net\nc6b5fe1a-9b59-4975-92c4-d9f728c3c371\nSanitized\n72f988bf-86f1-41af-91ab-2d7cd011db47\nhttps://login.microsoftonline.com/\nCloud\nBlobEndpoint=http://gen1gen2domain1.blob.core.windows.net/;QueueEndpoint=http://gen1gen2domain1.queue.core.windows.net/;FileEndpoint=http://gen1gen2domain1.file.core.windows.net/;BlobSecondaryEndpoint=http://gen1gen2domain1-secondary.blob.core.windows.net/;QueueSecondaryEndpoint=http://gen1gen2domain1-secondary.queue.core.windows.net/;FileSecondaryEndpoint=http://gen1gen2domain1-secondary.file.core.windows.net/;AccountName=gen1gen2domain1;AccountKey=Sanitized\n"
+    "RandomSeed": "1736013693",
+    "Storage_TestConfigHierarchicalNamespace": "NamespaceTenant\nseannsecanary\nU2FuaXRpemVk\nhttps://seannsecanary.blob.core.windows.net\nhttps://seannsecanary.file.core.windows.net\nhttps://seannsecanary.queue.core.windows.net\nhttps://seannsecanary.table.core.windows.net\n\n\n\n\nhttps://seannsecanary-secondary.blob.core.windows.net\nhttps://seannsecanary-secondary.file.core.windows.net\nhttps://seannsecanary-secondary.queue.core.windows.net\nhttps://seannsecanary-secondary.table.core.windows.net\n68390a19-a643-458b-b726-408abf67b4fc\nSanitized\n72f988bf-86f1-41af-91ab-2d7cd011db47\nhttps://login.microsoftonline.com/\nCloud\nBlobEndpoint=https://seannsecanary.blob.core.windows.net/;QueueEndpoint=https://seannsecanary.queue.core.windows.net/;FileEndpoint=https://seannsecanary.file.core.windows.net/;BlobSecondaryEndpoint=https://seannsecanary-secondary.blob.core.windows.net/;QueueSecondaryEndpoint=https://seannsecanary-secondary.queue.core.windows.net/;FileSecondaryEndpoint=https://seannsecanary-secondary.file.core.windows.net/;AccountName=seannsecanary;AccountKey=Sanitized\n"
   }
 }