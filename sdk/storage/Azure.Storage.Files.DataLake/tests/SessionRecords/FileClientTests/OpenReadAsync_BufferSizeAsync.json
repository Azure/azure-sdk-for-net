--- conflicted
+++ resolved
@@ -1,30 +1,19 @@
 {
   "Entries": [
     {
-      "RequestUri": "https://seannse.blob.core.windows.net/test-filesystem-00c2f5b4-cf06-28da-f63e-661c52ef3e8f?restype=container",
+      "RequestUri": "https://seannse.blob.core.windows.net/test-filesystem-a6b5bc35-32df-5211-8b3d-728e2018f4ac?restype=container",
       "RequestMethod": "PUT",
       "RequestHeaders": {
         "Accept": "application/xml",
         "Authorization": "Sanitized",
-<<<<<<< HEAD
-        "traceparent": "00-7ad95fddbb8f1f4eae2c9e47db921830-902ab010f98c5344-00",
-        "User-Agent": [
-          "azsdk-net-Storage.Files.DataLake/12.7.0-alpha.20210202.1",
-          "(.NET Framework 4.8.4250.0; Microsoft Windows 10.0.19042 )"
+        "traceparent": "00-c81c4eb90a142347b522652f3eef68ef-0ef89aae0dd6b644-00",
+        "User-Agent": [
+          "azsdk-net-Storage.Files.DataLake/12.7.0-alpha.20210219.1",
+          "(.NET 5.0.3; Microsoft Windows 10.0.19041)"
         ],
         "x-ms-blob-public-access": "container",
-        "x-ms-client-request-id": "ce99e8fc-f77c-bb31-b9b5-8cf57b0ee0e8",
-        "x-ms-date": "Wed, 03 Feb 2021 02:08:35 GMT",
-=======
-        "traceparent": "00-662865086acead44a9b4208fa18235a5-81826166e67d9f48-00",
-        "User-Agent": [
-          "azsdk-net-Storage.Files.DataLake/12.7.0-alpha.20210217.1",
-          "(.NET 5.0.3; Microsoft Windows 10.0.19042)"
-        ],
-        "x-ms-blob-public-access": "container",
-        "x-ms-client-request-id": "ce99e8fc-f77c-bb31-b9b5-8cf57b0ee0e8",
-        "x-ms-date": "Wed, 17 Feb 2021 22:33:58 GMT",
->>>>>>> 1814567d
+        "x-ms-client-request-id": "086fcc7e-8d3d-7064-6c8b-1d428877a231",
+        "x-ms-date": "Fri, 19 Feb 2021 19:12:54 GMT",
         "x-ms-return-client-request-id": "true",
         "x-ms-version": "2020-06-12"
       },
@@ -32,53 +21,33 @@
       "StatusCode": 201,
       "ResponseHeaders": {
         "Content-Length": "0",
-<<<<<<< HEAD
-        "Date": "Wed, 03 Feb 2021 02:08:36 GMT",
-        "ETag": "\u00220x8D8C7E89DF0D2BB\u0022",
-        "Last-Modified": "Wed, 03 Feb 2021 02:08:36 GMT",
-=======
-        "Date": "Wed, 17 Feb 2021 22:33:58 GMT",
-        "ETag": "\u00220x8D8D3941E602B9F\u0022",
-        "Last-Modified": "Wed, 17 Feb 2021 22:33:59 GMT",
->>>>>>> 1814567d
-        "Server": [
-          "Windows-Azure-Blob/1.0",
-          "Microsoft-HTTPAPI/2.0"
-        ],
-        "x-ms-client-request-id": "ce99e8fc-f77c-bb31-b9b5-8cf57b0ee0e8",
-<<<<<<< HEAD
-        "x-ms-request-id": "fee3f722-e01e-0084-26d1-f90d5e000000",
-=======
-        "x-ms-request-id": "0a390195-101e-0006-417c-054ce0000000",
->>>>>>> 1814567d
+        "Date": "Fri, 19 Feb 2021 19:12:53 GMT",
+        "ETag": "\u00220x8D8D50A5BA9C123\u0022",
+        "Last-Modified": "Fri, 19 Feb 2021 19:12:53 GMT",
+        "Server": [
+          "Windows-Azure-Blob/1.0",
+          "Microsoft-HTTPAPI/2.0"
+        ],
+        "x-ms-client-request-id": "086fcc7e-8d3d-7064-6c8b-1d428877a231",
+        "x-ms-request-id": "2e6bcd57-201e-00a4-59f3-0676f9000000",
         "x-ms-version": "2020-06-12"
       },
       "ResponseBody": []
     },
     {
-      "RequestUri": "https://seannse.dfs.core.windows.net/test-filesystem-00c2f5b4-cf06-28da-f63e-661c52ef3e8f/test-file-6b1d9535-3c97-4793-83c5-a065169651c9?resource=file",
+      "RequestUri": "https://seannse.dfs.core.windows.net/test-filesystem-a6b5bc35-32df-5211-8b3d-728e2018f4ac/test-file-92df14df-d79a-da25-d75a-596c9705168c?resource=file",
       "RequestMethod": "PUT",
       "RequestHeaders": {
         "Accept": "application/json",
         "Authorization": "Sanitized",
         "If-None-Match": "*",
-<<<<<<< HEAD
-        "traceparent": "00-cd083be49f83ca4884a92af76bf17fc9-b85710b077895a42-00",
-        "User-Agent": [
-          "azsdk-net-Storage.Files.DataLake/12.7.0-alpha.20210202.1",
-          "(.NET Framework 4.8.4250.0; Microsoft Windows 10.0.19042 )"
-        ],
-        "x-ms-client-request-id": "e4fe539d-c743-05df-4e0d-e36ce160158c",
-        "x-ms-date": "Wed, 03 Feb 2021 02:08:36 GMT",
-=======
-        "traceparent": "00-f1b4cb95c97f78429fd1a8c9629f1427-62eea7eb93ee5e46-00",
-        "User-Agent": [
-          "azsdk-net-Storage.Files.DataLake/12.7.0-alpha.20210217.1",
-          "(.NET 5.0.3; Microsoft Windows 10.0.19042)"
-        ],
-        "x-ms-client-request-id": "e4fe539d-c743-05df-4e0d-e36ce160158c",
-        "x-ms-date": "Wed, 17 Feb 2021 22:33:59 GMT",
->>>>>>> 1814567d
+        "traceparent": "00-000bec5211b8bd4aae67b012a838387d-84eff0b00be0c744-00",
+        "User-Agent": [
+          "azsdk-net-Storage.Files.DataLake/12.7.0-alpha.20210219.1",
+          "(.NET 5.0.3; Microsoft Windows 10.0.19041)"
+        ],
+        "x-ms-client-request-id": "a756b624-d461-005d-f70f-5c457086996d",
+        "x-ms-date": "Fri, 19 Feb 2021 19:12:54 GMT",
         "x-ms-return-client-request-id": "true",
         "x-ms-version": "2020-06-12"
       },
@@ -86,189 +55,118 @@
       "StatusCode": 201,
       "ResponseHeaders": {
         "Content-Length": "0",
-<<<<<<< HEAD
-        "Date": "Wed, 03 Feb 2021 02:08:36 GMT",
-        "ETag": "\u00220x8D8C7E89E2A3F24\u0022",
-        "Last-Modified": "Wed, 03 Feb 2021 02:08:37 GMT",
-=======
-        "Date": "Wed, 17 Feb 2021 22:33:59 GMT",
-        "ETag": "\u00220x8D8D3941E9236FB\u0022",
-        "Last-Modified": "Wed, 17 Feb 2021 22:33:59 GMT",
->>>>>>> 1814567d
+        "Date": "Fri, 19 Feb 2021 19:12:53 GMT",
+        "ETag": "\u00220x8D8D50A5BBA3C44\u0022",
+        "Last-Modified": "Fri, 19 Feb 2021 19:12:53 GMT",
         "Server": [
           "Windows-Azure-HDFS/1.0",
           "Microsoft-HTTPAPI/2.0"
         ],
-        "x-ms-client-request-id": "e4fe539d-c743-05df-4e0d-e36ce160158c",
-<<<<<<< HEAD
-        "x-ms-request-id": "5fa3106f-501f-0028-54d1-f91ef7000000",
-=======
-        "x-ms-request-id": "849753f7-101f-0074-1e7c-054baf000000",
->>>>>>> 1814567d
+        "x-ms-client-request-id": "a756b624-d461-005d-f70f-5c457086996d",
+        "x-ms-request-id": "6f4bac5c-e01f-004f-48f3-060e0b000000",
         "x-ms-version": "2020-06-12"
       },
       "ResponseBody": []
     },
     {
-      "RequestUri": "https://seannse.dfs.core.windows.net/test-filesystem-00c2f5b4-cf06-28da-f63e-661c52ef3e8f/test-file-6b1d9535-3c97-4793-83c5-a065169651c9?action=append\u0026position=0",
+      "RequestUri": "https://seannse.dfs.core.windows.net/test-filesystem-a6b5bc35-32df-5211-8b3d-728e2018f4ac/test-file-92df14df-d79a-da25-d75a-596c9705168c?action=append\u0026position=0",
       "RequestMethod": "PATCH",
       "RequestHeaders": {
         "Accept": "application/json",
         "Authorization": "Sanitized",
-<<<<<<< HEAD
-        "Content-Length": "1815",
+        "Content-Length": "1842",
         "Content-Type": "application/json",
-        "traceparent": "00-a219f168c9077c4993b0f7fdd2fdf9e2-91b26185e45ac147-00",
-        "User-Agent": [
-          "azsdk-net-Storage.Files.DataLake/12.7.0-alpha.20210202.1",
-          "(.NET Framework 4.8.4250.0; Microsoft Windows 10.0.19042 )"
-        ],
-        "x-ms-client-request-id": "a8cb41c9-0d65-c353-3a49-b301829ee127",
-        "x-ms-date": "Wed, 03 Feb 2021 02:08:36 GMT",
-=======
-        "Content-Length": "1024",
-        "traceparent": "00-9d187f2b67d106428b6bdee2a56fe975-45375f878c395042-00",
-        "User-Agent": [
-          "azsdk-net-Storage.Files.DataLake/12.7.0-alpha.20210217.1",
-          "(.NET 5.0.3; Microsoft Windows 10.0.19042)"
-        ],
-        "x-ms-client-request-id": "a8cb41c9-0d65-c353-3a49-b301829ee127",
-        "x-ms-date": "Wed, 17 Feb 2021 22:33:59 GMT",
->>>>>>> 1814567d
+        "traceparent": "00-5249f7a980b73d40a41a10e9482cca7b-5d8db215f9992f4b-00",
+        "User-Agent": [
+          "azsdk-net-Storage.Files.DataLake/12.7.0-alpha.20210219.1",
+          "(.NET 5.0.3; Microsoft Windows 10.0.19041)"
+        ],
+        "x-ms-client-request-id": "32f1cabb-0334-4846-641d-92074e6f7371",
+        "x-ms-date": "Fri, 19 Feb 2021 19:12:54 GMT",
         "x-ms-return-client-request-id": "true",
         "x-ms-version": "2020-06-12"
       },
       "RequestBody": [
-        "\uFFFD\uFFFD iVp\u0013\uFFFD\uFFFDf\uFFFD\u0060\uFFFD}\uFFFDQ\uFFFD\uFFFD\u000EA\u000F\u0005\u05BFTQJ\uFFFDV\u02E4\u0022c\uFFFD\u0027\uFFFD\uFFFDw\uFFFD\u0101nv1q3f\u0006CN\uFFFDF\uFFFD\u000F\uFFFD\uFFFD!\u0060\u0014\u0004\u0026\\X)\uFFFD\uFFFD\uFFFD\u001EU\uFFFDcI\u003EJ\uFFFD\uFFFD\uFFFD\uFFFDN!\uFFFDCs\u0007%^\uFFFDS\b_a\uFFFDb\uFFFD\uFFFD%\u0015Lo\uFFFD6H\uFFFDE\uFFFD\\\u0007\u003CP\u00189{\u0011\uFFFD\u0019\uFFFD\uFFFDQ\u0003b\f\uFFFD\u0015\uFFFD\uFFFD\uFFFD\u6C2B\uFFFD\uFFFDB6\uFFFD\uA892.\u001B\uFFFDW^\u0003\uFFFD\u0026\uFFFD|ot\uFFFD;\uFFFDH\f\uFFFD\uFFFD3\uFFFD\uFFFD\u0016uW\uFFFD\uFFFD\uFFFD\uFFFDE\uFFFD\bvO\uFFFD5:\u000B\uFFFD\uFFFD%\u03B7Xw;\uFFFD_\uFFFD\uFFFD*\uFFFD]o\u0586\u0005S\uFFFD\uFFFDNc/\uFFFD\uFFFDf\uFFFDl\uFFFD\uFFFD\u000E\u0000\u000F\uFFFD\r",
-        "\uFFFD\uFFFD\uFFFD\u001B\uFFFDV\uFFFD\uFFFD\u001B\u00EA\u0007x5/\uFFFD\u000B\uFFFDW\u009F\u0017h\u0010=\uFFFD\uFFFD8\uFFFD)\uFFFDva\uFFFDGU\uFFFD,\uFFFD\uFFFD2\uFFFD,\uFFFD\uFFFD\uFFFDJ_\u0027\uFFFD/\uFFFDKM\uFFFDU\uFFFD\uFFFD\u001Fw\uFFFD\u0012\uFFFD\t4\uFFFD\uFFFD\uFFFD\uFFFD\u0027\uFFFD_$m\uFFFD;TF\uFFFD\uFFFD\uFFFD\uFFFD4\uFFFD\uFFFD\u0015\uFFFD\uFFFD\uFFFDh\u0007\r",
-        "\uFFFD\u0010\u001F\uFFFD\u0022\uFFFDQe\uFFFDv\uFFFD\uFFFD{0\u0027\uFFFDE\u0019\uFFFD\uFFFD\uFFFD\uFFFDN\uFFFD\u007FM\uFFFD\uFFFD\uFFFD\uFFFD)\u001F\uFFFD\uFFFD\u0013M\u0000\u0019\uFFFD\uFFFD(\uFFFDb-f\u000E\uFFFD\uFFFDx\uFFFD\uFFFDp|\uFFFD\\\uFFFD\u0562:\uFFFDr\uFFFD\u007Fl\uFFFD\uFFFDQ\u0013\uFFFDD\u0000\u02E1h\uFFFDR Vq\uFFFD\uFFFD7i\u001FY\uFFFD*?\uFFFD|\u002Bv\uFFFD2\uFFFD\u001F\uFFFD\uFFFD\uFFFD9d\uFFFD(3\uFFFD\u0004\uFFFD\u0014\uFFFD\n",
-        "\uFFFD~1\uFFFD!;\u0060\u0060\u0013\uFFFD\uFFFD\u0012]\u0016\u0019\uFFFD8n\uFFFD\uFFFDo_\uFFFD72\uFFFD\u000E5HU\uFFFD\u0016\uFFFD\uFFFD\u032CD\uFFFD\u0011z\uFFFD\uFFFD\uFFFD\uFFFD\uFFFDR}\u0012\u001AL\uFFFD_b\u029AP\uFFFD\uFFFDq[,*\u0018\uFFFD\u001C\uFFFDw\uFFFDJlEJ]7\u001A\uFFFD\uFFFD\uFFFDH\uFFFD\u001A\uFFFD\uFFFD\uFFFD\uFFFD\uFFFD\u0011|\uFFFDJ}\uFFFDN\uFFFDi\uFFFD\uFFFD\uFFFD\uFFFD\u022E\u0007\uFFFD\u0002\u002B\uFFFD\uFFFD\uFFFD\uFFFDP\uFFFD\u0012/\u0010\u001C3\uFFFD\u099F\u0361\uFFFD\u0326\u8183\uFFFDD\uFFFD\u0004|4l\uFFFD\b\u007F\uFFFD d\uFFFD\uFFFD\uFFFD\uFFFD\u001E\uFFFDM\uFFFD\u0003\u00184,\uFFFD\f\f\uFFFD[B))\u0739\uFFFD\uFFFD\uFFFD\uFFFD\uFFFD(\u002B\u001AW\uFFFD:\uFFFD\uFFFD\uFFFD\uFFFD\u0002\uFFFD\u00026\u0005A\uFFFD\uFFFDO:_\uFFFDT$F\uFFFD;\u0001\u0014Z^\u000E\u0022\uFFFD$\uFFFD\uFFFD\uFFFD\uFFFD\uFFFD\n",
-        "9\f\uFFFDXx\u0027\uFFFD\uFFFDw\b\uFFFDF\uFFFDC@\uFFFD\uFFFD\u0011\uFFFD\uFFFD\uEFA4\uFFFD\uFFFD \u0012sX\uFFFD\u0022]0\u0026\u06C1\uFFFD\uFFFD\uFFFDI*\uFFFDR\uFFFD\uFFFDa\uFFFD\uFFFD\uFFFD\u001E\uFFFD\u001BzgOc\uFFFD\u0006\uFFFDc\u001E2\uFFFD\uFFFD\u001DeU)C\uFFFD\uFFFD\uFFFD!R\uFFFD-E\uFFFD/\uFFFDf\u0027\u0003j\u0014\uFFFDs1i\uFFFD\uFFFDi\uFFFD~\u001F\u0006\uFFFD\uFFFD\u007F}e\uFFFDk_=XY\u0014n5\uFFFD\uFFFD\uFFFD\uFFFD\uFFFD\u000B\uFFFD~|r\uFFFD$\uFFFDF\uFFFDL\uFFFD\uFFFD3\uFFFDNt\u0003\uFFFDT\uFFFD\uFFFD\uFFFD,\uFFFDR^\uFFFD3qF\uFFFD\u001D\uFFFD\u0013o_T\r",
-        "\uFFFD@\t$i\uFFFD\\\uFFFD\uFFFD\uFFFD\u0016\u007F\uFFFDU\u001CO\uFFFDR\uFFFD\u001F\uFFFDa\uFFFD\u056F\uFFFD\uFFFD\uFFFD\u001Fl\uFFFD \uFFFD\u0026\u0013\uFFFD\uFFFD:;_\uFFFD}0L[\u01F9\u01E9\uFFFD|\r",
-        "\uFFFD\uFFFD\uFFFD\uFFFD}O\uFFFD]~\uFFFD\uFFFD\u0026\uFFFD\uFFFD\uFFFD\uFFFDB\uFFFD\uFFFD\uFFFD\u0017a\uFFFD\u00160?y\uFFFD\uFFFD\u00164[\uFFFD\uFFFD\u0007.4\u0014G\uFFFD\uFFFD\uFFFD\u013B\n",
-        "Te=\u07C5\u001F\u000B\uFFFD\uFFFD2j\uFFFD\u003E\uFFFD\u0443h\uFFFDe6\u0016h\uFFFD\uFFFD\u000Etq7:\uFFFD\uFFFDZ\u0026\uFFFD\u0014\uFFFD\uFFFD\uFFFD\u0014P,\uFFFD[\uFFFDM\uFFFD\uFFFDq\uFFFDYx!U\uFFFD=\uFFFD\uFFFD5w\uFFFD\uFFFD\uFFFD\uFFFD\uFFFD\uFFFD\uFFFD\uFFFDR\uFFFD\u0027\uFFFD\u05CE\u0015\t\u002B\f\uFFFD]\uFFFD\uFFFD\uFFFD\uFFFD\uFFFD\u0007\uFFFD\u0004R\uFFFD\u0017\uFFFD\uFFFD\u0019i\uFFFD\uFFFD/\uFFFD\uFFFD\uFFFD\uFFFD\uFFFD\uFFFD\uFFFD\u0461\uFFFD@\uFFFD\u0011\uFFFD\uFFFD\uFFFD\uFFFD\r",
-        "\uFFFD\u0003\u06EB\r",
-        "\uFFFD5\uFFFD\uFFFD9\u00FE%^i\uFFFDc\uFFFD"
+        "D2\u0010S\uFFFD\uFFFDn\u0017[d\n",
+        "\uFFFD=\uFFFD\uFFFD\uFFFD\uFFFDj\u002B\u0027 f\uFFFD\uFFFD\uFFFD\uFFFD1\uFFFD3\uFFFD\uFFFDft\uFFFD\uFFFDVfO\uFFFD\uFFFD\uFFFD66\uFFFD5\uFFFD4\uFFFD\uFFFD\uFFFD,\uFFFD\uFFFDk\u074Di\uFFFD\u0014\uFFFD\uFFFD\uFFFDd\uFFFD\uFFFD{\uFFFD\uFFFD|n\uFFFD\uFFFD8\uFFFDX0o\uFFFDq\uFFFD\uFFFDZ\uFFFD[\uFFFD\uFFFD\uFFFD%\u001F\uFFFD\uFFFD\uFFFDs9\u0019\uFFFD\u04AB)\uFFFD\uFFFD\uFFFD\f\u0014\u001BJ\uFFFDl\u0013\uFFFD\u001E\uFFFD\u003C\u001C\uFFFD12\t\uFFFD\u0017\uFFFD\uFFFD\uFFFD\uFFFDq\uFFFDn\uFFFDis^\u00F1\uFFFD\u0007lM\uFFFD?a\uFFFD\u0018\u0011r\uFFFDoeVz\uFFFD\uFFFD\uFFFD\u0011\uFFFDi\n",
+        "Y\uFFFD\u003C\u06E2\u0003\uFFFDOZ\u0745\u0014Q\uFFFD\uFFFD|,\uFFFDu\u0012\b\u0001y\u0017\uFFFD\uFFFD\uFFFD\uFFFD\uFFFD\uFFFD\uFFFDb\uFFFD\uFFFD\u0002\uFFFDH\u0015q#O\uFFFD\uFFFDB)\u0002\u001B\uFFFDQ\uFFFD\uFFFD\uFFFD\uFFFDP\uFFFD\uFFFD\uFFFD\u001E\uFFFD\u07F9d\u003E\uFFFDu\uFFFD\uFFFD\uFFFD\uFFFD\uFFFD\uFFFD\u0003\uFFFDo\uFFFD\uFFFDZ\u007F\uFFFD\uFFFD\uFFFD\uFFFD\n",
+        "\uFFFDj\uFFFDW?\uFFFD*\uFFFD\uFFFDi\uFFFDSM\uFFFD:\u0013~8[\u0001\u001F\uFFFD\b\uFFFD1*\uFFFD\uFFFD\u00029#\uFFFD\uFFFD\uFFFD\u0284KE\uFFFD4\uFFFD3q\uFFFD\uFFFD\u001BJ\t\u001Fl\u0026]H\uFFFD\uFFFDb\f%\u0014\uFFFDf\uFFFDXE*\uFFFD\uFFFD\u0001\uFFFD\uFFFD8\uFFFD\u0027F\uFFFD~\uFFFD\uFFFD\u0015\uFFFD\u48D5\u0012\uFFFDw\u02DD\u000F\u0022\u003E\u001Fr\u0060S\uFFFD\u0018@\uFFFDL\uFFFD\u0007h\uFFFD\uFFFD\uFFFD!r\uFFFD=\uFFFDB\u000F4\uFFFD\uFFFD\uFFFDE\u007F\uFFFD\u0003(\uFFFD\u0019\u003E\uFFFD\uFFFDIeA\u0026\uFFFD[\uFFFD:\uFFFD%\u0019VY\uFFFD\uFFFDA\uFFFD\u0010\u003Eq\uFFFD\uFFFD\uFFFD\uFFFD\uFFFDH\\\u0015\uFFFD\u001B\uFFFDnZ\u007F\uFFFD\u05DE\u001BF\uFFFD\u0012\uFFFD\t f[\uFFFD\uFFFD R\uFFFD\b\u0000Ua\uFFFD\uFFFD\u007F6\uFFFD\uFFFD\uFFFDf\uFFFDP\uFFFD\uFFFD\uFFFD\uFFFD\uFFFD\uFFFD\uFFFD\uFFFDe^\t\uFFFD\uFFFD[\uFFFD\uFFFD\uFFFD\uFFFD\uFFFD\uFFFD\uFFFDm\u0004\u001D\u0011D\u001F\uFFFD\uFFFD\uFFFDK!3\u043B^\u03E1%\uFFFD\uFFFD?\uFFFD\uFFFDX\u0007\uFFFD$\uFFFD\uFFFD-\uFFFD\uFFFDH\uFFFD=\uFFFD\uFFFD\u05F5\uFFFD\uFFFD\u0004\uFFFD\u0013\uFFFDi\uFFFD5\uFFFD/\uFFFD\uFFFD\uFFFD\uFFFD\f\uFFFD\td\uFFFDD\uFFFDz\u003C\uFFFDK}f\u0012\uFFFDo,\uFFFD:\u0010\uFFFDp\uFFFD\uFFFD\uFFFDk\u0014\uFFFD\u0001\u0013f\uFFFDj\uFFFD\uFFFD\uFFFDQ\uFFFD\uFFFD\u0022\u07D9\uFFFD~\uFFFD\u0022\u03FBe\u0060\uFFFD1Q\uFFFD(Tkew\uFFFD\u036Dx(\uFFFDS\u0013z\u001A\uFFFD\u001D\uFFFD\uFFFD\u00180J\uFFFD ga\uFFFDY\uFFFD\uFFFDm5\uFFFD\uFFFD\u00E3b\uFFFD\u0010\uFFFDT2 \uFFFD\uFFFDC\u000FU\uFFFDiC\u000179\uFFFD\u078FK\uFFFD\u0016=t\u0013\u063BN\uFFFDj\uFFFDv\uFFFD1\uFFFD\u001B\uFFFD\uFFFD*A%$RF\uFFFD0\\l\uFFFDm\u0017\uFFFD\u0014\u0017\uFFFD\uFFFD\uFFFD\uFFFD\u001EG\u01EB\uFFFD\uFFFD\uFFFD*\uFFFD\u0012m\u001Cu\uFFFD\uFFFDM%\uFFFD\uFFFD\uFFFD\uFFFD\uFFFD{OP?S\uFFFDb\uFFFDB\uFFFDy\uFFFD\uFFFD\uFFFDzy\uFFFD\uFFFD\uFFFD\uFFFD\u0060J\uFFFD\uFFFD\uFFFD\uFFFD1\uFFFD\uFFFD\u00156\uFFFD$:\uFFFDxZWP\uFFFD\uFFFDN\uFFFD\u0522\uFFFD\uFFFD\uFFFD\u04EBK\u0015N-\uFFFD0QoG\u03E0\uFFFD\uFFFD,c\u03FF\uFFFD\u0016\u0001\u001F6^\uFFFD\uFFFD\u0012{)?f\uFFFD\u0060\uFFFDF\uFFFD [\uFFFD\uFFFD\uFFFD\u0027\uFFFD\u000F\uFFFD,\u002B\uFFFD\uFFFDq\uFFFD\uFFFD\u000B\uFFFD\u048C\u0014\uFFFDsfp\uFFFD\u0027/\uFFFD\uFFFD?\uFFFDHbBs\uFFFD\uFFFD{\uFFFD3\u0027\u072F\uFFFDS\u0638l\uFFFD\u01E7 \uFFFD\uFFFDi\uFFFDG\uFFFD\uFFFD\uFFFD.\uFFFD\uFFFDv@/^\t\u001D=\uFFFDX\uFFFD\uFFFD\uFFFD\uFFFD\u001D\uFFFDn\uFFFDK5\uFFFD\uFFFD\uFFFD\uFFFD\u060B8\uFFFD\uFFFD\uFFFDw\uFFFDX\uFFFD\u0018\u0718\uFFFD\u000E\uFFFD\uFFFDi(b\u020E$\uFFFD)\u0007\uFFFD\uFFFD\uFFFDOT\uFFFD\uFFFDV\uFFFD\uFFFDv\uFFFD\u001D\uFFFD\uFFFD\u0001\uFFFD@E\u5D3F\uFFFD.\u0060\u002B\uFFFDIgs}\uFFFDI~\u0016\bn\u001F\uFFFD\u00053:\uFFFD3\uFFFD\u000B\uFFFD\uFFFD\f\u0022\u0011\uFFFD\u00ABD\u0022\uFFFD%\uFFFD\uFFFD\uFFFD\fk]\uFFFD\u0018\uFFFDa\uFFFDz\uFFFD\uFFFDL?\uFFFDy\u0004WlU\uFFFD\u000F=Da\uFFFD\u02DD9\uFFFDCH\uFFFD7V\u0026\uFFFD]:\uFFFD7\u001F\uFFFD\uFFFD\uFFFD}\uFFFD\uFFFD\uFFFD\uFFFD\u001Dl\uFFFDC\u0012\uFFFD\uFFFD\u0027\uFFFDeL6(\uFFFD6J\r",
+        "\u0015\u92EA\uFFFD"
       ],
       "StatusCode": 202,
       "ResponseHeaders": {
         "Content-Length": "0",
-<<<<<<< HEAD
-        "Date": "Wed, 03 Feb 2021 02:08:36 GMT",
-=======
-        "Date": "Wed, 17 Feb 2021 22:33:59 GMT",
->>>>>>> 1814567d
+        "Date": "Fri, 19 Feb 2021 19:12:53 GMT",
         "Server": [
           "Windows-Azure-HDFS/1.0",
           "Microsoft-HTTPAPI/2.0"
         ],
-        "x-ms-client-request-id": "a8cb41c9-0d65-c353-3a49-b301829ee127",
-<<<<<<< HEAD
-        "x-ms-request-id": "5fa31089-501f-0028-6ed1-f91ef7000000",
-=======
-        "x-ms-request-id": "84975401-101f-0074-287c-054baf000000",
->>>>>>> 1814567d
+        "x-ms-client-request-id": "32f1cabb-0334-4846-641d-92074e6f7371",
+        "x-ms-request-id": "6f4bac6f-e01f-004f-5af3-060e0b000000",
         "x-ms-request-server-encrypted": "true",
         "x-ms-version": "2020-06-12"
       },
       "ResponseBody": []
     },
     {
-      "RequestUri": "https://seannse.dfs.core.windows.net/test-filesystem-00c2f5b4-cf06-28da-f63e-661c52ef3e8f/test-file-6b1d9535-3c97-4793-83c5-a065169651c9?action=flush\u0026position=1024",
+      "RequestUri": "https://seannse.dfs.core.windows.net/test-filesystem-a6b5bc35-32df-5211-8b3d-728e2018f4ac/test-file-92df14df-d79a-da25-d75a-596c9705168c?action=flush\u0026position=1024",
       "RequestMethod": "PATCH",
       "RequestHeaders": {
         "Accept": "application/json",
         "Authorization": "Sanitized",
-<<<<<<< HEAD
-        "traceparent": "00-dbd45eae222b9c46bf8239eafd7dcfe2-05f6311fae519246-00",
-        "User-Agent": [
-          "azsdk-net-Storage.Files.DataLake/12.7.0-alpha.20210202.1",
-          "(.NET Framework 4.8.4250.0; Microsoft Windows 10.0.19042 )"
-        ],
-        "x-ms-client-request-id": "a0a34f36-6d94-d726-eda0-b8004ecac363",
-        "x-ms-date": "Wed, 03 Feb 2021 02:08:36 GMT",
-=======
+        "traceparent": "00-94584d20a7eb4b499cd41f137a3e2c40-e58a435ed4627c43-00",
+        "User-Agent": [
+          "azsdk-net-Storage.Files.DataLake/12.7.0-alpha.20210219.1",
+          "(.NET 5.0.3; Microsoft Windows 10.0.19041)"
+        ],
+        "x-ms-client-request-id": "a689fcfd-6795-1c39-3006-9307f680d504",
+        "x-ms-date": "Fri, 19 Feb 2021 19:12:54 GMT",
+        "x-ms-return-client-request-id": "true",
+        "x-ms-version": "2020-06-12"
+      },
+      "RequestBody": null,
+      "StatusCode": 200,
+      "ResponseHeaders": {
         "Content-Length": "0",
-        "traceparent": "00-f5298efbafb2384fa60c68f0d3aae8ac-8b0331d1ef10164e-00",
-        "User-Agent": [
-          "azsdk-net-Storage.Files.DataLake/12.7.0-alpha.20210217.1",
-          "(.NET 5.0.3; Microsoft Windows 10.0.19042)"
-        ],
-        "x-ms-client-request-id": "a0a34f36-6d94-d726-eda0-b8004ecac363",
-        "x-ms-date": "Wed, 17 Feb 2021 22:33:59 GMT",
->>>>>>> 1814567d
+        "Date": "Fri, 19 Feb 2021 19:12:53 GMT",
+        "ETag": "\u00220x8D8D50A5BF3137D\u0022",
+        "Last-Modified": "Fri, 19 Feb 2021 19:12:54 GMT",
+        "Server": [
+          "Windows-Azure-HDFS/1.0",
+          "Microsoft-HTTPAPI/2.0"
+        ],
+        "x-ms-client-request-id": "a689fcfd-6795-1c39-3006-9307f680d504",
+        "x-ms-request-id": "6f4bac84-e01f-004f-6ef3-060e0b000000",
+        "x-ms-request-server-encrypted": "false",
+        "x-ms-version": "2020-06-12"
+      },
+      "ResponseBody": []
+    },
+    {
+      "RequestUri": "https://seannse.blob.core.windows.net/test-filesystem-a6b5bc35-32df-5211-8b3d-728e2018f4ac/test-file-92df14df-d79a-da25-d75a-596c9705168c",
+      "RequestMethod": "HEAD",
+      "RequestHeaders": {
+        "Accept": "application/xml",
+        "Authorization": "Sanitized",
+        "traceparent": "00-fa594933b7f2754a86c56171ac8966e5-59bd10313a6f8643-00",
+        "User-Agent": [
+          "azsdk-net-Storage.Files.DataLake/12.7.0-alpha.20210219.1",
+          "(.NET 5.0.3; Microsoft Windows 10.0.19041)"
+        ],
+        "x-ms-client-request-id": "510a54af-cde5-47db-fc31-30820415a5ae",
+        "x-ms-date": "Fri, 19 Feb 2021 19:12:54 GMT",
         "x-ms-return-client-request-id": "true",
         "x-ms-version": "2020-06-12"
       },
       "RequestBody": null,
       "StatusCode": 200,
       "ResponseHeaders": {
-        "Content-Length": "0",
-<<<<<<< HEAD
-        "Date": "Wed, 03 Feb 2021 02:08:36 GMT",
-        "ETag": "\u00220x8D8C7E89E5141A5\u0022",
-        "Last-Modified": "Wed, 03 Feb 2021 02:08:37 GMT",
-=======
-        "Date": "Wed, 17 Feb 2021 22:33:59 GMT",
-        "ETag": "\u00220x8D8D3941EAC8ECF\u0022",
-        "Last-Modified": "Wed, 17 Feb 2021 22:33:59 GMT",
->>>>>>> 1814567d
-        "Server": [
-          "Windows-Azure-HDFS/1.0",
-          "Microsoft-HTTPAPI/2.0"
-        ],
-        "x-ms-client-request-id": "a0a34f36-6d94-d726-eda0-b8004ecac363",
-<<<<<<< HEAD
-        "x-ms-request-id": "5fa310b2-501f-0028-17d1-f91ef7000000",
-=======
-        "x-ms-request-id": "8497540b-101f-0074-327c-054baf000000",
->>>>>>> 1814567d
-        "x-ms-request-server-encrypted": "false",
-        "x-ms-version": "2020-06-12"
-      },
-      "ResponseBody": []
-    },
-    {
-      "RequestUri": "https://seannse.blob.core.windows.net/test-filesystem-00c2f5b4-cf06-28da-f63e-661c52ef3e8f/test-file-6b1d9535-3c97-4793-83c5-a065169651c9",
-      "RequestMethod": "HEAD",
-      "RequestHeaders": {
-        "Accept": "application/xml",
-        "Authorization": "Sanitized",
-<<<<<<< HEAD
-        "traceparent": "00-f08f86e1d4f0da49a9c7cf95673e0db6-56c4c8bc5249ca45-00",
-        "User-Agent": [
-          "azsdk-net-Storage.Files.DataLake/12.7.0-alpha.20210202.1",
-          "(.NET Framework 4.8.4250.0; Microsoft Windows 10.0.19042 )"
-        ],
-        "x-ms-client-request-id": "32ca88c7-41fb-1892-7259-be27b0d24dbc",
-        "x-ms-date": "Wed, 03 Feb 2021 02:08:36 GMT",
-=======
-        "traceparent": "00-baa1b945e048604a8cad33c2cdcb950f-fff3d39b3fab2248-00",
-        "User-Agent": [
-          "azsdk-net-Storage.Files.DataLake/12.7.0-alpha.20210217.1",
-          "(.NET 5.0.3; Microsoft Windows 10.0.19042)"
-        ],
-        "x-ms-client-request-id": "32ca88c7-41fb-1892-7259-be27b0d24dbc",
-        "x-ms-date": "Wed, 17 Feb 2021 22:33:59 GMT",
->>>>>>> 1814567d
-        "x-ms-return-client-request-id": "true",
-        "x-ms-version": "2020-06-12"
-      },
-      "RequestBody": null,
-      "StatusCode": 200,
-      "ResponseHeaders": {
         "Accept-Ranges": "bytes",
         "Content-Length": "1024",
         "Content-Type": "application/octet-stream",
-<<<<<<< HEAD
-        "Date": "Wed, 03 Feb 2021 02:08:36 GMT",
-        "ETag": "\u00220x8D8C7E89E5141A5\u0022",
-        "Last-Modified": "Wed, 03 Feb 2021 02:08:37 GMT",
-=======
-        "Date": "Wed, 17 Feb 2021 22:33:59 GMT",
-        "ETag": "\u00220x8D8D3941EAC8ECF\u0022",
-        "Last-Modified": "Wed, 17 Feb 2021 22:33:59 GMT",
->>>>>>> 1814567d
+        "Date": "Fri, 19 Feb 2021 19:12:54 GMT",
+        "ETag": "\u00220x8D8D50A5BF3137D\u0022",
+        "Last-Modified": "Fri, 19 Feb 2021 19:12:54 GMT",
         "Server": [
           "Windows-Azure-Blob/1.0",
           "Microsoft-HTTPAPI/2.0"
@@ -276,47 +174,31 @@
         "x-ms-access-tier": "Hot",
         "x-ms-access-tier-inferred": "true",
         "x-ms-blob-type": "BlockBlob",
-        "x-ms-client-request-id": "32ca88c7-41fb-1892-7259-be27b0d24dbc",
-<<<<<<< HEAD
-        "x-ms-creation-time": "Wed, 03 Feb 2021 02:08:37 GMT",
-=======
-        "x-ms-creation-time": "Wed, 17 Feb 2021 22:33:59 GMT",
->>>>>>> 1814567d
-        "x-ms-group": "$superuser",
-        "x-ms-lease-state": "available",
-        "x-ms-lease-status": "unlocked",
-        "x-ms-owner": "$superuser",
-        "x-ms-permissions": "rw-r-----",
-<<<<<<< HEAD
-        "x-ms-request-id": "fee3f841-e01e-0084-1cd1-f90d5e000000",
-=======
-        "x-ms-request-id": "0a390408-101e-0006-7f7c-054ce0000000",
->>>>>>> 1814567d
+        "x-ms-client-request-id": "510a54af-cde5-47db-fc31-30820415a5ae",
+        "x-ms-creation-time": "Fri, 19 Feb 2021 19:12:53 GMT",
+        "x-ms-group": "$superuser",
+        "x-ms-lease-state": "available",
+        "x-ms-lease-status": "unlocked",
+        "x-ms-owner": "$superuser",
+        "x-ms-permissions": "rw-r-----",
+        "x-ms-request-id": "2e6bd1e0-201e-00a4-2ef3-0676f9000000",
         "x-ms-server-encrypted": "true",
         "x-ms-version": "2020-06-12"
       },
       "ResponseBody": []
     },
     {
-      "RequestUri": "https://seannse.blob.core.windows.net/test-filesystem-00c2f5b4-cf06-28da-f63e-661c52ef3e8f/test-file-6b1d9535-3c97-4793-83c5-a065169651c9",
-      "RequestMethod": "GET",
-      "RequestHeaders": {
-        "Accept": "application/xml",
-        "Authorization": "Sanitized",
-        "User-Agent": [
-<<<<<<< HEAD
-          "azsdk-net-Storage.Files.DataLake/12.7.0-alpha.20210202.1",
-          "(.NET Framework 4.8.4250.0; Microsoft Windows 10.0.19042 )"
-        ],
-        "x-ms-client-request-id": "c63856f7-9000-9b68-f368-77986da5b09b",
-        "x-ms-date": "Wed, 03 Feb 2021 02:08:36 GMT",
-=======
-          "azsdk-net-Storage.Files.DataLake/12.7.0-alpha.20210217.1",
-          "(.NET 5.0.3; Microsoft Windows 10.0.19042)"
-        ],
-        "x-ms-client-request-id": "c63856f7-9000-9b68-f368-77986da5b09b",
-        "x-ms-date": "Wed, 17 Feb 2021 22:33:59 GMT",
->>>>>>> 1814567d
+      "RequestUri": "https://seannse.blob.core.windows.net/test-filesystem-a6b5bc35-32df-5211-8b3d-728e2018f4ac/test-file-92df14df-d79a-da25-d75a-596c9705168c",
+      "RequestMethod": "GET",
+      "RequestHeaders": {
+        "Accept": "application/xml",
+        "Authorization": "Sanitized",
+        "User-Agent": [
+          "azsdk-net-Storage.Files.DataLake/12.7.0-alpha.20210219.1",
+          "(.NET 5.0.3; Microsoft Windows 10.0.19041)"
+        ],
+        "x-ms-client-request-id": "a1588924-8375-d71e-200c-603a80541f96",
+        "x-ms-date": "Fri, 19 Feb 2021 19:12:55 GMT",
         "x-ms-range": "bytes=0-127",
         "x-ms-return-client-request-id": "true",
         "x-ms-version": "2020-06-12"
@@ -328,64 +210,40 @@
         "Content-Length": "128",
         "Content-Range": "bytes 0-127/1024",
         "Content-Type": "application/octet-stream",
-<<<<<<< HEAD
-        "Date": "Wed, 03 Feb 2021 02:08:36 GMT",
-        "ETag": "\u00220x8D8C7E89E5141A5\u0022",
-        "Last-Modified": "Wed, 03 Feb 2021 02:08:37 GMT",
-=======
-        "Date": "Wed, 17 Feb 2021 22:33:59 GMT",
-        "ETag": "\u00220x8D8D3941EAC8ECF\u0022",
-        "Last-Modified": "Wed, 17 Feb 2021 22:33:59 GMT",
->>>>>>> 1814567d
-        "Server": [
-          "Windows-Azure-Blob/1.0",
-          "Microsoft-HTTPAPI/2.0"
-        ],
-        "x-ms-blob-type": "BlockBlob",
-        "x-ms-client-request-id": "c63856f7-9000-9b68-f368-77986da5b09b",
-<<<<<<< HEAD
-        "x-ms-creation-time": "Wed, 03 Feb 2021 02:08:37 GMT",
-=======
-        "x-ms-creation-time": "Wed, 17 Feb 2021 22:33:59 GMT",
->>>>>>> 1814567d
-        "x-ms-group": "$superuser",
-        "x-ms-lease-state": "available",
-        "x-ms-lease-status": "unlocked",
-        "x-ms-owner": "$superuser",
-        "x-ms-permissions": "rw-r-----",
-<<<<<<< HEAD
-        "x-ms-request-id": "fee3f868-e01e-0084-3dd1-f90d5e000000",
-=======
-        "x-ms-request-id": "0a390483-101e-0006-6f7c-054ce0000000",
->>>>>>> 1814567d
-        "x-ms-server-encrypted": "true",
-        "x-ms-version": "2020-06-12"
-      },
-      "ResponseBody": "zfggaVZwE6/1Zstg4H2BUcDQDkEPBda/VFFKtlbLpCJjwieD7neSxIFudjFxM2YGQ06lRocPusghYBQEJlxYKcGo/B5V/mNJPkq/oY6lTiHrQ3MHJV6bUwhfYY5ijZ4lFUxvyTZIsUXrXAc8UBg5exHzGeLpUQNiDKkV9Z3V5rA="
-    },
-    {
-      "RequestUri": "https://seannse.blob.core.windows.net/test-filesystem-00c2f5b4-cf06-28da-f63e-661c52ef3e8f/test-file-6b1d9535-3c97-4793-83c5-a065169651c9",
-      "RequestMethod": "GET",
-      "RequestHeaders": {
-        "Accept": "application/xml",
-        "Authorization": "Sanitized",
-<<<<<<< HEAD
-        "If-Match": "0x8D8C7E89E5141A5",
-        "User-Agent": [
-          "azsdk-net-Storage.Files.DataLake/12.7.0-alpha.20210202.1",
-          "(.NET Framework 4.8.4250.0; Microsoft Windows 10.0.19042 )"
-        ],
-        "x-ms-client-request-id": "592fa0ad-879a-64bc-160b-a1ed21a19ede",
-        "x-ms-date": "Wed, 03 Feb 2021 02:08:36 GMT",
-=======
-        "If-Match": "0x8D8D3941EAC8ECF",
-        "User-Agent": [
-          "azsdk-net-Storage.Files.DataLake/12.7.0-alpha.20210217.1",
-          "(.NET 5.0.3; Microsoft Windows 10.0.19042)"
-        ],
-        "x-ms-client-request-id": "592fa0ad-879a-64bc-160b-a1ed21a19ede",
-        "x-ms-date": "Wed, 17 Feb 2021 22:33:59 GMT",
->>>>>>> 1814567d
+        "Date": "Fri, 19 Feb 2021 19:12:54 GMT",
+        "ETag": "\u00220x8D8D50A5BF3137D\u0022",
+        "Last-Modified": "Fri, 19 Feb 2021 19:12:54 GMT",
+        "Server": [
+          "Windows-Azure-Blob/1.0",
+          "Microsoft-HTTPAPI/2.0"
+        ],
+        "x-ms-blob-type": "BlockBlob",
+        "x-ms-client-request-id": "a1588924-8375-d71e-200c-603a80541f96",
+        "x-ms-creation-time": "Fri, 19 Feb 2021 19:12:53 GMT",
+        "x-ms-group": "$superuser",
+        "x-ms-lease-state": "available",
+        "x-ms-lease-status": "unlocked",
+        "x-ms-owner": "$superuser",
+        "x-ms-permissions": "rw-r-----",
+        "x-ms-request-id": "2e6bd27f-201e-00a4-44f3-0676f9000000",
+        "x-ms-server-encrypted": "true",
+        "x-ms-version": "2020-06-12"
+      },
+      "ResponseBody": "RDIQU6nrbhdbZArwPaLS1dBqKycgZqWnppQx4jP32WZ0kf1WZk\u002BI86XINjbMNZw0iIOcLNnva92Naa0UuozjZIqje6ylfG6A4jiCWDBv2nH4/FqwW6yMhSUfyP2hczkZ5NKrKbrwjwwUG0qhbBOtHo48HL4xMgndF/WHhbNx324="
+    },
+    {
+      "RequestUri": "https://seannse.blob.core.windows.net/test-filesystem-a6b5bc35-32df-5211-8b3d-728e2018f4ac/test-file-92df14df-d79a-da25-d75a-596c9705168c",
+      "RequestMethod": "GET",
+      "RequestHeaders": {
+        "Accept": "application/xml",
+        "Authorization": "Sanitized",
+        "If-Match": "0x8D8D50A5BF3137D",
+        "User-Agent": [
+          "azsdk-net-Storage.Files.DataLake/12.7.0-alpha.20210219.1",
+          "(.NET 5.0.3; Microsoft Windows 10.0.19041)"
+        ],
+        "x-ms-client-request-id": "7a5dfde4-04bd-d838-11cc-4af9b097ccd1",
+        "x-ms-date": "Fri, 19 Feb 2021 19:12:55 GMT",
         "x-ms-range": "bytes=128-255",
         "x-ms-return-client-request-id": "true",
         "x-ms-version": "2020-06-12"
@@ -397,64 +255,40 @@
         "Content-Length": "128",
         "Content-Range": "bytes 128-255/1024",
         "Content-Type": "application/octet-stream",
-<<<<<<< HEAD
-        "Date": "Wed, 03 Feb 2021 02:08:37 GMT",
-        "ETag": "\u00220x8D8C7E89E5141A5\u0022",
-        "Last-Modified": "Wed, 03 Feb 2021 02:08:37 GMT",
-=======
-        "Date": "Wed, 17 Feb 2021 22:33:59 GMT",
-        "ETag": "\u00220x8D8D3941EAC8ECF\u0022",
-        "Last-Modified": "Wed, 17 Feb 2021 22:33:59 GMT",
->>>>>>> 1814567d
-        "Server": [
-          "Windows-Azure-Blob/1.0",
-          "Microsoft-HTTPAPI/2.0"
-        ],
-        "x-ms-blob-type": "BlockBlob",
-        "x-ms-client-request-id": "592fa0ad-879a-64bc-160b-a1ed21a19ede",
-<<<<<<< HEAD
-        "x-ms-creation-time": "Wed, 03 Feb 2021 02:08:37 GMT",
-=======
-        "x-ms-creation-time": "Wed, 17 Feb 2021 22:33:59 GMT",
->>>>>>> 1814567d
-        "x-ms-group": "$superuser",
-        "x-ms-lease-state": "available",
-        "x-ms-lease-status": "unlocked",
-        "x-ms-owner": "$superuser",
-        "x-ms-permissions": "rw-r-----",
-<<<<<<< HEAD
-        "x-ms-request-id": "fee3f886-e01e-0084-57d1-f90d5e000000",
-=======
-        "x-ms-request-id": "0a3904e7-101e-0006-4d7c-054ce0000000",
->>>>>>> 1814567d
-        "x-ms-server-encrypted": "true",
-        "x-ms-version": "2020-06-12"
-      },
-      "ResponseBody": "q5qLQjaF6qKSLhvJV14D8CblfG90vDvESAy8jTO7pxZ1V5G1jPdFjAh2T7s1OgutpSXOt1h3O\u002B9fx/kqyF1v1oYFU//NTmMvn/Bm/myAjw4AD\u002BcN7fC\u002B/huhVsX9G8OqB3g1L\u002BYL31fCnxdoED2C3zjrKbl2YemVR1XkLPidMoQ="
-    },
-    {
-      "RequestUri": "https://seannse.blob.core.windows.net/test-filesystem-00c2f5b4-cf06-28da-f63e-661c52ef3e8f/test-file-6b1d9535-3c97-4793-83c5-a065169651c9",
-      "RequestMethod": "GET",
-      "RequestHeaders": {
-        "Accept": "application/xml",
-        "Authorization": "Sanitized",
-<<<<<<< HEAD
-        "If-Match": "0x8D8C7E89E5141A5",
-        "User-Agent": [
-          "azsdk-net-Storage.Files.DataLake/12.7.0-alpha.20210202.1",
-          "(.NET Framework 4.8.4250.0; Microsoft Windows 10.0.19042 )"
-        ],
-        "x-ms-client-request-id": "ccea7e9c-5675-5b01-a652-971d721f0eac",
-        "x-ms-date": "Wed, 03 Feb 2021 02:08:37 GMT",
-=======
-        "If-Match": "0x8D8D3941EAC8ECF",
-        "User-Agent": [
-          "azsdk-net-Storage.Files.DataLake/12.7.0-alpha.20210217.1",
-          "(.NET 5.0.3; Microsoft Windows 10.0.19042)"
-        ],
-        "x-ms-client-request-id": "ccea7e9c-5675-5b01-a652-971d721f0eac",
-        "x-ms-date": "Wed, 17 Feb 2021 22:34:00 GMT",
->>>>>>> 1814567d
+        "Date": "Fri, 19 Feb 2021 19:12:54 GMT",
+        "ETag": "\u00220x8D8D50A5BF3137D\u0022",
+        "Last-Modified": "Fri, 19 Feb 2021 19:12:54 GMT",
+        "Server": [
+          "Windows-Azure-Blob/1.0",
+          "Microsoft-HTTPAPI/2.0"
+        ],
+        "x-ms-blob-type": "BlockBlob",
+        "x-ms-client-request-id": "7a5dfde4-04bd-d838-11cc-4af9b097ccd1",
+        "x-ms-creation-time": "Fri, 19 Feb 2021 19:12:53 GMT",
+        "x-ms-group": "$superuser",
+        "x-ms-lease-state": "available",
+        "x-ms-lease-status": "unlocked",
+        "x-ms-owner": "$superuser",
+        "x-ms-permissions": "rw-r-----",
+        "x-ms-request-id": "2e6bd330-201e-00a4-67f3-0676f9000000",
+        "x-ms-server-encrypted": "true",
+        "x-ms-version": "2020-06-12"
+      },
+      "ResponseBody": "/2lzXsOxtgdsTZw/YeoYEXKqb2VWeueyyM0RxGkKWaM826IDoE9a3YUUUeSWyXws3HUSCAF5F4SCwZX1n/KeYvT5AoVIFXEjT5LgQikCG/9R5efz91Chw8Qegd\u002B5ZD6Sde7vncb25McD77hvmNVaf6WWpLkKq2qkVz/BKpOSaes="
+    },
+    {
+      "RequestUri": "https://seannse.blob.core.windows.net/test-filesystem-a6b5bc35-32df-5211-8b3d-728e2018f4ac/test-file-92df14df-d79a-da25-d75a-596c9705168c",
+      "RequestMethod": "GET",
+      "RequestHeaders": {
+        "Accept": "application/xml",
+        "Authorization": "Sanitized",
+        "If-Match": "0x8D8D50A5BF3137D",
+        "User-Agent": [
+          "azsdk-net-Storage.Files.DataLake/12.7.0-alpha.20210219.1",
+          "(.NET 5.0.3; Microsoft Windows 10.0.19041)"
+        ],
+        "x-ms-client-request-id": "82559a29-a4f6-abd9-1bcc-8e8b2a09eeeb",
+        "x-ms-date": "Fri, 19 Feb 2021 19:12:55 GMT",
         "x-ms-range": "bytes=256-383",
         "x-ms-return-client-request-id": "true",
         "x-ms-version": "2020-06-12"
@@ -466,64 +300,40 @@
         "Content-Length": "128",
         "Content-Range": "bytes 256-383/1024",
         "Content-Type": "application/octet-stream",
-<<<<<<< HEAD
-        "Date": "Wed, 03 Feb 2021 02:08:37 GMT",
-        "ETag": "\u00220x8D8C7E89E5141A5\u0022",
-        "Last-Modified": "Wed, 03 Feb 2021 02:08:37 GMT",
-=======
-        "Date": "Wed, 17 Feb 2021 22:33:59 GMT",
-        "ETag": "\u00220x8D8D3941EAC8ECF\u0022",
-        "Last-Modified": "Wed, 17 Feb 2021 22:33:59 GMT",
->>>>>>> 1814567d
-        "Server": [
-          "Windows-Azure-Blob/1.0",
-          "Microsoft-HTTPAPI/2.0"
-        ],
-        "x-ms-blob-type": "BlockBlob",
-        "x-ms-client-request-id": "ccea7e9c-5675-5b01-a652-971d721f0eac",
-<<<<<<< HEAD
-        "x-ms-creation-time": "Wed, 03 Feb 2021 02:08:37 GMT",
-=======
-        "x-ms-creation-time": "Wed, 17 Feb 2021 22:33:59 GMT",
->>>>>>> 1814567d
-        "x-ms-group": "$superuser",
-        "x-ms-lease-state": "available",
-        "x-ms-lease-status": "unlocked",
-        "x-ms-owner": "$superuser",
-        "x-ms-permissions": "rw-r-----",
-<<<<<<< HEAD
-        "x-ms-request-id": "fee3f8a7-e01e-0084-75d1-f90d5e000000",
-=======
-        "x-ms-request-id": "0a390538-101e-0006-187c-054ce0000000",
->>>>>>> 1814567d
-        "x-ms-server-encrypted": "true",
-        "x-ms-version": "2020-06-12"
-      },
-      "ResponseBody": "LLv39EpfJ/Qvj0tN2FXt3R93jRLxCTSljp/okSezXyRtkztURo6U2MM0iuYVnL3xaAcNgRAfkiKHUWWrdpbNezAn4EUZmJaQ4rROvX9Nj/Lh9ykfpt4TTQAZzfUo6WItZg627rt4189wfJ5c0dWiOsJyyX9srdVRE5JEAMuhaPk="
-    },
-    {
-      "RequestUri": "https://seannse.blob.core.windows.net/test-filesystem-00c2f5b4-cf06-28da-f63e-661c52ef3e8f/test-file-6b1d9535-3c97-4793-83c5-a065169651c9",
-      "RequestMethod": "GET",
-      "RequestHeaders": {
-        "Accept": "application/xml",
-        "Authorization": "Sanitized",
-<<<<<<< HEAD
-        "If-Match": "0x8D8C7E89E5141A5",
-        "User-Agent": [
-          "azsdk-net-Storage.Files.DataLake/12.7.0-alpha.20210202.1",
-          "(.NET Framework 4.8.4250.0; Microsoft Windows 10.0.19042 )"
-        ],
-        "x-ms-client-request-id": "a250dc7f-d2b6-3d69-9526-427066d6712a",
-        "x-ms-date": "Wed, 03 Feb 2021 02:08:37 GMT",
-=======
-        "If-Match": "0x8D8D3941EAC8ECF",
-        "User-Agent": [
-          "azsdk-net-Storage.Files.DataLake/12.7.0-alpha.20210217.1",
-          "(.NET 5.0.3; Microsoft Windows 10.0.19042)"
-        ],
-        "x-ms-client-request-id": "a250dc7f-d2b6-3d69-9526-427066d6712a",
-        "x-ms-date": "Wed, 17 Feb 2021 22:34:00 GMT",
->>>>>>> 1814567d
+        "Date": "Fri, 19 Feb 2021 19:12:54 GMT",
+        "ETag": "\u00220x8D8D50A5BF3137D\u0022",
+        "Last-Modified": "Fri, 19 Feb 2021 19:12:54 GMT",
+        "Server": [
+          "Windows-Azure-Blob/1.0",
+          "Microsoft-HTTPAPI/2.0"
+        ],
+        "x-ms-blob-type": "BlockBlob",
+        "x-ms-client-request-id": "82559a29-a4f6-abd9-1bcc-8e8b2a09eeeb",
+        "x-ms-creation-time": "Fri, 19 Feb 2021 19:12:53 GMT",
+        "x-ms-group": "$superuser",
+        "x-ms-lease-state": "available",
+        "x-ms-lease-status": "unlocked",
+        "x-ms-owner": "$superuser",
+        "x-ms-permissions": "rw-r-----",
+        "x-ms-request-id": "2e6bd3e7-201e-00a4-19f3-0676f9000000",
+        "x-ms-server-encrypted": "true",
+        "x-ms-version": "2020-06-12"
+      },
+      "ResponseBody": "U03MOhN\u002BOFsBH\u002B8IlzEq7sMCOSPAhIfKhEtFhzS6M3GGzRtKCR9sJl1IuOq7YgwlFNNmkVhFKs/FAbbHOLEnRut\u002BgsoV4OSjlRLFd8udDyI\u002BH3JgU6IYQKNMhAdopO2sIXL/PeBCDzTvwvtFf7IDKPKUiRk\u002Bx/JJZUEmyVvcOvE="
+    },
+    {
+      "RequestUri": "https://seannse.blob.core.windows.net/test-filesystem-a6b5bc35-32df-5211-8b3d-728e2018f4ac/test-file-92df14df-d79a-da25-d75a-596c9705168c",
+      "RequestMethod": "GET",
+      "RequestHeaders": {
+        "Accept": "application/xml",
+        "Authorization": "Sanitized",
+        "If-Match": "0x8D8D50A5BF3137D",
+        "User-Agent": [
+          "azsdk-net-Storage.Files.DataLake/12.7.0-alpha.20210219.1",
+          "(.NET 5.0.3; Microsoft Windows 10.0.19041)"
+        ],
+        "x-ms-client-request-id": "15d0c7c9-4a42-a0db-8ae3-f3c31e4e837b",
+        "x-ms-date": "Fri, 19 Feb 2021 19:12:55 GMT",
         "x-ms-range": "bytes=384-511",
         "x-ms-return-client-request-id": "true",
         "x-ms-version": "2020-06-12"
@@ -535,64 +345,40 @@
         "Content-Length": "128",
         "Content-Range": "bytes 384-511/1024",
         "Content-Type": "application/octet-stream",
-<<<<<<< HEAD
-        "Date": "Wed, 03 Feb 2021 02:08:37 GMT",
-        "ETag": "\u00220x8D8C7E89E5141A5\u0022",
-        "Last-Modified": "Wed, 03 Feb 2021 02:08:37 GMT",
-=======
-        "Date": "Wed, 17 Feb 2021 22:33:59 GMT",
-        "ETag": "\u00220x8D8D3941EAC8ECF\u0022",
-        "Last-Modified": "Wed, 17 Feb 2021 22:33:59 GMT",
->>>>>>> 1814567d
-        "Server": [
-          "Windows-Azure-Blob/1.0",
-          "Microsoft-HTTPAPI/2.0"
-        ],
-        "x-ms-blob-type": "BlockBlob",
-        "x-ms-client-request-id": "a250dc7f-d2b6-3d69-9526-427066d6712a",
-<<<<<<< HEAD
-        "x-ms-creation-time": "Wed, 03 Feb 2021 02:08:37 GMT",
-=======
-        "x-ms-creation-time": "Wed, 17 Feb 2021 22:33:59 GMT",
->>>>>>> 1814567d
-        "x-ms-group": "$superuser",
-        "x-ms-lease-state": "available",
-        "x-ms-lease-status": "unlocked",
-        "x-ms-owner": "$superuser",
-        "x-ms-permissions": "rw-r-----",
-<<<<<<< HEAD
-        "x-ms-request-id": "fee3f8c4-e01e-0084-0fd1-f90d5e000000",
-=======
-        "x-ms-request-id": "0a390591-101e-0006-6d7c-054ce0000000",
->>>>>>> 1814567d
-        "x-ms-server-encrypted": "true",
-        "x-ms-version": "2020-06-12"
-      },
-      "ResponseBody": "UiBWcZagN2kfWa8qP7Z8K3aSMrYf4sC4OWTaKDPXBM4UpAqwfjGjITtgYBP\u002BqhJdFhmKOG6x2m9fnTcyxg41SFXhFpqszKxE7hF6v4Ktuo5SfRIaTMtfYsqaUOD5cVssKhi9HJR3sUpsRUpdNxrtsuOp30j8GvuKgbPQEXzLSn0="
-    },
-    {
-      "RequestUri": "https://seannse.blob.core.windows.net/test-filesystem-00c2f5b4-cf06-28da-f63e-661c52ef3e8f/test-file-6b1d9535-3c97-4793-83c5-a065169651c9",
-      "RequestMethod": "GET",
-      "RequestHeaders": {
-        "Accept": "application/xml",
-        "Authorization": "Sanitized",
-<<<<<<< HEAD
-        "If-Match": "0x8D8C7E89E5141A5",
-        "User-Agent": [
-          "azsdk-net-Storage.Files.DataLake/12.7.0-alpha.20210202.1",
-          "(.NET Framework 4.8.4250.0; Microsoft Windows 10.0.19042 )"
-        ],
-        "x-ms-client-request-id": "959e31cf-6bcf-4df6-66e7-e3869fc648d5",
-        "x-ms-date": "Wed, 03 Feb 2021 02:08:37 GMT",
-=======
-        "If-Match": "0x8D8D3941EAC8ECF",
-        "User-Agent": [
-          "azsdk-net-Storage.Files.DataLake/12.7.0-alpha.20210217.1",
-          "(.NET 5.0.3; Microsoft Windows 10.0.19042)"
-        ],
-        "x-ms-client-request-id": "959e31cf-6bcf-4df6-66e7-e3869fc648d5",
-        "x-ms-date": "Wed, 17 Feb 2021 22:34:00 GMT",
->>>>>>> 1814567d
+        "Date": "Fri, 19 Feb 2021 19:12:54 GMT",
+        "ETag": "\u00220x8D8D50A5BF3137D\u0022",
+        "Last-Modified": "Fri, 19 Feb 2021 19:12:54 GMT",
+        "Server": [
+          "Windows-Azure-Blob/1.0",
+          "Microsoft-HTTPAPI/2.0"
+        ],
+        "x-ms-blob-type": "BlockBlob",
+        "x-ms-client-request-id": "15d0c7c9-4a42-a0db-8ae3-f3c31e4e837b",
+        "x-ms-creation-time": "Fri, 19 Feb 2021 19:12:53 GMT",
+        "x-ms-group": "$superuser",
+        "x-ms-lease-state": "available",
+        "x-ms-lease-status": "unlocked",
+        "x-ms-owner": "$superuser",
+        "x-ms-permissions": "rw-r-----",
+        "x-ms-request-id": "2e6bd492-201e-00a4-3bf3-0676f9000000",
+        "x-ms-server-encrypted": "true",
+        "x-ms-version": "2020-06-12"
+      },
+      "ResponseBody": "JRlWWZ3SQfwQPnGRptLB8EhcFdQb1G5af7XXnhtG2RKHCSBmW6qKIFKMCABVYaOSfzaB/8Zm1lCr/Nro\u002BqPgyWVeCZyyW5Se0fWBjsttBB0RRB/lxdlLITPQu17PoSWvrD\u002Bb91gH4CSh4i3R5UiEPfi917WD\u002BwSLE\u002Bhp4qA1zi8="
+    },
+    {
+      "RequestUri": "https://seannse.blob.core.windows.net/test-filesystem-a6b5bc35-32df-5211-8b3d-728e2018f4ac/test-file-92df14df-d79a-da25-d75a-596c9705168c",
+      "RequestMethod": "GET",
+      "RequestHeaders": {
+        "Accept": "application/xml",
+        "Authorization": "Sanitized",
+        "If-Match": "0x8D8D50A5BF3137D",
+        "User-Agent": [
+          "azsdk-net-Storage.Files.DataLake/12.7.0-alpha.20210219.1",
+          "(.NET 5.0.3; Microsoft Windows 10.0.19041)"
+        ],
+        "x-ms-client-request-id": "63c21a4c-d939-a6a9-7e9a-e62ae0701ad5",
+        "x-ms-date": "Fri, 19 Feb 2021 19:12:55 GMT",
         "x-ms-range": "bytes=512-639",
         "x-ms-return-client-request-id": "true",
         "x-ms-version": "2020-06-12"
@@ -604,64 +390,40 @@
         "Content-Length": "128",
         "Content-Range": "bytes 512-639/1024",
         "Content-Type": "application/octet-stream",
-<<<<<<< HEAD
-        "Date": "Wed, 03 Feb 2021 02:08:37 GMT",
-        "ETag": "\u00220x8D8C7E89E5141A5\u0022",
-        "Last-Modified": "Wed, 03 Feb 2021 02:08:37 GMT",
-=======
-        "Date": "Wed, 17 Feb 2021 22:33:59 GMT",
-        "ETag": "\u00220x8D8D3941EAC8ECF\u0022",
-        "Last-Modified": "Wed, 17 Feb 2021 22:33:59 GMT",
->>>>>>> 1814567d
-        "Server": [
-          "Windows-Azure-Blob/1.0",
-          "Microsoft-HTTPAPI/2.0"
-        ],
-        "x-ms-blob-type": "BlockBlob",
-        "x-ms-client-request-id": "959e31cf-6bcf-4df6-66e7-e3869fc648d5",
-<<<<<<< HEAD
-        "x-ms-creation-time": "Wed, 03 Feb 2021 02:08:37 GMT",
-=======
-        "x-ms-creation-time": "Wed, 17 Feb 2021 22:33:59 GMT",
->>>>>>> 1814567d
-        "x-ms-group": "$superuser",
-        "x-ms-lease-state": "available",
-        "x-ms-lease-status": "unlocked",
-        "x-ms-owner": "$superuser",
-        "x-ms-permissions": "rw-r-----",
-<<<<<<< HEAD
-        "x-ms-request-id": "fee3f8e6-e01e-0084-2fd1-f90d5e000000",
-=======
-        "x-ms-request-id": "0a39060b-101e-0006-607c-054ce0000000",
->>>>>>> 1814567d
-        "x-ms-server-encrypted": "true",
-        "x-ms-version": "2020-06-12"
-      },
-      "ResponseBody": "tk6UafCe\u002BdvMyK4HgQIrr6ye/VCREi8QHDOa4KafzaH6zKbohoPBRK8EfDRs9Ah/iCBk3c3666MehE28Axg0LPoMDLRbQikp3LmgjZX7oygrGleGOvDT/\u002BECygI2BUGX0E86X\u002BdUJEb3OwEUWl4OIuEkkejArfIKOQzTWHgn8tY="
-    },
-    {
-      "RequestUri": "https://seannse.blob.core.windows.net/test-filesystem-00c2f5b4-cf06-28da-f63e-661c52ef3e8f/test-file-6b1d9535-3c97-4793-83c5-a065169651c9",
-      "RequestMethod": "GET",
-      "RequestHeaders": {
-        "Accept": "application/xml",
-        "Authorization": "Sanitized",
-<<<<<<< HEAD
-        "If-Match": "0x8D8C7E89E5141A5",
-        "User-Agent": [
-          "azsdk-net-Storage.Files.DataLake/12.7.0-alpha.20210202.1",
-          "(.NET Framework 4.8.4250.0; Microsoft Windows 10.0.19042 )"
-        ],
-        "x-ms-client-request-id": "35a017da-db38-8f5a-d4d2-aba42e921a81",
-        "x-ms-date": "Wed, 03 Feb 2021 02:08:37 GMT",
-=======
-        "If-Match": "0x8D8D3941EAC8ECF",
-        "User-Agent": [
-          "azsdk-net-Storage.Files.DataLake/12.7.0-alpha.20210217.1",
-          "(.NET 5.0.3; Microsoft Windows 10.0.19042)"
-        ],
-        "x-ms-client-request-id": "35a017da-db38-8f5a-d4d2-aba42e921a81",
-        "x-ms-date": "Wed, 17 Feb 2021 22:34:00 GMT",
->>>>>>> 1814567d
+        "Date": "Fri, 19 Feb 2021 19:12:54 GMT",
+        "ETag": "\u00220x8D8D50A5BF3137D\u0022",
+        "Last-Modified": "Fri, 19 Feb 2021 19:12:54 GMT",
+        "Server": [
+          "Windows-Azure-Blob/1.0",
+          "Microsoft-HTTPAPI/2.0"
+        ],
+        "x-ms-blob-type": "BlockBlob",
+        "x-ms-client-request-id": "63c21a4c-d939-a6a9-7e9a-e62ae0701ad5",
+        "x-ms-creation-time": "Fri, 19 Feb 2021 19:12:53 GMT",
+        "x-ms-group": "$superuser",
+        "x-ms-lease-state": "available",
+        "x-ms-lease-status": "unlocked",
+        "x-ms-owner": "$superuser",
+        "x-ms-permissions": "rw-r-----",
+        "x-ms-request-id": "2e6bd537-201e-00a4-53f3-0676f9000000",
+        "x-ms-server-encrypted": "true",
+        "x-ms-version": "2020-06-12"
+      },
+      "ResponseBody": "0NHijNIMxAlk\u002B0Tiq3o86kt9ZhLKbyywOhDjcJ7\u002Bg2sU/gETZvhq6/jOUYi3It\u002BZq36WIs\u002B7ZWClMVHCKFRrZXfYza14KIRTE3oa/B2k\u002BRgwSsQgZ2GbWZmgbTWmqMOjYuwQ3lQyIIL6Qw9VoGlDATc5kd6PS/0WPXQT2LtOrGo="
+    },
+    {
+      "RequestUri": "https://seannse.blob.core.windows.net/test-filesystem-a6b5bc35-32df-5211-8b3d-728e2018f4ac/test-file-92df14df-d79a-da25-d75a-596c9705168c",
+      "RequestMethod": "GET",
+      "RequestHeaders": {
+        "Accept": "application/xml",
+        "Authorization": "Sanitized",
+        "If-Match": "0x8D8D50A5BF3137D",
+        "User-Agent": [
+          "azsdk-net-Storage.Files.DataLake/12.7.0-alpha.20210219.1",
+          "(.NET 5.0.3; Microsoft Windows 10.0.19041)"
+        ],
+        "x-ms-client-request-id": "0377571d-208b-f242-8821-7fc7ac4b74f4",
+        "x-ms-date": "Fri, 19 Feb 2021 19:12:55 GMT",
         "x-ms-range": "bytes=640-767",
         "x-ms-return-client-request-id": "true",
         "x-ms-version": "2020-06-12"
@@ -673,64 +435,40 @@
         "Content-Length": "128",
         "Content-Range": "bytes 640-767/1024",
         "Content-Type": "application/octet-stream",
-<<<<<<< HEAD
-        "Date": "Wed, 03 Feb 2021 02:08:37 GMT",
-        "ETag": "\u00220x8D8C7E89E5141A5\u0022",
-        "Last-Modified": "Wed, 03 Feb 2021 02:08:37 GMT",
-=======
-        "Date": "Wed, 17 Feb 2021 22:33:59 GMT",
-        "ETag": "\u00220x8D8D3941EAC8ECF\u0022",
-        "Last-Modified": "Wed, 17 Feb 2021 22:33:59 GMT",
->>>>>>> 1814567d
-        "Server": [
-          "Windows-Azure-Blob/1.0",
-          "Microsoft-HTTPAPI/2.0"
-        ],
-        "x-ms-blob-type": "BlockBlob",
-        "x-ms-client-request-id": "35a017da-db38-8f5a-d4d2-aba42e921a81",
-<<<<<<< HEAD
-        "x-ms-creation-time": "Wed, 03 Feb 2021 02:08:37 GMT",
-=======
-        "x-ms-creation-time": "Wed, 17 Feb 2021 22:33:59 GMT",
->>>>>>> 1814567d
-        "x-ms-group": "$superuser",
-        "x-ms-lease-state": "available",
-        "x-ms-lease-status": "unlocked",
-        "x-ms-owner": "$superuser",
-        "x-ms-permissions": "rw-r-----",
-<<<<<<< HEAD
-        "x-ms-request-id": "fee3f929-e01e-0084-6ad1-f90d5e000000",
-=======
-        "x-ms-request-id": "0a390696-101e-0006-647c-054ce0000000",
->>>>>>> 1814567d
-        "x-ms-server-encrypted": "true",
-        "x-ms-version": "2020-06-12"
-      },
-      "ResponseBody": "dwi8RsFDQNb1EY/\u002B7r6kg/SnIBJzWNYiXTAm24HMzc9JKp1SocdhneO68q8e8xt6Z09j0AbfYx4ymumRHWVVKUO/tcMhUuEtRYMvuWYnA2oUq3Mxaf3Jacd\u002BHwbe0H99ZclrXz1YWRRuNYuCsKm4C5d\u002BfHLyJL9G9Uz7ozPbTnQ="
-    },
-    {
-      "RequestUri": "https://seannse.blob.core.windows.net/test-filesystem-00c2f5b4-cf06-28da-f63e-661c52ef3e8f/test-file-6b1d9535-3c97-4793-83c5-a065169651c9",
-      "RequestMethod": "GET",
-      "RequestHeaders": {
-        "Accept": "application/xml",
-        "Authorization": "Sanitized",
-<<<<<<< HEAD
-        "If-Match": "0x8D8C7E89E5141A5",
-        "User-Agent": [
-          "azsdk-net-Storage.Files.DataLake/12.7.0-alpha.20210202.1",
-          "(.NET Framework 4.8.4250.0; Microsoft Windows 10.0.19042 )"
-        ],
-        "x-ms-client-request-id": "88abbef0-1225-ff9d-8b07-7087c4363e30",
-        "x-ms-date": "Wed, 03 Feb 2021 02:08:37 GMT",
-=======
-        "If-Match": "0x8D8D3941EAC8ECF",
-        "User-Agent": [
-          "azsdk-net-Storage.Files.DataLake/12.7.0-alpha.20210217.1",
-          "(.NET 5.0.3; Microsoft Windows 10.0.19042)"
-        ],
-        "x-ms-client-request-id": "88abbef0-1225-ff9d-8b07-7087c4363e30",
-        "x-ms-date": "Wed, 17 Feb 2021 22:34:00 GMT",
->>>>>>> 1814567d
+        "Date": "Fri, 19 Feb 2021 19:12:54 GMT",
+        "ETag": "\u00220x8D8D50A5BF3137D\u0022",
+        "Last-Modified": "Fri, 19 Feb 2021 19:12:54 GMT",
+        "Server": [
+          "Windows-Azure-Blob/1.0",
+          "Microsoft-HTTPAPI/2.0"
+        ],
+        "x-ms-blob-type": "BlockBlob",
+        "x-ms-client-request-id": "0377571d-208b-f242-8821-7fc7ac4b74f4",
+        "x-ms-creation-time": "Fri, 19 Feb 2021 19:12:53 GMT",
+        "x-ms-group": "$superuser",
+        "x-ms-lease-state": "available",
+        "x-ms-lease-status": "unlocked",
+        "x-ms-owner": "$superuser",
+        "x-ms-permissions": "rw-r-----",
+        "x-ms-request-id": "2e6bd5e1-201e-00a4-74f3-0676f9000000",
+        "x-ms-server-encrypted": "true",
+        "x-ms-version": "2020-06-12"
+      },
+      "ResponseBody": "t3aZMZMbxP4qQSUkUka4MFxs/W0X5RQX7vqh4B5Hx6uWpJ4qzxJtHHWSs00l2cP2u\u002BN7T1A/U9FigUKZeePg4np5ja6njmBK/uH3hDHG8hU2qiQ6y3haV1DMx07P1KKRsdDTq0sVTi2CMFFvR8\u002Bgm48sY8\u002B/phYBHzZe28YSeyk="
+    },
+    {
+      "RequestUri": "https://seannse.blob.core.windows.net/test-filesystem-a6b5bc35-32df-5211-8b3d-728e2018f4ac/test-file-92df14df-d79a-da25-d75a-596c9705168c",
+      "RequestMethod": "GET",
+      "RequestHeaders": {
+        "Accept": "application/xml",
+        "Authorization": "Sanitized",
+        "If-Match": "0x8D8D50A5BF3137D",
+        "User-Agent": [
+          "azsdk-net-Storage.Files.DataLake/12.7.0-alpha.20210219.1",
+          "(.NET 5.0.3; Microsoft Windows 10.0.19041)"
+        ],
+        "x-ms-client-request-id": "890d31aa-16f9-0a49-3645-2b9503498906",
+        "x-ms-date": "Fri, 19 Feb 2021 19:12:55 GMT",
         "x-ms-range": "bytes=768-895",
         "x-ms-return-client-request-id": "true",
         "x-ms-version": "2020-06-12"
@@ -742,64 +480,40 @@
         "Content-Length": "128",
         "Content-Range": "bytes 768-895/1024",
         "Content-Type": "application/octet-stream",
-<<<<<<< HEAD
-        "Date": "Wed, 03 Feb 2021 02:08:37 GMT",
-        "ETag": "\u00220x8D8C7E89E5141A5\u0022",
-        "Last-Modified": "Wed, 03 Feb 2021 02:08:37 GMT",
-=======
-        "Date": "Wed, 17 Feb 2021 22:33:59 GMT",
-        "ETag": "\u00220x8D8D3941EAC8ECF\u0022",
-        "Last-Modified": "Wed, 17 Feb 2021 22:33:59 GMT",
->>>>>>> 1814567d
-        "Server": [
-          "Windows-Azure-Blob/1.0",
-          "Microsoft-HTTPAPI/2.0"
-        ],
-        "x-ms-blob-type": "BlockBlob",
-        "x-ms-client-request-id": "88abbef0-1225-ff9d-8b07-7087c4363e30",
-<<<<<<< HEAD
-        "x-ms-creation-time": "Wed, 03 Feb 2021 02:08:37 GMT",
-=======
-        "x-ms-creation-time": "Wed, 17 Feb 2021 22:33:59 GMT",
->>>>>>> 1814567d
-        "x-ms-group": "$superuser",
-        "x-ms-lease-state": "available",
-        "x-ms-lease-status": "unlocked",
-        "x-ms-owner": "$superuser",
-        "x-ms-permissions": "rw-r-----",
-<<<<<<< HEAD
-        "x-ms-request-id": "fee3f95e-e01e-0084-17d1-f90d5e000000",
-=======
-        "x-ms-request-id": "0a3906f9-101e-0006-3c7c-054ce0000000",
->>>>>>> 1814567d
-        "x-ms-server-encrypted": "true",
-        "x-ms-version": "2020-06-12"
-      },
-      "ResponseBody": "A7FUnLukLLxSXsMzcUa4HcUTb19UDYtACSRp8Vy14ZLnFn//VRxP81LAH5NhjNWvk97dH2zuIPUmE5KWOjtfnH0wTFvHucepxHwNk\u002B33331Pul1\u002B18Em\u002BPWJ2UKJuLgXYYMWMD956NoWNFvw4Y0HLjQUR4Dd4cS7ClRlPd\u002BFHws="
-    },
-    {
-      "RequestUri": "https://seannse.blob.core.windows.net/test-filesystem-00c2f5b4-cf06-28da-f63e-661c52ef3e8f/test-file-6b1d9535-3c97-4793-83c5-a065169651c9",
-      "RequestMethod": "GET",
-      "RequestHeaders": {
-        "Accept": "application/xml",
-        "Authorization": "Sanitized",
-<<<<<<< HEAD
-        "If-Match": "0x8D8C7E89E5141A5",
-        "User-Agent": [
-          "azsdk-net-Storage.Files.DataLake/12.7.0-alpha.20210202.1",
-          "(.NET Framework 4.8.4250.0; Microsoft Windows 10.0.19042 )"
-        ],
-        "x-ms-client-request-id": "70b38637-92e6-e05b-ac4d-d4d196499a20",
-        "x-ms-date": "Wed, 03 Feb 2021 02:08:37 GMT",
-=======
-        "If-Match": "0x8D8D3941EAC8ECF",
-        "User-Agent": [
-          "azsdk-net-Storage.Files.DataLake/12.7.0-alpha.20210217.1",
-          "(.NET 5.0.3; Microsoft Windows 10.0.19042)"
-        ],
-        "x-ms-client-request-id": "70b38637-92e6-e05b-ac4d-d4d196499a20",
-        "x-ms-date": "Wed, 17 Feb 2021 22:34:00 GMT",
->>>>>>> 1814567d
+        "Date": "Fri, 19 Feb 2021 19:12:54 GMT",
+        "ETag": "\u00220x8D8D50A5BF3137D\u0022",
+        "Last-Modified": "Fri, 19 Feb 2021 19:12:54 GMT",
+        "Server": [
+          "Windows-Azure-Blob/1.0",
+          "Microsoft-HTTPAPI/2.0"
+        ],
+        "x-ms-blob-type": "BlockBlob",
+        "x-ms-client-request-id": "890d31aa-16f9-0a49-3645-2b9503498906",
+        "x-ms-creation-time": "Fri, 19 Feb 2021 19:12:53 GMT",
+        "x-ms-group": "$superuser",
+        "x-ms-lease-state": "available",
+        "x-ms-lease-status": "unlocked",
+        "x-ms-owner": "$superuser",
+        "x-ms-permissions": "rw-r-----",
+        "x-ms-request-id": "2e6bd692-201e-00a4-1bf3-0676f9000000",
+        "x-ms-server-encrypted": "true",
+        "x-ms-version": "2020-06-12"
+      },
+      "ResponseBody": "P2bSYPJGyiBb97ebJ\u002BsPgSwrv6Jx0tELudKMFLdzZnC1Jy/h/D\u002BpSGJCc8jue9ozJ9yvmlPYuGyVx6cgurVp6JBH5f\u002B7LoTsgnZAL14JHT33WO3aw8sd3W7CSzWYiY2s2Is4p5bad/lYwhjcmIkOjKlpKGLIjiTEKQeR\u002BeJPVPk="
+    },
+    {
+      "RequestUri": "https://seannse.blob.core.windows.net/test-filesystem-a6b5bc35-32df-5211-8b3d-728e2018f4ac/test-file-92df14df-d79a-da25-d75a-596c9705168c",
+      "RequestMethod": "GET",
+      "RequestHeaders": {
+        "Accept": "application/xml",
+        "Authorization": "Sanitized",
+        "If-Match": "0x8D8D50A5BF3137D",
+        "User-Agent": [
+          "azsdk-net-Storage.Files.DataLake/12.7.0-alpha.20210219.1",
+          "(.NET 5.0.3; Microsoft Windows 10.0.19041)"
+        ],
+        "x-ms-client-request-id": "7b1d9366-ea3e-ecfb-4012-0057e64ec5c0",
+        "x-ms-date": "Fri, 19 Feb 2021 19:12:55 GMT",
         "x-ms-range": "bytes=896-1023",
         "x-ms-return-client-request-id": "true",
         "x-ms-version": "2020-06-12"
@@ -811,64 +525,40 @@
         "Content-Length": "128",
         "Content-Range": "bytes 896-1023/1024",
         "Content-Type": "application/octet-stream",
-<<<<<<< HEAD
-        "Date": "Wed, 03 Feb 2021 02:08:37 GMT",
-        "ETag": "\u00220x8D8C7E89E5141A5\u0022",
-        "Last-Modified": "Wed, 03 Feb 2021 02:08:37 GMT",
-=======
-        "Date": "Wed, 17 Feb 2021 22:33:59 GMT",
-        "ETag": "\u00220x8D8D3941EAC8ECF\u0022",
-        "Last-Modified": "Wed, 17 Feb 2021 22:33:59 GMT",
->>>>>>> 1814567d
-        "Server": [
-          "Windows-Azure-Blob/1.0",
-          "Microsoft-HTTPAPI/2.0"
-        ],
-        "x-ms-blob-type": "BlockBlob",
-        "x-ms-client-request-id": "70b38637-92e6-e05b-ac4d-d4d196499a20",
-<<<<<<< HEAD
-        "x-ms-creation-time": "Wed, 03 Feb 2021 02:08:37 GMT",
-=======
-        "x-ms-creation-time": "Wed, 17 Feb 2021 22:33:59 GMT",
->>>>>>> 1814567d
-        "x-ms-group": "$superuser",
-        "x-ms-lease-state": "available",
-        "x-ms-lease-status": "unlocked",
-        "x-ms-owner": "$superuser",
-        "x-ms-permissions": "rw-r-----",
-<<<<<<< HEAD
-        "x-ms-request-id": "fee3f98e-e01e-0084-3fd1-f90d5e000000",
-=======
-        "x-ms-request-id": "0a390759-101e-0006-167c-054ce0000000",
->>>>>>> 1814567d
-        "x-ms-server-encrypted": "true",
-        "x-ms-version": "2020-06-12"
-      },
-      "ResponseBody": "w/YyauGuPtXRg2ijZTYWaIGqDnRxNzqAvlom6xSq\u002BpAUUCzrW51NhdZxrll4IVXTPf27NXermYy7squHiFLBJ4jXjhUJKwzkXYid/4jgB50EUq4X7sUZabagL6nyxv2EsIfRoZJAyhHw19juDZkD26sNgjWkqjnDviVeafxj8pc="
-    },
-    {
-      "RequestUri": "https://seannse.blob.core.windows.net/test-filesystem-00c2f5b4-cf06-28da-f63e-661c52ef3e8f?restype=container",
+        "Date": "Fri, 19 Feb 2021 19:12:54 GMT",
+        "ETag": "\u00220x8D8D50A5BF3137D\u0022",
+        "Last-Modified": "Fri, 19 Feb 2021 19:12:54 GMT",
+        "Server": [
+          "Windows-Azure-Blob/1.0",
+          "Microsoft-HTTPAPI/2.0"
+        ],
+        "x-ms-blob-type": "BlockBlob",
+        "x-ms-client-request-id": "7b1d9366-ea3e-ecfb-4012-0057e64ec5c0",
+        "x-ms-creation-time": "Fri, 19 Feb 2021 19:12:53 GMT",
+        "x-ms-group": "$superuser",
+        "x-ms-lease-state": "available",
+        "x-ms-lease-status": "unlocked",
+        "x-ms-owner": "$superuser",
+        "x-ms-permissions": "rw-r-----",
+        "x-ms-request-id": "2e6bd742-201e-00a4-3ef3-0676f9000000",
+        "x-ms-server-encrypted": "true",
+        "x-ms-version": "2020-06-12"
+      },
+      "ResponseBody": "6JNW09B2px3g84IBs0BF5bS/iy5gK\u002BRJZ3N9jkl\u002BFghuH/MFMzq7M8ILgdQMIhHpwqtEIsQlmLyuDGtd\u002BRjTYdx6k5NMP7J5BFdsVaoPPURhlMudOfRDSIY3VibOXTqqNx/3ko99nIP5yx1suUMSn88n/GVMNijoNkoNFemLqqc="
+    },
+    {
+      "RequestUri": "https://seannse.blob.core.windows.net/test-filesystem-a6b5bc35-32df-5211-8b3d-728e2018f4ac?restype=container",
       "RequestMethod": "DELETE",
       "RequestHeaders": {
         "Accept": "application/xml",
         "Authorization": "Sanitized",
-<<<<<<< HEAD
-        "traceparent": "00-768536862ab7d8438f30e97bf6aadd43-bd0d88b85150df4b-00",
-        "User-Agent": [
-          "azsdk-net-Storage.Files.DataLake/12.7.0-alpha.20210202.1",
-          "(.NET Framework 4.8.4250.0; Microsoft Windows 10.0.19042 )"
-        ],
-        "x-ms-client-request-id": "3e501788-cd82-e84a-7da7-bba6c27b3cfd",
-        "x-ms-date": "Wed, 03 Feb 2021 02:08:37 GMT",
-=======
-        "traceparent": "00-0a6717772829ad48809432a4b15c6544-3ac12a3cc5fee540-00",
-        "User-Agent": [
-          "azsdk-net-Storage.Files.DataLake/12.7.0-alpha.20210217.1",
-          "(.NET 5.0.3; Microsoft Windows 10.0.19042)"
-        ],
-        "x-ms-client-request-id": "3e501788-cd82-e84a-7da7-bba6c27b3cfd",
-        "x-ms-date": "Wed, 17 Feb 2021 22:34:00 GMT",
->>>>>>> 1814567d
+        "traceparent": "00-08c3d948adef9c41aa0e456863105409-7b320f43a5592d4e-00",
+        "User-Agent": [
+          "azsdk-net-Storage.Files.DataLake/12.7.0-alpha.20210219.1",
+          "(.NET 5.0.3; Microsoft Windows 10.0.19041)"
+        ],
+        "x-ms-client-request-id": "6f2f277d-0e2b-1cc7-be35-1f63b9bf2525",
+        "x-ms-date": "Fri, 19 Feb 2021 19:12:55 GMT",
         "x-ms-return-client-request-id": "true",
         "x-ms-version": "2020-06-12"
       },
@@ -876,28 +566,20 @@
       "StatusCode": 202,
       "ResponseHeaders": {
         "Content-Length": "0",
-<<<<<<< HEAD
-        "Date": "Wed, 03 Feb 2021 02:08:37 GMT",
-=======
-        "Date": "Wed, 17 Feb 2021 22:33:59 GMT",
->>>>>>> 1814567d
-        "Server": [
-          "Windows-Azure-Blob/1.0",
-          "Microsoft-HTTPAPI/2.0"
-        ],
-        "x-ms-client-request-id": "3e501788-cd82-e84a-7da7-bba6c27b3cfd",
-<<<<<<< HEAD
-        "x-ms-request-id": "fee3f9a7-e01e-0084-55d1-f90d5e000000",
-=======
-        "x-ms-request-id": "0a3907af-101e-0006-687c-054ce0000000",
->>>>>>> 1814567d
+        "Date": "Fri, 19 Feb 2021 19:12:54 GMT",
+        "Server": [
+          "Windows-Azure-Blob/1.0",
+          "Microsoft-HTTPAPI/2.0"
+        ],
+        "x-ms-client-request-id": "6f2f277d-0e2b-1cc7-be35-1f63b9bf2525",
+        "x-ms-request-id": "2e6bd7e5-201e-00a4-59f3-0676f9000000",
         "x-ms-version": "2020-06-12"
       },
       "ResponseBody": []
     }
   ],
   "Variables": {
-    "RandomSeed": "1736013693",
+    "RandomSeed": "767676219",
     "Storage_TestConfigHierarchicalNamespace": "NamespaceTenant\nseannse\nU2FuaXRpemVk\nhttps://seannse.blob.core.windows.net\nhttps://seannse.file.core.windows.net\nhttps://seannse.queue.core.windows.net\nhttps://seannse.table.core.windows.net\n\n\n\n\nhttps://seannse-secondary.blob.core.windows.net\nhttps://seannse-secondary.file.core.windows.net\nhttps://seannse-secondary.queue.core.windows.net\nhttps://seannse-secondary.table.core.windows.net\n68390a19-a643-458b-b726-408abf67b4fc\nSanitized\n72f988bf-86f1-41af-91ab-2d7cd011db47\nhttps://login.microsoftonline.com/\nCloud\nBlobEndpoint=https://seannse.blob.core.windows.net/;QueueEndpoint=https://seannse.queue.core.windows.net/;FileEndpoint=https://seannse.file.core.windows.net/;BlobSecondaryEndpoint=https://seannse-secondary.blob.core.windows.net/;QueueSecondaryEndpoint=https://seannse-secondary.queue.core.windows.net/;FileSecondaryEndpoint=https://seannse-secondary.file.core.windows.net/;AccountName=seannse;AccountKey=Sanitized\n"
   }
 }