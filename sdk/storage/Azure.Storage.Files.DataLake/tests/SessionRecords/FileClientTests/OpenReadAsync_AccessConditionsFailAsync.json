--- conflicted
+++ resolved
@@ -1,18 +1,18 @@
 {
   "Entries": [
     {
-      "RequestUri": "http://gen1gen2domain1.blob.core.windows.net/test-filesystem-f6c2df8a-e3a2-6fe6-6ca8-f197e3088a91?restype=container",
+      "RequestUri": "https://seannsecanary.blob.core.windows.net/test-filesystem-93d0d9a1-ab9f-f208-cb4b-5a7130219473?restype=container",
       "RequestMethod": "PUT",
       "RequestHeaders": {
         "Authorization": "Sanitized",
-        "traceparent": "00-97352b9f92c122468160aa135e86805f-811840b24bf9d542-00",
-        "User-Agent": [
-          "azsdk-net-Storage.Files.DataLake/12.5.0-alpha.20200903.1",
-          "(.NET Core 4.6.29130.01; Microsoft Windows 10.0.19041 )"
+        "traceparent": "00-d9805f7729bd9e42aab9c90cdd1b66b2-9e0915c14df2d742-00",
+        "User-Agent": [
+          "azsdk-net-Storage.Files.DataLake/12.5.0-alpha.20200911.1",
+          "(.NET Core 4.6.29017.01; Microsoft Windows 10.0.18362 )"
         ],
         "x-ms-blob-public-access": "container",
-        "x-ms-client-request-id": "8806e8c5-ae80-af22-cbd2-4b377d7c993a",
-        "x-ms-date": "Thu, 03 Sep 2020 19:26:46 GMT",
+        "x-ms-client-request-id": "7c8e3bc1-0412-2939-9713-1795174d7c26",
+        "x-ms-date": "Fri, 11 Sep 2020 15:49:58 GMT",
         "x-ms-return-client-request-id": "true",
         "x-ms-version": "2020-02-10"
       },
@@ -20,37 +20,32 @@
       "StatusCode": 201,
       "ResponseHeaders": {
         "Content-Length": "0",
-        "Date": "Thu, 03 Sep 2020 19:26:45 GMT",
-        "ETag": "\u00220x8D8503F4C04A0A3\u0022",
-        "Last-Modified": "Thu, 03 Sep 2020 19:26:46 GMT",
-        "Server": [
-          "Windows-Azure-Blob/1.0",
-          "Microsoft-HTTPAPI/2.0"
-        ],
-        "x-ms-client-request-id": "8806e8c5-ae80-af22-cbd2-4b377d7c993a",
-<<<<<<< HEAD
-        "x-ms-request-id": "f0b1b653-701e-0079-410d-566da6000000",
-        "x-ms-version": "2020-02-10"
-=======
-        "x-ms-request-id": "c3990693-401e-004a-3728-8255ae000000",
-        "x-ms-version": "2019-12-12"
->>>>>>> 3d593566
-      },
-      "ResponseBody": []
-    },
-    {
-      "RequestUri": "http://gen1gen2domain1.dfs.core.windows.net/test-filesystem-f6c2df8a-e3a2-6fe6-6ca8-f197e3088a91/test-file-46ba49e0-5db5-e2b5-d7a2-e4941478b1f6?resource=file",
+        "Date": "Fri, 11 Sep 2020 15:49:58 GMT",
+        "ETag": "\u00220x8D8566A5666DFFA\u0022",
+        "Last-Modified": "Fri, 11 Sep 2020 15:49:58 GMT",
+        "Server": [
+          "Windows-Azure-Blob/1.0",
+          "Microsoft-HTTPAPI/2.0"
+        ],
+        "x-ms-client-request-id": "7c8e3bc1-0412-2939-9713-1795174d7c26",
+        "x-ms-request-id": "a9f7def0-901e-0049-0453-880f4b000000",
+        "x-ms-version": "2020-02-10"
+      },
+      "ResponseBody": []
+    },
+    {
+      "RequestUri": "https://seannsecanary.dfs.core.windows.net/test-filesystem-93d0d9a1-ab9f-f208-cb4b-5a7130219473/test-file-5f3f025f-8e11-cb2f-eecd-9a4403294f9d?resource=file",
       "RequestMethod": "PUT",
       "RequestHeaders": {
         "Authorization": "Sanitized",
         "If-None-Match": "*",
-        "traceparent": "00-a6540d760322c949b1340b5ba5ba284f-8fbd69fddb72df40-00",
-        "User-Agent": [
-          "azsdk-net-Storage.Files.DataLake/12.5.0-alpha.20200903.1",
-          "(.NET Core 4.6.29130.01; Microsoft Windows 10.0.19041 )"
-        ],
-        "x-ms-client-request-id": "1c74b3dd-1505-4c3a-7aba-904105f4ed20",
-        "x-ms-date": "Thu, 03 Sep 2020 19:26:46 GMT",
+        "traceparent": "00-e3f641a1ea1f324988f9adf3cea6ca64-5f37d897ae7e7347-00",
+        "User-Agent": [
+          "azsdk-net-Storage.Files.DataLake/12.5.0-alpha.20200911.1",
+          "(.NET Core 4.6.29017.01; Microsoft Windows 10.0.18362 )"
+        ],
+        "x-ms-client-request-id": "651ef712-c0cf-7217-abfd-33db5ab651c2",
+        "x-ms-date": "Fri, 11 Sep 2020 15:49:58 GMT",
         "x-ms-return-client-request-id": "true",
         "x-ms-version": "2020-02-10"
       },
@@ -58,69 +53,64 @@
       "StatusCode": 201,
       "ResponseHeaders": {
         "Content-Length": "0",
-        "Date": "Thu, 03 Sep 2020 19:26:45 GMT",
-        "ETag": "\u00220x8D8503F4C2317CE\u0022",
-        "Last-Modified": "Thu, 03 Sep 2020 19:26:46 GMT",
-        "Server": [
-          "Windows-Azure-HDFS/1.0",
-          "Microsoft-HTTPAPI/2.0"
-        ],
-        "x-ms-client-request-id": "1c74b3dd-1505-4c3a-7aba-904105f4ed20",
-<<<<<<< HEAD
-        "x-ms-request-id": "d95a7b31-d01f-0084-3b0d-56e383000000",
-        "x-ms-version": "2020-02-10"
-=======
-        "x-ms-request-id": "7d20d2b5-901f-003b-3e28-82b385000000",
-        "x-ms-version": "2019-12-12"
->>>>>>> 3d593566
-      },
-      "ResponseBody": []
-    },
-    {
-      "RequestUri": "http://gen1gen2domain1.dfs.core.windows.net/test-filesystem-f6c2df8a-e3a2-6fe6-6ca8-f197e3088a91/test-file-46ba49e0-5db5-e2b5-d7a2-e4941478b1f6?action=append\u0026position=0",
+        "Date": "Fri, 11 Sep 2020 15:49:58 GMT",
+        "ETag": "\u00220x8D8566A56AFFD2D\u0022",
+        "Last-Modified": "Fri, 11 Sep 2020 15:49:59 GMT",
+        "Server": [
+          "Windows-Azure-HDFS/1.0",
+          "Microsoft-HTTPAPI/2.0"
+        ],
+        "x-ms-client-request-id": "651ef712-c0cf-7217-abfd-33db5ab651c2",
+        "x-ms-request-id": "306dd14d-701f-008a-6053-881611000000",
+        "x-ms-version": "2020-02-10"
+      },
+      "ResponseBody": []
+    },
+    {
+      "RequestUri": "https://seannsecanary.dfs.core.windows.net/test-filesystem-93d0d9a1-ab9f-f208-cb4b-5a7130219473/test-file-5f3f025f-8e11-cb2f-eecd-9a4403294f9d?action=append\u0026position=0",
       "RequestMethod": "PATCH",
       "RequestHeaders": {
         "Authorization": "Sanitized",
         "Content-Length": "1024",
-        "traceparent": "00-8bf91a6d36b31d4fb3b3fff5ca56c761-18f7aa5e0d9c2942-00",
-        "User-Agent": [
-          "azsdk-net-Storage.Files.DataLake/12.5.0-alpha.20200903.1",
-          "(.NET Core 4.6.29130.01; Microsoft Windows 10.0.19041 )"
-        ],
-        "x-ms-client-request-id": "60b657f9-9404-d3f1-2e47-9b9cdb20fc43",
-        "x-ms-date": "Thu, 03 Sep 2020 19:26:46 GMT",
-        "x-ms-return-client-request-id": "true",
-        "x-ms-version": "2020-02-10"
-      },
-      "RequestBody": "DW0y0GMkAyn27rIXGw617uqq0voBAhAHTAee5haxV8fxjspMS\u002B3joOXdkpL8C5S9HVxN06qeOApcK4RbhR0TRJfrJoxDaKL8xjEVJHB\u002BC0Fy4ci5ZIMcUlXA7yBphxvIyU37EeUIebS6UAx5iRSZ3iBC6aNUWeATztM2g3iBkz4WTFojg/lbaWgU/hN3o8lBJhEAJp53c29t6EIS0fY7OLzOYjy5dlsm5n87QFvMmyoJ9FxngW2gntnqtZq3SZhy2MVWqUCNiK\u002B22j8ePDMUoEwXCdyZ1LdPLcRjzsDAbp3nyWiVdfLqe2yssactgWKl1RVOn0C72AQOB3t8Krrv9WuiN3PLfypZLY1w7SIQIativfircc9cK/Bkhm53bVGyvbs8i0rv2lbq9HGzS\u002Bvh/uXPGmzBQ4ObRQuCZ/i74r87vS9n1JVhcuKiwHxdqd8FgoiIqFPk8Hk3oEY/bHNdLxKyd427eilPbqeKH4MGPpsrfORwMzprV821LzRPIgZuRJFqqjJSSQheODmsWtH2MGGqE\u002B\u002BP7fvYRiDABkr1AEugG9rynJNp2TPbEfoAv/z7v/7SpA4W31eVkWQSkUO\u002BaTjuCz73BJTNQTm8s9wB2IcjxUZMIlw8ijyDXAsvV0fvHafCEbO\u002BA7tqBGLVWSt6k7jc7sz8ckbbsYECdKeInuryzJY0P8bUZcGL4R76ZzAQCMlSUmh68qth5mAxu48T4WZ34o2VRVPxCIkKcZAo4UlQ8WveNUyCd9rr01lmoqkydwC4goWje8J1YUneb4EaOQQX4cojNasa9WqzqnL6i2bg2PmPb1/DrXapadQCowdY0JlUTsHfDkJUno0a8NFPetXj/peIi8mlUzNTeszWF1FiWtnYpj2lAcq2OtHRqb2lWe7\u002BHqVwz0XQr/qNi5R1fYY8t5X3d9SYPfzN0VD306p2riDd2Pmr8ouUCPZCGHU1QLxLlfEnreIaZuCpo/302dtPFt1zl6WNkMUKYm7dVSWGl5CTqz25TwA\u002Bw3EYAU\u002BNny4b8gGYwakXvgQsHUtzPBC6IgttYS2dlsfcNdMzdI92fMJAwmIk7tXne\u002Bw5jTK0y4dhXd9DID4BfVw5u4zV40l1taCJM3qtljQ2heVAZAiVKGpM0hevM1yEPkQG6jJIEpijw9eRK5cNs8aqDJpYwBhTpJMiiBAyxoJDBfQ1p6sC7XNNnaExA/zSPx5QBCbBK34rskaeJomHcP1UTiaj1wwbqB8nCyJ3IqCXT0ny4cFcgdl1CfVlY8bpxSyk3LXWL2cSNVwGmSBctI\u002BlB9Y/lY88\u002BMxNLc4WtURZPkX100brwSDi36xkVui4GVVlv1vwqS\u002BdZ\u002BPpiAGZ\u002B38XrVvaZg==",
+        "traceparent": "00-2e1c2b052b138d48b9bdde42c352427b-96fa835d18092444-00",
+        "User-Agent": [
+          "azsdk-net-Storage.Files.DataLake/12.5.0-alpha.20200911.1",
+          "(.NET Core 4.6.29017.01; Microsoft Windows 10.0.18362 )"
+        ],
+        "x-ms-client-request-id": "0b325f5a-ea0a-25cd-8724-b986e85c83e0",
+        "x-ms-date": "Fri, 11 Sep 2020 15:49:59 GMT",
+        "x-ms-return-client-request-id": "true",
+        "x-ms-version": "2020-02-10"
+      },
+      "RequestBody": "Y\u002BVcra/iPh9SF\u002BQ2CzKJ6ukjsPSSF2EU8JWQi2rwoWHseHKDhbSH3v1vKvsfAx1kii2r9J2Ik0uER7waUrO0YXWDSpLABWU1nNH3I\u002B1m9e13KwE9Ra3DZOQm/j34bItJusiFm7mKpITIdlfLkHBeHlLOoiaydxzHwOWtmQYnPTBGrWkl4Fk07Id8dc5W99N0yODrKclll0OrvdvT3Ap\u002BoDknheMHOD74mrafNQFNccgSOdEmPBRm4RUleSJ\u002BYQ98/tSVLnHwbY\u002Bh8o4TxWFBXUwSwaM5V2QlwaTN4b8bejmmIjctuENWIcxBhEmFUhu05BvWa6BsQ6Zwb23NI4vQhXhVbaMpFKUJvJ/X99MboG6JGf2jRQ6YOt6RvEjWif5Acf7RL\u002BV3is92za8AlEzSVc/\u002BQwmNLEBpvDPEl1dcMjKgloXVSXCJEY4uLXhfmKWRv2d510X0s0S\u002BZ3Kxs/J3Gpp8YP7H/QtedDJ7X//HCiSNM9jv4lvtq\u002BNBFuL\u002B116bthLe4jimysFcGmMTeVNF91xNJIAahzc\u002Bj7QbhuYoYJzT36ns6Cjs5mgWksj42TKP\u002Bx\u002BGsLPegS7bn1KDi0TaNLrGP5mqWA4zYT0XA/RvRrWBi4rHoa/o9V16EUnVaFsjO14NMZqY5aMRUk92xn45bFidAQC6E5ML3Uo7L0fFXvjh9MeWYRUb6aXmtU5fci7fQaTwOGZaaCjLAlNPXLVcTPRWlNK3ogtDghhb1F1Eq2sbXO6i1CWRh4ufy17By4zviWlZCd1bKJ6ZrLVN/5TKhlfoNADHunfPxA1HF9esgreMa0r06qGOvzRPCShwQ4f21EQH2JeLKM/yikTPFBDH7Cr\u002BwZNJ1py1WnTLd7FPXoGFUEKSpakgAUN7AWBdvqskiBz9cYL0rf6oUX4iwLAeoivDSsTNNEeA3sBQztQ8V5vJp\u002B6UUe3\u002BkaNE6lMq/UCTXF40mnTmV1TVfJPCo94qbPnjWRjBiVE\u002BxbghiErzVuF/vXF1B70n4k\u002Bav9RaO\u002B3EGn1aR6Mn0dIN9dW7xc4K4iayQ\u002BZstGQ8vHfJJ8p85InLXG7MmA49V\u002BueaBHoax2BkNyup/cGWGUZHYssXqoIkRFL8GlfPkkXdOz6zUxSVFBaSJftzTySxAMIs3uDEfhBltYAnHuzIVGTljMLDIoZxsk60RYTGsPVuStlV4vOlGPzuTd1UrfUpiZFWTcIh7h47\u002ByxSD/hLnsTK\u002BNPTsnGxQLQF1NTo3MSZSvvzcCMzDJz7GieHUsjEoq7YifThVddfpQ1OG9kJEt5nuMT8mC6hl6x3GJhKKi3rAXImEFMPuDTkk8sV5PCDsccJH5nDx8pAdvIIqj1\u002B1XsfYtqm4wKLQ==",
       "StatusCode": 202,
       "ResponseHeaders": {
         "Content-Length": "0",
-        "Date": "Thu, 03 Sep 2020 19:26:45 GMT",
-        "Server": [
-          "Windows-Azure-HDFS/1.0",
-          "Microsoft-HTTPAPI/2.0"
-        ],
-        "x-ms-client-request-id": "60b657f9-9404-d3f1-2e47-9b9cdb20fc43",
-        "x-ms-request-id": "7d20d2b7-901f-003b-4028-82b385000000",
+        "Date": "Fri, 11 Sep 2020 15:49:58 GMT",
+        "Server": [
+          "Windows-Azure-HDFS/1.0",
+          "Microsoft-HTTPAPI/2.0"
+        ],
+        "x-ms-client-request-id": "0b325f5a-ea0a-25cd-8724-b986e85c83e0",
+        "x-ms-request-id": "306dd14e-701f-008a-6153-881611000000",
         "x-ms-request-server-encrypted": "true",
         "x-ms-version": "2020-02-10"
       },
       "ResponseBody": []
     },
     {
-      "RequestUri": "http://gen1gen2domain1.dfs.core.windows.net/test-filesystem-f6c2df8a-e3a2-6fe6-6ca8-f197e3088a91/test-file-46ba49e0-5db5-e2b5-d7a2-e4941478b1f6?action=flush\u0026position=1024",
+      "RequestUri": "https://seannsecanary.dfs.core.windows.net/test-filesystem-93d0d9a1-ab9f-f208-cb4b-5a7130219473/test-file-5f3f025f-8e11-cb2f-eecd-9a4403294f9d?action=flush\u0026position=1024",
       "RequestMethod": "PATCH",
       "RequestHeaders": {
         "Authorization": "Sanitized",
         "Content-Length": "0",
-        "traceparent": "00-d93b22840866624f98f6e8e065758365-b27d82cf480c574f-00",
-        "User-Agent": [
-          "azsdk-net-Storage.Files.DataLake/12.5.0-alpha.20200903.1",
-          "(.NET Core 4.6.29130.01; Microsoft Windows 10.0.19041 )"
-        ],
-        "x-ms-client-request-id": "ad480505-8c3d-b51c-975b-157f297199c6",
-        "x-ms-date": "Thu, 03 Sep 2020 19:26:46 GMT",
+        "traceparent": "00-e8cebd8e40e1e84186ec90915c9f824c-4ece467f18600d4d-00",
+        "User-Agent": [
+          "azsdk-net-Storage.Files.DataLake/12.5.0-alpha.20200911.1",
+          "(.NET Core 4.6.29017.01; Microsoft Windows 10.0.18362 )"
+        ],
+        "x-ms-client-request-id": "fa809c3a-4584-44b7-2060-75d1eb235b6e",
+        "x-ms-date": "Fri, 11 Sep 2020 15:49:59 GMT",
         "x-ms-return-client-request-id": "true",
         "x-ms-version": "2020-02-10"
       },
@@ -128,33 +118,33 @@
       "StatusCode": 200,
       "ResponseHeaders": {
         "Content-Length": "0",
-        "Date": "Thu, 03 Sep 2020 19:26:45 GMT",
-        "ETag": "\u00220x8D8503F4C3D4D79\u0022",
-        "Last-Modified": "Thu, 03 Sep 2020 19:26:46 GMT",
-        "Server": [
-          "Windows-Azure-HDFS/1.0",
-          "Microsoft-HTTPAPI/2.0"
-        ],
-        "x-ms-client-request-id": "ad480505-8c3d-b51c-975b-157f297199c6",
-        "x-ms-request-id": "7d20d2b8-901f-003b-4128-82b385000000",
+        "Date": "Fri, 11 Sep 2020 15:49:58 GMT",
+        "ETag": "\u00220x8D8566A56C5F8A9\u0022",
+        "Last-Modified": "Fri, 11 Sep 2020 15:49:59 GMT",
+        "Server": [
+          "Windows-Azure-HDFS/1.0",
+          "Microsoft-HTTPAPI/2.0"
+        ],
+        "x-ms-client-request-id": "fa809c3a-4584-44b7-2060-75d1eb235b6e",
+        "x-ms-request-id": "306dd14f-701f-008a-6253-881611000000",
         "x-ms-request-server-encrypted": "false",
         "x-ms-version": "2020-02-10"
       },
       "ResponseBody": []
     },
     {
-      "RequestUri": "http://gen1gen2domain1.blob.core.windows.net/test-filesystem-f6c2df8a-e3a2-6fe6-6ca8-f197e3088a91/test-file-46ba49e0-5db5-e2b5-d7a2-e4941478b1f6",
+      "RequestUri": "https://seannsecanary.blob.core.windows.net/test-filesystem-93d0d9a1-ab9f-f208-cb4b-5a7130219473/test-file-5f3f025f-8e11-cb2f-eecd-9a4403294f9d",
       "RequestMethod": "HEAD",
       "RequestHeaders": {
         "Authorization": "Sanitized",
-        "If-Modified-Since": "Fri, 04 Sep 2020 19:26:46 GMT",
-        "traceparent": "00-d5f78aae89ac5e4094a583ece7827f7a-c6b7ba515345b04b-00",
-        "User-Agent": [
-          "azsdk-net-Storage.Files.DataLake/12.5.0-alpha.20200903.1",
-          "(.NET Core 4.6.29130.01; Microsoft Windows 10.0.19041 )"
-        ],
-        "x-ms-client-request-id": "d597f30f-4ed8-a505-0ce3-0cc34f46ef32",
-        "x-ms-date": "Thu, 03 Sep 2020 19:26:46 GMT",
+        "If-Modified-Since": "Sat, 12 Sep 2020 15:49:58 GMT",
+        "traceparent": "00-609f267703098e47801a38faf7139789-620a88a1d32a3d4f-00",
+        "User-Agent": [
+          "azsdk-net-Storage.Files.DataLake/12.5.0-alpha.20200911.1",
+          "(.NET Core 4.6.29017.01; Microsoft Windows 10.0.18362 )"
+        ],
+        "x-ms-client-request-id": "4c4b64ff-88db-615c-c466-f8710174822b",
+        "x-ms-date": "Fri, 11 Sep 2020 15:49:59 GMT",
         "x-ms-return-client-request-id": "true",
         "x-ms-version": "2020-02-10"
       },
@@ -162,35 +152,30 @@
       "StatusCode": 304,
       "ResponseHeaders": {
         "Content-Length": "0",
-        "Date": "Thu, 03 Sep 2020 19:26:45 GMT",
-        "Server": [
-          "Windows-Azure-Blob/1.0",
-          "Microsoft-HTTPAPI/2.0"
-        ],
-        "x-ms-client-request-id": "d597f30f-4ed8-a505-0ce3-0cc34f46ef32",
+        "Date": "Fri, 11 Sep 2020 15:49:58 GMT",
+        "Server": [
+          "Windows-Azure-Blob/1.0",
+          "Microsoft-HTTPAPI/2.0"
+        ],
+        "x-ms-client-request-id": "4c4b64ff-88db-615c-c466-f8710174822b",
         "x-ms-error-code": "ConditionNotMet",
-<<<<<<< HEAD
-        "x-ms-request-id": "f0b1b728-701e-0079-650d-566da6000000",
-        "x-ms-version": "2020-02-10"
-=======
-        "x-ms-request-id": "c39906d3-401e-004a-6d28-8255ae000000",
-        "x-ms-version": "2019-12-12"
->>>>>>> 3d593566
-      },
-      "ResponseBody": []
-    },
-    {
-      "RequestUri": "http://gen1gen2domain1.blob.core.windows.net/test-filesystem-f6c2df8a-e3a2-6fe6-6ca8-f197e3088a91?restype=container",
+        "x-ms-request-id": "a9f7df04-901e-0049-1253-880f4b000000",
+        "x-ms-version": "2020-02-10"
+      },
+      "ResponseBody": []
+    },
+    {
+      "RequestUri": "https://seannsecanary.blob.core.windows.net/test-filesystem-93d0d9a1-ab9f-f208-cb4b-5a7130219473?restype=container",
       "RequestMethod": "DELETE",
       "RequestHeaders": {
         "Authorization": "Sanitized",
-        "traceparent": "00-15e1a87cde88da41b69727560833d397-e23392ed29d62a4b-00",
-        "User-Agent": [
-          "azsdk-net-Storage.Files.DataLake/12.5.0-alpha.20200903.1",
-          "(.NET Core 4.6.29130.01; Microsoft Windows 10.0.19041 )"
-        ],
-        "x-ms-client-request-id": "366f8a8e-c4da-6eed-c4be-de5405a8454b",
-        "x-ms-date": "Thu, 03 Sep 2020 19:26:46 GMT",
+        "traceparent": "00-c3b558888921b543a09d198ba9f75031-180045a945056b4f-00",
+        "User-Agent": [
+          "azsdk-net-Storage.Files.DataLake/12.5.0-alpha.20200911.1",
+          "(.NET Core 4.6.29017.01; Microsoft Windows 10.0.18362 )"
+        ],
+        "x-ms-client-request-id": "87d1ed33-0ed7-5592-8b0e-0c45b053e3a6",
+        "x-ms-date": "Fri, 11 Sep 2020 15:49:59 GMT",
         "x-ms-return-client-request-id": "true",
         "x-ms-version": "2020-02-10"
       },
@@ -198,35 +183,30 @@
       "StatusCode": 202,
       "ResponseHeaders": {
         "Content-Length": "0",
-        "Date": "Thu, 03 Sep 2020 19:26:45 GMT",
-        "Server": [
-          "Windows-Azure-Blob/1.0",
-          "Microsoft-HTTPAPI/2.0"
-        ],
-        "x-ms-client-request-id": "366f8a8e-c4da-6eed-c4be-de5405a8454b",
-<<<<<<< HEAD
-        "x-ms-request-id": "f0b1b746-701e-0079-010d-566da6000000",
-        "x-ms-version": "2020-02-10"
-=======
-        "x-ms-request-id": "c39906df-401e-004a-7628-8255ae000000",
-        "x-ms-version": "2019-12-12"
->>>>>>> 3d593566
-      },
-      "ResponseBody": []
-    },
-    {
-      "RequestUri": "http://gen1gen2domain1.blob.core.windows.net/test-filesystem-ef9e89ae-9015-c24b-83a3-3b243265d5f4?restype=container",
+        "Date": "Fri, 11 Sep 2020 15:49:59 GMT",
+        "Server": [
+          "Windows-Azure-Blob/1.0",
+          "Microsoft-HTTPAPI/2.0"
+        ],
+        "x-ms-client-request-id": "87d1ed33-0ed7-5592-8b0e-0c45b053e3a6",
+        "x-ms-request-id": "a9f7df11-901e-0049-1c53-880f4b000000",
+        "x-ms-version": "2020-02-10"
+      },
+      "ResponseBody": []
+    },
+    {
+      "RequestUri": "https://seannsecanary.blob.core.windows.net/test-filesystem-24af9242-1dcf-acf8-babb-753fa89dd93c?restype=container",
       "RequestMethod": "PUT",
       "RequestHeaders": {
         "Authorization": "Sanitized",
-        "traceparent": "00-a978041f62950940b0443091c7e03f7d-789a553b055fd442-00",
-        "User-Agent": [
-          "azsdk-net-Storage.Files.DataLake/12.5.0-alpha.20200903.1",
-          "(.NET Core 4.6.29130.01; Microsoft Windows 10.0.19041 )"
+        "traceparent": "00-9ba25bf7aee362428a25ea54bd6681b1-b0627f2adda2144e-00",
+        "User-Agent": [
+          "azsdk-net-Storage.Files.DataLake/12.5.0-alpha.20200911.1",
+          "(.NET Core 4.6.29017.01; Microsoft Windows 10.0.18362 )"
         ],
         "x-ms-blob-public-access": "container",
-        "x-ms-client-request-id": "47f1cf6e-6779-fedd-3fad-b23689c93c5f",
-        "x-ms-date": "Thu, 03 Sep 2020 19:26:47 GMT",
+        "x-ms-client-request-id": "f67c3ab8-d0d8-15f1-f424-cc1c9953aded",
+        "x-ms-date": "Fri, 11 Sep 2020 15:49:59 GMT",
         "x-ms-return-client-request-id": "true",
         "x-ms-version": "2020-02-10"
       },
@@ -234,37 +214,32 @@
       "StatusCode": 201,
       "ResponseHeaders": {
         "Content-Length": "0",
-        "Date": "Thu, 03 Sep 2020 19:26:46 GMT",
-        "ETag": "\u00220x8D8503F4C809D08\u0022",
-        "Last-Modified": "Thu, 03 Sep 2020 19:26:46 GMT",
-        "Server": [
-          "Windows-Azure-Blob/1.0",
-          "Microsoft-HTTPAPI/2.0"
-        ],
-        "x-ms-client-request-id": "47f1cf6e-6779-fedd-3fad-b23689c93c5f",
-<<<<<<< HEAD
-        "x-ms-request-id": "bfbd6156-601e-0038-410d-563542000000",
-        "x-ms-version": "2020-02-10"
-=======
-        "x-ms-request-id": "5a110df7-901e-00bd-6928-827f3c000000",
-        "x-ms-version": "2019-12-12"
->>>>>>> 3d593566
-      },
-      "ResponseBody": []
-    },
-    {
-      "RequestUri": "http://gen1gen2domain1.dfs.core.windows.net/test-filesystem-ef9e89ae-9015-c24b-83a3-3b243265d5f4/test-file-1eb2c6ab-308d-db25-ab62-3ab43cd6f783?resource=file",
+        "Date": "Fri, 11 Sep 2020 15:50:00 GMT",
+        "ETag": "\u00220x8D8566A573109FB\u0022",
+        "Last-Modified": "Fri, 11 Sep 2020 15:50:00 GMT",
+        "Server": [
+          "Windows-Azure-Blob/1.0",
+          "Microsoft-HTTPAPI/2.0"
+        ],
+        "x-ms-client-request-id": "f67c3ab8-d0d8-15f1-f424-cc1c9953aded",
+        "x-ms-request-id": "39fb206b-001e-0064-3d53-88bc38000000",
+        "x-ms-version": "2020-02-10"
+      },
+      "ResponseBody": []
+    },
+    {
+      "RequestUri": "https://seannsecanary.dfs.core.windows.net/test-filesystem-24af9242-1dcf-acf8-babb-753fa89dd93c/test-file-b6220c9f-3658-1ffa-a568-4de1b092ab9a?resource=file",
       "RequestMethod": "PUT",
       "RequestHeaders": {
         "Authorization": "Sanitized",
         "If-None-Match": "*",
-        "traceparent": "00-0220c28621649748b1993149e2dd914b-ddd74f9c2424b845-00",
-        "User-Agent": [
-          "azsdk-net-Storage.Files.DataLake/12.5.0-alpha.20200903.1",
-          "(.NET Core 4.6.29130.01; Microsoft Windows 10.0.19041 )"
-        ],
-        "x-ms-client-request-id": "8cc83572-526f-ffc3-e2a7-a3068f05fd9c",
-        "x-ms-date": "Thu, 03 Sep 2020 19:26:47 GMT",
+        "traceparent": "00-ca32907074858b4685393226eb35766f-fa6b409573be554c-00",
+        "User-Agent": [
+          "azsdk-net-Storage.Files.DataLake/12.5.0-alpha.20200911.1",
+          "(.NET Core 4.6.29017.01; Microsoft Windows 10.0.18362 )"
+        ],
+        "x-ms-client-request-id": "4f0a7778-0255-4f7b-8eb2-c304db469242",
+        "x-ms-date": "Fri, 11 Sep 2020 15:50:00 GMT",
         "x-ms-return-client-request-id": "true",
         "x-ms-version": "2020-02-10"
       },
@@ -272,69 +247,64 @@
       "StatusCode": 201,
       "ResponseHeaders": {
         "Content-Length": "0",
-        "Date": "Thu, 03 Sep 2020 19:26:47 GMT",
-        "ETag": "\u00220x8D8503F4C9E992F\u0022",
-        "Last-Modified": "Thu, 03 Sep 2020 19:26:47 GMT",
-        "Server": [
-          "Windows-Azure-HDFS/1.0",
-          "Microsoft-HTTPAPI/2.0"
-        ],
-        "x-ms-client-request-id": "8cc83572-526f-ffc3-e2a7-a3068f05fd9c",
-<<<<<<< HEAD
-        "x-ms-request-id": "c2e93dfb-301f-0078-070d-56327a000000",
-        "x-ms-version": "2020-02-10"
-=======
-        "x-ms-request-id": "03cd34e9-901f-0014-6928-82be4e000000",
-        "x-ms-version": "2019-12-12"
->>>>>>> 3d593566
-      },
-      "ResponseBody": []
-    },
-    {
-      "RequestUri": "http://gen1gen2domain1.dfs.core.windows.net/test-filesystem-ef9e89ae-9015-c24b-83a3-3b243265d5f4/test-file-1eb2c6ab-308d-db25-ab62-3ab43cd6f783?action=append\u0026position=0",
+        "Date": "Fri, 11 Sep 2020 15:50:00 GMT",
+        "ETag": "\u00220x8D8566A57D31560\u0022",
+        "Last-Modified": "Fri, 11 Sep 2020 15:50:01 GMT",
+        "Server": [
+          "Windows-Azure-HDFS/1.0",
+          "Microsoft-HTTPAPI/2.0"
+        ],
+        "x-ms-client-request-id": "4f0a7778-0255-4f7b-8eb2-c304db469242",
+        "x-ms-request-id": "c8d4cd21-901f-0082-0a53-880c1e000000",
+        "x-ms-version": "2020-02-10"
+      },
+      "ResponseBody": []
+    },
+    {
+      "RequestUri": "https://seannsecanary.dfs.core.windows.net/test-filesystem-24af9242-1dcf-acf8-babb-753fa89dd93c/test-file-b6220c9f-3658-1ffa-a568-4de1b092ab9a?action=append\u0026position=0",
       "RequestMethod": "PATCH",
       "RequestHeaders": {
         "Authorization": "Sanitized",
         "Content-Length": "1024",
-        "traceparent": "00-74b8bb570f7f7146ac0fb48f77dbb113-7b1d29c85f92bf47-00",
-        "User-Agent": [
-          "azsdk-net-Storage.Files.DataLake/12.5.0-alpha.20200903.1",
-          "(.NET Core 4.6.29130.01; Microsoft Windows 10.0.19041 )"
-        ],
-        "x-ms-client-request-id": "0642b2a5-6b0d-8113-3068-5e8af2f712f0",
-        "x-ms-date": "Thu, 03 Sep 2020 19:26:47 GMT",
-        "x-ms-return-client-request-id": "true",
-        "x-ms-version": "2020-02-10"
-      },
-      "RequestBody": "6OnH7HSAdfUw/W30GMlTaLVKtWJzjnslOzaFKQYiF7fkGJmEVAF87lr8Fnv66eV1WUqAPhTZ61luorE9\u002BkzuDea1D/8wzxOzzscId3cAKlFQEM\u002B8otmjCy0/FrJQPvMODQmURNnmRYo2zHBN0XPibXdf7ep8MmsNEgTS8bhhY4/T\u002BWlua\u002BV3aspFhdVpVTm5Xag68FAIktuehzLVE1PR1GjgedgKcwKR54MfNqyVo7zKGJMQJ3I/y2eO0OOzolZ3dLBsiNxhr\u002BmmqAnN6FwuCON2Cvq/wK32oa1we6Me3kUtqMH8KBvgaWmqan5pceMLYMf/PZdbt7QDducu8DNGh8rDoD\u002BaMuDIlqGRFVYvjS/KZRvbHqGu0fEN\u002BLEzsXg1Y\u002BKzpdGjcC7nNqf2yqFd1Om4Y4oYa2kpFc5OjDkuleQoW7Jze\u002BddJ/Xt9Of6twdPryTIe03uHfh5io8DVOP0uKHCzW/v6lgBWjyVK3eBL13H/t0UZhqWOj66\u002BvBYWtIR\u002BDtGN\u002BqYYMXLxiERWPGA91sxPFYG31KHK5MwNe9oqf9pgzM7O/dzLp0XSZ/4heFNOQOUJh58ChjpvgtWZyvWYx0hqNS9RLtkvQ2475azjqax4/zs04Lh7HgbUn3rHMdyQeaB19wMj/RHMGgQxBuBNTBlpYMu6o\u002BbQLtbovI\u002BeKFGRa6wMbfJpFQHpKMZ0ChdmRxNhndDQ1ZW5ZchsewCCbfHyn5t0QR5mwAvJkbrgm\u002BT/gnV8fIpAwFXWUwfqPNoBZrsUQWp78gY1Ot2Ex0Qa2MnjrLiLBjFnsd9Fne3WfINxyGr/zBp6Q9BvBwGs\u002B/kRu7o\u002BBpAhdiBJrM\u002BLNhQYHr4aUz7ZGwyvaSjoXD7vuvYmNCJz2HYzEJIKth9K7w28FuhDkmj6OGBtTp1neNohWfIZpQIx5EZIJ0JszqTtZLobLEVWbChNLDuBxomYi5f36RwtMUoLijJiO2smTSn7v\u002BnjDExUiu3JzHjGcB3875uqtOVIgHNwD2IS9HC9Jp7RxkaftX9LY15uY2TRBVoUpQvPu9hEcv\u002B2szzqAdZ9TKWaNGmXXTocH1GHGlzOXwoIPg9krarGjZNG6MICoSFH8Rb/NtDwfUgRs1yGvViiqFQyogOHGJ7606bWEHQ32b5wfylGD2g5F4DHEzpOQBA65ECuD/7dgNi3xCNqGi0T2ZmeVn4vHJjr\u002BUpC/8VkrJOWmyvzScn/Ur5QzgsEjz1Ts3lgsCmSC8fnwlZ0WsDTE1eP037BIE/PnsP/nk5N52pM7wyMA/ypxI9kC4ezivf9vbqztPv\u002BklLpUNEl0m15WdssJ6u0Bs\u002Ba5g7vnNTIXBQLwiCT2nJuTlz54vLrg/JiA==",
+        "traceparent": "00-cef2f34e21940b4a87d8628601ab5dae-75b6508098068a4f-00",
+        "User-Agent": [
+          "azsdk-net-Storage.Files.DataLake/12.5.0-alpha.20200911.1",
+          "(.NET Core 4.6.29017.01; Microsoft Windows 10.0.18362 )"
+        ],
+        "x-ms-client-request-id": "38695b91-5c88-9a44-70ac-cc1f793fbaa2",
+        "x-ms-date": "Fri, 11 Sep 2020 15:50:01 GMT",
+        "x-ms-return-client-request-id": "true",
+        "x-ms-version": "2020-02-10"
+      },
+      "RequestBody": "Nc/TeBXPA0c\u002BPoqUmHhlVtvxhm0g42ShRigffi8310WNl0t3kGdt6Tc1t5lFXXx7vnVBp8w/zVJqMTLsr4QYB2dEBgEt7sVzhJ026ivLXOispL\u002B59i95Tsr4DF80gDqyHbAxAFZ6TtCvzSMvCeInn9RJQAvFXhA3y7c3NOJmPgNig816mVuRMVXvCigLSkXn0WyK60Au7b\u002Bf\u002BjWfQxntSY4gzIUVrAZ5uA\u002B11VPnK4FyUGN121PDM5YN2p8m8u07AcGZ633A0iVmETMweRdrt860LPO2d207XJjvB9FmUsUhetSSTUADsn09D8kgkrp\u002BoiLRcsX6hYlTXo7l0MpT/79tDv9D2GqNsXp1eGikGsrdcGWuleD/JvRKP\u002B\u002BxHeGz6RAKsoO7O8m4Q8FLhQwhr0TEB2BlpWrfbugK\u002BJl63JOZwo5YmmdGIjWb9VIetKHoKJCq7BaATUSlKkSbsEIwPmYuscN9yRXcfuQqya8YwLlGItAJz/B8GHRKsm8jqnHzarfr8ALeal57zm0xVoOUjWqKVY5xJ252sZhOMxeludRzN174LNC3aLdxjQGCS8LwtSQFmFXigUNJdT9qjzdH1RWZvR4knGGa0\u002BzXAJls82XWXn3zoCB\u002BkLUbrreQTNmAKrjs6I2jyxnCa8VoC4Gp3IHZkzC5VDT0GyxpCe2qCYYTV9XhgAvXM5JkMDVbFYU0cdI1trmoxtaD981gOsIsGGE\u002BVbOryFx2AmCeVSP/mAWnNJcbdFLNapD/XYg9dvjQOBfTHcDRiKl1v7RYCnGyhF/HuQUqEKQPceojrGrTOItnzhwMK3tF1azupbSddGAeTdkpdr3zpSdyxKvVrtw\u002Boocp8DtVpljjguRZPGvwcfyJBV6QqsLOdCj1mWbPbyfPrwMsdIQkyaeBRvPYmmi7glOvS6l9rvfFWnwTXwzxExO9iY1ow/x4ZTu3D2TO9drAORYTICN9UQELZxkIEWmajzLfGxDbUr9WN\u002BZtxZ6T9mWhUyX13vPvPzeMXVvicFPRHYAx79nJ5OdXveg9EItid3C0Zr5EpbE/8NzZT/VjdMeTm6geYgeM2G4\u002BnSEKsi\u002BrKeXqLgqUjXfP8f798JXx9EkhqnTiRBVpKI1QBQeQNT6tLSUPeEW9/g4xT3AIjujZTanY6Ai6yOXQgQZ8RIdwP7zAT8Jv4nwDZKtmsfSkYZmldrhdt0w28mQ/Pvc/QLqGwBC0SD8laWst1INcVBbwLCBs183PEodvil1eMKOFwyTw3/Hk7xlagA1NMOPJ2Z5NThLW0mntt62IRb3hxjnHqBBfbHUlDDwHElbAgeKjprG/EOGRrvG6AyhDXKpbeLnThYjSaW0oKELVz8ASLDXL5A==",
       "StatusCode": 202,
       "ResponseHeaders": {
         "Content-Length": "0",
-        "Date": "Thu, 03 Sep 2020 19:26:47 GMT",
-        "Server": [
-          "Windows-Azure-HDFS/1.0",
-          "Microsoft-HTTPAPI/2.0"
-        ],
-        "x-ms-client-request-id": "0642b2a5-6b0d-8113-3068-5e8af2f712f0",
-        "x-ms-request-id": "03cd34ea-901f-0014-6a28-82be4e000000",
+        "Date": "Fri, 11 Sep 2020 15:50:00 GMT",
+        "Server": [
+          "Windows-Azure-HDFS/1.0",
+          "Microsoft-HTTPAPI/2.0"
+        ],
+        "x-ms-client-request-id": "38695b91-5c88-9a44-70ac-cc1f793fbaa2",
+        "x-ms-request-id": "c8d4cd22-901f-0082-0b53-880c1e000000",
         "x-ms-request-server-encrypted": "true",
         "x-ms-version": "2020-02-10"
       },
       "ResponseBody": []
     },
     {
-      "RequestUri": "http://gen1gen2domain1.dfs.core.windows.net/test-filesystem-ef9e89ae-9015-c24b-83a3-3b243265d5f4/test-file-1eb2c6ab-308d-db25-ab62-3ab43cd6f783?action=flush\u0026position=1024",
+      "RequestUri": "https://seannsecanary.dfs.core.windows.net/test-filesystem-24af9242-1dcf-acf8-babb-753fa89dd93c/test-file-b6220c9f-3658-1ffa-a568-4de1b092ab9a?action=flush\u0026position=1024",
       "RequestMethod": "PATCH",
       "RequestHeaders": {
         "Authorization": "Sanitized",
         "Content-Length": "0",
-        "traceparent": "00-2097913c21fd4642b6a9f4b8701d59c5-63e34866a950ab4a-00",
-        "User-Agent": [
-          "azsdk-net-Storage.Files.DataLake/12.5.0-alpha.20200903.1",
-          "(.NET Core 4.6.29130.01; Microsoft Windows 10.0.19041 )"
-        ],
-        "x-ms-client-request-id": "dd616b5c-f7c3-848f-f476-8a3f2acb23d0",
-        "x-ms-date": "Thu, 03 Sep 2020 19:26:47 GMT",
+        "traceparent": "00-0f84a940719a9d40bf94ad064694e254-23c5ae7fa937014f-00",
+        "User-Agent": [
+          "azsdk-net-Storage.Files.DataLake/12.5.0-alpha.20200911.1",
+          "(.NET Core 4.6.29017.01; Microsoft Windows 10.0.18362 )"
+        ],
+        "x-ms-client-request-id": "8072c6c3-59dc-c7ba-e1da-d08ea5f3e988",
+        "x-ms-date": "Fri, 11 Sep 2020 15:50:01 GMT",
         "x-ms-return-client-request-id": "true",
         "x-ms-version": "2020-02-10"
       },
@@ -342,69 +312,64 @@
       "StatusCode": 200,
       "ResponseHeaders": {
         "Content-Length": "0",
-        "Date": "Thu, 03 Sep 2020 19:26:47 GMT",
-        "ETag": "\u00220x8D8503F4CB854FC\u0022",
-        "Last-Modified": "Thu, 03 Sep 2020 19:26:47 GMT",
-        "Server": [
-          "Windows-Azure-HDFS/1.0",
-          "Microsoft-HTTPAPI/2.0"
-        ],
-        "x-ms-client-request-id": "dd616b5c-f7c3-848f-f476-8a3f2acb23d0",
-        "x-ms-request-id": "03cd34eb-901f-0014-6b28-82be4e000000",
+        "Date": "Fri, 11 Sep 2020 15:50:00 GMT",
+        "ETag": "\u00220x8D8566A57EAF03D\u0022",
+        "Last-Modified": "Fri, 11 Sep 2020 15:50:01 GMT",
+        "Server": [
+          "Windows-Azure-HDFS/1.0",
+          "Microsoft-HTTPAPI/2.0"
+        ],
+        "x-ms-client-request-id": "8072c6c3-59dc-c7ba-e1da-d08ea5f3e988",
+        "x-ms-request-id": "c8d4cd23-901f-0082-0c53-880c1e000000",
         "x-ms-request-server-encrypted": "false",
         "x-ms-version": "2020-02-10"
       },
       "ResponseBody": []
     },
     {
-      "RequestUri": "http://gen1gen2domain1.blob.core.windows.net/test-filesystem-ef9e89ae-9015-c24b-83a3-3b243265d5f4/test-file-1eb2c6ab-308d-db25-ab62-3ab43cd6f783",
+      "RequestUri": "https://seannsecanary.blob.core.windows.net/test-filesystem-24af9242-1dcf-acf8-babb-753fa89dd93c/test-file-b6220c9f-3658-1ffa-a568-4de1b092ab9a",
       "RequestMethod": "HEAD",
       "RequestHeaders": {
         "Authorization": "Sanitized",
-        "If-Unmodified-Since": "Wed, 02 Sep 2020 19:26:46 GMT",
-        "traceparent": "00-a95c01a7a94b554dba13d07203d915b7-3481eb28cb8e3544-00",
-        "User-Agent": [
-          "azsdk-net-Storage.Files.DataLake/12.5.0-alpha.20200903.1",
-          "(.NET Core 4.6.29130.01; Microsoft Windows 10.0.19041 )"
-        ],
-        "x-ms-client-request-id": "872eb75f-3596-6f2d-0e74-940578a1bf13",
-        "x-ms-date": "Thu, 03 Sep 2020 19:26:47 GMT",
+        "If-Unmodified-Since": "Thu, 10 Sep 2020 15:49:58 GMT",
+        "traceparent": "00-04ba4341e6a79644b752ff84eb9bc15b-ba6b26be88f7024c-00",
+        "User-Agent": [
+          "azsdk-net-Storage.Files.DataLake/12.5.0-alpha.20200911.1",
+          "(.NET Core 4.6.29017.01; Microsoft Windows 10.0.18362 )"
+        ],
+        "x-ms-client-request-id": "b25c59d7-39cc-b2c5-bff3-2958c529616f",
+        "x-ms-date": "Fri, 11 Sep 2020 15:50:01 GMT",
         "x-ms-return-client-request-id": "true",
         "x-ms-version": "2020-02-10"
       },
       "RequestBody": null,
       "StatusCode": 412,
       "ResponseHeaders": {
-        "Date": "Thu, 03 Sep 2020 19:26:47 GMT",
-        "Server": [
-          "Windows-Azure-Blob/1.0",
-          "Microsoft-HTTPAPI/2.0"
-        ],
-        "Transfer-Encoding": "chunked",
-        "x-ms-client-request-id": "872eb75f-3596-6f2d-0e74-940578a1bf13",
+        "Content-Length": "0",
+        "Date": "Fri, 11 Sep 2020 15:50:01 GMT",
+        "Server": [
+          "Windows-Azure-Blob/1.0",
+          "Microsoft-HTTPAPI/2.0"
+        ],
+        "x-ms-client-request-id": "b25c59d7-39cc-b2c5-bff3-2958c529616f",
         "x-ms-error-code": "ConditionNotMet",
-<<<<<<< HEAD
-        "x-ms-request-id": "bfbd6210-601e-0038-5c0d-563542000000",
-        "x-ms-version": "2020-02-10"
-=======
-        "x-ms-request-id": "5a110e20-901e-00bd-0a28-827f3c000000",
-        "x-ms-version": "2019-12-12"
->>>>>>> 3d593566
-      },
-      "ResponseBody": []
-    },
-    {
-      "RequestUri": "http://gen1gen2domain1.blob.core.windows.net/test-filesystem-ef9e89ae-9015-c24b-83a3-3b243265d5f4?restype=container",
+        "x-ms-request-id": "39fb20df-001e-0064-0e53-88bc38000000",
+        "x-ms-version": "2020-02-10"
+      },
+      "ResponseBody": []
+    },
+    {
+      "RequestUri": "https://seannsecanary.blob.core.windows.net/test-filesystem-24af9242-1dcf-acf8-babb-753fa89dd93c?restype=container",
       "RequestMethod": "DELETE",
       "RequestHeaders": {
         "Authorization": "Sanitized",
-        "traceparent": "00-8e48ed380fa45b4f884115448fc2d510-f5472571efb7a54b-00",
-        "User-Agent": [
-          "azsdk-net-Storage.Files.DataLake/12.5.0-alpha.20200903.1",
-          "(.NET Core 4.6.29130.01; Microsoft Windows 10.0.19041 )"
-        ],
-        "x-ms-client-request-id": "72e0f41f-9b9d-c73a-0952-48ce2eb62a30",
-        "x-ms-date": "Thu, 03 Sep 2020 19:26:47 GMT",
+        "traceparent": "00-5ca7d21aded4834c95fd4febc0bb56f2-76796e7f26248c48-00",
+        "User-Agent": [
+          "azsdk-net-Storage.Files.DataLake/12.5.0-alpha.20200911.1",
+          "(.NET Core 4.6.29017.01; Microsoft Windows 10.0.18362 )"
+        ],
+        "x-ms-client-request-id": "4bb62275-3697-98bc-66fa-416dbb723579",
+        "x-ms-date": "Fri, 11 Sep 2020 15:50:01 GMT",
         "x-ms-return-client-request-id": "true",
         "x-ms-version": "2020-02-10"
       },
@@ -412,35 +377,30 @@
       "StatusCode": 202,
       "ResponseHeaders": {
         "Content-Length": "0",
-        "Date": "Thu, 03 Sep 2020 19:26:47 GMT",
-        "Server": [
-          "Windows-Azure-Blob/1.0",
-          "Microsoft-HTTPAPI/2.0"
-        ],
-        "x-ms-client-request-id": "72e0f41f-9b9d-c73a-0952-48ce2eb62a30",
-<<<<<<< HEAD
-        "x-ms-request-id": "bfbd6226-601e-0038-6c0d-563542000000",
-        "x-ms-version": "2020-02-10"
-=======
-        "x-ms-request-id": "5a110e28-901e-00bd-1228-827f3c000000",
-        "x-ms-version": "2019-12-12"
->>>>>>> 3d593566
-      },
-      "ResponseBody": []
-    },
-    {
-      "RequestUri": "http://gen1gen2domain1.blob.core.windows.net/test-filesystem-b3ca1399-6351-acbd-5595-d7d729c29fda?restype=container",
+        "Date": "Fri, 11 Sep 2020 15:50:01 GMT",
+        "Server": [
+          "Windows-Azure-Blob/1.0",
+          "Microsoft-HTTPAPI/2.0"
+        ],
+        "x-ms-client-request-id": "4bb62275-3697-98bc-66fa-416dbb723579",
+        "x-ms-request-id": "39fb20e7-001e-0064-1353-88bc38000000",
+        "x-ms-version": "2020-02-10"
+      },
+      "ResponseBody": []
+    },
+    {
+      "RequestUri": "https://seannsecanary.blob.core.windows.net/test-filesystem-d7206402-5c86-0398-487d-b7555c4c2de4?restype=container",
       "RequestMethod": "PUT",
       "RequestHeaders": {
         "Authorization": "Sanitized",
-        "traceparent": "00-3131521e0ad2784c86872267bb48e73b-47d51ea27423234b-00",
-        "User-Agent": [
-          "azsdk-net-Storage.Files.DataLake/12.5.0-alpha.20200903.1",
-          "(.NET Core 4.6.29130.01; Microsoft Windows 10.0.19041 )"
+        "traceparent": "00-87886d2a3672c547a112aaecb777e462-d54c8e53200b0342-00",
+        "User-Agent": [
+          "azsdk-net-Storage.Files.DataLake/12.5.0-alpha.20200911.1",
+          "(.NET Core 4.6.29017.01; Microsoft Windows 10.0.18362 )"
         ],
         "x-ms-blob-public-access": "container",
-        "x-ms-client-request-id": "bcd1db94-2a69-bbee-3733-1d07c3629e46",
-        "x-ms-date": "Thu, 03 Sep 2020 19:26:47 GMT",
+        "x-ms-client-request-id": "1f766441-19b9-18de-89b2-031a7f663c19",
+        "x-ms-date": "Fri, 11 Sep 2020 15:50:01 GMT",
         "x-ms-return-client-request-id": "true",
         "x-ms-version": "2020-02-10"
       },
@@ -448,37 +408,32 @@
       "StatusCode": 201,
       "ResponseHeaders": {
         "Content-Length": "0",
-        "Date": "Thu, 03 Sep 2020 19:26:46 GMT",
-        "ETag": "\u00220x8D8503F4CF16FE8\u0022",
-        "Last-Modified": "Thu, 03 Sep 2020 19:26:47 GMT",
-        "Server": [
-          "Windows-Azure-Blob/1.0",
-          "Microsoft-HTTPAPI/2.0"
-        ],
-        "x-ms-client-request-id": "bcd1db94-2a69-bbee-3733-1d07c3629e46",
-<<<<<<< HEAD
-        "x-ms-request-id": "ea18468a-901e-0071-5f0d-5677a9000000",
-        "x-ms-version": "2020-02-10"
-=======
-        "x-ms-request-id": "b5dd4d6a-601e-00cb-7a28-82f574000000",
-        "x-ms-version": "2019-12-12"
->>>>>>> 3d593566
-      },
-      "ResponseBody": []
-    },
-    {
-      "RequestUri": "http://gen1gen2domain1.dfs.core.windows.net/test-filesystem-b3ca1399-6351-acbd-5595-d7d729c29fda/test-file-e628c485-adb6-e56a-f41c-a66dc71cfae6?resource=file",
+        "Date": "Fri, 11 Sep 2020 15:50:02 GMT",
+        "ETag": "\u00220x8D8566A584EAFA5\u0022",
+        "Last-Modified": "Fri, 11 Sep 2020 15:50:02 GMT",
+        "Server": [
+          "Windows-Azure-Blob/1.0",
+          "Microsoft-HTTPAPI/2.0"
+        ],
+        "x-ms-client-request-id": "1f766441-19b9-18de-89b2-031a7f663c19",
+        "x-ms-request-id": "0f0365e6-001e-0006-4653-887e1f000000",
+        "x-ms-version": "2020-02-10"
+      },
+      "ResponseBody": []
+    },
+    {
+      "RequestUri": "https://seannsecanary.dfs.core.windows.net/test-filesystem-d7206402-5c86-0398-487d-b7555c4c2de4/test-file-39c8c6e8-39c6-8be9-0549-fdbe806b3f5e?resource=file",
       "RequestMethod": "PUT",
       "RequestHeaders": {
         "Authorization": "Sanitized",
         "If-None-Match": "*",
-        "traceparent": "00-03d9b251cfb32d47828c95d081c24d47-356aebe3f587e64e-00",
-        "User-Agent": [
-          "azsdk-net-Storage.Files.DataLake/12.5.0-alpha.20200903.1",
-          "(.NET Core 4.6.29130.01; Microsoft Windows 10.0.19041 )"
-        ],
-        "x-ms-client-request-id": "beb6533b-17cc-2e98-fd8d-f9a4e811b773",
-        "x-ms-date": "Thu, 03 Sep 2020 19:26:47 GMT",
+        "traceparent": "00-cc19ff2c8cb3c7409cc344038874b4ec-07cd8695f79bb642-00",
+        "User-Agent": [
+          "azsdk-net-Storage.Files.DataLake/12.5.0-alpha.20200911.1",
+          "(.NET Core 4.6.29017.01; Microsoft Windows 10.0.18362 )"
+        ],
+        "x-ms-client-request-id": "95f7fae1-f6c3-084e-589e-f557584e41e9",
+        "x-ms-date": "Fri, 11 Sep 2020 15:50:02 GMT",
         "x-ms-return-client-request-id": "true",
         "x-ms-version": "2020-02-10"
       },
@@ -486,69 +441,64 @@
       "StatusCode": 201,
       "ResponseHeaders": {
         "Content-Length": "0",
-        "Date": "Thu, 03 Sep 2020 19:26:47 GMT",
-        "ETag": "\u00220x8D8503F4D0E6CA1\u0022",
-        "Last-Modified": "Thu, 03 Sep 2020 19:26:47 GMT",
-        "Server": [
-          "Windows-Azure-HDFS/1.0",
-          "Microsoft-HTTPAPI/2.0"
-        ],
-        "x-ms-client-request-id": "beb6533b-17cc-2e98-fd8d-f9a4e811b773",
-<<<<<<< HEAD
-        "x-ms-request-id": "92a577ba-c01f-0043-800d-5677de000000",
-        "x-ms-version": "2020-02-10"
-=======
-        "x-ms-request-id": "18eb411a-501f-008d-4c28-82c1f3000000",
-        "x-ms-version": "2019-12-12"
->>>>>>> 3d593566
-      },
-      "ResponseBody": []
-    },
-    {
-      "RequestUri": "http://gen1gen2domain1.dfs.core.windows.net/test-filesystem-b3ca1399-6351-acbd-5595-d7d729c29fda/test-file-e628c485-adb6-e56a-f41c-a66dc71cfae6?action=append\u0026position=0",
+        "Date": "Fri, 11 Sep 2020 15:50:02 GMT",
+        "ETag": "\u00220x8D8566A58A50C51\u0022",
+        "Last-Modified": "Fri, 11 Sep 2020 15:50:02 GMT",
+        "Server": [
+          "Windows-Azure-HDFS/1.0",
+          "Microsoft-HTTPAPI/2.0"
+        ],
+        "x-ms-client-request-id": "95f7fae1-f6c3-084e-589e-f557584e41e9",
+        "x-ms-request-id": "88ec751f-801f-008e-4c53-889b16000000",
+        "x-ms-version": "2020-02-10"
+      },
+      "ResponseBody": []
+    },
+    {
+      "RequestUri": "https://seannsecanary.dfs.core.windows.net/test-filesystem-d7206402-5c86-0398-487d-b7555c4c2de4/test-file-39c8c6e8-39c6-8be9-0549-fdbe806b3f5e?action=append\u0026position=0",
       "RequestMethod": "PATCH",
       "RequestHeaders": {
         "Authorization": "Sanitized",
         "Content-Length": "1024",
-        "traceparent": "00-8967ce573f6dc748a983da053441e8a8-2ec2b87569f61c47-00",
-        "User-Agent": [
-          "azsdk-net-Storage.Files.DataLake/12.5.0-alpha.20200903.1",
-          "(.NET Core 4.6.29130.01; Microsoft Windows 10.0.19041 )"
-        ],
-        "x-ms-client-request-id": "7331390d-3c65-811a-3613-508c043eee3f",
-        "x-ms-date": "Thu, 03 Sep 2020 19:26:48 GMT",
-        "x-ms-return-client-request-id": "true",
-        "x-ms-version": "2020-02-10"
-      },
-      "RequestBody": "s2432tCmb0yc1/m2ejdDwCrfQk7x43BsZSpLjS9uL1f8otL7XJAn7muFH5IxN0EA8Fzd5CBPVc/9ynSlWuIcLqeiutdlR2Sat1Tia8TeOy3pS5zTkUs2rE0C/pIbgpOIafHrjn1pmqj4QizLbOoLH49GvA9FSJxbaw2KYknRfzXBWQLT8qywf7D0204eakBi9t4D1MWDQyBUjyNw3zheJsP3ChLoOCziljxeUW1NPADNJ2tqzqtvPRbhfmKJQJ94lbSLJ2Ater6yID2IJfKyB1MjorjM81gYiM38BrrJWVad5bu5wRWgoKytuK1t5hckL3cPZp3mrKFcc5\u002BTMHQE6Mfn60A2\u002BUU9ggIMHzqqqqG119ZDuvK4tjkZXE12DG83qNDlhfvX7TYx0uOa2oxnscj93VmdwS3VLzQGHZz3xnaT1HZqxSWl3emgEegPHdyssquFeC4VmueiEFbG0NCaOQtsBwUW/OyjWABv/K9FxRFYWmrwck1HfTqOx7TP3wwZBtfcohbWlrW\u002B4SAupp03XEpEbXZlqce\u002BJYnLhzU403jzVvbYaSP6gsS1MpAsGNedV2ppinGWs10QHn2MCg6Ahg6oO0\u002BnX/MnSuuysHY3kQyyLjDKzkkHXaOYx0ulbXi1NKyChN2H9vd3QkCG4wLn2Yxw2tzetbfEoN6sDpengdxz/HzJtA0uKjg4U4wJgXmgse6/NZKb1370veT/2\u002Bdfz8BjE\u002BaGHSR/QbCkpWIrux5lC12p6ExJ1yX91fYoL05Q2YTLpW6SGpTKP/Pi9zIcyALFmtCJtuZ0GTvBiUctVhFhU8zeYBWw0vHJ3qhYZ\u002BDz4Qz0Y5V\u002BxiKdV4sy0JFMnOnhgKNlPmjsFMfewNc9HLJbzqg7OfJ844ypQAmJfQJgfUK/duc9jaKjB07OnwZKYDvZ1wLoEGP2ZZwWvP5fY5bEfkOVfqXKHUAFlzGjrkOGXt/Nr6b/d2zeyBFKJtGkQ6S4CSHDteKVDrnB43gyU7dZkF0ekbPwxQbWtrWUgPdvYFOM66Qhw6n9OKDsPZP0rHVZ8JZzhrLxx0Qa7f4sAY7CUoMkpWcSN8yzIVkSBIdz4gpAOo9g\u002B9mhmyRgBtar0DcSKesQzwYORrnJv2VY38K9pwr07Mb/YVapggpCsjD2CFAiANqbYhIDMvPWlzx0Sbxhol/Lt\u002BRxEsiVZkz8y5SI0rcVNt7oIUT38LrSKcoaNTlO4RDRK1Brse0SBvvGB2ZfTsSEXxLdeYEa08Yqnun9ejESreqEtqdmqYXx1RpJMelTctoFldUmcWeOt1iKQRIDFIvJs1l825cdHbWN66Nm0KHc1ywO9\u002BVc7DyC9f5O3Gdz7sGPf36Q1pZD6HcgmQ==",
+        "traceparent": "00-55ad37022e3df840bed3b9afd5f3851c-b05999830d96594d-00",
+        "User-Agent": [
+          "azsdk-net-Storage.Files.DataLake/12.5.0-alpha.20200911.1",
+          "(.NET Core 4.6.29017.01; Microsoft Windows 10.0.18362 )"
+        ],
+        "x-ms-client-request-id": "85ddc6ff-aa73-0c9a-54f8-7ee1d6d27561",
+        "x-ms-date": "Fri, 11 Sep 2020 15:50:02 GMT",
+        "x-ms-return-client-request-id": "true",
+        "x-ms-version": "2020-02-10"
+      },
+      "RequestBody": "zVxr9o\u002BSBuyMmJUoun5xo1ouE/jVDSvo5coZwBG9CdogiE01OCz4rl2KkyCDtV4LQV/AUFJEQ78xghDFeEXazo\u002B7CDEwPGotNmSaS3oKZTBsDX6y/bmH3EWNA7YcMzUXsMSRyK0t2gX0khnuqfhFJx3gWGvHKNHWMyvsozi0EQMvgpu2eJyCPzJ5vWqfmTJMSNyZO9rKUIfzu5WCQDfMQIEWviddjq6AXRk4TWpmNpn4n1pbG9UoZDETw70HAP77rXzpiNoL7rkuGN7AkgMdjIT8iaHccCSs7Vr1SsvweVwbPaDtfK6\u002B7LGhLQL2Z9Et9jY5C3ddHjxYPJqAFaTuPp\u002BCpVVjLxDWPpzvO0MitYaIyFSVt27lvR5jlUATPdcNsu9jdMF8ysYmY8zabeP5NYYU901PWYcxnOg2AJnPwwDF4ohUvkHEDP2NblShC1A7al\u002B5/kaJvVloMtfZRcotVp/MFIpapXdFUOtPwuozkJGX\u002B5Y5FsS5OyUv64xq6sYzXxi01PbF4cToc61bOftuNaFFQkk09D/aEthlKrnr22YkHGLSfrua0hrRUKIXXgIpwbbqJKh9/2vY2cEeX7YL/ZhHNx2ZnLblqnAvYqOcw7TWPGkCALa\u002Bpx33\u002BaX6fHJjxlMKzyfkkCUABHo3TZzHOxUNSCNNCPziiZD/oqIQ6y79y5xQkvSN8atDAfs8hlmBL72Q7TROFr1WJ0aX5e6C8BlMOoL/d6kgf1Z4CQYBpgI2fnLkgP75r7Tf\u002BWqu9gy9wRHi8EzWgbcUb23d1gy2VYFDYGZ7nnAaUorOIH4\u002BcolKukj1HrW2YP26zxCQG9moKKTpapalQSOhyJ3BCGA51vzkkhvDwTfLjP9owM5fiTaxJfjaVQjzpXglVFYY9VecgfkUrIi95GdsHd2WPIBUQT5mEOJoX4H08O2inmzhs5eozD/VS92t9EGRbTcqXWj30BMXseV1NCF4H7ubGkX6i2pG7nBBf/VguRuh1vJJyZOFqs1ZyQGyMpceXCshEtn7luHN5G/3tlEdt/jJ010vL1YnFW94ocJok7vZIyLJP6ZCpUAQe\u002BUkjfR8OxIJ6V457y3V\u002Bfxpg/UeZVCzHpMuVHdRhi4dHrNwA4h7\u002B2WwXqpcnzT180Wq2SFK8hWUcG9gTueat2IwG9B5ZPZ07YiQbgalV35fOWAyp60M0yye3JIYG61\u002BFqdIK4Rje45ONeuZuoMO7hnxARSGZw\u002B0JEik24hkW9LaEVhfXSv5/L3R43LCchmoj\u002B15JxmY966Xkwc8vqAG6tkYvqgrr5Ht9wRWtYSd8rEv/Eub6jS4Qhmpx8okvT4dy/iYqbNwfOBbjDAVQUIq\u002BqBWDcFUagClYHyOgg==",
       "StatusCode": 202,
       "ResponseHeaders": {
         "Content-Length": "0",
-        "Date": "Thu, 03 Sep 2020 19:26:47 GMT",
-        "Server": [
-          "Windows-Azure-HDFS/1.0",
-          "Microsoft-HTTPAPI/2.0"
-        ],
-        "x-ms-client-request-id": "7331390d-3c65-811a-3613-508c043eee3f",
-        "x-ms-request-id": "18eb411b-501f-008d-4d28-82c1f3000000",
+        "Date": "Fri, 11 Sep 2020 15:50:02 GMT",
+        "Server": [
+          "Windows-Azure-HDFS/1.0",
+          "Microsoft-HTTPAPI/2.0"
+        ],
+        "x-ms-client-request-id": "85ddc6ff-aa73-0c9a-54f8-7ee1d6d27561",
+        "x-ms-request-id": "88ec7523-801f-008e-5053-889b16000000",
         "x-ms-request-server-encrypted": "true",
         "x-ms-version": "2020-02-10"
       },
       "ResponseBody": []
     },
     {
-      "RequestUri": "http://gen1gen2domain1.dfs.core.windows.net/test-filesystem-b3ca1399-6351-acbd-5595-d7d729c29fda/test-file-e628c485-adb6-e56a-f41c-a66dc71cfae6?action=flush\u0026position=1024",
+      "RequestUri": "https://seannsecanary.dfs.core.windows.net/test-filesystem-d7206402-5c86-0398-487d-b7555c4c2de4/test-file-39c8c6e8-39c6-8be9-0549-fdbe806b3f5e?action=flush\u0026position=1024",
       "RequestMethod": "PATCH",
       "RequestHeaders": {
         "Authorization": "Sanitized",
         "Content-Length": "0",
-        "traceparent": "00-ae18d3a42fe06746b71f8c1253d5452a-2914b12de067004c-00",
-        "User-Agent": [
-          "azsdk-net-Storage.Files.DataLake/12.5.0-alpha.20200903.1",
-          "(.NET Core 4.6.29130.01; Microsoft Windows 10.0.19041 )"
-        ],
-        "x-ms-client-request-id": "af97d03e-43df-9f0e-9528-e32282f283a3",
-        "x-ms-date": "Thu, 03 Sep 2020 19:26:48 GMT",
+        "traceparent": "00-a1bbba46e7dcdf4fbcf0244fe568f0dd-94eb91c0d6dcf14f-00",
+        "User-Agent": [
+          "azsdk-net-Storage.Files.DataLake/12.5.0-alpha.20200911.1",
+          "(.NET Core 4.6.29017.01; Microsoft Windows 10.0.18362 )"
+        ],
+        "x-ms-client-request-id": "9257e30b-bb71-7f75-0795-6782382145c9",
+        "x-ms-date": "Fri, 11 Sep 2020 15:50:02 GMT",
         "x-ms-return-client-request-id": "true",
         "x-ms-version": "2020-02-10"
       },
@@ -556,69 +506,64 @@
       "StatusCode": 200,
       "ResponseHeaders": {
         "Content-Length": "0",
-        "Date": "Thu, 03 Sep 2020 19:26:47 GMT",
-        "ETag": "\u00220x8D8503F4D28049E\u0022",
-        "Last-Modified": "Thu, 03 Sep 2020 19:26:48 GMT",
-        "Server": [
-          "Windows-Azure-HDFS/1.0",
-          "Microsoft-HTTPAPI/2.0"
-        ],
-        "x-ms-client-request-id": "af97d03e-43df-9f0e-9528-e32282f283a3",
-        "x-ms-request-id": "18eb411c-501f-008d-4e28-82c1f3000000",
+        "Date": "Fri, 11 Sep 2020 15:50:02 GMT",
+        "ETag": "\u00220x8D8566A58C2E05D\u0022",
+        "Last-Modified": "Fri, 11 Sep 2020 15:50:02 GMT",
+        "Server": [
+          "Windows-Azure-HDFS/1.0",
+          "Microsoft-HTTPAPI/2.0"
+        ],
+        "x-ms-client-request-id": "9257e30b-bb71-7f75-0795-6782382145c9",
+        "x-ms-request-id": "88ec7525-801f-008e-5253-889b16000000",
         "x-ms-request-server-encrypted": "false",
         "x-ms-version": "2020-02-10"
       },
       "ResponseBody": []
     },
     {
-      "RequestUri": "http://gen1gen2domain1.blob.core.windows.net/test-filesystem-b3ca1399-6351-acbd-5595-d7d729c29fda/test-file-e628c485-adb6-e56a-f41c-a66dc71cfae6",
+      "RequestUri": "https://seannsecanary.blob.core.windows.net/test-filesystem-d7206402-5c86-0398-487d-b7555c4c2de4/test-file-39c8c6e8-39c6-8be9-0549-fdbe806b3f5e",
       "RequestMethod": "HEAD",
       "RequestHeaders": {
         "Authorization": "Sanitized",
         "If-Match": "\u0022garbage\u0022",
-        "traceparent": "00-81e7407f19e5df4fb4ec23e18db776b9-9bd85ee45d0a944f-00",
-        "User-Agent": [
-          "azsdk-net-Storage.Files.DataLake/12.5.0-alpha.20200903.1",
-          "(.NET Core 4.6.29130.01; Microsoft Windows 10.0.19041 )"
-        ],
-        "x-ms-client-request-id": "344dbb45-3fa6-2960-ca86-50f91214e7e1",
-        "x-ms-date": "Thu, 03 Sep 2020 19:26:48 GMT",
+        "traceparent": "00-bba2d8112f171f4a9edebb0e839d0208-4130369cc334c744-00",
+        "User-Agent": [
+          "azsdk-net-Storage.Files.DataLake/12.5.0-alpha.20200911.1",
+          "(.NET Core 4.6.29017.01; Microsoft Windows 10.0.18362 )"
+        ],
+        "x-ms-client-request-id": "f3d5ae5f-e27b-7ff0-6bb7-4eba2538f1d6",
+        "x-ms-date": "Fri, 11 Sep 2020 15:50:02 GMT",
         "x-ms-return-client-request-id": "true",
         "x-ms-version": "2020-02-10"
       },
       "RequestBody": null,
       "StatusCode": 412,
       "ResponseHeaders": {
-        "Date": "Thu, 03 Sep 2020 19:26:47 GMT",
-        "Server": [
-          "Windows-Azure-Blob/1.0",
-          "Microsoft-HTTPAPI/2.0"
-        ],
-        "Transfer-Encoding": "chunked",
-        "x-ms-client-request-id": "344dbb45-3fa6-2960-ca86-50f91214e7e1",
+        "Content-Length": "0",
+        "Date": "Fri, 11 Sep 2020 15:50:02 GMT",
+        "Server": [
+          "Windows-Azure-Blob/1.0",
+          "Microsoft-HTTPAPI/2.0"
+        ],
+        "x-ms-client-request-id": "f3d5ae5f-e27b-7ff0-6bb7-4eba2538f1d6",
         "x-ms-error-code": "ConditionNotMet",
-<<<<<<< HEAD
-        "x-ms-request-id": "ea18478e-901e-0071-4b0d-5677a9000000",
-        "x-ms-version": "2020-02-10"
-=======
-        "x-ms-request-id": "b5dd4d8a-601e-00cb-1528-82f574000000",
-        "x-ms-version": "2019-12-12"
->>>>>>> 3d593566
-      },
-      "ResponseBody": []
-    },
-    {
-      "RequestUri": "http://gen1gen2domain1.blob.core.windows.net/test-filesystem-b3ca1399-6351-acbd-5595-d7d729c29fda?restype=container",
+        "x-ms-request-id": "0f03661d-001e-0006-6b53-887e1f000000",
+        "x-ms-version": "2020-02-10"
+      },
+      "ResponseBody": []
+    },
+    {
+      "RequestUri": "https://seannsecanary.blob.core.windows.net/test-filesystem-d7206402-5c86-0398-487d-b7555c4c2de4?restype=container",
       "RequestMethod": "DELETE",
       "RequestHeaders": {
         "Authorization": "Sanitized",
-        "traceparent": "00-64095e0d67b61b438738f64f48dd2db2-ef6258f20b20034a-00",
-        "User-Agent": [
-          "azsdk-net-Storage.Files.DataLake/12.5.0-alpha.20200903.1",
-          "(.NET Core 4.6.29130.01; Microsoft Windows 10.0.19041 )"
-        ],
-        "x-ms-client-request-id": "c6ddb229-4fa4-24fc-f5fc-bebd180e04ed",
-        "x-ms-date": "Thu, 03 Sep 2020 19:26:48 GMT",
+        "traceparent": "00-388043610196e643b2fb70f39a0d6067-691a695222360c42-00",
+        "User-Agent": [
+          "azsdk-net-Storage.Files.DataLake/12.5.0-alpha.20200911.1",
+          "(.NET Core 4.6.29017.01; Microsoft Windows 10.0.18362 )"
+        ],
+        "x-ms-client-request-id": "892217f6-514b-a34e-368f-249aee084dd1",
+        "x-ms-date": "Fri, 11 Sep 2020 15:50:02 GMT",
         "x-ms-return-client-request-id": "true",
         "x-ms-version": "2020-02-10"
       },
@@ -626,35 +571,30 @@
       "StatusCode": 202,
       "ResponseHeaders": {
         "Content-Length": "0",
-        "Date": "Thu, 03 Sep 2020 19:26:47 GMT",
-        "Server": [
-          "Windows-Azure-Blob/1.0",
-          "Microsoft-HTTPAPI/2.0"
-        ],
-        "x-ms-client-request-id": "c6ddb229-4fa4-24fc-f5fc-bebd180e04ed",
-<<<<<<< HEAD
-        "x-ms-request-id": "ea1847a9-901e-0071-640d-5677a9000000",
-        "x-ms-version": "2020-02-10"
-=======
-        "x-ms-request-id": "b5dd4d91-601e-00cb-1a28-82f574000000",
-        "x-ms-version": "2019-12-12"
->>>>>>> 3d593566
-      },
-      "ResponseBody": []
-    },
-    {
-      "RequestUri": "http://gen1gen2domain1.blob.core.windows.net/test-filesystem-258cbee0-d188-0051-6a78-6b26914886f3?restype=container",
+        "Date": "Fri, 11 Sep 2020 15:50:02 GMT",
+        "Server": [
+          "Windows-Azure-Blob/1.0",
+          "Microsoft-HTTPAPI/2.0"
+        ],
+        "x-ms-client-request-id": "892217f6-514b-a34e-368f-249aee084dd1",
+        "x-ms-request-id": "0f03661f-001e-0006-6d53-887e1f000000",
+        "x-ms-version": "2020-02-10"
+      },
+      "ResponseBody": []
+    },
+    {
+      "RequestUri": "https://seannsecanary.blob.core.windows.net/test-filesystem-8201b7c0-588f-565b-3006-d3965a31518d?restype=container",
       "RequestMethod": "PUT",
       "RequestHeaders": {
         "Authorization": "Sanitized",
-        "traceparent": "00-7cbd15cf677061458e75d894b78ecafb-97d1ba450f9a7343-00",
-        "User-Agent": [
-          "azsdk-net-Storage.Files.DataLake/12.5.0-alpha.20200903.1",
-          "(.NET Core 4.6.29130.01; Microsoft Windows 10.0.19041 )"
+        "traceparent": "00-110135b77b0c30428af361715f3bd2fd-f9afc734809a8847-00",
+        "User-Agent": [
+          "azsdk-net-Storage.Files.DataLake/12.5.0-alpha.20200911.1",
+          "(.NET Core 4.6.29017.01; Microsoft Windows 10.0.18362 )"
         ],
         "x-ms-blob-public-access": "container",
-        "x-ms-client-request-id": "e437c07b-194a-576d-61dd-5c2ce3d692ac",
-        "x-ms-date": "Thu, 03 Sep 2020 19:26:48 GMT",
+        "x-ms-client-request-id": "75feb696-4adb-9ea5-bbcc-58447eb84805",
+        "x-ms-date": "Fri, 11 Sep 2020 15:50:02 GMT",
         "x-ms-return-client-request-id": "true",
         "x-ms-version": "2020-02-10"
       },
@@ -662,37 +602,32 @@
       "StatusCode": 201,
       "ResponseHeaders": {
         "Content-Length": "0",
-        "Date": "Thu, 03 Sep 2020 19:26:47 GMT",
-        "ETag": "\u00220x8D8503F4D5C69E0\u0022",
-        "Last-Modified": "Thu, 03 Sep 2020 19:26:48 GMT",
-        "Server": [
-          "Windows-Azure-Blob/1.0",
-          "Microsoft-HTTPAPI/2.0"
-        ],
-        "x-ms-client-request-id": "e437c07b-194a-576d-61dd-5c2ce3d692ac",
-<<<<<<< HEAD
-        "x-ms-request-id": "0dad1880-b01e-0059-340d-561601000000",
-        "x-ms-version": "2020-02-10"
-=======
-        "x-ms-request-id": "6464dea2-c01e-00ed-1828-82bd6c000000",
-        "x-ms-version": "2019-12-12"
->>>>>>> 3d593566
-      },
-      "ResponseBody": []
-    },
-    {
-      "RequestUri": "http://gen1gen2domain1.dfs.core.windows.net/test-filesystem-258cbee0-d188-0051-6a78-6b26914886f3/test-file-ca7e6448-841b-e4f2-b9ec-9dd815df9fa2?resource=file",
+        "Date": "Fri, 11 Sep 2020 15:50:03 GMT",
+        "ETag": "\u00220x8D8566A592AFDFC\u0022",
+        "Last-Modified": "Fri, 11 Sep 2020 15:50:03 GMT",
+        "Server": [
+          "Windows-Azure-Blob/1.0",
+          "Microsoft-HTTPAPI/2.0"
+        ],
+        "x-ms-client-request-id": "75feb696-4adb-9ea5-bbcc-58447eb84805",
+        "x-ms-request-id": "5c1b4623-d01e-0048-1153-885097000000",
+        "x-ms-version": "2020-02-10"
+      },
+      "ResponseBody": []
+    },
+    {
+      "RequestUri": "https://seannsecanary.dfs.core.windows.net/test-filesystem-8201b7c0-588f-565b-3006-d3965a31518d/test-file-b91fc2d0-30a2-880e-4388-b5b48b5b82a4?resource=file",
       "RequestMethod": "PUT",
       "RequestHeaders": {
         "Authorization": "Sanitized",
         "If-None-Match": "*",
-        "traceparent": "00-ce96b3f4150c1749884e43b00829f31d-29d04ecad7f8a54a-00",
-        "User-Agent": [
-          "azsdk-net-Storage.Files.DataLake/12.5.0-alpha.20200903.1",
-          "(.NET Core 4.6.29130.01; Microsoft Windows 10.0.19041 )"
-        ],
-        "x-ms-client-request-id": "bde4ffe9-57b5-7981-370a-bbc3c0594a9b",
-        "x-ms-date": "Thu, 03 Sep 2020 19:26:48 GMT",
+        "traceparent": "00-eaae9b18f6ec364bbb2bcea9b5e31228-78d64c85d32a2040-00",
+        "User-Agent": [
+          "azsdk-net-Storage.Files.DataLake/12.5.0-alpha.20200911.1",
+          "(.NET Core 4.6.29017.01; Microsoft Windows 10.0.18362 )"
+        ],
+        "x-ms-client-request-id": "fec62647-4ec3-5f94-a0d9-2c5f303a95c6",
+        "x-ms-date": "Fri, 11 Sep 2020 15:50:03 GMT",
         "x-ms-return-client-request-id": "true",
         "x-ms-version": "2020-02-10"
       },
@@ -700,69 +635,64 @@
       "StatusCode": 201,
       "ResponseHeaders": {
         "Content-Length": "0",
-        "Date": "Thu, 03 Sep 2020 19:26:48 GMT",
-        "ETag": "\u00220x8D8503F4D7FFC45\u0022",
-        "Last-Modified": "Thu, 03 Sep 2020 19:26:48 GMT",
-        "Server": [
-          "Windows-Azure-HDFS/1.0",
-          "Microsoft-HTTPAPI/2.0"
-        ],
-        "x-ms-client-request-id": "bde4ffe9-57b5-7981-370a-bbc3c0594a9b",
-<<<<<<< HEAD
-        "x-ms-request-id": "a39bbb94-901f-005e-6d0d-567a62000000",
-        "x-ms-version": "2020-02-10"
-=======
-        "x-ms-request-id": "e9be799b-101f-00a3-7c28-8293e4000000",
-        "x-ms-version": "2019-12-12"
->>>>>>> 3d593566
-      },
-      "ResponseBody": []
-    },
-    {
-      "RequestUri": "http://gen1gen2domain1.dfs.core.windows.net/test-filesystem-258cbee0-d188-0051-6a78-6b26914886f3/test-file-ca7e6448-841b-e4f2-b9ec-9dd815df9fa2?action=append\u0026position=0",
+        "Date": "Fri, 11 Sep 2020 15:50:03 GMT",
+        "ETag": "\u00220x8D8566A596F5AAE\u0022",
+        "Last-Modified": "Fri, 11 Sep 2020 15:50:03 GMT",
+        "Server": [
+          "Windows-Azure-HDFS/1.0",
+          "Microsoft-HTTPAPI/2.0"
+        ],
+        "x-ms-client-request-id": "fec62647-4ec3-5f94-a0d9-2c5f303a95c6",
+        "x-ms-request-id": "6e7e9088-401f-004a-7b53-88ee2f000000",
+        "x-ms-version": "2020-02-10"
+      },
+      "ResponseBody": []
+    },
+    {
+      "RequestUri": "https://seannsecanary.dfs.core.windows.net/test-filesystem-8201b7c0-588f-565b-3006-d3965a31518d/test-file-b91fc2d0-30a2-880e-4388-b5b48b5b82a4?action=append\u0026position=0",
       "RequestMethod": "PATCH",
       "RequestHeaders": {
         "Authorization": "Sanitized",
         "Content-Length": "1024",
-        "traceparent": "00-0655bc6ca063234098506cb5512fbbb7-536d111f6c3c164f-00",
-        "User-Agent": [
-          "azsdk-net-Storage.Files.DataLake/12.5.0-alpha.20200903.1",
-          "(.NET Core 4.6.29130.01; Microsoft Windows 10.0.19041 )"
-        ],
-        "x-ms-client-request-id": "15eeec80-e2fa-0eec-171b-d256de2a1a62",
-        "x-ms-date": "Thu, 03 Sep 2020 19:26:48 GMT",
-        "x-ms-return-client-request-id": "true",
-        "x-ms-version": "2020-02-10"
-      },
-      "RequestBody": "dst2vT\u002Bktr\u002BBMeiVmW951ruxqtERoags7Hf\u002BWcQQd2Zgimu7Hf961gp3Yhkw2L3xZIZwMSvBm9QiSdHHpVz6cbqCNQ8Dvbm8N9PHmT6O/BS5DfU\u002Bn0U7nu6WmdMtszCtffFfrqKu7qfNtPpX\u002BgKWlE28DphnvNF0RpYgbCTljoSiGRxNL01xCh5NcetK46TsAASFcaSYRsAg6mcLjoGD5yV2tODmSGQASgN6GUvlKmPyNGwfXx3fCtJbLUXlZnydyonF1C/EBbighSahHS11OsAEGVoVZIcIlqkNihsfGuSH3E7BIFU0LS60ftr2Puyl5vKE4Uwhh2YCvD2FtnqcgGtCGUHftBpq0OssYeWtEli8aKQomjiYZlTnvmMYrnazF/5vtCWrxjLYGhFg9SaBVarlyE7WdOYyqbPs9/W3UiF1eEnnPV4zEKFyT4AmN3AuZmm4M\u002BYo3aMXPApxv889Icjw63zdmRdMsbetYyRlC3JCvpCL/h86TJumzwFTwVHSNS64Nkz0UM1SbIEue3l/sTCYLgE\u002BsSOotZ7hNsoV\u002BPBm2i71rdUlTm3DOJGdDNEiJh3Qu5JPk4MLD4CtEhoCPHSRyKBKiQRbcuCUe3iSC6nMvw\u002BsRTxdFkar6p5UdztSwPwcDEMx150ZdUiyuxgKeQTX4VMKVfc4M7FZn59lBvukQbp8df5lm\u002Bdyk8/zqlsuoHGafZboSGoE5NmS1zj\u002Bs25NDnldjQMFcUVsl8IoRIlVKv4ty4lkvPhPeJEl08OvdOBgpZzi0RJtlAtQe7Co3J9QPKw50Ojk6VKADRVy4J2CvSPix5/sc1nrwDZ9FEBHp5vy1ZcWdaP3e7xJYcP9\u002B7Ruzr6NxhX/Y8hTThCxZ9USOGZ5gAsFa0h/6kvjoxKV7sSCD0WBuuCG8nHPwyeTRRTnNyhdg3uoaGJ2DdzKHMC2vV9ML1ePkH6F842ZNqcg7KQ2/GvpOGtJ2abiC60Eu9WxGAbHRhW8V6eq14/tDzK7VSA3lCBUzIT0AlaxrITRgTe35x2hWaWOeaTEP2DbW8l0J7WMzSe1XUyB0kS/C6si2FZYNicUGfx6qBp8kI0kGaeMPITORLQPAorRH4Zhz234oWYKgySiXw25EiQNOc2\u002BXbmcMs4mU5SiSDSdQ/p1GNitg\u002B4nGpaC6t12FTKPAsm9EsLNxZ2e0k7SZzrwBBsTQ/lLX7Xfl0MiGUfxrz5hEkVr4DE4qFM7DrGfVbJbkuXBY9E4Q6IT3Xp/qqtVrCIQcFT0hSTq25umEFEEP0KQx4dhMExsKM\u002BjVwK2uf6o5mGPj\u002BReZgzB1og2kjNRD5447uMj83zVo0eFUS0hNCKc/Snvda9dMmB7oFnDNpWbUQ==",
+        "traceparent": "00-78ac5ae2feaaa347b2f2593ab4f57675-890dd36cd6780d4d-00",
+        "User-Agent": [
+          "azsdk-net-Storage.Files.DataLake/12.5.0-alpha.20200911.1",
+          "(.NET Core 4.6.29017.01; Microsoft Windows 10.0.18362 )"
+        ],
+        "x-ms-client-request-id": "656c9d0e-8395-a8e0-fe9e-4036c3031475",
+        "x-ms-date": "Fri, 11 Sep 2020 15:50:03 GMT",
+        "x-ms-return-client-request-id": "true",
+        "x-ms-version": "2020-02-10"
+      },
+      "RequestBody": "Ppax1EQ/u1gtvKLwSPZyTSa7/6Mz27KecyVSSQ9FxyhWCidOMQvTVvulSB\u002BotVXFWgsewril0WLkEmEe7XFI5/V5mT3OIxsa56injZOT9r3PjO8EJwRwsTjEah\u002BqtGmKXGApLhwY9jbvA9sP/UTPUBujT2CBRMDxCegFCrn8cDI/HTEyaceht5a5FSMoYLT09RkDBmUICBigOCUzEux885Kpz98SnOdTAZjKyC\u002BdyKg0EBSf\u002BGnMNxUZkjCibqSpPCKQfpDU4VkyrwXNPUDoA3B8/wLY3foo3JjJ\u002BQq2sZPzIYsMDEkXXy67bUhk//rVMI7AJm6i0V8naKL4CuhOe/5x2Ry02/cmZKDTHG\u002ByxN2d9Ml79oolUU8s5aSnHlRGbPJJ8iXeIFSXmcHOzrTwdaTEWhYe0oR0TIjMiPZTfkVLjLB9aNG3v9N15FzJVoKbPHD/48Q\u002BKJpt1aadEZhdRBp7gkEEcgzSDJpCqe4nqvUFMEuGU5uBDWQVD5MrGq07F59CTdRAlslkLdYp\u002B36rRSqwl\u002BFM1/F\u002B\u002BnTd7mN4p/LtB5FP5V0hxJmCISXFWBHlaspoeoLM7j\u002Btw1NgY6hm64XjPPTtXF/Nj9JHyrXLuaFj94SZECxvIBlSoSIKwGHxHDag4hwc\u002BA5qm\u002BuvhSOJ4gqx/GskzNtYcxvbmro9ws5xVa5/KtaFRv52L3RBv5r1yL8YWcP1zE9bSG4AQV1TLNgdPi91CrczK7Ztrp1mF7OA5dL6JWkKfIheI\u002BJohQSgIgKbI4FrgL0I5C0NiB6x9TC6f1uLWAduE8KmFufUyqayzIubyvQyFWUU8kA8/PNqrS6xrgWpFcr7LQ\u002B/xGnWNBmHW7ySFio8h2n2d2bGMhbOPGi4IhygCbbBn53kc1H7Pb4mtaE315cDdSabs51kNPr48IgAHhH95lIF0XaNWBQY\u002Bjqnn3x0l2TRta32BFYZXWqi64LJ\u002Bh\u002BsKc9PMQYgdhwRg7hjvJV9hFkjL2hkBuH77HML6myRT/8a\u002B3atJWVdsT\u002BQ5IGdtaHVJGcppcu2SCLtU0WTFYuvgDS4ScAez1/zxn0p0yJfXjbSNcUFZ6k0Y7NTv9Efypyz4WRN5GzgtlQINt9NjXX/jvUPwN/FqhiKhOUNyhCN0/vhdfK\u002BEXrK8n9x/THK5tY9UzHbEAq97jdLw1\u002BH0utEemLkaxeDQXx7RM5gVKznv50O0HbescPwJIe7ck4aQyCTLILO5nq\u002BuhK1YMs8XZmKZAPBeAJ0Zsif80eQyM8tYAGuzCgqGNkiTxVkKVH3tMftMA5KWModHsW6L/MzLvJDhwDKjpBxYEsqnijsED13pz5/opfA4wg2kK5ib\u002Bjl7iEiIaFRLSY3ew==",
       "StatusCode": 202,
       "ResponseHeaders": {
         "Content-Length": "0",
-        "Date": "Thu, 03 Sep 2020 19:26:48 GMT",
-        "Server": [
-          "Windows-Azure-HDFS/1.0",
-          "Microsoft-HTTPAPI/2.0"
-        ],
-        "x-ms-client-request-id": "15eeec80-e2fa-0eec-171b-d256de2a1a62",
-        "x-ms-request-id": "e9be799c-101f-00a3-7d28-8293e4000000",
+        "Date": "Fri, 11 Sep 2020 15:50:03 GMT",
+        "Server": [
+          "Windows-Azure-HDFS/1.0",
+          "Microsoft-HTTPAPI/2.0"
+        ],
+        "x-ms-client-request-id": "656c9d0e-8395-a8e0-fe9e-4036c3031475",
+        "x-ms-request-id": "6e7e9089-401f-004a-7c53-88ee2f000000",
         "x-ms-request-server-encrypted": "true",
         "x-ms-version": "2020-02-10"
       },
       "ResponseBody": []
     },
     {
-      "RequestUri": "http://gen1gen2domain1.dfs.core.windows.net/test-filesystem-258cbee0-d188-0051-6a78-6b26914886f3/test-file-ca7e6448-841b-e4f2-b9ec-9dd815df9fa2?action=flush\u0026position=1024",
+      "RequestUri": "https://seannsecanary.dfs.core.windows.net/test-filesystem-8201b7c0-588f-565b-3006-d3965a31518d/test-file-b91fc2d0-30a2-880e-4388-b5b48b5b82a4?action=flush\u0026position=1024",
       "RequestMethod": "PATCH",
       "RequestHeaders": {
         "Authorization": "Sanitized",
         "Content-Length": "0",
-        "traceparent": "00-1c03b817d858a84696d2000e4bbe38d1-d77c35f6bcf4704c-00",
-        "User-Agent": [
-          "azsdk-net-Storage.Files.DataLake/12.5.0-alpha.20200903.1",
-          "(.NET Core 4.6.29130.01; Microsoft Windows 10.0.19041 )"
-        ],
-        "x-ms-client-request-id": "d4431449-356b-1da1-c94f-85e5bf99d04b",
-        "x-ms-date": "Thu, 03 Sep 2020 19:26:48 GMT",
+        "traceparent": "00-83836b136372c64ab27a59ec58bed91e-91d26b70d6f48a4b-00",
+        "User-Agent": [
+          "azsdk-net-Storage.Files.DataLake/12.5.0-alpha.20200911.1",
+          "(.NET Core 4.6.29017.01; Microsoft Windows 10.0.18362 )"
+        ],
+        "x-ms-client-request-id": "93510feb-30cd-1b31-1db0-9b8915361c5b",
+        "x-ms-date": "Fri, 11 Sep 2020 15:50:03 GMT",
         "x-ms-return-client-request-id": "true",
         "x-ms-version": "2020-02-10"
       },
@@ -770,32 +700,32 @@
       "StatusCode": 200,
       "ResponseHeaders": {
         "Content-Length": "0",
-        "Date": "Thu, 03 Sep 2020 19:26:48 GMT",
-        "ETag": "\u00220x8D8503F4D98F764\u0022",
-        "Last-Modified": "Thu, 03 Sep 2020 19:26:48 GMT",
-        "Server": [
-          "Windows-Azure-HDFS/1.0",
-          "Microsoft-HTTPAPI/2.0"
-        ],
-        "x-ms-client-request-id": "d4431449-356b-1da1-c94f-85e5bf99d04b",
-        "x-ms-request-id": "e9be799d-101f-00a3-7e28-8293e4000000",
+        "Date": "Fri, 11 Sep 2020 15:50:03 GMT",
+        "ETag": "\u00220x8D8566A59883CAF\u0022",
+        "Last-Modified": "Fri, 11 Sep 2020 15:50:04 GMT",
+        "Server": [
+          "Windows-Azure-HDFS/1.0",
+          "Microsoft-HTTPAPI/2.0"
+        ],
+        "x-ms-client-request-id": "93510feb-30cd-1b31-1db0-9b8915361c5b",
+        "x-ms-request-id": "6e7e908a-401f-004a-7d53-88ee2f000000",
         "x-ms-request-server-encrypted": "false",
         "x-ms-version": "2020-02-10"
       },
       "ResponseBody": []
     },
     {
-      "RequestUri": "http://gen1gen2domain1.blob.core.windows.net/test-filesystem-258cbee0-d188-0051-6a78-6b26914886f3/test-file-ca7e6448-841b-e4f2-b9ec-9dd815df9fa2",
+      "RequestUri": "https://seannsecanary.blob.core.windows.net/test-filesystem-8201b7c0-588f-565b-3006-d3965a31518d/test-file-b91fc2d0-30a2-880e-4388-b5b48b5b82a4",
       "RequestMethod": "HEAD",
       "RequestHeaders": {
         "Authorization": "Sanitized",
-        "traceparent": "00-f033823c4dc5cb4896637fb68ab131a2-056767502de7bc4a-00",
-        "User-Agent": [
-          "azsdk-net-Storage.Files.DataLake/12.5.0-alpha.20200903.1",
-          "(.NET Core 4.6.29130.01; Microsoft Windows 10.0.19041 )"
-        ],
-        "x-ms-client-request-id": "c90d397e-46e7-02f7-6a35-a26449ca9875",
-        "x-ms-date": "Thu, 03 Sep 2020 19:26:49 GMT",
+        "traceparent": "00-dfc5ee8eba139448b3820b87e704c79d-80e558d551cf1847-00",
+        "User-Agent": [
+          "azsdk-net-Storage.Files.DataLake/12.5.0-alpha.20200911.1",
+          "(.NET Core 4.6.29017.01; Microsoft Windows 10.0.18362 )"
+        ],
+        "x-ms-client-request-id": "b34abfa6-81b1-42a7-d133-801c4565dc84",
+        "x-ms-date": "Fri, 11 Sep 2020 15:50:03 GMT",
         "x-ms-return-client-request-id": "true",
         "x-ms-version": "2020-02-10"
       },
@@ -803,11 +733,11 @@
       "StatusCode": 200,
       "ResponseHeaders": {
         "Accept-Ranges": "bytes",
-        "Content-Length": "0",
+        "Content-Length": "1024",
         "Content-Type": "application/octet-stream",
-        "Date": "Thu, 03 Sep 2020 19:26:48 GMT",
-        "ETag": "\u00220x8D8503F4D98F764\u0022",
-        "Last-Modified": "Thu, 03 Sep 2020 19:26:48 GMT",
+        "Date": "Fri, 11 Sep 2020 15:50:03 GMT",
+        "ETag": "\u00220x8D8566A59883CAF\u0022",
+        "Last-Modified": "Fri, 11 Sep 2020 15:50:04 GMT",
         "Server": [
           "Windows-Azure-Blob/1.0",
           "Microsoft-HTTPAPI/2.0"
@@ -815,29 +745,29 @@
         "x-ms-access-tier": "Hot",
         "x-ms-access-tier-inferred": "true",
         "x-ms-blob-type": "BlockBlob",
-        "x-ms-client-request-id": "c90d397e-46e7-02f7-6a35-a26449ca9875",
-        "x-ms-creation-time": "Thu, 03 Sep 2020 19:26:48 GMT",
+        "x-ms-client-request-id": "b34abfa6-81b1-42a7-d133-801c4565dc84",
+        "x-ms-creation-time": "Fri, 11 Sep 2020 15:50:03 GMT",
         "x-ms-lease-state": "available",
         "x-ms-lease-status": "unlocked",
-        "x-ms-request-id": "6464dee8-c01e-00ed-5828-82bd6c000000",
+        "x-ms-request-id": "5c1b46fe-d01e-0048-5b53-885097000000",
         "x-ms-server-encrypted": "true",
         "x-ms-version": "2020-02-10"
       },
       "ResponseBody": []
     },
     {
-      "RequestUri": "http://gen1gen2domain1.blob.core.windows.net/test-filesystem-258cbee0-d188-0051-6a78-6b26914886f3/test-file-ca7e6448-841b-e4f2-b9ec-9dd815df9fa2",
+      "RequestUri": "https://seannsecanary.blob.core.windows.net/test-filesystem-8201b7c0-588f-565b-3006-d3965a31518d/test-file-b91fc2d0-30a2-880e-4388-b5b48b5b82a4",
       "RequestMethod": "HEAD",
       "RequestHeaders": {
         "Authorization": "Sanitized",
-        "If-None-Match": "\u00220x8D8503F4D98F764\u0022",
-        "traceparent": "00-e52d47453fd71448bacde3315db5c9be-89d0c51ad3d56f49-00",
-        "User-Agent": [
-          "azsdk-net-Storage.Files.DataLake/12.5.0-alpha.20200903.1",
-          "(.NET Core 4.6.29130.01; Microsoft Windows 10.0.19041 )"
-        ],
-        "x-ms-client-request-id": "8566568a-068c-4363-b45e-6516b18e6871",
-        "x-ms-date": "Thu, 03 Sep 2020 19:26:49 GMT",
+        "If-None-Match": "\u00220x8D8566A59883CAF\u0022",
+        "traceparent": "00-3be9728161811c4aa042fcff33f8b104-d40b398218011a48-00",
+        "User-Agent": [
+          "azsdk-net-Storage.Files.DataLake/12.5.0-alpha.20200911.1",
+          "(.NET Core 4.6.29017.01; Microsoft Windows 10.0.18362 )"
+        ],
+        "x-ms-client-request-id": "55e3964d-68eb-45a9-ebe6-919dce33e749",
+        "x-ms-date": "Fri, 11 Sep 2020 15:50:04 GMT",
         "x-ms-return-client-request-id": "true",
         "x-ms-version": "2020-02-10"
       },
@@ -845,35 +775,30 @@
       "StatusCode": 304,
       "ResponseHeaders": {
         "Content-Length": "0",
-        "Date": "Thu, 03 Sep 2020 19:26:48 GMT",
-        "Server": [
-          "Windows-Azure-Blob/1.0",
-          "Microsoft-HTTPAPI/2.0"
-        ],
-        "x-ms-client-request-id": "8566568a-068c-4363-b45e-6516b18e6871",
+        "Date": "Fri, 11 Sep 2020 15:50:03 GMT",
+        "Server": [
+          "Windows-Azure-Blob/1.0",
+          "Microsoft-HTTPAPI/2.0"
+        ],
+        "x-ms-client-request-id": "55e3964d-68eb-45a9-ebe6-919dce33e749",
         "x-ms-error-code": "ConditionNotMet",
-<<<<<<< HEAD
-        "x-ms-request-id": "0dad1941-b01e-0059-5e0d-561601000000",
-        "x-ms-version": "2020-02-10"
-=======
-        "x-ms-request-id": "6464def7-c01e-00ed-6628-82bd6c000000",
-        "x-ms-version": "2019-12-12"
->>>>>>> 3d593566
-      },
-      "ResponseBody": []
-    },
-    {
-      "RequestUri": "http://gen1gen2domain1.blob.core.windows.net/test-filesystem-258cbee0-d188-0051-6a78-6b26914886f3?restype=container",
+        "x-ms-request-id": "5c1b473a-d01e-0048-1753-885097000000",
+        "x-ms-version": "2020-02-10"
+      },
+      "ResponseBody": []
+    },
+    {
+      "RequestUri": "https://seannsecanary.blob.core.windows.net/test-filesystem-8201b7c0-588f-565b-3006-d3965a31518d?restype=container",
       "RequestMethod": "DELETE",
       "RequestHeaders": {
         "Authorization": "Sanitized",
-        "traceparent": "00-e5af5b95aeec1a46b39115efe2f95319-657199a640b5124d-00",
-        "User-Agent": [
-          "azsdk-net-Storage.Files.DataLake/12.5.0-alpha.20200903.1",
-          "(.NET Core 4.6.29130.01; Microsoft Windows 10.0.19041 )"
-        ],
-        "x-ms-client-request-id": "f2dab4b2-1263-5fe9-9743-ea2a67364293",
-        "x-ms-date": "Thu, 03 Sep 2020 19:26:49 GMT",
+        "traceparent": "00-d49c7e4485af004889fa83bd8a0f709f-83fde351b34cf94f-00",
+        "User-Agent": [
+          "azsdk-net-Storage.Files.DataLake/12.5.0-alpha.20200911.1",
+          "(.NET Core 4.6.29017.01; Microsoft Windows 10.0.18362 )"
+        ],
+        "x-ms-client-request-id": "afcf5bfc-8681-6098-9bdd-c5ea0412cd8c",
+        "x-ms-date": "Fri, 11 Sep 2020 15:50:04 GMT",
         "x-ms-return-client-request-id": "true",
         "x-ms-version": "2020-02-10"
       },
@@ -881,35 +806,30 @@
       "StatusCode": 202,
       "ResponseHeaders": {
         "Content-Length": "0",
-        "Date": "Thu, 03 Sep 2020 19:26:48 GMT",
-        "Server": [
-          "Windows-Azure-Blob/1.0",
-          "Microsoft-HTTPAPI/2.0"
-        ],
-        "x-ms-client-request-id": "f2dab4b2-1263-5fe9-9743-ea2a67364293",
-<<<<<<< HEAD
-        "x-ms-request-id": "0dad195a-b01e-0059-710d-561601000000",
-        "x-ms-version": "2020-02-10"
-=======
-        "x-ms-request-id": "6464df05-c01e-00ed-7328-82bd6c000000",
-        "x-ms-version": "2019-12-12"
->>>>>>> 3d593566
-      },
-      "ResponseBody": []
-    },
-    {
-      "RequestUri": "http://gen1gen2domain1.blob.core.windows.net/test-filesystem-9ed62629-e27f-639b-b0b5-98735f0d9690?restype=container",
+        "Date": "Fri, 11 Sep 2020 15:50:04 GMT",
+        "Server": [
+          "Windows-Azure-Blob/1.0",
+          "Microsoft-HTTPAPI/2.0"
+        ],
+        "x-ms-client-request-id": "afcf5bfc-8681-6098-9bdd-c5ea0412cd8c",
+        "x-ms-request-id": "5c1b4758-d01e-0048-3553-885097000000",
+        "x-ms-version": "2020-02-10"
+      },
+      "ResponseBody": []
+    },
+    {
+      "RequestUri": "https://seannsecanary.blob.core.windows.net/test-filesystem-5fb39b3c-979b-9b51-62d3-463e751ba996?restype=container",
       "RequestMethod": "PUT",
       "RequestHeaders": {
         "Authorization": "Sanitized",
-        "traceparent": "00-f7fa3d019f04b9408fc27ff81fc1546f-9ac57175d5021948-00",
-        "User-Agent": [
-          "azsdk-net-Storage.Files.DataLake/12.5.0-alpha.20200903.1",
-          "(.NET Core 4.6.29130.01; Microsoft Windows 10.0.19041 )"
+        "traceparent": "00-773b14796aa8b74a952f272055ebeb3e-d0cb1b08ca61bf4f-00",
+        "User-Agent": [
+          "azsdk-net-Storage.Files.DataLake/12.5.0-alpha.20200911.1",
+          "(.NET Core 4.6.29017.01; Microsoft Windows 10.0.18362 )"
         ],
         "x-ms-blob-public-access": "container",
-        "x-ms-client-request-id": "872d13d6-354d-cf0c-1976-42ae7976ff8a",
-        "x-ms-date": "Thu, 03 Sep 2020 19:26:49 GMT",
+        "x-ms-client-request-id": "005066df-5da2-64b4-0933-4cad3f5aea7f",
+        "x-ms-date": "Fri, 11 Sep 2020 15:50:04 GMT",
         "x-ms-return-client-request-id": "true",
         "x-ms-version": "2020-02-10"
       },
@@ -917,37 +837,32 @@
       "StatusCode": 201,
       "ResponseHeaders": {
         "Content-Length": "0",
-        "Date": "Thu, 03 Sep 2020 19:26:49 GMT",
-        "ETag": "\u00220x8D8503F4DEBF074\u0022",
-        "Last-Modified": "Thu, 03 Sep 2020 19:26:49 GMT",
-        "Server": [
-          "Windows-Azure-Blob/1.0",
-          "Microsoft-HTTPAPI/2.0"
-        ],
-        "x-ms-client-request-id": "872d13d6-354d-cf0c-1976-42ae7976ff8a",
-<<<<<<< HEAD
-        "x-ms-request-id": "006768e5-701e-0069-410d-56a8ce000000",
-        "x-ms-version": "2020-02-10"
-=======
-        "x-ms-request-id": "766780e8-c01e-0009-5628-82b3f2000000",
-        "x-ms-version": "2019-12-12"
->>>>>>> 3d593566
-      },
-      "ResponseBody": []
-    },
-    {
-      "RequestUri": "http://gen1gen2domain1.dfs.core.windows.net/test-filesystem-9ed62629-e27f-639b-b0b5-98735f0d9690/test-file-e62587c5-abd7-22e1-c763-0fc642a910f1?resource=file",
+        "Date": "Fri, 11 Sep 2020 15:50:05 GMT",
+        "ETag": "\u00220x8D8566A5A288DA4\u0022",
+        "Last-Modified": "Fri, 11 Sep 2020 15:50:05 GMT",
+        "Server": [
+          "Windows-Azure-Blob/1.0",
+          "Microsoft-HTTPAPI/2.0"
+        ],
+        "x-ms-client-request-id": "005066df-5da2-64b4-0933-4cad3f5aea7f",
+        "x-ms-request-id": "43981386-301e-008b-7a53-8849cd000000",
+        "x-ms-version": "2020-02-10"
+      },
+      "ResponseBody": []
+    },
+    {
+      "RequestUri": "https://seannsecanary.dfs.core.windows.net/test-filesystem-5fb39b3c-979b-9b51-62d3-463e751ba996/test-file-fd022382-195d-9f3f-c51f-92730d9e64af?resource=file",
       "RequestMethod": "PUT",
       "RequestHeaders": {
         "Authorization": "Sanitized",
         "If-None-Match": "*",
-        "traceparent": "00-f6fa2345d231b4449fb7b61eefc579f3-94bf2f55b9c81a49-00",
-        "User-Agent": [
-          "azsdk-net-Storage.Files.DataLake/12.5.0-alpha.20200903.1",
-          "(.NET Core 4.6.29130.01; Microsoft Windows 10.0.19041 )"
-        ],
-        "x-ms-client-request-id": "134fa038-af21-02b9-13c6-5f251b789292",
-        "x-ms-date": "Thu, 03 Sep 2020 19:26:49 GMT",
+        "traceparent": "00-72843a63af35c3488b79b0004bc27357-fe9ef96e4fcbfd49-00",
+        "User-Agent": [
+          "azsdk-net-Storage.Files.DataLake/12.5.0-alpha.20200911.1",
+          "(.NET Core 4.6.29017.01; Microsoft Windows 10.0.18362 )"
+        ],
+        "x-ms-client-request-id": "2c56de2d-70c9-d67a-f848-da60e49831ed",
+        "x-ms-date": "Fri, 11 Sep 2020 15:50:05 GMT",
         "x-ms-return-client-request-id": "true",
         "x-ms-version": "2020-02-10"
       },
@@ -955,69 +870,64 @@
       "StatusCode": 201,
       "ResponseHeaders": {
         "Content-Length": "0",
-        "Date": "Thu, 03 Sep 2020 19:26:48 GMT",
-        "ETag": "\u00220x8D8503F4E27397D\u0022",
-        "Last-Modified": "Thu, 03 Sep 2020 19:26:49 GMT",
-        "Server": [
-          "Windows-Azure-HDFS/1.0",
-          "Microsoft-HTTPAPI/2.0"
-        ],
-        "x-ms-client-request-id": "134fa038-af21-02b9-13c6-5f251b789292",
-<<<<<<< HEAD
-        "x-ms-request-id": "eafc6ee4-a01f-007a-710d-568cc2000000",
-        "x-ms-version": "2020-02-10"
-=======
-        "x-ms-request-id": "e25c4164-101f-0068-3c28-8290b1000000",
-        "x-ms-version": "2019-12-12"
->>>>>>> 3d593566
-      },
-      "ResponseBody": []
-    },
-    {
-      "RequestUri": "http://gen1gen2domain1.dfs.core.windows.net/test-filesystem-9ed62629-e27f-639b-b0b5-98735f0d9690/test-file-e62587c5-abd7-22e1-c763-0fc642a910f1?action=append\u0026position=0",
+        "Date": "Fri, 11 Sep 2020 15:50:05 GMT",
+        "ETag": "\u00220x8D8566A5AAD2671\u0022",
+        "Last-Modified": "Fri, 11 Sep 2020 15:50:06 GMT",
+        "Server": [
+          "Windows-Azure-HDFS/1.0",
+          "Microsoft-HTTPAPI/2.0"
+        ],
+        "x-ms-client-request-id": "2c56de2d-70c9-d67a-f848-da60e49831ed",
+        "x-ms-request-id": "1fb16a31-201f-002e-0453-881fb7000000",
+        "x-ms-version": "2020-02-10"
+      },
+      "ResponseBody": []
+    },
+    {
+      "RequestUri": "https://seannsecanary.dfs.core.windows.net/test-filesystem-5fb39b3c-979b-9b51-62d3-463e751ba996/test-file-fd022382-195d-9f3f-c51f-92730d9e64af?action=append\u0026position=0",
       "RequestMethod": "PATCH",
       "RequestHeaders": {
         "Authorization": "Sanitized",
         "Content-Length": "1024",
-        "traceparent": "00-75017eb9376ffa479ab4e583445f3ae6-0737ce4cb0599d4b-00",
-        "User-Agent": [
-          "azsdk-net-Storage.Files.DataLake/12.5.0-alpha.20200903.1",
-          "(.NET Core 4.6.29130.01; Microsoft Windows 10.0.19041 )"
-        ],
-        "x-ms-client-request-id": "a28d8148-fc59-19cf-88a4-6cf518835a02",
-        "x-ms-date": "Thu, 03 Sep 2020 19:26:50 GMT",
-        "x-ms-return-client-request-id": "true",
-        "x-ms-version": "2020-02-10"
-      },
-      "RequestBody": "rVmfjtNF4LMZ6veB2osnM2rjnEvgDkNUy5PkPTNfcTD\u002BfWLj3LzikTN5bWI\u002Bi/WOTg5Dltm0qZ4VS8I/YaJ/unnHgl0pRFeuAAsXZqHhFkCeVu4lG9pWStPDzZH5oi\u002BR\u002BrPodwiXZQq3lZbOnEP9MzSCoQuzWp\u002BecDiJZXbGtV3bhmzt\u002BJ83BvDjbYVEh62QxZpcdwEk3Z8USgbPDv\u002BU8eA48hXXEDqUSpoa0OwZWuiL\u002BJ/caT5ct6nM2a6ZaPjxT3ylDJWXubVfyCxnCg2z\u002BvAdRBVfuIeh2ztsCjaM\u002B\u002BKiKIBvc01T8z/pfaAR9aycGd6\u002BeyPikZf0AzBaK65\u002B0sxKxOGMQ4eiylDVdTrmkOaOz/FYzX\u002B\u002Bv5bpenAc\u002BMiRa6rUxjDLD9ZWG7HSDRtcDnNKzFu8JQRNjAVKo8gXhdGIRAqQEsm1wr8bAbHO67J6jGz80ixs1UWlhjoqgGwNP5bfSskRy/uplAmboCRTfqFTzxZbGrOlHG7F64uPikJTDcIb7qHoacBxUz0j0DQgUgeY17BVsiXiOi5aS\u002BBvGQnGSJJhN5AAamZW6cZ2gUs6pJiE9rOS/VucObRyjh7fAjozXIihvxt3mG1K/8hfbLjjH6ZI6yJWNEo3xf3cjdtHdueLQiXCmOV9DF1GR/6TPM37j253lxYX3Cc9avkdmwuRAong0ymTIIfAyt7EEO1MpIgw4P1t0N7Qc2X9hC7sYHBStEV1smmjaG/ntsw4U8w68cZw7LsOJDKqD2DElZtZ1Gptclyn1/EfjHeOhRkSmCCZw5Jne3O1RJATy6II39PTjuJiyuFwkhrUUGBDf54Zl3Y/KtEI8Vj2uC7LlAxPFq2kuvc2r84/KDB4kysTcsTx\u002BjMrybQBypyJaxGypP4OhTmznsSn4uioAAGhkF0t40Vp2ZrYI034ovBarES8jIQyag3xYNP/ShdLg8myYDo\u002BXIfMScpjNWHsu/zUTDWj63N9biZQO4Nxao\u002BCjaCERUG2G1C88EO5zjSsBaXXKv7ip5dVNfIT7iEEWt474KfBZ3W6HTDl5/sww6DxozbemT\u002BQoOYILw9PoiwvuJVkfu2M650vHQ3N/b\u002BcJHFRIkvrJcCfqkDBuDhmansEtS5lzEWyZbiYr3wyw6Imawue/oDhRJLUxNOsyzJlyLKRyUeRN1crnrySUnZEbeedmk0tx2z6InGckQhyBpmGMubKoPlblTSzcl/DTvEckFfrDjDkOAFFlqbV9KVPuJgjDB\u002BQecztQgUYeVUNN9OAgACxhvdpofrlhQlShaCOZLnGoELRixeK/cwqzL6rN1/SVXSlnjKhuWolqvTDmr1kiRWbRpaRrvTpJogqPtU7OU2pgC8s6Q==",
+        "traceparent": "00-cf11bb62bf633b4aa7e93dbb3b8b4c7b-d23741ec0a188041-00",
+        "User-Agent": [
+          "azsdk-net-Storage.Files.DataLake/12.5.0-alpha.20200911.1",
+          "(.NET Core 4.6.29017.01; Microsoft Windows 10.0.18362 )"
+        ],
+        "x-ms-client-request-id": "2f45ba28-3848-a2e5-a628-c0887d8bd89e",
+        "x-ms-date": "Fri, 11 Sep 2020 15:50:05 GMT",
+        "x-ms-return-client-request-id": "true",
+        "x-ms-version": "2020-02-10"
+      },
+      "RequestBody": "NC/BwnFaKAPUmtEVk1qvGcdJXg7KqPPMjT1pMOsZ2DObhMK8h0iLhT5NKwiLntGvhDPl9vzctIs79DU08PcYusGeeQ6Y8pF/vtjQfXzrQO5ruqy4M\u002BI2v9A2gZMTV5VGNHFG7SXCFpKhZjgjCzYOT7NGyDVLX4beZ7o9YnD\u002Ba2ZDikgLpFPJqKQaFs2qE7OaJzHfzI5f\u002BtXraIVrhbQho/rR4IHtA6pgfR\u002BRMUm5NFQGozo/H5/Y449zIDzOXiPv\u002BHPS2TMyrCSGfk5vzciLMTMwZOF54oRb\u002BPzxeeNukR/7ojjV51oh0/cWuKBQaBXG5\u002B4InflCdRbvduA2QTJBGO0vcyuQtUrYD5HpYyrjCo/mKpL0ZfQmuSwi5nB66pLE1Z\u002BzIfXqNjGkMI5oWBLsC2xQUBagTLP4Cbr/bc/aXiX\u002BJY2KMOia/PNgUDVmvmAZNtsDKpp8JIjsuhg66sliydFoajOEYdqDtVMiQPx\u002BkkpZ5Tfz1jSKgQAEnnbQXxEq/YZj/VQtldQBf3RGWeSMbSfN4QWRbvOd3ugygMNjs1ZB\u002BEJ1G5X2LFBj8la/RCgbeDBPAn4MmY6TxR9r\u002BhUQncweBGGiFlKS1rS0Lnuc3ZnAFweTFLDXNV6z4lV2izE7UlWKoT/GeWHdvCzJWGsT9uiFq\u002BMNfYgbRs8C7jT9HEuCedsmEjta\u002BZ2mtVeEDd3zoOxs8N9OLtXMbltww4ss4KDgRt6Q7OSsK7JGZscxlzjyD05IkCtrNEoFWqPg6TUSedS2o8f\u002BY7QHwMUtCMcNmtYifrQ85FB1dBKTipFAzEF8M\u002BzyevRx9KuaQNBlPiuD97/MvWuB1ZWEQC60atgixvSDsdTbGyDisYkIoqOADzbnEJPScw7W\u002Bl5XbjnFvYnTeHnb4Y1Wp9yf6gzheDPxBDH4zVlFT1LlrbZ2hKzmHfQANSoppC6pkGm2M4kB9IErZWkIze8wjign9jTW4CMvuMwY4UMJx2ADTj3wjhzI5Lk0Sx5D3VAEz6cBAq750q9Gh3q96RI\u002BIp4JBX6yQP8LXhF6oZUE7Np8ExKcB8SyCXuOqQehC/qn9imAOtjRUo\u002Bn9aScfzEaQZufQNUAoRrZVvwCJJb4aVIW06tshLECqsGD9BEgFolKc2hrAsolplQOpuPbzy74rotShauGrr3pnZYUfawJuUByt7AtjGeH8SxWXd3NJtuSikWFzpDexMWrgmU0ESmnBOyjaRd\u002ByiIkypN/L1DfG3a6gfJmhOuwlPPqggoCUt8DrljwKr3DFL8jYQP8X5R1zGbueZA2QIAB8tUklEgXIXe0e4H37vC492wzQyPnszVedLajE9hPzG3X7zfon4B2DD\u002BLSOMTfd12NQ==",
       "StatusCode": 202,
       "ResponseHeaders": {
         "Content-Length": "0",
-        "Date": "Thu, 03 Sep 2020 19:26:49 GMT",
-        "Server": [
-          "Windows-Azure-HDFS/1.0",
-          "Microsoft-HTTPAPI/2.0"
-        ],
-        "x-ms-client-request-id": "a28d8148-fc59-19cf-88a4-6cf518835a02",
-        "x-ms-request-id": "e25c4166-101f-0068-3d28-8290b1000000",
+        "Date": "Fri, 11 Sep 2020 15:50:05 GMT",
+        "Server": [
+          "Windows-Azure-HDFS/1.0",
+          "Microsoft-HTTPAPI/2.0"
+        ],
+        "x-ms-client-request-id": "2f45ba28-3848-a2e5-a628-c0887d8bd89e",
+        "x-ms-request-id": "1fb16a3a-201f-002e-0d53-881fb7000000",
         "x-ms-request-server-encrypted": "true",
         "x-ms-version": "2020-02-10"
       },
       "ResponseBody": []
     },
     {
-      "RequestUri": "http://gen1gen2domain1.dfs.core.windows.net/test-filesystem-9ed62629-e27f-639b-b0b5-98735f0d9690/test-file-e62587c5-abd7-22e1-c763-0fc642a910f1?action=flush\u0026position=1024",
+      "RequestUri": "https://seannsecanary.dfs.core.windows.net/test-filesystem-5fb39b3c-979b-9b51-62d3-463e751ba996/test-file-fd022382-195d-9f3f-c51f-92730d9e64af?action=flush\u0026position=1024",
       "RequestMethod": "PATCH",
       "RequestHeaders": {
         "Authorization": "Sanitized",
         "Content-Length": "0",
-        "traceparent": "00-7921dd11a976bd4d9c80e7d92b2c3331-fd22bfb68b0c114d-00",
-        "User-Agent": [
-          "azsdk-net-Storage.Files.DataLake/12.5.0-alpha.20200903.1",
-          "(.NET Core 4.6.29130.01; Microsoft Windows 10.0.19041 )"
-        ],
-        "x-ms-client-request-id": "9addb04b-f0ea-2c39-8cc7-b6e43f37355a",
-        "x-ms-date": "Thu, 03 Sep 2020 19:26:50 GMT",
+        "traceparent": "00-b9128bd3ca4dfb489abf0fa0a03ed1a0-40a508d62ec14b4a-00",
+        "User-Agent": [
+          "azsdk-net-Storage.Files.DataLake/12.5.0-alpha.20200911.1",
+          "(.NET Core 4.6.29017.01; Microsoft Windows 10.0.18362 )"
+        ],
+        "x-ms-client-request-id": "2a3860fa-0153-aba4-4d5d-b7b6fdddadab",
+        "x-ms-date": "Fri, 11 Sep 2020 15:50:05 GMT",
         "x-ms-return-client-request-id": "true",
         "x-ms-version": "2020-02-10"
       },
@@ -1025,69 +935,64 @@
       "StatusCode": 200,
       "ResponseHeaders": {
         "Content-Length": "0",
-        "Date": "Thu, 03 Sep 2020 19:26:49 GMT",
-        "ETag": "\u00220x8D8503F4E4038F1\u0022",
-        "Last-Modified": "Thu, 03 Sep 2020 19:26:49 GMT",
-        "Server": [
-          "Windows-Azure-HDFS/1.0",
-          "Microsoft-HTTPAPI/2.0"
-        ],
-        "x-ms-client-request-id": "9addb04b-f0ea-2c39-8cc7-b6e43f37355a",
-        "x-ms-request-id": "e25c4167-101f-0068-3e28-8290b1000000",
+        "Date": "Fri, 11 Sep 2020 15:50:05 GMT",
+        "ETag": "\u00220x8D8566A5AC97435\u0022",
+        "Last-Modified": "Fri, 11 Sep 2020 15:50:06 GMT",
+        "Server": [
+          "Windows-Azure-HDFS/1.0",
+          "Microsoft-HTTPAPI/2.0"
+        ],
+        "x-ms-client-request-id": "2a3860fa-0153-aba4-4d5d-b7b6fdddadab",
+        "x-ms-request-id": "1fb16a49-201f-002e-1c53-881fb7000000",
         "x-ms-request-server-encrypted": "false",
         "x-ms-version": "2020-02-10"
       },
       "ResponseBody": []
     },
     {
-      "RequestUri": "http://gen1gen2domain1.blob.core.windows.net/test-filesystem-9ed62629-e27f-639b-b0b5-98735f0d9690/test-file-e62587c5-abd7-22e1-c763-0fc642a910f1",
+      "RequestUri": "https://seannsecanary.blob.core.windows.net/test-filesystem-5fb39b3c-979b-9b51-62d3-463e751ba996/test-file-fd022382-195d-9f3f-c51f-92730d9e64af",
       "RequestMethod": "HEAD",
       "RequestHeaders": {
         "Authorization": "Sanitized",
-        "traceparent": "00-62f09cb158b7b948a89826336f8c1bb0-6e8bf794990dde4c-00",
-        "User-Agent": [
-          "azsdk-net-Storage.Files.DataLake/12.5.0-alpha.20200903.1",
-          "(.NET Core 4.6.29130.01; Microsoft Windows 10.0.19041 )"
-        ],
-        "x-ms-client-request-id": "68aac964-c0a6-1317-1d1b-be7025214d3b",
-        "x-ms-date": "Thu, 03 Sep 2020 19:26:50 GMT",
-        "x-ms-lease-id": "b742b293-6edf-7c14-4297-fee8401a8ebc",
+        "traceparent": "00-f3bfa5b7797f8d4bba74df391a095776-e61b16708dfb6046-00",
+        "User-Agent": [
+          "azsdk-net-Storage.Files.DataLake/12.5.0-alpha.20200911.1",
+          "(.NET Core 4.6.29017.01; Microsoft Windows 10.0.18362 )"
+        ],
+        "x-ms-client-request-id": "1d8d9c0f-ae52-b04b-cada-d0ece242739b",
+        "x-ms-date": "Fri, 11 Sep 2020 15:50:06 GMT",
+        "x-ms-lease-id": "e3069fd5-72e1-adbe-47f8-5974d86f0adc",
         "x-ms-return-client-request-id": "true",
         "x-ms-version": "2020-02-10"
       },
       "RequestBody": null,
       "StatusCode": 412,
       "ResponseHeaders": {
-        "Date": "Thu, 03 Sep 2020 19:26:49 GMT",
-        "Server": [
-          "Windows-Azure-Blob/1.0",
-          "Microsoft-HTTPAPI/2.0"
-        ],
-        "Transfer-Encoding": "chunked",
-        "x-ms-client-request-id": "68aac964-c0a6-1317-1d1b-be7025214d3b",
+        "Content-Length": "0",
+        "Date": "Fri, 11 Sep 2020 15:50:06 GMT",
+        "Server": [
+          "Windows-Azure-Blob/1.0",
+          "Microsoft-HTTPAPI/2.0"
+        ],
+        "x-ms-client-request-id": "1d8d9c0f-ae52-b04b-cada-d0ece242739b",
         "x-ms-error-code": "LeaseNotPresentWithBlobOperation",
-<<<<<<< HEAD
-        "x-ms-request-id": "0067696d-701e-0069-360d-56a8ce000000",
-        "x-ms-version": "2020-02-10"
-=======
-        "x-ms-request-id": "76678115-c01e-0009-7928-82b3f2000000",
-        "x-ms-version": "2019-12-12"
->>>>>>> 3d593566
-      },
-      "ResponseBody": []
-    },
-    {
-      "RequestUri": "http://gen1gen2domain1.blob.core.windows.net/test-filesystem-9ed62629-e27f-639b-b0b5-98735f0d9690?restype=container",
+        "x-ms-request-id": "439813e0-301e-008b-3353-8849cd000000",
+        "x-ms-version": "2020-02-10"
+      },
+      "ResponseBody": []
+    },
+    {
+      "RequestUri": "https://seannsecanary.blob.core.windows.net/test-filesystem-5fb39b3c-979b-9b51-62d3-463e751ba996?restype=container",
       "RequestMethod": "DELETE",
       "RequestHeaders": {
         "Authorization": "Sanitized",
-        "traceparent": "00-a0448c94a51d844b8dc3c2a63997f303-c293a8496f534d48-00",
-        "User-Agent": [
-          "azsdk-net-Storage.Files.DataLake/12.5.0-alpha.20200903.1",
-          "(.NET Core 4.6.29130.01; Microsoft Windows 10.0.19041 )"
-        ],
-        "x-ms-client-request-id": "7580a5f2-cd8d-93b4-512b-4e0c7205465a",
-        "x-ms-date": "Thu, 03 Sep 2020 19:26:50 GMT",
+        "traceparent": "00-71669c4801545d43b04f1f2151928361-d16567dcc3aa8844-00",
+        "User-Agent": [
+          "azsdk-net-Storage.Files.DataLake/12.5.0-alpha.20200911.1",
+          "(.NET Core 4.6.29017.01; Microsoft Windows 10.0.18362 )"
+        ],
+        "x-ms-client-request-id": "60a71164-904f-bf58-dd17-84735f42ab7f",
+        "x-ms-date": "Fri, 11 Sep 2020 15:50:06 GMT",
         "x-ms-return-client-request-id": "true",
         "x-ms-version": "2020-02-10"
       },
@@ -1095,26 +1000,21 @@
       "StatusCode": 202,
       "ResponseHeaders": {
         "Content-Length": "0",
-        "Date": "Thu, 03 Sep 2020 19:26:49 GMT",
-        "Server": [
-          "Windows-Azure-Blob/1.0",
-          "Microsoft-HTTPAPI/2.0"
-        ],
-        "x-ms-client-request-id": "7580a5f2-cd8d-93b4-512b-4e0c7205465a",
-<<<<<<< HEAD
-        "x-ms-request-id": "0067697c-701e-0069-440d-56a8ce000000",
-        "x-ms-version": "2020-02-10"
-=======
-        "x-ms-request-id": "7667811d-c01e-0009-7e28-82b3f2000000",
-        "x-ms-version": "2019-12-12"
->>>>>>> 3d593566
+        "Date": "Fri, 11 Sep 2020 15:50:06 GMT",
+        "Server": [
+          "Windows-Azure-Blob/1.0",
+          "Microsoft-HTTPAPI/2.0"
+        ],
+        "x-ms-client-request-id": "60a71164-904f-bf58-dd17-84735f42ab7f",
+        "x-ms-request-id": "439813fa-301e-008b-4053-8849cd000000",
+        "x-ms-version": "2020-02-10"
       },
       "ResponseBody": []
     }
   ],
   "Variables": {
-    "DateTimeOffsetNow": "2020-09-03T12:26:46.2483889-07:00",
-    "RandomSeed": "997011770",
-    "Storage_TestConfigHierarchicalNamespace": "NamespaceTenant\ngen1gen2domain1\nU2FuaXRpemVk\nhttp://gen1gen2domain1.blob.core.windows.net\nhttp://gen1gen2domain1.file.core.windows.net\nhttp://gen1gen2domain1.queue.core.windows.net\nhttp://gen1gen2domain1.table.core.windows.net\n\n\n\n\nhttp://gen1gen2domain1-secondary.blob.core.windows.net\nhttp://gen1gen2domain1-secondary.file.core.windows.net\nhttp://gen1gen2domain1-secondary.queue.core.windows.net\nhttp://gen1gen2domain1-secondary.table.core.windows.net\nc6b5fe1a-9b59-4975-92c4-d9f728c3c371\nSanitized\n72f988bf-86f1-41af-91ab-2d7cd011db47\nhttps://login.microsoftonline.com/\nCloud\nBlobEndpoint=http://gen1gen2domain1.blob.core.windows.net/;QueueEndpoint=http://gen1gen2domain1.queue.core.windows.net/;FileEndpoint=http://gen1gen2domain1.file.core.windows.net/;BlobSecondaryEndpoint=http://gen1gen2domain1-secondary.blob.core.windows.net/;QueueSecondaryEndpoint=http://gen1gen2domain1-secondary.queue.core.windows.net/;FileSecondaryEndpoint=http://gen1gen2domain1-secondary.file.core.windows.net/;AccountName=gen1gen2domain1;AccountKey=Sanitized\n"
+    "DateTimeOffsetNow": "2020-09-11T10:49:58.2609332-05:00",
+    "RandomSeed": "224417786",
+    "Storage_TestConfigHierarchicalNamespace": "NamespaceTenant\nseannsecanary\nU2FuaXRpemVk\nhttps://seannsecanary.blob.core.windows.net\nhttps://seannsecanary.file.core.windows.net\nhttps://seannsecanary.queue.core.windows.net\nhttps://seannsecanary.table.core.windows.net\n\n\n\n\nhttps://seannsecanary-secondary.blob.core.windows.net\nhttps://seannsecanary-secondary.file.core.windows.net\nhttps://seannsecanary-secondary.queue.core.windows.net\nhttps://seannsecanary-secondary.table.core.windows.net\n68390a19-a643-458b-b726-408abf67b4fc\nSanitized\n72f988bf-86f1-41af-91ab-2d7cd011db47\nhttps://login.microsoftonline.com/\nCloud\nBlobEndpoint=https://seannsecanary.blob.core.windows.net/;QueueEndpoint=https://seannsecanary.queue.core.windows.net/;FileEndpoint=https://seannsecanary.file.core.windows.net/;BlobSecondaryEndpoint=https://seannsecanary-secondary.blob.core.windows.net/;QueueSecondaryEndpoint=https://seannsecanary-secondary.queue.core.windows.net/;FileSecondaryEndpoint=https://seannsecanary-secondary.file.core.windows.net/;AccountName=seannsecanary;AccountKey=Sanitized\n"
   }
 }