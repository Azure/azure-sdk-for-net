--- conflicted
+++ resolved
@@ -1,30 +1,19 @@
 {
   "Entries": [
     {
-      "RequestUri": "https://seannse.blob.core.windows.net/test-filesystem-5feba0cc-fe2e-83a5-1136-4b7af7d830cd?restype=container",
+      "RequestUri": "https://seannse.blob.core.windows.net/test-filesystem-db5fe32b-e01b-c45b-9975-9ce07ff48fca?restype=container",
       "RequestMethod": "PUT",
       "RequestHeaders": {
         "Accept": "application/xml",
         "Authorization": "Sanitized",
-<<<<<<< HEAD
-        "traceparent": "00-8ed12650d0eb2147883a7547899d5dfb-ef3c14ff8ea57447-00",
-        "User-Agent": [
-          "azsdk-net-Storage.Files.DataLake/12.7.0-alpha.20210202.1",
-          "(.NET 5.0.2; Microsoft Windows 10.0.19042)"
+        "traceparent": "00-5f8f4ae3ae53a040b3221706d0d5994b-62f17070b9292546-00",
+        "User-Agent": [
+          "azsdk-net-Storage.Files.DataLake/12.7.0-alpha.20210219.1",
+          "(.NET 5.0.3; Microsoft Windows 10.0.19041)"
         ],
         "x-ms-blob-public-access": "container",
-        "x-ms-client-request-id": "1b9db1aa-58b8-d758-4cdc-cdca72514d65",
-        "x-ms-date": "Tue, 02 Feb 2021 21:40:00 GMT",
-=======
-        "traceparent": "00-e5ebdcc5c3168c4eba6b7b16e094a31c-229abed40acd1849-00",
-        "User-Agent": [
-          "azsdk-net-Storage.Files.DataLake/12.7.0-alpha.20210217.1",
-          "(.NET 5.0.3; Microsoft Windows 10.0.19042)"
-        ],
-        "x-ms-blob-public-access": "container",
-        "x-ms-client-request-id": "1b9db1aa-58b8-d758-4cdc-cdca72514d65",
-        "x-ms-date": "Wed, 17 Feb 2021 22:29:25 GMT",
->>>>>>> 1814567d
+        "x-ms-client-request-id": "764266d8-4307-c434-e44c-0dc930ea3443",
+        "x-ms-date": "Fri, 19 Feb 2021 19:10:52 GMT",
         "x-ms-return-client-request-id": "true",
         "x-ms-version": "2020-06-12"
       },
@@ -32,52 +21,32 @@
       "StatusCode": 201,
       "ResponseHeaders": {
         "Content-Length": "0",
-<<<<<<< HEAD
-        "Date": "Tue, 02 Feb 2021 21:40:00 GMT",
-        "ETag": "\u00220x8D8C7C3183E81B4\u0022",
-        "Last-Modified": "Tue, 02 Feb 2021 21:40:01 GMT",
-=======
-        "Date": "Wed, 17 Feb 2021 22:29:25 GMT",
-        "ETag": "\u00220x8D8D3937B2BBD76\u0022",
-        "Last-Modified": "Wed, 17 Feb 2021 22:29:25 GMT",
->>>>>>> 1814567d
-        "Server": [
-          "Windows-Azure-Blob/1.0",
-          "Microsoft-HTTPAPI/2.0"
-        ],
-        "x-ms-client-request-id": "1b9db1aa-58b8-d758-4cdc-cdca72514d65",
-<<<<<<< HEAD
-        "x-ms-request-id": "d98eaac4-101e-0080-19ab-f98059000000",
-=======
-        "x-ms-request-id": "430fec0b-501e-0017-537c-05d654000000",
->>>>>>> 1814567d
-        "x-ms-version": "2020-06-12"
-      },
-      "ResponseBody": []
-    },
-    {
-      "RequestUri": "https://seannse.dfs.core.windows.net/test-filesystem-5feba0cc-fe2e-83a5-1136-4b7af7d830cd/test-file-6fa70a6d-a903-d90a-f519-a1cda24287d6?resource=file",
+        "Date": "Fri, 19 Feb 2021 19:10:51 GMT",
+        "ETag": "\u00220x8D8D50A12F44C52\u0022",
+        "Last-Modified": "Fri, 19 Feb 2021 19:10:51 GMT",
+        "Server": [
+          "Windows-Azure-Blob/1.0",
+          "Microsoft-HTTPAPI/2.0"
+        ],
+        "x-ms-client-request-id": "764266d8-4307-c434-e44c-0dc930ea3443",
+        "x-ms-request-id": "2e672557-201e-00a4-2af2-0676f9000000",
+        "x-ms-version": "2020-06-12"
+      },
+      "ResponseBody": []
+    },
+    {
+      "RequestUri": "https://seannse.dfs.core.windows.net/test-filesystem-db5fe32b-e01b-c45b-9975-9ce07ff48fca/test-file-04eb770e-e44e-4367-cde2-4cb9ebf3e209?resource=file",
       "RequestMethod": "PUT",
       "RequestHeaders": {
         "Accept": "application/json",
         "Authorization": "Sanitized",
-<<<<<<< HEAD
-        "traceparent": "00-9d35b89a1cd0f041b767cb6ddd36229e-1fdfd090dc05a84c-00",
-        "User-Agent": [
-          "azsdk-net-Storage.Files.DataLake/12.7.0-alpha.20210202.1",
-          "(.NET 5.0.2; Microsoft Windows 10.0.19042)"
-        ],
-        "x-ms-client-request-id": "f0f5f614-8f93-0071-a7c4-259eb68b3409",
-        "x-ms-date": "Tue, 02 Feb 2021 21:40:00 GMT",
-=======
-        "traceparent": "00-50d46ee7e4119646a4e3672cb57f6af9-5f2ce33ee8a33040-00",
-        "User-Agent": [
-          "azsdk-net-Storage.Files.DataLake/12.7.0-alpha.20210217.1",
-          "(.NET 5.0.3; Microsoft Windows 10.0.19042)"
-        ],
-        "x-ms-client-request-id": "f0f5f614-8f93-0071-a7c4-259eb68b3409",
-        "x-ms-date": "Wed, 17 Feb 2021 22:29:25 GMT",
->>>>>>> 1814567d
+        "traceparent": "00-ecda3667ab8bdc48b7d538fa4f057a61-12885c5e80483947-00",
+        "User-Agent": [
+          "azsdk-net-Storage.Files.DataLake/12.7.0-alpha.20210219.1",
+          "(.NET 5.0.3; Microsoft Windows 10.0.19041)"
+        ],
+        "x-ms-client-request-id": "6a59b22d-1ba4-f33a-fefe-a924f67bd9f0",
+        "x-ms-date": "Fri, 19 Feb 2021 19:10:52 GMT",
         "x-ms-return-client-request-id": "true",
         "x-ms-version": "2020-06-12"
       },
@@ -85,49 +54,31 @@
       "StatusCode": 201,
       "ResponseHeaders": {
         "Content-Length": "0",
-<<<<<<< HEAD
-        "Date": "Tue, 02 Feb 2021 21:40:01 GMT",
-        "ETag": "\u00220x8D8C7C3187B72CD\u0022",
-        "Last-Modified": "Tue, 02 Feb 2021 21:40:01 GMT",
-=======
-        "Date": "Wed, 17 Feb 2021 22:29:24 GMT",
-        "ETag": "\u00220x8D8D3937B63EA0A\u0022",
-        "Last-Modified": "Wed, 17 Feb 2021 22:29:25 GMT",
->>>>>>> 1814567d
+        "Date": "Fri, 19 Feb 2021 19:10:51 GMT",
+        "ETag": "\u00220x8D8D50A1303857A\u0022",
+        "Last-Modified": "Fri, 19 Feb 2021 19:10:51 GMT",
         "Server": [
           "Windows-Azure-HDFS/1.0",
           "Microsoft-HTTPAPI/2.0"
         ],
-        "x-ms-client-request-id": "f0f5f614-8f93-0071-a7c4-259eb68b3409",
-<<<<<<< HEAD
-        "x-ms-request-id": "0dac2454-a01f-0013-23ab-f95b53000000",
-=======
-        "x-ms-request-id": "387564b1-301f-004c-117c-05ef6f000000",
->>>>>>> 1814567d
-        "x-ms-version": "2020-06-12"
-      },
-      "ResponseBody": []
-    },
-    {
-      "RequestUri": "https://seannse.blob.core.windows.net/test-filesystem-5feba0cc-fe2e-83a5-1136-4b7af7d830cd/test-file-6fa70a6d-a903-d90a-f519-a1cda24287d6?comp=expiry",
+        "x-ms-client-request-id": "6a59b22d-1ba4-f33a-fefe-a924f67bd9f0",
+        "x-ms-request-id": "6f4b4c15-e01f-004f-62f2-060e0b000000",
+        "x-ms-version": "2020-06-12"
+      },
+      "ResponseBody": []
+    },
+    {
+      "RequestUri": "https://seannse.blob.core.windows.net/test-filesystem-db5fe32b-e01b-c45b-9975-9ce07ff48fca/test-file-04eb770e-e44e-4367-cde2-4cb9ebf3e209?comp=expiry",
       "RequestMethod": "PUT",
       "RequestHeaders": {
         "Accept": "application/json",
         "Authorization": "Sanitized",
         "User-Agent": [
-<<<<<<< HEAD
-          "azsdk-net-Storage.Files.DataLake/12.7.0-alpha.20210202.1",
-          "(.NET 5.0.2; Microsoft Windows 10.0.19042)"
-        ],
-        "x-ms-client-request-id": "acb835b8-974c-a843-65ce-9e76ef7696ad",
-        "x-ms-date": "Tue, 02 Feb 2021 21:40:01 GMT",
-=======
-          "azsdk-net-Storage.Files.DataLake/12.7.0-alpha.20210217.1",
-          "(.NET 5.0.3; Microsoft Windows 10.0.19042)"
-        ],
-        "x-ms-client-request-id": "acb835b8-974c-a843-65ce-9e76ef7696ad",
-        "x-ms-date": "Wed, 17 Feb 2021 22:29:25 GMT",
->>>>>>> 1814567d
+          "azsdk-net-Storage.Files.DataLake/12.7.0-alpha.20210219.1",
+          "(.NET 5.0.3; Microsoft Windows 10.0.19041)"
+        ],
+        "x-ms-client-request-id": "398ca796-789a-3a64-d814-1bb46f9fc145",
+        "x-ms-date": "Fri, 19 Feb 2021 19:10:52 GMT",
         "x-ms-expiry-option": "Absolute",
         "x-ms-expiry-time": "Fri, 01 Jan 2100 00:00:00 GMT",
         "x-ms-return-client-request-id": "true",
@@ -137,49 +88,31 @@
       "StatusCode": 200,
       "ResponseHeaders": {
         "Content-Length": "0",
-<<<<<<< HEAD
-        "Date": "Tue, 02 Feb 2021 21:40:01 GMT",
-        "ETag": "\u00220x8D8C7C3187B72CD\u0022",
-        "Last-Modified": "Tue, 02 Feb 2021 21:40:01 GMT",
-=======
-        "Date": "Wed, 17 Feb 2021 22:29:25 GMT",
-        "ETag": "\u00220x8D8D3937B63EA0A\u0022",
-        "Last-Modified": "Wed, 17 Feb 2021 22:29:25 GMT",
->>>>>>> 1814567d
-        "Server": [
-          "Windows-Azure-Blob/1.0",
-          "Microsoft-HTTPAPI/2.0"
-        ],
-        "x-ms-client-request-id": "acb835b8-974c-a843-65ce-9e76ef7696ad",
-<<<<<<< HEAD
-        "x-ms-request-id": "d98eac37-101e-0080-75ab-f98059000000",
-=======
-        "x-ms-request-id": "430fed47-501e-0017-707c-05d654000000",
->>>>>>> 1814567d
-        "x-ms-version": "2020-06-12"
-      },
-      "ResponseBody": []
-    },
-    {
-      "RequestUri": "https://seannse.blob.core.windows.net/test-filesystem-5feba0cc-fe2e-83a5-1136-4b7af7d830cd/test-file-6fa70a6d-a903-d90a-f519-a1cda24287d6?comp=expiry",
+        "Date": "Fri, 19 Feb 2021 19:10:51 GMT",
+        "ETag": "\u00220x8D8D50A1303857A\u0022",
+        "Last-Modified": "Fri, 19 Feb 2021 19:10:51 GMT",
+        "Server": [
+          "Windows-Azure-Blob/1.0",
+          "Microsoft-HTTPAPI/2.0"
+        ],
+        "x-ms-client-request-id": "398ca796-789a-3a64-d814-1bb46f9fc145",
+        "x-ms-request-id": "2e6726e5-201e-00a4-21f2-0676f9000000",
+        "x-ms-version": "2020-06-12"
+      },
+      "ResponseBody": []
+    },
+    {
+      "RequestUri": "https://seannse.blob.core.windows.net/test-filesystem-db5fe32b-e01b-c45b-9975-9ce07ff48fca/test-file-04eb770e-e44e-4367-cde2-4cb9ebf3e209?comp=expiry",
       "RequestMethod": "PUT",
       "RequestHeaders": {
         "Accept": "application/json",
         "Authorization": "Sanitized",
         "User-Agent": [
-<<<<<<< HEAD
-          "azsdk-net-Storage.Files.DataLake/12.7.0-alpha.20210202.1",
-          "(.NET 5.0.2; Microsoft Windows 10.0.19042)"
-        ],
-        "x-ms-client-request-id": "80e61010-88d2-bdbd-b2ea-36b268b4687e",
-        "x-ms-date": "Tue, 02 Feb 2021 21:40:01 GMT",
-=======
-          "azsdk-net-Storage.Files.DataLake/12.7.0-alpha.20210217.1",
-          "(.NET 5.0.3; Microsoft Windows 10.0.19042)"
-        ],
-        "x-ms-client-request-id": "80e61010-88d2-bdbd-b2ea-36b268b4687e",
-        "x-ms-date": "Wed, 17 Feb 2021 22:29:25 GMT",
->>>>>>> 1814567d
+          "azsdk-net-Storage.Files.DataLake/12.7.0-alpha.20210219.1",
+          "(.NET 5.0.3; Microsoft Windows 10.0.19041)"
+        ],
+        "x-ms-client-request-id": "4f8d2893-9fef-f155-9f38-44cd00dc8513",
+        "x-ms-date": "Fri, 19 Feb 2021 19:10:52 GMT",
         "x-ms-expiry-option": "NeverExpire",
         "x-ms-return-client-request-id": "true",
         "x-ms-version": "2020-06-12"
@@ -188,49 +121,31 @@
       "StatusCode": 200,
       "ResponseHeaders": {
         "Content-Length": "0",
-<<<<<<< HEAD
-        "Date": "Tue, 02 Feb 2021 21:40:01 GMT",
-        "ETag": "\u00220x8D8C7C3187B72CD\u0022",
-        "Last-Modified": "Tue, 02 Feb 2021 21:40:01 GMT",
-=======
-        "Date": "Wed, 17 Feb 2021 22:29:25 GMT",
-        "ETag": "\u00220x8D8D3937B63EA0A\u0022",
-        "Last-Modified": "Wed, 17 Feb 2021 22:29:25 GMT",
->>>>>>> 1814567d
-        "Server": [
-          "Windows-Azure-Blob/1.0",
-          "Microsoft-HTTPAPI/2.0"
-        ],
-        "x-ms-client-request-id": "80e61010-88d2-bdbd-b2ea-36b268b4687e",
-<<<<<<< HEAD
-        "x-ms-request-id": "d98eac78-101e-0080-32ab-f98059000000",
-=======
-        "x-ms-request-id": "430fed76-501e-0017-1b7c-05d654000000",
->>>>>>> 1814567d
-        "x-ms-version": "2020-06-12"
-      },
-      "ResponseBody": []
-    },
-    {
-      "RequestUri": "https://seannse.blob.core.windows.net/test-filesystem-5feba0cc-fe2e-83a5-1136-4b7af7d830cd/test-file-6fa70a6d-a903-d90a-f519-a1cda24287d6",
+        "Date": "Fri, 19 Feb 2021 19:10:51 GMT",
+        "ETag": "\u00220x8D8D50A1303857A\u0022",
+        "Last-Modified": "Fri, 19 Feb 2021 19:10:51 GMT",
+        "Server": [
+          "Windows-Azure-Blob/1.0",
+          "Microsoft-HTTPAPI/2.0"
+        ],
+        "x-ms-client-request-id": "4f8d2893-9fef-f155-9f38-44cd00dc8513",
+        "x-ms-request-id": "2e67279e-201e-00a4-50f2-0676f9000000",
+        "x-ms-version": "2020-06-12"
+      },
+      "ResponseBody": []
+    },
+    {
+      "RequestUri": "https://seannse.blob.core.windows.net/test-filesystem-db5fe32b-e01b-c45b-9975-9ce07ff48fca/test-file-04eb770e-e44e-4367-cde2-4cb9ebf3e209",
       "RequestMethod": "HEAD",
       "RequestHeaders": {
         "Accept": "application/xml",
         "Authorization": "Sanitized",
         "User-Agent": [
-<<<<<<< HEAD
-          "azsdk-net-Storage.Files.DataLake/12.7.0-alpha.20210202.1",
-          "(.NET 5.0.2; Microsoft Windows 10.0.19042)"
-        ],
-        "x-ms-client-request-id": "df651399-1590-7fda-17dc-7c648e37a317",
-        "x-ms-date": "Tue, 02 Feb 2021 21:40:01 GMT",
-=======
-          "azsdk-net-Storage.Files.DataLake/12.7.0-alpha.20210217.1",
-          "(.NET 5.0.3; Microsoft Windows 10.0.19042)"
-        ],
-        "x-ms-client-request-id": "df651399-1590-7fda-17dc-7c648e37a317",
-        "x-ms-date": "Wed, 17 Feb 2021 22:29:25 GMT",
->>>>>>> 1814567d
+          "azsdk-net-Storage.Files.DataLake/12.7.0-alpha.20210219.1",
+          "(.NET 5.0.3; Microsoft Windows 10.0.19041)"
+        ],
+        "x-ms-client-request-id": "47204935-7212-6f56-8ade-34a1eaf41145",
+        "x-ms-date": "Fri, 19 Feb 2021 19:10:52 GMT",
         "x-ms-return-client-request-id": "true",
         "x-ms-version": "2020-06-12"
       },
@@ -240,15 +155,9 @@
         "Accept-Ranges": "bytes",
         "Content-Length": "0",
         "Content-Type": "application/octet-stream",
-<<<<<<< HEAD
-        "Date": "Tue, 02 Feb 2021 21:40:01 GMT",
-        "ETag": "\u00220x8D8C7C3187B72CD\u0022",
-        "Last-Modified": "Tue, 02 Feb 2021 21:40:01 GMT",
-=======
-        "Date": "Wed, 17 Feb 2021 22:29:25 GMT",
-        "ETag": "\u00220x8D8D3937B63EA0A\u0022",
-        "Last-Modified": "Wed, 17 Feb 2021 22:29:25 GMT",
->>>>>>> 1814567d
+        "Date": "Fri, 19 Feb 2021 19:10:51 GMT",
+        "ETag": "\u00220x8D8D50A1303857A\u0022",
+        "Last-Modified": "Fri, 19 Feb 2021 19:10:51 GMT",
         "Server": [
           "Windows-Azure-Blob/1.0",
           "Microsoft-HTTPAPI/2.0"
@@ -256,50 +165,32 @@
         "x-ms-access-tier": "Hot",
         "x-ms-access-tier-inferred": "true",
         "x-ms-blob-type": "BlockBlob",
-        "x-ms-client-request-id": "df651399-1590-7fda-17dc-7c648e37a317",
-<<<<<<< HEAD
-        "x-ms-creation-time": "Tue, 02 Feb 2021 21:40:01 GMT",
-=======
-        "x-ms-creation-time": "Wed, 17 Feb 2021 22:29:25 GMT",
->>>>>>> 1814567d
+        "x-ms-client-request-id": "47204935-7212-6f56-8ade-34a1eaf41145",
+        "x-ms-creation-time": "Fri, 19 Feb 2021 19:10:51 GMT",
         "x-ms-group": "$superuser",
         "x-ms-lease-state": "available",
         "x-ms-lease-status": "unlocked",
         "x-ms-owner": "$superuser",
         "x-ms-permissions": "rw-r-----",
-<<<<<<< HEAD
-        "x-ms-request-id": "d98eacd2-101e-0080-04ab-f98059000000",
-=======
-        "x-ms-request-id": "430fedb1-501e-0017-507c-05d654000000",
->>>>>>> 1814567d
+        "x-ms-request-id": "2e67286b-201e-00a4-14f2-0676f9000000",
         "x-ms-server-encrypted": "true",
         "x-ms-version": "2020-06-12"
       },
       "ResponseBody": []
     },
     {
-      "RequestUri": "https://seannse.blob.core.windows.net/test-filesystem-5feba0cc-fe2e-83a5-1136-4b7af7d830cd?restype=container",
+      "RequestUri": "https://seannse.blob.core.windows.net/test-filesystem-db5fe32b-e01b-c45b-9975-9ce07ff48fca?restype=container",
       "RequestMethod": "DELETE",
       "RequestHeaders": {
         "Accept": "application/xml",
         "Authorization": "Sanitized",
-<<<<<<< HEAD
-        "traceparent": "00-390f06425f0c1943a5b42da3072f6dda-7285790490824e43-00",
-        "User-Agent": [
-          "azsdk-net-Storage.Files.DataLake/12.7.0-alpha.20210202.1",
-          "(.NET 5.0.2; Microsoft Windows 10.0.19042)"
-        ],
-        "x-ms-client-request-id": "55197b9a-894e-afed-ae40-dfa608626513",
-        "x-ms-date": "Tue, 02 Feb 2021 21:40:01 GMT",
-=======
-        "traceparent": "00-5c426741d1f6574dbf71514cc9fd785e-0aa74670506a9045-00",
-        "User-Agent": [
-          "azsdk-net-Storage.Files.DataLake/12.7.0-alpha.20210217.1",
-          "(.NET 5.0.3; Microsoft Windows 10.0.19042)"
-        ],
-        "x-ms-client-request-id": "55197b9a-894e-afed-ae40-dfa608626513",
-        "x-ms-date": "Wed, 17 Feb 2021 22:29:26 GMT",
->>>>>>> 1814567d
+        "traceparent": "00-e0538c5f5209ac47b577784aecaec61a-51c5be1934ab6642-00",
+        "User-Agent": [
+          "azsdk-net-Storage.Files.DataLake/12.7.0-alpha.20210219.1",
+          "(.NET 5.0.3; Microsoft Windows 10.0.19041)"
+        ],
+        "x-ms-client-request-id": "b69840d5-3dbb-ff01-a7e8-aa7e60057df1",
+        "x-ms-date": "Fri, 19 Feb 2021 19:10:52 GMT",
         "x-ms-return-client-request-id": "true",
         "x-ms-version": "2020-06-12"
       },
@@ -307,28 +198,20 @@
       "StatusCode": 202,
       "ResponseHeaders": {
         "Content-Length": "0",
-<<<<<<< HEAD
-        "Date": "Tue, 02 Feb 2021 21:40:01 GMT",
-=======
-        "Date": "Wed, 17 Feb 2021 22:29:25 GMT",
->>>>>>> 1814567d
-        "Server": [
-          "Windows-Azure-Blob/1.0",
-          "Microsoft-HTTPAPI/2.0"
-        ],
-        "x-ms-client-request-id": "55197b9a-894e-afed-ae40-dfa608626513",
-<<<<<<< HEAD
-        "x-ms-request-id": "d98ead25-101e-0080-50ab-f98059000000",
-=======
-        "x-ms-request-id": "430fedd7-501e-0017-727c-05d654000000",
->>>>>>> 1814567d
+        "Date": "Fri, 19 Feb 2021 19:10:52 GMT",
+        "Server": [
+          "Windows-Azure-Blob/1.0",
+          "Microsoft-HTTPAPI/2.0"
+        ],
+        "x-ms-client-request-id": "b69840d5-3dbb-ff01-a7e8-aa7e60057df1",
+        "x-ms-request-id": "2e672937-201e-00a4-54f2-0676f9000000",
         "x-ms-version": "2020-06-12"
       },
       "ResponseBody": []
     }
   ],
   "Variables": {
-    "RandomSeed": "293639087",
+    "RandomSeed": "1937565987",
     "Storage_TestConfigHierarchicalNamespace": "NamespaceTenant\nseannse\nU2FuaXRpemVk\nhttps://seannse.blob.core.windows.net\nhttps://seannse.file.core.windows.net\nhttps://seannse.queue.core.windows.net\nhttps://seannse.table.core.windows.net\n\n\n\n\nhttps://seannse-secondary.blob.core.windows.net\nhttps://seannse-secondary.file.core.windows.net\nhttps://seannse-secondary.queue.core.windows.net\nhttps://seannse-secondary.table.core.windows.net\n68390a19-a643-458b-b726-408abf67b4fc\nSanitized\n72f988bf-86f1-41af-91ab-2d7cd011db47\nhttps://login.microsoftonline.com/\nCloud\nBlobEndpoint=https://seannse.blob.core.windows.net/;QueueEndpoint=https://seannse.queue.core.windows.net/;FileEndpoint=https://seannse.file.core.windows.net/;BlobSecondaryEndpoint=https://seannse-secondary.blob.core.windows.net/;QueueSecondaryEndpoint=https://seannse-secondary.queue.core.windows.net/;FileSecondaryEndpoint=https://seannse-secondary.file.core.windows.net/;AccountName=seannse;AccountKey=Sanitized\n"
   }
 }