--- conflicted
+++ resolved
@@ -15,11 +15,7 @@
         "x-ms-client-request-id": "764266d8-4307-c434-e44c-0dc930ea3443",
         "x-ms-date": "Fri, 19 Feb 2021 19:10:52 GMT",
         "x-ms-return-client-request-id": "true",
-<<<<<<< HEAD
-        "x-ms-version": "2020-12-06"
-=======
-        "x-ms-version": "2021-02-12"
->>>>>>> 7e782c87
+        "x-ms-version": "2021-02-12"
       },
       "RequestBody": null,
       "StatusCode": 201,
@@ -34,11 +30,7 @@
         ],
         "x-ms-client-request-id": "764266d8-4307-c434-e44c-0dc930ea3443",
         "x-ms-request-id": "2e672557-201e-00a4-2af2-0676f9000000",
-<<<<<<< HEAD
-        "x-ms-version": "2020-12-06"
-=======
-        "x-ms-version": "2021-02-12"
->>>>>>> 7e782c87
+        "x-ms-version": "2021-02-12"
       },
       "ResponseBody": []
     },
@@ -56,11 +48,7 @@
         "x-ms-client-request-id": "6a59b22d-1ba4-f33a-fefe-a924f67bd9f0",
         "x-ms-date": "Fri, 19 Feb 2021 19:10:52 GMT",
         "x-ms-return-client-request-id": "true",
-<<<<<<< HEAD
-        "x-ms-version": "2020-12-06"
-=======
-        "x-ms-version": "2021-02-12"
->>>>>>> 7e782c87
+        "x-ms-version": "2021-02-12"
       },
       "RequestBody": null,
       "StatusCode": 201,
@@ -75,11 +63,7 @@
         ],
         "x-ms-client-request-id": "6a59b22d-1ba4-f33a-fefe-a924f67bd9f0",
         "x-ms-request-id": "6f4b4c15-e01f-004f-62f2-060e0b000000",
-<<<<<<< HEAD
-        "x-ms-version": "2020-12-06"
-=======
-        "x-ms-version": "2021-02-12"
->>>>>>> 7e782c87
+        "x-ms-version": "2021-02-12"
       },
       "ResponseBody": []
     },
@@ -98,11 +82,7 @@
         "x-ms-expiry-option": "Absolute",
         "x-ms-expiry-time": "Fri, 01 Jan 2100 00:00:00 GMT",
         "x-ms-return-client-request-id": "true",
-<<<<<<< HEAD
-        "x-ms-version": "2020-12-06"
-=======
-        "x-ms-version": "2021-02-12"
->>>>>>> 7e782c87
+        "x-ms-version": "2021-02-12"
       },
       "RequestBody": null,
       "StatusCode": 200,
@@ -117,11 +97,7 @@
         ],
         "x-ms-client-request-id": "398ca796-789a-3a64-d814-1bb46f9fc145",
         "x-ms-request-id": "2e6726e5-201e-00a4-21f2-0676f9000000",
-<<<<<<< HEAD
-        "x-ms-version": "2020-12-06"
-=======
-        "x-ms-version": "2021-02-12"
->>>>>>> 7e782c87
+        "x-ms-version": "2021-02-12"
       },
       "ResponseBody": []
     },
@@ -139,11 +115,7 @@
         "x-ms-date": "Fri, 19 Feb 2021 19:10:52 GMT",
         "x-ms-expiry-option": "NeverExpire",
         "x-ms-return-client-request-id": "true",
-<<<<<<< HEAD
-        "x-ms-version": "2020-12-06"
-=======
-        "x-ms-version": "2021-02-12"
->>>>>>> 7e782c87
+        "x-ms-version": "2021-02-12"
       },
       "RequestBody": null,
       "StatusCode": 200,
@@ -158,11 +130,7 @@
         ],
         "x-ms-client-request-id": "4f8d2893-9fef-f155-9f38-44cd00dc8513",
         "x-ms-request-id": "2e67279e-201e-00a4-50f2-0676f9000000",
-<<<<<<< HEAD
-        "x-ms-version": "2020-12-06"
-=======
-        "x-ms-version": "2021-02-12"
->>>>>>> 7e782c87
+        "x-ms-version": "2021-02-12"
       },
       "ResponseBody": []
     },
@@ -179,11 +147,7 @@
         "x-ms-client-request-id": "47204935-7212-6f56-8ade-34a1eaf41145",
         "x-ms-date": "Fri, 19 Feb 2021 19:10:52 GMT",
         "x-ms-return-client-request-id": "true",
-<<<<<<< HEAD
-        "x-ms-version": "2020-12-06"
-=======
-        "x-ms-version": "2021-02-12"
->>>>>>> 7e782c87
+        "x-ms-version": "2021-02-12"
       },
       "RequestBody": null,
       "StatusCode": 200,
@@ -210,11 +174,7 @@
         "x-ms-permissions": "rw-r-----",
         "x-ms-request-id": "2e67286b-201e-00a4-14f2-0676f9000000",
         "x-ms-server-encrypted": "true",
-<<<<<<< HEAD
-        "x-ms-version": "2020-12-06"
-=======
-        "x-ms-version": "2021-02-12"
->>>>>>> 7e782c87
+        "x-ms-version": "2021-02-12"
       },
       "ResponseBody": []
     },
@@ -232,11 +192,7 @@
         "x-ms-client-request-id": "b69840d5-3dbb-ff01-a7e8-aa7e60057df1",
         "x-ms-date": "Fri, 19 Feb 2021 19:10:52 GMT",
         "x-ms-return-client-request-id": "true",
-<<<<<<< HEAD
-        "x-ms-version": "2020-12-06"
-=======
-        "x-ms-version": "2021-02-12"
->>>>>>> 7e782c87
+        "x-ms-version": "2021-02-12"
       },
       "RequestBody": null,
       "StatusCode": 202,
@@ -249,11 +205,7 @@
         ],
         "x-ms-client-request-id": "b69840d5-3dbb-ff01-a7e8-aa7e60057df1",
         "x-ms-request-id": "2e672937-201e-00a4-54f2-0676f9000000",
-<<<<<<< HEAD
-        "x-ms-version": "2020-12-06"
-=======
-        "x-ms-version": "2021-02-12"
->>>>>>> 7e782c87
+        "x-ms-version": "2021-02-12"
       },
       "ResponseBody": []
     }
