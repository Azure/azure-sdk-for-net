{
  "Entries": [
    {
      "RequestUri": "https://seannse.blob.core.windows.net/test-filesystem-9cb37cfa-44bb-8617-0568-6253a1c8db97?restype=container",
      "RequestMethod": "PUT",
      "RequestHeaders": {
        "Accept": "application/xml",
        "Authorization": "Sanitized",
<<<<<<< HEAD
        "traceparent": "00-1a894f2e0e2ad94ca841bc118b0152f7-77321ec082f29044-00",
        "User-Agent": [
          "azsdk-net-Storage.Files.DataLake/12.7.0-alpha.20210202.1",
          "(.NET 5.0.2; Microsoft Windows 10.0.19042)"
        ],
        "x-ms-blob-public-access": "container",
        "x-ms-client-request-id": "7b506f69-48a0-28e9-0754-eeb83cb15d18",
        "x-ms-date": "Tue, 02 Feb 2021 21:39:45 GMT",
=======
        "traceparent": "00-6677cf8623b4d84194afab0c07a238dd-f1f721d17bc7ff41-00",
        "User-Agent": [
          "azsdk-net-Storage.Files.DataLake/12.7.0-alpha.20210217.1",
          "(.NET 5.0.3; Microsoft Windows 10.0.19042)"
        ],
        "x-ms-blob-public-access": "container",
        "x-ms-client-request-id": "7b506f69-48a0-28e9-0754-eeb83cb15d18",
        "x-ms-date": "Wed, 17 Feb 2021 22:29:11 GMT",
>>>>>>> 1814567d
        "x-ms-return-client-request-id": "true",
        "x-ms-version": "2020-06-12"
      },
      "RequestBody": null,
      "StatusCode": 201,
      "ResponseHeaders": {
        "Content-Length": "0",
<<<<<<< HEAD
        "Date": "Tue, 02 Feb 2021 21:39:46 GMT",
        "ETag": "\u00220x8D8C7C30FAC9103\u0022",
        "Last-Modified": "Tue, 02 Feb 2021 21:39:46 GMT",
=======
        "Date": "Wed, 17 Feb 2021 22:29:10 GMT",
        "ETag": "\u00220x8D8D39372C65E98\u0022",
        "Last-Modified": "Wed, 17 Feb 2021 22:29:11 GMT",
>>>>>>> 1814567d
        "Server": [
          "Windows-Azure-Blob/1.0",
          "Microsoft-HTTPAPI/2.0"
        ],
        "x-ms-client-request-id": "7b506f69-48a0-28e9-0754-eeb83cb15d18",
<<<<<<< HEAD
        "x-ms-request-id": "60b2c775-801e-0049-02ab-f93db4000000",
=======
        "x-ms-request-id": "10b493e9-c01e-0048-477c-056268000000",
>>>>>>> 1814567d
        "x-ms-version": "2020-06-12"
      },
      "ResponseBody": []
    },
    {
      "RequestUri": "https://seannse.dfs.core.windows.net/test-filesystem-9cb37cfa-44bb-8617-0568-6253a1c8db97/test-file-2e9340c3-3d59-30a3-4068-5c1028d4a90a?resource=file",
      "RequestMethod": "PUT",
      "RequestHeaders": {
        "Accept": "application/json",
        "Authorization": "Sanitized",
<<<<<<< HEAD
        "traceparent": "00-d8bbf22406a7914ab53fb1ef975e792d-213c2d381829374e-00",
        "User-Agent": [
          "azsdk-net-Storage.Files.DataLake/12.7.0-alpha.20210202.1",
          "(.NET 5.0.2; Microsoft Windows 10.0.19042)"
        ],
        "x-ms-client-request-id": "9c7e034e-0867-2bfe-cb20-3b37ecd90032",
        "x-ms-date": "Tue, 02 Feb 2021 21:39:46 GMT",
=======
        "traceparent": "00-e737e91b90a7d24792d8a3519a523e04-3674f5414bb59c41-00",
        "User-Agent": [
          "azsdk-net-Storage.Files.DataLake/12.7.0-alpha.20210217.1",
          "(.NET 5.0.3; Microsoft Windows 10.0.19042)"
        ],
        "x-ms-client-request-id": "9c7e034e-0867-2bfe-cb20-3b37ecd90032",
        "x-ms-date": "Wed, 17 Feb 2021 22:29:11 GMT",
>>>>>>> 1814567d
        "x-ms-return-client-request-id": "true",
        "x-ms-version": "2020-06-12"
      },
      "RequestBody": null,
      "StatusCode": 201,
      "ResponseHeaders": {
        "Content-Length": "0",
<<<<<<< HEAD
        "Date": "Tue, 02 Feb 2021 21:39:46 GMT",
        "ETag": "\u00220x8D8C7C30FE43A80\u0022",
        "Last-Modified": "Tue, 02 Feb 2021 21:39:47 GMT",
=======
        "Date": "Wed, 17 Feb 2021 22:29:10 GMT",
        "ETag": "\u00220x8D8D39372FE0978\u0022",
        "Last-Modified": "Wed, 17 Feb 2021 22:29:11 GMT",
>>>>>>> 1814567d
        "Server": [
          "Windows-Azure-HDFS/1.0",
          "Microsoft-HTTPAPI/2.0"
        ],
        "x-ms-client-request-id": "9c7e034e-0867-2bfe-cb20-3b37ecd90032",
<<<<<<< HEAD
        "x-ms-request-id": "28440349-701f-0086-6fab-f9b3e6000000",
=======
        "x-ms-request-id": "f222729d-201f-0022-687c-05ba40000000",
>>>>>>> 1814567d
        "x-ms-version": "2020-06-12"
      },
      "ResponseBody": []
    },
    {
      "RequestUri": "https://seannse.blob.core.windows.net/test-filesystem-9cb37cfa-44bb-8617-0568-6253a1c8db97/test-file-2e9340c3-3d59-30a3-4068-5c1028d4a90a?comp=lease",
      "RequestMethod": "PUT",
      "RequestHeaders": {
        "Accept": "application/xml",
        "Authorization": "Sanitized",
<<<<<<< HEAD
        "traceparent": "00-982c107fd703214a85c522a1b69eeec5-c76b3e4936bd9d4a-00",
        "User-Agent": [
          "azsdk-net-Storage.Files.DataLake/12.7.0-alpha.20210202.1",
          "(.NET 5.0.2; Microsoft Windows 10.0.19042)"
        ],
        "x-ms-client-request-id": "f8ce0c7c-dcfb-23c7-631b-52e876222da1",
        "x-ms-date": "Tue, 02 Feb 2021 21:39:46 GMT",
=======
        "traceparent": "00-3f4027a046631143882b33e4f93007b0-33607a6ebe4df243-00",
        "User-Agent": [
          "azsdk-net-Storage.Files.DataLake/12.7.0-alpha.20210217.1",
          "(.NET 5.0.3; Microsoft Windows 10.0.19042)"
        ],
        "x-ms-client-request-id": "f8ce0c7c-dcfb-23c7-631b-52e876222da1",
        "x-ms-date": "Wed, 17 Feb 2021 22:29:11 GMT",
>>>>>>> 1814567d
        "x-ms-lease-action": "acquire",
        "x-ms-lease-duration": "15",
        "x-ms-proposed-lease-id": "3287e3aa-2bc7-63a0-497e-92dcfe2a54bd",
        "x-ms-return-client-request-id": "true",
        "x-ms-version": "2020-06-12"
      },
      "RequestBody": null,
      "StatusCode": 201,
      "ResponseHeaders": {
        "Content-Length": "0",
<<<<<<< HEAD
        "Date": "Tue, 02 Feb 2021 21:39:46 GMT",
        "ETag": "\u00220x8D8C7C30FE43A80\u0022",
        "Last-Modified": "Tue, 02 Feb 2021 21:39:47 GMT",
=======
        "Date": "Wed, 17 Feb 2021 22:29:11 GMT",
        "ETag": "\u00220x8D8D39372FE0978\u0022",
        "Last-Modified": "Wed, 17 Feb 2021 22:29:11 GMT",
>>>>>>> 1814567d
        "Server": [
          "Windows-Azure-Blob/1.0",
          "Microsoft-HTTPAPI/2.0"
        ],
        "x-ms-client-request-id": "f8ce0c7c-dcfb-23c7-631b-52e876222da1",
        "x-ms-lease-id": "3287e3aa-2bc7-63a0-497e-92dcfe2a54bd",
<<<<<<< HEAD
        "x-ms-request-id": "60b2c818-801e-0049-14ab-f93db4000000",
=======
        "x-ms-request-id": "10b49599-c01e-0048-527c-056268000000",
>>>>>>> 1814567d
        "x-ms-version": "2020-06-12"
      },
      "ResponseBody": []
    },
    {
      "RequestUri": "https://seannse.blob.core.windows.net/test-filesystem-9cb37cfa-44bb-8617-0568-6253a1c8db97/test-file-2e9340c3-3d59-30a3-4068-5c1028d4a90a?comp=lease",
      "RequestMethod": "PUT",
      "RequestHeaders": {
        "Accept": "application/xml",
        "Authorization": "Sanitized",
<<<<<<< HEAD
        "traceparent": "00-50265f5c725dc5448d630e87b9d3cf94-fea8031963d6f34a-00",
        "User-Agent": [
          "azsdk-net-Storage.Files.DataLake/12.7.0-alpha.20210202.1",
          "(.NET 5.0.2; Microsoft Windows 10.0.19042)"
        ],
        "x-ms-client-request-id": "f15fce55-5c5c-7dc2-079f-c13ababab2e8",
        "x-ms-date": "Tue, 02 Feb 2021 21:39:46 GMT",
=======
        "traceparent": "00-b364e0f7cd31ef4d97b45fbe628a2b1b-c3891e9b2e32bd45-00",
        "User-Agent": [
          "azsdk-net-Storage.Files.DataLake/12.7.0-alpha.20210217.1",
          "(.NET 5.0.3; Microsoft Windows 10.0.19042)"
        ],
        "x-ms-client-request-id": "f15fce55-5c5c-7dc2-079f-c13ababab2e8",
        "x-ms-date": "Wed, 17 Feb 2021 22:29:11 GMT",
>>>>>>> 1814567d
        "x-ms-lease-action": "renew",
        "x-ms-lease-id": "3287e3aa-2bc7-63a0-497e-92dcfe2a54bd",
        "x-ms-return-client-request-id": "true",
        "x-ms-version": "2020-06-12"
      },
      "RequestBody": null,
      "StatusCode": 200,
      "ResponseHeaders": {
        "Content-Length": "0",
<<<<<<< HEAD
        "Date": "Tue, 02 Feb 2021 21:39:46 GMT",
        "ETag": "\u00220x8D8C7C30FE43A80\u0022",
        "Last-Modified": "Tue, 02 Feb 2021 21:39:47 GMT",
=======
        "Date": "Wed, 17 Feb 2021 22:29:11 GMT",
        "ETag": "\u00220x8D8D39372FE0978\u0022",
        "Last-Modified": "Wed, 17 Feb 2021 22:29:11 GMT",
>>>>>>> 1814567d
        "Server": [
          "Windows-Azure-Blob/1.0",
          "Microsoft-HTTPAPI/2.0"
        ],
        "x-ms-client-request-id": "f15fce55-5c5c-7dc2-079f-c13ababab2e8",
        "x-ms-lease-id": "3287e3aa-2bc7-63a0-497e-92dcfe2a54bd",
<<<<<<< HEAD
        "x-ms-request-id": "60b2c853-801e-0049-4eab-f93db4000000",
=======
        "x-ms-request-id": "10b495ec-c01e-0048-1f7c-056268000000",
>>>>>>> 1814567d
        "x-ms-version": "2020-06-12"
      },
      "ResponseBody": []
    },
    {
      "RequestUri": "https://seannse.blob.core.windows.net/test-filesystem-9cb37cfa-44bb-8617-0568-6253a1c8db97?restype=container",
      "RequestMethod": "DELETE",
      "RequestHeaders": {
        "Accept": "application/xml",
        "Authorization": "Sanitized",
<<<<<<< HEAD
        "traceparent": "00-101182d1472c24449e9f207f9b3ea314-a672a04504996f4f-00",
        "User-Agent": [
          "azsdk-net-Storage.Files.DataLake/12.7.0-alpha.20210202.1",
          "(.NET 5.0.2; Microsoft Windows 10.0.19042)"
        ],
        "x-ms-client-request-id": "a893c7dd-3cc2-6f45-bb60-16771aa2e286",
        "x-ms-date": "Tue, 02 Feb 2021 21:39:46 GMT",
=======
        "traceparent": "00-d7fafdf54ceb694992a5a61cc6bd2001-804a7e5a98672c46-00",
        "User-Agent": [
          "azsdk-net-Storage.Files.DataLake/12.7.0-alpha.20210217.1",
          "(.NET 5.0.3; Microsoft Windows 10.0.19042)"
        ],
        "x-ms-client-request-id": "a893c7dd-3cc2-6f45-bb60-16771aa2e286",
        "x-ms-date": "Wed, 17 Feb 2021 22:29:11 GMT",
>>>>>>> 1814567d
        "x-ms-return-client-request-id": "true",
        "x-ms-version": "2020-06-12"
      },
      "RequestBody": null,
      "StatusCode": 202,
      "ResponseHeaders": {
        "Content-Length": "0",
<<<<<<< HEAD
        "Date": "Tue, 02 Feb 2021 21:39:46 GMT",
=======
        "Date": "Wed, 17 Feb 2021 22:29:11 GMT",
>>>>>>> 1814567d
        "Server": [
          "Windows-Azure-Blob/1.0",
          "Microsoft-HTTPAPI/2.0"
        ],
        "x-ms-client-request-id": "a893c7dd-3cc2-6f45-bb60-16771aa2e286",
<<<<<<< HEAD
        "x-ms-request-id": "60b2c87f-801e-0049-77ab-f93db4000000",
=======
        "x-ms-request-id": "10b49628-c01e-0048-567c-056268000000",
>>>>>>> 1814567d
        "x-ms-version": "2020-06-12"
      },
      "ResponseBody": []
    },
    {
      "RequestUri": "https://seannse.blob.core.windows.net/test-filesystem-00753eac-95bd-4baa-22be-c12ba426c747?restype=container",
      "RequestMethod": "PUT",
      "RequestHeaders": {
        "Accept": "application/xml",
        "Authorization": "Sanitized",
<<<<<<< HEAD
        "traceparent": "00-c52a3dc1fa983c4a95506f1ed209ecf2-f3f7e34c9e33aa41-00",
        "User-Agent": [
          "azsdk-net-Storage.Files.DataLake/12.7.0-alpha.20210202.1",
          "(.NET 5.0.2; Microsoft Windows 10.0.19042)"
        ],
        "x-ms-blob-public-access": "container",
        "x-ms-client-request-id": "76ef304e-5e49-485d-1d47-85037a1aca94",
        "x-ms-date": "Tue, 02 Feb 2021 21:39:46 GMT",
=======
        "traceparent": "00-4d1e64075ab00b43bb6c2675f1c67b35-876c168665ad8844-00",
        "User-Agent": [
          "azsdk-net-Storage.Files.DataLake/12.7.0-alpha.20210217.1",
          "(.NET 5.0.3; Microsoft Windows 10.0.19042)"
        ],
        "x-ms-blob-public-access": "container",
        "x-ms-client-request-id": "76ef304e-5e49-485d-1d47-85037a1aca94",
        "x-ms-date": "Wed, 17 Feb 2021 22:29:12 GMT",
>>>>>>> 1814567d
        "x-ms-return-client-request-id": "true",
        "x-ms-version": "2020-06-12"
      },
      "RequestBody": null,
      "StatusCode": 201,
      "ResponseHeaders": {
        "Content-Length": "0",
<<<<<<< HEAD
        "Date": "Tue, 02 Feb 2021 21:39:47 GMT",
        "ETag": "\u00220x8D8C7C31040C495\u0022",
        "Last-Modified": "Tue, 02 Feb 2021 21:39:47 GMT",
=======
        "Date": "Wed, 17 Feb 2021 22:29:11 GMT",
        "ETag": "\u00220x8D8D39373537768\u0022",
        "Last-Modified": "Wed, 17 Feb 2021 22:29:12 GMT",
>>>>>>> 1814567d
        "Server": [
          "Windows-Azure-Blob/1.0",
          "Microsoft-HTTPAPI/2.0"
        ],
        "x-ms-client-request-id": "76ef304e-5e49-485d-1d47-85037a1aca94",
<<<<<<< HEAD
        "x-ms-request-id": "d448b0c8-801e-00ad-66ab-f9332a000000",
=======
        "x-ms-request-id": "c939d1ec-101e-005b-577c-054664000000",
>>>>>>> 1814567d
        "x-ms-version": "2020-06-12"
      },
      "ResponseBody": []
    },
    {
      "RequestUri": "https://seannse.dfs.core.windows.net/test-filesystem-00753eac-95bd-4baa-22be-c12ba426c747/test-file-7337cf99-ee45-a25f-1820-80a1a82a57ed?resource=file",
      "RequestMethod": "PUT",
      "RequestHeaders": {
        "Accept": "application/json",
        "Authorization": "Sanitized",
<<<<<<< HEAD
        "traceparent": "00-3735df10bde9a6408dc300ae1054090a-3b79c0f06e133546-00",
        "User-Agent": [
          "azsdk-net-Storage.Files.DataLake/12.7.0-alpha.20210202.1",
          "(.NET 5.0.2; Microsoft Windows 10.0.19042)"
        ],
        "x-ms-client-request-id": "24e65850-12fd-5f47-d14c-5e29ddbc9ff2",
        "x-ms-date": "Tue, 02 Feb 2021 21:39:47 GMT",
=======
        "traceparent": "00-6fed618faba6424f99c8721948791342-2d5c94e31cba894d-00",
        "User-Agent": [
          "azsdk-net-Storage.Files.DataLake/12.7.0-alpha.20210217.1",
          "(.NET 5.0.3; Microsoft Windows 10.0.19042)"
        ],
        "x-ms-client-request-id": "24e65850-12fd-5f47-d14c-5e29ddbc9ff2",
        "x-ms-date": "Wed, 17 Feb 2021 22:29:12 GMT",
>>>>>>> 1814567d
        "x-ms-return-client-request-id": "true",
        "x-ms-version": "2020-06-12"
      },
      "RequestBody": null,
      "StatusCode": 201,
      "ResponseHeaders": {
        "Content-Length": "0",
<<<<<<< HEAD
        "Date": "Tue, 02 Feb 2021 21:39:47 GMT",
        "ETag": "\u00220x8D8C7C31079755F\u0022",
        "Last-Modified": "Tue, 02 Feb 2021 21:39:48 GMT",
=======
        "Date": "Wed, 17 Feb 2021 22:29:11 GMT",
        "ETag": "\u00220x8D8D3937389A755\u0022",
        "Last-Modified": "Wed, 17 Feb 2021 22:29:12 GMT",
>>>>>>> 1814567d
        "Server": [
          "Windows-Azure-HDFS/1.0",
          "Microsoft-HTTPAPI/2.0"
        ],
        "x-ms-client-request-id": "24e65850-12fd-5f47-d14c-5e29ddbc9ff2",
<<<<<<< HEAD
        "x-ms-request-id": "507d47ed-b01f-006d-38ab-f9cb14000000",
=======
        "x-ms-request-id": "2edd3309-101f-004b-557c-05830c000000",
>>>>>>> 1814567d
        "x-ms-version": "2020-06-12"
      },
      "ResponseBody": []
    },
    {
      "RequestUri": "https://seannse.blob.core.windows.net/test-filesystem-00753eac-95bd-4baa-22be-c12ba426c747/test-file-7337cf99-ee45-a25f-1820-80a1a82a57ed?comp=lease",
      "RequestMethod": "PUT",
      "RequestHeaders": {
        "Accept": "application/xml",
        "Authorization": "Sanitized",
<<<<<<< HEAD
        "traceparent": "00-a79131e178185749b17ab2d6ca2a21fe-4862627db29bf04f-00",
        "User-Agent": [
          "azsdk-net-Storage.Files.DataLake/12.7.0-alpha.20210202.1",
          "(.NET 5.0.2; Microsoft Windows 10.0.19042)"
        ],
        "x-ms-client-request-id": "eceee374-9457-f928-f99e-53a8e8164651",
        "x-ms-date": "Tue, 02 Feb 2021 21:39:47 GMT",
=======
        "traceparent": "00-05c5787663024f46bf906e229132a520-c64c018a93acde49-00",
        "User-Agent": [
          "azsdk-net-Storage.Files.DataLake/12.7.0-alpha.20210217.1",
          "(.NET 5.0.3; Microsoft Windows 10.0.19042)"
        ],
        "x-ms-client-request-id": "eceee374-9457-f928-f99e-53a8e8164651",
        "x-ms-date": "Wed, 17 Feb 2021 22:29:12 GMT",
>>>>>>> 1814567d
        "x-ms-lease-action": "acquire",
        "x-ms-lease-duration": "15",
        "x-ms-proposed-lease-id": "46cb98f0-573c-475e-d054-2a3118801ef6",
        "x-ms-return-client-request-id": "true",
        "x-ms-version": "2020-06-12"
      },
      "RequestBody": null,
      "StatusCode": 201,
      "ResponseHeaders": {
        "Content-Length": "0",
<<<<<<< HEAD
        "Date": "Tue, 02 Feb 2021 21:39:47 GMT",
        "ETag": "\u00220x8D8C7C31079755F\u0022",
        "Last-Modified": "Tue, 02 Feb 2021 21:39:48 GMT",
=======
        "Date": "Wed, 17 Feb 2021 22:29:11 GMT",
        "ETag": "\u00220x8D8D3937389A755\u0022",
        "Last-Modified": "Wed, 17 Feb 2021 22:29:12 GMT",
>>>>>>> 1814567d
        "Server": [
          "Windows-Azure-Blob/1.0",
          "Microsoft-HTTPAPI/2.0"
        ],
        "x-ms-client-request-id": "eceee374-9457-f928-f99e-53a8e8164651",
        "x-ms-lease-id": "46cb98f0-573c-475e-d054-2a3118801ef6",
<<<<<<< HEAD
        "x-ms-request-id": "d448b290-801e-00ad-7aab-f9332a000000",
=======
        "x-ms-request-id": "c939d397-101e-005b-667c-054664000000",
>>>>>>> 1814567d
        "x-ms-version": "2020-06-12"
      },
      "ResponseBody": []
    },
    {
      "RequestUri": "https://seannse.blob.core.windows.net/test-filesystem-00753eac-95bd-4baa-22be-c12ba426c747/test-file-7337cf99-ee45-a25f-1820-80a1a82a57ed?comp=lease",
      "RequestMethod": "PUT",
      "RequestHeaders": {
        "Accept": "application/xml",
        "Authorization": "Sanitized",
<<<<<<< HEAD
        "If-Modified-Since": "Mon, 01 Feb 2021 21:39:45 GMT",
        "traceparent": "00-67530fa54207684da0c45c713354269c-2387bec9dcaebf4d-00",
        "User-Agent": [
          "azsdk-net-Storage.Files.DataLake/12.7.0-alpha.20210202.1",
          "(.NET 5.0.2; Microsoft Windows 10.0.19042)"
        ],
        "x-ms-client-request-id": "34bc9c4f-3291-b09f-f356-57a4de473dd5",
        "x-ms-date": "Tue, 02 Feb 2021 21:39:47 GMT",
=======
        "If-Modified-Since": "Tue, 16 Feb 2021 22:29:11 GMT",
        "traceparent": "00-cbc58c8723f8c048aa9c737d3e9dfb6a-3bc34757aca6324e-00",
        "User-Agent": [
          "azsdk-net-Storage.Files.DataLake/12.7.0-alpha.20210217.1",
          "(.NET 5.0.3; Microsoft Windows 10.0.19042)"
        ],
        "x-ms-client-request-id": "34bc9c4f-3291-b09f-f356-57a4de473dd5",
        "x-ms-date": "Wed, 17 Feb 2021 22:29:12 GMT",
>>>>>>> 1814567d
        "x-ms-lease-action": "renew",
        "x-ms-lease-id": "46cb98f0-573c-475e-d054-2a3118801ef6",
        "x-ms-return-client-request-id": "true",
        "x-ms-version": "2020-06-12"
      },
      "RequestBody": null,
      "StatusCode": 200,
      "ResponseHeaders": {
        "Content-Length": "0",
<<<<<<< HEAD
        "Date": "Tue, 02 Feb 2021 21:39:47 GMT",
        "ETag": "\u00220x8D8C7C31079755F\u0022",
        "Last-Modified": "Tue, 02 Feb 2021 21:39:48 GMT",
=======
        "Date": "Wed, 17 Feb 2021 22:29:12 GMT",
        "ETag": "\u00220x8D8D3937389A755\u0022",
        "Last-Modified": "Wed, 17 Feb 2021 22:29:12 GMT",
>>>>>>> 1814567d
        "Server": [
          "Windows-Azure-Blob/1.0",
          "Microsoft-HTTPAPI/2.0"
        ],
        "x-ms-client-request-id": "34bc9c4f-3291-b09f-f356-57a4de473dd5",
        "x-ms-lease-id": "46cb98f0-573c-475e-d054-2a3118801ef6",
<<<<<<< HEAD
        "x-ms-request-id": "d448b2e9-801e-00ad-4eab-f9332a000000",
=======
        "x-ms-request-id": "c939d3ec-101e-005b-397c-054664000000",
>>>>>>> 1814567d
        "x-ms-version": "2020-06-12"
      },
      "ResponseBody": []
    },
    {
      "RequestUri": "https://seannse.blob.core.windows.net/test-filesystem-00753eac-95bd-4baa-22be-c12ba426c747?restype=container",
      "RequestMethod": "DELETE",
      "RequestHeaders": {
        "Accept": "application/xml",
        "Authorization": "Sanitized",
<<<<<<< HEAD
        "traceparent": "00-f025c2246178964585244f0edd3d9e53-1cbf8bf65895fe4e-00",
        "User-Agent": [
          "azsdk-net-Storage.Files.DataLake/12.7.0-alpha.20210202.1",
          "(.NET 5.0.2; Microsoft Windows 10.0.19042)"
        ],
        "x-ms-client-request-id": "4b59584a-115a-fbc0-c833-ce15f70ade5f",
        "x-ms-date": "Tue, 02 Feb 2021 21:39:47 GMT",
=======
        "traceparent": "00-c9648ab6a5e9a140a7cb3ef019411c76-8abd6f08f0ddca4d-00",
        "User-Agent": [
          "azsdk-net-Storage.Files.DataLake/12.7.0-alpha.20210217.1",
          "(.NET 5.0.3; Microsoft Windows 10.0.19042)"
        ],
        "x-ms-client-request-id": "4b59584a-115a-fbc0-c833-ce15f70ade5f",
        "x-ms-date": "Wed, 17 Feb 2021 22:29:12 GMT",
>>>>>>> 1814567d
        "x-ms-return-client-request-id": "true",
        "x-ms-version": "2020-06-12"
      },
      "RequestBody": null,
      "StatusCode": 202,
      "ResponseHeaders": {
        "Content-Length": "0",
<<<<<<< HEAD
        "Date": "Tue, 02 Feb 2021 21:39:47 GMT",
=======
        "Date": "Wed, 17 Feb 2021 22:29:12 GMT",
>>>>>>> 1814567d
        "Server": [
          "Windows-Azure-Blob/1.0",
          "Microsoft-HTTPAPI/2.0"
        ],
        "x-ms-client-request-id": "4b59584a-115a-fbc0-c833-ce15f70ade5f",
<<<<<<< HEAD
        "x-ms-request-id": "d448b33a-801e-00ad-19ab-f9332a000000",
=======
        "x-ms-request-id": "c939d426-101e-005b-6f7c-054664000000",
>>>>>>> 1814567d
        "x-ms-version": "2020-06-12"
      },
      "ResponseBody": []
    },
    {
      "RequestUri": "https://seannse.blob.core.windows.net/test-filesystem-64868568-c9b9-0b0a-7b96-0060eded7789?restype=container",
      "RequestMethod": "PUT",
      "RequestHeaders": {
        "Accept": "application/xml",
        "Authorization": "Sanitized",
<<<<<<< HEAD
        "traceparent": "00-c629474116bca246a75f8e5bfb664e7f-b72b326768b4af48-00",
        "User-Agent": [
          "azsdk-net-Storage.Files.DataLake/12.7.0-alpha.20210202.1",
          "(.NET 5.0.2; Microsoft Windows 10.0.19042)"
        ],
        "x-ms-blob-public-access": "container",
        "x-ms-client-request-id": "b349e452-e0e3-80ca-4d4d-d0c3105f0ddb",
        "x-ms-date": "Tue, 02 Feb 2021 21:39:47 GMT",
=======
        "traceparent": "00-a867dded5212b54586ace3f61be97338-b87adf10cdffc048-00",
        "User-Agent": [
          "azsdk-net-Storage.Files.DataLake/12.7.0-alpha.20210217.1",
          "(.NET 5.0.3; Microsoft Windows 10.0.19042)"
        ],
        "x-ms-blob-public-access": "container",
        "x-ms-client-request-id": "b349e452-e0e3-80ca-4d4d-d0c3105f0ddb",
        "x-ms-date": "Wed, 17 Feb 2021 22:29:12 GMT",
>>>>>>> 1814567d
        "x-ms-return-client-request-id": "true",
        "x-ms-version": "2020-06-12"
      },
      "RequestBody": null,
      "StatusCode": 201,
      "ResponseHeaders": {
        "Content-Length": "0",
<<<<<<< HEAD
        "Date": "Tue, 02 Feb 2021 21:39:48 GMT",
        "ETag": "\u00220x8D8C7C310D2B9BC\u0022",
        "Last-Modified": "Tue, 02 Feb 2021 21:39:48 GMT",
=======
        "Date": "Wed, 17 Feb 2021 22:29:12 GMT",
        "ETag": "\u00220x8D8D39373EB1E37\u0022",
        "Last-Modified": "Wed, 17 Feb 2021 22:29:13 GMT",
>>>>>>> 1814567d
        "Server": [
          "Windows-Azure-Blob/1.0",
          "Microsoft-HTTPAPI/2.0"
        ],
        "x-ms-client-request-id": "b349e452-e0e3-80ca-4d4d-d0c3105f0ddb",
<<<<<<< HEAD
        "x-ms-request-id": "67b86740-601e-006e-4eab-f92a70000000",
=======
        "x-ms-request-id": "33ea2e84-201e-0040-6d7c-057867000000",
>>>>>>> 1814567d
        "x-ms-version": "2020-06-12"
      },
      "ResponseBody": []
    },
    {
      "RequestUri": "https://seannse.dfs.core.windows.net/test-filesystem-64868568-c9b9-0b0a-7b96-0060eded7789/test-file-250344bb-58b0-7671-0a60-d4fa074d966e?resource=file",
      "RequestMethod": "PUT",
      "RequestHeaders": {
        "Accept": "application/json",
        "Authorization": "Sanitized",
<<<<<<< HEAD
        "traceparent": "00-7833b95fe452344581a89a31efc3a83e-94721ca2baa7544d-00",
        "User-Agent": [
          "azsdk-net-Storage.Files.DataLake/12.7.0-alpha.20210202.1",
          "(.NET 5.0.2; Microsoft Windows 10.0.19042)"
        ],
        "x-ms-client-request-id": "3001e7b1-0808-f979-72d2-a9820bd079ff",
        "x-ms-date": "Tue, 02 Feb 2021 21:39:48 GMT",
=======
        "traceparent": "00-7c0dedd2b647e2459f37c64e31bded8a-341f3b7b8bee8a4c-00",
        "User-Agent": [
          "azsdk-net-Storage.Files.DataLake/12.7.0-alpha.20210217.1",
          "(.NET 5.0.3; Microsoft Windows 10.0.19042)"
        ],
        "x-ms-client-request-id": "3001e7b1-0808-f979-72d2-a9820bd079ff",
        "x-ms-date": "Wed, 17 Feb 2021 22:29:13 GMT",
>>>>>>> 1814567d
        "x-ms-return-client-request-id": "true",
        "x-ms-version": "2020-06-12"
      },
      "RequestBody": null,
      "StatusCode": 201,
      "ResponseHeaders": {
        "Content-Length": "0",
<<<<<<< HEAD
        "Date": "Tue, 02 Feb 2021 21:39:48 GMT",
        "ETag": "\u00220x8D8C7C3110F5AF3\u0022",
        "Last-Modified": "Tue, 02 Feb 2021 21:39:49 GMT",
=======
        "Date": "Wed, 17 Feb 2021 22:29:13 GMT",
        "ETag": "\u00220x8D8D3937425818F\u0022",
        "Last-Modified": "Wed, 17 Feb 2021 22:29:13 GMT",
>>>>>>> 1814567d
        "Server": [
          "Windows-Azure-HDFS/1.0",
          "Microsoft-HTTPAPI/2.0"
        ],
        "x-ms-client-request-id": "3001e7b1-0808-f979-72d2-a9820bd079ff",
<<<<<<< HEAD
        "x-ms-request-id": "9488f888-401f-0056-6eab-f98eb0000000",
=======
        "x-ms-request-id": "ab2b376e-d01f-007b-3a7c-053dc3000000",
>>>>>>> 1814567d
        "x-ms-version": "2020-06-12"
      },
      "ResponseBody": []
    },
    {
      "RequestUri": "https://seannse.blob.core.windows.net/test-filesystem-64868568-c9b9-0b0a-7b96-0060eded7789/test-file-250344bb-58b0-7671-0a60-d4fa074d966e?comp=lease",
      "RequestMethod": "PUT",
      "RequestHeaders": {
        "Accept": "application/xml",
        "Authorization": "Sanitized",
<<<<<<< HEAD
        "traceparent": "00-e6b9482fd37c9b499065aca1bed31471-78aa44de8fb43b4c-00",
        "User-Agent": [
          "azsdk-net-Storage.Files.DataLake/12.7.0-alpha.20210202.1",
          "(.NET 5.0.2; Microsoft Windows 10.0.19042)"
        ],
        "x-ms-client-request-id": "c0e83961-db5c-acdf-b109-9237eaa3daa1",
        "x-ms-date": "Tue, 02 Feb 2021 21:39:48 GMT",
=======
        "traceparent": "00-6d262904170ccf4e83018ca032b63d3e-9e9bcc211968884d-00",
        "User-Agent": [
          "azsdk-net-Storage.Files.DataLake/12.7.0-alpha.20210217.1",
          "(.NET 5.0.3; Microsoft Windows 10.0.19042)"
        ],
        "x-ms-client-request-id": "c0e83961-db5c-acdf-b109-9237eaa3daa1",
        "x-ms-date": "Wed, 17 Feb 2021 22:29:13 GMT",
>>>>>>> 1814567d
        "x-ms-lease-action": "acquire",
        "x-ms-lease-duration": "15",
        "x-ms-proposed-lease-id": "395b61b7-0451-f736-9ed1-1dd51fd15452",
        "x-ms-return-client-request-id": "true",
        "x-ms-version": "2020-06-12"
      },
      "RequestBody": null,
      "StatusCode": 201,
      "ResponseHeaders": {
        "Content-Length": "0",
<<<<<<< HEAD
        "Date": "Tue, 02 Feb 2021 21:39:48 GMT",
        "ETag": "\u00220x8D8C7C3110F5AF3\u0022",
        "Last-Modified": "Tue, 02 Feb 2021 21:39:49 GMT",
=======
        "Date": "Wed, 17 Feb 2021 22:29:13 GMT",
        "ETag": "\u00220x8D8D3937425818F\u0022",
        "Last-Modified": "Wed, 17 Feb 2021 22:29:13 GMT",
>>>>>>> 1814567d
        "Server": [
          "Windows-Azure-Blob/1.0",
          "Microsoft-HTTPAPI/2.0"
        ],
        "x-ms-client-request-id": "c0e83961-db5c-acdf-b109-9237eaa3daa1",
        "x-ms-lease-id": "395b61b7-0451-f736-9ed1-1dd51fd15452",
<<<<<<< HEAD
        "x-ms-request-id": "67b867e9-601e-006e-5dab-f92a70000000",
=======
        "x-ms-request-id": "33ea30d3-201e-0040-197c-057867000000",
>>>>>>> 1814567d
        "x-ms-version": "2020-06-12"
      },
      "ResponseBody": []
    },
    {
      "RequestUri": "https://seannse.blob.core.windows.net/test-filesystem-64868568-c9b9-0b0a-7b96-0060eded7789/test-file-250344bb-58b0-7671-0a60-d4fa074d966e?comp=lease",
      "RequestMethod": "PUT",
      "RequestHeaders": {
        "Accept": "application/xml",
        "Authorization": "Sanitized",
<<<<<<< HEAD
        "If-Unmodified-Since": "Wed, 03 Feb 2021 21:39:45 GMT",
        "traceparent": "00-adc911ecfa4d3d4b82fdce8cfd064416-fa2daaa96be65e4b-00",
        "User-Agent": [
          "azsdk-net-Storage.Files.DataLake/12.7.0-alpha.20210202.1",
          "(.NET 5.0.2; Microsoft Windows 10.0.19042)"
        ],
        "x-ms-client-request-id": "e574e6ab-94e8-6ff6-c49c-6e42d32e75b9",
        "x-ms-date": "Tue, 02 Feb 2021 21:39:48 GMT",
=======
        "If-Unmodified-Since": "Thu, 18 Feb 2021 22:29:11 GMT",
        "traceparent": "00-8fa0683faac43e49a8c5ffbd3887b237-832f5d1affa13c41-00",
        "User-Agent": [
          "azsdk-net-Storage.Files.DataLake/12.7.0-alpha.20210217.1",
          "(.NET 5.0.3; Microsoft Windows 10.0.19042)"
        ],
        "x-ms-client-request-id": "e574e6ab-94e8-6ff6-c49c-6e42d32e75b9",
        "x-ms-date": "Wed, 17 Feb 2021 22:29:13 GMT",
>>>>>>> 1814567d
        "x-ms-lease-action": "renew",
        "x-ms-lease-id": "395b61b7-0451-f736-9ed1-1dd51fd15452",
        "x-ms-return-client-request-id": "true",
        "x-ms-version": "2020-06-12"
      },
      "RequestBody": null,
      "StatusCode": 200,
      "ResponseHeaders": {
        "Content-Length": "0",
<<<<<<< HEAD
        "Date": "Tue, 02 Feb 2021 21:39:48 GMT",
        "ETag": "\u00220x8D8C7C3110F5AF3\u0022",
        "Last-Modified": "Tue, 02 Feb 2021 21:39:49 GMT",
=======
        "Date": "Wed, 17 Feb 2021 22:29:13 GMT",
        "ETag": "\u00220x8D8D3937425818F\u0022",
        "Last-Modified": "Wed, 17 Feb 2021 22:29:13 GMT",
>>>>>>> 1814567d
        "Server": [
          "Windows-Azure-Blob/1.0",
          "Microsoft-HTTPAPI/2.0"
        ],
        "x-ms-client-request-id": "e574e6ab-94e8-6ff6-c49c-6e42d32e75b9",
        "x-ms-lease-id": "395b61b7-0451-f736-9ed1-1dd51fd15452",
<<<<<<< HEAD
        "x-ms-request-id": "67b8680c-601e-006e-7cab-f92a70000000",
=======
        "x-ms-request-id": "33ea3132-201e-0040-707c-057867000000",
>>>>>>> 1814567d
        "x-ms-version": "2020-06-12"
      },
      "ResponseBody": []
    },
    {
      "RequestUri": "https://seannse.blob.core.windows.net/test-filesystem-64868568-c9b9-0b0a-7b96-0060eded7789?restype=container",
      "RequestMethod": "DELETE",
      "RequestHeaders": {
        "Accept": "application/xml",
        "Authorization": "Sanitized",
<<<<<<< HEAD
        "traceparent": "00-f4dd195aa4e22747ad5731e3d4922512-8008397f82dda248-00",
        "User-Agent": [
          "azsdk-net-Storage.Files.DataLake/12.7.0-alpha.20210202.1",
          "(.NET 5.0.2; Microsoft Windows 10.0.19042)"
        ],
        "x-ms-client-request-id": "038b162d-f42f-e9b9-60c8-a3eaea707ecc",
        "x-ms-date": "Tue, 02 Feb 2021 21:39:48 GMT",
=======
        "traceparent": "00-ee96c935e15f654aa361f874836beff7-c9240db6d4bdfa4d-00",
        "User-Agent": [
          "azsdk-net-Storage.Files.DataLake/12.7.0-alpha.20210217.1",
          "(.NET 5.0.3; Microsoft Windows 10.0.19042)"
        ],
        "x-ms-client-request-id": "038b162d-f42f-e9b9-60c8-a3eaea707ecc",
        "x-ms-date": "Wed, 17 Feb 2021 22:29:13 GMT",
>>>>>>> 1814567d
        "x-ms-return-client-request-id": "true",
        "x-ms-version": "2020-06-12"
      },
      "RequestBody": null,
      "StatusCode": 202,
      "ResponseHeaders": {
        "Content-Length": "0",
<<<<<<< HEAD
        "Date": "Tue, 02 Feb 2021 21:39:48 GMT",
=======
        "Date": "Wed, 17 Feb 2021 22:29:13 GMT",
>>>>>>> 1814567d
        "Server": [
          "Windows-Azure-Blob/1.0",
          "Microsoft-HTTPAPI/2.0"
        ],
        "x-ms-client-request-id": "038b162d-f42f-e9b9-60c8-a3eaea707ecc",
<<<<<<< HEAD
        "x-ms-request-id": "67b86827-601e-006e-14ab-f92a70000000",
=======
        "x-ms-request-id": "33ea3196-201e-0040-4f7c-057867000000",
>>>>>>> 1814567d
        "x-ms-version": "2020-06-12"
      },
      "ResponseBody": []
    },
    {
      "RequestUri": "https://seannse.blob.core.windows.net/test-filesystem-78022385-1710-ee90-366d-5f51d0947022?restype=container",
      "RequestMethod": "PUT",
      "RequestHeaders": {
        "Accept": "application/xml",
        "Authorization": "Sanitized",
<<<<<<< HEAD
        "traceparent": "00-3c48d352b4599f4ab3a09bebff7f7372-4b88bc6d4570054e-00",
        "User-Agent": [
          "azsdk-net-Storage.Files.DataLake/12.7.0-alpha.20210202.1",
          "(.NET 5.0.2; Microsoft Windows 10.0.19042)"
        ],
        "x-ms-blob-public-access": "container",
        "x-ms-client-request-id": "dbdcf718-c69f-153c-869d-cdc1956718cb",
        "x-ms-date": "Tue, 02 Feb 2021 21:39:48 GMT",
=======
        "traceparent": "00-d5764429399c9d40a092482157b78a3f-bb10e0f091dbc149-00",
        "User-Agent": [
          "azsdk-net-Storage.Files.DataLake/12.7.0-alpha.20210217.1",
          "(.NET 5.0.3; Microsoft Windows 10.0.19042)"
        ],
        "x-ms-blob-public-access": "container",
        "x-ms-client-request-id": "dbdcf718-c69f-153c-869d-cdc1956718cb",
        "x-ms-date": "Wed, 17 Feb 2021 22:29:13 GMT",
>>>>>>> 1814567d
        "x-ms-return-client-request-id": "true",
        "x-ms-version": "2020-06-12"
      },
      "RequestBody": null,
      "StatusCode": 201,
      "ResponseHeaders": {
        "Content-Length": "0",
<<<<<<< HEAD
        "Date": "Tue, 02 Feb 2021 21:39:49 GMT",
        "ETag": "\u00220x8D8C7C3116D8E3E\u0022",
        "Last-Modified": "Tue, 02 Feb 2021 21:39:49 GMT",
=======
        "Date": "Wed, 17 Feb 2021 22:29:13 GMT",
        "ETag": "\u00220x8D8D393747BE4CD\u0022",
        "Last-Modified": "Wed, 17 Feb 2021 22:29:14 GMT",
>>>>>>> 1814567d
        "Server": [
          "Windows-Azure-Blob/1.0",
          "Microsoft-HTTPAPI/2.0"
        ],
        "x-ms-client-request-id": "dbdcf718-c69f-153c-869d-cdc1956718cb",
<<<<<<< HEAD
        "x-ms-request-id": "e361bf08-301e-00b8-71ab-f92499000000",
=======
        "x-ms-request-id": "f27d5cd7-001e-009c-457c-05d239000000",
>>>>>>> 1814567d
        "x-ms-version": "2020-06-12"
      },
      "ResponseBody": []
    },
    {
      "RequestUri": "https://seannse.dfs.core.windows.net/test-filesystem-78022385-1710-ee90-366d-5f51d0947022/test-file-c88c8057-c15b-1329-98bd-3ba5b36dd36f?resource=file",
      "RequestMethod": "PUT",
      "RequestHeaders": {
        "Accept": "application/json",
        "Authorization": "Sanitized",
<<<<<<< HEAD
        "traceparent": "00-363f02b94137d44faacddfbd94c02c65-161546b63d00cc43-00",
        "User-Agent": [
          "azsdk-net-Storage.Files.DataLake/12.7.0-alpha.20210202.1",
          "(.NET 5.0.2; Microsoft Windows 10.0.19042)"
        ],
        "x-ms-client-request-id": "99cb9852-5439-56ba-cec8-42e28b966219",
        "x-ms-date": "Tue, 02 Feb 2021 21:39:49 GMT",
=======
        "traceparent": "00-8cb08244bfbcde4f94dcbf01635b8079-82b7c5074727fd42-00",
        "User-Agent": [
          "azsdk-net-Storage.Files.DataLake/12.7.0-alpha.20210217.1",
          "(.NET 5.0.3; Microsoft Windows 10.0.19042)"
        ],
        "x-ms-client-request-id": "99cb9852-5439-56ba-cec8-42e28b966219",
        "x-ms-date": "Wed, 17 Feb 2021 22:29:14 GMT",
>>>>>>> 1814567d
        "x-ms-return-client-request-id": "true",
        "x-ms-version": "2020-06-12"
      },
      "RequestBody": null,
      "StatusCode": 201,
      "ResponseHeaders": {
        "Content-Length": "0",
<<<<<<< HEAD
        "Date": "Tue, 02 Feb 2021 21:39:49 GMT",
        "ETag": "\u00220x8D8C7C311A9D19B\u0022",
        "Last-Modified": "Tue, 02 Feb 2021 21:39:50 GMT",
=======
        "Date": "Wed, 17 Feb 2021 22:29:14 GMT",
        "ETag": "\u00220x8D8D39374B45E5A\u0022",
        "Last-Modified": "Wed, 17 Feb 2021 22:29:14 GMT",
>>>>>>> 1814567d
        "Server": [
          "Windows-Azure-HDFS/1.0",
          "Microsoft-HTTPAPI/2.0"
        ],
        "x-ms-client-request-id": "99cb9852-5439-56ba-cec8-42e28b966219",
<<<<<<< HEAD
        "x-ms-request-id": "38bd2985-c01f-0083-0fab-f9613d000000",
=======
        "x-ms-request-id": "1775682e-701f-002f-117c-057294000000",
>>>>>>> 1814567d
        "x-ms-version": "2020-06-12"
      },
      "ResponseBody": []
    },
    {
      "RequestUri": "https://seannse.blob.core.windows.net/test-filesystem-78022385-1710-ee90-366d-5f51d0947022/test-file-c88c8057-c15b-1329-98bd-3ba5b36dd36f",
      "RequestMethod": "HEAD",
      "RequestHeaders": {
        "Accept": "application/xml",
        "Authorization": "Sanitized",
        "User-Agent": [
<<<<<<< HEAD
          "azsdk-net-Storage.Files.DataLake/12.7.0-alpha.20210202.1",
          "(.NET 5.0.2; Microsoft Windows 10.0.19042)"
        ],
        "x-ms-client-request-id": "463c1d9e-6457-12a7-8509-9b43725fcbaa",
        "x-ms-date": "Tue, 02 Feb 2021 21:39:49 GMT",
=======
          "azsdk-net-Storage.Files.DataLake/12.7.0-alpha.20210217.1",
          "(.NET 5.0.3; Microsoft Windows 10.0.19042)"
        ],
        "x-ms-client-request-id": "463c1d9e-6457-12a7-8509-9b43725fcbaa",
        "x-ms-date": "Wed, 17 Feb 2021 22:29:14 GMT",
>>>>>>> 1814567d
        "x-ms-return-client-request-id": "true",
        "x-ms-version": "2020-06-12"
      },
      "RequestBody": null,
      "StatusCode": 200,
      "ResponseHeaders": {
        "Accept-Ranges": "bytes",
        "Content-Length": "0",
        "Content-Type": "application/octet-stream",
<<<<<<< HEAD
        "Date": "Tue, 02 Feb 2021 21:39:49 GMT",
        "ETag": "\u00220x8D8C7C311A9D19B\u0022",
        "Last-Modified": "Tue, 02 Feb 2021 21:39:50 GMT",
=======
        "Date": "Wed, 17 Feb 2021 22:29:13 GMT",
        "ETag": "\u00220x8D8D39374B45E5A\u0022",
        "Last-Modified": "Wed, 17 Feb 2021 22:29:14 GMT",
>>>>>>> 1814567d
        "Server": [
          "Windows-Azure-Blob/1.0",
          "Microsoft-HTTPAPI/2.0"
        ],
        "x-ms-access-tier": "Hot",
        "x-ms-access-tier-inferred": "true",
        "x-ms-blob-type": "BlockBlob",
        "x-ms-client-request-id": "463c1d9e-6457-12a7-8509-9b43725fcbaa",
<<<<<<< HEAD
        "x-ms-creation-time": "Tue, 02 Feb 2021 21:39:50 GMT",
=======
        "x-ms-creation-time": "Wed, 17 Feb 2021 22:29:14 GMT",
>>>>>>> 1814567d
        "x-ms-group": "$superuser",
        "x-ms-lease-state": "available",
        "x-ms-lease-status": "unlocked",
        "x-ms-owner": "$superuser",
        "x-ms-permissions": "rw-r-----",
<<<<<<< HEAD
        "x-ms-request-id": "e361c225-301e-00b8-24ab-f92499000000",
=======
        "x-ms-request-id": "f27d5ea3-001e-009c-697c-05d239000000",
>>>>>>> 1814567d
        "x-ms-server-encrypted": "true",
        "x-ms-version": "2020-06-12"
      },
      "ResponseBody": []
    },
    {
      "RequestUri": "https://seannse.blob.core.windows.net/test-filesystem-78022385-1710-ee90-366d-5f51d0947022/test-file-c88c8057-c15b-1329-98bd-3ba5b36dd36f?comp=lease",
      "RequestMethod": "PUT",
      "RequestHeaders": {
        "Accept": "application/xml",
        "Authorization": "Sanitized",
<<<<<<< HEAD
        "traceparent": "00-4d8771a98d7c85479b65f908e5fca4df-d6d4cc281cb25f4e-00",
        "User-Agent": [
          "azsdk-net-Storage.Files.DataLake/12.7.0-alpha.20210202.1",
          "(.NET 5.0.2; Microsoft Windows 10.0.19042)"
        ],
        "x-ms-client-request-id": "6dbc92ea-28e6-a979-bf40-95989ef28930",
        "x-ms-date": "Tue, 02 Feb 2021 21:39:49 GMT",
=======
        "traceparent": "00-0079c9221794a745a20aaa22e1dab967-ecbf1f1411082b4e-00",
        "User-Agent": [
          "azsdk-net-Storage.Files.DataLake/12.7.0-alpha.20210217.1",
          "(.NET 5.0.3; Microsoft Windows 10.0.19042)"
        ],
        "x-ms-client-request-id": "6dbc92ea-28e6-a979-bf40-95989ef28930",
        "x-ms-date": "Wed, 17 Feb 2021 22:29:14 GMT",
>>>>>>> 1814567d
        "x-ms-lease-action": "acquire",
        "x-ms-lease-duration": "15",
        "x-ms-proposed-lease-id": "4b715dc9-3f2d-c213-fef5-e25b8b236fd0",
        "x-ms-return-client-request-id": "true",
        "x-ms-version": "2020-06-12"
      },
      "RequestBody": null,
      "StatusCode": 201,
      "ResponseHeaders": {
        "Content-Length": "0",
<<<<<<< HEAD
        "Date": "Tue, 02 Feb 2021 21:39:49 GMT",
        "ETag": "\u00220x8D8C7C311A9D19B\u0022",
        "Last-Modified": "Tue, 02 Feb 2021 21:39:50 GMT",
=======
        "Date": "Wed, 17 Feb 2021 22:29:14 GMT",
        "ETag": "\u00220x8D8D39374B45E5A\u0022",
        "Last-Modified": "Wed, 17 Feb 2021 22:29:14 GMT",
>>>>>>> 1814567d
        "Server": [
          "Windows-Azure-Blob/1.0",
          "Microsoft-HTTPAPI/2.0"
        ],
        "x-ms-client-request-id": "6dbc92ea-28e6-a979-bf40-95989ef28930",
        "x-ms-lease-id": "4b715dc9-3f2d-c213-fef5-e25b8b236fd0",
<<<<<<< HEAD
        "x-ms-request-id": "e361c298-301e-00b8-0bab-f92499000000",
=======
        "x-ms-request-id": "f27d5efd-001e-009c-397c-05d239000000",
>>>>>>> 1814567d
        "x-ms-version": "2020-06-12"
      },
      "ResponseBody": []
    },
    {
      "RequestUri": "https://seannse.blob.core.windows.net/test-filesystem-78022385-1710-ee90-366d-5f51d0947022/test-file-c88c8057-c15b-1329-98bd-3ba5b36dd36f?comp=lease",
      "RequestMethod": "PUT",
      "RequestHeaders": {
        "Accept": "application/xml",
        "Authorization": "Sanitized",
<<<<<<< HEAD
        "If-Match": "\u00220x8D8C7C311A9D19B\u0022",
        "traceparent": "00-bdf7bcde8f4a7843929859fc7c832eda-b74ea7d31c4d3146-00",
        "User-Agent": [
          "azsdk-net-Storage.Files.DataLake/12.7.0-alpha.20210202.1",
          "(.NET 5.0.2; Microsoft Windows 10.0.19042)"
        ],
        "x-ms-client-request-id": "df593d99-5da2-30c3-f92a-6402b2dff134",
        "x-ms-date": "Tue, 02 Feb 2021 21:39:49 GMT",
=======
        "If-Match": "0x8D8D39374B45E5A",
        "traceparent": "00-0056143eba34324da624261777a4ceee-77d62f1c1463b24b-00",
        "User-Agent": [
          "azsdk-net-Storage.Files.DataLake/12.7.0-alpha.20210217.1",
          "(.NET 5.0.3; Microsoft Windows 10.0.19042)"
        ],
        "x-ms-client-request-id": "df593d99-5da2-30c3-f92a-6402b2dff134",
        "x-ms-date": "Wed, 17 Feb 2021 22:29:14 GMT",
>>>>>>> 1814567d
        "x-ms-lease-action": "renew",
        "x-ms-lease-id": "4b715dc9-3f2d-c213-fef5-e25b8b236fd0",
        "x-ms-return-client-request-id": "true",
        "x-ms-version": "2020-06-12"
      },
      "RequestBody": null,
      "StatusCode": 200,
      "ResponseHeaders": {
        "Content-Length": "0",
<<<<<<< HEAD
        "Date": "Tue, 02 Feb 2021 21:39:49 GMT",
        "ETag": "\u00220x8D8C7C311A9D19B\u0022",
        "Last-Modified": "Tue, 02 Feb 2021 21:39:50 GMT",
=======
        "Date": "Wed, 17 Feb 2021 22:29:14 GMT",
        "ETag": "\u00220x8D8D39374B45E5A\u0022",
        "Last-Modified": "Wed, 17 Feb 2021 22:29:14 GMT",
>>>>>>> 1814567d
        "Server": [
          "Windows-Azure-Blob/1.0",
          "Microsoft-HTTPAPI/2.0"
        ],
        "x-ms-client-request-id": "df593d99-5da2-30c3-f92a-6402b2dff134",
        "x-ms-lease-id": "4b715dc9-3f2d-c213-fef5-e25b8b236fd0",
<<<<<<< HEAD
        "x-ms-request-id": "e361c311-301e-00b8-7aab-f92499000000",
=======
        "x-ms-request-id": "f27d5f75-001e-009c-297c-05d239000000",
>>>>>>> 1814567d
        "x-ms-version": "2020-06-12"
      },
      "ResponseBody": []
    },
    {
      "RequestUri": "https://seannse.blob.core.windows.net/test-filesystem-78022385-1710-ee90-366d-5f51d0947022?restype=container",
      "RequestMethod": "DELETE",
      "RequestHeaders": {
        "Accept": "application/xml",
        "Authorization": "Sanitized",
<<<<<<< HEAD
        "traceparent": "00-6bdda13d8d30214dbf2231227aee2766-9b93c700280b964a-00",
        "User-Agent": [
          "azsdk-net-Storage.Files.DataLake/12.7.0-alpha.20210202.1",
          "(.NET 5.0.2; Microsoft Windows 10.0.19042)"
        ],
        "x-ms-client-request-id": "60fe3463-aa98-ba8e-9b65-e6a18208a3c6",
        "x-ms-date": "Tue, 02 Feb 2021 21:39:49 GMT",
=======
        "traceparent": "00-de7945fb14e7ed44ac439ea5681ee814-587ac42aaf4e714d-00",
        "User-Agent": [
          "azsdk-net-Storage.Files.DataLake/12.7.0-alpha.20210217.1",
          "(.NET 5.0.3; Microsoft Windows 10.0.19042)"
        ],
        "x-ms-client-request-id": "60fe3463-aa98-ba8e-9b65-e6a18208a3c6",
        "x-ms-date": "Wed, 17 Feb 2021 22:29:14 GMT",
>>>>>>> 1814567d
        "x-ms-return-client-request-id": "true",
        "x-ms-version": "2020-06-12"
      },
      "RequestBody": null,
      "StatusCode": 202,
      "ResponseHeaders": {
        "Content-Length": "0",
<<<<<<< HEAD
        "Date": "Tue, 02 Feb 2021 21:39:49 GMT",
=======
        "Date": "Wed, 17 Feb 2021 22:29:14 GMT",
>>>>>>> 1814567d
        "Server": [
          "Windows-Azure-Blob/1.0",
          "Microsoft-HTTPAPI/2.0"
        ],
        "x-ms-client-request-id": "60fe3463-aa98-ba8e-9b65-e6a18208a3c6",
<<<<<<< HEAD
        "x-ms-request-id": "e361c394-301e-00b8-6aab-f92499000000",
=======
        "x-ms-request-id": "f27d5fe4-001e-009c-0e7c-05d239000000",
>>>>>>> 1814567d
        "x-ms-version": "2020-06-12"
      },
      "ResponseBody": []
    },
    {
      "RequestUri": "https://seannse.blob.core.windows.net/test-filesystem-1ef6eabb-072a-09d2-ac57-583b96892762?restype=container",
      "RequestMethod": "PUT",
      "RequestHeaders": {
        "Accept": "application/xml",
        "Authorization": "Sanitized",
<<<<<<< HEAD
        "traceparent": "00-003b48289cbeae478483e51cb020e8ad-a593b8aceb2d714c-00",
        "User-Agent": [
          "azsdk-net-Storage.Files.DataLake/12.7.0-alpha.20210202.1",
          "(.NET 5.0.2; Microsoft Windows 10.0.19042)"
        ],
        "x-ms-blob-public-access": "container",
        "x-ms-client-request-id": "1e7e00c2-e2a1-5c38-61f4-b44152522412",
        "x-ms-date": "Tue, 02 Feb 2021 21:39:49 GMT",
=======
        "traceparent": "00-0b2f471daf075a4ab91a2fb6f3c62437-63db0495d1714743-00",
        "User-Agent": [
          "azsdk-net-Storage.Files.DataLake/12.7.0-alpha.20210217.1",
          "(.NET 5.0.3; Microsoft Windows 10.0.19042)"
        ],
        "x-ms-blob-public-access": "container",
        "x-ms-client-request-id": "1e7e00c2-e2a1-5c38-61f4-b44152522412",
        "x-ms-date": "Wed, 17 Feb 2021 22:29:14 GMT",
>>>>>>> 1814567d
        "x-ms-return-client-request-id": "true",
        "x-ms-version": "2020-06-12"
      },
      "RequestBody": null,
      "StatusCode": 201,
      "ResponseHeaders": {
        "Content-Length": "0",
<<<<<<< HEAD
        "Date": "Tue, 02 Feb 2021 21:39:50 GMT",
        "ETag": "\u00220x8D8C7C3121C22E4\u0022",
        "Last-Modified": "Tue, 02 Feb 2021 21:39:50 GMT",
=======
        "Date": "Wed, 17 Feb 2021 22:29:14 GMT",
        "ETag": "\u00220x8D8D393751F80A0\u0022",
        "Last-Modified": "Wed, 17 Feb 2021 22:29:15 GMT",
>>>>>>> 1814567d
        "Server": [
          "Windows-Azure-Blob/1.0",
          "Microsoft-HTTPAPI/2.0"
        ],
        "x-ms-client-request-id": "1e7e00c2-e2a1-5c38-61f4-b44152522412",
<<<<<<< HEAD
        "x-ms-request-id": "e28a998a-e01e-0012-1fab-f9048f000000",
=======
        "x-ms-request-id": "ce02f791-601e-00b5-5f7c-05ec4d000000",
>>>>>>> 1814567d
        "x-ms-version": "2020-06-12"
      },
      "ResponseBody": []
    },
    {
      "RequestUri": "https://seannse.dfs.core.windows.net/test-filesystem-1ef6eabb-072a-09d2-ac57-583b96892762/test-file-8077833e-2469-2be5-4eb5-22b1cdaa60bc?resource=file",
      "RequestMethod": "PUT",
      "RequestHeaders": {
        "Accept": "application/json",
        "Authorization": "Sanitized",
<<<<<<< HEAD
        "traceparent": "00-2ac277c0c520554198cf876454d5ce8d-5a5debd09e58df42-00",
        "User-Agent": [
          "azsdk-net-Storage.Files.DataLake/12.7.0-alpha.20210202.1",
          "(.NET 5.0.2; Microsoft Windows 10.0.19042)"
        ],
        "x-ms-client-request-id": "25ea2753-ff78-9d14-1b53-d0ebbf878eb7",
        "x-ms-date": "Tue, 02 Feb 2021 21:39:50 GMT",
=======
        "traceparent": "00-70a0156972bd704db670847fbea604fa-0acb198585768e40-00",
        "User-Agent": [
          "azsdk-net-Storage.Files.DataLake/12.7.0-alpha.20210217.1",
          "(.NET 5.0.3; Microsoft Windows 10.0.19042)"
        ],
        "x-ms-client-request-id": "25ea2753-ff78-9d14-1b53-d0ebbf878eb7",
        "x-ms-date": "Wed, 17 Feb 2021 22:29:15 GMT",
>>>>>>> 1814567d
        "x-ms-return-client-request-id": "true",
        "x-ms-version": "2020-06-12"
      },
      "RequestBody": null,
      "StatusCode": 201,
      "ResponseHeaders": {
        "Content-Length": "0",
<<<<<<< HEAD
        "Date": "Tue, 02 Feb 2021 21:39:50 GMT",
        "ETag": "\u00220x8D8C7C3126190FA\u0022",
        "Last-Modified": "Tue, 02 Feb 2021 21:39:51 GMT",
=======
        "Date": "Wed, 17 Feb 2021 22:29:14 GMT",
        "ETag": "\u00220x8D8D39375560102\u0022",
        "Last-Modified": "Wed, 17 Feb 2021 22:29:15 GMT",
>>>>>>> 1814567d
        "Server": [
          "Windows-Azure-HDFS/1.0",
          "Microsoft-HTTPAPI/2.0"
        ],
        "x-ms-client-request-id": "25ea2753-ff78-9d14-1b53-d0ebbf878eb7",
<<<<<<< HEAD
        "x-ms-request-id": "51b8972d-801f-003b-6cab-f93afb000000",
=======
        "x-ms-request-id": "5cc97410-001f-0078-467c-05dca7000000",
>>>>>>> 1814567d
        "x-ms-version": "2020-06-12"
      },
      "ResponseBody": []
    },
    {
      "RequestUri": "https://seannse.blob.core.windows.net/test-filesystem-1ef6eabb-072a-09d2-ac57-583b96892762/test-file-8077833e-2469-2be5-4eb5-22b1cdaa60bc?comp=lease",
      "RequestMethod": "PUT",
      "RequestHeaders": {
        "Accept": "application/xml",
        "Authorization": "Sanitized",
<<<<<<< HEAD
        "traceparent": "00-eb034c057877aa4cba841cf95a6d7823-b62c4e159d21114b-00",
        "User-Agent": [
          "azsdk-net-Storage.Files.DataLake/12.7.0-alpha.20210202.1",
          "(.NET 5.0.2; Microsoft Windows 10.0.19042)"
        ],
        "x-ms-client-request-id": "e45866b5-76f0-c4cf-1fb4-624847ee9622",
        "x-ms-date": "Tue, 02 Feb 2021 21:39:50 GMT",
=======
        "traceparent": "00-f43f4307649361428ce87c6aee7441bf-504b881e84890840-00",
        "User-Agent": [
          "azsdk-net-Storage.Files.DataLake/12.7.0-alpha.20210217.1",
          "(.NET 5.0.3; Microsoft Windows 10.0.19042)"
        ],
        "x-ms-client-request-id": "e45866b5-76f0-c4cf-1fb4-624847ee9622",
        "x-ms-date": "Wed, 17 Feb 2021 22:29:15 GMT",
>>>>>>> 1814567d
        "x-ms-lease-action": "acquire",
        "x-ms-lease-duration": "15",
        "x-ms-proposed-lease-id": "776af794-8fd9-3507-c22f-b72607f84ff3",
        "x-ms-return-client-request-id": "true",
        "x-ms-version": "2020-06-12"
      },
      "RequestBody": null,
      "StatusCode": 201,
      "ResponseHeaders": {
        "Content-Length": "0",
<<<<<<< HEAD
        "Date": "Tue, 02 Feb 2021 21:39:51 GMT",
        "ETag": "\u00220x8D8C7C3126190FA\u0022",
        "Last-Modified": "Tue, 02 Feb 2021 21:39:51 GMT",
=======
        "Date": "Wed, 17 Feb 2021 22:29:14 GMT",
        "ETag": "\u00220x8D8D39375560102\u0022",
        "Last-Modified": "Wed, 17 Feb 2021 22:29:15 GMT",
>>>>>>> 1814567d
        "Server": [
          "Windows-Azure-Blob/1.0",
          "Microsoft-HTTPAPI/2.0"
        ],
        "x-ms-client-request-id": "e45866b5-76f0-c4cf-1fb4-624847ee9622",
        "x-ms-lease-id": "776af794-8fd9-3507-c22f-b72607f84ff3",
<<<<<<< HEAD
        "x-ms-request-id": "e28a9bf2-e01e-0012-33ab-f9048f000000",
=======
        "x-ms-request-id": "ce02fa16-601e-00b5-3f7c-05ec4d000000",
>>>>>>> 1814567d
        "x-ms-version": "2020-06-12"
      },
      "ResponseBody": []
    },
    {
      "RequestUri": "https://seannse.blob.core.windows.net/test-filesystem-1ef6eabb-072a-09d2-ac57-583b96892762/test-file-8077833e-2469-2be5-4eb5-22b1cdaa60bc?comp=lease",
      "RequestMethod": "PUT",
      "RequestHeaders": {
        "Accept": "application/xml",
        "Authorization": "Sanitized",
        "If-None-Match": "\u0022garbage\u0022",
<<<<<<< HEAD
        "traceparent": "00-e5afaa276512f44396daa9d5d61e9538-f3617e0d16d2b342-00",
        "User-Agent": [
          "azsdk-net-Storage.Files.DataLake/12.7.0-alpha.20210202.1",
          "(.NET 5.0.2; Microsoft Windows 10.0.19042)"
        ],
        "x-ms-client-request-id": "a07175a8-6a9f-5002-aa99-860ad7fc90d7",
        "x-ms-date": "Tue, 02 Feb 2021 21:39:50 GMT",
=======
        "traceparent": "00-a1e06eb2fd98824ebbed1bdddfc28db7-07ef5b416e8cdc47-00",
        "User-Agent": [
          "azsdk-net-Storage.Files.DataLake/12.7.0-alpha.20210217.1",
          "(.NET 5.0.3; Microsoft Windows 10.0.19042)"
        ],
        "x-ms-client-request-id": "a07175a8-6a9f-5002-aa99-860ad7fc90d7",
        "x-ms-date": "Wed, 17 Feb 2021 22:29:15 GMT",
>>>>>>> 1814567d
        "x-ms-lease-action": "renew",
        "x-ms-lease-id": "776af794-8fd9-3507-c22f-b72607f84ff3",
        "x-ms-return-client-request-id": "true",
        "x-ms-version": "2020-06-12"
      },
      "RequestBody": null,
      "StatusCode": 200,
      "ResponseHeaders": {
        "Content-Length": "0",
<<<<<<< HEAD
        "Date": "Tue, 02 Feb 2021 21:39:51 GMT",
        "ETag": "\u00220x8D8C7C3126190FA\u0022",
        "Last-Modified": "Tue, 02 Feb 2021 21:39:51 GMT",
=======
        "Date": "Wed, 17 Feb 2021 22:29:15 GMT",
        "ETag": "\u00220x8D8D39375560102\u0022",
        "Last-Modified": "Wed, 17 Feb 2021 22:29:15 GMT",
>>>>>>> 1814567d
        "Server": [
          "Windows-Azure-Blob/1.0",
          "Microsoft-HTTPAPI/2.0"
        ],
        "x-ms-client-request-id": "a07175a8-6a9f-5002-aa99-860ad7fc90d7",
        "x-ms-lease-id": "776af794-8fd9-3507-c22f-b72607f84ff3",
<<<<<<< HEAD
        "x-ms-request-id": "e28a9c4a-e01e-0012-7eab-f9048f000000",
=======
        "x-ms-request-id": "ce02fa96-601e-00b5-3b7c-05ec4d000000",
>>>>>>> 1814567d
        "x-ms-version": "2020-06-12"
      },
      "ResponseBody": []
    },
    {
      "RequestUri": "https://seannse.blob.core.windows.net/test-filesystem-1ef6eabb-072a-09d2-ac57-583b96892762?restype=container",
      "RequestMethod": "DELETE",
      "RequestHeaders": {
        "Accept": "application/xml",
        "Authorization": "Sanitized",
<<<<<<< HEAD
        "traceparent": "00-2135a355f8e1034fb9997fe17508edd1-9ad054a515d7ec48-00",
        "User-Agent": [
          "azsdk-net-Storage.Files.DataLake/12.7.0-alpha.20210202.1",
          "(.NET 5.0.2; Microsoft Windows 10.0.19042)"
        ],
        "x-ms-client-request-id": "d1a075b6-f57d-9983-dad5-9b8f61ec82b6",
        "x-ms-date": "Tue, 02 Feb 2021 21:39:51 GMT",
=======
        "traceparent": "00-29ccf9c541f1b549a94aef0909dd5234-be85012b650a1044-00",
        "User-Agent": [
          "azsdk-net-Storage.Files.DataLake/12.7.0-alpha.20210217.1",
          "(.NET 5.0.3; Microsoft Windows 10.0.19042)"
        ],
        "x-ms-client-request-id": "d1a075b6-f57d-9983-dad5-9b8f61ec82b6",
        "x-ms-date": "Wed, 17 Feb 2021 22:29:15 GMT",
>>>>>>> 1814567d
        "x-ms-return-client-request-id": "true",
        "x-ms-version": "2020-06-12"
      },
      "RequestBody": null,
      "StatusCode": 202,
      "ResponseHeaders": {
        "Content-Length": "0",
<<<<<<< HEAD
        "Date": "Tue, 02 Feb 2021 21:39:51 GMT",
=======
        "Date": "Wed, 17 Feb 2021 22:29:15 GMT",
>>>>>>> 1814567d
        "Server": [
          "Windows-Azure-Blob/1.0",
          "Microsoft-HTTPAPI/2.0"
        ],
        "x-ms-client-request-id": "d1a075b6-f57d-9983-dad5-9b8f61ec82b6",
<<<<<<< HEAD
        "x-ms-request-id": "e28a9c88-e01e-0012-39ab-f9048f000000",
=======
        "x-ms-request-id": "ce02fb02-601e-00b5-1e7c-05ec4d000000",
>>>>>>> 1814567d
        "x-ms-version": "2020-06-12"
      },
      "ResponseBody": []
    }
  ],
  "Variables": {
<<<<<<< HEAD
    "DateTimeOffsetNow": "2021-02-02T15:39:45.9478691-06:00",
=======
    "DateTimeOffsetNow": "2021-02-17T16:29:11.0465355-06:00",
>>>>>>> 1814567d
    "RandomSeed": "1306638929",
    "Storage_TestConfigHierarchicalNamespace": "NamespaceTenant\nseannse\nU2FuaXRpemVk\nhttps://seannse.blob.core.windows.net\nhttps://seannse.file.core.windows.net\nhttps://seannse.queue.core.windows.net\nhttps://seannse.table.core.windows.net\n\n\n\n\nhttps://seannse-secondary.blob.core.windows.net\nhttps://seannse-secondary.file.core.windows.net\nhttps://seannse-secondary.queue.core.windows.net\nhttps://seannse-secondary.table.core.windows.net\n68390a19-a643-458b-b726-408abf67b4fc\nSanitized\n72f988bf-86f1-41af-91ab-2d7cd011db47\nhttps://login.microsoftonline.com/\nCloud\nBlobEndpoint=https://seannse.blob.core.windows.net/;QueueEndpoint=https://seannse.queue.core.windows.net/;FileEndpoint=https://seannse.file.core.windows.net/;BlobSecondaryEndpoint=https://seannse-secondary.blob.core.windows.net/;QueueSecondaryEndpoint=https://seannse-secondary.queue.core.windows.net/;FileSecondaryEndpoint=https://seannse-secondary.file.core.windows.net/;AccountName=seannse;AccountKey=Sanitized\n"
  }
}<|MERGE_RESOLUTION|>--- conflicted
+++ resolved
@@ -1,195 +1,124 @@
 {
   "Entries": [
     {
-      "RequestUri": "https://seannse.blob.core.windows.net/test-filesystem-9cb37cfa-44bb-8617-0568-6253a1c8db97?restype=container",
-      "RequestMethod": "PUT",
-      "RequestHeaders": {
-        "Accept": "application/xml",
-        "Authorization": "Sanitized",
-<<<<<<< HEAD
-        "traceparent": "00-1a894f2e0e2ad94ca841bc118b0152f7-77321ec082f29044-00",
-        "User-Agent": [
-          "azsdk-net-Storage.Files.DataLake/12.7.0-alpha.20210202.1",
-          "(.NET 5.0.2; Microsoft Windows 10.0.19042)"
+      "RequestUri": "https://seannse.blob.core.windows.net/test-filesystem-77665eff-1ab3-fce2-fdf0-69aea2b607f6?restype=container",
+      "RequestMethod": "PUT",
+      "RequestHeaders": {
+        "Accept": "application/xml",
+        "Authorization": "Sanitized",
+        "traceparent": "00-bad290cea7d3124283be41da6d4ca5b9-e409af6aa9422540-00",
+        "User-Agent": [
+          "azsdk-net-Storage.Files.DataLake/12.7.0-alpha.20210219.1",
+          "(.NET 5.0.3; Microsoft Windows 10.0.19041)"
         ],
         "x-ms-blob-public-access": "container",
-        "x-ms-client-request-id": "7b506f69-48a0-28e9-0754-eeb83cb15d18",
-        "x-ms-date": "Tue, 02 Feb 2021 21:39:45 GMT",
-=======
-        "traceparent": "00-6677cf8623b4d84194afab0c07a238dd-f1f721d17bc7ff41-00",
-        "User-Agent": [
-          "azsdk-net-Storage.Files.DataLake/12.7.0-alpha.20210217.1",
-          "(.NET 5.0.3; Microsoft Windows 10.0.19042)"
-        ],
-        "x-ms-blob-public-access": "container",
-        "x-ms-client-request-id": "7b506f69-48a0-28e9-0754-eeb83cb15d18",
-        "x-ms-date": "Wed, 17 Feb 2021 22:29:11 GMT",
->>>>>>> 1814567d
-        "x-ms-return-client-request-id": "true",
-        "x-ms-version": "2020-06-12"
-      },
-      "RequestBody": null,
-      "StatusCode": 201,
-      "ResponseHeaders": {
-        "Content-Length": "0",
-<<<<<<< HEAD
-        "Date": "Tue, 02 Feb 2021 21:39:46 GMT",
-        "ETag": "\u00220x8D8C7C30FAC9103\u0022",
-        "Last-Modified": "Tue, 02 Feb 2021 21:39:46 GMT",
-=======
-        "Date": "Wed, 17 Feb 2021 22:29:10 GMT",
-        "ETag": "\u00220x8D8D39372C65E98\u0022",
-        "Last-Modified": "Wed, 17 Feb 2021 22:29:11 GMT",
->>>>>>> 1814567d
-        "Server": [
-          "Windows-Azure-Blob/1.0",
-          "Microsoft-HTTPAPI/2.0"
-        ],
-        "x-ms-client-request-id": "7b506f69-48a0-28e9-0754-eeb83cb15d18",
-<<<<<<< HEAD
-        "x-ms-request-id": "60b2c775-801e-0049-02ab-f93db4000000",
-=======
-        "x-ms-request-id": "10b493e9-c01e-0048-477c-056268000000",
->>>>>>> 1814567d
-        "x-ms-version": "2020-06-12"
-      },
-      "ResponseBody": []
-    },
-    {
-      "RequestUri": "https://seannse.dfs.core.windows.net/test-filesystem-9cb37cfa-44bb-8617-0568-6253a1c8db97/test-file-2e9340c3-3d59-30a3-4068-5c1028d4a90a?resource=file",
+        "x-ms-client-request-id": "90d55a89-9c74-94d0-1e21-c0119111d7a7",
+        "x-ms-date": "Fri, 19 Feb 2021 19:10:45 GMT",
+        "x-ms-return-client-request-id": "true",
+        "x-ms-version": "2020-06-12"
+      },
+      "RequestBody": null,
+      "StatusCode": 201,
+      "ResponseHeaders": {
+        "Content-Length": "0",
+        "Date": "Fri, 19 Feb 2021 19:10:44 GMT",
+        "ETag": "\u00220x8D8D50A0EF5CE3A\u0022",
+        "Last-Modified": "Fri, 19 Feb 2021 19:10:45 GMT",
+        "Server": [
+          "Windows-Azure-Blob/1.0",
+          "Microsoft-HTTPAPI/2.0"
+        ],
+        "x-ms-client-request-id": "90d55a89-9c74-94d0-1e21-c0119111d7a7",
+        "x-ms-request-id": "2e66e1fe-201e-00a4-12f2-0676f9000000",
+        "x-ms-version": "2020-06-12"
+      },
+      "ResponseBody": []
+    },
+    {
+      "RequestUri": "https://seannse.dfs.core.windows.net/test-filesystem-77665eff-1ab3-fce2-fdf0-69aea2b607f6/test-file-0c2bc8d0-84d9-6172-9337-6cab76486799?resource=file",
       "RequestMethod": "PUT",
       "RequestHeaders": {
         "Accept": "application/json",
         "Authorization": "Sanitized",
-<<<<<<< HEAD
-        "traceparent": "00-d8bbf22406a7914ab53fb1ef975e792d-213c2d381829374e-00",
-        "User-Agent": [
-          "azsdk-net-Storage.Files.DataLake/12.7.0-alpha.20210202.1",
-          "(.NET 5.0.2; Microsoft Windows 10.0.19042)"
-        ],
-        "x-ms-client-request-id": "9c7e034e-0867-2bfe-cb20-3b37ecd90032",
-        "x-ms-date": "Tue, 02 Feb 2021 21:39:46 GMT",
-=======
-        "traceparent": "00-e737e91b90a7d24792d8a3519a523e04-3674f5414bb59c41-00",
-        "User-Agent": [
-          "azsdk-net-Storage.Files.DataLake/12.7.0-alpha.20210217.1",
-          "(.NET 5.0.3; Microsoft Windows 10.0.19042)"
-        ],
-        "x-ms-client-request-id": "9c7e034e-0867-2bfe-cb20-3b37ecd90032",
-        "x-ms-date": "Wed, 17 Feb 2021 22:29:11 GMT",
->>>>>>> 1814567d
-        "x-ms-return-client-request-id": "true",
-        "x-ms-version": "2020-06-12"
-      },
-      "RequestBody": null,
-      "StatusCode": 201,
-      "ResponseHeaders": {
-        "Content-Length": "0",
-<<<<<<< HEAD
-        "Date": "Tue, 02 Feb 2021 21:39:46 GMT",
-        "ETag": "\u00220x8D8C7C30FE43A80\u0022",
-        "Last-Modified": "Tue, 02 Feb 2021 21:39:47 GMT",
-=======
-        "Date": "Wed, 17 Feb 2021 22:29:10 GMT",
-        "ETag": "\u00220x8D8D39372FE0978\u0022",
-        "Last-Modified": "Wed, 17 Feb 2021 22:29:11 GMT",
->>>>>>> 1814567d
+        "traceparent": "00-aaee3573952ddb4292cbfa65fd49c0c6-d575544c139f974a-00",
+        "User-Agent": [
+          "azsdk-net-Storage.Files.DataLake/12.7.0-alpha.20210219.1",
+          "(.NET 5.0.3; Microsoft Windows 10.0.19041)"
+        ],
+        "x-ms-client-request-id": "cdcafc2f-c238-0545-e874-fd3d2f241dd6",
+        "x-ms-date": "Fri, 19 Feb 2021 19:10:45 GMT",
+        "x-ms-return-client-request-id": "true",
+        "x-ms-version": "2020-06-12"
+      },
+      "RequestBody": null,
+      "StatusCode": 201,
+      "ResponseHeaders": {
+        "Content-Length": "0",
+        "Date": "Fri, 19 Feb 2021 19:10:44 GMT",
+        "ETag": "\u00220x8D8D50A0F05454A\u0022",
+        "Last-Modified": "Fri, 19 Feb 2021 19:10:45 GMT",
         "Server": [
           "Windows-Azure-HDFS/1.0",
           "Microsoft-HTTPAPI/2.0"
         ],
-        "x-ms-client-request-id": "9c7e034e-0867-2bfe-cb20-3b37ecd90032",
-<<<<<<< HEAD
-        "x-ms-request-id": "28440349-701f-0086-6fab-f9b3e6000000",
-=======
-        "x-ms-request-id": "f222729d-201f-0022-687c-05ba40000000",
->>>>>>> 1814567d
-        "x-ms-version": "2020-06-12"
-      },
-      "ResponseBody": []
-    },
-    {
-      "RequestUri": "https://seannse.blob.core.windows.net/test-filesystem-9cb37cfa-44bb-8617-0568-6253a1c8db97/test-file-2e9340c3-3d59-30a3-4068-5c1028d4a90a?comp=lease",
-      "RequestMethod": "PUT",
-      "RequestHeaders": {
-        "Accept": "application/xml",
-        "Authorization": "Sanitized",
-<<<<<<< HEAD
-        "traceparent": "00-982c107fd703214a85c522a1b69eeec5-c76b3e4936bd9d4a-00",
-        "User-Agent": [
-          "azsdk-net-Storage.Files.DataLake/12.7.0-alpha.20210202.1",
-          "(.NET 5.0.2; Microsoft Windows 10.0.19042)"
-        ],
-        "x-ms-client-request-id": "f8ce0c7c-dcfb-23c7-631b-52e876222da1",
-        "x-ms-date": "Tue, 02 Feb 2021 21:39:46 GMT",
-=======
-        "traceparent": "00-3f4027a046631143882b33e4f93007b0-33607a6ebe4df243-00",
-        "User-Agent": [
-          "azsdk-net-Storage.Files.DataLake/12.7.0-alpha.20210217.1",
-          "(.NET 5.0.3; Microsoft Windows 10.0.19042)"
-        ],
-        "x-ms-client-request-id": "f8ce0c7c-dcfb-23c7-631b-52e876222da1",
-        "x-ms-date": "Wed, 17 Feb 2021 22:29:11 GMT",
->>>>>>> 1814567d
+        "x-ms-client-request-id": "cdcafc2f-c238-0545-e874-fd3d2f241dd6",
+        "x-ms-request-id": "6f4b45b8-e01f-004f-10f2-060e0b000000",
+        "x-ms-version": "2020-06-12"
+      },
+      "ResponseBody": []
+    },
+    {
+      "RequestUri": "https://seannse.blob.core.windows.net/test-filesystem-77665eff-1ab3-fce2-fdf0-69aea2b607f6/test-file-0c2bc8d0-84d9-6172-9337-6cab76486799?comp=lease",
+      "RequestMethod": "PUT",
+      "RequestHeaders": {
+        "Accept": "application/xml",
+        "Authorization": "Sanitized",
+        "traceparent": "00-6a82b6bbce456347a506f569cbcce17b-d6c9cbd227875f49-00",
+        "User-Agent": [
+          "azsdk-net-Storage.Files.DataLake/12.7.0-alpha.20210219.1",
+          "(.NET 5.0.3; Microsoft Windows 10.0.19041)"
+        ],
+        "x-ms-client-request-id": "b694c0f7-56c9-a00b-3670-86db588017c4",
+        "x-ms-date": "Fri, 19 Feb 2021 19:10:45 GMT",
         "x-ms-lease-action": "acquire",
         "x-ms-lease-duration": "15",
-        "x-ms-proposed-lease-id": "3287e3aa-2bc7-63a0-497e-92dcfe2a54bd",
-        "x-ms-return-client-request-id": "true",
-        "x-ms-version": "2020-06-12"
-      },
-      "RequestBody": null,
-      "StatusCode": 201,
-      "ResponseHeaders": {
-        "Content-Length": "0",
-<<<<<<< HEAD
-        "Date": "Tue, 02 Feb 2021 21:39:46 GMT",
-        "ETag": "\u00220x8D8C7C30FE43A80\u0022",
-        "Last-Modified": "Tue, 02 Feb 2021 21:39:47 GMT",
-=======
-        "Date": "Wed, 17 Feb 2021 22:29:11 GMT",
-        "ETag": "\u00220x8D8D39372FE0978\u0022",
-        "Last-Modified": "Wed, 17 Feb 2021 22:29:11 GMT",
->>>>>>> 1814567d
-        "Server": [
-          "Windows-Azure-Blob/1.0",
-          "Microsoft-HTTPAPI/2.0"
-        ],
-        "x-ms-client-request-id": "f8ce0c7c-dcfb-23c7-631b-52e876222da1",
-        "x-ms-lease-id": "3287e3aa-2bc7-63a0-497e-92dcfe2a54bd",
-<<<<<<< HEAD
-        "x-ms-request-id": "60b2c818-801e-0049-14ab-f93db4000000",
-=======
-        "x-ms-request-id": "10b49599-c01e-0048-527c-056268000000",
->>>>>>> 1814567d
-        "x-ms-version": "2020-06-12"
-      },
-      "ResponseBody": []
-    },
-    {
-      "RequestUri": "https://seannse.blob.core.windows.net/test-filesystem-9cb37cfa-44bb-8617-0568-6253a1c8db97/test-file-2e9340c3-3d59-30a3-4068-5c1028d4a90a?comp=lease",
-      "RequestMethod": "PUT",
-      "RequestHeaders": {
-        "Accept": "application/xml",
-        "Authorization": "Sanitized",
-<<<<<<< HEAD
-        "traceparent": "00-50265f5c725dc5448d630e87b9d3cf94-fea8031963d6f34a-00",
-        "User-Agent": [
-          "azsdk-net-Storage.Files.DataLake/12.7.0-alpha.20210202.1",
-          "(.NET 5.0.2; Microsoft Windows 10.0.19042)"
-        ],
-        "x-ms-client-request-id": "f15fce55-5c5c-7dc2-079f-c13ababab2e8",
-        "x-ms-date": "Tue, 02 Feb 2021 21:39:46 GMT",
-=======
-        "traceparent": "00-b364e0f7cd31ef4d97b45fbe628a2b1b-c3891e9b2e32bd45-00",
-        "User-Agent": [
-          "azsdk-net-Storage.Files.DataLake/12.7.0-alpha.20210217.1",
-          "(.NET 5.0.3; Microsoft Windows 10.0.19042)"
-        ],
-        "x-ms-client-request-id": "f15fce55-5c5c-7dc2-079f-c13ababab2e8",
-        "x-ms-date": "Wed, 17 Feb 2021 22:29:11 GMT",
->>>>>>> 1814567d
+        "x-ms-proposed-lease-id": "47ef27ba-8fed-59c6-465c-6ac4ed2483da",
+        "x-ms-return-client-request-id": "true",
+        "x-ms-version": "2020-06-12"
+      },
+      "RequestBody": null,
+      "StatusCode": 201,
+      "ResponseHeaders": {
+        "Content-Length": "0",
+        "Date": "Fri, 19 Feb 2021 19:10:45 GMT",
+        "ETag": "\u00220x8D8D50A0F05454A\u0022",
+        "Last-Modified": "Fri, 19 Feb 2021 19:10:45 GMT",
+        "Server": [
+          "Windows-Azure-Blob/1.0",
+          "Microsoft-HTTPAPI/2.0"
+        ],
+        "x-ms-client-request-id": "b694c0f7-56c9-a00b-3670-86db588017c4",
+        "x-ms-lease-id": "47ef27ba-8fed-59c6-465c-6ac4ed2483da",
+        "x-ms-request-id": "2e66e44a-201e-00a4-2ff2-0676f9000000",
+        "x-ms-version": "2020-06-12"
+      },
+      "ResponseBody": []
+    },
+    {
+      "RequestUri": "https://seannse.blob.core.windows.net/test-filesystem-77665eff-1ab3-fce2-fdf0-69aea2b607f6/test-file-0c2bc8d0-84d9-6172-9337-6cab76486799?comp=lease",
+      "RequestMethod": "PUT",
+      "RequestHeaders": {
+        "Accept": "application/xml",
+        "Authorization": "Sanitized",
+        "traceparent": "00-b989539cf501ea48a3ab5e421a9d321e-725c044201e3954d-00",
+        "User-Agent": [
+          "azsdk-net-Storage.Files.DataLake/12.7.0-alpha.20210219.1",
+          "(.NET 5.0.3; Microsoft Windows 10.0.19041)"
+        ],
+        "x-ms-client-request-id": "2dcdedbd-cc8f-4211-68db-430d13840683",
+        "x-ms-date": "Fri, 19 Feb 2021 19:10:45 GMT",
         "x-ms-lease-action": "renew",
-        "x-ms-lease-id": "3287e3aa-2bc7-63a0-497e-92dcfe2a54bd",
+        "x-ms-lease-id": "47ef27ba-8fed-59c6-465c-6ac4ed2483da",
         "x-ms-return-client-request-id": "true",
         "x-ms-version": "2020-06-12"
       },
@@ -197,53 +126,33 @@
       "StatusCode": 200,
       "ResponseHeaders": {
         "Content-Length": "0",
-<<<<<<< HEAD
-        "Date": "Tue, 02 Feb 2021 21:39:46 GMT",
-        "ETag": "\u00220x8D8C7C30FE43A80\u0022",
-        "Last-Modified": "Tue, 02 Feb 2021 21:39:47 GMT",
-=======
-        "Date": "Wed, 17 Feb 2021 22:29:11 GMT",
-        "ETag": "\u00220x8D8D39372FE0978\u0022",
-        "Last-Modified": "Wed, 17 Feb 2021 22:29:11 GMT",
->>>>>>> 1814567d
-        "Server": [
-          "Windows-Azure-Blob/1.0",
-          "Microsoft-HTTPAPI/2.0"
-        ],
-        "x-ms-client-request-id": "f15fce55-5c5c-7dc2-079f-c13ababab2e8",
-        "x-ms-lease-id": "3287e3aa-2bc7-63a0-497e-92dcfe2a54bd",
-<<<<<<< HEAD
-        "x-ms-request-id": "60b2c853-801e-0049-4eab-f93db4000000",
-=======
-        "x-ms-request-id": "10b495ec-c01e-0048-1f7c-056268000000",
->>>>>>> 1814567d
-        "x-ms-version": "2020-06-12"
-      },
-      "ResponseBody": []
-    },
-    {
-      "RequestUri": "https://seannse.blob.core.windows.net/test-filesystem-9cb37cfa-44bb-8617-0568-6253a1c8db97?restype=container",
+        "Date": "Fri, 19 Feb 2021 19:10:45 GMT",
+        "ETag": "\u00220x8D8D50A0F05454A\u0022",
+        "Last-Modified": "Fri, 19 Feb 2021 19:10:45 GMT",
+        "Server": [
+          "Windows-Azure-Blob/1.0",
+          "Microsoft-HTTPAPI/2.0"
+        ],
+        "x-ms-client-request-id": "2dcdedbd-cc8f-4211-68db-430d13840683",
+        "x-ms-lease-id": "47ef27ba-8fed-59c6-465c-6ac4ed2483da",
+        "x-ms-request-id": "2e66e523-201e-00a4-7cf2-0676f9000000",
+        "x-ms-version": "2020-06-12"
+      },
+      "ResponseBody": []
+    },
+    {
+      "RequestUri": "https://seannse.blob.core.windows.net/test-filesystem-77665eff-1ab3-fce2-fdf0-69aea2b607f6?restype=container",
       "RequestMethod": "DELETE",
       "RequestHeaders": {
         "Accept": "application/xml",
         "Authorization": "Sanitized",
-<<<<<<< HEAD
-        "traceparent": "00-101182d1472c24449e9f207f9b3ea314-a672a04504996f4f-00",
-        "User-Agent": [
-          "azsdk-net-Storage.Files.DataLake/12.7.0-alpha.20210202.1",
-          "(.NET 5.0.2; Microsoft Windows 10.0.19042)"
-        ],
-        "x-ms-client-request-id": "a893c7dd-3cc2-6f45-bb60-16771aa2e286",
-        "x-ms-date": "Tue, 02 Feb 2021 21:39:46 GMT",
-=======
-        "traceparent": "00-d7fafdf54ceb694992a5a61cc6bd2001-804a7e5a98672c46-00",
-        "User-Agent": [
-          "azsdk-net-Storage.Files.DataLake/12.7.0-alpha.20210217.1",
-          "(.NET 5.0.3; Microsoft Windows 10.0.19042)"
-        ],
-        "x-ms-client-request-id": "a893c7dd-3cc2-6f45-bb60-16771aa2e286",
-        "x-ms-date": "Wed, 17 Feb 2021 22:29:11 GMT",
->>>>>>> 1814567d
+        "traceparent": "00-c5da7ae8aa78c64399766078385cce83-168aaf8ba0368142-00",
+        "User-Agent": [
+          "azsdk-net-Storage.Files.DataLake/12.7.0-alpha.20210219.1",
+          "(.NET 5.0.3; Microsoft Windows 10.0.19041)"
+        ],
+        "x-ms-client-request-id": "6a1e838f-eab3-2334-1160-52cd604a0d41",
+        "x-ms-date": "Fri, 19 Feb 2021 19:10:46 GMT",
         "x-ms-return-client-request-id": "true",
         "x-ms-version": "2020-06-12"
       },
@@ -251,217 +160,137 @@
       "StatusCode": 202,
       "ResponseHeaders": {
         "Content-Length": "0",
-<<<<<<< HEAD
-        "Date": "Tue, 02 Feb 2021 21:39:46 GMT",
-=======
-        "Date": "Wed, 17 Feb 2021 22:29:11 GMT",
->>>>>>> 1814567d
-        "Server": [
-          "Windows-Azure-Blob/1.0",
-          "Microsoft-HTTPAPI/2.0"
-        ],
-        "x-ms-client-request-id": "a893c7dd-3cc2-6f45-bb60-16771aa2e286",
-<<<<<<< HEAD
-        "x-ms-request-id": "60b2c87f-801e-0049-77ab-f93db4000000",
-=======
-        "x-ms-request-id": "10b49628-c01e-0048-567c-056268000000",
->>>>>>> 1814567d
-        "x-ms-version": "2020-06-12"
-      },
-      "ResponseBody": []
-    },
-    {
-      "RequestUri": "https://seannse.blob.core.windows.net/test-filesystem-00753eac-95bd-4baa-22be-c12ba426c747?restype=container",
-      "RequestMethod": "PUT",
-      "RequestHeaders": {
-        "Accept": "application/xml",
-        "Authorization": "Sanitized",
-<<<<<<< HEAD
-        "traceparent": "00-c52a3dc1fa983c4a95506f1ed209ecf2-f3f7e34c9e33aa41-00",
-        "User-Agent": [
-          "azsdk-net-Storage.Files.DataLake/12.7.0-alpha.20210202.1",
-          "(.NET 5.0.2; Microsoft Windows 10.0.19042)"
+        "Date": "Fri, 19 Feb 2021 19:10:45 GMT",
+        "Server": [
+          "Windows-Azure-Blob/1.0",
+          "Microsoft-HTTPAPI/2.0"
+        ],
+        "x-ms-client-request-id": "6a1e838f-eab3-2334-1160-52cd604a0d41",
+        "x-ms-request-id": "2e66e5f9-201e-00a4-48f2-0676f9000000",
+        "x-ms-version": "2020-06-12"
+      },
+      "ResponseBody": []
+    },
+    {
+      "RequestUri": "https://seannse.blob.core.windows.net/test-filesystem-93c6be8b-8adc-da62-197a-c51bdcd92e2b?restype=container",
+      "RequestMethod": "PUT",
+      "RequestHeaders": {
+        "Accept": "application/xml",
+        "Authorization": "Sanitized",
+        "traceparent": "00-c321e8191a814c418462078e090f7302-d6babc1097147e40-00",
+        "User-Agent": [
+          "azsdk-net-Storage.Files.DataLake/12.7.0-alpha.20210219.1",
+          "(.NET 5.0.3; Microsoft Windows 10.0.19041)"
         ],
         "x-ms-blob-public-access": "container",
-        "x-ms-client-request-id": "76ef304e-5e49-485d-1d47-85037a1aca94",
-        "x-ms-date": "Tue, 02 Feb 2021 21:39:46 GMT",
-=======
-        "traceparent": "00-4d1e64075ab00b43bb6c2675f1c67b35-876c168665ad8844-00",
-        "User-Agent": [
-          "azsdk-net-Storage.Files.DataLake/12.7.0-alpha.20210217.1",
-          "(.NET 5.0.3; Microsoft Windows 10.0.19042)"
-        ],
-        "x-ms-blob-public-access": "container",
-        "x-ms-client-request-id": "76ef304e-5e49-485d-1d47-85037a1aca94",
-        "x-ms-date": "Wed, 17 Feb 2021 22:29:12 GMT",
->>>>>>> 1814567d
-        "x-ms-return-client-request-id": "true",
-        "x-ms-version": "2020-06-12"
-      },
-      "RequestBody": null,
-      "StatusCode": 201,
-      "ResponseHeaders": {
-        "Content-Length": "0",
-<<<<<<< HEAD
-        "Date": "Tue, 02 Feb 2021 21:39:47 GMT",
-        "ETag": "\u00220x8D8C7C31040C495\u0022",
-        "Last-Modified": "Tue, 02 Feb 2021 21:39:47 GMT",
-=======
-        "Date": "Wed, 17 Feb 2021 22:29:11 GMT",
-        "ETag": "\u00220x8D8D39373537768\u0022",
-        "Last-Modified": "Wed, 17 Feb 2021 22:29:12 GMT",
->>>>>>> 1814567d
-        "Server": [
-          "Windows-Azure-Blob/1.0",
-          "Microsoft-HTTPAPI/2.0"
-        ],
-        "x-ms-client-request-id": "76ef304e-5e49-485d-1d47-85037a1aca94",
-<<<<<<< HEAD
-        "x-ms-request-id": "d448b0c8-801e-00ad-66ab-f9332a000000",
-=======
-        "x-ms-request-id": "c939d1ec-101e-005b-577c-054664000000",
->>>>>>> 1814567d
-        "x-ms-version": "2020-06-12"
-      },
-      "ResponseBody": []
-    },
-    {
-      "RequestUri": "https://seannse.dfs.core.windows.net/test-filesystem-00753eac-95bd-4baa-22be-c12ba426c747/test-file-7337cf99-ee45-a25f-1820-80a1a82a57ed?resource=file",
+        "x-ms-client-request-id": "56acae66-dc77-0500-2043-513925184637",
+        "x-ms-date": "Fri, 19 Feb 2021 19:10:46 GMT",
+        "x-ms-return-client-request-id": "true",
+        "x-ms-version": "2020-06-12"
+      },
+      "RequestBody": null,
+      "StatusCode": 201,
+      "ResponseHeaders": {
+        "Content-Length": "0",
+        "Date": "Fri, 19 Feb 2021 19:10:45 GMT",
+        "ETag": "\u00220x8D8D50A0F3490F4\u0022",
+        "Last-Modified": "Fri, 19 Feb 2021 19:10:45 GMT",
+        "Server": [
+          "Windows-Azure-Blob/1.0",
+          "Microsoft-HTTPAPI/2.0"
+        ],
+        "x-ms-client-request-id": "56acae66-dc77-0500-2043-513925184637",
+        "x-ms-request-id": "2e66e6e0-201e-00a4-27f2-0676f9000000",
+        "x-ms-version": "2020-06-12"
+      },
+      "ResponseBody": []
+    },
+    {
+      "RequestUri": "https://seannse.dfs.core.windows.net/test-filesystem-93c6be8b-8adc-da62-197a-c51bdcd92e2b/test-file-f9612732-7ecc-f0db-eda9-2b8445244911?resource=file",
       "RequestMethod": "PUT",
       "RequestHeaders": {
         "Accept": "application/json",
         "Authorization": "Sanitized",
-<<<<<<< HEAD
-        "traceparent": "00-3735df10bde9a6408dc300ae1054090a-3b79c0f06e133546-00",
-        "User-Agent": [
-          "azsdk-net-Storage.Files.DataLake/12.7.0-alpha.20210202.1",
-          "(.NET 5.0.2; Microsoft Windows 10.0.19042)"
-        ],
-        "x-ms-client-request-id": "24e65850-12fd-5f47-d14c-5e29ddbc9ff2",
-        "x-ms-date": "Tue, 02 Feb 2021 21:39:47 GMT",
-=======
-        "traceparent": "00-6fed618faba6424f99c8721948791342-2d5c94e31cba894d-00",
-        "User-Agent": [
-          "azsdk-net-Storage.Files.DataLake/12.7.0-alpha.20210217.1",
-          "(.NET 5.0.3; Microsoft Windows 10.0.19042)"
-        ],
-        "x-ms-client-request-id": "24e65850-12fd-5f47-d14c-5e29ddbc9ff2",
-        "x-ms-date": "Wed, 17 Feb 2021 22:29:12 GMT",
->>>>>>> 1814567d
-        "x-ms-return-client-request-id": "true",
-        "x-ms-version": "2020-06-12"
-      },
-      "RequestBody": null,
-      "StatusCode": 201,
-      "ResponseHeaders": {
-        "Content-Length": "0",
-<<<<<<< HEAD
-        "Date": "Tue, 02 Feb 2021 21:39:47 GMT",
-        "ETag": "\u00220x8D8C7C31079755F\u0022",
-        "Last-Modified": "Tue, 02 Feb 2021 21:39:48 GMT",
-=======
-        "Date": "Wed, 17 Feb 2021 22:29:11 GMT",
-        "ETag": "\u00220x8D8D3937389A755\u0022",
-        "Last-Modified": "Wed, 17 Feb 2021 22:29:12 GMT",
->>>>>>> 1814567d
+        "traceparent": "00-9e2c908282453647956b36ba46b0c429-68f39f2fa4a21e42-00",
+        "User-Agent": [
+          "azsdk-net-Storage.Files.DataLake/12.7.0-alpha.20210219.1",
+          "(.NET 5.0.3; Microsoft Windows 10.0.19041)"
+        ],
+        "x-ms-client-request-id": "680c0d11-f9a5-e850-d3bc-68cdb17cc0fc",
+        "x-ms-date": "Fri, 19 Feb 2021 19:10:46 GMT",
+        "x-ms-return-client-request-id": "true",
+        "x-ms-version": "2020-06-12"
+      },
+      "RequestBody": null,
+      "StatusCode": 201,
+      "ResponseHeaders": {
+        "Content-Length": "0",
+        "Date": "Fri, 19 Feb 2021 19:10:44 GMT",
+        "ETag": "\u00220x8D8D50A0F44AB19\u0022",
+        "Last-Modified": "Fri, 19 Feb 2021 19:10:45 GMT",
         "Server": [
           "Windows-Azure-HDFS/1.0",
           "Microsoft-HTTPAPI/2.0"
         ],
-        "x-ms-client-request-id": "24e65850-12fd-5f47-d14c-5e29ddbc9ff2",
-<<<<<<< HEAD
-        "x-ms-request-id": "507d47ed-b01f-006d-38ab-f9cb14000000",
-=======
-        "x-ms-request-id": "2edd3309-101f-004b-557c-05830c000000",
->>>>>>> 1814567d
-        "x-ms-version": "2020-06-12"
-      },
-      "ResponseBody": []
-    },
-    {
-      "RequestUri": "https://seannse.blob.core.windows.net/test-filesystem-00753eac-95bd-4baa-22be-c12ba426c747/test-file-7337cf99-ee45-a25f-1820-80a1a82a57ed?comp=lease",
-      "RequestMethod": "PUT",
-      "RequestHeaders": {
-        "Accept": "application/xml",
-        "Authorization": "Sanitized",
-<<<<<<< HEAD
-        "traceparent": "00-a79131e178185749b17ab2d6ca2a21fe-4862627db29bf04f-00",
-        "User-Agent": [
-          "azsdk-net-Storage.Files.DataLake/12.7.0-alpha.20210202.1",
-          "(.NET 5.0.2; Microsoft Windows 10.0.19042)"
-        ],
-        "x-ms-client-request-id": "eceee374-9457-f928-f99e-53a8e8164651",
-        "x-ms-date": "Tue, 02 Feb 2021 21:39:47 GMT",
-=======
-        "traceparent": "00-05c5787663024f46bf906e229132a520-c64c018a93acde49-00",
-        "User-Agent": [
-          "azsdk-net-Storage.Files.DataLake/12.7.0-alpha.20210217.1",
-          "(.NET 5.0.3; Microsoft Windows 10.0.19042)"
-        ],
-        "x-ms-client-request-id": "eceee374-9457-f928-f99e-53a8e8164651",
-        "x-ms-date": "Wed, 17 Feb 2021 22:29:12 GMT",
->>>>>>> 1814567d
+        "x-ms-client-request-id": "680c0d11-f9a5-e850-d3bc-68cdb17cc0fc",
+        "x-ms-request-id": "6f4b4622-e01f-004f-7af2-060e0b000000",
+        "x-ms-version": "2020-06-12"
+      },
+      "ResponseBody": []
+    },
+    {
+      "RequestUri": "https://seannse.blob.core.windows.net/test-filesystem-93c6be8b-8adc-da62-197a-c51bdcd92e2b/test-file-f9612732-7ecc-f0db-eda9-2b8445244911?comp=lease",
+      "RequestMethod": "PUT",
+      "RequestHeaders": {
+        "Accept": "application/xml",
+        "Authorization": "Sanitized",
+        "traceparent": "00-ee511e1fc3fcfc44ab30e46e970656d2-ef75f0a106b90741-00",
+        "User-Agent": [
+          "azsdk-net-Storage.Files.DataLake/12.7.0-alpha.20210219.1",
+          "(.NET 5.0.3; Microsoft Windows 10.0.19041)"
+        ],
+        "x-ms-client-request-id": "0a2871b9-7ae5-f9ec-03b2-f4d166fed81a",
+        "x-ms-date": "Fri, 19 Feb 2021 19:10:46 GMT",
         "x-ms-lease-action": "acquire",
         "x-ms-lease-duration": "15",
-        "x-ms-proposed-lease-id": "46cb98f0-573c-475e-d054-2a3118801ef6",
-        "x-ms-return-client-request-id": "true",
-        "x-ms-version": "2020-06-12"
-      },
-      "RequestBody": null,
-      "StatusCode": 201,
-      "ResponseHeaders": {
-        "Content-Length": "0",
-<<<<<<< HEAD
-        "Date": "Tue, 02 Feb 2021 21:39:47 GMT",
-        "ETag": "\u00220x8D8C7C31079755F\u0022",
-        "Last-Modified": "Tue, 02 Feb 2021 21:39:48 GMT",
-=======
-        "Date": "Wed, 17 Feb 2021 22:29:11 GMT",
-        "ETag": "\u00220x8D8D3937389A755\u0022",
-        "Last-Modified": "Wed, 17 Feb 2021 22:29:12 GMT",
->>>>>>> 1814567d
-        "Server": [
-          "Windows-Azure-Blob/1.0",
-          "Microsoft-HTTPAPI/2.0"
-        ],
-        "x-ms-client-request-id": "eceee374-9457-f928-f99e-53a8e8164651",
-        "x-ms-lease-id": "46cb98f0-573c-475e-d054-2a3118801ef6",
-<<<<<<< HEAD
-        "x-ms-request-id": "d448b290-801e-00ad-7aab-f9332a000000",
-=======
-        "x-ms-request-id": "c939d397-101e-005b-667c-054664000000",
->>>>>>> 1814567d
-        "x-ms-version": "2020-06-12"
-      },
-      "ResponseBody": []
-    },
-    {
-      "RequestUri": "https://seannse.blob.core.windows.net/test-filesystem-00753eac-95bd-4baa-22be-c12ba426c747/test-file-7337cf99-ee45-a25f-1820-80a1a82a57ed?comp=lease",
-      "RequestMethod": "PUT",
-      "RequestHeaders": {
-        "Accept": "application/xml",
-        "Authorization": "Sanitized",
-<<<<<<< HEAD
-        "If-Modified-Since": "Mon, 01 Feb 2021 21:39:45 GMT",
-        "traceparent": "00-67530fa54207684da0c45c713354269c-2387bec9dcaebf4d-00",
-        "User-Agent": [
-          "azsdk-net-Storage.Files.DataLake/12.7.0-alpha.20210202.1",
-          "(.NET 5.0.2; Microsoft Windows 10.0.19042)"
-        ],
-        "x-ms-client-request-id": "34bc9c4f-3291-b09f-f356-57a4de473dd5",
-        "x-ms-date": "Tue, 02 Feb 2021 21:39:47 GMT",
-=======
-        "If-Modified-Since": "Tue, 16 Feb 2021 22:29:11 GMT",
-        "traceparent": "00-cbc58c8723f8c048aa9c737d3e9dfb6a-3bc34757aca6324e-00",
-        "User-Agent": [
-          "azsdk-net-Storage.Files.DataLake/12.7.0-alpha.20210217.1",
-          "(.NET 5.0.3; Microsoft Windows 10.0.19042)"
-        ],
-        "x-ms-client-request-id": "34bc9c4f-3291-b09f-f356-57a4de473dd5",
-        "x-ms-date": "Wed, 17 Feb 2021 22:29:12 GMT",
->>>>>>> 1814567d
+        "x-ms-proposed-lease-id": "7cb13ffa-1862-590a-74d3-92520fb8a556",
+        "x-ms-return-client-request-id": "true",
+        "x-ms-version": "2020-06-12"
+      },
+      "RequestBody": null,
+      "StatusCode": 201,
+      "ResponseHeaders": {
+        "Content-Length": "0",
+        "Date": "Fri, 19 Feb 2021 19:10:45 GMT",
+        "ETag": "\u00220x8D8D50A0F44AB19\u0022",
+        "Last-Modified": "Fri, 19 Feb 2021 19:10:45 GMT",
+        "Server": [
+          "Windows-Azure-Blob/1.0",
+          "Microsoft-HTTPAPI/2.0"
+        ],
+        "x-ms-client-request-id": "0a2871b9-7ae5-f9ec-03b2-f4d166fed81a",
+        "x-ms-lease-id": "7cb13ffa-1862-590a-74d3-92520fb8a556",
+        "x-ms-request-id": "2e66e8a2-201e-00a4-54f2-0676f9000000",
+        "x-ms-version": "2020-06-12"
+      },
+      "ResponseBody": []
+    },
+    {
+      "RequestUri": "https://seannse.blob.core.windows.net/test-filesystem-93c6be8b-8adc-da62-197a-c51bdcd92e2b/test-file-f9612732-7ecc-f0db-eda9-2b8445244911?comp=lease",
+      "RequestMethod": "PUT",
+      "RequestHeaders": {
+        "Accept": "application/xml",
+        "Authorization": "Sanitized",
+        "If-Modified-Since": "Thu, 18 Feb 2021 19:10:45 GMT",
+        "traceparent": "00-c5f873955d54654180ca0ada6f2d76f2-1270502b1765a949-00",
+        "User-Agent": [
+          "azsdk-net-Storage.Files.DataLake/12.7.0-alpha.20210219.1",
+          "(.NET 5.0.3; Microsoft Windows 10.0.19041)"
+        ],
+        "x-ms-client-request-id": "9d98a8f6-9a90-3771-f079-3465ec9a2659",
+        "x-ms-date": "Fri, 19 Feb 2021 19:10:46 GMT",
         "x-ms-lease-action": "renew",
-        "x-ms-lease-id": "46cb98f0-573c-475e-d054-2a3118801ef6",
+        "x-ms-lease-id": "7cb13ffa-1862-590a-74d3-92520fb8a556",
         "x-ms-return-client-request-id": "true",
         "x-ms-version": "2020-06-12"
       },
@@ -469,53 +298,33 @@
       "StatusCode": 200,
       "ResponseHeaders": {
         "Content-Length": "0",
-<<<<<<< HEAD
-        "Date": "Tue, 02 Feb 2021 21:39:47 GMT",
-        "ETag": "\u00220x8D8C7C31079755F\u0022",
-        "Last-Modified": "Tue, 02 Feb 2021 21:39:48 GMT",
-=======
-        "Date": "Wed, 17 Feb 2021 22:29:12 GMT",
-        "ETag": "\u00220x8D8D3937389A755\u0022",
-        "Last-Modified": "Wed, 17 Feb 2021 22:29:12 GMT",
->>>>>>> 1814567d
-        "Server": [
-          "Windows-Azure-Blob/1.0",
-          "Microsoft-HTTPAPI/2.0"
-        ],
-        "x-ms-client-request-id": "34bc9c4f-3291-b09f-f356-57a4de473dd5",
-        "x-ms-lease-id": "46cb98f0-573c-475e-d054-2a3118801ef6",
-<<<<<<< HEAD
-        "x-ms-request-id": "d448b2e9-801e-00ad-4eab-f9332a000000",
-=======
-        "x-ms-request-id": "c939d3ec-101e-005b-397c-054664000000",
->>>>>>> 1814567d
-        "x-ms-version": "2020-06-12"
-      },
-      "ResponseBody": []
-    },
-    {
-      "RequestUri": "https://seannse.blob.core.windows.net/test-filesystem-00753eac-95bd-4baa-22be-c12ba426c747?restype=container",
+        "Date": "Fri, 19 Feb 2021 19:10:45 GMT",
+        "ETag": "\u00220x8D8D50A0F44AB19\u0022",
+        "Last-Modified": "Fri, 19 Feb 2021 19:10:45 GMT",
+        "Server": [
+          "Windows-Azure-Blob/1.0",
+          "Microsoft-HTTPAPI/2.0"
+        ],
+        "x-ms-client-request-id": "9d98a8f6-9a90-3771-f079-3465ec9a2659",
+        "x-ms-lease-id": "7cb13ffa-1862-590a-74d3-92520fb8a556",
+        "x-ms-request-id": "2e66e972-201e-00a4-1cf2-0676f9000000",
+        "x-ms-version": "2020-06-12"
+      },
+      "ResponseBody": []
+    },
+    {
+      "RequestUri": "https://seannse.blob.core.windows.net/test-filesystem-93c6be8b-8adc-da62-197a-c51bdcd92e2b?restype=container",
       "RequestMethod": "DELETE",
       "RequestHeaders": {
         "Accept": "application/xml",
         "Authorization": "Sanitized",
-<<<<<<< HEAD
-        "traceparent": "00-f025c2246178964585244f0edd3d9e53-1cbf8bf65895fe4e-00",
-        "User-Agent": [
-          "azsdk-net-Storage.Files.DataLake/12.7.0-alpha.20210202.1",
-          "(.NET 5.0.2; Microsoft Windows 10.0.19042)"
-        ],
-        "x-ms-client-request-id": "4b59584a-115a-fbc0-c833-ce15f70ade5f",
-        "x-ms-date": "Tue, 02 Feb 2021 21:39:47 GMT",
-=======
-        "traceparent": "00-c9648ab6a5e9a140a7cb3ef019411c76-8abd6f08f0ddca4d-00",
-        "User-Agent": [
-          "azsdk-net-Storage.Files.DataLake/12.7.0-alpha.20210217.1",
-          "(.NET 5.0.3; Microsoft Windows 10.0.19042)"
-        ],
-        "x-ms-client-request-id": "4b59584a-115a-fbc0-c833-ce15f70ade5f",
-        "x-ms-date": "Wed, 17 Feb 2021 22:29:12 GMT",
->>>>>>> 1814567d
+        "traceparent": "00-cedfbfa0c5fad741998403a962fd8e1e-672e180957cc974f-00",
+        "User-Agent": [
+          "azsdk-net-Storage.Files.DataLake/12.7.0-alpha.20210219.1",
+          "(.NET 5.0.3; Microsoft Windows 10.0.19041)"
+        ],
+        "x-ms-client-request-id": "beda66c8-3a65-7b89-a0e4-e49054802d37",
+        "x-ms-date": "Fri, 19 Feb 2021 19:10:46 GMT",
         "x-ms-return-client-request-id": "true",
         "x-ms-version": "2020-06-12"
       },
@@ -523,217 +332,137 @@
       "StatusCode": 202,
       "ResponseHeaders": {
         "Content-Length": "0",
-<<<<<<< HEAD
-        "Date": "Tue, 02 Feb 2021 21:39:47 GMT",
-=======
-        "Date": "Wed, 17 Feb 2021 22:29:12 GMT",
->>>>>>> 1814567d
-        "Server": [
-          "Windows-Azure-Blob/1.0",
-          "Microsoft-HTTPAPI/2.0"
-        ],
-        "x-ms-client-request-id": "4b59584a-115a-fbc0-c833-ce15f70ade5f",
-<<<<<<< HEAD
-        "x-ms-request-id": "d448b33a-801e-00ad-19ab-f9332a000000",
-=======
-        "x-ms-request-id": "c939d426-101e-005b-6f7c-054664000000",
->>>>>>> 1814567d
-        "x-ms-version": "2020-06-12"
-      },
-      "ResponseBody": []
-    },
-    {
-      "RequestUri": "https://seannse.blob.core.windows.net/test-filesystem-64868568-c9b9-0b0a-7b96-0060eded7789?restype=container",
-      "RequestMethod": "PUT",
-      "RequestHeaders": {
-        "Accept": "application/xml",
-        "Authorization": "Sanitized",
-<<<<<<< HEAD
-        "traceparent": "00-c629474116bca246a75f8e5bfb664e7f-b72b326768b4af48-00",
-        "User-Agent": [
-          "azsdk-net-Storage.Files.DataLake/12.7.0-alpha.20210202.1",
-          "(.NET 5.0.2; Microsoft Windows 10.0.19042)"
+        "Date": "Fri, 19 Feb 2021 19:10:45 GMT",
+        "Server": [
+          "Windows-Azure-Blob/1.0",
+          "Microsoft-HTTPAPI/2.0"
+        ],
+        "x-ms-client-request-id": "beda66c8-3a65-7b89-a0e4-e49054802d37",
+        "x-ms-request-id": "2e66ea6a-201e-00a4-05f2-0676f9000000",
+        "x-ms-version": "2020-06-12"
+      },
+      "ResponseBody": []
+    },
+    {
+      "RequestUri": "https://seannse.blob.core.windows.net/test-filesystem-7ca1cbfd-8a3d-eec3-c767-118163b0e199?restype=container",
+      "RequestMethod": "PUT",
+      "RequestHeaders": {
+        "Accept": "application/xml",
+        "Authorization": "Sanitized",
+        "traceparent": "00-ca05aaf55e51244aae4fa34e7b5722e8-96d9cc5e5a42994f-00",
+        "User-Agent": [
+          "azsdk-net-Storage.Files.DataLake/12.7.0-alpha.20210219.1",
+          "(.NET 5.0.3; Microsoft Windows 10.0.19041)"
         ],
         "x-ms-blob-public-access": "container",
-        "x-ms-client-request-id": "b349e452-e0e3-80ca-4d4d-d0c3105f0ddb",
-        "x-ms-date": "Tue, 02 Feb 2021 21:39:47 GMT",
-=======
-        "traceparent": "00-a867dded5212b54586ace3f61be97338-b87adf10cdffc048-00",
-        "User-Agent": [
-          "azsdk-net-Storage.Files.DataLake/12.7.0-alpha.20210217.1",
-          "(.NET 5.0.3; Microsoft Windows 10.0.19042)"
-        ],
-        "x-ms-blob-public-access": "container",
-        "x-ms-client-request-id": "b349e452-e0e3-80ca-4d4d-d0c3105f0ddb",
-        "x-ms-date": "Wed, 17 Feb 2021 22:29:12 GMT",
->>>>>>> 1814567d
-        "x-ms-return-client-request-id": "true",
-        "x-ms-version": "2020-06-12"
-      },
-      "RequestBody": null,
-      "StatusCode": 201,
-      "ResponseHeaders": {
-        "Content-Length": "0",
-<<<<<<< HEAD
-        "Date": "Tue, 02 Feb 2021 21:39:48 GMT",
-        "ETag": "\u00220x8D8C7C310D2B9BC\u0022",
-        "Last-Modified": "Tue, 02 Feb 2021 21:39:48 GMT",
-=======
-        "Date": "Wed, 17 Feb 2021 22:29:12 GMT",
-        "ETag": "\u00220x8D8D39373EB1E37\u0022",
-        "Last-Modified": "Wed, 17 Feb 2021 22:29:13 GMT",
->>>>>>> 1814567d
-        "Server": [
-          "Windows-Azure-Blob/1.0",
-          "Microsoft-HTTPAPI/2.0"
-        ],
-        "x-ms-client-request-id": "b349e452-e0e3-80ca-4d4d-d0c3105f0ddb",
-<<<<<<< HEAD
-        "x-ms-request-id": "67b86740-601e-006e-4eab-f92a70000000",
-=======
-        "x-ms-request-id": "33ea2e84-201e-0040-6d7c-057867000000",
->>>>>>> 1814567d
-        "x-ms-version": "2020-06-12"
-      },
-      "ResponseBody": []
-    },
-    {
-      "RequestUri": "https://seannse.dfs.core.windows.net/test-filesystem-64868568-c9b9-0b0a-7b96-0060eded7789/test-file-250344bb-58b0-7671-0a60-d4fa074d966e?resource=file",
+        "x-ms-client-request-id": "89c3ffe1-bfb5-3e2c-a3ec-f6fd290718ef",
+        "x-ms-date": "Fri, 19 Feb 2021 19:10:46 GMT",
+        "x-ms-return-client-request-id": "true",
+        "x-ms-version": "2020-06-12"
+      },
+      "RequestBody": null,
+      "StatusCode": 201,
+      "ResponseHeaders": {
+        "Content-Length": "0",
+        "Date": "Fri, 19 Feb 2021 19:10:45 GMT",
+        "ETag": "\u00220x8D8D50A0F746551\u0022",
+        "Last-Modified": "Fri, 19 Feb 2021 19:10:45 GMT",
+        "Server": [
+          "Windows-Azure-Blob/1.0",
+          "Microsoft-HTTPAPI/2.0"
+        ],
+        "x-ms-client-request-id": "89c3ffe1-bfb5-3e2c-a3ec-f6fd290718ef",
+        "x-ms-request-id": "2e66eb4c-201e-00a4-60f2-0676f9000000",
+        "x-ms-version": "2020-06-12"
+      },
+      "ResponseBody": []
+    },
+    {
+      "RequestUri": "https://seannse.dfs.core.windows.net/test-filesystem-7ca1cbfd-8a3d-eec3-c767-118163b0e199/test-file-8a534b02-a7e4-9577-d8e7-c55ecbddca77?resource=file",
       "RequestMethod": "PUT",
       "RequestHeaders": {
         "Accept": "application/json",
         "Authorization": "Sanitized",
-<<<<<<< HEAD
-        "traceparent": "00-7833b95fe452344581a89a31efc3a83e-94721ca2baa7544d-00",
-        "User-Agent": [
-          "azsdk-net-Storage.Files.DataLake/12.7.0-alpha.20210202.1",
-          "(.NET 5.0.2; Microsoft Windows 10.0.19042)"
-        ],
-        "x-ms-client-request-id": "3001e7b1-0808-f979-72d2-a9820bd079ff",
-        "x-ms-date": "Tue, 02 Feb 2021 21:39:48 GMT",
-=======
-        "traceparent": "00-7c0dedd2b647e2459f37c64e31bded8a-341f3b7b8bee8a4c-00",
-        "User-Agent": [
-          "azsdk-net-Storage.Files.DataLake/12.7.0-alpha.20210217.1",
-          "(.NET 5.0.3; Microsoft Windows 10.0.19042)"
-        ],
-        "x-ms-client-request-id": "3001e7b1-0808-f979-72d2-a9820bd079ff",
-        "x-ms-date": "Wed, 17 Feb 2021 22:29:13 GMT",
->>>>>>> 1814567d
-        "x-ms-return-client-request-id": "true",
-        "x-ms-version": "2020-06-12"
-      },
-      "RequestBody": null,
-      "StatusCode": 201,
-      "ResponseHeaders": {
-        "Content-Length": "0",
-<<<<<<< HEAD
-        "Date": "Tue, 02 Feb 2021 21:39:48 GMT",
-        "ETag": "\u00220x8D8C7C3110F5AF3\u0022",
-        "Last-Modified": "Tue, 02 Feb 2021 21:39:49 GMT",
-=======
-        "Date": "Wed, 17 Feb 2021 22:29:13 GMT",
-        "ETag": "\u00220x8D8D3937425818F\u0022",
-        "Last-Modified": "Wed, 17 Feb 2021 22:29:13 GMT",
->>>>>>> 1814567d
+        "traceparent": "00-383e00ac81e90f47bccbbbe36d5e81a2-77ac62febf53c244-00",
+        "User-Agent": [
+          "azsdk-net-Storage.Files.DataLake/12.7.0-alpha.20210219.1",
+          "(.NET 5.0.3; Microsoft Windows 10.0.19041)"
+        ],
+        "x-ms-client-request-id": "d8e4cfc7-52fd-3a28-882e-b1cefacd73c6",
+        "x-ms-date": "Fri, 19 Feb 2021 19:10:46 GMT",
+        "x-ms-return-client-request-id": "true",
+        "x-ms-version": "2020-06-12"
+      },
+      "RequestBody": null,
+      "StatusCode": 201,
+      "ResponseHeaders": {
+        "Content-Length": "0",
+        "Date": "Fri, 19 Feb 2021 19:10:45 GMT",
+        "ETag": "\u00220x8D8D50A0F841BB2\u0022",
+        "Last-Modified": "Fri, 19 Feb 2021 19:10:45 GMT",
         "Server": [
           "Windows-Azure-HDFS/1.0",
           "Microsoft-HTTPAPI/2.0"
         ],
-        "x-ms-client-request-id": "3001e7b1-0808-f979-72d2-a9820bd079ff",
-<<<<<<< HEAD
-        "x-ms-request-id": "9488f888-401f-0056-6eab-f98eb0000000",
-=======
-        "x-ms-request-id": "ab2b376e-d01f-007b-3a7c-053dc3000000",
->>>>>>> 1814567d
-        "x-ms-version": "2020-06-12"
-      },
-      "ResponseBody": []
-    },
-    {
-      "RequestUri": "https://seannse.blob.core.windows.net/test-filesystem-64868568-c9b9-0b0a-7b96-0060eded7789/test-file-250344bb-58b0-7671-0a60-d4fa074d966e?comp=lease",
-      "RequestMethod": "PUT",
-      "RequestHeaders": {
-        "Accept": "application/xml",
-        "Authorization": "Sanitized",
-<<<<<<< HEAD
-        "traceparent": "00-e6b9482fd37c9b499065aca1bed31471-78aa44de8fb43b4c-00",
-        "User-Agent": [
-          "azsdk-net-Storage.Files.DataLake/12.7.0-alpha.20210202.1",
-          "(.NET 5.0.2; Microsoft Windows 10.0.19042)"
-        ],
-        "x-ms-client-request-id": "c0e83961-db5c-acdf-b109-9237eaa3daa1",
-        "x-ms-date": "Tue, 02 Feb 2021 21:39:48 GMT",
-=======
-        "traceparent": "00-6d262904170ccf4e83018ca032b63d3e-9e9bcc211968884d-00",
-        "User-Agent": [
-          "azsdk-net-Storage.Files.DataLake/12.7.0-alpha.20210217.1",
-          "(.NET 5.0.3; Microsoft Windows 10.0.19042)"
-        ],
-        "x-ms-client-request-id": "c0e83961-db5c-acdf-b109-9237eaa3daa1",
-        "x-ms-date": "Wed, 17 Feb 2021 22:29:13 GMT",
->>>>>>> 1814567d
+        "x-ms-client-request-id": "d8e4cfc7-52fd-3a28-882e-b1cefacd73c6",
+        "x-ms-request-id": "6f4b468e-e01f-004f-66f2-060e0b000000",
+        "x-ms-version": "2020-06-12"
+      },
+      "ResponseBody": []
+    },
+    {
+      "RequestUri": "https://seannse.blob.core.windows.net/test-filesystem-7ca1cbfd-8a3d-eec3-c767-118163b0e199/test-file-8a534b02-a7e4-9577-d8e7-c55ecbddca77?comp=lease",
+      "RequestMethod": "PUT",
+      "RequestHeaders": {
+        "Accept": "application/xml",
+        "Authorization": "Sanitized",
+        "traceparent": "00-217be6b7ee9b7448a2b2796c64901497-d59359a6f759cf41-00",
+        "User-Agent": [
+          "azsdk-net-Storage.Files.DataLake/12.7.0-alpha.20210219.1",
+          "(.NET 5.0.3; Microsoft Windows 10.0.19041)"
+        ],
+        "x-ms-client-request-id": "f1b01cea-6b82-1247-cc3a-712766a175e3",
+        "x-ms-date": "Fri, 19 Feb 2021 19:10:46 GMT",
         "x-ms-lease-action": "acquire",
         "x-ms-lease-duration": "15",
-        "x-ms-proposed-lease-id": "395b61b7-0451-f736-9ed1-1dd51fd15452",
-        "x-ms-return-client-request-id": "true",
-        "x-ms-version": "2020-06-12"
-      },
-      "RequestBody": null,
-      "StatusCode": 201,
-      "ResponseHeaders": {
-        "Content-Length": "0",
-<<<<<<< HEAD
-        "Date": "Tue, 02 Feb 2021 21:39:48 GMT",
-        "ETag": "\u00220x8D8C7C3110F5AF3\u0022",
-        "Last-Modified": "Tue, 02 Feb 2021 21:39:49 GMT",
-=======
-        "Date": "Wed, 17 Feb 2021 22:29:13 GMT",
-        "ETag": "\u00220x8D8D3937425818F\u0022",
-        "Last-Modified": "Wed, 17 Feb 2021 22:29:13 GMT",
->>>>>>> 1814567d
-        "Server": [
-          "Windows-Azure-Blob/1.0",
-          "Microsoft-HTTPAPI/2.0"
-        ],
-        "x-ms-client-request-id": "c0e83961-db5c-acdf-b109-9237eaa3daa1",
-        "x-ms-lease-id": "395b61b7-0451-f736-9ed1-1dd51fd15452",
-<<<<<<< HEAD
-        "x-ms-request-id": "67b867e9-601e-006e-5dab-f92a70000000",
-=======
-        "x-ms-request-id": "33ea30d3-201e-0040-197c-057867000000",
->>>>>>> 1814567d
-        "x-ms-version": "2020-06-12"
-      },
-      "ResponseBody": []
-    },
-    {
-      "RequestUri": "https://seannse.blob.core.windows.net/test-filesystem-64868568-c9b9-0b0a-7b96-0060eded7789/test-file-250344bb-58b0-7671-0a60-d4fa074d966e?comp=lease",
-      "RequestMethod": "PUT",
-      "RequestHeaders": {
-        "Accept": "application/xml",
-        "Authorization": "Sanitized",
-<<<<<<< HEAD
-        "If-Unmodified-Since": "Wed, 03 Feb 2021 21:39:45 GMT",
-        "traceparent": "00-adc911ecfa4d3d4b82fdce8cfd064416-fa2daaa96be65e4b-00",
-        "User-Agent": [
-          "azsdk-net-Storage.Files.DataLake/12.7.0-alpha.20210202.1",
-          "(.NET 5.0.2; Microsoft Windows 10.0.19042)"
-        ],
-        "x-ms-client-request-id": "e574e6ab-94e8-6ff6-c49c-6e42d32e75b9",
-        "x-ms-date": "Tue, 02 Feb 2021 21:39:48 GMT",
-=======
-        "If-Unmodified-Since": "Thu, 18 Feb 2021 22:29:11 GMT",
-        "traceparent": "00-8fa0683faac43e49a8c5ffbd3887b237-832f5d1affa13c41-00",
-        "User-Agent": [
-          "azsdk-net-Storage.Files.DataLake/12.7.0-alpha.20210217.1",
-          "(.NET 5.0.3; Microsoft Windows 10.0.19042)"
-        ],
-        "x-ms-client-request-id": "e574e6ab-94e8-6ff6-c49c-6e42d32e75b9",
-        "x-ms-date": "Wed, 17 Feb 2021 22:29:13 GMT",
->>>>>>> 1814567d
+        "x-ms-proposed-lease-id": "24737f22-b567-aa02-67d5-ec86c4a423e2",
+        "x-ms-return-client-request-id": "true",
+        "x-ms-version": "2020-06-12"
+      },
+      "RequestBody": null,
+      "StatusCode": 201,
+      "ResponseHeaders": {
+        "Content-Length": "0",
+        "Date": "Fri, 19 Feb 2021 19:10:45 GMT",
+        "ETag": "\u00220x8D8D50A0F841BB2\u0022",
+        "Last-Modified": "Fri, 19 Feb 2021 19:10:45 GMT",
+        "Server": [
+          "Windows-Azure-Blob/1.0",
+          "Microsoft-HTTPAPI/2.0"
+        ],
+        "x-ms-client-request-id": "f1b01cea-6b82-1247-cc3a-712766a175e3",
+        "x-ms-lease-id": "24737f22-b567-aa02-67d5-ec86c4a423e2",
+        "x-ms-request-id": "2e66ed09-201e-00a4-02f2-0676f9000000",
+        "x-ms-version": "2020-06-12"
+      },
+      "ResponseBody": []
+    },
+    {
+      "RequestUri": "https://seannse.blob.core.windows.net/test-filesystem-7ca1cbfd-8a3d-eec3-c767-118163b0e199/test-file-8a534b02-a7e4-9577-d8e7-c55ecbddca77?comp=lease",
+      "RequestMethod": "PUT",
+      "RequestHeaders": {
+        "Accept": "application/xml",
+        "Authorization": "Sanitized",
+        "If-Unmodified-Since": "Sat, 20 Feb 2021 19:10:45 GMT",
+        "traceparent": "00-f5d935df88493b42ae3055eb5d384a36-bbabe639d4a59a4d-00",
+        "User-Agent": [
+          "azsdk-net-Storage.Files.DataLake/12.7.0-alpha.20210219.1",
+          "(.NET 5.0.3; Microsoft Windows 10.0.19041)"
+        ],
+        "x-ms-client-request-id": "a79b1c52-32f3-eb5f-ce84-2fbe7f51d13b",
+        "x-ms-date": "Fri, 19 Feb 2021 19:10:46 GMT",
         "x-ms-lease-action": "renew",
-        "x-ms-lease-id": "395b61b7-0451-f736-9ed1-1dd51fd15452",
+        "x-ms-lease-id": "24737f22-b567-aa02-67d5-ec86c4a423e2",
         "x-ms-return-client-request-id": "true",
         "x-ms-version": "2020-06-12"
       },
@@ -741,53 +470,33 @@
       "StatusCode": 200,
       "ResponseHeaders": {
         "Content-Length": "0",
-<<<<<<< HEAD
-        "Date": "Tue, 02 Feb 2021 21:39:48 GMT",
-        "ETag": "\u00220x8D8C7C3110F5AF3\u0022",
-        "Last-Modified": "Tue, 02 Feb 2021 21:39:49 GMT",
-=======
-        "Date": "Wed, 17 Feb 2021 22:29:13 GMT",
-        "ETag": "\u00220x8D8D3937425818F\u0022",
-        "Last-Modified": "Wed, 17 Feb 2021 22:29:13 GMT",
->>>>>>> 1814567d
-        "Server": [
-          "Windows-Azure-Blob/1.0",
-          "Microsoft-HTTPAPI/2.0"
-        ],
-        "x-ms-client-request-id": "e574e6ab-94e8-6ff6-c49c-6e42d32e75b9",
-        "x-ms-lease-id": "395b61b7-0451-f736-9ed1-1dd51fd15452",
-<<<<<<< HEAD
-        "x-ms-request-id": "67b8680c-601e-006e-7cab-f92a70000000",
-=======
-        "x-ms-request-id": "33ea3132-201e-0040-707c-057867000000",
->>>>>>> 1814567d
-        "x-ms-version": "2020-06-12"
-      },
-      "ResponseBody": []
-    },
-    {
-      "RequestUri": "https://seannse.blob.core.windows.net/test-filesystem-64868568-c9b9-0b0a-7b96-0060eded7789?restype=container",
+        "Date": "Fri, 19 Feb 2021 19:10:45 GMT",
+        "ETag": "\u00220x8D8D50A0F841BB2\u0022",
+        "Last-Modified": "Fri, 19 Feb 2021 19:10:45 GMT",
+        "Server": [
+          "Windows-Azure-Blob/1.0",
+          "Microsoft-HTTPAPI/2.0"
+        ],
+        "x-ms-client-request-id": "a79b1c52-32f3-eb5f-ce84-2fbe7f51d13b",
+        "x-ms-lease-id": "24737f22-b567-aa02-67d5-ec86c4a423e2",
+        "x-ms-request-id": "2e66edff-201e-00a4-69f2-0676f9000000",
+        "x-ms-version": "2020-06-12"
+      },
+      "ResponseBody": []
+    },
+    {
+      "RequestUri": "https://seannse.blob.core.windows.net/test-filesystem-7ca1cbfd-8a3d-eec3-c767-118163b0e199?restype=container",
       "RequestMethod": "DELETE",
       "RequestHeaders": {
         "Accept": "application/xml",
         "Authorization": "Sanitized",
-<<<<<<< HEAD
-        "traceparent": "00-f4dd195aa4e22747ad5731e3d4922512-8008397f82dda248-00",
-        "User-Agent": [
-          "azsdk-net-Storage.Files.DataLake/12.7.0-alpha.20210202.1",
-          "(.NET 5.0.2; Microsoft Windows 10.0.19042)"
-        ],
-        "x-ms-client-request-id": "038b162d-f42f-e9b9-60c8-a3eaea707ecc",
-        "x-ms-date": "Tue, 02 Feb 2021 21:39:48 GMT",
-=======
-        "traceparent": "00-ee96c935e15f654aa361f874836beff7-c9240db6d4bdfa4d-00",
-        "User-Agent": [
-          "azsdk-net-Storage.Files.DataLake/12.7.0-alpha.20210217.1",
-          "(.NET 5.0.3; Microsoft Windows 10.0.19042)"
-        ],
-        "x-ms-client-request-id": "038b162d-f42f-e9b9-60c8-a3eaea707ecc",
-        "x-ms-date": "Wed, 17 Feb 2021 22:29:13 GMT",
->>>>>>> 1814567d
+        "traceparent": "00-1d042ef3aaf64e4998b8692067bbca06-f8743781c6c3064a-00",
+        "User-Agent": [
+          "azsdk-net-Storage.Files.DataLake/12.7.0-alpha.20210219.1",
+          "(.NET 5.0.3; Microsoft Windows 10.0.19041)"
+        ],
+        "x-ms-client-request-id": "4ad51e36-cd05-d8f0-708b-15b2470fb1b3",
+        "x-ms-date": "Fri, 19 Feb 2021 19:10:46 GMT",
         "x-ms-return-client-request-id": "true",
         "x-ms-version": "2020-06-12"
       },
@@ -795,153 +504,96 @@
       "StatusCode": 202,
       "ResponseHeaders": {
         "Content-Length": "0",
-<<<<<<< HEAD
-        "Date": "Tue, 02 Feb 2021 21:39:48 GMT",
-=======
-        "Date": "Wed, 17 Feb 2021 22:29:13 GMT",
->>>>>>> 1814567d
-        "Server": [
-          "Windows-Azure-Blob/1.0",
-          "Microsoft-HTTPAPI/2.0"
-        ],
-        "x-ms-client-request-id": "038b162d-f42f-e9b9-60c8-a3eaea707ecc",
-<<<<<<< HEAD
-        "x-ms-request-id": "67b86827-601e-006e-14ab-f92a70000000",
-=======
-        "x-ms-request-id": "33ea3196-201e-0040-4f7c-057867000000",
->>>>>>> 1814567d
-        "x-ms-version": "2020-06-12"
-      },
-      "ResponseBody": []
-    },
-    {
-      "RequestUri": "https://seannse.blob.core.windows.net/test-filesystem-78022385-1710-ee90-366d-5f51d0947022?restype=container",
-      "RequestMethod": "PUT",
-      "RequestHeaders": {
-        "Accept": "application/xml",
-        "Authorization": "Sanitized",
-<<<<<<< HEAD
-        "traceparent": "00-3c48d352b4599f4ab3a09bebff7f7372-4b88bc6d4570054e-00",
-        "User-Agent": [
-          "azsdk-net-Storage.Files.DataLake/12.7.0-alpha.20210202.1",
-          "(.NET 5.0.2; Microsoft Windows 10.0.19042)"
+        "Date": "Fri, 19 Feb 2021 19:10:46 GMT",
+        "Server": [
+          "Windows-Azure-Blob/1.0",
+          "Microsoft-HTTPAPI/2.0"
+        ],
+        "x-ms-client-request-id": "4ad51e36-cd05-d8f0-708b-15b2470fb1b3",
+        "x-ms-request-id": "2e66eee6-201e-00a4-46f2-0676f9000000",
+        "x-ms-version": "2020-06-12"
+      },
+      "ResponseBody": []
+    },
+    {
+      "RequestUri": "https://seannse.blob.core.windows.net/test-filesystem-e2110b6a-2d8f-b3b4-8328-58734617c689?restype=container",
+      "RequestMethod": "PUT",
+      "RequestHeaders": {
+        "Accept": "application/xml",
+        "Authorization": "Sanitized",
+        "traceparent": "00-9e5d50451558b548a72e4b3168d7b7a5-067ef73e0279cc4f-00",
+        "User-Agent": [
+          "azsdk-net-Storage.Files.DataLake/12.7.0-alpha.20210219.1",
+          "(.NET 5.0.3; Microsoft Windows 10.0.19041)"
         ],
         "x-ms-blob-public-access": "container",
-        "x-ms-client-request-id": "dbdcf718-c69f-153c-869d-cdc1956718cb",
-        "x-ms-date": "Tue, 02 Feb 2021 21:39:48 GMT",
-=======
-        "traceparent": "00-d5764429399c9d40a092482157b78a3f-bb10e0f091dbc149-00",
-        "User-Agent": [
-          "azsdk-net-Storage.Files.DataLake/12.7.0-alpha.20210217.1",
-          "(.NET 5.0.3; Microsoft Windows 10.0.19042)"
-        ],
-        "x-ms-blob-public-access": "container",
-        "x-ms-client-request-id": "dbdcf718-c69f-153c-869d-cdc1956718cb",
-        "x-ms-date": "Wed, 17 Feb 2021 22:29:13 GMT",
->>>>>>> 1814567d
-        "x-ms-return-client-request-id": "true",
-        "x-ms-version": "2020-06-12"
-      },
-      "RequestBody": null,
-      "StatusCode": 201,
-      "ResponseHeaders": {
-        "Content-Length": "0",
-<<<<<<< HEAD
-        "Date": "Tue, 02 Feb 2021 21:39:49 GMT",
-        "ETag": "\u00220x8D8C7C3116D8E3E\u0022",
-        "Last-Modified": "Tue, 02 Feb 2021 21:39:49 GMT",
-=======
-        "Date": "Wed, 17 Feb 2021 22:29:13 GMT",
-        "ETag": "\u00220x8D8D393747BE4CD\u0022",
-        "Last-Modified": "Wed, 17 Feb 2021 22:29:14 GMT",
->>>>>>> 1814567d
-        "Server": [
-          "Windows-Azure-Blob/1.0",
-          "Microsoft-HTTPAPI/2.0"
-        ],
-        "x-ms-client-request-id": "dbdcf718-c69f-153c-869d-cdc1956718cb",
-<<<<<<< HEAD
-        "x-ms-request-id": "e361bf08-301e-00b8-71ab-f92499000000",
-=======
-        "x-ms-request-id": "f27d5cd7-001e-009c-457c-05d239000000",
->>>>>>> 1814567d
-        "x-ms-version": "2020-06-12"
-      },
-      "ResponseBody": []
-    },
-    {
-      "RequestUri": "https://seannse.dfs.core.windows.net/test-filesystem-78022385-1710-ee90-366d-5f51d0947022/test-file-c88c8057-c15b-1329-98bd-3ba5b36dd36f?resource=file",
+        "x-ms-client-request-id": "19dd37ce-5533-09f8-6a21-c7dd757c9158",
+        "x-ms-date": "Fri, 19 Feb 2021 19:10:46 GMT",
+        "x-ms-return-client-request-id": "true",
+        "x-ms-version": "2020-06-12"
+      },
+      "RequestBody": null,
+      "StatusCode": 201,
+      "ResponseHeaders": {
+        "Content-Length": "0",
+        "Date": "Fri, 19 Feb 2021 19:10:46 GMT",
+        "ETag": "\u00220x8D8D50A0FB3280B\u0022",
+        "Last-Modified": "Fri, 19 Feb 2021 19:10:46 GMT",
+        "Server": [
+          "Windows-Azure-Blob/1.0",
+          "Microsoft-HTTPAPI/2.0"
+        ],
+        "x-ms-client-request-id": "19dd37ce-5533-09f8-6a21-c7dd757c9158",
+        "x-ms-request-id": "2e66efc4-201e-00a4-16f2-0676f9000000",
+        "x-ms-version": "2020-06-12"
+      },
+      "ResponseBody": []
+    },
+    {
+      "RequestUri": "https://seannse.dfs.core.windows.net/test-filesystem-e2110b6a-2d8f-b3b4-8328-58734617c689/test-file-9f658bc5-5087-e337-d5ef-dbb3c6a1299c?resource=file",
       "RequestMethod": "PUT",
       "RequestHeaders": {
         "Accept": "application/json",
         "Authorization": "Sanitized",
-<<<<<<< HEAD
-        "traceparent": "00-363f02b94137d44faacddfbd94c02c65-161546b63d00cc43-00",
-        "User-Agent": [
-          "azsdk-net-Storage.Files.DataLake/12.7.0-alpha.20210202.1",
-          "(.NET 5.0.2; Microsoft Windows 10.0.19042)"
-        ],
-        "x-ms-client-request-id": "99cb9852-5439-56ba-cec8-42e28b966219",
-        "x-ms-date": "Tue, 02 Feb 2021 21:39:49 GMT",
-=======
-        "traceparent": "00-8cb08244bfbcde4f94dcbf01635b8079-82b7c5074727fd42-00",
-        "User-Agent": [
-          "azsdk-net-Storage.Files.DataLake/12.7.0-alpha.20210217.1",
-          "(.NET 5.0.3; Microsoft Windows 10.0.19042)"
-        ],
-        "x-ms-client-request-id": "99cb9852-5439-56ba-cec8-42e28b966219",
-        "x-ms-date": "Wed, 17 Feb 2021 22:29:14 GMT",
->>>>>>> 1814567d
-        "x-ms-return-client-request-id": "true",
-        "x-ms-version": "2020-06-12"
-      },
-      "RequestBody": null,
-      "StatusCode": 201,
-      "ResponseHeaders": {
-        "Content-Length": "0",
-<<<<<<< HEAD
-        "Date": "Tue, 02 Feb 2021 21:39:49 GMT",
-        "ETag": "\u00220x8D8C7C311A9D19B\u0022",
-        "Last-Modified": "Tue, 02 Feb 2021 21:39:50 GMT",
-=======
-        "Date": "Wed, 17 Feb 2021 22:29:14 GMT",
-        "ETag": "\u00220x8D8D39374B45E5A\u0022",
-        "Last-Modified": "Wed, 17 Feb 2021 22:29:14 GMT",
->>>>>>> 1814567d
+        "traceparent": "00-fb9bae917167f243ba509a7c9195f95e-9a6f77e3a1ab0547-00",
+        "User-Agent": [
+          "azsdk-net-Storage.Files.DataLake/12.7.0-alpha.20210219.1",
+          "(.NET 5.0.3; Microsoft Windows 10.0.19041)"
+        ],
+        "x-ms-client-request-id": "fe4d0e4a-8c80-7eb8-00f9-43437a4542c8",
+        "x-ms-date": "Fri, 19 Feb 2021 19:10:47 GMT",
+        "x-ms-return-client-request-id": "true",
+        "x-ms-version": "2020-06-12"
+      },
+      "RequestBody": null,
+      "StatusCode": 201,
+      "ResponseHeaders": {
+        "Content-Length": "0",
+        "Date": "Fri, 19 Feb 2021 19:10:45 GMT",
+        "ETag": "\u00220x8D8D50A0FC360BA\u0022",
+        "Last-Modified": "Fri, 19 Feb 2021 19:10:46 GMT",
         "Server": [
           "Windows-Azure-HDFS/1.0",
           "Microsoft-HTTPAPI/2.0"
         ],
-        "x-ms-client-request-id": "99cb9852-5439-56ba-cec8-42e28b966219",
-<<<<<<< HEAD
-        "x-ms-request-id": "38bd2985-c01f-0083-0fab-f9613d000000",
-=======
-        "x-ms-request-id": "1775682e-701f-002f-117c-057294000000",
->>>>>>> 1814567d
-        "x-ms-version": "2020-06-12"
-      },
-      "ResponseBody": []
-    },
-    {
-      "RequestUri": "https://seannse.blob.core.windows.net/test-filesystem-78022385-1710-ee90-366d-5f51d0947022/test-file-c88c8057-c15b-1329-98bd-3ba5b36dd36f",
+        "x-ms-client-request-id": "fe4d0e4a-8c80-7eb8-00f9-43437a4542c8",
+        "x-ms-request-id": "6f4b46fb-e01f-004f-53f2-060e0b000000",
+        "x-ms-version": "2020-06-12"
+      },
+      "ResponseBody": []
+    },
+    {
+      "RequestUri": "https://seannse.blob.core.windows.net/test-filesystem-e2110b6a-2d8f-b3b4-8328-58734617c689/test-file-9f658bc5-5087-e337-d5ef-dbb3c6a1299c",
       "RequestMethod": "HEAD",
       "RequestHeaders": {
         "Accept": "application/xml",
         "Authorization": "Sanitized",
         "User-Agent": [
-<<<<<<< HEAD
-          "azsdk-net-Storage.Files.DataLake/12.7.0-alpha.20210202.1",
-          "(.NET 5.0.2; Microsoft Windows 10.0.19042)"
-        ],
-        "x-ms-client-request-id": "463c1d9e-6457-12a7-8509-9b43725fcbaa",
-        "x-ms-date": "Tue, 02 Feb 2021 21:39:49 GMT",
-=======
-          "azsdk-net-Storage.Files.DataLake/12.7.0-alpha.20210217.1",
-          "(.NET 5.0.3; Microsoft Windows 10.0.19042)"
-        ],
-        "x-ms-client-request-id": "463c1d9e-6457-12a7-8509-9b43725fcbaa",
-        "x-ms-date": "Wed, 17 Feb 2021 22:29:14 GMT",
->>>>>>> 1814567d
+          "azsdk-net-Storage.Files.DataLake/12.7.0-alpha.20210219.1",
+          "(.NET 5.0.3; Microsoft Windows 10.0.19041)"
+        ],
+        "x-ms-client-request-id": "93622e3b-5075-c6b3-f035-c9119baf2524",
+        "x-ms-date": "Fri, 19 Feb 2021 19:10:47 GMT",
         "x-ms-return-client-request-id": "true",
         "x-ms-version": "2020-06-12"
       },
@@ -951,15 +603,9 @@
         "Accept-Ranges": "bytes",
         "Content-Length": "0",
         "Content-Type": "application/octet-stream",
-<<<<<<< HEAD
-        "Date": "Tue, 02 Feb 2021 21:39:49 GMT",
-        "ETag": "\u00220x8D8C7C311A9D19B\u0022",
-        "Last-Modified": "Tue, 02 Feb 2021 21:39:50 GMT",
-=======
-        "Date": "Wed, 17 Feb 2021 22:29:13 GMT",
-        "ETag": "\u00220x8D8D39374B45E5A\u0022",
-        "Last-Modified": "Wed, 17 Feb 2021 22:29:14 GMT",
->>>>>>> 1814567d
+        "Date": "Fri, 19 Feb 2021 19:10:46 GMT",
+        "ETag": "\u00220x8D8D50A0FC360BA\u0022",
+        "Last-Modified": "Fri, 19 Feb 2021 19:10:46 GMT",
         "Server": [
           "Windows-Azure-Blob/1.0",
           "Microsoft-HTTPAPI/2.0"
@@ -967,111 +613,72 @@
         "x-ms-access-tier": "Hot",
         "x-ms-access-tier-inferred": "true",
         "x-ms-blob-type": "BlockBlob",
-        "x-ms-client-request-id": "463c1d9e-6457-12a7-8509-9b43725fcbaa",
-<<<<<<< HEAD
-        "x-ms-creation-time": "Tue, 02 Feb 2021 21:39:50 GMT",
-=======
-        "x-ms-creation-time": "Wed, 17 Feb 2021 22:29:14 GMT",
->>>>>>> 1814567d
+        "x-ms-client-request-id": "93622e3b-5075-c6b3-f035-c9119baf2524",
+        "x-ms-creation-time": "Fri, 19 Feb 2021 19:10:46 GMT",
         "x-ms-group": "$superuser",
         "x-ms-lease-state": "available",
         "x-ms-lease-status": "unlocked",
         "x-ms-owner": "$superuser",
         "x-ms-permissions": "rw-r-----",
-<<<<<<< HEAD
-        "x-ms-request-id": "e361c225-301e-00b8-24ab-f92499000000",
-=======
-        "x-ms-request-id": "f27d5ea3-001e-009c-697c-05d239000000",
->>>>>>> 1814567d
+        "x-ms-request-id": "2e66f19e-201e-00a4-50f2-0676f9000000",
         "x-ms-server-encrypted": "true",
         "x-ms-version": "2020-06-12"
       },
       "ResponseBody": []
     },
     {
-      "RequestUri": "https://seannse.blob.core.windows.net/test-filesystem-78022385-1710-ee90-366d-5f51d0947022/test-file-c88c8057-c15b-1329-98bd-3ba5b36dd36f?comp=lease",
-      "RequestMethod": "PUT",
-      "RequestHeaders": {
-        "Accept": "application/xml",
-        "Authorization": "Sanitized",
-<<<<<<< HEAD
-        "traceparent": "00-4d8771a98d7c85479b65f908e5fca4df-d6d4cc281cb25f4e-00",
-        "User-Agent": [
-          "azsdk-net-Storage.Files.DataLake/12.7.0-alpha.20210202.1",
-          "(.NET 5.0.2; Microsoft Windows 10.0.19042)"
-        ],
-        "x-ms-client-request-id": "6dbc92ea-28e6-a979-bf40-95989ef28930",
-        "x-ms-date": "Tue, 02 Feb 2021 21:39:49 GMT",
-=======
-        "traceparent": "00-0079c9221794a745a20aaa22e1dab967-ecbf1f1411082b4e-00",
-        "User-Agent": [
-          "azsdk-net-Storage.Files.DataLake/12.7.0-alpha.20210217.1",
-          "(.NET 5.0.3; Microsoft Windows 10.0.19042)"
-        ],
-        "x-ms-client-request-id": "6dbc92ea-28e6-a979-bf40-95989ef28930",
-        "x-ms-date": "Wed, 17 Feb 2021 22:29:14 GMT",
->>>>>>> 1814567d
+      "RequestUri": "https://seannse.blob.core.windows.net/test-filesystem-e2110b6a-2d8f-b3b4-8328-58734617c689/test-file-9f658bc5-5087-e337-d5ef-dbb3c6a1299c?comp=lease",
+      "RequestMethod": "PUT",
+      "RequestHeaders": {
+        "Accept": "application/xml",
+        "Authorization": "Sanitized",
+        "traceparent": "00-29c35f641d00a24d9aecef80ed7adf3f-a6ebca38cb763d4d-00",
+        "User-Agent": [
+          "azsdk-net-Storage.Files.DataLake/12.7.0-alpha.20210219.1",
+          "(.NET 5.0.3; Microsoft Windows 10.0.19041)"
+        ],
+        "x-ms-client-request-id": "2acd88f2-9179-f209-9ca1-c71e6209d3b0",
+        "x-ms-date": "Fri, 19 Feb 2021 19:10:47 GMT",
         "x-ms-lease-action": "acquire",
         "x-ms-lease-duration": "15",
-        "x-ms-proposed-lease-id": "4b715dc9-3f2d-c213-fef5-e25b8b236fd0",
-        "x-ms-return-client-request-id": "true",
-        "x-ms-version": "2020-06-12"
-      },
-      "RequestBody": null,
-      "StatusCode": 201,
-      "ResponseHeaders": {
-        "Content-Length": "0",
-<<<<<<< HEAD
-        "Date": "Tue, 02 Feb 2021 21:39:49 GMT",
-        "ETag": "\u00220x8D8C7C311A9D19B\u0022",
-        "Last-Modified": "Tue, 02 Feb 2021 21:39:50 GMT",
-=======
-        "Date": "Wed, 17 Feb 2021 22:29:14 GMT",
-        "ETag": "\u00220x8D8D39374B45E5A\u0022",
-        "Last-Modified": "Wed, 17 Feb 2021 22:29:14 GMT",
->>>>>>> 1814567d
-        "Server": [
-          "Windows-Azure-Blob/1.0",
-          "Microsoft-HTTPAPI/2.0"
-        ],
-        "x-ms-client-request-id": "6dbc92ea-28e6-a979-bf40-95989ef28930",
-        "x-ms-lease-id": "4b715dc9-3f2d-c213-fef5-e25b8b236fd0",
-<<<<<<< HEAD
-        "x-ms-request-id": "e361c298-301e-00b8-0bab-f92499000000",
-=======
-        "x-ms-request-id": "f27d5efd-001e-009c-397c-05d239000000",
->>>>>>> 1814567d
-        "x-ms-version": "2020-06-12"
-      },
-      "ResponseBody": []
-    },
-    {
-      "RequestUri": "https://seannse.blob.core.windows.net/test-filesystem-78022385-1710-ee90-366d-5f51d0947022/test-file-c88c8057-c15b-1329-98bd-3ba5b36dd36f?comp=lease",
-      "RequestMethod": "PUT",
-      "RequestHeaders": {
-        "Accept": "application/xml",
-        "Authorization": "Sanitized",
-<<<<<<< HEAD
-        "If-Match": "\u00220x8D8C7C311A9D19B\u0022",
-        "traceparent": "00-bdf7bcde8f4a7843929859fc7c832eda-b74ea7d31c4d3146-00",
-        "User-Agent": [
-          "azsdk-net-Storage.Files.DataLake/12.7.0-alpha.20210202.1",
-          "(.NET 5.0.2; Microsoft Windows 10.0.19042)"
-        ],
-        "x-ms-client-request-id": "df593d99-5da2-30c3-f92a-6402b2dff134",
-        "x-ms-date": "Tue, 02 Feb 2021 21:39:49 GMT",
-=======
-        "If-Match": "0x8D8D39374B45E5A",
-        "traceparent": "00-0056143eba34324da624261777a4ceee-77d62f1c1463b24b-00",
-        "User-Agent": [
-          "azsdk-net-Storage.Files.DataLake/12.7.0-alpha.20210217.1",
-          "(.NET 5.0.3; Microsoft Windows 10.0.19042)"
-        ],
-        "x-ms-client-request-id": "df593d99-5da2-30c3-f92a-6402b2dff134",
-        "x-ms-date": "Wed, 17 Feb 2021 22:29:14 GMT",
->>>>>>> 1814567d
+        "x-ms-proposed-lease-id": "5ce22bf8-83d6-171d-356f-f10959dc257e",
+        "x-ms-return-client-request-id": "true",
+        "x-ms-version": "2020-06-12"
+      },
+      "RequestBody": null,
+      "StatusCode": 201,
+      "ResponseHeaders": {
+        "Content-Length": "0",
+        "Date": "Fri, 19 Feb 2021 19:10:46 GMT",
+        "ETag": "\u00220x8D8D50A0FC360BA\u0022",
+        "Last-Modified": "Fri, 19 Feb 2021 19:10:46 GMT",
+        "Server": [
+          "Windows-Azure-Blob/1.0",
+          "Microsoft-HTTPAPI/2.0"
+        ],
+        "x-ms-client-request-id": "2acd88f2-9179-f209-9ca1-c71e6209d3b0",
+        "x-ms-lease-id": "5ce22bf8-83d6-171d-356f-f10959dc257e",
+        "x-ms-request-id": "2e66f291-201e-00a4-35f2-0676f9000000",
+        "x-ms-version": "2020-06-12"
+      },
+      "ResponseBody": []
+    },
+    {
+      "RequestUri": "https://seannse.blob.core.windows.net/test-filesystem-e2110b6a-2d8f-b3b4-8328-58734617c689/test-file-9f658bc5-5087-e337-d5ef-dbb3c6a1299c?comp=lease",
+      "RequestMethod": "PUT",
+      "RequestHeaders": {
+        "Accept": "application/xml",
+        "Authorization": "Sanitized",
+        "If-Match": "0x8D8D50A0FC360BA",
+        "traceparent": "00-0ba414637d202a4cb3fd60071b0f5b5b-1e36b9d41be5dc48-00",
+        "User-Agent": [
+          "azsdk-net-Storage.Files.DataLake/12.7.0-alpha.20210219.1",
+          "(.NET 5.0.3; Microsoft Windows 10.0.19041)"
+        ],
+        "x-ms-client-request-id": "131fa687-fae1-42aa-bb0e-8c3bc2566a06",
+        "x-ms-date": "Fri, 19 Feb 2021 19:10:47 GMT",
         "x-ms-lease-action": "renew",
-        "x-ms-lease-id": "4b715dc9-3f2d-c213-fef5-e25b8b236fd0",
+        "x-ms-lease-id": "5ce22bf8-83d6-171d-356f-f10959dc257e",
         "x-ms-return-client-request-id": "true",
         "x-ms-version": "2020-06-12"
       },
@@ -1079,53 +686,33 @@
       "StatusCode": 200,
       "ResponseHeaders": {
         "Content-Length": "0",
-<<<<<<< HEAD
-        "Date": "Tue, 02 Feb 2021 21:39:49 GMT",
-        "ETag": "\u00220x8D8C7C311A9D19B\u0022",
-        "Last-Modified": "Tue, 02 Feb 2021 21:39:50 GMT",
-=======
-        "Date": "Wed, 17 Feb 2021 22:29:14 GMT",
-        "ETag": "\u00220x8D8D39374B45E5A\u0022",
-        "Last-Modified": "Wed, 17 Feb 2021 22:29:14 GMT",
->>>>>>> 1814567d
-        "Server": [
-          "Windows-Azure-Blob/1.0",
-          "Microsoft-HTTPAPI/2.0"
-        ],
-        "x-ms-client-request-id": "df593d99-5da2-30c3-f92a-6402b2dff134",
-        "x-ms-lease-id": "4b715dc9-3f2d-c213-fef5-e25b8b236fd0",
-<<<<<<< HEAD
-        "x-ms-request-id": "e361c311-301e-00b8-7aab-f92499000000",
-=======
-        "x-ms-request-id": "f27d5f75-001e-009c-297c-05d239000000",
->>>>>>> 1814567d
-        "x-ms-version": "2020-06-12"
-      },
-      "ResponseBody": []
-    },
-    {
-      "RequestUri": "https://seannse.blob.core.windows.net/test-filesystem-78022385-1710-ee90-366d-5f51d0947022?restype=container",
+        "Date": "Fri, 19 Feb 2021 19:10:46 GMT",
+        "ETag": "\u00220x8D8D50A0FC360BA\u0022",
+        "Last-Modified": "Fri, 19 Feb 2021 19:10:46 GMT",
+        "Server": [
+          "Windows-Azure-Blob/1.0",
+          "Microsoft-HTTPAPI/2.0"
+        ],
+        "x-ms-client-request-id": "131fa687-fae1-42aa-bb0e-8c3bc2566a06",
+        "x-ms-lease-id": "5ce22bf8-83d6-171d-356f-f10959dc257e",
+        "x-ms-request-id": "2e66f349-201e-00a4-61f2-0676f9000000",
+        "x-ms-version": "2020-06-12"
+      },
+      "ResponseBody": []
+    },
+    {
+      "RequestUri": "https://seannse.blob.core.windows.net/test-filesystem-e2110b6a-2d8f-b3b4-8328-58734617c689?restype=container",
       "RequestMethod": "DELETE",
       "RequestHeaders": {
         "Accept": "application/xml",
         "Authorization": "Sanitized",
-<<<<<<< HEAD
-        "traceparent": "00-6bdda13d8d30214dbf2231227aee2766-9b93c700280b964a-00",
-        "User-Agent": [
-          "azsdk-net-Storage.Files.DataLake/12.7.0-alpha.20210202.1",
-          "(.NET 5.0.2; Microsoft Windows 10.0.19042)"
-        ],
-        "x-ms-client-request-id": "60fe3463-aa98-ba8e-9b65-e6a18208a3c6",
-        "x-ms-date": "Tue, 02 Feb 2021 21:39:49 GMT",
-=======
-        "traceparent": "00-de7945fb14e7ed44ac439ea5681ee814-587ac42aaf4e714d-00",
-        "User-Agent": [
-          "azsdk-net-Storage.Files.DataLake/12.7.0-alpha.20210217.1",
-          "(.NET 5.0.3; Microsoft Windows 10.0.19042)"
-        ],
-        "x-ms-client-request-id": "60fe3463-aa98-ba8e-9b65-e6a18208a3c6",
-        "x-ms-date": "Wed, 17 Feb 2021 22:29:14 GMT",
->>>>>>> 1814567d
+        "traceparent": "00-31a033d1e0887442b9d1f7f3ce34688b-792c70e90ba7614a-00",
+        "User-Agent": [
+          "azsdk-net-Storage.Files.DataLake/12.7.0-alpha.20210219.1",
+          "(.NET 5.0.3; Microsoft Windows 10.0.19041)"
+        ],
+        "x-ms-client-request-id": "bb96b451-c0ea-07ce-3f29-e803c650ee64",
+        "x-ms-date": "Fri, 19 Feb 2021 19:10:47 GMT",
         "x-ms-return-client-request-id": "true",
         "x-ms-version": "2020-06-12"
       },
@@ -1133,216 +720,137 @@
       "StatusCode": 202,
       "ResponseHeaders": {
         "Content-Length": "0",
-<<<<<<< HEAD
-        "Date": "Tue, 02 Feb 2021 21:39:49 GMT",
-=======
-        "Date": "Wed, 17 Feb 2021 22:29:14 GMT",
->>>>>>> 1814567d
-        "Server": [
-          "Windows-Azure-Blob/1.0",
-          "Microsoft-HTTPAPI/2.0"
-        ],
-        "x-ms-client-request-id": "60fe3463-aa98-ba8e-9b65-e6a18208a3c6",
-<<<<<<< HEAD
-        "x-ms-request-id": "e361c394-301e-00b8-6aab-f92499000000",
-=======
-        "x-ms-request-id": "f27d5fe4-001e-009c-0e7c-05d239000000",
->>>>>>> 1814567d
-        "x-ms-version": "2020-06-12"
-      },
-      "ResponseBody": []
-    },
-    {
-      "RequestUri": "https://seannse.blob.core.windows.net/test-filesystem-1ef6eabb-072a-09d2-ac57-583b96892762?restype=container",
-      "RequestMethod": "PUT",
-      "RequestHeaders": {
-        "Accept": "application/xml",
-        "Authorization": "Sanitized",
-<<<<<<< HEAD
-        "traceparent": "00-003b48289cbeae478483e51cb020e8ad-a593b8aceb2d714c-00",
-        "User-Agent": [
-          "azsdk-net-Storage.Files.DataLake/12.7.0-alpha.20210202.1",
-          "(.NET 5.0.2; Microsoft Windows 10.0.19042)"
+        "Date": "Fri, 19 Feb 2021 19:10:46 GMT",
+        "Server": [
+          "Windows-Azure-Blob/1.0",
+          "Microsoft-HTTPAPI/2.0"
+        ],
+        "x-ms-client-request-id": "bb96b451-c0ea-07ce-3f29-e803c650ee64",
+        "x-ms-request-id": "2e66f40f-201e-00a4-16f2-0676f9000000",
+        "x-ms-version": "2020-06-12"
+      },
+      "ResponseBody": []
+    },
+    {
+      "RequestUri": "https://seannse.blob.core.windows.net/test-filesystem-09617d2a-c457-7da2-9680-16c58ac534b4?restype=container",
+      "RequestMethod": "PUT",
+      "RequestHeaders": {
+        "Accept": "application/xml",
+        "Authorization": "Sanitized",
+        "traceparent": "00-a4d6fc6a0445844b94af45a60e300bf9-42729342bb623740-00",
+        "User-Agent": [
+          "azsdk-net-Storage.Files.DataLake/12.7.0-alpha.20210219.1",
+          "(.NET 5.0.3; Microsoft Windows 10.0.19041)"
         ],
         "x-ms-blob-public-access": "container",
-        "x-ms-client-request-id": "1e7e00c2-e2a1-5c38-61f4-b44152522412",
-        "x-ms-date": "Tue, 02 Feb 2021 21:39:49 GMT",
-=======
-        "traceparent": "00-0b2f471daf075a4ab91a2fb6f3c62437-63db0495d1714743-00",
-        "User-Agent": [
-          "azsdk-net-Storage.Files.DataLake/12.7.0-alpha.20210217.1",
-          "(.NET 5.0.3; Microsoft Windows 10.0.19042)"
-        ],
-        "x-ms-blob-public-access": "container",
-        "x-ms-client-request-id": "1e7e00c2-e2a1-5c38-61f4-b44152522412",
-        "x-ms-date": "Wed, 17 Feb 2021 22:29:14 GMT",
->>>>>>> 1814567d
-        "x-ms-return-client-request-id": "true",
-        "x-ms-version": "2020-06-12"
-      },
-      "RequestBody": null,
-      "StatusCode": 201,
-      "ResponseHeaders": {
-        "Content-Length": "0",
-<<<<<<< HEAD
-        "Date": "Tue, 02 Feb 2021 21:39:50 GMT",
-        "ETag": "\u00220x8D8C7C3121C22E4\u0022",
-        "Last-Modified": "Tue, 02 Feb 2021 21:39:50 GMT",
-=======
-        "Date": "Wed, 17 Feb 2021 22:29:14 GMT",
-        "ETag": "\u00220x8D8D393751F80A0\u0022",
-        "Last-Modified": "Wed, 17 Feb 2021 22:29:15 GMT",
->>>>>>> 1814567d
-        "Server": [
-          "Windows-Azure-Blob/1.0",
-          "Microsoft-HTTPAPI/2.0"
-        ],
-        "x-ms-client-request-id": "1e7e00c2-e2a1-5c38-61f4-b44152522412",
-<<<<<<< HEAD
-        "x-ms-request-id": "e28a998a-e01e-0012-1fab-f9048f000000",
-=======
-        "x-ms-request-id": "ce02f791-601e-00b5-5f7c-05ec4d000000",
->>>>>>> 1814567d
-        "x-ms-version": "2020-06-12"
-      },
-      "ResponseBody": []
-    },
-    {
-      "RequestUri": "https://seannse.dfs.core.windows.net/test-filesystem-1ef6eabb-072a-09d2-ac57-583b96892762/test-file-8077833e-2469-2be5-4eb5-22b1cdaa60bc?resource=file",
+        "x-ms-client-request-id": "91b90c2e-94a6-8c41-1119-2569a9097d79",
+        "x-ms-date": "Fri, 19 Feb 2021 19:10:47 GMT",
+        "x-ms-return-client-request-id": "true",
+        "x-ms-version": "2020-06-12"
+      },
+      "RequestBody": null,
+      "StatusCode": 201,
+      "ResponseHeaders": {
+        "Content-Length": "0",
+        "Date": "Fri, 19 Feb 2021 19:10:46 GMT",
+        "ETag": "\u00220x8D8D50A10043DCC\u0022",
+        "Last-Modified": "Fri, 19 Feb 2021 19:10:46 GMT",
+        "Server": [
+          "Windows-Azure-Blob/1.0",
+          "Microsoft-HTTPAPI/2.0"
+        ],
+        "x-ms-client-request-id": "91b90c2e-94a6-8c41-1119-2569a9097d79",
+        "x-ms-request-id": "2e66f4c2-201e-00a4-3ef2-0676f9000000",
+        "x-ms-version": "2020-06-12"
+      },
+      "ResponseBody": []
+    },
+    {
+      "RequestUri": "https://seannse.dfs.core.windows.net/test-filesystem-09617d2a-c457-7da2-9680-16c58ac534b4/test-file-d29234f5-df66-7ba4-6081-8cb1775c5c89?resource=file",
       "RequestMethod": "PUT",
       "RequestHeaders": {
         "Accept": "application/json",
         "Authorization": "Sanitized",
-<<<<<<< HEAD
-        "traceparent": "00-2ac277c0c520554198cf876454d5ce8d-5a5debd09e58df42-00",
-        "User-Agent": [
-          "azsdk-net-Storage.Files.DataLake/12.7.0-alpha.20210202.1",
-          "(.NET 5.0.2; Microsoft Windows 10.0.19042)"
-        ],
-        "x-ms-client-request-id": "25ea2753-ff78-9d14-1b53-d0ebbf878eb7",
-        "x-ms-date": "Tue, 02 Feb 2021 21:39:50 GMT",
-=======
-        "traceparent": "00-70a0156972bd704db670847fbea604fa-0acb198585768e40-00",
-        "User-Agent": [
-          "azsdk-net-Storage.Files.DataLake/12.7.0-alpha.20210217.1",
-          "(.NET 5.0.3; Microsoft Windows 10.0.19042)"
-        ],
-        "x-ms-client-request-id": "25ea2753-ff78-9d14-1b53-d0ebbf878eb7",
-        "x-ms-date": "Wed, 17 Feb 2021 22:29:15 GMT",
->>>>>>> 1814567d
-        "x-ms-return-client-request-id": "true",
-        "x-ms-version": "2020-06-12"
-      },
-      "RequestBody": null,
-      "StatusCode": 201,
-      "ResponseHeaders": {
-        "Content-Length": "0",
-<<<<<<< HEAD
-        "Date": "Tue, 02 Feb 2021 21:39:50 GMT",
-        "ETag": "\u00220x8D8C7C3126190FA\u0022",
-        "Last-Modified": "Tue, 02 Feb 2021 21:39:51 GMT",
-=======
-        "Date": "Wed, 17 Feb 2021 22:29:14 GMT",
-        "ETag": "\u00220x8D8D39375560102\u0022",
-        "Last-Modified": "Wed, 17 Feb 2021 22:29:15 GMT",
->>>>>>> 1814567d
+        "traceparent": "00-adbc7dc768c32e458a5089f4a38e7f57-8d3d56735c24b04e-00",
+        "User-Agent": [
+          "azsdk-net-Storage.Files.DataLake/12.7.0-alpha.20210219.1",
+          "(.NET 5.0.3; Microsoft Windows 10.0.19041)"
+        ],
+        "x-ms-client-request-id": "ec50d327-067a-4f44-673e-3025088f14b4",
+        "x-ms-date": "Fri, 19 Feb 2021 19:10:47 GMT",
+        "x-ms-return-client-request-id": "true",
+        "x-ms-version": "2020-06-12"
+      },
+      "RequestBody": null,
+      "StatusCode": 201,
+      "ResponseHeaders": {
+        "Content-Length": "0",
+        "Date": "Fri, 19 Feb 2021 19:10:46 GMT",
+        "ETag": "\u00220x8D8D50A1014BE63\u0022",
+        "Last-Modified": "Fri, 19 Feb 2021 19:10:46 GMT",
         "Server": [
           "Windows-Azure-HDFS/1.0",
           "Microsoft-HTTPAPI/2.0"
         ],
-        "x-ms-client-request-id": "25ea2753-ff78-9d14-1b53-d0ebbf878eb7",
-<<<<<<< HEAD
-        "x-ms-request-id": "51b8972d-801f-003b-6cab-f93afb000000",
-=======
-        "x-ms-request-id": "5cc97410-001f-0078-467c-05dca7000000",
->>>>>>> 1814567d
-        "x-ms-version": "2020-06-12"
-      },
-      "ResponseBody": []
-    },
-    {
-      "RequestUri": "https://seannse.blob.core.windows.net/test-filesystem-1ef6eabb-072a-09d2-ac57-583b96892762/test-file-8077833e-2469-2be5-4eb5-22b1cdaa60bc?comp=lease",
-      "RequestMethod": "PUT",
-      "RequestHeaders": {
-        "Accept": "application/xml",
-        "Authorization": "Sanitized",
-<<<<<<< HEAD
-        "traceparent": "00-eb034c057877aa4cba841cf95a6d7823-b62c4e159d21114b-00",
-        "User-Agent": [
-          "azsdk-net-Storage.Files.DataLake/12.7.0-alpha.20210202.1",
-          "(.NET 5.0.2; Microsoft Windows 10.0.19042)"
-        ],
-        "x-ms-client-request-id": "e45866b5-76f0-c4cf-1fb4-624847ee9622",
-        "x-ms-date": "Tue, 02 Feb 2021 21:39:50 GMT",
-=======
-        "traceparent": "00-f43f4307649361428ce87c6aee7441bf-504b881e84890840-00",
-        "User-Agent": [
-          "azsdk-net-Storage.Files.DataLake/12.7.0-alpha.20210217.1",
-          "(.NET 5.0.3; Microsoft Windows 10.0.19042)"
-        ],
-        "x-ms-client-request-id": "e45866b5-76f0-c4cf-1fb4-624847ee9622",
-        "x-ms-date": "Wed, 17 Feb 2021 22:29:15 GMT",
->>>>>>> 1814567d
+        "x-ms-client-request-id": "ec50d327-067a-4f44-673e-3025088f14b4",
+        "x-ms-request-id": "6f4b4781-e01f-004f-58f2-060e0b000000",
+        "x-ms-version": "2020-06-12"
+      },
+      "ResponseBody": []
+    },
+    {
+      "RequestUri": "https://seannse.blob.core.windows.net/test-filesystem-09617d2a-c457-7da2-9680-16c58ac534b4/test-file-d29234f5-df66-7ba4-6081-8cb1775c5c89?comp=lease",
+      "RequestMethod": "PUT",
+      "RequestHeaders": {
+        "Accept": "application/xml",
+        "Authorization": "Sanitized",
+        "traceparent": "00-606f2c676eb45346a3531563fb9144be-a6c54f691f6bd243-00",
+        "User-Agent": [
+          "azsdk-net-Storage.Files.DataLake/12.7.0-alpha.20210219.1",
+          "(.NET 5.0.3; Microsoft Windows 10.0.19041)"
+        ],
+        "x-ms-client-request-id": "ede94949-f8f0-2800-66fd-c6c3e63b6e68",
+        "x-ms-date": "Fri, 19 Feb 2021 19:10:47 GMT",
         "x-ms-lease-action": "acquire",
         "x-ms-lease-duration": "15",
-        "x-ms-proposed-lease-id": "776af794-8fd9-3507-c22f-b72607f84ff3",
-        "x-ms-return-client-request-id": "true",
-        "x-ms-version": "2020-06-12"
-      },
-      "RequestBody": null,
-      "StatusCode": 201,
-      "ResponseHeaders": {
-        "Content-Length": "0",
-<<<<<<< HEAD
-        "Date": "Tue, 02 Feb 2021 21:39:51 GMT",
-        "ETag": "\u00220x8D8C7C3126190FA\u0022",
-        "Last-Modified": "Tue, 02 Feb 2021 21:39:51 GMT",
-=======
-        "Date": "Wed, 17 Feb 2021 22:29:14 GMT",
-        "ETag": "\u00220x8D8D39375560102\u0022",
-        "Last-Modified": "Wed, 17 Feb 2021 22:29:15 GMT",
->>>>>>> 1814567d
-        "Server": [
-          "Windows-Azure-Blob/1.0",
-          "Microsoft-HTTPAPI/2.0"
-        ],
-        "x-ms-client-request-id": "e45866b5-76f0-c4cf-1fb4-624847ee9622",
-        "x-ms-lease-id": "776af794-8fd9-3507-c22f-b72607f84ff3",
-<<<<<<< HEAD
-        "x-ms-request-id": "e28a9bf2-e01e-0012-33ab-f9048f000000",
-=======
-        "x-ms-request-id": "ce02fa16-601e-00b5-3f7c-05ec4d000000",
->>>>>>> 1814567d
-        "x-ms-version": "2020-06-12"
-      },
-      "ResponseBody": []
-    },
-    {
-      "RequestUri": "https://seannse.blob.core.windows.net/test-filesystem-1ef6eabb-072a-09d2-ac57-583b96892762/test-file-8077833e-2469-2be5-4eb5-22b1cdaa60bc?comp=lease",
+        "x-ms-proposed-lease-id": "3ec29cbc-ff72-536d-26b6-1f09e1fef1ae",
+        "x-ms-return-client-request-id": "true",
+        "x-ms-version": "2020-06-12"
+      },
+      "RequestBody": null,
+      "StatusCode": 201,
+      "ResponseHeaders": {
+        "Content-Length": "0",
+        "Date": "Fri, 19 Feb 2021 19:10:46 GMT",
+        "ETag": "\u00220x8D8D50A1014BE63\u0022",
+        "Last-Modified": "Fri, 19 Feb 2021 19:10:46 GMT",
+        "Server": [
+          "Windows-Azure-Blob/1.0",
+          "Microsoft-HTTPAPI/2.0"
+        ],
+        "x-ms-client-request-id": "ede94949-f8f0-2800-66fd-c6c3e63b6e68",
+        "x-ms-lease-id": "3ec29cbc-ff72-536d-26b6-1f09e1fef1ae",
+        "x-ms-request-id": "2e66f644-201e-00a4-2bf2-0676f9000000",
+        "x-ms-version": "2020-06-12"
+      },
+      "ResponseBody": []
+    },
+    {
+      "RequestUri": "https://seannse.blob.core.windows.net/test-filesystem-09617d2a-c457-7da2-9680-16c58ac534b4/test-file-d29234f5-df66-7ba4-6081-8cb1775c5c89?comp=lease",
       "RequestMethod": "PUT",
       "RequestHeaders": {
         "Accept": "application/xml",
         "Authorization": "Sanitized",
         "If-None-Match": "\u0022garbage\u0022",
-<<<<<<< HEAD
-        "traceparent": "00-e5afaa276512f44396daa9d5d61e9538-f3617e0d16d2b342-00",
-        "User-Agent": [
-          "azsdk-net-Storage.Files.DataLake/12.7.0-alpha.20210202.1",
-          "(.NET 5.0.2; Microsoft Windows 10.0.19042)"
-        ],
-        "x-ms-client-request-id": "a07175a8-6a9f-5002-aa99-860ad7fc90d7",
-        "x-ms-date": "Tue, 02 Feb 2021 21:39:50 GMT",
-=======
-        "traceparent": "00-a1e06eb2fd98824ebbed1bdddfc28db7-07ef5b416e8cdc47-00",
-        "User-Agent": [
-          "azsdk-net-Storage.Files.DataLake/12.7.0-alpha.20210217.1",
-          "(.NET 5.0.3; Microsoft Windows 10.0.19042)"
-        ],
-        "x-ms-client-request-id": "a07175a8-6a9f-5002-aa99-860ad7fc90d7",
-        "x-ms-date": "Wed, 17 Feb 2021 22:29:15 GMT",
->>>>>>> 1814567d
+        "traceparent": "00-93f8c1e0c6ca5b4198f6b20eb300ccd9-611627ddd7e5c04d-00",
+        "User-Agent": [
+          "azsdk-net-Storage.Files.DataLake/12.7.0-alpha.20210219.1",
+          "(.NET 5.0.3; Microsoft Windows 10.0.19041)"
+        ],
+        "x-ms-client-request-id": "98c0fbe3-0315-51be-1862-3e0da84abaeb",
+        "x-ms-date": "Fri, 19 Feb 2021 19:10:47 GMT",
         "x-ms-lease-action": "renew",
-        "x-ms-lease-id": "776af794-8fd9-3507-c22f-b72607f84ff3",
+        "x-ms-lease-id": "3ec29cbc-ff72-536d-26b6-1f09e1fef1ae",
         "x-ms-return-client-request-id": "true",
         "x-ms-version": "2020-06-12"
       },
@@ -1350,53 +858,33 @@
       "StatusCode": 200,
       "ResponseHeaders": {
         "Content-Length": "0",
-<<<<<<< HEAD
-        "Date": "Tue, 02 Feb 2021 21:39:51 GMT",
-        "ETag": "\u00220x8D8C7C3126190FA\u0022",
-        "Last-Modified": "Tue, 02 Feb 2021 21:39:51 GMT",
-=======
-        "Date": "Wed, 17 Feb 2021 22:29:15 GMT",
-        "ETag": "\u00220x8D8D39375560102\u0022",
-        "Last-Modified": "Wed, 17 Feb 2021 22:29:15 GMT",
->>>>>>> 1814567d
-        "Server": [
-          "Windows-Azure-Blob/1.0",
-          "Microsoft-HTTPAPI/2.0"
-        ],
-        "x-ms-client-request-id": "a07175a8-6a9f-5002-aa99-860ad7fc90d7",
-        "x-ms-lease-id": "776af794-8fd9-3507-c22f-b72607f84ff3",
-<<<<<<< HEAD
-        "x-ms-request-id": "e28a9c4a-e01e-0012-7eab-f9048f000000",
-=======
-        "x-ms-request-id": "ce02fa96-601e-00b5-3b7c-05ec4d000000",
->>>>>>> 1814567d
-        "x-ms-version": "2020-06-12"
-      },
-      "ResponseBody": []
-    },
-    {
-      "RequestUri": "https://seannse.blob.core.windows.net/test-filesystem-1ef6eabb-072a-09d2-ac57-583b96892762?restype=container",
+        "Date": "Fri, 19 Feb 2021 19:10:46 GMT",
+        "ETag": "\u00220x8D8D50A1014BE63\u0022",
+        "Last-Modified": "Fri, 19 Feb 2021 19:10:46 GMT",
+        "Server": [
+          "Windows-Azure-Blob/1.0",
+          "Microsoft-HTTPAPI/2.0"
+        ],
+        "x-ms-client-request-id": "98c0fbe3-0315-51be-1862-3e0da84abaeb",
+        "x-ms-lease-id": "3ec29cbc-ff72-536d-26b6-1f09e1fef1ae",
+        "x-ms-request-id": "2e66f6f9-201e-00a4-4ff2-0676f9000000",
+        "x-ms-version": "2020-06-12"
+      },
+      "ResponseBody": []
+    },
+    {
+      "RequestUri": "https://seannse.blob.core.windows.net/test-filesystem-09617d2a-c457-7da2-9680-16c58ac534b4?restype=container",
       "RequestMethod": "DELETE",
       "RequestHeaders": {
         "Accept": "application/xml",
         "Authorization": "Sanitized",
-<<<<<<< HEAD
-        "traceparent": "00-2135a355f8e1034fb9997fe17508edd1-9ad054a515d7ec48-00",
-        "User-Agent": [
-          "azsdk-net-Storage.Files.DataLake/12.7.0-alpha.20210202.1",
-          "(.NET 5.0.2; Microsoft Windows 10.0.19042)"
-        ],
-        "x-ms-client-request-id": "d1a075b6-f57d-9983-dad5-9b8f61ec82b6",
-        "x-ms-date": "Tue, 02 Feb 2021 21:39:51 GMT",
-=======
-        "traceparent": "00-29ccf9c541f1b549a94aef0909dd5234-be85012b650a1044-00",
-        "User-Agent": [
-          "azsdk-net-Storage.Files.DataLake/12.7.0-alpha.20210217.1",
-          "(.NET 5.0.3; Microsoft Windows 10.0.19042)"
-        ],
-        "x-ms-client-request-id": "d1a075b6-f57d-9983-dad5-9b8f61ec82b6",
-        "x-ms-date": "Wed, 17 Feb 2021 22:29:15 GMT",
->>>>>>> 1814567d
+        "traceparent": "00-3026e640fd2d2e419e66c1ae2fc0bd15-6bd79cf9df404848-00",
+        "User-Agent": [
+          "azsdk-net-Storage.Files.DataLake/12.7.0-alpha.20210219.1",
+          "(.NET 5.0.3; Microsoft Windows 10.0.19041)"
+        ],
+        "x-ms-client-request-id": "eae0891c-d57b-4952-c388-d6a2319ba342",
+        "x-ms-date": "Fri, 19 Feb 2021 19:10:47 GMT",
         "x-ms-return-client-request-id": "true",
         "x-ms-version": "2020-06-12"
       },
@@ -1404,33 +892,21 @@
       "StatusCode": 202,
       "ResponseHeaders": {
         "Content-Length": "0",
-<<<<<<< HEAD
-        "Date": "Tue, 02 Feb 2021 21:39:51 GMT",
-=======
-        "Date": "Wed, 17 Feb 2021 22:29:15 GMT",
->>>>>>> 1814567d
-        "Server": [
-          "Windows-Azure-Blob/1.0",
-          "Microsoft-HTTPAPI/2.0"
-        ],
-        "x-ms-client-request-id": "d1a075b6-f57d-9983-dad5-9b8f61ec82b6",
-<<<<<<< HEAD
-        "x-ms-request-id": "e28a9c88-e01e-0012-39ab-f9048f000000",
-=======
-        "x-ms-request-id": "ce02fb02-601e-00b5-1e7c-05ec4d000000",
->>>>>>> 1814567d
+        "Date": "Fri, 19 Feb 2021 19:10:47 GMT",
+        "Server": [
+          "Windows-Azure-Blob/1.0",
+          "Microsoft-HTTPAPI/2.0"
+        ],
+        "x-ms-client-request-id": "eae0891c-d57b-4952-c388-d6a2319ba342",
+        "x-ms-request-id": "2e66f7cd-201e-00a4-13f2-0676f9000000",
         "x-ms-version": "2020-06-12"
       },
       "ResponseBody": []
     }
   ],
   "Variables": {
-<<<<<<< HEAD
-    "DateTimeOffsetNow": "2021-02-02T15:39:45.9478691-06:00",
-=======
-    "DateTimeOffsetNow": "2021-02-17T16:29:11.0465355-06:00",
->>>>>>> 1814567d
-    "RandomSeed": "1306638929",
+    "DateTimeOffsetNow": "2021-02-19T13:10:45.7159966-06:00",
+    "RandomSeed": "481438440",
     "Storage_TestConfigHierarchicalNamespace": "NamespaceTenant\nseannse\nU2FuaXRpemVk\nhttps://seannse.blob.core.windows.net\nhttps://seannse.file.core.windows.net\nhttps://seannse.queue.core.windows.net\nhttps://seannse.table.core.windows.net\n\n\n\n\nhttps://seannse-secondary.blob.core.windows.net\nhttps://seannse-secondary.file.core.windows.net\nhttps://seannse-secondary.queue.core.windows.net\nhttps://seannse-secondary.table.core.windows.net\n68390a19-a643-458b-b726-408abf67b4fc\nSanitized\n72f988bf-86f1-41af-91ab-2d7cd011db47\nhttps://login.microsoftonline.com/\nCloud\nBlobEndpoint=https://seannse.blob.core.windows.net/;QueueEndpoint=https://seannse.queue.core.windows.net/;FileEndpoint=https://seannse.file.core.windows.net/;BlobSecondaryEndpoint=https://seannse-secondary.blob.core.windows.net/;QueueSecondaryEndpoint=https://seannse-secondary.queue.core.windows.net/;FileSecondaryEndpoint=https://seannse-secondary.file.core.windows.net/;AccountName=seannse;AccountKey=Sanitized\n"
   }
 }