--- conflicted
+++ resolved
@@ -1,136 +1,85 @@
 {
   "Entries": [
     {
-      "RequestUri": "https://seannse.blob.core.windows.net/test-filesystem-0db138b6-d996-4fa1-03d6-c35b6d6a1460?restype=container",
-      "RequestMethod": "PUT",
-      "RequestHeaders": {
-        "Accept": "application/xml",
-        "Authorization": "Sanitized",
-<<<<<<< HEAD
-        "traceparent": "00-7b2185bd4b438148bf8cb5df88e26cdb-7d54b96bff404641-00",
-        "User-Agent": [
-          "azsdk-net-Storage.Files.DataLake/12.7.0-alpha.20210202.1",
-          "(.NET 5.0.2; Microsoft Windows 10.0.19042)"
+      "RequestUri": "https://seannse.blob.core.windows.net/test-filesystem-2a211911-a4ef-5b8b-9aee-cc9b415bcbc9?restype=container",
+      "RequestMethod": "PUT",
+      "RequestHeaders": {
+        "Accept": "application/xml",
+        "Authorization": "Sanitized",
+        "traceparent": "00-2dec3d6800f6be429149e75d82c8095b-55a8af6ce09bfa4b-00",
+        "User-Agent": [
+          "azsdk-net-Storage.Files.DataLake/12.7.0-alpha.20210219.1",
+          "(.NET 5.0.3; Microsoft Windows 10.0.19041)"
         ],
         "x-ms-blob-public-access": "container",
-        "x-ms-client-request-id": "9fe85b9f-850c-ab95-afaf-b1c7c4e13010",
-        "x-ms-date": "Tue, 02 Feb 2021 21:26:38 GMT",
-=======
-        "traceparent": "00-cddabecbc33c934aa8fbe2d2162a1e7c-1baf7d458d017c4a-00",
-        "User-Agent": [
-          "azsdk-net-Storage.Files.DataLake/12.7.0-alpha.20210217.1",
-          "(.NET 5.0.3; Microsoft Windows 10.0.19042)"
-        ],
-        "x-ms-blob-public-access": "container",
-        "x-ms-client-request-id": "9fe85b9f-850c-ab95-afaf-b1c7c4e13010",
-        "x-ms-date": "Wed, 17 Feb 2021 22:31:11 GMT",
->>>>>>> 1814567d
-        "x-ms-return-client-request-id": "true",
-        "x-ms-version": "2020-06-12"
-      },
-      "RequestBody": null,
-      "StatusCode": 201,
-      "ResponseHeaders": {
-        "Content-Length": "0",
-<<<<<<< HEAD
-        "Date": "Tue, 02 Feb 2021 21:26:39 GMT",
-        "ETag": "\u00220x8D8C7C13A8ED38D\u0022",
-        "Last-Modified": "Tue, 02 Feb 2021 21:26:39 GMT",
-=======
-        "Date": "Wed, 17 Feb 2021 22:31:10 GMT",
-        "ETag": "\u00220x8D8D393BA71A2A5\u0022",
-        "Last-Modified": "Wed, 17 Feb 2021 22:31:11 GMT",
->>>>>>> 1814567d
-        "Server": [
-          "Windows-Azure-Blob/1.0",
-          "Microsoft-HTTPAPI/2.0"
-        ],
-        "x-ms-client-request-id": "9fe85b9f-850c-ab95-afaf-b1c7c4e13010",
-<<<<<<< HEAD
-        "x-ms-request-id": "137c70ad-d01e-006b-54aa-f9f8ab000000",
-=======
-        "x-ms-request-id": "8c8c32e3-401e-0034-4f7c-054c97000000",
->>>>>>> 1814567d
-        "x-ms-version": "2020-06-12"
-      },
-      "ResponseBody": []
-    },
-    {
-      "RequestUri": "https://seannse.dfs.core.windows.net/test-filesystem-0db138b6-d996-4fa1-03d6-c35b6d6a1460/test-file-414ba955-6b05-e032-4e9c-ca8027eb325a?resource=file",
-      "RequestMethod": "PUT",
-      "RequestHeaders": {
-        "Accept": "application/json",
-        "Authorization": "Sanitized",
-<<<<<<< HEAD
-        "traceparent": "00-722beaab1bce2a4ab4ed14f23eea336b-2c652e690de1354e-00",
-        "User-Agent": [
-          "azsdk-net-Storage.Files.DataLake/12.7.0-alpha.20210202.1",
-          "(.NET 5.0.2; Microsoft Windows 10.0.19042)"
-        ],
-        "x-ms-client-request-id": "7360a1e6-445d-3409-2807-5170ba1583c4",
-        "x-ms-date": "Tue, 02 Feb 2021 21:26:39 GMT",
-=======
-        "traceparent": "00-829710652e16664e9a2ec7b2c162ffbe-9dc04609d336b841-00",
-        "User-Agent": [
-          "azsdk-net-Storage.Files.DataLake/12.7.0-alpha.20210217.1",
-          "(.NET 5.0.3; Microsoft Windows 10.0.19042)"
-        ],
-        "x-ms-client-request-id": "7360a1e6-445d-3409-2807-5170ba1583c4",
-        "x-ms-date": "Wed, 17 Feb 2021 22:31:11 GMT",
->>>>>>> 1814567d
-        "x-ms-return-client-request-id": "true",
-        "x-ms-version": "2020-06-12"
-      },
-      "RequestBody": null,
-      "StatusCode": 201,
-      "ResponseHeaders": {
-        "Content-Length": "0",
-<<<<<<< HEAD
-        "Date": "Tue, 02 Feb 2021 21:26:39 GMT",
-        "ETag": "\u00220x8D8C7C13ACDB7C3\u0022",
-        "Last-Modified": "Tue, 02 Feb 2021 21:26:40 GMT",
-=======
-        "Date": "Wed, 17 Feb 2021 22:31:11 GMT",
-        "ETag": "\u00220x8D8D393BAA99DCD\u0022",
-        "Last-Modified": "Wed, 17 Feb 2021 22:31:11 GMT",
->>>>>>> 1814567d
-        "Server": [
-          "Windows-Azure-HDFS/1.0",
-          "Microsoft-HTTPAPI/2.0"
-        ],
-        "x-ms-client-request-id": "7360a1e6-445d-3409-2807-5170ba1583c4",
-<<<<<<< HEAD
-        "x-ms-request-id": "c2e02df9-801f-0049-76aa-f93db4000000",
-=======
-        "x-ms-request-id": "483509bc-401f-0069-017c-054613000000",
->>>>>>> 1814567d
-        "x-ms-version": "2020-06-12"
-      },
-      "ResponseBody": []
-    },
-    {
-      "RequestUri": "https://seannse.dfs.core.windows.net/test-filesystem-0db138b6-d996-4fa1-03d6-c35b6d6a1460/test-file-414ba955-6b05-e032-4e9c-ca8027eb325a?resource=file",
-      "RequestMethod": "PUT",
-      "RequestHeaders": {
-        "Accept": "application/json",
-        "Authorization": "Sanitized",
-<<<<<<< HEAD
-        "If-Modified-Since": "Wed, 03 Feb 2021 21:26:38 GMT",
-        "User-Agent": [
-          "azsdk-net-Storage.Files.DataLake/12.7.0-alpha.20210202.1",
-          "(.NET 5.0.2; Microsoft Windows 10.0.19042)"
-        ],
-        "x-ms-client-request-id": "826da2bd-deea-01a5-d704-d8273e4ba7f7",
-        "x-ms-date": "Tue, 02 Feb 2021 21:26:39 GMT",
-=======
-        "If-Modified-Since": "Thu, 18 Feb 2021 22:31:11 GMT",
-        "User-Agent": [
-          "azsdk-net-Storage.Files.DataLake/12.7.0-alpha.20210217.1",
-          "(.NET 5.0.3; Microsoft Windows 10.0.19042)"
-        ],
-        "x-ms-client-request-id": "826da2bd-deea-01a5-d704-d8273e4ba7f7",
-        "x-ms-date": "Wed, 17 Feb 2021 22:31:11 GMT",
->>>>>>> 1814567d
+        "x-ms-client-request-id": "4ca51c06-56b9-8c64-c535-aa385adff39d",
+        "x-ms-date": "Fri, 19 Feb 2021 19:11:42 GMT",
+        "x-ms-return-client-request-id": "true",
+        "x-ms-version": "2020-06-12"
+      },
+      "RequestBody": null,
+      "StatusCode": 201,
+      "ResponseHeaders": {
+        "Content-Length": "0",
+        "Date": "Fri, 19 Feb 2021 19:11:41 GMT",
+        "ETag": "\u00220x8D8D50A30E33089\u0022",
+        "Last-Modified": "Fri, 19 Feb 2021 19:11:41 GMT",
+        "Server": [
+          "Windows-Azure-Blob/1.0",
+          "Microsoft-HTTPAPI/2.0"
+        ],
+        "x-ms-client-request-id": "4ca51c06-56b9-8c64-c535-aa385adff39d",
+        "x-ms-request-id": "2e691b0e-201e-00a4-65f3-0676f9000000",
+        "x-ms-version": "2020-06-12"
+      },
+      "ResponseBody": []
+    },
+    {
+      "RequestUri": "https://seannse.dfs.core.windows.net/test-filesystem-2a211911-a4ef-5b8b-9aee-cc9b415bcbc9/test-file-73e10b06-5018-1a72-a10b-3dfcddb97924?resource=file",
+      "RequestMethod": "PUT",
+      "RequestHeaders": {
+        "Accept": "application/json",
+        "Authorization": "Sanitized",
+        "traceparent": "00-8b6b5129ebe85049b438813722a161c9-212423939f69f446-00",
+        "User-Agent": [
+          "azsdk-net-Storage.Files.DataLake/12.7.0-alpha.20210219.1",
+          "(.NET 5.0.3; Microsoft Windows 10.0.19041)"
+        ],
+        "x-ms-client-request-id": "d5cb29fe-ab94-b62d-a98a-abad1968af0c",
+        "x-ms-date": "Fri, 19 Feb 2021 19:11:42 GMT",
+        "x-ms-return-client-request-id": "true",
+        "x-ms-version": "2020-06-12"
+      },
+      "RequestBody": null,
+      "StatusCode": 201,
+      "ResponseHeaders": {
+        "Content-Length": "0",
+        "Date": "Fri, 19 Feb 2021 19:11:41 GMT",
+        "ETag": "\u00220x8D8D50A30F51B2E\u0022",
+        "Last-Modified": "Fri, 19 Feb 2021 19:11:42 GMT",
+        "Server": [
+          "Windows-Azure-HDFS/1.0",
+          "Microsoft-HTTPAPI/2.0"
+        ],
+        "x-ms-client-request-id": "d5cb29fe-ab94-b62d-a98a-abad1968af0c",
+        "x-ms-request-id": "6f4b71bc-e01f-004f-5df3-060e0b000000",
+        "x-ms-version": "2020-06-12"
+      },
+      "ResponseBody": []
+    },
+    {
+      "RequestUri": "https://seannse.dfs.core.windows.net/test-filesystem-2a211911-a4ef-5b8b-9aee-cc9b415bcbc9/test-file-73e10b06-5018-1a72-a10b-3dfcddb97924?resource=file",
+      "RequestMethod": "PUT",
+      "RequestHeaders": {
+        "Accept": "application/json",
+        "Authorization": "Sanitized",
+        "If-Modified-Since": "Sat, 20 Feb 2021 19:11:42 GMT",
+        "User-Agent": [
+          "azsdk-net-Storage.Files.DataLake/12.7.0-alpha.20210219.1",
+          "(.NET 5.0.3; Microsoft Windows 10.0.19041)"
+        ],
+        "x-ms-client-request-id": "77b3bd5f-e716-d1f9-3326-45df9fbeef15",
+        "x-ms-date": "Fri, 19 Feb 2021 19:11:42 GMT",
         "x-ms-return-client-request-id": "true",
         "x-ms-version": "2020-06-12"
       },
@@ -139,58 +88,36 @@
       "ResponseHeaders": {
         "Content-Length": "200",
         "Content-Type": "application/json; charset=utf-8",
-<<<<<<< HEAD
-        "Date": "Tue, 02 Feb 2021 21:26:39 GMT",
-=======
-        "Date": "Wed, 17 Feb 2021 22:31:11 GMT",
->>>>>>> 1814567d
-        "Server": [
-          "Windows-Azure-HDFS/1.0",
-          "Microsoft-HTTPAPI/2.0"
-        ],
-        "x-ms-client-request-id": "826da2bd-deea-01a5-d704-d8273e4ba7f7",
+        "Date": "Fri, 19 Feb 2021 19:11:41 GMT",
+        "Server": [
+          "Windows-Azure-HDFS/1.0",
+          "Microsoft-HTTPAPI/2.0"
+        ],
+        "x-ms-client-request-id": "77b3bd5f-e716-d1f9-3326-45df9fbeef15",
         "x-ms-error-code": "ConditionNotMet",
-<<<<<<< HEAD
-        "x-ms-request-id": "c2e02e0f-801f-0049-0caa-f93db4000000",
-=======
-        "x-ms-request-id": "483509d1-401f-0069-167c-054613000000",
->>>>>>> 1814567d
+        "x-ms-request-id": "6f4b71c6-e01f-004f-67f3-060e0b000000",
         "x-ms-version": "2020-06-12"
       },
       "ResponseBody": {
         "error": {
           "code": "ConditionNotMet",
-<<<<<<< HEAD
-          "message": "The condition specified using HTTP conditional header(s) is not met.\nRequestId:c2e02e0f-801f-0049-0caa-f93db4000000\nTime:2021-02-02T21:26:40.3095268Z"
-=======
-          "message": "The condition specified using HTTP conditional header(s) is not met.\nRequestId:483509d1-401f-0069-167c-054613000000\nTime:2021-02-17T22:31:11.9113906Z"
->>>>>>> 1814567d
+          "message": "The condition specified using HTTP conditional header(s) is not met.\nRequestId:6f4b71c6-e01f-004f-67f3-060e0b000000\nTime:2021-02-19T19:11:42.1453827Z"
         }
       }
     },
     {
-      "RequestUri": "https://seannse.blob.core.windows.net/test-filesystem-0db138b6-d996-4fa1-03d6-c35b6d6a1460?restype=container",
+      "RequestUri": "https://seannse.blob.core.windows.net/test-filesystem-2a211911-a4ef-5b8b-9aee-cc9b415bcbc9?restype=container",
       "RequestMethod": "DELETE",
       "RequestHeaders": {
         "Accept": "application/xml",
         "Authorization": "Sanitized",
-<<<<<<< HEAD
-        "traceparent": "00-f36a732969e5194c8a2a480e0aa33ace-73b0cc50dc130747-00",
-        "User-Agent": [
-          "azsdk-net-Storage.Files.DataLake/12.7.0-alpha.20210202.1",
-          "(.NET 5.0.2; Microsoft Windows 10.0.19042)"
-        ],
-        "x-ms-client-request-id": "1ace5a75-e623-a043-e882-31d2f18850eb",
-        "x-ms-date": "Tue, 02 Feb 2021 21:26:39 GMT",
-=======
-        "traceparent": "00-e3888e878a58e048a525c84c9b4a1a5e-91bf2ec894033944-00",
-        "User-Agent": [
-          "azsdk-net-Storage.Files.DataLake/12.7.0-alpha.20210217.1",
-          "(.NET 5.0.3; Microsoft Windows 10.0.19042)"
-        ],
-        "x-ms-client-request-id": "1ace5a75-e623-a043-e882-31d2f18850eb",
-        "x-ms-date": "Wed, 17 Feb 2021 22:31:12 GMT",
->>>>>>> 1814567d
+        "traceparent": "00-d9f825e48ea3814097ab0c4756ff4e58-4c546b40578e4c4e-00",
+        "User-Agent": [
+          "azsdk-net-Storage.Files.DataLake/12.7.0-alpha.20210219.1",
+          "(.NET 5.0.3; Microsoft Windows 10.0.19041)"
+        ],
+        "x-ms-client-request-id": "a07e984a-b2f8-dba1-51cc-9696a7aa3729",
+        "x-ms-date": "Fri, 19 Feb 2021 19:11:42 GMT",
         "x-ms-return-client-request-id": "true",
         "x-ms-version": "2020-06-12"
       },
@@ -198,156 +125,97 @@
       "StatusCode": 202,
       "ResponseHeaders": {
         "Content-Length": "0",
-<<<<<<< HEAD
-        "Date": "Tue, 02 Feb 2021 21:26:40 GMT",
-=======
-        "Date": "Wed, 17 Feb 2021 22:31:11 GMT",
->>>>>>> 1814567d
-        "Server": [
-          "Windows-Azure-Blob/1.0",
-          "Microsoft-HTTPAPI/2.0"
-        ],
-        "x-ms-client-request-id": "1ace5a75-e623-a043-e882-31d2f18850eb",
-<<<<<<< HEAD
-        "x-ms-request-id": "137c728f-d01e-006b-07aa-f9f8ab000000",
-=======
-        "x-ms-request-id": "8c8c3362-401e-0034-2f7c-054c97000000",
->>>>>>> 1814567d
-        "x-ms-version": "2020-06-12"
-      },
-      "ResponseBody": []
-    },
-    {
-      "RequestUri": "https://seannse.blob.core.windows.net/test-filesystem-c5e2eafd-4a0f-cb13-5f2a-18b338c6be5d?restype=container",
-      "RequestMethod": "PUT",
-      "RequestHeaders": {
-        "Accept": "application/xml",
-        "Authorization": "Sanitized",
-<<<<<<< HEAD
-        "traceparent": "00-393e679d1ef48d47b98f9427b9f03ed0-d2126b79cda51346-00",
-        "User-Agent": [
-          "azsdk-net-Storage.Files.DataLake/12.7.0-alpha.20210202.1",
-          "(.NET 5.0.2; Microsoft Windows 10.0.19042)"
+        "Date": "Fri, 19 Feb 2021 19:11:42 GMT",
+        "Server": [
+          "Windows-Azure-Blob/1.0",
+          "Microsoft-HTTPAPI/2.0"
+        ],
+        "x-ms-client-request-id": "a07e984a-b2f8-dba1-51cc-9696a7aa3729",
+        "x-ms-request-id": "2e691dda-201e-00a4-03f3-0676f9000000",
+        "x-ms-version": "2020-06-12"
+      },
+      "ResponseBody": []
+    },
+    {
+      "RequestUri": "https://seannse.blob.core.windows.net/test-filesystem-8fdd5f4c-0fa3-6386-19ba-d0b6dea32d1f?restype=container",
+      "RequestMethod": "PUT",
+      "RequestHeaders": {
+        "Accept": "application/xml",
+        "Authorization": "Sanitized",
+        "traceparent": "00-f423e43251ab4d428408e537addee414-bb2e3153aa47ec47-00",
+        "User-Agent": [
+          "azsdk-net-Storage.Files.DataLake/12.7.0-alpha.20210219.1",
+          "(.NET 5.0.3; Microsoft Windows 10.0.19041)"
         ],
         "x-ms-blob-public-access": "container",
-        "x-ms-client-request-id": "58e1bae5-8497-2a22-4602-bbf8ce8f6721",
-        "x-ms-date": "Tue, 02 Feb 2021 21:26:39 GMT",
-=======
-        "traceparent": "00-edcaab104c66a8408f3795edc3a492e2-cad4eed1f1793d42-00",
-        "User-Agent": [
-          "azsdk-net-Storage.Files.DataLake/12.7.0-alpha.20210217.1",
-          "(.NET 5.0.3; Microsoft Windows 10.0.19042)"
-        ],
-        "x-ms-blob-public-access": "container",
-        "x-ms-client-request-id": "58e1bae5-8497-2a22-4602-bbf8ce8f6721",
-        "x-ms-date": "Wed, 17 Feb 2021 22:31:12 GMT",
->>>>>>> 1814567d
-        "x-ms-return-client-request-id": "true",
-        "x-ms-version": "2020-06-12"
-      },
-      "RequestBody": null,
-      "StatusCode": 201,
-      "ResponseHeaders": {
-        "Content-Length": "0",
-<<<<<<< HEAD
-        "Date": "Tue, 02 Feb 2021 21:26:39 GMT",
-        "ETag": "\u00220x8D8C7C13B1F0ED0\u0022",
-        "Last-Modified": "Tue, 02 Feb 2021 21:26:40 GMT",
-=======
-        "Date": "Wed, 17 Feb 2021 22:31:12 GMT",
-        "ETag": "\u00220x8D8D393BAF897B8\u0022",
-        "Last-Modified": "Wed, 17 Feb 2021 22:31:12 GMT",
->>>>>>> 1814567d
-        "Server": [
-          "Windows-Azure-Blob/1.0",
-          "Microsoft-HTTPAPI/2.0"
-        ],
-        "x-ms-client-request-id": "58e1bae5-8497-2a22-4602-bbf8ce8f6721",
-<<<<<<< HEAD
-        "x-ms-request-id": "3dbba698-601e-0033-44aa-f920f4000000",
-=======
-        "x-ms-request-id": "c3bbfcee-101e-0064-767c-058ec7000000",
->>>>>>> 1814567d
-        "x-ms-version": "2020-06-12"
-      },
-      "ResponseBody": []
-    },
-    {
-      "RequestUri": "https://seannse.dfs.core.windows.net/test-filesystem-c5e2eafd-4a0f-cb13-5f2a-18b338c6be5d/test-file-4a18d3c4-6cd6-706e-1621-61ebdcdb0bed?resource=file",
-      "RequestMethod": "PUT",
-      "RequestHeaders": {
-        "Accept": "application/json",
-        "Authorization": "Sanitized",
-<<<<<<< HEAD
-        "traceparent": "00-ff46dddde8418f4d8e1177c7cf7409f2-5c705a8f3d93b341-00",
-        "User-Agent": [
-          "azsdk-net-Storage.Files.DataLake/12.7.0-alpha.20210202.1",
-          "(.NET 5.0.2; Microsoft Windows 10.0.19042)"
-        ],
-        "x-ms-client-request-id": "ed734cbc-0758-780b-4b71-417522374d6a",
-        "x-ms-date": "Tue, 02 Feb 2021 21:26:40 GMT",
-=======
-        "traceparent": "00-fbf273730ae90348bf3bcf3b9bbed93e-9877e68ff17b3048-00",
-        "User-Agent": [
-          "azsdk-net-Storage.Files.DataLake/12.7.0-alpha.20210217.1",
-          "(.NET 5.0.3; Microsoft Windows 10.0.19042)"
-        ],
-        "x-ms-client-request-id": "ed734cbc-0758-780b-4b71-417522374d6a",
-        "x-ms-date": "Wed, 17 Feb 2021 22:31:12 GMT",
->>>>>>> 1814567d
-        "x-ms-return-client-request-id": "true",
-        "x-ms-version": "2020-06-12"
-      },
-      "RequestBody": null,
-      "StatusCode": 201,
-      "ResponseHeaders": {
-        "Content-Length": "0",
-<<<<<<< HEAD
-        "Date": "Tue, 02 Feb 2021 21:26:40 GMT",
-        "ETag": "\u00220x8D8C7C13B5BCF16\u0022",
-        "Last-Modified": "Tue, 02 Feb 2021 21:26:41 GMT",
-=======
-        "Date": "Wed, 17 Feb 2021 22:31:12 GMT",
-        "ETag": "\u00220x8D8D393BB2B2E16\u0022",
-        "Last-Modified": "Wed, 17 Feb 2021 22:31:12 GMT",
->>>>>>> 1814567d
-        "Server": [
-          "Windows-Azure-HDFS/1.0",
-          "Microsoft-HTTPAPI/2.0"
-        ],
-        "x-ms-client-request-id": "ed734cbc-0758-780b-4b71-417522374d6a",
-<<<<<<< HEAD
-        "x-ms-request-id": "2501e465-001f-0078-10aa-f9dca7000000",
-=======
-        "x-ms-request-id": "f1a7c168-c01f-0048-217c-056268000000",
->>>>>>> 1814567d
-        "x-ms-version": "2020-06-12"
-      },
-      "ResponseBody": []
-    },
-    {
-      "RequestUri": "https://seannse.dfs.core.windows.net/test-filesystem-c5e2eafd-4a0f-cb13-5f2a-18b338c6be5d/test-file-4a18d3c4-6cd6-706e-1621-61ebdcdb0bed?resource=file",
-      "RequestMethod": "PUT",
-      "RequestHeaders": {
-        "Accept": "application/json",
-        "Authorization": "Sanitized",
-<<<<<<< HEAD
-        "If-Unmodified-Since": "Mon, 01 Feb 2021 21:26:38 GMT",
-        "User-Agent": [
-          "azsdk-net-Storage.Files.DataLake/12.7.0-alpha.20210202.1",
-          "(.NET 5.0.2; Microsoft Windows 10.0.19042)"
-        ],
-        "x-ms-client-request-id": "4a1613ed-bde4-9e0b-e99b-9134c0c88e59",
-        "x-ms-date": "Tue, 02 Feb 2021 21:26:40 GMT",
-=======
-        "If-Unmodified-Since": "Tue, 16 Feb 2021 22:31:11 GMT",
-        "User-Agent": [
-          "azsdk-net-Storage.Files.DataLake/12.7.0-alpha.20210217.1",
-          "(.NET 5.0.3; Microsoft Windows 10.0.19042)"
-        ],
-        "x-ms-client-request-id": "4a1613ed-bde4-9e0b-e99b-9134c0c88e59",
-        "x-ms-date": "Wed, 17 Feb 2021 22:31:12 GMT",
->>>>>>> 1814567d
+        "x-ms-client-request-id": "4308df28-fa37-3b5b-121a-863de2ebfdad",
+        "x-ms-date": "Fri, 19 Feb 2021 19:11:42 GMT",
+        "x-ms-return-client-request-id": "true",
+        "x-ms-version": "2020-06-12"
+      },
+      "RequestBody": null,
+      "StatusCode": 201,
+      "ResponseHeaders": {
+        "Content-Length": "0",
+        "Date": "Fri, 19 Feb 2021 19:11:42 GMT",
+        "ETag": "\u00220x8D8D50A3118F0DC\u0022",
+        "Last-Modified": "Fri, 19 Feb 2021 19:11:42 GMT",
+        "Server": [
+          "Windows-Azure-Blob/1.0",
+          "Microsoft-HTTPAPI/2.0"
+        ],
+        "x-ms-client-request-id": "4308df28-fa37-3b5b-121a-863de2ebfdad",
+        "x-ms-request-id": "2e691e98-201e-00a4-35f3-0676f9000000",
+        "x-ms-version": "2020-06-12"
+      },
+      "ResponseBody": []
+    },
+    {
+      "RequestUri": "https://seannse.dfs.core.windows.net/test-filesystem-8fdd5f4c-0fa3-6386-19ba-d0b6dea32d1f/test-file-60f9779e-3015-fde9-42a1-accd0071ff0c?resource=file",
+      "RequestMethod": "PUT",
+      "RequestHeaders": {
+        "Accept": "application/json",
+        "Authorization": "Sanitized",
+        "traceparent": "00-670830fca3e27645bc008b717d51d6bd-ecd8c265045bbe41-00",
+        "User-Agent": [
+          "azsdk-net-Storage.Files.DataLake/12.7.0-alpha.20210219.1",
+          "(.NET 5.0.3; Microsoft Windows 10.0.19041)"
+        ],
+        "x-ms-client-request-id": "ed7561d8-f013-f7e6-f50a-00954e8d3aa0",
+        "x-ms-date": "Fri, 19 Feb 2021 19:11:43 GMT",
+        "x-ms-return-client-request-id": "true",
+        "x-ms-version": "2020-06-12"
+      },
+      "RequestBody": null,
+      "StatusCode": 201,
+      "ResponseHeaders": {
+        "Content-Length": "0",
+        "Date": "Fri, 19 Feb 2021 19:11:41 GMT",
+        "ETag": "\u00220x8D8D50A31276B1A\u0022",
+        "Last-Modified": "Fri, 19 Feb 2021 19:11:42 GMT",
+        "Server": [
+          "Windows-Azure-HDFS/1.0",
+          "Microsoft-HTTPAPI/2.0"
+        ],
+        "x-ms-client-request-id": "ed7561d8-f013-f7e6-f50a-00954e8d3aa0",
+        "x-ms-request-id": "6f4b71f9-e01f-004f-1af3-060e0b000000",
+        "x-ms-version": "2020-06-12"
+      },
+      "ResponseBody": []
+    },
+    {
+      "RequestUri": "https://seannse.dfs.core.windows.net/test-filesystem-8fdd5f4c-0fa3-6386-19ba-d0b6dea32d1f/test-file-60f9779e-3015-fde9-42a1-accd0071ff0c?resource=file",
+      "RequestMethod": "PUT",
+      "RequestHeaders": {
+        "Accept": "application/json",
+        "Authorization": "Sanitized",
+        "If-Unmodified-Since": "Thu, 18 Feb 2021 19:11:42 GMT",
+        "User-Agent": [
+          "azsdk-net-Storage.Files.DataLake/12.7.0-alpha.20210219.1",
+          "(.NET 5.0.3; Microsoft Windows 10.0.19041)"
+        ],
+        "x-ms-client-request-id": "95ba23e0-cab4-fbd6-736d-1dfa1d0cb9ea",
+        "x-ms-date": "Fri, 19 Feb 2021 19:11:43 GMT",
         "x-ms-return-client-request-id": "true",
         "x-ms-version": "2020-06-12"
       },
@@ -356,58 +224,36 @@
       "ResponseHeaders": {
         "Content-Length": "200",
         "Content-Type": "application/json; charset=utf-8",
-<<<<<<< HEAD
-        "Date": "Tue, 02 Feb 2021 21:26:41 GMT",
-=======
-        "Date": "Wed, 17 Feb 2021 22:31:12 GMT",
->>>>>>> 1814567d
-        "Server": [
-          "Windows-Azure-HDFS/1.0",
-          "Microsoft-HTTPAPI/2.0"
-        ],
-        "x-ms-client-request-id": "4a1613ed-bde4-9e0b-e99b-9134c0c88e59",
+        "Date": "Fri, 19 Feb 2021 19:11:41 GMT",
+        "Server": [
+          "Windows-Azure-HDFS/1.0",
+          "Microsoft-HTTPAPI/2.0"
+        ],
+        "x-ms-client-request-id": "95ba23e0-cab4-fbd6-736d-1dfa1d0cb9ea",
         "x-ms-error-code": "ConditionNotMet",
-<<<<<<< HEAD
-        "x-ms-request-id": "2501e47c-001f-0078-27aa-f9dca7000000",
-=======
-        "x-ms-request-id": "f1a7c178-c01f-0048-317c-056268000000",
->>>>>>> 1814567d
+        "x-ms-request-id": "6f4b7200-e01f-004f-21f3-060e0b000000",
         "x-ms-version": "2020-06-12"
       },
       "ResponseBody": {
         "error": {
           "code": "ConditionNotMet",
-<<<<<<< HEAD
-          "message": "The condition specified using HTTP conditional header(s) is not met.\nRequestId:2501e47c-001f-0078-27aa-f9dca7000000\nTime:2021-02-02T21:26:41.2439886Z"
-=======
-          "message": "The condition specified using HTTP conditional header(s) is not met.\nRequestId:f1a7c178-c01f-0048-317c-056268000000\nTime:2021-02-17T22:31:12.7533050Z"
->>>>>>> 1814567d
+          "message": "The condition specified using HTTP conditional header(s) is not met.\nRequestId:6f4b7200-e01f-004f-21f3-060e0b000000\nTime:2021-02-19T19:11:42.4726124Z"
         }
       }
     },
     {
-      "RequestUri": "https://seannse.blob.core.windows.net/test-filesystem-c5e2eafd-4a0f-cb13-5f2a-18b338c6be5d?restype=container",
+      "RequestUri": "https://seannse.blob.core.windows.net/test-filesystem-8fdd5f4c-0fa3-6386-19ba-d0b6dea32d1f?restype=container",
       "RequestMethod": "DELETE",
       "RequestHeaders": {
         "Accept": "application/xml",
         "Authorization": "Sanitized",
-<<<<<<< HEAD
-        "traceparent": "00-1dae24524c0d4244b6bfc80b20dd37b3-62f6e3948acc7c43-00",
-        "User-Agent": [
-          "azsdk-net-Storage.Files.DataLake/12.7.0-alpha.20210202.1",
-          "(.NET 5.0.2; Microsoft Windows 10.0.19042)"
-        ],
-        "x-ms-client-request-id": "660a76bc-b29f-4d68-25e8-03b15e45bbea",
-        "x-ms-date": "Tue, 02 Feb 2021 21:26:40 GMT",
-=======
-        "traceparent": "00-6bf4425384f450418e1f4fcacd78d7f3-58f85c6d7cf1464a-00",
-        "User-Agent": [
-          "azsdk-net-Storage.Files.DataLake/12.7.0-alpha.20210217.1",
-          "(.NET 5.0.3; Microsoft Windows 10.0.19042)"
-        ],
-        "x-ms-client-request-id": "660a76bc-b29f-4d68-25e8-03b15e45bbea",
-        "x-ms-date": "Wed, 17 Feb 2021 22:31:12 GMT",
->>>>>>> 1814567d
+        "traceparent": "00-38713e6084c29045831b7d6d3f09a371-a49a9d0bbfd83c45-00",
+        "User-Agent": [
+          "azsdk-net-Storage.Files.DataLake/12.7.0-alpha.20210219.1",
+          "(.NET 5.0.3; Microsoft Windows 10.0.19041)"
+        ],
+        "x-ms-client-request-id": "ff994ac4-36e9-1fdf-f535-81c33591a585",
+        "x-ms-date": "Fri, 19 Feb 2021 19:11:43 GMT",
         "x-ms-return-client-request-id": "true",
         "x-ms-version": "2020-06-12"
       },
@@ -415,154 +261,97 @@
       "StatusCode": 202,
       "ResponseHeaders": {
         "Content-Length": "0",
-<<<<<<< HEAD
-        "Date": "Tue, 02 Feb 2021 21:26:40 GMT",
-=======
-        "Date": "Wed, 17 Feb 2021 22:31:12 GMT",
->>>>>>> 1814567d
-        "Server": [
-          "Windows-Azure-Blob/1.0",
-          "Microsoft-HTTPAPI/2.0"
-        ],
-        "x-ms-client-request-id": "660a76bc-b29f-4d68-25e8-03b15e45bbea",
-<<<<<<< HEAD
-        "x-ms-request-id": "3dbba786-601e-0033-1daa-f920f4000000",
-=======
-        "x-ms-request-id": "c3bbfdbd-101e-0064-287c-058ec7000000",
->>>>>>> 1814567d
-        "x-ms-version": "2020-06-12"
-      },
-      "ResponseBody": []
-    },
-    {
-      "RequestUri": "https://seannse.blob.core.windows.net/test-filesystem-c03b2679-2143-305f-15fc-573b6ea02558?restype=container",
-      "RequestMethod": "PUT",
-      "RequestHeaders": {
-        "Accept": "application/xml",
-        "Authorization": "Sanitized",
-<<<<<<< HEAD
-        "traceparent": "00-a0e3b0f192b1c64caa59aa74cffa10dd-a1a6b574c719804e-00",
-        "User-Agent": [
-          "azsdk-net-Storage.Files.DataLake/12.7.0-alpha.20210202.1",
-          "(.NET 5.0.2; Microsoft Windows 10.0.19042)"
+        "Date": "Fri, 19 Feb 2021 19:11:42 GMT",
+        "Server": [
+          "Windows-Azure-Blob/1.0",
+          "Microsoft-HTTPAPI/2.0"
+        ],
+        "x-ms-client-request-id": "ff994ac4-36e9-1fdf-f535-81c33591a585",
+        "x-ms-request-id": "2e692129-201e-00a4-27f3-0676f9000000",
+        "x-ms-version": "2020-06-12"
+      },
+      "ResponseBody": []
+    },
+    {
+      "RequestUri": "https://seannse.blob.core.windows.net/test-filesystem-77744199-a9bc-f4db-814d-0fc85b4992d8?restype=container",
+      "RequestMethod": "PUT",
+      "RequestHeaders": {
+        "Accept": "application/xml",
+        "Authorization": "Sanitized",
+        "traceparent": "00-b8f2e03dbf10794cb52e4dfd99827970-202a038aa1eee14f-00",
+        "User-Agent": [
+          "azsdk-net-Storage.Files.DataLake/12.7.0-alpha.20210219.1",
+          "(.NET 5.0.3; Microsoft Windows 10.0.19041)"
         ],
         "x-ms-blob-public-access": "container",
-        "x-ms-client-request-id": "52f164ee-c356-9aff-16d9-51a35b2ddf84",
-        "x-ms-date": "Tue, 02 Feb 2021 21:26:40 GMT",
-=======
-        "traceparent": "00-3f8a588661a9e243bab6660c78d22251-fb2f62b96e44ef49-00",
-        "User-Agent": [
-          "azsdk-net-Storage.Files.DataLake/12.7.0-alpha.20210217.1",
-          "(.NET 5.0.3; Microsoft Windows 10.0.19042)"
-        ],
-        "x-ms-blob-public-access": "container",
-        "x-ms-client-request-id": "52f164ee-c356-9aff-16d9-51a35b2ddf84",
-        "x-ms-date": "Wed, 17 Feb 2021 22:31:12 GMT",
->>>>>>> 1814567d
-        "x-ms-return-client-request-id": "true",
-        "x-ms-version": "2020-06-12"
-      },
-      "RequestBody": null,
-      "StatusCode": 201,
-      "ResponseHeaders": {
-        "Content-Length": "0",
-<<<<<<< HEAD
-        "Date": "Tue, 02 Feb 2021 21:26:41 GMT",
-        "ETag": "\u00220x8D8C7C13BB1DEF5\u0022",
-        "Last-Modified": "Tue, 02 Feb 2021 21:26:41 GMT",
-=======
-        "Date": "Wed, 17 Feb 2021 22:31:12 GMT",
-        "ETag": "\u00220x8D8D393BB7C219E\u0022",
-        "Last-Modified": "Wed, 17 Feb 2021 22:31:13 GMT",
->>>>>>> 1814567d
-        "Server": [
-          "Windows-Azure-Blob/1.0",
-          "Microsoft-HTTPAPI/2.0"
-        ],
-        "x-ms-client-request-id": "52f164ee-c356-9aff-16d9-51a35b2ddf84",
-<<<<<<< HEAD
-        "x-ms-request-id": "7faa7227-c01e-002a-33aa-f9a04f000000",
-=======
-        "x-ms-request-id": "cd4cdca1-e01e-004f-7c7c-050e0b000000",
->>>>>>> 1814567d
-        "x-ms-version": "2020-06-12"
-      },
-      "ResponseBody": []
-    },
-    {
-      "RequestUri": "https://seannse.dfs.core.windows.net/test-filesystem-c03b2679-2143-305f-15fc-573b6ea02558/test-file-0f9aaac2-70cc-512c-6ccd-85f2025776c8?resource=file",
-      "RequestMethod": "PUT",
-      "RequestHeaders": {
-        "Accept": "application/json",
-        "Authorization": "Sanitized",
-<<<<<<< HEAD
-        "traceparent": "00-1e17eabdb66ea44598eb3523fa8c7237-9e961463155eba49-00",
-        "User-Agent": [
-          "azsdk-net-Storage.Files.DataLake/12.7.0-alpha.20210202.1",
-          "(.NET 5.0.2; Microsoft Windows 10.0.19042)"
-        ],
-        "x-ms-client-request-id": "0f459a72-abb2-7ee1-389f-e6883e0d98be",
-        "x-ms-date": "Tue, 02 Feb 2021 21:26:41 GMT",
-=======
-        "traceparent": "00-916b40dd3af596429c235218b6af0677-4d594f9244cc3540-00",
-        "User-Agent": [
-          "azsdk-net-Storage.Files.DataLake/12.7.0-alpha.20210217.1",
-          "(.NET 5.0.3; Microsoft Windows 10.0.19042)"
-        ],
-        "x-ms-client-request-id": "0f459a72-abb2-7ee1-389f-e6883e0d98be",
-        "x-ms-date": "Wed, 17 Feb 2021 22:31:13 GMT",
->>>>>>> 1814567d
-        "x-ms-return-client-request-id": "true",
-        "x-ms-version": "2020-06-12"
-      },
-      "RequestBody": null,
-      "StatusCode": 201,
-      "ResponseHeaders": {
-        "Content-Length": "0",
-<<<<<<< HEAD
-        "Date": "Tue, 02 Feb 2021 21:26:41 GMT",
-        "ETag": "\u00220x8D8C7C13BED67B1\u0022",
-        "Last-Modified": "Tue, 02 Feb 2021 21:26:42 GMT",
-=======
-        "Date": "Wed, 17 Feb 2021 22:31:13 GMT",
-        "ETag": "\u00220x8D8D393BBB90475\u0022",
-        "Last-Modified": "Wed, 17 Feb 2021 22:31:13 GMT",
->>>>>>> 1814567d
-        "Server": [
-          "Windows-Azure-HDFS/1.0",
-          "Microsoft-HTTPAPI/2.0"
-        ],
-        "x-ms-client-request-id": "0f459a72-abb2-7ee1-389f-e6883e0d98be",
-<<<<<<< HEAD
-        "x-ms-request-id": "53a27cf0-901f-0055-46aa-f96fd4000000",
-=======
-        "x-ms-request-id": "dea96455-801f-0066-597c-05307f000000",
->>>>>>> 1814567d
-        "x-ms-version": "2020-06-12"
-      },
-      "ResponseBody": []
-    },
-    {
-      "RequestUri": "https://seannse.dfs.core.windows.net/test-filesystem-c03b2679-2143-305f-15fc-573b6ea02558/test-file-0f9aaac2-70cc-512c-6ccd-85f2025776c8?resource=file",
+        "x-ms-client-request-id": "28f4e947-b526-1a52-6ea5-7d9b2617c4ac",
+        "x-ms-date": "Fri, 19 Feb 2021 19:11:43 GMT",
+        "x-ms-return-client-request-id": "true",
+        "x-ms-version": "2020-06-12"
+      },
+      "RequestBody": null,
+      "StatusCode": 201,
+      "ResponseHeaders": {
+        "Content-Length": "0",
+        "Date": "Fri, 19 Feb 2021 19:11:42 GMT",
+        "ETag": "\u00220x8D8D50A314C8DDE\u0022",
+        "Last-Modified": "Fri, 19 Feb 2021 19:11:42 GMT",
+        "Server": [
+          "Windows-Azure-Blob/1.0",
+          "Microsoft-HTTPAPI/2.0"
+        ],
+        "x-ms-client-request-id": "28f4e947-b526-1a52-6ea5-7d9b2617c4ac",
+        "x-ms-request-id": "2e6921ef-201e-00a4-66f3-0676f9000000",
+        "x-ms-version": "2020-06-12"
+      },
+      "ResponseBody": []
+    },
+    {
+      "RequestUri": "https://seannse.dfs.core.windows.net/test-filesystem-77744199-a9bc-f4db-814d-0fc85b4992d8/test-file-2583a9a2-d25b-df12-406a-9ba3ad2588a3?resource=file",
+      "RequestMethod": "PUT",
+      "RequestHeaders": {
+        "Accept": "application/json",
+        "Authorization": "Sanitized",
+        "traceparent": "00-0bcbe845912c304cad23368f2218ebb8-9519c3e8bf1f5f47-00",
+        "User-Agent": [
+          "azsdk-net-Storage.Files.DataLake/12.7.0-alpha.20210219.1",
+          "(.NET 5.0.3; Microsoft Windows 10.0.19041)"
+        ],
+        "x-ms-client-request-id": "c1135053-115a-7499-d715-e7bc19ae6d49",
+        "x-ms-date": "Fri, 19 Feb 2021 19:11:43 GMT",
+        "x-ms-return-client-request-id": "true",
+        "x-ms-version": "2020-06-12"
+      },
+      "RequestBody": null,
+      "StatusCode": 201,
+      "ResponseHeaders": {
+        "Content-Length": "0",
+        "Date": "Fri, 19 Feb 2021 19:11:41 GMT",
+        "ETag": "\u00220x8D8D50A315ADA2E\u0022",
+        "Last-Modified": "Fri, 19 Feb 2021 19:11:42 GMT",
+        "Server": [
+          "Windows-Azure-HDFS/1.0",
+          "Microsoft-HTTPAPI/2.0"
+        ],
+        "x-ms-client-request-id": "c1135053-115a-7499-d715-e7bc19ae6d49",
+        "x-ms-request-id": "6f4b7233-e01f-004f-54f3-060e0b000000",
+        "x-ms-version": "2020-06-12"
+      },
+      "ResponseBody": []
+    },
+    {
+      "RequestUri": "https://seannse.dfs.core.windows.net/test-filesystem-77744199-a9bc-f4db-814d-0fc85b4992d8/test-file-2583a9a2-d25b-df12-406a-9ba3ad2588a3?resource=file",
       "RequestMethod": "PUT",
       "RequestHeaders": {
         "Accept": "application/json",
         "Authorization": "Sanitized",
         "If-Match": "\u0022garbage\u0022",
         "User-Agent": [
-<<<<<<< HEAD
-          "azsdk-net-Storage.Files.DataLake/12.7.0-alpha.20210202.1",
-          "(.NET 5.0.2; Microsoft Windows 10.0.19042)"
-        ],
-        "x-ms-client-request-id": "0ba1269d-ffd7-e6ce-5acd-7800939b5974",
-        "x-ms-date": "Tue, 02 Feb 2021 21:26:41 GMT",
-=======
-          "azsdk-net-Storage.Files.DataLake/12.7.0-alpha.20210217.1",
-          "(.NET 5.0.3; Microsoft Windows 10.0.19042)"
-        ],
-        "x-ms-client-request-id": "0ba1269d-ffd7-e6ce-5acd-7800939b5974",
-        "x-ms-date": "Wed, 17 Feb 2021 22:31:13 GMT",
->>>>>>> 1814567d
+          "azsdk-net-Storage.Files.DataLake/12.7.0-alpha.20210219.1",
+          "(.NET 5.0.3; Microsoft Windows 10.0.19041)"
+        ],
+        "x-ms-client-request-id": "155fc930-2850-a80d-667a-52230bc1cee0",
+        "x-ms-date": "Fri, 19 Feb 2021 19:11:43 GMT",
         "x-ms-return-client-request-id": "true",
         "x-ms-version": "2020-06-12"
       },
@@ -571,58 +360,36 @@
       "ResponseHeaders": {
         "Content-Length": "200",
         "Content-Type": "application/json; charset=utf-8",
-<<<<<<< HEAD
-        "Date": "Tue, 02 Feb 2021 21:26:41 GMT",
-=======
-        "Date": "Wed, 17 Feb 2021 22:31:13 GMT",
->>>>>>> 1814567d
-        "Server": [
-          "Windows-Azure-HDFS/1.0",
-          "Microsoft-HTTPAPI/2.0"
-        ],
-        "x-ms-client-request-id": "0ba1269d-ffd7-e6ce-5acd-7800939b5974",
+        "Date": "Fri, 19 Feb 2021 19:11:42 GMT",
+        "Server": [
+          "Windows-Azure-HDFS/1.0",
+          "Microsoft-HTTPAPI/2.0"
+        ],
+        "x-ms-client-request-id": "155fc930-2850-a80d-667a-52230bc1cee0",
         "x-ms-error-code": "ConditionNotMet",
-<<<<<<< HEAD
-        "x-ms-request-id": "53a27d17-901f-0055-6daa-f96fd4000000",
-=======
-        "x-ms-request-id": "dea9646f-801f-0066-737c-05307f000000",
->>>>>>> 1814567d
+        "x-ms-request-id": "6f4b7240-e01f-004f-61f3-060e0b000000",
         "x-ms-version": "2020-06-12"
       },
       "ResponseBody": {
         "error": {
           "code": "ConditionNotMet",
-<<<<<<< HEAD
-          "message": "The condition specified using HTTP conditional header(s) is not met.\nRequestId:53a27d17-901f-0055-6daa-f96fd4000000\nTime:2021-02-02T21:26:42.1980491Z"
-=======
-          "message": "The condition specified using HTTP conditional header(s) is not met.\nRequestId:dea9646f-801f-0066-737c-05307f000000\nTime:2021-02-17T22:31:13.6920001Z"
->>>>>>> 1814567d
+          "message": "The condition specified using HTTP conditional header(s) is not met.\nRequestId:6f4b7240-e01f-004f-61f3-060e0b000000\nTime:2021-02-19T19:11:42.8048466Z"
         }
       }
     },
     {
-      "RequestUri": "https://seannse.blob.core.windows.net/test-filesystem-c03b2679-2143-305f-15fc-573b6ea02558?restype=container",
+      "RequestUri": "https://seannse.blob.core.windows.net/test-filesystem-77744199-a9bc-f4db-814d-0fc85b4992d8?restype=container",
       "RequestMethod": "DELETE",
       "RequestHeaders": {
         "Accept": "application/xml",
         "Authorization": "Sanitized",
-<<<<<<< HEAD
-        "traceparent": "00-e3a444544a48da418f48930b498522b9-5a1d8cf0ba12b940-00",
-        "User-Agent": [
-          "azsdk-net-Storage.Files.DataLake/12.7.0-alpha.20210202.1",
-          "(.NET 5.0.2; Microsoft Windows 10.0.19042)"
-        ],
-        "x-ms-client-request-id": "3bbc7baa-68b6-0622-38c3-ec0c4e377703",
-        "x-ms-date": "Tue, 02 Feb 2021 21:26:41 GMT",
-=======
-        "traceparent": "00-0129e3d417946d4a8792168f699ccf36-a21a95d4bcf1c945-00",
-        "User-Agent": [
-          "azsdk-net-Storage.Files.DataLake/12.7.0-alpha.20210217.1",
-          "(.NET 5.0.3; Microsoft Windows 10.0.19042)"
-        ],
-        "x-ms-client-request-id": "3bbc7baa-68b6-0622-38c3-ec0c4e377703",
-        "x-ms-date": "Wed, 17 Feb 2021 22:31:13 GMT",
->>>>>>> 1814567d
+        "traceparent": "00-08b1d0bbbd886646bd8ee7bc98b0ce5d-e7c674b533c5544f-00",
+        "User-Agent": [
+          "azsdk-net-Storage.Files.DataLake/12.7.0-alpha.20210219.1",
+          "(.NET 5.0.3; Microsoft Windows 10.0.19041)"
+        ],
+        "x-ms-client-request-id": "fbf683ac-15aa-1ebe-41b7-382f21aa1fb6",
+        "x-ms-date": "Fri, 19 Feb 2021 19:11:43 GMT",
         "x-ms-return-client-request-id": "true",
         "x-ms-version": "2020-06-12"
       },
@@ -630,153 +397,96 @@
       "StatusCode": 202,
       "ResponseHeaders": {
         "Content-Length": "0",
-<<<<<<< HEAD
-        "Date": "Tue, 02 Feb 2021 21:26:41 GMT",
-=======
-        "Date": "Wed, 17 Feb 2021 22:31:13 GMT",
->>>>>>> 1814567d
-        "Server": [
-          "Windows-Azure-Blob/1.0",
-          "Microsoft-HTTPAPI/2.0"
-        ],
-        "x-ms-client-request-id": "3bbc7baa-68b6-0622-38c3-ec0c4e377703",
-<<<<<<< HEAD
-        "x-ms-request-id": "7faa72dd-c01e-002a-5aaa-f9a04f000000",
-=======
-        "x-ms-request-id": "cd4cde92-e01e-004f-637c-050e0b000000",
->>>>>>> 1814567d
-        "x-ms-version": "2020-06-12"
-      },
-      "ResponseBody": []
-    },
-    {
-      "RequestUri": "https://seannse.blob.core.windows.net/test-filesystem-279cfd2b-4d34-6c15-0e5c-c5e82622a404?restype=container",
-      "RequestMethod": "PUT",
-      "RequestHeaders": {
-        "Accept": "application/xml",
-        "Authorization": "Sanitized",
-<<<<<<< HEAD
-        "traceparent": "00-90195215964c774da8835ef8a8251a02-93fa6e36db2efe48-00",
-        "User-Agent": [
-          "azsdk-net-Storage.Files.DataLake/12.7.0-alpha.20210202.1",
-          "(.NET 5.0.2; Microsoft Windows 10.0.19042)"
+        "Date": "Fri, 19 Feb 2021 19:11:42 GMT",
+        "Server": [
+          "Windows-Azure-Blob/1.0",
+          "Microsoft-HTTPAPI/2.0"
+        ],
+        "x-ms-client-request-id": "fbf683ac-15aa-1ebe-41b7-382f21aa1fb6",
+        "x-ms-request-id": "2e69241e-201e-00a4-73f3-0676f9000000",
+        "x-ms-version": "2020-06-12"
+      },
+      "ResponseBody": []
+    },
+    {
+      "RequestUri": "https://seannse.blob.core.windows.net/test-filesystem-1fdea518-5a8d-4f26-d30b-8a4c54033998?restype=container",
+      "RequestMethod": "PUT",
+      "RequestHeaders": {
+        "Accept": "application/xml",
+        "Authorization": "Sanitized",
+        "traceparent": "00-73e775a771c4b549a34bb57be2a43ca3-05c75e6561104e47-00",
+        "User-Agent": [
+          "azsdk-net-Storage.Files.DataLake/12.7.0-alpha.20210219.1",
+          "(.NET 5.0.3; Microsoft Windows 10.0.19041)"
         ],
         "x-ms-blob-public-access": "container",
-        "x-ms-client-request-id": "4480d677-c0b9-5c0d-6550-2c5aa239e016",
-        "x-ms-date": "Tue, 02 Feb 2021 21:26:41 GMT",
-=======
-        "traceparent": "00-d179a56e6871ad40a9495eab69e3f8cb-b6cecc8a6737844d-00",
-        "User-Agent": [
-          "azsdk-net-Storage.Files.DataLake/12.7.0-alpha.20210217.1",
-          "(.NET 5.0.3; Microsoft Windows 10.0.19042)"
-        ],
-        "x-ms-blob-public-access": "container",
-        "x-ms-client-request-id": "4480d677-c0b9-5c0d-6550-2c5aa239e016",
-        "x-ms-date": "Wed, 17 Feb 2021 22:31:13 GMT",
->>>>>>> 1814567d
-        "x-ms-return-client-request-id": "true",
-        "x-ms-version": "2020-06-12"
-      },
-      "RequestBody": null,
-      "StatusCode": 201,
-      "ResponseHeaders": {
-        "Content-Length": "0",
-<<<<<<< HEAD
-        "Date": "Tue, 02 Feb 2021 21:26:42 GMT",
-        "ETag": "\u00220x8D8C7C13C461BB9\u0022",
-        "Last-Modified": "Tue, 02 Feb 2021 21:26:42 GMT",
-=======
-        "Date": "Wed, 17 Feb 2021 22:31:13 GMT",
-        "ETag": "\u00220x8D8D393BC06983A\u0022",
-        "Last-Modified": "Wed, 17 Feb 2021 22:31:14 GMT",
->>>>>>> 1814567d
-        "Server": [
-          "Windows-Azure-Blob/1.0",
-          "Microsoft-HTTPAPI/2.0"
-        ],
-        "x-ms-client-request-id": "4480d677-c0b9-5c0d-6550-2c5aa239e016",
-<<<<<<< HEAD
-        "x-ms-request-id": "cf388b1d-401e-00b2-45aa-f9802e000000",
-=======
-        "x-ms-request-id": "84d0c2d5-101e-00af-4f7c-058d92000000",
->>>>>>> 1814567d
-        "x-ms-version": "2020-06-12"
-      },
-      "ResponseBody": []
-    },
-    {
-      "RequestUri": "https://seannse.dfs.core.windows.net/test-filesystem-279cfd2b-4d34-6c15-0e5c-c5e82622a404/test-file-1826e71e-5ee0-0c24-3fef-899dde302603?resource=file",
-      "RequestMethod": "PUT",
-      "RequestHeaders": {
-        "Accept": "application/json",
-        "Authorization": "Sanitized",
-<<<<<<< HEAD
-        "traceparent": "00-fbbe80f162ad124f8a4ca928ee6fd558-4f689ab2a355b043-00",
-        "User-Agent": [
-          "azsdk-net-Storage.Files.DataLake/12.7.0-alpha.20210202.1",
-          "(.NET 5.0.2; Microsoft Windows 10.0.19042)"
-        ],
-        "x-ms-client-request-id": "5ec559b5-dee5-182d-b173-04c937707e34",
-        "x-ms-date": "Tue, 02 Feb 2021 21:26:42 GMT",
-=======
-        "traceparent": "00-b006d40a4ec8a546be0764fc66bac89a-bbb36e66344a684e-00",
-        "User-Agent": [
-          "azsdk-net-Storage.Files.DataLake/12.7.0-alpha.20210217.1",
-          "(.NET 5.0.3; Microsoft Windows 10.0.19042)"
-        ],
-        "x-ms-client-request-id": "5ec559b5-dee5-182d-b173-04c937707e34",
-        "x-ms-date": "Wed, 17 Feb 2021 22:31:14 GMT",
->>>>>>> 1814567d
-        "x-ms-return-client-request-id": "true",
-        "x-ms-version": "2020-06-12"
-      },
-      "RequestBody": null,
-      "StatusCode": 201,
-      "ResponseHeaders": {
-        "Content-Length": "0",
-<<<<<<< HEAD
-        "Date": "Tue, 02 Feb 2021 21:26:42 GMT",
-        "ETag": "\u00220x8D8C7C13C80D1A4\u0022",
-        "Last-Modified": "Tue, 02 Feb 2021 21:26:43 GMT",
-=======
-        "Date": "Wed, 17 Feb 2021 22:31:13 GMT",
-        "ETag": "\u00220x8D8D393BC39E14F\u0022",
-        "Last-Modified": "Wed, 17 Feb 2021 22:31:14 GMT",
->>>>>>> 1814567d
-        "Server": [
-          "Windows-Azure-HDFS/1.0",
-          "Microsoft-HTTPAPI/2.0"
-        ],
-        "x-ms-client-request-id": "5ec559b5-dee5-182d-b173-04c937707e34",
-<<<<<<< HEAD
-        "x-ms-request-id": "4da23fa4-501f-0007-6daa-f9133c000000",
-=======
-        "x-ms-request-id": "5cc9be52-001f-0078-207c-05dca7000000",
->>>>>>> 1814567d
-        "x-ms-version": "2020-06-12"
-      },
-      "ResponseBody": []
-    },
-    {
-      "RequestUri": "https://seannse.blob.core.windows.net/test-filesystem-279cfd2b-4d34-6c15-0e5c-c5e82622a404/test-file-1826e71e-5ee0-0c24-3fef-899dde302603",
+        "x-ms-client-request-id": "caf21de3-51ef-5236-5da7-279f8b71c93d",
+        "x-ms-date": "Fri, 19 Feb 2021 19:11:43 GMT",
+        "x-ms-return-client-request-id": "true",
+        "x-ms-version": "2020-06-12"
+      },
+      "RequestBody": null,
+      "StatusCode": 201,
+      "ResponseHeaders": {
+        "Content-Length": "0",
+        "Date": "Fri, 19 Feb 2021 19:11:42 GMT",
+        "ETag": "\u00220x8D8D50A317DE080\u0022",
+        "Last-Modified": "Fri, 19 Feb 2021 19:11:42 GMT",
+        "Server": [
+          "Windows-Azure-Blob/1.0",
+          "Microsoft-HTTPAPI/2.0"
+        ],
+        "x-ms-client-request-id": "caf21de3-51ef-5236-5da7-279f8b71c93d",
+        "x-ms-request-id": "2e6924a7-201e-00a4-75f3-0676f9000000",
+        "x-ms-version": "2020-06-12"
+      },
+      "ResponseBody": []
+    },
+    {
+      "RequestUri": "https://seannse.dfs.core.windows.net/test-filesystem-1fdea518-5a8d-4f26-d30b-8a4c54033998/test-file-9326a07e-9733-44eb-6f45-f325e235a60d?resource=file",
+      "RequestMethod": "PUT",
+      "RequestHeaders": {
+        "Accept": "application/json",
+        "Authorization": "Sanitized",
+        "traceparent": "00-7cb8cafd70c30b4faf8782b290124b90-836b2271b3bcbf48-00",
+        "User-Agent": [
+          "azsdk-net-Storage.Files.DataLake/12.7.0-alpha.20210219.1",
+          "(.NET 5.0.3; Microsoft Windows 10.0.19041)"
+        ],
+        "x-ms-client-request-id": "0871399e-9f9f-4cac-31ad-5aaa5e116f27",
+        "x-ms-date": "Fri, 19 Feb 2021 19:11:43 GMT",
+        "x-ms-return-client-request-id": "true",
+        "x-ms-version": "2020-06-12"
+      },
+      "RequestBody": null,
+      "StatusCode": 201,
+      "ResponseHeaders": {
+        "Content-Length": "0",
+        "Date": "Fri, 19 Feb 2021 19:11:42 GMT",
+        "ETag": "\u00220x8D8D50A318C1BA1\u0022",
+        "Last-Modified": "Fri, 19 Feb 2021 19:11:43 GMT",
+        "Server": [
+          "Windows-Azure-HDFS/1.0",
+          "Microsoft-HTTPAPI/2.0"
+        ],
+        "x-ms-client-request-id": "0871399e-9f9f-4cac-31ad-5aaa5e116f27",
+        "x-ms-request-id": "6f4b726e-e01f-004f-0ff3-060e0b000000",
+        "x-ms-version": "2020-06-12"
+      },
+      "ResponseBody": []
+    },
+    {
+      "RequestUri": "https://seannse.blob.core.windows.net/test-filesystem-1fdea518-5a8d-4f26-d30b-8a4c54033998/test-file-9326a07e-9733-44eb-6f45-f325e235a60d",
       "RequestMethod": "HEAD",
       "RequestHeaders": {
         "Accept": "application/xml",
         "Authorization": "Sanitized",
         "User-Agent": [
-<<<<<<< HEAD
-          "azsdk-net-Storage.Files.DataLake/12.7.0-alpha.20210202.1",
-          "(.NET 5.0.2; Microsoft Windows 10.0.19042)"
-        ],
-        "x-ms-client-request-id": "84e724e4-c86b-861d-8958-9e2e5b81eeb7",
-        "x-ms-date": "Tue, 02 Feb 2021 21:26:42 GMT",
-=======
-          "azsdk-net-Storage.Files.DataLake/12.7.0-alpha.20210217.1",
-          "(.NET 5.0.3; Microsoft Windows 10.0.19042)"
-        ],
-        "x-ms-client-request-id": "84e724e4-c86b-861d-8958-9e2e5b81eeb7",
-        "x-ms-date": "Wed, 17 Feb 2021 22:31:14 GMT",
->>>>>>> 1814567d
+          "azsdk-net-Storage.Files.DataLake/12.7.0-alpha.20210219.1",
+          "(.NET 5.0.3; Microsoft Windows 10.0.19041)"
+        ],
+        "x-ms-client-request-id": "a9873736-9ec3-396d-fc1c-056314ff5846",
+        "x-ms-date": "Fri, 19 Feb 2021 19:11:43 GMT",
         "x-ms-return-client-request-id": "true",
         "x-ms-version": "2020-06-12"
       },
@@ -786,15 +496,9 @@
         "Accept-Ranges": "bytes",
         "Content-Length": "0",
         "Content-Type": "application/octet-stream",
-<<<<<<< HEAD
-        "Date": "Tue, 02 Feb 2021 21:26:42 GMT",
-        "ETag": "\u00220x8D8C7C13C80D1A4\u0022",
-        "Last-Modified": "Tue, 02 Feb 2021 21:26:43 GMT",
-=======
-        "Date": "Wed, 17 Feb 2021 22:31:14 GMT",
-        "ETag": "\u00220x8D8D393BC39E14F\u0022",
-        "Last-Modified": "Wed, 17 Feb 2021 22:31:14 GMT",
->>>>>>> 1814567d
+        "Date": "Fri, 19 Feb 2021 19:11:42 GMT",
+        "ETag": "\u00220x8D8D50A318C1BA1\u0022",
+        "Last-Modified": "Fri, 19 Feb 2021 19:11:43 GMT",
         "Server": [
           "Windows-Azure-Blob/1.0",
           "Microsoft-HTTPAPI/2.0"
@@ -802,50 +506,32 @@
         "x-ms-access-tier": "Hot",
         "x-ms-access-tier-inferred": "true",
         "x-ms-blob-type": "BlockBlob",
-        "x-ms-client-request-id": "84e724e4-c86b-861d-8958-9e2e5b81eeb7",
-<<<<<<< HEAD
-        "x-ms-creation-time": "Tue, 02 Feb 2021 21:26:43 GMT",
-=======
-        "x-ms-creation-time": "Wed, 17 Feb 2021 22:31:14 GMT",
->>>>>>> 1814567d
+        "x-ms-client-request-id": "a9873736-9ec3-396d-fc1c-056314ff5846",
+        "x-ms-creation-time": "Fri, 19 Feb 2021 19:11:43 GMT",
         "x-ms-group": "$superuser",
         "x-ms-lease-state": "available",
         "x-ms-lease-status": "unlocked",
         "x-ms-owner": "$superuser",
         "x-ms-permissions": "rw-r-----",
-<<<<<<< HEAD
-        "x-ms-request-id": "cf388dda-401e-00b2-66aa-f9802e000000",
-=======
-        "x-ms-request-id": "84d0c360-101e-00af-4b7c-058d92000000",
->>>>>>> 1814567d
+        "x-ms-request-id": "2e692611-201e-00a4-4af3-0676f9000000",
         "x-ms-server-encrypted": "true",
         "x-ms-version": "2020-06-12"
       },
       "ResponseBody": []
     },
     {
-      "RequestUri": "https://seannse.dfs.core.windows.net/test-filesystem-279cfd2b-4d34-6c15-0e5c-c5e82622a404/test-file-1826e71e-5ee0-0c24-3fef-899dde302603?resource=file",
-      "RequestMethod": "PUT",
-      "RequestHeaders": {
-        "Accept": "application/json",
-        "Authorization": "Sanitized",
-<<<<<<< HEAD
-        "If-None-Match": "\u00220x8D8C7C13C80D1A4\u0022",
-        "User-Agent": [
-          "azsdk-net-Storage.Files.DataLake/12.7.0-alpha.20210202.1",
-          "(.NET 5.0.2; Microsoft Windows 10.0.19042)"
-        ],
-        "x-ms-client-request-id": "2c459e68-c027-54da-b68a-2fed06759e22",
-        "x-ms-date": "Tue, 02 Feb 2021 21:26:42 GMT",
-=======
-        "If-None-Match": "0x8D8D393BC39E14F",
-        "User-Agent": [
-          "azsdk-net-Storage.Files.DataLake/12.7.0-alpha.20210217.1",
-          "(.NET 5.0.3; Microsoft Windows 10.0.19042)"
-        ],
-        "x-ms-client-request-id": "2c459e68-c027-54da-b68a-2fed06759e22",
-        "x-ms-date": "Wed, 17 Feb 2021 22:31:14 GMT",
->>>>>>> 1814567d
+      "RequestUri": "https://seannse.dfs.core.windows.net/test-filesystem-1fdea518-5a8d-4f26-d30b-8a4c54033998/test-file-9326a07e-9733-44eb-6f45-f325e235a60d?resource=file",
+      "RequestMethod": "PUT",
+      "RequestHeaders": {
+        "Accept": "application/json",
+        "Authorization": "Sanitized",
+        "If-None-Match": "0x8D8D50A318C1BA1",
+        "User-Agent": [
+          "azsdk-net-Storage.Files.DataLake/12.7.0-alpha.20210219.1",
+          "(.NET 5.0.3; Microsoft Windows 10.0.19041)"
+        ],
+        "x-ms-client-request-id": "1c0b64ab-667b-f627-dfa6-94995f3f7bfe",
+        "x-ms-date": "Fri, 19 Feb 2021 19:11:43 GMT",
         "x-ms-return-client-request-id": "true",
         "x-ms-version": "2020-06-12"
       },
@@ -854,58 +540,36 @@
       "ResponseHeaders": {
         "Content-Length": "200",
         "Content-Type": "application/json; charset=utf-8",
-<<<<<<< HEAD
-        "Date": "Tue, 02 Feb 2021 21:26:42 GMT",
-=======
-        "Date": "Wed, 17 Feb 2021 22:31:13 GMT",
->>>>>>> 1814567d
-        "Server": [
-          "Windows-Azure-HDFS/1.0",
-          "Microsoft-HTTPAPI/2.0"
-        ],
-        "x-ms-client-request-id": "2c459e68-c027-54da-b68a-2fed06759e22",
+        "Date": "Fri, 19 Feb 2021 19:11:42 GMT",
+        "Server": [
+          "Windows-Azure-HDFS/1.0",
+          "Microsoft-HTTPAPI/2.0"
+        ],
+        "x-ms-client-request-id": "1c0b64ab-667b-f627-dfa6-94995f3f7bfe",
         "x-ms-error-code": "ConditionNotMet",
-<<<<<<< HEAD
-        "x-ms-request-id": "4da23fd7-501f-0007-20aa-f9133c000000",
-=======
-        "x-ms-request-id": "5cc9be70-001f-0078-3e7c-05dca7000000",
->>>>>>> 1814567d
+        "x-ms-request-id": "6f4b728b-e01f-004f-2cf3-060e0b000000",
         "x-ms-version": "2020-06-12"
       },
       "ResponseBody": {
         "error": {
           "code": "ConditionNotMet",
-<<<<<<< HEAD
-          "message": "The condition specified using HTTP conditional header(s) is not met.\nRequestId:4da23fd7-501f-0007-20aa-f9133c000000\nTime:2021-02-02T21:26:43.2399608Z"
-=======
-          "message": "The condition specified using HTTP conditional header(s) is not met.\nRequestId:5cc9be70-001f-0078-3e7c-05dca7000000\nTime:2021-02-17T22:31:14.6074933Z"
->>>>>>> 1814567d
+          "message": "The condition specified using HTTP conditional header(s) is not met.\nRequestId:6f4b728b-e01f-004f-2cf3-060e0b000000\nTime:2021-02-19T19:11:43.2241411Z"
         }
       }
     },
     {
-      "RequestUri": "https://seannse.blob.core.windows.net/test-filesystem-279cfd2b-4d34-6c15-0e5c-c5e82622a404?restype=container",
+      "RequestUri": "https://seannse.blob.core.windows.net/test-filesystem-1fdea518-5a8d-4f26-d30b-8a4c54033998?restype=container",
       "RequestMethod": "DELETE",
       "RequestHeaders": {
         "Accept": "application/xml",
         "Authorization": "Sanitized",
-<<<<<<< HEAD
-        "traceparent": "00-c27ee0b71625e24c9de30cd9af4a0364-9c27ac8e4398c04e-00",
-        "User-Agent": [
-          "azsdk-net-Storage.Files.DataLake/12.7.0-alpha.20210202.1",
-          "(.NET 5.0.2; Microsoft Windows 10.0.19042)"
-        ],
-        "x-ms-client-request-id": "f4108ff6-4c98-c5a1-7f4a-2bfac9a3f86b",
-        "x-ms-date": "Tue, 02 Feb 2021 21:26:42 GMT",
-=======
-        "traceparent": "00-86227fcf86e2b344b63d12388f7a4181-3f7905af4f56374b-00",
-        "User-Agent": [
-          "azsdk-net-Storage.Files.DataLake/12.7.0-alpha.20210217.1",
-          "(.NET 5.0.3; Microsoft Windows 10.0.19042)"
-        ],
-        "x-ms-client-request-id": "f4108ff6-4c98-c5a1-7f4a-2bfac9a3f86b",
-        "x-ms-date": "Wed, 17 Feb 2021 22:31:14 GMT",
->>>>>>> 1814567d
+        "traceparent": "00-30c2b4d4bda56f4cb76c9deb28b5cc4b-06e7533705fa9141-00",
+        "User-Agent": [
+          "azsdk-net-Storage.Files.DataLake/12.7.0-alpha.20210219.1",
+          "(.NET 5.0.3; Microsoft Windows 10.0.19041)"
+        ],
+        "x-ms-client-request-id": "8d04071d-0b34-4adc-cddf-19d92a156d73",
+        "x-ms-date": "Fri, 19 Feb 2021 19:11:43 GMT",
         "x-ms-return-client-request-id": "true",
         "x-ms-version": "2020-06-12"
       },
@@ -913,154 +577,97 @@
       "StatusCode": 202,
       "ResponseHeaders": {
         "Content-Length": "0",
-<<<<<<< HEAD
-        "Date": "Tue, 02 Feb 2021 21:26:42 GMT",
-=======
-        "Date": "Wed, 17 Feb 2021 22:31:14 GMT",
->>>>>>> 1814567d
-        "Server": [
-          "Windows-Azure-Blob/1.0",
-          "Microsoft-HTTPAPI/2.0"
-        ],
-        "x-ms-client-request-id": "f4108ff6-4c98-c5a1-7f4a-2bfac9a3f86b",
-<<<<<<< HEAD
-        "x-ms-request-id": "cf388ebf-401e-00b2-43aa-f9802e000000",
-=======
-        "x-ms-request-id": "84d0c395-101e-00af-787c-058d92000000",
->>>>>>> 1814567d
-        "x-ms-version": "2020-06-12"
-      },
-      "ResponseBody": []
-    },
-    {
-      "RequestUri": "https://seannse.blob.core.windows.net/test-filesystem-e529de0e-35db-ca9c-8832-724195f74758?restype=container",
-      "RequestMethod": "PUT",
-      "RequestHeaders": {
-        "Accept": "application/xml",
-        "Authorization": "Sanitized",
-<<<<<<< HEAD
-        "traceparent": "00-dd09e5ff9eb994409bc35e6f1cc3158d-0148b48e1be5bc4a-00",
-        "User-Agent": [
-          "azsdk-net-Storage.Files.DataLake/12.7.0-alpha.20210202.1",
-          "(.NET 5.0.2; Microsoft Windows 10.0.19042)"
+        "Date": "Fri, 19 Feb 2021 19:11:43 GMT",
+        "Server": [
+          "Windows-Azure-Blob/1.0",
+          "Microsoft-HTTPAPI/2.0"
+        ],
+        "x-ms-client-request-id": "8d04071d-0b34-4adc-cddf-19d92a156d73",
+        "x-ms-request-id": "2e692771-201e-00a4-14f3-0676f9000000",
+        "x-ms-version": "2020-06-12"
+      },
+      "ResponseBody": []
+    },
+    {
+      "RequestUri": "https://seannse.blob.core.windows.net/test-filesystem-4141bb87-ceb0-5967-57e3-ff72c9a37996?restype=container",
+      "RequestMethod": "PUT",
+      "RequestHeaders": {
+        "Accept": "application/xml",
+        "Authorization": "Sanitized",
+        "traceparent": "00-90d12815643fef4bb20d336c3a6ee87b-fec4470ef7fc9f48-00",
+        "User-Agent": [
+          "azsdk-net-Storage.Files.DataLake/12.7.0-alpha.20210219.1",
+          "(.NET 5.0.3; Microsoft Windows 10.0.19041)"
         ],
         "x-ms-blob-public-access": "container",
-        "x-ms-client-request-id": "2ed4bfee-4333-c0c8-f246-6c65da603087",
-        "x-ms-date": "Tue, 02 Feb 2021 21:26:42 GMT",
-=======
-        "traceparent": "00-ce7fb1f2a794eb45b40d56feab27ae98-6dee6cfba0d52946-00",
-        "User-Agent": [
-          "azsdk-net-Storage.Files.DataLake/12.7.0-alpha.20210217.1",
-          "(.NET 5.0.3; Microsoft Windows 10.0.19042)"
-        ],
-        "x-ms-blob-public-access": "container",
-        "x-ms-client-request-id": "2ed4bfee-4333-c0c8-f246-6c65da603087",
-        "x-ms-date": "Wed, 17 Feb 2021 22:31:14 GMT",
->>>>>>> 1814567d
-        "x-ms-return-client-request-id": "true",
-        "x-ms-version": "2020-06-12"
-      },
-      "RequestBody": null,
-      "StatusCode": 201,
-      "ResponseHeaders": {
-        "Content-Length": "0",
-<<<<<<< HEAD
-        "Date": "Tue, 02 Feb 2021 21:26:43 GMT",
-        "ETag": "\u00220x8D8C7C13CE7A45D\u0022",
-        "Last-Modified": "Tue, 02 Feb 2021 21:26:43 GMT",
-=======
-        "Date": "Wed, 17 Feb 2021 22:31:14 GMT",
-        "ETag": "\u00220x8D8D393BC8F2444\u0022",
-        "Last-Modified": "Wed, 17 Feb 2021 22:31:15 GMT",
->>>>>>> 1814567d
-        "Server": [
-          "Windows-Azure-Blob/1.0",
-          "Microsoft-HTTPAPI/2.0"
-        ],
-        "x-ms-client-request-id": "2ed4bfee-4333-c0c8-f246-6c65da603087",
-<<<<<<< HEAD
-        "x-ms-request-id": "37295181-d01e-0026-74aa-f93747000000",
-=======
-        "x-ms-request-id": "8c5910dd-f01e-000e-377c-0556ef000000",
->>>>>>> 1814567d
-        "x-ms-version": "2020-06-12"
-      },
-      "ResponseBody": []
-    },
-    {
-      "RequestUri": "https://seannse.dfs.core.windows.net/test-filesystem-e529de0e-35db-ca9c-8832-724195f74758/test-file-3d9ad202-81ad-6407-54a8-b5568b73586d?resource=file",
-      "RequestMethod": "PUT",
-      "RequestHeaders": {
-        "Accept": "application/json",
-        "Authorization": "Sanitized",
-<<<<<<< HEAD
-        "traceparent": "00-9986422c894f2944b6aa2f63b47e5475-45a5074a15d1ff4b-00",
-        "User-Agent": [
-          "azsdk-net-Storage.Files.DataLake/12.7.0-alpha.20210202.1",
-          "(.NET 5.0.2; Microsoft Windows 10.0.19042)"
-        ],
-        "x-ms-client-request-id": "9f262255-0b81-6c69-b770-da8a8e72357f",
-        "x-ms-date": "Tue, 02 Feb 2021 21:26:43 GMT",
-=======
-        "traceparent": "00-fd30c29f7d9d114f8e0173a451bf7ba6-0c10364e319c3842-00",
-        "User-Agent": [
-          "azsdk-net-Storage.Files.DataLake/12.7.0-alpha.20210217.1",
-          "(.NET 5.0.3; Microsoft Windows 10.0.19042)"
-        ],
-        "x-ms-client-request-id": "9f262255-0b81-6c69-b770-da8a8e72357f",
-        "x-ms-date": "Wed, 17 Feb 2021 22:31:15 GMT",
->>>>>>> 1814567d
-        "x-ms-return-client-request-id": "true",
-        "x-ms-version": "2020-06-12"
-      },
-      "RequestBody": null,
-      "StatusCode": 201,
-      "ResponseHeaders": {
-        "Content-Length": "0",
-<<<<<<< HEAD
-        "Date": "Tue, 02 Feb 2021 21:26:43 GMT",
-        "ETag": "\u00220x8D8C7C13D2170C8\u0022",
-        "Last-Modified": "Tue, 02 Feb 2021 21:26:44 GMT",
-=======
-        "Date": "Wed, 17 Feb 2021 22:31:15 GMT",
-        "ETag": "\u00220x8D8D393BCC71D0A\u0022",
-        "Last-Modified": "Wed, 17 Feb 2021 22:31:15 GMT",
->>>>>>> 1814567d
-        "Server": [
-          "Windows-Azure-HDFS/1.0",
-          "Microsoft-HTTPAPI/2.0"
-        ],
-        "x-ms-client-request-id": "9f262255-0b81-6c69-b770-da8a8e72357f",
-<<<<<<< HEAD
-        "x-ms-request-id": "73032806-501f-005a-3aaa-f919b8000000",
-=======
-        "x-ms-request-id": "87d4c1b0-f01f-006c-427c-0594c8000000",
->>>>>>> 1814567d
-        "x-ms-version": "2020-06-12"
-      },
-      "ResponseBody": []
-    },
-    {
-      "RequestUri": "https://seannse.dfs.core.windows.net/test-filesystem-e529de0e-35db-ca9c-8832-724195f74758/test-file-3d9ad202-81ad-6407-54a8-b5568b73586d?resource=file",
-      "RequestMethod": "PUT",
-      "RequestHeaders": {
-        "Accept": "application/json",
-        "Authorization": "Sanitized",
-        "User-Agent": [
-<<<<<<< HEAD
-          "azsdk-net-Storage.Files.DataLake/12.7.0-alpha.20210202.1",
-          "(.NET 5.0.2; Microsoft Windows 10.0.19042)"
-        ],
-        "x-ms-client-request-id": "10236cd2-0ae3-0e68-a056-abd5996c3392",
-        "x-ms-date": "Tue, 02 Feb 2021 21:26:43 GMT",
-=======
-          "azsdk-net-Storage.Files.DataLake/12.7.0-alpha.20210217.1",
-          "(.NET 5.0.3; Microsoft Windows 10.0.19042)"
-        ],
-        "x-ms-client-request-id": "10236cd2-0ae3-0e68-a056-abd5996c3392",
-        "x-ms-date": "Wed, 17 Feb 2021 22:31:15 GMT",
->>>>>>> 1814567d
-        "x-ms-lease-id": "b4fe5185-889d-9d3c-7b69-0a2db38d5396",
+        "x-ms-client-request-id": "c1fc299b-3f08-4f55-a0aa-36510b6a8029",
+        "x-ms-date": "Fri, 19 Feb 2021 19:11:44 GMT",
+        "x-ms-return-client-request-id": "true",
+        "x-ms-version": "2020-06-12"
+      },
+      "RequestBody": null,
+      "StatusCode": 201,
+      "ResponseHeaders": {
+        "Content-Length": "0",
+        "Date": "Fri, 19 Feb 2021 19:11:43 GMT",
+        "ETag": "\u00220x8D8D50A31BC2DD5\u0022",
+        "Last-Modified": "Fri, 19 Feb 2021 19:11:43 GMT",
+        "Server": [
+          "Windows-Azure-Blob/1.0",
+          "Microsoft-HTTPAPI/2.0"
+        ],
+        "x-ms-client-request-id": "c1fc299b-3f08-4f55-a0aa-36510b6a8029",
+        "x-ms-request-id": "2e692817-201e-00a4-30f3-0676f9000000",
+        "x-ms-version": "2020-06-12"
+      },
+      "ResponseBody": []
+    },
+    {
+      "RequestUri": "https://seannse.dfs.core.windows.net/test-filesystem-4141bb87-ceb0-5967-57e3-ff72c9a37996/test-file-9bb38366-1599-9937-f1bd-26e2d7d72123?resource=file",
+      "RequestMethod": "PUT",
+      "RequestHeaders": {
+        "Accept": "application/json",
+        "Authorization": "Sanitized",
+        "traceparent": "00-e53b0899858b024da8ce06691adbb1b1-d1dd595efac74e47-00",
+        "User-Agent": [
+          "azsdk-net-Storage.Files.DataLake/12.7.0-alpha.20210219.1",
+          "(.NET 5.0.3; Microsoft Windows 10.0.19041)"
+        ],
+        "x-ms-client-request-id": "b429cc4c-6180-866d-f163-d04b187377c8",
+        "x-ms-date": "Fri, 19 Feb 2021 19:11:44 GMT",
+        "x-ms-return-client-request-id": "true",
+        "x-ms-version": "2020-06-12"
+      },
+      "RequestBody": null,
+      "StatusCode": 201,
+      "ResponseHeaders": {
+        "Content-Length": "0",
+        "Date": "Fri, 19 Feb 2021 19:11:42 GMT",
+        "ETag": "\u00220x8D8D50A31CB7948\u0022",
+        "Last-Modified": "Fri, 19 Feb 2021 19:11:43 GMT",
+        "Server": [
+          "Windows-Azure-HDFS/1.0",
+          "Microsoft-HTTPAPI/2.0"
+        ],
+        "x-ms-client-request-id": "b429cc4c-6180-866d-f163-d04b187377c8",
+        "x-ms-request-id": "6f4b72bc-e01f-004f-5df3-060e0b000000",
+        "x-ms-version": "2020-06-12"
+      },
+      "ResponseBody": []
+    },
+    {
+      "RequestUri": "https://seannse.dfs.core.windows.net/test-filesystem-4141bb87-ceb0-5967-57e3-ff72c9a37996/test-file-9bb38366-1599-9937-f1bd-26e2d7d72123?resource=file",
+      "RequestMethod": "PUT",
+      "RequestHeaders": {
+        "Accept": "application/json",
+        "Authorization": "Sanitized",
+        "User-Agent": [
+          "azsdk-net-Storage.Files.DataLake/12.7.0-alpha.20210219.1",
+          "(.NET 5.0.3; Microsoft Windows 10.0.19041)"
+        ],
+        "x-ms-client-request-id": "10539d72-5f57-dc67-bed9-9a254e5bc6a4",
+        "x-ms-date": "Fri, 19 Feb 2021 19:11:44 GMT",
+        "x-ms-lease-id": "44915131-2627-347a-f9d1-d5363120c41e",
         "x-ms-return-client-request-id": "true",
         "x-ms-version": "2020-06-12"
       },
@@ -1069,58 +676,36 @@
       "ResponseHeaders": {
         "Content-Length": "176",
         "Content-Type": "application/json; charset=utf-8",
-<<<<<<< HEAD
-        "Date": "Tue, 02 Feb 2021 21:26:43 GMT",
-=======
-        "Date": "Wed, 17 Feb 2021 22:31:15 GMT",
->>>>>>> 1814567d
-        "Server": [
-          "Windows-Azure-HDFS/1.0",
-          "Microsoft-HTTPAPI/2.0"
-        ],
-        "x-ms-client-request-id": "10236cd2-0ae3-0e68-a056-abd5996c3392",
+        "Date": "Fri, 19 Feb 2021 19:11:42 GMT",
+        "Server": [
+          "Windows-Azure-HDFS/1.0",
+          "Microsoft-HTTPAPI/2.0"
+        ],
+        "x-ms-client-request-id": "10539d72-5f57-dc67-bed9-9a254e5bc6a4",
         "x-ms-error-code": "LeaseNotPresent",
-<<<<<<< HEAD
-        "x-ms-request-id": "7303281d-501f-005a-50aa-f919b8000000",
-=======
-        "x-ms-request-id": "87d4c1c1-f01f-006c-537c-0594c8000000",
->>>>>>> 1814567d
+        "x-ms-request-id": "6f4b72c9-e01f-004f-6af3-060e0b000000",
         "x-ms-version": "2020-06-12"
       },
       "ResponseBody": {
         "error": {
           "code": "LeaseNotPresent",
-<<<<<<< HEAD
-          "message": "There is currently no lease on the resource.\nRequestId:7303281d-501f-005a-50aa-f919b8000000\nTime:2021-02-02T21:26:44.2114622Z"
-=======
-          "message": "There is currently no lease on the resource.\nRequestId:87d4c1c1-f01f-006c-537c-0594c8000000\nTime:2021-02-17T22:31:15.4606503Z"
->>>>>>> 1814567d
+          "message": "There is currently no lease on the resource.\nRequestId:6f4b72c9-e01f-004f-6af3-060e0b000000\nTime:2021-02-19T19:11:43.5473689Z"
         }
       }
     },
     {
-      "RequestUri": "https://seannse.blob.core.windows.net/test-filesystem-e529de0e-35db-ca9c-8832-724195f74758?restype=container",
+      "RequestUri": "https://seannse.blob.core.windows.net/test-filesystem-4141bb87-ceb0-5967-57e3-ff72c9a37996?restype=container",
       "RequestMethod": "DELETE",
       "RequestHeaders": {
         "Accept": "application/xml",
         "Authorization": "Sanitized",
-<<<<<<< HEAD
-        "traceparent": "00-595c35ddf685fe42bbc9e205600e337c-869462056109d444-00",
-        "User-Agent": [
-          "azsdk-net-Storage.Files.DataLake/12.7.0-alpha.20210202.1",
-          "(.NET 5.0.2; Microsoft Windows 10.0.19042)"
-        ],
-        "x-ms-client-request-id": "d5866576-37be-65b8-624e-8b0fcdf5072e",
-        "x-ms-date": "Tue, 02 Feb 2021 21:26:43 GMT",
-=======
-        "traceparent": "00-33c6bbd22cd11547931152dba0bf078c-19144df436f77844-00",
-        "User-Agent": [
-          "azsdk-net-Storage.Files.DataLake/12.7.0-alpha.20210217.1",
-          "(.NET 5.0.3; Microsoft Windows 10.0.19042)"
-        ],
-        "x-ms-client-request-id": "d5866576-37be-65b8-624e-8b0fcdf5072e",
-        "x-ms-date": "Wed, 17 Feb 2021 22:31:15 GMT",
->>>>>>> 1814567d
+        "traceparent": "00-3f6a522d5a213f408c0a05d87dc887b5-ff1b0b93fd5c3440-00",
+        "User-Agent": [
+          "azsdk-net-Storage.Files.DataLake/12.7.0-alpha.20210219.1",
+          "(.NET 5.0.3; Microsoft Windows 10.0.19041)"
+        ],
+        "x-ms-client-request-id": "d175f7f3-a33a-418f-2219-3cf241493255",
+        "x-ms-date": "Fri, 19 Feb 2021 19:11:44 GMT",
         "x-ms-return-client-request-id": "true",
         "x-ms-version": "2020-06-12"
       },
@@ -1128,33 +713,21 @@
       "StatusCode": 202,
       "ResponseHeaders": {
         "Content-Length": "0",
-<<<<<<< HEAD
-        "Date": "Tue, 02 Feb 2021 21:26:44 GMT",
-=======
-        "Date": "Wed, 17 Feb 2021 22:31:15 GMT",
->>>>>>> 1814567d
-        "Server": [
-          "Windows-Azure-Blob/1.0",
-          "Microsoft-HTTPAPI/2.0"
-        ],
-        "x-ms-client-request-id": "d5866576-37be-65b8-624e-8b0fcdf5072e",
-<<<<<<< HEAD
-        "x-ms-request-id": "372951f1-d01e-0026-51aa-f93747000000",
-=======
-        "x-ms-request-id": "8c591328-f01e-000e-497c-0556ef000000",
->>>>>>> 1814567d
+        "Date": "Fri, 19 Feb 2021 19:11:43 GMT",
+        "Server": [
+          "Windows-Azure-Blob/1.0",
+          "Microsoft-HTTPAPI/2.0"
+        ],
+        "x-ms-client-request-id": "d175f7f3-a33a-418f-2219-3cf241493255",
+        "x-ms-request-id": "2e6929bf-201e-00a4-47f3-0676f9000000",
         "x-ms-version": "2020-06-12"
       },
       "ResponseBody": []
     }
   ],
   "Variables": {
-<<<<<<< HEAD
-    "DateTimeOffsetNow": "2021-02-02T15:26:38.8988476-06:00",
-=======
-    "DateTimeOffsetNow": "2021-02-17T16:31:11.3026739-06:00",
->>>>>>> 1814567d
-    "RandomSeed": "223191229",
+    "DateTimeOffsetNow": "2021-02-19T13:11:42.6404013-06:00",
+    "RandomSeed": "217259",
     "Storage_TestConfigHierarchicalNamespace": "NamespaceTenant\nseannse\nU2FuaXRpemVk\nhttps://seannse.blob.core.windows.net\nhttps://seannse.file.core.windows.net\nhttps://seannse.queue.core.windows.net\nhttps://seannse.table.core.windows.net\n\n\n\n\nhttps://seannse-secondary.blob.core.windows.net\nhttps://seannse-secondary.file.core.windows.net\nhttps://seannse-secondary.queue.core.windows.net\nhttps://seannse-secondary.table.core.windows.net\n68390a19-a643-458b-b726-408abf67b4fc\nSanitized\n72f988bf-86f1-41af-91ab-2d7cd011db47\nhttps://login.microsoftonline.com/\nCloud\nBlobEndpoint=https://seannse.blob.core.windows.net/;QueueEndpoint=https://seannse.queue.core.windows.net/;FileEndpoint=https://seannse.file.core.windows.net/;BlobSecondaryEndpoint=https://seannse-secondary.blob.core.windows.net/;QueueSecondaryEndpoint=https://seannse-secondary.queue.core.windows.net/;FileSecondaryEndpoint=https://seannse-secondary.file.core.windows.net/;AccountName=seannse;AccountKey=Sanitized\n"
   }
 }