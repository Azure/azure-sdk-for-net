{
  "Entries": [
    {
      "RequestUri": "http://seannsecanary.blob.core.windows.net/test-filesystem-5aa78f17-7853-2f81-d107-e08ebdf5f71d?restype=container",
      "RequestMethod": "PUT",
      "RequestHeaders": {
        "Authorization": "Sanitized",
        "traceparent": "00-529f85d5a787eb418236769c95dc8164-25f95b22c7048141-00",
        "User-Agent": [
          "azsdk-net-Storage.Files.DataLake/12.1.0-dev.20200403.1",
          "(.NET Core 4.6.28325.01; Microsoft Windows 10.0.18362 )"
        ],
        "x-ms-blob-public-access": "container",
        "x-ms-client-request-id": "2a4cb424-c2c0-738e-f998-25890b97fa3b",
        "x-ms-date": "Fri, 03 Apr 2020 21:03:41 GMT",
        "x-ms-return-client-request-id": "true",
<<<<<<< HEAD
        "x-ms-version": "2019-12-12"
=======
        "x-ms-version": "2020-02-10"
>>>>>>> 60f4876e
      },
      "RequestBody": null,
      "StatusCode": 201,
      "ResponseHeaders": {
        "Content-Length": "0",
        "Date": "Fri, 03 Apr 2020 21:03:40 GMT",
        "ETag": "\u00220x8D7D8127C62E2DA\u0022",
        "Last-Modified": "Fri, 03 Apr 2020 21:03:40 GMT",
        "Server": [
          "Windows-Azure-Blob/1.0",
          "Microsoft-HTTPAPI/2.0"
        ],
        "x-ms-client-request-id": "2a4cb424-c2c0-738e-f998-25890b97fa3b",
        "x-ms-request-id": "96227868-f01e-0012-44fb-093670000000",
<<<<<<< HEAD
        "x-ms-version": "2019-12-12"
=======
        "x-ms-version": "2020-02-10"
>>>>>>> 60f4876e
      },
      "ResponseBody": []
    },
    {
      "RequestUri": "http://seannsecanary.dfs.core.windows.net/test-filesystem-5aa78f17-7853-2f81-d107-e08ebdf5f71d/test-file-b739ab11-84ba-3b4d-84d7-b1dea597f133?resource=file",
      "RequestMethod": "PUT",
      "RequestHeaders": {
        "Authorization": "Sanitized",
        "traceparent": "00-37e3eabf203bb74fa7464e3aa015a2ce-82febdd846be8c4d-00",
        "User-Agent": [
          "azsdk-net-Storage.Files.DataLake/12.1.0-dev.20200403.1",
          "(.NET Core 4.6.28325.01; Microsoft Windows 10.0.18362 )"
        ],
        "x-ms-client-request-id": "92d8977a-c264-a0ff-6610-a6e910b0cd62",
        "x-ms-date": "Fri, 03 Apr 2020 21:03:41 GMT",
        "x-ms-return-client-request-id": "true",
<<<<<<< HEAD
        "x-ms-version": "2019-12-12"
=======
        "x-ms-version": "2020-02-10"
>>>>>>> 60f4876e
      },
      "RequestBody": null,
      "StatusCode": 201,
      "ResponseHeaders": {
        "Content-Length": "0",
        "Date": "Fri, 03 Apr 2020 21:03:40 GMT",
        "ETag": "\u00220x8D7D8127C78C62E\u0022",
        "Last-Modified": "Fri, 03 Apr 2020 21:03:40 GMT",
        "Server": [
          "Windows-Azure-HDFS/1.0",
          "Microsoft-HTTPAPI/2.0"
        ],
        "x-ms-client-request-id": "92d8977a-c264-a0ff-6610-a6e910b0cd62",
        "x-ms-request-id": "fa44034e-201f-0097-5efb-091bad000000",
<<<<<<< HEAD
        "x-ms-version": "2019-12-12"
=======
        "x-ms-version": "2020-02-10"
>>>>>>> 60f4876e
      },
      "ResponseBody": []
    },
    {
      "RequestUri": "http://seannsecanary.dfs.core.windows.net/test-filesystem-5aa78f17-7853-2f81-d107-e08ebdf5f71d/test-file-b739ab11-84ba-3b4d-84d7-b1dea597f133?action=setAccessControl",
      "RequestMethod": "PATCH",
      "RequestHeaders": {
        "Authorization": "Sanitized",
        "User-Agent": [
          "azsdk-net-Storage.Files.DataLake/12.1.0-dev.20200403.1",
          "(.NET Core 4.6.28325.01; Microsoft Windows 10.0.18362 )"
        ],
        "x-ms-client-request-id": "0e649f13-5fbe-cacf-27c9-a299267374b2",
        "x-ms-date": "Fri, 03 Apr 2020 21:03:42 GMT",
        "x-ms-permissions": "rwxrwxrwx",
        "x-ms-return-client-request-id": "true",
<<<<<<< HEAD
        "x-ms-version": "2019-12-12"
=======
        "x-ms-version": "2020-02-10"
>>>>>>> 60f4876e
      },
      "RequestBody": null,
      "StatusCode": 200,
      "ResponseHeaders": {
        "Content-Length": "0",
        "Date": "Fri, 03 Apr 2020 21:03:40 GMT",
        "ETag": "\u00220x8D7D8127C78C62E\u0022",
        "Last-Modified": "Fri, 03 Apr 2020 21:03:40 GMT",
        "Server": [
          "Windows-Azure-HDFS/1.0",
          "Microsoft-HTTPAPI/2.0"
        ],
        "x-ms-client-request-id": "0e649f13-5fbe-cacf-27c9-a299267374b2",
        "x-ms-namespace-enabled": "true",
        "x-ms-request-id": "fa440350-201f-0097-5ffb-091bad000000",
<<<<<<< HEAD
        "x-ms-version": "2019-12-12"
=======
        "x-ms-version": "2020-02-10"
>>>>>>> 60f4876e
      },
      "ResponseBody": []
    },
    {
      "RequestUri": "http://seannsecanary.blob.core.windows.net/test-filesystem-5aa78f17-7853-2f81-d107-e08ebdf5f71d?restype=container",
      "RequestMethod": "DELETE",
      "RequestHeaders": {
        "Authorization": "Sanitized",
        "traceparent": "00-a281140050729749844c3aac83fb2668-aaed07244ae64046-00",
        "User-Agent": [
          "azsdk-net-Storage.Files.DataLake/12.1.0-dev.20200403.1",
          "(.NET Core 4.6.28325.01; Microsoft Windows 10.0.18362 )"
        ],
        "x-ms-client-request-id": "71d5a28a-bf4c-48a3-2232-be644ff81fdb",
        "x-ms-date": "Fri, 03 Apr 2020 21:03:42 GMT",
        "x-ms-return-client-request-id": "true",
<<<<<<< HEAD
        "x-ms-version": "2019-12-12"
=======
        "x-ms-version": "2020-02-10"
>>>>>>> 60f4876e
      },
      "RequestBody": null,
      "StatusCode": 202,
      "ResponseHeaders": {
        "Content-Length": "0",
        "Date": "Fri, 03 Apr 2020 21:03:40 GMT",
        "Server": [
          "Windows-Azure-Blob/1.0",
          "Microsoft-HTTPAPI/2.0"
        ],
        "x-ms-client-request-id": "71d5a28a-bf4c-48a3-2232-be644ff81fdb",
        "x-ms-request-id": "96227882-f01e-0012-58fb-093670000000",
<<<<<<< HEAD
        "x-ms-version": "2019-12-12"
=======
        "x-ms-version": "2020-02-10"
>>>>>>> 60f4876e
      },
      "ResponseBody": []
    }
  ],
  "Variables": {
    "RandomSeed": "580913644",
    "Storage_TestConfigHierarchicalNamespace": "NamespaceTenant\nseannsecanary\nU2FuaXRpemVk\nhttp://seannsecanary.blob.core.windows.net\nhttp://seannsecanary.file.core.windows.net\nhttp://seannsecanary.queue.core.windows.net\nhttp://seannsecanary.table.core.windows.net\n\n\n\n\nhttp://seannsecanary-secondary.blob.core.windows.net\nhttp://seannsecanary-secondary.file.core.windows.net\nhttp://seannsecanary-secondary.queue.core.windows.net\nhttp://seannsecanary-secondary.table.core.windows.net\n68390a19-a643-458b-b726-408abf67b4fc\nSanitized\n72f988bf-86f1-41af-91ab-2d7cd011db47\nhttps://login.microsoftonline.com/\nCloud\nBlobEndpoint=http://seannsecanary.blob.core.windows.net/;QueueEndpoint=http://seannsecanary.queue.core.windows.net/;FileEndpoint=http://seannsecanary.file.core.windows.net/;BlobSecondaryEndpoint=http://seannsecanary-secondary.blob.core.windows.net/;QueueSecondaryEndpoint=http://seannsecanary-secondary.queue.core.windows.net/;FileSecondaryEndpoint=http://seannsecanary-secondary.file.core.windows.net/;AccountName=seannsecanary;AccountKey=Sanitized\n"
  }
}<|MERGE_RESOLUTION|>--- conflicted
+++ resolved
@@ -14,11 +14,7 @@
         "x-ms-client-request-id": "2a4cb424-c2c0-738e-f998-25890b97fa3b",
         "x-ms-date": "Fri, 03 Apr 2020 21:03:41 GMT",
         "x-ms-return-client-request-id": "true",
-<<<<<<< HEAD
-        "x-ms-version": "2019-12-12"
-=======
         "x-ms-version": "2020-02-10"
->>>>>>> 60f4876e
       },
       "RequestBody": null,
       "StatusCode": 201,
@@ -33,11 +29,7 @@
         ],
         "x-ms-client-request-id": "2a4cb424-c2c0-738e-f998-25890b97fa3b",
         "x-ms-request-id": "96227868-f01e-0012-44fb-093670000000",
-<<<<<<< HEAD
-        "x-ms-version": "2019-12-12"
-=======
         "x-ms-version": "2020-02-10"
->>>>>>> 60f4876e
       },
       "ResponseBody": []
     },
@@ -54,11 +46,7 @@
         "x-ms-client-request-id": "92d8977a-c264-a0ff-6610-a6e910b0cd62",
         "x-ms-date": "Fri, 03 Apr 2020 21:03:41 GMT",
         "x-ms-return-client-request-id": "true",
-<<<<<<< HEAD
-        "x-ms-version": "2019-12-12"
-=======
         "x-ms-version": "2020-02-10"
->>>>>>> 60f4876e
       },
       "RequestBody": null,
       "StatusCode": 201,
@@ -73,11 +61,7 @@
         ],
         "x-ms-client-request-id": "92d8977a-c264-a0ff-6610-a6e910b0cd62",
         "x-ms-request-id": "fa44034e-201f-0097-5efb-091bad000000",
-<<<<<<< HEAD
-        "x-ms-version": "2019-12-12"
-=======
         "x-ms-version": "2020-02-10"
->>>>>>> 60f4876e
       },
       "ResponseBody": []
     },
@@ -94,11 +78,7 @@
         "x-ms-date": "Fri, 03 Apr 2020 21:03:42 GMT",
         "x-ms-permissions": "rwxrwxrwx",
         "x-ms-return-client-request-id": "true",
-<<<<<<< HEAD
-        "x-ms-version": "2019-12-12"
-=======
         "x-ms-version": "2020-02-10"
->>>>>>> 60f4876e
       },
       "RequestBody": null,
       "StatusCode": 200,
@@ -114,11 +94,7 @@
         "x-ms-client-request-id": "0e649f13-5fbe-cacf-27c9-a299267374b2",
         "x-ms-namespace-enabled": "true",
         "x-ms-request-id": "fa440350-201f-0097-5ffb-091bad000000",
-<<<<<<< HEAD
-        "x-ms-version": "2019-12-12"
-=======
         "x-ms-version": "2020-02-10"
->>>>>>> 60f4876e
       },
       "ResponseBody": []
     },
@@ -135,11 +111,7 @@
         "x-ms-client-request-id": "71d5a28a-bf4c-48a3-2232-be644ff81fdb",
         "x-ms-date": "Fri, 03 Apr 2020 21:03:42 GMT",
         "x-ms-return-client-request-id": "true",
-<<<<<<< HEAD
-        "x-ms-version": "2019-12-12"
-=======
         "x-ms-version": "2020-02-10"
->>>>>>> 60f4876e
       },
       "RequestBody": null,
       "StatusCode": 202,
@@ -152,11 +124,7 @@
         ],
         "x-ms-client-request-id": "71d5a28a-bf4c-48a3-2232-be644ff81fdb",
         "x-ms-request-id": "96227882-f01e-0012-58fb-093670000000",
-<<<<<<< HEAD
-        "x-ms-version": "2019-12-12"
-=======
         "x-ms-version": "2020-02-10"
->>>>>>> 60f4876e
       },
       "ResponseBody": []
     }
