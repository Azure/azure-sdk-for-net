﻿{
  "Entries": [
    {
      "RequestUri": "https://seannse.blob.core.windows.net/test-filesystem-2dd39fea-9287-471d-280a-4981496e0db3?restype=container",
      "RequestMethod": "PUT",
      "RequestHeaders": {
        "Accept": "application/xml",
        "Authorization": "Sanitized",
        "traceparent": "00-5e11b365256090469e2618eab77519b3-0ff7a36b8525e945-00",
        "User-Agent": [
          "azsdk-net-Storage.Files.DataLake/12.7.0-alpha.20210219.1",
          "(.NET 5.0.3; Microsoft Windows 10.0.19041)"
        ],
        "x-ms-blob-public-access": "container",
        "x-ms-client-request-id": "dd8e927f-6286-d030-f493-37117249588b",
        "x-ms-date": "Fri, 19 Feb 2021 19:14:10 GMT",
        "x-ms-return-client-request-id": "true",
<<<<<<< HEAD
        "x-ms-version": "2020-12-06"
=======
        "x-ms-version": "2021-02-12"
>>>>>>> 7e782c87
      },
      "RequestBody": null,
      "StatusCode": 201,
      "ResponseHeaders": {
        "Content-Length": "0",
        "Date": "Fri, 19 Feb 2021 19:14:09 GMT",
        "ETag": "\"0x8D8D50A893C56DE\"",
        "Last-Modified": "Fri, 19 Feb 2021 19:14:10 GMT",
        "Server": [
          "Windows-Azure-Blob/1.0",
          "Microsoft-HTTPAPI/2.0"
        ],
        "x-ms-client-request-id": "dd8e927f-6286-d030-f493-37117249588b",
        "x-ms-request-id": "2e6e86f9-201e-00a4-5cf3-0676f9000000",
<<<<<<< HEAD
        "x-ms-version": "2020-12-06"
=======
        "x-ms-version": "2021-02-12"
>>>>>>> 7e782c87
      },
      "ResponseBody": []
    },
    {
      "RequestUri": "https://seannse.dfs.core.windows.net/test-filesystem-2dd39fea-9287-471d-280a-4981496e0db3/test-file-f4ae80fe-f196-92d8-b56d-5abfb8c60020?resource=file",
      "RequestMethod": "PUT",
      "RequestHeaders": {
        "Accept": "application/json",
        "Authorization": "Sanitized",
        "traceparent": "00-e5624fc68e43504095dc40dc2fb43867-9a1eb0b363a79141-00",
        "User-Agent": [
          "azsdk-net-Storage.Files.DataLake/12.7.0-alpha.20210219.1",
          "(.NET 5.0.3; Microsoft Windows 10.0.19041)"
        ],
        "x-ms-client-request-id": "c6584e6f-b658-8e65-b9fc-27180770182d",
        "x-ms-date": "Fri, 19 Feb 2021 19:14:10 GMT",
        "x-ms-return-client-request-id": "true",
<<<<<<< HEAD
        "x-ms-version": "2020-12-06"
=======
        "x-ms-version": "2021-02-12"
>>>>>>> 7e782c87
      },
      "RequestBody": null,
      "StatusCode": 201,
      "ResponseHeaders": {
        "Content-Length": "0",
        "Date": "Fri, 19 Feb 2021 19:14:09 GMT",
        "ETag": "\"0x8D8D50A894A921A\"",
        "Last-Modified": "Fri, 19 Feb 2021 19:14:10 GMT",
        "Server": [
          "Windows-Azure-HDFS/1.0",
          "Microsoft-HTTPAPI/2.0"
        ],
        "x-ms-client-request-id": "c6584e6f-b658-8e65-b9fc-27180770182d",
        "x-ms-request-id": "6f4be819-e01f-004f-3cf3-060e0b000000",
<<<<<<< HEAD
        "x-ms-version": "2020-12-06"
=======
        "x-ms-version": "2021-02-12"
>>>>>>> 7e782c87
      },
      "ResponseBody": []
    },
    {
      "RequestUri": "https://seannse.dfs.core.windows.net/test-filesystem-2dd39fea-9287-471d-280a-4981496e0db3/test-file-f4ae80fe-f196-92d8-b56d-5abfb8c60020?action=setAccessControl",
      "RequestMethod": "PATCH",
      "RequestHeaders": {
        "Accept": "application/json",
        "Authorization": "Sanitized",
        "User-Agent": [
          "azsdk-net-Storage.Files.DataLake/12.7.0-alpha.20210219.1",
          "(.NET 5.0.3; Microsoft Windows 10.0.19041)"
        ],
        "x-ms-client-request-id": "6a4fd17b-396e-a8c8-e773-fce30814bf9a",
        "x-ms-date": "Fri, 19 Feb 2021 19:14:11 GMT",
        "x-ms-permissions": "rwxrwxrwx",
        "x-ms-return-client-request-id": "true",
<<<<<<< HEAD
        "x-ms-version": "2020-12-06"
=======
        "x-ms-version": "2021-02-12"
>>>>>>> 7e782c87
      },
      "RequestBody": null,
      "StatusCode": 200,
      "ResponseHeaders": {
        "Content-Length": "0",
        "Date": "Fri, 19 Feb 2021 19:14:09 GMT",
        "ETag": "\"0x8D8D50A894A921A\"",
        "Last-Modified": "Fri, 19 Feb 2021 19:14:10 GMT",
        "Server": [
          "Windows-Azure-HDFS/1.0",
          "Microsoft-HTTPAPI/2.0"
        ],
        "x-ms-client-request-id": "6a4fd17b-396e-a8c8-e773-fce30814bf9a",
        "x-ms-namespace-enabled": "true",
        "x-ms-request-id": "6f4be82a-e01f-004f-4df3-060e0b000000",
<<<<<<< HEAD
        "x-ms-version": "2020-12-06"
=======
        "x-ms-version": "2021-02-12"
>>>>>>> 7e782c87
      },
      "ResponseBody": []
    },
    {
      "RequestUri": "https://seannse.blob.core.windows.net/test-filesystem-2dd39fea-9287-471d-280a-4981496e0db3?restype=container",
      "RequestMethod": "DELETE",
      "RequestHeaders": {
        "Accept": "application/xml",
        "Authorization": "Sanitized",
        "traceparent": "00-29ded95447ad4a4994c0bebf24d50299-b8de341021052c4f-00",
        "User-Agent": [
          "azsdk-net-Storage.Files.DataLake/12.7.0-alpha.20210219.1",
          "(.NET 5.0.3; Microsoft Windows 10.0.19041)"
        ],
        "x-ms-client-request-id": "369c4b8b-ad20-59be-4d09-3ed3a4c7c53e",
        "x-ms-date": "Fri, 19 Feb 2021 19:14:11 GMT",
        "x-ms-return-client-request-id": "true",
<<<<<<< HEAD
        "x-ms-version": "2020-12-06"
=======
        "x-ms-version": "2021-02-12"
>>>>>>> 7e782c87
      },
      "RequestBody": null,
      "StatusCode": 202,
      "ResponseHeaders": {
        "Content-Length": "0",
        "Date": "Fri, 19 Feb 2021 19:14:10 GMT",
        "Server": [
          "Windows-Azure-Blob/1.0",
          "Microsoft-HTTPAPI/2.0"
        ],
        "x-ms-client-request-id": "369c4b8b-ad20-59be-4d09-3ed3a4c7c53e",
        "x-ms-request-id": "2e6e8967-201e-00a4-33f3-0676f9000000",
<<<<<<< HEAD
        "x-ms-version": "2020-12-06"
=======
        "x-ms-version": "2021-02-12"
>>>>>>> 7e782c87
      },
      "ResponseBody": []
    }
  ],
  "Variables": {
    "RandomSeed": "1702609097",
    "Storage_TestConfigHierarchicalNamespace": "NamespaceTenant\nseannse\nU2FuaXRpemVk\nhttps://seannse.blob.core.windows.net\nhttps://seannse.file.core.windows.net\nhttps://seannse.queue.core.windows.net\nhttps://seannse.table.core.windows.net\n\n\n\n\nhttps://seannse-secondary.blob.core.windows.net\nhttps://seannse-secondary.file.core.windows.net\nhttps://seannse-secondary.queue.core.windows.net\nhttps://seannse-secondary.table.core.windows.net\n68390a19-a643-458b-b726-408abf67b4fc\nSanitized\n72f988bf-86f1-41af-91ab-2d7cd011db47\nhttps://login.microsoftonline.com/\nCloud\nBlobEndpoint=https://seannse.blob.core.windows.net/;QueueEndpoint=https://seannse.queue.core.windows.net/;FileEndpoint=https://seannse.file.core.windows.net/;BlobSecondaryEndpoint=https://seannse-secondary.blob.core.windows.net/;QueueSecondaryEndpoint=https://seannse-secondary.queue.core.windows.net/;FileSecondaryEndpoint=https://seannse-secondary.file.core.windows.net/;AccountName=seannse;AccountKey=Sanitized\n\n\n"
  }
}<|MERGE_RESOLUTION|>--- conflicted
+++ resolved
@@ -15,11 +15,7 @@
         "x-ms-client-request-id": "dd8e927f-6286-d030-f493-37117249588b",
         "x-ms-date": "Fri, 19 Feb 2021 19:14:10 GMT",
         "x-ms-return-client-request-id": "true",
-<<<<<<< HEAD
-        "x-ms-version": "2020-12-06"
-=======
         "x-ms-version": "2021-02-12"
->>>>>>> 7e782c87
       },
       "RequestBody": null,
       "StatusCode": 201,
@@ -34,11 +30,7 @@
         ],
         "x-ms-client-request-id": "dd8e927f-6286-d030-f493-37117249588b",
         "x-ms-request-id": "2e6e86f9-201e-00a4-5cf3-0676f9000000",
-<<<<<<< HEAD
-        "x-ms-version": "2020-12-06"
-=======
         "x-ms-version": "2021-02-12"
->>>>>>> 7e782c87
       },
       "ResponseBody": []
     },
@@ -56,11 +48,7 @@
         "x-ms-client-request-id": "c6584e6f-b658-8e65-b9fc-27180770182d",
         "x-ms-date": "Fri, 19 Feb 2021 19:14:10 GMT",
         "x-ms-return-client-request-id": "true",
-<<<<<<< HEAD
-        "x-ms-version": "2020-12-06"
-=======
         "x-ms-version": "2021-02-12"
->>>>>>> 7e782c87
       },
       "RequestBody": null,
       "StatusCode": 201,
@@ -75,11 +63,7 @@
         ],
         "x-ms-client-request-id": "c6584e6f-b658-8e65-b9fc-27180770182d",
         "x-ms-request-id": "6f4be819-e01f-004f-3cf3-060e0b000000",
-<<<<<<< HEAD
-        "x-ms-version": "2020-12-06"
-=======
         "x-ms-version": "2021-02-12"
->>>>>>> 7e782c87
       },
       "ResponseBody": []
     },
@@ -97,11 +81,7 @@
         "x-ms-date": "Fri, 19 Feb 2021 19:14:11 GMT",
         "x-ms-permissions": "rwxrwxrwx",
         "x-ms-return-client-request-id": "true",
-<<<<<<< HEAD
-        "x-ms-version": "2020-12-06"
-=======
         "x-ms-version": "2021-02-12"
->>>>>>> 7e782c87
       },
       "RequestBody": null,
       "StatusCode": 200,
@@ -117,11 +97,7 @@
         "x-ms-client-request-id": "6a4fd17b-396e-a8c8-e773-fce30814bf9a",
         "x-ms-namespace-enabled": "true",
         "x-ms-request-id": "6f4be82a-e01f-004f-4df3-060e0b000000",
-<<<<<<< HEAD
-        "x-ms-version": "2020-12-06"
-=======
         "x-ms-version": "2021-02-12"
->>>>>>> 7e782c87
       },
       "ResponseBody": []
     },
@@ -139,11 +115,7 @@
         "x-ms-client-request-id": "369c4b8b-ad20-59be-4d09-3ed3a4c7c53e",
         "x-ms-date": "Fri, 19 Feb 2021 19:14:11 GMT",
         "x-ms-return-client-request-id": "true",
-<<<<<<< HEAD
-        "x-ms-version": "2020-12-06"
-=======
         "x-ms-version": "2021-02-12"
->>>>>>> 7e782c87
       },
       "RequestBody": null,
       "StatusCode": 202,
@@ -156,11 +128,7 @@
         ],
         "x-ms-client-request-id": "369c4b8b-ad20-59be-4d09-3ed3a4c7c53e",
         "x-ms-request-id": "2e6e8967-201e-00a4-33f3-0676f9000000",
-<<<<<<< HEAD
-        "x-ms-version": "2020-12-06"
-=======
         "x-ms-version": "2021-02-12"
->>>>>>> 7e782c87
       },
       "ResponseBody": []
     }
