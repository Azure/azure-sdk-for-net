{
  "Entries": [
    {
      "RequestUri": "https://seannse.blob.core.windows.net/test-filesystem-5aa78f17-7853-2f81-d107-e08ebdf5f71d?restype=container",
      "RequestMethod": "PUT",
      "RequestHeaders": {
        "Accept": "application/xml",
        "Authorization": "Sanitized",
<<<<<<< HEAD
        "traceparent": "00-451196cbbb29264ebe6537f49513a4fc-099cd681cab08344-00",
        "User-Agent": [
          "azsdk-net-Storage.Files.DataLake/12.7.0-alpha.20210202.1",
          "(.NET 5.0.2; Microsoft Windows 10.0.19042)"
        ],
        "x-ms-blob-public-access": "container",
        "x-ms-client-request-id": "2a4cb424-c2c0-738e-f998-25890b97fa3b",
        "x-ms-date": "Tue, 02 Feb 2021 21:32:34 GMT",
=======
        "traceparent": "00-d2d24c69b316d24da90ae8f8382a9903-cb3ce6c7afd84249-00",
        "User-Agent": [
          "azsdk-net-Storage.Files.DataLake/12.7.0-alpha.20210217.1",
          "(.NET 5.0.3; Microsoft Windows 10.0.19042)"
        ],
        "x-ms-blob-public-access": "container",
        "x-ms-client-request-id": "2a4cb424-c2c0-738e-f998-25890b97fa3b",
        "x-ms-date": "Wed, 17 Feb 2021 22:36:45 GMT",
>>>>>>> 1814567d
        "x-ms-return-client-request-id": "true",
        "x-ms-version": "2020-06-12"
      },
      "RequestBody": null,
      "StatusCode": 201,
      "ResponseHeaders": {
        "Content-Length": "0",
<<<<<<< HEAD
        "Date": "Tue, 02 Feb 2021 21:32:34 GMT",
        "ETag": "\u00220x8D8C7C20E92CDBC\u0022",
        "Last-Modified": "Tue, 02 Feb 2021 21:32:35 GMT",
=======
        "Date": "Wed, 17 Feb 2021 22:36:45 GMT",
        "ETag": "\u00220x8D8D39481BE407F\u0022",
        "Last-Modified": "Wed, 17 Feb 2021 22:36:45 GMT",
>>>>>>> 1814567d
        "Server": [
          "Windows-Azure-Blob/1.0",
          "Microsoft-HTTPAPI/2.0"
        ],
        "x-ms-client-request-id": "2a4cb424-c2c0-738e-f998-25890b97fa3b",
<<<<<<< HEAD
        "x-ms-request-id": "18696c69-b01e-0030-60aa-f9c190000000",
=======
        "x-ms-request-id": "47b77998-001e-008c-657d-051751000000",
>>>>>>> 1814567d
        "x-ms-version": "2020-06-12"
      },
      "ResponseBody": []
    },
    {
      "RequestUri": "https://seannse.dfs.core.windows.net/test-filesystem-5aa78f17-7853-2f81-d107-e08ebdf5f71d/test-file-b739ab11-84ba-3b4d-84d7-b1dea597f133?resource=file",
      "RequestMethod": "PUT",
      "RequestHeaders": {
        "Accept": "application/json",
        "Authorization": "Sanitized",
<<<<<<< HEAD
        "traceparent": "00-9a97e0dcff54fa4fb5e379722f5a3be2-60265c34142bd846-00",
        "User-Agent": [
          "azsdk-net-Storage.Files.DataLake/12.7.0-alpha.20210202.1",
          "(.NET 5.0.2; Microsoft Windows 10.0.19042)"
        ],
        "x-ms-client-request-id": "92d8977a-c264-a0ff-6610-a6e910b0cd62",
        "x-ms-date": "Tue, 02 Feb 2021 21:32:34 GMT",
=======
        "traceparent": "00-5b996651f14f1d4bb5223b5c4f16a084-0d46f2cb7494734b-00",
        "User-Agent": [
          "azsdk-net-Storage.Files.DataLake/12.7.0-alpha.20210217.1",
          "(.NET 5.0.3; Microsoft Windows 10.0.19042)"
        ],
        "x-ms-client-request-id": "92d8977a-c264-a0ff-6610-a6e910b0cd62",
        "x-ms-date": "Wed, 17 Feb 2021 22:36:46 GMT",
>>>>>>> 1814567d
        "x-ms-return-client-request-id": "true",
        "x-ms-version": "2020-06-12"
      },
      "RequestBody": null,
      "StatusCode": 201,
      "ResponseHeaders": {
        "Content-Length": "0",
<<<<<<< HEAD
        "Date": "Tue, 02 Feb 2021 21:32:35 GMT",
        "ETag": "\u00220x8D8C7C20ECD64C9\u0022",
        "Last-Modified": "Tue, 02 Feb 2021 21:32:35 GMT",
=======
        "Date": "Wed, 17 Feb 2021 22:36:45 GMT",
        "ETag": "\u00220x8D8D39481F366D4\u0022",
        "Last-Modified": "Wed, 17 Feb 2021 22:36:46 GMT",
>>>>>>> 1814567d
        "Server": [
          "Windows-Azure-HDFS/1.0",
          "Microsoft-HTTPAPI/2.0"
        ],
        "x-ms-client-request-id": "92d8977a-c264-a0ff-6610-a6e910b0cd62",
<<<<<<< HEAD
        "x-ms-request-id": "453b75ad-101f-0006-19aa-f94ce0000000",
=======
        "x-ms-request-id": "1d7e01d5-a01f-003c-137d-055698000000",
>>>>>>> 1814567d
        "x-ms-version": "2020-06-12"
      },
      "ResponseBody": []
    },
    {
      "RequestUri": "https://seannse.dfs.core.windows.net/test-filesystem-5aa78f17-7853-2f81-d107-e08ebdf5f71d/test-file-b739ab11-84ba-3b4d-84d7-b1dea597f133?action=setAccessControl",
      "RequestMethod": "PATCH",
      "RequestHeaders": {
        "Accept": "application/json",
        "Authorization": "Sanitized",
        "User-Agent": [
<<<<<<< HEAD
          "azsdk-net-Storage.Files.DataLake/12.7.0-alpha.20210202.1",
          "(.NET 5.0.2; Microsoft Windows 10.0.19042)"
        ],
        "x-ms-client-request-id": "0e649f13-5fbe-cacf-27c9-a299267374b2",
        "x-ms-date": "Tue, 02 Feb 2021 21:32:35 GMT",
=======
          "azsdk-net-Storage.Files.DataLake/12.7.0-alpha.20210217.1",
          "(.NET 5.0.3; Microsoft Windows 10.0.19042)"
        ],
        "x-ms-client-request-id": "0e649f13-5fbe-cacf-27c9-a299267374b2",
        "x-ms-date": "Wed, 17 Feb 2021 22:36:46 GMT",
>>>>>>> 1814567d
        "x-ms-permissions": "rwxrwxrwx",
        "x-ms-return-client-request-id": "true",
        "x-ms-version": "2020-06-12"
      },
      "RequestBody": null,
      "StatusCode": 200,
      "ResponseHeaders": {
        "Content-Length": "0",
<<<<<<< HEAD
        "Date": "Tue, 02 Feb 2021 21:32:35 GMT",
        "ETag": "\u00220x8D8C7C20ECD64C9\u0022",
        "Last-Modified": "Tue, 02 Feb 2021 21:32:35 GMT",
=======
        "Date": "Wed, 17 Feb 2021 22:36:45 GMT",
        "ETag": "\u00220x8D8D39481F366D4\u0022",
        "Last-Modified": "Wed, 17 Feb 2021 22:36:46 GMT",
>>>>>>> 1814567d
        "Server": [
          "Windows-Azure-HDFS/1.0",
          "Microsoft-HTTPAPI/2.0"
        ],
        "x-ms-client-request-id": "0e649f13-5fbe-cacf-27c9-a299267374b2",
        "x-ms-namespace-enabled": "true",
<<<<<<< HEAD
        "x-ms-request-id": "453b75c0-101f-0006-2caa-f94ce0000000",
=======
        "x-ms-request-id": "1d7e01ed-a01f-003c-2b7d-055698000000",
>>>>>>> 1814567d
        "x-ms-version": "2020-06-12"
      },
      "ResponseBody": []
    },
    {
      "RequestUri": "https://seannse.blob.core.windows.net/test-filesystem-5aa78f17-7853-2f81-d107-e08ebdf5f71d?restype=container",
      "RequestMethod": "DELETE",
      "RequestHeaders": {
        "Accept": "application/xml",
        "Authorization": "Sanitized",
<<<<<<< HEAD
        "traceparent": "00-2cca6c05ed8681408bec54a7d0c274cc-8027c6201e2d8040-00",
        "User-Agent": [
          "azsdk-net-Storage.Files.DataLake/12.7.0-alpha.20210202.1",
          "(.NET 5.0.2; Microsoft Windows 10.0.19042)"
        ],
        "x-ms-client-request-id": "71d5a28a-bf4c-48a3-2232-be644ff81fdb",
        "x-ms-date": "Tue, 02 Feb 2021 21:32:35 GMT",
=======
        "traceparent": "00-9a7ac2a3a9825b489920d5c99c0e8dd3-c5f2361a15b6b945-00",
        "User-Agent": [
          "azsdk-net-Storage.Files.DataLake/12.7.0-alpha.20210217.1",
          "(.NET 5.0.3; Microsoft Windows 10.0.19042)"
        ],
        "x-ms-client-request-id": "71d5a28a-bf4c-48a3-2232-be644ff81fdb",
        "x-ms-date": "Wed, 17 Feb 2021 22:36:46 GMT",
>>>>>>> 1814567d
        "x-ms-return-client-request-id": "true",
        "x-ms-version": "2020-06-12"
      },
      "RequestBody": null,
      "StatusCode": 202,
      "ResponseHeaders": {
        "Content-Length": "0",
<<<<<<< HEAD
        "Date": "Tue, 02 Feb 2021 21:32:35 GMT",
=======
        "Date": "Wed, 17 Feb 2021 22:36:45 GMT",
>>>>>>> 1814567d
        "Server": [
          "Windows-Azure-Blob/1.0",
          "Microsoft-HTTPAPI/2.0"
        ],
        "x-ms-client-request-id": "71d5a28a-bf4c-48a3-2232-be644ff81fdb",
<<<<<<< HEAD
        "x-ms-request-id": "18696ec8-b01e-0030-65aa-f9c190000000",
=======
        "x-ms-request-id": "47b77aca-001e-008c-097d-051751000000",
>>>>>>> 1814567d
        "x-ms-version": "2020-06-12"
      },
      "ResponseBody": []
    }
  ],
  "Variables": {
    "RandomSeed": "580913644",
    "Storage_TestConfigHierarchicalNamespace": "NamespaceTenant\nseannse\nU2FuaXRpemVk\nhttps://seannse.blob.core.windows.net\nhttps://seannse.file.core.windows.net\nhttps://seannse.queue.core.windows.net\nhttps://seannse.table.core.windows.net\n\n\n\n\nhttps://seannse-secondary.blob.core.windows.net\nhttps://seannse-secondary.file.core.windows.net\nhttps://seannse-secondary.queue.core.windows.net\nhttps://seannse-secondary.table.core.windows.net\n68390a19-a643-458b-b726-408abf67b4fc\nSanitized\n72f988bf-86f1-41af-91ab-2d7cd011db47\nhttps://login.microsoftonline.com/\nCloud\nBlobEndpoint=https://seannse.blob.core.windows.net/;QueueEndpoint=https://seannse.queue.core.windows.net/;FileEndpoint=https://seannse.file.core.windows.net/;BlobSecondaryEndpoint=https://seannse-secondary.blob.core.windows.net/;QueueSecondaryEndpoint=https://seannse-secondary.queue.core.windows.net/;FileSecondaryEndpoint=https://seannse-secondary.file.core.windows.net/;AccountName=seannse;AccountKey=Sanitized\n"
  }
}<|MERGE_RESOLUTION|>--- conflicted
+++ resolved
@@ -1,30 +1,19 @@
 {
   "Entries": [
     {
-      "RequestUri": "https://seannse.blob.core.windows.net/test-filesystem-5aa78f17-7853-2f81-d107-e08ebdf5f71d?restype=container",
+      "RequestUri": "https://seannse.blob.core.windows.net/test-filesystem-2dd39fea-9287-471d-280a-4981496e0db3?restype=container",
       "RequestMethod": "PUT",
       "RequestHeaders": {
         "Accept": "application/xml",
         "Authorization": "Sanitized",
-<<<<<<< HEAD
-        "traceparent": "00-451196cbbb29264ebe6537f49513a4fc-099cd681cab08344-00",
+        "traceparent": "00-5e11b365256090469e2618eab77519b3-0ff7a36b8525e945-00",
         "User-Agent": [
-          "azsdk-net-Storage.Files.DataLake/12.7.0-alpha.20210202.1",
-          "(.NET 5.0.2; Microsoft Windows 10.0.19042)"
+          "azsdk-net-Storage.Files.DataLake/12.7.0-alpha.20210219.1",
+          "(.NET 5.0.3; Microsoft Windows 10.0.19041)"
         ],
         "x-ms-blob-public-access": "container",
-        "x-ms-client-request-id": "2a4cb424-c2c0-738e-f998-25890b97fa3b",
-        "x-ms-date": "Tue, 02 Feb 2021 21:32:34 GMT",
-=======
-        "traceparent": "00-d2d24c69b316d24da90ae8f8382a9903-cb3ce6c7afd84249-00",
-        "User-Agent": [
-          "azsdk-net-Storage.Files.DataLake/12.7.0-alpha.20210217.1",
-          "(.NET 5.0.3; Microsoft Windows 10.0.19042)"
-        ],
-        "x-ms-blob-public-access": "container",
-        "x-ms-client-request-id": "2a4cb424-c2c0-738e-f998-25890b97fa3b",
-        "x-ms-date": "Wed, 17 Feb 2021 22:36:45 GMT",
->>>>>>> 1814567d
+        "x-ms-client-request-id": "dd8e927f-6286-d030-f493-37117249588b",
+        "x-ms-date": "Fri, 19 Feb 2021 19:14:10 GMT",
         "x-ms-return-client-request-id": "true",
         "x-ms-version": "2020-06-12"
       },
@@ -32,52 +21,32 @@
       "StatusCode": 201,
       "ResponseHeaders": {
         "Content-Length": "0",
-<<<<<<< HEAD
-        "Date": "Tue, 02 Feb 2021 21:32:34 GMT",
-        "ETag": "\u00220x8D8C7C20E92CDBC\u0022",
-        "Last-Modified": "Tue, 02 Feb 2021 21:32:35 GMT",
-=======
-        "Date": "Wed, 17 Feb 2021 22:36:45 GMT",
-        "ETag": "\u00220x8D8D39481BE407F\u0022",
-        "Last-Modified": "Wed, 17 Feb 2021 22:36:45 GMT",
->>>>>>> 1814567d
+        "Date": "Fri, 19 Feb 2021 19:14:09 GMT",
+        "ETag": "\u00220x8D8D50A893C56DE\u0022",
+        "Last-Modified": "Fri, 19 Feb 2021 19:14:10 GMT",
         "Server": [
           "Windows-Azure-Blob/1.0",
           "Microsoft-HTTPAPI/2.0"
         ],
-        "x-ms-client-request-id": "2a4cb424-c2c0-738e-f998-25890b97fa3b",
-<<<<<<< HEAD
-        "x-ms-request-id": "18696c69-b01e-0030-60aa-f9c190000000",
-=======
-        "x-ms-request-id": "47b77998-001e-008c-657d-051751000000",
->>>>>>> 1814567d
+        "x-ms-client-request-id": "dd8e927f-6286-d030-f493-37117249588b",
+        "x-ms-request-id": "2e6e86f9-201e-00a4-5cf3-0676f9000000",
         "x-ms-version": "2020-06-12"
       },
       "ResponseBody": []
     },
     {
-      "RequestUri": "https://seannse.dfs.core.windows.net/test-filesystem-5aa78f17-7853-2f81-d107-e08ebdf5f71d/test-file-b739ab11-84ba-3b4d-84d7-b1dea597f133?resource=file",
+      "RequestUri": "https://seannse.dfs.core.windows.net/test-filesystem-2dd39fea-9287-471d-280a-4981496e0db3/test-file-f4ae80fe-f196-92d8-b56d-5abfb8c60020?resource=file",
       "RequestMethod": "PUT",
       "RequestHeaders": {
         "Accept": "application/json",
         "Authorization": "Sanitized",
-<<<<<<< HEAD
-        "traceparent": "00-9a97e0dcff54fa4fb5e379722f5a3be2-60265c34142bd846-00",
+        "traceparent": "00-e5624fc68e43504095dc40dc2fb43867-9a1eb0b363a79141-00",
         "User-Agent": [
-          "azsdk-net-Storage.Files.DataLake/12.7.0-alpha.20210202.1",
-          "(.NET 5.0.2; Microsoft Windows 10.0.19042)"
+          "azsdk-net-Storage.Files.DataLake/12.7.0-alpha.20210219.1",
+          "(.NET 5.0.3; Microsoft Windows 10.0.19041)"
         ],
-        "x-ms-client-request-id": "92d8977a-c264-a0ff-6610-a6e910b0cd62",
-        "x-ms-date": "Tue, 02 Feb 2021 21:32:34 GMT",
-=======
-        "traceparent": "00-5b996651f14f1d4bb5223b5c4f16a084-0d46f2cb7494734b-00",
-        "User-Agent": [
-          "azsdk-net-Storage.Files.DataLake/12.7.0-alpha.20210217.1",
-          "(.NET 5.0.3; Microsoft Windows 10.0.19042)"
-        ],
-        "x-ms-client-request-id": "92d8977a-c264-a0ff-6610-a6e910b0cd62",
-        "x-ms-date": "Wed, 17 Feb 2021 22:36:46 GMT",
->>>>>>> 1814567d
+        "x-ms-client-request-id": "c6584e6f-b658-8e65-b9fc-27180770182d",
+        "x-ms-date": "Fri, 19 Feb 2021 19:14:10 GMT",
         "x-ms-return-client-request-id": "true",
         "x-ms-version": "2020-06-12"
       },
@@ -85,49 +54,31 @@
       "StatusCode": 201,
       "ResponseHeaders": {
         "Content-Length": "0",
-<<<<<<< HEAD
-        "Date": "Tue, 02 Feb 2021 21:32:35 GMT",
-        "ETag": "\u00220x8D8C7C20ECD64C9\u0022",
-        "Last-Modified": "Tue, 02 Feb 2021 21:32:35 GMT",
-=======
-        "Date": "Wed, 17 Feb 2021 22:36:45 GMT",
-        "ETag": "\u00220x8D8D39481F366D4\u0022",
-        "Last-Modified": "Wed, 17 Feb 2021 22:36:46 GMT",
->>>>>>> 1814567d
+        "Date": "Fri, 19 Feb 2021 19:14:09 GMT",
+        "ETag": "\u00220x8D8D50A894A921A\u0022",
+        "Last-Modified": "Fri, 19 Feb 2021 19:14:10 GMT",
         "Server": [
           "Windows-Azure-HDFS/1.0",
           "Microsoft-HTTPAPI/2.0"
         ],
-        "x-ms-client-request-id": "92d8977a-c264-a0ff-6610-a6e910b0cd62",
-<<<<<<< HEAD
-        "x-ms-request-id": "453b75ad-101f-0006-19aa-f94ce0000000",
-=======
-        "x-ms-request-id": "1d7e01d5-a01f-003c-137d-055698000000",
->>>>>>> 1814567d
+        "x-ms-client-request-id": "c6584e6f-b658-8e65-b9fc-27180770182d",
+        "x-ms-request-id": "6f4be819-e01f-004f-3cf3-060e0b000000",
         "x-ms-version": "2020-06-12"
       },
       "ResponseBody": []
     },
     {
-      "RequestUri": "https://seannse.dfs.core.windows.net/test-filesystem-5aa78f17-7853-2f81-d107-e08ebdf5f71d/test-file-b739ab11-84ba-3b4d-84d7-b1dea597f133?action=setAccessControl",
+      "RequestUri": "https://seannse.dfs.core.windows.net/test-filesystem-2dd39fea-9287-471d-280a-4981496e0db3/test-file-f4ae80fe-f196-92d8-b56d-5abfb8c60020?action=setAccessControl",
       "RequestMethod": "PATCH",
       "RequestHeaders": {
         "Accept": "application/json",
         "Authorization": "Sanitized",
         "User-Agent": [
-<<<<<<< HEAD
-          "azsdk-net-Storage.Files.DataLake/12.7.0-alpha.20210202.1",
-          "(.NET 5.0.2; Microsoft Windows 10.0.19042)"
+          "azsdk-net-Storage.Files.DataLake/12.7.0-alpha.20210219.1",
+          "(.NET 5.0.3; Microsoft Windows 10.0.19041)"
         ],
-        "x-ms-client-request-id": "0e649f13-5fbe-cacf-27c9-a299267374b2",
-        "x-ms-date": "Tue, 02 Feb 2021 21:32:35 GMT",
-=======
-          "azsdk-net-Storage.Files.DataLake/12.7.0-alpha.20210217.1",
-          "(.NET 5.0.3; Microsoft Windows 10.0.19042)"
-        ],
-        "x-ms-client-request-id": "0e649f13-5fbe-cacf-27c9-a299267374b2",
-        "x-ms-date": "Wed, 17 Feb 2021 22:36:46 GMT",
->>>>>>> 1814567d
+        "x-ms-client-request-id": "6a4fd17b-396e-a8c8-e773-fce30814bf9a",
+        "x-ms-date": "Fri, 19 Feb 2021 19:14:11 GMT",
         "x-ms-permissions": "rwxrwxrwx",
         "x-ms-return-client-request-id": "true",
         "x-ms-version": "2020-06-12"
@@ -136,53 +87,33 @@
       "StatusCode": 200,
       "ResponseHeaders": {
         "Content-Length": "0",
-<<<<<<< HEAD
-        "Date": "Tue, 02 Feb 2021 21:32:35 GMT",
-        "ETag": "\u00220x8D8C7C20ECD64C9\u0022",
-        "Last-Modified": "Tue, 02 Feb 2021 21:32:35 GMT",
-=======
-        "Date": "Wed, 17 Feb 2021 22:36:45 GMT",
-        "ETag": "\u00220x8D8D39481F366D4\u0022",
-        "Last-Modified": "Wed, 17 Feb 2021 22:36:46 GMT",
->>>>>>> 1814567d
+        "Date": "Fri, 19 Feb 2021 19:14:09 GMT",
+        "ETag": "\u00220x8D8D50A894A921A\u0022",
+        "Last-Modified": "Fri, 19 Feb 2021 19:14:10 GMT",
         "Server": [
           "Windows-Azure-HDFS/1.0",
           "Microsoft-HTTPAPI/2.0"
         ],
-        "x-ms-client-request-id": "0e649f13-5fbe-cacf-27c9-a299267374b2",
+        "x-ms-client-request-id": "6a4fd17b-396e-a8c8-e773-fce30814bf9a",
         "x-ms-namespace-enabled": "true",
-<<<<<<< HEAD
-        "x-ms-request-id": "453b75c0-101f-0006-2caa-f94ce0000000",
-=======
-        "x-ms-request-id": "1d7e01ed-a01f-003c-2b7d-055698000000",
->>>>>>> 1814567d
+        "x-ms-request-id": "6f4be82a-e01f-004f-4df3-060e0b000000",
         "x-ms-version": "2020-06-12"
       },
       "ResponseBody": []
     },
     {
-      "RequestUri": "https://seannse.blob.core.windows.net/test-filesystem-5aa78f17-7853-2f81-d107-e08ebdf5f71d?restype=container",
+      "RequestUri": "https://seannse.blob.core.windows.net/test-filesystem-2dd39fea-9287-471d-280a-4981496e0db3?restype=container",
       "RequestMethod": "DELETE",
       "RequestHeaders": {
         "Accept": "application/xml",
         "Authorization": "Sanitized",
-<<<<<<< HEAD
-        "traceparent": "00-2cca6c05ed8681408bec54a7d0c274cc-8027c6201e2d8040-00",
+        "traceparent": "00-29ded95447ad4a4994c0bebf24d50299-b8de341021052c4f-00",
         "User-Agent": [
-          "azsdk-net-Storage.Files.DataLake/12.7.0-alpha.20210202.1",
-          "(.NET 5.0.2; Microsoft Windows 10.0.19042)"
+          "azsdk-net-Storage.Files.DataLake/12.7.0-alpha.20210219.1",
+          "(.NET 5.0.3; Microsoft Windows 10.0.19041)"
         ],
-        "x-ms-client-request-id": "71d5a28a-bf4c-48a3-2232-be644ff81fdb",
-        "x-ms-date": "Tue, 02 Feb 2021 21:32:35 GMT",
-=======
-        "traceparent": "00-9a7ac2a3a9825b489920d5c99c0e8dd3-c5f2361a15b6b945-00",
-        "User-Agent": [
-          "azsdk-net-Storage.Files.DataLake/12.7.0-alpha.20210217.1",
-          "(.NET 5.0.3; Microsoft Windows 10.0.19042)"
-        ],
-        "x-ms-client-request-id": "71d5a28a-bf4c-48a3-2232-be644ff81fdb",
-        "x-ms-date": "Wed, 17 Feb 2021 22:36:46 GMT",
->>>>>>> 1814567d
+        "x-ms-client-request-id": "369c4b8b-ad20-59be-4d09-3ed3a4c7c53e",
+        "x-ms-date": "Fri, 19 Feb 2021 19:14:11 GMT",
         "x-ms-return-client-request-id": "true",
         "x-ms-version": "2020-06-12"
       },
@@ -190,28 +121,20 @@
       "StatusCode": 202,
       "ResponseHeaders": {
         "Content-Length": "0",
-<<<<<<< HEAD
-        "Date": "Tue, 02 Feb 2021 21:32:35 GMT",
-=======
-        "Date": "Wed, 17 Feb 2021 22:36:45 GMT",
->>>>>>> 1814567d
+        "Date": "Fri, 19 Feb 2021 19:14:10 GMT",
         "Server": [
           "Windows-Azure-Blob/1.0",
           "Microsoft-HTTPAPI/2.0"
         ],
-        "x-ms-client-request-id": "71d5a28a-bf4c-48a3-2232-be644ff81fdb",
-<<<<<<< HEAD
-        "x-ms-request-id": "18696ec8-b01e-0030-65aa-f9c190000000",
-=======
-        "x-ms-request-id": "47b77aca-001e-008c-097d-051751000000",
->>>>>>> 1814567d
+        "x-ms-client-request-id": "369c4b8b-ad20-59be-4d09-3ed3a4c7c53e",
+        "x-ms-request-id": "2e6e8967-201e-00a4-33f3-0676f9000000",
         "x-ms-version": "2020-06-12"
       },
       "ResponseBody": []
     }
   ],
   "Variables": {
-    "RandomSeed": "580913644",
+    "RandomSeed": "1702609097",
     "Storage_TestConfigHierarchicalNamespace": "NamespaceTenant\nseannse\nU2FuaXRpemVk\nhttps://seannse.blob.core.windows.net\nhttps://seannse.file.core.windows.net\nhttps://seannse.queue.core.windows.net\nhttps://seannse.table.core.windows.net\n\n\n\n\nhttps://seannse-secondary.blob.core.windows.net\nhttps://seannse-secondary.file.core.windows.net\nhttps://seannse-secondary.queue.core.windows.net\nhttps://seannse-secondary.table.core.windows.net\n68390a19-a643-458b-b726-408abf67b4fc\nSanitized\n72f988bf-86f1-41af-91ab-2d7cd011db47\nhttps://login.microsoftonline.com/\nCloud\nBlobEndpoint=https://seannse.blob.core.windows.net/;QueueEndpoint=https://seannse.queue.core.windows.net/;FileEndpoint=https://seannse.file.core.windows.net/;BlobSecondaryEndpoint=https://seannse-secondary.blob.core.windows.net/;QueueSecondaryEndpoint=https://seannse-secondary.queue.core.windows.net/;FileSecondaryEndpoint=https://seannse-secondary.file.core.windows.net/;AccountName=seannse;AccountKey=Sanitized\n"
   }
 }