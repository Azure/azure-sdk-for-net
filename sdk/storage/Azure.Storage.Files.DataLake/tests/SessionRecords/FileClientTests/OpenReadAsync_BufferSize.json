{
  "Entries": [
    {
      "RequestUri": "http://gen1gen2domain1.blob.core.windows.net/test-filesystem-7d2ff241-907b-ae38-07d7-a621326a09a3?restype=container",
      "RequestMethod": "PUT",
      "RequestHeaders": {
        "Authorization": "Sanitized",
        "traceparent": "00-ac074a15af015044b1a2aecfb80be5c2-3626a12e96606848-00",
        "User-Agent": [
          "azsdk-net-Storage.Files.DataLake/12.5.0-alpha.20200908.1",
          "(.NET Core 4.6.29130.01; Microsoft Windows 10.0.19041 )"
        ],
        "x-ms-blob-public-access": "container",
        "x-ms-client-request-id": "d9524147-ffda-aaf7-2c0f-e36c4c9b2298",
        "x-ms-date": "Tue, 08 Sep 2020 16:07:15 GMT",
        "x-ms-return-client-request-id": "true",
        "x-ms-version": "2020-02-10"
      },
      "RequestBody": null,
      "StatusCode": 201,
      "ResponseHeaders": {
        "Content-Length": "0",
        "Date": "Tue, 08 Sep 2020 16:07:15 GMT",
        "ETag": "\u00220x8D85411414FD32B\u0022",
        "Last-Modified": "Tue, 08 Sep 2020 16:07:15 GMT",
        "Server": [
          "Windows-Azure-Blob/1.0",
          "Microsoft-HTTPAPI/2.0"
        ],
        "x-ms-client-request-id": "d9524147-ffda-aaf7-2c0f-e36c4c9b2298",
<<<<<<< HEAD
        "x-ms-request-id": "d55f6540-f01e-003a-3e1d-5b8bfa000000",
        "x-ms-version": "2020-02-10"
=======
        "x-ms-request-id": "445c3b7c-b01e-004e-2ffa-85d8a9000000",
        "x-ms-version": "2019-12-12"
>>>>>>> 3d593566
      },
      "ResponseBody": []
    },
    {
      "RequestUri": "http://gen1gen2domain1.dfs.core.windows.net/test-filesystem-7d2ff241-907b-ae38-07d7-a621326a09a3/test-file-59012742-b021-3cb4-de3e-63a56d7080df?resource=file",
      "RequestMethod": "PUT",
      "RequestHeaders": {
        "Authorization": "Sanitized",
        "If-None-Match": "*",
        "traceparent": "00-cb3f2b17024c0a4d9f964dbb9074ba62-e64305fe5f99fe4d-00",
        "User-Agent": [
          "azsdk-net-Storage.Files.DataLake/12.5.0-alpha.20200908.1",
          "(.NET Core 4.6.29130.01; Microsoft Windows 10.0.19041 )"
        ],
        "x-ms-client-request-id": "33c6c6a2-77f3-5731-ba8d-2f08fcd26ec0",
        "x-ms-date": "Tue, 08 Sep 2020 16:07:16 GMT",
        "x-ms-return-client-request-id": "true",
        "x-ms-version": "2019-12-12"
      },
      "RequestBody": null,
      "StatusCode": 503,
      "ResponseHeaders": {
        "Content-Length": "146",
        "Content-Type": "application/json; charset=utf-8",
        "Date": "Tue, 08 Sep 2020 16:07:28 GMT",
        "Server": [
          "Windows-Azure-HDFS/1.0",
          "Microsoft-HTTPAPI/2.0"
        ],
        "x-ms-client-request-id": "33c6c6a2-77f3-5731-ba8d-2f08fcd26ec0",
        "x-ms-error-code": "ServerBusy",
        "x-ms-request-id": "a3ce3241-601f-0096-31fa-85fff0000000",
        "x-ms-version": "2019-12-12"
      },
      "ResponseBody": {
        "error": {
          "code": "ServerBusy",
          "message": "The server is busy.\nRequestId:a3ce3241-601f-0096-31fa-85fff0000000\nTime:2020-09-08T16:07:29.0197360Z"
        }
      }
    },
    {
      "RequestUri": "http://gen1gen2domain1.dfs.core.windows.net/test-filesystem-7d2ff241-907b-ae38-07d7-a621326a09a3/test-file-59012742-b021-3cb4-de3e-63a56d7080df?resource=file",
      "RequestMethod": "PUT",
      "RequestHeaders": {
        "Authorization": "Sanitized",
        "If-None-Match": "*",
        "traceparent": "00-cb3f2b17024c0a4d9f964dbb9074ba62-e64305fe5f99fe4d-00",
        "User-Agent": [
          "azsdk-net-Storage.Files.DataLake/12.5.0-alpha.20200908.1",
          "(.NET Core 4.6.29130.01; Microsoft Windows 10.0.19041 )"
        ],
        "x-ms-client-request-id": "33c6c6a2-77f3-5731-ba8d-2f08fcd26ec0",
        "x-ms-date": "Tue, 08 Sep 2020 16:07:29 GMT",
        "x-ms-return-client-request-id": "true",
        "x-ms-version": "2020-02-10"
      },
      "RequestBody": null,
      "StatusCode": 201,
      "ResponseHeaders": {
        "Content-Length": "0",
        "Date": "Tue, 08 Sep 2020 16:07:29 GMT",
        "ETag": "\u00220x8D8541149793A04\u0022",
        "Last-Modified": "Tue, 08 Sep 2020 16:07:29 GMT",
        "Server": [
          "Windows-Azure-HDFS/1.0",
          "Microsoft-HTTPAPI/2.0"
        ],
        "x-ms-client-request-id": "33c6c6a2-77f3-5731-ba8d-2f08fcd26ec0",
<<<<<<< HEAD
        "x-ms-request-id": "7da16764-901f-0085-5a1d-5bbc5f000000",
        "x-ms-version": "2020-02-10"
=======
        "x-ms-request-id": "a3ce32b9-601f-0096-1dfa-85fff0000000",
        "x-ms-version": "2019-12-12"
>>>>>>> 3d593566
      },
      "ResponseBody": []
    },
    {
      "RequestUri": "http://gen1gen2domain1.dfs.core.windows.net/test-filesystem-7d2ff241-907b-ae38-07d7-a621326a09a3/test-file-59012742-b021-3cb4-de3e-63a56d7080df?action=append\u0026position=0",
      "RequestMethod": "PATCH",
      "RequestHeaders": {
        "Authorization": "Sanitized",
        "Content-Length": "1024",
        "traceparent": "00-58491ed60101944290cdf94656992523-0010327ad8f5da4f-00",
        "User-Agent": [
          "azsdk-net-Storage.Files.DataLake/12.5.0-alpha.20200908.1",
          "(.NET Core 4.6.29130.01; Microsoft Windows 10.0.19041 )"
        ],
        "x-ms-client-request-id": "0981f86e-e84c-c9bc-5c3a-f4d10a5f7e7e",
        "x-ms-date": "Tue, 08 Sep 2020 16:07:29 GMT",
        "x-ms-return-client-request-id": "true",
        "x-ms-version": "2020-02-10"
      },
      "RequestBody": "RVTZ8BcwyYBhFDzTIaekfrSKhQYmODGWjRb6m5tSPLyOBCf3wTGBEl6B\u002BAxz4Ro2meXx4up6uAwjQmMANS3kDteARB2ArLyCCXOnpUAkI6v8xAG2YFrRFEsa037NgdwxnOk185z8te0obtl30hLM/x\u002B3A3ErLa59ry/RZtg\u002BtYeXdghW7jAP/w4UjvGAWUI5TtRfFX1qBm87uENtK08U6blR4FsKdRDvqANjFp68/FXtmBgE358KLXCZGzbsotS\u002BAKQ3LnnnLtjDb215Bu/Qf7vtf5I3DwoaR7PrcFnaAgYvpRb6hM7cBmk/QG8xkSaAyJx6/yJChvCZHOfG\u002B71\u002B6WxmSmHZ1vrtEXko\u002BM\u002Bb6baMaqi9YAPk7B4lYGfnFQqrwFcCy0bFp/Ghje6oGY4h/jMwOZEVwYlpgl1CtHaSBftvfDh3mR1vx8O2G9IVO9OPBGEzttx4lv7OmUjpgvN7D4fzOZxWqWUVwXLOXqW2VEaJs68UXk8e9uY5qQDVhkXPOwxKIgI2OVr8HfVpqTdZGEQCX89DZrA41EK1HQBlQDst/iOZazJDU3lUF0BZtUyv4JG70iZ1jNRcEk2/gBxal926PKsUv6wSvgxV7k9v3h71Bjxvqm4Ut3JOPFnkg9Jd\u002BoBjn3mhmyDkqBMZIJ2F7TMuynrf6\u002B1upYQ4xYNTLjo6\u002BPTOCz6lU2scigFa\u002B5fUyU8ltblXfQ\u002BS9fr0adackXrZ3yiptuH1iXYOwmDrFKrtY/szLniB4nrlOxZEsOqVf/mHgRtvKxJuMCxDSbqvp\u002BBPBwXaaWMBV/ytxHrLsNiLeUNmZJKOfTjoxf1MPZm/NpQ19anluhaWhikfwWeYon9Ut893SENOwInM8aRltBpi7Y7mlboupb8t0N1ob7zRUCJ\u002B\u002BIXKSO1R5zQfGchyMdEPvNTZsQ3EJREQSnhl5VHN\u002B6GB57yUmKWglK6GD4z2up8MWbPn\u002BJ4VudN0uf117AHiUh0n8EkVeyMuOBxePhaFGY/YWYue5QMCbC7pIN6nKqiso71vz8pV9t6Pub\u002BBtnq976BunJN2RGwaJIMbLFpEhg50sppYFUrFg2KtDyxEgLazKzE\u002BOY0VNl9QVKpGOcqDSjKwDQPgZNlVqBkwyDU/1qTNaAApBk2AX3s7CMGgfkmYKcT6k3Oy08dY6ZB05G0qEH0FeNHJWUTlMK2HpFwXtSrPmJ9wRUMxGpU50R28DHsOEfdDmgV4zs\u002BAFWPFKi5rQDNmpEvOucs60147kIcnKCMyeZNk0xokV8rP8DDgbO9mzZHpVWgwP1csCcanPD1HWOw/krGaBmwZQk2A/8maWmdu1MP2PtO6Ajk8OMpTfBqNh5dDoNk\u002BzMYkzxIbrw==",
      "StatusCode": 202,
      "ResponseHeaders": {
        "Content-Length": "0",
        "Date": "Tue, 08 Sep 2020 16:07:29 GMT",
        "Server": [
          "Windows-Azure-HDFS/1.0",
          "Microsoft-HTTPAPI/2.0"
        ],
        "x-ms-client-request-id": "0981f86e-e84c-c9bc-5c3a-f4d10a5f7e7e",
        "x-ms-request-id": "a3ce32ba-601f-0096-1efa-85fff0000000",
        "x-ms-request-server-encrypted": "true",
        "x-ms-version": "2020-02-10"
      },
      "ResponseBody": []
    },
    {
      "RequestUri": "http://gen1gen2domain1.dfs.core.windows.net/test-filesystem-7d2ff241-907b-ae38-07d7-a621326a09a3/test-file-59012742-b021-3cb4-de3e-63a56d7080df?action=flush\u0026position=1024",
      "RequestMethod": "PATCH",
      "RequestHeaders": {
        "Authorization": "Sanitized",
        "Content-Length": "0",
        "traceparent": "00-38b2f3d13c65224ab6bd09f858711d03-f699028a45c4e84a-00",
        "User-Agent": [
          "azsdk-net-Storage.Files.DataLake/12.5.0-alpha.20200908.1",
          "(.NET Core 4.6.29130.01; Microsoft Windows 10.0.19041 )"
        ],
        "x-ms-client-request-id": "039a6843-6550-b773-9630-526d26223853",
        "x-ms-date": "Tue, 08 Sep 2020 16:07:29 GMT",
        "x-ms-return-client-request-id": "true",
        "x-ms-version": "2020-02-10"
      },
      "RequestBody": null,
      "StatusCode": 200,
      "ResponseHeaders": {
        "Content-Length": "0",
        "Date": "Tue, 08 Sep 2020 16:07:29 GMT",
        "ETag": "\u00220x8D85411499F6871\u0022",
        "Last-Modified": "Tue, 08 Sep 2020 16:07:29 GMT",
        "Server": [
          "Windows-Azure-HDFS/1.0",
          "Microsoft-HTTPAPI/2.0"
        ],
        "x-ms-client-request-id": "039a6843-6550-b773-9630-526d26223853",
        "x-ms-request-id": "a3ce32bb-601f-0096-1ffa-85fff0000000",
        "x-ms-request-server-encrypted": "false",
        "x-ms-version": "2020-02-10"
      },
      "ResponseBody": []
    },
    {
      "RequestUri": "http://gen1gen2domain1.blob.core.windows.net/test-filesystem-7d2ff241-907b-ae38-07d7-a621326a09a3/test-file-59012742-b021-3cb4-de3e-63a56d7080df",
      "RequestMethod": "HEAD",
      "RequestHeaders": {
        "Authorization": "Sanitized",
        "traceparent": "00-4563c5d18ed673489083a0a80d0dd303-98a77ac50e508c4c-00",
        "User-Agent": [
          "azsdk-net-Storage.Files.DataLake/12.5.0-alpha.20200908.1",
          "(.NET Core 4.6.29130.01; Microsoft Windows 10.0.19041 )"
        ],
        "x-ms-client-request-id": "a18d550d-7ac4-462e-e62d-a64d5db960af",
        "x-ms-date": "Tue, 08 Sep 2020 16:07:30 GMT",
        "x-ms-return-client-request-id": "true",
        "x-ms-version": "2019-12-12"
      },
      "RequestBody": null,
      "StatusCode": 200,
      "ResponseHeaders": {
        "Accept-Ranges": "bytes",
        "Content-Length": "1024",
        "Content-Type": "application/octet-stream",
        "Date": "Tue, 08 Sep 2020 16:07:29 GMT",
        "ETag": "\u00220x8D85411499F6871\u0022",
        "Last-Modified": "Tue, 08 Sep 2020 16:07:29 GMT",
        "Server": [
          "Windows-Azure-Blob/1.0",
          "Microsoft-HTTPAPI/2.0"
        ],
        "x-ms-access-tier": "Hot",
        "x-ms-access-tier-inferred": "true",
        "x-ms-blob-type": "BlockBlob",
        "x-ms-client-request-id": "a18d550d-7ac4-462e-e62d-a64d5db960af",
        "x-ms-creation-time": "Tue, 08 Sep 2020 16:07:29 GMT",
        "x-ms-lease-state": "available",
        "x-ms-lease-status": "unlocked",
        "x-ms-request-id": "445c3f5e-b01e-004e-27fa-85d8a9000000",
        "x-ms-server-encrypted": "true",
        "x-ms-version": "2019-12-12"
      },
      "ResponseBody": []
    },
    {
      "RequestUri": "http://gen1gen2domain1.blob.core.windows.net/test-filesystem-7d2ff241-907b-ae38-07d7-a621326a09a3/test-file-59012742-b021-3cb4-de3e-63a56d7080df",
      "RequestMethod": "GET",
      "RequestHeaders": {
        "Authorization": "Sanitized",
        "User-Agent": [
          "azsdk-net-Storage.Files.DataLake/12.5.0-alpha.20200908.1",
          "(.NET Core 4.6.29130.01; Microsoft Windows 10.0.19041 )"
        ],
        "x-ms-client-request-id": "d160aba8-9694-1a8e-898a-ea0766fb6019",
        "x-ms-date": "Tue, 08 Sep 2020 16:07:30 GMT",
        "x-ms-range": "bytes=0-127",
        "x-ms-return-client-request-id": "true",
        "x-ms-version": "2020-02-10"
      },
      "RequestBody": null,
      "StatusCode": 206,
      "ResponseHeaders": {
        "Accept-Ranges": "bytes",
        "Content-Length": "128",
        "Content-Range": "bytes 0-127/1024",
        "Content-Type": "application/octet-stream",
        "Date": "Tue, 08 Sep 2020 16:07:29 GMT",
        "ETag": "\u00220x8D85411499F6871\u0022",
        "Last-Modified": "Tue, 08 Sep 2020 16:07:29 GMT",
        "Server": [
          "Windows-Azure-Blob/1.0",
          "Microsoft-HTTPAPI/2.0"
        ],
        "x-ms-blob-type": "BlockBlob",
        "x-ms-client-request-id": "d160aba8-9694-1a8e-898a-ea0766fb6019",
        "x-ms-creation-time": "Tue, 08 Sep 2020 16:07:29 GMT",
        "x-ms-lease-state": "available",
        "x-ms-lease-status": "unlocked",
        "x-ms-request-id": "445c3f69-b01e-004e-31fa-85d8a9000000",
        "x-ms-server-encrypted": "true",
        "x-ms-version": "2020-02-10"
      },
      "ResponseBody": "RVTZ8BcwyYBhFDzTIaekfrSKhQYmODGWjRb6m5tSPLyOBCf3wTGBEl6B\u002BAxz4Ro2meXx4up6uAwjQmMANS3kDteARB2ArLyCCXOnpUAkI6v8xAG2YFrRFEsa037NgdwxnOk185z8te0obtl30hLM/x\u002B3A3ErLa59ry/RZtg\u002BtYc="
    },
    {
      "RequestUri": "http://gen1gen2domain1.blob.core.windows.net/test-filesystem-7d2ff241-907b-ae38-07d7-a621326a09a3/test-file-59012742-b021-3cb4-de3e-63a56d7080df",
      "RequestMethod": "GET",
      "RequestHeaders": {
        "Authorization": "Sanitized",
        "If-Match": "0x8D85411499F6871",
        "User-Agent": [
          "azsdk-net-Storage.Files.DataLake/12.5.0-alpha.20200908.1",
          "(.NET Core 4.6.29130.01; Microsoft Windows 10.0.19041 )"
        ],
        "x-ms-client-request-id": "b1a5eadd-8f58-b41a-9f32-005a7161d123",
        "x-ms-date": "Tue, 08 Sep 2020 16:07:30 GMT",
        "x-ms-range": "bytes=128-255",
        "x-ms-return-client-request-id": "true",
        "x-ms-version": "2020-02-10"
      },
      "RequestBody": null,
      "StatusCode": 206,
      "ResponseHeaders": {
        "Accept-Ranges": "bytes",
        "Content-Length": "128",
        "Content-Range": "bytes 128-255/1024",
        "Content-Type": "application/octet-stream",
        "Date": "Tue, 08 Sep 2020 16:07:29 GMT",
        "ETag": "\u00220x8D85411499F6871\u0022",
        "Last-Modified": "Tue, 08 Sep 2020 16:07:29 GMT",
        "Server": [
          "Windows-Azure-Blob/1.0",
          "Microsoft-HTTPAPI/2.0"
        ],
        "x-ms-blob-type": "BlockBlob",
        "x-ms-client-request-id": "b1a5eadd-8f58-b41a-9f32-005a7161d123",
        "x-ms-creation-time": "Tue, 08 Sep 2020 16:07:29 GMT",
        "x-ms-lease-state": "available",
        "x-ms-lease-status": "unlocked",
        "x-ms-request-id": "445c3f6f-b01e-004e-36fa-85d8a9000000",
        "x-ms-server-encrypted": "true",
        "x-ms-version": "2020-02-10"
      },
      "ResponseBody": "l3YIVu4wD/8OFI7xgFlCOU7UXxV9agZvO7hDbStPFOm5UeBbCnUQ76gDYxaevPxV7ZgYBN\u002BfCi1wmRs27KLUvgCkNy555y7Yw29teQbv0H\u002B77X\u002BSNw8KGkez63BZ2gIGL6UW\u002BoTO3AZpP0BvMZEmgMicev8iQobwmRznxvu9fuk="
    },
    {
      "RequestUri": "http://gen1gen2domain1.blob.core.windows.net/test-filesystem-7d2ff241-907b-ae38-07d7-a621326a09a3/test-file-59012742-b021-3cb4-de3e-63a56d7080df",
      "RequestMethod": "GET",
      "RequestHeaders": {
        "Authorization": "Sanitized",
        "If-Match": "0x8D85411499F6871",
        "User-Agent": [
          "azsdk-net-Storage.Files.DataLake/12.5.0-alpha.20200908.1",
          "(.NET Core 4.6.29130.01; Microsoft Windows 10.0.19041 )"
        ],
        "x-ms-client-request-id": "7b2aae72-af56-09c0-6cca-9a5dfd673f89",
        "x-ms-date": "Tue, 08 Sep 2020 16:07:30 GMT",
        "x-ms-range": "bytes=256-383",
        "x-ms-return-client-request-id": "true",
        "x-ms-version": "2020-02-10"
      },
      "RequestBody": null,
      "StatusCode": 206,
      "ResponseHeaders": {
        "Accept-Ranges": "bytes",
        "Content-Length": "128",
        "Content-Range": "bytes 256-383/1024",
        "Content-Type": "application/octet-stream",
        "Date": "Tue, 08 Sep 2020 16:07:29 GMT",
        "ETag": "\u00220x8D85411499F6871\u0022",
        "Last-Modified": "Tue, 08 Sep 2020 16:07:29 GMT",
        "Server": [
          "Windows-Azure-Blob/1.0",
          "Microsoft-HTTPAPI/2.0"
        ],
        "x-ms-blob-type": "BlockBlob",
        "x-ms-client-request-id": "7b2aae72-af56-09c0-6cca-9a5dfd673f89",
        "x-ms-creation-time": "Tue, 08 Sep 2020 16:07:29 GMT",
        "x-ms-lease-state": "available",
        "x-ms-lease-status": "unlocked",
        "x-ms-request-id": "445c3f72-b01e-004e-39fa-85d8a9000000",
        "x-ms-server-encrypted": "true",
        "x-ms-version": "2020-02-10"
      },
      "ResponseBody": "bGZKYdnW\u002Bu0ReSj4z5vptoxqqL1gA\u002BTsHiVgZ\u002BcVCqvAVwLLRsWn8aGN7qgZjiH\u002BMzA5kRXBiWmCXUK0dpIF\u002B298OHeZHW/Hw7Yb0hU7048EYTO23HiW/s6ZSOmC83sPh/M5nFapZRXBcs5epbZURomzrxReTx725jmpANWGRc8="
    },
    {
      "RequestUri": "http://gen1gen2domain1.blob.core.windows.net/test-filesystem-7d2ff241-907b-ae38-07d7-a621326a09a3/test-file-59012742-b021-3cb4-de3e-63a56d7080df",
      "RequestMethod": "GET",
      "RequestHeaders": {
        "Authorization": "Sanitized",
        "If-Match": "0x8D85411499F6871",
        "User-Agent": [
          "azsdk-net-Storage.Files.DataLake/12.5.0-alpha.20200908.1",
          "(.NET Core 4.6.29130.01; Microsoft Windows 10.0.19041 )"
        ],
        "x-ms-client-request-id": "c3e74f61-5637-cccd-57b3-3a617ccead82",
        "x-ms-date": "Tue, 08 Sep 2020 16:07:30 GMT",
        "x-ms-range": "bytes=384-511",
        "x-ms-return-client-request-id": "true",
        "x-ms-version": "2020-02-10"
      },
      "RequestBody": null,
      "StatusCode": 206,
      "ResponseHeaders": {
        "Accept-Ranges": "bytes",
        "Content-Length": "128",
        "Content-Range": "bytes 384-511/1024",
        "Content-Type": "application/octet-stream",
        "Date": "Tue, 08 Sep 2020 16:07:30 GMT",
        "ETag": "\u00220x8D85411499F6871\u0022",
        "Last-Modified": "Tue, 08 Sep 2020 16:07:29 GMT",
        "Server": [
          "Windows-Azure-Blob/1.0",
          "Microsoft-HTTPAPI/2.0"
        ],
        "x-ms-blob-type": "BlockBlob",
        "x-ms-client-request-id": "c3e74f61-5637-cccd-57b3-3a617ccead82",
        "x-ms-creation-time": "Tue, 08 Sep 2020 16:07:29 GMT",
        "x-ms-lease-state": "available",
        "x-ms-lease-status": "unlocked",
        "x-ms-request-id": "445c3f76-b01e-004e-3cfa-85d8a9000000",
        "x-ms-server-encrypted": "true",
        "x-ms-version": "2020-02-10"
      },
      "ResponseBody": "OwxKIgI2OVr8HfVpqTdZGEQCX89DZrA41EK1HQBlQDst/iOZazJDU3lUF0BZtUyv4JG70iZ1jNRcEk2/gBxal926PKsUv6wSvgxV7k9v3h71Bjxvqm4Ut3JOPFnkg9Jd\u002BoBjn3mhmyDkqBMZIJ2F7TMuynrf6\u002B1upYQ4xYNTLjo="
    },
    {
      "RequestUri": "http://gen1gen2domain1.blob.core.windows.net/test-filesystem-7d2ff241-907b-ae38-07d7-a621326a09a3/test-file-59012742-b021-3cb4-de3e-63a56d7080df",
      "RequestMethod": "GET",
      "RequestHeaders": {
        "Authorization": "Sanitized",
        "If-Match": "0x8D85411499F6871",
        "User-Agent": [
          "azsdk-net-Storage.Files.DataLake/12.5.0-alpha.20200908.1",
          "(.NET Core 4.6.29130.01; Microsoft Windows 10.0.19041 )"
        ],
        "x-ms-client-request-id": "adfba129-7b7f-2e51-92a0-da6735af4af0",
        "x-ms-date": "Tue, 08 Sep 2020 16:07:30 GMT",
        "x-ms-range": "bytes=512-639",
        "x-ms-return-client-request-id": "true",
        "x-ms-version": "2020-02-10"
      },
      "RequestBody": null,
      "StatusCode": 206,
      "ResponseHeaders": {
        "Accept-Ranges": "bytes",
        "Content-Length": "128",
        "Content-Range": "bytes 512-639/1024",
        "Content-Type": "application/octet-stream",
        "Date": "Tue, 08 Sep 2020 16:07:30 GMT",
        "ETag": "\u00220x8D85411499F6871\u0022",
        "Last-Modified": "Tue, 08 Sep 2020 16:07:29 GMT",
        "Server": [
          "Windows-Azure-Blob/1.0",
          "Microsoft-HTTPAPI/2.0"
        ],
        "x-ms-blob-type": "BlockBlob",
        "x-ms-client-request-id": "adfba129-7b7f-2e51-92a0-da6735af4af0",
        "x-ms-creation-time": "Tue, 08 Sep 2020 16:07:29 GMT",
        "x-ms-lease-state": "available",
        "x-ms-lease-status": "unlocked",
        "x-ms-request-id": "445c3f7b-b01e-004e-3ffa-85d8a9000000",
        "x-ms-server-encrypted": "true",
        "x-ms-version": "2020-02-10"
      },
      "ResponseBody": "Ovj0zgs\u002BpVNrHIoBWvuX1MlPJbW5V30PkvX69GnWnJF62d8oqbbh9Yl2DsJg6xSq7WP7My54geJ65TsWRLDqlX/5h4EbbysSbjAsQ0m6r6fgTwcF2mljAVf8rcR6y7DYi3lDZmSSjn046MX9TD2ZvzaUNfWp5boWloYpH8FnmKI="
    },
    {
      "RequestUri": "http://gen1gen2domain1.blob.core.windows.net/test-filesystem-7d2ff241-907b-ae38-07d7-a621326a09a3/test-file-59012742-b021-3cb4-de3e-63a56d7080df",
      "RequestMethod": "GET",
      "RequestHeaders": {
        "Authorization": "Sanitized",
        "If-Match": "0x8D85411499F6871",
        "User-Agent": [
          "azsdk-net-Storage.Files.DataLake/12.5.0-alpha.20200908.1",
          "(.NET Core 4.6.29130.01; Microsoft Windows 10.0.19041 )"
        ],
        "x-ms-client-request-id": "db37aa52-00d3-f402-0a8a-2199c42fcdee",
        "x-ms-date": "Tue, 08 Sep 2020 16:07:30 GMT",
        "x-ms-range": "bytes=640-767",
        "x-ms-return-client-request-id": "true",
        "x-ms-version": "2020-02-10"
      },
      "RequestBody": null,
      "StatusCode": 206,
      "ResponseHeaders": {
        "Accept-Ranges": "bytes",
        "Content-Length": "128",
        "Content-Range": "bytes 640-767/1024",
        "Content-Type": "application/octet-stream",
        "Date": "Tue, 08 Sep 2020 16:07:30 GMT",
        "ETag": "\u00220x8D85411499F6871\u0022",
        "Last-Modified": "Tue, 08 Sep 2020 16:07:29 GMT",
        "Server": [
          "Windows-Azure-Blob/1.0",
          "Microsoft-HTTPAPI/2.0"
        ],
        "x-ms-blob-type": "BlockBlob",
        "x-ms-client-request-id": "db37aa52-00d3-f402-0a8a-2199c42fcdee",
        "x-ms-creation-time": "Tue, 08 Sep 2020 16:07:29 GMT",
        "x-ms-lease-state": "available",
        "x-ms-lease-status": "unlocked",
        "x-ms-request-id": "445c3f81-b01e-004e-44fa-85d8a9000000",
        "x-ms-server-encrypted": "true",
        "x-ms-version": "2020-02-10"
      },
      "ResponseBody": "f1S3z3dIQ07AiczxpGW0GmLtjuaVui6lvy3Q3WhvvNFQIn74hcpI7VHnNB8ZyHIx0Q\u002B81NmxDcQlERBKeGXlUc37oYHnvJSYpaCUroYPjPa6nwxZs\u002Bf4nhW503S5/XXsAeJSHSfwSRV7Iy44HF4\u002BFoUZj9hZi57lAwJsLukg3qc="
    },
    {
      "RequestUri": "http://gen1gen2domain1.blob.core.windows.net/test-filesystem-7d2ff241-907b-ae38-07d7-a621326a09a3/test-file-59012742-b021-3cb4-de3e-63a56d7080df",
      "RequestMethod": "GET",
      "RequestHeaders": {
        "Authorization": "Sanitized",
        "If-Match": "0x8D85411499F6871",
        "User-Agent": [
          "azsdk-net-Storage.Files.DataLake/12.5.0-alpha.20200908.1",
          "(.NET Core 4.6.29130.01; Microsoft Windows 10.0.19041 )"
        ],
        "x-ms-client-request-id": "8b1499bb-6e77-4c1c-4245-4297ca25fe89",
        "x-ms-date": "Tue, 08 Sep 2020 16:07:30 GMT",
        "x-ms-range": "bytes=768-895",
        "x-ms-return-client-request-id": "true",
        "x-ms-version": "2020-02-10"
      },
      "RequestBody": null,
      "StatusCode": 206,
      "ResponseHeaders": {
        "Accept-Ranges": "bytes",
        "Content-Length": "128",
        "Content-Range": "bytes 768-895/1024",
        "Content-Type": "application/octet-stream",
        "Date": "Tue, 08 Sep 2020 16:07:30 GMT",
        "ETag": "\u00220x8D85411499F6871\u0022",
        "Last-Modified": "Tue, 08 Sep 2020 16:07:29 GMT",
        "Server": [
          "Windows-Azure-Blob/1.0",
          "Microsoft-HTTPAPI/2.0"
        ],
        "x-ms-blob-type": "BlockBlob",
        "x-ms-client-request-id": "8b1499bb-6e77-4c1c-4245-4297ca25fe89",
        "x-ms-creation-time": "Tue, 08 Sep 2020 16:07:29 GMT",
        "x-ms-lease-state": "available",
        "x-ms-lease-status": "unlocked",
        "x-ms-request-id": "445c3f84-b01e-004e-46fa-85d8a9000000",
        "x-ms-server-encrypted": "true",
        "x-ms-version": "2020-02-10"
      },
      "ResponseBody": "Kqiso71vz8pV9t6Pub\u002BBtnq976BunJN2RGwaJIMbLFpEhg50sppYFUrFg2KtDyxEgLazKzE\u002BOY0VNl9QVKpGOcqDSjKwDQPgZNlVqBkwyDU/1qTNaAApBk2AX3s7CMGgfkmYKcT6k3Oy08dY6ZB05G0qEH0FeNHJWUTlMK2HpFw="
    },
    {
      "RequestUri": "http://gen1gen2domain1.blob.core.windows.net/test-filesystem-7d2ff241-907b-ae38-07d7-a621326a09a3/test-file-59012742-b021-3cb4-de3e-63a56d7080df",
      "RequestMethod": "GET",
      "RequestHeaders": {
        "Authorization": "Sanitized",
        "If-Match": "0x8D85411499F6871",
        "User-Agent": [
          "azsdk-net-Storage.Files.DataLake/12.5.0-alpha.20200908.1",
          "(.NET Core 4.6.29130.01; Microsoft Windows 10.0.19041 )"
        ],
        "x-ms-client-request-id": "2add01f5-411a-aa77-afc2-5f97d0d672bc",
        "x-ms-date": "Tue, 08 Sep 2020 16:07:30 GMT",
        "x-ms-range": "bytes=896-1023",
        "x-ms-return-client-request-id": "true",
        "x-ms-version": "2020-02-10"
      },
      "RequestBody": null,
      "StatusCode": 206,
      "ResponseHeaders": {
        "Accept-Ranges": "bytes",
        "Content-Length": "128",
        "Content-Range": "bytes 896-1023/1024",
        "Content-Type": "application/octet-stream",
        "Date": "Tue, 08 Sep 2020 16:07:30 GMT",
        "ETag": "\u00220x8D85411499F6871\u0022",
        "Last-Modified": "Tue, 08 Sep 2020 16:07:29 GMT",
        "Server": [
          "Windows-Azure-Blob/1.0",
          "Microsoft-HTTPAPI/2.0"
        ],
        "x-ms-blob-type": "BlockBlob",
        "x-ms-client-request-id": "2add01f5-411a-aa77-afc2-5f97d0d672bc",
        "x-ms-creation-time": "Tue, 08 Sep 2020 16:07:29 GMT",
        "x-ms-lease-state": "available",
        "x-ms-lease-status": "unlocked",
        "x-ms-request-id": "445c3f8e-b01e-004e-4efa-85d8a9000000",
        "x-ms-server-encrypted": "true",
        "x-ms-version": "2020-02-10"
      },
      "ResponseBody": "F7Uqz5ifcEVDMRqVOdEdvAx7DhH3Q5oFeM7PgBVjxSoua0AzZqRLzrnLOtNeO5CHJygjMnmTZNMaJFfKz/Aw4GzvZs2R6VVoMD9XLAnGpzw9R1jsP5KxmgZsGUJNgP/JmlpnbtTD9j7TugI5PDjKU3wajYeXQ6DZPszGJM8SG68="
    },
    {
      "RequestUri": "http://gen1gen2domain1.blob.core.windows.net/test-filesystem-7d2ff241-907b-ae38-07d7-a621326a09a3?restype=container",
      "RequestMethod": "DELETE",
      "RequestHeaders": {
        "Authorization": "Sanitized",
        "traceparent": "00-56003cf2406c2b408ab622febcb92067-bfe955f18c9da14a-00",
        "User-Agent": [
          "azsdk-net-Storage.Files.DataLake/12.5.0-alpha.20200908.1",
          "(.NET Core 4.6.29130.01; Microsoft Windows 10.0.19041 )"
        ],
        "x-ms-client-request-id": "c8a2b5a6-d348-d66f-bf10-1da0e2cc6f65",
        "x-ms-date": "Tue, 08 Sep 2020 16:07:30 GMT",
        "x-ms-return-client-request-id": "true",
        "x-ms-version": "2020-02-10"
      },
      "RequestBody": null,
      "StatusCode": 202,
      "ResponseHeaders": {
        "Content-Length": "0",
        "Date": "Tue, 08 Sep 2020 16:07:30 GMT",
        "Server": [
          "Windows-Azure-Blob/1.0",
          "Microsoft-HTTPAPI/2.0"
        ],
<<<<<<< HEAD
        "x-ms-client-request-id": "2add01f5-411a-aa77-afc2-5f97d0d672bc",
        "x-ms-request-id": "d55f6698-f01e-003a-771d-5b8bfa000000",
        "x-ms-version": "2020-02-10"
=======
        "x-ms-client-request-id": "c8a2b5a6-d348-d66f-bf10-1da0e2cc6f65",
        "x-ms-request-id": "445c3f91-b01e-004e-51fa-85d8a9000000",
        "x-ms-version": "2019-12-12"
>>>>>>> 3d593566
      },
      "ResponseBody": []
    }
  ],
  "Variables": {
    "RandomSeed": "1534669711",
    "Storage_TestConfigHierarchicalNamespace": "NamespaceTenant\ngen1gen2domain1\nU2FuaXRpemVk\nhttp://gen1gen2domain1.blob.core.windows.net\nhttp://gen1gen2domain1.file.core.windows.net\nhttp://gen1gen2domain1.queue.core.windows.net\nhttp://gen1gen2domain1.table.core.windows.net\n\n\n\n\nhttp://gen1gen2domain1-secondary.blob.core.windows.net\nhttp://gen1gen2domain1-secondary.file.core.windows.net\nhttp://gen1gen2domain1-secondary.queue.core.windows.net\nhttp://gen1gen2domain1-secondary.table.core.windows.net\nc6b5fe1a-9b59-4975-92c4-d9f728c3c371\nSanitized\n72f988bf-86f1-41af-91ab-2d7cd011db47\nhttps://login.microsoftonline.com/\nCloud\nBlobEndpoint=http://gen1gen2domain1.blob.core.windows.net/;QueueEndpoint=http://gen1gen2domain1.queue.core.windows.net/;FileEndpoint=http://gen1gen2domain1.file.core.windows.net/;BlobSecondaryEndpoint=http://gen1gen2domain1-secondary.blob.core.windows.net/;QueueSecondaryEndpoint=http://gen1gen2domain1-secondary.queue.core.windows.net/;FileSecondaryEndpoint=http://gen1gen2domain1-secondary.file.core.windows.net/;AccountName=gen1gen2domain1;AccountKey=Sanitized\n"
  }
}<|MERGE_RESOLUTION|>--- conflicted
+++ resolved
@@ -1,18 +1,18 @@
 {
   "Entries": [
     {
-      "RequestUri": "http://gen1gen2domain1.blob.core.windows.net/test-filesystem-7d2ff241-907b-ae38-07d7-a621326a09a3?restype=container",
+      "RequestUri": "https://seannsecanary.blob.core.windows.net/test-filesystem-c8c8f26c-4765-1c0b-525f-189da6612acc?restype=container",
       "RequestMethod": "PUT",
       "RequestHeaders": {
         "Authorization": "Sanitized",
-        "traceparent": "00-ac074a15af015044b1a2aecfb80be5c2-3626a12e96606848-00",
-        "User-Agent": [
-          "azsdk-net-Storage.Files.DataLake/12.5.0-alpha.20200908.1",
-          "(.NET Core 4.6.29130.01; Microsoft Windows 10.0.19041 )"
+        "traceparent": "00-8a8f204478320943a1fa57052e457dd6-76d6f0135584ee4d-00",
+        "User-Agent": [
+          "azsdk-net-Storage.Files.DataLake/12.5.0-alpha.20200911.1",
+          "(.NET Core 4.6.29017.01; Microsoft Windows 10.0.18362 )"
         ],
         "x-ms-blob-public-access": "container",
-        "x-ms-client-request-id": "d9524147-ffda-aaf7-2c0f-e36c4c9b2298",
-        "x-ms-date": "Tue, 08 Sep 2020 16:07:15 GMT",
+        "x-ms-client-request-id": "37345f74-d654-c862-a530-e9a2db3c0b5c",
+        "x-ms-date": "Fri, 11 Sep 2020 15:49:26 GMT",
         "x-ms-return-client-request-id": "true",
         "x-ms-version": "2020-02-10"
       },
@@ -20,190 +20,142 @@
       "StatusCode": 201,
       "ResponseHeaders": {
         "Content-Length": "0",
-        "Date": "Tue, 08 Sep 2020 16:07:15 GMT",
-        "ETag": "\u00220x8D85411414FD32B\u0022",
-        "Last-Modified": "Tue, 08 Sep 2020 16:07:15 GMT",
-        "Server": [
-          "Windows-Azure-Blob/1.0",
-          "Microsoft-HTTPAPI/2.0"
-        ],
-        "x-ms-client-request-id": "d9524147-ffda-aaf7-2c0f-e36c4c9b2298",
-<<<<<<< HEAD
-        "x-ms-request-id": "d55f6540-f01e-003a-3e1d-5b8bfa000000",
-        "x-ms-version": "2020-02-10"
-=======
-        "x-ms-request-id": "445c3b7c-b01e-004e-2ffa-85d8a9000000",
-        "x-ms-version": "2019-12-12"
->>>>>>> 3d593566
+        "Date": "Fri, 11 Sep 2020 15:49:26 GMT",
+        "ETag": "\u00220x8D8566A437AA008\u0022",
+        "Last-Modified": "Fri, 11 Sep 2020 15:49:27 GMT",
+        "Server": [
+          "Windows-Azure-Blob/1.0",
+          "Microsoft-HTTPAPI/2.0"
+        ],
+        "x-ms-client-request-id": "37345f74-d654-c862-a530-e9a2db3c0b5c",
+        "x-ms-request-id": "de183874-601e-0096-4953-884471000000",
+        "x-ms-version": "2020-02-10"
       },
       "ResponseBody": []
     },
     {
-      "RequestUri": "http://gen1gen2domain1.dfs.core.windows.net/test-filesystem-7d2ff241-907b-ae38-07d7-a621326a09a3/test-file-59012742-b021-3cb4-de3e-63a56d7080df?resource=file",
+      "RequestUri": "https://seannsecanary.dfs.core.windows.net/test-filesystem-c8c8f26c-4765-1c0b-525f-189da6612acc/test-file-d7fc501b-0162-416f-1cc1-de383c9c08b7?resource=file",
       "RequestMethod": "PUT",
       "RequestHeaders": {
         "Authorization": "Sanitized",
         "If-None-Match": "*",
-        "traceparent": "00-cb3f2b17024c0a4d9f964dbb9074ba62-e64305fe5f99fe4d-00",
-        "User-Agent": [
-          "azsdk-net-Storage.Files.DataLake/12.5.0-alpha.20200908.1",
-          "(.NET Core 4.6.29130.01; Microsoft Windows 10.0.19041 )"
-        ],
-        "x-ms-client-request-id": "33c6c6a2-77f3-5731-ba8d-2f08fcd26ec0",
-        "x-ms-date": "Tue, 08 Sep 2020 16:07:16 GMT",
-        "x-ms-return-client-request-id": "true",
-        "x-ms-version": "2019-12-12"
-      },
-      "RequestBody": null,
-      "StatusCode": 503,
-      "ResponseHeaders": {
-        "Content-Length": "146",
-        "Content-Type": "application/json; charset=utf-8",
-        "Date": "Tue, 08 Sep 2020 16:07:28 GMT",
+        "traceparent": "00-e2775b956f91104ea9750f2789516973-1c4bcd2b1ba2224a-00",
+        "User-Agent": [
+          "azsdk-net-Storage.Files.DataLake/12.5.0-alpha.20200911.1",
+          "(.NET Core 4.6.29017.01; Microsoft Windows 10.0.18362 )"
+        ],
+        "x-ms-client-request-id": "5f7f9145-0bbb-1bb1-d519-bd4c138047ea",
+        "x-ms-date": "Fri, 11 Sep 2020 15:49:27 GMT",
+        "x-ms-return-client-request-id": "true",
+        "x-ms-version": "2020-02-10"
+      },
+      "RequestBody": null,
+      "StatusCode": 201,
+      "ResponseHeaders": {
+        "Content-Length": "0",
+        "Date": "Fri, 11 Sep 2020 15:49:27 GMT",
+        "ETag": "\u00220x8D8566A43BA6E98\u0022",
+        "Last-Modified": "Fri, 11 Sep 2020 15:49:27 GMT",
         "Server": [
           "Windows-Azure-HDFS/1.0",
           "Microsoft-HTTPAPI/2.0"
         ],
-        "x-ms-client-request-id": "33c6c6a2-77f3-5731-ba8d-2f08fcd26ec0",
-        "x-ms-error-code": "ServerBusy",
-        "x-ms-request-id": "a3ce3241-601f-0096-31fa-85fff0000000",
-        "x-ms-version": "2019-12-12"
-      },
-      "ResponseBody": {
-        "error": {
-          "code": "ServerBusy",
-          "message": "The server is busy.\nRequestId:a3ce3241-601f-0096-31fa-85fff0000000\nTime:2020-09-08T16:07:29.0197360Z"
-        }
-      }
-    },
-    {
-      "RequestUri": "http://gen1gen2domain1.dfs.core.windows.net/test-filesystem-7d2ff241-907b-ae38-07d7-a621326a09a3/test-file-59012742-b021-3cb4-de3e-63a56d7080df?resource=file",
-      "RequestMethod": "PUT",
-      "RequestHeaders": {
-        "Authorization": "Sanitized",
-        "If-None-Match": "*",
-        "traceparent": "00-cb3f2b17024c0a4d9f964dbb9074ba62-e64305fe5f99fe4d-00",
-        "User-Agent": [
-          "azsdk-net-Storage.Files.DataLake/12.5.0-alpha.20200908.1",
-          "(.NET Core 4.6.29130.01; Microsoft Windows 10.0.19041 )"
-        ],
-        "x-ms-client-request-id": "33c6c6a2-77f3-5731-ba8d-2f08fcd26ec0",
-        "x-ms-date": "Tue, 08 Sep 2020 16:07:29 GMT",
-        "x-ms-return-client-request-id": "true",
-        "x-ms-version": "2020-02-10"
-      },
-      "RequestBody": null,
-      "StatusCode": 201,
+        "x-ms-client-request-id": "5f7f9145-0bbb-1bb1-d519-bd4c138047ea",
+        "x-ms-request-id": "bf0c63c9-601f-004d-4b53-88824c000000",
+        "x-ms-version": "2020-02-10"
+      },
+      "ResponseBody": []
+    },
+    {
+      "RequestUri": "https://seannsecanary.dfs.core.windows.net/test-filesystem-c8c8f26c-4765-1c0b-525f-189da6612acc/test-file-d7fc501b-0162-416f-1cc1-de383c9c08b7?action=append\u0026position=0",
+      "RequestMethod": "PATCH",
+      "RequestHeaders": {
+        "Authorization": "Sanitized",
+        "Content-Length": "1024",
+        "traceparent": "00-60b5f6ab8805f146b75ea635ec736f0c-171a63889f015b43-00",
+        "User-Agent": [
+          "azsdk-net-Storage.Files.DataLake/12.5.0-alpha.20200911.1",
+          "(.NET Core 4.6.29017.01; Microsoft Windows 10.0.18362 )"
+        ],
+        "x-ms-client-request-id": "8740b5cf-8629-1db7-75aa-a85c1323f3b2",
+        "x-ms-date": "Fri, 11 Sep 2020 15:49:27 GMT",
+        "x-ms-return-client-request-id": "true",
+        "x-ms-version": "2020-02-10"
+      },
+      "RequestBody": "MisoRyzzd0cBCOENQDIqrCCuUsKfVolz7/Mak/gpiwkoMnCwFMQvKNm11VogYgDqljEYjUlGGNuhtVc52ORO13zX5A7Bephbfyrp6YAvUozyMPzGEf6/4RqVDl9s9VD0Zv7dSH3yKBuZvA4fXC5bcmLKR6joiMV\u002BGAPzLGw474nZ9YOCUgkP/wfhLFXvn4XsOZz8oa6nC944XjB6//uuYM2ERWaq2B9Zu0egB1twjnl9BvPQPE3bMumlSfPZlP8MMsuHa1keQWB8o\u002BVmBwSCx8\u002B3/fgI3iSAqRN9BY8rfydHlNSP6SMfXsWSU5lndCrkIoIjIpcGBFOnB8JFoTzRUCO\u002BHnMv8t6sl54zdoqLGTXomOIMCF2QQI\u002BB6OFh2b2JwAJ1qFW3tDCjd4r4043JHO6MXAhZxEjGLt7jrgr8S73gqrWHFXDfMeOyaZDSl20Bt8zz1H20L/u6r3p31AYmpyvNFyjYQQZ\u002BrCslp1u39JZw4fc\u002BCHdALHq6zWb1aF3di8JlBH9EKXbFdSdRj4igArrjBvIP6J60jOutHnSfiETORxuZUu8XK7eAeJNP7pzyGcurEWFqzqMjsXiTlwsBJu3jg0hsBq/LzNs6jm8LZJ5OuwSo83biZHl3daF3g5SsflKlbGtUhRIb4EWGL0AzGEzZRNsGWTJ2AR/O9JEOVEhGjg8dZfgy\u002BjXxjRMxWzQ4Q1xUnT64pSUgL2tMhZCBDIv8QKAwFrNUp0qmFcseRKXqlrE1urcJjujp/TWM5nSkcICINBuUBy2oAPX0EZBaAerFYu/fTFLT87G4Rxl\u002Bx8DWAqVKlg\u002BKVo6DjLrBFXxYj/xKx4SExCQutEFp28ATKjg0HQ/rD2raOwthXL\u002BYEt01X7gdMwA8UT2BHOLOIHrOcGGBjPdsbX\u002BRb4t4I2hklaFjNHwH9vc3\u002BMzSavOHDBqRkuteFoXmyPI4i8N0xC3VHIZAauz\u002BxnlpSpQqmgOMCWNx5pB8BX8bfGuJzmozwjOe/U1tRqEuk8xx9Mzxuy3vrIJgA96dWBcHJe6AdPcPNodhjJ21H8LBQ1PEChCyKsA9miLo0r9VAaQ2ZSGzrR7UYr5FkC\u002BQOY2/n8CL2E0GVPotQtrVJ2PHDIr4f7mgDZU076hSbJqRrWCUKDP/yShXLxEnhmtE/zpafoSll7nUHpEqV\u002Bmls\u002Bdgm5R5QP4wx0JhoVCneYcp7\u002B9t9\u002B4W6xWnwAqh1HI/sXspxurWy747KrZBQ/ZpLKQKAGj5N7z5Sq9/0YD0jvLPIe/UfrKcUyMxMs041KgfPpNll9QKRnq/MHw6V/o\u002BRpzDciEGlK3yba1EyAXuwHUHX5Psj/cexdt0FE42Yfwp8\u002BsxdGKGGKnlcw==",
+      "StatusCode": 202,
       "ResponseHeaders": {
         "Content-Length": "0",
-        "Date": "Tue, 08 Sep 2020 16:07:29 GMT",
-        "ETag": "\u00220x8D8541149793A04\u0022",
-        "Last-Modified": "Tue, 08 Sep 2020 16:07:29 GMT",
+        "Date": "Fri, 11 Sep 2020 15:49:27 GMT",
         "Server": [
           "Windows-Azure-HDFS/1.0",
           "Microsoft-HTTPAPI/2.0"
         ],
-        "x-ms-client-request-id": "33c6c6a2-77f3-5731-ba8d-2f08fcd26ec0",
-<<<<<<< HEAD
-        "x-ms-request-id": "7da16764-901f-0085-5a1d-5bbc5f000000",
-        "x-ms-version": "2020-02-10"
-=======
-        "x-ms-request-id": "a3ce32b9-601f-0096-1dfa-85fff0000000",
-        "x-ms-version": "2019-12-12"
->>>>>>> 3d593566
+        "x-ms-client-request-id": "8740b5cf-8629-1db7-75aa-a85c1323f3b2",
+        "x-ms-request-id": "bf0c63d2-601f-004d-5453-88824c000000",
+        "x-ms-request-server-encrypted": "true",
+        "x-ms-version": "2020-02-10"
       },
       "ResponseBody": []
     },
     {
-      "RequestUri": "http://gen1gen2domain1.dfs.core.windows.net/test-filesystem-7d2ff241-907b-ae38-07d7-a621326a09a3/test-file-59012742-b021-3cb4-de3e-63a56d7080df?action=append\u0026position=0",
+      "RequestUri": "https://seannsecanary.dfs.core.windows.net/test-filesystem-c8c8f26c-4765-1c0b-525f-189da6612acc/test-file-d7fc501b-0162-416f-1cc1-de383c9c08b7?action=flush\u0026position=1024",
       "RequestMethod": "PATCH",
       "RequestHeaders": {
         "Authorization": "Sanitized",
+        "Content-Length": "0",
+        "traceparent": "00-886e3a5ffdfe554aaa98c63a59997e05-1e61cf2a49c24546-00",
+        "User-Agent": [
+          "azsdk-net-Storage.Files.DataLake/12.5.0-alpha.20200911.1",
+          "(.NET Core 4.6.29017.01; Microsoft Windows 10.0.18362 )"
+        ],
+        "x-ms-client-request-id": "5e7c31e4-bf3f-81c0-65af-8254b5a331bb",
+        "x-ms-date": "Fri, 11 Sep 2020 15:49:27 GMT",
+        "x-ms-return-client-request-id": "true",
+        "x-ms-version": "2020-02-10"
+      },
+      "RequestBody": null,
+      "StatusCode": 200,
+      "ResponseHeaders": {
+        "Content-Length": "0",
+        "Date": "Fri, 11 Sep 2020 15:49:27 GMT",
+        "ETag": "\u00220x8D8566A43D49A32\u0022",
+        "Last-Modified": "Fri, 11 Sep 2020 15:49:27 GMT",
+        "Server": [
+          "Windows-Azure-HDFS/1.0",
+          "Microsoft-HTTPAPI/2.0"
+        ],
+        "x-ms-client-request-id": "5e7c31e4-bf3f-81c0-65af-8254b5a331bb",
+        "x-ms-request-id": "bf0c63ed-601f-004d-6f53-88824c000000",
+        "x-ms-request-server-encrypted": "false",
+        "x-ms-version": "2020-02-10"
+      },
+      "ResponseBody": []
+    },
+    {
+      "RequestUri": "https://seannsecanary.blob.core.windows.net/test-filesystem-c8c8f26c-4765-1c0b-525f-189da6612acc/test-file-d7fc501b-0162-416f-1cc1-de383c9c08b7",
+      "RequestMethod": "HEAD",
+      "RequestHeaders": {
+        "Authorization": "Sanitized",
+        "traceparent": "00-458ac35c0a3d7048baf846bc21d69e3e-3c14447b2a919a4e-00",
+        "User-Agent": [
+          "azsdk-net-Storage.Files.DataLake/12.5.0-alpha.20200911.1",
+          "(.NET Core 4.6.29017.01; Microsoft Windows 10.0.18362 )"
+        ],
+        "x-ms-client-request-id": "e1777551-94a7-f072-bbc8-34272a5932ef",
+        "x-ms-date": "Fri, 11 Sep 2020 15:49:27 GMT",
+        "x-ms-return-client-request-id": "true",
+        "x-ms-version": "2020-02-10"
+      },
+      "RequestBody": null,
+      "StatusCode": 200,
+      "ResponseHeaders": {
+        "Accept-Ranges": "bytes",
         "Content-Length": "1024",
-        "traceparent": "00-58491ed60101944290cdf94656992523-0010327ad8f5da4f-00",
-        "User-Agent": [
-          "azsdk-net-Storage.Files.DataLake/12.5.0-alpha.20200908.1",
-          "(.NET Core 4.6.29130.01; Microsoft Windows 10.0.19041 )"
-        ],
-        "x-ms-client-request-id": "0981f86e-e84c-c9bc-5c3a-f4d10a5f7e7e",
-        "x-ms-date": "Tue, 08 Sep 2020 16:07:29 GMT",
-        "x-ms-return-client-request-id": "true",
-        "x-ms-version": "2020-02-10"
-      },
-      "RequestBody": "RVTZ8BcwyYBhFDzTIaekfrSKhQYmODGWjRb6m5tSPLyOBCf3wTGBEl6B\u002BAxz4Ro2meXx4up6uAwjQmMANS3kDteARB2ArLyCCXOnpUAkI6v8xAG2YFrRFEsa037NgdwxnOk185z8te0obtl30hLM/x\u002B3A3ErLa59ry/RZtg\u002BtYeXdghW7jAP/w4UjvGAWUI5TtRfFX1qBm87uENtK08U6blR4FsKdRDvqANjFp68/FXtmBgE358KLXCZGzbsotS\u002BAKQ3LnnnLtjDb215Bu/Qf7vtf5I3DwoaR7PrcFnaAgYvpRb6hM7cBmk/QG8xkSaAyJx6/yJChvCZHOfG\u002B71\u002B6WxmSmHZ1vrtEXko\u002BM\u002Bb6baMaqi9YAPk7B4lYGfnFQqrwFcCy0bFp/Ghje6oGY4h/jMwOZEVwYlpgl1CtHaSBftvfDh3mR1vx8O2G9IVO9OPBGEzttx4lv7OmUjpgvN7D4fzOZxWqWUVwXLOXqW2VEaJs68UXk8e9uY5qQDVhkXPOwxKIgI2OVr8HfVpqTdZGEQCX89DZrA41EK1HQBlQDst/iOZazJDU3lUF0BZtUyv4JG70iZ1jNRcEk2/gBxal926PKsUv6wSvgxV7k9v3h71Bjxvqm4Ut3JOPFnkg9Jd\u002BoBjn3mhmyDkqBMZIJ2F7TMuynrf6\u002B1upYQ4xYNTLjo6\u002BPTOCz6lU2scigFa\u002B5fUyU8ltblXfQ\u002BS9fr0adackXrZ3yiptuH1iXYOwmDrFKrtY/szLniB4nrlOxZEsOqVf/mHgRtvKxJuMCxDSbqvp\u002BBPBwXaaWMBV/ytxHrLsNiLeUNmZJKOfTjoxf1MPZm/NpQ19anluhaWhikfwWeYon9Ut893SENOwInM8aRltBpi7Y7mlboupb8t0N1ob7zRUCJ\u002B\u002BIXKSO1R5zQfGchyMdEPvNTZsQ3EJREQSnhl5VHN\u002B6GB57yUmKWglK6GD4z2up8MWbPn\u002BJ4VudN0uf117AHiUh0n8EkVeyMuOBxePhaFGY/YWYue5QMCbC7pIN6nKqiso71vz8pV9t6Pub\u002BBtnq976BunJN2RGwaJIMbLFpEhg50sppYFUrFg2KtDyxEgLazKzE\u002BOY0VNl9QVKpGOcqDSjKwDQPgZNlVqBkwyDU/1qTNaAApBk2AX3s7CMGgfkmYKcT6k3Oy08dY6ZB05G0qEH0FeNHJWUTlMK2HpFwXtSrPmJ9wRUMxGpU50R28DHsOEfdDmgV4zs\u002BAFWPFKi5rQDNmpEvOucs60147kIcnKCMyeZNk0xokV8rP8DDgbO9mzZHpVWgwP1csCcanPD1HWOw/krGaBmwZQk2A/8maWmdu1MP2PtO6Ajk8OMpTfBqNh5dDoNk\u002BzMYkzxIbrw==",
-      "StatusCode": 202,
-      "ResponseHeaders": {
-        "Content-Length": "0",
-        "Date": "Tue, 08 Sep 2020 16:07:29 GMT",
-        "Server": [
-          "Windows-Azure-HDFS/1.0",
-          "Microsoft-HTTPAPI/2.0"
-        ],
-        "x-ms-client-request-id": "0981f86e-e84c-c9bc-5c3a-f4d10a5f7e7e",
-        "x-ms-request-id": "a3ce32ba-601f-0096-1efa-85fff0000000",
-        "x-ms-request-server-encrypted": "true",
-        "x-ms-version": "2020-02-10"
-      },
-      "ResponseBody": []
-    },
-    {
-      "RequestUri": "http://gen1gen2domain1.dfs.core.windows.net/test-filesystem-7d2ff241-907b-ae38-07d7-a621326a09a3/test-file-59012742-b021-3cb4-de3e-63a56d7080df?action=flush\u0026position=1024",
-      "RequestMethod": "PATCH",
-      "RequestHeaders": {
-        "Authorization": "Sanitized",
-        "Content-Length": "0",
-        "traceparent": "00-38b2f3d13c65224ab6bd09f858711d03-f699028a45c4e84a-00",
-        "User-Agent": [
-          "azsdk-net-Storage.Files.DataLake/12.5.0-alpha.20200908.1",
-          "(.NET Core 4.6.29130.01; Microsoft Windows 10.0.19041 )"
-        ],
-        "x-ms-client-request-id": "039a6843-6550-b773-9630-526d26223853",
-        "x-ms-date": "Tue, 08 Sep 2020 16:07:29 GMT",
-        "x-ms-return-client-request-id": "true",
-        "x-ms-version": "2020-02-10"
-      },
-      "RequestBody": null,
-      "StatusCode": 200,
-      "ResponseHeaders": {
-        "Content-Length": "0",
-        "Date": "Tue, 08 Sep 2020 16:07:29 GMT",
-        "ETag": "\u00220x8D85411499F6871\u0022",
-        "Last-Modified": "Tue, 08 Sep 2020 16:07:29 GMT",
-        "Server": [
-          "Windows-Azure-HDFS/1.0",
-          "Microsoft-HTTPAPI/2.0"
-        ],
-        "x-ms-client-request-id": "039a6843-6550-b773-9630-526d26223853",
-        "x-ms-request-id": "a3ce32bb-601f-0096-1ffa-85fff0000000",
-        "x-ms-request-server-encrypted": "false",
-        "x-ms-version": "2020-02-10"
-      },
-      "ResponseBody": []
-    },
-    {
-      "RequestUri": "http://gen1gen2domain1.blob.core.windows.net/test-filesystem-7d2ff241-907b-ae38-07d7-a621326a09a3/test-file-59012742-b021-3cb4-de3e-63a56d7080df",
-      "RequestMethod": "HEAD",
-      "RequestHeaders": {
-        "Authorization": "Sanitized",
-        "traceparent": "00-4563c5d18ed673489083a0a80d0dd303-98a77ac50e508c4c-00",
-        "User-Agent": [
-          "azsdk-net-Storage.Files.DataLake/12.5.0-alpha.20200908.1",
-          "(.NET Core 4.6.29130.01; Microsoft Windows 10.0.19041 )"
-        ],
-        "x-ms-client-request-id": "a18d550d-7ac4-462e-e62d-a64d5db960af",
-        "x-ms-date": "Tue, 08 Sep 2020 16:07:30 GMT",
-        "x-ms-return-client-request-id": "true",
-        "x-ms-version": "2019-12-12"
-      },
-      "RequestBody": null,
-      "StatusCode": 200,
-      "ResponseHeaders": {
-        "Accept-Ranges": "bytes",
-        "Content-Length": "1024",
-        "Content-Type": "application/octet-stream",
-        "Date": "Tue, 08 Sep 2020 16:07:29 GMT",
-        "ETag": "\u00220x8D85411499F6871\u0022",
-        "Last-Modified": "Tue, 08 Sep 2020 16:07:29 GMT",
+        "Content-Type": "application/octet-stream",
+        "Date": "Fri, 11 Sep 2020 15:49:27 GMT",
+        "ETag": "\u00220x8D8566A43D49A32\u0022",
+        "Last-Modified": "Fri, 11 Sep 2020 15:49:27 GMT",
         "Server": [
           "Windows-Azure-Blob/1.0",
           "Microsoft-HTTPAPI/2.0"
@@ -211,27 +163,27 @@
         "x-ms-access-tier": "Hot",
         "x-ms-access-tier-inferred": "true",
         "x-ms-blob-type": "BlockBlob",
-        "x-ms-client-request-id": "a18d550d-7ac4-462e-e62d-a64d5db960af",
-        "x-ms-creation-time": "Tue, 08 Sep 2020 16:07:29 GMT",
-        "x-ms-lease-state": "available",
-        "x-ms-lease-status": "unlocked",
-        "x-ms-request-id": "445c3f5e-b01e-004e-27fa-85d8a9000000",
-        "x-ms-server-encrypted": "true",
-        "x-ms-version": "2019-12-12"
+        "x-ms-client-request-id": "e1777551-94a7-f072-bbc8-34272a5932ef",
+        "x-ms-creation-time": "Fri, 11 Sep 2020 15:49:27 GMT",
+        "x-ms-lease-state": "available",
+        "x-ms-lease-status": "unlocked",
+        "x-ms-request-id": "de1838a7-601e-0096-6f53-884471000000",
+        "x-ms-server-encrypted": "true",
+        "x-ms-version": "2020-02-10"
       },
       "ResponseBody": []
     },
     {
-      "RequestUri": "http://gen1gen2domain1.blob.core.windows.net/test-filesystem-7d2ff241-907b-ae38-07d7-a621326a09a3/test-file-59012742-b021-3cb4-de3e-63a56d7080df",
-      "RequestMethod": "GET",
-      "RequestHeaders": {
-        "Authorization": "Sanitized",
-        "User-Agent": [
-          "azsdk-net-Storage.Files.DataLake/12.5.0-alpha.20200908.1",
-          "(.NET Core 4.6.29130.01; Microsoft Windows 10.0.19041 )"
-        ],
-        "x-ms-client-request-id": "d160aba8-9694-1a8e-898a-ea0766fb6019",
-        "x-ms-date": "Tue, 08 Sep 2020 16:07:30 GMT",
+      "RequestUri": "https://seannsecanary.blob.core.windows.net/test-filesystem-c8c8f26c-4765-1c0b-525f-189da6612acc/test-file-d7fc501b-0162-416f-1cc1-de383c9c08b7",
+      "RequestMethod": "GET",
+      "RequestHeaders": {
+        "Authorization": "Sanitized",
+        "User-Agent": [
+          "azsdk-net-Storage.Files.DataLake/12.5.0-alpha.20200911.1",
+          "(.NET Core 4.6.29017.01; Microsoft Windows 10.0.18362 )"
+        ],
+        "x-ms-client-request-id": "3f02b96e-4f2c-a614-0a64-8a8f668cf8ad",
+        "x-ms-date": "Fri, 11 Sep 2020 15:49:27 GMT",
         "x-ms-range": "bytes=0-127",
         "x-ms-return-client-request-id": "true",
         "x-ms-version": "2020-02-10"
@@ -243,36 +195,36 @@
         "Content-Length": "128",
         "Content-Range": "bytes 0-127/1024",
         "Content-Type": "application/octet-stream",
-        "Date": "Tue, 08 Sep 2020 16:07:29 GMT",
-        "ETag": "\u00220x8D85411499F6871\u0022",
-        "Last-Modified": "Tue, 08 Sep 2020 16:07:29 GMT",
-        "Server": [
-          "Windows-Azure-Blob/1.0",
-          "Microsoft-HTTPAPI/2.0"
-        ],
-        "x-ms-blob-type": "BlockBlob",
-        "x-ms-client-request-id": "d160aba8-9694-1a8e-898a-ea0766fb6019",
-        "x-ms-creation-time": "Tue, 08 Sep 2020 16:07:29 GMT",
-        "x-ms-lease-state": "available",
-        "x-ms-lease-status": "unlocked",
-        "x-ms-request-id": "445c3f69-b01e-004e-31fa-85d8a9000000",
-        "x-ms-server-encrypted": "true",
-        "x-ms-version": "2020-02-10"
-      },
-      "ResponseBody": "RVTZ8BcwyYBhFDzTIaekfrSKhQYmODGWjRb6m5tSPLyOBCf3wTGBEl6B\u002BAxz4Ro2meXx4up6uAwjQmMANS3kDteARB2ArLyCCXOnpUAkI6v8xAG2YFrRFEsa037NgdwxnOk185z8te0obtl30hLM/x\u002B3A3ErLa59ry/RZtg\u002BtYc="
-    },
-    {
-      "RequestUri": "http://gen1gen2domain1.blob.core.windows.net/test-filesystem-7d2ff241-907b-ae38-07d7-a621326a09a3/test-file-59012742-b021-3cb4-de3e-63a56d7080df",
-      "RequestMethod": "GET",
-      "RequestHeaders": {
-        "Authorization": "Sanitized",
-        "If-Match": "0x8D85411499F6871",
-        "User-Agent": [
-          "azsdk-net-Storage.Files.DataLake/12.5.0-alpha.20200908.1",
-          "(.NET Core 4.6.29130.01; Microsoft Windows 10.0.19041 )"
-        ],
-        "x-ms-client-request-id": "b1a5eadd-8f58-b41a-9f32-005a7161d123",
-        "x-ms-date": "Tue, 08 Sep 2020 16:07:30 GMT",
+        "Date": "Fri, 11 Sep 2020 15:49:27 GMT",
+        "ETag": "\u00220x8D8566A43D49A32\u0022",
+        "Last-Modified": "Fri, 11 Sep 2020 15:49:27 GMT",
+        "Server": [
+          "Windows-Azure-Blob/1.0",
+          "Microsoft-HTTPAPI/2.0"
+        ],
+        "x-ms-blob-type": "BlockBlob",
+        "x-ms-client-request-id": "3f02b96e-4f2c-a614-0a64-8a8f668cf8ad",
+        "x-ms-creation-time": "Fri, 11 Sep 2020 15:49:27 GMT",
+        "x-ms-lease-state": "available",
+        "x-ms-lease-status": "unlocked",
+        "x-ms-request-id": "de1838b6-601e-0096-7a53-884471000000",
+        "x-ms-server-encrypted": "true",
+        "x-ms-version": "2020-02-10"
+      },
+      "ResponseBody": "MisoRyzzd0cBCOENQDIqrCCuUsKfVolz7/Mak/gpiwkoMnCwFMQvKNm11VogYgDqljEYjUlGGNuhtVc52ORO13zX5A7Bephbfyrp6YAvUozyMPzGEf6/4RqVDl9s9VD0Zv7dSH3yKBuZvA4fXC5bcmLKR6joiMV\u002BGAPzLGw474k="
+    },
+    {
+      "RequestUri": "https://seannsecanary.blob.core.windows.net/test-filesystem-c8c8f26c-4765-1c0b-525f-189da6612acc/test-file-d7fc501b-0162-416f-1cc1-de383c9c08b7",
+      "RequestMethod": "GET",
+      "RequestHeaders": {
+        "Authorization": "Sanitized",
+        "If-Match": "0x8D8566A43D49A32",
+        "User-Agent": [
+          "azsdk-net-Storage.Files.DataLake/12.5.0-alpha.20200911.1",
+          "(.NET Core 4.6.29017.01; Microsoft Windows 10.0.18362 )"
+        ],
+        "x-ms-client-request-id": "70b9f84c-f357-bac3-b1aa-56f3874ce3ef",
+        "x-ms-date": "Fri, 11 Sep 2020 15:49:27 GMT",
         "x-ms-range": "bytes=128-255",
         "x-ms-return-client-request-id": "true",
         "x-ms-version": "2020-02-10"
@@ -284,36 +236,36 @@
         "Content-Length": "128",
         "Content-Range": "bytes 128-255/1024",
         "Content-Type": "application/octet-stream",
-        "Date": "Tue, 08 Sep 2020 16:07:29 GMT",
-        "ETag": "\u00220x8D85411499F6871\u0022",
-        "Last-Modified": "Tue, 08 Sep 2020 16:07:29 GMT",
-        "Server": [
-          "Windows-Azure-Blob/1.0",
-          "Microsoft-HTTPAPI/2.0"
-        ],
-        "x-ms-blob-type": "BlockBlob",
-        "x-ms-client-request-id": "b1a5eadd-8f58-b41a-9f32-005a7161d123",
-        "x-ms-creation-time": "Tue, 08 Sep 2020 16:07:29 GMT",
-        "x-ms-lease-state": "available",
-        "x-ms-lease-status": "unlocked",
-        "x-ms-request-id": "445c3f6f-b01e-004e-36fa-85d8a9000000",
-        "x-ms-server-encrypted": "true",
-        "x-ms-version": "2020-02-10"
-      },
-      "ResponseBody": "l3YIVu4wD/8OFI7xgFlCOU7UXxV9agZvO7hDbStPFOm5UeBbCnUQ76gDYxaevPxV7ZgYBN\u002BfCi1wmRs27KLUvgCkNy555y7Yw29teQbv0H\u002B77X\u002BSNw8KGkez63BZ2gIGL6UW\u002BoTO3AZpP0BvMZEmgMicev8iQobwmRznxvu9fuk="
-    },
-    {
-      "RequestUri": "http://gen1gen2domain1.blob.core.windows.net/test-filesystem-7d2ff241-907b-ae38-07d7-a621326a09a3/test-file-59012742-b021-3cb4-de3e-63a56d7080df",
-      "RequestMethod": "GET",
-      "RequestHeaders": {
-        "Authorization": "Sanitized",
-        "If-Match": "0x8D85411499F6871",
-        "User-Agent": [
-          "azsdk-net-Storage.Files.DataLake/12.5.0-alpha.20200908.1",
-          "(.NET Core 4.6.29130.01; Microsoft Windows 10.0.19041 )"
-        ],
-        "x-ms-client-request-id": "7b2aae72-af56-09c0-6cca-9a5dfd673f89",
-        "x-ms-date": "Tue, 08 Sep 2020 16:07:30 GMT",
+        "Date": "Fri, 11 Sep 2020 15:49:27 GMT",
+        "ETag": "\u00220x8D8566A43D49A32\u0022",
+        "Last-Modified": "Fri, 11 Sep 2020 15:49:27 GMT",
+        "Server": [
+          "Windows-Azure-Blob/1.0",
+          "Microsoft-HTTPAPI/2.0"
+        ],
+        "x-ms-blob-type": "BlockBlob",
+        "x-ms-client-request-id": "70b9f84c-f357-bac3-b1aa-56f3874ce3ef",
+        "x-ms-creation-time": "Fri, 11 Sep 2020 15:49:27 GMT",
+        "x-ms-lease-state": "available",
+        "x-ms-lease-status": "unlocked",
+        "x-ms-request-id": "de1838b7-601e-0096-7b53-884471000000",
+        "x-ms-server-encrypted": "true",
+        "x-ms-version": "2020-02-10"
+      },
+      "ResponseBody": "2fWDglIJD/8H4SxV75\u002BF7Dmc/KGupwveOF4wev/7rmDNhEVmqtgfWbtHoAdbcI55fQbz0DxN2zLppUnz2ZT/DDLLh2tZHkFgfKPlZgcEgsfPt/34CN4kgKkTfQWPK38nR5TUj\u002BkjH17FklOZZ3Qq5CKCIyKXBgRTpwfCRaE80VA="
+    },
+    {
+      "RequestUri": "https://seannsecanary.blob.core.windows.net/test-filesystem-c8c8f26c-4765-1c0b-525f-189da6612acc/test-file-d7fc501b-0162-416f-1cc1-de383c9c08b7",
+      "RequestMethod": "GET",
+      "RequestHeaders": {
+        "Authorization": "Sanitized",
+        "If-Match": "0x8D8566A43D49A32",
+        "User-Agent": [
+          "azsdk-net-Storage.Files.DataLake/12.5.0-alpha.20200911.1",
+          "(.NET Core 4.6.29017.01; Microsoft Windows 10.0.18362 )"
+        ],
+        "x-ms-client-request-id": "6d42a13e-87d3-3256-4229-8e2e8a7db74d",
+        "x-ms-date": "Fri, 11 Sep 2020 15:49:27 GMT",
         "x-ms-range": "bytes=256-383",
         "x-ms-return-client-request-id": "true",
         "x-ms-version": "2020-02-10"
@@ -325,36 +277,36 @@
         "Content-Length": "128",
         "Content-Range": "bytes 256-383/1024",
         "Content-Type": "application/octet-stream",
-        "Date": "Tue, 08 Sep 2020 16:07:29 GMT",
-        "ETag": "\u00220x8D85411499F6871\u0022",
-        "Last-Modified": "Tue, 08 Sep 2020 16:07:29 GMT",
-        "Server": [
-          "Windows-Azure-Blob/1.0",
-          "Microsoft-HTTPAPI/2.0"
-        ],
-        "x-ms-blob-type": "BlockBlob",
-        "x-ms-client-request-id": "7b2aae72-af56-09c0-6cca-9a5dfd673f89",
-        "x-ms-creation-time": "Tue, 08 Sep 2020 16:07:29 GMT",
-        "x-ms-lease-state": "available",
-        "x-ms-lease-status": "unlocked",
-        "x-ms-request-id": "445c3f72-b01e-004e-39fa-85d8a9000000",
-        "x-ms-server-encrypted": "true",
-        "x-ms-version": "2020-02-10"
-      },
-      "ResponseBody": "bGZKYdnW\u002Bu0ReSj4z5vptoxqqL1gA\u002BTsHiVgZ\u002BcVCqvAVwLLRsWn8aGN7qgZjiH\u002BMzA5kRXBiWmCXUK0dpIF\u002B298OHeZHW/Hw7Yb0hU7048EYTO23HiW/s6ZSOmC83sPh/M5nFapZRXBcs5epbZURomzrxReTx725jmpANWGRc8="
-    },
-    {
-      "RequestUri": "http://gen1gen2domain1.blob.core.windows.net/test-filesystem-7d2ff241-907b-ae38-07d7-a621326a09a3/test-file-59012742-b021-3cb4-de3e-63a56d7080df",
-      "RequestMethod": "GET",
-      "RequestHeaders": {
-        "Authorization": "Sanitized",
-        "If-Match": "0x8D85411499F6871",
-        "User-Agent": [
-          "azsdk-net-Storage.Files.DataLake/12.5.0-alpha.20200908.1",
-          "(.NET Core 4.6.29130.01; Microsoft Windows 10.0.19041 )"
-        ],
-        "x-ms-client-request-id": "c3e74f61-5637-cccd-57b3-3a617ccead82",
-        "x-ms-date": "Tue, 08 Sep 2020 16:07:30 GMT",
+        "Date": "Fri, 11 Sep 2020 15:49:27 GMT",
+        "ETag": "\u00220x8D8566A43D49A32\u0022",
+        "Last-Modified": "Fri, 11 Sep 2020 15:49:27 GMT",
+        "Server": [
+          "Windows-Azure-Blob/1.0",
+          "Microsoft-HTTPAPI/2.0"
+        ],
+        "x-ms-blob-type": "BlockBlob",
+        "x-ms-client-request-id": "6d42a13e-87d3-3256-4229-8e2e8a7db74d",
+        "x-ms-creation-time": "Fri, 11 Sep 2020 15:49:27 GMT",
+        "x-ms-lease-state": "available",
+        "x-ms-lease-status": "unlocked",
+        "x-ms-request-id": "de1838d3-601e-0096-0f53-884471000000",
+        "x-ms-server-encrypted": "true",
+        "x-ms-version": "2020-02-10"
+      },
+      "ResponseBody": "I74ecy/y3qyXnjN2iosZNeiY4gwIXZBAj4Ho4WHZvYnAAnWoVbe0MKN3ivjTjckc7oxcCFnESMYu3uOuCvxLveCqtYcVcN8x47JpkNKXbQG3zPPUfbQv\u002B7qvenfUBianK80XKNhBBn6sKyWnW7f0lnDh9z4Id0AserrNZvVoXd0="
+    },
+    {
+      "RequestUri": "https://seannsecanary.blob.core.windows.net/test-filesystem-c8c8f26c-4765-1c0b-525f-189da6612acc/test-file-d7fc501b-0162-416f-1cc1-de383c9c08b7",
+      "RequestMethod": "GET",
+      "RequestHeaders": {
+        "Authorization": "Sanitized",
+        "If-Match": "0x8D8566A43D49A32",
+        "User-Agent": [
+          "azsdk-net-Storage.Files.DataLake/12.5.0-alpha.20200911.1",
+          "(.NET Core 4.6.29017.01; Microsoft Windows 10.0.18362 )"
+        ],
+        "x-ms-client-request-id": "e6b5d740-7509-d81b-538e-81c5ad3304ca",
+        "x-ms-date": "Fri, 11 Sep 2020 15:49:28 GMT",
         "x-ms-range": "bytes=384-511",
         "x-ms-return-client-request-id": "true",
         "x-ms-version": "2020-02-10"
@@ -366,36 +318,36 @@
         "Content-Length": "128",
         "Content-Range": "bytes 384-511/1024",
         "Content-Type": "application/octet-stream",
-        "Date": "Tue, 08 Sep 2020 16:07:30 GMT",
-        "ETag": "\u00220x8D85411499F6871\u0022",
-        "Last-Modified": "Tue, 08 Sep 2020 16:07:29 GMT",
-        "Server": [
-          "Windows-Azure-Blob/1.0",
-          "Microsoft-HTTPAPI/2.0"
-        ],
-        "x-ms-blob-type": "BlockBlob",
-        "x-ms-client-request-id": "c3e74f61-5637-cccd-57b3-3a617ccead82",
-        "x-ms-creation-time": "Tue, 08 Sep 2020 16:07:29 GMT",
-        "x-ms-lease-state": "available",
-        "x-ms-lease-status": "unlocked",
-        "x-ms-request-id": "445c3f76-b01e-004e-3cfa-85d8a9000000",
-        "x-ms-server-encrypted": "true",
-        "x-ms-version": "2020-02-10"
-      },
-      "ResponseBody": "OwxKIgI2OVr8HfVpqTdZGEQCX89DZrA41EK1HQBlQDst/iOZazJDU3lUF0BZtUyv4JG70iZ1jNRcEk2/gBxal926PKsUv6wSvgxV7k9v3h71Bjxvqm4Ut3JOPFnkg9Jd\u002BoBjn3mhmyDkqBMZIJ2F7TMuynrf6\u002B1upYQ4xYNTLjo="
-    },
-    {
-      "RequestUri": "http://gen1gen2domain1.blob.core.windows.net/test-filesystem-7d2ff241-907b-ae38-07d7-a621326a09a3/test-file-59012742-b021-3cb4-de3e-63a56d7080df",
-      "RequestMethod": "GET",
-      "RequestHeaders": {
-        "Authorization": "Sanitized",
-        "If-Match": "0x8D85411499F6871",
-        "User-Agent": [
-          "azsdk-net-Storage.Files.DataLake/12.5.0-alpha.20200908.1",
-          "(.NET Core 4.6.29130.01; Microsoft Windows 10.0.19041 )"
-        ],
-        "x-ms-client-request-id": "adfba129-7b7f-2e51-92a0-da6735af4af0",
-        "x-ms-date": "Tue, 08 Sep 2020 16:07:30 GMT",
+        "Date": "Fri, 11 Sep 2020 15:49:28 GMT",
+        "ETag": "\u00220x8D8566A43D49A32\u0022",
+        "Last-Modified": "Fri, 11 Sep 2020 15:49:27 GMT",
+        "Server": [
+          "Windows-Azure-Blob/1.0",
+          "Microsoft-HTTPAPI/2.0"
+        ],
+        "x-ms-blob-type": "BlockBlob",
+        "x-ms-client-request-id": "e6b5d740-7509-d81b-538e-81c5ad3304ca",
+        "x-ms-creation-time": "Fri, 11 Sep 2020 15:49:27 GMT",
+        "x-ms-lease-state": "available",
+        "x-ms-lease-status": "unlocked",
+        "x-ms-request-id": "de1838d6-601e-0096-1253-884471000000",
+        "x-ms-server-encrypted": "true",
+        "x-ms-version": "2020-02-10"
+      },
+      "ResponseBody": "i8JlBH9EKXbFdSdRj4igArrjBvIP6J60jOutHnSfiETORxuZUu8XK7eAeJNP7pzyGcurEWFqzqMjsXiTlwsBJu3jg0hsBq/LzNs6jm8LZJ5OuwSo83biZHl3daF3g5SsflKlbGtUhRIb4EWGL0AzGEzZRNsGWTJ2AR/O9JEOVEg="
+    },
+    {
+      "RequestUri": "https://seannsecanary.blob.core.windows.net/test-filesystem-c8c8f26c-4765-1c0b-525f-189da6612acc/test-file-d7fc501b-0162-416f-1cc1-de383c9c08b7",
+      "RequestMethod": "GET",
+      "RequestHeaders": {
+        "Authorization": "Sanitized",
+        "If-Match": "0x8D8566A43D49A32",
+        "User-Agent": [
+          "azsdk-net-Storage.Files.DataLake/12.5.0-alpha.20200911.1",
+          "(.NET Core 4.6.29017.01; Microsoft Windows 10.0.18362 )"
+        ],
+        "x-ms-client-request-id": "b2eea458-d1c8-d344-5914-3f3cde366263",
+        "x-ms-date": "Fri, 11 Sep 2020 15:49:28 GMT",
         "x-ms-range": "bytes=512-639",
         "x-ms-return-client-request-id": "true",
         "x-ms-version": "2020-02-10"
@@ -407,36 +359,36 @@
         "Content-Length": "128",
         "Content-Range": "bytes 512-639/1024",
         "Content-Type": "application/octet-stream",
-        "Date": "Tue, 08 Sep 2020 16:07:30 GMT",
-        "ETag": "\u00220x8D85411499F6871\u0022",
-        "Last-Modified": "Tue, 08 Sep 2020 16:07:29 GMT",
-        "Server": [
-          "Windows-Azure-Blob/1.0",
-          "Microsoft-HTTPAPI/2.0"
-        ],
-        "x-ms-blob-type": "BlockBlob",
-        "x-ms-client-request-id": "adfba129-7b7f-2e51-92a0-da6735af4af0",
-        "x-ms-creation-time": "Tue, 08 Sep 2020 16:07:29 GMT",
-        "x-ms-lease-state": "available",
-        "x-ms-lease-status": "unlocked",
-        "x-ms-request-id": "445c3f7b-b01e-004e-3ffa-85d8a9000000",
-        "x-ms-server-encrypted": "true",
-        "x-ms-version": "2020-02-10"
-      },
-      "ResponseBody": "Ovj0zgs\u002BpVNrHIoBWvuX1MlPJbW5V30PkvX69GnWnJF62d8oqbbh9Yl2DsJg6xSq7WP7My54geJ65TsWRLDqlX/5h4EbbysSbjAsQ0m6r6fgTwcF2mljAVf8rcR6y7DYi3lDZmSSjn046MX9TD2ZvzaUNfWp5boWloYpH8FnmKI="
-    },
-    {
-      "RequestUri": "http://gen1gen2domain1.blob.core.windows.net/test-filesystem-7d2ff241-907b-ae38-07d7-a621326a09a3/test-file-59012742-b021-3cb4-de3e-63a56d7080df",
-      "RequestMethod": "GET",
-      "RequestHeaders": {
-        "Authorization": "Sanitized",
-        "If-Match": "0x8D85411499F6871",
-        "User-Agent": [
-          "azsdk-net-Storage.Files.DataLake/12.5.0-alpha.20200908.1",
-          "(.NET Core 4.6.29130.01; Microsoft Windows 10.0.19041 )"
-        ],
-        "x-ms-client-request-id": "db37aa52-00d3-f402-0a8a-2199c42fcdee",
-        "x-ms-date": "Tue, 08 Sep 2020 16:07:30 GMT",
+        "Date": "Fri, 11 Sep 2020 15:49:28 GMT",
+        "ETag": "\u00220x8D8566A43D49A32\u0022",
+        "Last-Modified": "Fri, 11 Sep 2020 15:49:27 GMT",
+        "Server": [
+          "Windows-Azure-Blob/1.0",
+          "Microsoft-HTTPAPI/2.0"
+        ],
+        "x-ms-blob-type": "BlockBlob",
+        "x-ms-client-request-id": "b2eea458-d1c8-d344-5914-3f3cde366263",
+        "x-ms-creation-time": "Fri, 11 Sep 2020 15:49:27 GMT",
+        "x-ms-lease-state": "available",
+        "x-ms-lease-status": "unlocked",
+        "x-ms-request-id": "de1838d8-601e-0096-1453-884471000000",
+        "x-ms-server-encrypted": "true",
+        "x-ms-version": "2020-02-10"
+      },
+      "ResponseBody": "Ro4PHWX4Mvo18Y0TMVs0OENcVJ0\u002BuKUlIC9rTIWQgQyL/ECgMBazVKdKphXLHkSl6paxNbq3CY7o6f01jOZ0pHCAiDQblActqAD19BGQWgHqxWLv30xS0/OxuEcZfsfA1gKlSpYPilaOg4y6wRV8WI/8SseEhMQkLrRBadvAEyo="
+    },
+    {
+      "RequestUri": "https://seannsecanary.blob.core.windows.net/test-filesystem-c8c8f26c-4765-1c0b-525f-189da6612acc/test-file-d7fc501b-0162-416f-1cc1-de383c9c08b7",
+      "RequestMethod": "GET",
+      "RequestHeaders": {
+        "Authorization": "Sanitized",
+        "If-Match": "0x8D8566A43D49A32",
+        "User-Agent": [
+          "azsdk-net-Storage.Files.DataLake/12.5.0-alpha.20200911.1",
+          "(.NET Core 4.6.29017.01; Microsoft Windows 10.0.18362 )"
+        ],
+        "x-ms-client-request-id": "096c03a8-5145-3a02-13e2-1ac59678fe6f",
+        "x-ms-date": "Fri, 11 Sep 2020 15:49:28 GMT",
         "x-ms-range": "bytes=640-767",
         "x-ms-return-client-request-id": "true",
         "x-ms-version": "2020-02-10"
@@ -448,36 +400,36 @@
         "Content-Length": "128",
         "Content-Range": "bytes 640-767/1024",
         "Content-Type": "application/octet-stream",
-        "Date": "Tue, 08 Sep 2020 16:07:30 GMT",
-        "ETag": "\u00220x8D85411499F6871\u0022",
-        "Last-Modified": "Tue, 08 Sep 2020 16:07:29 GMT",
-        "Server": [
-          "Windows-Azure-Blob/1.0",
-          "Microsoft-HTTPAPI/2.0"
-        ],
-        "x-ms-blob-type": "BlockBlob",
-        "x-ms-client-request-id": "db37aa52-00d3-f402-0a8a-2199c42fcdee",
-        "x-ms-creation-time": "Tue, 08 Sep 2020 16:07:29 GMT",
-        "x-ms-lease-state": "available",
-        "x-ms-lease-status": "unlocked",
-        "x-ms-request-id": "445c3f81-b01e-004e-44fa-85d8a9000000",
-        "x-ms-server-encrypted": "true",
-        "x-ms-version": "2020-02-10"
-      },
-      "ResponseBody": "f1S3z3dIQ07AiczxpGW0GmLtjuaVui6lvy3Q3WhvvNFQIn74hcpI7VHnNB8ZyHIx0Q\u002B81NmxDcQlERBKeGXlUc37oYHnvJSYpaCUroYPjPa6nwxZs\u002Bf4nhW503S5/XXsAeJSHSfwSRV7Iy44HF4\u002BFoUZj9hZi57lAwJsLukg3qc="
-    },
-    {
-      "RequestUri": "http://gen1gen2domain1.blob.core.windows.net/test-filesystem-7d2ff241-907b-ae38-07d7-a621326a09a3/test-file-59012742-b021-3cb4-de3e-63a56d7080df",
-      "RequestMethod": "GET",
-      "RequestHeaders": {
-        "Authorization": "Sanitized",
-        "If-Match": "0x8D85411499F6871",
-        "User-Agent": [
-          "azsdk-net-Storage.Files.DataLake/12.5.0-alpha.20200908.1",
-          "(.NET Core 4.6.29130.01; Microsoft Windows 10.0.19041 )"
-        ],
-        "x-ms-client-request-id": "8b1499bb-6e77-4c1c-4245-4297ca25fe89",
-        "x-ms-date": "Tue, 08 Sep 2020 16:07:30 GMT",
+        "Date": "Fri, 11 Sep 2020 15:49:28 GMT",
+        "ETag": "\u00220x8D8566A43D49A32\u0022",
+        "Last-Modified": "Fri, 11 Sep 2020 15:49:27 GMT",
+        "Server": [
+          "Windows-Azure-Blob/1.0",
+          "Microsoft-HTTPAPI/2.0"
+        ],
+        "x-ms-blob-type": "BlockBlob",
+        "x-ms-client-request-id": "096c03a8-5145-3a02-13e2-1ac59678fe6f",
+        "x-ms-creation-time": "Fri, 11 Sep 2020 15:49:27 GMT",
+        "x-ms-lease-state": "available",
+        "x-ms-lease-status": "unlocked",
+        "x-ms-request-id": "de1838db-601e-0096-1753-884471000000",
+        "x-ms-server-encrypted": "true",
+        "x-ms-version": "2020-02-10"
+      },
+      "ResponseBody": "ODQdD\u002BsPato7C2Fcv5gS3TVfuB0zADxRPYEc4s4ges5wYYGM92xtf5Fvi3gjaGSVoWM0fAf29zf4zNJq84cMGpGS614WhebI8jiLw3TELdUchkBq7P7GeWlKlCqaA4wJY3HmkHwFfxt8a4nOajPCM579TW1GoS6TzHH0zPG7Le8="
+    },
+    {
+      "RequestUri": "https://seannsecanary.blob.core.windows.net/test-filesystem-c8c8f26c-4765-1c0b-525f-189da6612acc/test-file-d7fc501b-0162-416f-1cc1-de383c9c08b7",
+      "RequestMethod": "GET",
+      "RequestHeaders": {
+        "Authorization": "Sanitized",
+        "If-Match": "0x8D8566A43D49A32",
+        "User-Agent": [
+          "azsdk-net-Storage.Files.DataLake/12.5.0-alpha.20200911.1",
+          "(.NET Core 4.6.29017.01; Microsoft Windows 10.0.18362 )"
+        ],
+        "x-ms-client-request-id": "db93ae9a-58c9-d41d-5b4f-e12c404bd4aa",
+        "x-ms-date": "Fri, 11 Sep 2020 15:49:28 GMT",
         "x-ms-range": "bytes=768-895",
         "x-ms-return-client-request-id": "true",
         "x-ms-version": "2020-02-10"
@@ -489,36 +441,36 @@
         "Content-Length": "128",
         "Content-Range": "bytes 768-895/1024",
         "Content-Type": "application/octet-stream",
-        "Date": "Tue, 08 Sep 2020 16:07:30 GMT",
-        "ETag": "\u00220x8D85411499F6871\u0022",
-        "Last-Modified": "Tue, 08 Sep 2020 16:07:29 GMT",
-        "Server": [
-          "Windows-Azure-Blob/1.0",
-          "Microsoft-HTTPAPI/2.0"
-        ],
-        "x-ms-blob-type": "BlockBlob",
-        "x-ms-client-request-id": "8b1499bb-6e77-4c1c-4245-4297ca25fe89",
-        "x-ms-creation-time": "Tue, 08 Sep 2020 16:07:29 GMT",
-        "x-ms-lease-state": "available",
-        "x-ms-lease-status": "unlocked",
-        "x-ms-request-id": "445c3f84-b01e-004e-46fa-85d8a9000000",
-        "x-ms-server-encrypted": "true",
-        "x-ms-version": "2020-02-10"
-      },
-      "ResponseBody": "Kqiso71vz8pV9t6Pub\u002BBtnq976BunJN2RGwaJIMbLFpEhg50sppYFUrFg2KtDyxEgLazKzE\u002BOY0VNl9QVKpGOcqDSjKwDQPgZNlVqBkwyDU/1qTNaAApBk2AX3s7CMGgfkmYKcT6k3Oy08dY6ZB05G0qEH0FeNHJWUTlMK2HpFw="
-    },
-    {
-      "RequestUri": "http://gen1gen2domain1.blob.core.windows.net/test-filesystem-7d2ff241-907b-ae38-07d7-a621326a09a3/test-file-59012742-b021-3cb4-de3e-63a56d7080df",
-      "RequestMethod": "GET",
-      "RequestHeaders": {
-        "Authorization": "Sanitized",
-        "If-Match": "0x8D85411499F6871",
-        "User-Agent": [
-          "azsdk-net-Storage.Files.DataLake/12.5.0-alpha.20200908.1",
-          "(.NET Core 4.6.29130.01; Microsoft Windows 10.0.19041 )"
-        ],
-        "x-ms-client-request-id": "2add01f5-411a-aa77-afc2-5f97d0d672bc",
-        "x-ms-date": "Tue, 08 Sep 2020 16:07:30 GMT",
+        "Date": "Fri, 11 Sep 2020 15:49:28 GMT",
+        "ETag": "\u00220x8D8566A43D49A32\u0022",
+        "Last-Modified": "Fri, 11 Sep 2020 15:49:27 GMT",
+        "Server": [
+          "Windows-Azure-Blob/1.0",
+          "Microsoft-HTTPAPI/2.0"
+        ],
+        "x-ms-blob-type": "BlockBlob",
+        "x-ms-client-request-id": "db93ae9a-58c9-d41d-5b4f-e12c404bd4aa",
+        "x-ms-creation-time": "Fri, 11 Sep 2020 15:49:27 GMT",
+        "x-ms-lease-state": "available",
+        "x-ms-lease-status": "unlocked",
+        "x-ms-request-id": "de1838e4-601e-0096-1d53-884471000000",
+        "x-ms-server-encrypted": "true",
+        "x-ms-version": "2020-02-10"
+      },
+      "ResponseBody": "rIJgA96dWBcHJe6AdPcPNodhjJ21H8LBQ1PEChCyKsA9miLo0r9VAaQ2ZSGzrR7UYr5FkC\u002BQOY2/n8CL2E0GVPotQtrVJ2PHDIr4f7mgDZU076hSbJqRrWCUKDP/yShXLxEnhmtE/zpafoSll7nUHpEqV\u002Bmls\u002Bdgm5R5QP4wx0I="
+    },
+    {
+      "RequestUri": "https://seannsecanary.blob.core.windows.net/test-filesystem-c8c8f26c-4765-1c0b-525f-189da6612acc/test-file-d7fc501b-0162-416f-1cc1-de383c9c08b7",
+      "RequestMethod": "GET",
+      "RequestHeaders": {
+        "Authorization": "Sanitized",
+        "If-Match": "0x8D8566A43D49A32",
+        "User-Agent": [
+          "azsdk-net-Storage.Files.DataLake/12.5.0-alpha.20200911.1",
+          "(.NET Core 4.6.29017.01; Microsoft Windows 10.0.18362 )"
+        ],
+        "x-ms-client-request-id": "e72a34ad-22e4-76a6-56ae-a5ea0e44bb47",
+        "x-ms-date": "Fri, 11 Sep 2020 15:49:28 GMT",
         "x-ms-range": "bytes=896-1023",
         "x-ms-return-client-request-id": "true",
         "x-ms-version": "2020-02-10"
@@ -530,36 +482,36 @@
         "Content-Length": "128",
         "Content-Range": "bytes 896-1023/1024",
         "Content-Type": "application/octet-stream",
-        "Date": "Tue, 08 Sep 2020 16:07:30 GMT",
-        "ETag": "\u00220x8D85411499F6871\u0022",
-        "Last-Modified": "Tue, 08 Sep 2020 16:07:29 GMT",
-        "Server": [
-          "Windows-Azure-Blob/1.0",
-          "Microsoft-HTTPAPI/2.0"
-        ],
-        "x-ms-blob-type": "BlockBlob",
-        "x-ms-client-request-id": "2add01f5-411a-aa77-afc2-5f97d0d672bc",
-        "x-ms-creation-time": "Tue, 08 Sep 2020 16:07:29 GMT",
-        "x-ms-lease-state": "available",
-        "x-ms-lease-status": "unlocked",
-        "x-ms-request-id": "445c3f8e-b01e-004e-4efa-85d8a9000000",
-        "x-ms-server-encrypted": "true",
-        "x-ms-version": "2020-02-10"
-      },
-      "ResponseBody": "F7Uqz5ifcEVDMRqVOdEdvAx7DhH3Q5oFeM7PgBVjxSoua0AzZqRLzrnLOtNeO5CHJygjMnmTZNMaJFfKz/Aw4GzvZs2R6VVoMD9XLAnGpzw9R1jsP5KxmgZsGUJNgP/JmlpnbtTD9j7TugI5PDjKU3wajYeXQ6DZPszGJM8SG68="
-    },
-    {
-      "RequestUri": "http://gen1gen2domain1.blob.core.windows.net/test-filesystem-7d2ff241-907b-ae38-07d7-a621326a09a3?restype=container",
+        "Date": "Fri, 11 Sep 2020 15:49:28 GMT",
+        "ETag": "\u00220x8D8566A43D49A32\u0022",
+        "Last-Modified": "Fri, 11 Sep 2020 15:49:27 GMT",
+        "Server": [
+          "Windows-Azure-Blob/1.0",
+          "Microsoft-HTTPAPI/2.0"
+        ],
+        "x-ms-blob-type": "BlockBlob",
+        "x-ms-client-request-id": "e72a34ad-22e4-76a6-56ae-a5ea0e44bb47",
+        "x-ms-creation-time": "Fri, 11 Sep 2020 15:49:27 GMT",
+        "x-ms-lease-state": "available",
+        "x-ms-lease-status": "unlocked",
+        "x-ms-request-id": "de1838e8-601e-0096-2153-884471000000",
+        "x-ms-server-encrypted": "true",
+        "x-ms-version": "2020-02-10"
+      },
+      "ResponseBody": "YaFQp3mHKe/vbffuFusVp8AKodRyP7F7Kcbq1su\u002BOyq2QUP2aSykCgBo\u002BTe8\u002BUqvf9GA9I7yzyHv1H6ynFMjMTLNONSoHz6TZZfUCkZ6vzB8Olf6Pkacw3IhBpSt8m2tRMgF7sB1B1\u002BT7I/3HsXbdBRONmH8KfPrMXRihhip5XM="
+    },
+    {
+      "RequestUri": "https://seannsecanary.blob.core.windows.net/test-filesystem-c8c8f26c-4765-1c0b-525f-189da6612acc?restype=container",
       "RequestMethod": "DELETE",
       "RequestHeaders": {
         "Authorization": "Sanitized",
-        "traceparent": "00-56003cf2406c2b408ab622febcb92067-bfe955f18c9da14a-00",
-        "User-Agent": [
-          "azsdk-net-Storage.Files.DataLake/12.5.0-alpha.20200908.1",
-          "(.NET Core 4.6.29130.01; Microsoft Windows 10.0.19041 )"
-        ],
-        "x-ms-client-request-id": "c8a2b5a6-d348-d66f-bf10-1da0e2cc6f65",
-        "x-ms-date": "Tue, 08 Sep 2020 16:07:30 GMT",
+        "traceparent": "00-093fce01e1429545933083f2e764fd1b-b8aa08abfff2d242-00",
+        "User-Agent": [
+          "azsdk-net-Storage.Files.DataLake/12.5.0-alpha.20200911.1",
+          "(.NET Core 4.6.29017.01; Microsoft Windows 10.0.18362 )"
+        ],
+        "x-ms-client-request-id": "0c7e39a5-ed20-b6c6-2a92-d342d26da94e",
+        "x-ms-date": "Fri, 11 Sep 2020 15:49:28 GMT",
         "x-ms-return-client-request-id": "true",
         "x-ms-version": "2020-02-10"
       },
@@ -567,26 +519,20 @@
       "StatusCode": 202,
       "ResponseHeaders": {
         "Content-Length": "0",
-        "Date": "Tue, 08 Sep 2020 16:07:30 GMT",
-        "Server": [
-          "Windows-Azure-Blob/1.0",
-          "Microsoft-HTTPAPI/2.0"
-        ],
-<<<<<<< HEAD
-        "x-ms-client-request-id": "2add01f5-411a-aa77-afc2-5f97d0d672bc",
-        "x-ms-request-id": "d55f6698-f01e-003a-771d-5b8bfa000000",
-        "x-ms-version": "2020-02-10"
-=======
-        "x-ms-client-request-id": "c8a2b5a6-d348-d66f-bf10-1da0e2cc6f65",
-        "x-ms-request-id": "445c3f91-b01e-004e-51fa-85d8a9000000",
-        "x-ms-version": "2019-12-12"
->>>>>>> 3d593566
+        "Date": "Fri, 11 Sep 2020 15:49:28 GMT",
+        "Server": [
+          "Windows-Azure-Blob/1.0",
+          "Microsoft-HTTPAPI/2.0"
+        ],
+        "x-ms-client-request-id": "0c7e39a5-ed20-b6c6-2a92-d342d26da94e",
+        "x-ms-request-id": "de1838eb-601e-0096-2453-884471000000",
+        "x-ms-version": "2020-02-10"
       },
       "ResponseBody": []
     }
   ],
   "Variables": {
-    "RandomSeed": "1534669711",
-    "Storage_TestConfigHierarchicalNamespace": "NamespaceTenant\ngen1gen2domain1\nU2FuaXRpemVk\nhttp://gen1gen2domain1.blob.core.windows.net\nhttp://gen1gen2domain1.file.core.windows.net\nhttp://gen1gen2domain1.queue.core.windows.net\nhttp://gen1gen2domain1.table.core.windows.net\n\n\n\n\nhttp://gen1gen2domain1-secondary.blob.core.windows.net\nhttp://gen1gen2domain1-secondary.file.core.windows.net\nhttp://gen1gen2domain1-secondary.queue.core.windows.net\nhttp://gen1gen2domain1-secondary.table.core.windows.net\nc6b5fe1a-9b59-4975-92c4-d9f728c3c371\nSanitized\n72f988bf-86f1-41af-91ab-2d7cd011db47\nhttps://login.microsoftonline.com/\nCloud\nBlobEndpoint=http://gen1gen2domain1.blob.core.windows.net/;QueueEndpoint=http://gen1gen2domain1.queue.core.windows.net/;FileEndpoint=http://gen1gen2domain1.file.core.windows.net/;BlobSecondaryEndpoint=http://gen1gen2domain1-secondary.blob.core.windows.net/;QueueSecondaryEndpoint=http://gen1gen2domain1-secondary.queue.core.windows.net/;FileSecondaryEndpoint=http://gen1gen2domain1-secondary.file.core.windows.net/;AccountName=gen1gen2domain1;AccountKey=Sanitized\n"
+    "RandomSeed": "1401693352",
+    "Storage_TestConfigHierarchicalNamespace": "NamespaceTenant\nseannsecanary\nU2FuaXRpemVk\nhttps://seannsecanary.blob.core.windows.net\nhttps://seannsecanary.file.core.windows.net\nhttps://seannsecanary.queue.core.windows.net\nhttps://seannsecanary.table.core.windows.net\n\n\n\n\nhttps://seannsecanary-secondary.blob.core.windows.net\nhttps://seannsecanary-secondary.file.core.windows.net\nhttps://seannsecanary-secondary.queue.core.windows.net\nhttps://seannsecanary-secondary.table.core.windows.net\n68390a19-a643-458b-b726-408abf67b4fc\nSanitized\n72f988bf-86f1-41af-91ab-2d7cd011db47\nhttps://login.microsoftonline.com/\nCloud\nBlobEndpoint=https://seannsecanary.blob.core.windows.net/;QueueEndpoint=https://seannsecanary.queue.core.windows.net/;FileEndpoint=https://seannsecanary.file.core.windows.net/;BlobSecondaryEndpoint=https://seannsecanary-secondary.blob.core.windows.net/;QueueSecondaryEndpoint=https://seannsecanary-secondary.queue.core.windows.net/;FileSecondaryEndpoint=https://seannsecanary-secondary.file.core.windows.net/;AccountName=seannsecanary;AccountKey=Sanitized\n"
   }
 }