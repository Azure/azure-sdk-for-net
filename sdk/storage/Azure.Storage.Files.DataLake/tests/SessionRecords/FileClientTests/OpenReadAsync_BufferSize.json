--- conflicted
+++ resolved
@@ -1,30 +1,19 @@
 {
   "Entries": [
     {
-      "RequestUri": "https://seannse.blob.core.windows.net/test-filesystem-c8c8f26c-4765-1c0b-525f-189da6612acc?restype=container",
+      "RequestUri": "https://seannse.blob.core.windows.net/test-filesystem-f9562aa9-4448-650e-fc08-6d9c4430632a?restype=container",
       "RequestMethod": "PUT",
       "RequestHeaders": {
         "Accept": "application/xml",
         "Authorization": "Sanitized",
-<<<<<<< HEAD
-        "traceparent": "00-939cac172065b246a9beee7c7e064351-77fff75b2dc7194d-00",
-        "User-Agent": [
-          "azsdk-net-Storage.Files.DataLake/12.7.0-alpha.20210202.1",
-          "(.NET Framework 4.8.4250.0; Microsoft Windows 10.0.19042 )"
+        "traceparent": "00-deb2769eca03b74ea2540b596baccdc8-c11bd4dd2e572d43-00",
+        "User-Agent": [
+          "azsdk-net-Storage.Files.DataLake/12.7.0-alpha.20210219.1",
+          "(.NET 5.0.3; Microsoft Windows 10.0.19041)"
         ],
         "x-ms-blob-public-access": "container",
-        "x-ms-client-request-id": "37345f74-d654-c862-a530-e9a2db3c0b5c",
-        "x-ms-date": "Wed, 03 Feb 2021 02:11:29 GMT",
-=======
-        "traceparent": "00-244fb7295b77b24d8ca28ebfe2f51842-939ba9815c26ca45-00",
-        "User-Agent": [
-          "azsdk-net-Storage.Files.DataLake/12.7.0-alpha.20210217.1",
-          "(.NET 5.0.3; Microsoft Windows 10.0.19042)"
-        ],
-        "x-ms-blob-public-access": "container",
-        "x-ms-client-request-id": "37345f74-d654-c862-a530-e9a2db3c0b5c",
-        "x-ms-date": "Wed, 17 Feb 2021 22:27:21 GMT",
->>>>>>> 1814567d
+        "x-ms-client-request-id": "c341163c-c8c9-3389-a615-a80d99df51e8",
+        "x-ms-date": "Fri, 19 Feb 2021 19:09:49 GMT",
         "x-ms-return-client-request-id": "true",
         "x-ms-version": "2020-06-12"
       },
@@ -32,53 +21,33 @@
       "StatusCode": 201,
       "ResponseHeaders": {
         "Content-Length": "0",
-<<<<<<< HEAD
-        "Date": "Wed, 03 Feb 2021 02:11:29 GMT",
-        "ETag": "\u00220x8D8C7E9056DD5B4\u0022",
-        "Last-Modified": "Wed, 03 Feb 2021 02:11:30 GMT",
-=======
-        "Date": "Wed, 17 Feb 2021 22:27:21 GMT",
-        "ETag": "\u00220x8D8D39331C7DF1B\u0022",
-        "Last-Modified": "Wed, 17 Feb 2021 22:27:22 GMT",
->>>>>>> 1814567d
-        "Server": [
-          "Windows-Azure-Blob/1.0",
-          "Microsoft-HTTPAPI/2.0"
-        ],
-        "x-ms-client-request-id": "37345f74-d654-c862-a530-e9a2db3c0b5c",
-<<<<<<< HEAD
-        "x-ms-request-id": "39a5353d-a01e-0061-41d1-f95c1c000000",
-=======
-        "x-ms-request-id": "f6195e0a-901e-0055-1b7c-056fd4000000",
->>>>>>> 1814567d
+        "Date": "Fri, 19 Feb 2021 19:09:48 GMT",
+        "ETag": "\u00220x8D8D509ED8A5F14\u0022",
+        "Last-Modified": "Fri, 19 Feb 2021 19:09:48 GMT",
+        "Server": [
+          "Windows-Azure-Blob/1.0",
+          "Microsoft-HTTPAPI/2.0"
+        ],
+        "x-ms-client-request-id": "c341163c-c8c9-3389-a615-a80d99df51e8",
+        "x-ms-request-id": "2e64ba14-201e-00a4-7af2-0676f9000000",
         "x-ms-version": "2020-06-12"
       },
       "ResponseBody": []
     },
     {
-      "RequestUri": "https://seannse.dfs.core.windows.net/test-filesystem-c8c8f26c-4765-1c0b-525f-189da6612acc/test-file-d7fc501b-0162-416f-1cc1-de383c9c08b7?resource=file",
+      "RequestUri": "https://seannse.dfs.core.windows.net/test-filesystem-f9562aa9-4448-650e-fc08-6d9c4430632a/test-file-478d9ccd-1524-3e8e-4835-f83302702106?resource=file",
       "RequestMethod": "PUT",
       "RequestHeaders": {
         "Accept": "application/json",
         "Authorization": "Sanitized",
         "If-None-Match": "*",
-<<<<<<< HEAD
-        "traceparent": "00-3008849e0dcc8845b16fd3c1ad2a8fbd-dc0d498b18fffb45-00",
-        "User-Agent": [
-          "azsdk-net-Storage.Files.DataLake/12.7.0-alpha.20210202.1",
-          "(.NET Framework 4.8.4250.0; Microsoft Windows 10.0.19042 )"
-        ],
-        "x-ms-client-request-id": "5f7f9145-0bbb-1bb1-d519-bd4c138047ea",
-        "x-ms-date": "Wed, 03 Feb 2021 02:11:29 GMT",
-=======
-        "traceparent": "00-ea0860915d518047860e192c905feb4a-aaf631e9d71a6f48-00",
-        "User-Agent": [
-          "azsdk-net-Storage.Files.DataLake/12.7.0-alpha.20210217.1",
-          "(.NET 5.0.3; Microsoft Windows 10.0.19042)"
-        ],
-        "x-ms-client-request-id": "5f7f9145-0bbb-1bb1-d519-bd4c138047ea",
-        "x-ms-date": "Wed, 17 Feb 2021 22:27:22 GMT",
->>>>>>> 1814567d
+        "traceparent": "00-32309c09121df743974675b287931594-febc3c381471994a-00",
+        "User-Agent": [
+          "azsdk-net-Storage.Files.DataLake/12.7.0-alpha.20210219.1",
+          "(.NET 5.0.3; Microsoft Windows 10.0.19041)"
+        ],
+        "x-ms-client-request-id": "66ea7cbc-56a6-7b32-d57a-3a331352e883",
+        "x-ms-date": "Fri, 19 Feb 2021 19:09:49 GMT",
         "x-ms-return-client-request-id": "true",
         "x-ms-version": "2020-06-12"
       },
@@ -86,187 +55,125 @@
       "StatusCode": 201,
       "ResponseHeaders": {
         "Content-Length": "0",
-<<<<<<< HEAD
-        "Date": "Wed, 03 Feb 2021 02:11:30 GMT",
-        "ETag": "\u00220x8D8C7E905AE40EE\u0022",
-        "Last-Modified": "Wed, 03 Feb 2021 02:11:30 GMT",
-=======
-        "Date": "Wed, 17 Feb 2021 22:27:22 GMT",
-        "ETag": "\u00220x8D8D39332027072\u0022",
-        "Last-Modified": "Wed, 17 Feb 2021 22:27:22 GMT",
->>>>>>> 1814567d
+        "Date": "Fri, 19 Feb 2021 19:09:48 GMT",
+        "ETag": "\u00220x8D8D509ED98D4E9\u0022",
+        "Last-Modified": "Fri, 19 Feb 2021 19:09:49 GMT",
         "Server": [
           "Windows-Azure-HDFS/1.0",
           "Microsoft-HTTPAPI/2.0"
         ],
-        "x-ms-client-request-id": "5f7f9145-0bbb-1bb1-d519-bd4c138047ea",
-<<<<<<< HEAD
-        "x-ms-request-id": "a65105e7-401f-0046-72d1-f94bd8000000",
-=======
-        "x-ms-request-id": "a8fc63d1-701f-0072-067c-057810000000",
->>>>>>> 1814567d
+        "x-ms-client-request-id": "66ea7cbc-56a6-7b32-d57a-3a331352e883",
+        "x-ms-request-id": "6f4b1849-e01f-004f-4ef2-060e0b000000",
         "x-ms-version": "2020-06-12"
       },
       "ResponseBody": []
     },
     {
-      "RequestUri": "https://seannse.dfs.core.windows.net/test-filesystem-c8c8f26c-4765-1c0b-525f-189da6612acc/test-file-d7fc501b-0162-416f-1cc1-de383c9c08b7?action=append\u0026position=0",
+      "RequestUri": "https://seannse.dfs.core.windows.net/test-filesystem-f9562aa9-4448-650e-fc08-6d9c4430632a/test-file-478d9ccd-1524-3e8e-4835-f83302702106?action=append\u0026position=0",
       "RequestMethod": "PATCH",
       "RequestHeaders": {
         "Accept": "application/json",
         "Authorization": "Sanitized",
-<<<<<<< HEAD
-        "Content-Length": "1832",
+        "Content-Length": "1827",
         "Content-Type": "application/json",
-        "traceparent": "00-97a2a663205a304a85af008bacdc2cc2-75c4429f65536e45-00",
-        "User-Agent": [
-          "azsdk-net-Storage.Files.DataLake/12.7.0-alpha.20210202.1",
-          "(.NET Framework 4.8.4250.0; Microsoft Windows 10.0.19042 )"
-        ],
-        "x-ms-client-request-id": "8740b5cf-8629-1db7-75aa-a85c1323f3b2",
-        "x-ms-date": "Wed, 03 Feb 2021 02:11:30 GMT",
-=======
-        "Content-Length": "1024",
-        "traceparent": "00-0b7c434684d14645b40d2e88fb9afa2a-2748ba2b55e09646-00",
-        "User-Agent": [
-          "azsdk-net-Storage.Files.DataLake/12.7.0-alpha.20210217.1",
-          "(.NET 5.0.3; Microsoft Windows 10.0.19042)"
-        ],
-        "x-ms-client-request-id": "8740b5cf-8629-1db7-75aa-a85c1323f3b2",
-        "x-ms-date": "Wed, 17 Feb 2021 22:27:22 GMT",
->>>>>>> 1814567d
+        "traceparent": "00-b766ba80b968104791e82b00b86fc8d2-f77d7ecfb7410848-00",
+        "User-Agent": [
+          "azsdk-net-Storage.Files.DataLake/12.7.0-alpha.20210219.1",
+          "(.NET 5.0.3; Microsoft Windows 10.0.19041)"
+        ],
+        "x-ms-client-request-id": "1d622525-d616-ce08-06e7-ca3218ab02fa",
+        "x-ms-date": "Fri, 19 Feb 2021 19:09:49 GMT",
         "x-ms-return-client-request-id": "true",
         "x-ms-version": "2020-06-12"
       },
       "RequestBody": [
-        "2\u002B(G,\uFFFDwG\u0001\b\uFFFD\r",
-        "@2*\uFFFD \uFFFDR\u009FV\uFFFDs\uFFFD\uFFFD\u001A\uFFFD\uFFFD)\uFFFD\t(2p\uFFFD\u0014\uFFFD/(\u0675\uFFFDZ b\u0000\uFFFD1\u0018\uFFFDIF\u0018\u06E1\uFFFDW9\uFFFD\uFFFDN\uFFFD|\uFFFD\uFFFD\u000E\uFFFDz\uFFFD[\u007F*\uFFFD\uFFFD/R\uFFFD\uFFFD0\uFFFD\uFFFD\u0011\uFFFD\uFFFD\uFFFD\u001A\uFFFD\u000E_l\uFFFDP\uFFFDf\uFFFD\uFFFDH}\uFFFD(\u001B\uFFFD\uFFFD\u000E\u001F\\.[rb\uFFFDG\uFFFD\uFFFD\uFFFD~\u0018\u0003\uFFFD,l8\uFFFD\uFFFD\uFFFD\uFFFD\uFFFDR\t\u000F\uFFFD\u0007\uFFFD,U\uF7C5\uFFFD9\uFFFD\uFFFD\uFFFD\uFFFD\uFFFD\u000B\uFFFD8^0z\uFFFD\uFFFD\uFFFD\u0060\u0344Ef\uFFFD\uFFFD\u001FY\uFFFDG\uFFFD\u0007[p\uFFFDy}\u0006\uFFFD\uFFFD\u003CM\uFFFD2\uFFFDI\uFFFD\u0654\uFFFD\f2\u02C7kY\u001EA\u0060|\uFFFD\uFFFDf\u0007\u0004\uFFFD\uFFFD\u03F7\uFFFD\uFFFD\b\uFFFD$\uFFFD\uFFFD\u0013}\u0005\uFFFD\u002B\u007F\u0027G\uFFFD\u050F\uFFFD#\u001F^\u0152S\uFFFDgt*\uFFFD\u0022\uFFFD#\u0022\uFFFD\u0006\u0004S\uFFFD\u0007\uFFFDE\uFFFD\u003C\uFFFDP#\uFFFD\u001Es/\uFFFD\u07AC\uFFFD\uFFFD3v\uFFFD\uFFFD\u00195\uFFFD\uFFFD\f\b]\uFFFD@\uFFFD\uFFFD\uFFFD\uFFFDa\u067D\uFFFD\uFFFD\u0002u\uFFFDU\uFFFD\uFFFD0\uFFFDw\uFFFD\uFFFD\u04CD\uFFFD\u001C\uFFFD\\\bY\uFFFDH\uFFFD.\uFFFD\uFFFD\n",
-        "\uFFFDK\uFFFD\u0AB5\uFFFD\u0015p\uFFFD1\uFFFDi\uFFFD\u0497m\u0001\uFFFD\uFFFD\uFFFD\uFFFD}\uFFFD/\uFFFD\uFFFD\uFFFDzw\uFFFD\u0006\u0026\uFFFD\u002B\uFFFD\u0017(\uFFFDA\u0006~\uFFFD\u002B%\uFFFD[\uFFFD\uFFFDp\uFFFD\uFFFD\u003E\bw@,z\uFFFD\uFFFDf\uFFFDh]\u074B\uFFFDe\u0004\u007FD)v\uFFFDu\u0027Q\uFFFD\uFFFD\uFFFD\u0002\uFFFD\uFFFD\u0006\uFFFD\u000F\u87B4\uFFFD\uFFFD\u001Et\uFFFD\uFFFDD\uFFFDG\u001B\uFFFDR\uFFFD\u0017\u002B\uFFFD\uFFFDx\uFFFDO\uFFFD\uFFFD\u0019\u02EB\u0011aj\u03A3#\uFFFDx\uFFFD\uFFFD\u000B\u0001\u0026\uFFFD\uFFFDHl\u0006\uFFFD\uFFFD\uFFFD\uFFFD:\uFFFDo\u000Bd\uFFFDN\uFFFD\u0004\uFFFD\uFFFDv\uFFFDdywu\uFFFDw\uFFFD\uFFFD\uFFFD~R\uFFFDlkT\uFFFD\u0012\u001B\uFFFDE\uFFFD/@3\u0018L\uFFFDD\uFFFD\u0006Y2v\u0001\u001F\uFFFD\uFFFD\u000ETHF\uFFFD\u000F\u001De\uFFFD2\uFFFD5\uFFFD\u00131[48C\\T\uFFFD\u003E\uFFFD\uFFFD% /kL\uFFFD\uFFFD\uFFFD\f\uFFFD\uFFFD@\uFFFD0\u0016\uFFFDT\uFFFDJ\uFFFD\u0015\uFFFD\u001ED\uFFFD\uA5B15\uFFFD\uFFFD\t\uFFFD\uFFFD\uFFFD\uFFFD5\uFFFD\uFFFDt\uFFFDp\uFFFD\uFFFD4\u001B\uFFFD\u0007-\uFFFD\u0000\uFFFD\uFFFD\u0011\uFFFDZ\u0001\uFFFD\uFFFDb\uFFFD\uFFFDLR\uFFFD\uFFFDG\u0019~\uFFFD\uFFFD\uFFFD\u0002\uFFFDJ\uFFFD\u000F\uFFFDV\uFFFD\uFFFD\uFFFD\uFFFD\uFFFD\u0015|X\uFFFD\uFFFDJ\u01C4\uFFFD\uFFFD$.\uFFFDAi\uFFFD\uFFFD\u0013*84\u001D\u000F\uFFFD\u000Fj\uFFFD;\u000Ba\\\uFFFD\uFFFD\u0012\uFFFD5_\uFFFD\u001D3\u0000\u003CQ=\uFFFD\u001C\uFFFD\uFFFD z\uFFFDpa\uFFFD\uFFFD\uFFFDlm\u007F\uFFFDo\uFFFDx#hd\uFFFD\uFFFDc4|\u0007\uFFFD\uFFFD7\uFFFD\uFFFD\uFFFDj\uFFFD\f\u001A\uFFFD\uFFFD\uFFFD^\u0016\uFFFD\uFFFD\uFFFD\uFFFD8\uFFFD\uFFFDt\uFFFD-\uFFFD\u001C\uFFFD@j\uFFFD\uFFFD\uFFFDyiJ\uFFFD*\uFFFD\u0003\uFFFD\tcq\uFFFD|\u0005\u007F\u001B|k\uFFFD\uFFFDj3\uFFFD3\uFFFD\uFFFDMmF\uFFFD.\uFFFD\uFFFDq\uFFFD\uFFFD\uFFFD-\uFB02\u0060\u0003\u079DX\u0017\u0007%\uFFFDt\uFFFD\u000F6\uFFFDa\uFFFD\uFFFD\uFFFD\u001F\uFFFD\uFFFDCS\uFFFD\n",
-        "\u0010\uFFFD*\uFFFD=\uFFFD\u0022\uFFFD\u04BFU\u0001\uFFFD6e!\uFFFD\uFFFD\u001E\uFFFDb\uFFFDE\uFFFD/\uFFFD9\uFFFD\uFFFD\uFFFD\uFFFD\uFFFD\uFFFDM\u0006T\uFFFD-B\uFFFD\uFFFD\u0027c\uFFFD\f\uFFFD\uFFFD\u007F\uFFFD\uFFFD\r",
-        "\uFFFD4\uFFFDRl\uFFFD\uFFFD\uFFFD\u0060\uFFFD(3\uFFFD\uFFFD(W/\u0011\u0027\uFFFDkD\uFFFD:Z~\uFFFD\uFFFD\uFFFD\uFFFD\uFFFD\u001E\uFFFD*W\u9973\uFFFD\u0060\uFFFD\uFFFDy@\uFFFD0\uFFFDBa\uFFFDP\uFFFDy\uFFFD)\uFFFD\uFFFDm\uFFFD\uFFFD\u0016\uFFFD\u0015\uFFFD\uFFFD\n",
-        "\uFFFD\uFFFDr?\uFFFD{)\uFFFD\uFFFD\uFFFD\u02FE;*\uFFFDAC\uFFFDi,\uFFFD\n",
-        "\u0000h\uFFFD7\uFFFD\uFFFDJ\uFFFD\u007F\u0440\uFFFD\uFFFD\uFFFD!\uFFFD\uFFFD~\uFFFD\uFFFDS#12\uFFFD8\u0528\u001F\u003E\uFFFDe\uFFFD\uFFFD\n",
-        "Fz\uFFFD0|:W\uFFFD\u003EF\uFFFD\uFFFDr!\u0006\uFFFD\uFFFD\uFFFDm\uFFFDD\uFFFD\u0005\uFFFD\uFFFDu\u0007_\uFFFD\uFFFD\uFFFD\u001E\uFFFD\uFFFDt\u0014N6a\uFFFD)\uFFFD\uFFFD1tb\uFFFD\u0018\uFFFD\uFFFDs"
+        "c6_-\uFFFDa\u0001L\u000E\uFFFDZ\uFFFD\u0507!\uFFFDY\u0467h]\u0011\u0026\uFFFD\u0003z\uFFFD\uFFFDU06\uFFFDc\u007F#\uFFFD-:\uFFFD\uFFFD\u0016v3|s\uFFFD\uFFFDp\uFFFD\uFFFDz\uFFFD\u0006$8\uFFFD\uFFFD$\uFFFD2\uFFFD\uFFFDhf *$\uFFFD\uFFFD\u0060\uFFFDm\uFFFDb\uFFFD\uFFFDT\uFFFD\u0007\uFFFD\uFFFD\u41D6y\u0003\uFFFD\u003EF}\r",
+        "\blY\u00047\u000E\uFFFD[H\uFFFD5\uFFFDI\uFFFD\r",
+        "\uFFFD\uFFFD(\uFFFDQd\u001D\uFFFD:\u0011V\uFFFD\uFFFD\u001C\uFFFD\uFFFD[!R\uFFFD\u0000\uFFFD^\u00E1\uFFFD\u002B\uFFFDZ\uFFFD\u0013=\uFFFDlB\uFFFD\u0016\uFFFD,\uFFFD\uFFFD\u001E\uFFFD\uFFFD=\uFFFD\u003E\uFFFD\uFFFD\u06AF\uFFFDa\f=Ed\uFFFD\uFFFD8_\uFFFDx\uFFFD\u00196\uFFFD\u0687\u039E\uFFFD\uFFFD\uFFFD}dk\uFFFDc\uFFFD\uFFFD\uFFFD\uFFFD\uFFFDcF9_\u0004\uFFFD\uFFFD\uFFFDbp\uFFFD\uFFFD\uFFFD\uFFFD\uFFFD\u0006]d9\uFFFD\u003C\uFFFDN\uFFFD\uFFFD\uFFFD\u0681\uFFFD!Kb\u0610\uFFFD\uFFFD\uFFFD\u0022\uFFFD\uFFFD\u001D\u02127$\uFFFD\uFFFDv\u001B\\J\uFFFD\uFFFD\u07EB\uFFFD\uFFFD\uFFFD\uFFFD,\uFFFD0Q@%(\u001C\u0016Z\uFFFD\t;\uFFFDk\uFFFDs(\u0016\uFFFD\u0007\u001Acf\u0026\uFFFD\u009F\uFFFD\uFFFD\uFFFD\uFFFDuR\uFFFD\uFFFD\uFFFDvQ\u0012\uFFFDl\uFFFD\u001C\u0026S\u000E\uFFFDW%7\uFFFD\uFFFD\uFFFD\uFFFD\u0011{\uFFFD\u002Bic\uFFFD\u00221h\u001A\uFFFD\uFFFD\uFFFD}\uFFFD\uFFFD\uFFFD\u0004\uFFFD\uFFFDsG@\uFFFD\uFFFD\uFFFDH\u04EDq\uFFFD|\uFFFD\uFFFDr#K\uFFFDrIu\uFFFD\u000B\uFFFD$\u0013\uFFFDY:\uFFFD\uFFFDf-\uFFFD3\uFFFDW\uFFFD\uFFFD@N\uFFFD\uFFFD!\u0017_N\n",
+        "\uFFFD\uFFFD\uFFFDU Q\uFFFD\uFFFD4\u0014\uFFFD\uFFFDnzr\uFFFD\u001C\u0015\\\uFFFD\u003E\uFFFD\uFFFDG\u00141\uFFFD\uFFFD\uFFFD\uFFFD\uFFFD\u03F0\uFFFD\uFFFD\uFFFDF\u06E1\uFFFDTB\uFFFD\uFFFD\uFFFD\uFFFD\u0011-\u0005\u0001\u0002T\uFFFD\u000E\uFFFD\uFFFDA\uFFFDV\u000B\uFFFDJm\uFFFD\uFFFD\uFFFD\uFFFD\u000F\uFFFD\u03C1X\uFFFDF\uFFFDK-_\u0026\u07CF\uFFFD\uFFFDp\u0003\uFFFD\uFFFD\u0012FX\uFFFD\uFFFD\uFFFD\n",
+        "\uFFFD\u001C\uFFFD2\u000B\u0027\u001Ep2\uFFFD\uFFFD-\uFFFD\u000B[\u0013\uFFFD0,Fe\uFFFD\u001D}\uFFFD\u0026\u001F\uFFFDNw\uFFFD\uFFFD\uFFFD\u003C\uFFFD/6,\u001A\uFFFDqtr@t\uFFFD\u06BF\uFFFD2\uFFFDTh\uFFFD\uFFFD\r",
+        "\uFFFDy\uFFFD\uFFFD\b \u0022\uFFFD\uFFFD9X\uFFFD/\u002B\uFFFDb\u0015t\uFFFD\uFFFDT\uFFFD\t\uFFFDL\u0060F\u001B\uFFFD\uFFFDZP\uFFFD\uFFFD0\uFFFD\uFFFD5\uFFFDQR\uFFFD\uFFFD:|M\uFFFD\uFFFDUf?\uFFFD\uFFFD\uFFFD\uFFFD!o\u0418\uFFFD\uFFFD\u0006\r",
+        "\uFFFD\uFFFD\b\uFFFD_\uFFFD\u001F\uFFFD\uFFFD\u0143\uFFFD\uFFFD!\uFFFDI\uFFFD\u043C\uFFFDHhe\uFFFD\uFFFD\u0016\u000FM\u015D\u0007wK\uFFFD\uFFFDZtX0\uFFFD5\uFFFD\u0060/\u002B\u0015\u001B\u0000\uFFFD\uFFFD\uFFFD\uFFFD\u001D@\uFFFDtyf\u0011I\uFFFD\uFFFD\bB\uFFFD\fS\uFFFDCt\u0566\uFFFD,\uFFFD\uFFFD\b6v\uFFFD\uFFFD\u000E\uFFFD\u003E\u0003/Y\u000B\uFFFDi\uFFFD\u000EF\uFFFDc\uFFFD\u001Dq\u001E\uFFFD(\uFFFD\u002B\uFFFD\uFFFD7\uFFFD\u0015lC\uFFFDCM\uFFFD%\uFFFD?\uFFFD\uFFFDG\r",
+        "\u0694\uFFFD_\uFFFD\uFFFD,\u001F\uFFFD\uFFFDX\f\uFFFDR\uFFFD\uFFFD\u000F\uFFFDi[\uFFFD\uFFFD\uFFFD\u001F\u0002\uFFFD\uFFFD\u003E\uFFFD\uFFFD\uFFFDlz\u001B\uFFFD\uFFFD~g\uFFFD\uFFFD\uFFFD}\uFFFD7{\uFFFD\uFFFD=/\uFFFDI\uFFFD\u003C\uFFFD\uFFFD\uFFFD\\\u001F\uFFFD\uFFFDX\f\uFFFD\uB4B6o\uFFFDzy\u0001\uFFFD\uFFFD{\u001F\uFFFD\uFFFD\u001D;\uFFFD\uFFFD\uFFFDL#\uFFFD\uFFFD\u0005\uFFFDC7^\uFFFD\uFFFD\uFFFDu\uFFFD\uFFFD\uFFFD\uFFFD\u001B\uFFFD\uFFFD\uFFFD\u001DG\u0015bb\uFFFD\u001F\uFFFD\u0002\uFFFDT\uFFFD]\uFFFD\uFFFD\u0004\uFFFDjI]C\u001A]B\u003C\u0005\uFFFD\uFFFD%Y \uFFFD\uFFFD\uFFFD/\uFFFDx|\uFFFD\uFFFD$\uFFFD\\\u001D@\uFFFD\u0018\u0005\uFFFD\uFFFDp=r\u0002\uFFFD\uFFFD%\\SCk\uFFFDgs\uFFFDdf\uFFFD[\u01C09\uFFFD\uFFFD?\u0001m\uFFFD~\uFFFD\uFFFDlop\uFFFD\uFFFD,\uFFFDWFu\uFFFD:\uFFFD\uFFFD\uFFFD\uFD1E\uFFFD\u0014\uFFFD\uFFFD\uFFFD\u0004\uFFFDD\uFFFD\u0438o\uFFFDI\uFFFD\u003C\uFFFD\u0002/\uFFFD9\uFFFD\uFFFD\u0004\uFFFD\n",
+        "Xa\n",
+        "\uFFFD4~8\uFFFD\u0004p\u06C6\uFFFD\uFFFD\uFFFD\uFFFDF\u055E\u05A1\uFFFDTw\uFFFD\u02BF\uFFFDe\uFFFD-\uFFFDg\uFFFDs9!\uFFFD:6\uFFFDDuaq\uFFFD\uFFFD\u002BQ\uFFFD\u0010e\uFFFDh\uFFFD\r",
+        "\uFFFD\uFFFDi\uFFFDaz\n",
+        "BM\u001E\uFFFD\u0000=\uFFFD"
       ],
       "StatusCode": 202,
       "ResponseHeaders": {
         "Content-Length": "0",
-<<<<<<< HEAD
-        "Date": "Wed, 03 Feb 2021 02:11:30 GMT",
-=======
-        "Date": "Wed, 17 Feb 2021 22:27:22 GMT",
->>>>>>> 1814567d
+        "Date": "Fri, 19 Feb 2021 19:09:48 GMT",
         "Server": [
           "Windows-Azure-HDFS/1.0",
           "Microsoft-HTTPAPI/2.0"
         ],
-        "x-ms-client-request-id": "8740b5cf-8629-1db7-75aa-a85c1323f3b2",
-<<<<<<< HEAD
-        "x-ms-request-id": "a65105fb-401f-0046-06d1-f94bd8000000",
-=======
-        "x-ms-request-id": "a8fc63dc-701f-0072-117c-057810000000",
->>>>>>> 1814567d
+        "x-ms-client-request-id": "1d622525-d616-ce08-06e7-ca3218ab02fa",
+        "x-ms-request-id": "6f4b1862-e01f-004f-67f2-060e0b000000",
         "x-ms-request-server-encrypted": "true",
         "x-ms-version": "2020-06-12"
       },
       "ResponseBody": []
     },
     {
-      "RequestUri": "https://seannse.dfs.core.windows.net/test-filesystem-c8c8f26c-4765-1c0b-525f-189da6612acc/test-file-d7fc501b-0162-416f-1cc1-de383c9c08b7?action=flush\u0026position=1024",
+      "RequestUri": "https://seannse.dfs.core.windows.net/test-filesystem-f9562aa9-4448-650e-fc08-6d9c4430632a/test-file-478d9ccd-1524-3e8e-4835-f83302702106?action=flush\u0026position=1024",
       "RequestMethod": "PATCH",
       "RequestHeaders": {
         "Accept": "application/json",
         "Authorization": "Sanitized",
-<<<<<<< HEAD
-        "traceparent": "00-0f82481df665f34d8b3747b304f4a218-6ef7c35a32d77a4e-00",
-        "User-Agent": [
-          "azsdk-net-Storage.Files.DataLake/12.7.0-alpha.20210202.1",
-          "(.NET Framework 4.8.4250.0; Microsoft Windows 10.0.19042 )"
-        ],
-        "x-ms-client-request-id": "5e7c31e4-bf3f-81c0-65af-8254b5a331bb",
-        "x-ms-date": "Wed, 03 Feb 2021 02:11:30 GMT",
-=======
+        "traceparent": "00-25ece2dfa30d4e4ab7081e8102ca9f67-bd6acd8cd6fd3b46-00",
+        "User-Agent": [
+          "azsdk-net-Storage.Files.DataLake/12.7.0-alpha.20210219.1",
+          "(.NET 5.0.3; Microsoft Windows 10.0.19041)"
+        ],
+        "x-ms-client-request-id": "ed0d7313-caf0-176d-99c1-d019418a5583",
+        "x-ms-date": "Fri, 19 Feb 2021 19:09:49 GMT",
+        "x-ms-return-client-request-id": "true",
+        "x-ms-version": "2020-06-12"
+      },
+      "RequestBody": null,
+      "StatusCode": 200,
+      "ResponseHeaders": {
         "Content-Length": "0",
-        "traceparent": "00-b47346d3cc3ee64b93374ba264c54f5e-01a7fe43bd517540-00",
-        "User-Agent": [
-          "azsdk-net-Storage.Files.DataLake/12.7.0-alpha.20210217.1",
-          "(.NET 5.0.3; Microsoft Windows 10.0.19042)"
-        ],
-        "x-ms-client-request-id": "5e7c31e4-bf3f-81c0-65af-8254b5a331bb",
-        "x-ms-date": "Wed, 17 Feb 2021 22:27:22 GMT",
->>>>>>> 1814567d
+        "Date": "Fri, 19 Feb 2021 19:09:48 GMT",
+        "ETag": "\u00220x8D8D509EDAF40A4\u0022",
+        "Last-Modified": "Fri, 19 Feb 2021 19:09:49 GMT",
+        "Server": [
+          "Windows-Azure-HDFS/1.0",
+          "Microsoft-HTTPAPI/2.0"
+        ],
+        "x-ms-client-request-id": "ed0d7313-caf0-176d-99c1-d019418a5583",
+        "x-ms-request-id": "6f4b1874-e01f-004f-79f2-060e0b000000",
+        "x-ms-request-server-encrypted": "false",
+        "x-ms-version": "2020-06-12"
+      },
+      "ResponseBody": []
+    },
+    {
+      "RequestUri": "https://seannse.blob.core.windows.net/test-filesystem-f9562aa9-4448-650e-fc08-6d9c4430632a/test-file-478d9ccd-1524-3e8e-4835-f83302702106",
+      "RequestMethod": "HEAD",
+      "RequestHeaders": {
+        "Accept": "application/xml",
+        "Authorization": "Sanitized",
+        "traceparent": "00-1956cf92a147d649bf468a494b2e446b-7eb4878bb2f6e44d-00",
+        "User-Agent": [
+          "azsdk-net-Storage.Files.DataLake/12.7.0-alpha.20210219.1",
+          "(.NET 5.0.3; Microsoft Windows 10.0.19041)"
+        ],
+        "x-ms-client-request-id": "a51eabef-159d-9509-4ba6-d7f2760c6e35",
+        "x-ms-date": "Fri, 19 Feb 2021 19:09:49 GMT",
         "x-ms-return-client-request-id": "true",
         "x-ms-version": "2020-06-12"
       },
       "RequestBody": null,
       "StatusCode": 200,
       "ResponseHeaders": {
-        "Content-Length": "0",
-<<<<<<< HEAD
-        "Date": "Wed, 03 Feb 2021 02:11:30 GMT",
-        "ETag": "\u00220x8D8C7E905DE03D9\u0022",
-        "Last-Modified": "Wed, 03 Feb 2021 02:11:31 GMT",
-=======
-        "Date": "Wed, 17 Feb 2021 22:27:22 GMT",
-        "ETag": "\u00220x8D8D393321D8600\u0022",
-        "Last-Modified": "Wed, 17 Feb 2021 22:27:22 GMT",
->>>>>>> 1814567d
-        "Server": [
-          "Windows-Azure-HDFS/1.0",
-          "Microsoft-HTTPAPI/2.0"
-        ],
-        "x-ms-client-request-id": "5e7c31e4-bf3f-81c0-65af-8254b5a331bb",
-<<<<<<< HEAD
-        "x-ms-request-id": "a651060d-401f-0046-18d1-f94bd8000000",
-=======
-        "x-ms-request-id": "a8fc63e0-701f-0072-157c-057810000000",
->>>>>>> 1814567d
-        "x-ms-request-server-encrypted": "false",
-        "x-ms-version": "2020-06-12"
-      },
-      "ResponseBody": []
-    },
-    {
-      "RequestUri": "https://seannse.blob.core.windows.net/test-filesystem-c8c8f26c-4765-1c0b-525f-189da6612acc/test-file-d7fc501b-0162-416f-1cc1-de383c9c08b7",
-      "RequestMethod": "HEAD",
-      "RequestHeaders": {
-        "Accept": "application/xml",
-        "Authorization": "Sanitized",
-<<<<<<< HEAD
-        "traceparent": "00-ed69f5c4ab8ac44493cc6f1cae6aff69-f434478fcde42d44-00",
-        "User-Agent": [
-          "azsdk-net-Storage.Files.DataLake/12.7.0-alpha.20210202.1",
-          "(.NET Framework 4.8.4250.0; Microsoft Windows 10.0.19042 )"
-        ],
-        "x-ms-client-request-id": "e1777551-94a7-f072-bbc8-34272a5932ef",
-        "x-ms-date": "Wed, 03 Feb 2021 02:11:30 GMT",
-=======
-        "traceparent": "00-e64d3d089d1d0c42908649a94d167cfe-339ea778bfbf4742-00",
-        "User-Agent": [
-          "azsdk-net-Storage.Files.DataLake/12.7.0-alpha.20210217.1",
-          "(.NET 5.0.3; Microsoft Windows 10.0.19042)"
-        ],
-        "x-ms-client-request-id": "e1777551-94a7-f072-bbc8-34272a5932ef",
-        "x-ms-date": "Wed, 17 Feb 2021 22:27:22 GMT",
->>>>>>> 1814567d
-        "x-ms-return-client-request-id": "true",
-        "x-ms-version": "2020-06-12"
-      },
-      "RequestBody": null,
-      "StatusCode": 200,
-      "ResponseHeaders": {
         "Accept-Ranges": "bytes",
         "Content-Length": "1024",
         "Content-Type": "application/octet-stream",
-<<<<<<< HEAD
-        "Date": "Wed, 03 Feb 2021 02:11:30 GMT",
-        "ETag": "\u00220x8D8C7E905DE03D9\u0022",
-        "Last-Modified": "Wed, 03 Feb 2021 02:11:31 GMT",
-=======
-        "Date": "Wed, 17 Feb 2021 22:27:22 GMT",
-        "ETag": "\u00220x8D8D393321D8600\u0022",
-        "Last-Modified": "Wed, 17 Feb 2021 22:27:22 GMT",
->>>>>>> 1814567d
+        "Date": "Fri, 19 Feb 2021 19:09:49 GMT",
+        "ETag": "\u00220x8D8D509EDAF40A4\u0022",
+        "Last-Modified": "Fri, 19 Feb 2021 19:09:49 GMT",
         "Server": [
           "Windows-Azure-Blob/1.0",
           "Microsoft-HTTPAPI/2.0"
@@ -274,47 +181,31 @@
         "x-ms-access-tier": "Hot",
         "x-ms-access-tier-inferred": "true",
         "x-ms-blob-type": "BlockBlob",
-        "x-ms-client-request-id": "e1777551-94a7-f072-bbc8-34272a5932ef",
-<<<<<<< HEAD
-        "x-ms-creation-time": "Wed, 03 Feb 2021 02:11:30 GMT",
-=======
-        "x-ms-creation-time": "Wed, 17 Feb 2021 22:27:22 GMT",
->>>>>>> 1814567d
-        "x-ms-group": "$superuser",
-        "x-ms-lease-state": "available",
-        "x-ms-lease-status": "unlocked",
-        "x-ms-owner": "$superuser",
-        "x-ms-permissions": "rw-r-----",
-<<<<<<< HEAD
-        "x-ms-request-id": "39a53872-a01e-0061-38d1-f95c1c000000",
-=======
-        "x-ms-request-id": "f6195e6c-901e-0055-607c-056fd4000000",
->>>>>>> 1814567d
+        "x-ms-client-request-id": "a51eabef-159d-9509-4ba6-d7f2760c6e35",
+        "x-ms-creation-time": "Fri, 19 Feb 2021 19:09:49 GMT",
+        "x-ms-group": "$superuser",
+        "x-ms-lease-state": "available",
+        "x-ms-lease-status": "unlocked",
+        "x-ms-owner": "$superuser",
+        "x-ms-permissions": "rw-r-----",
+        "x-ms-request-id": "2e64bd1f-201e-00a4-62f2-0676f9000000",
         "x-ms-server-encrypted": "true",
         "x-ms-version": "2020-06-12"
       },
       "ResponseBody": []
     },
     {
-      "RequestUri": "https://seannse.blob.core.windows.net/test-filesystem-c8c8f26c-4765-1c0b-525f-189da6612acc/test-file-d7fc501b-0162-416f-1cc1-de383c9c08b7",
-      "RequestMethod": "GET",
-      "RequestHeaders": {
-        "Accept": "application/xml",
-        "Authorization": "Sanitized",
-        "User-Agent": [
-<<<<<<< HEAD
-          "azsdk-net-Storage.Files.DataLake/12.7.0-alpha.20210202.1",
-          "(.NET Framework 4.8.4250.0; Microsoft Windows 10.0.19042 )"
-        ],
-        "x-ms-client-request-id": "3f02b96e-4f2c-a614-0a64-8a8f668cf8ad",
-        "x-ms-date": "Wed, 03 Feb 2021 02:11:30 GMT",
-=======
-          "azsdk-net-Storage.Files.DataLake/12.7.0-alpha.20210217.1",
-          "(.NET 5.0.3; Microsoft Windows 10.0.19042)"
-        ],
-        "x-ms-client-request-id": "3f02b96e-4f2c-a614-0a64-8a8f668cf8ad",
-        "x-ms-date": "Wed, 17 Feb 2021 22:27:22 GMT",
->>>>>>> 1814567d
+      "RequestUri": "https://seannse.blob.core.windows.net/test-filesystem-f9562aa9-4448-650e-fc08-6d9c4430632a/test-file-478d9ccd-1524-3e8e-4835-f83302702106",
+      "RequestMethod": "GET",
+      "RequestHeaders": {
+        "Accept": "application/xml",
+        "Authorization": "Sanitized",
+        "User-Agent": [
+          "azsdk-net-Storage.Files.DataLake/12.7.0-alpha.20210219.1",
+          "(.NET 5.0.3; Microsoft Windows 10.0.19041)"
+        ],
+        "x-ms-client-request-id": "962adbca-b06b-64e5-7a2a-80521d2068f3",
+        "x-ms-date": "Fri, 19 Feb 2021 19:09:50 GMT",
         "x-ms-range": "bytes=0-127",
         "x-ms-return-client-request-id": "true",
         "x-ms-version": "2020-06-12"
@@ -326,64 +217,40 @@
         "Content-Length": "128",
         "Content-Range": "bytes 0-127/1024",
         "Content-Type": "application/octet-stream",
-<<<<<<< HEAD
-        "Date": "Wed, 03 Feb 2021 02:11:30 GMT",
-        "ETag": "\u00220x8D8C7E905DE03D9\u0022",
-        "Last-Modified": "Wed, 03 Feb 2021 02:11:31 GMT",
-=======
-        "Date": "Wed, 17 Feb 2021 22:27:22 GMT",
-        "ETag": "\u00220x8D8D393321D8600\u0022",
-        "Last-Modified": "Wed, 17 Feb 2021 22:27:22 GMT",
->>>>>>> 1814567d
-        "Server": [
-          "Windows-Azure-Blob/1.0",
-          "Microsoft-HTTPAPI/2.0"
-        ],
-        "x-ms-blob-type": "BlockBlob",
-        "x-ms-client-request-id": "3f02b96e-4f2c-a614-0a64-8a8f668cf8ad",
-<<<<<<< HEAD
-        "x-ms-creation-time": "Wed, 03 Feb 2021 02:11:30 GMT",
-=======
-        "x-ms-creation-time": "Wed, 17 Feb 2021 22:27:22 GMT",
->>>>>>> 1814567d
-        "x-ms-group": "$superuser",
-        "x-ms-lease-state": "available",
-        "x-ms-lease-status": "unlocked",
-        "x-ms-owner": "$superuser",
-        "x-ms-permissions": "rw-r-----",
-<<<<<<< HEAD
-        "x-ms-request-id": "39a538b9-a01e-0061-7bd1-f95c1c000000",
-=======
-        "x-ms-request-id": "f6195e80-901e-0055-6e7c-056fd4000000",
->>>>>>> 1814567d
-        "x-ms-server-encrypted": "true",
-        "x-ms-version": "2020-06-12"
-      },
-      "ResponseBody": "MisoRyzzd0cBCOENQDIqrCCuUsKfVolz7/Mak/gpiwkoMnCwFMQvKNm11VogYgDqljEYjUlGGNuhtVc52ORO13zX5A7Bephbfyrp6YAvUozyMPzGEf6/4RqVDl9s9VD0Zv7dSH3yKBuZvA4fXC5bcmLKR6joiMV\u002BGAPzLGw474k="
-    },
-    {
-      "RequestUri": "https://seannse.blob.core.windows.net/test-filesystem-c8c8f26c-4765-1c0b-525f-189da6612acc/test-file-d7fc501b-0162-416f-1cc1-de383c9c08b7",
-      "RequestMethod": "GET",
-      "RequestHeaders": {
-        "Accept": "application/xml",
-        "Authorization": "Sanitized",
-<<<<<<< HEAD
-        "If-Match": "0x8D8C7E905DE03D9",
-        "User-Agent": [
-          "azsdk-net-Storage.Files.DataLake/12.7.0-alpha.20210202.1",
-          "(.NET Framework 4.8.4250.0; Microsoft Windows 10.0.19042 )"
-        ],
-        "x-ms-client-request-id": "70b9f84c-f357-bac3-b1aa-56f3874ce3ef",
-        "x-ms-date": "Wed, 03 Feb 2021 02:11:30 GMT",
-=======
-        "If-Match": "0x8D8D393321D8600",
-        "User-Agent": [
-          "azsdk-net-Storage.Files.DataLake/12.7.0-alpha.20210217.1",
-          "(.NET 5.0.3; Microsoft Windows 10.0.19042)"
-        ],
-        "x-ms-client-request-id": "70b9f84c-f357-bac3-b1aa-56f3874ce3ef",
-        "x-ms-date": "Wed, 17 Feb 2021 22:27:23 GMT",
->>>>>>> 1814567d
+        "Date": "Fri, 19 Feb 2021 19:09:49 GMT",
+        "ETag": "\u00220x8D8D509EDAF40A4\u0022",
+        "Last-Modified": "Fri, 19 Feb 2021 19:09:49 GMT",
+        "Server": [
+          "Windows-Azure-Blob/1.0",
+          "Microsoft-HTTPAPI/2.0"
+        ],
+        "x-ms-blob-type": "BlockBlob",
+        "x-ms-client-request-id": "962adbca-b06b-64e5-7a2a-80521d2068f3",
+        "x-ms-creation-time": "Fri, 19 Feb 2021 19:09:49 GMT",
+        "x-ms-group": "$superuser",
+        "x-ms-lease-state": "available",
+        "x-ms-lease-status": "unlocked",
+        "x-ms-owner": "$superuser",
+        "x-ms-permissions": "rw-r-----",
+        "x-ms-request-id": "2e64bddf-201e-00a4-19f2-0676f9000000",
+        "x-ms-server-encrypted": "true",
+        "x-ms-version": "2020-06-12"
+      },
+      "ResponseBody": "YzZfLe6fYQFMDp5awtSHIcNZ0adoXREmiAN6k89VMDbzoaljfyP5LTqL\u002BhZ2M3xzrtdwqZ96ngYkOKXrJM4y9t5oZiAqJKGfYKNt3GL7r1SHB\u002BX35IeWeQOjPkZ9DQhsWQQ3DsxbSIo10Un8DcGjKIhRZB3oOhFW0e0ch\u002BVbIVI="
+    },
+    {
+      "RequestUri": "https://seannse.blob.core.windows.net/test-filesystem-f9562aa9-4448-650e-fc08-6d9c4430632a/test-file-478d9ccd-1524-3e8e-4835-f83302702106",
+      "RequestMethod": "GET",
+      "RequestHeaders": {
+        "Accept": "application/xml",
+        "Authorization": "Sanitized",
+        "If-Match": "0x8D8D509EDAF40A4",
+        "User-Agent": [
+          "azsdk-net-Storage.Files.DataLake/12.7.0-alpha.20210219.1",
+          "(.NET 5.0.3; Microsoft Windows 10.0.19041)"
+        ],
+        "x-ms-client-request-id": "9b271d2e-d7e1-75ca-ce4a-da26acd3003f",
+        "x-ms-date": "Fri, 19 Feb 2021 19:09:50 GMT",
         "x-ms-range": "bytes=128-255",
         "x-ms-return-client-request-id": "true",
         "x-ms-version": "2020-06-12"
@@ -395,64 +262,40 @@
         "Content-Length": "128",
         "Content-Range": "bytes 128-255/1024",
         "Content-Type": "application/octet-stream",
-<<<<<<< HEAD
-        "Date": "Wed, 03 Feb 2021 02:11:30 GMT",
-        "ETag": "\u00220x8D8C7E905DE03D9\u0022",
-        "Last-Modified": "Wed, 03 Feb 2021 02:11:31 GMT",
-=======
-        "Date": "Wed, 17 Feb 2021 22:27:22 GMT",
-        "ETag": "\u00220x8D8D393321D8600\u0022",
-        "Last-Modified": "Wed, 17 Feb 2021 22:27:22 GMT",
->>>>>>> 1814567d
-        "Server": [
-          "Windows-Azure-Blob/1.0",
-          "Microsoft-HTTPAPI/2.0"
-        ],
-        "x-ms-blob-type": "BlockBlob",
-        "x-ms-client-request-id": "70b9f84c-f357-bac3-b1aa-56f3874ce3ef",
-<<<<<<< HEAD
-        "x-ms-creation-time": "Wed, 03 Feb 2021 02:11:30 GMT",
-=======
-        "x-ms-creation-time": "Wed, 17 Feb 2021 22:27:22 GMT",
->>>>>>> 1814567d
-        "x-ms-group": "$superuser",
-        "x-ms-lease-state": "available",
-        "x-ms-lease-status": "unlocked",
-        "x-ms-owner": "$superuser",
-        "x-ms-permissions": "rw-r-----",
-<<<<<<< HEAD
-        "x-ms-request-id": "39a538f8-a01e-0061-36d1-f95c1c000000",
-=======
-        "x-ms-request-id": "f6195e97-901e-0055-7f7c-056fd4000000",
->>>>>>> 1814567d
-        "x-ms-server-encrypted": "true",
-        "x-ms-version": "2020-06-12"
-      },
-      "ResponseBody": "2fWDglIJD/8H4SxV75\u002BF7Dmc/KGupwveOF4wev/7rmDNhEVmqtgfWbtHoAdbcI55fQbz0DxN2zLppUnz2ZT/DDLLh2tZHkFgfKPlZgcEgsfPt/34CN4kgKkTfQWPK38nR5TUj\u002BkjH17FklOZZ3Qq5CKCIyKXBgRTpwfCRaE80VA="
-    },
-    {
-      "RequestUri": "https://seannse.blob.core.windows.net/test-filesystem-c8c8f26c-4765-1c0b-525f-189da6612acc/test-file-d7fc501b-0162-416f-1cc1-de383c9c08b7",
-      "RequestMethod": "GET",
-      "RequestHeaders": {
-        "Accept": "application/xml",
-        "Authorization": "Sanitized",
-<<<<<<< HEAD
-        "If-Match": "0x8D8C7E905DE03D9",
-        "User-Agent": [
-          "azsdk-net-Storage.Files.DataLake/12.7.0-alpha.20210202.1",
-          "(.NET Framework 4.8.4250.0; Microsoft Windows 10.0.19042 )"
-        ],
-        "x-ms-client-request-id": "6d42a13e-87d3-3256-4229-8e2e8a7db74d",
-        "x-ms-date": "Wed, 03 Feb 2021 02:11:30 GMT",
-=======
-        "If-Match": "0x8D8D393321D8600",
-        "User-Agent": [
-          "azsdk-net-Storage.Files.DataLake/12.7.0-alpha.20210217.1",
-          "(.NET 5.0.3; Microsoft Windows 10.0.19042)"
-        ],
-        "x-ms-client-request-id": "6d42a13e-87d3-3256-4229-8e2e8a7db74d",
-        "x-ms-date": "Wed, 17 Feb 2021 22:27:23 GMT",
->>>>>>> 1814567d
+        "Date": "Fri, 19 Feb 2021 19:09:49 GMT",
+        "ETag": "\u00220x8D8D509EDAF40A4\u0022",
+        "Last-Modified": "Fri, 19 Feb 2021 19:09:49 GMT",
+        "Server": [
+          "Windows-Azure-Blob/1.0",
+          "Microsoft-HTTPAPI/2.0"
+        ],
+        "x-ms-blob-type": "BlockBlob",
+        "x-ms-client-request-id": "9b271d2e-d7e1-75ca-ce4a-da26acd3003f",
+        "x-ms-creation-time": "Fri, 19 Feb 2021 19:09:49 GMT",
+        "x-ms-group": "$superuser",
+        "x-ms-lease-state": "available",
+        "x-ms-lease-status": "unlocked",
+        "x-ms-owner": "$superuser",
+        "x-ms-permissions": "rw-r-----",
+        "x-ms-request-id": "2e64be85-201e-00a4-31f2-0676f9000000",
+        "x-ms-server-encrypted": "true",
+        "x-ms-version": "2020-06-12"
+      },
+      "ResponseBody": "mgCDXsOhhyu\u002BWsITPZpsQv8WvSyp64Me8uA93z7Bpdqv92EMPUVk58k4X454/hk2gdqHzp70qK99ZGviY6jt/LXnY0Y5XwS5sdVicIv1pvTHBl1kOdY8uk6yj9jagYMhS2LYkJrS/SLVzR3IkjckiL52G1xKiMPfq6j4h88s3zA="
+    },
+    {
+      "RequestUri": "https://seannse.blob.core.windows.net/test-filesystem-f9562aa9-4448-650e-fc08-6d9c4430632a/test-file-478d9ccd-1524-3e8e-4835-f83302702106",
+      "RequestMethod": "GET",
+      "RequestHeaders": {
+        "Accept": "application/xml",
+        "Authorization": "Sanitized",
+        "If-Match": "0x8D8D509EDAF40A4",
+        "User-Agent": [
+          "azsdk-net-Storage.Files.DataLake/12.7.0-alpha.20210219.1",
+          "(.NET 5.0.3; Microsoft Windows 10.0.19041)"
+        ],
+        "x-ms-client-request-id": "00240802-cdf8-6b11-5cfe-1be5c77c16b2",
+        "x-ms-date": "Fri, 19 Feb 2021 19:09:50 GMT",
         "x-ms-range": "bytes=256-383",
         "x-ms-return-client-request-id": "true",
         "x-ms-version": "2020-06-12"
@@ -464,64 +307,40 @@
         "Content-Length": "128",
         "Content-Range": "bytes 256-383/1024",
         "Content-Type": "application/octet-stream",
-<<<<<<< HEAD
-        "Date": "Wed, 03 Feb 2021 02:11:30 GMT",
-        "ETag": "\u00220x8D8C7E905DE03D9\u0022",
-        "Last-Modified": "Wed, 03 Feb 2021 02:11:31 GMT",
-=======
-        "Date": "Wed, 17 Feb 2021 22:27:22 GMT",
-        "ETag": "\u00220x8D8D393321D8600\u0022",
-        "Last-Modified": "Wed, 17 Feb 2021 22:27:22 GMT",
->>>>>>> 1814567d
-        "Server": [
-          "Windows-Azure-Blob/1.0",
-          "Microsoft-HTTPAPI/2.0"
-        ],
-        "x-ms-blob-type": "BlockBlob",
-        "x-ms-client-request-id": "6d42a13e-87d3-3256-4229-8e2e8a7db74d",
-<<<<<<< HEAD
-        "x-ms-creation-time": "Wed, 03 Feb 2021 02:11:30 GMT",
-=======
-        "x-ms-creation-time": "Wed, 17 Feb 2021 22:27:22 GMT",
->>>>>>> 1814567d
-        "x-ms-group": "$superuser",
-        "x-ms-lease-state": "available",
-        "x-ms-lease-status": "unlocked",
-        "x-ms-owner": "$superuser",
-        "x-ms-permissions": "rw-r-----",
-<<<<<<< HEAD
-        "x-ms-request-id": "39a5393d-a01e-0061-76d1-f95c1c000000",
-=======
-        "x-ms-request-id": "f6195ead-901e-0055-117c-056fd4000000",
->>>>>>> 1814567d
-        "x-ms-server-encrypted": "true",
-        "x-ms-version": "2020-06-12"
-      },
-      "ResponseBody": "I74ecy/y3qyXnjN2iosZNeiY4gwIXZBAj4Ho4WHZvYnAAnWoVbe0MKN3ivjTjckc7oxcCFnESMYu3uOuCvxLveCqtYcVcN8x47JpkNKXbQG3zPPUfbQv\u002B7qvenfUBianK80XKNhBBn6sKyWnW7f0lnDh9z4Id0AserrNZvVoXd0="
-    },
-    {
-      "RequestUri": "https://seannse.blob.core.windows.net/test-filesystem-c8c8f26c-4765-1c0b-525f-189da6612acc/test-file-d7fc501b-0162-416f-1cc1-de383c9c08b7",
-      "RequestMethod": "GET",
-      "RequestHeaders": {
-        "Accept": "application/xml",
-        "Authorization": "Sanitized",
-<<<<<<< HEAD
-        "If-Match": "0x8D8C7E905DE03D9",
-        "User-Agent": [
-          "azsdk-net-Storage.Files.DataLake/12.7.0-alpha.20210202.1",
-          "(.NET Framework 4.8.4250.0; Microsoft Windows 10.0.19042 )"
-        ],
-        "x-ms-client-request-id": "e6b5d740-7509-d81b-538e-81c5ad3304ca",
-        "x-ms-date": "Wed, 03 Feb 2021 02:11:30 GMT",
-=======
-        "If-Match": "0x8D8D393321D8600",
-        "User-Agent": [
-          "azsdk-net-Storage.Files.DataLake/12.7.0-alpha.20210217.1",
-          "(.NET 5.0.3; Microsoft Windows 10.0.19042)"
-        ],
-        "x-ms-client-request-id": "e6b5d740-7509-d81b-538e-81c5ad3304ca",
-        "x-ms-date": "Wed, 17 Feb 2021 22:27:23 GMT",
->>>>>>> 1814567d
+        "Date": "Fri, 19 Feb 2021 19:09:49 GMT",
+        "ETag": "\u00220x8D8D509EDAF40A4\u0022",
+        "Last-Modified": "Fri, 19 Feb 2021 19:09:49 GMT",
+        "Server": [
+          "Windows-Azure-Blob/1.0",
+          "Microsoft-HTTPAPI/2.0"
+        ],
+        "x-ms-blob-type": "BlockBlob",
+        "x-ms-client-request-id": "00240802-cdf8-6b11-5cfe-1be5c77c16b2",
+        "x-ms-creation-time": "Fri, 19 Feb 2021 19:09:49 GMT",
+        "x-ms-group": "$superuser",
+        "x-ms-lease-state": "available",
+        "x-ms-lease-status": "unlocked",
+        "x-ms-owner": "$superuser",
+        "x-ms-permissions": "rw-r-----",
+        "x-ms-request-id": "2e64bf2b-201e-00a4-48f2-0676f9000000",
+        "x-ms-server-encrypted": "true",
+        "x-ms-version": "2020-06-12"
+      },
+      "ResponseBody": "UUAlKBwWWvUJO45ruXMoFo4HGmNmJtfCn/nk8dp1Uqnu7HZREvtspxwmUw75VyU3gOH5yBF7yStpY4kiMWgalOnlfcz91wSSm3NHQNPJyEjTrXH5fImXciNL565ySXWzC78kE9lZOqjdZi2eM4lXoJpAToT2IRdfTgqose9VIFE="
+    },
+    {
+      "RequestUri": "https://seannse.blob.core.windows.net/test-filesystem-f9562aa9-4448-650e-fc08-6d9c4430632a/test-file-478d9ccd-1524-3e8e-4835-f83302702106",
+      "RequestMethod": "GET",
+      "RequestHeaders": {
+        "Accept": "application/xml",
+        "Authorization": "Sanitized",
+        "If-Match": "0x8D8D509EDAF40A4",
+        "User-Agent": [
+          "azsdk-net-Storage.Files.DataLake/12.7.0-alpha.20210219.1",
+          "(.NET 5.0.3; Microsoft Windows 10.0.19041)"
+        ],
+        "x-ms-client-request-id": "a4232a0d-00ae-f947-e891-e96071a561bb",
+        "x-ms-date": "Fri, 19 Feb 2021 19:09:50 GMT",
         "x-ms-range": "bytes=384-511",
         "x-ms-return-client-request-id": "true",
         "x-ms-version": "2020-06-12"
@@ -533,64 +352,40 @@
         "Content-Length": "128",
         "Content-Range": "bytes 384-511/1024",
         "Content-Type": "application/octet-stream",
-<<<<<<< HEAD
-        "Date": "Wed, 03 Feb 2021 02:11:30 GMT",
-        "ETag": "\u00220x8D8C7E905DE03D9\u0022",
-        "Last-Modified": "Wed, 03 Feb 2021 02:11:31 GMT",
-=======
-        "Date": "Wed, 17 Feb 2021 22:27:22 GMT",
-        "ETag": "\u00220x8D8D393321D8600\u0022",
-        "Last-Modified": "Wed, 17 Feb 2021 22:27:22 GMT",
->>>>>>> 1814567d
-        "Server": [
-          "Windows-Azure-Blob/1.0",
-          "Microsoft-HTTPAPI/2.0"
-        ],
-        "x-ms-blob-type": "BlockBlob",
-        "x-ms-client-request-id": "e6b5d740-7509-d81b-538e-81c5ad3304ca",
-<<<<<<< HEAD
-        "x-ms-creation-time": "Wed, 03 Feb 2021 02:11:30 GMT",
-=======
-        "x-ms-creation-time": "Wed, 17 Feb 2021 22:27:22 GMT",
->>>>>>> 1814567d
-        "x-ms-group": "$superuser",
-        "x-ms-lease-state": "available",
-        "x-ms-lease-status": "unlocked",
-        "x-ms-owner": "$superuser",
-        "x-ms-permissions": "rw-r-----",
-<<<<<<< HEAD
-        "x-ms-request-id": "39a5397f-a01e-0061-2dd1-f95c1c000000",
-=======
-        "x-ms-request-id": "f6195ebd-901e-0055-1d7c-056fd4000000",
->>>>>>> 1814567d
-        "x-ms-server-encrypted": "true",
-        "x-ms-version": "2020-06-12"
-      },
-      "ResponseBody": "i8JlBH9EKXbFdSdRj4igArrjBvIP6J60jOutHnSfiETORxuZUu8XK7eAeJNP7pzyGcurEWFqzqMjsXiTlwsBJu3jg0hsBq/LzNs6jm8LZJ5OuwSo83biZHl3daF3g5SsflKlbGtUhRIb4EWGL0AzGEzZRNsGWTJ2AR/O9JEOVEg="
-    },
-    {
-      "RequestUri": "https://seannse.blob.core.windows.net/test-filesystem-c8c8f26c-4765-1c0b-525f-189da6612acc/test-file-d7fc501b-0162-416f-1cc1-de383c9c08b7",
-      "RequestMethod": "GET",
-      "RequestHeaders": {
-        "Accept": "application/xml",
-        "Authorization": "Sanitized",
-<<<<<<< HEAD
-        "If-Match": "0x8D8C7E905DE03D9",
-        "User-Agent": [
-          "azsdk-net-Storage.Files.DataLake/12.7.0-alpha.20210202.1",
-          "(.NET Framework 4.8.4250.0; Microsoft Windows 10.0.19042 )"
-        ],
-        "x-ms-client-request-id": "b2eea458-d1c8-d344-5914-3f3cde366263",
-        "x-ms-date": "Wed, 03 Feb 2021 02:11:30 GMT",
-=======
-        "If-Match": "0x8D8D393321D8600",
-        "User-Agent": [
-          "azsdk-net-Storage.Files.DataLake/12.7.0-alpha.20210217.1",
-          "(.NET 5.0.3; Microsoft Windows 10.0.19042)"
-        ],
-        "x-ms-client-request-id": "b2eea458-d1c8-d344-5914-3f3cde366263",
-        "x-ms-date": "Wed, 17 Feb 2021 22:27:23 GMT",
->>>>>>> 1814567d
+        "Date": "Fri, 19 Feb 2021 19:09:49 GMT",
+        "ETag": "\u00220x8D8D509EDAF40A4\u0022",
+        "Last-Modified": "Fri, 19 Feb 2021 19:09:49 GMT",
+        "Server": [
+          "Windows-Azure-Blob/1.0",
+          "Microsoft-HTTPAPI/2.0"
+        ],
+        "x-ms-blob-type": "BlockBlob",
+        "x-ms-client-request-id": "a4232a0d-00ae-f947-e891-e96071a561bb",
+        "x-ms-creation-time": "Fri, 19 Feb 2021 19:09:49 GMT",
+        "x-ms-group": "$superuser",
+        "x-ms-lease-state": "available",
+        "x-ms-lease-status": "unlocked",
+        "x-ms-owner": "$superuser",
+        "x-ms-permissions": "rw-r-----",
+        "x-ms-request-id": "2e64bfe9-201e-00a4-74f2-0676f9000000",
+        "x-ms-server-encrypted": "true",
+        "x-ms-version": "2020-06-12"
+      },
+      "ResponseBody": "/ZM0FKS0bnpyyRwVXPk\u002BmvRHFDH78b3qp8TFz7CIuYdG26GgVEL75tLUES0FAQJUyw69p0HuVgvWSm3f7p/J6g\u002BUz4FYnkaxSy1fJt\u002BP5aXCcAOiyhJGWISVygrVHPcyCycecDKB/C3IC1sTjzAsRmXHHX2cJh/9Tnf8wtQ83C8="
+    },
+    {
+      "RequestUri": "https://seannse.blob.core.windows.net/test-filesystem-f9562aa9-4448-650e-fc08-6d9c4430632a/test-file-478d9ccd-1524-3e8e-4835-f83302702106",
+      "RequestMethod": "GET",
+      "RequestHeaders": {
+        "Accept": "application/xml",
+        "Authorization": "Sanitized",
+        "If-Match": "0x8D8D509EDAF40A4",
+        "User-Agent": [
+          "azsdk-net-Storage.Files.DataLake/12.7.0-alpha.20210219.1",
+          "(.NET 5.0.3; Microsoft Windows 10.0.19041)"
+        ],
+        "x-ms-client-request-id": "9cd8c3f4-7158-ff03-bdae-453cf8b82eec",
+        "x-ms-date": "Fri, 19 Feb 2021 19:09:50 GMT",
         "x-ms-range": "bytes=512-639",
         "x-ms-return-client-request-id": "true",
         "x-ms-version": "2020-06-12"
@@ -602,64 +397,40 @@
         "Content-Length": "128",
         "Content-Range": "bytes 512-639/1024",
         "Content-Type": "application/octet-stream",
-<<<<<<< HEAD
-        "Date": "Wed, 03 Feb 2021 02:11:30 GMT",
-        "ETag": "\u00220x8D8C7E905DE03D9\u0022",
-        "Last-Modified": "Wed, 03 Feb 2021 02:11:31 GMT",
-=======
-        "Date": "Wed, 17 Feb 2021 22:27:22 GMT",
-        "ETag": "\u00220x8D8D393321D8600\u0022",
-        "Last-Modified": "Wed, 17 Feb 2021 22:27:22 GMT",
->>>>>>> 1814567d
-        "Server": [
-          "Windows-Azure-Blob/1.0",
-          "Microsoft-HTTPAPI/2.0"
-        ],
-        "x-ms-blob-type": "BlockBlob",
-        "x-ms-client-request-id": "b2eea458-d1c8-d344-5914-3f3cde366263",
-<<<<<<< HEAD
-        "x-ms-creation-time": "Wed, 03 Feb 2021 02:11:30 GMT",
-=======
-        "x-ms-creation-time": "Wed, 17 Feb 2021 22:27:22 GMT",
->>>>>>> 1814567d
-        "x-ms-group": "$superuser",
-        "x-ms-lease-state": "available",
-        "x-ms-lease-status": "unlocked",
-        "x-ms-owner": "$superuser",
-        "x-ms-permissions": "rw-r-----",
-<<<<<<< HEAD
-        "x-ms-request-id": "39a539d5-a01e-0061-77d1-f95c1c000000",
-=======
-        "x-ms-request-id": "f6195ed1-901e-0055-2d7c-056fd4000000",
->>>>>>> 1814567d
-        "x-ms-server-encrypted": "true",
-        "x-ms-version": "2020-06-12"
-      },
-      "ResponseBody": "Ro4PHWX4Mvo18Y0TMVs0OENcVJ0\u002BuKUlIC9rTIWQgQyL/ECgMBazVKdKphXLHkSl6paxNbq3CY7o6f01jOZ0pHCAiDQblActqAD19BGQWgHqxWLv30xS0/OxuEcZfsfA1gKlSpYPilaOg4y6wRV8WI/8SseEhMQkLrRBadvAEyo="
-    },
-    {
-      "RequestUri": "https://seannse.blob.core.windows.net/test-filesystem-c8c8f26c-4765-1c0b-525f-189da6612acc/test-file-d7fc501b-0162-416f-1cc1-de383c9c08b7",
-      "RequestMethod": "GET",
-      "RequestHeaders": {
-        "Accept": "application/xml",
-        "Authorization": "Sanitized",
-<<<<<<< HEAD
-        "If-Match": "0x8D8C7E905DE03D9",
-        "User-Agent": [
-          "azsdk-net-Storage.Files.DataLake/12.7.0-alpha.20210202.1",
-          "(.NET Framework 4.8.4250.0; Microsoft Windows 10.0.19042 )"
-        ],
-        "x-ms-client-request-id": "096c03a8-5145-3a02-13e2-1ac59678fe6f",
-        "x-ms-date": "Wed, 03 Feb 2021 02:11:31 GMT",
-=======
-        "If-Match": "0x8D8D393321D8600",
-        "User-Agent": [
-          "azsdk-net-Storage.Files.DataLake/12.7.0-alpha.20210217.1",
-          "(.NET 5.0.3; Microsoft Windows 10.0.19042)"
-        ],
-        "x-ms-client-request-id": "096c03a8-5145-3a02-13e2-1ac59678fe6f",
-        "x-ms-date": "Wed, 17 Feb 2021 22:27:23 GMT",
->>>>>>> 1814567d
+        "Date": "Fri, 19 Feb 2021 19:09:49 GMT",
+        "ETag": "\u00220x8D8D509EDAF40A4\u0022",
+        "Last-Modified": "Fri, 19 Feb 2021 19:09:49 GMT",
+        "Server": [
+          "Windows-Azure-Blob/1.0",
+          "Microsoft-HTTPAPI/2.0"
+        ],
+        "x-ms-blob-type": "BlockBlob",
+        "x-ms-client-request-id": "9cd8c3f4-7158-ff03-bdae-453cf8b82eec",
+        "x-ms-creation-time": "Fri, 19 Feb 2021 19:09:49 GMT",
+        "x-ms-group": "$superuser",
+        "x-ms-lease-state": "available",
+        "x-ms-lease-status": "unlocked",
+        "x-ms-owner": "$superuser",
+        "x-ms-permissions": "rw-r-----",
+        "x-ms-request-id": "2e64c0af-201e-00a4-28f2-0676f9000000",
+        "x-ms-server-encrypted": "true",
+        "x-ms-version": "2020-06-12"
+      },
+      "ResponseBody": "Niwat3F0ckB01dq/tjLIVGiDpA3\u002BeZblCCAiu4U5WIwvK9xiFXTU8FTdCcZMYEYbrqdaUJfPML2VNa9RUre7OnxNj4pVZj/0rrO4IW/QmKjZBg3d3wj1X/sfzd/Fg56dIc9J/tC8xkhoZaHjFg9NxZ0Hd0uq3lp0WDCPNZhgLys="
+    },
+    {
+      "RequestUri": "https://seannse.blob.core.windows.net/test-filesystem-f9562aa9-4448-650e-fc08-6d9c4430632a/test-file-478d9ccd-1524-3e8e-4835-f83302702106",
+      "RequestMethod": "GET",
+      "RequestHeaders": {
+        "Accept": "application/xml",
+        "Authorization": "Sanitized",
+        "If-Match": "0x8D8D509EDAF40A4",
+        "User-Agent": [
+          "azsdk-net-Storage.Files.DataLake/12.7.0-alpha.20210219.1",
+          "(.NET 5.0.3; Microsoft Windows 10.0.19041)"
+        ],
+        "x-ms-client-request-id": "ae6cebed-c5cd-e063-5b6b-a920caa52936",
+        "x-ms-date": "Fri, 19 Feb 2021 19:09:50 GMT",
         "x-ms-range": "bytes=640-767",
         "x-ms-return-client-request-id": "true",
         "x-ms-version": "2020-06-12"
@@ -671,64 +442,40 @@
         "Content-Length": "128",
         "Content-Range": "bytes 640-767/1024",
         "Content-Type": "application/octet-stream",
-<<<<<<< HEAD
-        "Date": "Wed, 03 Feb 2021 02:11:31 GMT",
-        "ETag": "\u00220x8D8C7E905DE03D9\u0022",
-        "Last-Modified": "Wed, 03 Feb 2021 02:11:31 GMT",
-=======
-        "Date": "Wed, 17 Feb 2021 22:27:22 GMT",
-        "ETag": "\u00220x8D8D393321D8600\u0022",
-        "Last-Modified": "Wed, 17 Feb 2021 22:27:22 GMT",
->>>>>>> 1814567d
-        "Server": [
-          "Windows-Azure-Blob/1.0",
-          "Microsoft-HTTPAPI/2.0"
-        ],
-        "x-ms-blob-type": "BlockBlob",
-        "x-ms-client-request-id": "096c03a8-5145-3a02-13e2-1ac59678fe6f",
-<<<<<<< HEAD
-        "x-ms-creation-time": "Wed, 03 Feb 2021 02:11:30 GMT",
-=======
-        "x-ms-creation-time": "Wed, 17 Feb 2021 22:27:22 GMT",
->>>>>>> 1814567d
-        "x-ms-group": "$superuser",
-        "x-ms-lease-state": "available",
-        "x-ms-lease-status": "unlocked",
-        "x-ms-owner": "$superuser",
-        "x-ms-permissions": "rw-r-----",
-<<<<<<< HEAD
-        "x-ms-request-id": "39a53a12-a01e-0061-2dd1-f95c1c000000",
-=======
-        "x-ms-request-id": "f6195edc-901e-0055-367c-056fd4000000",
->>>>>>> 1814567d
-        "x-ms-server-encrypted": "true",
-        "x-ms-version": "2020-06-12"
-      },
-      "ResponseBody": "ODQdD\u002BsPato7C2Fcv5gS3TVfuB0zADxRPYEc4s4ges5wYYGM92xtf5Fvi3gjaGSVoWM0fAf29zf4zNJq84cMGpGS614WhebI8jiLw3TELdUchkBq7P7GeWlKlCqaA4wJY3HmkHwFfxt8a4nOajPCM579TW1GoS6TzHH0zPG7Le8="
-    },
-    {
-      "RequestUri": "https://seannse.blob.core.windows.net/test-filesystem-c8c8f26c-4765-1c0b-525f-189da6612acc/test-file-d7fc501b-0162-416f-1cc1-de383c9c08b7",
-      "RequestMethod": "GET",
-      "RequestHeaders": {
-        "Accept": "application/xml",
-        "Authorization": "Sanitized",
-<<<<<<< HEAD
-        "If-Match": "0x8D8C7E905DE03D9",
-        "User-Agent": [
-          "azsdk-net-Storage.Files.DataLake/12.7.0-alpha.20210202.1",
-          "(.NET Framework 4.8.4250.0; Microsoft Windows 10.0.19042 )"
-        ],
-        "x-ms-client-request-id": "db93ae9a-58c9-d41d-5b4f-e12c404bd4aa",
-        "x-ms-date": "Wed, 03 Feb 2021 02:11:31 GMT",
-=======
-        "If-Match": "0x8D8D393321D8600",
-        "User-Agent": [
-          "azsdk-net-Storage.Files.DataLake/12.7.0-alpha.20210217.1",
-          "(.NET 5.0.3; Microsoft Windows 10.0.19042)"
-        ],
-        "x-ms-client-request-id": "db93ae9a-58c9-d41d-5b4f-e12c404bd4aa",
-        "x-ms-date": "Wed, 17 Feb 2021 22:27:23 GMT",
->>>>>>> 1814567d
+        "Date": "Fri, 19 Feb 2021 19:09:49 GMT",
+        "ETag": "\u00220x8D8D509EDAF40A4\u0022",
+        "Last-Modified": "Fri, 19 Feb 2021 19:09:49 GMT",
+        "Server": [
+          "Windows-Azure-Blob/1.0",
+          "Microsoft-HTTPAPI/2.0"
+        ],
+        "x-ms-blob-type": "BlockBlob",
+        "x-ms-client-request-id": "ae6cebed-c5cd-e063-5b6b-a920caa52936",
+        "x-ms-creation-time": "Fri, 19 Feb 2021 19:09:49 GMT",
+        "x-ms-group": "$superuser",
+        "x-ms-lease-state": "available",
+        "x-ms-lease-status": "unlocked",
+        "x-ms-owner": "$superuser",
+        "x-ms-permissions": "rw-r-----",
+        "x-ms-request-id": "2e64c177-201e-00a4-64f2-0676f9000000",
+        "x-ms-server-encrypted": "true",
+        "x-ms-version": "2020-06-12"
+      },
+      "ResponseBody": "FRsAoIaa1x1AxHR5ZhFJ7NIIQr0MU/JDdNWmoCyQrwg2ds77Dq0\u002BAy9ZC\u002BVp4A5G56NjkB1xHsEovCux8zfwsBVsQ\u002B9DTd0lyT\u002BOskcN2pTGX7mJLB/qxVgM0lKBjA/3aVvQ/J0fApnGPsbe4mx6G\u002BKX65R\u002BZ4P2gX2XN3uKoz0="
+    },
+    {
+      "RequestUri": "https://seannse.blob.core.windows.net/test-filesystem-f9562aa9-4448-650e-fc08-6d9c4430632a/test-file-478d9ccd-1524-3e8e-4835-f83302702106",
+      "RequestMethod": "GET",
+      "RequestHeaders": {
+        "Accept": "application/xml",
+        "Authorization": "Sanitized",
+        "If-Match": "0x8D8D509EDAF40A4",
+        "User-Agent": [
+          "azsdk-net-Storage.Files.DataLake/12.7.0-alpha.20210219.1",
+          "(.NET 5.0.3; Microsoft Windows 10.0.19041)"
+        ],
+        "x-ms-client-request-id": "0c4ff41f-804c-d71e-4449-0c88f96932a3",
+        "x-ms-date": "Fri, 19 Feb 2021 19:09:50 GMT",
         "x-ms-range": "bytes=768-895",
         "x-ms-return-client-request-id": "true",
         "x-ms-version": "2020-06-12"
@@ -740,64 +487,40 @@
         "Content-Length": "128",
         "Content-Range": "bytes 768-895/1024",
         "Content-Type": "application/octet-stream",
-<<<<<<< HEAD
-        "Date": "Wed, 03 Feb 2021 02:11:31 GMT",
-        "ETag": "\u00220x8D8C7E905DE03D9\u0022",
-        "Last-Modified": "Wed, 03 Feb 2021 02:11:31 GMT",
-=======
-        "Date": "Wed, 17 Feb 2021 22:27:22 GMT",
-        "ETag": "\u00220x8D8D393321D8600\u0022",
-        "Last-Modified": "Wed, 17 Feb 2021 22:27:22 GMT",
->>>>>>> 1814567d
-        "Server": [
-          "Windows-Azure-Blob/1.0",
-          "Microsoft-HTTPAPI/2.0"
-        ],
-        "x-ms-blob-type": "BlockBlob",
-        "x-ms-client-request-id": "db93ae9a-58c9-d41d-5b4f-e12c404bd4aa",
-<<<<<<< HEAD
-        "x-ms-creation-time": "Wed, 03 Feb 2021 02:11:30 GMT",
-=======
-        "x-ms-creation-time": "Wed, 17 Feb 2021 22:27:22 GMT",
->>>>>>> 1814567d
-        "x-ms-group": "$superuser",
-        "x-ms-lease-state": "available",
-        "x-ms-lease-status": "unlocked",
-        "x-ms-owner": "$superuser",
-        "x-ms-permissions": "rw-r-----",
-<<<<<<< HEAD
-        "x-ms-request-id": "39a53a51-a01e-0061-64d1-f95c1c000000",
-=======
-        "x-ms-request-id": "f6195ee6-901e-0055-3e7c-056fd4000000",
->>>>>>> 1814567d
-        "x-ms-server-encrypted": "true",
-        "x-ms-version": "2020-06-12"
-      },
-      "ResponseBody": "rIJgA96dWBcHJe6AdPcPNodhjJ21H8LBQ1PEChCyKsA9miLo0r9VAaQ2ZSGzrR7UYr5FkC\u002BQOY2/n8CL2E0GVPotQtrVJ2PHDIr4f7mgDZU076hSbJqRrWCUKDP/yShXLxEnhmtE/zpafoSll7nUHpEqV\u002Bmls\u002Bdgm5R5QP4wx0I="
-    },
-    {
-      "RequestUri": "https://seannse.blob.core.windows.net/test-filesystem-c8c8f26c-4765-1c0b-525f-189da6612acc/test-file-d7fc501b-0162-416f-1cc1-de383c9c08b7",
-      "RequestMethod": "GET",
-      "RequestHeaders": {
-        "Accept": "application/xml",
-        "Authorization": "Sanitized",
-<<<<<<< HEAD
-        "If-Match": "0x8D8C7E905DE03D9",
-        "User-Agent": [
-          "azsdk-net-Storage.Files.DataLake/12.7.0-alpha.20210202.1",
-          "(.NET Framework 4.8.4250.0; Microsoft Windows 10.0.19042 )"
-        ],
-        "x-ms-client-request-id": "e72a34ad-22e4-76a6-56ae-a5ea0e44bb47",
-        "x-ms-date": "Wed, 03 Feb 2021 02:11:31 GMT",
-=======
-        "If-Match": "0x8D8D393321D8600",
-        "User-Agent": [
-          "azsdk-net-Storage.Files.DataLake/12.7.0-alpha.20210217.1",
-          "(.NET 5.0.3; Microsoft Windows 10.0.19042)"
-        ],
-        "x-ms-client-request-id": "e72a34ad-22e4-76a6-56ae-a5ea0e44bb47",
-        "x-ms-date": "Wed, 17 Feb 2021 22:27:23 GMT",
->>>>>>> 1814567d
+        "Date": "Fri, 19 Feb 2021 19:09:49 GMT",
+        "ETag": "\u00220x8D8D509EDAF40A4\u0022",
+        "Last-Modified": "Fri, 19 Feb 2021 19:09:49 GMT",
+        "Server": [
+          "Windows-Azure-Blob/1.0",
+          "Microsoft-HTTPAPI/2.0"
+        ],
+        "x-ms-blob-type": "BlockBlob",
+        "x-ms-client-request-id": "0c4ff41f-804c-d71e-4449-0c88f96932a3",
+        "x-ms-creation-time": "Fri, 19 Feb 2021 19:09:49 GMT",
+        "x-ms-group": "$superuser",
+        "x-ms-lease-state": "available",
+        "x-ms-lease-status": "unlocked",
+        "x-ms-owner": "$superuser",
+        "x-ms-permissions": "rw-r-----",
+        "x-ms-request-id": "2e64c228-201e-00a4-0af2-0676f9000000",
+        "x-ms-server-encrypted": "true",
+        "x-ms-version": "2020-06-12"
+      },
+      "ResponseBody": "L5ZJ7Dzd9qdcH8LuWAzi65K2b\u002BqhenkB19p7H4fLHTuaia5MI43fBaBDN16klJ11m6ulxBu5m7UdRxViYtcfkQKHVM5dlsgE12pJXUMaXUI8BYTcJVkg4O75L9t4fKPJJKZcHUDPGAXioOywcD1yAurSJVxTQ2uoZ3PgZGbtjFs="
+    },
+    {
+      "RequestUri": "https://seannse.blob.core.windows.net/test-filesystem-f9562aa9-4448-650e-fc08-6d9c4430632a/test-file-478d9ccd-1524-3e8e-4835-f83302702106",
+      "RequestMethod": "GET",
+      "RequestHeaders": {
+        "Accept": "application/xml",
+        "Authorization": "Sanitized",
+        "If-Match": "0x8D8D509EDAF40A4",
+        "User-Agent": [
+          "azsdk-net-Storage.Files.DataLake/12.7.0-alpha.20210219.1",
+          "(.NET 5.0.3; Microsoft Windows 10.0.19041)"
+        ],
+        "x-ms-client-request-id": "d50038ff-1d55-d4ea-6385-7e25308058d0",
+        "x-ms-date": "Fri, 19 Feb 2021 19:09:50 GMT",
         "x-ms-range": "bytes=896-1023",
         "x-ms-return-client-request-id": "true",
         "x-ms-version": "2020-06-12"
@@ -809,64 +532,40 @@
         "Content-Length": "128",
         "Content-Range": "bytes 896-1023/1024",
         "Content-Type": "application/octet-stream",
-<<<<<<< HEAD
-        "Date": "Wed, 03 Feb 2021 02:11:31 GMT",
-        "ETag": "\u00220x8D8C7E905DE03D9\u0022",
-        "Last-Modified": "Wed, 03 Feb 2021 02:11:31 GMT",
-=======
-        "Date": "Wed, 17 Feb 2021 22:27:22 GMT",
-        "ETag": "\u00220x8D8D393321D8600\u0022",
-        "Last-Modified": "Wed, 17 Feb 2021 22:27:22 GMT",
->>>>>>> 1814567d
-        "Server": [
-          "Windows-Azure-Blob/1.0",
-          "Microsoft-HTTPAPI/2.0"
-        ],
-        "x-ms-blob-type": "BlockBlob",
-        "x-ms-client-request-id": "e72a34ad-22e4-76a6-56ae-a5ea0e44bb47",
-<<<<<<< HEAD
-        "x-ms-creation-time": "Wed, 03 Feb 2021 02:11:30 GMT",
-=======
-        "x-ms-creation-time": "Wed, 17 Feb 2021 22:27:22 GMT",
->>>>>>> 1814567d
-        "x-ms-group": "$superuser",
-        "x-ms-lease-state": "available",
-        "x-ms-lease-status": "unlocked",
-        "x-ms-owner": "$superuser",
-        "x-ms-permissions": "rw-r-----",
-<<<<<<< HEAD
-        "x-ms-request-id": "39a53ab8-a01e-0061-42d1-f95c1c000000",
-=======
-        "x-ms-request-id": "f6195ef3-901e-0055-4a7c-056fd4000000",
->>>>>>> 1814567d
-        "x-ms-server-encrypted": "true",
-        "x-ms-version": "2020-06-12"
-      },
-      "ResponseBody": "YaFQp3mHKe/vbffuFusVp8AKodRyP7F7Kcbq1su\u002BOyq2QUP2aSykCgBo\u002BTe8\u002BUqvf9GA9I7yzyHv1H6ynFMjMTLNONSoHz6TZZfUCkZ6vzB8Olf6Pkacw3IhBpSt8m2tRMgF7sB1B1\u002BT7I/3HsXbdBRONmH8KfPrMXRihhip5XM="
-    },
-    {
-      "RequestUri": "https://seannse.blob.core.windows.net/test-filesystem-c8c8f26c-4765-1c0b-525f-189da6612acc?restype=container",
+        "Date": "Fri, 19 Feb 2021 19:09:49 GMT",
+        "ETag": "\u00220x8D8D509EDAF40A4\u0022",
+        "Last-Modified": "Fri, 19 Feb 2021 19:09:49 GMT",
+        "Server": [
+          "Windows-Azure-Blob/1.0",
+          "Microsoft-HTTPAPI/2.0"
+        ],
+        "x-ms-blob-type": "BlockBlob",
+        "x-ms-client-request-id": "d50038ff-1d55-d4ea-6385-7e25308058d0",
+        "x-ms-creation-time": "Fri, 19 Feb 2021 19:09:49 GMT",
+        "x-ms-group": "$superuser",
+        "x-ms-lease-state": "available",
+        "x-ms-lease-status": "unlocked",
+        "x-ms-owner": "$superuser",
+        "x-ms-permissions": "rw-r-----",
+        "x-ms-request-id": "2e64c2e9-201e-00a4-35f2-0676f9000000",
+        "x-ms-server-encrypted": "true",
+        "x-ms-version": "2020-06-12"
+      },
+      "ResponseBody": "x4A5nL4/AW3tfvmFbG9wsIcs8aZXRnXgOrO2ze\u002B0nvUUkenwBNVEqtC4b9RJ5jz3Ai/dOfvmBIEKWGEKiTR\u002BON8EcNuGgKyx6EbVntahl1R3vsq/12X5LY1n5atzOSGcOjb0RHVhcYKDK1G1EGWraMENk8ppvmF6CkJNHpoAPa4="
+    },
+    {
+      "RequestUri": "https://seannse.blob.core.windows.net/test-filesystem-f9562aa9-4448-650e-fc08-6d9c4430632a?restype=container",
       "RequestMethod": "DELETE",
       "RequestHeaders": {
         "Accept": "application/xml",
         "Authorization": "Sanitized",
-<<<<<<< HEAD
-        "traceparent": "00-f60f7281c389084cbd34099b80587c39-fcd308992e017942-00",
-        "User-Agent": [
-          "azsdk-net-Storage.Files.DataLake/12.7.0-alpha.20210202.1",
-          "(.NET Framework 4.8.4250.0; Microsoft Windows 10.0.19042 )"
-        ],
-        "x-ms-client-request-id": "0c7e39a5-ed20-b6c6-2a92-d342d26da94e",
-        "x-ms-date": "Wed, 03 Feb 2021 02:11:31 GMT",
-=======
-        "traceparent": "00-6bb1b1880bc0514bac4daca64f396c17-0a4332465b5b8848-00",
-        "User-Agent": [
-          "azsdk-net-Storage.Files.DataLake/12.7.0-alpha.20210217.1",
-          "(.NET 5.0.3; Microsoft Windows 10.0.19042)"
-        ],
-        "x-ms-client-request-id": "0c7e39a5-ed20-b6c6-2a92-d342d26da94e",
-        "x-ms-date": "Wed, 17 Feb 2021 22:27:23 GMT",
->>>>>>> 1814567d
+        "traceparent": "00-a9c319421af79c43985610349be6ce94-91857a4601dd394c-00",
+        "User-Agent": [
+          "azsdk-net-Storage.Files.DataLake/12.7.0-alpha.20210219.1",
+          "(.NET 5.0.3; Microsoft Windows 10.0.19041)"
+        ],
+        "x-ms-client-request-id": "c1898824-5d69-bb4d-9301-ac6a4dbd8062",
+        "x-ms-date": "Fri, 19 Feb 2021 19:09:50 GMT",
         "x-ms-return-client-request-id": "true",
         "x-ms-version": "2020-06-12"
       },
@@ -874,28 +573,20 @@
       "StatusCode": 202,
       "ResponseHeaders": {
         "Content-Length": "0",
-<<<<<<< HEAD
-        "Date": "Wed, 03 Feb 2021 02:11:31 GMT",
-=======
-        "Date": "Wed, 17 Feb 2021 22:27:23 GMT",
->>>>>>> 1814567d
-        "Server": [
-          "Windows-Azure-Blob/1.0",
-          "Microsoft-HTTPAPI/2.0"
-        ],
-        "x-ms-client-request-id": "0c7e39a5-ed20-b6c6-2a92-d342d26da94e",
-<<<<<<< HEAD
-        "x-ms-request-id": "39a53b3f-a01e-0061-3dd1-f95c1c000000",
-=======
-        "x-ms-request-id": "f6195efe-901e-0055-537c-056fd4000000",
->>>>>>> 1814567d
+        "Date": "Fri, 19 Feb 2021 19:09:49 GMT",
+        "Server": [
+          "Windows-Azure-Blob/1.0",
+          "Microsoft-HTTPAPI/2.0"
+        ],
+        "x-ms-client-request-id": "c1898824-5d69-bb4d-9301-ac6a4dbd8062",
+        "x-ms-request-id": "2e64c394-201e-00a4-4df2-0676f9000000",
         "x-ms-version": "2020-06-12"
       },
       "ResponseBody": []
     }
   ],
   "Variables": {
-    "RandomSeed": "1401693352",
+    "RandomSeed": "938793162",
     "Storage_TestConfigHierarchicalNamespace": "NamespaceTenant\nseannse\nU2FuaXRpemVk\nhttps://seannse.blob.core.windows.net\nhttps://seannse.file.core.windows.net\nhttps://seannse.queue.core.windows.net\nhttps://seannse.table.core.windows.net\n\n\n\n\nhttps://seannse-secondary.blob.core.windows.net\nhttps://seannse-secondary.file.core.windows.net\nhttps://seannse-secondary.queue.core.windows.net\nhttps://seannse-secondary.table.core.windows.net\n68390a19-a643-458b-b726-408abf67b4fc\nSanitized\n72f988bf-86f1-41af-91ab-2d7cd011db47\nhttps://login.microsoftonline.com/\nCloud\nBlobEndpoint=https://seannse.blob.core.windows.net/;QueueEndpoint=https://seannse.queue.core.windows.net/;FileEndpoint=https://seannse.file.core.windows.net/;BlobSecondaryEndpoint=https://seannse-secondary.blob.core.windows.net/;QueueSecondaryEndpoint=https://seannse-secondary.queue.core.windows.net/;FileSecondaryEndpoint=https://seannse-secondary.file.core.windows.net/;AccountName=seannse;AccountKey=Sanitized\n"
   }
 }