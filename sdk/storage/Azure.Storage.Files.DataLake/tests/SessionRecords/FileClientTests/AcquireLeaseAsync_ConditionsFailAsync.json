--- conflicted
+++ resolved
@@ -1,141 +1,89 @@
 {
   "Entries": [
     {
-      "RequestUri": "https://seannse.blob.core.windows.net/test-filesystem-f5895c8e-5be3-ef95-d843-b44c0964176a?restype=container",
-      "RequestMethod": "PUT",
-      "RequestHeaders": {
-        "Accept": "application/xml",
-        "Authorization": "Sanitized",
-<<<<<<< HEAD
-        "traceparent": "00-393677cb5d66e243bb722fbf20ea347b-cdfe5c41a4e6f040-00",
-        "User-Agent": [
-          "azsdk-net-Storage.Files.DataLake/12.7.0-alpha.20210202.1",
-          "(.NET 5.0.2; Microsoft Windows 10.0.19042)"
+      "RequestUri": "https://seannse.blob.core.windows.net/test-filesystem-be805558-f2a2-5d28-ece1-63efdfbd4f56?restype=container",
+      "RequestMethod": "PUT",
+      "RequestHeaders": {
+        "Accept": "application/xml",
+        "Authorization": "Sanitized",
+        "traceparent": "00-5ac080c754df2d43ab41c9dd0b1f5718-78bb8e829453ca4c-00",
+        "User-Agent": [
+          "azsdk-net-Storage.Files.DataLake/12.7.0-alpha.20210219.1",
+          "(.NET 5.0.3; Microsoft Windows 10.0.19041)"
         ],
         "x-ms-blob-public-access": "container",
-        "x-ms-client-request-id": "ae447538-e78a-18f0-7a3a-7188f154f937",
-        "x-ms-date": "Tue, 02 Feb 2021 21:27:04 GMT",
-=======
-        "traceparent": "00-06b3b9a292e0af4c81c21188f680a71e-fdeace06786db04d-00",
-        "User-Agent": [
-          "azsdk-net-Storage.Files.DataLake/12.7.0-alpha.20210217.1",
-          "(.NET 5.0.3; Microsoft Windows 10.0.19042)"
-        ],
-        "x-ms-blob-public-access": "container",
-        "x-ms-client-request-id": "ae447538-e78a-18f0-7a3a-7188f154f937",
-        "x-ms-date": "Wed, 17 Feb 2021 22:31:34 GMT",
->>>>>>> 1814567d
-        "x-ms-return-client-request-id": "true",
-        "x-ms-version": "2020-06-12"
-      },
-      "RequestBody": null,
-      "StatusCode": 201,
-      "ResponseHeaders": {
-        "Content-Length": "0",
-<<<<<<< HEAD
-        "Date": "Tue, 02 Feb 2021 21:27:04 GMT",
-        "ETag": "\u00220x8D8C7C149BB830C\u0022",
-        "Last-Modified": "Tue, 02 Feb 2021 21:27:05 GMT",
-=======
-        "Date": "Wed, 17 Feb 2021 22:31:34 GMT",
-        "ETag": "\u00220x8D8D393C815BCA1\u0022",
-        "Last-Modified": "Wed, 17 Feb 2021 22:31:34 GMT",
->>>>>>> 1814567d
-        "Server": [
-          "Windows-Azure-Blob/1.0",
-          "Microsoft-HTTPAPI/2.0"
-        ],
-        "x-ms-client-request-id": "ae447538-e78a-18f0-7a3a-7188f154f937",
-<<<<<<< HEAD
-        "x-ms-request-id": "25d32b81-a01e-0003-28aa-f99e3b000000",
-=======
-        "x-ms-request-id": "2b94b582-b01e-0030-5b7c-05c190000000",
->>>>>>> 1814567d
-        "x-ms-version": "2020-06-12"
-      },
-      "ResponseBody": []
-    },
-    {
-      "RequestUri": "https://seannse.dfs.core.windows.net/test-filesystem-f5895c8e-5be3-ef95-d843-b44c0964176a/test-file-f20e58e0-30d9-0a5d-e28e-c56792385955?resource=file",
+        "x-ms-client-request-id": "db649194-1842-20ee-9db7-3fe98e634b08",
+        "x-ms-date": "Fri, 19 Feb 2021 19:11:53 GMT",
+        "x-ms-return-client-request-id": "true",
+        "x-ms-version": "2020-06-12"
+      },
+      "RequestBody": null,
+      "StatusCode": 201,
+      "ResponseHeaders": {
+        "Content-Length": "0",
+        "Date": "Fri, 19 Feb 2021 19:11:52 GMT",
+        "ETag": "\u00220x8D8D50A372B996B\u0022",
+        "Last-Modified": "Fri, 19 Feb 2021 19:11:52 GMT",
+        "Server": [
+          "Windows-Azure-Blob/1.0",
+          "Microsoft-HTTPAPI/2.0"
+        ],
+        "x-ms-client-request-id": "db649194-1842-20ee-9db7-3fe98e634b08",
+        "x-ms-request-id": "2e697d4e-201e-00a4-56f3-0676f9000000",
+        "x-ms-version": "2020-06-12"
+      },
+      "ResponseBody": []
+    },
+    {
+      "RequestUri": "https://seannse.dfs.core.windows.net/test-filesystem-be805558-f2a2-5d28-ece1-63efdfbd4f56/test-file-f135a4dd-a091-7817-f7ce-ecfc8f4a71bf?resource=file",
       "RequestMethod": "PUT",
       "RequestHeaders": {
         "Accept": "application/json",
         "Authorization": "Sanitized",
-<<<<<<< HEAD
-        "traceparent": "00-8bbe57dacb9ce948a3607e47fe8643cf-286a6c79b1a48047-00",
-        "User-Agent": [
-          "azsdk-net-Storage.Files.DataLake/12.7.0-alpha.20210202.1",
-          "(.NET 5.0.2; Microsoft Windows 10.0.19042)"
-        ],
-        "x-ms-client-request-id": "3d7b9282-b673-077a-183a-cbfc21898642",
-        "x-ms-date": "Tue, 02 Feb 2021 21:27:04 GMT",
-=======
-        "traceparent": "00-ec8c89a8d2e42b498d22473086de1af9-406bd4998f0f6f44-00",
-        "User-Agent": [
-          "azsdk-net-Storage.Files.DataLake/12.7.0-alpha.20210217.1",
-          "(.NET 5.0.3; Microsoft Windows 10.0.19042)"
-        ],
-        "x-ms-client-request-id": "3d7b9282-b673-077a-183a-cbfc21898642",
-        "x-ms-date": "Wed, 17 Feb 2021 22:31:34 GMT",
->>>>>>> 1814567d
-        "x-ms-return-client-request-id": "true",
-        "x-ms-version": "2020-06-12"
-      },
-      "RequestBody": null,
-      "StatusCode": 201,
-      "ResponseHeaders": {
-        "Content-Length": "0",
-<<<<<<< HEAD
-        "Date": "Tue, 02 Feb 2021 21:27:05 GMT",
-        "ETag": "\u00220x8D8C7C149FA894E\u0022",
-        "Last-Modified": "Tue, 02 Feb 2021 21:27:05 GMT",
-=======
-        "Date": "Wed, 17 Feb 2021 22:31:34 GMT",
-        "ETag": "\u00220x8D8D393C852CBB8\u0022",
-        "Last-Modified": "Wed, 17 Feb 2021 22:31:34 GMT",
->>>>>>> 1814567d
+        "traceparent": "00-51cd070e260d51458ff901f94efe8d12-99f53fa350eb1142-00",
+        "User-Agent": [
+          "azsdk-net-Storage.Files.DataLake/12.7.0-alpha.20210219.1",
+          "(.NET 5.0.3; Microsoft Windows 10.0.19041)"
+        ],
+        "x-ms-client-request-id": "47015a5a-5af7-f309-79eb-e4742bf29052",
+        "x-ms-date": "Fri, 19 Feb 2021 19:11:53 GMT",
+        "x-ms-return-client-request-id": "true",
+        "x-ms-version": "2020-06-12"
+      },
+      "RequestBody": null,
+      "StatusCode": 201,
+      "ResponseHeaders": {
+        "Content-Length": "0",
+        "Date": "Fri, 19 Feb 2021 19:11:51 GMT",
+        "ETag": "\u00220x8D8D50A373B491C\u0022",
+        "Last-Modified": "Fri, 19 Feb 2021 19:11:52 GMT",
         "Server": [
           "Windows-Azure-HDFS/1.0",
           "Microsoft-HTTPAPI/2.0"
         ],
-        "x-ms-client-request-id": "3d7b9282-b673-077a-183a-cbfc21898642",
-<<<<<<< HEAD
-        "x-ms-request-id": "fcfa9d86-701f-0000-7baa-f97f5f000000",
-=======
-        "x-ms-request-id": "d9550c4d-a01f-0085-0c7c-055282000000",
->>>>>>> 1814567d
-        "x-ms-version": "2020-06-12"
-      },
-      "ResponseBody": []
-    },
-    {
-      "RequestUri": "https://seannse.blob.core.windows.net/test-filesystem-f5895c8e-5be3-ef95-d843-b44c0964176a/test-file-f20e58e0-30d9-0a5d-e28e-c56792385955?comp=lease",
-      "RequestMethod": "PUT",
-      "RequestHeaders": {
-        "Accept": "application/xml",
-        "Authorization": "Sanitized",
-<<<<<<< HEAD
-        "If-Modified-Since": "Wed, 03 Feb 2021 21:27:04 GMT",
-        "traceparent": "00-f41fe170da2e064baae51e0663cb2bf3-b9bfdb5e14af6e47-00",
-        "User-Agent": [
-          "azsdk-net-Storage.Files.DataLake/12.7.0-alpha.20210202.1",
-          "(.NET 5.0.2; Microsoft Windows 10.0.19042)"
-        ],
-        "x-ms-client-request-id": "f6491715-7705-1d9a-7a04-c5399f3c2fe4",
-        "x-ms-date": "Tue, 02 Feb 2021 21:27:05 GMT",
-=======
-        "If-Modified-Since": "Thu, 18 Feb 2021 22:31:34 GMT",
-        "traceparent": "00-89984f87d97e0642a1316e9725f2bf2f-4be0140f979bc54b-00",
-        "User-Agent": [
-          "azsdk-net-Storage.Files.DataLake/12.7.0-alpha.20210217.1",
-          "(.NET 5.0.3; Microsoft Windows 10.0.19042)"
-        ],
-        "x-ms-client-request-id": "f6491715-7705-1d9a-7a04-c5399f3c2fe4",
-        "x-ms-date": "Wed, 17 Feb 2021 22:31:34 GMT",
->>>>>>> 1814567d
+        "x-ms-client-request-id": "47015a5a-5af7-f309-79eb-e4742bf29052",
+        "x-ms-request-id": "6f4b799d-e01f-004f-3af3-060e0b000000",
+        "x-ms-version": "2020-06-12"
+      },
+      "ResponseBody": []
+    },
+    {
+      "RequestUri": "https://seannse.blob.core.windows.net/test-filesystem-be805558-f2a2-5d28-ece1-63efdfbd4f56/test-file-f135a4dd-a091-7817-f7ce-ecfc8f4a71bf?comp=lease",
+      "RequestMethod": "PUT",
+      "RequestHeaders": {
+        "Accept": "application/xml",
+        "Authorization": "Sanitized",
+        "If-Modified-Since": "Sat, 20 Feb 2021 19:11:53 GMT",
+        "traceparent": "00-eced525ba001a945bae938d96b7f4758-c83233c2cf3b1b4a-00",
+        "User-Agent": [
+          "azsdk-net-Storage.Files.DataLake/12.7.0-alpha.20210219.1",
+          "(.NET 5.0.3; Microsoft Windows 10.0.19041)"
+        ],
+        "x-ms-client-request-id": "20c5d69e-5c21-5d65-aa97-b62df6a77c6c",
+        "x-ms-date": "Fri, 19 Feb 2021 19:11:53 GMT",
         "x-ms-lease-action": "acquire",
         "x-ms-lease-duration": "15",
-        "x-ms-proposed-lease-id": "92ec1ce0-6540-7717-783a-163dd733f7ef",
+        "x-ms-proposed-lease-id": "c6547f46-fd09-69af-90c9-6462770cd881",
         "x-ms-return-client-request-id": "true",
         "x-ms-version": "2020-06-12"
       },
@@ -144,58 +92,35 @@
       "ResponseHeaders": {
         "Content-Length": "252",
         "Content-Type": "application/xml",
-<<<<<<< HEAD
-        "Date": "Tue, 02 Feb 2021 21:27:05 GMT",
-=======
-        "Date": "Wed, 17 Feb 2021 22:31:34 GMT",
->>>>>>> 1814567d
-        "Server": [
-          "Windows-Azure-Blob/1.0",
-          "Microsoft-HTTPAPI/2.0"
-        ],
-        "x-ms-client-request-id": "f6491715-7705-1d9a-7a04-c5399f3c2fe4",
+        "Date": "Fri, 19 Feb 2021 19:11:52 GMT",
+        "Server": [
+          "Windows-Azure-Blob/1.0",
+          "Microsoft-HTTPAPI/2.0"
+        ],
+        "x-ms-client-request-id": "20c5d69e-5c21-5d65-aa97-b62df6a77c6c",
         "x-ms-error-code": "ConditionNotMet",
-<<<<<<< HEAD
-        "x-ms-request-id": "25d32ce5-a01e-0003-61aa-f99e3b000000",
-=======
-        "x-ms-request-id": "2b94b70b-b01e-0030-3f7c-05c190000000",
->>>>>>> 1814567d
+        "x-ms-request-id": "2e697f19-201e-00a4-07f3-0676f9000000",
         "x-ms-version": "2020-06-12"
       },
       "ResponseBody": [
         "\uFEFF\u003C?xml version=\u00221.0\u0022 encoding=\u0022utf-8\u0022?\u003E\u003CError\u003E\u003CCode\u003EConditionNotMet\u003C/Code\u003E\u003CMessage\u003EThe condition specified using HTTP conditional header(s) is not met.\n",
-<<<<<<< HEAD
-        "RequestId:25d32ce5-a01e-0003-61aa-f99e3b000000\n",
-        "Time:2021-02-02T21:27:05.7679923Z\u003C/Message\u003E\u003C/Error\u003E"
-=======
-        "RequestId:2b94b70b-b01e-0030-3f7c-05c190000000\n",
-        "Time:2021-02-17T22:31:34.8329661Z\u003C/Message\u003E\u003C/Error\u003E"
->>>>>>> 1814567d
+        "RequestId:2e697f19-201e-00a4-07f3-0676f9000000\n",
+        "Time:2021-02-19T19:11:52.6689946Z\u003C/Message\u003E\u003C/Error\u003E"
       ]
     },
     {
-      "RequestUri": "https://seannse.blob.core.windows.net/test-filesystem-f5895c8e-5be3-ef95-d843-b44c0964176a?restype=container",
+      "RequestUri": "https://seannse.blob.core.windows.net/test-filesystem-be805558-f2a2-5d28-ece1-63efdfbd4f56?restype=container",
       "RequestMethod": "DELETE",
       "RequestHeaders": {
         "Accept": "application/xml",
         "Authorization": "Sanitized",
-<<<<<<< HEAD
-        "traceparent": "00-f21a9abd320bab458bef7649c93a1440-d164a5190b85df44-00",
-        "User-Agent": [
-          "azsdk-net-Storage.Files.DataLake/12.7.0-alpha.20210202.1",
-          "(.NET 5.0.2; Microsoft Windows 10.0.19042)"
-        ],
-        "x-ms-client-request-id": "c028c286-01e9-0de9-4fc7-85b856a745a8",
-        "x-ms-date": "Tue, 02 Feb 2021 21:27:05 GMT",
-=======
-        "traceparent": "00-b9b43d2717757f4b8b9022a90d82b870-58347ad870f8fc4f-00",
-        "User-Agent": [
-          "azsdk-net-Storage.Files.DataLake/12.7.0-alpha.20210217.1",
-          "(.NET 5.0.3; Microsoft Windows 10.0.19042)"
-        ],
-        "x-ms-client-request-id": "c028c286-01e9-0de9-4fc7-85b856a745a8",
-        "x-ms-date": "Wed, 17 Feb 2021 22:31:34 GMT",
->>>>>>> 1814567d
+        "traceparent": "00-30857b5c8c3bc541a2fff80dead081cd-58b032ba51434146-00",
+        "User-Agent": [
+          "azsdk-net-Storage.Files.DataLake/12.7.0-alpha.20210219.1",
+          "(.NET 5.0.3; Microsoft Windows 10.0.19041)"
+        ],
+        "x-ms-client-request-id": "a0c3c98a-b847-4e60-1844-8ab1739b4416",
+        "x-ms-date": "Fri, 19 Feb 2021 19:11:53 GMT",
         "x-ms-return-client-request-id": "true",
         "x-ms-version": "2020-06-12"
       },
@@ -203,161 +128,101 @@
       "StatusCode": 202,
       "ResponseHeaders": {
         "Content-Length": "0",
-<<<<<<< HEAD
-        "Date": "Tue, 02 Feb 2021 21:27:05 GMT",
-=======
-        "Date": "Wed, 17 Feb 2021 22:31:34 GMT",
->>>>>>> 1814567d
-        "Server": [
-          "Windows-Azure-Blob/1.0",
-          "Microsoft-HTTPAPI/2.0"
-        ],
-        "x-ms-client-request-id": "c028c286-01e9-0de9-4fc7-85b856a745a8",
-<<<<<<< HEAD
-        "x-ms-request-id": "25d32d1c-a01e-0003-13aa-f99e3b000000",
-=======
-        "x-ms-request-id": "2b94b758-b01e-0030-067c-05c190000000",
->>>>>>> 1814567d
-        "x-ms-version": "2020-06-12"
-      },
-      "ResponseBody": []
-    },
-    {
-      "RequestUri": "https://seannse.blob.core.windows.net/test-filesystem-c1a297dd-7c6c-8eae-9185-bbfdca673347?restype=container",
-      "RequestMethod": "PUT",
-      "RequestHeaders": {
-        "Accept": "application/xml",
-        "Authorization": "Sanitized",
-<<<<<<< HEAD
-        "traceparent": "00-d4d33b024f5c0143ba576a024599d6f5-988ee1ee0f69254f-00",
-        "User-Agent": [
-          "azsdk-net-Storage.Files.DataLake/12.7.0-alpha.20210202.1",
-          "(.NET 5.0.2; Microsoft Windows 10.0.19042)"
+        "Date": "Fri, 19 Feb 2021 19:11:52 GMT",
+        "Server": [
+          "Windows-Azure-Blob/1.0",
+          "Microsoft-HTTPAPI/2.0"
+        ],
+        "x-ms-client-request-id": "a0c3c98a-b847-4e60-1844-8ab1739b4416",
+        "x-ms-request-id": "2e697feb-201e-00a4-4ff3-0676f9000000",
+        "x-ms-version": "2020-06-12"
+      },
+      "ResponseBody": []
+    },
+    {
+      "RequestUri": "https://seannse.blob.core.windows.net/test-filesystem-2e5b68eb-91d5-424a-cca8-6a0754c33469?restype=container",
+      "RequestMethod": "PUT",
+      "RequestHeaders": {
+        "Accept": "application/xml",
+        "Authorization": "Sanitized",
+        "traceparent": "00-a974d7452c31a54d9d6711836087dbf0-11c2b3a9f3f3b544-00",
+        "User-Agent": [
+          "azsdk-net-Storage.Files.DataLake/12.7.0-alpha.20210219.1",
+          "(.NET 5.0.3; Microsoft Windows 10.0.19041)"
         ],
         "x-ms-blob-public-access": "container",
-        "x-ms-client-request-id": "525604c2-188f-0a28-1499-2e6445ec43e8",
-        "x-ms-date": "Tue, 02 Feb 2021 21:27:05 GMT",
-=======
-        "traceparent": "00-babf2c7d30b0204587c931612557067b-a5fe6a270d747f41-00",
-        "User-Agent": [
-          "azsdk-net-Storage.Files.DataLake/12.7.0-alpha.20210217.1",
-          "(.NET 5.0.3; Microsoft Windows 10.0.19042)"
-        ],
-        "x-ms-blob-public-access": "container",
-        "x-ms-client-request-id": "525604c2-188f-0a28-1499-2e6445ec43e8",
-        "x-ms-date": "Wed, 17 Feb 2021 22:31:35 GMT",
->>>>>>> 1814567d
-        "x-ms-return-client-request-id": "true",
-        "x-ms-version": "2020-06-12"
-      },
-      "RequestBody": null,
-      "StatusCode": 201,
-      "ResponseHeaders": {
-        "Content-Length": "0",
-<<<<<<< HEAD
-        "Date": "Tue, 02 Feb 2021 21:27:05 GMT",
-        "ETag": "\u00220x8D8C7C14A560F09\u0022",
-        "Last-Modified": "Tue, 02 Feb 2021 21:27:06 GMT",
-=======
-        "Date": "Wed, 17 Feb 2021 22:31:35 GMT",
-        "ETag": "\u00220x8D8D393C89F11D0\u0022",
-        "Last-Modified": "Wed, 17 Feb 2021 22:31:35 GMT",
->>>>>>> 1814567d
-        "Server": [
-          "Windows-Azure-Blob/1.0",
-          "Microsoft-HTTPAPI/2.0"
-        ],
-        "x-ms-client-request-id": "525604c2-188f-0a28-1499-2e6445ec43e8",
-<<<<<<< HEAD
-        "x-ms-request-id": "205718da-d01e-008f-65aa-f9f635000000",
-=======
-        "x-ms-request-id": "52cc7982-b01e-000f-577c-050933000000",
->>>>>>> 1814567d
-        "x-ms-version": "2020-06-12"
-      },
-      "ResponseBody": []
-    },
-    {
-      "RequestUri": "https://seannse.dfs.core.windows.net/test-filesystem-c1a297dd-7c6c-8eae-9185-bbfdca673347/test-file-258d3e93-67f4-6d94-9c61-cf0295d08ec4?resource=file",
+        "x-ms-client-request-id": "bfb6f1d5-aae5-f91b-7e80-d49e4e59f954",
+        "x-ms-date": "Fri, 19 Feb 2021 19:11:53 GMT",
+        "x-ms-return-client-request-id": "true",
+        "x-ms-version": "2020-06-12"
+      },
+      "RequestBody": null,
+      "StatusCode": 201,
+      "ResponseHeaders": {
+        "Content-Length": "0",
+        "Date": "Fri, 19 Feb 2021 19:11:52 GMT",
+        "ETag": "\u00220x8D8D50A37613287\u0022",
+        "Last-Modified": "Fri, 19 Feb 2021 19:11:52 GMT",
+        "Server": [
+          "Windows-Azure-Blob/1.0",
+          "Microsoft-HTTPAPI/2.0"
+        ],
+        "x-ms-client-request-id": "bfb6f1d5-aae5-f91b-7e80-d49e4e59f954",
+        "x-ms-request-id": "2e69807c-201e-00a4-5cf3-0676f9000000",
+        "x-ms-version": "2020-06-12"
+      },
+      "ResponseBody": []
+    },
+    {
+      "RequestUri": "https://seannse.dfs.core.windows.net/test-filesystem-2e5b68eb-91d5-424a-cca8-6a0754c33469/test-file-adf2210f-17f9-0f32-4301-2c5afa3e7174?resource=file",
       "RequestMethod": "PUT",
       "RequestHeaders": {
         "Accept": "application/json",
         "Authorization": "Sanitized",
-<<<<<<< HEAD
-        "traceparent": "00-1183260b928d914a8926ab10841a03d4-7d11e990baa5e54c-00",
-        "User-Agent": [
-          "azsdk-net-Storage.Files.DataLake/12.7.0-alpha.20210202.1",
-          "(.NET 5.0.2; Microsoft Windows 10.0.19042)"
-        ],
-        "x-ms-client-request-id": "c249fe26-483f-5b9e-6fe8-b52e49257443",
-        "x-ms-date": "Tue, 02 Feb 2021 21:27:05 GMT",
-=======
-        "traceparent": "00-206a5d7f3f3b064da8e49fe5c3859cf5-59a65b5e448c0f44-00",
-        "User-Agent": [
-          "azsdk-net-Storage.Files.DataLake/12.7.0-alpha.20210217.1",
-          "(.NET 5.0.3; Microsoft Windows 10.0.19042)"
-        ],
-        "x-ms-client-request-id": "c249fe26-483f-5b9e-6fe8-b52e49257443",
-        "x-ms-date": "Wed, 17 Feb 2021 22:31:35 GMT",
->>>>>>> 1814567d
-        "x-ms-return-client-request-id": "true",
-        "x-ms-version": "2020-06-12"
-      },
-      "RequestBody": null,
-      "StatusCode": 201,
-      "ResponseHeaders": {
-        "Content-Length": "0",
-<<<<<<< HEAD
-        "Date": "Tue, 02 Feb 2021 21:27:05 GMT",
-        "ETag": "\u00220x8D8C7C14A9AFBD7\u0022",
-        "Last-Modified": "Tue, 02 Feb 2021 21:27:06 GMT",
-=======
-        "Date": "Wed, 17 Feb 2021 22:31:35 GMT",
-        "ETag": "\u00220x8D8D393C8D1EFBD\u0022",
-        "Last-Modified": "Wed, 17 Feb 2021 22:31:35 GMT",
->>>>>>> 1814567d
+        "traceparent": "00-a3af9071464e814db3a26f29e1014453-743cdaea7ec06243-00",
+        "User-Agent": [
+          "azsdk-net-Storage.Files.DataLake/12.7.0-alpha.20210219.1",
+          "(.NET 5.0.3; Microsoft Windows 10.0.19041)"
+        ],
+        "x-ms-client-request-id": "affc4281-fb66-bd21-bfa6-7ce47ec1fe40",
+        "x-ms-date": "Fri, 19 Feb 2021 19:11:53 GMT",
+        "x-ms-return-client-request-id": "true",
+        "x-ms-version": "2020-06-12"
+      },
+      "RequestBody": null,
+      "StatusCode": 201,
+      "ResponseHeaders": {
+        "Content-Length": "0",
+        "Date": "Fri, 19 Feb 2021 19:11:52 GMT",
+        "ETag": "\u00220x8D8D50A376FCAFE\u0022",
+        "Last-Modified": "Fri, 19 Feb 2021 19:11:52 GMT",
         "Server": [
           "Windows-Azure-HDFS/1.0",
           "Microsoft-HTTPAPI/2.0"
         ],
-        "x-ms-client-request-id": "c249fe26-483f-5b9e-6fe8-b52e49257443",
-<<<<<<< HEAD
-        "x-ms-request-id": "3ff19272-f01f-0031-03aa-f99e4c000000",
-=======
-        "x-ms-request-id": "dd5257e0-d01f-0026-057c-053747000000",
->>>>>>> 1814567d
-        "x-ms-version": "2020-06-12"
-      },
-      "ResponseBody": []
-    },
-    {
-      "RequestUri": "https://seannse.blob.core.windows.net/test-filesystem-c1a297dd-7c6c-8eae-9185-bbfdca673347/test-file-258d3e93-67f4-6d94-9c61-cf0295d08ec4?comp=lease",
-      "RequestMethod": "PUT",
-      "RequestHeaders": {
-        "Accept": "application/xml",
-        "Authorization": "Sanitized",
-<<<<<<< HEAD
-        "If-Unmodified-Since": "Mon, 01 Feb 2021 21:27:04 GMT",
-        "traceparent": "00-f1d6bf29ed2d1e48b6e31df9098e6fd2-7ccc44dfdb76d847-00",
-        "User-Agent": [
-          "azsdk-net-Storage.Files.DataLake/12.7.0-alpha.20210202.1",
-          "(.NET 5.0.2; Microsoft Windows 10.0.19042)"
-        ],
-        "x-ms-client-request-id": "d66e8534-e048-aa54-2596-3cc42b53bc55",
-        "x-ms-date": "Tue, 02 Feb 2021 21:27:06 GMT",
-=======
-        "If-Unmodified-Since": "Tue, 16 Feb 2021 22:31:34 GMT",
-        "traceparent": "00-b6e82c473f5cf34b9947425977c62d1e-90c647a76155f14b-00",
-        "User-Agent": [
-          "azsdk-net-Storage.Files.DataLake/12.7.0-alpha.20210217.1",
-          "(.NET 5.0.3; Microsoft Windows 10.0.19042)"
-        ],
-        "x-ms-client-request-id": "d66e8534-e048-aa54-2596-3cc42b53bc55",
-        "x-ms-date": "Wed, 17 Feb 2021 22:31:35 GMT",
->>>>>>> 1814567d
+        "x-ms-client-request-id": "affc4281-fb66-bd21-bfa6-7ce47ec1fe40",
+        "x-ms-request-id": "6f4b79ce-e01f-004f-6bf3-060e0b000000",
+        "x-ms-version": "2020-06-12"
+      },
+      "ResponseBody": []
+    },
+    {
+      "RequestUri": "https://seannse.blob.core.windows.net/test-filesystem-2e5b68eb-91d5-424a-cca8-6a0754c33469/test-file-adf2210f-17f9-0f32-4301-2c5afa3e7174?comp=lease",
+      "RequestMethod": "PUT",
+      "RequestHeaders": {
+        "Accept": "application/xml",
+        "Authorization": "Sanitized",
+        "If-Unmodified-Since": "Thu, 18 Feb 2021 19:11:53 GMT",
+        "traceparent": "00-78ed26612e40dc4da7de89e3ca90b28d-472890fb4be59742-00",
+        "User-Agent": [
+          "azsdk-net-Storage.Files.DataLake/12.7.0-alpha.20210219.1",
+          "(.NET 5.0.3; Microsoft Windows 10.0.19041)"
+        ],
+        "x-ms-client-request-id": "a6546daa-0de8-ea81-fa62-1187f7d155f0",
+        "x-ms-date": "Fri, 19 Feb 2021 19:11:53 GMT",
         "x-ms-lease-action": "acquire",
         "x-ms-lease-duration": "15",
-        "x-ms-proposed-lease-id": "1c4d690b-7cb1-b2d8-867b-1d4b9e1a2d07",
+        "x-ms-proposed-lease-id": "fe9e600f-9726-9a47-9dde-045068cf08bd",
         "x-ms-return-client-request-id": "true",
         "x-ms-version": "2020-06-12"
       },
@@ -366,58 +231,35 @@
       "ResponseHeaders": {
         "Content-Length": "252",
         "Content-Type": "application/xml",
-<<<<<<< HEAD
-        "Date": "Tue, 02 Feb 2021 21:27:05 GMT",
-=======
-        "Date": "Wed, 17 Feb 2021 22:31:35 GMT",
->>>>>>> 1814567d
-        "Server": [
-          "Windows-Azure-Blob/1.0",
-          "Microsoft-HTTPAPI/2.0"
-        ],
-        "x-ms-client-request-id": "d66e8534-e048-aa54-2596-3cc42b53bc55",
+        "Date": "Fri, 19 Feb 2021 19:11:52 GMT",
+        "Server": [
+          "Windows-Azure-Blob/1.0",
+          "Microsoft-HTTPAPI/2.0"
+        ],
+        "x-ms-client-request-id": "a6546daa-0de8-ea81-fa62-1187f7d155f0",
         "x-ms-error-code": "ConditionNotMet",
-<<<<<<< HEAD
-        "x-ms-request-id": "20571c94-d01e-008f-55aa-f9f635000000",
-=======
-        "x-ms-request-id": "52cc7a21-b01e-000f-6a7c-050933000000",
->>>>>>> 1814567d
+        "x-ms-request-id": "2e6981e7-201e-00a4-34f3-0676f9000000",
         "x-ms-version": "2020-06-12"
       },
       "ResponseBody": [
         "\uFEFF\u003C?xml version=\u00221.0\u0022 encoding=\u0022utf-8\u0022?\u003E\u003CError\u003E\u003CCode\u003EConditionNotMet\u003C/Code\u003E\u003CMessage\u003EThe condition specified using HTTP conditional header(s) is not met.\n",
-<<<<<<< HEAD
-        "RequestId:20571c94-d01e-008f-55aa-f9f635000000\n",
-        "Time:2021-02-02T21:27:06.8218839Z\u003C/Message\u003E\u003C/Error\u003E"
-=======
-        "RequestId:52cc7a21-b01e-000f-6a7c-050933000000\n",
-        "Time:2021-02-17T22:31:35.6589359Z\u003C/Message\u003E\u003C/Error\u003E"
->>>>>>> 1814567d
+        "RequestId:2e6981e7-201e-00a4-34f3-0676f9000000\n",
+        "Time:2021-02-19T19:11:53.0102491Z\u003C/Message\u003E\u003C/Error\u003E"
       ]
     },
     {
-      "RequestUri": "https://seannse.blob.core.windows.net/test-filesystem-c1a297dd-7c6c-8eae-9185-bbfdca673347?restype=container",
+      "RequestUri": "https://seannse.blob.core.windows.net/test-filesystem-2e5b68eb-91d5-424a-cca8-6a0754c33469?restype=container",
       "RequestMethod": "DELETE",
       "RequestHeaders": {
         "Accept": "application/xml",
         "Authorization": "Sanitized",
-<<<<<<< HEAD
-        "traceparent": "00-9893079ce3a08c4cb3f10f53cddd33d6-9840b20bad66bb47-00",
-        "User-Agent": [
-          "azsdk-net-Storage.Files.DataLake/12.7.0-alpha.20210202.1",
-          "(.NET 5.0.2; Microsoft Windows 10.0.19042)"
-        ],
-        "x-ms-client-request-id": "19173ab2-56ac-84bf-7431-71ef8fc0a336",
-        "x-ms-date": "Tue, 02 Feb 2021 21:27:06 GMT",
-=======
-        "traceparent": "00-7f9ecf8ee04b944eabcc5155ed444c6b-a96d80100c6ba848-00",
-        "User-Agent": [
-          "azsdk-net-Storage.Files.DataLake/12.7.0-alpha.20210217.1",
-          "(.NET 5.0.3; Microsoft Windows 10.0.19042)"
-        ],
-        "x-ms-client-request-id": "19173ab2-56ac-84bf-7431-71ef8fc0a336",
-        "x-ms-date": "Wed, 17 Feb 2021 22:31:35 GMT",
->>>>>>> 1814567d
+        "traceparent": "00-3d1939c26b2e6d43a20b004c65cedc72-f490fdfbc54c0647-00",
+        "User-Agent": [
+          "azsdk-net-Storage.Files.DataLake/12.7.0-alpha.20210219.1",
+          "(.NET 5.0.3; Microsoft Windows 10.0.19041)"
+        ],
+        "x-ms-client-request-id": "faa51c48-627b-e8d5-02ed-bddeb0850d5b",
+        "x-ms-date": "Fri, 19 Feb 2021 19:11:53 GMT",
         "x-ms-return-client-request-id": "true",
         "x-ms-version": "2020-06-12"
       },
@@ -425,160 +267,101 @@
       "StatusCode": 202,
       "ResponseHeaders": {
         "Content-Length": "0",
-<<<<<<< HEAD
-        "Date": "Tue, 02 Feb 2021 21:27:06 GMT",
-=======
-        "Date": "Wed, 17 Feb 2021 22:31:35 GMT",
->>>>>>> 1814567d
-        "Server": [
-          "Windows-Azure-Blob/1.0",
-          "Microsoft-HTTPAPI/2.0"
-        ],
-        "x-ms-client-request-id": "19173ab2-56ac-84bf-7431-71ef8fc0a336",
-<<<<<<< HEAD
-        "x-ms-request-id": "20571d22-d01e-008f-5caa-f9f635000000",
-=======
-        "x-ms-request-id": "52cc7a37-b01e-000f-7d7c-050933000000",
->>>>>>> 1814567d
-        "x-ms-version": "2020-06-12"
-      },
-      "ResponseBody": []
-    },
-    {
-      "RequestUri": "https://seannse.blob.core.windows.net/test-filesystem-7d6c0123-47c1-5698-c82e-f1c94e828475?restype=container",
-      "RequestMethod": "PUT",
-      "RequestHeaders": {
-        "Accept": "application/xml",
-        "Authorization": "Sanitized",
-<<<<<<< HEAD
-        "traceparent": "00-f0de92382fdbf544ae7feab9cf2d012d-49fe140af2f0e24c-00",
-        "User-Agent": [
-          "azsdk-net-Storage.Files.DataLake/12.7.0-alpha.20210202.1",
-          "(.NET 5.0.2; Microsoft Windows 10.0.19042)"
+        "Date": "Fri, 19 Feb 2021 19:11:52 GMT",
+        "Server": [
+          "Windows-Azure-Blob/1.0",
+          "Microsoft-HTTPAPI/2.0"
+        ],
+        "x-ms-client-request-id": "faa51c48-627b-e8d5-02ed-bddeb0850d5b",
+        "x-ms-request-id": "2e6982c0-201e-00a4-06f3-0676f9000000",
+        "x-ms-version": "2020-06-12"
+      },
+      "ResponseBody": []
+    },
+    {
+      "RequestUri": "https://seannse.blob.core.windows.net/test-filesystem-3ac8b21f-9bb0-63fe-6e07-544e3bcff619?restype=container",
+      "RequestMethod": "PUT",
+      "RequestHeaders": {
+        "Accept": "application/xml",
+        "Authorization": "Sanitized",
+        "traceparent": "00-36b0aa80642c484ea7dce62be97fb907-28cfe5a0c020ce4a-00",
+        "User-Agent": [
+          "azsdk-net-Storage.Files.DataLake/12.7.0-alpha.20210219.1",
+          "(.NET 5.0.3; Microsoft Windows 10.0.19041)"
         ],
         "x-ms-blob-public-access": "container",
-        "x-ms-client-request-id": "24ae5ada-0a44-6a3a-a2c0-507e64f536f1",
-        "x-ms-date": "Tue, 02 Feb 2021 21:27:06 GMT",
-=======
-        "traceparent": "00-881794de84956c4fb3ec83557ab7732c-e4d27193a62eed4d-00",
-        "User-Agent": [
-          "azsdk-net-Storage.Files.DataLake/12.7.0-alpha.20210217.1",
-          "(.NET 5.0.3; Microsoft Windows 10.0.19042)"
-        ],
-        "x-ms-blob-public-access": "container",
-        "x-ms-client-request-id": "24ae5ada-0a44-6a3a-a2c0-507e64f536f1",
-        "x-ms-date": "Wed, 17 Feb 2021 22:31:35 GMT",
->>>>>>> 1814567d
-        "x-ms-return-client-request-id": "true",
-        "x-ms-version": "2020-06-12"
-      },
-      "RequestBody": null,
-      "StatusCode": 201,
-      "ResponseHeaders": {
-        "Content-Length": "0",
-<<<<<<< HEAD
-        "Date": "Tue, 02 Feb 2021 21:27:06 GMT",
-        "ETag": "\u00220x8D8C7C14AFFF791\u0022",
-        "Last-Modified": "Tue, 02 Feb 2021 21:27:07 GMT",
-=======
-        "Date": "Wed, 17 Feb 2021 22:31:35 GMT",
-        "ETag": "\u00220x8D8D393C91E1E23\u0022",
-        "Last-Modified": "Wed, 17 Feb 2021 22:31:36 GMT",
->>>>>>> 1814567d
-        "Server": [
-          "Windows-Azure-Blob/1.0",
-          "Microsoft-HTTPAPI/2.0"
-        ],
-        "x-ms-client-request-id": "24ae5ada-0a44-6a3a-a2c0-507e64f536f1",
-<<<<<<< HEAD
-        "x-ms-request-id": "a8dbe6bb-801e-002b-25aa-f9ff93000000",
-=======
-        "x-ms-request-id": "0b06fdb0-d01e-007b-657c-053dc3000000",
->>>>>>> 1814567d
-        "x-ms-version": "2020-06-12"
-      },
-      "ResponseBody": []
-    },
-    {
-      "RequestUri": "https://seannse.dfs.core.windows.net/test-filesystem-7d6c0123-47c1-5698-c82e-f1c94e828475/test-file-4fe0fbad-b2ae-80fb-5707-8d7c3b7feafb?resource=file",
+        "x-ms-client-request-id": "4092758b-6618-ad4d-1d42-8c730d86ac32",
+        "x-ms-date": "Fri, 19 Feb 2021 19:11:53 GMT",
+        "x-ms-return-client-request-id": "true",
+        "x-ms-version": "2020-06-12"
+      },
+      "RequestBody": null,
+      "StatusCode": 201,
+      "ResponseHeaders": {
+        "Content-Length": "0",
+        "Date": "Fri, 19 Feb 2021 19:11:53 GMT",
+        "ETag": "\u00220x8D8D50A37925E19\u0022",
+        "Last-Modified": "Fri, 19 Feb 2021 19:11:53 GMT",
+        "Server": [
+          "Windows-Azure-Blob/1.0",
+          "Microsoft-HTTPAPI/2.0"
+        ],
+        "x-ms-client-request-id": "4092758b-6618-ad4d-1d42-8c730d86ac32",
+        "x-ms-request-id": "2e69837a-201e-00a4-38f3-0676f9000000",
+        "x-ms-version": "2020-06-12"
+      },
+      "ResponseBody": []
+    },
+    {
+      "RequestUri": "https://seannse.dfs.core.windows.net/test-filesystem-3ac8b21f-9bb0-63fe-6e07-544e3bcff619/test-file-9d1ca4f6-3246-c430-3d8c-50aba303db4d?resource=file",
       "RequestMethod": "PUT",
       "RequestHeaders": {
         "Accept": "application/json",
         "Authorization": "Sanitized",
-<<<<<<< HEAD
-        "traceparent": "00-f8597a938b0bd74c8585c2023d316165-b80967a697c3114e-00",
-        "User-Agent": [
-          "azsdk-net-Storage.Files.DataLake/12.7.0-alpha.20210202.1",
-          "(.NET 5.0.2; Microsoft Windows 10.0.19042)"
-        ],
-        "x-ms-client-request-id": "706b1a0e-61ec-2875-5f2d-cc3c7cbd2f22",
-        "x-ms-date": "Tue, 02 Feb 2021 21:27:06 GMT",
-=======
-        "traceparent": "00-a340345e9c698e43bdade877b652fc2b-d9bba459ce97584e-00",
-        "User-Agent": [
-          "azsdk-net-Storage.Files.DataLake/12.7.0-alpha.20210217.1",
-          "(.NET 5.0.3; Microsoft Windows 10.0.19042)"
-        ],
-        "x-ms-client-request-id": "706b1a0e-61ec-2875-5f2d-cc3c7cbd2f22",
-        "x-ms-date": "Wed, 17 Feb 2021 22:31:36 GMT",
->>>>>>> 1814567d
-        "x-ms-return-client-request-id": "true",
-        "x-ms-version": "2020-06-12"
-      },
-      "RequestBody": null,
-      "StatusCode": 201,
-      "ResponseHeaders": {
-        "Content-Length": "0",
-<<<<<<< HEAD
-        "Date": "Tue, 02 Feb 2021 21:27:07 GMT",
-        "ETag": "\u00220x8D8C7C14B38C274\u0022",
-        "Last-Modified": "Tue, 02 Feb 2021 21:27:07 GMT",
-=======
-        "Date": "Wed, 17 Feb 2021 22:31:36 GMT",
-        "ETag": "\u00220x8D8D393C955564E\u0022",
-        "Last-Modified": "Wed, 17 Feb 2021 22:31:36 GMT",
->>>>>>> 1814567d
+        "traceparent": "00-e3e1e03d0a8c4e419fbf8d66255ec012-2485f80a344d8e45-00",
+        "User-Agent": [
+          "azsdk-net-Storage.Files.DataLake/12.7.0-alpha.20210219.1",
+          "(.NET 5.0.3; Microsoft Windows 10.0.19041)"
+        ],
+        "x-ms-client-request-id": "e404c558-fe04-5885-45ce-038b16a20919",
+        "x-ms-date": "Fri, 19 Feb 2021 19:11:53 GMT",
+        "x-ms-return-client-request-id": "true",
+        "x-ms-version": "2020-06-12"
+      },
+      "RequestBody": null,
+      "StatusCode": 201,
+      "ResponseHeaders": {
+        "Content-Length": "0",
+        "Date": "Fri, 19 Feb 2021 19:11:52 GMT",
+        "ETag": "\u00220x8D8D50A37A13964\u0022",
+        "Last-Modified": "Fri, 19 Feb 2021 19:11:53 GMT",
         "Server": [
           "Windows-Azure-HDFS/1.0",
           "Microsoft-HTTPAPI/2.0"
         ],
-        "x-ms-client-request-id": "706b1a0e-61ec-2875-5f2d-cc3c7cbd2f22",
-<<<<<<< HEAD
-        "x-ms-request-id": "2a2acef8-501f-004a-52aa-f9dcd0000000",
-=======
-        "x-ms-request-id": "e58d9985-f01f-000e-567c-0556ef000000",
->>>>>>> 1814567d
-        "x-ms-version": "2020-06-12"
-      },
-      "ResponseBody": []
-    },
-    {
-      "RequestUri": "https://seannse.blob.core.windows.net/test-filesystem-7d6c0123-47c1-5698-c82e-f1c94e828475/test-file-4fe0fbad-b2ae-80fb-5707-8d7c3b7feafb?comp=lease",
+        "x-ms-client-request-id": "e404c558-fe04-5885-45ce-038b16a20919",
+        "x-ms-request-id": "6f4b7a2c-e01f-004f-49f3-060e0b000000",
+        "x-ms-version": "2020-06-12"
+      },
+      "ResponseBody": []
+    },
+    {
+      "RequestUri": "https://seannse.blob.core.windows.net/test-filesystem-3ac8b21f-9bb0-63fe-6e07-544e3bcff619/test-file-9d1ca4f6-3246-c430-3d8c-50aba303db4d?comp=lease",
       "RequestMethod": "PUT",
       "RequestHeaders": {
         "Accept": "application/xml",
         "Authorization": "Sanitized",
         "If-Match": "\u0022garbage\u0022",
-<<<<<<< HEAD
-        "traceparent": "00-143a1f3b4aa411408723de01d4651774-4d0ef4e8b0c5254d-00",
-        "User-Agent": [
-          "azsdk-net-Storage.Files.DataLake/12.7.0-alpha.20210202.1",
-          "(.NET 5.0.2; Microsoft Windows 10.0.19042)"
-        ],
-        "x-ms-client-request-id": "fda42b77-682a-cbf3-fd1d-a510186dc4df",
-        "x-ms-date": "Tue, 02 Feb 2021 21:27:07 GMT",
-=======
-        "traceparent": "00-e049e639f2f90842a92ee93eeab7149c-bbfeae3a48d3db46-00",
-        "User-Agent": [
-          "azsdk-net-Storage.Files.DataLake/12.7.0-alpha.20210217.1",
-          "(.NET 5.0.3; Microsoft Windows 10.0.19042)"
-        ],
-        "x-ms-client-request-id": "fda42b77-682a-cbf3-fd1d-a510186dc4df",
-        "x-ms-date": "Wed, 17 Feb 2021 22:31:36 GMT",
->>>>>>> 1814567d
+        "traceparent": "00-f481a2030006ce43bfea00c0df07ace8-d956635f1353814a-00",
+        "User-Agent": [
+          "azsdk-net-Storage.Files.DataLake/12.7.0-alpha.20210219.1",
+          "(.NET 5.0.3; Microsoft Windows 10.0.19041)"
+        ],
+        "x-ms-client-request-id": "9083a388-a7f9-729f-cfc3-414225d1e3fe",
+        "x-ms-date": "Fri, 19 Feb 2021 19:11:54 GMT",
         "x-ms-lease-action": "acquire",
         "x-ms-lease-duration": "15",
-        "x-ms-proposed-lease-id": "970054d6-4206-4d1d-cadb-490864802e2c",
+        "x-ms-proposed-lease-id": "85083e66-e6c3-40f5-a2c1-d8b47546f63c",
         "x-ms-return-client-request-id": "true",
         "x-ms-version": "2020-06-12"
       },
@@ -587,58 +370,35 @@
       "ResponseHeaders": {
         "Content-Length": "252",
         "Content-Type": "application/xml",
-<<<<<<< HEAD
-        "Date": "Tue, 02 Feb 2021 21:27:07 GMT",
-=======
-        "Date": "Wed, 17 Feb 2021 22:31:36 GMT",
->>>>>>> 1814567d
-        "Server": [
-          "Windows-Azure-Blob/1.0",
-          "Microsoft-HTTPAPI/2.0"
-        ],
-        "x-ms-client-request-id": "fda42b77-682a-cbf3-fd1d-a510186dc4df",
+        "Date": "Fri, 19 Feb 2021 19:11:53 GMT",
+        "Server": [
+          "Windows-Azure-Blob/1.0",
+          "Microsoft-HTTPAPI/2.0"
+        ],
+        "x-ms-client-request-id": "9083a388-a7f9-729f-cfc3-414225d1e3fe",
         "x-ms-error-code": "ConditionNotMet",
-<<<<<<< HEAD
-        "x-ms-request-id": "a8dbe819-801e-002b-58aa-f9ff93000000",
-=======
-        "x-ms-request-id": "0b06ffa5-d01e-007b-237c-053dc3000000",
->>>>>>> 1814567d
+        "x-ms-request-id": "2e698537-201e-00a4-68f3-0676f9000000",
         "x-ms-version": "2020-06-12"
       },
       "ResponseBody": [
         "\uFEFF\u003C?xml version=\u00221.0\u0022 encoding=\u0022utf-8\u0022?\u003E\u003CError\u003E\u003CCode\u003EConditionNotMet\u003C/Code\u003E\u003CMessage\u003EThe condition specified using HTTP conditional header(s) is not met.\n",
-<<<<<<< HEAD
-        "RequestId:a8dbe819-801e-002b-58aa-f9ff93000000\n",
-        "Time:2021-02-02T21:27:07.8423111Z\u003C/Message\u003E\u003C/Error\u003E"
-=======
-        "RequestId:0b06ffa5-d01e-007b-237c-053dc3000000\n",
-        "Time:2021-02-17T22:31:36.5255773Z\u003C/Message\u003E\u003C/Error\u003E"
->>>>>>> 1814567d
+        "RequestId:2e698537-201e-00a4-68f3-0676f9000000\n",
+        "Time:2021-02-19T19:11:53.3314897Z\u003C/Message\u003E\u003C/Error\u003E"
       ]
     },
     {
-      "RequestUri": "https://seannse.blob.core.windows.net/test-filesystem-7d6c0123-47c1-5698-c82e-f1c94e828475?restype=container",
+      "RequestUri": "https://seannse.blob.core.windows.net/test-filesystem-3ac8b21f-9bb0-63fe-6e07-544e3bcff619?restype=container",
       "RequestMethod": "DELETE",
       "RequestHeaders": {
         "Accept": "application/xml",
         "Authorization": "Sanitized",
-<<<<<<< HEAD
-        "traceparent": "00-79bd102125205c4ba51b437cc6018927-e316fec8a35b604f-00",
-        "User-Agent": [
-          "azsdk-net-Storage.Files.DataLake/12.7.0-alpha.20210202.1",
-          "(.NET 5.0.2; Microsoft Windows 10.0.19042)"
-        ],
-        "x-ms-client-request-id": "38900153-31db-9e02-a0a3-23f5d4fe02ea",
-        "x-ms-date": "Tue, 02 Feb 2021 21:27:07 GMT",
-=======
-        "traceparent": "00-723f13f37c9333458638cbdaf7b26c02-d0a0a6747d11b541-00",
-        "User-Agent": [
-          "azsdk-net-Storage.Files.DataLake/12.7.0-alpha.20210217.1",
-          "(.NET 5.0.3; Microsoft Windows 10.0.19042)"
-        ],
-        "x-ms-client-request-id": "38900153-31db-9e02-a0a3-23f5d4fe02ea",
-        "x-ms-date": "Wed, 17 Feb 2021 22:31:36 GMT",
->>>>>>> 1814567d
+        "traceparent": "00-ae932bc28b130c4bad0c91bfde64cea0-52610882a80d4248-00",
+        "User-Agent": [
+          "azsdk-net-Storage.Files.DataLake/12.7.0-alpha.20210219.1",
+          "(.NET 5.0.3; Microsoft Windows 10.0.19041)"
+        ],
+        "x-ms-client-request-id": "d12bb67d-66c3-b643-4de0-0f3bb5074730",
+        "x-ms-date": "Fri, 19 Feb 2021 19:11:54 GMT",
         "x-ms-return-client-request-id": "true",
         "x-ms-version": "2020-06-12"
       },
@@ -646,153 +406,96 @@
       "StatusCode": 202,
       "ResponseHeaders": {
         "Content-Length": "0",
-<<<<<<< HEAD
-        "Date": "Tue, 02 Feb 2021 21:27:07 GMT",
-=======
-        "Date": "Wed, 17 Feb 2021 22:31:36 GMT",
->>>>>>> 1814567d
-        "Server": [
-          "Windows-Azure-Blob/1.0",
-          "Microsoft-HTTPAPI/2.0"
-        ],
-        "x-ms-client-request-id": "38900153-31db-9e02-a0a3-23f5d4fe02ea",
-<<<<<<< HEAD
-        "x-ms-request-id": "a8dbe84f-801e-002b-0aaa-f9ff93000000",
-=======
-        "x-ms-request-id": "0b06ffee-d01e-007b-647c-053dc3000000",
->>>>>>> 1814567d
-        "x-ms-version": "2020-06-12"
-      },
-      "ResponseBody": []
-    },
-    {
-      "RequestUri": "https://seannse.blob.core.windows.net/test-filesystem-f2a7b302-9ebe-69f8-1c49-b74428b21b86?restype=container",
-      "RequestMethod": "PUT",
-      "RequestHeaders": {
-        "Accept": "application/xml",
-        "Authorization": "Sanitized",
-<<<<<<< HEAD
-        "traceparent": "00-293bf929c0539146be55cf3837461d72-9e9c2439ce274942-00",
-        "User-Agent": [
-          "azsdk-net-Storage.Files.DataLake/12.7.0-alpha.20210202.1",
-          "(.NET 5.0.2; Microsoft Windows 10.0.19042)"
+        "Date": "Fri, 19 Feb 2021 19:11:53 GMT",
+        "Server": [
+          "Windows-Azure-Blob/1.0",
+          "Microsoft-HTTPAPI/2.0"
+        ],
+        "x-ms-client-request-id": "d12bb67d-66c3-b643-4de0-0f3bb5074730",
+        "x-ms-request-id": "2e6985e7-201e-00a4-0df3-0676f9000000",
+        "x-ms-version": "2020-06-12"
+      },
+      "ResponseBody": []
+    },
+    {
+      "RequestUri": "https://seannse.blob.core.windows.net/test-filesystem-ec968286-1a48-5ed2-8813-9b5e24460c47?restype=container",
+      "RequestMethod": "PUT",
+      "RequestHeaders": {
+        "Accept": "application/xml",
+        "Authorization": "Sanitized",
+        "traceparent": "00-4f1e23063d3a744390bb3b3f5618f6f1-e7b63617cbce7249-00",
+        "User-Agent": [
+          "azsdk-net-Storage.Files.DataLake/12.7.0-alpha.20210219.1",
+          "(.NET 5.0.3; Microsoft Windows 10.0.19041)"
         ],
         "x-ms-blob-public-access": "container",
-        "x-ms-client-request-id": "fb3e55e2-c8ce-b417-0827-1b9279bd76ee",
-        "x-ms-date": "Tue, 02 Feb 2021 21:27:07 GMT",
-=======
-        "traceparent": "00-1b2748ebd63e09409f622d11c8622512-722a5e041e2aba40-00",
-        "User-Agent": [
-          "azsdk-net-Storage.Files.DataLake/12.7.0-alpha.20210217.1",
-          "(.NET 5.0.3; Microsoft Windows 10.0.19042)"
-        ],
-        "x-ms-blob-public-access": "container",
-        "x-ms-client-request-id": "fb3e55e2-c8ce-b417-0827-1b9279bd76ee",
-        "x-ms-date": "Wed, 17 Feb 2021 22:31:36 GMT",
->>>>>>> 1814567d
-        "x-ms-return-client-request-id": "true",
-        "x-ms-version": "2020-06-12"
-      },
-      "RequestBody": null,
-      "StatusCode": 201,
-      "ResponseHeaders": {
-        "Content-Length": "0",
-<<<<<<< HEAD
-        "Date": "Tue, 02 Feb 2021 21:27:08 GMT",
-        "ETag": "\u00220x8D8C7C14B891A69\u0022",
-        "Last-Modified": "Tue, 02 Feb 2021 21:27:08 GMT",
-=======
-        "Date": "Wed, 17 Feb 2021 22:31:36 GMT",
-        "ETag": "\u00220x8D8D393C9A1A1E0\u0022",
-        "Last-Modified": "Wed, 17 Feb 2021 22:31:36 GMT",
->>>>>>> 1814567d
-        "Server": [
-          "Windows-Azure-Blob/1.0",
-          "Microsoft-HTTPAPI/2.0"
-        ],
-        "x-ms-client-request-id": "fb3e55e2-c8ce-b417-0827-1b9279bd76ee",
-<<<<<<< HEAD
-        "x-ms-request-id": "1e65b4ce-501e-00ae-5aaa-f9d24e000000",
-=======
-        "x-ms-request-id": "2740ba2f-201e-009b-367c-05be5a000000",
->>>>>>> 1814567d
-        "x-ms-version": "2020-06-12"
-      },
-      "ResponseBody": []
-    },
-    {
-      "RequestUri": "https://seannse.dfs.core.windows.net/test-filesystem-f2a7b302-9ebe-69f8-1c49-b74428b21b86/test-file-05939d87-ec40-760d-afd9-5527564d7f02?resource=file",
+        "x-ms-client-request-id": "e2d25353-a2f0-62e5-e3cc-48afcae59207",
+        "x-ms-date": "Fri, 19 Feb 2021 19:11:54 GMT",
+        "x-ms-return-client-request-id": "true",
+        "x-ms-version": "2020-06-12"
+      },
+      "RequestBody": null,
+      "StatusCode": 201,
+      "ResponseHeaders": {
+        "Content-Length": "0",
+        "Date": "Fri, 19 Feb 2021 19:11:53 GMT",
+        "ETag": "\u00220x8D8D50A37C389AF\u0022",
+        "Last-Modified": "Fri, 19 Feb 2021 19:11:53 GMT",
+        "Server": [
+          "Windows-Azure-Blob/1.0",
+          "Microsoft-HTTPAPI/2.0"
+        ],
+        "x-ms-client-request-id": "e2d25353-a2f0-62e5-e3cc-48afcae59207",
+        "x-ms-request-id": "2e6986aa-201e-00a4-4cf3-0676f9000000",
+        "x-ms-version": "2020-06-12"
+      },
+      "ResponseBody": []
+    },
+    {
+      "RequestUri": "https://seannse.dfs.core.windows.net/test-filesystem-ec968286-1a48-5ed2-8813-9b5e24460c47/test-file-a105c7d3-d743-748a-4724-68d23f6143a9?resource=file",
       "RequestMethod": "PUT",
       "RequestHeaders": {
         "Accept": "application/json",
         "Authorization": "Sanitized",
-<<<<<<< HEAD
-        "traceparent": "00-ea72d11ad3c6f849886a3b3b86d7d6b3-d25c03e4f4139a4a-00",
-        "User-Agent": [
-          "azsdk-net-Storage.Files.DataLake/12.7.0-alpha.20210202.1",
-          "(.NET 5.0.2; Microsoft Windows 10.0.19042)"
-        ],
-        "x-ms-client-request-id": "4c235a21-8186-f606-47c8-4cf573f05eba",
-        "x-ms-date": "Tue, 02 Feb 2021 21:27:07 GMT",
-=======
-        "traceparent": "00-59c45b239b84194499ead6cc5babd26f-6cdc7c28c5e01c47-00",
-        "User-Agent": [
-          "azsdk-net-Storage.Files.DataLake/12.7.0-alpha.20210217.1",
-          "(.NET 5.0.3; Microsoft Windows 10.0.19042)"
-        ],
-        "x-ms-client-request-id": "4c235a21-8186-f606-47c8-4cf573f05eba",
-        "x-ms-date": "Wed, 17 Feb 2021 22:31:37 GMT",
->>>>>>> 1814567d
-        "x-ms-return-client-request-id": "true",
-        "x-ms-version": "2020-06-12"
-      },
-      "RequestBody": null,
-      "StatusCode": 201,
-      "ResponseHeaders": {
-        "Content-Length": "0",
-<<<<<<< HEAD
-        "Date": "Tue, 02 Feb 2021 21:27:08 GMT",
-        "ETag": "\u00220x8D8C7C14BCA2444\u0022",
-        "Last-Modified": "Tue, 02 Feb 2021 21:27:08 GMT",
-=======
-        "Date": "Wed, 17 Feb 2021 22:31:36 GMT",
-        "ETag": "\u00220x8D8D393C9D65BDD\u0022",
-        "Last-Modified": "Wed, 17 Feb 2021 22:31:37 GMT",
->>>>>>> 1814567d
+        "traceparent": "00-aacf91e44599264d8aa8380521cd7f57-dede4ecf545f2c46-00",
+        "User-Agent": [
+          "azsdk-net-Storage.Files.DataLake/12.7.0-alpha.20210219.1",
+          "(.NET 5.0.3; Microsoft Windows 10.0.19041)"
+        ],
+        "x-ms-client-request-id": "539dd4e3-18da-7ba9-c85e-9bcb39122381",
+        "x-ms-date": "Fri, 19 Feb 2021 19:11:54 GMT",
+        "x-ms-return-client-request-id": "true",
+        "x-ms-version": "2020-06-12"
+      },
+      "RequestBody": null,
+      "StatusCode": 201,
+      "ResponseHeaders": {
+        "Content-Length": "0",
+        "Date": "Fri, 19 Feb 2021 19:11:52 GMT",
+        "ETag": "\u00220x8D8D50A37D1EA6D\u0022",
+        "Last-Modified": "Fri, 19 Feb 2021 19:11:53 GMT",
         "Server": [
           "Windows-Azure-HDFS/1.0",
           "Microsoft-HTTPAPI/2.0"
         ],
-        "x-ms-client-request-id": "4c235a21-8186-f606-47c8-4cf573f05eba",
-<<<<<<< HEAD
-        "x-ms-request-id": "35e7c482-e01f-003d-66aa-f90944000000",
-=======
-        "x-ms-request-id": "aa079bf6-001f-0035-6c7c-05134b000000",
->>>>>>> 1814567d
-        "x-ms-version": "2020-06-12"
-      },
-      "ResponseBody": []
-    },
-    {
-      "RequestUri": "https://seannse.blob.core.windows.net/test-filesystem-f2a7b302-9ebe-69f8-1c49-b74428b21b86/test-file-05939d87-ec40-760d-afd9-5527564d7f02",
+        "x-ms-client-request-id": "539dd4e3-18da-7ba9-c85e-9bcb39122381",
+        "x-ms-request-id": "6f4b7a72-e01f-004f-0ef3-060e0b000000",
+        "x-ms-version": "2020-06-12"
+      },
+      "ResponseBody": []
+    },
+    {
+      "RequestUri": "https://seannse.blob.core.windows.net/test-filesystem-ec968286-1a48-5ed2-8813-9b5e24460c47/test-file-a105c7d3-d743-748a-4724-68d23f6143a9",
       "RequestMethod": "HEAD",
       "RequestHeaders": {
         "Accept": "application/xml",
         "Authorization": "Sanitized",
         "User-Agent": [
-<<<<<<< HEAD
-          "azsdk-net-Storage.Files.DataLake/12.7.0-alpha.20210202.1",
-          "(.NET 5.0.2; Microsoft Windows 10.0.19042)"
-        ],
-        "x-ms-client-request-id": "560e53aa-4ba2-7d84-e0bc-678b32ce18ef",
-        "x-ms-date": "Tue, 02 Feb 2021 21:27:08 GMT",
-=======
-          "azsdk-net-Storage.Files.DataLake/12.7.0-alpha.20210217.1",
-          "(.NET 5.0.3; Microsoft Windows 10.0.19042)"
-        ],
-        "x-ms-client-request-id": "560e53aa-4ba2-7d84-e0bc-678b32ce18ef",
-        "x-ms-date": "Wed, 17 Feb 2021 22:31:37 GMT",
->>>>>>> 1814567d
+          "azsdk-net-Storage.Files.DataLake/12.7.0-alpha.20210219.1",
+          "(.NET 5.0.3; Microsoft Windows 10.0.19041)"
+        ],
+        "x-ms-client-request-id": "2b4f093e-8c35-21c4-40f3-e267a5c82f17",
+        "x-ms-date": "Fri, 19 Feb 2021 19:11:54 GMT",
         "x-ms-return-client-request-id": "true",
         "x-ms-version": "2020-06-12"
       },
@@ -802,15 +505,9 @@
         "Accept-Ranges": "bytes",
         "Content-Length": "0",
         "Content-Type": "application/octet-stream",
-<<<<<<< HEAD
-        "Date": "Tue, 02 Feb 2021 21:27:08 GMT",
-        "ETag": "\u00220x8D8C7C14BCA2444\u0022",
-        "Last-Modified": "Tue, 02 Feb 2021 21:27:08 GMT",
-=======
-        "Date": "Wed, 17 Feb 2021 22:31:36 GMT",
-        "ETag": "\u00220x8D8D393C9D65BDD\u0022",
-        "Last-Modified": "Wed, 17 Feb 2021 22:31:37 GMT",
->>>>>>> 1814567d
+        "Date": "Fri, 19 Feb 2021 19:11:53 GMT",
+        "ETag": "\u00220x8D8D50A37D1EA6D\u0022",
+        "Last-Modified": "Fri, 19 Feb 2021 19:11:53 GMT",
         "Server": [
           "Windows-Azure-Blob/1.0",
           "Microsoft-HTTPAPI/2.0"
@@ -818,55 +515,36 @@
         "x-ms-access-tier": "Hot",
         "x-ms-access-tier-inferred": "true",
         "x-ms-blob-type": "BlockBlob",
-        "x-ms-client-request-id": "560e53aa-4ba2-7d84-e0bc-678b32ce18ef",
-<<<<<<< HEAD
-        "x-ms-creation-time": "Tue, 02 Feb 2021 21:27:08 GMT",
-=======
-        "x-ms-creation-time": "Wed, 17 Feb 2021 22:31:37 GMT",
->>>>>>> 1814567d
+        "x-ms-client-request-id": "2b4f093e-8c35-21c4-40f3-e267a5c82f17",
+        "x-ms-creation-time": "Fri, 19 Feb 2021 19:11:53 GMT",
         "x-ms-group": "$superuser",
         "x-ms-lease-state": "available",
         "x-ms-lease-status": "unlocked",
         "x-ms-owner": "$superuser",
         "x-ms-permissions": "rw-r-----",
-<<<<<<< HEAD
-        "x-ms-request-id": "1e65b86b-501e-00ae-31aa-f9d24e000000",
-=======
-        "x-ms-request-id": "2740bc5b-201e-009b-1b7c-05be5a000000",
->>>>>>> 1814567d
+        "x-ms-request-id": "2e698827-201e-00a4-3ff3-0676f9000000",
         "x-ms-server-encrypted": "true",
         "x-ms-version": "2020-06-12"
       },
       "ResponseBody": []
     },
     {
-      "RequestUri": "https://seannse.blob.core.windows.net/test-filesystem-f2a7b302-9ebe-69f8-1c49-b74428b21b86/test-file-05939d87-ec40-760d-afd9-5527564d7f02?comp=lease",
-      "RequestMethod": "PUT",
-      "RequestHeaders": {
-        "Accept": "application/xml",
-        "Authorization": "Sanitized",
-<<<<<<< HEAD
-        "If-None-Match": "\u00220x8D8C7C14BCA2444\u0022",
-        "traceparent": "00-02e8b425b74f0241b0c48dee2753eab7-503a744238f45046-00",
-        "User-Agent": [
-          "azsdk-net-Storage.Files.DataLake/12.7.0-alpha.20210202.1",
-          "(.NET 5.0.2; Microsoft Windows 10.0.19042)"
-        ],
-        "x-ms-client-request-id": "8a8d86d4-af4a-3999-f088-1b6dcbf00e9b",
-        "x-ms-date": "Tue, 02 Feb 2021 21:27:08 GMT",
-=======
-        "If-None-Match": "0x8D8D393C9D65BDD",
-        "traceparent": "00-82d5a1673759784d98f7168307648e1d-118e4167a74fcc43-00",
-        "User-Agent": [
-          "azsdk-net-Storage.Files.DataLake/12.7.0-alpha.20210217.1",
-          "(.NET 5.0.3; Microsoft Windows 10.0.19042)"
-        ],
-        "x-ms-client-request-id": "8a8d86d4-af4a-3999-f088-1b6dcbf00e9b",
-        "x-ms-date": "Wed, 17 Feb 2021 22:31:37 GMT",
->>>>>>> 1814567d
+      "RequestUri": "https://seannse.blob.core.windows.net/test-filesystem-ec968286-1a48-5ed2-8813-9b5e24460c47/test-file-a105c7d3-d743-748a-4724-68d23f6143a9?comp=lease",
+      "RequestMethod": "PUT",
+      "RequestHeaders": {
+        "Accept": "application/xml",
+        "Authorization": "Sanitized",
+        "If-None-Match": "0x8D8D50A37D1EA6D",
+        "traceparent": "00-8b1fb85d8b4f834dafc4e9a242f67dfb-5e68822d35681746-00",
+        "User-Agent": [
+          "azsdk-net-Storage.Files.DataLake/12.7.0-alpha.20210219.1",
+          "(.NET 5.0.3; Microsoft Windows 10.0.19041)"
+        ],
+        "x-ms-client-request-id": "42a35618-7e61-f187-05cd-29d00d669c3c",
+        "x-ms-date": "Fri, 19 Feb 2021 19:11:54 GMT",
         "x-ms-lease-action": "acquire",
         "x-ms-lease-duration": "15",
-        "x-ms-proposed-lease-id": "08cf19a7-a35b-6779-e4fa-4e37dd58063c",
+        "x-ms-proposed-lease-id": "1b559f89-c1da-a993-7072-72e14cb1a9bc",
         "x-ms-return-client-request-id": "true",
         "x-ms-version": "2020-06-12"
       },
@@ -875,58 +553,35 @@
       "ResponseHeaders": {
         "Content-Length": "252",
         "Content-Type": "application/xml",
-<<<<<<< HEAD
-        "Date": "Tue, 02 Feb 2021 21:27:08 GMT",
-=======
-        "Date": "Wed, 17 Feb 2021 22:31:36 GMT",
->>>>>>> 1814567d
-        "Server": [
-          "Windows-Azure-Blob/1.0",
-          "Microsoft-HTTPAPI/2.0"
-        ],
-        "x-ms-client-request-id": "8a8d86d4-af4a-3999-f088-1b6dcbf00e9b",
+        "Date": "Fri, 19 Feb 2021 19:11:53 GMT",
+        "Server": [
+          "Windows-Azure-Blob/1.0",
+          "Microsoft-HTTPAPI/2.0"
+        ],
+        "x-ms-client-request-id": "42a35618-7e61-f187-05cd-29d00d669c3c",
         "x-ms-error-code": "ConditionNotMet",
-<<<<<<< HEAD
-        "x-ms-request-id": "1e65b8e2-501e-00ae-24aa-f9d24e000000",
-=======
-        "x-ms-request-id": "2740bca8-201e-009b-607c-05be5a000000",
->>>>>>> 1814567d
+        "x-ms-request-id": "2e6988ce-201e-00a4-64f3-0676f9000000",
         "x-ms-version": "2020-06-12"
       },
       "ResponseBody": [
         "\uFEFF\u003C?xml version=\u00221.0\u0022 encoding=\u0022utf-8\u0022?\u003E\u003CError\u003E\u003CCode\u003EConditionNotMet\u003C/Code\u003E\u003CMessage\u003EThe condition specified using HTTP conditional header(s) is not met.\n",
-<<<<<<< HEAD
-        "RequestId:1e65b8e2-501e-00ae-24aa-f9d24e000000\n",
-        "Time:2021-02-02T21:27:08.8801542Z\u003C/Message\u003E\u003C/Error\u003E"
-=======
-        "RequestId:2740bca8-201e-009b-607c-05be5a000000\n",
-        "Time:2021-02-17T22:31:37.4425306Z\u003C/Message\u003E\u003C/Error\u003E"
->>>>>>> 1814567d
+        "RequestId:2e6988ce-201e-00a4-64f3-0676f9000000\n",
+        "Time:2021-02-19T19:11:53.7317896Z\u003C/Message\u003E\u003C/Error\u003E"
       ]
     },
     {
-      "RequestUri": "https://seannse.blob.core.windows.net/test-filesystem-f2a7b302-9ebe-69f8-1c49-b74428b21b86?restype=container",
+      "RequestUri": "https://seannse.blob.core.windows.net/test-filesystem-ec968286-1a48-5ed2-8813-9b5e24460c47?restype=container",
       "RequestMethod": "DELETE",
       "RequestHeaders": {
         "Accept": "application/xml",
         "Authorization": "Sanitized",
-<<<<<<< HEAD
-        "traceparent": "00-c66d647080ed0248adc014f45bc0b458-53e7470340d97a49-00",
-        "User-Agent": [
-          "azsdk-net-Storage.Files.DataLake/12.7.0-alpha.20210202.1",
-          "(.NET 5.0.2; Microsoft Windows 10.0.19042)"
-        ],
-        "x-ms-client-request-id": "acb74529-8e41-12a5-7636-0e614722a8ab",
-        "x-ms-date": "Tue, 02 Feb 2021 21:27:08 GMT",
-=======
-        "traceparent": "00-3122601ddc4af2498a880433970a5906-a4593d7101a2c34f-00",
-        "User-Agent": [
-          "azsdk-net-Storage.Files.DataLake/12.7.0-alpha.20210217.1",
-          "(.NET 5.0.3; Microsoft Windows 10.0.19042)"
-        ],
-        "x-ms-client-request-id": "acb74529-8e41-12a5-7636-0e614722a8ab",
-        "x-ms-date": "Wed, 17 Feb 2021 22:31:37 GMT",
->>>>>>> 1814567d
+        "traceparent": "00-ce8aa3a753d92a409a7dd24db7ba8e83-0720137ab6851b43-00",
+        "User-Agent": [
+          "azsdk-net-Storage.Files.DataLake/12.7.0-alpha.20210219.1",
+          "(.NET 5.0.3; Microsoft Windows 10.0.19041)"
+        ],
+        "x-ms-client-request-id": "4e4ffdd9-ec25-36b5-575d-6a568fec8b69",
+        "x-ms-date": "Fri, 19 Feb 2021 19:11:54 GMT",
         "x-ms-return-client-request-id": "true",
         "x-ms-version": "2020-06-12"
       },
@@ -934,33 +589,21 @@
       "StatusCode": 202,
       "ResponseHeaders": {
         "Content-Length": "0",
-<<<<<<< HEAD
-        "Date": "Tue, 02 Feb 2021 21:27:08 GMT",
-=======
-        "Date": "Wed, 17 Feb 2021 22:31:36 GMT",
->>>>>>> 1814567d
-        "Server": [
-          "Windows-Azure-Blob/1.0",
-          "Microsoft-HTTPAPI/2.0"
-        ],
-        "x-ms-client-request-id": "acb74529-8e41-12a5-7636-0e614722a8ab",
-<<<<<<< HEAD
-        "x-ms-request-id": "1e65b966-501e-00ae-21aa-f9d24e000000",
-=======
-        "x-ms-request-id": "2740bcfb-201e-009b-267c-05be5a000000",
->>>>>>> 1814567d
+        "Date": "Fri, 19 Feb 2021 19:11:53 GMT",
+        "Server": [
+          "Windows-Azure-Blob/1.0",
+          "Microsoft-HTTPAPI/2.0"
+        ],
+        "x-ms-client-request-id": "4e4ffdd9-ec25-36b5-575d-6a568fec8b69",
+        "x-ms-request-id": "2e69898c-201e-00a4-17f3-0676f9000000",
         "x-ms-version": "2020-06-12"
       },
       "ResponseBody": []
     }
   ],
   "Variables": {
-<<<<<<< HEAD
-    "DateTimeOffsetNow": "2021-02-02T15:27:04.3049645-06:00",
-=======
-    "DateTimeOffsetNow": "2021-02-17T16:31:34.1585416-06:00",
->>>>>>> 1814567d
-    "RandomSeed": "752526830",
+    "DateTimeOffsetNow": "2021-02-19T13:11:53.1354784-06:00",
+    "RandomSeed": "334320129",
     "Storage_TestConfigHierarchicalNamespace": "NamespaceTenant\nseannse\nU2FuaXRpemVk\nhttps://seannse.blob.core.windows.net\nhttps://seannse.file.core.windows.net\nhttps://seannse.queue.core.windows.net\nhttps://seannse.table.core.windows.net\n\n\n\n\nhttps://seannse-secondary.blob.core.windows.net\nhttps://seannse-secondary.file.core.windows.net\nhttps://seannse-secondary.queue.core.windows.net\nhttps://seannse-secondary.table.core.windows.net\n68390a19-a643-458b-b726-408abf67b4fc\nSanitized\n72f988bf-86f1-41af-91ab-2d7cd011db47\nhttps://login.microsoftonline.com/\nCloud\nBlobEndpoint=https://seannse.blob.core.windows.net/;QueueEndpoint=https://seannse.queue.core.windows.net/;FileEndpoint=https://seannse.file.core.windows.net/;BlobSecondaryEndpoint=https://seannse-secondary.blob.core.windows.net/;QueueSecondaryEndpoint=https://seannse-secondary.queue.core.windows.net/;FileSecondaryEndpoint=https://seannse-secondary.file.core.windows.net/;AccountName=seannse;AccountKey=Sanitized\n"
   }
 }