--- conflicted
+++ resolved
@@ -15,11 +15,7 @@
         "x-ms-client-request-id": "c0d3069e-b244-e013-7870-cd8587091cdc",
         "x-ms-date": "Fri, 19 Feb 2021 19:59:08 GMT",
         "x-ms-return-client-request-id": "true",
-<<<<<<< HEAD
-        "x-ms-version": "2020-12-06"
-=======
-        "x-ms-version": "2021-02-12"
->>>>>>> 7e782c87
+        "x-ms-version": "2021-02-12"
       },
       "RequestBody": null,
       "StatusCode": 201,
@@ -34,11 +30,7 @@
         ],
         "x-ms-client-request-id": "c0d3069e-b244-e013-7870-cd8587091cdc",
         "x-ms-request-id": "46927324-401e-0056-4cf9-068eb0000000",
-<<<<<<< HEAD
-        "x-ms-version": "2020-12-06"
-=======
-        "x-ms-version": "2021-02-12"
->>>>>>> 7e782c87
+        "x-ms-version": "2021-02-12"
       },
       "ResponseBody": []
     },
@@ -57,11 +49,7 @@
         "x-ms-client-request-id": "e1693770-b8a8-83c2-4a03-3c6e963529d1",
         "x-ms-date": "Fri, 19 Feb 2021 19:59:09 GMT",
         "x-ms-return-client-request-id": "true",
-<<<<<<< HEAD
-        "x-ms-version": "2020-12-06"
-=======
-        "x-ms-version": "2021-02-12"
->>>>>>> 7e782c87
+        "x-ms-version": "2021-02-12"
       },
       "RequestBody": null,
       "StatusCode": 201,
@@ -76,11 +64,7 @@
         ],
         "x-ms-client-request-id": "e1693770-b8a8-83c2-4a03-3c6e963529d1",
         "x-ms-request-id": "d66acbf3-f01f-0088-31f9-069a56000000",
-<<<<<<< HEAD
-        "x-ms-version": "2020-12-06"
-=======
-        "x-ms-version": "2021-02-12"
->>>>>>> 7e782c87
+        "x-ms-version": "2021-02-12"
       },
       "ResponseBody": []
     },
@@ -100,11 +84,7 @@
         "x-ms-client-request-id": "7f6c39f5-883d-77bd-4d6d-aafee25aefb9",
         "x-ms-date": "Fri, 19 Feb 2021 19:59:09 GMT",
         "x-ms-return-client-request-id": "true",
-<<<<<<< HEAD
-        "x-ms-version": "2020-12-06"
-=======
-        "x-ms-version": "2021-02-12"
->>>>>>> 7e782c87
+        "x-ms-version": "2021-02-12"
       },
       "RequestBody": "MTAwLDIwMCwzMDAsNDAwCjMwMCw0MDAsNTAwLDYwMAoxMDAsMjAwLDMwMCw0MDAKMzAwLDQwMCw1MDAsNjAwCjEwMCwyMDAsMzAwLDQwMAozMDAsNDAwLDUwMCw2MDAKMTAwLDIwMCwzMDAsNDAwCjMwMCw0MDAsNTAwLDYwMAoxMDAsMjAwLDMwMCw0MDAKMzAwLDQwMCw1MDAsNjAwCjEwMCwyMDAsMzAwLDQwMAozMDAsNDAwLDUwMCw2MDAKMTAwLDIwMCwzMDAsNDAwCjMwMCw0MDAsNTAwLDYwMAoxMDAsMjAwLDMwMCw0MDAKMzAwLDQwMCw1MDAsNjAwCjEwMCwyMDAsMzAwLDQwMAozMDAsNDAwLDUwMCw2MDAKMTAwLDIwMCwzMDAsNDAwCjMwMCw0MDAsNTAwLDYwMAoxMDAsMjAwLDMwMCw0MDAKMzAwLDQwMCw1MDAsNjAwCjEwMCwyMDAsMzAwLDQwMAozMDAsNDAwLDUwMCw2MDAKMTAwLDIwMCwzMDAsNDAwCjMwMCw0MDAsNTAwLDYwMAoxMDAsMjAwLDMwMCw0MDAKMzAwLDQwMCw1MDAsNjAwCjEwMCwyMDAsMzAwLDQwMAozMDAsNDAwLDUwMCw2MDAKMTAwLDIwMCwzMDAsNDAwCjMwMCw0MDAsNTAwLDYwMAoxMDAsMjAwLDMwMCw0MDAKMzAwLDQwMCw1MDAsNjAwCjEwMCwyMDAsMzAwLDQwMAozMDAsNDAwLDUwMCw2MDAKMTAwLDIwMCwzMDAsNDAwCjMwMCw0MDAsNTAwLDYwMAoxMDAsMjAwLDMwMCw0MDAKMzAwLDQwMCw1MDAsNjAwCjEwMCwyMDAsMzAwLDQwMAozMDAsNDAwLDUwMCw2MDAKMTAwLDIwMCwzMDAsNDAwCjMwMCw0MDAsNTAwLDYwMAoxMDAsMjAwLDMwMCw0MDAKMzAwLDQwMCw1MDAsNjAwCjEwMCwyMDAsMzAwLDQwMAozMDAsNDAwLDUwMCw2MDAKMTAwLDIwMCwzMDAsNDAwCjMwMCw0MDAsNTAwLDYwMAoxMDAsMjAwLDMwMCw0MDAKMzAwLDQwMCw1MDAsNjAwCjEwMCwyMDAsMzAwLDQwMAozMDAsNDAwLDUwMCw2MDAKMTAwLDIwMCwzMDAsNDAwCjMwMCw0MDAsNTAwLDYwMAoxMDAsMjAwLDMwMCw0MDAKMzAwLDQwMCw1MDAsNjAwCjEwMCwyMDAsMzAwLDQwMAozMDAsNDAwLDUwMCw2MDAKMTAwLDIwMCwzMDAsNDAwCjMwMCw0MDAsNTAwLDYwMAoxMDAsMjAwLDMwMCw0MDAKMzAwLDQwMCw1MDAsNjAwCg==",
       "StatusCode": 202,
@@ -118,11 +98,7 @@
         "x-ms-client-request-id": "7f6c39f5-883d-77bd-4d6d-aafee25aefb9",
         "x-ms-request-id": "d66acc06-f01f-0088-44f9-069a56000000",
         "x-ms-request-server-encrypted": "true",
-<<<<<<< HEAD
-        "x-ms-version": "2020-12-06"
-=======
-        "x-ms-version": "2021-02-12"
->>>>>>> 7e782c87
+        "x-ms-version": "2021-02-12"
       },
       "ResponseBody": []
     },
@@ -140,11 +116,7 @@
         "x-ms-client-request-id": "5c79ef36-a9c8-7d94-a9dd-29aa7cdb3f88",
         "x-ms-date": "Fri, 19 Feb 2021 19:59:09 GMT",
         "x-ms-return-client-request-id": "true",
-<<<<<<< HEAD
-        "x-ms-version": "2020-12-06"
-=======
-        "x-ms-version": "2021-02-12"
->>>>>>> 7e782c87
+        "x-ms-version": "2021-02-12"
       },
       "RequestBody": null,
       "StatusCode": 200,
@@ -160,11 +132,7 @@
         "x-ms-client-request-id": "5c79ef36-a9c8-7d94-a9dd-29aa7cdb3f88",
         "x-ms-request-id": "d66acc1c-f01f-0088-5af9-069a56000000",
         "x-ms-request-server-encrypted": "false",
-<<<<<<< HEAD
-        "x-ms-version": "2020-12-06"
-=======
-        "x-ms-version": "2021-02-12"
->>>>>>> 7e782c87
+        "x-ms-version": "2021-02-12"
       },
       "ResponseBody": []
     },
@@ -184,11 +152,7 @@
         "x-ms-client-request-id": "f2c89f74-92e1-f4f1-2af8-f204401fcc81",
         "x-ms-date": "Fri, 19 Feb 2021 19:59:09 GMT",
         "x-ms-return-client-request-id": "true",
-<<<<<<< HEAD
-        "x-ms-version": "2020-12-06"
-=======
-        "x-ms-version": "2021-02-12"
->>>>>>> 7e782c87
+        "x-ms-version": "2021-02-12"
       },
       "RequestBody": "﻿<QueryRequest><QueryType>SQL</QueryType><Expression>SELECT _2 from BlobStorage WHERE _1 &gt; 250;</Expression></QueryRequest>",
       "StatusCode": 200,
@@ -210,11 +174,7 @@
         "x-ms-lease-status": "unlocked",
         "x-ms-request-id": "469273d7-401e-0056-75f9-068eb0000000",
         "x-ms-server-encrypted": "false",
-<<<<<<< HEAD
-        "x-ms-version": "2020-12-06"
-=======
-        "x-ms-version": "2021-02-12"
->>>>>>> 7e782c87
+        "x-ms-version": "2021-02-12"
       },
       "ResponseBody": "T2JqAQIWYXZyby5zY2hlbWG+HlsKICB7CiAgICAidHlwZSI6ICJyZWNvcmQiLAogICAgIm5hbWUiOiAiY29tLm1pY3Jvc29mdC5henVyZS5zdG9yYWdlLnF1ZXJ5QmxvYkNvbnRlbnRzLnJlc3VsdERhdGEiLAogICAgImRvYyI6ICJIb2xkcyByZXN1bHQgZGF0YSBpbiB0aGUgZm9ybWF0IHNwZWNpZmllZCBmb3IgdGhpcyBxdWVyeSAoQ1NWLCBKU09OLCBldGMuKS4iLAogICAgImZpZWxkcyI6IFsKICAgICAgewogICAgICAgICJuYW1lIjogImRhdGEiLAogICAgICAgICJ0eXBlIjogImJ5dGVzIgogICAgICB9CiAgICBdCiAgfSwKICB7CiAgICAidHlwZSI6ICJyZWNvcmQiLAogICAgIm5hbWUiOiAiY29tLm1pY3Jvc29mdC5henVyZS5zdG9yYWdlLnF1ZXJ5QmxvYkNvbnRlbnRzLmVycm9yIiwKICAgICJkb2MiOiAiQW4gZXJyb3IgdGhhdCBvY2N1cnJlZCB3aGlsZSBwcm9jZXNzaW5nIHRoZSBxdWVyeS4iLAogICAgImZpZWxkcyI6IFsKICAgICAgewogICAgICAgICJuYW1lIjogImZhdGFsIiwKICAgICAgICAidHlwZSI6ICJib29sZWFuIiwKICAgICAgICAiZG9jIjogIklmIHRydWUsIHRoaXMgZXJyb3IgcHJldmVudHMgZnVydGhlciBxdWVyeSBwcm9jZXNzaW5nLiAgTW9yZSByZXN1bHQgZGF0YSBtYXkgYmUgcmV0dXJuZWQsIGJ1dCB0aGVyZSBpcyBubyBndWFyYW50ZWUgdGhhdCBhbGwgb2YgdGhlIG9yaWdpbmFsIGRhdGEgd2lsbCBiZSBwcm9jZXNzZWQuICBJZiBmYWxzZSwgdGhpcyBlcnJvciBkb2VzIG5vdCBwcmV2ZW50IGZ1cnRoZXIgcXVlcnkgcHJvY2Vzc2luZy4iCiAgICAgIH0sCiAgICAgIHsKICAgICAgICAibmFtZSI6ICJuYW1lIiwKICAgICAgICAidHlwZSI6ICJzdHJpbmciLAogICAgICAgICJkb2MiOiAiVGhlIG5hbWUgb2YgdGhlIGVycm9yIgogICAgICB9LAogICAgICB7CiAgICAgICAgIm5hbWUiOiAiZGVzY3JpcHRpb24iLAogICAgICAgICJ0eXBlIjogInN0cmluZyIsCiAgICAgICAgImRvYyI6ICJBIGRlc2NyaXB0aW9uIG9mIHRoZSBlcnJvciIKICAgICAgfSwKICAgICAgewogICAgICAgICJuYW1lIjogInBvc2l0aW9uIiwKICAgICAgICAidHlwZSI6ICJsb25nIiwKICAgICAgICAiZG9jIjogIlRoZSBibG9iIG9mZnNldCBhdCB3aGljaCB0aGUgZXJyb3Igb2NjdXJyZWQiCiAgICAgIH0KICAgIF0KICB9LAogIHsKICAgICJ0eXBlIjogInJlY29yZCIsCiAgICAibmFtZSI6ICJjb20ubWljcm9zb2Z0LmF6dXJlLnN0b3JhZ2UucXVlcnlCbG9iQ29udGVudHMucHJvZ3Jlc3MiLAogICAgImRvYyI6ICJJbmZvcm1hdGlvbiBhYm91dCB0aGUgcHJvZ3Jlc3Mgb2YgdGhlIHF1ZXJ5IiwKICAgICJmaWVsZHMiOiBbCiAgICAgIHsKICAgICAgICAibmFtZSI6ICJieXRlc1NjYW5uZWQiLAogICAgICAgICJ0eXBlIjogImxvbmciLAogICAgICAgICJkb2MiOiAiVGhlIG51bWJlciBvZiBieXRlcyB0aGF0IGhhdmUgYmVlbiBzY2FubmVkIgogICAgICB9LAogICAgICB7CiAgICAgICAgIm5hbWUiOiAidG90YWxCeXRlcyIsCiAgICAgICAgInR5cGUiOiAibG9uZyIsCiAgICAgICAgImRvYyI6ICJUaGUgdG90YWwgbnVtYmVyIG9mIGJ5dGVzIHRvIGJlIHNjYW5uZWQgaW4gdGhpcyBxdWVyeSIKICAgICAgfQogICAgXQogIH0sCiAgewogICAgInR5cGUiOiAicmVjb3JkIiwKICAgICJuYW1lIjogImNvbS5taWNyb3NvZnQuYXp1cmUuc3RvcmFnZS5xdWVyeUJsb2JDb250ZW50cy5lbmQiLAogICAgImRvYyI6ICJTZW50IGFzIHRoZSBmaW5hbCBtZXNzYWdlIG9mIHRoZSByZXNwb25zZSwgaW5kaWNhdGluZyB0aGF0IGFsbCByZXN1bHRzIGhhdmUgYmVlbiBzZW50LiIsCiAgICAiZmllbGRzIjogWwogICAgICB7CiAgICAgICAgIm5hbWUiOiAidG90YWxCeXRlcyIsCiAgICAgICAgInR5cGUiOiAibG9uZyIsCiAgICAgICAgImRvYyI6ICJUaGUgdG90YWwgbnVtYmVyIG9mIGJ5dGVzIHRvIGJlIHNjYW5uZWQgaW4gdGhpcyBxdWVyeSIKICAgICAgfQogICAgXQogIH0KXQoAkGS7Y6doZEa00pFY9TROIwKGAgCAAjQwMAo0MDAKNDAwCjQwMAo0MDAKNDAwCjQwMAo0MDAKNDAwCjQwMAo0MDAKNDAwCjQwMAo0MDAKNDAwCjQwMAo0MDAKNDAwCjQwMAo0MDAKNDAwCjQwMAo0MDAKNDAwCjQwMAo0MDAKNDAwCjQwMAo0MDAKNDAwCjQwMAo0MDAKkGS7Y6doZEa00pFY9TROIwIKBIAQgBCQZLtjp2hkRrTSkVj1NE4jAgYGgBCQZLtjp2hkRrTSkVj1NE4j"
     },
@@ -232,11 +192,7 @@
         "x-ms-client-request-id": "dd369802-4c13-06a7-7074-a0d13e654b4f",
         "x-ms-date": "Fri, 19 Feb 2021 19:59:09 GMT",
         "x-ms-return-client-request-id": "true",
-<<<<<<< HEAD
-        "x-ms-version": "2020-12-06"
-=======
-        "x-ms-version": "2021-02-12"
->>>>>>> 7e782c87
+        "x-ms-version": "2021-02-12"
       },
       "RequestBody": null,
       "StatusCode": 202,
@@ -249,11 +205,7 @@
         ],
         "x-ms-client-request-id": "dd369802-4c13-06a7-7074-a0d13e654b4f",
         "x-ms-request-id": "46927409-401e-0056-24f9-068eb0000000",
-<<<<<<< HEAD
-        "x-ms-version": "2020-12-06"
-=======
-        "x-ms-version": "2021-02-12"
->>>>>>> 7e782c87
+        "x-ms-version": "2021-02-12"
       },
       "ResponseBody": []
     }
