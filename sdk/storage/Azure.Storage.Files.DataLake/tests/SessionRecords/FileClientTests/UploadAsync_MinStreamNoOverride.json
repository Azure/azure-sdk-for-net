﻿{
  "Entries": [
    {
      "RequestUri": "https://seannse.blob.core.windows.net/test-filesystem-1e7613eb-fe44-32c3-7f77-161b6a2e11f0?restype=container",
      "RequestMethod": "PUT",
      "RequestHeaders": {
        "Accept": "application/xml",
        "Authorization": "Sanitized",
        "traceparent": "00-e0e3a6d8a4988348b4a56554440492bf-d958df5bacacd946-00",
        "User-Agent": [
          "azsdk-net-Storage.Files.DataLake/12.7.0-alpha.20210219.1",
          "(.NET 5.0.3; Microsoft Windows 10.0.19041)"
        ],
        "x-ms-blob-public-access": "container",
        "x-ms-client-request-id": "05bd0435-312f-49aa-3a6e-c6b9a7edf2e6",
        "x-ms-date": "Fri, 19 Feb 2021 19:57:45 GMT",
        "x-ms-return-client-request-id": "true",
<<<<<<< HEAD
        "x-ms-version": "2020-12-06"
=======
        "x-ms-version": "2021-02-12"
>>>>>>> 7e782c87
      },
      "RequestBody": null,
      "StatusCode": 201,
      "ResponseHeaders": {
        "Content-Length": "0",
        "Date": "Fri, 19 Feb 2021 19:57:43 GMT",
        "ETag": "\"0x8D8D5109FA041BB\"",
        "Last-Modified": "Fri, 19 Feb 2021 19:57:44 GMT",
        "Server": [
          "Windows-Azure-Blob/1.0",
          "Microsoft-HTTPAPI/2.0"
        ],
        "x-ms-client-request-id": "05bd0435-312f-49aa-3a6e-c6b9a7edf2e6",
        "x-ms-request-id": "4691a88a-401e-0056-15f9-068eb0000000",
<<<<<<< HEAD
        "x-ms-version": "2020-12-06"
=======
        "x-ms-version": "2021-02-12"
>>>>>>> 7e782c87
      },
      "ResponseBody": []
    },
    {
      "RequestUri": "https://seannse.dfs.core.windows.net/test-filesystem-1e7613eb-fe44-32c3-7f77-161b6a2e11f0/test-file-6f124a92-8899-842d-a1ca-96b8bc829b61?resource=file",
      "RequestMethod": "PUT",
      "RequestHeaders": {
        "Accept": "application/json",
        "Authorization": "Sanitized",
        "If-None-Match": "*",
        "traceparent": "00-ce2daf0fd5ad0640beda1577fc95e1d1-66d90fae0217c440-00",
        "User-Agent": [
          "azsdk-net-Storage.Files.DataLake/12.7.0-alpha.20210219.1",
          "(.NET 5.0.3; Microsoft Windows 10.0.19041)"
        ],
        "x-ms-client-request-id": "b3e96946-cb65-6db1-b1d2-a8120581a31d",
        "x-ms-date": "Fri, 19 Feb 2021 19:57:45 GMT",
        "x-ms-return-client-request-id": "true",
<<<<<<< HEAD
        "x-ms-version": "2020-12-06"
=======
        "x-ms-version": "2021-02-12"
>>>>>>> 7e782c87
      },
      "RequestBody": null,
      "StatusCode": 201,
      "ResponseHeaders": {
        "Content-Length": "0",
        "Date": "Fri, 19 Feb 2021 19:57:44 GMT",
        "ETag": "\"0x8D8D5109FB10325\"",
        "Last-Modified": "Fri, 19 Feb 2021 19:57:44 GMT",
        "Server": [
          "Windows-Azure-HDFS/1.0",
          "Microsoft-HTTPAPI/2.0"
        ],
        "x-ms-client-request-id": "b3e96946-cb65-6db1-b1d2-a8120581a31d",
        "x-ms-request-id": "d66a9adf-f01f-0088-5df9-069a56000000",
<<<<<<< HEAD
        "x-ms-version": "2020-12-06"
=======
        "x-ms-version": "2021-02-12"
>>>>>>> 7e782c87
      },
      "ResponseBody": []
    },
    {
      "RequestUri": "https://seannse.dfs.core.windows.net/test-filesystem-1e7613eb-fe44-32c3-7f77-161b6a2e11f0/test-file-6f124a92-8899-842d-a1ca-96b8bc829b61?action=append&position=0",
      "RequestMethod": "PATCH",
      "RequestHeaders": {
        "Accept": "application/json",
        "Authorization": "Sanitized",
        "Content-Length": "1024",
        "Content-Type": "application/octet-stream",
        "traceparent": "00-2aa6b80bcf307342abb7febc5a75cbd1-e70fdab82cc6cd4a-00",
        "User-Agent": [
          "azsdk-net-Storage.Files.DataLake/12.7.0-alpha.20210219.1",
          "(.NET 5.0.3; Microsoft Windows 10.0.19041)"
        ],
        "x-ms-client-request-id": "47006112-66db-5606-eccd-d8e4074b5ea4",
        "x-ms-date": "Fri, 19 Feb 2021 19:57:45 GMT",
        "x-ms-return-client-request-id": "true",
<<<<<<< HEAD
        "x-ms-version": "2020-12-06"
=======
        "x-ms-version": "2021-02-12"
>>>>>>> 7e782c87
      },
      "RequestBody": "opPmZnEMwBhFQVJWoLcEmppbrUwLZems1jljZJrxjLjTZBYTB4t1hon6KVg21+PpxvweYNROVj2pOY84qFx9VLWagzuh8JMO5ifDEDyRdv9VeZ2d0yzjhA7Zas38Pd4sfdWim1OoSNZpEHqtikUAGMOP4y6+34CItv8sx4bGEahJl5Nn7tqrrDDHNMOxNvnI2FEKbFqvbZ1UGuVUe4FQo/7RZPOymSno4zb996q814AGY+40u6ROmSn1EtT1VzGvd5HF39EFFj8oIYgjsXbyl0JlTheSHOdZgsrKvIZV84wFToAZ9/euAE2uC5obK+izAnuRkAkZHFuqa1wGO1m50y78HmL12Z9Ltk7K5BBMPVfiFrkKw2OD6zElboyaqMTz9DhsHwyFvSjbRtm6TjhKXS0EJCSgrg/KeDIx0GsTsA6J1+/X4B5LXFmRL32JyJ342hBelYOgU0YooabZVOy9x5XLMXZJc30PucjKDn+SQbCVOPVatRuK6ISprz93cQhs02fnvZYmr2eTTty61UTGlV/2RBv3YhJ5QEnyoMQ9l0fAXjsYq4MZbomOx2Y/0BNA4hnggSztdXFUbn1NNA6jVreU+ncJrurb3NaRaJusOnA1sr6qXRUa0+jKwzwGzDl763Cuq9WbNzMuBKVWWw3VqDMMF4JQ+PmheSeOP+ut1RCcFn0q/Y+amnqKe1hwxHfb9BoJ+bS3KvN3DTGuDfhIgS6UuUSPq6qkcX0HxXygMLSvskrQpNtc5euJsvBd7IyCQvoq2wsyS0lwZIg2r2R219x9/lqteNxSONNZBvi6R4TwhIOBdVWpfGcBYD9TJTaGE9sT3+4y1ckd16M32UVQtRwDRSrg9GGH04Hzqxed/xOd0vIdp2eWvq+5ZJ6xcqMhsaoiUN8Lph55jAxsPyqygNiQmQdSMw61bIZ7J5DD1WDe0fpseq8zkizUoxpbKX+EB+PGIdmczn2cbeNYj3+Ntrerjm0vRQYpXQfafpDzWkMH9h+t/bOHQQJ80AzL2gKtR+1jr5sSVcLcnMTRwVDtqROgUZlf37gDJExqsnX6XYIELTeikKqn9aFd0WDutYCyjyf4K4hpTWc0X4tOp6JM4j9BzJMZShlp+Fz3Ag5YFG7MuCNOATL6m+DQbjAfWU3/EO4hrOnsmUQNjzIscUtY20odge9+/uAMRzCzSdzoSp4P+PIgN2eE3x7eQHL/ziqVd5LlAdddgBENFGW4OE9oJEWUHHhYOKTjmKHQn75uDXgGHtFJA0jGsXfhEiICzKfOdhssarGxPD/tAmk1jOBSnwbssRl+HiH8zWsAdyWB4Mv6AimiQaLHVOKRWwHfkSWXjnIcFRqNUFf6L51GsMUZaw==",
      "StatusCode": 202,
      "ResponseHeaders": {
        "Content-Length": "0",
        "Date": "Fri, 19 Feb 2021 19:57:44 GMT",
        "Server": [
          "Windows-Azure-HDFS/1.0",
          "Microsoft-HTTPAPI/2.0"
        ],
        "x-ms-client-request-id": "47006112-66db-5606-eccd-d8e4074b5ea4",
        "x-ms-request-id": "d66a9b03-f01f-0088-01f9-069a56000000",
        "x-ms-request-server-encrypted": "true",
<<<<<<< HEAD
        "x-ms-version": "2020-12-06"
=======
        "x-ms-version": "2021-02-12"
>>>>>>> 7e782c87
      },
      "ResponseBody": []
    },
    {
      "RequestUri": "https://seannse.dfs.core.windows.net/test-filesystem-1e7613eb-fe44-32c3-7f77-161b6a2e11f0/test-file-6f124a92-8899-842d-a1ca-96b8bc829b61?action=flush&position=1024",
      "RequestMethod": "PATCH",
      "RequestHeaders": {
        "Accept": "application/json",
        "Authorization": "Sanitized",
        "traceparent": "00-fad22b54cc8ae145acafb4da16e73477-064c9d73fea08644-00",
        "User-Agent": [
          "azsdk-net-Storage.Files.DataLake/12.7.0-alpha.20210219.1",
          "(.NET 5.0.3; Microsoft Windows 10.0.19041)"
        ],
        "x-ms-client-request-id": "a3ffcd3d-5c80-1141-e98a-5688c1fbd6ca",
        "x-ms-date": "Fri, 19 Feb 2021 19:57:45 GMT",
        "x-ms-return-client-request-id": "true",
<<<<<<< HEAD
        "x-ms-version": "2020-12-06"
=======
        "x-ms-version": "2021-02-12"
>>>>>>> 7e782c87
      },
      "RequestBody": null,
      "StatusCode": 200,
      "ResponseHeaders": {
        "Content-Length": "0",
        "Date": "Fri, 19 Feb 2021 19:57:44 GMT",
        "ETag": "\"0x8D8D5109FCB1969\"",
        "Last-Modified": "Fri, 19 Feb 2021 19:57:45 GMT",
        "Server": [
          "Windows-Azure-HDFS/1.0",
          "Microsoft-HTTPAPI/2.0"
        ],
        "x-ms-client-request-id": "a3ffcd3d-5c80-1141-e98a-5688c1fbd6ca",
        "x-ms-request-id": "d66a9b20-f01f-0088-1ef9-069a56000000",
        "x-ms-request-server-encrypted": "false",
<<<<<<< HEAD
        "x-ms-version": "2020-12-06"
=======
        "x-ms-version": "2021-02-12"
>>>>>>> 7e782c87
      },
      "ResponseBody": []
    },
    {
      "RequestUri": "https://seannse.blob.core.windows.net/test-filesystem-1e7613eb-fe44-32c3-7f77-161b6a2e11f0/test-file-6f124a92-8899-842d-a1ca-96b8bc829b61",
      "RequestMethod": "GET",
      "RequestHeaders": {
        "Accept": "application/xml",
        "Authorization": "Sanitized",
        "traceparent": "00-0b2f0c9d3225284e8cfc8407d829ad1c-0cfc13c23987a64a-00",
        "User-Agent": [
          "azsdk-net-Storage.Files.DataLake/12.7.0-alpha.20210219.1",
          "(.NET 5.0.3; Microsoft Windows 10.0.19041)"
        ],
        "x-ms-client-request-id": "39a78bb5-bb4b-5d23-d962-e9b4855ee98d",
        "x-ms-date": "Fri, 19 Feb 2021 19:57:45 GMT",
        "x-ms-range": "bytes=0-268435455",
        "x-ms-return-client-request-id": "true",
<<<<<<< HEAD
        "x-ms-version": "2020-12-06"
=======
        "x-ms-version": "2021-02-12"
>>>>>>> 7e782c87
      },
      "RequestBody": null,
      "StatusCode": 206,
      "ResponseHeaders": {
        "Accept-Ranges": "bytes",
        "Content-Length": "1024",
        "Content-Range": "bytes 0-1023/1024",
        "Content-Type": "application/octet-stream",
        "Date": "Fri, 19 Feb 2021 19:57:44 GMT",
        "ETag": "\"0x8D8D5109FCB1969\"",
        "Last-Modified": "Fri, 19 Feb 2021 19:57:45 GMT",
        "Server": [
          "Windows-Azure-Blob/1.0",
          "Microsoft-HTTPAPI/2.0"
        ],
        "x-ms-blob-type": "BlockBlob",
        "x-ms-client-request-id": "39a78bb5-bb4b-5d23-d962-e9b4855ee98d",
        "x-ms-creation-time": "Fri, 19 Feb 2021 19:57:44 GMT",
        "x-ms-group": "$superuser",
        "x-ms-lease-state": "available",
        "x-ms-lease-status": "unlocked",
        "x-ms-owner": "$superuser",
        "x-ms-permissions": "rw-r-----",
        "x-ms-request-id": "4691a987-401e-0056-72f9-068eb0000000",
        "x-ms-server-encrypted": "true",
<<<<<<< HEAD
        "x-ms-version": "2020-12-06"
=======
        "x-ms-version": "2021-02-12"
>>>>>>> 7e782c87
      },
      "ResponseBody": "opPmZnEMwBhFQVJWoLcEmppbrUwLZems1jljZJrxjLjTZBYTB4t1hon6KVg21+PpxvweYNROVj2pOY84qFx9VLWagzuh8JMO5ifDEDyRdv9VeZ2d0yzjhA7Zas38Pd4sfdWim1OoSNZpEHqtikUAGMOP4y6+34CItv8sx4bGEahJl5Nn7tqrrDDHNMOxNvnI2FEKbFqvbZ1UGuVUe4FQo/7RZPOymSno4zb996q814AGY+40u6ROmSn1EtT1VzGvd5HF39EFFj8oIYgjsXbyl0JlTheSHOdZgsrKvIZV84wFToAZ9/euAE2uC5obK+izAnuRkAkZHFuqa1wGO1m50y78HmL12Z9Ltk7K5BBMPVfiFrkKw2OD6zElboyaqMTz9DhsHwyFvSjbRtm6TjhKXS0EJCSgrg/KeDIx0GsTsA6J1+/X4B5LXFmRL32JyJ342hBelYOgU0YooabZVOy9x5XLMXZJc30PucjKDn+SQbCVOPVatRuK6ISprz93cQhs02fnvZYmr2eTTty61UTGlV/2RBv3YhJ5QEnyoMQ9l0fAXjsYq4MZbomOx2Y/0BNA4hnggSztdXFUbn1NNA6jVreU+ncJrurb3NaRaJusOnA1sr6qXRUa0+jKwzwGzDl763Cuq9WbNzMuBKVWWw3VqDMMF4JQ+PmheSeOP+ut1RCcFn0q/Y+amnqKe1hwxHfb9BoJ+bS3KvN3DTGuDfhIgS6UuUSPq6qkcX0HxXygMLSvskrQpNtc5euJsvBd7IyCQvoq2wsyS0lwZIg2r2R219x9/lqteNxSONNZBvi6R4TwhIOBdVWpfGcBYD9TJTaGE9sT3+4y1ckd16M32UVQtRwDRSrg9GGH04Hzqxed/xOd0vIdp2eWvq+5ZJ6xcqMhsaoiUN8Lph55jAxsPyqygNiQmQdSMw61bIZ7J5DD1WDe0fpseq8zkizUoxpbKX+EB+PGIdmczn2cbeNYj3+Ntrerjm0vRQYpXQfafpDzWkMH9h+t/bOHQQJ80AzL2gKtR+1jr5sSVcLcnMTRwVDtqROgUZlf37gDJExqsnX6XYIELTeikKqn9aFd0WDutYCyjyf4K4hpTWc0X4tOp6JM4j9BzJMZShlp+Fz3Ag5YFG7MuCNOATL6m+DQbjAfWU3/EO4hrOnsmUQNjzIscUtY20odge9+/uAMRzCzSdzoSp4P+PIgN2eE3x7eQHL/ziqVd5LlAdddgBENFGW4OE9oJEWUHHhYOKTjmKHQn75uDXgGHtFJA0jGsXfhEiICzKfOdhssarGxPD/tAmk1jOBSnwbssRl+HiH8zWsAdyWB4Mv6AimiQaLHVOKRWwHfkSWXjnIcFRqNUFf6L51GsMUZaw=="
    },
    {
      "RequestUri": "https://seannse.dfs.core.windows.net/test-filesystem-1e7613eb-fe44-32c3-7f77-161b6a2e11f0/test-file-6f124a92-8899-842d-a1ca-96b8bc829b61?resource=file",
      "RequestMethod": "PUT",
      "RequestHeaders": {
        "Accept": "application/json",
        "Authorization": "Sanitized",
        "If-None-Match": "*",
        "traceparent": "00-4cb87885f9ff7444aae28a880bd2c5fd-c123a054bef72340-00",
        "User-Agent": [
          "azsdk-net-Storage.Files.DataLake/12.7.0-alpha.20210219.1",
          "(.NET 5.0.3; Microsoft Windows 10.0.19041)"
        ],
        "x-ms-client-request-id": "36d25d0e-9c54-9d7e-28a6-618dd8e7b11c",
        "x-ms-date": "Fri, 19 Feb 2021 19:57:45 GMT",
        "x-ms-return-client-request-id": "true",
<<<<<<< HEAD
        "x-ms-version": "2020-12-06"
=======
        "x-ms-version": "2021-02-12"
>>>>>>> 7e782c87
      },
      "RequestBody": null,
      "StatusCode": 409,
      "ResponseHeaders": {
        "Content-Length": "168",
        "Content-Type": "application/json; charset=utf-8",
        "Date": "Fri, 19 Feb 2021 19:57:44 GMT",
        "Server": [
          "Windows-Azure-HDFS/1.0",
          "Microsoft-HTTPAPI/2.0"
        ],
        "x-ms-client-request-id": "36d25d0e-9c54-9d7e-28a6-618dd8e7b11c",
        "x-ms-error-code": "PathAlreadyExists",
        "x-ms-request-id": "d66a9b72-f01f-0088-70f9-069a56000000",
<<<<<<< HEAD
        "x-ms-version": "2020-12-06"
=======
        "x-ms-version": "2021-02-12"
>>>>>>> 7e782c87
      },
      "ResponseBody": {
        "error": {
          "code": "PathAlreadyExists",
          "message": "The specified path already exists.\nRequestId:d66a9b72-f01f-0088-70f9-069a56000000\nTime:2021-02-19T19:57:45.2415895Z"
        }
      }
    },
    {
      "RequestUri": "https://seannse.blob.core.windows.net/test-filesystem-1e7613eb-fe44-32c3-7f77-161b6a2e11f0?restype=container",
      "RequestMethod": "DELETE",
      "RequestHeaders": {
        "Accept": "application/xml",
        "Authorization": "Sanitized",
        "traceparent": "00-86ef5a86078f5e49bf27d98b4a500a7a-5404ed4bc88ee241-00",
        "User-Agent": [
          "azsdk-net-Storage.Files.DataLake/12.7.0-alpha.20210219.1",
          "(.NET 5.0.3; Microsoft Windows 10.0.19041)"
        ],
        "x-ms-client-request-id": "27a55819-b28c-9738-55b6-66497ad0a349",
        "x-ms-date": "Fri, 19 Feb 2021 19:57:46 GMT",
        "x-ms-return-client-request-id": "true",
<<<<<<< HEAD
        "x-ms-version": "2020-12-06"
=======
        "x-ms-version": "2021-02-12"
>>>>>>> 7e782c87
      },
      "RequestBody": null,
      "StatusCode": 202,
      "ResponseHeaders": {
        "Content-Length": "0",
        "Date": "Fri, 19 Feb 2021 19:57:44 GMT",
        "Server": [
          "Windows-Azure-Blob/1.0",
          "Microsoft-HTTPAPI/2.0"
        ],
        "x-ms-client-request-id": "27a55819-b28c-9738-55b6-66497ad0a349",
        "x-ms-request-id": "4691aa0c-401e-0056-67f9-068eb0000000",
<<<<<<< HEAD
        "x-ms-version": "2020-12-06"
=======
        "x-ms-version": "2021-02-12"
>>>>>>> 7e782c87
      },
      "ResponseBody": []
    }
  ],
  "Variables": {
    "RandomSeed": "523113270",
    "Storage_TestConfigHierarchicalNamespace": "NamespaceTenant\nseannse\nU2FuaXRpemVk\nhttps://seannse.blob.core.windows.net\nhttps://seannse.file.core.windows.net\nhttps://seannse.queue.core.windows.net\nhttps://seannse.table.core.windows.net\n\n\n\n\nhttps://seannse-secondary.blob.core.windows.net\nhttps://seannse-secondary.file.core.windows.net\nhttps://seannse-secondary.queue.core.windows.net\nhttps://seannse-secondary.table.core.windows.net\n68390a19-a643-458b-b726-408abf67b4fc\nSanitized\n72f988bf-86f1-41af-91ab-2d7cd011db47\nhttps://login.microsoftonline.com/\nCloud\nBlobEndpoint=https://seannse.blob.core.windows.net/;QueueEndpoint=https://seannse.queue.core.windows.net/;FileEndpoint=https://seannse.file.core.windows.net/;BlobSecondaryEndpoint=https://seannse-secondary.blob.core.windows.net/;QueueSecondaryEndpoint=https://seannse-secondary.queue.core.windows.net/;FileSecondaryEndpoint=https://seannse-secondary.file.core.windows.net/;AccountName=seannse;AccountKey=Sanitized\n\n\n"
  }
}<|MERGE_RESOLUTION|>--- conflicted
+++ resolved
@@ -15,11 +15,7 @@
         "x-ms-client-request-id": "05bd0435-312f-49aa-3a6e-c6b9a7edf2e6",
         "x-ms-date": "Fri, 19 Feb 2021 19:57:45 GMT",
         "x-ms-return-client-request-id": "true",
-<<<<<<< HEAD
-        "x-ms-version": "2020-12-06"
-=======
-        "x-ms-version": "2021-02-12"
->>>>>>> 7e782c87
+        "x-ms-version": "2021-02-12"
       },
       "RequestBody": null,
       "StatusCode": 201,
@@ -34,11 +30,7 @@
         ],
         "x-ms-client-request-id": "05bd0435-312f-49aa-3a6e-c6b9a7edf2e6",
         "x-ms-request-id": "4691a88a-401e-0056-15f9-068eb0000000",
-<<<<<<< HEAD
-        "x-ms-version": "2020-12-06"
-=======
-        "x-ms-version": "2021-02-12"
->>>>>>> 7e782c87
+        "x-ms-version": "2021-02-12"
       },
       "ResponseBody": []
     },
@@ -57,11 +49,7 @@
         "x-ms-client-request-id": "b3e96946-cb65-6db1-b1d2-a8120581a31d",
         "x-ms-date": "Fri, 19 Feb 2021 19:57:45 GMT",
         "x-ms-return-client-request-id": "true",
-<<<<<<< HEAD
-        "x-ms-version": "2020-12-06"
-=======
-        "x-ms-version": "2021-02-12"
->>>>>>> 7e782c87
+        "x-ms-version": "2021-02-12"
       },
       "RequestBody": null,
       "StatusCode": 201,
@@ -76,11 +64,7 @@
         ],
         "x-ms-client-request-id": "b3e96946-cb65-6db1-b1d2-a8120581a31d",
         "x-ms-request-id": "d66a9adf-f01f-0088-5df9-069a56000000",
-<<<<<<< HEAD
-        "x-ms-version": "2020-12-06"
-=======
-        "x-ms-version": "2021-02-12"
->>>>>>> 7e782c87
+        "x-ms-version": "2021-02-12"
       },
       "ResponseBody": []
     },
@@ -100,11 +84,7 @@
         "x-ms-client-request-id": "47006112-66db-5606-eccd-d8e4074b5ea4",
         "x-ms-date": "Fri, 19 Feb 2021 19:57:45 GMT",
         "x-ms-return-client-request-id": "true",
-<<<<<<< HEAD
-        "x-ms-version": "2020-12-06"
-=======
-        "x-ms-version": "2021-02-12"
->>>>>>> 7e782c87
+        "x-ms-version": "2021-02-12"
       },
       "RequestBody": "opPmZnEMwBhFQVJWoLcEmppbrUwLZems1jljZJrxjLjTZBYTB4t1hon6KVg21+PpxvweYNROVj2pOY84qFx9VLWagzuh8JMO5ifDEDyRdv9VeZ2d0yzjhA7Zas38Pd4sfdWim1OoSNZpEHqtikUAGMOP4y6+34CItv8sx4bGEahJl5Nn7tqrrDDHNMOxNvnI2FEKbFqvbZ1UGuVUe4FQo/7RZPOymSno4zb996q814AGY+40u6ROmSn1EtT1VzGvd5HF39EFFj8oIYgjsXbyl0JlTheSHOdZgsrKvIZV84wFToAZ9/euAE2uC5obK+izAnuRkAkZHFuqa1wGO1m50y78HmL12Z9Ltk7K5BBMPVfiFrkKw2OD6zElboyaqMTz9DhsHwyFvSjbRtm6TjhKXS0EJCSgrg/KeDIx0GsTsA6J1+/X4B5LXFmRL32JyJ342hBelYOgU0YooabZVOy9x5XLMXZJc30PucjKDn+SQbCVOPVatRuK6ISprz93cQhs02fnvZYmr2eTTty61UTGlV/2RBv3YhJ5QEnyoMQ9l0fAXjsYq4MZbomOx2Y/0BNA4hnggSztdXFUbn1NNA6jVreU+ncJrurb3NaRaJusOnA1sr6qXRUa0+jKwzwGzDl763Cuq9WbNzMuBKVWWw3VqDMMF4JQ+PmheSeOP+ut1RCcFn0q/Y+amnqKe1hwxHfb9BoJ+bS3KvN3DTGuDfhIgS6UuUSPq6qkcX0HxXygMLSvskrQpNtc5euJsvBd7IyCQvoq2wsyS0lwZIg2r2R219x9/lqteNxSONNZBvi6R4TwhIOBdVWpfGcBYD9TJTaGE9sT3+4y1ckd16M32UVQtRwDRSrg9GGH04Hzqxed/xOd0vIdp2eWvq+5ZJ6xcqMhsaoiUN8Lph55jAxsPyqygNiQmQdSMw61bIZ7J5DD1WDe0fpseq8zkizUoxpbKX+EB+PGIdmczn2cbeNYj3+Ntrerjm0vRQYpXQfafpDzWkMH9h+t/bOHQQJ80AzL2gKtR+1jr5sSVcLcnMTRwVDtqROgUZlf37gDJExqsnX6XYIELTeikKqn9aFd0WDutYCyjyf4K4hpTWc0X4tOp6JM4j9BzJMZShlp+Fz3Ag5YFG7MuCNOATL6m+DQbjAfWU3/EO4hrOnsmUQNjzIscUtY20odge9+/uAMRzCzSdzoSp4P+PIgN2eE3x7eQHL/ziqVd5LlAdddgBENFGW4OE9oJEWUHHhYOKTjmKHQn75uDXgGHtFJA0jGsXfhEiICzKfOdhssarGxPD/tAmk1jOBSnwbssRl+HiH8zWsAdyWB4Mv6AimiQaLHVOKRWwHfkSWXjnIcFRqNUFf6L51GsMUZaw==",
       "StatusCode": 202,
@@ -118,11 +98,7 @@
         "x-ms-client-request-id": "47006112-66db-5606-eccd-d8e4074b5ea4",
         "x-ms-request-id": "d66a9b03-f01f-0088-01f9-069a56000000",
         "x-ms-request-server-encrypted": "true",
-<<<<<<< HEAD
-        "x-ms-version": "2020-12-06"
-=======
-        "x-ms-version": "2021-02-12"
->>>>>>> 7e782c87
+        "x-ms-version": "2021-02-12"
       },
       "ResponseBody": []
     },
@@ -140,11 +116,7 @@
         "x-ms-client-request-id": "a3ffcd3d-5c80-1141-e98a-5688c1fbd6ca",
         "x-ms-date": "Fri, 19 Feb 2021 19:57:45 GMT",
         "x-ms-return-client-request-id": "true",
-<<<<<<< HEAD
-        "x-ms-version": "2020-12-06"
-=======
-        "x-ms-version": "2021-02-12"
->>>>>>> 7e782c87
+        "x-ms-version": "2021-02-12"
       },
       "RequestBody": null,
       "StatusCode": 200,
@@ -160,11 +132,7 @@
         "x-ms-client-request-id": "a3ffcd3d-5c80-1141-e98a-5688c1fbd6ca",
         "x-ms-request-id": "d66a9b20-f01f-0088-1ef9-069a56000000",
         "x-ms-request-server-encrypted": "false",
-<<<<<<< HEAD
-        "x-ms-version": "2020-12-06"
-=======
-        "x-ms-version": "2021-02-12"
->>>>>>> 7e782c87
+        "x-ms-version": "2021-02-12"
       },
       "ResponseBody": []
     },
@@ -183,11 +151,7 @@
         "x-ms-date": "Fri, 19 Feb 2021 19:57:45 GMT",
         "x-ms-range": "bytes=0-268435455",
         "x-ms-return-client-request-id": "true",
-<<<<<<< HEAD
-        "x-ms-version": "2020-12-06"
-=======
-        "x-ms-version": "2021-02-12"
->>>>>>> 7e782c87
+        "x-ms-version": "2021-02-12"
       },
       "RequestBody": null,
       "StatusCode": 206,
@@ -213,11 +177,7 @@
         "x-ms-permissions": "rw-r-----",
         "x-ms-request-id": "4691a987-401e-0056-72f9-068eb0000000",
         "x-ms-server-encrypted": "true",
-<<<<<<< HEAD
-        "x-ms-version": "2020-12-06"
-=======
-        "x-ms-version": "2021-02-12"
->>>>>>> 7e782c87
+        "x-ms-version": "2021-02-12"
       },
       "ResponseBody": "opPmZnEMwBhFQVJWoLcEmppbrUwLZems1jljZJrxjLjTZBYTB4t1hon6KVg21+PpxvweYNROVj2pOY84qFx9VLWagzuh8JMO5ifDEDyRdv9VeZ2d0yzjhA7Zas38Pd4sfdWim1OoSNZpEHqtikUAGMOP4y6+34CItv8sx4bGEahJl5Nn7tqrrDDHNMOxNvnI2FEKbFqvbZ1UGuVUe4FQo/7RZPOymSno4zb996q814AGY+40u6ROmSn1EtT1VzGvd5HF39EFFj8oIYgjsXbyl0JlTheSHOdZgsrKvIZV84wFToAZ9/euAE2uC5obK+izAnuRkAkZHFuqa1wGO1m50y78HmL12Z9Ltk7K5BBMPVfiFrkKw2OD6zElboyaqMTz9DhsHwyFvSjbRtm6TjhKXS0EJCSgrg/KeDIx0GsTsA6J1+/X4B5LXFmRL32JyJ342hBelYOgU0YooabZVOy9x5XLMXZJc30PucjKDn+SQbCVOPVatRuK6ISprz93cQhs02fnvZYmr2eTTty61UTGlV/2RBv3YhJ5QEnyoMQ9l0fAXjsYq4MZbomOx2Y/0BNA4hnggSztdXFUbn1NNA6jVreU+ncJrurb3NaRaJusOnA1sr6qXRUa0+jKwzwGzDl763Cuq9WbNzMuBKVWWw3VqDMMF4JQ+PmheSeOP+ut1RCcFn0q/Y+amnqKe1hwxHfb9BoJ+bS3KvN3DTGuDfhIgS6UuUSPq6qkcX0HxXygMLSvskrQpNtc5euJsvBd7IyCQvoq2wsyS0lwZIg2r2R219x9/lqteNxSONNZBvi6R4TwhIOBdVWpfGcBYD9TJTaGE9sT3+4y1ckd16M32UVQtRwDRSrg9GGH04Hzqxed/xOd0vIdp2eWvq+5ZJ6xcqMhsaoiUN8Lph55jAxsPyqygNiQmQdSMw61bIZ7J5DD1WDe0fpseq8zkizUoxpbKX+EB+PGIdmczn2cbeNYj3+Ntrerjm0vRQYpXQfafpDzWkMH9h+t/bOHQQJ80AzL2gKtR+1jr5sSVcLcnMTRwVDtqROgUZlf37gDJExqsnX6XYIELTeikKqn9aFd0WDutYCyjyf4K4hpTWc0X4tOp6JM4j9BzJMZShlp+Fz3Ag5YFG7MuCNOATL6m+DQbjAfWU3/EO4hrOnsmUQNjzIscUtY20odge9+/uAMRzCzSdzoSp4P+PIgN2eE3x7eQHL/ziqVd5LlAdddgBENFGW4OE9oJEWUHHhYOKTjmKHQn75uDXgGHtFJA0jGsXfhEiICzKfOdhssarGxPD/tAmk1jOBSnwbssRl+HiH8zWsAdyWB4Mv6AimiQaLHVOKRWwHfkSWXjnIcFRqNUFf6L51GsMUZaw=="
     },
@@ -236,11 +196,7 @@
         "x-ms-client-request-id": "36d25d0e-9c54-9d7e-28a6-618dd8e7b11c",
         "x-ms-date": "Fri, 19 Feb 2021 19:57:45 GMT",
         "x-ms-return-client-request-id": "true",
-<<<<<<< HEAD
-        "x-ms-version": "2020-12-06"
-=======
-        "x-ms-version": "2021-02-12"
->>>>>>> 7e782c87
+        "x-ms-version": "2021-02-12"
       },
       "RequestBody": null,
       "StatusCode": 409,
@@ -255,11 +211,7 @@
         "x-ms-client-request-id": "36d25d0e-9c54-9d7e-28a6-618dd8e7b11c",
         "x-ms-error-code": "PathAlreadyExists",
         "x-ms-request-id": "d66a9b72-f01f-0088-70f9-069a56000000",
-<<<<<<< HEAD
-        "x-ms-version": "2020-12-06"
-=======
-        "x-ms-version": "2021-02-12"
->>>>>>> 7e782c87
+        "x-ms-version": "2021-02-12"
       },
       "ResponseBody": {
         "error": {
@@ -282,11 +234,7 @@
         "x-ms-client-request-id": "27a55819-b28c-9738-55b6-66497ad0a349",
         "x-ms-date": "Fri, 19 Feb 2021 19:57:46 GMT",
         "x-ms-return-client-request-id": "true",
-<<<<<<< HEAD
-        "x-ms-version": "2020-12-06"
-=======
-        "x-ms-version": "2021-02-12"
->>>>>>> 7e782c87
+        "x-ms-version": "2021-02-12"
       },
       "RequestBody": null,
       "StatusCode": 202,
@@ -299,11 +247,7 @@
         ],
         "x-ms-client-request-id": "27a55819-b28c-9738-55b6-66497ad0a349",
         "x-ms-request-id": "4691aa0c-401e-0056-67f9-068eb0000000",
-<<<<<<< HEAD
-        "x-ms-version": "2020-12-06"
-=======
-        "x-ms-version": "2021-02-12"
->>>>>>> 7e782c87
+        "x-ms-version": "2021-02-12"
       },
       "ResponseBody": []
     }
