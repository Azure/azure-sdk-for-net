{
  "Entries": [
    {
      "RequestUri": "http://seannsecanary.blob.core.windows.net/test-filesystem-6e6b2934-a9a8-153f-fddb-c94a4d95addb?restype=container",
      "RequestMethod": "PUT",
      "RequestHeaders": {
        "Authorization": "Sanitized",
        "traceparent": "00-97eda0dafbb35a45997f7a6cecea80d1-3474cbba9624644e-00",
        "User-Agent": [
          "azsdk-net-Storage.Files.DataLake/12.1.0-dev.20200403.1",
          "(.NET Core 4.6.28325.01; Microsoft Windows 10.0.18362 )"
        ],
        "x-ms-blob-public-access": "container",
        "x-ms-client-request-id": "b5402eb3-14a3-ea8e-cb27-2479f59fbeb6",
        "x-ms-date": "Fri, 03 Apr 2020 21:01:25 GMT",
        "x-ms-return-client-request-id": "true",
<<<<<<< HEAD
        "x-ms-version": "2019-12-12"
=======
        "x-ms-version": "2020-02-10"
>>>>>>> 60f4876e
      },
      "RequestBody": null,
      "StatusCode": 201,
      "ResponseHeaders": {
        "Content-Length": "0",
        "Date": "Fri, 03 Apr 2020 21:01:23 GMT",
        "ETag": "\u00220x8D7D8122AFD1D24\u0022",
        "Last-Modified": "Fri, 03 Apr 2020 21:01:23 GMT",
        "Server": [
          "Windows-Azure-Blob/1.0",
          "Microsoft-HTTPAPI/2.0"
        ],
        "x-ms-client-request-id": "b5402eb3-14a3-ea8e-cb27-2479f59fbeb6",
        "x-ms-request-id": "96223728-f01e-0012-4ffb-093670000000",
<<<<<<< HEAD
        "x-ms-version": "2019-12-12"
=======
        "x-ms-version": "2020-02-10"
>>>>>>> 60f4876e
      },
      "ResponseBody": []
    },
    {
      "RequestUri": "http://seannsecanary.dfs.core.windows.net/test-filesystem-6e6b2934-a9a8-153f-fddb-c94a4d95addb/test-file-e5064742-17c3-9b40-3c31-2b8649d6a0ff?resource=file",
      "RequestMethod": "PUT",
      "RequestHeaders": {
        "Authorization": "Sanitized",
        "If-None-Match": "*",
        "User-Agent": [
          "azsdk-net-Storage.Files.DataLake/12.1.0-dev.20200403.1",
          "(.NET Core 4.6.28325.01; Microsoft Windows 10.0.18362 )"
        ],
        "x-ms-client-request-id": "92ef616e-5e9c-6189-6a62-f8bcf7bf05df",
        "x-ms-date": "Fri, 03 Apr 2020 21:01:25 GMT",
        "x-ms-return-client-request-id": "true",
<<<<<<< HEAD
        "x-ms-version": "2019-12-12"
=======
        "x-ms-version": "2020-02-10"
>>>>>>> 60f4876e
      },
      "RequestBody": null,
      "StatusCode": 201,
      "ResponseHeaders": {
        "Content-Length": "0",
        "Date": "Fri, 03 Apr 2020 21:01:22 GMT",
        "ETag": "\u00220x8D7D8122B0BC21B\u0022",
        "Last-Modified": "Fri, 03 Apr 2020 21:01:23 GMT",
        "Server": [
          "Windows-Azure-HDFS/1.0",
          "Microsoft-HTTPAPI/2.0"
        ],
        "x-ms-client-request-id": "92ef616e-5e9c-6189-6a62-f8bcf7bf05df",
        "x-ms-request-id": "fa44010d-201f-0097-7ffb-091bad000000",
<<<<<<< HEAD
        "x-ms-version": "2019-12-12"
=======
        "x-ms-version": "2020-02-10"
>>>>>>> 60f4876e
      },
      "ResponseBody": []
    },
    {
      "RequestUri": "http://seannsecanary.dfs.core.windows.net/test-filesystem-6e6b2934-a9a8-153f-fddb-c94a4d95addb/test-file-e5064742-17c3-9b40-3c31-2b8649d6a0ff?action=append\u0026position=0",
      "RequestMethod": "PATCH",
      "RequestHeaders": {
        "Authorization": "Sanitized",
        "Content-Length": "1024",
        "User-Agent": [
          "azsdk-net-Storage.Files.DataLake/12.1.0-dev.20200403.1",
          "(.NET Core 4.6.28325.01; Microsoft Windows 10.0.18362 )"
        ],
        "x-ms-client-request-id": "1ff3fb84-914d-00ec-52b9-229ff710e69f",
        "x-ms-date": "Fri, 03 Apr 2020 21:01:25 GMT",
        "x-ms-return-client-request-id": "true",
<<<<<<< HEAD
        "x-ms-version": "2019-12-12"
=======
        "x-ms-version": "2020-02-10"
>>>>>>> 60f4876e
      },
      "RequestBody": "IbSWH1X4OCdxdlmTdHNEo2OpJi321FKc7aR4cegHofWHJFdBCJ9gSg7fdE2\u002BrSfI7YcioK9zCUxh\u002BjGxf8c\u002BatVjC1AcAprESNseFmAF3kB9sIRg5AFFFBoL3w5trspHoQl3WqHWrOrtXlfTVfLrXBzxNM9D3YXUHvc1ECOMVpkR1nVWjYOfpgOac4apcb8oH4Lxe3r6BMOEozupoZvGYAe9wn59lc\u002BYUo7MqGn\u002BKqw4DfGgmtsfF9Gx0elI9QRn0xN\u002B7K9Aq4qzWSnrLVtahXmPcJSqJsUsnqusy8PmUFyJZdVWgD79\u002BGFn7UGxM\u002Bl2V0xvuYRwvK1NUk4Ek9/GzAnMYsiGBAU7kXgyQziEe2rCNnR3dpfYGagnCS3w\u002BGSCoCA45NEg71NGNCcLPXl0yNfjQl1rT1Zx9EggXvrXS5gUsKMYTJaZoUYhMEFvzNwvs0BWDLYHF1HKxu\u002BJ/5FYbumO943WXHxASqAWSR4UAihr8au6gT7hDJlRToamD6K1ycFX4dRPWVfDFcIW8c0ytcTHHQ7mne2rrOr0hA72mTr9YIBdvSBTHJhU9mt8yxvLH5jC3/KTzyvUrDTpWtRIzXuHGJBM1PijcwB2kaaCL\u002BHPKGR1NLlHapBViRDsacHDCynv9LKKf0ugHmzxHT2EUX1TGjJw05nCP67/9kvntwk\u002BsoZ9kjouRKgY1BVNVUxT0DeTmE\u002BPUjePLbQEioj/uGdjsmu2B79DJdaJV/6EdOlirCYTVB66r19O7mSFKrkgGRut6aPgnMl3UHN4Bfs5C7jKod5i62RIqQILaBlavfocaT7i1otGgRBdnASrQapkFeKsuojbvi23ZUCg1TSvHZJ4W5u8VjUthB/NBE9gnWdYp1I2rgJxQasRK3FKpqzcrX9xM\u002BUPp76tfjZoDbndV8jYRy7heW6PBhrwqyvE4t1z8VfQ7mqCSf\u002BUiDDMCTPyNNOpcl9\u002B\u002BzMQ4SzLH/yS6ZtZ9RxhDGldVv4uTfA9w/3m/XZYG3B\u002B9fYjwAw9tykCAZ\u002BUchMXkChqSxxgT65D0h0v5CGGOs4q2/8mPUxcIJ7ULEtRqFHpz2xO7c9UHaZH4O3vDtMIfMbQapcT8FPcDip9iyJi8SnMRRS0N03\u002B1r1Z3lxebRLLzK\u002BEgD651t8Zct\u002Bl1pKD5e7DIsi\u002BU0R50pPZuRH2faEYsb9y3XHqEm81m8VuWf8r1vltmkpJDXhrCq6r3xzNIvQ9jCTSEAd92A9Zibh/C3iTruMYiOJWz6RGB9LDPzNSZ3jQMMzaWMXx8ME774PA6/81FzE4tJoR572Aiwg0upncBiE/rtusuFUdJ5ghG98hhhvTjSgCGrPev0gPWsy8vDUoX\u002BhigDwjiQ==",
      "StatusCode": 202,
      "ResponseHeaders": {
        "Content-Length": "0",
        "Date": "Fri, 03 Apr 2020 21:01:23 GMT",
        "Server": [
          "Windows-Azure-HDFS/1.0",
          "Microsoft-HTTPAPI/2.0"
        ],
        "x-ms-client-request-id": "1ff3fb84-914d-00ec-52b9-229ff710e69f",
        "x-ms-request-id": "fa44010e-201f-0097-80fb-091bad000000",
        "x-ms-request-server-encrypted": "true",
<<<<<<< HEAD
        "x-ms-version": "2019-12-12"
=======
        "x-ms-version": "2020-02-10"
>>>>>>> 60f4876e
      },
      "ResponseBody": []
    },
    {
      "RequestUri": "http://seannsecanary.dfs.core.windows.net/test-filesystem-6e6b2934-a9a8-153f-fddb-c94a4d95addb/test-file-e5064742-17c3-9b40-3c31-2b8649d6a0ff?action=flush\u0026position=1024",
      "RequestMethod": "PATCH",
      "RequestHeaders": {
        "Authorization": "Sanitized",
        "Content-Length": "0",
        "User-Agent": [
          "azsdk-net-Storage.Files.DataLake/12.1.0-dev.20200403.1",
          "(.NET Core 4.6.28325.01; Microsoft Windows 10.0.18362 )"
        ],
        "x-ms-client-request-id": "fb374159-e6cb-1e91-17c9-d445033cd76c",
        "x-ms-date": "Fri, 03 Apr 2020 21:01:25 GMT",
        "x-ms-return-client-request-id": "true",
<<<<<<< HEAD
        "x-ms-version": "2019-12-12"
=======
        "x-ms-version": "2020-02-10"
>>>>>>> 60f4876e
      },
      "RequestBody": null,
      "StatusCode": 200,
      "ResponseHeaders": {
        "Content-Length": "0",
        "Date": "Fri, 03 Apr 2020 21:01:23 GMT",
        "ETag": "\u00220x8D7D8122B24E330\u0022",
        "Last-Modified": "Fri, 03 Apr 2020 21:01:24 GMT",
        "Server": [
          "Windows-Azure-HDFS/1.0",
          "Microsoft-HTTPAPI/2.0"
        ],
        "x-ms-client-request-id": "fb374159-e6cb-1e91-17c9-d445033cd76c",
        "x-ms-request-id": "fa44010f-201f-0097-01fb-091bad000000",
        "x-ms-request-server-encrypted": "true",
<<<<<<< HEAD
        "x-ms-version": "2019-12-12"
=======
        "x-ms-version": "2020-02-10"
>>>>>>> 60f4876e
      },
      "ResponseBody": []
    },
    {
      "RequestUri": "http://seannsecanary.blob.core.windows.net/test-filesystem-6e6b2934-a9a8-153f-fddb-c94a4d95addb/test-file-e5064742-17c3-9b40-3c31-2b8649d6a0ff",
      "RequestMethod": "GET",
      "RequestHeaders": {
        "Authorization": "Sanitized",
        "User-Agent": [
          "azsdk-net-Storage.Files.DataLake/12.1.0-dev.20200403.1",
          "(.NET Core 4.6.28325.01; Microsoft Windows 10.0.18362 )"
        ],
        "x-ms-client-request-id": "b6461227-ead8-19d4-7c93-10dedfa74448",
        "x-ms-date": "Fri, 03 Apr 2020 21:01:25 GMT",
        "x-ms-range": "bytes=0-268435455",
        "x-ms-return-client-request-id": "true",
<<<<<<< HEAD
        "x-ms-version": "2019-12-12"
=======
        "x-ms-version": "2020-02-10"
>>>>>>> 60f4876e
      },
      "RequestBody": null,
      "StatusCode": 206,
      "ResponseHeaders": {
        "Accept-Ranges": "bytes",
        "Content-Length": "1024",
        "Content-Range": "bytes 0-1023/1024",
        "Content-Type": "application/octet-stream",
        "Date": "Fri, 03 Apr 2020 21:01:24 GMT",
        "ETag": "\u00220x8D7D8122B24E330\u0022",
        "Last-Modified": "Fri, 03 Apr 2020 21:01:24 GMT",
        "Server": [
          "Windows-Azure-Blob/1.0",
          "Microsoft-HTTPAPI/2.0"
        ],
        "x-ms-blob-type": "BlockBlob",
        "x-ms-client-request-id": "b6461227-ead8-19d4-7c93-10dedfa74448",
        "x-ms-creation-time": "Fri, 03 Apr 2020 21:01:23 GMT",
        "x-ms-lease-state": "available",
        "x-ms-lease-status": "unlocked",
        "x-ms-request-id": "96223750-f01e-0012-6efb-093670000000",
        "x-ms-server-encrypted": "true",
<<<<<<< HEAD
        "x-ms-version": "2019-12-12"
=======
        "x-ms-version": "2020-02-10"
>>>>>>> 60f4876e
      },
      "ResponseBody": "IbSWH1X4OCdxdlmTdHNEo2OpJi321FKc7aR4cegHofWHJFdBCJ9gSg7fdE2\u002BrSfI7YcioK9zCUxh\u002BjGxf8c\u002BatVjC1AcAprESNseFmAF3kB9sIRg5AFFFBoL3w5trspHoQl3WqHWrOrtXlfTVfLrXBzxNM9D3YXUHvc1ECOMVpkR1nVWjYOfpgOac4apcb8oH4Lxe3r6BMOEozupoZvGYAe9wn59lc\u002BYUo7MqGn\u002BKqw4DfGgmtsfF9Gx0elI9QRn0xN\u002B7K9Aq4qzWSnrLVtahXmPcJSqJsUsnqusy8PmUFyJZdVWgD79\u002BGFn7UGxM\u002Bl2V0xvuYRwvK1NUk4Ek9/GzAnMYsiGBAU7kXgyQziEe2rCNnR3dpfYGagnCS3w\u002BGSCoCA45NEg71NGNCcLPXl0yNfjQl1rT1Zx9EggXvrXS5gUsKMYTJaZoUYhMEFvzNwvs0BWDLYHF1HKxu\u002BJ/5FYbumO943WXHxASqAWSR4UAihr8au6gT7hDJlRToamD6K1ycFX4dRPWVfDFcIW8c0ytcTHHQ7mne2rrOr0hA72mTr9YIBdvSBTHJhU9mt8yxvLH5jC3/KTzyvUrDTpWtRIzXuHGJBM1PijcwB2kaaCL\u002BHPKGR1NLlHapBViRDsacHDCynv9LKKf0ugHmzxHT2EUX1TGjJw05nCP67/9kvntwk\u002BsoZ9kjouRKgY1BVNVUxT0DeTmE\u002BPUjePLbQEioj/uGdjsmu2B79DJdaJV/6EdOlirCYTVB66r19O7mSFKrkgGRut6aPgnMl3UHN4Bfs5C7jKod5i62RIqQILaBlavfocaT7i1otGgRBdnASrQapkFeKsuojbvi23ZUCg1TSvHZJ4W5u8VjUthB/NBE9gnWdYp1I2rgJxQasRK3FKpqzcrX9xM\u002BUPp76tfjZoDbndV8jYRy7heW6PBhrwqyvE4t1z8VfQ7mqCSf\u002BUiDDMCTPyNNOpcl9\u002B\u002BzMQ4SzLH/yS6ZtZ9RxhDGldVv4uTfA9w/3m/XZYG3B\u002B9fYjwAw9tykCAZ\u002BUchMXkChqSxxgT65D0h0v5CGGOs4q2/8mPUxcIJ7ULEtRqFHpz2xO7c9UHaZH4O3vDtMIfMbQapcT8FPcDip9iyJi8SnMRRS0N03\u002B1r1Z3lxebRLLzK\u002BEgD651t8Zct\u002Bl1pKD5e7DIsi\u002BU0R50pPZuRH2faEYsb9y3XHqEm81m8VuWf8r1vltmkpJDXhrCq6r3xzNIvQ9jCTSEAd92A9Zibh/C3iTruMYiOJWz6RGB9LDPzNSZ3jQMMzaWMXx8ME774PA6/81FzE4tJoR572Aiwg0upncBiE/rtusuFUdJ5ghG98hhhvTjSgCGrPev0gPWsy8vDUoX\u002BhigDwjiQ=="
    },
    {
      "RequestUri": "http://seannsecanary.dfs.core.windows.net/test-filesystem-6e6b2934-a9a8-153f-fddb-c94a4d95addb/test-file-e5064742-17c3-9b40-3c31-2b8649d6a0ff?resource=file",
      "RequestMethod": "PUT",
      "RequestHeaders": {
        "Authorization": "Sanitized",
        "If-None-Match": "*",
        "User-Agent": [
          "azsdk-net-Storage.Files.DataLake/12.1.0-dev.20200403.1",
          "(.NET Core 4.6.28325.01; Microsoft Windows 10.0.18362 )"
        ],
        "x-ms-client-request-id": "f11d442a-20f6-6193-87ad-4516cf32f266",
        "x-ms-date": "Fri, 03 Apr 2020 21:01:25 GMT",
        "x-ms-return-client-request-id": "true",
<<<<<<< HEAD
        "x-ms-version": "2019-12-12"
=======
        "x-ms-version": "2020-02-10"
>>>>>>> 60f4876e
      },
      "RequestBody": null,
      "StatusCode": 409,
      "ResponseHeaders": {
        "Content-Length": "168",
        "Content-Type": "application/json; charset=utf-8",
        "Date": "Fri, 03 Apr 2020 21:01:23 GMT",
        "Server": [
          "Windows-Azure-HDFS/1.0",
          "Microsoft-HTTPAPI/2.0"
        ],
        "x-ms-client-request-id": "f11d442a-20f6-6193-87ad-4516cf32f266",
        "x-ms-error-code": "PathAlreadyExists",
        "x-ms-request-id": "fa440110-201f-0097-02fb-091bad000000",
<<<<<<< HEAD
        "x-ms-version": "2019-12-12"
=======
        "x-ms-version": "2020-02-10"
>>>>>>> 60f4876e
      },
      "ResponseBody": {
        "error": {
          "code": "PathAlreadyExists",
          "message": "The specified path already exists.\nRequestId:fa440110-201f-0097-02fb-091bad000000\nTime:2020-04-03T21:01:24.2713655Z"
        }
      }
    },
    {
      "RequestUri": "http://seannsecanary.blob.core.windows.net/test-filesystem-6e6b2934-a9a8-153f-fddb-c94a4d95addb?restype=container",
      "RequestMethod": "DELETE",
      "RequestHeaders": {
        "Authorization": "Sanitized",
        "traceparent": "00-b651b2fa2e8a5e499c81523ec523d485-97b149ecfec24e41-00",
        "User-Agent": [
          "azsdk-net-Storage.Files.DataLake/12.1.0-dev.20200403.1",
          "(.NET Core 4.6.28325.01; Microsoft Windows 10.0.18362 )"
        ],
        "x-ms-client-request-id": "9bb37af0-5389-2952-15be-7e4c894fa9ff",
        "x-ms-date": "Fri, 03 Apr 2020 21:01:25 GMT",
        "x-ms-return-client-request-id": "true",
<<<<<<< HEAD
        "x-ms-version": "2019-12-12"
=======
        "x-ms-version": "2020-02-10"
>>>>>>> 60f4876e
      },
      "RequestBody": null,
      "StatusCode": 202,
      "ResponseHeaders": {
        "Content-Length": "0",
        "Date": "Fri, 03 Apr 2020 21:01:24 GMT",
        "Server": [
          "Windows-Azure-Blob/1.0",
          "Microsoft-HTTPAPI/2.0"
        ],
        "x-ms-client-request-id": "9bb37af0-5389-2952-15be-7e4c894fa9ff",
        "x-ms-request-id": "96223760-f01e-0012-7bfb-093670000000",
<<<<<<< HEAD
        "x-ms-version": "2019-12-12"
=======
        "x-ms-version": "2020-02-10"
>>>>>>> 60f4876e
      },
      "ResponseBody": []
    }
  ],
  "Variables": {
    "RandomSeed": "1970155124",
    "Storage_TestConfigHierarchicalNamespace": "NamespaceTenant\nseannsecanary\nU2FuaXRpemVk\nhttp://seannsecanary.blob.core.windows.net\nhttp://seannsecanary.file.core.windows.net\nhttp://seannsecanary.queue.core.windows.net\nhttp://seannsecanary.table.core.windows.net\n\n\n\n\nhttp://seannsecanary-secondary.blob.core.windows.net\nhttp://seannsecanary-secondary.file.core.windows.net\nhttp://seannsecanary-secondary.queue.core.windows.net\nhttp://seannsecanary-secondary.table.core.windows.net\n68390a19-a643-458b-b726-408abf67b4fc\nSanitized\n72f988bf-86f1-41af-91ab-2d7cd011db47\nhttps://login.microsoftonline.com/\nCloud\nBlobEndpoint=http://seannsecanary.blob.core.windows.net/;QueueEndpoint=http://seannsecanary.queue.core.windows.net/;FileEndpoint=http://seannsecanary.file.core.windows.net/;BlobSecondaryEndpoint=http://seannsecanary-secondary.blob.core.windows.net/;QueueSecondaryEndpoint=http://seannsecanary-secondary.queue.core.windows.net/;FileSecondaryEndpoint=http://seannsecanary-secondary.file.core.windows.net/;AccountName=seannsecanary;AccountKey=Sanitized\n"
  }
}<|MERGE_RESOLUTION|>--- conflicted
+++ resolved
@@ -14,11 +14,7 @@
         "x-ms-client-request-id": "b5402eb3-14a3-ea8e-cb27-2479f59fbeb6",
         "x-ms-date": "Fri, 03 Apr 2020 21:01:25 GMT",
         "x-ms-return-client-request-id": "true",
-<<<<<<< HEAD
-        "x-ms-version": "2019-12-12"
-=======
-        "x-ms-version": "2020-02-10"
->>>>>>> 60f4876e
+        "x-ms-version": "2020-02-10"
       },
       "RequestBody": null,
       "StatusCode": 201,
@@ -33,11 +29,7 @@
         ],
         "x-ms-client-request-id": "b5402eb3-14a3-ea8e-cb27-2479f59fbeb6",
         "x-ms-request-id": "96223728-f01e-0012-4ffb-093670000000",
-<<<<<<< HEAD
-        "x-ms-version": "2019-12-12"
-=======
-        "x-ms-version": "2020-02-10"
->>>>>>> 60f4876e
+        "x-ms-version": "2020-02-10"
       },
       "ResponseBody": []
     },
@@ -54,11 +46,7 @@
         "x-ms-client-request-id": "92ef616e-5e9c-6189-6a62-f8bcf7bf05df",
         "x-ms-date": "Fri, 03 Apr 2020 21:01:25 GMT",
         "x-ms-return-client-request-id": "true",
-<<<<<<< HEAD
-        "x-ms-version": "2019-12-12"
-=======
-        "x-ms-version": "2020-02-10"
->>>>>>> 60f4876e
+        "x-ms-version": "2020-02-10"
       },
       "RequestBody": null,
       "StatusCode": 201,
@@ -73,11 +61,7 @@
         ],
         "x-ms-client-request-id": "92ef616e-5e9c-6189-6a62-f8bcf7bf05df",
         "x-ms-request-id": "fa44010d-201f-0097-7ffb-091bad000000",
-<<<<<<< HEAD
-        "x-ms-version": "2019-12-12"
-=======
-        "x-ms-version": "2020-02-10"
->>>>>>> 60f4876e
+        "x-ms-version": "2020-02-10"
       },
       "ResponseBody": []
     },
@@ -94,11 +78,7 @@
         "x-ms-client-request-id": "1ff3fb84-914d-00ec-52b9-229ff710e69f",
         "x-ms-date": "Fri, 03 Apr 2020 21:01:25 GMT",
         "x-ms-return-client-request-id": "true",
-<<<<<<< HEAD
-        "x-ms-version": "2019-12-12"
-=======
-        "x-ms-version": "2020-02-10"
->>>>>>> 60f4876e
+        "x-ms-version": "2020-02-10"
       },
       "RequestBody": "IbSWH1X4OCdxdlmTdHNEo2OpJi321FKc7aR4cegHofWHJFdBCJ9gSg7fdE2\u002BrSfI7YcioK9zCUxh\u002BjGxf8c\u002BatVjC1AcAprESNseFmAF3kB9sIRg5AFFFBoL3w5trspHoQl3WqHWrOrtXlfTVfLrXBzxNM9D3YXUHvc1ECOMVpkR1nVWjYOfpgOac4apcb8oH4Lxe3r6BMOEozupoZvGYAe9wn59lc\u002BYUo7MqGn\u002BKqw4DfGgmtsfF9Gx0elI9QRn0xN\u002B7K9Aq4qzWSnrLVtahXmPcJSqJsUsnqusy8PmUFyJZdVWgD79\u002BGFn7UGxM\u002Bl2V0xvuYRwvK1NUk4Ek9/GzAnMYsiGBAU7kXgyQziEe2rCNnR3dpfYGagnCS3w\u002BGSCoCA45NEg71NGNCcLPXl0yNfjQl1rT1Zx9EggXvrXS5gUsKMYTJaZoUYhMEFvzNwvs0BWDLYHF1HKxu\u002BJ/5FYbumO943WXHxASqAWSR4UAihr8au6gT7hDJlRToamD6K1ycFX4dRPWVfDFcIW8c0ytcTHHQ7mne2rrOr0hA72mTr9YIBdvSBTHJhU9mt8yxvLH5jC3/KTzyvUrDTpWtRIzXuHGJBM1PijcwB2kaaCL\u002BHPKGR1NLlHapBViRDsacHDCynv9LKKf0ugHmzxHT2EUX1TGjJw05nCP67/9kvntwk\u002BsoZ9kjouRKgY1BVNVUxT0DeTmE\u002BPUjePLbQEioj/uGdjsmu2B79DJdaJV/6EdOlirCYTVB66r19O7mSFKrkgGRut6aPgnMl3UHN4Bfs5C7jKod5i62RIqQILaBlavfocaT7i1otGgRBdnASrQapkFeKsuojbvi23ZUCg1TSvHZJ4W5u8VjUthB/NBE9gnWdYp1I2rgJxQasRK3FKpqzcrX9xM\u002BUPp76tfjZoDbndV8jYRy7heW6PBhrwqyvE4t1z8VfQ7mqCSf\u002BUiDDMCTPyNNOpcl9\u002B\u002BzMQ4SzLH/yS6ZtZ9RxhDGldVv4uTfA9w/3m/XZYG3B\u002B9fYjwAw9tykCAZ\u002BUchMXkChqSxxgT65D0h0v5CGGOs4q2/8mPUxcIJ7ULEtRqFHpz2xO7c9UHaZH4O3vDtMIfMbQapcT8FPcDip9iyJi8SnMRRS0N03\u002B1r1Z3lxebRLLzK\u002BEgD651t8Zct\u002Bl1pKD5e7DIsi\u002BU0R50pPZuRH2faEYsb9y3XHqEm81m8VuWf8r1vltmkpJDXhrCq6r3xzNIvQ9jCTSEAd92A9Zibh/C3iTruMYiOJWz6RGB9LDPzNSZ3jQMMzaWMXx8ME774PA6/81FzE4tJoR572Aiwg0upncBiE/rtusuFUdJ5ghG98hhhvTjSgCGrPev0gPWsy8vDUoX\u002BhigDwjiQ==",
       "StatusCode": 202,
@@ -112,11 +92,7 @@
         "x-ms-client-request-id": "1ff3fb84-914d-00ec-52b9-229ff710e69f",
         "x-ms-request-id": "fa44010e-201f-0097-80fb-091bad000000",
         "x-ms-request-server-encrypted": "true",
-<<<<<<< HEAD
-        "x-ms-version": "2019-12-12"
-=======
-        "x-ms-version": "2020-02-10"
->>>>>>> 60f4876e
+        "x-ms-version": "2020-02-10"
       },
       "ResponseBody": []
     },
@@ -133,11 +109,7 @@
         "x-ms-client-request-id": "fb374159-e6cb-1e91-17c9-d445033cd76c",
         "x-ms-date": "Fri, 03 Apr 2020 21:01:25 GMT",
         "x-ms-return-client-request-id": "true",
-<<<<<<< HEAD
-        "x-ms-version": "2019-12-12"
-=======
-        "x-ms-version": "2020-02-10"
->>>>>>> 60f4876e
+        "x-ms-version": "2020-02-10"
       },
       "RequestBody": null,
       "StatusCode": 200,
@@ -153,11 +125,7 @@
         "x-ms-client-request-id": "fb374159-e6cb-1e91-17c9-d445033cd76c",
         "x-ms-request-id": "fa44010f-201f-0097-01fb-091bad000000",
         "x-ms-request-server-encrypted": "true",
-<<<<<<< HEAD
-        "x-ms-version": "2019-12-12"
-=======
-        "x-ms-version": "2020-02-10"
->>>>>>> 60f4876e
+        "x-ms-version": "2020-02-10"
       },
       "ResponseBody": []
     },
@@ -174,11 +142,7 @@
         "x-ms-date": "Fri, 03 Apr 2020 21:01:25 GMT",
         "x-ms-range": "bytes=0-268435455",
         "x-ms-return-client-request-id": "true",
-<<<<<<< HEAD
-        "x-ms-version": "2019-12-12"
-=======
-        "x-ms-version": "2020-02-10"
->>>>>>> 60f4876e
+        "x-ms-version": "2020-02-10"
       },
       "RequestBody": null,
       "StatusCode": 206,
@@ -201,11 +165,7 @@
         "x-ms-lease-status": "unlocked",
         "x-ms-request-id": "96223750-f01e-0012-6efb-093670000000",
         "x-ms-server-encrypted": "true",
-<<<<<<< HEAD
-        "x-ms-version": "2019-12-12"
-=======
-        "x-ms-version": "2020-02-10"
->>>>>>> 60f4876e
+        "x-ms-version": "2020-02-10"
       },
       "ResponseBody": "IbSWH1X4OCdxdlmTdHNEo2OpJi321FKc7aR4cegHofWHJFdBCJ9gSg7fdE2\u002BrSfI7YcioK9zCUxh\u002BjGxf8c\u002BatVjC1AcAprESNseFmAF3kB9sIRg5AFFFBoL3w5trspHoQl3WqHWrOrtXlfTVfLrXBzxNM9D3YXUHvc1ECOMVpkR1nVWjYOfpgOac4apcb8oH4Lxe3r6BMOEozupoZvGYAe9wn59lc\u002BYUo7MqGn\u002BKqw4DfGgmtsfF9Gx0elI9QRn0xN\u002B7K9Aq4qzWSnrLVtahXmPcJSqJsUsnqusy8PmUFyJZdVWgD79\u002BGFn7UGxM\u002Bl2V0xvuYRwvK1NUk4Ek9/GzAnMYsiGBAU7kXgyQziEe2rCNnR3dpfYGagnCS3w\u002BGSCoCA45NEg71NGNCcLPXl0yNfjQl1rT1Zx9EggXvrXS5gUsKMYTJaZoUYhMEFvzNwvs0BWDLYHF1HKxu\u002BJ/5FYbumO943WXHxASqAWSR4UAihr8au6gT7hDJlRToamD6K1ycFX4dRPWVfDFcIW8c0ytcTHHQ7mne2rrOr0hA72mTr9YIBdvSBTHJhU9mt8yxvLH5jC3/KTzyvUrDTpWtRIzXuHGJBM1PijcwB2kaaCL\u002BHPKGR1NLlHapBViRDsacHDCynv9LKKf0ugHmzxHT2EUX1TGjJw05nCP67/9kvntwk\u002BsoZ9kjouRKgY1BVNVUxT0DeTmE\u002BPUjePLbQEioj/uGdjsmu2B79DJdaJV/6EdOlirCYTVB66r19O7mSFKrkgGRut6aPgnMl3UHN4Bfs5C7jKod5i62RIqQILaBlavfocaT7i1otGgRBdnASrQapkFeKsuojbvi23ZUCg1TSvHZJ4W5u8VjUthB/NBE9gnWdYp1I2rgJxQasRK3FKpqzcrX9xM\u002BUPp76tfjZoDbndV8jYRy7heW6PBhrwqyvE4t1z8VfQ7mqCSf\u002BUiDDMCTPyNNOpcl9\u002B\u002BzMQ4SzLH/yS6ZtZ9RxhDGldVv4uTfA9w/3m/XZYG3B\u002B9fYjwAw9tykCAZ\u002BUchMXkChqSxxgT65D0h0v5CGGOs4q2/8mPUxcIJ7ULEtRqFHpz2xO7c9UHaZH4O3vDtMIfMbQapcT8FPcDip9iyJi8SnMRRS0N03\u002B1r1Z3lxebRLLzK\u002BEgD651t8Zct\u002Bl1pKD5e7DIsi\u002BU0R50pPZuRH2faEYsb9y3XHqEm81m8VuWf8r1vltmkpJDXhrCq6r3xzNIvQ9jCTSEAd92A9Zibh/C3iTruMYiOJWz6RGB9LDPzNSZ3jQMMzaWMXx8ME774PA6/81FzE4tJoR572Aiwg0upncBiE/rtusuFUdJ5ghG98hhhvTjSgCGrPev0gPWsy8vDUoX\u002BhigDwjiQ=="
     },
@@ -222,11 +182,7 @@
         "x-ms-client-request-id": "f11d442a-20f6-6193-87ad-4516cf32f266",
         "x-ms-date": "Fri, 03 Apr 2020 21:01:25 GMT",
         "x-ms-return-client-request-id": "true",
-<<<<<<< HEAD
-        "x-ms-version": "2019-12-12"
-=======
-        "x-ms-version": "2020-02-10"
->>>>>>> 60f4876e
+        "x-ms-version": "2020-02-10"
       },
       "RequestBody": null,
       "StatusCode": 409,
@@ -241,11 +197,7 @@
         "x-ms-client-request-id": "f11d442a-20f6-6193-87ad-4516cf32f266",
         "x-ms-error-code": "PathAlreadyExists",
         "x-ms-request-id": "fa440110-201f-0097-02fb-091bad000000",
-<<<<<<< HEAD
-        "x-ms-version": "2019-12-12"
-=======
-        "x-ms-version": "2020-02-10"
->>>>>>> 60f4876e
+        "x-ms-version": "2020-02-10"
       },
       "ResponseBody": {
         "error": {
@@ -267,11 +219,7 @@
         "x-ms-client-request-id": "9bb37af0-5389-2952-15be-7e4c894fa9ff",
         "x-ms-date": "Fri, 03 Apr 2020 21:01:25 GMT",
         "x-ms-return-client-request-id": "true",
-<<<<<<< HEAD
-        "x-ms-version": "2019-12-12"
-=======
-        "x-ms-version": "2020-02-10"
->>>>>>> 60f4876e
+        "x-ms-version": "2020-02-10"
       },
       "RequestBody": null,
       "StatusCode": 202,
@@ -284,11 +232,7 @@
         ],
         "x-ms-client-request-id": "9bb37af0-5389-2952-15be-7e4c894fa9ff",
         "x-ms-request-id": "96223760-f01e-0012-7bfb-093670000000",
-<<<<<<< HEAD
-        "x-ms-version": "2019-12-12"
-=======
-        "x-ms-version": "2020-02-10"
->>>>>>> 60f4876e
+        "x-ms-version": "2020-02-10"
       },
       "ResponseBody": []
     }
