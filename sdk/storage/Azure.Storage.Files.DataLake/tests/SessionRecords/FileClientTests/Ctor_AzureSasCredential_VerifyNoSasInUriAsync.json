--- conflicted
+++ resolved
@@ -15,11 +15,7 @@
         "x-ms-client-request-id": "e1cf9c2c-78f5-6fce-6828-ad4757968f27",
         "x-ms-date": "Wed, 17 Feb 2021 22:32:25 GMT",
         "x-ms-return-client-request-id": "true",
-<<<<<<< HEAD
-        "x-ms-version": "2020-12-06"
-=======
         "x-ms-version": "2021-02-12"
->>>>>>> 7e782c87
       },
       "RequestBody": null,
       "StatusCode": 201,
@@ -34,11 +30,7 @@
         ],
         "x-ms-client-request-id": "e1cf9c2c-78f5-6fce-6828-ad4757968f27",
         "x-ms-request-id": "5302dc1c-301e-0063-347c-05e2a4000000",
-<<<<<<< HEAD
-        "x-ms-version": "2020-12-06"
-=======
         "x-ms-version": "2021-02-12"
->>>>>>> 7e782c87
       },
       "ResponseBody": []
     },
@@ -56,11 +48,7 @@
         "x-ms-client-request-id": "b8f73f19-a057-9bed-f7bb-348b1d7015ba",
         "x-ms-date": "Wed, 17 Feb 2021 22:32:26 GMT",
         "x-ms-return-client-request-id": "true",
-<<<<<<< HEAD
-        "x-ms-version": "2020-12-06"
-=======
         "x-ms-version": "2021-02-12"
->>>>>>> 7e782c87
       },
       "RequestBody": null,
       "StatusCode": 202,
@@ -73,11 +61,7 @@
         ],
         "x-ms-client-request-id": "b8f73f19-a057-9bed-f7bb-348b1d7015ba",
         "x-ms-request-id": "5302dc90-301e-0063-237c-05e2a4000000",
-<<<<<<< HEAD
-        "x-ms-version": "2020-12-06"
-=======
         "x-ms-version": "2021-02-12"
->>>>>>> 7e782c87
       },
       "ResponseBody": []
     }
