{
  "Entries": [
    {
      "RequestUri": "http://seannsecanary.blob.core.windows.net/test-filesystem-f09de852-e7be-7180-6705-283f65f2cb82?restype=container",
      "RequestMethod": "PUT",
      "RequestHeaders": {
        "Authorization": "Sanitized",
        "traceparent": "00-8551874ebb1f6947943047d41eccec6e-cb17e95cf4901441-00",
        "User-Agent": [
          "azsdk-net-Storage.Files.DataLake/12.1.0-dev.20200403.1",
          "(.NET Core 4.6.28325.01; Microsoft Windows 10.0.18362 )"
        ],
        "x-ms-blob-public-access": "container",
        "x-ms-client-request-id": "02a98661-4e78-5e7b-f155-1f9c61167c00",
        "x-ms-date": "Fri, 03 Apr 2020 21:03:47 GMT",
        "x-ms-return-client-request-id": "true",
<<<<<<< HEAD
        "x-ms-version": "2019-12-12"
=======
        "x-ms-version": "2020-02-10"
>>>>>>> 60f4876e
      },
      "RequestBody": null,
      "StatusCode": 201,
      "ResponseHeaders": {
        "Content-Length": "0",
        "Date": "Fri, 03 Apr 2020 21:03:46 GMT",
        "ETag": "\u00220x8D7D8127FF07F5B\u0022",
        "Last-Modified": "Fri, 03 Apr 2020 21:03:46 GMT",
        "Server": [
          "Windows-Azure-Blob/1.0",
          "Microsoft-HTTPAPI/2.0"
        ],
        "x-ms-client-request-id": "02a98661-4e78-5e7b-f155-1f9c61167c00",
        "x-ms-request-id": "96227b2e-f01e-0012-1efb-093670000000",
<<<<<<< HEAD
        "x-ms-version": "2019-12-12"
=======
        "x-ms-version": "2020-02-10"
>>>>>>> 60f4876e
      },
      "ResponseBody": []
    },
    {
      "RequestUri": "http://seannsecanary.dfs.core.windows.net/test-filesystem-f09de852-e7be-7180-6705-283f65f2cb82/test-file-52b00d54-8d12-f597-1b54-7e22101ffaf3?resource=file",
      "RequestMethod": "PUT",
      "RequestHeaders": {
        "Authorization": "Sanitized",
        "If-None-Match": "*",
        "User-Agent": [
          "azsdk-net-Storage.Files.DataLake/12.1.0-dev.20200403.1",
          "(.NET Core 4.6.28325.01; Microsoft Windows 10.0.18362 )"
        ],
        "x-ms-client-request-id": "25f780f8-3788-c897-5041-32f933643263",
        "x-ms-date": "Fri, 03 Apr 2020 21:03:47 GMT",
        "x-ms-return-client-request-id": "true",
<<<<<<< HEAD
        "x-ms-version": "2019-12-12"
=======
        "x-ms-version": "2020-02-10"
>>>>>>> 60f4876e
      },
      "RequestBody": null,
      "StatusCode": 201,
      "ResponseHeaders": {
        "Content-Length": "0",
        "Date": "Fri, 03 Apr 2020 21:03:46 GMT",
        "ETag": "\u00220x8D7D8128005A559\u0022",
        "Last-Modified": "Fri, 03 Apr 2020 21:03:46 GMT",
        "Server": [
          "Windows-Azure-HDFS/1.0",
          "Microsoft-HTTPAPI/2.0"
        ],
        "x-ms-client-request-id": "25f780f8-3788-c897-5041-32f933643263",
        "x-ms-request-id": "fa44036d-201f-0097-7afb-091bad000000",
<<<<<<< HEAD
        "x-ms-version": "2019-12-12"
=======
        "x-ms-version": "2020-02-10"
>>>>>>> 60f4876e
      },
      "ResponseBody": []
    },
    {
      "RequestUri": "http://seannsecanary.dfs.core.windows.net/test-filesystem-f09de852-e7be-7180-6705-283f65f2cb82/test-file-52b00d54-8d12-f597-1b54-7e22101ffaf3?action=append\u0026position=0",
      "RequestMethod": "PATCH",
      "RequestHeaders": {
        "Authorization": "Sanitized",
        "Content-Length": "1024",
        "User-Agent": [
          "azsdk-net-Storage.Files.DataLake/12.1.0-dev.20200403.1",
          "(.NET Core 4.6.28325.01; Microsoft Windows 10.0.18362 )"
        ],
        "x-ms-client-request-id": "9758d54c-6a97-206a-cebb-8a99dd3c4ad9",
        "x-ms-date": "Fri, 03 Apr 2020 21:03:48 GMT",
        "x-ms-return-client-request-id": "true",
<<<<<<< HEAD
        "x-ms-version": "2019-12-12"
=======
        "x-ms-version": "2020-02-10"
>>>>>>> 60f4876e
      },
      "RequestBody": "ulLe3kjICq6iSitaPTDmWx/VDGrD98PT77PnI9BZTtJbK\u002BEPOJ63jAICsMhiPLjqbSICOxOQMMKPC\u002B6V4ebdSPxZ/hJP1yOBHYBnwEf6cbL7/LWuVxK/y/offyyvIqocJGjMCD6lm5b\u002BgR2SKHB7lZo7meQwL/DpmjIXL1f30fvVSpvfLmh0VWEfr9b1LKOKpOqSc4jG7PV34m0Ljms\u002BB68hvN3Um2Yxx0SDEH8a826PjItsZF1yD16mZ0v7aMb14Kgm1G/FtgiEYKxEQ9t2XO//fALg0aJSr61\u002BLjQaNl99jTDW9B/\u002BytaD6ASwLcuDLwtc\u002B\u002BvEFQ4G1CXBRojUaSpNx7Wqn2jPAbIsXOmeoYHh\u002Bv4ovTtzuHghzyD6PINNr37ZY2UW2I\u002BjjPk5mLglaDKj4EuJq6vv2Q88idBI1cQu3q1qxD0byyJuhTBBOR/A/GbtVlw3wwPT6olW2U\u002B/Wrc1CroKuqT1hxQpGyV6rqDve41pW39o9hqql9qzxfHSryp5Cy5ltkHC985HDqjdWDvpZl3CVf84zBSfYCPJQcIjVmv7AaJxisVLp2OwIOhyzD\u002Beyl6TEFkqQT8axVYe\u002BLYMI7g84leZd9yYdq6ch6wsLZPkK3ZjkEUS0L9jV8RvLa6spPwwNennBVKC\u002B5qrjrmS7pjCOc0/qJNyKhGYNiAXKUj/8OOv/Peq/CYk4ZWrZkIF0GgsrPThbftpvQvXT88xa9FSq57W4/KgGDynGsb\u002Bx8PPkmW363xUHoLnRj7s0qxW8nbDWbukL\u002B12i5S3OlI1avZHCL1peX9V/Ywb7pyztEWPUChQO24HKmN4QWDnneQwstxIpMrv7Xn2bVsviUBQw9ZOJ\u002Bkq5C6IQN1Z8TgfbWCn6jvAaw97oGKuWs4S2KEiJ36JmXX6Bs2tv2TslvtA1v/6h54Ej1fG0oeHe4pgdWc7Nsm6ltTqreNtE6yrjwlnbYPOF1ACHZcmw8buc4tDTEn8sF8xhkArD9q7lnyrG0N9IA0Hkl0WORkyk9MN/DlYKsZirt6qNedDogd2R4Ybe6eCcVN9PLrs5XdG//NsHROgYmy1SWxl0uomw\u002B9VoPKSFxgriovm2u4MdshnZDX01oT01eQaZTI7HZ5oV3jKlkWFs\u002BjbQZOIuod9qdOj/W61Me1rYcoNd7Hm8G3tfYJ2Qt\u002BD4rBMGJXxbBtcnLxelx8vsyWLXjR6eDs29VEmmj0FB2bzIBu\u002BaBlXefWvsNv1h1hNvcpc6uOrCGl0FiNDy9HeV5RVa3cDcUoMM\u002BQ/y8dgQW352NxyqB2CSBeySVL1FK4j0FhGnxzgSUyAT7f\u002BbDyhE9W2SvL0a6530yNfUSf3Fx82G/pvGqFRGI\u002BQ8g==",
      "StatusCode": 202,
      "ResponseHeaders": {
        "Content-Length": "0",
        "Date": "Fri, 03 Apr 2020 21:03:46 GMT",
        "Server": [
          "Windows-Azure-HDFS/1.0",
          "Microsoft-HTTPAPI/2.0"
        ],
        "x-ms-client-request-id": "9758d54c-6a97-206a-cebb-8a99dd3c4ad9",
        "x-ms-request-id": "fa44036e-201f-0097-7bfb-091bad000000",
        "x-ms-request-server-encrypted": "true",
<<<<<<< HEAD
        "x-ms-version": "2019-12-12"
=======
        "x-ms-version": "2020-02-10"
>>>>>>> 60f4876e
      },
      "ResponseBody": []
    },
    {
      "RequestUri": "http://seannsecanary.dfs.core.windows.net/test-filesystem-f09de852-e7be-7180-6705-283f65f2cb82/test-file-52b00d54-8d12-f597-1b54-7e22101ffaf3?action=flush\u0026position=1024",
      "RequestMethod": "PATCH",
      "RequestHeaders": {
        "Authorization": "Sanitized",
        "Content-Length": "0",
        "User-Agent": [
          "azsdk-net-Storage.Files.DataLake/12.1.0-dev.20200403.1",
          "(.NET Core 4.6.28325.01; Microsoft Windows 10.0.18362 )"
        ],
        "x-ms-client-request-id": "5dac6dac-9a0c-f9cc-0e35-4394bceb64b4",
        "x-ms-date": "Fri, 03 Apr 2020 21:03:48 GMT",
        "x-ms-return-client-request-id": "true",
<<<<<<< HEAD
        "x-ms-version": "2019-12-12"
=======
        "x-ms-version": "2020-02-10"
>>>>>>> 60f4876e
      },
      "RequestBody": null,
      "StatusCode": 200,
      "ResponseHeaders": {
        "Content-Length": "0",
        "Date": "Fri, 03 Apr 2020 21:03:46 GMT",
        "ETag": "\u00220x8D7D8128023385B\u0022",
        "Last-Modified": "Fri, 03 Apr 2020 21:03:46 GMT",
        "Server": [
          "Windows-Azure-HDFS/1.0",
          "Microsoft-HTTPAPI/2.0"
        ],
        "x-ms-client-request-id": "5dac6dac-9a0c-f9cc-0e35-4394bceb64b4",
        "x-ms-request-id": "fa44036f-201f-0097-7cfb-091bad000000",
        "x-ms-request-server-encrypted": "true",
<<<<<<< HEAD
        "x-ms-version": "2019-12-12"
=======
        "x-ms-version": "2020-02-10"
>>>>>>> 60f4876e
      },
      "ResponseBody": []
    },
    {
      "RequestUri": "http://seannsecanary.blob.core.windows.net/test-filesystem-f09de852-e7be-7180-6705-283f65f2cb82/test-file-52b00d54-8d12-f597-1b54-7e22101ffaf3",
      "RequestMethod": "GET",
      "RequestHeaders": {
        "Authorization": "Sanitized",
        "User-Agent": [
          "azsdk-net-Storage.Files.DataLake/12.1.0-dev.20200403.1",
          "(.NET Core 4.6.28325.01; Microsoft Windows 10.0.18362 )"
        ],
        "x-ms-client-request-id": "70ed256d-ec90-fccd-8cd0-de1e78e7f411",
        "x-ms-date": "Fri, 03 Apr 2020 21:03:48 GMT",
        "x-ms-range": "bytes=0-268435455",
        "x-ms-return-client-request-id": "true",
<<<<<<< HEAD
        "x-ms-version": "2019-12-12"
=======
        "x-ms-version": "2020-02-10"
>>>>>>> 60f4876e
      },
      "RequestBody": null,
      "StatusCode": 206,
      "ResponseHeaders": {
        "Accept-Ranges": "bytes",
        "Content-Length": "1024",
        "Content-Range": "bytes 0-1023/1024",
        "Content-Type": "application/octet-stream",
        "Date": "Fri, 03 Apr 2020 21:03:46 GMT",
        "ETag": "\u00220x8D7D8128023385B\u0022",
        "Last-Modified": "Fri, 03 Apr 2020 21:03:46 GMT",
        "Server": [
          "Windows-Azure-Blob/1.0",
          "Microsoft-HTTPAPI/2.0"
        ],
        "x-ms-blob-type": "BlockBlob",
        "x-ms-client-request-id": "70ed256d-ec90-fccd-8cd0-de1e78e7f411",
        "x-ms-creation-time": "Fri, 03 Apr 2020 21:03:46 GMT",
        "x-ms-lease-state": "available",
        "x-ms-lease-status": "unlocked",
        "x-ms-request-id": "96227b64-f01e-0012-44fb-093670000000",
        "x-ms-server-encrypted": "true",
<<<<<<< HEAD
        "x-ms-version": "2019-12-12"
=======
        "x-ms-version": "2020-02-10"
>>>>>>> 60f4876e
      },
      "ResponseBody": "ulLe3kjICq6iSitaPTDmWx/VDGrD98PT77PnI9BZTtJbK\u002BEPOJ63jAICsMhiPLjqbSICOxOQMMKPC\u002B6V4ebdSPxZ/hJP1yOBHYBnwEf6cbL7/LWuVxK/y/offyyvIqocJGjMCD6lm5b\u002BgR2SKHB7lZo7meQwL/DpmjIXL1f30fvVSpvfLmh0VWEfr9b1LKOKpOqSc4jG7PV34m0Ljms\u002BB68hvN3Um2Yxx0SDEH8a826PjItsZF1yD16mZ0v7aMb14Kgm1G/FtgiEYKxEQ9t2XO//fALg0aJSr61\u002BLjQaNl99jTDW9B/\u002BytaD6ASwLcuDLwtc\u002B\u002BvEFQ4G1CXBRojUaSpNx7Wqn2jPAbIsXOmeoYHh\u002Bv4ovTtzuHghzyD6PINNr37ZY2UW2I\u002BjjPk5mLglaDKj4EuJq6vv2Q88idBI1cQu3q1qxD0byyJuhTBBOR/A/GbtVlw3wwPT6olW2U\u002B/Wrc1CroKuqT1hxQpGyV6rqDve41pW39o9hqql9qzxfHSryp5Cy5ltkHC985HDqjdWDvpZl3CVf84zBSfYCPJQcIjVmv7AaJxisVLp2OwIOhyzD\u002Beyl6TEFkqQT8axVYe\u002BLYMI7g84leZd9yYdq6ch6wsLZPkK3ZjkEUS0L9jV8RvLa6spPwwNennBVKC\u002B5qrjrmS7pjCOc0/qJNyKhGYNiAXKUj/8OOv/Peq/CYk4ZWrZkIF0GgsrPThbftpvQvXT88xa9FSq57W4/KgGDynGsb\u002Bx8PPkmW363xUHoLnRj7s0qxW8nbDWbukL\u002B12i5S3OlI1avZHCL1peX9V/Ywb7pyztEWPUChQO24HKmN4QWDnneQwstxIpMrv7Xn2bVsviUBQw9ZOJ\u002Bkq5C6IQN1Z8TgfbWCn6jvAaw97oGKuWs4S2KEiJ36JmXX6Bs2tv2TslvtA1v/6h54Ej1fG0oeHe4pgdWc7Nsm6ltTqreNtE6yrjwlnbYPOF1ACHZcmw8buc4tDTEn8sF8xhkArD9q7lnyrG0N9IA0Hkl0WORkyk9MN/DlYKsZirt6qNedDogd2R4Ybe6eCcVN9PLrs5XdG//NsHROgYmy1SWxl0uomw\u002B9VoPKSFxgriovm2u4MdshnZDX01oT01eQaZTI7HZ5oV3jKlkWFs\u002BjbQZOIuod9qdOj/W61Me1rYcoNd7Hm8G3tfYJ2Qt\u002BD4rBMGJXxbBtcnLxelx8vsyWLXjR6eDs29VEmmj0FB2bzIBu\u002BaBlXefWvsNv1h1hNvcpc6uOrCGl0FiNDy9HeV5RVa3cDcUoMM\u002BQ/y8dgQW352NxyqB2CSBeySVL1FK4j0FhGnxzgSUyAT7f\u002BbDyhE9W2SvL0a6530yNfUSf3Fx82G/pvGqFRGI\u002BQ8g=="
    },
    {
      "RequestUri": "http://seannsecanary.dfs.core.windows.net/test-filesystem-f09de852-e7be-7180-6705-283f65f2cb82/test-file-52b00d54-8d12-f597-1b54-7e22101ffaf3?resource=file",
      "RequestMethod": "PUT",
      "RequestHeaders": {
        "Authorization": "Sanitized",
        "If-None-Match": "*",
        "User-Agent": [
          "azsdk-net-Storage.Files.DataLake/12.1.0-dev.20200403.1",
          "(.NET Core 4.6.28325.01; Microsoft Windows 10.0.18362 )"
        ],
        "x-ms-client-request-id": "9627b773-f3fd-4424-31c2-9550ca531771",
        "x-ms-date": "Fri, 03 Apr 2020 21:03:48 GMT",
        "x-ms-return-client-request-id": "true",
<<<<<<< HEAD
        "x-ms-version": "2019-12-12"
=======
        "x-ms-version": "2020-02-10"
>>>>>>> 60f4876e
      },
      "RequestBody": null,
      "StatusCode": 409,
      "ResponseHeaders": {
        "Content-Length": "168",
        "Content-Type": "application/json; charset=utf-8",
        "Date": "Fri, 03 Apr 2020 21:03:46 GMT",
        "Server": [
          "Windows-Azure-HDFS/1.0",
          "Microsoft-HTTPAPI/2.0"
        ],
        "x-ms-client-request-id": "9627b773-f3fd-4424-31c2-9550ca531771",
        "x-ms-error-code": "PathAlreadyExists",
        "x-ms-request-id": "fa440370-201f-0097-7dfb-091bad000000",
<<<<<<< HEAD
        "x-ms-version": "2019-12-12"
=======
        "x-ms-version": "2020-02-10"
>>>>>>> 60f4876e
      },
      "ResponseBody": {
        "error": {
          "code": "PathAlreadyExists",
          "message": "The specified path already exists.\nRequestId:fa440370-201f-0097-7dfb-091bad000000\nTime:2020-04-03T21:03:46.9095385Z"
        }
      }
    },
    {
      "RequestUri": "http://seannsecanary.blob.core.windows.net/test-filesystem-f09de852-e7be-7180-6705-283f65f2cb82?restype=container",
      "RequestMethod": "DELETE",
      "RequestHeaders": {
        "Authorization": "Sanitized",
        "traceparent": "00-e20aa00093dccb428dac4e690d4a9342-dae120286f25a549-00",
        "User-Agent": [
          "azsdk-net-Storage.Files.DataLake/12.1.0-dev.20200403.1",
          "(.NET Core 4.6.28325.01; Microsoft Windows 10.0.18362 )"
        ],
        "x-ms-client-request-id": "c0ab2d0d-5ebf-5e13-5b98-2ec195f238a7",
        "x-ms-date": "Fri, 03 Apr 2020 21:03:48 GMT",
        "x-ms-return-client-request-id": "true",
<<<<<<< HEAD
        "x-ms-version": "2019-12-12"
=======
        "x-ms-version": "2020-02-10"
>>>>>>> 60f4876e
      },
      "RequestBody": null,
      "StatusCode": 202,
      "ResponseHeaders": {
        "Content-Length": "0",
        "Date": "Fri, 03 Apr 2020 21:03:46 GMT",
        "Server": [
          "Windows-Azure-Blob/1.0",
          "Microsoft-HTTPAPI/2.0"
        ],
        "x-ms-client-request-id": "c0ab2d0d-5ebf-5e13-5b98-2ec195f238a7",
        "x-ms-request-id": "96227b73-f01e-0012-50fb-093670000000",
<<<<<<< HEAD
        "x-ms-version": "2019-12-12"
=======
        "x-ms-version": "2020-02-10"
>>>>>>> 60f4876e
      },
      "ResponseBody": []
    }
  ],
  "Variables": {
    "RandomSeed": "2133684382",
    "Storage_TestConfigHierarchicalNamespace": "NamespaceTenant\nseannsecanary\nU2FuaXRpemVk\nhttp://seannsecanary.blob.core.windows.net\nhttp://seannsecanary.file.core.windows.net\nhttp://seannsecanary.queue.core.windows.net\nhttp://seannsecanary.table.core.windows.net\n\n\n\n\nhttp://seannsecanary-secondary.blob.core.windows.net\nhttp://seannsecanary-secondary.file.core.windows.net\nhttp://seannsecanary-secondary.queue.core.windows.net\nhttp://seannsecanary-secondary.table.core.windows.net\n68390a19-a643-458b-b726-408abf67b4fc\nSanitized\n72f988bf-86f1-41af-91ab-2d7cd011db47\nhttps://login.microsoftonline.com/\nCloud\nBlobEndpoint=http://seannsecanary.blob.core.windows.net/;QueueEndpoint=http://seannsecanary.queue.core.windows.net/;FileEndpoint=http://seannsecanary.file.core.windows.net/;BlobSecondaryEndpoint=http://seannsecanary-secondary.blob.core.windows.net/;QueueSecondaryEndpoint=http://seannsecanary-secondary.queue.core.windows.net/;FileSecondaryEndpoint=http://seannsecanary-secondary.file.core.windows.net/;AccountName=seannsecanary;AccountKey=Sanitized\n"
  }
}<|MERGE_RESOLUTION|>--- conflicted
+++ resolved
@@ -14,11 +14,7 @@
         "x-ms-client-request-id": "02a98661-4e78-5e7b-f155-1f9c61167c00",
         "x-ms-date": "Fri, 03 Apr 2020 21:03:47 GMT",
         "x-ms-return-client-request-id": "true",
-<<<<<<< HEAD
-        "x-ms-version": "2019-12-12"
-=======
-        "x-ms-version": "2020-02-10"
->>>>>>> 60f4876e
+        "x-ms-version": "2020-02-10"
       },
       "RequestBody": null,
       "StatusCode": 201,
@@ -33,11 +29,7 @@
         ],
         "x-ms-client-request-id": "02a98661-4e78-5e7b-f155-1f9c61167c00",
         "x-ms-request-id": "96227b2e-f01e-0012-1efb-093670000000",
-<<<<<<< HEAD
-        "x-ms-version": "2019-12-12"
-=======
-        "x-ms-version": "2020-02-10"
->>>>>>> 60f4876e
+        "x-ms-version": "2020-02-10"
       },
       "ResponseBody": []
     },
@@ -54,11 +46,7 @@
         "x-ms-client-request-id": "25f780f8-3788-c897-5041-32f933643263",
         "x-ms-date": "Fri, 03 Apr 2020 21:03:47 GMT",
         "x-ms-return-client-request-id": "true",
-<<<<<<< HEAD
-        "x-ms-version": "2019-12-12"
-=======
-        "x-ms-version": "2020-02-10"
->>>>>>> 60f4876e
+        "x-ms-version": "2020-02-10"
       },
       "RequestBody": null,
       "StatusCode": 201,
@@ -73,11 +61,7 @@
         ],
         "x-ms-client-request-id": "25f780f8-3788-c897-5041-32f933643263",
         "x-ms-request-id": "fa44036d-201f-0097-7afb-091bad000000",
-<<<<<<< HEAD
-        "x-ms-version": "2019-12-12"
-=======
-        "x-ms-version": "2020-02-10"
->>>>>>> 60f4876e
+        "x-ms-version": "2020-02-10"
       },
       "ResponseBody": []
     },
@@ -94,11 +78,7 @@
         "x-ms-client-request-id": "9758d54c-6a97-206a-cebb-8a99dd3c4ad9",
         "x-ms-date": "Fri, 03 Apr 2020 21:03:48 GMT",
         "x-ms-return-client-request-id": "true",
-<<<<<<< HEAD
-        "x-ms-version": "2019-12-12"
-=======
-        "x-ms-version": "2020-02-10"
->>>>>>> 60f4876e
+        "x-ms-version": "2020-02-10"
       },
       "RequestBody": "ulLe3kjICq6iSitaPTDmWx/VDGrD98PT77PnI9BZTtJbK\u002BEPOJ63jAICsMhiPLjqbSICOxOQMMKPC\u002B6V4ebdSPxZ/hJP1yOBHYBnwEf6cbL7/LWuVxK/y/offyyvIqocJGjMCD6lm5b\u002BgR2SKHB7lZo7meQwL/DpmjIXL1f30fvVSpvfLmh0VWEfr9b1LKOKpOqSc4jG7PV34m0Ljms\u002BB68hvN3Um2Yxx0SDEH8a826PjItsZF1yD16mZ0v7aMb14Kgm1G/FtgiEYKxEQ9t2XO//fALg0aJSr61\u002BLjQaNl99jTDW9B/\u002BytaD6ASwLcuDLwtc\u002B\u002BvEFQ4G1CXBRojUaSpNx7Wqn2jPAbIsXOmeoYHh\u002Bv4ovTtzuHghzyD6PINNr37ZY2UW2I\u002BjjPk5mLglaDKj4EuJq6vv2Q88idBI1cQu3q1qxD0byyJuhTBBOR/A/GbtVlw3wwPT6olW2U\u002B/Wrc1CroKuqT1hxQpGyV6rqDve41pW39o9hqql9qzxfHSryp5Cy5ltkHC985HDqjdWDvpZl3CVf84zBSfYCPJQcIjVmv7AaJxisVLp2OwIOhyzD\u002Beyl6TEFkqQT8axVYe\u002BLYMI7g84leZd9yYdq6ch6wsLZPkK3ZjkEUS0L9jV8RvLa6spPwwNennBVKC\u002B5qrjrmS7pjCOc0/qJNyKhGYNiAXKUj/8OOv/Peq/CYk4ZWrZkIF0GgsrPThbftpvQvXT88xa9FSq57W4/KgGDynGsb\u002Bx8PPkmW363xUHoLnRj7s0qxW8nbDWbukL\u002B12i5S3OlI1avZHCL1peX9V/Ywb7pyztEWPUChQO24HKmN4QWDnneQwstxIpMrv7Xn2bVsviUBQw9ZOJ\u002Bkq5C6IQN1Z8TgfbWCn6jvAaw97oGKuWs4S2KEiJ36JmXX6Bs2tv2TslvtA1v/6h54Ej1fG0oeHe4pgdWc7Nsm6ltTqreNtE6yrjwlnbYPOF1ACHZcmw8buc4tDTEn8sF8xhkArD9q7lnyrG0N9IA0Hkl0WORkyk9MN/DlYKsZirt6qNedDogd2R4Ybe6eCcVN9PLrs5XdG//NsHROgYmy1SWxl0uomw\u002B9VoPKSFxgriovm2u4MdshnZDX01oT01eQaZTI7HZ5oV3jKlkWFs\u002BjbQZOIuod9qdOj/W61Me1rYcoNd7Hm8G3tfYJ2Qt\u002BD4rBMGJXxbBtcnLxelx8vsyWLXjR6eDs29VEmmj0FB2bzIBu\u002BaBlXefWvsNv1h1hNvcpc6uOrCGl0FiNDy9HeV5RVa3cDcUoMM\u002BQ/y8dgQW352NxyqB2CSBeySVL1FK4j0FhGnxzgSUyAT7f\u002BbDyhE9W2SvL0a6530yNfUSf3Fx82G/pvGqFRGI\u002BQ8g==",
       "StatusCode": 202,
@@ -112,11 +92,7 @@
         "x-ms-client-request-id": "9758d54c-6a97-206a-cebb-8a99dd3c4ad9",
         "x-ms-request-id": "fa44036e-201f-0097-7bfb-091bad000000",
         "x-ms-request-server-encrypted": "true",
-<<<<<<< HEAD
-        "x-ms-version": "2019-12-12"
-=======
-        "x-ms-version": "2020-02-10"
->>>>>>> 60f4876e
+        "x-ms-version": "2020-02-10"
       },
       "ResponseBody": []
     },
@@ -133,11 +109,7 @@
         "x-ms-client-request-id": "5dac6dac-9a0c-f9cc-0e35-4394bceb64b4",
         "x-ms-date": "Fri, 03 Apr 2020 21:03:48 GMT",
         "x-ms-return-client-request-id": "true",
-<<<<<<< HEAD
-        "x-ms-version": "2019-12-12"
-=======
-        "x-ms-version": "2020-02-10"
->>>>>>> 60f4876e
+        "x-ms-version": "2020-02-10"
       },
       "RequestBody": null,
       "StatusCode": 200,
@@ -153,11 +125,7 @@
         "x-ms-client-request-id": "5dac6dac-9a0c-f9cc-0e35-4394bceb64b4",
         "x-ms-request-id": "fa44036f-201f-0097-7cfb-091bad000000",
         "x-ms-request-server-encrypted": "true",
-<<<<<<< HEAD
-        "x-ms-version": "2019-12-12"
-=======
-        "x-ms-version": "2020-02-10"
->>>>>>> 60f4876e
+        "x-ms-version": "2020-02-10"
       },
       "ResponseBody": []
     },
@@ -174,11 +142,7 @@
         "x-ms-date": "Fri, 03 Apr 2020 21:03:48 GMT",
         "x-ms-range": "bytes=0-268435455",
         "x-ms-return-client-request-id": "true",
-<<<<<<< HEAD
-        "x-ms-version": "2019-12-12"
-=======
-        "x-ms-version": "2020-02-10"
->>>>>>> 60f4876e
+        "x-ms-version": "2020-02-10"
       },
       "RequestBody": null,
       "StatusCode": 206,
@@ -201,11 +165,7 @@
         "x-ms-lease-status": "unlocked",
         "x-ms-request-id": "96227b64-f01e-0012-44fb-093670000000",
         "x-ms-server-encrypted": "true",
-<<<<<<< HEAD
-        "x-ms-version": "2019-12-12"
-=======
-        "x-ms-version": "2020-02-10"
->>>>>>> 60f4876e
+        "x-ms-version": "2020-02-10"
       },
       "ResponseBody": "ulLe3kjICq6iSitaPTDmWx/VDGrD98PT77PnI9BZTtJbK\u002BEPOJ63jAICsMhiPLjqbSICOxOQMMKPC\u002B6V4ebdSPxZ/hJP1yOBHYBnwEf6cbL7/LWuVxK/y/offyyvIqocJGjMCD6lm5b\u002BgR2SKHB7lZo7meQwL/DpmjIXL1f30fvVSpvfLmh0VWEfr9b1LKOKpOqSc4jG7PV34m0Ljms\u002BB68hvN3Um2Yxx0SDEH8a826PjItsZF1yD16mZ0v7aMb14Kgm1G/FtgiEYKxEQ9t2XO//fALg0aJSr61\u002BLjQaNl99jTDW9B/\u002BytaD6ASwLcuDLwtc\u002B\u002BvEFQ4G1CXBRojUaSpNx7Wqn2jPAbIsXOmeoYHh\u002Bv4ovTtzuHghzyD6PINNr37ZY2UW2I\u002BjjPk5mLglaDKj4EuJq6vv2Q88idBI1cQu3q1qxD0byyJuhTBBOR/A/GbtVlw3wwPT6olW2U\u002B/Wrc1CroKuqT1hxQpGyV6rqDve41pW39o9hqql9qzxfHSryp5Cy5ltkHC985HDqjdWDvpZl3CVf84zBSfYCPJQcIjVmv7AaJxisVLp2OwIOhyzD\u002Beyl6TEFkqQT8axVYe\u002BLYMI7g84leZd9yYdq6ch6wsLZPkK3ZjkEUS0L9jV8RvLa6spPwwNennBVKC\u002B5qrjrmS7pjCOc0/qJNyKhGYNiAXKUj/8OOv/Peq/CYk4ZWrZkIF0GgsrPThbftpvQvXT88xa9FSq57W4/KgGDynGsb\u002Bx8PPkmW363xUHoLnRj7s0qxW8nbDWbukL\u002B12i5S3OlI1avZHCL1peX9V/Ywb7pyztEWPUChQO24HKmN4QWDnneQwstxIpMrv7Xn2bVsviUBQw9ZOJ\u002Bkq5C6IQN1Z8TgfbWCn6jvAaw97oGKuWs4S2KEiJ36JmXX6Bs2tv2TslvtA1v/6h54Ej1fG0oeHe4pgdWc7Nsm6ltTqreNtE6yrjwlnbYPOF1ACHZcmw8buc4tDTEn8sF8xhkArD9q7lnyrG0N9IA0Hkl0WORkyk9MN/DlYKsZirt6qNedDogd2R4Ybe6eCcVN9PLrs5XdG//NsHROgYmy1SWxl0uomw\u002B9VoPKSFxgriovm2u4MdshnZDX01oT01eQaZTI7HZ5oV3jKlkWFs\u002BjbQZOIuod9qdOj/W61Me1rYcoNd7Hm8G3tfYJ2Qt\u002BD4rBMGJXxbBtcnLxelx8vsyWLXjR6eDs29VEmmj0FB2bzIBu\u002BaBlXefWvsNv1h1hNvcpc6uOrCGl0FiNDy9HeV5RVa3cDcUoMM\u002BQ/y8dgQW352NxyqB2CSBeySVL1FK4j0FhGnxzgSUyAT7f\u002BbDyhE9W2SvL0a6530yNfUSf3Fx82G/pvGqFRGI\u002BQ8g=="
     },
@@ -222,11 +182,7 @@
         "x-ms-client-request-id": "9627b773-f3fd-4424-31c2-9550ca531771",
         "x-ms-date": "Fri, 03 Apr 2020 21:03:48 GMT",
         "x-ms-return-client-request-id": "true",
-<<<<<<< HEAD
-        "x-ms-version": "2019-12-12"
-=======
-        "x-ms-version": "2020-02-10"
->>>>>>> 60f4876e
+        "x-ms-version": "2020-02-10"
       },
       "RequestBody": null,
       "StatusCode": 409,
@@ -241,11 +197,7 @@
         "x-ms-client-request-id": "9627b773-f3fd-4424-31c2-9550ca531771",
         "x-ms-error-code": "PathAlreadyExists",
         "x-ms-request-id": "fa440370-201f-0097-7dfb-091bad000000",
-<<<<<<< HEAD
-        "x-ms-version": "2019-12-12"
-=======
-        "x-ms-version": "2020-02-10"
->>>>>>> 60f4876e
+        "x-ms-version": "2020-02-10"
       },
       "ResponseBody": {
         "error": {
@@ -267,11 +219,7 @@
         "x-ms-client-request-id": "c0ab2d0d-5ebf-5e13-5b98-2ec195f238a7",
         "x-ms-date": "Fri, 03 Apr 2020 21:03:48 GMT",
         "x-ms-return-client-request-id": "true",
-<<<<<<< HEAD
-        "x-ms-version": "2019-12-12"
-=======
-        "x-ms-version": "2020-02-10"
->>>>>>> 60f4876e
+        "x-ms-version": "2020-02-10"
       },
       "RequestBody": null,
       "StatusCode": 202,
@@ -284,11 +232,7 @@
         ],
         "x-ms-client-request-id": "c0ab2d0d-5ebf-5e13-5b98-2ec195f238a7",
         "x-ms-request-id": "96227b73-f01e-0012-50fb-093670000000",
-<<<<<<< HEAD
-        "x-ms-version": "2019-12-12"
-=======
-        "x-ms-version": "2020-02-10"
->>>>>>> 60f4876e
+        "x-ms-version": "2020-02-10"
       },
       "ResponseBody": []
     }
