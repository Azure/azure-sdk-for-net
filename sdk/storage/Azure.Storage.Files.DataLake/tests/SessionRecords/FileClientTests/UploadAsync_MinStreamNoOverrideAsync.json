{
  "Entries": [
    {
      "RequestUri": "https://seannse.blob.core.windows.net/test-filesystem-f09de852-e7be-7180-6705-283f65f2cb82?restype=container",
      "RequestMethod": "PUT",
      "RequestHeaders": {
        "Accept": "application/xml",
        "Authorization": "Sanitized",
<<<<<<< HEAD
        "traceparent": "00-6d9b8c3a7b5d53478e0e5a8c412582ee-85bcaf629b37fe47-00",
        "User-Agent": [
          "azsdk-net-Storage.Files.DataLake/12.7.0-alpha.20210202.1",
          "(.NET 5.0.2; Microsoft Windows 10.0.19042)"
        ],
        "x-ms-blob-public-access": "container",
        "x-ms-client-request-id": "02a98661-4e78-5e7b-f155-1f9c61167c00",
        "x-ms-date": "Tue, 02 Feb 2021 21:32:48 GMT",
=======
        "traceparent": "00-9f1d133833ac354888c816acd6dbcd88-a3a70c6fd7f47b47-00",
        "User-Agent": [
          "azsdk-net-Storage.Files.DataLake/12.7.0-alpha.20210217.1",
          "(.NET 5.0.3; Microsoft Windows 10.0.19042)"
        ],
        "x-ms-blob-public-access": "container",
        "x-ms-client-request-id": "02a98661-4e78-5e7b-f155-1f9c61167c00",
        "x-ms-date": "Wed, 17 Feb 2021 22:36:59 GMT",
>>>>>>> 1814567d
        "x-ms-return-client-request-id": "true",
        "x-ms-version": "2020-06-12"
      },
      "RequestBody": null,
      "StatusCode": 201,
      "ResponseHeaders": {
        "Content-Length": "0",
<<<<<<< HEAD
        "Date": "Tue, 02 Feb 2021 21:32:49 GMT",
        "ETag": "\u00220x8D8C7C2171A34DC\u0022",
        "Last-Modified": "Tue, 02 Feb 2021 21:32:49 GMT",
=======
        "Date": "Wed, 17 Feb 2021 22:36:58 GMT",
        "ETag": "\u00220x8D8D39489BE39D1\u0022",
        "Last-Modified": "Wed, 17 Feb 2021 22:36:59 GMT",
>>>>>>> 1814567d
        "Server": [
          "Windows-Azure-Blob/1.0",
          "Microsoft-HTTPAPI/2.0"
        ],
        "x-ms-client-request-id": "02a98661-4e78-5e7b-f155-1f9c61167c00",
<<<<<<< HEAD
        "x-ms-request-id": "6d3c7e45-601e-008a-12aa-f924ee000000",
=======
        "x-ms-request-id": "fddb2564-d01e-00b0-797d-053e96000000",
>>>>>>> 1814567d
        "x-ms-version": "2020-06-12"
      },
      "ResponseBody": []
    },
    {
      "RequestUri": "https://seannse.dfs.core.windows.net/test-filesystem-f09de852-e7be-7180-6705-283f65f2cb82/test-file-52b00d54-8d12-f597-1b54-7e22101ffaf3?resource=file",
      "RequestMethod": "PUT",
      "RequestHeaders": {
        "Accept": "application/json",
        "Authorization": "Sanitized",
        "If-None-Match": "*",
<<<<<<< HEAD
        "traceparent": "00-d83856cd2b45bb488493be437f90acd8-2c5d35002fe8f744-00",
        "User-Agent": [
          "azsdk-net-Storage.Files.DataLake/12.7.0-alpha.20210202.1",
          "(.NET 5.0.2; Microsoft Windows 10.0.19042)"
        ],
        "x-ms-client-request-id": "25f780f8-3788-c897-5041-32f933643263",
        "x-ms-date": "Tue, 02 Feb 2021 21:32:49 GMT",
=======
        "traceparent": "00-e3109eab47a7614789a4eb2cd17c0a40-c5ed43e019e8bb4f-00",
        "User-Agent": [
          "azsdk-net-Storage.Files.DataLake/12.7.0-alpha.20210217.1",
          "(.NET 5.0.3; Microsoft Windows 10.0.19042)"
        ],
        "x-ms-client-request-id": "25f780f8-3788-c897-5041-32f933643263",
        "x-ms-date": "Wed, 17 Feb 2021 22:36:59 GMT",
>>>>>>> 1814567d
        "x-ms-return-client-request-id": "true",
        "x-ms-version": "2020-06-12"
      },
      "RequestBody": null,
      "StatusCode": 201,
      "ResponseHeaders": {
        "Content-Length": "0",
<<<<<<< HEAD
        "Date": "Tue, 02 Feb 2021 21:32:50 GMT",
        "ETag": "\u00220x8D8C7C21755667B\u0022",
        "Last-Modified": "Tue, 02 Feb 2021 21:32:50 GMT",
=======
        "Date": "Wed, 17 Feb 2021 22:36:59 GMT",
        "ETag": "\u00220x8D8D3948A082F91\u0022",
        "Last-Modified": "Wed, 17 Feb 2021 22:36:59 GMT",
>>>>>>> 1814567d
        "Server": [
          "Windows-Azure-HDFS/1.0",
          "Microsoft-HTTPAPI/2.0"
        ],
        "x-ms-client-request-id": "25f780f8-3788-c897-5041-32f933643263",
<<<<<<< HEAD
        "x-ms-request-id": "4b153bfc-901f-0045-80aa-f9aabc000000",
=======
        "x-ms-request-id": "3848c12f-501f-005a-047d-0519b8000000",
>>>>>>> 1814567d
        "x-ms-version": "2020-06-12"
      },
      "ResponseBody": []
    },
    {
      "RequestUri": "https://seannse.dfs.core.windows.net/test-filesystem-f09de852-e7be-7180-6705-283f65f2cb82/test-file-52b00d54-8d12-f597-1b54-7e22101ffaf3?action=append\u0026position=0",
      "RequestMethod": "PATCH",
      "RequestHeaders": {
        "Accept": "application/json",
        "Authorization": "Sanitized",
<<<<<<< HEAD
        "Content-Length": "1885",
        "Content-Type": "application/json",
        "traceparent": "00-6eaaa9bd9153424eab9a19d193e64b2b-d2c8fbc7eaaecc4d-00",
        "User-Agent": [
          "azsdk-net-Storage.Files.DataLake/12.7.0-alpha.20210202.1",
          "(.NET 5.0.2; Microsoft Windows 10.0.19042)"
        ],
        "x-ms-client-request-id": "9758d54c-6a97-206a-cebb-8a99dd3c4ad9",
        "x-ms-date": "Tue, 02 Feb 2021 21:32:49 GMT",
=======
        "Content-Length": "1024",
        "traceparent": "00-e7b2ee5dbee62349bd40b8c7e3421974-207502046d43b843-00",
        "User-Agent": [
          "azsdk-net-Storage.Files.DataLake/12.7.0-alpha.20210217.1",
          "(.NET 5.0.3; Microsoft Windows 10.0.19042)"
        ],
        "x-ms-client-request-id": "9758d54c-6a97-206a-cebb-8a99dd3c4ad9",
        "x-ms-date": "Wed, 17 Feb 2021 22:36:59 GMT",
>>>>>>> 1814567d
        "x-ms-return-client-request-id": "true",
        "x-ms-version": "2020-06-12"
      },
      "RequestBody": [
        "\uFFFDR\uFFFD\uFFFDH\uFFFD\n",
        "\uFFFD\uFFFDJ\u002BZ=0\uFFFD[\u001F\uFFFD\fj\uFFFD\uFFFD\uFFFD\uFFFD\uFFFD\uFFFD#\uFFFDYN\uFFFD[\u002B\uFFFD\u000F8\uFFFD\uFFFD\uFFFD\u0002\u0002\uFFFD\uFFFDb\u003C\uFFFD\uFFFDm\u0022\u0002;\u0013\uFFFD0\u008F\u000B\uFFFD\uFFFD\uFFFD\uFFFDH\uFFFDY\uFFFD\u0012O\uFFFD#\uFFFD\u001D\uFFFDg\uFFFDG\uFFFDq\uFFFD\uFFFD\uFFFD\uFFFD\uFFFDW\u0012\uFFFD\uFFFD\uFFFD\u001F\u007F,\uFFFD\u0022\uFFFD\u001C$h\uFFFD\b\u003E\uFFFD\uFFFD\uFFFD\uFFFD\uFFFD\u001D\uFFFD(p{\uFFFD\uFFFD;\uFFFD\uFFFD0/\uFFFD\uFFFD2\u0017/W\uFFFD\uFFFD\uFFFD\uFFFDJ\uFFFD\uFFFD.htUa\u001F\uFFFD\uFFFD\uFFFD,\uFFFD\uFFFD\uFFFD\uFFFDs\uFFFD\uFFFD\uFFFD\uFFFDw\uFFFDm\u000B\uFFFDk\u003E\u0007\uFFFD!\uFFFD\uFFFD\u051Bf1\uFFFDD\uFFFD\u0010\u007F\u001A\uFFFDn\uFFFD\uFFFD\uFFFDld]r\u000F^\uFFFDgK\uFFFDh\uFFFD\uFFFD\uFFFD\u0026\uFFFDo\u0176\b\uFFFD\u0060\uFFFDDC\uFFFDv\\\uFFFD\uFFFD|\u0002\uFFFD\u0462R\uFFFD\uFFFD~.4\u001A6_}\uFFFD0\uFFFD\uFFFD\u001F\uFFFD\uFFFD\u0583\uFFFD\u0004\uFFFD-\u02C3/\u000B\\\uFFFD\uFFFD\uFFFD\u0015\u000E\u0006\uFFFD%\uFFFDF\uFFFD\uFFFDi*M\u01F5\uFFFD\uFFFDh\uFFFD\u0001\uFFFD,\\\u97A1\uFFFD\uFFFD\uFFFD\uFFFD(\uFFFD;s\uFFFDx!\uFFFD \uFFFD\u003C\uFFFDM\uFFFD~\uFFFDce\u0016\u060F\uFFFD\uFFFD\uFFFD9\uFFFD\uFFFD%h2\uFFFD\uFFFDK\uFFFD\uFFFD\uFFFD\uFFFD\uFFFD\u000F\u003C\uFFFD\uFFFDH\uFFFD\uFFFD.\u07ADj\uFFFD=\u001B\uFFFD\u0022n\uFFFD0A9\u001F\uFFFD\uFFFDf\uFFFDV\\7\uFFFD\u0003\uFFFD\uFFFDV\uFFFDO\uFFFDZ\uFFFD5\n",
        "\uFFFD\n",
        "\uFFFD\uFFFD\uFFFD\uFFFD\u0014)\u001B%z\uFFFD\uFFFD\uFFFD{\uFFFDi[\u007Fh\uFFFD\u001A\uFFFD\uFFFD\u06B3\uFFFD\uFFFD\u04AF*y\u000B.e\uFFFDA\uFFFD\uFFFD\uFFFDG\u000E\uFFFD\uFFFDX;\uFFFDf]\uFFFDU\uFFFD8\uFFFD\u0014\uFFFD\u0060#\uFFFDA\uFFFD#Vk\uFFFD\u0001\uFFFDq\uFFFD\uFFFDK\uFFFDc\uFFFD \uFFFDr\uFFFD?\uFFFD\uFFFD^\uFFFD\u0010Y*A?\u001A\uFFFDV\u001E\uFFFD\uFFFD\f#\uFFFD\u003C\uFFFDW\uFFFDw\u0718v\uFFFD\uFFFD\uFFFD\uFFFD,-\uFFFD\uFFFD\u002Bvc\uFFFDE\u0012\u043FcW\uFFFDo-\uFFFD\uFFFD\uFFFD\uFFFD05\uFFFD\uFFFD\u0005R\uFFFD\uFFFD\uFFFD\uFFFD\uFFFD\uFFFD\uFFFD\uFFFD\uFFFD9\uFFFD?\uFFFD\uFFFDr*\u0011\uFFFD6 \u0017)H\uFFFD\uFFFD\uFFFD\uFFFD\uFFFD\uFFFD\uFFFD\u0026$\u156BfB\u0005\uFFFDh,\uFFFD\uFFFD\uFFFDm\uFFFDi\uFFFD\u000B\uFFFDO\uFFFD1k\uFFFDR\uFFFD\uFFFD\uFFFD\uFFFD\uFFFD\u0018\u003C\uFFFD\u001A\uFFFD\uFFFD\uFFFD\uFFFD\u03D2e\uFFFD\uFFFD|T\u001E\uFFFD\uFFFDF\u003E\uFFFD\u04ACV\uFFFDv\uFFFDY\uFFFD\uFFFD/\uFFFDv\uFFFD\uFFFD\uFFFD:R5j\uFFFDG\b\uFFFDiy\u007FU\uFFFD\uFFFD\u001B\uE733\uFFFDE\uFFFDP(P;n\u0007*cxA\u0060\uFFFD\uFFFD0\uFFFD\uFFFDH\uFFFD\uFFFD\uFFFD\uFFFDy\uFFFDm[/\uFFFD@P\uFFFD\uFFFDN\u0027\uFFFD*\uFFFD.\uFFFD@\uFFFDY\uFFFD8\u001Fm\u0060\uFFFD\uFFFD;\uFFFDk\u000F{\uFFFDb\uFFFDZ\uFFFD\u0012\u0621\u0022\u0027~\uFFFD\uFFFDu\uFFFD\u0006\u036D\uFFFDd\uFFFD\uFFFD@\uFFFD\uFFFD\uFFFD\uFFFD\uFFFD\u0004\uFFFDW\uFFFD\u0487\uFFFD{\uFFFD\u0060ug;6\u027A\uFFFD\uFFFD\uFFFD\uFFFDm\u0013\uFFFD\uFFFD\uFFFD\tgm\uFFFD\uFFFD\u0017P\u0002\u001D\uFFFD\u0026\uFFFD\uFFFD\uFFFDs\uFFFDCLI\uFFFD\uFFFD_1\uFFFD@\u002B\u000F\u06BB\uFFFD|\uFFFD\u001BC} \r",
        "\u0007\uFFFD]\u00169\u00192\uFFFD\uFFFD\r",
        "\uFFFD9X*\uFFFDb\uFFFD\u07AA5\uFFFDC\uFFFD\u0007vG\uFFFD\u001B{\uFFFD\uFFFDqS}\u003C\uFFFD\uFFFD\uFFFDwF\uFFFD\uFFFDl\u001D\u0013\uFFFDbl\uFFFDIle\uFFFD\uFFFD\u0026\uFFFD\uFFFDU\uFFFD\uFFFD\u0017\u0018\u002B\uFFFD\uFFFD\uFFFD\uFFFD\uFFFD\fv\uFFFDgd5\uFFFD\u0584\uFFFD\uFFFD\uFFFD\u001Ae2;\u001D\uFFFDhWx\u0296E\uFFFD\uFFFD\uFFFD\uFFFDA\uFFFD\uFFFD\uFFFD\uFFFD}\uFFFD\u04E3\uFFFDn\uFFFD1\uFFFDka\uFFFD\r",
        "w\uFFFD\uFFFD\uFFFDm\uFFFD}\uFFFDvB\u07C3\uFFFDL\u0018\uFFFD\uFFFDl\u001B\\\uFFFD\uFFFD^\uFFFD\u001F/\uFFFD%\uFFFD^4zx;6\uFFFDQ\u0026\uFFFD=\u0005\u0007f\uFFFD \u001B\uFFFDh\u0019Wy\uFFFD\uFFFD\uFFFD\uFFFD\uFFFD\uFFFDXM\uFFFD\uFFFD\\\uFFFD\uFFFD\bit\u0016#C\uFFFD\uFFFD\uFFFDW\uFFFDUkw\u0003qJ\f3\uFFFD?\uFFFD\uFFFD\u0060Am\uFFFD\uFFFD\uFFFDr\uFFFD\u001D\uFFFDH\u0017\uFFFDIR\uFFFD\u0014\uFFFD#\uFFFDXF\uFFFD\u001C\uFFFDIL\uFFFDO\uFFFD\uFFFDl\u003C\uFFFD\u0013\u0576J\uFFFD\uFFFDk\uFFFDw\uFFFD#_Q\u0027\uFFFD\u0017\u001F6\u001B\uFFFDo\u001A\uFFFDQ\u0018\uFFFD\uFFFD\uFFFD"
      ],
      "StatusCode": 202,
      "ResponseHeaders": {
        "Content-Length": "0",
<<<<<<< HEAD
        "Date": "Tue, 02 Feb 2021 21:32:50 GMT",
=======
        "Date": "Wed, 17 Feb 2021 22:36:59 GMT",
>>>>>>> 1814567d
        "Server": [
          "Windows-Azure-HDFS/1.0",
          "Microsoft-HTTPAPI/2.0"
        ],
        "x-ms-client-request-id": "9758d54c-6a97-206a-cebb-8a99dd3c4ad9",
<<<<<<< HEAD
        "x-ms-request-id": "4b153c22-901f-0045-26aa-f9aabc000000",
=======
        "x-ms-request-id": "3848c133-501f-005a-087d-0519b8000000",
>>>>>>> 1814567d
        "x-ms-request-server-encrypted": "true",
        "x-ms-version": "2020-06-12"
      },
      "ResponseBody": []
    },
    {
      "RequestUri": "https://seannse.dfs.core.windows.net/test-filesystem-f09de852-e7be-7180-6705-283f65f2cb82/test-file-52b00d54-8d12-f597-1b54-7e22101ffaf3?action=flush\u0026position=1024",
      "RequestMethod": "PATCH",
      "RequestHeaders": {
        "Accept": "application/json",
        "Authorization": "Sanitized",
<<<<<<< HEAD
        "traceparent": "00-ba00ac0f568b10479ac961c69bbde179-82230e089b1efb43-00",
        "User-Agent": [
          "azsdk-net-Storage.Files.DataLake/12.7.0-alpha.20210202.1",
          "(.NET 5.0.2; Microsoft Windows 10.0.19042)"
        ],
        "x-ms-client-request-id": "5dac6dac-9a0c-f9cc-0e35-4394bceb64b4",
        "x-ms-date": "Tue, 02 Feb 2021 21:32:49 GMT",
=======
        "Content-Length": "0",
        "traceparent": "00-ea1ec2dce0303a4abfdd7ffcba8379e4-cb7ca53eff3fe049-00",
        "User-Agent": [
          "azsdk-net-Storage.Files.DataLake/12.7.0-alpha.20210217.1",
          "(.NET 5.0.3; Microsoft Windows 10.0.19042)"
        ],
        "x-ms-client-request-id": "5dac6dac-9a0c-f9cc-0e35-4394bceb64b4",
        "x-ms-date": "Wed, 17 Feb 2021 22:36:59 GMT",
>>>>>>> 1814567d
        "x-ms-return-client-request-id": "true",
        "x-ms-version": "2020-06-12"
      },
      "RequestBody": null,
      "StatusCode": 200,
      "ResponseHeaders": {
        "Content-Length": "0",
<<<<<<< HEAD
        "Date": "Tue, 02 Feb 2021 21:32:50 GMT",
        "ETag": "\u00220x8D8C7C217742326\u0022",
        "Last-Modified": "Tue, 02 Feb 2021 21:32:50 GMT",
=======
        "Date": "Wed, 17 Feb 2021 22:36:59 GMT",
        "ETag": "\u00220x8D8D3948A24CE78\u0022",
        "Last-Modified": "Wed, 17 Feb 2021 22:36:59 GMT",
>>>>>>> 1814567d
        "Server": [
          "Windows-Azure-HDFS/1.0",
          "Microsoft-HTTPAPI/2.0"
        ],
        "x-ms-client-request-id": "5dac6dac-9a0c-f9cc-0e35-4394bceb64b4",
<<<<<<< HEAD
        "x-ms-request-id": "4b153c45-901f-0045-49aa-f9aabc000000",
=======
        "x-ms-request-id": "3848c13a-501f-005a-0f7d-0519b8000000",
>>>>>>> 1814567d
        "x-ms-request-server-encrypted": "false",
        "x-ms-version": "2020-06-12"
      },
      "ResponseBody": []
    },
    {
      "RequestUri": "https://seannse.blob.core.windows.net/test-filesystem-f09de852-e7be-7180-6705-283f65f2cb82/test-file-52b00d54-8d12-f597-1b54-7e22101ffaf3",
      "RequestMethod": "GET",
      "RequestHeaders": {
        "Accept": "application/xml",
        "Authorization": "Sanitized",
<<<<<<< HEAD
        "traceparent": "00-b7fb6e2e2ea9a648a0fa89a6aeabd64e-12a46049e64c7c44-00",
        "User-Agent": [
          "azsdk-net-Storage.Files.DataLake/12.7.0-alpha.20210202.1",
          "(.NET 5.0.2; Microsoft Windows 10.0.19042)"
        ],
        "x-ms-client-request-id": "70ed256d-ec90-fccd-8cd0-de1e78e7f411",
        "x-ms-date": "Tue, 02 Feb 2021 21:32:49 GMT",
=======
        "traceparent": "00-c93d0acfe65b4b44a2dbc8f55f602d83-9e1beba2f657f244-00",
        "User-Agent": [
          "azsdk-net-Storage.Files.DataLake/12.7.0-alpha.20210217.1",
          "(.NET 5.0.3; Microsoft Windows 10.0.19042)"
        ],
        "x-ms-client-request-id": "70ed256d-ec90-fccd-8cd0-de1e78e7f411",
        "x-ms-date": "Wed, 17 Feb 2021 22:37:00 GMT",
>>>>>>> 1814567d
        "x-ms-range": "bytes=0-268435455",
        "x-ms-return-client-request-id": "true",
        "x-ms-version": "2020-06-12"
      },
      "RequestBody": null,
      "StatusCode": 206,
      "ResponseHeaders": {
        "Accept-Ranges": "bytes",
        "Content-Length": "1024",
        "Content-Range": "bytes 0-1023/1024",
        "Content-Type": "application/octet-stream",
<<<<<<< HEAD
        "Date": "Tue, 02 Feb 2021 21:32:50 GMT",
        "ETag": "\u00220x8D8C7C217742326\u0022",
        "Last-Modified": "Tue, 02 Feb 2021 21:32:50 GMT",
=======
        "Date": "Wed, 17 Feb 2021 22:36:59 GMT",
        "ETag": "\u00220x8D8D3948A24CE78\u0022",
        "Last-Modified": "Wed, 17 Feb 2021 22:36:59 GMT",
>>>>>>> 1814567d
        "Server": [
          "Windows-Azure-Blob/1.0",
          "Microsoft-HTTPAPI/2.0"
        ],
        "x-ms-blob-type": "BlockBlob",
        "x-ms-client-request-id": "70ed256d-ec90-fccd-8cd0-de1e78e7f411",
<<<<<<< HEAD
        "x-ms-creation-time": "Tue, 02 Feb 2021 21:32:50 GMT",
=======
        "x-ms-creation-time": "Wed, 17 Feb 2021 22:36:59 GMT",
>>>>>>> 1814567d
        "x-ms-group": "$superuser",
        "x-ms-lease-state": "available",
        "x-ms-lease-status": "unlocked",
        "x-ms-owner": "$superuser",
        "x-ms-permissions": "rw-r-----",
<<<<<<< HEAD
        "x-ms-request-id": "6d3c81d7-601e-008a-61aa-f924ee000000",
=======
        "x-ms-request-id": "fddb275e-d01e-00b0-4d7d-053e96000000",
>>>>>>> 1814567d
        "x-ms-server-encrypted": "true",
        "x-ms-version": "2020-06-12"
      },
      "ResponseBody": "ulLe3kjICq6iSitaPTDmWx/VDGrD98PT77PnI9BZTtJbK\u002BEPOJ63jAICsMhiPLjqbSICOxOQMMKPC\u002B6V4ebdSPxZ/hJP1yOBHYBnwEf6cbL7/LWuVxK/y/offyyvIqocJGjMCD6lm5b\u002BgR2SKHB7lZo7meQwL/DpmjIXL1f30fvVSpvfLmh0VWEfr9b1LKOKpOqSc4jG7PV34m0Ljms\u002BB68hvN3Um2Yxx0SDEH8a826PjItsZF1yD16mZ0v7aMb14Kgm1G/FtgiEYKxEQ9t2XO//fALg0aJSr61\u002BLjQaNl99jTDW9B/\u002BytaD6ASwLcuDLwtc\u002B\u002BvEFQ4G1CXBRojUaSpNx7Wqn2jPAbIsXOmeoYHh\u002Bv4ovTtzuHghzyD6PINNr37ZY2UW2I\u002BjjPk5mLglaDKj4EuJq6vv2Q88idBI1cQu3q1qxD0byyJuhTBBOR/A/GbtVlw3wwPT6olW2U\u002B/Wrc1CroKuqT1hxQpGyV6rqDve41pW39o9hqql9qzxfHSryp5Cy5ltkHC985HDqjdWDvpZl3CVf84zBSfYCPJQcIjVmv7AaJxisVLp2OwIOhyzD\u002Beyl6TEFkqQT8axVYe\u002BLYMI7g84leZd9yYdq6ch6wsLZPkK3ZjkEUS0L9jV8RvLa6spPwwNennBVKC\u002B5qrjrmS7pjCOc0/qJNyKhGYNiAXKUj/8OOv/Peq/CYk4ZWrZkIF0GgsrPThbftpvQvXT88xa9FSq57W4/KgGDynGsb\u002Bx8PPkmW363xUHoLnRj7s0qxW8nbDWbukL\u002B12i5S3OlI1avZHCL1peX9V/Ywb7pyztEWPUChQO24HKmN4QWDnneQwstxIpMrv7Xn2bVsviUBQw9ZOJ\u002Bkq5C6IQN1Z8TgfbWCn6jvAaw97oGKuWs4S2KEiJ36JmXX6Bs2tv2TslvtA1v/6h54Ej1fG0oeHe4pgdWc7Nsm6ltTqreNtE6yrjwlnbYPOF1ACHZcmw8buc4tDTEn8sF8xhkArD9q7lnyrG0N9IA0Hkl0WORkyk9MN/DlYKsZirt6qNedDogd2R4Ybe6eCcVN9PLrs5XdG//NsHROgYmy1SWxl0uomw\u002B9VoPKSFxgriovm2u4MdshnZDX01oT01eQaZTI7HZ5oV3jKlkWFs\u002BjbQZOIuod9qdOj/W61Me1rYcoNd7Hm8G3tfYJ2Qt\u002BD4rBMGJXxbBtcnLxelx8vsyWLXjR6eDs29VEmmj0FB2bzIBu\u002BaBlXefWvsNv1h1hNvcpc6uOrCGl0FiNDy9HeV5RVa3cDcUoMM\u002BQ/y8dgQW352NxyqB2CSBeySVL1FK4j0FhGnxzgSUyAT7f\u002BbDyhE9W2SvL0a6530yNfUSf3Fx82G/pvGqFRGI\u002BQ8g=="
    },
    {
      "RequestUri": "https://seannse.dfs.core.windows.net/test-filesystem-f09de852-e7be-7180-6705-283f65f2cb82/test-file-52b00d54-8d12-f597-1b54-7e22101ffaf3?resource=file",
      "RequestMethod": "PUT",
      "RequestHeaders": {
        "Accept": "application/json",
        "Authorization": "Sanitized",
        "If-None-Match": "*",
<<<<<<< HEAD
        "traceparent": "00-8dc20d097f045b428d1b4ba09b0bbf74-f9db0b1c36d8184b-00",
        "User-Agent": [
          "azsdk-net-Storage.Files.DataLake/12.7.0-alpha.20210202.1",
          "(.NET 5.0.2; Microsoft Windows 10.0.19042)"
        ],
        "x-ms-client-request-id": "9627b773-f3fd-4424-31c2-9550ca531771",
        "x-ms-date": "Tue, 02 Feb 2021 21:32:49 GMT",
=======
        "traceparent": "00-faf59a2f2ba583469d7274d6bc5159aa-f4f334025cb83949-00",
        "User-Agent": [
          "azsdk-net-Storage.Files.DataLake/12.7.0-alpha.20210217.1",
          "(.NET 5.0.3; Microsoft Windows 10.0.19042)"
        ],
        "x-ms-client-request-id": "9627b773-f3fd-4424-31c2-9550ca531771",
        "x-ms-date": "Wed, 17 Feb 2021 22:37:00 GMT",
>>>>>>> 1814567d
        "x-ms-return-client-request-id": "true",
        "x-ms-version": "2020-06-12"
      },
      "RequestBody": null,
      "StatusCode": 409,
      "ResponseHeaders": {
        "Content-Length": "168",
        "Content-Type": "application/json; charset=utf-8",
<<<<<<< HEAD
        "Date": "Tue, 02 Feb 2021 21:32:50 GMT",
=======
        "Date": "Wed, 17 Feb 2021 22:36:59 GMT",
>>>>>>> 1814567d
        "Server": [
          "Windows-Azure-HDFS/1.0",
          "Microsoft-HTTPAPI/2.0"
        ],
        "x-ms-client-request-id": "9627b773-f3fd-4424-31c2-9550ca531771",
        "x-ms-error-code": "PathAlreadyExists",
<<<<<<< HEAD
        "x-ms-request-id": "4b153ca6-901f-0045-2aaa-f9aabc000000",
=======
        "x-ms-request-id": "3848c15b-501f-005a-307d-0519b8000000",
>>>>>>> 1814567d
        "x-ms-version": "2020-06-12"
      },
      "ResponseBody": {
        "error": {
          "code": "PathAlreadyExists",
<<<<<<< HEAD
          "message": "The specified path already exists.\nRequestId:4b153ca6-901f-0045-2aaa-f9aabc000000\nTime:2021-02-02T21:32:50.5972899Z"
=======
          "message": "The specified path already exists.\nRequestId:3848c15b-501f-005a-307d-0519b8000000\nTime:2021-02-17T22:37:00.0975165Z"
>>>>>>> 1814567d
        }
      }
    },
    {
      "RequestUri": "https://seannse.blob.core.windows.net/test-filesystem-f09de852-e7be-7180-6705-283f65f2cb82?restype=container",
      "RequestMethod": "DELETE",
      "RequestHeaders": {
        "Accept": "application/xml",
        "Authorization": "Sanitized",
<<<<<<< HEAD
        "traceparent": "00-568a40da9b1b1d46920665cacb26d589-5e9c4ff8d586c34e-00",
        "User-Agent": [
          "azsdk-net-Storage.Files.DataLake/12.7.0-alpha.20210202.1",
          "(.NET 5.0.2; Microsoft Windows 10.0.19042)"
        ],
        "x-ms-client-request-id": "c0ab2d0d-5ebf-5e13-5b98-2ec195f238a7",
        "x-ms-date": "Tue, 02 Feb 2021 21:32:50 GMT",
=======
        "traceparent": "00-e508cee7e9e9844ebcd2af6a3d8a261f-0e92476fd90f444a-00",
        "User-Agent": [
          "azsdk-net-Storage.Files.DataLake/12.7.0-alpha.20210217.1",
          "(.NET 5.0.3; Microsoft Windows 10.0.19042)"
        ],
        "x-ms-client-request-id": "c0ab2d0d-5ebf-5e13-5b98-2ec195f238a7",
        "x-ms-date": "Wed, 17 Feb 2021 22:37:00 GMT",
>>>>>>> 1814567d
        "x-ms-return-client-request-id": "true",
        "x-ms-version": "2020-06-12"
      },
      "RequestBody": null,
      "StatusCode": 202,
      "ResponseHeaders": {
        "Content-Length": "0",
<<<<<<< HEAD
        "Date": "Tue, 02 Feb 2021 21:32:50 GMT",
=======
        "Date": "Wed, 17 Feb 2021 22:36:59 GMT",
>>>>>>> 1814567d
        "Server": [
          "Windows-Azure-Blob/1.0",
          "Microsoft-HTTPAPI/2.0"
        ],
        "x-ms-client-request-id": "c0ab2d0d-5ebf-5e13-5b98-2ec195f238a7",
<<<<<<< HEAD
        "x-ms-request-id": "6d3c82c7-601e-008a-48aa-f924ee000000",
=======
        "x-ms-request-id": "fddb27b6-d01e-00b0-1b7d-053e96000000",
>>>>>>> 1814567d
        "x-ms-version": "2020-06-12"
      },
      "ResponseBody": []
    }
  ],
  "Variables": {
    "RandomSeed": "2133684382",
    "Storage_TestConfigHierarchicalNamespace": "NamespaceTenant\nseannse\nU2FuaXRpemVk\nhttps://seannse.blob.core.windows.net\nhttps://seannse.file.core.windows.net\nhttps://seannse.queue.core.windows.net\nhttps://seannse.table.core.windows.net\n\n\n\n\nhttps://seannse-secondary.blob.core.windows.net\nhttps://seannse-secondary.file.core.windows.net\nhttps://seannse-secondary.queue.core.windows.net\nhttps://seannse-secondary.table.core.windows.net\n68390a19-a643-458b-b726-408abf67b4fc\nSanitized\n72f988bf-86f1-41af-91ab-2d7cd011db47\nhttps://login.microsoftonline.com/\nCloud\nBlobEndpoint=https://seannse.blob.core.windows.net/;QueueEndpoint=https://seannse.queue.core.windows.net/;FileEndpoint=https://seannse.file.core.windows.net/;BlobSecondaryEndpoint=https://seannse-secondary.blob.core.windows.net/;QueueSecondaryEndpoint=https://seannse-secondary.queue.core.windows.net/;FileSecondaryEndpoint=https://seannse-secondary.file.core.windows.net/;AccountName=seannse;AccountKey=Sanitized\n"
  }
}<|MERGE_RESOLUTION|>--- conflicted
+++ resolved
@@ -1,30 +1,19 @@
 {
   "Entries": [
     {
-      "RequestUri": "https://seannse.blob.core.windows.net/test-filesystem-f09de852-e7be-7180-6705-283f65f2cb82?restype=container",
+      "RequestUri": "https://seannse.blob.core.windows.net/test-filesystem-f8c330f5-4bea-f891-97de-2c0b268e162d?restype=container",
       "RequestMethod": "PUT",
       "RequestHeaders": {
         "Accept": "application/xml",
         "Authorization": "Sanitized",
-<<<<<<< HEAD
-        "traceparent": "00-6d9b8c3a7b5d53478e0e5a8c412582ee-85bcaf629b37fe47-00",
-        "User-Agent": [
-          "azsdk-net-Storage.Files.DataLake/12.7.0-alpha.20210202.1",
-          "(.NET 5.0.2; Microsoft Windows 10.0.19042)"
+        "traceparent": "00-7a4e2b828258e54ea61c66e4b090dd23-7bc496d6df3e2240-00",
+        "User-Agent": [
+          "azsdk-net-Storage.Files.DataLake/12.7.0-alpha.20210219.1",
+          "(.NET 5.0.3; Microsoft Windows 10.0.19041)"
         ],
         "x-ms-blob-public-access": "container",
-        "x-ms-client-request-id": "02a98661-4e78-5e7b-f155-1f9c61167c00",
-        "x-ms-date": "Tue, 02 Feb 2021 21:32:48 GMT",
-=======
-        "traceparent": "00-9f1d133833ac354888c816acd6dbcd88-a3a70c6fd7f47b47-00",
-        "User-Agent": [
-          "azsdk-net-Storage.Files.DataLake/12.7.0-alpha.20210217.1",
-          "(.NET 5.0.3; Microsoft Windows 10.0.19042)"
-        ],
-        "x-ms-blob-public-access": "container",
-        "x-ms-client-request-id": "02a98661-4e78-5e7b-f155-1f9c61167c00",
-        "x-ms-date": "Wed, 17 Feb 2021 22:36:59 GMT",
->>>>>>> 1814567d
+        "x-ms-client-request-id": "d599913a-e7ea-b2c4-3f4d-971912771a9c",
+        "x-ms-date": "Fri, 19 Feb 2021 19:14:16 GMT",
         "x-ms-return-client-request-id": "true",
         "x-ms-version": "2020-06-12"
       },
@@ -32,53 +21,33 @@
       "StatusCode": 201,
       "ResponseHeaders": {
         "Content-Length": "0",
-<<<<<<< HEAD
-        "Date": "Tue, 02 Feb 2021 21:32:49 GMT",
-        "ETag": "\u00220x8D8C7C2171A34DC\u0022",
-        "Last-Modified": "Tue, 02 Feb 2021 21:32:49 GMT",
-=======
-        "Date": "Wed, 17 Feb 2021 22:36:58 GMT",
-        "ETag": "\u00220x8D8D39489BE39D1\u0022",
-        "Last-Modified": "Wed, 17 Feb 2021 22:36:59 GMT",
->>>>>>> 1814567d
+        "Date": "Fri, 19 Feb 2021 19:14:15 GMT",
+        "ETag": "\u00220x8D8D50A8CA2E4A2\u0022",
+        "Last-Modified": "Fri, 19 Feb 2021 19:14:15 GMT",
         "Server": [
           "Windows-Azure-Blob/1.0",
           "Microsoft-HTTPAPI/2.0"
         ],
-        "x-ms-client-request-id": "02a98661-4e78-5e7b-f155-1f9c61167c00",
-<<<<<<< HEAD
-        "x-ms-request-id": "6d3c7e45-601e-008a-12aa-f924ee000000",
-=======
-        "x-ms-request-id": "fddb2564-d01e-00b0-797d-053e96000000",
->>>>>>> 1814567d
-        "x-ms-version": "2020-06-12"
-      },
-      "ResponseBody": []
-    },
-    {
-      "RequestUri": "https://seannse.dfs.core.windows.net/test-filesystem-f09de852-e7be-7180-6705-283f65f2cb82/test-file-52b00d54-8d12-f597-1b54-7e22101ffaf3?resource=file",
+        "x-ms-client-request-id": "d599913a-e7ea-b2c4-3f4d-971912771a9c",
+        "x-ms-request-id": "2e6ebe65-201e-00a4-22f3-0676f9000000",
+        "x-ms-version": "2020-06-12"
+      },
+      "ResponseBody": []
+    },
+    {
+      "RequestUri": "https://seannse.dfs.core.windows.net/test-filesystem-f8c330f5-4bea-f891-97de-2c0b268e162d/test-file-ee3f9e2c-e9ad-210a-60b5-13aa9c80ee02?resource=file",
       "RequestMethod": "PUT",
       "RequestHeaders": {
         "Accept": "application/json",
         "Authorization": "Sanitized",
         "If-None-Match": "*",
-<<<<<<< HEAD
-        "traceparent": "00-d83856cd2b45bb488493be437f90acd8-2c5d35002fe8f744-00",
-        "User-Agent": [
-          "azsdk-net-Storage.Files.DataLake/12.7.0-alpha.20210202.1",
-          "(.NET 5.0.2; Microsoft Windows 10.0.19042)"
-        ],
-        "x-ms-client-request-id": "25f780f8-3788-c897-5041-32f933643263",
-        "x-ms-date": "Tue, 02 Feb 2021 21:32:49 GMT",
-=======
-        "traceparent": "00-e3109eab47a7614789a4eb2cd17c0a40-c5ed43e019e8bb4f-00",
-        "User-Agent": [
-          "azsdk-net-Storage.Files.DataLake/12.7.0-alpha.20210217.1",
-          "(.NET 5.0.3; Microsoft Windows 10.0.19042)"
-        ],
-        "x-ms-client-request-id": "25f780f8-3788-c897-5041-32f933643263",
-        "x-ms-date": "Wed, 17 Feb 2021 22:36:59 GMT",
->>>>>>> 1814567d
+        "traceparent": "00-a6aab191a502824d97a3da35acd09812-55127dddffe0d346-00",
+        "User-Agent": [
+          "azsdk-net-Storage.Files.DataLake/12.7.0-alpha.20210219.1",
+          "(.NET 5.0.3; Microsoft Windows 10.0.19041)"
+        ],
+        "x-ms-client-request-id": "b2d4f6f0-2e6f-8b50-8f88-d01cb6721103",
+        "x-ms-date": "Fri, 19 Feb 2021 19:14:16 GMT",
         "x-ms-return-client-request-id": "true",
         "x-ms-version": "2020-06-12"
       },
@@ -86,114 +55,75 @@
       "StatusCode": 201,
       "ResponseHeaders": {
         "Content-Length": "0",
-<<<<<<< HEAD
-        "Date": "Tue, 02 Feb 2021 21:32:50 GMT",
-        "ETag": "\u00220x8D8C7C21755667B\u0022",
-        "Last-Modified": "Tue, 02 Feb 2021 21:32:50 GMT",
-=======
-        "Date": "Wed, 17 Feb 2021 22:36:59 GMT",
-        "ETag": "\u00220x8D8D3948A082F91\u0022",
-        "Last-Modified": "Wed, 17 Feb 2021 22:36:59 GMT",
->>>>>>> 1814567d
-        "Server": [
-          "Windows-Azure-HDFS/1.0",
-          "Microsoft-HTTPAPI/2.0"
-        ],
-        "x-ms-client-request-id": "25f780f8-3788-c897-5041-32f933643263",
-<<<<<<< HEAD
-        "x-ms-request-id": "4b153bfc-901f-0045-80aa-f9aabc000000",
-=======
-        "x-ms-request-id": "3848c12f-501f-005a-047d-0519b8000000",
->>>>>>> 1814567d
-        "x-ms-version": "2020-06-12"
-      },
-      "ResponseBody": []
-    },
-    {
-      "RequestUri": "https://seannse.dfs.core.windows.net/test-filesystem-f09de852-e7be-7180-6705-283f65f2cb82/test-file-52b00d54-8d12-f597-1b54-7e22101ffaf3?action=append\u0026position=0",
+        "Date": "Fri, 19 Feb 2021 19:14:15 GMT",
+        "ETag": "\u00220x8D8D50A8CB1B92C\u0022",
+        "Last-Modified": "Fri, 19 Feb 2021 19:14:15 GMT",
+        "Server": [
+          "Windows-Azure-HDFS/1.0",
+          "Microsoft-HTTPAPI/2.0"
+        ],
+        "x-ms-client-request-id": "b2d4f6f0-2e6f-8b50-8f88-d01cb6721103",
+        "x-ms-request-id": "6f4bece5-e01f-004f-06f3-060e0b000000",
+        "x-ms-version": "2020-06-12"
+      },
+      "ResponseBody": []
+    },
+    {
+      "RequestUri": "https://seannse.dfs.core.windows.net/test-filesystem-f8c330f5-4bea-f891-97de-2c0b268e162d/test-file-ee3f9e2c-e9ad-210a-60b5-13aa9c80ee02?action=append\u0026position=0",
       "RequestMethod": "PATCH",
       "RequestHeaders": {
         "Accept": "application/json",
         "Authorization": "Sanitized",
-<<<<<<< HEAD
-        "Content-Length": "1885",
+        "Content-Length": "1930",
         "Content-Type": "application/json",
-        "traceparent": "00-6eaaa9bd9153424eab9a19d193e64b2b-d2c8fbc7eaaecc4d-00",
-        "User-Agent": [
-          "azsdk-net-Storage.Files.DataLake/12.7.0-alpha.20210202.1",
-          "(.NET 5.0.2; Microsoft Windows 10.0.19042)"
-        ],
-        "x-ms-client-request-id": "9758d54c-6a97-206a-cebb-8a99dd3c4ad9",
-        "x-ms-date": "Tue, 02 Feb 2021 21:32:49 GMT",
-=======
-        "Content-Length": "1024",
-        "traceparent": "00-e7b2ee5dbee62349bd40b8c7e3421974-207502046d43b843-00",
-        "User-Agent": [
-          "azsdk-net-Storage.Files.DataLake/12.7.0-alpha.20210217.1",
-          "(.NET 5.0.3; Microsoft Windows 10.0.19042)"
-        ],
-        "x-ms-client-request-id": "9758d54c-6a97-206a-cebb-8a99dd3c4ad9",
-        "x-ms-date": "Wed, 17 Feb 2021 22:36:59 GMT",
->>>>>>> 1814567d
+        "traceparent": "00-f38a25778b2ca545803675c8af2fbbe5-4538cbf43792da40-00",
+        "User-Agent": [
+          "azsdk-net-Storage.Files.DataLake/12.7.0-alpha.20210219.1",
+          "(.NET 5.0.3; Microsoft Windows 10.0.19041)"
+        ],
+        "x-ms-client-request-id": "762e0838-a3a8-b843-b8e2-6fc2c08f0eb7",
+        "x-ms-date": "Fri, 19 Feb 2021 19:14:16 GMT",
         "x-ms-return-client-request-id": "true",
         "x-ms-version": "2020-06-12"
       },
       "RequestBody": [
-        "\uFFFDR\uFFFD\uFFFDH\uFFFD\n",
-        "\uFFFD\uFFFDJ\u002BZ=0\uFFFD[\u001F\uFFFD\fj\uFFFD\uFFFD\uFFFD\uFFFD\uFFFD\uFFFD#\uFFFDYN\uFFFD[\u002B\uFFFD\u000F8\uFFFD\uFFFD\uFFFD\u0002\u0002\uFFFD\uFFFDb\u003C\uFFFD\uFFFDm\u0022\u0002;\u0013\uFFFD0\u008F\u000B\uFFFD\uFFFD\uFFFD\uFFFDH\uFFFDY\uFFFD\u0012O\uFFFD#\uFFFD\u001D\uFFFDg\uFFFDG\uFFFDq\uFFFD\uFFFD\uFFFD\uFFFD\uFFFDW\u0012\uFFFD\uFFFD\uFFFD\u001F\u007F,\uFFFD\u0022\uFFFD\u001C$h\uFFFD\b\u003E\uFFFD\uFFFD\uFFFD\uFFFD\uFFFD\u001D\uFFFD(p{\uFFFD\uFFFD;\uFFFD\uFFFD0/\uFFFD\uFFFD2\u0017/W\uFFFD\uFFFD\uFFFD\uFFFDJ\uFFFD\uFFFD.htUa\u001F\uFFFD\uFFFD\uFFFD,\uFFFD\uFFFD\uFFFD\uFFFDs\uFFFD\uFFFD\uFFFD\uFFFDw\uFFFDm\u000B\uFFFDk\u003E\u0007\uFFFD!\uFFFD\uFFFD\u051Bf1\uFFFDD\uFFFD\u0010\u007F\u001A\uFFFDn\uFFFD\uFFFD\uFFFDld]r\u000F^\uFFFDgK\uFFFDh\uFFFD\uFFFD\uFFFD\u0026\uFFFDo\u0176\b\uFFFD\u0060\uFFFDDC\uFFFDv\\\uFFFD\uFFFD|\u0002\uFFFD\u0462R\uFFFD\uFFFD~.4\u001A6_}\uFFFD0\uFFFD\uFFFD\u001F\uFFFD\uFFFD\u0583\uFFFD\u0004\uFFFD-\u02C3/\u000B\\\uFFFD\uFFFD\uFFFD\u0015\u000E\u0006\uFFFD%\uFFFDF\uFFFD\uFFFDi*M\u01F5\uFFFD\uFFFDh\uFFFD\u0001\uFFFD,\\\u97A1\uFFFD\uFFFD\uFFFD\uFFFD(\uFFFD;s\uFFFDx!\uFFFD \uFFFD\u003C\uFFFDM\uFFFD~\uFFFDce\u0016\u060F\uFFFD\uFFFD\uFFFD9\uFFFD\uFFFD%h2\uFFFD\uFFFDK\uFFFD\uFFFD\uFFFD\uFFFD\uFFFD\u000F\u003C\uFFFD\uFFFDH\uFFFD\uFFFD.\u07ADj\uFFFD=\u001B\uFFFD\u0022n\uFFFD0A9\u001F\uFFFD\uFFFDf\uFFFDV\\7\uFFFD\u0003\uFFFD\uFFFDV\uFFFDO\uFFFDZ\uFFFD5\n",
-        "\uFFFD\n",
-        "\uFFFD\uFFFD\uFFFD\uFFFD\u0014)\u001B%z\uFFFD\uFFFD\uFFFD{\uFFFDi[\u007Fh\uFFFD\u001A\uFFFD\uFFFD\u06B3\uFFFD\uFFFD\u04AF*y\u000B.e\uFFFDA\uFFFD\uFFFD\uFFFDG\u000E\uFFFD\uFFFDX;\uFFFDf]\uFFFDU\uFFFD8\uFFFD\u0014\uFFFD\u0060#\uFFFDA\uFFFD#Vk\uFFFD\u0001\uFFFDq\uFFFD\uFFFDK\uFFFDc\uFFFD \uFFFDr\uFFFD?\uFFFD\uFFFD^\uFFFD\u0010Y*A?\u001A\uFFFDV\u001E\uFFFD\uFFFD\f#\uFFFD\u003C\uFFFDW\uFFFDw\u0718v\uFFFD\uFFFD\uFFFD\uFFFD,-\uFFFD\uFFFD\u002Bvc\uFFFDE\u0012\u043FcW\uFFFDo-\uFFFD\uFFFD\uFFFD\uFFFD05\uFFFD\uFFFD\u0005R\uFFFD\uFFFD\uFFFD\uFFFD\uFFFD\uFFFD\uFFFD\uFFFD\uFFFD9\uFFFD?\uFFFD\uFFFDr*\u0011\uFFFD6 \u0017)H\uFFFD\uFFFD\uFFFD\uFFFD\uFFFD\uFFFD\uFFFD\u0026$\u156BfB\u0005\uFFFDh,\uFFFD\uFFFD\uFFFDm\uFFFDi\uFFFD\u000B\uFFFDO\uFFFD1k\uFFFDR\uFFFD\uFFFD\uFFFD\uFFFD\uFFFD\u0018\u003C\uFFFD\u001A\uFFFD\uFFFD\uFFFD\uFFFD\u03D2e\uFFFD\uFFFD|T\u001E\uFFFD\uFFFDF\u003E\uFFFD\u04ACV\uFFFDv\uFFFDY\uFFFD\uFFFD/\uFFFDv\uFFFD\uFFFD\uFFFD:R5j\uFFFDG\b\uFFFDiy\u007FU\uFFFD\uFFFD\u001B\uE733\uFFFDE\uFFFDP(P;n\u0007*cxA\u0060\uFFFD\uFFFD0\uFFFD\uFFFDH\uFFFD\uFFFD\uFFFD\uFFFDy\uFFFDm[/\uFFFD@P\uFFFD\uFFFDN\u0027\uFFFD*\uFFFD.\uFFFD@\uFFFDY\uFFFD8\u001Fm\u0060\uFFFD\uFFFD;\uFFFDk\u000F{\uFFFDb\uFFFDZ\uFFFD\u0012\u0621\u0022\u0027~\uFFFD\uFFFDu\uFFFD\u0006\u036D\uFFFDd\uFFFD\uFFFD@\uFFFD\uFFFD\uFFFD\uFFFD\uFFFD\u0004\uFFFDW\uFFFD\u0487\uFFFD{\uFFFD\u0060ug;6\u027A\uFFFD\uFFFD\uFFFD\uFFFDm\u0013\uFFFD\uFFFD\uFFFD\tgm\uFFFD\uFFFD\u0017P\u0002\u001D\uFFFD\u0026\uFFFD\uFFFD\uFFFDs\uFFFDCLI\uFFFD\uFFFD_1\uFFFD@\u002B\u000F\u06BB\uFFFD|\uFFFD\u001BC} \r",
-        "\u0007\uFFFD]\u00169\u00192\uFFFD\uFFFD\r",
-        "\uFFFD9X*\uFFFDb\uFFFD\u07AA5\uFFFDC\uFFFD\u0007vG\uFFFD\u001B{\uFFFD\uFFFDqS}\u003C\uFFFD\uFFFD\uFFFDwF\uFFFD\uFFFDl\u001D\u0013\uFFFDbl\uFFFDIle\uFFFD\uFFFD\u0026\uFFFD\uFFFDU\uFFFD\uFFFD\u0017\u0018\u002B\uFFFD\uFFFD\uFFFD\uFFFD\uFFFD\fv\uFFFDgd5\uFFFD\u0584\uFFFD\uFFFD\uFFFD\u001Ae2;\u001D\uFFFDhWx\u0296E\uFFFD\uFFFD\uFFFD\uFFFDA\uFFFD\uFFFD\uFFFD\uFFFD}\uFFFD\u04E3\uFFFDn\uFFFD1\uFFFDka\uFFFD\r",
-        "w\uFFFD\uFFFD\uFFFDm\uFFFD}\uFFFDvB\u07C3\uFFFDL\u0018\uFFFD\uFFFDl\u001B\\\uFFFD\uFFFD^\uFFFD\u001F/\uFFFD%\uFFFD^4zx;6\uFFFDQ\u0026\uFFFD=\u0005\u0007f\uFFFD \u001B\uFFFDh\u0019Wy\uFFFD\uFFFD\uFFFD\uFFFD\uFFFD\uFFFDXM\uFFFD\uFFFD\\\uFFFD\uFFFD\bit\u0016#C\uFFFD\uFFFD\uFFFDW\uFFFDUkw\u0003qJ\f3\uFFFD?\uFFFD\uFFFD\u0060Am\uFFFD\uFFFD\uFFFDr\uFFFD\u001D\uFFFDH\u0017\uFFFDIR\uFFFD\u0014\uFFFD#\uFFFDXF\uFFFD\u001C\uFFFDIL\uFFFDO\uFFFD\uFFFDl\u003C\uFFFD\u0013\u0576J\uFFFD\uFFFDk\uFFFDw\uFFFD#_Q\u0027\uFFFD\u0017\u001F6\u001B\uFFFDo\u001A\uFFFDQ\u0018\uFFFD\uFFFD\uFFFD"
+        "\uFFFDo\u0415\uFFFD@B\uFFFDr\uFFFD\uFFFDd\u003C\uFFFD\uFFFDm%\u0013\uFFFDjU\n",
+        "\u000FP\uFFFDwu4\uFFFD\u001A\u0016\uFFFD_\uFFFD3\uFFFD\uFFFD\uFFFD\uFFFD\uFFFD[[|\u000FW\uFFFD\u5A79\uFFFD\uFFFD\uFFFD\uFFFD\uFFFD\uFFFD\uFFFD\u0060\uFFFD\r",
+        "|\uFFFD\u000E\u0010W\uFFFD\uFFFD\u0005\uFFFD\uFFFDY\u01A0k\uFFFD\u000E\uFFFD\uFFFD\uFFFD\uFFFD\uFFFD\uFFFD{-\uFFFD\uFFFD#\uFFFD\uFFFDWB\u0026w\u002B!MJ$\uFFFD\uFFFD\uFFFD=\u0026\u0060\uFFFD\uFFFD\u001C\uFFFDu\uFFFDM\u0060\uFFFD,\uFFFD\uFFFD\uFFFD\uFFFD\uFFFD\uFFFD\uFFFD*\uFFFD\u002B\u0017\uFFFD)@\uFFFD\uFFFD\uFFFDiwuAT\uFFFD\u001AM\uFFFDq\u007Fe3\t\uFFFDK@\u0022\uFFFDgb\uFFFD\uFFFDu}\uFFFDI?\uFFFD\uFFFD\u0333\u0005\uFFFD\uFFFD\u0011\uFFFDYx\uFFFD\u0010\uFFFD0\u010D!5\u0000\uFFFD\uFFFD\uFFFD\u0006G\u0006\uFFFD\uFFFD\u05AA\uFFFD\r",
+        "\uFFFD\uFFFD\uFFFD\uFFFD-$\uFFFD\uFFFD\u0060\uFFFD\uFFFDB\uFFFDR\u0006\uFFFD\uFFFD\uFFFD\uFFFD\u0014?\uFFFD\uFFFD\u0019\uFFFD\uFFFD\uFFFD\u0000p\u001D\uFFFD\uFFFD\uFFFD\uFFFD\u0019\uFFFD}\u0012_\uFFFD;r}T\uFFFD\uFFFDu\uFFFD\uFFFD\uFFFD\u001C\uFFFD\u04BD\uFFFD\u0019\uFFFD\uFFFD\u0004oF\uFFFD\u001EB\uFFFD\u001B\uFFFDI9\u0013\u0026\uFFFD\uFFFD\uFFFD\uFFFD\uFFFD\u0060\uFFFD.\uFFFDH*\u001Er\u0001\uFFFD\uFFFD\uFFFD\u0000:\uFFFD\r",
+        "\uFFFDBT:g\uFFFD(,z\uFFFD\uFFFD~U\uFFFD\uFFFD\u0001\uFFFD0k\u001C\u0027\u001B\u06ABA\u0014\u003E\uFFFD\uFFFD8\uFFFDC\uFFFD\uFFFD%\uFFFDx% _\uFFFD\u001B\uFFFDP\uFFFD\uFFFD\uFFFD\uFFFD\u0003\uFFFDG\n",
+        "w\uFFFD\u021Bg\uFFFD\uFFFDS\uFFFDu\uFFFDB\uFFFD\uFFFD\uFFFD\uFFFDO\uFFFD\uFFFD\u0010\f[\u000Bj\uFFFD\u0011\uFFFD\uFFFDX\uFFFD\uFFFD\uFFFD\uFFFD\u02DD\u0649.\uFFFD,\uFFFD\uFFFDK}nZ\u0006\uFFFD\uFFFD\u0015\uFFFD.\uFFFD\uFFFDk\uFFFD\uFFFD0\u0717:\uFFFD8\uFFFD\uFFFDQ\u0026\uFFFDP\uFFFDG \uFFFDfC=\u0010\uFFFD\uFFFD/\n",
+        "*\uFFFDB\uFFFD\uFFFD\u003C\uFFFD\u0060\u0007\u001CYQ9\uFFFD\u000B\uFFFD\uFFFD\uFFFD\u001D4\u003EC\uFFFD\u0353uN\uFFFD-\uFFFD.3\uFFFD\uFFFD\u0010\uFFFD\uFFFD\uFFFD\u001E\u0014QhI\uFFFD\uFFFD\uFFFD\u007Fs8\uFFFD\uFFFD\uFFFD\uFFFD\uFFFD\uFFFD\uFFFD\uFFFDtg2\uFFFD\u001F2\uFFFD\uFFFD%\uFFFD\uFFFD\uFFFD\u000B\uFFFD\uFFFD\uFFFD\b\uFFFD\uFFFD\uFFFD7\uFFFD\uFFFD\uFFFD\uFFFD}\uFFFD\uFFFDWT\uFFFD\uFFFD(2\uFFFDb\uFFFD\u002615\uFFFD\uFFFD\uFFFD*\u04D1,\u0007\uFFFD=\uFFFD\u0018\uFFFD\uD595\uFFFD\u003C\u0013\uFFFD\uFFFD\uFFFD\uFFFD\uFFFD\uFFFD\uFFFD\uFFFD\u001FZ\uFFFD\u2C201g\u0016\uFFFD\u0022IP~.\u001A}\uFFFD\uFFFD:\uFFFD\uBFEE\u0012\uFFFD\uFFFDC8\uFFFD7\uFFFD\uFFFDR\uFFFDs\uFFFD\uFFFDgT\uFFFD.~\b\u001A\uFFFDQ.V|SY\u001F~=4\uFFFD\uFFFD\uFFFD!\u0017\uFFFD/\u001Ec9q\uFFFD\uFFFD\uFFFD\uFFFD\uFFFD1w~ml\uFFFD\uFFFDG\u003EZ\uCF24\uFFFD\uFFFDX\u0014\uFFFD\u0611$F=\uFFFD\uFFFD\u0060\uFFFD\uFFFDXS\uFFFD\uFFFD\uFFFD\uFFFD(\uFFFD\u0000\uFFFD\uFFFD\uFFFDj\uFFFD\uFFFD\u0001ry\uFFFDo\u0019\uFFFD\uFFFD\uFFFD\uFFFDd\uFFFD9\uFFFDn\u000B\u0011\uFFFD\uFFFD\uFFFD\uFFFDR\uFFFD\u0675!XE\uFFFD\uFFFD\u0026\uFFFDc\uFFFD\u02CC\uFFFD\u001Fp?j\uFFFD\uFFFD\uFFFDf=nNa\uFFFD\u04F6\uFFFD\uFFFD\uFFFD\uFFFD\uFFFD\uFFFD\uFFFDN\uFFFD\uFFFD\uFFFD\uFFFD\uFFFD\u0247\uFFFD\uFFFD\uFFFD$\uFFFDB\uFFFD\uFFFD\r",
+        "\uFFFD\uFFFDsw\uFFFD\t\uFFFD/ o\u0001k\uFFFD\u001B\uFFFDGN\u0022~\u01BE\uFFFD%\uFFFD\uFFFD\uFFFDh\u007F\uFFFD\uFFFDt\uFFFDw\uFFFD\u0015\uFFFD,Y\uFFFD\uFFFD\uFFFD\uFFFD\uFFFDb\uFFFD\u001B1\uFFFD\uFFFD\u0763\u001F0\uFFFDO\u04AD\uFFFD\uFFFD\uFFFD\uFFFDd\uFFFD?\uFFFD\u0015\uFFFD\uFFFD\u0006\u0011\u001B\uFFFD\uFFFD\uFFFD\u0006\uFFFD\uFFFD\uFFFD\u055A\uFFFD\uFFFD\uFFFD\uFFFD=T\uFFFD\uFFFD\uFFFDB\u0026V\uFFFD\uFFFD\u0015[.\uFFFDg\uFFFD\u0027\uFFFD\uFFFD\uFFFD\uFFFD\uFFFD\uFFFDh\uFFFDX\uFFFD\uFFFD\u0000\u0027y\u0004\uFFFD\uFFFD\u0002\uFFFDZ7\uFFFD\uFFFD\uFFFD\uFFFD^\uACAA\uFFFDi[\u0022r\uFFFD\u0658\uFFFD\uFFFD\uFFFDQ\bDh;Uo#\u0010yQ\uFFFD\uFFFDW\uFFFD\u0000\u0000\uFFFDO\uFFFD\uFFFD\t\uFFFDp\uFFFD\u0774\uFFFD\u002BI\uFFFDs\uFFFD\b/\uFFFD[\uFFFDn\uFFFD\u01E11v\u06DB\u02C3Y\u0617\uFFFD?\u000E\uFFFD\uFFFD\uFFFD\uFFFD\uFFFDx\uFFFD\uFFFD\uFFFD0k\u001A\uFFFDN\uFFFD\u06E5Q\uFFFD\u0060\uFFFD\u0014\uFFFD\u0019\uFFFD\uFFFD\u001210R\uFFFD\uFFFD3\uFFFDm0\u0007b\u0002\uFFFD4-\uFFFD\u0001\u000B\uFFFD\uFFFD}\uFFFD~3El\uFFFD(\uFFFD\u0027\uFFFDc\uFFFDe\uFFFDi\uFFFD}\uFFFD\uFFFD\uFFFD\uFFFD\uFFFD\uFFFDBO\uFFFD,\uFFFDX\uFFFD\u000E\uFFFD.\uFFFDl\uFFFD\u001Fl}U\uFFFD"
       ],
       "StatusCode": 202,
       "ResponseHeaders": {
         "Content-Length": "0",
-<<<<<<< HEAD
-        "Date": "Tue, 02 Feb 2021 21:32:50 GMT",
-=======
-        "Date": "Wed, 17 Feb 2021 22:36:59 GMT",
->>>>>>> 1814567d
-        "Server": [
-          "Windows-Azure-HDFS/1.0",
-          "Microsoft-HTTPAPI/2.0"
-        ],
-        "x-ms-client-request-id": "9758d54c-6a97-206a-cebb-8a99dd3c4ad9",
-<<<<<<< HEAD
-        "x-ms-request-id": "4b153c22-901f-0045-26aa-f9aabc000000",
-=======
-        "x-ms-request-id": "3848c133-501f-005a-087d-0519b8000000",
->>>>>>> 1814567d
+        "Date": "Fri, 19 Feb 2021 19:14:15 GMT",
+        "Server": [
+          "Windows-Azure-HDFS/1.0",
+          "Microsoft-HTTPAPI/2.0"
+        ],
+        "x-ms-client-request-id": "762e0838-a3a8-b843-b8e2-6fc2c08f0eb7",
+        "x-ms-request-id": "6f4becf0-e01f-004f-11f3-060e0b000000",
         "x-ms-request-server-encrypted": "true",
         "x-ms-version": "2020-06-12"
       },
       "ResponseBody": []
     },
     {
-      "RequestUri": "https://seannse.dfs.core.windows.net/test-filesystem-f09de852-e7be-7180-6705-283f65f2cb82/test-file-52b00d54-8d12-f597-1b54-7e22101ffaf3?action=flush\u0026position=1024",
+      "RequestUri": "https://seannse.dfs.core.windows.net/test-filesystem-f8c330f5-4bea-f891-97de-2c0b268e162d/test-file-ee3f9e2c-e9ad-210a-60b5-13aa9c80ee02?action=flush\u0026position=1024",
       "RequestMethod": "PATCH",
       "RequestHeaders": {
         "Accept": "application/json",
         "Authorization": "Sanitized",
-<<<<<<< HEAD
-        "traceparent": "00-ba00ac0f568b10479ac961c69bbde179-82230e089b1efb43-00",
-        "User-Agent": [
-          "azsdk-net-Storage.Files.DataLake/12.7.0-alpha.20210202.1",
-          "(.NET 5.0.2; Microsoft Windows 10.0.19042)"
-        ],
-        "x-ms-client-request-id": "5dac6dac-9a0c-f9cc-0e35-4394bceb64b4",
-        "x-ms-date": "Tue, 02 Feb 2021 21:32:49 GMT",
-=======
-        "Content-Length": "0",
-        "traceparent": "00-ea1ec2dce0303a4abfdd7ffcba8379e4-cb7ca53eff3fe049-00",
-        "User-Agent": [
-          "azsdk-net-Storage.Files.DataLake/12.7.0-alpha.20210217.1",
-          "(.NET 5.0.3; Microsoft Windows 10.0.19042)"
-        ],
-        "x-ms-client-request-id": "5dac6dac-9a0c-f9cc-0e35-4394bceb64b4",
-        "x-ms-date": "Wed, 17 Feb 2021 22:36:59 GMT",
->>>>>>> 1814567d
+        "traceparent": "00-b4b13540c5a8ba46b8f4a5e54bf99aad-a21f66ac748c704f-00",
+        "User-Agent": [
+          "azsdk-net-Storage.Files.DataLake/12.7.0-alpha.20210219.1",
+          "(.NET 5.0.3; Microsoft Windows 10.0.19041)"
+        ],
+        "x-ms-client-request-id": "aee4d829-9a44-ed5a-0041-cd82d34146f1",
+        "x-ms-date": "Fri, 19 Feb 2021 19:14:16 GMT",
         "x-ms-return-client-request-id": "true",
         "x-ms-version": "2020-06-12"
       },
@@ -201,53 +131,33 @@
       "StatusCode": 200,
       "ResponseHeaders": {
         "Content-Length": "0",
-<<<<<<< HEAD
-        "Date": "Tue, 02 Feb 2021 21:32:50 GMT",
-        "ETag": "\u00220x8D8C7C217742326\u0022",
-        "Last-Modified": "Tue, 02 Feb 2021 21:32:50 GMT",
-=======
-        "Date": "Wed, 17 Feb 2021 22:36:59 GMT",
-        "ETag": "\u00220x8D8D3948A24CE78\u0022",
-        "Last-Modified": "Wed, 17 Feb 2021 22:36:59 GMT",
->>>>>>> 1814567d
-        "Server": [
-          "Windows-Azure-HDFS/1.0",
-          "Microsoft-HTTPAPI/2.0"
-        ],
-        "x-ms-client-request-id": "5dac6dac-9a0c-f9cc-0e35-4394bceb64b4",
-<<<<<<< HEAD
-        "x-ms-request-id": "4b153c45-901f-0045-49aa-f9aabc000000",
-=======
-        "x-ms-request-id": "3848c13a-501f-005a-0f7d-0519b8000000",
->>>>>>> 1814567d
+        "Date": "Fri, 19 Feb 2021 19:14:15 GMT",
+        "ETag": "\u00220x8D8D50A8CC8672B\u0022",
+        "Last-Modified": "Fri, 19 Feb 2021 19:14:16 GMT",
+        "Server": [
+          "Windows-Azure-HDFS/1.0",
+          "Microsoft-HTTPAPI/2.0"
+        ],
+        "x-ms-client-request-id": "aee4d829-9a44-ed5a-0041-cd82d34146f1",
+        "x-ms-request-id": "6f4becf8-e01f-004f-19f3-060e0b000000",
         "x-ms-request-server-encrypted": "false",
         "x-ms-version": "2020-06-12"
       },
       "ResponseBody": []
     },
     {
-      "RequestUri": "https://seannse.blob.core.windows.net/test-filesystem-f09de852-e7be-7180-6705-283f65f2cb82/test-file-52b00d54-8d12-f597-1b54-7e22101ffaf3",
+      "RequestUri": "https://seannse.blob.core.windows.net/test-filesystem-f8c330f5-4bea-f891-97de-2c0b268e162d/test-file-ee3f9e2c-e9ad-210a-60b5-13aa9c80ee02",
       "RequestMethod": "GET",
       "RequestHeaders": {
         "Accept": "application/xml",
         "Authorization": "Sanitized",
-<<<<<<< HEAD
-        "traceparent": "00-b7fb6e2e2ea9a648a0fa89a6aeabd64e-12a46049e64c7c44-00",
-        "User-Agent": [
-          "azsdk-net-Storage.Files.DataLake/12.7.0-alpha.20210202.1",
-          "(.NET 5.0.2; Microsoft Windows 10.0.19042)"
-        ],
-        "x-ms-client-request-id": "70ed256d-ec90-fccd-8cd0-de1e78e7f411",
-        "x-ms-date": "Tue, 02 Feb 2021 21:32:49 GMT",
-=======
-        "traceparent": "00-c93d0acfe65b4b44a2dbc8f55f602d83-9e1beba2f657f244-00",
-        "User-Agent": [
-          "azsdk-net-Storage.Files.DataLake/12.7.0-alpha.20210217.1",
-          "(.NET 5.0.3; Microsoft Windows 10.0.19042)"
-        ],
-        "x-ms-client-request-id": "70ed256d-ec90-fccd-8cd0-de1e78e7f411",
-        "x-ms-date": "Wed, 17 Feb 2021 22:37:00 GMT",
->>>>>>> 1814567d
+        "traceparent": "00-71a4c424a4956c4d9678c603cddccf59-45315d1837d1f047-00",
+        "User-Agent": [
+          "azsdk-net-Storage.Files.DataLake/12.7.0-alpha.20210219.1",
+          "(.NET 5.0.3; Microsoft Windows 10.0.19041)"
+        ],
+        "x-ms-client-request-id": "e799d8dc-5fab-d773-2b5c-8860e0c3d9b1",
+        "x-ms-date": "Fri, 19 Feb 2021 19:14:16 GMT",
         "x-ms-range": "bytes=0-268435455",
         "x-ms-return-client-request-id": "true",
         "x-ms-version": "2020-06-12"
@@ -259,65 +169,41 @@
         "Content-Length": "1024",
         "Content-Range": "bytes 0-1023/1024",
         "Content-Type": "application/octet-stream",
-<<<<<<< HEAD
-        "Date": "Tue, 02 Feb 2021 21:32:50 GMT",
-        "ETag": "\u00220x8D8C7C217742326\u0022",
-        "Last-Modified": "Tue, 02 Feb 2021 21:32:50 GMT",
-=======
-        "Date": "Wed, 17 Feb 2021 22:36:59 GMT",
-        "ETag": "\u00220x8D8D3948A24CE78\u0022",
-        "Last-Modified": "Wed, 17 Feb 2021 22:36:59 GMT",
->>>>>>> 1814567d
+        "Date": "Fri, 19 Feb 2021 19:14:15 GMT",
+        "ETag": "\u00220x8D8D50A8CC8672B\u0022",
+        "Last-Modified": "Fri, 19 Feb 2021 19:14:16 GMT",
         "Server": [
           "Windows-Azure-Blob/1.0",
           "Microsoft-HTTPAPI/2.0"
         ],
         "x-ms-blob-type": "BlockBlob",
-        "x-ms-client-request-id": "70ed256d-ec90-fccd-8cd0-de1e78e7f411",
-<<<<<<< HEAD
-        "x-ms-creation-time": "Tue, 02 Feb 2021 21:32:50 GMT",
-=======
-        "x-ms-creation-time": "Wed, 17 Feb 2021 22:36:59 GMT",
->>>>>>> 1814567d
+        "x-ms-client-request-id": "e799d8dc-5fab-d773-2b5c-8860e0c3d9b1",
+        "x-ms-creation-time": "Fri, 19 Feb 2021 19:14:15 GMT",
         "x-ms-group": "$superuser",
         "x-ms-lease-state": "available",
         "x-ms-lease-status": "unlocked",
         "x-ms-owner": "$superuser",
         "x-ms-permissions": "rw-r-----",
-<<<<<<< HEAD
-        "x-ms-request-id": "6d3c81d7-601e-008a-61aa-f924ee000000",
-=======
-        "x-ms-request-id": "fddb275e-d01e-00b0-4d7d-053e96000000",
->>>>>>> 1814567d
+        "x-ms-request-id": "2e6ec269-201e-00a4-56f3-0676f9000000",
         "x-ms-server-encrypted": "true",
         "x-ms-version": "2020-06-12"
       },
-      "ResponseBody": "ulLe3kjICq6iSitaPTDmWx/VDGrD98PT77PnI9BZTtJbK\u002BEPOJ63jAICsMhiPLjqbSICOxOQMMKPC\u002B6V4ebdSPxZ/hJP1yOBHYBnwEf6cbL7/LWuVxK/y/offyyvIqocJGjMCD6lm5b\u002BgR2SKHB7lZo7meQwL/DpmjIXL1f30fvVSpvfLmh0VWEfr9b1LKOKpOqSc4jG7PV34m0Ljms\u002BB68hvN3Um2Yxx0SDEH8a826PjItsZF1yD16mZ0v7aMb14Kgm1G/FtgiEYKxEQ9t2XO//fALg0aJSr61\u002BLjQaNl99jTDW9B/\u002BytaD6ASwLcuDLwtc\u002B\u002BvEFQ4G1CXBRojUaSpNx7Wqn2jPAbIsXOmeoYHh\u002Bv4ovTtzuHghzyD6PINNr37ZY2UW2I\u002BjjPk5mLglaDKj4EuJq6vv2Q88idBI1cQu3q1qxD0byyJuhTBBOR/A/GbtVlw3wwPT6olW2U\u002B/Wrc1CroKuqT1hxQpGyV6rqDve41pW39o9hqql9qzxfHSryp5Cy5ltkHC985HDqjdWDvpZl3CVf84zBSfYCPJQcIjVmv7AaJxisVLp2OwIOhyzD\u002Beyl6TEFkqQT8axVYe\u002BLYMI7g84leZd9yYdq6ch6wsLZPkK3ZjkEUS0L9jV8RvLa6spPwwNennBVKC\u002B5qrjrmS7pjCOc0/qJNyKhGYNiAXKUj/8OOv/Peq/CYk4ZWrZkIF0GgsrPThbftpvQvXT88xa9FSq57W4/KgGDynGsb\u002Bx8PPkmW363xUHoLnRj7s0qxW8nbDWbukL\u002B12i5S3OlI1avZHCL1peX9V/Ywb7pyztEWPUChQO24HKmN4QWDnneQwstxIpMrv7Xn2bVsviUBQw9ZOJ\u002Bkq5C6IQN1Z8TgfbWCn6jvAaw97oGKuWs4S2KEiJ36JmXX6Bs2tv2TslvtA1v/6h54Ej1fG0oeHe4pgdWc7Nsm6ltTqreNtE6yrjwlnbYPOF1ACHZcmw8buc4tDTEn8sF8xhkArD9q7lnyrG0N9IA0Hkl0WORkyk9MN/DlYKsZirt6qNedDogd2R4Ybe6eCcVN9PLrs5XdG//NsHROgYmy1SWxl0uomw\u002B9VoPKSFxgriovm2u4MdshnZDX01oT01eQaZTI7HZ5oV3jKlkWFs\u002BjbQZOIuod9qdOj/W61Me1rYcoNd7Hm8G3tfYJ2Qt\u002BD4rBMGJXxbBtcnLxelx8vsyWLXjR6eDs29VEmmj0FB2bzIBu\u002BaBlXefWvsNv1h1hNvcpc6uOrCGl0FiNDy9HeV5RVa3cDcUoMM\u002BQ/y8dgQW352NxyqB2CSBeySVL1FK4j0FhGnxzgSUyAT7f\u002BbDyhE9W2SvL0a6530yNfUSf3Fx82G/pvGqFRGI\u002BQ8g=="
-    },
-    {
-      "RequestUri": "https://seannse.dfs.core.windows.net/test-filesystem-f09de852-e7be-7180-6705-283f65f2cb82/test-file-52b00d54-8d12-f597-1b54-7e22101ffaf3?resource=file",
+      "ResponseBody": "5W/QlfRAQuRynZJkPLb7bSUT5GpVCg9Qh3d1NNMaFr5flDOipoWn7FtbfA9XpeWpuaaEiJuErdtggA18yg4QV4fTBaeDWcaga/gO\u002BY3/\u002BeGSy3stlY0j2\u002BdXQiZ3KyFNSiSIg589JmDf5ByjdbRNYIYs6v6T48H5sCrAKxegKUDWwa5pd3VBVKUaTbFxf2UzCeKfS0Aiumdij9N1ffpJP7vczLMF5OgR6pVZeJYQiDDEjSE1AN3/swZHBuihzNaq0Q32lLOyLST5jmCryULRUgajsPDYFD/d3Bmtvt4AcB2\u002BrqaIGfN9El/8O3J9VOrEdbPh/Rzm0r3OGbiaBG9G\u002BR5C7BubSTkTJp2R29jMYIcu6EgqHnIB2NzouQA64w3vtkJUOmfPKCx6ztd\u002BVfblAbgwaxwnG9qrQRQ\u002Bs4842EOPoSWWeCUgX8AbsFCagoLmA7hHCnfxyJtnqPhTkHWdQvWT7rPQT4mTEAxbC2qKEb6RWK/X8c7LndmJLtAszM5LfW5aBpPPFbQutPlrlrww3Jc6wTjFxlEmyFDaRyC4ZkM9EI78LwoqwkL7qDzVYAccWVE58guVhrcdND5D9M2TdU61LYYuM62MEP/1yR4UUWhJve7Of3M4p4nW3/vL5810ZzLuHzKB7iWkrOILoLyZCOLW\u002BTffxPXafYX8V1SxwSgygGLrJjE1x8/JKtORLAfNPdcY9e2WlaM8E6KshJbQ8uq52R9areKwoDFnFpoiSVB\u002BLhp9mcs6nOu/rhKPiUM4\u002BDfo11Lnc4/0Z1S7Ln4IGspRLlZ8U1kffj00m/7QIRfuLx5jOXH\u002BlruKiDF3fm1stpRHPlrsvKTdyVgUs9iRJEY9zf9gpeBYU5ia8coopwDPx\u002BRqiOK8AXJ5hW8Z6eLj\u002BWTrObFuCxGz7uvCUsvZtSFYRevzJptjgcuM5x9wP2q1t/hmPW5OYbvTtpr3\u002Ba\u002Bnn9BOwKP379LJh7jm4STyQq\u002BADZrSc3ezCeMvIG8Ba4cb5UdOIn7GvsclnbW1aH\u002BX4XTrd\u002BsV1CxZmrfAx89iyBsxyvzdox8wuk/SrdXB/aFkmD/7FfSbBhEb9YfHBvb4wtWahJ2Duj1UurycQiZWl5wVWy6PZ7InlcTqwa6YaLRY2esAJ3kE4d0Cp1o3/8PqxF7qsqrHaVsicu/ZmPiPvFEIRGg7VW8jEHlRjb9X75YAAP1PrbYJkHCP3bSJK0nlc\u002BsIL7tbrm7vx6Exdtuby4NZ2Jf7Pw6b/7P4q3i6meUwaxrUTr/bpVGOYOYU2BmU9BIxMFKy6jPcbTAHYgL2NC28AQvBxn3EfjNFbN4ohieZY7dliWmSfYHm\u002BOCP00JPlyy4WNYO0y6VbLIfbH1Vsw=="
+    },
+    {
+      "RequestUri": "https://seannse.dfs.core.windows.net/test-filesystem-f8c330f5-4bea-f891-97de-2c0b268e162d/test-file-ee3f9e2c-e9ad-210a-60b5-13aa9c80ee02?resource=file",
       "RequestMethod": "PUT",
       "RequestHeaders": {
         "Accept": "application/json",
         "Authorization": "Sanitized",
         "If-None-Match": "*",
-<<<<<<< HEAD
-        "traceparent": "00-8dc20d097f045b428d1b4ba09b0bbf74-f9db0b1c36d8184b-00",
-        "User-Agent": [
-          "azsdk-net-Storage.Files.DataLake/12.7.0-alpha.20210202.1",
-          "(.NET 5.0.2; Microsoft Windows 10.0.19042)"
-        ],
-        "x-ms-client-request-id": "9627b773-f3fd-4424-31c2-9550ca531771",
-        "x-ms-date": "Tue, 02 Feb 2021 21:32:49 GMT",
-=======
-        "traceparent": "00-faf59a2f2ba583469d7274d6bc5159aa-f4f334025cb83949-00",
-        "User-Agent": [
-          "azsdk-net-Storage.Files.DataLake/12.7.0-alpha.20210217.1",
-          "(.NET 5.0.3; Microsoft Windows 10.0.19042)"
-        ],
-        "x-ms-client-request-id": "9627b773-f3fd-4424-31c2-9550ca531771",
-        "x-ms-date": "Wed, 17 Feb 2021 22:37:00 GMT",
->>>>>>> 1814567d
+        "traceparent": "00-9deb7c9daf47ca40ae58f4e805904ad4-01ffcede34bec94f-00",
+        "User-Agent": [
+          "azsdk-net-Storage.Files.DataLake/12.7.0-alpha.20210219.1",
+          "(.NET 5.0.3; Microsoft Windows 10.0.19041)"
+        ],
+        "x-ms-client-request-id": "faa51189-5ea7-8645-020a-d4534df6a9ff",
+        "x-ms-date": "Fri, 19 Feb 2021 19:14:16 GMT",
         "x-ms-return-client-request-id": "true",
         "x-ms-version": "2020-06-12"
       },
@@ -326,58 +212,36 @@
       "ResponseHeaders": {
         "Content-Length": "168",
         "Content-Type": "application/json; charset=utf-8",
-<<<<<<< HEAD
-        "Date": "Tue, 02 Feb 2021 21:32:50 GMT",
-=======
-        "Date": "Wed, 17 Feb 2021 22:36:59 GMT",
->>>>>>> 1814567d
-        "Server": [
-          "Windows-Azure-HDFS/1.0",
-          "Microsoft-HTTPAPI/2.0"
-        ],
-        "x-ms-client-request-id": "9627b773-f3fd-4424-31c2-9550ca531771",
+        "Date": "Fri, 19 Feb 2021 19:14:15 GMT",
+        "Server": [
+          "Windows-Azure-HDFS/1.0",
+          "Microsoft-HTTPAPI/2.0"
+        ],
+        "x-ms-client-request-id": "faa51189-5ea7-8645-020a-d4534df6a9ff",
         "x-ms-error-code": "PathAlreadyExists",
-<<<<<<< HEAD
-        "x-ms-request-id": "4b153ca6-901f-0045-2aaa-f9aabc000000",
-=======
-        "x-ms-request-id": "3848c15b-501f-005a-307d-0519b8000000",
->>>>>>> 1814567d
+        "x-ms-request-id": "6f4bed0a-e01f-004f-2bf3-060e0b000000",
         "x-ms-version": "2020-06-12"
       },
       "ResponseBody": {
         "error": {
           "code": "PathAlreadyExists",
-<<<<<<< HEAD
-          "message": "The specified path already exists.\nRequestId:4b153ca6-901f-0045-2aaa-f9aabc000000\nTime:2021-02-02T21:32:50.5972899Z"
-=======
-          "message": "The specified path already exists.\nRequestId:3848c15b-501f-005a-307d-0519b8000000\nTime:2021-02-17T22:37:00.0975165Z"
->>>>>>> 1814567d
+          "message": "The specified path already exists.\nRequestId:6f4bed0a-e01f-004f-2bf3-060e0b000000\nTime:2021-02-19T19:14:16.2818646Z"
         }
       }
     },
     {
-      "RequestUri": "https://seannse.blob.core.windows.net/test-filesystem-f09de852-e7be-7180-6705-283f65f2cb82?restype=container",
+      "RequestUri": "https://seannse.blob.core.windows.net/test-filesystem-f8c330f5-4bea-f891-97de-2c0b268e162d?restype=container",
       "RequestMethod": "DELETE",
       "RequestHeaders": {
         "Accept": "application/xml",
         "Authorization": "Sanitized",
-<<<<<<< HEAD
-        "traceparent": "00-568a40da9b1b1d46920665cacb26d589-5e9c4ff8d586c34e-00",
-        "User-Agent": [
-          "azsdk-net-Storage.Files.DataLake/12.7.0-alpha.20210202.1",
-          "(.NET 5.0.2; Microsoft Windows 10.0.19042)"
-        ],
-        "x-ms-client-request-id": "c0ab2d0d-5ebf-5e13-5b98-2ec195f238a7",
-        "x-ms-date": "Tue, 02 Feb 2021 21:32:50 GMT",
-=======
-        "traceparent": "00-e508cee7e9e9844ebcd2af6a3d8a261f-0e92476fd90f444a-00",
-        "User-Agent": [
-          "azsdk-net-Storage.Files.DataLake/12.7.0-alpha.20210217.1",
-          "(.NET 5.0.3; Microsoft Windows 10.0.19042)"
-        ],
-        "x-ms-client-request-id": "c0ab2d0d-5ebf-5e13-5b98-2ec195f238a7",
-        "x-ms-date": "Wed, 17 Feb 2021 22:37:00 GMT",
->>>>>>> 1814567d
+        "traceparent": "00-5875441cd4174a45832f4a36de1053be-2048a3346c214140-00",
+        "User-Agent": [
+          "azsdk-net-Storage.Files.DataLake/12.7.0-alpha.20210219.1",
+          "(.NET 5.0.3; Microsoft Windows 10.0.19041)"
+        ],
+        "x-ms-client-request-id": "cfd650e0-de1d-2709-fa0d-870f3393058b",
+        "x-ms-date": "Fri, 19 Feb 2021 19:14:17 GMT",
         "x-ms-return-client-request-id": "true",
         "x-ms-version": "2020-06-12"
       },
@@ -385,28 +249,20 @@
       "StatusCode": 202,
       "ResponseHeaders": {
         "Content-Length": "0",
-<<<<<<< HEAD
-        "Date": "Tue, 02 Feb 2021 21:32:50 GMT",
-=======
-        "Date": "Wed, 17 Feb 2021 22:36:59 GMT",
->>>>>>> 1814567d
+        "Date": "Fri, 19 Feb 2021 19:14:16 GMT",
         "Server": [
           "Windows-Azure-Blob/1.0",
           "Microsoft-HTTPAPI/2.0"
         ],
-        "x-ms-client-request-id": "c0ab2d0d-5ebf-5e13-5b98-2ec195f238a7",
-<<<<<<< HEAD
-        "x-ms-request-id": "6d3c82c7-601e-008a-48aa-f924ee000000",
-=======
-        "x-ms-request-id": "fddb27b6-d01e-00b0-1b7d-053e96000000",
->>>>>>> 1814567d
+        "x-ms-client-request-id": "cfd650e0-de1d-2709-fa0d-870f3393058b",
+        "x-ms-request-id": "2e6ec3ec-201e-00a4-38f3-0676f9000000",
         "x-ms-version": "2020-06-12"
       },
       "ResponseBody": []
     }
   ],
   "Variables": {
-    "RandomSeed": "2133684382",
+    "RandomSeed": "522738597",
     "Storage_TestConfigHierarchicalNamespace": "NamespaceTenant\nseannse\nU2FuaXRpemVk\nhttps://seannse.blob.core.windows.net\nhttps://seannse.file.core.windows.net\nhttps://seannse.queue.core.windows.net\nhttps://seannse.table.core.windows.net\n\n\n\n\nhttps://seannse-secondary.blob.core.windows.net\nhttps://seannse-secondary.file.core.windows.net\nhttps://seannse-secondary.queue.core.windows.net\nhttps://seannse-secondary.table.core.windows.net\n68390a19-a643-458b-b726-408abf67b4fc\nSanitized\n72f988bf-86f1-41af-91ab-2d7cd011db47\nhttps://login.microsoftonline.com/\nCloud\nBlobEndpoint=https://seannse.blob.core.windows.net/;QueueEndpoint=https://seannse.queue.core.windows.net/;FileEndpoint=https://seannse.file.core.windows.net/;BlobSecondaryEndpoint=https://seannse-secondary.blob.core.windows.net/;QueueSecondaryEndpoint=https://seannse-secondary.queue.core.windows.net/;FileSecondaryEndpoint=https://seannse-secondary.file.core.windows.net/;AccountName=seannse;AccountKey=Sanitized\n"
   }
 }