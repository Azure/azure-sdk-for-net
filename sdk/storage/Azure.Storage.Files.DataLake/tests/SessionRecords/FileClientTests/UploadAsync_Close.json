﻿{
  "Entries": [
    {
      "RequestUri": "https://seannse.blob.core.windows.net/test-filesystem-736d8a58-6197-e87d-972d-d40673193ece?restype=container",
      "RequestMethod": "PUT",
      "RequestHeaders": {
        "Accept": "application/xml",
        "Authorization": "Sanitized",
        "traceparent": "00-f7d695144bccec45975f66ec74b69848-e5fb6893fb4cda44-00",
        "User-Agent": [
          "azsdk-net-Storage.Files.DataLake/12.7.0-alpha.20210219.1",
          "(.NET 5.0.3; Microsoft Windows 10.0.19041)"
        ],
        "x-ms-blob-public-access": "container",
        "x-ms-client-request-id": "63fcbbf7-7fed-75f6-7d25-2e1254d94b22",
        "x-ms-date": "Fri, 19 Feb 2021 19:57:41 GMT",
        "x-ms-return-client-request-id": "true",
<<<<<<< HEAD
        "x-ms-version": "2020-12-06"
=======
        "x-ms-version": "2021-02-12"
>>>>>>> 7e782c87
      },
      "RequestBody": null,
      "StatusCode": 201,
      "ResponseHeaders": {
        "Content-Length": "0",
        "Date": "Fri, 19 Feb 2021 19:57:40 GMT",
        "ETag": "\"0x8D8D5109D864D82\"",
        "Last-Modified": "Fri, 19 Feb 2021 19:57:41 GMT",
        "Server": [
          "Windows-Azure-Blob/1.0",
          "Microsoft-HTTPAPI/2.0"
        ],
        "x-ms-client-request-id": "63fcbbf7-7fed-75f6-7d25-2e1254d94b22",
        "x-ms-request-id": "4691a0c8-401e-0056-79f9-068eb0000000",
<<<<<<< HEAD
        "x-ms-version": "2020-12-06"
=======
        "x-ms-version": "2021-02-12"
>>>>>>> 7e782c87
      },
      "ResponseBody": []
    },
    {
      "RequestUri": "https://seannse.dfs.core.windows.net/test-filesystem-736d8a58-6197-e87d-972d-d40673193ece/test-file-2a6653ee-4c78-28ae-6536-2df065b20cde?resource=file",
      "RequestMethod": "PUT",
      "RequestHeaders": {
        "Accept": "application/json",
        "Authorization": "Sanitized",
        "traceparent": "00-e6edd2fcba86a240aacbda4e0f7ad0f3-088bdca749601648-00",
        "User-Agent": [
          "azsdk-net-Storage.Files.DataLake/12.7.0-alpha.20210219.1",
          "(.NET 5.0.3; Microsoft Windows 10.0.19041)"
        ],
        "x-ms-client-request-id": "23cbf46b-e22c-7dd0-334b-0e309553ca1a",
        "x-ms-date": "Fri, 19 Feb 2021 19:57:42 GMT",
        "x-ms-return-client-request-id": "true",
<<<<<<< HEAD
        "x-ms-version": "2020-12-06"
=======
        "x-ms-version": "2021-02-12"
>>>>>>> 7e782c87
      },
      "RequestBody": null,
      "StatusCode": 201,
      "ResponseHeaders": {
        "Content-Length": "0",
        "Date": "Fri, 19 Feb 2021 19:57:40 GMT",
        "ETag": "\"0x8D8D5109D96F4B6\"",
        "Last-Modified": "Fri, 19 Feb 2021 19:57:41 GMT",
        "Server": [
          "Windows-Azure-HDFS/1.0",
          "Microsoft-HTTPAPI/2.0"
        ],
        "x-ms-client-request-id": "23cbf46b-e22c-7dd0-334b-0e309553ca1a",
        "x-ms-request-id": "d66a97e2-f01f-0088-61f9-069a56000000",
<<<<<<< HEAD
        "x-ms-version": "2020-12-06"
=======
        "x-ms-version": "2021-02-12"
>>>>>>> 7e782c87
      },
      "ResponseBody": []
    },
    {
      "RequestUri": "https://seannse.dfs.core.windows.net/test-filesystem-736d8a58-6197-e87d-972d-d40673193ece/test-file-2a6653ee-4c78-28ae-6536-2df065b20cde?action=append&position=0",
      "RequestMethod": "PATCH",
      "RequestHeaders": {
        "Accept": "application/json",
        "Authorization": "Sanitized",
        "Content-Length": "1024",
        "Content-Type": "application/octet-stream",
        "traceparent": "00-834be11edc992346a3fd45f1c7393192-337d437042cb6447-00",
        "User-Agent": [
          "azsdk-net-Storage.Files.DataLake/12.7.0-alpha.20210219.1",
          "(.NET 5.0.3; Microsoft Windows 10.0.19041)"
        ],
        "x-ms-client-request-id": "67e86b6c-01cb-0cdd-9319-308964bd34ad",
        "x-ms-date": "Fri, 19 Feb 2021 19:57:42 GMT",
        "x-ms-return-client-request-id": "true",
<<<<<<< HEAD
        "x-ms-version": "2020-12-06"
=======
        "x-ms-version": "2021-02-12"
>>>>>>> 7e782c87
      },
      "RequestBody": "ZdwOtx3a4DXuadLyARLia1vZ24dSnYCrDdP9t1EGD8oYT6x4y5MFE3MwOw55uydTU8GUjNeFjMhbYqpJ3Snj6FoH2bFlaqDI1McUIWFxMVGrqmSQcYPzk8PkHGjpuzZJTVO0cuJ17eghzLcPcWpm6jFYnTLEU3bWE0bugE443hmRytQOvb9vNrx7bqXM5CFZfjE3kB0Dhfrd3V6bh2yZ6e2dfaeWWCxx6Gd2SOTRCi8llQIcAE78jUXZMN9g1K5P4YW3LmZ6wiYExae1jTwVDNMvdvJqfeifofBivCdNERS4JmZfGdzIqtLcFzumRv8IxCQMMF685WScGIx2Fwb/t7ST/GfVtfL3ZssfjWWt+VvwWfgCQeC2/EACwwFQUpPM3WCGEkmYMw4xFcmSnVf+7h4whr4N/HXT3QAn0vLxphQ4U7AFJuYRVybp0CwWI1/oA9TiH8zUvuDqszVJcWAbQG61Wkmn+cg4Hy6YIytJvLmhPs8dD4dIY5TPGnOxx+bFzZC+YckVQQkMqv+dPJq1oPZ7qDKQ/jDmbPa1195UhldH0laai1rwjP3FEGSIqib6Gnp8NR+0Nc9f2PTSYGkrtyOoVmpEGhWbixw0y+3LXsLQurxk2FA3kp2GOrNmHiuUmllB31S8tgBk4KoDgGnik3kyAqWsxt/ScMPNvd9iNWzwoDGUin5tEwS8APimNBIzpKY5MxyG59N6bm+Q7vggAao9EuA4Tgn7xO6h8MbmLDuxmhk4KQJQarhdGhwP3SUMm/5NaSEx+ladPW8u5fcNk0Iz31Te6Nio7Kgn2zTs7OfJlFTImcIZf5/DmuuTIoXBUIbZ2/3QLbMlpXx5Ch8isFGHZFCiRPl/GWC1G03sFcojZoutExDp+GehovRGoHV/oeqaC701HwuMWsGcGxJmOI+xVqOUdJ1AnWzoAaEFOXnrNXliUgkM7kd/ILhPTd1UOmpklEnR6yxMWm1RTB5qhyFIseWYA+aFpWhcFFTk8FCOk8Y3oaQvGklNFvecu6EoFZmXB5v3uzeD3u/hdNbYZ2kdwrhXMuV8GJebS+3u6enGM/+7Tem0l9iPs8O0TaVzda6Of/jp0eKzGu4EW29KlPQFG0DXHBp/aCvgyH4iyMrxKNY+YGrx3WIcBzL7sDtoRR/OrjJlnFiUDhfMCAljkVIjEjOZCzOKFD3euhTnhLfwd4NfUxmYjIx+qVJTJNRZuHbg150HzznrRJn0huFDrYpf3JCGBD04i4anGmHhN/BphAGeBqwa6KhJdA9/owWqOvzH80hD07Q4p0wXYLTYCQ2piwLgpabeRfPoPI8uuOiA/eBkGkOoJrFMZV5gAof0cWsB1hcDyZRW6a5UW5YlCg==",
      "StatusCode": 202,
      "ResponseHeaders": {
        "Content-Length": "0",
        "Date": "Fri, 19 Feb 2021 19:57:40 GMT",
        "Server": [
          "Windows-Azure-HDFS/1.0",
          "Microsoft-HTTPAPI/2.0"
        ],
        "x-ms-client-request-id": "67e86b6c-01cb-0cdd-9319-308964bd34ad",
        "x-ms-request-id": "d66a97f2-f01f-0088-71f9-069a56000000",
        "x-ms-request-server-encrypted": "true",
<<<<<<< HEAD
        "x-ms-version": "2020-12-06"
=======
        "x-ms-version": "2021-02-12"
>>>>>>> 7e782c87
      },
      "ResponseBody": []
    },
    {
      "RequestUri": "https://seannse.dfs.core.windows.net/test-filesystem-736d8a58-6197-e87d-972d-d40673193ece/test-file-2a6653ee-4c78-28ae-6536-2df065b20cde?action=flush&position=1024&close=true",
      "RequestMethod": "PATCH",
      "RequestHeaders": {
        "Accept": "application/json",
        "Authorization": "Sanitized",
        "traceparent": "00-4dfef663aebd424ba1da1feced5cf041-1e82e917489f8440-00",
        "User-Agent": [
          "azsdk-net-Storage.Files.DataLake/12.7.0-alpha.20210219.1",
          "(.NET 5.0.3; Microsoft Windows 10.0.19041)"
        ],
        "x-ms-client-request-id": "29c4fff6-636b-254f-7e63-6952f39699be",
        "x-ms-date": "Fri, 19 Feb 2021 19:57:42 GMT",
        "x-ms-return-client-request-id": "true",
<<<<<<< HEAD
        "x-ms-version": "2020-12-06"
=======
        "x-ms-version": "2021-02-12"
>>>>>>> 7e782c87
      },
      "RequestBody": null,
      "StatusCode": 200,
      "ResponseHeaders": {
        "Content-Length": "0",
        "Date": "Fri, 19 Feb 2021 19:57:40 GMT",
        "ETag": "\"0x8D8D5109DB107A8\"",
        "Last-Modified": "Fri, 19 Feb 2021 19:57:41 GMT",
        "Server": [
          "Windows-Azure-HDFS/1.0",
          "Microsoft-HTTPAPI/2.0"
        ],
        "x-ms-client-request-id": "29c4fff6-636b-254f-7e63-6952f39699be",
        "x-ms-request-id": "d66a9803-f01f-0088-02f9-069a56000000",
        "x-ms-request-server-encrypted": "false",
<<<<<<< HEAD
        "x-ms-version": "2020-12-06"
=======
        "x-ms-version": "2021-02-12"
>>>>>>> 7e782c87
      },
      "ResponseBody": []
    },
    {
      "RequestUri": "https://seannse.blob.core.windows.net/test-filesystem-736d8a58-6197-e87d-972d-d40673193ece/test-file-2a6653ee-4c78-28ae-6536-2df065b20cde",
      "RequestMethod": "GET",
      "RequestHeaders": {
        "Accept": "application/xml",
        "Authorization": "Sanitized",
        "traceparent": "00-9bdc631b2c2ad840a79f18e981b352b4-3ee8b273f81b564e-00",
        "User-Agent": [
          "azsdk-net-Storage.Files.DataLake/12.7.0-alpha.20210219.1",
          "(.NET 5.0.3; Microsoft Windows 10.0.19041)"
        ],
        "x-ms-client-request-id": "6593334e-0af9-3641-e646-67731783543e",
        "x-ms-date": "Fri, 19 Feb 2021 19:57:42 GMT",
        "x-ms-range": "bytes=0-268435455",
        "x-ms-return-client-request-id": "true",
<<<<<<< HEAD
        "x-ms-version": "2020-12-06"
=======
        "x-ms-version": "2021-02-12"
>>>>>>> 7e782c87
      },
      "RequestBody": null,
      "StatusCode": 206,
      "ResponseHeaders": {
        "Accept-Ranges": "bytes",
        "Content-Length": "1024",
        "Content-Range": "bytes 0-1023/1024",
        "Content-Type": "application/octet-stream",
        "Date": "Fri, 19 Feb 2021 19:57:40 GMT",
        "ETag": "\"0x8D8D5109DB107A8\"",
        "Last-Modified": "Fri, 19 Feb 2021 19:57:41 GMT",
        "Server": [
          "Windows-Azure-Blob/1.0",
          "Microsoft-HTTPAPI/2.0"
        ],
        "x-ms-blob-type": "BlockBlob",
        "x-ms-client-request-id": "6593334e-0af9-3641-e646-67731783543e",
        "x-ms-creation-time": "Fri, 19 Feb 2021 19:57:41 GMT",
        "x-ms-group": "$superuser",
        "x-ms-lease-state": "available",
        "x-ms-lease-status": "unlocked",
        "x-ms-owner": "$superuser",
        "x-ms-permissions": "rw-r-----",
        "x-ms-request-id": "4691a1cb-401e-0056-63f9-068eb0000000",
        "x-ms-server-encrypted": "true",
<<<<<<< HEAD
        "x-ms-version": "2020-12-06"
=======
        "x-ms-version": "2021-02-12"
>>>>>>> 7e782c87
      },
      "ResponseBody": "ZdwOtx3a4DXuadLyARLia1vZ24dSnYCrDdP9t1EGD8oYT6x4y5MFE3MwOw55uydTU8GUjNeFjMhbYqpJ3Snj6FoH2bFlaqDI1McUIWFxMVGrqmSQcYPzk8PkHGjpuzZJTVO0cuJ17eghzLcPcWpm6jFYnTLEU3bWE0bugE443hmRytQOvb9vNrx7bqXM5CFZfjE3kB0Dhfrd3V6bh2yZ6e2dfaeWWCxx6Gd2SOTRCi8llQIcAE78jUXZMN9g1K5P4YW3LmZ6wiYExae1jTwVDNMvdvJqfeifofBivCdNERS4JmZfGdzIqtLcFzumRv8IxCQMMF685WScGIx2Fwb/t7ST/GfVtfL3ZssfjWWt+VvwWfgCQeC2/EACwwFQUpPM3WCGEkmYMw4xFcmSnVf+7h4whr4N/HXT3QAn0vLxphQ4U7AFJuYRVybp0CwWI1/oA9TiH8zUvuDqszVJcWAbQG61Wkmn+cg4Hy6YIytJvLmhPs8dD4dIY5TPGnOxx+bFzZC+YckVQQkMqv+dPJq1oPZ7qDKQ/jDmbPa1195UhldH0laai1rwjP3FEGSIqib6Gnp8NR+0Nc9f2PTSYGkrtyOoVmpEGhWbixw0y+3LXsLQurxk2FA3kp2GOrNmHiuUmllB31S8tgBk4KoDgGnik3kyAqWsxt/ScMPNvd9iNWzwoDGUin5tEwS8APimNBIzpKY5MxyG59N6bm+Q7vggAao9EuA4Tgn7xO6h8MbmLDuxmhk4KQJQarhdGhwP3SUMm/5NaSEx+ladPW8u5fcNk0Iz31Te6Nio7Kgn2zTs7OfJlFTImcIZf5/DmuuTIoXBUIbZ2/3QLbMlpXx5Ch8isFGHZFCiRPl/GWC1G03sFcojZoutExDp+GehovRGoHV/oeqaC701HwuMWsGcGxJmOI+xVqOUdJ1AnWzoAaEFOXnrNXliUgkM7kd/ILhPTd1UOmpklEnR6yxMWm1RTB5qhyFIseWYA+aFpWhcFFTk8FCOk8Y3oaQvGklNFvecu6EoFZmXB5v3uzeD3u/hdNbYZ2kdwrhXMuV8GJebS+3u6enGM/+7Tem0l9iPs8O0TaVzda6Of/jp0eKzGu4EW29KlPQFG0DXHBp/aCvgyH4iyMrxKNY+YGrx3WIcBzL7sDtoRR/OrjJlnFiUDhfMCAljkVIjEjOZCzOKFD3euhTnhLfwd4NfUxmYjIx+qVJTJNRZuHbg150HzznrRJn0huFDrYpf3JCGBD04i4anGmHhN/BphAGeBqwa6KhJdA9/owWqOvzH80hD07Q4p0wXYLTYCQ2piwLgpabeRfPoPI8uuOiA/eBkGkOoJrFMZV5gAof0cWsB1hcDyZRW6a5UW5YlCg=="
    },
    {
      "RequestUri": "https://seannse.blob.core.windows.net/test-filesystem-736d8a58-6197-e87d-972d-d40673193ece?restype=container",
      "RequestMethod": "DELETE",
      "RequestHeaders": {
        "Accept": "application/xml",
        "Authorization": "Sanitized",
        "traceparent": "00-3cde226f225595489796276b403e40cb-ed20245b1815fb45-00",
        "User-Agent": [
          "azsdk-net-Storage.Files.DataLake/12.7.0-alpha.20210219.1",
          "(.NET 5.0.3; Microsoft Windows 10.0.19041)"
        ],
        "x-ms-client-request-id": "bf04f365-3403-f8c5-e6e1-968308c4d311",
        "x-ms-date": "Fri, 19 Feb 2021 19:57:42 GMT",
        "x-ms-return-client-request-id": "true",
<<<<<<< HEAD
        "x-ms-version": "2020-12-06"
=======
        "x-ms-version": "2021-02-12"
>>>>>>> 7e782c87
      },
      "RequestBody": null,
      "StatusCode": 202,
      "ResponseHeaders": {
        "Content-Length": "0",
        "Date": "Fri, 19 Feb 2021 19:57:40 GMT",
        "Server": [
          "Windows-Azure-Blob/1.0",
          "Microsoft-HTTPAPI/2.0"
        ],
        "x-ms-client-request-id": "bf04f365-3403-f8c5-e6e1-968308c4d311",
        "x-ms-request-id": "4691a203-401e-0056-17f9-068eb0000000",
<<<<<<< HEAD
        "x-ms-version": "2020-12-06"
=======
        "x-ms-version": "2021-02-12"
>>>>>>> 7e782c87
      },
      "ResponseBody": []
    }
  ],
  "Variables": {
    "RandomSeed": "748090476",
    "Storage_TestConfigHierarchicalNamespace": "NamespaceTenant\nseannse\nU2FuaXRpemVk\nhttps://seannse.blob.core.windows.net\nhttps://seannse.file.core.windows.net\nhttps://seannse.queue.core.windows.net\nhttps://seannse.table.core.windows.net\n\n\n\n\nhttps://seannse-secondary.blob.core.windows.net\nhttps://seannse-secondary.file.core.windows.net\nhttps://seannse-secondary.queue.core.windows.net\nhttps://seannse-secondary.table.core.windows.net\n68390a19-a643-458b-b726-408abf67b4fc\nSanitized\n72f988bf-86f1-41af-91ab-2d7cd011db47\nhttps://login.microsoftonline.com/\nCloud\nBlobEndpoint=https://seannse.blob.core.windows.net/;QueueEndpoint=https://seannse.queue.core.windows.net/;FileEndpoint=https://seannse.file.core.windows.net/;BlobSecondaryEndpoint=https://seannse-secondary.blob.core.windows.net/;QueueSecondaryEndpoint=https://seannse-secondary.queue.core.windows.net/;FileSecondaryEndpoint=https://seannse-secondary.file.core.windows.net/;AccountName=seannse;AccountKey=Sanitized\n\n\n"
  }
}<|MERGE_RESOLUTION|>--- conflicted
+++ resolved
@@ -15,11 +15,7 @@
         "x-ms-client-request-id": "63fcbbf7-7fed-75f6-7d25-2e1254d94b22",
         "x-ms-date": "Fri, 19 Feb 2021 19:57:41 GMT",
         "x-ms-return-client-request-id": "true",
-<<<<<<< HEAD
-        "x-ms-version": "2020-12-06"
-=======
-        "x-ms-version": "2021-02-12"
->>>>>>> 7e782c87
+        "x-ms-version": "2021-02-12"
       },
       "RequestBody": null,
       "StatusCode": 201,
@@ -34,11 +30,7 @@
         ],
         "x-ms-client-request-id": "63fcbbf7-7fed-75f6-7d25-2e1254d94b22",
         "x-ms-request-id": "4691a0c8-401e-0056-79f9-068eb0000000",
-<<<<<<< HEAD
-        "x-ms-version": "2020-12-06"
-=======
-        "x-ms-version": "2021-02-12"
->>>>>>> 7e782c87
+        "x-ms-version": "2021-02-12"
       },
       "ResponseBody": []
     },
@@ -56,11 +48,7 @@
         "x-ms-client-request-id": "23cbf46b-e22c-7dd0-334b-0e309553ca1a",
         "x-ms-date": "Fri, 19 Feb 2021 19:57:42 GMT",
         "x-ms-return-client-request-id": "true",
-<<<<<<< HEAD
-        "x-ms-version": "2020-12-06"
-=======
-        "x-ms-version": "2021-02-12"
->>>>>>> 7e782c87
+        "x-ms-version": "2021-02-12"
       },
       "RequestBody": null,
       "StatusCode": 201,
@@ -75,11 +63,7 @@
         ],
         "x-ms-client-request-id": "23cbf46b-e22c-7dd0-334b-0e309553ca1a",
         "x-ms-request-id": "d66a97e2-f01f-0088-61f9-069a56000000",
-<<<<<<< HEAD
-        "x-ms-version": "2020-12-06"
-=======
-        "x-ms-version": "2021-02-12"
->>>>>>> 7e782c87
+        "x-ms-version": "2021-02-12"
       },
       "ResponseBody": []
     },
@@ -99,11 +83,7 @@
         "x-ms-client-request-id": "67e86b6c-01cb-0cdd-9319-308964bd34ad",
         "x-ms-date": "Fri, 19 Feb 2021 19:57:42 GMT",
         "x-ms-return-client-request-id": "true",
-<<<<<<< HEAD
-        "x-ms-version": "2020-12-06"
-=======
-        "x-ms-version": "2021-02-12"
->>>>>>> 7e782c87
+        "x-ms-version": "2021-02-12"
       },
       "RequestBody": "ZdwOtx3a4DXuadLyARLia1vZ24dSnYCrDdP9t1EGD8oYT6x4y5MFE3MwOw55uydTU8GUjNeFjMhbYqpJ3Snj6FoH2bFlaqDI1McUIWFxMVGrqmSQcYPzk8PkHGjpuzZJTVO0cuJ17eghzLcPcWpm6jFYnTLEU3bWE0bugE443hmRytQOvb9vNrx7bqXM5CFZfjE3kB0Dhfrd3V6bh2yZ6e2dfaeWWCxx6Gd2SOTRCi8llQIcAE78jUXZMN9g1K5P4YW3LmZ6wiYExae1jTwVDNMvdvJqfeifofBivCdNERS4JmZfGdzIqtLcFzumRv8IxCQMMF685WScGIx2Fwb/t7ST/GfVtfL3ZssfjWWt+VvwWfgCQeC2/EACwwFQUpPM3WCGEkmYMw4xFcmSnVf+7h4whr4N/HXT3QAn0vLxphQ4U7AFJuYRVybp0CwWI1/oA9TiH8zUvuDqszVJcWAbQG61Wkmn+cg4Hy6YIytJvLmhPs8dD4dIY5TPGnOxx+bFzZC+YckVQQkMqv+dPJq1oPZ7qDKQ/jDmbPa1195UhldH0laai1rwjP3FEGSIqib6Gnp8NR+0Nc9f2PTSYGkrtyOoVmpEGhWbixw0y+3LXsLQurxk2FA3kp2GOrNmHiuUmllB31S8tgBk4KoDgGnik3kyAqWsxt/ScMPNvd9iNWzwoDGUin5tEwS8APimNBIzpKY5MxyG59N6bm+Q7vggAao9EuA4Tgn7xO6h8MbmLDuxmhk4KQJQarhdGhwP3SUMm/5NaSEx+ladPW8u5fcNk0Iz31Te6Nio7Kgn2zTs7OfJlFTImcIZf5/DmuuTIoXBUIbZ2/3QLbMlpXx5Ch8isFGHZFCiRPl/GWC1G03sFcojZoutExDp+GehovRGoHV/oeqaC701HwuMWsGcGxJmOI+xVqOUdJ1AnWzoAaEFOXnrNXliUgkM7kd/ILhPTd1UOmpklEnR6yxMWm1RTB5qhyFIseWYA+aFpWhcFFTk8FCOk8Y3oaQvGklNFvecu6EoFZmXB5v3uzeD3u/hdNbYZ2kdwrhXMuV8GJebS+3u6enGM/+7Tem0l9iPs8O0TaVzda6Of/jp0eKzGu4EW29KlPQFG0DXHBp/aCvgyH4iyMrxKNY+YGrx3WIcBzL7sDtoRR/OrjJlnFiUDhfMCAljkVIjEjOZCzOKFD3euhTnhLfwd4NfUxmYjIx+qVJTJNRZuHbg150HzznrRJn0huFDrYpf3JCGBD04i4anGmHhN/BphAGeBqwa6KhJdA9/owWqOvzH80hD07Q4p0wXYLTYCQ2piwLgpabeRfPoPI8uuOiA/eBkGkOoJrFMZV5gAof0cWsB1hcDyZRW6a5UW5YlCg==",
       "StatusCode": 202,
@@ -117,11 +97,7 @@
         "x-ms-client-request-id": "67e86b6c-01cb-0cdd-9319-308964bd34ad",
         "x-ms-request-id": "d66a97f2-f01f-0088-71f9-069a56000000",
         "x-ms-request-server-encrypted": "true",
-<<<<<<< HEAD
-        "x-ms-version": "2020-12-06"
-=======
-        "x-ms-version": "2021-02-12"
->>>>>>> 7e782c87
+        "x-ms-version": "2021-02-12"
       },
       "ResponseBody": []
     },
@@ -139,11 +115,7 @@
         "x-ms-client-request-id": "29c4fff6-636b-254f-7e63-6952f39699be",
         "x-ms-date": "Fri, 19 Feb 2021 19:57:42 GMT",
         "x-ms-return-client-request-id": "true",
-<<<<<<< HEAD
-        "x-ms-version": "2020-12-06"
-=======
-        "x-ms-version": "2021-02-12"
->>>>>>> 7e782c87
+        "x-ms-version": "2021-02-12"
       },
       "RequestBody": null,
       "StatusCode": 200,
@@ -159,11 +131,7 @@
         "x-ms-client-request-id": "29c4fff6-636b-254f-7e63-6952f39699be",
         "x-ms-request-id": "d66a9803-f01f-0088-02f9-069a56000000",
         "x-ms-request-server-encrypted": "false",
-<<<<<<< HEAD
-        "x-ms-version": "2020-12-06"
-=======
-        "x-ms-version": "2021-02-12"
->>>>>>> 7e782c87
+        "x-ms-version": "2021-02-12"
       },
       "ResponseBody": []
     },
@@ -182,11 +150,7 @@
         "x-ms-date": "Fri, 19 Feb 2021 19:57:42 GMT",
         "x-ms-range": "bytes=0-268435455",
         "x-ms-return-client-request-id": "true",
-<<<<<<< HEAD
-        "x-ms-version": "2020-12-06"
-=======
-        "x-ms-version": "2021-02-12"
->>>>>>> 7e782c87
+        "x-ms-version": "2021-02-12"
       },
       "RequestBody": null,
       "StatusCode": 206,
@@ -212,11 +176,7 @@
         "x-ms-permissions": "rw-r-----",
         "x-ms-request-id": "4691a1cb-401e-0056-63f9-068eb0000000",
         "x-ms-server-encrypted": "true",
-<<<<<<< HEAD
-        "x-ms-version": "2020-12-06"
-=======
-        "x-ms-version": "2021-02-12"
->>>>>>> 7e782c87
+        "x-ms-version": "2021-02-12"
       },
       "ResponseBody": "ZdwOtx3a4DXuadLyARLia1vZ24dSnYCrDdP9t1EGD8oYT6x4y5MFE3MwOw55uydTU8GUjNeFjMhbYqpJ3Snj6FoH2bFlaqDI1McUIWFxMVGrqmSQcYPzk8PkHGjpuzZJTVO0cuJ17eghzLcPcWpm6jFYnTLEU3bWE0bugE443hmRytQOvb9vNrx7bqXM5CFZfjE3kB0Dhfrd3V6bh2yZ6e2dfaeWWCxx6Gd2SOTRCi8llQIcAE78jUXZMN9g1K5P4YW3LmZ6wiYExae1jTwVDNMvdvJqfeifofBivCdNERS4JmZfGdzIqtLcFzumRv8IxCQMMF685WScGIx2Fwb/t7ST/GfVtfL3ZssfjWWt+VvwWfgCQeC2/EACwwFQUpPM3WCGEkmYMw4xFcmSnVf+7h4whr4N/HXT3QAn0vLxphQ4U7AFJuYRVybp0CwWI1/oA9TiH8zUvuDqszVJcWAbQG61Wkmn+cg4Hy6YIytJvLmhPs8dD4dIY5TPGnOxx+bFzZC+YckVQQkMqv+dPJq1oPZ7qDKQ/jDmbPa1195UhldH0laai1rwjP3FEGSIqib6Gnp8NR+0Nc9f2PTSYGkrtyOoVmpEGhWbixw0y+3LXsLQurxk2FA3kp2GOrNmHiuUmllB31S8tgBk4KoDgGnik3kyAqWsxt/ScMPNvd9iNWzwoDGUin5tEwS8APimNBIzpKY5MxyG59N6bm+Q7vggAao9EuA4Tgn7xO6h8MbmLDuxmhk4KQJQarhdGhwP3SUMm/5NaSEx+ladPW8u5fcNk0Iz31Te6Nio7Kgn2zTs7OfJlFTImcIZf5/DmuuTIoXBUIbZ2/3QLbMlpXx5Ch8isFGHZFCiRPl/GWC1G03sFcojZoutExDp+GehovRGoHV/oeqaC701HwuMWsGcGxJmOI+xVqOUdJ1AnWzoAaEFOXnrNXliUgkM7kd/ILhPTd1UOmpklEnR6yxMWm1RTB5qhyFIseWYA+aFpWhcFFTk8FCOk8Y3oaQvGklNFvecu6EoFZmXB5v3uzeD3u/hdNbYZ2kdwrhXMuV8GJebS+3u6enGM/+7Tem0l9iPs8O0TaVzda6Of/jp0eKzGu4EW29KlPQFG0DXHBp/aCvgyH4iyMrxKNY+YGrx3WIcBzL7sDtoRR/OrjJlnFiUDhfMCAljkVIjEjOZCzOKFD3euhTnhLfwd4NfUxmYjIx+qVJTJNRZuHbg150HzznrRJn0huFDrYpf3JCGBD04i4anGmHhN/BphAGeBqwa6KhJdA9/owWqOvzH80hD07Q4p0wXYLTYCQ2piwLgpabeRfPoPI8uuOiA/eBkGkOoJrFMZV5gAof0cWsB1hcDyZRW6a5UW5YlCg=="
     },
@@ -234,11 +194,7 @@
         "x-ms-client-request-id": "bf04f365-3403-f8c5-e6e1-968308c4d311",
         "x-ms-date": "Fri, 19 Feb 2021 19:57:42 GMT",
         "x-ms-return-client-request-id": "true",
-<<<<<<< HEAD
-        "x-ms-version": "2020-12-06"
-=======
-        "x-ms-version": "2021-02-12"
->>>>>>> 7e782c87
+        "x-ms-version": "2021-02-12"
       },
       "RequestBody": null,
       "StatusCode": 202,
@@ -251,11 +207,7 @@
         ],
         "x-ms-client-request-id": "bf04f365-3403-f8c5-e6e1-968308c4d311",
         "x-ms-request-id": "4691a203-401e-0056-17f9-068eb0000000",
-<<<<<<< HEAD
-        "x-ms-version": "2020-12-06"
-=======
-        "x-ms-version": "2021-02-12"
->>>>>>> 7e782c87
+        "x-ms-version": "2021-02-12"
       },
       "ResponseBody": []
     }
