﻿{
  "Entries": [
    {
      "RequestUri": "https://seannse.blob.core.windows.net/test-filesystem-d3bcea97-0448-f2f3-d6c7-2363ca2e4677?restype=container",
      "RequestMethod": "PUT",
      "RequestHeaders": {
        "Accept": "application/xml",
        "Authorization": "Sanitized",
        "traceparent": "00-ed4405ac80f69d41bfa53288f6c8ee1e-afaf2f6634a89d4a-00",
        "User-Agent": [
          "azsdk-net-Storage.Files.DataLake/12.7.0-alpha.20210219.1",
          "(.NET 5.0.3; Microsoft Windows 10.0.19041)"
        ],
        "x-ms-blob-public-access": "container",
        "x-ms-client-request-id": "2dc85388-fcb5-cf2a-2bf3-4e5fe68d20a7",
        "x-ms-date": "Fri, 19 Feb 2021 19:12:42 GMT",
        "x-ms-return-client-request-id": "true",
<<<<<<< HEAD
        "x-ms-version": "2020-12-06"
=======
        "x-ms-version": "2021-02-12"
>>>>>>> 7e782c87
      },
      "RequestBody": null,
      "StatusCode": 201,
      "ResponseHeaders": {
        "Content-Length": "0",
        "Date": "Fri, 19 Feb 2021 19:12:41 GMT",
        "ETag": "\"0x8D8D50A54600AB4\"",
        "Last-Modified": "Fri, 19 Feb 2021 19:12:41 GMT",
        "Server": [
          "Windows-Azure-Blob/1.0",
          "Microsoft-HTTPAPI/2.0"
        ],
        "x-ms-client-request-id": "2dc85388-fcb5-cf2a-2bf3-4e5fe68d20a7",
        "x-ms-request-id": "2e6b6064-201e-00a4-3af3-0676f9000000",
<<<<<<< HEAD
        "x-ms-version": "2020-12-06"
=======
        "x-ms-version": "2021-02-12"
>>>>>>> 7e782c87
      },
      "ResponseBody": []
    },
    {
      "RequestUri": "https://seannse.dfs.core.windows.net/test-filesystem-d3bcea97-0448-f2f3-d6c7-2363ca2e4677/test-file-5855cc54-3595-2ef5-9720-329d2c608280?resource=file",
      "RequestMethod": "PUT",
      "RequestHeaders": {
        "Accept": "application/json",
        "Authorization": "Sanitized",
        "traceparent": "00-1ae4449839e4044ab1532caf20f5256b-b28bbf10de944145-00",
        "User-Agent": [
          "azsdk-net-Storage.Files.DataLake/12.7.0-alpha.20210219.1",
          "(.NET 5.0.3; Microsoft Windows 10.0.19041)"
        ],
        "x-ms-client-request-id": "a33e308b-1400-533c-5e9a-9594ca8da2cb",
        "x-ms-date": "Fri, 19 Feb 2021 19:12:42 GMT",
        "x-ms-return-client-request-id": "true",
<<<<<<< HEAD
        "x-ms-version": "2020-12-06"
=======
        "x-ms-version": "2021-02-12"
>>>>>>> 7e782c87
      },
      "RequestBody": null,
      "StatusCode": 201,
      "ResponseHeaders": {
        "Content-Length": "0",
        "Date": "Fri, 19 Feb 2021 19:12:40 GMT",
        "ETag": "\"0x8D8D50A546E1E99\"",
        "Last-Modified": "Fri, 19 Feb 2021 19:12:41 GMT",
        "Server": [
          "Windows-Azure-HDFS/1.0",
          "Microsoft-HTTPAPI/2.0"
        ],
        "x-ms-client-request-id": "a33e308b-1400-533c-5e9a-9594ca8da2cb",
        "x-ms-request-id": "6f4ba1f8-e01f-004f-69f3-060e0b000000",
<<<<<<< HEAD
        "x-ms-version": "2020-12-06"
=======
        "x-ms-version": "2021-02-12"
>>>>>>> 7e782c87
      },
      "ResponseBody": []
    },
    {
      "RequestUri": "https://seannse.blob.core.windows.net/test-filesystem-d3bcea97-0448-f2f3-d6c7-2363ca2e4677/test-file-5855cc54-3595-2ef5-9720-329d2c608280",
      "RequestMethod": "HEAD",
      "RequestHeaders": {
        "Accept": "application/xml",
        "Authorization": "Sanitized",
        "If-Modified-Since": "Sat, 20 Feb 2021 19:12:42 GMT",
        "User-Agent": [
          "azsdk-net-Storage.Files.DataLake/12.7.0-alpha.20210219.1",
          "(.NET 5.0.3; Microsoft Windows 10.0.19041)"
        ],
        "x-ms-client-request-id": "fc111d6b-df22-4680-1586-18cb832d1c63",
        "x-ms-date": "Fri, 19 Feb 2021 19:12:42 GMT",
        "x-ms-return-client-request-id": "true",
<<<<<<< HEAD
        "x-ms-version": "2020-12-06"
=======
        "x-ms-version": "2021-02-12"
>>>>>>> 7e782c87
      },
      "RequestBody": null,
      "StatusCode": 304,
      "ResponseHeaders": {
        "Content-Length": "0",
        "Date": "Fri, 19 Feb 2021 19:12:41 GMT",
        "Server": [
          "Windows-Azure-Blob/1.0",
          "Microsoft-HTTPAPI/2.0"
        ],
        "x-ms-client-request-id": "fc111d6b-df22-4680-1586-18cb832d1c63",
        "x-ms-error-code": "ConditionNotMet",
        "x-ms-request-id": "2e6b61cc-201e-00a4-0ef3-0676f9000000",
<<<<<<< HEAD
        "x-ms-version": "2020-12-06"
=======
        "x-ms-version": "2021-02-12"
>>>>>>> 7e782c87
      },
      "ResponseBody": []
    },
    {
      "RequestUri": "https://seannse.blob.core.windows.net/test-filesystem-d3bcea97-0448-f2f3-d6c7-2363ca2e4677?restype=container",
      "RequestMethod": "DELETE",
      "RequestHeaders": {
        "Accept": "application/xml",
        "Authorization": "Sanitized",
        "traceparent": "00-ae893881dc9bc84eb46352aa6b3348f0-bb031b255be9f04d-00",
        "User-Agent": [
          "azsdk-net-Storage.Files.DataLake/12.7.0-alpha.20210219.1",
          "(.NET 5.0.3; Microsoft Windows 10.0.19041)"
        ],
        "x-ms-client-request-id": "ac28f286-a67c-90a8-4dbd-7f2c9175b8dd",
        "x-ms-date": "Fri, 19 Feb 2021 19:12:42 GMT",
        "x-ms-return-client-request-id": "true",
<<<<<<< HEAD
        "x-ms-version": "2020-12-06"
=======
        "x-ms-version": "2021-02-12"
>>>>>>> 7e782c87
      },
      "RequestBody": null,
      "StatusCode": 202,
      "ResponseHeaders": {
        "Content-Length": "0",
        "Date": "Fri, 19 Feb 2021 19:12:41 GMT",
        "Server": [
          "Windows-Azure-Blob/1.0",
          "Microsoft-HTTPAPI/2.0"
        ],
        "x-ms-client-request-id": "ac28f286-a67c-90a8-4dbd-7f2c9175b8dd",
        "x-ms-request-id": "2e6b6269-201e-00a4-25f3-0676f9000000",
<<<<<<< HEAD
        "x-ms-version": "2020-12-06"
=======
        "x-ms-version": "2021-02-12"
>>>>>>> 7e782c87
      },
      "ResponseBody": []
    },
    {
      "RequestUri": "https://seannse.blob.core.windows.net/test-filesystem-6a890452-c607-4cb3-bc2f-0d1f46ef9897?restype=container",
      "RequestMethod": "PUT",
      "RequestHeaders": {
        "Accept": "application/xml",
        "Authorization": "Sanitized",
        "traceparent": "00-8a6d9bfbc8fa96498de724fba9c899dc-23820e2932e9ef42-00",
        "User-Agent": [
          "azsdk-net-Storage.Files.DataLake/12.7.0-alpha.20210219.1",
          "(.NET 5.0.3; Microsoft Windows 10.0.19041)"
        ],
        "x-ms-blob-public-access": "container",
        "x-ms-client-request-id": "a93ebb4a-7ef4-c011-3fdc-f04c98884a5e",
        "x-ms-date": "Fri, 19 Feb 2021 19:12:42 GMT",
        "x-ms-return-client-request-id": "true",
<<<<<<< HEAD
        "x-ms-version": "2020-12-06"
=======
        "x-ms-version": "2021-02-12"
>>>>>>> 7e782c87
      },
      "RequestBody": null,
      "StatusCode": 201,
      "ResponseHeaders": {
        "Content-Length": "0",
        "Date": "Fri, 19 Feb 2021 19:12:41 GMT",
        "ETag": "\"0x8D8D50A549220CB\"",
        "Last-Modified": "Fri, 19 Feb 2021 19:12:41 GMT",
        "Server": [
          "Windows-Azure-Blob/1.0",
          "Microsoft-HTTPAPI/2.0"
        ],
        "x-ms-client-request-id": "a93ebb4a-7ef4-c011-3fdc-f04c98884a5e",
        "x-ms-request-id": "2e6b633c-201e-00a4-6ff3-0676f9000000",
<<<<<<< HEAD
        "x-ms-version": "2020-12-06"
=======
        "x-ms-version": "2021-02-12"
>>>>>>> 7e782c87
      },
      "ResponseBody": []
    },
    {
      "RequestUri": "https://seannse.dfs.core.windows.net/test-filesystem-6a890452-c607-4cb3-bc2f-0d1f46ef9897/test-file-918ee824-2730-e3d8-1cfa-1259c780ac86?resource=file",
      "RequestMethod": "PUT",
      "RequestHeaders": {
        "Accept": "application/json",
        "Authorization": "Sanitized",
        "traceparent": "00-94e697af18bf7748ae21ea340450e648-0800ed95cc89754c-00",
        "User-Agent": [
          "azsdk-net-Storage.Files.DataLake/12.7.0-alpha.20210219.1",
          "(.NET 5.0.3; Microsoft Windows 10.0.19041)"
        ],
        "x-ms-client-request-id": "b70da063-bfa7-2348-e25a-8cf96cb8f8be",
        "x-ms-date": "Fri, 19 Feb 2021 19:12:42 GMT",
        "x-ms-return-client-request-id": "true",
<<<<<<< HEAD
        "x-ms-version": "2020-12-06"
=======
        "x-ms-version": "2021-02-12"
>>>>>>> 7e782c87
      },
      "RequestBody": null,
      "StatusCode": 201,
      "ResponseHeaders": {
        "Content-Length": "0",
        "Date": "Fri, 19 Feb 2021 19:12:41 GMT",
        "ETag": "\"0x8D8D50A54A0DAC4\"",
        "Last-Modified": "Fri, 19 Feb 2021 19:12:41 GMT",
        "Server": [
          "Windows-Azure-HDFS/1.0",
          "Microsoft-HTTPAPI/2.0"
        ],
        "x-ms-client-request-id": "b70da063-bfa7-2348-e25a-8cf96cb8f8be",
        "x-ms-request-id": "6f4ba24b-e01f-004f-3cf3-060e0b000000",
<<<<<<< HEAD
        "x-ms-version": "2020-12-06"
=======
        "x-ms-version": "2021-02-12"
>>>>>>> 7e782c87
      },
      "ResponseBody": []
    },
    {
      "RequestUri": "https://seannse.blob.core.windows.net/test-filesystem-6a890452-c607-4cb3-bc2f-0d1f46ef9897/test-file-918ee824-2730-e3d8-1cfa-1259c780ac86",
      "RequestMethod": "HEAD",
      "RequestHeaders": {
        "Accept": "application/xml",
        "Authorization": "Sanitized",
        "If-Unmodified-Since": "Thu, 18 Feb 2021 19:12:42 GMT",
        "User-Agent": [
          "azsdk-net-Storage.Files.DataLake/12.7.0-alpha.20210219.1",
          "(.NET 5.0.3; Microsoft Windows 10.0.19041)"
        ],
        "x-ms-client-request-id": "27f54303-f473-1edf-4cb2-a85663a9b236",
        "x-ms-date": "Fri, 19 Feb 2021 19:12:42 GMT",
        "x-ms-return-client-request-id": "true",
<<<<<<< HEAD
        "x-ms-version": "2020-12-06"
=======
        "x-ms-version": "2021-02-12"
>>>>>>> 7e782c87
      },
      "RequestBody": null,
      "StatusCode": 412,
      "ResponseHeaders": {
        "Date": "Fri, 19 Feb 2021 19:12:41 GMT",
        "Server": [
          "Windows-Azure-Blob/1.0",
          "Microsoft-HTTPAPI/2.0"
        ],
        "Transfer-Encoding": "chunked",
        "x-ms-client-request-id": "27f54303-f473-1edf-4cb2-a85663a9b236",
        "x-ms-error-code": "ConditionNotMet",
        "x-ms-request-id": "2e6b64a6-201e-00a4-4bf3-0676f9000000",
<<<<<<< HEAD
        "x-ms-version": "2020-12-06"
=======
        "x-ms-version": "2021-02-12"
>>>>>>> 7e782c87
      },
      "ResponseBody": []
    },
    {
      "RequestUri": "https://seannse.blob.core.windows.net/test-filesystem-6a890452-c607-4cb3-bc2f-0d1f46ef9897?restype=container",
      "RequestMethod": "DELETE",
      "RequestHeaders": {
        "Accept": "application/xml",
        "Authorization": "Sanitized",
        "traceparent": "00-92a7e4e867c4b54ea0d0a3eeea10b3ce-bc5ca25cc5818244-00",
        "User-Agent": [
          "azsdk-net-Storage.Files.DataLake/12.7.0-alpha.20210219.1",
          "(.NET 5.0.3; Microsoft Windows 10.0.19041)"
        ],
        "x-ms-client-request-id": "28f60af7-d0c3-3c4a-894f-b7011557d29b",
        "x-ms-date": "Fri, 19 Feb 2021 19:12:42 GMT",
        "x-ms-return-client-request-id": "true",
<<<<<<< HEAD
        "x-ms-version": "2020-12-06"
=======
        "x-ms-version": "2021-02-12"
>>>>>>> 7e782c87
      },
      "RequestBody": null,
      "StatusCode": 202,
      "ResponseHeaders": {
        "Content-Length": "0",
        "Date": "Fri, 19 Feb 2021 19:12:41 GMT",
        "Server": [
          "Windows-Azure-Blob/1.0",
          "Microsoft-HTTPAPI/2.0"
        ],
        "x-ms-client-request-id": "28f60af7-d0c3-3c4a-894f-b7011557d29b",
        "x-ms-request-id": "2e6b659d-201e-00a4-2cf3-0676f9000000",
<<<<<<< HEAD
        "x-ms-version": "2020-12-06"
=======
        "x-ms-version": "2021-02-12"
>>>>>>> 7e782c87
      },
      "ResponseBody": []
    },
    {
      "RequestUri": "https://seannse.blob.core.windows.net/test-filesystem-411f6cbc-4dba-1054-2850-349a80a801af?restype=container",
      "RequestMethod": "PUT",
      "RequestHeaders": {
        "Accept": "application/xml",
        "Authorization": "Sanitized",
        "traceparent": "00-d4e122dbf3121d448aaaafe68c280127-83eefa462d44084e-00",
        "User-Agent": [
          "azsdk-net-Storage.Files.DataLake/12.7.0-alpha.20210219.1",
          "(.NET 5.0.3; Microsoft Windows 10.0.19041)"
        ],
        "x-ms-blob-public-access": "container",
        "x-ms-client-request-id": "b17ad806-0d7d-a976-b6e6-ff739bafbce1",
        "x-ms-date": "Fri, 19 Feb 2021 19:12:42 GMT",
        "x-ms-return-client-request-id": "true",
<<<<<<< HEAD
        "x-ms-version": "2020-12-06"
=======
        "x-ms-version": "2021-02-12"
>>>>>>> 7e782c87
      },
      "RequestBody": null,
      "StatusCode": 201,
      "ResponseHeaders": {
        "Content-Length": "0",
        "Date": "Fri, 19 Feb 2021 19:12:41 GMT",
        "ETag": "\"0x8D8D50A54CAEEE5\"",
        "Last-Modified": "Fri, 19 Feb 2021 19:12:42 GMT",
        "Server": [
          "Windows-Azure-Blob/1.0",
          "Microsoft-HTTPAPI/2.0"
        ],
        "x-ms-client-request-id": "b17ad806-0d7d-a976-b6e6-ff739bafbce1",
        "x-ms-request-id": "2e6b666f-201e-00a4-73f3-0676f9000000",
<<<<<<< HEAD
        "x-ms-version": "2020-12-06"
=======
        "x-ms-version": "2021-02-12"
>>>>>>> 7e782c87
      },
      "ResponseBody": []
    },
    {
      "RequestUri": "https://seannse.dfs.core.windows.net/test-filesystem-411f6cbc-4dba-1054-2850-349a80a801af/test-file-9e9d074e-79f8-32e8-f963-f700c176d30e?resource=file",
      "RequestMethod": "PUT",
      "RequestHeaders": {
        "Accept": "application/json",
        "Authorization": "Sanitized",
        "traceparent": "00-bea46545b589824cadb358b43b04b65a-218486d1de99e443-00",
        "User-Agent": [
          "azsdk-net-Storage.Files.DataLake/12.7.0-alpha.20210219.1",
          "(.NET 5.0.3; Microsoft Windows 10.0.19041)"
        ],
        "x-ms-client-request-id": "3490abfd-f17c-8ca1-ef48-b8191576e83f",
        "x-ms-date": "Fri, 19 Feb 2021 19:12:42 GMT",
        "x-ms-return-client-request-id": "true",
<<<<<<< HEAD
        "x-ms-version": "2020-12-06"
=======
        "x-ms-version": "2021-02-12"
>>>>>>> 7e782c87
      },
      "RequestBody": null,
      "StatusCode": 201,
      "ResponseHeaders": {
        "Content-Length": "0",
        "Date": "Fri, 19 Feb 2021 19:12:41 GMT",
        "ETag": "\"0x8D8D50A54D96331\"",
        "Last-Modified": "Fri, 19 Feb 2021 19:12:42 GMT",
        "Server": [
          "Windows-Azure-HDFS/1.0",
          "Microsoft-HTTPAPI/2.0"
        ],
        "x-ms-client-request-id": "3490abfd-f17c-8ca1-ef48-b8191576e83f",
        "x-ms-request-id": "6f4ba29a-e01f-004f-0bf3-060e0b000000",
<<<<<<< HEAD
        "x-ms-version": "2020-12-06"
=======
        "x-ms-version": "2021-02-12"
>>>>>>> 7e782c87
      },
      "ResponseBody": []
    },
    {
      "RequestUri": "https://seannse.blob.core.windows.net/test-filesystem-411f6cbc-4dba-1054-2850-349a80a801af/test-file-9e9d074e-79f8-32e8-f963-f700c176d30e",
      "RequestMethod": "HEAD",
      "RequestHeaders": {
        "Accept": "application/xml",
        "Authorization": "Sanitized",
        "If-Match": "\"garbage\"",
        "User-Agent": [
          "azsdk-net-Storage.Files.DataLake/12.7.0-alpha.20210219.1",
          "(.NET 5.0.3; Microsoft Windows 10.0.19041)"
        ],
        "x-ms-client-request-id": "16025e44-9ee6-cf91-f808-b8e59717418a",
        "x-ms-date": "Fri, 19 Feb 2021 19:12:43 GMT",
        "x-ms-return-client-request-id": "true",
<<<<<<< HEAD
        "x-ms-version": "2020-12-06"
=======
        "x-ms-version": "2021-02-12"
>>>>>>> 7e782c87
      },
      "RequestBody": null,
      "StatusCode": 412,
      "ResponseHeaders": {
        "Date": "Fri, 19 Feb 2021 19:12:42 GMT",
        "Server": [
          "Windows-Azure-Blob/1.0",
          "Microsoft-HTTPAPI/2.0"
        ],
        "Transfer-Encoding": "chunked",
        "x-ms-client-request-id": "16025e44-9ee6-cf91-f808-b8e59717418a",
        "x-ms-error-code": "ConditionNotMet",
        "x-ms-request-id": "2e6b6824-201e-00a4-16f3-0676f9000000",
<<<<<<< HEAD
        "x-ms-version": "2020-12-06"
=======
        "x-ms-version": "2021-02-12"
>>>>>>> 7e782c87
      },
      "ResponseBody": []
    },
    {
      "RequestUri": "https://seannse.blob.core.windows.net/test-filesystem-411f6cbc-4dba-1054-2850-349a80a801af?restype=container",
      "RequestMethod": "DELETE",
      "RequestHeaders": {
        "Accept": "application/xml",
        "Authorization": "Sanitized",
        "traceparent": "00-5439e9d68fc7c440b3ab463018902e3a-e3a3457c8fd21243-00",
        "User-Agent": [
          "azsdk-net-Storage.Files.DataLake/12.7.0-alpha.20210219.1",
          "(.NET 5.0.3; Microsoft Windows 10.0.19041)"
        ],
        "x-ms-client-request-id": "b7d5bfa0-d274-7358-5fe2-09125ace66be",
        "x-ms-date": "Fri, 19 Feb 2021 19:12:43 GMT",
        "x-ms-return-client-request-id": "true",
<<<<<<< HEAD
        "x-ms-version": "2020-12-06"
=======
        "x-ms-version": "2021-02-12"
>>>>>>> 7e782c87
      },
      "RequestBody": null,
      "StatusCode": 202,
      "ResponseHeaders": {
        "Content-Length": "0",
        "Date": "Fri, 19 Feb 2021 19:12:42 GMT",
        "Server": [
          "Windows-Azure-Blob/1.0",
          "Microsoft-HTTPAPI/2.0"
        ],
        "x-ms-client-request-id": "b7d5bfa0-d274-7358-5fe2-09125ace66be",
        "x-ms-request-id": "2e6b68e6-201e-00a4-4ef3-0676f9000000",
<<<<<<< HEAD
        "x-ms-version": "2020-12-06"
=======
        "x-ms-version": "2021-02-12"
>>>>>>> 7e782c87
      },
      "ResponseBody": []
    },
    {
      "RequestUri": "https://seannse.blob.core.windows.net/test-filesystem-74771305-0e61-26ab-df17-1e54405b7b9a?restype=container",
      "RequestMethod": "PUT",
      "RequestHeaders": {
        "Accept": "application/xml",
        "Authorization": "Sanitized",
        "traceparent": "00-5f4f5f8550cf3849b2f2b042c3f8448d-464885673d06cc4d-00",
        "User-Agent": [
          "azsdk-net-Storage.Files.DataLake/12.7.0-alpha.20210219.1",
          "(.NET 5.0.3; Microsoft Windows 10.0.19041)"
        ],
        "x-ms-blob-public-access": "container",
        "x-ms-client-request-id": "40319f2b-3fe6-9273-13ae-d75cb3043304",
        "x-ms-date": "Fri, 19 Feb 2021 19:12:43 GMT",
        "x-ms-return-client-request-id": "true",
<<<<<<< HEAD
        "x-ms-version": "2020-12-06"
=======
        "x-ms-version": "2021-02-12"
>>>>>>> 7e782c87
      },
      "RequestBody": null,
      "StatusCode": 201,
      "ResponseHeaders": {
        "Content-Length": "0",
        "Date": "Fri, 19 Feb 2021 19:12:42 GMT",
        "ETag": "\"0x8D8D50A54FDA145\"",
        "Last-Modified": "Fri, 19 Feb 2021 19:12:42 GMT",
        "Server": [
          "Windows-Azure-Blob/1.0",
          "Microsoft-HTTPAPI/2.0"
        ],
        "x-ms-client-request-id": "40319f2b-3fe6-9273-13ae-d75cb3043304",
        "x-ms-request-id": "2e6b6995-201e-00a4-70f3-0676f9000000",
<<<<<<< HEAD
        "x-ms-version": "2020-12-06"
=======
        "x-ms-version": "2021-02-12"
>>>>>>> 7e782c87
      },
      "ResponseBody": []
    },
    {
      "RequestUri": "https://seannse.dfs.core.windows.net/test-filesystem-74771305-0e61-26ab-df17-1e54405b7b9a/test-file-76bf6f67-8e88-7b7c-fc7d-6a1bd4401373?resource=file",
      "RequestMethod": "PUT",
      "RequestHeaders": {
        "Accept": "application/json",
        "Authorization": "Sanitized",
        "traceparent": "00-dbed09894d426e42b7f84401c36eb441-67ef707d640bee41-00",
        "User-Agent": [
          "azsdk-net-Storage.Files.DataLake/12.7.0-alpha.20210219.1",
          "(.NET 5.0.3; Microsoft Windows 10.0.19041)"
        ],
        "x-ms-client-request-id": "a4033512-19ac-9ca0-23b5-4468d457bed3",
        "x-ms-date": "Fri, 19 Feb 2021 19:12:43 GMT",
        "x-ms-return-client-request-id": "true",
<<<<<<< HEAD
        "x-ms-version": "2020-12-06"
=======
        "x-ms-version": "2021-02-12"
>>>>>>> 7e782c87
      },
      "RequestBody": null,
      "StatusCode": 201,
      "ResponseHeaders": {
        "Content-Length": "0",
        "Date": "Fri, 19 Feb 2021 19:12:41 GMT",
        "ETag": "\"0x8D8D50A55106AB2\"",
        "Last-Modified": "Fri, 19 Feb 2021 19:12:42 GMT",
        "Server": [
          "Windows-Azure-HDFS/1.0",
          "Microsoft-HTTPAPI/2.0"
        ],
        "x-ms-client-request-id": "a4033512-19ac-9ca0-23b5-4468d457bed3",
        "x-ms-request-id": "6f4ba2d9-e01f-004f-4af3-060e0b000000",
<<<<<<< HEAD
        "x-ms-version": "2020-12-06"
=======
        "x-ms-version": "2021-02-12"
>>>>>>> 7e782c87
      },
      "ResponseBody": []
    },
    {
      "RequestUri": "https://seannse.blob.core.windows.net/test-filesystem-74771305-0e61-26ab-df17-1e54405b7b9a/test-file-76bf6f67-8e88-7b7c-fc7d-6a1bd4401373",
      "RequestMethod": "HEAD",
      "RequestHeaders": {
        "Accept": "application/xml",
        "Authorization": "Sanitized",
        "User-Agent": [
          "azsdk-net-Storage.Files.DataLake/12.7.0-alpha.20210219.1",
          "(.NET 5.0.3; Microsoft Windows 10.0.19041)"
        ],
        "x-ms-client-request-id": "9e086537-6e3c-6dc7-548c-7c74f64a3e19",
        "x-ms-date": "Fri, 19 Feb 2021 19:12:43 GMT",
        "x-ms-return-client-request-id": "true",
<<<<<<< HEAD
        "x-ms-version": "2020-12-06"
=======
        "x-ms-version": "2021-02-12"
>>>>>>> 7e782c87
      },
      "RequestBody": null,
      "StatusCode": 200,
      "ResponseHeaders": {
        "Accept-Ranges": "bytes",
        "Content-Length": "0",
        "Content-Type": "application/octet-stream",
        "Date": "Fri, 19 Feb 2021 19:12:42 GMT",
        "ETag": "\"0x8D8D50A55106AB2\"",
        "Last-Modified": "Fri, 19 Feb 2021 19:12:42 GMT",
        "Server": [
          "Windows-Azure-Blob/1.0",
          "Microsoft-HTTPAPI/2.0"
        ],
        "x-ms-access-tier": "Hot",
        "x-ms-access-tier-inferred": "true",
        "x-ms-blob-type": "BlockBlob",
        "x-ms-client-request-id": "9e086537-6e3c-6dc7-548c-7c74f64a3e19",
        "x-ms-creation-time": "Fri, 19 Feb 2021 19:12:42 GMT",
        "x-ms-group": "$superuser",
        "x-ms-lease-state": "available",
        "x-ms-lease-status": "unlocked",
        "x-ms-owner": "$superuser",
        "x-ms-permissions": "rw-r-----",
        "x-ms-request-id": "2e6b6b53-201e-00a4-11f3-0676f9000000",
        "x-ms-server-encrypted": "true",
<<<<<<< HEAD
        "x-ms-version": "2020-12-06"
=======
        "x-ms-version": "2021-02-12"
>>>>>>> 7e782c87
      },
      "ResponseBody": []
    },
    {
      "RequestUri": "https://seannse.blob.core.windows.net/test-filesystem-74771305-0e61-26ab-df17-1e54405b7b9a/test-file-76bf6f67-8e88-7b7c-fc7d-6a1bd4401373",
      "RequestMethod": "HEAD",
      "RequestHeaders": {
        "Accept": "application/xml",
        "Authorization": "Sanitized",
        "If-None-Match": "0x8D8D50A55106AB2",
        "User-Agent": [
          "azsdk-net-Storage.Files.DataLake/12.7.0-alpha.20210219.1",
          "(.NET 5.0.3; Microsoft Windows 10.0.19041)"
        ],
        "x-ms-client-request-id": "6f3101ec-1f4e-2c96-9c66-6a4e16663570",
        "x-ms-date": "Fri, 19 Feb 2021 19:12:43 GMT",
        "x-ms-return-client-request-id": "true",
<<<<<<< HEAD
        "x-ms-version": "2020-12-06"
=======
        "x-ms-version": "2021-02-12"
>>>>>>> 7e782c87
      },
      "RequestBody": null,
      "StatusCode": 304,
      "ResponseHeaders": {
        "Content-Length": "0",
        "Date": "Fri, 19 Feb 2021 19:12:42 GMT",
        "Server": [
          "Windows-Azure-Blob/1.0",
          "Microsoft-HTTPAPI/2.0"
        ],
        "x-ms-client-request-id": "6f3101ec-1f4e-2c96-9c66-6a4e16663570",
        "x-ms-error-code": "ConditionNotMet",
        "x-ms-request-id": "2e6b6be9-201e-00a4-1ff3-0676f9000000",
<<<<<<< HEAD
        "x-ms-version": "2020-12-06"
=======
        "x-ms-version": "2021-02-12"
>>>>>>> 7e782c87
      },
      "ResponseBody": []
    },
    {
      "RequestUri": "https://seannse.blob.core.windows.net/test-filesystem-74771305-0e61-26ab-df17-1e54405b7b9a?restype=container",
      "RequestMethod": "DELETE",
      "RequestHeaders": {
        "Accept": "application/xml",
        "Authorization": "Sanitized",
        "traceparent": "00-3114a8bb360e774aa201a26524f7119b-fc6469974ee34d43-00",
        "User-Agent": [
          "azsdk-net-Storage.Files.DataLake/12.7.0-alpha.20210219.1",
          "(.NET 5.0.3; Microsoft Windows 10.0.19041)"
        ],
        "x-ms-client-request-id": "f58741b9-ce19-d5ca-5acb-b27f1ddd69f4",
        "x-ms-date": "Fri, 19 Feb 2021 19:12:43 GMT",
        "x-ms-return-client-request-id": "true",
<<<<<<< HEAD
        "x-ms-version": "2020-12-06"
=======
        "x-ms-version": "2021-02-12"
>>>>>>> 7e782c87
      },
      "RequestBody": null,
      "StatusCode": 202,
      "ResponseHeaders": {
        "Content-Length": "0",
        "Date": "Fri, 19 Feb 2021 19:12:42 GMT",
        "Server": [
          "Windows-Azure-Blob/1.0",
          "Microsoft-HTTPAPI/2.0"
        ],
        "x-ms-client-request-id": "f58741b9-ce19-d5ca-5acb-b27f1ddd69f4",
        "x-ms-request-id": "2e6b6c93-201e-00a4-44f3-0676f9000000",
<<<<<<< HEAD
        "x-ms-version": "2020-12-06"
=======
        "x-ms-version": "2021-02-12"
>>>>>>> 7e782c87
      },
      "ResponseBody": []
    },
    {
      "RequestUri": "https://seannse.blob.core.windows.net/test-filesystem-299477a2-fbe9-724a-a481-35c5db31a6d6?restype=container",
      "RequestMethod": "PUT",
      "RequestHeaders": {
        "Accept": "application/xml",
        "Authorization": "Sanitized",
        "traceparent": "00-f098e19e62d173449d8bb23c09afeaa4-01163513ca5a5f4c-00",
        "User-Agent": [
          "azsdk-net-Storage.Files.DataLake/12.7.0-alpha.20210219.1",
          "(.NET 5.0.3; Microsoft Windows 10.0.19041)"
        ],
        "x-ms-blob-public-access": "container",
        "x-ms-client-request-id": "0ec24f1f-2e30-bda0-f614-50979904f928",
        "x-ms-date": "Fri, 19 Feb 2021 19:12:43 GMT",
        "x-ms-return-client-request-id": "true",
<<<<<<< HEAD
        "x-ms-version": "2020-12-06"
=======
        "x-ms-version": "2021-02-12"
>>>>>>> 7e782c87
      },
      "RequestBody": null,
      "StatusCode": 201,
      "ResponseHeaders": {
        "Content-Length": "0",
        "Date": "Fri, 19 Feb 2021 19:12:42 GMT",
        "ETag": "\"0x8D8D50A553FBFE7\"",
        "Last-Modified": "Fri, 19 Feb 2021 19:12:42 GMT",
        "Server": [
          "Windows-Azure-Blob/1.0",
          "Microsoft-HTTPAPI/2.0"
        ],
        "x-ms-client-request-id": "0ec24f1f-2e30-bda0-f614-50979904f928",
        "x-ms-request-id": "2e6b6d5c-201e-00a4-02f3-0676f9000000",
<<<<<<< HEAD
        "x-ms-version": "2020-12-06"
=======
        "x-ms-version": "2021-02-12"
>>>>>>> 7e782c87
      },
      "ResponseBody": []
    },
    {
      "RequestUri": "https://seannse.dfs.core.windows.net/test-filesystem-299477a2-fbe9-724a-a481-35c5db31a6d6/test-file-3c71db25-9448-6214-20f7-09dd7e25abc6?resource=file",
      "RequestMethod": "PUT",
      "RequestHeaders": {
        "Accept": "application/json",
        "Authorization": "Sanitized",
        "traceparent": "00-627f29842db0c64c82011c7f4e5962fa-c04384eeadb9a64d-00",
        "User-Agent": [
          "azsdk-net-Storage.Files.DataLake/12.7.0-alpha.20210219.1",
          "(.NET 5.0.3; Microsoft Windows 10.0.19041)"
        ],
        "x-ms-client-request-id": "ecff5412-556c-8a14-3a5f-ee3925c23fd0",
        "x-ms-date": "Fri, 19 Feb 2021 19:12:43 GMT",
        "x-ms-return-client-request-id": "true",
<<<<<<< HEAD
        "x-ms-version": "2020-12-06"
=======
        "x-ms-version": "2021-02-12"
>>>>>>> 7e782c87
      },
      "RequestBody": null,
      "StatusCode": 201,
      "ResponseHeaders": {
        "Content-Length": "0",
        "Date": "Fri, 19 Feb 2021 19:12:42 GMT",
        "ETag": "\"0x8D8D50A554F767F\"",
        "Last-Modified": "Fri, 19 Feb 2021 19:12:43 GMT",
        "Server": [
          "Windows-Azure-HDFS/1.0",
          "Microsoft-HTTPAPI/2.0"
        ],
        "x-ms-client-request-id": "ecff5412-556c-8a14-3a5f-ee3925c23fd0",
        "x-ms-request-id": "6f4ba324-e01f-004f-15f3-060e0b000000",
<<<<<<< HEAD
        "x-ms-version": "2020-12-06"
=======
        "x-ms-version": "2021-02-12"
>>>>>>> 7e782c87
      },
      "ResponseBody": []
    },
    {
      "RequestUri": "https://seannse.blob.core.windows.net/test-filesystem-299477a2-fbe9-724a-a481-35c5db31a6d6/test-file-3c71db25-9448-6214-20f7-09dd7e25abc6",
      "RequestMethod": "HEAD",
      "RequestHeaders": {
        "Accept": "application/xml",
        "Authorization": "Sanitized",
        "User-Agent": [
          "azsdk-net-Storage.Files.DataLake/12.7.0-alpha.20210219.1",
          "(.NET 5.0.3; Microsoft Windows 10.0.19041)"
        ],
        "x-ms-client-request-id": "29cbeef2-bf26-995a-c41b-500fa86cb97d",
        "x-ms-date": "Fri, 19 Feb 2021 19:12:43 GMT",
        "x-ms-lease-id": "24e51ed3-0a26-eaf0-d69b-4438743c2c97",
        "x-ms-return-client-request-id": "true",
<<<<<<< HEAD
        "x-ms-version": "2020-12-06"
=======
        "x-ms-version": "2021-02-12"
>>>>>>> 7e782c87
      },
      "RequestBody": null,
      "StatusCode": 412,
      "ResponseHeaders": {
        "Date": "Fri, 19 Feb 2021 19:12:42 GMT",
        "Server": [
          "Windows-Azure-Blob/1.0",
          "Microsoft-HTTPAPI/2.0"
        ],
        "Transfer-Encoding": "chunked",
        "x-ms-client-request-id": "29cbeef2-bf26-995a-c41b-500fa86cb97d",
        "x-ms-error-code": "LeaseNotPresentWithBlobOperation",
        "x-ms-request-id": "2e6b6ed9-201e-00a4-6ef3-0676f9000000",
<<<<<<< HEAD
        "x-ms-version": "2020-12-06"
=======
        "x-ms-version": "2021-02-12"
>>>>>>> 7e782c87
      },
      "ResponseBody": []
    },
    {
      "RequestUri": "https://seannse.blob.core.windows.net/test-filesystem-299477a2-fbe9-724a-a481-35c5db31a6d6?restype=container",
      "RequestMethod": "DELETE",
      "RequestHeaders": {
        "Accept": "application/xml",
        "Authorization": "Sanitized",
        "traceparent": "00-3c33152190ecef4f83bc19a25bb8e835-a6c22eb281bc0d45-00",
        "User-Agent": [
          "azsdk-net-Storage.Files.DataLake/12.7.0-alpha.20210219.1",
          "(.NET 5.0.3; Microsoft Windows 10.0.19041)"
        ],
        "x-ms-client-request-id": "37468eec-16f7-aaaa-2f0e-fb421da9e5c8",
        "x-ms-date": "Fri, 19 Feb 2021 19:12:43 GMT",
        "x-ms-return-client-request-id": "true",
<<<<<<< HEAD
        "x-ms-version": "2020-12-06"
=======
        "x-ms-version": "2021-02-12"
>>>>>>> 7e782c87
      },
      "RequestBody": null,
      "StatusCode": 202,
      "ResponseHeaders": {
        "Content-Length": "0",
        "Date": "Fri, 19 Feb 2021 19:12:43 GMT",
        "Server": [
          "Windows-Azure-Blob/1.0",
          "Microsoft-HTTPAPI/2.0"
        ],
        "x-ms-client-request-id": "37468eec-16f7-aaaa-2f0e-fb421da9e5c8",
        "x-ms-request-id": "2e6b6f9f-201e-00a4-28f3-0676f9000000",
<<<<<<< HEAD
        "x-ms-version": "2020-12-06"
=======
        "x-ms-version": "2021-02-12"
>>>>>>> 7e782c87
      },
      "ResponseBody": []
    }
  ],
  "Variables": {
    "DateTimeOffsetNow": "2021-02-19T13:12:42.1799415-06:00",
    "RandomSeed": "1786225419",
    "Storage_TestConfigHierarchicalNamespace": "NamespaceTenant\nseannse\nU2FuaXRpemVk\nhttps://seannse.blob.core.windows.net\nhttps://seannse.file.core.windows.net\nhttps://seannse.queue.core.windows.net\nhttps://seannse.table.core.windows.net\n\n\n\n\nhttps://seannse-secondary.blob.core.windows.net\nhttps://seannse-secondary.file.core.windows.net\nhttps://seannse-secondary.queue.core.windows.net\nhttps://seannse-secondary.table.core.windows.net\n68390a19-a643-458b-b726-408abf67b4fc\nSanitized\n72f988bf-86f1-41af-91ab-2d7cd011db47\nhttps://login.microsoftonline.com/\nCloud\nBlobEndpoint=https://seannse.blob.core.windows.net/;QueueEndpoint=https://seannse.queue.core.windows.net/;FileEndpoint=https://seannse.file.core.windows.net/;BlobSecondaryEndpoint=https://seannse-secondary.blob.core.windows.net/;QueueSecondaryEndpoint=https://seannse-secondary.queue.core.windows.net/;FileSecondaryEndpoint=https://seannse-secondary.file.core.windows.net/;AccountName=seannse;AccountKey=Sanitized\n\n\n"
  }
}<|MERGE_RESOLUTION|>--- conflicted
+++ resolved
@@ -15,11 +15,7 @@
         "x-ms-client-request-id": "2dc85388-fcb5-cf2a-2bf3-4e5fe68d20a7",
         "x-ms-date": "Fri, 19 Feb 2021 19:12:42 GMT",
         "x-ms-return-client-request-id": "true",
-<<<<<<< HEAD
-        "x-ms-version": "2020-12-06"
-=======
-        "x-ms-version": "2021-02-12"
->>>>>>> 7e782c87
+        "x-ms-version": "2021-02-12"
       },
       "RequestBody": null,
       "StatusCode": 201,
@@ -34,11 +30,7 @@
         ],
         "x-ms-client-request-id": "2dc85388-fcb5-cf2a-2bf3-4e5fe68d20a7",
         "x-ms-request-id": "2e6b6064-201e-00a4-3af3-0676f9000000",
-<<<<<<< HEAD
-        "x-ms-version": "2020-12-06"
-=======
-        "x-ms-version": "2021-02-12"
->>>>>>> 7e782c87
+        "x-ms-version": "2021-02-12"
       },
       "ResponseBody": []
     },
@@ -56,11 +48,7 @@
         "x-ms-client-request-id": "a33e308b-1400-533c-5e9a-9594ca8da2cb",
         "x-ms-date": "Fri, 19 Feb 2021 19:12:42 GMT",
         "x-ms-return-client-request-id": "true",
-<<<<<<< HEAD
-        "x-ms-version": "2020-12-06"
-=======
-        "x-ms-version": "2021-02-12"
->>>>>>> 7e782c87
+        "x-ms-version": "2021-02-12"
       },
       "RequestBody": null,
       "StatusCode": 201,
@@ -75,11 +63,7 @@
         ],
         "x-ms-client-request-id": "a33e308b-1400-533c-5e9a-9594ca8da2cb",
         "x-ms-request-id": "6f4ba1f8-e01f-004f-69f3-060e0b000000",
-<<<<<<< HEAD
-        "x-ms-version": "2020-12-06"
-=======
-        "x-ms-version": "2021-02-12"
->>>>>>> 7e782c87
+        "x-ms-version": "2021-02-12"
       },
       "ResponseBody": []
     },
@@ -97,11 +81,7 @@
         "x-ms-client-request-id": "fc111d6b-df22-4680-1586-18cb832d1c63",
         "x-ms-date": "Fri, 19 Feb 2021 19:12:42 GMT",
         "x-ms-return-client-request-id": "true",
-<<<<<<< HEAD
-        "x-ms-version": "2020-12-06"
-=======
-        "x-ms-version": "2021-02-12"
->>>>>>> 7e782c87
+        "x-ms-version": "2021-02-12"
       },
       "RequestBody": null,
       "StatusCode": 304,
@@ -115,11 +95,7 @@
         "x-ms-client-request-id": "fc111d6b-df22-4680-1586-18cb832d1c63",
         "x-ms-error-code": "ConditionNotMet",
         "x-ms-request-id": "2e6b61cc-201e-00a4-0ef3-0676f9000000",
-<<<<<<< HEAD
-        "x-ms-version": "2020-12-06"
-=======
-        "x-ms-version": "2021-02-12"
->>>>>>> 7e782c87
+        "x-ms-version": "2021-02-12"
       },
       "ResponseBody": []
     },
@@ -137,11 +113,7 @@
         "x-ms-client-request-id": "ac28f286-a67c-90a8-4dbd-7f2c9175b8dd",
         "x-ms-date": "Fri, 19 Feb 2021 19:12:42 GMT",
         "x-ms-return-client-request-id": "true",
-<<<<<<< HEAD
-        "x-ms-version": "2020-12-06"
-=======
-        "x-ms-version": "2021-02-12"
->>>>>>> 7e782c87
+        "x-ms-version": "2021-02-12"
       },
       "RequestBody": null,
       "StatusCode": 202,
@@ -154,11 +126,7 @@
         ],
         "x-ms-client-request-id": "ac28f286-a67c-90a8-4dbd-7f2c9175b8dd",
         "x-ms-request-id": "2e6b6269-201e-00a4-25f3-0676f9000000",
-<<<<<<< HEAD
-        "x-ms-version": "2020-12-06"
-=======
-        "x-ms-version": "2021-02-12"
->>>>>>> 7e782c87
+        "x-ms-version": "2021-02-12"
       },
       "ResponseBody": []
     },
@@ -177,11 +145,7 @@
         "x-ms-client-request-id": "a93ebb4a-7ef4-c011-3fdc-f04c98884a5e",
         "x-ms-date": "Fri, 19 Feb 2021 19:12:42 GMT",
         "x-ms-return-client-request-id": "true",
-<<<<<<< HEAD
-        "x-ms-version": "2020-12-06"
-=======
-        "x-ms-version": "2021-02-12"
->>>>>>> 7e782c87
+        "x-ms-version": "2021-02-12"
       },
       "RequestBody": null,
       "StatusCode": 201,
@@ -196,11 +160,7 @@
         ],
         "x-ms-client-request-id": "a93ebb4a-7ef4-c011-3fdc-f04c98884a5e",
         "x-ms-request-id": "2e6b633c-201e-00a4-6ff3-0676f9000000",
-<<<<<<< HEAD
-        "x-ms-version": "2020-12-06"
-=======
-        "x-ms-version": "2021-02-12"
->>>>>>> 7e782c87
+        "x-ms-version": "2021-02-12"
       },
       "ResponseBody": []
     },
@@ -218,11 +178,7 @@
         "x-ms-client-request-id": "b70da063-bfa7-2348-e25a-8cf96cb8f8be",
         "x-ms-date": "Fri, 19 Feb 2021 19:12:42 GMT",
         "x-ms-return-client-request-id": "true",
-<<<<<<< HEAD
-        "x-ms-version": "2020-12-06"
-=======
-        "x-ms-version": "2021-02-12"
->>>>>>> 7e782c87
+        "x-ms-version": "2021-02-12"
       },
       "RequestBody": null,
       "StatusCode": 201,
@@ -237,11 +193,7 @@
         ],
         "x-ms-client-request-id": "b70da063-bfa7-2348-e25a-8cf96cb8f8be",
         "x-ms-request-id": "6f4ba24b-e01f-004f-3cf3-060e0b000000",
-<<<<<<< HEAD
-        "x-ms-version": "2020-12-06"
-=======
-        "x-ms-version": "2021-02-12"
->>>>>>> 7e782c87
+        "x-ms-version": "2021-02-12"
       },
       "ResponseBody": []
     },
@@ -259,11 +211,7 @@
         "x-ms-client-request-id": "27f54303-f473-1edf-4cb2-a85663a9b236",
         "x-ms-date": "Fri, 19 Feb 2021 19:12:42 GMT",
         "x-ms-return-client-request-id": "true",
-<<<<<<< HEAD
-        "x-ms-version": "2020-12-06"
-=======
-        "x-ms-version": "2021-02-12"
->>>>>>> 7e782c87
+        "x-ms-version": "2021-02-12"
       },
       "RequestBody": null,
       "StatusCode": 412,
@@ -277,11 +225,7 @@
         "x-ms-client-request-id": "27f54303-f473-1edf-4cb2-a85663a9b236",
         "x-ms-error-code": "ConditionNotMet",
         "x-ms-request-id": "2e6b64a6-201e-00a4-4bf3-0676f9000000",
-<<<<<<< HEAD
-        "x-ms-version": "2020-12-06"
-=======
-        "x-ms-version": "2021-02-12"
->>>>>>> 7e782c87
+        "x-ms-version": "2021-02-12"
       },
       "ResponseBody": []
     },
@@ -299,11 +243,7 @@
         "x-ms-client-request-id": "28f60af7-d0c3-3c4a-894f-b7011557d29b",
         "x-ms-date": "Fri, 19 Feb 2021 19:12:42 GMT",
         "x-ms-return-client-request-id": "true",
-<<<<<<< HEAD
-        "x-ms-version": "2020-12-06"
-=======
-        "x-ms-version": "2021-02-12"
->>>>>>> 7e782c87
+        "x-ms-version": "2021-02-12"
       },
       "RequestBody": null,
       "StatusCode": 202,
@@ -316,11 +256,7 @@
         ],
         "x-ms-client-request-id": "28f60af7-d0c3-3c4a-894f-b7011557d29b",
         "x-ms-request-id": "2e6b659d-201e-00a4-2cf3-0676f9000000",
-<<<<<<< HEAD
-        "x-ms-version": "2020-12-06"
-=======
-        "x-ms-version": "2021-02-12"
->>>>>>> 7e782c87
+        "x-ms-version": "2021-02-12"
       },
       "ResponseBody": []
     },
@@ -339,11 +275,7 @@
         "x-ms-client-request-id": "b17ad806-0d7d-a976-b6e6-ff739bafbce1",
         "x-ms-date": "Fri, 19 Feb 2021 19:12:42 GMT",
         "x-ms-return-client-request-id": "true",
-<<<<<<< HEAD
-        "x-ms-version": "2020-12-06"
-=======
-        "x-ms-version": "2021-02-12"
->>>>>>> 7e782c87
+        "x-ms-version": "2021-02-12"
       },
       "RequestBody": null,
       "StatusCode": 201,
@@ -358,11 +290,7 @@
         ],
         "x-ms-client-request-id": "b17ad806-0d7d-a976-b6e6-ff739bafbce1",
         "x-ms-request-id": "2e6b666f-201e-00a4-73f3-0676f9000000",
-<<<<<<< HEAD
-        "x-ms-version": "2020-12-06"
-=======
-        "x-ms-version": "2021-02-12"
->>>>>>> 7e782c87
+        "x-ms-version": "2021-02-12"
       },
       "ResponseBody": []
     },
@@ -380,11 +308,7 @@
         "x-ms-client-request-id": "3490abfd-f17c-8ca1-ef48-b8191576e83f",
         "x-ms-date": "Fri, 19 Feb 2021 19:12:42 GMT",
         "x-ms-return-client-request-id": "true",
-<<<<<<< HEAD
-        "x-ms-version": "2020-12-06"
-=======
-        "x-ms-version": "2021-02-12"
->>>>>>> 7e782c87
+        "x-ms-version": "2021-02-12"
       },
       "RequestBody": null,
       "StatusCode": 201,
@@ -399,11 +323,7 @@
         ],
         "x-ms-client-request-id": "3490abfd-f17c-8ca1-ef48-b8191576e83f",
         "x-ms-request-id": "6f4ba29a-e01f-004f-0bf3-060e0b000000",
-<<<<<<< HEAD
-        "x-ms-version": "2020-12-06"
-=======
-        "x-ms-version": "2021-02-12"
->>>>>>> 7e782c87
+        "x-ms-version": "2021-02-12"
       },
       "ResponseBody": []
     },
@@ -421,11 +341,7 @@
         "x-ms-client-request-id": "16025e44-9ee6-cf91-f808-b8e59717418a",
         "x-ms-date": "Fri, 19 Feb 2021 19:12:43 GMT",
         "x-ms-return-client-request-id": "true",
-<<<<<<< HEAD
-        "x-ms-version": "2020-12-06"
-=======
-        "x-ms-version": "2021-02-12"
->>>>>>> 7e782c87
+        "x-ms-version": "2021-02-12"
       },
       "RequestBody": null,
       "StatusCode": 412,
@@ -439,11 +355,7 @@
         "x-ms-client-request-id": "16025e44-9ee6-cf91-f808-b8e59717418a",
         "x-ms-error-code": "ConditionNotMet",
         "x-ms-request-id": "2e6b6824-201e-00a4-16f3-0676f9000000",
-<<<<<<< HEAD
-        "x-ms-version": "2020-12-06"
-=======
-        "x-ms-version": "2021-02-12"
->>>>>>> 7e782c87
+        "x-ms-version": "2021-02-12"
       },
       "ResponseBody": []
     },
@@ -461,11 +373,7 @@
         "x-ms-client-request-id": "b7d5bfa0-d274-7358-5fe2-09125ace66be",
         "x-ms-date": "Fri, 19 Feb 2021 19:12:43 GMT",
         "x-ms-return-client-request-id": "true",
-<<<<<<< HEAD
-        "x-ms-version": "2020-12-06"
-=======
-        "x-ms-version": "2021-02-12"
->>>>>>> 7e782c87
+        "x-ms-version": "2021-02-12"
       },
       "RequestBody": null,
       "StatusCode": 202,
@@ -478,11 +386,7 @@
         ],
         "x-ms-client-request-id": "b7d5bfa0-d274-7358-5fe2-09125ace66be",
         "x-ms-request-id": "2e6b68e6-201e-00a4-4ef3-0676f9000000",
-<<<<<<< HEAD
-        "x-ms-version": "2020-12-06"
-=======
-        "x-ms-version": "2021-02-12"
->>>>>>> 7e782c87
+        "x-ms-version": "2021-02-12"
       },
       "ResponseBody": []
     },
@@ -501,11 +405,7 @@
         "x-ms-client-request-id": "40319f2b-3fe6-9273-13ae-d75cb3043304",
         "x-ms-date": "Fri, 19 Feb 2021 19:12:43 GMT",
         "x-ms-return-client-request-id": "true",
-<<<<<<< HEAD
-        "x-ms-version": "2020-12-06"
-=======
-        "x-ms-version": "2021-02-12"
->>>>>>> 7e782c87
+        "x-ms-version": "2021-02-12"
       },
       "RequestBody": null,
       "StatusCode": 201,
@@ -520,11 +420,7 @@
         ],
         "x-ms-client-request-id": "40319f2b-3fe6-9273-13ae-d75cb3043304",
         "x-ms-request-id": "2e6b6995-201e-00a4-70f3-0676f9000000",
-<<<<<<< HEAD
-        "x-ms-version": "2020-12-06"
-=======
-        "x-ms-version": "2021-02-12"
->>>>>>> 7e782c87
+        "x-ms-version": "2021-02-12"
       },
       "ResponseBody": []
     },
@@ -542,11 +438,7 @@
         "x-ms-client-request-id": "a4033512-19ac-9ca0-23b5-4468d457bed3",
         "x-ms-date": "Fri, 19 Feb 2021 19:12:43 GMT",
         "x-ms-return-client-request-id": "true",
-<<<<<<< HEAD
-        "x-ms-version": "2020-12-06"
-=======
-        "x-ms-version": "2021-02-12"
->>>>>>> 7e782c87
+        "x-ms-version": "2021-02-12"
       },
       "RequestBody": null,
       "StatusCode": 201,
@@ -561,11 +453,7 @@
         ],
         "x-ms-client-request-id": "a4033512-19ac-9ca0-23b5-4468d457bed3",
         "x-ms-request-id": "6f4ba2d9-e01f-004f-4af3-060e0b000000",
-<<<<<<< HEAD
-        "x-ms-version": "2020-12-06"
-=======
-        "x-ms-version": "2021-02-12"
->>>>>>> 7e782c87
+        "x-ms-version": "2021-02-12"
       },
       "ResponseBody": []
     },
@@ -582,11 +470,7 @@
         "x-ms-client-request-id": "9e086537-6e3c-6dc7-548c-7c74f64a3e19",
         "x-ms-date": "Fri, 19 Feb 2021 19:12:43 GMT",
         "x-ms-return-client-request-id": "true",
-<<<<<<< HEAD
-        "x-ms-version": "2020-12-06"
-=======
-        "x-ms-version": "2021-02-12"
->>>>>>> 7e782c87
+        "x-ms-version": "2021-02-12"
       },
       "RequestBody": null,
       "StatusCode": 200,
@@ -613,11 +497,7 @@
         "x-ms-permissions": "rw-r-----",
         "x-ms-request-id": "2e6b6b53-201e-00a4-11f3-0676f9000000",
         "x-ms-server-encrypted": "true",
-<<<<<<< HEAD
-        "x-ms-version": "2020-12-06"
-=======
-        "x-ms-version": "2021-02-12"
->>>>>>> 7e782c87
+        "x-ms-version": "2021-02-12"
       },
       "ResponseBody": []
     },
@@ -635,11 +515,7 @@
         "x-ms-client-request-id": "6f3101ec-1f4e-2c96-9c66-6a4e16663570",
         "x-ms-date": "Fri, 19 Feb 2021 19:12:43 GMT",
         "x-ms-return-client-request-id": "true",
-<<<<<<< HEAD
-        "x-ms-version": "2020-12-06"
-=======
-        "x-ms-version": "2021-02-12"
->>>>>>> 7e782c87
+        "x-ms-version": "2021-02-12"
       },
       "RequestBody": null,
       "StatusCode": 304,
@@ -653,11 +529,7 @@
         "x-ms-client-request-id": "6f3101ec-1f4e-2c96-9c66-6a4e16663570",
         "x-ms-error-code": "ConditionNotMet",
         "x-ms-request-id": "2e6b6be9-201e-00a4-1ff3-0676f9000000",
-<<<<<<< HEAD
-        "x-ms-version": "2020-12-06"
-=======
-        "x-ms-version": "2021-02-12"
->>>>>>> 7e782c87
+        "x-ms-version": "2021-02-12"
       },
       "ResponseBody": []
     },
@@ -675,11 +547,7 @@
         "x-ms-client-request-id": "f58741b9-ce19-d5ca-5acb-b27f1ddd69f4",
         "x-ms-date": "Fri, 19 Feb 2021 19:12:43 GMT",
         "x-ms-return-client-request-id": "true",
-<<<<<<< HEAD
-        "x-ms-version": "2020-12-06"
-=======
-        "x-ms-version": "2021-02-12"
->>>>>>> 7e782c87
+        "x-ms-version": "2021-02-12"
       },
       "RequestBody": null,
       "StatusCode": 202,
@@ -692,11 +560,7 @@
         ],
         "x-ms-client-request-id": "f58741b9-ce19-d5ca-5acb-b27f1ddd69f4",
         "x-ms-request-id": "2e6b6c93-201e-00a4-44f3-0676f9000000",
-<<<<<<< HEAD
-        "x-ms-version": "2020-12-06"
-=======
-        "x-ms-version": "2021-02-12"
->>>>>>> 7e782c87
+        "x-ms-version": "2021-02-12"
       },
       "ResponseBody": []
     },
@@ -715,11 +579,7 @@
         "x-ms-client-request-id": "0ec24f1f-2e30-bda0-f614-50979904f928",
         "x-ms-date": "Fri, 19 Feb 2021 19:12:43 GMT",
         "x-ms-return-client-request-id": "true",
-<<<<<<< HEAD
-        "x-ms-version": "2020-12-06"
-=======
-        "x-ms-version": "2021-02-12"
->>>>>>> 7e782c87
+        "x-ms-version": "2021-02-12"
       },
       "RequestBody": null,
       "StatusCode": 201,
@@ -734,11 +594,7 @@
         ],
         "x-ms-client-request-id": "0ec24f1f-2e30-bda0-f614-50979904f928",
         "x-ms-request-id": "2e6b6d5c-201e-00a4-02f3-0676f9000000",
-<<<<<<< HEAD
-        "x-ms-version": "2020-12-06"
-=======
-        "x-ms-version": "2021-02-12"
->>>>>>> 7e782c87
+        "x-ms-version": "2021-02-12"
       },
       "ResponseBody": []
     },
@@ -756,11 +612,7 @@
         "x-ms-client-request-id": "ecff5412-556c-8a14-3a5f-ee3925c23fd0",
         "x-ms-date": "Fri, 19 Feb 2021 19:12:43 GMT",
         "x-ms-return-client-request-id": "true",
-<<<<<<< HEAD
-        "x-ms-version": "2020-12-06"
-=======
-        "x-ms-version": "2021-02-12"
->>>>>>> 7e782c87
+        "x-ms-version": "2021-02-12"
       },
       "RequestBody": null,
       "StatusCode": 201,
@@ -775,11 +627,7 @@
         ],
         "x-ms-client-request-id": "ecff5412-556c-8a14-3a5f-ee3925c23fd0",
         "x-ms-request-id": "6f4ba324-e01f-004f-15f3-060e0b000000",
-<<<<<<< HEAD
-        "x-ms-version": "2020-12-06"
-=======
-        "x-ms-version": "2021-02-12"
->>>>>>> 7e782c87
+        "x-ms-version": "2021-02-12"
       },
       "ResponseBody": []
     },
@@ -797,11 +645,7 @@
         "x-ms-date": "Fri, 19 Feb 2021 19:12:43 GMT",
         "x-ms-lease-id": "24e51ed3-0a26-eaf0-d69b-4438743c2c97",
         "x-ms-return-client-request-id": "true",
-<<<<<<< HEAD
-        "x-ms-version": "2020-12-06"
-=======
-        "x-ms-version": "2021-02-12"
->>>>>>> 7e782c87
+        "x-ms-version": "2021-02-12"
       },
       "RequestBody": null,
       "StatusCode": 412,
@@ -815,11 +659,7 @@
         "x-ms-client-request-id": "29cbeef2-bf26-995a-c41b-500fa86cb97d",
         "x-ms-error-code": "LeaseNotPresentWithBlobOperation",
         "x-ms-request-id": "2e6b6ed9-201e-00a4-6ef3-0676f9000000",
-<<<<<<< HEAD
-        "x-ms-version": "2020-12-06"
-=======
-        "x-ms-version": "2021-02-12"
->>>>>>> 7e782c87
+        "x-ms-version": "2021-02-12"
       },
       "ResponseBody": []
     },
@@ -837,11 +677,7 @@
         "x-ms-client-request-id": "37468eec-16f7-aaaa-2f0e-fb421da9e5c8",
         "x-ms-date": "Fri, 19 Feb 2021 19:12:43 GMT",
         "x-ms-return-client-request-id": "true",
-<<<<<<< HEAD
-        "x-ms-version": "2020-12-06"
-=======
-        "x-ms-version": "2021-02-12"
->>>>>>> 7e782c87
+        "x-ms-version": "2021-02-12"
       },
       "RequestBody": null,
       "StatusCode": 202,
@@ -854,11 +690,7 @@
         ],
         "x-ms-client-request-id": "37468eec-16f7-aaaa-2f0e-fb421da9e5c8",
         "x-ms-request-id": "2e6b6f9f-201e-00a4-28f3-0676f9000000",
-<<<<<<< HEAD
-        "x-ms-version": "2020-12-06"
-=======
-        "x-ms-version": "2021-02-12"
->>>>>>> 7e782c87
+        "x-ms-version": "2021-02-12"
       },
       "ResponseBody": []
     }
