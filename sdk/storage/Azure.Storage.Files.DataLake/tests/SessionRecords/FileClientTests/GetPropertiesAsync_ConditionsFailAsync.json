--- conflicted
+++ resolved
@@ -1,186 +1,247 @@
 {
   "Entries": [
     {
-      "RequestUri": "https://seannse.blob.core.windows.net/test-filesystem-5824413b-0fea-32c7-489d-2981c9a47144?restype=container",
-      "RequestMethod": "PUT",
-      "RequestHeaders": {
-        "Accept": "application/xml",
-        "Authorization": "Sanitized",
-<<<<<<< HEAD
-        "traceparent": "00-7064b495e54cfe43915b4b718174042e-cf5b16eace683b4c-00",
-        "User-Agent": [
-          "azsdk-net-Storage.Files.DataLake/12.7.0-alpha.20210202.1",
-          "(.NET 5.0.2; Microsoft Windows 10.0.19042)"
+      "RequestUri": "https://seannse.blob.core.windows.net/test-filesystem-d3bcea97-0448-f2f3-d6c7-2363ca2e4677?restype=container",
+      "RequestMethod": "PUT",
+      "RequestHeaders": {
+        "Accept": "application/xml",
+        "Authorization": "Sanitized",
+        "traceparent": "00-ed4405ac80f69d41bfa53288f6c8ee1e-afaf2f6634a89d4a-00",
+        "User-Agent": [
+          "azsdk-net-Storage.Files.DataLake/12.7.0-alpha.20210219.1",
+          "(.NET 5.0.3; Microsoft Windows 10.0.19041)"
         ],
         "x-ms-blob-public-access": "container",
-        "x-ms-client-request-id": "89d78dbd-57f6-65a8-a0b5-eb968c934aec",
-        "x-ms-date": "Tue, 02 Feb 2021 21:29:13 GMT",
-=======
-        "traceparent": "00-0696e5938b93dc4d831332c949b30edc-df1547a476d21048-00",
-        "User-Agent": [
-          "azsdk-net-Storage.Files.DataLake/12.7.0-alpha.20210217.1",
-          "(.NET 5.0.3; Microsoft Windows 10.0.19042)"
+        "x-ms-client-request-id": "2dc85388-fcb5-cf2a-2bf3-4e5fe68d20a7",
+        "x-ms-date": "Fri, 19 Feb 2021 19:12:42 GMT",
+        "x-ms-return-client-request-id": "true",
+        "x-ms-version": "2020-06-12"
+      },
+      "RequestBody": null,
+      "StatusCode": 201,
+      "ResponseHeaders": {
+        "Content-Length": "0",
+        "Date": "Fri, 19 Feb 2021 19:12:41 GMT",
+        "ETag": "\u00220x8D8D50A54600AB4\u0022",
+        "Last-Modified": "Fri, 19 Feb 2021 19:12:41 GMT",
+        "Server": [
+          "Windows-Azure-Blob/1.0",
+          "Microsoft-HTTPAPI/2.0"
+        ],
+        "x-ms-client-request-id": "2dc85388-fcb5-cf2a-2bf3-4e5fe68d20a7",
+        "x-ms-request-id": "2e6b6064-201e-00a4-3af3-0676f9000000",
+        "x-ms-version": "2020-06-12"
+      },
+      "ResponseBody": []
+    },
+    {
+      "RequestUri": "https://seannse.dfs.core.windows.net/test-filesystem-d3bcea97-0448-f2f3-d6c7-2363ca2e4677/test-file-5855cc54-3595-2ef5-9720-329d2c608280?resource=file",
+      "RequestMethod": "PUT",
+      "RequestHeaders": {
+        "Accept": "application/json",
+        "Authorization": "Sanitized",
+        "traceparent": "00-1ae4449839e4044ab1532caf20f5256b-b28bbf10de944145-00",
+        "User-Agent": [
+          "azsdk-net-Storage.Files.DataLake/12.7.0-alpha.20210219.1",
+          "(.NET 5.0.3; Microsoft Windows 10.0.19041)"
+        ],
+        "x-ms-client-request-id": "a33e308b-1400-533c-5e9a-9594ca8da2cb",
+        "x-ms-date": "Fri, 19 Feb 2021 19:12:42 GMT",
+        "x-ms-return-client-request-id": "true",
+        "x-ms-version": "2020-06-12"
+      },
+      "RequestBody": null,
+      "StatusCode": 201,
+      "ResponseHeaders": {
+        "Content-Length": "0",
+        "Date": "Fri, 19 Feb 2021 19:12:40 GMT",
+        "ETag": "\u00220x8D8D50A546E1E99\u0022",
+        "Last-Modified": "Fri, 19 Feb 2021 19:12:41 GMT",
+        "Server": [
+          "Windows-Azure-HDFS/1.0",
+          "Microsoft-HTTPAPI/2.0"
+        ],
+        "x-ms-client-request-id": "a33e308b-1400-533c-5e9a-9594ca8da2cb",
+        "x-ms-request-id": "6f4ba1f8-e01f-004f-69f3-060e0b000000",
+        "x-ms-version": "2020-06-12"
+      },
+      "ResponseBody": []
+    },
+    {
+      "RequestUri": "https://seannse.blob.core.windows.net/test-filesystem-d3bcea97-0448-f2f3-d6c7-2363ca2e4677/test-file-5855cc54-3595-2ef5-9720-329d2c608280",
+      "RequestMethod": "HEAD",
+      "RequestHeaders": {
+        "Accept": "application/xml",
+        "Authorization": "Sanitized",
+        "If-Modified-Since": "Sat, 20 Feb 2021 19:12:42 GMT",
+        "User-Agent": [
+          "azsdk-net-Storage.Files.DataLake/12.7.0-alpha.20210219.1",
+          "(.NET 5.0.3; Microsoft Windows 10.0.19041)"
+        ],
+        "x-ms-client-request-id": "fc111d6b-df22-4680-1586-18cb832d1c63",
+        "x-ms-date": "Fri, 19 Feb 2021 19:12:42 GMT",
+        "x-ms-return-client-request-id": "true",
+        "x-ms-version": "2020-06-12"
+      },
+      "RequestBody": null,
+      "StatusCode": 304,
+      "ResponseHeaders": {
+        "Content-Length": "0",
+        "Date": "Fri, 19 Feb 2021 19:12:41 GMT",
+        "Server": [
+          "Windows-Azure-Blob/1.0",
+          "Microsoft-HTTPAPI/2.0"
+        ],
+        "x-ms-client-request-id": "fc111d6b-df22-4680-1586-18cb832d1c63",
+        "x-ms-error-code": "ConditionNotMet",
+        "x-ms-request-id": "2e6b61cc-201e-00a4-0ef3-0676f9000000",
+        "x-ms-version": "2020-06-12"
+      },
+      "ResponseBody": []
+    },
+    {
+      "RequestUri": "https://seannse.blob.core.windows.net/test-filesystem-d3bcea97-0448-f2f3-d6c7-2363ca2e4677?restype=container",
+      "RequestMethod": "DELETE",
+      "RequestHeaders": {
+        "Accept": "application/xml",
+        "Authorization": "Sanitized",
+        "traceparent": "00-ae893881dc9bc84eb46352aa6b3348f0-bb031b255be9f04d-00",
+        "User-Agent": [
+          "azsdk-net-Storage.Files.DataLake/12.7.0-alpha.20210219.1",
+          "(.NET 5.0.3; Microsoft Windows 10.0.19041)"
+        ],
+        "x-ms-client-request-id": "ac28f286-a67c-90a8-4dbd-7f2c9175b8dd",
+        "x-ms-date": "Fri, 19 Feb 2021 19:12:42 GMT",
+        "x-ms-return-client-request-id": "true",
+        "x-ms-version": "2020-06-12"
+      },
+      "RequestBody": null,
+      "StatusCode": 202,
+      "ResponseHeaders": {
+        "Content-Length": "0",
+        "Date": "Fri, 19 Feb 2021 19:12:41 GMT",
+        "Server": [
+          "Windows-Azure-Blob/1.0",
+          "Microsoft-HTTPAPI/2.0"
+        ],
+        "x-ms-client-request-id": "ac28f286-a67c-90a8-4dbd-7f2c9175b8dd",
+        "x-ms-request-id": "2e6b6269-201e-00a4-25f3-0676f9000000",
+        "x-ms-version": "2020-06-12"
+      },
+      "ResponseBody": []
+    },
+    {
+      "RequestUri": "https://seannse.blob.core.windows.net/test-filesystem-6a890452-c607-4cb3-bc2f-0d1f46ef9897?restype=container",
+      "RequestMethod": "PUT",
+      "RequestHeaders": {
+        "Accept": "application/xml",
+        "Authorization": "Sanitized",
+        "traceparent": "00-8a6d9bfbc8fa96498de724fba9c899dc-23820e2932e9ef42-00",
+        "User-Agent": [
+          "azsdk-net-Storage.Files.DataLake/12.7.0-alpha.20210219.1",
+          "(.NET 5.0.3; Microsoft Windows 10.0.19041)"
         ],
         "x-ms-blob-public-access": "container",
-        "x-ms-client-request-id": "89d78dbd-57f6-65a8-a0b5-eb968c934aec",
-        "x-ms-date": "Wed, 17 Feb 2021 22:33:33 GMT",
->>>>>>> 1814567d
-        "x-ms-return-client-request-id": "true",
-        "x-ms-version": "2020-06-12"
-      },
-      "RequestBody": null,
-      "StatusCode": 201,
-      "ResponseHeaders": {
-        "Content-Length": "0",
-<<<<<<< HEAD
-        "Date": "Tue, 02 Feb 2021 21:29:13 GMT",
-        "ETag": "\u00220x8D8C7C1967738C8\u0022",
-        "Last-Modified": "Tue, 02 Feb 2021 21:29:13 GMT",
-=======
-        "Date": "Wed, 17 Feb 2021 22:33:33 GMT",
-        "ETag": "\u00220x8D8D3940EE9C2B6\u0022",
-        "Last-Modified": "Wed, 17 Feb 2021 22:33:33 GMT",
->>>>>>> 1814567d
-        "Server": [
-          "Windows-Azure-Blob/1.0",
-          "Microsoft-HTTPAPI/2.0"
-        ],
-        "x-ms-client-request-id": "89d78dbd-57f6-65a8-a0b5-eb968c934aec",
-<<<<<<< HEAD
-        "x-ms-request-id": "c831643b-001e-00b3-45aa-f9dff2000000",
-=======
-        "x-ms-request-id": "6586a26b-801e-0092-3a7c-05fb89000000",
->>>>>>> 1814567d
-        "x-ms-version": "2020-06-12"
-      },
-      "ResponseBody": []
-    },
-    {
-      "RequestUri": "https://seannse.dfs.core.windows.net/test-filesystem-5824413b-0fea-32c7-489d-2981c9a47144/test-file-06e543a7-e34c-d614-fa1f-10542d26887b?resource=file",
+        "x-ms-client-request-id": "a93ebb4a-7ef4-c011-3fdc-f04c98884a5e",
+        "x-ms-date": "Fri, 19 Feb 2021 19:12:42 GMT",
+        "x-ms-return-client-request-id": "true",
+        "x-ms-version": "2020-06-12"
+      },
+      "RequestBody": null,
+      "StatusCode": 201,
+      "ResponseHeaders": {
+        "Content-Length": "0",
+        "Date": "Fri, 19 Feb 2021 19:12:41 GMT",
+        "ETag": "\u00220x8D8D50A549220CB\u0022",
+        "Last-Modified": "Fri, 19 Feb 2021 19:12:41 GMT",
+        "Server": [
+          "Windows-Azure-Blob/1.0",
+          "Microsoft-HTTPAPI/2.0"
+        ],
+        "x-ms-client-request-id": "a93ebb4a-7ef4-c011-3fdc-f04c98884a5e",
+        "x-ms-request-id": "2e6b633c-201e-00a4-6ff3-0676f9000000",
+        "x-ms-version": "2020-06-12"
+      },
+      "ResponseBody": []
+    },
+    {
+      "RequestUri": "https://seannse.dfs.core.windows.net/test-filesystem-6a890452-c607-4cb3-bc2f-0d1f46ef9897/test-file-918ee824-2730-e3d8-1cfa-1259c780ac86?resource=file",
       "RequestMethod": "PUT",
       "RequestHeaders": {
         "Accept": "application/json",
         "Authorization": "Sanitized",
-<<<<<<< HEAD
-        "traceparent": "00-b8d92f2be07acd41b454cb4a98459a88-fa68b4ba1e8fe842-00",
-        "User-Agent": [
-          "azsdk-net-Storage.Files.DataLake/12.7.0-alpha.20210202.1",
-          "(.NET 5.0.2; Microsoft Windows 10.0.19042)"
-        ],
-        "x-ms-client-request-id": "66f9f54b-dae7-d9b1-7901-8ed64654387a",
-        "x-ms-date": "Tue, 02 Feb 2021 21:29:13 GMT",
-=======
-        "traceparent": "00-ca0272f9148ae748a03c5cd6cd83e8c6-fe8b121ca54d1f42-00",
-        "User-Agent": [
-          "azsdk-net-Storage.Files.DataLake/12.7.0-alpha.20210217.1",
-          "(.NET 5.0.3; Microsoft Windows 10.0.19042)"
-        ],
-        "x-ms-client-request-id": "66f9f54b-dae7-d9b1-7901-8ed64654387a",
-        "x-ms-date": "Wed, 17 Feb 2021 22:33:33 GMT",
->>>>>>> 1814567d
-        "x-ms-return-client-request-id": "true",
-        "x-ms-version": "2020-06-12"
-      },
-      "RequestBody": null,
-      "StatusCode": 201,
-      "ResponseHeaders": {
-        "Content-Length": "0",
-<<<<<<< HEAD
-        "Date": "Tue, 02 Feb 2021 21:29:13 GMT",
-        "ETag": "\u00220x8D8C7C196B68058\u0022",
-        "Last-Modified": "Tue, 02 Feb 2021 21:29:14 GMT",
-=======
-        "Date": "Wed, 17 Feb 2021 22:33:33 GMT",
-        "ETag": "\u00220x8D8D3940F1D1F6A\u0022",
-        "Last-Modified": "Wed, 17 Feb 2021 22:33:33 GMT",
->>>>>>> 1814567d
+        "traceparent": "00-94e697af18bf7748ae21ea340450e648-0800ed95cc89754c-00",
+        "User-Agent": [
+          "azsdk-net-Storage.Files.DataLake/12.7.0-alpha.20210219.1",
+          "(.NET 5.0.3; Microsoft Windows 10.0.19041)"
+        ],
+        "x-ms-client-request-id": "b70da063-bfa7-2348-e25a-8cf96cb8f8be",
+        "x-ms-date": "Fri, 19 Feb 2021 19:12:42 GMT",
+        "x-ms-return-client-request-id": "true",
+        "x-ms-version": "2020-06-12"
+      },
+      "RequestBody": null,
+      "StatusCode": 201,
+      "ResponseHeaders": {
+        "Content-Length": "0",
+        "Date": "Fri, 19 Feb 2021 19:12:41 GMT",
+        "ETag": "\u00220x8D8D50A54A0DAC4\u0022",
+        "Last-Modified": "Fri, 19 Feb 2021 19:12:41 GMT",
         "Server": [
           "Windows-Azure-HDFS/1.0",
           "Microsoft-HTTPAPI/2.0"
         ],
-        "x-ms-client-request-id": "66f9f54b-dae7-d9b1-7901-8ed64654387a",
-<<<<<<< HEAD
-        "x-ms-request-id": "8d61dbf0-101f-0064-45aa-f98ec7000000",
-=======
-        "x-ms-request-id": "fc490270-c01f-0015-227c-0568ec000000",
->>>>>>> 1814567d
-        "x-ms-version": "2020-06-12"
-      },
-      "ResponseBody": []
-    },
-    {
-      "RequestUri": "https://seannse.blob.core.windows.net/test-filesystem-5824413b-0fea-32c7-489d-2981c9a47144/test-file-06e543a7-e34c-d614-fa1f-10542d26887b",
+        "x-ms-client-request-id": "b70da063-bfa7-2348-e25a-8cf96cb8f8be",
+        "x-ms-request-id": "6f4ba24b-e01f-004f-3cf3-060e0b000000",
+        "x-ms-version": "2020-06-12"
+      },
+      "ResponseBody": []
+    },
+    {
+      "RequestUri": "https://seannse.blob.core.windows.net/test-filesystem-6a890452-c607-4cb3-bc2f-0d1f46ef9897/test-file-918ee824-2730-e3d8-1cfa-1259c780ac86",
       "RequestMethod": "HEAD",
       "RequestHeaders": {
         "Accept": "application/xml",
         "Authorization": "Sanitized",
-<<<<<<< HEAD
-        "If-Modified-Since": "Wed, 03 Feb 2021 21:29:13 GMT",
-        "User-Agent": [
-          "azsdk-net-Storage.Files.DataLake/12.7.0-alpha.20210202.1",
-          "(.NET 5.0.2; Microsoft Windows 10.0.19042)"
-        ],
-        "x-ms-client-request-id": "38085ba6-222c-e194-78ea-c2ca59786101",
-        "x-ms-date": "Tue, 02 Feb 2021 21:29:13 GMT",
-=======
-        "If-Modified-Since": "Thu, 18 Feb 2021 22:33:33 GMT",
-        "User-Agent": [
-          "azsdk-net-Storage.Files.DataLake/12.7.0-alpha.20210217.1",
-          "(.NET 5.0.3; Microsoft Windows 10.0.19042)"
-        ],
-        "x-ms-client-request-id": "38085ba6-222c-e194-78ea-c2ca59786101",
-        "x-ms-date": "Wed, 17 Feb 2021 22:33:33 GMT",
->>>>>>> 1814567d
-        "x-ms-return-client-request-id": "true",
-        "x-ms-version": "2020-06-12"
-      },
-      "RequestBody": null,
-      "StatusCode": 304,
-      "ResponseHeaders": {
-        "Content-Length": "0",
-<<<<<<< HEAD
-        "Date": "Tue, 02 Feb 2021 21:29:13 GMT",
-=======
-        "Date": "Wed, 17 Feb 2021 22:33:33 GMT",
->>>>>>> 1814567d
-        "Server": [
-          "Windows-Azure-Blob/1.0",
-          "Microsoft-HTTPAPI/2.0"
-        ],
-        "x-ms-client-request-id": "38085ba6-222c-e194-78ea-c2ca59786101",
+        "If-Unmodified-Since": "Thu, 18 Feb 2021 19:12:42 GMT",
+        "User-Agent": [
+          "azsdk-net-Storage.Files.DataLake/12.7.0-alpha.20210219.1",
+          "(.NET 5.0.3; Microsoft Windows 10.0.19041)"
+        ],
+        "x-ms-client-request-id": "27f54303-f473-1edf-4cb2-a85663a9b236",
+        "x-ms-date": "Fri, 19 Feb 2021 19:12:42 GMT",
+        "x-ms-return-client-request-id": "true",
+        "x-ms-version": "2020-06-12"
+      },
+      "RequestBody": null,
+      "StatusCode": 412,
+      "ResponseHeaders": {
+        "Date": "Fri, 19 Feb 2021 19:12:41 GMT",
+        "Server": [
+          "Windows-Azure-Blob/1.0",
+          "Microsoft-HTTPAPI/2.0"
+        ],
+        "Transfer-Encoding": "chunked",
+        "x-ms-client-request-id": "27f54303-f473-1edf-4cb2-a85663a9b236",
         "x-ms-error-code": "ConditionNotMet",
-<<<<<<< HEAD
-        "x-ms-request-id": "c83167a2-001e-00b3-02aa-f9dff2000000",
-=======
-        "x-ms-request-id": "6586a44f-801e-0092-7e7c-05fb89000000",
->>>>>>> 1814567d
-        "x-ms-version": "2020-06-12"
-      },
-      "ResponseBody": []
-    },
-    {
-      "RequestUri": "https://seannse.blob.core.windows.net/test-filesystem-5824413b-0fea-32c7-489d-2981c9a47144?restype=container",
+        "x-ms-request-id": "2e6b64a6-201e-00a4-4bf3-0676f9000000",
+        "x-ms-version": "2020-06-12"
+      },
+      "ResponseBody": []
+    },
+    {
+      "RequestUri": "https://seannse.blob.core.windows.net/test-filesystem-6a890452-c607-4cb3-bc2f-0d1f46ef9897?restype=container",
       "RequestMethod": "DELETE",
       "RequestHeaders": {
         "Accept": "application/xml",
         "Authorization": "Sanitized",
-<<<<<<< HEAD
-        "traceparent": "00-60ec7e9f930dd549a230904efc3cd32a-4ebc675ee47a1944-00",
-        "User-Agent": [
-          "azsdk-net-Storage.Files.DataLake/12.7.0-alpha.20210202.1",
-          "(.NET 5.0.2; Microsoft Windows 10.0.19042)"
-        ],
-        "x-ms-client-request-id": "eb2f45a4-ff4b-094d-dcf7-e8e44c55657c",
-        "x-ms-date": "Tue, 02 Feb 2021 21:29:13 GMT",
-=======
-        "traceparent": "00-b4e5b459e79ef14fb450b654e8219ca7-1b98231437119c4d-00",
-        "User-Agent": [
-          "azsdk-net-Storage.Files.DataLake/12.7.0-alpha.20210217.1",
-          "(.NET 5.0.3; Microsoft Windows 10.0.19042)"
-        ],
-        "x-ms-client-request-id": "eb2f45a4-ff4b-094d-dcf7-e8e44c55657c",
-        "x-ms-date": "Wed, 17 Feb 2021 22:33:33 GMT",
->>>>>>> 1814567d
+        "traceparent": "00-92a7e4e867c4b54ea0d0a3eeea10b3ce-bc5ca25cc5818244-00",
+        "User-Agent": [
+          "azsdk-net-Storage.Files.DataLake/12.7.0-alpha.20210219.1",
+          "(.NET 5.0.3; Microsoft Windows 10.0.19041)"
+        ],
+        "x-ms-client-request-id": "28f60af7-d0c3-3c4a-894f-b7011557d29b",
+        "x-ms-date": "Fri, 19 Feb 2021 19:12:42 GMT",
         "x-ms-return-client-request-id": "true",
         "x-ms-version": "2020-06-12"
       },
@@ -188,565 +249,226 @@
       "StatusCode": 202,
       "ResponseHeaders": {
         "Content-Length": "0",
-<<<<<<< HEAD
-        "Date": "Tue, 02 Feb 2021 21:29:13 GMT",
-=======
-        "Date": "Wed, 17 Feb 2021 22:33:33 GMT",
->>>>>>> 1814567d
-        "Server": [
-          "Windows-Azure-Blob/1.0",
-          "Microsoft-HTTPAPI/2.0"
-        ],
-        "x-ms-client-request-id": "eb2f45a4-ff4b-094d-dcf7-e8e44c55657c",
-<<<<<<< HEAD
-        "x-ms-request-id": "c8316853-001e-00b3-2daa-f9dff2000000",
-=======
-        "x-ms-request-id": "6586a4ab-801e-0092-537c-05fb89000000",
->>>>>>> 1814567d
-        "x-ms-version": "2020-06-12"
-      },
-      "ResponseBody": []
-    },
-    {
-      "RequestUri": "https://seannse.blob.core.windows.net/test-filesystem-87bcb0db-5433-8e71-76cb-63f2b0eab82f?restype=container",
-      "RequestMethod": "PUT",
-      "RequestHeaders": {
-        "Accept": "application/xml",
-        "Authorization": "Sanitized",
-<<<<<<< HEAD
-        "traceparent": "00-88b9c62c9ff022409347dc03ea7ef4aa-ebb0ce5272627949-00",
-        "User-Agent": [
-          "azsdk-net-Storage.Files.DataLake/12.7.0-alpha.20210202.1",
-          "(.NET 5.0.2; Microsoft Windows 10.0.19042)"
+        "Date": "Fri, 19 Feb 2021 19:12:41 GMT",
+        "Server": [
+          "Windows-Azure-Blob/1.0",
+          "Microsoft-HTTPAPI/2.0"
+        ],
+        "x-ms-client-request-id": "28f60af7-d0c3-3c4a-894f-b7011557d29b",
+        "x-ms-request-id": "2e6b659d-201e-00a4-2cf3-0676f9000000",
+        "x-ms-version": "2020-06-12"
+      },
+      "ResponseBody": []
+    },
+    {
+      "RequestUri": "https://seannse.blob.core.windows.net/test-filesystem-411f6cbc-4dba-1054-2850-349a80a801af?restype=container",
+      "RequestMethod": "PUT",
+      "RequestHeaders": {
+        "Accept": "application/xml",
+        "Authorization": "Sanitized",
+        "traceparent": "00-d4e122dbf3121d448aaaafe68c280127-83eefa462d44084e-00",
+        "User-Agent": [
+          "azsdk-net-Storage.Files.DataLake/12.7.0-alpha.20210219.1",
+          "(.NET 5.0.3; Microsoft Windows 10.0.19041)"
         ],
         "x-ms-blob-public-access": "container",
-        "x-ms-client-request-id": "79cef5d5-d98d-5038-d3a0-75809b5b59f2",
-        "x-ms-date": "Tue, 02 Feb 2021 21:29:14 GMT",
-=======
-        "traceparent": "00-32d58ef7bbbbd7408b6620679d0e24ab-866a75f58ece6d40-00",
-        "User-Agent": [
-          "azsdk-net-Storage.Files.DataLake/12.7.0-alpha.20210217.1",
-          "(.NET 5.0.3; Microsoft Windows 10.0.19042)"
+        "x-ms-client-request-id": "b17ad806-0d7d-a976-b6e6-ff739bafbce1",
+        "x-ms-date": "Fri, 19 Feb 2021 19:12:42 GMT",
+        "x-ms-return-client-request-id": "true",
+        "x-ms-version": "2020-06-12"
+      },
+      "RequestBody": null,
+      "StatusCode": 201,
+      "ResponseHeaders": {
+        "Content-Length": "0",
+        "Date": "Fri, 19 Feb 2021 19:12:41 GMT",
+        "ETag": "\u00220x8D8D50A54CAEEE5\u0022",
+        "Last-Modified": "Fri, 19 Feb 2021 19:12:42 GMT",
+        "Server": [
+          "Windows-Azure-Blob/1.0",
+          "Microsoft-HTTPAPI/2.0"
+        ],
+        "x-ms-client-request-id": "b17ad806-0d7d-a976-b6e6-ff739bafbce1",
+        "x-ms-request-id": "2e6b666f-201e-00a4-73f3-0676f9000000",
+        "x-ms-version": "2020-06-12"
+      },
+      "ResponseBody": []
+    },
+    {
+      "RequestUri": "https://seannse.dfs.core.windows.net/test-filesystem-411f6cbc-4dba-1054-2850-349a80a801af/test-file-9e9d074e-79f8-32e8-f963-f700c176d30e?resource=file",
+      "RequestMethod": "PUT",
+      "RequestHeaders": {
+        "Accept": "application/json",
+        "Authorization": "Sanitized",
+        "traceparent": "00-bea46545b589824cadb358b43b04b65a-218486d1de99e443-00",
+        "User-Agent": [
+          "azsdk-net-Storage.Files.DataLake/12.7.0-alpha.20210219.1",
+          "(.NET 5.0.3; Microsoft Windows 10.0.19041)"
+        ],
+        "x-ms-client-request-id": "3490abfd-f17c-8ca1-ef48-b8191576e83f",
+        "x-ms-date": "Fri, 19 Feb 2021 19:12:42 GMT",
+        "x-ms-return-client-request-id": "true",
+        "x-ms-version": "2020-06-12"
+      },
+      "RequestBody": null,
+      "StatusCode": 201,
+      "ResponseHeaders": {
+        "Content-Length": "0",
+        "Date": "Fri, 19 Feb 2021 19:12:41 GMT",
+        "ETag": "\u00220x8D8D50A54D96331\u0022",
+        "Last-Modified": "Fri, 19 Feb 2021 19:12:42 GMT",
+        "Server": [
+          "Windows-Azure-HDFS/1.0",
+          "Microsoft-HTTPAPI/2.0"
+        ],
+        "x-ms-client-request-id": "3490abfd-f17c-8ca1-ef48-b8191576e83f",
+        "x-ms-request-id": "6f4ba29a-e01f-004f-0bf3-060e0b000000",
+        "x-ms-version": "2020-06-12"
+      },
+      "ResponseBody": []
+    },
+    {
+      "RequestUri": "https://seannse.blob.core.windows.net/test-filesystem-411f6cbc-4dba-1054-2850-349a80a801af/test-file-9e9d074e-79f8-32e8-f963-f700c176d30e",
+      "RequestMethod": "HEAD",
+      "RequestHeaders": {
+        "Accept": "application/xml",
+        "Authorization": "Sanitized",
+        "If-Match": "\u0022garbage\u0022",
+        "User-Agent": [
+          "azsdk-net-Storage.Files.DataLake/12.7.0-alpha.20210219.1",
+          "(.NET 5.0.3; Microsoft Windows 10.0.19041)"
+        ],
+        "x-ms-client-request-id": "16025e44-9ee6-cf91-f808-b8e59717418a",
+        "x-ms-date": "Fri, 19 Feb 2021 19:12:43 GMT",
+        "x-ms-return-client-request-id": "true",
+        "x-ms-version": "2020-06-12"
+      },
+      "RequestBody": null,
+      "StatusCode": 412,
+      "ResponseHeaders": {
+        "Date": "Fri, 19 Feb 2021 19:12:42 GMT",
+        "Server": [
+          "Windows-Azure-Blob/1.0",
+          "Microsoft-HTTPAPI/2.0"
+        ],
+        "Transfer-Encoding": "chunked",
+        "x-ms-client-request-id": "16025e44-9ee6-cf91-f808-b8e59717418a",
+        "x-ms-error-code": "ConditionNotMet",
+        "x-ms-request-id": "2e6b6824-201e-00a4-16f3-0676f9000000",
+        "x-ms-version": "2020-06-12"
+      },
+      "ResponseBody": []
+    },
+    {
+      "RequestUri": "https://seannse.blob.core.windows.net/test-filesystem-411f6cbc-4dba-1054-2850-349a80a801af?restype=container",
+      "RequestMethod": "DELETE",
+      "RequestHeaders": {
+        "Accept": "application/xml",
+        "Authorization": "Sanitized",
+        "traceparent": "00-5439e9d68fc7c440b3ab463018902e3a-e3a3457c8fd21243-00",
+        "User-Agent": [
+          "azsdk-net-Storage.Files.DataLake/12.7.0-alpha.20210219.1",
+          "(.NET 5.0.3; Microsoft Windows 10.0.19041)"
+        ],
+        "x-ms-client-request-id": "b7d5bfa0-d274-7358-5fe2-09125ace66be",
+        "x-ms-date": "Fri, 19 Feb 2021 19:12:43 GMT",
+        "x-ms-return-client-request-id": "true",
+        "x-ms-version": "2020-06-12"
+      },
+      "RequestBody": null,
+      "StatusCode": 202,
+      "ResponseHeaders": {
+        "Content-Length": "0",
+        "Date": "Fri, 19 Feb 2021 19:12:42 GMT",
+        "Server": [
+          "Windows-Azure-Blob/1.0",
+          "Microsoft-HTTPAPI/2.0"
+        ],
+        "x-ms-client-request-id": "b7d5bfa0-d274-7358-5fe2-09125ace66be",
+        "x-ms-request-id": "2e6b68e6-201e-00a4-4ef3-0676f9000000",
+        "x-ms-version": "2020-06-12"
+      },
+      "ResponseBody": []
+    },
+    {
+      "RequestUri": "https://seannse.blob.core.windows.net/test-filesystem-74771305-0e61-26ab-df17-1e54405b7b9a?restype=container",
+      "RequestMethod": "PUT",
+      "RequestHeaders": {
+        "Accept": "application/xml",
+        "Authorization": "Sanitized",
+        "traceparent": "00-5f4f5f8550cf3849b2f2b042c3f8448d-464885673d06cc4d-00",
+        "User-Agent": [
+          "azsdk-net-Storage.Files.DataLake/12.7.0-alpha.20210219.1",
+          "(.NET 5.0.3; Microsoft Windows 10.0.19041)"
         ],
         "x-ms-blob-public-access": "container",
-        "x-ms-client-request-id": "79cef5d5-d98d-5038-d3a0-75809b5b59f2",
-        "x-ms-date": "Wed, 17 Feb 2021 22:33:33 GMT",
->>>>>>> 1814567d
-        "x-ms-return-client-request-id": "true",
-        "x-ms-version": "2020-06-12"
-      },
-      "RequestBody": null,
-      "StatusCode": 201,
-      "ResponseHeaders": {
-        "Content-Length": "0",
-<<<<<<< HEAD
-        "Date": "Tue, 02 Feb 2021 21:29:14 GMT",
-        "ETag": "\u00220x8D8C7C197074FD9\u0022",
-        "Last-Modified": "Tue, 02 Feb 2021 21:29:14 GMT",
-=======
-        "Date": "Wed, 17 Feb 2021 22:33:33 GMT",
-        "ETag": "\u00220x8D8D3940F653C6A\u0022",
-        "Last-Modified": "Wed, 17 Feb 2021 22:33:33 GMT",
->>>>>>> 1814567d
-        "Server": [
-          "Windows-Azure-Blob/1.0",
-          "Microsoft-HTTPAPI/2.0"
-        ],
-        "x-ms-client-request-id": "79cef5d5-d98d-5038-d3a0-75809b5b59f2",
-<<<<<<< HEAD
-        "x-ms-request-id": "24f380f1-901e-0045-5daa-f9aabc000000",
-=======
-        "x-ms-request-id": "43e99754-b01e-001f-507c-05cc5b000000",
->>>>>>> 1814567d
-        "x-ms-version": "2020-06-12"
-      },
-      "ResponseBody": []
-    },
-    {
-      "RequestUri": "https://seannse.dfs.core.windows.net/test-filesystem-87bcb0db-5433-8e71-76cb-63f2b0eab82f/test-file-f55bb93f-502f-6433-fa0f-e36227925f75?resource=file",
+        "x-ms-client-request-id": "40319f2b-3fe6-9273-13ae-d75cb3043304",
+        "x-ms-date": "Fri, 19 Feb 2021 19:12:43 GMT",
+        "x-ms-return-client-request-id": "true",
+        "x-ms-version": "2020-06-12"
+      },
+      "RequestBody": null,
+      "StatusCode": 201,
+      "ResponseHeaders": {
+        "Content-Length": "0",
+        "Date": "Fri, 19 Feb 2021 19:12:42 GMT",
+        "ETag": "\u00220x8D8D50A54FDA145\u0022",
+        "Last-Modified": "Fri, 19 Feb 2021 19:12:42 GMT",
+        "Server": [
+          "Windows-Azure-Blob/1.0",
+          "Microsoft-HTTPAPI/2.0"
+        ],
+        "x-ms-client-request-id": "40319f2b-3fe6-9273-13ae-d75cb3043304",
+        "x-ms-request-id": "2e6b6995-201e-00a4-70f3-0676f9000000",
+        "x-ms-version": "2020-06-12"
+      },
+      "ResponseBody": []
+    },
+    {
+      "RequestUri": "https://seannse.dfs.core.windows.net/test-filesystem-74771305-0e61-26ab-df17-1e54405b7b9a/test-file-76bf6f67-8e88-7b7c-fc7d-6a1bd4401373?resource=file",
       "RequestMethod": "PUT",
       "RequestHeaders": {
         "Accept": "application/json",
         "Authorization": "Sanitized",
-<<<<<<< HEAD
-        "traceparent": "00-6ca12bd2a1bfd140b4e6203eb92977b7-fc985b2d7f0ede49-00",
-        "User-Agent": [
-          "azsdk-net-Storage.Files.DataLake/12.7.0-alpha.20210202.1",
-          "(.NET 5.0.2; Microsoft Windows 10.0.19042)"
-        ],
-        "x-ms-client-request-id": "76a03a77-fba5-8450-c169-7e7ef6d52941",
-        "x-ms-date": "Tue, 02 Feb 2021 21:29:14 GMT",
-=======
-        "traceparent": "00-e276907c46cb4d4aaf1c7990cf726749-489cd66616672b41-00",
-        "User-Agent": [
-          "azsdk-net-Storage.Files.DataLake/12.7.0-alpha.20210217.1",
-          "(.NET 5.0.3; Microsoft Windows 10.0.19042)"
-        ],
-        "x-ms-client-request-id": "76a03a77-fba5-8450-c169-7e7ef6d52941",
-        "x-ms-date": "Wed, 17 Feb 2021 22:33:34 GMT",
->>>>>>> 1814567d
-        "x-ms-return-client-request-id": "true",
-        "x-ms-version": "2020-06-12"
-      },
-      "RequestBody": null,
-      "StatusCode": 201,
-      "ResponseHeaders": {
-        "Content-Length": "0",
-<<<<<<< HEAD
-        "Date": "Tue, 02 Feb 2021 21:29:15 GMT",
-        "ETag": "\u00220x8D8C7C1973FA224\u0022",
-        "Last-Modified": "Tue, 02 Feb 2021 21:29:15 GMT",
-=======
-        "Date": "Wed, 17 Feb 2021 22:33:33 GMT",
-        "ETag": "\u00220x8D8D3940F9C5C9B\u0022",
-        "Last-Modified": "Wed, 17 Feb 2021 22:33:34 GMT",
->>>>>>> 1814567d
+        "traceparent": "00-dbed09894d426e42b7f84401c36eb441-67ef707d640bee41-00",
+        "User-Agent": [
+          "azsdk-net-Storage.Files.DataLake/12.7.0-alpha.20210219.1",
+          "(.NET 5.0.3; Microsoft Windows 10.0.19041)"
+        ],
+        "x-ms-client-request-id": "a4033512-19ac-9ca0-23b5-4468d457bed3",
+        "x-ms-date": "Fri, 19 Feb 2021 19:12:43 GMT",
+        "x-ms-return-client-request-id": "true",
+        "x-ms-version": "2020-06-12"
+      },
+      "RequestBody": null,
+      "StatusCode": 201,
+      "ResponseHeaders": {
+        "Content-Length": "0",
+        "Date": "Fri, 19 Feb 2021 19:12:41 GMT",
+        "ETag": "\u00220x8D8D50A55106AB2\u0022",
+        "Last-Modified": "Fri, 19 Feb 2021 19:12:42 GMT",
         "Server": [
           "Windows-Azure-HDFS/1.0",
           "Microsoft-HTTPAPI/2.0"
         ],
-        "x-ms-client-request-id": "76a03a77-fba5-8450-c169-7e7ef6d52941",
-<<<<<<< HEAD
-        "x-ms-request-id": "9c2b27ed-201f-000d-10aa-f9b78b000000",
-=======
-        "x-ms-request-id": "e887c1e0-701f-0010-787c-05ba37000000",
->>>>>>> 1814567d
-        "x-ms-version": "2020-06-12"
-      },
-      "ResponseBody": []
-    },
-    {
-      "RequestUri": "https://seannse.blob.core.windows.net/test-filesystem-87bcb0db-5433-8e71-76cb-63f2b0eab82f/test-file-f55bb93f-502f-6433-fa0f-e36227925f75",
+        "x-ms-client-request-id": "a4033512-19ac-9ca0-23b5-4468d457bed3",
+        "x-ms-request-id": "6f4ba2d9-e01f-004f-4af3-060e0b000000",
+        "x-ms-version": "2020-06-12"
+      },
+      "ResponseBody": []
+    },
+    {
+      "RequestUri": "https://seannse.blob.core.windows.net/test-filesystem-74771305-0e61-26ab-df17-1e54405b7b9a/test-file-76bf6f67-8e88-7b7c-fc7d-6a1bd4401373",
       "RequestMethod": "HEAD",
       "RequestHeaders": {
         "Accept": "application/xml",
         "Authorization": "Sanitized",
-<<<<<<< HEAD
-        "If-Unmodified-Since": "Mon, 01 Feb 2021 21:29:13 GMT",
-        "User-Agent": [
-          "azsdk-net-Storage.Files.DataLake/12.7.0-alpha.20210202.1",
-          "(.NET 5.0.2; Microsoft Windows 10.0.19042)"
-        ],
-        "x-ms-client-request-id": "eceb9bff-e8f2-dfd0-9397-f9b2c023b949",
-        "x-ms-date": "Tue, 02 Feb 2021 21:29:14 GMT",
-=======
-        "If-Unmodified-Since": "Tue, 16 Feb 2021 22:33:33 GMT",
-        "User-Agent": [
-          "azsdk-net-Storage.Files.DataLake/12.7.0-alpha.20210217.1",
-          "(.NET 5.0.3; Microsoft Windows 10.0.19042)"
-        ],
-        "x-ms-client-request-id": "eceb9bff-e8f2-dfd0-9397-f9b2c023b949",
-        "x-ms-date": "Wed, 17 Feb 2021 22:33:34 GMT",
->>>>>>> 1814567d
-        "x-ms-return-client-request-id": "true",
-        "x-ms-version": "2020-06-12"
-      },
-      "RequestBody": null,
-      "StatusCode": 412,
-      "ResponseHeaders": {
-<<<<<<< HEAD
-        "Date": "Tue, 02 Feb 2021 21:29:14 GMT",
-=======
-        "Date": "Wed, 17 Feb 2021 22:33:33 GMT",
->>>>>>> 1814567d
-        "Server": [
-          "Windows-Azure-Blob/1.0",
-          "Microsoft-HTTPAPI/2.0"
-        ],
-        "Transfer-Encoding": "chunked",
-        "x-ms-client-request-id": "eceb9bff-e8f2-dfd0-9397-f9b2c023b949",
-        "x-ms-error-code": "ConditionNotMet",
-<<<<<<< HEAD
-        "x-ms-request-id": "24f381a5-901e-0045-78aa-f9aabc000000",
-=======
-        "x-ms-request-id": "43e9986e-b01e-001f-567c-05cc5b000000",
->>>>>>> 1814567d
-        "x-ms-version": "2020-06-12"
-      },
-      "ResponseBody": []
-    },
-    {
-      "RequestUri": "https://seannse.blob.core.windows.net/test-filesystem-87bcb0db-5433-8e71-76cb-63f2b0eab82f?restype=container",
-      "RequestMethod": "DELETE",
-      "RequestHeaders": {
-        "Accept": "application/xml",
-        "Authorization": "Sanitized",
-<<<<<<< HEAD
-        "traceparent": "00-84683ff91378724cb64ee1d8fd153d62-901808fdb3969148-00",
-        "User-Agent": [
-          "azsdk-net-Storage.Files.DataLake/12.7.0-alpha.20210202.1",
-          "(.NET 5.0.2; Microsoft Windows 10.0.19042)"
-        ],
-        "x-ms-client-request-id": "5a7eb806-3cea-594f-2ec5-23a6a5243ff4",
-        "x-ms-date": "Tue, 02 Feb 2021 21:29:14 GMT",
-=======
-        "traceparent": "00-90489fa457c97f429dec82ca0bbf9af2-a383e5278177324f-00",
-        "User-Agent": [
-          "azsdk-net-Storage.Files.DataLake/12.7.0-alpha.20210217.1",
-          "(.NET 5.0.3; Microsoft Windows 10.0.19042)"
-        ],
-        "x-ms-client-request-id": "5a7eb806-3cea-594f-2ec5-23a6a5243ff4",
-        "x-ms-date": "Wed, 17 Feb 2021 22:33:34 GMT",
->>>>>>> 1814567d
-        "x-ms-return-client-request-id": "true",
-        "x-ms-version": "2020-06-12"
-      },
-      "RequestBody": null,
-      "StatusCode": 202,
-      "ResponseHeaders": {
-        "Content-Length": "0",
-<<<<<<< HEAD
-        "Date": "Tue, 02 Feb 2021 21:29:14 GMT",
-=======
-        "Date": "Wed, 17 Feb 2021 22:33:33 GMT",
->>>>>>> 1814567d
-        "Server": [
-          "Windows-Azure-Blob/1.0",
-          "Microsoft-HTTPAPI/2.0"
-        ],
-        "x-ms-client-request-id": "5a7eb806-3cea-594f-2ec5-23a6a5243ff4",
-<<<<<<< HEAD
-        "x-ms-request-id": "24f381cd-901e-0045-19aa-f9aabc000000",
-=======
-        "x-ms-request-id": "43e998aa-b01e-001f-0f7c-05cc5b000000",
->>>>>>> 1814567d
-        "x-ms-version": "2020-06-12"
-      },
-      "ResponseBody": []
-    },
-    {
-      "RequestUri": "https://seannse.blob.core.windows.net/test-filesystem-11ad8df2-6124-a636-9112-885289d7bb9d?restype=container",
-      "RequestMethod": "PUT",
-      "RequestHeaders": {
-        "Accept": "application/xml",
-        "Authorization": "Sanitized",
-<<<<<<< HEAD
-        "traceparent": "00-a6efb849d1fe354cb3eaf5f2b5b69495-62f4457fddcbe643-00",
-        "User-Agent": [
-          "azsdk-net-Storage.Files.DataLake/12.7.0-alpha.20210202.1",
-          "(.NET 5.0.2; Microsoft Windows 10.0.19042)"
-        ],
-        "x-ms-blob-public-access": "container",
-        "x-ms-client-request-id": "97076b60-6248-a411-81d8-c9d7b4fdd057",
-        "x-ms-date": "Tue, 02 Feb 2021 21:29:14 GMT",
-=======
-        "traceparent": "00-b0eeb890e12d994587c0ced3db416b49-0bf24b87fe50aa40-00",
-        "User-Agent": [
-          "azsdk-net-Storage.Files.DataLake/12.7.0-alpha.20210217.1",
-          "(.NET 5.0.3; Microsoft Windows 10.0.19042)"
-        ],
-        "x-ms-blob-public-access": "container",
-        "x-ms-client-request-id": "97076b60-6248-a411-81d8-c9d7b4fdd057",
-        "x-ms-date": "Wed, 17 Feb 2021 22:33:34 GMT",
->>>>>>> 1814567d
-        "x-ms-return-client-request-id": "true",
-        "x-ms-version": "2020-06-12"
-      },
-      "RequestBody": null,
-      "StatusCode": 201,
-      "ResponseHeaders": {
-        "Content-Length": "0",
-<<<<<<< HEAD
-        "Date": "Tue, 02 Feb 2021 21:29:15 GMT",
-        "ETag": "\u00220x8D8C7C1978FEF68\u0022",
-        "Last-Modified": "Tue, 02 Feb 2021 21:29:15 GMT",
-=======
-        "Date": "Wed, 17 Feb 2021 22:33:34 GMT",
-        "ETag": "\u00220x8D8D3940FE5F240\u0022",
-        "Last-Modified": "Wed, 17 Feb 2021 22:33:34 GMT",
->>>>>>> 1814567d
-        "Server": [
-          "Windows-Azure-Blob/1.0",
-          "Microsoft-HTTPAPI/2.0"
-        ],
-        "x-ms-client-request-id": "97076b60-6248-a411-81d8-c9d7b4fdd057",
-<<<<<<< HEAD
-        "x-ms-request-id": "240b3e50-a01e-002c-2aaa-f993f0000000",
-=======
-        "x-ms-request-id": "11ebdf5d-001e-00b3-7e7c-05dff2000000",
->>>>>>> 1814567d
-        "x-ms-version": "2020-06-12"
-      },
-      "ResponseBody": []
-    },
-    {
-      "RequestUri": "https://seannse.dfs.core.windows.net/test-filesystem-11ad8df2-6124-a636-9112-885289d7bb9d/test-file-e283860a-3778-934f-2e3d-62178e6d712e?resource=file",
-      "RequestMethod": "PUT",
-      "RequestHeaders": {
-        "Accept": "application/json",
-        "Authorization": "Sanitized",
-<<<<<<< HEAD
-        "traceparent": "00-b7c735c550bb444a898151c8f6990796-806d632254d0924b-00",
-        "User-Agent": [
-          "azsdk-net-Storage.Files.DataLake/12.7.0-alpha.20210202.1",
-          "(.NET 5.0.2; Microsoft Windows 10.0.19042)"
-        ],
-        "x-ms-client-request-id": "aebf7b3d-50df-29c8-1b73-690b00fa1614",
-        "x-ms-date": "Tue, 02 Feb 2021 21:29:15 GMT",
-=======
-        "traceparent": "00-5fd9e07397cff94980e67457451c144a-a261bf69d802c946-00",
-        "User-Agent": [
-          "azsdk-net-Storage.Files.DataLake/12.7.0-alpha.20210217.1",
-          "(.NET 5.0.3; Microsoft Windows 10.0.19042)"
-        ],
-        "x-ms-client-request-id": "aebf7b3d-50df-29c8-1b73-690b00fa1614",
-        "x-ms-date": "Wed, 17 Feb 2021 22:33:35 GMT",
->>>>>>> 1814567d
-        "x-ms-return-client-request-id": "true",
-        "x-ms-version": "2020-06-12"
-      },
-      "RequestBody": null,
-      "StatusCode": 201,
-      "ResponseHeaders": {
-        "Content-Length": "0",
-<<<<<<< HEAD
-        "Date": "Tue, 02 Feb 2021 21:29:15 GMT",
-        "ETag": "\u00220x8D8C7C197C9CBB7\u0022",
-        "Last-Modified": "Tue, 02 Feb 2021 21:29:16 GMT",
-=======
-        "Date": "Wed, 17 Feb 2021 22:33:35 GMT",
-        "ETag": "\u00220x8D8D394101941C0\u0022",
-        "Last-Modified": "Wed, 17 Feb 2021 22:33:35 GMT",
->>>>>>> 1814567d
-        "Server": [
-          "Windows-Azure-HDFS/1.0",
-          "Microsoft-HTTPAPI/2.0"
-        ],
-        "x-ms-client-request-id": "aebf7b3d-50df-29c8-1b73-690b00fa1614",
-<<<<<<< HEAD
-        "x-ms-request-id": "3b0894f2-e01f-005f-77aa-f9cb63000000",
-=======
-        "x-ms-request-id": "fb720772-301f-0073-337c-0527cc000000",
->>>>>>> 1814567d
-        "x-ms-version": "2020-06-12"
-      },
-      "ResponseBody": []
-    },
-    {
-      "RequestUri": "https://seannse.blob.core.windows.net/test-filesystem-11ad8df2-6124-a636-9112-885289d7bb9d/test-file-e283860a-3778-934f-2e3d-62178e6d712e",
-      "RequestMethod": "HEAD",
-      "RequestHeaders": {
-        "Accept": "application/xml",
-        "Authorization": "Sanitized",
-        "If-Match": "\u0022garbage\u0022",
-        "User-Agent": [
-<<<<<<< HEAD
-          "azsdk-net-Storage.Files.DataLake/12.7.0-alpha.20210202.1",
-          "(.NET 5.0.2; Microsoft Windows 10.0.19042)"
-        ],
-        "x-ms-client-request-id": "12d9b081-c3ad-8e4e-80c9-025cbb49bfb6",
-        "x-ms-date": "Tue, 02 Feb 2021 21:29:15 GMT",
-=======
-          "azsdk-net-Storage.Files.DataLake/12.7.0-alpha.20210217.1",
-          "(.NET 5.0.3; Microsoft Windows 10.0.19042)"
-        ],
-        "x-ms-client-request-id": "12d9b081-c3ad-8e4e-80c9-025cbb49bfb6",
-        "x-ms-date": "Wed, 17 Feb 2021 22:33:35 GMT",
->>>>>>> 1814567d
-        "x-ms-return-client-request-id": "true",
-        "x-ms-version": "2020-06-12"
-      },
-      "RequestBody": null,
-      "StatusCode": 412,
-      "ResponseHeaders": {
-<<<<<<< HEAD
-        "Date": "Tue, 02 Feb 2021 21:29:16 GMT",
-=======
-        "Date": "Wed, 17 Feb 2021 22:33:34 GMT",
->>>>>>> 1814567d
-        "Server": [
-          "Windows-Azure-Blob/1.0",
-          "Microsoft-HTTPAPI/2.0"
-        ],
-        "Transfer-Encoding": "chunked",
-        "x-ms-client-request-id": "12d9b081-c3ad-8e4e-80c9-025cbb49bfb6",
-        "x-ms-error-code": "ConditionNotMet",
-<<<<<<< HEAD
-        "x-ms-request-id": "240b3f91-a01e-002c-4aaa-f993f0000000",
-=======
-        "x-ms-request-id": "11ebe048-001e-00b3-567c-05dff2000000",
->>>>>>> 1814567d
-        "x-ms-version": "2020-06-12"
-      },
-      "ResponseBody": []
-    },
-    {
-      "RequestUri": "https://seannse.blob.core.windows.net/test-filesystem-11ad8df2-6124-a636-9112-885289d7bb9d?restype=container",
-      "RequestMethod": "DELETE",
-      "RequestHeaders": {
-        "Accept": "application/xml",
-        "Authorization": "Sanitized",
-<<<<<<< HEAD
-        "traceparent": "00-67add147d9817e48987d0bfe126febcd-2ca1376cdf005640-00",
-        "User-Agent": [
-          "azsdk-net-Storage.Files.DataLake/12.7.0-alpha.20210202.1",
-          "(.NET 5.0.2; Microsoft Windows 10.0.19042)"
-        ],
-        "x-ms-client-request-id": "5089c275-0320-a367-4d6a-eb41af2b2ae8",
-        "x-ms-date": "Tue, 02 Feb 2021 21:29:15 GMT",
-=======
-        "traceparent": "00-5000d7049b222f4f8ed02f560ff61fb4-0fde017de7430347-00",
-        "User-Agent": [
-          "azsdk-net-Storage.Files.DataLake/12.7.0-alpha.20210217.1",
-          "(.NET 5.0.3; Microsoft Windows 10.0.19042)"
-        ],
-        "x-ms-client-request-id": "5089c275-0320-a367-4d6a-eb41af2b2ae8",
-        "x-ms-date": "Wed, 17 Feb 2021 22:33:35 GMT",
->>>>>>> 1814567d
-        "x-ms-return-client-request-id": "true",
-        "x-ms-version": "2020-06-12"
-      },
-      "RequestBody": null,
-      "StatusCode": 202,
-      "ResponseHeaders": {
-        "Content-Length": "0",
-<<<<<<< HEAD
-        "Date": "Tue, 02 Feb 2021 21:29:16 GMT",
-=======
-        "Date": "Wed, 17 Feb 2021 22:33:34 GMT",
->>>>>>> 1814567d
-        "Server": [
-          "Windows-Azure-Blob/1.0",
-          "Microsoft-HTTPAPI/2.0"
-        ],
-        "x-ms-client-request-id": "5089c275-0320-a367-4d6a-eb41af2b2ae8",
-<<<<<<< HEAD
-        "x-ms-request-id": "240b3fbd-a01e-002c-71aa-f993f0000000",
-=======
-        "x-ms-request-id": "11ebe078-001e-00b3-037c-05dff2000000",
->>>>>>> 1814567d
-        "x-ms-version": "2020-06-12"
-      },
-      "ResponseBody": []
-    },
-    {
-      "RequestUri": "https://seannse.blob.core.windows.net/test-filesystem-3e807c03-041e-3117-084e-1fd346317028?restype=container",
-      "RequestMethod": "PUT",
-      "RequestHeaders": {
-        "Accept": "application/xml",
-        "Authorization": "Sanitized",
-<<<<<<< HEAD
-        "traceparent": "00-6261de41094ee84c959c11df43d72b3a-2b0a47827741c640-00",
-        "User-Agent": [
-          "azsdk-net-Storage.Files.DataLake/12.7.0-alpha.20210202.1",
-          "(.NET 5.0.2; Microsoft Windows 10.0.19042)"
-        ],
-        "x-ms-blob-public-access": "container",
-        "x-ms-client-request-id": "a21994af-39d7-7079-ab57-47d2e4935d1b",
-        "x-ms-date": "Tue, 02 Feb 2021 21:29:15 GMT",
-=======
-        "traceparent": "00-5cd9d9466a02b74abf119ad921ae1179-bbd1b44ad520384c-00",
-        "User-Agent": [
-          "azsdk-net-Storage.Files.DataLake/12.7.0-alpha.20210217.1",
-          "(.NET 5.0.3; Microsoft Windows 10.0.19042)"
-        ],
-        "x-ms-blob-public-access": "container",
-        "x-ms-client-request-id": "a21994af-39d7-7079-ab57-47d2e4935d1b",
-        "x-ms-date": "Wed, 17 Feb 2021 22:33:35 GMT",
->>>>>>> 1814567d
-        "x-ms-return-client-request-id": "true",
-        "x-ms-version": "2020-06-12"
-      },
-      "RequestBody": null,
-      "StatusCode": 201,
-      "ResponseHeaders": {
-        "Content-Length": "0",
-<<<<<<< HEAD
-        "Date": "Tue, 02 Feb 2021 21:29:15 GMT",
-        "ETag": "\u00220x8D8C7C1981A4847\u0022",
-        "Last-Modified": "Tue, 02 Feb 2021 21:29:16 GMT",
-=======
-        "Date": "Wed, 17 Feb 2021 22:33:35 GMT",
-        "ETag": "\u00220x8D8D39410638630\u0022",
-        "Last-Modified": "Wed, 17 Feb 2021 22:33:35 GMT",
->>>>>>> 1814567d
-        "Server": [
-          "Windows-Azure-Blob/1.0",
-          "Microsoft-HTTPAPI/2.0"
-        ],
-        "x-ms-client-request-id": "a21994af-39d7-7079-ab57-47d2e4935d1b",
-<<<<<<< HEAD
-        "x-ms-request-id": "dfb38341-c01e-0083-76aa-f9613d000000",
-=======
-        "x-ms-request-id": "9d346464-201e-00a4-307c-0576f9000000",
->>>>>>> 1814567d
-        "x-ms-version": "2020-06-12"
-      },
-      "ResponseBody": []
-    },
-    {
-      "RequestUri": "https://seannse.dfs.core.windows.net/test-filesystem-3e807c03-041e-3117-084e-1fd346317028/test-file-45f1c2fa-3144-9327-e693-345c58f2cda3?resource=file",
-      "RequestMethod": "PUT",
-      "RequestHeaders": {
-        "Accept": "application/json",
-        "Authorization": "Sanitized",
-<<<<<<< HEAD
-        "traceparent": "00-9947db157a3614468a63f813565247dc-21b1600491b27945-00",
-        "User-Agent": [
-          "azsdk-net-Storage.Files.DataLake/12.7.0-alpha.20210202.1",
-          "(.NET 5.0.2; Microsoft Windows 10.0.19042)"
-        ],
-        "x-ms-client-request-id": "a12a9064-9573-7e82-6d86-bb43051d18b8",
-        "x-ms-date": "Tue, 02 Feb 2021 21:29:16 GMT",
-=======
-        "traceparent": "00-8b764d09cb23b442ad019e67abfd3798-1cffffc58e6ea043-00",
-        "User-Agent": [
-          "azsdk-net-Storage.Files.DataLake/12.7.0-alpha.20210217.1",
-          "(.NET 5.0.3; Microsoft Windows 10.0.19042)"
-        ],
-        "x-ms-client-request-id": "a12a9064-9573-7e82-6d86-bb43051d18b8",
-        "x-ms-date": "Wed, 17 Feb 2021 22:33:35 GMT",
->>>>>>> 1814567d
-        "x-ms-return-client-request-id": "true",
-        "x-ms-version": "2020-06-12"
-      },
-      "RequestBody": null,
-      "StatusCode": 201,
-      "ResponseHeaders": {
-        "Content-Length": "0",
-<<<<<<< HEAD
-        "Date": "Tue, 02 Feb 2021 21:29:16 GMT",
-        "ETag": "\u00220x8D8C7C19859D53C\u0022",
-        "Last-Modified": "Tue, 02 Feb 2021 21:29:17 GMT",
-=======
-        "Date": "Wed, 17 Feb 2021 22:33:35 GMT",
-        "ETag": "\u00220x8D8D394109B61BF\u0022",
-        "Last-Modified": "Wed, 17 Feb 2021 22:33:36 GMT",
->>>>>>> 1814567d
-        "Server": [
-          "Windows-Azure-HDFS/1.0",
-          "Microsoft-HTTPAPI/2.0"
-        ],
-        "x-ms-client-request-id": "a12a9064-9573-7e82-6d86-bb43051d18b8",
-<<<<<<< HEAD
-        "x-ms-request-id": "c16dd15e-d01f-0044-4aaa-f9f560000000",
-=======
-        "x-ms-request-id": "e7ab241f-201f-000d-0b7c-05b78b000000",
->>>>>>> 1814567d
-        "x-ms-version": "2020-06-12"
-      },
-      "ResponseBody": []
-    },
-    {
-      "RequestUri": "https://seannse.blob.core.windows.net/test-filesystem-3e807c03-041e-3117-084e-1fd346317028/test-file-45f1c2fa-3144-9327-e693-345c58f2cda3",
-      "RequestMethod": "HEAD",
-      "RequestHeaders": {
-        "Accept": "application/xml",
-        "Authorization": "Sanitized",
-        "User-Agent": [
-<<<<<<< HEAD
-          "azsdk-net-Storage.Files.DataLake/12.7.0-alpha.20210202.1",
-          "(.NET 5.0.2; Microsoft Windows 10.0.19042)"
-        ],
-        "x-ms-client-request-id": "c7f8bc8b-2cc8-dd2f-d4a6-4491120d12d2",
-        "x-ms-date": "Tue, 02 Feb 2021 21:29:16 GMT",
-=======
-          "azsdk-net-Storage.Files.DataLake/12.7.0-alpha.20210217.1",
-          "(.NET 5.0.3; Microsoft Windows 10.0.19042)"
-        ],
-        "x-ms-client-request-id": "c7f8bc8b-2cc8-dd2f-d4a6-4491120d12d2",
-        "x-ms-date": "Wed, 17 Feb 2021 22:33:36 GMT",
->>>>>>> 1814567d
+        "User-Agent": [
+          "azsdk-net-Storage.Files.DataLake/12.7.0-alpha.20210219.1",
+          "(.NET 5.0.3; Microsoft Windows 10.0.19041)"
+        ],
+        "x-ms-client-request-id": "9e086537-6e3c-6dc7-548c-7c74f64a3e19",
+        "x-ms-date": "Fri, 19 Feb 2021 19:12:43 GMT",
         "x-ms-return-client-request-id": "true",
         "x-ms-version": "2020-06-12"
       },
@@ -756,15 +478,9 @@
         "Accept-Ranges": "bytes",
         "Content-Length": "0",
         "Content-Type": "application/octet-stream",
-<<<<<<< HEAD
-        "Date": "Tue, 02 Feb 2021 21:29:16 GMT",
-        "ETag": "\u00220x8D8C7C19859D53C\u0022",
-        "Last-Modified": "Tue, 02 Feb 2021 21:29:17 GMT",
-=======
-        "Date": "Wed, 17 Feb 2021 22:33:35 GMT",
-        "ETag": "\u00220x8D8D394109B61BF\u0022",
-        "Last-Modified": "Wed, 17 Feb 2021 22:33:36 GMT",
->>>>>>> 1814567d
+        "Date": "Fri, 19 Feb 2021 19:12:42 GMT",
+        "ETag": "\u00220x8D8D50A55106AB2\u0022",
+        "Last-Modified": "Fri, 19 Feb 2021 19:12:42 GMT",
         "Server": [
           "Windows-Azure-Blob/1.0",
           "Microsoft-HTTPAPI/2.0"
@@ -772,50 +488,32 @@
         "x-ms-access-tier": "Hot",
         "x-ms-access-tier-inferred": "true",
         "x-ms-blob-type": "BlockBlob",
-        "x-ms-client-request-id": "c7f8bc8b-2cc8-dd2f-d4a6-4491120d12d2",
-<<<<<<< HEAD
-        "x-ms-creation-time": "Tue, 02 Feb 2021 21:29:17 GMT",
-=======
-        "x-ms-creation-time": "Wed, 17 Feb 2021 22:33:36 GMT",
->>>>>>> 1814567d
+        "x-ms-client-request-id": "9e086537-6e3c-6dc7-548c-7c74f64a3e19",
+        "x-ms-creation-time": "Fri, 19 Feb 2021 19:12:42 GMT",
         "x-ms-group": "$superuser",
         "x-ms-lease-state": "available",
         "x-ms-lease-status": "unlocked",
         "x-ms-owner": "$superuser",
         "x-ms-permissions": "rw-r-----",
-<<<<<<< HEAD
-        "x-ms-request-id": "dfb38398-c01e-0083-39aa-f9613d000000",
-=======
-        "x-ms-request-id": "9d3464ca-201e-00a4-017c-0576f9000000",
->>>>>>> 1814567d
+        "x-ms-request-id": "2e6b6b53-201e-00a4-11f3-0676f9000000",
         "x-ms-server-encrypted": "true",
         "x-ms-version": "2020-06-12"
       },
       "ResponseBody": []
     },
     {
-      "RequestUri": "https://seannse.blob.core.windows.net/test-filesystem-3e807c03-041e-3117-084e-1fd346317028/test-file-45f1c2fa-3144-9327-e693-345c58f2cda3",
+      "RequestUri": "https://seannse.blob.core.windows.net/test-filesystem-74771305-0e61-26ab-df17-1e54405b7b9a/test-file-76bf6f67-8e88-7b7c-fc7d-6a1bd4401373",
       "RequestMethod": "HEAD",
       "RequestHeaders": {
         "Accept": "application/xml",
         "Authorization": "Sanitized",
-<<<<<<< HEAD
-        "If-None-Match": "\u00220x8D8C7C19859D53C\u0022",
-        "User-Agent": [
-          "azsdk-net-Storage.Files.DataLake/12.7.0-alpha.20210202.1",
-          "(.NET 5.0.2; Microsoft Windows 10.0.19042)"
-        ],
-        "x-ms-client-request-id": "48b8971a-5125-5df0-7481-b7c866721963",
-        "x-ms-date": "Tue, 02 Feb 2021 21:29:16 GMT",
-=======
-        "If-None-Match": "0x8D8D394109B61BF",
-        "User-Agent": [
-          "azsdk-net-Storage.Files.DataLake/12.7.0-alpha.20210217.1",
-          "(.NET 5.0.3; Microsoft Windows 10.0.19042)"
-        ],
-        "x-ms-client-request-id": "48b8971a-5125-5df0-7481-b7c866721963",
-        "x-ms-date": "Wed, 17 Feb 2021 22:33:36 GMT",
->>>>>>> 1814567d
+        "If-None-Match": "0x8D8D50A55106AB2",
+        "User-Agent": [
+          "azsdk-net-Storage.Files.DataLake/12.7.0-alpha.20210219.1",
+          "(.NET 5.0.3; Microsoft Windows 10.0.19041)"
+        ],
+        "x-ms-client-request-id": "6f3101ec-1f4e-2c96-9c66-6a4e16663570",
+        "x-ms-date": "Fri, 19 Feb 2021 19:12:43 GMT",
         "x-ms-return-client-request-id": "true",
         "x-ms-version": "2020-06-12"
       },
@@ -823,49 +521,31 @@
       "StatusCode": 304,
       "ResponseHeaders": {
         "Content-Length": "0",
-<<<<<<< HEAD
-        "Date": "Tue, 02 Feb 2021 21:29:16 GMT",
-=======
-        "Date": "Wed, 17 Feb 2021 22:33:35 GMT",
->>>>>>> 1814567d
-        "Server": [
-          "Windows-Azure-Blob/1.0",
-          "Microsoft-HTTPAPI/2.0"
-        ],
-        "x-ms-client-request-id": "48b8971a-5125-5df0-7481-b7c866721963",
+        "Date": "Fri, 19 Feb 2021 19:12:42 GMT",
+        "Server": [
+          "Windows-Azure-Blob/1.0",
+          "Microsoft-HTTPAPI/2.0"
+        ],
+        "x-ms-client-request-id": "6f3101ec-1f4e-2c96-9c66-6a4e16663570",
         "x-ms-error-code": "ConditionNotMet",
-<<<<<<< HEAD
-        "x-ms-request-id": "dfb3839e-c01e-0083-3faa-f9613d000000",
-=======
-        "x-ms-request-id": "9d3464db-201e-00a4-0f7c-0576f9000000",
->>>>>>> 1814567d
-        "x-ms-version": "2020-06-12"
-      },
-      "ResponseBody": []
-    },
-    {
-      "RequestUri": "https://seannse.blob.core.windows.net/test-filesystem-3e807c03-041e-3117-084e-1fd346317028?restype=container",
+        "x-ms-request-id": "2e6b6be9-201e-00a4-1ff3-0676f9000000",
+        "x-ms-version": "2020-06-12"
+      },
+      "ResponseBody": []
+    },
+    {
+      "RequestUri": "https://seannse.blob.core.windows.net/test-filesystem-74771305-0e61-26ab-df17-1e54405b7b9a?restype=container",
       "RequestMethod": "DELETE",
       "RequestHeaders": {
         "Accept": "application/xml",
         "Authorization": "Sanitized",
-<<<<<<< HEAD
-        "traceparent": "00-95ef4d677dc5634e90451d0167c30fb1-e387ec331b1b6f4a-00",
-        "User-Agent": [
-          "azsdk-net-Storage.Files.DataLake/12.7.0-alpha.20210202.1",
-          "(.NET 5.0.2; Microsoft Windows 10.0.19042)"
-        ],
-        "x-ms-client-request-id": "7b76950c-ca55-0cad-a482-0fe3c33f521a",
-        "x-ms-date": "Tue, 02 Feb 2021 21:29:16 GMT",
-=======
-        "traceparent": "00-514a88f8ebd9bd489d25810c14ddeecf-38e07f7b930e9c4e-00",
-        "User-Agent": [
-          "azsdk-net-Storage.Files.DataLake/12.7.0-alpha.20210217.1",
-          "(.NET 5.0.3; Microsoft Windows 10.0.19042)"
-        ],
-        "x-ms-client-request-id": "7b76950c-ca55-0cad-a482-0fe3c33f521a",
-        "x-ms-date": "Wed, 17 Feb 2021 22:33:36 GMT",
->>>>>>> 1814567d
+        "traceparent": "00-3114a8bb360e774aa201a26524f7119b-fc6469974ee34d43-00",
+        "User-Agent": [
+          "azsdk-net-Storage.Files.DataLake/12.7.0-alpha.20210219.1",
+          "(.NET 5.0.3; Microsoft Windows 10.0.19041)"
+        ],
+        "x-ms-client-request-id": "f58741b9-ce19-d5ca-5acb-b27f1ddd69f4",
+        "x-ms-date": "Fri, 19 Feb 2021 19:12:43 GMT",
         "x-ms-return-client-request-id": "true",
         "x-ms-version": "2020-06-12"
       },
@@ -873,204 +553,129 @@
       "StatusCode": 202,
       "ResponseHeaders": {
         "Content-Length": "0",
-<<<<<<< HEAD
-        "Date": "Tue, 02 Feb 2021 21:29:16 GMT",
-=======
-        "Date": "Wed, 17 Feb 2021 22:33:35 GMT",
->>>>>>> 1814567d
-        "Server": [
-          "Windows-Azure-Blob/1.0",
-          "Microsoft-HTTPAPI/2.0"
-        ],
-        "x-ms-client-request-id": "7b76950c-ca55-0cad-a482-0fe3c33f521a",
-<<<<<<< HEAD
-        "x-ms-request-id": "dfb383a8-c01e-0083-48aa-f9613d000000",
-=======
-        "x-ms-request-id": "9d3464ed-201e-00a4-1f7c-0576f9000000",
->>>>>>> 1814567d
-        "x-ms-version": "2020-06-12"
-      },
-      "ResponseBody": []
-    },
-    {
-      "RequestUri": "https://seannse.blob.core.windows.net/test-filesystem-bcd2cce4-4a42-32d1-d8a9-93e6172661de?restype=container",
-      "RequestMethod": "PUT",
-      "RequestHeaders": {
-        "Accept": "application/xml",
-        "Authorization": "Sanitized",
-<<<<<<< HEAD
-        "traceparent": "00-736a2d6655f1d8478989b30042229952-642d7d4c3408b148-00",
-        "User-Agent": [
-          "azsdk-net-Storage.Files.DataLake/12.7.0-alpha.20210202.1",
-          "(.NET 5.0.2; Microsoft Windows 10.0.19042)"
+        "Date": "Fri, 19 Feb 2021 19:12:42 GMT",
+        "Server": [
+          "Windows-Azure-Blob/1.0",
+          "Microsoft-HTTPAPI/2.0"
+        ],
+        "x-ms-client-request-id": "f58741b9-ce19-d5ca-5acb-b27f1ddd69f4",
+        "x-ms-request-id": "2e6b6c93-201e-00a4-44f3-0676f9000000",
+        "x-ms-version": "2020-06-12"
+      },
+      "ResponseBody": []
+    },
+    {
+      "RequestUri": "https://seannse.blob.core.windows.net/test-filesystem-299477a2-fbe9-724a-a481-35c5db31a6d6?restype=container",
+      "RequestMethod": "PUT",
+      "RequestHeaders": {
+        "Accept": "application/xml",
+        "Authorization": "Sanitized",
+        "traceparent": "00-f098e19e62d173449d8bb23c09afeaa4-01163513ca5a5f4c-00",
+        "User-Agent": [
+          "azsdk-net-Storage.Files.DataLake/12.7.0-alpha.20210219.1",
+          "(.NET 5.0.3; Microsoft Windows 10.0.19041)"
         ],
         "x-ms-blob-public-access": "container",
-        "x-ms-client-request-id": "2fe51feb-e1c3-c1dd-c344-a3ab36c7f57d",
-        "x-ms-date": "Tue, 02 Feb 2021 21:29:16 GMT",
-=======
-        "traceparent": "00-099eb76f4e24694ea797d99af6b89933-af05816db24b3a42-00",
-        "User-Agent": [
-          "azsdk-net-Storage.Files.DataLake/12.7.0-alpha.20210217.1",
-          "(.NET 5.0.3; Microsoft Windows 10.0.19042)"
-        ],
-        "x-ms-blob-public-access": "container",
-        "x-ms-client-request-id": "2fe51feb-e1c3-c1dd-c344-a3ab36c7f57d",
-        "x-ms-date": "Wed, 17 Feb 2021 22:33:36 GMT",
->>>>>>> 1814567d
-        "x-ms-return-client-request-id": "true",
-        "x-ms-version": "2020-06-12"
-      },
-      "RequestBody": null,
-      "StatusCode": 201,
-      "ResponseHeaders": {
-        "Content-Length": "0",
-<<<<<<< HEAD
-        "Date": "Tue, 02 Feb 2021 21:29:16 GMT",
-        "ETag": "\u00220x8D8C7C198BAAD37\u0022",
-        "Last-Modified": "Tue, 02 Feb 2021 21:29:17 GMT",
-=======
-        "Date": "Wed, 17 Feb 2021 22:33:36 GMT",
-        "ETag": "\u00220x8D8D39410F9252C\u0022",
-        "Last-Modified": "Wed, 17 Feb 2021 22:33:36 GMT",
->>>>>>> 1814567d
-        "Server": [
-          "Windows-Azure-Blob/1.0",
-          "Microsoft-HTTPAPI/2.0"
-        ],
-        "x-ms-client-request-id": "2fe51feb-e1c3-c1dd-c344-a3ab36c7f57d",
-<<<<<<< HEAD
-        "x-ms-request-id": "b65b78b3-401e-0024-3caa-f989ff000000",
-=======
-        "x-ms-request-id": "c3bcc687-101e-0064-337c-058ec7000000",
->>>>>>> 1814567d
-        "x-ms-version": "2020-06-12"
-      },
-      "ResponseBody": []
-    },
-    {
-      "RequestUri": "https://seannse.dfs.core.windows.net/test-filesystem-bcd2cce4-4a42-32d1-d8a9-93e6172661de/test-file-2c003121-8182-461e-bed4-e7de9e775bfc?resource=file",
+        "x-ms-client-request-id": "0ec24f1f-2e30-bda0-f614-50979904f928",
+        "x-ms-date": "Fri, 19 Feb 2021 19:12:43 GMT",
+        "x-ms-return-client-request-id": "true",
+        "x-ms-version": "2020-06-12"
+      },
+      "RequestBody": null,
+      "StatusCode": 201,
+      "ResponseHeaders": {
+        "Content-Length": "0",
+        "Date": "Fri, 19 Feb 2021 19:12:42 GMT",
+        "ETag": "\u00220x8D8D50A553FBFE7\u0022",
+        "Last-Modified": "Fri, 19 Feb 2021 19:12:42 GMT",
+        "Server": [
+          "Windows-Azure-Blob/1.0",
+          "Microsoft-HTTPAPI/2.0"
+        ],
+        "x-ms-client-request-id": "0ec24f1f-2e30-bda0-f614-50979904f928",
+        "x-ms-request-id": "2e6b6d5c-201e-00a4-02f3-0676f9000000",
+        "x-ms-version": "2020-06-12"
+      },
+      "ResponseBody": []
+    },
+    {
+      "RequestUri": "https://seannse.dfs.core.windows.net/test-filesystem-299477a2-fbe9-724a-a481-35c5db31a6d6/test-file-3c71db25-9448-6214-20f7-09dd7e25abc6?resource=file",
       "RequestMethod": "PUT",
       "RequestHeaders": {
         "Accept": "application/json",
         "Authorization": "Sanitized",
-<<<<<<< HEAD
-        "traceparent": "00-6ca264143e71a5458946949dac1d5c9c-222a1449741ca440-00",
-        "User-Agent": [
-          "azsdk-net-Storage.Files.DataLake/12.7.0-alpha.20210202.1",
-          "(.NET 5.0.2; Microsoft Windows 10.0.19042)"
-        ],
-        "x-ms-client-request-id": "a6382d6f-1fdc-6af2-019f-71eefaff234b",
-        "x-ms-date": "Tue, 02 Feb 2021 21:29:17 GMT",
-=======
-        "traceparent": "00-b65b55ca33942a4aae7f7ec57e6a3596-f469cbf0d1543f4c-00",
-        "User-Agent": [
-          "azsdk-net-Storage.Files.DataLake/12.7.0-alpha.20210217.1",
-          "(.NET 5.0.3; Microsoft Windows 10.0.19042)"
-        ],
-        "x-ms-client-request-id": "a6382d6f-1fdc-6af2-019f-71eefaff234b",
-        "x-ms-date": "Wed, 17 Feb 2021 22:33:36 GMT",
->>>>>>> 1814567d
-        "x-ms-return-client-request-id": "true",
-        "x-ms-version": "2020-06-12"
-      },
-      "RequestBody": null,
-      "StatusCode": 201,
-      "ResponseHeaders": {
-        "Content-Length": "0",
-<<<<<<< HEAD
-        "Date": "Tue, 02 Feb 2021 21:29:17 GMT",
-        "ETag": "\u00220x8D8C7C198F5C6A1\u0022",
-        "Last-Modified": "Tue, 02 Feb 2021 21:29:18 GMT",
-=======
-        "Date": "Wed, 17 Feb 2021 22:33:36 GMT",
-        "ETag": "\u00220x8D8D39411364485\u0022",
-        "Last-Modified": "Wed, 17 Feb 2021 22:33:37 GMT",
->>>>>>> 1814567d
+        "traceparent": "00-627f29842db0c64c82011c7f4e5962fa-c04384eeadb9a64d-00",
+        "User-Agent": [
+          "azsdk-net-Storage.Files.DataLake/12.7.0-alpha.20210219.1",
+          "(.NET 5.0.3; Microsoft Windows 10.0.19041)"
+        ],
+        "x-ms-client-request-id": "ecff5412-556c-8a14-3a5f-ee3925c23fd0",
+        "x-ms-date": "Fri, 19 Feb 2021 19:12:43 GMT",
+        "x-ms-return-client-request-id": "true",
+        "x-ms-version": "2020-06-12"
+      },
+      "RequestBody": null,
+      "StatusCode": 201,
+      "ResponseHeaders": {
+        "Content-Length": "0",
+        "Date": "Fri, 19 Feb 2021 19:12:42 GMT",
+        "ETag": "\u00220x8D8D50A554F767F\u0022",
+        "Last-Modified": "Fri, 19 Feb 2021 19:12:43 GMT",
         "Server": [
           "Windows-Azure-HDFS/1.0",
           "Microsoft-HTTPAPI/2.0"
         ],
-        "x-ms-client-request-id": "a6382d6f-1fdc-6af2-019f-71eefaff234b",
-<<<<<<< HEAD
-        "x-ms-request-id": "3584beb6-301f-003e-55aa-f9e820000000",
-=======
-        "x-ms-request-id": "e21ef826-e01f-0070-5a7c-05c6a8000000",
->>>>>>> 1814567d
-        "x-ms-version": "2020-06-12"
-      },
-      "ResponseBody": []
-    },
-    {
-      "RequestUri": "https://seannse.blob.core.windows.net/test-filesystem-bcd2cce4-4a42-32d1-d8a9-93e6172661de/test-file-2c003121-8182-461e-bed4-e7de9e775bfc",
+        "x-ms-client-request-id": "ecff5412-556c-8a14-3a5f-ee3925c23fd0",
+        "x-ms-request-id": "6f4ba324-e01f-004f-15f3-060e0b000000",
+        "x-ms-version": "2020-06-12"
+      },
+      "ResponseBody": []
+    },
+    {
+      "RequestUri": "https://seannse.blob.core.windows.net/test-filesystem-299477a2-fbe9-724a-a481-35c5db31a6d6/test-file-3c71db25-9448-6214-20f7-09dd7e25abc6",
       "RequestMethod": "HEAD",
       "RequestHeaders": {
         "Accept": "application/xml",
         "Authorization": "Sanitized",
         "User-Agent": [
-<<<<<<< HEAD
-          "azsdk-net-Storage.Files.DataLake/12.7.0-alpha.20210202.1",
-          "(.NET 5.0.2; Microsoft Windows 10.0.19042)"
-        ],
-        "x-ms-client-request-id": "716ed90d-b43e-3d20-2b8f-f5a0c02c06b9",
-        "x-ms-date": "Tue, 02 Feb 2021 21:29:17 GMT",
-=======
-          "azsdk-net-Storage.Files.DataLake/12.7.0-alpha.20210217.1",
-          "(.NET 5.0.3; Microsoft Windows 10.0.19042)"
-        ],
-        "x-ms-client-request-id": "716ed90d-b43e-3d20-2b8f-f5a0c02c06b9",
-        "x-ms-date": "Wed, 17 Feb 2021 22:33:37 GMT",
->>>>>>> 1814567d
-        "x-ms-lease-id": "34e86775-b533-1314-9119-88e50496efd0",
+          "azsdk-net-Storage.Files.DataLake/12.7.0-alpha.20210219.1",
+          "(.NET 5.0.3; Microsoft Windows 10.0.19041)"
+        ],
+        "x-ms-client-request-id": "29cbeef2-bf26-995a-c41b-500fa86cb97d",
+        "x-ms-date": "Fri, 19 Feb 2021 19:12:43 GMT",
+        "x-ms-lease-id": "24e51ed3-0a26-eaf0-d69b-4438743c2c97",
         "x-ms-return-client-request-id": "true",
         "x-ms-version": "2020-06-12"
       },
       "RequestBody": null,
       "StatusCode": 412,
       "ResponseHeaders": {
-<<<<<<< HEAD
-        "Date": "Tue, 02 Feb 2021 21:29:17 GMT",
-=======
-        "Date": "Wed, 17 Feb 2021 22:33:36 GMT",
->>>>>>> 1814567d
+        "Date": "Fri, 19 Feb 2021 19:12:42 GMT",
         "Server": [
           "Windows-Azure-Blob/1.0",
           "Microsoft-HTTPAPI/2.0"
         ],
         "Transfer-Encoding": "chunked",
-        "x-ms-client-request-id": "716ed90d-b43e-3d20-2b8f-f5a0c02c06b9",
+        "x-ms-client-request-id": "29cbeef2-bf26-995a-c41b-500fa86cb97d",
         "x-ms-error-code": "LeaseNotPresentWithBlobOperation",
-<<<<<<< HEAD
-        "x-ms-request-id": "b65b7b2f-401e-0024-0baa-f989ff000000",
-=======
-        "x-ms-request-id": "c3bcc84e-101e-0064-357c-058ec7000000",
->>>>>>> 1814567d
-        "x-ms-version": "2020-06-12"
-      },
-      "ResponseBody": []
-    },
-    {
-      "RequestUri": "https://seannse.blob.core.windows.net/test-filesystem-bcd2cce4-4a42-32d1-d8a9-93e6172661de?restype=container",
+        "x-ms-request-id": "2e6b6ed9-201e-00a4-6ef3-0676f9000000",
+        "x-ms-version": "2020-06-12"
+      },
+      "ResponseBody": []
+    },
+    {
+      "RequestUri": "https://seannse.blob.core.windows.net/test-filesystem-299477a2-fbe9-724a-a481-35c5db31a6d6?restype=container",
       "RequestMethod": "DELETE",
       "RequestHeaders": {
         "Accept": "application/xml",
         "Authorization": "Sanitized",
-<<<<<<< HEAD
-        "traceparent": "00-6ab03c4ddb64474d984a1f96af5878df-1b82680f31e7a94e-00",
-        "User-Agent": [
-          "azsdk-net-Storage.Files.DataLake/12.7.0-alpha.20210202.1",
-          "(.NET 5.0.2; Microsoft Windows 10.0.19042)"
-        ],
-        "x-ms-client-request-id": "21e01554-b291-340d-8610-ec3d089c30e9",
-        "x-ms-date": "Tue, 02 Feb 2021 21:29:17 GMT",
-=======
-        "traceparent": "00-e02747fc48a61d45a1bc9f8cd27c129f-30789443c7b8864d-00",
-        "User-Agent": [
-          "azsdk-net-Storage.Files.DataLake/12.7.0-alpha.20210217.1",
-          "(.NET 5.0.3; Microsoft Windows 10.0.19042)"
-        ],
-        "x-ms-client-request-id": "21e01554-b291-340d-8610-ec3d089c30e9",
-        "x-ms-date": "Wed, 17 Feb 2021 22:33:37 GMT",
->>>>>>> 1814567d
+        "traceparent": "00-3c33152190ecef4f83bc19a25bb8e835-a6c22eb281bc0d45-00",
+        "User-Agent": [
+          "azsdk-net-Storage.Files.DataLake/12.7.0-alpha.20210219.1",
+          "(.NET 5.0.3; Microsoft Windows 10.0.19041)"
+        ],
+        "x-ms-client-request-id": "37468eec-16f7-aaaa-2f0e-fb421da9e5c8",
+        "x-ms-date": "Fri, 19 Feb 2021 19:12:43 GMT",
         "x-ms-return-client-request-id": "true",
         "x-ms-version": "2020-06-12"
       },
@@ -1078,33 +683,21 @@
       "StatusCode": 202,
       "ResponseHeaders": {
         "Content-Length": "0",
-<<<<<<< HEAD
-        "Date": "Tue, 02 Feb 2021 21:29:17 GMT",
-=======
-        "Date": "Wed, 17 Feb 2021 22:33:36 GMT",
->>>>>>> 1814567d
-        "Server": [
-          "Windows-Azure-Blob/1.0",
-          "Microsoft-HTTPAPI/2.0"
-        ],
-        "x-ms-client-request-id": "21e01554-b291-340d-8610-ec3d089c30e9",
-<<<<<<< HEAD
-        "x-ms-request-id": "b65b7bab-401e-0024-7faa-f989ff000000",
-=======
-        "x-ms-request-id": "c3bcc888-101e-0064-657c-058ec7000000",
->>>>>>> 1814567d
+        "Date": "Fri, 19 Feb 2021 19:12:43 GMT",
+        "Server": [
+          "Windows-Azure-Blob/1.0",
+          "Microsoft-HTTPAPI/2.0"
+        ],
+        "x-ms-client-request-id": "37468eec-16f7-aaaa-2f0e-fb421da9e5c8",
+        "x-ms-request-id": "2e6b6f9f-201e-00a4-28f3-0676f9000000",
         "x-ms-version": "2020-06-12"
       },
       "ResponseBody": []
     }
   ],
   "Variables": {
-<<<<<<< HEAD
-    "DateTimeOffsetNow": "2021-02-02T15:29:13.0410986-06:00",
-=======
-    "DateTimeOffsetNow": "2021-02-17T16:33:33.0349753-06:00",
->>>>>>> 1814567d
-    "RandomSeed": "467801238",
+    "DateTimeOffsetNow": "2021-02-19T13:12:42.1799415-06:00",
+    "RandomSeed": "1786225419",
     "Storage_TestConfigHierarchicalNamespace": "NamespaceTenant\nseannse\nU2FuaXRpemVk\nhttps://seannse.blob.core.windows.net\nhttps://seannse.file.core.windows.net\nhttps://seannse.queue.core.windows.net\nhttps://seannse.table.core.windows.net\n\n\n\n\nhttps://seannse-secondary.blob.core.windows.net\nhttps://seannse-secondary.file.core.windows.net\nhttps://seannse-secondary.queue.core.windows.net\nhttps://seannse-secondary.table.core.windows.net\n68390a19-a643-458b-b726-408abf67b4fc\nSanitized\n72f988bf-86f1-41af-91ab-2d7cd011db47\nhttps://login.microsoftonline.com/\nCloud\nBlobEndpoint=https://seannse.blob.core.windows.net/;QueueEndpoint=https://seannse.queue.core.windows.net/;FileEndpoint=https://seannse.file.core.windows.net/;BlobSecondaryEndpoint=https://seannse-secondary.blob.core.windows.net/;QueueSecondaryEndpoint=https://seannse-secondary.queue.core.windows.net/;FileSecondaryEndpoint=https://seannse-secondary.file.core.windows.net/;AccountName=seannse;AccountKey=Sanitized\n"
   }
 }