{
  "Entries": [
    {
      "RequestUri": "http://seannsecanary.blob.core.windows.net/test-filesystem-5824413b-0fea-32c7-489d-2981c9a47144?restype=container",
      "RequestMethod": "PUT",
      "RequestHeaders": {
        "Authorization": "Sanitized",
        "traceparent": "00-edb3f79dfda73d4e89bf65dc0151d340-72b8b65d1d43784b-00",
        "User-Agent": [
          "azsdk-net-Storage.Files.DataLake/12.1.0-dev.20200403.1",
          "(.NET Core 4.6.28325.01; Microsoft Windows 10.0.18362 )"
        ],
        "x-ms-blob-public-access": "container",
        "x-ms-client-request-id": "89d78dbd-57f6-65a8-a0b5-eb968c934aec",
        "x-ms-date": "Fri, 03 Apr 2020 21:02:28 GMT",
        "x-ms-return-client-request-id": "true",
<<<<<<< HEAD
        "x-ms-version": "2019-12-12"
=======
        "x-ms-version": "2020-02-10"
>>>>>>> 60f4876e
      },
      "RequestBody": null,
      "StatusCode": 201,
      "ResponseHeaders": {
        "Content-Length": "0",
        "Date": "Fri, 03 Apr 2020 21:02:26 GMT",
        "ETag": "\u00220x8D7D812509D195F\u0022",
        "Last-Modified": "Fri, 03 Apr 2020 21:02:26 GMT",
        "Server": [
          "Windows-Azure-Blob/1.0",
          "Microsoft-HTTPAPI/2.0"
        ],
        "x-ms-client-request-id": "89d78dbd-57f6-65a8-a0b5-eb968c934aec",
        "x-ms-request-id": "96225347-f01e-0012-75fb-093670000000",
<<<<<<< HEAD
        "x-ms-version": "2019-12-12"
=======
        "x-ms-version": "2020-02-10"
>>>>>>> 60f4876e
      },
      "ResponseBody": []
    },
    {
      "RequestUri": "http://seannsecanary.dfs.core.windows.net/test-filesystem-5824413b-0fea-32c7-489d-2981c9a47144/test-file-06e543a7-e34c-d614-fa1f-10542d26887b?resource=file",
      "RequestMethod": "PUT",
      "RequestHeaders": {
        "Authorization": "Sanitized",
        "traceparent": "00-3065baf9f1669b41ac8e069969212749-a002dd1d51611040-00",
        "User-Agent": [
          "azsdk-net-Storage.Files.DataLake/12.1.0-dev.20200403.1",
          "(.NET Core 4.6.28325.01; Microsoft Windows 10.0.18362 )"
        ],
        "x-ms-client-request-id": "66f9f54b-dae7-d9b1-7901-8ed64654387a",
        "x-ms-date": "Fri, 03 Apr 2020 21:02:28 GMT",
        "x-ms-return-client-request-id": "true",
<<<<<<< HEAD
        "x-ms-version": "2019-12-12"
=======
        "x-ms-version": "2020-02-10"
>>>>>>> 60f4876e
      },
      "RequestBody": null,
      "StatusCode": 201,
      "ResponseHeaders": {
        "Content-Length": "0",
        "Date": "Fri, 03 Apr 2020 21:02:26 GMT",
        "ETag": "\u00220x8D7D81250ACD8D1\u0022",
        "Last-Modified": "Fri, 03 Apr 2020 21:02:27 GMT",
        "Server": [
          "Windows-Azure-HDFS/1.0",
          "Microsoft-HTTPAPI/2.0"
        ],
        "x-ms-client-request-id": "66f9f54b-dae7-d9b1-7901-8ed64654387a",
        "x-ms-request-id": "fa44023d-201f-0097-78fb-091bad000000",
<<<<<<< HEAD
        "x-ms-version": "2019-12-12"
=======
        "x-ms-version": "2020-02-10"
>>>>>>> 60f4876e
      },
      "ResponseBody": []
    },
    {
      "RequestUri": "http://seannsecanary.blob.core.windows.net/test-filesystem-5824413b-0fea-32c7-489d-2981c9a47144/test-file-06e543a7-e34c-d614-fa1f-10542d26887b",
      "RequestMethod": "HEAD",
      "RequestHeaders": {
        "Authorization": "Sanitized",
        "If-Modified-Since": "Sat, 04 Apr 2020 21:02:28 GMT",
        "User-Agent": [
          "azsdk-net-Storage.Files.DataLake/12.1.0-dev.20200403.1",
          "(.NET Core 4.6.28325.01; Microsoft Windows 10.0.18362 )"
        ],
        "x-ms-client-request-id": "38085ba6-222c-e194-78ea-c2ca59786101",
        "x-ms-date": "Fri, 03 Apr 2020 21:02:28 GMT",
        "x-ms-return-client-request-id": "true",
<<<<<<< HEAD
        "x-ms-version": "2019-12-12"
=======
        "x-ms-version": "2020-02-10"
>>>>>>> 60f4876e
      },
      "RequestBody": null,
      "StatusCode": 304,
      "ResponseHeaders": {
        "Content-Length": "0",
        "Date": "Fri, 03 Apr 2020 21:02:26 GMT",
        "Server": [
          "Windows-Azure-Blob/1.0",
          "Microsoft-HTTPAPI/2.0"
        ],
        "x-ms-client-request-id": "38085ba6-222c-e194-78ea-c2ca59786101",
        "x-ms-error-code": "ConditionNotMet",
        "x-ms-request-id": "9622535c-f01e-0012-08fb-093670000000",
<<<<<<< HEAD
        "x-ms-version": "2019-12-12"
=======
        "x-ms-version": "2020-02-10"
>>>>>>> 60f4876e
      },
      "ResponseBody": []
    },
    {
      "RequestUri": "http://seannsecanary.blob.core.windows.net/test-filesystem-5824413b-0fea-32c7-489d-2981c9a47144?restype=container",
      "RequestMethod": "DELETE",
      "RequestHeaders": {
        "Authorization": "Sanitized",
        "traceparent": "00-46a9a886628318488348ee7336fe8741-47b7e9cb54ebd34a-00",
        "User-Agent": [
          "azsdk-net-Storage.Files.DataLake/12.1.0-dev.20200403.1",
          "(.NET Core 4.6.28325.01; Microsoft Windows 10.0.18362 )"
        ],
        "x-ms-client-request-id": "eb2f45a4-ff4b-094d-dcf7-e8e44c55657c",
        "x-ms-date": "Fri, 03 Apr 2020 21:02:28 GMT",
        "x-ms-return-client-request-id": "true",
<<<<<<< HEAD
        "x-ms-version": "2019-12-12"
=======
        "x-ms-version": "2020-02-10"
>>>>>>> 60f4876e
      },
      "RequestBody": null,
      "StatusCode": 202,
      "ResponseHeaders": {
        "Content-Length": "0",
        "Date": "Fri, 03 Apr 2020 21:02:27 GMT",
        "Server": [
          "Windows-Azure-Blob/1.0",
          "Microsoft-HTTPAPI/2.0"
        ],
        "x-ms-client-request-id": "eb2f45a4-ff4b-094d-dcf7-e8e44c55657c",
        "x-ms-request-id": "96225363-f01e-0012-0ffb-093670000000",
<<<<<<< HEAD
        "x-ms-version": "2019-12-12"
=======
        "x-ms-version": "2020-02-10"
>>>>>>> 60f4876e
      },
      "ResponseBody": []
    },
    {
      "RequestUri": "http://seannsecanary.blob.core.windows.net/test-filesystem-87bcb0db-5433-8e71-76cb-63f2b0eab82f?restype=container",
      "RequestMethod": "PUT",
      "RequestHeaders": {
        "Authorization": "Sanitized",
        "traceparent": "00-529ebd3a4ea6ca44b998e9b31f754edd-b8a0436801a89e47-00",
        "User-Agent": [
          "azsdk-net-Storage.Files.DataLake/12.1.0-dev.20200403.1",
          "(.NET Core 4.6.28325.01; Microsoft Windows 10.0.18362 )"
        ],
        "x-ms-blob-public-access": "container",
        "x-ms-client-request-id": "79cef5d5-d98d-5038-d3a0-75809b5b59f2",
        "x-ms-date": "Fri, 03 Apr 2020 21:02:28 GMT",
        "x-ms-return-client-request-id": "true",
<<<<<<< HEAD
        "x-ms-version": "2019-12-12"
=======
        "x-ms-version": "2020-02-10"
>>>>>>> 60f4876e
      },
      "RequestBody": null,
      "StatusCode": 201,
      "ResponseHeaders": {
        "Content-Length": "0",
        "Date": "Fri, 03 Apr 2020 21:02:27 GMT",
        "ETag": "\u00220x8D7D81250D60E23\u0022",
        "Last-Modified": "Fri, 03 Apr 2020 21:02:27 GMT",
        "Server": [
          "Windows-Azure-Blob/1.0",
          "Microsoft-HTTPAPI/2.0"
        ],
        "x-ms-client-request-id": "79cef5d5-d98d-5038-d3a0-75809b5b59f2",
        "x-ms-request-id": "9622536a-f01e-0012-16fb-093670000000",
<<<<<<< HEAD
        "x-ms-version": "2019-12-12"
=======
        "x-ms-version": "2020-02-10"
>>>>>>> 60f4876e
      },
      "ResponseBody": []
    },
    {
      "RequestUri": "http://seannsecanary.dfs.core.windows.net/test-filesystem-87bcb0db-5433-8e71-76cb-63f2b0eab82f/test-file-f55bb93f-502f-6433-fa0f-e36227925f75?resource=file",
      "RequestMethod": "PUT",
      "RequestHeaders": {
        "Authorization": "Sanitized",
        "traceparent": "00-b70ddd2f3b328045a79afa8dc14ef636-c780cebb349b544d-00",
        "User-Agent": [
          "azsdk-net-Storage.Files.DataLake/12.1.0-dev.20200403.1",
          "(.NET Core 4.6.28325.01; Microsoft Windows 10.0.18362 )"
        ],
        "x-ms-client-request-id": "76a03a77-fba5-8450-c169-7e7ef6d52941",
        "x-ms-date": "Fri, 03 Apr 2020 21:02:28 GMT",
        "x-ms-return-client-request-id": "true",
<<<<<<< HEAD
        "x-ms-version": "2019-12-12"
=======
        "x-ms-version": "2020-02-10"
>>>>>>> 60f4876e
      },
      "RequestBody": null,
      "StatusCode": 201,
      "ResponseHeaders": {
        "Content-Length": "0",
        "Date": "Fri, 03 Apr 2020 21:02:27 GMT",
        "ETag": "\u00220x8D7D81250EE3E61\u0022",
        "Last-Modified": "Fri, 03 Apr 2020 21:02:27 GMT",
        "Server": [
          "Windows-Azure-HDFS/1.0",
          "Microsoft-HTTPAPI/2.0"
        ],
        "x-ms-client-request-id": "76a03a77-fba5-8450-c169-7e7ef6d52941",
        "x-ms-request-id": "fa44023e-201f-0097-79fb-091bad000000",
<<<<<<< HEAD
        "x-ms-version": "2019-12-12"
=======
        "x-ms-version": "2020-02-10"
>>>>>>> 60f4876e
      },
      "ResponseBody": []
    },
    {
      "RequestUri": "http://seannsecanary.blob.core.windows.net/test-filesystem-87bcb0db-5433-8e71-76cb-63f2b0eab82f/test-file-f55bb93f-502f-6433-fa0f-e36227925f75",
      "RequestMethod": "HEAD",
      "RequestHeaders": {
        "Authorization": "Sanitized",
        "If-Unmodified-Since": "Thu, 02 Apr 2020 21:02:28 GMT",
        "User-Agent": [
          "azsdk-net-Storage.Files.DataLake/12.1.0-dev.20200403.1",
          "(.NET Core 4.6.28325.01; Microsoft Windows 10.0.18362 )"
        ],
        "x-ms-client-request-id": "eceb9bff-e8f2-dfd0-9397-f9b2c023b949",
        "x-ms-date": "Fri, 03 Apr 2020 21:02:29 GMT",
        "x-ms-return-client-request-id": "true",
<<<<<<< HEAD
        "x-ms-version": "2019-12-12"
=======
        "x-ms-version": "2020-02-10"
>>>>>>> 60f4876e
      },
      "RequestBody": null,
      "StatusCode": 412,
      "ResponseHeaders": {
        "Date": "Fri, 03 Apr 2020 21:02:27 GMT",
        "Server": [
          "Windows-Azure-Blob/1.0",
          "Microsoft-HTTPAPI/2.0"
        ],
        "Transfer-Encoding": "chunked",
        "x-ms-client-request-id": "eceb9bff-e8f2-dfd0-9397-f9b2c023b949",
        "x-ms-error-code": "ConditionNotMet",
        "x-ms-request-id": "9622537e-f01e-0012-26fb-093670000000",
<<<<<<< HEAD
        "x-ms-version": "2019-12-12"
=======
        "x-ms-version": "2020-02-10"
>>>>>>> 60f4876e
      },
      "ResponseBody": []
    },
    {
      "RequestUri": "http://seannsecanary.blob.core.windows.net/test-filesystem-87bcb0db-5433-8e71-76cb-63f2b0eab82f?restype=container",
      "RequestMethod": "DELETE",
      "RequestHeaders": {
        "Authorization": "Sanitized",
        "traceparent": "00-85116d38e996ce4aabd462d40373da3e-af5e42e3ec8ba24c-00",
        "User-Agent": [
          "azsdk-net-Storage.Files.DataLake/12.1.0-dev.20200403.1",
          "(.NET Core 4.6.28325.01; Microsoft Windows 10.0.18362 )"
        ],
        "x-ms-client-request-id": "5a7eb806-3cea-594f-2ec5-23a6a5243ff4",
        "x-ms-date": "Fri, 03 Apr 2020 21:02:29 GMT",
        "x-ms-return-client-request-id": "true",
<<<<<<< HEAD
        "x-ms-version": "2019-12-12"
=======
        "x-ms-version": "2020-02-10"
>>>>>>> 60f4876e
      },
      "RequestBody": null,
      "StatusCode": 202,
      "ResponseHeaders": {
        "Content-Length": "0",
        "Date": "Fri, 03 Apr 2020 21:02:27 GMT",
        "Server": [
          "Windows-Azure-Blob/1.0",
          "Microsoft-HTTPAPI/2.0"
        ],
        "x-ms-client-request-id": "5a7eb806-3cea-594f-2ec5-23a6a5243ff4",
        "x-ms-request-id": "96225386-f01e-0012-2efb-093670000000",
<<<<<<< HEAD
        "x-ms-version": "2019-12-12"
=======
        "x-ms-version": "2020-02-10"
>>>>>>> 60f4876e
      },
      "ResponseBody": []
    },
    {
      "RequestUri": "http://seannsecanary.blob.core.windows.net/test-filesystem-11ad8df2-6124-a636-9112-885289d7bb9d?restype=container",
      "RequestMethod": "PUT",
      "RequestHeaders": {
        "Authorization": "Sanitized",
        "traceparent": "00-62382fd38ef0954d920f463624e8d8b6-89383dece1ff2648-00",
        "User-Agent": [
          "azsdk-net-Storage.Files.DataLake/12.1.0-dev.20200403.1",
          "(.NET Core 4.6.28325.01; Microsoft Windows 10.0.18362 )"
        ],
        "x-ms-blob-public-access": "container",
        "x-ms-client-request-id": "97076b60-6248-a411-81d8-c9d7b4fdd057",
        "x-ms-date": "Fri, 03 Apr 2020 21:02:29 GMT",
        "x-ms-return-client-request-id": "true",
<<<<<<< HEAD
        "x-ms-version": "2019-12-12"
=======
        "x-ms-version": "2020-02-10"
>>>>>>> 60f4876e
      },
      "RequestBody": null,
      "StatusCode": 201,
      "ResponseHeaders": {
        "Content-Length": "0",
        "Date": "Fri, 03 Apr 2020 21:02:27 GMT",
        "ETag": "\u00220x8D7D812511B3A1C\u0022",
        "Last-Modified": "Fri, 03 Apr 2020 21:02:27 GMT",
        "Server": [
          "Windows-Azure-Blob/1.0",
          "Microsoft-HTTPAPI/2.0"
        ],
        "x-ms-client-request-id": "97076b60-6248-a411-81d8-c9d7b4fdd057",
        "x-ms-request-id": "9622538b-f01e-0012-32fb-093670000000",
<<<<<<< HEAD
        "x-ms-version": "2019-12-12"
=======
        "x-ms-version": "2020-02-10"
>>>>>>> 60f4876e
      },
      "ResponseBody": []
    },
    {
      "RequestUri": "http://seannsecanary.dfs.core.windows.net/test-filesystem-11ad8df2-6124-a636-9112-885289d7bb9d/test-file-e283860a-3778-934f-2e3d-62178e6d712e?resource=file",
      "RequestMethod": "PUT",
      "RequestHeaders": {
        "Authorization": "Sanitized",
        "traceparent": "00-0540827572bacb459f4bd3f088c6d848-1cfb614b544fcf4a-00",
        "User-Agent": [
          "azsdk-net-Storage.Files.DataLake/12.1.0-dev.20200403.1",
          "(.NET Core 4.6.28325.01; Microsoft Windows 10.0.18362 )"
        ],
        "x-ms-client-request-id": "aebf7b3d-50df-29c8-1b73-690b00fa1614",
        "x-ms-date": "Fri, 03 Apr 2020 21:02:29 GMT",
        "x-ms-return-client-request-id": "true",
<<<<<<< HEAD
        "x-ms-version": "2019-12-12"
=======
        "x-ms-version": "2020-02-10"
>>>>>>> 60f4876e
      },
      "RequestBody": null,
      "StatusCode": 201,
      "ResponseHeaders": {
        "Content-Length": "0",
        "Date": "Fri, 03 Apr 2020 21:02:27 GMT",
        "ETag": "\u00220x8D7D8125129D467\u0022",
        "Last-Modified": "Fri, 03 Apr 2020 21:02:27 GMT",
        "Server": [
          "Windows-Azure-HDFS/1.0",
          "Microsoft-HTTPAPI/2.0"
        ],
        "x-ms-client-request-id": "aebf7b3d-50df-29c8-1b73-690b00fa1614",
        "x-ms-request-id": "fa44023f-201f-0097-7afb-091bad000000",
<<<<<<< HEAD
        "x-ms-version": "2019-12-12"
=======
        "x-ms-version": "2020-02-10"
>>>>>>> 60f4876e
      },
      "ResponseBody": []
    },
    {
      "RequestUri": "http://seannsecanary.blob.core.windows.net/test-filesystem-11ad8df2-6124-a636-9112-885289d7bb9d/test-file-e283860a-3778-934f-2e3d-62178e6d712e",
      "RequestMethod": "HEAD",
      "RequestHeaders": {
        "Authorization": "Sanitized",
        "If-Match": "\u0022garbage\u0022",
        "User-Agent": [
          "azsdk-net-Storage.Files.DataLake/12.1.0-dev.20200403.1",
          "(.NET Core 4.6.28325.01; Microsoft Windows 10.0.18362 )"
        ],
        "x-ms-client-request-id": "12d9b081-c3ad-8e4e-80c9-025cbb49bfb6",
        "x-ms-date": "Fri, 03 Apr 2020 21:02:29 GMT",
        "x-ms-return-client-request-id": "true",
<<<<<<< HEAD
        "x-ms-version": "2019-12-12"
=======
        "x-ms-version": "2020-02-10"
>>>>>>> 60f4876e
      },
      "RequestBody": null,
      "StatusCode": 412,
      "ResponseHeaders": {
        "Date": "Fri, 03 Apr 2020 21:02:27 GMT",
        "Server": [
          "Windows-Azure-Blob/1.0",
          "Microsoft-HTTPAPI/2.0"
        ],
        "Transfer-Encoding": "chunked",
        "x-ms-client-request-id": "12d9b081-c3ad-8e4e-80c9-025cbb49bfb6",
        "x-ms-error-code": "ConditionNotMet",
        "x-ms-request-id": "9622539b-f01e-0012-3ffb-093670000000",
<<<<<<< HEAD
        "x-ms-version": "2019-12-12"
=======
        "x-ms-version": "2020-02-10"
>>>>>>> 60f4876e
      },
      "ResponseBody": []
    },
    {
      "RequestUri": "http://seannsecanary.blob.core.windows.net/test-filesystem-11ad8df2-6124-a636-9112-885289d7bb9d?restype=container",
      "RequestMethod": "DELETE",
      "RequestHeaders": {
        "Authorization": "Sanitized",
        "traceparent": "00-dc43a71e37e1cf46a10f3786b118074f-569ed13892972545-00",
        "User-Agent": [
          "azsdk-net-Storage.Files.DataLake/12.1.0-dev.20200403.1",
          "(.NET Core 4.6.28325.01; Microsoft Windows 10.0.18362 )"
        ],
        "x-ms-client-request-id": "5089c275-0320-a367-4d6a-eb41af2b2ae8",
        "x-ms-date": "Fri, 03 Apr 2020 21:02:29 GMT",
        "x-ms-return-client-request-id": "true",
<<<<<<< HEAD
        "x-ms-version": "2019-12-12"
=======
        "x-ms-version": "2020-02-10"
>>>>>>> 60f4876e
      },
      "RequestBody": null,
      "StatusCode": 202,
      "ResponseHeaders": {
        "Content-Length": "0",
        "Date": "Fri, 03 Apr 2020 21:02:27 GMT",
        "Server": [
          "Windows-Azure-Blob/1.0",
          "Microsoft-HTTPAPI/2.0"
        ],
        "x-ms-client-request-id": "5089c275-0320-a367-4d6a-eb41af2b2ae8",
        "x-ms-request-id": "962253a2-f01e-0012-45fb-093670000000",
<<<<<<< HEAD
        "x-ms-version": "2019-12-12"
=======
        "x-ms-version": "2020-02-10"
>>>>>>> 60f4876e
      },
      "ResponseBody": []
    },
    {
      "RequestUri": "http://seannsecanary.blob.core.windows.net/test-filesystem-3e807c03-041e-3117-084e-1fd346317028?restype=container",
      "RequestMethod": "PUT",
      "RequestHeaders": {
        "Authorization": "Sanitized",
        "traceparent": "00-2b3d1801a2af6c4e9e1801c2d5f1728d-0cc0a92d053e4c43-00",
        "User-Agent": [
          "azsdk-net-Storage.Files.DataLake/12.1.0-dev.20200403.1",
          "(.NET Core 4.6.28325.01; Microsoft Windows 10.0.18362 )"
        ],
        "x-ms-blob-public-access": "container",
        "x-ms-client-request-id": "a21994af-39d7-7079-ab57-47d2e4935d1b",
        "x-ms-date": "Fri, 03 Apr 2020 21:02:29 GMT",
        "x-ms-return-client-request-id": "true",
<<<<<<< HEAD
        "x-ms-version": "2019-12-12"
=======
        "x-ms-version": "2020-02-10"
>>>>>>> 60f4876e
      },
      "RequestBody": null,
      "StatusCode": 201,
      "ResponseHeaders": {
        "Content-Length": "0",
        "Date": "Fri, 03 Apr 2020 21:02:27 GMT",
        "ETag": "\u00220x8D7D8125150F9F5\u0022",
        "Last-Modified": "Fri, 03 Apr 2020 21:02:28 GMT",
        "Server": [
          "Windows-Azure-Blob/1.0",
          "Microsoft-HTTPAPI/2.0"
        ],
        "x-ms-client-request-id": "a21994af-39d7-7079-ab57-47d2e4935d1b",
        "x-ms-request-id": "962253b1-f01e-0012-52fb-093670000000",
<<<<<<< HEAD
        "x-ms-version": "2019-12-12"
=======
        "x-ms-version": "2020-02-10"
>>>>>>> 60f4876e
      },
      "ResponseBody": []
    },
    {
      "RequestUri": "http://seannsecanary.dfs.core.windows.net/test-filesystem-3e807c03-041e-3117-084e-1fd346317028/test-file-45f1c2fa-3144-9327-e693-345c58f2cda3?resource=file",
      "RequestMethod": "PUT",
      "RequestHeaders": {
        "Authorization": "Sanitized",
        "traceparent": "00-117797239dfb0d40b21c91a00ee0f9a1-855d62cd7add234d-00",
        "User-Agent": [
          "azsdk-net-Storage.Files.DataLake/12.1.0-dev.20200403.1",
          "(.NET Core 4.6.28325.01; Microsoft Windows 10.0.18362 )"
        ],
        "x-ms-client-request-id": "a12a9064-9573-7e82-6d86-bb43051d18b8",
        "x-ms-date": "Fri, 03 Apr 2020 21:02:29 GMT",
        "x-ms-return-client-request-id": "true",
<<<<<<< HEAD
        "x-ms-version": "2019-12-12"
=======
        "x-ms-version": "2020-02-10"
>>>>>>> 60f4876e
      },
      "RequestBody": null,
      "StatusCode": 201,
      "ResponseHeaders": {
        "Content-Length": "0",
        "Date": "Fri, 03 Apr 2020 21:02:28 GMT",
        "ETag": "\u00220x8D7D812515FE27E\u0022",
        "Last-Modified": "Fri, 03 Apr 2020 21:02:28 GMT",
        "Server": [
          "Windows-Azure-HDFS/1.0",
          "Microsoft-HTTPAPI/2.0"
        ],
        "x-ms-client-request-id": "a12a9064-9573-7e82-6d86-bb43051d18b8",
        "x-ms-request-id": "fa440240-201f-0097-7bfb-091bad000000",
<<<<<<< HEAD
        "x-ms-version": "2019-12-12"
=======
        "x-ms-version": "2020-02-10"
>>>>>>> 60f4876e
      },
      "ResponseBody": []
    },
    {
      "RequestUri": "http://seannsecanary.blob.core.windows.net/test-filesystem-3e807c03-041e-3117-084e-1fd346317028/test-file-45f1c2fa-3144-9327-e693-345c58f2cda3",
      "RequestMethod": "HEAD",
      "RequestHeaders": {
        "Authorization": "Sanitized",
        "User-Agent": [
          "azsdk-net-Storage.Files.DataLake/12.1.0-dev.20200403.1",
          "(.NET Core 4.6.28325.01; Microsoft Windows 10.0.18362 )"
        ],
        "x-ms-client-request-id": "c7f8bc8b-2cc8-dd2f-d4a6-4491120d12d2",
        "x-ms-date": "Fri, 03 Apr 2020 21:02:29 GMT",
        "x-ms-return-client-request-id": "true",
<<<<<<< HEAD
        "x-ms-version": "2019-12-12"
=======
        "x-ms-version": "2020-02-10"
>>>>>>> 60f4876e
      },
      "RequestBody": null,
      "StatusCode": 200,
      "ResponseHeaders": {
        "Accept-Ranges": "bytes",
        "Content-Length": "0",
        "Content-Type": "application/octet-stream",
        "Date": "Fri, 03 Apr 2020 21:02:28 GMT",
        "ETag": "\u00220x8D7D812515FE27E\u0022",
        "Last-Modified": "Fri, 03 Apr 2020 21:02:28 GMT",
        "Server": [
          "Windows-Azure-Blob/1.0",
          "Microsoft-HTTPAPI/2.0"
        ],
        "x-ms-access-tier": "Hot",
        "x-ms-access-tier-inferred": "true",
        "x-ms-blob-type": "BlockBlob",
        "x-ms-client-request-id": "c7f8bc8b-2cc8-dd2f-d4a6-4491120d12d2",
        "x-ms-creation-time": "Fri, 03 Apr 2020 21:02:28 GMT",
        "x-ms-lease-state": "available",
        "x-ms-lease-status": "unlocked",
        "x-ms-request-id": "962253bd-f01e-0012-5cfb-093670000000",
        "x-ms-server-encrypted": "true",
<<<<<<< HEAD
        "x-ms-version": "2019-12-12"
=======
        "x-ms-version": "2020-02-10"
>>>>>>> 60f4876e
      },
      "ResponseBody": []
    },
    {
      "RequestUri": "http://seannsecanary.blob.core.windows.net/test-filesystem-3e807c03-041e-3117-084e-1fd346317028/test-file-45f1c2fa-3144-9327-e693-345c58f2cda3",
      "RequestMethod": "HEAD",
      "RequestHeaders": {
        "Authorization": "Sanitized",
        "If-None-Match": "\u00220x8D7D812515FE27E\u0022",
        "User-Agent": [
          "azsdk-net-Storage.Files.DataLake/12.1.0-dev.20200403.1",
          "(.NET Core 4.6.28325.01; Microsoft Windows 10.0.18362 )"
        ],
        "x-ms-client-request-id": "48b8971a-5125-5df0-7481-b7c866721963",
        "x-ms-date": "Fri, 03 Apr 2020 21:02:29 GMT",
        "x-ms-return-client-request-id": "true",
<<<<<<< HEAD
        "x-ms-version": "2019-12-12"
=======
        "x-ms-version": "2020-02-10"
>>>>>>> 60f4876e
      },
      "RequestBody": null,
      "StatusCode": 304,
      "ResponseHeaders": {
        "Content-Length": "0",
        "Date": "Fri, 03 Apr 2020 21:02:28 GMT",
        "Server": [
          "Windows-Azure-Blob/1.0",
          "Microsoft-HTTPAPI/2.0"
        ],
        "x-ms-client-request-id": "48b8971a-5125-5df0-7481-b7c866721963",
        "x-ms-error-code": "ConditionNotMet",
        "x-ms-request-id": "962253c8-f01e-0012-65fb-093670000000",
<<<<<<< HEAD
        "x-ms-version": "2019-12-12"
=======
        "x-ms-version": "2020-02-10"
>>>>>>> 60f4876e
      },
      "ResponseBody": []
    },
    {
      "RequestUri": "http://seannsecanary.blob.core.windows.net/test-filesystem-3e807c03-041e-3117-084e-1fd346317028?restype=container",
      "RequestMethod": "DELETE",
      "RequestHeaders": {
        "Authorization": "Sanitized",
        "traceparent": "00-42e93c39bd1f994b84e83805c322d36f-4fad4161ae5e2142-00",
        "User-Agent": [
          "azsdk-net-Storage.Files.DataLake/12.1.0-dev.20200403.1",
          "(.NET Core 4.6.28325.01; Microsoft Windows 10.0.18362 )"
        ],
        "x-ms-client-request-id": "7b76950c-ca55-0cad-a482-0fe3c33f521a",
        "x-ms-date": "Fri, 03 Apr 2020 21:02:29 GMT",
        "x-ms-return-client-request-id": "true",
<<<<<<< HEAD
        "x-ms-version": "2019-12-12"
=======
        "x-ms-version": "2020-02-10"
>>>>>>> 60f4876e
      },
      "RequestBody": null,
      "StatusCode": 202,
      "ResponseHeaders": {
        "Content-Length": "0",
        "Date": "Fri, 03 Apr 2020 21:02:28 GMT",
        "Server": [
          "Windows-Azure-Blob/1.0",
          "Microsoft-HTTPAPI/2.0"
        ],
        "x-ms-client-request-id": "7b76950c-ca55-0cad-a482-0fe3c33f521a",
        "x-ms-request-id": "962253cd-f01e-0012-6afb-093670000000",
<<<<<<< HEAD
        "x-ms-version": "2019-12-12"
=======
        "x-ms-version": "2020-02-10"
>>>>>>> 60f4876e
      },
      "ResponseBody": []
    },
    {
      "RequestUri": "http://seannsecanary.blob.core.windows.net/test-filesystem-bcd2cce4-4a42-32d1-d8a9-93e6172661de?restype=container",
      "RequestMethod": "PUT",
      "RequestHeaders": {
        "Authorization": "Sanitized",
        "traceparent": "00-b7c0c1eb9369964b98401fb8b67609a8-0fcde1a9d81bdd48-00",
        "User-Agent": [
          "azsdk-net-Storage.Files.DataLake/12.1.0-dev.20200403.1",
          "(.NET Core 4.6.28325.01; Microsoft Windows 10.0.18362 )"
        ],
        "x-ms-blob-public-access": "container",
        "x-ms-client-request-id": "2fe51feb-e1c3-c1dd-c344-a3ab36c7f57d",
        "x-ms-date": "Fri, 03 Apr 2020 21:02:30 GMT",
        "x-ms-return-client-request-id": "true",
<<<<<<< HEAD
        "x-ms-version": "2019-12-12"
=======
        "x-ms-version": "2020-02-10"
>>>>>>> 60f4876e
      },
      "RequestBody": null,
      "StatusCode": 201,
      "ResponseHeaders": {
        "Content-Length": "0",
        "Date": "Fri, 03 Apr 2020 21:02:28 GMT",
        "ETag": "\u00220x8D7D8125192C9F4\u0022",
        "Last-Modified": "Fri, 03 Apr 2020 21:02:28 GMT",
        "Server": [
          "Windows-Azure-Blob/1.0",
          "Microsoft-HTTPAPI/2.0"
        ],
        "x-ms-client-request-id": "2fe51feb-e1c3-c1dd-c344-a3ab36c7f57d",
        "x-ms-request-id": "962253d5-f01e-0012-72fb-093670000000",
<<<<<<< HEAD
        "x-ms-version": "2019-12-12"
=======
        "x-ms-version": "2020-02-10"
>>>>>>> 60f4876e
      },
      "ResponseBody": []
    },
    {
      "RequestUri": "http://seannsecanary.dfs.core.windows.net/test-filesystem-bcd2cce4-4a42-32d1-d8a9-93e6172661de/test-file-2c003121-8182-461e-bed4-e7de9e775bfc?resource=file",
      "RequestMethod": "PUT",
      "RequestHeaders": {
        "Authorization": "Sanitized",
        "traceparent": "00-34e240c30538534e91d173c316395c38-7b97cf7355f9014b-00",
        "User-Agent": [
          "azsdk-net-Storage.Files.DataLake/12.1.0-dev.20200403.1",
          "(.NET Core 4.6.28325.01; Microsoft Windows 10.0.18362 )"
        ],
        "x-ms-client-request-id": "a6382d6f-1fdc-6af2-019f-71eefaff234b",
        "x-ms-date": "Fri, 03 Apr 2020 21:02:30 GMT",
        "x-ms-return-client-request-id": "true",
<<<<<<< HEAD
        "x-ms-version": "2019-12-12"
=======
        "x-ms-version": "2020-02-10"
>>>>>>> 60f4876e
      },
      "RequestBody": null,
      "StatusCode": 201,
      "ResponseHeaders": {
        "Content-Length": "0",
        "Date": "Fri, 03 Apr 2020 21:02:28 GMT",
        "ETag": "\u00220x8D7D81251A21BB2\u0022",
        "Last-Modified": "Fri, 03 Apr 2020 21:02:28 GMT",
        "Server": [
          "Windows-Azure-HDFS/1.0",
          "Microsoft-HTTPAPI/2.0"
        ],
        "x-ms-client-request-id": "a6382d6f-1fdc-6af2-019f-71eefaff234b",
        "x-ms-request-id": "fa440241-201f-0097-7cfb-091bad000000",
<<<<<<< HEAD
        "x-ms-version": "2019-12-12"
=======
        "x-ms-version": "2020-02-10"
>>>>>>> 60f4876e
      },
      "ResponseBody": []
    },
    {
      "RequestUri": "http://seannsecanary.blob.core.windows.net/test-filesystem-bcd2cce4-4a42-32d1-d8a9-93e6172661de/test-file-2c003121-8182-461e-bed4-e7de9e775bfc",
      "RequestMethod": "HEAD",
      "RequestHeaders": {
        "Authorization": "Sanitized",
        "User-Agent": [
          "azsdk-net-Storage.Files.DataLake/12.1.0-dev.20200403.1",
          "(.NET Core 4.6.28325.01; Microsoft Windows 10.0.18362 )"
        ],
        "x-ms-client-request-id": "716ed90d-b43e-3d20-2b8f-f5a0c02c06b9",
        "x-ms-date": "Fri, 03 Apr 2020 21:02:30 GMT",
        "x-ms-lease-id": "34e86775-b533-1314-9119-88e50496efd0",
        "x-ms-return-client-request-id": "true",
<<<<<<< HEAD
        "x-ms-version": "2019-12-12"
=======
        "x-ms-version": "2020-02-10"
>>>>>>> 60f4876e
      },
      "RequestBody": null,
      "StatusCode": 412,
      "ResponseHeaders": {
        "Date": "Fri, 03 Apr 2020 21:02:28 GMT",
        "Server": [
          "Windows-Azure-Blob/1.0",
          "Microsoft-HTTPAPI/2.0"
        ],
        "Transfer-Encoding": "chunked",
        "x-ms-client-request-id": "716ed90d-b43e-3d20-2b8f-f5a0c02c06b9",
        "x-ms-error-code": "LeaseNotPresentWithBlobOperation",
        "x-ms-request-id": "962253e7-f01e-0012-03fb-093670000000",
<<<<<<< HEAD
        "x-ms-version": "2019-12-12"
=======
        "x-ms-version": "2020-02-10"
>>>>>>> 60f4876e
      },
      "ResponseBody": []
    },
    {
      "RequestUri": "http://seannsecanary.blob.core.windows.net/test-filesystem-bcd2cce4-4a42-32d1-d8a9-93e6172661de?restype=container",
      "RequestMethod": "DELETE",
      "RequestHeaders": {
        "Authorization": "Sanitized",
        "traceparent": "00-d31f9366954eaf40a5e2d974ec9cf96e-e03a47cba961494b-00",
        "User-Agent": [
          "azsdk-net-Storage.Files.DataLake/12.1.0-dev.20200403.1",
          "(.NET Core 4.6.28325.01; Microsoft Windows 10.0.18362 )"
        ],
        "x-ms-client-request-id": "21e01554-b291-340d-8610-ec3d089c30e9",
        "x-ms-date": "Fri, 03 Apr 2020 21:02:30 GMT",
        "x-ms-return-client-request-id": "true",
<<<<<<< HEAD
        "x-ms-version": "2019-12-12"
=======
        "x-ms-version": "2020-02-10"
>>>>>>> 60f4876e
      },
      "RequestBody": null,
      "StatusCode": 202,
      "ResponseHeaders": {
        "Content-Length": "0",
        "Date": "Fri, 03 Apr 2020 21:02:28 GMT",
        "Server": [
          "Windows-Azure-Blob/1.0",
          "Microsoft-HTTPAPI/2.0"
        ],
        "x-ms-client-request-id": "21e01554-b291-340d-8610-ec3d089c30e9",
        "x-ms-request-id": "962253ee-f01e-0012-09fb-093670000000",
<<<<<<< HEAD
        "x-ms-version": "2019-12-12"
=======
        "x-ms-version": "2020-02-10"
>>>>>>> 60f4876e
      },
      "ResponseBody": []
    }
  ],
  "Variables": {
    "DateTimeOffsetNow": "2020-04-03T14:02:28.4114239-07:00",
    "RandomSeed": "467801238",
    "Storage_TestConfigHierarchicalNamespace": "NamespaceTenant\nseannsecanary\nU2FuaXRpemVk\nhttp://seannsecanary.blob.core.windows.net\nhttp://seannsecanary.file.core.windows.net\nhttp://seannsecanary.queue.core.windows.net\nhttp://seannsecanary.table.core.windows.net\n\n\n\n\nhttp://seannsecanary-secondary.blob.core.windows.net\nhttp://seannsecanary-secondary.file.core.windows.net\nhttp://seannsecanary-secondary.queue.core.windows.net\nhttp://seannsecanary-secondary.table.core.windows.net\n68390a19-a643-458b-b726-408abf67b4fc\nSanitized\n72f988bf-86f1-41af-91ab-2d7cd011db47\nhttps://login.microsoftonline.com/\nCloud\nBlobEndpoint=http://seannsecanary.blob.core.windows.net/;QueueEndpoint=http://seannsecanary.queue.core.windows.net/;FileEndpoint=http://seannsecanary.file.core.windows.net/;BlobSecondaryEndpoint=http://seannsecanary-secondary.blob.core.windows.net/;QueueSecondaryEndpoint=http://seannsecanary-secondary.queue.core.windows.net/;FileSecondaryEndpoint=http://seannsecanary-secondary.file.core.windows.net/;AccountName=seannsecanary;AccountKey=Sanitized\n"
  }
}<|MERGE_RESOLUTION|>--- conflicted
+++ resolved
@@ -14,11 +14,7 @@
         "x-ms-client-request-id": "89d78dbd-57f6-65a8-a0b5-eb968c934aec",
         "x-ms-date": "Fri, 03 Apr 2020 21:02:28 GMT",
         "x-ms-return-client-request-id": "true",
-<<<<<<< HEAD
-        "x-ms-version": "2019-12-12"
-=======
-        "x-ms-version": "2020-02-10"
->>>>>>> 60f4876e
+        "x-ms-version": "2020-02-10"
       },
       "RequestBody": null,
       "StatusCode": 201,
@@ -33,11 +29,7 @@
         ],
         "x-ms-client-request-id": "89d78dbd-57f6-65a8-a0b5-eb968c934aec",
         "x-ms-request-id": "96225347-f01e-0012-75fb-093670000000",
-<<<<<<< HEAD
-        "x-ms-version": "2019-12-12"
-=======
-        "x-ms-version": "2020-02-10"
->>>>>>> 60f4876e
+        "x-ms-version": "2020-02-10"
       },
       "ResponseBody": []
     },
@@ -54,11 +46,7 @@
         "x-ms-client-request-id": "66f9f54b-dae7-d9b1-7901-8ed64654387a",
         "x-ms-date": "Fri, 03 Apr 2020 21:02:28 GMT",
         "x-ms-return-client-request-id": "true",
-<<<<<<< HEAD
-        "x-ms-version": "2019-12-12"
-=======
-        "x-ms-version": "2020-02-10"
->>>>>>> 60f4876e
+        "x-ms-version": "2020-02-10"
       },
       "RequestBody": null,
       "StatusCode": 201,
@@ -73,11 +61,7 @@
         ],
         "x-ms-client-request-id": "66f9f54b-dae7-d9b1-7901-8ed64654387a",
         "x-ms-request-id": "fa44023d-201f-0097-78fb-091bad000000",
-<<<<<<< HEAD
-        "x-ms-version": "2019-12-12"
-=======
-        "x-ms-version": "2020-02-10"
->>>>>>> 60f4876e
+        "x-ms-version": "2020-02-10"
       },
       "ResponseBody": []
     },
@@ -94,11 +78,7 @@
         "x-ms-client-request-id": "38085ba6-222c-e194-78ea-c2ca59786101",
         "x-ms-date": "Fri, 03 Apr 2020 21:02:28 GMT",
         "x-ms-return-client-request-id": "true",
-<<<<<<< HEAD
-        "x-ms-version": "2019-12-12"
-=======
-        "x-ms-version": "2020-02-10"
->>>>>>> 60f4876e
+        "x-ms-version": "2020-02-10"
       },
       "RequestBody": null,
       "StatusCode": 304,
@@ -112,11 +92,7 @@
         "x-ms-client-request-id": "38085ba6-222c-e194-78ea-c2ca59786101",
         "x-ms-error-code": "ConditionNotMet",
         "x-ms-request-id": "9622535c-f01e-0012-08fb-093670000000",
-<<<<<<< HEAD
-        "x-ms-version": "2019-12-12"
-=======
-        "x-ms-version": "2020-02-10"
->>>>>>> 60f4876e
+        "x-ms-version": "2020-02-10"
       },
       "ResponseBody": []
     },
@@ -133,11 +109,7 @@
         "x-ms-client-request-id": "eb2f45a4-ff4b-094d-dcf7-e8e44c55657c",
         "x-ms-date": "Fri, 03 Apr 2020 21:02:28 GMT",
         "x-ms-return-client-request-id": "true",
-<<<<<<< HEAD
-        "x-ms-version": "2019-12-12"
-=======
-        "x-ms-version": "2020-02-10"
->>>>>>> 60f4876e
+        "x-ms-version": "2020-02-10"
       },
       "RequestBody": null,
       "StatusCode": 202,
@@ -150,11 +122,7 @@
         ],
         "x-ms-client-request-id": "eb2f45a4-ff4b-094d-dcf7-e8e44c55657c",
         "x-ms-request-id": "96225363-f01e-0012-0ffb-093670000000",
-<<<<<<< HEAD
-        "x-ms-version": "2019-12-12"
-=======
-        "x-ms-version": "2020-02-10"
->>>>>>> 60f4876e
+        "x-ms-version": "2020-02-10"
       },
       "ResponseBody": []
     },
@@ -172,11 +140,7 @@
         "x-ms-client-request-id": "79cef5d5-d98d-5038-d3a0-75809b5b59f2",
         "x-ms-date": "Fri, 03 Apr 2020 21:02:28 GMT",
         "x-ms-return-client-request-id": "true",
-<<<<<<< HEAD
-        "x-ms-version": "2019-12-12"
-=======
-        "x-ms-version": "2020-02-10"
->>>>>>> 60f4876e
+        "x-ms-version": "2020-02-10"
       },
       "RequestBody": null,
       "StatusCode": 201,
@@ -191,11 +155,7 @@
         ],
         "x-ms-client-request-id": "79cef5d5-d98d-5038-d3a0-75809b5b59f2",
         "x-ms-request-id": "9622536a-f01e-0012-16fb-093670000000",
-<<<<<<< HEAD
-        "x-ms-version": "2019-12-12"
-=======
-        "x-ms-version": "2020-02-10"
->>>>>>> 60f4876e
+        "x-ms-version": "2020-02-10"
       },
       "ResponseBody": []
     },
@@ -212,11 +172,7 @@
         "x-ms-client-request-id": "76a03a77-fba5-8450-c169-7e7ef6d52941",
         "x-ms-date": "Fri, 03 Apr 2020 21:02:28 GMT",
         "x-ms-return-client-request-id": "true",
-<<<<<<< HEAD
-        "x-ms-version": "2019-12-12"
-=======
-        "x-ms-version": "2020-02-10"
->>>>>>> 60f4876e
+        "x-ms-version": "2020-02-10"
       },
       "RequestBody": null,
       "StatusCode": 201,
@@ -231,11 +187,7 @@
         ],
         "x-ms-client-request-id": "76a03a77-fba5-8450-c169-7e7ef6d52941",
         "x-ms-request-id": "fa44023e-201f-0097-79fb-091bad000000",
-<<<<<<< HEAD
-        "x-ms-version": "2019-12-12"
-=======
-        "x-ms-version": "2020-02-10"
->>>>>>> 60f4876e
+        "x-ms-version": "2020-02-10"
       },
       "ResponseBody": []
     },
@@ -252,11 +204,7 @@
         "x-ms-client-request-id": "eceb9bff-e8f2-dfd0-9397-f9b2c023b949",
         "x-ms-date": "Fri, 03 Apr 2020 21:02:29 GMT",
         "x-ms-return-client-request-id": "true",
-<<<<<<< HEAD
-        "x-ms-version": "2019-12-12"
-=======
-        "x-ms-version": "2020-02-10"
->>>>>>> 60f4876e
+        "x-ms-version": "2020-02-10"
       },
       "RequestBody": null,
       "StatusCode": 412,
@@ -270,11 +218,7 @@
         "x-ms-client-request-id": "eceb9bff-e8f2-dfd0-9397-f9b2c023b949",
         "x-ms-error-code": "ConditionNotMet",
         "x-ms-request-id": "9622537e-f01e-0012-26fb-093670000000",
-<<<<<<< HEAD
-        "x-ms-version": "2019-12-12"
-=======
-        "x-ms-version": "2020-02-10"
->>>>>>> 60f4876e
+        "x-ms-version": "2020-02-10"
       },
       "ResponseBody": []
     },
@@ -291,11 +235,7 @@
         "x-ms-client-request-id": "5a7eb806-3cea-594f-2ec5-23a6a5243ff4",
         "x-ms-date": "Fri, 03 Apr 2020 21:02:29 GMT",
         "x-ms-return-client-request-id": "true",
-<<<<<<< HEAD
-        "x-ms-version": "2019-12-12"
-=======
-        "x-ms-version": "2020-02-10"
->>>>>>> 60f4876e
+        "x-ms-version": "2020-02-10"
       },
       "RequestBody": null,
       "StatusCode": 202,
@@ -308,11 +248,7 @@
         ],
         "x-ms-client-request-id": "5a7eb806-3cea-594f-2ec5-23a6a5243ff4",
         "x-ms-request-id": "96225386-f01e-0012-2efb-093670000000",
-<<<<<<< HEAD
-        "x-ms-version": "2019-12-12"
-=======
-        "x-ms-version": "2020-02-10"
->>>>>>> 60f4876e
+        "x-ms-version": "2020-02-10"
       },
       "ResponseBody": []
     },
@@ -330,11 +266,7 @@
         "x-ms-client-request-id": "97076b60-6248-a411-81d8-c9d7b4fdd057",
         "x-ms-date": "Fri, 03 Apr 2020 21:02:29 GMT",
         "x-ms-return-client-request-id": "true",
-<<<<<<< HEAD
-        "x-ms-version": "2019-12-12"
-=======
-        "x-ms-version": "2020-02-10"
->>>>>>> 60f4876e
+        "x-ms-version": "2020-02-10"
       },
       "RequestBody": null,
       "StatusCode": 201,
@@ -349,11 +281,7 @@
         ],
         "x-ms-client-request-id": "97076b60-6248-a411-81d8-c9d7b4fdd057",
         "x-ms-request-id": "9622538b-f01e-0012-32fb-093670000000",
-<<<<<<< HEAD
-        "x-ms-version": "2019-12-12"
-=======
-        "x-ms-version": "2020-02-10"
->>>>>>> 60f4876e
+        "x-ms-version": "2020-02-10"
       },
       "ResponseBody": []
     },
@@ -370,11 +298,7 @@
         "x-ms-client-request-id": "aebf7b3d-50df-29c8-1b73-690b00fa1614",
         "x-ms-date": "Fri, 03 Apr 2020 21:02:29 GMT",
         "x-ms-return-client-request-id": "true",
-<<<<<<< HEAD
-        "x-ms-version": "2019-12-12"
-=======
-        "x-ms-version": "2020-02-10"
->>>>>>> 60f4876e
+        "x-ms-version": "2020-02-10"
       },
       "RequestBody": null,
       "StatusCode": 201,
@@ -389,11 +313,7 @@
         ],
         "x-ms-client-request-id": "aebf7b3d-50df-29c8-1b73-690b00fa1614",
         "x-ms-request-id": "fa44023f-201f-0097-7afb-091bad000000",
-<<<<<<< HEAD
-        "x-ms-version": "2019-12-12"
-=======
-        "x-ms-version": "2020-02-10"
->>>>>>> 60f4876e
+        "x-ms-version": "2020-02-10"
       },
       "ResponseBody": []
     },
@@ -410,11 +330,7 @@
         "x-ms-client-request-id": "12d9b081-c3ad-8e4e-80c9-025cbb49bfb6",
         "x-ms-date": "Fri, 03 Apr 2020 21:02:29 GMT",
         "x-ms-return-client-request-id": "true",
-<<<<<<< HEAD
-        "x-ms-version": "2019-12-12"
-=======
-        "x-ms-version": "2020-02-10"
->>>>>>> 60f4876e
+        "x-ms-version": "2020-02-10"
       },
       "RequestBody": null,
       "StatusCode": 412,
@@ -428,11 +344,7 @@
         "x-ms-client-request-id": "12d9b081-c3ad-8e4e-80c9-025cbb49bfb6",
         "x-ms-error-code": "ConditionNotMet",
         "x-ms-request-id": "9622539b-f01e-0012-3ffb-093670000000",
-<<<<<<< HEAD
-        "x-ms-version": "2019-12-12"
-=======
-        "x-ms-version": "2020-02-10"
->>>>>>> 60f4876e
+        "x-ms-version": "2020-02-10"
       },
       "ResponseBody": []
     },
@@ -449,11 +361,7 @@
         "x-ms-client-request-id": "5089c275-0320-a367-4d6a-eb41af2b2ae8",
         "x-ms-date": "Fri, 03 Apr 2020 21:02:29 GMT",
         "x-ms-return-client-request-id": "true",
-<<<<<<< HEAD
-        "x-ms-version": "2019-12-12"
-=======
-        "x-ms-version": "2020-02-10"
->>>>>>> 60f4876e
+        "x-ms-version": "2020-02-10"
       },
       "RequestBody": null,
       "StatusCode": 202,
@@ -466,11 +374,7 @@
         ],
         "x-ms-client-request-id": "5089c275-0320-a367-4d6a-eb41af2b2ae8",
         "x-ms-request-id": "962253a2-f01e-0012-45fb-093670000000",
-<<<<<<< HEAD
-        "x-ms-version": "2019-12-12"
-=======
-        "x-ms-version": "2020-02-10"
->>>>>>> 60f4876e
+        "x-ms-version": "2020-02-10"
       },
       "ResponseBody": []
     },
@@ -488,11 +392,7 @@
         "x-ms-client-request-id": "a21994af-39d7-7079-ab57-47d2e4935d1b",
         "x-ms-date": "Fri, 03 Apr 2020 21:02:29 GMT",
         "x-ms-return-client-request-id": "true",
-<<<<<<< HEAD
-        "x-ms-version": "2019-12-12"
-=======
-        "x-ms-version": "2020-02-10"
->>>>>>> 60f4876e
+        "x-ms-version": "2020-02-10"
       },
       "RequestBody": null,
       "StatusCode": 201,
@@ -507,11 +407,7 @@
         ],
         "x-ms-client-request-id": "a21994af-39d7-7079-ab57-47d2e4935d1b",
         "x-ms-request-id": "962253b1-f01e-0012-52fb-093670000000",
-<<<<<<< HEAD
-        "x-ms-version": "2019-12-12"
-=======
-        "x-ms-version": "2020-02-10"
->>>>>>> 60f4876e
+        "x-ms-version": "2020-02-10"
       },
       "ResponseBody": []
     },
@@ -528,11 +424,7 @@
         "x-ms-client-request-id": "a12a9064-9573-7e82-6d86-bb43051d18b8",
         "x-ms-date": "Fri, 03 Apr 2020 21:02:29 GMT",
         "x-ms-return-client-request-id": "true",
-<<<<<<< HEAD
-        "x-ms-version": "2019-12-12"
-=======
-        "x-ms-version": "2020-02-10"
->>>>>>> 60f4876e
+        "x-ms-version": "2020-02-10"
       },
       "RequestBody": null,
       "StatusCode": 201,
@@ -547,11 +439,7 @@
         ],
         "x-ms-client-request-id": "a12a9064-9573-7e82-6d86-bb43051d18b8",
         "x-ms-request-id": "fa440240-201f-0097-7bfb-091bad000000",
-<<<<<<< HEAD
-        "x-ms-version": "2019-12-12"
-=======
-        "x-ms-version": "2020-02-10"
->>>>>>> 60f4876e
+        "x-ms-version": "2020-02-10"
       },
       "ResponseBody": []
     },
@@ -567,11 +455,7 @@
         "x-ms-client-request-id": "c7f8bc8b-2cc8-dd2f-d4a6-4491120d12d2",
         "x-ms-date": "Fri, 03 Apr 2020 21:02:29 GMT",
         "x-ms-return-client-request-id": "true",
-<<<<<<< HEAD
-        "x-ms-version": "2019-12-12"
-=======
-        "x-ms-version": "2020-02-10"
->>>>>>> 60f4876e
+        "x-ms-version": "2020-02-10"
       },
       "RequestBody": null,
       "StatusCode": 200,
@@ -595,11 +479,7 @@
         "x-ms-lease-status": "unlocked",
         "x-ms-request-id": "962253bd-f01e-0012-5cfb-093670000000",
         "x-ms-server-encrypted": "true",
-<<<<<<< HEAD
-        "x-ms-version": "2019-12-12"
-=======
-        "x-ms-version": "2020-02-10"
->>>>>>> 60f4876e
+        "x-ms-version": "2020-02-10"
       },
       "ResponseBody": []
     },
@@ -616,11 +496,7 @@
         "x-ms-client-request-id": "48b8971a-5125-5df0-7481-b7c866721963",
         "x-ms-date": "Fri, 03 Apr 2020 21:02:29 GMT",
         "x-ms-return-client-request-id": "true",
-<<<<<<< HEAD
-        "x-ms-version": "2019-12-12"
-=======
-        "x-ms-version": "2020-02-10"
->>>>>>> 60f4876e
+        "x-ms-version": "2020-02-10"
       },
       "RequestBody": null,
       "StatusCode": 304,
@@ -634,11 +510,7 @@
         "x-ms-client-request-id": "48b8971a-5125-5df0-7481-b7c866721963",
         "x-ms-error-code": "ConditionNotMet",
         "x-ms-request-id": "962253c8-f01e-0012-65fb-093670000000",
-<<<<<<< HEAD
-        "x-ms-version": "2019-12-12"
-=======
-        "x-ms-version": "2020-02-10"
->>>>>>> 60f4876e
+        "x-ms-version": "2020-02-10"
       },
       "ResponseBody": []
     },
@@ -655,11 +527,7 @@
         "x-ms-client-request-id": "7b76950c-ca55-0cad-a482-0fe3c33f521a",
         "x-ms-date": "Fri, 03 Apr 2020 21:02:29 GMT",
         "x-ms-return-client-request-id": "true",
-<<<<<<< HEAD
-        "x-ms-version": "2019-12-12"
-=======
-        "x-ms-version": "2020-02-10"
->>>>>>> 60f4876e
+        "x-ms-version": "2020-02-10"
       },
       "RequestBody": null,
       "StatusCode": 202,
@@ -672,11 +540,7 @@
         ],
         "x-ms-client-request-id": "7b76950c-ca55-0cad-a482-0fe3c33f521a",
         "x-ms-request-id": "962253cd-f01e-0012-6afb-093670000000",
-<<<<<<< HEAD
-        "x-ms-version": "2019-12-12"
-=======
-        "x-ms-version": "2020-02-10"
->>>>>>> 60f4876e
+        "x-ms-version": "2020-02-10"
       },
       "ResponseBody": []
     },
@@ -694,11 +558,7 @@
         "x-ms-client-request-id": "2fe51feb-e1c3-c1dd-c344-a3ab36c7f57d",
         "x-ms-date": "Fri, 03 Apr 2020 21:02:30 GMT",
         "x-ms-return-client-request-id": "true",
-<<<<<<< HEAD
-        "x-ms-version": "2019-12-12"
-=======
-        "x-ms-version": "2020-02-10"
->>>>>>> 60f4876e
+        "x-ms-version": "2020-02-10"
       },
       "RequestBody": null,
       "StatusCode": 201,
@@ -713,11 +573,7 @@
         ],
         "x-ms-client-request-id": "2fe51feb-e1c3-c1dd-c344-a3ab36c7f57d",
         "x-ms-request-id": "962253d5-f01e-0012-72fb-093670000000",
-<<<<<<< HEAD
-        "x-ms-version": "2019-12-12"
-=======
-        "x-ms-version": "2020-02-10"
->>>>>>> 60f4876e
+        "x-ms-version": "2020-02-10"
       },
       "ResponseBody": []
     },
@@ -734,11 +590,7 @@
         "x-ms-client-request-id": "a6382d6f-1fdc-6af2-019f-71eefaff234b",
         "x-ms-date": "Fri, 03 Apr 2020 21:02:30 GMT",
         "x-ms-return-client-request-id": "true",
-<<<<<<< HEAD
-        "x-ms-version": "2019-12-12"
-=======
-        "x-ms-version": "2020-02-10"
->>>>>>> 60f4876e
+        "x-ms-version": "2020-02-10"
       },
       "RequestBody": null,
       "StatusCode": 201,
@@ -753,11 +605,7 @@
         ],
         "x-ms-client-request-id": "a6382d6f-1fdc-6af2-019f-71eefaff234b",
         "x-ms-request-id": "fa440241-201f-0097-7cfb-091bad000000",
-<<<<<<< HEAD
-        "x-ms-version": "2019-12-12"
-=======
-        "x-ms-version": "2020-02-10"
->>>>>>> 60f4876e
+        "x-ms-version": "2020-02-10"
       },
       "ResponseBody": []
     },
@@ -774,11 +622,7 @@
         "x-ms-date": "Fri, 03 Apr 2020 21:02:30 GMT",
         "x-ms-lease-id": "34e86775-b533-1314-9119-88e50496efd0",
         "x-ms-return-client-request-id": "true",
-<<<<<<< HEAD
-        "x-ms-version": "2019-12-12"
-=======
-        "x-ms-version": "2020-02-10"
->>>>>>> 60f4876e
+        "x-ms-version": "2020-02-10"
       },
       "RequestBody": null,
       "StatusCode": 412,
@@ -792,11 +636,7 @@
         "x-ms-client-request-id": "716ed90d-b43e-3d20-2b8f-f5a0c02c06b9",
         "x-ms-error-code": "LeaseNotPresentWithBlobOperation",
         "x-ms-request-id": "962253e7-f01e-0012-03fb-093670000000",
-<<<<<<< HEAD
-        "x-ms-version": "2019-12-12"
-=======
-        "x-ms-version": "2020-02-10"
->>>>>>> 60f4876e
+        "x-ms-version": "2020-02-10"
       },
       "ResponseBody": []
     },
@@ -813,11 +653,7 @@
         "x-ms-client-request-id": "21e01554-b291-340d-8610-ec3d089c30e9",
         "x-ms-date": "Fri, 03 Apr 2020 21:02:30 GMT",
         "x-ms-return-client-request-id": "true",
-<<<<<<< HEAD
-        "x-ms-version": "2019-12-12"
-=======
-        "x-ms-version": "2020-02-10"
->>>>>>> 60f4876e
+        "x-ms-version": "2020-02-10"
       },
       "RequestBody": null,
       "StatusCode": 202,
@@ -830,11 +666,7 @@
         ],
         "x-ms-client-request-id": "21e01554-b291-340d-8610-ec3d089c30e9",
         "x-ms-request-id": "962253ee-f01e-0012-09fb-093670000000",
-<<<<<<< HEAD
-        "x-ms-version": "2019-12-12"
-=======
-        "x-ms-version": "2020-02-10"
->>>>>>> 60f4876e
+        "x-ms-version": "2020-02-10"
       },
       "ResponseBody": []
     }
