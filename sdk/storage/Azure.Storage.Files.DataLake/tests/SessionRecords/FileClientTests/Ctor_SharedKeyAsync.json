--- conflicted
+++ resolved
@@ -15,11 +15,7 @@
         "x-ms-client-request-id": "af6068dc-a329-3582-ecc0-17c7c3487c8a",
         "x-ms-date": "Fri, 19 Feb 2021 19:12:16 GMT",
         "x-ms-return-client-request-id": "true",
-<<<<<<< HEAD
-        "x-ms-version": "2020-12-06"
-=======
         "x-ms-version": "2021-02-12"
->>>>>>> 7e782c87
       },
       "RequestBody": null,
       "StatusCode": 201,
@@ -34,11 +30,7 @@
         ],
         "x-ms-client-request-id": "af6068dc-a329-3582-ecc0-17c7c3487c8a",
         "x-ms-request-id": "2e6a6918-201e-00a4-2cf3-0676f9000000",
-<<<<<<< HEAD
-        "x-ms-version": "2020-12-06"
-=======
         "x-ms-version": "2021-02-12"
->>>>>>> 7e782c87
       },
       "ResponseBody": []
     },
@@ -56,11 +48,7 @@
         "x-ms-client-request-id": "815942b7-8e20-be78-28b0-a0c81bdf1eec",
         "x-ms-date": "Fri, 19 Feb 2021 19:12:16 GMT",
         "x-ms-return-client-request-id": "true",
-<<<<<<< HEAD
-        "x-ms-version": "2020-12-06"
-=======
         "x-ms-version": "2021-02-12"
->>>>>>> 7e782c87
       },
       "RequestBody": null,
       "StatusCode": 201,
@@ -75,11 +63,7 @@
         ],
         "x-ms-client-request-id": "815942b7-8e20-be78-28b0-a0c81bdf1eec",
         "x-ms-request-id": "6f4b8aa4-e01f-004f-2ff3-060e0b000000",
-<<<<<<< HEAD
-        "x-ms-version": "2020-12-06"
-=======
         "x-ms-version": "2021-02-12"
->>>>>>> 7e782c87
       },
       "ResponseBody": []
     },
@@ -96,11 +80,7 @@
         "x-ms-client-request-id": "801045b5-fbef-4b69-c0cf-3ce600bb43e0",
         "x-ms-date": "Fri, 19 Feb 2021 19:12:16 GMT",
         "x-ms-return-client-request-id": "true",
-<<<<<<< HEAD
-        "x-ms-version": "2020-12-06"
-=======
         "x-ms-version": "2021-02-12"
->>>>>>> 7e782c87
       },
       "RequestBody": null,
       "StatusCode": 201,
@@ -115,11 +95,7 @@
         ],
         "x-ms-client-request-id": "801045b5-fbef-4b69-c0cf-3ce600bb43e0",
         "x-ms-request-id": "6f4b8ab6-e01f-004f-41f3-060e0b000000",
-<<<<<<< HEAD
-        "x-ms-version": "2020-12-06"
-=======
         "x-ms-version": "2021-02-12"
->>>>>>> 7e782c87
       },
       "ResponseBody": []
     },
@@ -137,11 +113,7 @@
         "x-ms-client-request-id": "d6128e22-9dce-8bfc-89ac-e0584a7a3a28",
         "x-ms-date": "Fri, 19 Feb 2021 19:12:16 GMT",
         "x-ms-return-client-request-id": "true",
-<<<<<<< HEAD
-        "x-ms-version": "2020-12-06"
-=======
         "x-ms-version": "2021-02-12"
->>>>>>> 7e782c87
       },
       "RequestBody": null,
       "StatusCode": 200,
@@ -168,11 +140,7 @@
         "x-ms-permissions": "rw-r-----",
         "x-ms-request-id": "2e6a6b42-201e-00a4-22f3-0676f9000000",
         "x-ms-server-encrypted": "true",
-<<<<<<< HEAD
-        "x-ms-version": "2020-12-06"
-=======
         "x-ms-version": "2021-02-12"
->>>>>>> 7e782c87
       },
       "ResponseBody": []
     },
@@ -190,11 +158,7 @@
         "x-ms-client-request-id": "72c4f281-6da8-ff11-4a92-29368a53e567",
         "x-ms-date": "Fri, 19 Feb 2021 19:12:16 GMT",
         "x-ms-return-client-request-id": "true",
-<<<<<<< HEAD
-        "x-ms-version": "2020-12-06"
-=======
         "x-ms-version": "2021-02-12"
->>>>>>> 7e782c87
       },
       "RequestBody": null,
       "StatusCode": 202,
@@ -207,11 +171,7 @@
         ],
         "x-ms-client-request-id": "72c4f281-6da8-ff11-4a92-29368a53e567",
         "x-ms-request-id": "2e6a6be9-201e-00a4-3af3-0676f9000000",
-<<<<<<< HEAD
-        "x-ms-version": "2020-12-06"
-=======
         "x-ms-version": "2021-02-12"
->>>>>>> 7e782c87
       },
       "ResponseBody": []
     }
