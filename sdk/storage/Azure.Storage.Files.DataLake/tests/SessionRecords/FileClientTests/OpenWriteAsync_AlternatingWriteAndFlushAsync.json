{
  "Entries": [
    {
      "RequestUri": "https://seannse.blob.core.windows.net/test-filesystem-208d0eea-1f1f-6a1c-497a-a16ed86ce6b1?restype=container",
      "RequestMethod": "PUT",
      "RequestHeaders": {
        "Accept": "application/xml",
        "Authorization": "Sanitized",
<<<<<<< HEAD
        "traceparent": "00-05f4af4d316d9647b4e8de44839a63a7-5dca431fddb32a4a-00",
        "User-Agent": [
          "azsdk-net-Storage.Files.DataLake/12.7.0-alpha.20210202.1",
          "(.NET Framework 4.8.4250.0; Microsoft Windows 10.0.19042 )"
        ],
        "x-ms-blob-public-access": "container",
        "x-ms-client-request-id": "6980c3fd-fdc2-a21d-9092-e8a97f318b30",
        "x-ms-date": "Wed, 03 Feb 2021 02:08:59 GMT",
=======
        "traceparent": "00-603f4ce45d78ff419cb9bf2ecebf01a0-ec1e7a7aec603f47-00",
        "User-Agent": [
          "azsdk-net-Storage.Files.DataLake/12.7.0-alpha.20210217.1",
          "(.NET 5.0.3; Microsoft Windows 10.0.19042)"
        ],
        "x-ms-blob-public-access": "container",
        "x-ms-client-request-id": "6980c3fd-fdc2-a21d-9092-e8a97f318b30",
        "x-ms-date": "Wed, 17 Feb 2021 22:34:17 GMT",
>>>>>>> 1814567d
        "x-ms-return-client-request-id": "true",
        "x-ms-version": "2020-06-12"
      },
      "RequestBody": null,
      "StatusCode": 201,
      "ResponseHeaders": {
        "Content-Length": "0",
<<<<<<< HEAD
        "Date": "Wed, 03 Feb 2021 02:09:00 GMT",
        "ETag": "\u00220x8D8C7E8AC09B2F0\u0022",
        "Last-Modified": "Wed, 03 Feb 2021 02:09:00 GMT",
=======
        "Date": "Wed, 17 Feb 2021 22:34:18 GMT",
        "ETag": "\u00220x8D8D39429AE26A3\u0022",
        "Last-Modified": "Wed, 17 Feb 2021 22:34:18 GMT",
>>>>>>> 1814567d
        "Server": [
          "Windows-Azure-Blob/1.0",
          "Microsoft-HTTPAPI/2.0"
        ],
        "x-ms-client-request-id": "6980c3fd-fdc2-a21d-9092-e8a97f318b30",
<<<<<<< HEAD
        "x-ms-request-id": "eea6079a-101e-0064-5fd1-f98ec7000000",
=======
        "x-ms-request-id": "4cf34df5-301e-004c-237d-05ef6f000000",
>>>>>>> 1814567d
        "x-ms-version": "2020-06-12"
      },
      "ResponseBody": []
    },
    {
      "RequestUri": "https://seannse.blob.core.windows.net/test-filesystem-208d0eea-1f1f-6a1c-497a-a16ed86ce6b1/test-file-0f0e3b91-ddc9-478f-7416-fab0ad22c895",
      "RequestMethod": "HEAD",
      "RequestHeaders": {
        "Accept": "application/xml",
        "Authorization": "Sanitized",
<<<<<<< HEAD
        "traceparent": "00-75726b38a608e54ea55103dbaf67ee8f-a2185449f94df745-00",
        "User-Agent": [
          "azsdk-net-Storage.Files.DataLake/12.7.0-alpha.20210202.1",
          "(.NET Framework 4.8.4250.0; Microsoft Windows 10.0.19042 )"
        ],
        "x-ms-client-request-id": "4ffbcb1a-9ff9-7332-fc4d-6d84cd5b9eb8",
        "x-ms-date": "Wed, 03 Feb 2021 02:08:59 GMT",
=======
        "traceparent": "00-abd086efbeac0c4d8a3788b8cb24ced9-6b8a7ffef3a87141-00",
        "User-Agent": [
          "azsdk-net-Storage.Files.DataLake/12.7.0-alpha.20210217.1",
          "(.NET 5.0.3; Microsoft Windows 10.0.19042)"
        ],
        "x-ms-client-request-id": "4ffbcb1a-9ff9-7332-fc4d-6d84cd5b9eb8",
        "x-ms-date": "Wed, 17 Feb 2021 22:34:18 GMT",
>>>>>>> 1814567d
        "x-ms-return-client-request-id": "true",
        "x-ms-version": "2020-06-12"
      },
      "RequestBody": null,
      "StatusCode": 404,
      "ResponseHeaders": {
<<<<<<< HEAD
        "Date": "Wed, 03 Feb 2021 02:09:00 GMT",
=======
        "Date": "Wed, 17 Feb 2021 22:34:18 GMT",
>>>>>>> 1814567d
        "Server": [
          "Windows-Azure-Blob/1.0",
          "Microsoft-HTTPAPI/2.0"
        ],
        "Transfer-Encoding": "chunked",
        "x-ms-client-request-id": "4ffbcb1a-9ff9-7332-fc4d-6d84cd5b9eb8",
        "x-ms-error-code": "BlobNotFound",
<<<<<<< HEAD
        "x-ms-request-id": "eea60823-101e-0064-55d1-f98ec7000000",
=======
        "x-ms-request-id": "4cf34e50-301e-004c-767d-05ef6f000000",
>>>>>>> 1814567d
        "x-ms-version": "2020-06-12"
      },
      "ResponseBody": []
    },
    {
      "RequestUri": "https://seannse.dfs.core.windows.net/test-filesystem-208d0eea-1f1f-6a1c-497a-a16ed86ce6b1/test-file-0f0e3b91-ddc9-478f-7416-fab0ad22c895?resource=file",
      "RequestMethod": "PUT",
      "RequestHeaders": {
        "Accept": "application/json",
        "Authorization": "Sanitized",
<<<<<<< HEAD
        "traceparent": "00-75726b38a608e54ea55103dbaf67ee8f-258d90de4705f447-00",
        "User-Agent": [
          "azsdk-net-Storage.Files.DataLake/12.7.0-alpha.20210202.1",
          "(.NET Framework 4.8.4250.0; Microsoft Windows 10.0.19042 )"
        ],
        "x-ms-client-request-id": "aa440000-5549-ddc8-eb85-72c32240a2cc",
        "x-ms-date": "Wed, 03 Feb 2021 02:08:59 GMT",
=======
        "traceparent": "00-abd086efbeac0c4d8a3788b8cb24ced9-8ee6737c956bc545-00",
        "User-Agent": [
          "azsdk-net-Storage.Files.DataLake/12.7.0-alpha.20210217.1",
          "(.NET 5.0.3; Microsoft Windows 10.0.19042)"
        ],
        "x-ms-client-request-id": "aa440000-5549-ddc8-eb85-72c32240a2cc",
        "x-ms-date": "Wed, 17 Feb 2021 22:34:18 GMT",
>>>>>>> 1814567d
        "x-ms-return-client-request-id": "true",
        "x-ms-version": "2020-06-12"
      },
      "RequestBody": null,
      "StatusCode": 201,
      "ResponseHeaders": {
        "Content-Length": "0",
<<<<<<< HEAD
        "Date": "Wed, 03 Feb 2021 02:09:00 GMT",
        "ETag": "\u00220x8D8C7E8AC54A364\u0022",
        "Last-Modified": "Wed, 03 Feb 2021 02:09:01 GMT",
=======
        "Date": "Wed, 17 Feb 2021 22:34:18 GMT",
        "ETag": "\u00220x8D8D39429F32A47\u0022",
        "Last-Modified": "Wed, 17 Feb 2021 22:34:18 GMT",
>>>>>>> 1814567d
        "Server": [
          "Windows-Azure-HDFS/1.0",
          "Microsoft-HTTPAPI/2.0"
        ],
        "x-ms-client-request-id": "aa440000-5549-ddc8-eb85-72c32240a2cc",
<<<<<<< HEAD
        "x-ms-request-id": "37371728-601f-0051-49d1-f9e2d3000000",
=======
        "x-ms-request-id": "e21f11cd-e01f-0070-587d-05c6a8000000",
>>>>>>> 1814567d
        "x-ms-version": "2020-06-12"
      },
      "ResponseBody": []
    },
    {
      "RequestUri": "https://seannse.dfs.core.windows.net/test-filesystem-208d0eea-1f1f-6a1c-497a-a16ed86ce6b1/test-file-0f0e3b91-ddc9-478f-7416-fab0ad22c895?action=append\u0026position=0",
      "RequestMethod": "PATCH",
      "RequestHeaders": {
        "Accept": "application/json",
        "Authorization": "Sanitized",
        "Content-Length": "922",
        "Content-Type": "application/json",
        "User-Agent": [
<<<<<<< HEAD
          "azsdk-net-Storage.Files.DataLake/12.7.0-alpha.20210202.1",
          "(.NET Framework 4.8.4250.0; Microsoft Windows 10.0.19042 )"
        ],
        "x-ms-client-request-id": "cc832497-f416-0a6e-c2e5-ea976e8624d8",
        "x-ms-date": "Wed, 03 Feb 2021 02:09:00 GMT",
=======
          "azsdk-net-Storage.Files.DataLake/12.7.0-alpha.20210217.1",
          "(.NET 5.0.3; Microsoft Windows 10.0.19042)"
        ],
        "x-ms-client-request-id": "cc832497-f416-0a6e-c2e5-ea976e8624d8",
        "x-ms-date": "Wed, 17 Feb 2021 22:34:18 GMT",
>>>>>>> 1814567d
        "x-ms-return-client-request-id": "true",
        "x-ms-version": "2020-06-12"
      },
      "RequestBody": [
        "\uFFFDkq\u0015\uFFFD}\uFFFD~\uFFFD\uFFFD\uFFFDX\uFFFD\uFFFD\uFFFD\uFFFD\uFFFDAhf\uFFFD\uFFFDk\u001F48\uFFFD\u0002m\uFFFDn\uFFFDR\uFFFD\u0013\uFFFDvC\u0014L\uFFFDL\uFFFD\u00046\uFFFD\uFFFD\u001D\u0006\uFFFDk\uFFFDb\uFFFD\u001A\u0000Q\u1CC8B{V\uFFFDj\uFFFDg\n",
        "\uFFFD3m\uFFFDT\u0019\u0015\\}\u001B\uFFFD\uFFFDp\uFFFD\uFFFD\uFFFD\uFFFD\uFFFDgb\uFFFD\u0013n\uFFFD\uFFFD\uFFFD\n",
        "\u0014\uFFFD\b\uFFFD\uFFFD\u0026y8\uFFFD_neH\u06BE\uFFFD6\uFFFD\b\u0017\uFFFD\u007F\uFFFD[\uFFFD\u0027\u0004?\uFFFD\uFFFD\uFFFDm\uFFFD\u000F\u0001et\uFFFDV\uFFFD\uFFFDU(A\u001BO\u001E\uFFFD\f\uFFFD8\uFFFD\uFFFDtW\uFFFD@\uFFFD\uFFFD\u007F\u0022:g\u000E\uFFFD\u0000\uFFFD9\uFFFDX\r",
        "\uFFFD\uFFFD\uFFFD ]Ws?f\t|2@\uFFFD\u0026\uFFFDS\uFFFDl%\u01DD\uFFFDb\uFFFD\uFFFD\u0019\uFFFD\u001A\uFFFD\u4BB3\uFFFD\uFFFD$\u0003T\uFFFD=\uFFFDm}v\uFFFD\u0007\u0027\uFFFD\u0060\u001BI\uFFFDl3F\u0018\uFFFD!cn=\uFFFD$\uFFFD$\uFFFD~\uFFFD\n",
        "\u0002\uFFFD\uFFFD\uFFFD/XY\u001F\u0060\uFFFD\uFFFD\u01D7Z\uFFFDhbA\uFFFD\u003Cjm\uFFFD\uFFFD\uFFFD\u0014H\uFFFDQ\u05C8iw]:J\uFFFD=\uFFFD\uFFFD\uFFFDVe\uFFFD\uFFFD\uFFFD^%L\u008C\uFFFD\uFFFD\uFFFD\uFFFD\uFFFD\u000E1/C\u0011W\u000E\uFFFD,] \uFFFD\uFFFD\u001E\uFFFD\u0004\uFFFDOq\u0016|B\uFFFDY\uFFFD\u0022{\uFFFDK\uFFFD\uFFFD\uFFFD\uFFFD;;\uFFFD\r",
        "\uFFFD\u06E1G\uFFFD\uFFFDJ\uFFFDaa.%\uFFFDZ1.\u007F\uFFFD\uFFFDM\u054E\uFFFD\uFFFD\u007F\uFFFD\uFFFDtH4\uFFFD\uFFFD\t\uFFFD\fs\uFFFD\uFFFD\uFFFD\uFFFD\uFFFD\uFFFDT\uFFFDMj\uFFFD/\uFFFD\uFFFDH\uFFFDnE8\t\uFFFD\uFFFD\uFFFD\uFFFD\uFFFD\uFFFD=,\uFFFDK\u001B\uFFFDM\uFFFD]\uFFFD\uFFFD\r",
        "\uFFFD\u0002:,\uFFFD\u0015\uFFFDr\uFFFD\uFFFD\uFFFD\uFFFDt\u00FE\u0003\uFFFD\u000B\u0006\u0016\uFFFD\u00D6\u0027\uFFFD\u0001N0\uFFFD\uFFFDL\uFFFD4\u0060\uFFFD6\uFFFD\uFFFD6\uFFFD\u000En\u0018\uFFFDA\u0007\uFFFDW\uFFFDJ8Q\uFFFDn.\uFFFDk\u0013B\uFFFD\u01A6\uFFFD\uFFFDRS\uFFFD\u00142\uFFFD3\uFFFD\uFFFDS\bp\uFFFD\uFFFD\uFFFD\uFFFD\u002B\uFFFD\\\uFFFD\uFFFD\uFFFD\uFFFD\uFFFD1\uFFFD\u02BC~\uFFFD\uFFFDh\uFFFDTL\uFFFDl\uFFFD%L\u0016s}V"
      ],
      "StatusCode": 202,
      "ResponseHeaders": {
        "Content-Length": "0",
<<<<<<< HEAD
        "Date": "Wed, 03 Feb 2021 02:09:00 GMT",
=======
        "Date": "Wed, 17 Feb 2021 22:34:18 GMT",
>>>>>>> 1814567d
        "Server": [
          "Windows-Azure-HDFS/1.0",
          "Microsoft-HTTPAPI/2.0"
        ],
        "x-ms-client-request-id": "cc832497-f416-0a6e-c2e5-ea976e8624d8",
<<<<<<< HEAD
        "x-ms-request-id": "37371747-601f-0051-68d1-f9e2d3000000",
=======
        "x-ms-request-id": "e21f11ec-e01f-0070-777d-05c6a8000000",
>>>>>>> 1814567d
        "x-ms-request-server-encrypted": "true",
        "x-ms-version": "2020-06-12"
      },
      "ResponseBody": []
    },
    {
      "RequestUri": "https://seannse.dfs.core.windows.net/test-filesystem-208d0eea-1f1f-6a1c-497a-a16ed86ce6b1/test-file-0f0e3b91-ddc9-478f-7416-fab0ad22c895?action=flush\u0026position=512",
      "RequestMethod": "PATCH",
      "RequestHeaders": {
        "Accept": "application/json",
        "Authorization": "Sanitized",
<<<<<<< HEAD
        "If-Match": "0x8D8C7E8AC54A364",
        "User-Agent": [
          "azsdk-net-Storage.Files.DataLake/12.7.0-alpha.20210202.1",
          "(.NET Framework 4.8.4250.0; Microsoft Windows 10.0.19042 )"
        ],
        "x-ms-client-request-id": "fe2bb474-d5bd-1eb6-db12-ba578668cafa",
        "x-ms-date": "Wed, 03 Feb 2021 02:09:00 GMT",
=======
        "Content-Length": "0",
        "If-Match": "\u00220x8D8D39429F32A47\u0022",
        "User-Agent": [
          "azsdk-net-Storage.Files.DataLake/12.7.0-alpha.20210217.1",
          "(.NET 5.0.3; Microsoft Windows 10.0.19042)"
        ],
        "x-ms-client-request-id": "fe2bb474-d5bd-1eb6-db12-ba578668cafa",
        "x-ms-date": "Wed, 17 Feb 2021 22:34:18 GMT",
>>>>>>> 1814567d
        "x-ms-return-client-request-id": "true",
        "x-ms-version": "2020-06-12"
      },
      "RequestBody": null,
      "StatusCode": 200,
      "ResponseHeaders": {
        "Content-Length": "0",
<<<<<<< HEAD
        "Date": "Wed, 03 Feb 2021 02:09:00 GMT",
        "ETag": "\u00220x8D8C7E8AC83EEBD\u0022",
        "Last-Modified": "Wed, 03 Feb 2021 02:09:01 GMT",
=======
        "Date": "Wed, 17 Feb 2021 22:34:18 GMT",
        "ETag": "\u00220x8D8D3942A0CB3D0\u0022",
        "Last-Modified": "Wed, 17 Feb 2021 22:34:18 GMT",
>>>>>>> 1814567d
        "Server": [
          "Windows-Azure-HDFS/1.0",
          "Microsoft-HTTPAPI/2.0"
        ],
        "x-ms-client-request-id": "fe2bb474-d5bd-1eb6-db12-ba578668cafa",
<<<<<<< HEAD
        "x-ms-request-id": "37371763-601f-0051-04d1-f9e2d3000000",
=======
        "x-ms-request-id": "e21f11fc-e01f-0070-077d-05c6a8000000",
>>>>>>> 1814567d
        "x-ms-request-server-encrypted": "false",
        "x-ms-version": "2020-06-12"
      },
      "ResponseBody": []
    },
    {
      "RequestUri": "https://seannse.dfs.core.windows.net/test-filesystem-208d0eea-1f1f-6a1c-497a-a16ed86ce6b1/test-file-0f0e3b91-ddc9-478f-7416-fab0ad22c895?action=append\u0026position=512",
      "RequestMethod": "PATCH",
      "RequestHeaders": {
        "Accept": "application/json",
        "Authorization": "Sanitized",
        "Content-Length": "890",
        "Content-Type": "application/json",
        "User-Agent": [
<<<<<<< HEAD
          "azsdk-net-Storage.Files.DataLake/12.7.0-alpha.20210202.1",
          "(.NET Framework 4.8.4250.0; Microsoft Windows 10.0.19042 )"
        ],
        "x-ms-client-request-id": "b9235658-265a-111b-ccaa-3c0d7db40998",
        "x-ms-date": "Wed, 03 Feb 2021 02:09:00 GMT",
=======
          "azsdk-net-Storage.Files.DataLake/12.7.0-alpha.20210217.1",
          "(.NET 5.0.3; Microsoft Windows 10.0.19042)"
        ],
        "x-ms-client-request-id": "b9235658-265a-111b-ccaa-3c0d7db40998",
        "x-ms-date": "Wed, 17 Feb 2021 22:34:18 GMT",
>>>>>>> 1814567d
        "x-ms-return-client-request-id": "true",
        "x-ms-version": "2020-06-12"
      },
      "RequestBody": [
        "f\uFFFDFs,\u0060b\uFFFDI\uFFFD\u0004Xf\uFFFD\u247DwF\u002Bh\uFFFD\uFFFDU\uFFFD\uFFFDvh\uFFFD\u0010\uFFFDK}\uFFFD_sYV\uFFFD\u001EG\u001B\u001E\uFFFDO\uFFFD\u07D3\uFFFD\uFFFD-Q\uFFFD\uFFFD,\uFFFD\uFFFD4\uFFFD\uFFFD\uFFFD9v\uFFFD\uFFFD\uFFFDvo8g\uFFFD(\uFFFDL\uFFFD\uFFFD\u0006\uFFFDq\uFFFD?\uFFFD\uFFFD\u001E\u002B\uFFFD\uFFFDFh\uFFFDZ4N\u001E\uFFFDo\uFFFD\u0018\uFFFD\u001FpZ\u0027\uFFFD\u0005n\uFFFDD\uFFFD\uFFFD\u0010\uFFFD\tp\uFFFD\uFFFD\uFFFD\uFFFD\uFFFD\u0027\uFFFD(\uFFFD\u064D\uFFFD-\uFFFD\u003Cp\uFFFD\uFFFD\uFFFD\u0018\uFFFDZ\u002B\u0018\uFFFD\u0006U\uFFFD~}\uFFFD*\uFFFD\u0060.\uFFFD\uFFFDh\uFFFDCG\uFFFDN)\u0011\uFFFDs\uFFFDDyq\tIW\uFFFD\\h\uFFFD\uFFFD \uFFFDcQ[\uFFFD\u0277\uFFFDnat6(|\uFFFDY\f\u0002\u0006\u44AD\uFFFD\u0004\f\uFFFD\u1187\uFFFDryvp\uFFFD\uFFFD8\uFFFD3H!\uFFFD9\uFFFD\u0005;\uFFFD\u0306\u007FOe{\u000E\uFFFD\uFFFD\uFFFDMOg\uFFFD0F\uFFFD\uFFFD\uFFFD\uFFFD\uFFFD\uFFFD\uFFFD!\u0019\u03FD\uFFFD\uFFFDs\uFFFD\uFFFD\u042D\u0014\u0000\u0007\uFFFD\f\uFFFDh\uFFFD\uFFFD\u0000\uFFFD\uFFFD\u0060\uFFFD\u0060\uFFFD\uFFFD\t{(\u000B\uFFFD^5\uFFFD\uFFFDK\uFFFDfFN~\uFFFD\uFFFD0\u003E\u001A\uFFFD\uFFFDW\uFFFD\uFFFD\uFFFD5v\u0003\\\u044C\u05E8\uFFFDT\uFFFD\bf\uFFFDMv@\u001DA{\uFFFD\uFFFD$\u0011\uFFFD\uFFFD!\uFFFD\u0012\u000B$S,\uFFFD(\uFFFD\uFFFD\u0060y\u0014\uFFFD\uFFFDX)6\uFFFD\u0255\uFFFDk\uFFFD:\uFFFDc2\uFFFDR\uFFFD\uFFFD\u0010kT\uFFFD\uFFFD00\u06F9\uFFFD\uFFFD\uFFFD\u07E3-\uFFFD\u001CC\uFFFD\uFFFD\uFFFD\uFFFD\uFFFD\uFFFD\uFFFDM\uFFFD\uFFFD{\uFFFDl\uFFFD\uFFFDh\uFFFD;\u0007n\uFFFD\u0005\uFFFD\u0010\u0015\u003E\uFFFD\u0796fw\u0015UW\u0016\r",
        "\u0019\u07DE\uFFFDEp\u0011\u003E\uFFFD!AN:\uFFFD\uFFFD\u0015\uFFFD\u0000\uFFFD\uFFFD\uFFFDuw\u001DnTYRe:\u0015\uFFFD\uFFFDO\u025C\u0017\u0473\uFFFD\uFFFD\uFFFD%\u001CF\uFFFD[\uFFFD\uFFFD\u0000\u007FVA;2j\u0026\uFFFD-\uFFFD\u0017\uFFFD\u0636\f\uFFFD\uFFFD\uFFFD\u0014\uFFFD\u0003M@\uFFFD\u0015PZ\uFFFD\uFFFD\uFFFDw\uFFFDe\uFFFD\uFFFDIG\u001D^uE\uFFFD\uFFFD"
      ],
      "StatusCode": 202,
      "ResponseHeaders": {
        "Content-Length": "0",
<<<<<<< HEAD
        "Date": "Wed, 03 Feb 2021 02:09:00 GMT",
=======
        "Date": "Wed, 17 Feb 2021 22:34:18 GMT",
>>>>>>> 1814567d
        "Server": [
          "Windows-Azure-HDFS/1.0",
          "Microsoft-HTTPAPI/2.0"
        ],
        "x-ms-client-request-id": "b9235658-265a-111b-ccaa-3c0d7db40998",
<<<<<<< HEAD
        "x-ms-request-id": "37371772-601f-0051-13d1-f9e2d3000000",
=======
        "x-ms-request-id": "e21f121e-e01f-0070-297d-05c6a8000000",
>>>>>>> 1814567d
        "x-ms-request-server-encrypted": "true",
        "x-ms-version": "2020-06-12"
      },
      "ResponseBody": []
    },
    {
      "RequestUri": "https://seannse.dfs.core.windows.net/test-filesystem-208d0eea-1f1f-6a1c-497a-a16ed86ce6b1/test-file-0f0e3b91-ddc9-478f-7416-fab0ad22c895?action=flush\u0026position=1024",
      "RequestMethod": "PATCH",
      "RequestHeaders": {
        "Accept": "application/json",
        "Authorization": "Sanitized",
<<<<<<< HEAD
        "If-Match": "0x8D8C7E8AC83EEBD",
        "User-Agent": [
          "azsdk-net-Storage.Files.DataLake/12.7.0-alpha.20210202.1",
          "(.NET Framework 4.8.4250.0; Microsoft Windows 10.0.19042 )"
        ],
        "x-ms-client-request-id": "2fff4f28-1045-6aa0-4078-01e4bc8fe264",
        "x-ms-date": "Wed, 03 Feb 2021 02:09:00 GMT",
=======
        "Content-Length": "0",
        "If-Match": "\u00220x8D8D3942A0CB3D0\u0022",
        "User-Agent": [
          "azsdk-net-Storage.Files.DataLake/12.7.0-alpha.20210217.1",
          "(.NET 5.0.3; Microsoft Windows 10.0.19042)"
        ],
        "x-ms-client-request-id": "2fff4f28-1045-6aa0-4078-01e4bc8fe264",
        "x-ms-date": "Wed, 17 Feb 2021 22:34:18 GMT",
>>>>>>> 1814567d
        "x-ms-return-client-request-id": "true",
        "x-ms-version": "2020-06-12"
      },
      "RequestBody": null,
      "StatusCode": 200,
      "ResponseHeaders": {
        "Content-Length": "0",
<<<<<<< HEAD
        "Date": "Wed, 03 Feb 2021 02:09:00 GMT",
        "ETag": "\u00220x8D8C7E8ACAFD7D5\u0022",
        "Last-Modified": "Wed, 03 Feb 2021 02:09:01 GMT",
=======
        "Date": "Wed, 17 Feb 2021 22:34:18 GMT",
        "ETag": "\u00220x8D8D3942A29F8DE\u0022",
        "Last-Modified": "Wed, 17 Feb 2021 22:34:18 GMT",
>>>>>>> 1814567d
        "Server": [
          "Windows-Azure-HDFS/1.0",
          "Microsoft-HTTPAPI/2.0"
        ],
        "x-ms-client-request-id": "2fff4f28-1045-6aa0-4078-01e4bc8fe264",
<<<<<<< HEAD
        "x-ms-request-id": "37371791-601f-0051-32d1-f9e2d3000000",
=======
        "x-ms-request-id": "e21f1237-e01f-0070-427d-05c6a8000000",
>>>>>>> 1814567d
        "x-ms-request-server-encrypted": "false",
        "x-ms-version": "2020-06-12"
      },
      "ResponseBody": []
    },
    {
      "RequestUri": "https://seannse.blob.core.windows.net/test-filesystem-208d0eea-1f1f-6a1c-497a-a16ed86ce6b1/test-file-0f0e3b91-ddc9-478f-7416-fab0ad22c895",
      "RequestMethod": "GET",
      "RequestHeaders": {
        "Accept": "application/xml",
        "Authorization": "Sanitized",
<<<<<<< HEAD
        "traceparent": "00-a90c1230795c2e4599bd25fdca3ee1ce-99078c7fd89bd446-00",
        "User-Agent": [
          "azsdk-net-Storage.Files.DataLake/12.7.0-alpha.20210202.1",
          "(.NET Framework 4.8.4250.0; Microsoft Windows 10.0.19042 )"
        ],
        "x-ms-client-request-id": "2de53a58-d9b4-3052-8d9a-8355bc1fbd87",
        "x-ms-date": "Wed, 03 Feb 2021 02:09:00 GMT",
=======
        "traceparent": "00-cc9a8edecef7ad4ea1d2ea6ac9ff9465-4b1c4a8652f9bb4a-00",
        "User-Agent": [
          "azsdk-net-Storage.Files.DataLake/12.7.0-alpha.20210217.1",
          "(.NET 5.0.3; Microsoft Windows 10.0.19042)"
        ],
        "x-ms-client-request-id": "2de53a58-d9b4-3052-8d9a-8355bc1fbd87",
        "x-ms-date": "Wed, 17 Feb 2021 22:34:19 GMT",
>>>>>>> 1814567d
        "x-ms-return-client-request-id": "true",
        "x-ms-version": "2020-06-12"
      },
      "RequestBody": null,
      "StatusCode": 200,
      "ResponseHeaders": {
        "Accept-Ranges": "bytes",
        "Content-Length": "1024",
        "Content-Type": "application/octet-stream",
<<<<<<< HEAD
        "Date": "Wed, 03 Feb 2021 02:09:01 GMT",
        "ETag": "\u00220x8D8C7E8ACAFD7D5\u0022",
        "Last-Modified": "Wed, 03 Feb 2021 02:09:01 GMT",
=======
        "Date": "Wed, 17 Feb 2021 22:34:18 GMT",
        "ETag": "\u00220x8D8D3942A29F8DE\u0022",
        "Last-Modified": "Wed, 17 Feb 2021 22:34:18 GMT",
>>>>>>> 1814567d
        "Server": [
          "Windows-Azure-Blob/1.0",
          "Microsoft-HTTPAPI/2.0"
        ],
        "x-ms-blob-type": "BlockBlob",
        "x-ms-client-request-id": "2de53a58-d9b4-3052-8d9a-8355bc1fbd87",
<<<<<<< HEAD
        "x-ms-creation-time": "Wed, 03 Feb 2021 02:09:01 GMT",
=======
        "x-ms-creation-time": "Wed, 17 Feb 2021 22:34:18 GMT",
>>>>>>> 1814567d
        "x-ms-group": "$superuser",
        "x-ms-lease-state": "available",
        "x-ms-lease-status": "unlocked",
        "x-ms-owner": "$superuser",
        "x-ms-permissions": "rw-r-----",
<<<<<<< HEAD
        "x-ms-request-id": "eea60c81-101e-0064-58d1-f98ec7000000",
=======
        "x-ms-request-id": "4cf3511c-301e-004c-177d-05ef6f000000",
>>>>>>> 1814567d
        "x-ms-server-encrypted": "true",
        "x-ms-version": "2020-06-12"
      },
      "ResponseBody": "w2txFex97n7D2thYufD48\u002BNBaGalqGsfNDj0rAJt9W7JUuYTwHZDFEyPTO4ENo2EHQbMa7li8BoAUeGziEJ7VuVqj2cK5DNt/VQZFVx9G/2rcI77oIm0Z2LLE26VkIwKFPYImacmeTjTX25lSNq\u002BgjbjCBezf7VbtScEP9HE2G3IDwFldIFWhPdVKEEbTx6HDJA4sYd0V5RAreR/IjpnDoYAnTnZWA21jYQgXVdzP2YJfDJAjCblU7dsJced1mK87hm6GrHkrrODgiQDVPo9zW19dqUHJ4FgG0mCbDNGGLchY249uCS0JM5\u002BvQoC4f\u002B9L1hZH2C8tMeXWv9oYkGAPGpt4vCL/xRIyFHXiGl3XTpKxT3b7fhWZa6npV4lTMKM/oGflf8OMS9DEVcO5SxdIPzEHp0EpE9xFnxC41m1InuPS4ro18g7O5MNl9uhR4CCSoVhYS4liFoxLn\u002BCzE3Vju7bf5qhdEg0ieMJ9gxz0M78v5nTVMFNasIvt6lIuW5FOAntxcjl4NY9LNdLG5JNvl2whQ20AjosjhXXcr2e6890w74DhQsGFt7DlifqAU4w4vhMmDRgkTbPwDayDm4YnkEH1lfUSjhRqm4u8WsTQo3GppDEUlObFDKIM8TUUwhwqvfm4iv3XJe/\u002Bu3FMaDKvH6p62jeVEztbMIlTBZzfVZmvkZzLGBiz0n4BFhm1eKRvXdGK2ifkVWr\u002BHZo0hCBS32WX3NZVo8eRxse5k/zh5bfk46eLVHuxizwyDTp\u002Bf05drnbz3ZvOGfoKONMgasGt3HgiT\u002BC4h4rqJlGaI5aNE4e5W\u002BWGLcfcFontgVuoUSB6hDDCXC\u002Bt5SaryfcKM/ZjfOVLZw8cJ\u002B5wBjkWisYvQZVxX59lyreYC7a\u002B2iQQ0eKTikR2HOnRHlxCUlX2VxogvIgh2NRW/XJt81uYXQ2KHzQWQwCBuSSrYAEDI7hhofRcnl2cLzjOPIzSCGmOeMFO\u002BHMhn9PZXsOjdrjTU9n6DBGnO/7v7jA7SEZz73C7HOc/9CtFAAHggz9aOLhAOujzGDxYJz0CXsoC5leNZa9S6FmRk5\u002ButMwPhri/VfV3uw1dgNc0YzXqPVUhAhmqE12QB1Be7qcJBGNwCGCEgskUyytKL6TYHkUj51YKTbLyZXMa706k2MymVLxzxBrVJbqMDDbuYCO49\u002BjLewcQ/rbwfeLtaZN6r/Je49soZBoqTsHbvkF7xAVPojelmZ3FVVXFg0Z357vnEVwET7wIUFOOoOxFdUA1dLndXcdblRZUmU6FYqDT8mcF9GzlN3RJRxGkFvixQB/VkE7Mmom0i3xF7/Ytgy2y\u002Bu6FP0DTUD0FVBa1t74d4xlur5JRx1edUWkwQ=="
    },
    {
      "RequestUri": "https://seannse.blob.core.windows.net/test-filesystem-208d0eea-1f1f-6a1c-497a-a16ed86ce6b1?restype=container",
      "RequestMethod": "DELETE",
      "RequestHeaders": {
        "Accept": "application/xml",
        "Authorization": "Sanitized",
<<<<<<< HEAD
        "traceparent": "00-796f74ec54c1dc4ea7f07074e99ebe65-db199e2628963c4e-00",
        "User-Agent": [
          "azsdk-net-Storage.Files.DataLake/12.7.0-alpha.20210202.1",
          "(.NET Framework 4.8.4250.0; Microsoft Windows 10.0.19042 )"
        ],
        "x-ms-client-request-id": "828ce070-b4aa-11af-e198-1139a347dd32",
        "x-ms-date": "Wed, 03 Feb 2021 02:09:00 GMT",
=======
        "traceparent": "00-e1484c9f8bce6a48a1151e37791da78f-8bb3768c7cfaaa48-00",
        "User-Agent": [
          "azsdk-net-Storage.Files.DataLake/12.7.0-alpha.20210217.1",
          "(.NET 5.0.3; Microsoft Windows 10.0.19042)"
        ],
        "x-ms-client-request-id": "828ce070-b4aa-11af-e198-1139a347dd32",
        "x-ms-date": "Wed, 17 Feb 2021 22:34:19 GMT",
>>>>>>> 1814567d
        "x-ms-return-client-request-id": "true",
        "x-ms-version": "2020-06-12"
      },
      "RequestBody": null,
      "StatusCode": 202,
      "ResponseHeaders": {
        "Content-Length": "0",
<<<<<<< HEAD
        "Date": "Wed, 03 Feb 2021 02:09:01 GMT",
=======
        "Date": "Wed, 17 Feb 2021 22:34:19 GMT",
>>>>>>> 1814567d
        "Server": [
          "Windows-Azure-Blob/1.0",
          "Microsoft-HTTPAPI/2.0"
        ],
        "x-ms-client-request-id": "828ce070-b4aa-11af-e198-1139a347dd32",
<<<<<<< HEAD
        "x-ms-request-id": "eea60cfe-101e-0064-45d1-f98ec7000000",
=======
        "x-ms-request-id": "4cf3514c-301e-004c-467d-05ef6f000000",
>>>>>>> 1814567d
        "x-ms-version": "2020-06-12"
      },
      "ResponseBody": []
    }
  ],
  "Variables": {
    "RandomSeed": "46448728",
    "Storage_TestConfigHierarchicalNamespace": "NamespaceTenant\nseannse\nU2FuaXRpemVk\nhttps://seannse.blob.core.windows.net\nhttps://seannse.file.core.windows.net\nhttps://seannse.queue.core.windows.net\nhttps://seannse.table.core.windows.net\n\n\n\n\nhttps://seannse-secondary.blob.core.windows.net\nhttps://seannse-secondary.file.core.windows.net\nhttps://seannse-secondary.queue.core.windows.net\nhttps://seannse-secondary.table.core.windows.net\n68390a19-a643-458b-b726-408abf67b4fc\nSanitized\n72f988bf-86f1-41af-91ab-2d7cd011db47\nhttps://login.microsoftonline.com/\nCloud\nBlobEndpoint=https://seannse.blob.core.windows.net/;QueueEndpoint=https://seannse.queue.core.windows.net/;FileEndpoint=https://seannse.file.core.windows.net/;BlobSecondaryEndpoint=https://seannse-secondary.blob.core.windows.net/;QueueSecondaryEndpoint=https://seannse-secondary.queue.core.windows.net/;FileSecondaryEndpoint=https://seannse-secondary.file.core.windows.net/;AccountName=seannse;AccountKey=Sanitized\n"
  }
}<|MERGE_RESOLUTION|>--- conflicted
+++ resolved
@@ -1,30 +1,19 @@
 {
   "Entries": [
     {
-      "RequestUri": "https://seannse.blob.core.windows.net/test-filesystem-208d0eea-1f1f-6a1c-497a-a16ed86ce6b1?restype=container",
+      "RequestUri": "https://seannse.blob.core.windows.net/test-filesystem-62bfe324-8a0e-906a-8399-4b861a9d957d?restype=container",
       "RequestMethod": "PUT",
       "RequestHeaders": {
         "Accept": "application/xml",
         "Authorization": "Sanitized",
-<<<<<<< HEAD
-        "traceparent": "00-05f4af4d316d9647b4e8de44839a63a7-5dca431fddb32a4a-00",
-        "User-Agent": [
-          "azsdk-net-Storage.Files.DataLake/12.7.0-alpha.20210202.1",
-          "(.NET Framework 4.8.4250.0; Microsoft Windows 10.0.19042 )"
+        "traceparent": "00-dc35124e90642d41bbfd65d9d6c37fe8-5be74f40e53f0340-00",
+        "User-Agent": [
+          "azsdk-net-Storage.Files.DataLake/12.7.0-alpha.20210219.1",
+          "(.NET 5.0.3; Microsoft Windows 10.0.19041)"
         ],
         "x-ms-blob-public-access": "container",
-        "x-ms-client-request-id": "6980c3fd-fdc2-a21d-9092-e8a97f318b30",
-        "x-ms-date": "Wed, 03 Feb 2021 02:08:59 GMT",
-=======
-        "traceparent": "00-603f4ce45d78ff419cb9bf2ecebf01a0-ec1e7a7aec603f47-00",
-        "User-Agent": [
-          "azsdk-net-Storage.Files.DataLake/12.7.0-alpha.20210217.1",
-          "(.NET 5.0.3; Microsoft Windows 10.0.19042)"
-        ],
-        "x-ms-blob-public-access": "container",
-        "x-ms-client-request-id": "6980c3fd-fdc2-a21d-9092-e8a97f318b30",
-        "x-ms-date": "Wed, 17 Feb 2021 22:34:17 GMT",
->>>>>>> 1814567d
+        "x-ms-client-request-id": "2785b671-3366-18ca-aaee-d372b6f38e50",
+        "x-ms-date": "Fri, 19 Feb 2021 19:13:06 GMT",
         "x-ms-return-client-request-id": "true",
         "x-ms-version": "2020-06-12"
       },
@@ -32,102 +21,64 @@
       "StatusCode": 201,
       "ResponseHeaders": {
         "Content-Length": "0",
-<<<<<<< HEAD
-        "Date": "Wed, 03 Feb 2021 02:09:00 GMT",
-        "ETag": "\u00220x8D8C7E8AC09B2F0\u0022",
-        "Last-Modified": "Wed, 03 Feb 2021 02:09:00 GMT",
-=======
-        "Date": "Wed, 17 Feb 2021 22:34:18 GMT",
-        "ETag": "\u00220x8D8D39429AE26A3\u0022",
-        "Last-Modified": "Wed, 17 Feb 2021 22:34:18 GMT",
->>>>>>> 1814567d
+        "Date": "Fri, 19 Feb 2021 19:13:05 GMT",
+        "ETag": "\u00220x8D8D50A62A12934\u0022",
+        "Last-Modified": "Fri, 19 Feb 2021 19:13:05 GMT",
         "Server": [
           "Windows-Azure-Blob/1.0",
           "Microsoft-HTTPAPI/2.0"
         ],
-        "x-ms-client-request-id": "6980c3fd-fdc2-a21d-9092-e8a97f318b30",
-<<<<<<< HEAD
-        "x-ms-request-id": "eea6079a-101e-0064-5fd1-f98ec7000000",
-=======
-        "x-ms-request-id": "4cf34df5-301e-004c-237d-05ef6f000000",
->>>>>>> 1814567d
-        "x-ms-version": "2020-06-12"
-      },
-      "ResponseBody": []
-    },
-    {
-      "RequestUri": "https://seannse.blob.core.windows.net/test-filesystem-208d0eea-1f1f-6a1c-497a-a16ed86ce6b1/test-file-0f0e3b91-ddc9-478f-7416-fab0ad22c895",
+        "x-ms-client-request-id": "2785b671-3366-18ca-aaee-d372b6f38e50",
+        "x-ms-request-id": "2e6c331a-201e-00a4-44f3-0676f9000000",
+        "x-ms-version": "2020-06-12"
+      },
+      "ResponseBody": []
+    },
+    {
+      "RequestUri": "https://seannse.blob.core.windows.net/test-filesystem-62bfe324-8a0e-906a-8399-4b861a9d957d/test-file-d968146b-2040-28b5-968e-48dc62aafa54",
       "RequestMethod": "HEAD",
       "RequestHeaders": {
         "Accept": "application/xml",
         "Authorization": "Sanitized",
-<<<<<<< HEAD
-        "traceparent": "00-75726b38a608e54ea55103dbaf67ee8f-a2185449f94df745-00",
-        "User-Agent": [
-          "azsdk-net-Storage.Files.DataLake/12.7.0-alpha.20210202.1",
-          "(.NET Framework 4.8.4250.0; Microsoft Windows 10.0.19042 )"
-        ],
-        "x-ms-client-request-id": "4ffbcb1a-9ff9-7332-fc4d-6d84cd5b9eb8",
-        "x-ms-date": "Wed, 03 Feb 2021 02:08:59 GMT",
-=======
-        "traceparent": "00-abd086efbeac0c4d8a3788b8cb24ced9-6b8a7ffef3a87141-00",
-        "User-Agent": [
-          "azsdk-net-Storage.Files.DataLake/12.7.0-alpha.20210217.1",
-          "(.NET 5.0.3; Microsoft Windows 10.0.19042)"
-        ],
-        "x-ms-client-request-id": "4ffbcb1a-9ff9-7332-fc4d-6d84cd5b9eb8",
-        "x-ms-date": "Wed, 17 Feb 2021 22:34:18 GMT",
->>>>>>> 1814567d
+        "traceparent": "00-900f1c8f15194442aa37b633f953ef6b-885d8caec8e6e149-00",
+        "User-Agent": [
+          "azsdk-net-Storage.Files.DataLake/12.7.0-alpha.20210219.1",
+          "(.NET 5.0.3; Microsoft Windows 10.0.19041)"
+        ],
+        "x-ms-client-request-id": "6d723d24-2d98-c292-0686-0191ef29545a",
+        "x-ms-date": "Fri, 19 Feb 2021 19:13:06 GMT",
         "x-ms-return-client-request-id": "true",
         "x-ms-version": "2020-06-12"
       },
       "RequestBody": null,
       "StatusCode": 404,
       "ResponseHeaders": {
-<<<<<<< HEAD
-        "Date": "Wed, 03 Feb 2021 02:09:00 GMT",
-=======
-        "Date": "Wed, 17 Feb 2021 22:34:18 GMT",
->>>>>>> 1814567d
+        "Date": "Fri, 19 Feb 2021 19:13:05 GMT",
         "Server": [
           "Windows-Azure-Blob/1.0",
           "Microsoft-HTTPAPI/2.0"
         ],
         "Transfer-Encoding": "chunked",
-        "x-ms-client-request-id": "4ffbcb1a-9ff9-7332-fc4d-6d84cd5b9eb8",
+        "x-ms-client-request-id": "6d723d24-2d98-c292-0686-0191ef29545a",
         "x-ms-error-code": "BlobNotFound",
-<<<<<<< HEAD
-        "x-ms-request-id": "eea60823-101e-0064-55d1-f98ec7000000",
-=======
-        "x-ms-request-id": "4cf34e50-301e-004c-767d-05ef6f000000",
->>>>>>> 1814567d
-        "x-ms-version": "2020-06-12"
-      },
-      "ResponseBody": []
-    },
-    {
-      "RequestUri": "https://seannse.dfs.core.windows.net/test-filesystem-208d0eea-1f1f-6a1c-497a-a16ed86ce6b1/test-file-0f0e3b91-ddc9-478f-7416-fab0ad22c895?resource=file",
+        "x-ms-request-id": "2e6c33db-201e-00a4-79f3-0676f9000000",
+        "x-ms-version": "2020-06-12"
+      },
+      "ResponseBody": []
+    },
+    {
+      "RequestUri": "https://seannse.dfs.core.windows.net/test-filesystem-62bfe324-8a0e-906a-8399-4b861a9d957d/test-file-d968146b-2040-28b5-968e-48dc62aafa54?resource=file",
       "RequestMethod": "PUT",
       "RequestHeaders": {
         "Accept": "application/json",
         "Authorization": "Sanitized",
-<<<<<<< HEAD
-        "traceparent": "00-75726b38a608e54ea55103dbaf67ee8f-258d90de4705f447-00",
-        "User-Agent": [
-          "azsdk-net-Storage.Files.DataLake/12.7.0-alpha.20210202.1",
-          "(.NET Framework 4.8.4250.0; Microsoft Windows 10.0.19042 )"
-        ],
-        "x-ms-client-request-id": "aa440000-5549-ddc8-eb85-72c32240a2cc",
-        "x-ms-date": "Wed, 03 Feb 2021 02:08:59 GMT",
-=======
-        "traceparent": "00-abd086efbeac0c4d8a3788b8cb24ced9-8ee6737c956bc545-00",
-        "User-Agent": [
-          "azsdk-net-Storage.Files.DataLake/12.7.0-alpha.20210217.1",
-          "(.NET 5.0.3; Microsoft Windows 10.0.19042)"
-        ],
-        "x-ms-client-request-id": "aa440000-5549-ddc8-eb85-72c32240a2cc",
-        "x-ms-date": "Wed, 17 Feb 2021 22:34:18 GMT",
->>>>>>> 1814567d
+        "traceparent": "00-900f1c8f15194442aa37b633f953ef6b-c3f2ba4b0c438e4e-00",
+        "User-Agent": [
+          "azsdk-net-Storage.Files.DataLake/12.7.0-alpha.20210219.1",
+          "(.NET 5.0.3; Microsoft Windows 10.0.19041)"
+        ],
+        "x-ms-client-request-id": "01862d89-3564-a646-df48-921bfd1e78af",
+        "x-ms-date": "Fri, 19 Feb 2021 19:13:06 GMT",
         "x-ms-return-client-request-id": "true",
         "x-ms-version": "2020-06-12"
       },
@@ -135,110 +86,76 @@
       "StatusCode": 201,
       "ResponseHeaders": {
         "Content-Length": "0",
-<<<<<<< HEAD
-        "Date": "Wed, 03 Feb 2021 02:09:00 GMT",
-        "ETag": "\u00220x8D8C7E8AC54A364\u0022",
-        "Last-Modified": "Wed, 03 Feb 2021 02:09:01 GMT",
-=======
-        "Date": "Wed, 17 Feb 2021 22:34:18 GMT",
-        "ETag": "\u00220x8D8D39429F32A47\u0022",
-        "Last-Modified": "Wed, 17 Feb 2021 22:34:18 GMT",
->>>>>>> 1814567d
-        "Server": [
-          "Windows-Azure-HDFS/1.0",
-          "Microsoft-HTTPAPI/2.0"
-        ],
-        "x-ms-client-request-id": "aa440000-5549-ddc8-eb85-72c32240a2cc",
-<<<<<<< HEAD
-        "x-ms-request-id": "37371728-601f-0051-49d1-f9e2d3000000",
-=======
-        "x-ms-request-id": "e21f11cd-e01f-0070-587d-05c6a8000000",
->>>>>>> 1814567d
-        "x-ms-version": "2020-06-12"
-      },
-      "ResponseBody": []
-    },
-    {
-      "RequestUri": "https://seannse.dfs.core.windows.net/test-filesystem-208d0eea-1f1f-6a1c-497a-a16ed86ce6b1/test-file-0f0e3b91-ddc9-478f-7416-fab0ad22c895?action=append\u0026position=0",
+        "Date": "Fri, 19 Feb 2021 19:13:04 GMT",
+        "ETag": "\u00220x8D8D50A62BCC2B6\u0022",
+        "Last-Modified": "Fri, 19 Feb 2021 19:13:05 GMT",
+        "Server": [
+          "Windows-Azure-HDFS/1.0",
+          "Microsoft-HTTPAPI/2.0"
+        ],
+        "x-ms-client-request-id": "01862d89-3564-a646-df48-921bfd1e78af",
+        "x-ms-request-id": "6f4bb690-e01f-004f-73f3-060e0b000000",
+        "x-ms-version": "2020-06-12"
+      },
+      "ResponseBody": []
+    },
+    {
+      "RequestUri": "https://seannse.dfs.core.windows.net/test-filesystem-62bfe324-8a0e-906a-8399-4b861a9d957d/test-file-d968146b-2040-28b5-968e-48dc62aafa54?action=append\u0026position=0",
       "RequestMethod": "PATCH",
       "RequestHeaders": {
         "Accept": "application/json",
         "Authorization": "Sanitized",
-        "Content-Length": "922",
+        "Content-Length": "924",
         "Content-Type": "application/json",
         "User-Agent": [
-<<<<<<< HEAD
-          "azsdk-net-Storage.Files.DataLake/12.7.0-alpha.20210202.1",
-          "(.NET Framework 4.8.4250.0; Microsoft Windows 10.0.19042 )"
-        ],
-        "x-ms-client-request-id": "cc832497-f416-0a6e-c2e5-ea976e8624d8",
-        "x-ms-date": "Wed, 03 Feb 2021 02:09:00 GMT",
-=======
-          "azsdk-net-Storage.Files.DataLake/12.7.0-alpha.20210217.1",
-          "(.NET 5.0.3; Microsoft Windows 10.0.19042)"
-        ],
-        "x-ms-client-request-id": "cc832497-f416-0a6e-c2e5-ea976e8624d8",
-        "x-ms-date": "Wed, 17 Feb 2021 22:34:18 GMT",
->>>>>>> 1814567d
+          "azsdk-net-Storage.Files.DataLake/12.7.0-alpha.20210219.1",
+          "(.NET 5.0.3; Microsoft Windows 10.0.19041)"
+        ],
+        "x-ms-client-request-id": "c1088005-53a3-40f6-fba1-c5b1c649ebd3",
+        "x-ms-date": "Fri, 19 Feb 2021 19:13:06 GMT",
         "x-ms-return-client-request-id": "true",
         "x-ms-version": "2020-06-12"
       },
       "RequestBody": [
-        "\uFFFDkq\u0015\uFFFD}\uFFFD~\uFFFD\uFFFD\uFFFDX\uFFFD\uFFFD\uFFFD\uFFFD\uFFFDAhf\uFFFD\uFFFDk\u001F48\uFFFD\u0002m\uFFFDn\uFFFDR\uFFFD\u0013\uFFFDvC\u0014L\uFFFDL\uFFFD\u00046\uFFFD\uFFFD\u001D\u0006\uFFFDk\uFFFDb\uFFFD\u001A\u0000Q\u1CC8B{V\uFFFDj\uFFFDg\n",
-        "\uFFFD3m\uFFFDT\u0019\u0015\\}\u001B\uFFFD\uFFFDp\uFFFD\uFFFD\uFFFD\uFFFD\uFFFDgb\uFFFD\u0013n\uFFFD\uFFFD\uFFFD\n",
-        "\u0014\uFFFD\b\uFFFD\uFFFD\u0026y8\uFFFD_neH\u06BE\uFFFD6\uFFFD\b\u0017\uFFFD\u007F\uFFFD[\uFFFD\u0027\u0004?\uFFFD\uFFFD\uFFFDm\uFFFD\u000F\u0001et\uFFFDV\uFFFD\uFFFDU(A\u001BO\u001E\uFFFD\f\uFFFD8\uFFFD\uFFFDtW\uFFFD@\uFFFD\uFFFD\u007F\u0022:g\u000E\uFFFD\u0000\uFFFD9\uFFFDX\r",
-        "\uFFFD\uFFFD\uFFFD ]Ws?f\t|2@\uFFFD\u0026\uFFFDS\uFFFDl%\u01DD\uFFFDb\uFFFD\uFFFD\u0019\uFFFD\u001A\uFFFD\u4BB3\uFFFD\uFFFD$\u0003T\uFFFD=\uFFFDm}v\uFFFD\u0007\u0027\uFFFD\u0060\u001BI\uFFFDl3F\u0018\uFFFD!cn=\uFFFD$\uFFFD$\uFFFD~\uFFFD\n",
-        "\u0002\uFFFD\uFFFD\uFFFD/XY\u001F\u0060\uFFFD\uFFFD\u01D7Z\uFFFDhbA\uFFFD\u003Cjm\uFFFD\uFFFD\uFFFD\u0014H\uFFFDQ\u05C8iw]:J\uFFFD=\uFFFD\uFFFD\uFFFDVe\uFFFD\uFFFD\uFFFD^%L\u008C\uFFFD\uFFFD\uFFFD\uFFFD\uFFFD\u000E1/C\u0011W\u000E\uFFFD,] \uFFFD\uFFFD\u001E\uFFFD\u0004\uFFFDOq\u0016|B\uFFFDY\uFFFD\u0022{\uFFFDK\uFFFD\uFFFD\uFFFD\uFFFD;;\uFFFD\r",
-        "\uFFFD\u06E1G\uFFFD\uFFFDJ\uFFFDaa.%\uFFFDZ1.\u007F\uFFFD\uFFFDM\u054E\uFFFD\uFFFD\u007F\uFFFD\uFFFDtH4\uFFFD\uFFFD\t\uFFFD\fs\uFFFD\uFFFD\uFFFD\uFFFD\uFFFD\uFFFDT\uFFFDMj\uFFFD/\uFFFD\uFFFDH\uFFFDnE8\t\uFFFD\uFFFD\uFFFD\uFFFD\uFFFD\uFFFD=,\uFFFDK\u001B\uFFFDM\uFFFD]\uFFFD\uFFFD\r",
-        "\uFFFD\u0002:,\uFFFD\u0015\uFFFDr\uFFFD\uFFFD\uFFFD\uFFFDt\u00FE\u0003\uFFFD\u000B\u0006\u0016\uFFFD\u00D6\u0027\uFFFD\u0001N0\uFFFD\uFFFDL\uFFFD4\u0060\uFFFD6\uFFFD\uFFFD6\uFFFD\u000En\u0018\uFFFDA\u0007\uFFFDW\uFFFDJ8Q\uFFFDn.\uFFFDk\u0013B\uFFFD\u01A6\uFFFD\uFFFDRS\uFFFD\u00142\uFFFD3\uFFFD\uFFFDS\bp\uFFFD\uFFFD\uFFFD\uFFFD\u002B\uFFFD\\\uFFFD\uFFFD\uFFFD\uFFFD\uFFFD1\uFFFD\u02BC~\uFFFD\uFFFDh\uFFFDTL\uFFFDl\uFFFD%L\u0016s}V"
+        "\uFFFD\uFFFD\u0015c\u0017n\u0016\uFFFD\uFFFD\u001D\r",
+        "\uFFFD(\uFFFDz\u0026\uFFFD\uFFFDS\uFFFD\uFFFD\uFFFDCP\u0000\\\uFFFD\uFFFD\uFFFD\uFFFD\uFFFD\uFFFD\uFFFD\u007F\uFFFD\uFFFD\uFFFD*8\uFFFD\uFFFD\uFFFD\u0006#\u0013\u0015\u0000\uFFFD\u0013!9\uFFFDWy\uFFFD\u0404\uFFFDb\uFFFD\uFFFD\u003E\uFFFD\uFFFDf\r",
+        "\uFFFD\uFFFD.\uFFFDHy\uFFFDV\uFFFD\uFFFD\uFFFD\u001F=\uFFFD[\uFFFD\uFFFD\u0274,\uFFFDz\uFFFD\uFFFDj\u0019\uFFFD}\u001F\uFFFD\u0026!\uFFFD\u0005hW\uFFFD\uFFFD\u067F\uFFFD\u0000\uFFFD\uFFFD\uFFFDd\uFFFDw_\tz\uFFFD0:e2\uFFFDT!/\uFFFD\u00227\uFFFD\uFFFD\uFFFDb7\uFFFD\u0004E\u003C\uFFFD\uFFFDA\uFFFD\uFFFDX\uFFFD\u0005\uFFFDP\u001D\u0015EC\uFFFD6\uFFFD9f\uFFFD\u000E\uFFFD\uFFFD3\uFFFD\u0010\u0001O\uFFFD[\uFFFD=\uFFFD;\uFFFD\uFFFD\uFFFD^Z\u001B\uFFFD\u0060\u0004\u0022}\uFFFD\uFFFD\uFFFD\uFFFDMd\f\uFFFDF\uFFFDx\uFFFDO\uFFFD\uFFFD\u0003C\\\uFFFDQ\u0007R\uFFFD\uFFFD\uFFFDA\uFFFDJ\r",
+        "\uFFFD\u0126\uFFFD\u003E2!\uFFFD\uFFFD\uFFFD\uFFFDf\uFFFDU\u007F\uFFFD_\uFFFDq\u0017Y\u0003B\uFFFDu8(V\uFFFD\uFFFD\u0022.\uFFFD98\uFFFD9\uFFFDP\uFFFD\u22F6\u0299\uFFFD\uFFFD\u0060\n",
+        "\u0007\u0027rl2\uFFFD\uFFFD\uFFFD\uFFFD@\u0005\n",
+        "\uFFFD\u0004\uFFFD\u0509\uFFFDq\u001C\u02E2\uFFFD~\uFFFD5\uFFFDMw7\u0511\uFFFDL\uFFFD\uFFFD\uFFFD\uFFFDZ\uFFFD\uFFFD2dYJ\uFFFD\u0017\uFFFD\uFFFD\uFFFD\u0010\uFFFD5C\u003Eda\uFFFD\uFFFD\uFFFD]\n",
+        "\uFFFDksB~WA#\u01C0\uC3D8\u003El3\u000F\u001EEw\uFFFD\u0026\r",
+        "\\\uFFFD\r",
+        "H=\uFFFD\u0010]\uFFFD0(\uFFFD\uFFFD\uFFFDi\uFFFD0\uFFFD\uFFFDHGH\uFFFD\uFFFD%\uFFFD\uFFFD\uFFFD\u0761\uFFFDw^\u0017\uFFFDq\u000F\u0004e\uFFFD\u0022N^pw~\\\uFFFD\uFFFD\u0015\uFFFD\uFFFD\uFFFD\u0014\uFFFDg\u0022H\uFFFDo\u007F\uFFFDJ\uFFFDN\uFFFD\uFFFD\uFFFD\u0026!\uFFFDl\uFFFD$\uFFFDU6\uFFFDuc\uFFFDW\uFFFD\u0002\u069A\uFFFD\u0003\uFFFD\t\uFFFDhG\uFFFDR\u0014\uFFFD(\uFFFD\uFFFD_\uFFFDTAK\uFFFD\u001Az1t\u049Au(pG\u0174\uFFFD\uFFFD\uFFFD\u001C4\uFFFD\u0004J\uFFFD\uFFFD@f\uFFFD\uFFFD\uFFFD\uFFFD\uFFFD\uFFFD\uFFFD\uFFFDN\uFFFD\uFFFDs\uFFFDw\uFFFD\uFFFD\uFFFD{\uFFFD\uFFFD\n",
+        "t\uFFFD\uFFFD?B\uFFFD\uFFFD"
       ],
       "StatusCode": 202,
       "ResponseHeaders": {
         "Content-Length": "0",
-<<<<<<< HEAD
-        "Date": "Wed, 03 Feb 2021 02:09:00 GMT",
-=======
-        "Date": "Wed, 17 Feb 2021 22:34:18 GMT",
->>>>>>> 1814567d
-        "Server": [
-          "Windows-Azure-HDFS/1.0",
-          "Microsoft-HTTPAPI/2.0"
-        ],
-        "x-ms-client-request-id": "cc832497-f416-0a6e-c2e5-ea976e8624d8",
-<<<<<<< HEAD
-        "x-ms-request-id": "37371747-601f-0051-68d1-f9e2d3000000",
-=======
-        "x-ms-request-id": "e21f11ec-e01f-0070-777d-05c6a8000000",
->>>>>>> 1814567d
+        "Date": "Fri, 19 Feb 2021 19:13:05 GMT",
+        "Server": [
+          "Windows-Azure-HDFS/1.0",
+          "Microsoft-HTTPAPI/2.0"
+        ],
+        "x-ms-client-request-id": "c1088005-53a3-40f6-fba1-c5b1c649ebd3",
+        "x-ms-request-id": "6f4bb69e-e01f-004f-01f3-060e0b000000",
         "x-ms-request-server-encrypted": "true",
         "x-ms-version": "2020-06-12"
       },
       "ResponseBody": []
     },
     {
-      "RequestUri": "https://seannse.dfs.core.windows.net/test-filesystem-208d0eea-1f1f-6a1c-497a-a16ed86ce6b1/test-file-0f0e3b91-ddc9-478f-7416-fab0ad22c895?action=flush\u0026position=512",
+      "RequestUri": "https://seannse.dfs.core.windows.net/test-filesystem-62bfe324-8a0e-906a-8399-4b861a9d957d/test-file-d968146b-2040-28b5-968e-48dc62aafa54?action=flush\u0026position=512",
       "RequestMethod": "PATCH",
       "RequestHeaders": {
         "Accept": "application/json",
         "Authorization": "Sanitized",
-<<<<<<< HEAD
-        "If-Match": "0x8D8C7E8AC54A364",
-        "User-Agent": [
-          "azsdk-net-Storage.Files.DataLake/12.7.0-alpha.20210202.1",
-          "(.NET Framework 4.8.4250.0; Microsoft Windows 10.0.19042 )"
-        ],
-        "x-ms-client-request-id": "fe2bb474-d5bd-1eb6-db12-ba578668cafa",
-        "x-ms-date": "Wed, 03 Feb 2021 02:09:00 GMT",
-=======
-        "Content-Length": "0",
-        "If-Match": "\u00220x8D8D39429F32A47\u0022",
-        "User-Agent": [
-          "azsdk-net-Storage.Files.DataLake/12.7.0-alpha.20210217.1",
-          "(.NET 5.0.3; Microsoft Windows 10.0.19042)"
-        ],
-        "x-ms-client-request-id": "fe2bb474-d5bd-1eb6-db12-ba578668cafa",
-        "x-ms-date": "Wed, 17 Feb 2021 22:34:18 GMT",
->>>>>>> 1814567d
+        "If-Match": "0x8D8D50A62BCC2B6",
+        "User-Agent": [
+          "azsdk-net-Storage.Files.DataLake/12.7.0-alpha.20210219.1",
+          "(.NET 5.0.3; Microsoft Windows 10.0.19041)"
+        ],
+        "x-ms-client-request-id": "7d16b114-b615-2c0c-d0c5-d024ae480590",
+        "x-ms-date": "Fri, 19 Feb 2021 19:13:06 GMT",
         "x-ms-return-client-request-id": "true",
         "x-ms-version": "2020-06-12"
       },
@@ -246,106 +163,73 @@
       "StatusCode": 200,
       "ResponseHeaders": {
         "Content-Length": "0",
-<<<<<<< HEAD
-        "Date": "Wed, 03 Feb 2021 02:09:00 GMT",
-        "ETag": "\u00220x8D8C7E8AC83EEBD\u0022",
-        "Last-Modified": "Wed, 03 Feb 2021 02:09:01 GMT",
-=======
-        "Date": "Wed, 17 Feb 2021 22:34:18 GMT",
-        "ETag": "\u00220x8D8D3942A0CB3D0\u0022",
-        "Last-Modified": "Wed, 17 Feb 2021 22:34:18 GMT",
->>>>>>> 1814567d
-        "Server": [
-          "Windows-Azure-HDFS/1.0",
-          "Microsoft-HTTPAPI/2.0"
-        ],
-        "x-ms-client-request-id": "fe2bb474-d5bd-1eb6-db12-ba578668cafa",
-<<<<<<< HEAD
-        "x-ms-request-id": "37371763-601f-0051-04d1-f9e2d3000000",
-=======
-        "x-ms-request-id": "e21f11fc-e01f-0070-077d-05c6a8000000",
->>>>>>> 1814567d
+        "Date": "Fri, 19 Feb 2021 19:13:05 GMT",
+        "ETag": "\u00220x8D8D50A62EC4FEB\u0022",
+        "Last-Modified": "Fri, 19 Feb 2021 19:13:05 GMT",
+        "Server": [
+          "Windows-Azure-HDFS/1.0",
+          "Microsoft-HTTPAPI/2.0"
+        ],
+        "x-ms-client-request-id": "7d16b114-b615-2c0c-d0c5-d024ae480590",
+        "x-ms-request-id": "6f4bb6bf-e01f-004f-22f3-060e0b000000",
         "x-ms-request-server-encrypted": "false",
         "x-ms-version": "2020-06-12"
       },
       "ResponseBody": []
     },
     {
-      "RequestUri": "https://seannse.dfs.core.windows.net/test-filesystem-208d0eea-1f1f-6a1c-497a-a16ed86ce6b1/test-file-0f0e3b91-ddc9-478f-7416-fab0ad22c895?action=append\u0026position=512",
+      "RequestUri": "https://seannse.dfs.core.windows.net/test-filesystem-62bfe324-8a0e-906a-8399-4b861a9d957d/test-file-d968146b-2040-28b5-968e-48dc62aafa54?action=append\u0026position=512",
       "RequestMethod": "PATCH",
       "RequestHeaders": {
         "Accept": "application/json",
         "Authorization": "Sanitized",
-        "Content-Length": "890",
+        "Content-Length": "901",
         "Content-Type": "application/json",
         "User-Agent": [
-<<<<<<< HEAD
-          "azsdk-net-Storage.Files.DataLake/12.7.0-alpha.20210202.1",
-          "(.NET Framework 4.8.4250.0; Microsoft Windows 10.0.19042 )"
-        ],
-        "x-ms-client-request-id": "b9235658-265a-111b-ccaa-3c0d7db40998",
-        "x-ms-date": "Wed, 03 Feb 2021 02:09:00 GMT",
-=======
-          "azsdk-net-Storage.Files.DataLake/12.7.0-alpha.20210217.1",
-          "(.NET 5.0.3; Microsoft Windows 10.0.19042)"
-        ],
-        "x-ms-client-request-id": "b9235658-265a-111b-ccaa-3c0d7db40998",
-        "x-ms-date": "Wed, 17 Feb 2021 22:34:18 GMT",
->>>>>>> 1814567d
+          "azsdk-net-Storage.Files.DataLake/12.7.0-alpha.20210219.1",
+          "(.NET 5.0.3; Microsoft Windows 10.0.19041)"
+        ],
+        "x-ms-client-request-id": "149c749a-6d32-76be-d156-f65ae39665ea",
+        "x-ms-date": "Fri, 19 Feb 2021 19:13:06 GMT",
         "x-ms-return-client-request-id": "true",
         "x-ms-version": "2020-06-12"
       },
       "RequestBody": [
-        "f\uFFFDFs,\u0060b\uFFFDI\uFFFD\u0004Xf\uFFFD\u247DwF\u002Bh\uFFFD\uFFFDU\uFFFD\uFFFDvh\uFFFD\u0010\uFFFDK}\uFFFD_sYV\uFFFD\u001EG\u001B\u001E\uFFFDO\uFFFD\u07D3\uFFFD\uFFFD-Q\uFFFD\uFFFD,\uFFFD\uFFFD4\uFFFD\uFFFD\uFFFD9v\uFFFD\uFFFD\uFFFDvo8g\uFFFD(\uFFFDL\uFFFD\uFFFD\u0006\uFFFDq\uFFFD?\uFFFD\uFFFD\u001E\u002B\uFFFD\uFFFDFh\uFFFDZ4N\u001E\uFFFDo\uFFFD\u0018\uFFFD\u001FpZ\u0027\uFFFD\u0005n\uFFFDD\uFFFD\uFFFD\u0010\uFFFD\tp\uFFFD\uFFFD\uFFFD\uFFFD\uFFFD\u0027\uFFFD(\uFFFD\u064D\uFFFD-\uFFFD\u003Cp\uFFFD\uFFFD\uFFFD\u0018\uFFFDZ\u002B\u0018\uFFFD\u0006U\uFFFD~}\uFFFD*\uFFFD\u0060.\uFFFD\uFFFDh\uFFFDCG\uFFFDN)\u0011\uFFFDs\uFFFDDyq\tIW\uFFFD\\h\uFFFD\uFFFD \uFFFDcQ[\uFFFD\u0277\uFFFDnat6(|\uFFFDY\f\u0002\u0006\u44AD\uFFFD\u0004\f\uFFFD\u1187\uFFFDryvp\uFFFD\uFFFD8\uFFFD3H!\uFFFD9\uFFFD\u0005;\uFFFD\u0306\u007FOe{\u000E\uFFFD\uFFFD\uFFFDMOg\uFFFD0F\uFFFD\uFFFD\uFFFD\uFFFD\uFFFD\uFFFD\uFFFD!\u0019\u03FD\uFFFD\uFFFDs\uFFFD\uFFFD\u042D\u0014\u0000\u0007\uFFFD\f\uFFFDh\uFFFD\uFFFD\u0000\uFFFD\uFFFD\u0060\uFFFD\u0060\uFFFD\uFFFD\t{(\u000B\uFFFD^5\uFFFD\uFFFDK\uFFFDfFN~\uFFFD\uFFFD0\u003E\u001A\uFFFD\uFFFDW\uFFFD\uFFFD\uFFFD5v\u0003\\\u044C\u05E8\uFFFDT\uFFFD\bf\uFFFDMv@\u001DA{\uFFFD\uFFFD$\u0011\uFFFD\uFFFD!\uFFFD\u0012\u000B$S,\uFFFD(\uFFFD\uFFFD\u0060y\u0014\uFFFD\uFFFDX)6\uFFFD\u0255\uFFFDk\uFFFD:\uFFFDc2\uFFFDR\uFFFD\uFFFD\u0010kT\uFFFD\uFFFD00\u06F9\uFFFD\uFFFD\uFFFD\u07E3-\uFFFD\u001CC\uFFFD\uFFFD\uFFFD\uFFFD\uFFFD\uFFFD\uFFFDM\uFFFD\uFFFD{\uFFFDl\uFFFD\uFFFDh\uFFFD;\u0007n\uFFFD\u0005\uFFFD\u0010\u0015\u003E\uFFFD\u0796fw\u0015UW\u0016\r",
-        "\u0019\u07DE\uFFFDEp\u0011\u003E\uFFFD!AN:\uFFFD\uFFFD\u0015\uFFFD\u0000\uFFFD\uFFFD\uFFFDuw\u001DnTYRe:\u0015\uFFFD\uFFFDO\u025C\u0017\u0473\uFFFD\uFFFD\uFFFD%\u001CF\uFFFD[\uFFFD\uFFFD\u0000\u007FVA;2j\u0026\uFFFD-\uFFFD\u0017\uFFFD\u0636\f\uFFFD\uFFFD\uFFFD\u0014\uFFFD\u0003M@\uFFFD\u0015PZ\uFFFD\uFFFD\uFFFDw\uFFFDe\uFFFD\uFFFDIG\u001D^uE\uFFFD\uFFFD"
+        "\u003C\u0001 r9\uFFFD\uFFFDL\uFFFDv0\u0619-f\u0000\uFFFDHD\uFFFD\uFFFD7x\u0006\uFFFDt[\u0010\uFFFD\u6FB5\uFFFD,[M\uFFFDv:\r",
+        "\uFFFD\uFFFD\uFFFD[J\t2\uFFFD\u000E\uFFFD\f\uFFFD\uFFFD\u0002\uFFFD\u0005\uFFFD\u0019\uFFFD\uFFFDo\u07FE\uFFFD\uFFFD{\u0000m\uFFFD\u0018)]\r",
+        "75K\u003E\u001C\uFFFD\uFFFDA\u007F\u0002\uFFFD\uFFFD\u01F6\u0553V\u013D\uFFFDu\uFFFD\uFFFD\uFFFD\u000B\uFFFD\uFFFD\b\uFFFD\u000B\uFFFD\u03AE\uFFFD\uFFFD\uFFFDM\uFFFDl^\uFFFD\uFFFD\uFFFD\uFFFD\u0027\u0014\uFFFD\uFFFD*\uFFFDzTl\uFFFD\uFFFD\uFFFD\uFFFDk3x\uFFFD|s\r",
+        "\uFFFD*\uFFFD\uFFFD\bF\uFFFDW^\uFFFD\uFFFD\u0337\uFFFD\uFFFD\u000B\uFFFD\uC420a\u001AQ-@\uFFFD\uFFFDr\u003C\u0006|\uFFFD\u0060\uFFFD\u0013\uFFFD\u0022\uFFFD\uFFFD\uFFFD\r",
+        "\uFFFD\uFFFD\uFFFD\uFFFD\uFFFD\u003C\uFFFD\uFFFD\u054F\uFFFDmf\u0010\uFFFD\uFFFD\uFFFDc\uFFFDc\uFFFD\uFFFD0\uFFFDW\r",
+        "\uFFFD6\uFFFDY\uFFFD\uFFFDS]\uFFFD@\uFFFD.W.\uFFFDfv\uFFFDa\uFFFD\u0607\u0011Z/\uFFFD! \uFFFD\uFFFD\uFFFD\\.\u0026\uFFFD\u00196=\uFFFD\u0012\uFFFD\uFFFDG5\uFFFD4Z5t\uFFFD\uFFFD]5\u0017%a)\uFFFD\b2=\uF17D\uFFFD)\b\uFFFDL@\\\uFFFD\uFFFD%\uFFFD\uFFFD\u0013\uFFFDJe\uFFFD\uFFFDF$\u0026\uFFFD\uFFFD\u000E\uFFFD\uFFFD\f\uFFFD\uFFFD\uFFFDu\uFFFD\uFFFD\uFFFDcz,q\uFFFD4;\u0004v\u000Fq\uFFFDN0l\uFFFDkS\uFFFD\u0060\uFFFD\uFFFD0\uFFFDd\uFFFD3\uFFFD\uFFFD\u0007\uFFFD\uFFFD\uFFFD\uFFFD\uFFFD\uFFFD9V\u0001\u0012\uFFFD!\uFFFD\uFFFD\uFFFDi\uFFFD\u0019\u001Et\u0022G\uFFFD\uFFFDJ2\fT\u0000d.n_\uFFFD\u0001\u011A\uFFFDi\u0015Q\uFFFDwuJG\\u*W\uFFFD\uFFFD\uFFFD\uFFFDm\uFFFD\uFFFD\u0005\uFFFD\u0007I\uFFFD\u0011\uFFFD\uFFFD\u001A\uFFFD\uFFFD\uFFFDB}\uFFFD_\u0470$|E\u0002\u0596*\uFFFD\uFFFDv\uFFFD\uFFFDN\b,\uFFFD\u0016b\u02E3\uFFFD\uFFFD0\uFFFD{\uFFFD\uFFFD\u0014\u003E\u00034\uFFFD\uFFFD\uFFFD\u001B\uFFFD\uFFFD1\uFFFD\uFFFDh\uFFFD}?\uFFFD\uFFFD\uFFFDx\uFFFDgR\uFFFD-\u002B1\uFFFD\u0015DZ\u000F\uFFFD\uFFFDir\uFFFD\u0015\uFFFD4\u0011\u05120\u0018\u001F\u001C\u0017\u0005\uFFFD\u0006\uFFFD\fg\u05F0\uFFFD\uFFFD\uFFFD\uFFFD\u0022\uFFFD\u003E\u05A3\uFFFD"
       ],
       "StatusCode": 202,
       "ResponseHeaders": {
         "Content-Length": "0",
-<<<<<<< HEAD
-        "Date": "Wed, 03 Feb 2021 02:09:00 GMT",
-=======
-        "Date": "Wed, 17 Feb 2021 22:34:18 GMT",
->>>>>>> 1814567d
-        "Server": [
-          "Windows-Azure-HDFS/1.0",
-          "Microsoft-HTTPAPI/2.0"
-        ],
-        "x-ms-client-request-id": "b9235658-265a-111b-ccaa-3c0d7db40998",
-<<<<<<< HEAD
-        "x-ms-request-id": "37371772-601f-0051-13d1-f9e2d3000000",
-=======
-        "x-ms-request-id": "e21f121e-e01f-0070-297d-05c6a8000000",
->>>>>>> 1814567d
+        "Date": "Fri, 19 Feb 2021 19:13:05 GMT",
+        "Server": [
+          "Windows-Azure-HDFS/1.0",
+          "Microsoft-HTTPAPI/2.0"
+        ],
+        "x-ms-client-request-id": "149c749a-6d32-76be-d156-f65ae39665ea",
+        "x-ms-request-id": "6f4bb6cd-e01f-004f-30f3-060e0b000000",
         "x-ms-request-server-encrypted": "true",
         "x-ms-version": "2020-06-12"
       },
       "ResponseBody": []
     },
     {
-      "RequestUri": "https://seannse.dfs.core.windows.net/test-filesystem-208d0eea-1f1f-6a1c-497a-a16ed86ce6b1/test-file-0f0e3b91-ddc9-478f-7416-fab0ad22c895?action=flush\u0026position=1024",
+      "RequestUri": "https://seannse.dfs.core.windows.net/test-filesystem-62bfe324-8a0e-906a-8399-4b861a9d957d/test-file-d968146b-2040-28b5-968e-48dc62aafa54?action=flush\u0026position=1024",
       "RequestMethod": "PATCH",
       "RequestHeaders": {
         "Accept": "application/json",
         "Authorization": "Sanitized",
-<<<<<<< HEAD
-        "If-Match": "0x8D8C7E8AC83EEBD",
-        "User-Agent": [
-          "azsdk-net-Storage.Files.DataLake/12.7.0-alpha.20210202.1",
-          "(.NET Framework 4.8.4250.0; Microsoft Windows 10.0.19042 )"
-        ],
-        "x-ms-client-request-id": "2fff4f28-1045-6aa0-4078-01e4bc8fe264",
-        "x-ms-date": "Wed, 03 Feb 2021 02:09:00 GMT",
-=======
-        "Content-Length": "0",
-        "If-Match": "\u00220x8D8D3942A0CB3D0\u0022",
-        "User-Agent": [
-          "azsdk-net-Storage.Files.DataLake/12.7.0-alpha.20210217.1",
-          "(.NET 5.0.3; Microsoft Windows 10.0.19042)"
-        ],
-        "x-ms-client-request-id": "2fff4f28-1045-6aa0-4078-01e4bc8fe264",
-        "x-ms-date": "Wed, 17 Feb 2021 22:34:18 GMT",
->>>>>>> 1814567d
+        "If-Match": "0x8D8D50A62EC4FEB",
+        "User-Agent": [
+          "azsdk-net-Storage.Files.DataLake/12.7.0-alpha.20210219.1",
+          "(.NET 5.0.3; Microsoft Windows 10.0.19041)"
+        ],
+        "x-ms-client-request-id": "3a89293e-f1ab-305d-ea4e-f0b476656c2d",
+        "x-ms-date": "Fri, 19 Feb 2021 19:13:06 GMT",
         "x-ms-return-client-request-id": "true",
         "x-ms-version": "2020-06-12"
       },
@@ -353,53 +237,33 @@
       "StatusCode": 200,
       "ResponseHeaders": {
         "Content-Length": "0",
-<<<<<<< HEAD
-        "Date": "Wed, 03 Feb 2021 02:09:00 GMT",
-        "ETag": "\u00220x8D8C7E8ACAFD7D5\u0022",
-        "Last-Modified": "Wed, 03 Feb 2021 02:09:01 GMT",
-=======
-        "Date": "Wed, 17 Feb 2021 22:34:18 GMT",
-        "ETag": "\u00220x8D8D3942A29F8DE\u0022",
-        "Last-Modified": "Wed, 17 Feb 2021 22:34:18 GMT",
->>>>>>> 1814567d
-        "Server": [
-          "Windows-Azure-HDFS/1.0",
-          "Microsoft-HTTPAPI/2.0"
-        ],
-        "x-ms-client-request-id": "2fff4f28-1045-6aa0-4078-01e4bc8fe264",
-<<<<<<< HEAD
-        "x-ms-request-id": "37371791-601f-0051-32d1-f9e2d3000000",
-=======
-        "x-ms-request-id": "e21f1237-e01f-0070-427d-05c6a8000000",
->>>>>>> 1814567d
+        "Date": "Fri, 19 Feb 2021 19:13:05 GMT",
+        "ETag": "\u00220x8D8D50A630415BF\u0022",
+        "Last-Modified": "Fri, 19 Feb 2021 19:13:06 GMT",
+        "Server": [
+          "Windows-Azure-HDFS/1.0",
+          "Microsoft-HTTPAPI/2.0"
+        ],
+        "x-ms-client-request-id": "3a89293e-f1ab-305d-ea4e-f0b476656c2d",
+        "x-ms-request-id": "6f4bb6d6-e01f-004f-39f3-060e0b000000",
         "x-ms-request-server-encrypted": "false",
         "x-ms-version": "2020-06-12"
       },
       "ResponseBody": []
     },
     {
-      "RequestUri": "https://seannse.blob.core.windows.net/test-filesystem-208d0eea-1f1f-6a1c-497a-a16ed86ce6b1/test-file-0f0e3b91-ddc9-478f-7416-fab0ad22c895",
+      "RequestUri": "https://seannse.blob.core.windows.net/test-filesystem-62bfe324-8a0e-906a-8399-4b861a9d957d/test-file-d968146b-2040-28b5-968e-48dc62aafa54",
       "RequestMethod": "GET",
       "RequestHeaders": {
         "Accept": "application/xml",
         "Authorization": "Sanitized",
-<<<<<<< HEAD
-        "traceparent": "00-a90c1230795c2e4599bd25fdca3ee1ce-99078c7fd89bd446-00",
-        "User-Agent": [
-          "azsdk-net-Storage.Files.DataLake/12.7.0-alpha.20210202.1",
-          "(.NET Framework 4.8.4250.0; Microsoft Windows 10.0.19042 )"
-        ],
-        "x-ms-client-request-id": "2de53a58-d9b4-3052-8d9a-8355bc1fbd87",
-        "x-ms-date": "Wed, 03 Feb 2021 02:09:00 GMT",
-=======
-        "traceparent": "00-cc9a8edecef7ad4ea1d2ea6ac9ff9465-4b1c4a8652f9bb4a-00",
-        "User-Agent": [
-          "azsdk-net-Storage.Files.DataLake/12.7.0-alpha.20210217.1",
-          "(.NET 5.0.3; Microsoft Windows 10.0.19042)"
-        ],
-        "x-ms-client-request-id": "2de53a58-d9b4-3052-8d9a-8355bc1fbd87",
-        "x-ms-date": "Wed, 17 Feb 2021 22:34:19 GMT",
->>>>>>> 1814567d
+        "traceparent": "00-7fa1309f56169e4b90350448caf9797a-9aef71124320384d-00",
+        "User-Agent": [
+          "azsdk-net-Storage.Files.DataLake/12.7.0-alpha.20210219.1",
+          "(.NET 5.0.3; Microsoft Windows 10.0.19041)"
+        ],
+        "x-ms-client-request-id": "ba1c4054-2b0d-c33f-3a0c-273f5490328a",
+        "x-ms-date": "Fri, 19 Feb 2021 19:13:06 GMT",
         "x-ms-return-client-request-id": "true",
         "x-ms-version": "2020-06-12"
       },
@@ -409,64 +273,40 @@
         "Accept-Ranges": "bytes",
         "Content-Length": "1024",
         "Content-Type": "application/octet-stream",
-<<<<<<< HEAD
-        "Date": "Wed, 03 Feb 2021 02:09:01 GMT",
-        "ETag": "\u00220x8D8C7E8ACAFD7D5\u0022",
-        "Last-Modified": "Wed, 03 Feb 2021 02:09:01 GMT",
-=======
-        "Date": "Wed, 17 Feb 2021 22:34:18 GMT",
-        "ETag": "\u00220x8D8D3942A29F8DE\u0022",
-        "Last-Modified": "Wed, 17 Feb 2021 22:34:18 GMT",
->>>>>>> 1814567d
+        "Date": "Fri, 19 Feb 2021 19:13:05 GMT",
+        "ETag": "\u00220x8D8D50A630415BF\u0022",
+        "Last-Modified": "Fri, 19 Feb 2021 19:13:06 GMT",
         "Server": [
           "Windows-Azure-Blob/1.0",
           "Microsoft-HTTPAPI/2.0"
         ],
         "x-ms-blob-type": "BlockBlob",
-        "x-ms-client-request-id": "2de53a58-d9b4-3052-8d9a-8355bc1fbd87",
-<<<<<<< HEAD
-        "x-ms-creation-time": "Wed, 03 Feb 2021 02:09:01 GMT",
-=======
-        "x-ms-creation-time": "Wed, 17 Feb 2021 22:34:18 GMT",
->>>>>>> 1814567d
+        "x-ms-client-request-id": "ba1c4054-2b0d-c33f-3a0c-273f5490328a",
+        "x-ms-creation-time": "Fri, 19 Feb 2021 19:13:05 GMT",
         "x-ms-group": "$superuser",
         "x-ms-lease-state": "available",
         "x-ms-lease-status": "unlocked",
         "x-ms-owner": "$superuser",
         "x-ms-permissions": "rw-r-----",
-<<<<<<< HEAD
-        "x-ms-request-id": "eea60c81-101e-0064-58d1-f98ec7000000",
-=======
-        "x-ms-request-id": "4cf3511c-301e-004c-177d-05ef6f000000",
->>>>>>> 1814567d
+        "x-ms-request-id": "2e6c3991-201e-00a4-52f3-0676f9000000",
         "x-ms-server-encrypted": "true",
         "x-ms-version": "2020-06-12"
       },
-      "ResponseBody": "w2txFex97n7D2thYufD48\u002BNBaGalqGsfNDj0rAJt9W7JUuYTwHZDFEyPTO4ENo2EHQbMa7li8BoAUeGziEJ7VuVqj2cK5DNt/VQZFVx9G/2rcI77oIm0Z2LLE26VkIwKFPYImacmeTjTX25lSNq\u002BgjbjCBezf7VbtScEP9HE2G3IDwFldIFWhPdVKEEbTx6HDJA4sYd0V5RAreR/IjpnDoYAnTnZWA21jYQgXVdzP2YJfDJAjCblU7dsJced1mK87hm6GrHkrrODgiQDVPo9zW19dqUHJ4FgG0mCbDNGGLchY249uCS0JM5\u002BvQoC4f\u002B9L1hZH2C8tMeXWv9oYkGAPGpt4vCL/xRIyFHXiGl3XTpKxT3b7fhWZa6npV4lTMKM/oGflf8OMS9DEVcO5SxdIPzEHp0EpE9xFnxC41m1InuPS4ro18g7O5MNl9uhR4CCSoVhYS4liFoxLn\u002BCzE3Vju7bf5qhdEg0ieMJ9gxz0M78v5nTVMFNasIvt6lIuW5FOAntxcjl4NY9LNdLG5JNvl2whQ20AjosjhXXcr2e6890w74DhQsGFt7DlifqAU4w4vhMmDRgkTbPwDayDm4YnkEH1lfUSjhRqm4u8WsTQo3GppDEUlObFDKIM8TUUwhwqvfm4iv3XJe/\u002Bu3FMaDKvH6p62jeVEztbMIlTBZzfVZmvkZzLGBiz0n4BFhm1eKRvXdGK2ifkVWr\u002BHZo0hCBS32WX3NZVo8eRxse5k/zh5bfk46eLVHuxizwyDTp\u002Bf05drnbz3ZvOGfoKONMgasGt3HgiT\u002BC4h4rqJlGaI5aNE4e5W\u002BWGLcfcFontgVuoUSB6hDDCXC\u002Bt5SaryfcKM/ZjfOVLZw8cJ\u002B5wBjkWisYvQZVxX59lyreYC7a\u002B2iQQ0eKTikR2HOnRHlxCUlX2VxogvIgh2NRW/XJt81uYXQ2KHzQWQwCBuSSrYAEDI7hhofRcnl2cLzjOPIzSCGmOeMFO\u002BHMhn9PZXsOjdrjTU9n6DBGnO/7v7jA7SEZz73C7HOc/9CtFAAHggz9aOLhAOujzGDxYJz0CXsoC5leNZa9S6FmRk5\u002ButMwPhri/VfV3uw1dgNc0YzXqPVUhAhmqE12QB1Be7qcJBGNwCGCEgskUyytKL6TYHkUj51YKTbLyZXMa706k2MymVLxzxBrVJbqMDDbuYCO49\u002BjLewcQ/rbwfeLtaZN6r/Je49soZBoqTsHbvkF7xAVPojelmZ3FVVXFg0Z357vnEVwET7wIUFOOoOxFdUA1dLndXcdblRZUmU6FYqDT8mcF9GzlN3RJRxGkFvixQB/VkE7Mmom0i3xF7/Ytgy2y\u002Bu6FP0DTUD0FVBa1t74d4xlur5JRx1edUWkwQ=="
-    },
-    {
-      "RequestUri": "https://seannse.blob.core.windows.net/test-filesystem-208d0eea-1f1f-6a1c-497a-a16ed86ce6b1?restype=container",
+      "ResponseBody": "yMcVYxduFpfTHQ2gKNl6JqPYU4DG90NQAFyQ2Ovttv/0f6ru3io4/P7RBiMTFQC8EyE5ild5jdCExGK73T6r5WYNrKkui0h5n1aC9PAfPetb08TJtCyoevHaahnHfR\u002B/JiG8BWhXjofZv\u002BoA95jgZId3Xwl64jA6ZTK3VCEvsSI3w87PYjeDBEU88PRBqINY\u002BQWSUB0VRUPxgqA2nzlmqQ7IyDPJEAFP81vDPfE7\u002BLyuXlobnGAEIn2L3uCXTWQM1kbmeN9Pj\u002BkDQ1zBUQdStYnjh0HeSg2uxKa1PjIht6b3t2arVX/cX89xF1kDQtB1OChWs8YiLow5OLQ5mVC24ou2ypmhp2AKBydybDK0qoHVQAUKywTg1InacRzLosZ\u002BuzXNTXc31JHHTKyesMFahY0yZFlKqxeH1fYQxzVDPmRh87D85l0KnmtzQn5XQSPHgOyPmD5sMw8eRXeBJg1chA1IPb0QXZ4wKMbt12mYMJPSSEdItKYl9L\u002Bh3aHliHdeF75xDwRltyJOXnB3flymhhXjrt3GFM9nIkj9b3/8Sp9Oj7\u002BqJiGPbJEk\u002BVU2rXVj\u002BleMAtqamAPuCey8aEejUhTQKO\u002Bc\u002B1/0VEFLoRp6MXTSmnUocEfFtPe8vBw00gRKgadAZoSGxv73l66YTvboc9h36c3Se\u002BHMCnT44D9Cv4E8ASByOcvvTNR2MNiZLWYA00hEveg3eAbFdFsQjua\u002BtdgsW03WdjoNh535W0oJMtwO9wz3/gKYBYkZrcVv377tt3sAbdEYKV0NNzVLPhy7vEF/ApbZx7bVk1bEvch1najfC6PPCMUL9c6u6cbNTcZsXvCD8NwnFPDEKtl6VGyUmJmMazN467N8cw3HKt3vCEaPV17Y8q3Mt/ayC97skKBhGlEtQOKT9HI8BnzOYOkT1CKT6v0NvKbswLM8xeDVj\u002BNtZhCMwsdj\u002B2PsnOsw/VcNnza7WaWjU12qQIAuVy6SZnaZYfnYhxFaL\u002B6aISC6u8JcLiapGTY9yhKz4YFHNaQ0WjV0l5xdNRclYSm3CDI974W90SkI6ExAXJfnJaaQE/lKZcfqRiQm/vkOhLgMhsHfdfH8iWN6LHHoNDsEdg9xlE4wbKNrU6lgl9Mw\u002BWSUM9bWB7C1k4mW0DlWARLpIYjpne9p3BkedCJHm/GQSjIMVABkLm5fvAHEmpxpFVGWd3VKR1x1Kle8uJONbfiXBYYHSa0RhPMaieHupUJ9tF/RsCR8RQLWliqpqHba0U4ILJQWYsujhfOCML57h4UUPgM0vLzUG8CDMbKDaNt9P7eS5XitZ1KTLSsx\u002BRVEWg\u002BllGlyphWSNBHUkjAYHxwXBfAG6KIMZ9ewoI6QoiKqPtaj3g=="
+    },
+    {
+      "RequestUri": "https://seannse.blob.core.windows.net/test-filesystem-62bfe324-8a0e-906a-8399-4b861a9d957d?restype=container",
       "RequestMethod": "DELETE",
       "RequestHeaders": {
         "Accept": "application/xml",
         "Authorization": "Sanitized",
-<<<<<<< HEAD
-        "traceparent": "00-796f74ec54c1dc4ea7f07074e99ebe65-db199e2628963c4e-00",
-        "User-Agent": [
-          "azsdk-net-Storage.Files.DataLake/12.7.0-alpha.20210202.1",
-          "(.NET Framework 4.8.4250.0; Microsoft Windows 10.0.19042 )"
-        ],
-        "x-ms-client-request-id": "828ce070-b4aa-11af-e198-1139a347dd32",
-        "x-ms-date": "Wed, 03 Feb 2021 02:09:00 GMT",
-=======
-        "traceparent": "00-e1484c9f8bce6a48a1151e37791da78f-8bb3768c7cfaaa48-00",
-        "User-Agent": [
-          "azsdk-net-Storage.Files.DataLake/12.7.0-alpha.20210217.1",
-          "(.NET 5.0.3; Microsoft Windows 10.0.19042)"
-        ],
-        "x-ms-client-request-id": "828ce070-b4aa-11af-e198-1139a347dd32",
-        "x-ms-date": "Wed, 17 Feb 2021 22:34:19 GMT",
->>>>>>> 1814567d
+        "traceparent": "00-7828cd64f2cc934fab78c3c4a400355a-f77ce3de79cd924c-00",
+        "User-Agent": [
+          "azsdk-net-Storage.Files.DataLake/12.7.0-alpha.20210219.1",
+          "(.NET 5.0.3; Microsoft Windows 10.0.19041)"
+        ],
+        "x-ms-client-request-id": "356041ff-b149-6220-6472-58d04cd9009d",
+        "x-ms-date": "Fri, 19 Feb 2021 19:13:06 GMT",
         "x-ms-return-client-request-id": "true",
         "x-ms-version": "2020-06-12"
       },
@@ -474,28 +314,20 @@
       "StatusCode": 202,
       "ResponseHeaders": {
         "Content-Length": "0",
-<<<<<<< HEAD
-        "Date": "Wed, 03 Feb 2021 02:09:01 GMT",
-=======
-        "Date": "Wed, 17 Feb 2021 22:34:19 GMT",
->>>>>>> 1814567d
+        "Date": "Fri, 19 Feb 2021 19:13:05 GMT",
         "Server": [
           "Windows-Azure-Blob/1.0",
           "Microsoft-HTTPAPI/2.0"
         ],
-        "x-ms-client-request-id": "828ce070-b4aa-11af-e198-1139a347dd32",
-<<<<<<< HEAD
-        "x-ms-request-id": "eea60cfe-101e-0064-45d1-f98ec7000000",
-=======
-        "x-ms-request-id": "4cf3514c-301e-004c-467d-05ef6f000000",
->>>>>>> 1814567d
+        "x-ms-client-request-id": "356041ff-b149-6220-6472-58d04cd9009d",
+        "x-ms-request-id": "2e6c3a4d-201e-00a4-06f3-0676f9000000",
         "x-ms-version": "2020-06-12"
       },
       "ResponseBody": []
     }
   ],
   "Variables": {
-    "RandomSeed": "46448728",
+    "RandomSeed": "707936589",
     "Storage_TestConfigHierarchicalNamespace": "NamespaceTenant\nseannse\nU2FuaXRpemVk\nhttps://seannse.blob.core.windows.net\nhttps://seannse.file.core.windows.net\nhttps://seannse.queue.core.windows.net\nhttps://seannse.table.core.windows.net\n\n\n\n\nhttps://seannse-secondary.blob.core.windows.net\nhttps://seannse-secondary.file.core.windows.net\nhttps://seannse-secondary.queue.core.windows.net\nhttps://seannse-secondary.table.core.windows.net\n68390a19-a643-458b-b726-408abf67b4fc\nSanitized\n72f988bf-86f1-41af-91ab-2d7cd011db47\nhttps://login.microsoftonline.com/\nCloud\nBlobEndpoint=https://seannse.blob.core.windows.net/;QueueEndpoint=https://seannse.queue.core.windows.net/;FileEndpoint=https://seannse.file.core.windows.net/;BlobSecondaryEndpoint=https://seannse-secondary.blob.core.windows.net/;QueueSecondaryEndpoint=https://seannse-secondary.queue.core.windows.net/;FileSecondaryEndpoint=https://seannse-secondary.file.core.windows.net/;AccountName=seannse;AccountKey=Sanitized\n"
   }
 }