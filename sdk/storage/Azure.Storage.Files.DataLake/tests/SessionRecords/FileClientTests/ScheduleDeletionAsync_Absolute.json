﻿{
  "Entries": [
    {
      "RequestUri": "https://seannse.blob.core.windows.net/test-filesystem-103721d1-fdc3-5842-951c-1483f435c191?restype=container",
      "RequestMethod": "PUT",
      "RequestHeaders": {
        "Accept": "application/xml",
        "Authorization": "Sanitized",
        "traceparent": "00-c9031c8081c051498e794ad342646b88-58c2a53786e6d746-00",
        "User-Agent": [
          "azsdk-net-Storage.Files.DataLake/12.7.0-alpha.20210219.1",
          "(.NET 5.0.3; Microsoft Windows 10.0.19041)"
        ],
        "x-ms-blob-public-access": "container",
        "x-ms-client-request-id": "0732ed96-e0b5-e57c-8aa1-0c5a18442693",
        "x-ms-date": "Fri, 19 Feb 2021 19:10:49 GMT",
        "x-ms-return-client-request-id": "true",
<<<<<<< HEAD
        "x-ms-version": "2020-12-06"
=======
        "x-ms-version": "2021-02-12"
>>>>>>> 7e782c87
      },
      "RequestBody": null,
      "StatusCode": 201,
      "ResponseHeaders": {
        "Content-Length": "0",
        "Date": "Fri, 19 Feb 2021 19:10:48 GMT",
        "ETag": "\"0x8D8D50A1152CFA1\"",
        "Last-Modified": "Fri, 19 Feb 2021 19:10:48 GMT",
        "Server": [
          "Windows-Azure-Blob/1.0",
          "Microsoft-HTTPAPI/2.0"
        ],
        "x-ms-client-request-id": "0732ed96-e0b5-e57c-8aa1-0c5a18442693",
        "x-ms-request-id": "2e67094b-201e-00a4-02f2-0676f9000000",
<<<<<<< HEAD
        "x-ms-version": "2020-12-06"
=======
        "x-ms-version": "2021-02-12"
>>>>>>> 7e782c87
      },
      "ResponseBody": []
    },
    {
      "RequestUri": "https://seannse.dfs.core.windows.net/test-filesystem-103721d1-fdc3-5842-951c-1483f435c191/test-file-ccf4fde0-daa6-6e1f-13b5-87009c34ded7?resource=file",
      "RequestMethod": "PUT",
      "RequestHeaders": {
        "Accept": "application/json",
        "Authorization": "Sanitized",
        "traceparent": "00-d720cdcd5e402f429cb7fb3fb7918021-9a537df8f02e2b48-00",
        "User-Agent": [
          "azsdk-net-Storage.Files.DataLake/12.7.0-alpha.20210219.1",
          "(.NET 5.0.3; Microsoft Windows 10.0.19041)"
        ],
        "x-ms-client-request-id": "7c2dcc9c-4dca-bca1-cec4-f400597b4955",
        "x-ms-date": "Fri, 19 Feb 2021 19:10:49 GMT",
        "x-ms-return-client-request-id": "true",
<<<<<<< HEAD
        "x-ms-version": "2020-12-06"
=======
        "x-ms-version": "2021-02-12"
>>>>>>> 7e782c87
      },
      "RequestBody": null,
      "StatusCode": 201,
      "ResponseHeaders": {
        "Content-Length": "0",
        "Date": "Fri, 19 Feb 2021 19:10:48 GMT",
        "ETag": "\"0x8D8D50A11611DDA\"",
        "Last-Modified": "Fri, 19 Feb 2021 19:10:49 GMT",
        "Server": [
          "Windows-Azure-HDFS/1.0",
          "Microsoft-HTTPAPI/2.0"
        ],
        "x-ms-client-request-id": "7c2dcc9c-4dca-bca1-cec4-f400597b4955",
        "x-ms-request-id": "6f4b49be-e01f-004f-0bf2-060e0b000000",
<<<<<<< HEAD
        "x-ms-version": "2020-12-06"
=======
        "x-ms-version": "2021-02-12"
>>>>>>> 7e782c87
      },
      "ResponseBody": []
    },
    {
      "RequestUri": "https://seannse.blob.core.windows.net/test-filesystem-103721d1-fdc3-5842-951c-1483f435c191/test-file-ccf4fde0-daa6-6e1f-13b5-87009c34ded7?comp=expiry",
      "RequestMethod": "PUT",
      "RequestHeaders": {
        "Accept": "application/json",
        "Authorization": "Sanitized",
        "User-Agent": [
          "azsdk-net-Storage.Files.DataLake/12.7.0-alpha.20210219.1",
          "(.NET 5.0.3; Microsoft Windows 10.0.19041)"
        ],
        "x-ms-client-request-id": "cf63434b-6106-b40c-2a30-383fc5db32f2",
        "x-ms-date": "Fri, 19 Feb 2021 19:10:49 GMT",
        "x-ms-expiry-option": "Absolute",
        "x-ms-expiry-time": "Fri, 01 Jan 2100 00:00:00 GMT",
        "x-ms-return-client-request-id": "true",
<<<<<<< HEAD
        "x-ms-version": "2020-12-06"
=======
        "x-ms-version": "2021-02-12"
>>>>>>> 7e782c87
      },
      "RequestBody": null,
      "StatusCode": 200,
      "ResponseHeaders": {
        "Content-Length": "0",
        "Date": "Fri, 19 Feb 2021 19:10:49 GMT",
        "ETag": "\"0x8D8D50A11611DDA\"",
        "Last-Modified": "Fri, 19 Feb 2021 19:10:49 GMT",
        "Server": [
          "Windows-Azure-Blob/1.0",
          "Microsoft-HTTPAPI/2.0"
        ],
        "x-ms-client-request-id": "cf63434b-6106-b40c-2a30-383fc5db32f2",
        "x-ms-request-id": "2e670af9-201e-00a4-18f2-0676f9000000",
<<<<<<< HEAD
        "x-ms-version": "2020-12-06"
=======
        "x-ms-version": "2021-02-12"
>>>>>>> 7e782c87
      },
      "ResponseBody": []
    },
    {
      "RequestUri": "https://seannse.blob.core.windows.net/test-filesystem-103721d1-fdc3-5842-951c-1483f435c191/test-file-ccf4fde0-daa6-6e1f-13b5-87009c34ded7",
      "RequestMethod": "HEAD",
      "RequestHeaders": {
        "Accept": "application/xml",
        "Authorization": "Sanitized",
        "User-Agent": [
          "azsdk-net-Storage.Files.DataLake/12.7.0-alpha.20210219.1",
          "(.NET 5.0.3; Microsoft Windows 10.0.19041)"
        ],
        "x-ms-client-request-id": "15b494ad-7917-614e-28a3-2227e6506145",
        "x-ms-date": "Fri, 19 Feb 2021 19:10:50 GMT",
        "x-ms-return-client-request-id": "true",
<<<<<<< HEAD
        "x-ms-version": "2020-12-06"
=======
        "x-ms-version": "2021-02-12"
>>>>>>> 7e782c87
      },
      "RequestBody": null,
      "StatusCode": 200,
      "ResponseHeaders": {
        "Accept-Ranges": "bytes",
        "Content-Length": "0",
        "Content-Type": "application/octet-stream",
        "Date": "Fri, 19 Feb 2021 19:10:49 GMT",
        "ETag": "\"0x8D8D50A11611DDA\"",
        "Last-Modified": "Fri, 19 Feb 2021 19:10:49 GMT",
        "Server": [
          "Windows-Azure-Blob/1.0",
          "Microsoft-HTTPAPI/2.0"
        ],
        "x-ms-access-tier": "Hot",
        "x-ms-access-tier-inferred": "true",
        "x-ms-blob-type": "BlockBlob",
        "x-ms-client-request-id": "15b494ad-7917-614e-28a3-2227e6506145",
        "x-ms-creation-time": "Fri, 19 Feb 2021 19:10:49 GMT",
        "x-ms-expiry-time": "Fri, 01 Jan 2100 00:00:00 GMT",
        "x-ms-group": "$superuser",
        "x-ms-lease-state": "available",
        "x-ms-lease-status": "unlocked",
        "x-ms-owner": "$superuser",
        "x-ms-permissions": "rw-r-----",
        "x-ms-request-id": "2e670c75-201e-00a4-04f2-0676f9000000",
        "x-ms-server-encrypted": "true",
<<<<<<< HEAD
        "x-ms-version": "2020-12-06"
=======
        "x-ms-version": "2021-02-12"
>>>>>>> 7e782c87
      },
      "ResponseBody": []
    },
    {
      "RequestUri": "https://seannse.blob.core.windows.net/test-filesystem-103721d1-fdc3-5842-951c-1483f435c191?restype=container",
      "RequestMethod": "DELETE",
      "RequestHeaders": {
        "Accept": "application/xml",
        "Authorization": "Sanitized",
        "traceparent": "00-67b741923477be4695af288e9ea62b07-46c2d10c59ce2e4a-00",
        "User-Agent": [
          "azsdk-net-Storage.Files.DataLake/12.7.0-alpha.20210219.1",
          "(.NET 5.0.3; Microsoft Windows 10.0.19041)"
        ],
        "x-ms-client-request-id": "3092fad9-1c27-acdb-d06a-f9b8f9c496eb",
        "x-ms-date": "Fri, 19 Feb 2021 19:10:50 GMT",
        "x-ms-return-client-request-id": "true",
<<<<<<< HEAD
        "x-ms-version": "2020-12-06"
=======
        "x-ms-version": "2021-02-12"
>>>>>>> 7e782c87
      },
      "RequestBody": null,
      "StatusCode": 202,
      "ResponseHeaders": {
        "Content-Length": "0",
        "Date": "Fri, 19 Feb 2021 19:10:49 GMT",
        "Server": [
          "Windows-Azure-Blob/1.0",
          "Microsoft-HTTPAPI/2.0"
        ],
        "x-ms-client-request-id": "3092fad9-1c27-acdb-d06a-f9b8f9c496eb",
        "x-ms-request-id": "2e670d55-201e-00a4-59f2-0676f9000000",
<<<<<<< HEAD
        "x-ms-version": "2020-12-06"
=======
        "x-ms-version": "2021-02-12"
>>>>>>> 7e782c87
      },
      "ResponseBody": []
    }
  ],
  "Variables": {
    "RandomSeed": "153129994",
    "Storage_TestConfigHierarchicalNamespace": "NamespaceTenant\nseannse\nU2FuaXRpemVk\nhttps://seannse.blob.core.windows.net\nhttps://seannse.file.core.windows.net\nhttps://seannse.queue.core.windows.net\nhttps://seannse.table.core.windows.net\n\n\n\n\nhttps://seannse-secondary.blob.core.windows.net\nhttps://seannse-secondary.file.core.windows.net\nhttps://seannse-secondary.queue.core.windows.net\nhttps://seannse-secondary.table.core.windows.net\n68390a19-a643-458b-b726-408abf67b4fc\nSanitized\n72f988bf-86f1-41af-91ab-2d7cd011db47\nhttps://login.microsoftonline.com/\nCloud\nBlobEndpoint=https://seannse.blob.core.windows.net/;QueueEndpoint=https://seannse.queue.core.windows.net/;FileEndpoint=https://seannse.file.core.windows.net/;BlobSecondaryEndpoint=https://seannse-secondary.blob.core.windows.net/;QueueSecondaryEndpoint=https://seannse-secondary.queue.core.windows.net/;FileSecondaryEndpoint=https://seannse-secondary.file.core.windows.net/;AccountName=seannse;AccountKey=Sanitized\n\n\n"
  }
}<|MERGE_RESOLUTION|>--- conflicted
+++ resolved
@@ -15,11 +15,7 @@
         "x-ms-client-request-id": "0732ed96-e0b5-e57c-8aa1-0c5a18442693",
         "x-ms-date": "Fri, 19 Feb 2021 19:10:49 GMT",
         "x-ms-return-client-request-id": "true",
-<<<<<<< HEAD
-        "x-ms-version": "2020-12-06"
-=======
         "x-ms-version": "2021-02-12"
->>>>>>> 7e782c87
       },
       "RequestBody": null,
       "StatusCode": 201,
@@ -34,11 +30,7 @@
         ],
         "x-ms-client-request-id": "0732ed96-e0b5-e57c-8aa1-0c5a18442693",
         "x-ms-request-id": "2e67094b-201e-00a4-02f2-0676f9000000",
-<<<<<<< HEAD
-        "x-ms-version": "2020-12-06"
-=======
         "x-ms-version": "2021-02-12"
->>>>>>> 7e782c87
       },
       "ResponseBody": []
     },
@@ -56,11 +48,7 @@
         "x-ms-client-request-id": "7c2dcc9c-4dca-bca1-cec4-f400597b4955",
         "x-ms-date": "Fri, 19 Feb 2021 19:10:49 GMT",
         "x-ms-return-client-request-id": "true",
-<<<<<<< HEAD
-        "x-ms-version": "2020-12-06"
-=======
         "x-ms-version": "2021-02-12"
->>>>>>> 7e782c87
       },
       "RequestBody": null,
       "StatusCode": 201,
@@ -75,11 +63,7 @@
         ],
         "x-ms-client-request-id": "7c2dcc9c-4dca-bca1-cec4-f400597b4955",
         "x-ms-request-id": "6f4b49be-e01f-004f-0bf2-060e0b000000",
-<<<<<<< HEAD
-        "x-ms-version": "2020-12-06"
-=======
         "x-ms-version": "2021-02-12"
->>>>>>> 7e782c87
       },
       "ResponseBody": []
     },
@@ -98,11 +82,7 @@
         "x-ms-expiry-option": "Absolute",
         "x-ms-expiry-time": "Fri, 01 Jan 2100 00:00:00 GMT",
         "x-ms-return-client-request-id": "true",
-<<<<<<< HEAD
-        "x-ms-version": "2020-12-06"
-=======
         "x-ms-version": "2021-02-12"
->>>>>>> 7e782c87
       },
       "RequestBody": null,
       "StatusCode": 200,
@@ -117,11 +97,7 @@
         ],
         "x-ms-client-request-id": "cf63434b-6106-b40c-2a30-383fc5db32f2",
         "x-ms-request-id": "2e670af9-201e-00a4-18f2-0676f9000000",
-<<<<<<< HEAD
-        "x-ms-version": "2020-12-06"
-=======
         "x-ms-version": "2021-02-12"
->>>>>>> 7e782c87
       },
       "ResponseBody": []
     },
@@ -138,11 +114,7 @@
         "x-ms-client-request-id": "15b494ad-7917-614e-28a3-2227e6506145",
         "x-ms-date": "Fri, 19 Feb 2021 19:10:50 GMT",
         "x-ms-return-client-request-id": "true",
-<<<<<<< HEAD
-        "x-ms-version": "2020-12-06"
-=======
         "x-ms-version": "2021-02-12"
->>>>>>> 7e782c87
       },
       "RequestBody": null,
       "StatusCode": 200,
@@ -170,11 +142,7 @@
         "x-ms-permissions": "rw-r-----",
         "x-ms-request-id": "2e670c75-201e-00a4-04f2-0676f9000000",
         "x-ms-server-encrypted": "true",
-<<<<<<< HEAD
-        "x-ms-version": "2020-12-06"
-=======
         "x-ms-version": "2021-02-12"
->>>>>>> 7e782c87
       },
       "ResponseBody": []
     },
@@ -192,11 +160,7 @@
         "x-ms-client-request-id": "3092fad9-1c27-acdb-d06a-f9b8f9c496eb",
         "x-ms-date": "Fri, 19 Feb 2021 19:10:50 GMT",
         "x-ms-return-client-request-id": "true",
-<<<<<<< HEAD
-        "x-ms-version": "2020-12-06"
-=======
         "x-ms-version": "2021-02-12"
->>>>>>> 7e782c87
       },
       "RequestBody": null,
       "StatusCode": 202,
@@ -209,11 +173,7 @@
         ],
         "x-ms-client-request-id": "3092fad9-1c27-acdb-d06a-f9b8f9c496eb",
         "x-ms-request-id": "2e670d55-201e-00a4-59f2-0676f9000000",
-<<<<<<< HEAD
-        "x-ms-version": "2020-12-06"
-=======
         "x-ms-version": "2021-02-12"
->>>>>>> 7e782c87
       },
       "ResponseBody": []
     }
