﻿{
  "Entries": [
    {
      "RequestUri": "https://seannse.blob.core.windows.net/test-filesystem-d2f37f02-d7b9-1fe1-9470-24df8a3705ef?restype=container",
      "RequestMethod": "PUT",
      "RequestHeaders": {
        "Accept": "application/xml",
        "Authorization": "Sanitized",
        "traceparent": "00-6cf4b908b0e5444ea2ee7297853c3817-a758e40264c20944-00",
        "User-Agent": [
          "azsdk-net-Storage.Files.DataLake/12.7.0-alpha.20210219.1",
          "(.NET 5.0.3; Microsoft Windows 10.0.19041)"
        ],
        "x-ms-blob-public-access": "container",
        "x-ms-client-request-id": "21e99782-045e-0bf4-ba06-72ced9655d02",
        "x-ms-date": "Fri, 19 Feb 2021 19:59:20 GMT",
        "x-ms-return-client-request-id": "true",
<<<<<<< HEAD
        "x-ms-version": "2020-12-06"
=======
        "x-ms-version": "2021-02-12"
>>>>>>> 7e782c87
      },
      "RequestBody": null,
      "StatusCode": 201,
      "ResponseHeaders": {
        "Content-Length": "0",
        "Date": "Fri, 19 Feb 2021 19:59:18 GMT",
        "ETag": "\"0x8D8D510D83E51B7\"",
        "Last-Modified": "Fri, 19 Feb 2021 19:59:19 GMT",
        "Server": [
          "Windows-Azure-Blob/1.0",
          "Microsoft-HTTPAPI/2.0"
        ],
        "x-ms-client-request-id": "21e99782-045e-0bf4-ba06-72ced9655d02",
        "x-ms-request-id": "46929292-401e-0056-01f9-068eb0000000",
<<<<<<< HEAD
        "x-ms-version": "2020-12-06"
=======
        "x-ms-version": "2021-02-12"
>>>>>>> 7e782c87
      },
      "ResponseBody": []
    },
    {
      "RequestUri": "https://seannse.dfs.core.windows.net/test-filesystem-d2f37f02-d7b9-1fe1-9470-24df8a3705ef/test-file-744c5ca4-656a-3eee-749b-3f1715772942?resource=file",
      "RequestMethod": "PUT",
      "RequestHeaders": {
        "Accept": "application/json",
        "Authorization": "Sanitized",
        "If-None-Match": "*",
        "traceparent": "00-c33582f1e649cc48ac134ccf0799bf29-b2a86b6a2d91204c-00",
        "User-Agent": [
          "azsdk-net-Storage.Files.DataLake/12.7.0-alpha.20210219.1",
          "(.NET 5.0.3; Microsoft Windows 10.0.19041)"
        ],
        "x-ms-client-request-id": "5d3fb6a6-a906-4ee1-c43b-6f85fe2b618c",
        "x-ms-date": "Fri, 19 Feb 2021 19:59:20 GMT",
        "x-ms-return-client-request-id": "true",
<<<<<<< HEAD
        "x-ms-version": "2020-12-06"
=======
        "x-ms-version": "2021-02-12"
>>>>>>> 7e782c87
      },
      "RequestBody": null,
      "StatusCode": 201,
      "ResponseHeaders": {
        "Content-Length": "0",
        "Date": "Fri, 19 Feb 2021 19:59:19 GMT",
        "ETag": "\"0x8D8D510D84EEC16\"",
        "Last-Modified": "Fri, 19 Feb 2021 19:59:19 GMT",
        "Server": [
          "Windows-Azure-HDFS/1.0",
          "Microsoft-HTTPAPI/2.0"
        ],
        "x-ms-client-request-id": "5d3fb6a6-a906-4ee1-c43b-6f85fe2b618c",
        "x-ms-request-id": "d66ad3a1-f01f-0088-52f9-069a56000000",
<<<<<<< HEAD
        "x-ms-version": "2020-12-06"
=======
        "x-ms-version": "2021-02-12"
>>>>>>> 7e782c87
      },
      "ResponseBody": []
    },
    {
      "RequestUri": "https://seannse.dfs.core.windows.net/test-filesystem-d2f37f02-d7b9-1fe1-9470-24df8a3705ef/test-file-744c5ca4-656a-3eee-749b-3f1715772942?action=append&position=0",
      "RequestMethod": "PATCH",
      "RequestHeaders": {
        "Accept": "application/json",
        "Authorization": "Sanitized",
        "Content-Length": "1024",
        "Content-Type": "application/octet-stream",
        "traceparent": "00-3aec7663ffa53d45be3fdd7d34e284d3-759a2c0359579f4c-00",
        "User-Agent": [
          "azsdk-net-Storage.Files.DataLake/12.7.0-alpha.20210219.1",
          "(.NET 5.0.3; Microsoft Windows 10.0.19041)"
        ],
        "x-ms-client-request-id": "f06478f4-f85f-5ee2-6fa1-1a848627a2e6",
        "x-ms-date": "Fri, 19 Feb 2021 19:59:20 GMT",
        "x-ms-return-client-request-id": "true",
<<<<<<< HEAD
        "x-ms-version": "2020-12-06"
=======
        "x-ms-version": "2021-02-12"
>>>>>>> 7e782c87
      },
      "RequestBody": "VOdd8k7kkCTCrudpUTx+LUO/xZkFqNEcqKuswsTd9ULdL3rxCGu0wMwosbx+hew4HBLTVrKQPKsWQEmiN81f5bmkiyHCjSTYCwXN3PcVniO+dKWyCZ6QTfLO28chEYj+ycsD2fnKdY/t+0utwmC0AKEm5MMnrNwaFD4v87Fdt/l9zhMsEsUp8/4WxA5T44qSGtol+yzE1hzu6MS7m4LekENRL/RMh+7c/PDEEefOxjG0nNnXN7vNuPj3PSkAbld8NzTKAbOWRpLsSf48/8Q0ICKTBv+pBlmHhHf7VErE3I2YSNmzBMR9HlVG6u29kLgzwh0HbGhY0jHaQn07mvFIJ21xo7fqgBtdFuipYhtryvO/yJIsvW8lQHWo2MFHQYRk/sOATO0BSUIBqlaArnAVb3eKfNJfG2r9S2NBQahaFtRjRWNY6n4FvX9PKhMZpZEEk2lKvMSyBONYgwCKvweap5OBHGgNvIT4hL9TD/BX46bRPK4+D1kPsUGA/2Z+e/13tYN/l4kp99bkUTgFX/TyAZ9auYNYW5c6cmonjbwdegjB21lt10wdqETXWr4hClJMjf3HI8J6H1rrRSUeAWoZxtYvRIObhCpTPRA+gQDZGWgX2/+/VlZGRrz+gpIn/qbavZTo8cXOsAjTdOaxO51aESu9BiVqWm9/6f3HnAKXLD5qY8Rs8SeiSCr36+JwlAoepHBmafeAcGIkaAjIBxQGPEeoR9jZ7iADGr37c2+MD1TyqPeRMMJG6fNhR4gf2kEW8K+ayE0yRbZQYk46hf3yl1m01V4cdQuFYV7kd6aX5EB85ILA8kYGwGNBQc1zDGP1b68vawTj+XujFWbvTc0PuH4OvaB6MaUSrRX62zQ9EVX67wj3aHk7mesHHdzgF3KWMYhPZU7Dez0JHb3v6B5HZgMR9V7EGFAF0iS1cxTIMpaiZKmr7qwGN3PL7Uq7TLDMwLbZziIU0Rg4SpIqDQgoQeonTIR1m3hWC73q+CsFSYVz6LJe72N0jpKQc6MZ3Clro6tgk/8sVyQ+gsNkKdntMgANtiRVylGHs77x5CjUPC6Tf1V/pbaGRpGOH2ygD2W5o0GjDCUFFtla2N9BOnL8akWU0KqDbY1Khm+Sxqrk5qNZOEHmMTAJjmh7JczWRQsekbQnCz+6NTWzWIW1ck8udvE85wIxFTkVi0FBCEjAdEFjdDX2vdtkngILM9iqUxwYTK7aml0J7Ht7EYD9eCzs8+REUf4aOLgW10n/JeJhazclKbuZ5tnkWoe5eqxaZiXVHj/zZgEd/hT2w8ITCceYGqVI109xUwwKX/d2YL0Mu3AkKQeibQU2CCqnoyIX0FHAIWAGEo/VZMsy6AYKpp5W6Q==",
      "StatusCode": 202,
      "ResponseHeaders": {
        "Content-Length": "0",
        "Date": "Fri, 19 Feb 2021 19:59:19 GMT",
        "Server": [
          "Windows-Azure-HDFS/1.0",
          "Microsoft-HTTPAPI/2.0"
        ],
        "x-ms-client-request-id": "f06478f4-f85f-5ee2-6fa1-1a848627a2e6",
        "x-ms-request-id": "d66ad3b6-f01f-0088-67f9-069a56000000",
        "x-ms-request-server-encrypted": "true",
<<<<<<< HEAD
        "x-ms-version": "2020-12-06"
=======
        "x-ms-version": "2021-02-12"
>>>>>>> 7e782c87
      },
      "ResponseBody": []
    },
    {
      "RequestUri": "https://seannse.dfs.core.windows.net/test-filesystem-d2f37f02-d7b9-1fe1-9470-24df8a3705ef/test-file-744c5ca4-656a-3eee-749b-3f1715772942?action=flush&position=1024",
      "RequestMethod": "PATCH",
      "RequestHeaders": {
        "Accept": "application/json",
        "Authorization": "Sanitized",
        "traceparent": "00-6b54287e76aa564cb7348ce6c41a7388-5591aa5a7899894e-00",
        "User-Agent": [
          "azsdk-net-Storage.Files.DataLake/12.7.0-alpha.20210219.1",
          "(.NET 5.0.3; Microsoft Windows 10.0.19041)"
        ],
        "x-ms-client-request-id": "85902720-70c7-592c-d7bb-5640567ca48c",
        "x-ms-date": "Fri, 19 Feb 2021 19:59:20 GMT",
        "x-ms-return-client-request-id": "true",
<<<<<<< HEAD
        "x-ms-version": "2020-12-06"
=======
        "x-ms-version": "2021-02-12"
>>>>>>> 7e782c87
      },
      "RequestBody": null,
      "StatusCode": 200,
      "ResponseHeaders": {
        "Content-Length": "0",
        "Date": "Fri, 19 Feb 2021 19:59:19 GMT",
        "ETag": "\"0x8D8D510D8693CC8\"",
        "Last-Modified": "Fri, 19 Feb 2021 19:59:19 GMT",
        "Server": [
          "Windows-Azure-HDFS/1.0",
          "Microsoft-HTTPAPI/2.0"
        ],
        "x-ms-client-request-id": "85902720-70c7-592c-d7bb-5640567ca48c",
        "x-ms-request-id": "d66ad3cf-f01f-0088-80f9-069a56000000",
        "x-ms-request-server-encrypted": "false",
<<<<<<< HEAD
        "x-ms-version": "2020-12-06"
=======
        "x-ms-version": "2021-02-12"
>>>>>>> 7e782c87
      },
      "ResponseBody": []
    },
    {
      "RequestUri": "https://seannse.blob.core.windows.net/test-filesystem-d2f37f02-d7b9-1fe1-9470-24df8a3705ef/test-file-744c5ca4-656a-3eee-749b-3f1715772942",
      "RequestMethod": "GET",
      "RequestHeaders": {
        "Accept": "application/xml",
        "Authorization": "Sanitized",
        "traceparent": "00-8e35bfa8a3d52945bb989d37c1adc851-30586f729f8fb643-00",
        "User-Agent": [
          "azsdk-net-Storage.Files.DataLake/12.7.0-alpha.20210219.1",
          "(.NET 5.0.3; Microsoft Windows 10.0.19041)"
        ],
        "x-ms-client-request-id": "5e64f103-1c96-fd1e-6c1e-1e14d76cde3a",
        "x-ms-date": "Fri, 19 Feb 2021 19:59:20 GMT",
        "x-ms-range": "bytes=0-268435455",
        "x-ms-return-client-request-id": "true",
<<<<<<< HEAD
        "x-ms-version": "2020-12-06"
=======
        "x-ms-version": "2021-02-12"
>>>>>>> 7e782c87
      },
      "RequestBody": null,
      "StatusCode": 206,
      "ResponseHeaders": {
        "Accept-Ranges": "bytes",
        "Content-Length": "1024",
        "Content-Range": "bytes 0-1023/1024",
        "Content-Type": "application/octet-stream",
        "Date": "Fri, 19 Feb 2021 19:59:19 GMT",
        "ETag": "\"0x8D8D510D8693CC8\"",
        "Last-Modified": "Fri, 19 Feb 2021 19:59:19 GMT",
        "Server": [
          "Windows-Azure-Blob/1.0",
          "Microsoft-HTTPAPI/2.0"
        ],
        "x-ms-blob-type": "BlockBlob",
        "x-ms-client-request-id": "5e64f103-1c96-fd1e-6c1e-1e14d76cde3a",
        "x-ms-creation-time": "Fri, 19 Feb 2021 19:59:19 GMT",
        "x-ms-group": "$superuser",
        "x-ms-lease-state": "available",
        "x-ms-lease-status": "unlocked",
        "x-ms-owner": "$superuser",
        "x-ms-permissions": "rw-r-----",
        "x-ms-request-id": "4692938d-401e-0056-6df9-068eb0000000",
        "x-ms-server-encrypted": "true",
<<<<<<< HEAD
        "x-ms-version": "2020-12-06"
=======
        "x-ms-version": "2021-02-12"
>>>>>>> 7e782c87
      },
      "ResponseBody": "VOdd8k7kkCTCrudpUTx+LUO/xZkFqNEcqKuswsTd9ULdL3rxCGu0wMwosbx+hew4HBLTVrKQPKsWQEmiN81f5bmkiyHCjSTYCwXN3PcVniO+dKWyCZ6QTfLO28chEYj+ycsD2fnKdY/t+0utwmC0AKEm5MMnrNwaFD4v87Fdt/l9zhMsEsUp8/4WxA5T44qSGtol+yzE1hzu6MS7m4LekENRL/RMh+7c/PDEEefOxjG0nNnXN7vNuPj3PSkAbld8NzTKAbOWRpLsSf48/8Q0ICKTBv+pBlmHhHf7VErE3I2YSNmzBMR9HlVG6u29kLgzwh0HbGhY0jHaQn07mvFIJ21xo7fqgBtdFuipYhtryvO/yJIsvW8lQHWo2MFHQYRk/sOATO0BSUIBqlaArnAVb3eKfNJfG2r9S2NBQahaFtRjRWNY6n4FvX9PKhMZpZEEk2lKvMSyBONYgwCKvweap5OBHGgNvIT4hL9TD/BX46bRPK4+D1kPsUGA/2Z+e/13tYN/l4kp99bkUTgFX/TyAZ9auYNYW5c6cmonjbwdegjB21lt10wdqETXWr4hClJMjf3HI8J6H1rrRSUeAWoZxtYvRIObhCpTPRA+gQDZGWgX2/+/VlZGRrz+gpIn/qbavZTo8cXOsAjTdOaxO51aESu9BiVqWm9/6f3HnAKXLD5qY8Rs8SeiSCr36+JwlAoepHBmafeAcGIkaAjIBxQGPEeoR9jZ7iADGr37c2+MD1TyqPeRMMJG6fNhR4gf2kEW8K+ayE0yRbZQYk46hf3yl1m01V4cdQuFYV7kd6aX5EB85ILA8kYGwGNBQc1zDGP1b68vawTj+XujFWbvTc0PuH4OvaB6MaUSrRX62zQ9EVX67wj3aHk7mesHHdzgF3KWMYhPZU7Dez0JHb3v6B5HZgMR9V7EGFAF0iS1cxTIMpaiZKmr7qwGN3PL7Uq7TLDMwLbZziIU0Rg4SpIqDQgoQeonTIR1m3hWC73q+CsFSYVz6LJe72N0jpKQc6MZ3Clro6tgk/8sVyQ+gsNkKdntMgANtiRVylGHs77x5CjUPC6Tf1V/pbaGRpGOH2ygD2W5o0GjDCUFFtla2N9BOnL8akWU0KqDbY1Khm+Sxqrk5qNZOEHmMTAJjmh7JczWRQsekbQnCz+6NTWzWIW1ck8udvE85wIxFTkVi0FBCEjAdEFjdDX2vdtkngILM9iqUxwYTK7aml0J7Ht7EYD9eCzs8+REUf4aOLgW10n/JeJhazclKbuZ5tnkWoe5eqxaZiXVHj/zZgEd/hT2w8ITCceYGqVI109xUwwKX/d2YL0Mu3AkKQeibQU2CCqnoyIX0FHAIWAGEo/VZMsy6AYKpp5W6Q=="
    },
    {
      "RequestUri": "https://seannse.dfs.core.windows.net/test-filesystem-d2f37f02-d7b9-1fe1-9470-24df8a3705ef/test-file-744c5ca4-656a-3eee-749b-3f1715772942?resource=file",
      "RequestMethod": "PUT",
      "RequestHeaders": {
        "Accept": "application/json",
        "Authorization": "Sanitized",
        "If-None-Match": "*",
        "traceparent": "00-12f5551a2ba2744f85c65d9501bdcd03-74e694cbbbfae748-00",
        "User-Agent": [
          "azsdk-net-Storage.Files.DataLake/12.7.0-alpha.20210219.1",
          "(.NET 5.0.3; Microsoft Windows 10.0.19041)"
        ],
        "x-ms-client-request-id": "653c0806-4618-a5f5-fb53-ab050763f05e",
        "x-ms-date": "Fri, 19 Feb 2021 19:59:20 GMT",
        "x-ms-return-client-request-id": "true",
<<<<<<< HEAD
        "x-ms-version": "2020-12-06"
=======
        "x-ms-version": "2021-02-12"
>>>>>>> 7e782c87
      },
      "RequestBody": null,
      "StatusCode": 409,
      "ResponseHeaders": {
        "Content-Length": "168",
        "Content-Type": "application/json; charset=utf-8",
        "Date": "Fri, 19 Feb 2021 19:59:19 GMT",
        "Server": [
          "Windows-Azure-HDFS/1.0",
          "Microsoft-HTTPAPI/2.0"
        ],
        "x-ms-client-request-id": "653c0806-4618-a5f5-fb53-ab050763f05e",
        "x-ms-error-code": "PathAlreadyExists",
        "x-ms-request-id": "d66ad3f5-f01f-0088-26f9-069a56000000",
<<<<<<< HEAD
        "x-ms-version": "2020-12-06"
=======
        "x-ms-version": "2021-02-12"
>>>>>>> 7e782c87
      },
      "ResponseBody": {
        "error": {
          "code": "PathAlreadyExists",
          "message": "The specified path already exists.\nRequestId:d66ad3f5-f01f-0088-26f9-069a56000000\nTime:2021-02-19T19:59:20.1629672Z"
        }
      }
    },
    {
      "RequestUri": "https://seannse.blob.core.windows.net/test-filesystem-d2f37f02-d7b9-1fe1-9470-24df8a3705ef?restype=container",
      "RequestMethod": "DELETE",
      "RequestHeaders": {
        "Accept": "application/xml",
        "Authorization": "Sanitized",
        "traceparent": "00-dff44bd8bbab8b49bb3a24f111567be6-c12f5bbf61fcfc46-00",
        "User-Agent": [
          "azsdk-net-Storage.Files.DataLake/12.7.0-alpha.20210219.1",
          "(.NET 5.0.3; Microsoft Windows 10.0.19041)"
        ],
        "x-ms-client-request-id": "ce0e8814-7930-2922-2738-947eda00f24c",
        "x-ms-date": "Fri, 19 Feb 2021 19:59:20 GMT",
        "x-ms-return-client-request-id": "true",
<<<<<<< HEAD
        "x-ms-version": "2020-12-06"
=======
        "x-ms-version": "2021-02-12"
>>>>>>> 7e782c87
      },
      "RequestBody": null,
      "StatusCode": 202,
      "ResponseHeaders": {
        "Content-Length": "0",
        "Date": "Fri, 19 Feb 2021 19:59:19 GMT",
        "Server": [
          "Windows-Azure-Blob/1.0",
          "Microsoft-HTTPAPI/2.0"
        ],
        "x-ms-client-request-id": "ce0e8814-7930-2922-2738-947eda00f24c",
        "x-ms-request-id": "46929413-401e-0056-67f9-068eb0000000",
<<<<<<< HEAD
        "x-ms-version": "2020-12-06"
=======
        "x-ms-version": "2021-02-12"
>>>>>>> 7e782c87
      },
      "ResponseBody": []
    }
  ],
  "Variables": {
    "RandomSeed": "1020801435",
    "Storage_TestConfigHierarchicalNamespace": "NamespaceTenant\nseannse\nU2FuaXRpemVk\nhttps://seannse.blob.core.windows.net\nhttps://seannse.file.core.windows.net\nhttps://seannse.queue.core.windows.net\nhttps://seannse.table.core.windows.net\n\n\n\n\nhttps://seannse-secondary.blob.core.windows.net\nhttps://seannse-secondary.file.core.windows.net\nhttps://seannse-secondary.queue.core.windows.net\nhttps://seannse-secondary.table.core.windows.net\n68390a19-a643-458b-b726-408abf67b4fc\nSanitized\n72f988bf-86f1-41af-91ab-2d7cd011db47\nhttps://login.microsoftonline.com/\nCloud\nBlobEndpoint=https://seannse.blob.core.windows.net/;QueueEndpoint=https://seannse.queue.core.windows.net/;FileEndpoint=https://seannse.file.core.windows.net/;BlobSecondaryEndpoint=https://seannse-secondary.blob.core.windows.net/;QueueSecondaryEndpoint=https://seannse-secondary.queue.core.windows.net/;FileSecondaryEndpoint=https://seannse-secondary.file.core.windows.net/;AccountName=seannse;AccountKey=Sanitized\n\n\n"
  }
}<|MERGE_RESOLUTION|>--- conflicted
+++ resolved
@@ -15,11 +15,7 @@
         "x-ms-client-request-id": "21e99782-045e-0bf4-ba06-72ced9655d02",
         "x-ms-date": "Fri, 19 Feb 2021 19:59:20 GMT",
         "x-ms-return-client-request-id": "true",
-<<<<<<< HEAD
-        "x-ms-version": "2020-12-06"
-=======
-        "x-ms-version": "2021-02-12"
->>>>>>> 7e782c87
+        "x-ms-version": "2021-02-12"
       },
       "RequestBody": null,
       "StatusCode": 201,
@@ -34,11 +30,7 @@
         ],
         "x-ms-client-request-id": "21e99782-045e-0bf4-ba06-72ced9655d02",
         "x-ms-request-id": "46929292-401e-0056-01f9-068eb0000000",
-<<<<<<< HEAD
-        "x-ms-version": "2020-12-06"
-=======
-        "x-ms-version": "2021-02-12"
->>>>>>> 7e782c87
+        "x-ms-version": "2021-02-12"
       },
       "ResponseBody": []
     },
@@ -57,11 +49,7 @@
         "x-ms-client-request-id": "5d3fb6a6-a906-4ee1-c43b-6f85fe2b618c",
         "x-ms-date": "Fri, 19 Feb 2021 19:59:20 GMT",
         "x-ms-return-client-request-id": "true",
-<<<<<<< HEAD
-        "x-ms-version": "2020-12-06"
-=======
-        "x-ms-version": "2021-02-12"
->>>>>>> 7e782c87
+        "x-ms-version": "2021-02-12"
       },
       "RequestBody": null,
       "StatusCode": 201,
@@ -76,11 +64,7 @@
         ],
         "x-ms-client-request-id": "5d3fb6a6-a906-4ee1-c43b-6f85fe2b618c",
         "x-ms-request-id": "d66ad3a1-f01f-0088-52f9-069a56000000",
-<<<<<<< HEAD
-        "x-ms-version": "2020-12-06"
-=======
-        "x-ms-version": "2021-02-12"
->>>>>>> 7e782c87
+        "x-ms-version": "2021-02-12"
       },
       "ResponseBody": []
     },
@@ -100,11 +84,7 @@
         "x-ms-client-request-id": "f06478f4-f85f-5ee2-6fa1-1a848627a2e6",
         "x-ms-date": "Fri, 19 Feb 2021 19:59:20 GMT",
         "x-ms-return-client-request-id": "true",
-<<<<<<< HEAD
-        "x-ms-version": "2020-12-06"
-=======
-        "x-ms-version": "2021-02-12"
->>>>>>> 7e782c87
+        "x-ms-version": "2021-02-12"
       },
       "RequestBody": "VOdd8k7kkCTCrudpUTx+LUO/xZkFqNEcqKuswsTd9ULdL3rxCGu0wMwosbx+hew4HBLTVrKQPKsWQEmiN81f5bmkiyHCjSTYCwXN3PcVniO+dKWyCZ6QTfLO28chEYj+ycsD2fnKdY/t+0utwmC0AKEm5MMnrNwaFD4v87Fdt/l9zhMsEsUp8/4WxA5T44qSGtol+yzE1hzu6MS7m4LekENRL/RMh+7c/PDEEefOxjG0nNnXN7vNuPj3PSkAbld8NzTKAbOWRpLsSf48/8Q0ICKTBv+pBlmHhHf7VErE3I2YSNmzBMR9HlVG6u29kLgzwh0HbGhY0jHaQn07mvFIJ21xo7fqgBtdFuipYhtryvO/yJIsvW8lQHWo2MFHQYRk/sOATO0BSUIBqlaArnAVb3eKfNJfG2r9S2NBQahaFtRjRWNY6n4FvX9PKhMZpZEEk2lKvMSyBONYgwCKvweap5OBHGgNvIT4hL9TD/BX46bRPK4+D1kPsUGA/2Z+e/13tYN/l4kp99bkUTgFX/TyAZ9auYNYW5c6cmonjbwdegjB21lt10wdqETXWr4hClJMjf3HI8J6H1rrRSUeAWoZxtYvRIObhCpTPRA+gQDZGWgX2/+/VlZGRrz+gpIn/qbavZTo8cXOsAjTdOaxO51aESu9BiVqWm9/6f3HnAKXLD5qY8Rs8SeiSCr36+JwlAoepHBmafeAcGIkaAjIBxQGPEeoR9jZ7iADGr37c2+MD1TyqPeRMMJG6fNhR4gf2kEW8K+ayE0yRbZQYk46hf3yl1m01V4cdQuFYV7kd6aX5EB85ILA8kYGwGNBQc1zDGP1b68vawTj+XujFWbvTc0PuH4OvaB6MaUSrRX62zQ9EVX67wj3aHk7mesHHdzgF3KWMYhPZU7Dez0JHb3v6B5HZgMR9V7EGFAF0iS1cxTIMpaiZKmr7qwGN3PL7Uq7TLDMwLbZziIU0Rg4SpIqDQgoQeonTIR1m3hWC73q+CsFSYVz6LJe72N0jpKQc6MZ3Clro6tgk/8sVyQ+gsNkKdntMgANtiRVylGHs77x5CjUPC6Tf1V/pbaGRpGOH2ygD2W5o0GjDCUFFtla2N9BOnL8akWU0KqDbY1Khm+Sxqrk5qNZOEHmMTAJjmh7JczWRQsekbQnCz+6NTWzWIW1ck8udvE85wIxFTkVi0FBCEjAdEFjdDX2vdtkngILM9iqUxwYTK7aml0J7Ht7EYD9eCzs8+REUf4aOLgW10n/JeJhazclKbuZ5tnkWoe5eqxaZiXVHj/zZgEd/hT2w8ITCceYGqVI109xUwwKX/d2YL0Mu3AkKQeibQU2CCqnoyIX0FHAIWAGEo/VZMsy6AYKpp5W6Q==",
       "StatusCode": 202,
@@ -118,11 +98,7 @@
         "x-ms-client-request-id": "f06478f4-f85f-5ee2-6fa1-1a848627a2e6",
         "x-ms-request-id": "d66ad3b6-f01f-0088-67f9-069a56000000",
         "x-ms-request-server-encrypted": "true",
-<<<<<<< HEAD
-        "x-ms-version": "2020-12-06"
-=======
-        "x-ms-version": "2021-02-12"
->>>>>>> 7e782c87
+        "x-ms-version": "2021-02-12"
       },
       "ResponseBody": []
     },
@@ -140,11 +116,7 @@
         "x-ms-client-request-id": "85902720-70c7-592c-d7bb-5640567ca48c",
         "x-ms-date": "Fri, 19 Feb 2021 19:59:20 GMT",
         "x-ms-return-client-request-id": "true",
-<<<<<<< HEAD
-        "x-ms-version": "2020-12-06"
-=======
-        "x-ms-version": "2021-02-12"
->>>>>>> 7e782c87
+        "x-ms-version": "2021-02-12"
       },
       "RequestBody": null,
       "StatusCode": 200,
@@ -160,11 +132,7 @@
         "x-ms-client-request-id": "85902720-70c7-592c-d7bb-5640567ca48c",
         "x-ms-request-id": "d66ad3cf-f01f-0088-80f9-069a56000000",
         "x-ms-request-server-encrypted": "false",
-<<<<<<< HEAD
-        "x-ms-version": "2020-12-06"
-=======
-        "x-ms-version": "2021-02-12"
->>>>>>> 7e782c87
+        "x-ms-version": "2021-02-12"
       },
       "ResponseBody": []
     },
@@ -183,11 +151,7 @@
         "x-ms-date": "Fri, 19 Feb 2021 19:59:20 GMT",
         "x-ms-range": "bytes=0-268435455",
         "x-ms-return-client-request-id": "true",
-<<<<<<< HEAD
-        "x-ms-version": "2020-12-06"
-=======
-        "x-ms-version": "2021-02-12"
->>>>>>> 7e782c87
+        "x-ms-version": "2021-02-12"
       },
       "RequestBody": null,
       "StatusCode": 206,
@@ -213,11 +177,7 @@
         "x-ms-permissions": "rw-r-----",
         "x-ms-request-id": "4692938d-401e-0056-6df9-068eb0000000",
         "x-ms-server-encrypted": "true",
-<<<<<<< HEAD
-        "x-ms-version": "2020-12-06"
-=======
-        "x-ms-version": "2021-02-12"
->>>>>>> 7e782c87
+        "x-ms-version": "2021-02-12"
       },
       "ResponseBody": "VOdd8k7kkCTCrudpUTx+LUO/xZkFqNEcqKuswsTd9ULdL3rxCGu0wMwosbx+hew4HBLTVrKQPKsWQEmiN81f5bmkiyHCjSTYCwXN3PcVniO+dKWyCZ6QTfLO28chEYj+ycsD2fnKdY/t+0utwmC0AKEm5MMnrNwaFD4v87Fdt/l9zhMsEsUp8/4WxA5T44qSGtol+yzE1hzu6MS7m4LekENRL/RMh+7c/PDEEefOxjG0nNnXN7vNuPj3PSkAbld8NzTKAbOWRpLsSf48/8Q0ICKTBv+pBlmHhHf7VErE3I2YSNmzBMR9HlVG6u29kLgzwh0HbGhY0jHaQn07mvFIJ21xo7fqgBtdFuipYhtryvO/yJIsvW8lQHWo2MFHQYRk/sOATO0BSUIBqlaArnAVb3eKfNJfG2r9S2NBQahaFtRjRWNY6n4FvX9PKhMZpZEEk2lKvMSyBONYgwCKvweap5OBHGgNvIT4hL9TD/BX46bRPK4+D1kPsUGA/2Z+e/13tYN/l4kp99bkUTgFX/TyAZ9auYNYW5c6cmonjbwdegjB21lt10wdqETXWr4hClJMjf3HI8J6H1rrRSUeAWoZxtYvRIObhCpTPRA+gQDZGWgX2/+/VlZGRrz+gpIn/qbavZTo8cXOsAjTdOaxO51aESu9BiVqWm9/6f3HnAKXLD5qY8Rs8SeiSCr36+JwlAoepHBmafeAcGIkaAjIBxQGPEeoR9jZ7iADGr37c2+MD1TyqPeRMMJG6fNhR4gf2kEW8K+ayE0yRbZQYk46hf3yl1m01V4cdQuFYV7kd6aX5EB85ILA8kYGwGNBQc1zDGP1b68vawTj+XujFWbvTc0PuH4OvaB6MaUSrRX62zQ9EVX67wj3aHk7mesHHdzgF3KWMYhPZU7Dez0JHb3v6B5HZgMR9V7EGFAF0iS1cxTIMpaiZKmr7qwGN3PL7Uq7TLDMwLbZziIU0Rg4SpIqDQgoQeonTIR1m3hWC73q+CsFSYVz6LJe72N0jpKQc6MZ3Clro6tgk/8sVyQ+gsNkKdntMgANtiRVylGHs77x5CjUPC6Tf1V/pbaGRpGOH2ygD2W5o0GjDCUFFtla2N9BOnL8akWU0KqDbY1Khm+Sxqrk5qNZOEHmMTAJjmh7JczWRQsekbQnCz+6NTWzWIW1ck8udvE85wIxFTkVi0FBCEjAdEFjdDX2vdtkngILM9iqUxwYTK7aml0J7Ht7EYD9eCzs8+REUf4aOLgW10n/JeJhazclKbuZ5tnkWoe5eqxaZiXVHj/zZgEd/hT2w8ITCceYGqVI109xUwwKX/d2YL0Mu3AkKQeibQU2CCqnoyIX0FHAIWAGEo/VZMsy6AYKpp5W6Q=="
     },
@@ -236,11 +196,7 @@
         "x-ms-client-request-id": "653c0806-4618-a5f5-fb53-ab050763f05e",
         "x-ms-date": "Fri, 19 Feb 2021 19:59:20 GMT",
         "x-ms-return-client-request-id": "true",
-<<<<<<< HEAD
-        "x-ms-version": "2020-12-06"
-=======
-        "x-ms-version": "2021-02-12"
->>>>>>> 7e782c87
+        "x-ms-version": "2021-02-12"
       },
       "RequestBody": null,
       "StatusCode": 409,
@@ -255,11 +211,7 @@
         "x-ms-client-request-id": "653c0806-4618-a5f5-fb53-ab050763f05e",
         "x-ms-error-code": "PathAlreadyExists",
         "x-ms-request-id": "d66ad3f5-f01f-0088-26f9-069a56000000",
-<<<<<<< HEAD
-        "x-ms-version": "2020-12-06"
-=======
-        "x-ms-version": "2021-02-12"
->>>>>>> 7e782c87
+        "x-ms-version": "2021-02-12"
       },
       "ResponseBody": {
         "error": {
@@ -282,11 +234,7 @@
         "x-ms-client-request-id": "ce0e8814-7930-2922-2738-947eda00f24c",
         "x-ms-date": "Fri, 19 Feb 2021 19:59:20 GMT",
         "x-ms-return-client-request-id": "true",
-<<<<<<< HEAD
-        "x-ms-version": "2020-12-06"
-=======
-        "x-ms-version": "2021-02-12"
->>>>>>> 7e782c87
+        "x-ms-version": "2021-02-12"
       },
       "RequestBody": null,
       "StatusCode": 202,
@@ -299,11 +247,7 @@
         ],
         "x-ms-client-request-id": "ce0e8814-7930-2922-2738-947eda00f24c",
         "x-ms-request-id": "46929413-401e-0056-67f9-068eb0000000",
-<<<<<<< HEAD
-        "x-ms-version": "2020-12-06"
-=======
-        "x-ms-version": "2021-02-12"
->>>>>>> 7e782c87
+        "x-ms-version": "2021-02-12"
       },
       "ResponseBody": []
     }
