--- conflicted
+++ resolved
@@ -1,30 +1,19 @@
 {
   "Entries": [
     {
-      "RequestUri": "https://seannse.blob.core.windows.net/test-filesystem-2a7e5cc1-a5df-931d-5676-5059ca6f20fb?restype=container",
+      "RequestUri": "https://seannse.blob.core.windows.net/test-filesystem-6ae48635-097a-b9ed-1edb-00a2aa529e48?restype=container",
       "RequestMethod": "PUT",
       "RequestHeaders": {
         "Accept": "application/xml",
         "Authorization": "Sanitized",
-<<<<<<< HEAD
-        "traceparent": "00-48a81880a6c47f48a2b6b332105e2913-bf1658f4482e1c4f-00",
+        "traceparent": "00-18aaab605c69a540876dc7aea1e842a2-6309b5f2be08b848-00",
         "User-Agent": [
-          "azsdk-net-Storage.Files.DataLake/12.7.0-alpha.20210202.1",
-          "(.NET 5.0.2; Microsoft Windows 10.0.19042)"
+          "azsdk-net-Storage.Files.DataLake/12.7.0-alpha.20210219.1",
+          "(.NET 5.0.3; Microsoft Windows 10.0.19041)"
         ],
         "x-ms-blob-public-access": "container",
-        "x-ms-client-request-id": "67b987fb-8a4b-26fb-7266-022a5510b0a7",
-        "x-ms-date": "Tue, 02 Feb 2021 21:36:54 GMT",
-=======
-        "traceparent": "00-a3b968db041990479036fabc8a5080c7-6b7251fe84794c40-00",
-        "User-Agent": [
-          "azsdk-net-Storage.Files.DataLake/12.7.0-alpha.20210217.1",
-          "(.NET 5.0.3; Microsoft Windows 10.0.19042)"
-        ],
-        "x-ms-blob-public-access": "container",
-        "x-ms-client-request-id": "67b987fb-8a4b-26fb-7266-022a5510b0a7",
-        "x-ms-date": "Wed, 17 Feb 2021 22:26:31 GMT",
->>>>>>> 1814567d
+        "x-ms-client-request-id": "0fed7528-1c81-422d-1adf-7dc4964bf6cd",
+        "x-ms-date": "Fri, 19 Feb 2021 19:09:28 GMT",
         "x-ms-return-client-request-id": "true",
         "x-ms-version": "2020-06-12"
       },
@@ -32,52 +21,32 @@
       "StatusCode": 201,
       "ResponseHeaders": {
         "Content-Length": "0",
-<<<<<<< HEAD
-        "Date": "Tue, 02 Feb 2021 21:36:55 GMT",
-        "ETag": "\u00220x8D8C7C2A9C2DDD2\u0022",
-        "Last-Modified": "Tue, 02 Feb 2021 21:36:55 GMT",
-=======
-        "Date": "Wed, 17 Feb 2021 22:26:31 GMT",
-        "ETag": "\u00220x8D8D39313C42F3F\u0022",
-        "Last-Modified": "Wed, 17 Feb 2021 22:26:31 GMT",
->>>>>>> 1814567d
+        "Date": "Fri, 19 Feb 2021 19:09:27 GMT",
+        "ETag": "\u00220x8D8D509E0B41278\u0022",
+        "Last-Modified": "Fri, 19 Feb 2021 19:09:27 GMT",
         "Server": [
           "Windows-Azure-Blob/1.0",
           "Microsoft-HTTPAPI/2.0"
         ],
-        "x-ms-client-request-id": "67b987fb-8a4b-26fb-7266-022a5510b0a7",
-<<<<<<< HEAD
-        "x-ms-request-id": "897a0abe-701e-0072-28ab-f97810000000",
-=======
-        "x-ms-request-id": "ffc57664-a01e-0061-267b-055c1c000000",
->>>>>>> 1814567d
+        "x-ms-client-request-id": "0fed7528-1c81-422d-1adf-7dc4964bf6cd",
+        "x-ms-request-id": "2e63e6d2-201e-00a4-23f2-0676f9000000",
         "x-ms-version": "2020-06-12"
       },
       "ResponseBody": []
     },
     {
-      "RequestUri": "https://seannse.dfs.core.windows.net/test-filesystem-2a7e5cc1-a5df-931d-5676-5059ca6f20fb/test-file-d6a210a4-c71d-514c-b63d-59cebee66d7a?resource=file",
+      "RequestUri": "https://seannse.dfs.core.windows.net/test-filesystem-6ae48635-097a-b9ed-1edb-00a2aa529e48/test-file-d5fcf49b-12fe-6e9b-734c-e5d31b82ad74?resource=file",
       "RequestMethod": "PUT",
       "RequestHeaders": {
         "Accept": "application/json",
         "Authorization": "Sanitized",
-<<<<<<< HEAD
-        "traceparent": "00-850bf2731158f84bbb2f287e66e837f3-81c3d0361397044a-00",
+        "traceparent": "00-fd87de696fcc7946b44f8c69b08252f3-b60a96380a972e44-00",
         "User-Agent": [
-          "azsdk-net-Storage.Files.DataLake/12.7.0-alpha.20210202.1",
-          "(.NET 5.0.2; Microsoft Windows 10.0.19042)"
+          "azsdk-net-Storage.Files.DataLake/12.7.0-alpha.20210219.1",
+          "(.NET 5.0.3; Microsoft Windows 10.0.19041)"
         ],
-        "x-ms-client-request-id": "15923f60-593a-334f-3a68-b10e302c688b",
-        "x-ms-date": "Tue, 02 Feb 2021 21:36:55 GMT",
-=======
-        "traceparent": "00-37a1c230c4a5224194bb6edc12807ead-6002e342e1133f4a-00",
-        "User-Agent": [
-          "azsdk-net-Storage.Files.DataLake/12.7.0-alpha.20210217.1",
-          "(.NET 5.0.3; Microsoft Windows 10.0.19042)"
-        ],
-        "x-ms-client-request-id": "15923f60-593a-334f-3a68-b10e302c688b",
-        "x-ms-date": "Wed, 17 Feb 2021 22:26:31 GMT",
->>>>>>> 1814567d
+        "x-ms-client-request-id": "18cf20b0-70ad-16d7-d97e-9c3436592697",
+        "x-ms-date": "Fri, 19 Feb 2021 19:09:28 GMT",
         "x-ms-return-client-request-id": "true",
         "x-ms-version": "2020-06-12"
       },
@@ -85,105 +54,67 @@
       "StatusCode": 201,
       "ResponseHeaders": {
         "Content-Length": "0",
-<<<<<<< HEAD
-        "Date": "Tue, 02 Feb 2021 21:36:55 GMT",
-        "ETag": "\u00220x8D8C7C2A9FDB5E6\u0022",
-        "Last-Modified": "Tue, 02 Feb 2021 21:36:56 GMT",
-=======
-        "Date": "Wed, 17 Feb 2021 22:26:31 GMT",
-        "ETag": "\u00220x8D8D39313FA2E95\u0022",
-        "Last-Modified": "Wed, 17 Feb 2021 22:26:32 GMT",
->>>>>>> 1814567d
+        "Date": "Fri, 19 Feb 2021 19:09:26 GMT",
+        "ETag": "\u00220x8D8D509E0C276BB\u0022",
+        "Last-Modified": "Fri, 19 Feb 2021 19:09:27 GMT",
         "Server": [
           "Windows-Azure-HDFS/1.0",
           "Microsoft-HTTPAPI/2.0"
         ],
-        "x-ms-client-request-id": "15923f60-593a-334f-3a68-b10e302c688b",
-<<<<<<< HEAD
-        "x-ms-request-id": "124f776f-a01f-002c-2cab-f993f0000000",
-=======
-        "x-ms-request-id": "ee86d6df-e01f-003d-407b-050944000000",
->>>>>>> 1814567d
+        "x-ms-client-request-id": "18cf20b0-70ad-16d7-d97e-9c3436592697",
+        "x-ms-request-id": "6f4b0a1a-e01f-004f-2ff2-060e0b000000",
         "x-ms-version": "2020-06-12"
       },
       "ResponseBody": []
     },
     {
-      "RequestUri": "https://seannse.dfs.core.windows.net/test-filesystem-2a7e5cc1-a5df-931d-5676-5059ca6f20fb/test-file-d6a210a4-c71d-514c-b63d-59cebee66d7a?action=getAccessControl",
+      "RequestUri": "https://seannse.dfs.core.windows.net/test-filesystem-6ae48635-097a-b9ed-1edb-00a2aa529e48/test-file-d5fcf49b-12fe-6e9b-734c-e5d31b82ad74?action=getAccessControl",
       "RequestMethod": "HEAD",
       "RequestHeaders": {
         "Accept": "application/json",
         "Authorization": "Sanitized",
         "User-Agent": [
-<<<<<<< HEAD
-          "azsdk-net-Storage.Files.DataLake/12.7.0-alpha.20210202.1",
-          "(.NET 5.0.2; Microsoft Windows 10.0.19042)"
+          "azsdk-net-Storage.Files.DataLake/12.7.0-alpha.20210219.1",
+          "(.NET 5.0.3; Microsoft Windows 10.0.19041)"
         ],
-        "x-ms-client-request-id": "7f6e9950-5853-ed40-9429-084c07a1d552",
-        "x-ms-date": "Tue, 02 Feb 2021 21:36:55 GMT",
-=======
-          "azsdk-net-Storage.Files.DataLake/12.7.0-alpha.20210217.1",
-          "(.NET 5.0.3; Microsoft Windows 10.0.19042)"
-        ],
-        "x-ms-client-request-id": "7f6e9950-5853-ed40-9429-084c07a1d552",
-        "x-ms-date": "Wed, 17 Feb 2021 22:26:32 GMT",
->>>>>>> 1814567d
+        "x-ms-client-request-id": "fb23ad4c-95b3-25c6-5364-5be5f2921000",
+        "x-ms-date": "Fri, 19 Feb 2021 19:09:28 GMT",
         "x-ms-return-client-request-id": "true",
         "x-ms-version": "2020-06-12"
       },
       "RequestBody": null,
       "StatusCode": 200,
       "ResponseHeaders": {
-<<<<<<< HEAD
-        "Date": "Tue, 02 Feb 2021 21:36:55 GMT",
-        "ETag": "\u00220x8D8C7C2A9FDB5E6\u0022",
-        "Last-Modified": "Tue, 02 Feb 2021 21:36:56 GMT",
-=======
-        "Date": "Wed, 17 Feb 2021 22:26:31 GMT",
-        "ETag": "\u00220x8D8D39313FA2E95\u0022",
-        "Last-Modified": "Wed, 17 Feb 2021 22:26:32 GMT",
->>>>>>> 1814567d
+        "Date": "Fri, 19 Feb 2021 19:09:26 GMT",
+        "ETag": "\u00220x8D8D509E0C276BB\u0022",
+        "Last-Modified": "Fri, 19 Feb 2021 19:09:27 GMT",
         "Server": [
           "Windows-Azure-HDFS/1.0",
           "Microsoft-HTTPAPI/2.0"
         ],
         "x-ms-acl": "user::rw-,group::r--,other::---",
-        "x-ms-client-request-id": "7f6e9950-5853-ed40-9429-084c07a1d552",
+        "x-ms-client-request-id": "fb23ad4c-95b3-25c6-5364-5be5f2921000",
         "x-ms-group": "$superuser",
         "x-ms-owner": "$superuser",
         "x-ms-permissions": "rw-r-----",
-<<<<<<< HEAD
-        "x-ms-request-id": "124f7777-a01f-002c-34ab-f993f0000000",
-=======
-        "x-ms-request-id": "ee86d6f6-e01f-003d-577b-050944000000",
->>>>>>> 1814567d
+        "x-ms-request-id": "6f4b0a22-e01f-004f-37f2-060e0b000000",
         "x-ms-version": "2020-06-12"
       },
       "ResponseBody": []
     },
     {
-      "RequestUri": "https://seannse.blob.core.windows.net/test-filesystem-2a7e5cc1-a5df-931d-5676-5059ca6f20fb?restype=container",
+      "RequestUri": "https://seannse.blob.core.windows.net/test-filesystem-6ae48635-097a-b9ed-1edb-00a2aa529e48?restype=container",
       "RequestMethod": "DELETE",
       "RequestHeaders": {
         "Accept": "application/xml",
         "Authorization": "Sanitized",
-<<<<<<< HEAD
-        "traceparent": "00-569ec4b1d7cec549b0d9c6367dab1cb1-b9dbdd9637c35d4d-00",
+        "traceparent": "00-54c6628f8bfcfb46a688a421c81c4afb-84f95c6e38c2b848-00",
         "User-Agent": [
-          "azsdk-net-Storage.Files.DataLake/12.7.0-alpha.20210202.1",
-          "(.NET 5.0.2; Microsoft Windows 10.0.19042)"
+          "azsdk-net-Storage.Files.DataLake/12.7.0-alpha.20210219.1",
+          "(.NET 5.0.3; Microsoft Windows 10.0.19041)"
         ],
-        "x-ms-client-request-id": "97bd7684-e8be-9f38-48f6-dd8964a5e3bf",
-        "x-ms-date": "Tue, 02 Feb 2021 21:36:55 GMT",
-=======
-        "traceparent": "00-bad3a8801f0af14ab2315de85e5f4e7c-0887a8353109764d-00",
-        "User-Agent": [
-          "azsdk-net-Storage.Files.DataLake/12.7.0-alpha.20210217.1",
-          "(.NET 5.0.3; Microsoft Windows 10.0.19042)"
-        ],
-        "x-ms-client-request-id": "97bd7684-e8be-9f38-48f6-dd8964a5e3bf",
-        "x-ms-date": "Wed, 17 Feb 2021 22:26:32 GMT",
->>>>>>> 1814567d
+        "x-ms-client-request-id": "89e77959-2b36-9de4-4309-186d65831a9a",
+        "x-ms-date": "Fri, 19 Feb 2021 19:09:28 GMT",
         "x-ms-return-client-request-id": "true",
         "x-ms-version": "2020-06-12"
       },
@@ -191,28 +122,20 @@
       "StatusCode": 202,
       "ResponseHeaders": {
         "Content-Length": "0",
-<<<<<<< HEAD
-        "Date": "Tue, 02 Feb 2021 21:36:55 GMT",
-=======
-        "Date": "Wed, 17 Feb 2021 22:26:31 GMT",
->>>>>>> 1814567d
+        "Date": "Fri, 19 Feb 2021 19:09:27 GMT",
         "Server": [
           "Windows-Azure-Blob/1.0",
           "Microsoft-HTTPAPI/2.0"
         ],
-        "x-ms-client-request-id": "97bd7684-e8be-9f38-48f6-dd8964a5e3bf",
-<<<<<<< HEAD
-        "x-ms-request-id": "897a0cc9-701e-0072-07ab-f97810000000",
-=======
-        "x-ms-request-id": "ffc5772e-a01e-0061-597b-055c1c000000",
->>>>>>> 1814567d
+        "x-ms-client-request-id": "89e77959-2b36-9de4-4309-186d65831a9a",
+        "x-ms-request-id": "2e63e8f5-201e-00a4-34f2-0676f9000000",
         "x-ms-version": "2020-06-12"
       },
       "ResponseBody": []
     }
   ],
   "Variables": {
-    "RandomSeed": "1950680489",
+    "RandomSeed": "1417778072",
     "Storage_TestConfigHierarchicalNamespace": "NamespaceTenant\nseannse\nU2FuaXRpemVk\nhttps://seannse.blob.core.windows.net\nhttps://seannse.file.core.windows.net\nhttps://seannse.queue.core.windows.net\nhttps://seannse.table.core.windows.net\n\n\n\n\nhttps://seannse-secondary.blob.core.windows.net\nhttps://seannse-secondary.file.core.windows.net\nhttps://seannse-secondary.queue.core.windows.net\nhttps://seannse-secondary.table.core.windows.net\n68390a19-a643-458b-b726-408abf67b4fc\nSanitized\n72f988bf-86f1-41af-91ab-2d7cd011db47\nhttps://login.microsoftonline.com/\nCloud\nBlobEndpoint=https://seannse.blob.core.windows.net/;QueueEndpoint=https://seannse.queue.core.windows.net/;FileEndpoint=https://seannse.file.core.windows.net/;BlobSecondaryEndpoint=https://seannse-secondary.blob.core.windows.net/;QueueSecondaryEndpoint=https://seannse-secondary.queue.core.windows.net/;FileSecondaryEndpoint=https://seannse-secondary.file.core.windows.net/;AccountName=seannse;AccountKey=Sanitized\n"
   }
 }