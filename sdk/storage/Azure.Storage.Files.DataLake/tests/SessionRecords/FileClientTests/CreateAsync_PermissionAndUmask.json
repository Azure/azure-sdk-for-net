{
  "Entries": [
    {
      "RequestUri": "https://seannse.blob.core.windows.net/test-filesystem-2c87dd18-d46c-4bad-147a-4279651e6987?restype=container",
      "RequestMethod": "PUT",
      "RequestHeaders": {
        "Accept": "application/xml",
        "Authorization": "Sanitized",
<<<<<<< HEAD
        "traceparent": "00-d3e381784486b444b5cd7b59c04d9c97-5e9b6ed99f30dc40-00",
        "User-Agent": [
          "azsdk-net-Storage.Files.DataLake/12.7.0-alpha.20210202.1",
          "(.NET 5.0.2; Microsoft Windows 10.0.19042)"
        ],
        "x-ms-blob-public-access": "container",
        "x-ms-client-request-id": "036fb121-c2c0-3f22-6d10-9bfd4cc156b4",
        "x-ms-date": "Tue, 02 Feb 2021 21:36:01 GMT",
=======
        "traceparent": "00-42c9a4c78f2b6b4793fedb061a52aacb-d06206df035c624d-00",
        "User-Agent": [
          "azsdk-net-Storage.Files.DataLake/12.7.0-alpha.20210217.1",
          "(.NET 5.0.3; Microsoft Windows 10.0.19042)"
        ],
        "x-ms-blob-public-access": "container",
        "x-ms-client-request-id": "036fb121-c2c0-3f22-6d10-9bfd4cc156b4",
        "x-ms-date": "Wed, 17 Feb 2021 22:25:41 GMT",
>>>>>>> 1814567d
        "x-ms-return-client-request-id": "true",
        "x-ms-version": "2020-06-12"
      },
      "RequestBody": null,
      "StatusCode": 201,
      "ResponseHeaders": {
        "Content-Length": "0",
<<<<<<< HEAD
        "Date": "Tue, 02 Feb 2021 21:36:02 GMT",
        "ETag": "\u00220x8D8C7C28A091221\u0022",
        "Last-Modified": "Tue, 02 Feb 2021 21:36:02 GMT",
=======
        "Date": "Wed, 17 Feb 2021 22:25:41 GMT",
        "ETag": "\u00220x8D8D392F5FF6D09\u0022",
        "Last-Modified": "Wed, 17 Feb 2021 22:25:41 GMT",
>>>>>>> 1814567d
        "Server": [
          "Windows-Azure-Blob/1.0",
          "Microsoft-HTTPAPI/2.0"
        ],
        "x-ms-client-request-id": "036fb121-c2c0-3f22-6d10-9bfd4cc156b4",
<<<<<<< HEAD
        "x-ms-request-id": "82333a4b-101e-0016-61ab-f98988000000",
=======
        "x-ms-request-id": "89e4e691-301e-003e-347b-05e820000000",
>>>>>>> 1814567d
        "x-ms-version": "2020-06-12"
      },
      "ResponseBody": []
    },
    {
      "RequestUri": "https://seannse.dfs.core.windows.net/test-filesystem-2c87dd18-d46c-4bad-147a-4279651e6987/test-directory-ec2faaa2-c3b9-d054-404e-9f9d43fed523?resource=directory",
      "RequestMethod": "PUT",
      "RequestHeaders": {
        "Accept": "application/json",
        "Authorization": "Sanitized",
<<<<<<< HEAD
        "traceparent": "00-14641a8c0fea1346a6265ed4c4377dcd-5be9dd798a0dbe4c-00",
        "User-Agent": [
          "azsdk-net-Storage.Files.DataLake/12.7.0-alpha.20210202.1",
          "(.NET 5.0.2; Microsoft Windows 10.0.19042)"
        ],
        "x-ms-client-request-id": "cb0cdc78-18c2-5dba-5d9e-c3722285fc6e",
        "x-ms-date": "Tue, 02 Feb 2021 21:36:02 GMT",
=======
        "traceparent": "00-400ba7cea0aa4d43be95b4363b344d7a-6e6918f1945bdb41-00",
        "User-Agent": [
          "azsdk-net-Storage.Files.DataLake/12.7.0-alpha.20210217.1",
          "(.NET 5.0.3; Microsoft Windows 10.0.19042)"
        ],
        "x-ms-client-request-id": "cb0cdc78-18c2-5dba-5d9e-c3722285fc6e",
        "x-ms-date": "Wed, 17 Feb 2021 22:25:42 GMT",
>>>>>>> 1814567d
        "x-ms-return-client-request-id": "true",
        "x-ms-version": "2020-06-12"
      },
      "RequestBody": null,
      "StatusCode": 201,
      "ResponseHeaders": {
        "Content-Length": "0",
<<<<<<< HEAD
        "Date": "Tue, 02 Feb 2021 21:36:02 GMT",
        "ETag": "\u00220x8D8C7C28A450D98\u0022",
        "Last-Modified": "Tue, 02 Feb 2021 21:36:03 GMT",
=======
        "Date": "Wed, 17 Feb 2021 22:25:42 GMT",
        "ETag": "\u00220x8D8D392F638163A\u0022",
        "Last-Modified": "Wed, 17 Feb 2021 22:25:42 GMT",
>>>>>>> 1814567d
        "Server": [
          "Windows-Azure-HDFS/1.0",
          "Microsoft-HTTPAPI/2.0"
        ],
        "x-ms-client-request-id": "cb0cdc78-18c2-5dba-5d9e-c3722285fc6e",
<<<<<<< HEAD
        "x-ms-request-id": "d2dbc7b0-501f-0028-2aab-f91ef7000000",
=======
        "x-ms-request-id": "30d045b1-501f-0028-607b-051ef7000000",
>>>>>>> 1814567d
        "x-ms-version": "2020-06-12"
      },
      "ResponseBody": []
    },
    {
      "RequestUri": "https://seannse.dfs.core.windows.net/test-filesystem-2c87dd18-d46c-4bad-147a-4279651e6987/test-directory-ec2faaa2-c3b9-d054-404e-9f9d43fed523/test-file-7d87783a-a369-3c05-e4e3-02ffa09123a0?resource=file",
      "RequestMethod": "PUT",
      "RequestHeaders": {
        "Accept": "application/json",
        "Authorization": "Sanitized",
<<<<<<< HEAD
        "traceparent": "00-418eac5add6f7b45894b66b40101dde7-45dc6945df4e9841-00",
        "User-Agent": [
          "azsdk-net-Storage.Files.DataLake/12.7.0-alpha.20210202.1",
          "(.NET 5.0.2; Microsoft Windows 10.0.19042)"
        ],
        "x-ms-client-request-id": "3488b4bd-6f18-d461-d6cf-e6de16babdcb",
        "x-ms-date": "Tue, 02 Feb 2021 21:36:02 GMT",
=======
        "traceparent": "00-619813ebd3a1d04aab194e21ab1ffcc7-74ff56bdae74e24b-00",
        "User-Agent": [
          "azsdk-net-Storage.Files.DataLake/12.7.0-alpha.20210217.1",
          "(.NET 5.0.3; Microsoft Windows 10.0.19042)"
        ],
        "x-ms-client-request-id": "3488b4bd-6f18-d461-d6cf-e6de16babdcb",
        "x-ms-date": "Wed, 17 Feb 2021 22:25:42 GMT",
>>>>>>> 1814567d
        "x-ms-permissions": "0777",
        "x-ms-return-client-request-id": "true",
        "x-ms-umask": "0057",
        "x-ms-version": "2020-06-12"
      },
      "RequestBody": null,
      "StatusCode": 201,
      "ResponseHeaders": {
        "Content-Length": "0",
<<<<<<< HEAD
        "Date": "Tue, 02 Feb 2021 21:36:02 GMT",
        "ETag": "\u00220x8D8C7C28A54C012\u0022",
        "Last-Modified": "Tue, 02 Feb 2021 21:36:03 GMT",
=======
        "Date": "Wed, 17 Feb 2021 22:25:42 GMT",
        "ETag": "\u00220x8D8D392F64572CB\u0022",
        "Last-Modified": "Wed, 17 Feb 2021 22:25:42 GMT",
>>>>>>> 1814567d
        "Server": [
          "Windows-Azure-HDFS/1.0",
          "Microsoft-HTTPAPI/2.0"
        ],
        "x-ms-client-request-id": "3488b4bd-6f18-d461-d6cf-e6de16babdcb",
<<<<<<< HEAD
        "x-ms-request-id": "d2dbc7bf-501f-0028-39ab-f91ef7000000",
=======
        "x-ms-request-id": "30d045bc-501f-0028-6b7b-051ef7000000",
>>>>>>> 1814567d
        "x-ms-version": "2020-06-12"
      },
      "ResponseBody": []
    },
    {
      "RequestUri": "https://seannse.dfs.core.windows.net/test-filesystem-2c87dd18-d46c-4bad-147a-4279651e6987/test-directory-ec2faaa2-c3b9-d054-404e-9f9d43fed523/test-file-7d87783a-a369-3c05-e4e3-02ffa09123a0?action=getAccessControl",
      "RequestMethod": "HEAD",
      "RequestHeaders": {
        "Accept": "application/json",
        "Authorization": "Sanitized",
<<<<<<< HEAD
        "traceparent": "00-35f3e5858a1a1e4bb310c59425027d28-d9773a71aebeca4e-00",
        "User-Agent": [
          "azsdk-net-Storage.Files.DataLake/12.7.0-alpha.20210202.1",
          "(.NET 5.0.2; Microsoft Windows 10.0.19042)"
        ],
        "x-ms-client-request-id": "eb429eb9-ee09-f088-7350-902223824659",
        "x-ms-date": "Tue, 02 Feb 2021 21:36:02 GMT",
=======
        "traceparent": "00-70606fca7c15114e9525d4bbade8542c-aba723d14dad224a-00",
        "User-Agent": [
          "azsdk-net-Storage.Files.DataLake/12.7.0-alpha.20210217.1",
          "(.NET 5.0.3; Microsoft Windows 10.0.19042)"
        ],
        "x-ms-client-request-id": "eb429eb9-ee09-f088-7350-902223824659",
        "x-ms-date": "Wed, 17 Feb 2021 22:25:42 GMT",
>>>>>>> 1814567d
        "x-ms-return-client-request-id": "true",
        "x-ms-version": "2020-06-12"
      },
      "RequestBody": null,
      "StatusCode": 200,
      "ResponseHeaders": {
<<<<<<< HEAD
        "Date": "Tue, 02 Feb 2021 21:36:02 GMT",
        "ETag": "\u00220x8D8C7C28A54C012\u0022",
        "Last-Modified": "Tue, 02 Feb 2021 21:36:03 GMT",
=======
        "Date": "Wed, 17 Feb 2021 22:25:42 GMT",
        "ETag": "\u00220x8D8D392F64572CB\u0022",
        "Last-Modified": "Wed, 17 Feb 2021 22:25:42 GMT",
>>>>>>> 1814567d
        "Server": [
          "Windows-Azure-HDFS/1.0",
          "Microsoft-HTTPAPI/2.0"
        ],
        "x-ms-acl": "user::rwx,group::-w-,other::---",
        "x-ms-client-request-id": "eb429eb9-ee09-f088-7350-902223824659",
        "x-ms-group": "$superuser",
        "x-ms-owner": "$superuser",
        "x-ms-permissions": "rwx-w----",
<<<<<<< HEAD
        "x-ms-request-id": "d2dbc7d5-501f-0028-4fab-f91ef7000000",
=======
        "x-ms-request-id": "30d045cd-501f-0028-7c7b-051ef7000000",
>>>>>>> 1814567d
        "x-ms-version": "2020-06-12"
      },
      "ResponseBody": []
    },
    {
      "RequestUri": "https://seannse.blob.core.windows.net/test-filesystem-2c87dd18-d46c-4bad-147a-4279651e6987?restype=container",
      "RequestMethod": "DELETE",
      "RequestHeaders": {
        "Accept": "application/xml",
        "Authorization": "Sanitized",
<<<<<<< HEAD
        "traceparent": "00-ef3a42c5b7faac4e93e80241a834536e-111455201a739e4c-00",
        "User-Agent": [
          "azsdk-net-Storage.Files.DataLake/12.7.0-alpha.20210202.1",
          "(.NET 5.0.2; Microsoft Windows 10.0.19042)"
        ],
        "x-ms-client-request-id": "78245635-d178-8cc2-9a21-d910045a0c95",
        "x-ms-date": "Tue, 02 Feb 2021 21:36:02 GMT",
=======
        "traceparent": "00-b1e0ed198a823048a475bbac73a4037f-d373972d6a09ea40-00",
        "User-Agent": [
          "azsdk-net-Storage.Files.DataLake/12.7.0-alpha.20210217.1",
          "(.NET 5.0.3; Microsoft Windows 10.0.19042)"
        ],
        "x-ms-client-request-id": "78245635-d178-8cc2-9a21-d910045a0c95",
        "x-ms-date": "Wed, 17 Feb 2021 22:25:42 GMT",
>>>>>>> 1814567d
        "x-ms-return-client-request-id": "true",
        "x-ms-version": "2020-06-12"
      },
      "RequestBody": null,
      "StatusCode": 202,
      "ResponseHeaders": {
        "Content-Length": "0",
<<<<<<< HEAD
        "Date": "Tue, 02 Feb 2021 21:36:02 GMT",
=======
        "Date": "Wed, 17 Feb 2021 22:25:42 GMT",
>>>>>>> 1814567d
        "Server": [
          "Windows-Azure-Blob/1.0",
          "Microsoft-HTTPAPI/2.0"
        ],
        "x-ms-client-request-id": "78245635-d178-8cc2-9a21-d910045a0c95",
<<<<<<< HEAD
        "x-ms-request-id": "82333ca3-101e-0016-0dab-f98988000000",
=======
        "x-ms-request-id": "89e4e89a-301e-003e-177b-05e820000000",
>>>>>>> 1814567d
        "x-ms-version": "2020-06-12"
      },
      "ResponseBody": []
    }
  ],
  "Variables": {
    "RandomSeed": "172262200",
    "Storage_TestConfigHierarchicalNamespace": "NamespaceTenant\nseannse\nU2FuaXRpemVk\nhttps://seannse.blob.core.windows.net\nhttps://seannse.file.core.windows.net\nhttps://seannse.queue.core.windows.net\nhttps://seannse.table.core.windows.net\n\n\n\n\nhttps://seannse-secondary.blob.core.windows.net\nhttps://seannse-secondary.file.core.windows.net\nhttps://seannse-secondary.queue.core.windows.net\nhttps://seannse-secondary.table.core.windows.net\n68390a19-a643-458b-b726-408abf67b4fc\nSanitized\n72f988bf-86f1-41af-91ab-2d7cd011db47\nhttps://login.microsoftonline.com/\nCloud\nBlobEndpoint=https://seannse.blob.core.windows.net/;QueueEndpoint=https://seannse.queue.core.windows.net/;FileEndpoint=https://seannse.file.core.windows.net/;BlobSecondaryEndpoint=https://seannse-secondary.blob.core.windows.net/;QueueSecondaryEndpoint=https://seannse-secondary.queue.core.windows.net/;FileSecondaryEndpoint=https://seannse-secondary.file.core.windows.net/;AccountName=seannse;AccountKey=Sanitized\n"
  }
}<|MERGE_RESOLUTION|>--- conflicted
+++ resolved
@@ -1,30 +1,19 @@
 {
   "Entries": [
     {
-      "RequestUri": "https://seannse.blob.core.windows.net/test-filesystem-2c87dd18-d46c-4bad-147a-4279651e6987?restype=container",
+      "RequestUri": "https://seannse.blob.core.windows.net/test-filesystem-6f4462eb-e6f4-e00f-4b79-aec9fb2b1b2e?restype=container",
       "RequestMethod": "PUT",
       "RequestHeaders": {
         "Accept": "application/xml",
         "Authorization": "Sanitized",
-<<<<<<< HEAD
-        "traceparent": "00-d3e381784486b444b5cd7b59c04d9c97-5e9b6ed99f30dc40-00",
+        "traceparent": "00-617c81023b51ca4f86311d04c17fd7a2-aafcd4a7d5e1374c-00",
         "User-Agent": [
-          "azsdk-net-Storage.Files.DataLake/12.7.0-alpha.20210202.1",
-          "(.NET 5.0.2; Microsoft Windows 10.0.19042)"
+          "azsdk-net-Storage.Files.DataLake/12.7.0-alpha.20210219.1",
+          "(.NET 5.0.3; Microsoft Windows 10.0.19041)"
         ],
         "x-ms-blob-public-access": "container",
-        "x-ms-client-request-id": "036fb121-c2c0-3f22-6d10-9bfd4cc156b4",
-        "x-ms-date": "Tue, 02 Feb 2021 21:36:01 GMT",
-=======
-        "traceparent": "00-42c9a4c78f2b6b4793fedb061a52aacb-d06206df035c624d-00",
-        "User-Agent": [
-          "azsdk-net-Storage.Files.DataLake/12.7.0-alpha.20210217.1",
-          "(.NET 5.0.3; Microsoft Windows 10.0.19042)"
-        ],
-        "x-ms-blob-public-access": "container",
-        "x-ms-client-request-id": "036fb121-c2c0-3f22-6d10-9bfd4cc156b4",
-        "x-ms-date": "Wed, 17 Feb 2021 22:25:41 GMT",
->>>>>>> 1814567d
+        "x-ms-client-request-id": "5f4fae9b-91bc-d542-9c5b-afe78daaad6b",
+        "x-ms-date": "Fri, 19 Feb 2021 19:09:07 GMT",
         "x-ms-return-client-request-id": "true",
         "x-ms-version": "2020-06-12"
       },
@@ -32,52 +21,32 @@
       "StatusCode": 201,
       "ResponseHeaders": {
         "Content-Length": "0",
-<<<<<<< HEAD
-        "Date": "Tue, 02 Feb 2021 21:36:02 GMT",
-        "ETag": "\u00220x8D8C7C28A091221\u0022",
-        "Last-Modified": "Tue, 02 Feb 2021 21:36:02 GMT",
-=======
-        "Date": "Wed, 17 Feb 2021 22:25:41 GMT",
-        "ETag": "\u00220x8D8D392F5FF6D09\u0022",
-        "Last-Modified": "Wed, 17 Feb 2021 22:25:41 GMT",
->>>>>>> 1814567d
+        "Date": "Fri, 19 Feb 2021 19:09:07 GMT",
+        "ETag": "\u00220x8D8D509D4ACFD37\u0022",
+        "Last-Modified": "Fri, 19 Feb 2021 19:09:07 GMT",
         "Server": [
           "Windows-Azure-Blob/1.0",
           "Microsoft-HTTPAPI/2.0"
         ],
-        "x-ms-client-request-id": "036fb121-c2c0-3f22-6d10-9bfd4cc156b4",
-<<<<<<< HEAD
-        "x-ms-request-id": "82333a4b-101e-0016-61ab-f98988000000",
-=======
-        "x-ms-request-id": "89e4e691-301e-003e-347b-05e820000000",
->>>>>>> 1814567d
+        "x-ms-client-request-id": "5f4fae9b-91bc-d542-9c5b-afe78daaad6b",
+        "x-ms-request-id": "2e6325a6-201e-00a4-6af2-0676f9000000",
         "x-ms-version": "2020-06-12"
       },
       "ResponseBody": []
     },
     {
-      "RequestUri": "https://seannse.dfs.core.windows.net/test-filesystem-2c87dd18-d46c-4bad-147a-4279651e6987/test-directory-ec2faaa2-c3b9-d054-404e-9f9d43fed523?resource=directory",
+      "RequestUri": "https://seannse.dfs.core.windows.net/test-filesystem-6f4462eb-e6f4-e00f-4b79-aec9fb2b1b2e/test-directory-8f9d3364-5361-198c-0cbe-2294fb8c741d?resource=directory",
       "RequestMethod": "PUT",
       "RequestHeaders": {
         "Accept": "application/json",
         "Authorization": "Sanitized",
-<<<<<<< HEAD
-        "traceparent": "00-14641a8c0fea1346a6265ed4c4377dcd-5be9dd798a0dbe4c-00",
+        "traceparent": "00-04d60cf1bab9364baa9efa45dba87dbb-a2e2911b9d8fde44-00",
         "User-Agent": [
-          "azsdk-net-Storage.Files.DataLake/12.7.0-alpha.20210202.1",
-          "(.NET 5.0.2; Microsoft Windows 10.0.19042)"
+          "azsdk-net-Storage.Files.DataLake/12.7.0-alpha.20210219.1",
+          "(.NET 5.0.3; Microsoft Windows 10.0.19041)"
         ],
-        "x-ms-client-request-id": "cb0cdc78-18c2-5dba-5d9e-c3722285fc6e",
-        "x-ms-date": "Tue, 02 Feb 2021 21:36:02 GMT",
-=======
-        "traceparent": "00-400ba7cea0aa4d43be95b4363b344d7a-6e6918f1945bdb41-00",
-        "User-Agent": [
-          "azsdk-net-Storage.Files.DataLake/12.7.0-alpha.20210217.1",
-          "(.NET 5.0.3; Microsoft Windows 10.0.19042)"
-        ],
-        "x-ms-client-request-id": "cb0cdc78-18c2-5dba-5d9e-c3722285fc6e",
-        "x-ms-date": "Wed, 17 Feb 2021 22:25:42 GMT",
->>>>>>> 1814567d
+        "x-ms-client-request-id": "371e7eb2-918f-48a5-2135-52fe6eadd910",
+        "x-ms-date": "Fri, 19 Feb 2021 19:09:08 GMT",
         "x-ms-return-client-request-id": "true",
         "x-ms-version": "2020-06-12"
       },
@@ -85,52 +54,32 @@
       "StatusCode": 201,
       "ResponseHeaders": {
         "Content-Length": "0",
-<<<<<<< HEAD
-        "Date": "Tue, 02 Feb 2021 21:36:02 GMT",
-        "ETag": "\u00220x8D8C7C28A450D98\u0022",
-        "Last-Modified": "Tue, 02 Feb 2021 21:36:03 GMT",
-=======
-        "Date": "Wed, 17 Feb 2021 22:25:42 GMT",
-        "ETag": "\u00220x8D8D392F638163A\u0022",
-        "Last-Modified": "Wed, 17 Feb 2021 22:25:42 GMT",
->>>>>>> 1814567d
+        "Date": "Fri, 19 Feb 2021 19:09:06 GMT",
+        "ETag": "\u00220x8D8D509D4BC715E\u0022",
+        "Last-Modified": "Fri, 19 Feb 2021 19:09:07 GMT",
         "Server": [
           "Windows-Azure-HDFS/1.0",
           "Microsoft-HTTPAPI/2.0"
         ],
-        "x-ms-client-request-id": "cb0cdc78-18c2-5dba-5d9e-c3722285fc6e",
-<<<<<<< HEAD
-        "x-ms-request-id": "d2dbc7b0-501f-0028-2aab-f91ef7000000",
-=======
-        "x-ms-request-id": "30d045b1-501f-0028-607b-051ef7000000",
->>>>>>> 1814567d
+        "x-ms-client-request-id": "371e7eb2-918f-48a5-2135-52fe6eadd910",
+        "x-ms-request-id": "6f4afc87-e01f-004f-32f2-060e0b000000",
         "x-ms-version": "2020-06-12"
       },
       "ResponseBody": []
     },
     {
-      "RequestUri": "https://seannse.dfs.core.windows.net/test-filesystem-2c87dd18-d46c-4bad-147a-4279651e6987/test-directory-ec2faaa2-c3b9-d054-404e-9f9d43fed523/test-file-7d87783a-a369-3c05-e4e3-02ffa09123a0?resource=file",
+      "RequestUri": "https://seannse.dfs.core.windows.net/test-filesystem-6f4462eb-e6f4-e00f-4b79-aec9fb2b1b2e/test-directory-8f9d3364-5361-198c-0cbe-2294fb8c741d/test-file-e58e92e6-607c-a98f-c2be-bd8b4a01f69e?resource=file",
       "RequestMethod": "PUT",
       "RequestHeaders": {
         "Accept": "application/json",
         "Authorization": "Sanitized",
-<<<<<<< HEAD
-        "traceparent": "00-418eac5add6f7b45894b66b40101dde7-45dc6945df4e9841-00",
+        "traceparent": "00-8cf1c010ff3b1c499dfafa1a171e27e4-dce18deb98b75e47-00",
         "User-Agent": [
-          "azsdk-net-Storage.Files.DataLake/12.7.0-alpha.20210202.1",
-          "(.NET 5.0.2; Microsoft Windows 10.0.19042)"
+          "azsdk-net-Storage.Files.DataLake/12.7.0-alpha.20210219.1",
+          "(.NET 5.0.3; Microsoft Windows 10.0.19041)"
         ],
-        "x-ms-client-request-id": "3488b4bd-6f18-d461-d6cf-e6de16babdcb",
-        "x-ms-date": "Tue, 02 Feb 2021 21:36:02 GMT",
-=======
-        "traceparent": "00-619813ebd3a1d04aab194e21ab1ffcc7-74ff56bdae74e24b-00",
-        "User-Agent": [
-          "azsdk-net-Storage.Files.DataLake/12.7.0-alpha.20210217.1",
-          "(.NET 5.0.3; Microsoft Windows 10.0.19042)"
-        ],
-        "x-ms-client-request-id": "3488b4bd-6f18-d461-d6cf-e6de16babdcb",
-        "x-ms-date": "Wed, 17 Feb 2021 22:25:42 GMT",
->>>>>>> 1814567d
+        "x-ms-client-request-id": "90a3f7fc-12df-5126-ef75-74d1d41afd1f",
+        "x-ms-date": "Fri, 19 Feb 2021 19:09:08 GMT",
         "x-ms-permissions": "0777",
         "x-ms-return-client-request-id": "true",
         "x-ms-umask": "0057",
@@ -140,108 +89,68 @@
       "StatusCode": 201,
       "ResponseHeaders": {
         "Content-Length": "0",
-<<<<<<< HEAD
-        "Date": "Tue, 02 Feb 2021 21:36:02 GMT",
-        "ETag": "\u00220x8D8C7C28A54C012\u0022",
-        "Last-Modified": "Tue, 02 Feb 2021 21:36:03 GMT",
-=======
-        "Date": "Wed, 17 Feb 2021 22:25:42 GMT",
-        "ETag": "\u00220x8D8D392F64572CB\u0022",
-        "Last-Modified": "Wed, 17 Feb 2021 22:25:42 GMT",
->>>>>>> 1814567d
+        "Date": "Fri, 19 Feb 2021 19:09:06 GMT",
+        "ETag": "\u00220x8D8D509D4CA02CA\u0022",
+        "Last-Modified": "Fri, 19 Feb 2021 19:09:07 GMT",
         "Server": [
           "Windows-Azure-HDFS/1.0",
           "Microsoft-HTTPAPI/2.0"
         ],
-        "x-ms-client-request-id": "3488b4bd-6f18-d461-d6cf-e6de16babdcb",
-<<<<<<< HEAD
-        "x-ms-request-id": "d2dbc7bf-501f-0028-39ab-f91ef7000000",
-=======
-        "x-ms-request-id": "30d045bc-501f-0028-6b7b-051ef7000000",
->>>>>>> 1814567d
+        "x-ms-client-request-id": "90a3f7fc-12df-5126-ef75-74d1d41afd1f",
+        "x-ms-request-id": "6f4afc97-e01f-004f-42f2-060e0b000000",
         "x-ms-version": "2020-06-12"
       },
       "ResponseBody": []
     },
     {
-      "RequestUri": "https://seannse.dfs.core.windows.net/test-filesystem-2c87dd18-d46c-4bad-147a-4279651e6987/test-directory-ec2faaa2-c3b9-d054-404e-9f9d43fed523/test-file-7d87783a-a369-3c05-e4e3-02ffa09123a0?action=getAccessControl",
+      "RequestUri": "https://seannse.dfs.core.windows.net/test-filesystem-6f4462eb-e6f4-e00f-4b79-aec9fb2b1b2e/test-directory-8f9d3364-5361-198c-0cbe-2294fb8c741d/test-file-e58e92e6-607c-a98f-c2be-bd8b4a01f69e?action=getAccessControl",
       "RequestMethod": "HEAD",
       "RequestHeaders": {
         "Accept": "application/json",
         "Authorization": "Sanitized",
-<<<<<<< HEAD
-        "traceparent": "00-35f3e5858a1a1e4bb310c59425027d28-d9773a71aebeca4e-00",
+        "traceparent": "00-c8160bbee3b9b7448506ffd25f495eaf-c50ddca53426bb4a-00",
         "User-Agent": [
-          "azsdk-net-Storage.Files.DataLake/12.7.0-alpha.20210202.1",
-          "(.NET 5.0.2; Microsoft Windows 10.0.19042)"
+          "azsdk-net-Storage.Files.DataLake/12.7.0-alpha.20210219.1",
+          "(.NET 5.0.3; Microsoft Windows 10.0.19041)"
         ],
-        "x-ms-client-request-id": "eb429eb9-ee09-f088-7350-902223824659",
-        "x-ms-date": "Tue, 02 Feb 2021 21:36:02 GMT",
-=======
-        "traceparent": "00-70606fca7c15114e9525d4bbade8542c-aba723d14dad224a-00",
-        "User-Agent": [
-          "azsdk-net-Storage.Files.DataLake/12.7.0-alpha.20210217.1",
-          "(.NET 5.0.3; Microsoft Windows 10.0.19042)"
-        ],
-        "x-ms-client-request-id": "eb429eb9-ee09-f088-7350-902223824659",
-        "x-ms-date": "Wed, 17 Feb 2021 22:25:42 GMT",
->>>>>>> 1814567d
+        "x-ms-client-request-id": "538e984d-665e-b3bf-5990-8df8c8bbf3e8",
+        "x-ms-date": "Fri, 19 Feb 2021 19:09:08 GMT",
         "x-ms-return-client-request-id": "true",
         "x-ms-version": "2020-06-12"
       },
       "RequestBody": null,
       "StatusCode": 200,
       "ResponseHeaders": {
-<<<<<<< HEAD
-        "Date": "Tue, 02 Feb 2021 21:36:02 GMT",
-        "ETag": "\u00220x8D8C7C28A54C012\u0022",
-        "Last-Modified": "Tue, 02 Feb 2021 21:36:03 GMT",
-=======
-        "Date": "Wed, 17 Feb 2021 22:25:42 GMT",
-        "ETag": "\u00220x8D8D392F64572CB\u0022",
-        "Last-Modified": "Wed, 17 Feb 2021 22:25:42 GMT",
->>>>>>> 1814567d
+        "Date": "Fri, 19 Feb 2021 19:09:06 GMT",
+        "ETag": "\u00220x8D8D509D4CA02CA\u0022",
+        "Last-Modified": "Fri, 19 Feb 2021 19:09:07 GMT",
         "Server": [
           "Windows-Azure-HDFS/1.0",
           "Microsoft-HTTPAPI/2.0"
         ],
         "x-ms-acl": "user::rwx,group::-w-,other::---",
-        "x-ms-client-request-id": "eb429eb9-ee09-f088-7350-902223824659",
+        "x-ms-client-request-id": "538e984d-665e-b3bf-5990-8df8c8bbf3e8",
         "x-ms-group": "$superuser",
         "x-ms-owner": "$superuser",
         "x-ms-permissions": "rwx-w----",
-<<<<<<< HEAD
-        "x-ms-request-id": "d2dbc7d5-501f-0028-4fab-f91ef7000000",
-=======
-        "x-ms-request-id": "30d045cd-501f-0028-7c7b-051ef7000000",
->>>>>>> 1814567d
+        "x-ms-request-id": "6f4afc9a-e01f-004f-45f2-060e0b000000",
         "x-ms-version": "2020-06-12"
       },
       "ResponseBody": []
     },
     {
-      "RequestUri": "https://seannse.blob.core.windows.net/test-filesystem-2c87dd18-d46c-4bad-147a-4279651e6987?restype=container",
+      "RequestUri": "https://seannse.blob.core.windows.net/test-filesystem-6f4462eb-e6f4-e00f-4b79-aec9fb2b1b2e?restype=container",
       "RequestMethod": "DELETE",
       "RequestHeaders": {
         "Accept": "application/xml",
         "Authorization": "Sanitized",
-<<<<<<< HEAD
-        "traceparent": "00-ef3a42c5b7faac4e93e80241a834536e-111455201a739e4c-00",
+        "traceparent": "00-32363419d080624cb94237c416e93a5a-7295450f9d33334c-00",
         "User-Agent": [
-          "azsdk-net-Storage.Files.DataLake/12.7.0-alpha.20210202.1",
-          "(.NET 5.0.2; Microsoft Windows 10.0.19042)"
+          "azsdk-net-Storage.Files.DataLake/12.7.0-alpha.20210219.1",
+          "(.NET 5.0.3; Microsoft Windows 10.0.19041)"
         ],
-        "x-ms-client-request-id": "78245635-d178-8cc2-9a21-d910045a0c95",
-        "x-ms-date": "Tue, 02 Feb 2021 21:36:02 GMT",
-=======
-        "traceparent": "00-b1e0ed198a823048a475bbac73a4037f-d373972d6a09ea40-00",
-        "User-Agent": [
-          "azsdk-net-Storage.Files.DataLake/12.7.0-alpha.20210217.1",
-          "(.NET 5.0.3; Microsoft Windows 10.0.19042)"
-        ],
-        "x-ms-client-request-id": "78245635-d178-8cc2-9a21-d910045a0c95",
-        "x-ms-date": "Wed, 17 Feb 2021 22:25:42 GMT",
->>>>>>> 1814567d
+        "x-ms-client-request-id": "3b842535-aa8b-d8c1-f484-953ad0aae048",
+        "x-ms-date": "Fri, 19 Feb 2021 19:09:08 GMT",
         "x-ms-return-client-request-id": "true",
         "x-ms-version": "2020-06-12"
       },
@@ -249,28 +158,20 @@
       "StatusCode": 202,
       "ResponseHeaders": {
         "Content-Length": "0",
-<<<<<<< HEAD
-        "Date": "Tue, 02 Feb 2021 21:36:02 GMT",
-=======
-        "Date": "Wed, 17 Feb 2021 22:25:42 GMT",
->>>>>>> 1814567d
+        "Date": "Fri, 19 Feb 2021 19:09:07 GMT",
         "Server": [
           "Windows-Azure-Blob/1.0",
           "Microsoft-HTTPAPI/2.0"
         ],
-        "x-ms-client-request-id": "78245635-d178-8cc2-9a21-d910045a0c95",
-<<<<<<< HEAD
-        "x-ms-request-id": "82333ca3-101e-0016-0dab-f98988000000",
-=======
-        "x-ms-request-id": "89e4e89a-301e-003e-177b-05e820000000",
->>>>>>> 1814567d
+        "x-ms-client-request-id": "3b842535-aa8b-d8c1-f484-953ad0aae048",
+        "x-ms-request-id": "2e6328b7-201e-00a4-5cf2-0676f9000000",
         "x-ms-version": "2020-06-12"
       },
       "ResponseBody": []
     }
   ],
   "Variables": {
-    "RandomSeed": "172262200",
+    "RandomSeed": "701787948",
     "Storage_TestConfigHierarchicalNamespace": "NamespaceTenant\nseannse\nU2FuaXRpemVk\nhttps://seannse.blob.core.windows.net\nhttps://seannse.file.core.windows.net\nhttps://seannse.queue.core.windows.net\nhttps://seannse.table.core.windows.net\n\n\n\n\nhttps://seannse-secondary.blob.core.windows.net\nhttps://seannse-secondary.file.core.windows.net\nhttps://seannse-secondary.queue.core.windows.net\nhttps://seannse-secondary.table.core.windows.net\n68390a19-a643-458b-b726-408abf67b4fc\nSanitized\n72f988bf-86f1-41af-91ab-2d7cd011db47\nhttps://login.microsoftonline.com/\nCloud\nBlobEndpoint=https://seannse.blob.core.windows.net/;QueueEndpoint=https://seannse.queue.core.windows.net/;FileEndpoint=https://seannse.file.core.windows.net/;BlobSecondaryEndpoint=https://seannse-secondary.blob.core.windows.net/;QueueSecondaryEndpoint=https://seannse-secondary.queue.core.windows.net/;FileSecondaryEndpoint=https://seannse-secondary.file.core.windows.net/;AccountName=seannse;AccountKey=Sanitized\n"
   }
 }