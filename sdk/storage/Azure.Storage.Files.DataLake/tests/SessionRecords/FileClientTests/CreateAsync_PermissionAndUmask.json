--- conflicted
+++ resolved
@@ -15,11 +15,7 @@
         "x-ms-client-request-id": "5f4fae9b-91bc-d542-9c5b-afe78daaad6b",
         "x-ms-date": "Fri, 19 Feb 2021 19:09:07 GMT",
         "x-ms-return-client-request-id": "true",
-<<<<<<< HEAD
-        "x-ms-version": "2020-12-06"
-=======
         "x-ms-version": "2021-02-12"
->>>>>>> 7e782c87
       },
       "RequestBody": null,
       "StatusCode": 201,
@@ -34,11 +30,7 @@
         ],
         "x-ms-client-request-id": "5f4fae9b-91bc-d542-9c5b-afe78daaad6b",
         "x-ms-request-id": "2e6325a6-201e-00a4-6af2-0676f9000000",
-<<<<<<< HEAD
-        "x-ms-version": "2020-12-06"
-=======
         "x-ms-version": "2021-02-12"
->>>>>>> 7e782c87
       },
       "ResponseBody": []
     },
@@ -56,11 +48,7 @@
         "x-ms-client-request-id": "371e7eb2-918f-48a5-2135-52fe6eadd910",
         "x-ms-date": "Fri, 19 Feb 2021 19:09:08 GMT",
         "x-ms-return-client-request-id": "true",
-<<<<<<< HEAD
-        "x-ms-version": "2020-12-06"
-=======
         "x-ms-version": "2021-02-12"
->>>>>>> 7e782c87
       },
       "RequestBody": null,
       "StatusCode": 201,
@@ -75,11 +63,7 @@
         ],
         "x-ms-client-request-id": "371e7eb2-918f-48a5-2135-52fe6eadd910",
         "x-ms-request-id": "6f4afc87-e01f-004f-32f2-060e0b000000",
-<<<<<<< HEAD
-        "x-ms-version": "2020-12-06"
-=======
         "x-ms-version": "2021-02-12"
->>>>>>> 7e782c87
       },
       "ResponseBody": []
     },
@@ -99,11 +83,7 @@
         "x-ms-permissions": "0777",
         "x-ms-return-client-request-id": "true",
         "x-ms-umask": "0057",
-<<<<<<< HEAD
-        "x-ms-version": "2020-12-06"
-=======
         "x-ms-version": "2021-02-12"
->>>>>>> 7e782c87
       },
       "RequestBody": null,
       "StatusCode": 201,
@@ -118,11 +98,7 @@
         ],
         "x-ms-client-request-id": "90a3f7fc-12df-5126-ef75-74d1d41afd1f",
         "x-ms-request-id": "6f4afc97-e01f-004f-42f2-060e0b000000",
-<<<<<<< HEAD
-        "x-ms-version": "2020-12-06"
-=======
         "x-ms-version": "2021-02-12"
->>>>>>> 7e782c87
       },
       "ResponseBody": []
     },
@@ -140,11 +116,7 @@
         "x-ms-client-request-id": "538e984d-665e-b3bf-5990-8df8c8bbf3e8",
         "x-ms-date": "Fri, 19 Feb 2021 19:09:08 GMT",
         "x-ms-return-client-request-id": "true",
-<<<<<<< HEAD
-        "x-ms-version": "2020-12-06"
-=======
         "x-ms-version": "2021-02-12"
->>>>>>> 7e782c87
       },
       "RequestBody": null,
       "StatusCode": 200,
@@ -162,11 +134,7 @@
         "x-ms-owner": "$superuser",
         "x-ms-permissions": "rwx-w----",
         "x-ms-request-id": "6f4afc9a-e01f-004f-45f2-060e0b000000",
-<<<<<<< HEAD
-        "x-ms-version": "2020-12-06"
-=======
         "x-ms-version": "2021-02-12"
->>>>>>> 7e782c87
       },
       "ResponseBody": []
     },
@@ -184,11 +152,7 @@
         "x-ms-client-request-id": "3b842535-aa8b-d8c1-f484-953ad0aae048",
         "x-ms-date": "Fri, 19 Feb 2021 19:09:08 GMT",
         "x-ms-return-client-request-id": "true",
-<<<<<<< HEAD
-        "x-ms-version": "2020-12-06"
-=======
         "x-ms-version": "2021-02-12"
->>>>>>> 7e782c87
       },
       "RequestBody": null,
       "StatusCode": 202,
@@ -201,11 +165,7 @@
         ],
         "x-ms-client-request-id": "3b842535-aa8b-d8c1-f484-953ad0aae048",
         "x-ms-request-id": "2e6328b7-201e-00a4-5cf2-0676f9000000",
-<<<<<<< HEAD
-        "x-ms-version": "2020-12-06"
-=======
         "x-ms-version": "2021-02-12"
->>>>>>> 7e782c87
       },
       "ResponseBody": []
     }
