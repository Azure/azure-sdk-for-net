{
  "Entries": [
    {
      "RequestUri": "https://seannsecanary.blob.core.windows.net/test-filesystem-60af61e3-de7a-c55e-73e8-515ac9b8fae9?restype=container",
      "RequestMethod": "PUT",
      "RequestHeaders": {
        "Authorization": "Sanitized",
        "traceparent": "00-e0701eb50e31a140bdd87067354a6dc4-1995d4d9d2629e4c-00",
        "User-Agent": [
          "azsdk-net-Storage.Files.DataLake/12.3.0-dev.20200526.1",
          "(.NET Core 4.6.28619.01; Microsoft Windows 10.0.18362 )"
        ],
        "x-ms-blob-public-access": "container",
        "x-ms-client-request-id": "a6a22f4a-e857-12d5-edee-710275c42048",
        "x-ms-date": "Tue, 26 May 2020 19:09:55 GMT",
        "x-ms-return-client-request-id": "true",
<<<<<<< HEAD
        "x-ms-version": "2019-12-12"
=======
        "x-ms-version": "2020-02-10"
>>>>>>> 60f4876e
      },
      "RequestBody": null,
      "StatusCode": 201,
      "ResponseHeaders": {
        "Content-Length": "0",
        "Date": "Tue, 26 May 2020 19:09:55 GMT",
        "ETag": "\u00220x8D801A860D19830\u0022",
        "Last-Modified": "Tue, 26 May 2020 19:09:56 GMT",
        "Server": [
          "Windows-Azure-Blob/1.0",
          "Microsoft-HTTPAPI/2.0"
        ],
        "x-ms-client-request-id": "a6a22f4a-e857-12d5-edee-710275c42048",
        "x-ms-request-id": "492c072e-b01e-0085-0d91-33607d000000",
<<<<<<< HEAD
        "x-ms-version": "2019-12-12"
=======
        "x-ms-version": "2020-02-10"
>>>>>>> 60f4876e
      },
      "ResponseBody": []
    },
    {
      "RequestUri": "https://seannsecanary.dfs.core.windows.net/test-filesystem-60af61e3-de7a-c55e-73e8-515ac9b8fae9/test-file-25067059-d76a-192f-2cdc-cf70a78925a3?resource=file",
      "RequestMethod": "PUT",
      "RequestHeaders": {
        "Authorization": "Sanitized",
        "traceparent": "00-d568c134b1cd504280933c0e3fae1576-316f44fc9d08654b-00",
        "User-Agent": [
          "azsdk-net-Storage.Files.DataLake/12.3.0-dev.20200526.1",
          "(.NET Core 4.6.28619.01; Microsoft Windows 10.0.18362 )"
        ],
        "x-ms-client-request-id": "615b0304-3ca8-1870-ca93-f03dc711b7ae",
        "x-ms-date": "Tue, 26 May 2020 19:09:55 GMT",
        "x-ms-properties": "foo=YmFy,meta=ZGF0YQ==,Capital=bGV0dGVy,UPPER=Y2FzZQ==",
        "x-ms-return-client-request-id": "true",
<<<<<<< HEAD
        "x-ms-version": "2019-12-12"
=======
        "x-ms-version": "2020-02-10"
>>>>>>> 60f4876e
      },
      "RequestBody": null,
      "StatusCode": 201,
      "ResponseHeaders": {
        "Content-Length": "0",
        "Date": "Tue, 26 May 2020 19:09:55 GMT",
        "ETag": "\u00220x8D801A860FEFBFC\u0022",
        "Last-Modified": "Tue, 26 May 2020 19:09:56 GMT",
        "Server": [
          "Windows-Azure-HDFS/1.0",
          "Microsoft-HTTPAPI/2.0"
        ],
        "x-ms-client-request-id": "615b0304-3ca8-1870-ca93-f03dc711b7ae",
        "x-ms-request-id": "51838f5c-701f-001c-2991-331fc0000000",
<<<<<<< HEAD
        "x-ms-version": "2019-12-12"
=======
        "x-ms-version": "2020-02-10"
>>>>>>> 60f4876e
      },
      "ResponseBody": []
    },
    {
      "RequestUri": "https://seannsecanary.dfs.core.windows.net/test-filesystem-60af61e3-de7a-c55e-73e8-515ac9b8fae9/test-file-25067059-d76a-192f-2cdc-cf70a78925a3?action=append\u0026position=0",
      "RequestMethod": "PATCH",
      "RequestHeaders": {
        "Authorization": "Sanitized",
        "Content-Length": "1024",
        "traceparent": "00-5bc254794039ba46a1b4bbdfa4c25db7-d5d561022ff18a4a-00",
        "User-Agent": [
          "azsdk-net-Storage.Files.DataLake/12.3.0-dev.20200526.1",
          "(.NET Core 4.6.28619.01; Microsoft Windows 10.0.18362 )"
        ],
        "x-ms-client-request-id": "de2a349b-d332-adfd-7f1d-64c84d3e1758",
        "x-ms-date": "Tue, 26 May 2020 19:09:55 GMT",
        "x-ms-return-client-request-id": "true",
<<<<<<< HEAD
        "x-ms-version": "2019-12-12"
=======
        "x-ms-version": "2020-02-10"
>>>>>>> 60f4876e
      },
      "RequestBody": "EY8PmhVUktzFKyhoWDJdzOruezDIsFdyAIl5exlla2TJzfDmtYYyBN4qYD\u002BuxsD5fgKGuA302mA3nJmM2xbCYMDEnotCdxZkvHZSnVAYxDnJf/wW3rJW1fKPrhnspinHaP9\u002B6ig0twbrIvuWoT0QHthgw1saq4ENbsmYs8n9eBZMizVQmdkRlMj2Kry2vzO1f49Ai\u002BLOrbx\u002BcXxenAQ97qnlSRYHv4X\u002BTy\u002BTI4HEVq6W4zQ5vOwzft150ihdsvjDuTwS0HYcrr8KQjuzOok7uRrOx7jQAzG8sss5jexdoZ03z2pEsYU4ejR0L3qxf0NUPhkNj\u002Bo/87ULVR6q4yDTraGefGof9geUlk2EW9S2CzOH5E/STxGy\u002BNy0OVtnjZYUoYLZEgLZNEgSefmcupfhVErqI/7RAF6P7ISOaryrLQi2b7pS3fgxrbAHwNYYFT1E0\u002BURfGmYQ6AjSiZ9SsqLZkvw5UvcjnZRuXVOyT\u002BIdtZHSZbWmrCfHiwaLpLSs2Ple1qKKC/xaERuwMLzSnlgm9RPNQEztMybUMcfwmDjfwUSaE7l/U2nVuFRaNrtrNOyuZK\u002Bgn5hscaN7thn0qXkikC94OEre56GqN8f4UzyraTzbAnNJfyHsLaHWA51P4M7bd2ZMMvyhz30ONmeQdB6m0E0dGWcFmVDNTAqoyOPEWlb5HRuWH3YAeXL2ewj6G7mDbzNQcsdn1Z3Vfubx\u002BMaZSdwQ11bC0LEW3KA0Dx5IEzBRJZmwc\u002BePUQd9gOBPTkBsHTFs6URiwF6CeZYnc4a/jSu2YNNtKNX0QUYPhQ/Qh05fh/Is22msLmU7LfpRqB2A/fO0mO2tPzQbeGg\u002BE3sOsfIHh6vUUrHCCnKuMfrbYtlojoccG\u002B5gsoj90aMBrhsqLHwISeCx7GsB8o67Pw05P9VO1USz8pYDpxTi1oEOgFxXg8W\u002B0xk49uIb2mkfpbO7hJGN8tiWdjnmBKKLjtXqMzIyY3sHumz8Fh6il9gs48FhZ1HvgM2DgQ3LmM52bSgMMed27UI4c8pkkZz5894huSChaidEOnIkbqJtO\u002BGeRej2lmYw9fa/KTOHiu9wyc1v6h\u002Bt1QMAiDd1En6fyzfoxkvzw114MMNp4gEz/K\u002BC86TU/VHB8LCltg5uu6N4H137noSjfMav9/kcQ/MCDIuH8l7Ziw3mJtWbDk1PCXUf8cLjOF3rH3aeZMWYpaz9o6lC5okEXpQQFbfuyC65IO5D/FHwHxRtnNLoeyYIDUEo3arjzGLsG1MukyLl/FcIJQQXVKlazURU1Qn2HCNtx8g2heqD1VRLl\u002BD\u002BgYwxh\u002BB7oBXiMPiXzhAmTzdY9f8vwIsar3ZshA/vi/yIXAv4Y01pQ==",
      "StatusCode": 202,
      "ResponseHeaders": {
        "Content-Length": "0",
        "Date": "Tue, 26 May 2020 19:09:56 GMT",
        "Server": [
          "Windows-Azure-HDFS/1.0",
          "Microsoft-HTTPAPI/2.0"
        ],
        "x-ms-client-request-id": "de2a349b-d332-adfd-7f1d-64c84d3e1758",
        "x-ms-request-id": "51838f5d-701f-001c-2a91-331fc0000000",
        "x-ms-request-server-encrypted": "true",
<<<<<<< HEAD
        "x-ms-version": "2019-12-12"
=======
        "x-ms-version": "2020-02-10"
>>>>>>> 60f4876e
      },
      "ResponseBody": []
    },
    {
      "RequestUri": "https://seannsecanary.dfs.core.windows.net/test-filesystem-60af61e3-de7a-c55e-73e8-515ac9b8fae9/test-file-25067059-d76a-192f-2cdc-cf70a78925a3?action=flush\u0026position=1024",
      "RequestMethod": "PATCH",
      "RequestHeaders": {
        "Authorization": "Sanitized",
        "Content-Length": "0",
        "traceparent": "00-ec8b4dd1342e34478aa35d927f758d2d-1f6863bb3296344f-00",
        "User-Agent": [
          "azsdk-net-Storage.Files.DataLake/12.3.0-dev.20200526.1",
          "(.NET Core 4.6.28619.01; Microsoft Windows 10.0.18362 )"
        ],
        "x-ms-client-request-id": "93a1852f-d8e6-d57c-bf3f-8d6b6e07e003",
        "x-ms-date": "Tue, 26 May 2020 19:09:55 GMT",
        "x-ms-return-client-request-id": "true",
<<<<<<< HEAD
        "x-ms-version": "2019-12-12"
=======
        "x-ms-version": "2020-02-10"
>>>>>>> 60f4876e
      },
      "RequestBody": null,
      "StatusCode": 200,
      "ResponseHeaders": {
        "Content-Length": "0",
        "Date": "Tue, 26 May 2020 19:09:56 GMT",
        "ETag": "\u00220x8D801A861110E78\u0022",
        "Last-Modified": "Tue, 26 May 2020 19:09:56 GMT",
        "Server": [
          "Windows-Azure-HDFS/1.0",
          "Microsoft-HTTPAPI/2.0"
        ],
        "x-ms-client-request-id": "93a1852f-d8e6-d57c-bf3f-8d6b6e07e003",
        "x-ms-request-id": "51838f5e-701f-001c-2b91-331fc0000000",
        "x-ms-request-server-encrypted": "false",
<<<<<<< HEAD
        "x-ms-version": "2019-12-12"
=======
        "x-ms-version": "2020-02-10"
>>>>>>> 60f4876e
      },
      "ResponseBody": []
    },
    {
      "RequestUri": "https://seannsecanary.blob.core.windows.net/test-filesystem-60af61e3-de7a-c55e-73e8-515ac9b8fae9/test-file-25067059-d76a-192f-2cdc-cf70a78925a3",
      "RequestMethod": "HEAD",
      "RequestHeaders": {
        "Authorization": "Sanitized",
        "traceparent": "00-dac0997e37707949b8e2b18f9b76f2a3-93f39d534fe2594d-00",
        "User-Agent": [
          "azsdk-net-Storage.Files.DataLake/12.3.0-dev.20200526.1",
          "(.NET Core 4.6.28619.01; Microsoft Windows 10.0.18362 )"
        ],
        "x-ms-client-request-id": "c799e32b-849c-e672-eef6-4d5bec46c12c",
        "x-ms-date": "Tue, 26 May 2020 19:09:56 GMT",
        "x-ms-return-client-request-id": "true",
<<<<<<< HEAD
        "x-ms-version": "2019-12-12"
=======
        "x-ms-version": "2020-02-10"
>>>>>>> 60f4876e
      },
      "RequestBody": null,
      "StatusCode": 200,
      "ResponseHeaders": {
        "Accept-Ranges": "bytes",
        "Content-Length": "0",
        "Content-Type": "application/octet-stream",
        "Date": "Tue, 26 May 2020 19:09:56 GMT",
        "ETag": "\u00220x8D801A861110E78\u0022",
        "Last-Modified": "Tue, 26 May 2020 19:09:56 GMT",
        "Server": [
          "Windows-Azure-Blob/1.0",
          "Microsoft-HTTPAPI/2.0"
        ],
        "x-ms-access-tier": "Hot",
        "x-ms-access-tier-inferred": "true",
        "x-ms-blob-type": "BlockBlob",
        "x-ms-client-request-id": "c799e32b-849c-e672-eef6-4d5bec46c12c",
        "x-ms-creation-time": "Tue, 26 May 2020 19:09:56 GMT",
        "x-ms-lease-state": "available",
        "x-ms-lease-status": "unlocked",
        "x-ms-meta-Capital": "letter",
        "x-ms-meta-foo": "bar",
        "x-ms-meta-meta": "data",
        "x-ms-meta-UPPER": "case",
        "x-ms-request-id": "492c0794-b01e-0085-5b91-33607d000000",
        "x-ms-server-encrypted": "true",
<<<<<<< HEAD
        "x-ms-version": "2019-12-12"
=======
        "x-ms-version": "2020-02-10"
>>>>>>> 60f4876e
      },
      "ResponseBody": []
    },
    {
      "RequestUri": "https://seannsecanary.blob.core.windows.net/test-filesystem-60af61e3-de7a-c55e-73e8-515ac9b8fae9?restype=container",
      "RequestMethod": "DELETE",
      "RequestHeaders": {
        "Authorization": "Sanitized",
        "traceparent": "00-ad376fa331c7e6488adb6358584fcd7e-288f6d728b754746-00",
        "User-Agent": [
          "azsdk-net-Storage.Files.DataLake/12.3.0-dev.20200526.1",
          "(.NET Core 4.6.28619.01; Microsoft Windows 10.0.18362 )"
        ],
        "x-ms-client-request-id": "8a40e387-186d-5e67-7df5-cd860a73353b",
        "x-ms-date": "Tue, 26 May 2020 19:09:56 GMT",
        "x-ms-return-client-request-id": "true",
<<<<<<< HEAD
        "x-ms-version": "2019-12-12"
=======
        "x-ms-version": "2020-02-10"
>>>>>>> 60f4876e
      },
      "RequestBody": null,
      "StatusCode": 202,
      "ResponseHeaders": {
        "Content-Length": "0",
        "Date": "Tue, 26 May 2020 19:09:56 GMT",
        "Server": [
          "Windows-Azure-Blob/1.0",
          "Microsoft-HTTPAPI/2.0"
        ],
        "x-ms-client-request-id": "8a40e387-186d-5e67-7df5-cd860a73353b",
        "x-ms-request-id": "492c079a-b01e-0085-6091-33607d000000",
<<<<<<< HEAD
        "x-ms-version": "2019-12-12"
=======
        "x-ms-version": "2020-02-10"
>>>>>>> 60f4876e
      },
      "ResponseBody": []
    }
  ],
  "Variables": {
    "RandomSeed": "236434499",
    "Storage_TestConfigHierarchicalNamespace": "NamespaceTenant\nseannsecanary\nU2FuaXRpemVk\nhttps://seannsecanary.blob.core.windows.net\nhttps://seannsecanary.file.core.windows.net\nhttps://seannsecanary.queue.core.windows.net\nhttps://seannsecanary.table.core.windows.net\n\n\n\n\nhttps://seannsecanary-secondary.blob.core.windows.net\nhttps://seannsecanary-secondary.file.core.windows.net\nhttps://seannsecanary-secondary.queue.core.windows.net\nhttps://seannsecanary-secondary.table.core.windows.net\n68390a19-a643-458b-b726-408abf67b4fc\nSanitized\n72f988bf-86f1-41af-91ab-2d7cd011db47\nhttps://login.microsoftonline.com/\nCloud\nBlobEndpoint=https://seannsecanary.blob.core.windows.net/;QueueEndpoint=https://seannsecanary.queue.core.windows.net/;FileEndpoint=https://seannsecanary.file.core.windows.net/;BlobSecondaryEndpoint=https://seannsecanary-secondary.blob.core.windows.net/;QueueSecondaryEndpoint=https://seannsecanary-secondary.queue.core.windows.net/;FileSecondaryEndpoint=https://seannsecanary-secondary.file.core.windows.net/;AccountName=seannsecanary;AccountKey=Sanitized\n"
  }
}<|MERGE_RESOLUTION|>--- conflicted
+++ resolved
@@ -14,11 +14,7 @@
         "x-ms-client-request-id": "a6a22f4a-e857-12d5-edee-710275c42048",
         "x-ms-date": "Tue, 26 May 2020 19:09:55 GMT",
         "x-ms-return-client-request-id": "true",
-<<<<<<< HEAD
-        "x-ms-version": "2019-12-12"
-=======
-        "x-ms-version": "2020-02-10"
->>>>>>> 60f4876e
+        "x-ms-version": "2020-02-10"
       },
       "RequestBody": null,
       "StatusCode": 201,
@@ -33,11 +29,7 @@
         ],
         "x-ms-client-request-id": "a6a22f4a-e857-12d5-edee-710275c42048",
         "x-ms-request-id": "492c072e-b01e-0085-0d91-33607d000000",
-<<<<<<< HEAD
-        "x-ms-version": "2019-12-12"
-=======
-        "x-ms-version": "2020-02-10"
->>>>>>> 60f4876e
+        "x-ms-version": "2020-02-10"
       },
       "ResponseBody": []
     },
@@ -55,11 +47,7 @@
         "x-ms-date": "Tue, 26 May 2020 19:09:55 GMT",
         "x-ms-properties": "foo=YmFy,meta=ZGF0YQ==,Capital=bGV0dGVy,UPPER=Y2FzZQ==",
         "x-ms-return-client-request-id": "true",
-<<<<<<< HEAD
-        "x-ms-version": "2019-12-12"
-=======
-        "x-ms-version": "2020-02-10"
->>>>>>> 60f4876e
+        "x-ms-version": "2020-02-10"
       },
       "RequestBody": null,
       "StatusCode": 201,
@@ -74,11 +62,7 @@
         ],
         "x-ms-client-request-id": "615b0304-3ca8-1870-ca93-f03dc711b7ae",
         "x-ms-request-id": "51838f5c-701f-001c-2991-331fc0000000",
-<<<<<<< HEAD
-        "x-ms-version": "2019-12-12"
-=======
-        "x-ms-version": "2020-02-10"
->>>>>>> 60f4876e
+        "x-ms-version": "2020-02-10"
       },
       "ResponseBody": []
     },
@@ -96,11 +80,7 @@
         "x-ms-client-request-id": "de2a349b-d332-adfd-7f1d-64c84d3e1758",
         "x-ms-date": "Tue, 26 May 2020 19:09:55 GMT",
         "x-ms-return-client-request-id": "true",
-<<<<<<< HEAD
-        "x-ms-version": "2019-12-12"
-=======
-        "x-ms-version": "2020-02-10"
->>>>>>> 60f4876e
+        "x-ms-version": "2020-02-10"
       },
       "RequestBody": "EY8PmhVUktzFKyhoWDJdzOruezDIsFdyAIl5exlla2TJzfDmtYYyBN4qYD\u002BuxsD5fgKGuA302mA3nJmM2xbCYMDEnotCdxZkvHZSnVAYxDnJf/wW3rJW1fKPrhnspinHaP9\u002B6ig0twbrIvuWoT0QHthgw1saq4ENbsmYs8n9eBZMizVQmdkRlMj2Kry2vzO1f49Ai\u002BLOrbx\u002BcXxenAQ97qnlSRYHv4X\u002BTy\u002BTI4HEVq6W4zQ5vOwzft150ihdsvjDuTwS0HYcrr8KQjuzOok7uRrOx7jQAzG8sss5jexdoZ03z2pEsYU4ejR0L3qxf0NUPhkNj\u002Bo/87ULVR6q4yDTraGefGof9geUlk2EW9S2CzOH5E/STxGy\u002BNy0OVtnjZYUoYLZEgLZNEgSefmcupfhVErqI/7RAF6P7ISOaryrLQi2b7pS3fgxrbAHwNYYFT1E0\u002BURfGmYQ6AjSiZ9SsqLZkvw5UvcjnZRuXVOyT\u002BIdtZHSZbWmrCfHiwaLpLSs2Ple1qKKC/xaERuwMLzSnlgm9RPNQEztMybUMcfwmDjfwUSaE7l/U2nVuFRaNrtrNOyuZK\u002Bgn5hscaN7thn0qXkikC94OEre56GqN8f4UzyraTzbAnNJfyHsLaHWA51P4M7bd2ZMMvyhz30ONmeQdB6m0E0dGWcFmVDNTAqoyOPEWlb5HRuWH3YAeXL2ewj6G7mDbzNQcsdn1Z3Vfubx\u002BMaZSdwQ11bC0LEW3KA0Dx5IEzBRJZmwc\u002BePUQd9gOBPTkBsHTFs6URiwF6CeZYnc4a/jSu2YNNtKNX0QUYPhQ/Qh05fh/Is22msLmU7LfpRqB2A/fO0mO2tPzQbeGg\u002BE3sOsfIHh6vUUrHCCnKuMfrbYtlojoccG\u002B5gsoj90aMBrhsqLHwISeCx7GsB8o67Pw05P9VO1USz8pYDpxTi1oEOgFxXg8W\u002B0xk49uIb2mkfpbO7hJGN8tiWdjnmBKKLjtXqMzIyY3sHumz8Fh6il9gs48FhZ1HvgM2DgQ3LmM52bSgMMed27UI4c8pkkZz5894huSChaidEOnIkbqJtO\u002BGeRej2lmYw9fa/KTOHiu9wyc1v6h\u002Bt1QMAiDd1En6fyzfoxkvzw114MMNp4gEz/K\u002BC86TU/VHB8LCltg5uu6N4H137noSjfMav9/kcQ/MCDIuH8l7Ziw3mJtWbDk1PCXUf8cLjOF3rH3aeZMWYpaz9o6lC5okEXpQQFbfuyC65IO5D/FHwHxRtnNLoeyYIDUEo3arjzGLsG1MukyLl/FcIJQQXVKlazURU1Qn2HCNtx8g2heqD1VRLl\u002BD\u002BgYwxh\u002BB7oBXiMPiXzhAmTzdY9f8vwIsar3ZshA/vi/yIXAv4Y01pQ==",
       "StatusCode": 202,
@@ -114,11 +94,7 @@
         "x-ms-client-request-id": "de2a349b-d332-adfd-7f1d-64c84d3e1758",
         "x-ms-request-id": "51838f5d-701f-001c-2a91-331fc0000000",
         "x-ms-request-server-encrypted": "true",
-<<<<<<< HEAD
-        "x-ms-version": "2019-12-12"
-=======
-        "x-ms-version": "2020-02-10"
->>>>>>> 60f4876e
+        "x-ms-version": "2020-02-10"
       },
       "ResponseBody": []
     },
@@ -136,11 +112,7 @@
         "x-ms-client-request-id": "93a1852f-d8e6-d57c-bf3f-8d6b6e07e003",
         "x-ms-date": "Tue, 26 May 2020 19:09:55 GMT",
         "x-ms-return-client-request-id": "true",
-<<<<<<< HEAD
-        "x-ms-version": "2019-12-12"
-=======
-        "x-ms-version": "2020-02-10"
->>>>>>> 60f4876e
+        "x-ms-version": "2020-02-10"
       },
       "RequestBody": null,
       "StatusCode": 200,
@@ -156,11 +128,7 @@
         "x-ms-client-request-id": "93a1852f-d8e6-d57c-bf3f-8d6b6e07e003",
         "x-ms-request-id": "51838f5e-701f-001c-2b91-331fc0000000",
         "x-ms-request-server-encrypted": "false",
-<<<<<<< HEAD
-        "x-ms-version": "2019-12-12"
-=======
-        "x-ms-version": "2020-02-10"
->>>>>>> 60f4876e
+        "x-ms-version": "2020-02-10"
       },
       "ResponseBody": []
     },
@@ -177,11 +145,7 @@
         "x-ms-client-request-id": "c799e32b-849c-e672-eef6-4d5bec46c12c",
         "x-ms-date": "Tue, 26 May 2020 19:09:56 GMT",
         "x-ms-return-client-request-id": "true",
-<<<<<<< HEAD
-        "x-ms-version": "2019-12-12"
-=======
-        "x-ms-version": "2020-02-10"
->>>>>>> 60f4876e
+        "x-ms-version": "2020-02-10"
       },
       "RequestBody": null,
       "StatusCode": 200,
@@ -209,11 +173,7 @@
         "x-ms-meta-UPPER": "case",
         "x-ms-request-id": "492c0794-b01e-0085-5b91-33607d000000",
         "x-ms-server-encrypted": "true",
-<<<<<<< HEAD
-        "x-ms-version": "2019-12-12"
-=======
-        "x-ms-version": "2020-02-10"
->>>>>>> 60f4876e
+        "x-ms-version": "2020-02-10"
       },
       "ResponseBody": []
     },
@@ -230,11 +190,7 @@
         "x-ms-client-request-id": "8a40e387-186d-5e67-7df5-cd860a73353b",
         "x-ms-date": "Tue, 26 May 2020 19:09:56 GMT",
         "x-ms-return-client-request-id": "true",
-<<<<<<< HEAD
-        "x-ms-version": "2019-12-12"
-=======
-        "x-ms-version": "2020-02-10"
->>>>>>> 60f4876e
+        "x-ms-version": "2020-02-10"
       },
       "RequestBody": null,
       "StatusCode": 202,
@@ -247,11 +203,7 @@
         ],
         "x-ms-client-request-id": "8a40e387-186d-5e67-7df5-cd860a73353b",
         "x-ms-request-id": "492c079a-b01e-0085-6091-33607d000000",
-<<<<<<< HEAD
-        "x-ms-version": "2019-12-12"
-=======
-        "x-ms-version": "2020-02-10"
->>>>>>> 60f4876e
+        "x-ms-version": "2020-02-10"
       },
       "ResponseBody": []
     }
