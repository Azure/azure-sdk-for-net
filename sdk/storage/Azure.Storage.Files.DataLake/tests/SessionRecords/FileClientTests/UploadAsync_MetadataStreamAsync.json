--- conflicted
+++ resolved
@@ -1,30 +1,19 @@
 {
   "Entries": [
     {
-      "RequestUri": "https://seannse.blob.core.windows.net/test-filesystem-60af61e3-de7a-c55e-73e8-515ac9b8fae9?restype=container",
+      "RequestUri": "https://seannse.blob.core.windows.net/test-filesystem-f2178662-56da-c2c6-dad5-aa0ac23c79eb?restype=container",
       "RequestMethod": "PUT",
       "RequestHeaders": {
         "Accept": "application/xml",
         "Authorization": "Sanitized",
-<<<<<<< HEAD
-        "traceparent": "00-1e39978f7158e242bd134c61cdbbc20f-4eb6fb1b80fbd64f-00",
-        "User-Agent": [
-          "azsdk-net-Storage.Files.DataLake/12.7.0-alpha.20210202.1",
-          "(.NET Framework 4.8.4250.0; Microsoft Windows 10.0.19042 )"
+        "traceparent": "00-136fa364582a6542924a3e57b1b26672-1d3b05753d07fe4e-00",
+        "User-Agent": [
+          "azsdk-net-Storage.Files.DataLake/12.7.0-alpha.20210219.1",
+          "(.NET 5.0.3; Microsoft Windows 10.0.19041)"
         ],
         "x-ms-blob-public-access": "container",
-        "x-ms-client-request-id": "a6a22f4a-e857-12d5-edee-710275c42048",
-        "x-ms-date": "Wed, 03 Feb 2021 02:09:39 GMT",
-=======
-        "traceparent": "00-7a4a331af967a04d822210258e6d47a3-483a157baaa2e44c-00",
-        "User-Agent": [
-          "azsdk-net-Storage.Files.DataLake/12.7.0-alpha.20210217.1",
-          "(.NET 5.0.3; Microsoft Windows 10.0.19042)"
-        ],
-        "x-ms-blob-public-access": "container",
-        "x-ms-client-request-id": "a6a22f4a-e857-12d5-edee-710275c42048",
-        "x-ms-date": "Wed, 17 Feb 2021 22:36:54 GMT",
->>>>>>> 1814567d
+        "x-ms-client-request-id": "57def807-a759-0ed2-5aac-d35c82282651",
+        "x-ms-date": "Fri, 19 Feb 2021 19:14:14 GMT",
         "x-ms-return-client-request-id": "true",
         "x-ms-version": "2020-06-12"
       },
@@ -32,52 +21,32 @@
       "StatusCode": 201,
       "ResponseHeaders": {
         "Content-Length": "0",
-<<<<<<< HEAD
-        "Date": "Wed, 03 Feb 2021 02:09:39 GMT",
-        "ETag": "\u00220x8D8C7E8C3D8B0E0\u0022",
-        "Last-Modified": "Wed, 03 Feb 2021 02:09:40 GMT",
-=======
-        "Date": "Wed, 17 Feb 2021 22:36:54 GMT",
-        "ETag": "\u00220x8D8D39486F4ED1F\u0022",
-        "Last-Modified": "Wed, 17 Feb 2021 22:36:54 GMT",
->>>>>>> 1814567d
+        "Date": "Fri, 19 Feb 2021 19:14:13 GMT",
+        "ETag": "\u00220x8D8D50A8B590EA1\u0022",
+        "Last-Modified": "Fri, 19 Feb 2021 19:14:13 GMT",
         "Server": [
           "Windows-Azure-Blob/1.0",
           "Microsoft-HTTPAPI/2.0"
         ],
-        "x-ms-client-request-id": "a6a22f4a-e857-12d5-edee-710275c42048",
-<<<<<<< HEAD
-        "x-ms-request-id": "a58f435e-c01e-0015-0ed1-f968ec000000",
-=======
-        "x-ms-request-id": "8d7f3bf4-201e-0032-777d-057f28000000",
->>>>>>> 1814567d
-        "x-ms-version": "2020-06-12"
-      },
-      "ResponseBody": []
-    },
-    {
-      "RequestUri": "https://seannse.dfs.core.windows.net/test-filesystem-60af61e3-de7a-c55e-73e8-515ac9b8fae9/test-file-25067059-d76a-192f-2cdc-cf70a78925a3?resource=file",
+        "x-ms-client-request-id": "57def807-a759-0ed2-5aac-d35c82282651",
+        "x-ms-request-id": "2e6ea994-201e-00a4-57f3-0676f9000000",
+        "x-ms-version": "2020-06-12"
+      },
+      "ResponseBody": []
+    },
+    {
+      "RequestUri": "https://seannse.dfs.core.windows.net/test-filesystem-f2178662-56da-c2c6-dad5-aa0ac23c79eb/test-file-40d0d0bf-50a5-d388-ab90-00be9fe8d7e9?resource=file",
       "RequestMethod": "PUT",
       "RequestHeaders": {
         "Accept": "application/json",
         "Authorization": "Sanitized",
-<<<<<<< HEAD
-        "traceparent": "00-59db0fba417b4e419d6d41ffb5f57e61-6819bea17a5bcf40-00",
-        "User-Agent": [
-          "azsdk-net-Storage.Files.DataLake/12.7.0-alpha.20210202.1",
-          "(.NET Framework 4.8.4250.0; Microsoft Windows 10.0.19042 )"
-        ],
-        "x-ms-client-request-id": "615b0304-3ca8-1870-ca93-f03dc711b7ae",
-        "x-ms-date": "Wed, 03 Feb 2021 02:09:39 GMT",
-=======
-        "traceparent": "00-adeb492b4d504348b6436e71db58ab65-d04f23187eaefb41-00",
-        "User-Agent": [
-          "azsdk-net-Storage.Files.DataLake/12.7.0-alpha.20210217.1",
-          "(.NET 5.0.3; Microsoft Windows 10.0.19042)"
-        ],
-        "x-ms-client-request-id": "615b0304-3ca8-1870-ca93-f03dc711b7ae",
-        "x-ms-date": "Wed, 17 Feb 2021 22:36:54 GMT",
->>>>>>> 1814567d
+        "traceparent": "00-0777ab8ed6cc6b4bba6fdcfd35956f13-a376a877d4e51b4c-00",
+        "User-Agent": [
+          "azsdk-net-Storage.Files.DataLake/12.7.0-alpha.20210219.1",
+          "(.NET 5.0.3; Microsoft Windows 10.0.19041)"
+        ],
+        "x-ms-client-request-id": "358d59aa-7959-96d6-075a-d40674f048e4",
+        "x-ms-date": "Fri, 19 Feb 2021 19:14:14 GMT",
         "x-ms-properties": "foo=YmFy,meta=ZGF0YQ==,Capital=bGV0dGVy,UPPER=Y2FzZQ==",
         "x-ms-return-client-request-id": "true",
         "x-ms-version": "2020-06-12"
@@ -86,115 +55,75 @@
       "StatusCode": 201,
       "ResponseHeaders": {
         "Content-Length": "0",
-<<<<<<< HEAD
-        "Date": "Wed, 03 Feb 2021 02:09:40 GMT",
-        "ETag": "\u00220x8D8C7E8C418F448\u0022",
-        "Last-Modified": "Wed, 03 Feb 2021 02:09:40 GMT",
-=======
-        "Date": "Wed, 17 Feb 2021 22:36:54 GMT",
-        "ETag": "\u00220x8D8D394872CF62E\u0022",
-        "Last-Modified": "Wed, 17 Feb 2021 22:36:54 GMT",
->>>>>>> 1814567d
+        "Date": "Fri, 19 Feb 2021 19:14:12 GMT",
+        "ETag": "\u00220x8D8D50A8B697E1D\u0022",
+        "Last-Modified": "Fri, 19 Feb 2021 19:14:13 GMT",
         "Server": [
           "Windows-Azure-HDFS/1.0",
           "Microsoft-HTTPAPI/2.0"
         ],
-        "x-ms-client-request-id": "615b0304-3ca8-1870-ca93-f03dc711b7ae",
-<<<<<<< HEAD
-        "x-ms-request-id": "a650cbb1-401f-0046-2ed1-f94bd8000000",
-=======
-        "x-ms-request-id": "d3d55ebe-f01f-0021-217d-055b24000000",
->>>>>>> 1814567d
-        "x-ms-version": "2020-06-12"
-      },
-      "ResponseBody": []
-    },
-    {
-      "RequestUri": "https://seannse.dfs.core.windows.net/test-filesystem-60af61e3-de7a-c55e-73e8-515ac9b8fae9/test-file-25067059-d76a-192f-2cdc-cf70a78925a3?action=append\u0026position=0",
+        "x-ms-client-request-id": "358d59aa-7959-96d6-075a-d40674f048e4",
+        "x-ms-request-id": "6f4beb91-e01f-004f-33f3-060e0b000000",
+        "x-ms-version": "2020-06-12"
+      },
+      "ResponseBody": []
+    },
+    {
+      "RequestUri": "https://seannse.dfs.core.windows.net/test-filesystem-f2178662-56da-c2c6-dad5-aa0ac23c79eb/test-file-40d0d0bf-50a5-d388-ab90-00be9fe8d7e9?action=append\u0026position=0",
       "RequestMethod": "PATCH",
       "RequestHeaders": {
         "Accept": "application/json",
         "Authorization": "Sanitized",
-<<<<<<< HEAD
-        "Content-Length": "1838",
+        "Content-Length": "1825",
         "Content-Type": "application/json",
-        "traceparent": "00-a6b75db93c43d44c991a1f3812b27a23-353fe42af1d89e4b-00",
-        "User-Agent": [
-          "azsdk-net-Storage.Files.DataLake/12.7.0-alpha.20210202.1",
-          "(.NET Framework 4.8.4250.0; Microsoft Windows 10.0.19042 )"
-        ],
-        "x-ms-client-request-id": "de2a349b-d332-adfd-7f1d-64c84d3e1758",
-        "x-ms-date": "Wed, 03 Feb 2021 02:09:40 GMT",
-=======
-        "Content-Length": "1024",
-        "traceparent": "00-1e4d220b7c7aea45a4edff0cf8a9b674-d22ec501aedddc4a-00",
-        "User-Agent": [
-          "azsdk-net-Storage.Files.DataLake/12.7.0-alpha.20210217.1",
-          "(.NET 5.0.3; Microsoft Windows 10.0.19042)"
-        ],
-        "x-ms-client-request-id": "de2a349b-d332-adfd-7f1d-64c84d3e1758",
-        "x-ms-date": "Wed, 17 Feb 2021 22:36:55 GMT",
->>>>>>> 1814567d
+        "traceparent": "00-dc42b8fa49ebf74db0ff5e3ec6583b73-de468415480a214e-00",
+        "User-Agent": [
+          "azsdk-net-Storage.Files.DataLake/12.7.0-alpha.20210219.1",
+          "(.NET 5.0.3; Microsoft Windows 10.0.19041)"
+        ],
+        "x-ms-client-request-id": "62874b61-3504-d982-2916-f1ea25235294",
+        "x-ms-date": "Fri, 19 Feb 2021 19:14:14 GMT",
         "x-ms-return-client-request-id": "true",
         "x-ms-version": "2020-06-12"
       },
       "RequestBody": [
-        "\u0011\uFFFD\u000F\uFFFD\u0015T\uFFFD\uFFFD\uFFFD\u002B(hX2]\uFFFD\uFFFD\uFFFD{0\u0230Wr\u0000\uFFFDy{\u0019ekd\uFFFD\uFFFD\uFFFD\u6D462\u0004\uFFFD*\u0060?\uFFFD\uFFFD\uFFFD\uFFFD~\u0002\uFFFD\uFFFD\r",
-        "\uFFFD\uFFFD\u00607\uFFFD\uFFFD\uFFFD\uFFFD\u0016\uFFFD\u0060\uFFFD\u011E\uFFFDBw\u0016d\uFFFDvR\uFFFDP\u0018\uFFFD9\uFFFD\u007F\uFFFD\u0016\u07B2V\uFFFD\uFFFD\u0019\uFFFD)\uFFFDh\uFFFD~\uFFFD(4\uFFFD\u0006\uFFFD\u0022\uFFFD\uFFFD\uFFFD=\u0010\u001E\uFFFD\u0060\uFFFD[\u001A\uFFFD\uFFFD\r",
-        "n\u0258\uFFFD\uFFFD\uFFFDx\u0016L\uFFFD5P\uFFFD\uFFFD\u0011\uFFFD\uFFFD\uFFFD*\uFFFD\uFFFD\uFFFD3\uFFFD\u007F\uFFFD@\uFFFD\uFFFD\u03AD\uFFFD~q|^\uFFFD\u0004=\uFFFD\uFFFDI\u0016\u0007\uFFFD\uFFFD\uFFFDO/\uFFFD#\uFFFD\uFFFDV\uFFFD\uFFFD\uFFFD49\uFFFD\uFFFD3~\uFFFDy\uFFFD(]\uFFFD\uFFFD\u00F9\u003C\u0012\uFFFDv\u001C\uFFFD\uFFFD\n",
-        "B;\uFFFD:\uFFFD;\uFFFD\u001A\uFFFD\u01F8\uFFFD\u00031\uFFFD\uFFFD\uFFFD9\uFFFD\uFFFD]\uFFFD\uFFFD7\uFFFDjD\uFFFD\uFFFD8z4t/z\uFFFD\u007FCT\u003E\u0019\r",
-        "\uFFFD\uFFFD?\uFFFD\u000BU\u001E\uFFFD\uFFFD \u04ED\uFFFD\uFFFD|j\u001F\uFFFD\u0007\uFFFD\uFFFDM\uFFFD[\u0536\u000B3\uFFFD\uFFFDO\uFFFDO\u0011\uFFFD\uFFFD\u07349[g\uFFFD\uFFFD\u0014\uFFFD\uFFFD\uFFFD\u0012\u0002\uFFFD4H\u0012y\uFFFD\uFFFD\uFFFD\uFFFD\uFFFDTJ\uFFFD#\uFFFD\uFFFD\u0000^\uFFFD\uC10Ej\uFFFD\uFFFD-\b\uFFFDo\uFFFDR\uFFFD\uFFFD1\uFFFD\uFFFD\u0007\uFFFD\uFFFD\u0018\u0015=D\uFFFD\uFFFD\u0011|i\uFFFDC\uFFFD#J\u0026}J\u028BfK\uFFFD\uFFFDK\u070EvQ\uFFFDuN\uFFFD?\uFFFDv\uFFFDGI\uFFFD\u059A\uFFFD\uFFFD\u001E,\u001A.\uFFFD\u04B3c\uFFFD{Z\uFFFD(/\uFFFDhDn\uFFFD\uFFFD\uFFFDJy\u0060\uFFFD\uFFFDO5\u00013\uFFFD\u031BP\uFFFD\u001F\uFFFD\u0060\uFFFD\u007F\u0005\u0012hN\uFFFD\uFFFDM\uFFFDV\uFFFDQh\uFFFD\uFFFD\u04F2\uFFFD\uFFFD\uFFFD\uFFFD~a\uFFFD\u018D\uFFFD\uFFFDg\u04A5\uFFFD@\uFFFD\uFFFD\uFFFD\u002B{\uFFFD\uFFFD\uFFFD\uFFFD\u001F\uFFFDL\uFFFD\uFFFDl\t\uFFFD%\uFFFD\uFFFD\uFFFD\uFFFD\uFFFDX\u000Eu?\uFFFD;m\u07590\uFFFD\uFFFD=\uFFFD8\u065EA\uFFFDz\uFFFDA4te\uFFFD\u0016eC50*\uFFFD#\uFFFD\u0011i[\uFFFDtnX}\uFFFD\u0001\uFFFD\uFFFD\uFFFD\uFFFD#\uFFFDn\uFFFD\r",
-        "\uFFFD\uFFFDA\uFFFD\u001D\uFFFDVwU\uFFFD\uFFFD\uFFFD\uFFFD\u001Ae\u0027pC][\u000BB\uFFFD[r\uFFFD\uFFFD\u003Cy L\uFFFDD\uFFFDf\uFFFD\u03DE=D\u001D\uFFFD\u0003\uFFFD=9\u0001\uFFFDt\u0173\uFFFD\u0011\uFFFD\u0001z\t\uFFFDX\uFFFD\uFFFD\u001A\uFFFD4\uFFFD\u0643M\uFFFD\uFFFDW\uFFFD\u0005\u0018\u003E\u0014?B\u001D9~\u001F\u0233m\uFFFD\uFFFD\uFFFD\uFFFD\uFFFD\uFFFDF\uFFFDv\u0003\uFFFD\uFFFD\uFFFDc\uFFFD\uFFFD\uFFFD\uFFFDm\uFFFD\uFFFDM\uFFFD:\uFFFD\uFFFD\u001E\u001E\uFFFDQJ\uFFFD\b)\u02B8\uFFFD\uFFFDm\uFFFDe\uFFFD:\u001Cpo\uFFFD\uFFFD\uFFFD#\uFFFDF\uFFFD\u0006\uFFFDl\uFFFD\uFFFD\uFFFD!\u0027\uFFFD\u01F1\uFFFD\u0007\uFFFD:\uFFFD\uFFFD4\uFFFD\uFFFDU;U\u0012\uFFFD\uFFFDX\u000E\uFFFDS\uFFFDZ\u0004:\u0001q^\u000F\u0016\uFFFDLd\uFFFD\u06C8oi\uFFFD~\uFFFD\uFFFD\uFFFD\u0012F7\uFFFDbY\uFFFD\uFFFD\u0012\uFFFD.;W\uFFFD\uFFFD\uFFFD\u024D\uFFFD\u001E\uFFFD\uFFFDXz\uFFFD_\u0060\uFFFD\uFFFD\u0005\uFFFD\uFFFDG\uFFFD\u00036\u000E\u00047.c9\u0674\uFFFD0\u01DD\u06F5\b\uFFFD\uFFFD)\uFFFDFs\uFFFD\uFFFDx\uFFFD\u4085\uFFFD\uFFFD\u0010\uFFFD\u0211\uFFFD\uFFFD\uFFFD\uFFFDy\u0017\uFFFD\uFFFDY\uFFFD\uFFFD\uFFFD\uFFFD\uFFFD\uFFFD\uFFFD\u001E\u002B\uFFFD\uFFFD\u00275\uFFFD\uFFFD~\uFFFDT\f\u0002 \uFFFD\uFFFDI\uFFFD\u007F,\u07E3\u0019/\uFFFD\r",
-        "u\uFFFD\uFFFD\r",
-        "\uFFFD\uFFFD\u0004\uFFFD\uFFFD\u000B\u0393S\uFFFDG\u0007\uFFFD\u0096\uFFFD9\uFFFD\uFFFD\uFFFD}w\uFFFDz\u0012\uFFFD\uFFFD\u001A\uFFFD\uFFFD\uFFFDq\u000F\uFFFD\b2.\u001F\uFFFD{f,7\uFFFD\uFFFDVl95\u003C%\uFFFD\u007F\uFFFD\u000B\uFFFD\uFFFDw\uFFFD}\uFFFDy\uFFFD\u0016b\uFFFD\uFFFD\uFFFD\uFFFD\uFFFD\u000B\uFFFD$\u0011zP@V\u07FB \uFFFD\u40F9\u000F\uFFFDG\uFFFD|Q\uFFFDsK\uFFFD\uFFFD 5\u0004\uFFFDv\uFFFD\uFFFD1\uFFFD\uFFFDmL\uFFFDL\uFFFD\uFFFD\uFFFD\\ \uFFFD\u0010]R\uFFFDk5\u0011ST\u0027\uFFFDp\uFFFD\uFFFD\u001F \uFFFD\u0017\uFFFD\u000FUQ._\uFFFD\uFFFD\u00060\uFFFD\u001F\uFFFD\uFFFDW\uFFFD\uFFFD\uFFFD_8@\uFFFD\u003C\uFFFDc\uFFFD\uFFFD\uFFFD\u0002,j\uFFFD\u0672\u0010?\uFFFD/\uFFFD!p/\uFFFD5\uFFFD"
+        "\u000Ee\u0002\uFFFD^!\uFFFD\uFFFD\u001E\uFFFD\uFFFD\uFFFD\uFFFD~\u0004\uFFFD\uFFFDd\u001E\u001A \uFFFD\uFFFD\uFFFDo\u000B\uFFFD\u0227\u0014nr\uFFFD\uFFFDN\u001D%\\\uFFFD\u003E\uFFFD!\u000E\uFFFD\uFFFD\u0018,\uFFFD7\uFFFD:\u02BD\u0208\uFFFDKZRt\uFFFD)\n",
+        "(1\uFFFD\uFFFD0\u68D8q\uFFFD\uFFFD!d\uFFFD\t\uFFFD\uFFFD\u007F;oJ3\uFFFD\u0017\u0022\uFFFDW\uFFFD\u0002\uFFFD)t\uFFFD\u0016\uFFFD|\fG\uFFFD\uFFFD\uFFFD1\uFFFDJ\uFFFD#4B\uFFFD_\uDBF7\uDE7F\uDBE7\uDEEEj\uFFFD\u0255\uFFFDVgKM\uFFFD\uFFFD\uFFFD\uFFFD\uFFFD\uFFFD\uFFFD\u0019i]6z\uFFFD#\uFFFD8A4\uFFFD\u001CW\uFFFD\uFFFDP\uFFFD\uFFFD\u0017\u029B\uFFFD\uFFFDy\\\u054B\uFFFDF\uFFFDq\uFFFD\u0765\uFFFD\u002B\uFFFD3\uFFFDk2]\uFFFD!\uFFFD.\uFFFD\uFFFD\uFFFD3\u0011\uFFFD~\u0011~pj\uFFFD\u001E\u02D8\uFFFD\uFFFD\uFFFD\uFFFD\u003E\uFFFDg\uFFFD\uFFFDf\u026B\uFFFD=k\uFFFD\uFFFD-\uFFFD\uFFFD\u0019\u0012\uFFFD\uFFFDy\uFFFD\u0027\u001A\uFFFD\uFFFD\u0015\uFFFD\uFFFDOk\u0000^\uFFFD\uFFFDEO\uFFFDh\uFFFD\u0026\uFFFDy@\u0004\uFFFD\uFFFD\uFFFD\uFFFD\uFFFD\uFFFD\uFFFD\uFFFDAuq\uFFFDM\u0006\u0003P\uFFFD\uFFFDH\uFFFDkrf=\uFFFD\uFFFDF\uFFFD\uFFFDZ\uFFFDS\uFFFD\u0015(\u0002$\u000F\u000E\uFFFD\uFFFD\u0014\u001C\u001B~\uFFFD\u0002\uFFFDeZY\uFFFD0n\uFFFD%^\uFFFDT@\uFFFD4\uFFFD\uFFFD\uFFFD\u001E\uFFFD7\uFFFD\u0000,\uFFFD\uFFFD\uFFFDEWVK\uFFFD\u0702xE\uFFFD\u0000\uFFFD#w|\u0003\uFFFDq\uFFFD\uFFFD\u0004W\u001F5K\u0060\u0018\uFFFD\uFFFDd.\uFFFD1m)B\uFFFD\u0013\uFFFDw\uFFFD\t\uFFFDX\uFFFD$\uFFFD\u002B\uFFFD\uFFFD[\uFFFD\u0001\uFFFD\uFFFD\uFFFD7 \uFFFD]\u0137\uFFFD\uFFFDncy\uFFFDM:3\uFFFD|D\u0010\uFFFDh\uFFFDM\u0027e\uFFFD\u000F\u0016\ts\uFFFD6\uFFFD\u003C\n",
+        "\uFFFD\u0013\uFFFD\uFFFD\u0006\uFFFD\u000F\uA0EAF\u0780\uFFFD\uFFFD\u003E\uFFFD\uFFFD\u00C4p\uFFFD\uFFFD\uFFFD\u05E8r\uFFFD\uFFFD\uFFFDB\u0005\u00110\uFFFD}\uFFFD\n",
+        "yY\uFFFD\uFFFD|\u001F\u000E\uFFFDp?5\uFFFDL\uCDD9\uFFFD\u003C\uFFFD\uFFFD]\u000F8\uFFFDh@\uFFFDO!KY,\uFFFDJ\u002B\uFFFD\b[\uFFFD\uFFFD\u0019\u0002\uFFFD\uFFFD\uFFFD\uFFFD\u0018Y\uFFFD\uFFFDAE\uFFFD\uFFFDj \uFFFD\u0010\u0014\uFFFDA\u003EN\uFFFD\u0730l\uFFFD\uFFFD\u0004\uFFFD\uFFFD\uFFFD\u0013D\f\uFFFD\u002B\uFFFDq(s\uFFFDw\n",
+        "\u0013w3\uFFFD\u000B\uFFFD\uFFFDF\uFFFD\uFFFD\u06B3\uFFFD\uFFFD;\uFFFDv\u0392\uFFFD\u0060\uFFFD\uFFFDh]\u007F\uFFFDA\uFFFD\uFFFD\u0386\uFFFD\uFFFD\uFFFD98\u0080\\\u06D9\u028DiY\uFFFDC\uFFFD\u7C64\u0026\uFFFD\uFFFD\uFFFD\uFFFD\u02C2\uFFFD\u7DA4D\uFFFDT\u0739\u001F\u0001R\uFFFDM6\uFFFD\u01B5\u0014\uFFFD\u0003\uFFFD}\uFFFD\uFFFD\u0004)\u00605@5cl?\uFFFDu$\uFFFD\uFFFD\uFFFD\u0014}C#\uFFFD\uFFFD\uFFFDW\uFFFD\uFFFD\uFFFD\uFFFD\uFFFD~\ti\u0007\uFFFD?\uFFFD\uFFFD\uFFFDy\uFFFD\uFFFDtX\uFFFD\uFFFD\uFFFD/\u003E\uFFFD\u003EZ\u001C\u0026\u0007\uFFFDp\uFFFD]W\uFFFD\uFFFD\uFFFD\uFFFD\f\u001C\r",
+        "FG \uFFFD\uFFFD9\uFFFD\uFFFD/\uFFFD\u0011\uFFFD\uFFFD\uFFFD\uFFFD\uFFFD\u000E\uFFFD\uFFFD8\uFFFD\uFFFD\u0017\u001B\uFFFD\uFFFDF\uFFFDl\uFFFD\uFFFD\uFFFD\uFFFD\uFFFD\u026Fs )v\u007F\uFFFD@\uFFFDL\uFFFD\u001E\uFFFD\uFFFD \uFFFD1J\r",
+        "\uFFFD\uFFFD\uFFFD\uFFFD\uFFFD\uFFFDi\u0551{\u0016M\u010B\u0019HW\uFFFD\uFFFDK\uFFFD\uFFFDCX\uFFFD\uFFFD\u07C9\uFFFDL\uFFFD\uFFFDy\uFFFDk-\uFFFD\uFFFDy3\r",
+        "\uFFFDB\u0168\uFFFD\u44A2\u007F\uFFFD\u000Fo\uFFFDT\uFFFDXf\uFFFD\u0017\uFFFD\uFFFDD\u010D\uFFFD\uFFFD\u001F\uFFFDX\uFFFDt\uFFFD\u003E\u000F\uFFFD~\uFFFD\uFFFD\u0004L\uFFFDj\uFFFD\uFFFD\u0018z\uFFFD\uFFFD\u054A\uFFFD\u001C.\uFFFD\uFFFD\u0001\u001B\u002B\uFFFDr\uFFFD\u00274\uFFFD\uFFFD\uFFFDE\u0000\u06B6\u0010\uFFFD\uFFFD\uFFFD\u007F\uFFFD\u001DuYbX\u0016\u03AF\uFFFDq\u0010O\uFFFD|\uFFFD\uFFFD\t\uFFFD0CO\f6\uFFFD@\uFFFD\uFFFD\uFFFD\uFFFD\u0000R5@=\uFFFD\u0458\u001A\uFFFDY\uFFFD\uFFFDp\uFFFD\uFFFDY]\u0022l\uFFFD\uFFFD\uFFFD\u003Cq\u0010\u003E\uFFFD!\uFFFD\u001B\uFFFD\u0739\u001F\uFFFD\u000Fi\uFFFD\uFFFD\uFFFDq\uFFFD\uFFFD\uFFFD\uFFFD\u002B\uFFFD\bJl\uFFFD\uFFFDfOam\u0004\uFFFD\uFFFDg1v\uFFFD\uFFFD_\uFFFD\u0026P\uFFFD\uFFFD\uFFFD\uFFFD3\uFFFD?07Q\uFFFD\uFFFDw\uFFFD\uFFFD$}Hvj\uFFFDl\u000B\uFFFD\u0106\uFFFD\uFFFD7\f\uFFFD\u0022\u0005v1c|\uFFFD}\uFFFD\u001006\uFFFD$\uFFFD\uF65Fc\u0005\u00161\uFFFD\uFFFDj\uFFFD"
       ],
       "StatusCode": 202,
       "ResponseHeaders": {
         "Content-Length": "0",
-<<<<<<< HEAD
-        "Date": "Wed, 03 Feb 2021 02:09:40 GMT",
-=======
-        "Date": "Wed, 17 Feb 2021 22:36:54 GMT",
->>>>>>> 1814567d
+        "Date": "Fri, 19 Feb 2021 19:14:13 GMT",
         "Server": [
           "Windows-Azure-HDFS/1.0",
           "Microsoft-HTTPAPI/2.0"
         ],
-        "x-ms-client-request-id": "de2a349b-d332-adfd-7f1d-64c84d3e1758",
-<<<<<<< HEAD
-        "x-ms-request-id": "a650cbc1-401f-0046-3ed1-f94bd8000000",
-=======
-        "x-ms-request-id": "d3d55eca-f01f-0021-2d7d-055b24000000",
->>>>>>> 1814567d
+        "x-ms-client-request-id": "62874b61-3504-d982-2916-f1ea25235294",
+        "x-ms-request-id": "6f4beba3-e01f-004f-45f3-060e0b000000",
         "x-ms-request-server-encrypted": "true",
         "x-ms-version": "2020-06-12"
       },
       "ResponseBody": []
     },
     {
-      "RequestUri": "https://seannse.dfs.core.windows.net/test-filesystem-60af61e3-de7a-c55e-73e8-515ac9b8fae9/test-file-25067059-d76a-192f-2cdc-cf70a78925a3?action=flush\u0026position=1024",
+      "RequestUri": "https://seannse.dfs.core.windows.net/test-filesystem-f2178662-56da-c2c6-dad5-aa0ac23c79eb/test-file-40d0d0bf-50a5-d388-ab90-00be9fe8d7e9?action=flush\u0026position=1024",
       "RequestMethod": "PATCH",
       "RequestHeaders": {
         "Accept": "application/json",
         "Authorization": "Sanitized",
-<<<<<<< HEAD
-        "traceparent": "00-7c0c97598cbe5c4baa7ae829f96b6e7c-9015f64f70006540-00",
-        "User-Agent": [
-          "azsdk-net-Storage.Files.DataLake/12.7.0-alpha.20210202.1",
-          "(.NET Framework 4.8.4250.0; Microsoft Windows 10.0.19042 )"
-        ],
-        "x-ms-client-request-id": "93a1852f-d8e6-d57c-bf3f-8d6b6e07e003",
-        "x-ms-date": "Wed, 03 Feb 2021 02:09:40 GMT",
-=======
-        "Content-Length": "0",
-        "traceparent": "00-470becbf09d72e408a438112e6561060-485c8fa55fee4a45-00",
-        "User-Agent": [
-          "azsdk-net-Storage.Files.DataLake/12.7.0-alpha.20210217.1",
-          "(.NET 5.0.3; Microsoft Windows 10.0.19042)"
-        ],
-        "x-ms-client-request-id": "93a1852f-d8e6-d57c-bf3f-8d6b6e07e003",
-        "x-ms-date": "Wed, 17 Feb 2021 22:36:55 GMT",
->>>>>>> 1814567d
+        "traceparent": "00-8251ab5c84d00343bad3f7e0ff23eb3d-60813c9cf3aeb347-00",
+        "User-Agent": [
+          "azsdk-net-Storage.Files.DataLake/12.7.0-alpha.20210219.1",
+          "(.NET 5.0.3; Microsoft Windows 10.0.19041)"
+        ],
+        "x-ms-client-request-id": "29a5192e-e568-91df-0550-b0b9e1e012e8",
+        "x-ms-date": "Fri, 19 Feb 2021 19:14:14 GMT",
         "x-ms-return-client-request-id": "true",
         "x-ms-version": "2020-06-12"
       },
@@ -202,53 +131,33 @@
       "StatusCode": 200,
       "ResponseHeaders": {
         "Content-Length": "0",
-<<<<<<< HEAD
-        "Date": "Wed, 03 Feb 2021 02:09:40 GMT",
-        "ETag": "\u00220x8D8C7E8C447FF19\u0022",
-        "Last-Modified": "Wed, 03 Feb 2021 02:09:41 GMT",
-=======
-        "Date": "Wed, 17 Feb 2021 22:36:54 GMT",
-        "ETag": "\u00220x8D8D39487482612\u0022",
-        "Last-Modified": "Wed, 17 Feb 2021 22:36:55 GMT",
->>>>>>> 1814567d
+        "Date": "Fri, 19 Feb 2021 19:14:13 GMT",
+        "ETag": "\u00220x8D8D50A8B8094C5\u0022",
+        "Last-Modified": "Fri, 19 Feb 2021 19:14:13 GMT",
         "Server": [
           "Windows-Azure-HDFS/1.0",
           "Microsoft-HTTPAPI/2.0"
         ],
-        "x-ms-client-request-id": "93a1852f-d8e6-d57c-bf3f-8d6b6e07e003",
-<<<<<<< HEAD
-        "x-ms-request-id": "a650cbda-401f-0046-57d1-f94bd8000000",
-=======
-        "x-ms-request-id": "d3d55ed1-f01f-0021-347d-055b24000000",
->>>>>>> 1814567d
+        "x-ms-client-request-id": "29a5192e-e568-91df-0550-b0b9e1e012e8",
+        "x-ms-request-id": "6f4bebb2-e01f-004f-53f3-060e0b000000",
         "x-ms-request-server-encrypted": "false",
         "x-ms-version": "2020-06-12"
       },
       "ResponseBody": []
     },
     {
-      "RequestUri": "https://seannse.blob.core.windows.net/test-filesystem-60af61e3-de7a-c55e-73e8-515ac9b8fae9/test-file-25067059-d76a-192f-2cdc-cf70a78925a3",
+      "RequestUri": "https://seannse.blob.core.windows.net/test-filesystem-f2178662-56da-c2c6-dad5-aa0ac23c79eb/test-file-40d0d0bf-50a5-d388-ab90-00be9fe8d7e9",
       "RequestMethod": "HEAD",
       "RequestHeaders": {
         "Accept": "application/xml",
         "Authorization": "Sanitized",
-<<<<<<< HEAD
-        "traceparent": "00-06d56f079f36f546a370937b724dff7a-e01a9b7653dcbd4b-00",
-        "User-Agent": [
-          "azsdk-net-Storage.Files.DataLake/12.7.0-alpha.20210202.1",
-          "(.NET Framework 4.8.4250.0; Microsoft Windows 10.0.19042 )"
-        ],
-        "x-ms-client-request-id": "c799e32b-849c-e672-eef6-4d5bec46c12c",
-        "x-ms-date": "Wed, 03 Feb 2021 02:09:40 GMT",
-=======
-        "traceparent": "00-94b5fcdae699aa438ab906665652ac7f-8a71d9be1e458e4b-00",
-        "User-Agent": [
-          "azsdk-net-Storage.Files.DataLake/12.7.0-alpha.20210217.1",
-          "(.NET 5.0.3; Microsoft Windows 10.0.19042)"
-        ],
-        "x-ms-client-request-id": "c799e32b-849c-e672-eef6-4d5bec46c12c",
-        "x-ms-date": "Wed, 17 Feb 2021 22:36:55 GMT",
->>>>>>> 1814567d
+        "traceparent": "00-6f646e414249fc4a90cee5eb5433db18-b2482611e34eb04a-00",
+        "User-Agent": [
+          "azsdk-net-Storage.Files.DataLake/12.7.0-alpha.20210219.1",
+          "(.NET 5.0.3; Microsoft Windows 10.0.19041)"
+        ],
+        "x-ms-client-request-id": "0bbc1c6d-297e-b12b-3e0d-e62e1940f5ad",
+        "x-ms-date": "Fri, 19 Feb 2021 19:14:14 GMT",
         "x-ms-return-client-request-id": "true",
         "x-ms-version": "2020-06-12"
       },
@@ -258,15 +167,9 @@
         "Accept-Ranges": "bytes",
         "Content-Length": "1024",
         "Content-Type": "application/octet-stream",
-<<<<<<< HEAD
-        "Date": "Wed, 03 Feb 2021 02:09:40 GMT",
-        "ETag": "\u00220x8D8C7E8C447FF19\u0022",
-        "Last-Modified": "Wed, 03 Feb 2021 02:09:41 GMT",
-=======
-        "Date": "Wed, 17 Feb 2021 22:36:54 GMT",
-        "ETag": "\u00220x8D8D39487482612\u0022",
-        "Last-Modified": "Wed, 17 Feb 2021 22:36:55 GMT",
->>>>>>> 1814567d
+        "Date": "Fri, 19 Feb 2021 19:14:13 GMT",
+        "ETag": "\u00220x8D8D50A8B8094C5\u0022",
+        "Last-Modified": "Fri, 19 Feb 2021 19:14:13 GMT",
         "Server": [
           "Windows-Azure-Blob/1.0",
           "Microsoft-HTTPAPI/2.0"
@@ -274,12 +177,8 @@
         "x-ms-access-tier": "Hot",
         "x-ms-access-tier-inferred": "true",
         "x-ms-blob-type": "BlockBlob",
-        "x-ms-client-request-id": "c799e32b-849c-e672-eef6-4d5bec46c12c",
-<<<<<<< HEAD
-        "x-ms-creation-time": "Wed, 03 Feb 2021 02:09:40 GMT",
-=======
-        "x-ms-creation-time": "Wed, 17 Feb 2021 22:36:54 GMT",
->>>>>>> 1814567d
+        "x-ms-client-request-id": "0bbc1c6d-297e-b12b-3e0d-e62e1940f5ad",
+        "x-ms-creation-time": "Fri, 19 Feb 2021 19:14:13 GMT",
         "x-ms-group": "$superuser",
         "x-ms-lease-state": "available",
         "x-ms-lease-status": "unlocked",
@@ -289,39 +188,25 @@
         "x-ms-meta-UPPER": "case",
         "x-ms-owner": "$superuser",
         "x-ms-permissions": "rw-r-----",
-<<<<<<< HEAD
-        "x-ms-request-id": "a58f4553-c01e-0015-3cd1-f968ec000000",
-=======
-        "x-ms-request-id": "8d7f3e6a-201e-0032-3f7d-057f28000000",
->>>>>>> 1814567d
+        "x-ms-request-id": "2e6eaca7-201e-00a4-38f3-0676f9000000",
         "x-ms-server-encrypted": "true",
         "x-ms-version": "2020-06-12"
       },
       "ResponseBody": []
     },
     {
-      "RequestUri": "https://seannse.blob.core.windows.net/test-filesystem-60af61e3-de7a-c55e-73e8-515ac9b8fae9?restype=container",
+      "RequestUri": "https://seannse.blob.core.windows.net/test-filesystem-f2178662-56da-c2c6-dad5-aa0ac23c79eb?restype=container",
       "RequestMethod": "DELETE",
       "RequestHeaders": {
         "Accept": "application/xml",
         "Authorization": "Sanitized",
-<<<<<<< HEAD
-        "traceparent": "00-3424af10fe936c4bbc4d34034192b35e-9e292ebc7dcc5040-00",
-        "User-Agent": [
-          "azsdk-net-Storage.Files.DataLake/12.7.0-alpha.20210202.1",
-          "(.NET Framework 4.8.4250.0; Microsoft Windows 10.0.19042 )"
-        ],
-        "x-ms-client-request-id": "8a40e387-186d-5e67-7df5-cd860a73353b",
-        "x-ms-date": "Wed, 03 Feb 2021 02:09:40 GMT",
-=======
-        "traceparent": "00-7d4bcc5e3df318498dd3a7d21ba69344-99833b320ed41d40-00",
-        "User-Agent": [
-          "azsdk-net-Storage.Files.DataLake/12.7.0-alpha.20210217.1",
-          "(.NET 5.0.3; Microsoft Windows 10.0.19042)"
-        ],
-        "x-ms-client-request-id": "8a40e387-186d-5e67-7df5-cd860a73353b",
-        "x-ms-date": "Wed, 17 Feb 2021 22:36:55 GMT",
->>>>>>> 1814567d
+        "traceparent": "00-82025f38a32c154d9b7f3c8ea3df28ff-abefbc230c1b264f-00",
+        "User-Agent": [
+          "azsdk-net-Storage.Files.DataLake/12.7.0-alpha.20210219.1",
+          "(.NET 5.0.3; Microsoft Windows 10.0.19041)"
+        ],
+        "x-ms-client-request-id": "c44c4d51-0624-6f69-dec6-92855a0d7d11",
+        "x-ms-date": "Fri, 19 Feb 2021 19:14:14 GMT",
         "x-ms-return-client-request-id": "true",
         "x-ms-version": "2020-06-12"
       },
@@ -329,28 +214,20 @@
       "StatusCode": 202,
       "ResponseHeaders": {
         "Content-Length": "0",
-<<<<<<< HEAD
-        "Date": "Wed, 03 Feb 2021 02:09:40 GMT",
-=======
-        "Date": "Wed, 17 Feb 2021 22:36:55 GMT",
->>>>>>> 1814567d
+        "Date": "Fri, 19 Feb 2021 19:14:13 GMT",
         "Server": [
           "Windows-Azure-Blob/1.0",
           "Microsoft-HTTPAPI/2.0"
         ],
-        "x-ms-client-request-id": "8a40e387-186d-5e67-7df5-cd860a73353b",
-<<<<<<< HEAD
-        "x-ms-request-id": "a58f45a7-c01e-0015-01d1-f968ec000000",
-=======
-        "x-ms-request-id": "8d7f3ebb-201e-0032-097d-057f28000000",
->>>>>>> 1814567d
+        "x-ms-client-request-id": "c44c4d51-0624-6f69-dec6-92855a0d7d11",
+        "x-ms-request-id": "2e6eada5-201e-00a4-2df3-0676f9000000",
         "x-ms-version": "2020-06-12"
       },
       "ResponseBody": []
     }
   ],
   "Variables": {
-    "RandomSeed": "236434499",
+    "RandomSeed": "1186683334",
     "Storage_TestConfigHierarchicalNamespace": "NamespaceTenant\nseannse\nU2FuaXRpemVk\nhttps://seannse.blob.core.windows.net\nhttps://seannse.file.core.windows.net\nhttps://seannse.queue.core.windows.net\nhttps://seannse.table.core.windows.net\n\n\n\n\nhttps://seannse-secondary.blob.core.windows.net\nhttps://seannse-secondary.file.core.windows.net\nhttps://seannse-secondary.queue.core.windows.net\nhttps://seannse-secondary.table.core.windows.net\n68390a19-a643-458b-b726-408abf67b4fc\nSanitized\n72f988bf-86f1-41af-91ab-2d7cd011db47\nhttps://login.microsoftonline.com/\nCloud\nBlobEndpoint=https://seannse.blob.core.windows.net/;QueueEndpoint=https://seannse.queue.core.windows.net/;FileEndpoint=https://seannse.file.core.windows.net/;BlobSecondaryEndpoint=https://seannse-secondary.blob.core.windows.net/;QueueSecondaryEndpoint=https://seannse-secondary.queue.core.windows.net/;FileSecondaryEndpoint=https://seannse-secondary.file.core.windows.net/;AccountName=seannse;AccountKey=Sanitized\n"
   }
 }