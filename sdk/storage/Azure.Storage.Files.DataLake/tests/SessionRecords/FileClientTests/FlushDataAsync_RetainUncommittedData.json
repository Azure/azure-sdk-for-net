﻿{
  "Entries": [
    {
      "RequestUri": "https://seannse.blob.core.windows.net/test-filesystem-8356190c-dd7b-e1f5-3871-02873dfaf609?restype=container",
      "RequestMethod": "PUT",
      "RequestHeaders": {
        "Accept": "application/xml",
        "Authorization": "Sanitized",
        "traceparent": "00-ab2c0279618d964288292deb93b9755d-d1f2488e7faf0a4e-00",
        "User-Agent": [
          "azsdk-net-Storage.Files.DataLake/12.7.0-alpha.20210219.1",
          "(.NET 5.0.3; Microsoft Windows 10.0.19041)"
        ],
        "x-ms-blob-public-access": "container",
        "x-ms-client-request-id": "80b5320b-561b-a19a-3ace-53d0047ba544",
        "x-ms-date": "Fri, 19 Feb 2021 19:56:52 GMT",
        "x-ms-return-client-request-id": "true",
<<<<<<< HEAD
        "x-ms-version": "2020-12-06"
=======
        "x-ms-version": "2021-02-12"
>>>>>>> 7e782c87
      },
      "RequestBody": null,
      "StatusCode": 201,
      "ResponseHeaders": {
        "Content-Length": "0",
        "Date": "Fri, 19 Feb 2021 19:56:51 GMT",
        "ETag": "\"0x8D8D5108043DEF3\"",
        "Last-Modified": "Fri, 19 Feb 2021 19:56:52 GMT",
        "Server": [
          "Windows-Azure-Blob/1.0",
          "Microsoft-HTTPAPI/2.0"
        ],
        "x-ms-client-request-id": "80b5320b-561b-a19a-3ace-53d0047ba544",
        "x-ms-request-id": "46912ab2-401e-0056-73f9-068eb0000000",
<<<<<<< HEAD
        "x-ms-version": "2020-12-06"
=======
        "x-ms-version": "2021-02-12"
>>>>>>> 7e782c87
      },
      "ResponseBody": []
    },
    {
      "RequestUri": "https://seannse.dfs.core.windows.net/test-filesystem-8356190c-dd7b-e1f5-3871-02873dfaf609/test-file-fd268d25-1fa6-9d93-1231-69bb5cd2c776?resource=file",
      "RequestMethod": "PUT",
      "RequestHeaders": {
        "Accept": "application/json",
        "Authorization": "Sanitized",
        "If-None-Match": "*",
        "traceparent": "00-ca69284ff1601c4ba9f7f589d31fb4a3-29608320982e1346-00",
        "User-Agent": [
          "azsdk-net-Storage.Files.DataLake/12.7.0-alpha.20210219.1",
          "(.NET 5.0.3; Microsoft Windows 10.0.19041)"
        ],
        "x-ms-client-request-id": "8bfd3d19-cd9a-ec00-9e17-6de9ecde4567",
        "x-ms-date": "Fri, 19 Feb 2021 19:56:52 GMT",
        "x-ms-return-client-request-id": "true",
<<<<<<< HEAD
        "x-ms-version": "2020-12-06"
=======
        "x-ms-version": "2021-02-12"
>>>>>>> 7e782c87
      },
      "RequestBody": null,
      "StatusCode": 201,
      "ResponseHeaders": {
        "Content-Length": "0",
        "Date": "Fri, 19 Feb 2021 19:56:51 GMT",
        "ETag": "\"0x8D8D5108053DAD7\"",
        "Last-Modified": "Fri, 19 Feb 2021 19:56:52 GMT",
        "Server": [
          "Windows-Azure-HDFS/1.0",
          "Microsoft-HTTPAPI/2.0"
        ],
        "x-ms-client-request-id": "8bfd3d19-cd9a-ec00-9e17-6de9ecde4567",
        "x-ms-request-id": "d66a74f3-f01f-0088-1ff9-069a56000000",
<<<<<<< HEAD
        "x-ms-version": "2020-12-06"
=======
        "x-ms-version": "2021-02-12"
>>>>>>> 7e782c87
      },
      "ResponseBody": []
    },
    {
      "RequestUri": "https://seannse.dfs.core.windows.net/test-filesystem-8356190c-dd7b-e1f5-3871-02873dfaf609/test-file-fd268d25-1fa6-9d93-1231-69bb5cd2c776?action=append&position=1024",
      "RequestMethod": "PATCH",
      "RequestHeaders": {
        "Accept": "application/json",
        "Authorization": "Sanitized",
        "Content-Length": "1024",
        "Content-Type": "application/octet-stream",
        "traceparent": "00-24a1f5a2e107c444bfdc778e2b28c4c3-a3d3856256b12b45-00",
        "User-Agent": [
          "azsdk-net-Storage.Files.DataLake/12.7.0-alpha.20210219.1",
          "(.NET 5.0.3; Microsoft Windows 10.0.19041)"
        ],
        "x-ms-client-request-id": "5b70ebca-8a4f-ba66-56ea-145362441390",
        "x-ms-date": "Fri, 19 Feb 2021 19:56:53 GMT",
        "x-ms-return-client-request-id": "true",
<<<<<<< HEAD
        "x-ms-version": "2020-12-06"
=======
        "x-ms-version": "2021-02-12"
>>>>>>> 7e782c87
      },
      "RequestBody": "BtwpqP+b/66fRbbulqaC3BLLoR7VPNzZW49rLQkE9GhxIeY+DHaefj1O7FQXEVb4lZHXIT0mkcoAUE1wL9Klm1FNfHS/RM+bLCPhh0+Hwkk4c5d4LNIrS48cPbwoLU9rqFEDyZThOFHBO/QaRQp6eI4EOLs6LW5+IjHlowYTcv/Tdt7+hPi0VjtGtvHeEQWEocUtJPWTMHvjhKdi/JRLrcj1Rs8sfPOVT+GA9Hd9oBEsYAJB5U4JQEVjGwBRUVmm+wgo6Ms2WCTRmNUTEjsEZuOWNpySCch66wWJyWHzRP2H2vluVLdF9gfdb0149S0KXrUcuxu9E/FArvzFrI/C3lPXizhBlREsUECVtJp6AfXXf2qs1ojiysYILqa6gEl4GpD5oGr1yMmj8GvaKF5WxqwG7S0lFgjK9cFxOWdrcc/2HJoJgGCL4rahCeUdB6JosWj5s5McUgSIL6uphI9hOH+b4wvETEVLewt2gwwjrO4eCYf/cb082smVgVG14l4mP9BmgiOXo2QirjiHpc/3ZYK9insIYsbBXwlBL8v0lpitT0Q7vSrKhmUi3MKEtDT6nRzO+FjjHt0JpCMaVnSZLRig2lWKu6hX8gMV5YUEParURpGuJZ1AyjFnMRgGsDDxiK+q5NnecOJ0dgVUzThXBWd4RQ/i6gd6YBAkI4mPUULTI13WWVjR9tavOq6Y6/z4DyyxjWsgDp2nMITIukxY5CXCganbgawOp085M7BZ4XQULBNd3cPXshW/LijUCDyJVlWI1WpSHI1/o+Yc5trtTk4PtI04+gdi686UHFKEOp8SsNxa0AwJwhCG3jrdu8s60eDZxFSuUFxOJuqcvf87+mhGCTb+k31CBvJ9shzNhS8CWUtxqnVLZF+ADKoibQQQSuPRlrKUPD5jlr5hMJ4/gaC6mWS0yU/z+qTXfYfTIJnubGc4++99bh0NDhO36TPBQIoJZ9OgW4GT3psNvb+2j3Ykc8Q2B4WxPStGp7o8OxFxFjz8ybnFThDmpB1Tb7BeVn+dknVvijkFWCqnWbTGV6KKnKeCusa9XyWzT2JoXc166FA7nqibAYsD93COHfRcH0x6yNIJ25y54DNQvDvWnfpcLXFji7n67psbf8JVLkExVi8W7ZT6cQy0gb51S0VQLVl2MfCD+JSTgNo37lzZZLHyHmULwK9lYrtkrgn6haNWy1Jp3v1Qrl2bgm26w4Ov2x0NgizfRG2qEM81HkmKmPo24SIKcIW0oXAHbz1Bqp44tdPr7QJ2doblvs0tG48UEepzhOJgpWuYWOG719UvaGYw/Gl2nqr4wGqcJbG3hoXh811Tzia81xBoU5Uhup+wtVZn/B8mnXM/esN3xH+54A==",
      "StatusCode": 202,
      "ResponseHeaders": {
        "Content-Length": "0",
        "Date": "Fri, 19 Feb 2021 19:56:51 GMT",
        "Server": [
          "Windows-Azure-HDFS/1.0",
          "Microsoft-HTTPAPI/2.0"
        ],
        "x-ms-client-request-id": "5b70ebca-8a4f-ba66-56ea-145362441390",
        "x-ms-request-id": "d66a7502-f01f-0088-2ef9-069a56000000",
        "x-ms-request-server-encrypted": "true",
<<<<<<< HEAD
        "x-ms-version": "2020-12-06"
=======
        "x-ms-version": "2021-02-12"
>>>>>>> 7e782c87
      },
      "ResponseBody": []
    },
    {
      "RequestUri": "https://seannse.dfs.core.windows.net/test-filesystem-8356190c-dd7b-e1f5-3871-02873dfaf609/test-file-fd268d25-1fa6-9d93-1231-69bb5cd2c776?action=flush&position=0&retainUncommittedData=true",
      "RequestMethod": "PATCH",
      "RequestHeaders": {
        "Accept": "application/json",
        "Authorization": "Sanitized",
        "traceparent": "00-6ddf29677fcb5f47880d0ec378c1271c-b06a24b63cb99140-00",
        "User-Agent": [
          "azsdk-net-Storage.Files.DataLake/12.7.0-alpha.20210219.1",
          "(.NET 5.0.3; Microsoft Windows 10.0.19041)"
        ],
        "x-ms-client-request-id": "d8acbea3-5e0f-4790-f420-8d8dc845dc2f",
        "x-ms-date": "Fri, 19 Feb 2021 19:56:53 GMT",
        "x-ms-return-client-request-id": "true",
<<<<<<< HEAD
        "x-ms-version": "2020-12-06"
=======
        "x-ms-version": "2021-02-12"
>>>>>>> 7e782c87
      },
      "RequestBody": null,
      "StatusCode": 200,
      "ResponseHeaders": {
        "Content-Length": "0",
        "Date": "Fri, 19 Feb 2021 19:56:51 GMT",
        "ETag": "\"0x8D8D510806EBD13\"",
        "Last-Modified": "Fri, 19 Feb 2021 19:56:52 GMT",
        "Server": [
          "Windows-Azure-HDFS/1.0",
          "Microsoft-HTTPAPI/2.0"
        ],
        "x-ms-client-request-id": "d8acbea3-5e0f-4790-f420-8d8dc845dc2f",
        "x-ms-request-id": "d66a750c-f01f-0088-38f9-069a56000000",
        "x-ms-request-server-encrypted": "false",
<<<<<<< HEAD
        "x-ms-version": "2020-12-06"
=======
        "x-ms-version": "2021-02-12"
>>>>>>> 7e782c87
      },
      "ResponseBody": []
    },
    {
      "RequestUri": "https://seannse.blob.core.windows.net/test-filesystem-8356190c-dd7b-e1f5-3871-02873dfaf609?restype=container",
      "RequestMethod": "DELETE",
      "RequestHeaders": {
        "Accept": "application/xml",
        "Authorization": "Sanitized",
        "traceparent": "00-365a00fe9f66e543a82d0a32416dca46-255437da5b507346-00",
        "User-Agent": [
          "azsdk-net-Storage.Files.DataLake/12.7.0-alpha.20210219.1",
          "(.NET 5.0.3; Microsoft Windows 10.0.19041)"
        ],
        "x-ms-client-request-id": "a4b0eac2-3a98-5081-e27c-d0bf2eab1076",
        "x-ms-date": "Fri, 19 Feb 2021 19:56:53 GMT",
        "x-ms-return-client-request-id": "true",
<<<<<<< HEAD
        "x-ms-version": "2020-12-06"
=======
        "x-ms-version": "2021-02-12"
>>>>>>> 7e782c87
      },
      "RequestBody": null,
      "StatusCode": 202,
      "ResponseHeaders": {
        "Content-Length": "0",
        "Date": "Fri, 19 Feb 2021 19:56:51 GMT",
        "Server": [
          "Windows-Azure-Blob/1.0",
          "Microsoft-HTTPAPI/2.0"
        ],
        "x-ms-client-request-id": "a4b0eac2-3a98-5081-e27c-d0bf2eab1076",
        "x-ms-request-id": "46912ba4-401e-0056-4cf9-068eb0000000",
<<<<<<< HEAD
        "x-ms-version": "2020-12-06"
=======
        "x-ms-version": "2021-02-12"
>>>>>>> 7e782c87
      },
      "ResponseBody": []
    }
  ],
  "Variables": {
    "RandomSeed": "239781584",
    "Storage_TestConfigHierarchicalNamespace": "NamespaceTenant\nseannse\nU2FuaXRpemVk\nhttps://seannse.blob.core.windows.net\nhttps://seannse.file.core.windows.net\nhttps://seannse.queue.core.windows.net\nhttps://seannse.table.core.windows.net\n\n\n\n\nhttps://seannse-secondary.blob.core.windows.net\nhttps://seannse-secondary.file.core.windows.net\nhttps://seannse-secondary.queue.core.windows.net\nhttps://seannse-secondary.table.core.windows.net\n68390a19-a643-458b-b726-408abf67b4fc\nSanitized\n72f988bf-86f1-41af-91ab-2d7cd011db47\nhttps://login.microsoftonline.com/\nCloud\nBlobEndpoint=https://seannse.blob.core.windows.net/;QueueEndpoint=https://seannse.queue.core.windows.net/;FileEndpoint=https://seannse.file.core.windows.net/;BlobSecondaryEndpoint=https://seannse-secondary.blob.core.windows.net/;QueueSecondaryEndpoint=https://seannse-secondary.queue.core.windows.net/;FileSecondaryEndpoint=https://seannse-secondary.file.core.windows.net/;AccountName=seannse;AccountKey=Sanitized\n\n\n"
  }
}<|MERGE_RESOLUTION|>--- conflicted
+++ resolved
@@ -15,11 +15,7 @@
         "x-ms-client-request-id": "80b5320b-561b-a19a-3ace-53d0047ba544",
         "x-ms-date": "Fri, 19 Feb 2021 19:56:52 GMT",
         "x-ms-return-client-request-id": "true",
-<<<<<<< HEAD
-        "x-ms-version": "2020-12-06"
-=======
         "x-ms-version": "2021-02-12"
->>>>>>> 7e782c87
       },
       "RequestBody": null,
       "StatusCode": 201,
@@ -34,11 +30,7 @@
         ],
         "x-ms-client-request-id": "80b5320b-561b-a19a-3ace-53d0047ba544",
         "x-ms-request-id": "46912ab2-401e-0056-73f9-068eb0000000",
-<<<<<<< HEAD
-        "x-ms-version": "2020-12-06"
-=======
         "x-ms-version": "2021-02-12"
->>>>>>> 7e782c87
       },
       "ResponseBody": []
     },
@@ -57,11 +49,7 @@
         "x-ms-client-request-id": "8bfd3d19-cd9a-ec00-9e17-6de9ecde4567",
         "x-ms-date": "Fri, 19 Feb 2021 19:56:52 GMT",
         "x-ms-return-client-request-id": "true",
-<<<<<<< HEAD
-        "x-ms-version": "2020-12-06"
-=======
         "x-ms-version": "2021-02-12"
->>>>>>> 7e782c87
       },
       "RequestBody": null,
       "StatusCode": 201,
@@ -76,11 +64,7 @@
         ],
         "x-ms-client-request-id": "8bfd3d19-cd9a-ec00-9e17-6de9ecde4567",
         "x-ms-request-id": "d66a74f3-f01f-0088-1ff9-069a56000000",
-<<<<<<< HEAD
-        "x-ms-version": "2020-12-06"
-=======
         "x-ms-version": "2021-02-12"
->>>>>>> 7e782c87
       },
       "ResponseBody": []
     },
@@ -100,11 +84,7 @@
         "x-ms-client-request-id": "5b70ebca-8a4f-ba66-56ea-145362441390",
         "x-ms-date": "Fri, 19 Feb 2021 19:56:53 GMT",
         "x-ms-return-client-request-id": "true",
-<<<<<<< HEAD
-        "x-ms-version": "2020-12-06"
-=======
         "x-ms-version": "2021-02-12"
->>>>>>> 7e782c87
       },
       "RequestBody": "BtwpqP+b/66fRbbulqaC3BLLoR7VPNzZW49rLQkE9GhxIeY+DHaefj1O7FQXEVb4lZHXIT0mkcoAUE1wL9Klm1FNfHS/RM+bLCPhh0+Hwkk4c5d4LNIrS48cPbwoLU9rqFEDyZThOFHBO/QaRQp6eI4EOLs6LW5+IjHlowYTcv/Tdt7+hPi0VjtGtvHeEQWEocUtJPWTMHvjhKdi/JRLrcj1Rs8sfPOVT+GA9Hd9oBEsYAJB5U4JQEVjGwBRUVmm+wgo6Ms2WCTRmNUTEjsEZuOWNpySCch66wWJyWHzRP2H2vluVLdF9gfdb0149S0KXrUcuxu9E/FArvzFrI/C3lPXizhBlREsUECVtJp6AfXXf2qs1ojiysYILqa6gEl4GpD5oGr1yMmj8GvaKF5WxqwG7S0lFgjK9cFxOWdrcc/2HJoJgGCL4rahCeUdB6JosWj5s5McUgSIL6uphI9hOH+b4wvETEVLewt2gwwjrO4eCYf/cb082smVgVG14l4mP9BmgiOXo2QirjiHpc/3ZYK9insIYsbBXwlBL8v0lpitT0Q7vSrKhmUi3MKEtDT6nRzO+FjjHt0JpCMaVnSZLRig2lWKu6hX8gMV5YUEParURpGuJZ1AyjFnMRgGsDDxiK+q5NnecOJ0dgVUzThXBWd4RQ/i6gd6YBAkI4mPUULTI13WWVjR9tavOq6Y6/z4DyyxjWsgDp2nMITIukxY5CXCganbgawOp085M7BZ4XQULBNd3cPXshW/LijUCDyJVlWI1WpSHI1/o+Yc5trtTk4PtI04+gdi686UHFKEOp8SsNxa0AwJwhCG3jrdu8s60eDZxFSuUFxOJuqcvf87+mhGCTb+k31CBvJ9shzNhS8CWUtxqnVLZF+ADKoibQQQSuPRlrKUPD5jlr5hMJ4/gaC6mWS0yU/z+qTXfYfTIJnubGc4++99bh0NDhO36TPBQIoJZ9OgW4GT3psNvb+2j3Ykc8Q2B4WxPStGp7o8OxFxFjz8ybnFThDmpB1Tb7BeVn+dknVvijkFWCqnWbTGV6KKnKeCusa9XyWzT2JoXc166FA7nqibAYsD93COHfRcH0x6yNIJ25y54DNQvDvWnfpcLXFji7n67psbf8JVLkExVi8W7ZT6cQy0gb51S0VQLVl2MfCD+JSTgNo37lzZZLHyHmULwK9lYrtkrgn6haNWy1Jp3v1Qrl2bgm26w4Ov2x0NgizfRG2qEM81HkmKmPo24SIKcIW0oXAHbz1Bqp44tdPr7QJ2doblvs0tG48UEepzhOJgpWuYWOG719UvaGYw/Gl2nqr4wGqcJbG3hoXh811Tzia81xBoU5Uhup+wtVZn/B8mnXM/esN3xH+54A==",
       "StatusCode": 202,
@@ -118,11 +98,7 @@
         "x-ms-client-request-id": "5b70ebca-8a4f-ba66-56ea-145362441390",
         "x-ms-request-id": "d66a7502-f01f-0088-2ef9-069a56000000",
         "x-ms-request-server-encrypted": "true",
-<<<<<<< HEAD
-        "x-ms-version": "2020-12-06"
-=======
         "x-ms-version": "2021-02-12"
->>>>>>> 7e782c87
       },
       "ResponseBody": []
     },
@@ -140,11 +116,7 @@
         "x-ms-client-request-id": "d8acbea3-5e0f-4790-f420-8d8dc845dc2f",
         "x-ms-date": "Fri, 19 Feb 2021 19:56:53 GMT",
         "x-ms-return-client-request-id": "true",
-<<<<<<< HEAD
-        "x-ms-version": "2020-12-06"
-=======
         "x-ms-version": "2021-02-12"
->>>>>>> 7e782c87
       },
       "RequestBody": null,
       "StatusCode": 200,
@@ -160,11 +132,7 @@
         "x-ms-client-request-id": "d8acbea3-5e0f-4790-f420-8d8dc845dc2f",
         "x-ms-request-id": "d66a750c-f01f-0088-38f9-069a56000000",
         "x-ms-request-server-encrypted": "false",
-<<<<<<< HEAD
-        "x-ms-version": "2020-12-06"
-=======
         "x-ms-version": "2021-02-12"
->>>>>>> 7e782c87
       },
       "ResponseBody": []
     },
@@ -182,11 +150,7 @@
         "x-ms-client-request-id": "a4b0eac2-3a98-5081-e27c-d0bf2eab1076",
         "x-ms-date": "Fri, 19 Feb 2021 19:56:53 GMT",
         "x-ms-return-client-request-id": "true",
-<<<<<<< HEAD
-        "x-ms-version": "2020-12-06"
-=======
         "x-ms-version": "2021-02-12"
->>>>>>> 7e782c87
       },
       "RequestBody": null,
       "StatusCode": 202,
@@ -199,11 +163,7 @@
         ],
         "x-ms-client-request-id": "a4b0eac2-3a98-5081-e27c-d0bf2eab1076",
         "x-ms-request-id": "46912ba4-401e-0056-4cf9-068eb0000000",
-<<<<<<< HEAD
-        "x-ms-version": "2020-12-06"
-=======
         "x-ms-version": "2021-02-12"
->>>>>>> 7e782c87
       },
       "ResponseBody": []
     }
