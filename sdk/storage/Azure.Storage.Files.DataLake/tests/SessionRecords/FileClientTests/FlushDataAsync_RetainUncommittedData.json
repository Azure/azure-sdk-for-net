{
  "Entries": [
    {
      "RequestUri": "https://seannse.blob.core.windows.net/test-filesystem-9d570352-3195-9121-0e35-f184e3ca1820?restype=container",
      "RequestMethod": "PUT",
      "RequestHeaders": {
        "Accept": "application/xml",
        "Authorization": "Sanitized",
<<<<<<< HEAD
        "traceparent": "00-39b54f5e1885ef41a537767019359726-25e2f1d443f0524f-00",
        "User-Agent": [
          "azsdk-net-Storage.Files.DataLake/12.7.0-alpha.20210202.1",
          "(.NET Framework 4.8.4250.0; Microsoft Windows 10.0.19042 )"
        ],
        "x-ms-blob-public-access": "container",
        "x-ms-client-request-id": "9580bc62-2193-ada7-fbdc-bba01c43a09f",
        "x-ms-date": "Wed, 03 Feb 2021 02:11:11 GMT",
=======
        "traceparent": "00-ef3a9d963021cf4aa936212ac8a7a619-5a866e2792969343-00",
        "User-Agent": [
          "azsdk-net-Storage.Files.DataLake/12.7.0-alpha.20210217.1",
          "(.NET 5.0.3; Microsoft Windows 10.0.19042)"
        ],
        "x-ms-blob-public-access": "container",
        "x-ms-client-request-id": "9580bc62-2193-ada7-fbdc-bba01c43a09f",
        "x-ms-date": "Wed, 17 Feb 2021 22:26:30 GMT",
>>>>>>> 1814567d
        "x-ms-return-client-request-id": "true",
        "x-ms-version": "2020-06-12"
      },
      "RequestBody": null,
      "StatusCode": 201,
      "ResponseHeaders": {
        "Content-Length": "0",
<<<<<<< HEAD
        "Date": "Wed, 03 Feb 2021 02:11:12 GMT",
        "ETag": "\u00220x8D8C7E8FABFB915\u0022",
        "Last-Modified": "Wed, 03 Feb 2021 02:11:12 GMT",
=======
        "Date": "Wed, 17 Feb 2021 22:26:29 GMT",
        "ETag": "\u00220x8D8D3931328B808\u0022",
        "Last-Modified": "Wed, 17 Feb 2021 22:26:30 GMT",
>>>>>>> 1814567d
        "Server": [
          "Windows-Azure-Blob/1.0",
          "Microsoft-HTTPAPI/2.0"
        ],
        "x-ms-client-request-id": "9580bc62-2193-ada7-fbdc-bba01c43a09f",
<<<<<<< HEAD
        "x-ms-request-id": "2ae793b8-301e-0001-5cd1-f92083000000",
=======
        "x-ms-request-id": "d68ec2a5-701e-0086-257b-05b3e6000000",
>>>>>>> 1814567d
        "x-ms-version": "2020-06-12"
      },
      "ResponseBody": []
    },
    {
      "RequestUri": "https://seannse.dfs.core.windows.net/test-filesystem-9d570352-3195-9121-0e35-f184e3ca1820/test-file-e5a06efe-0c1d-792f-f877-2905af2bfe04?resource=file",
      "RequestMethod": "PUT",
      "RequestHeaders": {
        "Accept": "application/json",
        "Authorization": "Sanitized",
        "If-None-Match": "*",
<<<<<<< HEAD
        "traceparent": "00-7098739865d3a3439c807a330e15558f-c99ccf17ce13c040-00",
        "User-Agent": [
          "azsdk-net-Storage.Files.DataLake/12.7.0-alpha.20210202.1",
          "(.NET Framework 4.8.4250.0; Microsoft Windows 10.0.19042 )"
        ],
        "x-ms-client-request-id": "24f7e2ef-1c69-55ce-8c07-9d1bf8a1fed0",
        "x-ms-date": "Wed, 03 Feb 2021 02:11:11 GMT",
=======
        "traceparent": "00-6d72b321c7ac314ab836491dbf318361-aa3723dad6c5e044-00",
        "User-Agent": [
          "azsdk-net-Storage.Files.DataLake/12.7.0-alpha.20210217.1",
          "(.NET 5.0.3; Microsoft Windows 10.0.19042)"
        ],
        "x-ms-client-request-id": "24f7e2ef-1c69-55ce-8c07-9d1bf8a1fed0",
        "x-ms-date": "Wed, 17 Feb 2021 22:26:30 GMT",
>>>>>>> 1814567d
        "x-ms-return-client-request-id": "true",
        "x-ms-version": "2020-06-12"
      },
      "RequestBody": null,
      "StatusCode": 201,
      "ResponseHeaders": {
        "Content-Length": "0",
<<<<<<< HEAD
        "Date": "Wed, 03 Feb 2021 02:11:12 GMT",
        "ETag": "\u00220x8D8C7E8FAFAF10E\u0022",
        "Last-Modified": "Wed, 03 Feb 2021 02:11:13 GMT",
=======
        "Date": "Wed, 17 Feb 2021 22:26:30 GMT",
        "ETag": "\u00220x8D8D393135FB483\u0022",
        "Last-Modified": "Wed, 17 Feb 2021 22:26:31 GMT",
>>>>>>> 1814567d
        "Server": [
          "Windows-Azure-HDFS/1.0",
          "Microsoft-HTTPAPI/2.0"
        ],
        "x-ms-client-request-id": "24f7e2ef-1c69-55ce-8c07-9d1bf8a1fed0",
<<<<<<< HEAD
        "x-ms-request-id": "c30cad2d-801f-0049-18d1-f93db4000000",
=======
        "x-ms-request-id": "7fb92e41-401f-0056-047b-058eb0000000",
>>>>>>> 1814567d
        "x-ms-version": "2020-06-12"
      },
      "ResponseBody": []
    },
    {
      "RequestUri": "https://seannse.dfs.core.windows.net/test-filesystem-9d570352-3195-9121-0e35-f184e3ca1820/test-file-e5a06efe-0c1d-792f-f877-2905af2bfe04?action=append\u0026position=1024",
      "RequestMethod": "PATCH",
      "RequestHeaders": {
        "Accept": "application/json",
        "Authorization": "Sanitized",
<<<<<<< HEAD
        "Content-Length": "1824",
        "Content-Type": "application/json",
        "traceparent": "00-87cd5a941935374eb97dc2740076c3b5-fc9a47387106834f-00",
        "User-Agent": [
          "azsdk-net-Storage.Files.DataLake/12.7.0-alpha.20210202.1",
          "(.NET Framework 4.8.4250.0; Microsoft Windows 10.0.19042 )"
        ],
        "x-ms-client-request-id": "9a5d8b61-3beb-8671-6c95-671e900f308b",
        "x-ms-date": "Wed, 03 Feb 2021 02:11:12 GMT",
=======
        "Content-Length": "1024",
        "traceparent": "00-cbacb0820bca194787abe6c0ab2d4fc5-5025c7831b3d3948-00",
        "User-Agent": [
          "azsdk-net-Storage.Files.DataLake/12.7.0-alpha.20210217.1",
          "(.NET 5.0.3; Microsoft Windows 10.0.19042)"
        ],
        "x-ms-client-request-id": "9a5d8b61-3beb-8671-6c95-671e900f308b",
        "x-ms-date": "Wed, 17 Feb 2021 22:26:31 GMT",
>>>>>>> 1814567d
        "x-ms-return-client-request-id": "true",
        "x-ms-version": "2020-06-12"
      },
      "RequestBody": [
        "\u0777m\u0017!yT|\uFFFDy\uFFFD\uFFFDYe[\uFFFD\uFFFD\uFFFD\u0016\uFFFD3\u069A\u00166\u031BC\uFFFDp.ME\uFFFD\uFFFDf\uFFFD\uFFFD\u000Ev\uFFFD{C\uFFFD%\uFFFD\uFFFD\u0026\uFFFD\u000Ef\uFFFD\uFFFD1\uFFFD\u0003\u001CV\uFFFDU\uFFFD\u0011\uFFFDpK\uFFFD\uFFFDvy\uFFFD\uFFFD\b\uFFFD\u003E\uFFFD\uFFFD\uFFFD\uFFFD@\uFFFDt\uFFFD\uFFFD\t/\uFFFD\u0013F\uFFFDJ\uFFFD\u02B8\uFFFD|\uFFFD\u04A4|a\uFFFD\uFFFD\uFFFD}]\u0014\uFFFD\uFFFD\uFFFDlqf\uFFFD\uFFFDiy\uFFFDf\u001C\uFFFD/\uFFFD\uFFFD\uFFFD\u003E2\u0007\uFFFD\uFFFD\uFFFD\u0006s\uFFFDJ\uFFFD\uFFFDX\uFFFD\u001A\uFFFD a{\uFFFD?*3.\u0003#k\uFFFD\uFFFD\uFFFDU\u001B\u000B\uFFFD\u001F\uFFFD\uFFFD1\u0011\uFFFDj\uFFFD\uFFFD;\uFFFD\uFFFDh\uFFFD\u0001\u000F_\uFFFD\u0015\u046B\u0013\uFFFD\u063D\uFFFDX~\uFFFD\uFFFD\uFFFD\uFFFD\u018C8\uFFFD\uFFFDP\uFFFDnMh\uFFFD\uFFFDl\uFFFD\uFFFD\uFFFD\uFFFD\uFFFD\uFFFD\u00069\uFFFD\f\uFFFD\n",
        "s\u0060O\uFFFD\u0014\uFFFDG\uFFFD\u00A1.\uFFFD\u001Aq~Ac^\uFFFD\u0007LQ\uFFFD\uFFFD\uFFFDV{l\uFFFD\uFFFD\uFFFD\u007FT\uFFFDz\uF1018\uFFFD\uFFFD\uFFFD\uFFFD\u0019\uFFFD\uFFFDl\u0010\t\uFFFD\u0547\u0060\u073D!k\uFFFD\uFFFDI\uFFFDQ\u0026\uFFFD\uFFFDt0\uFFFD\uFFFD\uFFFD\uFFFD\u0026\u0007W\uFFFD\uFFFD\uFFFD\u0026;\uFFFDjc\uFFFD\uFFFDX\u001Fx,X\uFFFD\u074EyY\uFFFDD\uFFFDX\uFFFDG;\u0019z\u0006\uFFFDaX\uFFFD\bz\uFFFD\uFFFD\uFFFD\uFFFD\uFFFDwp_g\uFFFD\uFFFD\u0004\uFFFD\n",
        "\uFFFDS\uFFFD\uFFFD\uFFFDp#\uFFFDS\uFFFDP\uFFFD\uFFFD\uFFFD\uFFFD\uFFFD\uFFFD#\uFFFD\uFFFD]\u05A5z]\uFFFD$\uFFFDCK6{o\u0026\uFFFD\uFFFD\uFFFD\u0002\uFFFDV\r",
        "-\uFFFD%\uFFFD\uFFFD\uFFFD\uFFFDp\uFFFD\b\uFFFD\u0016\uFFFD}\u00064$\uFFFD\uFFFD\uFFFD\u0010\uFFFDx\uFFFDy\uFFFD1A\u001C\uFFFD\uFFFD0\u0012\u007F\uFFFD\uFFFD=\uFFFD\uFFFDzCU\uFFFDX\uFFFD#\uFFFDu\uFFFD\uFFFDV{\u001C\u001A\uFFFD\uFFFD\u0014\uFFFD\\.\uFFFD\u0016T6/Rj\uFFFDHT^i\u0011\uFFFDe#\u0018 \u000F\u000E\uFFFD\uFFFD\u0014\uFFFD2j\u0013\uFFFD\uFFFD2\uFFFDZ9Q\uFFFD,\u0001\uFFFD)Q\uFFFD\u0027,\uFFFD\uFFFD\uFFFDj\uFFFD\uFFFD\uFFFD\uFFFD\uFFFD\uFFFDM\uFFFD\u0006\u0001\uFFFD\u0003\uFFFD?r\uFFFD\u0016\uFFFD\u0004/\uFFFD\uFFFD8\u0022\uFFFD\uFFFD\uFFFDVky\uFFFD\uFFFDF\u0000\uFFFDBJ\uFFFD\u0205\uFFFD\uFFFD\u002B?\uFFFDd\u0011Es\u0016\uD81F\uDF2B\uFFFD|f\u0010\uFFFD\u0016\uFFFD/\uFFFDv\u02FD\u01330i\uFFFD\uFFFD\u007FC\t\u0001\r",
        "\uFFFD\u000E\uFFFD\uFFFD\u0010\uFFFDc\uFFFD_\uFFFDT\uFFFD\uFFFD\uFFFD\uFFFDo\uFFFD:\uFFFDt\u015F]\u0015\n",
        "\uFFFD \u0018x\uFFFD\uFFFDn\uFFFD\u0001hi\uFFFD7(\uFFFDk3o\uFFFDj\uFFFD\u0006\u0003\u0010N\uFFFD\uFFFDYnI\uFFFDN\uFFFD\uFFFD\uFFFDyG\u0011\uFFFD\u0011W\u0060~c\u0005\r",
        "O\u0012\uFFFD\b\uFFFD0x\uFFFD\uFFFD\uFFFD\u001D\u0007) \uFFFD\u0015\u0014\uFFFDu\u001A\uFFFDITc$\u0022\uFFFD\uFFFD\u0012%\uFFFD\uFFFD\n",
        "A2\uFFFD\uFFFDf\uFFFD\uFFFD\uFFFDPhJ\\?\uFFFD\u001BAK\uFFFD\uFFFD\uFFFD\u0022\u0005\uFFFDu\uFFFDns\uFFFD\uFFFD_\u0002}\uFFFD\uFFFD\uFFFD@\uFFFD\uFFFD\u0000\uFFFDD\uFFFD\uFFFD\n",
        "\u0007\uFFFD;*\uFFFD\uFFFD\uFFFD\uFFFD\uFFFD \u001E-\uFFFD\u000B\uFFFDIO1\uFFFD\tG\uFFFDB\uFFFD\uFFFD\u06AC\uFFFD\uFFFD;\uFFFD\uFFFD$\uFFFDn\uFFFD3H\uFFFD\u01C5B\uFFFD\uFFFD\u027FI\uFFFD,\uFFFDb\u0013\uFFFD\uFFFD\uFFFD(\uFFFD\u003C\uFFFD\uFFFD#\u003C\uFFFDw{\uFFFD\tD\uFFFD\uFFFD\u0015\u0007D\uFFFD\u0005\u0014f4\uFFFD#q\u000F\u0611\uFFFDL\uFFFDE]\uFFFD\uFFFD\u000F\uFFFDIISa2\uFFFD\u0004\uBA61[\uFFFD\uFFFDS\uFFFD\u0014\u003C\b\uFFFDL\u0000\uFFFD\uFFFD\uFFFD\uFFFDTW%\u001ED5L:\uFFFD\uFFFD\u0004\u0002/\uFFFD8\uFFFDn}\u00F1\uFFFD21 \uFFFD#\u00A3}\u0060\uFFFDx\u003E\uFFFD\uFFFD\uFFFD\uFFFD\uFFFD\u0017\uFFFD\uFFFD\u0019\u0001S7\u0005p\uFFFD\uFFFD\u0004z!%B\uFFFD!\u0026\u00040 r\uFFFD\uFFFD[\u000B\uFFFD\uFFFD6\u06E4C\uFFFDe*\n",
        "\uFFFD1\uFFFD\uFFFD\uFFFD\u0003\uFFFDy\uFFFDR\uFFFD4\uFFFDm\u007FR\uFFFD\u0026\uFFFD\\\uFFFDH\uFFFDA9\uFFFD\u0022\uFFFD\uFFFD\uFFFD\uFFFD7\uFFFD\uFFFDH\u001BFmo\uFFFDBvw:\uFFFD\u0002L7\u00D9o\u0003\f\uFFFD\uFFFD\uFFFD\u003E\uFFFDy\u001F\uFFFD\uFFFDV\uFFFDV\uFFFDN\uFFFD$c\u000B\uFFFD\uFFFD1\u0019/\uFFFDpy7\uFFFD\uFFFD\uFFFD\uFFFDK\uFFFD*bd\uFFFD\u075F\uFFFDO\u0012\uFFFD\u001F\uFFFD\uFFFD\u0002\uFFFD"
      ],
      "StatusCode": 202,
      "ResponseHeaders": {
        "Content-Length": "0",
<<<<<<< HEAD
        "Date": "Wed, 03 Feb 2021 02:11:12 GMT",
=======
        "Date": "Wed, 17 Feb 2021 22:26:30 GMT",
>>>>>>> 1814567d
        "Server": [
          "Windows-Azure-HDFS/1.0",
          "Microsoft-HTTPAPI/2.0"
        ],
        "x-ms-client-request-id": "9a5d8b61-3beb-8671-6c95-671e900f308b",
<<<<<<< HEAD
        "x-ms-request-id": "c30cad30-801f-0049-1bd1-f93db4000000",
=======
        "x-ms-request-id": "7fb92e43-401f-0056-067b-058eb0000000",
>>>>>>> 1814567d
        "x-ms-request-server-encrypted": "true",
        "x-ms-version": "2020-06-12"
      },
      "ResponseBody": []
    },
    {
      "RequestUri": "https://seannse.dfs.core.windows.net/test-filesystem-9d570352-3195-9121-0e35-f184e3ca1820/test-file-e5a06efe-0c1d-792f-f877-2905af2bfe04?action=flush\u0026position=0\u0026retainUncommittedData=true",
      "RequestMethod": "PATCH",
      "RequestHeaders": {
        "Accept": "application/json",
        "Authorization": "Sanitized",
<<<<<<< HEAD
        "traceparent": "00-10add3ac0e3e7149b481f19d5be0ad18-1d5d72211e28724c-00",
        "User-Agent": [
          "azsdk-net-Storage.Files.DataLake/12.7.0-alpha.20210202.1",
          "(.NET Framework 4.8.4250.0; Microsoft Windows 10.0.19042 )"
        ],
        "x-ms-client-request-id": "14becd43-6886-72c7-a1d9-2151e5bcd84c",
        "x-ms-date": "Wed, 03 Feb 2021 02:11:12 GMT",
=======
        "Content-Length": "0",
        "traceparent": "00-5f2321a83b4bb240bed17ec5fa2d8ba5-9cb9a989b48f664b-00",
        "User-Agent": [
          "azsdk-net-Storage.Files.DataLake/12.7.0-alpha.20210217.1",
          "(.NET 5.0.3; Microsoft Windows 10.0.19042)"
        ],
        "x-ms-client-request-id": "14becd43-6886-72c7-a1d9-2151e5bcd84c",
        "x-ms-date": "Wed, 17 Feb 2021 22:26:31 GMT",
>>>>>>> 1814567d
        "x-ms-return-client-request-id": "true",
        "x-ms-version": "2020-06-12"
      },
      "RequestBody": null,
      "StatusCode": 200,
      "ResponseHeaders": {
        "Content-Length": "0",
<<<<<<< HEAD
        "Date": "Wed, 03 Feb 2021 02:11:12 GMT",
        "ETag": "\u00220x8D8C7E8FB21F1F8\u0022",
        "Last-Modified": "Wed, 03 Feb 2021 02:11:13 GMT",
=======
        "Date": "Wed, 17 Feb 2021 22:26:30 GMT",
        "ETag": "\u00220x8D8D393137BE779\u0022",
        "Last-Modified": "Wed, 17 Feb 2021 22:26:31 GMT",
>>>>>>> 1814567d
        "Server": [
          "Windows-Azure-HDFS/1.0",
          "Microsoft-HTTPAPI/2.0"
        ],
        "x-ms-client-request-id": "14becd43-6886-72c7-a1d9-2151e5bcd84c",
<<<<<<< HEAD
        "x-ms-request-id": "c30cad3a-801f-0049-25d1-f93db4000000",
=======
        "x-ms-request-id": "7fb92e49-401f-0056-0c7b-058eb0000000",
>>>>>>> 1814567d
        "x-ms-request-server-encrypted": "false",
        "x-ms-version": "2020-06-12"
      },
      "ResponseBody": []
    },
    {
      "RequestUri": "https://seannse.blob.core.windows.net/test-filesystem-9d570352-3195-9121-0e35-f184e3ca1820?restype=container",
      "RequestMethod": "DELETE",
      "RequestHeaders": {
        "Accept": "application/xml",
        "Authorization": "Sanitized",
<<<<<<< HEAD
        "traceparent": "00-39d0c65fffbc424e8acb92e59a0f7be0-0abd209b10022b46-00",
        "User-Agent": [
          "azsdk-net-Storage.Files.DataLake/12.7.0-alpha.20210202.1",
          "(.NET Framework 4.8.4250.0; Microsoft Windows 10.0.19042 )"
        ],
        "x-ms-client-request-id": "c2db9fe4-1b51-0f05-bb77-36c34613c692",
        "x-ms-date": "Wed, 03 Feb 2021 02:11:12 GMT",
=======
        "traceparent": "00-8c804ba56ab995469c424f6d869c6e38-dddc855238b02d4a-00",
        "User-Agent": [
          "azsdk-net-Storage.Files.DataLake/12.7.0-alpha.20210217.1",
          "(.NET 5.0.3; Microsoft Windows 10.0.19042)"
        ],
        "x-ms-client-request-id": "c2db9fe4-1b51-0f05-bb77-36c34613c692",
        "x-ms-date": "Wed, 17 Feb 2021 22:26:31 GMT",
>>>>>>> 1814567d
        "x-ms-return-client-request-id": "true",
        "x-ms-version": "2020-06-12"
      },
      "RequestBody": null,
      "StatusCode": 202,
      "ResponseHeaders": {
        "Content-Length": "0",
<<<<<<< HEAD
        "Date": "Wed, 03 Feb 2021 02:11:13 GMT",
=======
        "Date": "Wed, 17 Feb 2021 22:26:30 GMT",
>>>>>>> 1814567d
        "Server": [
          "Windows-Azure-Blob/1.0",
          "Microsoft-HTTPAPI/2.0"
        ],
        "x-ms-client-request-id": "c2db9fe4-1b51-0f05-bb77-36c34613c692",
<<<<<<< HEAD
        "x-ms-request-id": "2ae794c5-301e-0001-38d1-f92083000000",
=======
        "x-ms-request-id": "d68ec35a-701e-0086-3b7b-05b3e6000000",
>>>>>>> 1814567d
        "x-ms-version": "2020-06-12"
      },
      "ResponseBody": []
    }
  ],
  "Variables": {
    "RandomSeed": "1171079015",
    "Storage_TestConfigHierarchicalNamespace": "NamespaceTenant\nseannse\nU2FuaXRpemVk\nhttps://seannse.blob.core.windows.net\nhttps://seannse.file.core.windows.net\nhttps://seannse.queue.core.windows.net\nhttps://seannse.table.core.windows.net\n\n\n\n\nhttps://seannse-secondary.blob.core.windows.net\nhttps://seannse-secondary.file.core.windows.net\nhttps://seannse-secondary.queue.core.windows.net\nhttps://seannse-secondary.table.core.windows.net\n68390a19-a643-458b-b726-408abf67b4fc\nSanitized\n72f988bf-86f1-41af-91ab-2d7cd011db47\nhttps://login.microsoftonline.com/\nCloud\nBlobEndpoint=https://seannse.blob.core.windows.net/;QueueEndpoint=https://seannse.queue.core.windows.net/;FileEndpoint=https://seannse.file.core.windows.net/;BlobSecondaryEndpoint=https://seannse-secondary.blob.core.windows.net/;QueueSecondaryEndpoint=https://seannse-secondary.queue.core.windows.net/;FileSecondaryEndpoint=https://seannse-secondary.file.core.windows.net/;AccountName=seannse;AccountKey=Sanitized\n"
  }
}<|MERGE_RESOLUTION|>--- conflicted
+++ resolved
@@ -1,30 +1,19 @@
 {
   "Entries": [
     {
-      "RequestUri": "https://seannse.blob.core.windows.net/test-filesystem-9d570352-3195-9121-0e35-f184e3ca1820?restype=container",
+      "RequestUri": "https://seannse.blob.core.windows.net/test-filesystem-8356190c-dd7b-e1f5-3871-02873dfaf609?restype=container",
       "RequestMethod": "PUT",
       "RequestHeaders": {
         "Accept": "application/xml",
         "Authorization": "Sanitized",
-<<<<<<< HEAD
-        "traceparent": "00-39b54f5e1885ef41a537767019359726-25e2f1d443f0524f-00",
+        "traceparent": "00-4683fd3a5ec26e4eacda0d7ec5eba508-075d6ae0d8802540-00",
         "User-Agent": [
-          "azsdk-net-Storage.Files.DataLake/12.7.0-alpha.20210202.1",
-          "(.NET Framework 4.8.4250.0; Microsoft Windows 10.0.19042 )"
+          "azsdk-net-Storage.Files.DataLake/12.7.0-alpha.20210219.1",
+          "(.NET 5.0.3; Microsoft Windows 10.0.19041)"
         ],
         "x-ms-blob-public-access": "container",
-        "x-ms-client-request-id": "9580bc62-2193-ada7-fbdc-bba01c43a09f",
-        "x-ms-date": "Wed, 03 Feb 2021 02:11:11 GMT",
-=======
-        "traceparent": "00-ef3a9d963021cf4aa936212ac8a7a619-5a866e2792969343-00",
-        "User-Agent": [
-          "azsdk-net-Storage.Files.DataLake/12.7.0-alpha.20210217.1",
-          "(.NET 5.0.3; Microsoft Windows 10.0.19042)"
-        ],
-        "x-ms-blob-public-access": "container",
-        "x-ms-client-request-id": "9580bc62-2193-ada7-fbdc-bba01c43a09f",
-        "x-ms-date": "Wed, 17 Feb 2021 22:26:30 GMT",
->>>>>>> 1814567d
+        "x-ms-client-request-id": "80b5320b-561b-a19a-3ace-53d0047ba544",
+        "x-ms-date": "Fri, 19 Feb 2021 19:09:27 GMT",
         "x-ms-return-client-request-id": "true",
         "x-ms-version": "2020-06-12"
       },
@@ -32,53 +21,33 @@
       "StatusCode": 201,
       "ResponseHeaders": {
         "Content-Length": "0",
-<<<<<<< HEAD
-        "Date": "Wed, 03 Feb 2021 02:11:12 GMT",
-        "ETag": "\u00220x8D8C7E8FABFB915\u0022",
-        "Last-Modified": "Wed, 03 Feb 2021 02:11:12 GMT",
-=======
-        "Date": "Wed, 17 Feb 2021 22:26:29 GMT",
-        "ETag": "\u00220x8D8D3931328B808\u0022",
-        "Last-Modified": "Wed, 17 Feb 2021 22:26:30 GMT",
->>>>>>> 1814567d
+        "Date": "Fri, 19 Feb 2021 19:09:26 GMT",
+        "ETag": "\u00220x8D8D509E0754FC3\u0022",
+        "Last-Modified": "Fri, 19 Feb 2021 19:09:27 GMT",
         "Server": [
           "Windows-Azure-Blob/1.0",
           "Microsoft-HTTPAPI/2.0"
         ],
-        "x-ms-client-request-id": "9580bc62-2193-ada7-fbdc-bba01c43a09f",
-<<<<<<< HEAD
-        "x-ms-request-id": "2ae793b8-301e-0001-5cd1-f92083000000",
-=======
-        "x-ms-request-id": "d68ec2a5-701e-0086-257b-05b3e6000000",
->>>>>>> 1814567d
+        "x-ms-client-request-id": "80b5320b-561b-a19a-3ace-53d0047ba544",
+        "x-ms-request-id": "2e63e328-201e-00a4-2af2-0676f9000000",
         "x-ms-version": "2020-06-12"
       },
       "ResponseBody": []
     },
     {
-      "RequestUri": "https://seannse.dfs.core.windows.net/test-filesystem-9d570352-3195-9121-0e35-f184e3ca1820/test-file-e5a06efe-0c1d-792f-f877-2905af2bfe04?resource=file",
+      "RequestUri": "https://seannse.dfs.core.windows.net/test-filesystem-8356190c-dd7b-e1f5-3871-02873dfaf609/test-file-fd268d25-1fa6-9d93-1231-69bb5cd2c776?resource=file",
       "RequestMethod": "PUT",
       "RequestHeaders": {
         "Accept": "application/json",
         "Authorization": "Sanitized",
         "If-None-Match": "*",
-<<<<<<< HEAD
-        "traceparent": "00-7098739865d3a3439c807a330e15558f-c99ccf17ce13c040-00",
+        "traceparent": "00-2aa301d0ff708343bcb71274a59ea6da-9ce93410faec0340-00",
         "User-Agent": [
-          "azsdk-net-Storage.Files.DataLake/12.7.0-alpha.20210202.1",
-          "(.NET Framework 4.8.4250.0; Microsoft Windows 10.0.19042 )"
+          "azsdk-net-Storage.Files.DataLake/12.7.0-alpha.20210219.1",
+          "(.NET 5.0.3; Microsoft Windows 10.0.19041)"
         ],
-        "x-ms-client-request-id": "24f7e2ef-1c69-55ce-8c07-9d1bf8a1fed0",
-        "x-ms-date": "Wed, 03 Feb 2021 02:11:11 GMT",
-=======
-        "traceparent": "00-6d72b321c7ac314ab836491dbf318361-aa3723dad6c5e044-00",
-        "User-Agent": [
-          "azsdk-net-Storage.Files.DataLake/12.7.0-alpha.20210217.1",
-          "(.NET 5.0.3; Microsoft Windows 10.0.19042)"
-        ],
-        "x-ms-client-request-id": "24f7e2ef-1c69-55ce-8c07-9d1bf8a1fed0",
-        "x-ms-date": "Wed, 17 Feb 2021 22:26:30 GMT",
->>>>>>> 1814567d
+        "x-ms-client-request-id": "8bfd3d19-cd9a-ec00-9e17-6de9ecde4567",
+        "x-ms-date": "Fri, 19 Feb 2021 19:09:27 GMT",
         "x-ms-return-client-request-id": "true",
         "x-ms-version": "2020-06-12"
       },
@@ -86,117 +55,74 @@
       "StatusCode": 201,
       "ResponseHeaders": {
         "Content-Length": "0",
-<<<<<<< HEAD
-        "Date": "Wed, 03 Feb 2021 02:11:12 GMT",
-        "ETag": "\u00220x8D8C7E8FAFAF10E\u0022",
-        "Last-Modified": "Wed, 03 Feb 2021 02:11:13 GMT",
-=======
-        "Date": "Wed, 17 Feb 2021 22:26:30 GMT",
-        "ETag": "\u00220x8D8D393135FB483\u0022",
-        "Last-Modified": "Wed, 17 Feb 2021 22:26:31 GMT",
->>>>>>> 1814567d
+        "Date": "Fri, 19 Feb 2021 19:09:26 GMT",
+        "ETag": "\u00220x8D8D509E083974D\u0022",
+        "Last-Modified": "Fri, 19 Feb 2021 19:09:27 GMT",
         "Server": [
           "Windows-Azure-HDFS/1.0",
           "Microsoft-HTTPAPI/2.0"
         ],
-        "x-ms-client-request-id": "24f7e2ef-1c69-55ce-8c07-9d1bf8a1fed0",
-<<<<<<< HEAD
-        "x-ms-request-id": "c30cad2d-801f-0049-18d1-f93db4000000",
-=======
-        "x-ms-request-id": "7fb92e41-401f-0056-047b-058eb0000000",
->>>>>>> 1814567d
+        "x-ms-client-request-id": "8bfd3d19-cd9a-ec00-9e17-6de9ecde4567",
+        "x-ms-request-id": "6f4b09dc-e01f-004f-71f2-060e0b000000",
         "x-ms-version": "2020-06-12"
       },
       "ResponseBody": []
     },
     {
-      "RequestUri": "https://seannse.dfs.core.windows.net/test-filesystem-9d570352-3195-9121-0e35-f184e3ca1820/test-file-e5a06efe-0c1d-792f-f877-2905af2bfe04?action=append\u0026position=1024",
+      "RequestUri": "https://seannse.dfs.core.windows.net/test-filesystem-8356190c-dd7b-e1f5-3871-02873dfaf609/test-file-fd268d25-1fa6-9d93-1231-69bb5cd2c776?action=append\u0026position=1024",
       "RequestMethod": "PATCH",
       "RequestHeaders": {
         "Accept": "application/json",
         "Authorization": "Sanitized",
-<<<<<<< HEAD
-        "Content-Length": "1824",
+        "Content-Length": "1859",
         "Content-Type": "application/json",
-        "traceparent": "00-87cd5a941935374eb97dc2740076c3b5-fc9a47387106834f-00",
+        "traceparent": "00-8aa28815c82eb4468a8f38afc24fea25-09206362bd1fb04b-00",
         "User-Agent": [
-          "azsdk-net-Storage.Files.DataLake/12.7.0-alpha.20210202.1",
-          "(.NET Framework 4.8.4250.0; Microsoft Windows 10.0.19042 )"
+          "azsdk-net-Storage.Files.DataLake/12.7.0-alpha.20210219.1",
+          "(.NET 5.0.3; Microsoft Windows 10.0.19041)"
         ],
-        "x-ms-client-request-id": "9a5d8b61-3beb-8671-6c95-671e900f308b",
-        "x-ms-date": "Wed, 03 Feb 2021 02:11:12 GMT",
-=======
-        "Content-Length": "1024",
-        "traceparent": "00-cbacb0820bca194787abe6c0ab2d4fc5-5025c7831b3d3948-00",
-        "User-Agent": [
-          "azsdk-net-Storage.Files.DataLake/12.7.0-alpha.20210217.1",
-          "(.NET 5.0.3; Microsoft Windows 10.0.19042)"
-        ],
-        "x-ms-client-request-id": "9a5d8b61-3beb-8671-6c95-671e900f308b",
-        "x-ms-date": "Wed, 17 Feb 2021 22:26:31 GMT",
->>>>>>> 1814567d
+        "x-ms-client-request-id": "5b70ebca-8a4f-ba66-56ea-145362441390",
+        "x-ms-date": "Fri, 19 Feb 2021 19:09:27 GMT",
         "x-ms-return-client-request-id": "true",
         "x-ms-version": "2020-06-12"
       },
       "RequestBody": [
-        "\u0777m\u0017!yT|\uFFFDy\uFFFD\uFFFDYe[\uFFFD\uFFFD\uFFFD\u0016\uFFFD3\u069A\u00166\u031BC\uFFFDp.ME\uFFFD\uFFFDf\uFFFD\uFFFD\u000Ev\uFFFD{C\uFFFD%\uFFFD\uFFFD\u0026\uFFFD\u000Ef\uFFFD\uFFFD1\uFFFD\u0003\u001CV\uFFFDU\uFFFD\u0011\uFFFDpK\uFFFD\uFFFDvy\uFFFD\uFFFD\b\uFFFD\u003E\uFFFD\uFFFD\uFFFD\uFFFD@\uFFFDt\uFFFD\uFFFD\t/\uFFFD\u0013F\uFFFDJ\uFFFD\u02B8\uFFFD|\uFFFD\u04A4|a\uFFFD\uFFFD\uFFFD}]\u0014\uFFFD\uFFFD\uFFFDlqf\uFFFD\uFFFDiy\uFFFDf\u001C\uFFFD/\uFFFD\uFFFD\uFFFD\u003E2\u0007\uFFFD\uFFFD\uFFFD\u0006s\uFFFDJ\uFFFD\uFFFDX\uFFFD\u001A\uFFFD a{\uFFFD?*3.\u0003#k\uFFFD\uFFFD\uFFFDU\u001B\u000B\uFFFD\u001F\uFFFD\uFFFD1\u0011\uFFFDj\uFFFD\uFFFD;\uFFFD\uFFFDh\uFFFD\u0001\u000F_\uFFFD\u0015\u046B\u0013\uFFFD\u063D\uFFFDX~\uFFFD\uFFFD\uFFFD\uFFFD\u018C8\uFFFD\uFFFDP\uFFFDnMh\uFFFD\uFFFDl\uFFFD\uFFFD\uFFFD\uFFFD\uFFFD\uFFFD\u00069\uFFFD\f\uFFFD\n",
-        "s\u0060O\uFFFD\u0014\uFFFDG\uFFFD\u00A1.\uFFFD\u001Aq~Ac^\uFFFD\u0007LQ\uFFFD\uFFFD\uFFFDV{l\uFFFD\uFFFD\uFFFD\u007FT\uFFFDz\uF1018\uFFFD\uFFFD\uFFFD\uFFFD\u0019\uFFFD\uFFFDl\u0010\t\uFFFD\u0547\u0060\u073D!k\uFFFD\uFFFDI\uFFFDQ\u0026\uFFFD\uFFFDt0\uFFFD\uFFFD\uFFFD\uFFFD\u0026\u0007W\uFFFD\uFFFD\uFFFD\u0026;\uFFFDjc\uFFFD\uFFFDX\u001Fx,X\uFFFD\u074EyY\uFFFDD\uFFFDX\uFFFDG;\u0019z\u0006\uFFFDaX\uFFFD\bz\uFFFD\uFFFD\uFFFD\uFFFD\uFFFDwp_g\uFFFD\uFFFD\u0004\uFFFD\n",
-        "\uFFFDS\uFFFD\uFFFD\uFFFDp#\uFFFDS\uFFFDP\uFFFD\uFFFD\uFFFD\uFFFD\uFFFD\uFFFD#\uFFFD\uFFFD]\u05A5z]\uFFFD$\uFFFDCK6{o\u0026\uFFFD\uFFFD\uFFFD\u0002\uFFFDV\r",
-        "-\uFFFD%\uFFFD\uFFFD\uFFFD\uFFFDp\uFFFD\b\uFFFD\u0016\uFFFD}\u00064$\uFFFD\uFFFD\uFFFD\u0010\uFFFDx\uFFFDy\uFFFD1A\u001C\uFFFD\uFFFD0\u0012\u007F\uFFFD\uFFFD=\uFFFD\uFFFDzCU\uFFFDX\uFFFD#\uFFFDu\uFFFD\uFFFDV{\u001C\u001A\uFFFD\uFFFD\u0014\uFFFD\\.\uFFFD\u0016T6/Rj\uFFFDHT^i\u0011\uFFFDe#\u0018 \u000F\u000E\uFFFD\uFFFD\u0014\uFFFD2j\u0013\uFFFD\uFFFD2\uFFFDZ9Q\uFFFD,\u0001\uFFFD)Q\uFFFD\u0027,\uFFFD\uFFFD\uFFFDj\uFFFD\uFFFD\uFFFD\uFFFD\uFFFD\uFFFDM\uFFFD\u0006\u0001\uFFFD\u0003\uFFFD?r\uFFFD\u0016\uFFFD\u0004/\uFFFD\uFFFD8\u0022\uFFFD\uFFFD\uFFFDVky\uFFFD\uFFFDF\u0000\uFFFDBJ\uFFFD\u0205\uFFFD\uFFFD\u002B?\uFFFDd\u0011Es\u0016\uD81F\uDF2B\uFFFD|f\u0010\uFFFD\u0016\uFFFD/\uFFFDv\u02FD\u01330i\uFFFD\uFFFD\u007FC\t\u0001\r",
-        "\uFFFD\u000E\uFFFD\uFFFD\u0010\uFFFDc\uFFFD_\uFFFDT\uFFFD\uFFFD\uFFFD\uFFFDo\uFFFD:\uFFFDt\u015F]\u0015\n",
-        "\uFFFD \u0018x\uFFFD\uFFFDn\uFFFD\u0001hi\uFFFD7(\uFFFDk3o\uFFFDj\uFFFD\u0006\u0003\u0010N\uFFFD\uFFFDYnI\uFFFDN\uFFFD\uFFFD\uFFFDyG\u0011\uFFFD\u0011W\u0060~c\u0005\r",
-        "O\u0012\uFFFD\b\uFFFD0x\uFFFD\uFFFD\uFFFD\u001D\u0007) \uFFFD\u0015\u0014\uFFFDu\u001A\uFFFDITc$\u0022\uFFFD\uFFFD\u0012%\uFFFD\uFFFD\n",
-        "A2\uFFFD\uFFFDf\uFFFD\uFFFD\uFFFDPhJ\\?\uFFFD\u001BAK\uFFFD\uFFFD\uFFFD\u0022\u0005\uFFFDu\uFFFDns\uFFFD\uFFFD_\u0002}\uFFFD\uFFFD\uFFFD@\uFFFD\uFFFD\u0000\uFFFDD\uFFFD\uFFFD\n",
-        "\u0007\uFFFD;*\uFFFD\uFFFD\uFFFD\uFFFD\uFFFD \u001E-\uFFFD\u000B\uFFFDIO1\uFFFD\tG\uFFFDB\uFFFD\uFFFD\u06AC\uFFFD\uFFFD;\uFFFD\uFFFD$\uFFFDn\uFFFD3H\uFFFD\u01C5B\uFFFD\uFFFD\u027FI\uFFFD,\uFFFDb\u0013\uFFFD\uFFFD\uFFFD(\uFFFD\u003C\uFFFD\uFFFD#\u003C\uFFFDw{\uFFFD\tD\uFFFD\uFFFD\u0015\u0007D\uFFFD\u0005\u0014f4\uFFFD#q\u000F\u0611\uFFFDL\uFFFDE]\uFFFD\uFFFD\u000F\uFFFDIISa2\uFFFD\u0004\uBA61[\uFFFD\uFFFDS\uFFFD\u0014\u003C\b\uFFFDL\u0000\uFFFD\uFFFD\uFFFD\uFFFDTW%\u001ED5L:\uFFFD\uFFFD\u0004\u0002/\uFFFD8\uFFFDn}\u00F1\uFFFD21 \uFFFD#\u00A3}\u0060\uFFFDx\u003E\uFFFD\uFFFD\uFFFD\uFFFD\uFFFD\u0017\uFFFD\uFFFD\u0019\u0001S7\u0005p\uFFFD\uFFFD\u0004z!%B\uFFFD!\u0026\u00040 r\uFFFD\uFFFD[\u000B\uFFFD\uFFFD6\u06E4C\uFFFDe*\n",
-        "\uFFFD1\uFFFD\uFFFD\uFFFD\u0003\uFFFDy\uFFFDR\uFFFD4\uFFFDm\u007FR\uFFFD\u0026\uFFFD\\\uFFFDH\uFFFDA9\uFFFD\u0022\uFFFD\uFFFD\uFFFD\uFFFD7\uFFFD\uFFFDH\u001BFmo\uFFFDBvw:\uFFFD\u0002L7\u00D9o\u0003\f\uFFFD\uFFFD\uFFFD\u003E\uFFFDy\u001F\uFFFD\uFFFDV\uFFFDV\uFFFDN\uFFFD$c\u000B\uFFFD\uFFFD1\u0019/\uFFFDpy7\uFFFD\uFFFD\uFFFD\uFFFDK\uFFFD*bd\uFFFD\u075F\uFFFDO\u0012\uFFFD\u001F\uFFFD\uFFFD\u0002\uFFFD"
+        "\u0006\uFFFD)\uFFFD\uFFFD\uFFFD\uFFFD\uFFFD\uFFFDE\uFFFD\uE5A6\uFFFD\uFFFD\u0012\u02E1\u001E\uFFFD\u003C\uFFFD\uFFFD[\uFFFDk-\t\u0004\uFFFDhq!\uFFFD\u003E\fv\uFFFD~=N\uFFFDT\u0017\u0011V\uFFFD\uFFFD\uFFFD\uFFFD!=\u0026\uFFFD\uFFFD\u0000PMp/\u04A5\uFFFDQM|t\uFFFDD\u03DB,#\uFFFDO\uFFFD\uFFFDI8s\uFFFDx,\uFFFD\u002BK\uFFFD\u001C=\uFFFD(-Ok\uFFFDQ\u0003\u0254\uFFFD8Q\uFFFD;\uFFFD\u001AE\n",
+        "zx\uFFFD\u00048\uFFFD:-n~\u00221\uFFFD\u0006\u0013r\uFFFD\uFFFDv\uFFFD\uFFFD\uFFFD\uFFFD\uFFFDV;F\uFFFD\uFFFD\uFFFD\u0011\u0005\uFFFD\uFFFD\uFFFD-$\uFFFD\uFFFD0{\u3127b\uFFFD\uFFFDK\uFFFD\uFFFD\uFFFDF\uFFFD,|\uFFFDO\uFFFD\uFFFDw}\uFFFD\u0011,\u0060\u0002A\uFFFDN\t@Ec\u001B\u0000QQY\uFFFD\uFFFD\b(\uFFFD\uFFFD6X$\u0458\uFFFD\u0013\u0012;\u0004f\uFFFD6\uFFFD\uFFFD\t\uFFFDz\uFFFD\u0005\uFFFD\uFFFDa\uFFFDD\uFFFD\uFFFD\uFFFD\uFFFDnT\uFFFDE\uFFFD\u0007\uFFFDoMx\uFFFD-\n",
+        "^\uFFFD\u001C\uFFFD\u001B\uFFFD\u0013\uFFFD@\uFFFD\uFFFD\u016C\uFFFD\uFFFD\uFFFDS\u05CB8A\uFFFD\u0011,P@\uFFFD\uFFFD\uFFFDz\u0001\uFFFD\uFFFD\u007Fj\uFFFD\u0588\uFFFD\uFFFD\uFFFD\b.\uFFFD\uFFFD\uFFFDIx\u001A\uFFFD\uFFFD\uFFFDj\uFFFD\uFFFD\u0263\uFFFDk\uFFFD(^V\u01AC\u0006\uFFFD-%\u0016\b\uFFFD\uFFFD\uFFFDq9gkq\uFFFD\uFFFD\u001C\uFFFD\t\uFFFD\u0060\uFFFD\u2DA1\t\uFFFD\u001D\u0007\uFFFDh\uFFFDh\uFFFD\uFFFD\uFFFD\u001CR\u0004\uFFFD/\uFFFD\uFFFD\uFFFD\uFFFDa8\u007F\uFFFD\uFFFD\u000B\uFFFDLEK{\u000Bv\uFFFD\f#\uFFFD\uFFFD\u001E\t\uFFFD\uFFFDq\uFFFD\u003C\uFFFD\u0255\uFFFDQ\uFFFD\uFFFD^\u0026?\uFFFDf\uFFFD#\uFFFD\uFFFDd\u0022\uFFFD8\uFFFD\uFFFD\uFFFD\uFFFDe\uFFFD\uFFFD\uFFFD{\bb\uFFFD\uFFFD_\tA/\uFFFD\uFFFD\uFFFD\uFFFD\uFFFDOD;\uFFFD*\u0286e\u0022\uFFFD\u0084\uFFFD4\uFFFD\uFFFD\u001C\uFFFD\uFFFDX\uFFFD\u001E\uFFFD\t\uFFFD#\u001AVt\uFFFD-\u0018\uFFFD\uFFFDU\uFFFD\uFFFD\uFFFDW\uFFFD\u0003\u0015\uFFFD\u0004=\uFFFD\uFFFDF\uFFFD\uFFFD%\uFFFD@\uFFFD1g1\u0018\u0006\uFFFD0\uD8E2\uDFEA\uFFFD\uFFFD\uFFFDp\uFFFDtv\u0005T\uFFFD8W\u0005gxE\u000F\uFFFD\uFFFD\u0007z\u0060\u0010$#\uFFFD\uFFFDQB\uFFFD#]\uFFFDYX\uFFFD\uFFFD\u05AF:\uFFFD\uFFFD\uFFFD\uFFFD\uFFFD\u000F,\uFFFD\uFFFDk \u000E\uFFFD\uFFFD0\uFFFD\u023ALX\uFFFD%\u0081\uFFFD\u06C1\uFFFD\u000E\uFFFDO93\uFFFDY\uFFFDt\u0014,\u0013]\uFFFD\uFFFD\u05F2\u0015\uFFFD.(\uFFFD\b\u003C\uFFFDVU\uFFFD\uFFFDjR\u001C\uFFFD\u007F\uFFFD\uFFFD\u001C\uFFFD\uFFFD\uFFFDNN\u000F\uFFFD\uFFFD8\uFFFD\u0007b\uFFFD\u0394\u001CR\uFFFD:\uFFFD\u0012\uFFFD\uFFFDZ\uFFFD\f\t\uFFFD\u0010\uFFFD\uFFFD:\u077B\uFFFD:\uFFFD\uFFFD\uFFFD\uFFFDT\uFFFDP\\N\u0026\uA73D\uFFFD;\uFFFDhF\t6\uFFFD\uFFFD}B\u0006\uFFFD}\uFFFD\u001C\u0345/\u0002YKq\uFFFDuKd_\uFFFD\f\uFFFD\u0022m\u0004\u0010J\uFFFD\u0456\uFFFD\uFFFD\u003C\u003Ec\uFFFD\uFFFDa0\uFFFD?\uFFFD\uFFFD\uFFFD\uFFFDd\uFFFD\uFFFDO\uFFFD\uFFFD\uFFFD\uFFFD}\uFFFD\uFFFD \uFFFD\uFFFDlg8\uFFFD\uFFFD}n\u001D\r",
+        "\u000E\u0013\uFFFD\uFFFD3\uFFFD@\uFFFD\tg\u04E0[\uFFFD\uFFFD\u079B\r",
+        "\uFFFD\uFFFD\uFFFD\uFFFDv$s\uFFFD6\u0007\uFFFD\uFFFD=\u002BF\uFFFD\uFFFD\u003C;\u0011q\u0016\u003C\uFFFD\u0279\uFFFDN\u0010\uFFFD\u001DSo\uFFFD^V\u007F\uFFFD\uFFFDuo\uFFFD9\u0005X*\uFFFDY\uFFFD\uFFFDW\uFFFD\uFFFD\uFFFD\uFFFD\uFFFD\uFFFD\u01BD_%\uFFFDObh]\uFFFDz\uFFFDP;\uFFFD\uFFFD\uFFFD\u0001\uFFFD\u0003\uFFFDp\uFFFD\u001D\uFFFD\\\u001FLz\uFFFD\uFFFD\t\u06DC\uFFFD\uFFFD3P\uFFFD;\u059D\uFFFD\\-qc\uFFFD\uFFFD\uFFFD\uFFFD\u001B\u007F\uFFFDU.A1V/\u0016\uFFFD\uFFFDq\f\uFFFD\uFFFD\uFFFDuKEP-Yv1\uFFFD\uFFFD\uFFFD\uFFFD\uFFFD\uFFFD\uFFFD7\uFFFD\\\uFFFDd\uFFFD\uFFFD\u001Ee\u000B\uFFFD\uFFFDeb\uFFFDd\uFFFD\t\uFFFD\uFFFD\uFFFDV\uFFFDRi\uFFFD\uFFFDP\uFFFD]\uFFFD\uFFFDm\uFFFD\u00C3\uFFFD\uFFFD\u001D\r",
+        "\uFFFD,\uFFFDDm\uFFFD\u0010\uFFFD5\u001EI\uFFFD\uFFFD\uFFFD6\uFFFD\u0022\n",
+        "p\uFFFD\uFFFD\uFFFDp\u0007o=A\uFFFD\uFFFD8\uFFFD\uFFFD\uFFFD\uFFFD\u0002vv\uFFFD\uFFFD\uFFFD-\u001B\uFFFD\u0014\u0011\uFFFDs\uFFFD\uFFFD\u0060\uFFFDk\uFFFDX\uFFFD\uFFFD\uFFFD/hf0\uFFFDiv\uFFFD\uFFFD\uFFFD\uFFFDj\uFFFD%\uFFFD\uFFFD\uFFFD\uFFFD\uFFFD\uFFFD]S\uFFFD\u0026\uFFFD\uFFFD\u0010hS\uFFFD!\uFFFD\uFFFD\uFFFD\uFFFDVg\uFFFD\u001F\u0026\uFFFDs?z\uFFFDw\uFFFD\u007F\uFFFD\uFFFD"
       ],
       "StatusCode": 202,
       "ResponseHeaders": {
         "Content-Length": "0",
-<<<<<<< HEAD
-        "Date": "Wed, 03 Feb 2021 02:11:12 GMT",
-=======
-        "Date": "Wed, 17 Feb 2021 22:26:30 GMT",
->>>>>>> 1814567d
+        "Date": "Fri, 19 Feb 2021 19:09:26 GMT",
         "Server": [
           "Windows-Azure-HDFS/1.0",
           "Microsoft-HTTPAPI/2.0"
         ],
-        "x-ms-client-request-id": "9a5d8b61-3beb-8671-6c95-671e900f308b",
-<<<<<<< HEAD
-        "x-ms-request-id": "c30cad30-801f-0049-1bd1-f93db4000000",
-=======
-        "x-ms-request-id": "7fb92e43-401f-0056-067b-058eb0000000",
->>>>>>> 1814567d
+        "x-ms-client-request-id": "5b70ebca-8a4f-ba66-56ea-145362441390",
+        "x-ms-request-id": "6f4b09ee-e01f-004f-03f2-060e0b000000",
         "x-ms-request-server-encrypted": "true",
         "x-ms-version": "2020-06-12"
       },
       "ResponseBody": []
     },
     {
-      "RequestUri": "https://seannse.dfs.core.windows.net/test-filesystem-9d570352-3195-9121-0e35-f184e3ca1820/test-file-e5a06efe-0c1d-792f-f877-2905af2bfe04?action=flush\u0026position=0\u0026retainUncommittedData=true",
+      "RequestUri": "https://seannse.dfs.core.windows.net/test-filesystem-8356190c-dd7b-e1f5-3871-02873dfaf609/test-file-fd268d25-1fa6-9d93-1231-69bb5cd2c776?action=flush\u0026position=0\u0026retainUncommittedData=true",
       "RequestMethod": "PATCH",
       "RequestHeaders": {
         "Accept": "application/json",
         "Authorization": "Sanitized",
-<<<<<<< HEAD
-        "traceparent": "00-10add3ac0e3e7149b481f19d5be0ad18-1d5d72211e28724c-00",
+        "traceparent": "00-4672132588a3f54eae0f40ededfb9a78-c1e77e4a2c04d143-00",
         "User-Agent": [
-          "azsdk-net-Storage.Files.DataLake/12.7.0-alpha.20210202.1",
-          "(.NET Framework 4.8.4250.0; Microsoft Windows 10.0.19042 )"
+          "azsdk-net-Storage.Files.DataLake/12.7.0-alpha.20210219.1",
+          "(.NET 5.0.3; Microsoft Windows 10.0.19041)"
         ],
-        "x-ms-client-request-id": "14becd43-6886-72c7-a1d9-2151e5bcd84c",
-        "x-ms-date": "Wed, 03 Feb 2021 02:11:12 GMT",
-=======
-        "Content-Length": "0",
-        "traceparent": "00-5f2321a83b4bb240bed17ec5fa2d8ba5-9cb9a989b48f664b-00",
-        "User-Agent": [
-          "azsdk-net-Storage.Files.DataLake/12.7.0-alpha.20210217.1",
-          "(.NET 5.0.3; Microsoft Windows 10.0.19042)"
-        ],
-        "x-ms-client-request-id": "14becd43-6886-72c7-a1d9-2151e5bcd84c",
-        "x-ms-date": "Wed, 17 Feb 2021 22:26:31 GMT",
->>>>>>> 1814567d
+        "x-ms-client-request-id": "d8acbea3-5e0f-4790-f420-8d8dc845dc2f",
+        "x-ms-date": "Fri, 19 Feb 2021 19:09:27 GMT",
         "x-ms-return-client-request-id": "true",
         "x-ms-version": "2020-06-12"
       },
@@ -204,53 +130,33 @@
       "StatusCode": 200,
       "ResponseHeaders": {
         "Content-Length": "0",
-<<<<<<< HEAD
-        "Date": "Wed, 03 Feb 2021 02:11:12 GMT",
-        "ETag": "\u00220x8D8C7E8FB21F1F8\u0022",
-        "Last-Modified": "Wed, 03 Feb 2021 02:11:13 GMT",
-=======
-        "Date": "Wed, 17 Feb 2021 22:26:30 GMT",
-        "ETag": "\u00220x8D8D393137BE779\u0022",
-        "Last-Modified": "Wed, 17 Feb 2021 22:26:31 GMT",
->>>>>>> 1814567d
+        "Date": "Fri, 19 Feb 2021 19:09:26 GMT",
+        "ETag": "\u00220x8D8D509E09ADDDD\u0022",
+        "Last-Modified": "Fri, 19 Feb 2021 19:09:27 GMT",
         "Server": [
           "Windows-Azure-HDFS/1.0",
           "Microsoft-HTTPAPI/2.0"
         ],
-        "x-ms-client-request-id": "14becd43-6886-72c7-a1d9-2151e5bcd84c",
-<<<<<<< HEAD
-        "x-ms-request-id": "c30cad3a-801f-0049-25d1-f93db4000000",
-=======
-        "x-ms-request-id": "7fb92e49-401f-0056-0c7b-058eb0000000",
->>>>>>> 1814567d
+        "x-ms-client-request-id": "d8acbea3-5e0f-4790-f420-8d8dc845dc2f",
+        "x-ms-request-id": "6f4b09f9-e01f-004f-0ef2-060e0b000000",
         "x-ms-request-server-encrypted": "false",
         "x-ms-version": "2020-06-12"
       },
       "ResponseBody": []
     },
     {
-      "RequestUri": "https://seannse.blob.core.windows.net/test-filesystem-9d570352-3195-9121-0e35-f184e3ca1820?restype=container",
+      "RequestUri": "https://seannse.blob.core.windows.net/test-filesystem-8356190c-dd7b-e1f5-3871-02873dfaf609?restype=container",
       "RequestMethod": "DELETE",
       "RequestHeaders": {
         "Accept": "application/xml",
         "Authorization": "Sanitized",
-<<<<<<< HEAD
-        "traceparent": "00-39d0c65fffbc424e8acb92e59a0f7be0-0abd209b10022b46-00",
+        "traceparent": "00-ce82b0a98fbef441bad135ca60204d5a-7c019fea029c4c4e-00",
         "User-Agent": [
-          "azsdk-net-Storage.Files.DataLake/12.7.0-alpha.20210202.1",
-          "(.NET Framework 4.8.4250.0; Microsoft Windows 10.0.19042 )"
+          "azsdk-net-Storage.Files.DataLake/12.7.0-alpha.20210219.1",
+          "(.NET 5.0.3; Microsoft Windows 10.0.19041)"
         ],
-        "x-ms-client-request-id": "c2db9fe4-1b51-0f05-bb77-36c34613c692",
-        "x-ms-date": "Wed, 03 Feb 2021 02:11:12 GMT",
-=======
-        "traceparent": "00-8c804ba56ab995469c424f6d869c6e38-dddc855238b02d4a-00",
-        "User-Agent": [
-          "azsdk-net-Storage.Files.DataLake/12.7.0-alpha.20210217.1",
-          "(.NET 5.0.3; Microsoft Windows 10.0.19042)"
-        ],
-        "x-ms-client-request-id": "c2db9fe4-1b51-0f05-bb77-36c34613c692",
-        "x-ms-date": "Wed, 17 Feb 2021 22:26:31 GMT",
->>>>>>> 1814567d
+        "x-ms-client-request-id": "a4b0eac2-3a98-5081-e27c-d0bf2eab1076",
+        "x-ms-date": "Fri, 19 Feb 2021 19:09:28 GMT",
         "x-ms-return-client-request-id": "true",
         "x-ms-version": "2020-06-12"
       },
@@ -258,28 +164,20 @@
       "StatusCode": 202,
       "ResponseHeaders": {
         "Content-Length": "0",
-<<<<<<< HEAD
-        "Date": "Wed, 03 Feb 2021 02:11:13 GMT",
-=======
-        "Date": "Wed, 17 Feb 2021 22:26:30 GMT",
->>>>>>> 1814567d
+        "Date": "Fri, 19 Feb 2021 19:09:27 GMT",
         "Server": [
           "Windows-Azure-Blob/1.0",
           "Microsoft-HTTPAPI/2.0"
         ],
-        "x-ms-client-request-id": "c2db9fe4-1b51-0f05-bb77-36c34613c692",
-<<<<<<< HEAD
-        "x-ms-request-id": "2ae794c5-301e-0001-38d1-f92083000000",
-=======
-        "x-ms-request-id": "d68ec35a-701e-0086-3b7b-05b3e6000000",
->>>>>>> 1814567d
+        "x-ms-client-request-id": "a4b0eac2-3a98-5081-e27c-d0bf2eab1076",
+        "x-ms-request-id": "2e63e60c-201e-00a4-6af2-0676f9000000",
         "x-ms-version": "2020-06-12"
       },
       "ResponseBody": []
     }
   ],
   "Variables": {
-    "RandomSeed": "1171079015",
+    "RandomSeed": "239781584",
     "Storage_TestConfigHierarchicalNamespace": "NamespaceTenant\nseannse\nU2FuaXRpemVk\nhttps://seannse.blob.core.windows.net\nhttps://seannse.file.core.windows.net\nhttps://seannse.queue.core.windows.net\nhttps://seannse.table.core.windows.net\n\n\n\n\nhttps://seannse-secondary.blob.core.windows.net\nhttps://seannse-secondary.file.core.windows.net\nhttps://seannse-secondary.queue.core.windows.net\nhttps://seannse-secondary.table.core.windows.net\n68390a19-a643-458b-b726-408abf67b4fc\nSanitized\n72f988bf-86f1-41af-91ab-2d7cd011db47\nhttps://login.microsoftonline.com/\nCloud\nBlobEndpoint=https://seannse.blob.core.windows.net/;QueueEndpoint=https://seannse.queue.core.windows.net/;FileEndpoint=https://seannse.file.core.windows.net/;BlobSecondaryEndpoint=https://seannse-secondary.blob.core.windows.net/;QueueSecondaryEndpoint=https://seannse-secondary.queue.core.windows.net/;FileSecondaryEndpoint=https://seannse-secondary.file.core.windows.net/;AccountName=seannse;AccountKey=Sanitized\n"
   }
 }