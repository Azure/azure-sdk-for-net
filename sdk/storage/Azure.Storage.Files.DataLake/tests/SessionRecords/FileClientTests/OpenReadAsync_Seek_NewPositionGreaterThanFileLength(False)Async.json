﻿{
  "Entries": [
    {
      "RequestUri": "https://seannse.blob.core.windows.net/test-filesystem-16816214-6841-f5c2-26e1-50efd688eacb?restype=container",
      "RequestMethod": "PUT",
      "RequestHeaders": {
        "Accept": "application/xml",
        "Authorization": "Sanitized",
        "traceparent": "00-c66208f17d07064f85bcbfd586d4cb53-ee925bcfd1d16f41-00",
        "User-Agent": [
          "azsdk-net-Storage.Files.DataLake/12.7.0-alpha.20210219.1",
          "(.NET 5.0.3; Microsoft Windows 10.0.19041)"
        ],
        "x-ms-blob-public-access": "container",
        "x-ms-client-request-id": "518e89e6-833c-3b9b-4f7c-fc7c941b2c90",
        "x-ms-date": "Fri, 19 Feb 2021 19:57:54 GMT",
        "x-ms-return-client-request-id": "true",
<<<<<<< HEAD
        "x-ms-version": "2020-12-06"
=======
        "x-ms-version": "2021-02-12"
>>>>>>> 7e782c87
      },
      "RequestBody": null,
      "StatusCode": 201,
      "ResponseHeaders": {
        "Content-Length": "0",
        "Date": "Fri, 19 Feb 2021 19:57:53 GMT",
        "ETag": "\"0x8D8D510A55236AE\"",
        "Last-Modified": "Fri, 19 Feb 2021 19:57:54 GMT",
        "Server": [
          "Windows-Azure-Blob/1.0",
          "Microsoft-HTTPAPI/2.0"
        ],
        "x-ms-client-request-id": "518e89e6-833c-3b9b-4f7c-fc7c941b2c90",
        "x-ms-request-id": "4691bef9-401e-0056-43f9-068eb0000000",
<<<<<<< HEAD
        "x-ms-version": "2020-12-06"
=======
        "x-ms-version": "2021-02-12"
>>>>>>> 7e782c87
      },
      "ResponseBody": []
    },
    {
      "RequestUri": "https://seannse.dfs.core.windows.net/test-filesystem-16816214-6841-f5c2-26e1-50efd688eacb/test-file-9a2da048-bf92-172a-f719-5d6ffb1dba35?resource=file",
      "RequestMethod": "PUT",
      "RequestHeaders": {
        "Accept": "application/json",
        "Authorization": "Sanitized",
        "If-None-Match": "*",
        "traceparent": "00-7203354fe808c142857e8565faad192a-648a25fe224e0c48-00",
        "User-Agent": [
          "azsdk-net-Storage.Files.DataLake/12.7.0-alpha.20210219.1",
          "(.NET 5.0.3; Microsoft Windows 10.0.19041)"
        ],
        "x-ms-client-request-id": "75ae1f2d-911f-6592-f47a-0ac63ebe6417",
        "x-ms-date": "Fri, 19 Feb 2021 19:57:55 GMT",
        "x-ms-return-client-request-id": "true",
<<<<<<< HEAD
        "x-ms-version": "2020-12-06"
=======
        "x-ms-version": "2021-02-12"
>>>>>>> 7e782c87
      },
      "RequestBody": null,
      "StatusCode": 201,
      "ResponseHeaders": {
        "Content-Length": "0",
        "Date": "Fri, 19 Feb 2021 19:57:53 GMT",
        "ETag": "\"0x8D8D510A564042A\"",
        "Last-Modified": "Fri, 19 Feb 2021 19:57:54 GMT",
        "Server": [
          "Windows-Azure-HDFS/1.0",
          "Microsoft-HTTPAPI/2.0"
        ],
        "x-ms-client-request-id": "75ae1f2d-911f-6592-f47a-0ac63ebe6417",
        "x-ms-request-id": "d66aa081-f01f-0088-7bf9-069a56000000",
<<<<<<< HEAD
        "x-ms-version": "2020-12-06"
=======
        "x-ms-version": "2021-02-12"
>>>>>>> 7e782c87
      },
      "ResponseBody": []
    },
    {
      "RequestUri": "https://seannse.dfs.core.windows.net/test-filesystem-16816214-6841-f5c2-26e1-50efd688eacb/test-file-9a2da048-bf92-172a-f719-5d6ffb1dba35?action=append&position=0",
      "RequestMethod": "PATCH",
      "RequestHeaders": {
        "Accept": "application/json",
        "Authorization": "Sanitized",
        "Content-Length": "1024",
        "Content-Type": "application/octet-stream",
        "traceparent": "00-8537d9d2a5431f4e85875e73578e1dda-ddf8e65d57171f4c-00",
        "User-Agent": [
          "azsdk-net-Storage.Files.DataLake/12.7.0-alpha.20210219.1",
          "(.NET 5.0.3; Microsoft Windows 10.0.19041)"
        ],
        "x-ms-client-request-id": "dc410d0d-456f-8a15-67d7-e601591c805b",
        "x-ms-date": "Fri, 19 Feb 2021 19:57:55 GMT",
        "x-ms-return-client-request-id": "true",
<<<<<<< HEAD
        "x-ms-version": "2020-12-06"
=======
        "x-ms-version": "2021-02-12"
>>>>>>> 7e782c87
      },
      "RequestBody": "kpMEpp5Z9guinergMHE8REFLCE35mY6HcTqgLAxETxE0p78l3fhljJOCrp+YugreP7g6SBLflvkEfDVkucr/Xk3YrImyF2dJ5Xy5d+rv77YvwexUCQb/VRDGIGDDAdLIg1BRwA2BLCdQ8WOVJR8OFY1+Nfjdq1RG2Vd57PcGhuSp8fOZni6orZTFAxijaTDwtwvTRMva69f8Cua2CEAwSmp+6zQrdHde1odjGKg7o28niDTrM0EYzwUbnZNI8qVUlLmtJH38xEKUdW1EdtMvwGZ2jn8LRBcoZhwuD9fjFuThDoPujn/yK8PyV73T1Fgx7Nws0WMlSU+ihL5hzbRrsF6JYmhQQTLnhGO8GexZVJHD/SP6tkWAvMUzTAnBkF4OhqdfSnLw4aqqRUz/aS9jSS8sntCRcPkZCaaiHPQpJvQFrpJF+gof0ht4UHH5gFKW0APZlPKNfRatRUDMTsS2gB5X+rqdHU8kDMu0GB+HIIhTDEzxT5ECdzF7l7TKU4RXws9ToYaX+LKztIcm2WT2JiW4eEF3xDGNVYKJIYWaWrlHXVVQNH8BuxOZPZsJ257MhXGPEdpC3/6exksEDtctGVnO33wPpvGltr0u3oaVg3rkvZsTC0neBH1XsW4z/a07bCRBO/wivN6A6VodFAF3CELRH1A7GQ0Q79r+uPSDcbkP8nFhVEh9wgG9kyHuwfB836krYt1c/1MXMEsiIwTq/HehDSGQFrP6U11PfoXrIi7qgtlLWA/bsvIdSiT8W5780paqTLPO68j1MA6ADYHOKw4dN6Ern6RoxlovcsuP/vi+UqvuQdV6G5YQVScBWqVxTx8V3yP90TPyQYZZn3n8ZTIVwbrV3+k4ohsKG0l9Z2u1vSOseR/VwYF4/P9OIXwdE+/165nqnHA13DwH8rXpddobo+FWUOsTQAA5XOPp6oCf7Qdah3zSyiCzd5zizc7LjoYlM36ax8MD4aqYsT+MS/K8aAWtj+1eSdjAothPMXMybc1cxLcCBCZEVqbRORngJiuqJmXJHv+Zxuml2STqtLA3ZkRyMIc7uWTeaThHjA+/4HytpAsOaU/Nwv7NXSoCWqL1mtPVbvWjbmwA6rTHUjnZ5fmnPA+lKPz0pG6JbVw52w6VUfI86XGHCTaeDX6aBm/E9HcwWh2ST3HW4MqHGgEQxw6lMgBHnPuIIDPZBxt+Wp7+xHnkCYHxAgGAZgmm/+81jkZv9NRvfFd7pzrquUhWWIUsiVWHK72NtC/+xzby4iBEpHjVDmbJj0ciaGFGBkm5KQ2DenaZrWOI4UCkcLUgicUZphTQgUkfYvkNZcJbR63lRZ0ob2eqqvYVTCwlJR+SAd+cLWA06afEYxd8iw==",
      "StatusCode": 202,
      "ResponseHeaders": {
        "Content-Length": "0",
        "Date": "Fri, 19 Feb 2021 19:57:53 GMT",
        "Server": [
          "Windows-Azure-HDFS/1.0",
          "Microsoft-HTTPAPI/2.0"
        ],
        "x-ms-client-request-id": "dc410d0d-456f-8a15-67d7-e601591c805b",
        "x-ms-request-id": "d66aa08f-f01f-0088-09f9-069a56000000",
        "x-ms-request-server-encrypted": "true",
<<<<<<< HEAD
        "x-ms-version": "2020-12-06"
=======
        "x-ms-version": "2021-02-12"
>>>>>>> 7e782c87
      },
      "ResponseBody": []
    },
    {
      "RequestUri": "https://seannse.dfs.core.windows.net/test-filesystem-16816214-6841-f5c2-26e1-50efd688eacb/test-file-9a2da048-bf92-172a-f719-5d6ffb1dba35?action=flush&position=1024",
      "RequestMethod": "PATCH",
      "RequestHeaders": {
        "Accept": "application/json",
        "Authorization": "Sanitized",
        "traceparent": "00-53a2cc654519244189bbbd1e7ad6392e-a6ea2cbaa0eca54d-00",
        "User-Agent": [
          "azsdk-net-Storage.Files.DataLake/12.7.0-alpha.20210219.1",
          "(.NET 5.0.3; Microsoft Windows 10.0.19041)"
        ],
        "x-ms-client-request-id": "31b87758-887c-e9a7-5c1c-0102bb0e8ba0",
        "x-ms-date": "Fri, 19 Feb 2021 19:57:55 GMT",
        "x-ms-return-client-request-id": "true",
<<<<<<< HEAD
        "x-ms-version": "2020-12-06"
=======
        "x-ms-version": "2021-02-12"
>>>>>>> 7e782c87
      },
      "RequestBody": null,
      "StatusCode": 200,
      "ResponseHeaders": {
        "Content-Length": "0",
        "Date": "Fri, 19 Feb 2021 19:57:53 GMT",
        "ETag": "\"0x8D8D510A582F776\"",
        "Last-Modified": "Fri, 19 Feb 2021 19:57:54 GMT",
        "Server": [
          "Windows-Azure-HDFS/1.0",
          "Microsoft-HTTPAPI/2.0"
        ],
        "x-ms-client-request-id": "31b87758-887c-e9a7-5c1c-0102bb0e8ba0",
        "x-ms-request-id": "d66aa0a4-f01f-0088-1df9-069a56000000",
        "x-ms-request-server-encrypted": "false",
<<<<<<< HEAD
        "x-ms-version": "2020-12-06"
=======
        "x-ms-version": "2021-02-12"
>>>>>>> 7e782c87
      },
      "ResponseBody": []
    },
    {
      "RequestUri": "https://seannse.blob.core.windows.net/test-filesystem-16816214-6841-f5c2-26e1-50efd688eacb/test-file-9a2da048-bf92-172a-f719-5d6ffb1dba35",
      "RequestMethod": "HEAD",
      "RequestHeaders": {
        "Accept": "application/xml",
        "Authorization": "Sanitized",
        "traceparent": "00-4bedfe46e89ced4eac262f5b83eb91d2-4f00b7768c3e4d40-00",
        "User-Agent": [
          "azsdk-net-Storage.Files.DataLake/12.7.0-alpha.20210219.1",
          "(.NET 5.0.3; Microsoft Windows 10.0.19041)"
        ],
        "x-ms-client-request-id": "e1a9bf80-4e64-5fde-f144-269fa074d000",
        "x-ms-date": "Fri, 19 Feb 2021 19:57:55 GMT",
        "x-ms-return-client-request-id": "true",
<<<<<<< HEAD
        "x-ms-version": "2020-12-06"
=======
        "x-ms-version": "2021-02-12"
>>>>>>> 7e782c87
      },
      "RequestBody": null,
      "StatusCode": 200,
      "ResponseHeaders": {
        "Accept-Ranges": "bytes",
        "Content-Length": "1024",
        "Content-Type": "application/octet-stream",
        "Date": "Fri, 19 Feb 2021 19:57:53 GMT",
        "ETag": "\"0x8D8D510A582F776\"",
        "Last-Modified": "Fri, 19 Feb 2021 19:57:54 GMT",
        "Server": [
          "Windows-Azure-Blob/1.0",
          "Microsoft-HTTPAPI/2.0"
        ],
        "x-ms-access-tier": "Hot",
        "x-ms-access-tier-inferred": "true",
        "x-ms-blob-type": "BlockBlob",
        "x-ms-client-request-id": "e1a9bf80-4e64-5fde-f144-269fa074d000",
        "x-ms-creation-time": "Fri, 19 Feb 2021 19:57:54 GMT",
        "x-ms-group": "$superuser",
        "x-ms-lease-state": "available",
        "x-ms-lease-status": "unlocked",
        "x-ms-owner": "$superuser",
        "x-ms-permissions": "rw-r-----",
        "x-ms-request-id": "4691c00a-401e-0056-42f9-068eb0000000",
        "x-ms-server-encrypted": "true",
<<<<<<< HEAD
        "x-ms-version": "2020-12-06"
=======
        "x-ms-version": "2021-02-12"
>>>>>>> 7e782c87
      },
      "ResponseBody": []
    },
    {
      "RequestUri": "https://seannse.blob.core.windows.net/test-filesystem-16816214-6841-f5c2-26e1-50efd688eacb?restype=container",
      "RequestMethod": "DELETE",
      "RequestHeaders": {
        "Accept": "application/xml",
        "Authorization": "Sanitized",
        "traceparent": "00-9beb7b2bf6134c4b9710ddfbf1efa768-6887242657f82146-00",
        "User-Agent": [
          "azsdk-net-Storage.Files.DataLake/12.7.0-alpha.20210219.1",
          "(.NET 5.0.3; Microsoft Windows 10.0.19041)"
        ],
        "x-ms-client-request-id": "fb81e7a2-aa65-9f3c-47fd-835b7836c922",
        "x-ms-date": "Fri, 19 Feb 2021 19:57:55 GMT",
        "x-ms-return-client-request-id": "true",
<<<<<<< HEAD
        "x-ms-version": "2020-12-06"
=======
        "x-ms-version": "2021-02-12"
>>>>>>> 7e782c87
      },
      "RequestBody": null,
      "StatusCode": 202,
      "ResponseHeaders": {
        "Content-Length": "0",
        "Date": "Fri, 19 Feb 2021 19:57:53 GMT",
        "Server": [
          "Windows-Azure-Blob/1.0",
          "Microsoft-HTTPAPI/2.0"
        ],
        "x-ms-client-request-id": "fb81e7a2-aa65-9f3c-47fd-835b7836c922",
        "x-ms-request-id": "4691c038-401e-0056-6ff9-068eb0000000",
<<<<<<< HEAD
        "x-ms-version": "2020-12-06"
=======
        "x-ms-version": "2021-02-12"
>>>>>>> 7e782c87
      },
      "ResponseBody": []
    }
  ],
  "Variables": {
    "RandomSeed": "821945588",
    "Storage_TestConfigHierarchicalNamespace": "NamespaceTenant\nseannse\nU2FuaXRpemVk\nhttps://seannse.blob.core.windows.net\nhttps://seannse.file.core.windows.net\nhttps://seannse.queue.core.windows.net\nhttps://seannse.table.core.windows.net\n\n\n\n\nhttps://seannse-secondary.blob.core.windows.net\nhttps://seannse-secondary.file.core.windows.net\nhttps://seannse-secondary.queue.core.windows.net\nhttps://seannse-secondary.table.core.windows.net\n68390a19-a643-458b-b726-408abf67b4fc\nSanitized\n72f988bf-86f1-41af-91ab-2d7cd011db47\nhttps://login.microsoftonline.com/\nCloud\nBlobEndpoint=https://seannse.blob.core.windows.net/;QueueEndpoint=https://seannse.queue.core.windows.net/;FileEndpoint=https://seannse.file.core.windows.net/;BlobSecondaryEndpoint=https://seannse-secondary.blob.core.windows.net/;QueueSecondaryEndpoint=https://seannse-secondary.queue.core.windows.net/;FileSecondaryEndpoint=https://seannse-secondary.file.core.windows.net/;AccountName=seannse;AccountKey=Sanitized\n\n\n"
  }
}<|MERGE_RESOLUTION|>--- conflicted
+++ resolved
@@ -15,11 +15,7 @@
         "x-ms-client-request-id": "518e89e6-833c-3b9b-4f7c-fc7c941b2c90",
         "x-ms-date": "Fri, 19 Feb 2021 19:57:54 GMT",
         "x-ms-return-client-request-id": "true",
-<<<<<<< HEAD
-        "x-ms-version": "2020-12-06"
-=======
-        "x-ms-version": "2021-02-12"
->>>>>>> 7e782c87
+        "x-ms-version": "2021-02-12"
       },
       "RequestBody": null,
       "StatusCode": 201,
@@ -34,11 +30,7 @@
         ],
         "x-ms-client-request-id": "518e89e6-833c-3b9b-4f7c-fc7c941b2c90",
         "x-ms-request-id": "4691bef9-401e-0056-43f9-068eb0000000",
-<<<<<<< HEAD
-        "x-ms-version": "2020-12-06"
-=======
-        "x-ms-version": "2021-02-12"
->>>>>>> 7e782c87
+        "x-ms-version": "2021-02-12"
       },
       "ResponseBody": []
     },
@@ -57,11 +49,7 @@
         "x-ms-client-request-id": "75ae1f2d-911f-6592-f47a-0ac63ebe6417",
         "x-ms-date": "Fri, 19 Feb 2021 19:57:55 GMT",
         "x-ms-return-client-request-id": "true",
-<<<<<<< HEAD
-        "x-ms-version": "2020-12-06"
-=======
-        "x-ms-version": "2021-02-12"
->>>>>>> 7e782c87
+        "x-ms-version": "2021-02-12"
       },
       "RequestBody": null,
       "StatusCode": 201,
@@ -76,11 +64,7 @@
         ],
         "x-ms-client-request-id": "75ae1f2d-911f-6592-f47a-0ac63ebe6417",
         "x-ms-request-id": "d66aa081-f01f-0088-7bf9-069a56000000",
-<<<<<<< HEAD
-        "x-ms-version": "2020-12-06"
-=======
-        "x-ms-version": "2021-02-12"
->>>>>>> 7e782c87
+        "x-ms-version": "2021-02-12"
       },
       "ResponseBody": []
     },
@@ -100,11 +84,7 @@
         "x-ms-client-request-id": "dc410d0d-456f-8a15-67d7-e601591c805b",
         "x-ms-date": "Fri, 19 Feb 2021 19:57:55 GMT",
         "x-ms-return-client-request-id": "true",
-<<<<<<< HEAD
-        "x-ms-version": "2020-12-06"
-=======
-        "x-ms-version": "2021-02-12"
->>>>>>> 7e782c87
+        "x-ms-version": "2021-02-12"
       },
       "RequestBody": "kpMEpp5Z9guinergMHE8REFLCE35mY6HcTqgLAxETxE0p78l3fhljJOCrp+YugreP7g6SBLflvkEfDVkucr/Xk3YrImyF2dJ5Xy5d+rv77YvwexUCQb/VRDGIGDDAdLIg1BRwA2BLCdQ8WOVJR8OFY1+Nfjdq1RG2Vd57PcGhuSp8fOZni6orZTFAxijaTDwtwvTRMva69f8Cua2CEAwSmp+6zQrdHde1odjGKg7o28niDTrM0EYzwUbnZNI8qVUlLmtJH38xEKUdW1EdtMvwGZ2jn8LRBcoZhwuD9fjFuThDoPujn/yK8PyV73T1Fgx7Nws0WMlSU+ihL5hzbRrsF6JYmhQQTLnhGO8GexZVJHD/SP6tkWAvMUzTAnBkF4OhqdfSnLw4aqqRUz/aS9jSS8sntCRcPkZCaaiHPQpJvQFrpJF+gof0ht4UHH5gFKW0APZlPKNfRatRUDMTsS2gB5X+rqdHU8kDMu0GB+HIIhTDEzxT5ECdzF7l7TKU4RXws9ToYaX+LKztIcm2WT2JiW4eEF3xDGNVYKJIYWaWrlHXVVQNH8BuxOZPZsJ257MhXGPEdpC3/6exksEDtctGVnO33wPpvGltr0u3oaVg3rkvZsTC0neBH1XsW4z/a07bCRBO/wivN6A6VodFAF3CELRH1A7GQ0Q79r+uPSDcbkP8nFhVEh9wgG9kyHuwfB836krYt1c/1MXMEsiIwTq/HehDSGQFrP6U11PfoXrIi7qgtlLWA/bsvIdSiT8W5780paqTLPO68j1MA6ADYHOKw4dN6Ern6RoxlovcsuP/vi+UqvuQdV6G5YQVScBWqVxTx8V3yP90TPyQYZZn3n8ZTIVwbrV3+k4ohsKG0l9Z2u1vSOseR/VwYF4/P9OIXwdE+/165nqnHA13DwH8rXpddobo+FWUOsTQAA5XOPp6oCf7Qdah3zSyiCzd5zizc7LjoYlM36ax8MD4aqYsT+MS/K8aAWtj+1eSdjAothPMXMybc1cxLcCBCZEVqbRORngJiuqJmXJHv+Zxuml2STqtLA3ZkRyMIc7uWTeaThHjA+/4HytpAsOaU/Nwv7NXSoCWqL1mtPVbvWjbmwA6rTHUjnZ5fmnPA+lKPz0pG6JbVw52w6VUfI86XGHCTaeDX6aBm/E9HcwWh2ST3HW4MqHGgEQxw6lMgBHnPuIIDPZBxt+Wp7+xHnkCYHxAgGAZgmm/+81jkZv9NRvfFd7pzrquUhWWIUsiVWHK72NtC/+xzby4iBEpHjVDmbJj0ciaGFGBkm5KQ2DenaZrWOI4UCkcLUgicUZphTQgUkfYvkNZcJbR63lRZ0ob2eqqvYVTCwlJR+SAd+cLWA06afEYxd8iw==",
       "StatusCode": 202,
@@ -118,11 +98,7 @@
         "x-ms-client-request-id": "dc410d0d-456f-8a15-67d7-e601591c805b",
         "x-ms-request-id": "d66aa08f-f01f-0088-09f9-069a56000000",
         "x-ms-request-server-encrypted": "true",
-<<<<<<< HEAD
-        "x-ms-version": "2020-12-06"
-=======
-        "x-ms-version": "2021-02-12"
->>>>>>> 7e782c87
+        "x-ms-version": "2021-02-12"
       },
       "ResponseBody": []
     },
@@ -140,11 +116,7 @@
         "x-ms-client-request-id": "31b87758-887c-e9a7-5c1c-0102bb0e8ba0",
         "x-ms-date": "Fri, 19 Feb 2021 19:57:55 GMT",
         "x-ms-return-client-request-id": "true",
-<<<<<<< HEAD
-        "x-ms-version": "2020-12-06"
-=======
-        "x-ms-version": "2021-02-12"
->>>>>>> 7e782c87
+        "x-ms-version": "2021-02-12"
       },
       "RequestBody": null,
       "StatusCode": 200,
@@ -160,11 +132,7 @@
         "x-ms-client-request-id": "31b87758-887c-e9a7-5c1c-0102bb0e8ba0",
         "x-ms-request-id": "d66aa0a4-f01f-0088-1df9-069a56000000",
         "x-ms-request-server-encrypted": "false",
-<<<<<<< HEAD
-        "x-ms-version": "2020-12-06"
-=======
-        "x-ms-version": "2021-02-12"
->>>>>>> 7e782c87
+        "x-ms-version": "2021-02-12"
       },
       "ResponseBody": []
     },
@@ -182,11 +150,7 @@
         "x-ms-client-request-id": "e1a9bf80-4e64-5fde-f144-269fa074d000",
         "x-ms-date": "Fri, 19 Feb 2021 19:57:55 GMT",
         "x-ms-return-client-request-id": "true",
-<<<<<<< HEAD
-        "x-ms-version": "2020-12-06"
-=======
-        "x-ms-version": "2021-02-12"
->>>>>>> 7e782c87
+        "x-ms-version": "2021-02-12"
       },
       "RequestBody": null,
       "StatusCode": 200,
@@ -213,11 +177,7 @@
         "x-ms-permissions": "rw-r-----",
         "x-ms-request-id": "4691c00a-401e-0056-42f9-068eb0000000",
         "x-ms-server-encrypted": "true",
-<<<<<<< HEAD
-        "x-ms-version": "2020-12-06"
-=======
-        "x-ms-version": "2021-02-12"
->>>>>>> 7e782c87
+        "x-ms-version": "2021-02-12"
       },
       "ResponseBody": []
     },
@@ -235,11 +195,7 @@
         "x-ms-client-request-id": "fb81e7a2-aa65-9f3c-47fd-835b7836c922",
         "x-ms-date": "Fri, 19 Feb 2021 19:57:55 GMT",
         "x-ms-return-client-request-id": "true",
-<<<<<<< HEAD
-        "x-ms-version": "2020-12-06"
-=======
-        "x-ms-version": "2021-02-12"
->>>>>>> 7e782c87
+        "x-ms-version": "2021-02-12"
       },
       "RequestBody": null,
       "StatusCode": 202,
@@ -252,11 +208,7 @@
         ],
         "x-ms-client-request-id": "fb81e7a2-aa65-9f3c-47fd-835b7836c922",
         "x-ms-request-id": "4691c038-401e-0056-6ff9-068eb0000000",
-<<<<<<< HEAD
-        "x-ms-version": "2020-12-06"
-=======
-        "x-ms-version": "2021-02-12"
->>>>>>> 7e782c87
+        "x-ms-version": "2021-02-12"
       },
       "ResponseBody": []
     }
