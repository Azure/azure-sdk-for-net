{
  "Entries": [
    {
      "RequestUri": "https://seannse.blob.core.windows.net/test-filesystem-55cf2055-7dad-6761-77de-b52c5fa6a833?restype=container",
      "RequestMethod": "PUT",
      "RequestHeaders": {
        "Accept": "application/xml",
        "Authorization": "Sanitized",
<<<<<<< HEAD
        "traceparent": "00-eb94c7262e00f948b18607300d8effb3-82cfeec6c9f0e84b-00",
        "User-Agent": [
          "azsdk-net-Storage.Files.DataLake/12.7.0-alpha.20210202.1",
          "(.NET Framework 4.8.4250.0; Microsoft Windows 10.0.19042 )"
        ],
        "x-ms-blob-public-access": "container",
        "x-ms-client-request-id": "a9d9cc5c-99a0-6f66-2bcd-b1e6562a0e98",
        "x-ms-date": "Wed, 03 Feb 2021 02:09:59 GMT",
=======
        "traceparent": "00-3c159b1ba979034aab46e2ca96434240-833f9128874ea049-00",
        "User-Agent": [
          "azsdk-net-Storage.Files.DataLake/12.7.0-alpha.20210217.1",
          "(.NET 5.0.3; Microsoft Windows 10.0.19042)"
        ],
        "x-ms-blob-public-access": "container",
        "x-ms-client-request-id": "a9d9cc5c-99a0-6f66-2bcd-b1e6562a0e98",
        "x-ms-date": "Wed, 17 Feb 2021 22:30:36 GMT",
>>>>>>> 1814567d
        "x-ms-return-client-request-id": "true",
        "x-ms-version": "2020-06-12"
      },
      "RequestBody": null,
      "StatusCode": 201,
      "ResponseHeaders": {
        "Content-Length": "0",
<<<<<<< HEAD
        "Date": "Wed, 03 Feb 2021 02:10:00 GMT",
        "ETag": "\u00220x8D8C7E8CFE1A454\u0022",
        "Last-Modified": "Wed, 03 Feb 2021 02:10:00 GMT",
=======
        "Date": "Wed, 17 Feb 2021 22:30:35 GMT",
        "ETag": "\u00220x8D8D393A57EE598\u0022",
        "Last-Modified": "Wed, 17 Feb 2021 22:30:36 GMT",
>>>>>>> 1814567d
        "Server": [
          "Windows-Azure-Blob/1.0",
          "Microsoft-HTTPAPI/2.0"
        ],
        "x-ms-client-request-id": "a9d9cc5c-99a0-6f66-2bcd-b1e6562a0e98",
<<<<<<< HEAD
        "x-ms-request-id": "c80dcd16-001e-001a-68d1-f91e80000000",
=======
        "x-ms-request-id": "b84a2878-701e-005d-617c-0575db000000",
>>>>>>> 1814567d
        "x-ms-version": "2020-06-12"
      },
      "ResponseBody": []
    },
    {
      "RequestUri": "https://seannse.dfs.core.windows.net/test-filesystem-55cf2055-7dad-6761-77de-b52c5fa6a833/test-file-3a66a6c2-84de-ccc7-c4b1-64677a03f0ab?resource=file",
      "RequestMethod": "PUT",
      "RequestHeaders": {
        "Accept": "application/json",
        "Authorization": "Sanitized",
        "If-None-Match": "*",
<<<<<<< HEAD
        "traceparent": "00-62ee832a6ebcd141866eb80606418d1f-41926d1a865c3d46-00",
        "User-Agent": [
          "azsdk-net-Storage.Files.DataLake/12.7.0-alpha.20210202.1",
          "(.NET Framework 4.8.4250.0; Microsoft Windows 10.0.19042 )"
        ],
        "x-ms-client-request-id": "c482cacb-459c-c2ad-6d28-d578a50c406f",
        "x-ms-date": "Wed, 03 Feb 2021 02:09:59 GMT",
=======
        "traceparent": "00-988fd83d8b4d0549b180c0ce0714f8d8-defc1c0c08074f4d-00",
        "User-Agent": [
          "azsdk-net-Storage.Files.DataLake/12.7.0-alpha.20210217.1",
          "(.NET 5.0.3; Microsoft Windows 10.0.19042)"
        ],
        "x-ms-client-request-id": "c482cacb-459c-c2ad-6d28-d578a50c406f",
        "x-ms-date": "Wed, 17 Feb 2021 22:30:36 GMT",
>>>>>>> 1814567d
        "x-ms-return-client-request-id": "true",
        "x-ms-version": "2020-06-12"
      },
      "RequestBody": null,
      "StatusCode": 201,
      "ResponseHeaders": {
        "Content-Length": "0",
<<<<<<< HEAD
        "Date": "Wed, 03 Feb 2021 02:10:00 GMT",
        "ETag": "\u00220x8D8C7E8D023E03C\u0022",
        "Last-Modified": "Wed, 03 Feb 2021 02:10:01 GMT",
=======
        "Date": "Wed, 17 Feb 2021 22:30:35 GMT",
        "ETag": "\u00220x8D8D393A5B4FF40\u0022",
        "Last-Modified": "Wed, 17 Feb 2021 22:30:36 GMT",
>>>>>>> 1814567d
        "Server": [
          "Windows-Azure-HDFS/1.0",
          "Microsoft-HTTPAPI/2.0"
        ],
        "x-ms-client-request-id": "c482cacb-459c-c2ad-6d28-d578a50c406f",
<<<<<<< HEAD
        "x-ms-request-id": "bfc9d431-601f-000c-6cd1-f9e857000000",
=======
        "x-ms-request-id": "1d799ea4-f01f-001e-637c-059387000000",
>>>>>>> 1814567d
        "x-ms-version": "2020-06-12"
      },
      "ResponseBody": []
    },
    {
      "RequestUri": "https://seannse.dfs.core.windows.net/test-filesystem-55cf2055-7dad-6761-77de-b52c5fa6a833/test-file-3a66a6c2-84de-ccc7-c4b1-64677a03f0ab?action=append\u0026position=0",
      "RequestMethod": "PATCH",
      "RequestHeaders": {
        "Accept": "application/json",
        "Authorization": "Sanitized",
<<<<<<< HEAD
        "Content-Length": "1857",
        "Content-Type": "application/json",
        "traceparent": "00-73f4a993043d794eaef65a6924714762-4f57ae7cb5fd704e-00",
        "User-Agent": [
          "azsdk-net-Storage.Files.DataLake/12.7.0-alpha.20210202.1",
          "(.NET Framework 4.8.4250.0; Microsoft Windows 10.0.19042 )"
        ],
        "x-ms-client-request-id": "af9c3c11-2b81-840f-00c6-9a9dad112509",
        "x-ms-date": "Wed, 03 Feb 2021 02:10:00 GMT",
=======
        "Content-Length": "1024",
        "traceparent": "00-eed68907f9350846be50afa50ce5c779-d5aa273f691b4540-00",
        "User-Agent": [
          "azsdk-net-Storage.Files.DataLake/12.7.0-alpha.20210217.1",
          "(.NET 5.0.3; Microsoft Windows 10.0.19042)"
        ],
        "x-ms-client-request-id": "af9c3c11-2b81-840f-00c6-9a9dad112509",
        "x-ms-date": "Wed, 17 Feb 2021 22:30:36 GMT",
>>>>>>> 1814567d
        "x-ms-return-client-request-id": "true",
        "x-ms-version": "2020-06-12"
      },
      "RequestBody": [
        "\u0010L\uFFFDQt\uFFFD-\uFFFDc\r",
        "\uFFFD\uFFFD\uFFFD\u0015jT\uFFFD\uFFFD\u0413\uFFFD\uFFFD\uFFFD\uFFFD\u05D8w\uFFFD\u001D\uFFFDk\uFFFD\t\uFFFD;\uFFFDI\uFFFDU\u045FTE\uFFFD\uFFFD\uFFFDp\u0015c]MjZz\uFFFD\u0010\uFFFD6z\uFFFD\u0012\uFFFDg\uFFFD\uFFFD\u001E\uFFFD\u0017\u06B8\u000B\uFFFD\uFFFD\uFFFD\uFFFDy\uFFFD\u0000\uFFFD\u0007\u0027b4\uFFFD\uFFFD\u0001\u002B\uFFFD\u001C*\uFFFD\u0012yx\uFFFD\n",
        "\uFFFD\uFFFD\uFFFDBY:\uFFFDQ\uFFFD\uFFFD[\uFFFDQV\uFFFD\uFFFDs\uFFFD\uFFFD\u0060\uFFFD\u0005\uFFFD\uFFFD\uFFFD\uFFFD\uFFFD\uFFFD\uFFFD\u002B\u001E\u003E\uFFFD\u0002\u000F\uFFFD\uFFFD\uFFFD\u0027\uFFFDn\uFFFD-\uFFFD\u0006\uFFFD\uFFFD@\uFFFD\u0005\uFFFD\u000F\uFFFDF\uFFFDP\uFFFDC]\uFFFD\uFFFDY}\uFFFD\u001D\uFFFD\uFFFDS\uFFFD\uFFFD\uFFFD\uFFFD\uFFFD7\u0026r#\uFFFD0\u06C0o%\\/?FO\uFFFD\uFFFD\uFFFDp\uFFFD\uFFFD\u0015bx\uFFFDi\u0006\uFFFD\uFFFD\uFFFDV\u06C6\uFFFD\u000E\uFFFD\u077EK-\uFFFDj\uFFFDWY\uFFFD]~\u0004\uFFFD.v\uFFFD8\u0022\uFFFD\uFFFDq\uFFFD)Z\uFFFD\u03C0\uFFFDm8\uFFFD\uFFFD65C\uFFFD5,\u000B\u001F\uFFFD\u000B\uFFFD|\uFFFD\u001A(d\uFFFD\uFFFD\uFFFD\uFFFD\uFFFDM\uFFFD\u0003T\uFFFDP\uFFFD\uFFFDE\uFFFDF@\b\uFFFD\uFFFD3\uFFFD\u0003\uFFFD\uFFFD\u06AD\uFFFD\uFFFD\uFFFD;}\uFFFD\u001B\u000E\uFFFDK\uFFFD\uFFFD\uFFFDx?\uFFFD\uFFFD\u06C3F~\u001BB\u003C\uFFFD\uFFFD/1\uFFFD\uFFFD\uFFFD\u000F\b\uFFFD8avE\uFFFD\uFFFD7\u001C\uFFFDE\t\uFFFD\u007F\uFFFDfN\u00195\uFFFD.h_\uFFFD\uFFFD\uFFFDv\uFFFDs\u003CT\uFFFD\uFFFDI@\uFFFD\u0022o\b\uFFFD\uFFFDG\uFFFDG\uFFFD\uFFFD\uFFFD\uFFFD=3G\uFFFD\uFFFDtq\uFFFD\u0002\u04EE\uFFFDj\uFFFD\uFFFD\u07E5Y\u0013S?\u0015D\uFFFD\u0011\uFFFD\t\uFFFDj\u0017\uFFFD\uFFFD\uFFFD\u01AC?\uFFFDw\u0011\uFFFD\uFFFDp\uFFFDN\uFFFD\u001D6\uFFFD\uFFFD\u001E\uFFFD\uFFFD\uFFFD\uFFFDp(\uFFFDh\uFFFDEj\uFFFDe\uFFFD(\uFFFD\uFFFD\uFFFD\u0026\uFFFD\uFFFD.G\uFFFD|\uFFFD:\uFFFD\u001F\uFFFD]RcKu\r",
        "rKV\uFFFDO\uFFFD\uFFFD\uFFFD\u0017L\n",
        "\uFFFD%\f#\uFFFD\uFFFD\uFFFD4tV\uFFFD(\uFFFD\uFFFD\uFFFDH\uFFFD\uFFFD\u0018\u0027\u001Au\u001BA\uFFFDM\uFFFD5]\uFFFD{z/\uFFFDI\uFFFD\u0013\uFFFD\uFFFD\uFFFDf\u0017\u0001\uFFFD{\u0022\uFFFD\uFFFDVD\uFFFD\uFFFD\uFFFD$\uFFFD{\n",
        "\uFFFDtE\uFFFD\uFFFD\uFFFD\uFFFD\uFFFD|\uFFFD\u0763(5\b\u001DW\uFFFD\u0003sd\u014C\uFFFD\f\uFFFD\u0019\uFFFD\uFFFD{\u000B\uFFFD\uFFFD\uFFFDH\\\uFFFD\u04DE@\u0010\uFFFD\uFFFD*\uFFFD\uFFFD-\u000E\uFFFD\u01A7c\uFFFD\u0007\uFFFD\u0004\uFFFD\uFFFD\uFFFD@D\u0000\uFFFD\t\uFFFDb\uFFFD\uFFFD\uFFFD#\uFFFDc\uFFFD\uFFFDb\uFFFD\u0019\uFFFD\n",
        "\uFFFD\uFFFD\u04E7\uFFFD\uFFFD\u001FCt\uFFFD\uFFFD\u03D7\uFFFD\u003C\uFFFD\u001D\uFFFD!\u001C-#@*\uFFFD\u001E\u003E\uFFFD\uFFFD\uFFFD8\uFFFDXs-F#\u000EC\uFFFD8\uFFFD\uFFFDn?\uFFFD\uFFFD\uFFFD%\uFFFD\uFFFD\uFFFD\uFFFD\u02E3\uFFFDf\uFFFD\u0022\u0001\u0004\uFFFD\uFFFD(|\uFFFDv$\uFFFD\uFFFD\uFFFD\u000E\uFFFDx\uFFFDm\uFFFD\uFFFD\uFFFD\u000F.v\u0060\uFFFD\uFFFDR\u028D\uFFFD}\uFFFDg\uFFFDB\uFFFDI\uFFFDi\uFFFDn\u001D\uFFFD\uFFFD.H\uFFFD^p\uFFFD5\u001E\uFFFD\uFFFD\u0012\u04CE\uFFFD\uFFFD]*\u0006\uFFFDTS\u0016C\u0022E\u04DA\uFFFD\u0027\uFFFD|\uFFFDb\u007F1\uFFFD\uFFFD\uFFFDY\uFFFD\uFFFD_K\uFFFD\uFFFDo\u0016\uFFFD\uFFFD\f\uFFFDh4w\uFFFD\u0018\u0004\uFFFD\u0018\uFFFDM\uFFFD\uFFFD\uFFFDS p\u000E]E\u007F6\uFFFDB\uFFFD\uFFFD\u02ACI\u05BD\u07FE\u001A\u001A\u0014\uFFFD\uFFFD\uFFFD\u0018\uFFFD\u0011\u06FDX\u0000g\uFFFDD\uFFFD\uFFFD\u0007]\uFFFD\uFFFD\uFFFD\uFFFD\uFFFDMX\uFFFDB\uFFFDn\uFFFD\u0758\u003Eb\uFFFD1D\uFFFDm[\uFFFD\uAE4C1g\uFFFD\u05F5\uFFFD\u0026\uFFFD\uFFFDX\uFFFD.-\uFFFDS\uFFFD\uFFFD\uFFFD\uFFFD$\uFFFD\u0001\u0005Uy\uFFFD\u0018\uFFFD\u001E4\uFFFD\u0007\u0003\u0022\u001C\uFFFD\uFFFDk*\uFFFDO\u000E\uFFFDW\u0004yF\uFFFD\uFFFD\u0011\u0000\uFFFD\u00010b;^\uFFFDh\u0027nU\uFFFD\uFFFD*\n",
        "\uFFFDb\uFFFD,\uFFFD\uFFFDo;\uFFFD\u001E\uFFFD!\u045F\uFFFDAq\uFFFD\u0006n!\uB374\r",
        "K\uFFFD\uFFFD\uFFFDZ\uFFFD,\uFFFD\uFFFD\uFFFD=\uFFFD^\u0002%\uFFFD=C{\u003C\r",
        "\uFFFDo-\uFFFD\u043E\uFFFD\uFFFD\uFFFD\uFFFD\uFFFD\u001Fhy\uFFFDZ:\uFFFD\uFFFD\uFFFD\uFFFD\uFFFD\uFFFD\u0003\uFFFD\\\u0004H[\uFFFDJ9\uFFFD=\uFFFD\u001E\uFFFD\u050A\u0011p\u0010\u0007\u000FRv\uFFFD\uFFFDDk\u0002\u007F\uFFFDG5\uFFFD)\ts\uFFFDs\uFFFD\u0014\uFFFD\uFFFDO*\uFFFD"
      ],
      "StatusCode": 202,
      "ResponseHeaders": {
        "Content-Length": "0",
<<<<<<< HEAD
        "Date": "Wed, 03 Feb 2021 02:10:00 GMT",
=======
        "Date": "Wed, 17 Feb 2021 22:30:35 GMT",
>>>>>>> 1814567d
        "Server": [
          "Windows-Azure-HDFS/1.0",
          "Microsoft-HTTPAPI/2.0"
        ],
        "x-ms-client-request-id": "af9c3c11-2b81-840f-00c6-9a9dad112509",
<<<<<<< HEAD
        "x-ms-request-id": "bfc9d438-601f-000c-73d1-f9e857000000",
=======
        "x-ms-request-id": "1d799eb8-f01f-001e-777c-059387000000",
>>>>>>> 1814567d
        "x-ms-request-server-encrypted": "true",
        "x-ms-version": "2020-06-12"
      },
      "ResponseBody": []
    },
    {
      "RequestUri": "https://seannse.dfs.core.windows.net/test-filesystem-55cf2055-7dad-6761-77de-b52c5fa6a833/test-file-3a66a6c2-84de-ccc7-c4b1-64677a03f0ab?action=flush\u0026position=1024",
      "RequestMethod": "PATCH",
      "RequestHeaders": {
        "Accept": "application/json",
        "Authorization": "Sanitized",
<<<<<<< HEAD
        "traceparent": "00-71c24509eccbc54caee49b4f4fa09098-ab24a9805e1d444d-00",
        "User-Agent": [
          "azsdk-net-Storage.Files.DataLake/12.7.0-alpha.20210202.1",
          "(.NET Framework 4.8.4250.0; Microsoft Windows 10.0.19042 )"
        ],
        "x-ms-client-request-id": "6866964e-9070-72ee-593b-04fe875c900b",
        "x-ms-date": "Wed, 03 Feb 2021 02:10:00 GMT",
=======
        "Content-Length": "0",
        "traceparent": "00-9bd6236263f5154ea9f8f9605fe29694-5345abf717ea9e4f-00",
        "User-Agent": [
          "azsdk-net-Storage.Files.DataLake/12.7.0-alpha.20210217.1",
          "(.NET 5.0.3; Microsoft Windows 10.0.19042)"
        ],
        "x-ms-client-request-id": "6866964e-9070-72ee-593b-04fe875c900b",
        "x-ms-date": "Wed, 17 Feb 2021 22:30:36 GMT",
>>>>>>> 1814567d
        "x-ms-return-client-request-id": "true",
        "x-ms-version": "2020-06-12"
      },
      "RequestBody": null,
      "StatusCode": 200,
      "ResponseHeaders": {
        "Content-Length": "0",
<<<<<<< HEAD
        "Date": "Wed, 03 Feb 2021 02:10:01 GMT",
        "ETag": "\u00220x8D8C7E8D05248C9\u0022",
        "Last-Modified": "Wed, 03 Feb 2021 02:10:01 GMT",
=======
        "Date": "Wed, 17 Feb 2021 22:30:36 GMT",
        "ETag": "\u00220x8D8D393A5D21BED\u0022",
        "Last-Modified": "Wed, 17 Feb 2021 22:30:36 GMT",
>>>>>>> 1814567d
        "Server": [
          "Windows-Azure-HDFS/1.0",
          "Microsoft-HTTPAPI/2.0"
        ],
        "x-ms-client-request-id": "6866964e-9070-72ee-593b-04fe875c900b",
<<<<<<< HEAD
        "x-ms-request-id": "bfc9d44f-601f-000c-0ad1-f9e857000000",
=======
        "x-ms-request-id": "1d799ece-f01f-001e-0d7c-059387000000",
>>>>>>> 1814567d
        "x-ms-request-server-encrypted": "false",
        "x-ms-version": "2020-06-12"
      },
      "ResponseBody": []
    },
    {
      "RequestUri": "https://seannse.blob.core.windows.net/test-filesystem-55cf2055-7dad-6761-77de-b52c5fa6a833/test-file-3a66a6c2-84de-ccc7-c4b1-64677a03f0ab",
      "RequestMethod": "HEAD",
      "RequestHeaders": {
        "Accept": "application/xml",
        "Authorization": "Sanitized",
<<<<<<< HEAD
        "traceparent": "00-cf83139c9f2e0b4a9fb30e876dd90876-28e5acdc0f668646-00",
        "User-Agent": [
          "azsdk-net-Storage.Files.DataLake/12.7.0-alpha.20210202.1",
          "(.NET Framework 4.8.4250.0; Microsoft Windows 10.0.19042 )"
        ],
        "x-ms-client-request-id": "174e718a-bdab-8698-9f73-318996622175",
        "x-ms-date": "Wed, 03 Feb 2021 02:10:00 GMT",
=======
        "traceparent": "00-15bde260c8a292458643f791415f3c8d-e8a686606b6de245-00",
        "User-Agent": [
          "azsdk-net-Storage.Files.DataLake/12.7.0-alpha.20210217.1",
          "(.NET 5.0.3; Microsoft Windows 10.0.19042)"
        ],
        "x-ms-client-request-id": "174e718a-bdab-8698-9f73-318996622175",
        "x-ms-date": "Wed, 17 Feb 2021 22:30:37 GMT",
>>>>>>> 1814567d
        "x-ms-return-client-request-id": "true",
        "x-ms-version": "2020-06-12"
      },
      "RequestBody": null,
      "StatusCode": 200,
      "ResponseHeaders": {
        "Accept-Ranges": "bytes",
        "Content-Length": "1024",
        "Content-Type": "application/octet-stream",
<<<<<<< HEAD
        "Date": "Wed, 03 Feb 2021 02:10:01 GMT",
        "ETag": "\u00220x8D8C7E8D05248C9\u0022",
        "Last-Modified": "Wed, 03 Feb 2021 02:10:01 GMT",
=======
        "Date": "Wed, 17 Feb 2021 22:30:36 GMT",
        "ETag": "\u00220x8D8D393A5D21BED\u0022",
        "Last-Modified": "Wed, 17 Feb 2021 22:30:36 GMT",
>>>>>>> 1814567d
        "Server": [
          "Windows-Azure-Blob/1.0",
          "Microsoft-HTTPAPI/2.0"
        ],
        "x-ms-access-tier": "Hot",
        "x-ms-access-tier-inferred": "true",
        "x-ms-blob-type": "BlockBlob",
        "x-ms-client-request-id": "174e718a-bdab-8698-9f73-318996622175",
<<<<<<< HEAD
        "x-ms-creation-time": "Wed, 03 Feb 2021 02:10:01 GMT",
=======
        "x-ms-creation-time": "Wed, 17 Feb 2021 22:30:36 GMT",
>>>>>>> 1814567d
        "x-ms-group": "$superuser",
        "x-ms-lease-state": "available",
        "x-ms-lease-status": "unlocked",
        "x-ms-owner": "$superuser",
        "x-ms-permissions": "rw-r-----",
<<<<<<< HEAD
        "x-ms-request-id": "c80dcdd0-001e-001a-7fd1-f91e80000000",
=======
        "x-ms-request-id": "b84a2926-701e-005d-7c7c-0575db000000",
>>>>>>> 1814567d
        "x-ms-server-encrypted": "true",
        "x-ms-version": "2020-06-12"
      },
      "ResponseBody": []
    },
    {
      "RequestUri": "https://seannse.blob.core.windows.net/test-filesystem-55cf2055-7dad-6761-77de-b52c5fa6a833?restype=container",
      "RequestMethod": "DELETE",
      "RequestHeaders": {
        "Accept": "application/xml",
        "Authorization": "Sanitized",
<<<<<<< HEAD
        "traceparent": "00-1fe9f387f872804bbec41b2c5025ba5f-aa0b77618883324f-00",
        "User-Agent": [
          "azsdk-net-Storage.Files.DataLake/12.7.0-alpha.20210202.1",
          "(.NET Framework 4.8.4250.0; Microsoft Windows 10.0.19042 )"
        ],
        "x-ms-client-request-id": "157329d8-780d-b860-81e9-58ea1df1e178",
        "x-ms-date": "Wed, 03 Feb 2021 02:10:00 GMT",
=======
        "traceparent": "00-0cb335bffa98f544b16a72a64dd87939-a98900354921ad46-00",
        "User-Agent": [
          "azsdk-net-Storage.Files.DataLake/12.7.0-alpha.20210217.1",
          "(.NET 5.0.3; Microsoft Windows 10.0.19042)"
        ],
        "x-ms-client-request-id": "157329d8-780d-b860-81e9-58ea1df1e178",
        "x-ms-date": "Wed, 17 Feb 2021 22:30:37 GMT",
>>>>>>> 1814567d
        "x-ms-return-client-request-id": "true",
        "x-ms-version": "2020-06-12"
      },
      "RequestBody": null,
      "StatusCode": 202,
      "ResponseHeaders": {
        "Content-Length": "0",
<<<<<<< HEAD
        "Date": "Wed, 03 Feb 2021 02:10:01 GMT",
=======
        "Date": "Wed, 17 Feb 2021 22:30:36 GMT",
>>>>>>> 1814567d
        "Server": [
          "Windows-Azure-Blob/1.0",
          "Microsoft-HTTPAPI/2.0"
        ],
        "x-ms-client-request-id": "157329d8-780d-b860-81e9-58ea1df1e178",
<<<<<<< HEAD
        "x-ms-request-id": "c80dcddb-001e-001a-07d1-f91e80000000",
=======
        "x-ms-request-id": "b84a2938-701e-005d-0e7c-0575db000000",
>>>>>>> 1814567d
        "x-ms-version": "2020-06-12"
      },
      "ResponseBody": []
    }
  ],
  "Variables": {
    "RandomSeed": "1425727665",
    "Storage_TestConfigHierarchicalNamespace": "NamespaceTenant\nseannse\nU2FuaXRpemVk\nhttps://seannse.blob.core.windows.net\nhttps://seannse.file.core.windows.net\nhttps://seannse.queue.core.windows.net\nhttps://seannse.table.core.windows.net\n\n\n\n\nhttps://seannse-secondary.blob.core.windows.net\nhttps://seannse-secondary.file.core.windows.net\nhttps://seannse-secondary.queue.core.windows.net\nhttps://seannse-secondary.table.core.windows.net\n68390a19-a643-458b-b726-408abf67b4fc\nSanitized\n72f988bf-86f1-41af-91ab-2d7cd011db47\nhttps://login.microsoftonline.com/\nCloud\nBlobEndpoint=https://seannse.blob.core.windows.net/;QueueEndpoint=https://seannse.queue.core.windows.net/;FileEndpoint=https://seannse.file.core.windows.net/;BlobSecondaryEndpoint=https://seannse-secondary.blob.core.windows.net/;QueueSecondaryEndpoint=https://seannse-secondary.queue.core.windows.net/;FileSecondaryEndpoint=https://seannse-secondary.file.core.windows.net/;AccountName=seannse;AccountKey=Sanitized\n"
  }
}<|MERGE_RESOLUTION|>--- conflicted
+++ resolved
@@ -1,30 +1,19 @@
 {
   "Entries": [
     {
-      "RequestUri": "https://seannse.blob.core.windows.net/test-filesystem-55cf2055-7dad-6761-77de-b52c5fa6a833?restype=container",
+      "RequestUri": "https://seannse.blob.core.windows.net/test-filesystem-16816214-6841-f5c2-26e1-50efd688eacb?restype=container",
       "RequestMethod": "PUT",
       "RequestHeaders": {
         "Accept": "application/xml",
         "Authorization": "Sanitized",
-<<<<<<< HEAD
-        "traceparent": "00-eb94c7262e00f948b18607300d8effb3-82cfeec6c9f0e84b-00",
-        "User-Agent": [
-          "azsdk-net-Storage.Files.DataLake/12.7.0-alpha.20210202.1",
-          "(.NET Framework 4.8.4250.0; Microsoft Windows 10.0.19042 )"
+        "traceparent": "00-4e5bd78c8e2c20449d72463784d1bb56-15527cfa56ca494a-00",
+        "User-Agent": [
+          "azsdk-net-Storage.Files.DataLake/12.7.0-alpha.20210219.1",
+          "(.NET 5.0.3; Microsoft Windows 10.0.19041)"
         ],
         "x-ms-blob-public-access": "container",
-        "x-ms-client-request-id": "a9d9cc5c-99a0-6f66-2bcd-b1e6562a0e98",
-        "x-ms-date": "Wed, 03 Feb 2021 02:09:59 GMT",
-=======
-        "traceparent": "00-3c159b1ba979034aab46e2ca96434240-833f9128874ea049-00",
-        "User-Agent": [
-          "azsdk-net-Storage.Files.DataLake/12.7.0-alpha.20210217.1",
-          "(.NET 5.0.3; Microsoft Windows 10.0.19042)"
-        ],
-        "x-ms-blob-public-access": "container",
-        "x-ms-client-request-id": "a9d9cc5c-99a0-6f66-2bcd-b1e6562a0e98",
-        "x-ms-date": "Wed, 17 Feb 2021 22:30:36 GMT",
->>>>>>> 1814567d
+        "x-ms-client-request-id": "518e89e6-833c-3b9b-4f7c-fc7c941b2c90",
+        "x-ms-date": "Fri, 19 Feb 2021 19:11:23 GMT",
         "x-ms-return-client-request-id": "true",
         "x-ms-version": "2020-06-12"
       },
@@ -32,53 +21,33 @@
       "StatusCode": 201,
       "ResponseHeaders": {
         "Content-Length": "0",
-<<<<<<< HEAD
-        "Date": "Wed, 03 Feb 2021 02:10:00 GMT",
-        "ETag": "\u00220x8D8C7E8CFE1A454\u0022",
-        "Last-Modified": "Wed, 03 Feb 2021 02:10:00 GMT",
-=======
-        "Date": "Wed, 17 Feb 2021 22:30:35 GMT",
-        "ETag": "\u00220x8D8D393A57EE598\u0022",
-        "Last-Modified": "Wed, 17 Feb 2021 22:30:36 GMT",
->>>>>>> 1814567d
+        "Date": "Fri, 19 Feb 2021 19:11:23 GMT",
+        "ETag": "\u00220x8D8D50A25B95F2E\u0022",
+        "Last-Modified": "Fri, 19 Feb 2021 19:11:23 GMT",
         "Server": [
           "Windows-Azure-Blob/1.0",
           "Microsoft-HTTPAPI/2.0"
         ],
-        "x-ms-client-request-id": "a9d9cc5c-99a0-6f66-2bcd-b1e6562a0e98",
-<<<<<<< HEAD
-        "x-ms-request-id": "c80dcd16-001e-001a-68d1-f91e80000000",
-=======
-        "x-ms-request-id": "b84a2878-701e-005d-617c-0575db000000",
->>>>>>> 1814567d
-        "x-ms-version": "2020-06-12"
-      },
-      "ResponseBody": []
-    },
-    {
-      "RequestUri": "https://seannse.dfs.core.windows.net/test-filesystem-55cf2055-7dad-6761-77de-b52c5fa6a833/test-file-3a66a6c2-84de-ccc7-c4b1-64677a03f0ab?resource=file",
+        "x-ms-client-request-id": "518e89e6-833c-3b9b-4f7c-fc7c941b2c90",
+        "x-ms-request-id": "2e6859b4-201e-00a4-1df3-0676f9000000",
+        "x-ms-version": "2020-06-12"
+      },
+      "ResponseBody": []
+    },
+    {
+      "RequestUri": "https://seannse.dfs.core.windows.net/test-filesystem-16816214-6841-f5c2-26e1-50efd688eacb/test-file-9a2da048-bf92-172a-f719-5d6ffb1dba35?resource=file",
       "RequestMethod": "PUT",
       "RequestHeaders": {
         "Accept": "application/json",
         "Authorization": "Sanitized",
         "If-None-Match": "*",
-<<<<<<< HEAD
-        "traceparent": "00-62ee832a6ebcd141866eb80606418d1f-41926d1a865c3d46-00",
-        "User-Agent": [
-          "azsdk-net-Storage.Files.DataLake/12.7.0-alpha.20210202.1",
-          "(.NET Framework 4.8.4250.0; Microsoft Windows 10.0.19042 )"
-        ],
-        "x-ms-client-request-id": "c482cacb-459c-c2ad-6d28-d578a50c406f",
-        "x-ms-date": "Wed, 03 Feb 2021 02:09:59 GMT",
-=======
-        "traceparent": "00-988fd83d8b4d0549b180c0ce0714f8d8-defc1c0c08074f4d-00",
-        "User-Agent": [
-          "azsdk-net-Storage.Files.DataLake/12.7.0-alpha.20210217.1",
-          "(.NET 5.0.3; Microsoft Windows 10.0.19042)"
-        ],
-        "x-ms-client-request-id": "c482cacb-459c-c2ad-6d28-d578a50c406f",
-        "x-ms-date": "Wed, 17 Feb 2021 22:30:36 GMT",
->>>>>>> 1814567d
+        "traceparent": "00-9dc996ab6d19034f84eb69f9ec8283cc-ce6a48ebf992fd4a-00",
+        "User-Agent": [
+          "azsdk-net-Storage.Files.DataLake/12.7.0-alpha.20210219.1",
+          "(.NET 5.0.3; Microsoft Windows 10.0.19041)"
+        ],
+        "x-ms-client-request-id": "75ae1f2d-911f-6592-f47a-0ac63ebe6417",
+        "x-ms-date": "Fri, 19 Feb 2021 19:11:24 GMT",
         "x-ms-return-client-request-id": "true",
         "x-ms-version": "2020-06-12"
       },
@@ -86,117 +55,79 @@
       "StatusCode": 201,
       "ResponseHeaders": {
         "Content-Length": "0",
-<<<<<<< HEAD
-        "Date": "Wed, 03 Feb 2021 02:10:00 GMT",
-        "ETag": "\u00220x8D8C7E8D023E03C\u0022",
-        "Last-Modified": "Wed, 03 Feb 2021 02:10:01 GMT",
-=======
-        "Date": "Wed, 17 Feb 2021 22:30:35 GMT",
-        "ETag": "\u00220x8D8D393A5B4FF40\u0022",
-        "Last-Modified": "Wed, 17 Feb 2021 22:30:36 GMT",
->>>>>>> 1814567d
+        "Date": "Fri, 19 Feb 2021 19:11:22 GMT",
+        "ETag": "\u00220x8D8D50A25C96B18\u0022",
+        "Last-Modified": "Fri, 19 Feb 2021 19:11:23 GMT",
         "Server": [
           "Windows-Azure-HDFS/1.0",
           "Microsoft-HTTPAPI/2.0"
         ],
-        "x-ms-client-request-id": "c482cacb-459c-c2ad-6d28-d578a50c406f",
-<<<<<<< HEAD
-        "x-ms-request-id": "bfc9d431-601f-000c-6cd1-f9e857000000",
-=======
-        "x-ms-request-id": "1d799ea4-f01f-001e-637c-059387000000",
->>>>>>> 1814567d
-        "x-ms-version": "2020-06-12"
-      },
-      "ResponseBody": []
-    },
-    {
-      "RequestUri": "https://seannse.dfs.core.windows.net/test-filesystem-55cf2055-7dad-6761-77de-b52c5fa6a833/test-file-3a66a6c2-84de-ccc7-c4b1-64677a03f0ab?action=append\u0026position=0",
+        "x-ms-client-request-id": "75ae1f2d-911f-6592-f47a-0ac63ebe6417",
+        "x-ms-request-id": "6f4b633a-e01f-004f-73f3-060e0b000000",
+        "x-ms-version": "2020-06-12"
+      },
+      "ResponseBody": []
+    },
+    {
+      "RequestUri": "https://seannse.dfs.core.windows.net/test-filesystem-16816214-6841-f5c2-26e1-50efd688eacb/test-file-9a2da048-bf92-172a-f719-5d6ffb1dba35?action=append\u0026position=0",
       "RequestMethod": "PATCH",
       "RequestHeaders": {
         "Accept": "application/json",
         "Authorization": "Sanitized",
-<<<<<<< HEAD
-        "Content-Length": "1857",
+        "Content-Length": "1830",
         "Content-Type": "application/json",
-        "traceparent": "00-73f4a993043d794eaef65a6924714762-4f57ae7cb5fd704e-00",
-        "User-Agent": [
-          "azsdk-net-Storage.Files.DataLake/12.7.0-alpha.20210202.1",
-          "(.NET Framework 4.8.4250.0; Microsoft Windows 10.0.19042 )"
-        ],
-        "x-ms-client-request-id": "af9c3c11-2b81-840f-00c6-9a9dad112509",
-        "x-ms-date": "Wed, 03 Feb 2021 02:10:00 GMT",
-=======
-        "Content-Length": "1024",
-        "traceparent": "00-eed68907f9350846be50afa50ce5c779-d5aa273f691b4540-00",
-        "User-Agent": [
-          "azsdk-net-Storage.Files.DataLake/12.7.0-alpha.20210217.1",
-          "(.NET 5.0.3; Microsoft Windows 10.0.19042)"
-        ],
-        "x-ms-client-request-id": "af9c3c11-2b81-840f-00c6-9a9dad112509",
-        "x-ms-date": "Wed, 17 Feb 2021 22:30:36 GMT",
->>>>>>> 1814567d
+        "traceparent": "00-c46e7d148ba3dd4293de7b2195aa986e-c494b7c98965a949-00",
+        "User-Agent": [
+          "azsdk-net-Storage.Files.DataLake/12.7.0-alpha.20210219.1",
+          "(.NET 5.0.3; Microsoft Windows 10.0.19041)"
+        ],
+        "x-ms-client-request-id": "dc410d0d-456f-8a15-67d7-e601591c805b",
+        "x-ms-date": "Fri, 19 Feb 2021 19:11:24 GMT",
         "x-ms-return-client-request-id": "true",
         "x-ms-version": "2020-06-12"
       },
       "RequestBody": [
-        "\u0010L\uFFFDQt\uFFFD-\uFFFDc\r",
-        "\uFFFD\uFFFD\uFFFD\u0015jT\uFFFD\uFFFD\u0413\uFFFD\uFFFD\uFFFD\uFFFD\u05D8w\uFFFD\u001D\uFFFDk\uFFFD\t\uFFFD;\uFFFDI\uFFFDU\u045FTE\uFFFD\uFFFD\uFFFDp\u0015c]MjZz\uFFFD\u0010\uFFFD6z\uFFFD\u0012\uFFFDg\uFFFD\uFFFD\u001E\uFFFD\u0017\u06B8\u000B\uFFFD\uFFFD\uFFFD\uFFFDy\uFFFD\u0000\uFFFD\u0007\u0027b4\uFFFD\uFFFD\u0001\u002B\uFFFD\u001C*\uFFFD\u0012yx\uFFFD\n",
-        "\uFFFD\uFFFD\uFFFDBY:\uFFFDQ\uFFFD\uFFFD[\uFFFDQV\uFFFD\uFFFDs\uFFFD\uFFFD\u0060\uFFFD\u0005\uFFFD\uFFFD\uFFFD\uFFFD\uFFFD\uFFFD\uFFFD\u002B\u001E\u003E\uFFFD\u0002\u000F\uFFFD\uFFFD\uFFFD\u0027\uFFFDn\uFFFD-\uFFFD\u0006\uFFFD\uFFFD@\uFFFD\u0005\uFFFD\u000F\uFFFDF\uFFFDP\uFFFDC]\uFFFD\uFFFDY}\uFFFD\u001D\uFFFD\uFFFDS\uFFFD\uFFFD\uFFFD\uFFFD\uFFFD7\u0026r#\uFFFD0\u06C0o%\\/?FO\uFFFD\uFFFD\uFFFDp\uFFFD\uFFFD\u0015bx\uFFFDi\u0006\uFFFD\uFFFD\uFFFDV\u06C6\uFFFD\u000E\uFFFD\u077EK-\uFFFDj\uFFFDWY\uFFFD]~\u0004\uFFFD.v\uFFFD8\u0022\uFFFD\uFFFDq\uFFFD)Z\uFFFD\u03C0\uFFFDm8\uFFFD\uFFFD65C\uFFFD5,\u000B\u001F\uFFFD\u000B\uFFFD|\uFFFD\u001A(d\uFFFD\uFFFD\uFFFD\uFFFD\uFFFDM\uFFFD\u0003T\uFFFDP\uFFFD\uFFFDE\uFFFDF@\b\uFFFD\uFFFD3\uFFFD\u0003\uFFFD\uFFFD\u06AD\uFFFD\uFFFD\uFFFD;}\uFFFD\u001B\u000E\uFFFDK\uFFFD\uFFFD\uFFFDx?\uFFFD\uFFFD\u06C3F~\u001BB\u003C\uFFFD\uFFFD/1\uFFFD\uFFFD\uFFFD\u000F\b\uFFFD8avE\uFFFD\uFFFD7\u001C\uFFFDE\t\uFFFD\u007F\uFFFDfN\u00195\uFFFD.h_\uFFFD\uFFFD\uFFFDv\uFFFDs\u003CT\uFFFD\uFFFDI@\uFFFD\u0022o\b\uFFFD\uFFFDG\uFFFDG\uFFFD\uFFFD\uFFFD\uFFFD=3G\uFFFD\uFFFDtq\uFFFD\u0002\u04EE\uFFFDj\uFFFD\uFFFD\u07E5Y\u0013S?\u0015D\uFFFD\u0011\uFFFD\t\uFFFDj\u0017\uFFFD\uFFFD\uFFFD\u01AC?\uFFFDw\u0011\uFFFD\uFFFDp\uFFFDN\uFFFD\u001D6\uFFFD\uFFFD\u001E\uFFFD\uFFFD\uFFFD\uFFFDp(\uFFFDh\uFFFDEj\uFFFDe\uFFFD(\uFFFD\uFFFD\uFFFD\u0026\uFFFD\uFFFD.G\uFFFD|\uFFFD:\uFFFD\u001F\uFFFD]RcKu\r",
-        "rKV\uFFFDO\uFFFD\uFFFD\uFFFD\u0017L\n",
-        "\uFFFD%\f#\uFFFD\uFFFD\uFFFD4tV\uFFFD(\uFFFD\uFFFD\uFFFDH\uFFFD\uFFFD\u0018\u0027\u001Au\u001BA\uFFFDM\uFFFD5]\uFFFD{z/\uFFFDI\uFFFD\u0013\uFFFD\uFFFD\uFFFDf\u0017\u0001\uFFFD{\u0022\uFFFD\uFFFDVD\uFFFD\uFFFD\uFFFD$\uFFFD{\n",
-        "\uFFFDtE\uFFFD\uFFFD\uFFFD\uFFFD\uFFFD|\uFFFD\u0763(5\b\u001DW\uFFFD\u0003sd\u014C\uFFFD\f\uFFFD\u0019\uFFFD\uFFFD{\u000B\uFFFD\uFFFD\uFFFDH\\\uFFFD\u04DE@\u0010\uFFFD\uFFFD*\uFFFD\uFFFD-\u000E\uFFFD\u01A7c\uFFFD\u0007\uFFFD\u0004\uFFFD\uFFFD\uFFFD@D\u0000\uFFFD\t\uFFFDb\uFFFD\uFFFD\uFFFD#\uFFFDc\uFFFD\uFFFDb\uFFFD\u0019\uFFFD\n",
-        "\uFFFD\uFFFD\u04E7\uFFFD\uFFFD\u001FCt\uFFFD\uFFFD\u03D7\uFFFD\u003C\uFFFD\u001D\uFFFD!\u001C-#@*\uFFFD\u001E\u003E\uFFFD\uFFFD\uFFFD8\uFFFDXs-F#\u000EC\uFFFD8\uFFFD\uFFFDn?\uFFFD\uFFFD\uFFFD%\uFFFD\uFFFD\uFFFD\uFFFD\u02E3\uFFFDf\uFFFD\u0022\u0001\u0004\uFFFD\uFFFD(|\uFFFDv$\uFFFD\uFFFD\uFFFD\u000E\uFFFDx\uFFFDm\uFFFD\uFFFD\uFFFD\u000F.v\u0060\uFFFD\uFFFDR\u028D\uFFFD}\uFFFDg\uFFFDB\uFFFDI\uFFFDi\uFFFDn\u001D\uFFFD\uFFFD.H\uFFFD^p\uFFFD5\u001E\uFFFD\uFFFD\u0012\u04CE\uFFFD\uFFFD]*\u0006\uFFFDTS\u0016C\u0022E\u04DA\uFFFD\u0027\uFFFD|\uFFFDb\u007F1\uFFFD\uFFFD\uFFFDY\uFFFD\uFFFD_K\uFFFD\uFFFDo\u0016\uFFFD\uFFFD\f\uFFFDh4w\uFFFD\u0018\u0004\uFFFD\u0018\uFFFDM\uFFFD\uFFFD\uFFFDS p\u000E]E\u007F6\uFFFDB\uFFFD\uFFFD\u02ACI\u05BD\u07FE\u001A\u001A\u0014\uFFFD\uFFFD\uFFFD\u0018\uFFFD\u0011\u06FDX\u0000g\uFFFDD\uFFFD\uFFFD\u0007]\uFFFD\uFFFD\uFFFD\uFFFD\uFFFDMX\uFFFDB\uFFFDn\uFFFD\u0758\u003Eb\uFFFD1D\uFFFDm[\uFFFD\uAE4C1g\uFFFD\u05F5\uFFFD\u0026\uFFFD\uFFFDX\uFFFD.-\uFFFDS\uFFFD\uFFFD\uFFFD\uFFFD$\uFFFD\u0001\u0005Uy\uFFFD\u0018\uFFFD\u001E4\uFFFD\u0007\u0003\u0022\u001C\uFFFD\uFFFDk*\uFFFDO\u000E\uFFFDW\u0004yF\uFFFD\uFFFD\u0011\u0000\uFFFD\u00010b;^\uFFFDh\u0027nU\uFFFD\uFFFD*\n",
-        "\uFFFDb\uFFFD,\uFFFD\uFFFDo;\uFFFD\u001E\uFFFD!\u045F\uFFFDAq\uFFFD\u0006n!\uB374\r",
-        "K\uFFFD\uFFFD\uFFFDZ\uFFFD,\uFFFD\uFFFD\uFFFD=\uFFFD^\u0002%\uFFFD=C{\u003C\r",
-        "\uFFFDo-\uFFFD\u043E\uFFFD\uFFFD\uFFFD\uFFFD\uFFFD\u001Fhy\uFFFDZ:\uFFFD\uFFFD\uFFFD\uFFFD\uFFFD\uFFFD\u0003\uFFFD\\\u0004H[\uFFFDJ9\uFFFD=\uFFFD\u001E\uFFFD\u050A\u0011p\u0010\u0007\u000FRv\uFFFD\uFFFDDk\u0002\u007F\uFFFDG5\uFFFD)\ts\uFFFDs\uFFFD\u0014\uFFFD\uFFFDO*\uFFFD"
+        "\uFFFD\uFFFD\u0004\uFFFD\uFFFDY\uFFFD\u000B\uFFFD\uFFFD\uFFFD\uFFFD0q\u003CDAK\bM\uFFFD\uFFFD\uFFFD\uFFFDq:\uFFFD,\fDO\u00114\uFFFD\uFFFD%\uFFFD\uFFFDe\uFFFD\uFFFD\uFFFD\uFFFD\uFFFD\uFFFD\uFFFD\n",
+        "\uFFFD?\uFFFD:H\u0012\u07D6\uFFFD\u0004|5d\uFFFD\uFFFD\uFFFD^M\u062C\uFFFD\uFFFD\u0017gI\uFFFD|\uFFFDw\uFFFD\uFFFD\uFFFD/\uFFFD\uFFFDT\t\u0006\uFFFDU\u0010\uFFFD \u0060\uFFFD\u0001\uFFFD\u0203PQ\uFFFD\r",
+        "\uFFFD,\u0027P\uFFFDc\uFFFD%\u001F\u000E\u0015\uFFFD~5\uFFFD\u076BTF\uFFFDWy\uFFFD\uFFFD\u0006\uFFFD\uFFFD\uFFFD\uFFFD.\uFFFD\uFFFD\uFFFD\uFFFD\u0003\u0018\uFFFDi0\uFFFD\u000B\uFFFDD\uFFFD\uFFFD\uFFFD\uFFFD\uFFFD\n",
+        "\uFFFD\b@0Jj~\uFFFD4\u002Btw^\u0587c\u0018\uFFFD;\uFFFDo\u0027\uFFFD4\uFFFD3A\u0018\uFFFD\u0005\u001B\uFFFD\uFFFDH\uFFFDT\uFFFD\uFFFD\uFFFD$}\uFFFD\uFFFDB\uFFFDumDv\uFFFD/\uFFFDfv\uFFFD\u007F\u000BD\u0017(f\u001C.\u000F\uFFFD\uFFFD\u0016\uFFFD\uFFFD\u000E\uFFFD\uFFFD\u007F\uFFFD\u002B\uFFFD\uFFFDW\uFFFD\uFFFD\uFFFDX1\uFFFD\uFFFD,\uFFFDc%IO\uFFFD\uFFFD\uFFFDa\u0374k\uFFFD^\uFFFDbhPA2\uFFFDc\uFFFD\u0019\uFFFDYT\uFFFD\uFFFD\uFFFD#\uFFFD\uFFFDE\uFFFD\uFFFD\uFFFD3L\t\uFFFD\uFFFD^\u000E\uFFFD\uFFFD_Jr\uFFFD\u1AAAEL\uFFFDi/cI/,\uFFFD\u0411p\uFFFD\u0019\t\uFFFD\uFFFD\u001C\uFFFD)\u0026\uFFFD\u0005\uFFFD\uFFFDE\uFFFD\n",
+        "\u001F\uFFFD\u001BxPq\uFFFD\uFFFDR\uFFFD\uFFFD\u0003\u0654\uFFFD}\u0016\uFFFDE@\uFFFDN\u0136\uFFFD\u001EW\uFFFD\uFFFD\uFFFD\u001DO$\f\u02F4\u0018\u001F\uFFFD \uFFFDS\fL\uFFFDO\uFFFD\u0002w1{\uFFFD\uFFFD\uFFFDS\uFFFDW\uFFFD\uFFFDS\uFFFD\uFFFD\uFFFD\uFFFD\uFFFD\uFFFD\uFFFD\uFFFD\u0026\uFFFDd\uFFFD\u0026%\uFFFDxAw\uFFFD1\uFFFDU\uFFFD\uFFFD!\uFFFD\uFFFDZ\uFFFDG]UP4\u007F\u0001\uFFFD\u0013\uFFFD=\uFFFD\t\u06DE\u0305q\uFFFD\u0011\uFFFDB\uFFFD\uFFFD\uFFFD\uFFFDK\u0004\u000E\uFFFD-\u0019Y\uFFFD\uFFFD|\u000F\uFFFD\uD957\uDDBD.\u0786\uFFFD\uFFFDz\u4F5B\u0013\u000BI\uFFFD\u0004}W\uFFFDn3\uFFFD\uFFFD;l$A;\uFFFD\u0022\uFFFD\u0780\uFFFDZ\u001D\u0014\u0001w\bB\uFFFD\u001FP;\u0019\r",
+        "\u0010\uFFFD\uFFFD\uFFFD\uFFFD\uFFFDq\uFFFD\u000F\uFFFDqaTH}\uFFFD\u0001\uFFFD\uFFFD!\uFFFD\uFFFD\uFFFD|\u07E9\u002Bb\uFFFD\\\uFFFDS\u00170K\u0022#\u0004\uFFFD\uFFFDw\uFFFD\r",
+        "!\uFFFD\u0016\uFFFD\uFFFDS]O~\uFFFD\uFFFD\u0022.\uFFFD\uFFFDKX\u000F\u06F2\uFFFD\u001DJ$\uFFFD[\uFFFD\uFFFD\u0496\uFFFDL\uFFFD\uFFFD\uFFFD\uFFFD\uFFFD0\u000E\uFFFD\r",
+        "\uFFFD\uFFFD\u002B\u000E\u001D7\uFFFD\u002B\uFFFD\uFFFDh\uFFFDZ/r\u02CF\uFFFD\uFFFD\uFFFDR\uFFFD\uFFFDA\uFFFDz\u001B\uFFFD\u0010U\u0027\u0001Z\uFFFDqO\u001F\u0015\uFFFD#\uFFFD\uFFFD3\uFFFDA\uFFFDY\uFFFDy\uFFFDe2\u0015\uFFFD\uFFFD\uFFFD\uFFFD\uFFFD8\uFFFD\u001B\n",
+        "\u001BI}gk\uFFFD\uFFFD#\uFFFDy\u001F\uFFFD\uFFFD\uFFFDx\uFFFD\uFFFDN!|\u001D\u0013\uFFFD\uFFFD\uFFFD\uFFFDp5\uFFFD\u003C\u0007\uFFFD\uFFFDu\uFFFD\u001B\uFFFD\uFFFDVP\uFFFD\u0013@\u00009\\\uFFFD\uFFFD\uA01F\uFFFD\u0007Z\uFFFD|\uFFFD\uFFFD \uFFFDw\uFFFD\uFFFD\uFFFD\uFFFD\u02CE\uFFFD%3~\uFFFD\uFFFD\uFFFD\u0003\u1A98\uFFFD?\uFFFDK\uFFFDh\u0005\uFFFD\uFFFD\uFFFD^I\uFFFD\uFFFD\uFFFD\uFFFDO1s2m\uFFFD\\\u0137\u0002\u0004\u0026DV\uFFFD\uFFFD9\u0019\uFFFD\u0026\u002B\uFFFD\u0026e\uFFFD\u001E\uFFFD\uFFFD\uFFFD\uFFFD\uFFFD$\uAD307fDr0\uFFFD;\uFFFDd\uFFFDi8G\uFFFD\u000F\uFFFD\uFFFD|\uFFFD\uFFFD\u000B\u000EiO\uFFFD\uFFFD\uFFFD\uFFFD]*\u0002Z\uFFFD\uFFFD\uFFFD\uFFFD\uFFFDn\uFFFD\uFFFDnl\u0000\uFFFD\uFFFDR9\uFFFD\uFFFD\uFFFD\uFFFD\u003C\u000F\uFFFD(\uFFFD\uFFFD\uFFFDn\uFFFDm\\9\uFFFD\u000E\uFFFDQ\uFFFD\u003C\uFFFDq\uFFFD\t6\uFFFD\r",
+        "~\uFFFD\u0006o\uFFFD\uFFFDw0Z\u001D\uFFFDOq\uFFFD\uFFFD\u0287\u001A\u0001\u0010\uFFFD\u000E\uFFFD2\u0000G\uFFFD\uFFFD\uFFFD 3\uFFFD\u0007\u001B~Z\uFFFD\uFFFD\uFFFDy\uFFFD\t\uFFFD\uFFFD\u0002\u0001\uFFFDf\t\uFFFD\uFFFD\uFFFD5\uFFFDFo\uFFFD\uFFFDo|W{\uFFFD:\uFFFDHVX\uFFFD,\uFFFDU\uFFFD\u002B\uFFFD\uFFFD\uFFFD/\uFFFD\uFFFD6\uFFFD\uFFFD D\uFFFDx\uFFFD\u000Ef\u024FG\u0022haF\u0006I\uFFFD)\r",
+        "\uFFFDzv\uFFFD\uFFFDc\uFFFD\uFFFD@\uFFFDp\uFFFD \uFFFD\uFFFD\u0019\uFFFD\u0014\u0401I\u001Fb\uFFFD\r",
+        "e\uFFFD[G\uFFFD\uFFFDE\uFFFD(og\uFFFD\uFFFD\uFFFD\u0015L,%%\u001F\uFFFD\u0001\u07DC-\u00604\uFFFD\uFFFDc\u0017|\uFFFD"
       ],
       "StatusCode": 202,
       "ResponseHeaders": {
         "Content-Length": "0",
-<<<<<<< HEAD
-        "Date": "Wed, 03 Feb 2021 02:10:00 GMT",
-=======
-        "Date": "Wed, 17 Feb 2021 22:30:35 GMT",
->>>>>>> 1814567d
+        "Date": "Fri, 19 Feb 2021 19:11:22 GMT",
         "Server": [
           "Windows-Azure-HDFS/1.0",
           "Microsoft-HTTPAPI/2.0"
         ],
-        "x-ms-client-request-id": "af9c3c11-2b81-840f-00c6-9a9dad112509",
-<<<<<<< HEAD
-        "x-ms-request-id": "bfc9d438-601f-000c-73d1-f9e857000000",
-=======
-        "x-ms-request-id": "1d799eb8-f01f-001e-777c-059387000000",
->>>>>>> 1814567d
+        "x-ms-client-request-id": "dc410d0d-456f-8a15-67d7-e601591c805b",
+        "x-ms-request-id": "6f4b634b-e01f-004f-04f3-060e0b000000",
         "x-ms-request-server-encrypted": "true",
         "x-ms-version": "2020-06-12"
       },
       "ResponseBody": []
     },
     {
-      "RequestUri": "https://seannse.dfs.core.windows.net/test-filesystem-55cf2055-7dad-6761-77de-b52c5fa6a833/test-file-3a66a6c2-84de-ccc7-c4b1-64677a03f0ab?action=flush\u0026position=1024",
+      "RequestUri": "https://seannse.dfs.core.windows.net/test-filesystem-16816214-6841-f5c2-26e1-50efd688eacb/test-file-9a2da048-bf92-172a-f719-5d6ffb1dba35?action=flush\u0026position=1024",
       "RequestMethod": "PATCH",
       "RequestHeaders": {
         "Accept": "application/json",
         "Authorization": "Sanitized",
-<<<<<<< HEAD
-        "traceparent": "00-71c24509eccbc54caee49b4f4fa09098-ab24a9805e1d444d-00",
-        "User-Agent": [
-          "azsdk-net-Storage.Files.DataLake/12.7.0-alpha.20210202.1",
-          "(.NET Framework 4.8.4250.0; Microsoft Windows 10.0.19042 )"
-        ],
-        "x-ms-client-request-id": "6866964e-9070-72ee-593b-04fe875c900b",
-        "x-ms-date": "Wed, 03 Feb 2021 02:10:00 GMT",
-=======
-        "Content-Length": "0",
-        "traceparent": "00-9bd6236263f5154ea9f8f9605fe29694-5345abf717ea9e4f-00",
-        "User-Agent": [
-          "azsdk-net-Storage.Files.DataLake/12.7.0-alpha.20210217.1",
-          "(.NET 5.0.3; Microsoft Windows 10.0.19042)"
-        ],
-        "x-ms-client-request-id": "6866964e-9070-72ee-593b-04fe875c900b",
-        "x-ms-date": "Wed, 17 Feb 2021 22:30:36 GMT",
->>>>>>> 1814567d
+        "traceparent": "00-b49a3c9513c5fd45ade0393084500419-db4a986a2b7bef41-00",
+        "User-Agent": [
+          "azsdk-net-Storage.Files.DataLake/12.7.0-alpha.20210219.1",
+          "(.NET 5.0.3; Microsoft Windows 10.0.19041)"
+        ],
+        "x-ms-client-request-id": "31b87758-887c-e9a7-5c1c-0102bb0e8ba0",
+        "x-ms-date": "Fri, 19 Feb 2021 19:11:24 GMT",
         "x-ms-return-client-request-id": "true",
         "x-ms-version": "2020-06-12"
       },
@@ -204,53 +135,33 @@
       "StatusCode": 200,
       "ResponseHeaders": {
         "Content-Length": "0",
-<<<<<<< HEAD
-        "Date": "Wed, 03 Feb 2021 02:10:01 GMT",
-        "ETag": "\u00220x8D8C7E8D05248C9\u0022",
-        "Last-Modified": "Wed, 03 Feb 2021 02:10:01 GMT",
-=======
-        "Date": "Wed, 17 Feb 2021 22:30:36 GMT",
-        "ETag": "\u00220x8D8D393A5D21BED\u0022",
-        "Last-Modified": "Wed, 17 Feb 2021 22:30:36 GMT",
->>>>>>> 1814567d
+        "Date": "Fri, 19 Feb 2021 19:11:22 GMT",
+        "ETag": "\u00220x8D8D50A25E0ED32\u0022",
+        "Last-Modified": "Fri, 19 Feb 2021 19:11:23 GMT",
         "Server": [
           "Windows-Azure-HDFS/1.0",
           "Microsoft-HTTPAPI/2.0"
         ],
-        "x-ms-client-request-id": "6866964e-9070-72ee-593b-04fe875c900b",
-<<<<<<< HEAD
-        "x-ms-request-id": "bfc9d44f-601f-000c-0ad1-f9e857000000",
-=======
-        "x-ms-request-id": "1d799ece-f01f-001e-0d7c-059387000000",
->>>>>>> 1814567d
+        "x-ms-client-request-id": "31b87758-887c-e9a7-5c1c-0102bb0e8ba0",
+        "x-ms-request-id": "6f4b635e-e01f-004f-16f3-060e0b000000",
         "x-ms-request-server-encrypted": "false",
         "x-ms-version": "2020-06-12"
       },
       "ResponseBody": []
     },
     {
-      "RequestUri": "https://seannse.blob.core.windows.net/test-filesystem-55cf2055-7dad-6761-77de-b52c5fa6a833/test-file-3a66a6c2-84de-ccc7-c4b1-64677a03f0ab",
+      "RequestUri": "https://seannse.blob.core.windows.net/test-filesystem-16816214-6841-f5c2-26e1-50efd688eacb/test-file-9a2da048-bf92-172a-f719-5d6ffb1dba35",
       "RequestMethod": "HEAD",
       "RequestHeaders": {
         "Accept": "application/xml",
         "Authorization": "Sanitized",
-<<<<<<< HEAD
-        "traceparent": "00-cf83139c9f2e0b4a9fb30e876dd90876-28e5acdc0f668646-00",
-        "User-Agent": [
-          "azsdk-net-Storage.Files.DataLake/12.7.0-alpha.20210202.1",
-          "(.NET Framework 4.8.4250.0; Microsoft Windows 10.0.19042 )"
-        ],
-        "x-ms-client-request-id": "174e718a-bdab-8698-9f73-318996622175",
-        "x-ms-date": "Wed, 03 Feb 2021 02:10:00 GMT",
-=======
-        "traceparent": "00-15bde260c8a292458643f791415f3c8d-e8a686606b6de245-00",
-        "User-Agent": [
-          "azsdk-net-Storage.Files.DataLake/12.7.0-alpha.20210217.1",
-          "(.NET 5.0.3; Microsoft Windows 10.0.19042)"
-        ],
-        "x-ms-client-request-id": "174e718a-bdab-8698-9f73-318996622175",
-        "x-ms-date": "Wed, 17 Feb 2021 22:30:37 GMT",
->>>>>>> 1814567d
+        "traceparent": "00-f06b8396b92ead439fb3631013680a27-67245c9bb0791243-00",
+        "User-Agent": [
+          "azsdk-net-Storage.Files.DataLake/12.7.0-alpha.20210219.1",
+          "(.NET 5.0.3; Microsoft Windows 10.0.19041)"
+        ],
+        "x-ms-client-request-id": "e1a9bf80-4e64-5fde-f144-269fa074d000",
+        "x-ms-date": "Fri, 19 Feb 2021 19:11:24 GMT",
         "x-ms-return-client-request-id": "true",
         "x-ms-version": "2020-06-12"
       },
@@ -260,15 +171,9 @@
         "Accept-Ranges": "bytes",
         "Content-Length": "1024",
         "Content-Type": "application/octet-stream",
-<<<<<<< HEAD
-        "Date": "Wed, 03 Feb 2021 02:10:01 GMT",
-        "ETag": "\u00220x8D8C7E8D05248C9\u0022",
-        "Last-Modified": "Wed, 03 Feb 2021 02:10:01 GMT",
-=======
-        "Date": "Wed, 17 Feb 2021 22:30:36 GMT",
-        "ETag": "\u00220x8D8D393A5D21BED\u0022",
-        "Last-Modified": "Wed, 17 Feb 2021 22:30:36 GMT",
->>>>>>> 1814567d
+        "Date": "Fri, 19 Feb 2021 19:11:23 GMT",
+        "ETag": "\u00220x8D8D50A25E0ED32\u0022",
+        "Last-Modified": "Fri, 19 Feb 2021 19:11:23 GMT",
         "Server": [
           "Windows-Azure-Blob/1.0",
           "Microsoft-HTTPAPI/2.0"
@@ -276,50 +181,32 @@
         "x-ms-access-tier": "Hot",
         "x-ms-access-tier-inferred": "true",
         "x-ms-blob-type": "BlockBlob",
-        "x-ms-client-request-id": "174e718a-bdab-8698-9f73-318996622175",
-<<<<<<< HEAD
-        "x-ms-creation-time": "Wed, 03 Feb 2021 02:10:01 GMT",
-=======
-        "x-ms-creation-time": "Wed, 17 Feb 2021 22:30:36 GMT",
->>>>>>> 1814567d
+        "x-ms-client-request-id": "e1a9bf80-4e64-5fde-f144-269fa074d000",
+        "x-ms-creation-time": "Fri, 19 Feb 2021 19:11:23 GMT",
         "x-ms-group": "$superuser",
         "x-ms-lease-state": "available",
         "x-ms-lease-status": "unlocked",
         "x-ms-owner": "$superuser",
         "x-ms-permissions": "rw-r-----",
-<<<<<<< HEAD
-        "x-ms-request-id": "c80dcdd0-001e-001a-7fd1-f91e80000000",
-=======
-        "x-ms-request-id": "b84a2926-701e-005d-7c7c-0575db000000",
->>>>>>> 1814567d
+        "x-ms-request-id": "2e685cd9-201e-00a4-17f3-0676f9000000",
         "x-ms-server-encrypted": "true",
         "x-ms-version": "2020-06-12"
       },
       "ResponseBody": []
     },
     {
-      "RequestUri": "https://seannse.blob.core.windows.net/test-filesystem-55cf2055-7dad-6761-77de-b52c5fa6a833?restype=container",
+      "RequestUri": "https://seannse.blob.core.windows.net/test-filesystem-16816214-6841-f5c2-26e1-50efd688eacb?restype=container",
       "RequestMethod": "DELETE",
       "RequestHeaders": {
         "Accept": "application/xml",
         "Authorization": "Sanitized",
-<<<<<<< HEAD
-        "traceparent": "00-1fe9f387f872804bbec41b2c5025ba5f-aa0b77618883324f-00",
-        "User-Agent": [
-          "azsdk-net-Storage.Files.DataLake/12.7.0-alpha.20210202.1",
-          "(.NET Framework 4.8.4250.0; Microsoft Windows 10.0.19042 )"
-        ],
-        "x-ms-client-request-id": "157329d8-780d-b860-81e9-58ea1df1e178",
-        "x-ms-date": "Wed, 03 Feb 2021 02:10:00 GMT",
-=======
-        "traceparent": "00-0cb335bffa98f544b16a72a64dd87939-a98900354921ad46-00",
-        "User-Agent": [
-          "azsdk-net-Storage.Files.DataLake/12.7.0-alpha.20210217.1",
-          "(.NET 5.0.3; Microsoft Windows 10.0.19042)"
-        ],
-        "x-ms-client-request-id": "157329d8-780d-b860-81e9-58ea1df1e178",
-        "x-ms-date": "Wed, 17 Feb 2021 22:30:37 GMT",
->>>>>>> 1814567d
+        "traceparent": "00-8c1e17721ee2be42a5d42618721c70ca-6cad859a4f8fb34c-00",
+        "User-Agent": [
+          "azsdk-net-Storage.Files.DataLake/12.7.0-alpha.20210219.1",
+          "(.NET 5.0.3; Microsoft Windows 10.0.19041)"
+        ],
+        "x-ms-client-request-id": "fb81e7a2-aa65-9f3c-47fd-835b7836c922",
+        "x-ms-date": "Fri, 19 Feb 2021 19:11:24 GMT",
         "x-ms-return-client-request-id": "true",
         "x-ms-version": "2020-06-12"
       },
@@ -327,28 +214,20 @@
       "StatusCode": 202,
       "ResponseHeaders": {
         "Content-Length": "0",
-<<<<<<< HEAD
-        "Date": "Wed, 03 Feb 2021 02:10:01 GMT",
-=======
-        "Date": "Wed, 17 Feb 2021 22:30:36 GMT",
->>>>>>> 1814567d
+        "Date": "Fri, 19 Feb 2021 19:11:23 GMT",
         "Server": [
           "Windows-Azure-Blob/1.0",
           "Microsoft-HTTPAPI/2.0"
         ],
-        "x-ms-client-request-id": "157329d8-780d-b860-81e9-58ea1df1e178",
-<<<<<<< HEAD
-        "x-ms-request-id": "c80dcddb-001e-001a-07d1-f91e80000000",
-=======
-        "x-ms-request-id": "b84a2938-701e-005d-0e7c-0575db000000",
->>>>>>> 1814567d
+        "x-ms-client-request-id": "fb81e7a2-aa65-9f3c-47fd-835b7836c922",
+        "x-ms-request-id": "2e685d7f-201e-00a4-38f3-0676f9000000",
         "x-ms-version": "2020-06-12"
       },
       "ResponseBody": []
     }
   ],
   "Variables": {
-    "RandomSeed": "1425727665",
+    "RandomSeed": "821945588",
     "Storage_TestConfigHierarchicalNamespace": "NamespaceTenant\nseannse\nU2FuaXRpemVk\nhttps://seannse.blob.core.windows.net\nhttps://seannse.file.core.windows.net\nhttps://seannse.queue.core.windows.net\nhttps://seannse.table.core.windows.net\n\n\n\n\nhttps://seannse-secondary.blob.core.windows.net\nhttps://seannse-secondary.file.core.windows.net\nhttps://seannse-secondary.queue.core.windows.net\nhttps://seannse-secondary.table.core.windows.net\n68390a19-a643-458b-b726-408abf67b4fc\nSanitized\n72f988bf-86f1-41af-91ab-2d7cd011db47\nhttps://login.microsoftonline.com/\nCloud\nBlobEndpoint=https://seannse.blob.core.windows.net/;QueueEndpoint=https://seannse.queue.core.windows.net/;FileEndpoint=https://seannse.file.core.windows.net/;BlobSecondaryEndpoint=https://seannse-secondary.blob.core.windows.net/;QueueSecondaryEndpoint=https://seannse-secondary.queue.core.windows.net/;FileSecondaryEndpoint=https://seannse-secondary.file.core.windows.net/;AccountName=seannse;AccountKey=Sanitized\n"
   }
 }