--- conflicted
+++ resolved
@@ -1,30 +1,19 @@
 {
   "Entries": [
     {
-      "RequestUri": "https://seannse.blob.core.windows.net/test-filesystem-ccb34b70-1499-8fd3-6603-96c00189f483?restype=container",
+      "RequestUri": "https://seannse.blob.core.windows.net/test-filesystem-1e01560d-bc29-3c2e-c7c7-952a77dee34f?restype=container",
       "RequestMethod": "PUT",
       "RequestHeaders": {
         "Accept": "application/xml",
         "Authorization": "Sanitized",
-<<<<<<< HEAD
-        "traceparent": "00-8c6c16d6935c5249922efd2dff78bd50-c25afd02859a3d4c-00",
-        "User-Agent": [
-          "azsdk-net-Storage.Files.DataLake/12.7.0-alpha.20210202.1",
-          "(.NET Framework 4.8.4250.0; Microsoft Windows 10.0.19042 )"
+        "traceparent": "00-97309a5150a66b419bbde2e3c54cad28-4e462d179d39f64b-00",
+        "User-Agent": [
+          "azsdk-net-Storage.Files.DataLake/12.7.0-alpha.20210219.1",
+          "(.NET 5.0.3; Microsoft Windows 10.0.19041)"
         ],
         "x-ms-blob-public-access": "container",
-        "x-ms-client-request-id": "11d80630-c4b3-abd0-1cf8-ff59d8fbc7e0",
-        "x-ms-date": "Wed, 03 Feb 2021 02:11:42 GMT",
-=======
-        "traceparent": "00-67b33fa6b82c2e44951b79f7a32484c8-7f08688622d75045-00",
-        "User-Agent": [
-          "azsdk-net-Storage.Files.DataLake/12.7.0-alpha.20210217.1",
-          "(.NET 5.0.3; Microsoft Windows 10.0.19042)"
-        ],
-        "x-ms-blob-public-access": "container",
-        "x-ms-client-request-id": "11d80630-c4b3-abd0-1cf8-ff59d8fbc7e0",
-        "x-ms-date": "Wed, 17 Feb 2021 22:27:33 GMT",
->>>>>>> 1814567d
+        "x-ms-client-request-id": "0de74dc7-7d91-83b3-67b6-f925eb10230f",
+        "x-ms-date": "Fri, 19 Feb 2021 19:09:58 GMT",
         "x-ms-return-client-request-id": "true",
         "x-ms-version": "2020-06-12"
       },
@@ -32,53 +21,33 @@
       "StatusCode": 201,
       "ResponseHeaders": {
         "Content-Length": "0",
-<<<<<<< HEAD
-        "Date": "Wed, 03 Feb 2021 02:11:43 GMT",
-        "ETag": "\u00220x8D8C7E90D56EE5C\u0022",
-        "Last-Modified": "Wed, 03 Feb 2021 02:11:43 GMT",
-=======
-        "Date": "Wed, 17 Feb 2021 22:27:33 GMT",
-        "ETag": "\u00220x8D8D39338ACDB86\u0022",
-        "Last-Modified": "Wed, 17 Feb 2021 22:27:33 GMT",
->>>>>>> 1814567d
-        "Server": [
-          "Windows-Azure-Blob/1.0",
-          "Microsoft-HTTPAPI/2.0"
-        ],
-        "x-ms-client-request-id": "11d80630-c4b3-abd0-1cf8-ff59d8fbc7e0",
-<<<<<<< HEAD
-        "x-ms-request-id": "a433d082-101e-0029-15d1-f9412b000000",
-=======
-        "x-ms-request-id": "3b68e0d6-c01e-002a-4d7c-05a04f000000",
->>>>>>> 1814567d
-        "x-ms-version": "2020-06-12"
-      },
-      "ResponseBody": []
-    },
-    {
-      "RequestUri": "https://seannse.dfs.core.windows.net/test-filesystem-ccb34b70-1499-8fd3-6603-96c00189f483/test-file-30bb3563-4018-dd9a-0737-42f0d60158b7?resource=file",
+        "Date": "Fri, 19 Feb 2021 19:09:57 GMT",
+        "ETag": "\u00220x8D8D509F2F73211\u0022",
+        "Last-Modified": "Fri, 19 Feb 2021 19:09:58 GMT",
+        "Server": [
+          "Windows-Azure-Blob/1.0",
+          "Microsoft-HTTPAPI/2.0"
+        ],
+        "x-ms-client-request-id": "0de74dc7-7d91-83b3-67b6-f925eb10230f",
+        "x-ms-request-id": "2e65133e-201e-00a4-7ff2-0676f9000000",
+        "x-ms-version": "2020-06-12"
+      },
+      "ResponseBody": []
+    },
+    {
+      "RequestUri": "https://seannse.dfs.core.windows.net/test-filesystem-1e01560d-bc29-3c2e-c7c7-952a77dee34f/test-file-43c837e0-c9e8-598f-df40-e2e3f6430d60?resource=file",
       "RequestMethod": "PUT",
       "RequestHeaders": {
         "Accept": "application/json",
         "Authorization": "Sanitized",
         "If-None-Match": "*",
-<<<<<<< HEAD
-        "traceparent": "00-150e509c27b321498ac844569fd801b2-9d02e83a5881204e-00",
-        "User-Agent": [
-          "azsdk-net-Storage.Files.DataLake/12.7.0-alpha.20210202.1",
-          "(.NET Framework 4.8.4250.0; Microsoft Windows 10.0.19042 )"
-        ],
-        "x-ms-client-request-id": "475c3d23-b9ca-d0e0-bbb4-4f183582f4e7",
-        "x-ms-date": "Wed, 03 Feb 2021 02:11:43 GMT",
-=======
-        "traceparent": "00-95d10410a90e0d4b8b919a0aebed410f-68dbc5723842cd48-00",
-        "User-Agent": [
-          "azsdk-net-Storage.Files.DataLake/12.7.0-alpha.20210217.1",
-          "(.NET 5.0.3; Microsoft Windows 10.0.19042)"
-        ],
-        "x-ms-client-request-id": "475c3d23-b9ca-d0e0-bbb4-4f183582f4e7",
-        "x-ms-date": "Wed, 17 Feb 2021 22:27:33 GMT",
->>>>>>> 1814567d
+        "traceparent": "00-4b0f48a5e106bc4d8c1241c75dd5f3f6-d9c6f13588c52b4f-00",
+        "User-Agent": [
+          "azsdk-net-Storage.Files.DataLake/12.7.0-alpha.20210219.1",
+          "(.NET 5.0.3; Microsoft Windows 10.0.19041)"
+        ],
+        "x-ms-client-request-id": "6496a3cd-42b5-b663-391c-2faa2bda25bf",
+        "x-ms-date": "Fri, 19 Feb 2021 19:09:58 GMT",
         "x-ms-return-client-request-id": "true",
         "x-ms-version": "2020-06-12"
       },
@@ -86,111 +55,80 @@
       "StatusCode": 201,
       "ResponseHeaders": {
         "Content-Length": "0",
-<<<<<<< HEAD
-        "Date": "Wed, 03 Feb 2021 02:11:43 GMT",
-        "ETag": "\u00220x8D8C7E90D9A6E42\u0022",
-        "Last-Modified": "Wed, 03 Feb 2021 02:11:44 GMT",
-=======
-        "Date": "Wed, 17 Feb 2021 22:27:33 GMT",
-        "ETag": "\u00220x8D8D39338E18FDA\u0022",
-        "Last-Modified": "Wed, 17 Feb 2021 22:27:34 GMT",
->>>>>>> 1814567d
+        "Date": "Fri, 19 Feb 2021 19:09:57 GMT",
+        "ETag": "\u00220x8D8D509F305DADC\u0022",
+        "Last-Modified": "Fri, 19 Feb 2021 19:09:58 GMT",
         "Server": [
           "Windows-Azure-HDFS/1.0",
           "Microsoft-HTTPAPI/2.0"
         ],
-        "x-ms-client-request-id": "475c3d23-b9ca-d0e0-bbb4-4f183582f4e7",
-<<<<<<< HEAD
-        "x-ms-request-id": "a066f874-001f-0047-53d1-f91404000000",
-=======
-        "x-ms-request-id": "27a7e840-701f-003f-087c-05b7fc000000",
->>>>>>> 1814567d
-        "x-ms-version": "2020-06-12"
-      },
-      "ResponseBody": []
-    },
-    {
-      "RequestUri": "https://seannse.dfs.core.windows.net/test-filesystem-ccb34b70-1499-8fd3-6603-96c00189f483/test-file-30bb3563-4018-dd9a-0737-42f0d60158b7?action=append\u0026position=0",
+        "x-ms-client-request-id": "6496a3cd-42b5-b663-391c-2faa2bda25bf",
+        "x-ms-request-id": "6f4b1e54-e01f-004f-55f2-060e0b000000",
+        "x-ms-version": "2020-06-12"
+      },
+      "ResponseBody": []
+    },
+    {
+      "RequestUri": "https://seannse.dfs.core.windows.net/test-filesystem-1e01560d-bc29-3c2e-c7c7-952a77dee34f/test-file-43c837e0-c9e8-598f-df40-e2e3f6430d60?action=append\u0026position=0",
       "RequestMethod": "PATCH",
       "RequestHeaders": {
         "Accept": "application/json",
         "Authorization": "Sanitized",
-<<<<<<< HEAD
-        "Content-Length": "1851",
+        "Content-Length": "1890",
         "Content-Type": "application/json",
-        "traceparent": "00-1ac684a5608a3245aefb576cef892437-bfdcae8dd919ac40-00",
-        "User-Agent": [
-          "azsdk-net-Storage.Files.DataLake/12.7.0-alpha.20210202.1",
-          "(.NET Framework 4.8.4250.0; Microsoft Windows 10.0.19042 )"
-        ],
-        "x-ms-client-request-id": "61d8fff1-2866-f237-3be6-87dc7a957b5a",
-        "x-ms-date": "Wed, 03 Feb 2021 02:11:43 GMT",
-=======
-        "Content-Length": "1024",
-        "traceparent": "00-265c356663e4544c9756bc5d2a60f125-aaa5bbfb6e59f945-00",
-        "User-Agent": [
-          "azsdk-net-Storage.Files.DataLake/12.7.0-alpha.20210217.1",
-          "(.NET 5.0.3; Microsoft Windows 10.0.19042)"
-        ],
-        "x-ms-client-request-id": "61d8fff1-2866-f237-3be6-87dc7a957b5a",
-        "x-ms-date": "Wed, 17 Feb 2021 22:27:34 GMT",
->>>>>>> 1814567d
+        "traceparent": "00-4f0bd2b03cdad3488712cadcf5726e37-788eff2f2f685543-00",
+        "User-Agent": [
+          "azsdk-net-Storage.Files.DataLake/12.7.0-alpha.20210219.1",
+          "(.NET 5.0.3; Microsoft Windows 10.0.19041)"
+        ],
+        "x-ms-client-request-id": "f68cdbe4-6b8b-3e44-6900-b17db5499d0a",
+        "x-ms-date": "Fri, 19 Feb 2021 19:09:58 GMT",
         "x-ms-return-client-request-id": "true",
         "x-ms-version": "2020-06-12"
       },
       "RequestBody": [
-        "\uFFFDV\uFFFD\uFFFD\uFFFD\uFFFD\uFFFD\uFFFD\uFFFDsbA\uFFFD\u98CE\uFFFD]m\u0001\uFFFD\u000E\u0027\uFFFDl\uFFFD\t|\uFFFD\uFFFD\uFFFD\u001A\uFFFDH\uFFFD\uFFFDk\uFFFD/\uFFFDe\uFFFDQ\uFFFD\uFFFDXK\u001E\uFFFD\uFFFD\r",
-        "x\uFFFDW\u0135/\uFFFD\uFFFD\uFFFD\uFFFDTX\uFFFD\uFFFDG\uFFFDJT \u0022\u0015.\uFFFD\u0011\uFFFD\uFFFD\u0012\u0013\uFFFD\uFFFD\uFFFD\uFFFD\uFFFD\\\uFFFDH\uFFFD\uFFFDR\uFFFD?y\uFFFD\u0011\uFFFDR\u0007\uFFFD\uFFFD\u0000\uFFFDs\uFFFD\uFFFDI\uFFFD\uFFFD\uFFFD\uFFFD\uFFFD\uFFFDz\u0006\uFFFDl\uFFFD\u002BB\uFFFDX\uFFFDs\uFFFDV\u05B5G\uFFFD\uFFFDky|[\uFFFD!t\u003C\uFFFD\u0012\u07CD\uFFFD\uFFFD?\uFFFDr\uFFFD\uFFFD\uFFFD\u0027\uFFFD\uFFFD^:U\uFFFD:\u0022\uFFFD_1\u002B\uFFFD4\u0010\u001EW\uFFFD\uFFFDMP/\uFFFD\uFFFD\uFFFD\uFFFD)\u0017\u0011B\uFFFD\uFFFDD\uFFFD\uFFFD\uFFFDt\uFFFD\uFFFD\u0001\uFFFD}\u007F\\\uFFFD\\o.\uFFFD\u001A\uAB71\u0595\uFFFDE\uFFFD{#\u0010Q\uFFFDK\uFFFDH\uFFFDi!\uFFFD\u0001(K\uFFFD\uFFFDaoO.\uFFFD\uFFFDk\u0027\uFFFD7\uFFFDm\u001E\uFFFDi/\u0001S\u07A7,\uFFFD\u0010\u0002\u0014\uFFFD\u01447\uFFFDe=\uFFFD$\uFFFD\uFFFD\uFFFD;\uFFFD)*\u0013\uFFFD\uFFFDa\uFFFD\uFFFD\uFFFD\uFFFD\uFFFDm\uFFFD^M\u0019\uFFFD\u0022\uFFFD\uFFFDq/;\u0022E9d\uFFFD\uFFFD\u0001\u0002\uFFFD\uFFFD7:\uFFFD\u0010\u0343\uFFFD\uFFFDL]\uFFFD\u0167\uFFFD\uFFFD\u0018\uFFFD9m\u0060Y\uFFFD\u0026\uFFFDrz\uFFFDB\uFFFD\uFFFD,b\u0016\uFFFD\u003C\u0012\u0019l\uFFFD\u0002z\uFFFD\uFFFDC\u007F\uFFFD\u1689A\uFFFD\u0017\uFFFD\u074Fg}Z\tNn,]\u0673c\uFFFD\uFFFD\uFFFD\u0006\uFFFD\u035B^\uFFFD\uFFFDHN\uFFFD\u8E67A\uFFFD\uFFFD\u0014\uFFFD8O\u0554\uFFFDb\uFFFD\uFFFDN\uFFFD\u0005\uFFFD\u001C\u0000=\uFFFD\uFFFD\uFFFD|\u003C\uFFFD\uFFFD\u001E.g!\uFFFD\uFFFD\uFFFD\u001D\uFFFD\uFFFDYU\uFFFDq\uFFFDj\u0016\u0290AC\uFFFD\uFFFD\uFFFD|\u01FD\u0012\uFFFD\uFFFD\uFFFD9\uFFFD\uFFFDeVA\uFFFD\uFFFDc\uFFFD\uFFFD\uFFFD\u007F\uFFFD\uFFFD\uFFFD\u0012\uFFFD\uFFFDfrn\uFFFD\uFFFDp\uFFFD9\u0018\uFFFD,\uFFFD]\u0006\u0013\u001F\uFFFD.\u000B\uFFFD)\u0027\uFFFD,k[\uFFFDWA\uFFFD\u02EB^/1\u0017\uFFFD\uFFFD\uFFFD\uFFFD\uFFFD\u0007\uFFFD\uFFFD78\uFFFD\uFFFDk\uFFFD\u0019\uFFFD\u0006\u0022g\u003EtA\u001C\uFFFD\uFFFD9\uFFFD\uFFFD4\uFFFD?-\uFFFD\uFFFDT\uFFFDS\u0016\uFFFD!P0\uFFFD2\uFFFD\uFFFD\uFFFDz\uFFFD\uFFFD\u003C\uFFFD\uFFFD\uFFFDZQ\uFFFD\u000FR\uFFFD\uFFFD\uFFFD\\\u0015n2Ix\uFFFDWE\uFFFDCL\uFFFD\uFFFDM=\t4\uFFFD\u0002e\uFFFDX\uFFFD\uFFFD\uFFFD\uFFFD\u003E\u0011\uFFFD\uFFFD?9t\uFFFD}\uFFFD1\uFFFD\uFFFD\uFFFD\u0004\u0060=\uFFFD\uFFFD\uFFFD?\uFFFDIc\uFFFD\uFFFD\uFFFD3\u0016g[\u007F\u002B\u00184\uFFFD\f\uFFFD:\uFFFD\u03F5\u05EE\u0026\u001D\uFFFD\uFFFD\uFFFD\uFFFD\uFFFDM4\uFFFD?\uFFFD4dB}\uFFFDg \uFFFD\u0006\uFFFD\uFFFDN\u0013\uFFFD1Hq\uFFFDo\u001Dq\uFFFD\uFFFD\uFFFD\u0014U\u001D\uFFFDf1\uFFFD\u0018\uFFFD=v\uFFFDm\uFFFD]h\uFFFD\u0002\uFFFD\uFFFDP\uFFFD\uFFFDC[\uFFFD\u0719\uFFFD!A~\uFFFDihBIEn\u0551\uFFFDX\uFFFD\u003E\uFFFD\u06F4\u003C\u0006\uFFFDo\r",
-        "\u0016\uFFFD\u007F\uFFFD\uFFFD\u007F\uFFFDU]\uFFFD\uFFFD\uFFFD\uFFFD\uFFFD\u0003T\u001B\u001EO\uFFFD\uFFFD\u000B\uFFFD;\uFFFD\u0004\uFFFD\uFFFD\u0027\\\uFFFD\uFFFD\uFFFDq\uFFFD\uFFFD\uFFFDo\u01B4\uFFFD4,\uFFFD\uFFFDF\uFFFD\uFFFD\u0060!\uFFFD9\uFFFD;\n",
-        "\uFFFDC\uFFFD\u056C\uFFFD-\u0000\uFFFD:(\uFFFDZ#kd\uFFFD\uFFFD\uFFFDR\uFFFDo\uFFFD\u001A\uFFFD?\uFFFD\uFFFD;\uFFFD_\uFFFD6\uFFFD\uFFFD \uFFFD\u0019\uFFFDR3.J\uFFFD\uFFFD7\uFFFD\uFFFD\uFFFD8\uFFFD\uFFFD\uFFFD3~\uFFFD{\u0018m\uFFFDf\uFFFD[\uFFFD0P\uFFFD0\uFFFDD\u0015o\u0015\uFFFD\uFFFD@ki\uFFFD\u0007D\uFFFD\u007Fj\uFFFD\uFFFDM]s\u0017\uFFFD\uFFFD\uFFFD\uFFFD\uFFFDm\uFFFDo\uFFFDom\uFFFD/x\u0022@\uFFFD\uFFFD=!\u0012\u001Ae\uFFFD\uFFFDF\uFFFD,2\u0002l\uFFFD\uFFFD\uFFFD\uFFFD\uFFFD:\u00136n\uFFFD\u835A\uFFFD\uFFFD\u0006Hn\u0018d\uFFFD5\uFFFD\uFFFDgF/W\u0027\uFFFDCNm\u0001\u0180\u060E|\uFFFD\uFFFDX\uFFFD$)\uFFFD\uFFFD\uFFFD\uFFFD?\uFFFD\uFFFD\u0019\uFFFD\uFFFD\uFFFD\uFFFD\f,}\u000B\uFFFD\u000E\uFFFD\uFFFD\uFFFD \uFFFD\uFFFD\u0022.\uFFFD\uFFFDn\uFFFDvf\uFFFDi\uFFFDzCe\uFFFD8\uFFFD4\uFFFDc?\uFFFD\uFFFDa\uFFFD\uFFFD\u0019IBk\uFFFDk2\uFFFD\uFFFD\u0011\uFFFD\u02EB\u000F\u0027"
+        "s%b*\uFFFD\u05BD\uFFFDs\u000F\uFFFD@\uFFFDR\uFFFD\u002B!\uFFFD\n",
+        "\uFFFD\uFFFD\u0010\uFFFD\uFFFD\uFFFD\uFFFD.Q\uFFFD\u03CD#\uFFFD\uFFFD\uFFFD\u01AD\uFFFD\u0019\n",
+        "z\uFFFD\uFFFD\uFFFD8O\uFFFD\uFFFDi\uFFFD\uFFFD@9\u0016\uFFFDc\uFFFDdlg\uFFFDkb\uFFFD\uFFFDm\uFFFD!\uFFFD\u0010~(\uFFFD\u0000}\uFFFDA\uFFFD\uFFFDn\uFFFD\uFFFD\uFFFD\r",
+        "L\uFFFD\uFFFDN(H\uFFFD\uFFFDb\u000Eh\u002BV\u02F7|\uFFFDY8\uFFFD\uFFFD8\uFFFD\uFFFD!\uFFFD\uFFFDv\u0006\uFFFD\u007F\uFFFD5\uFFFD\u0005IQ\uFFFD5\uFFFD\uFFFDol\u0015W\uFFFD\uFFFDt\uFFFD\uFFFD\uFFFDt\uFFFD\uFFFD\uFFFD\uFFFD-8\uFFFD\uFFFD\u003C\\\uFFFD\uFFFD!H\uFFFD3\uFFFDq\u0003\uFFFD\uFFFD\uFFFD)\uFFFD\u000B\uFFFD\uFFFDE\u0001Q\uFFFD\uFFFD\u0022\uFFFD\uFFFD\u000B]#\uFFFD\uFFFD\u000B\uFFFDB\u40C06\uFFFD\u0005A\u0018\u001C\uFFFDu\uFFFD\u0017\uFFFDj!\uFFFD\u0005I:\n",
+        "\uFFFD\u0014r\uFFFDw\uFFFD\uFFFDw\uFFFDx\uFFFD\fWD\uFFFD\uFFFDb\uFFFD@\uFFFD8\uFFFD-\uFFFD\uFFFD\uFFFD:\uFFFD\u0002\u000F\uFFFD\uFFFDs8Po\r",
+        "\uFFFD9]k\uFFFDY/\uFFFD\uFFFD\uFFFD\uFFFDm\uFFFD\u003E\u0012\by\u047A\uFFFD\uFFFD\uFFFDl\uFFFDu\uFFFD\uFFFD1\uFFFD\u001F\uFFFD}\uFFFD\uFFFD\uFFFDT\uFFFD\uFFFD\uFFFD*\uFFFD\uFFFD\uFFFD\uFFFDl\uFFFDs\uFFFD\uFFFDf\uFFFD\uFFFDG\uFFFDz\uFFFD\uFFFD\u002B\uFFFD\u003CPG\uFFFD\uFFFD\uFFFD\u0018~W%%9:\uFFFD3\u017E]\b\uFFFD\u007Fx\uFFFD\uFFFD]\u00066\u000F?\uFFFD\uFFFDl\uFFFD\uFFFD\uFFFDwW\u0015\uFFFDTR\u001B\uFFFD\uFFFD-[\uFFFD\uFFFD{\uFFFD1*#\u017C\u0627\uFFFD:\uFFFD\uFFFDo\u00183Y\uFFFD\u0060\u0026\u00BBm\uFFFD\uFFFD\uFFFD\uFFFDc\uFFFD\u02CB\u0002g\uFFFD\uFFFD\uFFFD\uFFFD\uFFFDH\u0014\u0005\u0001\uFFFDo\uFFFD\uFFFDr\uFFFD\u0003_z_\uFFFDw\uFFFDG\uFFFDro6X\uFFFD\uFFFD\\8qW\u06CEs\uFFFD\uFFFDL!\uFFFD\uFFFD\uFFFD\uFFFD\uFFFDA\uFFFD\u0060\uFFFDP\u002B\u0007\uFFFD\uFFFDB7.\uFFFD\u076C\r",
+        "\uFFFD\u0012\uFFFDZ\u001A\bu\uFFFD\uFFFD\u06EDV(\uFFFDI\uFFFD\uFFFD.\uFFFD\uFFFDm\uFFFD10\uFFFD\uFFFD\u0006K\u003C\uFFFD\uFFFDou\uFFFD\uFFFD\uFFFD\u002B\uFFFD\u0026\uFFFD\uA68DPY\uFFFDw\u0000\uFFFD}\uFFFD\uFFFDS\uFFFD\uFFFDj\uFFFDq\uFFFDc\u0001)\uFFFD90\u003E\uFFFDu\uFFFD]\uFFFD\uFFFD\u0007\uFFFD\u000E\uFFFD\uFFFD\uFFFD\uFFFD\uFFFD?\u0006R\uFFFD\uFFFD\u0000\u001B\uFFFD\u0012\uFFFD\n",
+        "\uFFFD\uFFFD\u00E1\uFFFD\uFFFDT \u001A\uFFFD\u0002\u0022\uFFFD\uECE3k\uFFFD\uFFFDm\u0000\uFFFD\uFFFD#\uFFFD\uFFFD\uFFFDX0\u0022\u001FbQS\uFFFD;CEM\uFFFD\uFFFD\uFFFD1=\uFFFD\uFFFD-\\\uFFFD\u001CD\u001E\t\u001F\u02DF\uFFFD\uFFFD\uFFFD\uFFFD\uFFFD\uFFFD\uFFFD\uFFFD\uFFFDH\u001Aw_\u0026X\uFFFD\uFFFD?\u077C\uFFFD\u0016\u001F *\uFFFDr\u0003\u001E2I\uFFFDp\uFFFD\uFFFDc\uFFFD\uFFFD\uFFFD\u0119\uFFFD\u0013n\uFFFD\uFFFD\uFFFD\uFFFD\uFFFD^Z\uFFFDA\u000E\uFFFD\uFFFD\uFFFD\uFFFD\uFFFD\u001C\uFFFD\uFFFD\uFFFD\uFFFD\uFFFDd\u0007\uFFFD\uFFFD\uFFFD\uFFFD\u0017o\u0019#G\u0002\uFFFDjt\uFFFD\uFFFD?\uFFFD\uFFFD\u007Fsa\uFFFD\u000F\uFFFD\u0013\u06F4?\u0004\u001DuoQ\uFFFD@\u0002\uFFFDeBZ(\uFFFDq\uFFFD\u0019n\\D\uFFFDU\uFFFD\uFFFD\u007F\uFFFD\uFFFDw[\uFFFD\u003C\uFFFD\uFFFD\u001E*\uFFFD@\u0019\u0197\uFFFDpZ\uFFFD%Kvy\uFFFD\u007F\uFFFD\u007Fo\uFFFD\uFFFD\\\uFFFD\uFFFD\u0060\bp\uFFFDs\u007F\u0006\uFFFDN\uFFFDG\uFFFD\uFFFDU\uFFFD\uFFFD\uFFFD\uFFFDf/Z\uFFFD/V\uFFFD\uFFFDA\uFFFDL5n\uFFFD\uFFFDP\uFFFD\uFFFD\u0027[\uFFFD\u06CF\uFFFD\uFFFD\uFFFD1\uFFFD\uFFFDO\uFFFD\uFFFD\uFFFD\uFFFD\uFFFD\uFFFD\uFFFD\uFFFD\uFFFD\u0019\uFFFD\uFFFD\u003EJR\u0018^y#\uFFFD\uFFFD\u0586Y\u82A0\u04E7\uFFFD%s4\uFFFD\u0449G\uFFFD\uFFFD[\uFFFD\uFFFD\uFFFD\r",
+        "\uFFFDc\uFFFDE3\uFFFDK\uFFFD^\u001F\uFFFD\u0013\u003C\uFFFD\uFFFDk\uFFFD\uFFFD\u0013T\uFFFD!cLx\uFFFD\u0479\uFFFD\uFFFD\u035E\uFFFDx\uFFFD\uFFFD\uFFFD[\uFFFD\uFFFD9m\u0014\u0015?\uFFFDM\uFFFD\uFFFDk{\uFFFD\uFFFD\u0019\uFFFD\u0000P\uFFFDk\u0012\uFFFD\u0015\uFFFDQ\u0013\u0022\uFFFD\u0003\\~\uFFFD\u0022O\u001A\uFFFD\fN\r",
+        "\uFFFDz\u001F\uFFFD7L\u0574\u0060^\uC11C\uFFFD4\uFFFD\uFFFDX}\uFFFD\u002B\uFFFD\uFFFD\uFFFDf\uFFFD\uFFFD\u055Av\uFFFD\uFFFD\uFFFDC\u0012\uFFFD\uFFFD\uFFFDJ|^\uFFFDe\u0016\uFFFD\uFFFD\uFFFD\uFFFDs/\uFFFD\uFFFD\uFFFD\u001E\uFFFDq\uFFFDKV\uFFFD\u001A\uFFFD\uFFFDR\uFFFDX{D\uFFFD\fz2F\uFFFD\uFFFD%\uFFFD\uFFFD\n",
+        "\uFFFD\uFFFD\uFFFD\u0003c\n",
+        "\u0026a\uFFFD\uFFFD\uFFFD\n",
+        "\uFFFD\uFFFD}D\u0619\uFFFD\u0004"
       ],
       "StatusCode": 202,
       "ResponseHeaders": {
         "Content-Length": "0",
-<<<<<<< HEAD
-        "Date": "Wed, 03 Feb 2021 02:11:43 GMT",
-=======
-        "Date": "Wed, 17 Feb 2021 22:27:34 GMT",
->>>>>>> 1814567d
+        "Date": "Fri, 19 Feb 2021 19:09:57 GMT",
         "Server": [
           "Windows-Azure-HDFS/1.0",
           "Microsoft-HTTPAPI/2.0"
         ],
-        "x-ms-client-request-id": "61d8fff1-2866-f237-3be6-87dc7a957b5a",
-<<<<<<< HEAD
-        "x-ms-request-id": "a066f88c-001f-0047-6bd1-f91404000000",
-=======
-        "x-ms-request-id": "27a7e854-701f-003f-1c7c-05b7fc000000",
->>>>>>> 1814567d
+        "x-ms-client-request-id": "f68cdbe4-6b8b-3e44-6900-b17db5499d0a",
+        "x-ms-request-id": "6f4b1e72-e01f-004f-73f2-060e0b000000",
         "x-ms-request-server-encrypted": "true",
         "x-ms-version": "2020-06-12"
       },
       "ResponseBody": []
     },
     {
-      "RequestUri": "https://seannse.dfs.core.windows.net/test-filesystem-ccb34b70-1499-8fd3-6603-96c00189f483/test-file-30bb3563-4018-dd9a-0737-42f0d60158b7?action=flush\u0026position=1024",
+      "RequestUri": "https://seannse.dfs.core.windows.net/test-filesystem-1e01560d-bc29-3c2e-c7c7-952a77dee34f/test-file-43c837e0-c9e8-598f-df40-e2e3f6430d60?action=flush\u0026position=1024",
       "RequestMethod": "PATCH",
       "RequestHeaders": {
         "Accept": "application/json",
         "Authorization": "Sanitized",
-<<<<<<< HEAD
-        "traceparent": "00-ba337a715cb91d44839a863e818e003c-82b9adf7bb58914a-00",
-        "User-Agent": [
-          "azsdk-net-Storage.Files.DataLake/12.7.0-alpha.20210202.1",
-          "(.NET Framework 4.8.4250.0; Microsoft Windows 10.0.19042 )"
-        ],
-        "x-ms-client-request-id": "35261aba-92a9-6981-f30f-da5bbec3e997",
-        "x-ms-date": "Wed, 03 Feb 2021 02:11:43 GMT",
-=======
-        "Content-Length": "0",
-        "traceparent": "00-7538aa6c01fa1644beb216027e41d67a-ebb855ce2a6e4243-00",
-        "User-Agent": [
-          "azsdk-net-Storage.Files.DataLake/12.7.0-alpha.20210217.1",
-          "(.NET 5.0.3; Microsoft Windows 10.0.19042)"
-        ],
-        "x-ms-client-request-id": "35261aba-92a9-6981-f30f-da5bbec3e997",
-        "x-ms-date": "Wed, 17 Feb 2021 22:27:34 GMT",
->>>>>>> 1814567d
+        "traceparent": "00-57f3a3f387646245bac85a3a0f306d20-b1555ed36e112f4e-00",
+        "User-Agent": [
+          "azsdk-net-Storage.Files.DataLake/12.7.0-alpha.20210219.1",
+          "(.NET 5.0.3; Microsoft Windows 10.0.19041)"
+        ],
+        "x-ms-client-request-id": "50c56669-2e4d-5133-96ea-04ee20066b54",
+        "x-ms-date": "Fri, 19 Feb 2021 19:09:58 GMT",
         "x-ms-return-client-request-id": "true",
         "x-ms-version": "2020-06-12"
       },
@@ -198,53 +136,33 @@
       "StatusCode": 200,
       "ResponseHeaders": {
         "Content-Length": "0",
-<<<<<<< HEAD
-        "Date": "Wed, 03 Feb 2021 02:11:43 GMT",
-        "ETag": "\u00220x8D8C7E90DC6B678\u0022",
-        "Last-Modified": "Wed, 03 Feb 2021 02:11:44 GMT",
-=======
-        "Date": "Wed, 17 Feb 2021 22:27:34 GMT",
-        "ETag": "\u00220x8D8D39338FB62C1\u0022",
-        "Last-Modified": "Wed, 17 Feb 2021 22:27:34 GMT",
->>>>>>> 1814567d
+        "Date": "Fri, 19 Feb 2021 19:09:57 GMT",
+        "ETag": "\u00220x8D8D509F31CCF2C\u0022",
+        "Last-Modified": "Fri, 19 Feb 2021 19:09:58 GMT",
         "Server": [
           "Windows-Azure-HDFS/1.0",
           "Microsoft-HTTPAPI/2.0"
         ],
-        "x-ms-client-request-id": "35261aba-92a9-6981-f30f-da5bbec3e997",
-<<<<<<< HEAD
-        "x-ms-request-id": "a066f8b0-001f-0047-0fd1-f91404000000",
-=======
-        "x-ms-request-id": "27a7e872-701f-003f-3a7c-05b7fc000000",
->>>>>>> 1814567d
+        "x-ms-client-request-id": "50c56669-2e4d-5133-96ea-04ee20066b54",
+        "x-ms-request-id": "6f4b1e8c-e01f-004f-0df2-060e0b000000",
         "x-ms-request-server-encrypted": "false",
         "x-ms-version": "2020-06-12"
       },
       "ResponseBody": []
     },
     {
-      "RequestUri": "https://seannse.blob.core.windows.net/test-filesystem-ccb34b70-1499-8fd3-6603-96c00189f483/test-file-30bb3563-4018-dd9a-0737-42f0d60158b7",
+      "RequestUri": "https://seannse.blob.core.windows.net/test-filesystem-1e01560d-bc29-3c2e-c7c7-952a77dee34f/test-file-43c837e0-c9e8-598f-df40-e2e3f6430d60",
       "RequestMethod": "HEAD",
       "RequestHeaders": {
         "Accept": "application/xml",
         "Authorization": "Sanitized",
-<<<<<<< HEAD
-        "traceparent": "00-d0665ebc1945e4449d379f04f2736201-9eb988651e18ff4d-00",
-        "User-Agent": [
-          "azsdk-net-Storage.Files.DataLake/12.7.0-alpha.20210202.1",
-          "(.NET Framework 4.8.4250.0; Microsoft Windows 10.0.19042 )"
-        ],
-        "x-ms-client-request-id": "60218cad-466e-cab0-1b24-f1d6c1041fd9",
-        "x-ms-date": "Wed, 03 Feb 2021 02:11:43 GMT",
-=======
-        "traceparent": "00-81689d49c2d5f4469c2c5c81adda8b50-9a3e69f8b5bde743-00",
-        "User-Agent": [
-          "azsdk-net-Storage.Files.DataLake/12.7.0-alpha.20210217.1",
-          "(.NET 5.0.3; Microsoft Windows 10.0.19042)"
-        ],
-        "x-ms-client-request-id": "60218cad-466e-cab0-1b24-f1d6c1041fd9",
-        "x-ms-date": "Wed, 17 Feb 2021 22:27:34 GMT",
->>>>>>> 1814567d
+        "traceparent": "00-1981e2248f82ef4bbc740b959efff9c1-6384b6f0ebb30849-00",
+        "User-Agent": [
+          "azsdk-net-Storage.Files.DataLake/12.7.0-alpha.20210219.1",
+          "(.NET 5.0.3; Microsoft Windows 10.0.19041)"
+        ],
+        "x-ms-client-request-id": "4e13006d-4d83-36bc-a5af-8ee614bedb18",
+        "x-ms-date": "Fri, 19 Feb 2021 19:09:59 GMT",
         "x-ms-return-client-request-id": "true",
         "x-ms-version": "2020-06-12"
       },
@@ -254,15 +172,9 @@
         "Accept-Ranges": "bytes",
         "Content-Length": "1024",
         "Content-Type": "application/octet-stream",
-<<<<<<< HEAD
-        "Date": "Wed, 03 Feb 2021 02:11:44 GMT",
-        "ETag": "\u00220x8D8C7E90DC6B678\u0022",
-        "Last-Modified": "Wed, 03 Feb 2021 02:11:44 GMT",
-=======
-        "Date": "Wed, 17 Feb 2021 22:27:33 GMT",
-        "ETag": "\u00220x8D8D39338FB62C1\u0022",
-        "Last-Modified": "Wed, 17 Feb 2021 22:27:34 GMT",
->>>>>>> 1814567d
+        "Date": "Fri, 19 Feb 2021 19:09:58 GMT",
+        "ETag": "\u00220x8D8D509F31CCF2C\u0022",
+        "Last-Modified": "Fri, 19 Feb 2021 19:09:58 GMT",
         "Server": [
           "Windows-Azure-Blob/1.0",
           "Microsoft-HTTPAPI/2.0"
@@ -270,47 +182,31 @@
         "x-ms-access-tier": "Hot",
         "x-ms-access-tier-inferred": "true",
         "x-ms-blob-type": "BlockBlob",
-        "x-ms-client-request-id": "60218cad-466e-cab0-1b24-f1d6c1041fd9",
-<<<<<<< HEAD
-        "x-ms-creation-time": "Wed, 03 Feb 2021 02:11:44 GMT",
-=======
-        "x-ms-creation-time": "Wed, 17 Feb 2021 22:27:34 GMT",
->>>>>>> 1814567d
+        "x-ms-client-request-id": "4e13006d-4d83-36bc-a5af-8ee614bedb18",
+        "x-ms-creation-time": "Fri, 19 Feb 2021 19:09:58 GMT",
         "x-ms-group": "$superuser",
         "x-ms-lease-state": "available",
         "x-ms-lease-status": "unlocked",
         "x-ms-owner": "$superuser",
         "x-ms-permissions": "rw-r-----",
-<<<<<<< HEAD
-        "x-ms-request-id": "a433d41f-101e-0029-62d1-f9412b000000",
-=======
-        "x-ms-request-id": "3b68e252-c01e-002a-2e7c-05a04f000000",
->>>>>>> 1814567d
+        "x-ms-request-id": "2e651684-201e-00a4-29f2-0676f9000000",
         "x-ms-server-encrypted": "true",
         "x-ms-version": "2020-06-12"
       },
       "ResponseBody": []
     },
     {
-      "RequestUri": "https://seannse.blob.core.windows.net/test-filesystem-ccb34b70-1499-8fd3-6603-96c00189f483/test-file-30bb3563-4018-dd9a-0737-42f0d60158b7",
+      "RequestUri": "https://seannse.blob.core.windows.net/test-filesystem-1e01560d-bc29-3c2e-c7c7-952a77dee34f/test-file-43c837e0-c9e8-598f-df40-e2e3f6430d60",
       "RequestMethod": "GET",
       "RequestHeaders": {
         "Accept": "application/xml",
         "Authorization": "Sanitized",
         "User-Agent": [
-<<<<<<< HEAD
-          "azsdk-net-Storage.Files.DataLake/12.7.0-alpha.20210202.1",
-          "(.NET Framework 4.8.4250.0; Microsoft Windows 10.0.19042 )"
-        ],
-        "x-ms-client-request-id": "31ad3677-88a1-df29-5322-e00e2478939b",
-        "x-ms-date": "Wed, 03 Feb 2021 02:11:43 GMT",
-=======
-          "azsdk-net-Storage.Files.DataLake/12.7.0-alpha.20210217.1",
-          "(.NET 5.0.3; Microsoft Windows 10.0.19042)"
-        ],
-        "x-ms-client-request-id": "31ad3677-88a1-df29-5322-e00e2478939b",
-        "x-ms-date": "Wed, 17 Feb 2021 22:27:34 GMT",
->>>>>>> 1814567d
+          "azsdk-net-Storage.Files.DataLake/12.7.0-alpha.20210219.1",
+          "(.NET 5.0.3; Microsoft Windows 10.0.19041)"
+        ],
+        "x-ms-client-request-id": "1f809678-1df2-aed0-aecd-a6d8ff10b66f",
+        "x-ms-date": "Fri, 19 Feb 2021 19:09:59 GMT",
         "x-ms-range": "bytes=0-4194303",
         "x-ms-return-client-request-id": "true",
         "x-ms-version": "2020-06-12"
@@ -322,123 +218,83 @@
         "Content-Length": "1024",
         "Content-Range": "bytes 0-1023/1024",
         "Content-Type": "application/octet-stream",
-<<<<<<< HEAD
-        "Date": "Wed, 03 Feb 2021 02:11:44 GMT",
-        "ETag": "\u00220x8D8C7E90DC6B678\u0022",
-        "Last-Modified": "Wed, 03 Feb 2021 02:11:44 GMT",
-=======
-        "Date": "Wed, 17 Feb 2021 22:27:34 GMT",
-        "ETag": "\u00220x8D8D39338FB62C1\u0022",
-        "Last-Modified": "Wed, 17 Feb 2021 22:27:34 GMT",
->>>>>>> 1814567d
+        "Date": "Fri, 19 Feb 2021 19:09:58 GMT",
+        "ETag": "\u00220x8D8D509F31CCF2C\u0022",
+        "Last-Modified": "Fri, 19 Feb 2021 19:09:58 GMT",
         "Server": [
           "Windows-Azure-Blob/1.0",
           "Microsoft-HTTPAPI/2.0"
         ],
         "x-ms-blob-type": "BlockBlob",
-        "x-ms-client-request-id": "31ad3677-88a1-df29-5322-e00e2478939b",
-<<<<<<< HEAD
-        "x-ms-creation-time": "Wed, 03 Feb 2021 02:11:44 GMT",
-=======
-        "x-ms-creation-time": "Wed, 17 Feb 2021 22:27:34 GMT",
->>>>>>> 1814567d
+        "x-ms-client-request-id": "1f809678-1df2-aed0-aecd-a6d8ff10b66f",
+        "x-ms-creation-time": "Fri, 19 Feb 2021 19:09:58 GMT",
         "x-ms-group": "$superuser",
         "x-ms-lease-state": "available",
         "x-ms-lease-status": "unlocked",
         "x-ms-owner": "$superuser",
         "x-ms-permissions": "rw-r-----",
-<<<<<<< HEAD
-        "x-ms-request-id": "a433d493-101e-0029-4bd1-f9412b000000",
-=======
-        "x-ms-request-id": "3b68e271-c01e-002a-4b7c-05a04f000000",
->>>>>>> 1814567d
+        "x-ms-request-id": "2e651745-201e-00a4-64f2-0676f9000000",
         "x-ms-server-encrypted": "true",
         "x-ms-version": "2020-06-12"
       },
-      "ResponseBody": "w1aP\u002BrDj0Nrfc2JBkumjjuJdbQHzDifwbPoJfIHg1BqfSJWCa80vgGXhUaXdWEselLMNeJRXxLUvn4222lRY/p5HoUpUICIVLu2bEb2BEhOv6\u002BfN01yGSITgUsw/eaYRiVIHlrcAyXOR\u002BEmmu7P3rox6Bu5siitCwVjGc85W1rVHiodreXxbriF0PNoS343Q6aQ/xHK3pf8nxdReOlWlOiKUXzErjDQQHlfN901QL\u002BHL9YopFxFCj\u002BWIRLSn/XTMzwG4fX9cpVxvLqYa6q2x1pXzk0XKeyMQUc9LokiAaSHjAShLmLJhb08uuehrJ6U3120etGkvAVPepyyvEAIU78WEN\u002BmFZT3jkST1nME7pSkqE8vaYbW3tP/UbfGGsV5NGcoi5vC8snEvOyJFOWSSogEChfw3Oo0QzYPpsPdMXd/Fp4P3GL85bWBZqiaScnqbQsvvhCxiFt88Ehls0gJ6495Df5HhmolByBeb3Y9nfVoJTm4sXdmzY5GkugamzZte3sdITvLouadBrbsUxjhP1ZS\u002BYoSTToUFkBwAPeCDm/t8PP7IHi5nIZTG6q8dnp1ZVeVx6GoWypBBQ77W6HzHvRLAl4k5hrZlVkHvzGPW5/F/puj7ErOQZnJuh9twkTkY/yydXQYTH84uC5EpJ/0sa1vMV0GUy6teLzEXy/7a9cUH1803OIrra4YZzAYiZz50QRyAozn4hDSBPy3V/FTPUxbLIVAw9TLR4ey6ev\u002BlPMjyo4niWlGMD1KYtvlcFW4ySXjwV0XuQ0zprsFNPQk02wJl4ljK7fnEPhH9mD85dMt9iDGGteWCBGA9\u002BKuQP9JJY9r29zMWZ1t/Kxg08aoMsDr1z7XXriYd4t34jPVNNP8/szRkQn2YZyDVBonNThO1MUhxmm8dcbWz2RRVHdtmMfcY9T12p228XWiUAqedUJTKQ1us3JmQIUF\u002BsWloQklFbtWRtFjVPonbtDwGiG8NFol/i9p/ulVdiNP79/YDVBseT5TSC5s79ATS0SdciZjScZvg6LZvxrSANCyF2kaS12Ah5znaOwrtQ5bVrOktAP46KIZaI2tkr4ngUtdvthq9P/nHO6Jf\u002BDaQ8qQgmRnKUjMuSrHAN7T1vDiw\u002Bugzfo17GG3wZsVb2zBQyjDGRBVvFf\u002BkQGtp/QdE0X9qrv1NXXMXpIGr2uxt0m\u002BAb22EL3giQOTpjj0hEhplq5RG8SwyAmy9rp\u002BUxDoTNm786I2awKIGSG4YZM419pJnRi9XJ\u002BFDTm0BxoDYjnyq1VjPJCmMy\u002BvyP6m9GZ6dh7gMLH0Luw6MuZogmfkiLrnybo52ZtFp2npDZeg4hTTOYz/Hy2H\u002BnhlJQmuPazLxzxHvy6sPJw=="
-    },
-    {
-      "RequestUri": "https://seannse.dfs.core.windows.net/test-filesystem-ccb34b70-1499-8fd3-6603-96c00189f483/test-file-30bb3563-4018-dd9a-0737-42f0d60158b7?action=append\u0026position=1024",
+      "ResponseBody": "cyViKvbWvf1zD5BAu1LWKyG1CvefEIf\u002BvY4uUZrPjSOombHGrfkZCnrKz9k4T56MabfCQDkWwGOdZGxnp2tipIJtlyGgEH4onAB91EGuxW7woefjDUzqkthOKEiNsmIOaCtWy7d87Fk4maQ4mOwh7579dgaDf5Y1ggVJUec1m\u002Bmeb2wVV/m3dLSNqnSosfrrLTiqjzxciuiVIUiyM5txA/66mSmAC5ikRQFR9tQijdELXSOviwutQuSDgDawBUEYHKd17RfQaiGgBUk6CpQUcpN3p9V3wnjzDFdE/Yti80DAONktrKC5OvICD4XBczhQbw2iOV1roFkvguDAjG2VPhIIedG658bzvmzidbLyMZkf8459v7riVJeA/iq/\u002BK2FbNFzuPlmlodHr3rwiCumPFBHoZjfGH5XJSU5OumbM8W\u002BXQjhf3ifuF0GNg8/8sts2cLZd1cVpVRSG5PULVueq3u1MSojxbzYp\u002Bg62eJvGDNZzWAmwrttqbizj2Ply4sCZ4qUisChSBQFAdBv28xy4wNfel/6d\u002Bm/R4hybzZY89tcOHFX245zuIRMIcHr/s7rQatghlArB\u002B\u002Bg1EI3LtndrA30EqJaGgh168LbrVYo1Em6hi6K\u002BG2KMTCCtwZLPImrb3Wz9usrkSaj6pqNUFmZdwD5fairU7OgauFx12MBKa85MD7hdd1djvQH5w7S/ODX6T8GUr7hABvBEowKubnDocDrVCAatwIim\u002B6zo2ulzW0Amu4j\u002B9bwWDAiH2JRU9Q7Q0VN56jAvDE95LfPLVyvHEQeCR/Ln6bp\u002Bvvw95if0Egad18mWObEP9285hYfICrTcgMeMkm1cKSfY\u002B2s0MSZnhNutbX8icReWslBDrmPytnRHISUgJ3/ZAe7h/T5F28ZI0cCsGp01\u002Bk/v9h/c2HrD5kT27Q/BB11b1GuQALPZUJaKOtxjBluXESbVcDFf/Cl0Hdb5Ty72R4qjUAZxpfmcFqVJUt2eYJ/pH9vo69csPBgCHCKc38Gnk7MR//YVZWtteVmL1qlL1b120G8TDVuzdxQuL4nW/zbj4b9qTGCp0/qwu7K9oCWu9kZlJg\u002BSlIYXnkjh5zWhlnoiqDTp4UlczTx0YlHpNdbuv3lDcdjnUUz5Eu3Xh\u002ByEzyV4WvgwhNU9CFjTHjI0bmix82e8XiShO1bn8M5bRQVP75NscJre/jqkRmlAFDMaxKSFZdREyLDA1x\u002BhSJPGocMTg26eh/3N0zVtGBe7IScjjSwp1h9wyubiq5m7PXVmnaSmbFDEvDzmt1KfF7CZRbX4vfun3MvjovhHvBxkEtW/xrpy1LTWHtEvQx6MkbM2SWXjgr\u002B5/oDYwomYfP/ggqS9H1E2JnDBA=="
+    },
+    {
+      "RequestUri": "https://seannse.dfs.core.windows.net/test-filesystem-1e01560d-bc29-3c2e-c7c7-952a77dee34f/test-file-43c837e0-c9e8-598f-df40-e2e3f6430d60?action=append\u0026position=1024",
       "RequestMethod": "PATCH",
       "RequestHeaders": {
         "Accept": "application/json",
         "Authorization": "Sanitized",
-<<<<<<< HEAD
-        "Content-Length": "1833",
+        "Content-Length": "1845",
         "Content-Type": "application/json",
-        "traceparent": "00-a66112faa3887e49a7009a863f04e94a-1f6fcf9bde6ff742-00",
-        "User-Agent": [
-          "azsdk-net-Storage.Files.DataLake/12.7.0-alpha.20210202.1",
-          "(.NET Framework 4.8.4250.0; Microsoft Windows 10.0.19042 )"
-        ],
-        "x-ms-client-request-id": "8b5f0dc9-ee56-8737-5923-02875cb88051",
-        "x-ms-date": "Wed, 03 Feb 2021 02:11:43 GMT",
-=======
-        "Content-Length": "1024",
-        "traceparent": "00-3ff78c4800e5184dbf76c49e739e3603-9f846c88fc60bd41-00",
-        "User-Agent": [
-          "azsdk-net-Storage.Files.DataLake/12.7.0-alpha.20210217.1",
-          "(.NET 5.0.3; Microsoft Windows 10.0.19042)"
-        ],
-        "x-ms-client-request-id": "8b5f0dc9-ee56-8737-5923-02875cb88051",
-        "x-ms-date": "Wed, 17 Feb 2021 22:27:34 GMT",
->>>>>>> 1814567d
+        "traceparent": "00-6eab7a6b9d2c664ba071c3ae8904b981-fe17c1b32e463941-00",
+        "User-Agent": [
+          "azsdk-net-Storage.Files.DataLake/12.7.0-alpha.20210219.1",
+          "(.NET 5.0.3; Microsoft Windows 10.0.19041)"
+        ],
+        "x-ms-client-request-id": "7e6e2202-bb3e-ed25-a26e-b12aa04fdb5e",
+        "x-ms-date": "Fri, 19 Feb 2021 19:09:59 GMT",
         "x-ms-return-client-request-id": "true",
         "x-ms-version": "2020-06-12"
       },
       "RequestBody": [
-        "!\uFFFDR\u0002\uFFFDV\u0026T3eQ5\uFFFDZbX\uFFFD\uFFFDu,#e\uFFFDnHR\uFFFD\uFFFDH\uFFFD\uFFFD\uFFFD;\u001E\uFFFD(\u000E\uFFFD\uFFFD\uFFFD\u0022\uFFFD8)\u001A\uFFFD8u\uFFFD\uFFFD\uFFFD\u06DA\uFFFD\uFFFD\uFFFD\uFFFD\uFFFDu\uFFFDP\fy\u0752\uFFFD\uFFFDz9I\uFFFD\uFFFD\uFFFD\n",
-        "5-\uFFFDTL\u001A \u0027\uFFFD\uFFFD%@!^^\u002BBa\u0002\uFFFD\uFFFDL\uFFFD\u0001\uFFFD\uFFFDuL\uFFFD\uFFFD\uFFFD\uFFFD\uFFFDT\u0019\uFFFDm[\uFFFD(Z\uFFFD/m\uFFFDy\u001B\uFFFD\u001E\uFFFD\uFFFD\uFFFD7Tnc\uFFFDJ}%\uFFFDe\uFFFD\uFFFD\u003COY\tD\uFFFD\uFFFD\u0005b\uFFFD\uFFFD%\u001C\u0019G#\u07D9-,I8\uFFFDs\uFFFD\uFFFD#\uFFFDzv\uFFFDc0j \u0011\uFFFD\uFFFD\uFFFDM\uFFFD\uFFFDIG\uFFFD\u0002YE\u00187\u04C2\u0004\uFFFD\uFFFD#\uFFFD\u0670\u0026\uFFFD2\uFFFD\uFFFD\uFFFD\uFFFD\uFFFD\u0002\uFFFD\u0002\uFFFDK\uFFFD\uFFFD\u002B\uFFFD\uFFFDn\u000F \uFFFD5^\uFFFD\uFFFD\uFFFD,\uFFFD:\uFFFD\u0007\uFFFD/kf[;\uFFFD\uFFFD\uFFFD%Ww\u0015\uFFFD\uFFFD\uFFFD\u0019j?\uFFFD \u028F\uFFFD\uFFFD\uFFFD\uFFFD\uFFFD\u05FD\u0007\uFFFD\uFFFD\uFFFD\u0000\u001CJ\uFFFD\uFFFDk\uFFFD\uFFFDE\uFFFD-\uFFFDH0\u003E\u0016\u0012j\uFFFDf\uFFFD\u07E0\u0274\uFFFDf\uFFFD\f\u001E\uFFFD\uFFFD\u001A\uFFFDk\uFFFD\uFFFD\uFFFD\u0526@\uFFFD\uFFFDu\uDBEE\uDCC9\uFFFD\uFFFD\uFFFD\uFFFDy\u0014!{\uFFFD\uFFFDI\u0004\uFFFD)8\u071D%.\uFFFD\u0495}\uFFFD\u0026\uFFFD\uFFFDZ\u000BT\uFFFD\uFFFD\uFFFDj\uFFFDa\uFFFD\uFFFD\u001E\u0005j\uFFFD\uFFFD\uFFFDP\u03FA\u0017L\uFFFD\uFFFD\uFFFD\\\uFFFD\uFFFD\u002B-\u0325\uFFFDm\uFFFDp,\u0010MA\uFFFD2\uFFFDZ\uFFFD\u0006(:\u3578\u007FW\u0005\uFFFD\u000ES}\uFFFD\u0133\uFFFD3\uFFFD\u001Ce\uFFFD\uFFFD\u007F\u04F4\u0003\uFFFD8\uFFFDu]\uFFFD\uFFFD3\uFFFD\u04D5uLN\uFFFD\u07B8\u001C\uFFFD\u001F\uFFFD}\uFFFDg\uFFFD\uFFFD\uFFFD\uFFFD\uFFFD\uFFFDd\uFFFD\u0003|\uFFFD\u032A\uFFFD\uFFFD\uFFFD(j\u0000\uFFFD5\uFFFDi\u0371\uFFFD\uFFFDb#\uFFFDT\u0010j|\u04F8\u003E\u0027\uFFFD.o\uFFFDr\u03C5\uFFFD4\u001F\u0026/\uFFFDD|\uFFFD1\uFFFD;\uFFFD\uFFFD\u05E9\u0001\uFFFDn(\uFFFDa-\uFFFD=B\u0001\uFFFD\uFFFDpcK\uFFFDH\u0284\uFFFD\u003C\uFFFD\u000F\uFFFD}K\uFFFD}N7\u02C4m3\u0003\uFFFD\u0345\u0006Z\uFFFD\uFFFD\uFFFD|\uFFFD|\u0398\uFFFD\uFFFD%R\uFFFD\u016B\uFFFD\u0018$\uFFFD\uFFFD\uFFFD\uFFFD\uFFFD\uFFFD\uFFFDN\u00020H\uFFFDzE~qS\u0007\uFFFD\uFFFD\uFFFD\u0000|U\u06E6\u0011y\uFFFD\uFFFD\uFFFD1\uFFFD\uFFFD\uFFFD$\uFFFD(\uFFFD,\uFFFD[y\uFFFDP\uFFFD-\uFFFD\uFFFDkr\uFFFD\u002B\uFFFD9\uFFFDe\uFFFD\uFFFDN\uFFFD\uFFFD\uFFFDZ\uFFFD\u0017d\u0464Y\uFFFD*\u000Fz\u0012\uFFFD\uFFFD\uFFFD\u0005-x1\uFFFD;6\uFFFD\u0006\bo\uFFFD\uFFFD\u0002C\uFFFDt\uFFFD\uFFFD\u001F\uFFFD8I\\;z|G\uFFFD\uFFFDr\uFFFD\\\uFFFD{\uFFFD\u0546\uFFFDk#\uFFFD\u0011\\a\uFFFD\uFFFD\uFFFDe\u0005\u0014\uFFFDh\uFFFD\uFFFD\uFFFD\u001C\uFFFD*\uFFFD\uFFFDPU\uFFFD\uFFFD\u00606\uFFFD\uFFFD\uFFFD\uFFFD I\uFFFD3\u0027\uFFFD\uFFFDS\u07D0a.\uFFFD]\uFFFD\uFFFD\uFFFD\u0539\uFFFD\uFFFD\uFFFD5r\uFFFD\u015D\uFFFDdeZ\uFFFD\u0018\uFFFDl\uFFFD\uFFFD\uFFFD!\uFFFDJ.\uFFFD\u0022\uFFFD8\uFFFDk\uFFFD\u0638\u001B\\m\uFFFD\uFFFD\uFFFDk\u0027]\uFFFDz\u002B\u0007\uFFFD\uFFFDiA\uFFFD\uFFFD\b\u0757\uFFFDh}\uFFFDO\u0012\uFFFD\uFFFD\u001B\u038C\uFFFDu\uFFFD\uFFFD\uFFFD\uFFFD:\uFFFD\uFFFD\uFFFD\uFFFD\u0002\uFFFD\uFFFD\u0017\u03B1\uFFFD\uFFFD\u0684n\u0004\u001F\u001DqX\uFFFD\uFFFD\uFFFD\uFFFD\uFFFDe(\uFFFD\uFFFDO\uFFFD\uFFFD\uFFFD\u000F\uFFFD\u0017\uFFFD{\u0022\uFFFD\uFFFD\uFFFD\uFFFD7$\uFFFD\uFFFD\uFFFDM\uFFFD\u0489\uFFFD\uFFFD4\u0012\u0026#c \\@\uFFFDa\u0003\uFFFD\u0001\u02B1Vl\uFFFD\uFFFD\uFFFD]\u06F8x\uFFFD\uFFFD6\uFFFDa|Wx\uFFFD\uFFFD\uFFFD\uFFFDu\u0018\u0001o\uFFFD\u04974t\uFFFD\uFFFD?\uFFFD\u0015-\uFFFD\u06C3YY\uFFFD\uFFFD\uFFFD\uFFFD%\uFFFD\uFFFD\uFFFD7\u0014\uFFFD\uFFFDe\uFFFD\uFFFD\uFFFD6\uFFFD\b D\u0013%\uFFFD\uFFFD\uFFFDLO\u021Di\uFFFDfC\u0696~I\u0004H\uFFFD\uFFFD\u003C\uFFFD\r",
-        "M\uFFFD\u001E\uFFFD\uFFFD\uFFFD\uFFFDP8i\uFFFD[\uFFFD-\u0022\u003E\uFFFD\u46ABn\uFFFD!\u001C\uFFFDz\uD77Fm\uFFFD\uFFFD~\uFFFD\uFFFD\u0002-\uFFFD1\uFFFD\uFFFD1.\uFFFDR;\uFFFD\u001C\uFFFD\n",
-        "\u001D\uFFFD\uFFFD\uFFFD\uFFFD\uFFFDo\u0002"
+        "\uFFFD{\uFFFD\uFFFDg\uFFFD[D\u0015E\uFFFD\uFFFD\u0002@X\u0018 \uFFFDhG\uFFFD\uFFFD\uFFFDD;\u0002\uFFFD\u003E\u0248\u0001\uFFFD\u04C9\uFFFD\uFFFD=\u0019\uFFFD\uFFFD\uFFFD\uFFFDL\uFFFD3\uFFFD\u0007Q\uFFFDd#\uFFFD0|W\uFFFD\uFFFDd\uFFFDd\uFFFD\u001D{\uFFFDC?\u0005y\uFFFD\uFFFD\uFFFD\u0007J\uFFFD\uFFFD\u02EA\uFFFD\u0011\uFFFD\uFFFD\uFFFD\uFFFDdd\u000F[W1\uFFFD\uFFFDr7\uFFFDe\uFFFDj\uDB4C\uDF51\u018A\u001C\uFFFDw\uFFFD\uFFFD\u001AS\u0013i4z\u0016(4\uFFFDG\uFFFDF\u0001\uFFFD\u0013\uFFFD\u0007f\uFFFDn\u001D\uFFFDm\u0005\uFFFD\uFFFDGg\uFFFDt\uFFFD\u0005s\uFFFD^\u036F\u0016N\uFFFD6\u000F\uFFFDF\uFFFD\uFFFD\uFFFD\uFFFD\uFFFD\uFFFD\uFFFD%\uFFFD\uFFFD6$\uFFFD.\uFFFD\u003C\uFFFD\uFFFD\u00008\uFFFD\uFFFD\uFFFD|5E\u0026\uFFFD\u0017S8\r",
+        "\uFFFD\u0026F[R\uFFFD\uFFFDB\uFFFD\uFFFD\u0006\uFFFDN9\u0401w\u0012\uFFFDi\u000F\uFFFD\uFFFD\uFFFD\u000BRN{\uFFFD\u000E\uFFFDt(,\uFFFD\uFFFDD\uFFFD!\uFFFD\uFFFD\uFFFD!\uFFFD\u000B.\uFFFDu\uFFFDy\u0004\uFFFD\uFFFD\uFFFD:\uFFFDS\uFFFDFl\uFFFD\u01EDqZR\u0026\r",
+        "\uFFFD\uFFFD3(\uFFFDpR\u001E\uFFFD,\uFFFD\uFFFDW\uFFFD\uFFFDq\n",
+        "\u000F\uFFFD)\uFFFDT\uFFFD\uFFFD\uFFFD\uFFFDs\uFFFD\uFFFDk\uFFFD\u0007\uFFFDz\u000BE\uFFFD\u0006^\uFFFD\u001C\uFFFD\u0027\u000Bi\u0014\uFFFD\uFFFD;gK\uFFFD\uFFFD\u001B\uFFFD\u0005\uFFFD\uFFFD\uFFFD\uFFFD\\,\uFFFD\uFFFD\uFFFD\uFFFDi^\uFFFD,.\bF}\uFFFDTl\uFFFD9\uFFFD\uFFFD\u0003\uFFFDH\u001F\f\n",
+        "\uFFFD\uFFFD\u0006\uFFFDU%bO\uFFFD,f\u0022\uFFFD\uFFFDM(\u000F9Be\u007FFQ\uFFFD\u0011LA6Xv\uFFFD\uFFFD\uFFFD\u0297\uFFFD\u00C3\uFFFD\uFFFD\uFFFD-\uFFFD(\u0005h\uFFFD\uFFFDx\u06E5\u000F\u0726\uFFFD\uFFFD\uFFFDm\uFFFD\t\uFFFD\u002B\uFFFDy\uFFFD\uFFFDE\uFFFD\u0013\uFFFDd\uFFFD\u0060_\uFFFDQa)\uFFFD\uFFFD\uFFFDL\uFFFD}\uFFFDz\uFFFD6?\u000B\tU\uFFFD\uFFFD\uFFFD\uFFFD6l\uFFFD?#\uFFFD\uFFFDv\u0019\uFFFD}%9*X\uFFFD\uFFFDa\uFFFDnz\uFFFD(\u0001\u000F\uFFFD\b\uFFFD\u000F\uFFFD\uFFFD\u0060\uFFFD\u001B\uFFFD\uFFFDS\uFFFD\uFFFDl\u0007\u0006\uFFFD\uFFFDF\u0010\u0005\uFFFDz\uFFFDmgJ\uFFFD\uFFFD]\u003E\u0013Q\uFFFD\uFFFDgx\u001D\u001C]\u001D5\uFFFD\uFFFDg\uFFFD\u002Bfs\uFFFD]\uFFFD\uFFFD\uFFFD\u0027\u0007\uFFFD\uFFFD$\uFFFD}\u00601E\u0015r{\uFFFD\n",
+        "\uFFFD?\uFFFD*\uFFFD\uFFFD\uFFFD\uFFFD\uFFFD\u003C\uFFFDG\uFFFD\u0000\uFFFD\u0015\u0331\uFFFD\uFFFD\uFFFD\uFFFD#\uFFFD\u0004or\uFFFD\u001A\uFFFD[\u0531\uFFFD\uFFFDK\uFFFD|\u000B\uFFFD\fL\uFFFD\uFFFD\u0018^E\uFFFD\\\uFFFD\uFFFD\u0015\uFFFDi\uFFFD\u0006\uFFFD)\uFFFD\uFFFD\uFFFD\uFFFD\uFFFD\uFFFD\uFFFDs!Q\uFFFD\uFFFD.5\uFFFD0\u026BgG\uFFFD\uFFFD*\uFFFD\uFFFDk\uFFFDF\u0007H\uFFFD\uFFFDxt\uFFFD\u007F!k\uFFFD\u0016\u0010\uFFFD\u003C\uDB3D\uDCC0\uFFFD,\uFFFD\uFFFD\n",
+        "\uFFFD\uFFFD\uFFFD\uFFFDa\uFFFD\u0007Q\uFFFDBk\uFFFDWhQ\uFFFD_i\u000E]\u001BP7\u0000i6@\u0005\uFFFD\b\u0019k\uFFFD\uFFFD\uFFFD\uFFFD\uFFFD\uFFFD\u001D\uFFFDd\u003E\u0026\uFFFD9d\uFFFD7A\uFFFDL\u008DB\uFFFDOT\uFFFD\uFFFD\u002B_\u0001e\uFFFD(\u00000h~e\u0289K\uFFFD\uFFFD\uFFFD)i\uFFFD\u0005\uFFFD\b\uFFFD\u0026\uFFFDW\uFFFDf\u0000\uFFFD\uFFFDm?\uFFFD\u0022b\uFFFD?\uFFFD943\uFFFD\uFFFD\uFFFD\uFFFDv\u0000H\u0011%\uBED0\uFFFDV=?\u002B\uFFFD\u0022\uFFFDg\uFFFD\uFFFD]JYk\uFFFD\u0004\uFFFD\u014D\uFFFDfO\uFFFD\u002B\uFFFD\uFFFD\uFFFD\u001D\uFFFDu\uFFFD\uFFFD\uFFFDa\uFFFD$\uFFFD\u0013\uFFFD\u0016j\uFFFD\uFFFD\u000E\uFFFDx\u001D\uFFFD\uFFFD\f:%.\uFFFD*\u0006U\u00142\uFFFDE\uFFFDxm!\uFFFD\uFFFD\uFFFD\uFFFDrk\uFFFD\uFFFDvf\uFFFDz\u064D\uFFFD\uFFFDHk\uFFFD:\uFFFD\uFFFD\uFFFD6\uFFFD\u0385\uFFFD\uFFFD\u047ESg\uFFFD\uFFFD\uFFFD$\uFFFD?\uFFFDc3\uFFFDY\uFFFD\uFFFD{\uFFFD\uFFFD.\uFFFD?\uFFFD3\uFFFD(\uFFFD\uFFFD\u06A3\uFFFD\uFFFD\u0011\uFFFD\uFFFDF\u0012\uC6E3\uFFFDR,A\uFFFDR\u02D5\uFFFD8S\uFFFD-\uFFFD\uFFFD\u007F\uFFFD4R\uFFFD0c\u001B\uFFFD\uFFFDm\u0022\u0012\uFFFDJy\uFFFD\uFFFD\u000F\uFFFD\uFFFD\u0012T\\G\\\u0017\u001B\uFFFDP\uFFFD\uFFFD^\uFFFD(\uFFFD\u075A\uFFFDs:6\uFFFD\uFFFDh0\uFFFD\uFFFD\\\uFFFD\uFFFD\u0013\u001D\u0022*li\uFFFD\n",
+        "m\u0018HzJ\u04E5\uFFFDA\uFFFD\u009C\uFFFD\u0019\uFFFDUs\uFFFD\uFFFD\uFFFD\u0017\uFFFD4\uFFFD\uFFFD\u052A;\uFFFD\uFFFD\u001E\u0005\uFFFDdZ\uFFFDG\uFFFD\uFFFDlwY\uFFFD\u0022\uFFFD\uFFFD"
       ],
       "StatusCode": 202,
       "ResponseHeaders": {
         "Content-Length": "0",
-<<<<<<< HEAD
-        "Date": "Wed, 03 Feb 2021 02:11:44 GMT",
-=======
-        "Date": "Wed, 17 Feb 2021 22:27:34 GMT",
->>>>>>> 1814567d
+        "Date": "Fri, 19 Feb 2021 19:09:57 GMT",
         "Server": [
           "Windows-Azure-HDFS/1.0",
           "Microsoft-HTTPAPI/2.0"
         ],
-        "x-ms-client-request-id": "8b5f0dc9-ee56-8737-5923-02875cb88051",
-<<<<<<< HEAD
-        "x-ms-request-id": "a066f8e7-001f-0047-46d1-f91404000000",
-=======
-        "x-ms-request-id": "27a7e8e6-701f-003f-2d7c-05b7fc000000",
->>>>>>> 1814567d
+        "x-ms-client-request-id": "7e6e2202-bb3e-ed25-a26e-b12aa04fdb5e",
+        "x-ms-request-id": "6f4b1ee8-e01f-004f-5ff2-060e0b000000",
         "x-ms-request-server-encrypted": "true",
         "x-ms-version": "2020-06-12"
       },
       "ResponseBody": []
     },
     {
-      "RequestUri": "https://seannse.dfs.core.windows.net/test-filesystem-ccb34b70-1499-8fd3-6603-96c00189f483/test-file-30bb3563-4018-dd9a-0737-42f0d60158b7?action=flush\u0026position=2048",
+      "RequestUri": "https://seannse.dfs.core.windows.net/test-filesystem-1e01560d-bc29-3c2e-c7c7-952a77dee34f/test-file-43c837e0-c9e8-598f-df40-e2e3f6430d60?action=flush\u0026position=2048",
       "RequestMethod": "PATCH",
       "RequestHeaders": {
         "Accept": "application/json",
         "Authorization": "Sanitized",
-<<<<<<< HEAD
-        "traceparent": "00-40deb58ad012cd4e84e53ab51c3f6ec5-164345af38047f4f-00",
-        "User-Agent": [
-          "azsdk-net-Storage.Files.DataLake/12.7.0-alpha.20210202.1",
-          "(.NET Framework 4.8.4250.0; Microsoft Windows 10.0.19042 )"
-        ],
-        "x-ms-client-request-id": "1745d826-0819-ed44-b2d5-30e93e73140d",
-        "x-ms-date": "Wed, 03 Feb 2021 02:11:44 GMT",
-=======
-        "Content-Length": "0",
-        "traceparent": "00-91ce49b6d6dcfa409b9c5ad792fc7281-4346ad1c1685ab43-00",
-        "User-Agent": [
-          "azsdk-net-Storage.Files.DataLake/12.7.0-alpha.20210217.1",
-          "(.NET 5.0.3; Microsoft Windows 10.0.19042)"
-        ],
-        "x-ms-client-request-id": "1745d826-0819-ed44-b2d5-30e93e73140d",
-        "x-ms-date": "Wed, 17 Feb 2021 22:27:34 GMT",
->>>>>>> 1814567d
+        "traceparent": "00-74f5928476c9ae4c932bb8f6a8343955-c117320cdf6ecd46-00",
+        "User-Agent": [
+          "azsdk-net-Storage.Files.DataLake/12.7.0-alpha.20210219.1",
+          "(.NET 5.0.3; Microsoft Windows 10.0.19041)"
+        ],
+        "x-ms-client-request-id": "ddd51fee-37a1-f931-991d-8e9c5f4c8588",
+        "x-ms-date": "Fri, 19 Feb 2021 19:09:59 GMT",
         "x-ms-return-client-request-id": "true",
         "x-ms-version": "2020-06-12"
       },
@@ -446,50 +302,32 @@
       "StatusCode": 200,
       "ResponseHeaders": {
         "Content-Length": "0",
-<<<<<<< HEAD
-        "Date": "Wed, 03 Feb 2021 02:11:44 GMT",
-        "ETag": "\u00220x8D8C7E90E113E10\u0022",
-        "Last-Modified": "Wed, 03 Feb 2021 02:11:45 GMT",
-=======
-        "Date": "Wed, 17 Feb 2021 22:27:34 GMT",
-        "ETag": "\u00220x8D8D39339326759\u0022",
-        "Last-Modified": "Wed, 17 Feb 2021 22:27:34 GMT",
->>>>>>> 1814567d
+        "Date": "Fri, 19 Feb 2021 19:09:58 GMT",
+        "ETag": "\u00220x8D8D509F3512A50\u0022",
+        "Last-Modified": "Fri, 19 Feb 2021 19:09:58 GMT",
         "Server": [
           "Windows-Azure-HDFS/1.0",
           "Microsoft-HTTPAPI/2.0"
         ],
-        "x-ms-client-request-id": "1745d826-0819-ed44-b2d5-30e93e73140d",
-<<<<<<< HEAD
-        "x-ms-request-id": "a066f91f-001f-0047-7dd1-f91404000000",
-=======
-        "x-ms-request-id": "27a7e911-701f-003f-587c-05b7fc000000",
->>>>>>> 1814567d
+        "x-ms-client-request-id": "ddd51fee-37a1-f931-991d-8e9c5f4c8588",
+        "x-ms-request-id": "6f4b1f00-e01f-004f-77f2-060e0b000000",
         "x-ms-request-server-encrypted": "false",
         "x-ms-version": "2020-06-12"
       },
       "ResponseBody": []
     },
     {
-      "RequestUri": "https://seannse.blob.core.windows.net/test-filesystem-ccb34b70-1499-8fd3-6603-96c00189f483/test-file-30bb3563-4018-dd9a-0737-42f0d60158b7",
+      "RequestUri": "https://seannse.blob.core.windows.net/test-filesystem-1e01560d-bc29-3c2e-c7c7-952a77dee34f/test-file-43c837e0-c9e8-598f-df40-e2e3f6430d60",
       "RequestMethod": "HEAD",
       "RequestHeaders": {
         "Accept": "application/xml",
         "Authorization": "Sanitized",
         "User-Agent": [
-<<<<<<< HEAD
-          "azsdk-net-Storage.Files.DataLake/12.7.0-alpha.20210202.1",
-          "(.NET Framework 4.8.4250.0; Microsoft Windows 10.0.19042 )"
-        ],
-        "x-ms-client-request-id": "8361b0f4-6973-3637-b5e6-30e0a0eef7c8",
-        "x-ms-date": "Wed, 03 Feb 2021 02:11:44 GMT",
-=======
-          "azsdk-net-Storage.Files.DataLake/12.7.0-alpha.20210217.1",
-          "(.NET 5.0.3; Microsoft Windows 10.0.19042)"
-        ],
-        "x-ms-client-request-id": "8361b0f4-6973-3637-b5e6-30e0a0eef7c8",
-        "x-ms-date": "Wed, 17 Feb 2021 22:27:34 GMT",
->>>>>>> 1814567d
+          "azsdk-net-Storage.Files.DataLake/12.7.0-alpha.20210219.1",
+          "(.NET 5.0.3; Microsoft Windows 10.0.19041)"
+        ],
+        "x-ms-client-request-id": "813b03eb-fe79-0bbd-800d-fff5ecc306d3",
+        "x-ms-date": "Fri, 19 Feb 2021 19:09:59 GMT",
         "x-ms-return-client-request-id": "true",
         "x-ms-version": "2020-06-12"
       },
@@ -499,15 +337,9 @@
         "Accept-Ranges": "bytes",
         "Content-Length": "2048",
         "Content-Type": "application/octet-stream",
-<<<<<<< HEAD
-        "Date": "Wed, 03 Feb 2021 02:11:44 GMT",
-        "ETag": "\u00220x8D8C7E90E113E10\u0022",
-        "Last-Modified": "Wed, 03 Feb 2021 02:11:45 GMT",
-=======
-        "Date": "Wed, 17 Feb 2021 22:27:34 GMT",
-        "ETag": "\u00220x8D8D39339326759\u0022",
-        "Last-Modified": "Wed, 17 Feb 2021 22:27:34 GMT",
->>>>>>> 1814567d
+        "Date": "Fri, 19 Feb 2021 19:09:58 GMT",
+        "ETag": "\u00220x8D8D509F3512A50\u0022",
+        "Last-Modified": "Fri, 19 Feb 2021 19:09:58 GMT",
         "Server": [
           "Windows-Azure-Blob/1.0",
           "Microsoft-HTTPAPI/2.0"
@@ -515,47 +347,31 @@
         "x-ms-access-tier": "Hot",
         "x-ms-access-tier-inferred": "true",
         "x-ms-blob-type": "BlockBlob",
-        "x-ms-client-request-id": "8361b0f4-6973-3637-b5e6-30e0a0eef7c8",
-<<<<<<< HEAD
-        "x-ms-creation-time": "Wed, 03 Feb 2021 02:11:44 GMT",
-=======
-        "x-ms-creation-time": "Wed, 17 Feb 2021 22:27:34 GMT",
->>>>>>> 1814567d
+        "x-ms-client-request-id": "813b03eb-fe79-0bbd-800d-fff5ecc306d3",
+        "x-ms-creation-time": "Fri, 19 Feb 2021 19:09:58 GMT",
         "x-ms-group": "$superuser",
         "x-ms-lease-state": "available",
         "x-ms-lease-status": "unlocked",
         "x-ms-owner": "$superuser",
         "x-ms-permissions": "rw-r-----",
-<<<<<<< HEAD
-        "x-ms-request-id": "a433d617-101e-0029-22d1-f9412b000000",
-=======
-        "x-ms-request-id": "3b68e301-c01e-002a-497c-05a04f000000",
->>>>>>> 1814567d
+        "x-ms-request-id": "2e6519cb-201e-00a4-43f2-0676f9000000",
         "x-ms-server-encrypted": "true",
         "x-ms-version": "2020-06-12"
       },
       "ResponseBody": []
     },
     {
-      "RequestUri": "https://seannse.blob.core.windows.net/test-filesystem-ccb34b70-1499-8fd3-6603-96c00189f483/test-file-30bb3563-4018-dd9a-0737-42f0d60158b7",
+      "RequestUri": "https://seannse.blob.core.windows.net/test-filesystem-1e01560d-bc29-3c2e-c7c7-952a77dee34f/test-file-43c837e0-c9e8-598f-df40-e2e3f6430d60",
       "RequestMethod": "GET",
       "RequestHeaders": {
         "Accept": "application/xml",
         "Authorization": "Sanitized",
         "User-Agent": [
-<<<<<<< HEAD
-          "azsdk-net-Storage.Files.DataLake/12.7.0-alpha.20210202.1",
-          "(.NET Framework 4.8.4250.0; Microsoft Windows 10.0.19042 )"
-        ],
-        "x-ms-client-request-id": "8ef46340-9111-9299-0c28-0148e7705746",
-        "x-ms-date": "Wed, 03 Feb 2021 02:11:44 GMT",
-=======
-          "azsdk-net-Storage.Files.DataLake/12.7.0-alpha.20210217.1",
-          "(.NET 5.0.3; Microsoft Windows 10.0.19042)"
-        ],
-        "x-ms-client-request-id": "8ef46340-9111-9299-0c28-0148e7705746",
-        "x-ms-date": "Wed, 17 Feb 2021 22:27:34 GMT",
->>>>>>> 1814567d
+          "azsdk-net-Storage.Files.DataLake/12.7.0-alpha.20210219.1",
+          "(.NET 5.0.3; Microsoft Windows 10.0.19041)"
+        ],
+        "x-ms-client-request-id": "5cb1326e-0311-5d0f-c23a-f8eb467e9afe",
+        "x-ms-date": "Fri, 19 Feb 2021 19:09:59 GMT",
         "x-ms-range": "bytes=1024-4195327",
         "x-ms-return-client-request-id": "true",
         "x-ms-version": "2020-06-12"
@@ -567,64 +383,40 @@
         "Content-Length": "1024",
         "Content-Range": "bytes 1024-2047/2048",
         "Content-Type": "application/octet-stream",
-<<<<<<< HEAD
-        "Date": "Wed, 03 Feb 2021 02:11:44 GMT",
-        "ETag": "\u00220x8D8C7E90E113E10\u0022",
-        "Last-Modified": "Wed, 03 Feb 2021 02:11:45 GMT",
-=======
-        "Date": "Wed, 17 Feb 2021 22:27:34 GMT",
-        "ETag": "\u00220x8D8D39339326759\u0022",
-        "Last-Modified": "Wed, 17 Feb 2021 22:27:34 GMT",
->>>>>>> 1814567d
+        "Date": "Fri, 19 Feb 2021 19:09:58 GMT",
+        "ETag": "\u00220x8D8D509F3512A50\u0022",
+        "Last-Modified": "Fri, 19 Feb 2021 19:09:58 GMT",
         "Server": [
           "Windows-Azure-Blob/1.0",
           "Microsoft-HTTPAPI/2.0"
         ],
         "x-ms-blob-type": "BlockBlob",
-        "x-ms-client-request-id": "8ef46340-9111-9299-0c28-0148e7705746",
-<<<<<<< HEAD
-        "x-ms-creation-time": "Wed, 03 Feb 2021 02:11:44 GMT",
-=======
-        "x-ms-creation-time": "Wed, 17 Feb 2021 22:27:34 GMT",
->>>>>>> 1814567d
+        "x-ms-client-request-id": "5cb1326e-0311-5d0f-c23a-f8eb467e9afe",
+        "x-ms-creation-time": "Fri, 19 Feb 2021 19:09:58 GMT",
         "x-ms-group": "$superuser",
         "x-ms-lease-state": "available",
         "x-ms-lease-status": "unlocked",
         "x-ms-owner": "$superuser",
         "x-ms-permissions": "rw-r-----",
-<<<<<<< HEAD
-        "x-ms-request-id": "a433d69c-101e-0029-14d1-f9412b000000",
-=======
-        "x-ms-request-id": "3b68e32a-c01e-002a-707c-05a04f000000",
->>>>>>> 1814567d
+        "x-ms-request-id": "2e651a6c-201e-00a4-5af2-0676f9000000",
         "x-ms-server-encrypted": "true",
         "x-ms-version": "2020-06-12"
       },
-      "ResponseBody": "IeejUgLHViZUM2VRNblaYljz0HUsI2XZbkhSldZIuYi/Ox7gKA781sMi7TgpGvw4da\u002BW2Nua\u002B/2ByeO6dcBQDHndkvqaejlJ9/myCjUtsFRMGiAnsuGtJUAhXl4rQmEC0uG\u002BTIcBnft1TOHh6PHHVBmPbVugKFqYL226eRvbHrSYrzdUbmPNSn0lsmX/yzxPWQlEm9QFYqmHJRwZRyPfmS0sSTi5c\u002BW1wiPeenb0mGMwaiARloPgkk2OzUlHswJZRRg304IEleUjj9mwJucyko246dwCzQKqS7bqK6acbg8ghDVevcXhLNU67QepL2tmWzu8jsklV3cVjIfLGWo/hyDKj6Kx1NTH170Hx9/7ABxKhNBr4OBF\u002By29SDA\u002BFhJq\u002B2bm36DJtIZm9LcMHo\u002BXGotrgJWa1KZAhJR19IujicCqnMx5FCF7gdBJBOwpONydJS6l0pV90Ca/ploLVL/7wmr2YYHCHgVq7//EUM\u002B6F0y4189c/rYrLcyluW3GcCwQTUGBMtZa2gYoOuOVuH9XBY8OU33wnsSzyzO1HGWYpH/TtAONOOR1XfzIM8PTlXVMTrPeuByvH699zWeipL6hkJVkwgN8ycyqmPaAKGoA4DW\u002Bac2xuexiI5RUEGp807g\u002BJ6Mub9Jyz4XnNB8mL/dEfO0x5Dvw79epAZ9uKLhhLcU9QgHH0nBjS5lIyoTMPPSdD5R9S\u002B59TjfLhG0zA6bNhQZa6ez2fKp8zpihqCVS3cWr0Rgk5OLWwPTJ\u002B04CMEjzekV\u002BcVMHppPqAHxV26YReaeoiDGOqaAkgyj4LIBbeZ5Qri3g1GtyoyuFOeNlgeROuIKnWqcXZNGkWe4qD3oSjofeBS14MaQ7NuQGCG\u002B8vgJDqnT\u002BtB/2OElcO3p8R5Oxcqtch3u31YbdayPDEVxh55vr5mUFFNlo583jHPUqv\u002B5QVZbEYDaGjNTtIEn7Myft\u002BlPfkGEuq13R9KCu1LmQs6s1crzFnYdkZVqQGPSQbLSl9iGiSi6NIqk48muW2LgbXG2dxcFrJ13LeisHnZJpQYfsCN2X7mh9qE8SjaobzoyidbuG8qbyOs7E1s8ChYQXzrHkqc/ahG4EHx1xWJqysKyfZSjX40/g\u002Bc4P0heYeyLL\u002B775NyS9x/FNgdKJgeE0EiYjYyBcQOthA7AByrFWbKT6pl3buHiH4Z02iWF8V3js2sDxdRgBb7rSlzR0u/0/9hUtj9uDWVmtm4GDJbaK5Kw3FPDxZfaM\u002BDaiCCBEEyWf95NMT8idaYFmQ9qWfkkESLOIPKcNTZEeoZak4FA4aYdb4y0iPpXkmqtuiyEc9Xrtnb9tvNZ\u002BkqkCLa0x\u002BIgxLtpSO5oc4godo6H8nsJvAg=="
-    },
-    {
-      "RequestUri": "https://seannse.blob.core.windows.net/test-filesystem-ccb34b70-1499-8fd3-6603-96c00189f483?restype=container",
+      "ResponseBody": "iXup4We0W0QVRcvZAkBYGCDmaEet9odEOwLoPsmIAYzTiYCCPRmcr67hTK4zqAdRnGQj8TB8V5LzZKZkyx17jEM/BXm/1doHSrmYy6rYEZL7l6JkZA9bVzHtjthyN\u002BORZb9q86ONkcaKHKd344voGlMTaTR6Fig05K1H0UYBlBPVB2bqbh3ubQXb2kdn5HSlBXOFXs2vFk6XNg/2Rr\u002BAiIiTodsl/qw2JPwunzzgzAA4oczSfDVFJvAXUzgN\u002BCZGW1K/00KZgAbHTjnQgXcStmkPvaTyrQtSTnvrDqt0KCzW50TpIfm9nyHGCy77daV5BJzO/jqBU61GbIXHrXFaUiYN\u002BpkzKJVwUh6CLKLdV9nVcQoPpSnxVJSWorRz9fGwa7kH7XoLRdsGXqwc/ycLaRSs8TtnS6z8G6YFnIXh/Fws0sDp1WleySwuCEZ91VRsijmfxgO1SB8MCtLTBqhVJWJP7yxmIpSrTSgPOUJlf0ZRmBFMQTZYdomg3MqXi8OD2OPkLeUoBWik9HjbpQ/cpouLgW2XCeQr93mixUXJE8JkjGBfgVFhKZOpp0y9fdB6wzY/CwlV7M7/uDZshj8j2\u002BC1dhmufSU5Klja7WGXbnqoKAEPigi5D6CRYMgb9KNThcxsBwa3y0YQBeCxev5tZ0q7w10\u002BE1HY/Gd4HRxdHTW1h2eVK2Zz8F27/oQnB5SiJPh9YDFFFXJ7kwqfP64qs\u002Ber\u002B/KW1zzkR9IAghXMsfXS1fgj4L0Eb3L1Gpdb1LGvkEudfAuhDEy8mBheRZJcruIVzGm1BtMppoyAoL2liHMhUfLJLjXpMMmrZ0elpirgmGu1RgdI\u002BYl4dNV/IWuPFhClPPOfk4CsLJyfCp\u002BLg/9hnwdR8EJr2FdoUbpfaQ5dG1A3AGk2QAXrCBlrqO/q7PDVHYFkPibNOWScN0HFTMKNQu5PVIKWK18BZecoADBofmXKiUuN\u002Bd0paccFmgjEJrtX3WYAmpdtP/IiYtg/pDk0M7nc\u002BsJ2AEgRJeu7kJFWPT8r0SLJZ\u002BPNXUpZa5cE6sWN0WZP6Cv44N0d73Wssa5hyySZE9IWaszVDp14HZWxDDolLr8qBlUUMvFFq3htIaub\u002BJ9ya9bydmaaetmNgMNIa\u002BI6hoPuNsXOheDh0b5TZ\u002B3y3CT1P6FjM7dZkIx7hrIu/D\u002BVM5oorMHao\u002Bb2EaWnRhLsm6OeUixB1lLLlaY4U/4tstR/vjRSyTBjG5u7bSISsUp5jusPkKoSVFxHXBcboVDnyF7QKIjdmtFzOjaRhWgwueNcvsQTHSIqbGnYCm0YSHpK06XDQYnCnPQZnFVzgc7zF6M0vuKM1Ko7pbweBZBkWvG8R7LDbHdZmSLP\u002BQ=="
+    },
+    {
+      "RequestUri": "https://seannse.blob.core.windows.net/test-filesystem-1e01560d-bc29-3c2e-c7c7-952a77dee34f?restype=container",
       "RequestMethod": "DELETE",
       "RequestHeaders": {
         "Accept": "application/xml",
         "Authorization": "Sanitized",
-<<<<<<< HEAD
-        "traceparent": "00-466c4619976fbb4a93963f790059c09c-49048159c161bc40-00",
-        "User-Agent": [
-          "azsdk-net-Storage.Files.DataLake/12.7.0-alpha.20210202.1",
-          "(.NET Framework 4.8.4250.0; Microsoft Windows 10.0.19042 )"
-        ],
-        "x-ms-client-request-id": "3ca0907b-69fa-96b6-c496-a00675db2618",
-        "x-ms-date": "Wed, 03 Feb 2021 02:11:44 GMT",
-=======
-        "traceparent": "00-9006e01f12aeeb4191f3c1c50278e375-efbc87b5bcd90546-00",
-        "User-Agent": [
-          "azsdk-net-Storage.Files.DataLake/12.7.0-alpha.20210217.1",
-          "(.NET 5.0.3; Microsoft Windows 10.0.19042)"
-        ],
-        "x-ms-client-request-id": "3ca0907b-69fa-96b6-c496-a00675db2618",
-        "x-ms-date": "Wed, 17 Feb 2021 22:27:34 GMT",
->>>>>>> 1814567d
+        "traceparent": "00-e0e8cb79ed02484fba3f5b13fee00977-e9749469b399ea49-00",
+        "User-Agent": [
+          "azsdk-net-Storage.Files.DataLake/12.7.0-alpha.20210219.1",
+          "(.NET 5.0.3; Microsoft Windows 10.0.19041)"
+        ],
+        "x-ms-client-request-id": "ba86d188-a912-d0c1-af00-fbc510ca622c",
+        "x-ms-date": "Fri, 19 Feb 2021 19:09:59 GMT",
         "x-ms-return-client-request-id": "true",
         "x-ms-version": "2020-06-12"
       },
@@ -632,28 +424,20 @@
       "StatusCode": 202,
       "ResponseHeaders": {
         "Content-Length": "0",
-<<<<<<< HEAD
-        "Date": "Wed, 03 Feb 2021 02:11:44 GMT",
-=======
-        "Date": "Wed, 17 Feb 2021 22:27:34 GMT",
->>>>>>> 1814567d
-        "Server": [
-          "Windows-Azure-Blob/1.0",
-          "Microsoft-HTTPAPI/2.0"
-        ],
-        "x-ms-client-request-id": "3ca0907b-69fa-96b6-c496-a00675db2618",
-<<<<<<< HEAD
-        "x-ms-request-id": "a433d745-101e-0029-1dd1-f9412b000000",
-=======
-        "x-ms-request-id": "3b68e356-c01e-002a-177c-05a04f000000",
->>>>>>> 1814567d
+        "Date": "Fri, 19 Feb 2021 19:09:58 GMT",
+        "Server": [
+          "Windows-Azure-Blob/1.0",
+          "Microsoft-HTTPAPI/2.0"
+        ],
+        "x-ms-client-request-id": "ba86d188-a912-d0c1-af00-fbc510ca622c",
+        "x-ms-request-id": "2e651b10-201e-00a4-77f2-0676f9000000",
         "x-ms-version": "2020-06-12"
       },
       "ResponseBody": []
     }
   ],
   "Variables": {
-    "RandomSeed": "1668229816",
+    "RandomSeed": "865949912",
     "Storage_TestConfigHierarchicalNamespace": "NamespaceTenant\nseannse\nU2FuaXRpemVk\nhttps://seannse.blob.core.windows.net\nhttps://seannse.file.core.windows.net\nhttps://seannse.queue.core.windows.net\nhttps://seannse.table.core.windows.net\n\n\n\n\nhttps://seannse-secondary.blob.core.windows.net\nhttps://seannse-secondary.file.core.windows.net\nhttps://seannse-secondary.queue.core.windows.net\nhttps://seannse-secondary.table.core.windows.net\n68390a19-a643-458b-b726-408abf67b4fc\nSanitized\n72f988bf-86f1-41af-91ab-2d7cd011db47\nhttps://login.microsoftonline.com/\nCloud\nBlobEndpoint=https://seannse.blob.core.windows.net/;QueueEndpoint=https://seannse.queue.core.windows.net/;FileEndpoint=https://seannse.file.core.windows.net/;BlobSecondaryEndpoint=https://seannse-secondary.blob.core.windows.net/;QueueSecondaryEndpoint=https://seannse-secondary.queue.core.windows.net/;FileSecondaryEndpoint=https://seannse-secondary.file.core.windows.net/;AccountName=seannse;AccountKey=Sanitized\n"
   }
 }