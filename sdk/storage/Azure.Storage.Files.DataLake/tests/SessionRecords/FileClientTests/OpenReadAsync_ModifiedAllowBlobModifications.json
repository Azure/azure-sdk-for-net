{
  "Entries": [
    {
      "RequestUri": "http://gen1gen2domain1.blob.core.windows.net/test-filesystem-5afa3aaa-8e4d-29f2-d116-7ca27d601b04?restype=container",
      "RequestMethod": "PUT",
      "RequestHeaders": {
        "Authorization": "Sanitized",
        "traceparent": "00-fda4e6d4abea7344aada9a1c9256016c-73b0c572a0fe7a4a-00",
        "User-Agent": [
          "azsdk-net-Storage.Files.DataLake/12.5.0-alpha.20200908.1",
          "(.NET Core 4.6.29130.01; Microsoft Windows 10.0.19041 )"
        ],
        "x-ms-blob-public-access": "container",
        "x-ms-client-request-id": "7379502d-8d9a-19b8-4e0b-ab30bbb30a99",
        "x-ms-date": "Tue, 08 Sep 2020 16:09:45 GMT",
        "x-ms-return-client-request-id": "true",
        "x-ms-version": "2020-02-10"
      },
      "RequestBody": null,
      "StatusCode": 201,
      "ResponseHeaders": {
        "Content-Length": "0",
        "Date": "Tue, 08 Sep 2020 16:09:45 GMT",
        "ETag": "\u00220x8D854119AC565D7\u0022",
        "Last-Modified": "Tue, 08 Sep 2020 16:09:46 GMT",
        "Server": [
          "Windows-Azure-Blob/1.0",
          "Microsoft-HTTPAPI/2.0"
        ],
        "x-ms-client-request-id": "7379502d-8d9a-19b8-4e0b-ab30bbb30a99",
<<<<<<< HEAD
        "x-ms-request-id": "7971a8df-e01e-0026-5c1c-5bd99a000000",
        "x-ms-version": "2020-02-10"
=======
        "x-ms-request-id": "30f5f438-f01e-0084-4bfa-858420000000",
        "x-ms-version": "2019-12-12"
>>>>>>> 3d593566
      },
      "ResponseBody": []
    },
    {
      "RequestUri": "http://gen1gen2domain1.dfs.core.windows.net/test-filesystem-5afa3aaa-8e4d-29f2-d116-7ca27d601b04/test-file-c695ee49-082c-8786-67a6-b7591ff9080d?resource=file",
      "RequestMethod": "PUT",
      "RequestHeaders": {
        "Authorization": "Sanitized",
        "If-None-Match": "*",
        "traceparent": "00-43cc337615af9f4688bc872a5c1485bf-ee21b4fb9eac974e-00",
        "User-Agent": [
          "azsdk-net-Storage.Files.DataLake/12.5.0-alpha.20200908.1",
          "(.NET Core 4.6.29130.01; Microsoft Windows 10.0.19041 )"
        ],
        "x-ms-client-request-id": "4c9e04f6-fe48-a5d1-8f18-31c5b5275214",
        "x-ms-date": "Tue, 08 Sep 2020 16:09:46 GMT",
        "x-ms-return-client-request-id": "true",
        "x-ms-version": "2020-02-10"
      },
      "RequestBody": null,
      "StatusCode": 201,
      "ResponseHeaders": {
        "Content-Length": "0",
        "Date": "Tue, 08 Sep 2020 16:09:46 GMT",
        "ETag": "\u00220x8D854119B07C56A\u0022",
        "Last-Modified": "Tue, 08 Sep 2020 16:09:46 GMT",
        "Server": [
          "Windows-Azure-HDFS/1.0",
          "Microsoft-HTTPAPI/2.0"
        ],
        "x-ms-client-request-id": "4c9e04f6-fe48-a5d1-8f18-31c5b5275214",
<<<<<<< HEAD
        "x-ms-request-id": "6898b6bf-401f-0072-7c1c-5b96cd000000",
        "x-ms-version": "2020-02-10"
=======
        "x-ms-request-id": "5d15cbc0-701f-00d7-25fa-85a714000000",
        "x-ms-version": "2019-12-12"
>>>>>>> 3d593566
      },
      "ResponseBody": []
    },
    {
      "RequestUri": "http://gen1gen2domain1.dfs.core.windows.net/test-filesystem-5afa3aaa-8e4d-29f2-d116-7ca27d601b04/test-file-c695ee49-082c-8786-67a6-b7591ff9080d?action=append\u0026position=0",
      "RequestMethod": "PATCH",
      "RequestHeaders": {
        "Authorization": "Sanitized",
        "Content-Length": "1024",
        "traceparent": "00-b45370bd9fb4da4ab15c0ab863569802-8edeb34c6dc00245-00",
        "User-Agent": [
          "azsdk-net-Storage.Files.DataLake/12.5.0-alpha.20200908.1",
          "(.NET Core 4.6.29130.01; Microsoft Windows 10.0.19041 )"
        ],
        "x-ms-client-request-id": "d86812e5-d6b5-ed7c-f261-27a81db2946f",
        "x-ms-date": "Tue, 08 Sep 2020 16:09:46 GMT",
        "x-ms-return-client-request-id": "true",
        "x-ms-version": "2020-02-10"
      },
      "RequestBody": "TCR1Leenajxj/mind6KX8OnVrzEtAyskyvEM89Ve\u002BVUCnuSXPd2xooRYYy6g3g/FD8dwSknX4En5UGP1mnZmBAQTpNm9ALILIwyt1J/8g\u002BviR\u002BQO7q4LK76ane16vAcN8l4pjTk2Bw4VZCc8KQup/cx3E1OSWBZVCHgbI2PFkWYFn\u002BJA0vaxqz/V\u002BImHzgKy8KAgAqize5lI1IXAGuSrUNPAN4koaSrWxmgTvF\u002BNzjl2aDLCpI\u002B\u002BUSRJ\u002BP5x8JBbKqi1xpZ4iod1SjxAoL45uwVLSrKx6KtDAeZl3nErZNXXuJK21wej/t2rTFpSfrFmEDz4JqbeqkL9ccSvE6wWSeVnaOcsguT\u002BqEvUBptQ8YM1/s40Mj4u\u002BQ1QuWVC8\u002BsxlAN16xXJOo1Y\u002Bn1bCaSmrYBBehTd4henOG/a28l\u002Bu7Rfo3GY2wVubMRA2zjA0\u002B9pqQzkAXnXU7LszbOl7l7E2T/I\u002B2YyDtJ70g1QnQbe52SAcDK9mrk7iE\u002B\u002BrA1RyH1lfAL499eJN5s6aC5rhrasDeZOJH4sBz6FjXMWc2HEKQmP6iEE5u\u002BN9zmWgzGL0AGZEp8nA6T/OXTDcmlkcsM5dT8k25uUpyb2wS1FlYQN\u002Br1xfWDCnCZlkLGsQXOFKYV1XQ3yZvRlBGt4MUF2uqPwtXis8vVid9kYvkrq6GWycJiozzh3GpPJDHj1SWvk79YOvIv72TaPE\u002BU02aipexwFxsCpzutreJvl4\u002BZ8bS1tM8902yvat5ZhGLtSQkDrH5Bc74KqOyHrokPwFvVQE6a3xqbYNJ/wKw8pR7UvGTZa\u002BsNVH32qwviuiDnn6aGhEQQVmnyaEurwa8RzgPRrvIkNlhwx\u002BvMoDAOtKqxmCEFtiDawGX65v\u002BfZZbS5N0IEQsyv2lOFbxYQ7I147Oc\u002BimKCBfi9uqILU9Y0WJU/b9XBqejfty7u6BkfnyzxQdMAmttRNjFKRocppIZ9URaB0X23t0L\u002BX9I0kx3enhp1GhIDM7667jmkd2NgtROncZcCns6vOYmQATsIHKIUa6dstIlzeh1YxuJEE0Dfnqm/jCKF3P9MxuCIcjGDstGWkAu78wGJNPd6qtfrayZJsGORSJB/jo6nIO6p6wfr1RQQrYI0I6qoNlgrCjIoYFq6PsLO8WlBFgF9FNIT4EjwjtTD272jFY246RI3VIRcf8CT7qxFHeOqzpeBtw/XlFYPO3xdZIWdFyk0FQdXCsF9IJQSgPGcq3DwGAwmIV594VS7JxkH/ho79deCEAjcU8TVBJZ6xRRkc48LbEx5dvXLtjOzm\u002BKodSJ514oaGZpoFMVHUR3HAxxAV7SJ/JHOwn7ht1nUKbjhLI50Ae2KSln1o1iHMSXXAw==",
      "StatusCode": 202,
      "ResponseHeaders": {
        "Content-Length": "0",
        "Date": "Tue, 08 Sep 2020 16:09:46 GMT",
        "Server": [
          "Windows-Azure-HDFS/1.0",
          "Microsoft-HTTPAPI/2.0"
        ],
        "x-ms-client-request-id": "d86812e5-d6b5-ed7c-f261-27a81db2946f",
        "x-ms-request-id": "5d15cbc1-701f-00d7-26fa-85a714000000",
        "x-ms-request-server-encrypted": "true",
        "x-ms-version": "2020-02-10"
      },
      "ResponseBody": []
    },
    {
      "RequestUri": "http://gen1gen2domain1.dfs.core.windows.net/test-filesystem-5afa3aaa-8e4d-29f2-d116-7ca27d601b04/test-file-c695ee49-082c-8786-67a6-b7591ff9080d?action=flush\u0026position=1024",
      "RequestMethod": "PATCH",
      "RequestHeaders": {
        "Authorization": "Sanitized",
        "Content-Length": "0",
        "traceparent": "00-b7ecc4558a9d1b4a8ad893e31fb2e252-8ba3acabfcf7ca41-00",
        "User-Agent": [
          "azsdk-net-Storage.Files.DataLake/12.5.0-alpha.20200908.1",
          "(.NET Core 4.6.29130.01; Microsoft Windows 10.0.19041 )"
        ],
        "x-ms-client-request-id": "a3e0801b-7abf-015e-eff6-81e8ed95fc0b",
        "x-ms-date": "Tue, 08 Sep 2020 16:09:46 GMT",
        "x-ms-return-client-request-id": "true",
        "x-ms-version": "2020-02-10"
      },
      "RequestBody": null,
      "StatusCode": 200,
      "ResponseHeaders": {
        "Content-Length": "0",
        "Date": "Tue, 08 Sep 2020 16:09:46 GMT",
        "ETag": "\u00220x8D854119B284CAD\u0022",
        "Last-Modified": "Tue, 08 Sep 2020 16:09:46 GMT",
        "Server": [
          "Windows-Azure-HDFS/1.0",
          "Microsoft-HTTPAPI/2.0"
        ],
        "x-ms-client-request-id": "a3e0801b-7abf-015e-eff6-81e8ed95fc0b",
        "x-ms-request-id": "5d15cbc2-701f-00d7-27fa-85a714000000",
        "x-ms-request-server-encrypted": "false",
        "x-ms-version": "2020-02-10"
      },
      "ResponseBody": []
    },
    {
      "RequestUri": "http://gen1gen2domain1.blob.core.windows.net/test-filesystem-5afa3aaa-8e4d-29f2-d116-7ca27d601b04/test-file-c695ee49-082c-8786-67a6-b7591ff9080d",
      "RequestMethod": "HEAD",
      "RequestHeaders": {
        "Authorization": "Sanitized",
        "traceparent": "00-2a7653dfaeb20d4e9292405bdce82a3a-2e25fe843ddcea42-00",
        "User-Agent": [
          "azsdk-net-Storage.Files.DataLake/12.5.0-alpha.20200908.1",
          "(.NET Core 4.6.29130.01; Microsoft Windows 10.0.19041 )"
        ],
        "x-ms-client-request-id": "9d8de30b-f1d1-e3af-675d-6f967d26f22f",
        "x-ms-date": "Tue, 08 Sep 2020 16:09:46 GMT",
        "x-ms-return-client-request-id": "true",
        "x-ms-version": "2019-12-12"
      },
      "RequestBody": null,
      "StatusCode": 200,
      "ResponseHeaders": {
        "Accept-Ranges": "bytes",
        "Content-Length": "1024",
        "Content-Type": "application/octet-stream",
        "Date": "Tue, 08 Sep 2020 16:09:46 GMT",
        "ETag": "\u00220x8D854119B284CAD\u0022",
        "Last-Modified": "Tue, 08 Sep 2020 16:09:46 GMT",
        "Server": [
          "Windows-Azure-Blob/1.0",
          "Microsoft-HTTPAPI/2.0"
        ],
        "x-ms-access-tier": "Hot",
        "x-ms-access-tier-inferred": "true",
        "x-ms-blob-type": "BlockBlob",
        "x-ms-client-request-id": "9d8de30b-f1d1-e3af-675d-6f967d26f22f",
        "x-ms-creation-time": "Tue, 08 Sep 2020 16:09:46 GMT",
        "x-ms-lease-state": "available",
        "x-ms-lease-status": "unlocked",
        "x-ms-request-id": "30f5f4a9-f01e-0084-2ffa-858420000000",
        "x-ms-server-encrypted": "true",
        "x-ms-version": "2019-12-12"
      },
      "ResponseBody": []
    },
    {
      "RequestUri": "http://gen1gen2domain1.blob.core.windows.net/test-filesystem-5afa3aaa-8e4d-29f2-d116-7ca27d601b04/test-file-c695ee49-082c-8786-67a6-b7591ff9080d",
      "RequestMethod": "GET",
      "RequestHeaders": {
        "Authorization": "Sanitized",
        "User-Agent": [
          "azsdk-net-Storage.Files.DataLake/12.5.0-alpha.20200908.1",
          "(.NET Core 4.6.29130.01; Microsoft Windows 10.0.19041 )"
        ],
        "x-ms-client-request-id": "0add1c95-5f08-e439-5301-228f2d8d69dc",
        "x-ms-date": "Tue, 08 Sep 2020 16:09:46 GMT",
        "x-ms-range": "bytes=0-4194303",
        "x-ms-return-client-request-id": "true",
        "x-ms-version": "2020-02-10"
      },
      "RequestBody": null,
      "StatusCode": 206,
      "ResponseHeaders": {
        "Accept-Ranges": "bytes",
        "Content-Length": "1024",
        "Content-Range": "bytes 0-1023/1024",
        "Content-Type": "application/octet-stream",
        "Date": "Tue, 08 Sep 2020 16:09:46 GMT",
        "ETag": "\u00220x8D854119B284CAD\u0022",
        "Last-Modified": "Tue, 08 Sep 2020 16:09:46 GMT",
        "Server": [
          "Windows-Azure-Blob/1.0",
          "Microsoft-HTTPAPI/2.0"
        ],
        "x-ms-blob-type": "BlockBlob",
        "x-ms-client-request-id": "0add1c95-5f08-e439-5301-228f2d8d69dc",
        "x-ms-creation-time": "Tue, 08 Sep 2020 16:09:46 GMT",
        "x-ms-lease-state": "available",
        "x-ms-lease-status": "unlocked",
        "x-ms-request-id": "30f5f4ca-f01e-0084-4efa-858420000000",
        "x-ms-server-encrypted": "true",
        "x-ms-version": "2020-02-10"
      },
      "ResponseBody": "TCR1Leenajxj/mind6KX8OnVrzEtAyskyvEM89Ve\u002BVUCnuSXPd2xooRYYy6g3g/FD8dwSknX4En5UGP1mnZmBAQTpNm9ALILIwyt1J/8g\u002BviR\u002BQO7q4LK76ane16vAcN8l4pjTk2Bw4VZCc8KQup/cx3E1OSWBZVCHgbI2PFkWYFn\u002BJA0vaxqz/V\u002BImHzgKy8KAgAqize5lI1IXAGuSrUNPAN4koaSrWxmgTvF\u002BNzjl2aDLCpI\u002B\u002BUSRJ\u002BP5x8JBbKqi1xpZ4iod1SjxAoL45uwVLSrKx6KtDAeZl3nErZNXXuJK21wej/t2rTFpSfrFmEDz4JqbeqkL9ccSvE6wWSeVnaOcsguT\u002BqEvUBptQ8YM1/s40Mj4u\u002BQ1QuWVC8\u002BsxlAN16xXJOo1Y\u002Bn1bCaSmrYBBehTd4henOG/a28l\u002Bu7Rfo3GY2wVubMRA2zjA0\u002B9pqQzkAXnXU7LszbOl7l7E2T/I\u002B2YyDtJ70g1QnQbe52SAcDK9mrk7iE\u002B\u002BrA1RyH1lfAL499eJN5s6aC5rhrasDeZOJH4sBz6FjXMWc2HEKQmP6iEE5u\u002BN9zmWgzGL0AGZEp8nA6T/OXTDcmlkcsM5dT8k25uUpyb2wS1FlYQN\u002Br1xfWDCnCZlkLGsQXOFKYV1XQ3yZvRlBGt4MUF2uqPwtXis8vVid9kYvkrq6GWycJiozzh3GpPJDHj1SWvk79YOvIv72TaPE\u002BU02aipexwFxsCpzutreJvl4\u002BZ8bS1tM8902yvat5ZhGLtSQkDrH5Bc74KqOyHrokPwFvVQE6a3xqbYNJ/wKw8pR7UvGTZa\u002BsNVH32qwviuiDnn6aGhEQQVmnyaEurwa8RzgPRrvIkNlhwx\u002BvMoDAOtKqxmCEFtiDawGX65v\u002BfZZbS5N0IEQsyv2lOFbxYQ7I147Oc\u002BimKCBfi9uqILU9Y0WJU/b9XBqejfty7u6BkfnyzxQdMAmttRNjFKRocppIZ9URaB0X23t0L\u002BX9I0kx3enhp1GhIDM7667jmkd2NgtROncZcCns6vOYmQATsIHKIUa6dstIlzeh1YxuJEE0Dfnqm/jCKF3P9MxuCIcjGDstGWkAu78wGJNPd6qtfrayZJsGORSJB/jo6nIO6p6wfr1RQQrYI0I6qoNlgrCjIoYFq6PsLO8WlBFgF9FNIT4EjwjtTD272jFY246RI3VIRcf8CT7qxFHeOqzpeBtw/XlFYPO3xdZIWdFyk0FQdXCsF9IJQSgPGcq3DwGAwmIV594VS7JxkH/ho79deCEAjcU8TVBJZ6xRRkc48LbEx5dvXLtjOzm\u002BKodSJ514oaGZpoFMVHUR3HAxxAV7SJ/JHOwn7ht1nUKbjhLI50Ae2KSln1o1iHMSXXAw=="
    },
    {
      "RequestUri": "http://gen1gen2domain1.dfs.core.windows.net/test-filesystem-5afa3aaa-8e4d-29f2-d116-7ca27d601b04/test-file-c695ee49-082c-8786-67a6-b7591ff9080d?action=append\u0026position=1024",
      "RequestMethod": "PATCH",
      "RequestHeaders": {
        "Authorization": "Sanitized",
        "Content-Length": "1024",
        "traceparent": "00-caea061365f9764aac83fee2295528e9-719e27a9298a2846-00",
        "User-Agent": [
          "azsdk-net-Storage.Files.DataLake/12.5.0-alpha.20200908.1",
          "(.NET Core 4.6.29130.01; Microsoft Windows 10.0.19041 )"
        ],
        "x-ms-client-request-id": "60011da3-e848-2726-4924-34a7abc850cf",
        "x-ms-date": "Tue, 08 Sep 2020 16:09:47 GMT",
        "x-ms-return-client-request-id": "true",
        "x-ms-version": "2020-02-10"
      },
      "RequestBody": "sxdyQy4eeZCrFQs4YkGT6wxmJI9TAS61DVuUWDlHkFgKtKW8tnSzDRXjVth\u002BEfe0D2x6ygFIsLHpvTbSiiBXY4SyLq2b1jWYsxZ5b6tWN/tj4EnMzcZXwQT00/g94IP0jPJTzOJJGDg24hfrzkAGkoY6b6rWipa\u002BW22ppgM8WtKSheO5AmoZGscRluqua/PE7kFyAnHZHQFclHB1oHE1\u002BYdFWElcTI8bIVTixfSrEO965bjByldhuWfhXW36o3pV25xjaRKpZ6GxV\u002BEc9lcNsISA\u002B7q5cy8w45/he\u002B8hIH7ajelXSKfc0H4XEHJ2RMMP06zpeae/nGhsM4VzyOuxkDZiQmhutmjdpCs8oWO8uZ7b0adDOKfWGvGB6xUhaAeSZX88EwJboR1EDNV8gvoEr3nmmPdEblePiyd37MpTuzskqjvjgKacgC\u002BK/yzRWpf2fDubOtAPTfcorYfa47VS8VCaV9i\u002BIS/TShjIum4rvTGPgHCPt4FqFFxDu9MewZx6Nw7cNwK/OFoLyPC4R5OJ/O9WSmNEwjnOL0N7emZbtYh7TYNgT4Uu0EcVg\u002B6QsszJur/jx3c4NXTUDQi/Q730sBNnPPoQKKxqKHobLj9KPnx3sr\u002BmeO0RQxcOjEJ9bo2KINPbKHbRuJISeZ/8HAY1ic6LSJD9TTclVvniAZxq7bnskQ5rbxUGpfktlP9NFCYR2QJz8Sb8jNKbtdJ877b2qIvmD4v4yRq5haKW0Lk410HT0SiZ9vyS8AQ7z7lCirVCN\u002BxzZwSaGBDnumyDZbwZY96QqR6OXLGPUx\u002BGvflhdvrtVJnMxHA9OLgXsjyPDotIIWzaseCXtNo75BTlFFsWhkNxlhEjTZ5tU3Fmdqp1/0STPpuMhsUaVqC\u002BkeBbVyNcASv5Hnh6JdTObV1vMD0wxuXQUdW/if99V0BxZLu9EvxNCXV\u002Be\u002BDMGRnHvhlnqiVjjcv7iwVNnXcse8c3CcAYEFphIifHskoEAzi8\u002BMvlFqwbDtfwwof2/2v\u002BUQAYlRBYrq6/BYj9m9uA9ofNkaSsRmUbG/vpKE3TayO7yWBK624nZEkdJhAkHXL8b8sAKG3HUQua/XkVb4Zg7JpkQtF6NgsYpi1bjx9U9v6I7biC0kK19HdVr\u002B31EvTDvDp2v9uggTnA54JAa8LrRgd7jIHN3hlXr01aJIYdIpQ4l9Ll3jYi52t\u002BwevAdIi1amnmeoVz9d4hHhCNRl2yosXuCNTwBWjQWKUWTxwtljrFpbkdN6gOxaLzw78mlaENyx8m0my0xGQAFSLgXKbC84fVyKGklWsc30Iy/EGpqsMDCIP8B8TOEeBUHSGGLmj7MdA3UMz/aTa0CfMpgcgiV2te3FQjxQ==",
      "StatusCode": 202,
      "ResponseHeaders": {
        "Content-Length": "0",
        "Date": "Tue, 08 Sep 2020 16:09:46 GMT",
        "Server": [
          "Windows-Azure-HDFS/1.0",
          "Microsoft-HTTPAPI/2.0"
        ],
        "x-ms-client-request-id": "60011da3-e848-2726-4924-34a7abc850cf",
        "x-ms-request-id": "5d15cbcc-701f-00d7-31fa-85a714000000",
        "x-ms-request-server-encrypted": "true",
        "x-ms-version": "2020-02-10"
      },
      "ResponseBody": []
    },
    {
      "RequestUri": "http://gen1gen2domain1.dfs.core.windows.net/test-filesystem-5afa3aaa-8e4d-29f2-d116-7ca27d601b04/test-file-c695ee49-082c-8786-67a6-b7591ff9080d?action=flush\u0026position=2048",
      "RequestMethod": "PATCH",
      "RequestHeaders": {
        "Authorization": "Sanitized",
        "Content-Length": "0",
        "traceparent": "00-c206f45a3b495945b2d1f94f229b0e0e-24f2a09106aa4a43-00",
        "User-Agent": [
          "azsdk-net-Storage.Files.DataLake/12.5.0-alpha.20200908.1",
          "(.NET Core 4.6.29130.01; Microsoft Windows 10.0.19041 )"
        ],
        "x-ms-client-request-id": "10ebe785-088b-ab94-bc83-7a6fa41392c4",
        "x-ms-date": "Tue, 08 Sep 2020 16:09:47 GMT",
        "x-ms-return-client-request-id": "true",
        "x-ms-version": "2020-02-10"
      },
      "RequestBody": null,
      "StatusCode": 200,
      "ResponseHeaders": {
        "Content-Length": "0",
        "Date": "Tue, 08 Sep 2020 16:09:47 GMT",
        "ETag": "\u00220x8D854119B6A47EF\u0022",
        "Last-Modified": "Tue, 08 Sep 2020 16:09:47 GMT",
        "Server": [
          "Windows-Azure-HDFS/1.0",
          "Microsoft-HTTPAPI/2.0"
        ],
        "x-ms-client-request-id": "10ebe785-088b-ab94-bc83-7a6fa41392c4",
        "x-ms-request-id": "5d15cbce-701f-00d7-33fa-85a714000000",
        "x-ms-request-server-encrypted": "false",
        "x-ms-version": "2020-02-10"
      },
      "ResponseBody": []
    },
    {
      "RequestUri": "http://gen1gen2domain1.blob.core.windows.net/test-filesystem-5afa3aaa-8e4d-29f2-d116-7ca27d601b04/test-file-c695ee49-082c-8786-67a6-b7591ff9080d",
      "RequestMethod": "HEAD",
      "RequestHeaders": {
        "Authorization": "Sanitized",
        "User-Agent": [
          "azsdk-net-Storage.Files.DataLake/12.5.0-alpha.20200908.1",
          "(.NET Core 4.6.29130.01; Microsoft Windows 10.0.19041 )"
        ],
        "x-ms-client-request-id": "c3225890-40dc-8943-2ef7-c7fe794d184e",
        "x-ms-date": "Tue, 08 Sep 2020 16:09:47 GMT",
        "x-ms-return-client-request-id": "true",
        "x-ms-version": "2020-02-10"
      },
      "RequestBody": null,
      "StatusCode": 200,
      "ResponseHeaders": {
        "Accept-Ranges": "bytes",
        "Content-Length": "2048",
        "Content-Type": "application/octet-stream",
        "Date": "Tue, 08 Sep 2020 16:09:46 GMT",
        "ETag": "\u00220x8D854119B6A47EF\u0022",
        "Last-Modified": "Tue, 08 Sep 2020 16:09:47 GMT",
        "Server": [
          "Windows-Azure-Blob/1.0",
          "Microsoft-HTTPAPI/2.0"
        ],
        "x-ms-access-tier": "Hot",
        "x-ms-access-tier-inferred": "true",
        "x-ms-blob-type": "BlockBlob",
        "x-ms-client-request-id": "c3225890-40dc-8943-2ef7-c7fe794d184e",
        "x-ms-creation-time": "Tue, 08 Sep 2020 16:09:46 GMT",
        "x-ms-lease-state": "available",
        "x-ms-lease-status": "unlocked",
        "x-ms-request-id": "30f5f508-f01e-0084-05fa-858420000000",
        "x-ms-server-encrypted": "true",
        "x-ms-version": "2020-02-10"
      },
      "ResponseBody": []
    },
    {
      "RequestUri": "http://gen1gen2domain1.blob.core.windows.net/test-filesystem-5afa3aaa-8e4d-29f2-d116-7ca27d601b04/test-file-c695ee49-082c-8786-67a6-b7591ff9080d",
      "RequestMethod": "GET",
      "RequestHeaders": {
        "Authorization": "Sanitized",
        "User-Agent": [
          "azsdk-net-Storage.Files.DataLake/12.5.0-alpha.20200908.1",
          "(.NET Core 4.6.29130.01; Microsoft Windows 10.0.19041 )"
        ],
        "x-ms-client-request-id": "4bde927b-cff1-7ee7-2cbd-5edc2fb93412",
        "x-ms-date": "Tue, 08 Sep 2020 16:09:47 GMT",
        "x-ms-range": "bytes=1024-4195327",
        "x-ms-return-client-request-id": "true",
        "x-ms-version": "2020-02-10"
      },
      "RequestBody": null,
      "StatusCode": 206,
      "ResponseHeaders": {
        "Accept-Ranges": "bytes",
        "Content-Length": "1024",
        "Content-Range": "bytes 1024-2047/2048",
        "Content-Type": "application/octet-stream",
        "Date": "Tue, 08 Sep 2020 16:09:47 GMT",
        "ETag": "\u00220x8D854119B6A47EF\u0022",
        "Last-Modified": "Tue, 08 Sep 2020 16:09:47 GMT",
        "Server": [
          "Windows-Azure-Blob/1.0",
          "Microsoft-HTTPAPI/2.0"
        ],
        "x-ms-blob-type": "BlockBlob",
        "x-ms-client-request-id": "4bde927b-cff1-7ee7-2cbd-5edc2fb93412",
        "x-ms-creation-time": "Tue, 08 Sep 2020 16:09:46 GMT",
        "x-ms-lease-state": "available",
        "x-ms-lease-status": "unlocked",
        "x-ms-request-id": "30f5f521-f01e-0084-1dfa-858420000000",
        "x-ms-server-encrypted": "true",
        "x-ms-version": "2020-02-10"
      },
      "ResponseBody": "sxdyQy4eeZCrFQs4YkGT6wxmJI9TAS61DVuUWDlHkFgKtKW8tnSzDRXjVth\u002BEfe0D2x6ygFIsLHpvTbSiiBXY4SyLq2b1jWYsxZ5b6tWN/tj4EnMzcZXwQT00/g94IP0jPJTzOJJGDg24hfrzkAGkoY6b6rWipa\u002BW22ppgM8WtKSheO5AmoZGscRluqua/PE7kFyAnHZHQFclHB1oHE1\u002BYdFWElcTI8bIVTixfSrEO965bjByldhuWfhXW36o3pV25xjaRKpZ6GxV\u002BEc9lcNsISA\u002B7q5cy8w45/he\u002B8hIH7ajelXSKfc0H4XEHJ2RMMP06zpeae/nGhsM4VzyOuxkDZiQmhutmjdpCs8oWO8uZ7b0adDOKfWGvGB6xUhaAeSZX88EwJboR1EDNV8gvoEr3nmmPdEblePiyd37MpTuzskqjvjgKacgC\u002BK/yzRWpf2fDubOtAPTfcorYfa47VS8VCaV9i\u002BIS/TShjIum4rvTGPgHCPt4FqFFxDu9MewZx6Nw7cNwK/OFoLyPC4R5OJ/O9WSmNEwjnOL0N7emZbtYh7TYNgT4Uu0EcVg\u002B6QsszJur/jx3c4NXTUDQi/Q730sBNnPPoQKKxqKHobLj9KPnx3sr\u002BmeO0RQxcOjEJ9bo2KINPbKHbRuJISeZ/8HAY1ic6LSJD9TTclVvniAZxq7bnskQ5rbxUGpfktlP9NFCYR2QJz8Sb8jNKbtdJ877b2qIvmD4v4yRq5haKW0Lk410HT0SiZ9vyS8AQ7z7lCirVCN\u002BxzZwSaGBDnumyDZbwZY96QqR6OXLGPUx\u002BGvflhdvrtVJnMxHA9OLgXsjyPDotIIWzaseCXtNo75BTlFFsWhkNxlhEjTZ5tU3Fmdqp1/0STPpuMhsUaVqC\u002BkeBbVyNcASv5Hnh6JdTObV1vMD0wxuXQUdW/if99V0BxZLu9EvxNCXV\u002Be\u002BDMGRnHvhlnqiVjjcv7iwVNnXcse8c3CcAYEFphIifHskoEAzi8\u002BMvlFqwbDtfwwof2/2v\u002BUQAYlRBYrq6/BYj9m9uA9ofNkaSsRmUbG/vpKE3TayO7yWBK624nZEkdJhAkHXL8b8sAKG3HUQua/XkVb4Zg7JpkQtF6NgsYpi1bjx9U9v6I7biC0kK19HdVr\u002B31EvTDvDp2v9uggTnA54JAa8LrRgd7jIHN3hlXr01aJIYdIpQ4l9Ll3jYi52t\u002BwevAdIi1amnmeoVz9d4hHhCNRl2yosXuCNTwBWjQWKUWTxwtljrFpbkdN6gOxaLzw78mlaENyx8m0my0xGQAFSLgXKbC84fVyKGklWsc30Iy/EGpqsMDCIP8B8TOEeBUHSGGLmj7MdA3UMz/aTa0CfMpgcgiV2te3FQjxQ=="
    },
    {
      "RequestUri": "http://gen1gen2domain1.blob.core.windows.net/test-filesystem-5afa3aaa-8e4d-29f2-d116-7ca27d601b04?restype=container",
      "RequestMethod": "DELETE",
      "RequestHeaders": {
        "Authorization": "Sanitized",
        "traceparent": "00-b21cd5dad976c24bb8f17617825fb628-14739408905e2343-00",
        "User-Agent": [
          "azsdk-net-Storage.Files.DataLake/12.5.0-alpha.20200908.1",
          "(.NET Core 4.6.29130.01; Microsoft Windows 10.0.19041 )"
        ],
        "x-ms-client-request-id": "e78238b6-cd6e-3d5c-d2bc-825da62b5e75",
        "x-ms-date": "Tue, 08 Sep 2020 16:09:47 GMT",
        "x-ms-return-client-request-id": "true",
        "x-ms-version": "2020-02-10"
      },
      "RequestBody": null,
      "StatusCode": 202,
      "ResponseHeaders": {
        "Content-Length": "0",
        "Date": "Tue, 08 Sep 2020 16:09:47 GMT",
        "Server": [
          "Windows-Azure-Blob/1.0",
          "Microsoft-HTTPAPI/2.0"
        ],
<<<<<<< HEAD
        "x-ms-client-request-id": "4bde927b-cff1-7ee7-2cbd-5edc2fb93412",
        "x-ms-request-id": "7971a9b8-e01e-0026-1b1c-5bd99a000000",
        "x-ms-version": "2020-02-10"
=======
        "x-ms-client-request-id": "e78238b6-cd6e-3d5c-d2bc-825da62b5e75",
        "x-ms-request-id": "30f5f566-f01e-0084-5efa-858420000000",
        "x-ms-version": "2019-12-12"
>>>>>>> 3d593566
      },
      "ResponseBody": []
    }
  ],
  "Variables": {
    "RandomSeed": "2135052896",
    "Storage_TestConfigHierarchicalNamespace": "NamespaceTenant\ngen1gen2domain1\nU2FuaXRpemVk\nhttp://gen1gen2domain1.blob.core.windows.net\nhttp://gen1gen2domain1.file.core.windows.net\nhttp://gen1gen2domain1.queue.core.windows.net\nhttp://gen1gen2domain1.table.core.windows.net\n\n\n\n\nhttp://gen1gen2domain1-secondary.blob.core.windows.net\nhttp://gen1gen2domain1-secondary.file.core.windows.net\nhttp://gen1gen2domain1-secondary.queue.core.windows.net\nhttp://gen1gen2domain1-secondary.table.core.windows.net\nc6b5fe1a-9b59-4975-92c4-d9f728c3c371\nSanitized\n72f988bf-86f1-41af-91ab-2d7cd011db47\nhttps://login.microsoftonline.com/\nCloud\nBlobEndpoint=http://gen1gen2domain1.blob.core.windows.net/;QueueEndpoint=http://gen1gen2domain1.queue.core.windows.net/;FileEndpoint=http://gen1gen2domain1.file.core.windows.net/;BlobSecondaryEndpoint=http://gen1gen2domain1-secondary.blob.core.windows.net/;QueueSecondaryEndpoint=http://gen1gen2domain1-secondary.queue.core.windows.net/;FileSecondaryEndpoint=http://gen1gen2domain1-secondary.file.core.windows.net/;AccountName=gen1gen2domain1;AccountKey=Sanitized\n"
  }
}<|MERGE_RESOLUTION|>--- conflicted
+++ resolved
@@ -1,18 +1,18 @@
 {
   "Entries": [
     {
-      "RequestUri": "http://gen1gen2domain1.blob.core.windows.net/test-filesystem-5afa3aaa-8e4d-29f2-d116-7ca27d601b04?restype=container",
+      "RequestUri": "https://seannsecanary.blob.core.windows.net/test-filesystem-ccb34b70-1499-8fd3-6603-96c00189f483?restype=container",
       "RequestMethod": "PUT",
       "RequestHeaders": {
         "Authorization": "Sanitized",
-        "traceparent": "00-fda4e6d4abea7344aada9a1c9256016c-73b0c572a0fe7a4a-00",
-        "User-Agent": [
-          "azsdk-net-Storage.Files.DataLake/12.5.0-alpha.20200908.1",
-          "(.NET Core 4.6.29130.01; Microsoft Windows 10.0.19041 )"
+        "traceparent": "00-b5934b691c4cdf4c9ff8ba991c4a51dc-6b3acc1711263b45-00",
+        "User-Agent": [
+          "azsdk-net-Storage.Files.DataLake/12.5.0-alpha.20200911.1",
+          "(.NET Core 4.6.29017.01; Microsoft Windows 10.0.18362 )"
         ],
         "x-ms-blob-public-access": "container",
-        "x-ms-client-request-id": "7379502d-8d9a-19b8-4e0b-ab30bbb30a99",
-        "x-ms-date": "Tue, 08 Sep 2020 16:09:45 GMT",
+        "x-ms-client-request-id": "11d80630-c4b3-abd0-1cf8-ff59d8fbc7e0",
+        "x-ms-date": "Fri, 11 Sep 2020 15:49:37 GMT",
         "x-ms-return-client-request-id": "true",
         "x-ms-version": "2020-02-10"
       },
@@ -20,37 +20,32 @@
       "StatusCode": 201,
       "ResponseHeaders": {
         "Content-Length": "0",
-        "Date": "Tue, 08 Sep 2020 16:09:45 GMT",
-        "ETag": "\u00220x8D854119AC565D7\u0022",
-        "Last-Modified": "Tue, 08 Sep 2020 16:09:46 GMT",
-        "Server": [
-          "Windows-Azure-Blob/1.0",
-          "Microsoft-HTTPAPI/2.0"
-        ],
-        "x-ms-client-request-id": "7379502d-8d9a-19b8-4e0b-ab30bbb30a99",
-<<<<<<< HEAD
-        "x-ms-request-id": "7971a8df-e01e-0026-5c1c-5bd99a000000",
-        "x-ms-version": "2020-02-10"
-=======
-        "x-ms-request-id": "30f5f438-f01e-0084-4bfa-858420000000",
-        "x-ms-version": "2019-12-12"
->>>>>>> 3d593566
-      },
-      "ResponseBody": []
-    },
-    {
-      "RequestUri": "http://gen1gen2domain1.dfs.core.windows.net/test-filesystem-5afa3aaa-8e4d-29f2-d116-7ca27d601b04/test-file-c695ee49-082c-8786-67a6-b7591ff9080d?resource=file",
+        "Date": "Fri, 11 Sep 2020 15:49:37 GMT",
+        "ETag": "\u00220x8D8566A49E0B815\u0022",
+        "Last-Modified": "Fri, 11 Sep 2020 15:49:37 GMT",
+        "Server": [
+          "Windows-Azure-Blob/1.0",
+          "Microsoft-HTTPAPI/2.0"
+        ],
+        "x-ms-client-request-id": "11d80630-c4b3-abd0-1cf8-ff59d8fbc7e0",
+        "x-ms-request-id": "e0d2cac6-f01e-0084-6353-883fa1000000",
+        "x-ms-version": "2020-02-10"
+      },
+      "ResponseBody": []
+    },
+    {
+      "RequestUri": "https://seannsecanary.dfs.core.windows.net/test-filesystem-ccb34b70-1499-8fd3-6603-96c00189f483/test-file-30bb3563-4018-dd9a-0737-42f0d60158b7?resource=file",
       "RequestMethod": "PUT",
       "RequestHeaders": {
         "Authorization": "Sanitized",
         "If-None-Match": "*",
-        "traceparent": "00-43cc337615af9f4688bc872a5c1485bf-ee21b4fb9eac974e-00",
-        "User-Agent": [
-          "azsdk-net-Storage.Files.DataLake/12.5.0-alpha.20200908.1",
-          "(.NET Core 4.6.29130.01; Microsoft Windows 10.0.19041 )"
-        ],
-        "x-ms-client-request-id": "4c9e04f6-fe48-a5d1-8f18-31c5b5275214",
-        "x-ms-date": "Tue, 08 Sep 2020 16:09:46 GMT",
+        "traceparent": "00-db9604cc965f7e428b0f86a08e0fea8f-ea96f6a9d010f141-00",
+        "User-Agent": [
+          "azsdk-net-Storage.Files.DataLake/12.5.0-alpha.20200911.1",
+          "(.NET Core 4.6.29017.01; Microsoft Windows 10.0.18362 )"
+        ],
+        "x-ms-client-request-id": "475c3d23-b9ca-d0e0-bbb4-4f183582f4e7",
+        "x-ms-date": "Fri, 11 Sep 2020 15:49:38 GMT",
         "x-ms-return-client-request-id": "true",
         "x-ms-version": "2020-02-10"
       },
@@ -58,69 +53,64 @@
       "StatusCode": 201,
       "ResponseHeaders": {
         "Content-Length": "0",
-        "Date": "Tue, 08 Sep 2020 16:09:46 GMT",
-        "ETag": "\u00220x8D854119B07C56A\u0022",
-        "Last-Modified": "Tue, 08 Sep 2020 16:09:46 GMT",
-        "Server": [
-          "Windows-Azure-HDFS/1.0",
-          "Microsoft-HTTPAPI/2.0"
-        ],
-        "x-ms-client-request-id": "4c9e04f6-fe48-a5d1-8f18-31c5b5275214",
-<<<<<<< HEAD
-        "x-ms-request-id": "6898b6bf-401f-0072-7c1c-5b96cd000000",
-        "x-ms-version": "2020-02-10"
-=======
-        "x-ms-request-id": "5d15cbc0-701f-00d7-25fa-85a714000000",
-        "x-ms-version": "2019-12-12"
->>>>>>> 3d593566
-      },
-      "ResponseBody": []
-    },
-    {
-      "RequestUri": "http://gen1gen2domain1.dfs.core.windows.net/test-filesystem-5afa3aaa-8e4d-29f2-d116-7ca27d601b04/test-file-c695ee49-082c-8786-67a6-b7591ff9080d?action=append\u0026position=0",
+        "Date": "Fri, 11 Sep 2020 15:49:38 GMT",
+        "ETag": "\u00220x8D8566A4A685267\u0022",
+        "Last-Modified": "Fri, 11 Sep 2020 15:49:38 GMT",
+        "Server": [
+          "Windows-Azure-HDFS/1.0",
+          "Microsoft-HTTPAPI/2.0"
+        ],
+        "x-ms-client-request-id": "475c3d23-b9ca-d0e0-bbb4-4f183582f4e7",
+        "x-ms-request-id": "39dc1361-c01f-0019-5353-88cd1b000000",
+        "x-ms-version": "2020-02-10"
+      },
+      "ResponseBody": []
+    },
+    {
+      "RequestUri": "https://seannsecanary.dfs.core.windows.net/test-filesystem-ccb34b70-1499-8fd3-6603-96c00189f483/test-file-30bb3563-4018-dd9a-0737-42f0d60158b7?action=append\u0026position=0",
       "RequestMethod": "PATCH",
       "RequestHeaders": {
         "Authorization": "Sanitized",
         "Content-Length": "1024",
-        "traceparent": "00-b45370bd9fb4da4ab15c0ab863569802-8edeb34c6dc00245-00",
-        "User-Agent": [
-          "azsdk-net-Storage.Files.DataLake/12.5.0-alpha.20200908.1",
-          "(.NET Core 4.6.29130.01; Microsoft Windows 10.0.19041 )"
-        ],
-        "x-ms-client-request-id": "d86812e5-d6b5-ed7c-f261-27a81db2946f",
-        "x-ms-date": "Tue, 08 Sep 2020 16:09:46 GMT",
-        "x-ms-return-client-request-id": "true",
-        "x-ms-version": "2020-02-10"
-      },
-      "RequestBody": "TCR1Leenajxj/mind6KX8OnVrzEtAyskyvEM89Ve\u002BVUCnuSXPd2xooRYYy6g3g/FD8dwSknX4En5UGP1mnZmBAQTpNm9ALILIwyt1J/8g\u002BviR\u002BQO7q4LK76ane16vAcN8l4pjTk2Bw4VZCc8KQup/cx3E1OSWBZVCHgbI2PFkWYFn\u002BJA0vaxqz/V\u002BImHzgKy8KAgAqize5lI1IXAGuSrUNPAN4koaSrWxmgTvF\u002BNzjl2aDLCpI\u002B\u002BUSRJ\u002BP5x8JBbKqi1xpZ4iod1SjxAoL45uwVLSrKx6KtDAeZl3nErZNXXuJK21wej/t2rTFpSfrFmEDz4JqbeqkL9ccSvE6wWSeVnaOcsguT\u002BqEvUBptQ8YM1/s40Mj4u\u002BQ1QuWVC8\u002BsxlAN16xXJOo1Y\u002Bn1bCaSmrYBBehTd4henOG/a28l\u002Bu7Rfo3GY2wVubMRA2zjA0\u002B9pqQzkAXnXU7LszbOl7l7E2T/I\u002B2YyDtJ70g1QnQbe52SAcDK9mrk7iE\u002B\u002BrA1RyH1lfAL499eJN5s6aC5rhrasDeZOJH4sBz6FjXMWc2HEKQmP6iEE5u\u002BN9zmWgzGL0AGZEp8nA6T/OXTDcmlkcsM5dT8k25uUpyb2wS1FlYQN\u002Br1xfWDCnCZlkLGsQXOFKYV1XQ3yZvRlBGt4MUF2uqPwtXis8vVid9kYvkrq6GWycJiozzh3GpPJDHj1SWvk79YOvIv72TaPE\u002BU02aipexwFxsCpzutreJvl4\u002BZ8bS1tM8902yvat5ZhGLtSQkDrH5Bc74KqOyHrokPwFvVQE6a3xqbYNJ/wKw8pR7UvGTZa\u002BsNVH32qwviuiDnn6aGhEQQVmnyaEurwa8RzgPRrvIkNlhwx\u002BvMoDAOtKqxmCEFtiDawGX65v\u002BfZZbS5N0IEQsyv2lOFbxYQ7I147Oc\u002BimKCBfi9uqILU9Y0WJU/b9XBqejfty7u6BkfnyzxQdMAmttRNjFKRocppIZ9URaB0X23t0L\u002BX9I0kx3enhp1GhIDM7667jmkd2NgtROncZcCns6vOYmQATsIHKIUa6dstIlzeh1YxuJEE0Dfnqm/jCKF3P9MxuCIcjGDstGWkAu78wGJNPd6qtfrayZJsGORSJB/jo6nIO6p6wfr1RQQrYI0I6qoNlgrCjIoYFq6PsLO8WlBFgF9FNIT4EjwjtTD272jFY246RI3VIRcf8CT7qxFHeOqzpeBtw/XlFYPO3xdZIWdFyk0FQdXCsF9IJQSgPGcq3DwGAwmIV594VS7JxkH/ho79deCEAjcU8TVBJZ6xRRkc48LbEx5dvXLtjOzm\u002BKodSJ514oaGZpoFMVHUR3HAxxAV7SJ/JHOwn7ht1nUKbjhLI50Ae2KSln1o1iHMSXXAw==",
+        "traceparent": "00-954dc93b38c8184e887f5b5b9d7d063b-3585adfb48cf644d-00",
+        "User-Agent": [
+          "azsdk-net-Storage.Files.DataLake/12.5.0-alpha.20200911.1",
+          "(.NET Core 4.6.29017.01; Microsoft Windows 10.0.18362 )"
+        ],
+        "x-ms-client-request-id": "61d8fff1-2866-f237-3be6-87dc7a957b5a",
+        "x-ms-date": "Fri, 11 Sep 2020 15:49:38 GMT",
+        "x-ms-return-client-request-id": "true",
+        "x-ms-version": "2020-02-10"
+      },
+      "RequestBody": "w1aP\u002BrDj0Nrfc2JBkumjjuJdbQHzDifwbPoJfIHg1BqfSJWCa80vgGXhUaXdWEselLMNeJRXxLUvn4222lRY/p5HoUpUICIVLu2bEb2BEhOv6\u002BfN01yGSITgUsw/eaYRiVIHlrcAyXOR\u002BEmmu7P3rox6Bu5siitCwVjGc85W1rVHiodreXxbriF0PNoS343Q6aQ/xHK3pf8nxdReOlWlOiKUXzErjDQQHlfN901QL\u002BHL9YopFxFCj\u002BWIRLSn/XTMzwG4fX9cpVxvLqYa6q2x1pXzk0XKeyMQUc9LokiAaSHjAShLmLJhb08uuehrJ6U3120etGkvAVPepyyvEAIU78WEN\u002BmFZT3jkST1nME7pSkqE8vaYbW3tP/UbfGGsV5NGcoi5vC8snEvOyJFOWSSogEChfw3Oo0QzYPpsPdMXd/Fp4P3GL85bWBZqiaScnqbQsvvhCxiFt88Ehls0gJ6495Df5HhmolByBeb3Y9nfVoJTm4sXdmzY5GkugamzZte3sdITvLouadBrbsUxjhP1ZS\u002BYoSTToUFkBwAPeCDm/t8PP7IHi5nIZTG6q8dnp1ZVeVx6GoWypBBQ77W6HzHvRLAl4k5hrZlVkHvzGPW5/F/puj7ErOQZnJuh9twkTkY/yydXQYTH84uC5EpJ/0sa1vMV0GUy6teLzEXy/7a9cUH1803OIrra4YZzAYiZz50QRyAozn4hDSBPy3V/FTPUxbLIVAw9TLR4ey6ev\u002BlPMjyo4niWlGMD1KYtvlcFW4ySXjwV0XuQ0zprsFNPQk02wJl4ljK7fnEPhH9mD85dMt9iDGGteWCBGA9\u002BKuQP9JJY9r29zMWZ1t/Kxg08aoMsDr1z7XXriYd4t34jPVNNP8/szRkQn2YZyDVBonNThO1MUhxmm8dcbWz2RRVHdtmMfcY9T12p228XWiUAqedUJTKQ1us3JmQIUF\u002BsWloQklFbtWRtFjVPonbtDwGiG8NFol/i9p/ulVdiNP79/YDVBseT5TSC5s79ATS0SdciZjScZvg6LZvxrSANCyF2kaS12Ah5znaOwrtQ5bVrOktAP46KIZaI2tkr4ngUtdvthq9P/nHO6Jf\u002BDaQ8qQgmRnKUjMuSrHAN7T1vDiw\u002Bugzfo17GG3wZsVb2zBQyjDGRBVvFf\u002BkQGtp/QdE0X9qrv1NXXMXpIGr2uxt0m\u002BAb22EL3giQOTpjj0hEhplq5RG8SwyAmy9rp\u002BUxDoTNm786I2awKIGSG4YZM419pJnRi9XJ\u002BFDTm0BxoDYjnyq1VjPJCmMy\u002BvyP6m9GZ6dh7gMLH0Luw6MuZogmfkiLrnybo52ZtFp2npDZeg4hTTOYz/Hy2H\u002BnhlJQmuPazLxzxHvy6sPJw==",
       "StatusCode": 202,
       "ResponseHeaders": {
         "Content-Length": "0",
-        "Date": "Tue, 08 Sep 2020 16:09:46 GMT",
-        "Server": [
-          "Windows-Azure-HDFS/1.0",
-          "Microsoft-HTTPAPI/2.0"
-        ],
-        "x-ms-client-request-id": "d86812e5-d6b5-ed7c-f261-27a81db2946f",
-        "x-ms-request-id": "5d15cbc1-701f-00d7-26fa-85a714000000",
+        "Date": "Fri, 11 Sep 2020 15:49:38 GMT",
+        "Server": [
+          "Windows-Azure-HDFS/1.0",
+          "Microsoft-HTTPAPI/2.0"
+        ],
+        "x-ms-client-request-id": "61d8fff1-2866-f237-3be6-87dc7a957b5a",
+        "x-ms-request-id": "39dc1367-c01f-0019-5953-88cd1b000000",
         "x-ms-request-server-encrypted": "true",
         "x-ms-version": "2020-02-10"
       },
       "ResponseBody": []
     },
     {
-      "RequestUri": "http://gen1gen2domain1.dfs.core.windows.net/test-filesystem-5afa3aaa-8e4d-29f2-d116-7ca27d601b04/test-file-c695ee49-082c-8786-67a6-b7591ff9080d?action=flush\u0026position=1024",
+      "RequestUri": "https://seannsecanary.dfs.core.windows.net/test-filesystem-ccb34b70-1499-8fd3-6603-96c00189f483/test-file-30bb3563-4018-dd9a-0737-42f0d60158b7?action=flush\u0026position=1024",
       "RequestMethod": "PATCH",
       "RequestHeaders": {
         "Authorization": "Sanitized",
         "Content-Length": "0",
-        "traceparent": "00-b7ecc4558a9d1b4a8ad893e31fb2e252-8ba3acabfcf7ca41-00",
-        "User-Agent": [
-          "azsdk-net-Storage.Files.DataLake/12.5.0-alpha.20200908.1",
-          "(.NET Core 4.6.29130.01; Microsoft Windows 10.0.19041 )"
-        ],
-        "x-ms-client-request-id": "a3e0801b-7abf-015e-eff6-81e8ed95fc0b",
-        "x-ms-date": "Tue, 08 Sep 2020 16:09:46 GMT",
+        "traceparent": "00-6af110bd8789bd48af4670ed01b0a613-22d8db9ee9a1e14b-00",
+        "User-Agent": [
+          "azsdk-net-Storage.Files.DataLake/12.5.0-alpha.20200911.1",
+          "(.NET Core 4.6.29017.01; Microsoft Windows 10.0.18362 )"
+        ],
+        "x-ms-client-request-id": "35261aba-92a9-6981-f30f-da5bbec3e997",
+        "x-ms-date": "Fri, 11 Sep 2020 15:49:38 GMT",
         "x-ms-return-client-request-id": "true",
         "x-ms-version": "2020-02-10"
       },
@@ -128,34 +118,34 @@
       "StatusCode": 200,
       "ResponseHeaders": {
         "Content-Length": "0",
-        "Date": "Tue, 08 Sep 2020 16:09:46 GMT",
-        "ETag": "\u00220x8D854119B284CAD\u0022",
-        "Last-Modified": "Tue, 08 Sep 2020 16:09:46 GMT",
-        "Server": [
-          "Windows-Azure-HDFS/1.0",
-          "Microsoft-HTTPAPI/2.0"
-        ],
-        "x-ms-client-request-id": "a3e0801b-7abf-015e-eff6-81e8ed95fc0b",
-        "x-ms-request-id": "5d15cbc2-701f-00d7-27fa-85a714000000",
+        "Date": "Fri, 11 Sep 2020 15:49:38 GMT",
+        "ETag": "\u00220x8D8566A4A800221\u0022",
+        "Last-Modified": "Fri, 11 Sep 2020 15:49:38 GMT",
+        "Server": [
+          "Windows-Azure-HDFS/1.0",
+          "Microsoft-HTTPAPI/2.0"
+        ],
+        "x-ms-client-request-id": "35261aba-92a9-6981-f30f-da5bbec3e997",
+        "x-ms-request-id": "39dc1368-c01f-0019-5a53-88cd1b000000",
         "x-ms-request-server-encrypted": "false",
         "x-ms-version": "2020-02-10"
       },
       "ResponseBody": []
     },
     {
-      "RequestUri": "http://gen1gen2domain1.blob.core.windows.net/test-filesystem-5afa3aaa-8e4d-29f2-d116-7ca27d601b04/test-file-c695ee49-082c-8786-67a6-b7591ff9080d",
+      "RequestUri": "https://seannsecanary.blob.core.windows.net/test-filesystem-ccb34b70-1499-8fd3-6603-96c00189f483/test-file-30bb3563-4018-dd9a-0737-42f0d60158b7",
       "RequestMethod": "HEAD",
       "RequestHeaders": {
         "Authorization": "Sanitized",
-        "traceparent": "00-2a7653dfaeb20d4e9292405bdce82a3a-2e25fe843ddcea42-00",
-        "User-Agent": [
-          "azsdk-net-Storage.Files.DataLake/12.5.0-alpha.20200908.1",
-          "(.NET Core 4.6.29130.01; Microsoft Windows 10.0.19041 )"
-        ],
-        "x-ms-client-request-id": "9d8de30b-f1d1-e3af-675d-6f967d26f22f",
-        "x-ms-date": "Tue, 08 Sep 2020 16:09:46 GMT",
-        "x-ms-return-client-request-id": "true",
-        "x-ms-version": "2019-12-12"
+        "traceparent": "00-3e9428be9d2c5849a72dfd6c2bc12fd4-615560aebeecf14a-00",
+        "User-Agent": [
+          "azsdk-net-Storage.Files.DataLake/12.5.0-alpha.20200911.1",
+          "(.NET Core 4.6.29017.01; Microsoft Windows 10.0.18362 )"
+        ],
+        "x-ms-client-request-id": "60218cad-466e-cab0-1b24-f1d6c1041fd9",
+        "x-ms-date": "Fri, 11 Sep 2020 15:49:38 GMT",
+        "x-ms-return-client-request-id": "true",
+        "x-ms-version": "2020-02-10"
       },
       "RequestBody": null,
       "StatusCode": 200,
@@ -163,9 +153,9 @@
         "Accept-Ranges": "bytes",
         "Content-Length": "1024",
         "Content-Type": "application/octet-stream",
-        "Date": "Tue, 08 Sep 2020 16:09:46 GMT",
-        "ETag": "\u00220x8D854119B284CAD\u0022",
-        "Last-Modified": "Tue, 08 Sep 2020 16:09:46 GMT",
+        "Date": "Fri, 11 Sep 2020 15:49:38 GMT",
+        "ETag": "\u00220x8D8566A4A800221\u0022",
+        "Last-Modified": "Fri, 11 Sep 2020 15:49:38 GMT",
         "Server": [
           "Windows-Azure-Blob/1.0",
           "Microsoft-HTTPAPI/2.0"
@@ -173,27 +163,27 @@
         "x-ms-access-tier": "Hot",
         "x-ms-access-tier-inferred": "true",
         "x-ms-blob-type": "BlockBlob",
-        "x-ms-client-request-id": "9d8de30b-f1d1-e3af-675d-6f967d26f22f",
-        "x-ms-creation-time": "Tue, 08 Sep 2020 16:09:46 GMT",
+        "x-ms-client-request-id": "60218cad-466e-cab0-1b24-f1d6c1041fd9",
+        "x-ms-creation-time": "Fri, 11 Sep 2020 15:49:38 GMT",
         "x-ms-lease-state": "available",
         "x-ms-lease-status": "unlocked",
-        "x-ms-request-id": "30f5f4a9-f01e-0084-2ffa-858420000000",
+        "x-ms-request-id": "e0d2cb5e-f01e-0084-4f53-883fa1000000",
         "x-ms-server-encrypted": "true",
-        "x-ms-version": "2019-12-12"
-      },
-      "ResponseBody": []
-    },
-    {
-      "RequestUri": "http://gen1gen2domain1.blob.core.windows.net/test-filesystem-5afa3aaa-8e4d-29f2-d116-7ca27d601b04/test-file-c695ee49-082c-8786-67a6-b7591ff9080d",
+        "x-ms-version": "2020-02-10"
+      },
+      "ResponseBody": []
+    },
+    {
+      "RequestUri": "https://seannsecanary.blob.core.windows.net/test-filesystem-ccb34b70-1499-8fd3-6603-96c00189f483/test-file-30bb3563-4018-dd9a-0737-42f0d60158b7",
       "RequestMethod": "GET",
       "RequestHeaders": {
         "Authorization": "Sanitized",
         "User-Agent": [
-          "azsdk-net-Storage.Files.DataLake/12.5.0-alpha.20200908.1",
-          "(.NET Core 4.6.29130.01; Microsoft Windows 10.0.19041 )"
-        ],
-        "x-ms-client-request-id": "0add1c95-5f08-e439-5301-228f2d8d69dc",
-        "x-ms-date": "Tue, 08 Sep 2020 16:09:46 GMT",
+          "azsdk-net-Storage.Files.DataLake/12.5.0-alpha.20200911.1",
+          "(.NET Core 4.6.29017.01; Microsoft Windows 10.0.18362 )"
+        ],
+        "x-ms-client-request-id": "31ad3677-88a1-df29-5322-e00e2478939b",
+        "x-ms-date": "Fri, 11 Sep 2020 15:49:39 GMT",
         "x-ms-range": "bytes=0-4194303",
         "x-ms-return-client-request-id": "true",
         "x-ms-version": "2020-02-10"
@@ -205,69 +195,69 @@
         "Content-Length": "1024",
         "Content-Range": "bytes 0-1023/1024",
         "Content-Type": "application/octet-stream",
-        "Date": "Tue, 08 Sep 2020 16:09:46 GMT",
-        "ETag": "\u00220x8D854119B284CAD\u0022",
-        "Last-Modified": "Tue, 08 Sep 2020 16:09:46 GMT",
+        "Date": "Fri, 11 Sep 2020 15:49:38 GMT",
+        "ETag": "\u00220x8D8566A4A800221\u0022",
+        "Last-Modified": "Fri, 11 Sep 2020 15:49:38 GMT",
         "Server": [
           "Windows-Azure-Blob/1.0",
           "Microsoft-HTTPAPI/2.0"
         ],
         "x-ms-blob-type": "BlockBlob",
-        "x-ms-client-request-id": "0add1c95-5f08-e439-5301-228f2d8d69dc",
-        "x-ms-creation-time": "Tue, 08 Sep 2020 16:09:46 GMT",
+        "x-ms-client-request-id": "31ad3677-88a1-df29-5322-e00e2478939b",
+        "x-ms-creation-time": "Fri, 11 Sep 2020 15:49:38 GMT",
         "x-ms-lease-state": "available",
         "x-ms-lease-status": "unlocked",
-        "x-ms-request-id": "30f5f4ca-f01e-0084-4efa-858420000000",
+        "x-ms-request-id": "e0d2cb7e-f01e-0084-6753-883fa1000000",
         "x-ms-server-encrypted": "true",
         "x-ms-version": "2020-02-10"
       },
-      "ResponseBody": "TCR1Leenajxj/mind6KX8OnVrzEtAyskyvEM89Ve\u002BVUCnuSXPd2xooRYYy6g3g/FD8dwSknX4En5UGP1mnZmBAQTpNm9ALILIwyt1J/8g\u002BviR\u002BQO7q4LK76ane16vAcN8l4pjTk2Bw4VZCc8KQup/cx3E1OSWBZVCHgbI2PFkWYFn\u002BJA0vaxqz/V\u002BImHzgKy8KAgAqize5lI1IXAGuSrUNPAN4koaSrWxmgTvF\u002BNzjl2aDLCpI\u002B\u002BUSRJ\u002BP5x8JBbKqi1xpZ4iod1SjxAoL45uwVLSrKx6KtDAeZl3nErZNXXuJK21wej/t2rTFpSfrFmEDz4JqbeqkL9ccSvE6wWSeVnaOcsguT\u002BqEvUBptQ8YM1/s40Mj4u\u002BQ1QuWVC8\u002BsxlAN16xXJOo1Y\u002Bn1bCaSmrYBBehTd4henOG/a28l\u002Bu7Rfo3GY2wVubMRA2zjA0\u002B9pqQzkAXnXU7LszbOl7l7E2T/I\u002B2YyDtJ70g1QnQbe52SAcDK9mrk7iE\u002B\u002BrA1RyH1lfAL499eJN5s6aC5rhrasDeZOJH4sBz6FjXMWc2HEKQmP6iEE5u\u002BN9zmWgzGL0AGZEp8nA6T/OXTDcmlkcsM5dT8k25uUpyb2wS1FlYQN\u002Br1xfWDCnCZlkLGsQXOFKYV1XQ3yZvRlBGt4MUF2uqPwtXis8vVid9kYvkrq6GWycJiozzh3GpPJDHj1SWvk79YOvIv72TaPE\u002BU02aipexwFxsCpzutreJvl4\u002BZ8bS1tM8902yvat5ZhGLtSQkDrH5Bc74KqOyHrokPwFvVQE6a3xqbYNJ/wKw8pR7UvGTZa\u002BsNVH32qwviuiDnn6aGhEQQVmnyaEurwa8RzgPRrvIkNlhwx\u002BvMoDAOtKqxmCEFtiDawGX65v\u002BfZZbS5N0IEQsyv2lOFbxYQ7I147Oc\u002BimKCBfi9uqILU9Y0WJU/b9XBqejfty7u6BkfnyzxQdMAmttRNjFKRocppIZ9URaB0X23t0L\u002BX9I0kx3enhp1GhIDM7667jmkd2NgtROncZcCns6vOYmQATsIHKIUa6dstIlzeh1YxuJEE0Dfnqm/jCKF3P9MxuCIcjGDstGWkAu78wGJNPd6qtfrayZJsGORSJB/jo6nIO6p6wfr1RQQrYI0I6qoNlgrCjIoYFq6PsLO8WlBFgF9FNIT4EjwjtTD272jFY246RI3VIRcf8CT7qxFHeOqzpeBtw/XlFYPO3xdZIWdFyk0FQdXCsF9IJQSgPGcq3DwGAwmIV594VS7JxkH/ho79deCEAjcU8TVBJZ6xRRkc48LbEx5dvXLtjOzm\u002BKodSJ514oaGZpoFMVHUR3HAxxAV7SJ/JHOwn7ht1nUKbjhLI50Ae2KSln1o1iHMSXXAw=="
-    },
-    {
-      "RequestUri": "http://gen1gen2domain1.dfs.core.windows.net/test-filesystem-5afa3aaa-8e4d-29f2-d116-7ca27d601b04/test-file-c695ee49-082c-8786-67a6-b7591ff9080d?action=append\u0026position=1024",
+      "ResponseBody": "w1aP\u002BrDj0Nrfc2JBkumjjuJdbQHzDifwbPoJfIHg1BqfSJWCa80vgGXhUaXdWEselLMNeJRXxLUvn4222lRY/p5HoUpUICIVLu2bEb2BEhOv6\u002BfN01yGSITgUsw/eaYRiVIHlrcAyXOR\u002BEmmu7P3rox6Bu5siitCwVjGc85W1rVHiodreXxbriF0PNoS343Q6aQ/xHK3pf8nxdReOlWlOiKUXzErjDQQHlfN901QL\u002BHL9YopFxFCj\u002BWIRLSn/XTMzwG4fX9cpVxvLqYa6q2x1pXzk0XKeyMQUc9LokiAaSHjAShLmLJhb08uuehrJ6U3120etGkvAVPepyyvEAIU78WEN\u002BmFZT3jkST1nME7pSkqE8vaYbW3tP/UbfGGsV5NGcoi5vC8snEvOyJFOWSSogEChfw3Oo0QzYPpsPdMXd/Fp4P3GL85bWBZqiaScnqbQsvvhCxiFt88Ehls0gJ6495Df5HhmolByBeb3Y9nfVoJTm4sXdmzY5GkugamzZte3sdITvLouadBrbsUxjhP1ZS\u002BYoSTToUFkBwAPeCDm/t8PP7IHi5nIZTG6q8dnp1ZVeVx6GoWypBBQ77W6HzHvRLAl4k5hrZlVkHvzGPW5/F/puj7ErOQZnJuh9twkTkY/yydXQYTH84uC5EpJ/0sa1vMV0GUy6teLzEXy/7a9cUH1803OIrra4YZzAYiZz50QRyAozn4hDSBPy3V/FTPUxbLIVAw9TLR4ey6ev\u002BlPMjyo4niWlGMD1KYtvlcFW4ySXjwV0XuQ0zprsFNPQk02wJl4ljK7fnEPhH9mD85dMt9iDGGteWCBGA9\u002BKuQP9JJY9r29zMWZ1t/Kxg08aoMsDr1z7XXriYd4t34jPVNNP8/szRkQn2YZyDVBonNThO1MUhxmm8dcbWz2RRVHdtmMfcY9T12p228XWiUAqedUJTKQ1us3JmQIUF\u002BsWloQklFbtWRtFjVPonbtDwGiG8NFol/i9p/ulVdiNP79/YDVBseT5TSC5s79ATS0SdciZjScZvg6LZvxrSANCyF2kaS12Ah5znaOwrtQ5bVrOktAP46KIZaI2tkr4ngUtdvthq9P/nHO6Jf\u002BDaQ8qQgmRnKUjMuSrHAN7T1vDiw\u002Bugzfo17GG3wZsVb2zBQyjDGRBVvFf\u002BkQGtp/QdE0X9qrv1NXXMXpIGr2uxt0m\u002BAb22EL3giQOTpjj0hEhplq5RG8SwyAmy9rp\u002BUxDoTNm786I2awKIGSG4YZM419pJnRi9XJ\u002BFDTm0BxoDYjnyq1VjPJCmMy\u002BvyP6m9GZ6dh7gMLH0Luw6MuZogmfkiLrnybo52ZtFp2npDZeg4hTTOYz/Hy2H\u002BnhlJQmuPazLxzxHvy6sPJw=="
+    },
+    {
+      "RequestUri": "https://seannsecanary.dfs.core.windows.net/test-filesystem-ccb34b70-1499-8fd3-6603-96c00189f483/test-file-30bb3563-4018-dd9a-0737-42f0d60158b7?action=append\u0026position=1024",
       "RequestMethod": "PATCH",
       "RequestHeaders": {
         "Authorization": "Sanitized",
         "Content-Length": "1024",
-        "traceparent": "00-caea061365f9764aac83fee2295528e9-719e27a9298a2846-00",
-        "User-Agent": [
-          "azsdk-net-Storage.Files.DataLake/12.5.0-alpha.20200908.1",
-          "(.NET Core 4.6.29130.01; Microsoft Windows 10.0.19041 )"
-        ],
-        "x-ms-client-request-id": "60011da3-e848-2726-4924-34a7abc850cf",
-        "x-ms-date": "Tue, 08 Sep 2020 16:09:47 GMT",
-        "x-ms-return-client-request-id": "true",
-        "x-ms-version": "2020-02-10"
-      },
-      "RequestBody": "sxdyQy4eeZCrFQs4YkGT6wxmJI9TAS61DVuUWDlHkFgKtKW8tnSzDRXjVth\u002BEfe0D2x6ygFIsLHpvTbSiiBXY4SyLq2b1jWYsxZ5b6tWN/tj4EnMzcZXwQT00/g94IP0jPJTzOJJGDg24hfrzkAGkoY6b6rWipa\u002BW22ppgM8WtKSheO5AmoZGscRluqua/PE7kFyAnHZHQFclHB1oHE1\u002BYdFWElcTI8bIVTixfSrEO965bjByldhuWfhXW36o3pV25xjaRKpZ6GxV\u002BEc9lcNsISA\u002B7q5cy8w45/he\u002B8hIH7ajelXSKfc0H4XEHJ2RMMP06zpeae/nGhsM4VzyOuxkDZiQmhutmjdpCs8oWO8uZ7b0adDOKfWGvGB6xUhaAeSZX88EwJboR1EDNV8gvoEr3nmmPdEblePiyd37MpTuzskqjvjgKacgC\u002BK/yzRWpf2fDubOtAPTfcorYfa47VS8VCaV9i\u002BIS/TShjIum4rvTGPgHCPt4FqFFxDu9MewZx6Nw7cNwK/OFoLyPC4R5OJ/O9WSmNEwjnOL0N7emZbtYh7TYNgT4Uu0EcVg\u002B6QsszJur/jx3c4NXTUDQi/Q730sBNnPPoQKKxqKHobLj9KPnx3sr\u002BmeO0RQxcOjEJ9bo2KINPbKHbRuJISeZ/8HAY1ic6LSJD9TTclVvniAZxq7bnskQ5rbxUGpfktlP9NFCYR2QJz8Sb8jNKbtdJ877b2qIvmD4v4yRq5haKW0Lk410HT0SiZ9vyS8AQ7z7lCirVCN\u002BxzZwSaGBDnumyDZbwZY96QqR6OXLGPUx\u002BGvflhdvrtVJnMxHA9OLgXsjyPDotIIWzaseCXtNo75BTlFFsWhkNxlhEjTZ5tU3Fmdqp1/0STPpuMhsUaVqC\u002BkeBbVyNcASv5Hnh6JdTObV1vMD0wxuXQUdW/if99V0BxZLu9EvxNCXV\u002Be\u002BDMGRnHvhlnqiVjjcv7iwVNnXcse8c3CcAYEFphIifHskoEAzi8\u002BMvlFqwbDtfwwof2/2v\u002BUQAYlRBYrq6/BYj9m9uA9ofNkaSsRmUbG/vpKE3TayO7yWBK624nZEkdJhAkHXL8b8sAKG3HUQua/XkVb4Zg7JpkQtF6NgsYpi1bjx9U9v6I7biC0kK19HdVr\u002B31EvTDvDp2v9uggTnA54JAa8LrRgd7jIHN3hlXr01aJIYdIpQ4l9Ll3jYi52t\u002BwevAdIi1amnmeoVz9d4hHhCNRl2yosXuCNTwBWjQWKUWTxwtljrFpbkdN6gOxaLzw78mlaENyx8m0my0xGQAFSLgXKbC84fVyKGklWsc30Iy/EGpqsMDCIP8B8TOEeBUHSGGLmj7MdA3UMz/aTa0CfMpgcgiV2te3FQjxQ==",
+        "traceparent": "00-8535f1eb6b89ee4f9e57fcd335281289-1d2ed936ce3a1940-00",
+        "User-Agent": [
+          "azsdk-net-Storage.Files.DataLake/12.5.0-alpha.20200911.1",
+          "(.NET Core 4.6.29017.01; Microsoft Windows 10.0.18362 )"
+        ],
+        "x-ms-client-request-id": "8b5f0dc9-ee56-8737-5923-02875cb88051",
+        "x-ms-date": "Fri, 11 Sep 2020 15:49:39 GMT",
+        "x-ms-return-client-request-id": "true",
+        "x-ms-version": "2020-02-10"
+      },
+      "RequestBody": "IeejUgLHViZUM2VRNblaYljz0HUsI2XZbkhSldZIuYi/Ox7gKA781sMi7TgpGvw4da\u002BW2Nua\u002B/2ByeO6dcBQDHndkvqaejlJ9/myCjUtsFRMGiAnsuGtJUAhXl4rQmEC0uG\u002BTIcBnft1TOHh6PHHVBmPbVugKFqYL226eRvbHrSYrzdUbmPNSn0lsmX/yzxPWQlEm9QFYqmHJRwZRyPfmS0sSTi5c\u002BW1wiPeenb0mGMwaiARloPgkk2OzUlHswJZRRg304IEleUjj9mwJucyko246dwCzQKqS7bqK6acbg8ghDVevcXhLNU67QepL2tmWzu8jsklV3cVjIfLGWo/hyDKj6Kx1NTH170Hx9/7ABxKhNBr4OBF\u002By29SDA\u002BFhJq\u002B2bm36DJtIZm9LcMHo\u002BXGotrgJWa1KZAhJR19IujicCqnMx5FCF7gdBJBOwpONydJS6l0pV90Ca/ploLVL/7wmr2YYHCHgVq7//EUM\u002B6F0y4189c/rYrLcyluW3GcCwQTUGBMtZa2gYoOuOVuH9XBY8OU33wnsSzyzO1HGWYpH/TtAONOOR1XfzIM8PTlXVMTrPeuByvH699zWeipL6hkJVkwgN8ycyqmPaAKGoA4DW\u002Bac2xuexiI5RUEGp807g\u002BJ6Mub9Jyz4XnNB8mL/dEfO0x5Dvw79epAZ9uKLhhLcU9QgHH0nBjS5lIyoTMPPSdD5R9S\u002B59TjfLhG0zA6bNhQZa6ez2fKp8zpihqCVS3cWr0Rgk5OLWwPTJ\u002B04CMEjzekV\u002BcVMHppPqAHxV26YReaeoiDGOqaAkgyj4LIBbeZ5Qri3g1GtyoyuFOeNlgeROuIKnWqcXZNGkWe4qD3oSjofeBS14MaQ7NuQGCG\u002B8vgJDqnT\u002BtB/2OElcO3p8R5Oxcqtch3u31YbdayPDEVxh55vr5mUFFNlo583jHPUqv\u002B5QVZbEYDaGjNTtIEn7Myft\u002BlPfkGEuq13R9KCu1LmQs6s1crzFnYdkZVqQGPSQbLSl9iGiSi6NIqk48muW2LgbXG2dxcFrJ13LeisHnZJpQYfsCN2X7mh9qE8SjaobzoyidbuG8qbyOs7E1s8ChYQXzrHkqc/ahG4EHx1xWJqysKyfZSjX40/g\u002Bc4P0heYeyLL\u002B775NyS9x/FNgdKJgeE0EiYjYyBcQOthA7AByrFWbKT6pl3buHiH4Z02iWF8V3js2sDxdRgBb7rSlzR0u/0/9hUtj9uDWVmtm4GDJbaK5Kw3FPDxZfaM\u002BDaiCCBEEyWf95NMT8idaYFmQ9qWfkkESLOIPKcNTZEeoZak4FA4aYdb4y0iPpXkmqtuiyEc9Xrtnb9tvNZ\u002BkqkCLa0x\u002BIgxLtpSO5oc4godo6H8nsJvAg==",
       "StatusCode": 202,
       "ResponseHeaders": {
         "Content-Length": "0",
-        "Date": "Tue, 08 Sep 2020 16:09:46 GMT",
-        "Server": [
-          "Windows-Azure-HDFS/1.0",
-          "Microsoft-HTTPAPI/2.0"
-        ],
-        "x-ms-client-request-id": "60011da3-e848-2726-4924-34a7abc850cf",
-        "x-ms-request-id": "5d15cbcc-701f-00d7-31fa-85a714000000",
+        "Date": "Fri, 11 Sep 2020 15:49:38 GMT",
+        "Server": [
+          "Windows-Azure-HDFS/1.0",
+          "Microsoft-HTTPAPI/2.0"
+        ],
+        "x-ms-client-request-id": "8b5f0dc9-ee56-8737-5923-02875cb88051",
+        "x-ms-request-id": "2b6e049a-101f-0047-5753-8826fb000000",
         "x-ms-request-server-encrypted": "true",
         "x-ms-version": "2020-02-10"
       },
       "ResponseBody": []
     },
     {
-      "RequestUri": "http://gen1gen2domain1.dfs.core.windows.net/test-filesystem-5afa3aaa-8e4d-29f2-d116-7ca27d601b04/test-file-c695ee49-082c-8786-67a6-b7591ff9080d?action=flush\u0026position=2048",
+      "RequestUri": "https://seannsecanary.dfs.core.windows.net/test-filesystem-ccb34b70-1499-8fd3-6603-96c00189f483/test-file-30bb3563-4018-dd9a-0737-42f0d60158b7?action=flush\u0026position=2048",
       "RequestMethod": "PATCH",
       "RequestHeaders": {
         "Authorization": "Sanitized",
         "Content-Length": "0",
-        "traceparent": "00-c206f45a3b495945b2d1f94f229b0e0e-24f2a09106aa4a43-00",
-        "User-Agent": [
-          "azsdk-net-Storage.Files.DataLake/12.5.0-alpha.20200908.1",
-          "(.NET Core 4.6.29130.01; Microsoft Windows 10.0.19041 )"
-        ],
-        "x-ms-client-request-id": "10ebe785-088b-ab94-bc83-7a6fa41392c4",
-        "x-ms-date": "Tue, 08 Sep 2020 16:09:47 GMT",
+        "traceparent": "00-101e098567299c45b608cb23971762e6-0b04c4affdfeb14e-00",
+        "User-Agent": [
+          "azsdk-net-Storage.Files.DataLake/12.5.0-alpha.20200911.1",
+          "(.NET Core 4.6.29017.01; Microsoft Windows 10.0.18362 )"
+        ],
+        "x-ms-client-request-id": "1745d826-0819-ed44-b2d5-30e93e73140d",
+        "x-ms-date": "Fri, 11 Sep 2020 15:49:39 GMT",
         "x-ms-return-client-request-id": "true",
         "x-ms-version": "2020-02-10"
       },
@@ -275,31 +265,31 @@
       "StatusCode": 200,
       "ResponseHeaders": {
         "Content-Length": "0",
-        "Date": "Tue, 08 Sep 2020 16:09:47 GMT",
-        "ETag": "\u00220x8D854119B6A47EF\u0022",
-        "Last-Modified": "Tue, 08 Sep 2020 16:09:47 GMT",
-        "Server": [
-          "Windows-Azure-HDFS/1.0",
-          "Microsoft-HTTPAPI/2.0"
-        ],
-        "x-ms-client-request-id": "10ebe785-088b-ab94-bc83-7a6fa41392c4",
-        "x-ms-request-id": "5d15cbce-701f-00d7-33fa-85a714000000",
+        "Date": "Fri, 11 Sep 2020 15:49:38 GMT",
+        "ETag": "\u00220x8D8566A4AF4A7C9\u0022",
+        "Last-Modified": "Fri, 11 Sep 2020 15:49:39 GMT",
+        "Server": [
+          "Windows-Azure-HDFS/1.0",
+          "Microsoft-HTTPAPI/2.0"
+        ],
+        "x-ms-client-request-id": "1745d826-0819-ed44-b2d5-30e93e73140d",
+        "x-ms-request-id": "2b6e049e-101f-0047-5b53-8826fb000000",
         "x-ms-request-server-encrypted": "false",
         "x-ms-version": "2020-02-10"
       },
       "ResponseBody": []
     },
     {
-      "RequestUri": "http://gen1gen2domain1.blob.core.windows.net/test-filesystem-5afa3aaa-8e4d-29f2-d116-7ca27d601b04/test-file-c695ee49-082c-8786-67a6-b7591ff9080d",
+      "RequestUri": "https://seannsecanary.blob.core.windows.net/test-filesystem-ccb34b70-1499-8fd3-6603-96c00189f483/test-file-30bb3563-4018-dd9a-0737-42f0d60158b7",
       "RequestMethod": "HEAD",
       "RequestHeaders": {
         "Authorization": "Sanitized",
         "User-Agent": [
-          "azsdk-net-Storage.Files.DataLake/12.5.0-alpha.20200908.1",
-          "(.NET Core 4.6.29130.01; Microsoft Windows 10.0.19041 )"
-        ],
-        "x-ms-client-request-id": "c3225890-40dc-8943-2ef7-c7fe794d184e",
-        "x-ms-date": "Tue, 08 Sep 2020 16:09:47 GMT",
+          "azsdk-net-Storage.Files.DataLake/12.5.0-alpha.20200911.1",
+          "(.NET Core 4.6.29017.01; Microsoft Windows 10.0.18362 )"
+        ],
+        "x-ms-client-request-id": "8361b0f4-6973-3637-b5e6-30e0a0eef7c8",
+        "x-ms-date": "Fri, 11 Sep 2020 15:49:39 GMT",
         "x-ms-return-client-request-id": "true",
         "x-ms-version": "2020-02-10"
       },
@@ -309,9 +299,9 @@
         "Accept-Ranges": "bytes",
         "Content-Length": "2048",
         "Content-Type": "application/octet-stream",
-        "Date": "Tue, 08 Sep 2020 16:09:46 GMT",
-        "ETag": "\u00220x8D854119B6A47EF\u0022",
-        "Last-Modified": "Tue, 08 Sep 2020 16:09:47 GMT",
+        "Date": "Fri, 11 Sep 2020 15:49:38 GMT",
+        "ETag": "\u00220x8D8566A4AF4A7C9\u0022",
+        "Last-Modified": "Fri, 11 Sep 2020 15:49:39 GMT",
         "Server": [
           "Windows-Azure-Blob/1.0",
           "Microsoft-HTTPAPI/2.0"
@@ -319,27 +309,27 @@
         "x-ms-access-tier": "Hot",
         "x-ms-access-tier-inferred": "true",
         "x-ms-blob-type": "BlockBlob",
-        "x-ms-client-request-id": "c3225890-40dc-8943-2ef7-c7fe794d184e",
-        "x-ms-creation-time": "Tue, 08 Sep 2020 16:09:46 GMT",
+        "x-ms-client-request-id": "8361b0f4-6973-3637-b5e6-30e0a0eef7c8",
+        "x-ms-creation-time": "Fri, 11 Sep 2020 15:49:38 GMT",
         "x-ms-lease-state": "available",
         "x-ms-lease-status": "unlocked",
-        "x-ms-request-id": "30f5f508-f01e-0084-05fa-858420000000",
+        "x-ms-request-id": "e0d2cb9e-f01e-0084-0253-883fa1000000",
         "x-ms-server-encrypted": "true",
         "x-ms-version": "2020-02-10"
       },
       "ResponseBody": []
     },
     {
-      "RequestUri": "http://gen1gen2domain1.blob.core.windows.net/test-filesystem-5afa3aaa-8e4d-29f2-d116-7ca27d601b04/test-file-c695ee49-082c-8786-67a6-b7591ff9080d",
+      "RequestUri": "https://seannsecanary.blob.core.windows.net/test-filesystem-ccb34b70-1499-8fd3-6603-96c00189f483/test-file-30bb3563-4018-dd9a-0737-42f0d60158b7",
       "RequestMethod": "GET",
       "RequestHeaders": {
         "Authorization": "Sanitized",
         "User-Agent": [
-          "azsdk-net-Storage.Files.DataLake/12.5.0-alpha.20200908.1",
-          "(.NET Core 4.6.29130.01; Microsoft Windows 10.0.19041 )"
-        ],
-        "x-ms-client-request-id": "4bde927b-cff1-7ee7-2cbd-5edc2fb93412",
-        "x-ms-date": "Tue, 08 Sep 2020 16:09:47 GMT",
+          "azsdk-net-Storage.Files.DataLake/12.5.0-alpha.20200911.1",
+          "(.NET Core 4.6.29017.01; Microsoft Windows 10.0.18362 )"
+        ],
+        "x-ms-client-request-id": "8ef46340-9111-9299-0c28-0148e7705746",
+        "x-ms-date": "Fri, 11 Sep 2020 15:49:39 GMT",
         "x-ms-range": "bytes=1024-4195327",
         "x-ms-return-client-request-id": "true",
         "x-ms-version": "2020-02-10"
@@ -351,36 +341,36 @@
         "Content-Length": "1024",
         "Content-Range": "bytes 1024-2047/2048",
         "Content-Type": "application/octet-stream",
-        "Date": "Tue, 08 Sep 2020 16:09:47 GMT",
-        "ETag": "\u00220x8D854119B6A47EF\u0022",
-        "Last-Modified": "Tue, 08 Sep 2020 16:09:47 GMT",
+        "Date": "Fri, 11 Sep 2020 15:49:39 GMT",
+        "ETag": "\u00220x8D8566A4AF4A7C9\u0022",
+        "Last-Modified": "Fri, 11 Sep 2020 15:49:39 GMT",
         "Server": [
           "Windows-Azure-Blob/1.0",
           "Microsoft-HTTPAPI/2.0"
         ],
         "x-ms-blob-type": "BlockBlob",
-        "x-ms-client-request-id": "4bde927b-cff1-7ee7-2cbd-5edc2fb93412",
-        "x-ms-creation-time": "Tue, 08 Sep 2020 16:09:46 GMT",
+        "x-ms-client-request-id": "8ef46340-9111-9299-0c28-0148e7705746",
+        "x-ms-creation-time": "Fri, 11 Sep 2020 15:49:38 GMT",
         "x-ms-lease-state": "available",
         "x-ms-lease-status": "unlocked",
-        "x-ms-request-id": "30f5f521-f01e-0084-1dfa-858420000000",
+        "x-ms-request-id": "e0d2cba2-f01e-0084-0553-883fa1000000",
         "x-ms-server-encrypted": "true",
         "x-ms-version": "2020-02-10"
       },
-      "ResponseBody": "sxdyQy4eeZCrFQs4YkGT6wxmJI9TAS61DVuUWDlHkFgKtKW8tnSzDRXjVth\u002BEfe0D2x6ygFIsLHpvTbSiiBXY4SyLq2b1jWYsxZ5b6tWN/tj4EnMzcZXwQT00/g94IP0jPJTzOJJGDg24hfrzkAGkoY6b6rWipa\u002BW22ppgM8WtKSheO5AmoZGscRluqua/PE7kFyAnHZHQFclHB1oHE1\u002BYdFWElcTI8bIVTixfSrEO965bjByldhuWfhXW36o3pV25xjaRKpZ6GxV\u002BEc9lcNsISA\u002B7q5cy8w45/he\u002B8hIH7ajelXSKfc0H4XEHJ2RMMP06zpeae/nGhsM4VzyOuxkDZiQmhutmjdpCs8oWO8uZ7b0adDOKfWGvGB6xUhaAeSZX88EwJboR1EDNV8gvoEr3nmmPdEblePiyd37MpTuzskqjvjgKacgC\u002BK/yzRWpf2fDubOtAPTfcorYfa47VS8VCaV9i\u002BIS/TShjIum4rvTGPgHCPt4FqFFxDu9MewZx6Nw7cNwK/OFoLyPC4R5OJ/O9WSmNEwjnOL0N7emZbtYh7TYNgT4Uu0EcVg\u002B6QsszJur/jx3c4NXTUDQi/Q730sBNnPPoQKKxqKHobLj9KPnx3sr\u002BmeO0RQxcOjEJ9bo2KINPbKHbRuJISeZ/8HAY1ic6LSJD9TTclVvniAZxq7bnskQ5rbxUGpfktlP9NFCYR2QJz8Sb8jNKbtdJ877b2qIvmD4v4yRq5haKW0Lk410HT0SiZ9vyS8AQ7z7lCirVCN\u002BxzZwSaGBDnumyDZbwZY96QqR6OXLGPUx\u002BGvflhdvrtVJnMxHA9OLgXsjyPDotIIWzaseCXtNo75BTlFFsWhkNxlhEjTZ5tU3Fmdqp1/0STPpuMhsUaVqC\u002BkeBbVyNcASv5Hnh6JdTObV1vMD0wxuXQUdW/if99V0BxZLu9EvxNCXV\u002Be\u002BDMGRnHvhlnqiVjjcv7iwVNnXcse8c3CcAYEFphIifHskoEAzi8\u002BMvlFqwbDtfwwof2/2v\u002BUQAYlRBYrq6/BYj9m9uA9ofNkaSsRmUbG/vpKE3TayO7yWBK624nZEkdJhAkHXL8b8sAKG3HUQua/XkVb4Zg7JpkQtF6NgsYpi1bjx9U9v6I7biC0kK19HdVr\u002B31EvTDvDp2v9uggTnA54JAa8LrRgd7jIHN3hlXr01aJIYdIpQ4l9Ll3jYi52t\u002BwevAdIi1amnmeoVz9d4hHhCNRl2yosXuCNTwBWjQWKUWTxwtljrFpbkdN6gOxaLzw78mlaENyx8m0my0xGQAFSLgXKbC84fVyKGklWsc30Iy/EGpqsMDCIP8B8TOEeBUHSGGLmj7MdA3UMz/aTa0CfMpgcgiV2te3FQjxQ=="
-    },
-    {
-      "RequestUri": "http://gen1gen2domain1.blob.core.windows.net/test-filesystem-5afa3aaa-8e4d-29f2-d116-7ca27d601b04?restype=container",
+      "ResponseBody": "IeejUgLHViZUM2VRNblaYljz0HUsI2XZbkhSldZIuYi/Ox7gKA781sMi7TgpGvw4da\u002BW2Nua\u002B/2ByeO6dcBQDHndkvqaejlJ9/myCjUtsFRMGiAnsuGtJUAhXl4rQmEC0uG\u002BTIcBnft1TOHh6PHHVBmPbVugKFqYL226eRvbHrSYrzdUbmPNSn0lsmX/yzxPWQlEm9QFYqmHJRwZRyPfmS0sSTi5c\u002BW1wiPeenb0mGMwaiARloPgkk2OzUlHswJZRRg304IEleUjj9mwJucyko246dwCzQKqS7bqK6acbg8ghDVevcXhLNU67QepL2tmWzu8jsklV3cVjIfLGWo/hyDKj6Kx1NTH170Hx9/7ABxKhNBr4OBF\u002By29SDA\u002BFhJq\u002B2bm36DJtIZm9LcMHo\u002BXGotrgJWa1KZAhJR19IujicCqnMx5FCF7gdBJBOwpONydJS6l0pV90Ca/ploLVL/7wmr2YYHCHgVq7//EUM\u002B6F0y4189c/rYrLcyluW3GcCwQTUGBMtZa2gYoOuOVuH9XBY8OU33wnsSzyzO1HGWYpH/TtAONOOR1XfzIM8PTlXVMTrPeuByvH699zWeipL6hkJVkwgN8ycyqmPaAKGoA4DW\u002Bac2xuexiI5RUEGp807g\u002BJ6Mub9Jyz4XnNB8mL/dEfO0x5Dvw79epAZ9uKLhhLcU9QgHH0nBjS5lIyoTMPPSdD5R9S\u002B59TjfLhG0zA6bNhQZa6ez2fKp8zpihqCVS3cWr0Rgk5OLWwPTJ\u002B04CMEjzekV\u002BcVMHppPqAHxV26YReaeoiDGOqaAkgyj4LIBbeZ5Qri3g1GtyoyuFOeNlgeROuIKnWqcXZNGkWe4qD3oSjofeBS14MaQ7NuQGCG\u002B8vgJDqnT\u002BtB/2OElcO3p8R5Oxcqtch3u31YbdayPDEVxh55vr5mUFFNlo583jHPUqv\u002B5QVZbEYDaGjNTtIEn7Myft\u002BlPfkGEuq13R9KCu1LmQs6s1crzFnYdkZVqQGPSQbLSl9iGiSi6NIqk48muW2LgbXG2dxcFrJ13LeisHnZJpQYfsCN2X7mh9qE8SjaobzoyidbuG8qbyOs7E1s8ChYQXzrHkqc/ahG4EHx1xWJqysKyfZSjX40/g\u002Bc4P0heYeyLL\u002B775NyS9x/FNgdKJgeE0EiYjYyBcQOthA7AByrFWbKT6pl3buHiH4Z02iWF8V3js2sDxdRgBb7rSlzR0u/0/9hUtj9uDWVmtm4GDJbaK5Kw3FPDxZfaM\u002BDaiCCBEEyWf95NMT8idaYFmQ9qWfkkESLOIPKcNTZEeoZak4FA4aYdb4y0iPpXkmqtuiyEc9Xrtnb9tvNZ\u002BkqkCLa0x\u002BIgxLtpSO5oc4godo6H8nsJvAg=="
+    },
+    {
+      "RequestUri": "https://seannsecanary.blob.core.windows.net/test-filesystem-ccb34b70-1499-8fd3-6603-96c00189f483?restype=container",
       "RequestMethod": "DELETE",
       "RequestHeaders": {
         "Authorization": "Sanitized",
-        "traceparent": "00-b21cd5dad976c24bb8f17617825fb628-14739408905e2343-00",
-        "User-Agent": [
-          "azsdk-net-Storage.Files.DataLake/12.5.0-alpha.20200908.1",
-          "(.NET Core 4.6.29130.01; Microsoft Windows 10.0.19041 )"
-        ],
-        "x-ms-client-request-id": "e78238b6-cd6e-3d5c-d2bc-825da62b5e75",
-        "x-ms-date": "Tue, 08 Sep 2020 16:09:47 GMT",
+        "traceparent": "00-8aa8ebea00dd604f84ac310855b6d314-5fda3a316036ff49-00",
+        "User-Agent": [
+          "azsdk-net-Storage.Files.DataLake/12.5.0-alpha.20200911.1",
+          "(.NET Core 4.6.29017.01; Microsoft Windows 10.0.18362 )"
+        ],
+        "x-ms-client-request-id": "3ca0907b-69fa-96b6-c496-a00675db2618",
+        "x-ms-date": "Fri, 11 Sep 2020 15:49:39 GMT",
         "x-ms-return-client-request-id": "true",
         "x-ms-version": "2020-02-10"
       },
@@ -388,26 +378,20 @@
       "StatusCode": 202,
       "ResponseHeaders": {
         "Content-Length": "0",
-        "Date": "Tue, 08 Sep 2020 16:09:47 GMT",
-        "Server": [
-          "Windows-Azure-Blob/1.0",
-          "Microsoft-HTTPAPI/2.0"
-        ],
-<<<<<<< HEAD
-        "x-ms-client-request-id": "4bde927b-cff1-7ee7-2cbd-5edc2fb93412",
-        "x-ms-request-id": "7971a9b8-e01e-0026-1b1c-5bd99a000000",
-        "x-ms-version": "2020-02-10"
-=======
-        "x-ms-client-request-id": "e78238b6-cd6e-3d5c-d2bc-825da62b5e75",
-        "x-ms-request-id": "30f5f566-f01e-0084-5efa-858420000000",
-        "x-ms-version": "2019-12-12"
->>>>>>> 3d593566
+        "Date": "Fri, 11 Sep 2020 15:49:39 GMT",
+        "Server": [
+          "Windows-Azure-Blob/1.0",
+          "Microsoft-HTTPAPI/2.0"
+        ],
+        "x-ms-client-request-id": "3ca0907b-69fa-96b6-c496-a00675db2618",
+        "x-ms-request-id": "e0d2cba4-f01e-0084-0753-883fa1000000",
+        "x-ms-version": "2020-02-10"
       },
       "ResponseBody": []
     }
   ],
   "Variables": {
-    "RandomSeed": "2135052896",
-    "Storage_TestConfigHierarchicalNamespace": "NamespaceTenant\ngen1gen2domain1\nU2FuaXRpemVk\nhttp://gen1gen2domain1.blob.core.windows.net\nhttp://gen1gen2domain1.file.core.windows.net\nhttp://gen1gen2domain1.queue.core.windows.net\nhttp://gen1gen2domain1.table.core.windows.net\n\n\n\n\nhttp://gen1gen2domain1-secondary.blob.core.windows.net\nhttp://gen1gen2domain1-secondary.file.core.windows.net\nhttp://gen1gen2domain1-secondary.queue.core.windows.net\nhttp://gen1gen2domain1-secondary.table.core.windows.net\nc6b5fe1a-9b59-4975-92c4-d9f728c3c371\nSanitized\n72f988bf-86f1-41af-91ab-2d7cd011db47\nhttps://login.microsoftonline.com/\nCloud\nBlobEndpoint=http://gen1gen2domain1.blob.core.windows.net/;QueueEndpoint=http://gen1gen2domain1.queue.core.windows.net/;FileEndpoint=http://gen1gen2domain1.file.core.windows.net/;BlobSecondaryEndpoint=http://gen1gen2domain1-secondary.blob.core.windows.net/;QueueSecondaryEndpoint=http://gen1gen2domain1-secondary.queue.core.windows.net/;FileSecondaryEndpoint=http://gen1gen2domain1-secondary.file.core.windows.net/;AccountName=gen1gen2domain1;AccountKey=Sanitized\n"
+    "RandomSeed": "1668229816",
+    "Storage_TestConfigHierarchicalNamespace": "NamespaceTenant\nseannsecanary\nU2FuaXRpemVk\nhttps://seannsecanary.blob.core.windows.net\nhttps://seannsecanary.file.core.windows.net\nhttps://seannsecanary.queue.core.windows.net\nhttps://seannsecanary.table.core.windows.net\n\n\n\n\nhttps://seannsecanary-secondary.blob.core.windows.net\nhttps://seannsecanary-secondary.file.core.windows.net\nhttps://seannsecanary-secondary.queue.core.windows.net\nhttps://seannsecanary-secondary.table.core.windows.net\n68390a19-a643-458b-b726-408abf67b4fc\nSanitized\n72f988bf-86f1-41af-91ab-2d7cd011db47\nhttps://login.microsoftonline.com/\nCloud\nBlobEndpoint=https://seannsecanary.blob.core.windows.net/;QueueEndpoint=https://seannsecanary.queue.core.windows.net/;FileEndpoint=https://seannsecanary.file.core.windows.net/;BlobSecondaryEndpoint=https://seannsecanary-secondary.blob.core.windows.net/;QueueSecondaryEndpoint=https://seannsecanary-secondary.queue.core.windows.net/;FileSecondaryEndpoint=https://seannsecanary-secondary.file.core.windows.net/;AccountName=seannsecanary;AccountKey=Sanitized\n"
   }
 }