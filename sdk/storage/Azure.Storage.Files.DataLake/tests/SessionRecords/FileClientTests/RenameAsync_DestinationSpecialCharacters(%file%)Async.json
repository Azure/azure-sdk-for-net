--- conflicted
+++ resolved
@@ -15,11 +15,7 @@
         "x-ms-client-request-id": "210beca2-9c52-8182-d290-47ce023d4e8f",
         "x-ms-date": "Fri, 19 Feb 2021 19:11:47 GMT",
         "x-ms-return-client-request-id": "true",
-<<<<<<< HEAD
-        "x-ms-version": "2020-12-06"
-=======
-        "x-ms-version": "2021-02-12"
->>>>>>> 7e782c87
+        "x-ms-version": "2021-02-12"
       },
       "RequestBody": null,
       "StatusCode": 201,
@@ -34,11 +30,7 @@
         ],
         "x-ms-client-request-id": "210beca2-9c52-8182-d290-47ce023d4e8f",
         "x-ms-request-id": "2e694343-201e-00a4-77f3-0676f9000000",
-<<<<<<< HEAD
-        "x-ms-version": "2020-12-06"
-=======
-        "x-ms-version": "2021-02-12"
->>>>>>> 7e782c87
+        "x-ms-version": "2021-02-12"
       },
       "ResponseBody": []
     },
@@ -56,11 +48,7 @@
         "x-ms-client-request-id": "644c06b3-38ca-6036-60a6-befc34bdf211",
         "x-ms-date": "Fri, 19 Feb 2021 19:11:47 GMT",
         "x-ms-return-client-request-id": "true",
-<<<<<<< HEAD
-        "x-ms-version": "2020-12-06"
-=======
-        "x-ms-version": "2021-02-12"
->>>>>>> 7e782c87
+        "x-ms-version": "2021-02-12"
       },
       "RequestBody": null,
       "StatusCode": 201,
@@ -75,11 +63,7 @@
         ],
         "x-ms-client-request-id": "644c06b3-38ca-6036-60a6-befc34bdf211",
         "x-ms-request-id": "6f4b74df-e01f-004f-7ef3-060e0b000000",
-<<<<<<< HEAD
-        "x-ms-version": "2020-12-06"
-=======
-        "x-ms-version": "2021-02-12"
->>>>>>> 7e782c87
+        "x-ms-version": "2021-02-12"
       },
       "ResponseBody": []
     },
@@ -97,11 +81,7 @@
         "x-ms-client-request-id": "a7027916-e2aa-c1f1-1518-ec8800c7aa92",
         "x-ms-date": "Fri, 19 Feb 2021 19:11:47 GMT",
         "x-ms-return-client-request-id": "true",
-<<<<<<< HEAD
-        "x-ms-version": "2020-12-06"
-=======
-        "x-ms-version": "2021-02-12"
->>>>>>> 7e782c87
+        "x-ms-version": "2021-02-12"
       },
       "RequestBody": null,
       "StatusCode": 201,
@@ -116,11 +96,7 @@
         ],
         "x-ms-client-request-id": "a7027916-e2aa-c1f1-1518-ec8800c7aa92",
         "x-ms-request-id": "6f4b74ea-e01f-004f-09f3-060e0b000000",
-<<<<<<< HEAD
-        "x-ms-version": "2020-12-06"
-=======
-        "x-ms-version": "2021-02-12"
->>>>>>> 7e782c87
+        "x-ms-version": "2021-02-12"
       },
       "ResponseBody": []
     },
@@ -138,11 +114,7 @@
         "x-ms-date": "Fri, 19 Feb 2021 19:11:47 GMT",
         "x-ms-rename-source": "%2Ftest-filesystem-4059a41a-25c7-7071-55e9-923649aa5213%2Ftest-file-1ec9c5bc-f1a9-33f0-7742-386fb6cdf7ee=",
         "x-ms-return-client-request-id": "true",
-<<<<<<< HEAD
-        "x-ms-version": "2020-12-06"
-=======
-        "x-ms-version": "2021-02-12"
->>>>>>> 7e782c87
+        "x-ms-version": "2021-02-12"
       },
       "RequestBody": null,
       "StatusCode": 201,
@@ -155,11 +127,7 @@
         ],
         "x-ms-client-request-id": "3c5982b1-4fca-7344-da51-725b822fcbe5",
         "x-ms-request-id": "6f4b74f9-e01f-004f-18f3-060e0b000000",
-<<<<<<< HEAD
-        "x-ms-version": "2020-12-06"
-=======
-        "x-ms-version": "2021-02-12"
->>>>>>> 7e782c87
+        "x-ms-version": "2021-02-12"
       },
       "ResponseBody": []
     },
@@ -176,11 +144,7 @@
         "x-ms-client-request-id": "7dd63857-6d6d-5fc7-8b33-8d59f741cade",
         "x-ms-date": "Fri, 19 Feb 2021 19:11:47 GMT",
         "x-ms-return-client-request-id": "true",
-<<<<<<< HEAD
-        "x-ms-version": "2020-12-06"
-=======
-        "x-ms-version": "2021-02-12"
->>>>>>> 7e782c87
+        "x-ms-version": "2021-02-12"
       },
       "RequestBody": null,
       "StatusCode": 200,
@@ -207,11 +171,7 @@
         "x-ms-permissions": "rw-r-----",
         "x-ms-request-id": "2e69466c-201e-00a4-69f3-0676f9000000",
         "x-ms-server-encrypted": "true",
-<<<<<<< HEAD
-        "x-ms-version": "2020-12-06"
-=======
-        "x-ms-version": "2021-02-12"
->>>>>>> 7e782c87
+        "x-ms-version": "2021-02-12"
       },
       "ResponseBody": []
     },
@@ -229,11 +189,7 @@
         "x-ms-client-request-id": "49045584-4e58-1b77-a2e8-16ea9bb0b49a",
         "x-ms-date": "Fri, 19 Feb 2021 19:11:47 GMT",
         "x-ms-return-client-request-id": "true",
-<<<<<<< HEAD
-        "x-ms-version": "2020-12-06"
-=======
-        "x-ms-version": "2021-02-12"
->>>>>>> 7e782c87
+        "x-ms-version": "2021-02-12"
       },
       "RequestBody": null,
       "StatusCode": 202,
@@ -246,11 +202,7 @@
         ],
         "x-ms-client-request-id": "49045584-4e58-1b77-a2e8-16ea9bb0b49a",
         "x-ms-request-id": "2e694704-201e-00a4-79f3-0676f9000000",
-<<<<<<< HEAD
-        "x-ms-version": "2020-12-06"
-=======
-        "x-ms-version": "2021-02-12"
->>>>>>> 7e782c87
+        "x-ms-version": "2021-02-12"
       },
       "ResponseBody": []
     }
