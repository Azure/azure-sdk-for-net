--- conflicted
+++ resolved
@@ -1,30 +1,19 @@
 {
   "Entries": [
     {
-      "RequestUri": "https://seannse.blob.core.windows.net/test-filesystem-e50b156f-57a9-47fe-7cd9-6343e97b8bc6?restype=container",
+      "RequestUri": "https://seannse.blob.core.windows.net/test-filesystem-80e9421f-ec4c-33bc-0412-ace0458c33a9?restype=container",
       "RequestMethod": "PUT",
       "RequestHeaders": {
         "Accept": "application/xml",
         "Authorization": "Sanitized",
-<<<<<<< HEAD
-        "traceparent": "00-330e2de5f835a64a8e0b9eb559efedce-71be1797f789f745-00",
-        "User-Agent": [
-          "azsdk-net-Storage.Files.DataLake/12.7.0-alpha.20210202.1",
-          "(.NET Framework 4.8.4250.0; Microsoft Windows 10.0.19042 )"
+        "traceparent": "00-d217b0f8debfbe42af46a55cc4398e32-614f16af3aba6947-00",
+        "User-Agent": [
+          "azsdk-net-Storage.Files.DataLake/12.7.0-alpha.20210219.1",
+          "(.NET 5.0.3; Microsoft Windows 10.0.19041)"
         ],
         "x-ms-blob-public-access": "container",
-        "x-ms-client-request-id": "5e91661f-9a3d-59e3-78b0-f47c1cb82f6a",
-        "x-ms-date": "Wed, 03 Feb 2021 02:08:15 GMT",
-=======
-        "traceparent": "00-44332c124881c842842327477a49c2f7-1be94265a83eb24c-00",
-        "User-Agent": [
-          "azsdk-net-Storage.Files.DataLake/12.7.0-alpha.20210217.1",
-          "(.NET 5.0.3; Microsoft Windows 10.0.19042)"
-        ],
-        "x-ms-blob-public-access": "container",
-        "x-ms-client-request-id": "5e91661f-9a3d-59e3-78b0-f47c1cb82f6a",
-        "x-ms-date": "Wed, 17 Feb 2021 22:33:06 GMT",
->>>>>>> 1814567d
+        "x-ms-client-request-id": "0694c321-e699-6850-00be-d0b8e78021fd",
+        "x-ms-date": "Fri, 19 Feb 2021 19:12:31 GMT",
         "x-ms-return-client-request-id": "true",
         "x-ms-version": "2020-06-12"
       },
@@ -32,53 +21,33 @@
       "StatusCode": 201,
       "ResponseHeaders": {
         "Content-Length": "0",
-<<<<<<< HEAD
-        "Date": "Wed, 03 Feb 2021 02:08:16 GMT",
-        "ETag": "\u00220x8D8C7E8921FFA7A\u0022",
-        "Last-Modified": "Wed, 03 Feb 2021 02:08:17 GMT",
-=======
-        "Date": "Wed, 17 Feb 2021 22:33:05 GMT",
-        "ETag": "\u00220x8D8D393FF0AE387\u0022",
-        "Last-Modified": "Wed, 17 Feb 2021 22:33:06 GMT",
->>>>>>> 1814567d
+        "Date": "Fri, 19 Feb 2021 19:12:30 GMT",
+        "ETag": "\u00220x8D8D50A4DEBA73F\u0022",
+        "Last-Modified": "Fri, 19 Feb 2021 19:12:30 GMT",
         "Server": [
           "Windows-Azure-Blob/1.0",
           "Microsoft-HTTPAPI/2.0"
         ],
-        "x-ms-client-request-id": "5e91661f-9a3d-59e3-78b0-f47c1cb82f6a",
-<<<<<<< HEAD
-        "x-ms-request-id": "f6ae7d2b-301e-003e-22d1-f9e820000000",
-=======
-        "x-ms-request-id": "28e31832-901e-0037-647c-05adf3000000",
->>>>>>> 1814567d
-        "x-ms-version": "2020-06-12"
-      },
-      "ResponseBody": []
-    },
-    {
-      "RequestUri": "https://seannse.dfs.core.windows.net/test-filesystem-e50b156f-57a9-47fe-7cd9-6343e97b8bc6/test-file-a79be08c-cdee-a874-281b-0601c6db7428?resource=file",
+        "x-ms-client-request-id": "0694c321-e699-6850-00be-d0b8e78021fd",
+        "x-ms-request-id": "2e6af95b-201e-00a4-11f3-0676f9000000",
+        "x-ms-version": "2020-06-12"
+      },
+      "ResponseBody": []
+    },
+    {
+      "RequestUri": "https://seannse.dfs.core.windows.net/test-filesystem-80e9421f-ec4c-33bc-0412-ace0458c33a9/test-file-01cb1046-4cae-3f7d-e085-1266c7b0d4e2?resource=file",
       "RequestMethod": "PUT",
       "RequestHeaders": {
         "Accept": "application/json",
         "Authorization": "Sanitized",
         "If-None-Match": "*",
-<<<<<<< HEAD
-        "traceparent": "00-795f222800490e47925feb04957fa08d-adee3f858b7e6941-00",
-        "User-Agent": [
-          "azsdk-net-Storage.Files.DataLake/12.7.0-alpha.20210202.1",
-          "(.NET Framework 4.8.4250.0; Microsoft Windows 10.0.19042 )"
-        ],
-        "x-ms-client-request-id": "f2962678-3fb7-51c3-f2e9-352193e2939c",
-        "x-ms-date": "Wed, 03 Feb 2021 02:08:16 GMT",
-=======
-        "traceparent": "00-4aec3d8ac0b82b4da60246ad08165837-9ff7e5d7fade0945-00",
-        "User-Agent": [
-          "azsdk-net-Storage.Files.DataLake/12.7.0-alpha.20210217.1",
-          "(.NET 5.0.3; Microsoft Windows 10.0.19042)"
-        ],
-        "x-ms-client-request-id": "f2962678-3fb7-51c3-f2e9-352193e2939c",
-        "x-ms-date": "Wed, 17 Feb 2021 22:33:06 GMT",
->>>>>>> 1814567d
+        "traceparent": "00-af1c95264e352444b1d41420dd37a25d-0e8f0c46d2af0546-00",
+        "User-Agent": [
+          "azsdk-net-Storage.Files.DataLake/12.7.0-alpha.20210219.1",
+          "(.NET 5.0.3; Microsoft Windows 10.0.19041)"
+        ],
+        "x-ms-client-request-id": "4fc527c4-1956-d548-4554-2514d4e9a150",
+        "x-ms-date": "Fri, 19 Feb 2021 19:12:31 GMT",
         "x-ms-return-client-request-id": "true",
         "x-ms-version": "2020-06-12"
       },
@@ -86,121 +55,83 @@
       "StatusCode": 201,
       "ResponseHeaders": {
         "Content-Length": "0",
-<<<<<<< HEAD
-        "Date": "Wed, 03 Feb 2021 02:08:17 GMT",
-        "ETag": "\u00220x8D8C7E8925799AE\u0022",
-        "Last-Modified": "Wed, 03 Feb 2021 02:08:17 GMT",
-=======
-        "Date": "Wed, 17 Feb 2021 22:33:06 GMT",
-        "ETag": "\u00220x8D8D393FF41672C\u0022",
-        "Last-Modified": "Wed, 17 Feb 2021 22:33:06 GMT",
->>>>>>> 1814567d
+        "Date": "Fri, 19 Feb 2021 19:12:29 GMT",
+        "ETag": "\u00220x8D8D50A4DFAC689\u0022",
+        "Last-Modified": "Fri, 19 Feb 2021 19:12:30 GMT",
         "Server": [
           "Windows-Azure-HDFS/1.0",
           "Microsoft-HTTPAPI/2.0"
         ],
-        "x-ms-client-request-id": "f2962678-3fb7-51c3-f2e9-352193e2939c",
-<<<<<<< HEAD
-        "x-ms-request-id": "346c685b-f01f-0053-67d1-f95c6b000000",
-=======
-        "x-ms-request-id": "370ddb87-801f-0082-407c-053ee1000000",
->>>>>>> 1814567d
-        "x-ms-version": "2020-06-12"
-      },
-      "ResponseBody": []
-    },
-    {
-      "RequestUri": "https://seannse.dfs.core.windows.net/test-filesystem-e50b156f-57a9-47fe-7cd9-6343e97b8bc6/test-file-a79be08c-cdee-a874-281b-0601c6db7428?action=append\u0026position=0",
+        "x-ms-client-request-id": "4fc527c4-1956-d548-4554-2514d4e9a150",
+        "x-ms-request-id": "6f4b98d6-e01f-004f-4df3-060e0b000000",
+        "x-ms-version": "2020-06-12"
+      },
+      "ResponseBody": []
+    },
+    {
+      "RequestUri": "https://seannse.dfs.core.windows.net/test-filesystem-80e9421f-ec4c-33bc-0412-ace0458c33a9/test-file-01cb1046-4cae-3f7d-e085-1266c7b0d4e2?action=append\u0026position=0",
       "RequestMethod": "PATCH",
       "RequestHeaders": {
         "Accept": "application/json",
         "Authorization": "Sanitized",
-<<<<<<< HEAD
-        "Content-Length": "1868",
+        "Content-Length": "1838",
         "Content-Type": "application/json",
-        "traceparent": "00-5ef6e4bd19851e4d810a1dc5351e729c-e42bba0918ab9749-00",
-        "User-Agent": [
-          "azsdk-net-Storage.Files.DataLake/12.7.0-alpha.20210202.1",
-          "(.NET Framework 4.8.4250.0; Microsoft Windows 10.0.19042 )"
-        ],
-        "x-ms-client-request-id": "c3f17da4-939e-297c-4cc5-9a3b9b04699b",
-        "x-ms-date": "Wed, 03 Feb 2021 02:08:16 GMT",
-=======
-        "Content-Length": "1024",
-        "traceparent": "00-d355da05e2377941813678bce55dec45-8ce0db34aafcc644-00",
-        "User-Agent": [
-          "azsdk-net-Storage.Files.DataLake/12.7.0-alpha.20210217.1",
-          "(.NET 5.0.3; Microsoft Windows 10.0.19042)"
-        ],
-        "x-ms-client-request-id": "c3f17da4-939e-297c-4cc5-9a3b9b04699b",
-        "x-ms-date": "Wed, 17 Feb 2021 22:33:07 GMT",
->>>>>>> 1814567d
+        "traceparent": "00-cb512157433c2c42bc4796958b4a9c34-e7190dc8545cd844-00",
+        "User-Agent": [
+          "azsdk-net-Storage.Files.DataLake/12.7.0-alpha.20210219.1",
+          "(.NET 5.0.3; Microsoft Windows 10.0.19041)"
+        ],
+        "x-ms-client-request-id": "cd7e55df-d01b-a2b1-b300-df9665ae77c8",
+        "x-ms-date": "Fri, 19 Feb 2021 19:12:31 GMT",
         "x-ms-return-client-request-id": "true",
         "x-ms-version": "2020-06-12"
       },
       "RequestBody": [
-        "\u003C\u02CAj\uFFFD\uFFFD\uFFFD^V*5\u003C\uFFFD\u001C\u0577G\uFFFD\uFFFDE\uFFFDp\uFFFD\uFFFD\u0490\u0000\uFFFDg\u074F\u001EM\u001B\u0007\uFFFDi\uFFFD\u02E57\uFFFD\uFFFD\t\uFFFDn\uFFFD\u0014~\u0673Y\uFFFDW\uFFFDZ\uFFFD|\uFFFD\u001D\uFFFDg\uFFFDM\uFFFD\u001D\uFFFD\u0001\uFFFD\uFFFD\uFFFDM\uFFFD\uFFFD\u000E\uFFFD\uFFFDfd\uFFFD\uFFFDy\uFFFD*5\u002B\uFFFDa\uFFFD\u000F\uFFFD\u042E$\u042C@cj\uFFFD\uFFFDF\uFFFD\uFFFDe\uFFFD\uFFFDI\uFFFDw,\u0015]b\uFFFD\uFFFDa\u0022o\uFFFD!\uFFFD\uFFFD|\u000E\uFFFD\u003E:\uFFFDF\uFFFD\uFFFD\uFFFD\u0351\u01582\uFFFD\uFFFD4\uFFFD\uFFFDsK\uFFFD\uFFFDK\u001D\uFFFDw94$\uFFFD\u000B\uFFFD\u0022\u000B\uFFFD\uFFFD\uFFFD\u0019\uFFFD{\uFFFD \uFFFD]\uFFFD\uFFFD\uFFFD\u0011\uFFFD\uFFFD\u0019\t\uFFFDF[\uFFFDR\uFFFDQ\uFFFD\uFFFD\uFFFD\uFFFD\n",
-        "\u000F\uFFFD\uFFFD\u0060\uFFFD\uFFFD\uFFFD\u0420\uFFFD|\uFFFD\u001D\uFFFDH\u00228\t\uFFFD\uFFFD\uFFFD\u06EF\uFFFDM\uFFFD\uFFFD\u007F\uFFFDn\u003CH\uFFFD\u0330N\u001C\uFFFD\uFFFD[f\uFFFDr\uFFFD5\uFFFD\t\uFFFDH\u0693\uFFFD?3\uFFFDJ\u0013g(#\u00072\uFFFD3?P\u0007\uFFFD\u0006\uFFFD$\uFFFDx\uFFFD5\u00157\uFFFD^\uFFFDu9%b\uFFFD\uFFFD\uFFFD|[\uFFFDx}2C\uFFFDs\u0014?\uFFFD\uFFFD\uFFFD\u000F\uFFFD\uFFFD\uFFFD\uFFFD\uFFFDf\uFFFD\uFFFD\u0013\uFFFD\b\u0060\uFFFD\uFFFD\r",
-        "\u0022~\uFFFD\u010B\uFFFD43\uFFFDd5\uFFFD\uFFFD\u0001\uFFFD\u0001z\u0002f\uFFFD\uFFFD\uFFFD\uFFFD\uFFFD\u0026~~\uFFFD\uFFFDt\u0495\u001De\uFFFD\uFFFD\uFFFD 9pUi\u000E\uFFFDPy;\uFFFD\u001B\uFFFD\uFFFD]F\u001D\uFFFDu\uFFFD\uFFFD\uFFFD\r",
-        " uE2\uFFFD\uFFFD\uFFFD]\u000E78Y\uFFFD\uFFFDZ\u001F\uFFFD\u001F\uFFFD\uFFFDC\uFFFD\uFFFDc\uFFFDuO\u0000\uFFFD}\uFFFD\b\uFFFD,P\uFFFD#\uFFFD\u0006\uFFFD\uFFFD\uFFFD\uFFFD\uFFFDQ4\uFFFDQ\uFFFDf\u05A6\u0014\uFFFD\uFFFD~\uFFFD\uFFFDL\u001CP\uFFFD}\uFFFD\u003C0\u05DC\uFFFDz\uFFFD\uFFFD\u0018\uFFFD\u0002e\u053F\u0011\uFFFD\uFFFD\uFFFD=z\uFFFDT\uFFFDb\uFFFD\u000E@\uFFFD\uFFFD_\uFFFD\u0060;\uFFFD!\\\uFFFD\uFFFDHj\u0013\uFFFD\u0017\uFFFDd\uFFFD\u0011\u045A;R\uFFFD\u0002\uFFFD\uFFFD\u003CG9\uFFFDl\uFFFD2.\uFFFD(\u0004\uFFFD\u0018\uFFFDU\uFFFDR\uFFFD\u0010\uFFFD\uFFFD\u0722\uFFFD(\uFFFDo\uFFFD\uFFFD\r",
-        "H]P\uFFFD\uFFFD\u0015\uFFFD\uFFFD\u072F\uFFFD^{\uFFFD\u0060\u0010\uFFFD\uFFFDDS\u0000\uFFFD\uFFFDX!\u0060\uFFFD;\uFFFDoK=\uFFFD\uFFFD\uFFFDHY\t?)x\u0018\u0060\uFFFDh\u0060\u071D\u0018\u0003\uFFFD\uFFFD[\f\uFFFDk\uFFFD\uFFFD\uFFFDp\uFFFD/lc\uFFFD\uFFFD\uFFFD\uFFFD\u021F\uFFFD\u0004)\uFFFD\uFFFD\uFFFD\uFFFD\uFFFD\uFFFD\u021D\uFFFDk\uFFFD\uFFFD$\uFFFD5;O\uFFFD\uFFFD\u03E6I\uFFFD\uFFFD\r",
-        "\uFFFDt\uFFFD\uFFFDOd\uFFFD\uFFFD1\uFFFD%\uFFFDQ\u41A8\uFFFD\u0000\uFFFD\u0018\uFFFDh\uFFFD}x\uFFFDT5\uFFFD\u003E\u0654\uFFFD/\uFFFD\u0478A\u0007\b\uFFFD\uFFFD\uFFFD\u0010b\uFFFD\uFFFD\uFFFD\u0026\uFFFD\uFFFD\uFFFDW\uFFFD\uFFFD\fFg\u05C0av\uFFFDFKD\uFFFD\uFFFD\uFFFD\uFFFD-\\\uFFFD\uFFFD8\uFFFDj\uFFFD\u001Ay\u000BV\u000E\u00D2.=\uFFFD_~\uFFFDQj\uFFFD\uFFFDhE\uFFFD\uFFFD\u001EG#\u0001P\uFFFDO\uFFFD\uFFFD\uFFFD\t\uFFFD\uFFFDL]u\u000Bh\uFFFD\u001D\u0007\u0012T}J\uFFFD\uFFFDr\uFFFD\u03C0\uFFFD\uFFFD\uFFFD2\uFFFDT\uFFFD0C}\uFFFD\uFFFDV\uFFFD\uFFFD\u0005\f\u0011\uFFFD\u0000Z\u0004\uFFFD\u00164\u03C3\u0005\uFFFD]\u003E\uFFFD\uFFFD\uFFFD\uFFFDO\u002B\uFFFD\uFFFD\uFFFD\uFFFDp\uFFFD\uFFFD*\uFFFD\uFFFDe\uFFFD\uFFFDaZ\uFFFD\u0026\uFFFD3\uFFFD\uFFFD\u0018\u0478y\uFFFD\u003E\uFFFD\uFFFD\uFFFD\uFFFD\u0019\uFFFD\uFFFD\uFFFDV\uFFFD\uFFFD\u0007\uFFFD\n",
-        "\uFFFD\uFFFD\uFFFDx\uFFFDi\u001DbA\uFFFDi-u\uFFFD\uFFFD@\uFFFDa\uFFFD.0\uFFFDL!\u0003\uFFFDtx\uFFFD\u0019,T\uFFFDF\uFFFD\u0018\uFFFDlaT\uFFFDk\uFFFD\uFFFDK\uFFFD\u000E\u0001d_\b\uFFFD\uFFFD\u06E0.S\uFFFDu\uFFFD\uFFFD\uFFFD\uFFFD\u0027k\u00159.\uFFFD\u0668\u001E\uFFFDrP\uFFFD\b\uFFFD\uFFFDN\uFFFDs\u0013\u0026\u0010\uFFFD\uFFFD\u0018\uFFFD\uFFFD\uFFFD\uFFFD\uFFFDa^9\uFFFD\uFFFD\u00165{\uFFFD\u000B\uFFFD\uFFFD\uFFFDX\uFFFD\uFFFD%\uFFFD\uFFFD\u0026/\uFFFD\uFFFD\uFFFD\u0016\uFFFD \uFFFD5\u0015\uFFFD(\uFFFD\u0013\u00176\uFFFD\uFFFD\uFFFD\uFFFD\uFFFDh\uFFFDo\u0027\uFFFD0\uFFFD\u029B:\uFFFD\uFFFD1\u0727\uFFFDl1\uFFFDZW\uFFFDu\uFFFD\uFFFD\bEt\uFFFD\uFFFD\uFFFDJR@\u0019\tE\uFFFD\u0007\\\uFFFD\uFFFD\uFFFD\uFFFD\uFFFDWl6o"
+        "\uFFFD\uFFFD\uFFFD1\uFFFD\uFFFD\u0005\u0018\u0000a\u003Ef(\u0019/6\b$\uFFFD\uFFFD\uA14B\uFFFDm\uFFFD;\uFFFD\u0007\uFFFD\uFFFD\u0627\uFFFDz\u0022\uFFFDJ,$!\uFFFDN\uFFFD\uFFFD\uFFFD,$\uFFFD\u000B\uFFFDG\u0001fea\uFFFD\uFFFD\uFFFDcb\u0011\u0004\uFFFDf\uFFFDU\uFFFD\r",
+        "M\uFFFD\uFFFD}~=6\uFFFD\u0003\uFFFD=\u000F~\u0019\uFFFD\u5465l\u0014\uFFFD\u0006\uFFFDT\uFFFD\uFFFD\uFFFDJ*t#W\uFFFD\u0016\uFFFDM\uFFFD\u0282(.\uFFFD\uFFFD9\uFFFDS\uFFFD\uFFFD\u0013\uFFFD\uFFFD\u0019\uFFFDMG8\uFFFD\uFFFD\uFFFD\uFFFD\uFFFDk\uFFFDg\uFFFDgw\uFFFD-\uFFFD#D\uFFFD\uFFFD\u0027L\uFFFDm\u06A37C\uFFFD\n",
+        "n\u0001\uFFFDZ\u0014\u0013\u000E\u0086C\u0060P\u04B5\uFFFD|\uFFFDo\uFFFD\u000E\uFFFD\uFFFD\uFFFDY\u001F\uFFFD\uFFFDN\uFFFD\uFFFD\uFFFD\u0027\uFFFD\\v\uFFFD\uFFFD\u001D\uFFFD\u0019\uFFFD\u0060\uFFFD\uFFFD\uFFFD\uFFFDz\u0004\uFFFD^#\u01CB\uFFFD\u0014\uFFFD\\o:)*\uFFFD\u0749\uFFFD8\u0060u\u003EN\uFFFDb\uFFFD\uFFFDV\uFFFD\uFFFD\u0001\uFFFDIq\u4C06\uFFFD\uFFFD_H\uFFFD$.\uFFFDe\uFFFD\uFFFD\uFFFD4\u0013[v\u0004\uFFFDO\uFFFD\uFFFD\uFFFD\uFFFD:\u007F\uFFFD[\uFFFD\uFFFDE\u0010V\uFFFD\uFFFD\uFFFD\u0001-\uFFFD)\uFFFD~{\uFFFD^\u0012\uFFFD\uFFFDi\uFFFDl\u001Ea\u0006\u0018\u0005\uFFFD$\uFFFD\uFFFD\u0244\uFFFD\uFFFD,\uFFFDq\uFFFDt\uFFFD3%\uFFFDCk=\uFFFDm2l@\u001EJ\u0027\uFFFDP\uFFFD\uFFFD\uFFFD\uFFFDd\uFFFD_*\uFFFD\uFFFD\u0005w\uFFFD-}\uFFFD^\uFFFD\uFFFD;5\u0519rH[\uFFFD\\C\uFFFDc\uFFFD8\uFFFD\uFFFD\uFFFD\u04D7rh\u01A6\uFFFD\uFFFD8d\uFFFD\u0005\uF5FF\uFFFD=s\u001B\uFFFD\u0003z\uFFFD\t5\u0002\uFFFDi\uFFFD\u003E\t\u003E\uFFFD\uFFFD\uFFFD\u0022\uFFFDu\uFFFD\u001D\uFFFD9\uFFFD\u04D0m\uFFFD\u0015\uFFFDE\uFFFD\uFFFD,\uFFFDY\u0003i2\uFFFD\uFFFD\u00004\uFFFD%}\uFFFDF\uFFFD\uFFFD\uFFFD\uFFFD\uFFFD\uFFFD\uFFFD\u0007@\uFFFD5\uFFFD\uFFFD9\uFFFD\uFFFD\u003CzI\u0012\uFFFD}\u00F8N\uFFFD\uFFFD\u001C\u0184\uFFFDV\uFFFD\u0026\uFFFD\u001C\u001A\uFFFD\uFFFD3\uFFFD\uFFFD\u0018S4\uFFFD.\uFFFD_xx\uFFFD4\uFFFDnC5\uFFFDlM\uFFFD\uFFFD@\uFFFD\uFFFD\uFFFD\uFFFDnM\uFFFD\uFFFD\uFFFD\uFFFD\u0015\uFFFD\u000Fdo\uFFFD\uFFFD\uFFFDF\uFFFDN\u000B\u0012!\u0015\uFFFD\uFFFD\uFFFD?\u001Dxt\uFFFD\uFFFD\\bU\uFFFD\uFFFD9\uFFFD\uFFFD\uFFFD\uFFFD\u001E)_\uFFFD\uFFFDU\uFFFD\uFFFDx\uFFFD\uFFFD\u07BD\u0175\uFFFD\uFFFDb\uFFFD\u003C\uFFFD\uFFFD\uFFFD\u0007\r",
+        "/\u0010\uFFFD\r",
+        "\uFFFDxF\u001B\u0003\uFFFDY\uFFFD!\uFFFDr\uFFFD\uFFFD4\uFFFD\uFFFD\uFFFD\uFFFD\uFFFD\n",
+        "\uFFFD;s/\uFFFD}\uFFFD\uFFFD\u0638\u0026\uFFFD\u0005j\uFFFDyj\u00FA\uFFFD[\uFFFD}x#\uFFFD\uFFFDV\uFFFDZ\uFFFD\uFFFD%\uFFFDy\uFFFD\u0004\u0016a\uFFFDM\uFFFD\uFFFDh\uFFFD\u05E8\uFFFDM\u001CB\uFFFD\uFFFD\u0012\uFFFD\uFFFD\uFFFD\uFFFD\f,\uFFFDH\uFFFD}.\uFFFDuL\uFFFD?uSb4\uFFFD\uFFFD\uFFFD\u0014\uFFFDL\uFFFD\u0014\b\uFFFD\u0017\u0279\u0012\u000B\uFFFD\uFFFD\b\n",
+        "4\uFFFD\u0005\uFFFDs95b\\\uFFFD\r",
+        "\uFFFD\uFFFD^\uFFFD\uFFFD\uFFFD\u0329G\uFFFDG\uFFFD?\u0012ee\uFFFDb@/UlI-\uFFFD\uFFFD@w\uFFFD\u007F\uFFFDt\uFFFD.(k\u0010\uFFFD6\uFFFD@\uFFFDJ\uFFFD\uFFFD\u0147\r",
+        "\uFFFD\u0060\uFFFD\u001Bp\uFFFD9\uFFFD0 \u0001\uFFFDU\uFFFD\uFFFD\u057EOD\uFFFD=\uFFFD\uFFFD\uFFFD\t:\u0015\uFFFD\uFFFD@\uFFFD\uFFFD\uFFFDj\u0005\u001F\uFFFDm\u0004C\uFFFD:\uF2E2\uFFFDr\uFFFDt.\uFFFD\uFFFD\uFFFD\uFFFD\u06DC)\u00116\uFFFD\uFFFD\uFFFD\uFFFDA\uFFFD\uFFFD\u0228\uFFFDQK\u0001\uFFFD\uFFFDKg\uFFFD\uFFFD\uFFFD\uFFFD\u0012\u0007\u003E\u0016\uFFFD*\uFFFD\uFFFD[\u0360e\uFFFDJnJ\u01F5\uFFFDP\uFFFD\uFFFDM\uFFFD\uFFFD\u0015\u001B\uFFFD\u076A\uFFFD\uFFFD\uFFFD\u001C\uFFFDz\u0002\uFFFDP\uFFFD\u0026*\uFFFD}\u0060\uFFFD\uFFFDte\u0001\uFFFD\uFFFD\uFFFDa\u00015\uFFFD\uFFFDd\uFFFD\u000E\uFFFD\uFFFD1\uFFFD\uFFFD\uFFFDm\uFFFDG\u0002d\u000B*^\uFFFD\uFFFD\u001F(6\uFFFDc\uFFFD\n",
+        "\uFFFD\u0006z\u001A\uFFFD\uFFFDC\u0060\u030ElFCK\uFFFD\u0000\u001E\u0006p\uFFFD\uFFFD\uFFFD\uFFFD7\uFFFDM\uFFFD;NgW\u0007\uFFFDy\uFFFD\u000E\uFFFD\uFFFD4\u0004\uFFFD\uFFFD|\uFFFD\u0018\uFFFD\uFFFD\u0060\u0027\u0018\uFFFD\uFFFD\u0022m7\u0018CwZ\u05A4$}\u0027\u0014?\uFFFD\uFFFD#\uFFFDx@\u003C\uFFFD\uFFFD\uFFFDpy\uFFFD\uFFFDe=\u00146\uFFFDd\uFFFD9A\uFFFD\uFFFD.k]_|\u001AU\uFFFD\uFFFD\u0007\uFFFD=4\uFFFD\u0060\uFFFDmqP\uFFFD"
       ],
       "StatusCode": 202,
       "ResponseHeaders": {
         "Content-Length": "0",
-<<<<<<< HEAD
-        "Date": "Wed, 03 Feb 2021 02:08:17 GMT",
-=======
-        "Date": "Wed, 17 Feb 2021 22:33:06 GMT",
->>>>>>> 1814567d
+        "Date": "Fri, 19 Feb 2021 19:12:30 GMT",
         "Server": [
           "Windows-Azure-HDFS/1.0",
           "Microsoft-HTTPAPI/2.0"
         ],
-        "x-ms-client-request-id": "c3f17da4-939e-297c-4cc5-9a3b9b04699b",
-<<<<<<< HEAD
-        "x-ms-request-id": "346c6864-f01f-0053-70d1-f95c6b000000",
-=======
-        "x-ms-request-id": "370ddba7-801f-0082-607c-053ee1000000",
->>>>>>> 1814567d
+        "x-ms-client-request-id": "cd7e55df-d01b-a2b1-b300-df9665ae77c8",
+        "x-ms-request-id": "6f4b98e8-e01f-004f-5ff3-060e0b000000",
         "x-ms-request-server-encrypted": "true",
         "x-ms-version": "2020-06-12"
       },
       "ResponseBody": []
     },
     {
-      "RequestUri": "https://seannse.dfs.core.windows.net/test-filesystem-e50b156f-57a9-47fe-7cd9-6343e97b8bc6/test-file-a79be08c-cdee-a874-281b-0601c6db7428?action=flush\u0026position=1024",
+      "RequestUri": "https://seannse.dfs.core.windows.net/test-filesystem-80e9421f-ec4c-33bc-0412-ace0458c33a9/test-file-01cb1046-4cae-3f7d-e085-1266c7b0d4e2?action=flush\u0026position=1024",
       "RequestMethod": "PATCH",
       "RequestHeaders": {
         "Accept": "application/json",
         "Authorization": "Sanitized",
-<<<<<<< HEAD
-        "traceparent": "00-8af837c6070468419ce9244fa4e00388-b91431a4d3894b44-00",
-        "User-Agent": [
-          "azsdk-net-Storage.Files.DataLake/12.7.0-alpha.20210202.1",
-          "(.NET Framework 4.8.4250.0; Microsoft Windows 10.0.19042 )"
-=======
-        "Content-Length": "0",
-        "traceparent": "00-2bf8e41bb02193498e5aaba393a2d48c-dcabf5c711f9d24e-00",
-        "User-Agent": [
-          "azsdk-net-Storage.Files.DataLake/12.7.0-alpha.20210217.1",
-          "(.NET 5.0.3; Microsoft Windows 10.0.19042)"
->>>>>>> 1814567d
+        "traceparent": "00-c257fb3549273f43a8ddc239d1711c44-ee001db5cd3fe04d-00",
+        "User-Agent": [
+          "azsdk-net-Storage.Files.DataLake/12.7.0-alpha.20210219.1",
+          "(.NET 5.0.3; Microsoft Windows 10.0.19041)"
         ],
         "x-ms-cache-control": "control",
-        "x-ms-client-request-id": "da3d769f-737b-c9d1-9c58-aab3fd577784",
+        "x-ms-client-request-id": "17d68b54-82f2-f98d-3a0e-bd6630b0fb01",
         "x-ms-content-disposition": "disposition",
         "x-ms-content-encoding": "encoding",
         "x-ms-content-language": "language",
-        "x-ms-content-md5": "7JtB3H\u002B/TdlYF8SZZPp1UQ==",
+        "x-ms-content-md5": "aYtYKDOy5LvnzqQDW3YDVA==",
         "x-ms-content-type": "type",
-<<<<<<< HEAD
-        "x-ms-date": "Wed, 03 Feb 2021 02:08:16 GMT",
-=======
-        "x-ms-date": "Wed, 17 Feb 2021 22:33:07 GMT",
->>>>>>> 1814567d
+        "x-ms-date": "Fri, 19 Feb 2021 19:12:31 GMT",
         "x-ms-return-client-request-id": "true",
         "x-ms-version": "2020-06-12"
       },
@@ -208,53 +139,33 @@
       "StatusCode": 200,
       "ResponseHeaders": {
         "Content-Length": "0",
-<<<<<<< HEAD
-        "Date": "Wed, 03 Feb 2021 02:08:17 GMT",
-        "ETag": "\u00220x8D8C7E8927CEA32\u0022",
-        "Last-Modified": "Wed, 03 Feb 2021 02:08:17 GMT",
-=======
-        "Date": "Wed, 17 Feb 2021 22:33:06 GMT",
-        "ETag": "\u00220x8D8D393FF5B0601\u0022",
-        "Last-Modified": "Wed, 17 Feb 2021 22:33:07 GMT",
->>>>>>> 1814567d
+        "Date": "Fri, 19 Feb 2021 19:12:30 GMT",
+        "ETag": "\u00220x8D8D50A4E124217\u0022",
+        "Last-Modified": "Fri, 19 Feb 2021 19:12:30 GMT",
         "Server": [
           "Windows-Azure-HDFS/1.0",
           "Microsoft-HTTPAPI/2.0"
         ],
-        "x-ms-client-request-id": "da3d769f-737b-c9d1-9c58-aab3fd577784",
-<<<<<<< HEAD
-        "x-ms-request-id": "346c6877-f01f-0053-03d1-f95c6b000000",
-=======
-        "x-ms-request-id": "370ddbc5-801f-0082-7e7c-053ee1000000",
->>>>>>> 1814567d
+        "x-ms-client-request-id": "17d68b54-82f2-f98d-3a0e-bd6630b0fb01",
+        "x-ms-request-id": "6f4b98fb-e01f-004f-72f3-060e0b000000",
         "x-ms-request-server-encrypted": "false",
         "x-ms-version": "2020-06-12"
       },
       "ResponseBody": []
     },
     {
-      "RequestUri": "https://seannse.blob.core.windows.net/test-filesystem-e50b156f-57a9-47fe-7cd9-6343e97b8bc6/test-file-a79be08c-cdee-a874-281b-0601c6db7428",
+      "RequestUri": "https://seannse.blob.core.windows.net/test-filesystem-80e9421f-ec4c-33bc-0412-ace0458c33a9/test-file-01cb1046-4cae-3f7d-e085-1266c7b0d4e2",
       "RequestMethod": "HEAD",
       "RequestHeaders": {
         "Accept": "application/xml",
         "Authorization": "Sanitized",
-<<<<<<< HEAD
-        "traceparent": "00-983ea1efa819c7459558655a4bf6f277-a6193d5a2c82fb42-00",
-        "User-Agent": [
-          "azsdk-net-Storage.Files.DataLake/12.7.0-alpha.20210202.1",
-          "(.NET Framework 4.8.4250.0; Microsoft Windows 10.0.19042 )"
-        ],
-        "x-ms-client-request-id": "249b0349-8fc7-9b1f-337d-ebfca826a92f",
-        "x-ms-date": "Wed, 03 Feb 2021 02:08:16 GMT",
-=======
-        "traceparent": "00-a5bf279fd0f53d4189aea6f2f677d6c6-f321faca21ae674c-00",
-        "User-Agent": [
-          "azsdk-net-Storage.Files.DataLake/12.7.0-alpha.20210217.1",
-          "(.NET 5.0.3; Microsoft Windows 10.0.19042)"
-        ],
-        "x-ms-client-request-id": "249b0349-8fc7-9b1f-337d-ebfca826a92f",
-        "x-ms-date": "Wed, 17 Feb 2021 22:33:07 GMT",
->>>>>>> 1814567d
+        "traceparent": "00-4938323471e3e34eabbaddd624865681-7f8b2e7d6728b649-00",
+        "User-Agent": [
+          "azsdk-net-Storage.Files.DataLake/12.7.0-alpha.20210219.1",
+          "(.NET 5.0.3; Microsoft Windows 10.0.19041)"
+        ],
+        "x-ms-client-request-id": "da42d162-5fd8-6ed5-4d07-07ab2f923c21",
+        "x-ms-date": "Fri, 19 Feb 2021 19:12:31 GMT",
         "x-ms-return-client-request-id": "true",
         "x-ms-version": "2020-06-12"
       },
@@ -267,17 +178,11 @@
         "Content-Encoding": "encoding",
         "Content-Language": "language",
         "Content-Length": "1024",
-        "Content-MD5": "7JtB3H\u002B/TdlYF8SZZPp1UQ==",
+        "Content-MD5": "aYtYKDOy5LvnzqQDW3YDVA==",
         "Content-Type": "type",
-<<<<<<< HEAD
-        "Date": "Wed, 03 Feb 2021 02:08:16 GMT",
-        "ETag": "\u00220x8D8C7E8927CEA32\u0022",
-        "Last-Modified": "Wed, 03 Feb 2021 02:08:17 GMT",
-=======
-        "Date": "Wed, 17 Feb 2021 22:33:06 GMT",
-        "ETag": "\u00220x8D8D393FF5B0601\u0022",
-        "Last-Modified": "Wed, 17 Feb 2021 22:33:07 GMT",
->>>>>>> 1814567d
+        "Date": "Fri, 19 Feb 2021 19:12:30 GMT",
+        "ETag": "\u00220x8D8D50A4E124217\u0022",
+        "Last-Modified": "Fri, 19 Feb 2021 19:12:30 GMT",
         "Server": [
           "Windows-Azure-Blob/1.0",
           "Microsoft-HTTPAPI/2.0"
@@ -285,50 +190,32 @@
         "x-ms-access-tier": "Hot",
         "x-ms-access-tier-inferred": "true",
         "x-ms-blob-type": "BlockBlob",
-        "x-ms-client-request-id": "249b0349-8fc7-9b1f-337d-ebfca826a92f",
-<<<<<<< HEAD
-        "x-ms-creation-time": "Wed, 03 Feb 2021 02:08:17 GMT",
-=======
-        "x-ms-creation-time": "Wed, 17 Feb 2021 22:33:06 GMT",
->>>>>>> 1814567d
+        "x-ms-client-request-id": "da42d162-5fd8-6ed5-4d07-07ab2f923c21",
+        "x-ms-creation-time": "Fri, 19 Feb 2021 19:12:30 GMT",
         "x-ms-group": "$superuser",
         "x-ms-lease-state": "available",
         "x-ms-lease-status": "unlocked",
         "x-ms-owner": "$superuser",
         "x-ms-permissions": "rw-r-----",
-<<<<<<< HEAD
-        "x-ms-request-id": "f6ae7fd2-301e-003e-0fd1-f9e820000000",
-=======
-        "x-ms-request-id": "28e3190a-901e-0037-137c-05adf3000000",
->>>>>>> 1814567d
+        "x-ms-request-id": "2e6afc87-201e-00a4-10f3-0676f9000000",
         "x-ms-server-encrypted": "true",
         "x-ms-version": "2020-06-12"
       },
       "ResponseBody": []
     },
     {
-      "RequestUri": "https://seannse.blob.core.windows.net/test-filesystem-e50b156f-57a9-47fe-7cd9-6343e97b8bc6?restype=container",
+      "RequestUri": "https://seannse.blob.core.windows.net/test-filesystem-80e9421f-ec4c-33bc-0412-ace0458c33a9?restype=container",
       "RequestMethod": "DELETE",
       "RequestHeaders": {
         "Accept": "application/xml",
         "Authorization": "Sanitized",
-<<<<<<< HEAD
-        "traceparent": "00-ffd64c2341861c4c914f8ae817177dbb-62e4de40cd806f4c-00",
-        "User-Agent": [
-          "azsdk-net-Storage.Files.DataLake/12.7.0-alpha.20210202.1",
-          "(.NET Framework 4.8.4250.0; Microsoft Windows 10.0.19042 )"
-        ],
-        "x-ms-client-request-id": "fa6ace5f-53bb-6cbc-1b40-df618812a87d",
-        "x-ms-date": "Wed, 03 Feb 2021 02:08:16 GMT",
-=======
-        "traceparent": "00-f9bac58dfad4a54e89b61ff3f2a29e12-2f9970507e5d4e45-00",
-        "User-Agent": [
-          "azsdk-net-Storage.Files.DataLake/12.7.0-alpha.20210217.1",
-          "(.NET 5.0.3; Microsoft Windows 10.0.19042)"
-        ],
-        "x-ms-client-request-id": "fa6ace5f-53bb-6cbc-1b40-df618812a87d",
-        "x-ms-date": "Wed, 17 Feb 2021 22:33:07 GMT",
->>>>>>> 1814567d
+        "traceparent": "00-f166f09e4453d24d940c48b1b2695749-b06a06fbf8b10e4c-00",
+        "User-Agent": [
+          "azsdk-net-Storage.Files.DataLake/12.7.0-alpha.20210219.1",
+          "(.NET 5.0.3; Microsoft Windows 10.0.19041)"
+        ],
+        "x-ms-client-request-id": "5e032a11-216e-8428-c531-781e016ec3ca",
+        "x-ms-date": "Fri, 19 Feb 2021 19:12:31 GMT",
         "x-ms-return-client-request-id": "true",
         "x-ms-version": "2020-06-12"
       },
@@ -336,28 +223,20 @@
       "StatusCode": 202,
       "ResponseHeaders": {
         "Content-Length": "0",
-<<<<<<< HEAD
-        "Date": "Wed, 03 Feb 2021 02:08:16 GMT",
-=======
-        "Date": "Wed, 17 Feb 2021 22:33:06 GMT",
->>>>>>> 1814567d
+        "Date": "Fri, 19 Feb 2021 19:12:30 GMT",
         "Server": [
           "Windows-Azure-Blob/1.0",
           "Microsoft-HTTPAPI/2.0"
         ],
-        "x-ms-client-request-id": "fa6ace5f-53bb-6cbc-1b40-df618812a87d",
-<<<<<<< HEAD
-        "x-ms-request-id": "f6ae8037-301e-003e-6fd1-f9e820000000",
-=======
-        "x-ms-request-id": "28e31916-901e-0037-1d7c-05adf3000000",
->>>>>>> 1814567d
+        "x-ms-client-request-id": "5e032a11-216e-8428-c531-781e016ec3ca",
+        "x-ms-request-id": "2e6afd7a-201e-00a4-73f3-0676f9000000",
         "x-ms-version": "2020-06-12"
       },
       "ResponseBody": []
     }
   ],
   "Variables": {
-    "RandomSeed": "1821906740",
+    "RandomSeed": "1176241932",
     "Storage_TestConfigHierarchicalNamespace": "NamespaceTenant\nseannse\nU2FuaXRpemVk\nhttps://seannse.blob.core.windows.net\nhttps://seannse.file.core.windows.net\nhttps://seannse.queue.core.windows.net\nhttps://seannse.table.core.windows.net\n\n\n\n\nhttps://seannse-secondary.blob.core.windows.net\nhttps://seannse-secondary.file.core.windows.net\nhttps://seannse-secondary.queue.core.windows.net\nhttps://seannse-secondary.table.core.windows.net\n68390a19-a643-458b-b726-408abf67b4fc\nSanitized\n72f988bf-86f1-41af-91ab-2d7cd011db47\nhttps://login.microsoftonline.com/\nCloud\nBlobEndpoint=https://seannse.blob.core.windows.net/;QueueEndpoint=https://seannse.queue.core.windows.net/;FileEndpoint=https://seannse.file.core.windows.net/;BlobSecondaryEndpoint=https://seannse-secondary.blob.core.windows.net/;QueueSecondaryEndpoint=https://seannse-secondary.queue.core.windows.net/;FileSecondaryEndpoint=https://seannse-secondary.file.core.windows.net/;AccountName=seannse;AccountKey=Sanitized\n"
   }
 }