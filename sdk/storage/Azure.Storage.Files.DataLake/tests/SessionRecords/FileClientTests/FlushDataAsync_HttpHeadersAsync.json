{
  "Entries": [
    {
      "RequestUri": "http://seannsecanary.blob.core.windows.net/test-filesystem-e50b156f-57a9-47fe-7cd9-6343e97b8bc6?restype=container",
      "RequestMethod": "PUT",
      "RequestHeaders": {
        "Authorization": "Sanitized",
        "traceparent": "00-a30d8ec0c0a9b247947a054c4aa185ba-fe56c9570340ed43-00",
        "User-Agent": [
          "azsdk-net-Storage.Files.DataLake/12.1.0-dev.20200403.1",
          "(.NET Core 4.6.28325.01; Microsoft Windows 10.0.18362 )"
        ],
        "x-ms-blob-public-access": "container",
        "x-ms-client-request-id": "5e91661f-9a3d-59e3-78b0-f47c1cb82f6a",
        "x-ms-date": "Fri, 03 Apr 2020 21:02:12 GMT",
        "x-ms-return-client-request-id": "true",
<<<<<<< HEAD
        "x-ms-version": "2019-12-12"
=======
        "x-ms-version": "2020-02-10"
>>>>>>> 60f4876e
      },
      "RequestBody": null,
      "StatusCode": 201,
      "ResponseHeaders": {
        "Content-Length": "0",
        "Date": "Fri, 03 Apr 2020 21:02:10 GMT",
        "ETag": "\u00220x8D7D8124719460B\u0022",
        "Last-Modified": "Fri, 03 Apr 2020 21:02:11 GMT",
        "Server": [
          "Windows-Azure-Blob/1.0",
          "Microsoft-HTTPAPI/2.0"
        ],
        "x-ms-client-request-id": "5e91661f-9a3d-59e3-78b0-f47c1cb82f6a",
        "x-ms-request-id": "96224c26-f01e-0012-59fb-093670000000",
<<<<<<< HEAD
        "x-ms-version": "2019-12-12"
=======
        "x-ms-version": "2020-02-10"
>>>>>>> 60f4876e
      },
      "ResponseBody": []
    },
    {
      "RequestUri": "http://seannsecanary.dfs.core.windows.net/test-filesystem-e50b156f-57a9-47fe-7cd9-6343e97b8bc6/test-file-a79be08c-cdee-a874-281b-0601c6db7428?resource=file",
      "RequestMethod": "PUT",
      "RequestHeaders": {
        "Authorization": "Sanitized",
        "traceparent": "00-2ca4346e383a2941b4f810f97f643e8c-ef0432f46ff93c4a-00",
        "User-Agent": [
          "azsdk-net-Storage.Files.DataLake/12.1.0-dev.20200403.1",
          "(.NET Core 4.6.28325.01; Microsoft Windows 10.0.18362 )"
        ],
        "x-ms-client-request-id": "f2962678-3fb7-51c3-f2e9-352193e2939c",
        "x-ms-date": "Fri, 03 Apr 2020 21:02:12 GMT",
        "x-ms-return-client-request-id": "true",
<<<<<<< HEAD
        "x-ms-version": "2019-12-12"
=======
        "x-ms-version": "2020-02-10"
>>>>>>> 60f4876e
      },
      "RequestBody": null,
      "StatusCode": 201,
      "ResponseHeaders": {
        "Content-Length": "0",
        "Date": "Fri, 03 Apr 2020 21:02:11 GMT",
        "ETag": "\u00220x8D7D812472C6B06\u0022",
        "Last-Modified": "Fri, 03 Apr 2020 21:02:11 GMT",
        "Server": [
          "Windows-Azure-HDFS/1.0",
          "Microsoft-HTTPAPI/2.0"
        ],
        "x-ms-client-request-id": "f2962678-3fb7-51c3-f2e9-352193e2939c",
        "x-ms-request-id": "fa4401fa-201f-0097-49fb-091bad000000",
<<<<<<< HEAD
        "x-ms-version": "2019-12-12"
=======
        "x-ms-version": "2020-02-10"
>>>>>>> 60f4876e
      },
      "ResponseBody": []
    },
    {
      "RequestUri": "http://seannsecanary.dfs.core.windows.net/test-filesystem-e50b156f-57a9-47fe-7cd9-6343e97b8bc6/test-file-a79be08c-cdee-a874-281b-0601c6db7428?action=append\u0026position=0",
      "RequestMethod": "PATCH",
      "RequestHeaders": {
        "Authorization": "Sanitized",
        "Content-Length": "1024",
        "traceparent": "00-45b8f9c91886024dbed49c67e7ba0fff-9295da1a6fd96740-00",
        "User-Agent": [
          "azsdk-net-Storage.Files.DataLake/12.1.0-dev.20200403.1",
          "(.NET Core 4.6.28325.01; Microsoft Windows 10.0.18362 )"
        ],
        "x-ms-client-request-id": "c3f17da4-939e-297c-4cc5-9a3b9b04699b",
        "x-ms-date": "Fri, 03 Apr 2020 21:02:12 GMT",
        "x-ms-return-client-request-id": "true",
<<<<<<< HEAD
        "x-ms-version": "2019-12-12"
=======
        "x-ms-version": "2020-02-10"
>>>>>>> 60f4876e
      },
      "RequestBody": "PMuKapStgV5WKjU84xzVt0fgiJ9FgnCz7dKQAPdn3Y8eTRsH5mmSy6U3m40Jh27VFH7Zs1nzV7pa1nzBHYBn702lHZUBzdHdTbz6DubjqmZkuux5jio1K/ZhrA/t0K4k0KxAY2rY1Eas/GWc\u002BEnTdywVXWKU7WEib/KenyHC8HwO1j46o0b8i\u002BalzZHFmDKtjjTi13NLj\u002BJLHfN3OTQk6QvojiILmdPmGdF77iDPXdbA8RHs4BkJwkZb7oZShFGygOOG3QoPovRg\u002B72i0KDBfL8dt0giOAny38vbr6pNlJV/yW48SIDMsE4ci\u002BRbZvKlmXLGNcwJj0jak/4/M/NKE2coIwcyhTM/UAf5Bqwkl3jYNRU3h17IdTklYrSCjHxb0Xh9MkPrcxQ/huTFD4mctfyFZv7dE4sIYK3NDSJ\u002BvcSLnjQzp2Q17cIB\u002BAF6AmaviK24/CZ\u002Bfr7tdNKVHWXywMggOXBVaQ6YUHk73BuKjl1GHYV1xsCeDSB1RTKRn89dDjc4Wcj1Wh\u002BeH6ysQ6KjY\u002BZ1TwDgffoIgixQ4CPbBrCp3c3jUTSUUcNm1qYU8cp\u002B0eJMHFDPfZE8MNecpXr7whj8AmXUvxGx4P09eqZU85Bi0g5Aj\u002Bpf2mA7pyFc\u002BKtIahONF\u002B5kqRHRmjtSkgLr6DxHOdJsuzIunCgEmBjvVehS9BCSxtyi/Sj8b/WuDUhdUL/lFb7Z3K/hXnvGYBD54URTAJ3yWCFgpDupb0s9gI/gpkhZCT8peBhgsWhg3J0YA42xWwyqa/idhXCDL2xjpN7r5bnIn9gEKYeFkaa5/8idkWu\u002BiySDNTtPvITPpkmr/Q2JdPbkT2S1rDGEJdlR5Iao5p0ApRi5aLB9eONUNYM\u002B2ZSZL4rRuEEHCN/z/hBi/tf9JsCrqlf0zwxGZ9eAYXauRktEt7T81i1c\u002BZ04xmqfGnkLVg7Dki49pF9\u002Bi1FqhqZoRbjEHkcjAVCST7G6vAmhpkxddQto6rMdBxJUfUrb8XL2z4Cy2/wy51S\u002BMEN9guhW3OQFDBGbAFoEpxY0z4MFt10\u002BxOyI78tPK422qrpwn4Qq/qFl1uVhWs8mrTPl/hjRuHnlPr77ze0ZteGD5VaglAeRCtHioOB43WkdYkGXaS115PFAi2HGLjC0TCED3XR4hhksVPNG7hiYbGFU3murgku0DgFkXwimy9ugLlO/df/1pdwnaxU5LvXZqB7/clDFCMrVTs9zEyYQhYkYpsDE2PZhXjmOgxY1e98Li7bppliL2yWJ6iYvgZG1FuWMIIg1FdAonhMXNoWzoNPvaIhvJ94wjMqbOu7QMdyn2WwxqVpX1XXmwQhFdKSg1kpSQBkJRe8HXJS9mtrhV2w2bw==",
      "StatusCode": 202,
      "ResponseHeaders": {
        "Content-Length": "0",
        "Date": "Fri, 03 Apr 2020 21:02:11 GMT",
        "Server": [
          "Windows-Azure-HDFS/1.0",
          "Microsoft-HTTPAPI/2.0"
        ],
        "x-ms-client-request-id": "c3f17da4-939e-297c-4cc5-9a3b9b04699b",
        "x-ms-request-id": "fa4401fb-201f-0097-4afb-091bad000000",
        "x-ms-request-server-encrypted": "true",
<<<<<<< HEAD
        "x-ms-version": "2019-12-12"
=======
        "x-ms-version": "2020-02-10"
>>>>>>> 60f4876e
      },
      "ResponseBody": []
    },
    {
      "RequestUri": "http://seannsecanary.dfs.core.windows.net/test-filesystem-e50b156f-57a9-47fe-7cd9-6343e97b8bc6/test-file-a79be08c-cdee-a874-281b-0601c6db7428?action=flush\u0026position=1024",
      "RequestMethod": "PATCH",
      "RequestHeaders": {
        "Authorization": "Sanitized",
        "Content-Length": "0",
        "traceparent": "00-a0b6a62b2452a3498329519ff20446ec-29a11d6d1ef5a14e-00",
        "User-Agent": [
          "azsdk-net-Storage.Files.DataLake/12.1.0-dev.20200403.1",
          "(.NET Core 4.6.28325.01; Microsoft Windows 10.0.18362 )"
        ],
        "x-ms-cache-control": "control",
        "x-ms-client-request-id": "da3d769f-737b-c9d1-9c58-aab3fd577784",
        "x-ms-content-disposition": "disposition",
        "x-ms-content-encoding": "encoding",
        "x-ms-content-language": "language",
        "x-ms-content-md5": "7JtB3H\u002B/TdlYF8SZZPp1UQ==",
        "x-ms-content-type": "type",
        "x-ms-date": "Fri, 03 Apr 2020 21:02:12 GMT",
        "x-ms-return-client-request-id": "true",
<<<<<<< HEAD
        "x-ms-version": "2019-12-12"
=======
        "x-ms-version": "2020-02-10"
>>>>>>> 60f4876e
      },
      "RequestBody": null,
      "StatusCode": 200,
      "ResponseHeaders": {
        "Content-Length": "0",
        "Date": "Fri, 03 Apr 2020 21:02:11 GMT",
        "ETag": "\u00220x8D7D81247465EE9\u0022",
        "Last-Modified": "Fri, 03 Apr 2020 21:02:11 GMT",
        "Server": [
          "Windows-Azure-HDFS/1.0",
          "Microsoft-HTTPAPI/2.0"
        ],
        "x-ms-client-request-id": "da3d769f-737b-c9d1-9c58-aab3fd577784",
        "x-ms-request-id": "fa4401fc-201f-0097-4bfb-091bad000000",
        "x-ms-request-server-encrypted": "true",
<<<<<<< HEAD
        "x-ms-version": "2019-12-12"
=======
        "x-ms-version": "2020-02-10"
>>>>>>> 60f4876e
      },
      "ResponseBody": []
    },
    {
      "RequestUri": "http://seannsecanary.blob.core.windows.net/test-filesystem-e50b156f-57a9-47fe-7cd9-6343e97b8bc6/test-file-a79be08c-cdee-a874-281b-0601c6db7428",
      "RequestMethod": "HEAD",
      "RequestHeaders": {
        "Authorization": "Sanitized",
        "traceparent": "00-4f121c224b6b7148817a9e6d0a3a58ab-883d8829ebd2bf4e-00",
        "User-Agent": [
          "azsdk-net-Storage.Files.DataLake/12.1.0-dev.20200403.1",
          "(.NET Core 4.6.28325.01; Microsoft Windows 10.0.18362 )"
        ],
        "x-ms-client-request-id": "249b0349-8fc7-9b1f-337d-ebfca826a92f",
        "x-ms-date": "Fri, 03 Apr 2020 21:02:12 GMT",
        "x-ms-return-client-request-id": "true",
<<<<<<< HEAD
        "x-ms-version": "2019-12-12"
=======
        "x-ms-version": "2020-02-10"
>>>>>>> 60f4876e
      },
      "RequestBody": null,
      "StatusCode": 200,
      "ResponseHeaders": {
        "Accept-Ranges": "bytes",
        "Cache-Control": "control",
        "Content-Disposition": "disposition",
        "Content-Encoding": "encoding",
        "Content-Language": "language",
        "Content-Length": "1024",
        "Content-MD5": "7JtB3H\u002B/TdlYF8SZZPp1UQ==",
        "Content-Type": "type",
        "Date": "Fri, 03 Apr 2020 21:02:11 GMT",
        "ETag": "\u00220x8D7D81247465EE9\u0022",
        "Last-Modified": "Fri, 03 Apr 2020 21:02:11 GMT",
        "Server": [
          "Windows-Azure-Blob/1.0",
          "Microsoft-HTTPAPI/2.0"
        ],
        "x-ms-access-tier": "Hot",
        "x-ms-access-tier-inferred": "true",
        "x-ms-blob-type": "BlockBlob",
        "x-ms-client-request-id": "249b0349-8fc7-9b1f-337d-ebfca826a92f",
        "x-ms-creation-time": "Fri, 03 Apr 2020 21:02:11 GMT",
        "x-ms-lease-state": "available",
        "x-ms-lease-status": "unlocked",
        "x-ms-request-id": "96224c5f-f01e-0012-08fb-093670000000",
        "x-ms-server-encrypted": "true",
<<<<<<< HEAD
        "x-ms-version": "2019-12-12"
=======
        "x-ms-version": "2020-02-10"
>>>>>>> 60f4876e
      },
      "ResponseBody": []
    },
    {
      "RequestUri": "http://seannsecanary.blob.core.windows.net/test-filesystem-e50b156f-57a9-47fe-7cd9-6343e97b8bc6?restype=container",
      "RequestMethod": "DELETE",
      "RequestHeaders": {
        "Authorization": "Sanitized",
        "traceparent": "00-57aa48bd0bac1c46ac0c536297aed52d-b910bd0728ab644b-00",
        "User-Agent": [
          "azsdk-net-Storage.Files.DataLake/12.1.0-dev.20200403.1",
          "(.NET Core 4.6.28325.01; Microsoft Windows 10.0.18362 )"
        ],
        "x-ms-client-request-id": "fa6ace5f-53bb-6cbc-1b40-df618812a87d",
        "x-ms-date": "Fri, 03 Apr 2020 21:02:12 GMT",
        "x-ms-return-client-request-id": "true",
<<<<<<< HEAD
        "x-ms-version": "2019-12-12"
=======
        "x-ms-version": "2020-02-10"
>>>>>>> 60f4876e
      },
      "RequestBody": null,
      "StatusCode": 202,
      "ResponseHeaders": {
        "Content-Length": "0",
        "Date": "Fri, 03 Apr 2020 21:02:11 GMT",
        "Server": [
          "Windows-Azure-Blob/1.0",
          "Microsoft-HTTPAPI/2.0"
        ],
        "x-ms-client-request-id": "fa6ace5f-53bb-6cbc-1b40-df618812a87d",
        "x-ms-request-id": "96224c64-f01e-0012-0cfb-093670000000",
<<<<<<< HEAD
        "x-ms-version": "2019-12-12"
=======
        "x-ms-version": "2020-02-10"
>>>>>>> 60f4876e
      },
      "ResponseBody": []
    }
  ],
  "Variables": {
    "RandomSeed": "1821906740",
    "Storage_TestConfigHierarchicalNamespace": "NamespaceTenant\nseannsecanary\nU2FuaXRpemVk\nhttp://seannsecanary.blob.core.windows.net\nhttp://seannsecanary.file.core.windows.net\nhttp://seannsecanary.queue.core.windows.net\nhttp://seannsecanary.table.core.windows.net\n\n\n\n\nhttp://seannsecanary-secondary.blob.core.windows.net\nhttp://seannsecanary-secondary.file.core.windows.net\nhttp://seannsecanary-secondary.queue.core.windows.net\nhttp://seannsecanary-secondary.table.core.windows.net\n68390a19-a643-458b-b726-408abf67b4fc\nSanitized\n72f988bf-86f1-41af-91ab-2d7cd011db47\nhttps://login.microsoftonline.com/\nCloud\nBlobEndpoint=http://seannsecanary.blob.core.windows.net/;QueueEndpoint=http://seannsecanary.queue.core.windows.net/;FileEndpoint=http://seannsecanary.file.core.windows.net/;BlobSecondaryEndpoint=http://seannsecanary-secondary.blob.core.windows.net/;QueueSecondaryEndpoint=http://seannsecanary-secondary.queue.core.windows.net/;FileSecondaryEndpoint=http://seannsecanary-secondary.file.core.windows.net/;AccountName=seannsecanary;AccountKey=Sanitized\n"
  }
}<|MERGE_RESOLUTION|>--- conflicted
+++ resolved
@@ -14,11 +14,7 @@
         "x-ms-client-request-id": "5e91661f-9a3d-59e3-78b0-f47c1cb82f6a",
         "x-ms-date": "Fri, 03 Apr 2020 21:02:12 GMT",
         "x-ms-return-client-request-id": "true",
-<<<<<<< HEAD
-        "x-ms-version": "2019-12-12"
-=======
-        "x-ms-version": "2020-02-10"
->>>>>>> 60f4876e
+        "x-ms-version": "2020-02-10"
       },
       "RequestBody": null,
       "StatusCode": 201,
@@ -33,11 +29,7 @@
         ],
         "x-ms-client-request-id": "5e91661f-9a3d-59e3-78b0-f47c1cb82f6a",
         "x-ms-request-id": "96224c26-f01e-0012-59fb-093670000000",
-<<<<<<< HEAD
-        "x-ms-version": "2019-12-12"
-=======
-        "x-ms-version": "2020-02-10"
->>>>>>> 60f4876e
+        "x-ms-version": "2020-02-10"
       },
       "ResponseBody": []
     },
@@ -54,11 +46,7 @@
         "x-ms-client-request-id": "f2962678-3fb7-51c3-f2e9-352193e2939c",
         "x-ms-date": "Fri, 03 Apr 2020 21:02:12 GMT",
         "x-ms-return-client-request-id": "true",
-<<<<<<< HEAD
-        "x-ms-version": "2019-12-12"
-=======
-        "x-ms-version": "2020-02-10"
->>>>>>> 60f4876e
+        "x-ms-version": "2020-02-10"
       },
       "RequestBody": null,
       "StatusCode": 201,
@@ -73,11 +61,7 @@
         ],
         "x-ms-client-request-id": "f2962678-3fb7-51c3-f2e9-352193e2939c",
         "x-ms-request-id": "fa4401fa-201f-0097-49fb-091bad000000",
-<<<<<<< HEAD
-        "x-ms-version": "2019-12-12"
-=======
-        "x-ms-version": "2020-02-10"
->>>>>>> 60f4876e
+        "x-ms-version": "2020-02-10"
       },
       "ResponseBody": []
     },
@@ -95,11 +79,7 @@
         "x-ms-client-request-id": "c3f17da4-939e-297c-4cc5-9a3b9b04699b",
         "x-ms-date": "Fri, 03 Apr 2020 21:02:12 GMT",
         "x-ms-return-client-request-id": "true",
-<<<<<<< HEAD
-        "x-ms-version": "2019-12-12"
-=======
-        "x-ms-version": "2020-02-10"
->>>>>>> 60f4876e
+        "x-ms-version": "2020-02-10"
       },
       "RequestBody": "PMuKapStgV5WKjU84xzVt0fgiJ9FgnCz7dKQAPdn3Y8eTRsH5mmSy6U3m40Jh27VFH7Zs1nzV7pa1nzBHYBn702lHZUBzdHdTbz6DubjqmZkuux5jio1K/ZhrA/t0K4k0KxAY2rY1Eas/GWc\u002BEnTdywVXWKU7WEib/KenyHC8HwO1j46o0b8i\u002BalzZHFmDKtjjTi13NLj\u002BJLHfN3OTQk6QvojiILmdPmGdF77iDPXdbA8RHs4BkJwkZb7oZShFGygOOG3QoPovRg\u002B72i0KDBfL8dt0giOAny38vbr6pNlJV/yW48SIDMsE4ci\u002BRbZvKlmXLGNcwJj0jak/4/M/NKE2coIwcyhTM/UAf5Bqwkl3jYNRU3h17IdTklYrSCjHxb0Xh9MkPrcxQ/huTFD4mctfyFZv7dE4sIYK3NDSJ\u002BvcSLnjQzp2Q17cIB\u002BAF6AmaviK24/CZ\u002Bfr7tdNKVHWXywMggOXBVaQ6YUHk73BuKjl1GHYV1xsCeDSB1RTKRn89dDjc4Wcj1Wh\u002BeH6ysQ6KjY\u002BZ1TwDgffoIgixQ4CPbBrCp3c3jUTSUUcNm1qYU8cp\u002B0eJMHFDPfZE8MNecpXr7whj8AmXUvxGx4P09eqZU85Bi0g5Aj\u002Bpf2mA7pyFc\u002BKtIahONF\u002B5kqRHRmjtSkgLr6DxHOdJsuzIunCgEmBjvVehS9BCSxtyi/Sj8b/WuDUhdUL/lFb7Z3K/hXnvGYBD54URTAJ3yWCFgpDupb0s9gI/gpkhZCT8peBhgsWhg3J0YA42xWwyqa/idhXCDL2xjpN7r5bnIn9gEKYeFkaa5/8idkWu\u002BiySDNTtPvITPpkmr/Q2JdPbkT2S1rDGEJdlR5Iao5p0ApRi5aLB9eONUNYM\u002B2ZSZL4rRuEEHCN/z/hBi/tf9JsCrqlf0zwxGZ9eAYXauRktEt7T81i1c\u002BZ04xmqfGnkLVg7Dki49pF9\u002Bi1FqhqZoRbjEHkcjAVCST7G6vAmhpkxddQto6rMdBxJUfUrb8XL2z4Cy2/wy51S\u002BMEN9guhW3OQFDBGbAFoEpxY0z4MFt10\u002BxOyI78tPK422qrpwn4Qq/qFl1uVhWs8mrTPl/hjRuHnlPr77ze0ZteGD5VaglAeRCtHioOB43WkdYkGXaS115PFAi2HGLjC0TCED3XR4hhksVPNG7hiYbGFU3murgku0DgFkXwimy9ugLlO/df/1pdwnaxU5LvXZqB7/clDFCMrVTs9zEyYQhYkYpsDE2PZhXjmOgxY1e98Li7bppliL2yWJ6iYvgZG1FuWMIIg1FdAonhMXNoWzoNPvaIhvJ94wjMqbOu7QMdyn2WwxqVpX1XXmwQhFdKSg1kpSQBkJRe8HXJS9mtrhV2w2bw==",
       "StatusCode": 202,
@@ -113,11 +93,7 @@
         "x-ms-client-request-id": "c3f17da4-939e-297c-4cc5-9a3b9b04699b",
         "x-ms-request-id": "fa4401fb-201f-0097-4afb-091bad000000",
         "x-ms-request-server-encrypted": "true",
-<<<<<<< HEAD
-        "x-ms-version": "2019-12-12"
-=======
-        "x-ms-version": "2020-02-10"
->>>>>>> 60f4876e
+        "x-ms-version": "2020-02-10"
       },
       "ResponseBody": []
     },
@@ -141,11 +117,7 @@
         "x-ms-content-type": "type",
         "x-ms-date": "Fri, 03 Apr 2020 21:02:12 GMT",
         "x-ms-return-client-request-id": "true",
-<<<<<<< HEAD
-        "x-ms-version": "2019-12-12"
-=======
-        "x-ms-version": "2020-02-10"
->>>>>>> 60f4876e
+        "x-ms-version": "2020-02-10"
       },
       "RequestBody": null,
       "StatusCode": 200,
@@ -161,11 +133,7 @@
         "x-ms-client-request-id": "da3d769f-737b-c9d1-9c58-aab3fd577784",
         "x-ms-request-id": "fa4401fc-201f-0097-4bfb-091bad000000",
         "x-ms-request-server-encrypted": "true",
-<<<<<<< HEAD
-        "x-ms-version": "2019-12-12"
-=======
-        "x-ms-version": "2020-02-10"
->>>>>>> 60f4876e
+        "x-ms-version": "2020-02-10"
       },
       "ResponseBody": []
     },
@@ -182,11 +150,7 @@
         "x-ms-client-request-id": "249b0349-8fc7-9b1f-337d-ebfca826a92f",
         "x-ms-date": "Fri, 03 Apr 2020 21:02:12 GMT",
         "x-ms-return-client-request-id": "true",
-<<<<<<< HEAD
-        "x-ms-version": "2019-12-12"
-=======
-        "x-ms-version": "2020-02-10"
->>>>>>> 60f4876e
+        "x-ms-version": "2020-02-10"
       },
       "RequestBody": null,
       "StatusCode": 200,
@@ -215,11 +179,7 @@
         "x-ms-lease-status": "unlocked",
         "x-ms-request-id": "96224c5f-f01e-0012-08fb-093670000000",
         "x-ms-server-encrypted": "true",
-<<<<<<< HEAD
-        "x-ms-version": "2019-12-12"
-=======
-        "x-ms-version": "2020-02-10"
->>>>>>> 60f4876e
+        "x-ms-version": "2020-02-10"
       },
       "ResponseBody": []
     },
@@ -236,11 +196,7 @@
         "x-ms-client-request-id": "fa6ace5f-53bb-6cbc-1b40-df618812a87d",
         "x-ms-date": "Fri, 03 Apr 2020 21:02:12 GMT",
         "x-ms-return-client-request-id": "true",
-<<<<<<< HEAD
-        "x-ms-version": "2019-12-12"
-=======
-        "x-ms-version": "2020-02-10"
->>>>>>> 60f4876e
+        "x-ms-version": "2020-02-10"
       },
       "RequestBody": null,
       "StatusCode": 202,
@@ -253,11 +209,7 @@
         ],
         "x-ms-client-request-id": "fa6ace5f-53bb-6cbc-1b40-df618812a87d",
         "x-ms-request-id": "96224c64-f01e-0012-0cfb-093670000000",
-<<<<<<< HEAD
-        "x-ms-version": "2019-12-12"
-=======
-        "x-ms-version": "2020-02-10"
->>>>>>> 60f4876e
+        "x-ms-version": "2020-02-10"
       },
       "ResponseBody": []
     }
