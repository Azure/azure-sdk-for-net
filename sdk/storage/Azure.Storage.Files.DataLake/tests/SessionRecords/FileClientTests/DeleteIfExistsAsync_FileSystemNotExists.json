﻿{
  "Entries": [
    {
      "RequestUri": "https://seannse.dfs.core.windows.net/test-filesystem-73358868-76ca-32ed-7026-a979c78c3a41/test-file-f7f9e9f4-0333-f47d-8e00-2edc3d9af855",
      "RequestMethod": "DELETE",
      "RequestHeaders": {
        "Accept": "application/json",
        "Authorization": "Sanitized",
        "traceparent": "00-2eab6d0db81abd46b36d32069acae21f-3ec8c520b191294f-00",
        "User-Agent": [
          "azsdk-net-Storage.Files.DataLake/12.7.0-alpha.20210202.1",
          "(.NET 5.0.2; Microsoft Windows 10.0.19042)"
        ],
        "x-ms-client-request-id": "e7d0100b-b3de-6400-0b41-e5ca4711f4d5",
        "x-ms-date": "Tue, 02 Feb 2021 21:36:29 GMT",
        "x-ms-return-client-request-id": "true",
<<<<<<< HEAD
        "x-ms-version": "2020-12-06"
=======
        "x-ms-version": "2021-02-12"
>>>>>>> 7e782c87
      },
      "RequestBody": null,
      "StatusCode": 404,
      "ResponseHeaders": {
        "Content-Length": "175",
        "Content-Type": "application/json; charset=utf-8",
        "Date": "Tue, 02 Feb 2021 21:36:29 GMT",
        "Server": [
          "Windows-Azure-HDFS/1.0",
          "Microsoft-HTTPAPI/2.0"
        ],
        "x-ms-client-request-id": "e7d0100b-b3de-6400-0b41-e5ca4711f4d5",
        "x-ms-error-code": "FilesystemNotFound",
        "x-ms-request-id": "4d215ca2-f01f-000e-4cab-f956ef000000",
<<<<<<< HEAD
        "x-ms-version": "2020-12-06"
=======
        "x-ms-version": "2021-02-12"
>>>>>>> 7e782c87
      },
      "ResponseBody": {
        "error": {
          "code": "FilesystemNotFound",
          "message": "The specified filesystem does not exist.\nRequestId:4d215ca2-f01f-000e-4cab-f956ef000000\nTime:2021-02-02T21:36:30.1576451Z"
        }
      }
    }
  ],
  "Variables": {
    "RandomSeed": "1671859590",
    "Storage_TestConfigHierarchicalNamespace": "NamespaceTenant\nseannse\nU2FuaXRpemVk\nhttps://seannse.blob.core.windows.net\nhttps://seannse.file.core.windows.net\nhttps://seannse.queue.core.windows.net\nhttps://seannse.table.core.windows.net\n\n\n\n\nhttps://seannse-secondary.blob.core.windows.net\nhttps://seannse-secondary.file.core.windows.net\nhttps://seannse-secondary.queue.core.windows.net\nhttps://seannse-secondary.table.core.windows.net\n68390a19-a643-458b-b726-408abf67b4fc\nSanitized\n72f988bf-86f1-41af-91ab-2d7cd011db47\nhttps://login.microsoftonline.com/\nCloud\nBlobEndpoint=https://seannse.blob.core.windows.net/;QueueEndpoint=https://seannse.queue.core.windows.net/;FileEndpoint=https://seannse.file.core.windows.net/;BlobSecondaryEndpoint=https://seannse-secondary.blob.core.windows.net/;QueueSecondaryEndpoint=https://seannse-secondary.queue.core.windows.net/;FileSecondaryEndpoint=https://seannse-secondary.file.core.windows.net/;AccountName=seannse;AccountKey=Sanitized\n\n\n"
  }
}<|MERGE_RESOLUTION|>--- conflicted
+++ resolved
@@ -14,11 +14,7 @@
         "x-ms-client-request-id": "e7d0100b-b3de-6400-0b41-e5ca4711f4d5",
         "x-ms-date": "Tue, 02 Feb 2021 21:36:29 GMT",
         "x-ms-return-client-request-id": "true",
-<<<<<<< HEAD
-        "x-ms-version": "2020-12-06"
-=======
         "x-ms-version": "2021-02-12"
->>>>>>> 7e782c87
       },
       "RequestBody": null,
       "StatusCode": 404,
@@ -33,11 +29,7 @@
         "x-ms-client-request-id": "e7d0100b-b3de-6400-0b41-e5ca4711f4d5",
         "x-ms-error-code": "FilesystemNotFound",
         "x-ms-request-id": "4d215ca2-f01f-000e-4cab-f956ef000000",
-<<<<<<< HEAD
-        "x-ms-version": "2020-12-06"
-=======
         "x-ms-version": "2021-02-12"
->>>>>>> 7e782c87
       },
       "ResponseBody": {
         "error": {
