﻿{
  "Entries": [
    {
      "RequestUri": "https://seannse.blob.core.windows.net/test-filesystem-b6132673-7563-41d3-3753-aed5f0728f2b?restype=container",
      "RequestMethod": "PUT",
      "RequestHeaders": {
        "Accept": "application/xml",
        "Authorization": "Sanitized",
        "traceparent": "00-77b8332eb9226041b896815e5751e64b-9d73fb33a11bd349-00",
        "User-Agent": [
          "azsdk-net-Storage.Files.DataLake/12.7.0-alpha.20210219.1",
          "(.NET 5.0.3; Microsoft Windows 10.0.19041)"
        ],
        "x-ms-blob-public-access": "container",
        "x-ms-client-request-id": "1f92a72a-1786-468c-cf79-1e3ceb2ced30",
        "x-ms-date": "Fri, 19 Feb 2021 19:57:13 GMT",
        "x-ms-return-client-request-id": "true",
<<<<<<< HEAD
        "x-ms-version": "2020-12-06"
=======
        "x-ms-version": "2021-02-12"
>>>>>>> 7e782c87
      },
      "RequestBody": null,
      "StatusCode": 201,
      "ResponseHeaders": {
        "Content-Length": "0",
        "Date": "Fri, 19 Feb 2021 19:57:12 GMT",
        "ETag": "\"0x8D8D5108CD70B1B\"",
        "Last-Modified": "Fri, 19 Feb 2021 19:57:13 GMT",
        "Server": [
          "Windows-Azure-Blob/1.0",
          "Microsoft-HTTPAPI/2.0"
        ],
        "x-ms-client-request-id": "1f92a72a-1786-468c-cf79-1e3ceb2ced30",
        "x-ms-request-id": "46915976-401e-0056-7ff9-068eb0000000",
<<<<<<< HEAD
        "x-ms-version": "2020-12-06"
=======
        "x-ms-version": "2021-02-12"
>>>>>>> 7e782c87
      },
      "ResponseBody": []
    },
    {
      "RequestUri": "https://seannse.blob.core.windows.net/test-filesystem-b6132673-7563-41d3-3753-aed5f0728f2b/test-file-d5454f61-8429-fa9c-e859-3ce4bddbebe7",
      "RequestMethod": "HEAD",
      "RequestHeaders": {
        "Accept": "application/xml",
        "Authorization": "Sanitized",
        "traceparent": "00-67717a8600e25d4395919dc3f2da2a51-605430c7264f7345-00",
        "User-Agent": [
          "azsdk-net-Storage.Files.DataLake/12.7.0-alpha.20210219.1",
          "(.NET 5.0.3; Microsoft Windows 10.0.19041)"
        ],
        "x-ms-client-request-id": "0c1488c0-eb27-7db6-aadf-d18e99f5a0bc",
        "x-ms-date": "Fri, 19 Feb 2021 19:57:14 GMT",
        "x-ms-return-client-request-id": "true",
<<<<<<< HEAD
        "x-ms-version": "2020-12-06"
=======
        "x-ms-version": "2021-02-12"
>>>>>>> 7e782c87
      },
      "RequestBody": null,
      "StatusCode": 404,
      "ResponseHeaders": {
        "Date": "Fri, 19 Feb 2021 19:57:12 GMT",
        "Server": [
          "Windows-Azure-Blob/1.0",
          "Microsoft-HTTPAPI/2.0"
        ],
        "Transfer-Encoding": "chunked",
        "x-ms-client-request-id": "0c1488c0-eb27-7db6-aadf-d18e99f5a0bc",
        "x-ms-error-code": "BlobNotFound",
        "x-ms-request-id": "469159a8-401e-0056-2df9-068eb0000000",
<<<<<<< HEAD
        "x-ms-version": "2020-12-06"
=======
        "x-ms-version": "2021-02-12"
>>>>>>> 7e782c87
      },
      "ResponseBody": []
    },
    {
      "RequestUri": "https://seannse.dfs.core.windows.net/test-filesystem-b6132673-7563-41d3-3753-aed5f0728f2b/test-file-d5454f61-8429-fa9c-e859-3ce4bddbebe7?resource=file",
      "RequestMethod": "PUT",
      "RequestHeaders": {
        "Accept": "application/json",
        "Authorization": "Sanitized",
        "traceparent": "00-67717a8600e25d4395919dc3f2da2a51-40b2878d3a9be44a-00",
        "User-Agent": [
          "azsdk-net-Storage.Files.DataLake/12.7.0-alpha.20210219.1",
          "(.NET 5.0.3; Microsoft Windows 10.0.19041)"
        ],
        "x-ms-client-request-id": "d95acb89-1bb1-9473-c40a-da63be56c8dc",
        "x-ms-date": "Fri, 19 Feb 2021 19:57:14 GMT",
        "x-ms-return-client-request-id": "true",
<<<<<<< HEAD
        "x-ms-version": "2020-12-06"
=======
        "x-ms-version": "2021-02-12"
>>>>>>> 7e782c87
      },
      "RequestBody": null,
      "StatusCode": 201,
      "ResponseHeaders": {
        "Content-Length": "0",
        "Date": "Fri, 19 Feb 2021 19:57:12 GMT",
        "ETag": "\"0x8D8D5108CF72BCC\"",
        "Last-Modified": "Fri, 19 Feb 2021 19:57:13 GMT",
        "Server": [
          "Windows-Azure-HDFS/1.0",
          "Microsoft-HTTPAPI/2.0"
        ],
        "x-ms-client-request-id": "d95acb89-1bb1-9473-c40a-da63be56c8dc",
        "x-ms-request-id": "d66a8240-f01f-0088-5cf9-069a56000000",
<<<<<<< HEAD
        "x-ms-version": "2020-12-06"
=======
        "x-ms-version": "2021-02-12"
>>>>>>> 7e782c87
      },
      "ResponseBody": []
    },
    {
      "RequestUri": "https://seannse.dfs.core.windows.net/test-filesystem-b6132673-7563-41d3-3753-aed5f0728f2b/test-file-d5454f61-8429-fa9c-e859-3ce4bddbebe7?action=append&position=0",
      "RequestMethod": "PATCH",
      "RequestHeaders": {
        "Accept": "application/json",
        "Authorization": "Sanitized",
        "Content-Length": "512",
        "Content-Type": "application/octet-stream",
        "User-Agent": [
          "azsdk-net-Storage.Files.DataLake/12.7.0-alpha.20210219.1",
          "(.NET 5.0.3; Microsoft Windows 10.0.19041)"
        ],
        "x-ms-client-request-id": "ce047ef9-c79a-140b-9e4a-5484f58a692e",
        "x-ms-date": "Fri, 19 Feb 2021 19:57:14 GMT",
        "x-ms-return-client-request-id": "true",
<<<<<<< HEAD
        "x-ms-version": "2020-12-06"
=======
        "x-ms-version": "2021-02-12"
>>>>>>> 7e782c87
      },
      "RequestBody": "KiarSeBvpEvOGJRPWgHOTZGHlQcJU16lCpg2LduoifOONhHEgaNQ8ar6BhDvTZ/niu5SNUXj3tfHBT5HOHdwJo6gwSTvCcztN6RdD0xOtb35T6LsVlStqlg6/XxlCLkyiuCBT4t6+IEhZP2hhs6LeU+BTunVg8868hbLtAxQiC7rKoVrzGYxflYhyvFWDCSJr4Ms47rPXQYRR1x1r0N00dvPtltJIK3oT8+Ss7jd5ObyQgWII6VzG8x+WoUKvM8TrPkWhlXIP4/WQ5PrPalNM2J1gm096602W5uPy8Uo3ZP/fwe/x12RKQJ2st8RiN4jMCYilTli1cBL4Cu6OXTJrmUA672ijmsE5FhqxznNJNO8bJqeBUhZnalGdOcy1vCOrQN5EJ0ggKK7HbHh9w6HfbtY/czZKqgdp00UWxmE0g1o3Bk1UxM1nOv44+eXeKabv/Yr2tkjtINbXGlPDCSINkujeRr0USmoImDh4EbAhi6neZwjWfc0RCeW2vep5pDGcK2b8/+Lpm7Ng7d4QtQ8mtY6qJOIZd1UbzTzXnYy/jzQGnCZJZIvHNIuVtY/uwFTWUAhbj79PgrQR4TKmEj3moR7pydjo3VDC4vAWQ8GFLMynwQ2EY/+09xlyd0NZYOJN7tRxBTa8LbK3WOyPOT7yTLRl/hDwIn1fdRL/dqXNaU=",
      "StatusCode": 202,
      "ResponseHeaders": {
        "Content-Length": "0",
        "Date": "Fri, 19 Feb 2021 19:57:12 GMT",
        "Server": [
          "Windows-Azure-HDFS/1.0",
          "Microsoft-HTTPAPI/2.0"
        ],
        "x-ms-client-request-id": "ce047ef9-c79a-140b-9e4a-5484f58a692e",
        "x-ms-request-id": "d66a8258-f01f-0088-74f9-069a56000000",
        "x-ms-request-server-encrypted": "true",
<<<<<<< HEAD
        "x-ms-version": "2020-12-06"
=======
        "x-ms-version": "2021-02-12"
>>>>>>> 7e782c87
      },
      "ResponseBody": []
    },
    {
      "RequestUri": "https://seannse.dfs.core.windows.net/test-filesystem-b6132673-7563-41d3-3753-aed5f0728f2b/test-file-d5454f61-8429-fa9c-e859-3ce4bddbebe7?action=flush&position=512",
      "RequestMethod": "PATCH",
      "RequestHeaders": {
        "Accept": "application/json",
        "Authorization": "Sanitized",
        "If-Match": "0x8D8D5108CF72BCC",
        "User-Agent": [
          "azsdk-net-Storage.Files.DataLake/12.7.0-alpha.20210219.1",
          "(.NET 5.0.3; Microsoft Windows 10.0.19041)"
        ],
        "x-ms-client-request-id": "3f6ad120-fa51-1341-3395-f09afea0fa10",
        "x-ms-date": "Fri, 19 Feb 2021 19:57:14 GMT",
        "x-ms-return-client-request-id": "true",
<<<<<<< HEAD
        "x-ms-version": "2020-12-06"
=======
        "x-ms-version": "2021-02-12"
>>>>>>> 7e782c87
      },
      "RequestBody": null,
      "StatusCode": 200,
      "ResponseHeaders": {
        "Content-Length": "0",
        "Date": "Fri, 19 Feb 2021 19:57:12 GMT",
        "ETag": "\"0x8D8D5108D11A0FF\"",
        "Last-Modified": "Fri, 19 Feb 2021 19:57:13 GMT",
        "Server": [
          "Windows-Azure-HDFS/1.0",
          "Microsoft-HTTPAPI/2.0"
        ],
        "x-ms-client-request-id": "3f6ad120-fa51-1341-3395-f09afea0fa10",
        "x-ms-request-id": "d66a8265-f01f-0088-01f9-069a56000000",
        "x-ms-request-server-encrypted": "false",
<<<<<<< HEAD
        "x-ms-version": "2020-12-06"
=======
        "x-ms-version": "2021-02-12"
>>>>>>> 7e782c87
      },
      "ResponseBody": []
    },
    {
      "RequestUri": "https://seannse.dfs.core.windows.net/test-filesystem-b6132673-7563-41d3-3753-aed5f0728f2b/test-file-d5454f61-8429-fa9c-e859-3ce4bddbebe7?action=append&position=512",
      "RequestMethod": "PATCH",
      "RequestHeaders": {
        "Accept": "application/json",
        "Authorization": "Sanitized",
        "Content-Length": "512",
        "Content-Type": "application/octet-stream",
        "User-Agent": [
          "azsdk-net-Storage.Files.DataLake/12.7.0-alpha.20210219.1",
          "(.NET 5.0.3; Microsoft Windows 10.0.19041)"
        ],
        "x-ms-client-request-id": "23646672-2920-9adc-10f0-1f6265d23805",
        "x-ms-date": "Fri, 19 Feb 2021 19:57:14 GMT",
        "x-ms-return-client-request-id": "true",
<<<<<<< HEAD
        "x-ms-version": "2020-12-06"
=======
        "x-ms-version": "2021-02-12"
>>>>>>> 7e782c87
      },
      "RequestBody": "BzYiVLRQn1ivTmszK0yW92oAqzzNi0Z3MVxGP47y3DOnvqoFwacU4jI/SfVUVskxPlOT2uv513zwqyJYCV/JvHI4jG2hkDXC68gKjkFQItuSFQA6XwFHreYtFRaEvNjSdYyCHMpcj60e0O4j70k6n4hHxfNfjl1w8N6HdHsfPi/vNxm1zgYQNoZSHI4TJL6c8nWNPfbkc+YuEivr1Boy/pK/M7cvhdGBNo9tDHLPXcsg6oEFkQE4C8QzhrvaJWFrIB78VPEGbW2jCwZnd2d0X7Vgy+qZLGyRhijz/P4WphEtAutU0wjaGX0UYYX60ZNdvicGell20fOxas3JE3BujWT0OXR7H4yshrFthcrmlrWUlT3XDyy3tjD3omg7EAYMpdQhBZce4p6bWvSoCUwoytMXNH0yl344PYNEg30jcHWqYN/2xZAedbOePLU3D63jz9iUI9uJ2g5V6MgT2l4hd+l//ahtMgRD+b/Jk1vIAS3VYbSlj02ZIYbRoN3HCptUfcTMuBIFdZ3TUSkcv0ayjeebPniqfOic5dshnJEne+8kdRaW/Egb0OsX0T0jfGI/HhP2LMwiqgDcMNI249kLrNY6+EowHJGef22Nk6uqeGl54X19MU4jAcsVust25O0RCyVn6IQYDwKCV6xelRdVMbdpvQFbjnqHF/Z/GmHFKJo=",
      "StatusCode": 202,
      "ResponseHeaders": {
        "Content-Length": "0",
        "Date": "Fri, 19 Feb 2021 19:57:13 GMT",
        "Server": [
          "Windows-Azure-HDFS/1.0",
          "Microsoft-HTTPAPI/2.0"
        ],
        "x-ms-client-request-id": "23646672-2920-9adc-10f0-1f6265d23805",
        "x-ms-request-id": "d66a8271-f01f-0088-0df9-069a56000000",
        "x-ms-request-server-encrypted": "true",
<<<<<<< HEAD
        "x-ms-version": "2020-12-06"
=======
        "x-ms-version": "2021-02-12"
>>>>>>> 7e782c87
      },
      "ResponseBody": []
    },
    {
      "RequestUri": "https://seannse.dfs.core.windows.net/test-filesystem-b6132673-7563-41d3-3753-aed5f0728f2b/test-file-d5454f61-8429-fa9c-e859-3ce4bddbebe7?action=flush&position=1024",
      "RequestMethod": "PATCH",
      "RequestHeaders": {
        "Accept": "application/json",
        "Authorization": "Sanitized",
        "If-Match": "0x8D8D5108D11A0FF",
        "User-Agent": [
          "azsdk-net-Storage.Files.DataLake/12.7.0-alpha.20210219.1",
          "(.NET 5.0.3; Microsoft Windows 10.0.19041)"
        ],
        "x-ms-client-request-id": "9828f914-d63c-58f0-7c9d-58e176ae3d3d",
        "x-ms-date": "Fri, 19 Feb 2021 19:57:14 GMT",
        "x-ms-return-client-request-id": "true",
<<<<<<< HEAD
        "x-ms-version": "2020-12-06"
=======
        "x-ms-version": "2021-02-12"
>>>>>>> 7e782c87
      },
      "RequestBody": null,
      "StatusCode": 200,
      "ResponseHeaders": {
        "Content-Length": "0",
        "Date": "Fri, 19 Feb 2021 19:57:13 GMT",
        "ETag": "\"0x8D8D5108D2E0B68\"",
        "Last-Modified": "Fri, 19 Feb 2021 19:57:13 GMT",
        "Server": [
          "Windows-Azure-HDFS/1.0",
          "Microsoft-HTTPAPI/2.0"
        ],
        "x-ms-client-request-id": "9828f914-d63c-58f0-7c9d-58e176ae3d3d",
        "x-ms-request-id": "d66a8282-f01f-0088-1ef9-069a56000000",
        "x-ms-request-server-encrypted": "false",
<<<<<<< HEAD
        "x-ms-version": "2020-12-06"
=======
        "x-ms-version": "2021-02-12"
>>>>>>> 7e782c87
      },
      "ResponseBody": []
    },
    {
      "RequestUri": "https://seannse.blob.core.windows.net/test-filesystem-b6132673-7563-41d3-3753-aed5f0728f2b/test-file-d5454f61-8429-fa9c-e859-3ce4bddbebe7",
      "RequestMethod": "GET",
      "RequestHeaders": {
        "Accept": "application/xml",
        "Authorization": "Sanitized",
        "traceparent": "00-cbec56fd55d418419f4cb101d6cf857e-531ac66a9e4a6e47-00",
        "User-Agent": [
          "azsdk-net-Storage.Files.DataLake/12.7.0-alpha.20210219.1",
          "(.NET 5.0.3; Microsoft Windows 10.0.19041)"
        ],
        "x-ms-client-request-id": "6c4e3165-a0aa-98c9-3de9-bdd3153a1312",
        "x-ms-date": "Fri, 19 Feb 2021 19:57:14 GMT",
        "x-ms-return-client-request-id": "true",
<<<<<<< HEAD
        "x-ms-version": "2020-12-06"
=======
        "x-ms-version": "2021-02-12"
>>>>>>> 7e782c87
      },
      "RequestBody": null,
      "StatusCode": 200,
      "ResponseHeaders": {
        "Accept-Ranges": "bytes",
        "Content-Length": "1024",
        "Content-Type": "application/octet-stream",
        "Date": "Fri, 19 Feb 2021 19:57:13 GMT",
        "ETag": "\"0x8D8D5108D2E0B68\"",
        "Last-Modified": "Fri, 19 Feb 2021 19:57:13 GMT",
        "Server": [
          "Windows-Azure-Blob/1.0",
          "Microsoft-HTTPAPI/2.0"
        ],
        "x-ms-blob-type": "BlockBlob",
        "x-ms-client-request-id": "6c4e3165-a0aa-98c9-3de9-bdd3153a1312",
        "x-ms-creation-time": "Fri, 19 Feb 2021 19:57:13 GMT",
        "x-ms-group": "$superuser",
        "x-ms-lease-state": "available",
        "x-ms-lease-status": "unlocked",
        "x-ms-owner": "$superuser",
        "x-ms-permissions": "rw-r-----",
        "x-ms-request-id": "46915b09-401e-0056-78f9-068eb0000000",
        "x-ms-server-encrypted": "true",
<<<<<<< HEAD
        "x-ms-version": "2020-12-06"
=======
        "x-ms-version": "2021-02-12"
>>>>>>> 7e782c87
      },
      "ResponseBody": "KiarSeBvpEvOGJRPWgHOTZGHlQcJU16lCpg2LduoifOONhHEgaNQ8ar6BhDvTZ/niu5SNUXj3tfHBT5HOHdwJo6gwSTvCcztN6RdD0xOtb35T6LsVlStqlg6/XxlCLkyiuCBT4t6+IEhZP2hhs6LeU+BTunVg8868hbLtAxQiC7rKoVrzGYxflYhyvFWDCSJr4Ms47rPXQYRR1x1r0N00dvPtltJIK3oT8+Ss7jd5ObyQgWII6VzG8x+WoUKvM8TrPkWhlXIP4/WQ5PrPalNM2J1gm096602W5uPy8Uo3ZP/fwe/x12RKQJ2st8RiN4jMCYilTli1cBL4Cu6OXTJrmUA672ijmsE5FhqxznNJNO8bJqeBUhZnalGdOcy1vCOrQN5EJ0ggKK7HbHh9w6HfbtY/czZKqgdp00UWxmE0g1o3Bk1UxM1nOv44+eXeKabv/Yr2tkjtINbXGlPDCSINkujeRr0USmoImDh4EbAhi6neZwjWfc0RCeW2vep5pDGcK2b8/+Lpm7Ng7d4QtQ8mtY6qJOIZd1UbzTzXnYy/jzQGnCZJZIvHNIuVtY/uwFTWUAhbj79PgrQR4TKmEj3moR7pydjo3VDC4vAWQ8GFLMynwQ2EY/+09xlyd0NZYOJN7tRxBTa8LbK3WOyPOT7yTLRl/hDwIn1fdRL/dqXNaUHNiJUtFCfWK9OazMrTJb3agCrPM2LRncxXEY/jvLcM6e+qgXBpxTiMj9J9VRWyTE+U5Pa6/nXfPCrIlgJX8m8cjiMbaGQNcLryAqOQVAi25IVADpfAUet5i0VFoS82NJ1jIIcylyPrR7Q7iPvSTqfiEfF81+OXXDw3od0ex8+L+83GbXOBhA2hlIcjhMkvpzydY099uRz5i4SK+vUGjL+kr8zty+F0YE2j20Mcs9dyyDqgQWRATgLxDOGu9olYWsgHvxU8QZtbaMLBmd3Z3RftWDL6pksbJGGKPP8/hamES0C61TTCNoZfRRhhfrRk12+JwZ6WXbR87FqzckTcG6NZPQ5dHsfjKyGsW2FyuaWtZSVPdcPLLe2MPeiaDsQBgyl1CEFlx7inpta9KgJTCjK0xc0fTKXfjg9g0SDfSNwdapg3/bFkB51s548tTcPrePP2JQj24naDlXoyBPaXiF36X/9qG0yBEP5v8mTW8gBLdVhtKWPTZkhhtGg3ccKm1R9xMy4EgV1ndNRKRy/RrKN55s+eKp86Jzl2yGckSd77yR1Fpb8SBvQ6xfRPSN8Yj8eE/YszCKqANww0jbj2Qus1jr4SjAckZ5/bY2Tq6p4aXnhfX0xTiMByxW6y3bk7RELJWfohBgPAoJXrF6VF1Uxt2m9AVuOeocX9n8aYcUomg=="
    },
    {
      "RequestUri": "https://seannse.blob.core.windows.net/test-filesystem-b6132673-7563-41d3-3753-aed5f0728f2b?restype=container",
      "RequestMethod": "DELETE",
      "RequestHeaders": {
        "Accept": "application/xml",
        "Authorization": "Sanitized",
        "traceparent": "00-a638409cf7384741836515f885cf1158-c104099a831c3a4d-00",
        "User-Agent": [
          "azsdk-net-Storage.Files.DataLake/12.7.0-alpha.20210219.1",
          "(.NET 5.0.3; Microsoft Windows 10.0.19041)"
        ],
        "x-ms-client-request-id": "447b59d5-d160-f593-5828-1d1989b3ee0f",
        "x-ms-date": "Fri, 19 Feb 2021 19:57:14 GMT",
        "x-ms-return-client-request-id": "true",
<<<<<<< HEAD
        "x-ms-version": "2020-12-06"
=======
        "x-ms-version": "2021-02-12"
>>>>>>> 7e782c87
      },
      "RequestBody": null,
      "StatusCode": 202,
      "ResponseHeaders": {
        "Content-Length": "0",
        "Date": "Fri, 19 Feb 2021 19:57:13 GMT",
        "Server": [
          "Windows-Azure-Blob/1.0",
          "Microsoft-HTTPAPI/2.0"
        ],
        "x-ms-client-request-id": "447b59d5-d160-f593-5828-1d1989b3ee0f",
        "x-ms-request-id": "46915b43-401e-0056-2df9-068eb0000000",
<<<<<<< HEAD
        "x-ms-version": "2020-12-06"
=======
        "x-ms-version": "2021-02-12"
>>>>>>> 7e782c87
      },
      "ResponseBody": []
    }
  ],
  "Variables": {
    "RandomSeed": "431972517",
    "Storage_TestConfigHierarchicalNamespace": "NamespaceTenant\nseannse\nU2FuaXRpemVk\nhttps://seannse.blob.core.windows.net\nhttps://seannse.file.core.windows.net\nhttps://seannse.queue.core.windows.net\nhttps://seannse.table.core.windows.net\n\n\n\n\nhttps://seannse-secondary.blob.core.windows.net\nhttps://seannse-secondary.file.core.windows.net\nhttps://seannse-secondary.queue.core.windows.net\nhttps://seannse-secondary.table.core.windows.net\n68390a19-a643-458b-b726-408abf67b4fc\nSanitized\n72f988bf-86f1-41af-91ab-2d7cd011db47\nhttps://login.microsoftonline.com/\nCloud\nBlobEndpoint=https://seannse.blob.core.windows.net/;QueueEndpoint=https://seannse.queue.core.windows.net/;FileEndpoint=https://seannse.file.core.windows.net/;BlobSecondaryEndpoint=https://seannse-secondary.blob.core.windows.net/;QueueSecondaryEndpoint=https://seannse-secondary.queue.core.windows.net/;FileSecondaryEndpoint=https://seannse-secondary.file.core.windows.net/;AccountName=seannse;AccountKey=Sanitized\n\n\n"
  }
}<|MERGE_RESOLUTION|>--- conflicted
+++ resolved
@@ -15,11 +15,7 @@
         "x-ms-client-request-id": "1f92a72a-1786-468c-cf79-1e3ceb2ced30",
         "x-ms-date": "Fri, 19 Feb 2021 19:57:13 GMT",
         "x-ms-return-client-request-id": "true",
-<<<<<<< HEAD
-        "x-ms-version": "2020-12-06"
-=======
-        "x-ms-version": "2021-02-12"
->>>>>>> 7e782c87
+        "x-ms-version": "2021-02-12"
       },
       "RequestBody": null,
       "StatusCode": 201,
@@ -34,11 +30,7 @@
         ],
         "x-ms-client-request-id": "1f92a72a-1786-468c-cf79-1e3ceb2ced30",
         "x-ms-request-id": "46915976-401e-0056-7ff9-068eb0000000",
-<<<<<<< HEAD
-        "x-ms-version": "2020-12-06"
-=======
-        "x-ms-version": "2021-02-12"
->>>>>>> 7e782c87
+        "x-ms-version": "2021-02-12"
       },
       "ResponseBody": []
     },
@@ -56,11 +48,7 @@
         "x-ms-client-request-id": "0c1488c0-eb27-7db6-aadf-d18e99f5a0bc",
         "x-ms-date": "Fri, 19 Feb 2021 19:57:14 GMT",
         "x-ms-return-client-request-id": "true",
-<<<<<<< HEAD
-        "x-ms-version": "2020-12-06"
-=======
-        "x-ms-version": "2021-02-12"
->>>>>>> 7e782c87
+        "x-ms-version": "2021-02-12"
       },
       "RequestBody": null,
       "StatusCode": 404,
@@ -74,11 +62,7 @@
         "x-ms-client-request-id": "0c1488c0-eb27-7db6-aadf-d18e99f5a0bc",
         "x-ms-error-code": "BlobNotFound",
         "x-ms-request-id": "469159a8-401e-0056-2df9-068eb0000000",
-<<<<<<< HEAD
-        "x-ms-version": "2020-12-06"
-=======
-        "x-ms-version": "2021-02-12"
->>>>>>> 7e782c87
+        "x-ms-version": "2021-02-12"
       },
       "ResponseBody": []
     },
@@ -96,11 +80,7 @@
         "x-ms-client-request-id": "d95acb89-1bb1-9473-c40a-da63be56c8dc",
         "x-ms-date": "Fri, 19 Feb 2021 19:57:14 GMT",
         "x-ms-return-client-request-id": "true",
-<<<<<<< HEAD
-        "x-ms-version": "2020-12-06"
-=======
-        "x-ms-version": "2021-02-12"
->>>>>>> 7e782c87
+        "x-ms-version": "2021-02-12"
       },
       "RequestBody": null,
       "StatusCode": 201,
@@ -115,11 +95,7 @@
         ],
         "x-ms-client-request-id": "d95acb89-1bb1-9473-c40a-da63be56c8dc",
         "x-ms-request-id": "d66a8240-f01f-0088-5cf9-069a56000000",
-<<<<<<< HEAD
-        "x-ms-version": "2020-12-06"
-=======
-        "x-ms-version": "2021-02-12"
->>>>>>> 7e782c87
+        "x-ms-version": "2021-02-12"
       },
       "ResponseBody": []
     },
@@ -138,11 +114,7 @@
         "x-ms-client-request-id": "ce047ef9-c79a-140b-9e4a-5484f58a692e",
         "x-ms-date": "Fri, 19 Feb 2021 19:57:14 GMT",
         "x-ms-return-client-request-id": "true",
-<<<<<<< HEAD
-        "x-ms-version": "2020-12-06"
-=======
-        "x-ms-version": "2021-02-12"
->>>>>>> 7e782c87
+        "x-ms-version": "2021-02-12"
       },
       "RequestBody": "KiarSeBvpEvOGJRPWgHOTZGHlQcJU16lCpg2LduoifOONhHEgaNQ8ar6BhDvTZ/niu5SNUXj3tfHBT5HOHdwJo6gwSTvCcztN6RdD0xOtb35T6LsVlStqlg6/XxlCLkyiuCBT4t6+IEhZP2hhs6LeU+BTunVg8868hbLtAxQiC7rKoVrzGYxflYhyvFWDCSJr4Ms47rPXQYRR1x1r0N00dvPtltJIK3oT8+Ss7jd5ObyQgWII6VzG8x+WoUKvM8TrPkWhlXIP4/WQ5PrPalNM2J1gm096602W5uPy8Uo3ZP/fwe/x12RKQJ2st8RiN4jMCYilTli1cBL4Cu6OXTJrmUA672ijmsE5FhqxznNJNO8bJqeBUhZnalGdOcy1vCOrQN5EJ0ggKK7HbHh9w6HfbtY/czZKqgdp00UWxmE0g1o3Bk1UxM1nOv44+eXeKabv/Yr2tkjtINbXGlPDCSINkujeRr0USmoImDh4EbAhi6neZwjWfc0RCeW2vep5pDGcK2b8/+Lpm7Ng7d4QtQ8mtY6qJOIZd1UbzTzXnYy/jzQGnCZJZIvHNIuVtY/uwFTWUAhbj79PgrQR4TKmEj3moR7pydjo3VDC4vAWQ8GFLMynwQ2EY/+09xlyd0NZYOJN7tRxBTa8LbK3WOyPOT7yTLRl/hDwIn1fdRL/dqXNaU=",
       "StatusCode": 202,
@@ -156,11 +128,7 @@
         "x-ms-client-request-id": "ce047ef9-c79a-140b-9e4a-5484f58a692e",
         "x-ms-request-id": "d66a8258-f01f-0088-74f9-069a56000000",
         "x-ms-request-server-encrypted": "true",
-<<<<<<< HEAD
-        "x-ms-version": "2020-12-06"
-=======
-        "x-ms-version": "2021-02-12"
->>>>>>> 7e782c87
+        "x-ms-version": "2021-02-12"
       },
       "ResponseBody": []
     },
@@ -178,11 +146,7 @@
         "x-ms-client-request-id": "3f6ad120-fa51-1341-3395-f09afea0fa10",
         "x-ms-date": "Fri, 19 Feb 2021 19:57:14 GMT",
         "x-ms-return-client-request-id": "true",
-<<<<<<< HEAD
-        "x-ms-version": "2020-12-06"
-=======
-        "x-ms-version": "2021-02-12"
->>>>>>> 7e782c87
+        "x-ms-version": "2021-02-12"
       },
       "RequestBody": null,
       "StatusCode": 200,
@@ -198,11 +162,7 @@
         "x-ms-client-request-id": "3f6ad120-fa51-1341-3395-f09afea0fa10",
         "x-ms-request-id": "d66a8265-f01f-0088-01f9-069a56000000",
         "x-ms-request-server-encrypted": "false",
-<<<<<<< HEAD
-        "x-ms-version": "2020-12-06"
-=======
-        "x-ms-version": "2021-02-12"
->>>>>>> 7e782c87
+        "x-ms-version": "2021-02-12"
       },
       "ResponseBody": []
     },
@@ -221,11 +181,7 @@
         "x-ms-client-request-id": "23646672-2920-9adc-10f0-1f6265d23805",
         "x-ms-date": "Fri, 19 Feb 2021 19:57:14 GMT",
         "x-ms-return-client-request-id": "true",
-<<<<<<< HEAD
-        "x-ms-version": "2020-12-06"
-=======
-        "x-ms-version": "2021-02-12"
->>>>>>> 7e782c87
+        "x-ms-version": "2021-02-12"
       },
       "RequestBody": "BzYiVLRQn1ivTmszK0yW92oAqzzNi0Z3MVxGP47y3DOnvqoFwacU4jI/SfVUVskxPlOT2uv513zwqyJYCV/JvHI4jG2hkDXC68gKjkFQItuSFQA6XwFHreYtFRaEvNjSdYyCHMpcj60e0O4j70k6n4hHxfNfjl1w8N6HdHsfPi/vNxm1zgYQNoZSHI4TJL6c8nWNPfbkc+YuEivr1Boy/pK/M7cvhdGBNo9tDHLPXcsg6oEFkQE4C8QzhrvaJWFrIB78VPEGbW2jCwZnd2d0X7Vgy+qZLGyRhijz/P4WphEtAutU0wjaGX0UYYX60ZNdvicGell20fOxas3JE3BujWT0OXR7H4yshrFthcrmlrWUlT3XDyy3tjD3omg7EAYMpdQhBZce4p6bWvSoCUwoytMXNH0yl344PYNEg30jcHWqYN/2xZAedbOePLU3D63jz9iUI9uJ2g5V6MgT2l4hd+l//ahtMgRD+b/Jk1vIAS3VYbSlj02ZIYbRoN3HCptUfcTMuBIFdZ3TUSkcv0ayjeebPniqfOic5dshnJEne+8kdRaW/Egb0OsX0T0jfGI/HhP2LMwiqgDcMNI249kLrNY6+EowHJGef22Nk6uqeGl54X19MU4jAcsVust25O0RCyVn6IQYDwKCV6xelRdVMbdpvQFbjnqHF/Z/GmHFKJo=",
       "StatusCode": 202,
@@ -239,11 +195,7 @@
         "x-ms-client-request-id": "23646672-2920-9adc-10f0-1f6265d23805",
         "x-ms-request-id": "d66a8271-f01f-0088-0df9-069a56000000",
         "x-ms-request-server-encrypted": "true",
-<<<<<<< HEAD
-        "x-ms-version": "2020-12-06"
-=======
-        "x-ms-version": "2021-02-12"
->>>>>>> 7e782c87
+        "x-ms-version": "2021-02-12"
       },
       "ResponseBody": []
     },
@@ -261,11 +213,7 @@
         "x-ms-client-request-id": "9828f914-d63c-58f0-7c9d-58e176ae3d3d",
         "x-ms-date": "Fri, 19 Feb 2021 19:57:14 GMT",
         "x-ms-return-client-request-id": "true",
-<<<<<<< HEAD
-        "x-ms-version": "2020-12-06"
-=======
-        "x-ms-version": "2021-02-12"
->>>>>>> 7e782c87
+        "x-ms-version": "2021-02-12"
       },
       "RequestBody": null,
       "StatusCode": 200,
@@ -281,11 +229,7 @@
         "x-ms-client-request-id": "9828f914-d63c-58f0-7c9d-58e176ae3d3d",
         "x-ms-request-id": "d66a8282-f01f-0088-1ef9-069a56000000",
         "x-ms-request-server-encrypted": "false",
-<<<<<<< HEAD
-        "x-ms-version": "2020-12-06"
-=======
-        "x-ms-version": "2021-02-12"
->>>>>>> 7e782c87
+        "x-ms-version": "2021-02-12"
       },
       "ResponseBody": []
     },
@@ -303,11 +247,7 @@
         "x-ms-client-request-id": "6c4e3165-a0aa-98c9-3de9-bdd3153a1312",
         "x-ms-date": "Fri, 19 Feb 2021 19:57:14 GMT",
         "x-ms-return-client-request-id": "true",
-<<<<<<< HEAD
-        "x-ms-version": "2020-12-06"
-=======
-        "x-ms-version": "2021-02-12"
->>>>>>> 7e782c87
+        "x-ms-version": "2021-02-12"
       },
       "RequestBody": null,
       "StatusCode": 200,
@@ -332,11 +272,7 @@
         "x-ms-permissions": "rw-r-----",
         "x-ms-request-id": "46915b09-401e-0056-78f9-068eb0000000",
         "x-ms-server-encrypted": "true",
-<<<<<<< HEAD
-        "x-ms-version": "2020-12-06"
-=======
-        "x-ms-version": "2021-02-12"
->>>>>>> 7e782c87
+        "x-ms-version": "2021-02-12"
       },
       "ResponseBody": "KiarSeBvpEvOGJRPWgHOTZGHlQcJU16lCpg2LduoifOONhHEgaNQ8ar6BhDvTZ/niu5SNUXj3tfHBT5HOHdwJo6gwSTvCcztN6RdD0xOtb35T6LsVlStqlg6/XxlCLkyiuCBT4t6+IEhZP2hhs6LeU+BTunVg8868hbLtAxQiC7rKoVrzGYxflYhyvFWDCSJr4Ms47rPXQYRR1x1r0N00dvPtltJIK3oT8+Ss7jd5ObyQgWII6VzG8x+WoUKvM8TrPkWhlXIP4/WQ5PrPalNM2J1gm096602W5uPy8Uo3ZP/fwe/x12RKQJ2st8RiN4jMCYilTli1cBL4Cu6OXTJrmUA672ijmsE5FhqxznNJNO8bJqeBUhZnalGdOcy1vCOrQN5EJ0ggKK7HbHh9w6HfbtY/czZKqgdp00UWxmE0g1o3Bk1UxM1nOv44+eXeKabv/Yr2tkjtINbXGlPDCSINkujeRr0USmoImDh4EbAhi6neZwjWfc0RCeW2vep5pDGcK2b8/+Lpm7Ng7d4QtQ8mtY6qJOIZd1UbzTzXnYy/jzQGnCZJZIvHNIuVtY/uwFTWUAhbj79PgrQR4TKmEj3moR7pydjo3VDC4vAWQ8GFLMynwQ2EY/+09xlyd0NZYOJN7tRxBTa8LbK3WOyPOT7yTLRl/hDwIn1fdRL/dqXNaUHNiJUtFCfWK9OazMrTJb3agCrPM2LRncxXEY/jvLcM6e+qgXBpxTiMj9J9VRWyTE+U5Pa6/nXfPCrIlgJX8m8cjiMbaGQNcLryAqOQVAi25IVADpfAUet5i0VFoS82NJ1jIIcylyPrR7Q7iPvSTqfiEfF81+OXXDw3od0ex8+L+83GbXOBhA2hlIcjhMkvpzydY099uRz5i4SK+vUGjL+kr8zty+F0YE2j20Mcs9dyyDqgQWRATgLxDOGu9olYWsgHvxU8QZtbaMLBmd3Z3RftWDL6pksbJGGKPP8/hamES0C61TTCNoZfRRhhfrRk12+JwZ6WXbR87FqzckTcG6NZPQ5dHsfjKyGsW2FyuaWtZSVPdcPLLe2MPeiaDsQBgyl1CEFlx7inpta9KgJTCjK0xc0fTKXfjg9g0SDfSNwdapg3/bFkB51s548tTcPrePP2JQj24naDlXoyBPaXiF36X/9qG0yBEP5v8mTW8gBLdVhtKWPTZkhhtGg3ccKm1R9xMy4EgV1ndNRKRy/RrKN55s+eKp86Jzl2yGckSd77yR1Fpb8SBvQ6xfRPSN8Yj8eE/YszCKqANww0jbj2Qus1jr4SjAckZ5/bY2Tq6p4aXnhfX0xTiMByxW6y3bk7RELJWfohBgPAoJXrF6VF1Uxt2m9AVuOeocX9n8aYcUomg=="
     },
@@ -354,11 +290,7 @@
         "x-ms-client-request-id": "447b59d5-d160-f593-5828-1d1989b3ee0f",
         "x-ms-date": "Fri, 19 Feb 2021 19:57:14 GMT",
         "x-ms-return-client-request-id": "true",
-<<<<<<< HEAD
-        "x-ms-version": "2020-12-06"
-=======
-        "x-ms-version": "2021-02-12"
->>>>>>> 7e782c87
+        "x-ms-version": "2021-02-12"
       },
       "RequestBody": null,
       "StatusCode": 202,
@@ -371,11 +303,7 @@
         ],
         "x-ms-client-request-id": "447b59d5-d160-f593-5828-1d1989b3ee0f",
         "x-ms-request-id": "46915b43-401e-0056-2df9-068eb0000000",
-<<<<<<< HEAD
-        "x-ms-version": "2020-12-06"
-=======
-        "x-ms-version": "2021-02-12"
->>>>>>> 7e782c87
+        "x-ms-version": "2021-02-12"
       },
       "ResponseBody": []
     }
