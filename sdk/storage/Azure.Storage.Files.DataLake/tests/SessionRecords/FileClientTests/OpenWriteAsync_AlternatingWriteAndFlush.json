{
  "Entries": [
    {
      "RequestUri": "https://amandaadlscanary.blob.core.windows.net/test-filesystem-b6132673-7563-41d3-3753-aed5f0728f2b?restype=container",
      "RequestMethod": "PUT",
      "RequestHeaders": {
        "Accept": "application/xml",
        "Authorization": "Sanitized",
        "traceparent": "00-692be25bf2e0bd4591baf463e1dcbe87-2defcf132c509944-00",
        "User-Agent": [
          "azsdk-net-Storage.Files.DataLake/12.8.0-alpha.20210820.1",
          "(.NET 5.0.9; Microsoft Windows 10.0.19043)"
        ],
        "x-ms-blob-public-access": "container",
        "x-ms-client-request-id": "1f92a72a-1786-468c-cf79-1e3ceb2ced30",
        "x-ms-date": "Fri, 20 Aug 2021 22:57:51 GMT",
        "x-ms-return-client-request-id": "true",
        "x-ms-version": "2020-12-06"
      },
      "RequestBody": null,
      "StatusCode": 201,
      "ResponseHeaders": {
        "Content-Length": "0",
        "Date": "Fri, 20 Aug 2021 22:57:51 GMT",
        "ETag": "\u00220x8D9642DF032E253\u0022",
        "Last-Modified": "Fri, 20 Aug 2021 22:57:51 GMT",
        "Server": [
          "Windows-Azure-Blob/1.0",
          "Microsoft-HTTPAPI/2.0"
        ],
        "x-ms-client-request-id": "1f92a72a-1786-468c-cf79-1e3ceb2ced30",
<<<<<<< HEAD
        "x-ms-request-id": "53bbd82e-e01e-00d5-1e16-9619ac000000",
        "x-ms-version": "2020-10-02"
=======
        "x-ms-request-id": "46915976-401e-0056-7ff9-068eb0000000",
        "x-ms-version": "2020-12-06"
>>>>>>> f7eb5f10
      },
      "ResponseBody": []
    },
    {
      "RequestUri": "https://amandaadlscanary.blob.core.windows.net/test-filesystem-b6132673-7563-41d3-3753-aed5f0728f2b/test-file-d5454f61-8429-fa9c-e859-3ce4bddbebe7",
      "RequestMethod": "HEAD",
      "RequestHeaders": {
        "Accept": "application/xml",
        "Authorization": "Sanitized",
        "traceparent": "00-a27a509e7beef34789553c3534fb9461-6115f83aaae7f44c-00",
        "User-Agent": [
          "azsdk-net-Storage.Files.DataLake/12.8.0-alpha.20210820.1",
          "(.NET 5.0.9; Microsoft Windows 10.0.19043)"
        ],
        "x-ms-client-request-id": "0c1488c0-eb27-7db6-aadf-d18e99f5a0bc",
        "x-ms-date": "Fri, 20 Aug 2021 22:57:51 GMT",
        "x-ms-return-client-request-id": "true",
        "x-ms-version": "2020-12-06"
      },
      "RequestBody": null,
      "StatusCode": 404,
      "ResponseHeaders": {
        "Date": "Fri, 20 Aug 2021 22:57:51 GMT",
        "Server": [
          "Windows-Azure-Blob/1.0",
          "Microsoft-HTTPAPI/2.0"
        ],
        "Transfer-Encoding": "chunked",
        "x-ms-client-request-id": "0c1488c0-eb27-7db6-aadf-d18e99f5a0bc",
        "x-ms-error-code": "BlobNotFound",
<<<<<<< HEAD
        "x-ms-request-id": "53bbd838-e01e-00d5-2716-9619ac000000",
        "x-ms-version": "2020-10-02"
=======
        "x-ms-request-id": "469159a8-401e-0056-2df9-068eb0000000",
        "x-ms-version": "2020-12-06"
>>>>>>> f7eb5f10
      },
      "ResponseBody": []
    },
    {
      "RequestUri": "https://amandaadlscanary.dfs.core.windows.net/test-filesystem-b6132673-7563-41d3-3753-aed5f0728f2b/test-file-d5454f61-8429-fa9c-e859-3ce4bddbebe7?resource=file",
      "RequestMethod": "PUT",
      "RequestHeaders": {
        "Accept": "application/json",
        "Authorization": "Sanitized",
        "traceparent": "00-a27a509e7beef34789553c3534fb9461-ce853a498b364e43-00",
        "User-Agent": [
          "azsdk-net-Storage.Files.DataLake/12.8.0-alpha.20210820.1",
          "(.NET 5.0.9; Microsoft Windows 10.0.19043)"
        ],
        "x-ms-client-request-id": "d95acb89-1bb1-9473-c40a-da63be56c8dc",
        "x-ms-date": "Fri, 20 Aug 2021 22:57:51 GMT",
        "x-ms-return-client-request-id": "true",
        "x-ms-version": "2020-12-06"
      },
      "RequestBody": null,
      "StatusCode": 201,
      "ResponseHeaders": {
        "Content-Length": "0",
        "Date": "Fri, 20 Aug 2021 22:57:51 GMT",
        "ETag": "\u00220x8D9642DF07C3BA0\u0022",
        "Last-Modified": "Fri, 20 Aug 2021 22:57:52 GMT",
        "Server": [
          "Windows-Azure-HDFS/1.0",
          "Microsoft-HTTPAPI/2.0"
        ],
        "x-ms-client-request-id": "d95acb89-1bb1-9473-c40a-da63be56c8dc",
<<<<<<< HEAD
        "x-ms-request-id": "a257d9a5-601f-0010-0416-963349000000",
        "x-ms-request-server-encrypted": "true",
        "x-ms-version": "2020-10-02"
=======
        "x-ms-request-id": "d66a8240-f01f-0088-5cf9-069a56000000",
        "x-ms-version": "2020-12-06"
>>>>>>> f7eb5f10
      },
      "ResponseBody": []
    },
    {
      "RequestUri": "https://amandaadlscanary.dfs.core.windows.net/test-filesystem-b6132673-7563-41d3-3753-aed5f0728f2b/test-file-d5454f61-8429-fa9c-e859-3ce4bddbebe7?action=append\u0026position=0",
      "RequestMethod": "PATCH",
      "RequestHeaders": {
        "Accept": "application/json",
        "Authorization": "Sanitized",
        "Content-Length": "512",
        "Content-Type": "application/octet-stream",
        "User-Agent": [
          "azsdk-net-Storage.Files.DataLake/12.8.0-alpha.20210820.1",
          "(.NET 5.0.9; Microsoft Windows 10.0.19043)"
        ],
        "x-ms-client-request-id": "ce047ef9-c79a-140b-9e4a-5484f58a692e",
        "x-ms-date": "Fri, 20 Aug 2021 22:57:52 GMT",
        "x-ms-return-client-request-id": "true",
        "x-ms-version": "2020-12-06"
      },
      "RequestBody": "KiarSeBvpEvOGJRPWgHOTZGHlQcJU16lCpg2LduoifOONhHEgaNQ8ar6BhDvTZ/niu5SNUXj3tfHBT5HOHdwJo6gwSTvCcztN6RdD0xOtb35T6LsVlStqlg6/XxlCLkyiuCBT4t6\u002BIEhZP2hhs6LeU\u002BBTunVg8868hbLtAxQiC7rKoVrzGYxflYhyvFWDCSJr4Ms47rPXQYRR1x1r0N00dvPtltJIK3oT8\u002BSs7jd5ObyQgWII6VzG8x\u002BWoUKvM8TrPkWhlXIP4/WQ5PrPalNM2J1gm096602W5uPy8Uo3ZP/fwe/x12RKQJ2st8RiN4jMCYilTli1cBL4Cu6OXTJrmUA672ijmsE5FhqxznNJNO8bJqeBUhZnalGdOcy1vCOrQN5EJ0ggKK7HbHh9w6HfbtY/czZKqgdp00UWxmE0g1o3Bk1UxM1nOv44\u002BeXeKabv/Yr2tkjtINbXGlPDCSINkujeRr0USmoImDh4EbAhi6neZwjWfc0RCeW2vep5pDGcK2b8/\u002BLpm7Ng7d4QtQ8mtY6qJOIZd1UbzTzXnYy/jzQGnCZJZIvHNIuVtY/uwFTWUAhbj79PgrQR4TKmEj3moR7pydjo3VDC4vAWQ8GFLMynwQ2EY/\u002B09xlyd0NZYOJN7tRxBTa8LbK3WOyPOT7yTLRl/hDwIn1fdRL/dqXNaU=",
      "StatusCode": 202,
      "ResponseHeaders": {
        "Content-Length": "0",
        "Date": "Fri, 20 Aug 2021 22:57:51 GMT",
        "Server": [
          "Windows-Azure-HDFS/1.0",
          "Microsoft-HTTPAPI/2.0"
        ],
        "x-ms-client-request-id": "ce047ef9-c79a-140b-9e4a-5484f58a692e",
        "x-ms-request-id": "a257d9a6-601f-0010-0516-963349000000",
        "x-ms-request-server-encrypted": "true",
        "x-ms-version": "2020-12-06"
      },
      "ResponseBody": []
    },
    {
      "RequestUri": "https://amandaadlscanary.dfs.core.windows.net/test-filesystem-b6132673-7563-41d3-3753-aed5f0728f2b/test-file-d5454f61-8429-fa9c-e859-3ce4bddbebe7?action=flush\u0026position=512",
      "RequestMethod": "PATCH",
      "RequestHeaders": {
        "Accept": "application/json",
        "Authorization": "Sanitized",
        "If-Match": "\u00220x8D9642DF07C3BA0\u0022",
        "User-Agent": [
          "azsdk-net-Storage.Files.DataLake/12.8.0-alpha.20210820.1",
          "(.NET 5.0.9; Microsoft Windows 10.0.19043)"
        ],
        "x-ms-client-request-id": "3f6ad120-fa51-1341-3395-f09afea0fa10",
        "x-ms-date": "Fri, 20 Aug 2021 22:57:52 GMT",
        "x-ms-return-client-request-id": "true",
        "x-ms-version": "2020-12-06"
      },
      "RequestBody": null,
      "StatusCode": 200,
      "ResponseHeaders": {
        "Content-Length": "0",
        "Date": "Fri, 20 Aug 2021 22:57:52 GMT",
        "ETag": "\u00220x8D9642DF0951E04\u0022",
        "Last-Modified": "Fri, 20 Aug 2021 22:57:52 GMT",
        "Server": [
          "Windows-Azure-HDFS/1.0",
          "Microsoft-HTTPAPI/2.0"
        ],
        "x-ms-client-request-id": "3f6ad120-fa51-1341-3395-f09afea0fa10",
        "x-ms-request-id": "a257d9a7-601f-0010-0616-963349000000",
        "x-ms-request-server-encrypted": "false",
        "x-ms-version": "2020-12-06"
      },
      "ResponseBody": []
    },
    {
      "RequestUri": "https://amandaadlscanary.dfs.core.windows.net/test-filesystem-b6132673-7563-41d3-3753-aed5f0728f2b/test-file-d5454f61-8429-fa9c-e859-3ce4bddbebe7?action=append\u0026position=512",
      "RequestMethod": "PATCH",
      "RequestHeaders": {
        "Accept": "application/json",
        "Authorization": "Sanitized",
        "Content-Length": "512",
        "Content-Type": "application/octet-stream",
        "User-Agent": [
          "azsdk-net-Storage.Files.DataLake/12.8.0-alpha.20210820.1",
          "(.NET 5.0.9; Microsoft Windows 10.0.19043)"
        ],
        "x-ms-client-request-id": "23646672-2920-9adc-10f0-1f6265d23805",
        "x-ms-date": "Fri, 20 Aug 2021 22:57:52 GMT",
        "x-ms-return-client-request-id": "true",
        "x-ms-version": "2020-12-06"
      },
      "RequestBody": "BzYiVLRQn1ivTmszK0yW92oAqzzNi0Z3MVxGP47y3DOnvqoFwacU4jI/SfVUVskxPlOT2uv513zwqyJYCV/JvHI4jG2hkDXC68gKjkFQItuSFQA6XwFHreYtFRaEvNjSdYyCHMpcj60e0O4j70k6n4hHxfNfjl1w8N6HdHsfPi/vNxm1zgYQNoZSHI4TJL6c8nWNPfbkc\u002BYuEivr1Boy/pK/M7cvhdGBNo9tDHLPXcsg6oEFkQE4C8QzhrvaJWFrIB78VPEGbW2jCwZnd2d0X7Vgy\u002BqZLGyRhijz/P4WphEtAutU0wjaGX0UYYX60ZNdvicGell20fOxas3JE3BujWT0OXR7H4yshrFthcrmlrWUlT3XDyy3tjD3omg7EAYMpdQhBZce4p6bWvSoCUwoytMXNH0yl344PYNEg30jcHWqYN/2xZAedbOePLU3D63jz9iUI9uJ2g5V6MgT2l4hd\u002Bl//ahtMgRD\u002Bb/Jk1vIAS3VYbSlj02ZIYbRoN3HCptUfcTMuBIFdZ3TUSkcv0ayjeebPniqfOic5dshnJEne\u002B8kdRaW/Egb0OsX0T0jfGI/HhP2LMwiqgDcMNI249kLrNY6\u002BEowHJGef22Nk6uqeGl54X19MU4jAcsVust25O0RCyVn6IQYDwKCV6xelRdVMbdpvQFbjnqHF/Z/GmHFKJo=",
      "StatusCode": 202,
      "ResponseHeaders": {
        "Content-Length": "0",
        "Date": "Fri, 20 Aug 2021 22:57:51 GMT",
        "Server": [
          "Windows-Azure-HDFS/1.0",
          "Microsoft-HTTPAPI/2.0"
        ],
        "x-ms-client-request-id": "23646672-2920-9adc-10f0-1f6265d23805",
        "x-ms-request-id": "c155ea1c-f01f-0060-5916-968abe000000",
        "x-ms-request-server-encrypted": "true",
        "x-ms-version": "2020-12-06"
      },
      "ResponseBody": []
    },
    {
      "RequestUri": "https://amandaadlscanary.dfs.core.windows.net/test-filesystem-b6132673-7563-41d3-3753-aed5f0728f2b/test-file-d5454f61-8429-fa9c-e859-3ce4bddbebe7?action=flush\u0026position=1024",
      "RequestMethod": "PATCH",
      "RequestHeaders": {
        "Accept": "application/json",
        "Authorization": "Sanitized",
        "If-Match": "\u00220x8D9642DF0951E04\u0022",
        "User-Agent": [
          "azsdk-net-Storage.Files.DataLake/12.8.0-alpha.20210820.1",
          "(.NET 5.0.9; Microsoft Windows 10.0.19043)"
        ],
        "x-ms-client-request-id": "9828f914-d63c-58f0-7c9d-58e176ae3d3d",
        "x-ms-date": "Fri, 20 Aug 2021 22:57:52 GMT",
        "x-ms-return-client-request-id": "true",
        "x-ms-version": "2020-12-06"
      },
      "RequestBody": null,
      "StatusCode": 200,
      "ResponseHeaders": {
        "Content-Length": "0",
        "Date": "Fri, 20 Aug 2021 22:57:51 GMT",
        "ETag": "\u00220x8D9642DF0D21BA2\u0022",
        "Last-Modified": "Fri, 20 Aug 2021 22:57:52 GMT",
        "Server": [
          "Windows-Azure-HDFS/1.0",
          "Microsoft-HTTPAPI/2.0"
        ],
        "x-ms-client-request-id": "9828f914-d63c-58f0-7c9d-58e176ae3d3d",
        "x-ms-request-id": "c155ea1d-f01f-0060-5a16-968abe000000",
        "x-ms-request-server-encrypted": "false",
        "x-ms-version": "2020-12-06"
      },
      "ResponseBody": []
    },
    {
      "RequestUri": "https://amandaadlscanary.blob.core.windows.net/test-filesystem-b6132673-7563-41d3-3753-aed5f0728f2b/test-file-d5454f61-8429-fa9c-e859-3ce4bddbebe7",
      "RequestMethod": "GET",
      "RequestHeaders": {
        "Accept": "application/xml",
        "Authorization": "Sanitized",
        "traceparent": "00-e359d1e35903dc42970ab8feeb97cc31-1ee7e51a8a9b7f45-00",
        "User-Agent": [
          "azsdk-net-Storage.Files.DataLake/12.8.0-alpha.20210820.1",
          "(.NET 5.0.9; Microsoft Windows 10.0.19043)"
        ],
        "x-ms-client-request-id": "6c4e3165-a0aa-98c9-3de9-bdd3153a1312",
        "x-ms-date": "Fri, 20 Aug 2021 22:57:52 GMT",
        "x-ms-return-client-request-id": "true",
        "x-ms-version": "2020-12-06"
      },
      "RequestBody": null,
      "StatusCode": 200,
      "ResponseHeaders": {
        "Accept-Ranges": "bytes",
        "Content-Length": "1024",
        "Content-Type": "application/octet-stream",
        "Date": "Fri, 20 Aug 2021 22:57:52 GMT",
        "ETag": "\u00220x8D9642DF0D21BA2\u0022",
        "Last-Modified": "Fri, 20 Aug 2021 22:57:52 GMT",
        "Server": [
          "Windows-Azure-Blob/1.0",
          "Microsoft-HTTPAPI/2.0"
        ],
        "x-ms-blob-type": "BlockBlob",
        "x-ms-client-request-id": "6c4e3165-a0aa-98c9-3de9-bdd3153a1312",
        "x-ms-creation-time": "Fri, 20 Aug 2021 22:57:52 GMT",
        "x-ms-group": "$superuser",
        "x-ms-lease-state": "available",
        "x-ms-lease-status": "unlocked",
        "x-ms-owner": "$superuser",
        "x-ms-permissions": "rw-r-----",
        "x-ms-request-id": "53bbd896-e01e-00d5-7c16-9619ac000000",
        "x-ms-resource-type": "file",
        "x-ms-server-encrypted": "true",
        "x-ms-version": "2020-12-06"
      },
      "ResponseBody": "KiarSeBvpEvOGJRPWgHOTZGHlQcJU16lCpg2LduoifOONhHEgaNQ8ar6BhDvTZ/niu5SNUXj3tfHBT5HOHdwJo6gwSTvCcztN6RdD0xOtb35T6LsVlStqlg6/XxlCLkyiuCBT4t6\u002BIEhZP2hhs6LeU\u002BBTunVg8868hbLtAxQiC7rKoVrzGYxflYhyvFWDCSJr4Ms47rPXQYRR1x1r0N00dvPtltJIK3oT8\u002BSs7jd5ObyQgWII6VzG8x\u002BWoUKvM8TrPkWhlXIP4/WQ5PrPalNM2J1gm096602W5uPy8Uo3ZP/fwe/x12RKQJ2st8RiN4jMCYilTli1cBL4Cu6OXTJrmUA672ijmsE5FhqxznNJNO8bJqeBUhZnalGdOcy1vCOrQN5EJ0ggKK7HbHh9w6HfbtY/czZKqgdp00UWxmE0g1o3Bk1UxM1nOv44\u002BeXeKabv/Yr2tkjtINbXGlPDCSINkujeRr0USmoImDh4EbAhi6neZwjWfc0RCeW2vep5pDGcK2b8/\u002BLpm7Ng7d4QtQ8mtY6qJOIZd1UbzTzXnYy/jzQGnCZJZIvHNIuVtY/uwFTWUAhbj79PgrQR4TKmEj3moR7pydjo3VDC4vAWQ8GFLMynwQ2EY/\u002B09xlyd0NZYOJN7tRxBTa8LbK3WOyPOT7yTLRl/hDwIn1fdRL/dqXNaUHNiJUtFCfWK9OazMrTJb3agCrPM2LRncxXEY/jvLcM6e\u002BqgXBpxTiMj9J9VRWyTE\u002BU5Pa6/nXfPCrIlgJX8m8cjiMbaGQNcLryAqOQVAi25IVADpfAUet5i0VFoS82NJ1jIIcylyPrR7Q7iPvSTqfiEfF81\u002BOXXDw3od0ex8\u002BL\u002B83GbXOBhA2hlIcjhMkvpzydY099uRz5i4SK\u002BvUGjL\u002Bkr8zty\u002BF0YE2j20Mcs9dyyDqgQWRATgLxDOGu9olYWsgHvxU8QZtbaMLBmd3Z3RftWDL6pksbJGGKPP8/hamES0C61TTCNoZfRRhhfrRk12\u002BJwZ6WXbR87FqzckTcG6NZPQ5dHsfjKyGsW2FyuaWtZSVPdcPLLe2MPeiaDsQBgyl1CEFlx7inpta9KgJTCjK0xc0fTKXfjg9g0SDfSNwdapg3/bFkB51s548tTcPrePP2JQj24naDlXoyBPaXiF36X/9qG0yBEP5v8mTW8gBLdVhtKWPTZkhhtGg3ccKm1R9xMy4EgV1ndNRKRy/RrKN55s\u002BeKp86Jzl2yGckSd77yR1Fpb8SBvQ6xfRPSN8Yj8eE/YszCKqANww0jbj2Qus1jr4SjAckZ5/bY2Tq6p4aXnhfX0xTiMByxW6y3bk7RELJWfohBgPAoJXrF6VF1Uxt2m9AVuOeocX9n8aYcUomg=="
    },
    {
      "RequestUri": "https://amandaadlscanary.blob.core.windows.net/test-filesystem-b6132673-7563-41d3-3753-aed5f0728f2b?restype=container",
      "RequestMethod": "DELETE",
      "RequestHeaders": {
        "Accept": "application/xml",
        "Authorization": "Sanitized",
        "traceparent": "00-c655bc353c65034199f15e116dabea3b-2d0a95ca1c5bf64b-00",
        "User-Agent": [
          "azsdk-net-Storage.Files.DataLake/12.8.0-alpha.20210820.1",
          "(.NET 5.0.9; Microsoft Windows 10.0.19043)"
        ],
        "x-ms-client-request-id": "447b59d5-d160-f593-5828-1d1989b3ee0f",
        "x-ms-date": "Fri, 20 Aug 2021 22:57:52 GMT",
        "x-ms-return-client-request-id": "true",
        "x-ms-version": "2020-12-06"
      },
      "RequestBody": null,
      "StatusCode": 202,
      "ResponseHeaders": {
        "Content-Length": "0",
        "Date": "Fri, 20 Aug 2021 22:57:52 GMT",
        "Server": [
          "Windows-Azure-Blob/1.0",
          "Microsoft-HTTPAPI/2.0"
        ],
        "x-ms-client-request-id": "447b59d5-d160-f593-5828-1d1989b3ee0f",
<<<<<<< HEAD
        "x-ms-request-id": "53bbd89c-e01e-00d5-0216-9619ac000000",
        "x-ms-version": "2020-10-02"
=======
        "x-ms-request-id": "46915b43-401e-0056-2df9-068eb0000000",
        "x-ms-version": "2020-12-06"
>>>>>>> f7eb5f10
      },
      "ResponseBody": []
    }
  ],
  "Variables": {
    "RandomSeed": "431972517",
    "Storage_TestConfigHierarchicalNamespace": "NamespaceTenant\namandaadlscanary\nU2FuaXRpemVk\nhttps://amandaadlscanary.blob.core.windows.net\nhttps://amandaadlscanary.file.core.windows.net\nhttps://amandaadlscanary.queue.core.windows.net\nhttps://amandaadlscanary.table.core.windows.net\n\n\n\n\nhttps://amandaadlscanary-secondary.blob.core.windows.net\nhttps://amandaadlscanary-secondary.file.core.windows.net\nhttps://amandaadlscanary-secondary.queue.core.windows.net\n\n68390a19-a643-458b-b726-408abf67b4fc\nSanitized\n72f988bf-86f1-41af-91ab-2d7cd011db47\nhttps://login.microsoftonline.com/\nCloud\nBlobEndpoint=https://amandaadlscanary.blob.core.windows.net/;QueueEndpoint=https://amandaadlscanary.queue.core.windows.net/;FileEndpoint=https://amandaadlscanary.file.core.windows.net/;BlobSecondaryEndpoint=https://amandaadlscanary-secondary.blob.core.windows.net/;QueueSecondaryEndpoint=https://amandaadlscanary-secondary.queue.core.windows.net/;FileSecondaryEndpoint=https://amandaadlscanary-secondary.file.core.windows.net/;AccountName=amandaadlscanary;AccountKey=Sanitized\n\n\n"
  }
}<|MERGE_RESOLUTION|>--- conflicted
+++ resolved
@@ -1,19 +1,19 @@
-{
+﻿{
   "Entries": [
     {
-      "RequestUri": "https://amandaadlscanary.blob.core.windows.net/test-filesystem-b6132673-7563-41d3-3753-aed5f0728f2b?restype=container",
+      "RequestUri": "https://seannse.blob.core.windows.net/test-filesystem-b6132673-7563-41d3-3753-aed5f0728f2b?restype=container",
       "RequestMethod": "PUT",
       "RequestHeaders": {
         "Accept": "application/xml",
         "Authorization": "Sanitized",
-        "traceparent": "00-692be25bf2e0bd4591baf463e1dcbe87-2defcf132c509944-00",
-        "User-Agent": [
-          "azsdk-net-Storage.Files.DataLake/12.8.0-alpha.20210820.1",
-          "(.NET 5.0.9; Microsoft Windows 10.0.19043)"
+        "traceparent": "00-77b8332eb9226041b896815e5751e64b-9d73fb33a11bd349-00",
+        "User-Agent": [
+          "azsdk-net-Storage.Files.DataLake/12.7.0-alpha.20210219.1",
+          "(.NET 5.0.3; Microsoft Windows 10.0.19041)"
         ],
         "x-ms-blob-public-access": "container",
         "x-ms-client-request-id": "1f92a72a-1786-468c-cf79-1e3ceb2ced30",
-        "x-ms-date": "Fri, 20 Aug 2021 22:57:51 GMT",
+        "x-ms-date": "Fri, 19 Feb 2021 19:57:13 GMT",
         "x-ms-return-client-request-id": "true",
         "x-ms-version": "2020-12-06"
       },
@@ -21,44 +21,39 @@
       "StatusCode": 201,
       "ResponseHeaders": {
         "Content-Length": "0",
-        "Date": "Fri, 20 Aug 2021 22:57:51 GMT",
-        "ETag": "\u00220x8D9642DF032E253\u0022",
-        "Last-Modified": "Fri, 20 Aug 2021 22:57:51 GMT",
+        "Date": "Fri, 19 Feb 2021 19:57:12 GMT",
+        "ETag": "\"0x8D8D5108CD70B1B\"",
+        "Last-Modified": "Fri, 19 Feb 2021 19:57:13 GMT",
         "Server": [
           "Windows-Azure-Blob/1.0",
           "Microsoft-HTTPAPI/2.0"
         ],
         "x-ms-client-request-id": "1f92a72a-1786-468c-cf79-1e3ceb2ced30",
-<<<<<<< HEAD
-        "x-ms-request-id": "53bbd82e-e01e-00d5-1e16-9619ac000000",
-        "x-ms-version": "2020-10-02"
-=======
         "x-ms-request-id": "46915976-401e-0056-7ff9-068eb0000000",
         "x-ms-version": "2020-12-06"
->>>>>>> f7eb5f10
-      },
-      "ResponseBody": []
-    },
-    {
-      "RequestUri": "https://amandaadlscanary.blob.core.windows.net/test-filesystem-b6132673-7563-41d3-3753-aed5f0728f2b/test-file-d5454f61-8429-fa9c-e859-3ce4bddbebe7",
+      },
+      "ResponseBody": []
+    },
+    {
+      "RequestUri": "https://seannse.blob.core.windows.net/test-filesystem-b6132673-7563-41d3-3753-aed5f0728f2b/test-file-d5454f61-8429-fa9c-e859-3ce4bddbebe7",
       "RequestMethod": "HEAD",
       "RequestHeaders": {
         "Accept": "application/xml",
         "Authorization": "Sanitized",
-        "traceparent": "00-a27a509e7beef34789553c3534fb9461-6115f83aaae7f44c-00",
-        "User-Agent": [
-          "azsdk-net-Storage.Files.DataLake/12.8.0-alpha.20210820.1",
-          "(.NET 5.0.9; Microsoft Windows 10.0.19043)"
+        "traceparent": "00-67717a8600e25d4395919dc3f2da2a51-605430c7264f7345-00",
+        "User-Agent": [
+          "azsdk-net-Storage.Files.DataLake/12.7.0-alpha.20210219.1",
+          "(.NET 5.0.3; Microsoft Windows 10.0.19041)"
         ],
         "x-ms-client-request-id": "0c1488c0-eb27-7db6-aadf-d18e99f5a0bc",
-        "x-ms-date": "Fri, 20 Aug 2021 22:57:51 GMT",
+        "x-ms-date": "Fri, 19 Feb 2021 19:57:14 GMT",
         "x-ms-return-client-request-id": "true",
         "x-ms-version": "2020-12-06"
       },
       "RequestBody": null,
       "StatusCode": 404,
       "ResponseHeaders": {
-        "Date": "Fri, 20 Aug 2021 22:57:51 GMT",
+        "Date": "Fri, 19 Feb 2021 19:57:12 GMT",
         "Server": [
           "Windows-Azure-Blob/1.0",
           "Microsoft-HTTPAPI/2.0"
@@ -66,29 +61,24 @@
         "Transfer-Encoding": "chunked",
         "x-ms-client-request-id": "0c1488c0-eb27-7db6-aadf-d18e99f5a0bc",
         "x-ms-error-code": "BlobNotFound",
-<<<<<<< HEAD
-        "x-ms-request-id": "53bbd838-e01e-00d5-2716-9619ac000000",
-        "x-ms-version": "2020-10-02"
-=======
         "x-ms-request-id": "469159a8-401e-0056-2df9-068eb0000000",
         "x-ms-version": "2020-12-06"
->>>>>>> f7eb5f10
-      },
-      "ResponseBody": []
-    },
-    {
-      "RequestUri": "https://amandaadlscanary.dfs.core.windows.net/test-filesystem-b6132673-7563-41d3-3753-aed5f0728f2b/test-file-d5454f61-8429-fa9c-e859-3ce4bddbebe7?resource=file",
+      },
+      "ResponseBody": []
+    },
+    {
+      "RequestUri": "https://seannse.dfs.core.windows.net/test-filesystem-b6132673-7563-41d3-3753-aed5f0728f2b/test-file-d5454f61-8429-fa9c-e859-3ce4bddbebe7?resource=file",
       "RequestMethod": "PUT",
       "RequestHeaders": {
         "Accept": "application/json",
         "Authorization": "Sanitized",
-        "traceparent": "00-a27a509e7beef34789553c3534fb9461-ce853a498b364e43-00",
-        "User-Agent": [
-          "azsdk-net-Storage.Files.DataLake/12.8.0-alpha.20210820.1",
-          "(.NET 5.0.9; Microsoft Windows 10.0.19043)"
+        "traceparent": "00-67717a8600e25d4395919dc3f2da2a51-40b2878d3a9be44a-00",
+        "User-Agent": [
+          "azsdk-net-Storage.Files.DataLake/12.7.0-alpha.20210219.1",
+          "(.NET 5.0.3; Microsoft Windows 10.0.19041)"
         ],
         "x-ms-client-request-id": "d95acb89-1bb1-9473-c40a-da63be56c8dc",
-        "x-ms-date": "Fri, 20 Aug 2021 22:57:51 GMT",
+        "x-ms-date": "Fri, 19 Feb 2021 19:57:14 GMT",
         "x-ms-return-client-request-id": "true",
         "x-ms-version": "2020-12-06"
       },
@@ -96,27 +86,21 @@
       "StatusCode": 201,
       "ResponseHeaders": {
         "Content-Length": "0",
-        "Date": "Fri, 20 Aug 2021 22:57:51 GMT",
-        "ETag": "\u00220x8D9642DF07C3BA0\u0022",
-        "Last-Modified": "Fri, 20 Aug 2021 22:57:52 GMT",
+        "Date": "Fri, 19 Feb 2021 19:57:12 GMT",
+        "ETag": "\"0x8D8D5108CF72BCC\"",
+        "Last-Modified": "Fri, 19 Feb 2021 19:57:13 GMT",
         "Server": [
           "Windows-Azure-HDFS/1.0",
           "Microsoft-HTTPAPI/2.0"
         ],
         "x-ms-client-request-id": "d95acb89-1bb1-9473-c40a-da63be56c8dc",
-<<<<<<< HEAD
-        "x-ms-request-id": "a257d9a5-601f-0010-0416-963349000000",
-        "x-ms-request-server-encrypted": "true",
-        "x-ms-version": "2020-10-02"
-=======
         "x-ms-request-id": "d66a8240-f01f-0088-5cf9-069a56000000",
         "x-ms-version": "2020-12-06"
->>>>>>> f7eb5f10
-      },
-      "ResponseBody": []
-    },
-    {
-      "RequestUri": "https://amandaadlscanary.dfs.core.windows.net/test-filesystem-b6132673-7563-41d3-3753-aed5f0728f2b/test-file-d5454f61-8429-fa9c-e859-3ce4bddbebe7?action=append\u0026position=0",
+      },
+      "ResponseBody": []
+    },
+    {
+      "RequestUri": "https://seannse.dfs.core.windows.net/test-filesystem-b6132673-7563-41d3-3753-aed5f0728f2b/test-file-d5454f61-8429-fa9c-e859-3ce4bddbebe7?action=append&position=0",
       "RequestMethod": "PATCH",
       "RequestHeaders": {
         "Accept": "application/json",
@@ -124,43 +108,43 @@
         "Content-Length": "512",
         "Content-Type": "application/octet-stream",
         "User-Agent": [
-          "azsdk-net-Storage.Files.DataLake/12.8.0-alpha.20210820.1",
-          "(.NET 5.0.9; Microsoft Windows 10.0.19043)"
+          "azsdk-net-Storage.Files.DataLake/12.7.0-alpha.20210219.1",
+          "(.NET 5.0.3; Microsoft Windows 10.0.19041)"
         ],
         "x-ms-client-request-id": "ce047ef9-c79a-140b-9e4a-5484f58a692e",
-        "x-ms-date": "Fri, 20 Aug 2021 22:57:52 GMT",
-        "x-ms-return-client-request-id": "true",
-        "x-ms-version": "2020-12-06"
-      },
-      "RequestBody": "KiarSeBvpEvOGJRPWgHOTZGHlQcJU16lCpg2LduoifOONhHEgaNQ8ar6BhDvTZ/niu5SNUXj3tfHBT5HOHdwJo6gwSTvCcztN6RdD0xOtb35T6LsVlStqlg6/XxlCLkyiuCBT4t6\u002BIEhZP2hhs6LeU\u002BBTunVg8868hbLtAxQiC7rKoVrzGYxflYhyvFWDCSJr4Ms47rPXQYRR1x1r0N00dvPtltJIK3oT8\u002BSs7jd5ObyQgWII6VzG8x\u002BWoUKvM8TrPkWhlXIP4/WQ5PrPalNM2J1gm096602W5uPy8Uo3ZP/fwe/x12RKQJ2st8RiN4jMCYilTli1cBL4Cu6OXTJrmUA672ijmsE5FhqxznNJNO8bJqeBUhZnalGdOcy1vCOrQN5EJ0ggKK7HbHh9w6HfbtY/czZKqgdp00UWxmE0g1o3Bk1UxM1nOv44\u002BeXeKabv/Yr2tkjtINbXGlPDCSINkujeRr0USmoImDh4EbAhi6neZwjWfc0RCeW2vep5pDGcK2b8/\u002BLpm7Ng7d4QtQ8mtY6qJOIZd1UbzTzXnYy/jzQGnCZJZIvHNIuVtY/uwFTWUAhbj79PgrQR4TKmEj3moR7pydjo3VDC4vAWQ8GFLMynwQ2EY/\u002B09xlyd0NZYOJN7tRxBTa8LbK3WOyPOT7yTLRl/hDwIn1fdRL/dqXNaU=",
+        "x-ms-date": "Fri, 19 Feb 2021 19:57:14 GMT",
+        "x-ms-return-client-request-id": "true",
+        "x-ms-version": "2020-12-06"
+      },
+      "RequestBody": "KiarSeBvpEvOGJRPWgHOTZGHlQcJU16lCpg2LduoifOONhHEgaNQ8ar6BhDvTZ/niu5SNUXj3tfHBT5HOHdwJo6gwSTvCcztN6RdD0xOtb35T6LsVlStqlg6/XxlCLkyiuCBT4t6+IEhZP2hhs6LeU+BTunVg8868hbLtAxQiC7rKoVrzGYxflYhyvFWDCSJr4Ms47rPXQYRR1x1r0N00dvPtltJIK3oT8+Ss7jd5ObyQgWII6VzG8x+WoUKvM8TrPkWhlXIP4/WQ5PrPalNM2J1gm096602W5uPy8Uo3ZP/fwe/x12RKQJ2st8RiN4jMCYilTli1cBL4Cu6OXTJrmUA672ijmsE5FhqxznNJNO8bJqeBUhZnalGdOcy1vCOrQN5EJ0ggKK7HbHh9w6HfbtY/czZKqgdp00UWxmE0g1o3Bk1UxM1nOv44+eXeKabv/Yr2tkjtINbXGlPDCSINkujeRr0USmoImDh4EbAhi6neZwjWfc0RCeW2vep5pDGcK2b8/+Lpm7Ng7d4QtQ8mtY6qJOIZd1UbzTzXnYy/jzQGnCZJZIvHNIuVtY/uwFTWUAhbj79PgrQR4TKmEj3moR7pydjo3VDC4vAWQ8GFLMynwQ2EY/+09xlyd0NZYOJN7tRxBTa8LbK3WOyPOT7yTLRl/hDwIn1fdRL/dqXNaU=",
       "StatusCode": 202,
       "ResponseHeaders": {
         "Content-Length": "0",
-        "Date": "Fri, 20 Aug 2021 22:57:51 GMT",
+        "Date": "Fri, 19 Feb 2021 19:57:12 GMT",
         "Server": [
           "Windows-Azure-HDFS/1.0",
           "Microsoft-HTTPAPI/2.0"
         ],
         "x-ms-client-request-id": "ce047ef9-c79a-140b-9e4a-5484f58a692e",
-        "x-ms-request-id": "a257d9a6-601f-0010-0516-963349000000",
+        "x-ms-request-id": "d66a8258-f01f-0088-74f9-069a56000000",
         "x-ms-request-server-encrypted": "true",
         "x-ms-version": "2020-12-06"
       },
       "ResponseBody": []
     },
     {
-      "RequestUri": "https://amandaadlscanary.dfs.core.windows.net/test-filesystem-b6132673-7563-41d3-3753-aed5f0728f2b/test-file-d5454f61-8429-fa9c-e859-3ce4bddbebe7?action=flush\u0026position=512",
+      "RequestUri": "https://seannse.dfs.core.windows.net/test-filesystem-b6132673-7563-41d3-3753-aed5f0728f2b/test-file-d5454f61-8429-fa9c-e859-3ce4bddbebe7?action=flush&position=512",
       "RequestMethod": "PATCH",
       "RequestHeaders": {
         "Accept": "application/json",
         "Authorization": "Sanitized",
-        "If-Match": "\u00220x8D9642DF07C3BA0\u0022",
-        "User-Agent": [
-          "azsdk-net-Storage.Files.DataLake/12.8.0-alpha.20210820.1",
-          "(.NET 5.0.9; Microsoft Windows 10.0.19043)"
+        "If-Match": "0x8D8D5108CF72BCC",
+        "User-Agent": [
+          "azsdk-net-Storage.Files.DataLake/12.7.0-alpha.20210219.1",
+          "(.NET 5.0.3; Microsoft Windows 10.0.19041)"
         ],
         "x-ms-client-request-id": "3f6ad120-fa51-1341-3395-f09afea0fa10",
-        "x-ms-date": "Fri, 20 Aug 2021 22:57:52 GMT",
+        "x-ms-date": "Fri, 19 Feb 2021 19:57:14 GMT",
         "x-ms-return-client-request-id": "true",
         "x-ms-version": "2020-12-06"
       },
@@ -168,22 +152,22 @@
       "StatusCode": 200,
       "ResponseHeaders": {
         "Content-Length": "0",
-        "Date": "Fri, 20 Aug 2021 22:57:52 GMT",
-        "ETag": "\u00220x8D9642DF0951E04\u0022",
-        "Last-Modified": "Fri, 20 Aug 2021 22:57:52 GMT",
+        "Date": "Fri, 19 Feb 2021 19:57:12 GMT",
+        "ETag": "\"0x8D8D5108D11A0FF\"",
+        "Last-Modified": "Fri, 19 Feb 2021 19:57:13 GMT",
         "Server": [
           "Windows-Azure-HDFS/1.0",
           "Microsoft-HTTPAPI/2.0"
         ],
         "x-ms-client-request-id": "3f6ad120-fa51-1341-3395-f09afea0fa10",
-        "x-ms-request-id": "a257d9a7-601f-0010-0616-963349000000",
+        "x-ms-request-id": "d66a8265-f01f-0088-01f9-069a56000000",
         "x-ms-request-server-encrypted": "false",
         "x-ms-version": "2020-12-06"
       },
       "ResponseBody": []
     },
     {
-      "RequestUri": "https://amandaadlscanary.dfs.core.windows.net/test-filesystem-b6132673-7563-41d3-3753-aed5f0728f2b/test-file-d5454f61-8429-fa9c-e859-3ce4bddbebe7?action=append\u0026position=512",
+      "RequestUri": "https://seannse.dfs.core.windows.net/test-filesystem-b6132673-7563-41d3-3753-aed5f0728f2b/test-file-d5454f61-8429-fa9c-e859-3ce4bddbebe7?action=append&position=512",
       "RequestMethod": "PATCH",
       "RequestHeaders": {
         "Accept": "application/json",
@@ -191,43 +175,43 @@
         "Content-Length": "512",
         "Content-Type": "application/octet-stream",
         "User-Agent": [
-          "azsdk-net-Storage.Files.DataLake/12.8.0-alpha.20210820.1",
-          "(.NET 5.0.9; Microsoft Windows 10.0.19043)"
+          "azsdk-net-Storage.Files.DataLake/12.7.0-alpha.20210219.1",
+          "(.NET 5.0.3; Microsoft Windows 10.0.19041)"
         ],
         "x-ms-client-request-id": "23646672-2920-9adc-10f0-1f6265d23805",
-        "x-ms-date": "Fri, 20 Aug 2021 22:57:52 GMT",
-        "x-ms-return-client-request-id": "true",
-        "x-ms-version": "2020-12-06"
-      },
-      "RequestBody": "BzYiVLRQn1ivTmszK0yW92oAqzzNi0Z3MVxGP47y3DOnvqoFwacU4jI/SfVUVskxPlOT2uv513zwqyJYCV/JvHI4jG2hkDXC68gKjkFQItuSFQA6XwFHreYtFRaEvNjSdYyCHMpcj60e0O4j70k6n4hHxfNfjl1w8N6HdHsfPi/vNxm1zgYQNoZSHI4TJL6c8nWNPfbkc\u002BYuEivr1Boy/pK/M7cvhdGBNo9tDHLPXcsg6oEFkQE4C8QzhrvaJWFrIB78VPEGbW2jCwZnd2d0X7Vgy\u002BqZLGyRhijz/P4WphEtAutU0wjaGX0UYYX60ZNdvicGell20fOxas3JE3BujWT0OXR7H4yshrFthcrmlrWUlT3XDyy3tjD3omg7EAYMpdQhBZce4p6bWvSoCUwoytMXNH0yl344PYNEg30jcHWqYN/2xZAedbOePLU3D63jz9iUI9uJ2g5V6MgT2l4hd\u002Bl//ahtMgRD\u002Bb/Jk1vIAS3VYbSlj02ZIYbRoN3HCptUfcTMuBIFdZ3TUSkcv0ayjeebPniqfOic5dshnJEne\u002B8kdRaW/Egb0OsX0T0jfGI/HhP2LMwiqgDcMNI249kLrNY6\u002BEowHJGef22Nk6uqeGl54X19MU4jAcsVust25O0RCyVn6IQYDwKCV6xelRdVMbdpvQFbjnqHF/Z/GmHFKJo=",
+        "x-ms-date": "Fri, 19 Feb 2021 19:57:14 GMT",
+        "x-ms-return-client-request-id": "true",
+        "x-ms-version": "2020-12-06"
+      },
+      "RequestBody": "BzYiVLRQn1ivTmszK0yW92oAqzzNi0Z3MVxGP47y3DOnvqoFwacU4jI/SfVUVskxPlOT2uv513zwqyJYCV/JvHI4jG2hkDXC68gKjkFQItuSFQA6XwFHreYtFRaEvNjSdYyCHMpcj60e0O4j70k6n4hHxfNfjl1w8N6HdHsfPi/vNxm1zgYQNoZSHI4TJL6c8nWNPfbkc+YuEivr1Boy/pK/M7cvhdGBNo9tDHLPXcsg6oEFkQE4C8QzhrvaJWFrIB78VPEGbW2jCwZnd2d0X7Vgy+qZLGyRhijz/P4WphEtAutU0wjaGX0UYYX60ZNdvicGell20fOxas3JE3BujWT0OXR7H4yshrFthcrmlrWUlT3XDyy3tjD3omg7EAYMpdQhBZce4p6bWvSoCUwoytMXNH0yl344PYNEg30jcHWqYN/2xZAedbOePLU3D63jz9iUI9uJ2g5V6MgT2l4hd+l//ahtMgRD+b/Jk1vIAS3VYbSlj02ZIYbRoN3HCptUfcTMuBIFdZ3TUSkcv0ayjeebPniqfOic5dshnJEne+8kdRaW/Egb0OsX0T0jfGI/HhP2LMwiqgDcMNI249kLrNY6+EowHJGef22Nk6uqeGl54X19MU4jAcsVust25O0RCyVn6IQYDwKCV6xelRdVMbdpvQFbjnqHF/Z/GmHFKJo=",
       "StatusCode": 202,
       "ResponseHeaders": {
         "Content-Length": "0",
-        "Date": "Fri, 20 Aug 2021 22:57:51 GMT",
+        "Date": "Fri, 19 Feb 2021 19:57:13 GMT",
         "Server": [
           "Windows-Azure-HDFS/1.0",
           "Microsoft-HTTPAPI/2.0"
         ],
         "x-ms-client-request-id": "23646672-2920-9adc-10f0-1f6265d23805",
-        "x-ms-request-id": "c155ea1c-f01f-0060-5916-968abe000000",
+        "x-ms-request-id": "d66a8271-f01f-0088-0df9-069a56000000",
         "x-ms-request-server-encrypted": "true",
         "x-ms-version": "2020-12-06"
       },
       "ResponseBody": []
     },
     {
-      "RequestUri": "https://amandaadlscanary.dfs.core.windows.net/test-filesystem-b6132673-7563-41d3-3753-aed5f0728f2b/test-file-d5454f61-8429-fa9c-e859-3ce4bddbebe7?action=flush\u0026position=1024",
+      "RequestUri": "https://seannse.dfs.core.windows.net/test-filesystem-b6132673-7563-41d3-3753-aed5f0728f2b/test-file-d5454f61-8429-fa9c-e859-3ce4bddbebe7?action=flush&position=1024",
       "RequestMethod": "PATCH",
       "RequestHeaders": {
         "Accept": "application/json",
         "Authorization": "Sanitized",
-        "If-Match": "\u00220x8D9642DF0951E04\u0022",
-        "User-Agent": [
-          "azsdk-net-Storage.Files.DataLake/12.8.0-alpha.20210820.1",
-          "(.NET 5.0.9; Microsoft Windows 10.0.19043)"
+        "If-Match": "0x8D8D5108D11A0FF",
+        "User-Agent": [
+          "azsdk-net-Storage.Files.DataLake/12.7.0-alpha.20210219.1",
+          "(.NET 5.0.3; Microsoft Windows 10.0.19041)"
         ],
         "x-ms-client-request-id": "9828f914-d63c-58f0-7c9d-58e176ae3d3d",
-        "x-ms-date": "Fri, 20 Aug 2021 22:57:52 GMT",
+        "x-ms-date": "Fri, 19 Feb 2021 19:57:14 GMT",
         "x-ms-return-client-request-id": "true",
         "x-ms-version": "2020-12-06"
       },
@@ -235,33 +219,33 @@
       "StatusCode": 200,
       "ResponseHeaders": {
         "Content-Length": "0",
-        "Date": "Fri, 20 Aug 2021 22:57:51 GMT",
-        "ETag": "\u00220x8D9642DF0D21BA2\u0022",
-        "Last-Modified": "Fri, 20 Aug 2021 22:57:52 GMT",
+        "Date": "Fri, 19 Feb 2021 19:57:13 GMT",
+        "ETag": "\"0x8D8D5108D2E0B68\"",
+        "Last-Modified": "Fri, 19 Feb 2021 19:57:13 GMT",
         "Server": [
           "Windows-Azure-HDFS/1.0",
           "Microsoft-HTTPAPI/2.0"
         ],
         "x-ms-client-request-id": "9828f914-d63c-58f0-7c9d-58e176ae3d3d",
-        "x-ms-request-id": "c155ea1d-f01f-0060-5a16-968abe000000",
+        "x-ms-request-id": "d66a8282-f01f-0088-1ef9-069a56000000",
         "x-ms-request-server-encrypted": "false",
         "x-ms-version": "2020-12-06"
       },
       "ResponseBody": []
     },
     {
-      "RequestUri": "https://amandaadlscanary.blob.core.windows.net/test-filesystem-b6132673-7563-41d3-3753-aed5f0728f2b/test-file-d5454f61-8429-fa9c-e859-3ce4bddbebe7",
+      "RequestUri": "https://seannse.blob.core.windows.net/test-filesystem-b6132673-7563-41d3-3753-aed5f0728f2b/test-file-d5454f61-8429-fa9c-e859-3ce4bddbebe7",
       "RequestMethod": "GET",
       "RequestHeaders": {
         "Accept": "application/xml",
         "Authorization": "Sanitized",
-        "traceparent": "00-e359d1e35903dc42970ab8feeb97cc31-1ee7e51a8a9b7f45-00",
-        "User-Agent": [
-          "azsdk-net-Storage.Files.DataLake/12.8.0-alpha.20210820.1",
-          "(.NET 5.0.9; Microsoft Windows 10.0.19043)"
+        "traceparent": "00-cbec56fd55d418419f4cb101d6cf857e-531ac66a9e4a6e47-00",
+        "User-Agent": [
+          "azsdk-net-Storage.Files.DataLake/12.7.0-alpha.20210219.1",
+          "(.NET 5.0.3; Microsoft Windows 10.0.19041)"
         ],
         "x-ms-client-request-id": "6c4e3165-a0aa-98c9-3de9-bdd3153a1312",
-        "x-ms-date": "Fri, 20 Aug 2021 22:57:52 GMT",
+        "x-ms-date": "Fri, 19 Feb 2021 19:57:14 GMT",
         "x-ms-return-client-request-id": "true",
         "x-ms-version": "2020-12-06"
       },
@@ -271,41 +255,40 @@
         "Accept-Ranges": "bytes",
         "Content-Length": "1024",
         "Content-Type": "application/octet-stream",
-        "Date": "Fri, 20 Aug 2021 22:57:52 GMT",
-        "ETag": "\u00220x8D9642DF0D21BA2\u0022",
-        "Last-Modified": "Fri, 20 Aug 2021 22:57:52 GMT",
+        "Date": "Fri, 19 Feb 2021 19:57:13 GMT",
+        "ETag": "\"0x8D8D5108D2E0B68\"",
+        "Last-Modified": "Fri, 19 Feb 2021 19:57:13 GMT",
         "Server": [
           "Windows-Azure-Blob/1.0",
           "Microsoft-HTTPAPI/2.0"
         ],
         "x-ms-blob-type": "BlockBlob",
         "x-ms-client-request-id": "6c4e3165-a0aa-98c9-3de9-bdd3153a1312",
-        "x-ms-creation-time": "Fri, 20 Aug 2021 22:57:52 GMT",
+        "x-ms-creation-time": "Fri, 19 Feb 2021 19:57:13 GMT",
         "x-ms-group": "$superuser",
         "x-ms-lease-state": "available",
         "x-ms-lease-status": "unlocked",
         "x-ms-owner": "$superuser",
         "x-ms-permissions": "rw-r-----",
-        "x-ms-request-id": "53bbd896-e01e-00d5-7c16-9619ac000000",
-        "x-ms-resource-type": "file",
+        "x-ms-request-id": "46915b09-401e-0056-78f9-068eb0000000",
         "x-ms-server-encrypted": "true",
         "x-ms-version": "2020-12-06"
       },
-      "ResponseBody": "KiarSeBvpEvOGJRPWgHOTZGHlQcJU16lCpg2LduoifOONhHEgaNQ8ar6BhDvTZ/niu5SNUXj3tfHBT5HOHdwJo6gwSTvCcztN6RdD0xOtb35T6LsVlStqlg6/XxlCLkyiuCBT4t6\u002BIEhZP2hhs6LeU\u002BBTunVg8868hbLtAxQiC7rKoVrzGYxflYhyvFWDCSJr4Ms47rPXQYRR1x1r0N00dvPtltJIK3oT8\u002BSs7jd5ObyQgWII6VzG8x\u002BWoUKvM8TrPkWhlXIP4/WQ5PrPalNM2J1gm096602W5uPy8Uo3ZP/fwe/x12RKQJ2st8RiN4jMCYilTli1cBL4Cu6OXTJrmUA672ijmsE5FhqxznNJNO8bJqeBUhZnalGdOcy1vCOrQN5EJ0ggKK7HbHh9w6HfbtY/czZKqgdp00UWxmE0g1o3Bk1UxM1nOv44\u002BeXeKabv/Yr2tkjtINbXGlPDCSINkujeRr0USmoImDh4EbAhi6neZwjWfc0RCeW2vep5pDGcK2b8/\u002BLpm7Ng7d4QtQ8mtY6qJOIZd1UbzTzXnYy/jzQGnCZJZIvHNIuVtY/uwFTWUAhbj79PgrQR4TKmEj3moR7pydjo3VDC4vAWQ8GFLMynwQ2EY/\u002B09xlyd0NZYOJN7tRxBTa8LbK3WOyPOT7yTLRl/hDwIn1fdRL/dqXNaUHNiJUtFCfWK9OazMrTJb3agCrPM2LRncxXEY/jvLcM6e\u002BqgXBpxTiMj9J9VRWyTE\u002BU5Pa6/nXfPCrIlgJX8m8cjiMbaGQNcLryAqOQVAi25IVADpfAUet5i0VFoS82NJ1jIIcylyPrR7Q7iPvSTqfiEfF81\u002BOXXDw3od0ex8\u002BL\u002B83GbXOBhA2hlIcjhMkvpzydY099uRz5i4SK\u002BvUGjL\u002Bkr8zty\u002BF0YE2j20Mcs9dyyDqgQWRATgLxDOGu9olYWsgHvxU8QZtbaMLBmd3Z3RftWDL6pksbJGGKPP8/hamES0C61TTCNoZfRRhhfrRk12\u002BJwZ6WXbR87FqzckTcG6NZPQ5dHsfjKyGsW2FyuaWtZSVPdcPLLe2MPeiaDsQBgyl1CEFlx7inpta9KgJTCjK0xc0fTKXfjg9g0SDfSNwdapg3/bFkB51s548tTcPrePP2JQj24naDlXoyBPaXiF36X/9qG0yBEP5v8mTW8gBLdVhtKWPTZkhhtGg3ccKm1R9xMy4EgV1ndNRKRy/RrKN55s\u002BeKp86Jzl2yGckSd77yR1Fpb8SBvQ6xfRPSN8Yj8eE/YszCKqANww0jbj2Qus1jr4SjAckZ5/bY2Tq6p4aXnhfX0xTiMByxW6y3bk7RELJWfohBgPAoJXrF6VF1Uxt2m9AVuOeocX9n8aYcUomg=="
-    },
-    {
-      "RequestUri": "https://amandaadlscanary.blob.core.windows.net/test-filesystem-b6132673-7563-41d3-3753-aed5f0728f2b?restype=container",
+      "ResponseBody": "KiarSeBvpEvOGJRPWgHOTZGHlQcJU16lCpg2LduoifOONhHEgaNQ8ar6BhDvTZ/niu5SNUXj3tfHBT5HOHdwJo6gwSTvCcztN6RdD0xOtb35T6LsVlStqlg6/XxlCLkyiuCBT4t6+IEhZP2hhs6LeU+BTunVg8868hbLtAxQiC7rKoVrzGYxflYhyvFWDCSJr4Ms47rPXQYRR1x1r0N00dvPtltJIK3oT8+Ss7jd5ObyQgWII6VzG8x+WoUKvM8TrPkWhlXIP4/WQ5PrPalNM2J1gm096602W5uPy8Uo3ZP/fwe/x12RKQJ2st8RiN4jMCYilTli1cBL4Cu6OXTJrmUA672ijmsE5FhqxznNJNO8bJqeBUhZnalGdOcy1vCOrQN5EJ0ggKK7HbHh9w6HfbtY/czZKqgdp00UWxmE0g1o3Bk1UxM1nOv44+eXeKabv/Yr2tkjtINbXGlPDCSINkujeRr0USmoImDh4EbAhi6neZwjWfc0RCeW2vep5pDGcK2b8/+Lpm7Ng7d4QtQ8mtY6qJOIZd1UbzTzXnYy/jzQGnCZJZIvHNIuVtY/uwFTWUAhbj79PgrQR4TKmEj3moR7pydjo3VDC4vAWQ8GFLMynwQ2EY/+09xlyd0NZYOJN7tRxBTa8LbK3WOyPOT7yTLRl/hDwIn1fdRL/dqXNaUHNiJUtFCfWK9OazMrTJb3agCrPM2LRncxXEY/jvLcM6e+qgXBpxTiMj9J9VRWyTE+U5Pa6/nXfPCrIlgJX8m8cjiMbaGQNcLryAqOQVAi25IVADpfAUet5i0VFoS82NJ1jIIcylyPrR7Q7iPvSTqfiEfF81+OXXDw3od0ex8+L+83GbXOBhA2hlIcjhMkvpzydY099uRz5i4SK+vUGjL+kr8zty+F0YE2j20Mcs9dyyDqgQWRATgLxDOGu9olYWsgHvxU8QZtbaMLBmd3Z3RftWDL6pksbJGGKPP8/hamES0C61TTCNoZfRRhhfrRk12+JwZ6WXbR87FqzckTcG6NZPQ5dHsfjKyGsW2FyuaWtZSVPdcPLLe2MPeiaDsQBgyl1CEFlx7inpta9KgJTCjK0xc0fTKXfjg9g0SDfSNwdapg3/bFkB51s548tTcPrePP2JQj24naDlXoyBPaXiF36X/9qG0yBEP5v8mTW8gBLdVhtKWPTZkhhtGg3ccKm1R9xMy4EgV1ndNRKRy/RrKN55s+eKp86Jzl2yGckSd77yR1Fpb8SBvQ6xfRPSN8Yj8eE/YszCKqANww0jbj2Qus1jr4SjAckZ5/bY2Tq6p4aXnhfX0xTiMByxW6y3bk7RELJWfohBgPAoJXrF6VF1Uxt2m9AVuOeocX9n8aYcUomg=="
+    },
+    {
+      "RequestUri": "https://seannse.blob.core.windows.net/test-filesystem-b6132673-7563-41d3-3753-aed5f0728f2b?restype=container",
       "RequestMethod": "DELETE",
       "RequestHeaders": {
         "Accept": "application/xml",
         "Authorization": "Sanitized",
-        "traceparent": "00-c655bc353c65034199f15e116dabea3b-2d0a95ca1c5bf64b-00",
-        "User-Agent": [
-          "azsdk-net-Storage.Files.DataLake/12.8.0-alpha.20210820.1",
-          "(.NET 5.0.9; Microsoft Windows 10.0.19043)"
+        "traceparent": "00-a638409cf7384741836515f885cf1158-c104099a831c3a4d-00",
+        "User-Agent": [
+          "azsdk-net-Storage.Files.DataLake/12.7.0-alpha.20210219.1",
+          "(.NET 5.0.3; Microsoft Windows 10.0.19041)"
         ],
         "x-ms-client-request-id": "447b59d5-d160-f593-5828-1d1989b3ee0f",
-        "x-ms-date": "Fri, 20 Aug 2021 22:57:52 GMT",
+        "x-ms-date": "Fri, 19 Feb 2021 19:57:14 GMT",
         "x-ms-return-client-request-id": "true",
         "x-ms-version": "2020-12-06"
       },
@@ -313,25 +296,20 @@
       "StatusCode": 202,
       "ResponseHeaders": {
         "Content-Length": "0",
-        "Date": "Fri, 20 Aug 2021 22:57:52 GMT",
+        "Date": "Fri, 19 Feb 2021 19:57:13 GMT",
         "Server": [
           "Windows-Azure-Blob/1.0",
           "Microsoft-HTTPAPI/2.0"
         ],
         "x-ms-client-request-id": "447b59d5-d160-f593-5828-1d1989b3ee0f",
-<<<<<<< HEAD
-        "x-ms-request-id": "53bbd89c-e01e-00d5-0216-9619ac000000",
-        "x-ms-version": "2020-10-02"
-=======
         "x-ms-request-id": "46915b43-401e-0056-2df9-068eb0000000",
         "x-ms-version": "2020-12-06"
->>>>>>> f7eb5f10
       },
       "ResponseBody": []
     }
   ],
   "Variables": {
     "RandomSeed": "431972517",
-    "Storage_TestConfigHierarchicalNamespace": "NamespaceTenant\namandaadlscanary\nU2FuaXRpemVk\nhttps://amandaadlscanary.blob.core.windows.net\nhttps://amandaadlscanary.file.core.windows.net\nhttps://amandaadlscanary.queue.core.windows.net\nhttps://amandaadlscanary.table.core.windows.net\n\n\n\n\nhttps://amandaadlscanary-secondary.blob.core.windows.net\nhttps://amandaadlscanary-secondary.file.core.windows.net\nhttps://amandaadlscanary-secondary.queue.core.windows.net\n\n68390a19-a643-458b-b726-408abf67b4fc\nSanitized\n72f988bf-86f1-41af-91ab-2d7cd011db47\nhttps://login.microsoftonline.com/\nCloud\nBlobEndpoint=https://amandaadlscanary.blob.core.windows.net/;QueueEndpoint=https://amandaadlscanary.queue.core.windows.net/;FileEndpoint=https://amandaadlscanary.file.core.windows.net/;BlobSecondaryEndpoint=https://amandaadlscanary-secondary.blob.core.windows.net/;QueueSecondaryEndpoint=https://amandaadlscanary-secondary.queue.core.windows.net/;FileSecondaryEndpoint=https://amandaadlscanary-secondary.file.core.windows.net/;AccountName=amandaadlscanary;AccountKey=Sanitized\n\n\n"
+    "Storage_TestConfigHierarchicalNamespace": "NamespaceTenant\nseannse\nU2FuaXRpemVk\nhttps://seannse.blob.core.windows.net\nhttps://seannse.file.core.windows.net\nhttps://seannse.queue.core.windows.net\nhttps://seannse.table.core.windows.net\n\n\n\n\nhttps://seannse-secondary.blob.core.windows.net\nhttps://seannse-secondary.file.core.windows.net\nhttps://seannse-secondary.queue.core.windows.net\nhttps://seannse-secondary.table.core.windows.net\n68390a19-a643-458b-b726-408abf67b4fc\nSanitized\n72f988bf-86f1-41af-91ab-2d7cd011db47\nhttps://login.microsoftonline.com/\nCloud\nBlobEndpoint=https://seannse.blob.core.windows.net/;QueueEndpoint=https://seannse.queue.core.windows.net/;FileEndpoint=https://seannse.file.core.windows.net/;BlobSecondaryEndpoint=https://seannse-secondary.blob.core.windows.net/;QueueSecondaryEndpoint=https://seannse-secondary.queue.core.windows.net/;FileSecondaryEndpoint=https://seannse-secondary.file.core.windows.net/;AccountName=seannse;AccountKey=Sanitized\n\n\n"
   }
 }