--- conflicted
+++ resolved
@@ -28,11 +28,7 @@
           "Microsoft-HTTPAPI/2.0"
         ],
         "x-ms-client-request-id": "10949b81-7af4-4b44-a768-89760fa175c1",
-<<<<<<< HEAD
-        "x-ms-request-id": "4a11f8bd-c01e-0026-5b3b-f3da23000000",
-=======
         "x-ms-request-id": "96220da8-f01e-0012-1dfa-093670000000",
->>>>>>> 8d420312
         "x-ms-version": "2019-12-12"
       },
       "ResponseBody": []
@@ -63,11 +59,7 @@
         "Transfer-Encoding": "chunked",
         "x-ms-client-request-id": "b81402de-ebe2-1495-4089-85d6480bbbdb",
         "x-ms-error-code": "BlobNotFound",
-<<<<<<< HEAD
-        "x-ms-request-id": "4a11f8c1-c01e-0026-5c3b-f3da23000000",
-=======
         "x-ms-request-id": "96220db6-f01e-0012-26fa-093670000000",
->>>>>>> 8d420312
         "x-ms-version": "2019-12-12"
       },
       "ResponseBody": []
@@ -97,11 +89,7 @@
           "Microsoft-HTTPAPI/2.0"
         ],
         "x-ms-client-request-id": "8e5be10b-11b7-da58-d8b4-1bd1d33c1eeb",
-<<<<<<< HEAD
-        "x-ms-request-id": "4a11f8c3-c01e-0026-5d3b-f3da23000000",
-=======
         "x-ms-request-id": "96220dc2-f01e-0012-30fa-093670000000",
->>>>>>> 8d420312
         "x-ms-version": "2019-12-12"
       },
       "ResponseBody": []
