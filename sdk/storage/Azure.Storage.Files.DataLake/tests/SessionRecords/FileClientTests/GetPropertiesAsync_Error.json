--- conflicted
+++ resolved
@@ -15,11 +15,7 @@
         "x-ms-client-request-id": "10949b81-7af4-4b44-a768-89760fa175c1",
         "x-ms-date": "Wed, 17 Feb 2021 22:27:00 GMT",
         "x-ms-return-client-request-id": "true",
-<<<<<<< HEAD
-        "x-ms-version": "2020-12-06"
-=======
         "x-ms-version": "2021-02-12"
->>>>>>> 7e782c87
       },
       "RequestBody": null,
       "StatusCode": 201,
@@ -34,11 +30,7 @@
         ],
         "x-ms-client-request-id": "10949b81-7af4-4b44-a768-89760fa175c1",
         "x-ms-request-id": "f51ee0a7-c01e-0077-477c-05aacb000000",
-<<<<<<< HEAD
-        "x-ms-version": "2020-12-06"
-=======
         "x-ms-version": "2021-02-12"
->>>>>>> 7e782c87
       },
       "ResponseBody": []
     },
@@ -56,11 +48,7 @@
         "x-ms-client-request-id": "b81402de-ebe2-1495-4089-85d6480bbbdb",
         "x-ms-date": "Wed, 17 Feb 2021 22:27:00 GMT",
         "x-ms-return-client-request-id": "true",
-<<<<<<< HEAD
-        "x-ms-version": "2020-12-06"
-=======
         "x-ms-version": "2021-02-12"
->>>>>>> 7e782c87
       },
       "RequestBody": null,
       "StatusCode": 404,
@@ -74,11 +62,7 @@
         "x-ms-client-request-id": "b81402de-ebe2-1495-4089-85d6480bbbdb",
         "x-ms-error-code": "BlobNotFound",
         "x-ms-request-id": "f51ee0f2-c01e-0077-017c-05aacb000000",
-<<<<<<< HEAD
-        "x-ms-version": "2020-12-06"
-=======
         "x-ms-version": "2021-02-12"
->>>>>>> 7e782c87
       },
       "ResponseBody": []
     },
@@ -96,11 +80,7 @@
         "x-ms-client-request-id": "8e5be10b-11b7-da58-d8b4-1bd1d33c1eeb",
         "x-ms-date": "Wed, 17 Feb 2021 22:27:00 GMT",
         "x-ms-return-client-request-id": "true",
-<<<<<<< HEAD
-        "x-ms-version": "2020-12-06"
-=======
         "x-ms-version": "2021-02-12"
->>>>>>> 7e782c87
       },
       "RequestBody": null,
       "StatusCode": 202,
@@ -113,11 +93,7 @@
         ],
         "x-ms-client-request-id": "8e5be10b-11b7-da58-d8b4-1bd1d33c1eeb",
         "x-ms-request-id": "f51ee137-c01e-0077-397c-05aacb000000",
-<<<<<<< HEAD
-        "x-ms-version": "2020-12-06"
-=======
         "x-ms-version": "2021-02-12"
->>>>>>> 7e782c87
       },
       "ResponseBody": []
     }
