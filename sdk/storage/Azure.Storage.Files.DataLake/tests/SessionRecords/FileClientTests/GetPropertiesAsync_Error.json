--- conflicted
+++ resolved
@@ -14,11 +14,7 @@
         "x-ms-client-request-id": "10949b81-7af4-4b44-a768-89760fa175c1",
         "x-ms-date": "Fri, 03 Apr 2020 20:59:43 GMT",
         "x-ms-return-client-request-id": "true",
-<<<<<<< HEAD
-        "x-ms-version": "2019-12-12"
-=======
         "x-ms-version": "2020-02-10"
->>>>>>> 60f4876e
       },
       "RequestBody": null,
       "StatusCode": 201,
@@ -33,11 +29,7 @@
         ],
         "x-ms-client-request-id": "10949b81-7af4-4b44-a768-89760fa175c1",
         "x-ms-request-id": "96220da8-f01e-0012-1dfa-093670000000",
-<<<<<<< HEAD
-        "x-ms-version": "2019-12-12"
-=======
         "x-ms-version": "2020-02-10"
->>>>>>> 60f4876e
       },
       "ResponseBody": []
     },
@@ -54,11 +46,7 @@
         "x-ms-client-request-id": "b81402de-ebe2-1495-4089-85d6480bbbdb",
         "x-ms-date": "Fri, 03 Apr 2020 20:59:43 GMT",
         "x-ms-return-client-request-id": "true",
-<<<<<<< HEAD
-        "x-ms-version": "2019-12-12"
-=======
         "x-ms-version": "2020-02-10"
->>>>>>> 60f4876e
       },
       "RequestBody": null,
       "StatusCode": 404,
@@ -72,11 +60,7 @@
         "x-ms-client-request-id": "b81402de-ebe2-1495-4089-85d6480bbbdb",
         "x-ms-error-code": "BlobNotFound",
         "x-ms-request-id": "96220db6-f01e-0012-26fa-093670000000",
-<<<<<<< HEAD
-        "x-ms-version": "2019-12-12"
-=======
         "x-ms-version": "2020-02-10"
->>>>>>> 60f4876e
       },
       "ResponseBody": []
     },
@@ -93,11 +77,7 @@
         "x-ms-client-request-id": "8e5be10b-11b7-da58-d8b4-1bd1d33c1eeb",
         "x-ms-date": "Fri, 03 Apr 2020 20:59:43 GMT",
         "x-ms-return-client-request-id": "true",
-<<<<<<< HEAD
-        "x-ms-version": "2019-12-12"
-=======
         "x-ms-version": "2020-02-10"
->>>>>>> 60f4876e
       },
       "RequestBody": null,
       "StatusCode": 202,
@@ -110,11 +90,7 @@
         ],
         "x-ms-client-request-id": "8e5be10b-11b7-da58-d8b4-1bd1d33c1eeb",
         "x-ms-request-id": "96220dc2-f01e-0012-30fa-093670000000",
-<<<<<<< HEAD
-        "x-ms-version": "2019-12-12"
-=======
         "x-ms-version": "2020-02-10"
->>>>>>> 60f4876e
       },
       "ResponseBody": []
     }
