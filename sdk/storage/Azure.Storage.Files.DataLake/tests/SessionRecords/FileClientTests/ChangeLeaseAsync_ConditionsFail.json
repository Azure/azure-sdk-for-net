{
  "Entries": [
    {
      "RequestUri": "https://seannse.blob.core.windows.net/test-filesystem-0031ddbe-1742-4aaa-a771-188287384300?restype=container",
      "RequestMethod": "PUT",
      "RequestHeaders": {
        "Accept": "application/xml",
        "Authorization": "Sanitized",
<<<<<<< HEAD
        "traceparent": "00-7555bf139379564e9eb69531a51a0d81-29fdc4be6a457a40-00",
        "User-Agent": [
          "azsdk-net-Storage.Files.DataLake/12.7.0-alpha.20210202.1",
          "(.NET 5.0.2; Microsoft Windows 10.0.19042)"
        ],
        "x-ms-blob-public-access": "container",
        "x-ms-client-request-id": "71f46709-06c5-8508-4450-308851c62738",
        "x-ms-date": "Tue, 02 Feb 2021 21:35:42 GMT",
=======
        "traceparent": "00-501a7eeec37626418e9f7e337750fc6a-704c947e926c1943-00",
        "User-Agent": [
          "azsdk-net-Storage.Files.DataLake/12.7.0-alpha.20210217.1",
          "(.NET 5.0.3; Microsoft Windows 10.0.19042)"
        ],
        "x-ms-blob-public-access": "container",
        "x-ms-client-request-id": "71f46709-06c5-8508-4450-308851c62738",
        "x-ms-date": "Wed, 17 Feb 2021 22:25:23 GMT",
>>>>>>> 1814567d
        "x-ms-return-client-request-id": "true",
        "x-ms-version": "2020-06-12"
      },
      "RequestBody": null,
      "StatusCode": 201,
      "ResponseHeaders": {
        "Content-Length": "0",
<<<<<<< HEAD
        "Date": "Tue, 02 Feb 2021 21:35:42 GMT",
        "ETag": "\u00220x8D8C7C27E7AD1CC\u0022",
        "Last-Modified": "Tue, 02 Feb 2021 21:35:43 GMT",
=======
        "Date": "Wed, 17 Feb 2021 22:25:23 GMT",
        "ETag": "\u00220x8D8D392EB04E278\u0022",
        "Last-Modified": "Wed, 17 Feb 2021 22:25:23 GMT",
>>>>>>> 1814567d
        "Server": [
          "Windows-Azure-Blob/1.0",
          "Microsoft-HTTPAPI/2.0"
        ],
        "x-ms-client-request-id": "71f46709-06c5-8508-4450-308851c62738",
<<<<<<< HEAD
        "x-ms-request-id": "22817efb-701e-0086-2aab-f9b3e6000000",
=======
        "x-ms-request-id": "9fe7d492-701e-0010-6c7b-05ba37000000",
>>>>>>> 1814567d
        "x-ms-version": "2020-06-12"
      },
      "ResponseBody": []
    },
    {
      "RequestUri": "https://seannse.dfs.core.windows.net/test-filesystem-0031ddbe-1742-4aaa-a771-188287384300/test-file-029fa6a2-4f4e-49ec-eca8-2a7285f87b61?resource=file",
      "RequestMethod": "PUT",
      "RequestHeaders": {
        "Accept": "application/json",
        "Authorization": "Sanitized",
<<<<<<< HEAD
        "traceparent": "00-b057c4a1020678489ab01259481cf7ed-c5d6d3cffab48b4b-00",
        "User-Agent": [
          "azsdk-net-Storage.Files.DataLake/12.7.0-alpha.20210202.1",
          "(.NET 5.0.2; Microsoft Windows 10.0.19042)"
        ],
        "x-ms-client-request-id": "280f5aa7-a1a6-bad8-7baa-851cdb95ff4b",
        "x-ms-date": "Tue, 02 Feb 2021 21:35:42 GMT",
=======
        "traceparent": "00-eb6a707796785449a051d5f6bf2b69a1-599b52c21309d541-00",
        "User-Agent": [
          "azsdk-net-Storage.Files.DataLake/12.7.0-alpha.20210217.1",
          "(.NET 5.0.3; Microsoft Windows 10.0.19042)"
        ],
        "x-ms-client-request-id": "280f5aa7-a1a6-bad8-7baa-851cdb95ff4b",
        "x-ms-date": "Wed, 17 Feb 2021 22:25:23 GMT",
>>>>>>> 1814567d
        "x-ms-return-client-request-id": "true",
        "x-ms-version": "2020-06-12"
      },
      "RequestBody": null,
      "StatusCode": 201,
      "ResponseHeaders": {
        "Content-Length": "0",
<<<<<<< HEAD
        "Date": "Tue, 02 Feb 2021 21:35:43 GMT",
        "ETag": "\u00220x8D8C7C27EB6AE4F\u0022",
        "Last-Modified": "Tue, 02 Feb 2021 21:35:43 GMT",
=======
        "Date": "Wed, 17 Feb 2021 22:25:23 GMT",
        "ETag": "\u00220x8D8D392EB3C963E\u0022",
        "Last-Modified": "Wed, 17 Feb 2021 22:25:23 GMT",
>>>>>>> 1814567d
        "Server": [
          "Windows-Azure-HDFS/1.0",
          "Microsoft-HTTPAPI/2.0"
        ],
        "x-ms-client-request-id": "280f5aa7-a1a6-bad8-7baa-851cdb95ff4b",
<<<<<<< HEAD
        "x-ms-request-id": "2a2ca648-501f-004a-0dab-f9dcd0000000",
=======
        "x-ms-request-id": "263690ff-d01f-0019-187b-05ffe4000000",
>>>>>>> 1814567d
        "x-ms-version": "2020-06-12"
      },
      "ResponseBody": []
    },
    {
      "RequestUri": "https://seannse.blob.core.windows.net/test-filesystem-0031ddbe-1742-4aaa-a771-188287384300/test-file-029fa6a2-4f4e-49ec-eca8-2a7285f87b61?comp=lease",
      "RequestMethod": "PUT",
      "RequestHeaders": {
        "Accept": "application/xml",
        "Authorization": "Sanitized",
<<<<<<< HEAD
        "traceparent": "00-c5ace3674687574480293aa9841c98a4-d35cca3102d4da4d-00",
        "User-Agent": [
          "azsdk-net-Storage.Files.DataLake/12.7.0-alpha.20210202.1",
          "(.NET 5.0.2; Microsoft Windows 10.0.19042)"
        ],
        "x-ms-client-request-id": "bfaa01a4-d5ca-8162-138f-468e625a834c",
        "x-ms-date": "Tue, 02 Feb 2021 21:35:43 GMT",
=======
        "traceparent": "00-c8088d6de5b2fd42bc3af3c76b8bf3f3-f71fc5b25552a648-00",
        "User-Agent": [
          "azsdk-net-Storage.Files.DataLake/12.7.0-alpha.20210217.1",
          "(.NET 5.0.3; Microsoft Windows 10.0.19042)"
        ],
        "x-ms-client-request-id": "bfaa01a4-d5ca-8162-138f-468e625a834c",
        "x-ms-date": "Wed, 17 Feb 2021 22:25:23 GMT",
>>>>>>> 1814567d
        "x-ms-lease-action": "acquire",
        "x-ms-lease-duration": "15",
        "x-ms-proposed-lease-id": "60bbced4-074d-d0f4-6bbe-6baf47ab0583",
        "x-ms-return-client-request-id": "true",
        "x-ms-version": "2020-06-12"
      },
      "RequestBody": null,
      "StatusCode": 201,
      "ResponseHeaders": {
        "Content-Length": "0",
<<<<<<< HEAD
        "Date": "Tue, 02 Feb 2021 21:35:43 GMT",
        "ETag": "\u00220x8D8C7C27EB6AE4F\u0022",
        "Last-Modified": "Tue, 02 Feb 2021 21:35:43 GMT",
=======
        "Date": "Wed, 17 Feb 2021 22:25:23 GMT",
        "ETag": "\u00220x8D8D392EB3C963E\u0022",
        "Last-Modified": "Wed, 17 Feb 2021 22:25:23 GMT",
>>>>>>> 1814567d
        "Server": [
          "Windows-Azure-Blob/1.0",
          "Microsoft-HTTPAPI/2.0"
        ],
        "x-ms-client-request-id": "bfaa01a4-d5ca-8162-138f-468e625a834c",
        "x-ms-lease-id": "60bbced4-074d-d0f4-6bbe-6baf47ab0583",
<<<<<<< HEAD
        "x-ms-request-id": "22818040-701e-0086-55ab-f9b3e6000000",
=======
        "x-ms-request-id": "9fe7d519-701e-0010-657b-05ba37000000",
>>>>>>> 1814567d
        "x-ms-version": "2020-06-12"
      },
      "ResponseBody": []
    },
    {
      "RequestUri": "https://seannse.blob.core.windows.net/test-filesystem-0031ddbe-1742-4aaa-a771-188287384300/test-file-029fa6a2-4f4e-49ec-eca8-2a7285f87b61?comp=lease",
      "RequestMethod": "PUT",
      "RequestHeaders": {
        "Accept": "application/xml",
        "Authorization": "Sanitized",
<<<<<<< HEAD
        "If-Modified-Since": "Wed, 03 Feb 2021 21:35:42 GMT",
        "traceparent": "00-ee11e9be36f87347bca9c12a3431d493-74eb0ef3968c9845-00",
        "User-Agent": [
          "azsdk-net-Storage.Files.DataLake/12.7.0-alpha.20210202.1",
          "(.NET 5.0.2; Microsoft Windows 10.0.19042)"
        ],
        "x-ms-client-request-id": "4af4d44b-4573-c937-5beb-631d90313d0c",
        "x-ms-date": "Tue, 02 Feb 2021 21:35:43 GMT",
=======
        "If-Modified-Since": "Thu, 18 Feb 2021 22:25:23 GMT",
        "traceparent": "00-c3991036776e6e4ba25898ad8c39ae3b-e26b3cf89d40b447-00",
        "User-Agent": [
          "azsdk-net-Storage.Files.DataLake/12.7.0-alpha.20210217.1",
          "(.NET 5.0.3; Microsoft Windows 10.0.19042)"
        ],
        "x-ms-client-request-id": "4af4d44b-4573-c937-5beb-631d90313d0c",
        "x-ms-date": "Wed, 17 Feb 2021 22:25:24 GMT",
>>>>>>> 1814567d
        "x-ms-lease-action": "change",
        "x-ms-lease-id": "60bbced4-074d-d0f4-6bbe-6baf47ab0583",
        "x-ms-proposed-lease-id": "2aca1c71-53e9-2bbb-19be-a4994c1e0502",
        "x-ms-return-client-request-id": "true",
        "x-ms-version": "2020-06-12"
      },
      "RequestBody": null,
      "StatusCode": 412,
      "ResponseHeaders": {
        "Content-Length": "252",
        "Content-Type": "application/xml",
<<<<<<< HEAD
        "Date": "Tue, 02 Feb 2021 21:35:43 GMT",
=======
        "Date": "Wed, 17 Feb 2021 22:25:23 GMT",
>>>>>>> 1814567d
        "Server": [
          "Windows-Azure-Blob/1.0",
          "Microsoft-HTTPAPI/2.0"
        ],
        "x-ms-client-request-id": "4af4d44b-4573-c937-5beb-631d90313d0c",
        "x-ms-error-code": "ConditionNotMet",
<<<<<<< HEAD
        "x-ms-request-id": "2281807c-701e-0086-09ab-f9b3e6000000",
=======
        "x-ms-request-id": "9fe7d53e-701e-0010-097b-05ba37000000",
>>>>>>> 1814567d
        "x-ms-version": "2020-06-12"
      },
      "ResponseBody": [
        "\uFEFF\u003C?xml version=\u00221.0\u0022 encoding=\u0022utf-8\u0022?\u003E\u003CError\u003E\u003CCode\u003EConditionNotMet\u003C/Code\u003E\u003CMessage\u003EThe condition specified using HTTP conditional header(s) is not met.\n",
<<<<<<< HEAD
        "RequestId:2281807c-701e-0086-09ab-f9b3e6000000\n",
        "Time:2021-02-02T21:35:43.8310454Z\u003C/Message\u003E\u003C/Error\u003E"
=======
        "RequestId:9fe7d53e-701e-0010-097b-05ba37000000\n",
        "Time:2021-02-17T22:25:23.9970927Z\u003C/Message\u003E\u003C/Error\u003E"
>>>>>>> 1814567d
      ]
    },
    {
      "RequestUri": "https://seannse.blob.core.windows.net/test-filesystem-0031ddbe-1742-4aaa-a771-188287384300?restype=container",
      "RequestMethod": "DELETE",
      "RequestHeaders": {
        "Accept": "application/xml",
        "Authorization": "Sanitized",
<<<<<<< HEAD
        "traceparent": "00-9d830cb2d99a1d45a598c20f3a438b9b-a38630cc16f47a48-00",
        "User-Agent": [
          "azsdk-net-Storage.Files.DataLake/12.7.0-alpha.20210202.1",
          "(.NET 5.0.2; Microsoft Windows 10.0.19042)"
        ],
        "x-ms-client-request-id": "8e43559b-3865-73d8-3147-2e532cb90a29",
        "x-ms-date": "Tue, 02 Feb 2021 21:35:43 GMT",
=======
        "traceparent": "00-132095d0fa876445be8db928a463320f-dc1685e1e08c2744-00",
        "User-Agent": [
          "azsdk-net-Storage.Files.DataLake/12.7.0-alpha.20210217.1",
          "(.NET 5.0.3; Microsoft Windows 10.0.19042)"
        ],
        "x-ms-client-request-id": "8e43559b-3865-73d8-3147-2e532cb90a29",
        "x-ms-date": "Wed, 17 Feb 2021 22:25:24 GMT",
>>>>>>> 1814567d
        "x-ms-return-client-request-id": "true",
        "x-ms-version": "2020-06-12"
      },
      "RequestBody": null,
      "StatusCode": 202,
      "ResponseHeaders": {
        "Content-Length": "0",
<<<<<<< HEAD
        "Date": "Tue, 02 Feb 2021 21:35:43 GMT",
=======
        "Date": "Wed, 17 Feb 2021 22:25:23 GMT",
>>>>>>> 1814567d
        "Server": [
          "Windows-Azure-Blob/1.0",
          "Microsoft-HTTPAPI/2.0"
        ],
        "x-ms-client-request-id": "8e43559b-3865-73d8-3147-2e532cb90a29",
<<<<<<< HEAD
        "x-ms-request-id": "228180a9-701e-0086-31ab-f9b3e6000000",
=======
        "x-ms-request-id": "9fe7d564-701e-0010-2b7b-05ba37000000",
>>>>>>> 1814567d
        "x-ms-version": "2020-06-12"
      },
      "ResponseBody": []
    },
    {
      "RequestUri": "https://seannse.blob.core.windows.net/test-filesystem-24edb8ec-27a3-62da-42df-1f63e198b8a2?restype=container",
      "RequestMethod": "PUT",
      "RequestHeaders": {
        "Accept": "application/xml",
        "Authorization": "Sanitized",
<<<<<<< HEAD
        "traceparent": "00-41715ae8aab62446a9c09c0731fe9ac4-5ae0fd3c7ef62e4d-00",
        "User-Agent": [
          "azsdk-net-Storage.Files.DataLake/12.7.0-alpha.20210202.1",
          "(.NET 5.0.2; Microsoft Windows 10.0.19042)"
        ],
        "x-ms-blob-public-access": "container",
        "x-ms-client-request-id": "58b23a06-c6ca-739c-7ae0-4b8618759199",
        "x-ms-date": "Tue, 02 Feb 2021 21:35:43 GMT",
=======
        "traceparent": "00-3bae0022b3a5ae49ae476238c57aeddd-b5a4db31c5360341-00",
        "User-Agent": [
          "azsdk-net-Storage.Files.DataLake/12.7.0-alpha.20210217.1",
          "(.NET 5.0.3; Microsoft Windows 10.0.19042)"
        ],
        "x-ms-blob-public-access": "container",
        "x-ms-client-request-id": "58b23a06-c6ca-739c-7ae0-4b8618759199",
        "x-ms-date": "Wed, 17 Feb 2021 22:25:24 GMT",
>>>>>>> 1814567d
        "x-ms-return-client-request-id": "true",
        "x-ms-version": "2020-06-12"
      },
      "RequestBody": null,
      "StatusCode": 201,
      "ResponseHeaders": {
        "Content-Length": "0",
<<<<<<< HEAD
        "Date": "Tue, 02 Feb 2021 21:35:43 GMT",
        "ETag": "\u00220x8D8C7C27F2668AB\u0022",
        "Last-Modified": "Tue, 02 Feb 2021 21:35:44 GMT",
=======
        "Date": "Wed, 17 Feb 2021 22:25:24 GMT",
        "ETag": "\u00220x8D8D392EB97FF74\u0022",
        "Last-Modified": "Wed, 17 Feb 2021 22:25:24 GMT",
>>>>>>> 1814567d
        "Server": [
          "Windows-Azure-Blob/1.0",
          "Microsoft-HTTPAPI/2.0"
        ],
        "x-ms-client-request-id": "58b23a06-c6ca-739c-7ae0-4b8618759199",
<<<<<<< HEAD
        "x-ms-request-id": "249f8e96-701e-0062-61ab-f9bd78000000",
=======
        "x-ms-request-id": "aed97600-d01e-009f-7c7b-05335d000000",
>>>>>>> 1814567d
        "x-ms-version": "2020-06-12"
      },
      "ResponseBody": []
    },
    {
      "RequestUri": "https://seannse.dfs.core.windows.net/test-filesystem-24edb8ec-27a3-62da-42df-1f63e198b8a2/test-file-09548c8f-cf37-3d3b-116a-8ce78b0ba804?resource=file",
      "RequestMethod": "PUT",
      "RequestHeaders": {
        "Accept": "application/json",
        "Authorization": "Sanitized",
<<<<<<< HEAD
        "traceparent": "00-013e27b66d014e4587e43fbc35389964-31f7f3149ce9e846-00",
        "User-Agent": [
          "azsdk-net-Storage.Files.DataLake/12.7.0-alpha.20210202.1",
          "(.NET 5.0.2; Microsoft Windows 10.0.19042)"
        ],
        "x-ms-client-request-id": "2e3f022b-e0ea-363a-fe75-475f3ab4e86f",
        "x-ms-date": "Tue, 02 Feb 2021 21:35:43 GMT",
=======
        "traceparent": "00-5a1b14d981a61e45b3b9d6c515bd52a0-82b3b8e601cd4a4f-00",
        "User-Agent": [
          "azsdk-net-Storage.Files.DataLake/12.7.0-alpha.20210217.1",
          "(.NET 5.0.3; Microsoft Windows 10.0.19042)"
        ],
        "x-ms-client-request-id": "2e3f022b-e0ea-363a-fe75-475f3ab4e86f",
        "x-ms-date": "Wed, 17 Feb 2021 22:25:24 GMT",
>>>>>>> 1814567d
        "x-ms-return-client-request-id": "true",
        "x-ms-version": "2020-06-12"
      },
      "RequestBody": null,
      "StatusCode": 201,
      "ResponseHeaders": {
        "Content-Length": "0",
<<<<<<< HEAD
        "Date": "Tue, 02 Feb 2021 21:35:43 GMT",
        "ETag": "\u00220x8D8C7C27F612635\u0022",
        "Last-Modified": "Tue, 02 Feb 2021 21:35:44 GMT",
=======
        "Date": "Wed, 17 Feb 2021 22:25:24 GMT",
        "ETag": "\u00220x8D8D392EBCF5006\u0022",
        "Last-Modified": "Wed, 17 Feb 2021 22:25:24 GMT",
>>>>>>> 1814567d
        "Server": [
          "Windows-Azure-HDFS/1.0",
          "Microsoft-HTTPAPI/2.0"
        ],
        "x-ms-client-request-id": "2e3f022b-e0ea-363a-fe75-475f3ab4e86f",
<<<<<<< HEAD
        "x-ms-request-id": "d2dbb7a8-501f-0028-32ab-f91ef7000000",
=======
        "x-ms-request-id": "1d788b5f-f01f-001e-257b-059387000000",
>>>>>>> 1814567d
        "x-ms-version": "2020-06-12"
      },
      "ResponseBody": []
    },
    {
      "RequestUri": "https://seannse.blob.core.windows.net/test-filesystem-24edb8ec-27a3-62da-42df-1f63e198b8a2/test-file-09548c8f-cf37-3d3b-116a-8ce78b0ba804?comp=lease",
      "RequestMethod": "PUT",
      "RequestHeaders": {
        "Accept": "application/xml",
        "Authorization": "Sanitized",
<<<<<<< HEAD
        "traceparent": "00-21a6448cceaf414296d1975c0c7430e2-5c1421f3b5aa1245-00",
        "User-Agent": [
          "azsdk-net-Storage.Files.DataLake/12.7.0-alpha.20210202.1",
          "(.NET 5.0.2; Microsoft Windows 10.0.19042)"
        ],
        "x-ms-client-request-id": "d15e559c-5ff8-bda3-2c7b-f7f14045173b",
        "x-ms-date": "Tue, 02 Feb 2021 21:35:44 GMT",
=======
        "traceparent": "00-80fdc51379286c4ca8219f5b4c158244-af66afaef8f16648-00",
        "User-Agent": [
          "azsdk-net-Storage.Files.DataLake/12.7.0-alpha.20210217.1",
          "(.NET 5.0.3; Microsoft Windows 10.0.19042)"
        ],
        "x-ms-client-request-id": "d15e559c-5ff8-bda3-2c7b-f7f14045173b",
        "x-ms-date": "Wed, 17 Feb 2021 22:25:24 GMT",
>>>>>>> 1814567d
        "x-ms-lease-action": "acquire",
        "x-ms-lease-duration": "15",
        "x-ms-proposed-lease-id": "6a904637-e917-2fb4-b31b-82280f2cd8f1",
        "x-ms-return-client-request-id": "true",
        "x-ms-version": "2020-06-12"
      },
      "RequestBody": null,
      "StatusCode": 201,
      "ResponseHeaders": {
        "Content-Length": "0",
<<<<<<< HEAD
        "Date": "Tue, 02 Feb 2021 21:35:44 GMT",
        "ETag": "\u00220x8D8C7C27F612635\u0022",
        "Last-Modified": "Tue, 02 Feb 2021 21:35:44 GMT",
=======
        "Date": "Wed, 17 Feb 2021 22:25:24 GMT",
        "ETag": "\u00220x8D8D392EBCF5006\u0022",
        "Last-Modified": "Wed, 17 Feb 2021 22:25:24 GMT",
>>>>>>> 1814567d
        "Server": [
          "Windows-Azure-Blob/1.0",
          "Microsoft-HTTPAPI/2.0"
        ],
        "x-ms-client-request-id": "d15e559c-5ff8-bda3-2c7b-f7f14045173b",
        "x-ms-lease-id": "6a904637-e917-2fb4-b31b-82280f2cd8f1",
<<<<<<< HEAD
        "x-ms-request-id": "249f8f69-701e-0062-2aab-f9bd78000000",
=======
        "x-ms-request-id": "aed9787b-d01e-009f-587b-05335d000000",
>>>>>>> 1814567d
        "x-ms-version": "2020-06-12"
      },
      "ResponseBody": []
    },
    {
      "RequestUri": "https://seannse.blob.core.windows.net/test-filesystem-24edb8ec-27a3-62da-42df-1f63e198b8a2/test-file-09548c8f-cf37-3d3b-116a-8ce78b0ba804?comp=lease",
      "RequestMethod": "PUT",
      "RequestHeaders": {
        "Accept": "application/xml",
        "Authorization": "Sanitized",
<<<<<<< HEAD
        "If-Unmodified-Since": "Mon, 01 Feb 2021 21:35:42 GMT",
        "traceparent": "00-f68910e342a51943b03c83b79e323c10-ae876b08f64ffa48-00",
        "User-Agent": [
          "azsdk-net-Storage.Files.DataLake/12.7.0-alpha.20210202.1",
          "(.NET 5.0.2; Microsoft Windows 10.0.19042)"
        ],
        "x-ms-client-request-id": "c2d2d7ff-2c19-c7d9-ad19-f11307190009",
        "x-ms-date": "Tue, 02 Feb 2021 21:35:44 GMT",
=======
        "If-Unmodified-Since": "Tue, 16 Feb 2021 22:25:23 GMT",
        "traceparent": "00-855c1b7288fcde42999d624cb366da85-a6b3e6198208ef46-00",
        "User-Agent": [
          "azsdk-net-Storage.Files.DataLake/12.7.0-alpha.20210217.1",
          "(.NET 5.0.3; Microsoft Windows 10.0.19042)"
        ],
        "x-ms-client-request-id": "c2d2d7ff-2c19-c7d9-ad19-f11307190009",
        "x-ms-date": "Wed, 17 Feb 2021 22:25:25 GMT",
>>>>>>> 1814567d
        "x-ms-lease-action": "change",
        "x-ms-lease-id": "6a904637-e917-2fb4-b31b-82280f2cd8f1",
        "x-ms-proposed-lease-id": "88bc6900-7acc-151a-7326-a86f1878fdd2",
        "x-ms-return-client-request-id": "true",
        "x-ms-version": "2020-06-12"
      },
      "RequestBody": null,
      "StatusCode": 412,
      "ResponseHeaders": {
        "Content-Length": "252",
        "Content-Type": "application/xml",
<<<<<<< HEAD
        "Date": "Tue, 02 Feb 2021 21:35:44 GMT",
=======
        "Date": "Wed, 17 Feb 2021 22:25:24 GMT",
>>>>>>> 1814567d
        "Server": [
          "Windows-Azure-Blob/1.0",
          "Microsoft-HTTPAPI/2.0"
        ],
        "x-ms-client-request-id": "c2d2d7ff-2c19-c7d9-ad19-f11307190009",
        "x-ms-error-code": "ConditionNotMet",
<<<<<<< HEAD
        "x-ms-request-id": "249f8f7a-701e-0062-3bab-f9bd78000000",
=======
        "x-ms-request-id": "aed978df-d01e-009f-357b-05335d000000",
>>>>>>> 1814567d
        "x-ms-version": "2020-06-12"
      },
      "ResponseBody": [
        "\uFEFF\u003C?xml version=\u00221.0\u0022 encoding=\u0022utf-8\u0022?\u003E\u003CError\u003E\u003CCode\u003EConditionNotMet\u003C/Code\u003E\u003CMessage\u003EThe condition specified using HTTP conditional header(s) is not met.\n",
<<<<<<< HEAD
        "RequestId:249f8f7a-701e-0062-3bab-f9bd78000000\n",
        "Time:2021-02-02T21:35:44.9505768Z\u003C/Message\u003E\u003C/Error\u003E"
=======
        "RequestId:aed978df-d01e-009f-357b-05335d000000\n",
        "Time:2021-02-17T22:25:24.9512163Z\u003C/Message\u003E\u003C/Error\u003E"
>>>>>>> 1814567d
      ]
    },
    {
      "RequestUri": "https://seannse.blob.core.windows.net/test-filesystem-24edb8ec-27a3-62da-42df-1f63e198b8a2?restype=container",
      "RequestMethod": "DELETE",
      "RequestHeaders": {
        "Accept": "application/xml",
        "Authorization": "Sanitized",
<<<<<<< HEAD
        "traceparent": "00-99dd99c427844741aa7a8a678bb58c96-b4b2ac7896c95b4e-00",
        "User-Agent": [
          "azsdk-net-Storage.Files.DataLake/12.7.0-alpha.20210202.1",
          "(.NET 5.0.2; Microsoft Windows 10.0.19042)"
        ],
        "x-ms-client-request-id": "69f296c4-5472-f021-d63b-113cc94ff944",
        "x-ms-date": "Tue, 02 Feb 2021 21:35:44 GMT",
=======
        "traceparent": "00-61695fc384547d4ea19365ef845ba1d2-f49f660feeaf9549-00",
        "User-Agent": [
          "azsdk-net-Storage.Files.DataLake/12.7.0-alpha.20210217.1",
          "(.NET 5.0.3; Microsoft Windows 10.0.19042)"
        ],
        "x-ms-client-request-id": "69f296c4-5472-f021-d63b-113cc94ff944",
        "x-ms-date": "Wed, 17 Feb 2021 22:25:25 GMT",
>>>>>>> 1814567d
        "x-ms-return-client-request-id": "true",
        "x-ms-version": "2020-06-12"
      },
      "RequestBody": null,
      "StatusCode": 202,
      "ResponseHeaders": {
        "Content-Length": "0",
<<<<<<< HEAD
        "Date": "Tue, 02 Feb 2021 21:35:44 GMT",
=======
        "Date": "Wed, 17 Feb 2021 22:25:25 GMT",
>>>>>>> 1814567d
        "Server": [
          "Windows-Azure-Blob/1.0",
          "Microsoft-HTTPAPI/2.0"
        ],
        "x-ms-client-request-id": "69f296c4-5472-f021-d63b-113cc94ff944",
<<<<<<< HEAD
        "x-ms-request-id": "249f8f8f-701e-0062-50ab-f9bd78000000",
=======
        "x-ms-request-id": "aed97953-d01e-009f-1f7b-05335d000000",
>>>>>>> 1814567d
        "x-ms-version": "2020-06-12"
      },
      "ResponseBody": []
    },
    {
      "RequestUri": "https://seannse.blob.core.windows.net/test-filesystem-c1c4317a-089a-9651-5bf0-d0bcba5ba2c7?restype=container",
      "RequestMethod": "PUT",
      "RequestHeaders": {
        "Accept": "application/xml",
        "Authorization": "Sanitized",
<<<<<<< HEAD
        "traceparent": "00-3e59dd9ee2e96f46ab4ab8befbd8edd7-add65698140afc40-00",
        "User-Agent": [
          "azsdk-net-Storage.Files.DataLake/12.7.0-alpha.20210202.1",
          "(.NET 5.0.2; Microsoft Windows 10.0.19042)"
        ],
        "x-ms-blob-public-access": "container",
        "x-ms-client-request-id": "f2032d63-fb21-bb45-455c-0e818464367a",
        "x-ms-date": "Tue, 02 Feb 2021 21:35:44 GMT",
=======
        "traceparent": "00-872fb5961303574e83ffb89071599a95-462a7b4f05c92446-00",
        "User-Agent": [
          "azsdk-net-Storage.Files.DataLake/12.7.0-alpha.20210217.1",
          "(.NET 5.0.3; Microsoft Windows 10.0.19042)"
        ],
        "x-ms-blob-public-access": "container",
        "x-ms-client-request-id": "f2032d63-fb21-bb45-455c-0e818464367a",
        "x-ms-date": "Wed, 17 Feb 2021 22:25:25 GMT",
>>>>>>> 1814567d
        "x-ms-return-client-request-id": "true",
        "x-ms-version": "2020-06-12"
      },
      "RequestBody": null,
      "StatusCode": 201,
      "ResponseHeaders": {
        "Content-Length": "0",
<<<<<<< HEAD
        "Date": "Tue, 02 Feb 2021 21:35:44 GMT",
        "ETag": "\u00220x8D8C7C27FC2249E\u0022",
        "Last-Modified": "Tue, 02 Feb 2021 21:35:45 GMT",
=======
        "Date": "Wed, 17 Feb 2021 22:25:24 GMT",
        "ETag": "\u00220x8D8D392EC266AC0\u0022",
        "Last-Modified": "Wed, 17 Feb 2021 22:25:25 GMT",
>>>>>>> 1814567d
        "Server": [
          "Windows-Azure-Blob/1.0",
          "Microsoft-HTTPAPI/2.0"
        ],
        "x-ms-client-request-id": "f2032d63-fb21-bb45-455c-0e818464367a",
<<<<<<< HEAD
        "x-ms-request-id": "ea855fbe-201e-0022-73ab-f9ba40000000",
=======
        "x-ms-request-id": "be7dc0a1-b01e-0042-747b-05c6df000000",
>>>>>>> 1814567d
        "x-ms-version": "2020-06-12"
      },
      "ResponseBody": []
    },
    {
      "RequestUri": "https://seannse.dfs.core.windows.net/test-filesystem-c1c4317a-089a-9651-5bf0-d0bcba5ba2c7/test-file-b8df4998-8800-e31d-9b21-a3da307c3e1b?resource=file",
      "RequestMethod": "PUT",
      "RequestHeaders": {
        "Accept": "application/json",
        "Authorization": "Sanitized",
<<<<<<< HEAD
        "traceparent": "00-ee506ab212ddb343972fa5db81d6477e-83872273d8b41647-00",
        "User-Agent": [
          "azsdk-net-Storage.Files.DataLake/12.7.0-alpha.20210202.1",
          "(.NET 5.0.2; Microsoft Windows 10.0.19042)"
        ],
        "x-ms-client-request-id": "0d3b5d89-5f5f-daa2-101f-5700586a8bc8",
        "x-ms-date": "Tue, 02 Feb 2021 21:35:44 GMT",
=======
        "traceparent": "00-bf6ddab063cc254b9e51421e05a79e0e-bd00aacdaa63694e-00",
        "User-Agent": [
          "azsdk-net-Storage.Files.DataLake/12.7.0-alpha.20210217.1",
          "(.NET 5.0.3; Microsoft Windows 10.0.19042)"
        ],
        "x-ms-client-request-id": "0d3b5d89-5f5f-daa2-101f-5700586a8bc8",
        "x-ms-date": "Wed, 17 Feb 2021 22:25:25 GMT",
>>>>>>> 1814567d
        "x-ms-return-client-request-id": "true",
        "x-ms-version": "2020-06-12"
      },
      "RequestBody": null,
      "StatusCode": 201,
      "ResponseHeaders": {
        "Content-Length": "0",
<<<<<<< HEAD
        "Date": "Tue, 02 Feb 2021 21:35:45 GMT",
        "ETag": "\u00220x8D8C7C27FFE84C6\u0022",
        "Last-Modified": "Tue, 02 Feb 2021 21:35:45 GMT",
=======
        "Date": "Wed, 17 Feb 2021 22:25:25 GMT",
        "ETag": "\u00220x8D8D392EC624264\u0022",
        "Last-Modified": "Wed, 17 Feb 2021 22:25:25 GMT",
>>>>>>> 1814567d
        "Server": [
          "Windows-Azure-HDFS/1.0",
          "Microsoft-HTTPAPI/2.0"
        ],
        "x-ms-client-request-id": "0d3b5d89-5f5f-daa2-101f-5700586a8bc8",
<<<<<<< HEAD
        "x-ms-request-id": "9e97673b-401f-001b-79ab-f9415c000000",
=======
        "x-ms-request-id": "5682f25c-701f-004d-7b7b-05b0b3000000",
>>>>>>> 1814567d
        "x-ms-version": "2020-06-12"
      },
      "ResponseBody": []
    },
    {
      "RequestUri": "https://seannse.blob.core.windows.net/test-filesystem-c1c4317a-089a-9651-5bf0-d0bcba5ba2c7/test-file-b8df4998-8800-e31d-9b21-a3da307c3e1b?comp=lease",
      "RequestMethod": "PUT",
      "RequestHeaders": {
        "Accept": "application/xml",
        "Authorization": "Sanitized",
<<<<<<< HEAD
        "traceparent": "00-e013043e7849e84f9d17753a5959330b-9dd3bae6f261b84b-00",
        "User-Agent": [
          "azsdk-net-Storage.Files.DataLake/12.7.0-alpha.20210202.1",
          "(.NET 5.0.2; Microsoft Windows 10.0.19042)"
        ],
        "x-ms-client-request-id": "6dfed0c4-b818-ec87-3630-cd8c2fe98fff",
        "x-ms-date": "Tue, 02 Feb 2021 21:35:45 GMT",
=======
        "traceparent": "00-b924029e40f3e642a200c0d4cbff1d7c-9bd108128d511545-00",
        "User-Agent": [
          "azsdk-net-Storage.Files.DataLake/12.7.0-alpha.20210217.1",
          "(.NET 5.0.3; Microsoft Windows 10.0.19042)"
        ],
        "x-ms-client-request-id": "6dfed0c4-b818-ec87-3630-cd8c2fe98fff",
        "x-ms-date": "Wed, 17 Feb 2021 22:25:25 GMT",
>>>>>>> 1814567d
        "x-ms-lease-action": "acquire",
        "x-ms-lease-duration": "15",
        "x-ms-proposed-lease-id": "57a9f21d-aa0b-e821-a47f-ec6d5c515b86",
        "x-ms-return-client-request-id": "true",
        "x-ms-version": "2020-06-12"
      },
      "RequestBody": null,
      "StatusCode": 201,
      "ResponseHeaders": {
        "Content-Length": "0",
<<<<<<< HEAD
        "Date": "Tue, 02 Feb 2021 21:35:45 GMT",
        "ETag": "\u00220x8D8C7C27FFE84C6\u0022",
        "Last-Modified": "Tue, 02 Feb 2021 21:35:45 GMT",
=======
        "Date": "Wed, 17 Feb 2021 22:25:25 GMT",
        "ETag": "\u00220x8D8D392EC624264\u0022",
        "Last-Modified": "Wed, 17 Feb 2021 22:25:25 GMT",
>>>>>>> 1814567d
        "Server": [
          "Windows-Azure-Blob/1.0",
          "Microsoft-HTTPAPI/2.0"
        ],
        "x-ms-client-request-id": "6dfed0c4-b818-ec87-3630-cd8c2fe98fff",
        "x-ms-lease-id": "57a9f21d-aa0b-e821-a47f-ec6d5c515b86",
<<<<<<< HEAD
        "x-ms-request-id": "ea856149-201e-0022-67ab-f9ba40000000",
=======
        "x-ms-request-id": "be7dc195-b01e-0042-4e7b-05c6df000000",
>>>>>>> 1814567d
        "x-ms-version": "2020-06-12"
      },
      "ResponseBody": []
    },
    {
      "RequestUri": "https://seannse.blob.core.windows.net/test-filesystem-c1c4317a-089a-9651-5bf0-d0bcba5ba2c7/test-file-b8df4998-8800-e31d-9b21-a3da307c3e1b?comp=lease",
      "RequestMethod": "PUT",
      "RequestHeaders": {
        "Accept": "application/xml",
        "Authorization": "Sanitized",
        "If-Match": "\u0022garbage\u0022",
<<<<<<< HEAD
        "traceparent": "00-d1fdb76b467bce4dbcf2cb9bd03e20e6-d6a4294f85370a46-00",
        "User-Agent": [
          "azsdk-net-Storage.Files.DataLake/12.7.0-alpha.20210202.1",
          "(.NET 5.0.2; Microsoft Windows 10.0.19042)"
        ],
        "x-ms-client-request-id": "8773bc01-9aa6-4e48-dcc1-5f3bf921ae52",
        "x-ms-date": "Tue, 02 Feb 2021 21:35:45 GMT",
=======
        "traceparent": "00-2ae02d301449284b9177d7d6bc9b68d2-59453feb0d72594b-00",
        "User-Agent": [
          "azsdk-net-Storage.Files.DataLake/12.7.0-alpha.20210217.1",
          "(.NET 5.0.3; Microsoft Windows 10.0.19042)"
        ],
        "x-ms-client-request-id": "8773bc01-9aa6-4e48-dcc1-5f3bf921ae52",
        "x-ms-date": "Wed, 17 Feb 2021 22:25:25 GMT",
>>>>>>> 1814567d
        "x-ms-lease-action": "change",
        "x-ms-lease-id": "57a9f21d-aa0b-e821-a47f-ec6d5c515b86",
        "x-ms-proposed-lease-id": "d251ea01-3040-78bc-897f-7b3858a40861",
        "x-ms-return-client-request-id": "true",
        "x-ms-version": "2020-06-12"
      },
      "RequestBody": null,
      "StatusCode": 412,
      "ResponseHeaders": {
        "Content-Length": "252",
        "Content-Type": "application/xml",
<<<<<<< HEAD
        "Date": "Tue, 02 Feb 2021 21:35:45 GMT",
=======
        "Date": "Wed, 17 Feb 2021 22:25:25 GMT",
>>>>>>> 1814567d
        "Server": [
          "Windows-Azure-Blob/1.0",
          "Microsoft-HTTPAPI/2.0"
        ],
        "x-ms-client-request-id": "8773bc01-9aa6-4e48-dcc1-5f3bf921ae52",
        "x-ms-error-code": "ConditionNotMet",
<<<<<<< HEAD
        "x-ms-request-id": "ea856197-201e-0022-2dab-f9ba40000000",
=======
        "x-ms-request-id": "be7dc1c2-b01e-0042-777b-05c6df000000",
>>>>>>> 1814567d
        "x-ms-version": "2020-06-12"
      },
      "ResponseBody": [
        "\uFEFF\u003C?xml version=\u00221.0\u0022 encoding=\u0022utf-8\u0022?\u003E\u003CError\u003E\u003CCode\u003EConditionNotMet\u003C/Code\u003E\u003CMessage\u003EThe condition specified using HTTP conditional header(s) is not met.\n",
<<<<<<< HEAD
        "RequestId:ea856197-201e-0022-2dab-f9ba40000000\n",
        "Time:2021-02-02T21:35:45.9801981Z\u003C/Message\u003E\u003C/Error\u003E"
=======
        "RequestId:be7dc1c2-b01e-0042-777b-05c6df000000\n",
        "Time:2021-02-17T22:25:25.9085738Z\u003C/Message\u003E\u003C/Error\u003E"
>>>>>>> 1814567d
      ]
    },
    {
      "RequestUri": "https://seannse.blob.core.windows.net/test-filesystem-c1c4317a-089a-9651-5bf0-d0bcba5ba2c7?restype=container",
      "RequestMethod": "DELETE",
      "RequestHeaders": {
        "Accept": "application/xml",
        "Authorization": "Sanitized",
<<<<<<< HEAD
        "traceparent": "00-02c8adc6df97404994b6e134185b4813-717a9f71e35ebf42-00",
        "User-Agent": [
          "azsdk-net-Storage.Files.DataLake/12.7.0-alpha.20210202.1",
          "(.NET 5.0.2; Microsoft Windows 10.0.19042)"
        ],
        "x-ms-client-request-id": "728a782a-0775-dc59-4317-1ce266df401b",
        "x-ms-date": "Tue, 02 Feb 2021 21:35:45 GMT",
=======
        "traceparent": "00-3df7805e6f88ce468a0f89ac23c24ef9-38d46799b31baa44-00",
        "User-Agent": [
          "azsdk-net-Storage.Files.DataLake/12.7.0-alpha.20210217.1",
          "(.NET 5.0.3; Microsoft Windows 10.0.19042)"
        ],
        "x-ms-client-request-id": "728a782a-0775-dc59-4317-1ce266df401b",
        "x-ms-date": "Wed, 17 Feb 2021 22:25:26 GMT",
>>>>>>> 1814567d
        "x-ms-return-client-request-id": "true",
        "x-ms-version": "2020-06-12"
      },
      "RequestBody": null,
      "StatusCode": 202,
      "ResponseHeaders": {
        "Content-Length": "0",
<<<<<<< HEAD
        "Date": "Tue, 02 Feb 2021 21:35:45 GMT",
=======
        "Date": "Wed, 17 Feb 2021 22:25:25 GMT",
>>>>>>> 1814567d
        "Server": [
          "Windows-Azure-Blob/1.0",
          "Microsoft-HTTPAPI/2.0"
        ],
        "x-ms-client-request-id": "728a782a-0775-dc59-4317-1ce266df401b",
<<<<<<< HEAD
        "x-ms-request-id": "ea8561d8-201e-0022-6dab-f9ba40000000",
=======
        "x-ms-request-id": "be7dc1eb-b01e-0042-1a7b-05c6df000000",
>>>>>>> 1814567d
        "x-ms-version": "2020-06-12"
      },
      "ResponseBody": []
    },
    {
      "RequestUri": "https://seannse.blob.core.windows.net/test-filesystem-5d2943c4-1e72-7d85-a274-d1e269a22c42?restype=container",
      "RequestMethod": "PUT",
      "RequestHeaders": {
        "Accept": "application/xml",
        "Authorization": "Sanitized",
<<<<<<< HEAD
        "traceparent": "00-8bb9b03ee2d74f45905953b6bcc2a9fc-ead360242f79914f-00",
        "User-Agent": [
          "azsdk-net-Storage.Files.DataLake/12.7.0-alpha.20210202.1",
          "(.NET 5.0.2; Microsoft Windows 10.0.19042)"
        ],
        "x-ms-blob-public-access": "container",
        "x-ms-client-request-id": "dee01683-c770-0ce8-f30c-cf00367773a0",
        "x-ms-date": "Tue, 02 Feb 2021 21:35:45 GMT",
=======
        "traceparent": "00-c4ec4a8fa579bd49913d8427260fa270-87976aba7103a641-00",
        "User-Agent": [
          "azsdk-net-Storage.Files.DataLake/12.7.0-alpha.20210217.1",
          "(.NET 5.0.3; Microsoft Windows 10.0.19042)"
        ],
        "x-ms-blob-public-access": "container",
        "x-ms-client-request-id": "dee01683-c770-0ce8-f30c-cf00367773a0",
        "x-ms-date": "Wed, 17 Feb 2021 22:25:26 GMT",
>>>>>>> 1814567d
        "x-ms-return-client-request-id": "true",
        "x-ms-version": "2020-06-12"
      },
      "RequestBody": null,
      "StatusCode": 201,
      "ResponseHeaders": {
        "Content-Length": "0",
<<<<<<< HEAD
        "Date": "Tue, 02 Feb 2021 21:35:46 GMT",
        "ETag": "\u00220x8D8C7C28060C266\u0022",
        "Last-Modified": "Tue, 02 Feb 2021 21:35:46 GMT",
=======
        "Date": "Wed, 17 Feb 2021 22:25:25 GMT",
        "ETag": "\u00220x8D8D392ECB86560\u0022",
        "Last-Modified": "Wed, 17 Feb 2021 22:25:26 GMT",
>>>>>>> 1814567d
        "Server": [
          "Windows-Azure-Blob/1.0",
          "Microsoft-HTTPAPI/2.0"
        ],
        "x-ms-client-request-id": "dee01683-c770-0ce8-f30c-cf00367773a0",
<<<<<<< HEAD
        "x-ms-request-id": "6e401dab-501e-004a-62ab-f9dcd0000000",
=======
        "x-ms-request-id": "89645c79-501e-0007-2e7b-05133c000000",
>>>>>>> 1814567d
        "x-ms-version": "2020-06-12"
      },
      "ResponseBody": []
    },
    {
      "RequestUri": "https://seannse.dfs.core.windows.net/test-filesystem-5d2943c4-1e72-7d85-a274-d1e269a22c42/test-file-6147d9ea-bfcf-8883-656d-4ce479cd156a?resource=file",
      "RequestMethod": "PUT",
      "RequestHeaders": {
        "Accept": "application/json",
        "Authorization": "Sanitized",
<<<<<<< HEAD
        "traceparent": "00-2cfdbc38cc9ba448b94b3c6a33206724-9d01b572145d1642-00",
        "User-Agent": [
          "azsdk-net-Storage.Files.DataLake/12.7.0-alpha.20210202.1",
          "(.NET 5.0.2; Microsoft Windows 10.0.19042)"
        ],
        "x-ms-client-request-id": "8ecd041a-36f0-c406-9258-78027b039325",
        "x-ms-date": "Tue, 02 Feb 2021 21:35:45 GMT",
=======
        "traceparent": "00-ef75a0a777dd7b4b8ab78ae5fd1bdd0b-c7f7fb95a31d1443-00",
        "User-Agent": [
          "azsdk-net-Storage.Files.DataLake/12.7.0-alpha.20210217.1",
          "(.NET 5.0.3; Microsoft Windows 10.0.19042)"
        ],
        "x-ms-client-request-id": "8ecd041a-36f0-c406-9258-78027b039325",
        "x-ms-date": "Wed, 17 Feb 2021 22:25:26 GMT",
>>>>>>> 1814567d
        "x-ms-return-client-request-id": "true",
        "x-ms-version": "2020-06-12"
      },
      "RequestBody": null,
      "StatusCode": 201,
      "ResponseHeaders": {
        "Content-Length": "0",
<<<<<<< HEAD
        "Date": "Tue, 02 Feb 2021 21:35:46 GMT",
        "ETag": "\u00220x8D8C7C2809AAB96\u0022",
        "Last-Modified": "Tue, 02 Feb 2021 21:35:46 GMT",
=======
        "Date": "Wed, 17 Feb 2021 22:25:25 GMT",
        "ETag": "\u00220x8D8D392ECEB5369\u0022",
        "Last-Modified": "Wed, 17 Feb 2021 22:25:26 GMT",
>>>>>>> 1814567d
        "Server": [
          "Windows-Azure-HDFS/1.0",
          "Microsoft-HTTPAPI/2.0"
        ],
        "x-ms-client-request-id": "8ecd041a-36f0-c406-9258-78027b039325",
<<<<<<< HEAD
        "x-ms-request-id": "55f2a6ba-a01f-004e-6eab-f951d7000000",
=======
        "x-ms-request-id": "fa721a27-501f-0065-6e7b-05d11b000000",
>>>>>>> 1814567d
        "x-ms-version": "2020-06-12"
      },
      "ResponseBody": []
    },
    {
      "RequestUri": "https://seannse.blob.core.windows.net/test-filesystem-5d2943c4-1e72-7d85-a274-d1e269a22c42/test-file-6147d9ea-bfcf-8883-656d-4ce479cd156a",
      "RequestMethod": "HEAD",
      "RequestHeaders": {
        "Accept": "application/xml",
        "Authorization": "Sanitized",
        "User-Agent": [
<<<<<<< HEAD
          "azsdk-net-Storage.Files.DataLake/12.7.0-alpha.20210202.1",
          "(.NET 5.0.2; Microsoft Windows 10.0.19042)"
        ],
        "x-ms-client-request-id": "c81bf03d-1e38-6f25-ea7d-447f5f74c737",
        "x-ms-date": "Tue, 02 Feb 2021 21:35:46 GMT",
=======
          "azsdk-net-Storage.Files.DataLake/12.7.0-alpha.20210217.1",
          "(.NET 5.0.3; Microsoft Windows 10.0.19042)"
        ],
        "x-ms-client-request-id": "c81bf03d-1e38-6f25-ea7d-447f5f74c737",
        "x-ms-date": "Wed, 17 Feb 2021 22:25:26 GMT",
>>>>>>> 1814567d
        "x-ms-return-client-request-id": "true",
        "x-ms-version": "2020-06-12"
      },
      "RequestBody": null,
      "StatusCode": 200,
      "ResponseHeaders": {
        "Accept-Ranges": "bytes",
        "Content-Length": "0",
        "Content-Type": "application/octet-stream",
<<<<<<< HEAD
        "Date": "Tue, 02 Feb 2021 21:35:46 GMT",
        "ETag": "\u00220x8D8C7C2809AAB96\u0022",
        "Last-Modified": "Tue, 02 Feb 2021 21:35:46 GMT",
=======
        "Date": "Wed, 17 Feb 2021 22:25:25 GMT",
        "ETag": "\u00220x8D8D392ECEB5369\u0022",
        "Last-Modified": "Wed, 17 Feb 2021 22:25:26 GMT",
>>>>>>> 1814567d
        "Server": [
          "Windows-Azure-Blob/1.0",
          "Microsoft-HTTPAPI/2.0"
        ],
        "x-ms-access-tier": "Hot",
        "x-ms-access-tier-inferred": "true",
        "x-ms-blob-type": "BlockBlob",
        "x-ms-client-request-id": "c81bf03d-1e38-6f25-ea7d-447f5f74c737",
<<<<<<< HEAD
        "x-ms-creation-time": "Tue, 02 Feb 2021 21:35:46 GMT",
=======
        "x-ms-creation-time": "Wed, 17 Feb 2021 22:25:26 GMT",
>>>>>>> 1814567d
        "x-ms-group": "$superuser",
        "x-ms-lease-state": "available",
        "x-ms-lease-status": "unlocked",
        "x-ms-owner": "$superuser",
        "x-ms-permissions": "rw-r-----",
<<<<<<< HEAD
        "x-ms-request-id": "6e401ec8-501e-004a-6aab-f9dcd0000000",
=======
        "x-ms-request-id": "89645e11-501e-0007-1d7b-05133c000000",
>>>>>>> 1814567d
        "x-ms-server-encrypted": "true",
        "x-ms-version": "2020-06-12"
      },
      "ResponseBody": []
    },
    {
      "RequestUri": "https://seannse.blob.core.windows.net/test-filesystem-5d2943c4-1e72-7d85-a274-d1e269a22c42/test-file-6147d9ea-bfcf-8883-656d-4ce479cd156a?comp=lease",
      "RequestMethod": "PUT",
      "RequestHeaders": {
        "Accept": "application/xml",
        "Authorization": "Sanitized",
<<<<<<< HEAD
        "traceparent": "00-8f4f1f2eee8c7b48adf152341b2ccad2-9d3f6f8f2000dc44-00",
        "User-Agent": [
          "azsdk-net-Storage.Files.DataLake/12.7.0-alpha.20210202.1",
          "(.NET 5.0.2; Microsoft Windows 10.0.19042)"
        ],
        "x-ms-client-request-id": "e42c2806-8fb3-52e0-4324-1c3b07019ab2",
        "x-ms-date": "Tue, 02 Feb 2021 21:35:46 GMT",
=======
        "traceparent": "00-347e18de337cd541a53786a282302f59-ffb6468e8c785246-00",
        "User-Agent": [
          "azsdk-net-Storage.Files.DataLake/12.7.0-alpha.20210217.1",
          "(.NET 5.0.3; Microsoft Windows 10.0.19042)"
        ],
        "x-ms-client-request-id": "e42c2806-8fb3-52e0-4324-1c3b07019ab2",
        "x-ms-date": "Wed, 17 Feb 2021 22:25:26 GMT",
>>>>>>> 1814567d
        "x-ms-lease-action": "acquire",
        "x-ms-lease-duration": "15",
        "x-ms-proposed-lease-id": "392365f6-2018-9cdd-0673-45cb31f91b88",
        "x-ms-return-client-request-id": "true",
        "x-ms-version": "2020-06-12"
      },
      "RequestBody": null,
      "StatusCode": 201,
      "ResponseHeaders": {
        "Content-Length": "0",
<<<<<<< HEAD
        "Date": "Tue, 02 Feb 2021 21:35:46 GMT",
        "ETag": "\u00220x8D8C7C2809AAB96\u0022",
        "Last-Modified": "Tue, 02 Feb 2021 21:35:46 GMT",
=======
        "Date": "Wed, 17 Feb 2021 22:25:25 GMT",
        "ETag": "\u00220x8D8D392ECEB5369\u0022",
        "Last-Modified": "Wed, 17 Feb 2021 22:25:26 GMT",
>>>>>>> 1814567d
        "Server": [
          "Windows-Azure-Blob/1.0",
          "Microsoft-HTTPAPI/2.0"
        ],
        "x-ms-client-request-id": "e42c2806-8fb3-52e0-4324-1c3b07019ab2",
        "x-ms-lease-id": "392365f6-2018-9cdd-0673-45cb31f91b88",
<<<<<<< HEAD
        "x-ms-request-id": "6e401ef3-501e-004a-11ab-f9dcd0000000",
=======
        "x-ms-request-id": "89645e54-501e-0007-577b-05133c000000",
>>>>>>> 1814567d
        "x-ms-version": "2020-06-12"
      },
      "ResponseBody": []
    },
    {
      "RequestUri": "https://seannse.blob.core.windows.net/test-filesystem-5d2943c4-1e72-7d85-a274-d1e269a22c42/test-file-6147d9ea-bfcf-8883-656d-4ce479cd156a?comp=lease",
      "RequestMethod": "PUT",
      "RequestHeaders": {
        "Accept": "application/xml",
        "Authorization": "Sanitized",
<<<<<<< HEAD
        "If-None-Match": "\u00220x8D8C7C2809AAB96\u0022",
        "traceparent": "00-3d3dbdebdc2f4946a324ab54fe64bad6-f55e68c5aed92942-00",
        "User-Agent": [
          "azsdk-net-Storage.Files.DataLake/12.7.0-alpha.20210202.1",
          "(.NET 5.0.2; Microsoft Windows 10.0.19042)"
        ],
        "x-ms-client-request-id": "377889c9-e348-8a83-4b08-8441f6929330",
        "x-ms-date": "Tue, 02 Feb 2021 21:35:46 GMT",
=======
        "If-None-Match": "0x8D8D392ECEB5369",
        "traceparent": "00-1c7ace4c09db6c46b29d60f1f547fa9c-3849db571f901d4c-00",
        "User-Agent": [
          "azsdk-net-Storage.Files.DataLake/12.7.0-alpha.20210217.1",
          "(.NET 5.0.3; Microsoft Windows 10.0.19042)"
        ],
        "x-ms-client-request-id": "377889c9-e348-8a83-4b08-8441f6929330",
        "x-ms-date": "Wed, 17 Feb 2021 22:25:26 GMT",
>>>>>>> 1814567d
        "x-ms-lease-action": "change",
        "x-ms-lease-id": "392365f6-2018-9cdd-0673-45cb31f91b88",
        "x-ms-proposed-lease-id": "74cab2e7-8700-a57a-f599-c069d4cf5819",
        "x-ms-return-client-request-id": "true",
        "x-ms-version": "2020-06-12"
      },
      "RequestBody": null,
      "StatusCode": 412,
      "ResponseHeaders": {
        "Content-Length": "252",
        "Content-Type": "application/xml",
<<<<<<< HEAD
        "Date": "Tue, 02 Feb 2021 21:35:46 GMT",
=======
        "Date": "Wed, 17 Feb 2021 22:25:26 GMT",
>>>>>>> 1814567d
        "Server": [
          "Windows-Azure-Blob/1.0",
          "Microsoft-HTTPAPI/2.0"
        ],
        "x-ms-client-request-id": "377889c9-e348-8a83-4b08-8441f6929330",
        "x-ms-error-code": "ConditionNotMet",
<<<<<<< HEAD
        "x-ms-request-id": "6e401f40-501e-004a-5bab-f9dcd0000000",
=======
        "x-ms-request-id": "89645eb0-501e-0007-2d7b-05133c000000",
>>>>>>> 1814567d
        "x-ms-version": "2020-06-12"
      },
      "ResponseBody": [
        "\uFEFF\u003C?xml version=\u00221.0\u0022 encoding=\u0022utf-8\u0022?\u003E\u003CError\u003E\u003CCode\u003EConditionNotMet\u003C/Code\u003E\u003CMessage\u003EThe condition specified using HTTP conditional header(s) is not met.\n",
<<<<<<< HEAD
        "RequestId:6e401f40-501e-004a-5bab-f9dcd0000000\n",
        "Time:2021-02-02T21:35:47.0857614Z\u003C/Message\u003E\u003C/Error\u003E"
=======
        "RequestId:89645eb0-501e-0007-2d7b-05133c000000\n",
        "Time:2021-02-17T22:25:26.8912920Z\u003C/Message\u003E\u003C/Error\u003E"
>>>>>>> 1814567d
      ]
    },
    {
      "RequestUri": "https://seannse.blob.core.windows.net/test-filesystem-5d2943c4-1e72-7d85-a274-d1e269a22c42?restype=container",
      "RequestMethod": "DELETE",
      "RequestHeaders": {
        "Accept": "application/xml",
        "Authorization": "Sanitized",
<<<<<<< HEAD
        "traceparent": "00-9c71ca96d51b5d4cb864f6a1002a779f-a01ce3bb14edce45-00",
        "User-Agent": [
          "azsdk-net-Storage.Files.DataLake/12.7.0-alpha.20210202.1",
          "(.NET 5.0.2; Microsoft Windows 10.0.19042)"
        ],
        "x-ms-client-request-id": "7e722fb5-6389-8569-ccd7-7ad845f0328f",
        "x-ms-date": "Tue, 02 Feb 2021 21:35:46 GMT",
=======
        "traceparent": "00-f621c80fc8a56d4688132fe21948bc06-d19bc44d93c7a143-00",
        "User-Agent": [
          "azsdk-net-Storage.Files.DataLake/12.7.0-alpha.20210217.1",
          "(.NET 5.0.3; Microsoft Windows 10.0.19042)"
        ],
        "x-ms-client-request-id": "7e722fb5-6389-8569-ccd7-7ad845f0328f",
        "x-ms-date": "Wed, 17 Feb 2021 22:25:27 GMT",
>>>>>>> 1814567d
        "x-ms-return-client-request-id": "true",
        "x-ms-version": "2020-06-12"
      },
      "RequestBody": null,
      "StatusCode": 202,
      "ResponseHeaders": {
        "Content-Length": "0",
<<<<<<< HEAD
        "Date": "Tue, 02 Feb 2021 21:35:47 GMT",
=======
        "Date": "Wed, 17 Feb 2021 22:25:26 GMT",
>>>>>>> 1814567d
        "Server": [
          "Windows-Azure-Blob/1.0",
          "Microsoft-HTTPAPI/2.0"
        ],
        "x-ms-client-request-id": "7e722fb5-6389-8569-ccd7-7ad845f0328f",
<<<<<<< HEAD
        "x-ms-request-id": "6e401f79-501e-004a-0fab-f9dcd0000000",
=======
        "x-ms-request-id": "89645f02-501e-0007-717b-05133c000000",
>>>>>>> 1814567d
        "x-ms-version": "2020-06-12"
      },
      "ResponseBody": []
    }
  ],
  "Variables": {
<<<<<<< HEAD
    "DateTimeOffsetNow": "2021-02-02T15:35:42.2919454-06:00",
=======
    "DateTimeOffsetNow": "2021-02-17T16:25:23.2782572-06:00",
>>>>>>> 1814567d
    "RandomSeed": "853411356",
    "Storage_TestConfigHierarchicalNamespace": "NamespaceTenant\nseannse\nU2FuaXRpemVk\nhttps://seannse.blob.core.windows.net\nhttps://seannse.file.core.windows.net\nhttps://seannse.queue.core.windows.net\nhttps://seannse.table.core.windows.net\n\n\n\n\nhttps://seannse-secondary.blob.core.windows.net\nhttps://seannse-secondary.file.core.windows.net\nhttps://seannse-secondary.queue.core.windows.net\nhttps://seannse-secondary.table.core.windows.net\n68390a19-a643-458b-b726-408abf67b4fc\nSanitized\n72f988bf-86f1-41af-91ab-2d7cd011db47\nhttps://login.microsoftonline.com/\nCloud\nBlobEndpoint=https://seannse.blob.core.windows.net/;QueueEndpoint=https://seannse.queue.core.windows.net/;FileEndpoint=https://seannse.file.core.windows.net/;BlobSecondaryEndpoint=https://seannse-secondary.blob.core.windows.net/;QueueSecondaryEndpoint=https://seannse-secondary.queue.core.windows.net/;FileSecondaryEndpoint=https://seannse-secondary.file.core.windows.net/;AccountName=seannse;AccountKey=Sanitized\n"
  }
}<|MERGE_RESOLUTION|>--- conflicted
+++ resolved
@@ -1,198 +1,126 @@
 {
   "Entries": [
     {
-      "RequestUri": "https://seannse.blob.core.windows.net/test-filesystem-0031ddbe-1742-4aaa-a771-188287384300?restype=container",
-      "RequestMethod": "PUT",
-      "RequestHeaders": {
-        "Accept": "application/xml",
-        "Authorization": "Sanitized",
-<<<<<<< HEAD
-        "traceparent": "00-7555bf139379564e9eb69531a51a0d81-29fdc4be6a457a40-00",
-        "User-Agent": [
-          "azsdk-net-Storage.Files.DataLake/12.7.0-alpha.20210202.1",
-          "(.NET 5.0.2; Microsoft Windows 10.0.19042)"
+      "RequestUri": "https://seannse.blob.core.windows.net/test-filesystem-be104041-3e55-bac8-eb84-356d3dc4fdd9?restype=container",
+      "RequestMethod": "PUT",
+      "RequestHeaders": {
+        "Accept": "application/xml",
+        "Authorization": "Sanitized",
+        "traceparent": "00-b7ac0fe863915543a4153f8981ad2135-ceb7bca8f2260d4c-00",
+        "User-Agent": [
+          "azsdk-net-Storage.Files.DataLake/12.7.0-alpha.20210219.1",
+          "(.NET 5.0.3; Microsoft Windows 10.0.19041)"
         ],
         "x-ms-blob-public-access": "container",
-        "x-ms-client-request-id": "71f46709-06c5-8508-4450-308851c62738",
-        "x-ms-date": "Tue, 02 Feb 2021 21:35:42 GMT",
-=======
-        "traceparent": "00-501a7eeec37626418e9f7e337750fc6a-704c947e926c1943-00",
-        "User-Agent": [
-          "azsdk-net-Storage.Files.DataLake/12.7.0-alpha.20210217.1",
-          "(.NET 5.0.3; Microsoft Windows 10.0.19042)"
-        ],
-        "x-ms-blob-public-access": "container",
-        "x-ms-client-request-id": "71f46709-06c5-8508-4450-308851c62738",
-        "x-ms-date": "Wed, 17 Feb 2021 22:25:23 GMT",
->>>>>>> 1814567d
-        "x-ms-return-client-request-id": "true",
-        "x-ms-version": "2020-06-12"
-      },
-      "RequestBody": null,
-      "StatusCode": 201,
-      "ResponseHeaders": {
-        "Content-Length": "0",
-<<<<<<< HEAD
-        "Date": "Tue, 02 Feb 2021 21:35:42 GMT",
-        "ETag": "\u00220x8D8C7C27E7AD1CC\u0022",
-        "Last-Modified": "Tue, 02 Feb 2021 21:35:43 GMT",
-=======
-        "Date": "Wed, 17 Feb 2021 22:25:23 GMT",
-        "ETag": "\u00220x8D8D392EB04E278\u0022",
-        "Last-Modified": "Wed, 17 Feb 2021 22:25:23 GMT",
->>>>>>> 1814567d
-        "Server": [
-          "Windows-Azure-Blob/1.0",
-          "Microsoft-HTTPAPI/2.0"
-        ],
-        "x-ms-client-request-id": "71f46709-06c5-8508-4450-308851c62738",
-<<<<<<< HEAD
-        "x-ms-request-id": "22817efb-701e-0086-2aab-f9b3e6000000",
-=======
-        "x-ms-request-id": "9fe7d492-701e-0010-6c7b-05ba37000000",
->>>>>>> 1814567d
-        "x-ms-version": "2020-06-12"
-      },
-      "ResponseBody": []
-    },
-    {
-      "RequestUri": "https://seannse.dfs.core.windows.net/test-filesystem-0031ddbe-1742-4aaa-a771-188287384300/test-file-029fa6a2-4f4e-49ec-eca8-2a7285f87b61?resource=file",
+        "x-ms-client-request-id": "dd4a91f2-5f07-c204-e0e2-25ccf312a30d",
+        "x-ms-date": "Fri, 19 Feb 2021 19:08:59 GMT",
+        "x-ms-return-client-request-id": "true",
+        "x-ms-version": "2020-06-12"
+      },
+      "RequestBody": null,
+      "StatusCode": 201,
+      "ResponseHeaders": {
+        "Content-Length": "0",
+        "Date": "Fri, 19 Feb 2021 19:08:58 GMT",
+        "ETag": "\u00220x8D8D509CFA3447F\u0022",
+        "Last-Modified": "Fri, 19 Feb 2021 19:08:58 GMT",
+        "Server": [
+          "Windows-Azure-Blob/1.0",
+          "Microsoft-HTTPAPI/2.0"
+        ],
+        "x-ms-client-request-id": "dd4a91f2-5f07-c204-e0e2-25ccf312a30d",
+        "x-ms-request-id": "2e62d778-201e-00a4-4df2-0676f9000000",
+        "x-ms-version": "2020-06-12"
+      },
+      "ResponseBody": []
+    },
+    {
+      "RequestUri": "https://seannse.dfs.core.windows.net/test-filesystem-be104041-3e55-bac8-eb84-356d3dc4fdd9/test-file-ecb1ff23-16af-32e7-34f3-2df53d16b3e4?resource=file",
       "RequestMethod": "PUT",
       "RequestHeaders": {
         "Accept": "application/json",
         "Authorization": "Sanitized",
-<<<<<<< HEAD
-        "traceparent": "00-b057c4a1020678489ab01259481cf7ed-c5d6d3cffab48b4b-00",
-        "User-Agent": [
-          "azsdk-net-Storage.Files.DataLake/12.7.0-alpha.20210202.1",
-          "(.NET 5.0.2; Microsoft Windows 10.0.19042)"
-        ],
-        "x-ms-client-request-id": "280f5aa7-a1a6-bad8-7baa-851cdb95ff4b",
-        "x-ms-date": "Tue, 02 Feb 2021 21:35:42 GMT",
-=======
-        "traceparent": "00-eb6a707796785449a051d5f6bf2b69a1-599b52c21309d541-00",
-        "User-Agent": [
-          "azsdk-net-Storage.Files.DataLake/12.7.0-alpha.20210217.1",
-          "(.NET 5.0.3; Microsoft Windows 10.0.19042)"
-        ],
-        "x-ms-client-request-id": "280f5aa7-a1a6-bad8-7baa-851cdb95ff4b",
-        "x-ms-date": "Wed, 17 Feb 2021 22:25:23 GMT",
->>>>>>> 1814567d
-        "x-ms-return-client-request-id": "true",
-        "x-ms-version": "2020-06-12"
-      },
-      "RequestBody": null,
-      "StatusCode": 201,
-      "ResponseHeaders": {
-        "Content-Length": "0",
-<<<<<<< HEAD
-        "Date": "Tue, 02 Feb 2021 21:35:43 GMT",
-        "ETag": "\u00220x8D8C7C27EB6AE4F\u0022",
-        "Last-Modified": "Tue, 02 Feb 2021 21:35:43 GMT",
-=======
-        "Date": "Wed, 17 Feb 2021 22:25:23 GMT",
-        "ETag": "\u00220x8D8D392EB3C963E\u0022",
-        "Last-Modified": "Wed, 17 Feb 2021 22:25:23 GMT",
->>>>>>> 1814567d
+        "traceparent": "00-a7744b47f611a449b8f71055d6fe097a-062d00fb5bb5e345-00",
+        "User-Agent": [
+          "azsdk-net-Storage.Files.DataLake/12.7.0-alpha.20210219.1",
+          "(.NET 5.0.3; Microsoft Windows 10.0.19041)"
+        ],
+        "x-ms-client-request-id": "078ef3bd-e456-dcd5-aa18-a914320f84c9",
+        "x-ms-date": "Fri, 19 Feb 2021 19:08:59 GMT",
+        "x-ms-return-client-request-id": "true",
+        "x-ms-version": "2020-06-12"
+      },
+      "RequestBody": null,
+      "StatusCode": 201,
+      "ResponseHeaders": {
+        "Content-Length": "0",
+        "Date": "Fri, 19 Feb 2021 19:08:58 GMT",
+        "ETag": "\u00220x8D8D509CFB24694\u0022",
+        "Last-Modified": "Fri, 19 Feb 2021 19:08:58 GMT",
         "Server": [
           "Windows-Azure-HDFS/1.0",
           "Microsoft-HTTPAPI/2.0"
         ],
-        "x-ms-client-request-id": "280f5aa7-a1a6-bad8-7baa-851cdb95ff4b",
-<<<<<<< HEAD
-        "x-ms-request-id": "2a2ca648-501f-004a-0dab-f9dcd0000000",
-=======
-        "x-ms-request-id": "263690ff-d01f-0019-187b-05ffe4000000",
->>>>>>> 1814567d
-        "x-ms-version": "2020-06-12"
-      },
-      "ResponseBody": []
-    },
-    {
-      "RequestUri": "https://seannse.blob.core.windows.net/test-filesystem-0031ddbe-1742-4aaa-a771-188287384300/test-file-029fa6a2-4f4e-49ec-eca8-2a7285f87b61?comp=lease",
-      "RequestMethod": "PUT",
-      "RequestHeaders": {
-        "Accept": "application/xml",
-        "Authorization": "Sanitized",
-<<<<<<< HEAD
-        "traceparent": "00-c5ace3674687574480293aa9841c98a4-d35cca3102d4da4d-00",
-        "User-Agent": [
-          "azsdk-net-Storage.Files.DataLake/12.7.0-alpha.20210202.1",
-          "(.NET 5.0.2; Microsoft Windows 10.0.19042)"
-        ],
-        "x-ms-client-request-id": "bfaa01a4-d5ca-8162-138f-468e625a834c",
-        "x-ms-date": "Tue, 02 Feb 2021 21:35:43 GMT",
-=======
-        "traceparent": "00-c8088d6de5b2fd42bc3af3c76b8bf3f3-f71fc5b25552a648-00",
-        "User-Agent": [
-          "azsdk-net-Storage.Files.DataLake/12.7.0-alpha.20210217.1",
-          "(.NET 5.0.3; Microsoft Windows 10.0.19042)"
-        ],
-        "x-ms-client-request-id": "bfaa01a4-d5ca-8162-138f-468e625a834c",
-        "x-ms-date": "Wed, 17 Feb 2021 22:25:23 GMT",
->>>>>>> 1814567d
+        "x-ms-client-request-id": "078ef3bd-e456-dcd5-aa18-a914320f84c9",
+        "x-ms-request-id": "6f4af758-e01f-004f-07f2-060e0b000000",
+        "x-ms-version": "2020-06-12"
+      },
+      "ResponseBody": []
+    },
+    {
+      "RequestUri": "https://seannse.blob.core.windows.net/test-filesystem-be104041-3e55-bac8-eb84-356d3dc4fdd9/test-file-ecb1ff23-16af-32e7-34f3-2df53d16b3e4?comp=lease",
+      "RequestMethod": "PUT",
+      "RequestHeaders": {
+        "Accept": "application/xml",
+        "Authorization": "Sanitized",
+        "traceparent": "00-0867734a40c1574b963102c6862755a8-a6920b5fd989974c-00",
+        "User-Agent": [
+          "azsdk-net-Storage.Files.DataLake/12.7.0-alpha.20210219.1",
+          "(.NET 5.0.3; Microsoft Windows 10.0.19041)"
+        ],
+        "x-ms-client-request-id": "824ab5cf-3ad7-8441-b34a-69faf5338f6f",
+        "x-ms-date": "Fri, 19 Feb 2021 19:08:59 GMT",
         "x-ms-lease-action": "acquire",
         "x-ms-lease-duration": "15",
-        "x-ms-proposed-lease-id": "60bbced4-074d-d0f4-6bbe-6baf47ab0583",
-        "x-ms-return-client-request-id": "true",
-        "x-ms-version": "2020-06-12"
-      },
-      "RequestBody": null,
-      "StatusCode": 201,
-      "ResponseHeaders": {
-        "Content-Length": "0",
-<<<<<<< HEAD
-        "Date": "Tue, 02 Feb 2021 21:35:43 GMT",
-        "ETag": "\u00220x8D8C7C27EB6AE4F\u0022",
-        "Last-Modified": "Tue, 02 Feb 2021 21:35:43 GMT",
-=======
-        "Date": "Wed, 17 Feb 2021 22:25:23 GMT",
-        "ETag": "\u00220x8D8D392EB3C963E\u0022",
-        "Last-Modified": "Wed, 17 Feb 2021 22:25:23 GMT",
->>>>>>> 1814567d
-        "Server": [
-          "Windows-Azure-Blob/1.0",
-          "Microsoft-HTTPAPI/2.0"
-        ],
-        "x-ms-client-request-id": "bfaa01a4-d5ca-8162-138f-468e625a834c",
-        "x-ms-lease-id": "60bbced4-074d-d0f4-6bbe-6baf47ab0583",
-<<<<<<< HEAD
-        "x-ms-request-id": "22818040-701e-0086-55ab-f9b3e6000000",
-=======
-        "x-ms-request-id": "9fe7d519-701e-0010-657b-05ba37000000",
->>>>>>> 1814567d
-        "x-ms-version": "2020-06-12"
-      },
-      "ResponseBody": []
-    },
-    {
-      "RequestUri": "https://seannse.blob.core.windows.net/test-filesystem-0031ddbe-1742-4aaa-a771-188287384300/test-file-029fa6a2-4f4e-49ec-eca8-2a7285f87b61?comp=lease",
-      "RequestMethod": "PUT",
-      "RequestHeaders": {
-        "Accept": "application/xml",
-        "Authorization": "Sanitized",
-<<<<<<< HEAD
-        "If-Modified-Since": "Wed, 03 Feb 2021 21:35:42 GMT",
-        "traceparent": "00-ee11e9be36f87347bca9c12a3431d493-74eb0ef3968c9845-00",
-        "User-Agent": [
-          "azsdk-net-Storage.Files.DataLake/12.7.0-alpha.20210202.1",
-          "(.NET 5.0.2; Microsoft Windows 10.0.19042)"
-        ],
-        "x-ms-client-request-id": "4af4d44b-4573-c937-5beb-631d90313d0c",
-        "x-ms-date": "Tue, 02 Feb 2021 21:35:43 GMT",
-=======
-        "If-Modified-Since": "Thu, 18 Feb 2021 22:25:23 GMT",
-        "traceparent": "00-c3991036776e6e4ba25898ad8c39ae3b-e26b3cf89d40b447-00",
-        "User-Agent": [
-          "azsdk-net-Storage.Files.DataLake/12.7.0-alpha.20210217.1",
-          "(.NET 5.0.3; Microsoft Windows 10.0.19042)"
-        ],
-        "x-ms-client-request-id": "4af4d44b-4573-c937-5beb-631d90313d0c",
-        "x-ms-date": "Wed, 17 Feb 2021 22:25:24 GMT",
->>>>>>> 1814567d
+        "x-ms-proposed-lease-id": "4319412f-f798-0494-2d1d-eeba500048f4",
+        "x-ms-return-client-request-id": "true",
+        "x-ms-version": "2020-06-12"
+      },
+      "RequestBody": null,
+      "StatusCode": 201,
+      "ResponseHeaders": {
+        "Content-Length": "0",
+        "Date": "Fri, 19 Feb 2021 19:08:58 GMT",
+        "ETag": "\u00220x8D8D509CFB24694\u0022",
+        "Last-Modified": "Fri, 19 Feb 2021 19:08:58 GMT",
+        "Server": [
+          "Windows-Azure-Blob/1.0",
+          "Microsoft-HTTPAPI/2.0"
+        ],
+        "x-ms-client-request-id": "824ab5cf-3ad7-8441-b34a-69faf5338f6f",
+        "x-ms-lease-id": "4319412f-f798-0494-2d1d-eeba500048f4",
+        "x-ms-request-id": "2e62d92b-201e-00a4-72f2-0676f9000000",
+        "x-ms-version": "2020-06-12"
+      },
+      "ResponseBody": []
+    },
+    {
+      "RequestUri": "https://seannse.blob.core.windows.net/test-filesystem-be104041-3e55-bac8-eb84-356d3dc4fdd9/test-file-ecb1ff23-16af-32e7-34f3-2df53d16b3e4?comp=lease",
+      "RequestMethod": "PUT",
+      "RequestHeaders": {
+        "Accept": "application/xml",
+        "Authorization": "Sanitized",
+        "If-Modified-Since": "Sat, 20 Feb 2021 19:08:59 GMT",
+        "traceparent": "00-e46e53a4539d1b46b1f77e2b89ccfd9b-35256afd4a1a5c40-00",
+        "User-Agent": [
+          "azsdk-net-Storage.Files.DataLake/12.7.0-alpha.20210219.1",
+          "(.NET 5.0.3; Microsoft Windows 10.0.19041)"
+        ],
+        "x-ms-client-request-id": "c0915711-de72-3616-ba32-f5db7debd02b",
+        "x-ms-date": "Fri, 19 Feb 2021 19:08:59 GMT",
         "x-ms-lease-action": "change",
-        "x-ms-lease-id": "60bbced4-074d-d0f4-6bbe-6baf47ab0583",
-        "x-ms-proposed-lease-id": "2aca1c71-53e9-2bbb-19be-a4994c1e0502",
+        "x-ms-lease-id": "4319412f-f798-0494-2d1d-eeba500048f4",
+        "x-ms-proposed-lease-id": "4a37afc9-ab88-ce8d-da9d-016175bd61ee",
         "x-ms-return-client-request-id": "true",
         "x-ms-version": "2020-06-12"
       },
@@ -201,58 +129,35 @@
       "ResponseHeaders": {
         "Content-Length": "252",
         "Content-Type": "application/xml",
-<<<<<<< HEAD
-        "Date": "Tue, 02 Feb 2021 21:35:43 GMT",
-=======
-        "Date": "Wed, 17 Feb 2021 22:25:23 GMT",
->>>>>>> 1814567d
-        "Server": [
-          "Windows-Azure-Blob/1.0",
-          "Microsoft-HTTPAPI/2.0"
-        ],
-        "x-ms-client-request-id": "4af4d44b-4573-c937-5beb-631d90313d0c",
+        "Date": "Fri, 19 Feb 2021 19:08:59 GMT",
+        "Server": [
+          "Windows-Azure-Blob/1.0",
+          "Microsoft-HTTPAPI/2.0"
+        ],
+        "x-ms-client-request-id": "c0915711-de72-3616-ba32-f5db7debd02b",
         "x-ms-error-code": "ConditionNotMet",
-<<<<<<< HEAD
-        "x-ms-request-id": "2281807c-701e-0086-09ab-f9b3e6000000",
-=======
-        "x-ms-request-id": "9fe7d53e-701e-0010-097b-05ba37000000",
->>>>>>> 1814567d
+        "x-ms-request-id": "2e62d9f2-201e-00a4-33f2-0676f9000000",
         "x-ms-version": "2020-06-12"
       },
       "ResponseBody": [
         "\uFEFF\u003C?xml version=\u00221.0\u0022 encoding=\u0022utf-8\u0022?\u003E\u003CError\u003E\u003CCode\u003EConditionNotMet\u003C/Code\u003E\u003CMessage\u003EThe condition specified using HTTP conditional header(s) is not met.\n",
-<<<<<<< HEAD
-        "RequestId:2281807c-701e-0086-09ab-f9b3e6000000\n",
-        "Time:2021-02-02T21:35:43.8310454Z\u003C/Message\u003E\u003C/Error\u003E"
-=======
-        "RequestId:9fe7d53e-701e-0010-097b-05ba37000000\n",
-        "Time:2021-02-17T22:25:23.9970927Z\u003C/Message\u003E\u003C/Error\u003E"
->>>>>>> 1814567d
+        "RequestId:2e62d9f2-201e-00a4-33f2-0676f9000000\n",
+        "Time:2021-02-19T19:08:59.0582737Z\u003C/Message\u003E\u003C/Error\u003E"
       ]
     },
     {
-      "RequestUri": "https://seannse.blob.core.windows.net/test-filesystem-0031ddbe-1742-4aaa-a771-188287384300?restype=container",
+      "RequestUri": "https://seannse.blob.core.windows.net/test-filesystem-be104041-3e55-bac8-eb84-356d3dc4fdd9?restype=container",
       "RequestMethod": "DELETE",
       "RequestHeaders": {
         "Accept": "application/xml",
         "Authorization": "Sanitized",
-<<<<<<< HEAD
-        "traceparent": "00-9d830cb2d99a1d45a598c20f3a438b9b-a38630cc16f47a48-00",
-        "User-Agent": [
-          "azsdk-net-Storage.Files.DataLake/12.7.0-alpha.20210202.1",
-          "(.NET 5.0.2; Microsoft Windows 10.0.19042)"
-        ],
-        "x-ms-client-request-id": "8e43559b-3865-73d8-3147-2e532cb90a29",
-        "x-ms-date": "Tue, 02 Feb 2021 21:35:43 GMT",
-=======
-        "traceparent": "00-132095d0fa876445be8db928a463320f-dc1685e1e08c2744-00",
-        "User-Agent": [
-          "azsdk-net-Storage.Files.DataLake/12.7.0-alpha.20210217.1",
-          "(.NET 5.0.3; Microsoft Windows 10.0.19042)"
-        ],
-        "x-ms-client-request-id": "8e43559b-3865-73d8-3147-2e532cb90a29",
-        "x-ms-date": "Wed, 17 Feb 2021 22:25:24 GMT",
->>>>>>> 1814567d
+        "traceparent": "00-a53c4c0d989c82479dd54a41ce7619da-231be983d94c0f45-00",
+        "User-Agent": [
+          "azsdk-net-Storage.Files.DataLake/12.7.0-alpha.20210219.1",
+          "(.NET 5.0.3; Microsoft Windows 10.0.19041)"
+        ],
+        "x-ms-client-request-id": "9ee9aa72-cfa2-ddfc-e812-9917a9f264dd",
+        "x-ms-date": "Fri, 19 Feb 2021 19:08:59 GMT",
         "x-ms-return-client-request-id": "true",
         "x-ms-version": "2020-06-12"
       },
@@ -260,218 +165,138 @@
       "StatusCode": 202,
       "ResponseHeaders": {
         "Content-Length": "0",
-<<<<<<< HEAD
-        "Date": "Tue, 02 Feb 2021 21:35:43 GMT",
-=======
-        "Date": "Wed, 17 Feb 2021 22:25:23 GMT",
->>>>>>> 1814567d
-        "Server": [
-          "Windows-Azure-Blob/1.0",
-          "Microsoft-HTTPAPI/2.0"
-        ],
-        "x-ms-client-request-id": "8e43559b-3865-73d8-3147-2e532cb90a29",
-<<<<<<< HEAD
-        "x-ms-request-id": "228180a9-701e-0086-31ab-f9b3e6000000",
-=======
-        "x-ms-request-id": "9fe7d564-701e-0010-2b7b-05ba37000000",
->>>>>>> 1814567d
-        "x-ms-version": "2020-06-12"
-      },
-      "ResponseBody": []
-    },
-    {
-      "RequestUri": "https://seannse.blob.core.windows.net/test-filesystem-24edb8ec-27a3-62da-42df-1f63e198b8a2?restype=container",
-      "RequestMethod": "PUT",
-      "RequestHeaders": {
-        "Accept": "application/xml",
-        "Authorization": "Sanitized",
-<<<<<<< HEAD
-        "traceparent": "00-41715ae8aab62446a9c09c0731fe9ac4-5ae0fd3c7ef62e4d-00",
-        "User-Agent": [
-          "azsdk-net-Storage.Files.DataLake/12.7.0-alpha.20210202.1",
-          "(.NET 5.0.2; Microsoft Windows 10.0.19042)"
+        "Date": "Fri, 19 Feb 2021 19:08:59 GMT",
+        "Server": [
+          "Windows-Azure-Blob/1.0",
+          "Microsoft-HTTPAPI/2.0"
+        ],
+        "x-ms-client-request-id": "9ee9aa72-cfa2-ddfc-e812-9917a9f264dd",
+        "x-ms-request-id": "2e62dace-201e-00a4-05f2-0676f9000000",
+        "x-ms-version": "2020-06-12"
+      },
+      "ResponseBody": []
+    },
+    {
+      "RequestUri": "https://seannse.blob.core.windows.net/test-filesystem-6605c0a0-e1d9-d8ec-f760-d90a24afe778?restype=container",
+      "RequestMethod": "PUT",
+      "RequestHeaders": {
+        "Accept": "application/xml",
+        "Authorization": "Sanitized",
+        "traceparent": "00-0c3d9bd67c655641ba08fc6b338c609a-2b003c86da812946-00",
+        "User-Agent": [
+          "azsdk-net-Storage.Files.DataLake/12.7.0-alpha.20210219.1",
+          "(.NET 5.0.3; Microsoft Windows 10.0.19041)"
         ],
         "x-ms-blob-public-access": "container",
-        "x-ms-client-request-id": "58b23a06-c6ca-739c-7ae0-4b8618759199",
-        "x-ms-date": "Tue, 02 Feb 2021 21:35:43 GMT",
-=======
-        "traceparent": "00-3bae0022b3a5ae49ae476238c57aeddd-b5a4db31c5360341-00",
-        "User-Agent": [
-          "azsdk-net-Storage.Files.DataLake/12.7.0-alpha.20210217.1",
-          "(.NET 5.0.3; Microsoft Windows 10.0.19042)"
-        ],
-        "x-ms-blob-public-access": "container",
-        "x-ms-client-request-id": "58b23a06-c6ca-739c-7ae0-4b8618759199",
-        "x-ms-date": "Wed, 17 Feb 2021 22:25:24 GMT",
->>>>>>> 1814567d
-        "x-ms-return-client-request-id": "true",
-        "x-ms-version": "2020-06-12"
-      },
-      "RequestBody": null,
-      "StatusCode": 201,
-      "ResponseHeaders": {
-        "Content-Length": "0",
-<<<<<<< HEAD
-        "Date": "Tue, 02 Feb 2021 21:35:43 GMT",
-        "ETag": "\u00220x8D8C7C27F2668AB\u0022",
-        "Last-Modified": "Tue, 02 Feb 2021 21:35:44 GMT",
-=======
-        "Date": "Wed, 17 Feb 2021 22:25:24 GMT",
-        "ETag": "\u00220x8D8D392EB97FF74\u0022",
-        "Last-Modified": "Wed, 17 Feb 2021 22:25:24 GMT",
->>>>>>> 1814567d
-        "Server": [
-          "Windows-Azure-Blob/1.0",
-          "Microsoft-HTTPAPI/2.0"
-        ],
-        "x-ms-client-request-id": "58b23a06-c6ca-739c-7ae0-4b8618759199",
-<<<<<<< HEAD
-        "x-ms-request-id": "249f8e96-701e-0062-61ab-f9bd78000000",
-=======
-        "x-ms-request-id": "aed97600-d01e-009f-7c7b-05335d000000",
->>>>>>> 1814567d
-        "x-ms-version": "2020-06-12"
-      },
-      "ResponseBody": []
-    },
-    {
-      "RequestUri": "https://seannse.dfs.core.windows.net/test-filesystem-24edb8ec-27a3-62da-42df-1f63e198b8a2/test-file-09548c8f-cf37-3d3b-116a-8ce78b0ba804?resource=file",
+        "x-ms-client-request-id": "8ec6dd03-4c3d-9083-bd10-a641f6f2b939",
+        "x-ms-date": "Fri, 19 Feb 2021 19:08:59 GMT",
+        "x-ms-return-client-request-id": "true",
+        "x-ms-version": "2020-06-12"
+      },
+      "RequestBody": null,
+      "StatusCode": 201,
+      "ResponseHeaders": {
+        "Content-Length": "0",
+        "Date": "Fri, 19 Feb 2021 19:08:59 GMT",
+        "ETag": "\u00220x8D8D509CFE6EA28\u0022",
+        "Last-Modified": "Fri, 19 Feb 2021 19:08:59 GMT",
+        "Server": [
+          "Windows-Azure-Blob/1.0",
+          "Microsoft-HTTPAPI/2.0"
+        ],
+        "x-ms-client-request-id": "8ec6dd03-4c3d-9083-bd10-a641f6f2b939",
+        "x-ms-request-id": "2e62dbf9-201e-00a4-1af2-0676f9000000",
+        "x-ms-version": "2020-06-12"
+      },
+      "ResponseBody": []
+    },
+    {
+      "RequestUri": "https://seannse.dfs.core.windows.net/test-filesystem-6605c0a0-e1d9-d8ec-f760-d90a24afe778/test-file-1197202b-9188-6eda-36da-f83bd32c39af?resource=file",
       "RequestMethod": "PUT",
       "RequestHeaders": {
         "Accept": "application/json",
         "Authorization": "Sanitized",
-<<<<<<< HEAD
-        "traceparent": "00-013e27b66d014e4587e43fbc35389964-31f7f3149ce9e846-00",
-        "User-Agent": [
-          "azsdk-net-Storage.Files.DataLake/12.7.0-alpha.20210202.1",
-          "(.NET 5.0.2; Microsoft Windows 10.0.19042)"
-        ],
-        "x-ms-client-request-id": "2e3f022b-e0ea-363a-fe75-475f3ab4e86f",
-        "x-ms-date": "Tue, 02 Feb 2021 21:35:43 GMT",
-=======
-        "traceparent": "00-5a1b14d981a61e45b3b9d6c515bd52a0-82b3b8e601cd4a4f-00",
-        "User-Agent": [
-          "azsdk-net-Storage.Files.DataLake/12.7.0-alpha.20210217.1",
-          "(.NET 5.0.3; Microsoft Windows 10.0.19042)"
-        ],
-        "x-ms-client-request-id": "2e3f022b-e0ea-363a-fe75-475f3ab4e86f",
-        "x-ms-date": "Wed, 17 Feb 2021 22:25:24 GMT",
->>>>>>> 1814567d
-        "x-ms-return-client-request-id": "true",
-        "x-ms-version": "2020-06-12"
-      },
-      "RequestBody": null,
-      "StatusCode": 201,
-      "ResponseHeaders": {
-        "Content-Length": "0",
-<<<<<<< HEAD
-        "Date": "Tue, 02 Feb 2021 21:35:43 GMT",
-        "ETag": "\u00220x8D8C7C27F612635\u0022",
-        "Last-Modified": "Tue, 02 Feb 2021 21:35:44 GMT",
-=======
-        "Date": "Wed, 17 Feb 2021 22:25:24 GMT",
-        "ETag": "\u00220x8D8D392EBCF5006\u0022",
-        "Last-Modified": "Wed, 17 Feb 2021 22:25:24 GMT",
->>>>>>> 1814567d
+        "traceparent": "00-fc20ec8a68884347b91d88a3d7d99b47-7655fab72680a743-00",
+        "User-Agent": [
+          "azsdk-net-Storage.Files.DataLake/12.7.0-alpha.20210219.1",
+          "(.NET 5.0.3; Microsoft Windows 10.0.19041)"
+        ],
+        "x-ms-client-request-id": "7e94d4e5-75b0-716b-0257-57625348bd91",
+        "x-ms-date": "Fri, 19 Feb 2021 19:09:00 GMT",
+        "x-ms-return-client-request-id": "true",
+        "x-ms-version": "2020-06-12"
+      },
+      "RequestBody": null,
+      "StatusCode": 201,
+      "ResponseHeaders": {
+        "Content-Length": "0",
+        "Date": "Fri, 19 Feb 2021 19:08:58 GMT",
+        "ETag": "\u00220x8D8D509CFF70695\u0022",
+        "Last-Modified": "Fri, 19 Feb 2021 19:08:59 GMT",
         "Server": [
           "Windows-Azure-HDFS/1.0",
           "Microsoft-HTTPAPI/2.0"
         ],
-        "x-ms-client-request-id": "2e3f022b-e0ea-363a-fe75-475f3ab4e86f",
-<<<<<<< HEAD
-        "x-ms-request-id": "d2dbb7a8-501f-0028-32ab-f91ef7000000",
-=======
-        "x-ms-request-id": "1d788b5f-f01f-001e-257b-059387000000",
->>>>>>> 1814567d
-        "x-ms-version": "2020-06-12"
-      },
-      "ResponseBody": []
-    },
-    {
-      "RequestUri": "https://seannse.blob.core.windows.net/test-filesystem-24edb8ec-27a3-62da-42df-1f63e198b8a2/test-file-09548c8f-cf37-3d3b-116a-8ce78b0ba804?comp=lease",
-      "RequestMethod": "PUT",
-      "RequestHeaders": {
-        "Accept": "application/xml",
-        "Authorization": "Sanitized",
-<<<<<<< HEAD
-        "traceparent": "00-21a6448cceaf414296d1975c0c7430e2-5c1421f3b5aa1245-00",
-        "User-Agent": [
-          "azsdk-net-Storage.Files.DataLake/12.7.0-alpha.20210202.1",
-          "(.NET 5.0.2; Microsoft Windows 10.0.19042)"
-        ],
-        "x-ms-client-request-id": "d15e559c-5ff8-bda3-2c7b-f7f14045173b",
-        "x-ms-date": "Tue, 02 Feb 2021 21:35:44 GMT",
-=======
-        "traceparent": "00-80fdc51379286c4ca8219f5b4c158244-af66afaef8f16648-00",
-        "User-Agent": [
-          "azsdk-net-Storage.Files.DataLake/12.7.0-alpha.20210217.1",
-          "(.NET 5.0.3; Microsoft Windows 10.0.19042)"
-        ],
-        "x-ms-client-request-id": "d15e559c-5ff8-bda3-2c7b-f7f14045173b",
-        "x-ms-date": "Wed, 17 Feb 2021 22:25:24 GMT",
->>>>>>> 1814567d
+        "x-ms-client-request-id": "7e94d4e5-75b0-716b-0257-57625348bd91",
+        "x-ms-request-id": "6f4af7af-e01f-004f-5cf2-060e0b000000",
+        "x-ms-version": "2020-06-12"
+      },
+      "ResponseBody": []
+    },
+    {
+      "RequestUri": "https://seannse.blob.core.windows.net/test-filesystem-6605c0a0-e1d9-d8ec-f760-d90a24afe778/test-file-1197202b-9188-6eda-36da-f83bd32c39af?comp=lease",
+      "RequestMethod": "PUT",
+      "RequestHeaders": {
+        "Accept": "application/xml",
+        "Authorization": "Sanitized",
+        "traceparent": "00-1e19aa83b11de540a2d5338599328c5e-864b5d1cc521374f-00",
+        "User-Agent": [
+          "azsdk-net-Storage.Files.DataLake/12.7.0-alpha.20210219.1",
+          "(.NET 5.0.3; Microsoft Windows 10.0.19041)"
+        ],
+        "x-ms-client-request-id": "d6bc6875-bef3-1cf9-f703-96562cbdd10d",
+        "x-ms-date": "Fri, 19 Feb 2021 19:09:00 GMT",
         "x-ms-lease-action": "acquire",
         "x-ms-lease-duration": "15",
-        "x-ms-proposed-lease-id": "6a904637-e917-2fb4-b31b-82280f2cd8f1",
-        "x-ms-return-client-request-id": "true",
-        "x-ms-version": "2020-06-12"
-      },
-      "RequestBody": null,
-      "StatusCode": 201,
-      "ResponseHeaders": {
-        "Content-Length": "0",
-<<<<<<< HEAD
-        "Date": "Tue, 02 Feb 2021 21:35:44 GMT",
-        "ETag": "\u00220x8D8C7C27F612635\u0022",
-        "Last-Modified": "Tue, 02 Feb 2021 21:35:44 GMT",
-=======
-        "Date": "Wed, 17 Feb 2021 22:25:24 GMT",
-        "ETag": "\u00220x8D8D392EBCF5006\u0022",
-        "Last-Modified": "Wed, 17 Feb 2021 22:25:24 GMT",
->>>>>>> 1814567d
-        "Server": [
-          "Windows-Azure-Blob/1.0",
-          "Microsoft-HTTPAPI/2.0"
-        ],
-        "x-ms-client-request-id": "d15e559c-5ff8-bda3-2c7b-f7f14045173b",
-        "x-ms-lease-id": "6a904637-e917-2fb4-b31b-82280f2cd8f1",
-<<<<<<< HEAD
-        "x-ms-request-id": "249f8f69-701e-0062-2aab-f9bd78000000",
-=======
-        "x-ms-request-id": "aed9787b-d01e-009f-587b-05335d000000",
->>>>>>> 1814567d
-        "x-ms-version": "2020-06-12"
-      },
-      "ResponseBody": []
-    },
-    {
-      "RequestUri": "https://seannse.blob.core.windows.net/test-filesystem-24edb8ec-27a3-62da-42df-1f63e198b8a2/test-file-09548c8f-cf37-3d3b-116a-8ce78b0ba804?comp=lease",
-      "RequestMethod": "PUT",
-      "RequestHeaders": {
-        "Accept": "application/xml",
-        "Authorization": "Sanitized",
-<<<<<<< HEAD
-        "If-Unmodified-Since": "Mon, 01 Feb 2021 21:35:42 GMT",
-        "traceparent": "00-f68910e342a51943b03c83b79e323c10-ae876b08f64ffa48-00",
-        "User-Agent": [
-          "azsdk-net-Storage.Files.DataLake/12.7.0-alpha.20210202.1",
-          "(.NET 5.0.2; Microsoft Windows 10.0.19042)"
-        ],
-        "x-ms-client-request-id": "c2d2d7ff-2c19-c7d9-ad19-f11307190009",
-        "x-ms-date": "Tue, 02 Feb 2021 21:35:44 GMT",
-=======
-        "If-Unmodified-Since": "Tue, 16 Feb 2021 22:25:23 GMT",
-        "traceparent": "00-855c1b7288fcde42999d624cb366da85-a6b3e6198208ef46-00",
-        "User-Agent": [
-          "azsdk-net-Storage.Files.DataLake/12.7.0-alpha.20210217.1",
-          "(.NET 5.0.3; Microsoft Windows 10.0.19042)"
-        ],
-        "x-ms-client-request-id": "c2d2d7ff-2c19-c7d9-ad19-f11307190009",
-        "x-ms-date": "Wed, 17 Feb 2021 22:25:25 GMT",
->>>>>>> 1814567d
+        "x-ms-proposed-lease-id": "1067f6d7-71eb-d24f-e564-fcaf7ce8e2ef",
+        "x-ms-return-client-request-id": "true",
+        "x-ms-version": "2020-06-12"
+      },
+      "RequestBody": null,
+      "StatusCode": 201,
+      "ResponseHeaders": {
+        "Content-Length": "0",
+        "Date": "Fri, 19 Feb 2021 19:08:59 GMT",
+        "ETag": "\u00220x8D8D509CFF70695\u0022",
+        "Last-Modified": "Fri, 19 Feb 2021 19:08:59 GMT",
+        "Server": [
+          "Windows-Azure-Blob/1.0",
+          "Microsoft-HTTPAPI/2.0"
+        ],
+        "x-ms-client-request-id": "d6bc6875-bef3-1cf9-f703-96562cbdd10d",
+        "x-ms-lease-id": "1067f6d7-71eb-d24f-e564-fcaf7ce8e2ef",
+        "x-ms-request-id": "2e62ddd2-201e-00a4-5af2-0676f9000000",
+        "x-ms-version": "2020-06-12"
+      },
+      "ResponseBody": []
+    },
+    {
+      "RequestUri": "https://seannse.blob.core.windows.net/test-filesystem-6605c0a0-e1d9-d8ec-f760-d90a24afe778/test-file-1197202b-9188-6eda-36da-f83bd32c39af?comp=lease",
+      "RequestMethod": "PUT",
+      "RequestHeaders": {
+        "Accept": "application/xml",
+        "Authorization": "Sanitized",
+        "If-Unmodified-Since": "Thu, 18 Feb 2021 19:08:59 GMT",
+        "traceparent": "00-43f38bf2583e5942a2651a10b5684a5b-f62e9b8419e60743-00",
+        "User-Agent": [
+          "azsdk-net-Storage.Files.DataLake/12.7.0-alpha.20210219.1",
+          "(.NET 5.0.3; Microsoft Windows 10.0.19041)"
+        ],
+        "x-ms-client-request-id": "981c2b9f-091b-5dd8-8afd-9edc8d3946c8",
+        "x-ms-date": "Fri, 19 Feb 2021 19:09:00 GMT",
         "x-ms-lease-action": "change",
-        "x-ms-lease-id": "6a904637-e917-2fb4-b31b-82280f2cd8f1",
-        "x-ms-proposed-lease-id": "88bc6900-7acc-151a-7326-a86f1878fdd2",
+        "x-ms-lease-id": "1067f6d7-71eb-d24f-e564-fcaf7ce8e2ef",
+        "x-ms-proposed-lease-id": "fe557da6-ba97-63ff-7a94-449200d7e0cc",
         "x-ms-return-client-request-id": "true",
         "x-ms-version": "2020-06-12"
       },
@@ -480,58 +305,35 @@
       "ResponseHeaders": {
         "Content-Length": "252",
         "Content-Type": "application/xml",
-<<<<<<< HEAD
-        "Date": "Tue, 02 Feb 2021 21:35:44 GMT",
-=======
-        "Date": "Wed, 17 Feb 2021 22:25:24 GMT",
->>>>>>> 1814567d
-        "Server": [
-          "Windows-Azure-Blob/1.0",
-          "Microsoft-HTTPAPI/2.0"
-        ],
-        "x-ms-client-request-id": "c2d2d7ff-2c19-c7d9-ad19-f11307190009",
+        "Date": "Fri, 19 Feb 2021 19:08:59 GMT",
+        "Server": [
+          "Windows-Azure-Blob/1.0",
+          "Microsoft-HTTPAPI/2.0"
+        ],
+        "x-ms-client-request-id": "981c2b9f-091b-5dd8-8afd-9edc8d3946c8",
         "x-ms-error-code": "ConditionNotMet",
-<<<<<<< HEAD
-        "x-ms-request-id": "249f8f7a-701e-0062-3bab-f9bd78000000",
-=======
-        "x-ms-request-id": "aed978df-d01e-009f-357b-05335d000000",
->>>>>>> 1814567d
+        "x-ms-request-id": "2e62de8f-201e-00a4-0ef2-0676f9000000",
         "x-ms-version": "2020-06-12"
       },
       "ResponseBody": [
         "\uFEFF\u003C?xml version=\u00221.0\u0022 encoding=\u0022utf-8\u0022?\u003E\u003CError\u003E\u003CCode\u003EConditionNotMet\u003C/Code\u003E\u003CMessage\u003EThe condition specified using HTTP conditional header(s) is not met.\n",
-<<<<<<< HEAD
-        "RequestId:249f8f7a-701e-0062-3bab-f9bd78000000\n",
-        "Time:2021-02-02T21:35:44.9505768Z\u003C/Message\u003E\u003C/Error\u003E"
-=======
-        "RequestId:aed978df-d01e-009f-357b-05335d000000\n",
-        "Time:2021-02-17T22:25:24.9512163Z\u003C/Message\u003E\u003C/Error\u003E"
->>>>>>> 1814567d
+        "RequestId:2e62de8f-201e-00a4-0ef2-0676f9000000\n",
+        "Time:2021-02-19T19:08:59.5046085Z\u003C/Message\u003E\u003C/Error\u003E"
       ]
     },
     {
-      "RequestUri": "https://seannse.blob.core.windows.net/test-filesystem-24edb8ec-27a3-62da-42df-1f63e198b8a2?restype=container",
+      "RequestUri": "https://seannse.blob.core.windows.net/test-filesystem-6605c0a0-e1d9-d8ec-f760-d90a24afe778?restype=container",
       "RequestMethod": "DELETE",
       "RequestHeaders": {
         "Accept": "application/xml",
         "Authorization": "Sanitized",
-<<<<<<< HEAD
-        "traceparent": "00-99dd99c427844741aa7a8a678bb58c96-b4b2ac7896c95b4e-00",
-        "User-Agent": [
-          "azsdk-net-Storage.Files.DataLake/12.7.0-alpha.20210202.1",
-          "(.NET 5.0.2; Microsoft Windows 10.0.19042)"
-        ],
-        "x-ms-client-request-id": "69f296c4-5472-f021-d63b-113cc94ff944",
-        "x-ms-date": "Tue, 02 Feb 2021 21:35:44 GMT",
-=======
-        "traceparent": "00-61695fc384547d4ea19365ef845ba1d2-f49f660feeaf9549-00",
-        "User-Agent": [
-          "azsdk-net-Storage.Files.DataLake/12.7.0-alpha.20210217.1",
-          "(.NET 5.0.3; Microsoft Windows 10.0.19042)"
-        ],
-        "x-ms-client-request-id": "69f296c4-5472-f021-d63b-113cc94ff944",
-        "x-ms-date": "Wed, 17 Feb 2021 22:25:25 GMT",
->>>>>>> 1814567d
+        "traceparent": "00-d1cc4ff705012c43978b31c42bddb374-34731ccf09ba6f46-00",
+        "User-Agent": [
+          "azsdk-net-Storage.Files.DataLake/12.7.0-alpha.20210219.1",
+          "(.NET 5.0.3; Microsoft Windows 10.0.19041)"
+        ],
+        "x-ms-client-request-id": "01b7d719-39a0-7af2-5736-6dd0ae32f4b3",
+        "x-ms-date": "Fri, 19 Feb 2021 19:09:00 GMT",
         "x-ms-return-client-request-id": "true",
         "x-ms-version": "2020-06-12"
       },
@@ -539,217 +341,138 @@
       "StatusCode": 202,
       "ResponseHeaders": {
         "Content-Length": "0",
-<<<<<<< HEAD
-        "Date": "Tue, 02 Feb 2021 21:35:44 GMT",
-=======
-        "Date": "Wed, 17 Feb 2021 22:25:25 GMT",
->>>>>>> 1814567d
-        "Server": [
-          "Windows-Azure-Blob/1.0",
-          "Microsoft-HTTPAPI/2.0"
-        ],
-        "x-ms-client-request-id": "69f296c4-5472-f021-d63b-113cc94ff944",
-<<<<<<< HEAD
-        "x-ms-request-id": "249f8f8f-701e-0062-50ab-f9bd78000000",
-=======
-        "x-ms-request-id": "aed97953-d01e-009f-1f7b-05335d000000",
->>>>>>> 1814567d
-        "x-ms-version": "2020-06-12"
-      },
-      "ResponseBody": []
-    },
-    {
-      "RequestUri": "https://seannse.blob.core.windows.net/test-filesystem-c1c4317a-089a-9651-5bf0-d0bcba5ba2c7?restype=container",
-      "RequestMethod": "PUT",
-      "RequestHeaders": {
-        "Accept": "application/xml",
-        "Authorization": "Sanitized",
-<<<<<<< HEAD
-        "traceparent": "00-3e59dd9ee2e96f46ab4ab8befbd8edd7-add65698140afc40-00",
-        "User-Agent": [
-          "azsdk-net-Storage.Files.DataLake/12.7.0-alpha.20210202.1",
-          "(.NET 5.0.2; Microsoft Windows 10.0.19042)"
+        "Date": "Fri, 19 Feb 2021 19:08:59 GMT",
+        "Server": [
+          "Windows-Azure-Blob/1.0",
+          "Microsoft-HTTPAPI/2.0"
+        ],
+        "x-ms-client-request-id": "01b7d719-39a0-7af2-5736-6dd0ae32f4b3",
+        "x-ms-request-id": "2e62df76-201e-00a4-65f2-0676f9000000",
+        "x-ms-version": "2020-06-12"
+      },
+      "ResponseBody": []
+    },
+    {
+      "RequestUri": "https://seannse.blob.core.windows.net/test-filesystem-96e4b09a-a1ea-a198-dff3-3ee020c71766?restype=container",
+      "RequestMethod": "PUT",
+      "RequestHeaders": {
+        "Accept": "application/xml",
+        "Authorization": "Sanitized",
+        "traceparent": "00-a7923913faf6c347bdff7609a888ed99-6936a7075d8fdf4f-00",
+        "User-Agent": [
+          "azsdk-net-Storage.Files.DataLake/12.7.0-alpha.20210219.1",
+          "(.NET 5.0.3; Microsoft Windows 10.0.19041)"
         ],
         "x-ms-blob-public-access": "container",
-        "x-ms-client-request-id": "f2032d63-fb21-bb45-455c-0e818464367a",
-        "x-ms-date": "Tue, 02 Feb 2021 21:35:44 GMT",
-=======
-        "traceparent": "00-872fb5961303574e83ffb89071599a95-462a7b4f05c92446-00",
-        "User-Agent": [
-          "azsdk-net-Storage.Files.DataLake/12.7.0-alpha.20210217.1",
-          "(.NET 5.0.3; Microsoft Windows 10.0.19042)"
-        ],
-        "x-ms-blob-public-access": "container",
-        "x-ms-client-request-id": "f2032d63-fb21-bb45-455c-0e818464367a",
-        "x-ms-date": "Wed, 17 Feb 2021 22:25:25 GMT",
->>>>>>> 1814567d
-        "x-ms-return-client-request-id": "true",
-        "x-ms-version": "2020-06-12"
-      },
-      "RequestBody": null,
-      "StatusCode": 201,
-      "ResponseHeaders": {
-        "Content-Length": "0",
-<<<<<<< HEAD
-        "Date": "Tue, 02 Feb 2021 21:35:44 GMT",
-        "ETag": "\u00220x8D8C7C27FC2249E\u0022",
-        "Last-Modified": "Tue, 02 Feb 2021 21:35:45 GMT",
-=======
-        "Date": "Wed, 17 Feb 2021 22:25:24 GMT",
-        "ETag": "\u00220x8D8D392EC266AC0\u0022",
-        "Last-Modified": "Wed, 17 Feb 2021 22:25:25 GMT",
->>>>>>> 1814567d
-        "Server": [
-          "Windows-Azure-Blob/1.0",
-          "Microsoft-HTTPAPI/2.0"
-        ],
-        "x-ms-client-request-id": "f2032d63-fb21-bb45-455c-0e818464367a",
-<<<<<<< HEAD
-        "x-ms-request-id": "ea855fbe-201e-0022-73ab-f9ba40000000",
-=======
-        "x-ms-request-id": "be7dc0a1-b01e-0042-747b-05c6df000000",
->>>>>>> 1814567d
-        "x-ms-version": "2020-06-12"
-      },
-      "ResponseBody": []
-    },
-    {
-      "RequestUri": "https://seannse.dfs.core.windows.net/test-filesystem-c1c4317a-089a-9651-5bf0-d0bcba5ba2c7/test-file-b8df4998-8800-e31d-9b21-a3da307c3e1b?resource=file",
+        "x-ms-client-request-id": "95763545-6440-775a-3e16-22acfa12598f",
+        "x-ms-date": "Fri, 19 Feb 2021 19:09:00 GMT",
+        "x-ms-return-client-request-id": "true",
+        "x-ms-version": "2020-06-12"
+      },
+      "RequestBody": null,
+      "StatusCode": 201,
+      "ResponseHeaders": {
+        "Content-Length": "0",
+        "Date": "Fri, 19 Feb 2021 19:08:59 GMT",
+        "ETag": "\u00220x8D8D509D028E1D3\u0022",
+        "Last-Modified": "Fri, 19 Feb 2021 19:08:59 GMT",
+        "Server": [
+          "Windows-Azure-Blob/1.0",
+          "Microsoft-HTTPAPI/2.0"
+        ],
+        "x-ms-client-request-id": "95763545-6440-775a-3e16-22acfa12598f",
+        "x-ms-request-id": "2e62e03d-201e-00a4-1df2-0676f9000000",
+        "x-ms-version": "2020-06-12"
+      },
+      "ResponseBody": []
+    },
+    {
+      "RequestUri": "https://seannse.dfs.core.windows.net/test-filesystem-96e4b09a-a1ea-a198-dff3-3ee020c71766/test-file-55cd061f-3e6f-5531-872c-fe9cafa71063?resource=file",
       "RequestMethod": "PUT",
       "RequestHeaders": {
         "Accept": "application/json",
         "Authorization": "Sanitized",
-<<<<<<< HEAD
-        "traceparent": "00-ee506ab212ddb343972fa5db81d6477e-83872273d8b41647-00",
-        "User-Agent": [
-          "azsdk-net-Storage.Files.DataLake/12.7.0-alpha.20210202.1",
-          "(.NET 5.0.2; Microsoft Windows 10.0.19042)"
-        ],
-        "x-ms-client-request-id": "0d3b5d89-5f5f-daa2-101f-5700586a8bc8",
-        "x-ms-date": "Tue, 02 Feb 2021 21:35:44 GMT",
-=======
-        "traceparent": "00-bf6ddab063cc254b9e51421e05a79e0e-bd00aacdaa63694e-00",
-        "User-Agent": [
-          "azsdk-net-Storage.Files.DataLake/12.7.0-alpha.20210217.1",
-          "(.NET 5.0.3; Microsoft Windows 10.0.19042)"
-        ],
-        "x-ms-client-request-id": "0d3b5d89-5f5f-daa2-101f-5700586a8bc8",
-        "x-ms-date": "Wed, 17 Feb 2021 22:25:25 GMT",
->>>>>>> 1814567d
-        "x-ms-return-client-request-id": "true",
-        "x-ms-version": "2020-06-12"
-      },
-      "RequestBody": null,
-      "StatusCode": 201,
-      "ResponseHeaders": {
-        "Content-Length": "0",
-<<<<<<< HEAD
-        "Date": "Tue, 02 Feb 2021 21:35:45 GMT",
-        "ETag": "\u00220x8D8C7C27FFE84C6\u0022",
-        "Last-Modified": "Tue, 02 Feb 2021 21:35:45 GMT",
-=======
-        "Date": "Wed, 17 Feb 2021 22:25:25 GMT",
-        "ETag": "\u00220x8D8D392EC624264\u0022",
-        "Last-Modified": "Wed, 17 Feb 2021 22:25:25 GMT",
->>>>>>> 1814567d
+        "traceparent": "00-31cf01e40277d34c97dca361a013107b-c72d276fe9b0b84f-00",
+        "User-Agent": [
+          "azsdk-net-Storage.Files.DataLake/12.7.0-alpha.20210219.1",
+          "(.NET 5.0.3; Microsoft Windows 10.0.19041)"
+        ],
+        "x-ms-client-request-id": "89d161f4-25ae-07b8-0420-0e1466bec897",
+        "x-ms-date": "Fri, 19 Feb 2021 19:09:00 GMT",
+        "x-ms-return-client-request-id": "true",
+        "x-ms-version": "2020-06-12"
+      },
+      "RequestBody": null,
+      "StatusCode": 201,
+      "ResponseHeaders": {
+        "Content-Length": "0",
+        "Date": "Fri, 19 Feb 2021 19:08:59 GMT",
+        "ETag": "\u00220x8D8D509D0386A18\u0022",
+        "Last-Modified": "Fri, 19 Feb 2021 19:08:59 GMT",
         "Server": [
           "Windows-Azure-HDFS/1.0",
           "Microsoft-HTTPAPI/2.0"
         ],
-        "x-ms-client-request-id": "0d3b5d89-5f5f-daa2-101f-5700586a8bc8",
-<<<<<<< HEAD
-        "x-ms-request-id": "9e97673b-401f-001b-79ab-f9415c000000",
-=======
-        "x-ms-request-id": "5682f25c-701f-004d-7b7b-05b0b3000000",
->>>>>>> 1814567d
-        "x-ms-version": "2020-06-12"
-      },
-      "ResponseBody": []
-    },
-    {
-      "RequestUri": "https://seannse.blob.core.windows.net/test-filesystem-c1c4317a-089a-9651-5bf0-d0bcba5ba2c7/test-file-b8df4998-8800-e31d-9b21-a3da307c3e1b?comp=lease",
-      "RequestMethod": "PUT",
-      "RequestHeaders": {
-        "Accept": "application/xml",
-        "Authorization": "Sanitized",
-<<<<<<< HEAD
-        "traceparent": "00-e013043e7849e84f9d17753a5959330b-9dd3bae6f261b84b-00",
-        "User-Agent": [
-          "azsdk-net-Storage.Files.DataLake/12.7.0-alpha.20210202.1",
-          "(.NET 5.0.2; Microsoft Windows 10.0.19042)"
-        ],
-        "x-ms-client-request-id": "6dfed0c4-b818-ec87-3630-cd8c2fe98fff",
-        "x-ms-date": "Tue, 02 Feb 2021 21:35:45 GMT",
-=======
-        "traceparent": "00-b924029e40f3e642a200c0d4cbff1d7c-9bd108128d511545-00",
-        "User-Agent": [
-          "azsdk-net-Storage.Files.DataLake/12.7.0-alpha.20210217.1",
-          "(.NET 5.0.3; Microsoft Windows 10.0.19042)"
-        ],
-        "x-ms-client-request-id": "6dfed0c4-b818-ec87-3630-cd8c2fe98fff",
-        "x-ms-date": "Wed, 17 Feb 2021 22:25:25 GMT",
->>>>>>> 1814567d
+        "x-ms-client-request-id": "89d161f4-25ae-07b8-0420-0e1466bec897",
+        "x-ms-request-id": "6f4af821-e01f-004f-4ef2-060e0b000000",
+        "x-ms-version": "2020-06-12"
+      },
+      "ResponseBody": []
+    },
+    {
+      "RequestUri": "https://seannse.blob.core.windows.net/test-filesystem-96e4b09a-a1ea-a198-dff3-3ee020c71766/test-file-55cd061f-3e6f-5531-872c-fe9cafa71063?comp=lease",
+      "RequestMethod": "PUT",
+      "RequestHeaders": {
+        "Accept": "application/xml",
+        "Authorization": "Sanitized",
+        "traceparent": "00-e5f6484d0649524a9d71f6a53e72311e-73147b5cb38c2d4a-00",
+        "User-Agent": [
+          "azsdk-net-Storage.Files.DataLake/12.7.0-alpha.20210219.1",
+          "(.NET 5.0.3; Microsoft Windows 10.0.19041)"
+        ],
+        "x-ms-client-request-id": "eda502ed-7b17-7ec1-09de-84e4870e29ce",
+        "x-ms-date": "Fri, 19 Feb 2021 19:09:00 GMT",
         "x-ms-lease-action": "acquire",
         "x-ms-lease-duration": "15",
-        "x-ms-proposed-lease-id": "57a9f21d-aa0b-e821-a47f-ec6d5c515b86",
-        "x-ms-return-client-request-id": "true",
-        "x-ms-version": "2020-06-12"
-      },
-      "RequestBody": null,
-      "StatusCode": 201,
-      "ResponseHeaders": {
-        "Content-Length": "0",
-<<<<<<< HEAD
-        "Date": "Tue, 02 Feb 2021 21:35:45 GMT",
-        "ETag": "\u00220x8D8C7C27FFE84C6\u0022",
-        "Last-Modified": "Tue, 02 Feb 2021 21:35:45 GMT",
-=======
-        "Date": "Wed, 17 Feb 2021 22:25:25 GMT",
-        "ETag": "\u00220x8D8D392EC624264\u0022",
-        "Last-Modified": "Wed, 17 Feb 2021 22:25:25 GMT",
->>>>>>> 1814567d
-        "Server": [
-          "Windows-Azure-Blob/1.0",
-          "Microsoft-HTTPAPI/2.0"
-        ],
-        "x-ms-client-request-id": "6dfed0c4-b818-ec87-3630-cd8c2fe98fff",
-        "x-ms-lease-id": "57a9f21d-aa0b-e821-a47f-ec6d5c515b86",
-<<<<<<< HEAD
-        "x-ms-request-id": "ea856149-201e-0022-67ab-f9ba40000000",
-=======
-        "x-ms-request-id": "be7dc195-b01e-0042-4e7b-05c6df000000",
->>>>>>> 1814567d
-        "x-ms-version": "2020-06-12"
-      },
-      "ResponseBody": []
-    },
-    {
-      "RequestUri": "https://seannse.blob.core.windows.net/test-filesystem-c1c4317a-089a-9651-5bf0-d0bcba5ba2c7/test-file-b8df4998-8800-e31d-9b21-a3da307c3e1b?comp=lease",
+        "x-ms-proposed-lease-id": "e332be05-6e77-9d3e-e02f-5623c6c5330b",
+        "x-ms-return-client-request-id": "true",
+        "x-ms-version": "2020-06-12"
+      },
+      "RequestBody": null,
+      "StatusCode": 201,
+      "ResponseHeaders": {
+        "Content-Length": "0",
+        "Date": "Fri, 19 Feb 2021 19:08:59 GMT",
+        "ETag": "\u00220x8D8D509D0386A18\u0022",
+        "Last-Modified": "Fri, 19 Feb 2021 19:08:59 GMT",
+        "Server": [
+          "Windows-Azure-Blob/1.0",
+          "Microsoft-HTTPAPI/2.0"
+        ],
+        "x-ms-client-request-id": "eda502ed-7b17-7ec1-09de-84e4870e29ce",
+        "x-ms-lease-id": "e332be05-6e77-9d3e-e02f-5623c6c5330b",
+        "x-ms-request-id": "2e62e202-201e-00a4-37f2-0676f9000000",
+        "x-ms-version": "2020-06-12"
+      },
+      "ResponseBody": []
+    },
+    {
+      "RequestUri": "https://seannse.blob.core.windows.net/test-filesystem-96e4b09a-a1ea-a198-dff3-3ee020c71766/test-file-55cd061f-3e6f-5531-872c-fe9cafa71063?comp=lease",
       "RequestMethod": "PUT",
       "RequestHeaders": {
         "Accept": "application/xml",
         "Authorization": "Sanitized",
         "If-Match": "\u0022garbage\u0022",
-<<<<<<< HEAD
-        "traceparent": "00-d1fdb76b467bce4dbcf2cb9bd03e20e6-d6a4294f85370a46-00",
-        "User-Agent": [
-          "azsdk-net-Storage.Files.DataLake/12.7.0-alpha.20210202.1",
-          "(.NET 5.0.2; Microsoft Windows 10.0.19042)"
-        ],
-        "x-ms-client-request-id": "8773bc01-9aa6-4e48-dcc1-5f3bf921ae52",
-        "x-ms-date": "Tue, 02 Feb 2021 21:35:45 GMT",
-=======
-        "traceparent": "00-2ae02d301449284b9177d7d6bc9b68d2-59453feb0d72594b-00",
-        "User-Agent": [
-          "azsdk-net-Storage.Files.DataLake/12.7.0-alpha.20210217.1",
-          "(.NET 5.0.3; Microsoft Windows 10.0.19042)"
-        ],
-        "x-ms-client-request-id": "8773bc01-9aa6-4e48-dcc1-5f3bf921ae52",
-        "x-ms-date": "Wed, 17 Feb 2021 22:25:25 GMT",
->>>>>>> 1814567d
+        "traceparent": "00-8d6eafe2479a2344af591d2968a1bfbb-4c08137db4087d4d-00",
+        "User-Agent": [
+          "azsdk-net-Storage.Files.DataLake/12.7.0-alpha.20210219.1",
+          "(.NET 5.0.3; Microsoft Windows 10.0.19041)"
+        ],
+        "x-ms-client-request-id": "7043a751-4a6c-0728-1fe7-596b5629ff14",
+        "x-ms-date": "Fri, 19 Feb 2021 19:09:00 GMT",
         "x-ms-lease-action": "change",
-        "x-ms-lease-id": "57a9f21d-aa0b-e821-a47f-ec6d5c515b86",
-        "x-ms-proposed-lease-id": "d251ea01-3040-78bc-897f-7b3858a40861",
+        "x-ms-lease-id": "e332be05-6e77-9d3e-e02f-5623c6c5330b",
+        "x-ms-proposed-lease-id": "4da7786e-86d6-54b5-5f92-e7307312383f",
         "x-ms-return-client-request-id": "true",
         "x-ms-version": "2020-06-12"
       },
@@ -758,58 +481,35 @@
       "ResponseHeaders": {
         "Content-Length": "252",
         "Content-Type": "application/xml",
-<<<<<<< HEAD
-        "Date": "Tue, 02 Feb 2021 21:35:45 GMT",
-=======
-        "Date": "Wed, 17 Feb 2021 22:25:25 GMT",
->>>>>>> 1814567d
-        "Server": [
-          "Windows-Azure-Blob/1.0",
-          "Microsoft-HTTPAPI/2.0"
-        ],
-        "x-ms-client-request-id": "8773bc01-9aa6-4e48-dcc1-5f3bf921ae52",
+        "Date": "Fri, 19 Feb 2021 19:08:59 GMT",
+        "Server": [
+          "Windows-Azure-Blob/1.0",
+          "Microsoft-HTTPAPI/2.0"
+        ],
+        "x-ms-client-request-id": "7043a751-4a6c-0728-1fe7-596b5629ff14",
         "x-ms-error-code": "ConditionNotMet",
-<<<<<<< HEAD
-        "x-ms-request-id": "ea856197-201e-0022-2dab-f9ba40000000",
-=======
-        "x-ms-request-id": "be7dc1c2-b01e-0042-777b-05c6df000000",
->>>>>>> 1814567d
+        "x-ms-request-id": "2e62e2c9-201e-00a4-65f2-0676f9000000",
         "x-ms-version": "2020-06-12"
       },
       "ResponseBody": [
         "\uFEFF\u003C?xml version=\u00221.0\u0022 encoding=\u0022utf-8\u0022?\u003E\u003CError\u003E\u003CCode\u003EConditionNotMet\u003C/Code\u003E\u003CMessage\u003EThe condition specified using HTTP conditional header(s) is not met.\n",
-<<<<<<< HEAD
-        "RequestId:ea856197-201e-0022-2dab-f9ba40000000\n",
-        "Time:2021-02-02T21:35:45.9801981Z\u003C/Message\u003E\u003C/Error\u003E"
-=======
-        "RequestId:be7dc1c2-b01e-0042-777b-05c6df000000\n",
-        "Time:2021-02-17T22:25:25.9085738Z\u003C/Message\u003E\u003C/Error\u003E"
->>>>>>> 1814567d
+        "RequestId:2e62e2c9-201e-00a4-65f2-0676f9000000\n",
+        "Time:2021-02-19T19:08:59.9309275Z\u003C/Message\u003E\u003C/Error\u003E"
       ]
     },
     {
-      "RequestUri": "https://seannse.blob.core.windows.net/test-filesystem-c1c4317a-089a-9651-5bf0-d0bcba5ba2c7?restype=container",
+      "RequestUri": "https://seannse.blob.core.windows.net/test-filesystem-96e4b09a-a1ea-a198-dff3-3ee020c71766?restype=container",
       "RequestMethod": "DELETE",
       "RequestHeaders": {
         "Accept": "application/xml",
         "Authorization": "Sanitized",
-<<<<<<< HEAD
-        "traceparent": "00-02c8adc6df97404994b6e134185b4813-717a9f71e35ebf42-00",
-        "User-Agent": [
-          "azsdk-net-Storage.Files.DataLake/12.7.0-alpha.20210202.1",
-          "(.NET 5.0.2; Microsoft Windows 10.0.19042)"
-        ],
-        "x-ms-client-request-id": "728a782a-0775-dc59-4317-1ce266df401b",
-        "x-ms-date": "Tue, 02 Feb 2021 21:35:45 GMT",
-=======
-        "traceparent": "00-3df7805e6f88ce468a0f89ac23c24ef9-38d46799b31baa44-00",
-        "User-Agent": [
-          "azsdk-net-Storage.Files.DataLake/12.7.0-alpha.20210217.1",
-          "(.NET 5.0.3; Microsoft Windows 10.0.19042)"
-        ],
-        "x-ms-client-request-id": "728a782a-0775-dc59-4317-1ce266df401b",
-        "x-ms-date": "Wed, 17 Feb 2021 22:25:26 GMT",
->>>>>>> 1814567d
+        "traceparent": "00-1073be6627b189439891ac7f96d7e956-cbf24a7cedf6b046-00",
+        "User-Agent": [
+          "azsdk-net-Storage.Files.DataLake/12.7.0-alpha.20210219.1",
+          "(.NET 5.0.3; Microsoft Windows 10.0.19041)"
+        ],
+        "x-ms-client-request-id": "df93b957-b8cb-ac62-ee99-c77675563e40",
+        "x-ms-date": "Fri, 19 Feb 2021 19:09:00 GMT",
         "x-ms-return-client-request-id": "true",
         "x-ms-version": "2020-06-12"
       },
@@ -817,153 +517,96 @@
       "StatusCode": 202,
       "ResponseHeaders": {
         "Content-Length": "0",
-<<<<<<< HEAD
-        "Date": "Tue, 02 Feb 2021 21:35:45 GMT",
-=======
-        "Date": "Wed, 17 Feb 2021 22:25:25 GMT",
->>>>>>> 1814567d
-        "Server": [
-          "Windows-Azure-Blob/1.0",
-          "Microsoft-HTTPAPI/2.0"
-        ],
-        "x-ms-client-request-id": "728a782a-0775-dc59-4317-1ce266df401b",
-<<<<<<< HEAD
-        "x-ms-request-id": "ea8561d8-201e-0022-6dab-f9ba40000000",
-=======
-        "x-ms-request-id": "be7dc1eb-b01e-0042-1a7b-05c6df000000",
->>>>>>> 1814567d
-        "x-ms-version": "2020-06-12"
-      },
-      "ResponseBody": []
-    },
-    {
-      "RequestUri": "https://seannse.blob.core.windows.net/test-filesystem-5d2943c4-1e72-7d85-a274-d1e269a22c42?restype=container",
-      "RequestMethod": "PUT",
-      "RequestHeaders": {
-        "Accept": "application/xml",
-        "Authorization": "Sanitized",
-<<<<<<< HEAD
-        "traceparent": "00-8bb9b03ee2d74f45905953b6bcc2a9fc-ead360242f79914f-00",
-        "User-Agent": [
-          "azsdk-net-Storage.Files.DataLake/12.7.0-alpha.20210202.1",
-          "(.NET 5.0.2; Microsoft Windows 10.0.19042)"
+        "Date": "Fri, 19 Feb 2021 19:08:59 GMT",
+        "Server": [
+          "Windows-Azure-Blob/1.0",
+          "Microsoft-HTTPAPI/2.0"
+        ],
+        "x-ms-client-request-id": "df93b957-b8cb-ac62-ee99-c77675563e40",
+        "x-ms-request-id": "2e62e374-201e-00a4-02f2-0676f9000000",
+        "x-ms-version": "2020-06-12"
+      },
+      "ResponseBody": []
+    },
+    {
+      "RequestUri": "https://seannse.blob.core.windows.net/test-filesystem-03981522-cfad-f6d7-c725-305bc732b600?restype=container",
+      "RequestMethod": "PUT",
+      "RequestHeaders": {
+        "Accept": "application/xml",
+        "Authorization": "Sanitized",
+        "traceparent": "00-064e7fc9de534d498aed93919f72ddad-bc176b57fe3ec140-00",
+        "User-Agent": [
+          "azsdk-net-Storage.Files.DataLake/12.7.0-alpha.20210219.1",
+          "(.NET 5.0.3; Microsoft Windows 10.0.19041)"
         ],
         "x-ms-blob-public-access": "container",
-        "x-ms-client-request-id": "dee01683-c770-0ce8-f30c-cf00367773a0",
-        "x-ms-date": "Tue, 02 Feb 2021 21:35:45 GMT",
-=======
-        "traceparent": "00-c4ec4a8fa579bd49913d8427260fa270-87976aba7103a641-00",
-        "User-Agent": [
-          "azsdk-net-Storage.Files.DataLake/12.7.0-alpha.20210217.1",
-          "(.NET 5.0.3; Microsoft Windows 10.0.19042)"
-        ],
-        "x-ms-blob-public-access": "container",
-        "x-ms-client-request-id": "dee01683-c770-0ce8-f30c-cf00367773a0",
-        "x-ms-date": "Wed, 17 Feb 2021 22:25:26 GMT",
->>>>>>> 1814567d
-        "x-ms-return-client-request-id": "true",
-        "x-ms-version": "2020-06-12"
-      },
-      "RequestBody": null,
-      "StatusCode": 201,
-      "ResponseHeaders": {
-        "Content-Length": "0",
-<<<<<<< HEAD
-        "Date": "Tue, 02 Feb 2021 21:35:46 GMT",
-        "ETag": "\u00220x8D8C7C28060C266\u0022",
-        "Last-Modified": "Tue, 02 Feb 2021 21:35:46 GMT",
-=======
-        "Date": "Wed, 17 Feb 2021 22:25:25 GMT",
-        "ETag": "\u00220x8D8D392ECB86560\u0022",
-        "Last-Modified": "Wed, 17 Feb 2021 22:25:26 GMT",
->>>>>>> 1814567d
-        "Server": [
-          "Windows-Azure-Blob/1.0",
-          "Microsoft-HTTPAPI/2.0"
-        ],
-        "x-ms-client-request-id": "dee01683-c770-0ce8-f30c-cf00367773a0",
-<<<<<<< HEAD
-        "x-ms-request-id": "6e401dab-501e-004a-62ab-f9dcd0000000",
-=======
-        "x-ms-request-id": "89645c79-501e-0007-2e7b-05133c000000",
->>>>>>> 1814567d
-        "x-ms-version": "2020-06-12"
-      },
-      "ResponseBody": []
-    },
-    {
-      "RequestUri": "https://seannse.dfs.core.windows.net/test-filesystem-5d2943c4-1e72-7d85-a274-d1e269a22c42/test-file-6147d9ea-bfcf-8883-656d-4ce479cd156a?resource=file",
+        "x-ms-client-request-id": "3bd342d2-9d85-8826-e29c-18a58806e4bc",
+        "x-ms-date": "Fri, 19 Feb 2021 19:09:00 GMT",
+        "x-ms-return-client-request-id": "true",
+        "x-ms-version": "2020-06-12"
+      },
+      "RequestBody": null,
+      "StatusCode": 201,
+      "ResponseHeaders": {
+        "Content-Length": "0",
+        "Date": "Fri, 19 Feb 2021 19:09:00 GMT",
+        "ETag": "\u00220x8D8D509D0677D75\u0022",
+        "Last-Modified": "Fri, 19 Feb 2021 19:09:00 GMT",
+        "Server": [
+          "Windows-Azure-Blob/1.0",
+          "Microsoft-HTTPAPI/2.0"
+        ],
+        "x-ms-client-request-id": "3bd342d2-9d85-8826-e29c-18a58806e4bc",
+        "x-ms-request-id": "2e62e44b-201e-00a4-39f2-0676f9000000",
+        "x-ms-version": "2020-06-12"
+      },
+      "ResponseBody": []
+    },
+    {
+      "RequestUri": "https://seannse.dfs.core.windows.net/test-filesystem-03981522-cfad-f6d7-c725-305bc732b600/test-file-ef30c6e2-a142-02aa-cb48-8bd2077c635d?resource=file",
       "RequestMethod": "PUT",
       "RequestHeaders": {
         "Accept": "application/json",
         "Authorization": "Sanitized",
-<<<<<<< HEAD
-        "traceparent": "00-2cfdbc38cc9ba448b94b3c6a33206724-9d01b572145d1642-00",
-        "User-Agent": [
-          "azsdk-net-Storage.Files.DataLake/12.7.0-alpha.20210202.1",
-          "(.NET 5.0.2; Microsoft Windows 10.0.19042)"
-        ],
-        "x-ms-client-request-id": "8ecd041a-36f0-c406-9258-78027b039325",
-        "x-ms-date": "Tue, 02 Feb 2021 21:35:45 GMT",
-=======
-        "traceparent": "00-ef75a0a777dd7b4b8ab78ae5fd1bdd0b-c7f7fb95a31d1443-00",
-        "User-Agent": [
-          "azsdk-net-Storage.Files.DataLake/12.7.0-alpha.20210217.1",
-          "(.NET 5.0.3; Microsoft Windows 10.0.19042)"
-        ],
-        "x-ms-client-request-id": "8ecd041a-36f0-c406-9258-78027b039325",
-        "x-ms-date": "Wed, 17 Feb 2021 22:25:26 GMT",
->>>>>>> 1814567d
-        "x-ms-return-client-request-id": "true",
-        "x-ms-version": "2020-06-12"
-      },
-      "RequestBody": null,
-      "StatusCode": 201,
-      "ResponseHeaders": {
-        "Content-Length": "0",
-<<<<<<< HEAD
-        "Date": "Tue, 02 Feb 2021 21:35:46 GMT",
-        "ETag": "\u00220x8D8C7C2809AAB96\u0022",
-        "Last-Modified": "Tue, 02 Feb 2021 21:35:46 GMT",
-=======
-        "Date": "Wed, 17 Feb 2021 22:25:25 GMT",
-        "ETag": "\u00220x8D8D392ECEB5369\u0022",
-        "Last-Modified": "Wed, 17 Feb 2021 22:25:26 GMT",
->>>>>>> 1814567d
+        "traceparent": "00-7137cf39c88bf94cb08d756a34132cb3-5cb3c60ef18b6742-00",
+        "User-Agent": [
+          "azsdk-net-Storage.Files.DataLake/12.7.0-alpha.20210219.1",
+          "(.NET 5.0.3; Microsoft Windows 10.0.19041)"
+        ],
+        "x-ms-client-request-id": "cc780cf6-b839-31a6-98d0-6f3d11548065",
+        "x-ms-date": "Fri, 19 Feb 2021 19:09:00 GMT",
+        "x-ms-return-client-request-id": "true",
+        "x-ms-version": "2020-06-12"
+      },
+      "RequestBody": null,
+      "StatusCode": 201,
+      "ResponseHeaders": {
+        "Content-Length": "0",
+        "Date": "Fri, 19 Feb 2021 19:08:59 GMT",
+        "ETag": "\u00220x8D8D509D075C649\u0022",
+        "Last-Modified": "Fri, 19 Feb 2021 19:09:00 GMT",
         "Server": [
           "Windows-Azure-HDFS/1.0",
           "Microsoft-HTTPAPI/2.0"
         ],
-        "x-ms-client-request-id": "8ecd041a-36f0-c406-9258-78027b039325",
-<<<<<<< HEAD
-        "x-ms-request-id": "55f2a6ba-a01f-004e-6eab-f951d7000000",
-=======
-        "x-ms-request-id": "fa721a27-501f-0065-6e7b-05d11b000000",
->>>>>>> 1814567d
-        "x-ms-version": "2020-06-12"
-      },
-      "ResponseBody": []
-    },
-    {
-      "RequestUri": "https://seannse.blob.core.windows.net/test-filesystem-5d2943c4-1e72-7d85-a274-d1e269a22c42/test-file-6147d9ea-bfcf-8883-656d-4ce479cd156a",
+        "x-ms-client-request-id": "cc780cf6-b839-31a6-98d0-6f3d11548065",
+        "x-ms-request-id": "6f4af867-e01f-004f-14f2-060e0b000000",
+        "x-ms-version": "2020-06-12"
+      },
+      "ResponseBody": []
+    },
+    {
+      "RequestUri": "https://seannse.blob.core.windows.net/test-filesystem-03981522-cfad-f6d7-c725-305bc732b600/test-file-ef30c6e2-a142-02aa-cb48-8bd2077c635d",
       "RequestMethod": "HEAD",
       "RequestHeaders": {
         "Accept": "application/xml",
         "Authorization": "Sanitized",
         "User-Agent": [
-<<<<<<< HEAD
-          "azsdk-net-Storage.Files.DataLake/12.7.0-alpha.20210202.1",
-          "(.NET 5.0.2; Microsoft Windows 10.0.19042)"
-        ],
-        "x-ms-client-request-id": "c81bf03d-1e38-6f25-ea7d-447f5f74c737",
-        "x-ms-date": "Tue, 02 Feb 2021 21:35:46 GMT",
-=======
-          "azsdk-net-Storage.Files.DataLake/12.7.0-alpha.20210217.1",
-          "(.NET 5.0.3; Microsoft Windows 10.0.19042)"
-        ],
-        "x-ms-client-request-id": "c81bf03d-1e38-6f25-ea7d-447f5f74c737",
-        "x-ms-date": "Wed, 17 Feb 2021 22:25:26 GMT",
->>>>>>> 1814567d
+          "azsdk-net-Storage.Files.DataLake/12.7.0-alpha.20210219.1",
+          "(.NET 5.0.3; Microsoft Windows 10.0.19041)"
+        ],
+        "x-ms-client-request-id": "f8bd47d5-8578-a261-9663-a22472ce5b0d",
+        "x-ms-date": "Fri, 19 Feb 2021 19:09:00 GMT",
         "x-ms-return-client-request-id": "true",
         "x-ms-version": "2020-06-12"
       },
@@ -973,15 +616,9 @@
         "Accept-Ranges": "bytes",
         "Content-Length": "0",
         "Content-Type": "application/octet-stream",
-<<<<<<< HEAD
-        "Date": "Tue, 02 Feb 2021 21:35:46 GMT",
-        "ETag": "\u00220x8D8C7C2809AAB96\u0022",
-        "Last-Modified": "Tue, 02 Feb 2021 21:35:46 GMT",
-=======
-        "Date": "Wed, 17 Feb 2021 22:25:25 GMT",
-        "ETag": "\u00220x8D8D392ECEB5369\u0022",
-        "Last-Modified": "Wed, 17 Feb 2021 22:25:26 GMT",
->>>>>>> 1814567d
+        "Date": "Fri, 19 Feb 2021 19:09:00 GMT",
+        "ETag": "\u00220x8D8D509D075C649\u0022",
+        "Last-Modified": "Fri, 19 Feb 2021 19:09:00 GMT",
         "Server": [
           "Windows-Azure-Blob/1.0",
           "Microsoft-HTTPAPI/2.0"
@@ -989,112 +626,73 @@
         "x-ms-access-tier": "Hot",
         "x-ms-access-tier-inferred": "true",
         "x-ms-blob-type": "BlockBlob",
-        "x-ms-client-request-id": "c81bf03d-1e38-6f25-ea7d-447f5f74c737",
-<<<<<<< HEAD
-        "x-ms-creation-time": "Tue, 02 Feb 2021 21:35:46 GMT",
-=======
-        "x-ms-creation-time": "Wed, 17 Feb 2021 22:25:26 GMT",
->>>>>>> 1814567d
+        "x-ms-client-request-id": "f8bd47d5-8578-a261-9663-a22472ce5b0d",
+        "x-ms-creation-time": "Fri, 19 Feb 2021 19:09:00 GMT",
         "x-ms-group": "$superuser",
         "x-ms-lease-state": "available",
         "x-ms-lease-status": "unlocked",
         "x-ms-owner": "$superuser",
         "x-ms-permissions": "rw-r-----",
-<<<<<<< HEAD
-        "x-ms-request-id": "6e401ec8-501e-004a-6aab-f9dcd0000000",
-=======
-        "x-ms-request-id": "89645e11-501e-0007-1d7b-05133c000000",
->>>>>>> 1814567d
+        "x-ms-request-id": "2e62e613-201e-00a4-56f2-0676f9000000",
         "x-ms-server-encrypted": "true",
         "x-ms-version": "2020-06-12"
       },
       "ResponseBody": []
     },
     {
-      "RequestUri": "https://seannse.blob.core.windows.net/test-filesystem-5d2943c4-1e72-7d85-a274-d1e269a22c42/test-file-6147d9ea-bfcf-8883-656d-4ce479cd156a?comp=lease",
-      "RequestMethod": "PUT",
-      "RequestHeaders": {
-        "Accept": "application/xml",
-        "Authorization": "Sanitized",
-<<<<<<< HEAD
-        "traceparent": "00-8f4f1f2eee8c7b48adf152341b2ccad2-9d3f6f8f2000dc44-00",
-        "User-Agent": [
-          "azsdk-net-Storage.Files.DataLake/12.7.0-alpha.20210202.1",
-          "(.NET 5.0.2; Microsoft Windows 10.0.19042)"
-        ],
-        "x-ms-client-request-id": "e42c2806-8fb3-52e0-4324-1c3b07019ab2",
-        "x-ms-date": "Tue, 02 Feb 2021 21:35:46 GMT",
-=======
-        "traceparent": "00-347e18de337cd541a53786a282302f59-ffb6468e8c785246-00",
-        "User-Agent": [
-          "azsdk-net-Storage.Files.DataLake/12.7.0-alpha.20210217.1",
-          "(.NET 5.0.3; Microsoft Windows 10.0.19042)"
-        ],
-        "x-ms-client-request-id": "e42c2806-8fb3-52e0-4324-1c3b07019ab2",
-        "x-ms-date": "Wed, 17 Feb 2021 22:25:26 GMT",
->>>>>>> 1814567d
+      "RequestUri": "https://seannse.blob.core.windows.net/test-filesystem-03981522-cfad-f6d7-c725-305bc732b600/test-file-ef30c6e2-a142-02aa-cb48-8bd2077c635d?comp=lease",
+      "RequestMethod": "PUT",
+      "RequestHeaders": {
+        "Accept": "application/xml",
+        "Authorization": "Sanitized",
+        "traceparent": "00-c77d36c874351c4f8c529eb0ffb2a553-e7f4e79578815c47-00",
+        "User-Agent": [
+          "azsdk-net-Storage.Files.DataLake/12.7.0-alpha.20210219.1",
+          "(.NET 5.0.3; Microsoft Windows 10.0.19041)"
+        ],
+        "x-ms-client-request-id": "c3b8050d-9e80-8592-f31e-b518e4d024e0",
+        "x-ms-date": "Fri, 19 Feb 2021 19:09:01 GMT",
         "x-ms-lease-action": "acquire",
         "x-ms-lease-duration": "15",
-        "x-ms-proposed-lease-id": "392365f6-2018-9cdd-0673-45cb31f91b88",
-        "x-ms-return-client-request-id": "true",
-        "x-ms-version": "2020-06-12"
-      },
-      "RequestBody": null,
-      "StatusCode": 201,
-      "ResponseHeaders": {
-        "Content-Length": "0",
-<<<<<<< HEAD
-        "Date": "Tue, 02 Feb 2021 21:35:46 GMT",
-        "ETag": "\u00220x8D8C7C2809AAB96\u0022",
-        "Last-Modified": "Tue, 02 Feb 2021 21:35:46 GMT",
-=======
-        "Date": "Wed, 17 Feb 2021 22:25:25 GMT",
-        "ETag": "\u00220x8D8D392ECEB5369\u0022",
-        "Last-Modified": "Wed, 17 Feb 2021 22:25:26 GMT",
->>>>>>> 1814567d
-        "Server": [
-          "Windows-Azure-Blob/1.0",
-          "Microsoft-HTTPAPI/2.0"
-        ],
-        "x-ms-client-request-id": "e42c2806-8fb3-52e0-4324-1c3b07019ab2",
-        "x-ms-lease-id": "392365f6-2018-9cdd-0673-45cb31f91b88",
-<<<<<<< HEAD
-        "x-ms-request-id": "6e401ef3-501e-004a-11ab-f9dcd0000000",
-=======
-        "x-ms-request-id": "89645e54-501e-0007-577b-05133c000000",
->>>>>>> 1814567d
-        "x-ms-version": "2020-06-12"
-      },
-      "ResponseBody": []
-    },
-    {
-      "RequestUri": "https://seannse.blob.core.windows.net/test-filesystem-5d2943c4-1e72-7d85-a274-d1e269a22c42/test-file-6147d9ea-bfcf-8883-656d-4ce479cd156a?comp=lease",
-      "RequestMethod": "PUT",
-      "RequestHeaders": {
-        "Accept": "application/xml",
-        "Authorization": "Sanitized",
-<<<<<<< HEAD
-        "If-None-Match": "\u00220x8D8C7C2809AAB96\u0022",
-        "traceparent": "00-3d3dbdebdc2f4946a324ab54fe64bad6-f55e68c5aed92942-00",
-        "User-Agent": [
-          "azsdk-net-Storage.Files.DataLake/12.7.0-alpha.20210202.1",
-          "(.NET 5.0.2; Microsoft Windows 10.0.19042)"
-        ],
-        "x-ms-client-request-id": "377889c9-e348-8a83-4b08-8441f6929330",
-        "x-ms-date": "Tue, 02 Feb 2021 21:35:46 GMT",
-=======
-        "If-None-Match": "0x8D8D392ECEB5369",
-        "traceparent": "00-1c7ace4c09db6c46b29d60f1f547fa9c-3849db571f901d4c-00",
-        "User-Agent": [
-          "azsdk-net-Storage.Files.DataLake/12.7.0-alpha.20210217.1",
-          "(.NET 5.0.3; Microsoft Windows 10.0.19042)"
-        ],
-        "x-ms-client-request-id": "377889c9-e348-8a83-4b08-8441f6929330",
-        "x-ms-date": "Wed, 17 Feb 2021 22:25:26 GMT",
->>>>>>> 1814567d
+        "x-ms-proposed-lease-id": "4128bb38-5f7c-665d-4b87-90b7e6b0fb27",
+        "x-ms-return-client-request-id": "true",
+        "x-ms-version": "2020-06-12"
+      },
+      "RequestBody": null,
+      "StatusCode": 201,
+      "ResponseHeaders": {
+        "Content-Length": "0",
+        "Date": "Fri, 19 Feb 2021 19:09:00 GMT",
+        "ETag": "\u00220x8D8D509D075C649\u0022",
+        "Last-Modified": "Fri, 19 Feb 2021 19:09:00 GMT",
+        "Server": [
+          "Windows-Azure-Blob/1.0",
+          "Microsoft-HTTPAPI/2.0"
+        ],
+        "x-ms-client-request-id": "c3b8050d-9e80-8592-f31e-b518e4d024e0",
+        "x-ms-lease-id": "4128bb38-5f7c-665d-4b87-90b7e6b0fb27",
+        "x-ms-request-id": "2e62e6dd-201e-00a4-12f2-0676f9000000",
+        "x-ms-version": "2020-06-12"
+      },
+      "ResponseBody": []
+    },
+    {
+      "RequestUri": "https://seannse.blob.core.windows.net/test-filesystem-03981522-cfad-f6d7-c725-305bc732b600/test-file-ef30c6e2-a142-02aa-cb48-8bd2077c635d?comp=lease",
+      "RequestMethod": "PUT",
+      "RequestHeaders": {
+        "Accept": "application/xml",
+        "Authorization": "Sanitized",
+        "If-None-Match": "0x8D8D509D075C649",
+        "traceparent": "00-09c60041fa16de4f8be8c65aab738284-a8b43957282d0746-00",
+        "User-Agent": [
+          "azsdk-net-Storage.Files.DataLake/12.7.0-alpha.20210219.1",
+          "(.NET 5.0.3; Microsoft Windows 10.0.19041)"
+        ],
+        "x-ms-client-request-id": "6d17f1c6-9716-528d-f226-9dd0f9941553",
+        "x-ms-date": "Fri, 19 Feb 2021 19:09:01 GMT",
         "x-ms-lease-action": "change",
-        "x-ms-lease-id": "392365f6-2018-9cdd-0673-45cb31f91b88",
-        "x-ms-proposed-lease-id": "74cab2e7-8700-a57a-f599-c069d4cf5819",
+        "x-ms-lease-id": "4128bb38-5f7c-665d-4b87-90b7e6b0fb27",
+        "x-ms-proposed-lease-id": "fbdb197f-9604-c524-9f58-ed8e0b3d960b",
         "x-ms-return-client-request-id": "true",
         "x-ms-version": "2020-06-12"
       },
@@ -1103,58 +701,35 @@
       "ResponseHeaders": {
         "Content-Length": "252",
         "Content-Type": "application/xml",
-<<<<<<< HEAD
-        "Date": "Tue, 02 Feb 2021 21:35:46 GMT",
-=======
-        "Date": "Wed, 17 Feb 2021 22:25:26 GMT",
->>>>>>> 1814567d
-        "Server": [
-          "Windows-Azure-Blob/1.0",
-          "Microsoft-HTTPAPI/2.0"
-        ],
-        "x-ms-client-request-id": "377889c9-e348-8a83-4b08-8441f6929330",
+        "Date": "Fri, 19 Feb 2021 19:09:00 GMT",
+        "Server": [
+          "Windows-Azure-Blob/1.0",
+          "Microsoft-HTTPAPI/2.0"
+        ],
+        "x-ms-client-request-id": "6d17f1c6-9716-528d-f226-9dd0f9941553",
         "x-ms-error-code": "ConditionNotMet",
-<<<<<<< HEAD
-        "x-ms-request-id": "6e401f40-501e-004a-5bab-f9dcd0000000",
-=======
-        "x-ms-request-id": "89645eb0-501e-0007-2d7b-05133c000000",
->>>>>>> 1814567d
+        "x-ms-request-id": "2e62e7aa-201e-00a4-55f2-0676f9000000",
         "x-ms-version": "2020-06-12"
       },
       "ResponseBody": [
         "\uFEFF\u003C?xml version=\u00221.0\u0022 encoding=\u0022utf-8\u0022?\u003E\u003CError\u003E\u003CCode\u003EConditionNotMet\u003C/Code\u003E\u003CMessage\u003EThe condition specified using HTTP conditional header(s) is not met.\n",
-<<<<<<< HEAD
-        "RequestId:6e401f40-501e-004a-5bab-f9dcd0000000\n",
-        "Time:2021-02-02T21:35:47.0857614Z\u003C/Message\u003E\u003C/Error\u003E"
-=======
-        "RequestId:89645eb0-501e-0007-2d7b-05133c000000\n",
-        "Time:2021-02-17T22:25:26.8912920Z\u003C/Message\u003E\u003C/Error\u003E"
->>>>>>> 1814567d
+        "RequestId:2e62e7aa-201e-00a4-55f2-0676f9000000\n",
+        "Time:2021-02-19T19:09:00.4082851Z\u003C/Message\u003E\u003C/Error\u003E"
       ]
     },
     {
-      "RequestUri": "https://seannse.blob.core.windows.net/test-filesystem-5d2943c4-1e72-7d85-a274-d1e269a22c42?restype=container",
+      "RequestUri": "https://seannse.blob.core.windows.net/test-filesystem-03981522-cfad-f6d7-c725-305bc732b600?restype=container",
       "RequestMethod": "DELETE",
       "RequestHeaders": {
         "Accept": "application/xml",
         "Authorization": "Sanitized",
-<<<<<<< HEAD
-        "traceparent": "00-9c71ca96d51b5d4cb864f6a1002a779f-a01ce3bb14edce45-00",
-        "User-Agent": [
-          "azsdk-net-Storage.Files.DataLake/12.7.0-alpha.20210202.1",
-          "(.NET 5.0.2; Microsoft Windows 10.0.19042)"
-        ],
-        "x-ms-client-request-id": "7e722fb5-6389-8569-ccd7-7ad845f0328f",
-        "x-ms-date": "Tue, 02 Feb 2021 21:35:46 GMT",
-=======
-        "traceparent": "00-f621c80fc8a56d4688132fe21948bc06-d19bc44d93c7a143-00",
-        "User-Agent": [
-          "azsdk-net-Storage.Files.DataLake/12.7.0-alpha.20210217.1",
-          "(.NET 5.0.3; Microsoft Windows 10.0.19042)"
-        ],
-        "x-ms-client-request-id": "7e722fb5-6389-8569-ccd7-7ad845f0328f",
-        "x-ms-date": "Wed, 17 Feb 2021 22:25:27 GMT",
->>>>>>> 1814567d
+        "traceparent": "00-c806dd754e8c2248a84bbe4d0a32f710-c7226be68d713f4e-00",
+        "User-Agent": [
+          "azsdk-net-Storage.Files.DataLake/12.7.0-alpha.20210219.1",
+          "(.NET 5.0.3; Microsoft Windows 10.0.19041)"
+        ],
+        "x-ms-client-request-id": "f2519190-b6b9-1ec9-e76d-b11d1b282c06",
+        "x-ms-date": "Fri, 19 Feb 2021 19:09:01 GMT",
         "x-ms-return-client-request-id": "true",
         "x-ms-version": "2020-06-12"
       },
@@ -1162,33 +737,21 @@
       "StatusCode": 202,
       "ResponseHeaders": {
         "Content-Length": "0",
-<<<<<<< HEAD
-        "Date": "Tue, 02 Feb 2021 21:35:47 GMT",
-=======
-        "Date": "Wed, 17 Feb 2021 22:25:26 GMT",
->>>>>>> 1814567d
-        "Server": [
-          "Windows-Azure-Blob/1.0",
-          "Microsoft-HTTPAPI/2.0"
-        ],
-        "x-ms-client-request-id": "7e722fb5-6389-8569-ccd7-7ad845f0328f",
-<<<<<<< HEAD
-        "x-ms-request-id": "6e401f79-501e-004a-0fab-f9dcd0000000",
-=======
-        "x-ms-request-id": "89645f02-501e-0007-717b-05133c000000",
->>>>>>> 1814567d
+        "Date": "Fri, 19 Feb 2021 19:09:00 GMT",
+        "Server": [
+          "Windows-Azure-Blob/1.0",
+          "Microsoft-HTTPAPI/2.0"
+        ],
+        "x-ms-client-request-id": "f2519190-b6b9-1ec9-e76d-b11d1b282c06",
+        "x-ms-request-id": "2e62e865-201e-00a4-02f2-0676f9000000",
         "x-ms-version": "2020-06-12"
       },
       "ResponseBody": []
     }
   ],
   "Variables": {
-<<<<<<< HEAD
-    "DateTimeOffsetNow": "2021-02-02T15:35:42.2919454-06:00",
-=======
-    "DateTimeOffsetNow": "2021-02-17T16:25:23.2782572-06:00",
->>>>>>> 1814567d
-    "RandomSeed": "853411356",
+    "DateTimeOffsetNow": "2021-02-19T13:08:59.4809729-06:00",
+    "RandomSeed": "1052260248",
     "Storage_TestConfigHierarchicalNamespace": "NamespaceTenant\nseannse\nU2FuaXRpemVk\nhttps://seannse.blob.core.windows.net\nhttps://seannse.file.core.windows.net\nhttps://seannse.queue.core.windows.net\nhttps://seannse.table.core.windows.net\n\n\n\n\nhttps://seannse-secondary.blob.core.windows.net\nhttps://seannse-secondary.file.core.windows.net\nhttps://seannse-secondary.queue.core.windows.net\nhttps://seannse-secondary.table.core.windows.net\n68390a19-a643-458b-b726-408abf67b4fc\nSanitized\n72f988bf-86f1-41af-91ab-2d7cd011db47\nhttps://login.microsoftonline.com/\nCloud\nBlobEndpoint=https://seannse.blob.core.windows.net/;QueueEndpoint=https://seannse.queue.core.windows.net/;FileEndpoint=https://seannse.file.core.windows.net/;BlobSecondaryEndpoint=https://seannse-secondary.blob.core.windows.net/;QueueSecondaryEndpoint=https://seannse-secondary.queue.core.windows.net/;FileSecondaryEndpoint=https://seannse-secondary.file.core.windows.net/;AccountName=seannse;AccountKey=Sanitized\n"
   }
 }