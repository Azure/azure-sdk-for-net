--- conflicted
+++ resolved
@@ -1,233 +1,148 @@
 {
   "Entries": [
     {
-      "RequestUri": "https://seannse.blob.core.windows.net/test-filesystem-5dc46b66-daaa-dc1b-a97d-c68bc1a20d4f?restype=container",
-      "RequestMethod": "PUT",
-      "RequestHeaders": {
-        "Accept": "application/xml",
-        "Authorization": "Sanitized",
-<<<<<<< HEAD
-        "traceparent": "00-9ab95d965a65b04cbc44dd7f77d62c4d-0c3017ac08512043-00",
-        "User-Agent": [
-          "azsdk-net-Storage.Files.DataLake/12.7.0-alpha.20210202.1",
-          "(.NET 5.0.2; Microsoft Windows 10.0.19042)"
+      "RequestUri": "https://seannse.blob.core.windows.net/test-filesystem-bf9b3ea6-eed2-d1cb-4ad9-bd945588415b?restype=container",
+      "RequestMethod": "PUT",
+      "RequestHeaders": {
+        "Accept": "application/xml",
+        "Authorization": "Sanitized",
+        "traceparent": "00-4fc8276813298c4685201f9062b59057-81540e40da797145-00",
+        "User-Agent": [
+          "azsdk-net-Storage.Files.DataLake/12.7.0-alpha.20210219.1",
+          "(.NET 5.0.3; Microsoft Windows 10.0.19041)"
         ],
         "x-ms-blob-public-access": "container",
-        "x-ms-client-request-id": "cfc33ddc-7350-2ce0-d737-b367805ca9c7",
-        "x-ms-date": "Tue, 02 Feb 2021 21:31:05 GMT",
-=======
-        "traceparent": "00-dc40b3581812ce498b31d8f262b23134-86ac955fc320b645-00",
-        "User-Agent": [
-          "azsdk-net-Storage.Files.DataLake/12.7.0-alpha.20210217.1",
-          "(.NET 5.0.3; Microsoft Windows 10.0.19042)"
-        ],
-        "x-ms-blob-public-access": "container",
-        "x-ms-client-request-id": "cfc33ddc-7350-2ce0-d737-b367805ca9c7",
-        "x-ms-date": "Wed, 17 Feb 2021 22:35:21 GMT",
->>>>>>> 1814567d
-        "x-ms-return-client-request-id": "true",
-        "x-ms-version": "2020-06-12"
-      },
-      "RequestBody": null,
-      "StatusCode": 201,
-      "ResponseHeaders": {
-        "Content-Length": "0",
-<<<<<<< HEAD
-        "Date": "Tue, 02 Feb 2021 21:31:05 GMT",
-        "ETag": "\u00220x8D8C7C1D9484A21\u0022",
-        "Last-Modified": "Tue, 02 Feb 2021 21:31:06 GMT",
-=======
-        "Date": "Wed, 17 Feb 2021 22:35:22 GMT",
-        "ETag": "\u00220x8D8D3944FD9C1FA\u0022",
-        "Last-Modified": "Wed, 17 Feb 2021 22:35:22 GMT",
->>>>>>> 1814567d
-        "Server": [
-          "Windows-Azure-Blob/1.0",
-          "Microsoft-HTTPAPI/2.0"
-        ],
-        "x-ms-client-request-id": "cfc33ddc-7350-2ce0-d737-b367805ca9c7",
-<<<<<<< HEAD
-        "x-ms-request-id": "145bf7f4-b01e-000f-4faa-f90933000000",
-=======
-        "x-ms-request-id": "beb3488e-d01e-0019-737d-05ffe4000000",
->>>>>>> 1814567d
-        "x-ms-version": "2020-06-12"
-      },
-      "ResponseBody": []
-    },
-    {
-      "RequestUri": "https://seannse.dfs.core.windows.net/test-filesystem-5dc46b66-daaa-dc1b-a97d-c68bc1a20d4f/test-file-7b0e73ca-b310-3efd-cdb3-3833d230fb11?resource=file",
-      "RequestMethod": "PUT",
-      "RequestHeaders": {
-        "Accept": "application/json",
-        "Authorization": "Sanitized",
-<<<<<<< HEAD
-        "traceparent": "00-bfd2c3609d407945b6ba6b33d868702e-8f5d2272675e844c-00",
-        "User-Agent": [
-          "azsdk-net-Storage.Files.DataLake/12.7.0-alpha.20210202.1",
-          "(.NET 5.0.2; Microsoft Windows 10.0.19042)"
-        ],
-        "x-ms-client-request-id": "6d2140ce-0189-2900-4084-019c3bad59a7",
-        "x-ms-date": "Tue, 02 Feb 2021 21:31:05 GMT",
-=======
-        "traceparent": "00-b6b583608637bc41a38ef48ae90e067e-d91e699e0cb12e43-00",
-        "User-Agent": [
-          "azsdk-net-Storage.Files.DataLake/12.7.0-alpha.20210217.1",
-          "(.NET 5.0.3; Microsoft Windows 10.0.19042)"
-        ],
-        "x-ms-client-request-id": "6d2140ce-0189-2900-4084-019c3bad59a7",
-        "x-ms-date": "Wed, 17 Feb 2021 22:35:22 GMT",
->>>>>>> 1814567d
-        "x-ms-return-client-request-id": "true",
-        "x-ms-version": "2020-06-12"
-      },
-      "RequestBody": null,
-      "StatusCode": 201,
-      "ResponseHeaders": {
-        "Content-Length": "0",
-<<<<<<< HEAD
-        "Date": "Tue, 02 Feb 2021 21:31:05 GMT",
-        "ETag": "\u00220x8D8C7C1D97FD8F5\u0022",
-        "Last-Modified": "Tue, 02 Feb 2021 21:31:06 GMT",
-=======
-        "Date": "Wed, 17 Feb 2021 22:35:22 GMT",
-        "ETag": "\u00220x8D8D394501175E7\u0022",
-        "Last-Modified": "Wed, 17 Feb 2021 22:35:22 GMT",
->>>>>>> 1814567d
-        "Server": [
-          "Windows-Azure-HDFS/1.0",
-          "Microsoft-HTTPAPI/2.0"
-        ],
-        "x-ms-client-request-id": "6d2140ce-0189-2900-4084-019c3bad59a7",
-<<<<<<< HEAD
-        "x-ms-request-id": "e15e6ac9-701f-002f-0faa-f97294000000",
-=======
-        "x-ms-request-id": "fc493303-c01f-0015-597d-0568ec000000",
->>>>>>> 1814567d
-        "x-ms-version": "2020-06-12"
-      },
-      "ResponseBody": []
-    },
-    {
-      "RequestUri": "https://seannse.dfs.core.windows.net/test-filesystem-5dc46b66-daaa-dc1b-a97d-c68bc1a20d4f/test-file-cb65a13b-25ad-8be9-73bf-4e731c0fca97?resource=file",
-      "RequestMethod": "PUT",
-      "RequestHeaders": {
-        "Accept": "application/json",
-        "Authorization": "Sanitized",
-<<<<<<< HEAD
-        "traceparent": "00-5622767f361c6e4a9067bb5f12b7174a-64022b56d760a94f-00",
-        "User-Agent": [
-          "azsdk-net-Storage.Files.DataLake/12.7.0-alpha.20210202.1",
-          "(.NET 5.0.2; Microsoft Windows 10.0.19042)"
-        ],
-        "x-ms-client-request-id": "d2b1ef43-c5d0-a81b-5795-facab28d0c30",
-        "x-ms-date": "Tue, 02 Feb 2021 21:31:05 GMT",
-=======
-        "traceparent": "00-ab064298c776f944a2fcb3bf1c80c359-d0dc902782065a4d-00",
-        "User-Agent": [
-          "azsdk-net-Storage.Files.DataLake/12.7.0-alpha.20210217.1",
-          "(.NET 5.0.3; Microsoft Windows 10.0.19042)"
-        ],
-        "x-ms-client-request-id": "d2b1ef43-c5d0-a81b-5795-facab28d0c30",
-        "x-ms-date": "Wed, 17 Feb 2021 22:35:22 GMT",
->>>>>>> 1814567d
-        "x-ms-return-client-request-id": "true",
-        "x-ms-version": "2020-06-12"
-      },
-      "RequestBody": null,
-      "StatusCode": 201,
-      "ResponseHeaders": {
-        "Content-Length": "0",
-<<<<<<< HEAD
-        "Date": "Tue, 02 Feb 2021 21:31:05 GMT",
-        "ETag": "\u00220x8D8C7C1D98E337B\u0022",
-        "Last-Modified": "Tue, 02 Feb 2021 21:31:06 GMT",
-=======
-        "Date": "Wed, 17 Feb 2021 22:35:22 GMT",
-        "ETag": "\u00220x8D8D394501E46D1\u0022",
-        "Last-Modified": "Wed, 17 Feb 2021 22:35:22 GMT",
->>>>>>> 1814567d
-        "Server": [
-          "Windows-Azure-HDFS/1.0",
-          "Microsoft-HTTPAPI/2.0"
-        ],
-        "x-ms-client-request-id": "d2b1ef43-c5d0-a81b-5795-facab28d0c30",
-<<<<<<< HEAD
-        "x-ms-request-id": "e15e6ae3-701f-002f-29aa-f97294000000",
-=======
-        "x-ms-request-id": "fc49330a-c01f-0015-607d-0568ec000000",
->>>>>>> 1814567d
-        "x-ms-version": "2020-06-12"
-      },
-      "ResponseBody": []
-    },
-    {
-      "RequestUri": "https://seannse.dfs.core.windows.net/test-filesystem-5dc46b66-daaa-dc1b-a97d-c68bc1a20d4f/test-file-cb65a13b-25ad-8be9-73bf-4e731c0fca97?mode=legacy",
-      "RequestMethod": "PUT",
-      "RequestHeaders": {
-        "Accept": "application/json",
-        "Authorization": "Sanitized",
-        "User-Agent": [
-<<<<<<< HEAD
-          "azsdk-net-Storage.Files.DataLake/12.7.0-alpha.20210202.1",
-          "(.NET 5.0.2; Microsoft Windows 10.0.19042)"
-        ],
-        "x-ms-client-request-id": "2d30ceab-f75e-5ec7-53bc-3a7993be4d27",
-        "x-ms-date": "Tue, 02 Feb 2021 21:31:05 GMT",
-=======
-          "azsdk-net-Storage.Files.DataLake/12.7.0-alpha.20210217.1",
-          "(.NET 5.0.3; Microsoft Windows 10.0.19042)"
-        ],
-        "x-ms-client-request-id": "2d30ceab-f75e-5ec7-53bc-3a7993be4d27",
-        "x-ms-date": "Wed, 17 Feb 2021 22:35:22 GMT",
->>>>>>> 1814567d
-        "x-ms-rename-source": "%2Ftest-filesystem-5dc46b66-daaa-dc1b-a97d-c68bc1a20d4f%2Ftest-file-7b0e73ca-b310-3efd-cdb3-3833d230fb11=",
-        "x-ms-return-client-request-id": "true",
-        "x-ms-version": "2020-06-12"
-      },
-      "RequestBody": null,
-      "StatusCode": 201,
-      "ResponseHeaders": {
-        "Content-Length": "0",
-<<<<<<< HEAD
-        "Date": "Tue, 02 Feb 2021 21:31:05 GMT",
-=======
-        "Date": "Wed, 17 Feb 2021 22:35:22 GMT",
->>>>>>> 1814567d
-        "Server": [
-          "Windows-Azure-HDFS/1.0",
-          "Microsoft-HTTPAPI/2.0"
-        ],
-        "x-ms-client-request-id": "2d30ceab-f75e-5ec7-53bc-3a7993be4d27",
-<<<<<<< HEAD
-        "x-ms-request-id": "e15e6af3-701f-002f-39aa-f97294000000",
-=======
-        "x-ms-request-id": "fc493319-c01f-0015-6f7d-0568ec000000",
->>>>>>> 1814567d
-        "x-ms-version": "2020-06-12"
-      },
-      "ResponseBody": []
-    },
-    {
-      "RequestUri": "https://seannse.blob.core.windows.net/test-filesystem-5dc46b66-daaa-dc1b-a97d-c68bc1a20d4f/test-file-cb65a13b-25ad-8be9-73bf-4e731c0fca97",
+        "x-ms-client-request-id": "2358e1fe-fd07-7c6f-7829-82c55a8850d9",
+        "x-ms-date": "Fri, 19 Feb 2021 19:13:35 GMT",
+        "x-ms-return-client-request-id": "true",
+        "x-ms-version": "2020-06-12"
+      },
+      "RequestBody": null,
+      "StatusCode": 201,
+      "ResponseHeaders": {
+        "Content-Length": "0",
+        "Date": "Fri, 19 Feb 2021 19:13:34 GMT",
+        "ETag": "\u00220x8D8D50A744A8383\u0022",
+        "Last-Modified": "Fri, 19 Feb 2021 19:13:35 GMT",
+        "Server": [
+          "Windows-Azure-Blob/1.0",
+          "Microsoft-HTTPAPI/2.0"
+        ],
+        "x-ms-client-request-id": "2358e1fe-fd07-7c6f-7829-82c55a8850d9",
+        "x-ms-request-id": "2e6d44e6-201e-00a4-6df3-0676f9000000",
+        "x-ms-version": "2020-06-12"
+      },
+      "ResponseBody": []
+    },
+    {
+      "RequestUri": "https://seannse.dfs.core.windows.net/test-filesystem-bf9b3ea6-eed2-d1cb-4ad9-bd945588415b/test-file-c6a80a4b-5919-bec9-fccd-f8cf7a7a09ae?resource=file",
+      "RequestMethod": "PUT",
+      "RequestHeaders": {
+        "Accept": "application/json",
+        "Authorization": "Sanitized",
+        "traceparent": "00-2aab4c02493b0544a9707198142ef22d-c8535d0fb516fb4a-00",
+        "User-Agent": [
+          "azsdk-net-Storage.Files.DataLake/12.7.0-alpha.20210219.1",
+          "(.NET 5.0.3; Microsoft Windows 10.0.19041)"
+        ],
+        "x-ms-client-request-id": "bd049ab2-3ef3-a553-1799-273a059f01fd",
+        "x-ms-date": "Fri, 19 Feb 2021 19:13:35 GMT",
+        "x-ms-return-client-request-id": "true",
+        "x-ms-version": "2020-06-12"
+      },
+      "RequestBody": null,
+      "StatusCode": 201,
+      "ResponseHeaders": {
+        "Content-Length": "0",
+        "Date": "Fri, 19 Feb 2021 19:13:34 GMT",
+        "ETag": "\u00220x8D8D50A7459383A\u0022",
+        "Last-Modified": "Fri, 19 Feb 2021 19:13:35 GMT",
+        "Server": [
+          "Windows-Azure-HDFS/1.0",
+          "Microsoft-HTTPAPI/2.0"
+        ],
+        "x-ms-client-request-id": "bd049ab2-3ef3-a553-1799-273a059f01fd",
+        "x-ms-request-id": "6f4bcbc0-e01f-004f-05f3-060e0b000000",
+        "x-ms-version": "2020-06-12"
+      },
+      "ResponseBody": []
+    },
+    {
+      "RequestUri": "https://seannse.dfs.core.windows.net/test-filesystem-bf9b3ea6-eed2-d1cb-4ad9-bd945588415b/test-file-09f1d41f-dcf2-2ea8-b658-974f9282597e?resource=file",
+      "RequestMethod": "PUT",
+      "RequestHeaders": {
+        "Accept": "application/json",
+        "Authorization": "Sanitized",
+        "traceparent": "00-a17779a08f1766409661bb36e1f49b18-bcd12c740076c746-00",
+        "User-Agent": [
+          "azsdk-net-Storage.Files.DataLake/12.7.0-alpha.20210219.1",
+          "(.NET 5.0.3; Microsoft Windows 10.0.19041)"
+        ],
+        "x-ms-client-request-id": "9026c9c8-6a8c-d54c-f1d6-069ba7031294",
+        "x-ms-date": "Fri, 19 Feb 2021 19:13:35 GMT",
+        "x-ms-return-client-request-id": "true",
+        "x-ms-version": "2020-06-12"
+      },
+      "RequestBody": null,
+      "StatusCode": 201,
+      "ResponseHeaders": {
+        "Content-Length": "0",
+        "Date": "Fri, 19 Feb 2021 19:13:34 GMT",
+        "ETag": "\u00220x8D8D50A746647E7\u0022",
+        "Last-Modified": "Fri, 19 Feb 2021 19:13:35 GMT",
+        "Server": [
+          "Windows-Azure-HDFS/1.0",
+          "Microsoft-HTTPAPI/2.0"
+        ],
+        "x-ms-client-request-id": "9026c9c8-6a8c-d54c-f1d6-069ba7031294",
+        "x-ms-request-id": "6f4bcbcb-e01f-004f-10f3-060e0b000000",
+        "x-ms-version": "2020-06-12"
+      },
+      "ResponseBody": []
+    },
+    {
+      "RequestUri": "https://seannse.dfs.core.windows.net/test-filesystem-bf9b3ea6-eed2-d1cb-4ad9-bd945588415b/test-file-09f1d41f-dcf2-2ea8-b658-974f9282597e?mode=legacy",
+      "RequestMethod": "PUT",
+      "RequestHeaders": {
+        "Accept": "application/json",
+        "Authorization": "Sanitized",
+        "User-Agent": [
+          "azsdk-net-Storage.Files.DataLake/12.7.0-alpha.20210219.1",
+          "(.NET 5.0.3; Microsoft Windows 10.0.19041)"
+        ],
+        "x-ms-client-request-id": "c987070d-c85b-edf2-6c47-eea04520edfa",
+        "x-ms-date": "Fri, 19 Feb 2021 19:13:35 GMT",
+        "x-ms-rename-source": "%2Ftest-filesystem-bf9b3ea6-eed2-d1cb-4ad9-bd945588415b%2Ftest-file-c6a80a4b-5919-bec9-fccd-f8cf7a7a09ae=",
+        "x-ms-return-client-request-id": "true",
+        "x-ms-version": "2020-06-12"
+      },
+      "RequestBody": null,
+      "StatusCode": 201,
+      "ResponseHeaders": {
+        "Content-Length": "0",
+        "Date": "Fri, 19 Feb 2021 19:13:34 GMT",
+        "Server": [
+          "Windows-Azure-HDFS/1.0",
+          "Microsoft-HTTPAPI/2.0"
+        ],
+        "x-ms-client-request-id": "c987070d-c85b-edf2-6c47-eea04520edfa",
+        "x-ms-request-id": "6f4bcbd7-e01f-004f-1cf3-060e0b000000",
+        "x-ms-version": "2020-06-12"
+      },
+      "ResponseBody": []
+    },
+    {
+      "RequestUri": "https://seannse.blob.core.windows.net/test-filesystem-bf9b3ea6-eed2-d1cb-4ad9-bd945588415b/test-file-09f1d41f-dcf2-2ea8-b658-974f9282597e",
       "RequestMethod": "HEAD",
       "RequestHeaders": {
         "Accept": "application/xml",
         "Authorization": "Sanitized",
         "User-Agent": [
-<<<<<<< HEAD
-          "azsdk-net-Storage.Files.DataLake/12.7.0-alpha.20210202.1",
-          "(.NET 5.0.2; Microsoft Windows 10.0.19042)"
-        ],
-        "x-ms-client-request-id": "e31ee945-df5d-c2d2-a21b-788b8d1e195a",
-        "x-ms-date": "Tue, 02 Feb 2021 21:31:06 GMT",
-=======
-          "azsdk-net-Storage.Files.DataLake/12.7.0-alpha.20210217.1",
-          "(.NET 5.0.3; Microsoft Windows 10.0.19042)"
-        ],
-        "x-ms-client-request-id": "e31ee945-df5d-c2d2-a21b-788b8d1e195a",
-        "x-ms-date": "Wed, 17 Feb 2021 22:35:22 GMT",
->>>>>>> 1814567d
+          "azsdk-net-Storage.Files.DataLake/12.7.0-alpha.20210219.1",
+          "(.NET 5.0.3; Microsoft Windows 10.0.19041)"
+        ],
+        "x-ms-client-request-id": "a08d689d-487c-7739-b6f4-df3a33e68ef8",
+        "x-ms-date": "Fri, 19 Feb 2021 19:13:36 GMT",
         "x-ms-return-client-request-id": "true",
         "x-ms-version": "2020-06-12"
       },
@@ -237,15 +152,9 @@
         "Accept-Ranges": "bytes",
         "Content-Length": "0",
         "Content-Type": "application/octet-stream",
-<<<<<<< HEAD
-        "Date": "Tue, 02 Feb 2021 21:31:06 GMT",
-        "ETag": "\u00220x8D8C7C1D97FD8F5\u0022",
-        "Last-Modified": "Tue, 02 Feb 2021 21:31:06 GMT",
-=======
-        "Date": "Wed, 17 Feb 2021 22:35:22 GMT",
-        "ETag": "\u00220x8D8D394501175E7\u0022",
-        "Last-Modified": "Wed, 17 Feb 2021 22:35:22 GMT",
->>>>>>> 1814567d
+        "Date": "Fri, 19 Feb 2021 19:13:35 GMT",
+        "ETag": "\u00220x8D8D50A7459383A\u0022",
+        "Last-Modified": "Fri, 19 Feb 2021 19:13:35 GMT",
         "Server": [
           "Windows-Azure-Blob/1.0",
           "Microsoft-HTTPAPI/2.0"
@@ -253,50 +162,32 @@
         "x-ms-access-tier": "Hot",
         "x-ms-access-tier-inferred": "true",
         "x-ms-blob-type": "BlockBlob",
-        "x-ms-client-request-id": "e31ee945-df5d-c2d2-a21b-788b8d1e195a",
-<<<<<<< HEAD
-        "x-ms-creation-time": "Tue, 02 Feb 2021 21:31:06 GMT",
-=======
-        "x-ms-creation-time": "Wed, 17 Feb 2021 22:35:22 GMT",
->>>>>>> 1814567d
+        "x-ms-client-request-id": "a08d689d-487c-7739-b6f4-df3a33e68ef8",
+        "x-ms-creation-time": "Fri, 19 Feb 2021 19:13:35 GMT",
         "x-ms-group": "$superuser",
         "x-ms-lease-state": "available",
         "x-ms-lease-status": "unlocked",
         "x-ms-owner": "$superuser",
         "x-ms-permissions": "rw-r-----",
-<<<<<<< HEAD
-        "x-ms-request-id": "145bfa1a-b01e-000f-51aa-f90933000000",
-=======
-        "x-ms-request-id": "beb349ee-d01e-0019-0a7d-05ffe4000000",
->>>>>>> 1814567d
+        "x-ms-request-id": "2e6d485f-201e-00a4-30f3-0676f9000000",
         "x-ms-server-encrypted": "true",
         "x-ms-version": "2020-06-12"
       },
       "ResponseBody": []
     },
     {
-      "RequestUri": "https://seannse.blob.core.windows.net/test-filesystem-5dc46b66-daaa-dc1b-a97d-c68bc1a20d4f?restype=container",
+      "RequestUri": "https://seannse.blob.core.windows.net/test-filesystem-bf9b3ea6-eed2-d1cb-4ad9-bd945588415b?restype=container",
       "RequestMethod": "DELETE",
       "RequestHeaders": {
         "Accept": "application/xml",
         "Authorization": "Sanitized",
-<<<<<<< HEAD
-        "traceparent": "00-929d8b0104ca3a408b471a3abfd899a9-0661dc6a7741404b-00",
-        "User-Agent": [
-          "azsdk-net-Storage.Files.DataLake/12.7.0-alpha.20210202.1",
-          "(.NET 5.0.2; Microsoft Windows 10.0.19042)"
-        ],
-        "x-ms-client-request-id": "aa3472f5-699f-99ca-40dd-30cecfacee37",
-        "x-ms-date": "Tue, 02 Feb 2021 21:31:06 GMT",
-=======
-        "traceparent": "00-948f28a07d194b499b04d92819e56eca-f02391c92008dd46-00",
-        "User-Agent": [
-          "azsdk-net-Storage.Files.DataLake/12.7.0-alpha.20210217.1",
-          "(.NET 5.0.3; Microsoft Windows 10.0.19042)"
-        ],
-        "x-ms-client-request-id": "aa3472f5-699f-99ca-40dd-30cecfacee37",
-        "x-ms-date": "Wed, 17 Feb 2021 22:35:22 GMT",
->>>>>>> 1814567d
+        "traceparent": "00-95d1df9f54114a4988bd900b9fc41c15-150a3c501f59644e-00",
+        "User-Agent": [
+          "azsdk-net-Storage.Files.DataLake/12.7.0-alpha.20210219.1",
+          "(.NET 5.0.3; Microsoft Windows 10.0.19041)"
+        ],
+        "x-ms-client-request-id": "dc020ef1-4c92-957e-8edf-96421fd3745b",
+        "x-ms-date": "Fri, 19 Feb 2021 19:13:36 GMT",
         "x-ms-return-client-request-id": "true",
         "x-ms-version": "2020-06-12"
       },
@@ -304,256 +195,161 @@
       "StatusCode": 202,
       "ResponseHeaders": {
         "Content-Length": "0",
-<<<<<<< HEAD
-        "Date": "Tue, 02 Feb 2021 21:31:06 GMT",
-=======
-        "Date": "Wed, 17 Feb 2021 22:35:22 GMT",
->>>>>>> 1814567d
-        "Server": [
-          "Windows-Azure-Blob/1.0",
-          "Microsoft-HTTPAPI/2.0"
-        ],
-        "x-ms-client-request-id": "aa3472f5-699f-99ca-40dd-30cecfacee37",
-<<<<<<< HEAD
-        "x-ms-request-id": "145bfa78-b01e-000f-24aa-f90933000000",
-=======
-        "x-ms-request-id": "beb34a19-d01e-0019-317d-05ffe4000000",
->>>>>>> 1814567d
-        "x-ms-version": "2020-06-12"
-      },
-      "ResponseBody": []
-    },
-    {
-      "RequestUri": "https://seannse.blob.core.windows.net/test-filesystem-bf525ee9-f743-c9d8-c3bb-4ca808778345?restype=container",
-      "RequestMethod": "PUT",
-      "RequestHeaders": {
-        "Accept": "application/xml",
-        "Authorization": "Sanitized",
-<<<<<<< HEAD
-        "traceparent": "00-a0cf27b1871c60418a2130eef41f2d73-64f63c9bb84af548-00",
-        "User-Agent": [
-          "azsdk-net-Storage.Files.DataLake/12.7.0-alpha.20210202.1",
-          "(.NET 5.0.2; Microsoft Windows 10.0.19042)"
+        "Date": "Fri, 19 Feb 2021 19:13:35 GMT",
+        "Server": [
+          "Windows-Azure-Blob/1.0",
+          "Microsoft-HTTPAPI/2.0"
+        ],
+        "x-ms-client-request-id": "dc020ef1-4c92-957e-8edf-96421fd3745b",
+        "x-ms-request-id": "2e6d490e-201e-00a4-54f3-0676f9000000",
+        "x-ms-version": "2020-06-12"
+      },
+      "ResponseBody": []
+    },
+    {
+      "RequestUri": "https://seannse.blob.core.windows.net/test-filesystem-4cc080c3-9f29-b224-027f-a79bc12f27f3?restype=container",
+      "RequestMethod": "PUT",
+      "RequestHeaders": {
+        "Accept": "application/xml",
+        "Authorization": "Sanitized",
+        "traceparent": "00-67afb7b7ba73b248b5af9ba12c57186e-8f66f696e295e448-00",
+        "User-Agent": [
+          "azsdk-net-Storage.Files.DataLake/12.7.0-alpha.20210219.1",
+          "(.NET 5.0.3; Microsoft Windows 10.0.19041)"
         ],
         "x-ms-blob-public-access": "container",
-        "x-ms-client-request-id": "df709fc6-f00a-fd1d-996b-e6e41c2190c8",
-        "x-ms-date": "Tue, 02 Feb 2021 21:31:06 GMT",
-=======
-        "traceparent": "00-67ba746b4abfe94182a10ff837e8373c-b801d09b6a0a3c4e-00",
-        "User-Agent": [
-          "azsdk-net-Storage.Files.DataLake/12.7.0-alpha.20210217.1",
-          "(.NET 5.0.3; Microsoft Windows 10.0.19042)"
-        ],
-        "x-ms-blob-public-access": "container",
-        "x-ms-client-request-id": "df709fc6-f00a-fd1d-996b-e6e41c2190c8",
-        "x-ms-date": "Wed, 17 Feb 2021 22:35:23 GMT",
->>>>>>> 1814567d
-        "x-ms-return-client-request-id": "true",
-        "x-ms-version": "2020-06-12"
-      },
-      "RequestBody": null,
-      "StatusCode": 201,
-      "ResponseHeaders": {
-        "Content-Length": "0",
-<<<<<<< HEAD
-        "Date": "Tue, 02 Feb 2021 21:31:06 GMT",
-        "ETag": "\u00220x8D8C7C1D9F5255B\u0022",
-        "Last-Modified": "Tue, 02 Feb 2021 21:31:07 GMT",
-=======
-        "Date": "Wed, 17 Feb 2021 22:35:23 GMT",
-        "ETag": "\u00220x8D8D3945081B154\u0022",
-        "Last-Modified": "Wed, 17 Feb 2021 22:35:23 GMT",
->>>>>>> 1814567d
-        "Server": [
-          "Windows-Azure-Blob/1.0",
-          "Microsoft-HTTPAPI/2.0"
-        ],
-        "x-ms-client-request-id": "df709fc6-f00a-fd1d-996b-e6e41c2190c8",
-<<<<<<< HEAD
-        "x-ms-request-id": "1754bbe9-801e-003b-0faa-f93afb000000",
-=======
-        "x-ms-request-id": "c3f40c1c-301e-002e-4d7d-052d48000000",
->>>>>>> 1814567d
-        "x-ms-version": "2020-06-12"
-      },
-      "ResponseBody": []
-    },
-    {
-      "RequestUri": "https://seannse.dfs.core.windows.net/test-filesystem-bf525ee9-f743-c9d8-c3bb-4ca808778345/test-file-b762eb59-d315-7a4d-a4a4-992c68c67d6b?resource=file",
-      "RequestMethod": "PUT",
-      "RequestHeaders": {
-        "Accept": "application/json",
-        "Authorization": "Sanitized",
-<<<<<<< HEAD
-        "traceparent": "00-06e5520a5847b648a65633e65c531608-3ad2aaf24d4d2044-00",
-        "User-Agent": [
-          "azsdk-net-Storage.Files.DataLake/12.7.0-alpha.20210202.1",
-          "(.NET 5.0.2; Microsoft Windows 10.0.19042)"
-        ],
-        "x-ms-client-request-id": "5fb9c786-ddf5-f3d5-51f6-3b6656f095d3",
-        "x-ms-date": "Tue, 02 Feb 2021 21:31:06 GMT",
-=======
-        "traceparent": "00-78b747aaa7216a438b4d283efd9f0e26-c46594c57913d942-00",
-        "User-Agent": [
-          "azsdk-net-Storage.Files.DataLake/12.7.0-alpha.20210217.1",
-          "(.NET 5.0.3; Microsoft Windows 10.0.19042)"
-        ],
-        "x-ms-client-request-id": "5fb9c786-ddf5-f3d5-51f6-3b6656f095d3",
-        "x-ms-date": "Wed, 17 Feb 2021 22:35:23 GMT",
->>>>>>> 1814567d
-        "x-ms-return-client-request-id": "true",
-        "x-ms-version": "2020-06-12"
-      },
-      "RequestBody": null,
-      "StatusCode": 201,
-      "ResponseHeaders": {
-        "Content-Length": "0",
-<<<<<<< HEAD
-        "Date": "Tue, 02 Feb 2021 21:31:07 GMT",
-        "ETag": "\u00220x8D8C7C1DA2FF2C4\u0022",
-        "Last-Modified": "Tue, 02 Feb 2021 21:31:07 GMT",
-=======
-        "Date": "Wed, 17 Feb 2021 22:35:23 GMT",
-        "ETag": "\u00220x8D8D39450B9B27D\u0022",
-        "Last-Modified": "Wed, 17 Feb 2021 22:35:23 GMT",
->>>>>>> 1814567d
-        "Server": [
-          "Windows-Azure-HDFS/1.0",
-          "Microsoft-HTTPAPI/2.0"
-        ],
-        "x-ms-client-request-id": "5fb9c786-ddf5-f3d5-51f6-3b6656f095d3",
-<<<<<<< HEAD
-        "x-ms-request-id": "668e981c-401f-0024-38aa-f989ff000000",
-=======
-        "x-ms-request-id": "5496c5a6-e01f-005f-6c7d-05cb63000000",
->>>>>>> 1814567d
-        "x-ms-version": "2020-06-12"
-      },
-      "ResponseBody": []
-    },
-    {
-      "RequestUri": "https://seannse.dfs.core.windows.net/test-filesystem-bf525ee9-f743-c9d8-c3bb-4ca808778345/test-file-babe7bed-263f-b5c1-b1e8-bc7c51cef0ce?resource=file",
-      "RequestMethod": "PUT",
-      "RequestHeaders": {
-        "Accept": "application/json",
-        "Authorization": "Sanitized",
-<<<<<<< HEAD
-        "traceparent": "00-d03083687398f24ab9a7f955656c40c6-e26b26f89901a043-00",
-        "User-Agent": [
-          "azsdk-net-Storage.Files.DataLake/12.7.0-alpha.20210202.1",
-          "(.NET 5.0.2; Microsoft Windows 10.0.19042)"
-        ],
-        "x-ms-client-request-id": "0d91ae04-d617-5fc4-0603-ae0d2059a183",
-        "x-ms-date": "Tue, 02 Feb 2021 21:31:07 GMT",
-=======
-        "traceparent": "00-25252c2db56195499effe9b07125a676-6fd21d31eb31214b-00",
-        "User-Agent": [
-          "azsdk-net-Storage.Files.DataLake/12.7.0-alpha.20210217.1",
-          "(.NET 5.0.3; Microsoft Windows 10.0.19042)"
-        ],
-        "x-ms-client-request-id": "0d91ae04-d617-5fc4-0603-ae0d2059a183",
-        "x-ms-date": "Wed, 17 Feb 2021 22:35:23 GMT",
->>>>>>> 1814567d
-        "x-ms-return-client-request-id": "true",
-        "x-ms-version": "2020-06-12"
-      },
-      "RequestBody": null,
-      "StatusCode": 201,
-      "ResponseHeaders": {
-        "Content-Length": "0",
-<<<<<<< HEAD
-        "Date": "Tue, 02 Feb 2021 21:31:07 GMT",
-        "ETag": "\u00220x8D8C7C1DA3DB010\u0022",
-        "Last-Modified": "Tue, 02 Feb 2021 21:31:07 GMT",
-=======
-        "Date": "Wed, 17 Feb 2021 22:35:23 GMT",
-        "ETag": "\u00220x8D8D39450C8996E\u0022",
-        "Last-Modified": "Wed, 17 Feb 2021 22:35:23 GMT",
->>>>>>> 1814567d
-        "Server": [
-          "Windows-Azure-HDFS/1.0",
-          "Microsoft-HTTPAPI/2.0"
-        ],
-        "x-ms-client-request-id": "0d91ae04-d617-5fc4-0603-ae0d2059a183",
-<<<<<<< HEAD
-        "x-ms-request-id": "668e984a-401f-0024-66aa-f989ff000000",
-=======
-        "x-ms-request-id": "5496c5ac-e01f-005f-707d-05cb63000000",
->>>>>>> 1814567d
-        "x-ms-version": "2020-06-12"
-      },
-      "ResponseBody": []
-    },
-    {
-      "RequestUri": "https://seannse.dfs.core.windows.net/test-filesystem-bf525ee9-f743-c9d8-c3bb-4ca808778345/test-file-babe7bed-263f-b5c1-b1e8-bc7c51cef0ce?mode=legacy",
-      "RequestMethod": "PUT",
-      "RequestHeaders": {
-        "Accept": "application/json",
-        "Authorization": "Sanitized",
-<<<<<<< HEAD
-        "If-Modified-Since": "Mon, 01 Feb 2021 21:31:05 GMT",
-        "User-Agent": [
-          "azsdk-net-Storage.Files.DataLake/12.7.0-alpha.20210202.1",
-          "(.NET 5.0.2; Microsoft Windows 10.0.19042)"
-        ],
-        "x-ms-client-request-id": "a277b3c3-e33c-3bb7-d247-9b096f692833",
-        "x-ms-date": "Tue, 02 Feb 2021 21:31:07 GMT",
-=======
-        "If-Modified-Since": "Tue, 16 Feb 2021 22:35:21 GMT",
-        "User-Agent": [
-          "azsdk-net-Storage.Files.DataLake/12.7.0-alpha.20210217.1",
-          "(.NET 5.0.3; Microsoft Windows 10.0.19042)"
-        ],
-        "x-ms-client-request-id": "a277b3c3-e33c-3bb7-d247-9b096f692833",
-        "x-ms-date": "Wed, 17 Feb 2021 22:35:23 GMT",
->>>>>>> 1814567d
-        "x-ms-rename-source": "%2Ftest-filesystem-bf525ee9-f743-c9d8-c3bb-4ca808778345%2Ftest-file-b762eb59-d315-7a4d-a4a4-992c68c67d6b=",
-        "x-ms-return-client-request-id": "true",
-        "x-ms-version": "2020-06-12"
-      },
-      "RequestBody": null,
-      "StatusCode": 201,
-      "ResponseHeaders": {
-        "Content-Length": "0",
-<<<<<<< HEAD
-        "Date": "Tue, 02 Feb 2021 21:31:07 GMT",
-=======
-        "Date": "Wed, 17 Feb 2021 22:35:23 GMT",
->>>>>>> 1814567d
-        "Server": [
-          "Windows-Azure-HDFS/1.0",
-          "Microsoft-HTTPAPI/2.0"
-        ],
-        "x-ms-client-request-id": "a277b3c3-e33c-3bb7-d247-9b096f692833",
-<<<<<<< HEAD
-        "x-ms-request-id": "668e9885-401f-0024-21aa-f989ff000000",
-=======
-        "x-ms-request-id": "5496c5b9-e01f-005f-7d7d-05cb63000000",
->>>>>>> 1814567d
-        "x-ms-version": "2020-06-12"
-      },
-      "ResponseBody": []
-    },
-    {
-      "RequestUri": "https://seannse.blob.core.windows.net/test-filesystem-bf525ee9-f743-c9d8-c3bb-4ca808778345/test-file-babe7bed-263f-b5c1-b1e8-bc7c51cef0ce",
+        "x-ms-client-request-id": "d0452c6c-4202-52f7-ea4f-da12a5e2d45f",
+        "x-ms-date": "Fri, 19 Feb 2021 19:13:36 GMT",
+        "x-ms-return-client-request-id": "true",
+        "x-ms-version": "2020-06-12"
+      },
+      "RequestBody": null,
+      "StatusCode": 201,
+      "ResponseHeaders": {
+        "Content-Length": "0",
+        "Date": "Fri, 19 Feb 2021 19:13:35 GMT",
+        "ETag": "\u00220x8D8D50A7498D99D\u0022",
+        "Last-Modified": "Fri, 19 Feb 2021 19:13:35 GMT",
+        "Server": [
+          "Windows-Azure-Blob/1.0",
+          "Microsoft-HTTPAPI/2.0"
+        ],
+        "x-ms-client-request-id": "d0452c6c-4202-52f7-ea4f-da12a5e2d45f",
+        "x-ms-request-id": "2e6d49f5-201e-00a4-2df3-0676f9000000",
+        "x-ms-version": "2020-06-12"
+      },
+      "ResponseBody": []
+    },
+    {
+      "RequestUri": "https://seannse.dfs.core.windows.net/test-filesystem-4cc080c3-9f29-b224-027f-a79bc12f27f3/test-file-60dca3b7-4f8a-1176-1a9d-b89c76485ddd?resource=file",
+      "RequestMethod": "PUT",
+      "RequestHeaders": {
+        "Accept": "application/json",
+        "Authorization": "Sanitized",
+        "traceparent": "00-0b549f26979d9d4e8ce4a628516584d5-f9226901c8cb0442-00",
+        "User-Agent": [
+          "azsdk-net-Storage.Files.DataLake/12.7.0-alpha.20210219.1",
+          "(.NET 5.0.3; Microsoft Windows 10.0.19041)"
+        ],
+        "x-ms-client-request-id": "b124c9b7-8f47-1c9c-b533-b664895bdba1",
+        "x-ms-date": "Fri, 19 Feb 2021 19:13:36 GMT",
+        "x-ms-return-client-request-id": "true",
+        "x-ms-version": "2020-06-12"
+      },
+      "RequestBody": null,
+      "StatusCode": 201,
+      "ResponseHeaders": {
+        "Content-Length": "0",
+        "Date": "Fri, 19 Feb 2021 19:13:34 GMT",
+        "ETag": "\u00220x8D8D50A74A72C93\u0022",
+        "Last-Modified": "Fri, 19 Feb 2021 19:13:35 GMT",
+        "Server": [
+          "Windows-Azure-HDFS/1.0",
+          "Microsoft-HTTPAPI/2.0"
+        ],
+        "x-ms-client-request-id": "b124c9b7-8f47-1c9c-b533-b664895bdba1",
+        "x-ms-request-id": "6f4bcbfa-e01f-004f-3ff3-060e0b000000",
+        "x-ms-version": "2020-06-12"
+      },
+      "ResponseBody": []
+    },
+    {
+      "RequestUri": "https://seannse.dfs.core.windows.net/test-filesystem-4cc080c3-9f29-b224-027f-a79bc12f27f3/test-file-2482fcf2-40b2-6074-b2b8-999314e239c7?resource=file",
+      "RequestMethod": "PUT",
+      "RequestHeaders": {
+        "Accept": "application/json",
+        "Authorization": "Sanitized",
+        "traceparent": "00-a54edc05b6ab4b43becdc94870bf2dc3-49e2e662df510045-00",
+        "User-Agent": [
+          "azsdk-net-Storage.Files.DataLake/12.7.0-alpha.20210219.1",
+          "(.NET 5.0.3; Microsoft Windows 10.0.19041)"
+        ],
+        "x-ms-client-request-id": "dca2981b-59d0-77ff-54c3-ff8ef50807d3",
+        "x-ms-date": "Fri, 19 Feb 2021 19:13:36 GMT",
+        "x-ms-return-client-request-id": "true",
+        "x-ms-version": "2020-06-12"
+      },
+      "RequestBody": null,
+      "StatusCode": 201,
+      "ResponseHeaders": {
+        "Content-Length": "0",
+        "Date": "Fri, 19 Feb 2021 19:13:34 GMT",
+        "ETag": "\u00220x8D8D50A74B3E067\u0022",
+        "Last-Modified": "Fri, 19 Feb 2021 19:13:35 GMT",
+        "Server": [
+          "Windows-Azure-HDFS/1.0",
+          "Microsoft-HTTPAPI/2.0"
+        ],
+        "x-ms-client-request-id": "dca2981b-59d0-77ff-54c3-ff8ef50807d3",
+        "x-ms-request-id": "6f4bcc01-e01f-004f-46f3-060e0b000000",
+        "x-ms-version": "2020-06-12"
+      },
+      "ResponseBody": []
+    },
+    {
+      "RequestUri": "https://seannse.dfs.core.windows.net/test-filesystem-4cc080c3-9f29-b224-027f-a79bc12f27f3/test-file-2482fcf2-40b2-6074-b2b8-999314e239c7?mode=legacy",
+      "RequestMethod": "PUT",
+      "RequestHeaders": {
+        "Accept": "application/json",
+        "Authorization": "Sanitized",
+        "If-Modified-Since": "Thu, 18 Feb 2021 19:13:35 GMT",
+        "User-Agent": [
+          "azsdk-net-Storage.Files.DataLake/12.7.0-alpha.20210219.1",
+          "(.NET 5.0.3; Microsoft Windows 10.0.19041)"
+        ],
+        "x-ms-client-request-id": "7c772d1f-5d40-c6f6-076d-5860ab070bdc",
+        "x-ms-date": "Fri, 19 Feb 2021 19:13:36 GMT",
+        "x-ms-rename-source": "%2Ftest-filesystem-4cc080c3-9f29-b224-027f-a79bc12f27f3%2Ftest-file-60dca3b7-4f8a-1176-1a9d-b89c76485ddd=",
+        "x-ms-return-client-request-id": "true",
+        "x-ms-version": "2020-06-12"
+      },
+      "RequestBody": null,
+      "StatusCode": 201,
+      "ResponseHeaders": {
+        "Content-Length": "0",
+        "Date": "Fri, 19 Feb 2021 19:13:34 GMT",
+        "Server": [
+          "Windows-Azure-HDFS/1.0",
+          "Microsoft-HTTPAPI/2.0"
+        ],
+        "x-ms-client-request-id": "7c772d1f-5d40-c6f6-076d-5860ab070bdc",
+        "x-ms-request-id": "6f4bcc0c-e01f-004f-51f3-060e0b000000",
+        "x-ms-version": "2020-06-12"
+      },
+      "ResponseBody": []
+    },
+    {
+      "RequestUri": "https://seannse.blob.core.windows.net/test-filesystem-4cc080c3-9f29-b224-027f-a79bc12f27f3/test-file-2482fcf2-40b2-6074-b2b8-999314e239c7",
       "RequestMethod": "HEAD",
       "RequestHeaders": {
         "Accept": "application/xml",
         "Authorization": "Sanitized",
         "User-Agent": [
-<<<<<<< HEAD
-          "azsdk-net-Storage.Files.DataLake/12.7.0-alpha.20210202.1",
-          "(.NET 5.0.2; Microsoft Windows 10.0.19042)"
-        ],
-        "x-ms-client-request-id": "6c49d1b7-fee1-2246-b417-ed0358bd609c",
-        "x-ms-date": "Tue, 02 Feb 2021 21:31:07 GMT",
-=======
-          "azsdk-net-Storage.Files.DataLake/12.7.0-alpha.20210217.1",
-          "(.NET 5.0.3; Microsoft Windows 10.0.19042)"
-        ],
-        "x-ms-client-request-id": "6c49d1b7-fee1-2246-b417-ed0358bd609c",
-        "x-ms-date": "Wed, 17 Feb 2021 22:35:23 GMT",
->>>>>>> 1814567d
+          "azsdk-net-Storage.Files.DataLake/12.7.0-alpha.20210219.1",
+          "(.NET 5.0.3; Microsoft Windows 10.0.19041)"
+        ],
+        "x-ms-client-request-id": "c76fd903-8b91-9d93-f87d-7b09d51d9b5e",
+        "x-ms-date": "Fri, 19 Feb 2021 19:13:36 GMT",
         "x-ms-return-client-request-id": "true",
         "x-ms-version": "2020-06-12"
       },
@@ -563,15 +359,9 @@
         "Accept-Ranges": "bytes",
         "Content-Length": "0",
         "Content-Type": "application/octet-stream",
-<<<<<<< HEAD
-        "Date": "Tue, 02 Feb 2021 21:31:07 GMT",
-        "ETag": "\u00220x8D8C7C1DA2FF2C4\u0022",
-        "Last-Modified": "Tue, 02 Feb 2021 21:31:07 GMT",
-=======
-        "Date": "Wed, 17 Feb 2021 22:35:23 GMT",
-        "ETag": "\u00220x8D8D39450B9B27D\u0022",
-        "Last-Modified": "Wed, 17 Feb 2021 22:35:23 GMT",
->>>>>>> 1814567d
+        "Date": "Fri, 19 Feb 2021 19:13:35 GMT",
+        "ETag": "\u00220x8D8D50A74A72C93\u0022",
+        "Last-Modified": "Fri, 19 Feb 2021 19:13:35 GMT",
         "Server": [
           "Windows-Azure-Blob/1.0",
           "Microsoft-HTTPAPI/2.0"
@@ -579,50 +369,32 @@
         "x-ms-access-tier": "Hot",
         "x-ms-access-tier-inferred": "true",
         "x-ms-blob-type": "BlockBlob",
-        "x-ms-client-request-id": "6c49d1b7-fee1-2246-b417-ed0358bd609c",
-<<<<<<< HEAD
-        "x-ms-creation-time": "Tue, 02 Feb 2021 21:31:07 GMT",
-=======
-        "x-ms-creation-time": "Wed, 17 Feb 2021 22:35:23 GMT",
->>>>>>> 1814567d
+        "x-ms-client-request-id": "c76fd903-8b91-9d93-f87d-7b09d51d9b5e",
+        "x-ms-creation-time": "Fri, 19 Feb 2021 19:13:35 GMT",
         "x-ms-group": "$superuser",
         "x-ms-lease-state": "available",
         "x-ms-lease-status": "unlocked",
         "x-ms-owner": "$superuser",
         "x-ms-permissions": "rw-r-----",
-<<<<<<< HEAD
-        "x-ms-request-id": "1754bc7f-801e-003b-0baa-f93afb000000",
-=======
-        "x-ms-request-id": "c3f40fbe-301e-002e-1d7d-052d48000000",
->>>>>>> 1814567d
+        "x-ms-request-id": "2e6d4d4f-201e-00a4-61f3-0676f9000000",
         "x-ms-server-encrypted": "true",
         "x-ms-version": "2020-06-12"
       },
       "ResponseBody": []
     },
     {
-      "RequestUri": "https://seannse.blob.core.windows.net/test-filesystem-bf525ee9-f743-c9d8-c3bb-4ca808778345?restype=container",
+      "RequestUri": "https://seannse.blob.core.windows.net/test-filesystem-4cc080c3-9f29-b224-027f-a79bc12f27f3?restype=container",
       "RequestMethod": "DELETE",
       "RequestHeaders": {
         "Accept": "application/xml",
         "Authorization": "Sanitized",
-<<<<<<< HEAD
-        "traceparent": "00-294aacdc8652c944837c8226dbc4ad7b-db12b9ed96afc347-00",
-        "User-Agent": [
-          "azsdk-net-Storage.Files.DataLake/12.7.0-alpha.20210202.1",
-          "(.NET 5.0.2; Microsoft Windows 10.0.19042)"
-        ],
-        "x-ms-client-request-id": "9d5145f6-bc1f-4e51-4de8-476876bbb72a",
-        "x-ms-date": "Tue, 02 Feb 2021 21:31:07 GMT",
-=======
-        "traceparent": "00-d8b3414de0693840aabea842785d7dd4-ad2e3e033072714a-00",
-        "User-Agent": [
-          "azsdk-net-Storage.Files.DataLake/12.7.0-alpha.20210217.1",
-          "(.NET 5.0.3; Microsoft Windows 10.0.19042)"
-        ],
-        "x-ms-client-request-id": "9d5145f6-bc1f-4e51-4de8-476876bbb72a",
-        "x-ms-date": "Wed, 17 Feb 2021 22:35:24 GMT",
->>>>>>> 1814567d
+        "traceparent": "00-fd5b5fe2e9583b43a9cc5d066f2b6084-a8451c5dc7105b46-00",
+        "User-Agent": [
+          "azsdk-net-Storage.Files.DataLake/12.7.0-alpha.20210219.1",
+          "(.NET 5.0.3; Microsoft Windows 10.0.19041)"
+        ],
+        "x-ms-client-request-id": "d25cc156-4397-7f4a-791e-b9c99aeb18fc",
+        "x-ms-date": "Fri, 19 Feb 2021 19:13:36 GMT",
         "x-ms-return-client-request-id": "true",
         "x-ms-version": "2020-06-12"
       },
@@ -630,256 +402,161 @@
       "StatusCode": 202,
       "ResponseHeaders": {
         "Content-Length": "0",
-<<<<<<< HEAD
-        "Date": "Tue, 02 Feb 2021 21:31:07 GMT",
-=======
-        "Date": "Wed, 17 Feb 2021 22:35:23 GMT",
->>>>>>> 1814567d
-        "Server": [
-          "Windows-Azure-Blob/1.0",
-          "Microsoft-HTTPAPI/2.0"
-        ],
-        "x-ms-client-request-id": "9d5145f6-bc1f-4e51-4de8-476876bbb72a",
-<<<<<<< HEAD
-        "x-ms-request-id": "1754bc90-801e-003b-1baa-f93afb000000",
-=======
-        "x-ms-request-id": "c3f4104f-301e-002e-217d-052d48000000",
->>>>>>> 1814567d
-        "x-ms-version": "2020-06-12"
-      },
-      "ResponseBody": []
-    },
-    {
-      "RequestUri": "https://seannse.blob.core.windows.net/test-filesystem-ad556c60-d571-68af-74e9-777944cb479f?restype=container",
-      "RequestMethod": "PUT",
-      "RequestHeaders": {
-        "Accept": "application/xml",
-        "Authorization": "Sanitized",
-<<<<<<< HEAD
-        "traceparent": "00-47ea4af3a2c7ad4f920b46122d972e25-16d915a20eee9044-00",
-        "User-Agent": [
-          "azsdk-net-Storage.Files.DataLake/12.7.0-alpha.20210202.1",
-          "(.NET 5.0.2; Microsoft Windows 10.0.19042)"
+        "Date": "Fri, 19 Feb 2021 19:13:35 GMT",
+        "Server": [
+          "Windows-Azure-Blob/1.0",
+          "Microsoft-HTTPAPI/2.0"
+        ],
+        "x-ms-client-request-id": "d25cc156-4397-7f4a-791e-b9c99aeb18fc",
+        "x-ms-request-id": "2e6d4df0-201e-00a4-79f3-0676f9000000",
+        "x-ms-version": "2020-06-12"
+      },
+      "ResponseBody": []
+    },
+    {
+      "RequestUri": "https://seannse.blob.core.windows.net/test-filesystem-b7d817bf-c2ca-f595-fa67-8e0729aeb650?restype=container",
+      "RequestMethod": "PUT",
+      "RequestHeaders": {
+        "Accept": "application/xml",
+        "Authorization": "Sanitized",
+        "traceparent": "00-1c881316c3f0bc438087b48c3818ab68-be2bd1fa6c71cc4f-00",
+        "User-Agent": [
+          "azsdk-net-Storage.Files.DataLake/12.7.0-alpha.20210219.1",
+          "(.NET 5.0.3; Microsoft Windows 10.0.19041)"
         ],
         "x-ms-blob-public-access": "container",
-        "x-ms-client-request-id": "6f1a8fb0-e5c0-21ec-96e8-293644d80a82",
-        "x-ms-date": "Tue, 02 Feb 2021 21:31:07 GMT",
-=======
-        "traceparent": "00-78feb4e0ea20784a8481dcd547767718-80d90bd07a31f848-00",
-        "User-Agent": [
-          "azsdk-net-Storage.Files.DataLake/12.7.0-alpha.20210217.1",
-          "(.NET 5.0.3; Microsoft Windows 10.0.19042)"
-        ],
-        "x-ms-blob-public-access": "container",
-        "x-ms-client-request-id": "6f1a8fb0-e5c0-21ec-96e8-293644d80a82",
-        "x-ms-date": "Wed, 17 Feb 2021 22:35:24 GMT",
->>>>>>> 1814567d
-        "x-ms-return-client-request-id": "true",
-        "x-ms-version": "2020-06-12"
-      },
-      "RequestBody": null,
-      "StatusCode": 201,
-      "ResponseHeaders": {
-        "Content-Length": "0",
-<<<<<<< HEAD
-        "Date": "Tue, 02 Feb 2021 21:31:07 GMT",
-        "ETag": "\u00220x8D8C7C1DAA4F2E5\u0022",
-        "Last-Modified": "Tue, 02 Feb 2021 21:31:08 GMT",
-=======
-        "Date": "Wed, 17 Feb 2021 22:35:23 GMT",
-        "ETag": "\u00220x8D8D3945130C10D\u0022",
-        "Last-Modified": "Wed, 17 Feb 2021 22:35:24 GMT",
->>>>>>> 1814567d
-        "Server": [
-          "Windows-Azure-Blob/1.0",
-          "Microsoft-HTTPAPI/2.0"
-        ],
-        "x-ms-client-request-id": "6f1a8fb0-e5c0-21ec-96e8-293644d80a82",
-<<<<<<< HEAD
-        "x-ms-request-id": "0e6affcb-c01e-0093-34aa-f9a455000000",
-=======
-        "x-ms-request-id": "35d4786d-701e-0062-6a7d-05bd78000000",
->>>>>>> 1814567d
-        "x-ms-version": "2020-06-12"
-      },
-      "ResponseBody": []
-    },
-    {
-      "RequestUri": "https://seannse.dfs.core.windows.net/test-filesystem-ad556c60-d571-68af-74e9-777944cb479f/test-file-e6e3a8a0-a4af-9dbe-efc5-04bea9f1607f?resource=file",
-      "RequestMethod": "PUT",
-      "RequestHeaders": {
-        "Accept": "application/json",
-        "Authorization": "Sanitized",
-<<<<<<< HEAD
-        "traceparent": "00-e538f5b8331d484eb1b792565642f1e5-232c97bd852df448-00",
-        "User-Agent": [
-          "azsdk-net-Storage.Files.DataLake/12.7.0-alpha.20210202.1",
-          "(.NET 5.0.2; Microsoft Windows 10.0.19042)"
-        ],
-        "x-ms-client-request-id": "5e1caaa8-0211-0c8a-d17d-7ffae02e78a4",
-        "x-ms-date": "Tue, 02 Feb 2021 21:31:07 GMT",
-=======
-        "traceparent": "00-52b95f88d3cb9a4a9e85311e1361f52d-09a48c972b678949-00",
-        "User-Agent": [
-          "azsdk-net-Storage.Files.DataLake/12.7.0-alpha.20210217.1",
-          "(.NET 5.0.3; Microsoft Windows 10.0.19042)"
-        ],
-        "x-ms-client-request-id": "5e1caaa8-0211-0c8a-d17d-7ffae02e78a4",
-        "x-ms-date": "Wed, 17 Feb 2021 22:35:24 GMT",
->>>>>>> 1814567d
-        "x-ms-return-client-request-id": "true",
-        "x-ms-version": "2020-06-12"
-      },
-      "RequestBody": null,
-      "StatusCode": 201,
-      "ResponseHeaders": {
-        "Content-Length": "0",
-<<<<<<< HEAD
-        "Date": "Tue, 02 Feb 2021 21:31:08 GMT",
-        "ETag": "\u00220x8D8C7C1DAE021A0\u0022",
-        "Last-Modified": "Tue, 02 Feb 2021 21:31:08 GMT",
-=======
-        "Date": "Wed, 17 Feb 2021 22:35:23 GMT",
-        "ETag": "\u00220x8D8D394516A04AC\u0022",
-        "Last-Modified": "Wed, 17 Feb 2021 22:35:24 GMT",
->>>>>>> 1814567d
-        "Server": [
-          "Windows-Azure-HDFS/1.0",
-          "Microsoft-HTTPAPI/2.0"
-        ],
-        "x-ms-client-request-id": "5e1caaa8-0211-0c8a-d17d-7ffae02e78a4",
-<<<<<<< HEAD
-        "x-ms-request-id": "3b4cb614-001f-0025-1daa-f9d623000000",
-=======
-        "x-ms-request-id": "568464d7-701f-004d-047d-05b0b3000000",
->>>>>>> 1814567d
-        "x-ms-version": "2020-06-12"
-      },
-      "ResponseBody": []
-    },
-    {
-      "RequestUri": "https://seannse.dfs.core.windows.net/test-filesystem-ad556c60-d571-68af-74e9-777944cb479f/test-file-0537a987-560e-c8d1-ca44-44c3273b03a9?resource=file",
-      "RequestMethod": "PUT",
-      "RequestHeaders": {
-        "Accept": "application/json",
-        "Authorization": "Sanitized",
-<<<<<<< HEAD
-        "traceparent": "00-3f3c5abbfa7d424f94ac6f5c940f60c1-0230ec95b7ca6743-00",
-        "User-Agent": [
-          "azsdk-net-Storage.Files.DataLake/12.7.0-alpha.20210202.1",
-          "(.NET 5.0.2; Microsoft Windows 10.0.19042)"
-        ],
-        "x-ms-client-request-id": "effbd973-460e-52c1-d854-94ccbec6e495",
-        "x-ms-date": "Tue, 02 Feb 2021 21:31:08 GMT",
-=======
-        "traceparent": "00-c32596dd4a5dbb46a05ed0ce40b5d24f-cde329d2c11c4042-00",
-        "User-Agent": [
-          "azsdk-net-Storage.Files.DataLake/12.7.0-alpha.20210217.1",
-          "(.NET 5.0.3; Microsoft Windows 10.0.19042)"
-        ],
-        "x-ms-client-request-id": "effbd973-460e-52c1-d854-94ccbec6e495",
-        "x-ms-date": "Wed, 17 Feb 2021 22:35:24 GMT",
->>>>>>> 1814567d
-        "x-ms-return-client-request-id": "true",
-        "x-ms-version": "2020-06-12"
-      },
-      "RequestBody": null,
-      "StatusCode": 201,
-      "ResponseHeaders": {
-        "Content-Length": "0",
-<<<<<<< HEAD
-        "Date": "Tue, 02 Feb 2021 21:31:08 GMT",
-        "ETag": "\u00220x8D8C7C1DAEE6C01\u0022",
-        "Last-Modified": "Tue, 02 Feb 2021 21:31:08 GMT",
-=======
-        "Date": "Wed, 17 Feb 2021 22:35:23 GMT",
-        "ETag": "\u00220x8D8D39451783C48\u0022",
-        "Last-Modified": "Wed, 17 Feb 2021 22:35:24 GMT",
->>>>>>> 1814567d
-        "Server": [
-          "Windows-Azure-HDFS/1.0",
-          "Microsoft-HTTPAPI/2.0"
-        ],
-        "x-ms-client-request-id": "effbd973-460e-52c1-d854-94ccbec6e495",
-<<<<<<< HEAD
-        "x-ms-request-id": "3b4cb629-001f-0025-32aa-f9d623000000",
-=======
-        "x-ms-request-id": "568464ed-701f-004d-1a7d-05b0b3000000",
->>>>>>> 1814567d
-        "x-ms-version": "2020-06-12"
-      },
-      "ResponseBody": []
-    },
-    {
-      "RequestUri": "https://seannse.dfs.core.windows.net/test-filesystem-ad556c60-d571-68af-74e9-777944cb479f/test-file-0537a987-560e-c8d1-ca44-44c3273b03a9?mode=legacy",
-      "RequestMethod": "PUT",
-      "RequestHeaders": {
-        "Accept": "application/json",
-        "Authorization": "Sanitized",
-<<<<<<< HEAD
-        "If-Unmodified-Since": "Wed, 03 Feb 2021 21:31:05 GMT",
-        "User-Agent": [
-          "azsdk-net-Storage.Files.DataLake/12.7.0-alpha.20210202.1",
-          "(.NET 5.0.2; Microsoft Windows 10.0.19042)"
-        ],
-        "x-ms-client-request-id": "4e50d085-1340-329b-71c3-26816da23eed",
-        "x-ms-date": "Tue, 02 Feb 2021 21:31:08 GMT",
-=======
-        "If-Unmodified-Since": "Thu, 18 Feb 2021 22:35:21 GMT",
-        "User-Agent": [
-          "azsdk-net-Storage.Files.DataLake/12.7.0-alpha.20210217.1",
-          "(.NET 5.0.3; Microsoft Windows 10.0.19042)"
-        ],
-        "x-ms-client-request-id": "4e50d085-1340-329b-71c3-26816da23eed",
-        "x-ms-date": "Wed, 17 Feb 2021 22:35:25 GMT",
->>>>>>> 1814567d
-        "x-ms-rename-source": "%2Ftest-filesystem-ad556c60-d571-68af-74e9-777944cb479f%2Ftest-file-e6e3a8a0-a4af-9dbe-efc5-04bea9f1607f=",
-        "x-ms-return-client-request-id": "true",
-        "x-ms-version": "2020-06-12"
-      },
-      "RequestBody": null,
-      "StatusCode": 201,
-      "ResponseHeaders": {
-        "Content-Length": "0",
-<<<<<<< HEAD
-        "Date": "Tue, 02 Feb 2021 21:31:08 GMT",
-=======
-        "Date": "Wed, 17 Feb 2021 22:35:23 GMT",
->>>>>>> 1814567d
-        "Server": [
-          "Windows-Azure-HDFS/1.0",
-          "Microsoft-HTTPAPI/2.0"
-        ],
-        "x-ms-client-request-id": "4e50d085-1340-329b-71c3-26816da23eed",
-<<<<<<< HEAD
-        "x-ms-request-id": "3b4cb636-001f-0025-3faa-f9d623000000",
-=======
-        "x-ms-request-id": "568464fa-701f-004d-277d-05b0b3000000",
->>>>>>> 1814567d
-        "x-ms-version": "2020-06-12"
-      },
-      "ResponseBody": []
-    },
-    {
-      "RequestUri": "https://seannse.blob.core.windows.net/test-filesystem-ad556c60-d571-68af-74e9-777944cb479f/test-file-0537a987-560e-c8d1-ca44-44c3273b03a9",
+        "x-ms-client-request-id": "cf256471-f4cf-93de-2c67-d730b54355cb",
+        "x-ms-date": "Fri, 19 Feb 2021 19:13:36 GMT",
+        "x-ms-return-client-request-id": "true",
+        "x-ms-version": "2020-06-12"
+      },
+      "RequestBody": null,
+      "StatusCode": 201,
+      "ResponseHeaders": {
+        "Content-Length": "0",
+        "Date": "Fri, 19 Feb 2021 19:13:35 GMT",
+        "ETag": "\u00220x8D8D50A74E5CFE8\u0022",
+        "Last-Modified": "Fri, 19 Feb 2021 19:13:36 GMT",
+        "Server": [
+          "Windows-Azure-Blob/1.0",
+          "Microsoft-HTTPAPI/2.0"
+        ],
+        "x-ms-client-request-id": "cf256471-f4cf-93de-2c67-d730b54355cb",
+        "x-ms-request-id": "2e6d4eab-201e-00a4-2af3-0676f9000000",
+        "x-ms-version": "2020-06-12"
+      },
+      "ResponseBody": []
+    },
+    {
+      "RequestUri": "https://seannse.dfs.core.windows.net/test-filesystem-b7d817bf-c2ca-f595-fa67-8e0729aeb650/test-file-c7f86967-0438-f53c-50a5-a0b4e7b1a1e5?resource=file",
+      "RequestMethod": "PUT",
+      "RequestHeaders": {
+        "Accept": "application/json",
+        "Authorization": "Sanitized",
+        "traceparent": "00-bee55c16c460ae40ab86f2de0f56300a-689d49de211b044b-00",
+        "User-Agent": [
+          "azsdk-net-Storage.Files.DataLake/12.7.0-alpha.20210219.1",
+          "(.NET 5.0.3; Microsoft Windows 10.0.19041)"
+        ],
+        "x-ms-client-request-id": "eb7c0fbf-a61d-6d15-282f-7e2a5429ab7a",
+        "x-ms-date": "Fri, 19 Feb 2021 19:13:36 GMT",
+        "x-ms-return-client-request-id": "true",
+        "x-ms-version": "2020-06-12"
+      },
+      "RequestBody": null,
+      "StatusCode": 201,
+      "ResponseHeaders": {
+        "Content-Length": "0",
+        "Date": "Fri, 19 Feb 2021 19:13:35 GMT",
+        "ETag": "\u00220x8D8D50A74F4A907\u0022",
+        "Last-Modified": "Fri, 19 Feb 2021 19:13:36 GMT",
+        "Server": [
+          "Windows-Azure-HDFS/1.0",
+          "Microsoft-HTTPAPI/2.0"
+        ],
+        "x-ms-client-request-id": "eb7c0fbf-a61d-6d15-282f-7e2a5429ab7a",
+        "x-ms-request-id": "6f4bcc32-e01f-004f-77f3-060e0b000000",
+        "x-ms-version": "2020-06-12"
+      },
+      "ResponseBody": []
+    },
+    {
+      "RequestUri": "https://seannse.dfs.core.windows.net/test-filesystem-b7d817bf-c2ca-f595-fa67-8e0729aeb650/test-file-7436f2c6-91ae-8042-e81b-d2191de203ba?resource=file",
+      "RequestMethod": "PUT",
+      "RequestHeaders": {
+        "Accept": "application/json",
+        "Authorization": "Sanitized",
+        "traceparent": "00-913b863fbfe0b4418b0f2efac634969e-022068e5c6f73843-00",
+        "User-Agent": [
+          "azsdk-net-Storage.Files.DataLake/12.7.0-alpha.20210219.1",
+          "(.NET 5.0.3; Microsoft Windows 10.0.19041)"
+        ],
+        "x-ms-client-request-id": "ff936d73-095f-2e25-ccfb-0301d3fc4f45",
+        "x-ms-date": "Fri, 19 Feb 2021 19:13:36 GMT",
+        "x-ms-return-client-request-id": "true",
+        "x-ms-version": "2020-06-12"
+      },
+      "RequestBody": null,
+      "StatusCode": 201,
+      "ResponseHeaders": {
+        "Content-Length": "0",
+        "Date": "Fri, 19 Feb 2021 19:13:35 GMT",
+        "ETag": "\u00220x8D8D50A74FFD2FB\u0022",
+        "Last-Modified": "Fri, 19 Feb 2021 19:13:36 GMT",
+        "Server": [
+          "Windows-Azure-HDFS/1.0",
+          "Microsoft-HTTPAPI/2.0"
+        ],
+        "x-ms-client-request-id": "ff936d73-095f-2e25-ccfb-0301d3fc4f45",
+        "x-ms-request-id": "6f4bcc39-e01f-004f-7ef3-060e0b000000",
+        "x-ms-version": "2020-06-12"
+      },
+      "ResponseBody": []
+    },
+    {
+      "RequestUri": "https://seannse.dfs.core.windows.net/test-filesystem-b7d817bf-c2ca-f595-fa67-8e0729aeb650/test-file-7436f2c6-91ae-8042-e81b-d2191de203ba?mode=legacy",
+      "RequestMethod": "PUT",
+      "RequestHeaders": {
+        "Accept": "application/json",
+        "Authorization": "Sanitized",
+        "If-Unmodified-Since": "Sat, 20 Feb 2021 19:13:35 GMT",
+        "User-Agent": [
+          "azsdk-net-Storage.Files.DataLake/12.7.0-alpha.20210219.1",
+          "(.NET 5.0.3; Microsoft Windows 10.0.19041)"
+        ],
+        "x-ms-client-request-id": "afa50693-044f-1e5b-a6c6-0b39b2c67f2e",
+        "x-ms-date": "Fri, 19 Feb 2021 19:13:36 GMT",
+        "x-ms-rename-source": "%2Ftest-filesystem-b7d817bf-c2ca-f595-fa67-8e0729aeb650%2Ftest-file-c7f86967-0438-f53c-50a5-a0b4e7b1a1e5=",
+        "x-ms-return-client-request-id": "true",
+        "x-ms-version": "2020-06-12"
+      },
+      "RequestBody": null,
+      "StatusCode": 201,
+      "ResponseHeaders": {
+        "Content-Length": "0",
+        "Date": "Fri, 19 Feb 2021 19:13:35 GMT",
+        "Server": [
+          "Windows-Azure-HDFS/1.0",
+          "Microsoft-HTTPAPI/2.0"
+        ],
+        "x-ms-client-request-id": "afa50693-044f-1e5b-a6c6-0b39b2c67f2e",
+        "x-ms-request-id": "6f4bcc3c-e01f-004f-01f3-060e0b000000",
+        "x-ms-version": "2020-06-12"
+      },
+      "ResponseBody": []
+    },
+    {
+      "RequestUri": "https://seannse.blob.core.windows.net/test-filesystem-b7d817bf-c2ca-f595-fa67-8e0729aeb650/test-file-7436f2c6-91ae-8042-e81b-d2191de203ba",
       "RequestMethod": "HEAD",
       "RequestHeaders": {
         "Accept": "application/xml",
         "Authorization": "Sanitized",
         "User-Agent": [
-<<<<<<< HEAD
-          "azsdk-net-Storage.Files.DataLake/12.7.0-alpha.20210202.1",
-          "(.NET 5.0.2; Microsoft Windows 10.0.19042)"
-        ],
-        "x-ms-client-request-id": "ee46aee4-9676-6555-3a4e-3b55524d1798",
-        "x-ms-date": "Tue, 02 Feb 2021 21:31:08 GMT",
-=======
-          "azsdk-net-Storage.Files.DataLake/12.7.0-alpha.20210217.1",
-          "(.NET 5.0.3; Microsoft Windows 10.0.19042)"
-        ],
-        "x-ms-client-request-id": "ee46aee4-9676-6555-3a4e-3b55524d1798",
-        "x-ms-date": "Wed, 17 Feb 2021 22:35:25 GMT",
->>>>>>> 1814567d
+          "azsdk-net-Storage.Files.DataLake/12.7.0-alpha.20210219.1",
+          "(.NET 5.0.3; Microsoft Windows 10.0.19041)"
+        ],
+        "x-ms-client-request-id": "cd6e71e4-9f56-27f6-68e3-e26ec80a5e64",
+        "x-ms-date": "Fri, 19 Feb 2021 19:13:37 GMT",
         "x-ms-return-client-request-id": "true",
         "x-ms-version": "2020-06-12"
       },
@@ -889,15 +566,9 @@
         "Accept-Ranges": "bytes",
         "Content-Length": "0",
         "Content-Type": "application/octet-stream",
-<<<<<<< HEAD
-        "Date": "Tue, 02 Feb 2021 21:31:08 GMT",
-        "ETag": "\u00220x8D8C7C1DAE021A0\u0022",
-        "Last-Modified": "Tue, 02 Feb 2021 21:31:08 GMT",
-=======
-        "Date": "Wed, 17 Feb 2021 22:35:24 GMT",
-        "ETag": "\u00220x8D8D394516A04AC\u0022",
-        "Last-Modified": "Wed, 17 Feb 2021 22:35:24 GMT",
->>>>>>> 1814567d
+        "Date": "Fri, 19 Feb 2021 19:13:36 GMT",
+        "ETag": "\u00220x8D8D50A74F4A907\u0022",
+        "Last-Modified": "Fri, 19 Feb 2021 19:13:36 GMT",
         "Server": [
           "Windows-Azure-Blob/1.0",
           "Microsoft-HTTPAPI/2.0"
@@ -905,50 +576,32 @@
         "x-ms-access-tier": "Hot",
         "x-ms-access-tier-inferred": "true",
         "x-ms-blob-type": "BlockBlob",
-        "x-ms-client-request-id": "ee46aee4-9676-6555-3a4e-3b55524d1798",
-<<<<<<< HEAD
-        "x-ms-creation-time": "Tue, 02 Feb 2021 21:31:08 GMT",
-=======
-        "x-ms-creation-time": "Wed, 17 Feb 2021 22:35:24 GMT",
->>>>>>> 1814567d
+        "x-ms-client-request-id": "cd6e71e4-9f56-27f6-68e3-e26ec80a5e64",
+        "x-ms-creation-time": "Fri, 19 Feb 2021 19:13:36 GMT",
         "x-ms-group": "$superuser",
         "x-ms-lease-state": "available",
         "x-ms-lease-status": "unlocked",
         "x-ms-owner": "$superuser",
         "x-ms-permissions": "rw-r-----",
-<<<<<<< HEAD
-        "x-ms-request-id": "0e6b04af-c01e-0093-58aa-f9a455000000",
-=======
-        "x-ms-request-id": "35d47bc1-701e-0062-717d-05bd78000000",
->>>>>>> 1814567d
+        "x-ms-request-id": "2e6d51b0-201e-00a4-7bf3-0676f9000000",
         "x-ms-server-encrypted": "true",
         "x-ms-version": "2020-06-12"
       },
       "ResponseBody": []
     },
     {
-      "RequestUri": "https://seannse.blob.core.windows.net/test-filesystem-ad556c60-d571-68af-74e9-777944cb479f?restype=container",
+      "RequestUri": "https://seannse.blob.core.windows.net/test-filesystem-b7d817bf-c2ca-f595-fa67-8e0729aeb650?restype=container",
       "RequestMethod": "DELETE",
       "RequestHeaders": {
         "Accept": "application/xml",
         "Authorization": "Sanitized",
-<<<<<<< HEAD
-        "traceparent": "00-de09b628f2d6fe4fbdda652f0afcec0f-7a97a751f2f2f24c-00",
-        "User-Agent": [
-          "azsdk-net-Storage.Files.DataLake/12.7.0-alpha.20210202.1",
-          "(.NET 5.0.2; Microsoft Windows 10.0.19042)"
-        ],
-        "x-ms-client-request-id": "bf9cede4-505b-4177-f853-4913d605a7bc",
-        "x-ms-date": "Tue, 02 Feb 2021 21:31:08 GMT",
-=======
-        "traceparent": "00-6684be33ce6a3143985a330fa9a4c746-31f3233161d0284d-00",
-        "User-Agent": [
-          "azsdk-net-Storage.Files.DataLake/12.7.0-alpha.20210217.1",
-          "(.NET 5.0.3; Microsoft Windows 10.0.19042)"
-        ],
-        "x-ms-client-request-id": "bf9cede4-505b-4177-f853-4913d605a7bc",
-        "x-ms-date": "Wed, 17 Feb 2021 22:35:25 GMT",
->>>>>>> 1814567d
+        "traceparent": "00-21e5715e8fcdce4dad180c4868e8e49f-fd81788ce85fd04d-00",
+        "User-Agent": [
+          "azsdk-net-Storage.Files.DataLake/12.7.0-alpha.20210219.1",
+          "(.NET 5.0.3; Microsoft Windows 10.0.19041)"
+        ],
+        "x-ms-client-request-id": "4055298d-b257-38d8-5f04-3c711d28d71e",
+        "x-ms-date": "Fri, 19 Feb 2021 19:13:37 GMT",
         "x-ms-return-client-request-id": "true",
         "x-ms-version": "2020-06-12"
       },
@@ -956,206 +609,129 @@
       "StatusCode": 202,
       "ResponseHeaders": {
         "Content-Length": "0",
-<<<<<<< HEAD
-        "Date": "Tue, 02 Feb 2021 21:31:08 GMT",
-=======
-        "Date": "Wed, 17 Feb 2021 22:35:24 GMT",
->>>>>>> 1814567d
-        "Server": [
-          "Windows-Azure-Blob/1.0",
-          "Microsoft-HTTPAPI/2.0"
-        ],
-        "x-ms-client-request-id": "bf9cede4-505b-4177-f853-4913d605a7bc",
-<<<<<<< HEAD
-        "x-ms-request-id": "0e6b0557-c01e-0093-72aa-f9a455000000",
-=======
-        "x-ms-request-id": "35d47c3e-701e-0062-677d-05bd78000000",
->>>>>>> 1814567d
-        "x-ms-version": "2020-06-12"
-      },
-      "ResponseBody": []
-    },
-    {
-      "RequestUri": "https://seannse.blob.core.windows.net/test-filesystem-90d81c5e-b9f6-f754-2ad2-791f538a0773?restype=container",
-      "RequestMethod": "PUT",
-      "RequestHeaders": {
-        "Accept": "application/xml",
-        "Authorization": "Sanitized",
-<<<<<<< HEAD
-        "traceparent": "00-be21af981ec84348b44b2227cbc7968c-cc68793dae617e46-00",
-        "User-Agent": [
-          "azsdk-net-Storage.Files.DataLake/12.7.0-alpha.20210202.1",
-          "(.NET 5.0.2; Microsoft Windows 10.0.19042)"
+        "Date": "Fri, 19 Feb 2021 19:13:36 GMT",
+        "Server": [
+          "Windows-Azure-Blob/1.0",
+          "Microsoft-HTTPAPI/2.0"
+        ],
+        "x-ms-client-request-id": "4055298d-b257-38d8-5f04-3c711d28d71e",
+        "x-ms-request-id": "2e6d526a-201e-00a4-2df3-0676f9000000",
+        "x-ms-version": "2020-06-12"
+      },
+      "ResponseBody": []
+    },
+    {
+      "RequestUri": "https://seannse.blob.core.windows.net/test-filesystem-a5197124-9af2-7123-34da-5d501829f988?restype=container",
+      "RequestMethod": "PUT",
+      "RequestHeaders": {
+        "Accept": "application/xml",
+        "Authorization": "Sanitized",
+        "traceparent": "00-86065a3e14f9ad498100aa95573fc0c7-a1d0fc1c4ac2a840-00",
+        "User-Agent": [
+          "azsdk-net-Storage.Files.DataLake/12.7.0-alpha.20210219.1",
+          "(.NET 5.0.3; Microsoft Windows 10.0.19041)"
         ],
         "x-ms-blob-public-access": "container",
-        "x-ms-client-request-id": "426c87ae-adee-2a0a-98a5-9589d657ee6d",
-        "x-ms-date": "Tue, 02 Feb 2021 21:31:08 GMT",
-=======
-        "traceparent": "00-311b66015198084f907ccd0b203ee39f-19d67e73749af94b-00",
-        "User-Agent": [
-          "azsdk-net-Storage.Files.DataLake/12.7.0-alpha.20210217.1",
-          "(.NET 5.0.3; Microsoft Windows 10.0.19042)"
-        ],
-        "x-ms-blob-public-access": "container",
-        "x-ms-client-request-id": "426c87ae-adee-2a0a-98a5-9589d657ee6d",
-        "x-ms-date": "Wed, 17 Feb 2021 22:35:25 GMT",
->>>>>>> 1814567d
-        "x-ms-return-client-request-id": "true",
-        "x-ms-version": "2020-06-12"
-      },
-      "RequestBody": null,
-      "StatusCode": 201,
-      "ResponseHeaders": {
-        "Content-Length": "0",
-<<<<<<< HEAD
-        "Date": "Tue, 02 Feb 2021 21:31:08 GMT",
-        "ETag": "\u00220x8D8C7C1DB567A99\u0022",
-        "Last-Modified": "Tue, 02 Feb 2021 21:31:09 GMT",
-=======
-        "Date": "Wed, 17 Feb 2021 22:35:25 GMT",
-        "ETag": "\u00220x8D8D39451E03A04\u0022",
-        "Last-Modified": "Wed, 17 Feb 2021 22:35:25 GMT",
->>>>>>> 1814567d
-        "Server": [
-          "Windows-Azure-Blob/1.0",
-          "Microsoft-HTTPAPI/2.0"
-        ],
-        "x-ms-client-request-id": "426c87ae-adee-2a0a-98a5-9589d657ee6d",
-<<<<<<< HEAD
-        "x-ms-request-id": "c834183a-001e-00b3-39aa-f9dff2000000",
-=======
-        "x-ms-request-id": "649ad813-501e-005a-547d-0519b8000000",
->>>>>>> 1814567d
-        "x-ms-version": "2020-06-12"
-      },
-      "ResponseBody": []
-    },
-    {
-      "RequestUri": "https://seannse.dfs.core.windows.net/test-filesystem-90d81c5e-b9f6-f754-2ad2-791f538a0773/test-file-9c02d64c-4294-060b-de2c-a4be8cc254b9?resource=file",
-      "RequestMethod": "PUT",
-      "RequestHeaders": {
-        "Accept": "application/json",
-        "Authorization": "Sanitized",
-<<<<<<< HEAD
-        "traceparent": "00-2f75cd89db00654eb708626c945373d6-773d12dfd1ed5247-00",
-        "User-Agent": [
-          "azsdk-net-Storage.Files.DataLake/12.7.0-alpha.20210202.1",
-          "(.NET 5.0.2; Microsoft Windows 10.0.19042)"
-        ],
-        "x-ms-client-request-id": "cc45bf49-016e-6bda-7c66-63c2084b9ed6",
-        "x-ms-date": "Tue, 02 Feb 2021 21:31:09 GMT",
-=======
-        "traceparent": "00-c2307e15da88be4083673925536cf8d0-866d57d20af28d45-00",
-        "User-Agent": [
-          "azsdk-net-Storage.Files.DataLake/12.7.0-alpha.20210217.1",
-          "(.NET 5.0.3; Microsoft Windows 10.0.19042)"
-        ],
-        "x-ms-client-request-id": "cc45bf49-016e-6bda-7c66-63c2084b9ed6",
-        "x-ms-date": "Wed, 17 Feb 2021 22:35:25 GMT",
->>>>>>> 1814567d
-        "x-ms-return-client-request-id": "true",
-        "x-ms-version": "2020-06-12"
-      },
-      "RequestBody": null,
-      "StatusCode": 201,
-      "ResponseHeaders": {
-        "Content-Length": "0",
-<<<<<<< HEAD
-        "Date": "Tue, 02 Feb 2021 21:31:08 GMT",
-        "ETag": "\u00220x8D8C7C1DB8FADB5\u0022",
-        "Last-Modified": "Tue, 02 Feb 2021 21:31:09 GMT",
-=======
-        "Date": "Wed, 17 Feb 2021 22:35:25 GMT",
-        "ETag": "\u00220x8D8D39452168FC4\u0022",
-        "Last-Modified": "Wed, 17 Feb 2021 22:35:25 GMT",
->>>>>>> 1814567d
-        "Server": [
-          "Windows-Azure-HDFS/1.0",
-          "Microsoft-HTTPAPI/2.0"
-        ],
-        "x-ms-client-request-id": "cc45bf49-016e-6bda-7c66-63c2084b9ed6",
-<<<<<<< HEAD
-        "x-ms-request-id": "a35871aa-901f-0008-39aa-f96550000000",
-=======
-        "x-ms-request-id": "5496c6c3-e01f-005f-077d-05cb63000000",
->>>>>>> 1814567d
-        "x-ms-version": "2020-06-12"
-      },
-      "ResponseBody": []
-    },
-    {
-      "RequestUri": "https://seannse.dfs.core.windows.net/test-filesystem-90d81c5e-b9f6-f754-2ad2-791f538a0773/test-file-cc55db50-22e6-874f-529e-6e4e76ff432a?resource=file",
-      "RequestMethod": "PUT",
-      "RequestHeaders": {
-        "Accept": "application/json",
-        "Authorization": "Sanitized",
-<<<<<<< HEAD
-        "traceparent": "00-db68231c5f48474eb07ae6feb1d67a5e-a5e7d77020e0df41-00",
-        "User-Agent": [
-          "azsdk-net-Storage.Files.DataLake/12.7.0-alpha.20210202.1",
-          "(.NET 5.0.2; Microsoft Windows 10.0.19042)"
-        ],
-        "x-ms-client-request-id": "e6bbf5a7-085f-27ae-70be-7ad0938bf57c",
-        "x-ms-date": "Tue, 02 Feb 2021 21:31:09 GMT",
-=======
-        "traceparent": "00-c83636fb48558e478b4bb8dc23edd06d-6033a0d4999b3b4d-00",
-        "User-Agent": [
-          "azsdk-net-Storage.Files.DataLake/12.7.0-alpha.20210217.1",
-          "(.NET 5.0.3; Microsoft Windows 10.0.19042)"
-        ],
-        "x-ms-client-request-id": "e6bbf5a7-085f-27ae-70be-7ad0938bf57c",
-        "x-ms-date": "Wed, 17 Feb 2021 22:35:26 GMT",
->>>>>>> 1814567d
-        "x-ms-return-client-request-id": "true",
-        "x-ms-version": "2020-06-12"
-      },
-      "RequestBody": null,
-      "StatusCode": 201,
-      "ResponseHeaders": {
-        "Content-Length": "0",
-<<<<<<< HEAD
-        "Date": "Tue, 02 Feb 2021 21:31:09 GMT",
-        "ETag": "\u00220x8D8C7C1DB9EDC12\u0022",
-        "Last-Modified": "Tue, 02 Feb 2021 21:31:10 GMT",
-=======
-        "Date": "Wed, 17 Feb 2021 22:35:25 GMT",
-        "ETag": "\u00220x8D8D3945224AB7A\u0022",
-        "Last-Modified": "Wed, 17 Feb 2021 22:35:25 GMT",
->>>>>>> 1814567d
-        "Server": [
-          "Windows-Azure-HDFS/1.0",
-          "Microsoft-HTTPAPI/2.0"
-        ],
-        "x-ms-client-request-id": "e6bbf5a7-085f-27ae-70be-7ad0938bf57c",
-<<<<<<< HEAD
-        "x-ms-request-id": "a35871de-901f-0008-6daa-f96550000000",
-=======
-        "x-ms-request-id": "5496c6cb-e01f-005f-0f7d-05cb63000000",
->>>>>>> 1814567d
-        "x-ms-version": "2020-06-12"
-      },
-      "ResponseBody": []
-    },
-    {
-      "RequestUri": "https://seannse.blob.core.windows.net/test-filesystem-90d81c5e-b9f6-f754-2ad2-791f538a0773/test-file-cc55db50-22e6-874f-529e-6e4e76ff432a",
+        "x-ms-client-request-id": "bda8692f-b9c5-f213-05e3-0c7d54882036",
+        "x-ms-date": "Fri, 19 Feb 2021 19:13:37 GMT",
+        "x-ms-return-client-request-id": "true",
+        "x-ms-version": "2020-06-12"
+      },
+      "RequestBody": null,
+      "StatusCode": 201,
+      "ResponseHeaders": {
+        "Content-Length": "0",
+        "Date": "Fri, 19 Feb 2021 19:13:36 GMT",
+        "ETag": "\u00220x8D8D50A753202A9\u0022",
+        "Last-Modified": "Fri, 19 Feb 2021 19:13:36 GMT",
+        "Server": [
+          "Windows-Azure-Blob/1.0",
+          "Microsoft-HTTPAPI/2.0"
+        ],
+        "x-ms-client-request-id": "bda8692f-b9c5-f213-05e3-0c7d54882036",
+        "x-ms-request-id": "2e6d5311-201e-00a4-4ff3-0676f9000000",
+        "x-ms-version": "2020-06-12"
+      },
+      "ResponseBody": []
+    },
+    {
+      "RequestUri": "https://seannse.dfs.core.windows.net/test-filesystem-a5197124-9af2-7123-34da-5d501829f988/test-file-41ecb40b-3847-0769-6569-637e5b6a3c68?resource=file",
+      "RequestMethod": "PUT",
+      "RequestHeaders": {
+        "Accept": "application/json",
+        "Authorization": "Sanitized",
+        "traceparent": "00-abf3ebe539b7ae439093e659087cb217-8d0be026388af74d-00",
+        "User-Agent": [
+          "azsdk-net-Storage.Files.DataLake/12.7.0-alpha.20210219.1",
+          "(.NET 5.0.3; Microsoft Windows 10.0.19041)"
+        ],
+        "x-ms-client-request-id": "81ae0854-34df-f6ff-00a0-585c5695979b",
+        "x-ms-date": "Fri, 19 Feb 2021 19:13:37 GMT",
+        "x-ms-return-client-request-id": "true",
+        "x-ms-version": "2020-06-12"
+      },
+      "RequestBody": null,
+      "StatusCode": 201,
+      "ResponseHeaders": {
+        "Content-Length": "0",
+        "Date": "Fri, 19 Feb 2021 19:13:35 GMT",
+        "ETag": "\u00220x8D8D50A7540ED36\u0022",
+        "Last-Modified": "Fri, 19 Feb 2021 19:13:36 GMT",
+        "Server": [
+          "Windows-Azure-HDFS/1.0",
+          "Microsoft-HTTPAPI/2.0"
+        ],
+        "x-ms-client-request-id": "81ae0854-34df-f6ff-00a0-585c5695979b",
+        "x-ms-request-id": "6f4bcc5b-e01f-004f-20f3-060e0b000000",
+        "x-ms-version": "2020-06-12"
+      },
+      "ResponseBody": []
+    },
+    {
+      "RequestUri": "https://seannse.dfs.core.windows.net/test-filesystem-a5197124-9af2-7123-34da-5d501829f988/test-file-3e19a4a7-7066-cfb5-f121-7a589e98f6d6?resource=file",
+      "RequestMethod": "PUT",
+      "RequestHeaders": {
+        "Accept": "application/json",
+        "Authorization": "Sanitized",
+        "traceparent": "00-50cc9f3267b0284ca7e9fc6fffea88f4-38efa122c7ff5849-00",
+        "User-Agent": [
+          "azsdk-net-Storage.Files.DataLake/12.7.0-alpha.20210219.1",
+          "(.NET 5.0.3; Microsoft Windows 10.0.19041)"
+        ],
+        "x-ms-client-request-id": "6c29fe57-1d75-e353-53df-90bdbaa65867",
+        "x-ms-date": "Fri, 19 Feb 2021 19:13:37 GMT",
+        "x-ms-return-client-request-id": "true",
+        "x-ms-version": "2020-06-12"
+      },
+      "RequestBody": null,
+      "StatusCode": 201,
+      "ResponseHeaders": {
+        "Content-Length": "0",
+        "Date": "Fri, 19 Feb 2021 19:13:35 GMT",
+        "ETag": "\u00220x8D8D50A754D0CAE\u0022",
+        "Last-Modified": "Fri, 19 Feb 2021 19:13:36 GMT",
+        "Server": [
+          "Windows-Azure-HDFS/1.0",
+          "Microsoft-HTTPAPI/2.0"
+        ],
+        "x-ms-client-request-id": "6c29fe57-1d75-e353-53df-90bdbaa65867",
+        "x-ms-request-id": "6f4bcc65-e01f-004f-2af3-060e0b000000",
+        "x-ms-version": "2020-06-12"
+      },
+      "ResponseBody": []
+    },
+    {
+      "RequestUri": "https://seannse.blob.core.windows.net/test-filesystem-a5197124-9af2-7123-34da-5d501829f988/test-file-3e19a4a7-7066-cfb5-f121-7a589e98f6d6",
       "RequestMethod": "HEAD",
       "RequestHeaders": {
         "Accept": "application/xml",
         "Authorization": "Sanitized",
         "User-Agent": [
-<<<<<<< HEAD
-          "azsdk-net-Storage.Files.DataLake/12.7.0-alpha.20210202.1",
-          "(.NET 5.0.2; Microsoft Windows 10.0.19042)"
-        ],
-        "x-ms-client-request-id": "80a78b42-5d43-4ecb-614d-5cbe0d7b9fa4",
-        "x-ms-date": "Tue, 02 Feb 2021 21:31:09 GMT",
-=======
-          "azsdk-net-Storage.Files.DataLake/12.7.0-alpha.20210217.1",
-          "(.NET 5.0.3; Microsoft Windows 10.0.19042)"
-        ],
-        "x-ms-client-request-id": "80a78b42-5d43-4ecb-614d-5cbe0d7b9fa4",
-        "x-ms-date": "Wed, 17 Feb 2021 22:35:26 GMT",
->>>>>>> 1814567d
+          "azsdk-net-Storage.Files.DataLake/12.7.0-alpha.20210219.1",
+          "(.NET 5.0.3; Microsoft Windows 10.0.19041)"
+        ],
+        "x-ms-client-request-id": "a00148ac-8a6f-f060-5546-ffdb2aca7470",
+        "x-ms-date": "Fri, 19 Feb 2021 19:13:37 GMT",
         "x-ms-return-client-request-id": "true",
         "x-ms-version": "2020-06-12"
       },
@@ -1165,15 +741,9 @@
         "Accept-Ranges": "bytes",
         "Content-Length": "0",
         "Content-Type": "application/octet-stream",
-<<<<<<< HEAD
-        "Date": "Tue, 02 Feb 2021 21:31:09 GMT",
-        "ETag": "\u00220x8D8C7C1DB9EDC12\u0022",
-        "Last-Modified": "Tue, 02 Feb 2021 21:31:10 GMT",
-=======
-        "Date": "Wed, 17 Feb 2021 22:35:26 GMT",
-        "ETag": "\u00220x8D8D3945224AB7A\u0022",
-        "Last-Modified": "Wed, 17 Feb 2021 22:35:25 GMT",
->>>>>>> 1814567d
+        "Date": "Fri, 19 Feb 2021 19:13:36 GMT",
+        "ETag": "\u00220x8D8D50A754D0CAE\u0022",
+        "Last-Modified": "Fri, 19 Feb 2021 19:13:36 GMT",
         "Server": [
           "Windows-Azure-Blob/1.0",
           "Microsoft-HTTPAPI/2.0"
@@ -1181,97 +751,63 @@
         "x-ms-access-tier": "Hot",
         "x-ms-access-tier-inferred": "true",
         "x-ms-blob-type": "BlockBlob",
-        "x-ms-client-request-id": "80a78b42-5d43-4ecb-614d-5cbe0d7b9fa4",
-<<<<<<< HEAD
-        "x-ms-creation-time": "Tue, 02 Feb 2021 21:31:10 GMT",
-=======
-        "x-ms-creation-time": "Wed, 17 Feb 2021 22:35:25 GMT",
->>>>>>> 1814567d
+        "x-ms-client-request-id": "a00148ac-8a6f-f060-5546-ffdb2aca7470",
+        "x-ms-creation-time": "Fri, 19 Feb 2021 19:13:36 GMT",
         "x-ms-group": "$superuser",
         "x-ms-lease-state": "available",
         "x-ms-lease-status": "unlocked",
         "x-ms-owner": "$superuser",
         "x-ms-permissions": "rw-r-----",
-<<<<<<< HEAD
-        "x-ms-request-id": "c8341b89-001e-00b3-52aa-f9dff2000000",
-=======
-        "x-ms-request-id": "649ad8ab-501e-005a-567d-0519b8000000",
->>>>>>> 1814567d
+        "x-ms-request-id": "2e6d551c-201e-00a4-39f3-0676f9000000",
         "x-ms-server-encrypted": "true",
         "x-ms-version": "2020-06-12"
       },
       "ResponseBody": []
     },
     {
-      "RequestUri": "https://seannse.dfs.core.windows.net/test-filesystem-90d81c5e-b9f6-f754-2ad2-791f538a0773/test-file-cc55db50-22e6-874f-529e-6e4e76ff432a?mode=legacy",
-      "RequestMethod": "PUT",
-      "RequestHeaders": {
-        "Accept": "application/json",
-        "Authorization": "Sanitized",
-<<<<<<< HEAD
-        "If-Match": "\u00220x8D8C7C1DB9EDC12\u0022",
-        "User-Agent": [
-          "azsdk-net-Storage.Files.DataLake/12.7.0-alpha.20210202.1",
-          "(.NET 5.0.2; Microsoft Windows 10.0.19042)"
-        ],
-        "x-ms-client-request-id": "078dea97-75e4-c439-6d1c-9788759bba15",
-        "x-ms-date": "Tue, 02 Feb 2021 21:31:09 GMT",
-=======
-        "If-Match": "0x8D8D3945224AB7A",
-        "User-Agent": [
-          "azsdk-net-Storage.Files.DataLake/12.7.0-alpha.20210217.1",
-          "(.NET 5.0.3; Microsoft Windows 10.0.19042)"
-        ],
-        "x-ms-client-request-id": "078dea97-75e4-c439-6d1c-9788759bba15",
-        "x-ms-date": "Wed, 17 Feb 2021 22:35:26 GMT",
->>>>>>> 1814567d
-        "x-ms-rename-source": "%2Ftest-filesystem-90d81c5e-b9f6-f754-2ad2-791f538a0773%2Ftest-file-9c02d64c-4294-060b-de2c-a4be8cc254b9=",
-        "x-ms-return-client-request-id": "true",
-        "x-ms-version": "2020-06-12"
-      },
-      "RequestBody": null,
-      "StatusCode": 201,
-      "ResponseHeaders": {
-        "Content-Length": "0",
-<<<<<<< HEAD
-        "Date": "Tue, 02 Feb 2021 21:31:09 GMT",
-=======
-        "Date": "Wed, 17 Feb 2021 22:35:26 GMT",
->>>>>>> 1814567d
-        "Server": [
-          "Windows-Azure-HDFS/1.0",
-          "Microsoft-HTTPAPI/2.0"
-        ],
-        "x-ms-client-request-id": "078dea97-75e4-c439-6d1c-9788759bba15",
-<<<<<<< HEAD
-        "x-ms-request-id": "a3587233-901f-0008-41aa-f96550000000",
-=======
-        "x-ms-request-id": "5496c6d9-e01f-005f-1d7d-05cb63000000",
->>>>>>> 1814567d
-        "x-ms-version": "2020-06-12"
-      },
-      "ResponseBody": []
-    },
-    {
-      "RequestUri": "https://seannse.blob.core.windows.net/test-filesystem-90d81c5e-b9f6-f754-2ad2-791f538a0773/test-file-cc55db50-22e6-874f-529e-6e4e76ff432a",
+      "RequestUri": "https://seannse.dfs.core.windows.net/test-filesystem-a5197124-9af2-7123-34da-5d501829f988/test-file-3e19a4a7-7066-cfb5-f121-7a589e98f6d6?mode=legacy",
+      "RequestMethod": "PUT",
+      "RequestHeaders": {
+        "Accept": "application/json",
+        "Authorization": "Sanitized",
+        "If-Match": "0x8D8D50A754D0CAE",
+        "User-Agent": [
+          "azsdk-net-Storage.Files.DataLake/12.7.0-alpha.20210219.1",
+          "(.NET 5.0.3; Microsoft Windows 10.0.19041)"
+        ],
+        "x-ms-client-request-id": "721105f4-b7a5-1ff8-215e-57244404c250",
+        "x-ms-date": "Fri, 19 Feb 2021 19:13:37 GMT",
+        "x-ms-rename-source": "%2Ftest-filesystem-a5197124-9af2-7123-34da-5d501829f988%2Ftest-file-41ecb40b-3847-0769-6569-637e5b6a3c68=",
+        "x-ms-return-client-request-id": "true",
+        "x-ms-version": "2020-06-12"
+      },
+      "RequestBody": null,
+      "StatusCode": 201,
+      "ResponseHeaders": {
+        "Content-Length": "0",
+        "Date": "Fri, 19 Feb 2021 19:13:36 GMT",
+        "Server": [
+          "Windows-Azure-HDFS/1.0",
+          "Microsoft-HTTPAPI/2.0"
+        ],
+        "x-ms-client-request-id": "721105f4-b7a5-1ff8-215e-57244404c250",
+        "x-ms-request-id": "6f4bcc77-e01f-004f-3cf3-060e0b000000",
+        "x-ms-version": "2020-06-12"
+      },
+      "ResponseBody": []
+    },
+    {
+      "RequestUri": "https://seannse.blob.core.windows.net/test-filesystem-a5197124-9af2-7123-34da-5d501829f988/test-file-3e19a4a7-7066-cfb5-f121-7a589e98f6d6",
       "RequestMethod": "HEAD",
       "RequestHeaders": {
         "Accept": "application/xml",
         "Authorization": "Sanitized",
         "User-Agent": [
-<<<<<<< HEAD
-          "azsdk-net-Storage.Files.DataLake/12.7.0-alpha.20210202.1",
-          "(.NET 5.0.2; Microsoft Windows 10.0.19042)"
-        ],
-        "x-ms-client-request-id": "232683fa-97ed-9ac0-99d0-b93acb836000",
-        "x-ms-date": "Tue, 02 Feb 2021 21:31:09 GMT",
-=======
-          "azsdk-net-Storage.Files.DataLake/12.7.0-alpha.20210217.1",
-          "(.NET 5.0.3; Microsoft Windows 10.0.19042)"
-        ],
-        "x-ms-client-request-id": "232683fa-97ed-9ac0-99d0-b93acb836000",
-        "x-ms-date": "Wed, 17 Feb 2021 22:35:26 GMT",
->>>>>>> 1814567d
+          "azsdk-net-Storage.Files.DataLake/12.7.0-alpha.20210219.1",
+          "(.NET 5.0.3; Microsoft Windows 10.0.19041)"
+        ],
+        "x-ms-client-request-id": "25e78124-02b9-1acb-4e16-3fb870a1ce19",
+        "x-ms-date": "Fri, 19 Feb 2021 19:13:37 GMT",
         "x-ms-return-client-request-id": "true",
         "x-ms-version": "2020-06-12"
       },
@@ -1281,15 +817,9 @@
         "Accept-Ranges": "bytes",
         "Content-Length": "0",
         "Content-Type": "application/octet-stream",
-<<<<<<< HEAD
-        "Date": "Tue, 02 Feb 2021 21:31:09 GMT",
-        "ETag": "\u00220x8D8C7C1DB8FADB5\u0022",
-        "Last-Modified": "Tue, 02 Feb 2021 21:31:09 GMT",
-=======
-        "Date": "Wed, 17 Feb 2021 22:35:26 GMT",
-        "ETag": "\u00220x8D8D39452168FC4\u0022",
-        "Last-Modified": "Wed, 17 Feb 2021 22:35:25 GMT",
->>>>>>> 1814567d
+        "Date": "Fri, 19 Feb 2021 19:13:36 GMT",
+        "ETag": "\u00220x8D8D50A7540ED36\u0022",
+        "Last-Modified": "Fri, 19 Feb 2021 19:13:36 GMT",
         "Server": [
           "Windows-Azure-Blob/1.0",
           "Microsoft-HTTPAPI/2.0"
@@ -1297,50 +827,32 @@
         "x-ms-access-tier": "Hot",
         "x-ms-access-tier-inferred": "true",
         "x-ms-blob-type": "BlockBlob",
-        "x-ms-client-request-id": "232683fa-97ed-9ac0-99d0-b93acb836000",
-<<<<<<< HEAD
-        "x-ms-creation-time": "Tue, 02 Feb 2021 21:31:09 GMT",
-=======
-        "x-ms-creation-time": "Wed, 17 Feb 2021 22:35:25 GMT",
->>>>>>> 1814567d
+        "x-ms-client-request-id": "25e78124-02b9-1acb-4e16-3fb870a1ce19",
+        "x-ms-creation-time": "Fri, 19 Feb 2021 19:13:36 GMT",
         "x-ms-group": "$superuser",
         "x-ms-lease-state": "available",
         "x-ms-lease-status": "unlocked",
         "x-ms-owner": "$superuser",
         "x-ms-permissions": "rw-r-----",
-<<<<<<< HEAD
-        "x-ms-request-id": "c8341cf2-001e-00b3-23aa-f9dff2000000",
-=======
-        "x-ms-request-id": "649ad92c-501e-005a-4e7d-0519b8000000",
->>>>>>> 1814567d
+        "x-ms-request-id": "2e6d56b6-201e-00a4-3cf3-0676f9000000",
         "x-ms-server-encrypted": "true",
         "x-ms-version": "2020-06-12"
       },
       "ResponseBody": []
     },
     {
-      "RequestUri": "https://seannse.blob.core.windows.net/test-filesystem-90d81c5e-b9f6-f754-2ad2-791f538a0773?restype=container",
+      "RequestUri": "https://seannse.blob.core.windows.net/test-filesystem-a5197124-9af2-7123-34da-5d501829f988?restype=container",
       "RequestMethod": "DELETE",
       "RequestHeaders": {
         "Accept": "application/xml",
         "Authorization": "Sanitized",
-<<<<<<< HEAD
-        "traceparent": "00-dce73265f03ae340996cc214cd8b34c0-c5f666eb2217254b-00",
-        "User-Agent": [
-          "azsdk-net-Storage.Files.DataLake/12.7.0-alpha.20210202.1",
-          "(.NET 5.0.2; Microsoft Windows 10.0.19042)"
-        ],
-        "x-ms-client-request-id": "f28e0339-9775-ec27-3636-673044ff14fc",
-        "x-ms-date": "Tue, 02 Feb 2021 21:31:09 GMT",
-=======
-        "traceparent": "00-3634a7661ef1944991cc0b3a6ffd9b8f-d0b4a12575f68945-00",
-        "User-Agent": [
-          "azsdk-net-Storage.Files.DataLake/12.7.0-alpha.20210217.1",
-          "(.NET 5.0.3; Microsoft Windows 10.0.19042)"
-        ],
-        "x-ms-client-request-id": "f28e0339-9775-ec27-3636-673044ff14fc",
-        "x-ms-date": "Wed, 17 Feb 2021 22:35:26 GMT",
->>>>>>> 1814567d
+        "traceparent": "00-5a873ccc60dda64d821fe5bf64b7c884-08b94fe1ad2c254f-00",
+        "User-Agent": [
+          "azsdk-net-Storage.Files.DataLake/12.7.0-alpha.20210219.1",
+          "(.NET 5.0.3; Microsoft Windows 10.0.19041)"
+        ],
+        "x-ms-client-request-id": "c2001864-9d1d-7296-eb4f-2b894abb74e0",
+        "x-ms-date": "Fri, 19 Feb 2021 19:13:37 GMT",
         "x-ms-return-client-request-id": "true",
         "x-ms-version": "2020-06-12"
       },
@@ -1348,254 +860,161 @@
       "StatusCode": 202,
       "ResponseHeaders": {
         "Content-Length": "0",
-<<<<<<< HEAD
-        "Date": "Tue, 02 Feb 2021 21:31:09 GMT",
-=======
-        "Date": "Wed, 17 Feb 2021 22:35:26 GMT",
->>>>>>> 1814567d
-        "Server": [
-          "Windows-Azure-Blob/1.0",
-          "Microsoft-HTTPAPI/2.0"
-        ],
-        "x-ms-client-request-id": "f28e0339-9775-ec27-3636-673044ff14fc",
-<<<<<<< HEAD
-        "x-ms-request-id": "c8341d77-001e-00b3-25aa-f9dff2000000",
-=======
-        "x-ms-request-id": "649ad960-501e-005a-807d-0519b8000000",
->>>>>>> 1814567d
-        "x-ms-version": "2020-06-12"
-      },
-      "ResponseBody": []
-    },
-    {
-      "RequestUri": "https://seannse.blob.core.windows.net/test-filesystem-c817e471-6dd6-a797-ab8d-73400ead09b0?restype=container",
-      "RequestMethod": "PUT",
-      "RequestHeaders": {
-        "Accept": "application/xml",
-        "Authorization": "Sanitized",
-<<<<<<< HEAD
-        "traceparent": "00-c41d5afe7d93ba4ba0aa268e52ef89b5-f0c713473d153848-00",
-        "User-Agent": [
-          "azsdk-net-Storage.Files.DataLake/12.7.0-alpha.20210202.1",
-          "(.NET 5.0.2; Microsoft Windows 10.0.19042)"
+        "Date": "Fri, 19 Feb 2021 19:13:36 GMT",
+        "Server": [
+          "Windows-Azure-Blob/1.0",
+          "Microsoft-HTTPAPI/2.0"
+        ],
+        "x-ms-client-request-id": "c2001864-9d1d-7296-eb4f-2b894abb74e0",
+        "x-ms-request-id": "2e6d5763-201e-00a4-5cf3-0676f9000000",
+        "x-ms-version": "2020-06-12"
+      },
+      "ResponseBody": []
+    },
+    {
+      "RequestUri": "https://seannse.blob.core.windows.net/test-filesystem-38ba6820-bbbd-7d92-a37d-938d1214e489?restype=container",
+      "RequestMethod": "PUT",
+      "RequestHeaders": {
+        "Accept": "application/xml",
+        "Authorization": "Sanitized",
+        "traceparent": "00-ef3dc7414ad4bb4bacdd0c0ac7701316-e91644ff8438f14e-00",
+        "User-Agent": [
+          "azsdk-net-Storage.Files.DataLake/12.7.0-alpha.20210219.1",
+          "(.NET 5.0.3; Microsoft Windows 10.0.19041)"
         ],
         "x-ms-blob-public-access": "container",
-        "x-ms-client-request-id": "aba18c99-f4d1-cb07-6ce7-46e724e7dd88",
-        "x-ms-date": "Tue, 02 Feb 2021 21:31:09 GMT",
-=======
-        "traceparent": "00-a8dfd33dd1a7a4459d0b256e5b4edb75-d021376e37c86445-00",
-        "User-Agent": [
-          "azsdk-net-Storage.Files.DataLake/12.7.0-alpha.20210217.1",
-          "(.NET 5.0.3; Microsoft Windows 10.0.19042)"
-        ],
-        "x-ms-blob-public-access": "container",
-        "x-ms-client-request-id": "aba18c99-f4d1-cb07-6ce7-46e724e7dd88",
-        "x-ms-date": "Wed, 17 Feb 2021 22:35:26 GMT",
->>>>>>> 1814567d
-        "x-ms-return-client-request-id": "true",
-        "x-ms-version": "2020-06-12"
-      },
-      "RequestBody": null,
-      "StatusCode": 201,
-      "ResponseHeaders": {
-        "Content-Length": "0",
-<<<<<<< HEAD
-        "Date": "Tue, 02 Feb 2021 21:31:10 GMT",
-        "ETag": "\u00220x8D8C7C1DC187528\u0022",
-        "Last-Modified": "Tue, 02 Feb 2021 21:31:10 GMT",
-=======
-        "Date": "Wed, 17 Feb 2021 22:35:26 GMT",
-        "ETag": "\u00220x8D8D3945295102A\u0022",
-        "Last-Modified": "Wed, 17 Feb 2021 22:35:26 GMT",
->>>>>>> 1814567d
-        "Server": [
-          "Windows-Azure-Blob/1.0",
-          "Microsoft-HTTPAPI/2.0"
-        ],
-        "x-ms-client-request-id": "aba18c99-f4d1-cb07-6ce7-46e724e7dd88",
-<<<<<<< HEAD
-        "x-ms-request-id": "fb817218-501e-0075-5daa-f91473000000",
-=======
-        "x-ms-request-id": "99430add-f01e-001e-677d-059387000000",
->>>>>>> 1814567d
-        "x-ms-version": "2020-06-12"
-      },
-      "ResponseBody": []
-    },
-    {
-      "RequestUri": "https://seannse.dfs.core.windows.net/test-filesystem-c817e471-6dd6-a797-ab8d-73400ead09b0/test-file-691cb72c-4bff-0307-5976-b00a2fd1bc05?resource=file",
-      "RequestMethod": "PUT",
-      "RequestHeaders": {
-        "Accept": "application/json",
-        "Authorization": "Sanitized",
-<<<<<<< HEAD
-        "traceparent": "00-a368beaf8c8d5d4caf087be41f08c657-03985de117f3b84c-00",
-        "User-Agent": [
-          "azsdk-net-Storage.Files.DataLake/12.7.0-alpha.20210202.1",
-          "(.NET 5.0.2; Microsoft Windows 10.0.19042)"
-        ],
-        "x-ms-client-request-id": "3299b5ee-ea89-4db0-849e-525a44fc9c9a",
-        "x-ms-date": "Tue, 02 Feb 2021 21:31:10 GMT",
-=======
-        "traceparent": "00-6c865c645688ae4c85d5dc8c3e96837c-88a0df86321d814a-00",
-        "User-Agent": [
-          "azsdk-net-Storage.Files.DataLake/12.7.0-alpha.20210217.1",
-          "(.NET 5.0.3; Microsoft Windows 10.0.19042)"
-        ],
-        "x-ms-client-request-id": "3299b5ee-ea89-4db0-849e-525a44fc9c9a",
-        "x-ms-date": "Wed, 17 Feb 2021 22:35:26 GMT",
->>>>>>> 1814567d
-        "x-ms-return-client-request-id": "true",
-        "x-ms-version": "2020-06-12"
-      },
-      "RequestBody": null,
-      "StatusCode": 201,
-      "ResponseHeaders": {
-        "Content-Length": "0",
-<<<<<<< HEAD
-        "Date": "Tue, 02 Feb 2021 21:31:10 GMT",
-        "ETag": "\u00220x8D8C7C1DC5DDCB6\u0022",
-        "Last-Modified": "Tue, 02 Feb 2021 21:31:11 GMT",
-=======
-        "Date": "Wed, 17 Feb 2021 22:35:26 GMT",
-        "ETag": "\u00220x8D8D39452CE6E28\u0022",
-        "Last-Modified": "Wed, 17 Feb 2021 22:35:27 GMT",
->>>>>>> 1814567d
-        "Server": [
-          "Windows-Azure-HDFS/1.0",
-          "Microsoft-HTTPAPI/2.0"
-        ],
-        "x-ms-client-request-id": "3299b5ee-ea89-4db0-849e-525a44fc9c9a",
-<<<<<<< HEAD
-        "x-ms-request-id": "05ed1ba4-201f-006f-48aa-f975ac000000",
-=======
-        "x-ms-request-id": "9415a805-d01f-0036-4e7d-05f22f000000",
->>>>>>> 1814567d
-        "x-ms-version": "2020-06-12"
-      },
-      "ResponseBody": []
-    },
-    {
-      "RequestUri": "https://seannse.dfs.core.windows.net/test-filesystem-c817e471-6dd6-a797-ab8d-73400ead09b0/test-file-61af412a-5b3f-ce7c-d9fd-96cbeffadbb6?resource=file",
-      "RequestMethod": "PUT",
-      "RequestHeaders": {
-        "Accept": "application/json",
-        "Authorization": "Sanitized",
-<<<<<<< HEAD
-        "traceparent": "00-c6744af051ad6d4bbec7cc2f99bca4cf-9b1c212d5a929c40-00",
-        "User-Agent": [
-          "azsdk-net-Storage.Files.DataLake/12.7.0-alpha.20210202.1",
-          "(.NET 5.0.2; Microsoft Windows 10.0.19042)"
-        ],
-        "x-ms-client-request-id": "e6e2c198-1af4-92f0-38ca-598b54e55e89",
-        "x-ms-date": "Tue, 02 Feb 2021 21:31:10 GMT",
-=======
-        "traceparent": "00-1032667804ed74408a0548bc2a15b15d-1f6d9a5c1b96f642-00",
-        "User-Agent": [
-          "azsdk-net-Storage.Files.DataLake/12.7.0-alpha.20210217.1",
-          "(.NET 5.0.3; Microsoft Windows 10.0.19042)"
-        ],
-        "x-ms-client-request-id": "e6e2c198-1af4-92f0-38ca-598b54e55e89",
-        "x-ms-date": "Wed, 17 Feb 2021 22:35:27 GMT",
->>>>>>> 1814567d
-        "x-ms-return-client-request-id": "true",
-        "x-ms-version": "2020-06-12"
-      },
-      "RequestBody": null,
-      "StatusCode": 201,
-      "ResponseHeaders": {
-        "Content-Length": "0",
-<<<<<<< HEAD
-        "Date": "Tue, 02 Feb 2021 21:31:10 GMT",
-        "ETag": "\u00220x8D8C7C1DC6CC833\u0022",
-        "Last-Modified": "Tue, 02 Feb 2021 21:31:11 GMT",
-=======
-        "Date": "Wed, 17 Feb 2021 22:35:26 GMT",
-        "ETag": "\u00220x8D8D39452DCD898\u0022",
-        "Last-Modified": "Wed, 17 Feb 2021 22:35:27 GMT",
->>>>>>> 1814567d
-        "Server": [
-          "Windows-Azure-HDFS/1.0",
-          "Microsoft-HTTPAPI/2.0"
-        ],
-        "x-ms-client-request-id": "e6e2c198-1af4-92f0-38ca-598b54e55e89",
-<<<<<<< HEAD
-        "x-ms-request-id": "05ed1bc1-201f-006f-65aa-f975ac000000",
-=======
-        "x-ms-request-id": "9415a81a-d01f-0036-637d-05f22f000000",
->>>>>>> 1814567d
-        "x-ms-version": "2020-06-12"
-      },
-      "ResponseBody": []
-    },
-    {
-      "RequestUri": "https://seannse.dfs.core.windows.net/test-filesystem-c817e471-6dd6-a797-ab8d-73400ead09b0/test-file-61af412a-5b3f-ce7c-d9fd-96cbeffadbb6?mode=legacy",
+        "x-ms-client-request-id": "cd960fb7-ad0a-a88f-8682-1fa00a0960d7",
+        "x-ms-date": "Fri, 19 Feb 2021 19:13:37 GMT",
+        "x-ms-return-client-request-id": "true",
+        "x-ms-version": "2020-06-12"
+      },
+      "RequestBody": null,
+      "StatusCode": 201,
+      "ResponseHeaders": {
+        "Content-Length": "0",
+        "Date": "Fri, 19 Feb 2021 19:13:36 GMT",
+        "ETag": "\u00220x8D8D50A758C901B\u0022",
+        "Last-Modified": "Fri, 19 Feb 2021 19:13:37 GMT",
+        "Server": [
+          "Windows-Azure-Blob/1.0",
+          "Microsoft-HTTPAPI/2.0"
+        ],
+        "x-ms-client-request-id": "cd960fb7-ad0a-a88f-8682-1fa00a0960d7",
+        "x-ms-request-id": "2e6d585e-201e-00a4-4bf3-0676f9000000",
+        "x-ms-version": "2020-06-12"
+      },
+      "ResponseBody": []
+    },
+    {
+      "RequestUri": "https://seannse.dfs.core.windows.net/test-filesystem-38ba6820-bbbd-7d92-a37d-938d1214e489/test-file-5859a16a-1d67-143f-6bdf-cf196834004e?resource=file",
+      "RequestMethod": "PUT",
+      "RequestHeaders": {
+        "Accept": "application/json",
+        "Authorization": "Sanitized",
+        "traceparent": "00-40d2b5beec85d641b407aadfd7d662c9-2f70ffbbcd7c5a44-00",
+        "User-Agent": [
+          "azsdk-net-Storage.Files.DataLake/12.7.0-alpha.20210219.1",
+          "(.NET 5.0.3; Microsoft Windows 10.0.19041)"
+        ],
+        "x-ms-client-request-id": "daf27c44-c7fb-996d-d082-612bde764051",
+        "x-ms-date": "Fri, 19 Feb 2021 19:13:37 GMT",
+        "x-ms-return-client-request-id": "true",
+        "x-ms-version": "2020-06-12"
+      },
+      "RequestBody": null,
+      "StatusCode": 201,
+      "ResponseHeaders": {
+        "Content-Length": "0",
+        "Date": "Fri, 19 Feb 2021 19:13:36 GMT",
+        "ETag": "\u00220x8D8D50A759AC3A3\u0022",
+        "Last-Modified": "Fri, 19 Feb 2021 19:13:37 GMT",
+        "Server": [
+          "Windows-Azure-HDFS/1.0",
+          "Microsoft-HTTPAPI/2.0"
+        ],
+        "x-ms-client-request-id": "daf27c44-c7fb-996d-d082-612bde764051",
+        "x-ms-request-id": "6f4bcc94-e01f-004f-59f3-060e0b000000",
+        "x-ms-version": "2020-06-12"
+      },
+      "ResponseBody": []
+    },
+    {
+      "RequestUri": "https://seannse.dfs.core.windows.net/test-filesystem-38ba6820-bbbd-7d92-a37d-938d1214e489/test-file-4b42d082-5d32-5359-23d6-f6bd4b20270e?resource=file",
+      "RequestMethod": "PUT",
+      "RequestHeaders": {
+        "Accept": "application/json",
+        "Authorization": "Sanitized",
+        "traceparent": "00-8cbb4f2cb2e3374d9ec35b5e61dd0677-2e7f9ff18f74ec4e-00",
+        "User-Agent": [
+          "azsdk-net-Storage.Files.DataLake/12.7.0-alpha.20210219.1",
+          "(.NET 5.0.3; Microsoft Windows 10.0.19041)"
+        ],
+        "x-ms-client-request-id": "1c9c806a-8519-e62e-229e-b725d1b04eb0",
+        "x-ms-date": "Fri, 19 Feb 2021 19:13:38 GMT",
+        "x-ms-return-client-request-id": "true",
+        "x-ms-version": "2020-06-12"
+      },
+      "RequestBody": null,
+      "StatusCode": 201,
+      "ResponseHeaders": {
+        "Content-Length": "0",
+        "Date": "Fri, 19 Feb 2021 19:13:36 GMT",
+        "ETag": "\u00220x8D8D50A75A6D1C8\u0022",
+        "Last-Modified": "Fri, 19 Feb 2021 19:13:37 GMT",
+        "Server": [
+          "Windows-Azure-HDFS/1.0",
+          "Microsoft-HTTPAPI/2.0"
+        ],
+        "x-ms-client-request-id": "1c9c806a-8519-e62e-229e-b725d1b04eb0",
+        "x-ms-request-id": "6f4bcc9a-e01f-004f-5ff3-060e0b000000",
+        "x-ms-version": "2020-06-12"
+      },
+      "ResponseBody": []
+    },
+    {
+      "RequestUri": "https://seannse.dfs.core.windows.net/test-filesystem-38ba6820-bbbd-7d92-a37d-938d1214e489/test-file-4b42d082-5d32-5359-23d6-f6bd4b20270e?mode=legacy",
       "RequestMethod": "PUT",
       "RequestHeaders": {
         "Accept": "application/json",
         "Authorization": "Sanitized",
         "If-None-Match": "\u0022garbage\u0022",
         "User-Agent": [
-<<<<<<< HEAD
-          "azsdk-net-Storage.Files.DataLake/12.7.0-alpha.20210202.1",
-          "(.NET 5.0.2; Microsoft Windows 10.0.19042)"
-        ],
-        "x-ms-client-request-id": "2e32bf23-f518-dfc2-8e8a-416d30eff92d",
-        "x-ms-date": "Tue, 02 Feb 2021 21:31:10 GMT",
-=======
-          "azsdk-net-Storage.Files.DataLake/12.7.0-alpha.20210217.1",
-          "(.NET 5.0.3; Microsoft Windows 10.0.19042)"
-        ],
-        "x-ms-client-request-id": "2e32bf23-f518-dfc2-8e8a-416d30eff92d",
-        "x-ms-date": "Wed, 17 Feb 2021 22:35:27 GMT",
->>>>>>> 1814567d
-        "x-ms-rename-source": "%2Ftest-filesystem-c817e471-6dd6-a797-ab8d-73400ead09b0%2Ftest-file-691cb72c-4bff-0307-5976-b00a2fd1bc05=",
-        "x-ms-return-client-request-id": "true",
-        "x-ms-version": "2020-06-12"
-      },
-      "RequestBody": null,
-      "StatusCode": 201,
-      "ResponseHeaders": {
-        "Content-Length": "0",
-<<<<<<< HEAD
-        "Date": "Tue, 02 Feb 2021 21:31:10 GMT",
-=======
-        "Date": "Wed, 17 Feb 2021 22:35:26 GMT",
->>>>>>> 1814567d
-        "Server": [
-          "Windows-Azure-HDFS/1.0",
-          "Microsoft-HTTPAPI/2.0"
-        ],
-        "x-ms-client-request-id": "2e32bf23-f518-dfc2-8e8a-416d30eff92d",
-<<<<<<< HEAD
-        "x-ms-request-id": "05ed1be6-201f-006f-0aaa-f975ac000000",
-=======
-        "x-ms-request-id": "9415a828-d01f-0036-717d-05f22f000000",
->>>>>>> 1814567d
-        "x-ms-version": "2020-06-12"
-      },
-      "ResponseBody": []
-    },
-    {
-      "RequestUri": "https://seannse.blob.core.windows.net/test-filesystem-c817e471-6dd6-a797-ab8d-73400ead09b0/test-file-61af412a-5b3f-ce7c-d9fd-96cbeffadbb6",
+          "azsdk-net-Storage.Files.DataLake/12.7.0-alpha.20210219.1",
+          "(.NET 5.0.3; Microsoft Windows 10.0.19041)"
+        ],
+        "x-ms-client-request-id": "cb520931-0b84-89f5-40ee-c9a36f2dc4a0",
+        "x-ms-date": "Fri, 19 Feb 2021 19:13:38 GMT",
+        "x-ms-rename-source": "%2Ftest-filesystem-38ba6820-bbbd-7d92-a37d-938d1214e489%2Ftest-file-5859a16a-1d67-143f-6bdf-cf196834004e=",
+        "x-ms-return-client-request-id": "true",
+        "x-ms-version": "2020-06-12"
+      },
+      "RequestBody": null,
+      "StatusCode": 201,
+      "ResponseHeaders": {
+        "Content-Length": "0",
+        "Date": "Fri, 19 Feb 2021 19:13:36 GMT",
+        "Server": [
+          "Windows-Azure-HDFS/1.0",
+          "Microsoft-HTTPAPI/2.0"
+        ],
+        "x-ms-client-request-id": "cb520931-0b84-89f5-40ee-c9a36f2dc4a0",
+        "x-ms-request-id": "6f4bcca2-e01f-004f-67f3-060e0b000000",
+        "x-ms-version": "2020-06-12"
+      },
+      "ResponseBody": []
+    },
+    {
+      "RequestUri": "https://seannse.blob.core.windows.net/test-filesystem-38ba6820-bbbd-7d92-a37d-938d1214e489/test-file-4b42d082-5d32-5359-23d6-f6bd4b20270e",
       "RequestMethod": "HEAD",
       "RequestHeaders": {
         "Accept": "application/xml",
         "Authorization": "Sanitized",
         "User-Agent": [
-<<<<<<< HEAD
-          "azsdk-net-Storage.Files.DataLake/12.7.0-alpha.20210202.1",
-          "(.NET 5.0.2; Microsoft Windows 10.0.19042)"
-        ],
-        "x-ms-client-request-id": "95680407-2fb2-cd71-d880-3655e1f570d5",
-        "x-ms-date": "Tue, 02 Feb 2021 21:31:10 GMT",
-=======
-          "azsdk-net-Storage.Files.DataLake/12.7.0-alpha.20210217.1",
-          "(.NET 5.0.3; Microsoft Windows 10.0.19042)"
-        ],
-        "x-ms-client-request-id": "95680407-2fb2-cd71-d880-3655e1f570d5",
-        "x-ms-date": "Wed, 17 Feb 2021 22:35:27 GMT",
->>>>>>> 1814567d
+          "azsdk-net-Storage.Files.DataLake/12.7.0-alpha.20210219.1",
+          "(.NET 5.0.3; Microsoft Windows 10.0.19041)"
+        ],
+        "x-ms-client-request-id": "c7f3e801-825d-4f2b-5d92-2fb28b6aec50",
+        "x-ms-date": "Fri, 19 Feb 2021 19:13:38 GMT",
         "x-ms-return-client-request-id": "true",
         "x-ms-version": "2020-06-12"
       },
@@ -1605,15 +1024,9 @@
         "Accept-Ranges": "bytes",
         "Content-Length": "0",
         "Content-Type": "application/octet-stream",
-<<<<<<< HEAD
-        "Date": "Tue, 02 Feb 2021 21:31:10 GMT",
-        "ETag": "\u00220x8D8C7C1DC5DDCB6\u0022",
-        "Last-Modified": "Tue, 02 Feb 2021 21:31:11 GMT",
-=======
-        "Date": "Wed, 17 Feb 2021 22:35:27 GMT",
-        "ETag": "\u00220x8D8D39452CE6E28\u0022",
-        "Last-Modified": "Wed, 17 Feb 2021 22:35:27 GMT",
->>>>>>> 1814567d
+        "Date": "Fri, 19 Feb 2021 19:13:37 GMT",
+        "ETag": "\u00220x8D8D50A759AC3A3\u0022",
+        "Last-Modified": "Fri, 19 Feb 2021 19:13:37 GMT",
         "Server": [
           "Windows-Azure-Blob/1.0",
           "Microsoft-HTTPAPI/2.0"
@@ -1621,50 +1034,32 @@
         "x-ms-access-tier": "Hot",
         "x-ms-access-tier-inferred": "true",
         "x-ms-blob-type": "BlockBlob",
-        "x-ms-client-request-id": "95680407-2fb2-cd71-d880-3655e1f570d5",
-<<<<<<< HEAD
-        "x-ms-creation-time": "Tue, 02 Feb 2021 21:31:11 GMT",
-=======
-        "x-ms-creation-time": "Wed, 17 Feb 2021 22:35:27 GMT",
->>>>>>> 1814567d
+        "x-ms-client-request-id": "c7f3e801-825d-4f2b-5d92-2fb28b6aec50",
+        "x-ms-creation-time": "Fri, 19 Feb 2021 19:13:37 GMT",
         "x-ms-group": "$superuser",
         "x-ms-lease-state": "available",
         "x-ms-lease-status": "unlocked",
         "x-ms-owner": "$superuser",
         "x-ms-permissions": "rw-r-----",
-<<<<<<< HEAD
-        "x-ms-request-id": "fb817432-501e-0075-4baa-f91473000000",
-=======
-        "x-ms-request-id": "99430d8f-f01e-001e-6c7d-059387000000",
->>>>>>> 1814567d
+        "x-ms-request-id": "2e6d5b70-201e-00a4-33f3-0676f9000000",
         "x-ms-server-encrypted": "true",
         "x-ms-version": "2020-06-12"
       },
       "ResponseBody": []
     },
     {
-      "RequestUri": "https://seannse.blob.core.windows.net/test-filesystem-c817e471-6dd6-a797-ab8d-73400ead09b0?restype=container",
+      "RequestUri": "https://seannse.blob.core.windows.net/test-filesystem-38ba6820-bbbd-7d92-a37d-938d1214e489?restype=container",
       "RequestMethod": "DELETE",
       "RequestHeaders": {
         "Accept": "application/xml",
         "Authorization": "Sanitized",
-<<<<<<< HEAD
-        "traceparent": "00-b6ba206b96d25248b792fd70d560cdfd-e6703fef0c8af042-00",
-        "User-Agent": [
-          "azsdk-net-Storage.Files.DataLake/12.7.0-alpha.20210202.1",
-          "(.NET 5.0.2; Microsoft Windows 10.0.19042)"
-        ],
-        "x-ms-client-request-id": "2b651756-6486-cb7a-02dd-97a4dfa19369",
-        "x-ms-date": "Tue, 02 Feb 2021 21:31:11 GMT",
-=======
-        "traceparent": "00-e1aaf287ae58454fb5fa179713763b47-5a9271a292a21546-00",
-        "User-Agent": [
-          "azsdk-net-Storage.Files.DataLake/12.7.0-alpha.20210217.1",
-          "(.NET 5.0.3; Microsoft Windows 10.0.19042)"
-        ],
-        "x-ms-client-request-id": "2b651756-6486-cb7a-02dd-97a4dfa19369",
-        "x-ms-date": "Wed, 17 Feb 2021 22:35:27 GMT",
->>>>>>> 1814567d
+        "traceparent": "00-5f9889d13b8fef469bb4ce9307d5ed8f-d6fc79d8d3cc2a44-00",
+        "User-Agent": [
+          "azsdk-net-Storage.Files.DataLake/12.7.0-alpha.20210219.1",
+          "(.NET 5.0.3; Microsoft Windows 10.0.19041)"
+        ],
+        "x-ms-client-request-id": "86a20433-fd39-6b43-5551-05a405998907",
+        "x-ms-date": "Fri, 19 Feb 2021 19:13:38 GMT",
         "x-ms-return-client-request-id": "true",
         "x-ms-version": "2020-06-12"
       },
@@ -1672,311 +1067,198 @@
       "StatusCode": 202,
       "ResponseHeaders": {
         "Content-Length": "0",
-<<<<<<< HEAD
-        "Date": "Tue, 02 Feb 2021 21:31:11 GMT",
-=======
-        "Date": "Wed, 17 Feb 2021 22:35:27 GMT",
->>>>>>> 1814567d
-        "Server": [
-          "Windows-Azure-Blob/1.0",
-          "Microsoft-HTTPAPI/2.0"
-        ],
-        "x-ms-client-request-id": "2b651756-6486-cb7a-02dd-97a4dfa19369",
-<<<<<<< HEAD
-        "x-ms-request-id": "fb817476-501e-0075-0daa-f91473000000",
-=======
-        "x-ms-request-id": "99430de2-f01e-001e-367d-059387000000",
->>>>>>> 1814567d
-        "x-ms-version": "2020-06-12"
-      },
-      "ResponseBody": []
-    },
-    {
-      "RequestUri": "https://seannse.blob.core.windows.net/test-filesystem-ab2b4bd2-4920-b5c5-d45b-ccf4609af9a9?restype=container",
-      "RequestMethod": "PUT",
-      "RequestHeaders": {
-        "Accept": "application/xml",
-        "Authorization": "Sanitized",
-<<<<<<< HEAD
-        "traceparent": "00-aa8f55d0da6b2b40a2f91816a16b0a42-3d24d2e586d4044c-00",
-        "User-Agent": [
-          "azsdk-net-Storage.Files.DataLake/12.7.0-alpha.20210202.1",
-          "(.NET 5.0.2; Microsoft Windows 10.0.19042)"
+        "Date": "Fri, 19 Feb 2021 19:13:37 GMT",
+        "Server": [
+          "Windows-Azure-Blob/1.0",
+          "Microsoft-HTTPAPI/2.0"
+        ],
+        "x-ms-client-request-id": "86a20433-fd39-6b43-5551-05a405998907",
+        "x-ms-request-id": "2e6d5c27-201e-00a4-5ef3-0676f9000000",
+        "x-ms-version": "2020-06-12"
+      },
+      "ResponseBody": []
+    },
+    {
+      "RequestUri": "https://seannse.blob.core.windows.net/test-filesystem-30844d54-1030-c608-50f7-081f29e8e2d5?restype=container",
+      "RequestMethod": "PUT",
+      "RequestHeaders": {
+        "Accept": "application/xml",
+        "Authorization": "Sanitized",
+        "traceparent": "00-b8ed6de17bb67642aa2dedee1d2b957b-2e49bb4191b35f48-00",
+        "User-Agent": [
+          "azsdk-net-Storage.Files.DataLake/12.7.0-alpha.20210219.1",
+          "(.NET 5.0.3; Microsoft Windows 10.0.19041)"
         ],
         "x-ms-blob-public-access": "container",
-        "x-ms-client-request-id": "88046629-6804-0d63-51b0-572b98856b68",
-        "x-ms-date": "Tue, 02 Feb 2021 21:31:11 GMT",
-=======
-        "traceparent": "00-8e9f1f018125fa4fb83995cc2942e4be-1efe678ab9f86644-00",
-        "User-Agent": [
-          "azsdk-net-Storage.Files.DataLake/12.7.0-alpha.20210217.1",
-          "(.NET 5.0.3; Microsoft Windows 10.0.19042)"
-        ],
-        "x-ms-blob-public-access": "container",
-        "x-ms-client-request-id": "88046629-6804-0d63-51b0-572b98856b68",
-        "x-ms-date": "Wed, 17 Feb 2021 22:35:27 GMT",
->>>>>>> 1814567d
-        "x-ms-return-client-request-id": "true",
-        "x-ms-version": "2020-06-12"
-      },
-      "RequestBody": null,
-      "StatusCode": 201,
-      "ResponseHeaders": {
-        "Content-Length": "0",
-<<<<<<< HEAD
-        "Date": "Tue, 02 Feb 2021 21:31:11 GMT",
-        "ETag": "\u00220x8D8C7C1DCD316C1\u0022",
-        "Last-Modified": "Tue, 02 Feb 2021 21:31:12 GMT",
-=======
-        "Date": "Wed, 17 Feb 2021 22:35:27 GMT",
-        "ETag": "\u00220x8D8D3945337E247\u0022",
-        "Last-Modified": "Wed, 17 Feb 2021 22:35:27 GMT",
->>>>>>> 1814567d
-        "Server": [
-          "Windows-Azure-Blob/1.0",
-          "Microsoft-HTTPAPI/2.0"
-        ],
-        "x-ms-client-request-id": "88046629-6804-0d63-51b0-572b98856b68",
-<<<<<<< HEAD
-        "x-ms-request-id": "d4403bb4-801e-00ad-77aa-f9332a000000",
-=======
-        "x-ms-request-id": "155d8f8d-401e-0046-7f7d-054bd8000000",
->>>>>>> 1814567d
-        "x-ms-version": "2020-06-12"
-      },
-      "ResponseBody": []
-    },
-    {
-      "RequestUri": "https://seannse.dfs.core.windows.net/test-filesystem-ab2b4bd2-4920-b5c5-d45b-ccf4609af9a9/test-file-2d37eee4-c9a2-8dda-fc28-0402613efb48?resource=file",
-      "RequestMethod": "PUT",
-      "RequestHeaders": {
-        "Accept": "application/json",
-        "Authorization": "Sanitized",
-<<<<<<< HEAD
-        "traceparent": "00-fad545cd7ef2e846ac3176d9e1cb46ac-586e91adab31ee4c-00",
-        "User-Agent": [
-          "azsdk-net-Storage.Files.DataLake/12.7.0-alpha.20210202.1",
-          "(.NET 5.0.2; Microsoft Windows 10.0.19042)"
-        ],
-        "x-ms-client-request-id": "cba27fb2-ff53-5f84-8c76-8cdc6360ab12",
-        "x-ms-date": "Tue, 02 Feb 2021 21:31:11 GMT",
-=======
-        "traceparent": "00-468cb248b7dd524bb5d965e5b86e46cb-9a986bc257a01c4b-00",
-        "User-Agent": [
-          "azsdk-net-Storage.Files.DataLake/12.7.0-alpha.20210217.1",
-          "(.NET 5.0.3; Microsoft Windows 10.0.19042)"
-        ],
-        "x-ms-client-request-id": "cba27fb2-ff53-5f84-8c76-8cdc6360ab12",
-        "x-ms-date": "Wed, 17 Feb 2021 22:35:27 GMT",
->>>>>>> 1814567d
-        "x-ms-return-client-request-id": "true",
-        "x-ms-version": "2020-06-12"
-      },
-      "RequestBody": null,
-      "StatusCode": 201,
-      "ResponseHeaders": {
-        "Content-Length": "0",
-<<<<<<< HEAD
-        "Date": "Tue, 02 Feb 2021 21:31:12 GMT",
-        "ETag": "\u00220x8D8C7C1DD0D1DF0\u0022",
-        "Last-Modified": "Tue, 02 Feb 2021 21:31:12 GMT",
-=======
-        "Date": "Wed, 17 Feb 2021 22:35:27 GMT",
-        "ETag": "\u00220x8D8D3945370124C\u0022",
-        "Last-Modified": "Wed, 17 Feb 2021 22:35:28 GMT",
->>>>>>> 1814567d
-        "Server": [
-          "Windows-Azure-HDFS/1.0",
-          "Microsoft-HTTPAPI/2.0"
-        ],
-        "x-ms-client-request-id": "cba27fb2-ff53-5f84-8c76-8cdc6360ab12",
-<<<<<<< HEAD
-        "x-ms-request-id": "99db1650-701f-004d-4faa-f9b0b3000000",
-=======
-        "x-ms-request-id": "5e31cdc8-301f-005c-7a7d-052a07000000",
->>>>>>> 1814567d
-        "x-ms-version": "2020-06-12"
-      },
-      "ResponseBody": []
-    },
-    {
-      "RequestUri": "https://seannse.dfs.core.windows.net/test-filesystem-ab2b4bd2-4920-b5c5-d45b-ccf4609af9a9/test-file-f3fd0eb4-70ba-73d2-4933-dfb151faa0d9?resource=file",
-      "RequestMethod": "PUT",
-      "RequestHeaders": {
-        "Accept": "application/json",
-        "Authorization": "Sanitized",
-<<<<<<< HEAD
-        "traceparent": "00-903697d32244e1458b8fe2779eddee41-f8425edfef152049-00",
-        "User-Agent": [
-          "azsdk-net-Storage.Files.DataLake/12.7.0-alpha.20210202.1",
-          "(.NET 5.0.2; Microsoft Windows 10.0.19042)"
-        ],
-        "x-ms-client-request-id": "de2a6545-7725-4166-ad2f-822020d20e91",
-        "x-ms-date": "Tue, 02 Feb 2021 21:31:11 GMT",
-=======
-        "traceparent": "00-6549317bb13e664cb2d00366e16e3e1d-282f9861334a3145-00",
-        "User-Agent": [
-          "azsdk-net-Storage.Files.DataLake/12.7.0-alpha.20210217.1",
-          "(.NET 5.0.3; Microsoft Windows 10.0.19042)"
-        ],
-        "x-ms-client-request-id": "de2a6545-7725-4166-ad2f-822020d20e91",
-        "x-ms-date": "Wed, 17 Feb 2021 22:35:28 GMT",
->>>>>>> 1814567d
-        "x-ms-return-client-request-id": "true",
-        "x-ms-version": "2020-06-12"
-      },
-      "RequestBody": null,
-      "StatusCode": 201,
-      "ResponseHeaders": {
-        "Content-Length": "0",
-<<<<<<< HEAD
-        "Date": "Tue, 02 Feb 2021 21:31:12 GMT",
-        "ETag": "\u00220x8D8C7C1DD1A8752\u0022",
-        "Last-Modified": "Tue, 02 Feb 2021 21:31:12 GMT",
-=======
-        "Date": "Wed, 17 Feb 2021 22:35:27 GMT",
-        "ETag": "\u00220x8D8D394537F08CB\u0022",
-        "Last-Modified": "Wed, 17 Feb 2021 22:35:28 GMT",
->>>>>>> 1814567d
-        "Server": [
-          "Windows-Azure-HDFS/1.0",
-          "Microsoft-HTTPAPI/2.0"
-        ],
-        "x-ms-client-request-id": "de2a6545-7725-4166-ad2f-822020d20e91",
-<<<<<<< HEAD
-        "x-ms-request-id": "99db1665-701f-004d-63aa-f9b0b3000000",
-=======
-        "x-ms-request-id": "5e31cddb-301f-005c-0d7d-052a07000000",
->>>>>>> 1814567d
-        "x-ms-version": "2020-06-12"
-      },
-      "ResponseBody": []
-    },
-    {
-      "RequestUri": "https://seannse.blob.core.windows.net/test-filesystem-ab2b4bd2-4920-b5c5-d45b-ccf4609af9a9/test-file-f3fd0eb4-70ba-73d2-4933-dfb151faa0d9?comp=lease",
-      "RequestMethod": "PUT",
-      "RequestHeaders": {
-        "Accept": "application/xml",
-        "Authorization": "Sanitized",
-<<<<<<< HEAD
-        "traceparent": "00-26b001a15ac9dd4594d3492519615d5a-286b074a2069e546-00",
-        "User-Agent": [
-          "azsdk-net-Storage.Files.DataLake/12.7.0-alpha.20210202.1",
-          "(.NET 5.0.2; Microsoft Windows 10.0.19042)"
-        ],
-        "x-ms-client-request-id": "3148dd5c-20a9-7cdc-eea4-c557a3163ffa",
-        "x-ms-date": "Tue, 02 Feb 2021 21:31:11 GMT",
-=======
-        "traceparent": "00-dbd23e721ccffe47a6914a846b0819a4-2f4a563ecb739145-00",
-        "User-Agent": [
-          "azsdk-net-Storage.Files.DataLake/12.7.0-alpha.20210217.1",
-          "(.NET 5.0.3; Microsoft Windows 10.0.19042)"
-        ],
-        "x-ms-client-request-id": "3148dd5c-20a9-7cdc-eea4-c557a3163ffa",
-        "x-ms-date": "Wed, 17 Feb 2021 22:35:28 GMT",
->>>>>>> 1814567d
+        "x-ms-client-request-id": "1fef52b3-cf03-23d7-fcdc-3642f423426d",
+        "x-ms-date": "Fri, 19 Feb 2021 19:13:38 GMT",
+        "x-ms-return-client-request-id": "true",
+        "x-ms-version": "2020-06-12"
+      },
+      "RequestBody": null,
+      "StatusCode": 201,
+      "ResponseHeaders": {
+        "Content-Length": "0",
+        "Date": "Fri, 19 Feb 2021 19:13:37 GMT",
+        "ETag": "\u00220x8D8D50A75DBF7D1\u0022",
+        "Last-Modified": "Fri, 19 Feb 2021 19:13:37 GMT",
+        "Server": [
+          "Windows-Azure-Blob/1.0",
+          "Microsoft-HTTPAPI/2.0"
+        ],
+        "x-ms-client-request-id": "1fef52b3-cf03-23d7-fcdc-3642f423426d",
+        "x-ms-request-id": "2e6d5cec-201e-00a4-1bf3-0676f9000000",
+        "x-ms-version": "2020-06-12"
+      },
+      "ResponseBody": []
+    },
+    {
+      "RequestUri": "https://seannse.dfs.core.windows.net/test-filesystem-30844d54-1030-c608-50f7-081f29e8e2d5/test-file-de112f6f-031a-ee3f-359a-1994bc9d905d?resource=file",
+      "RequestMethod": "PUT",
+      "RequestHeaders": {
+        "Accept": "application/json",
+        "Authorization": "Sanitized",
+        "traceparent": "00-48639b1eb841b341a5c5f9926db46738-765c0c3a323c5443-00",
+        "User-Agent": [
+          "azsdk-net-Storage.Files.DataLake/12.7.0-alpha.20210219.1",
+          "(.NET 5.0.3; Microsoft Windows 10.0.19041)"
+        ],
+        "x-ms-client-request-id": "06fbe759-18e0-b00a-1301-ea68b643675f",
+        "x-ms-date": "Fri, 19 Feb 2021 19:13:38 GMT",
+        "x-ms-return-client-request-id": "true",
+        "x-ms-version": "2020-06-12"
+      },
+      "RequestBody": null,
+      "StatusCode": 201,
+      "ResponseHeaders": {
+        "Content-Length": "0",
+        "Date": "Fri, 19 Feb 2021 19:13:36 GMT",
+        "ETag": "\u00220x8D8D50A75EB9EB2\u0022",
+        "Last-Modified": "Fri, 19 Feb 2021 19:13:37 GMT",
+        "Server": [
+          "Windows-Azure-HDFS/1.0",
+          "Microsoft-HTTPAPI/2.0"
+        ],
+        "x-ms-client-request-id": "06fbe759-18e0-b00a-1301-ea68b643675f",
+        "x-ms-request-id": "6f4bccbf-e01f-004f-04f3-060e0b000000",
+        "x-ms-version": "2020-06-12"
+      },
+      "ResponseBody": []
+    },
+    {
+      "RequestUri": "https://seannse.dfs.core.windows.net/test-filesystem-30844d54-1030-c608-50f7-081f29e8e2d5/test-file-1142d94c-6bb7-ad74-5d4e-8fbf7854bf60?resource=file",
+      "RequestMethod": "PUT",
+      "RequestHeaders": {
+        "Accept": "application/json",
+        "Authorization": "Sanitized",
+        "traceparent": "00-a61e891e29af064ba7ccc0926dbc69a1-484fbeaf5545d64f-00",
+        "User-Agent": [
+          "azsdk-net-Storage.Files.DataLake/12.7.0-alpha.20210219.1",
+          "(.NET 5.0.3; Microsoft Windows 10.0.19041)"
+        ],
+        "x-ms-client-request-id": "569e2bf4-e393-ee3c-734d-a992884b37be",
+        "x-ms-date": "Fri, 19 Feb 2021 19:13:38 GMT",
+        "x-ms-return-client-request-id": "true",
+        "x-ms-version": "2020-06-12"
+      },
+      "RequestBody": null,
+      "StatusCode": 201,
+      "ResponseHeaders": {
+        "Content-Length": "0",
+        "Date": "Fri, 19 Feb 2021 19:13:36 GMT",
+        "ETag": "\u00220x8D8D50A75F6C933\u0022",
+        "Last-Modified": "Fri, 19 Feb 2021 19:13:37 GMT",
+        "Server": [
+          "Windows-Azure-HDFS/1.0",
+          "Microsoft-HTTPAPI/2.0"
+        ],
+        "x-ms-client-request-id": "569e2bf4-e393-ee3c-734d-a992884b37be",
+        "x-ms-request-id": "6f4bccca-e01f-004f-0ff3-060e0b000000",
+        "x-ms-version": "2020-06-12"
+      },
+      "ResponseBody": []
+    },
+    {
+      "RequestUri": "https://seannse.blob.core.windows.net/test-filesystem-30844d54-1030-c608-50f7-081f29e8e2d5/test-file-1142d94c-6bb7-ad74-5d4e-8fbf7854bf60?comp=lease",
+      "RequestMethod": "PUT",
+      "RequestHeaders": {
+        "Accept": "application/xml",
+        "Authorization": "Sanitized",
+        "traceparent": "00-eb876a0b4e40a8439aad7bbf27395429-b3a2357e02e3694e-00",
+        "User-Agent": [
+          "azsdk-net-Storage.Files.DataLake/12.7.0-alpha.20210219.1",
+          "(.NET 5.0.3; Microsoft Windows 10.0.19041)"
+        ],
+        "x-ms-client-request-id": "4db60484-7ca6-6103-6edc-f939ab4146f6",
+        "x-ms-date": "Fri, 19 Feb 2021 19:13:38 GMT",
         "x-ms-lease-action": "acquire",
         "x-ms-lease-duration": "-1",
-        "x-ms-proposed-lease-id": "801fb2d6-c911-8576-19ce-d44f02b28f80",
-        "x-ms-return-client-request-id": "true",
-        "x-ms-version": "2020-06-12"
-      },
-      "RequestBody": null,
-      "StatusCode": 201,
-      "ResponseHeaders": {
-        "Content-Length": "0",
-<<<<<<< HEAD
-        "Date": "Tue, 02 Feb 2021 21:31:12 GMT",
-        "ETag": "\u00220x8D8C7C1DD1A8752\u0022",
-        "Last-Modified": "Tue, 02 Feb 2021 21:31:12 GMT",
-=======
-        "Date": "Wed, 17 Feb 2021 22:35:27 GMT",
-        "ETag": "\u00220x8D8D394537F08CB\u0022",
-        "Last-Modified": "Wed, 17 Feb 2021 22:35:28 GMT",
->>>>>>> 1814567d
-        "Server": [
-          "Windows-Azure-Blob/1.0",
-          "Microsoft-HTTPAPI/2.0"
-        ],
-        "x-ms-client-request-id": "3148dd5c-20a9-7cdc-eea4-c557a3163ffa",
-        "x-ms-lease-id": "801fb2d6-c911-8576-19ce-d44f02b28f80",
-<<<<<<< HEAD
-        "x-ms-request-id": "d4403dad-801e-00ad-3baa-f9332a000000",
-=======
-        "x-ms-request-id": "155d921b-401e-0046-4d7d-054bd8000000",
->>>>>>> 1814567d
-        "x-ms-version": "2020-06-12"
-      },
-      "ResponseBody": []
-    },
-    {
-      "RequestUri": "https://seannse.dfs.core.windows.net/test-filesystem-ab2b4bd2-4920-b5c5-d45b-ccf4609af9a9/test-file-f3fd0eb4-70ba-73d2-4933-dfb151faa0d9?mode=legacy",
-      "RequestMethod": "PUT",
-      "RequestHeaders": {
-        "Accept": "application/json",
-        "Authorization": "Sanitized",
-        "User-Agent": [
-<<<<<<< HEAD
-          "azsdk-net-Storage.Files.DataLake/12.7.0-alpha.20210202.1",
-          "(.NET 5.0.2; Microsoft Windows 10.0.19042)"
-        ],
-        "x-ms-client-request-id": "25f287c0-5d69-71d6-15f0-fc2bfb5ca267",
-        "x-ms-date": "Tue, 02 Feb 2021 21:31:12 GMT",
-=======
-          "azsdk-net-Storage.Files.DataLake/12.7.0-alpha.20210217.1",
-          "(.NET 5.0.3; Microsoft Windows 10.0.19042)"
-        ],
-        "x-ms-client-request-id": "25f287c0-5d69-71d6-15f0-fc2bfb5ca267",
-        "x-ms-date": "Wed, 17 Feb 2021 22:35:28 GMT",
->>>>>>> 1814567d
-        "x-ms-lease-id": "801fb2d6-c911-8576-19ce-d44f02b28f80",
-        "x-ms-rename-source": "%2Ftest-filesystem-ab2b4bd2-4920-b5c5-d45b-ccf4609af9a9%2Ftest-file-2d37eee4-c9a2-8dda-fc28-0402613efb48=",
-        "x-ms-return-client-request-id": "true",
-        "x-ms-version": "2020-06-12"
-      },
-      "RequestBody": null,
-      "StatusCode": 201,
-      "ResponseHeaders": {
-        "Content-Length": "0",
-<<<<<<< HEAD
-        "Date": "Tue, 02 Feb 2021 21:31:12 GMT",
-=======
-        "Date": "Wed, 17 Feb 2021 22:35:27 GMT",
->>>>>>> 1814567d
-        "Server": [
-          "Windows-Azure-HDFS/1.0",
-          "Microsoft-HTTPAPI/2.0"
-        ],
-        "x-ms-client-request-id": "25f287c0-5d69-71d6-15f0-fc2bfb5ca267",
-<<<<<<< HEAD
-        "x-ms-request-id": "99db168b-701f-004d-09aa-f9b0b3000000",
-=======
-        "x-ms-request-id": "5e31cdfa-301f-005c-2c7d-052a07000000",
->>>>>>> 1814567d
-        "x-ms-version": "2020-06-12"
-      },
-      "ResponseBody": []
-    },
-    {
-      "RequestUri": "https://seannse.blob.core.windows.net/test-filesystem-ab2b4bd2-4920-b5c5-d45b-ccf4609af9a9/test-file-f3fd0eb4-70ba-73d2-4933-dfb151faa0d9",
+        "x-ms-proposed-lease-id": "91c38a41-9208-c1bc-5c5a-38fba87cd5f3",
+        "x-ms-return-client-request-id": "true",
+        "x-ms-version": "2020-06-12"
+      },
+      "RequestBody": null,
+      "StatusCode": 201,
+      "ResponseHeaders": {
+        "Content-Length": "0",
+        "Date": "Fri, 19 Feb 2021 19:13:37 GMT",
+        "ETag": "\u00220x8D8D50A75F6C933\u0022",
+        "Last-Modified": "Fri, 19 Feb 2021 19:13:37 GMT",
+        "Server": [
+          "Windows-Azure-Blob/1.0",
+          "Microsoft-HTTPAPI/2.0"
+        ],
+        "x-ms-client-request-id": "4db60484-7ca6-6103-6edc-f939ab4146f6",
+        "x-ms-lease-id": "91c38a41-9208-c1bc-5c5a-38fba87cd5f3",
+        "x-ms-request-id": "2e6d5f04-201e-00a4-12f3-0676f9000000",
+        "x-ms-version": "2020-06-12"
+      },
+      "ResponseBody": []
+    },
+    {
+      "RequestUri": "https://seannse.dfs.core.windows.net/test-filesystem-30844d54-1030-c608-50f7-081f29e8e2d5/test-file-1142d94c-6bb7-ad74-5d4e-8fbf7854bf60?mode=legacy",
+      "RequestMethod": "PUT",
+      "RequestHeaders": {
+        "Accept": "application/json",
+        "Authorization": "Sanitized",
+        "User-Agent": [
+          "azsdk-net-Storage.Files.DataLake/12.7.0-alpha.20210219.1",
+          "(.NET 5.0.3; Microsoft Windows 10.0.19041)"
+        ],
+        "x-ms-client-request-id": "a377aafb-88c6-c54d-8068-ded96f9315a7",
+        "x-ms-date": "Fri, 19 Feb 2021 19:13:38 GMT",
+        "x-ms-lease-id": "91c38a41-9208-c1bc-5c5a-38fba87cd5f3",
+        "x-ms-rename-source": "%2Ftest-filesystem-30844d54-1030-c608-50f7-081f29e8e2d5%2Ftest-file-de112f6f-031a-ee3f-359a-1994bc9d905d=",
+        "x-ms-return-client-request-id": "true",
+        "x-ms-version": "2020-06-12"
+      },
+      "RequestBody": null,
+      "StatusCode": 201,
+      "ResponseHeaders": {
+        "Content-Length": "0",
+        "Date": "Fri, 19 Feb 2021 19:13:37 GMT",
+        "Server": [
+          "Windows-Azure-HDFS/1.0",
+          "Microsoft-HTTPAPI/2.0"
+        ],
+        "x-ms-client-request-id": "a377aafb-88c6-c54d-8068-ded96f9315a7",
+        "x-ms-request-id": "6f4bccde-e01f-004f-23f3-060e0b000000",
+        "x-ms-version": "2020-06-12"
+      },
+      "ResponseBody": []
+    },
+    {
+      "RequestUri": "https://seannse.blob.core.windows.net/test-filesystem-30844d54-1030-c608-50f7-081f29e8e2d5/test-file-1142d94c-6bb7-ad74-5d4e-8fbf7854bf60",
       "RequestMethod": "HEAD",
       "RequestHeaders": {
         "Accept": "application/xml",
         "Authorization": "Sanitized",
         "User-Agent": [
-<<<<<<< HEAD
-          "azsdk-net-Storage.Files.DataLake/12.7.0-alpha.20210202.1",
-          "(.NET 5.0.2; Microsoft Windows 10.0.19042)"
-        ],
-        "x-ms-client-request-id": "1b9680cc-1a23-4291-2b1b-1976259419a2",
-        "x-ms-date": "Tue, 02 Feb 2021 21:31:12 GMT",
-=======
-          "azsdk-net-Storage.Files.DataLake/12.7.0-alpha.20210217.1",
-          "(.NET 5.0.3; Microsoft Windows 10.0.19042)"
-        ],
-        "x-ms-client-request-id": "1b9680cc-1a23-4291-2b1b-1976259419a2",
-        "x-ms-date": "Wed, 17 Feb 2021 22:35:28 GMT",
->>>>>>> 1814567d
+          "azsdk-net-Storage.Files.DataLake/12.7.0-alpha.20210219.1",
+          "(.NET 5.0.3; Microsoft Windows 10.0.19041)"
+        ],
+        "x-ms-client-request-id": "003d87fc-a2ca-ef30-688c-84170b2f6829",
+        "x-ms-date": "Fri, 19 Feb 2021 19:13:38 GMT",
         "x-ms-return-client-request-id": "true",
         "x-ms-version": "2020-06-12"
       },
@@ -1986,15 +1268,9 @@
         "Accept-Ranges": "bytes",
         "Content-Length": "0",
         "Content-Type": "application/octet-stream",
-<<<<<<< HEAD
-        "Date": "Tue, 02 Feb 2021 21:31:12 GMT",
-        "ETag": "\u00220x8D8C7C1DD0D1DF0\u0022",
-        "Last-Modified": "Tue, 02 Feb 2021 21:31:12 GMT",
-=======
-        "Date": "Wed, 17 Feb 2021 22:35:28 GMT",
-        "ETag": "\u00220x8D8D3945370124C\u0022",
-        "Last-Modified": "Wed, 17 Feb 2021 22:35:28 GMT",
->>>>>>> 1814567d
+        "Date": "Fri, 19 Feb 2021 19:13:37 GMT",
+        "ETag": "\u00220x8D8D50A75EB9EB2\u0022",
+        "Last-Modified": "Fri, 19 Feb 2021 19:13:37 GMT",
         "Server": [
           "Windows-Azure-Blob/1.0",
           "Microsoft-HTTPAPI/2.0"
@@ -2002,51 +1278,33 @@
         "x-ms-access-tier": "Hot",
         "x-ms-access-tier-inferred": "true",
         "x-ms-blob-type": "BlockBlob",
-        "x-ms-client-request-id": "1b9680cc-1a23-4291-2b1b-1976259419a2",
-<<<<<<< HEAD
-        "x-ms-creation-time": "Tue, 02 Feb 2021 21:31:12 GMT",
-=======
-        "x-ms-creation-time": "Wed, 17 Feb 2021 22:35:28 GMT",
->>>>>>> 1814567d
+        "x-ms-client-request-id": "003d87fc-a2ca-ef30-688c-84170b2f6829",
+        "x-ms-creation-time": "Fri, 19 Feb 2021 19:13:37 GMT",
         "x-ms-group": "$superuser",
         "x-ms-lease-duration": "infinite",
         "x-ms-lease-state": "leased",
         "x-ms-lease-status": "locked",
         "x-ms-owner": "$superuser",
         "x-ms-permissions": "rw-r-----",
-<<<<<<< HEAD
-        "x-ms-request-id": "d4403e72-801e-00ad-75aa-f9332a000000",
-=======
-        "x-ms-request-id": "155d92e6-401e-0046-097d-054bd8000000",
->>>>>>> 1814567d
+        "x-ms-request-id": "2e6d60aa-201e-00a4-2bf3-0676f9000000",
         "x-ms-server-encrypted": "true",
         "x-ms-version": "2020-06-12"
       },
       "ResponseBody": []
     },
     {
-      "RequestUri": "https://seannse.blob.core.windows.net/test-filesystem-ab2b4bd2-4920-b5c5-d45b-ccf4609af9a9?restype=container",
+      "RequestUri": "https://seannse.blob.core.windows.net/test-filesystem-30844d54-1030-c608-50f7-081f29e8e2d5?restype=container",
       "RequestMethod": "DELETE",
       "RequestHeaders": {
         "Accept": "application/xml",
         "Authorization": "Sanitized",
-<<<<<<< HEAD
-        "traceparent": "00-595d2da79ba687459d8f1295c57137b0-8b79bdf0cbdf834e-00",
-        "User-Agent": [
-          "azsdk-net-Storage.Files.DataLake/12.7.0-alpha.20210202.1",
-          "(.NET 5.0.2; Microsoft Windows 10.0.19042)"
-        ],
-        "x-ms-client-request-id": "7a5f1708-86c5-b343-a98a-802ac6701388",
-        "x-ms-date": "Tue, 02 Feb 2021 21:31:12 GMT",
-=======
-        "traceparent": "00-db3cd21f0cf74946b271a7e52d939b97-fbc1e761f1d19d40-00",
-        "User-Agent": [
-          "azsdk-net-Storage.Files.DataLake/12.7.0-alpha.20210217.1",
-          "(.NET 5.0.3; Microsoft Windows 10.0.19042)"
-        ],
-        "x-ms-client-request-id": "7a5f1708-86c5-b343-a98a-802ac6701388",
-        "x-ms-date": "Wed, 17 Feb 2021 22:35:28 GMT",
->>>>>>> 1814567d
+        "traceparent": "00-627d63c7368e4f4f826a7ae1c757c948-f95f7f2381a1b349-00",
+        "User-Agent": [
+          "azsdk-net-Storage.Files.DataLake/12.7.0-alpha.20210219.1",
+          "(.NET 5.0.3; Microsoft Windows 10.0.19041)"
+        ],
+        "x-ms-client-request-id": "e8ddd738-1555-63dc-39ee-c20cd5f68ecc",
+        "x-ms-date": "Fri, 19 Feb 2021 19:13:38 GMT",
         "x-ms-return-client-request-id": "true",
         "x-ms-version": "2020-06-12"
       },
@@ -2054,33 +1312,21 @@
       "StatusCode": 202,
       "ResponseHeaders": {
         "Content-Length": "0",
-<<<<<<< HEAD
-        "Date": "Tue, 02 Feb 2021 21:31:12 GMT",
-=======
-        "Date": "Wed, 17 Feb 2021 22:35:28 GMT",
->>>>>>> 1814567d
-        "Server": [
-          "Windows-Azure-Blob/1.0",
-          "Microsoft-HTTPAPI/2.0"
-        ],
-        "x-ms-client-request-id": "7a5f1708-86c5-b343-a98a-802ac6701388",
-<<<<<<< HEAD
-        "x-ms-request-id": "d4403ecb-801e-00ad-47aa-f9332a000000",
-=======
-        "x-ms-request-id": "155d9332-401e-0046-4a7d-054bd8000000",
->>>>>>> 1814567d
+        "Date": "Fri, 19 Feb 2021 19:13:37 GMT",
+        "Server": [
+          "Windows-Azure-Blob/1.0",
+          "Microsoft-HTTPAPI/2.0"
+        ],
+        "x-ms-client-request-id": "e8ddd738-1555-63dc-39ee-c20cd5f68ecc",
+        "x-ms-request-id": "2e6d6176-201e-00a4-6ef3-0676f9000000",
         "x-ms-version": "2020-06-12"
       },
       "ResponseBody": []
     }
   ],
   "Variables": {
-<<<<<<< HEAD
-    "DateTimeOffsetNow": "2021-02-02T15:31:05.1848514-06:00",
-=======
-    "DateTimeOffsetNow": "2021-02-17T16:35:21.8947620-06:00",
->>>>>>> 1814567d
-    "RandomSeed": "1330411428",
+    "DateTimeOffsetNow": "2021-02-19T13:13:35.7243280-06:00",
+    "RandomSeed": "1253254189",
     "Storage_TestConfigHierarchicalNamespace": "NamespaceTenant\nseannse\nU2FuaXRpemVk\nhttps://seannse.blob.core.windows.net\nhttps://seannse.file.core.windows.net\nhttps://seannse.queue.core.windows.net\nhttps://seannse.table.core.windows.net\n\n\n\n\nhttps://seannse-secondary.blob.core.windows.net\nhttps://seannse-secondary.file.core.windows.net\nhttps://seannse-secondary.queue.core.windows.net\nhttps://seannse-secondary.table.core.windows.net\n68390a19-a643-458b-b726-408abf67b4fc\nSanitized\n72f988bf-86f1-41af-91ab-2d7cd011db47\nhttps://login.microsoftonline.com/\nCloud\nBlobEndpoint=https://seannse.blob.core.windows.net/;QueueEndpoint=https://seannse.queue.core.windows.net/;FileEndpoint=https://seannse.file.core.windows.net/;BlobSecondaryEndpoint=https://seannse-secondary.blob.core.windows.net/;QueueSecondaryEndpoint=https://seannse-secondary.queue.core.windows.net/;FileSecondaryEndpoint=https://seannse-secondary.file.core.windows.net/;AccountName=seannse;AccountKey=Sanitized\n"
   }
 }