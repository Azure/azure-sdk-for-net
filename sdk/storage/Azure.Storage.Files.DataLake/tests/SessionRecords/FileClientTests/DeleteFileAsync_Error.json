--- conflicted
+++ resolved
@@ -15,11 +15,7 @@
         "x-ms-client-request-id": "d4102bcd-8a8e-7862-1664-b58b1de4b80d",
         "x-ms-date": "Fri, 19 Feb 2021 19:09:17 GMT",
         "x-ms-return-client-request-id": "true",
-<<<<<<< HEAD
-        "x-ms-version": "2020-12-06"
-=======
         "x-ms-version": "2021-02-12"
->>>>>>> 7e782c87
       },
       "RequestBody": null,
       "StatusCode": 201,
@@ -34,11 +30,7 @@
         ],
         "x-ms-client-request-id": "d4102bcd-8a8e-7862-1664-b58b1de4b80d",
         "x-ms-request-id": "2e638059-201e-00a4-4af2-0676f9000000",
-<<<<<<< HEAD
-        "x-ms-version": "2020-12-06"
-=======
         "x-ms-version": "2021-02-12"
->>>>>>> 7e782c87
       },
       "ResponseBody": []
     },
@@ -56,11 +48,7 @@
         "x-ms-client-request-id": "977978ef-ddea-7cf2-ad48-1c72bd33c22e",
         "x-ms-date": "Fri, 19 Feb 2021 19:09:17 GMT",
         "x-ms-return-client-request-id": "true",
-<<<<<<< HEAD
-        "x-ms-version": "2020-12-06"
-=======
         "x-ms-version": "2021-02-12"
->>>>>>> 7e782c87
       },
       "RequestBody": null,
       "StatusCode": 201,
@@ -75,11 +63,7 @@
         ],
         "x-ms-client-request-id": "977978ef-ddea-7cf2-ad48-1c72bd33c22e",
         "x-ms-request-id": "6f4b0289-e01f-004f-23f2-060e0b000000",
-<<<<<<< HEAD
-        "x-ms-version": "2020-12-06"
-=======
         "x-ms-version": "2021-02-12"
->>>>>>> 7e782c87
       },
       "ResponseBody": []
     },
@@ -96,11 +80,7 @@
         "x-ms-client-request-id": "015361d1-1439-914f-3ec5-6e0ce5e3bb68",
         "x-ms-date": "Fri, 19 Feb 2021 19:09:17 GMT",
         "x-ms-return-client-request-id": "true",
-<<<<<<< HEAD
-        "x-ms-version": "2020-12-06"
-=======
         "x-ms-version": "2021-02-12"
->>>>>>> 7e782c87
       },
       "RequestBody": null,
       "StatusCode": 404,
@@ -115,11 +95,7 @@
         "x-ms-client-request-id": "015361d1-1439-914f-3ec5-6e0ce5e3bb68",
         "x-ms-error-code": "PathNotFound",
         "x-ms-request-id": "6f4b0296-e01f-004f-30f2-060e0b000000",
-<<<<<<< HEAD
-        "x-ms-version": "2020-12-06"
-=======
         "x-ms-version": "2021-02-12"
->>>>>>> 7e782c87
       },
       "ResponseBody": {
         "error": {
@@ -142,11 +118,7 @@
         "x-ms-client-request-id": "5f3e5e7a-cef1-8b54-9cae-fda777c7d8e1",
         "x-ms-date": "Fri, 19 Feb 2021 19:09:17 GMT",
         "x-ms-return-client-request-id": "true",
-<<<<<<< HEAD
-        "x-ms-version": "2020-12-06"
-=======
         "x-ms-version": "2021-02-12"
->>>>>>> 7e782c87
       },
       "RequestBody": null,
       "StatusCode": 202,
@@ -159,11 +131,7 @@
         ],
         "x-ms-client-request-id": "5f3e5e7a-cef1-8b54-9cae-fda777c7d8e1",
         "x-ms-request-id": "2e638315-201e-00a4-65f2-0676f9000000",
-<<<<<<< HEAD
-        "x-ms-version": "2020-12-06"
-=======
         "x-ms-version": "2021-02-12"
->>>>>>> 7e782c87
       },
       "ResponseBody": []
     }
