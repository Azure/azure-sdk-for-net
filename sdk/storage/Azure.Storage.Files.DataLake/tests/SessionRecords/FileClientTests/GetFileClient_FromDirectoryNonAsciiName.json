--- conflicted
+++ resolved
@@ -14,11 +14,7 @@
         "x-ms-client-request-id": "cdac5acd-a2e0-4c3d-5d3f-c09de22826f4",
         "x-ms-date": "Wed, 10 Jun 2020 19:46:53 GMT",
         "x-ms-return-client-request-id": "true",
-<<<<<<< HEAD
-        "x-ms-version": "2019-12-12"
-=======
         "x-ms-version": "2020-02-10"
->>>>>>> 60f4876e
       },
       "RequestBody": null,
       "StatusCode": 201,
@@ -33,11 +29,7 @@
         ],
         "x-ms-client-request-id": "cdac5acd-a2e0-4c3d-5d3f-c09de22826f4",
         "x-ms-request-id": "2b4a7dc6-a01e-0099-3b5f-3f321d000000",
-<<<<<<< HEAD
-        "x-ms-version": "2019-12-12"
-=======
         "x-ms-version": "2020-02-10"
->>>>>>> 60f4876e
       },
       "ResponseBody": []
     },
@@ -54,11 +46,7 @@
         "x-ms-client-request-id": "5cdb0062-b163-e3ae-4c38-1bf570f9716d",
         "x-ms-date": "Wed, 10 Jun 2020 19:46:53 GMT",
         "x-ms-return-client-request-id": "true",
-<<<<<<< HEAD
-        "x-ms-version": "2019-12-12"
-=======
         "x-ms-version": "2020-02-10"
->>>>>>> 60f4876e
       },
       "RequestBody": null,
       "StatusCode": 201,
@@ -73,11 +61,7 @@
         ],
         "x-ms-client-request-id": "5cdb0062-b163-e3ae-4c38-1bf570f9716d",
         "x-ms-request-id": "30fcb843-c01f-008f-505f-3fc4ca000000",
-<<<<<<< HEAD
-        "x-ms-version": "2019-12-12"
-=======
         "x-ms-version": "2020-02-10"
->>>>>>> 60f4876e
       },
       "ResponseBody": []
     },
@@ -93,11 +77,7 @@
         "x-ms-client-request-id": "d2d12ed1-9fde-923d-b30f-03df515a2c32",
         "x-ms-date": "Wed, 10 Jun 2020 19:46:53 GMT",
         "x-ms-return-client-request-id": "true",
-<<<<<<< HEAD
-        "x-ms-version": "2019-12-12"
-=======
         "x-ms-version": "2020-02-10"
->>>>>>> 60f4876e
       },
       "RequestBody": null,
       "StatusCode": 201,
@@ -112,11 +92,7 @@
         ],
         "x-ms-client-request-id": "d2d12ed1-9fde-923d-b30f-03df515a2c32",
         "x-ms-request-id": "30fcb844-c01f-008f-515f-3fc4ca000000",
-<<<<<<< HEAD
-        "x-ms-version": "2019-12-12"
-=======
         "x-ms-version": "2020-02-10"
->>>>>>> 60f4876e
       },
       "ResponseBody": []
     },
@@ -132,11 +108,7 @@
         "x-ms-client-request-id": "4224b5ad-9e27-3f8f-5b23-c0c888c702dc",
         "x-ms-date": "Wed, 10 Jun 2020 19:46:53 GMT",
         "x-ms-return-client-request-id": "true",
-<<<<<<< HEAD
-        "x-ms-version": "2019-12-12"
-=======
         "x-ms-version": "2020-02-10"
->>>>>>> 60f4876e
       },
       "RequestBody": null,
       "StatusCode": 200,
@@ -150,11 +122,7 @@
         "Transfer-Encoding": "chunked",
         "x-ms-client-request-id": "4224b5ad-9e27-3f8f-5b23-c0c888c702dc",
         "x-ms-request-id": "30fcb845-c01f-008f-525f-3fc4ca000000",
-<<<<<<< HEAD
-        "x-ms-version": "2019-12-12"
-=======
         "x-ms-version": "2020-02-10"
->>>>>>> 60f4876e
       },
       "ResponseBody": [
         "{\u0022paths\u0022:[{\u0022contentLength\u0022:\u00220\u0022,\u0022etag\u0022:\u00220x8D80D7706C30DAC\u0022,\u0022group\u0022:\u0022$superuser\u0022,\u0022isDirectory\u0022:\u0022true\u0022,\u0022lastModified\u0022:\u0022Wed, 10 Jun 2020 19:46:53 GMT\u0022,\u0022name\u0022:\u0022test-directory-c62ca622-303d-452d-27da-39f9d6cbdcbf\u0022,\u0022owner\u0022:\u0022$superuser\u0022,\u0022permissions\u0022:\u0022rwxr-x---\u0022},{\u0022contentLength\u0022:\u00220\u0022,\u0022etag\u0022:\u00220x8D80D7706CC912B\u0022,\u0022group\u0022:\u0022$superuser\u0022,\u0022lastModified\u0022:\u0022Wed, 10 Jun 2020 19:46:53 GMT\u0022,\u0022name\u0022:\u0022test-directory-c62ca622-303d-452d-27da-39f9d6cbdcbf/test-\u0192\u00A1\u00A3\u20AC\u203D%3A-74c486c1-3f46-f359-aa47-c034d3b9fba1\u0022,\u0022owner\u0022:\u0022$superuser\u0022,\u0022permissions\u0022:\u0022rw-r-----\u0022}]}\n"
@@ -173,11 +141,7 @@
         "x-ms-client-request-id": "9c320ac6-ea35-560b-a7e7-756a41f04d92",
         "x-ms-date": "Wed, 10 Jun 2020 19:46:53 GMT",
         "x-ms-return-client-request-id": "true",
-<<<<<<< HEAD
-        "x-ms-version": "2019-12-12"
-=======
         "x-ms-version": "2020-02-10"
->>>>>>> 60f4876e
       },
       "RequestBody": null,
       "StatusCode": 202,
@@ -190,11 +154,7 @@
         ],
         "x-ms-client-request-id": "9c320ac6-ea35-560b-a7e7-756a41f04d92",
         "x-ms-request-id": "2b4a7eae-a01e-0099-165f-3f321d000000",
-<<<<<<< HEAD
-        "x-ms-version": "2019-12-12"
-=======
         "x-ms-version": "2020-02-10"
->>>>>>> 60f4876e
       },
       "ResponseBody": []
     }
