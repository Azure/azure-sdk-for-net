--- conflicted
+++ resolved
@@ -1,30 +1,19 @@
 {
   "Entries": [
     {
-      "RequestUri": "https://seannse.blob.core.windows.net/test-filesystem-02b97ed9-2d64-d2e1-03f4-1391cef20c3a?restype=container",
+      "RequestUri": "https://seannse.blob.core.windows.net/test-filesystem-e4bfff88-c687-8610-5a51-8f5598bb9aa9?restype=container",
       "RequestMethod": "PUT",
       "RequestHeaders": {
         "Accept": "application/xml",
         "Authorization": "Sanitized",
-<<<<<<< HEAD
-        "traceparent": "00-66333f7479e0ab478bf6617ce142d40e-c40ab24612209b4d-00",
+        "traceparent": "00-639d2ef05d67cc489dcd0bd1ae1d3add-4fab2ced6fd37b47-00",
         "User-Agent": [
-          "azsdk-net-Storage.Files.DataLake/12.7.0-alpha.20210202.1",
-          "(.NET 5.0.2; Microsoft Windows 10.0.19042)"
+          "azsdk-net-Storage.Files.DataLake/12.7.0-alpha.20210219.1",
+          "(.NET 5.0.3; Microsoft Windows 10.0.19041)"
         ],
         "x-ms-blob-public-access": "container",
-        "x-ms-client-request-id": "cdac5acd-a2e0-4c3d-5d3f-c09de22826f4",
-        "x-ms-date": "Tue, 02 Feb 2021 21:37:12 GMT",
-=======
-        "traceparent": "00-3f88ea4121f8dc4387853c5fc3005f69-2109020bd4e7ca43-00",
-        "User-Agent": [
-          "azsdk-net-Storage.Files.DataLake/12.7.0-alpha.20210217.1",
-          "(.NET 5.0.3; Microsoft Windows 10.0.19042)"
-        ],
-        "x-ms-blob-public-access": "container",
-        "x-ms-client-request-id": "cdac5acd-a2e0-4c3d-5d3f-c09de22826f4",
-        "x-ms-date": "Wed, 17 Feb 2021 22:26:47 GMT",
->>>>>>> 1814567d
+        "x-ms-client-request-id": "ebf13138-0afc-faae-8ea0-5a392dcab027",
+        "x-ms-date": "Fri, 19 Feb 2021 19:09:34 GMT",
         "x-ms-return-client-request-id": "true",
         "x-ms-version": "2020-06-12"
       },
@@ -32,52 +21,32 @@
       "StatusCode": 201,
       "ResponseHeaders": {
         "Content-Length": "0",
-<<<<<<< HEAD
-        "Date": "Tue, 02 Feb 2021 21:37:13 GMT",
-        "ETag": "\u00220x8D8C7C2B4702DE6\u0022",
-        "Last-Modified": "Tue, 02 Feb 2021 21:37:13 GMT",
-=======
-        "Date": "Wed, 17 Feb 2021 22:26:47 GMT",
-        "ETag": "\u00220x8D8D3931D1C7F48\u0022",
-        "Last-Modified": "Wed, 17 Feb 2021 22:26:47 GMT",
->>>>>>> 1814567d
+        "Date": "Fri, 19 Feb 2021 19:09:33 GMT",
+        "ETag": "\u00220x8D8D509E44A9313\u0022",
+        "Last-Modified": "Fri, 19 Feb 2021 19:09:33 GMT",
         "Server": [
           "Windows-Azure-Blob/1.0",
           "Microsoft-HTTPAPI/2.0"
         ],
-        "x-ms-client-request-id": "cdac5acd-a2e0-4c3d-5d3f-c09de22826f4",
-<<<<<<< HEAD
-        "x-ms-request-id": "9dc844bc-d01e-00a0-54ab-f9fbfe000000",
-=======
-        "x-ms-request-id": "c1681e21-501e-0028-517b-051ef7000000",
->>>>>>> 1814567d
+        "x-ms-client-request-id": "ebf13138-0afc-faae-8ea0-5a392dcab027",
+        "x-ms-request-id": "2e642100-201e-00a4-15f2-0676f9000000",
         "x-ms-version": "2020-06-12"
       },
       "ResponseBody": []
     },
     {
-      "RequestUri": "https://seannse.dfs.core.windows.net/test-filesystem-02b97ed9-2d64-d2e1-03f4-1391cef20c3a/test-directory-c62ca622-303d-452d-27da-39f9d6cbdcbf?resource=directory",
+      "RequestUri": "https://seannse.dfs.core.windows.net/test-filesystem-e4bfff88-c687-8610-5a51-8f5598bb9aa9/test-directory-d862ec37-b043-6133-5d7c-cd8d56e9689c?resource=directory",
       "RequestMethod": "PUT",
       "RequestHeaders": {
         "Accept": "application/json",
         "Authorization": "Sanitized",
-<<<<<<< HEAD
-        "traceparent": "00-5e67b515f8a1b640b186f0555dd2703f-b793781d8af3db48-00",
+        "traceparent": "00-bc3cb1f97ccd3f4dadd9eee73ea440fb-a7a0fa0427c7244e-00",
         "User-Agent": [
-          "azsdk-net-Storage.Files.DataLake/12.7.0-alpha.20210202.1",
-          "(.NET 5.0.2; Microsoft Windows 10.0.19042)"
+          "azsdk-net-Storage.Files.DataLake/12.7.0-alpha.20210219.1",
+          "(.NET 5.0.3; Microsoft Windows 10.0.19041)"
         ],
-        "x-ms-client-request-id": "5cdb0062-b163-e3ae-4c38-1bf570f9716d",
-        "x-ms-date": "Tue, 02 Feb 2021 21:37:13 GMT",
-=======
-        "traceparent": "00-acaca9b95e93ec459da777cf5a58b48b-1a7e5074b6e4ef4b-00",
-        "User-Agent": [
-          "azsdk-net-Storage.Files.DataLake/12.7.0-alpha.20210217.1",
-          "(.NET 5.0.3; Microsoft Windows 10.0.19042)"
-        ],
-        "x-ms-client-request-id": "5cdb0062-b163-e3ae-4c38-1bf570f9716d",
-        "x-ms-date": "Wed, 17 Feb 2021 22:26:47 GMT",
->>>>>>> 1814567d
+        "x-ms-client-request-id": "5e88bd37-49ae-895d-3f12-a1e3cafc94f5",
+        "x-ms-date": "Fri, 19 Feb 2021 19:09:34 GMT",
         "x-ms-return-client-request-id": "true",
         "x-ms-version": "2020-06-12"
       },
@@ -85,49 +54,31 @@
       "StatusCode": 201,
       "ResponseHeaders": {
         "Content-Length": "0",
-<<<<<<< HEAD
-        "Date": "Tue, 02 Feb 2021 21:37:13 GMT",
-        "ETag": "\u00220x8D8C7C2B4AB8D94\u0022",
-        "Last-Modified": "Tue, 02 Feb 2021 21:37:14 GMT",
-=======
-        "Date": "Wed, 17 Feb 2021 22:26:47 GMT",
-        "ETag": "\u00220x8D8D3931D51926C\u0022",
-        "Last-Modified": "Wed, 17 Feb 2021 22:26:47 GMT",
->>>>>>> 1814567d
+        "Date": "Fri, 19 Feb 2021 19:09:32 GMT",
+        "ETag": "\u00220x8D8D509E45B4554\u0022",
+        "Last-Modified": "Fri, 19 Feb 2021 19:09:33 GMT",
         "Server": [
           "Windows-Azure-HDFS/1.0",
           "Microsoft-HTTPAPI/2.0"
         ],
-        "x-ms-client-request-id": "5cdb0062-b163-e3ae-4c38-1bf570f9716d",
-<<<<<<< HEAD
-        "x-ms-request-id": "d38eab6e-301f-005c-55ab-f92a07000000",
-=======
-        "x-ms-request-id": "f1a70e9c-c01f-0048-347b-056268000000",
->>>>>>> 1814567d
+        "x-ms-client-request-id": "5e88bd37-49ae-895d-3f12-a1e3cafc94f5",
+        "x-ms-request-id": "6f4b0ef4-e01f-004f-03f2-060e0b000000",
         "x-ms-version": "2020-06-12"
       },
       "ResponseBody": []
     },
     {
-      "RequestUri": "https://seannse.dfs.core.windows.net/test-filesystem-02b97ed9-2d64-d2e1-03f4-1391cef20c3a/test-directory-c62ca622-303d-452d-27da-39f9d6cbdcbf/test-\u0192\u00A1\u00A3\u20AC\u203D%253A-74c486c1-3f46-f359-aa47-c034d3b9fba1?resource=file",
+      "RequestUri": "https://seannse.dfs.core.windows.net/test-filesystem-e4bfff88-c687-8610-5a51-8f5598bb9aa9/test-directory-d862ec37-b043-6133-5d7c-cd8d56e9689c/test-\u0192\u00A1\u00A3\u20AC\u203D%253A-661cceb1-aec9-4fac-3660-e636cc68154c?resource=file",
       "RequestMethod": "PUT",
       "RequestHeaders": {
         "Accept": "application/json",
         "Authorization": "Sanitized",
         "User-Agent": [
-<<<<<<< HEAD
-          "azsdk-net-Storage.Files.DataLake/12.7.0-alpha.20210202.1",
-          "(.NET 5.0.2; Microsoft Windows 10.0.19042)"
+          "azsdk-net-Storage.Files.DataLake/12.7.0-alpha.20210219.1",
+          "(.NET 5.0.3; Microsoft Windows 10.0.19041)"
         ],
-        "x-ms-client-request-id": "d2d12ed1-9fde-923d-b30f-03df515a2c32",
-        "x-ms-date": "Tue, 02 Feb 2021 21:37:13 GMT",
-=======
-          "azsdk-net-Storage.Files.DataLake/12.7.0-alpha.20210217.1",
-          "(.NET 5.0.3; Microsoft Windows 10.0.19042)"
-        ],
-        "x-ms-client-request-id": "d2d12ed1-9fde-923d-b30f-03df515a2c32",
-        "x-ms-date": "Wed, 17 Feb 2021 22:26:48 GMT",
->>>>>>> 1814567d
+        "x-ms-client-request-id": "0efe41bb-b7e0-009d-eb65-f148269abe01",
+        "x-ms-date": "Fri, 19 Feb 2021 19:09:34 GMT",
         "x-ms-return-client-request-id": "true",
         "x-ms-version": "2020-06-12"
       },
@@ -135,52 +86,32 @@
       "StatusCode": 201,
       "ResponseHeaders": {
         "Content-Length": "0",
-<<<<<<< HEAD
-        "Date": "Tue, 02 Feb 2021 21:37:13 GMT",
-        "ETag": "\u00220x8D8C7C2B4B96ADD\u0022",
-        "Last-Modified": "Tue, 02 Feb 2021 21:37:14 GMT",
-=======
-        "Date": "Wed, 17 Feb 2021 22:26:47 GMT",
-        "ETag": "\u00220x8D8D3931D6082A0\u0022",
-        "Last-Modified": "Wed, 17 Feb 2021 22:26:47 GMT",
->>>>>>> 1814567d
+        "Date": "Fri, 19 Feb 2021 19:09:32 GMT",
+        "ETag": "\u00220x8D8D509E4670648\u0022",
+        "Last-Modified": "Fri, 19 Feb 2021 19:09:33 GMT",
         "Server": [
           "Windows-Azure-HDFS/1.0",
           "Microsoft-HTTPAPI/2.0"
         ],
-        "x-ms-client-request-id": "d2d12ed1-9fde-923d-b30f-03df515a2c32",
-<<<<<<< HEAD
-        "x-ms-request-id": "d38eab8f-301f-005c-76ab-f92a07000000",
-=======
-        "x-ms-request-id": "f1a70ea4-c01f-0048-3c7b-056268000000",
->>>>>>> 1814567d
+        "x-ms-client-request-id": "0efe41bb-b7e0-009d-eb65-f148269abe01",
+        "x-ms-request-id": "6f4b0f08-e01f-004f-17f2-060e0b000000",
         "x-ms-version": "2020-06-12"
       },
       "ResponseBody": []
     },
     {
-      "RequestUri": "https://seannse.dfs.core.windows.net/test-filesystem-02b97ed9-2d64-d2e1-03f4-1391cef20c3a?resource=filesystem\u0026recursive=true\u0026upn=false",
+      "RequestUri": "https://seannse.dfs.core.windows.net/test-filesystem-e4bfff88-c687-8610-5a51-8f5598bb9aa9?resource=filesystem\u0026recursive=true\u0026upn=false",
       "RequestMethod": "GET",
       "RequestHeaders": {
         "Accept": "application/json",
         "Authorization": "Sanitized",
-<<<<<<< HEAD
-        "traceparent": "00-a020f7b618a97c4bbd0d3d37290ab61f-6c8dc0b5a6da0e40-00",
+        "traceparent": "00-5ec5613edb29494cbea136c58854e836-a2d61566a556d641-00",
         "User-Agent": [
-          "azsdk-net-Storage.Files.DataLake/12.7.0-alpha.20210202.1",
-          "(.NET 5.0.2; Microsoft Windows 10.0.19042)"
+          "azsdk-net-Storage.Files.DataLake/12.7.0-alpha.20210219.1",
+          "(.NET 5.0.3; Microsoft Windows 10.0.19041)"
         ],
-        "x-ms-client-request-id": "4224b5ad-9e27-3f8f-5b23-c0c888c702dc",
-        "x-ms-date": "Tue, 02 Feb 2021 21:37:13 GMT",
-=======
-        "traceparent": "00-706863cbe66e674b99095bda33617515-0fb0d3db3c619e46-00",
-        "User-Agent": [
-          "azsdk-net-Storage.Files.DataLake/12.7.0-alpha.20210217.1",
-          "(.NET 5.0.3; Microsoft Windows 10.0.19042)"
-        ],
-        "x-ms-client-request-id": "4224b5ad-9e27-3f8f-5b23-c0c888c702dc",
-        "x-ms-date": "Wed, 17 Feb 2021 22:26:48 GMT",
->>>>>>> 1814567d
+        "x-ms-client-request-id": "88278b00-86fe-af15-e342-219444f9c2b6",
+        "x-ms-date": "Fri, 19 Feb 2021 19:09:34 GMT",
         "x-ms-return-client-request-id": "true",
         "x-ms-version": "2020-06-12"
       },
@@ -188,55 +119,33 @@
       "StatusCode": 200,
       "ResponseHeaders": {
         "Content-Type": "application/json; charset=utf-8",
-<<<<<<< HEAD
-        "Date": "Tue, 02 Feb 2021 21:37:13 GMT",
-=======
-        "Date": "Wed, 17 Feb 2021 22:26:47 GMT",
->>>>>>> 1814567d
+        "Date": "Fri, 19 Feb 2021 19:09:33 GMT",
         "Server": [
           "Windows-Azure-HDFS/1.0",
           "Microsoft-HTTPAPI/2.0"
         ],
         "Transfer-Encoding": "chunked",
-        "x-ms-client-request-id": "4224b5ad-9e27-3f8f-5b23-c0c888c702dc",
-<<<<<<< HEAD
-        "x-ms-request-id": "d38eabb6-301f-005c-1dab-f92a07000000",
+        "x-ms-client-request-id": "88278b00-86fe-af15-e342-219444f9c2b6",
+        "x-ms-request-id": "6f4b0f18-e01f-004f-27f2-060e0b000000",
         "x-ms-version": "2020-06-12"
       },
       "ResponseBody": [
-        "{\u0022paths\u0022:[{\u0022contentLength\u0022:\u00220\u0022,\u0022creationTime\u0022:\u0022132567754341649812\u0022,\u0022etag\u0022:\u00220x8D8C7C2B4AB8D94\u0022,\u0022group\u0022:\u0022$superuser\u0022,\u0022isDirectory\u0022:\u0022true\u0022,\u0022lastModified\u0022:\u0022Tue, 02 Feb 2021 21:37:14 GMT\u0022,\u0022name\u0022:\u0022test-directory-c62ca622-303d-452d-27da-39f9d6cbdcbf\u0022,\u0022owner\u0022:\u0022$superuser\u0022,\u0022permissions\u0022:\u0022rwxr-x---\u0022},{\u0022contentLength\u0022:\u00220\u0022,\u0022creationTime\u0022:\u0022132567754342558429\u0022,\u0022etag\u0022:\u00220x8D8C7C2B4B96ADD\u0022,\u0022group\u0022:\u0022$superuser\u0022,\u0022lastModified\u0022:\u0022Tue, 02 Feb 2021 21:37:14 GMT\u0022,\u0022name\u0022:\u0022test-directory-c62ca622-303d-452d-27da-39f9d6cbdcbf/test-\u0192\u00A1\u00A3\u20AC\u203D%3A-74c486c1-3f46-f359-aa47-c034d3b9fba1\u0022,\u0022owner\u0022:\u0022$superuser\u0022,\u0022permissions\u0022:\u0022rw-r-----\u0022}]}\n"
-=======
-        "x-ms-request-id": "f1a70eb1-c01f-0048-497b-056268000000",
-        "x-ms-version": "2020-06-12"
-      },
-      "ResponseBody": [
-        "{\u0022paths\u0022:[{\u0022contentLength\u0022:\u00220\u0022,\u0022creationTime\u0022:\u0022132580744078463596\u0022,\u0022etag\u0022:\u00220x8D8D3931D51926C\u0022,\u0022group\u0022:\u0022$superuser\u0022,\u0022isDirectory\u0022:\u0022true\u0022,\u0022lastModified\u0022:\u0022Wed, 17 Feb 2021 22:26:47 GMT\u0022,\u0022name\u0022:\u0022test-directory-c62ca622-303d-452d-27da-39f9d6cbdcbf\u0022,\u0022owner\u0022:\u0022$superuser\u0022,\u0022permissions\u0022:\u0022rwxr-x---\u0022},{\u0022contentLength\u0022:\u00220\u0022,\u0022creationTime\u0022:\u0022132580744079442592\u0022,\u0022etag\u0022:\u00220x8D8D3931D6082A0\u0022,\u0022group\u0022:\u0022$superuser\u0022,\u0022lastModified\u0022:\u0022Wed, 17 Feb 2021 22:26:47 GMT\u0022,\u0022name\u0022:\u0022test-directory-c62ca622-303d-452d-27da-39f9d6cbdcbf/test-\u0192\u00A1\u00A3\u20AC\u203D%3A-74c486c1-3f46-f359-aa47-c034d3b9fba1\u0022,\u0022owner\u0022:\u0022$superuser\u0022,\u0022permissions\u0022:\u0022rw-r-----\u0022}]}\n"
->>>>>>> 1814567d
+        "{\u0022paths\u0022:[{\u0022contentLength\u0022:\u00220\u0022,\u0022creationTime\u0022:\u0022132582353735533908\u0022,\u0022etag\u0022:\u00220x8D8D509E45B4554\u0022,\u0022group\u0022:\u0022$superuser\u0022,\u0022isDirectory\u0022:\u0022true\u0022,\u0022lastModified\u0022:\u0022Fri, 19 Feb 2021 19:09:33 GMT\u0022,\u0022name\u0022:\u0022test-directory-d862ec37-b043-6133-5d7c-cd8d56e9689c\u0022,\u0022owner\u0022:\u0022$superuser\u0022,\u0022permissions\u0022:\u0022rwxr-x---\u0022},{\u0022contentLength\u0022:\u00220\u0022,\u0022creationTime\u0022:\u0022132582353736304200\u0022,\u0022etag\u0022:\u00220x8D8D509E4670648\u0022,\u0022group\u0022:\u0022$superuser\u0022,\u0022lastModified\u0022:\u0022Fri, 19 Feb 2021 19:09:33 GMT\u0022,\u0022name\u0022:\u0022test-directory-d862ec37-b043-6133-5d7c-cd8d56e9689c/test-\u0192\u00A1\u00A3\u20AC\u203D%3A-661cceb1-aec9-4fac-3660-e636cc68154c\u0022,\u0022owner\u0022:\u0022$superuser\u0022,\u0022permissions\u0022:\u0022rw-r-----\u0022}]}\n"
       ]
     },
     {
-      "RequestUri": "https://seannse.blob.core.windows.net/test-filesystem-02b97ed9-2d64-d2e1-03f4-1391cef20c3a?restype=container",
+      "RequestUri": "https://seannse.blob.core.windows.net/test-filesystem-e4bfff88-c687-8610-5a51-8f5598bb9aa9?restype=container",
       "RequestMethod": "DELETE",
       "RequestHeaders": {
         "Accept": "application/xml",
         "Authorization": "Sanitized",
-<<<<<<< HEAD
-        "traceparent": "00-6bcdff827cde6240aa88628325dd7b6f-b6039275c16b5249-00",
+        "traceparent": "00-eede9986a06df540baff5ba6493c1d1f-57cd1f2257fbfd4e-00",
         "User-Agent": [
-          "azsdk-net-Storage.Files.DataLake/12.7.0-alpha.20210202.1",
-          "(.NET 5.0.2; Microsoft Windows 10.0.19042)"
+          "azsdk-net-Storage.Files.DataLake/12.7.0-alpha.20210219.1",
+          "(.NET 5.0.3; Microsoft Windows 10.0.19041)"
         ],
-        "x-ms-client-request-id": "9c320ac6-ea35-560b-a7e7-756a41f04d92",
-        "x-ms-date": "Tue, 02 Feb 2021 21:37:13 GMT",
-=======
-        "traceparent": "00-817f01b7a4c0a240a95563e1de58960e-86a6b1c21ca82c4a-00",
-        "User-Agent": [
-          "azsdk-net-Storage.Files.DataLake/12.7.0-alpha.20210217.1",
-          "(.NET 5.0.3; Microsoft Windows 10.0.19042)"
-        ],
-        "x-ms-client-request-id": "9c320ac6-ea35-560b-a7e7-756a41f04d92",
-        "x-ms-date": "Wed, 17 Feb 2021 22:26:48 GMT",
->>>>>>> 1814567d
+        "x-ms-client-request-id": "9a47defc-3572-7503-8369-d89c7615bc83",
+        "x-ms-date": "Fri, 19 Feb 2021 19:09:34 GMT",
         "x-ms-return-client-request-id": "true",
         "x-ms-version": "2020-06-12"
       },
@@ -244,28 +153,20 @@
       "StatusCode": 202,
       "ResponseHeaders": {
         "Content-Length": "0",
-<<<<<<< HEAD
-        "Date": "Tue, 02 Feb 2021 21:37:13 GMT",
-=======
-        "Date": "Wed, 17 Feb 2021 22:26:47 GMT",
->>>>>>> 1814567d
+        "Date": "Fri, 19 Feb 2021 19:09:33 GMT",
         "Server": [
           "Windows-Azure-Blob/1.0",
           "Microsoft-HTTPAPI/2.0"
         ],
-        "x-ms-client-request-id": "9c320ac6-ea35-560b-a7e7-756a41f04d92",
-<<<<<<< HEAD
-        "x-ms-request-id": "9dc849e5-d01e-00a0-2aab-f9fbfe000000",
-=======
-        "x-ms-request-id": "c1681ed2-501e-0028-6b7b-051ef7000000",
->>>>>>> 1814567d
+        "x-ms-client-request-id": "9a47defc-3572-7503-8369-d89c7615bc83",
+        "x-ms-request-id": "2e6423d1-201e-00a4-3ff2-0676f9000000",
         "x-ms-version": "2020-06-12"
       },
       "ResponseBody": []
     }
   ],
   "Variables": {
-    "RandomSeed": "670912280",
+    "RandomSeed": "319891793",
     "Storage_TestConfigHierarchicalNamespace": "NamespaceTenant\nseannse\nU2FuaXRpemVk\nhttps://seannse.blob.core.windows.net\nhttps://seannse.file.core.windows.net\nhttps://seannse.queue.core.windows.net\nhttps://seannse.table.core.windows.net\n\n\n\n\nhttps://seannse-secondary.blob.core.windows.net\nhttps://seannse-secondary.file.core.windows.net\nhttps://seannse-secondary.queue.core.windows.net\nhttps://seannse-secondary.table.core.windows.net\n68390a19-a643-458b-b726-408abf67b4fc\nSanitized\n72f988bf-86f1-41af-91ab-2d7cd011db47\nhttps://login.microsoftonline.com/\nCloud\nBlobEndpoint=https://seannse.blob.core.windows.net/;QueueEndpoint=https://seannse.queue.core.windows.net/;FileEndpoint=https://seannse.file.core.windows.net/;BlobSecondaryEndpoint=https://seannse-secondary.blob.core.windows.net/;QueueSecondaryEndpoint=https://seannse-secondary.queue.core.windows.net/;FileSecondaryEndpoint=https://seannse-secondary.file.core.windows.net/;AccountName=seannse;AccountKey=Sanitized\n"
   }
 }