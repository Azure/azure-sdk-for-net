﻿{
  "Entries": [
    {
      "RequestUri": "https://seannse.blob.core.windows.net/test-filesystem-73fd5f6d-3851-4f5a-9db6-0e372b7d7088?restype=container",
      "RequestMethod": "PUT",
      "RequestHeaders": {
        "Accept": "application/xml",
        "Authorization": "Sanitized",
        "traceparent": "00-e4fa91fe862b994c979cb2f5cdd91a7b-cef3830c8d35d94a-00",
        "User-Agent": [
          "azsdk-net-Storage.Files.DataLake/12.7.0-alpha.20210219.1",
          "(.NET 5.0.3; Microsoft Windows 10.0.19041)"
        ],
        "x-ms-blob-public-access": "container",
        "x-ms-client-request-id": "db560bc2-21b8-8304-16a8-112898f40e1c",
        "x-ms-date": "Fri, 19 Feb 2021 19:09:26 GMT",
        "x-ms-return-client-request-id": "true",
<<<<<<< HEAD
        "x-ms-version": "2020-12-06"
=======
        "x-ms-version": "2021-02-12"
>>>>>>> 7e782c87
      },
      "RequestBody": null,
      "StatusCode": 201,
      "ResponseHeaders": {
        "Content-Length": "0",
        "Date": "Fri, 19 Feb 2021 19:09:25 GMT",
        "ETag": "\"0x8D8D509DFB8441E\"",
        "Last-Modified": "Fri, 19 Feb 2021 19:09:25 GMT",
        "Server": [
          "Windows-Azure-Blob/1.0",
          "Microsoft-HTTPAPI/2.0"
        ],
        "x-ms-client-request-id": "db560bc2-21b8-8304-16a8-112898f40e1c",
        "x-ms-request-id": "2e63d659-201e-00a4-5af2-0676f9000000",
<<<<<<< HEAD
        "x-ms-version": "2020-12-06"
=======
        "x-ms-version": "2021-02-12"
>>>>>>> 7e782c87
      },
      "ResponseBody": []
    },
    {
      "RequestUri": "https://seannse.dfs.core.windows.net/test-filesystem-73fd5f6d-3851-4f5a-9db6-0e372b7d7088/test-file-860f0d0b-9dd7-6662-0cd3-128b936e7e8a?action=flush&position=0",
      "RequestMethod": "PATCH",
      "RequestHeaders": {
        "Accept": "application/json",
        "Authorization": "Sanitized",
        "traceparent": "00-9a0600c7e71e5e44be72ef55cee99a40-b0f95a4a9a9dd746-00",
        "User-Agent": [
          "azsdk-net-Storage.Files.DataLake/12.7.0-alpha.20210219.1",
          "(.NET 5.0.3; Microsoft Windows 10.0.19041)"
        ],
        "x-ms-client-request-id": "c2e089b7-a204-2409-a9ef-cfe40e78f0a7",
        "x-ms-date": "Fri, 19 Feb 2021 19:09:26 GMT",
        "x-ms-return-client-request-id": "true",
<<<<<<< HEAD
        "x-ms-version": "2020-12-06"
=======
        "x-ms-version": "2021-02-12"
>>>>>>> 7e782c87
      },
      "RequestBody": null,
      "StatusCode": 404,
      "ResponseHeaders": {
        "Content-Length": "163",
        "Content-Type": "application/json; charset=utf-8",
        "Date": "Fri, 19 Feb 2021 19:09:25 GMT",
        "Server": [
          "Windows-Azure-HDFS/1.0",
          "Microsoft-HTTPAPI/2.0"
        ],
        "x-ms-client-request-id": "c2e089b7-a204-2409-a9ef-cfe40e78f0a7",
        "x-ms-error-code": "PathNotFound",
        "x-ms-request-id": "6f4b0941-e01f-004f-56f2-060e0b000000",
<<<<<<< HEAD
        "x-ms-version": "2020-12-06"
=======
        "x-ms-version": "2021-02-12"
>>>>>>> 7e782c87
      },
      "ResponseBody": {
        "error": {
          "code": "PathNotFound",
          "message": "The specified path does not exist.\nRequestId:6f4b0941-e01f-004f-56f2-060e0b000000\nTime:2021-02-19T19:09:25.8684648Z"
        }
      }
    },
    {
      "RequestUri": "https://seannse.blob.core.windows.net/test-filesystem-73fd5f6d-3851-4f5a-9db6-0e372b7d7088?restype=container",
      "RequestMethod": "DELETE",
      "RequestHeaders": {
        "Accept": "application/xml",
        "Authorization": "Sanitized",
        "traceparent": "00-0121f65fda732c4a9420c4038b0abfe5-b69221096f348745-00",
        "User-Agent": [
          "azsdk-net-Storage.Files.DataLake/12.7.0-alpha.20210219.1",
          "(.NET 5.0.3; Microsoft Windows 10.0.19041)"
        ],
        "x-ms-client-request-id": "0ad3a542-bc8e-eb86-2450-7637c5eb1371",
        "x-ms-date": "Fri, 19 Feb 2021 19:09:26 GMT",
        "x-ms-return-client-request-id": "true",
<<<<<<< HEAD
        "x-ms-version": "2020-12-06"
=======
        "x-ms-version": "2021-02-12"
>>>>>>> 7e782c87
      },
      "RequestBody": null,
      "StatusCode": 202,
      "ResponseHeaders": {
        "Content-Length": "0",
        "Date": "Fri, 19 Feb 2021 19:09:25 GMT",
        "Server": [
          "Windows-Azure-Blob/1.0",
          "Microsoft-HTTPAPI/2.0"
        ],
        "x-ms-client-request-id": "0ad3a542-bc8e-eb86-2450-7637c5eb1371",
        "x-ms-request-id": "2e63d849-201e-00a4-3af2-0676f9000000",
<<<<<<< HEAD
        "x-ms-version": "2020-12-06"
=======
        "x-ms-version": "2021-02-12"
>>>>>>> 7e782c87
      },
      "ResponseBody": []
    }
  ],
  "Variables": {
    "RandomSeed": "1069953163",
    "Storage_TestConfigHierarchicalNamespace": "NamespaceTenant\nseannse\nU2FuaXRpemVk\nhttps://seannse.blob.core.windows.net\nhttps://seannse.file.core.windows.net\nhttps://seannse.queue.core.windows.net\nhttps://seannse.table.core.windows.net\n\n\n\n\nhttps://seannse-secondary.blob.core.windows.net\nhttps://seannse-secondary.file.core.windows.net\nhttps://seannse-secondary.queue.core.windows.net\nhttps://seannse-secondary.table.core.windows.net\n68390a19-a643-458b-b726-408abf67b4fc\nSanitized\n72f988bf-86f1-41af-91ab-2d7cd011db47\nhttps://login.microsoftonline.com/\nCloud\nBlobEndpoint=https://seannse.blob.core.windows.net/;QueueEndpoint=https://seannse.queue.core.windows.net/;FileEndpoint=https://seannse.file.core.windows.net/;BlobSecondaryEndpoint=https://seannse-secondary.blob.core.windows.net/;QueueSecondaryEndpoint=https://seannse-secondary.queue.core.windows.net/;FileSecondaryEndpoint=https://seannse-secondary.file.core.windows.net/;AccountName=seannse;AccountKey=Sanitized\n\n\n"
  }
}<|MERGE_RESOLUTION|>--- conflicted
+++ resolved
@@ -15,11 +15,7 @@
         "x-ms-client-request-id": "db560bc2-21b8-8304-16a8-112898f40e1c",
         "x-ms-date": "Fri, 19 Feb 2021 19:09:26 GMT",
         "x-ms-return-client-request-id": "true",
-<<<<<<< HEAD
-        "x-ms-version": "2020-12-06"
-=======
         "x-ms-version": "2021-02-12"
->>>>>>> 7e782c87
       },
       "RequestBody": null,
       "StatusCode": 201,
@@ -34,11 +30,7 @@
         ],
         "x-ms-client-request-id": "db560bc2-21b8-8304-16a8-112898f40e1c",
         "x-ms-request-id": "2e63d659-201e-00a4-5af2-0676f9000000",
-<<<<<<< HEAD
-        "x-ms-version": "2020-12-06"
-=======
         "x-ms-version": "2021-02-12"
->>>>>>> 7e782c87
       },
       "ResponseBody": []
     },
@@ -56,11 +48,7 @@
         "x-ms-client-request-id": "c2e089b7-a204-2409-a9ef-cfe40e78f0a7",
         "x-ms-date": "Fri, 19 Feb 2021 19:09:26 GMT",
         "x-ms-return-client-request-id": "true",
-<<<<<<< HEAD
-        "x-ms-version": "2020-12-06"
-=======
         "x-ms-version": "2021-02-12"
->>>>>>> 7e782c87
       },
       "RequestBody": null,
       "StatusCode": 404,
@@ -75,11 +63,7 @@
         "x-ms-client-request-id": "c2e089b7-a204-2409-a9ef-cfe40e78f0a7",
         "x-ms-error-code": "PathNotFound",
         "x-ms-request-id": "6f4b0941-e01f-004f-56f2-060e0b000000",
-<<<<<<< HEAD
-        "x-ms-version": "2020-12-06"
-=======
         "x-ms-version": "2021-02-12"
->>>>>>> 7e782c87
       },
       "ResponseBody": {
         "error": {
@@ -102,11 +86,7 @@
         "x-ms-client-request-id": "0ad3a542-bc8e-eb86-2450-7637c5eb1371",
         "x-ms-date": "Fri, 19 Feb 2021 19:09:26 GMT",
         "x-ms-return-client-request-id": "true",
-<<<<<<< HEAD
-        "x-ms-version": "2020-12-06"
-=======
         "x-ms-version": "2021-02-12"
->>>>>>> 7e782c87
       },
       "RequestBody": null,
       "StatusCode": 202,
@@ -119,11 +99,7 @@
         ],
         "x-ms-client-request-id": "0ad3a542-bc8e-eb86-2450-7637c5eb1371",
         "x-ms-request-id": "2e63d849-201e-00a4-3af2-0676f9000000",
-<<<<<<< HEAD
-        "x-ms-version": "2020-12-06"
-=======
         "x-ms-version": "2021-02-12"
->>>>>>> 7e782c87
       },
       "ResponseBody": []
     }
