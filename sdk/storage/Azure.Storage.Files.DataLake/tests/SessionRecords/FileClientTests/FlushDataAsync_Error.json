{
  "Entries": [
    {
      "RequestUri": "https://seannse.blob.core.windows.net/test-filesystem-93fe45e0-1c68-8def-e4fd-d0a355211087?restype=container",
      "RequestMethod": "PUT",
      "RequestHeaders": {
        "Accept": "application/xml",
        "Authorization": "Sanitized",
<<<<<<< HEAD
        "traceparent": "00-9ceac0e17774324fa5f6f6d2ae7698e0-299cd85f7e2b0948-00",
        "User-Agent": [
          "azsdk-net-Storage.Files.DataLake/12.7.0-alpha.20210202.1",
          "(.NET 5.0.2; Microsoft Windows 10.0.19042)"
        ],
        "x-ms-blob-public-access": "container",
        "x-ms-client-request-id": "055012a7-ab23-2e2d-c620-ea95fb2dce30",
        "x-ms-date": "Tue, 02 Feb 2021 21:36:50 GMT",
=======
        "traceparent": "00-1cbdbe17d89665409a3e40720733cc0f-d544367760f6cb48-00",
        "User-Agent": [
          "azsdk-net-Storage.Files.DataLake/12.7.0-alpha.20210217.1",
          "(.NET 5.0.3; Microsoft Windows 10.0.19042)"
        ],
        "x-ms-blob-public-access": "container",
        "x-ms-client-request-id": "055012a7-ab23-2e2d-c620-ea95fb2dce30",
        "x-ms-date": "Wed, 17 Feb 2021 22:26:27 GMT",
>>>>>>> 1814567d
        "x-ms-return-client-request-id": "true",
        "x-ms-version": "2020-06-12"
      },
      "RequestBody": null,
      "StatusCode": 201,
      "ResponseHeaders": {
        "Content-Length": "0",
<<<<<<< HEAD
        "Date": "Tue, 02 Feb 2021 21:36:51 GMT",
        "ETag": "\u00220x8D8C7C2A74FE808\u0022",
        "Last-Modified": "Tue, 02 Feb 2021 21:36:51 GMT",
=======
        "Date": "Wed, 17 Feb 2021 22:26:27 GMT",
        "ETag": "\u00220x8D8D39311624C30\u0022",
        "Last-Modified": "Wed, 17 Feb 2021 22:26:27 GMT",
>>>>>>> 1814567d
        "Server": [
          "Windows-Azure-Blob/1.0",
          "Microsoft-HTTPAPI/2.0"
        ],
        "x-ms-client-request-id": "055012a7-ab23-2e2d-c620-ea95fb2dce30",
<<<<<<< HEAD
        "x-ms-request-id": "11143edd-601e-001c-05ab-f92d3f000000",
=======
        "x-ms-request-id": "2620a73d-a01e-0071-387b-059974000000",
>>>>>>> 1814567d
        "x-ms-version": "2020-06-12"
      },
      "ResponseBody": []
    },
    {
      "RequestUri": "https://seannse.dfs.core.windows.net/test-filesystem-93fe45e0-1c68-8def-e4fd-d0a355211087/test-file-ec4bd52e-ecd4-0171-9f22-aa8ca7f39d06?action=flush\u0026position=0",
      "RequestMethod": "PATCH",
      "RequestHeaders": {
        "Accept": "application/json",
        "Authorization": "Sanitized",
<<<<<<< HEAD
        "traceparent": "00-fa6e942980353b42b1ba7f7dabe26d53-4a723b4c3d23404a-00",
        "User-Agent": [
          "azsdk-net-Storage.Files.DataLake/12.7.0-alpha.20210202.1",
          "(.NET 5.0.2; Microsoft Windows 10.0.19042)"
        ],
        "x-ms-client-request-id": "1acd440d-4392-baf9-a14f-660100a086d3",
        "x-ms-date": "Tue, 02 Feb 2021 21:36:51 GMT",
=======
        "Content-Length": "0",
        "traceparent": "00-77bd32577ab1a140b3e1d51d171fcb5a-9bc01de81900b74c-00",
        "User-Agent": [
          "azsdk-net-Storage.Files.DataLake/12.7.0-alpha.20210217.1",
          "(.NET 5.0.3; Microsoft Windows 10.0.19042)"
        ],
        "x-ms-client-request-id": "1acd440d-4392-baf9-a14f-660100a086d3",
        "x-ms-date": "Wed, 17 Feb 2021 22:26:28 GMT",
>>>>>>> 1814567d
        "x-ms-return-client-request-id": "true",
        "x-ms-version": "2020-06-12"
      },
      "RequestBody": null,
      "StatusCode": 404,
      "ResponseHeaders": {
        "Content-Length": "163",
        "Content-Type": "application/json; charset=utf-8",
<<<<<<< HEAD
        "Date": "Tue, 02 Feb 2021 21:36:51 GMT",
=======
        "Date": "Wed, 17 Feb 2021 22:26:27 GMT",
>>>>>>> 1814567d
        "Server": [
          "Windows-Azure-HDFS/1.0",
          "Microsoft-HTTPAPI/2.0"
        ],
        "x-ms-client-request-id": "1acd440d-4392-baf9-a14f-660100a086d3",
        "x-ms-error-code": "PathNotFound",
<<<<<<< HEAD
        "x-ms-request-id": "26468234-301f-0073-17ab-f927cc000000",
=======
        "x-ms-request-id": "370c72a3-801f-0082-1e7b-053ee1000000",
>>>>>>> 1814567d
        "x-ms-version": "2020-06-12"
      },
      "ResponseBody": {
        "error": {
          "code": "PathNotFound",
<<<<<<< HEAD
          "message": "The specified path does not exist.\nRequestId:26468234-301f-0073-17ab-f927cc000000\nTime:2021-02-02T21:36:52.1195412Z"
=======
          "message": "The specified path does not exist.\nRequestId:370c72a3-801f-0082-1e7b-053ee1000000\nTime:2021-02-17T22:26:28.2051838Z"
>>>>>>> 1814567d
        }
      }
    },
    {
      "RequestUri": "https://seannse.blob.core.windows.net/test-filesystem-93fe45e0-1c68-8def-e4fd-d0a355211087?restype=container",
      "RequestMethod": "DELETE",
      "RequestHeaders": {
        "Accept": "application/xml",
        "Authorization": "Sanitized",
<<<<<<< HEAD
        "traceparent": "00-d524efad86ca5f4193868c20d6097888-b34c4a7a7d78e04a-00",
        "User-Agent": [
          "azsdk-net-Storage.Files.DataLake/12.7.0-alpha.20210202.1",
          "(.NET 5.0.2; Microsoft Windows 10.0.19042)"
        ],
        "x-ms-client-request-id": "627ef040-8225-8a74-0841-a182a462cd35",
        "x-ms-date": "Tue, 02 Feb 2021 21:36:51 GMT",
=======
        "traceparent": "00-d7eb6ab9b969b4418bed27baadb92660-1b56b7cf466fdd40-00",
        "User-Agent": [
          "azsdk-net-Storage.Files.DataLake/12.7.0-alpha.20210217.1",
          "(.NET 5.0.3; Microsoft Windows 10.0.19042)"
        ],
        "x-ms-client-request-id": "627ef040-8225-8a74-0841-a182a462cd35",
        "x-ms-date": "Wed, 17 Feb 2021 22:26:28 GMT",
>>>>>>> 1814567d
        "x-ms-return-client-request-id": "true",
        "x-ms-version": "2020-06-12"
      },
      "RequestBody": null,
      "StatusCode": 202,
      "ResponseHeaders": {
        "Content-Length": "0",
<<<<<<< HEAD
        "Date": "Tue, 02 Feb 2021 21:36:51 GMT",
=======
        "Date": "Wed, 17 Feb 2021 22:26:27 GMT",
>>>>>>> 1814567d
        "Server": [
          "Windows-Azure-Blob/1.0",
          "Microsoft-HTTPAPI/2.0"
        ],
        "x-ms-client-request-id": "627ef040-8225-8a74-0841-a182a462cd35",
<<<<<<< HEAD
        "x-ms-request-id": "11143fb0-601e-001c-3dab-f92d3f000000",
=======
        "x-ms-request-id": "2620a84c-a01e-0071-347b-059974000000",
>>>>>>> 1814567d
        "x-ms-version": "2020-06-12"
      },
      "ResponseBody": []
    }
  ],
  "Variables": {
    "RandomSeed": "1893364078",
    "Storage_TestConfigHierarchicalNamespace": "NamespaceTenant\nseannse\nU2FuaXRpemVk\nhttps://seannse.blob.core.windows.net\nhttps://seannse.file.core.windows.net\nhttps://seannse.queue.core.windows.net\nhttps://seannse.table.core.windows.net\n\n\n\n\nhttps://seannse-secondary.blob.core.windows.net\nhttps://seannse-secondary.file.core.windows.net\nhttps://seannse-secondary.queue.core.windows.net\nhttps://seannse-secondary.table.core.windows.net\n68390a19-a643-458b-b726-408abf67b4fc\nSanitized\n72f988bf-86f1-41af-91ab-2d7cd011db47\nhttps://login.microsoftonline.com/\nCloud\nBlobEndpoint=https://seannse.blob.core.windows.net/;QueueEndpoint=https://seannse.queue.core.windows.net/;FileEndpoint=https://seannse.file.core.windows.net/;BlobSecondaryEndpoint=https://seannse-secondary.blob.core.windows.net/;QueueSecondaryEndpoint=https://seannse-secondary.queue.core.windows.net/;FileSecondaryEndpoint=https://seannse-secondary.file.core.windows.net/;AccountName=seannse;AccountKey=Sanitized\n"
  }
}<|MERGE_RESOLUTION|>--- conflicted
+++ resolved
@@ -1,30 +1,19 @@
 {
   "Entries": [
     {
-      "RequestUri": "https://seannse.blob.core.windows.net/test-filesystem-93fe45e0-1c68-8def-e4fd-d0a355211087?restype=container",
+      "RequestUri": "https://seannse.blob.core.windows.net/test-filesystem-73fd5f6d-3851-4f5a-9db6-0e372b7d7088?restype=container",
       "RequestMethod": "PUT",
       "RequestHeaders": {
         "Accept": "application/xml",
         "Authorization": "Sanitized",
-<<<<<<< HEAD
-        "traceparent": "00-9ceac0e17774324fa5f6f6d2ae7698e0-299cd85f7e2b0948-00",
+        "traceparent": "00-e4fa91fe862b994c979cb2f5cdd91a7b-cef3830c8d35d94a-00",
         "User-Agent": [
-          "azsdk-net-Storage.Files.DataLake/12.7.0-alpha.20210202.1",
-          "(.NET 5.0.2; Microsoft Windows 10.0.19042)"
+          "azsdk-net-Storage.Files.DataLake/12.7.0-alpha.20210219.1",
+          "(.NET 5.0.3; Microsoft Windows 10.0.19041)"
         ],
         "x-ms-blob-public-access": "container",
-        "x-ms-client-request-id": "055012a7-ab23-2e2d-c620-ea95fb2dce30",
-        "x-ms-date": "Tue, 02 Feb 2021 21:36:50 GMT",
-=======
-        "traceparent": "00-1cbdbe17d89665409a3e40720733cc0f-d544367760f6cb48-00",
-        "User-Agent": [
-          "azsdk-net-Storage.Files.DataLake/12.7.0-alpha.20210217.1",
-          "(.NET 5.0.3; Microsoft Windows 10.0.19042)"
-        ],
-        "x-ms-blob-public-access": "container",
-        "x-ms-client-request-id": "055012a7-ab23-2e2d-c620-ea95fb2dce30",
-        "x-ms-date": "Wed, 17 Feb 2021 22:26:27 GMT",
->>>>>>> 1814567d
+        "x-ms-client-request-id": "db560bc2-21b8-8304-16a8-112898f40e1c",
+        "x-ms-date": "Fri, 19 Feb 2021 19:09:26 GMT",
         "x-ms-return-client-request-id": "true",
         "x-ms-version": "2020-06-12"
       },
@@ -32,53 +21,32 @@
       "StatusCode": 201,
       "ResponseHeaders": {
         "Content-Length": "0",
-<<<<<<< HEAD
-        "Date": "Tue, 02 Feb 2021 21:36:51 GMT",
-        "ETag": "\u00220x8D8C7C2A74FE808\u0022",
-        "Last-Modified": "Tue, 02 Feb 2021 21:36:51 GMT",
-=======
-        "Date": "Wed, 17 Feb 2021 22:26:27 GMT",
-        "ETag": "\u00220x8D8D39311624C30\u0022",
-        "Last-Modified": "Wed, 17 Feb 2021 22:26:27 GMT",
->>>>>>> 1814567d
+        "Date": "Fri, 19 Feb 2021 19:09:25 GMT",
+        "ETag": "\u00220x8D8D509DFB8441E\u0022",
+        "Last-Modified": "Fri, 19 Feb 2021 19:09:25 GMT",
         "Server": [
           "Windows-Azure-Blob/1.0",
           "Microsoft-HTTPAPI/2.0"
         ],
-        "x-ms-client-request-id": "055012a7-ab23-2e2d-c620-ea95fb2dce30",
-<<<<<<< HEAD
-        "x-ms-request-id": "11143edd-601e-001c-05ab-f92d3f000000",
-=======
-        "x-ms-request-id": "2620a73d-a01e-0071-387b-059974000000",
->>>>>>> 1814567d
+        "x-ms-client-request-id": "db560bc2-21b8-8304-16a8-112898f40e1c",
+        "x-ms-request-id": "2e63d659-201e-00a4-5af2-0676f9000000",
         "x-ms-version": "2020-06-12"
       },
       "ResponseBody": []
     },
     {
-      "RequestUri": "https://seannse.dfs.core.windows.net/test-filesystem-93fe45e0-1c68-8def-e4fd-d0a355211087/test-file-ec4bd52e-ecd4-0171-9f22-aa8ca7f39d06?action=flush\u0026position=0",
+      "RequestUri": "https://seannse.dfs.core.windows.net/test-filesystem-73fd5f6d-3851-4f5a-9db6-0e372b7d7088/test-file-860f0d0b-9dd7-6662-0cd3-128b936e7e8a?action=flush\u0026position=0",
       "RequestMethod": "PATCH",
       "RequestHeaders": {
         "Accept": "application/json",
         "Authorization": "Sanitized",
-<<<<<<< HEAD
-        "traceparent": "00-fa6e942980353b42b1ba7f7dabe26d53-4a723b4c3d23404a-00",
+        "traceparent": "00-9a0600c7e71e5e44be72ef55cee99a40-b0f95a4a9a9dd746-00",
         "User-Agent": [
-          "azsdk-net-Storage.Files.DataLake/12.7.0-alpha.20210202.1",
-          "(.NET 5.0.2; Microsoft Windows 10.0.19042)"
+          "azsdk-net-Storage.Files.DataLake/12.7.0-alpha.20210219.1",
+          "(.NET 5.0.3; Microsoft Windows 10.0.19041)"
         ],
-        "x-ms-client-request-id": "1acd440d-4392-baf9-a14f-660100a086d3",
-        "x-ms-date": "Tue, 02 Feb 2021 21:36:51 GMT",
-=======
-        "Content-Length": "0",
-        "traceparent": "00-77bd32577ab1a140b3e1d51d171fcb5a-9bc01de81900b74c-00",
-        "User-Agent": [
-          "azsdk-net-Storage.Files.DataLake/12.7.0-alpha.20210217.1",
-          "(.NET 5.0.3; Microsoft Windows 10.0.19042)"
-        ],
-        "x-ms-client-request-id": "1acd440d-4392-baf9-a14f-660100a086d3",
-        "x-ms-date": "Wed, 17 Feb 2021 22:26:28 GMT",
->>>>>>> 1814567d
+        "x-ms-client-request-id": "c2e089b7-a204-2409-a9ef-cfe40e78f0a7",
+        "x-ms-date": "Fri, 19 Feb 2021 19:09:26 GMT",
         "x-ms-return-client-request-id": "true",
         "x-ms-version": "2020-06-12"
       },
@@ -87,58 +55,36 @@
       "ResponseHeaders": {
         "Content-Length": "163",
         "Content-Type": "application/json; charset=utf-8",
-<<<<<<< HEAD
-        "Date": "Tue, 02 Feb 2021 21:36:51 GMT",
-=======
-        "Date": "Wed, 17 Feb 2021 22:26:27 GMT",
->>>>>>> 1814567d
+        "Date": "Fri, 19 Feb 2021 19:09:25 GMT",
         "Server": [
           "Windows-Azure-HDFS/1.0",
           "Microsoft-HTTPAPI/2.0"
         ],
-        "x-ms-client-request-id": "1acd440d-4392-baf9-a14f-660100a086d3",
+        "x-ms-client-request-id": "c2e089b7-a204-2409-a9ef-cfe40e78f0a7",
         "x-ms-error-code": "PathNotFound",
-<<<<<<< HEAD
-        "x-ms-request-id": "26468234-301f-0073-17ab-f927cc000000",
-=======
-        "x-ms-request-id": "370c72a3-801f-0082-1e7b-053ee1000000",
->>>>>>> 1814567d
+        "x-ms-request-id": "6f4b0941-e01f-004f-56f2-060e0b000000",
         "x-ms-version": "2020-06-12"
       },
       "ResponseBody": {
         "error": {
           "code": "PathNotFound",
-<<<<<<< HEAD
-          "message": "The specified path does not exist.\nRequestId:26468234-301f-0073-17ab-f927cc000000\nTime:2021-02-02T21:36:52.1195412Z"
-=======
-          "message": "The specified path does not exist.\nRequestId:370c72a3-801f-0082-1e7b-053ee1000000\nTime:2021-02-17T22:26:28.2051838Z"
->>>>>>> 1814567d
+          "message": "The specified path does not exist.\nRequestId:6f4b0941-e01f-004f-56f2-060e0b000000\nTime:2021-02-19T19:09:25.8684648Z"
         }
       }
     },
     {
-      "RequestUri": "https://seannse.blob.core.windows.net/test-filesystem-93fe45e0-1c68-8def-e4fd-d0a355211087?restype=container",
+      "RequestUri": "https://seannse.blob.core.windows.net/test-filesystem-73fd5f6d-3851-4f5a-9db6-0e372b7d7088?restype=container",
       "RequestMethod": "DELETE",
       "RequestHeaders": {
         "Accept": "application/xml",
         "Authorization": "Sanitized",
-<<<<<<< HEAD
-        "traceparent": "00-d524efad86ca5f4193868c20d6097888-b34c4a7a7d78e04a-00",
+        "traceparent": "00-0121f65fda732c4a9420c4038b0abfe5-b69221096f348745-00",
         "User-Agent": [
-          "azsdk-net-Storage.Files.DataLake/12.7.0-alpha.20210202.1",
-          "(.NET 5.0.2; Microsoft Windows 10.0.19042)"
+          "azsdk-net-Storage.Files.DataLake/12.7.0-alpha.20210219.1",
+          "(.NET 5.0.3; Microsoft Windows 10.0.19041)"
         ],
-        "x-ms-client-request-id": "627ef040-8225-8a74-0841-a182a462cd35",
-        "x-ms-date": "Tue, 02 Feb 2021 21:36:51 GMT",
-=======
-        "traceparent": "00-d7eb6ab9b969b4418bed27baadb92660-1b56b7cf466fdd40-00",
-        "User-Agent": [
-          "azsdk-net-Storage.Files.DataLake/12.7.0-alpha.20210217.1",
-          "(.NET 5.0.3; Microsoft Windows 10.0.19042)"
-        ],
-        "x-ms-client-request-id": "627ef040-8225-8a74-0841-a182a462cd35",
-        "x-ms-date": "Wed, 17 Feb 2021 22:26:28 GMT",
->>>>>>> 1814567d
+        "x-ms-client-request-id": "0ad3a542-bc8e-eb86-2450-7637c5eb1371",
+        "x-ms-date": "Fri, 19 Feb 2021 19:09:26 GMT",
         "x-ms-return-client-request-id": "true",
         "x-ms-version": "2020-06-12"
       },
@@ -146,28 +92,20 @@
       "StatusCode": 202,
       "ResponseHeaders": {
         "Content-Length": "0",
-<<<<<<< HEAD
-        "Date": "Tue, 02 Feb 2021 21:36:51 GMT",
-=======
-        "Date": "Wed, 17 Feb 2021 22:26:27 GMT",
->>>>>>> 1814567d
+        "Date": "Fri, 19 Feb 2021 19:09:25 GMT",
         "Server": [
           "Windows-Azure-Blob/1.0",
           "Microsoft-HTTPAPI/2.0"
         ],
-        "x-ms-client-request-id": "627ef040-8225-8a74-0841-a182a462cd35",
-<<<<<<< HEAD
-        "x-ms-request-id": "11143fb0-601e-001c-3dab-f92d3f000000",
-=======
-        "x-ms-request-id": "2620a84c-a01e-0071-347b-059974000000",
->>>>>>> 1814567d
+        "x-ms-client-request-id": "0ad3a542-bc8e-eb86-2450-7637c5eb1371",
+        "x-ms-request-id": "2e63d849-201e-00a4-3af2-0676f9000000",
         "x-ms-version": "2020-06-12"
       },
       "ResponseBody": []
     }
   ],
   "Variables": {
-    "RandomSeed": "1893364078",
+    "RandomSeed": "1069953163",
     "Storage_TestConfigHierarchicalNamespace": "NamespaceTenant\nseannse\nU2FuaXRpemVk\nhttps://seannse.blob.core.windows.net\nhttps://seannse.file.core.windows.net\nhttps://seannse.queue.core.windows.net\nhttps://seannse.table.core.windows.net\n\n\n\n\nhttps://seannse-secondary.blob.core.windows.net\nhttps://seannse-secondary.file.core.windows.net\nhttps://seannse-secondary.queue.core.windows.net\nhttps://seannse-secondary.table.core.windows.net\n68390a19-a643-458b-b726-408abf67b4fc\nSanitized\n72f988bf-86f1-41af-91ab-2d7cd011db47\nhttps://login.microsoftonline.com/\nCloud\nBlobEndpoint=https://seannse.blob.core.windows.net/;QueueEndpoint=https://seannse.queue.core.windows.net/;FileEndpoint=https://seannse.file.core.windows.net/;BlobSecondaryEndpoint=https://seannse-secondary.blob.core.windows.net/;QueueSecondaryEndpoint=https://seannse-secondary.queue.core.windows.net/;FileSecondaryEndpoint=https://seannse-secondary.file.core.windows.net/;AccountName=seannse;AccountKey=Sanitized\n"
   }
 }