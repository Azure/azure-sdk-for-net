--- conflicted
+++ resolved
@@ -1,30 +1,19 @@
 {
   "Entries": [
     {
-      "RequestUri": "https://seannse.blob.core.windows.net/test-filesystem-ba3c8858-d668-a2ac-a7db-717d6d6984c1?restype=container",
+      "RequestUri": "https://seannse.blob.core.windows.net/test-filesystem-ce4a3703-6054-53b4-d11c-ecdcbefac9a2?restype=container",
       "RequestMethod": "PUT",
       "RequestHeaders": {
         "Accept": "application/xml",
         "Authorization": "Sanitized",
-<<<<<<< HEAD
-        "traceparent": "00-baa76699d03dde4a9950f1c4ac7959e0-722fc61cf98df141-00",
-        "User-Agent": [
-          "azsdk-net-Storage.Files.DataLake/12.7.0-alpha.20210202.1",
-          "(.NET Framework 4.8.4250.0; Microsoft Windows 10.0.19042 )"
+        "traceparent": "00-5ceadfef3550d04db42862d0598b4d83-66df6ccb5b53c74a-00",
+        "User-Agent": [
+          "azsdk-net-Storage.Files.DataLake/12.7.0-alpha.20210219.1",
+          "(.NET 5.0.3; Microsoft Windows 10.0.19041)"
         ],
         "x-ms-blob-public-access": "container",
-        "x-ms-client-request-id": "893aef42-644f-f390-480e-ed382516c982",
-        "x-ms-date": "Wed, 03 Feb 2021 02:09:53 GMT",
-=======
-        "traceparent": "00-40ea34d1ae07184bbd09c83f9a95a614-73f438cfc996224e-00",
-        "User-Agent": [
-          "azsdk-net-Storage.Files.DataLake/12.7.0-alpha.20210217.1",
-          "(.NET 5.0.3; Microsoft Windows 10.0.19042)"
-        ],
-        "x-ms-blob-public-access": "container",
-        "x-ms-client-request-id": "893aef42-644f-f390-480e-ed382516c982",
-        "x-ms-date": "Wed, 17 Feb 2021 22:30:29 GMT",
->>>>>>> 1814567d
+        "x-ms-client-request-id": "d467b104-2aec-fd3a-008a-705df270e84d",
+        "x-ms-date": "Fri, 19 Feb 2021 19:11:19 GMT",
         "x-ms-return-client-request-id": "true",
         "x-ms-version": "2020-06-12"
       },
@@ -32,53 +21,33 @@
       "StatusCode": 201,
       "ResponseHeaders": {
         "Content-Length": "0",
-<<<<<<< HEAD
-        "Date": "Wed, 03 Feb 2021 02:09:54 GMT",
-        "ETag": "\u00220x8D8C7E8CC8584D9\u0022",
-        "Last-Modified": "Wed, 03 Feb 2021 02:09:55 GMT",
-=======
-        "Date": "Wed, 17 Feb 2021 22:30:29 GMT",
-        "ETag": "\u00220x8D8D393A1C3BBB9\u0022",
-        "Last-Modified": "Wed, 17 Feb 2021 22:30:30 GMT",
->>>>>>> 1814567d
-        "Server": [
-          "Windows-Azure-Blob/1.0",
-          "Microsoft-HTTPAPI/2.0"
-        ],
-        "x-ms-client-request-id": "893aef42-644f-f390-480e-ed382516c982",
-<<<<<<< HEAD
-        "x-ms-request-id": "87fb8956-f01e-0088-5ad1-f99a56000000",
-=======
-        "x-ms-request-id": "70512322-801e-0049-597c-053db4000000",
->>>>>>> 1814567d
+        "Date": "Fri, 19 Feb 2021 19:11:19 GMT",
+        "ETag": "\u00220x8D8D50A23530D4A\u0022",
+        "Last-Modified": "Fri, 19 Feb 2021 19:11:19 GMT",
+        "Server": [
+          "Windows-Azure-Blob/1.0",
+          "Microsoft-HTTPAPI/2.0"
+        ],
+        "x-ms-client-request-id": "d467b104-2aec-fd3a-008a-705df270e84d",
+        "x-ms-request-id": "2e68333a-201e-00a4-2ff3-0676f9000000",
         "x-ms-version": "2020-06-12"
       },
       "ResponseBody": []
     },
     {
-      "RequestUri": "https://seannse.dfs.core.windows.net/test-filesystem-ba3c8858-d668-a2ac-a7db-717d6d6984c1/test-file-2f59677a-ffb5-f1d8-62aa-1e6f7816ca9a?resource=file",
+      "RequestUri": "https://seannse.dfs.core.windows.net/test-filesystem-ce4a3703-6054-53b4-d11c-ecdcbefac9a2/test-file-38f79e83-dffb-7642-c5c8-9c5f4e1beec6?resource=file",
       "RequestMethod": "PUT",
       "RequestHeaders": {
         "Accept": "application/json",
         "Authorization": "Sanitized",
         "If-None-Match": "*",
-<<<<<<< HEAD
-        "traceparent": "00-10582cd05688024a92ddb943668d2332-1d250fca02812f43-00",
-        "User-Agent": [
-          "azsdk-net-Storage.Files.DataLake/12.7.0-alpha.20210202.1",
-          "(.NET Framework 4.8.4250.0; Microsoft Windows 10.0.19042 )"
-        ],
-        "x-ms-client-request-id": "0d6c187c-76c5-dc63-ef66-41eae44eac86",
-        "x-ms-date": "Wed, 03 Feb 2021 02:09:54 GMT",
-=======
-        "traceparent": "00-607e22bc5e849245ae6916b239435b20-dd4235514a237c44-00",
-        "User-Agent": [
-          "azsdk-net-Storage.Files.DataLake/12.7.0-alpha.20210217.1",
-          "(.NET 5.0.3; Microsoft Windows 10.0.19042)"
-        ],
-        "x-ms-client-request-id": "0d6c187c-76c5-dc63-ef66-41eae44eac86",
-        "x-ms-date": "Wed, 17 Feb 2021 22:30:30 GMT",
->>>>>>> 1814567d
+        "traceparent": "00-bb522300264d6441bdb5aa462d6cfee9-ab7c866321ac4841-00",
+        "User-Agent": [
+          "azsdk-net-Storage.Files.DataLake/12.7.0-alpha.20210219.1",
+          "(.NET 5.0.3; Microsoft Windows 10.0.19041)"
+        ],
+        "x-ms-client-request-id": "a9afbc11-f7e8-e7b9-90d6-f2c4982a0f1b",
+        "x-ms-date": "Fri, 19 Feb 2021 19:11:19 GMT",
         "x-ms-return-client-request-id": "true",
         "x-ms-version": "2020-06-12"
       },
@@ -86,189 +55,117 @@
       "StatusCode": 201,
       "ResponseHeaders": {
         "Content-Length": "0",
-<<<<<<< HEAD
-        "Date": "Wed, 03 Feb 2021 02:09:54 GMT",
-        "ETag": "\u00220x8D8C7E8CCC43D6A\u0022",
-        "Last-Modified": "Wed, 03 Feb 2021 02:09:55 GMT",
-=======
-        "Date": "Wed, 17 Feb 2021 22:30:29 GMT",
-        "ETag": "\u00220x8D8D393A1F73128\u0022",
-        "Last-Modified": "Wed, 17 Feb 2021 22:30:30 GMT",
->>>>>>> 1814567d
+        "Date": "Fri, 19 Feb 2021 19:11:18 GMT",
+        "ETag": "\u00220x8D8D50A2361AD2A\u0022",
+        "Last-Modified": "Fri, 19 Feb 2021 19:11:19 GMT",
         "Server": [
           "Windows-Azure-HDFS/1.0",
           "Microsoft-HTTPAPI/2.0"
         ],
-        "x-ms-client-request-id": "0d6c187c-76c5-dc63-ef66-41eae44eac86",
-<<<<<<< HEAD
-        "x-ms-request-id": "ba8de939-701f-004d-1bd1-f9b0b3000000",
-=======
-        "x-ms-request-id": "d954e57c-a01f-0085-6f7c-055282000000",
->>>>>>> 1814567d
+        "x-ms-client-request-id": "a9afbc11-f7e8-e7b9-90d6-f2c4982a0f1b",
+        "x-ms-request-id": "6f4b602c-e01f-004f-65f3-060e0b000000",
         "x-ms-version": "2020-06-12"
       },
       "ResponseBody": []
     },
     {
-      "RequestUri": "https://seannse.dfs.core.windows.net/test-filesystem-ba3c8858-d668-a2ac-a7db-717d6d6984c1/test-file-2f59677a-ffb5-f1d8-62aa-1e6f7816ca9a?action=append\u0026position=0",
+      "RequestUri": "https://seannse.dfs.core.windows.net/test-filesystem-ce4a3703-6054-53b4-d11c-ecdcbefac9a2/test-file-38f79e83-dffb-7642-c5c8-9c5f4e1beec6?action=append\u0026position=0",
       "RequestMethod": "PATCH",
       "RequestHeaders": {
         "Accept": "application/json",
         "Authorization": "Sanitized",
-<<<<<<< HEAD
-        "Content-Length": "1824",
+        "Content-Length": "1860",
         "Content-Type": "application/json",
-        "traceparent": "00-bb17c045399ed746a9ae721acbe0ca04-360ae629b183824c-00",
-        "User-Agent": [
-          "azsdk-net-Storage.Files.DataLake/12.7.0-alpha.20210202.1",
-          "(.NET Framework 4.8.4250.0; Microsoft Windows 10.0.19042 )"
-        ],
-        "x-ms-client-request-id": "60f2b425-bca9-46d5-6aaa-c39895b6a1be",
-        "x-ms-date": "Wed, 03 Feb 2021 02:09:54 GMT",
-=======
-        "Content-Length": "1024",
-        "traceparent": "00-f41886a9b55b324fb980d6c3375b5ad9-4382b868566fdd41-00",
-        "User-Agent": [
-          "azsdk-net-Storage.Files.DataLake/12.7.0-alpha.20210217.1",
-          "(.NET 5.0.3; Microsoft Windows 10.0.19042)"
-        ],
-        "x-ms-client-request-id": "60f2b425-bca9-46d5-6aaa-c39895b6a1be",
-        "x-ms-date": "Wed, 17 Feb 2021 22:30:30 GMT",
->>>>>>> 1814567d
+        "traceparent": "00-f7498f9398fa964198939b68352d3af4-9c028213ee063240-00",
+        "User-Agent": [
+          "azsdk-net-Storage.Files.DataLake/12.7.0-alpha.20210219.1",
+          "(.NET 5.0.3; Microsoft Windows 10.0.19041)"
+        ],
+        "x-ms-client-request-id": "914e93a0-446b-7fdd-3ec5-f9577d4e06ae",
+        "x-ms-date": "Fri, 19 Feb 2021 19:11:20 GMT",
         "x-ms-return-client-request-id": "true",
         "x-ms-version": "2020-06-12"
       },
       "RequestBody": [
-        "\u0022\uFFFD\uFFFDl\uFFFD\u001F\uFFFDW\u0003\uFFFD\u03D1\uFFFD\u001C\uFFFD\u001CI\uFFFD:~/\uFFFDq*b\u000E\uFFFD\u000E\u0013LJ\uFFFD\famj\uFFFD%\u0002#W\u2142\uFFFD\uFFFD\u0001\u002B\uFFFD\uFFFD\uFFFDw\uFFFDKS\u0027?\uFFFD\n",
-        "\uFFFD?\uFFFDC\uFFFD\uFFFD\uFFFD\uFFFD\uFFFD\uFFFD\u001BN$\uFFFD\u0016\u0026Lv\uFFFDc\r",
-        "\uFFFD\uFFFDB]\uFFFD\uFFFD\uFFFD\u000EE*;\u001BP\uFFFD\u03DF\uFFFD\uFFFD\uFFFDyp{l\uFFFD\uFFFD\uFFFD\uFFFD$\u0007\uFFFDP\uFFFD\uFFFD\uFFFD\uFFFD\u0001\u0000Z\uFFFD\uFFFD\u0102j\uFFFD\u0013\tZ3W\uFFFD\uFFFD\uFFFD\uFFFD\uFFFD8\u001A\uFFFD\uFFFD\u00065\uFFFD\u0007\uFFFD\uFFFD=t\uFFFDW\u035FrO\uFFFD\uFFFD\uFFFD\u0011{o\uFFFDq\uFFFD\uFFFDZ\ba\u0004\uFFFD\bS\uFFFD@\u0229\uFFFD\u0027{\uFFFD\u0017\u0594\uFFFD\u06CA\r",
-        "6\uFFFD]4\uFFFD\u0026\uFFFDP\u0415\uFFFD\u03AC\uFFFDx8\uFFFD\uFFFD\u0003\uFFFD^\uFFFD\uFFFD\u044Ds\u003Cd\uFFFD,\uFFFD\uFFFDCL\uFFFD\uFFFD\uFFFD\uFFFDZ-G\uFFFD\uFFFD\u0014\u0026X\uFFFDH\uFFFD\uFFFD\uFFFD\f\u05E3\uFFFD\uFFFD\uFFFD\uFFFD\uFFFD:\uFFFD;\uFFFD\uFFFD\uFFFD\uFFFD\u0060\uFFFD\uFFFD\uFFFD/H\u059En\uFFFD\uFFFD\uFFFD4\uFFFD\uFFFD\uFFFD\uFFFDO\uFFFD\u079F\uFFFDF\uFFFD\u001B\uFFFD\u001FC\u000B9RA8\uFFFDm\uFFFD\uFFFD\r",
-        "\uFFFD\uFFFD\u0001\u0005A\uFFFDi\uFFFDs\uFFFD\uFFFDu\uFFFDT\u001D\u000F\uFFFD\uFFFDt\uFFFDtO)\uFFFD\uFFFD4\u0060Pqg6f\uFFFD\uFFFD\uFFFD\u071A[n\\:l\uFFFDM\uFFFD}\uFFFD#)\uFFFD\u0019\uFFFD]\uFFFDnr\fw\u0019o\u000B_\uFFFD\uFFFD\u0372\u002B2Qh\u0005\uFFFD9\uFFFDE\uFFFD\uFFFDb,H\uFFFD\uFFFDL\uFFFDTEWn(O\uFFFDB\uFFFDa*\uFFFD\u0000\uFFFDL\uFFFD\uFFFD\uFFFDA\u0014]_z\uFFFD)uT\u0015\uFFFD\u0026\uFFFD\uFFFDC\uFFFDym\uFFFD\uFFFD)\u0019\u000ESm\uFFFDu\uFFFD\uFFFD\u0007\u00165R\uFFFDK8\uFFFD\uFFFD\uFFFD]D\uFFFD\uFFFD\uFFFDU\uFFFD\uFFFDXzU6\uFFFD\u00222f(\u0006\t\uFFFD\uFFFD\uFFFD\uFFFDyM\uFFFD\uFFFD\u050F\uFFFD\n",
-        "\u001B\uFFFD\uFFFDv\u007Fv\u001E,\uFFFD\u0226\u001D\f\uFFFD\uFFFD7\u0012 \uFFFD#2\uFFFD\u0002\uFFFD\u06629\uFFFD\uFFFD\uFFFDK\uFFFDo:\uFFFD\u003C\uFFFD\uFFFD\uFFFD\t\uFFFD\u000B)Qf\uFFFD\uFFFD|\u01E5\uFFFD\uFFFDc\u0616\uFFFD\u03DD\uFFFD=qI\u0060\uFFFDZK\uFFFDl\u001E\uFFFDfm\uFFFD\u0019Xy\u0640r\fg0\u001B\uFFFD\u001CLn\uFFFD\uFFFD0l\u000E\u0532\uFFFD\uFFFD\uFFFD2\uFFFD\u001A\uFFFDf^\uFFFD\u003EF^I\u007F\u001C\uFFFDO\u002B\uFFFD\uFFFDA-g\uFFFD\r",
-        "\uFFFD\u0005\uFFFD\uFFFDX\uFFFD\uFFFD\uFFFD\u03A7\uFFFDW\u0014\u0001\uFFFDN\uFFFD\uFFFD\uFFFD%\u0017\uFFFD\uFFFD\u001C\uFFFD\u0003\uFFFDVcCW\uFFFD\u003E\uFFFDp\u003E\uFFFDp\u0238M\u0000\uFFFD\u053C\uFFFDo\u07ED\u0003\u001F\uFFFD\uFFFDAdqu\uFFFD\u0011\u002Bd\uFFFDO\uFFFD\u0019 ca\u0010\uFFFD)}]_8\uFFFDV\u000EF\u0007\u6116S\u0246\u0005[\f\uFFFDp\u0017^\uFFFDS\u00B0\u0027\uFFFD\uFFFDq\u000E\uFFFD\uFFFD\u0662Z\uFFFD\b\uFFFD\u001AgN\n",
-        "D\uFFFD\uFFFD\uFFFD\u0552\u001B\bUBc\u0012\u001E\uFFFD\u000Bv\uFFFD/S\uFFFD\uFFFD\u05F5\uFFFDz\u0027,wR0\uFFFD\t\uFFFDTWs\u0374Q(\uFFFDi\uFFFD\uFFFDu\u01C3\uFFFD\uFFFD\uFFFD\u0003\uFFFD\u0013\uFFFDsm\u002B7\uFFFD\uFFFDf\uFFFD\uFFFD$\uFFFDYJ\uFFFDh\uFFFD\uFFFD#\uFFFD\u002B*-\u001E)G\uFFFD\uFFFD\uFFFD\uFFFD\uFFFD,\uFFFD\uFFFD$\uFFFD\uFFFDH\uFFFD2\uFFFD\uFFFD\u0733\uFFFD\uFFFD\u001B}\uFFFD1\uFFFD\uFFFD\uFFFD\r",
-        "\uFFFDyFO\u0002\uFFFD\uFFFD\t\u0530\uFFFD\uFFFD\uFFFDc%\uFFFD~O\u0014\uFFFD:jMy\uFFFD-\u002B6\uFFFDa\b\uFFFDK\uFFFD\r",
-        "\uFFFD\uFFFD\uFFFDF\uFFFDd\uFFFD\uFFFD,\uFFFD\uFFFD1\uFFFDW\u03B3\uFFFD\uFFFD\uFFFD\uFFFD},\uFFFD\uFFFD\uFFFD\u0118\u001Es\uFFFD\u001C\uFFFD\u0010UzP\uFFFD\bo\uFFFD\uFFFD} \uFFFD\uFFFD\uFFFDs\uFFFD\u001C\uFFFDl\u0003\\\uFFFD~\uFFFD\uFFFDq\uFFFD\uFFFD{y\uFFFD\uFFFD\uFFFD b\uFFFD}\u0413eb3\uFFFD\u000B\u0012\uFFFD\uFFFDP\uFFFD\u0001\uFFFD;\u0018P\u002B\uFFFD\uFFFD\uFFFD\f\uFFFD\uFFFD\uFFFD%\u0004\uFFFD\u0017\uFFFD\uFFFD\u0011\u0000\uFFFD\uFFFD\u061E\uFFFD\uFFFD\uFFFDr\uFFFD\uFFFD\uFFFD\uFFFD\u0011y\uFFFDI\uFFFD\uFFFD\uFFFD\uFFFD\uFFFD\uFFFD\uFFFD\u05A1\u000E\uFFFDp\uFFFD\uFFFD\uFFFD?\uFFFDb\uFFFDbzVz5\uFFFD\uFFFD\u000E\uFFFD\uFFFD\uFFFD\uFFFDPQ\uFFFD\u0060\uFFFDu\u001E\uFFFD\u0019\uFFFD\uFFFDW\uFFFD\uFFFD\u0002\uFFFD%\uFFFDPW\u0016\uFFFD\uFFFD\u0010G"
+        "\uFFFD\u0027M\uFFFD\u0014I\uFFFD\uFFFD\u0018\\y\uFFFD\uFFFDhk#\u01BF\uFFFD\f\uFFFD\uFFFD\uFFFD\\2\uFFFD,~\uFFFD\uFFFD\uFFFD\uFFFD1\uFFFD\uFFFDa\uFFFD\u0017\uFFFD\u243C\uFFFD\uFFFDg\u001B\uFFFD\u001EM\uFFFD2\uFFFD\u06FA\uFFFDq\uFFFD\uFFFDS\u001CQ\u001BWa\uFFFD:\uFFFD\uFFFD\uFFFD\uFFFD\u0026\uFFFD\u001C*\u00027%\uFFFD\u02E5\uFFFD_n)\uFFFDK\uFFFDv\u0013Oq\u001C\u011E\uFFFDte.\u001C,j\uFFFDt\uFFFDq\uFFFD|\uFFFD\uFFFDjLD\uFFFD\uFFFD\uFFFD\uFFFD-\uFFFDI~:\uFFFD[P\t\uFFFD}\uFFFD\uFFFD\uFFFD\uFFFD\uFFFD\uFFFD:\uFFFD\uFFFD\uFFFD=\uFFFD\f\uFFFD\uFFFD\u0002,e\u0016\u0017\uFFFD\uFFFD7\uFFFD\u04ED0D\u0018\u003Cg\uFFFD\uFFFD\u0016*\uFFFDT\uFFFD\u0017s\uFFFD\u0006\uFFFDu[yq|\uFFFDX#\uFFFD\uFFFDe\uFFFD\u01DBb\uFFFD\uFFFD\n",
+        "l\u04A5Q\uFFFD\uFFFD\uFFFD\uFFFD\u0011\uFFFDwM\uFFFD@\uFFFD\uFFFD\uFFFD8Y\u003C\uFFFDM\uFFFD\u0018\uFFFD\u0619\u001Cc\uFFFD\uFFFD\uFFFD%ij3\u0026$\u0129|\uFFFD\u5AABV\u002B%\u0060\uFFFD\uFFFD*b\uFFFDV\u001E\u0011\uFFFD\uFFFD\uFFFD6\uFFFD/\u0015\uFFFD~\u00278\uFFFDe\u051Et\uFFFD\uFFFD\uFFFDg\u0015ml\uFFFDs\uFFFD\uFFFD#\u01D6o\u0013K!\uFFFD\uFFFD\u0005s\uFFFD\uFFFD\uFFFD\uFFFD-.\uFFFDO\uFFFD\uFFFD:\uFFFD\uFFFD\uFFFD\uFFFD\uFFFD\uFFFD\u001F\u0022\u0010\uFFFD\u001D\uFFFD\uFFFD\uFFFD\uFFFD%\uFFFDC;\bn\u003C\u001D\u000E\uFFFD\u0027?=\uFFFD#\uFFFD\uFFFD\uFFFD\u0012\uFFFDz\uFFFD\uFFFD\u0026ys\uFFFD\uFFFD\uFFFD\u0022\uFFFD\uFFFDEw\uFFFD\u0177\uFFFD2Fw\uFFFD\u007F \uFFFD\uFFFD\uFFFDV\uFFFD]\uFFFD\t\uFFFD\u0005=\uFFFD\uFFFD\u001D\uFFFD\uFFFDy\uFFFD\uFFFD\uFFFD.\uFFFD\uFFFD\uFFFD]\b\uFFFD\uFFFDk\uFFFD\u0006tQ\uFFFD\uFFFD\uFFFD\u0010\u0027(\uFFFD\u0016@9.\u041A\uFFFD\uFFFD\uFFFD\uFFFD@\uFFFDh\uFFFD\uFFFD\u001EiAU\u0019S\u0017\uFFFD\uFFFD\uFFFD\uFFFD\uFFFD(\u0005\uFFFD{p\uFFFD\uFFFD\u0017\uFFFD\uFFFD\uFFFD\uFFFDm\uFFFD\u0017\uFFFD\uFFFD\u0060r\f\uFFFD\uFFFDp4\uFFFD\uFFFD\u000F\uFFFD\uFFFD\uFFFD\uFFFD\uFFFDN\uFFFD\u0499\uFFFDo\uFFFD\u0405\uFFFD\u002B\uFFFD\uFFFD\uFFFD\uFFFD2\u003C\u0019\u0019;\u0026u\u001Fu\uFFFD\uFFFD\uFFFD\uFFFD\uFFFD\u0060\u0018\u0014\uFFFD)\u003E\uFFFD\u0013~\u000B\u0011\uFFFD\uFFFD\uFFFD\u001E\uFFFD\u0749\u001A\uFFFD\uFFFDF\uFFFDam\u066F]\u0004L\uFFFD1\u001B%u\u0016\uFFFD\uFFFDvH\u001E\uFFFD\r",
+        "\b\uFFFD\uFFFD\uFFFD\u0000\uFFFD\u001C\uFFFD\uFFFD\uFFFD\u00192\uFFFD\uFFFD\uFFFDd\uFFFDy\uFFFDO^\uFFFDa\uFFFDq;\b\uFFFD\uFFFD\uFFFD\uFFFD\u0604\uFFFD\uFFFD\uFFFDpL//}C\u000BC\uFFFD\u0013\uFFFD\u0011YhDN\uFFFDL\uFFFD\uFFFDWz{\u0014\uFFFD\u0012\u001A\uFFFDY\u0002\uFFFD\uFFFDy@E-\uFFFD \uFFFDBUe\uFFFD\u0027B\uFFFDHUD\uFFFD\uFFFDh\uFFFD]W\uFFFD\uFFFD\u001B@k)z\uFFFD:\uFFFD\u0019\u0022\u0016\uFFFD\uFFFDk\uFFFD8\uFFFDS\uFFFD\\\uFFFD\uFFFDM\uFFFD6p\uFFFD\u001C\uFFFDO\\s\uFFFDu\u0019\uFFFD|T\uFFFDN\uFFFD/2-\uFFFD2\uFFFD.$e]}I\uFFFDc-\u001AV\uFFFD\u000Bz0\u04BAJ\uFFFD\uFFFD\uFFFD]uCf\uFFFD\u0060\uFFFD\uFFFD\u001F\u0003\u0004s\uFFFD\uFFFD\uFFFD\uFFFD\uFFFD)\uFFFD\u04F5\uFFFDb\uFFFD\u0022B\uFFFD\uFFFD\u0060r\uFFFDy\u0006\uFFFD\uFFFD\uFFFD\u0019\u0016\u0183\b\uFFFD\r",
+        "\u0016QWR\uFFFD\uFFFD\uFFFD\uFFFD!\uFFFD#\uFFFD\u0013EC@\uFFFD\uFFFD2\uFFFD\uFFFD\uFFFDl,0\uFFFD\uFFFD\uFFFDcx\uFFFD\uFFFDK\uFFFD\uFFFD\uFFFD\uFFFDP\u007F\uFFFD_\uFFFD\uFFFD\u0018\uFFFD\uFFFD\u0485\uFFFDn\uFFFD\u0060\uFFFD\uFFFD\uFFFD\u0026S\u001C\u0007\u0013\uFFFDEX\u0007\u000F\u01D8xP\uFFFDI\uFFFD\u0016#\u0389\uFFFD\u0017\uFFFD\u0004\uFFFD\uFFFD\uFFFD\\F?\uFFFD\uFFFD\uFFFD\u026A4w\uFFFD\uFFFDv\uFFFD\uFFFD\t\u0014\u003CZ5\uFFFD$\uFFFDIp\uFFFD\u0060\uFFFD;f\u0003\u001E\uFFFDp\uFFFD\uFFFD\uFFFD\u000F\uFFFD\uFFFD\uFFFD9\u0015;\uFFFD\uFFFDX\uFFFD\uFFFD\u000E\uFFFD\u021A\uFFFD\u00158Z\uFFFDH\uFFFD0n\uFFFDtd\uFFFD\u0006\uFFFD\uFFFD9\u0005\uFFFD\u00EE\uFFFD\u000E\uFFFD\uFFFD\uFFFDa\uFFFD,\uFFFD:\uFFFD8Z\uFFFDf\uFFFD\uFFFD\uFFFD\u0015V\uFFFDG\uFFFD/\uFFFDRp\u001D\u055B\u003E\uFFFD\uFFFD\uFFFD)\uFFFD?YM \uFFFDB\b9\uFFFD\uFFFD\uFFFD\uFFFDp\u0060?\u012EX\uFFFD\uFFFD\uFFFD.L\uFFFD\uFFFDW)\uFFFD\uFFFD?\u02DA\uFFFD\uFFFDlw\uFFFD\u02C7\u003E\uFFFDO7\uFFFD\uFFFD\uFFFDt\\z(\uFFFD\uFFFDa\uFFFD\uFFFD*\u0000/\u0003\uFFFD\uFFFD\u003E3H\uFFFD/\uFFFD\uFFFD\uFFFDL\uFFFD\uFFFD4\uFFFD]7\uFFFD\uFFFDI\uFFFD\uFFFD\u0341"
       ],
       "StatusCode": 202,
       "ResponseHeaders": {
         "Content-Length": "0",
-<<<<<<< HEAD
-        "Date": "Wed, 03 Feb 2021 02:09:54 GMT",
-=======
-        "Date": "Wed, 17 Feb 2021 22:30:29 GMT",
->>>>>>> 1814567d
+        "Date": "Fri, 19 Feb 2021 19:11:18 GMT",
         "Server": [
           "Windows-Azure-HDFS/1.0",
           "Microsoft-HTTPAPI/2.0"
         ],
-        "x-ms-client-request-id": "60f2b425-bca9-46d5-6aaa-c39895b6a1be",
-<<<<<<< HEAD
-        "x-ms-request-id": "ba8de947-701f-004d-29d1-f9b0b3000000",
-=======
-        "x-ms-request-id": "d954e58b-a01f-0085-7e7c-055282000000",
->>>>>>> 1814567d
+        "x-ms-client-request-id": "914e93a0-446b-7fdd-3ec5-f9577d4e06ae",
+        "x-ms-request-id": "6f4b6039-e01f-004f-72f3-060e0b000000",
         "x-ms-request-server-encrypted": "true",
         "x-ms-version": "2020-06-12"
       },
       "ResponseBody": []
     },
     {
-      "RequestUri": "https://seannse.dfs.core.windows.net/test-filesystem-ba3c8858-d668-a2ac-a7db-717d6d6984c1/test-file-2f59677a-ffb5-f1d8-62aa-1e6f7816ca9a?action=flush\u0026position=1024",
+      "RequestUri": "https://seannse.dfs.core.windows.net/test-filesystem-ce4a3703-6054-53b4-d11c-ecdcbefac9a2/test-file-38f79e83-dffb-7642-c5c8-9c5f4e1beec6?action=flush\u0026position=1024",
       "RequestMethod": "PATCH",
       "RequestHeaders": {
         "Accept": "application/json",
         "Authorization": "Sanitized",
-<<<<<<< HEAD
-        "traceparent": "00-73976667c440754c9b2a357b445e1ab7-caa78b7633d6df4f-00",
-        "User-Agent": [
-          "azsdk-net-Storage.Files.DataLake/12.7.0-alpha.20210202.1",
-          "(.NET Framework 4.8.4250.0; Microsoft Windows 10.0.19042 )"
-        ],
-        "x-ms-client-request-id": "2fc473cd-4b5b-c9dc-e613-92b699af0e10",
-        "x-ms-date": "Wed, 03 Feb 2021 02:09:54 GMT",
-=======
+        "traceparent": "00-e0d748fb2ceb1748abf3864dd38661ce-a6000b3540676c44-00",
+        "User-Agent": [
+          "azsdk-net-Storage.Files.DataLake/12.7.0-alpha.20210219.1",
+          "(.NET 5.0.3; Microsoft Windows 10.0.19041)"
+        ],
+        "x-ms-client-request-id": "042412bb-7edc-c3af-0154-a46f4afc963c",
+        "x-ms-date": "Fri, 19 Feb 2021 19:11:20 GMT",
+        "x-ms-return-client-request-id": "true",
+        "x-ms-version": "2020-06-12"
+      },
+      "RequestBody": null,
+      "StatusCode": 200,
+      "ResponseHeaders": {
         "Content-Length": "0",
-        "traceparent": "00-19f0ac9bfb111d42a414498ab3731433-5d27510ea2fcc049-00",
-        "User-Agent": [
-          "azsdk-net-Storage.Files.DataLake/12.7.0-alpha.20210217.1",
-          "(.NET 5.0.3; Microsoft Windows 10.0.19042)"
-        ],
-        "x-ms-client-request-id": "2fc473cd-4b5b-c9dc-e613-92b699af0e10",
-        "x-ms-date": "Wed, 17 Feb 2021 22:30:30 GMT",
->>>>>>> 1814567d
+        "Date": "Fri, 19 Feb 2021 19:11:18 GMT",
+        "ETag": "\u00220x8D8D50A237819E9\u0022",
+        "Last-Modified": "Fri, 19 Feb 2021 19:11:19 GMT",
+        "Server": [
+          "Windows-Azure-HDFS/1.0",
+          "Microsoft-HTTPAPI/2.0"
+        ],
+        "x-ms-client-request-id": "042412bb-7edc-c3af-0154-a46f4afc963c",
+        "x-ms-request-id": "6f4b6045-e01f-004f-7ef3-060e0b000000",
+        "x-ms-request-server-encrypted": "false",
+        "x-ms-version": "2020-06-12"
+      },
+      "ResponseBody": []
+    },
+    {
+      "RequestUri": "https://seannse.blob.core.windows.net/test-filesystem-ce4a3703-6054-53b4-d11c-ecdcbefac9a2/test-file-38f79e83-dffb-7642-c5c8-9c5f4e1beec6",
+      "RequestMethod": "HEAD",
+      "RequestHeaders": {
+        "Accept": "application/xml",
+        "Authorization": "Sanitized",
+        "traceparent": "00-d2a122d5ec71d245b649830311bafe9c-7cbdfe748575294e-00",
+        "User-Agent": [
+          "azsdk-net-Storage.Files.DataLake/12.7.0-alpha.20210219.1",
+          "(.NET 5.0.3; Microsoft Windows 10.0.19041)"
+        ],
+        "x-ms-client-request-id": "6a9b773b-022a-d4d2-b766-79bd9f62836c",
+        "x-ms-date": "Fri, 19 Feb 2021 19:11:20 GMT",
         "x-ms-return-client-request-id": "true",
         "x-ms-version": "2020-06-12"
       },
       "RequestBody": null,
       "StatusCode": 200,
       "ResponseHeaders": {
-        "Content-Length": "0",
-<<<<<<< HEAD
-        "Date": "Wed, 03 Feb 2021 02:09:54 GMT",
-        "ETag": "\u00220x8D8C7E8CCF0FA4A\u0022",
-        "Last-Modified": "Wed, 03 Feb 2021 02:09:55 GMT",
-=======
-        "Date": "Wed, 17 Feb 2021 22:30:30 GMT",
-        "ETag": "\u00220x8D8D393A20F579E\u0022",
-        "Last-Modified": "Wed, 17 Feb 2021 22:30:30 GMT",
->>>>>>> 1814567d
-        "Server": [
-          "Windows-Azure-HDFS/1.0",
-          "Microsoft-HTTPAPI/2.0"
-        ],
-        "x-ms-client-request-id": "2fc473cd-4b5b-c9dc-e613-92b699af0e10",
-<<<<<<< HEAD
-        "x-ms-request-id": "ba8de952-701f-004d-34d1-f9b0b3000000",
-=======
-        "x-ms-request-id": "d954e599-a01f-0085-0c7c-055282000000",
->>>>>>> 1814567d
-        "x-ms-request-server-encrypted": "false",
-        "x-ms-version": "2020-06-12"
-      },
-      "ResponseBody": []
-    },
-    {
-      "RequestUri": "https://seannse.blob.core.windows.net/test-filesystem-ba3c8858-d668-a2ac-a7db-717d6d6984c1/test-file-2f59677a-ffb5-f1d8-62aa-1e6f7816ca9a",
-      "RequestMethod": "HEAD",
-      "RequestHeaders": {
-        "Accept": "application/xml",
-        "Authorization": "Sanitized",
-<<<<<<< HEAD
-        "traceparent": "00-050757696d4eaf4c8339121bd3836b6b-fd039332661bec49-00",
-        "User-Agent": [
-          "azsdk-net-Storage.Files.DataLake/12.7.0-alpha.20210202.1",
-          "(.NET Framework 4.8.4250.0; Microsoft Windows 10.0.19042 )"
-        ],
-        "x-ms-client-request-id": "22cbfe6c-72f1-f162-fd5e-b527f6528620",
-        "x-ms-date": "Wed, 03 Feb 2021 02:09:54 GMT",
-=======
-        "traceparent": "00-5855e51367c54149b071c6dd8a7fe624-2f2d0dc4c520334f-00",
-        "User-Agent": [
-          "azsdk-net-Storage.Files.DataLake/12.7.0-alpha.20210217.1",
-          "(.NET 5.0.3; Microsoft Windows 10.0.19042)"
-        ],
-        "x-ms-client-request-id": "22cbfe6c-72f1-f162-fd5e-b527f6528620",
-        "x-ms-date": "Wed, 17 Feb 2021 22:30:30 GMT",
->>>>>>> 1814567d
-        "x-ms-return-client-request-id": "true",
-        "x-ms-version": "2020-06-12"
-      },
-      "RequestBody": null,
-      "StatusCode": 200,
-      "ResponseHeaders": {
         "Accept-Ranges": "bytes",
         "Content-Length": "1024",
         "Content-Type": "application/octet-stream",
-<<<<<<< HEAD
-        "Date": "Wed, 03 Feb 2021 02:09:55 GMT",
-        "ETag": "\u00220x8D8C7E8CCF0FA4A\u0022",
-        "Last-Modified": "Wed, 03 Feb 2021 02:09:55 GMT",
-=======
-        "Date": "Wed, 17 Feb 2021 22:30:30 GMT",
-        "ETag": "\u00220x8D8D393A20F579E\u0022",
-        "Last-Modified": "Wed, 17 Feb 2021 22:30:30 GMT",
->>>>>>> 1814567d
+        "Date": "Fri, 19 Feb 2021 19:11:19 GMT",
+        "ETag": "\u00220x8D8D50A237819E9\u0022",
+        "Last-Modified": "Fri, 19 Feb 2021 19:11:19 GMT",
         "Server": [
           "Windows-Azure-Blob/1.0",
           "Microsoft-HTTPAPI/2.0"
@@ -276,47 +173,31 @@
         "x-ms-access-tier": "Hot",
         "x-ms-access-tier-inferred": "true",
         "x-ms-blob-type": "BlockBlob",
-        "x-ms-client-request-id": "22cbfe6c-72f1-f162-fd5e-b527f6528620",
-<<<<<<< HEAD
-        "x-ms-creation-time": "Wed, 03 Feb 2021 02:09:55 GMT",
-=======
-        "x-ms-creation-time": "Wed, 17 Feb 2021 22:30:30 GMT",
->>>>>>> 1814567d
-        "x-ms-group": "$superuser",
-        "x-ms-lease-state": "available",
-        "x-ms-lease-status": "unlocked",
-        "x-ms-owner": "$superuser",
-        "x-ms-permissions": "rw-r-----",
-<<<<<<< HEAD
-        "x-ms-request-id": "87fb8bfe-f01e-0088-42d1-f99a56000000",
-=======
-        "x-ms-request-id": "7051246f-801e-0049-797c-053db4000000",
->>>>>>> 1814567d
+        "x-ms-client-request-id": "6a9b773b-022a-d4d2-b766-79bd9f62836c",
+        "x-ms-creation-time": "Fri, 19 Feb 2021 19:11:19 GMT",
+        "x-ms-group": "$superuser",
+        "x-ms-lease-state": "available",
+        "x-ms-lease-status": "unlocked",
+        "x-ms-owner": "$superuser",
+        "x-ms-permissions": "rw-r-----",
+        "x-ms-request-id": "2e68363c-201e-00a4-09f3-0676f9000000",
         "x-ms-server-encrypted": "true",
         "x-ms-version": "2020-06-12"
       },
       "ResponseBody": []
     },
     {
-      "RequestUri": "https://seannse.blob.core.windows.net/test-filesystem-ba3c8858-d668-a2ac-a7db-717d6d6984c1/test-file-2f59677a-ffb5-f1d8-62aa-1e6f7816ca9a",
-      "RequestMethod": "GET",
-      "RequestHeaders": {
-        "Accept": "application/xml",
-        "Authorization": "Sanitized",
-        "User-Agent": [
-<<<<<<< HEAD
-          "azsdk-net-Storage.Files.DataLake/12.7.0-alpha.20210202.1",
-          "(.NET Framework 4.8.4250.0; Microsoft Windows 10.0.19042 )"
-        ],
-        "x-ms-client-request-id": "9b4abf20-ece4-bf1f-019d-c7a3466ba658",
-        "x-ms-date": "Wed, 03 Feb 2021 02:09:55 GMT",
-=======
-          "azsdk-net-Storage.Files.DataLake/12.7.0-alpha.20210217.1",
-          "(.NET 5.0.3; Microsoft Windows 10.0.19042)"
-        ],
-        "x-ms-client-request-id": "9b4abf20-ece4-bf1f-019d-c7a3466ba658",
-        "x-ms-date": "Wed, 17 Feb 2021 22:30:30 GMT",
->>>>>>> 1814567d
+      "RequestUri": "https://seannse.blob.core.windows.net/test-filesystem-ce4a3703-6054-53b4-d11c-ecdcbefac9a2/test-file-38f79e83-dffb-7642-c5c8-9c5f4e1beec6",
+      "RequestMethod": "GET",
+      "RequestHeaders": {
+        "Accept": "application/xml",
+        "Authorization": "Sanitized",
+        "User-Agent": [
+          "azsdk-net-Storage.Files.DataLake/12.7.0-alpha.20210219.1",
+          "(.NET 5.0.3; Microsoft Windows 10.0.19041)"
+        ],
+        "x-ms-client-request-id": "d234866c-2b60-4f12-e071-3e7d2510bc5e",
+        "x-ms-date": "Fri, 19 Feb 2021 19:11:20 GMT",
         "x-ms-range": "bytes=0-127",
         "x-ms-return-client-request-id": "true",
         "x-ms-version": "2020-06-12"
@@ -328,64 +209,40 @@
         "Content-Length": "128",
         "Content-Range": "bytes 0-127/1024",
         "Content-Type": "application/octet-stream",
-<<<<<<< HEAD
-        "Date": "Wed, 03 Feb 2021 02:09:55 GMT",
-        "ETag": "\u00220x8D8C7E8CCF0FA4A\u0022",
-        "Last-Modified": "Wed, 03 Feb 2021 02:09:55 GMT",
-=======
-        "Date": "Wed, 17 Feb 2021 22:30:30 GMT",
-        "ETag": "\u00220x8D8D393A20F579E\u0022",
-        "Last-Modified": "Wed, 17 Feb 2021 22:30:30 GMT",
->>>>>>> 1814567d
-        "Server": [
-          "Windows-Azure-Blob/1.0",
-          "Microsoft-HTTPAPI/2.0"
-        ],
-        "x-ms-blob-type": "BlockBlob",
-        "x-ms-client-request-id": "9b4abf20-ece4-bf1f-019d-c7a3466ba658",
-<<<<<<< HEAD
-        "x-ms-creation-time": "Wed, 03 Feb 2021 02:09:55 GMT",
-=======
-        "x-ms-creation-time": "Wed, 17 Feb 2021 22:30:30 GMT",
->>>>>>> 1814567d
-        "x-ms-group": "$superuser",
-        "x-ms-lease-state": "available",
-        "x-ms-lease-status": "unlocked",
-        "x-ms-owner": "$superuser",
-        "x-ms-permissions": "rw-r-----",
-<<<<<<< HEAD
-        "x-ms-request-id": "87fb8c43-f01e-0088-02d1-f99a56000000",
-=======
-        "x-ms-request-id": "7051249a-801e-0049-1e7c-053db4000000",
->>>>>>> 1814567d
-        "x-ms-server-encrypted": "true",
-        "x-ms-version": "2020-06-12"
-      },
-      "ResponseBody": "IrG9bMEfl1cDzc\u002BR8RyGHEmtOn4v\u002B3EqYg7fDhNMStUMYW1qzSUCI1fihYKV/gEriNDud9tLUyc/kgqyP4hDt4P5hZCvG04kqxYmTHbvlGMNs4ZCXdL5wQ5FKjsbUOPPn83/m3lwe2yCyszEJAewUP6mpIwBAFqw/8SCavETCVo="
-    },
-    {
-      "RequestUri": "https://seannse.blob.core.windows.net/test-filesystem-ba3c8858-d668-a2ac-a7db-717d6d6984c1/test-file-2f59677a-ffb5-f1d8-62aa-1e6f7816ca9a",
-      "RequestMethod": "GET",
-      "RequestHeaders": {
-        "Accept": "application/xml",
-        "Authorization": "Sanitized",
-<<<<<<< HEAD
-        "If-Match": "0x8D8C7E8CCF0FA4A",
-        "User-Agent": [
-          "azsdk-net-Storage.Files.DataLake/12.7.0-alpha.20210202.1",
-          "(.NET Framework 4.8.4250.0; Microsoft Windows 10.0.19042 )"
-        ],
-        "x-ms-client-request-id": "3607b30a-ea08-cc3b-16ff-ee6bb11f8b74",
-        "x-ms-date": "Wed, 03 Feb 2021 02:09:55 GMT",
-=======
-        "If-Match": "0x8D8D393A20F579E",
-        "User-Agent": [
-          "azsdk-net-Storage.Files.DataLake/12.7.0-alpha.20210217.1",
-          "(.NET 5.0.3; Microsoft Windows 10.0.19042)"
-        ],
-        "x-ms-client-request-id": "3607b30a-ea08-cc3b-16ff-ee6bb11f8b74",
-        "x-ms-date": "Wed, 17 Feb 2021 22:30:30 GMT",
->>>>>>> 1814567d
+        "Date": "Fri, 19 Feb 2021 19:11:19 GMT",
+        "ETag": "\u00220x8D8D50A237819E9\u0022",
+        "Last-Modified": "Fri, 19 Feb 2021 19:11:19 GMT",
+        "Server": [
+          "Windows-Azure-Blob/1.0",
+          "Microsoft-HTTPAPI/2.0"
+        ],
+        "x-ms-blob-type": "BlockBlob",
+        "x-ms-client-request-id": "d234866c-2b60-4f12-e071-3e7d2510bc5e",
+        "x-ms-creation-time": "Fri, 19 Feb 2021 19:11:19 GMT",
+        "x-ms-group": "$superuser",
+        "x-ms-lease-state": "available",
+        "x-ms-lease-status": "unlocked",
+        "x-ms-owner": "$superuser",
+        "x-ms-permissions": "rw-r-----",
+        "x-ms-request-id": "2e6836dc-201e-00a4-21f3-0676f9000000",
+        "x-ms-server-encrypted": "true",
+        "x-ms-version": "2020-06-12"
+      },
+      "ResponseBody": "lidNthRJz9cYXHnT4WhrI8a/1wyS9LVcMsAsfrvB\u002BuSYMbXAYaAXu\u002BKQvI\u002BxZxuXHk2XMpjbuqJx8INTHFEbV2GUOrCzqsEmqBwqAjclq8ullV9uKchLvHYTT3EcxJ6RdGUuHCxq5HSMcYp8sLhqTES3rofxrS2ZSX46oFtQCeM="
+    },
+    {
+      "RequestUri": "https://seannse.blob.core.windows.net/test-filesystem-ce4a3703-6054-53b4-d11c-ecdcbefac9a2/test-file-38f79e83-dffb-7642-c5c8-9c5f4e1beec6",
+      "RequestMethod": "GET",
+      "RequestHeaders": {
+        "Accept": "application/xml",
+        "Authorization": "Sanitized",
+        "If-Match": "0x8D8D50A237819E9",
+        "User-Agent": [
+          "azsdk-net-Storage.Files.DataLake/12.7.0-alpha.20210219.1",
+          "(.NET 5.0.3; Microsoft Windows 10.0.19041)"
+        ],
+        "x-ms-client-request-id": "1851c6c9-b02e-da0c-ceee-04695620f634",
+        "x-ms-date": "Fri, 19 Feb 2021 19:11:20 GMT",
         "x-ms-range": "bytes=128-255",
         "x-ms-return-client-request-id": "true",
         "x-ms-version": "2020-06-12"
@@ -397,64 +254,40 @@
         "Content-Length": "128",
         "Content-Range": "bytes 128-255/1024",
         "Content-Type": "application/octet-stream",
-<<<<<<< HEAD
-        "Date": "Wed, 03 Feb 2021 02:09:55 GMT",
-        "ETag": "\u00220x8D8C7E8CCF0FA4A\u0022",
-        "Last-Modified": "Wed, 03 Feb 2021 02:09:55 GMT",
-=======
-        "Date": "Wed, 17 Feb 2021 22:30:30 GMT",
-        "ETag": "\u00220x8D8D393A20F579E\u0022",
-        "Last-Modified": "Wed, 17 Feb 2021 22:30:30 GMT",
->>>>>>> 1814567d
-        "Server": [
-          "Windows-Azure-Blob/1.0",
-          "Microsoft-HTTPAPI/2.0"
-        ],
-        "x-ms-blob-type": "BlockBlob",
-        "x-ms-client-request-id": "3607b30a-ea08-cc3b-16ff-ee6bb11f8b74",
-<<<<<<< HEAD
-        "x-ms-creation-time": "Wed, 03 Feb 2021 02:09:55 GMT",
-=======
-        "x-ms-creation-time": "Wed, 17 Feb 2021 22:30:30 GMT",
->>>>>>> 1814567d
-        "x-ms-group": "$superuser",
-        "x-ms-lease-state": "available",
-        "x-ms-lease-status": "unlocked",
-        "x-ms-owner": "$superuser",
-        "x-ms-permissions": "rw-r-----",
-<<<<<<< HEAD
-        "x-ms-request-id": "87fb8c8a-f01e-0088-47d1-f99a56000000",
-=======
-        "x-ms-request-id": "705124cb-801e-0049-4a7c-053db4000000",
->>>>>>> 1814567d
-        "x-ms-server-encrypted": "true",
-        "x-ms-version": "2020-06-12"
-      },
-      "ResponseBody": "M1esqO/56pw4Gr\u002BSBjWcB5TaPXSrV82fck\u002Bbte4Re2/BcZHNWghhBLwIU\u002BdAyKnKJ3vVF9aUr9uKDTagXTSuJp9Q0JWjzqyMeDi3owPmXqql0Y1zPGSZLMG1Q0zSwKeHWi1H8PcUJljOSJ6e3QzXo6\u002BL\u002BounOuk7tqTT7Ytgurg="
-    },
-    {
-      "RequestUri": "https://seannse.blob.core.windows.net/test-filesystem-ba3c8858-d668-a2ac-a7db-717d6d6984c1/test-file-2f59677a-ffb5-f1d8-62aa-1e6f7816ca9a",
-      "RequestMethod": "GET",
-      "RequestHeaders": {
-        "Accept": "application/xml",
-        "Authorization": "Sanitized",
-<<<<<<< HEAD
-        "If-Match": "0x8D8C7E8CCF0FA4A",
-        "User-Agent": [
-          "azsdk-net-Storage.Files.DataLake/12.7.0-alpha.20210202.1",
-          "(.NET Framework 4.8.4250.0; Microsoft Windows 10.0.19042 )"
-        ],
-        "x-ms-client-request-id": "9399c566-6f63-6250-345c-2924145e411a",
-        "x-ms-date": "Wed, 03 Feb 2021 02:09:55 GMT",
-=======
-        "If-Match": "0x8D8D393A20F579E",
-        "User-Agent": [
-          "azsdk-net-Storage.Files.DataLake/12.7.0-alpha.20210217.1",
-          "(.NET 5.0.3; Microsoft Windows 10.0.19042)"
-        ],
-        "x-ms-client-request-id": "9399c566-6f63-6250-345c-2924145e411a",
-        "x-ms-date": "Wed, 17 Feb 2021 22:30:30 GMT",
->>>>>>> 1814567d
+        "Date": "Fri, 19 Feb 2021 19:11:19 GMT",
+        "ETag": "\u00220x8D8D50A237819E9\u0022",
+        "Last-Modified": "Fri, 19 Feb 2021 19:11:19 GMT",
+        "Server": [
+          "Windows-Azure-Blob/1.0",
+          "Microsoft-HTTPAPI/2.0"
+        ],
+        "x-ms-blob-type": "BlockBlob",
+        "x-ms-client-request-id": "1851c6c9-b02e-da0c-ceee-04695620f634",
+        "x-ms-creation-time": "Fri, 19 Feb 2021 19:11:19 GMT",
+        "x-ms-group": "$superuser",
+        "x-ms-lease-state": "available",
+        "x-ms-lease-status": "unlocked",
+        "x-ms-owner": "$superuser",
+        "x-ms-permissions": "rw-r-----",
+        "x-ms-request-id": "2e6837b0-201e-00a4-68f3-0676f9000000",
+        "x-ms-server-encrypted": "true",
+        "x-ms-version": "2020-06-12"
+      },
+      "ResponseBody": "fZmN0vePnzqw6\u002BG4Pc8MvakCLGUWF5/GN5TTrTBEGDxnpv8WKpdUtRdz1gbLdVt5cXz3WCOkzWX6x5tivPEKbNKlUZfQ9ZIRrndNokCZ\u002BsI4WTyzTcAYwtiZHGP88fklaWozJiTEqXzq5aqrVislYMzYKmK1Vh4RjI6\u002BNtkvFbw="
+    },
+    {
+      "RequestUri": "https://seannse.blob.core.windows.net/test-filesystem-ce4a3703-6054-53b4-d11c-ecdcbefac9a2/test-file-38f79e83-dffb-7642-c5c8-9c5f4e1beec6",
+      "RequestMethod": "GET",
+      "RequestHeaders": {
+        "Accept": "application/xml",
+        "Authorization": "Sanitized",
+        "If-Match": "0x8D8D50A237819E9",
+        "User-Agent": [
+          "azsdk-net-Storage.Files.DataLake/12.7.0-alpha.20210219.1",
+          "(.NET 5.0.3; Microsoft Windows 10.0.19041)"
+        ],
+        "x-ms-client-request-id": "5fb365f2-a3bf-4c2f-aeef-7521fed950b9",
+        "x-ms-date": "Fri, 19 Feb 2021 19:11:20 GMT",
         "x-ms-range": "bytes=256-383",
         "x-ms-return-client-request-id": "true",
         "x-ms-version": "2020-06-12"
@@ -466,64 +299,40 @@
         "Content-Length": "128",
         "Content-Range": "bytes 256-383/1024",
         "Content-Type": "application/octet-stream",
-<<<<<<< HEAD
-        "Date": "Wed, 03 Feb 2021 02:09:55 GMT",
-        "ETag": "\u00220x8D8C7E8CCF0FA4A\u0022",
-        "Last-Modified": "Wed, 03 Feb 2021 02:09:55 GMT",
-=======
-        "Date": "Wed, 17 Feb 2021 22:30:30 GMT",
-        "ETag": "\u00220x8D8D393A20F579E\u0022",
-        "Last-Modified": "Wed, 17 Feb 2021 22:30:30 GMT",
->>>>>>> 1814567d
-        "Server": [
-          "Windows-Azure-Blob/1.0",
-          "Microsoft-HTTPAPI/2.0"
-        ],
-        "x-ms-blob-type": "BlockBlob",
-        "x-ms-client-request-id": "9399c566-6f63-6250-345c-2924145e411a",
-<<<<<<< HEAD
-        "x-ms-creation-time": "Wed, 03 Feb 2021 02:09:55 GMT",
-=======
-        "x-ms-creation-time": "Wed, 17 Feb 2021 22:30:30 GMT",
->>>>>>> 1814567d
-        "x-ms-group": "$superuser",
-        "x-ms-lease-state": "available",
-        "x-ms-lease-status": "unlocked",
-        "x-ms-owner": "$superuser",
-        "x-ms-permissions": "rw-r-----",
-<<<<<<< HEAD
-        "x-ms-request-id": "87fb8d15-f01e-0088-45d1-f99a56000000",
-=======
-        "x-ms-request-id": "70512507-801e-0049-017c-053db4000000",
->>>>>>> 1814567d
-        "x-ms-server-encrypted": "true",
-        "x-ms-version": "2020-06-12"
-      },
-      "ResponseBody": "kC9I1p5us5GqNKTzxftPtd6fnEbFG\u002BAfQws5UkE4zW2N5g2twwEFQddp4XOW9nW7VB0P7MN08nRPKZKSNGBQcWc2Zt/tovHcmltuXDpsiU2Wff4jKeGpGfOZXZpucgx3GW8LX4\u002BWzbIrMlFoBZY54qBF/LdiLEiGjUzrVEVXbig="
-    },
-    {
-      "RequestUri": "https://seannse.blob.core.windows.net/test-filesystem-ba3c8858-d668-a2ac-a7db-717d6d6984c1/test-file-2f59677a-ffb5-f1d8-62aa-1e6f7816ca9a",
-      "RequestMethod": "GET",
-      "RequestHeaders": {
-        "Accept": "application/xml",
-        "Authorization": "Sanitized",
-<<<<<<< HEAD
-        "If-Match": "0x8D8C7E8CCF0FA4A",
-        "User-Agent": [
-          "azsdk-net-Storage.Files.DataLake/12.7.0-alpha.20210202.1",
-          "(.NET Framework 4.8.4250.0; Microsoft Windows 10.0.19042 )"
-        ],
-        "x-ms-client-request-id": "ec04c72d-f785-1211-dcd9-1775eab90897",
-        "x-ms-date": "Wed, 03 Feb 2021 02:09:55 GMT",
-=======
-        "If-Match": "0x8D8D393A20F579E",
-        "User-Agent": [
-          "azsdk-net-Storage.Files.DataLake/12.7.0-alpha.20210217.1",
-          "(.NET 5.0.3; Microsoft Windows 10.0.19042)"
-        ],
-        "x-ms-client-request-id": "ec04c72d-f785-1211-dcd9-1775eab90897",
-        "x-ms-date": "Wed, 17 Feb 2021 22:30:31 GMT",
->>>>>>> 1814567d
+        "Date": "Fri, 19 Feb 2021 19:11:19 GMT",
+        "ETag": "\u00220x8D8D50A237819E9\u0022",
+        "Last-Modified": "Fri, 19 Feb 2021 19:11:19 GMT",
+        "Server": [
+          "Windows-Azure-Blob/1.0",
+          "Microsoft-HTTPAPI/2.0"
+        ],
+        "x-ms-blob-type": "BlockBlob",
+        "x-ms-client-request-id": "5fb365f2-a3bf-4c2f-aeef-7521fed950b9",
+        "x-ms-creation-time": "Fri, 19 Feb 2021 19:11:19 GMT",
+        "x-ms-group": "$superuser",
+        "x-ms-lease-state": "available",
+        "x-ms-lease-status": "unlocked",
+        "x-ms-owner": "$superuser",
+        "x-ms-permissions": "rw-r-----",
+        "x-ms-request-id": "2e683873-201e-00a4-25f3-0676f9000000",
+        "x-ms-server-encrypted": "true",
+        "x-ms-version": "2020-06-12"
+      },
+      "ResponseBody": "fic41WXUnnSvv8lnFW1srXO7liPHlm8TSyGZlQVzorvQ7i0u80/7\u002BDq1s/WNt/sfIhDDHZjx9Oi3JYlDOwhuPB0Olyc/PbojwJ7oEuJ6hZQmeXP1r4Ui3vlFd83Ft70yRnfYfyDU4ORWn136CeIFPZ/1HcGUeYyX67gu\u002BsbsXQg="
+    },
+    {
+      "RequestUri": "https://seannse.blob.core.windows.net/test-filesystem-ce4a3703-6054-53b4-d11c-ecdcbefac9a2/test-file-38f79e83-dffb-7642-c5c8-9c5f4e1beec6",
+      "RequestMethod": "GET",
+      "RequestHeaders": {
+        "Accept": "application/xml",
+        "Authorization": "Sanitized",
+        "If-Match": "0x8D8D50A237819E9",
+        "User-Agent": [
+          "azsdk-net-Storage.Files.DataLake/12.7.0-alpha.20210219.1",
+          "(.NET 5.0.3; Microsoft Windows 10.0.19041)"
+        ],
+        "x-ms-client-request-id": "f0779b5e-966d-6975-b511-eb26e2826a6a",
+        "x-ms-date": "Fri, 19 Feb 2021 19:11:20 GMT",
         "x-ms-range": "bytes=384-511",
         "x-ms-return-client-request-id": "true",
         "x-ms-version": "2020-06-12"
@@ -535,64 +344,40 @@
         "Content-Length": "128",
         "Content-Range": "bytes 384-511/1024",
         "Content-Type": "application/octet-stream",
-<<<<<<< HEAD
-        "Date": "Wed, 03 Feb 2021 02:09:55 GMT",
-        "ETag": "\u00220x8D8C7E8CCF0FA4A\u0022",
-        "Last-Modified": "Wed, 03 Feb 2021 02:09:55 GMT",
-=======
-        "Date": "Wed, 17 Feb 2021 22:30:30 GMT",
-        "ETag": "\u00220x8D8D393A20F579E\u0022",
-        "Last-Modified": "Wed, 17 Feb 2021 22:30:30 GMT",
->>>>>>> 1814567d
-        "Server": [
-          "Windows-Azure-Blob/1.0",
-          "Microsoft-HTTPAPI/2.0"
-        ],
-        "x-ms-blob-type": "BlockBlob",
-        "x-ms-client-request-id": "ec04c72d-f785-1211-dcd9-1775eab90897",
-<<<<<<< HEAD
-        "x-ms-creation-time": "Wed, 03 Feb 2021 02:09:55 GMT",
-=======
-        "x-ms-creation-time": "Wed, 17 Feb 2021 22:30:30 GMT",
->>>>>>> 1814567d
-        "x-ms-group": "$superuser",
-        "x-ms-lease-state": "available",
-        "x-ms-lease-status": "unlocked",
-        "x-ms-owner": "$superuser",
-        "x-ms-permissions": "rw-r-----",
-<<<<<<< HEAD
-        "x-ms-request-id": "87fb8d80-f01e-0088-24d1-f99a56000000",
-=======
-        "x-ms-request-id": "7051253d-801e-0049-317c-053db4000000",
->>>>>>> 1814567d
-        "x-ms-server-encrypted": "true",
-        "x-ms-version": "2020-06-12"
-      },
-      "ResponseBody": "T/dCy2EqvQCvTPf2j0EUXV96\u002Bil1VBXsJoXRQ6p5bdTEKRkOU22BdYf8BxY1UvZLOI70yl1EsvriVaXbWHpVNt4iMmYoBgnx\u002BISieU3/t9SPhgobhKJ2f3YeLP7Iph0MptA3EiCQIzKEAtLZojms457RS9FvOrI8rLLvCdkLKVE="
-    },
-    {
-      "RequestUri": "https://seannse.blob.core.windows.net/test-filesystem-ba3c8858-d668-a2ac-a7db-717d6d6984c1/test-file-2f59677a-ffb5-f1d8-62aa-1e6f7816ca9a",
-      "RequestMethod": "GET",
-      "RequestHeaders": {
-        "Accept": "application/xml",
-        "Authorization": "Sanitized",
-<<<<<<< HEAD
-        "If-Match": "0x8D8C7E8CCF0FA4A",
-        "User-Agent": [
-          "azsdk-net-Storage.Files.DataLake/12.7.0-alpha.20210202.1",
-          "(.NET Framework 4.8.4250.0; Microsoft Windows 10.0.19042 )"
-        ],
-        "x-ms-client-request-id": "4df76a3a-5559-7694-bb35-e4c5d3ba0b1c",
-        "x-ms-date": "Wed, 03 Feb 2021 02:09:55 GMT",
-=======
-        "If-Match": "0x8D8D393A20F579E",
-        "User-Agent": [
-          "azsdk-net-Storage.Files.DataLake/12.7.0-alpha.20210217.1",
-          "(.NET 5.0.3; Microsoft Windows 10.0.19042)"
-        ],
-        "x-ms-client-request-id": "4df76a3a-5559-7694-bb35-e4c5d3ba0b1c",
-        "x-ms-date": "Wed, 17 Feb 2021 22:30:31 GMT",
->>>>>>> 1814567d
+        "Date": "Fri, 19 Feb 2021 19:11:19 GMT",
+        "ETag": "\u00220x8D8D50A237819E9\u0022",
+        "Last-Modified": "Fri, 19 Feb 2021 19:11:19 GMT",
+        "Server": [
+          "Windows-Azure-Blob/1.0",
+          "Microsoft-HTTPAPI/2.0"
+        ],
+        "x-ms-blob-type": "BlockBlob",
+        "x-ms-client-request-id": "f0779b5e-966d-6975-b511-eb26e2826a6a",
+        "x-ms-creation-time": "Fri, 19 Feb 2021 19:11:19 GMT",
+        "x-ms-group": "$superuser",
+        "x-ms-lease-state": "available",
+        "x-ms-lease-status": "unlocked",
+        "x-ms-owner": "$superuser",
+        "x-ms-permissions": "rw-r-----",
+        "x-ms-request-id": "2e68393e-201e-00a4-6cf3-0676f9000000",
+        "x-ms-server-encrypted": "true",
+        "x-ms-version": "2020-06-12"
+      },
+      "ResponseBody": "4bXLa6EGdFGZjp4QJyjVFkA5LtCa\u002B57N60CTaKXlHmlBVRlTF5mcmYHLKAXbe3DD4he6jL6NbeYX/YBgcgyss3A0ztEPgv\u002BmnJROztKZ8m/Q0IWNK5KrtOcyPBkZOyZ1H3WVpq2etGAYFO8pPp8TfgsRkKKGHojdiRrq3EbmjGE="
+    },
+    {
+      "RequestUri": "https://seannse.blob.core.windows.net/test-filesystem-ce4a3703-6054-53b4-d11c-ecdcbefac9a2/test-file-38f79e83-dffb-7642-c5c8-9c5f4e1beec6",
+      "RequestMethod": "GET",
+      "RequestHeaders": {
+        "Accept": "application/xml",
+        "Authorization": "Sanitized",
+        "If-Match": "0x8D8D50A237819E9",
+        "User-Agent": [
+          "azsdk-net-Storage.Files.DataLake/12.7.0-alpha.20210219.1",
+          "(.NET 5.0.3; Microsoft Windows 10.0.19041)"
+        ],
+        "x-ms-client-request-id": "63c2581b-6062-f34c-7beb-2506f89b8f9f",
+        "x-ms-date": "Fri, 19 Feb 2021 19:11:20 GMT",
         "x-ms-range": "bytes=512-639",
         "x-ms-return-client-request-id": "true",
         "x-ms-version": "2020-06-12"
@@ -604,64 +389,40 @@
         "Content-Length": "128",
         "Content-Range": "bytes 512-639/1024",
         "Content-Type": "application/octet-stream",
-<<<<<<< HEAD
-        "Date": "Wed, 03 Feb 2021 02:09:55 GMT",
-        "ETag": "\u00220x8D8C7E8CCF0FA4A\u0022",
-        "Last-Modified": "Wed, 03 Feb 2021 02:09:55 GMT",
-=======
-        "Date": "Wed, 17 Feb 2021 22:30:30 GMT",
-        "ETag": "\u00220x8D8D393A20F579E\u0022",
-        "Last-Modified": "Wed, 17 Feb 2021 22:30:30 GMT",
->>>>>>> 1814567d
-        "Server": [
-          "Windows-Azure-Blob/1.0",
-          "Microsoft-HTTPAPI/2.0"
-        ],
-        "x-ms-blob-type": "BlockBlob",
-        "x-ms-client-request-id": "4df76a3a-5559-7694-bb35-e4c5d3ba0b1c",
-<<<<<<< HEAD
-        "x-ms-creation-time": "Wed, 03 Feb 2021 02:09:55 GMT",
-=======
-        "x-ms-creation-time": "Wed, 17 Feb 2021 22:30:30 GMT",
->>>>>>> 1814567d
-        "x-ms-group": "$superuser",
-        "x-ms-lease-state": "available",
-        "x-ms-lease-status": "unlocked",
-        "x-ms-owner": "$superuser",
-        "x-ms-permissions": "rw-r-----",
-<<<<<<< HEAD
-        "x-ms-request-id": "87fb8dcc-f01e-0088-68d1-f99a56000000",
-=======
-        "x-ms-request-id": "70512571-801e-0049-627c-053db4000000",
->>>>>>> 1814567d
-        "x-ms-server-encrypted": "true",
-        "x-ms-version": "2020-06-12"
-      },
-      "ResponseBody": "ZpXSfMeltP9j2JaBz53dPXFJYPdaS5xsHvpmbaAZWHnZgHIMZzAb\u002BBxMbpejMGwO1LKXkKoy9xr4Zl7MPkZeSX8cp08r0NVBLWfaDdwFyO2OWJnugcfOp4lXFAHRTrrW7iUXhogc4gPcVmNDV\u002Bk\u002B851wPuascMi4TQDG1LzUb98="
-    },
-    {
-      "RequestUri": "https://seannse.blob.core.windows.net/test-filesystem-ba3c8858-d668-a2ac-a7db-717d6d6984c1/test-file-2f59677a-ffb5-f1d8-62aa-1e6f7816ca9a",
-      "RequestMethod": "GET",
-      "RequestHeaders": {
-        "Accept": "application/xml",
-        "Authorization": "Sanitized",
-<<<<<<< HEAD
-        "If-Match": "0x8D8C7E8CCF0FA4A",
-        "User-Agent": [
-          "azsdk-net-Storage.Files.DataLake/12.7.0-alpha.20210202.1",
-          "(.NET Framework 4.8.4250.0; Microsoft Windows 10.0.19042 )"
-        ],
-        "x-ms-client-request-id": "7f3a3301-bbc1-bf3e-b006-22d92dc3a8da",
-        "x-ms-date": "Wed, 03 Feb 2021 02:09:55 GMT",
-=======
-        "If-Match": "0x8D8D393A20F579E",
-        "User-Agent": [
-          "azsdk-net-Storage.Files.DataLake/12.7.0-alpha.20210217.1",
-          "(.NET 5.0.3; Microsoft Windows 10.0.19042)"
-        ],
-        "x-ms-client-request-id": "7f3a3301-bbc1-bf3e-b006-22d92dc3a8da",
-        "x-ms-date": "Wed, 17 Feb 2021 22:30:31 GMT",
->>>>>>> 1814567d
+        "Date": "Fri, 19 Feb 2021 19:11:19 GMT",
+        "ETag": "\u00220x8D8D50A237819E9\u0022",
+        "Last-Modified": "Fri, 19 Feb 2021 19:11:19 GMT",
+        "Server": [
+          "Windows-Azure-Blob/1.0",
+          "Microsoft-HTTPAPI/2.0"
+        ],
+        "x-ms-blob-type": "BlockBlob",
+        "x-ms-client-request-id": "63c2581b-6062-f34c-7beb-2506f89b8f9f",
+        "x-ms-creation-time": "Fri, 19 Feb 2021 19:11:19 GMT",
+        "x-ms-group": "$superuser",
+        "x-ms-lease-state": "available",
+        "x-ms-lease-status": "unlocked",
+        "x-ms-owner": "$superuser",
+        "x-ms-permissions": "rw-r-----",
+        "x-ms-request-id": "2e6839ed-201e-00a4-14f3-0676f9000000",
+        "x-ms-server-encrypted": "true",
+        "x-ms-version": "2020-06-12"
+      },
+      "ResponseBody": "bdmvXQRMwjEbJXUWooF2SB6\u002BDQirhO4A7LcckrTYGTKHjrtk77Z5v09ehmGpcTsIpKG9iNiEtenqr3BMLy99QwtDjxPGEVloRE65TP6NV3p7FO4SGpFZAtjSeUBFLY8g4EJVZeInQpJIVUSKy2jqXVf20RtAayl66Y0685cZIhY="
+    },
+    {
+      "RequestUri": "https://seannse.blob.core.windows.net/test-filesystem-ce4a3703-6054-53b4-d11c-ecdcbefac9a2/test-file-38f79e83-dffb-7642-c5c8-9c5f4e1beec6",
+      "RequestMethod": "GET",
+      "RequestHeaders": {
+        "Accept": "application/xml",
+        "Authorization": "Sanitized",
+        "If-Match": "0x8D8D50A237819E9",
+        "User-Agent": [
+          "azsdk-net-Storage.Files.DataLake/12.7.0-alpha.20210219.1",
+          "(.NET 5.0.3; Microsoft Windows 10.0.19041)"
+        ],
+        "x-ms-client-request-id": "8a0b687e-06bf-dc08-f161-98718e4a1408",
+        "x-ms-date": "Fri, 19 Feb 2021 19:11:20 GMT",
         "x-ms-range": "bytes=640-767",
         "x-ms-return-client-request-id": "true",
         "x-ms-version": "2020-06-12"
@@ -673,64 +434,40 @@
         "Content-Length": "128",
         "Content-Range": "bytes 640-767/1024",
         "Content-Type": "application/octet-stream",
-<<<<<<< HEAD
-        "Date": "Wed, 03 Feb 2021 02:09:55 GMT",
-        "ETag": "\u00220x8D8C7E8CCF0FA4A\u0022",
-        "Last-Modified": "Wed, 03 Feb 2021 02:09:55 GMT",
-=======
-        "Date": "Wed, 17 Feb 2021 22:30:30 GMT",
-        "ETag": "\u00220x8D8D393A20F579E\u0022",
-        "Last-Modified": "Wed, 17 Feb 2021 22:30:30 GMT",
->>>>>>> 1814567d
-        "Server": [
-          "Windows-Azure-Blob/1.0",
-          "Microsoft-HTTPAPI/2.0"
-        ],
-        "x-ms-blob-type": "BlockBlob",
-        "x-ms-client-request-id": "7f3a3301-bbc1-bf3e-b006-22d92dc3a8da",
-<<<<<<< HEAD
-        "x-ms-creation-time": "Wed, 03 Feb 2021 02:09:55 GMT",
-=======
-        "x-ms-creation-time": "Wed, 17 Feb 2021 22:30:30 GMT",
->>>>>>> 1814567d
-        "x-ms-group": "$superuser",
-        "x-ms-lease-state": "available",
-        "x-ms-lease-status": "unlocked",
-        "x-ms-owner": "$superuser",
-        "x-ms-permissions": "rw-r-----",
-<<<<<<< HEAD
-        "x-ms-request-id": "87fb8e13-f01e-0088-2bd1-f99a56000000",
-=======
-        "x-ms-request-id": "705125ae-801e-0049-1a7c-053db4000000",
->>>>>>> 1814567d
-        "x-ms-server-encrypted": "true",
-        "x-ms-version": "2020-06-12"
-      },
-      "ResponseBody": "rQMft\u002B1BZHF1lRErZItPnxkgY2EQ0yl9XV84iFYORgfmhJZTyYYFWwzNcBdenFPCsCe6nHEOztnZolqOCNsaZ04KROD1\u002B9WSGwhVQmMSHsALdtgvU6qW17W9eicsd1IwsgnIVFdzzbRRKIBpuYx1x4OZg5ID6xOjc20rN4GtZqQ="
-    },
-    {
-      "RequestUri": "https://seannse.blob.core.windows.net/test-filesystem-ba3c8858-d668-a2ac-a7db-717d6d6984c1/test-file-2f59677a-ffb5-f1d8-62aa-1e6f7816ca9a",
-      "RequestMethod": "GET",
-      "RequestHeaders": {
-        "Accept": "application/xml",
-        "Authorization": "Sanitized",
-<<<<<<< HEAD
-        "If-Match": "0x8D8C7E8CCF0FA4A",
-        "User-Agent": [
-          "azsdk-net-Storage.Files.DataLake/12.7.0-alpha.20210202.1",
-          "(.NET Framework 4.8.4250.0; Microsoft Windows 10.0.19042 )"
-        ],
-        "x-ms-client-request-id": "9fc4a651-8c7f-265a-6bdb-93cd21d7ed7a",
-        "x-ms-date": "Wed, 03 Feb 2021 02:09:55 GMT",
-=======
-        "If-Match": "0x8D8D393A20F579E",
-        "User-Agent": [
-          "azsdk-net-Storage.Files.DataLake/12.7.0-alpha.20210217.1",
-          "(.NET 5.0.3; Microsoft Windows 10.0.19042)"
-        ],
-        "x-ms-client-request-id": "9fc4a651-8c7f-265a-6bdb-93cd21d7ed7a",
-        "x-ms-date": "Wed, 17 Feb 2021 22:30:31 GMT",
->>>>>>> 1814567d
+        "Date": "Fri, 19 Feb 2021 19:11:19 GMT",
+        "ETag": "\u00220x8D8D50A237819E9\u0022",
+        "Last-Modified": "Fri, 19 Feb 2021 19:11:19 GMT",
+        "Server": [
+          "Windows-Azure-Blob/1.0",
+          "Microsoft-HTTPAPI/2.0"
+        ],
+        "x-ms-blob-type": "BlockBlob",
+        "x-ms-client-request-id": "8a0b687e-06bf-dc08-f161-98718e4a1408",
+        "x-ms-creation-time": "Fri, 19 Feb 2021 19:11:19 GMT",
+        "x-ms-group": "$superuser",
+        "x-ms-lease-state": "available",
+        "x-ms-lease-status": "unlocked",
+        "x-ms-owner": "$superuser",
+        "x-ms-permissions": "rw-r-----",
+        "x-ms-request-id": "2e683aa9-201e-00a4-49f3-0676f9000000",
+        "x-ms-server-encrypted": "true",
+        "x-ms-version": "2020-06-12"
+      },
+      "ResponseBody": "vphruzjxmFPRXMnFTc82cOcc6E9cc991Gdt8VO1O\u002By8yLcsy/C4kZV19SeSiYy0aVsoLejDSukq59qJddUNmg2CZkh8DBHO594Ly3in707WtYv4iQoD\u002BYHKAeQaMx/AZFsaDCNENFlFXUoOu4NwhvSPsrxNFQ0DgmjKtgopsLDA="
+    },
+    {
+      "RequestUri": "https://seannse.blob.core.windows.net/test-filesystem-ce4a3703-6054-53b4-d11c-ecdcbefac9a2/test-file-38f79e83-dffb-7642-c5c8-9c5f4e1beec6",
+      "RequestMethod": "GET",
+      "RequestHeaders": {
+        "Accept": "application/xml",
+        "Authorization": "Sanitized",
+        "If-Match": "0x8D8D50A237819E9",
+        "User-Agent": [
+          "azsdk-net-Storage.Files.DataLake/12.7.0-alpha.20210219.1",
+          "(.NET 5.0.3; Microsoft Windows 10.0.19041)"
+        ],
+        "x-ms-client-request-id": "8f88ff50-058f-77e0-6287-8a74264f1bff",
+        "x-ms-date": "Fri, 19 Feb 2021 19:11:20 GMT",
         "x-ms-range": "bytes=768-895",
         "x-ms-return-client-request-id": "true",
         "x-ms-version": "2020-06-12"
@@ -742,64 +479,40 @@
         "Content-Length": "128",
         "Content-Range": "bytes 768-895/1024",
         "Content-Type": "application/octet-stream",
-<<<<<<< HEAD
-        "Date": "Wed, 03 Feb 2021 02:09:55 GMT",
-        "ETag": "\u00220x8D8C7E8CCF0FA4A\u0022",
-        "Last-Modified": "Wed, 03 Feb 2021 02:09:55 GMT",
-=======
-        "Date": "Wed, 17 Feb 2021 22:30:31 GMT",
-        "ETag": "\u00220x8D8D393A20F579E\u0022",
-        "Last-Modified": "Wed, 17 Feb 2021 22:30:30 GMT",
->>>>>>> 1814567d
-        "Server": [
-          "Windows-Azure-Blob/1.0",
-          "Microsoft-HTTPAPI/2.0"
-        ],
-        "x-ms-blob-type": "BlockBlob",
-        "x-ms-client-request-id": "9fc4a651-8c7f-265a-6bdb-93cd21d7ed7a",
-<<<<<<< HEAD
-        "x-ms-creation-time": "Wed, 03 Feb 2021 02:09:55 GMT",
-=======
-        "x-ms-creation-time": "Wed, 17 Feb 2021 22:30:30 GMT",
->>>>>>> 1814567d
-        "x-ms-group": "$superuser",
-        "x-ms-lease-state": "available",
-        "x-ms-lease-status": "unlocked",
-        "x-ms-owner": "$superuser",
-        "x-ms-permissions": "rw-r-----",
-<<<<<<< HEAD
-        "x-ms-request-id": "87fb8e6d-f01e-0088-7cd1-f99a56000000",
-=======
-        "x-ms-request-id": "705125fa-801e-0049-607c-053db4000000",
->>>>>>> 1814567d
-        "x-ms-server-encrypted": "true",
-        "x-ms-version": "2020-06-12"
-      },
-      "ResponseBody": "tSSQWUrKaJepI90rKi0eKUezpJLzwCzG9STg6kiVMqPB3LOU\u002Bxt9uDHr6OAN53lGTwLwzgnUsPT4yWMl6n5PFPA6ak15iS0rNuthCNhLuA2rmZtGpWSZ7Cy/mzG4V86znNTv030szcXUxJgec6ccrBBVelDiCG\u002BMoH0guu38c94="
-    },
-    {
-      "RequestUri": "https://seannse.blob.core.windows.net/test-filesystem-ba3c8858-d668-a2ac-a7db-717d6d6984c1/test-file-2f59677a-ffb5-f1d8-62aa-1e6f7816ca9a",
-      "RequestMethod": "GET",
-      "RequestHeaders": {
-        "Accept": "application/xml",
-        "Authorization": "Sanitized",
-<<<<<<< HEAD
-        "If-Match": "0x8D8C7E8CCF0FA4A",
-        "User-Agent": [
-          "azsdk-net-Storage.Files.DataLake/12.7.0-alpha.20210202.1",
-          "(.NET Framework 4.8.4250.0; Microsoft Windows 10.0.19042 )"
-        ],
-        "x-ms-client-request-id": "8687fdc9-08ff-0b5a-4672-18270042d6e2",
-        "x-ms-date": "Wed, 03 Feb 2021 02:09:55 GMT",
-=======
-        "If-Match": "0x8D8D393A20F579E",
-        "User-Agent": [
-          "azsdk-net-Storage.Files.DataLake/12.7.0-alpha.20210217.1",
-          "(.NET 5.0.3; Microsoft Windows 10.0.19042)"
-        ],
-        "x-ms-client-request-id": "8687fdc9-08ff-0b5a-4672-18270042d6e2",
-        "x-ms-date": "Wed, 17 Feb 2021 22:30:31 GMT",
->>>>>>> 1814567d
+        "Date": "Fri, 19 Feb 2021 19:11:19 GMT",
+        "ETag": "\u00220x8D8D50A237819E9\u0022",
+        "Last-Modified": "Fri, 19 Feb 2021 19:11:19 GMT",
+        "Server": [
+          "Windows-Azure-Blob/1.0",
+          "Microsoft-HTTPAPI/2.0"
+        ],
+        "x-ms-blob-type": "BlockBlob",
+        "x-ms-client-request-id": "8f88ff50-058f-77e0-6287-8a74264f1bff",
+        "x-ms-creation-time": "Fri, 19 Feb 2021 19:11:19 GMT",
+        "x-ms-group": "$superuser",
+        "x-ms-lease-state": "available",
+        "x-ms-lease-status": "unlocked",
+        "x-ms-owner": "$superuser",
+        "x-ms-permissions": "rw-r-----",
+        "x-ms-request-id": "2e683b4d-201e-00a4-62f3-0676f9000000",
+        "x-ms-server-encrypted": "true",
+        "x-ms-version": "2020-06-12"
+      },
+      "ResponseBody": "ktjIY3jK5KBLrMvw/VB/ll\u002B7458Y3NTShaJunmCTx\u002BomUxwHE71FWAcPx5h4UONJsxYjzomMF7UE9d3VXEY/uOXhyao0d4KhdoqYCRQ8WjW/JOtJcPhgmTtmAx7gcPzBzw\u002ByloY5FTuTgVj/9A6hyJqnFTha9kjtgTBuznRkwQY="
+    },
+    {
+      "RequestUri": "https://seannse.blob.core.windows.net/test-filesystem-ce4a3703-6054-53b4-d11c-ecdcbefac9a2/test-file-38f79e83-dffb-7642-c5c8-9c5f4e1beec6",
+      "RequestMethod": "GET",
+      "RequestHeaders": {
+        "Accept": "application/xml",
+        "Authorization": "Sanitized",
+        "If-Match": "0x8D8D50A237819E9",
+        "User-Agent": [
+          "azsdk-net-Storage.Files.DataLake/12.7.0-alpha.20210219.1",
+          "(.NET 5.0.3; Microsoft Windows 10.0.19041)"
+        ],
+        "x-ms-client-request-id": "8f20bbc6-84c1-ad78-bde1-01a28e373548",
+        "x-ms-date": "Fri, 19 Feb 2021 19:11:20 GMT",
         "x-ms-range": "bytes=896-1023",
         "x-ms-return-client-request-id": "true",
         "x-ms-version": "2020-06-12"
@@ -811,64 +524,40 @@
         "Content-Length": "128",
         "Content-Range": "bytes 896-1023/1024",
         "Content-Type": "application/octet-stream",
-<<<<<<< HEAD
-        "Date": "Wed, 03 Feb 2021 02:09:56 GMT",
-        "ETag": "\u00220x8D8C7E8CCF0FA4A\u0022",
-        "Last-Modified": "Wed, 03 Feb 2021 02:09:55 GMT",
-=======
-        "Date": "Wed, 17 Feb 2021 22:30:31 GMT",
-        "ETag": "\u00220x8D8D393A20F579E\u0022",
-        "Last-Modified": "Wed, 17 Feb 2021 22:30:30 GMT",
->>>>>>> 1814567d
-        "Server": [
-          "Windows-Azure-Blob/1.0",
-          "Microsoft-HTTPAPI/2.0"
-        ],
-        "x-ms-blob-type": "BlockBlob",
-        "x-ms-client-request-id": "8687fdc9-08ff-0b5a-4672-18270042d6e2",
-<<<<<<< HEAD
-        "x-ms-creation-time": "Wed, 03 Feb 2021 02:09:55 GMT",
-=======
-        "x-ms-creation-time": "Wed, 17 Feb 2021 22:30:30 GMT",
->>>>>>> 1814567d
-        "x-ms-group": "$superuser",
-        "x-ms-lease-state": "available",
-        "x-ms-lease-status": "unlocked",
-        "x-ms-owner": "$superuser",
-        "x-ms-permissions": "rw-r-----",
-<<<<<<< HEAD
-        "x-ms-request-id": "87fb8ed0-f01e-0088-54d1-f99a56000000",
-=======
-        "x-ms-request-id": "7051261d-801e-0049-037c-053db4000000",
->>>>>>> 1814567d
-        "x-ms-server-encrypted": "true",
-        "x-ms-version": "2020-06-12"
-      },
-      "ResponseBody": "HK1sA1zlkH7M1nHgy3t5haPuIGLdfdCTZWIz/wsS19hQugHFOxhQK8X7hAyWjsElBJsX/tsRAJ/d2J75sZByuf6ZjxF5s0mKnvSc4vnD/NahDvtw\u002B9n8P7li6GJ6Vno1iMoO/f6wq1BRjGDmdR6lGdvHV6OUAr0lnFBXFsvnEEc="
-    },
-    {
-      "RequestUri": "https://seannse.blob.core.windows.net/test-filesystem-ba3c8858-d668-a2ac-a7db-717d6d6984c1?restype=container",
+        "Date": "Fri, 19 Feb 2021 19:11:19 GMT",
+        "ETag": "\u00220x8D8D50A237819E9\u0022",
+        "Last-Modified": "Fri, 19 Feb 2021 19:11:19 GMT",
+        "Server": [
+          "Windows-Azure-Blob/1.0",
+          "Microsoft-HTTPAPI/2.0"
+        ],
+        "x-ms-blob-type": "BlockBlob",
+        "x-ms-client-request-id": "8f20bbc6-84c1-ad78-bde1-01a28e373548",
+        "x-ms-creation-time": "Fri, 19 Feb 2021 19:11:19 GMT",
+        "x-ms-group": "$superuser",
+        "x-ms-lease-state": "available",
+        "x-ms-lease-status": "unlocked",
+        "x-ms-owner": "$superuser",
+        "x-ms-permissions": "rw-r-----",
+        "x-ms-request-id": "2e683c19-201e-00a4-21f3-0676f9000000",
+        "x-ms-server-encrypted": "true",
+        "x-ms-version": "2020-06-12"
+      },
+      "ResponseBody": "jtY5BYnDroYOsLbun2GlLMU6gzhaw2bZxsUVVspHxi\u002B/UnAd1Zs\u002B1/mPKao/WU0gi0IIOeCIq8pwYD/Erli8x\u002BqGLkzwh1cp\u002B6w/y5q7mWx39cuHPoxPN6emrHRceiig02HAuSoALwPr3j4zSOAvtMfSTLiNNIldN/elSdvizYE="
+    },
+    {
+      "RequestUri": "https://seannse.blob.core.windows.net/test-filesystem-ce4a3703-6054-53b4-d11c-ecdcbefac9a2?restype=container",
       "RequestMethod": "DELETE",
       "RequestHeaders": {
         "Accept": "application/xml",
         "Authorization": "Sanitized",
-<<<<<<< HEAD
-        "traceparent": "00-0219703e6c194d4880da402bd00e1d92-08ef3475b7dabf47-00",
-        "User-Agent": [
-          "azsdk-net-Storage.Files.DataLake/12.7.0-alpha.20210202.1",
-          "(.NET Framework 4.8.4250.0; Microsoft Windows 10.0.19042 )"
-        ],
-        "x-ms-client-request-id": "2304941a-664f-d77a-223e-518d47126be1",
-        "x-ms-date": "Wed, 03 Feb 2021 02:09:55 GMT",
-=======
-        "traceparent": "00-be1bfc243eb35646b8e9ccd412a285f8-9b4319bf24228846-00",
-        "User-Agent": [
-          "azsdk-net-Storage.Files.DataLake/12.7.0-alpha.20210217.1",
-          "(.NET 5.0.3; Microsoft Windows 10.0.19042)"
-        ],
-        "x-ms-client-request-id": "2304941a-664f-d77a-223e-518d47126be1",
-        "x-ms-date": "Wed, 17 Feb 2021 22:30:31 GMT",
->>>>>>> 1814567d
+        "traceparent": "00-c389aa7642c6844683a4ce62be6e8040-7bd91fcbf5d0824f-00",
+        "User-Agent": [
+          "azsdk-net-Storage.Files.DataLake/12.7.0-alpha.20210219.1",
+          "(.NET 5.0.3; Microsoft Windows 10.0.19041)"
+        ],
+        "x-ms-client-request-id": "6badbabe-8c2e-cf3e-cbca-fd63345ad785",
+        "x-ms-date": "Fri, 19 Feb 2021 19:11:20 GMT",
         "x-ms-return-client-request-id": "true",
         "x-ms-version": "2020-06-12"
       },
@@ -876,28 +565,20 @@
       "StatusCode": 202,
       "ResponseHeaders": {
         "Content-Length": "0",
-<<<<<<< HEAD
-        "Date": "Wed, 03 Feb 2021 02:09:56 GMT",
-=======
-        "Date": "Wed, 17 Feb 2021 22:30:31 GMT",
->>>>>>> 1814567d
-        "Server": [
-          "Windows-Azure-Blob/1.0",
-          "Microsoft-HTTPAPI/2.0"
-        ],
-        "x-ms-client-request-id": "2304941a-664f-d77a-223e-518d47126be1",
-<<<<<<< HEAD
-        "x-ms-request-id": "87fb8f1f-f01e-0088-1ed1-f99a56000000",
-=======
-        "x-ms-request-id": "70512648-801e-0049-2b7c-053db4000000",
->>>>>>> 1814567d
+        "Date": "Fri, 19 Feb 2021 19:11:20 GMT",
+        "Server": [
+          "Windows-Azure-Blob/1.0",
+          "Microsoft-HTTPAPI/2.0"
+        ],
+        "x-ms-client-request-id": "6badbabe-8c2e-cf3e-cbca-fd63345ad785",
+        "x-ms-request-id": "2e683cdd-201e-00a4-5df3-0676f9000000",
         "x-ms-version": "2020-06-12"
       },
       "ResponseBody": []
     }
   ],
   "Variables": {
-    "RandomSeed": "345101287",
+    "RandomSeed": "659654626",
     "Storage_TestConfigHierarchicalNamespace": "NamespaceTenant\nseannse\nU2FuaXRpemVk\nhttps://seannse.blob.core.windows.net\nhttps://seannse.file.core.windows.net\nhttps://seannse.queue.core.windows.net\nhttps://seannse.table.core.windows.net\n\n\n\n\nhttps://seannse-secondary.blob.core.windows.net\nhttps://seannse-secondary.file.core.windows.net\nhttps://seannse-secondary.queue.core.windows.net\nhttps://seannse-secondary.table.core.windows.net\n68390a19-a643-458b-b726-408abf67b4fc\nSanitized\n72f988bf-86f1-41af-91ab-2d7cd011db47\nhttps://login.microsoftonline.com/\nCloud\nBlobEndpoint=https://seannse.blob.core.windows.net/;QueueEndpoint=https://seannse.queue.core.windows.net/;FileEndpoint=https://seannse.file.core.windows.net/;BlobSecondaryEndpoint=https://seannse-secondary.blob.core.windows.net/;QueueSecondaryEndpoint=https://seannse-secondary.queue.core.windows.net/;FileSecondaryEndpoint=https://seannse-secondary.file.core.windows.net/;AccountName=seannse;AccountKey=Sanitized\n"
   }
 }