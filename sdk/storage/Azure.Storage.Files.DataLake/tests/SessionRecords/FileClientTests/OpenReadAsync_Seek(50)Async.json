--- conflicted
+++ resolved
@@ -15,11 +15,7 @@
         "x-ms-client-request-id": "d467b104-2aec-fd3a-008a-705df270e84d",
         "x-ms-date": "Tue, 25 May 2021 00:05:54 GMT",
         "x-ms-return-client-request-id": "true",
-<<<<<<< HEAD
-         "x-ms-version": "2020-10-02"
-=======
-        "x-ms-version": "2020-08-04"
->>>>>>> 41beb1fe
+        "x-ms-version": "2020-10-02"
       },
       "RequestBody": null,
       "StatusCode": 201,
@@ -33,13 +29,8 @@
           "Microsoft-HTTPAPI/2.0"
         ],
         "x-ms-client-request-id": "d467b104-2aec-fd3a-008a-705df270e84d",
-<<<<<<< HEAD
-        "x-ms-request-id": "4691b4de-401e-0056-01f9-068eb0000000",
-         "x-ms-version": "2020-10-02"
-=======
         "x-ms-request-id": "ff2ead90-c01e-0013-29f9-505bbe000000",
-        "x-ms-version": "2020-08-04"
->>>>>>> 41beb1fe
+        "x-ms-version": "2020-10-02"
       },
       "ResponseBody": []
     },
@@ -58,11 +49,7 @@
         "x-ms-client-request-id": "a9afbc11-f7e8-e7b9-90d6-f2c4982a0f1b",
         "x-ms-date": "Tue, 25 May 2021 00:05:54 GMT",
         "x-ms-return-client-request-id": "true",
-<<<<<<< HEAD
-         "x-ms-version": "2020-10-02"
-=======
-        "x-ms-version": "2020-08-04"
->>>>>>> 41beb1fe
+        "x-ms-version": "2020-10-02"
       },
       "RequestBody": null,
       "StatusCode": 201,
@@ -76,14 +63,9 @@
           "Microsoft-HTTPAPI/2.0"
         ],
         "x-ms-client-request-id": "a9afbc11-f7e8-e7b9-90d6-f2c4982a0f1b",
-<<<<<<< HEAD
-        "x-ms-request-id": "d66a9e4b-f01f-0088-47f9-069a56000000",
-         "x-ms-version": "2020-10-02"
-=======
         "x-ms-request-id": "f6ea1ebf-c01f-004e-64f9-50513a000000",
         "x-ms-request-server-encrypted": "true",
-        "x-ms-version": "2020-08-04"
->>>>>>> 41beb1fe
+        "x-ms-version": "2020-10-02"
       },
       "ResponseBody": []
     },
@@ -103,11 +85,7 @@
         "x-ms-client-request-id": "914e93a0-446b-7fdd-3ec5-f9577d4e06ae",
         "x-ms-date": "Tue, 25 May 2021 00:05:54 GMT",
         "x-ms-return-client-request-id": "true",
-<<<<<<< HEAD
-         "x-ms-version": "2020-10-02"
-=======
-        "x-ms-version": "2020-08-04"
->>>>>>> 41beb1fe
+        "x-ms-version": "2020-10-02"
       },
       "RequestBody": "lidNthRJz9cYXHnT4WhrI8a/1wyS9LVcMsAsfrvB\u002BuSYMbXAYaAXu\u002BKQvI\u002BxZxuXHk2XMpjbuqJx8INTHFEbV2GUOrCzqsEmqBwqAjclq8ullV9uKchLvHYTT3EcxJ6RdGUuHCxq5HSMcYp8sLhqTES3rofxrS2ZSX46oFtQCeN9mY3S94\u002BfOrDr4bg9zwy9qQIsZRYXn8Y3lNOtMEQYPGem/xYql1S1F3PWBst1W3lxfPdYI6TNZfrHm2K88Qps0qVRl9D1khGud02iQJn6wjhZPLNNwBjC2JkcY/zx\u002BSVpajMmJMSpfOrlqqtWKyVgzNgqYrVWHhGMjr422S8VvH4nONVl1J50r7/JZxVtbK1zu5Yjx5ZvE0shmZUFc6K70O4tLvNP\u002B/g6tbP1jbf7HyIQwx2Y8fTotyWJQzsIbjwdDpcnPz26I8Ce6BLieoWUJnlz9a\u002BFIt75RXfNxbe9MkZ32H8g1ODkVp9d\u002BgniBT2f9R3BlHmMl\u002Bu4LvrG7F0I4bXLa6EGdFGZjp4QJyjVFkA5LtCa\u002B57N60CTaKXlHmlBVRlTF5mcmYHLKAXbe3DD4he6jL6NbeYX/YBgcgyss3A0ztEPgv\u002BmnJROztKZ8m/Q0IWNK5KrtOcyPBkZOyZ1H3WVpq2etGAYFO8pPp8TfgsRkKKGHojdiRrq3EbmjGFt2a9dBEzCMRsldRaigXZIHr4NCKuE7gDstxyStNgZMoeOu2Tvtnm/T16GYalxOwikob2I2IS16eqvcEwvL31DC0OPE8YRWWhETrlM/o1XensU7hIakVkC2NJ5QEUtjyDgQlVl4idCkkhVRIrLaOpdV/bRG0BrKXrpjTrzlxkiFr6Ya7s48ZhT0VzJxU3PNnDnHOhPXHPfdRnbfFTtTvsvMi3LMvwuJGVdfUnkomMtGlbKC3ow0rpKufaiXXVDZoNgmZIfAwRzufeC8t4p\u002B9O1rWL\u002BIkKA/mBygHkGjMfwGRbGgwjRDRZRV1KDruDcIb0j7K8TRUNA4JoyrYKKbCwwktjIY3jK5KBLrMvw/VB/ll\u002B7458Y3NTShaJunmCTx\u002BomUxwHE71FWAcPx5h4UONJsxYjzomMF7UE9d3VXEY/uOXhyao0d4KhdoqYCRQ8WjW/JOtJcPhgmTtmAx7gcPzBzw\u002ByloY5FTuTgVj/9A6hyJqnFTha9kjtgTBuznRkwQaO1jkFicOuhg6wtu6fYaUsxTqDOFrDZtnGxRVWykfGL79ScB3Vmz7X\u002BY8pqj9ZTSCLQgg54IirynBgP8SuWLzH6oYuTPCHVyn7rD/LmruZbHf1y4c\u002BjE83p6asdFx6KKDTYcC5KgAvA\u002BvePjNI4C\u002B0x9JMuI00iV0396VJ2\u002BLNgQ==",
       "StatusCode": 202,
@@ -121,11 +99,7 @@
         "x-ms-client-request-id": "914e93a0-446b-7fdd-3ec5-f9577d4e06ae",
         "x-ms-request-id": "f6ea1ec0-c01f-004e-65f9-50513a000000",
         "x-ms-request-server-encrypted": "true",
-<<<<<<< HEAD
-         "x-ms-version": "2020-10-02"
-=======
-        "x-ms-version": "2020-08-04"
->>>>>>> 41beb1fe
+        "x-ms-version": "2020-10-02"
       },
       "ResponseBody": []
     },
@@ -143,11 +117,7 @@
         "x-ms-client-request-id": "042412bb-7edc-c3af-0154-a46f4afc963c",
         "x-ms-date": "Tue, 25 May 2021 00:05:54 GMT",
         "x-ms-return-client-request-id": "true",
-<<<<<<< HEAD
-         "x-ms-version": "2020-10-02"
-=======
-        "x-ms-version": "2020-08-04"
->>>>>>> 41beb1fe
+        "x-ms-version": "2020-10-02"
       },
       "RequestBody": null,
       "StatusCode": 200,
@@ -163,11 +133,7 @@
         "x-ms-client-request-id": "042412bb-7edc-c3af-0154-a46f4afc963c",
         "x-ms-request-id": "f6ea1ec1-c01f-004e-66f9-50513a000000",
         "x-ms-request-server-encrypted": "false",
-<<<<<<< HEAD
-         "x-ms-version": "2020-10-02"
-=======
-        "x-ms-version": "2020-08-04"
->>>>>>> 41beb1fe
+        "x-ms-version": "2020-10-02"
       },
       "ResponseBody": []
     },
@@ -185,11 +151,7 @@
         "x-ms-client-request-id": "6a9b773b-022a-d4d2-b766-79bd9f62836c",
         "x-ms-date": "Tue, 25 May 2021 00:05:54 GMT",
         "x-ms-return-client-request-id": "true",
-<<<<<<< HEAD
-         "x-ms-version": "2020-10-02"
-=======
-        "x-ms-version": "2020-08-04"
->>>>>>> 41beb1fe
+        "x-ms-version": "2020-10-02"
       },
       "RequestBody": null,
       "StatusCode": 200,
@@ -216,11 +178,7 @@
         "x-ms-permissions": "rw-r-----",
         "x-ms-request-id": "ff2eae05-c01e-0013-15f9-505bbe000000",
         "x-ms-server-encrypted": "true",
-<<<<<<< HEAD
-         "x-ms-version": "2020-10-02"
-=======
-        "x-ms-version": "2020-08-04"
->>>>>>> 41beb1fe
+        "x-ms-version": "2020-10-02"
       },
       "ResponseBody": []
     },
@@ -239,11 +197,7 @@
         "x-ms-date": "Tue, 25 May 2021 00:05:54 GMT",
         "x-ms-range": "bytes=0-127",
         "x-ms-return-client-request-id": "true",
-<<<<<<< HEAD
-         "x-ms-version": "2020-10-02"
-=======
-        "x-ms-version": "2020-08-04"
->>>>>>> 41beb1fe
+        "x-ms-version": "2020-10-02"
       },
       "RequestBody": null,
       "StatusCode": 206,
@@ -269,11 +223,7 @@
         "x-ms-permissions": "rw-r-----",
         "x-ms-request-id": "ff2eae20-c01e-0013-2ef9-505bbe000000",
         "x-ms-server-encrypted": "true",
-<<<<<<< HEAD
-         "x-ms-version": "2020-10-02"
-=======
-        "x-ms-version": "2020-08-04"
->>>>>>> 41beb1fe
+        "x-ms-version": "2020-10-02"
       },
       "ResponseBody": "lidNthRJz9cYXHnT4WhrI8a/1wyS9LVcMsAsfrvB\u002BuSYMbXAYaAXu\u002BKQvI\u002BxZxuXHk2XMpjbuqJx8INTHFEbV2GUOrCzqsEmqBwqAjclq8ullV9uKchLvHYTT3EcxJ6RdGUuHCxq5HSMcYp8sLhqTES3rofxrS2ZSX46oFtQCeM="
     },
@@ -292,11 +242,7 @@
         "x-ms-date": "Tue, 25 May 2021 00:05:54 GMT",
         "x-ms-range": "bytes=128-255",
         "x-ms-return-client-request-id": "true",
-<<<<<<< HEAD
-         "x-ms-version": "2020-10-02"
-=======
-        "x-ms-version": "2020-08-04"
->>>>>>> 41beb1fe
+        "x-ms-version": "2020-10-02"
       },
       "RequestBody": null,
       "StatusCode": 206,
@@ -322,11 +268,7 @@
         "x-ms-permissions": "rw-r-----",
         "x-ms-request-id": "ff2eae3e-c01e-0013-48f9-505bbe000000",
         "x-ms-server-encrypted": "true",
-<<<<<<< HEAD
-         "x-ms-version": "2020-10-02"
-=======
-        "x-ms-version": "2020-08-04"
->>>>>>> 41beb1fe
+        "x-ms-version": "2020-10-02"
       },
       "ResponseBody": "fZmN0vePnzqw6\u002BG4Pc8MvakCLGUWF5/GN5TTrTBEGDxnpv8WKpdUtRdz1gbLdVt5cXz3WCOkzWX6x5tivPEKbNKlUZfQ9ZIRrndNokCZ\u002BsI4WTyzTcAYwtiZHGP88fklaWozJiTEqXzq5aqrVislYMzYKmK1Vh4RjI6\u002BNtkvFbw="
     },
@@ -345,11 +287,7 @@
         "x-ms-date": "Tue, 25 May 2021 00:05:54 GMT",
         "x-ms-range": "bytes=256-383",
         "x-ms-return-client-request-id": "true",
-<<<<<<< HEAD
-         "x-ms-version": "2020-10-02"
-=======
-        "x-ms-version": "2020-08-04"
->>>>>>> 41beb1fe
+        "x-ms-version": "2020-10-02"
       },
       "RequestBody": null,
       "StatusCode": 206,
@@ -375,11 +313,7 @@
         "x-ms-permissions": "rw-r-----",
         "x-ms-request-id": "ff2eae5e-c01e-0013-66f9-505bbe000000",
         "x-ms-server-encrypted": "true",
-<<<<<<< HEAD
-         "x-ms-version": "2020-10-02"
-=======
-        "x-ms-version": "2020-08-04"
->>>>>>> 41beb1fe
+        "x-ms-version": "2020-10-02"
       },
       "ResponseBody": "fic41WXUnnSvv8lnFW1srXO7liPHlm8TSyGZlQVzorvQ7i0u80/7\u002BDq1s/WNt/sfIhDDHZjx9Oi3JYlDOwhuPB0Olyc/PbojwJ7oEuJ6hZQmeXP1r4Ui3vlFd83Ft70yRnfYfyDU4ORWn136CeIFPZ/1HcGUeYyX67gu\u002BsbsXQg="
     },
@@ -398,11 +332,7 @@
         "x-ms-date": "Tue, 25 May 2021 00:05:54 GMT",
         "x-ms-range": "bytes=384-511",
         "x-ms-return-client-request-id": "true",
-<<<<<<< HEAD
-         "x-ms-version": "2020-10-02"
-=======
-        "x-ms-version": "2020-08-04"
->>>>>>> 41beb1fe
+        "x-ms-version": "2020-10-02"
       },
       "RequestBody": null,
       "StatusCode": 206,
@@ -428,11 +358,7 @@
         "x-ms-permissions": "rw-r-----",
         "x-ms-request-id": "ff2eae78-c01e-0013-7cf9-505bbe000000",
         "x-ms-server-encrypted": "true",
-<<<<<<< HEAD
-         "x-ms-version": "2020-10-02"
-=======
-        "x-ms-version": "2020-08-04"
->>>>>>> 41beb1fe
+        "x-ms-version": "2020-10-02"
       },
       "ResponseBody": "4bXLa6EGdFGZjp4QJyjVFkA5LtCa\u002B57N60CTaKXlHmlBVRlTF5mcmYHLKAXbe3DD4he6jL6NbeYX/YBgcgyss3A0ztEPgv\u002BmnJROztKZ8m/Q0IWNK5KrtOcyPBkZOyZ1H3WVpq2etGAYFO8pPp8TfgsRkKKGHojdiRrq3EbmjGE="
     },
@@ -451,11 +377,7 @@
         "x-ms-date": "Tue, 25 May 2021 00:05:54 GMT",
         "x-ms-range": "bytes=512-639",
         "x-ms-return-client-request-id": "true",
-<<<<<<< HEAD
-         "x-ms-version": "2020-10-02"
-=======
-        "x-ms-version": "2020-08-04"
->>>>>>> 41beb1fe
+        "x-ms-version": "2020-10-02"
       },
       "RequestBody": null,
       "StatusCode": 206,
@@ -481,11 +403,7 @@
         "x-ms-permissions": "rw-r-----",
         "x-ms-request-id": "ff2eae9c-c01e-0013-18f9-505bbe000000",
         "x-ms-server-encrypted": "true",
-<<<<<<< HEAD
-         "x-ms-version": "2020-10-02"
-=======
-        "x-ms-version": "2020-08-04"
->>>>>>> 41beb1fe
+        "x-ms-version": "2020-10-02"
       },
       "ResponseBody": "bdmvXQRMwjEbJXUWooF2SB6\u002BDQirhO4A7LcckrTYGTKHjrtk77Z5v09ehmGpcTsIpKG9iNiEtenqr3BMLy99QwtDjxPGEVloRE65TP6NV3p7FO4SGpFZAtjSeUBFLY8g4EJVZeInQpJIVUSKy2jqXVf20RtAayl66Y0685cZIhY="
     },
@@ -504,11 +422,7 @@
         "x-ms-date": "Tue, 25 May 2021 00:05:55 GMT",
         "x-ms-range": "bytes=640-767",
         "x-ms-return-client-request-id": "true",
-<<<<<<< HEAD
-         "x-ms-version": "2020-10-02"
-=======
-        "x-ms-version": "2020-08-04"
->>>>>>> 41beb1fe
+        "x-ms-version": "2020-10-02"
       },
       "RequestBody": null,
       "StatusCode": 206,
@@ -534,11 +448,7 @@
         "x-ms-permissions": "rw-r-----",
         "x-ms-request-id": "ff2eaeb2-c01e-0013-2cf9-505bbe000000",
         "x-ms-server-encrypted": "true",
-<<<<<<< HEAD
-         "x-ms-version": "2020-10-02"
-=======
-        "x-ms-version": "2020-08-04"
->>>>>>> 41beb1fe
+        "x-ms-version": "2020-10-02"
       },
       "ResponseBody": "vphruzjxmFPRXMnFTc82cOcc6E9cc991Gdt8VO1O\u002By8yLcsy/C4kZV19SeSiYy0aVsoLejDSukq59qJddUNmg2CZkh8DBHO594Ly3in707WtYv4iQoD\u002BYHKAeQaMx/AZFsaDCNENFlFXUoOu4NwhvSPsrxNFQ0DgmjKtgopsLDA="
     },
@@ -557,11 +467,7 @@
         "x-ms-date": "Tue, 25 May 2021 00:05:55 GMT",
         "x-ms-range": "bytes=768-895",
         "x-ms-return-client-request-id": "true",
-<<<<<<< HEAD
-         "x-ms-version": "2020-10-02"
-=======
-        "x-ms-version": "2020-08-04"
->>>>>>> 41beb1fe
+        "x-ms-version": "2020-10-02"
       },
       "RequestBody": null,
       "StatusCode": 206,
@@ -587,11 +493,7 @@
         "x-ms-permissions": "rw-r-----",
         "x-ms-request-id": "ff2eaed8-c01e-0013-4df9-505bbe000000",
         "x-ms-server-encrypted": "true",
-<<<<<<< HEAD
-         "x-ms-version": "2020-10-02"
-=======
-        "x-ms-version": "2020-08-04"
->>>>>>> 41beb1fe
+        "x-ms-version": "2020-10-02"
       },
       "ResponseBody": "ktjIY3jK5KBLrMvw/VB/ll\u002B7458Y3NTShaJunmCTx\u002BomUxwHE71FWAcPx5h4UONJsxYjzomMF7UE9d3VXEY/uOXhyao0d4KhdoqYCRQ8WjW/JOtJcPhgmTtmAx7gcPzBzw\u002ByloY5FTuTgVj/9A6hyJqnFTha9kjtgTBuznRkwQY="
     },
@@ -610,11 +512,7 @@
         "x-ms-date": "Tue, 25 May 2021 00:05:55 GMT",
         "x-ms-range": "bytes=896-1023",
         "x-ms-return-client-request-id": "true",
-<<<<<<< HEAD
-         "x-ms-version": "2020-10-02"
-=======
-        "x-ms-version": "2020-08-04"
->>>>>>> 41beb1fe
+        "x-ms-version": "2020-10-02"
       },
       "RequestBody": null,
       "StatusCode": 206,
@@ -640,11 +538,7 @@
         "x-ms-permissions": "rw-r-----",
         "x-ms-request-id": "ff2eaefa-c01e-0013-6ef9-505bbe000000",
         "x-ms-server-encrypted": "true",
-<<<<<<< HEAD
-         "x-ms-version": "2020-10-02"
-=======
-        "x-ms-version": "2020-08-04"
->>>>>>> 41beb1fe
+        "x-ms-version": "2020-10-02"
       },
       "ResponseBody": "jtY5BYnDroYOsLbun2GlLMU6gzhaw2bZxsUVVspHxi\u002B/UnAd1Zs\u002B1/mPKao/WU0gi0IIOeCIq8pwYD/Erli8x\u002BqGLkzwh1cp\u002B6w/y5q7mWx39cuHPoxPN6emrHRceiig02HAuSoALwPr3j4zSOAvtMfSTLiNNIldN/elSdvizYE="
     },
@@ -662,11 +556,7 @@
         "x-ms-client-request-id": "6badbabe-8c2e-cf3e-cbca-fd63345ad785",
         "x-ms-date": "Tue, 25 May 2021 00:05:55 GMT",
         "x-ms-return-client-request-id": "true",
-<<<<<<< HEAD
-         "x-ms-version": "2020-10-02"
-=======
-        "x-ms-version": "2020-08-04"
->>>>>>> 41beb1fe
+        "x-ms-version": "2020-10-02"
       },
       "RequestBody": null,
       "StatusCode": 202,
@@ -678,13 +568,8 @@
           "Microsoft-HTTPAPI/2.0"
         ],
         "x-ms-client-request-id": "6badbabe-8c2e-cf3e-cbca-fd63345ad785",
-<<<<<<< HEAD
-        "x-ms-request-id": "4691b7f4-401e-0056-57f9-068eb0000000",
-         "x-ms-version": "2020-10-02"
-=======
         "x-ms-request-id": "ff2eaf1e-c01e-0013-07f9-505bbe000000",
-        "x-ms-version": "2020-08-04"
->>>>>>> 41beb1fe
+        "x-ms-version": "2020-10-02"
       },
       "ResponseBody": []
     }
