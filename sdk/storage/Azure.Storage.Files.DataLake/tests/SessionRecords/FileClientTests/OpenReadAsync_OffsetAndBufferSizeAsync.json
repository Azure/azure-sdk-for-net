{
  "Entries": [
    {
      "RequestUri": "http://seanmcccanary3.blob.core.windows.net/test-filesystem-85a5f6ac-981e-241d-d73d-2f90ac4f35c7?restype=container",
      "RequestMethod": "PUT",
      "RequestHeaders": {
        "Accept": "application/xml",
        "Authorization": "Sanitized",
        "traceparent": "00-d0e4fdfa01fbb341bc4eb1879bf0c91a-50f0cc1120e9c242-00",
        "User-Agent": "azsdk-net-Storage.Files.DataLake/12.9.0-alpha.20210921.1 (.NET Framework 4.8.4300.0; Microsoft Windows 10.0.19043 )",
        "x-ms-blob-public-access": "container",
        "x-ms-client-request-id": "46bbdd7e-4495-2ab8-3f0c-df28e3beca49",
        "x-ms-date": "Tue, 21 Sep 2021 19:48:27 GMT",
        "x-ms-return-client-request-id": "true",
        "x-ms-version": "2021-02-12"
      },
      "RequestBody": null,
      "StatusCode": 201,
      "ResponseHeaders": {
        "Content-Length": "0",
        "Date": "Tue, 21 Sep 2021 19:48:26 GMT",
        "ETag": "\u00220x8D97D38C7FB3492\u0022",
        "Last-Modified": "Tue, 21 Sep 2021 19:48:27 GMT",
        "Server": "Windows-Azure-Blob/1.0 Microsoft-HTTPAPI/2.0",
        "x-ms-client-request-id": "46bbdd7e-4495-2ab8-3f0c-df28e3beca49",
<<<<<<< HEAD
        "x-ms-request-id": "ff2edc0c-c01e-0013-80f9-505bbe000000",
        "x-ms-version": "2021-02-12"
=======
        "x-ms-request-id": "3a7d040d-e01e-0095-1221-af3277000000",
        "x-ms-version": "2020-12-06"
>>>>>>> 73d5f10e
      },
      "ResponseBody": []
    },
    {
      "RequestUri": "http://seanmcccanary3.dfs.core.windows.net/test-filesystem-85a5f6ac-981e-241d-d73d-2f90ac4f35c7/test-file-02c681ad-6e4e-6dc9-80d9-ee1b1c193fa9?resource=file",
      "RequestMethod": "PUT",
      "RequestHeaders": {
        "Accept": "application/json",
        "Authorization": "Sanitized",
        "If-None-Match": "*",
        "traceparent": "00-259d3ae8e725d145a5af4dd9fd42c08c-387f860bd510f140-00",
        "User-Agent": "azsdk-net-Storage.Files.DataLake/12.9.0-alpha.20210921.1 (.NET Framework 4.8.4300.0; Microsoft Windows 10.0.19043 )",
        "x-ms-client-request-id": "e2c6fb8c-eaff-67d3-d261-ee506ddc265e",
        "x-ms-date": "Tue, 21 Sep 2021 19:48:27 GMT",
        "x-ms-return-client-request-id": "true",
        "x-ms-version": "2021-02-12"
      },
      "RequestBody": null,
      "StatusCode": 201,
      "ResponseHeaders": {
        "Content-Length": "0",
        "Date": "Tue, 21 Sep 2021 19:48:27 GMT",
        "ETag": "\u00220x8D97D38C804D3C8\u0022",
        "Last-Modified": "Tue, 21 Sep 2021 19:48:27 GMT",
        "Server": "Windows-Azure-HDFS/1.0 Microsoft-HTTPAPI/2.0",
        "x-ms-client-request-id": "e2c6fb8c-eaff-67d3-d261-ee506ddc265e",
        "x-ms-request-id": "6d24e792-701f-004c-4421-af4af2000000",
        "x-ms-request-server-encrypted": "true",
        "x-ms-version": "2021-02-12"
      },
      "ResponseBody": []
    },
    {
      "RequestUri": "http://seanmcccanary3.dfs.core.windows.net/test-filesystem-85a5f6ac-981e-241d-d73d-2f90ac4f35c7/test-file-02c681ad-6e4e-6dc9-80d9-ee1b1c193fa9?action=append\u0026position=0",
      "RequestMethod": "PATCH",
      "RequestHeaders": {
        "Accept": "application/json",
        "Authorization": "Sanitized",
        "Content-Length": "1024",
        "Content-Type": "application/octet-stream",
        "traceparent": "00-958ebbdcb51bba45b2adc980a79d4af6-48b77bc287d39f41-00",
        "User-Agent": "azsdk-net-Storage.Files.DataLake/12.9.0-alpha.20210921.1 (.NET Framework 4.8.4300.0; Microsoft Windows 10.0.19043 )",
        "x-ms-client-request-id": "502958e8-d953-a2d7-6533-1c58bfd81d63",
        "x-ms-date": "Tue, 21 Sep 2021 19:48:27 GMT",
        "x-ms-return-client-request-id": "true",
        "x-ms-version": "2021-02-12"
      },
      "RequestBody": "ef8Rz5PuMmgmTiUfYE3n2TkyVWNnwOEQFE7Gu1acDibMNa7krfu2v09d3ABIqQ0z8hXh6sTcQbkeAbtFJ3YSiUD/UyqeAys\u002BfJYUCeThx2pBk8lBuyRi8PT1xaxAcJfYS1PASFbilO7po20tyDfVPDlQA5St0c0bnWM1qT1//gv\u002BO76RIX8UXv7aVxe2NCe9IIlz720DK3mFpKvzreuwaaViL4x4Qxu5O6SV0nm2ZWk7eIi0DA6e\u002BxBFDH3TIbETKu5yVAWaRNxuubTIbVj/zj5CtzVi/FyWwzN8Mzed5hnzgqiLQxFjoTOrRlNZ1Y63RT0\u002BkWp7sC2R25DRHRGl0NKa1OqwdIst3hYCt7UJPO6kxe76XlSvd9J6\u002BmeBkYMhBnaAvwGkB9CxEbNTefl4h56iLVgjqnF96lwXNXokq0yT4LA/iX3sAL0dSE2hW/7ZAnLI32Qq/lsFAtSkjNFWjWVmwJlIOf4htSyaBmIk3I5ePjMHW8znaOFUOoaoSHTsxrvnO5tkkMlzpyk4j/j54CZFRU2dTjGZf1i39P53eGy3rj\u002BmPKHz\u002Bq1qlLSirtjpWllgYwImTneJTrtDrZvK\u002By68gOG5UqSFUkufM7p99tB/zpmlFxVqkF/HHe7lsEwRn5iF5i33MAe02xC3hhq9C1jrw94CJOQZUvCB8TW2n6H\u002BjpMh\u002BBCih56S8DwEsgpFChGV\u002BuxuD3u0a5M9dj7S/jtuuPiGmxNISDxAcDOnFKDlPOYjIKW1kH4YbYx8ZBFfv/EAlfkRvm7\u002BTbGvLp9HDFbzVzlYr96WuSh6bi6Gy\u002BQr4LBCp3\u002Bm1H53JNL0BWHe0WA1iQzXBxATatvQl1BAd4LNhE3uBWXXTIO74IoMorTHm5zNUUHXU9mgLj2j1jwuNq1PJ4AT78z7XT2IGyaFB8gnCfuzcyZA9TB0TtYoNHZGjancvHozs6vP0vMETjiyGid0e8xAesOGDjFPn6H20inHQo59qEpN9FVQ46EyPKb4wjOus7ipBRLmVa1J4xQK2f/JPQypNXHdJ4d28JYiVNKKV9xtRx9wHTx7l1OcBBBBRgqhaf\u002BaT43C0YsxMhV7wwHbvow3nJLfWB/QLZ0eQCN3NaqMgOvS8AdPq3WTP\u002Bon/9NRwUWDCal3whDfyiHvo5Fouvxq70MWCM6E6PAcSxk1qS7KzX7e8ywBFL7a8iXmYAjkK4XtvBCPOrh3/yG4W3b2qiDzJNUSisfQadqEOxaonojoOCCUR\u002BwdOpPFZ/QLSLlI5EcE8zsy0aG\u002BHFM2Cv6izmGY0CJWYmM01elCTCPSxSAgPFfOo6pMtmd\u002B1SqZ5y\u002BUI5iTcniW8oHj0B1R74R\u002B61cyFc6m0yq2Sxq71w==",
      "StatusCode": 202,
      "ResponseHeaders": {
        "Content-Length": "0",
        "Date": "Tue, 21 Sep 2021 19:48:27 GMT",
        "Server": "Windows-Azure-HDFS/1.0 Microsoft-HTTPAPI/2.0",
        "x-ms-client-request-id": "502958e8-d953-a2d7-6533-1c58bfd81d63",
        "x-ms-request-id": "6d24e794-701f-004c-4521-af4af2000000",
        "x-ms-request-server-encrypted": "true",
        "x-ms-version": "2021-02-12"
      },
      "ResponseBody": []
    },
    {
      "RequestUri": "http://seanmcccanary3.dfs.core.windows.net/test-filesystem-85a5f6ac-981e-241d-d73d-2f90ac4f35c7/test-file-02c681ad-6e4e-6dc9-80d9-ee1b1c193fa9?action=flush\u0026position=1024",
      "RequestMethod": "PATCH",
      "RequestHeaders": {
        "Accept": "application/json",
        "Authorization": "Sanitized",
        "traceparent": "00-b1f406ed12116f4cba44dd7424e8e6e1-735045033a271341-00",
        "User-Agent": "azsdk-net-Storage.Files.DataLake/12.9.0-alpha.20210921.1 (.NET Framework 4.8.4300.0; Microsoft Windows 10.0.19043 )",
        "x-ms-client-request-id": "15671dde-d5b3-010a-4352-4403123e8182",
        "x-ms-date": "Tue, 21 Sep 2021 19:48:27 GMT",
        "x-ms-return-client-request-id": "true",
        "x-ms-version": "2021-02-12"
      },
      "RequestBody": null,
      "StatusCode": 200,
      "ResponseHeaders": {
        "Content-Length": "0",
        "Date": "Tue, 21 Sep 2021 19:48:27 GMT",
        "ETag": "\u00220x8D97D38C81FAAE3\u0022",
        "Last-Modified": "Tue, 21 Sep 2021 19:48:27 GMT",
        "Server": "Windows-Azure-HDFS/1.0 Microsoft-HTTPAPI/2.0",
        "x-ms-client-request-id": "15671dde-d5b3-010a-4352-4403123e8182",
        "x-ms-request-id": "6d24e795-701f-004c-4621-af4af2000000",
        "x-ms-request-server-encrypted": "false",
        "x-ms-version": "2021-02-12"
      },
      "ResponseBody": []
    },
    {
      "RequestUri": "http://seanmcccanary3.blob.core.windows.net/test-filesystem-85a5f6ac-981e-241d-d73d-2f90ac4f35c7/test-file-02c681ad-6e4e-6dc9-80d9-ee1b1c193fa9",
      "RequestMethod": "HEAD",
      "RequestHeaders": {
        "Accept": "application/xml",
        "Authorization": "Sanitized",
        "traceparent": "00-333f7987faea0945a20d2ce0040f5c44-5c717434d2ef964e-00",
        "User-Agent": "azsdk-net-Storage.Files.DataLake/12.9.0-alpha.20210921.1 (.NET Framework 4.8.4300.0; Microsoft Windows 10.0.19043 )",
        "x-ms-client-request-id": "a27ad555-0770-57b0-3fad-ec8ffb994b25",
        "x-ms-date": "Tue, 21 Sep 2021 19:48:27 GMT",
        "x-ms-return-client-request-id": "true",
        "x-ms-version": "2021-02-12"
      },
      "RequestBody": null,
      "StatusCode": 200,
      "ResponseHeaders": {
        "Accept-Ranges": "bytes",
        "Access-Control-Allow-Origin": "*",
        "Access-Control-Expose-Headers": "x-ms-request-id,x-ms-client-request-id,Server,x-ms-version,Content-Type,Last-Modified,ETag,x-ms-creation-time,x-ms-lease-status,x-ms-lease-state,x-ms-blob-type,x-ms-server-encrypted,x-ms-access-tier,x-ms-access-tier-inferred,Accept-Ranges,x-ms-last-access-time,Content-Length,Date,Transfer-Encoding",
        "Content-Length": "1024",
        "Content-Type": "application/octet-stream",
        "Date": "Tue, 21 Sep 2021 19:48:27 GMT",
        "ETag": "\u00220x8D97D38C81FAAE3\u0022",
        "Last-Modified": "Tue, 21 Sep 2021 19:48:27 GMT",
        "Server": "Windows-Azure-Blob/1.0 Microsoft-HTTPAPI/2.0",
        "x-ms-access-tier": "Hot",
        "x-ms-access-tier-inferred": "true",
        "x-ms-blob-type": "BlockBlob",
        "x-ms-client-request-id": "a27ad555-0770-57b0-3fad-ec8ffb994b25",
        "x-ms-creation-time": "Tue, 21 Sep 2021 19:48:27 GMT",
        "x-ms-last-access-time": "Tue, 21 Sep 2021 19:48:27 GMT",
        "x-ms-lease-state": "available",
        "x-ms-lease-status": "unlocked",
        "x-ms-request-id": "6c7133b8-d01e-0027-2521-afcd06000000",
        "x-ms-server-encrypted": "true",
        "x-ms-version": "2021-02-12"
      },
      "ResponseBody": []
    },
    {
      "RequestUri": "http://seanmcccanary3.blob.core.windows.net/test-filesystem-85a5f6ac-981e-241d-d73d-2f90ac4f35c7/test-file-02c681ad-6e4e-6dc9-80d9-ee1b1c193fa9",
      "RequestMethod": "GET",
      "RequestHeaders": {
        "Accept": "application/xml",
        "Authorization": "Sanitized",
        "If-Match": "0x8D97D38C81FAAE3",
        "User-Agent": "azsdk-net-Storage.Files.DataLake/12.9.0-alpha.20210921.1 (.NET Framework 4.8.4300.0; Microsoft Windows 10.0.19043 )",
        "x-ms-client-request-id": "3daeaeee-dfc4-cf11-987e-ff2e6660ac22",
        "x-ms-date": "Tue, 21 Sep 2021 19:48:27 GMT",
        "x-ms-range": "bytes=512-639",
        "x-ms-return-client-request-id": "true",
        "x-ms-version": "2021-02-12"
      },
      "RequestBody": null,
      "StatusCode": 206,
      "ResponseHeaders": {
        "Accept-Ranges": "bytes",
        "Access-Control-Allow-Origin": "*",
        "Access-Control-Expose-Headers": "x-ms-request-id,x-ms-client-request-id,Server,x-ms-version,Content-Type,Last-Modified,ETag,x-ms-creation-time,x-ms-lease-status,x-ms-lease-state,x-ms-blob-type,x-ms-server-encrypted,Accept-Ranges,x-ms-last-access-time,Content-Length,Date,Transfer-Encoding",
        "Content-Length": "128",
        "Content-Range": "bytes 512-639/1024",
        "Content-Type": "application/octet-stream",
        "Date": "Tue, 21 Sep 2021 19:48:27 GMT",
        "ETag": "\u00220x8D97D38C81FAAE3\u0022",
        "Last-Modified": "Tue, 21 Sep 2021 19:48:27 GMT",
        "Server": "Windows-Azure-Blob/1.0 Microsoft-HTTPAPI/2.0",
        "x-ms-blob-type": "BlockBlob",
        "x-ms-client-request-id": "3daeaeee-dfc4-cf11-987e-ff2e6660ac22",
        "x-ms-creation-time": "Tue, 21 Sep 2021 19:48:27 GMT",
        "x-ms-last-access-time": "Tue, 21 Sep 2021 19:48:27 GMT",
        "x-ms-lease-state": "available",
        "x-ms-lease-status": "unlocked",
        "x-ms-request-id": "6c7133c3-d01e-0027-2e21-afcd06000000",
        "x-ms-server-encrypted": "true",
        "x-ms-version": "2021-02-12"
      },
      "ResponseBody": "/o6TIfgQooeekvA8BLIKRQoRlfrsbg97tGuTPXY\u002B0v47brj4hpsTSEg8QHAzpxSg5TzmIyCltZB\u002BGG2MfGQRX7/xAJX5Eb5u/k2xry6fRwxW81c5WK/elrkoem4uhsvkK\u002BCwQqd/ptR\u002BdyTS9AVh3tFgNYkM1wcQE2rb0JdQQHc="
    },
    {
      "RequestUri": "http://seanmcccanary3.blob.core.windows.net/test-filesystem-85a5f6ac-981e-241d-d73d-2f90ac4f35c7/test-file-02c681ad-6e4e-6dc9-80d9-ee1b1c193fa9",
      "RequestMethod": "GET",
      "RequestHeaders": {
        "Accept": "application/xml",
        "Authorization": "Sanitized",
        "If-Match": "0x8D97D38C81FAAE3",
        "traceparent": "00-b24a522f158b3946bc359c34a5946d76-8eba261ed810554b-00",
        "User-Agent": "azsdk-net-Storage.Files.DataLake/12.9.0-alpha.20210921.1 (.NET Framework 4.8.4300.0; Microsoft Windows 10.0.19043 )",
        "x-ms-client-request-id": "4ca075fd-0deb-2461-f365-5e7aa03d24cd",
        "x-ms-date": "Tue, 21 Sep 2021 19:48:28 GMT",
        "x-ms-range": "bytes=640-767",
        "x-ms-return-client-request-id": "true",
        "x-ms-version": "2021-02-12"
      },
      "RequestBody": null,
      "StatusCode": 206,
      "ResponseHeaders": {
        "Accept-Ranges": "bytes",
        "Access-Control-Allow-Origin": "*",
        "Access-Control-Expose-Headers": "x-ms-request-id,x-ms-client-request-id,Server,x-ms-version,Content-Type,Last-Modified,ETag,x-ms-creation-time,x-ms-lease-status,x-ms-lease-state,x-ms-blob-type,x-ms-server-encrypted,Accept-Ranges,x-ms-last-access-time,Content-Length,Date,Transfer-Encoding",
        "Content-Length": "128",
        "Content-Range": "bytes 640-767/1024",
        "Content-Type": "application/octet-stream",
        "Date": "Tue, 21 Sep 2021 19:48:27 GMT",
        "ETag": "\u00220x8D97D38C81FAAE3\u0022",
        "Last-Modified": "Tue, 21 Sep 2021 19:48:27 GMT",
        "Server": "Windows-Azure-Blob/1.0 Microsoft-HTTPAPI/2.0",
        "x-ms-blob-type": "BlockBlob",
        "x-ms-client-request-id": "4ca075fd-0deb-2461-f365-5e7aa03d24cd",
        "x-ms-creation-time": "Tue, 21 Sep 2021 19:48:27 GMT",
        "x-ms-last-access-time": "Tue, 21 Sep 2021 19:48:27 GMT",
        "x-ms-lease-state": "available",
        "x-ms-lease-status": "unlocked",
        "x-ms-request-id": "3a7d04c3-e01e-0095-2921-af3277000000",
        "x-ms-server-encrypted": "true",
        "x-ms-version": "2021-02-12"
      },
      "ResponseBody": "gs2ETe4FZddMg7vgigyitMebnM1RQddT2aAuPaPWPC42rU8ngBPvzPtdPYgbJoUHyCcJ\u002B7NzJkD1MHRO1ig0dkaNqdy8ejOzq8/S8wROOLIaJ3R7zEB6w4YOMU\u002BfofbSKcdCjn2oSk30VVDjoTI8pvjCM66zuKkFEuZVrUnjFAo="
    },
    {
      "RequestUri": "http://seanmcccanary3.blob.core.windows.net/test-filesystem-85a5f6ac-981e-241d-d73d-2f90ac4f35c7/test-file-02c681ad-6e4e-6dc9-80d9-ee1b1c193fa9",
      "RequestMethod": "GET",
      "RequestHeaders": {
        "Accept": "application/xml",
        "Authorization": "Sanitized",
        "If-Match": "0x8D97D38C81FAAE3",
        "traceparent": "00-d70e26129cb06b49a1caf85034dd583e-57582c6dc349fe47-00",
        "User-Agent": "azsdk-net-Storage.Files.DataLake/12.9.0-alpha.20210921.1 (.NET Framework 4.8.4300.0; Microsoft Windows 10.0.19043 )",
        "x-ms-client-request-id": "f031fb11-5fbf-7237-64a7-58300e22152c",
        "x-ms-date": "Tue, 21 Sep 2021 19:48:28 GMT",
        "x-ms-range": "bytes=768-895",
        "x-ms-return-client-request-id": "true",
        "x-ms-version": "2021-02-12"
      },
      "RequestBody": null,
      "StatusCode": 206,
      "ResponseHeaders": {
        "Accept-Ranges": "bytes",
        "Access-Control-Allow-Origin": "*",
        "Access-Control-Expose-Headers": "x-ms-request-id,x-ms-client-request-id,Server,x-ms-version,Content-Type,Last-Modified,ETag,x-ms-creation-time,x-ms-lease-status,x-ms-lease-state,x-ms-blob-type,x-ms-server-encrypted,Accept-Ranges,x-ms-last-access-time,Content-Length,Date,Transfer-Encoding",
        "Content-Length": "128",
        "Content-Range": "bytes 768-895/1024",
        "Content-Type": "application/octet-stream",
        "Date": "Tue, 21 Sep 2021 19:48:27 GMT",
        "ETag": "\u00220x8D97D38C81FAAE3\u0022",
        "Last-Modified": "Tue, 21 Sep 2021 19:48:27 GMT",
        "Server": "Windows-Azure-Blob/1.0 Microsoft-HTTPAPI/2.0",
        "x-ms-blob-type": "BlockBlob",
        "x-ms-client-request-id": "f031fb11-5fbf-7237-64a7-58300e22152c",
        "x-ms-creation-time": "Tue, 21 Sep 2021 19:48:27 GMT",
        "x-ms-last-access-time": "Tue, 21 Sep 2021 19:48:27 GMT",
        "x-ms-lease-state": "available",
        "x-ms-lease-status": "unlocked",
        "x-ms-request-id": "3a7d04eb-e01e-0095-4c21-af3277000000",
        "x-ms-server-encrypted": "true",
        "x-ms-version": "2021-02-12"
      },
      "ResponseBody": "2f/JPQypNXHdJ4d28JYiVNKKV9xtRx9wHTx7l1OcBBBBRgqhaf\u002BaT43C0YsxMhV7wwHbvow3nJLfWB/QLZ0eQCN3NaqMgOvS8AdPq3WTP\u002Bon/9NRwUWDCal3whDfyiHvo5Fouvxq70MWCM6E6PAcSxk1qS7KzX7e8ywBFL7a8iU="
    },
    {
      "RequestUri": "http://seanmcccanary3.blob.core.windows.net/test-filesystem-85a5f6ac-981e-241d-d73d-2f90ac4f35c7/test-file-02c681ad-6e4e-6dc9-80d9-ee1b1c193fa9",
      "RequestMethod": "GET",
      "RequestHeaders": {
        "Accept": "application/xml",
        "Authorization": "Sanitized",
        "If-Match": "0x8D97D38C81FAAE3",
        "traceparent": "00-2b5e6c62d0f61941bdb32a8d405f4a82-72396488e3871f40-00",
        "User-Agent": "azsdk-net-Storage.Files.DataLake/12.9.0-alpha.20210921.1 (.NET Framework 4.8.4300.0; Microsoft Windows 10.0.19043 )",
        "x-ms-client-request-id": "a4698e45-340c-b20e-00f4-bec90bb072ef",
        "x-ms-date": "Tue, 21 Sep 2021 19:48:28 GMT",
        "x-ms-range": "bytes=896-1023",
        "x-ms-return-client-request-id": "true",
        "x-ms-version": "2021-02-12"
      },
      "RequestBody": null,
      "StatusCode": 206,
      "ResponseHeaders": {
        "Accept-Ranges": "bytes",
        "Access-Control-Allow-Origin": "*",
        "Access-Control-Expose-Headers": "x-ms-request-id,x-ms-client-request-id,Server,x-ms-version,Content-Type,Last-Modified,ETag,x-ms-creation-time,x-ms-lease-status,x-ms-lease-state,x-ms-blob-type,x-ms-server-encrypted,Accept-Ranges,x-ms-last-access-time,Content-Length,Date,Transfer-Encoding",
        "Content-Length": "128",
        "Content-Range": "bytes 896-1023/1024",
        "Content-Type": "application/octet-stream",
        "Date": "Tue, 21 Sep 2021 19:48:27 GMT",
        "ETag": "\u00220x8D97D38C81FAAE3\u0022",
        "Last-Modified": "Tue, 21 Sep 2021 19:48:27 GMT",
        "Server": "Windows-Azure-Blob/1.0 Microsoft-HTTPAPI/2.0",
        "x-ms-blob-type": "BlockBlob",
        "x-ms-client-request-id": "a4698e45-340c-b20e-00f4-bec90bb072ef",
        "x-ms-creation-time": "Tue, 21 Sep 2021 19:48:27 GMT",
        "x-ms-last-access-time": "Tue, 21 Sep 2021 19:48:27 GMT",
        "x-ms-lease-state": "available",
        "x-ms-lease-status": "unlocked",
        "x-ms-request-id": "3a7d0507-e01e-0095-6021-af3277000000",
        "x-ms-server-encrypted": "true",
        "x-ms-version": "2021-02-12"
      },
      "ResponseBody": "5mAI5CuF7bwQjzq4d/8huFt29qog8yTVEorH0GnahDsWqJ6I6DgglEfsHTqTxWf0C0i5SORHBPM7MtGhvhxTNgr\u002Bos5hmNAiVmJjNNXpQkwj0sUgIDxXzqOqTLZnftUqmecvlCOYk3J4lvKB49AdUe\u002BEfutXMhXOptMqtksau9c="
    },
    {
      "RequestUri": "http://seanmcccanary3.blob.core.windows.net/test-filesystem-85a5f6ac-981e-241d-d73d-2f90ac4f35c7?restype=container",
      "RequestMethod": "DELETE",
      "RequestHeaders": {
        "Accept": "application/xml",
        "Authorization": "Sanitized",
        "traceparent": "00-c26300bfbd010e438859d3bde34ec57f-95585b01c9331b4b-00",
        "User-Agent": "azsdk-net-Storage.Files.DataLake/12.9.0-alpha.20210921.1 (.NET Framework 4.8.4300.0; Microsoft Windows 10.0.19043 )",
        "x-ms-client-request-id": "80ebc5ed-71b8-9520-97eb-776c8bc98ee4",
        "x-ms-date": "Tue, 21 Sep 2021 19:48:28 GMT",
        "x-ms-return-client-request-id": "true",
        "x-ms-version": "2021-02-12"
      },
      "RequestBody": null,
      "StatusCode": 202,
      "ResponseHeaders": {
        "Content-Length": "0",
        "Date": "Tue, 21 Sep 2021 19:48:27 GMT",
        "Server": "Windows-Azure-Blob/1.0 Microsoft-HTTPAPI/2.0",
        "x-ms-client-request-id": "80ebc5ed-71b8-9520-97eb-776c8bc98ee4",
<<<<<<< HEAD
        "x-ms-request-id": "ff2edd82-c01e-0013-50f9-505bbe000000",
        "x-ms-version": "2021-02-12"
=======
        "x-ms-request-id": "3a7d051b-e01e-0095-7121-af3277000000",
        "x-ms-version": "2020-12-06"
>>>>>>> 73d5f10e
      },
      "ResponseBody": []
    }
  ],
  "Variables": {
    "RandomSeed": "456847285",
    "Storage_TestConfigHierarchicalNamespace": "NamespaceTenant\nseanmcccanary3\nU2FuaXRpemVk\nhttp://seanmcccanary3.blob.core.windows.net\nhttp://seanmcccanary3.file.core.windows.net\nhttp://seanmcccanary3.queue.core.windows.net\nhttp://seanmcccanary3.table.core.windows.net\n\n\n\n\nhttp://seanmcccanary3-secondary.blob.core.windows.net\nhttp://seanmcccanary3-secondary.file.core.windows.net\nhttp://seanmcccanary3-secondary.queue.core.windows.net\nhttp://seanmcccanary3-secondary.table.core.windows.net\n\nSanitized\n\n\nCloud\nBlobEndpoint=http://seanmcccanary3.blob.core.windows.net/;QueueEndpoint=http://seanmcccanary3.queue.core.windows.net/;FileEndpoint=http://seanmcccanary3.file.core.windows.net/;BlobSecondaryEndpoint=http://seanmcccanary3-secondary.blob.core.windows.net/;QueueSecondaryEndpoint=http://seanmcccanary3-secondary.queue.core.windows.net/;FileSecondaryEndpoint=http://seanmcccanary3-secondary.file.core.windows.net/;AccountName=seanmcccanary3;AccountKey=Sanitized\n\n\n"
  }
}<|MERGE_RESOLUTION|>--- conflicted
+++ resolved
@@ -23,13 +23,8 @@
         "Last-Modified": "Tue, 21 Sep 2021 19:48:27 GMT",
         "Server": "Windows-Azure-Blob/1.0 Microsoft-HTTPAPI/2.0",
         "x-ms-client-request-id": "46bbdd7e-4495-2ab8-3f0c-df28e3beca49",
-<<<<<<< HEAD
-        "x-ms-request-id": "ff2edc0c-c01e-0013-80f9-505bbe000000",
-        "x-ms-version": "2021-02-12"
-=======
         "x-ms-request-id": "3a7d040d-e01e-0095-1221-af3277000000",
-        "x-ms-version": "2020-12-06"
->>>>>>> 73d5f10e
+        "x-ms-version": "2021-02-12"
       },
       "ResponseBody": []
     },
@@ -336,13 +331,8 @@
         "Date": "Tue, 21 Sep 2021 19:48:27 GMT",
         "Server": "Windows-Azure-Blob/1.0 Microsoft-HTTPAPI/2.0",
         "x-ms-client-request-id": "80ebc5ed-71b8-9520-97eb-776c8bc98ee4",
-<<<<<<< HEAD
-        "x-ms-request-id": "ff2edd82-c01e-0013-50f9-505bbe000000",
-        "x-ms-version": "2021-02-12"
-=======
         "x-ms-request-id": "3a7d051b-e01e-0095-7121-af3277000000",
-        "x-ms-version": "2020-12-06"
->>>>>>> 73d5f10e
+        "x-ms-version": "2021-02-12"
       },
       "ResponseBody": []
     }
