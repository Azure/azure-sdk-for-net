--- conflicted
+++ resolved
@@ -15,11 +15,7 @@
         "x-ms-client-request-id": "46bbdd7e-4495-2ab8-3f0c-df28e3beca49",
         "x-ms-date": "Tue, 25 May 2021 00:06:21 GMT",
         "x-ms-return-client-request-id": "true",
-<<<<<<< HEAD
-         "x-ms-version": "2020-10-02"
-=======
-        "x-ms-version": "2020-08-04"
->>>>>>> 41beb1fe
+        "x-ms-version": "2020-10-02"
       },
       "RequestBody": null,
       "StatusCode": 201,
@@ -33,13 +29,8 @@
           "Microsoft-HTTPAPI/2.0"
         ],
         "x-ms-client-request-id": "46bbdd7e-4495-2ab8-3f0c-df28e3beca49",
-<<<<<<< HEAD
-        "x-ms-request-id": "46924239-401e-0056-30f9-068eb0000000",
-         "x-ms-version": "2020-10-02"
-=======
         "x-ms-request-id": "ff2edc0c-c01e-0013-80f9-505bbe000000",
-        "x-ms-version": "2020-08-04"
->>>>>>> 41beb1fe
+        "x-ms-version": "2020-10-02"
       },
       "ResponseBody": []
     },
@@ -58,11 +49,7 @@
         "x-ms-client-request-id": "e2c6fb8c-eaff-67d3-d261-ee506ddc265e",
         "x-ms-date": "Tue, 25 May 2021 00:06:21 GMT",
         "x-ms-return-client-request-id": "true",
-<<<<<<< HEAD
-         "x-ms-version": "2020-10-02"
-=======
-        "x-ms-version": "2020-08-04"
->>>>>>> 41beb1fe
+        "x-ms-version": "2020-10-02"
       },
       "RequestBody": null,
       "StatusCode": 201,
@@ -76,14 +63,9 @@
           "Microsoft-HTTPAPI/2.0"
         ],
         "x-ms-client-request-id": "e2c6fb8c-eaff-67d3-d261-ee506ddc265e",
-<<<<<<< HEAD
-        "x-ms-request-id": "d66ac0fa-f01f-0088-47f9-069a56000000",
-         "x-ms-version": "2020-10-02"
-=======
         "x-ms-request-id": "f6ea1f00-c01f-004e-1df9-50513a000000",
         "x-ms-request-server-encrypted": "true",
-        "x-ms-version": "2020-08-04"
->>>>>>> 41beb1fe
+        "x-ms-version": "2020-10-02"
       },
       "ResponseBody": []
     },
@@ -103,11 +85,7 @@
         "x-ms-client-request-id": "502958e8-d953-a2d7-6533-1c58bfd81d63",
         "x-ms-date": "Tue, 25 May 2021 00:06:21 GMT",
         "x-ms-return-client-request-id": "true",
-<<<<<<< HEAD
-         "x-ms-version": "2020-10-02"
-=======
-        "x-ms-version": "2020-08-04"
->>>>>>> 41beb1fe
+        "x-ms-version": "2020-10-02"
       },
       "RequestBody": "ef8Rz5PuMmgmTiUfYE3n2TkyVWNnwOEQFE7Gu1acDibMNa7krfu2v09d3ABIqQ0z8hXh6sTcQbkeAbtFJ3YSiUD/UyqeAys\u002BfJYUCeThx2pBk8lBuyRi8PT1xaxAcJfYS1PASFbilO7po20tyDfVPDlQA5St0c0bnWM1qT1//gv\u002BO76RIX8UXv7aVxe2NCe9IIlz720DK3mFpKvzreuwaaViL4x4Qxu5O6SV0nm2ZWk7eIi0DA6e\u002BxBFDH3TIbETKu5yVAWaRNxuubTIbVj/zj5CtzVi/FyWwzN8Mzed5hnzgqiLQxFjoTOrRlNZ1Y63RT0\u002BkWp7sC2R25DRHRGl0NKa1OqwdIst3hYCt7UJPO6kxe76XlSvd9J6\u002BmeBkYMhBnaAvwGkB9CxEbNTefl4h56iLVgjqnF96lwXNXokq0yT4LA/iX3sAL0dSE2hW/7ZAnLI32Qq/lsFAtSkjNFWjWVmwJlIOf4htSyaBmIk3I5ePjMHW8znaOFUOoaoSHTsxrvnO5tkkMlzpyk4j/j54CZFRU2dTjGZf1i39P53eGy3rj\u002BmPKHz\u002Bq1qlLSirtjpWllgYwImTneJTrtDrZvK\u002By68gOG5UqSFUkufM7p99tB/zpmlFxVqkF/HHe7lsEwRn5iF5i33MAe02xC3hhq9C1jrw94CJOQZUvCB8TW2n6H\u002BjpMh\u002BBCih56S8DwEsgpFChGV\u002BuxuD3u0a5M9dj7S/jtuuPiGmxNISDxAcDOnFKDlPOYjIKW1kH4YbYx8ZBFfv/EAlfkRvm7\u002BTbGvLp9HDFbzVzlYr96WuSh6bi6Gy\u002BQr4LBCp3\u002Bm1H53JNL0BWHe0WA1iQzXBxATatvQl1BAd4LNhE3uBWXXTIO74IoMorTHm5zNUUHXU9mgLj2j1jwuNq1PJ4AT78z7XT2IGyaFB8gnCfuzcyZA9TB0TtYoNHZGjancvHozs6vP0vMETjiyGid0e8xAesOGDjFPn6H20inHQo59qEpN9FVQ46EyPKb4wjOus7ipBRLmVa1J4xQK2f/JPQypNXHdJ4d28JYiVNKKV9xtRx9wHTx7l1OcBBBBRgqhaf\u002BaT43C0YsxMhV7wwHbvow3nJLfWB/QLZ0eQCN3NaqMgOvS8AdPq3WTP\u002Bon/9NRwUWDCal3whDfyiHvo5Fouvxq70MWCM6E6PAcSxk1qS7KzX7e8ywBFL7a8iXmYAjkK4XtvBCPOrh3/yG4W3b2qiDzJNUSisfQadqEOxaonojoOCCUR\u002BwdOpPFZ/QLSLlI5EcE8zsy0aG\u002BHFM2Cv6izmGY0CJWYmM01elCTCPSxSAgPFfOo6pMtmd\u002B1SqZ5y\u002BUI5iTcniW8oHj0B1R74R\u002B61cyFc6m0yq2Sxq71w==",
       "StatusCode": 202,
@@ -121,11 +99,7 @@
         "x-ms-client-request-id": "502958e8-d953-a2d7-6533-1c58bfd81d63",
         "x-ms-request-id": "f6ea1f02-c01f-004e-1ef9-50513a000000",
         "x-ms-request-server-encrypted": "true",
-<<<<<<< HEAD
-         "x-ms-version": "2020-10-02"
-=======
-        "x-ms-version": "2020-08-04"
->>>>>>> 41beb1fe
+        "x-ms-version": "2020-10-02"
       },
       "ResponseBody": []
     },
@@ -143,11 +117,7 @@
         "x-ms-client-request-id": "15671dde-d5b3-010a-4352-4403123e8182",
         "x-ms-date": "Tue, 25 May 2021 00:06:21 GMT",
         "x-ms-return-client-request-id": "true",
-<<<<<<< HEAD
-         "x-ms-version": "2020-10-02"
-=======
-        "x-ms-version": "2020-08-04"
->>>>>>> 41beb1fe
+        "x-ms-version": "2020-10-02"
       },
       "RequestBody": null,
       "StatusCode": 200,
@@ -163,11 +133,7 @@
         "x-ms-client-request-id": "15671dde-d5b3-010a-4352-4403123e8182",
         "x-ms-request-id": "f6ea1f03-c01f-004e-1ff9-50513a000000",
         "x-ms-request-server-encrypted": "false",
-<<<<<<< HEAD
-         "x-ms-version": "2020-10-02"
-=======
-        "x-ms-version": "2020-08-04"
->>>>>>> 41beb1fe
+        "x-ms-version": "2020-10-02"
       },
       "ResponseBody": []
     },
@@ -185,11 +151,7 @@
         "x-ms-client-request-id": "a27ad555-0770-57b0-3fad-ec8ffb994b25",
         "x-ms-date": "Tue, 25 May 2021 00:06:21 GMT",
         "x-ms-return-client-request-id": "true",
-<<<<<<< HEAD
-         "x-ms-version": "2020-10-02"
-=======
-        "x-ms-version": "2020-08-04"
->>>>>>> 41beb1fe
+        "x-ms-version": "2020-10-02"
       },
       "RequestBody": null,
       "StatusCode": 200,
@@ -216,11 +178,7 @@
         "x-ms-permissions": "rw-r-----",
         "x-ms-request-id": "ff2edcb8-c01e-0013-1df9-505bbe000000",
         "x-ms-server-encrypted": "true",
-<<<<<<< HEAD
-         "x-ms-version": "2020-10-02"
-=======
-        "x-ms-version": "2020-08-04"
->>>>>>> 41beb1fe
+        "x-ms-version": "2020-10-02"
       },
       "ResponseBody": []
     },
@@ -239,11 +197,7 @@
         "x-ms-date": "Tue, 25 May 2021 00:06:22 GMT",
         "x-ms-range": "bytes=512-639",
         "x-ms-return-client-request-id": "true",
-<<<<<<< HEAD
-         "x-ms-version": "2020-10-02"
-=======
-        "x-ms-version": "2020-08-04"
->>>>>>> 41beb1fe
+        "x-ms-version": "2020-10-02"
       },
       "RequestBody": null,
       "StatusCode": 206,
@@ -269,11 +223,7 @@
         "x-ms-permissions": "rw-r-----",
         "x-ms-request-id": "ff2edce2-c01e-0013-44f9-505bbe000000",
         "x-ms-server-encrypted": "true",
-<<<<<<< HEAD
-         "x-ms-version": "2020-10-02"
-=======
-        "x-ms-version": "2020-08-04"
->>>>>>> 41beb1fe
+        "x-ms-version": "2020-10-02"
       },
       "ResponseBody": "/o6TIfgQooeekvA8BLIKRQoRlfrsbg97tGuTPXY\u002B0v47brj4hpsTSEg8QHAzpxSg5TzmIyCltZB\u002BGG2MfGQRX7/xAJX5Eb5u/k2xry6fRwxW81c5WK/elrkoem4uhsvkK\u002BCwQqd/ptR\u002BdyTS9AVh3tFgNYkM1wcQE2rb0JdQQHc="
     },
@@ -292,11 +242,7 @@
         "x-ms-date": "Tue, 25 May 2021 00:06:22 GMT",
         "x-ms-range": "bytes=640-767",
         "x-ms-return-client-request-id": "true",
-<<<<<<< HEAD
-         "x-ms-version": "2020-10-02"
-=======
-        "x-ms-version": "2020-08-04"
->>>>>>> 41beb1fe
+        "x-ms-version": "2020-10-02"
       },
       "RequestBody": null,
       "StatusCode": 206,
@@ -322,11 +268,7 @@
         "x-ms-permissions": "rw-r-----",
         "x-ms-request-id": "ff2edd08-c01e-0013-68f9-505bbe000000",
         "x-ms-server-encrypted": "true",
-<<<<<<< HEAD
-         "x-ms-version": "2020-10-02"
-=======
-        "x-ms-version": "2020-08-04"
->>>>>>> 41beb1fe
+        "x-ms-version": "2020-10-02"
       },
       "ResponseBody": "gs2ETe4FZddMg7vgigyitMebnM1RQddT2aAuPaPWPC42rU8ngBPvzPtdPYgbJoUHyCcJ\u002B7NzJkD1MHRO1ig0dkaNqdy8ejOzq8/S8wROOLIaJ3R7zEB6w4YOMU\u002BfofbSKcdCjn2oSk30VVDjoTI8pvjCM66zuKkFEuZVrUnjFAo="
     },
@@ -345,11 +287,7 @@
         "x-ms-date": "Tue, 25 May 2021 00:06:22 GMT",
         "x-ms-range": "bytes=768-895",
         "x-ms-return-client-request-id": "true",
-<<<<<<< HEAD
-         "x-ms-version": "2020-10-02"
-=======
-        "x-ms-version": "2020-08-04"
->>>>>>> 41beb1fe
+        "x-ms-version": "2020-10-02"
       },
       "RequestBody": null,
       "StatusCode": 206,
@@ -375,11 +313,7 @@
         "x-ms-permissions": "rw-r-----",
         "x-ms-request-id": "ff2edd29-c01e-0013-07f9-505bbe000000",
         "x-ms-server-encrypted": "true",
-<<<<<<< HEAD
-         "x-ms-version": "2020-10-02"
-=======
-        "x-ms-version": "2020-08-04"
->>>>>>> 41beb1fe
+        "x-ms-version": "2020-10-02"
       },
       "ResponseBody": "2f/JPQypNXHdJ4d28JYiVNKKV9xtRx9wHTx7l1OcBBBBRgqhaf\u002BaT43C0YsxMhV7wwHbvow3nJLfWB/QLZ0eQCN3NaqMgOvS8AdPq3WTP\u002Bon/9NRwUWDCal3whDfyiHvo5Fouvxq70MWCM6E6PAcSxk1qS7KzX7e8ywBFL7a8iU="
     },
@@ -398,11 +332,7 @@
         "x-ms-date": "Tue, 25 May 2021 00:06:22 GMT",
         "x-ms-range": "bytes=896-1023",
         "x-ms-return-client-request-id": "true",
-<<<<<<< HEAD
-         "x-ms-version": "2020-10-02"
-=======
-        "x-ms-version": "2020-08-04"
->>>>>>> 41beb1fe
+        "x-ms-version": "2020-10-02"
       },
       "RequestBody": null,
       "StatusCode": 206,
@@ -428,11 +358,7 @@
         "x-ms-permissions": "rw-r-----",
         "x-ms-request-id": "ff2edd5f-c01e-0013-2ef9-505bbe000000",
         "x-ms-server-encrypted": "true",
-<<<<<<< HEAD
-         "x-ms-version": "2020-10-02"
-=======
-        "x-ms-version": "2020-08-04"
->>>>>>> 41beb1fe
+        "x-ms-version": "2020-10-02"
       },
       "ResponseBody": "5mAI5CuF7bwQjzq4d/8huFt29qog8yTVEorH0GnahDsWqJ6I6DgglEfsHTqTxWf0C0i5SORHBPM7MtGhvhxTNgr\u002Bos5hmNAiVmJjNNXpQkwj0sUgIDxXzqOqTLZnftUqmecvlCOYk3J4lvKB49AdUe\u002BEfutXMhXOptMqtksau9c="
     },
@@ -450,11 +376,7 @@
         "x-ms-client-request-id": "80ebc5ed-71b8-9520-97eb-776c8bc98ee4",
         "x-ms-date": "Tue, 25 May 2021 00:06:22 GMT",
         "x-ms-return-client-request-id": "true",
-<<<<<<< HEAD
-         "x-ms-version": "2020-10-02"
-=======
-        "x-ms-version": "2020-08-04"
->>>>>>> 41beb1fe
+        "x-ms-version": "2020-10-02"
       },
       "RequestBody": null,
       "StatusCode": 202,
@@ -466,13 +388,8 @@
           "Microsoft-HTTPAPI/2.0"
         ],
         "x-ms-client-request-id": "80ebc5ed-71b8-9520-97eb-776c8bc98ee4",
-<<<<<<< HEAD
-        "x-ms-request-id": "4692450d-401e-0056-61f9-068eb0000000",
-         "x-ms-version": "2020-10-02"
-=======
         "x-ms-request-id": "ff2edd82-c01e-0013-50f9-505bbe000000",
-        "x-ms-version": "2020-08-04"
->>>>>>> 41beb1fe
+        "x-ms-version": "2020-10-02"
       },
       "ResponseBody": []
     }
