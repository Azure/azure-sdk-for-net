--- conflicted
+++ resolved
@@ -1,30 +1,19 @@
 {
   "Entries": [
     {
-      "RequestUri": "https://seannse.blob.core.windows.net/test-filesystem-1228ee44-4436-74aa-7f13-379091157487?restype=container",
+      "RequestUri": "https://seannse.blob.core.windows.net/test-filesystem-85a5f6ac-981e-241d-d73d-2f90ac4f35c7?restype=container",
       "RequestMethod": "PUT",
       "RequestHeaders": {
         "Accept": "application/xml",
         "Authorization": "Sanitized",
-<<<<<<< HEAD
-        "traceparent": "00-d9c138df060a2b4bb385c8c0832ccf29-f10fb9d53562ab44-00",
-        "User-Agent": [
-          "azsdk-net-Storage.Files.DataLake/12.7.0-alpha.20210202.1",
-          "(.NET Framework 4.8.4250.0; Microsoft Windows 10.0.19042 )"
+        "traceparent": "00-e1d8a90ff15019489643904adbca26c4-b4ff151b8e3d1c4c-00",
+        "User-Agent": [
+          "azsdk-net-Storage.Files.DataLake/12.7.0-alpha.20210219.1",
+          "(.NET 5.0.3; Microsoft Windows 10.0.19041)"
         ],
         "x-ms-blob-public-access": "container",
-        "x-ms-client-request-id": "83ba1d9a-138c-2a7f-6cfc-8d154b6763eb",
-        "x-ms-date": "Wed, 03 Feb 2021 02:08:54 GMT",
-=======
-        "traceparent": "00-4aba6470a689bd4a9ee13c1162d5d1d9-64037ca8c851a347-00",
-        "User-Agent": [
-          "azsdk-net-Storage.Files.DataLake/12.7.0-alpha.20210217.1",
-          "(.NET 5.0.3; Microsoft Windows 10.0.19042)"
-        ],
-        "x-ms-blob-public-access": "container",
-        "x-ms-client-request-id": "83ba1d9a-138c-2a7f-6cfc-8d154b6763eb",
-        "x-ms-date": "Wed, 17 Feb 2021 22:34:12 GMT",
->>>>>>> 1814567d
+        "x-ms-client-request-id": "46bbdd7e-4495-2ab8-3f0c-df28e3beca49",
+        "x-ms-date": "Fri, 19 Feb 2021 19:13:03 GMT",
         "x-ms-return-client-request-id": "true",
         "x-ms-version": "2020-06-12"
       },
@@ -32,53 +21,33 @@
       "StatusCode": 201,
       "ResponseHeaders": {
         "Content-Length": "0",
-<<<<<<< HEAD
-        "Date": "Wed, 03 Feb 2021 02:08:55 GMT",
-        "ETag": "\u00220x8D8C7E8A92D955E\u0022",
-        "Last-Modified": "Wed, 03 Feb 2021 02:08:55 GMT",
-=======
-        "Date": "Wed, 17 Feb 2021 22:34:12 GMT",
-        "ETag": "\u00220x8D8D3942688A516\u0022",
-        "Last-Modified": "Wed, 17 Feb 2021 22:34:12 GMT",
->>>>>>> 1814567d
-        "Server": [
-          "Windows-Azure-Blob/1.0",
-          "Microsoft-HTTPAPI/2.0"
-        ],
-        "x-ms-client-request-id": "83ba1d9a-138c-2a7f-6cfc-8d154b6763eb",
-<<<<<<< HEAD
-        "x-ms-request-id": "ad2beb3d-a01e-004e-68d1-f951d7000000",
-=======
-        "x-ms-request-id": "70533c3c-801e-0049-357d-053db4000000",
->>>>>>> 1814567d
-        "x-ms-version": "2020-06-12"
-      },
-      "ResponseBody": []
-    },
-    {
-      "RequestUri": "https://seannse.dfs.core.windows.net/test-filesystem-1228ee44-4436-74aa-7f13-379091157487/test-file-7ceb4766-8b26-8017-f383-f48585e8c9c2?resource=file",
+        "Date": "Fri, 19 Feb 2021 19:13:02 GMT",
+        "ETag": "\u00220x8D8D50A60CFE0A8\u0022",
+        "Last-Modified": "Fri, 19 Feb 2021 19:13:02 GMT",
+        "Server": [
+          "Windows-Azure-Blob/1.0",
+          "Microsoft-HTTPAPI/2.0"
+        ],
+        "x-ms-client-request-id": "46bbdd7e-4495-2ab8-3f0c-df28e3beca49",
+        "x-ms-request-id": "2e6c1865-201e-00a4-45f3-0676f9000000",
+        "x-ms-version": "2020-06-12"
+      },
+      "ResponseBody": []
+    },
+    {
+      "RequestUri": "https://seannse.dfs.core.windows.net/test-filesystem-85a5f6ac-981e-241d-d73d-2f90ac4f35c7/test-file-02c681ad-6e4e-6dc9-80d9-ee1b1c193fa9?resource=file",
       "RequestMethod": "PUT",
       "RequestHeaders": {
         "Accept": "application/json",
         "Authorization": "Sanitized",
         "If-None-Match": "*",
-<<<<<<< HEAD
-        "traceparent": "00-11d0dbbb11d139499e2c0b8bde522ac3-f956e7e5c6b18e46-00",
-        "User-Agent": [
-          "azsdk-net-Storage.Files.DataLake/12.7.0-alpha.20210202.1",
-          "(.NET Framework 4.8.4250.0; Microsoft Windows 10.0.19042 )"
-        ],
-        "x-ms-client-request-id": "56c3dd91-b666-c6c5-3e49-6a18bf3b45b0",
-        "x-ms-date": "Wed, 03 Feb 2021 02:08:55 GMT",
-=======
-        "traceparent": "00-183b066706e69c4e97a21e8d3a645874-5dfe0ca0e4bbe544-00",
-        "User-Agent": [
-          "azsdk-net-Storage.Files.DataLake/12.7.0-alpha.20210217.1",
-          "(.NET 5.0.3; Microsoft Windows 10.0.19042)"
-        ],
-        "x-ms-client-request-id": "56c3dd91-b666-c6c5-3e49-6a18bf3b45b0",
-        "x-ms-date": "Wed, 17 Feb 2021 22:34:12 GMT",
->>>>>>> 1814567d
+        "traceparent": "00-408452491ecf114fbe34bb37efc8de7c-c6d02dda9f89414f-00",
+        "User-Agent": [
+          "azsdk-net-Storage.Files.DataLake/12.7.0-alpha.20210219.1",
+          "(.NET 5.0.3; Microsoft Windows 10.0.19041)"
+        ],
+        "x-ms-client-request-id": "e2c6fb8c-eaff-67d3-d261-ee506ddc265e",
+        "x-ms-date": "Fri, 19 Feb 2021 19:13:03 GMT",
         "x-ms-return-client-request-id": "true",
         "x-ms-version": "2020-06-12"
       },
@@ -86,177 +55,108 @@
       "StatusCode": 201,
       "ResponseHeaders": {
         "Content-Length": "0",
-<<<<<<< HEAD
-        "Date": "Wed, 03 Feb 2021 02:08:55 GMT",
-        "ETag": "\u00220x8D8C7E8A96CB60A\u0022",
-        "Last-Modified": "Wed, 03 Feb 2021 02:08:56 GMT",
-=======
-        "Date": "Wed, 17 Feb 2021 22:34:12 GMT",
-        "ETag": "\u00220x8D8D39426C25DB8\u0022",
-        "Last-Modified": "Wed, 17 Feb 2021 22:34:13 GMT",
->>>>>>> 1814567d
+        "Date": "Fri, 19 Feb 2021 19:13:01 GMT",
+        "ETag": "\u00220x8D8D50A60DFAAB4\u0022",
+        "Last-Modified": "Fri, 19 Feb 2021 19:13:02 GMT",
         "Server": [
           "Windows-Azure-HDFS/1.0",
           "Microsoft-HTTPAPI/2.0"
         ],
-        "x-ms-client-request-id": "56c3dd91-b666-c6c5-3e49-6a18bf3b45b0",
-<<<<<<< HEAD
-        "x-ms-request-id": "b53d238a-101f-005b-7cd1-f94664000000",
-=======
-        "x-ms-request-id": "5e73dbd4-e01f-004f-437d-050e0b000000",
->>>>>>> 1814567d
-        "x-ms-version": "2020-06-12"
-      },
-      "ResponseBody": []
-    },
-    {
-      "RequestUri": "https://seannse.dfs.core.windows.net/test-filesystem-1228ee44-4436-74aa-7f13-379091157487/test-file-7ceb4766-8b26-8017-f383-f48585e8c9c2?action=append\u0026position=0",
+        "x-ms-client-request-id": "e2c6fb8c-eaff-67d3-d261-ee506ddc265e",
+        "x-ms-request-id": "6f4bb3cd-e01f-004f-31f3-060e0b000000",
+        "x-ms-version": "2020-06-12"
+      },
+      "ResponseBody": []
+    },
+    {
+      "RequestUri": "https://seannse.dfs.core.windows.net/test-filesystem-85a5f6ac-981e-241d-d73d-2f90ac4f35c7/test-file-02c681ad-6e4e-6dc9-80d9-ee1b1c193fa9?action=append\u0026position=0",
       "RequestMethod": "PATCH",
       "RequestHeaders": {
         "Accept": "application/json",
         "Authorization": "Sanitized",
-<<<<<<< HEAD
-        "Content-Length": "1882",
+        "Content-Length": "1881",
         "Content-Type": "application/json",
-        "traceparent": "00-4720f5305fb9f645a4467dbb8fb4b3bf-001bd0e463ef1642-00",
-        "User-Agent": [
-          "azsdk-net-Storage.Files.DataLake/12.7.0-alpha.20210202.1",
-          "(.NET Framework 4.8.4250.0; Microsoft Windows 10.0.19042 )"
-        ],
-        "x-ms-client-request-id": "fd7819c1-31dd-8ac1-dfa5-b673181881a3",
-        "x-ms-date": "Wed, 03 Feb 2021 02:08:55 GMT",
-=======
-        "Content-Length": "1024",
-        "traceparent": "00-e8f1ad628001734e96c15871461ced0a-878a1d1aa224fc46-00",
-        "User-Agent": [
-          "azsdk-net-Storage.Files.DataLake/12.7.0-alpha.20210217.1",
-          "(.NET 5.0.3; Microsoft Windows 10.0.19042)"
-        ],
-        "x-ms-client-request-id": "fd7819c1-31dd-8ac1-dfa5-b673181881a3",
-        "x-ms-date": "Wed, 17 Feb 2021 22:34:13 GMT",
->>>>>>> 1814567d
+        "traceparent": "00-4961012268224349b7b911edbad11c30-c46db9046626b244-00",
+        "User-Agent": [
+          "azsdk-net-Storage.Files.DataLake/12.7.0-alpha.20210219.1",
+          "(.NET 5.0.3; Microsoft Windows 10.0.19041)"
+        ],
+        "x-ms-client-request-id": "502958e8-d953-a2d7-6533-1c58bfd81d63",
+        "x-ms-date": "Fri, 19 Feb 2021 19:13:03 GMT",
         "x-ms-return-client-request-id": "true",
         "x-ms-version": "2020-06-12"
       },
       "RequestBody": [
-        "\uFFFD\u0016\uFFFDt[\uFFFD\uFFFD!I\uFFFD\uFFFD\uFFFD6\uFFFDZ\uFFFDN\uFFFDZc\uFFFD\uFFFD\uFFFD\u000E\u00069\uFFFD\t\u001E\uFFFD\uFFFD\uFFFD3\uFFFDm4q\uFFFDvL\uFFFD3N\uFFFDFI\r",
-        ")\u003E7\uFFFD\uFFFDf\uFFFD\u001C\uFFFDm!_\uFFFD\u0003N3C\uFFFDkx%D^B\uFFFD\u0017\u0007\uFFFD\uFFFDJ\uFFFD\uFFFD\uFFFD\uFFFD\uFFFD\uFFFD\uFFFD\uFFFD\u0674\u0018\uFFFD\uFFFDo\u0016Z\uFFFD\uFFFD\u001A\uFFFD\uFFFD\u0794\u0004\uFFFD\uFFFDo\uFFFDO\uFFFD\uFFFDp\uFFFD\uFFFD1\uFFFD\u0012#\uFFFDBL\u0412\uFFFD\f\uFFFD\uFFFD\uFFFD\u03BCA\u05D0\uFFFD\u0016\u0011\uFFFD\uFFFD\uFFFD\uFFFDN}\uFDA8\uFFFD\uFFFD\u003E:H\uFFFDX\uFFFD4\uFFFDL\uFFFD\uFFFD?\uFFFD\uFFFD\u0692\uFFFD\u0026\uFFFD\u04D8\u001F\uFFFD6=\uFFFD\uFFFD\uFFFDS\uFFFD\u000Ed\uFFFD\n",
-        "\uFFFD\uFFFDs\uFFFD~\uFFFD\uFFFD=\uFFFD\u001E\uFFFD\uFFFD\uFFFDs\uFFFDG\uFFFD\uFFFD\u0018:\u001EM\u0011e\uFFFD\u00177\uFFFD\uFFFD\u0093q\uFFFD\u0006F\u001F\t\uFFFD(?ZZ\uFFFDS\uFFFD\uFFFD\u068Ah[~\uFFFD\uFFFD\uFFFDwFa9\u01A0]\uFFFD\u001B\\O4\uFFFD\uFFFD,\uFFFD=\uFFFD\uFFFD\uFFFD\uFFFD~\uFFFD\uFFFD\u0007=\uFFFD\u001CNC\uFFFD\uFFFD!\uFFFD\uFFFD\uFFFD\uFFFD\uFFFD\uFFFD\u003Eq\u0004c\uFFFD\uFFFD]\uFFFD\u001D\uFFFD\uFFFD\uFFFD\uFFFD\u0223l\uFFFDc\uFFFD\uFFFD\uFFFD\u0018Ww\uFFFDP,\fm\u0005\u0017\uFFFD\u003E\uFFFD\f\uFFFDhUBO\u007F0\uFFFD\uFFFD\uFFFD1\uFFFD7\u001Bc#$1\u0005qX\uFFFD\uFFFD\u04EA0\uFFFD\uFFFD\uFFFD\uFFFD\uFFFD,\uFFFD\uFFFD\u0003h!a\u001C\uFFFDk]\uFFFD\uFFFDt\uFFFD\uFFFD\t\uFFFD\uFFFD\uFFFD9\u0014\uFFFD\r",
-        "|\uFFFD\uFFFD\u001E\uFFFD\u001D\u0015\uFFFD\uFFFD\uFFFD|1_\uFFFD\u0003\uFFFD\uFFFD\uFFFD\uFFFDOV\u00275;\uFFFD\uFFFD\uFFFD\uFFFD\u001Cv\u0018\u0007\u0707\uFFFDB-\u001BNG\uFFFD*\uFFFDx\uFFFD\uFFFD(\uFFFD\uFFFDP?\u01BD%[b\uFFFDQ\uFFFDo$\uFFFD\n",
-        "\uFFFDuT\uFFFD\uFFFDz\uFFFD\uFFFD\uFFFD\uFFFD\u0007\uFFFD\uFFFDq\uFFFD\uFFFD\uFFFD\uFFFD\u0001%\u0026\uFFFD@\u001Ea\uFFFD\u0026_\uFFFDA\uFFFD#\uFFFD ,\u0002k\uFFFDSuj\uFFFD\uFFFD\u0026\uFFFDf^\uFFFD\u001Fs\uFFFD\uFFFD#\uFFFD\uFFFD46vHS-\uFFFDx\uFFFD\uFFFD\b\uFFFDD\uFFFDr\u002B1\uFFFD\uFFFD\uFFFDS\u0019h\uFFFD,6?hc\uFFFD\uFFFD\uFFFD;n\uFFFD5Z\n",
-        "\u0022=\uFFFD\r",
-        "f\uFFFD]\uFFFD\uFFFD_\u0001\uFFFD\uFFFD\uFFFD\u0000Sk\u001A\uFFFDz\u001C\u001D\uFFFDw\u0015\uFFFD\uFFFD\r",
-        "\uFFFD\uFFFD\uFFFD\u003C\uFFFD\u0026h~\uFFFDF\uFFFD\uFFFD\uFFFD\uFFFD\uFFFD\uFFFDg\uFFFD\u003Eg\uFFFD\uFFFD\u0002\uFFFDg\uFFFD\uFFFD\u0005P=\uFFFD\uFFFD\uFFFDO\uFFFD\uFFFDm\uFFFD\uFFFD/\uFFFDv%g6\uFFFDq\uFFFD\f\u0010d\uFFFD|\u0013\uFFFD\uFFFD\u003E\uFFFD\uFFFD8c.\uFFFDN\u0016\uFFFDN\u0235r\uFFFD\u03AE8xq\uFFFDK1\u0002|sC-\uFFFD\u0010p\u003C*\u0000.\uFFFD\uFFFDX\uFFFDS\uFFFD\uFFFDQ\uFFFD\uFFFD\uFFFD\u071Am\uFFFD\uFFFDD\uFFFDE\uFFFD\uFFFD\uFFFD\uFFFD\uFFFDq\uFFFD\u00069\u0011\uFFFD\uFFFDD\uFFFD\uFFFDVl%\uFFFD\u0006\uFFFD\uFFFDt\u04D6\uFFFD\uFFFD\uFFFD3\u002B\uFFFD\uFFFD\n",
-        ":K\u0002\uFFFD\uFFFDhf\u001CJS|\n",
-        "\u0027U\uFFFD\uFFFD\uFFFD\uFFFDu\uFFFD\uFFFD\uFFFD\uFFFDz\uFFFDYA\uFFFD\uFFFD\uFFFD\r",
-        "o\uFFFD\uFFFD\tg\u06B9\uFFFD\uFFFD3\uFFFDP\uFFFD\uFFFDoS\u0005F\uFFFDS,8\u001AAL\uFFFD\uFFFD\uFFFD\u0026\uFFFDaxE\fP|LS\uFFFD\uFFFDH\uFFFDx\u0005I\uFFFD\uFFFD\u001E\uFFFD\uFFFDt\u0026\uFFFDC\uFFFD\uFFFD\uFFFD\u001AR\u0004\f\uFFFD~\uFFFD7\u000B\uFFFDx\uFFFD\u0006\uFFFDj\uFFFD\n",
-        "s\uFFFD\u0014\uFFFD\uFFFD\u0006\uFFFD\uFFFD7\b\uFFFDQ\uFFFD\uFFFD\uFFFD\uFFFD8\uFFFD\uFFFD;#\uFFFD}\u0012\uFFFD\uFFFD\uFFFD\uFFFD\uFFFD\uFFFD\n",
-        "G\uFFFD\uFFFD\uFFFDz\uFFFD|Kms]u\uFFFD\uFFFD!\uFFFD\u0006\uFFFDz\uFFFD\u0015\uFFFDP\u0157\uFFFD\uFFFDo\uFFFDO\u000E\uFFFD\n",
-        "\uFFFD\uFFFD\u000Bq\uFFFD\uFFFD?[\uFFFD\u0144\uFFFD-#u\uFFFD\uFFFDf\u007F\u002B1\uFFFD\u007F\uFFFD\uFFFD\uFFFD\uFFFD|\uFFFD\r",
-        "g\uFFFD\u06A4(\uFFFD\uFFFD\u033E\uFFFD\uFFFD\u0006\uFFFD@\uFFFD\uFFFD\uFFFD\uFFFD\uFFFD\uFFFD\u93F5\uFFFD\uFFFDz\r",
-        "\uFFFD\uFFFD9b\uFFFD\uFFFD\uFFFD\u001D%S~M\\[\uFFFD\uFFFD\uFFFDw\uFFFD\uFFFD,3\uFFFD\uFFFD\u001C$\uFFFD\u0005\u0001\uFFFD\uFFFD\uFFFD\u0006\u0002\uFFFD=\uFFFD\u000E\uFFFD#\uFFFDcY\uFFFD\uFFFDXP\uFFFD*\u0060!\uFFFDPa\uFFFD\uFFFD\u007FW\u0713E Q\u051E\uFFFDU\uFFFD\u003CM\uFFFD\uFFFD \uFFFD\uFFFD\uFFFDP6\uFFFD\uFFFD\uFFFD\t\u06A1\uFFFD("
+        "y\uFFFD\u0011\u03D3\uFFFD2h\u0026N%\u001F\u0060M\uFFFD\uFFFD92Ucg\uFFFD\uFFFD\u0010\u0014N\u01BBV\uFFFD\u000E\u0026\uFFFD5\uFFFD\uFFFD\uFFFD\uFFFD\uFFFDO]\uFFFD\u0000H\uFFFD\r",
+        "3\uFFFD\u0015\uFFFD\uFFFD\uFFFD\uFFFDA\uFFFD\u001E\u0001\uFFFDE\u0027v\u0012\uFFFD@\uFFFDS*\uFFFD\u0003\u002B\u003E|\uFFFD\u0014\t\uFFFD\uFFFD\uFFFDjA\uFFFD\uFFFDA\uFFFD$b\uFFFD\uFFFD\uFFFD\u016C@p\uFFFD\uFFFDKS\uFFFDHV\uFFFD\uFFFD\uFFFDm-\uFFFD7\uFFFD\u003C9P\u0003\uFFFD\uFFFD\uFFFD\uFFFD\u001B\uFFFDc5\uFFFD=\u007F\uFFFD\u000B\uFFFD;\uFFFD\uFFFD!\u007F\u0014^\uFFFD\uFFFDW\u0017\uFFFD4\u0027\uFFFD \uFFFDs\uFFFDm\u0003\u002By\uFFFD\uFFFD\uFFFD\uFFFD\uFFFDi\uFFFDb/\uFFFDxC\u001B\uFFFD;\uFFFD\uFFFD\uFFFDy\uFFFDei;x\uFFFD\uFFFD\f\u000E\uFFFD\uFFFD\u0010E\f}\uFFFD!\uFFFD\u0013*\uFFFDrT\u0005\uFFFDD\uFFFDn\uFFFD\uFFFD\uFFFDmX\uFFFD\uFFFD\u003EB\uFFFD5b\uFFFD\\\uFFFD\uFFFD3|37\uFFFD\uFFFD\u0019\uDACA\uDE0BC\u0011c\uFFFD3\uFFFDFSY\u054E\uFFFDE=\u003E\uFFFDj{\uFFFD-\uFFFD\u06D0\uFFFD\u001D\u0011\uFFFD\uFFFD\u049A\uFFFD\uFFFDt\uFFFD-\uFFFD\u0016\u0002\uFFFD\uFFFD\t\u003C\uFFFD\uFFFD\uFFFD\uFFFD^T\uFFFDw\uFFFDz\uFFFDg\uFFFD\uFFFD\uFFFD!\u0006v\uFFFD\uFFFD\u0001\uFFFD\u0007\u0431\u0011\uFFFDSy\uFFFDx\uFFFD\uFFFD\uFFFD-X#\uFFFDq}\uFFFD\\\u00175z$\uFFFDL\uFFFD\uFFFD?\uFFFD}\uFFFD\u0000\uFFFD\u001DHM\uFFFD[\uFFFD\uFFFD\u0002r\uFFFD\uFFFDd*\uFFFD[\u0005\u0002\u0524\uFFFD\uFFFDV\uFFFDef\uFFFD\uFFFDH9\uFFFD!\uFFFD,\uFFFD\u0006b$\u070E^\u003E3\u0007[\uFFFD\uFFFDh\uFFFDT:\uFFFD\uFFFDHt\uFFFD\u01BB\uFFFD;\uFFFDd\uFFFD\uFFFDs\uFFFD)8\uFFFD\uFFFD\uFFFD\uFFFD\u0026EEM\uFFFDN1\uFFFD\u007FX\uFFFD\uFFFD\uFFFDwxl\uFFFD\uFFFD?\uFFFD\u003C\uFFFD\uFFFD\uFFFD\uFFFDj\uFFFD\uFFFD\uFFFD\uFFFD\uFFFD\uFFFDZY\u0060c\u0002\u0026Nw\uFFFDN\uFFFDC\uFFFD\uFFFD\uFFFD\uFFFD.\uFFFD\uFFFD\uFFFDR\uFFFD\uFFFDRK\uFFFD3\uFFFD}\uFFFD\uFFFD\u007F\u0399\uFFFD\u0017\u0015j\uFFFD_\uFFFD\u001D\uFFFD\uFFFDL\u0011\uFFFD\uFFFD\uFFFD\uFFFD-\uFFFD0\u0007\uFFFD\uFFFD\u0010\uFFFD\uFFFD\u001A\uFFFD\u000BX\uFFFD\uFFFD\uFFFD\u0002$\uFFFD\u0019R\uFFFD\uFFFD\uFFFD5\uFFFD\uFFFD\uFFFD\uFFFD\uFFFD\uFFFD!\uFFFD\u0010\uFFFD\uFFFD\uFFFD\uFFFD\uFFFD\u003C\u0004\uFFFD\n",
+        "E\n",
+        "\u0011\uFFFD\uFFFD\uFFFDn\u000F{\uFFFDk\uFFFD=v\u003E\uFFFD\uFFFD;n\uFFFD\uFFFD\uFFFD\uFFFD\u0013HH\u003C@p3\uFFFD\u0014\uFFFD\uFFFD\u003C\uFFFD# \uFFFD\uFFFD\uFFFD~\u0018m\uFFFD|d\u0011_\uFFFD\uFFFD\u0000\uFFFD\uFFFD\u0011\uFFFDn\uFFFDM\uFFFD\uFFFD.\uFFFDG\fV\uFFFDW9X\uFFFD\u0796\uFFFD(zn.\uFFFD\uFFFD\uFFFD\u002B\uFFFDB\uFFFD\u007F\uFFFD\uFFFD~w$\uFFFD\uFFFD\u0005a\uFFFD\uFFFD\u00605\uFFFD\f\uFFFD\u0007\u0010\u0013j\uFFFD\u0417P@w\uFFFD\u0344M\uFFFD\u0005e\uFFFDL\uFFFD\uFFFD\uFFFD\uFFFD\f\uFFFD\uFFFD\u01DB\uFFFD\uFFFDQA\uFFFDS\u0660.=\uFFFD\uFFFD\u003C.6\uFFFDO\u0027\uFFFD\u0013\uFFFD\uFFFD\uFFFD]=\uFFFD\u001B\u0026\uFFFD\u0007\uFFFD\u0027\t\uFFFD\uFFFDs\u0026@\uFFFD0tN\uFFFD(4vF\uFFFD\uFFFD\u073Cz3\uFFFD\uFFFD\uFFFD\uFFFD\uFFFD\u0004N8\uFFFD\u001A\u0027t{\uFFFD@z\u00C6\u000E1O\uFFFD\uFFFD\uFFFD\uFFFD)\uFFFDB\uFFFD}\uFFFDJM\uFFFDUP\uFFFD2\u003C\uFFFD\uFFFD\uFFFD3\uFFFD\uFFFD\uFFFD\uFFFD\u0005\u0012\uFFFDU\uFFFDI\uFFFD\u0014\n",
+        "\uFFFD\uFFFD\uFFFD=\f\uFFFD5q\uFFFD\u0027\uFFFDv\uFFFD\u0022T\u048AW\uFFFDmG\u001Fp\u001D\u003C{\uFFFDS\uFFFD\u0004\u0010AF\n",
+        "\uFFFDi\uFFFD\uFFFDO\uFFFD\uFFFD\u044B12\u0015{\uFFFD\u0001\u06FE\uFFFD7\uFFFD\uFFFD\uFFFDX\u001F\uFFFD-\uFFFD\u001E@#w5\uFFFD\uFFFD\uFFFD\uFFFD\uFFFD\uFFFD\u0007O\uFFFDu\uFFFD?\uFFFD\u0027\uFFFD\uFFFDQ\uFFFDE\uFFFD\t\uFFFDw\uFFFD\u0010\uFFFD\uFFFD!\uF8D1h\uFFFD\uFFFDj\uFFFDC\u0016\b\u0384\uFFFD\uFFFD\u001CK\u00195\uFFFD.\uFFFD\uFFFD~\uFFFD\uFFFD,\u0001\u0014\uFFFD\uFFFD\uFFFD%\uFFFD\u0060\b\uFFFD\u002B\uFFFD\uFFFD\uFFFD\u0010\uFFFD:\uFFFDw\uFFFD!\uFFFD[v\uFFFD\uFFFD \uFFFD$\uFFFD\u0012\uFFFD\uFFFD\uFFFDi\u0684;\u0016\uFFFD\uFFFD\uFFFD\uFFFD8 \uFFFDG\uFFFD\u001D:\uFFFD\uFFFDg\uFFFD\u000BH\uFFFDH\uFFFDG\u0004\uFFFD;2\u0461\uFFFD\u001CS6\n",
+        "\uFFFD\uFFFD\uFFFDa\uFFFD\uFFFD\u0022Vbc4\uFFFD\uFFFDBL#\uFFFD\uFFFD  \u003CW\u03A3\uFFFDL\uFFFDg~\uFFFD*\uFFFD\uFFFD/\uFFFD#\uFFFD\uFFFDrx\uFFFD\uFFFD\uFFFD\uFFFD\u001DQ\uFFFD~\uFFFDW2\u0015\u03A6\uFFFD*\uFFFDK\u001A\uFFFD\uFFFD"
       ],
       "StatusCode": 202,
       "ResponseHeaders": {
         "Content-Length": "0",
-<<<<<<< HEAD
-        "Date": "Wed, 03 Feb 2021 02:08:55 GMT",
-=======
-        "Date": "Wed, 17 Feb 2021 22:34:12 GMT",
->>>>>>> 1814567d
+        "Date": "Fri, 19 Feb 2021 19:13:01 GMT",
         "Server": [
           "Windows-Azure-HDFS/1.0",
           "Microsoft-HTTPAPI/2.0"
         ],
-        "x-ms-client-request-id": "fd7819c1-31dd-8ac1-dfa5-b673181881a3",
-<<<<<<< HEAD
-        "x-ms-request-id": "b53d2394-101f-005b-06d1-f94664000000",
-=======
-        "x-ms-request-id": "5e73dbe8-e01f-004f-577d-050e0b000000",
->>>>>>> 1814567d
+        "x-ms-client-request-id": "502958e8-d953-a2d7-6533-1c58bfd81d63",
+        "x-ms-request-id": "6f4bb3e3-e01f-004f-47f3-060e0b000000",
         "x-ms-request-server-encrypted": "true",
         "x-ms-version": "2020-06-12"
       },
       "ResponseBody": []
     },
     {
-      "RequestUri": "https://seannse.dfs.core.windows.net/test-filesystem-1228ee44-4436-74aa-7f13-379091157487/test-file-7ceb4766-8b26-8017-f383-f48585e8c9c2?action=flush\u0026position=1024",
+      "RequestUri": "https://seannse.dfs.core.windows.net/test-filesystem-85a5f6ac-981e-241d-d73d-2f90ac4f35c7/test-file-02c681ad-6e4e-6dc9-80d9-ee1b1c193fa9?action=flush\u0026position=1024",
       "RequestMethod": "PATCH",
       "RequestHeaders": {
         "Accept": "application/json",
         "Authorization": "Sanitized",
-<<<<<<< HEAD
-        "traceparent": "00-32962705c4b9144b8d23b31906669043-a128e7cc7c03c94c-00",
-        "User-Agent": [
-          "azsdk-net-Storage.Files.DataLake/12.7.0-alpha.20210202.1",
-          "(.NET Framework 4.8.4250.0; Microsoft Windows 10.0.19042 )"
-        ],
-        "x-ms-client-request-id": "a5574c21-48c3-1bd2-b4fe-d084911b0181",
-        "x-ms-date": "Wed, 03 Feb 2021 02:08:55 GMT",
-=======
+        "traceparent": "00-3f6ac0d12b35e44d9135d40738e585a9-dbe3f8add93fa641-00",
+        "User-Agent": [
+          "azsdk-net-Storage.Files.DataLake/12.7.0-alpha.20210219.1",
+          "(.NET 5.0.3; Microsoft Windows 10.0.19041)"
+        ],
+        "x-ms-client-request-id": "15671dde-d5b3-010a-4352-4403123e8182",
+        "x-ms-date": "Fri, 19 Feb 2021 19:13:03 GMT",
+        "x-ms-return-client-request-id": "true",
+        "x-ms-version": "2020-06-12"
+      },
+      "RequestBody": null,
+      "StatusCode": 200,
+      "ResponseHeaders": {
         "Content-Length": "0",
-        "traceparent": "00-50d7def2ca38c5479eb981592b5795ea-3871e7a938ec1c43-00",
-        "User-Agent": [
-          "azsdk-net-Storage.Files.DataLake/12.7.0-alpha.20210217.1",
-          "(.NET 5.0.3; Microsoft Windows 10.0.19042)"
-        ],
-        "x-ms-client-request-id": "a5574c21-48c3-1bd2-b4fe-d084911b0181",
-        "x-ms-date": "Wed, 17 Feb 2021 22:34:13 GMT",
->>>>>>> 1814567d
-        "x-ms-return-client-request-id": "true",
-        "x-ms-version": "2020-06-12"
-      },
-      "RequestBody": null,
-      "StatusCode": 200,
-      "ResponseHeaders": {
-        "Content-Length": "0",
-<<<<<<< HEAD
-        "Date": "Wed, 03 Feb 2021 02:08:55 GMT",
-        "ETag": "\u00220x8D8C7E8A99888EA\u0022",
-        "Last-Modified": "Wed, 03 Feb 2021 02:08:56 GMT",
-=======
-        "Date": "Wed, 17 Feb 2021 22:34:12 GMT",
-        "ETag": "\u00220x8D8D39426DEDDEB\u0022",
-        "Last-Modified": "Wed, 17 Feb 2021 22:34:13 GMT",
->>>>>>> 1814567d
+        "Date": "Fri, 19 Feb 2021 19:13:01 GMT",
+        "ETag": "\u00220x8D8D50A60F7E6F0\u0022",
+        "Last-Modified": "Fri, 19 Feb 2021 19:13:02 GMT",
         "Server": [
           "Windows-Azure-HDFS/1.0",
           "Microsoft-HTTPAPI/2.0"
         ],
-        "x-ms-client-request-id": "a5574c21-48c3-1bd2-b4fe-d084911b0181",
-<<<<<<< HEAD
-        "x-ms-request-id": "b53d23aa-101f-005b-1bd1-f94664000000",
-=======
-        "x-ms-request-id": "5e73dbf1-e01f-004f-607d-050e0b000000",
->>>>>>> 1814567d
+        "x-ms-client-request-id": "15671dde-d5b3-010a-4352-4403123e8182",
+        "x-ms-request-id": "6f4bb3f6-e01f-004f-5af3-060e0b000000",
         "x-ms-request-server-encrypted": "false",
         "x-ms-version": "2020-06-12"
       },
       "ResponseBody": []
     },
     {
-      "RequestUri": "https://seannse.blob.core.windows.net/test-filesystem-1228ee44-4436-74aa-7f13-379091157487/test-file-7ceb4766-8b26-8017-f383-f48585e8c9c2",
+      "RequestUri": "https://seannse.blob.core.windows.net/test-filesystem-85a5f6ac-981e-241d-d73d-2f90ac4f35c7/test-file-02c681ad-6e4e-6dc9-80d9-ee1b1c193fa9",
       "RequestMethod": "HEAD",
       "RequestHeaders": {
         "Accept": "application/xml",
         "Authorization": "Sanitized",
-<<<<<<< HEAD
-        "traceparent": "00-b5ee74e68bfd61429f487212ef3fee5a-ab418e74c58cfa42-00",
-        "User-Agent": [
-          "azsdk-net-Storage.Files.DataLake/12.7.0-alpha.20210202.1",
-          "(.NET Framework 4.8.4250.0; Microsoft Windows 10.0.19042 )"
-        ],
-        "x-ms-client-request-id": "cc52439c-dbc1-e2df-901b-e248810ab831",
-        "x-ms-date": "Wed, 03 Feb 2021 02:08:55 GMT",
-=======
-        "traceparent": "00-e0c787d557f2ac4a8945eea29d3e6d6d-bd9e738e5ee61646-00",
-        "User-Agent": [
-          "azsdk-net-Storage.Files.DataLake/12.7.0-alpha.20210217.1",
-          "(.NET 5.0.3; Microsoft Windows 10.0.19042)"
-        ],
-        "x-ms-client-request-id": "cc52439c-dbc1-e2df-901b-e248810ab831",
-        "x-ms-date": "Wed, 17 Feb 2021 22:34:13 GMT",
->>>>>>> 1814567d
+        "traceparent": "00-bcc0efe56ad361409df979ddfd6d526e-855acab678b0724e-00",
+        "User-Agent": [
+          "azsdk-net-Storage.Files.DataLake/12.7.0-alpha.20210219.1",
+          "(.NET 5.0.3; Microsoft Windows 10.0.19041)"
+        ],
+        "x-ms-client-request-id": "a27ad555-0770-57b0-3fad-ec8ffb994b25",
+        "x-ms-date": "Fri, 19 Feb 2021 19:13:03 GMT",
         "x-ms-return-client-request-id": "true",
         "x-ms-version": "2020-06-12"
       },
@@ -266,15 +166,9 @@
         "Accept-Ranges": "bytes",
         "Content-Length": "1024",
         "Content-Type": "application/octet-stream",
-<<<<<<< HEAD
-        "Date": "Wed, 03 Feb 2021 02:08:56 GMT",
-        "ETag": "\u00220x8D8C7E8A99888EA\u0022",
-        "Last-Modified": "Wed, 03 Feb 2021 02:08:56 GMT",
-=======
-        "Date": "Wed, 17 Feb 2021 22:34:12 GMT",
-        "ETag": "\u00220x8D8D39426DEDDEB\u0022",
-        "Last-Modified": "Wed, 17 Feb 2021 22:34:13 GMT",
->>>>>>> 1814567d
+        "Date": "Fri, 19 Feb 2021 19:13:02 GMT",
+        "ETag": "\u00220x8D8D50A60F7E6F0\u0022",
+        "Last-Modified": "Fri, 19 Feb 2021 19:13:02 GMT",
         "Server": [
           "Windows-Azure-Blob/1.0",
           "Microsoft-HTTPAPI/2.0"
@@ -282,47 +176,31 @@
         "x-ms-access-tier": "Hot",
         "x-ms-access-tier-inferred": "true",
         "x-ms-blob-type": "BlockBlob",
-        "x-ms-client-request-id": "cc52439c-dbc1-e2df-901b-e248810ab831",
-<<<<<<< HEAD
-        "x-ms-creation-time": "Wed, 03 Feb 2021 02:08:56 GMT",
-=======
-        "x-ms-creation-time": "Wed, 17 Feb 2021 22:34:13 GMT",
->>>>>>> 1814567d
+        "x-ms-client-request-id": "a27ad555-0770-57b0-3fad-ec8ffb994b25",
+        "x-ms-creation-time": "Fri, 19 Feb 2021 19:13:02 GMT",
         "x-ms-group": "$superuser",
         "x-ms-lease-state": "available",
         "x-ms-lease-status": "unlocked",
         "x-ms-owner": "$superuser",
         "x-ms-permissions": "rw-r-----",
-<<<<<<< HEAD
-        "x-ms-request-id": "ad2becd6-a01e-004e-66d1-f951d7000000",
-=======
-        "x-ms-request-id": "70533d70-801e-0049-4f7d-053db4000000",
->>>>>>> 1814567d
+        "x-ms-request-id": "2e6c1b7f-201e-00a4-25f3-0676f9000000",
         "x-ms-server-encrypted": "true",
         "x-ms-version": "2020-06-12"
       },
       "ResponseBody": []
     },
     {
-      "RequestUri": "https://seannse.blob.core.windows.net/test-filesystem-1228ee44-4436-74aa-7f13-379091157487/test-file-7ceb4766-8b26-8017-f383-f48585e8c9c2",
+      "RequestUri": "https://seannse.blob.core.windows.net/test-filesystem-85a5f6ac-981e-241d-d73d-2f90ac4f35c7/test-file-02c681ad-6e4e-6dc9-80d9-ee1b1c193fa9",
       "RequestMethod": "GET",
       "RequestHeaders": {
         "Accept": "application/xml",
         "Authorization": "Sanitized",
         "User-Agent": [
-<<<<<<< HEAD
-          "azsdk-net-Storage.Files.DataLake/12.7.0-alpha.20210202.1",
-          "(.NET Framework 4.8.4250.0; Microsoft Windows 10.0.19042 )"
-        ],
-        "x-ms-client-request-id": "4de88a6f-35c9-81bf-381e-ca79ad8fed80",
-        "x-ms-date": "Wed, 03 Feb 2021 02:08:55 GMT",
-=======
-          "azsdk-net-Storage.Files.DataLake/12.7.0-alpha.20210217.1",
-          "(.NET 5.0.3; Microsoft Windows 10.0.19042)"
-        ],
-        "x-ms-client-request-id": "4de88a6f-35c9-81bf-381e-ca79ad8fed80",
-        "x-ms-date": "Wed, 17 Feb 2021 22:34:13 GMT",
->>>>>>> 1814567d
+          "azsdk-net-Storage.Files.DataLake/12.7.0-alpha.20210219.1",
+          "(.NET 5.0.3; Microsoft Windows 10.0.19041)"
+        ],
+        "x-ms-client-request-id": "3daeaeee-dfc4-cf11-987e-ff2e6660ac22",
+        "x-ms-date": "Fri, 19 Feb 2021 19:13:03 GMT",
         "x-ms-range": "bytes=512-639",
         "x-ms-return-client-request-id": "true",
         "x-ms-version": "2020-06-12"
@@ -334,64 +212,40 @@
         "Content-Length": "128",
         "Content-Range": "bytes 512-639/1024",
         "Content-Type": "application/octet-stream",
-<<<<<<< HEAD
-        "Date": "Wed, 03 Feb 2021 02:08:56 GMT",
-        "ETag": "\u00220x8D8C7E8A99888EA\u0022",
-        "Last-Modified": "Wed, 03 Feb 2021 02:08:56 GMT",
-=======
-        "Date": "Wed, 17 Feb 2021 22:34:13 GMT",
-        "ETag": "\u00220x8D8D39426DEDDEB\u0022",
-        "Last-Modified": "Wed, 17 Feb 2021 22:34:13 GMT",
->>>>>>> 1814567d
+        "Date": "Fri, 19 Feb 2021 19:13:02 GMT",
+        "ETag": "\u00220x8D8D50A60F7E6F0\u0022",
+        "Last-Modified": "Fri, 19 Feb 2021 19:13:02 GMT",
         "Server": [
           "Windows-Azure-Blob/1.0",
           "Microsoft-HTTPAPI/2.0"
         ],
         "x-ms-blob-type": "BlockBlob",
-        "x-ms-client-request-id": "4de88a6f-35c9-81bf-381e-ca79ad8fed80",
-<<<<<<< HEAD
-        "x-ms-creation-time": "Wed, 03 Feb 2021 02:08:56 GMT",
-=======
-        "x-ms-creation-time": "Wed, 17 Feb 2021 22:34:13 GMT",
->>>>>>> 1814567d
+        "x-ms-client-request-id": "3daeaeee-dfc4-cf11-987e-ff2e6660ac22",
+        "x-ms-creation-time": "Fri, 19 Feb 2021 19:13:02 GMT",
         "x-ms-group": "$superuser",
         "x-ms-lease-state": "available",
         "x-ms-lease-status": "unlocked",
         "x-ms-owner": "$superuser",
         "x-ms-permissions": "rw-r-----",
-<<<<<<< HEAD
-        "x-ms-request-id": "ad2becf3-a01e-004e-80d1-f951d7000000",
-=======
-        "x-ms-request-id": "70533d9a-801e-0049-747d-053db4000000",
->>>>>>> 1814567d
+        "x-ms-request-id": "2e6c1c37-201e-00a4-54f3-0676f9000000",
         "x-ms-server-encrypted": "true",
         "x-ms-version": "2020-06-12"
       },
-      "ResponseBody": "Uxlo\u002Byw2P2hj9f/6O27ONVoKIj20DWbRXYKrXwGyt5gAU2sazXocHe13FcrkDaDW8jzQJmh\u002B3Eazlp6qiuBnsD5n\u002BugCs2ff7gVQPfic7U/h1G3E4ZAvgXYlZzbccZIMEGSLfBO30z7U8DhjLp5OFqlOyLVyos6uOHhx3UsxAnw="
-    },
-    {
-      "RequestUri": "https://seannse.blob.core.windows.net/test-filesystem-1228ee44-4436-74aa-7f13-379091157487/test-file-7ceb4766-8b26-8017-f383-f48585e8c9c2",
+      "ResponseBody": "/o6TIfgQooeekvA8BLIKRQoRlfrsbg97tGuTPXY\u002B0v47brj4hpsTSEg8QHAzpxSg5TzmIyCltZB\u002BGG2MfGQRX7/xAJX5Eb5u/k2xry6fRwxW81c5WK/elrkoem4uhsvkK\u002BCwQqd/ptR\u002BdyTS9AVh3tFgNYkM1wcQE2rb0JdQQHc="
+    },
+    {
+      "RequestUri": "https://seannse.blob.core.windows.net/test-filesystem-85a5f6ac-981e-241d-d73d-2f90ac4f35c7/test-file-02c681ad-6e4e-6dc9-80d9-ee1b1c193fa9",
       "RequestMethod": "GET",
       "RequestHeaders": {
         "Accept": "application/xml",
         "Authorization": "Sanitized",
-<<<<<<< HEAD
-        "If-Match": "0x8D8C7E8A99888EA",
-        "User-Agent": [
-          "azsdk-net-Storage.Files.DataLake/12.7.0-alpha.20210202.1",
-          "(.NET Framework 4.8.4250.0; Microsoft Windows 10.0.19042 )"
-        ],
-        "x-ms-client-request-id": "f7d96975-6b22-7167-7aa7-ab79e464e3e4",
-        "x-ms-date": "Wed, 03 Feb 2021 02:08:55 GMT",
-=======
-        "If-Match": "0x8D8D39426DEDDEB",
-        "User-Agent": [
-          "azsdk-net-Storage.Files.DataLake/12.7.0-alpha.20210217.1",
-          "(.NET 5.0.3; Microsoft Windows 10.0.19042)"
-        ],
-        "x-ms-client-request-id": "f7d96975-6b22-7167-7aa7-ab79e464e3e4",
-        "x-ms-date": "Wed, 17 Feb 2021 22:34:13 GMT",
->>>>>>> 1814567d
+        "If-Match": "0x8D8D50A60F7E6F0",
+        "User-Agent": [
+          "azsdk-net-Storage.Files.DataLake/12.7.0-alpha.20210219.1",
+          "(.NET 5.0.3; Microsoft Windows 10.0.19041)"
+        ],
+        "x-ms-client-request-id": "4ca075fd-0deb-2461-f365-5e7aa03d24cd",
+        "x-ms-date": "Fri, 19 Feb 2021 19:13:03 GMT",
         "x-ms-range": "bytes=640-767",
         "x-ms-return-client-request-id": "true",
         "x-ms-version": "2020-06-12"
@@ -403,64 +257,40 @@
         "Content-Length": "128",
         "Content-Range": "bytes 640-767/1024",
         "Content-Type": "application/octet-stream",
-<<<<<<< HEAD
-        "Date": "Wed, 03 Feb 2021 02:08:56 GMT",
-        "ETag": "\u00220x8D8C7E8A99888EA\u0022",
-        "Last-Modified": "Wed, 03 Feb 2021 02:08:56 GMT",
-=======
-        "Date": "Wed, 17 Feb 2021 22:34:13 GMT",
-        "ETag": "\u00220x8D8D39426DEDDEB\u0022",
-        "Last-Modified": "Wed, 17 Feb 2021 22:34:13 GMT",
->>>>>>> 1814567d
+        "Date": "Fri, 19 Feb 2021 19:13:02 GMT",
+        "ETag": "\u00220x8D8D50A60F7E6F0\u0022",
+        "Last-Modified": "Fri, 19 Feb 2021 19:13:02 GMT",
         "Server": [
           "Windows-Azure-Blob/1.0",
           "Microsoft-HTTPAPI/2.0"
         ],
         "x-ms-blob-type": "BlockBlob",
-        "x-ms-client-request-id": "f7d96975-6b22-7167-7aa7-ab79e464e3e4",
-<<<<<<< HEAD
-        "x-ms-creation-time": "Wed, 03 Feb 2021 02:08:56 GMT",
-=======
-        "x-ms-creation-time": "Wed, 17 Feb 2021 22:34:13 GMT",
->>>>>>> 1814567d
+        "x-ms-client-request-id": "4ca075fd-0deb-2461-f365-5e7aa03d24cd",
+        "x-ms-creation-time": "Fri, 19 Feb 2021 19:13:02 GMT",
         "x-ms-group": "$superuser",
         "x-ms-lease-state": "available",
         "x-ms-lease-status": "unlocked",
         "x-ms-owner": "$superuser",
         "x-ms-permissions": "rw-r-----",
-<<<<<<< HEAD
-        "x-ms-request-id": "ad2bed19-a01e-004e-23d1-f951d7000000",
-=======
-        "x-ms-request-id": "70533dc4-801e-0049-1b7d-053db4000000",
->>>>>>> 1814567d
+        "x-ms-request-id": "2e6c1cdf-201e-00a4-71f3-0676f9000000",
         "x-ms-server-encrypted": "true",
         "x-ms-version": "2020-06-12"
       },
-      "ResponseBody": "c0MtkxBwPCoALu/xWMxT2NdRjI6p3Jptld1EmkX286Puu/DrcboGORGetUSz3VZsJZkG\u002BqR005apv/4zK6HkCjpLApzcaGYcSlN8CidVureH2HWs7/n/eudZQbG70g1vuqoJZ9q5j7wz6a9Q98lvUwVGrFMsOBpBTIi1gya0YXg="
-    },
-    {
-      "RequestUri": "https://seannse.blob.core.windows.net/test-filesystem-1228ee44-4436-74aa-7f13-379091157487/test-file-7ceb4766-8b26-8017-f383-f48585e8c9c2",
+      "ResponseBody": "gs2ETe4FZddMg7vgigyitMebnM1RQddT2aAuPaPWPC42rU8ngBPvzPtdPYgbJoUHyCcJ\u002B7NzJkD1MHRO1ig0dkaNqdy8ejOzq8/S8wROOLIaJ3R7zEB6w4YOMU\u002BfofbSKcdCjn2oSk30VVDjoTI8pvjCM66zuKkFEuZVrUnjFAo="
+    },
+    {
+      "RequestUri": "https://seannse.blob.core.windows.net/test-filesystem-85a5f6ac-981e-241d-d73d-2f90ac4f35c7/test-file-02c681ad-6e4e-6dc9-80d9-ee1b1c193fa9",
       "RequestMethod": "GET",
       "RequestHeaders": {
         "Accept": "application/xml",
         "Authorization": "Sanitized",
-<<<<<<< HEAD
-        "If-Match": "0x8D8C7E8A99888EA",
-        "User-Agent": [
-          "azsdk-net-Storage.Files.DataLake/12.7.0-alpha.20210202.1",
-          "(.NET Framework 4.8.4250.0; Microsoft Windows 10.0.19042 )"
-        ],
-        "x-ms-client-request-id": "4403d8d4-f6b6-095d-171b-bf6aff340902",
-        "x-ms-date": "Wed, 03 Feb 2021 02:08:55 GMT",
-=======
-        "If-Match": "0x8D8D39426DEDDEB",
-        "User-Agent": [
-          "azsdk-net-Storage.Files.DataLake/12.7.0-alpha.20210217.1",
-          "(.NET 5.0.3; Microsoft Windows 10.0.19042)"
-        ],
-        "x-ms-client-request-id": "4403d8d4-f6b6-095d-171b-bf6aff340902",
-        "x-ms-date": "Wed, 17 Feb 2021 22:34:13 GMT",
->>>>>>> 1814567d
+        "If-Match": "0x8D8D50A60F7E6F0",
+        "User-Agent": [
+          "azsdk-net-Storage.Files.DataLake/12.7.0-alpha.20210219.1",
+          "(.NET 5.0.3; Microsoft Windows 10.0.19041)"
+        ],
+        "x-ms-client-request-id": "f031fb11-5fbf-7237-64a7-58300e22152c",
+        "x-ms-date": "Fri, 19 Feb 2021 19:13:03 GMT",
         "x-ms-range": "bytes=768-895",
         "x-ms-return-client-request-id": "true",
         "x-ms-version": "2020-06-12"
@@ -472,64 +302,40 @@
         "Content-Length": "128",
         "Content-Range": "bytes 768-895/1024",
         "Content-Type": "application/octet-stream",
-<<<<<<< HEAD
-        "Date": "Wed, 03 Feb 2021 02:08:56 GMT",
-        "ETag": "\u00220x8D8C7E8A99888EA\u0022",
-        "Last-Modified": "Wed, 03 Feb 2021 02:08:56 GMT",
-=======
-        "Date": "Wed, 17 Feb 2021 22:34:13 GMT",
-        "ETag": "\u00220x8D8D39426DEDDEB\u0022",
-        "Last-Modified": "Wed, 17 Feb 2021 22:34:13 GMT",
->>>>>>> 1814567d
+        "Date": "Fri, 19 Feb 2021 19:13:02 GMT",
+        "ETag": "\u00220x8D8D50A60F7E6F0\u0022",
+        "Last-Modified": "Fri, 19 Feb 2021 19:13:02 GMT",
         "Server": [
           "Windows-Azure-Blob/1.0",
           "Microsoft-HTTPAPI/2.0"
         ],
         "x-ms-blob-type": "BlockBlob",
-        "x-ms-client-request-id": "4403d8d4-f6b6-095d-171b-bf6aff340902",
-<<<<<<< HEAD
-        "x-ms-creation-time": "Wed, 03 Feb 2021 02:08:56 GMT",
-=======
-        "x-ms-creation-time": "Wed, 17 Feb 2021 22:34:13 GMT",
->>>>>>> 1814567d
+        "x-ms-client-request-id": "f031fb11-5fbf-7237-64a7-58300e22152c",
+        "x-ms-creation-time": "Fri, 19 Feb 2021 19:13:02 GMT",
         "x-ms-group": "$superuser",
         "x-ms-lease-state": "available",
         "x-ms-lease-status": "unlocked",
         "x-ms-owner": "$superuser",
         "x-ms-permissions": "rw-r-----",
-<<<<<<< HEAD
-        "x-ms-request-id": "ad2bed47-a01e-004e-49d1-f951d7000000",
-=======
-        "x-ms-request-id": "70533de7-801e-0049-3c7d-053db4000000",
->>>>>>> 1814567d
+        "x-ms-request-id": "2e6c1d92-201e-00a4-17f3-0676f9000000",
         "x-ms-server-encrypted": "true",
         "x-ms-version": "2020-06-12"
       },
-      "ResponseBody": "RQxQfExT3M1IuHgFSa6CHunurHQmukOCj8caUgQMlX6INwvrePMGsmreCnO/FPeeBpaZNwjsUYvJzuyEOIrJOyP6fRKjl6X25/kKR6/PwnrPfEttc111nOWAIaoGgXrfFc9QxZfk\u002Bm/wo08O4Qrb\u002BQtxtbs/W8jFhOAtI3X772Y="
-    },
-    {
-      "RequestUri": "https://seannse.blob.core.windows.net/test-filesystem-1228ee44-4436-74aa-7f13-379091157487/test-file-7ceb4766-8b26-8017-f383-f48585e8c9c2",
+      "ResponseBody": "2f/JPQypNXHdJ4d28JYiVNKKV9xtRx9wHTx7l1OcBBBBRgqhaf\u002BaT43C0YsxMhV7wwHbvow3nJLfWB/QLZ0eQCN3NaqMgOvS8AdPq3WTP\u002Bon/9NRwUWDCal3whDfyiHvo5Fouvxq70MWCM6E6PAcSxk1qS7KzX7e8ywBFL7a8iU="
+    },
+    {
+      "RequestUri": "https://seannse.blob.core.windows.net/test-filesystem-85a5f6ac-981e-241d-d73d-2f90ac4f35c7/test-file-02c681ad-6e4e-6dc9-80d9-ee1b1c193fa9",
       "RequestMethod": "GET",
       "RequestHeaders": {
         "Accept": "application/xml",
         "Authorization": "Sanitized",
-<<<<<<< HEAD
-        "If-Match": "0x8D8C7E8A99888EA",
-        "User-Agent": [
-          "azsdk-net-Storage.Files.DataLake/12.7.0-alpha.20210202.1",
-          "(.NET Framework 4.8.4250.0; Microsoft Windows 10.0.19042 )"
-        ],
-        "x-ms-client-request-id": "0ca5bde6-9e60-042e-3d17-01f5abfcc5a7",
-        "x-ms-date": "Wed, 03 Feb 2021 02:08:56 GMT",
-=======
-        "If-Match": "0x8D8D39426DEDDEB",
-        "User-Agent": [
-          "azsdk-net-Storage.Files.DataLake/12.7.0-alpha.20210217.1",
-          "(.NET 5.0.3; Microsoft Windows 10.0.19042)"
-        ],
-        "x-ms-client-request-id": "0ca5bde6-9e60-042e-3d17-01f5abfcc5a7",
-        "x-ms-date": "Wed, 17 Feb 2021 22:34:13 GMT",
->>>>>>> 1814567d
+        "If-Match": "0x8D8D50A60F7E6F0",
+        "User-Agent": [
+          "azsdk-net-Storage.Files.DataLake/12.7.0-alpha.20210219.1",
+          "(.NET 5.0.3; Microsoft Windows 10.0.19041)"
+        ],
+        "x-ms-client-request-id": "a4698e45-340c-b20e-00f4-bec90bb072ef",
+        "x-ms-date": "Fri, 19 Feb 2021 19:13:03 GMT",
         "x-ms-range": "bytes=896-1023",
         "x-ms-return-client-request-id": "true",
         "x-ms-version": "2020-06-12"
@@ -541,64 +347,40 @@
         "Content-Length": "128",
         "Content-Range": "bytes 896-1023/1024",
         "Content-Type": "application/octet-stream",
-<<<<<<< HEAD
-        "Date": "Wed, 03 Feb 2021 02:08:56 GMT",
-        "ETag": "\u00220x8D8C7E8A99888EA\u0022",
-        "Last-Modified": "Wed, 03 Feb 2021 02:08:56 GMT",
-=======
-        "Date": "Wed, 17 Feb 2021 22:34:13 GMT",
-        "ETag": "\u00220x8D8D39426DEDDEB\u0022",
-        "Last-Modified": "Wed, 17 Feb 2021 22:34:13 GMT",
->>>>>>> 1814567d
+        "Date": "Fri, 19 Feb 2021 19:13:02 GMT",
+        "ETag": "\u00220x8D8D50A60F7E6F0\u0022",
+        "Last-Modified": "Fri, 19 Feb 2021 19:13:02 GMT",
         "Server": [
           "Windows-Azure-Blob/1.0",
           "Microsoft-HTTPAPI/2.0"
         ],
         "x-ms-blob-type": "BlockBlob",
-        "x-ms-client-request-id": "0ca5bde6-9e60-042e-3d17-01f5abfcc5a7",
-<<<<<<< HEAD
-        "x-ms-creation-time": "Wed, 03 Feb 2021 02:08:56 GMT",
-=======
-        "x-ms-creation-time": "Wed, 17 Feb 2021 22:34:13 GMT",
->>>>>>> 1814567d
+        "x-ms-client-request-id": "a4698e45-340c-b20e-00f4-bec90bb072ef",
+        "x-ms-creation-time": "Fri, 19 Feb 2021 19:13:02 GMT",
         "x-ms-group": "$superuser",
         "x-ms-lease-state": "available",
         "x-ms-lease-status": "unlocked",
         "x-ms-owner": "$superuser",
         "x-ms-permissions": "rw-r-----",
-<<<<<<< HEAD
-        "x-ms-request-id": "ad2bed69-a01e-004e-6bd1-f951d7000000",
-=======
-        "x-ms-request-id": "70533e03-801e-0049-567d-053db4000000",
->>>>>>> 1814567d
+        "x-ms-request-id": "2e6c1e54-201e-00a4-4df3-0676f9000000",
         "x-ms-server-encrypted": "true",
         "x-ms-version": "2020-06-12"
       },
-      "ResponseBody": "fysx4H/94\u002BqB3HzPDWe72qQon5TMvqC5BotAtrfX\u002BfWz6Y\u002B12Pt6DY7KOWLf\u002BLcdJVN\u002BTVxbmcGLd9nzvSwzquKHHCTXBQGprpEGAoQ92g7TI5BjWayZWFDOKmAhhlBhlo9/V9yTRSBR1J7KVZY8TZ3LIJmcz1A27cTTCdqhhyg="
-    },
-    {
-      "RequestUri": "https://seannse.blob.core.windows.net/test-filesystem-1228ee44-4436-74aa-7f13-379091157487?restype=container",
+      "ResponseBody": "5mAI5CuF7bwQjzq4d/8huFt29qog8yTVEorH0GnahDsWqJ6I6DgglEfsHTqTxWf0C0i5SORHBPM7MtGhvhxTNgr\u002Bos5hmNAiVmJjNNXpQkwj0sUgIDxXzqOqTLZnftUqmecvlCOYk3J4lvKB49AdUe\u002BEfutXMhXOptMqtksau9c="
+    },
+    {
+      "RequestUri": "https://seannse.blob.core.windows.net/test-filesystem-85a5f6ac-981e-241d-d73d-2f90ac4f35c7?restype=container",
       "RequestMethod": "DELETE",
       "RequestHeaders": {
         "Accept": "application/xml",
         "Authorization": "Sanitized",
-<<<<<<< HEAD
-        "traceparent": "00-739b4fff5e897e47bd50beef9314c665-b6ec1ec111ae0f47-00",
-        "User-Agent": [
-          "azsdk-net-Storage.Files.DataLake/12.7.0-alpha.20210202.1",
-          "(.NET Framework 4.8.4250.0; Microsoft Windows 10.0.19042 )"
-        ],
-        "x-ms-client-request-id": "41842b87-fc8f-3ea1-44d8-e9112fec5e04",
-        "x-ms-date": "Wed, 03 Feb 2021 02:08:56 GMT",
-=======
-        "traceparent": "00-6f304896ad300044a3aa68cad836c19d-6d35209e6bde044c-00",
-        "User-Agent": [
-          "azsdk-net-Storage.Files.DataLake/12.7.0-alpha.20210217.1",
-          "(.NET 5.0.3; Microsoft Windows 10.0.19042)"
-        ],
-        "x-ms-client-request-id": "41842b87-fc8f-3ea1-44d8-e9112fec5e04",
-        "x-ms-date": "Wed, 17 Feb 2021 22:34:13 GMT",
->>>>>>> 1814567d
+        "traceparent": "00-06347d3405a495478350c839711d66db-6cc0c526659a2b47-00",
+        "User-Agent": [
+          "azsdk-net-Storage.Files.DataLake/12.7.0-alpha.20210219.1",
+          "(.NET 5.0.3; Microsoft Windows 10.0.19041)"
+        ],
+        "x-ms-client-request-id": "80ebc5ed-71b8-9520-97eb-776c8bc98ee4",
+        "x-ms-date": "Fri, 19 Feb 2021 19:13:03 GMT",
         "x-ms-return-client-request-id": "true",
         "x-ms-version": "2020-06-12"
       },
@@ -606,28 +388,20 @@
       "StatusCode": 202,
       "ResponseHeaders": {
         "Content-Length": "0",
-<<<<<<< HEAD
-        "Date": "Wed, 03 Feb 2021 02:08:56 GMT",
-=======
-        "Date": "Wed, 17 Feb 2021 22:34:13 GMT",
->>>>>>> 1814567d
-        "Server": [
-          "Windows-Azure-Blob/1.0",
-          "Microsoft-HTTPAPI/2.0"
-        ],
-        "x-ms-client-request-id": "41842b87-fc8f-3ea1-44d8-e9112fec5e04",
-<<<<<<< HEAD
-        "x-ms-request-id": "ad2bed98-a01e-004e-16d1-f951d7000000",
-=======
-        "x-ms-request-id": "70533e32-801e-0049-017d-053db4000000",
->>>>>>> 1814567d
+        "Date": "Fri, 19 Feb 2021 19:13:02 GMT",
+        "Server": [
+          "Windows-Azure-Blob/1.0",
+          "Microsoft-HTTPAPI/2.0"
+        ],
+        "x-ms-client-request-id": "80ebc5ed-71b8-9520-97eb-776c8bc98ee4",
+        "x-ms-request-id": "2e6c1f2e-201e-00a4-1af3-0676f9000000",
         "x-ms-version": "2020-06-12"
       },
       "ResponseBody": []
     }
   ],
   "Variables": {
-    "RandomSeed": "292685937",
+    "RandomSeed": "456847285",
     "Storage_TestConfigHierarchicalNamespace": "NamespaceTenant\nseannse\nU2FuaXRpemVk\nhttps://seannse.blob.core.windows.net\nhttps://seannse.file.core.windows.net\nhttps://seannse.queue.core.windows.net\nhttps://seannse.table.core.windows.net\n\n\n\n\nhttps://seannse-secondary.blob.core.windows.net\nhttps://seannse-secondary.file.core.windows.net\nhttps://seannse-secondary.queue.core.windows.net\nhttps://seannse-secondary.table.core.windows.net\n68390a19-a643-458b-b726-408abf67b4fc\nSanitized\n72f988bf-86f1-41af-91ab-2d7cd011db47\nhttps://login.microsoftonline.com/\nCloud\nBlobEndpoint=https://seannse.blob.core.windows.net/;QueueEndpoint=https://seannse.queue.core.windows.net/;FileEndpoint=https://seannse.file.core.windows.net/;BlobSecondaryEndpoint=https://seannse-secondary.blob.core.windows.net/;QueueSecondaryEndpoint=https://seannse-secondary.queue.core.windows.net/;FileSecondaryEndpoint=https://seannse-secondary.file.core.windows.net/;AccountName=seannse;AccountKey=Sanitized\n"
   }
 }