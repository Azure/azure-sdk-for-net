--- conflicted
+++ resolved
@@ -29,13 +29,8 @@
           "Microsoft-HTTPAPI/2.0"
         ],
         "x-ms-client-request-id": "46bbdd7e-4495-2ab8-3f0c-df28e3beca49",
-<<<<<<< HEAD
-        "x-ms-request-id": "3a7d040d-e01e-0095-1221-af3277000000",
-        "x-ms-version": "2021-04-10"
-=======
         "x-ms-request-id": "abb38052-901e-00ad-6fdc-c5ba54000000",
-        "x-ms-version": "2021-02-12"
->>>>>>> 49dd1a0e
+        "x-ms-version": "2021-04-10"
       },
       "ResponseBody": []
     },
@@ -398,13 +393,8 @@
           "Microsoft-HTTPAPI/2.0"
         ],
         "x-ms-client-request-id": "80ebc5ed-71b8-9520-97eb-776c8bc98ee4",
-<<<<<<< HEAD
-        "x-ms-request-id": "3a7d051b-e01e-0095-7121-af3277000000",
-        "x-ms-version": "2021-04-10"
-=======
         "x-ms-request-id": "abb38116-901e-00ad-24dc-c5ba54000000",
-        "x-ms-version": "2021-02-12"
->>>>>>> 49dd1a0e
+        "x-ms-version": "2021-04-10"
       },
       "ResponseBody": []
     }
