--- conflicted
+++ resolved
@@ -1,233 +1,148 @@
 {
   "Entries": [
     {
-      "RequestUri": "https://seannse.blob.core.windows.net/test-filesystem-3bc589f0-f9c1-9675-a6e0-baf9d8539b51?restype=container",
-      "RequestMethod": "PUT",
-      "RequestHeaders": {
-        "Accept": "application/xml",
-        "Authorization": "Sanitized",
-<<<<<<< HEAD
-        "traceparent": "00-49e1f98da91dc8439af3f918a6ffedd7-b6ceec30e1346d41-00",
-        "User-Agent": [
-          "azsdk-net-Storage.Files.DataLake/12.7.0-alpha.20210202.1",
-          "(.NET 5.0.2; Microsoft Windows 10.0.19042)"
+      "RequestUri": "https://seannse.blob.core.windows.net/test-filesystem-6b9f0186-4758-db38-0a30-6e975da7eef2?restype=container",
+      "RequestMethod": "PUT",
+      "RequestHeaders": {
+        "Accept": "application/xml",
+        "Authorization": "Sanitized",
+        "traceparent": "00-fe23918f63caba4db254115da1040c8b-bc082039842f2f4a-00",
+        "User-Agent": [
+          "azsdk-net-Storage.Files.DataLake/12.7.0-alpha.20210219.1",
+          "(.NET 5.0.3; Microsoft Windows 10.0.19041)"
         ],
         "x-ms-blob-public-access": "container",
-        "x-ms-client-request-id": "f690d54e-534a-8cfc-416e-51796d9ff9e7",
-        "x-ms-date": "Tue, 02 Feb 2021 21:39:16 GMT",
-=======
-        "traceparent": "00-5416fcc5c958e242b7580a15cc08d31b-518c7c5e32154742-00",
-        "User-Agent": [
-          "azsdk-net-Storage.Files.DataLake/12.7.0-alpha.20210217.1",
-          "(.NET 5.0.3; Microsoft Windows 10.0.19042)"
-        ],
-        "x-ms-blob-public-access": "container",
-        "x-ms-client-request-id": "f690d54e-534a-8cfc-416e-51796d9ff9e7",
-        "x-ms-date": "Wed, 17 Feb 2021 22:28:43 GMT",
->>>>>>> 1814567d
-        "x-ms-return-client-request-id": "true",
-        "x-ms-version": "2020-06-12"
-      },
-      "RequestBody": null,
-      "StatusCode": 201,
-      "ResponseHeaders": {
-        "Content-Length": "0",
-<<<<<<< HEAD
-        "Date": "Tue, 02 Feb 2021 21:39:16 GMT",
-        "ETag": "\u00220x8D8C7C2FE3470D6\u0022",
-        "Last-Modified": "Tue, 02 Feb 2021 21:39:17 GMT",
-=======
-        "Date": "Wed, 17 Feb 2021 22:28:43 GMT",
-        "ETag": "\u00220x8D8D39362A4C30C\u0022",
-        "Last-Modified": "Wed, 17 Feb 2021 22:28:44 GMT",
->>>>>>> 1814567d
-        "Server": [
-          "Windows-Azure-Blob/1.0",
-          "Microsoft-HTTPAPI/2.0"
-        ],
-        "x-ms-client-request-id": "f690d54e-534a-8cfc-416e-51796d9ff9e7",
-<<<<<<< HEAD
-        "x-ms-request-id": "fae8342a-501e-0081-17ab-f9df85000000",
-=======
-        "x-ms-request-id": "b77de758-301e-005c-0f7c-052a07000000",
->>>>>>> 1814567d
-        "x-ms-version": "2020-06-12"
-      },
-      "ResponseBody": []
-    },
-    {
-      "RequestUri": "https://seannse.dfs.core.windows.net/test-filesystem-3bc589f0-f9c1-9675-a6e0-baf9d8539b51/test-file-52ca3ca9-e47f-8f8d-172b-a4354f745810?resource=file",
-      "RequestMethod": "PUT",
-      "RequestHeaders": {
-        "Accept": "application/json",
-        "Authorization": "Sanitized",
-<<<<<<< HEAD
-        "traceparent": "00-a6711a2c8883d54cbddebdef144a0721-18651bac65ec9945-00",
-        "User-Agent": [
-          "azsdk-net-Storage.Files.DataLake/12.7.0-alpha.20210202.1",
-          "(.NET 5.0.2; Microsoft Windows 10.0.19042)"
-        ],
-        "x-ms-client-request-id": "0156c292-92cc-693a-4701-df1fafc73dcc",
-        "x-ms-date": "Tue, 02 Feb 2021 21:39:17 GMT",
-=======
-        "traceparent": "00-123545cdef5c6242a87ee33e96e767f4-7ba0be628629ef46-00",
-        "User-Agent": [
-          "azsdk-net-Storage.Files.DataLake/12.7.0-alpha.20210217.1",
-          "(.NET 5.0.3; Microsoft Windows 10.0.19042)"
-        ],
-        "x-ms-client-request-id": "0156c292-92cc-693a-4701-df1fafc73dcc",
-        "x-ms-date": "Wed, 17 Feb 2021 22:28:44 GMT",
->>>>>>> 1814567d
-        "x-ms-return-client-request-id": "true",
-        "x-ms-version": "2020-06-12"
-      },
-      "RequestBody": null,
-      "StatusCode": 201,
-      "ResponseHeaders": {
-        "Content-Length": "0",
-<<<<<<< HEAD
-        "Date": "Tue, 02 Feb 2021 21:39:17 GMT",
-        "ETag": "\u00220x8D8C7C2FE74510D\u0022",
-        "Last-Modified": "Tue, 02 Feb 2021 21:39:17 GMT",
-=======
-        "Date": "Wed, 17 Feb 2021 22:28:44 GMT",
-        "ETag": "\u00220x8D8D39362DC0E49\u0022",
-        "Last-Modified": "Wed, 17 Feb 2021 22:28:44 GMT",
->>>>>>> 1814567d
-        "Server": [
-          "Windows-Azure-HDFS/1.0",
-          "Microsoft-HTTPAPI/2.0"
-        ],
-        "x-ms-client-request-id": "0156c292-92cc-693a-4701-df1fafc73dcc",
-<<<<<<< HEAD
-        "x-ms-request-id": "6d720f8d-c01f-0015-62ab-f968ec000000",
-=======
-        "x-ms-request-id": "27a8183b-701f-003f-407c-05b7fc000000",
->>>>>>> 1814567d
-        "x-ms-version": "2020-06-12"
-      },
-      "ResponseBody": []
-    },
-    {
-      "RequestUri": "https://seannse.dfs.core.windows.net/test-filesystem-3bc589f0-f9c1-9675-a6e0-baf9d8539b51/test-file-6c7d4116-f6f4-0524-3658-1efc8887811e?resource=file",
-      "RequestMethod": "PUT",
-      "RequestHeaders": {
-        "Accept": "application/json",
-        "Authorization": "Sanitized",
-<<<<<<< HEAD
-        "traceparent": "00-a72e90951dac3d409e97fbc8d7c96b90-954ada374faed246-00",
-        "User-Agent": [
-          "azsdk-net-Storage.Files.DataLake/12.7.0-alpha.20210202.1",
-          "(.NET 5.0.2; Microsoft Windows 10.0.19042)"
-        ],
-        "x-ms-client-request-id": "cdef8f46-c07b-9b04-9d51-cb74733ee0bf",
-        "x-ms-date": "Tue, 02 Feb 2021 21:39:17 GMT",
-=======
-        "traceparent": "00-2ce14a6976749b4bb1b7fdc7f660d908-b3fbacce19718a4c-00",
-        "User-Agent": [
-          "azsdk-net-Storage.Files.DataLake/12.7.0-alpha.20210217.1",
-          "(.NET 5.0.3; Microsoft Windows 10.0.19042)"
-        ],
-        "x-ms-client-request-id": "cdef8f46-c07b-9b04-9d51-cb74733ee0bf",
-        "x-ms-date": "Wed, 17 Feb 2021 22:28:44 GMT",
->>>>>>> 1814567d
-        "x-ms-return-client-request-id": "true",
-        "x-ms-version": "2020-06-12"
-      },
-      "RequestBody": null,
-      "StatusCode": 201,
-      "ResponseHeaders": {
-        "Content-Length": "0",
-<<<<<<< HEAD
-        "Date": "Tue, 02 Feb 2021 21:39:17 GMT",
-        "ETag": "\u00220x8D8C7C2FE83F51A\u0022",
-        "Last-Modified": "Tue, 02 Feb 2021 21:39:18 GMT",
-=======
-        "Date": "Wed, 17 Feb 2021 22:28:44 GMT",
-        "ETag": "\u00220x8D8D39362EB3A86\u0022",
-        "Last-Modified": "Wed, 17 Feb 2021 22:28:44 GMT",
->>>>>>> 1814567d
-        "Server": [
-          "Windows-Azure-HDFS/1.0",
-          "Microsoft-HTTPAPI/2.0"
-        ],
-        "x-ms-client-request-id": "cdef8f46-c07b-9b04-9d51-cb74733ee0bf",
-<<<<<<< HEAD
-        "x-ms-request-id": "6d720f9c-c01f-0015-70ab-f968ec000000",
-=======
-        "x-ms-request-id": "27a81842-701f-003f-477c-05b7fc000000",
->>>>>>> 1814567d
-        "x-ms-version": "2020-06-12"
-      },
-      "ResponseBody": []
-    },
-    {
-      "RequestUri": "https://seannse.dfs.core.windows.net/test-filesystem-3bc589f0-f9c1-9675-a6e0-baf9d8539b51/test-file-6c7d4116-f6f4-0524-3658-1efc8887811e?mode=legacy",
-      "RequestMethod": "PUT",
-      "RequestHeaders": {
-        "Accept": "application/json",
-        "Authorization": "Sanitized",
-        "User-Agent": [
-<<<<<<< HEAD
-          "azsdk-net-Storage.Files.DataLake/12.7.0-alpha.20210202.1",
-          "(.NET 5.0.2; Microsoft Windows 10.0.19042)"
-        ],
-        "x-ms-client-request-id": "f9b5b294-b398-3ea2-a806-efcc8acff688",
-        "x-ms-date": "Tue, 02 Feb 2021 21:39:17 GMT",
-=======
-          "azsdk-net-Storage.Files.DataLake/12.7.0-alpha.20210217.1",
-          "(.NET 5.0.3; Microsoft Windows 10.0.19042)"
-        ],
-        "x-ms-client-request-id": "f9b5b294-b398-3ea2-a806-efcc8acff688",
-        "x-ms-date": "Wed, 17 Feb 2021 22:28:44 GMT",
->>>>>>> 1814567d
-        "x-ms-rename-source": "%2Ftest-filesystem-3bc589f0-f9c1-9675-a6e0-baf9d8539b51%2Ftest-file-52ca3ca9-e47f-8f8d-172b-a4354f745810=",
-        "x-ms-return-client-request-id": "true",
-        "x-ms-version": "2020-06-12"
-      },
-      "RequestBody": null,
-      "StatusCode": 201,
-      "ResponseHeaders": {
-        "Content-Length": "0",
-<<<<<<< HEAD
-        "Date": "Tue, 02 Feb 2021 21:39:17 GMT",
-=======
-        "Date": "Wed, 17 Feb 2021 22:28:44 GMT",
->>>>>>> 1814567d
-        "Server": [
-          "Windows-Azure-HDFS/1.0",
-          "Microsoft-HTTPAPI/2.0"
-        ],
-        "x-ms-client-request-id": "f9b5b294-b398-3ea2-a806-efcc8acff688",
-<<<<<<< HEAD
-        "x-ms-request-id": "6d720fc0-c01f-0015-13ab-f968ec000000",
-=======
-        "x-ms-request-id": "27a81847-701f-003f-4c7c-05b7fc000000",
->>>>>>> 1814567d
-        "x-ms-version": "2020-06-12"
-      },
-      "ResponseBody": []
-    },
-    {
-      "RequestUri": "https://seannse.blob.core.windows.net/test-filesystem-3bc589f0-f9c1-9675-a6e0-baf9d8539b51/test-file-6c7d4116-f6f4-0524-3658-1efc8887811e",
+        "x-ms-client-request-id": "e22ecf37-73d5-5043-1273-b10467b949b1",
+        "x-ms-date": "Fri, 19 Feb 2021 19:10:33 GMT",
+        "x-ms-return-client-request-id": "true",
+        "x-ms-version": "2020-06-12"
+      },
+      "RequestBody": null,
+      "StatusCode": 201,
+      "ResponseHeaders": {
+        "Content-Length": "0",
+        "Date": "Fri, 19 Feb 2021 19:10:32 GMT",
+        "ETag": "\u00220x8D8D50A0769AADF\u0022",
+        "Last-Modified": "Fri, 19 Feb 2021 19:10:32 GMT",
+        "Server": [
+          "Windows-Azure-Blob/1.0",
+          "Microsoft-HTTPAPI/2.0"
+        ],
+        "x-ms-client-request-id": "e22ecf37-73d5-5043-1273-b10467b949b1",
+        "x-ms-request-id": "2e666062-201e-00a4-36f2-0676f9000000",
+        "x-ms-version": "2020-06-12"
+      },
+      "ResponseBody": []
+    },
+    {
+      "RequestUri": "https://seannse.dfs.core.windows.net/test-filesystem-6b9f0186-4758-db38-0a30-6e975da7eef2/test-file-18c95964-c095-2c4f-b845-7b11bd40a239?resource=file",
+      "RequestMethod": "PUT",
+      "RequestHeaders": {
+        "Accept": "application/json",
+        "Authorization": "Sanitized",
+        "traceparent": "00-0e3728e929f6364780dbda58b24fe3d2-dac283b07fac2e4f-00",
+        "User-Agent": [
+          "azsdk-net-Storage.Files.DataLake/12.7.0-alpha.20210219.1",
+          "(.NET 5.0.3; Microsoft Windows 10.0.19041)"
+        ],
+        "x-ms-client-request-id": "de93d8fe-ff08-7748-7f01-298ff73293d1",
+        "x-ms-date": "Fri, 19 Feb 2021 19:10:33 GMT",
+        "x-ms-return-client-request-id": "true",
+        "x-ms-version": "2020-06-12"
+      },
+      "RequestBody": null,
+      "StatusCode": 201,
+      "ResponseHeaders": {
+        "Content-Length": "0",
+        "Date": "Fri, 19 Feb 2021 19:10:31 GMT",
+        "ETag": "\u00220x8D8D50A07783117\u0022",
+        "Last-Modified": "Fri, 19 Feb 2021 19:10:32 GMT",
+        "Server": [
+          "Windows-Azure-HDFS/1.0",
+          "Microsoft-HTTPAPI/2.0"
+        ],
+        "x-ms-client-request-id": "de93d8fe-ff08-7748-7f01-298ff73293d1",
+        "x-ms-request-id": "6f4b39e9-e01f-004f-48f2-060e0b000000",
+        "x-ms-version": "2020-06-12"
+      },
+      "ResponseBody": []
+    },
+    {
+      "RequestUri": "https://seannse.dfs.core.windows.net/test-filesystem-6b9f0186-4758-db38-0a30-6e975da7eef2/test-file-d5ec77d1-bb58-5839-3c32-25aca7488474?resource=file",
+      "RequestMethod": "PUT",
+      "RequestHeaders": {
+        "Accept": "application/json",
+        "Authorization": "Sanitized",
+        "traceparent": "00-104353fd962e6e4cac44d3bc9bf17352-999403ba3cbad840-00",
+        "User-Agent": [
+          "azsdk-net-Storage.Files.DataLake/12.7.0-alpha.20210219.1",
+          "(.NET 5.0.3; Microsoft Windows 10.0.19041)"
+        ],
+        "x-ms-client-request-id": "31354655-1c58-42de-9f3b-a1d6da9bcf36",
+        "x-ms-date": "Fri, 19 Feb 2021 19:10:33 GMT",
+        "x-ms-return-client-request-id": "true",
+        "x-ms-version": "2020-06-12"
+      },
+      "RequestBody": null,
+      "StatusCode": 201,
+      "ResponseHeaders": {
+        "Content-Length": "0",
+        "Date": "Fri, 19 Feb 2021 19:10:31 GMT",
+        "ETag": "\u00220x8D8D50A0784D2FA\u0022",
+        "Last-Modified": "Fri, 19 Feb 2021 19:10:32 GMT",
+        "Server": [
+          "Windows-Azure-HDFS/1.0",
+          "Microsoft-HTTPAPI/2.0"
+        ],
+        "x-ms-client-request-id": "31354655-1c58-42de-9f3b-a1d6da9bcf36",
+        "x-ms-request-id": "6f4b39fc-e01f-004f-5bf2-060e0b000000",
+        "x-ms-version": "2020-06-12"
+      },
+      "ResponseBody": []
+    },
+    {
+      "RequestUri": "https://seannse.dfs.core.windows.net/test-filesystem-6b9f0186-4758-db38-0a30-6e975da7eef2/test-file-d5ec77d1-bb58-5839-3c32-25aca7488474?mode=legacy",
+      "RequestMethod": "PUT",
+      "RequestHeaders": {
+        "Accept": "application/json",
+        "Authorization": "Sanitized",
+        "User-Agent": [
+          "azsdk-net-Storage.Files.DataLake/12.7.0-alpha.20210219.1",
+          "(.NET 5.0.3; Microsoft Windows 10.0.19041)"
+        ],
+        "x-ms-client-request-id": "60576493-5312-361b-65d0-4572215a3eae",
+        "x-ms-date": "Fri, 19 Feb 2021 19:10:33 GMT",
+        "x-ms-rename-source": "%2Ftest-filesystem-6b9f0186-4758-db38-0a30-6e975da7eef2%2Ftest-file-18c95964-c095-2c4f-b845-7b11bd40a239=",
+        "x-ms-return-client-request-id": "true",
+        "x-ms-version": "2020-06-12"
+      },
+      "RequestBody": null,
+      "StatusCode": 201,
+      "ResponseHeaders": {
+        "Content-Length": "0",
+        "Date": "Fri, 19 Feb 2021 19:10:31 GMT",
+        "Server": [
+          "Windows-Azure-HDFS/1.0",
+          "Microsoft-HTTPAPI/2.0"
+        ],
+        "x-ms-client-request-id": "60576493-5312-361b-65d0-4572215a3eae",
+        "x-ms-request-id": "6f4b3a0b-e01f-004f-6af2-060e0b000000",
+        "x-ms-version": "2020-06-12"
+      },
+      "ResponseBody": []
+    },
+    {
+      "RequestUri": "https://seannse.blob.core.windows.net/test-filesystem-6b9f0186-4758-db38-0a30-6e975da7eef2/test-file-d5ec77d1-bb58-5839-3c32-25aca7488474",
       "RequestMethod": "HEAD",
       "RequestHeaders": {
         "Accept": "application/xml",
         "Authorization": "Sanitized",
         "User-Agent": [
-<<<<<<< HEAD
-          "azsdk-net-Storage.Files.DataLake/12.7.0-alpha.20210202.1",
-          "(.NET 5.0.2; Microsoft Windows 10.0.19042)"
-        ],
-        "x-ms-client-request-id": "c0df7c12-e788-cc27-1ee3-5a1dc1e2342d",
-        "x-ms-date": "Tue, 02 Feb 2021 21:39:17 GMT",
-=======
-          "azsdk-net-Storage.Files.DataLake/12.7.0-alpha.20210217.1",
-          "(.NET 5.0.3; Microsoft Windows 10.0.19042)"
-        ],
-        "x-ms-client-request-id": "c0df7c12-e788-cc27-1ee3-5a1dc1e2342d",
-        "x-ms-date": "Wed, 17 Feb 2021 22:28:44 GMT",
->>>>>>> 1814567d
+          "azsdk-net-Storage.Files.DataLake/12.7.0-alpha.20210219.1",
+          "(.NET 5.0.3; Microsoft Windows 10.0.19041)"
+        ],
+        "x-ms-client-request-id": "7643f2c5-6e43-2a24-9906-4f4e68b1eceb",
+        "x-ms-date": "Fri, 19 Feb 2021 19:10:33 GMT",
         "x-ms-return-client-request-id": "true",
         "x-ms-version": "2020-06-12"
       },
@@ -237,15 +152,9 @@
         "Accept-Ranges": "bytes",
         "Content-Length": "0",
         "Content-Type": "application/octet-stream",
-<<<<<<< HEAD
-        "Date": "Tue, 02 Feb 2021 21:39:17 GMT",
-        "ETag": "\u00220x8D8C7C2FE74510D\u0022",
-        "Last-Modified": "Tue, 02 Feb 2021 21:39:17 GMT",
-=======
-        "Date": "Wed, 17 Feb 2021 22:28:44 GMT",
-        "ETag": "\u00220x8D8D39362DC0E49\u0022",
-        "Last-Modified": "Wed, 17 Feb 2021 22:28:44 GMT",
->>>>>>> 1814567d
+        "Date": "Fri, 19 Feb 2021 19:10:32 GMT",
+        "ETag": "\u00220x8D8D50A07783117\u0022",
+        "Last-Modified": "Fri, 19 Feb 2021 19:10:32 GMT",
         "Server": [
           "Windows-Azure-Blob/1.0",
           "Microsoft-HTTPAPI/2.0"
@@ -253,50 +162,32 @@
         "x-ms-access-tier": "Hot",
         "x-ms-access-tier-inferred": "true",
         "x-ms-blob-type": "BlockBlob",
-        "x-ms-client-request-id": "c0df7c12-e788-cc27-1ee3-5a1dc1e2342d",
-<<<<<<< HEAD
-        "x-ms-creation-time": "Tue, 02 Feb 2021 21:39:17 GMT",
-=======
-        "x-ms-creation-time": "Wed, 17 Feb 2021 22:28:44 GMT",
->>>>>>> 1814567d
+        "x-ms-client-request-id": "7643f2c5-6e43-2a24-9906-4f4e68b1eceb",
+        "x-ms-creation-time": "Fri, 19 Feb 2021 19:10:32 GMT",
         "x-ms-group": "$superuser",
         "x-ms-lease-state": "available",
         "x-ms-lease-status": "unlocked",
         "x-ms-owner": "$superuser",
         "x-ms-permissions": "rw-r-----",
-<<<<<<< HEAD
-        "x-ms-request-id": "fae834f8-501e-0081-4fab-f9df85000000",
-=======
-        "x-ms-request-id": "b77de958-301e-005c-5a7c-052a07000000",
->>>>>>> 1814567d
+        "x-ms-request-id": "2e66636d-201e-00a4-10f2-0676f9000000",
         "x-ms-server-encrypted": "true",
         "x-ms-version": "2020-06-12"
       },
       "ResponseBody": []
     },
     {
-      "RequestUri": "https://seannse.blob.core.windows.net/test-filesystem-3bc589f0-f9c1-9675-a6e0-baf9d8539b51?restype=container",
+      "RequestUri": "https://seannse.blob.core.windows.net/test-filesystem-6b9f0186-4758-db38-0a30-6e975da7eef2?restype=container",
       "RequestMethod": "DELETE",
       "RequestHeaders": {
         "Accept": "application/xml",
         "Authorization": "Sanitized",
-<<<<<<< HEAD
-        "traceparent": "00-ec9a50a2cad7fb49b1bb570ca8c1bdad-3d130e52f88b6544-00",
-        "User-Agent": [
-          "azsdk-net-Storage.Files.DataLake/12.7.0-alpha.20210202.1",
-          "(.NET 5.0.2; Microsoft Windows 10.0.19042)"
-        ],
-        "x-ms-client-request-id": "0eb9b5a5-35f0-7800-d475-e5e26529d4fd",
-        "x-ms-date": "Tue, 02 Feb 2021 21:39:17 GMT",
-=======
-        "traceparent": "00-e07b81414bccd0419e9fc78b02597b42-089bbf54cf35d745-00",
-        "User-Agent": [
-          "azsdk-net-Storage.Files.DataLake/12.7.0-alpha.20210217.1",
-          "(.NET 5.0.3; Microsoft Windows 10.0.19042)"
-        ],
-        "x-ms-client-request-id": "0eb9b5a5-35f0-7800-d475-e5e26529d4fd",
-        "x-ms-date": "Wed, 17 Feb 2021 22:28:44 GMT",
->>>>>>> 1814567d
+        "traceparent": "00-d4aab6260f96c545b32010476f26d361-df9107a9be2c6445-00",
+        "User-Agent": [
+          "azsdk-net-Storage.Files.DataLake/12.7.0-alpha.20210219.1",
+          "(.NET 5.0.3; Microsoft Windows 10.0.19041)"
+        ],
+        "x-ms-client-request-id": "2fac683b-c817-ab6a-b2ce-93499b533e70",
+        "x-ms-date": "Fri, 19 Feb 2021 19:10:33 GMT",
         "x-ms-return-client-request-id": "true",
         "x-ms-version": "2020-06-12"
       },
@@ -304,256 +195,161 @@
       "StatusCode": 202,
       "ResponseHeaders": {
         "Content-Length": "0",
-<<<<<<< HEAD
-        "Date": "Tue, 02 Feb 2021 21:39:17 GMT",
-=======
-        "Date": "Wed, 17 Feb 2021 22:28:44 GMT",
->>>>>>> 1814567d
-        "Server": [
-          "Windows-Azure-Blob/1.0",
-          "Microsoft-HTTPAPI/2.0"
-        ],
-        "x-ms-client-request-id": "0eb9b5a5-35f0-7800-d475-e5e26529d4fd",
-<<<<<<< HEAD
-        "x-ms-request-id": "fae8350a-501e-0081-61ab-f9df85000000",
-=======
-        "x-ms-request-id": "b77de98a-301e-005c-077c-052a07000000",
->>>>>>> 1814567d
-        "x-ms-version": "2020-06-12"
-      },
-      "ResponseBody": []
-    },
-    {
-      "RequestUri": "https://seannse.blob.core.windows.net/test-filesystem-fd4ba1fb-22ff-d618-f30a-5568cfbfe7e5?restype=container",
-      "RequestMethod": "PUT",
-      "RequestHeaders": {
-        "Accept": "application/xml",
-        "Authorization": "Sanitized",
-<<<<<<< HEAD
-        "traceparent": "00-555585597d3be84eac8994047b3e554f-102d4195dd06314e-00",
-        "User-Agent": [
-          "azsdk-net-Storage.Files.DataLake/12.7.0-alpha.20210202.1",
-          "(.NET 5.0.2; Microsoft Windows 10.0.19042)"
+        "Date": "Fri, 19 Feb 2021 19:10:32 GMT",
+        "Server": [
+          "Windows-Azure-Blob/1.0",
+          "Microsoft-HTTPAPI/2.0"
+        ],
+        "x-ms-client-request-id": "2fac683b-c817-ab6a-b2ce-93499b533e70",
+        "x-ms-request-id": "2e666415-201e-00a4-34f2-0676f9000000",
+        "x-ms-version": "2020-06-12"
+      },
+      "ResponseBody": []
+    },
+    {
+      "RequestUri": "https://seannse.blob.core.windows.net/test-filesystem-b1f0ff3b-bf1a-7d14-929b-b3933039c102?restype=container",
+      "RequestMethod": "PUT",
+      "RequestHeaders": {
+        "Accept": "application/xml",
+        "Authorization": "Sanitized",
+        "traceparent": "00-072402dec4e7d84eae966905ad5818b7-1708ed515983d247-00",
+        "User-Agent": [
+          "azsdk-net-Storage.Files.DataLake/12.7.0-alpha.20210219.1",
+          "(.NET 5.0.3; Microsoft Windows 10.0.19041)"
         ],
         "x-ms-blob-public-access": "container",
-        "x-ms-client-request-id": "426d1b4b-25ed-8257-9ce2-1ae6e098a915",
-        "x-ms-date": "Tue, 02 Feb 2021 21:39:17 GMT",
-=======
-        "traceparent": "00-0190f3813283ca4484b28b896fa85983-cf68f52219f2d542-00",
-        "User-Agent": [
-          "azsdk-net-Storage.Files.DataLake/12.7.0-alpha.20210217.1",
-          "(.NET 5.0.3; Microsoft Windows 10.0.19042)"
-        ],
-        "x-ms-blob-public-access": "container",
-        "x-ms-client-request-id": "426d1b4b-25ed-8257-9ce2-1ae6e098a915",
-        "x-ms-date": "Wed, 17 Feb 2021 22:28:45 GMT",
->>>>>>> 1814567d
-        "x-ms-return-client-request-id": "true",
-        "x-ms-version": "2020-06-12"
-      },
-      "RequestBody": null,
-      "StatusCode": 201,
-      "ResponseHeaders": {
-        "Content-Length": "0",
-<<<<<<< HEAD
-        "Date": "Tue, 02 Feb 2021 21:39:18 GMT",
-        "ETag": "\u00220x8D8C7C2FEEF09AD\u0022",
-        "Last-Modified": "Tue, 02 Feb 2021 21:39:18 GMT",
-=======
-        "Date": "Wed, 17 Feb 2021 22:28:44 GMT",
-        "ETag": "\u00220x8D8D3936342E416\u0022",
-        "Last-Modified": "Wed, 17 Feb 2021 22:28:45 GMT",
->>>>>>> 1814567d
-        "Server": [
-          "Windows-Azure-Blob/1.0",
-          "Microsoft-HTTPAPI/2.0"
-        ],
-        "x-ms-client-request-id": "426d1b4b-25ed-8257-9ce2-1ae6e098a915",
-<<<<<<< HEAD
-        "x-ms-request-id": "7faf121b-c01e-002a-3cab-f9a04f000000",
-=======
-        "x-ms-request-id": "5675deca-b01e-0020-737c-0504f8000000",
->>>>>>> 1814567d
-        "x-ms-version": "2020-06-12"
-      },
-      "ResponseBody": []
-    },
-    {
-      "RequestUri": "https://seannse.dfs.core.windows.net/test-filesystem-fd4ba1fb-22ff-d618-f30a-5568cfbfe7e5/test-file-6022008d-c8b1-d4d4-6464-e025b96c814c?resource=file",
-      "RequestMethod": "PUT",
-      "RequestHeaders": {
-        "Accept": "application/json",
-        "Authorization": "Sanitized",
-<<<<<<< HEAD
-        "traceparent": "00-441e6c0a399d9448b027f33598ebd2d7-c73ba96aed5d1f49-00",
-        "User-Agent": [
-          "azsdk-net-Storage.Files.DataLake/12.7.0-alpha.20210202.1",
-          "(.NET 5.0.2; Microsoft Windows 10.0.19042)"
-        ],
-        "x-ms-client-request-id": "551e5330-0e83-8391-4798-dd894431c930",
-        "x-ms-date": "Tue, 02 Feb 2021 21:39:18 GMT",
-=======
-        "traceparent": "00-bfd7763e09b47e4782ab4f3881fa6f37-5ed09a2330906a4c-00",
-        "User-Agent": [
-          "azsdk-net-Storage.Files.DataLake/12.7.0-alpha.20210217.1",
-          "(.NET 5.0.3; Microsoft Windows 10.0.19042)"
-        ],
-        "x-ms-client-request-id": "551e5330-0e83-8391-4798-dd894431c930",
-        "x-ms-date": "Wed, 17 Feb 2021 22:28:45 GMT",
->>>>>>> 1814567d
-        "x-ms-return-client-request-id": "true",
-        "x-ms-version": "2020-06-12"
-      },
-      "RequestBody": null,
-      "StatusCode": 201,
-      "ResponseHeaders": {
-        "Content-Length": "0",
-<<<<<<< HEAD
-        "Date": "Tue, 02 Feb 2021 21:39:18 GMT",
-        "ETag": "\u00220x8D8C7C2FF2F4846\u0022",
-        "Last-Modified": "Tue, 02 Feb 2021 21:39:19 GMT",
-=======
-        "Date": "Wed, 17 Feb 2021 22:28:44 GMT",
-        "ETag": "\u00220x8D8D3936377B1C1\u0022",
-        "Last-Modified": "Wed, 17 Feb 2021 22:28:45 GMT",
->>>>>>> 1814567d
-        "Server": [
-          "Windows-Azure-HDFS/1.0",
-          "Microsoft-HTTPAPI/2.0"
-        ],
-        "x-ms-client-request-id": "551e5330-0e83-8391-4798-dd894431c930",
-<<<<<<< HEAD
-        "x-ms-request-id": "0fb0240b-e01f-0012-74ab-f9048f000000",
-=======
-        "x-ms-request-id": "7fb982a0-401f-0056-737c-058eb0000000",
->>>>>>> 1814567d
-        "x-ms-version": "2020-06-12"
-      },
-      "ResponseBody": []
-    },
-    {
-      "RequestUri": "https://seannse.dfs.core.windows.net/test-filesystem-fd4ba1fb-22ff-d618-f30a-5568cfbfe7e5/test-file-cc4bcd61-f57b-e8c3-0988-b3bb598ec90d?resource=file",
-      "RequestMethod": "PUT",
-      "RequestHeaders": {
-        "Accept": "application/json",
-        "Authorization": "Sanitized",
-<<<<<<< HEAD
-        "traceparent": "00-1fa5399f98c2ea43883177676a3855e1-c5085202fc262648-00",
-        "User-Agent": [
-          "azsdk-net-Storage.Files.DataLake/12.7.0-alpha.20210202.1",
-          "(.NET 5.0.2; Microsoft Windows 10.0.19042)"
-        ],
-        "x-ms-client-request-id": "3de43e2b-3a0b-3a09-9035-4cfa5bd529b9",
-        "x-ms-date": "Tue, 02 Feb 2021 21:39:18 GMT",
-=======
-        "traceparent": "00-68b12373816ba64da2e446678b8b8fd8-6c0cd04b6f81f140-00",
-        "User-Agent": [
-          "azsdk-net-Storage.Files.DataLake/12.7.0-alpha.20210217.1",
-          "(.NET 5.0.3; Microsoft Windows 10.0.19042)"
-        ],
-        "x-ms-client-request-id": "3de43e2b-3a0b-3a09-9035-4cfa5bd529b9",
-        "x-ms-date": "Wed, 17 Feb 2021 22:28:45 GMT",
->>>>>>> 1814567d
-        "x-ms-return-client-request-id": "true",
-        "x-ms-version": "2020-06-12"
-      },
-      "RequestBody": null,
-      "StatusCode": 201,
-      "ResponseHeaders": {
-        "Content-Length": "0",
-<<<<<<< HEAD
-        "Date": "Tue, 02 Feb 2021 21:39:19 GMT",
-        "ETag": "\u00220x8D8C7C2FF3F21C1\u0022",
-        "Last-Modified": "Tue, 02 Feb 2021 21:39:19 GMT",
-=======
-        "Date": "Wed, 17 Feb 2021 22:28:44 GMT",
-        "ETag": "\u00220x8D8D3936383EDE4\u0022",
-        "Last-Modified": "Wed, 17 Feb 2021 22:28:45 GMT",
->>>>>>> 1814567d
-        "Server": [
-          "Windows-Azure-HDFS/1.0",
-          "Microsoft-HTTPAPI/2.0"
-        ],
-        "x-ms-client-request-id": "3de43e2b-3a0b-3a09-9035-4cfa5bd529b9",
-<<<<<<< HEAD
-        "x-ms-request-id": "0fb0241e-e01f-0012-07ab-f9048f000000",
-=======
-        "x-ms-request-id": "7fb982bc-401f-0056-0f7c-058eb0000000",
->>>>>>> 1814567d
-        "x-ms-version": "2020-06-12"
-      },
-      "ResponseBody": []
-    },
-    {
-      "RequestUri": "https://seannse.dfs.core.windows.net/test-filesystem-fd4ba1fb-22ff-d618-f30a-5568cfbfe7e5/test-file-cc4bcd61-f57b-e8c3-0988-b3bb598ec90d?mode=legacy",
-      "RequestMethod": "PUT",
-      "RequestHeaders": {
-        "Accept": "application/json",
-        "Authorization": "Sanitized",
-<<<<<<< HEAD
-        "If-Modified-Since": "Mon, 01 Feb 2021 21:39:16 GMT",
-        "User-Agent": [
-          "azsdk-net-Storage.Files.DataLake/12.7.0-alpha.20210202.1",
-          "(.NET 5.0.2; Microsoft Windows 10.0.19042)"
-        ],
-        "x-ms-client-request-id": "1a903833-8ba9-2302-52bb-d418dfce30ac",
-        "x-ms-date": "Tue, 02 Feb 2021 21:39:18 GMT",
-=======
-        "If-Modified-Since": "Tue, 16 Feb 2021 22:28:43 GMT",
-        "User-Agent": [
-          "azsdk-net-Storage.Files.DataLake/12.7.0-alpha.20210217.1",
-          "(.NET 5.0.3; Microsoft Windows 10.0.19042)"
-        ],
-        "x-ms-client-request-id": "1a903833-8ba9-2302-52bb-d418dfce30ac",
-        "x-ms-date": "Wed, 17 Feb 2021 22:28:45 GMT",
->>>>>>> 1814567d
-        "x-ms-rename-source": "%2Ftest-filesystem-fd4ba1fb-22ff-d618-f30a-5568cfbfe7e5%2Ftest-file-6022008d-c8b1-d4d4-6464-e025b96c814c=",
-        "x-ms-return-client-request-id": "true",
-        "x-ms-version": "2020-06-12"
-      },
-      "RequestBody": null,
-      "StatusCode": 201,
-      "ResponseHeaders": {
-        "Content-Length": "0",
-<<<<<<< HEAD
-        "Date": "Tue, 02 Feb 2021 21:39:19 GMT",
-=======
-        "Date": "Wed, 17 Feb 2021 22:28:44 GMT",
->>>>>>> 1814567d
-        "Server": [
-          "Windows-Azure-HDFS/1.0",
-          "Microsoft-HTTPAPI/2.0"
-        ],
-        "x-ms-client-request-id": "1a903833-8ba9-2302-52bb-d418dfce30ac",
-<<<<<<< HEAD
-        "x-ms-request-id": "0fb0242d-e01f-0012-16ab-f9048f000000",
-=======
-        "x-ms-request-id": "7fb982d6-401f-0056-297c-058eb0000000",
->>>>>>> 1814567d
-        "x-ms-version": "2020-06-12"
-      },
-      "ResponseBody": []
-    },
-    {
-      "RequestUri": "https://seannse.blob.core.windows.net/test-filesystem-fd4ba1fb-22ff-d618-f30a-5568cfbfe7e5/test-file-cc4bcd61-f57b-e8c3-0988-b3bb598ec90d",
+        "x-ms-client-request-id": "69aecd71-f5a6-7bdb-542e-9d7c14d77b78",
+        "x-ms-date": "Fri, 19 Feb 2021 19:10:33 GMT",
+        "x-ms-return-client-request-id": "true",
+        "x-ms-version": "2020-06-12"
+      },
+      "RequestBody": null,
+      "StatusCode": 201,
+      "ResponseHeaders": {
+        "Content-Length": "0",
+        "Date": "Fri, 19 Feb 2021 19:10:32 GMT",
+        "ETag": "\u00220x8D8D50A07B6A11C\u0022",
+        "Last-Modified": "Fri, 19 Feb 2021 19:10:32 GMT",
+        "Server": [
+          "Windows-Azure-Blob/1.0",
+          "Microsoft-HTTPAPI/2.0"
+        ],
+        "x-ms-client-request-id": "69aecd71-f5a6-7bdb-542e-9d7c14d77b78",
+        "x-ms-request-id": "2e6664ce-201e-00a4-63f2-0676f9000000",
+        "x-ms-version": "2020-06-12"
+      },
+      "ResponseBody": []
+    },
+    {
+      "RequestUri": "https://seannse.dfs.core.windows.net/test-filesystem-b1f0ff3b-bf1a-7d14-929b-b3933039c102/test-file-42ea910d-3f3f-7e6b-2b23-3d709c1ac97c?resource=file",
+      "RequestMethod": "PUT",
+      "RequestHeaders": {
+        "Accept": "application/json",
+        "Authorization": "Sanitized",
+        "traceparent": "00-aac6d64b56dc7a41aeed501df33e49a9-795b0d41a38d5843-00",
+        "User-Agent": [
+          "azsdk-net-Storage.Files.DataLake/12.7.0-alpha.20210219.1",
+          "(.NET 5.0.3; Microsoft Windows 10.0.19041)"
+        ],
+        "x-ms-client-request-id": "22ecaa2e-c92b-312f-622f-3e82b76adf3a",
+        "x-ms-date": "Fri, 19 Feb 2021 19:10:33 GMT",
+        "x-ms-return-client-request-id": "true",
+        "x-ms-version": "2020-06-12"
+      },
+      "RequestBody": null,
+      "StatusCode": 201,
+      "ResponseHeaders": {
+        "Content-Length": "0",
+        "Date": "Fri, 19 Feb 2021 19:10:32 GMT",
+        "ETag": "\u00220x8D8D50A07C4ED2F\u0022",
+        "Last-Modified": "Fri, 19 Feb 2021 19:10:32 GMT",
+        "Server": [
+          "Windows-Azure-HDFS/1.0",
+          "Microsoft-HTTPAPI/2.0"
+        ],
+        "x-ms-client-request-id": "22ecaa2e-c92b-312f-622f-3e82b76adf3a",
+        "x-ms-request-id": "6f4b3a42-e01f-004f-21f2-060e0b000000",
+        "x-ms-version": "2020-06-12"
+      },
+      "ResponseBody": []
+    },
+    {
+      "RequestUri": "https://seannse.dfs.core.windows.net/test-filesystem-b1f0ff3b-bf1a-7d14-929b-b3933039c102/test-file-cfed2065-18b5-b4ed-347f-c5a895945fd3?resource=file",
+      "RequestMethod": "PUT",
+      "RequestHeaders": {
+        "Accept": "application/json",
+        "Authorization": "Sanitized",
+        "traceparent": "00-4a2a48b5a1128142ae48f2be935365bd-8ee2a100b31f0c48-00",
+        "User-Agent": [
+          "azsdk-net-Storage.Files.DataLake/12.7.0-alpha.20210219.1",
+          "(.NET 5.0.3; Microsoft Windows 10.0.19041)"
+        ],
+        "x-ms-client-request-id": "fe716fb7-e869-15e6-bc38-edac04879ccd",
+        "x-ms-date": "Fri, 19 Feb 2021 19:10:33 GMT",
+        "x-ms-return-client-request-id": "true",
+        "x-ms-version": "2020-06-12"
+      },
+      "RequestBody": null,
+      "StatusCode": 201,
+      "ResponseHeaders": {
+        "Content-Length": "0",
+        "Date": "Fri, 19 Feb 2021 19:10:32 GMT",
+        "ETag": "\u00220x8D8D50A07D035B5\u0022",
+        "Last-Modified": "Fri, 19 Feb 2021 19:10:33 GMT",
+        "Server": [
+          "Windows-Azure-HDFS/1.0",
+          "Microsoft-HTTPAPI/2.0"
+        ],
+        "x-ms-client-request-id": "fe716fb7-e869-15e6-bc38-edac04879ccd",
+        "x-ms-request-id": "6f4b3a4f-e01f-004f-2ef2-060e0b000000",
+        "x-ms-version": "2020-06-12"
+      },
+      "ResponseBody": []
+    },
+    {
+      "RequestUri": "https://seannse.dfs.core.windows.net/test-filesystem-b1f0ff3b-bf1a-7d14-929b-b3933039c102/test-file-cfed2065-18b5-b4ed-347f-c5a895945fd3?mode=legacy",
+      "RequestMethod": "PUT",
+      "RequestHeaders": {
+        "Accept": "application/json",
+        "Authorization": "Sanitized",
+        "If-Modified-Since": "Thu, 18 Feb 2021 19:10:33 GMT",
+        "User-Agent": [
+          "azsdk-net-Storage.Files.DataLake/12.7.0-alpha.20210219.1",
+          "(.NET 5.0.3; Microsoft Windows 10.0.19041)"
+        ],
+        "x-ms-client-request-id": "26f0b2cc-6022-836a-ba2c-34f5b8a3c08e",
+        "x-ms-date": "Fri, 19 Feb 2021 19:10:33 GMT",
+        "x-ms-rename-source": "%2Ftest-filesystem-b1f0ff3b-bf1a-7d14-929b-b3933039c102%2Ftest-file-42ea910d-3f3f-7e6b-2b23-3d709c1ac97c=",
+        "x-ms-return-client-request-id": "true",
+        "x-ms-version": "2020-06-12"
+      },
+      "RequestBody": null,
+      "StatusCode": 201,
+      "ResponseHeaders": {
+        "Content-Length": "0",
+        "Date": "Fri, 19 Feb 2021 19:10:32 GMT",
+        "Server": [
+          "Windows-Azure-HDFS/1.0",
+          "Microsoft-HTTPAPI/2.0"
+        ],
+        "x-ms-client-request-id": "26f0b2cc-6022-836a-ba2c-34f5b8a3c08e",
+        "x-ms-request-id": "6f4b3a5c-e01f-004f-3bf2-060e0b000000",
+        "x-ms-version": "2020-06-12"
+      },
+      "ResponseBody": []
+    },
+    {
+      "RequestUri": "https://seannse.blob.core.windows.net/test-filesystem-b1f0ff3b-bf1a-7d14-929b-b3933039c102/test-file-cfed2065-18b5-b4ed-347f-c5a895945fd3",
       "RequestMethod": "HEAD",
       "RequestHeaders": {
         "Accept": "application/xml",
         "Authorization": "Sanitized",
         "User-Agent": [
-<<<<<<< HEAD
-          "azsdk-net-Storage.Files.DataLake/12.7.0-alpha.20210202.1",
-          "(.NET 5.0.2; Microsoft Windows 10.0.19042)"
-        ],
-        "x-ms-client-request-id": "22c6b014-0f45-430f-cd09-95808fca5635",
-        "x-ms-date": "Tue, 02 Feb 2021 21:39:18 GMT",
-=======
-          "azsdk-net-Storage.Files.DataLake/12.7.0-alpha.20210217.1",
-          "(.NET 5.0.3; Microsoft Windows 10.0.19042)"
-        ],
-        "x-ms-client-request-id": "22c6b014-0f45-430f-cd09-95808fca5635",
-        "x-ms-date": "Wed, 17 Feb 2021 22:28:45 GMT",
->>>>>>> 1814567d
+          "azsdk-net-Storage.Files.DataLake/12.7.0-alpha.20210219.1",
+          "(.NET 5.0.3; Microsoft Windows 10.0.19041)"
+        ],
+        "x-ms-client-request-id": "52e0929d-7596-6fab-0092-5bfbb918052c",
+        "x-ms-date": "Fri, 19 Feb 2021 19:10:33 GMT",
         "x-ms-return-client-request-id": "true",
         "x-ms-version": "2020-06-12"
       },
@@ -563,15 +359,9 @@
         "Accept-Ranges": "bytes",
         "Content-Length": "0",
         "Content-Type": "application/octet-stream",
-<<<<<<< HEAD
-        "Date": "Tue, 02 Feb 2021 21:39:19 GMT",
-        "ETag": "\u00220x8D8C7C2FF2F4846\u0022",
-        "Last-Modified": "Tue, 02 Feb 2021 21:39:19 GMT",
-=======
-        "Date": "Wed, 17 Feb 2021 22:28:45 GMT",
-        "ETag": "\u00220x8D8D3936377B1C1\u0022",
-        "Last-Modified": "Wed, 17 Feb 2021 22:28:45 GMT",
->>>>>>> 1814567d
+        "Date": "Fri, 19 Feb 2021 19:10:33 GMT",
+        "ETag": "\u00220x8D8D50A07C4ED2F\u0022",
+        "Last-Modified": "Fri, 19 Feb 2021 19:10:32 GMT",
         "Server": [
           "Windows-Azure-Blob/1.0",
           "Microsoft-HTTPAPI/2.0"
@@ -579,50 +369,32 @@
         "x-ms-access-tier": "Hot",
         "x-ms-access-tier-inferred": "true",
         "x-ms-blob-type": "BlockBlob",
-        "x-ms-client-request-id": "22c6b014-0f45-430f-cd09-95808fca5635",
-<<<<<<< HEAD
-        "x-ms-creation-time": "Tue, 02 Feb 2021 21:39:19 GMT",
-=======
-        "x-ms-creation-time": "Wed, 17 Feb 2021 22:28:45 GMT",
->>>>>>> 1814567d
+        "x-ms-client-request-id": "52e0929d-7596-6fab-0092-5bfbb918052c",
+        "x-ms-creation-time": "Fri, 19 Feb 2021 19:10:32 GMT",
         "x-ms-group": "$superuser",
         "x-ms-lease-state": "available",
         "x-ms-lease-status": "unlocked",
         "x-ms-owner": "$superuser",
         "x-ms-permissions": "rw-r-----",
-<<<<<<< HEAD
-        "x-ms-request-id": "7faf1349-c01e-002a-44ab-f9a04f000000",
-=======
-        "x-ms-request-id": "5675e0eb-b01e-0020-627c-0504f8000000",
->>>>>>> 1814567d
+        "x-ms-request-id": "2e66689e-201e-00a4-74f2-0676f9000000",
         "x-ms-server-encrypted": "true",
         "x-ms-version": "2020-06-12"
       },
       "ResponseBody": []
     },
     {
-      "RequestUri": "https://seannse.blob.core.windows.net/test-filesystem-fd4ba1fb-22ff-d618-f30a-5568cfbfe7e5?restype=container",
+      "RequestUri": "https://seannse.blob.core.windows.net/test-filesystem-b1f0ff3b-bf1a-7d14-929b-b3933039c102?restype=container",
       "RequestMethod": "DELETE",
       "RequestHeaders": {
         "Accept": "application/xml",
         "Authorization": "Sanitized",
-<<<<<<< HEAD
-        "traceparent": "00-356bb3c77fa7024c90eeb5b06f85e311-53c2e97dd30a6542-00",
-        "User-Agent": [
-          "azsdk-net-Storage.Files.DataLake/12.7.0-alpha.20210202.1",
-          "(.NET 5.0.2; Microsoft Windows 10.0.19042)"
-        ],
-        "x-ms-client-request-id": "2e034e09-0d08-6067-a4a7-2a37d6bf3690",
-        "x-ms-date": "Tue, 02 Feb 2021 21:39:18 GMT",
-=======
-        "traceparent": "00-63c6806d2e3cff43931f77ba98459d36-f9ad5d1a7ebbb544-00",
-        "User-Agent": [
-          "azsdk-net-Storage.Files.DataLake/12.7.0-alpha.20210217.1",
-          "(.NET 5.0.3; Microsoft Windows 10.0.19042)"
-        ],
-        "x-ms-client-request-id": "2e034e09-0d08-6067-a4a7-2a37d6bf3690",
-        "x-ms-date": "Wed, 17 Feb 2021 22:28:46 GMT",
->>>>>>> 1814567d
+        "traceparent": "00-c538c02072057744bf172465d47e0736-e22ec98e0ef94b46-00",
+        "User-Agent": [
+          "azsdk-net-Storage.Files.DataLake/12.7.0-alpha.20210219.1",
+          "(.NET 5.0.3; Microsoft Windows 10.0.19041)"
+        ],
+        "x-ms-client-request-id": "25570a2e-6ec3-ddf7-871b-af3040ee1049",
+        "x-ms-date": "Fri, 19 Feb 2021 19:10:33 GMT",
         "x-ms-return-client-request-id": "true",
         "x-ms-version": "2020-06-12"
       },
@@ -630,256 +402,161 @@
       "StatusCode": 202,
       "ResponseHeaders": {
         "Content-Length": "0",
-<<<<<<< HEAD
-        "Date": "Tue, 02 Feb 2021 21:39:19 GMT",
-=======
-        "Date": "Wed, 17 Feb 2021 22:28:45 GMT",
->>>>>>> 1814567d
-        "Server": [
-          "Windows-Azure-Blob/1.0",
-          "Microsoft-HTTPAPI/2.0"
-        ],
-        "x-ms-client-request-id": "2e034e09-0d08-6067-a4a7-2a37d6bf3690",
-<<<<<<< HEAD
-        "x-ms-request-id": "7faf136d-c01e-002a-64ab-f9a04f000000",
-=======
-        "x-ms-request-id": "5675e123-b01e-0020-147c-0504f8000000",
->>>>>>> 1814567d
-        "x-ms-version": "2020-06-12"
-      },
-      "ResponseBody": []
-    },
-    {
-      "RequestUri": "https://seannse.blob.core.windows.net/test-filesystem-51ba0358-dcb4-eb67-56fe-2a7b5014f015?restype=container",
-      "RequestMethod": "PUT",
-      "RequestHeaders": {
-        "Accept": "application/xml",
-        "Authorization": "Sanitized",
-<<<<<<< HEAD
-        "traceparent": "00-908e86bdc932a84d837989fada18d2c9-011a61ab030f4748-00",
-        "User-Agent": [
-          "azsdk-net-Storage.Files.DataLake/12.7.0-alpha.20210202.1",
-          "(.NET 5.0.2; Microsoft Windows 10.0.19042)"
+        "Date": "Fri, 19 Feb 2021 19:10:33 GMT",
+        "Server": [
+          "Windows-Azure-Blob/1.0",
+          "Microsoft-HTTPAPI/2.0"
+        ],
+        "x-ms-client-request-id": "25570a2e-6ec3-ddf7-871b-af3040ee1049",
+        "x-ms-request-id": "2e666976-201e-00a4-42f2-0676f9000000",
+        "x-ms-version": "2020-06-12"
+      },
+      "ResponseBody": []
+    },
+    {
+      "RequestUri": "https://seannse.blob.core.windows.net/test-filesystem-03d901ad-19af-b222-fbb0-8a6fb13b3cd7?restype=container",
+      "RequestMethod": "PUT",
+      "RequestHeaders": {
+        "Accept": "application/xml",
+        "Authorization": "Sanitized",
+        "traceparent": "00-55ff646511cf8141972593a0c66e6edc-ae22e77bf35f0c4f-00",
+        "User-Agent": [
+          "azsdk-net-Storage.Files.DataLake/12.7.0-alpha.20210219.1",
+          "(.NET 5.0.3; Microsoft Windows 10.0.19041)"
         ],
         "x-ms-blob-public-access": "container",
-        "x-ms-client-request-id": "4fa32e92-e1fd-2c77-e617-d709e3ec1090",
-        "x-ms-date": "Tue, 02 Feb 2021 21:39:19 GMT",
-=======
-        "traceparent": "00-76ba3dc9feb6fc49b5ab46503ba6e2cb-8b38543908beca44-00",
-        "User-Agent": [
-          "azsdk-net-Storage.Files.DataLake/12.7.0-alpha.20210217.1",
-          "(.NET 5.0.3; Microsoft Windows 10.0.19042)"
-        ],
-        "x-ms-blob-public-access": "container",
-        "x-ms-client-request-id": "4fa32e92-e1fd-2c77-e617-d709e3ec1090",
-        "x-ms-date": "Wed, 17 Feb 2021 22:28:46 GMT",
->>>>>>> 1814567d
-        "x-ms-return-client-request-id": "true",
-        "x-ms-version": "2020-06-12"
-      },
-      "RequestBody": null,
-      "StatusCode": 201,
-      "ResponseHeaders": {
-        "Content-Length": "0",
-<<<<<<< HEAD
-        "Date": "Tue, 02 Feb 2021 21:39:19 GMT",
-        "ETag": "\u00220x8D8C7C2FFABC968\u0022",
-        "Last-Modified": "Tue, 02 Feb 2021 21:39:19 GMT",
-=======
-        "Date": "Wed, 17 Feb 2021 22:28:46 GMT",
-        "ETag": "\u00220x8D8D39363EE556D\u0022",
-        "Last-Modified": "Wed, 17 Feb 2021 22:28:46 GMT",
->>>>>>> 1814567d
-        "Server": [
-          "Windows-Azure-Blob/1.0",
-          "Microsoft-HTTPAPI/2.0"
-        ],
-        "x-ms-client-request-id": "4fa32e92-e1fd-2c77-e617-d709e3ec1090",
-<<<<<<< HEAD
-        "x-ms-request-id": "d4484624-801e-00ad-3eab-f9332a000000",
-=======
-        "x-ms-request-id": "65e30158-a01e-005e-4f7c-0594bf000000",
->>>>>>> 1814567d
-        "x-ms-version": "2020-06-12"
-      },
-      "ResponseBody": []
-    },
-    {
-      "RequestUri": "https://seannse.dfs.core.windows.net/test-filesystem-51ba0358-dcb4-eb67-56fe-2a7b5014f015/test-file-6c6214b7-f547-30c9-d538-1ba1abf1eb34?resource=file",
-      "RequestMethod": "PUT",
-      "RequestHeaders": {
-        "Accept": "application/json",
-        "Authorization": "Sanitized",
-<<<<<<< HEAD
-        "traceparent": "00-4710f2800593e34e91f75fa96b8a5f98-5a9bd22d5b9d1c4e-00",
-        "User-Agent": [
-          "azsdk-net-Storage.Files.DataLake/12.7.0-alpha.20210202.1",
-          "(.NET 5.0.2; Microsoft Windows 10.0.19042)"
-        ],
-        "x-ms-client-request-id": "eabfa001-84bf-9df1-6473-7ac4c6d580f5",
-        "x-ms-date": "Tue, 02 Feb 2021 21:39:19 GMT",
-=======
-        "traceparent": "00-7aae12ff31ea214ba36d761e22dba143-fa929e8073823245-00",
-        "User-Agent": [
-          "azsdk-net-Storage.Files.DataLake/12.7.0-alpha.20210217.1",
-          "(.NET 5.0.3; Microsoft Windows 10.0.19042)"
-        ],
-        "x-ms-client-request-id": "eabfa001-84bf-9df1-6473-7ac4c6d580f5",
-        "x-ms-date": "Wed, 17 Feb 2021 22:28:46 GMT",
->>>>>>> 1814567d
-        "x-ms-return-client-request-id": "true",
-        "x-ms-version": "2020-06-12"
-      },
-      "RequestBody": null,
-      "StatusCode": 201,
-      "ResponseHeaders": {
-        "Content-Length": "0",
-<<<<<<< HEAD
-        "Date": "Tue, 02 Feb 2021 21:39:19 GMT",
-        "ETag": "\u00220x8D8C7C2FFDF303B\u0022",
-        "Last-Modified": "Tue, 02 Feb 2021 21:39:20 GMT",
-=======
-        "Date": "Wed, 17 Feb 2021 22:28:45 GMT",
-        "ETag": "\u00220x8D8D393641A5F68\u0022",
-        "Last-Modified": "Wed, 17 Feb 2021 22:28:46 GMT",
->>>>>>> 1814567d
-        "Server": [
-          "Windows-Azure-HDFS/1.0",
-          "Microsoft-HTTPAPI/2.0"
-        ],
-        "x-ms-client-request-id": "eabfa001-84bf-9df1-6473-7ac4c6d580f5",
-<<<<<<< HEAD
-        "x-ms-request-id": "99dcba37-701f-004d-37ab-f9b0b3000000",
-=======
-        "x-ms-request-id": "7fb983a2-401f-0056-747c-058eb0000000",
->>>>>>> 1814567d
-        "x-ms-version": "2020-06-12"
-      },
-      "ResponseBody": []
-    },
-    {
-      "RequestUri": "https://seannse.dfs.core.windows.net/test-filesystem-51ba0358-dcb4-eb67-56fe-2a7b5014f015/test-file-f1fba32c-ee03-171e-fc6e-7afd9b19dfb1?resource=file",
-      "RequestMethod": "PUT",
-      "RequestHeaders": {
-        "Accept": "application/json",
-        "Authorization": "Sanitized",
-<<<<<<< HEAD
-        "traceparent": "00-455666ddd08c594bab9d344720e181a3-868b1486a7bca84e-00",
-        "User-Agent": [
-          "azsdk-net-Storage.Files.DataLake/12.7.0-alpha.20210202.1",
-          "(.NET 5.0.2; Microsoft Windows 10.0.19042)"
-        ],
-        "x-ms-client-request-id": "ad8364c9-ad28-1346-81a7-ee510af3024b",
-        "x-ms-date": "Tue, 02 Feb 2021 21:39:19 GMT",
-=======
-        "traceparent": "00-511d13059008d8468b04e8bd111ac3e5-3c61780eb5325040-00",
-        "User-Agent": [
-          "azsdk-net-Storage.Files.DataLake/12.7.0-alpha.20210217.1",
-          "(.NET 5.0.3; Microsoft Windows 10.0.19042)"
-        ],
-        "x-ms-client-request-id": "ad8364c9-ad28-1346-81a7-ee510af3024b",
-        "x-ms-date": "Wed, 17 Feb 2021 22:28:46 GMT",
->>>>>>> 1814567d
-        "x-ms-return-client-request-id": "true",
-        "x-ms-version": "2020-06-12"
-      },
-      "RequestBody": null,
-      "StatusCode": 201,
-      "ResponseHeaders": {
-        "Content-Length": "0",
-<<<<<<< HEAD
-        "Date": "Tue, 02 Feb 2021 21:39:19 GMT",
-        "ETag": "\u00220x8D8C7C2FFED3E9F\u0022",
-        "Last-Modified": "Tue, 02 Feb 2021 21:39:20 GMT",
-=======
-        "Date": "Wed, 17 Feb 2021 22:28:45 GMT",
-        "ETag": "\u00220x8D8D39364296AB4\u0022",
-        "Last-Modified": "Wed, 17 Feb 2021 22:28:46 GMT",
->>>>>>> 1814567d
-        "Server": [
-          "Windows-Azure-HDFS/1.0",
-          "Microsoft-HTTPAPI/2.0"
-        ],
-        "x-ms-client-request-id": "ad8364c9-ad28-1346-81a7-ee510af3024b",
-<<<<<<< HEAD
-        "x-ms-request-id": "99dcba51-701f-004d-51ab-f9b0b3000000",
-=======
-        "x-ms-request-id": "7fb983af-401f-0056-017c-058eb0000000",
->>>>>>> 1814567d
-        "x-ms-version": "2020-06-12"
-      },
-      "ResponseBody": []
-    },
-    {
-      "RequestUri": "https://seannse.dfs.core.windows.net/test-filesystem-51ba0358-dcb4-eb67-56fe-2a7b5014f015/test-file-f1fba32c-ee03-171e-fc6e-7afd9b19dfb1?mode=legacy",
-      "RequestMethod": "PUT",
-      "RequestHeaders": {
-        "Accept": "application/json",
-        "Authorization": "Sanitized",
-<<<<<<< HEAD
-        "If-Unmodified-Since": "Wed, 03 Feb 2021 21:39:16 GMT",
-        "User-Agent": [
-          "azsdk-net-Storage.Files.DataLake/12.7.0-alpha.20210202.1",
-          "(.NET 5.0.2; Microsoft Windows 10.0.19042)"
-        ],
-        "x-ms-client-request-id": "36335e41-3296-eb88-8b8c-898a12237e0b",
-        "x-ms-date": "Tue, 02 Feb 2021 21:39:19 GMT",
-=======
-        "If-Unmodified-Since": "Thu, 18 Feb 2021 22:28:43 GMT",
-        "User-Agent": [
-          "azsdk-net-Storage.Files.DataLake/12.7.0-alpha.20210217.1",
-          "(.NET 5.0.3; Microsoft Windows 10.0.19042)"
-        ],
-        "x-ms-client-request-id": "36335e41-3296-eb88-8b8c-898a12237e0b",
-        "x-ms-date": "Wed, 17 Feb 2021 22:28:46 GMT",
->>>>>>> 1814567d
-        "x-ms-rename-source": "%2Ftest-filesystem-51ba0358-dcb4-eb67-56fe-2a7b5014f015%2Ftest-file-6c6214b7-f547-30c9-d538-1ba1abf1eb34=",
-        "x-ms-return-client-request-id": "true",
-        "x-ms-version": "2020-06-12"
-      },
-      "RequestBody": null,
-      "StatusCode": 201,
-      "ResponseHeaders": {
-        "Content-Length": "0",
-<<<<<<< HEAD
-        "Date": "Tue, 02 Feb 2021 21:39:19 GMT",
-=======
-        "Date": "Wed, 17 Feb 2021 22:28:45 GMT",
->>>>>>> 1814567d
-        "Server": [
-          "Windows-Azure-HDFS/1.0",
-          "Microsoft-HTTPAPI/2.0"
-        ],
-        "x-ms-client-request-id": "36335e41-3296-eb88-8b8c-898a12237e0b",
-<<<<<<< HEAD
-        "x-ms-request-id": "99dcba5d-701f-004d-5dab-f9b0b3000000",
-=======
-        "x-ms-request-id": "7fb983be-401f-0056-107c-058eb0000000",
->>>>>>> 1814567d
-        "x-ms-version": "2020-06-12"
-      },
-      "ResponseBody": []
-    },
-    {
-      "RequestUri": "https://seannse.blob.core.windows.net/test-filesystem-51ba0358-dcb4-eb67-56fe-2a7b5014f015/test-file-f1fba32c-ee03-171e-fc6e-7afd9b19dfb1",
+        "x-ms-client-request-id": "32c17b16-514f-14e9-e7a5-2a13e4882c4b",
+        "x-ms-date": "Fri, 19 Feb 2021 19:10:34 GMT",
+        "x-ms-return-client-request-id": "true",
+        "x-ms-version": "2020-06-12"
+      },
+      "RequestBody": null,
+      "StatusCode": 201,
+      "ResponseHeaders": {
+        "Content-Length": "0",
+        "Date": "Fri, 19 Feb 2021 19:10:33 GMT",
+        "ETag": "\u00220x8D8D50A08003B3F\u0022",
+        "Last-Modified": "Fri, 19 Feb 2021 19:10:33 GMT",
+        "Server": [
+          "Windows-Azure-Blob/1.0",
+          "Microsoft-HTTPAPI/2.0"
+        ],
+        "x-ms-client-request-id": "32c17b16-514f-14e9-e7a5-2a13e4882c4b",
+        "x-ms-request-id": "2e666a2d-201e-00a4-75f2-0676f9000000",
+        "x-ms-version": "2020-06-12"
+      },
+      "ResponseBody": []
+    },
+    {
+      "RequestUri": "https://seannse.dfs.core.windows.net/test-filesystem-03d901ad-19af-b222-fbb0-8a6fb13b3cd7/test-file-7df3d7df-6121-cd88-97e0-cf1bbc377694?resource=file",
+      "RequestMethod": "PUT",
+      "RequestHeaders": {
+        "Accept": "application/json",
+        "Authorization": "Sanitized",
+        "traceparent": "00-0ba2b7457727fb4c8defafb3966720fa-d7dc9f926ef76741-00",
+        "User-Agent": [
+          "azsdk-net-Storage.Files.DataLake/12.7.0-alpha.20210219.1",
+          "(.NET 5.0.3; Microsoft Windows 10.0.19041)"
+        ],
+        "x-ms-client-request-id": "640c1167-7073-b5b6-f3f4-9a6f82cd58b0",
+        "x-ms-date": "Fri, 19 Feb 2021 19:10:34 GMT",
+        "x-ms-return-client-request-id": "true",
+        "x-ms-version": "2020-06-12"
+      },
+      "RequestBody": null,
+      "StatusCode": 201,
+      "ResponseHeaders": {
+        "Content-Length": "0",
+        "Date": "Fri, 19 Feb 2021 19:10:32 GMT",
+        "ETag": "\u00220x8D8D50A080FFD6C\u0022",
+        "Last-Modified": "Fri, 19 Feb 2021 19:10:33 GMT",
+        "Server": [
+          "Windows-Azure-HDFS/1.0",
+          "Microsoft-HTTPAPI/2.0"
+        ],
+        "x-ms-client-request-id": "640c1167-7073-b5b6-f3f4-9a6f82cd58b0",
+        "x-ms-request-id": "6f4b3a9b-e01f-004f-7af2-060e0b000000",
+        "x-ms-version": "2020-06-12"
+      },
+      "ResponseBody": []
+    },
+    {
+      "RequestUri": "https://seannse.dfs.core.windows.net/test-filesystem-03d901ad-19af-b222-fbb0-8a6fb13b3cd7/test-file-3351952e-f72e-d4d2-4f07-a4699a6c1842?resource=file",
+      "RequestMethod": "PUT",
+      "RequestHeaders": {
+        "Accept": "application/json",
+        "Authorization": "Sanitized",
+        "traceparent": "00-e907ec8b9d30934fa87e842dc4d241ff-aac7cc8c5611af4a-00",
+        "User-Agent": [
+          "azsdk-net-Storage.Files.DataLake/12.7.0-alpha.20210219.1",
+          "(.NET 5.0.3; Microsoft Windows 10.0.19041)"
+        ],
+        "x-ms-client-request-id": "1fec165f-e104-707c-3e38-146bcc4c1b86",
+        "x-ms-date": "Fri, 19 Feb 2021 19:10:34 GMT",
+        "x-ms-return-client-request-id": "true",
+        "x-ms-version": "2020-06-12"
+      },
+      "RequestBody": null,
+      "StatusCode": 201,
+      "ResponseHeaders": {
+        "Content-Length": "0",
+        "Date": "Fri, 19 Feb 2021 19:10:32 GMT",
+        "ETag": "\u00220x8D8D50A081B5361\u0022",
+        "Last-Modified": "Fri, 19 Feb 2021 19:10:33 GMT",
+        "Server": [
+          "Windows-Azure-HDFS/1.0",
+          "Microsoft-HTTPAPI/2.0"
+        ],
+        "x-ms-client-request-id": "1fec165f-e104-707c-3e38-146bcc4c1b86",
+        "x-ms-request-id": "6f4b3aab-e01f-004f-0af2-060e0b000000",
+        "x-ms-version": "2020-06-12"
+      },
+      "ResponseBody": []
+    },
+    {
+      "RequestUri": "https://seannse.dfs.core.windows.net/test-filesystem-03d901ad-19af-b222-fbb0-8a6fb13b3cd7/test-file-3351952e-f72e-d4d2-4f07-a4699a6c1842?mode=legacy",
+      "RequestMethod": "PUT",
+      "RequestHeaders": {
+        "Accept": "application/json",
+        "Authorization": "Sanitized",
+        "If-Unmodified-Since": "Sat, 20 Feb 2021 19:10:33 GMT",
+        "User-Agent": [
+          "azsdk-net-Storage.Files.DataLake/12.7.0-alpha.20210219.1",
+          "(.NET 5.0.3; Microsoft Windows 10.0.19041)"
+        ],
+        "x-ms-client-request-id": "830a989d-f87f-e93d-a744-6cf2fdb685ad",
+        "x-ms-date": "Fri, 19 Feb 2021 19:10:34 GMT",
+        "x-ms-rename-source": "%2Ftest-filesystem-03d901ad-19af-b222-fbb0-8a6fb13b3cd7%2Ftest-file-7df3d7df-6121-cd88-97e0-cf1bbc377694=",
+        "x-ms-return-client-request-id": "true",
+        "x-ms-version": "2020-06-12"
+      },
+      "RequestBody": null,
+      "StatusCode": 201,
+      "ResponseHeaders": {
+        "Content-Length": "0",
+        "Date": "Fri, 19 Feb 2021 19:10:32 GMT",
+        "Server": [
+          "Windows-Azure-HDFS/1.0",
+          "Microsoft-HTTPAPI/2.0"
+        ],
+        "x-ms-client-request-id": "830a989d-f87f-e93d-a744-6cf2fdb685ad",
+        "x-ms-request-id": "6f4b3aad-e01f-004f-0cf2-060e0b000000",
+        "x-ms-version": "2020-06-12"
+      },
+      "ResponseBody": []
+    },
+    {
+      "RequestUri": "https://seannse.blob.core.windows.net/test-filesystem-03d901ad-19af-b222-fbb0-8a6fb13b3cd7/test-file-3351952e-f72e-d4d2-4f07-a4699a6c1842",
       "RequestMethod": "HEAD",
       "RequestHeaders": {
         "Accept": "application/xml",
         "Authorization": "Sanitized",
         "User-Agent": [
-<<<<<<< HEAD
-          "azsdk-net-Storage.Files.DataLake/12.7.0-alpha.20210202.1",
-          "(.NET 5.0.2; Microsoft Windows 10.0.19042)"
-        ],
-        "x-ms-client-request-id": "ac0f46b7-cbc0-60b4-4140-68a8eb39180a",
-        "x-ms-date": "Tue, 02 Feb 2021 21:39:19 GMT",
-=======
-          "azsdk-net-Storage.Files.DataLake/12.7.0-alpha.20210217.1",
-          "(.NET 5.0.3; Microsoft Windows 10.0.19042)"
-        ],
-        "x-ms-client-request-id": "ac0f46b7-cbc0-60b4-4140-68a8eb39180a",
-        "x-ms-date": "Wed, 17 Feb 2021 22:28:46 GMT",
->>>>>>> 1814567d
+          "azsdk-net-Storage.Files.DataLake/12.7.0-alpha.20210219.1",
+          "(.NET 5.0.3; Microsoft Windows 10.0.19041)"
+        ],
+        "x-ms-client-request-id": "33cdddd3-9742-e306-1ab9-b5d540941ebd",
+        "x-ms-date": "Fri, 19 Feb 2021 19:10:34 GMT",
         "x-ms-return-client-request-id": "true",
         "x-ms-version": "2020-06-12"
       },
@@ -889,15 +566,9 @@
         "Accept-Ranges": "bytes",
         "Content-Length": "0",
         "Content-Type": "application/octet-stream",
-<<<<<<< HEAD
-        "Date": "Tue, 02 Feb 2021 21:39:19 GMT",
-        "ETag": "\u00220x8D8C7C2FFDF303B\u0022",
-        "Last-Modified": "Tue, 02 Feb 2021 21:39:20 GMT",
-=======
-        "Date": "Wed, 17 Feb 2021 22:28:46 GMT",
-        "ETag": "\u00220x8D8D393641A5F68\u0022",
-        "Last-Modified": "Wed, 17 Feb 2021 22:28:46 GMT",
->>>>>>> 1814567d
+        "Date": "Fri, 19 Feb 2021 19:10:33 GMT",
+        "ETag": "\u00220x8D8D50A080FFD6C\u0022",
+        "Last-Modified": "Fri, 19 Feb 2021 19:10:33 GMT",
         "Server": [
           "Windows-Azure-Blob/1.0",
           "Microsoft-HTTPAPI/2.0"
@@ -905,50 +576,32 @@
         "x-ms-access-tier": "Hot",
         "x-ms-access-tier-inferred": "true",
         "x-ms-blob-type": "BlockBlob",
-        "x-ms-client-request-id": "ac0f46b7-cbc0-60b4-4140-68a8eb39180a",
-<<<<<<< HEAD
-        "x-ms-creation-time": "Tue, 02 Feb 2021 21:39:20 GMT",
-=======
-        "x-ms-creation-time": "Wed, 17 Feb 2021 22:28:46 GMT",
->>>>>>> 1814567d
+        "x-ms-client-request-id": "33cdddd3-9742-e306-1ab9-b5d540941ebd",
+        "x-ms-creation-time": "Fri, 19 Feb 2021 19:10:33 GMT",
         "x-ms-group": "$superuser",
         "x-ms-lease-state": "available",
         "x-ms-lease-status": "unlocked",
         "x-ms-owner": "$superuser",
         "x-ms-permissions": "rw-r-----",
-<<<<<<< HEAD
-        "x-ms-request-id": "d448489d-801e-00ad-59ab-f9332a000000",
-=======
-        "x-ms-request-id": "65e30257-a01e-005e-387c-0594bf000000",
->>>>>>> 1814567d
+        "x-ms-request-id": "2e666d2b-201e-00a4-4cf2-0676f9000000",
         "x-ms-server-encrypted": "true",
         "x-ms-version": "2020-06-12"
       },
       "ResponseBody": []
     },
     {
-      "RequestUri": "https://seannse.blob.core.windows.net/test-filesystem-51ba0358-dcb4-eb67-56fe-2a7b5014f015?restype=container",
+      "RequestUri": "https://seannse.blob.core.windows.net/test-filesystem-03d901ad-19af-b222-fbb0-8a6fb13b3cd7?restype=container",
       "RequestMethod": "DELETE",
       "RequestHeaders": {
         "Accept": "application/xml",
         "Authorization": "Sanitized",
-<<<<<<< HEAD
-        "traceparent": "00-5d00541a9d90b641acc5e8512c40a70a-e4b11b02c2930a48-00",
-        "User-Agent": [
-          "azsdk-net-Storage.Files.DataLake/12.7.0-alpha.20210202.1",
-          "(.NET 5.0.2; Microsoft Windows 10.0.19042)"
-        ],
-        "x-ms-client-request-id": "cbd328aa-d214-7d4b-bd0a-1ce6d03d6868",
-        "x-ms-date": "Tue, 02 Feb 2021 21:39:20 GMT",
-=======
-        "traceparent": "00-b216beaad2937d41b9b027d21ac40810-1a06113af3026e41-00",
-        "User-Agent": [
-          "azsdk-net-Storage.Files.DataLake/12.7.0-alpha.20210217.1",
-          "(.NET 5.0.3; Microsoft Windows 10.0.19042)"
-        ],
-        "x-ms-client-request-id": "cbd328aa-d214-7d4b-bd0a-1ce6d03d6868",
-        "x-ms-date": "Wed, 17 Feb 2021 22:28:47 GMT",
->>>>>>> 1814567d
+        "traceparent": "00-0edbe61f6ad66e4ab13c763c5278a34b-7ef98e0b840b7c4d-00",
+        "User-Agent": [
+          "azsdk-net-Storage.Files.DataLake/12.7.0-alpha.20210219.1",
+          "(.NET 5.0.3; Microsoft Windows 10.0.19041)"
+        ],
+        "x-ms-client-request-id": "201e7a89-52e8-f06a-b4c6-fdbb561c72fc",
+        "x-ms-date": "Fri, 19 Feb 2021 19:10:34 GMT",
         "x-ms-return-client-request-id": "true",
         "x-ms-version": "2020-06-12"
       },
@@ -956,206 +609,129 @@
       "StatusCode": 202,
       "ResponseHeaders": {
         "Content-Length": "0",
-<<<<<<< HEAD
-        "Date": "Tue, 02 Feb 2021 21:39:20 GMT",
-=======
-        "Date": "Wed, 17 Feb 2021 22:28:46 GMT",
->>>>>>> 1814567d
-        "Server": [
-          "Windows-Azure-Blob/1.0",
-          "Microsoft-HTTPAPI/2.0"
-        ],
-        "x-ms-client-request-id": "cbd328aa-d214-7d4b-bd0a-1ce6d03d6868",
-<<<<<<< HEAD
-        "x-ms-request-id": "d44848e8-801e-00ad-1cab-f9332a000000",
-=======
-        "x-ms-request-id": "65e30274-a01e-005e-537c-0594bf000000",
->>>>>>> 1814567d
-        "x-ms-version": "2020-06-12"
-      },
-      "ResponseBody": []
-    },
-    {
-      "RequestUri": "https://seannse.blob.core.windows.net/test-filesystem-d5c1743f-2320-23aa-c507-34e13776ac6f?restype=container",
-      "RequestMethod": "PUT",
-      "RequestHeaders": {
-        "Accept": "application/xml",
-        "Authorization": "Sanitized",
-<<<<<<< HEAD
-        "traceparent": "00-64161e29b54af744867d6218f804f1f2-2be720955b7c844a-00",
-        "User-Agent": [
-          "azsdk-net-Storage.Files.DataLake/12.7.0-alpha.20210202.1",
-          "(.NET 5.0.2; Microsoft Windows 10.0.19042)"
+        "Date": "Fri, 19 Feb 2021 19:10:33 GMT",
+        "Server": [
+          "Windows-Azure-Blob/1.0",
+          "Microsoft-HTTPAPI/2.0"
+        ],
+        "x-ms-client-request-id": "201e7a89-52e8-f06a-b4c6-fdbb561c72fc",
+        "x-ms-request-id": "2e666e62-201e-00a4-6bf2-0676f9000000",
+        "x-ms-version": "2020-06-12"
+      },
+      "ResponseBody": []
+    },
+    {
+      "RequestUri": "https://seannse.blob.core.windows.net/test-filesystem-1d8bedb2-c1ed-874f-1c3b-8beba45795e3?restype=container",
+      "RequestMethod": "PUT",
+      "RequestHeaders": {
+        "Accept": "application/xml",
+        "Authorization": "Sanitized",
+        "traceparent": "00-0beb8a9155443d4e84f7078a4937ba39-8509e6b4bf088d4a-00",
+        "User-Agent": [
+          "azsdk-net-Storage.Files.DataLake/12.7.0-alpha.20210219.1",
+          "(.NET 5.0.3; Microsoft Windows 10.0.19041)"
         ],
         "x-ms-blob-public-access": "container",
-        "x-ms-client-request-id": "3efe2c76-5a10-87dc-7eaf-050d9e694646",
-        "x-ms-date": "Tue, 02 Feb 2021 21:39:20 GMT",
-=======
-        "traceparent": "00-7ae0630888e6f646b071143db6f68ee0-30faf87e8d41b547-00",
-        "User-Agent": [
-          "azsdk-net-Storage.Files.DataLake/12.7.0-alpha.20210217.1",
-          "(.NET 5.0.3; Microsoft Windows 10.0.19042)"
-        ],
-        "x-ms-blob-public-access": "container",
-        "x-ms-client-request-id": "3efe2c76-5a10-87dc-7eaf-050d9e694646",
-        "x-ms-date": "Wed, 17 Feb 2021 22:28:47 GMT",
->>>>>>> 1814567d
-        "x-ms-return-client-request-id": "true",
-        "x-ms-version": "2020-06-12"
-      },
-      "RequestBody": null,
-      "StatusCode": 201,
-      "ResponseHeaders": {
-        "Content-Length": "0",
-<<<<<<< HEAD
-        "Date": "Tue, 02 Feb 2021 21:39:21 GMT",
-        "ETag": "\u00220x8D8C7C300587C71\u0022",
-        "Last-Modified": "Tue, 02 Feb 2021 21:39:21 GMT",
-=======
-        "Date": "Wed, 17 Feb 2021 22:28:46 GMT",
-        "ETag": "\u00220x8D8D393648C6EBD\u0022",
-        "Last-Modified": "Wed, 17 Feb 2021 22:28:47 GMT",
->>>>>>> 1814567d
-        "Server": [
-          "Windows-Azure-Blob/1.0",
-          "Microsoft-HTTPAPI/2.0"
-        ],
-        "x-ms-client-request-id": "3efe2c76-5a10-87dc-7eaf-050d9e694646",
-<<<<<<< HEAD
-        "x-ms-request-id": "fb871d7a-501e-0075-4cab-f91473000000",
-=======
-        "x-ms-request-id": "9fc72fd4-501e-00ae-5e7c-05d24e000000",
->>>>>>> 1814567d
-        "x-ms-version": "2020-06-12"
-      },
-      "ResponseBody": []
-    },
-    {
-      "RequestUri": "https://seannse.dfs.core.windows.net/test-filesystem-d5c1743f-2320-23aa-c507-34e13776ac6f/test-file-64d5ac5d-a53f-f201-7e9e-3a3022ffab2b?resource=file",
-      "RequestMethod": "PUT",
-      "RequestHeaders": {
-        "Accept": "application/json",
-        "Authorization": "Sanitized",
-<<<<<<< HEAD
-        "traceparent": "00-e343b991418ddd4494b1b58ade498682-bf227002212f4944-00",
-        "User-Agent": [
-          "azsdk-net-Storage.Files.DataLake/12.7.0-alpha.20210202.1",
-          "(.NET 5.0.2; Microsoft Windows 10.0.19042)"
-        ],
-        "x-ms-client-request-id": "ca4dbaa9-d3c4-d0fa-2a0b-c07120ac657e",
-        "x-ms-date": "Tue, 02 Feb 2021 21:39:20 GMT",
-=======
-        "traceparent": "00-e385b1082d1ac0489b91be4326621e83-2a47c0988436a94f-00",
-        "User-Agent": [
-          "azsdk-net-Storage.Files.DataLake/12.7.0-alpha.20210217.1",
-          "(.NET 5.0.3; Microsoft Windows 10.0.19042)"
-        ],
-        "x-ms-client-request-id": "ca4dbaa9-d3c4-d0fa-2a0b-c07120ac657e",
-        "x-ms-date": "Wed, 17 Feb 2021 22:28:47 GMT",
->>>>>>> 1814567d
-        "x-ms-return-client-request-id": "true",
-        "x-ms-version": "2020-06-12"
-      },
-      "RequestBody": null,
-      "StatusCode": 201,
-      "ResponseHeaders": {
-        "Content-Length": "0",
-<<<<<<< HEAD
-        "Date": "Tue, 02 Feb 2021 21:39:21 GMT",
-        "ETag": "\u00220x8D8C7C30097BAEB\u0022",
-        "Last-Modified": "Tue, 02 Feb 2021 21:39:21 GMT",
-=======
-        "Date": "Wed, 17 Feb 2021 22:28:47 GMT",
-        "ETag": "\u00220x8D8D39364C95CFE\u0022",
-        "Last-Modified": "Wed, 17 Feb 2021 22:28:47 GMT",
->>>>>>> 1814567d
-        "Server": [
-          "Windows-Azure-HDFS/1.0",
-          "Microsoft-HTTPAPI/2.0"
-        ],
-        "x-ms-client-request-id": "ca4dbaa9-d3c4-d0fa-2a0b-c07120ac657e",
-<<<<<<< HEAD
-        "x-ms-request-id": "be5144a0-001f-0035-61ab-f9134b000000",
-=======
-        "x-ms-request-id": "2fa45e43-401f-0024-177c-0589ff000000",
->>>>>>> 1814567d
-        "x-ms-version": "2020-06-12"
-      },
-      "ResponseBody": []
-    },
-    {
-      "RequestUri": "https://seannse.dfs.core.windows.net/test-filesystem-d5c1743f-2320-23aa-c507-34e13776ac6f/test-file-a43ed903-3bfe-f0cd-4e1e-d6c9604baa95?resource=file",
-      "RequestMethod": "PUT",
-      "RequestHeaders": {
-        "Accept": "application/json",
-        "Authorization": "Sanitized",
-<<<<<<< HEAD
-        "traceparent": "00-e07c087a9648f74eaabff433a2bd19a2-82bce675abc07747-00",
-        "User-Agent": [
-          "azsdk-net-Storage.Files.DataLake/12.7.0-alpha.20210202.1",
-          "(.NET 5.0.2; Microsoft Windows 10.0.19042)"
-        ],
-        "x-ms-client-request-id": "6db3c611-dfaa-6d32-ec5d-7ca5fd316fdf",
-        "x-ms-date": "Tue, 02 Feb 2021 21:39:20 GMT",
-=======
-        "traceparent": "00-c1c321d88b87d84b9949b19064f53471-0049cac44cfac242-00",
-        "User-Agent": [
-          "azsdk-net-Storage.Files.DataLake/12.7.0-alpha.20210217.1",
-          "(.NET 5.0.3; Microsoft Windows 10.0.19042)"
-        ],
-        "x-ms-client-request-id": "6db3c611-dfaa-6d32-ec5d-7ca5fd316fdf",
-        "x-ms-date": "Wed, 17 Feb 2021 22:28:47 GMT",
->>>>>>> 1814567d
-        "x-ms-return-client-request-id": "true",
-        "x-ms-version": "2020-06-12"
-      },
-      "RequestBody": null,
-      "StatusCode": 201,
-      "ResponseHeaders": {
-        "Content-Length": "0",
-<<<<<<< HEAD
-        "Date": "Tue, 02 Feb 2021 21:39:21 GMT",
-        "ETag": "\u00220x8D8C7C300A72588\u0022",
-        "Last-Modified": "Tue, 02 Feb 2021 21:39:21 GMT",
-=======
-        "Date": "Wed, 17 Feb 2021 22:28:47 GMT",
-        "ETag": "\u00220x8D8D39364D8FF62\u0022",
-        "Last-Modified": "Wed, 17 Feb 2021 22:28:47 GMT",
->>>>>>> 1814567d
-        "Server": [
-          "Windows-Azure-HDFS/1.0",
-          "Microsoft-HTTPAPI/2.0"
-        ],
-        "x-ms-client-request-id": "6db3c611-dfaa-6d32-ec5d-7ca5fd316fdf",
-<<<<<<< HEAD
-        "x-ms-request-id": "be5144b3-001f-0035-74ab-f9134b000000",
-=======
-        "x-ms-request-id": "2fa45e5c-401f-0024-307c-0589ff000000",
->>>>>>> 1814567d
-        "x-ms-version": "2020-06-12"
-      },
-      "ResponseBody": []
-    },
-    {
-      "RequestUri": "https://seannse.blob.core.windows.net/test-filesystem-d5c1743f-2320-23aa-c507-34e13776ac6f/test-file-a43ed903-3bfe-f0cd-4e1e-d6c9604baa95",
+        "x-ms-client-request-id": "5ffdf6e4-23ab-c8c8-2a96-04acc67f4b5d",
+        "x-ms-date": "Fri, 19 Feb 2021 19:10:34 GMT",
+        "x-ms-return-client-request-id": "true",
+        "x-ms-version": "2020-06-12"
+      },
+      "RequestBody": null,
+      "StatusCode": 201,
+      "ResponseHeaders": {
+        "Content-Length": "0",
+        "Date": "Fri, 19 Feb 2021 19:10:33 GMT",
+        "ETag": "\u00220x8D8D50A0855976D\u0022",
+        "Last-Modified": "Fri, 19 Feb 2021 19:10:33 GMT",
+        "Server": [
+          "Windows-Azure-Blob/1.0",
+          "Microsoft-HTTPAPI/2.0"
+        ],
+        "x-ms-client-request-id": "5ffdf6e4-23ab-c8c8-2a96-04acc67f4b5d",
+        "x-ms-request-id": "2e666f17-201e-00a4-18f2-0676f9000000",
+        "x-ms-version": "2020-06-12"
+      },
+      "ResponseBody": []
+    },
+    {
+      "RequestUri": "https://seannse.dfs.core.windows.net/test-filesystem-1d8bedb2-c1ed-874f-1c3b-8beba45795e3/test-file-56431a30-add0-b486-1864-fdda7b733916?resource=file",
+      "RequestMethod": "PUT",
+      "RequestHeaders": {
+        "Accept": "application/json",
+        "Authorization": "Sanitized",
+        "traceparent": "00-b765b41e75595e45b248d634148f4fc9-f39a48bf2c624044-00",
+        "User-Agent": [
+          "azsdk-net-Storage.Files.DataLake/12.7.0-alpha.20210219.1",
+          "(.NET 5.0.3; Microsoft Windows 10.0.19041)"
+        ],
+        "x-ms-client-request-id": "33abe8c7-e4c2-37ba-7049-474726ee4cb6",
+        "x-ms-date": "Fri, 19 Feb 2021 19:10:34 GMT",
+        "x-ms-return-client-request-id": "true",
+        "x-ms-version": "2020-06-12"
+      },
+      "RequestBody": null,
+      "StatusCode": 201,
+      "ResponseHeaders": {
+        "Content-Length": "0",
+        "Date": "Fri, 19 Feb 2021 19:10:33 GMT",
+        "ETag": "\u00220x8D8D50A0863C99A\u0022",
+        "Last-Modified": "Fri, 19 Feb 2021 19:10:34 GMT",
+        "Server": [
+          "Windows-Azure-HDFS/1.0",
+          "Microsoft-HTTPAPI/2.0"
+        ],
+        "x-ms-client-request-id": "33abe8c7-e4c2-37ba-7049-474726ee4cb6",
+        "x-ms-request-id": "6f4b3af0-e01f-004f-4ef2-060e0b000000",
+        "x-ms-version": "2020-06-12"
+      },
+      "ResponseBody": []
+    },
+    {
+      "RequestUri": "https://seannse.dfs.core.windows.net/test-filesystem-1d8bedb2-c1ed-874f-1c3b-8beba45795e3/test-file-c5acee5d-9d78-fa03-e3ed-204c11a7baef?resource=file",
+      "RequestMethod": "PUT",
+      "RequestHeaders": {
+        "Accept": "application/json",
+        "Authorization": "Sanitized",
+        "traceparent": "00-88979eff8b51604dbc3b65196fd59834-9d0eceb5e010f347-00",
+        "User-Agent": [
+          "azsdk-net-Storage.Files.DataLake/12.7.0-alpha.20210219.1",
+          "(.NET 5.0.3; Microsoft Windows 10.0.19041)"
+        ],
+        "x-ms-client-request-id": "0b81e437-9a7b-2a29-e4b0-50d5c46e25c8",
+        "x-ms-date": "Fri, 19 Feb 2021 19:10:34 GMT",
+        "x-ms-return-client-request-id": "true",
+        "x-ms-version": "2020-06-12"
+      },
+      "RequestBody": null,
+      "StatusCode": 201,
+      "ResponseHeaders": {
+        "Content-Length": "0",
+        "Date": "Fri, 19 Feb 2021 19:10:33 GMT",
+        "ETag": "\u00220x8D8D50A08700391\u0022",
+        "Last-Modified": "Fri, 19 Feb 2021 19:10:34 GMT",
+        "Server": [
+          "Windows-Azure-HDFS/1.0",
+          "Microsoft-HTTPAPI/2.0"
+        ],
+        "x-ms-client-request-id": "0b81e437-9a7b-2a29-e4b0-50d5c46e25c8",
+        "x-ms-request-id": "6f4b3b06-e01f-004f-64f2-060e0b000000",
+        "x-ms-version": "2020-06-12"
+      },
+      "ResponseBody": []
+    },
+    {
+      "RequestUri": "https://seannse.blob.core.windows.net/test-filesystem-1d8bedb2-c1ed-874f-1c3b-8beba45795e3/test-file-c5acee5d-9d78-fa03-e3ed-204c11a7baef",
       "RequestMethod": "HEAD",
       "RequestHeaders": {
         "Accept": "application/xml",
         "Authorization": "Sanitized",
         "User-Agent": [
-<<<<<<< HEAD
-          "azsdk-net-Storage.Files.DataLake/12.7.0-alpha.20210202.1",
-          "(.NET 5.0.2; Microsoft Windows 10.0.19042)"
-        ],
-        "x-ms-client-request-id": "9ab7f488-3d97-3aea-d618-7a5465c1fecd",
-        "x-ms-date": "Tue, 02 Feb 2021 21:39:21 GMT",
-=======
-          "azsdk-net-Storage.Files.DataLake/12.7.0-alpha.20210217.1",
-          "(.NET 5.0.3; Microsoft Windows 10.0.19042)"
-        ],
-        "x-ms-client-request-id": "9ab7f488-3d97-3aea-d618-7a5465c1fecd",
-        "x-ms-date": "Wed, 17 Feb 2021 22:28:48 GMT",
->>>>>>> 1814567d
+          "azsdk-net-Storage.Files.DataLake/12.7.0-alpha.20210219.1",
+          "(.NET 5.0.3; Microsoft Windows 10.0.19041)"
+        ],
+        "x-ms-client-request-id": "2c14d8be-ae25-6973-32e8-ae17b47e56d8",
+        "x-ms-date": "Fri, 19 Feb 2021 19:10:34 GMT",
         "x-ms-return-client-request-id": "true",
         "x-ms-version": "2020-06-12"
       },
@@ -1165,15 +741,9 @@
         "Accept-Ranges": "bytes",
         "Content-Length": "0",
         "Content-Type": "application/octet-stream",
-<<<<<<< HEAD
-        "Date": "Tue, 02 Feb 2021 21:39:21 GMT",
-        "ETag": "\u00220x8D8C7C300A72588\u0022",
-        "Last-Modified": "Tue, 02 Feb 2021 21:39:21 GMT",
-=======
-        "Date": "Wed, 17 Feb 2021 22:28:47 GMT",
-        "ETag": "\u00220x8D8D39364D8FF62\u0022",
-        "Last-Modified": "Wed, 17 Feb 2021 22:28:47 GMT",
->>>>>>> 1814567d
+        "Date": "Fri, 19 Feb 2021 19:10:34 GMT",
+        "ETag": "\u00220x8D8D50A08700391\u0022",
+        "Last-Modified": "Fri, 19 Feb 2021 19:10:34 GMT",
         "Server": [
           "Windows-Azure-Blob/1.0",
           "Microsoft-HTTPAPI/2.0"
@@ -1181,97 +751,63 @@
         "x-ms-access-tier": "Hot",
         "x-ms-access-tier-inferred": "true",
         "x-ms-blob-type": "BlockBlob",
-        "x-ms-client-request-id": "9ab7f488-3d97-3aea-d618-7a5465c1fecd",
-<<<<<<< HEAD
-        "x-ms-creation-time": "Tue, 02 Feb 2021 21:39:21 GMT",
-=======
-        "x-ms-creation-time": "Wed, 17 Feb 2021 22:28:47 GMT",
->>>>>>> 1814567d
+        "x-ms-client-request-id": "2c14d8be-ae25-6973-32e8-ae17b47e56d8",
+        "x-ms-creation-time": "Fri, 19 Feb 2021 19:10:34 GMT",
         "x-ms-group": "$superuser",
         "x-ms-lease-state": "available",
         "x-ms-lease-status": "unlocked",
         "x-ms-owner": "$superuser",
         "x-ms-permissions": "rw-r-----",
-<<<<<<< HEAD
-        "x-ms-request-id": "fb871fa3-501e-0075-43ab-f91473000000",
-=======
-        "x-ms-request-id": "9fc732b6-501e-00ae-127c-05d24e000000",
->>>>>>> 1814567d
+        "x-ms-request-id": "2e6671e5-201e-00a4-43f2-0676f9000000",
         "x-ms-server-encrypted": "true",
         "x-ms-version": "2020-06-12"
       },
       "ResponseBody": []
     },
     {
-      "RequestUri": "https://seannse.dfs.core.windows.net/test-filesystem-d5c1743f-2320-23aa-c507-34e13776ac6f/test-file-a43ed903-3bfe-f0cd-4e1e-d6c9604baa95?mode=legacy",
-      "RequestMethod": "PUT",
-      "RequestHeaders": {
-        "Accept": "application/json",
-        "Authorization": "Sanitized",
-<<<<<<< HEAD
-        "If-Match": "\u00220x8D8C7C300A72588\u0022",
-        "User-Agent": [
-          "azsdk-net-Storage.Files.DataLake/12.7.0-alpha.20210202.1",
-          "(.NET 5.0.2; Microsoft Windows 10.0.19042)"
-        ],
-        "x-ms-client-request-id": "081d1a1a-d579-2347-3f1c-410e8378bdb1",
-        "x-ms-date": "Tue, 02 Feb 2021 21:39:21 GMT",
-=======
-        "If-Match": "0x8D8D39364D8FF62",
-        "User-Agent": [
-          "azsdk-net-Storage.Files.DataLake/12.7.0-alpha.20210217.1",
-          "(.NET 5.0.3; Microsoft Windows 10.0.19042)"
-        ],
-        "x-ms-client-request-id": "081d1a1a-d579-2347-3f1c-410e8378bdb1",
-        "x-ms-date": "Wed, 17 Feb 2021 22:28:48 GMT",
->>>>>>> 1814567d
-        "x-ms-rename-source": "%2Ftest-filesystem-d5c1743f-2320-23aa-c507-34e13776ac6f%2Ftest-file-64d5ac5d-a53f-f201-7e9e-3a3022ffab2b=",
-        "x-ms-return-client-request-id": "true",
-        "x-ms-version": "2020-06-12"
-      },
-      "RequestBody": null,
-      "StatusCode": 201,
-      "ResponseHeaders": {
-        "Content-Length": "0",
-<<<<<<< HEAD
-        "Date": "Tue, 02 Feb 2021 21:39:21 GMT",
-=======
-        "Date": "Wed, 17 Feb 2021 22:28:48 GMT",
->>>>>>> 1814567d
-        "Server": [
-          "Windows-Azure-HDFS/1.0",
-          "Microsoft-HTTPAPI/2.0"
-        ],
-        "x-ms-client-request-id": "081d1a1a-d579-2347-3f1c-410e8378bdb1",
-<<<<<<< HEAD
-        "x-ms-request-id": "be5144f1-001f-0035-31ab-f9134b000000",
-=======
-        "x-ms-request-id": "2fa45e95-401f-0024-687c-0589ff000000",
->>>>>>> 1814567d
-        "x-ms-version": "2020-06-12"
-      },
-      "ResponseBody": []
-    },
-    {
-      "RequestUri": "https://seannse.blob.core.windows.net/test-filesystem-d5c1743f-2320-23aa-c507-34e13776ac6f/test-file-a43ed903-3bfe-f0cd-4e1e-d6c9604baa95",
+      "RequestUri": "https://seannse.dfs.core.windows.net/test-filesystem-1d8bedb2-c1ed-874f-1c3b-8beba45795e3/test-file-c5acee5d-9d78-fa03-e3ed-204c11a7baef?mode=legacy",
+      "RequestMethod": "PUT",
+      "RequestHeaders": {
+        "Accept": "application/json",
+        "Authorization": "Sanitized",
+        "If-Match": "0x8D8D50A08700391",
+        "User-Agent": [
+          "azsdk-net-Storage.Files.DataLake/12.7.0-alpha.20210219.1",
+          "(.NET 5.0.3; Microsoft Windows 10.0.19041)"
+        ],
+        "x-ms-client-request-id": "eb165ea5-f85a-e0a2-e3d9-97f309d6a31c",
+        "x-ms-date": "Fri, 19 Feb 2021 19:10:34 GMT",
+        "x-ms-rename-source": "%2Ftest-filesystem-1d8bedb2-c1ed-874f-1c3b-8beba45795e3%2Ftest-file-56431a30-add0-b486-1864-fdda7b733916=",
+        "x-ms-return-client-request-id": "true",
+        "x-ms-version": "2020-06-12"
+      },
+      "RequestBody": null,
+      "StatusCode": 201,
+      "ResponseHeaders": {
+        "Content-Length": "0",
+        "Date": "Fri, 19 Feb 2021 19:10:33 GMT",
+        "Server": [
+          "Windows-Azure-HDFS/1.0",
+          "Microsoft-HTTPAPI/2.0"
+        ],
+        "x-ms-client-request-id": "eb165ea5-f85a-e0a2-e3d9-97f309d6a31c",
+        "x-ms-request-id": "6f4b3b1f-e01f-004f-7df2-060e0b000000",
+        "x-ms-version": "2020-06-12"
+      },
+      "ResponseBody": []
+    },
+    {
+      "RequestUri": "https://seannse.blob.core.windows.net/test-filesystem-1d8bedb2-c1ed-874f-1c3b-8beba45795e3/test-file-c5acee5d-9d78-fa03-e3ed-204c11a7baef",
       "RequestMethod": "HEAD",
       "RequestHeaders": {
         "Accept": "application/xml",
         "Authorization": "Sanitized",
         "User-Agent": [
-<<<<<<< HEAD
-          "azsdk-net-Storage.Files.DataLake/12.7.0-alpha.20210202.1",
-          "(.NET 5.0.2; Microsoft Windows 10.0.19042)"
-        ],
-        "x-ms-client-request-id": "4a39ee06-f5a4-5553-b8e8-42793dac9080",
-        "x-ms-date": "Tue, 02 Feb 2021 21:39:21 GMT",
-=======
-          "azsdk-net-Storage.Files.DataLake/12.7.0-alpha.20210217.1",
-          "(.NET 5.0.3; Microsoft Windows 10.0.19042)"
-        ],
-        "x-ms-client-request-id": "4a39ee06-f5a4-5553-b8e8-42793dac9080",
-        "x-ms-date": "Wed, 17 Feb 2021 22:28:48 GMT",
->>>>>>> 1814567d
+          "azsdk-net-Storage.Files.DataLake/12.7.0-alpha.20210219.1",
+          "(.NET 5.0.3; Microsoft Windows 10.0.19041)"
+        ],
+        "x-ms-client-request-id": "5672bc1c-6a67-b17d-d2a1-b3d4cd79751f",
+        "x-ms-date": "Fri, 19 Feb 2021 19:10:35 GMT",
         "x-ms-return-client-request-id": "true",
         "x-ms-version": "2020-06-12"
       },
@@ -1281,15 +817,9 @@
         "Accept-Ranges": "bytes",
         "Content-Length": "0",
         "Content-Type": "application/octet-stream",
-<<<<<<< HEAD
-        "Date": "Tue, 02 Feb 2021 21:39:22 GMT",
-        "ETag": "\u00220x8D8C7C30097BAEB\u0022",
-        "Last-Modified": "Tue, 02 Feb 2021 21:39:21 GMT",
-=======
-        "Date": "Wed, 17 Feb 2021 22:28:47 GMT",
-        "ETag": "\u00220x8D8D39364C95CFE\u0022",
-        "Last-Modified": "Wed, 17 Feb 2021 22:28:47 GMT",
->>>>>>> 1814567d
+        "Date": "Fri, 19 Feb 2021 19:10:34 GMT",
+        "ETag": "\u00220x8D8D50A0863C99A\u0022",
+        "Last-Modified": "Fri, 19 Feb 2021 19:10:34 GMT",
         "Server": [
           "Windows-Azure-Blob/1.0",
           "Microsoft-HTTPAPI/2.0"
@@ -1297,50 +827,32 @@
         "x-ms-access-tier": "Hot",
         "x-ms-access-tier-inferred": "true",
         "x-ms-blob-type": "BlockBlob",
-        "x-ms-client-request-id": "4a39ee06-f5a4-5553-b8e8-42793dac9080",
-<<<<<<< HEAD
-        "x-ms-creation-time": "Tue, 02 Feb 2021 21:39:21 GMT",
-=======
-        "x-ms-creation-time": "Wed, 17 Feb 2021 22:28:47 GMT",
->>>>>>> 1814567d
+        "x-ms-client-request-id": "5672bc1c-6a67-b17d-d2a1-b3d4cd79751f",
+        "x-ms-creation-time": "Fri, 19 Feb 2021 19:10:34 GMT",
         "x-ms-group": "$superuser",
         "x-ms-lease-state": "available",
         "x-ms-lease-status": "unlocked",
         "x-ms-owner": "$superuser",
         "x-ms-permissions": "rw-r-----",
-<<<<<<< HEAD
-        "x-ms-request-id": "fb8720fd-501e-0075-72ab-f91473000000",
-=======
-        "x-ms-request-id": "9fc733f0-501e-00ae-357c-05d24e000000",
->>>>>>> 1814567d
+        "x-ms-request-id": "2e6673dc-201e-00a4-1ff2-0676f9000000",
         "x-ms-server-encrypted": "true",
         "x-ms-version": "2020-06-12"
       },
       "ResponseBody": []
     },
     {
-      "RequestUri": "https://seannse.blob.core.windows.net/test-filesystem-d5c1743f-2320-23aa-c507-34e13776ac6f?restype=container",
+      "RequestUri": "https://seannse.blob.core.windows.net/test-filesystem-1d8bedb2-c1ed-874f-1c3b-8beba45795e3?restype=container",
       "RequestMethod": "DELETE",
       "RequestHeaders": {
         "Accept": "application/xml",
         "Authorization": "Sanitized",
-<<<<<<< HEAD
-        "traceparent": "00-6e2c4dc9a3d6ac489555acd761a48fce-d8e9cb1092931c4e-00",
-        "User-Agent": [
-          "azsdk-net-Storage.Files.DataLake/12.7.0-alpha.20210202.1",
-          "(.NET 5.0.2; Microsoft Windows 10.0.19042)"
-        ],
-        "x-ms-client-request-id": "94073a1c-723e-4e0d-83e2-a36c7d51cb8c",
-        "x-ms-date": "Tue, 02 Feb 2021 21:39:21 GMT",
-=======
-        "traceparent": "00-34163515f9b1904cbff7898a6ea721cd-1e7bf564f6d98d4d-00",
-        "User-Agent": [
-          "azsdk-net-Storage.Files.DataLake/12.7.0-alpha.20210217.1",
-          "(.NET 5.0.3; Microsoft Windows 10.0.19042)"
-        ],
-        "x-ms-client-request-id": "94073a1c-723e-4e0d-83e2-a36c7d51cb8c",
-        "x-ms-date": "Wed, 17 Feb 2021 22:28:48 GMT",
->>>>>>> 1814567d
+        "traceparent": "00-3e58ae7b9e9c7b47a6a676f710540d02-3ccf88449b7b0e4b-00",
+        "User-Agent": [
+          "azsdk-net-Storage.Files.DataLake/12.7.0-alpha.20210219.1",
+          "(.NET 5.0.3; Microsoft Windows 10.0.19041)"
+        ],
+        "x-ms-client-request-id": "4dd6e58b-4d64-d0b4-294c-17d0bf718cf2",
+        "x-ms-date": "Fri, 19 Feb 2021 19:10:35 GMT",
         "x-ms-return-client-request-id": "true",
         "x-ms-version": "2020-06-12"
       },
@@ -1348,254 +860,161 @@
       "StatusCode": 202,
       "ResponseHeaders": {
         "Content-Length": "0",
-<<<<<<< HEAD
-        "Date": "Tue, 02 Feb 2021 21:39:22 GMT",
-=======
-        "Date": "Wed, 17 Feb 2021 22:28:47 GMT",
->>>>>>> 1814567d
-        "Server": [
-          "Windows-Azure-Blob/1.0",
-          "Microsoft-HTTPAPI/2.0"
-        ],
-        "x-ms-client-request-id": "94073a1c-723e-4e0d-83e2-a36c7d51cb8c",
-<<<<<<< HEAD
-        "x-ms-request-id": "fb87212c-501e-0075-19ab-f91473000000",
-=======
-        "x-ms-request-id": "9fc73459-501e-00ae-187c-05d24e000000",
->>>>>>> 1814567d
-        "x-ms-version": "2020-06-12"
-      },
-      "ResponseBody": []
-    },
-    {
-      "RequestUri": "https://seannse.blob.core.windows.net/test-filesystem-f8332113-9c60-5070-b8df-fa8f277e2277?restype=container",
-      "RequestMethod": "PUT",
-      "RequestHeaders": {
-        "Accept": "application/xml",
-        "Authorization": "Sanitized",
-<<<<<<< HEAD
-        "traceparent": "00-1db6b21e82743f41aa178262dbb7c78f-f0fe852f9e510946-00",
-        "User-Agent": [
-          "azsdk-net-Storage.Files.DataLake/12.7.0-alpha.20210202.1",
-          "(.NET 5.0.2; Microsoft Windows 10.0.19042)"
+        "Date": "Fri, 19 Feb 2021 19:10:34 GMT",
+        "Server": [
+          "Windows-Azure-Blob/1.0",
+          "Microsoft-HTTPAPI/2.0"
+        ],
+        "x-ms-client-request-id": "4dd6e58b-4d64-d0b4-294c-17d0bf718cf2",
+        "x-ms-request-id": "2e6674c6-201e-00a4-80f2-0676f9000000",
+        "x-ms-version": "2020-06-12"
+      },
+      "ResponseBody": []
+    },
+    {
+      "RequestUri": "https://seannse.blob.core.windows.net/test-filesystem-e975161e-d9db-3a2f-3c40-3dabebb7ee2b?restype=container",
+      "RequestMethod": "PUT",
+      "RequestHeaders": {
+        "Accept": "application/xml",
+        "Authorization": "Sanitized",
+        "traceparent": "00-56491c67467f2d4b8d38f948b07fb0cf-178044484af88b4e-00",
+        "User-Agent": [
+          "azsdk-net-Storage.Files.DataLake/12.7.0-alpha.20210219.1",
+          "(.NET 5.0.3; Microsoft Windows 10.0.19041)"
         ],
         "x-ms-blob-public-access": "container",
-        "x-ms-client-request-id": "11c24148-e80d-7f5b-c9b7-dc5e787d2705",
-        "x-ms-date": "Tue, 02 Feb 2021 21:39:21 GMT",
-=======
-        "traceparent": "00-6babd48af8f77245a71765d993234b61-dc3bf6fdad461f43-00",
-        "User-Agent": [
-          "azsdk-net-Storage.Files.DataLake/12.7.0-alpha.20210217.1",
-          "(.NET 5.0.3; Microsoft Windows 10.0.19042)"
-        ],
-        "x-ms-blob-public-access": "container",
-        "x-ms-client-request-id": "11c24148-e80d-7f5b-c9b7-dc5e787d2705",
-        "x-ms-date": "Wed, 17 Feb 2021 22:28:48 GMT",
->>>>>>> 1814567d
-        "x-ms-return-client-request-id": "true",
-        "x-ms-version": "2020-06-12"
-      },
-      "RequestBody": null,
-      "StatusCode": 201,
-      "ResponseHeaders": {
-        "Content-Length": "0",
-<<<<<<< HEAD
-        "Date": "Tue, 02 Feb 2021 21:39:22 GMT",
-        "ETag": "\u00220x8D8C7C3014332CF\u0022",
-        "Last-Modified": "Tue, 02 Feb 2021 21:39:22 GMT",
-=======
-        "Date": "Wed, 17 Feb 2021 22:28:48 GMT",
-        "ETag": "\u00220x8D8D393655264CB\u0022",
-        "Last-Modified": "Wed, 17 Feb 2021 22:28:48 GMT",
->>>>>>> 1814567d
-        "Server": [
-          "Windows-Azure-Blob/1.0",
-          "Microsoft-HTTPAPI/2.0"
-        ],
-        "x-ms-client-request-id": "11c24148-e80d-7f5b-c9b7-dc5e787d2705",
-<<<<<<< HEAD
-        "x-ms-request-id": "1e9f4bbe-e01e-0070-4eab-f9c6a8000000",
-=======
-        "x-ms-request-id": "293512ae-e01e-0060-0f7c-0503c0000000",
->>>>>>> 1814567d
-        "x-ms-version": "2020-06-12"
-      },
-      "ResponseBody": []
-    },
-    {
-      "RequestUri": "https://seannse.dfs.core.windows.net/test-filesystem-f8332113-9c60-5070-b8df-fa8f277e2277/test-file-f7642cbf-c7f4-17e7-e0d2-bb8cbdbc3eed?resource=file",
-      "RequestMethod": "PUT",
-      "RequestHeaders": {
-        "Accept": "application/json",
-        "Authorization": "Sanitized",
-<<<<<<< HEAD
-        "traceparent": "00-4a44376e84ad8a498275cf648855348d-8bf000bc596d0f49-00",
-        "User-Agent": [
-          "azsdk-net-Storage.Files.DataLake/12.7.0-alpha.20210202.1",
-          "(.NET 5.0.2; Microsoft Windows 10.0.19042)"
-        ],
-        "x-ms-client-request-id": "e5f4d9ac-e465-810a-5aab-303b2ccfc20d",
-        "x-ms-date": "Tue, 02 Feb 2021 21:39:22 GMT",
-=======
-        "traceparent": "00-ce5ff4644a7f6640bae7728d7aa98f28-d895b178f0b4754f-00",
-        "User-Agent": [
-          "azsdk-net-Storage.Files.DataLake/12.7.0-alpha.20210217.1",
-          "(.NET 5.0.3; Microsoft Windows 10.0.19042)"
-        ],
-        "x-ms-client-request-id": "e5f4d9ac-e465-810a-5aab-303b2ccfc20d",
-        "x-ms-date": "Wed, 17 Feb 2021 22:28:48 GMT",
->>>>>>> 1814567d
-        "x-ms-return-client-request-id": "true",
-        "x-ms-version": "2020-06-12"
-      },
-      "RequestBody": null,
-      "StatusCode": 201,
-      "ResponseHeaders": {
-        "Content-Length": "0",
-<<<<<<< HEAD
-        "Date": "Tue, 02 Feb 2021 21:39:22 GMT",
-        "ETag": "\u00220x8D8C7C3017E4425\u0022",
-        "Last-Modified": "Tue, 02 Feb 2021 21:39:23 GMT",
-=======
-        "Date": "Wed, 17 Feb 2021 22:28:48 GMT",
-        "ETag": "\u00220x8D8D3936586236A\u0022",
-        "Last-Modified": "Wed, 17 Feb 2021 22:28:48 GMT",
->>>>>>> 1814567d
-        "Server": [
-          "Windows-Azure-HDFS/1.0",
-          "Microsoft-HTTPAPI/2.0"
-        ],
-        "x-ms-client-request-id": "e5f4d9ac-e465-810a-5aab-303b2ccfc20d",
-<<<<<<< HEAD
-        "x-ms-request-id": "b3abf279-701f-005d-64ab-f975db000000",
-=======
-        "x-ms-request-id": "a58a6905-401f-000b-387c-058434000000",
->>>>>>> 1814567d
-        "x-ms-version": "2020-06-12"
-      },
-      "ResponseBody": []
-    },
-    {
-      "RequestUri": "https://seannse.dfs.core.windows.net/test-filesystem-f8332113-9c60-5070-b8df-fa8f277e2277/test-file-7c5bee78-4236-ae4a-c245-cd168df9f7fe?resource=file",
-      "RequestMethod": "PUT",
-      "RequestHeaders": {
-        "Accept": "application/json",
-        "Authorization": "Sanitized",
-<<<<<<< HEAD
-        "traceparent": "00-114e2f557333ca45aca02241b53a0581-77c48b70452a4640-00",
-        "User-Agent": [
-          "azsdk-net-Storage.Files.DataLake/12.7.0-alpha.20210202.1",
-          "(.NET 5.0.2; Microsoft Windows 10.0.19042)"
-        ],
-        "x-ms-client-request-id": "31752d1b-6b87-6989-8f45-232017f3f461",
-        "x-ms-date": "Tue, 02 Feb 2021 21:39:22 GMT",
-=======
-        "traceparent": "00-95f82e8d8ac2dc40a3418fd4c6158ac3-d9c7f5684e90bd46-00",
-        "User-Agent": [
-          "azsdk-net-Storage.Files.DataLake/12.7.0-alpha.20210217.1",
-          "(.NET 5.0.3; Microsoft Windows 10.0.19042)"
-        ],
-        "x-ms-client-request-id": "31752d1b-6b87-6989-8f45-232017f3f461",
-        "x-ms-date": "Wed, 17 Feb 2021 22:28:49 GMT",
->>>>>>> 1814567d
-        "x-ms-return-client-request-id": "true",
-        "x-ms-version": "2020-06-12"
-      },
-      "RequestBody": null,
-      "StatusCode": 201,
-      "ResponseHeaders": {
-        "Content-Length": "0",
-<<<<<<< HEAD
-        "Date": "Tue, 02 Feb 2021 21:39:22 GMT",
-        "ETag": "\u00220x8D8C7C3018D0D49\u0022",
-        "Last-Modified": "Tue, 02 Feb 2021 21:39:23 GMT",
-=======
-        "Date": "Wed, 17 Feb 2021 22:28:48 GMT",
-        "ETag": "\u00220x8D8D3936592A63A\u0022",
-        "Last-Modified": "Wed, 17 Feb 2021 22:28:49 GMT",
->>>>>>> 1814567d
-        "Server": [
-          "Windows-Azure-HDFS/1.0",
-          "Microsoft-HTTPAPI/2.0"
-        ],
-        "x-ms-client-request-id": "31752d1b-6b87-6989-8f45-232017f3f461",
-<<<<<<< HEAD
-        "x-ms-request-id": "b3abf297-701f-005d-02ab-f975db000000",
-=======
-        "x-ms-request-id": "a58a690f-401f-000b-427c-058434000000",
->>>>>>> 1814567d
-        "x-ms-version": "2020-06-12"
-      },
-      "ResponseBody": []
-    },
-    {
-      "RequestUri": "https://seannse.dfs.core.windows.net/test-filesystem-f8332113-9c60-5070-b8df-fa8f277e2277/test-file-7c5bee78-4236-ae4a-c245-cd168df9f7fe?mode=legacy",
+        "x-ms-client-request-id": "aba68d2f-b930-b27d-b59b-11230f08e571",
+        "x-ms-date": "Fri, 19 Feb 2021 19:10:35 GMT",
+        "x-ms-return-client-request-id": "true",
+        "x-ms-version": "2020-06-12"
+      },
+      "RequestBody": null,
+      "StatusCode": 201,
+      "ResponseHeaders": {
+        "Content-Length": "0",
+        "Date": "Fri, 19 Feb 2021 19:10:34 GMT",
+        "ETag": "\u00220x8D8D50A08B380E0\u0022",
+        "Last-Modified": "Fri, 19 Feb 2021 19:10:34 GMT",
+        "Server": [
+          "Windows-Azure-Blob/1.0",
+          "Microsoft-HTTPAPI/2.0"
+        ],
+        "x-ms-client-request-id": "aba68d2f-b930-b27d-b59b-11230f08e571",
+        "x-ms-request-id": "2e66760a-201e-00a4-2ff2-0676f9000000",
+        "x-ms-version": "2020-06-12"
+      },
+      "ResponseBody": []
+    },
+    {
+      "RequestUri": "https://seannse.dfs.core.windows.net/test-filesystem-e975161e-d9db-3a2f-3c40-3dabebb7ee2b/test-file-65d1ec5e-a528-f64f-5a3c-49fe8df9718b?resource=file",
+      "RequestMethod": "PUT",
+      "RequestHeaders": {
+        "Accept": "application/json",
+        "Authorization": "Sanitized",
+        "traceparent": "00-9c521cdabe25204bb61ce8288b3932b6-56d5a5fb54a01843-00",
+        "User-Agent": [
+          "azsdk-net-Storage.Files.DataLake/12.7.0-alpha.20210219.1",
+          "(.NET 5.0.3; Microsoft Windows 10.0.19041)"
+        ],
+        "x-ms-client-request-id": "ddd7d9f7-0bde-897e-3db0-50f46f7f24bc",
+        "x-ms-date": "Fri, 19 Feb 2021 19:10:35 GMT",
+        "x-ms-return-client-request-id": "true",
+        "x-ms-version": "2020-06-12"
+      },
+      "RequestBody": null,
+      "StatusCode": 201,
+      "ResponseHeaders": {
+        "Content-Length": "0",
+        "Date": "Fri, 19 Feb 2021 19:10:33 GMT",
+        "ETag": "\u00220x8D8D50A08C29679\u0022",
+        "Last-Modified": "Fri, 19 Feb 2021 19:10:34 GMT",
+        "Server": [
+          "Windows-Azure-HDFS/1.0",
+          "Microsoft-HTTPAPI/2.0"
+        ],
+        "x-ms-client-request-id": "ddd7d9f7-0bde-897e-3db0-50f46f7f24bc",
+        "x-ms-request-id": "6f4b3b52-e01f-004f-30f2-060e0b000000",
+        "x-ms-version": "2020-06-12"
+      },
+      "ResponseBody": []
+    },
+    {
+      "RequestUri": "https://seannse.dfs.core.windows.net/test-filesystem-e975161e-d9db-3a2f-3c40-3dabebb7ee2b/test-file-7853852a-878c-1a61-f18c-89927349dfc2?resource=file",
+      "RequestMethod": "PUT",
+      "RequestHeaders": {
+        "Accept": "application/json",
+        "Authorization": "Sanitized",
+        "traceparent": "00-36e72f8383e44f48b19198e3b5799293-bf5c34c45f8c6c47-00",
+        "User-Agent": [
+          "azsdk-net-Storage.Files.DataLake/12.7.0-alpha.20210219.1",
+          "(.NET 5.0.3; Microsoft Windows 10.0.19041)"
+        ],
+        "x-ms-client-request-id": "91dc7571-b144-6f0a-78bc-ec5281ec16f4",
+        "x-ms-date": "Fri, 19 Feb 2021 19:10:35 GMT",
+        "x-ms-return-client-request-id": "true",
+        "x-ms-version": "2020-06-12"
+      },
+      "RequestBody": null,
+      "StatusCode": 201,
+      "ResponseHeaders": {
+        "Content-Length": "0",
+        "Date": "Fri, 19 Feb 2021 19:10:34 GMT",
+        "ETag": "\u00220x8D8D50A08CE8BF2\u0022",
+        "Last-Modified": "Fri, 19 Feb 2021 19:10:34 GMT",
+        "Server": [
+          "Windows-Azure-HDFS/1.0",
+          "Microsoft-HTTPAPI/2.0"
+        ],
+        "x-ms-client-request-id": "91dc7571-b144-6f0a-78bc-ec5281ec16f4",
+        "x-ms-request-id": "6f4b3b61-e01f-004f-3ff2-060e0b000000",
+        "x-ms-version": "2020-06-12"
+      },
+      "ResponseBody": []
+    },
+    {
+      "RequestUri": "https://seannse.dfs.core.windows.net/test-filesystem-e975161e-d9db-3a2f-3c40-3dabebb7ee2b/test-file-7853852a-878c-1a61-f18c-89927349dfc2?mode=legacy",
       "RequestMethod": "PUT",
       "RequestHeaders": {
         "Accept": "application/json",
         "Authorization": "Sanitized",
         "If-None-Match": "\u0022garbage\u0022",
         "User-Agent": [
-<<<<<<< HEAD
-          "azsdk-net-Storage.Files.DataLake/12.7.0-alpha.20210202.1",
-          "(.NET 5.0.2; Microsoft Windows 10.0.19042)"
-        ],
-        "x-ms-client-request-id": "5ffb7251-c583-7e77-7276-5382346707fe",
-        "x-ms-date": "Tue, 02 Feb 2021 21:39:22 GMT",
-=======
-          "azsdk-net-Storage.Files.DataLake/12.7.0-alpha.20210217.1",
-          "(.NET 5.0.3; Microsoft Windows 10.0.19042)"
-        ],
-        "x-ms-client-request-id": "5ffb7251-c583-7e77-7276-5382346707fe",
-        "x-ms-date": "Wed, 17 Feb 2021 22:28:49 GMT",
->>>>>>> 1814567d
-        "x-ms-rename-source": "%2Ftest-filesystem-f8332113-9c60-5070-b8df-fa8f277e2277%2Ftest-file-f7642cbf-c7f4-17e7-e0d2-bb8cbdbc3eed=",
-        "x-ms-return-client-request-id": "true",
-        "x-ms-version": "2020-06-12"
-      },
-      "RequestBody": null,
-      "StatusCode": 201,
-      "ResponseHeaders": {
-        "Content-Length": "0",
-<<<<<<< HEAD
-        "Date": "Tue, 02 Feb 2021 21:39:22 GMT",
-=======
-        "Date": "Wed, 17 Feb 2021 22:28:49 GMT",
->>>>>>> 1814567d
-        "Server": [
-          "Windows-Azure-HDFS/1.0",
-          "Microsoft-HTTPAPI/2.0"
-        ],
-        "x-ms-client-request-id": "5ffb7251-c583-7e77-7276-5382346707fe",
-<<<<<<< HEAD
-        "x-ms-request-id": "b3abf2ab-701f-005d-16ab-f975db000000",
-=======
-        "x-ms-request-id": "a58a6919-401f-000b-4c7c-058434000000",
->>>>>>> 1814567d
-        "x-ms-version": "2020-06-12"
-      },
-      "ResponseBody": []
-    },
-    {
-      "RequestUri": "https://seannse.blob.core.windows.net/test-filesystem-f8332113-9c60-5070-b8df-fa8f277e2277/test-file-7c5bee78-4236-ae4a-c245-cd168df9f7fe",
+          "azsdk-net-Storage.Files.DataLake/12.7.0-alpha.20210219.1",
+          "(.NET 5.0.3; Microsoft Windows 10.0.19041)"
+        ],
+        "x-ms-client-request-id": "fd202db5-4d6c-607d-a896-3c65a759422b",
+        "x-ms-date": "Fri, 19 Feb 2021 19:10:35 GMT",
+        "x-ms-rename-source": "%2Ftest-filesystem-e975161e-d9db-3a2f-3c40-3dabebb7ee2b%2Ftest-file-65d1ec5e-a528-f64f-5a3c-49fe8df9718b=",
+        "x-ms-return-client-request-id": "true",
+        "x-ms-version": "2020-06-12"
+      },
+      "RequestBody": null,
+      "StatusCode": 201,
+      "ResponseHeaders": {
+        "Content-Length": "0",
+        "Date": "Fri, 19 Feb 2021 19:10:34 GMT",
+        "Server": [
+          "Windows-Azure-HDFS/1.0",
+          "Microsoft-HTTPAPI/2.0"
+        ],
+        "x-ms-client-request-id": "fd202db5-4d6c-607d-a896-3c65a759422b",
+        "x-ms-request-id": "6f4b3b6d-e01f-004f-4bf2-060e0b000000",
+        "x-ms-version": "2020-06-12"
+      },
+      "ResponseBody": []
+    },
+    {
+      "RequestUri": "https://seannse.blob.core.windows.net/test-filesystem-e975161e-d9db-3a2f-3c40-3dabebb7ee2b/test-file-7853852a-878c-1a61-f18c-89927349dfc2",
       "RequestMethod": "HEAD",
       "RequestHeaders": {
         "Accept": "application/xml",
         "Authorization": "Sanitized",
         "User-Agent": [
-<<<<<<< HEAD
-          "azsdk-net-Storage.Files.DataLake/12.7.0-alpha.20210202.1",
-          "(.NET 5.0.2; Microsoft Windows 10.0.19042)"
-        ],
-        "x-ms-client-request-id": "a5ce8f77-94f7-eedd-bbd2-bd788bc1ebff",
-        "x-ms-date": "Tue, 02 Feb 2021 21:39:22 GMT",
-=======
-          "azsdk-net-Storage.Files.DataLake/12.7.0-alpha.20210217.1",
-          "(.NET 5.0.3; Microsoft Windows 10.0.19042)"
-        ],
-        "x-ms-client-request-id": "a5ce8f77-94f7-eedd-bbd2-bd788bc1ebff",
-        "x-ms-date": "Wed, 17 Feb 2021 22:28:49 GMT",
->>>>>>> 1814567d
+          "azsdk-net-Storage.Files.DataLake/12.7.0-alpha.20210219.1",
+          "(.NET 5.0.3; Microsoft Windows 10.0.19041)"
+        ],
+        "x-ms-client-request-id": "549d0193-19cb-8487-1080-13e23333ef7f",
+        "x-ms-date": "Fri, 19 Feb 2021 19:10:35 GMT",
         "x-ms-return-client-request-id": "true",
         "x-ms-version": "2020-06-12"
       },
@@ -1605,15 +1024,9 @@
         "Accept-Ranges": "bytes",
         "Content-Length": "0",
         "Content-Type": "application/octet-stream",
-<<<<<<< HEAD
-        "Date": "Tue, 02 Feb 2021 21:39:22 GMT",
-        "ETag": "\u00220x8D8C7C3017E4425\u0022",
-        "Last-Modified": "Tue, 02 Feb 2021 21:39:23 GMT",
-=======
-        "Date": "Wed, 17 Feb 2021 22:28:49 GMT",
-        "ETag": "\u00220x8D8D3936586236A\u0022",
-        "Last-Modified": "Wed, 17 Feb 2021 22:28:48 GMT",
->>>>>>> 1814567d
+        "Date": "Fri, 19 Feb 2021 19:10:34 GMT",
+        "ETag": "\u00220x8D8D50A08C29679\u0022",
+        "Last-Modified": "Fri, 19 Feb 2021 19:10:34 GMT",
         "Server": [
           "Windows-Azure-Blob/1.0",
           "Microsoft-HTTPAPI/2.0"
@@ -1621,50 +1034,32 @@
         "x-ms-access-tier": "Hot",
         "x-ms-access-tier-inferred": "true",
         "x-ms-blob-type": "BlockBlob",
-        "x-ms-client-request-id": "a5ce8f77-94f7-eedd-bbd2-bd788bc1ebff",
-<<<<<<< HEAD
-        "x-ms-creation-time": "Tue, 02 Feb 2021 21:39:23 GMT",
-=======
-        "x-ms-creation-time": "Wed, 17 Feb 2021 22:28:48 GMT",
->>>>>>> 1814567d
+        "x-ms-client-request-id": "549d0193-19cb-8487-1080-13e23333ef7f",
+        "x-ms-creation-time": "Fri, 19 Feb 2021 19:10:34 GMT",
         "x-ms-group": "$superuser",
         "x-ms-lease-state": "available",
         "x-ms-lease-status": "unlocked",
         "x-ms-owner": "$superuser",
         "x-ms-permissions": "rw-r-----",
-<<<<<<< HEAD
-        "x-ms-request-id": "1e9f4cf3-e01e-0070-59ab-f9c6a8000000",
-=======
-        "x-ms-request-id": "29351466-e01e-0060-2f7c-0503c0000000",
->>>>>>> 1814567d
+        "x-ms-request-id": "2e667aec-201e-00a4-5df2-0676f9000000",
         "x-ms-server-encrypted": "true",
         "x-ms-version": "2020-06-12"
       },
       "ResponseBody": []
     },
     {
-      "RequestUri": "https://seannse.blob.core.windows.net/test-filesystem-f8332113-9c60-5070-b8df-fa8f277e2277?restype=container",
+      "RequestUri": "https://seannse.blob.core.windows.net/test-filesystem-e975161e-d9db-3a2f-3c40-3dabebb7ee2b?restype=container",
       "RequestMethod": "DELETE",
       "RequestHeaders": {
         "Accept": "application/xml",
         "Authorization": "Sanitized",
-<<<<<<< HEAD
-        "traceparent": "00-3633497d335c844eb3712f6fb93e33c8-8ae3d0227b1f1447-00",
-        "User-Agent": [
-          "azsdk-net-Storage.Files.DataLake/12.7.0-alpha.20210202.1",
-          "(.NET 5.0.2; Microsoft Windows 10.0.19042)"
-        ],
-        "x-ms-client-request-id": "a50bfdc3-6198-3d06-4c6e-f20b05f3b027",
-        "x-ms-date": "Tue, 02 Feb 2021 21:39:22 GMT",
-=======
-        "traceparent": "00-fb100c9eb27c1e41abc901abc81a4cb2-fbf69147af45cc4e-00",
-        "User-Agent": [
-          "azsdk-net-Storage.Files.DataLake/12.7.0-alpha.20210217.1",
-          "(.NET 5.0.3; Microsoft Windows 10.0.19042)"
-        ],
-        "x-ms-client-request-id": "a50bfdc3-6198-3d06-4c6e-f20b05f3b027",
-        "x-ms-date": "Wed, 17 Feb 2021 22:28:49 GMT",
->>>>>>> 1814567d
+        "traceparent": "00-1da35c6eccbe754fb1a5e054b655aebd-e6d89339ccb5db40-00",
+        "User-Agent": [
+          "azsdk-net-Storage.Files.DataLake/12.7.0-alpha.20210219.1",
+          "(.NET 5.0.3; Microsoft Windows 10.0.19041)"
+        ],
+        "x-ms-client-request-id": "a5d1c58e-edbc-c35f-a40a-52a40700cda8",
+        "x-ms-date": "Fri, 19 Feb 2021 19:10:35 GMT",
         "x-ms-return-client-request-id": "true",
         "x-ms-version": "2020-06-12"
       },
@@ -1672,311 +1067,198 @@
       "StatusCode": 202,
       "ResponseHeaders": {
         "Content-Length": "0",
-<<<<<<< HEAD
-        "Date": "Tue, 02 Feb 2021 21:39:22 GMT",
-=======
-        "Date": "Wed, 17 Feb 2021 22:28:49 GMT",
->>>>>>> 1814567d
-        "Server": [
-          "Windows-Azure-Blob/1.0",
-          "Microsoft-HTTPAPI/2.0"
-        ],
-        "x-ms-client-request-id": "a50bfdc3-6198-3d06-4c6e-f20b05f3b027",
-<<<<<<< HEAD
-        "x-ms-request-id": "1e9f4d08-e01e-0070-6bab-f9c6a8000000",
-=======
-        "x-ms-request-id": "2935149d-e01e-0060-5f7c-0503c0000000",
->>>>>>> 1814567d
-        "x-ms-version": "2020-06-12"
-      },
-      "ResponseBody": []
-    },
-    {
-      "RequestUri": "https://seannse.blob.core.windows.net/test-filesystem-5515cb69-257b-5679-d940-9f381daff38e?restype=container",
-      "RequestMethod": "PUT",
-      "RequestHeaders": {
-        "Accept": "application/xml",
-        "Authorization": "Sanitized",
-<<<<<<< HEAD
-        "traceparent": "00-11cf37c15fa5e84e9bc735f93406df22-9a2db3f07e99a04d-00",
-        "User-Agent": [
-          "azsdk-net-Storage.Files.DataLake/12.7.0-alpha.20210202.1",
-          "(.NET 5.0.2; Microsoft Windows 10.0.19042)"
+        "Date": "Fri, 19 Feb 2021 19:10:34 GMT",
+        "Server": [
+          "Windows-Azure-Blob/1.0",
+          "Microsoft-HTTPAPI/2.0"
+        ],
+        "x-ms-client-request-id": "a5d1c58e-edbc-c35f-a40a-52a40700cda8",
+        "x-ms-request-id": "2e667bde-201e-00a4-44f2-0676f9000000",
+        "x-ms-version": "2020-06-12"
+      },
+      "ResponseBody": []
+    },
+    {
+      "RequestUri": "https://seannse.blob.core.windows.net/test-filesystem-1d663955-ccb4-cf03-3c02-09adf75ff048?restype=container",
+      "RequestMethod": "PUT",
+      "RequestHeaders": {
+        "Accept": "application/xml",
+        "Authorization": "Sanitized",
+        "traceparent": "00-b98adc83b4dd5940af837ac173aeb324-4c220ce6bc2cb74b-00",
+        "User-Agent": [
+          "azsdk-net-Storage.Files.DataLake/12.7.0-alpha.20210219.1",
+          "(.NET 5.0.3; Microsoft Windows 10.0.19041)"
         ],
         "x-ms-blob-public-access": "container",
-        "x-ms-client-request-id": "2fc44f0f-4717-9dde-84b5-cc58c1ce1f9d",
-        "x-ms-date": "Tue, 02 Feb 2021 21:39:22 GMT",
-=======
-        "traceparent": "00-af14052d3389a044ae79eee61db8e6f1-6eb4bc16b08e8648-00",
-        "User-Agent": [
-          "azsdk-net-Storage.Files.DataLake/12.7.0-alpha.20210217.1",
-          "(.NET 5.0.3; Microsoft Windows 10.0.19042)"
-        ],
-        "x-ms-blob-public-access": "container",
-        "x-ms-client-request-id": "2fc44f0f-4717-9dde-84b5-cc58c1ce1f9d",
-        "x-ms-date": "Wed, 17 Feb 2021 22:28:49 GMT",
->>>>>>> 1814567d
-        "x-ms-return-client-request-id": "true",
-        "x-ms-version": "2020-06-12"
-      },
-      "RequestBody": null,
-      "StatusCode": 201,
-      "ResponseHeaders": {
-        "Content-Length": "0",
-<<<<<<< HEAD
-        "Date": "Tue, 02 Feb 2021 21:39:23 GMT",
-        "ETag": "\u00220x8D8C7C301F7C1DD\u0022",
-        "Last-Modified": "Tue, 02 Feb 2021 21:39:23 GMT",
-=======
-        "Date": "Wed, 17 Feb 2021 22:28:49 GMT",
-        "ETag": "\u00220x8D8D39365F2AAA3\u0022",
-        "Last-Modified": "Wed, 17 Feb 2021 22:28:49 GMT",
->>>>>>> 1814567d
-        "Server": [
-          "Windows-Azure-Blob/1.0",
-          "Microsoft-HTTPAPI/2.0"
-        ],
-        "x-ms-client-request-id": "2fc44f0f-4717-9dde-84b5-cc58c1ce1f9d",
-<<<<<<< HEAD
-        "x-ms-request-id": "5e476f9b-b01e-007d-30ab-f90e7c000000",
-=======
-        "x-ms-request-id": "8967c77f-501e-0007-2d7c-05133c000000",
->>>>>>> 1814567d
-        "x-ms-version": "2020-06-12"
-      },
-      "ResponseBody": []
-    },
-    {
-      "RequestUri": "https://seannse.dfs.core.windows.net/test-filesystem-5515cb69-257b-5679-d940-9f381daff38e/test-file-a1d6637a-223e-2471-6541-d019e509272e?resource=file",
-      "RequestMethod": "PUT",
-      "RequestHeaders": {
-        "Accept": "application/json",
-        "Authorization": "Sanitized",
-<<<<<<< HEAD
-        "traceparent": "00-a94788918b3c3b40a419e01baa98e4f0-33ac9f3ab461c34d-00",
-        "User-Agent": [
-          "azsdk-net-Storage.Files.DataLake/12.7.0-alpha.20210202.1",
-          "(.NET 5.0.2; Microsoft Windows 10.0.19042)"
-        ],
-        "x-ms-client-request-id": "cbf4a342-e7d4-ecd3-dea0-cad676c4b87a",
-        "x-ms-date": "Tue, 02 Feb 2021 21:39:23 GMT",
-=======
-        "traceparent": "00-21bd0365b2ba1441844a1164b25147a3-46c5c5b571b13a4f-00",
-        "User-Agent": [
-          "azsdk-net-Storage.Files.DataLake/12.7.0-alpha.20210217.1",
-          "(.NET 5.0.3; Microsoft Windows 10.0.19042)"
-        ],
-        "x-ms-client-request-id": "cbf4a342-e7d4-ecd3-dea0-cad676c4b87a",
-        "x-ms-date": "Wed, 17 Feb 2021 22:28:49 GMT",
->>>>>>> 1814567d
-        "x-ms-return-client-request-id": "true",
-        "x-ms-version": "2020-06-12"
-      },
-      "RequestBody": null,
-      "StatusCode": 201,
-      "ResponseHeaders": {
-        "Content-Length": "0",
-<<<<<<< HEAD
-        "Date": "Tue, 02 Feb 2021 21:39:24 GMT",
-        "ETag": "\u00220x8D8C7C30234F061\u0022",
-        "Last-Modified": "Tue, 02 Feb 2021 21:39:24 GMT",
-=======
-        "Date": "Wed, 17 Feb 2021 22:28:49 GMT",
-        "ETag": "\u00220x8D8D393662FB049\u0022",
-        "Last-Modified": "Wed, 17 Feb 2021 22:28:50 GMT",
->>>>>>> 1814567d
-        "Server": [
-          "Windows-Azure-HDFS/1.0",
-          "Microsoft-HTTPAPI/2.0"
-        ],
-        "x-ms-client-request-id": "cbf4a342-e7d4-ecd3-dea0-cad676c4b87a",
-<<<<<<< HEAD
-        "x-ms-request-id": "4a9ac372-201f-001d-0cab-f972e3000000",
-=======
-        "x-ms-request-id": "856fcba5-c01f-0067-3d7c-056fa3000000",
->>>>>>> 1814567d
-        "x-ms-version": "2020-06-12"
-      },
-      "ResponseBody": []
-    },
-    {
-      "RequestUri": "https://seannse.dfs.core.windows.net/test-filesystem-5515cb69-257b-5679-d940-9f381daff38e/test-file-34a19d8e-51a4-b7b2-ebe8-1a271971aa57?resource=file",
-      "RequestMethod": "PUT",
-      "RequestHeaders": {
-        "Accept": "application/json",
-        "Authorization": "Sanitized",
-<<<<<<< HEAD
-        "traceparent": "00-090287b2f3ff334cb6a674c9a6efe43a-9b79a54fd11f114c-00",
-        "User-Agent": [
-          "azsdk-net-Storage.Files.DataLake/12.7.0-alpha.20210202.1",
-          "(.NET 5.0.2; Microsoft Windows 10.0.19042)"
-        ],
-        "x-ms-client-request-id": "db718f5e-dd6c-f011-f03d-dfecccabd36c",
-        "x-ms-date": "Tue, 02 Feb 2021 21:39:23 GMT",
-=======
-        "traceparent": "00-7d110af0f544ce4b9695067194c2f86c-08c80186b585a740-00",
-        "User-Agent": [
-          "azsdk-net-Storage.Files.DataLake/12.7.0-alpha.20210217.1",
-          "(.NET 5.0.3; Microsoft Windows 10.0.19042)"
-        ],
-        "x-ms-client-request-id": "db718f5e-dd6c-f011-f03d-dfecccabd36c",
-        "x-ms-date": "Wed, 17 Feb 2021 22:28:50 GMT",
->>>>>>> 1814567d
-        "x-ms-return-client-request-id": "true",
-        "x-ms-version": "2020-06-12"
-      },
-      "RequestBody": null,
-      "StatusCode": 201,
-      "ResponseHeaders": {
-        "Content-Length": "0",
-<<<<<<< HEAD
-        "Date": "Tue, 02 Feb 2021 21:39:24 GMT",
-        "ETag": "\u00220x8D8C7C30244021B\u0022",
-        "Last-Modified": "Tue, 02 Feb 2021 21:39:24 GMT",
-=======
-        "Date": "Wed, 17 Feb 2021 22:28:50 GMT",
-        "ETag": "\u00220x8D8D393663F324A\u0022",
-        "Last-Modified": "Wed, 17 Feb 2021 22:28:50 GMT",
->>>>>>> 1814567d
-        "Server": [
-          "Windows-Azure-HDFS/1.0",
-          "Microsoft-HTTPAPI/2.0"
-        ],
-        "x-ms-client-request-id": "db718f5e-dd6c-f011-f03d-dfecccabd36c",
-<<<<<<< HEAD
-        "x-ms-request-id": "4a9ac398-201f-001d-32ab-f972e3000000",
-=======
-        "x-ms-request-id": "856fcbae-c01f-0067-467c-056fa3000000",
->>>>>>> 1814567d
-        "x-ms-version": "2020-06-12"
-      },
-      "ResponseBody": []
-    },
-    {
-      "RequestUri": "https://seannse.blob.core.windows.net/test-filesystem-5515cb69-257b-5679-d940-9f381daff38e/test-file-34a19d8e-51a4-b7b2-ebe8-1a271971aa57?comp=lease",
-      "RequestMethod": "PUT",
-      "RequestHeaders": {
-        "Accept": "application/xml",
-        "Authorization": "Sanitized",
-<<<<<<< HEAD
-        "traceparent": "00-e7a2256cbaea584c96ce3ea74d15abbd-31c345f7609a6941-00",
-        "User-Agent": [
-          "azsdk-net-Storage.Files.DataLake/12.7.0-alpha.20210202.1",
-          "(.NET 5.0.2; Microsoft Windows 10.0.19042)"
-        ],
-        "x-ms-client-request-id": "86548369-19fa-e7d4-2a3f-979961a98f87",
-        "x-ms-date": "Tue, 02 Feb 2021 21:39:23 GMT",
-=======
-        "traceparent": "00-35b1c43c8ae18842a132e3c02a24729c-5b2d2c6ffb02e740-00",
-        "User-Agent": [
-          "azsdk-net-Storage.Files.DataLake/12.7.0-alpha.20210217.1",
-          "(.NET 5.0.3; Microsoft Windows 10.0.19042)"
-        ],
-        "x-ms-client-request-id": "86548369-19fa-e7d4-2a3f-979961a98f87",
-        "x-ms-date": "Wed, 17 Feb 2021 22:28:50 GMT",
->>>>>>> 1814567d
+        "x-ms-client-request-id": "5ad27851-f262-c182-c102-68bae4b2cb44",
+        "x-ms-date": "Fri, 19 Feb 2021 19:10:35 GMT",
+        "x-ms-return-client-request-id": "true",
+        "x-ms-version": "2020-06-12"
+      },
+      "RequestBody": null,
+      "StatusCode": 201,
+      "ResponseHeaders": {
+        "Content-Length": "0",
+        "Date": "Fri, 19 Feb 2021 19:10:35 GMT",
+        "ETag": "\u00220x8D8D50A090BEB05\u0022",
+        "Last-Modified": "Fri, 19 Feb 2021 19:10:35 GMT",
+        "Server": [
+          "Windows-Azure-Blob/1.0",
+          "Microsoft-HTTPAPI/2.0"
+        ],
+        "x-ms-client-request-id": "5ad27851-f262-c182-c102-68bae4b2cb44",
+        "x-ms-request-id": "2e667d3d-201e-00a4-1bf2-0676f9000000",
+        "x-ms-version": "2020-06-12"
+      },
+      "ResponseBody": []
+    },
+    {
+      "RequestUri": "https://seannse.dfs.core.windows.net/test-filesystem-1d663955-ccb4-cf03-3c02-09adf75ff048/test-file-2a320a19-5fab-0b46-7706-48ba359a5d1b?resource=file",
+      "RequestMethod": "PUT",
+      "RequestHeaders": {
+        "Accept": "application/json",
+        "Authorization": "Sanitized",
+        "traceparent": "00-21a0087204c41a4db3d397529f1ca597-3fe3e1b2110e9b46-00",
+        "User-Agent": [
+          "azsdk-net-Storage.Files.DataLake/12.7.0-alpha.20210219.1",
+          "(.NET 5.0.3; Microsoft Windows 10.0.19041)"
+        ],
+        "x-ms-client-request-id": "674f522e-68ee-f19e-32c6-e25ca9c78b27",
+        "x-ms-date": "Fri, 19 Feb 2021 19:10:35 GMT",
+        "x-ms-return-client-request-id": "true",
+        "x-ms-version": "2020-06-12"
+      },
+      "RequestBody": null,
+      "StatusCode": 201,
+      "ResponseHeaders": {
+        "Content-Length": "0",
+        "Date": "Fri, 19 Feb 2021 19:10:34 GMT",
+        "ETag": "\u00220x8D8D50A091BC43E\u0022",
+        "Last-Modified": "Fri, 19 Feb 2021 19:10:35 GMT",
+        "Server": [
+          "Windows-Azure-HDFS/1.0",
+          "Microsoft-HTTPAPI/2.0"
+        ],
+        "x-ms-client-request-id": "674f522e-68ee-f19e-32c6-e25ca9c78b27",
+        "x-ms-request-id": "6f4b3bbb-e01f-004f-19f2-060e0b000000",
+        "x-ms-version": "2020-06-12"
+      },
+      "ResponseBody": []
+    },
+    {
+      "RequestUri": "https://seannse.dfs.core.windows.net/test-filesystem-1d663955-ccb4-cf03-3c02-09adf75ff048/test-file-244b4da5-4c56-83b7-25b3-d018b3e72a6e?resource=file",
+      "RequestMethod": "PUT",
+      "RequestHeaders": {
+        "Accept": "application/json",
+        "Authorization": "Sanitized",
+        "traceparent": "00-21ad3f47cb22e9459ba48f6b7a4675ad-37d08fe148e7c84c-00",
+        "User-Agent": [
+          "azsdk-net-Storage.Files.DataLake/12.7.0-alpha.20210219.1",
+          "(.NET 5.0.3; Microsoft Windows 10.0.19041)"
+        ],
+        "x-ms-client-request-id": "93b98507-57bc-e2ca-9acb-423b97853d4a",
+        "x-ms-date": "Fri, 19 Feb 2021 19:10:35 GMT",
+        "x-ms-return-client-request-id": "true",
+        "x-ms-version": "2020-06-12"
+      },
+      "RequestBody": null,
+      "StatusCode": 201,
+      "ResponseHeaders": {
+        "Content-Length": "0",
+        "Date": "Fri, 19 Feb 2021 19:10:34 GMT",
+        "ETag": "\u00220x8D8D50A0927B22E\u0022",
+        "Last-Modified": "Fri, 19 Feb 2021 19:10:35 GMT",
+        "Server": [
+          "Windows-Azure-HDFS/1.0",
+          "Microsoft-HTTPAPI/2.0"
+        ],
+        "x-ms-client-request-id": "93b98507-57bc-e2ca-9acb-423b97853d4a",
+        "x-ms-request-id": "6f4b3bc6-e01f-004f-24f2-060e0b000000",
+        "x-ms-version": "2020-06-12"
+      },
+      "ResponseBody": []
+    },
+    {
+      "RequestUri": "https://seannse.blob.core.windows.net/test-filesystem-1d663955-ccb4-cf03-3c02-09adf75ff048/test-file-244b4da5-4c56-83b7-25b3-d018b3e72a6e?comp=lease",
+      "RequestMethod": "PUT",
+      "RequestHeaders": {
+        "Accept": "application/xml",
+        "Authorization": "Sanitized",
+        "traceparent": "00-eb5212686eb2224f85751c8791a87bd0-33eee3d93f864c4c-00",
+        "User-Agent": [
+          "azsdk-net-Storage.Files.DataLake/12.7.0-alpha.20210219.1",
+          "(.NET 5.0.3; Microsoft Windows 10.0.19041)"
+        ],
+        "x-ms-client-request-id": "3f2a022d-53b7-5e58-a909-737753dee3a9",
+        "x-ms-date": "Fri, 19 Feb 2021 19:10:36 GMT",
         "x-ms-lease-action": "acquire",
         "x-ms-lease-duration": "-1",
-        "x-ms-proposed-lease-id": "5da672f5-76ed-3164-44d2-7b686168bd4a",
-        "x-ms-return-client-request-id": "true",
-        "x-ms-version": "2020-06-12"
-      },
-      "RequestBody": null,
-      "StatusCode": 201,
-      "ResponseHeaders": {
-        "Content-Length": "0",
-<<<<<<< HEAD
-        "Date": "Tue, 02 Feb 2021 21:39:23 GMT",
-        "ETag": "\u00220x8D8C7C30244021B\u0022",
-        "Last-Modified": "Tue, 02 Feb 2021 21:39:24 GMT",
-=======
-        "Date": "Wed, 17 Feb 2021 22:28:50 GMT",
-        "ETag": "\u00220x8D8D393663F324A\u0022",
-        "Last-Modified": "Wed, 17 Feb 2021 22:28:50 GMT",
->>>>>>> 1814567d
-        "Server": [
-          "Windows-Azure-Blob/1.0",
-          "Microsoft-HTTPAPI/2.0"
-        ],
-        "x-ms-client-request-id": "86548369-19fa-e7d4-2a3f-979961a98f87",
-        "x-ms-lease-id": "5da672f5-76ed-3164-44d2-7b686168bd4a",
-<<<<<<< HEAD
-        "x-ms-request-id": "5e477183-b01e-007d-77ab-f90e7c000000",
-=======
-        "x-ms-request-id": "8967c9ec-501e-0007-787c-05133c000000",
->>>>>>> 1814567d
-        "x-ms-version": "2020-06-12"
-      },
-      "ResponseBody": []
-    },
-    {
-      "RequestUri": "https://seannse.dfs.core.windows.net/test-filesystem-5515cb69-257b-5679-d940-9f381daff38e/test-file-34a19d8e-51a4-b7b2-ebe8-1a271971aa57?mode=legacy",
-      "RequestMethod": "PUT",
-      "RequestHeaders": {
-        "Accept": "application/json",
-        "Authorization": "Sanitized",
-        "User-Agent": [
-<<<<<<< HEAD
-          "azsdk-net-Storage.Files.DataLake/12.7.0-alpha.20210202.1",
-          "(.NET 5.0.2; Microsoft Windows 10.0.19042)"
-        ],
-        "x-ms-client-request-id": "defe6ed0-3613-584f-84e2-5fbf3751f05e",
-        "x-ms-date": "Tue, 02 Feb 2021 21:39:23 GMT",
-=======
-          "azsdk-net-Storage.Files.DataLake/12.7.0-alpha.20210217.1",
-          "(.NET 5.0.3; Microsoft Windows 10.0.19042)"
-        ],
-        "x-ms-client-request-id": "defe6ed0-3613-584f-84e2-5fbf3751f05e",
-        "x-ms-date": "Wed, 17 Feb 2021 22:28:50 GMT",
->>>>>>> 1814567d
-        "x-ms-lease-id": "5da672f5-76ed-3164-44d2-7b686168bd4a",
-        "x-ms-rename-source": "%2Ftest-filesystem-5515cb69-257b-5679-d940-9f381daff38e%2Ftest-file-a1d6637a-223e-2471-6541-d019e509272e=",
-        "x-ms-return-client-request-id": "true",
-        "x-ms-version": "2020-06-12"
-      },
-      "RequestBody": null,
-      "StatusCode": 201,
-      "ResponseHeaders": {
-        "Content-Length": "0",
-<<<<<<< HEAD
-        "Date": "Tue, 02 Feb 2021 21:39:24 GMT",
-=======
-        "Date": "Wed, 17 Feb 2021 22:28:50 GMT",
->>>>>>> 1814567d
-        "Server": [
-          "Windows-Azure-HDFS/1.0",
-          "Microsoft-HTTPAPI/2.0"
-        ],
-        "x-ms-client-request-id": "defe6ed0-3613-584f-84e2-5fbf3751f05e",
-<<<<<<< HEAD
-        "x-ms-request-id": "4a9ac3f0-201f-001d-0aab-f972e3000000",
-=======
-        "x-ms-request-id": "856fcbbe-c01f-0067-567c-056fa3000000",
->>>>>>> 1814567d
-        "x-ms-version": "2020-06-12"
-      },
-      "ResponseBody": []
-    },
-    {
-      "RequestUri": "https://seannse.blob.core.windows.net/test-filesystem-5515cb69-257b-5679-d940-9f381daff38e/test-file-34a19d8e-51a4-b7b2-ebe8-1a271971aa57",
+        "x-ms-proposed-lease-id": "82d1739c-a83a-afdb-2045-03ecfef0d09b",
+        "x-ms-return-client-request-id": "true",
+        "x-ms-version": "2020-06-12"
+      },
+      "RequestBody": null,
+      "StatusCode": 201,
+      "ResponseHeaders": {
+        "Content-Length": "0",
+        "Date": "Fri, 19 Feb 2021 19:10:35 GMT",
+        "ETag": "\u00220x8D8D50A0927B22E\u0022",
+        "Last-Modified": "Fri, 19 Feb 2021 19:10:35 GMT",
+        "Server": [
+          "Windows-Azure-Blob/1.0",
+          "Microsoft-HTTPAPI/2.0"
+        ],
+        "x-ms-client-request-id": "3f2a022d-53b7-5e58-a909-737753dee3a9",
+        "x-ms-lease-id": "82d1739c-a83a-afdb-2045-03ecfef0d09b",
+        "x-ms-request-id": "2e66805e-201e-00a4-22f2-0676f9000000",
+        "x-ms-version": "2020-06-12"
+      },
+      "ResponseBody": []
+    },
+    {
+      "RequestUri": "https://seannse.dfs.core.windows.net/test-filesystem-1d663955-ccb4-cf03-3c02-09adf75ff048/test-file-244b4da5-4c56-83b7-25b3-d018b3e72a6e?mode=legacy",
+      "RequestMethod": "PUT",
+      "RequestHeaders": {
+        "Accept": "application/json",
+        "Authorization": "Sanitized",
+        "User-Agent": [
+          "azsdk-net-Storage.Files.DataLake/12.7.0-alpha.20210219.1",
+          "(.NET 5.0.3; Microsoft Windows 10.0.19041)"
+        ],
+        "x-ms-client-request-id": "fcbe67d7-91c6-89e4-e5b2-8424223adf7d",
+        "x-ms-date": "Fri, 19 Feb 2021 19:10:36 GMT",
+        "x-ms-lease-id": "82d1739c-a83a-afdb-2045-03ecfef0d09b",
+        "x-ms-rename-source": "%2Ftest-filesystem-1d663955-ccb4-cf03-3c02-09adf75ff048%2Ftest-file-2a320a19-5fab-0b46-7706-48ba359a5d1b=",
+        "x-ms-return-client-request-id": "true",
+        "x-ms-version": "2020-06-12"
+      },
+      "RequestBody": null,
+      "StatusCode": 201,
+      "ResponseHeaders": {
+        "Content-Length": "0",
+        "Date": "Fri, 19 Feb 2021 19:10:34 GMT",
+        "Server": [
+          "Windows-Azure-HDFS/1.0",
+          "Microsoft-HTTPAPI/2.0"
+        ],
+        "x-ms-client-request-id": "fcbe67d7-91c6-89e4-e5b2-8424223adf7d",
+        "x-ms-request-id": "6f4b3be7-e01f-004f-45f2-060e0b000000",
+        "x-ms-version": "2020-06-12"
+      },
+      "ResponseBody": []
+    },
+    {
+      "RequestUri": "https://seannse.blob.core.windows.net/test-filesystem-1d663955-ccb4-cf03-3c02-09adf75ff048/test-file-244b4da5-4c56-83b7-25b3-d018b3e72a6e",
       "RequestMethod": "HEAD",
       "RequestHeaders": {
         "Accept": "application/xml",
         "Authorization": "Sanitized",
         "User-Agent": [
-<<<<<<< HEAD
-          "azsdk-net-Storage.Files.DataLake/12.7.0-alpha.20210202.1",
-          "(.NET 5.0.2; Microsoft Windows 10.0.19042)"
-        ],
-        "x-ms-client-request-id": "f3c9c18a-b1ab-4874-4622-ef00eaadee36",
-        "x-ms-date": "Tue, 02 Feb 2021 21:39:24 GMT",
-=======
-          "azsdk-net-Storage.Files.DataLake/12.7.0-alpha.20210217.1",
-          "(.NET 5.0.3; Microsoft Windows 10.0.19042)"
-        ],
-        "x-ms-client-request-id": "f3c9c18a-b1ab-4874-4622-ef00eaadee36",
-        "x-ms-date": "Wed, 17 Feb 2021 22:28:50 GMT",
->>>>>>> 1814567d
+          "azsdk-net-Storage.Files.DataLake/12.7.0-alpha.20210219.1",
+          "(.NET 5.0.3; Microsoft Windows 10.0.19041)"
+        ],
+        "x-ms-client-request-id": "eca0450d-e61f-6ae3-c1d4-73c189f8e387",
+        "x-ms-date": "Fri, 19 Feb 2021 19:10:36 GMT",
         "x-ms-return-client-request-id": "true",
         "x-ms-version": "2020-06-12"
       },
@@ -1986,15 +1268,9 @@
         "Accept-Ranges": "bytes",
         "Content-Length": "0",
         "Content-Type": "application/octet-stream",
-<<<<<<< HEAD
-        "Date": "Tue, 02 Feb 2021 21:39:24 GMT",
-        "ETag": "\u00220x8D8C7C30234F061\u0022",
-        "Last-Modified": "Tue, 02 Feb 2021 21:39:24 GMT",
-=======
-        "Date": "Wed, 17 Feb 2021 22:28:50 GMT",
-        "ETag": "\u00220x8D8D393662FB049\u0022",
-        "Last-Modified": "Wed, 17 Feb 2021 22:28:50 GMT",
->>>>>>> 1814567d
+        "Date": "Fri, 19 Feb 2021 19:10:35 GMT",
+        "ETag": "\u00220x8D8D50A091BC43E\u0022",
+        "Last-Modified": "Fri, 19 Feb 2021 19:10:35 GMT",
         "Server": [
           "Windows-Azure-Blob/1.0",
           "Microsoft-HTTPAPI/2.0"
@@ -2002,51 +1278,33 @@
         "x-ms-access-tier": "Hot",
         "x-ms-access-tier-inferred": "true",
         "x-ms-blob-type": "BlockBlob",
-        "x-ms-client-request-id": "f3c9c18a-b1ab-4874-4622-ef00eaadee36",
-<<<<<<< HEAD
-        "x-ms-creation-time": "Tue, 02 Feb 2021 21:39:24 GMT",
-=======
-        "x-ms-creation-time": "Wed, 17 Feb 2021 22:28:50 GMT",
->>>>>>> 1814567d
+        "x-ms-client-request-id": "eca0450d-e61f-6ae3-c1d4-73c189f8e387",
+        "x-ms-creation-time": "Fri, 19 Feb 2021 19:10:35 GMT",
         "x-ms-group": "$superuser",
         "x-ms-lease-duration": "infinite",
         "x-ms-lease-state": "leased",
         "x-ms-lease-status": "locked",
         "x-ms-owner": "$superuser",
         "x-ms-permissions": "rw-r-----",
-<<<<<<< HEAD
-        "x-ms-request-id": "5e47725c-b01e-007d-3dab-f90e7c000000",
-=======
-        "x-ms-request-id": "8967cad1-501e-0007-3d7c-05133c000000",
->>>>>>> 1814567d
+        "x-ms-request-id": "2e6682c0-201e-00a4-6bf2-0676f9000000",
         "x-ms-server-encrypted": "true",
         "x-ms-version": "2020-06-12"
       },
       "ResponseBody": []
     },
     {
-      "RequestUri": "https://seannse.blob.core.windows.net/test-filesystem-5515cb69-257b-5679-d940-9f381daff38e?restype=container",
+      "RequestUri": "https://seannse.blob.core.windows.net/test-filesystem-1d663955-ccb4-cf03-3c02-09adf75ff048?restype=container",
       "RequestMethod": "DELETE",
       "RequestHeaders": {
         "Accept": "application/xml",
         "Authorization": "Sanitized",
-<<<<<<< HEAD
-        "traceparent": "00-73ee5582942b134f95c1f27fbf8e1647-597e03f96a45d743-00",
-        "User-Agent": [
-          "azsdk-net-Storage.Files.DataLake/12.7.0-alpha.20210202.1",
-          "(.NET 5.0.2; Microsoft Windows 10.0.19042)"
-        ],
-        "x-ms-client-request-id": "7635c01f-fd88-a5b2-5510-a0d09e2a3569",
-        "x-ms-date": "Tue, 02 Feb 2021 21:39:24 GMT",
-=======
-        "traceparent": "00-9764aa05a216d249b0b138781a63b4d4-860504287bfe6c4a-00",
-        "User-Agent": [
-          "azsdk-net-Storage.Files.DataLake/12.7.0-alpha.20210217.1",
-          "(.NET 5.0.3; Microsoft Windows 10.0.19042)"
-        ],
-        "x-ms-client-request-id": "7635c01f-fd88-a5b2-5510-a0d09e2a3569",
-        "x-ms-date": "Wed, 17 Feb 2021 22:28:50 GMT",
->>>>>>> 1814567d
+        "traceparent": "00-da15da2916650947a1964f51d4978917-91a965448255a549-00",
+        "User-Agent": [
+          "azsdk-net-Storage.Files.DataLake/12.7.0-alpha.20210219.1",
+          "(.NET 5.0.3; Microsoft Windows 10.0.19041)"
+        ],
+        "x-ms-client-request-id": "dc1636b2-f29a-df5e-bb1a-4cbfa06594ed",
+        "x-ms-date": "Fri, 19 Feb 2021 19:10:36 GMT",
         "x-ms-return-client-request-id": "true",
         "x-ms-version": "2020-06-12"
       },
@@ -2054,33 +1312,21 @@
       "StatusCode": 202,
       "ResponseHeaders": {
         "Content-Length": "0",
-<<<<<<< HEAD
-        "Date": "Tue, 02 Feb 2021 21:39:24 GMT",
-=======
-        "Date": "Wed, 17 Feb 2021 22:28:50 GMT",
->>>>>>> 1814567d
-        "Server": [
-          "Windows-Azure-Blob/1.0",
-          "Microsoft-HTTPAPI/2.0"
-        ],
-        "x-ms-client-request-id": "7635c01f-fd88-a5b2-5510-a0d09e2a3569",
-<<<<<<< HEAD
-        "x-ms-request-id": "5e4772ab-b01e-007d-06ab-f90e7c000000",
-=======
-        "x-ms-request-id": "8967cb25-501e-0007-097c-05133c000000",
->>>>>>> 1814567d
+        "Date": "Fri, 19 Feb 2021 19:10:35 GMT",
+        "Server": [
+          "Windows-Azure-Blob/1.0",
+          "Microsoft-HTTPAPI/2.0"
+        ],
+        "x-ms-client-request-id": "dc1636b2-f29a-df5e-bb1a-4cbfa06594ed",
+        "x-ms-request-id": "2e6683e4-201e-00a4-07f2-0676f9000000",
         "x-ms-version": "2020-06-12"
       },
       "ResponseBody": []
     }
   ],
   "Variables": {
-<<<<<<< HEAD
-    "DateTimeOffsetNow": "2021-02-02T15:39:16.5787530-06:00",
-=======
-    "DateTimeOffsetNow": "2021-02-17T16:28:43.9446730-06:00",
->>>>>>> 1814567d
-    "RandomSeed": "1679698695",
+    "DateTimeOffsetNow": "2021-02-19T13:10:33.0576887-06:00",
+    "RandomSeed": "562646812",
     "Storage_TestConfigHierarchicalNamespace": "NamespaceTenant\nseannse\nU2FuaXRpemVk\nhttps://seannse.blob.core.windows.net\nhttps://seannse.file.core.windows.net\nhttps://seannse.queue.core.windows.net\nhttps://seannse.table.core.windows.net\n\n\n\n\nhttps://seannse-secondary.blob.core.windows.net\nhttps://seannse-secondary.file.core.windows.net\nhttps://seannse-secondary.queue.core.windows.net\nhttps://seannse-secondary.table.core.windows.net\n68390a19-a643-458b-b726-408abf67b4fc\nSanitized\n72f988bf-86f1-41af-91ab-2d7cd011db47\nhttps://login.microsoftonline.com/\nCloud\nBlobEndpoint=https://seannse.blob.core.windows.net/;QueueEndpoint=https://seannse.queue.core.windows.net/;FileEndpoint=https://seannse.file.core.windows.net/;BlobSecondaryEndpoint=https://seannse-secondary.blob.core.windows.net/;QueueSecondaryEndpoint=https://seannse-secondary.queue.core.windows.net/;FileSecondaryEndpoint=https://seannse-secondary.file.core.windows.net/;AccountName=seannse;AccountKey=Sanitized\n"
   }
 }