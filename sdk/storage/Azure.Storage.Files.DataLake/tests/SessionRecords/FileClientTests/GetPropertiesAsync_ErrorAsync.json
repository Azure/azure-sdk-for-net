--- conflicted
+++ resolved
@@ -15,11 +15,7 @@
         "x-ms-client-request-id": "e788745f-54bd-49e4-eef3-250006891a16",
         "x-ms-date": "Wed, 17 Feb 2021 22:33:37 GMT",
         "x-ms-return-client-request-id": "true",
-<<<<<<< HEAD
-        "x-ms-version": "2020-12-06"
-=======
         "x-ms-version": "2021-02-12"
->>>>>>> 7e782c87
       },
       "RequestBody": null,
       "StatusCode": 201,
@@ -34,11 +30,7 @@
         ],
         "x-ms-client-request-id": "e788745f-54bd-49e4-eef3-250006891a16",
         "x-ms-request-id": "9d346630-201e-00a4-177c-0576f9000000",
-<<<<<<< HEAD
-        "x-ms-version": "2020-12-06"
-=======
         "x-ms-version": "2021-02-12"
->>>>>>> 7e782c87
       },
       "ResponseBody": []
     },
@@ -56,11 +48,7 @@
         "x-ms-client-request-id": "2b5345f8-45f1-795e-f92a-36792d377ed7",
         "x-ms-date": "Wed, 17 Feb 2021 22:33:37 GMT",
         "x-ms-return-client-request-id": "true",
-<<<<<<< HEAD
-        "x-ms-version": "2020-12-06"
-=======
         "x-ms-version": "2021-02-12"
->>>>>>> 7e782c87
       },
       "RequestBody": null,
       "StatusCode": 404,
@@ -74,11 +62,7 @@
         "x-ms-client-request-id": "2b5345f8-45f1-795e-f92a-36792d377ed7",
         "x-ms-error-code": "BlobNotFound",
         "x-ms-request-id": "9d346652-201e-00a4-2f7c-0576f9000000",
-<<<<<<< HEAD
-        "x-ms-version": "2020-12-06"
-=======
         "x-ms-version": "2021-02-12"
->>>>>>> 7e782c87
       },
       "ResponseBody": []
     },
@@ -96,11 +80,7 @@
         "x-ms-client-request-id": "86b3d60e-1dc3-44f2-b30d-1fbb354ba5b1",
         "x-ms-date": "Wed, 17 Feb 2021 22:33:37 GMT",
         "x-ms-return-client-request-id": "true",
-<<<<<<< HEAD
-        "x-ms-version": "2020-12-06"
-=======
         "x-ms-version": "2021-02-12"
->>>>>>> 7e782c87
       },
       "RequestBody": null,
       "StatusCode": 202,
@@ -113,11 +93,7 @@
         ],
         "x-ms-client-request-id": "86b3d60e-1dc3-44f2-b30d-1fbb354ba5b1",
         "x-ms-request-id": "9d346662-201e-00a4-3a7c-0576f9000000",
-<<<<<<< HEAD
-        "x-ms-version": "2020-12-06"
-=======
         "x-ms-version": "2021-02-12"
->>>>>>> 7e782c87
       },
       "ResponseBody": []
     }
