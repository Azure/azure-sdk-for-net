{
  "Entries": [
    {
      "RequestUri": "http://seannsecanary.blob.core.windows.net/test-filesystem-0180c663-27c0-7995-ce9a-fbe68d6e5382?restype=container",
      "RequestMethod": "PUT",
      "RequestHeaders": {
        "Authorization": "Sanitized",
        "traceparent": "00-7adc2c7a0ee4324b865d13c19e9fa76f-8fe55f590d348d45-00",
        "User-Agent": [
          "azsdk-net-Storage.Files.DataLake/12.1.0-dev.20200403.1",
          "(.NET Core 4.6.28325.01; Microsoft Windows 10.0.18362 )"
        ],
        "x-ms-blob-public-access": "container",
        "x-ms-client-request-id": "e788745f-54bd-49e4-eef3-250006891a16",
        "x-ms-date": "Fri, 03 Apr 2020 21:02:30 GMT",
        "x-ms-return-client-request-id": "true",
<<<<<<< HEAD
        "x-ms-version": "2019-12-12"
=======
        "x-ms-version": "2020-02-10"
>>>>>>> 60f4876e
      },
      "RequestBody": null,
      "StatusCode": 201,
      "ResponseHeaders": {
        "Content-Length": "0",
        "Date": "Fri, 03 Apr 2020 21:02:28 GMT",
        "ETag": "\u00220x8D7D81251C862B7\u0022",
        "Last-Modified": "Fri, 03 Apr 2020 21:02:28 GMT",
        "Server": [
          "Windows-Azure-Blob/1.0",
          "Microsoft-HTTPAPI/2.0"
        ],
        "x-ms-client-request-id": "e788745f-54bd-49e4-eef3-250006891a16",
        "x-ms-request-id": "962253fa-f01e-0012-13fb-093670000000",
<<<<<<< HEAD
        "x-ms-version": "2019-12-12"
=======
        "x-ms-version": "2020-02-10"
>>>>>>> 60f4876e
      },
      "ResponseBody": []
    },
    {
      "RequestUri": "http://seannsecanary.blob.core.windows.net/test-filesystem-0180c663-27c0-7995-ce9a-fbe68d6e5382/test-file-cbf9052a-e58a-5e7b-b044-27accb1748e4",
      "RequestMethod": "HEAD",
      "RequestHeaders": {
        "Authorization": "Sanitized",
        "traceparent": "00-b27f5ff714bec741ae06e266d772d3a4-70cf36577e594e4c-00",
        "User-Agent": [
          "azsdk-net-Storage.Files.DataLake/12.1.0-dev.20200403.1",
          "(.NET Core 4.6.28325.01; Microsoft Windows 10.0.18362 )"
        ],
        "x-ms-client-request-id": "2b5345f8-45f1-795e-f92a-36792d377ed7",
        "x-ms-date": "Fri, 03 Apr 2020 21:02:30 GMT",
        "x-ms-return-client-request-id": "true",
<<<<<<< HEAD
        "x-ms-version": "2019-12-12"
=======
        "x-ms-version": "2020-02-10"
>>>>>>> 60f4876e
      },
      "RequestBody": null,
      "StatusCode": 404,
      "ResponseHeaders": {
        "Date": "Fri, 03 Apr 2020 21:02:28 GMT",
        "Server": [
          "Windows-Azure-Blob/1.0",
          "Microsoft-HTTPAPI/2.0"
        ],
        "Transfer-Encoding": "chunked",
        "x-ms-client-request-id": "2b5345f8-45f1-795e-f92a-36792d377ed7",
        "x-ms-error-code": "BlobNotFound",
        "x-ms-request-id": "96225401-f01e-0012-18fb-093670000000",
<<<<<<< HEAD
        "x-ms-version": "2019-12-12"
=======
        "x-ms-version": "2020-02-10"
>>>>>>> 60f4876e
      },
      "ResponseBody": []
    },
    {
      "RequestUri": "http://seannsecanary.blob.core.windows.net/test-filesystem-0180c663-27c0-7995-ce9a-fbe68d6e5382?restype=container",
      "RequestMethod": "DELETE",
      "RequestHeaders": {
        "Authorization": "Sanitized",
        "traceparent": "00-ca0d8216c04ef04480d9ca017a50e005-34d5da7f82d92746-00",
        "User-Agent": [
          "azsdk-net-Storage.Files.DataLake/12.1.0-dev.20200403.1",
          "(.NET Core 4.6.28325.01; Microsoft Windows 10.0.18362 )"
        ],
        "x-ms-client-request-id": "86b3d60e-1dc3-44f2-b30d-1fbb354ba5b1",
        "x-ms-date": "Fri, 03 Apr 2020 21:02:30 GMT",
        "x-ms-return-client-request-id": "true",
<<<<<<< HEAD
        "x-ms-version": "2019-12-12"
=======
        "x-ms-version": "2020-02-10"
>>>>>>> 60f4876e
      },
      "RequestBody": null,
      "StatusCode": 202,
      "ResponseHeaders": {
        "Content-Length": "0",
        "Date": "Fri, 03 Apr 2020 21:02:28 GMT",
        "Server": [
          "Windows-Azure-Blob/1.0",
          "Microsoft-HTTPAPI/2.0"
        ],
        "x-ms-client-request-id": "86b3d60e-1dc3-44f2-b30d-1fbb354ba5b1",
        "x-ms-request-id": "9622540a-f01e-0012-20fb-093670000000",
<<<<<<< HEAD
        "x-ms-version": "2019-12-12"
=======
        "x-ms-version": "2020-02-10"
>>>>>>> 60f4876e
      },
      "ResponseBody": []
    }
  ],
  "Variables": {
    "RandomSeed": "1095551048",
    "Storage_TestConfigHierarchicalNamespace": "NamespaceTenant\nseannsecanary\nU2FuaXRpemVk\nhttp://seannsecanary.blob.core.windows.net\nhttp://seannsecanary.file.core.windows.net\nhttp://seannsecanary.queue.core.windows.net\nhttp://seannsecanary.table.core.windows.net\n\n\n\n\nhttp://seannsecanary-secondary.blob.core.windows.net\nhttp://seannsecanary-secondary.file.core.windows.net\nhttp://seannsecanary-secondary.queue.core.windows.net\nhttp://seannsecanary-secondary.table.core.windows.net\n68390a19-a643-458b-b726-408abf67b4fc\nSanitized\n72f988bf-86f1-41af-91ab-2d7cd011db47\nhttps://login.microsoftonline.com/\nCloud\nBlobEndpoint=http://seannsecanary.blob.core.windows.net/;QueueEndpoint=http://seannsecanary.queue.core.windows.net/;FileEndpoint=http://seannsecanary.file.core.windows.net/;BlobSecondaryEndpoint=http://seannsecanary-secondary.blob.core.windows.net/;QueueSecondaryEndpoint=http://seannsecanary-secondary.queue.core.windows.net/;FileSecondaryEndpoint=http://seannsecanary-secondary.file.core.windows.net/;AccountName=seannsecanary;AccountKey=Sanitized\n"
  }
}<|MERGE_RESOLUTION|>--- conflicted
+++ resolved
@@ -14,11 +14,7 @@
         "x-ms-client-request-id": "e788745f-54bd-49e4-eef3-250006891a16",
         "x-ms-date": "Fri, 03 Apr 2020 21:02:30 GMT",
         "x-ms-return-client-request-id": "true",
-<<<<<<< HEAD
-        "x-ms-version": "2019-12-12"
-=======
         "x-ms-version": "2020-02-10"
->>>>>>> 60f4876e
       },
       "RequestBody": null,
       "StatusCode": 201,
@@ -33,11 +29,7 @@
         ],
         "x-ms-client-request-id": "e788745f-54bd-49e4-eef3-250006891a16",
         "x-ms-request-id": "962253fa-f01e-0012-13fb-093670000000",
-<<<<<<< HEAD
-        "x-ms-version": "2019-12-12"
-=======
         "x-ms-version": "2020-02-10"
->>>>>>> 60f4876e
       },
       "ResponseBody": []
     },
@@ -54,11 +46,7 @@
         "x-ms-client-request-id": "2b5345f8-45f1-795e-f92a-36792d377ed7",
         "x-ms-date": "Fri, 03 Apr 2020 21:02:30 GMT",
         "x-ms-return-client-request-id": "true",
-<<<<<<< HEAD
-        "x-ms-version": "2019-12-12"
-=======
         "x-ms-version": "2020-02-10"
->>>>>>> 60f4876e
       },
       "RequestBody": null,
       "StatusCode": 404,
@@ -72,11 +60,7 @@
         "x-ms-client-request-id": "2b5345f8-45f1-795e-f92a-36792d377ed7",
         "x-ms-error-code": "BlobNotFound",
         "x-ms-request-id": "96225401-f01e-0012-18fb-093670000000",
-<<<<<<< HEAD
-        "x-ms-version": "2019-12-12"
-=======
         "x-ms-version": "2020-02-10"
->>>>>>> 60f4876e
       },
       "ResponseBody": []
     },
@@ -93,11 +77,7 @@
         "x-ms-client-request-id": "86b3d60e-1dc3-44f2-b30d-1fbb354ba5b1",
         "x-ms-date": "Fri, 03 Apr 2020 21:02:30 GMT",
         "x-ms-return-client-request-id": "true",
-<<<<<<< HEAD
-        "x-ms-version": "2019-12-12"
-=======
         "x-ms-version": "2020-02-10"
->>>>>>> 60f4876e
       },
       "RequestBody": null,
       "StatusCode": 202,
@@ -110,11 +90,7 @@
         ],
         "x-ms-client-request-id": "86b3d60e-1dc3-44f2-b30d-1fbb354ba5b1",
         "x-ms-request-id": "9622540a-f01e-0012-20fb-093670000000",
-<<<<<<< HEAD
-        "x-ms-version": "2019-12-12"
-=======
         "x-ms-version": "2020-02-10"
->>>>>>> 60f4876e
       },
       "ResponseBody": []
     }
