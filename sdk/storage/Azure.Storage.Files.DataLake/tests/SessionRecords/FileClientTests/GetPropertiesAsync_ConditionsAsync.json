{
  "Entries": [
    {
      "RequestUri": "https://seannse.blob.core.windows.net/test-filesystem-895d8078-a374-60ce-5fad-b6e302d5a907?restype=container",
      "RequestMethod": "PUT",
      "RequestHeaders": {
        "Accept": "application/xml",
        "Authorization": "Sanitized",
<<<<<<< HEAD
        "traceparent": "00-c661ae54865db749ba36d9e5ecfdc2c6-49ca477b68ca524a-00",
        "User-Agent": [
          "azsdk-net-Storage.Files.DataLake/12.7.0-alpha.20210202.1",
          "(.NET 5.0.2; Microsoft Windows 10.0.19042)"
        ],
        "x-ms-blob-public-access": "container",
        "x-ms-client-request-id": "ccbf97ac-94d3-6628-5ce5-9b926d1f7e69",
        "x-ms-date": "Tue, 02 Feb 2021 21:29:06 GMT",
=======
        "traceparent": "00-ae7fe7d5667eda45967ca2bf377c8994-c33c094acdde2141-00",
        "User-Agent": [
          "azsdk-net-Storage.Files.DataLake/12.7.0-alpha.20210217.1",
          "(.NET 5.0.3; Microsoft Windows 10.0.19042)"
        ],
        "x-ms-blob-public-access": "container",
        "x-ms-client-request-id": "ccbf97ac-94d3-6628-5ce5-9b926d1f7e69",
        "x-ms-date": "Wed, 17 Feb 2021 22:33:27 GMT",
>>>>>>> 1814567d
        "x-ms-return-client-request-id": "true",
        "x-ms-version": "2020-06-12"
      },
      "RequestBody": null,
      "StatusCode": 201,
      "ResponseHeaders": {
        "Content-Length": "0",
<<<<<<< HEAD
        "Date": "Tue, 02 Feb 2021 21:29:07 GMT",
        "ETag": "\u00220x8D8C7C192CB1771\u0022",
        "Last-Modified": "Tue, 02 Feb 2021 21:29:07 GMT",
=======
        "Date": "Wed, 17 Feb 2021 22:33:27 GMT",
        "ETag": "\u00220x8D8D3940BADCC91\u0022",
        "Last-Modified": "Wed, 17 Feb 2021 22:33:27 GMT",
>>>>>>> 1814567d
        "Server": [
          "Windows-Azure-Blob/1.0",
          "Microsoft-HTTPAPI/2.0"
        ],
        "x-ms-client-request-id": "ccbf97ac-94d3-6628-5ce5-9b926d1f7e69",
<<<<<<< HEAD
        "x-ms-request-id": "bb7dd5f6-f01e-0088-25aa-f99a56000000",
=======
        "x-ms-request-id": "beec4818-a01e-0085-0b7c-055282000000",
>>>>>>> 1814567d
        "x-ms-version": "2020-06-12"
      },
      "ResponseBody": []
    },
    {
      "RequestUri": "https://seannse.dfs.core.windows.net/test-filesystem-895d8078-a374-60ce-5fad-b6e302d5a907/test-file-c85fec20-64ac-1160-ec74-e31f02295b25?resource=file",
      "RequestMethod": "PUT",
      "RequestHeaders": {
        "Accept": "application/json",
        "Authorization": "Sanitized",
<<<<<<< HEAD
        "traceparent": "00-b01dde3f262c8d4f80d26d38714db8b8-daea303aad3b2c49-00",
        "User-Agent": [
          "azsdk-net-Storage.Files.DataLake/12.7.0-alpha.20210202.1",
          "(.NET 5.0.2; Microsoft Windows 10.0.19042)"
        ],
        "x-ms-client-request-id": "188436d6-8bda-471d-37ad-df5eb0086333",
        "x-ms-date": "Tue, 02 Feb 2021 21:29:07 GMT",
=======
        "traceparent": "00-f58cbca6c0afd944a2e8bfe0deecc9e6-5cbf12092b8bf74c-00",
        "User-Agent": [
          "azsdk-net-Storage.Files.DataLake/12.7.0-alpha.20210217.1",
          "(.NET 5.0.3; Microsoft Windows 10.0.19042)"
        ],
        "x-ms-client-request-id": "188436d6-8bda-471d-37ad-df5eb0086333",
        "x-ms-date": "Wed, 17 Feb 2021 22:33:27 GMT",
>>>>>>> 1814567d
        "x-ms-return-client-request-id": "true",
        "x-ms-version": "2020-06-12"
      },
      "RequestBody": null,
      "StatusCode": 201,
      "ResponseHeaders": {
        "Content-Length": "0",
<<<<<<< HEAD
        "Date": "Tue, 02 Feb 2021 21:29:08 GMT",
        "ETag": "\u00220x8D8C7C193047E75\u0022",
        "Last-Modified": "Tue, 02 Feb 2021 21:29:08 GMT",
=======
        "Date": "Wed, 17 Feb 2021 22:33:27 GMT",
        "ETag": "\u00220x8D8D3940BE78920\u0022",
        "Last-Modified": "Wed, 17 Feb 2021 22:33:28 GMT",
>>>>>>> 1814567d
        "Server": [
          "Windows-Azure-HDFS/1.0",
          "Microsoft-HTTPAPI/2.0"
        ],
        "x-ms-client-request-id": "188436d6-8bda-471d-37ad-df5eb0086333",
<<<<<<< HEAD
        "x-ms-request-id": "a88fa68b-e01f-0084-35aa-f90d5e000000",
=======
        "x-ms-request-id": "aa07e5bb-001f-0035-557c-05134b000000",
>>>>>>> 1814567d
        "x-ms-version": "2020-06-12"
      },
      "ResponseBody": []
    },
    {
      "RequestUri": "https://seannse.blob.core.windows.net/test-filesystem-895d8078-a374-60ce-5fad-b6e302d5a907/test-file-c85fec20-64ac-1160-ec74-e31f02295b25",
      "RequestMethod": "HEAD",
      "RequestHeaders": {
        "Accept": "application/xml",
        "Authorization": "Sanitized",
        "User-Agent": [
<<<<<<< HEAD
          "azsdk-net-Storage.Files.DataLake/12.7.0-alpha.20210202.1",
          "(.NET 5.0.2; Microsoft Windows 10.0.19042)"
        ],
        "x-ms-client-request-id": "cc485cf8-43a5-ce4b-cfef-3368fed404f8",
        "x-ms-date": "Tue, 02 Feb 2021 21:29:07 GMT",
=======
          "azsdk-net-Storage.Files.DataLake/12.7.0-alpha.20210217.1",
          "(.NET 5.0.3; Microsoft Windows 10.0.19042)"
        ],
        "x-ms-client-request-id": "cc485cf8-43a5-ce4b-cfef-3368fed404f8",
        "x-ms-date": "Wed, 17 Feb 2021 22:33:28 GMT",
>>>>>>> 1814567d
        "x-ms-return-client-request-id": "true",
        "x-ms-version": "2020-06-12"
      },
      "RequestBody": null,
      "StatusCode": 200,
      "ResponseHeaders": {
        "Accept-Ranges": "bytes",
        "Content-Length": "0",
        "Content-Type": "application/octet-stream",
<<<<<<< HEAD
        "Date": "Tue, 02 Feb 2021 21:29:07 GMT",
        "ETag": "\u00220x8D8C7C193047E75\u0022",
        "Last-Modified": "Tue, 02 Feb 2021 21:29:08 GMT",
=======
        "Date": "Wed, 17 Feb 2021 22:33:27 GMT",
        "ETag": "\u00220x8D8D3940BE78920\u0022",
        "Last-Modified": "Wed, 17 Feb 2021 22:33:28 GMT",
>>>>>>> 1814567d
        "Server": [
          "Windows-Azure-Blob/1.0",
          "Microsoft-HTTPAPI/2.0"
        ],
        "x-ms-access-tier": "Hot",
        "x-ms-access-tier-inferred": "true",
        "x-ms-blob-type": "BlockBlob",
        "x-ms-client-request-id": "cc485cf8-43a5-ce4b-cfef-3368fed404f8",
<<<<<<< HEAD
        "x-ms-creation-time": "Tue, 02 Feb 2021 21:29:08 GMT",
=======
        "x-ms-creation-time": "Wed, 17 Feb 2021 22:33:28 GMT",
>>>>>>> 1814567d
        "x-ms-group": "$superuser",
        "x-ms-lease-state": "available",
        "x-ms-lease-status": "unlocked",
        "x-ms-owner": "$superuser",
        "x-ms-permissions": "rw-r-----",
<<<<<<< HEAD
        "x-ms-request-id": "bb7dd877-f01e-0088-6daa-f99a56000000",
=======
        "x-ms-request-id": "beec48b6-a01e-0085-147c-055282000000",
>>>>>>> 1814567d
        "x-ms-server-encrypted": "true",
        "x-ms-version": "2020-06-12"
      },
      "ResponseBody": []
    },
    {
      "RequestUri": "https://seannse.blob.core.windows.net/test-filesystem-895d8078-a374-60ce-5fad-b6e302d5a907?restype=container",
      "RequestMethod": "DELETE",
      "RequestHeaders": {
        "Accept": "application/xml",
        "Authorization": "Sanitized",
<<<<<<< HEAD
        "traceparent": "00-79bc62e35226064c875931920ad98620-2705d13456861545-00",
        "User-Agent": [
          "azsdk-net-Storage.Files.DataLake/12.7.0-alpha.20210202.1",
          "(.NET 5.0.2; Microsoft Windows 10.0.19042)"
        ],
        "x-ms-client-request-id": "5466f366-96bf-468d-2a6a-b1f9dfec45e3",
        "x-ms-date": "Tue, 02 Feb 2021 21:29:07 GMT",
=======
        "traceparent": "00-e7111144cd48df49a8d74cda2eaa9203-eb564ab4a480a845-00",
        "User-Agent": [
          "azsdk-net-Storage.Files.DataLake/12.7.0-alpha.20210217.1",
          "(.NET 5.0.3; Microsoft Windows 10.0.19042)"
        ],
        "x-ms-client-request-id": "5466f366-96bf-468d-2a6a-b1f9dfec45e3",
        "x-ms-date": "Wed, 17 Feb 2021 22:33:28 GMT",
>>>>>>> 1814567d
        "x-ms-return-client-request-id": "true",
        "x-ms-version": "2020-06-12"
      },
      "RequestBody": null,
      "StatusCode": 202,
      "ResponseHeaders": {
        "Content-Length": "0",
<<<<<<< HEAD
        "Date": "Tue, 02 Feb 2021 21:29:07 GMT",
=======
        "Date": "Wed, 17 Feb 2021 22:33:27 GMT",
>>>>>>> 1814567d
        "Server": [
          "Windows-Azure-Blob/1.0",
          "Microsoft-HTTPAPI/2.0"
        ],
        "x-ms-client-request-id": "5466f366-96bf-468d-2a6a-b1f9dfec45e3",
<<<<<<< HEAD
        "x-ms-request-id": "bb7dd8cb-f01e-0088-3baa-f99a56000000",
=======
        "x-ms-request-id": "beec48c5-a01e-0085-237c-055282000000",
>>>>>>> 1814567d
        "x-ms-version": "2020-06-12"
      },
      "ResponseBody": []
    },
    {
      "RequestUri": "https://seannse.blob.core.windows.net/test-filesystem-f7e1cea5-f1fb-fd23-bd85-e965e31a0947?restype=container",
      "RequestMethod": "PUT",
      "RequestHeaders": {
        "Accept": "application/xml",
        "Authorization": "Sanitized",
<<<<<<< HEAD
        "traceparent": "00-9ff4dc491629d744b476eed8705d8efc-900df21860a5c541-00",
        "User-Agent": [
          "azsdk-net-Storage.Files.DataLake/12.7.0-alpha.20210202.1",
          "(.NET 5.0.2; Microsoft Windows 10.0.19042)"
        ],
        "x-ms-blob-public-access": "container",
        "x-ms-client-request-id": "f58b7cfb-baa5-74d3-d068-973aac28620f",
        "x-ms-date": "Tue, 02 Feb 2021 21:29:07 GMT",
=======
        "traceparent": "00-a4e407bd3cbcd74496c231249aa6fb06-de97eed709f5bd43-00",
        "User-Agent": [
          "azsdk-net-Storage.Files.DataLake/12.7.0-alpha.20210217.1",
          "(.NET 5.0.3; Microsoft Windows 10.0.19042)"
        ],
        "x-ms-blob-public-access": "container",
        "x-ms-client-request-id": "f58b7cfb-baa5-74d3-d068-973aac28620f",
        "x-ms-date": "Wed, 17 Feb 2021 22:33:28 GMT",
>>>>>>> 1814567d
        "x-ms-return-client-request-id": "true",
        "x-ms-version": "2020-06-12"
      },
      "RequestBody": null,
      "StatusCode": 201,
      "ResponseHeaders": {
        "Content-Length": "0",
<<<<<<< HEAD
        "Date": "Tue, 02 Feb 2021 21:29:08 GMT",
        "ETag": "\u00220x8D8C7C1935B1399\u0022",
        "Last-Modified": "Tue, 02 Feb 2021 21:29:08 GMT",
=======
        "Date": "Wed, 17 Feb 2021 22:33:28 GMT",
        "ETag": "\u00220x8D8D3940C34A7FD\u0022",
        "Last-Modified": "Wed, 17 Feb 2021 22:33:28 GMT",
>>>>>>> 1814567d
        "Server": [
          "Windows-Azure-Blob/1.0",
          "Microsoft-HTTPAPI/2.0"
        ],
        "x-ms-client-request-id": "f58b7cfb-baa5-74d3-d068-973aac28620f",
<<<<<<< HEAD
        "x-ms-request-id": "d0538344-201e-008b-6baa-f97b32000000",
=======
        "x-ms-request-id": "12d495a5-801e-0014-017c-053730000000",
>>>>>>> 1814567d
        "x-ms-version": "2020-06-12"
      },
      "ResponseBody": []
    },
    {
      "RequestUri": "https://seannse.dfs.core.windows.net/test-filesystem-f7e1cea5-f1fb-fd23-bd85-e965e31a0947/test-file-79bc6960-3aea-f574-96c5-e8d4c6c4b218?resource=file",
      "RequestMethod": "PUT",
      "RequestHeaders": {
        "Accept": "application/json",
        "Authorization": "Sanitized",
<<<<<<< HEAD
        "traceparent": "00-3153d9ca5ea51a48ad8e43b294693127-b7c73c6d541b3149-00",
        "User-Agent": [
          "azsdk-net-Storage.Files.DataLake/12.7.0-alpha.20210202.1",
          "(.NET 5.0.2; Microsoft Windows 10.0.19042)"
        ],
        "x-ms-client-request-id": "e0fd1bc4-6ae8-c00b-0796-5fe0d2ffae0b",
        "x-ms-date": "Tue, 02 Feb 2021 21:29:08 GMT",
=======
        "traceparent": "00-1f28ffb0cc683a49bfda48f0d7a150f7-ab2b20b675ad8640-00",
        "User-Agent": [
          "azsdk-net-Storage.Files.DataLake/12.7.0-alpha.20210217.1",
          "(.NET 5.0.3; Microsoft Windows 10.0.19042)"
        ],
        "x-ms-client-request-id": "e0fd1bc4-6ae8-c00b-0796-5fe0d2ffae0b",
        "x-ms-date": "Wed, 17 Feb 2021 22:33:28 GMT",
>>>>>>> 1814567d
        "x-ms-return-client-request-id": "true",
        "x-ms-version": "2020-06-12"
      },
      "RequestBody": null,
      "StatusCode": 201,
      "ResponseHeaders": {
        "Content-Length": "0",
<<<<<<< HEAD
        "Date": "Tue, 02 Feb 2021 21:29:08 GMT",
        "ETag": "\u00220x8D8C7C193986A1F\u0022",
        "Last-Modified": "Tue, 02 Feb 2021 21:29:09 GMT",
=======
        "Date": "Wed, 17 Feb 2021 22:33:28 GMT",
        "ETag": "\u00220x8D8D3940C70ACD8\u0022",
        "Last-Modified": "Wed, 17 Feb 2021 22:33:29 GMT",
>>>>>>> 1814567d
        "Server": [
          "Windows-Azure-HDFS/1.0",
          "Microsoft-HTTPAPI/2.0"
        ],
        "x-ms-client-request-id": "e0fd1bc4-6ae8-c00b-0796-5fe0d2ffae0b",
<<<<<<< HEAD
        "x-ms-request-id": "35e82bee-e01f-003d-5daa-f90944000000",
=======
        "x-ms-request-id": "f1fb6928-a01f-005e-617c-0594bf000000",
>>>>>>> 1814567d
        "x-ms-version": "2020-06-12"
      },
      "ResponseBody": []
    },
    {
      "RequestUri": "https://seannse.blob.core.windows.net/test-filesystem-f7e1cea5-f1fb-fd23-bd85-e965e31a0947/test-file-79bc6960-3aea-f574-96c5-e8d4c6c4b218",
      "RequestMethod": "HEAD",
      "RequestHeaders": {
        "Accept": "application/xml",
        "Authorization": "Sanitized",
<<<<<<< HEAD
        "If-Modified-Since": "Mon, 01 Feb 2021 21:29:06 GMT",
        "User-Agent": [
          "azsdk-net-Storage.Files.DataLake/12.7.0-alpha.20210202.1",
          "(.NET 5.0.2; Microsoft Windows 10.0.19042)"
        ],
        "x-ms-client-request-id": "aa0f0055-d1c7-3730-e7a9-60f8b4c1af93",
        "x-ms-date": "Tue, 02 Feb 2021 21:29:08 GMT",
=======
        "If-Modified-Since": "Tue, 16 Feb 2021 22:33:27 GMT",
        "User-Agent": [
          "azsdk-net-Storage.Files.DataLake/12.7.0-alpha.20210217.1",
          "(.NET 5.0.3; Microsoft Windows 10.0.19042)"
        ],
        "x-ms-client-request-id": "aa0f0055-d1c7-3730-e7a9-60f8b4c1af93",
        "x-ms-date": "Wed, 17 Feb 2021 22:33:29 GMT",
>>>>>>> 1814567d
        "x-ms-return-client-request-id": "true",
        "x-ms-version": "2020-06-12"
      },
      "RequestBody": null,
      "StatusCode": 200,
      "ResponseHeaders": {
        "Accept-Ranges": "bytes",
        "Content-Length": "0",
        "Content-Type": "application/octet-stream",
<<<<<<< HEAD
        "Date": "Tue, 02 Feb 2021 21:29:09 GMT",
        "ETag": "\u00220x8D8C7C193986A1F\u0022",
        "Last-Modified": "Tue, 02 Feb 2021 21:29:09 GMT",
=======
        "Date": "Wed, 17 Feb 2021 22:33:28 GMT",
        "ETag": "\u00220x8D8D3940C70ACD8\u0022",
        "Last-Modified": "Wed, 17 Feb 2021 22:33:29 GMT",
>>>>>>> 1814567d
        "Server": [
          "Windows-Azure-Blob/1.0",
          "Microsoft-HTTPAPI/2.0"
        ],
        "x-ms-access-tier": "Hot",
        "x-ms-access-tier-inferred": "true",
        "x-ms-blob-type": "BlockBlob",
        "x-ms-client-request-id": "aa0f0055-d1c7-3730-e7a9-60f8b4c1af93",
<<<<<<< HEAD
        "x-ms-creation-time": "Tue, 02 Feb 2021 21:29:09 GMT",
=======
        "x-ms-creation-time": "Wed, 17 Feb 2021 22:33:29 GMT",
>>>>>>> 1814567d
        "x-ms-group": "$superuser",
        "x-ms-lease-state": "available",
        "x-ms-lease-status": "unlocked",
        "x-ms-owner": "$superuser",
        "x-ms-permissions": "rw-r-----",
<<<<<<< HEAD
        "x-ms-request-id": "d05384ea-201e-008b-67aa-f97b32000000",
=======
        "x-ms-request-id": "12d49665-801e-0014-227c-053730000000",
>>>>>>> 1814567d
        "x-ms-server-encrypted": "true",
        "x-ms-version": "2020-06-12"
      },
      "ResponseBody": []
    },
    {
      "RequestUri": "https://seannse.blob.core.windows.net/test-filesystem-f7e1cea5-f1fb-fd23-bd85-e965e31a0947?restype=container",
      "RequestMethod": "DELETE",
      "RequestHeaders": {
        "Accept": "application/xml",
        "Authorization": "Sanitized",
<<<<<<< HEAD
        "traceparent": "00-65a1a285b7bdb542bdb23a343a9bc88b-5a60785ae799e549-00",
        "User-Agent": [
          "azsdk-net-Storage.Files.DataLake/12.7.0-alpha.20210202.1",
          "(.NET 5.0.2; Microsoft Windows 10.0.19042)"
        ],
        "x-ms-client-request-id": "d18bc7ba-03ef-e343-4d61-d1159b879906",
        "x-ms-date": "Tue, 02 Feb 2021 21:29:08 GMT",
=======
        "traceparent": "00-4210eb20a278df48a16770fb2a7914c1-ae278ec5ed6a534f-00",
        "User-Agent": [
          "azsdk-net-Storage.Files.DataLake/12.7.0-alpha.20210217.1",
          "(.NET 5.0.3; Microsoft Windows 10.0.19042)"
        ],
        "x-ms-client-request-id": "d18bc7ba-03ef-e343-4d61-d1159b879906",
        "x-ms-date": "Wed, 17 Feb 2021 22:33:29 GMT",
>>>>>>> 1814567d
        "x-ms-return-client-request-id": "true",
        "x-ms-version": "2020-06-12"
      },
      "RequestBody": null,
      "StatusCode": 202,
      "ResponseHeaders": {
        "Content-Length": "0",
<<<<<<< HEAD
        "Date": "Tue, 02 Feb 2021 21:29:09 GMT",
=======
        "Date": "Wed, 17 Feb 2021 22:33:28 GMT",
>>>>>>> 1814567d
        "Server": [
          "Windows-Azure-Blob/1.0",
          "Microsoft-HTTPAPI/2.0"
        ],
        "x-ms-client-request-id": "d18bc7ba-03ef-e343-4d61-d1159b879906",
<<<<<<< HEAD
        "x-ms-request-id": "d053852e-201e-008b-26aa-f97b32000000",
=======
        "x-ms-request-id": "12d49679-801e-0014-357c-053730000000",
>>>>>>> 1814567d
        "x-ms-version": "2020-06-12"
      },
      "ResponseBody": []
    },
    {
      "RequestUri": "https://seannse.blob.core.windows.net/test-filesystem-d07f538b-411e-9e32-d746-0f17b883b439?restype=container",
      "RequestMethod": "PUT",
      "RequestHeaders": {
        "Accept": "application/xml",
        "Authorization": "Sanitized",
<<<<<<< HEAD
        "traceparent": "00-3f2dafb63b4f514caba014e24edbed90-96b9cc0ce75fbe41-00",
        "User-Agent": [
          "azsdk-net-Storage.Files.DataLake/12.7.0-alpha.20210202.1",
          "(.NET 5.0.2; Microsoft Windows 10.0.19042)"
        ],
        "x-ms-blob-public-access": "container",
        "x-ms-client-request-id": "2f221217-ef2e-787a-95ed-f9a8f32c2bca",
        "x-ms-date": "Tue, 02 Feb 2021 21:29:08 GMT",
=======
        "traceparent": "00-c8e245b8f9207744903da961f1173f92-4a0dddd93197da4b-00",
        "User-Agent": [
          "azsdk-net-Storage.Files.DataLake/12.7.0-alpha.20210217.1",
          "(.NET 5.0.3; Microsoft Windows 10.0.19042)"
        ],
        "x-ms-blob-public-access": "container",
        "x-ms-client-request-id": "2f221217-ef2e-787a-95ed-f9a8f32c2bca",
        "x-ms-date": "Wed, 17 Feb 2021 22:33:29 GMT",
>>>>>>> 1814567d
        "x-ms-return-client-request-id": "true",
        "x-ms-version": "2020-06-12"
      },
      "RequestBody": null,
      "StatusCode": 201,
      "ResponseHeaders": {
        "Content-Length": "0",
<<<<<<< HEAD
        "Date": "Tue, 02 Feb 2021 21:29:09 GMT",
        "ETag": "\u00220x8D8C7C193F07D93\u0022",
        "Last-Modified": "Tue, 02 Feb 2021 21:29:09 GMT",
=======
        "Date": "Wed, 17 Feb 2021 22:33:28 GMT",
        "ETag": "\u00220x8D8D3940CBD90EE\u0022",
        "Last-Modified": "Wed, 17 Feb 2021 22:33:29 GMT",
>>>>>>> 1814567d
        "Server": [
          "Windows-Azure-Blob/1.0",
          "Microsoft-HTTPAPI/2.0"
        ],
        "x-ms-client-request-id": "2f221217-ef2e-787a-95ed-f9a8f32c2bca",
<<<<<<< HEAD
        "x-ms-request-id": "ee1f35ac-401e-0069-4aaa-f94613000000",
=======
        "x-ms-request-id": "f28196bb-001e-009c-567c-05d239000000",
>>>>>>> 1814567d
        "x-ms-version": "2020-06-12"
      },
      "ResponseBody": []
    },
    {
      "RequestUri": "https://seannse.dfs.core.windows.net/test-filesystem-d07f538b-411e-9e32-d746-0f17b883b439/test-file-d32c97ac-ac49-acd1-afa3-e5b1f42db8c4?resource=file",
      "RequestMethod": "PUT",
      "RequestHeaders": {
        "Accept": "application/json",
        "Authorization": "Sanitized",
<<<<<<< HEAD
        "traceparent": "00-ee423797fff3e447a57dc6dffd0d2859-274afbb80a433d4e-00",
        "User-Agent": [
          "azsdk-net-Storage.Files.DataLake/12.7.0-alpha.20210202.1",
          "(.NET 5.0.2; Microsoft Windows 10.0.19042)"
        ],
        "x-ms-client-request-id": "4e588341-5ae6-6aca-4175-7f8b0ac88468",
        "x-ms-date": "Tue, 02 Feb 2021 21:29:09 GMT",
=======
        "traceparent": "00-ba5a7cc13c211c4e9c32497f183e7021-65b4c262568c4740-00",
        "User-Agent": [
          "azsdk-net-Storage.Files.DataLake/12.7.0-alpha.20210217.1",
          "(.NET 5.0.3; Microsoft Windows 10.0.19042)"
        ],
        "x-ms-client-request-id": "4e588341-5ae6-6aca-4175-7f8b0ac88468",
        "x-ms-date": "Wed, 17 Feb 2021 22:33:29 GMT",
>>>>>>> 1814567d
        "x-ms-return-client-request-id": "true",
        "x-ms-version": "2020-06-12"
      },
      "RequestBody": null,
      "StatusCode": 201,
      "ResponseHeaders": {
        "Content-Length": "0",
<<<<<<< HEAD
        "Date": "Tue, 02 Feb 2021 21:29:09 GMT",
        "ETag": "\u00220x8D8C7C1942BB0A7\u0022",
        "Last-Modified": "Tue, 02 Feb 2021 21:29:10 GMT",
=======
        "Date": "Wed, 17 Feb 2021 22:33:29 GMT",
        "ETag": "\u00220x8D8D3940CF4AD3A\u0022",
        "Last-Modified": "Wed, 17 Feb 2021 22:33:29 GMT",
>>>>>>> 1814567d
        "Server": [
          "Windows-Azure-HDFS/1.0",
          "Microsoft-HTTPAPI/2.0"
        ],
        "x-ms-client-request-id": "4e588341-5ae6-6aca-4175-7f8b0ac88468",
<<<<<<< HEAD
        "x-ms-request-id": "dbcba1ce-a01f-003c-35aa-f95698000000",
=======
        "x-ms-request-id": "fa7393bd-501f-0065-727c-05d11b000000",
>>>>>>> 1814567d
        "x-ms-version": "2020-06-12"
      },
      "ResponseBody": []
    },
    {
      "RequestUri": "https://seannse.blob.core.windows.net/test-filesystem-d07f538b-411e-9e32-d746-0f17b883b439/test-file-d32c97ac-ac49-acd1-afa3-e5b1f42db8c4",
      "RequestMethod": "HEAD",
      "RequestHeaders": {
        "Accept": "application/xml",
        "Authorization": "Sanitized",
<<<<<<< HEAD
        "If-Unmodified-Since": "Wed, 03 Feb 2021 21:29:06 GMT",
        "User-Agent": [
          "azsdk-net-Storage.Files.DataLake/12.7.0-alpha.20210202.1",
          "(.NET 5.0.2; Microsoft Windows 10.0.19042)"
        ],
        "x-ms-client-request-id": "717026bc-6ad5-bfdd-3196-64eb057fee84",
        "x-ms-date": "Tue, 02 Feb 2021 21:29:09 GMT",
=======
        "If-Unmodified-Since": "Thu, 18 Feb 2021 22:33:27 GMT",
        "User-Agent": [
          "azsdk-net-Storage.Files.DataLake/12.7.0-alpha.20210217.1",
          "(.NET 5.0.3; Microsoft Windows 10.0.19042)"
        ],
        "x-ms-client-request-id": "717026bc-6ad5-bfdd-3196-64eb057fee84",
        "x-ms-date": "Wed, 17 Feb 2021 22:33:30 GMT",
>>>>>>> 1814567d
        "x-ms-return-client-request-id": "true",
        "x-ms-version": "2020-06-12"
      },
      "RequestBody": null,
      "StatusCode": 200,
      "ResponseHeaders": {
        "Accept-Ranges": "bytes",
        "Content-Length": "0",
        "Content-Type": "application/octet-stream",
<<<<<<< HEAD
        "Date": "Tue, 02 Feb 2021 21:29:10 GMT",
        "ETag": "\u00220x8D8C7C1942BB0A7\u0022",
        "Last-Modified": "Tue, 02 Feb 2021 21:29:10 GMT",
=======
        "Date": "Wed, 17 Feb 2021 22:33:29 GMT",
        "ETag": "\u00220x8D8D3940CF4AD3A\u0022",
        "Last-Modified": "Wed, 17 Feb 2021 22:33:29 GMT",
>>>>>>> 1814567d
        "Server": [
          "Windows-Azure-Blob/1.0",
          "Microsoft-HTTPAPI/2.0"
        ],
        "x-ms-access-tier": "Hot",
        "x-ms-access-tier-inferred": "true",
        "x-ms-blob-type": "BlockBlob",
        "x-ms-client-request-id": "717026bc-6ad5-bfdd-3196-64eb057fee84",
<<<<<<< HEAD
        "x-ms-creation-time": "Tue, 02 Feb 2021 21:29:10 GMT",
=======
        "x-ms-creation-time": "Wed, 17 Feb 2021 22:33:29 GMT",
>>>>>>> 1814567d
        "x-ms-group": "$superuser",
        "x-ms-lease-state": "available",
        "x-ms-lease-status": "unlocked",
        "x-ms-owner": "$superuser",
        "x-ms-permissions": "rw-r-----",
<<<<<<< HEAD
        "x-ms-request-id": "ee1f363a-401e-0069-46aa-f94613000000",
=======
        "x-ms-request-id": "f28198ba-001e-009c-327c-05d239000000",
>>>>>>> 1814567d
        "x-ms-server-encrypted": "true",
        "x-ms-version": "2020-06-12"
      },
      "ResponseBody": []
    },
    {
      "RequestUri": "https://seannse.blob.core.windows.net/test-filesystem-d07f538b-411e-9e32-d746-0f17b883b439?restype=container",
      "RequestMethod": "DELETE",
      "RequestHeaders": {
        "Accept": "application/xml",
        "Authorization": "Sanitized",
<<<<<<< HEAD
        "traceparent": "00-7bf4a8bea583c94ba5e52095e1698d93-bd14f33843b4934f-00",
        "User-Agent": [
          "azsdk-net-Storage.Files.DataLake/12.7.0-alpha.20210202.1",
          "(.NET 5.0.2; Microsoft Windows 10.0.19042)"
        ],
        "x-ms-client-request-id": "e4cecbad-1257-ca93-58cf-c696217d220c",
        "x-ms-date": "Tue, 02 Feb 2021 21:29:09 GMT",
=======
        "traceparent": "00-d75a5ce69392e5489ef1fcbec4685879-461e490927083c44-00",
        "User-Agent": [
          "azsdk-net-Storage.Files.DataLake/12.7.0-alpha.20210217.1",
          "(.NET 5.0.3; Microsoft Windows 10.0.19042)"
        ],
        "x-ms-client-request-id": "e4cecbad-1257-ca93-58cf-c696217d220c",
        "x-ms-date": "Wed, 17 Feb 2021 22:33:30 GMT",
>>>>>>> 1814567d
        "x-ms-return-client-request-id": "true",
        "x-ms-version": "2020-06-12"
      },
      "RequestBody": null,
      "StatusCode": 202,
      "ResponseHeaders": {
        "Content-Length": "0",
<<<<<<< HEAD
        "Date": "Tue, 02 Feb 2021 21:29:10 GMT",
=======
        "Date": "Wed, 17 Feb 2021 22:33:29 GMT",
>>>>>>> 1814567d
        "Server": [
          "Windows-Azure-Blob/1.0",
          "Microsoft-HTTPAPI/2.0"
        ],
        "x-ms-client-request-id": "e4cecbad-1257-ca93-58cf-c696217d220c",
<<<<<<< HEAD
        "x-ms-request-id": "ee1f3654-401e-0069-5faa-f94613000000",
=======
        "x-ms-request-id": "f2819915-001e-009c-037c-05d239000000",
>>>>>>> 1814567d
        "x-ms-version": "2020-06-12"
      },
      "ResponseBody": []
    },
    {
      "RequestUri": "https://seannse.blob.core.windows.net/test-filesystem-68400245-1874-cd47-93b5-57a4a82aebe9?restype=container",
      "RequestMethod": "PUT",
      "RequestHeaders": {
        "Accept": "application/xml",
        "Authorization": "Sanitized",
<<<<<<< HEAD
        "traceparent": "00-eeb66f805a0b7f46a4e285e089de5151-5b16c190e4191841-00",
        "User-Agent": [
          "azsdk-net-Storage.Files.DataLake/12.7.0-alpha.20210202.1",
          "(.NET 5.0.2; Microsoft Windows 10.0.19042)"
        ],
        "x-ms-blob-public-access": "container",
        "x-ms-client-request-id": "d06cb60e-ab06-9443-8401-51a2bbee222d",
        "x-ms-date": "Tue, 02 Feb 2021 21:29:09 GMT",
=======
        "traceparent": "00-d539922293d95b428df7b9cdf980b0be-6576e4aa10c5154b-00",
        "User-Agent": [
          "azsdk-net-Storage.Files.DataLake/12.7.0-alpha.20210217.1",
          "(.NET 5.0.3; Microsoft Windows 10.0.19042)"
        ],
        "x-ms-blob-public-access": "container",
        "x-ms-client-request-id": "d06cb60e-ab06-9443-8401-51a2bbee222d",
        "x-ms-date": "Wed, 17 Feb 2021 22:33:30 GMT",
>>>>>>> 1814567d
        "x-ms-return-client-request-id": "true",
        "x-ms-version": "2020-06-12"
      },
      "RequestBody": null,
      "StatusCode": 201,
      "ResponseHeaders": {
        "Content-Length": "0",
<<<<<<< HEAD
        "Date": "Tue, 02 Feb 2021 21:29:10 GMT",
        "ETag": "\u00220x8D8C7C1947FC870\u0022",
        "Last-Modified": "Tue, 02 Feb 2021 21:29:10 GMT",
=======
        "Date": "Wed, 17 Feb 2021 22:33:29 GMT",
        "ETag": "\u00220x8D8D3940D3E863F\u0022",
        "Last-Modified": "Wed, 17 Feb 2021 22:33:30 GMT",
>>>>>>> 1814567d
        "Server": [
          "Windows-Azure-Blob/1.0",
          "Microsoft-HTTPAPI/2.0"
        ],
        "x-ms-client-request-id": "d06cb60e-ab06-9443-8401-51a2bbee222d",
<<<<<<< HEAD
        "x-ms-request-id": "4c05948d-201e-000d-7faa-f9b78b000000",
=======
        "x-ms-request-id": "64ae6cf3-401e-0069-177c-054613000000",
>>>>>>> 1814567d
        "x-ms-version": "2020-06-12"
      },
      "ResponseBody": []
    },
    {
      "RequestUri": "https://seannse.dfs.core.windows.net/test-filesystem-68400245-1874-cd47-93b5-57a4a82aebe9/test-file-7513dce4-e73f-3c5a-d611-0d2bc1aaa496?resource=file",
      "RequestMethod": "PUT",
      "RequestHeaders": {
        "Accept": "application/json",
        "Authorization": "Sanitized",
<<<<<<< HEAD
        "traceparent": "00-ec7d1b80f8cfbd4ab544e01344282960-72a0c74f96180d4c-00",
        "User-Agent": [
          "azsdk-net-Storage.Files.DataLake/12.7.0-alpha.20210202.1",
          "(.NET 5.0.2; Microsoft Windows 10.0.19042)"
        ],
        "x-ms-client-request-id": "4bb82927-24e9-265c-5b30-faf49d18d3da",
        "x-ms-date": "Tue, 02 Feb 2021 21:29:10 GMT",
=======
        "traceparent": "00-392b1aa53bbdb4418ea8a3657971ed7f-f5469fcaf16f7544-00",
        "User-Agent": [
          "azsdk-net-Storage.Files.DataLake/12.7.0-alpha.20210217.1",
          "(.NET 5.0.3; Microsoft Windows 10.0.19042)"
        ],
        "x-ms-client-request-id": "4bb82927-24e9-265c-5b30-faf49d18d3da",
        "x-ms-date": "Wed, 17 Feb 2021 22:33:30 GMT",
>>>>>>> 1814567d
        "x-ms-return-client-request-id": "true",
        "x-ms-version": "2020-06-12"
      },
      "RequestBody": null,
      "StatusCode": 201,
      "ResponseHeaders": {
        "Content-Length": "0",
<<<<<<< HEAD
        "Date": "Tue, 02 Feb 2021 21:29:10 GMT",
        "ETag": "\u00220x8D8C7C194B8EF36\u0022",
        "Last-Modified": "Tue, 02 Feb 2021 21:29:11 GMT",
=======
        "Date": "Wed, 17 Feb 2021 22:33:30 GMT",
        "ETag": "\u00220x8D8D3940D78E48B\u0022",
        "Last-Modified": "Wed, 17 Feb 2021 22:33:30 GMT",
>>>>>>> 1814567d
        "Server": [
          "Windows-Azure-HDFS/1.0",
          "Microsoft-HTTPAPI/2.0"
        ],
        "x-ms-client-request-id": "4bb82927-24e9-265c-5b30-faf49d18d3da",
<<<<<<< HEAD
        "x-ms-request-id": "1a7d4e48-901f-007a-3daa-f9621f000000",
=======
        "x-ms-request-id": "dee10dc7-e01f-0060-7a7c-0503c0000000",
>>>>>>> 1814567d
        "x-ms-version": "2020-06-12"
      },
      "ResponseBody": []
    },
    {
      "RequestUri": "https://seannse.blob.core.windows.net/test-filesystem-68400245-1874-cd47-93b5-57a4a82aebe9/test-file-7513dce4-e73f-3c5a-d611-0d2bc1aaa496",
      "RequestMethod": "HEAD",
      "RequestHeaders": {
        "Accept": "application/xml",
        "Authorization": "Sanitized",
        "User-Agent": [
<<<<<<< HEAD
          "azsdk-net-Storage.Files.DataLake/12.7.0-alpha.20210202.1",
          "(.NET 5.0.2; Microsoft Windows 10.0.19042)"
        ],
        "x-ms-client-request-id": "9703a19d-59f1-f5ac-5e70-968d21ee394e",
        "x-ms-date": "Tue, 02 Feb 2021 21:29:10 GMT",
=======
          "azsdk-net-Storage.Files.DataLake/12.7.0-alpha.20210217.1",
          "(.NET 5.0.3; Microsoft Windows 10.0.19042)"
        ],
        "x-ms-client-request-id": "9703a19d-59f1-f5ac-5e70-968d21ee394e",
        "x-ms-date": "Wed, 17 Feb 2021 22:33:30 GMT",
>>>>>>> 1814567d
        "x-ms-return-client-request-id": "true",
        "x-ms-version": "2020-06-12"
      },
      "RequestBody": null,
      "StatusCode": 200,
      "ResponseHeaders": {
        "Accept-Ranges": "bytes",
        "Content-Length": "0",
        "Content-Type": "application/octet-stream",
<<<<<<< HEAD
        "Date": "Tue, 02 Feb 2021 21:29:11 GMT",
        "ETag": "\u00220x8D8C7C194B8EF36\u0022",
        "Last-Modified": "Tue, 02 Feb 2021 21:29:11 GMT",
=======
        "Date": "Wed, 17 Feb 2021 22:33:30 GMT",
        "ETag": "\u00220x8D8D3940D78E48B\u0022",
        "Last-Modified": "Wed, 17 Feb 2021 22:33:30 GMT",
>>>>>>> 1814567d
        "Server": [
          "Windows-Azure-Blob/1.0",
          "Microsoft-HTTPAPI/2.0"
        ],
        "x-ms-access-tier": "Hot",
        "x-ms-access-tier-inferred": "true",
        "x-ms-blob-type": "BlockBlob",
        "x-ms-client-request-id": "9703a19d-59f1-f5ac-5e70-968d21ee394e",
<<<<<<< HEAD
        "x-ms-creation-time": "Tue, 02 Feb 2021 21:29:11 GMT",
=======
        "x-ms-creation-time": "Wed, 17 Feb 2021 22:33:30 GMT",
>>>>>>> 1814567d
        "x-ms-group": "$superuser",
        "x-ms-lease-state": "available",
        "x-ms-lease-status": "unlocked",
        "x-ms-owner": "$superuser",
        "x-ms-permissions": "rw-r-----",
<<<<<<< HEAD
        "x-ms-request-id": "4c05961b-201e-000d-61aa-f9b78b000000",
=======
        "x-ms-request-id": "64ae6dac-401e-0069-367c-054613000000",
>>>>>>> 1814567d
        "x-ms-server-encrypted": "true",
        "x-ms-version": "2020-06-12"
      },
      "ResponseBody": []
    },
    {
      "RequestUri": "https://seannse.blob.core.windows.net/test-filesystem-68400245-1874-cd47-93b5-57a4a82aebe9/test-file-7513dce4-e73f-3c5a-d611-0d2bc1aaa496",
      "RequestMethod": "HEAD",
      "RequestHeaders": {
        "Accept": "application/xml",
        "Authorization": "Sanitized",
<<<<<<< HEAD
        "If-Match": "\u00220x8D8C7C194B8EF36\u0022",
        "User-Agent": [
          "azsdk-net-Storage.Files.DataLake/12.7.0-alpha.20210202.1",
          "(.NET 5.0.2; Microsoft Windows 10.0.19042)"
        ],
        "x-ms-client-request-id": "fb57acad-3b15-02e8-0e92-a2e799e2a70b",
        "x-ms-date": "Tue, 02 Feb 2021 21:29:10 GMT",
=======
        "If-Match": "0x8D8D3940D78E48B",
        "User-Agent": [
          "azsdk-net-Storage.Files.DataLake/12.7.0-alpha.20210217.1",
          "(.NET 5.0.3; Microsoft Windows 10.0.19042)"
        ],
        "x-ms-client-request-id": "fb57acad-3b15-02e8-0e92-a2e799e2a70b",
        "x-ms-date": "Wed, 17 Feb 2021 22:33:31 GMT",
>>>>>>> 1814567d
        "x-ms-return-client-request-id": "true",
        "x-ms-version": "2020-06-12"
      },
      "RequestBody": null,
      "StatusCode": 200,
      "ResponseHeaders": {
        "Accept-Ranges": "bytes",
        "Content-Length": "0",
        "Content-Type": "application/octet-stream",
<<<<<<< HEAD
        "Date": "Tue, 02 Feb 2021 21:29:11 GMT",
        "ETag": "\u00220x8D8C7C194B8EF36\u0022",
        "Last-Modified": "Tue, 02 Feb 2021 21:29:11 GMT",
=======
        "Date": "Wed, 17 Feb 2021 22:33:30 GMT",
        "ETag": "\u00220x8D8D3940D78E48B\u0022",
        "Last-Modified": "Wed, 17 Feb 2021 22:33:30 GMT",
>>>>>>> 1814567d
        "Server": [
          "Windows-Azure-Blob/1.0",
          "Microsoft-HTTPAPI/2.0"
        ],
        "x-ms-access-tier": "Hot",
        "x-ms-access-tier-inferred": "true",
        "x-ms-blob-type": "BlockBlob",
        "x-ms-client-request-id": "fb57acad-3b15-02e8-0e92-a2e799e2a70b",
<<<<<<< HEAD
        "x-ms-creation-time": "Tue, 02 Feb 2021 21:29:11 GMT",
=======
        "x-ms-creation-time": "Wed, 17 Feb 2021 22:33:30 GMT",
>>>>>>> 1814567d
        "x-ms-group": "$superuser",
        "x-ms-lease-state": "available",
        "x-ms-lease-status": "unlocked",
        "x-ms-owner": "$superuser",
        "x-ms-permissions": "rw-r-----",
<<<<<<< HEAD
        "x-ms-request-id": "4c059668-201e-000d-2aaa-f9b78b000000",
=======
        "x-ms-request-id": "64ae6df0-401e-0069-737c-054613000000",
>>>>>>> 1814567d
        "x-ms-server-encrypted": "true",
        "x-ms-version": "2020-06-12"
      },
      "ResponseBody": []
    },
    {
      "RequestUri": "https://seannse.blob.core.windows.net/test-filesystem-68400245-1874-cd47-93b5-57a4a82aebe9?restype=container",
      "RequestMethod": "DELETE",
      "RequestHeaders": {
        "Accept": "application/xml",
        "Authorization": "Sanitized",
<<<<<<< HEAD
        "traceparent": "00-8de417ef66bab343b5146a7a9f50a883-e6df3ebfc3be7049-00",
        "User-Agent": [
          "azsdk-net-Storage.Files.DataLake/12.7.0-alpha.20210202.1",
          "(.NET 5.0.2; Microsoft Windows 10.0.19042)"
        ],
        "x-ms-client-request-id": "74e0e67b-3e97-9a39-f250-ef6ed02c5ed8",
        "x-ms-date": "Tue, 02 Feb 2021 21:29:10 GMT",
=======
        "traceparent": "00-4ec857123423964ba8e0e9804c40ea69-0a9dade164464c47-00",
        "User-Agent": [
          "azsdk-net-Storage.Files.DataLake/12.7.0-alpha.20210217.1",
          "(.NET 5.0.3; Microsoft Windows 10.0.19042)"
        ],
        "x-ms-client-request-id": "74e0e67b-3e97-9a39-f250-ef6ed02c5ed8",
        "x-ms-date": "Wed, 17 Feb 2021 22:33:31 GMT",
>>>>>>> 1814567d
        "x-ms-return-client-request-id": "true",
        "x-ms-version": "2020-06-12"
      },
      "RequestBody": null,
      "StatusCode": 202,
      "ResponseHeaders": {
        "Content-Length": "0",
<<<<<<< HEAD
        "Date": "Tue, 02 Feb 2021 21:29:11 GMT",
=======
        "Date": "Wed, 17 Feb 2021 22:33:30 GMT",
>>>>>>> 1814567d
        "Server": [
          "Windows-Azure-Blob/1.0",
          "Microsoft-HTTPAPI/2.0"
        ],
        "x-ms-client-request-id": "74e0e67b-3e97-9a39-f250-ef6ed02c5ed8",
<<<<<<< HEAD
        "x-ms-request-id": "4c0596b4-201e-000d-6faa-f9b78b000000",
=======
        "x-ms-request-id": "64ae6e29-401e-0069-227c-054613000000",
>>>>>>> 1814567d
        "x-ms-version": "2020-06-12"
      },
      "ResponseBody": []
    },
    {
      "RequestUri": "https://seannse.blob.core.windows.net/test-filesystem-56aa4648-9d05-2659-602c-6d095ee7fb0e?restype=container",
      "RequestMethod": "PUT",
      "RequestHeaders": {
        "Accept": "application/xml",
        "Authorization": "Sanitized",
<<<<<<< HEAD
        "traceparent": "00-853225abb9c03947a38d2c3ee9c2b4d6-8df8a049dda6dd4f-00",
        "User-Agent": [
          "azsdk-net-Storage.Files.DataLake/12.7.0-alpha.20210202.1",
          "(.NET 5.0.2; Microsoft Windows 10.0.19042)"
        ],
        "x-ms-blob-public-access": "container",
        "x-ms-client-request-id": "c1b804ad-8955-dd91-8cb9-136ad02f3b0b",
        "x-ms-date": "Tue, 02 Feb 2021 21:29:10 GMT",
=======
        "traceparent": "00-740375b748999e4bb0380a3f16cc775b-fefe87bf5efbd54e-00",
        "User-Agent": [
          "azsdk-net-Storage.Files.DataLake/12.7.0-alpha.20210217.1",
          "(.NET 5.0.3; Microsoft Windows 10.0.19042)"
        ],
        "x-ms-blob-public-access": "container",
        "x-ms-client-request-id": "c1b804ad-8955-dd91-8cb9-136ad02f3b0b",
        "x-ms-date": "Wed, 17 Feb 2021 22:33:31 GMT",
>>>>>>> 1814567d
        "x-ms-return-client-request-id": "true",
        "x-ms-version": "2020-06-12"
      },
      "RequestBody": null,
      "StatusCode": 201,
      "ResponseHeaders": {
        "Content-Length": "0",
<<<<<<< HEAD
        "Date": "Tue, 02 Feb 2021 21:29:11 GMT",
        "ETag": "\u00220x8D8C7C19521C0D4\u0022",
        "Last-Modified": "Tue, 02 Feb 2021 21:29:11 GMT",
=======
        "Date": "Wed, 17 Feb 2021 22:33:31 GMT",
        "ETag": "\u00220x8D8D3940DDF339B\u0022",
        "Last-Modified": "Wed, 17 Feb 2021 22:33:31 GMT",
>>>>>>> 1814567d
        "Server": [
          "Windows-Azure-Blob/1.0",
          "Microsoft-HTTPAPI/2.0"
        ],
        "x-ms-client-request-id": "c1b804ad-8955-dd91-8cb9-136ad02f3b0b",
<<<<<<< HEAD
        "x-ms-request-id": "57fd2998-e01e-0060-33aa-f903c0000000",
=======
        "x-ms-request-id": "60794e2e-701e-002f-787c-057294000000",
>>>>>>> 1814567d
        "x-ms-version": "2020-06-12"
      },
      "ResponseBody": []
    },
    {
      "RequestUri": "https://seannse.dfs.core.windows.net/test-filesystem-56aa4648-9d05-2659-602c-6d095ee7fb0e/test-file-c6bbe155-aac0-15d6-d2e5-cfdf3a528f83?resource=file",
      "RequestMethod": "PUT",
      "RequestHeaders": {
        "Accept": "application/json",
        "Authorization": "Sanitized",
<<<<<<< HEAD
        "traceparent": "00-53ae93ba02d39f4fa82311fc56a91d4f-05ae803d3e102646-00",
        "User-Agent": [
          "azsdk-net-Storage.Files.DataLake/12.7.0-alpha.20210202.1",
          "(.NET 5.0.2; Microsoft Windows 10.0.19042)"
        ],
        "x-ms-client-request-id": "b5b157eb-9322-03a1-2ea3-ef6fb9b2a339",
        "x-ms-date": "Tue, 02 Feb 2021 21:29:11 GMT",
=======
        "traceparent": "00-639c227ddb3dc64e9d132790680c833b-d478264810f98145-00",
        "User-Agent": [
          "azsdk-net-Storage.Files.DataLake/12.7.0-alpha.20210217.1",
          "(.NET 5.0.3; Microsoft Windows 10.0.19042)"
        ],
        "x-ms-client-request-id": "b5b157eb-9322-03a1-2ea3-ef6fb9b2a339",
        "x-ms-date": "Wed, 17 Feb 2021 22:33:31 GMT",
>>>>>>> 1814567d
        "x-ms-return-client-request-id": "true",
        "x-ms-version": "2020-06-12"
      },
      "RequestBody": null,
      "StatusCode": 201,
      "ResponseHeaders": {
        "Content-Length": "0",
<<<<<<< HEAD
        "Date": "Tue, 02 Feb 2021 21:29:11 GMT",
        "ETag": "\u00220x8D8C7C1955D242F\u0022",
        "Last-Modified": "Tue, 02 Feb 2021 21:29:12 GMT",
=======
        "Date": "Wed, 17 Feb 2021 22:33:31 GMT",
        "ETag": "\u00220x8D8D3940E1B8314\u0022",
        "Last-Modified": "Wed, 17 Feb 2021 22:33:31 GMT",
>>>>>>> 1814567d
        "Server": [
          "Windows-Azure-HDFS/1.0",
          "Microsoft-HTTPAPI/2.0"
        ],
        "x-ms-client-request-id": "b5b157eb-9322-03a1-2ea3-ef6fb9b2a339",
<<<<<<< HEAD
        "x-ms-request-id": "378cc2a1-201f-0040-45aa-f97867000000",
=======
        "x-ms-request-id": "3834e55d-a01f-0003-4f7c-059e3b000000",
>>>>>>> 1814567d
        "x-ms-version": "2020-06-12"
      },
      "ResponseBody": []
    },
    {
      "RequestUri": "https://seannse.blob.core.windows.net/test-filesystem-56aa4648-9d05-2659-602c-6d095ee7fb0e/test-file-c6bbe155-aac0-15d6-d2e5-cfdf3a528f83",
      "RequestMethod": "HEAD",
      "RequestHeaders": {
        "Accept": "application/xml",
        "Authorization": "Sanitized",
        "If-None-Match": "\u0022garbage\u0022",
        "User-Agent": [
<<<<<<< HEAD
          "azsdk-net-Storage.Files.DataLake/12.7.0-alpha.20210202.1",
          "(.NET 5.0.2; Microsoft Windows 10.0.19042)"
        ],
        "x-ms-client-request-id": "e2f479f2-daa1-3f60-6b58-2b8b4a4870c7",
        "x-ms-date": "Tue, 02 Feb 2021 21:29:11 GMT",
=======
          "azsdk-net-Storage.Files.DataLake/12.7.0-alpha.20210217.1",
          "(.NET 5.0.3; Microsoft Windows 10.0.19042)"
        ],
        "x-ms-client-request-id": "e2f479f2-daa1-3f60-6b58-2b8b4a4870c7",
        "x-ms-date": "Wed, 17 Feb 2021 22:33:31 GMT",
>>>>>>> 1814567d
        "x-ms-return-client-request-id": "true",
        "x-ms-version": "2020-06-12"
      },
      "RequestBody": null,
      "StatusCode": 200,
      "ResponseHeaders": {
        "Accept-Ranges": "bytes",
        "Content-Length": "0",
        "Content-Type": "application/octet-stream",
<<<<<<< HEAD
        "Date": "Tue, 02 Feb 2021 21:29:11 GMT",
        "ETag": "\u00220x8D8C7C1955D242F\u0022",
        "Last-Modified": "Tue, 02 Feb 2021 21:29:12 GMT",
=======
        "Date": "Wed, 17 Feb 2021 22:33:31 GMT",
        "ETag": "\u00220x8D8D3940E1B8314\u0022",
        "Last-Modified": "Wed, 17 Feb 2021 22:33:31 GMT",
>>>>>>> 1814567d
        "Server": [
          "Windows-Azure-Blob/1.0",
          "Microsoft-HTTPAPI/2.0"
        ],
        "x-ms-access-tier": "Hot",
        "x-ms-access-tier-inferred": "true",
        "x-ms-blob-type": "BlockBlob",
        "x-ms-client-request-id": "e2f479f2-daa1-3f60-6b58-2b8b4a4870c7",
<<<<<<< HEAD
        "x-ms-creation-time": "Tue, 02 Feb 2021 21:29:12 GMT",
=======
        "x-ms-creation-time": "Wed, 17 Feb 2021 22:33:31 GMT",
>>>>>>> 1814567d
        "x-ms-group": "$superuser",
        "x-ms-lease-state": "available",
        "x-ms-lease-status": "unlocked",
        "x-ms-owner": "$superuser",
        "x-ms-permissions": "rw-r-----",
<<<<<<< HEAD
        "x-ms-request-id": "57fd2b3d-e01e-0060-4baa-f903c0000000",
=======
        "x-ms-request-id": "60794f32-701e-002f-5c7c-057294000000",
>>>>>>> 1814567d
        "x-ms-server-encrypted": "true",
        "x-ms-version": "2020-06-12"
      },
      "ResponseBody": []
    },
    {
      "RequestUri": "https://seannse.blob.core.windows.net/test-filesystem-56aa4648-9d05-2659-602c-6d095ee7fb0e?restype=container",
      "RequestMethod": "DELETE",
      "RequestHeaders": {
        "Accept": "application/xml",
        "Authorization": "Sanitized",
<<<<<<< HEAD
        "traceparent": "00-252bd72db3be9743acad033fff1f8655-5e7205563dd4ee40-00",
        "User-Agent": [
          "azsdk-net-Storage.Files.DataLake/12.7.0-alpha.20210202.1",
          "(.NET 5.0.2; Microsoft Windows 10.0.19042)"
        ],
        "x-ms-client-request-id": "407d26ad-c0bd-4f98-2f57-587cb551d1e0",
        "x-ms-date": "Tue, 02 Feb 2021 21:29:11 GMT",
=======
        "traceparent": "00-7eda00a0b152ad42b964905cba9c15d1-8b36d2b67552a745-00",
        "User-Agent": [
          "azsdk-net-Storage.Files.DataLake/12.7.0-alpha.20210217.1",
          "(.NET 5.0.3; Microsoft Windows 10.0.19042)"
        ],
        "x-ms-client-request-id": "407d26ad-c0bd-4f98-2f57-587cb551d1e0",
        "x-ms-date": "Wed, 17 Feb 2021 22:33:32 GMT",
>>>>>>> 1814567d
        "x-ms-return-client-request-id": "true",
        "x-ms-version": "2020-06-12"
      },
      "RequestBody": null,
      "StatusCode": 202,
      "ResponseHeaders": {
        "Content-Length": "0",
<<<<<<< HEAD
        "Date": "Tue, 02 Feb 2021 21:29:12 GMT",
=======
        "Date": "Wed, 17 Feb 2021 22:33:31 GMT",
>>>>>>> 1814567d
        "Server": [
          "Windows-Azure-Blob/1.0",
          "Microsoft-HTTPAPI/2.0"
        ],
        "x-ms-client-request-id": "407d26ad-c0bd-4f98-2f57-587cb551d1e0",
<<<<<<< HEAD
        "x-ms-request-id": "57fd2b9e-e01e-0060-28aa-f903c0000000",
=======
        "x-ms-request-id": "60794f6c-701e-002f-0e7c-057294000000",
>>>>>>> 1814567d
        "x-ms-version": "2020-06-12"
      },
      "ResponseBody": []
    },
    {
      "RequestUri": "https://seannse.blob.core.windows.net/test-filesystem-97478521-666f-c256-f6ea-670c4dd0f8fc?restype=container",
      "RequestMethod": "PUT",
      "RequestHeaders": {
        "Accept": "application/xml",
        "Authorization": "Sanitized",
<<<<<<< HEAD
        "traceparent": "00-b7e92c4532b48d4197d73973eb7168e3-4744b87cec7e9144-00",
        "User-Agent": [
          "azsdk-net-Storage.Files.DataLake/12.7.0-alpha.20210202.1",
          "(.NET 5.0.2; Microsoft Windows 10.0.19042)"
        ],
        "x-ms-blob-public-access": "container",
        "x-ms-client-request-id": "c16facc4-e826-4730-d0bb-49d3598c025e",
        "x-ms-date": "Tue, 02 Feb 2021 21:29:11 GMT",
=======
        "traceparent": "00-2f0deaa2bfb41446905aacb81f18beaf-d0799926e01d394f-00",
        "User-Agent": [
          "azsdk-net-Storage.Files.DataLake/12.7.0-alpha.20210217.1",
          "(.NET 5.0.3; Microsoft Windows 10.0.19042)"
        ],
        "x-ms-blob-public-access": "container",
        "x-ms-client-request-id": "c16facc4-e826-4730-d0bb-49d3598c025e",
        "x-ms-date": "Wed, 17 Feb 2021 22:33:32 GMT",
>>>>>>> 1814567d
        "x-ms-return-client-request-id": "true",
        "x-ms-version": "2020-06-12"
      },
      "RequestBody": null,
      "StatusCode": 201,
      "ResponseHeaders": {
        "Content-Length": "0",
<<<<<<< HEAD
        "Date": "Tue, 02 Feb 2021 21:29:12 GMT",
        "ETag": "\u00220x8D8C7C195CBAEE2\u0022",
        "Last-Modified": "Tue, 02 Feb 2021 21:29:12 GMT",
=======
        "Date": "Wed, 17 Feb 2021 22:33:31 GMT",
        "ETag": "\u00220x8D8D3940E658FE2\u0022",
        "Last-Modified": "Wed, 17 Feb 2021 22:33:32 GMT",
>>>>>>> 1814567d
        "Server": [
          "Windows-Azure-Blob/1.0",
          "Microsoft-HTTPAPI/2.0"
        ],
        "x-ms-client-request-id": "c16facc4-e826-4730-d0bb-49d3598c025e",
<<<<<<< HEAD
        "x-ms-request-id": "f26fb283-601e-007e-74aa-f9ef18000000",
=======
        "x-ms-request-id": "17fd6c1e-f01e-00a7-327c-05979d000000",
>>>>>>> 1814567d
        "x-ms-version": "2020-06-12"
      },
      "ResponseBody": []
    },
    {
      "RequestUri": "https://seannse.dfs.core.windows.net/test-filesystem-97478521-666f-c256-f6ea-670c4dd0f8fc/test-file-29a35b5f-ad74-f115-7b1e-429f063ceaf0?resource=file",
      "RequestMethod": "PUT",
      "RequestHeaders": {
        "Accept": "application/json",
        "Authorization": "Sanitized",
<<<<<<< HEAD
        "traceparent": "00-8d277af7bdefd148aa624288f1aa7e4a-2a1aa005e682944f-00",
        "User-Agent": [
          "azsdk-net-Storage.Files.DataLake/12.7.0-alpha.20210202.1",
          "(.NET 5.0.2; Microsoft Windows 10.0.19042)"
        ],
        "x-ms-client-request-id": "7bba01cd-2a63-16b4-967d-4508a5904193",
        "x-ms-date": "Tue, 02 Feb 2021 21:29:12 GMT",
=======
        "traceparent": "00-a34884e6624dd34a893dfb83dd9a9fc2-a5019450560d7143-00",
        "User-Agent": [
          "azsdk-net-Storage.Files.DataLake/12.7.0-alpha.20210217.1",
          "(.NET 5.0.3; Microsoft Windows 10.0.19042)"
        ],
        "x-ms-client-request-id": "7bba01cd-2a63-16b4-967d-4508a5904193",
        "x-ms-date": "Wed, 17 Feb 2021 22:33:32 GMT",
>>>>>>> 1814567d
        "x-ms-return-client-request-id": "true",
        "x-ms-version": "2020-06-12"
      },
      "RequestBody": null,
      "StatusCode": 201,
      "ResponseHeaders": {
        "Content-Length": "0",
<<<<<<< HEAD
        "Date": "Tue, 02 Feb 2021 21:29:12 GMT",
        "ETag": "\u00220x8D8C7C196087ACC\u0022",
        "Last-Modified": "Tue, 02 Feb 2021 21:29:13 GMT",
=======
        "Date": "Wed, 17 Feb 2021 22:33:32 GMT",
        "ETag": "\u00220x8D8D3940E96EACB\u0022",
        "Last-Modified": "Wed, 17 Feb 2021 22:33:32 GMT",
>>>>>>> 1814567d
        "Server": [
          "Windows-Azure-HDFS/1.0",
          "Microsoft-HTTPAPI/2.0"
        ],
        "x-ms-client-request-id": "7bba01cd-2a63-16b4-967d-4508a5904193",
<<<<<<< HEAD
        "x-ms-request-id": "b332a5fe-901f-006a-71aa-f9a777000000",
=======
        "x-ms-request-id": "6e937eff-501f-0081-557c-05df85000000",
>>>>>>> 1814567d
        "x-ms-version": "2020-06-12"
      },
      "ResponseBody": []
    },
    {
      "RequestUri": "https://seannse.blob.core.windows.net/test-filesystem-97478521-666f-c256-f6ea-670c4dd0f8fc/test-file-29a35b5f-ad74-f115-7b1e-429f063ceaf0?comp=lease",
      "RequestMethod": "PUT",
      "RequestHeaders": {
        "Accept": "application/xml",
        "Authorization": "Sanitized",
<<<<<<< HEAD
        "traceparent": "00-92131aa55571434f8471f93c859bab79-fc4f6cd887205b48-00",
        "User-Agent": [
          "azsdk-net-Storage.Files.DataLake/12.7.0-alpha.20210202.1",
          "(.NET 5.0.2; Microsoft Windows 10.0.19042)"
        ],
        "x-ms-client-request-id": "8c3ebf54-b6fa-6c83-0392-f5b05bd6bb90",
        "x-ms-date": "Tue, 02 Feb 2021 21:29:12 GMT",
=======
        "traceparent": "00-35eb5b113715fa46aa572c81c700d728-c23ff52c82a88946-00",
        "User-Agent": [
          "azsdk-net-Storage.Files.DataLake/12.7.0-alpha.20210217.1",
          "(.NET 5.0.3; Microsoft Windows 10.0.19042)"
        ],
        "x-ms-client-request-id": "8c3ebf54-b6fa-6c83-0392-f5b05bd6bb90",
        "x-ms-date": "Wed, 17 Feb 2021 22:33:32 GMT",
>>>>>>> 1814567d
        "x-ms-lease-action": "acquire",
        "x-ms-lease-duration": "-1",
        "x-ms-proposed-lease-id": "1a3c59d0-6144-27fd-86b2-cede5a060b45",
        "x-ms-return-client-request-id": "true",
        "x-ms-version": "2020-06-12"
      },
      "RequestBody": null,
      "StatusCode": 201,
      "ResponseHeaders": {
        "Content-Length": "0",
<<<<<<< HEAD
        "Date": "Tue, 02 Feb 2021 21:29:12 GMT",
        "ETag": "\u00220x8D8C7C196087ACC\u0022",
        "Last-Modified": "Tue, 02 Feb 2021 21:29:13 GMT",
=======
        "Date": "Wed, 17 Feb 2021 22:33:31 GMT",
        "ETag": "\u00220x8D8D3940E96EACB\u0022",
        "Last-Modified": "Wed, 17 Feb 2021 22:33:32 GMT",
>>>>>>> 1814567d
        "Server": [
          "Windows-Azure-Blob/1.0",
          "Microsoft-HTTPAPI/2.0"
        ],
        "x-ms-client-request-id": "8c3ebf54-b6fa-6c83-0392-f5b05bd6bb90",
        "x-ms-lease-id": "1a3c59d0-6144-27fd-86b2-cede5a060b45",
<<<<<<< HEAD
        "x-ms-request-id": "f26fb47b-601e-007e-4baa-f9ef18000000",
=======
        "x-ms-request-id": "17fd6e70-f01e-00a7-607c-05979d000000",
>>>>>>> 1814567d
        "x-ms-version": "2020-06-12"
      },
      "ResponseBody": []
    },
    {
      "RequestUri": "https://seannse.blob.core.windows.net/test-filesystem-97478521-666f-c256-f6ea-670c4dd0f8fc/test-file-29a35b5f-ad74-f115-7b1e-429f063ceaf0",
      "RequestMethod": "HEAD",
      "RequestHeaders": {
        "Accept": "application/xml",
        "Authorization": "Sanitized",
        "User-Agent": [
<<<<<<< HEAD
          "azsdk-net-Storage.Files.DataLake/12.7.0-alpha.20210202.1",
          "(.NET 5.0.2; Microsoft Windows 10.0.19042)"
        ],
        "x-ms-client-request-id": "9a8a0466-7ec7-974a-f665-01ee7adc10b3",
        "x-ms-date": "Tue, 02 Feb 2021 21:29:12 GMT",
=======
          "azsdk-net-Storage.Files.DataLake/12.7.0-alpha.20210217.1",
          "(.NET 5.0.3; Microsoft Windows 10.0.19042)"
        ],
        "x-ms-client-request-id": "9a8a0466-7ec7-974a-f665-01ee7adc10b3",
        "x-ms-date": "Wed, 17 Feb 2021 22:33:32 GMT",
>>>>>>> 1814567d
        "x-ms-lease-id": "1a3c59d0-6144-27fd-86b2-cede5a060b45",
        "x-ms-return-client-request-id": "true",
        "x-ms-version": "2020-06-12"
      },
      "RequestBody": null,
      "StatusCode": 200,
      "ResponseHeaders": {
        "Accept-Ranges": "bytes",
        "Content-Length": "0",
        "Content-Type": "application/octet-stream",
<<<<<<< HEAD
        "Date": "Tue, 02 Feb 2021 21:29:12 GMT",
        "ETag": "\u00220x8D8C7C196087ACC\u0022",
        "Last-Modified": "Tue, 02 Feb 2021 21:29:13 GMT",
=======
        "Date": "Wed, 17 Feb 2021 22:33:32 GMT",
        "ETag": "\u00220x8D8D3940E96EACB\u0022",
        "Last-Modified": "Wed, 17 Feb 2021 22:33:32 GMT",
>>>>>>> 1814567d
        "Server": [
          "Windows-Azure-Blob/1.0",
          "Microsoft-HTTPAPI/2.0"
        ],
        "x-ms-access-tier": "Hot",
        "x-ms-access-tier-inferred": "true",
        "x-ms-blob-type": "BlockBlob",
        "x-ms-client-request-id": "9a8a0466-7ec7-974a-f665-01ee7adc10b3",
<<<<<<< HEAD
        "x-ms-creation-time": "Tue, 02 Feb 2021 21:29:13 GMT",
=======
        "x-ms-creation-time": "Wed, 17 Feb 2021 22:33:32 GMT",
>>>>>>> 1814567d
        "x-ms-group": "$superuser",
        "x-ms-lease-duration": "infinite",
        "x-ms-lease-state": "leased",
        "x-ms-lease-status": "locked",
        "x-ms-owner": "$superuser",
        "x-ms-permissions": "rw-r-----",
<<<<<<< HEAD
        "x-ms-request-id": "f26fb4de-601e-007e-2aaa-f9ef18000000",
=======
        "x-ms-request-id": "17fd6ed9-f01e-00a7-477c-05979d000000",
>>>>>>> 1814567d
        "x-ms-server-encrypted": "true",
        "x-ms-version": "2020-06-12"
      },
      "ResponseBody": []
    },
    {
      "RequestUri": "https://seannse.blob.core.windows.net/test-filesystem-97478521-666f-c256-f6ea-670c4dd0f8fc?restype=container",
      "RequestMethod": "DELETE",
      "RequestHeaders": {
        "Accept": "application/xml",
        "Authorization": "Sanitized",
<<<<<<< HEAD
        "traceparent": "00-46da7215504c434a8d46cc6212c5e442-f3edc74f234bf94e-00",
        "User-Agent": [
          "azsdk-net-Storage.Files.DataLake/12.7.0-alpha.20210202.1",
          "(.NET 5.0.2; Microsoft Windows 10.0.19042)"
        ],
        "x-ms-client-request-id": "574a3b5c-214b-f4c9-b523-34583a22e6ef",
        "x-ms-date": "Tue, 02 Feb 2021 21:29:12 GMT",
=======
        "traceparent": "00-a1f1986e6d73c94e885aba5bbb7c9a72-5c309accf13ee740-00",
        "User-Agent": [
          "azsdk-net-Storage.Files.DataLake/12.7.0-alpha.20210217.1",
          "(.NET 5.0.3; Microsoft Windows 10.0.19042)"
        ],
        "x-ms-client-request-id": "574a3b5c-214b-f4c9-b523-34583a22e6ef",
        "x-ms-date": "Wed, 17 Feb 2021 22:33:32 GMT",
>>>>>>> 1814567d
        "x-ms-return-client-request-id": "true",
        "x-ms-version": "2020-06-12"
      },
      "RequestBody": null,
      "StatusCode": 202,
      "ResponseHeaders": {
        "Content-Length": "0",
<<<<<<< HEAD
        "Date": "Tue, 02 Feb 2021 21:29:13 GMT",
=======
        "Date": "Wed, 17 Feb 2021 22:33:32 GMT",
>>>>>>> 1814567d
        "Server": [
          "Windows-Azure-Blob/1.0",
          "Microsoft-HTTPAPI/2.0"
        ],
        "x-ms-client-request-id": "574a3b5c-214b-f4c9-b523-34583a22e6ef",
<<<<<<< HEAD
        "x-ms-request-id": "f26fb539-601e-007e-7eaa-f9ef18000000",
=======
        "x-ms-request-id": "17fd6f5c-f01e-00a7-437c-05979d000000",
>>>>>>> 1814567d
        "x-ms-version": "2020-06-12"
      },
      "ResponseBody": []
    }
  ],
  "Variables": {
<<<<<<< HEAD
    "DateTimeOffsetNow": "2021-02-02T15:29:06.9421829-06:00",
=======
    "DateTimeOffsetNow": "2021-02-17T16:33:27.5804254-06:00",
>>>>>>> 1814567d
    "RandomSeed": "111086603",
    "Storage_TestConfigHierarchicalNamespace": "NamespaceTenant\nseannse\nU2FuaXRpemVk\nhttps://seannse.blob.core.windows.net\nhttps://seannse.file.core.windows.net\nhttps://seannse.queue.core.windows.net\nhttps://seannse.table.core.windows.net\n\n\n\n\nhttps://seannse-secondary.blob.core.windows.net\nhttps://seannse-secondary.file.core.windows.net\nhttps://seannse-secondary.queue.core.windows.net\nhttps://seannse-secondary.table.core.windows.net\n68390a19-a643-458b-b726-408abf67b4fc\nSanitized\n72f988bf-86f1-41af-91ab-2d7cd011db47\nhttps://login.microsoftonline.com/\nCloud\nBlobEndpoint=https://seannse.blob.core.windows.net/;QueueEndpoint=https://seannse.queue.core.windows.net/;FileEndpoint=https://seannse.file.core.windows.net/;BlobSecondaryEndpoint=https://seannse-secondary.blob.core.windows.net/;QueueSecondaryEndpoint=https://seannse-secondary.queue.core.windows.net/;FileSecondaryEndpoint=https://seannse-secondary.file.core.windows.net/;AccountName=seannse;AccountKey=Sanitized\n"
  }
}<|MERGE_RESOLUTION|>--- conflicted
+++ resolved
@@ -1,133 +1,84 @@
 {
   "Entries": [
     {
-      "RequestUri": "https://seannse.blob.core.windows.net/test-filesystem-895d8078-a374-60ce-5fad-b6e302d5a907?restype=container",
-      "RequestMethod": "PUT",
-      "RequestHeaders": {
-        "Accept": "application/xml",
-        "Authorization": "Sanitized",
-<<<<<<< HEAD
-        "traceparent": "00-c661ae54865db749ba36d9e5ecfdc2c6-49ca477b68ca524a-00",
-        "User-Agent": [
-          "azsdk-net-Storage.Files.DataLake/12.7.0-alpha.20210202.1",
-          "(.NET 5.0.2; Microsoft Windows 10.0.19042)"
+      "RequestUri": "https://seannse.blob.core.windows.net/test-filesystem-9a3fac0d-21fa-130b-a1cb-c56ec48ef65e?restype=container",
+      "RequestMethod": "PUT",
+      "RequestHeaders": {
+        "Accept": "application/xml",
+        "Authorization": "Sanitized",
+        "traceparent": "00-77e3848e1f771e4ba42d64a5f29c601e-8f00d1648baed744-00",
+        "User-Agent": [
+          "azsdk-net-Storage.Files.DataLake/12.7.0-alpha.20210219.1",
+          "(.NET 5.0.3; Microsoft Windows 10.0.19041)"
         ],
         "x-ms-blob-public-access": "container",
-        "x-ms-client-request-id": "ccbf97ac-94d3-6628-5ce5-9b926d1f7e69",
-        "x-ms-date": "Tue, 02 Feb 2021 21:29:06 GMT",
-=======
-        "traceparent": "00-ae7fe7d5667eda45967ca2bf377c8994-c33c094acdde2141-00",
-        "User-Agent": [
-          "azsdk-net-Storage.Files.DataLake/12.7.0-alpha.20210217.1",
-          "(.NET 5.0.3; Microsoft Windows 10.0.19042)"
-        ],
-        "x-ms-blob-public-access": "container",
-        "x-ms-client-request-id": "ccbf97ac-94d3-6628-5ce5-9b926d1f7e69",
-        "x-ms-date": "Wed, 17 Feb 2021 22:33:27 GMT",
->>>>>>> 1814567d
-        "x-ms-return-client-request-id": "true",
-        "x-ms-version": "2020-06-12"
-      },
-      "RequestBody": null,
-      "StatusCode": 201,
-      "ResponseHeaders": {
-        "Content-Length": "0",
-<<<<<<< HEAD
-        "Date": "Tue, 02 Feb 2021 21:29:07 GMT",
-        "ETag": "\u00220x8D8C7C192CB1771\u0022",
-        "Last-Modified": "Tue, 02 Feb 2021 21:29:07 GMT",
-=======
-        "Date": "Wed, 17 Feb 2021 22:33:27 GMT",
-        "ETag": "\u00220x8D8D3940BADCC91\u0022",
-        "Last-Modified": "Wed, 17 Feb 2021 22:33:27 GMT",
->>>>>>> 1814567d
-        "Server": [
-          "Windows-Azure-Blob/1.0",
-          "Microsoft-HTTPAPI/2.0"
-        ],
-        "x-ms-client-request-id": "ccbf97ac-94d3-6628-5ce5-9b926d1f7e69",
-<<<<<<< HEAD
-        "x-ms-request-id": "bb7dd5f6-f01e-0088-25aa-f99a56000000",
-=======
-        "x-ms-request-id": "beec4818-a01e-0085-0b7c-055282000000",
->>>>>>> 1814567d
-        "x-ms-version": "2020-06-12"
-      },
-      "ResponseBody": []
-    },
-    {
-      "RequestUri": "https://seannse.dfs.core.windows.net/test-filesystem-895d8078-a374-60ce-5fad-b6e302d5a907/test-file-c85fec20-64ac-1160-ec74-e31f02295b25?resource=file",
+        "x-ms-client-request-id": "dc45be56-0dcb-cd57-1a49-43ea0cb33a64",
+        "x-ms-date": "Fri, 19 Feb 2021 19:12:39 GMT",
+        "x-ms-return-client-request-id": "true",
+        "x-ms-version": "2020-06-12"
+      },
+      "RequestBody": null,
+      "StatusCode": 201,
+      "ResponseHeaders": {
+        "Content-Length": "0",
+        "Date": "Fri, 19 Feb 2021 19:12:39 GMT",
+        "ETag": "\u00220x8D8D50A53123C10\u0022",
+        "Last-Modified": "Fri, 19 Feb 2021 19:12:39 GMT",
+        "Server": [
+          "Windows-Azure-Blob/1.0",
+          "Microsoft-HTTPAPI/2.0"
+        ],
+        "x-ms-client-request-id": "dc45be56-0dcb-cd57-1a49-43ea0cb33a64",
+        "x-ms-request-id": "2e6b4a81-201e-00a4-0ef3-0676f9000000",
+        "x-ms-version": "2020-06-12"
+      },
+      "ResponseBody": []
+    },
+    {
+      "RequestUri": "https://seannse.dfs.core.windows.net/test-filesystem-9a3fac0d-21fa-130b-a1cb-c56ec48ef65e/test-file-06ef17b9-b5f6-d4ee-416c-c050707e5e80?resource=file",
       "RequestMethod": "PUT",
       "RequestHeaders": {
         "Accept": "application/json",
         "Authorization": "Sanitized",
-<<<<<<< HEAD
-        "traceparent": "00-b01dde3f262c8d4f80d26d38714db8b8-daea303aad3b2c49-00",
-        "User-Agent": [
-          "azsdk-net-Storage.Files.DataLake/12.7.0-alpha.20210202.1",
-          "(.NET 5.0.2; Microsoft Windows 10.0.19042)"
-        ],
-        "x-ms-client-request-id": "188436d6-8bda-471d-37ad-df5eb0086333",
-        "x-ms-date": "Tue, 02 Feb 2021 21:29:07 GMT",
-=======
-        "traceparent": "00-f58cbca6c0afd944a2e8bfe0deecc9e6-5cbf12092b8bf74c-00",
-        "User-Agent": [
-          "azsdk-net-Storage.Files.DataLake/12.7.0-alpha.20210217.1",
-          "(.NET 5.0.3; Microsoft Windows 10.0.19042)"
-        ],
-        "x-ms-client-request-id": "188436d6-8bda-471d-37ad-df5eb0086333",
-        "x-ms-date": "Wed, 17 Feb 2021 22:33:27 GMT",
->>>>>>> 1814567d
-        "x-ms-return-client-request-id": "true",
-        "x-ms-version": "2020-06-12"
-      },
-      "RequestBody": null,
-      "StatusCode": 201,
-      "ResponseHeaders": {
-        "Content-Length": "0",
-<<<<<<< HEAD
-        "Date": "Tue, 02 Feb 2021 21:29:08 GMT",
-        "ETag": "\u00220x8D8C7C193047E75\u0022",
-        "Last-Modified": "Tue, 02 Feb 2021 21:29:08 GMT",
-=======
-        "Date": "Wed, 17 Feb 2021 22:33:27 GMT",
-        "ETag": "\u00220x8D8D3940BE78920\u0022",
-        "Last-Modified": "Wed, 17 Feb 2021 22:33:28 GMT",
->>>>>>> 1814567d
+        "traceparent": "00-ab6e43c9eafe164b93e28de3d61fbd00-bfff569211194841-00",
+        "User-Agent": [
+          "azsdk-net-Storage.Files.DataLake/12.7.0-alpha.20210219.1",
+          "(.NET 5.0.3; Microsoft Windows 10.0.19041)"
+        ],
+        "x-ms-client-request-id": "9dd34c6f-a130-a052-d071-9b5e4d065c9c",
+        "x-ms-date": "Fri, 19 Feb 2021 19:12:40 GMT",
+        "x-ms-return-client-request-id": "true",
+        "x-ms-version": "2020-06-12"
+      },
+      "RequestBody": null,
+      "StatusCode": 201,
+      "ResponseHeaders": {
+        "Content-Length": "0",
+        "Date": "Fri, 19 Feb 2021 19:12:38 GMT",
+        "ETag": "\u00220x8D8D50A532139A1\u0022",
+        "Last-Modified": "Fri, 19 Feb 2021 19:12:39 GMT",
         "Server": [
           "Windows-Azure-HDFS/1.0",
           "Microsoft-HTTPAPI/2.0"
         ],
-        "x-ms-client-request-id": "188436d6-8bda-471d-37ad-df5eb0086333",
-<<<<<<< HEAD
-        "x-ms-request-id": "a88fa68b-e01f-0084-35aa-f90d5e000000",
-=======
-        "x-ms-request-id": "aa07e5bb-001f-0035-557c-05134b000000",
->>>>>>> 1814567d
-        "x-ms-version": "2020-06-12"
-      },
-      "ResponseBody": []
-    },
-    {
-      "RequestUri": "https://seannse.blob.core.windows.net/test-filesystem-895d8078-a374-60ce-5fad-b6e302d5a907/test-file-c85fec20-64ac-1160-ec74-e31f02295b25",
+        "x-ms-client-request-id": "9dd34c6f-a130-a052-d071-9b5e4d065c9c",
+        "x-ms-request-id": "6f4ba03b-e01f-004f-2ff3-060e0b000000",
+        "x-ms-version": "2020-06-12"
+      },
+      "ResponseBody": []
+    },
+    {
+      "RequestUri": "https://seannse.blob.core.windows.net/test-filesystem-9a3fac0d-21fa-130b-a1cb-c56ec48ef65e/test-file-06ef17b9-b5f6-d4ee-416c-c050707e5e80",
       "RequestMethod": "HEAD",
       "RequestHeaders": {
         "Accept": "application/xml",
         "Authorization": "Sanitized",
         "User-Agent": [
-<<<<<<< HEAD
-          "azsdk-net-Storage.Files.DataLake/12.7.0-alpha.20210202.1",
-          "(.NET 5.0.2; Microsoft Windows 10.0.19042)"
-        ],
-        "x-ms-client-request-id": "cc485cf8-43a5-ce4b-cfef-3368fed404f8",
-        "x-ms-date": "Tue, 02 Feb 2021 21:29:07 GMT",
-=======
-          "azsdk-net-Storage.Files.DataLake/12.7.0-alpha.20210217.1",
-          "(.NET 5.0.3; Microsoft Windows 10.0.19042)"
-        ],
-        "x-ms-client-request-id": "cc485cf8-43a5-ce4b-cfef-3368fed404f8",
-        "x-ms-date": "Wed, 17 Feb 2021 22:33:28 GMT",
->>>>>>> 1814567d
+          "azsdk-net-Storage.Files.DataLake/12.7.0-alpha.20210219.1",
+          "(.NET 5.0.3; Microsoft Windows 10.0.19041)"
+        ],
+        "x-ms-client-request-id": "24e19aa6-c1aa-814f-2a77-34d77e331da8",
+        "x-ms-date": "Fri, 19 Feb 2021 19:12:40 GMT",
         "x-ms-return-client-request-id": "true",
         "x-ms-version": "2020-06-12"
       },
@@ -137,15 +88,9 @@
         "Accept-Ranges": "bytes",
         "Content-Length": "0",
         "Content-Type": "application/octet-stream",
-<<<<<<< HEAD
-        "Date": "Tue, 02 Feb 2021 21:29:07 GMT",
-        "ETag": "\u00220x8D8C7C193047E75\u0022",
-        "Last-Modified": "Tue, 02 Feb 2021 21:29:08 GMT",
-=======
-        "Date": "Wed, 17 Feb 2021 22:33:27 GMT",
-        "ETag": "\u00220x8D8D3940BE78920\u0022",
-        "Last-Modified": "Wed, 17 Feb 2021 22:33:28 GMT",
->>>>>>> 1814567d
+        "Date": "Fri, 19 Feb 2021 19:12:39 GMT",
+        "ETag": "\u00220x8D8D50A532139A1\u0022",
+        "Last-Modified": "Fri, 19 Feb 2021 19:12:39 GMT",
         "Server": [
           "Windows-Azure-Blob/1.0",
           "Microsoft-HTTPAPI/2.0"
@@ -153,50 +98,32 @@
         "x-ms-access-tier": "Hot",
         "x-ms-access-tier-inferred": "true",
         "x-ms-blob-type": "BlockBlob",
-        "x-ms-client-request-id": "cc485cf8-43a5-ce4b-cfef-3368fed404f8",
-<<<<<<< HEAD
-        "x-ms-creation-time": "Tue, 02 Feb 2021 21:29:08 GMT",
-=======
-        "x-ms-creation-time": "Wed, 17 Feb 2021 22:33:28 GMT",
->>>>>>> 1814567d
+        "x-ms-client-request-id": "24e19aa6-c1aa-814f-2a77-34d77e331da8",
+        "x-ms-creation-time": "Fri, 19 Feb 2021 19:12:39 GMT",
         "x-ms-group": "$superuser",
         "x-ms-lease-state": "available",
         "x-ms-lease-status": "unlocked",
         "x-ms-owner": "$superuser",
         "x-ms-permissions": "rw-r-----",
-<<<<<<< HEAD
-        "x-ms-request-id": "bb7dd877-f01e-0088-6daa-f99a56000000",
-=======
-        "x-ms-request-id": "beec48b6-a01e-0085-147c-055282000000",
->>>>>>> 1814567d
+        "x-ms-request-id": "2e6b4c0a-201e-00a4-02f3-0676f9000000",
         "x-ms-server-encrypted": "true",
         "x-ms-version": "2020-06-12"
       },
       "ResponseBody": []
     },
     {
-      "RequestUri": "https://seannse.blob.core.windows.net/test-filesystem-895d8078-a374-60ce-5fad-b6e302d5a907?restype=container",
+      "RequestUri": "https://seannse.blob.core.windows.net/test-filesystem-9a3fac0d-21fa-130b-a1cb-c56ec48ef65e?restype=container",
       "RequestMethod": "DELETE",
       "RequestHeaders": {
         "Accept": "application/xml",
         "Authorization": "Sanitized",
-<<<<<<< HEAD
-        "traceparent": "00-79bc62e35226064c875931920ad98620-2705d13456861545-00",
-        "User-Agent": [
-          "azsdk-net-Storage.Files.DataLake/12.7.0-alpha.20210202.1",
-          "(.NET 5.0.2; Microsoft Windows 10.0.19042)"
-        ],
-        "x-ms-client-request-id": "5466f366-96bf-468d-2a6a-b1f9dfec45e3",
-        "x-ms-date": "Tue, 02 Feb 2021 21:29:07 GMT",
-=======
-        "traceparent": "00-e7111144cd48df49a8d74cda2eaa9203-eb564ab4a480a845-00",
-        "User-Agent": [
-          "azsdk-net-Storage.Files.DataLake/12.7.0-alpha.20210217.1",
-          "(.NET 5.0.3; Microsoft Windows 10.0.19042)"
-        ],
-        "x-ms-client-request-id": "5466f366-96bf-468d-2a6a-b1f9dfec45e3",
-        "x-ms-date": "Wed, 17 Feb 2021 22:33:28 GMT",
->>>>>>> 1814567d
+        "traceparent": "00-bd56757d965ab343b8cafcecbf5a1f07-32a75e032f397841-00",
+        "User-Agent": [
+          "azsdk-net-Storage.Files.DataLake/12.7.0-alpha.20210219.1",
+          "(.NET 5.0.3; Microsoft Windows 10.0.19041)"
+        ],
+        "x-ms-client-request-id": "b2b8da93-3825-28f1-7345-652400432151",
+        "x-ms-date": "Fri, 19 Feb 2021 19:12:40 GMT",
         "x-ms-return-client-request-id": "true",
         "x-ms-version": "2020-06-12"
       },
@@ -204,156 +131,97 @@
       "StatusCode": 202,
       "ResponseHeaders": {
         "Content-Length": "0",
-<<<<<<< HEAD
-        "Date": "Tue, 02 Feb 2021 21:29:07 GMT",
-=======
-        "Date": "Wed, 17 Feb 2021 22:33:27 GMT",
->>>>>>> 1814567d
-        "Server": [
-          "Windows-Azure-Blob/1.0",
-          "Microsoft-HTTPAPI/2.0"
-        ],
-        "x-ms-client-request-id": "5466f366-96bf-468d-2a6a-b1f9dfec45e3",
-<<<<<<< HEAD
-        "x-ms-request-id": "bb7dd8cb-f01e-0088-3baa-f99a56000000",
-=======
-        "x-ms-request-id": "beec48c5-a01e-0085-237c-055282000000",
->>>>>>> 1814567d
-        "x-ms-version": "2020-06-12"
-      },
-      "ResponseBody": []
-    },
-    {
-      "RequestUri": "https://seannse.blob.core.windows.net/test-filesystem-f7e1cea5-f1fb-fd23-bd85-e965e31a0947?restype=container",
-      "RequestMethod": "PUT",
-      "RequestHeaders": {
-        "Accept": "application/xml",
-        "Authorization": "Sanitized",
-<<<<<<< HEAD
-        "traceparent": "00-9ff4dc491629d744b476eed8705d8efc-900df21860a5c541-00",
-        "User-Agent": [
-          "azsdk-net-Storage.Files.DataLake/12.7.0-alpha.20210202.1",
-          "(.NET 5.0.2; Microsoft Windows 10.0.19042)"
+        "Date": "Fri, 19 Feb 2021 19:12:39 GMT",
+        "Server": [
+          "Windows-Azure-Blob/1.0",
+          "Microsoft-HTTPAPI/2.0"
+        ],
+        "x-ms-client-request-id": "b2b8da93-3825-28f1-7345-652400432151",
+        "x-ms-request-id": "2e6b4d10-201e-00a4-7af3-0676f9000000",
+        "x-ms-version": "2020-06-12"
+      },
+      "ResponseBody": []
+    },
+    {
+      "RequestUri": "https://seannse.blob.core.windows.net/test-filesystem-3ae8ae67-aa17-7006-11a7-f376aaa33799?restype=container",
+      "RequestMethod": "PUT",
+      "RequestHeaders": {
+        "Accept": "application/xml",
+        "Authorization": "Sanitized",
+        "traceparent": "00-3621ecb26330ba4dab0573d0ae008417-44121fab6761774e-00",
+        "User-Agent": [
+          "azsdk-net-Storage.Files.DataLake/12.7.0-alpha.20210219.1",
+          "(.NET 5.0.3; Microsoft Windows 10.0.19041)"
         ],
         "x-ms-blob-public-access": "container",
-        "x-ms-client-request-id": "f58b7cfb-baa5-74d3-d068-973aac28620f",
-        "x-ms-date": "Tue, 02 Feb 2021 21:29:07 GMT",
-=======
-        "traceparent": "00-a4e407bd3cbcd74496c231249aa6fb06-de97eed709f5bd43-00",
-        "User-Agent": [
-          "azsdk-net-Storage.Files.DataLake/12.7.0-alpha.20210217.1",
-          "(.NET 5.0.3; Microsoft Windows 10.0.19042)"
-        ],
-        "x-ms-blob-public-access": "container",
-        "x-ms-client-request-id": "f58b7cfb-baa5-74d3-d068-973aac28620f",
-        "x-ms-date": "Wed, 17 Feb 2021 22:33:28 GMT",
->>>>>>> 1814567d
-        "x-ms-return-client-request-id": "true",
-        "x-ms-version": "2020-06-12"
-      },
-      "RequestBody": null,
-      "StatusCode": 201,
-      "ResponseHeaders": {
-        "Content-Length": "0",
-<<<<<<< HEAD
-        "Date": "Tue, 02 Feb 2021 21:29:08 GMT",
-        "ETag": "\u00220x8D8C7C1935B1399\u0022",
-        "Last-Modified": "Tue, 02 Feb 2021 21:29:08 GMT",
-=======
-        "Date": "Wed, 17 Feb 2021 22:33:28 GMT",
-        "ETag": "\u00220x8D8D3940C34A7FD\u0022",
-        "Last-Modified": "Wed, 17 Feb 2021 22:33:28 GMT",
->>>>>>> 1814567d
-        "Server": [
-          "Windows-Azure-Blob/1.0",
-          "Microsoft-HTTPAPI/2.0"
-        ],
-        "x-ms-client-request-id": "f58b7cfb-baa5-74d3-d068-973aac28620f",
-<<<<<<< HEAD
-        "x-ms-request-id": "d0538344-201e-008b-6baa-f97b32000000",
-=======
-        "x-ms-request-id": "12d495a5-801e-0014-017c-053730000000",
->>>>>>> 1814567d
-        "x-ms-version": "2020-06-12"
-      },
-      "ResponseBody": []
-    },
-    {
-      "RequestUri": "https://seannse.dfs.core.windows.net/test-filesystem-f7e1cea5-f1fb-fd23-bd85-e965e31a0947/test-file-79bc6960-3aea-f574-96c5-e8d4c6c4b218?resource=file",
+        "x-ms-client-request-id": "9b44c612-bca8-e82b-d347-a17d447a7ecf",
+        "x-ms-date": "Fri, 19 Feb 2021 19:12:40 GMT",
+        "x-ms-return-client-request-id": "true",
+        "x-ms-version": "2020-06-12"
+      },
+      "RequestBody": null,
+      "StatusCode": 201,
+      "ResponseHeaders": {
+        "Content-Length": "0",
+        "Date": "Fri, 19 Feb 2021 19:12:39 GMT",
+        "ETag": "\u00220x8D8D50A53476005\u0022",
+        "Last-Modified": "Fri, 19 Feb 2021 19:12:39 GMT",
+        "Server": [
+          "Windows-Azure-Blob/1.0",
+          "Microsoft-HTTPAPI/2.0"
+        ],
+        "x-ms-client-request-id": "9b44c612-bca8-e82b-d347-a17d447a7ecf",
+        "x-ms-request-id": "2e6b4ddf-201e-00a4-39f3-0676f9000000",
+        "x-ms-version": "2020-06-12"
+      },
+      "ResponseBody": []
+    },
+    {
+      "RequestUri": "https://seannse.dfs.core.windows.net/test-filesystem-3ae8ae67-aa17-7006-11a7-f376aaa33799/test-file-0ea3cb0d-7dff-fcd5-2b48-bcc9ea929fab?resource=file",
       "RequestMethod": "PUT",
       "RequestHeaders": {
         "Accept": "application/json",
         "Authorization": "Sanitized",
-<<<<<<< HEAD
-        "traceparent": "00-3153d9ca5ea51a48ad8e43b294693127-b7c73c6d541b3149-00",
-        "User-Agent": [
-          "azsdk-net-Storage.Files.DataLake/12.7.0-alpha.20210202.1",
-          "(.NET 5.0.2; Microsoft Windows 10.0.19042)"
-        ],
-        "x-ms-client-request-id": "e0fd1bc4-6ae8-c00b-0796-5fe0d2ffae0b",
-        "x-ms-date": "Tue, 02 Feb 2021 21:29:08 GMT",
-=======
-        "traceparent": "00-1f28ffb0cc683a49bfda48f0d7a150f7-ab2b20b675ad8640-00",
-        "User-Agent": [
-          "azsdk-net-Storage.Files.DataLake/12.7.0-alpha.20210217.1",
-          "(.NET 5.0.3; Microsoft Windows 10.0.19042)"
-        ],
-        "x-ms-client-request-id": "e0fd1bc4-6ae8-c00b-0796-5fe0d2ffae0b",
-        "x-ms-date": "Wed, 17 Feb 2021 22:33:28 GMT",
->>>>>>> 1814567d
-        "x-ms-return-client-request-id": "true",
-        "x-ms-version": "2020-06-12"
-      },
-      "RequestBody": null,
-      "StatusCode": 201,
-      "ResponseHeaders": {
-        "Content-Length": "0",
-<<<<<<< HEAD
-        "Date": "Tue, 02 Feb 2021 21:29:08 GMT",
-        "ETag": "\u00220x8D8C7C193986A1F\u0022",
-        "Last-Modified": "Tue, 02 Feb 2021 21:29:09 GMT",
-=======
-        "Date": "Wed, 17 Feb 2021 22:33:28 GMT",
-        "ETag": "\u00220x8D8D3940C70ACD8\u0022",
-        "Last-Modified": "Wed, 17 Feb 2021 22:33:29 GMT",
->>>>>>> 1814567d
+        "traceparent": "00-cd118d77b6e9244c87112d54e3ee0026-aec18892b7901841-00",
+        "User-Agent": [
+          "azsdk-net-Storage.Files.DataLake/12.7.0-alpha.20210219.1",
+          "(.NET 5.0.3; Microsoft Windows 10.0.19041)"
+        ],
+        "x-ms-client-request-id": "0466f0ce-2bc1-95ee-f048-705f0062fd41",
+        "x-ms-date": "Fri, 19 Feb 2021 19:12:40 GMT",
+        "x-ms-return-client-request-id": "true",
+        "x-ms-version": "2020-06-12"
+      },
+      "RequestBody": null,
+      "StatusCode": 201,
+      "ResponseHeaders": {
+        "Content-Length": "0",
+        "Date": "Fri, 19 Feb 2021 19:12:38 GMT",
+        "ETag": "\u00220x8D8D50A535676CE\u0022",
+        "Last-Modified": "Fri, 19 Feb 2021 19:12:39 GMT",
         "Server": [
           "Windows-Azure-HDFS/1.0",
           "Microsoft-HTTPAPI/2.0"
         ],
-        "x-ms-client-request-id": "e0fd1bc4-6ae8-c00b-0796-5fe0d2ffae0b",
-<<<<<<< HEAD
-        "x-ms-request-id": "35e82bee-e01f-003d-5daa-f90944000000",
-=======
-        "x-ms-request-id": "f1fb6928-a01f-005e-617c-0594bf000000",
->>>>>>> 1814567d
-        "x-ms-version": "2020-06-12"
-      },
-      "ResponseBody": []
-    },
-    {
-      "RequestUri": "https://seannse.blob.core.windows.net/test-filesystem-f7e1cea5-f1fb-fd23-bd85-e965e31a0947/test-file-79bc6960-3aea-f574-96c5-e8d4c6c4b218",
+        "x-ms-client-request-id": "0466f0ce-2bc1-95ee-f048-705f0062fd41",
+        "x-ms-request-id": "6f4ba082-e01f-004f-75f3-060e0b000000",
+        "x-ms-version": "2020-06-12"
+      },
+      "ResponseBody": []
+    },
+    {
+      "RequestUri": "https://seannse.blob.core.windows.net/test-filesystem-3ae8ae67-aa17-7006-11a7-f376aaa33799/test-file-0ea3cb0d-7dff-fcd5-2b48-bcc9ea929fab",
       "RequestMethod": "HEAD",
       "RequestHeaders": {
         "Accept": "application/xml",
         "Authorization": "Sanitized",
-<<<<<<< HEAD
-        "If-Modified-Since": "Mon, 01 Feb 2021 21:29:06 GMT",
-        "User-Agent": [
-          "azsdk-net-Storage.Files.DataLake/12.7.0-alpha.20210202.1",
-          "(.NET 5.0.2; Microsoft Windows 10.0.19042)"
-        ],
-        "x-ms-client-request-id": "aa0f0055-d1c7-3730-e7a9-60f8b4c1af93",
-        "x-ms-date": "Tue, 02 Feb 2021 21:29:08 GMT",
-=======
-        "If-Modified-Since": "Tue, 16 Feb 2021 22:33:27 GMT",
-        "User-Agent": [
-          "azsdk-net-Storage.Files.DataLake/12.7.0-alpha.20210217.1",
-          "(.NET 5.0.3; Microsoft Windows 10.0.19042)"
-        ],
-        "x-ms-client-request-id": "aa0f0055-d1c7-3730-e7a9-60f8b4c1af93",
-        "x-ms-date": "Wed, 17 Feb 2021 22:33:29 GMT",
->>>>>>> 1814567d
+        "If-Modified-Since": "Thu, 18 Feb 2021 19:12:39 GMT",
+        "User-Agent": [
+          "azsdk-net-Storage.Files.DataLake/12.7.0-alpha.20210219.1",
+          "(.NET 5.0.3; Microsoft Windows 10.0.19041)"
+        ],
+        "x-ms-client-request-id": "fafbb8ec-9b2b-41ea-17ce-f2172b91c463",
+        "x-ms-date": "Fri, 19 Feb 2021 19:12:40 GMT",
         "x-ms-return-client-request-id": "true",
         "x-ms-version": "2020-06-12"
       },
@@ -363,15 +231,9 @@
         "Accept-Ranges": "bytes",
         "Content-Length": "0",
         "Content-Type": "application/octet-stream",
-<<<<<<< HEAD
-        "Date": "Tue, 02 Feb 2021 21:29:09 GMT",
-        "ETag": "\u00220x8D8C7C193986A1F\u0022",
-        "Last-Modified": "Tue, 02 Feb 2021 21:29:09 GMT",
-=======
-        "Date": "Wed, 17 Feb 2021 22:33:28 GMT",
-        "ETag": "\u00220x8D8D3940C70ACD8\u0022",
-        "Last-Modified": "Wed, 17 Feb 2021 22:33:29 GMT",
->>>>>>> 1814567d
+        "Date": "Fri, 19 Feb 2021 19:12:39 GMT",
+        "ETag": "\u00220x8D8D50A535676CE\u0022",
+        "Last-Modified": "Fri, 19 Feb 2021 19:12:39 GMT",
         "Server": [
           "Windows-Azure-Blob/1.0",
           "Microsoft-HTTPAPI/2.0"
@@ -379,50 +241,32 @@
         "x-ms-access-tier": "Hot",
         "x-ms-access-tier-inferred": "true",
         "x-ms-blob-type": "BlockBlob",
-        "x-ms-client-request-id": "aa0f0055-d1c7-3730-e7a9-60f8b4c1af93",
-<<<<<<< HEAD
-        "x-ms-creation-time": "Tue, 02 Feb 2021 21:29:09 GMT",
-=======
-        "x-ms-creation-time": "Wed, 17 Feb 2021 22:33:29 GMT",
->>>>>>> 1814567d
+        "x-ms-client-request-id": "fafbb8ec-9b2b-41ea-17ce-f2172b91c463",
+        "x-ms-creation-time": "Fri, 19 Feb 2021 19:12:39 GMT",
         "x-ms-group": "$superuser",
         "x-ms-lease-state": "available",
         "x-ms-lease-status": "unlocked",
         "x-ms-owner": "$superuser",
         "x-ms-permissions": "rw-r-----",
-<<<<<<< HEAD
-        "x-ms-request-id": "d05384ea-201e-008b-67aa-f97b32000000",
-=======
-        "x-ms-request-id": "12d49665-801e-0014-227c-053730000000",
->>>>>>> 1814567d
+        "x-ms-request-id": "2e6b4f52-201e-00a4-07f3-0676f9000000",
         "x-ms-server-encrypted": "true",
         "x-ms-version": "2020-06-12"
       },
       "ResponseBody": []
     },
     {
-      "RequestUri": "https://seannse.blob.core.windows.net/test-filesystem-f7e1cea5-f1fb-fd23-bd85-e965e31a0947?restype=container",
+      "RequestUri": "https://seannse.blob.core.windows.net/test-filesystem-3ae8ae67-aa17-7006-11a7-f376aaa33799?restype=container",
       "RequestMethod": "DELETE",
       "RequestHeaders": {
         "Accept": "application/xml",
         "Authorization": "Sanitized",
-<<<<<<< HEAD
-        "traceparent": "00-65a1a285b7bdb542bdb23a343a9bc88b-5a60785ae799e549-00",
-        "User-Agent": [
-          "azsdk-net-Storage.Files.DataLake/12.7.0-alpha.20210202.1",
-          "(.NET 5.0.2; Microsoft Windows 10.0.19042)"
-        ],
-        "x-ms-client-request-id": "d18bc7ba-03ef-e343-4d61-d1159b879906",
-        "x-ms-date": "Tue, 02 Feb 2021 21:29:08 GMT",
-=======
-        "traceparent": "00-4210eb20a278df48a16770fb2a7914c1-ae278ec5ed6a534f-00",
-        "User-Agent": [
-          "azsdk-net-Storage.Files.DataLake/12.7.0-alpha.20210217.1",
-          "(.NET 5.0.3; Microsoft Windows 10.0.19042)"
-        ],
-        "x-ms-client-request-id": "d18bc7ba-03ef-e343-4d61-d1159b879906",
-        "x-ms-date": "Wed, 17 Feb 2021 22:33:29 GMT",
->>>>>>> 1814567d
+        "traceparent": "00-057f221a55fcc34296246cd8c0aaf22e-ab72f7c26b0f014c-00",
+        "User-Agent": [
+          "azsdk-net-Storage.Files.DataLake/12.7.0-alpha.20210219.1",
+          "(.NET 5.0.3; Microsoft Windows 10.0.19041)"
+        ],
+        "x-ms-client-request-id": "47734a16-0266-0c16-0bcf-2747a8594648",
+        "x-ms-date": "Fri, 19 Feb 2021 19:12:40 GMT",
         "x-ms-return-client-request-id": "true",
         "x-ms-version": "2020-06-12"
       },
@@ -430,156 +274,97 @@
       "StatusCode": 202,
       "ResponseHeaders": {
         "Content-Length": "0",
-<<<<<<< HEAD
-        "Date": "Tue, 02 Feb 2021 21:29:09 GMT",
-=======
-        "Date": "Wed, 17 Feb 2021 22:33:28 GMT",
->>>>>>> 1814567d
-        "Server": [
-          "Windows-Azure-Blob/1.0",
-          "Microsoft-HTTPAPI/2.0"
-        ],
-        "x-ms-client-request-id": "d18bc7ba-03ef-e343-4d61-d1159b879906",
-<<<<<<< HEAD
-        "x-ms-request-id": "d053852e-201e-008b-26aa-f97b32000000",
-=======
-        "x-ms-request-id": "12d49679-801e-0014-357c-053730000000",
->>>>>>> 1814567d
-        "x-ms-version": "2020-06-12"
-      },
-      "ResponseBody": []
-    },
-    {
-      "RequestUri": "https://seannse.blob.core.windows.net/test-filesystem-d07f538b-411e-9e32-d746-0f17b883b439?restype=container",
-      "RequestMethod": "PUT",
-      "RequestHeaders": {
-        "Accept": "application/xml",
-        "Authorization": "Sanitized",
-<<<<<<< HEAD
-        "traceparent": "00-3f2dafb63b4f514caba014e24edbed90-96b9cc0ce75fbe41-00",
-        "User-Agent": [
-          "azsdk-net-Storage.Files.DataLake/12.7.0-alpha.20210202.1",
-          "(.NET 5.0.2; Microsoft Windows 10.0.19042)"
+        "Date": "Fri, 19 Feb 2021 19:12:39 GMT",
+        "Server": [
+          "Windows-Azure-Blob/1.0",
+          "Microsoft-HTTPAPI/2.0"
+        ],
+        "x-ms-client-request-id": "47734a16-0266-0c16-0bcf-2747a8594648",
+        "x-ms-request-id": "2e6b500c-201e-00a4-33f3-0676f9000000",
+        "x-ms-version": "2020-06-12"
+      },
+      "ResponseBody": []
+    },
+    {
+      "RequestUri": "https://seannse.blob.core.windows.net/test-filesystem-1e44e51a-5c14-d030-cbc7-7b3670075fcc?restype=container",
+      "RequestMethod": "PUT",
+      "RequestHeaders": {
+        "Accept": "application/xml",
+        "Authorization": "Sanitized",
+        "traceparent": "00-4c66300a1d24404d8c0fd14d240881b7-209c5c03769dec4d-00",
+        "User-Agent": [
+          "azsdk-net-Storage.Files.DataLake/12.7.0-alpha.20210219.1",
+          "(.NET 5.0.3; Microsoft Windows 10.0.19041)"
         ],
         "x-ms-blob-public-access": "container",
-        "x-ms-client-request-id": "2f221217-ef2e-787a-95ed-f9a8f32c2bca",
-        "x-ms-date": "Tue, 02 Feb 2021 21:29:08 GMT",
-=======
-        "traceparent": "00-c8e245b8f9207744903da961f1173f92-4a0dddd93197da4b-00",
-        "User-Agent": [
-          "azsdk-net-Storage.Files.DataLake/12.7.0-alpha.20210217.1",
-          "(.NET 5.0.3; Microsoft Windows 10.0.19042)"
-        ],
-        "x-ms-blob-public-access": "container",
-        "x-ms-client-request-id": "2f221217-ef2e-787a-95ed-f9a8f32c2bca",
-        "x-ms-date": "Wed, 17 Feb 2021 22:33:29 GMT",
->>>>>>> 1814567d
-        "x-ms-return-client-request-id": "true",
-        "x-ms-version": "2020-06-12"
-      },
-      "RequestBody": null,
-      "StatusCode": 201,
-      "ResponseHeaders": {
-        "Content-Length": "0",
-<<<<<<< HEAD
-        "Date": "Tue, 02 Feb 2021 21:29:09 GMT",
-        "ETag": "\u00220x8D8C7C193F07D93\u0022",
-        "Last-Modified": "Tue, 02 Feb 2021 21:29:09 GMT",
-=======
-        "Date": "Wed, 17 Feb 2021 22:33:28 GMT",
-        "ETag": "\u00220x8D8D3940CBD90EE\u0022",
-        "Last-Modified": "Wed, 17 Feb 2021 22:33:29 GMT",
->>>>>>> 1814567d
-        "Server": [
-          "Windows-Azure-Blob/1.0",
-          "Microsoft-HTTPAPI/2.0"
-        ],
-        "x-ms-client-request-id": "2f221217-ef2e-787a-95ed-f9a8f32c2bca",
-<<<<<<< HEAD
-        "x-ms-request-id": "ee1f35ac-401e-0069-4aaa-f94613000000",
-=======
-        "x-ms-request-id": "f28196bb-001e-009c-567c-05d239000000",
->>>>>>> 1814567d
-        "x-ms-version": "2020-06-12"
-      },
-      "ResponseBody": []
-    },
-    {
-      "RequestUri": "https://seannse.dfs.core.windows.net/test-filesystem-d07f538b-411e-9e32-d746-0f17b883b439/test-file-d32c97ac-ac49-acd1-afa3-e5b1f42db8c4?resource=file",
+        "x-ms-client-request-id": "fcc7e1ae-c906-b93b-1aa2-7c9f87e09b03",
+        "x-ms-date": "Fri, 19 Feb 2021 19:12:40 GMT",
+        "x-ms-return-client-request-id": "true",
+        "x-ms-version": "2020-06-12"
+      },
+      "RequestBody": null,
+      "StatusCode": 201,
+      "ResponseHeaders": {
+        "Content-Length": "0",
+        "Date": "Fri, 19 Feb 2021 19:12:39 GMT",
+        "ETag": "\u00220x8D8D50A53788B93\u0022",
+        "Last-Modified": "Fri, 19 Feb 2021 19:12:39 GMT",
+        "Server": [
+          "Windows-Azure-Blob/1.0",
+          "Microsoft-HTTPAPI/2.0"
+        ],
+        "x-ms-client-request-id": "fcc7e1ae-c906-b93b-1aa2-7c9f87e09b03",
+        "x-ms-request-id": "2e6b50e5-201e-00a4-78f3-0676f9000000",
+        "x-ms-version": "2020-06-12"
+      },
+      "ResponseBody": []
+    },
+    {
+      "RequestUri": "https://seannse.dfs.core.windows.net/test-filesystem-1e44e51a-5c14-d030-cbc7-7b3670075fcc/test-file-05605b6f-6658-9d2a-e8e8-a793930bdb25?resource=file",
       "RequestMethod": "PUT",
       "RequestHeaders": {
         "Accept": "application/json",
         "Authorization": "Sanitized",
-<<<<<<< HEAD
-        "traceparent": "00-ee423797fff3e447a57dc6dffd0d2859-274afbb80a433d4e-00",
-        "User-Agent": [
-          "azsdk-net-Storage.Files.DataLake/12.7.0-alpha.20210202.1",
-          "(.NET 5.0.2; Microsoft Windows 10.0.19042)"
-        ],
-        "x-ms-client-request-id": "4e588341-5ae6-6aca-4175-7f8b0ac88468",
-        "x-ms-date": "Tue, 02 Feb 2021 21:29:09 GMT",
-=======
-        "traceparent": "00-ba5a7cc13c211c4e9c32497f183e7021-65b4c262568c4740-00",
-        "User-Agent": [
-          "azsdk-net-Storage.Files.DataLake/12.7.0-alpha.20210217.1",
-          "(.NET 5.0.3; Microsoft Windows 10.0.19042)"
-        ],
-        "x-ms-client-request-id": "4e588341-5ae6-6aca-4175-7f8b0ac88468",
-        "x-ms-date": "Wed, 17 Feb 2021 22:33:29 GMT",
->>>>>>> 1814567d
-        "x-ms-return-client-request-id": "true",
-        "x-ms-version": "2020-06-12"
-      },
-      "RequestBody": null,
-      "StatusCode": 201,
-      "ResponseHeaders": {
-        "Content-Length": "0",
-<<<<<<< HEAD
-        "Date": "Tue, 02 Feb 2021 21:29:09 GMT",
-        "ETag": "\u00220x8D8C7C1942BB0A7\u0022",
-        "Last-Modified": "Tue, 02 Feb 2021 21:29:10 GMT",
-=======
-        "Date": "Wed, 17 Feb 2021 22:33:29 GMT",
-        "ETag": "\u00220x8D8D3940CF4AD3A\u0022",
-        "Last-Modified": "Wed, 17 Feb 2021 22:33:29 GMT",
->>>>>>> 1814567d
+        "traceparent": "00-2586df0c974fe347ae9c047d3673ee08-84a2690ebc9e4542-00",
+        "User-Agent": [
+          "azsdk-net-Storage.Files.DataLake/12.7.0-alpha.20210219.1",
+          "(.NET 5.0.3; Microsoft Windows 10.0.19041)"
+        ],
+        "x-ms-client-request-id": "99b6c6e4-8544-48ce-b72a-131e22a7260e",
+        "x-ms-date": "Fri, 19 Feb 2021 19:12:40 GMT",
+        "x-ms-return-client-request-id": "true",
+        "x-ms-version": "2020-06-12"
+      },
+      "RequestBody": null,
+      "StatusCode": 201,
+      "ResponseHeaders": {
+        "Content-Length": "0",
+        "Date": "Fri, 19 Feb 2021 19:12:39 GMT",
+        "ETag": "\u00220x8D8D50A538759B3\u0022",
+        "Last-Modified": "Fri, 19 Feb 2021 19:12:40 GMT",
         "Server": [
           "Windows-Azure-HDFS/1.0",
           "Microsoft-HTTPAPI/2.0"
         ],
-        "x-ms-client-request-id": "4e588341-5ae6-6aca-4175-7f8b0ac88468",
-<<<<<<< HEAD
-        "x-ms-request-id": "dbcba1ce-a01f-003c-35aa-f95698000000",
-=======
-        "x-ms-request-id": "fa7393bd-501f-0065-727c-05d11b000000",
->>>>>>> 1814567d
-        "x-ms-version": "2020-06-12"
-      },
-      "ResponseBody": []
-    },
-    {
-      "RequestUri": "https://seannse.blob.core.windows.net/test-filesystem-d07f538b-411e-9e32-d746-0f17b883b439/test-file-d32c97ac-ac49-acd1-afa3-e5b1f42db8c4",
+        "x-ms-client-request-id": "99b6c6e4-8544-48ce-b72a-131e22a7260e",
+        "x-ms-request-id": "6f4ba0b1-e01f-004f-23f3-060e0b000000",
+        "x-ms-version": "2020-06-12"
+      },
+      "ResponseBody": []
+    },
+    {
+      "RequestUri": "https://seannse.blob.core.windows.net/test-filesystem-1e44e51a-5c14-d030-cbc7-7b3670075fcc/test-file-05605b6f-6658-9d2a-e8e8-a793930bdb25",
       "RequestMethod": "HEAD",
       "RequestHeaders": {
         "Accept": "application/xml",
         "Authorization": "Sanitized",
-<<<<<<< HEAD
-        "If-Unmodified-Since": "Wed, 03 Feb 2021 21:29:06 GMT",
-        "User-Agent": [
-          "azsdk-net-Storage.Files.DataLake/12.7.0-alpha.20210202.1",
-          "(.NET 5.0.2; Microsoft Windows 10.0.19042)"
-        ],
-        "x-ms-client-request-id": "717026bc-6ad5-bfdd-3196-64eb057fee84",
-        "x-ms-date": "Tue, 02 Feb 2021 21:29:09 GMT",
-=======
-        "If-Unmodified-Since": "Thu, 18 Feb 2021 22:33:27 GMT",
-        "User-Agent": [
-          "azsdk-net-Storage.Files.DataLake/12.7.0-alpha.20210217.1",
-          "(.NET 5.0.3; Microsoft Windows 10.0.19042)"
-        ],
-        "x-ms-client-request-id": "717026bc-6ad5-bfdd-3196-64eb057fee84",
-        "x-ms-date": "Wed, 17 Feb 2021 22:33:30 GMT",
->>>>>>> 1814567d
+        "If-Unmodified-Since": "Sat, 20 Feb 2021 19:12:39 GMT",
+        "User-Agent": [
+          "azsdk-net-Storage.Files.DataLake/12.7.0-alpha.20210219.1",
+          "(.NET 5.0.3; Microsoft Windows 10.0.19041)"
+        ],
+        "x-ms-client-request-id": "ccae1013-4154-b7e0-873f-d7154fa7fac0",
+        "x-ms-date": "Fri, 19 Feb 2021 19:12:40 GMT",
         "x-ms-return-client-request-id": "true",
         "x-ms-version": "2020-06-12"
       },
@@ -589,15 +374,9 @@
         "Accept-Ranges": "bytes",
         "Content-Length": "0",
         "Content-Type": "application/octet-stream",
-<<<<<<< HEAD
-        "Date": "Tue, 02 Feb 2021 21:29:10 GMT",
-        "ETag": "\u00220x8D8C7C1942BB0A7\u0022",
-        "Last-Modified": "Tue, 02 Feb 2021 21:29:10 GMT",
-=======
-        "Date": "Wed, 17 Feb 2021 22:33:29 GMT",
-        "ETag": "\u00220x8D8D3940CF4AD3A\u0022",
-        "Last-Modified": "Wed, 17 Feb 2021 22:33:29 GMT",
->>>>>>> 1814567d
+        "Date": "Fri, 19 Feb 2021 19:12:39 GMT",
+        "ETag": "\u00220x8D8D50A538759B3\u0022",
+        "Last-Modified": "Fri, 19 Feb 2021 19:12:40 GMT",
         "Server": [
           "Windows-Azure-Blob/1.0",
           "Microsoft-HTTPAPI/2.0"
@@ -605,50 +384,32 @@
         "x-ms-access-tier": "Hot",
         "x-ms-access-tier-inferred": "true",
         "x-ms-blob-type": "BlockBlob",
-        "x-ms-client-request-id": "717026bc-6ad5-bfdd-3196-64eb057fee84",
-<<<<<<< HEAD
-        "x-ms-creation-time": "Tue, 02 Feb 2021 21:29:10 GMT",
-=======
-        "x-ms-creation-time": "Wed, 17 Feb 2021 22:33:29 GMT",
->>>>>>> 1814567d
+        "x-ms-client-request-id": "ccae1013-4154-b7e0-873f-d7154fa7fac0",
+        "x-ms-creation-time": "Fri, 19 Feb 2021 19:12:40 GMT",
         "x-ms-group": "$superuser",
         "x-ms-lease-state": "available",
         "x-ms-lease-status": "unlocked",
         "x-ms-owner": "$superuser",
         "x-ms-permissions": "rw-r-----",
-<<<<<<< HEAD
-        "x-ms-request-id": "ee1f363a-401e-0069-46aa-f94613000000",
-=======
-        "x-ms-request-id": "f28198ba-001e-009c-327c-05d239000000",
->>>>>>> 1814567d
+        "x-ms-request-id": "2e6b52aa-201e-00a4-23f3-0676f9000000",
         "x-ms-server-encrypted": "true",
         "x-ms-version": "2020-06-12"
       },
       "ResponseBody": []
     },
     {
-      "RequestUri": "https://seannse.blob.core.windows.net/test-filesystem-d07f538b-411e-9e32-d746-0f17b883b439?restype=container",
+      "RequestUri": "https://seannse.blob.core.windows.net/test-filesystem-1e44e51a-5c14-d030-cbc7-7b3670075fcc?restype=container",
       "RequestMethod": "DELETE",
       "RequestHeaders": {
         "Accept": "application/xml",
         "Authorization": "Sanitized",
-<<<<<<< HEAD
-        "traceparent": "00-7bf4a8bea583c94ba5e52095e1698d93-bd14f33843b4934f-00",
-        "User-Agent": [
-          "azsdk-net-Storage.Files.DataLake/12.7.0-alpha.20210202.1",
-          "(.NET 5.0.2; Microsoft Windows 10.0.19042)"
-        ],
-        "x-ms-client-request-id": "e4cecbad-1257-ca93-58cf-c696217d220c",
-        "x-ms-date": "Tue, 02 Feb 2021 21:29:09 GMT",
-=======
-        "traceparent": "00-d75a5ce69392e5489ef1fcbec4685879-461e490927083c44-00",
-        "User-Agent": [
-          "azsdk-net-Storage.Files.DataLake/12.7.0-alpha.20210217.1",
-          "(.NET 5.0.3; Microsoft Windows 10.0.19042)"
-        ],
-        "x-ms-client-request-id": "e4cecbad-1257-ca93-58cf-c696217d220c",
-        "x-ms-date": "Wed, 17 Feb 2021 22:33:30 GMT",
->>>>>>> 1814567d
+        "traceparent": "00-97ee9a74f1454941a41556325be2d9e6-1e75d490c5e86a4a-00",
+        "User-Agent": [
+          "azsdk-net-Storage.Files.DataLake/12.7.0-alpha.20210219.1",
+          "(.NET 5.0.3; Microsoft Windows 10.0.19041)"
+        ],
+        "x-ms-client-request-id": "110a888d-59f8-86ba-76aa-aa1935aebced",
+        "x-ms-date": "Fri, 19 Feb 2021 19:12:40 GMT",
         "x-ms-return-client-request-id": "true",
         "x-ms-version": "2020-06-12"
       },
@@ -656,153 +417,96 @@
       "StatusCode": 202,
       "ResponseHeaders": {
         "Content-Length": "0",
-<<<<<<< HEAD
-        "Date": "Tue, 02 Feb 2021 21:29:10 GMT",
-=======
-        "Date": "Wed, 17 Feb 2021 22:33:29 GMT",
->>>>>>> 1814567d
-        "Server": [
-          "Windows-Azure-Blob/1.0",
-          "Microsoft-HTTPAPI/2.0"
-        ],
-        "x-ms-client-request-id": "e4cecbad-1257-ca93-58cf-c696217d220c",
-<<<<<<< HEAD
-        "x-ms-request-id": "ee1f3654-401e-0069-5faa-f94613000000",
-=======
-        "x-ms-request-id": "f2819915-001e-009c-037c-05d239000000",
->>>>>>> 1814567d
-        "x-ms-version": "2020-06-12"
-      },
-      "ResponseBody": []
-    },
-    {
-      "RequestUri": "https://seannse.blob.core.windows.net/test-filesystem-68400245-1874-cd47-93b5-57a4a82aebe9?restype=container",
-      "RequestMethod": "PUT",
-      "RequestHeaders": {
-        "Accept": "application/xml",
-        "Authorization": "Sanitized",
-<<<<<<< HEAD
-        "traceparent": "00-eeb66f805a0b7f46a4e285e089de5151-5b16c190e4191841-00",
-        "User-Agent": [
-          "azsdk-net-Storage.Files.DataLake/12.7.0-alpha.20210202.1",
-          "(.NET 5.0.2; Microsoft Windows 10.0.19042)"
+        "Date": "Fri, 19 Feb 2021 19:12:40 GMT",
+        "Server": [
+          "Windows-Azure-Blob/1.0",
+          "Microsoft-HTTPAPI/2.0"
+        ],
+        "x-ms-client-request-id": "110a888d-59f8-86ba-76aa-aa1935aebced",
+        "x-ms-request-id": "2e6b5390-201e-00a4-80f3-0676f9000000",
+        "x-ms-version": "2020-06-12"
+      },
+      "ResponseBody": []
+    },
+    {
+      "RequestUri": "https://seannse.blob.core.windows.net/test-filesystem-e8eede49-f1fb-708f-d2d6-caaa3cdfd1c9?restype=container",
+      "RequestMethod": "PUT",
+      "RequestHeaders": {
+        "Accept": "application/xml",
+        "Authorization": "Sanitized",
+        "traceparent": "00-88e6c9b6f2a7b944820fcaf070e49037-5b4750be7ceb0c4d-00",
+        "User-Agent": [
+          "azsdk-net-Storage.Files.DataLake/12.7.0-alpha.20210219.1",
+          "(.NET 5.0.3; Microsoft Windows 10.0.19041)"
         ],
         "x-ms-blob-public-access": "container",
-        "x-ms-client-request-id": "d06cb60e-ab06-9443-8401-51a2bbee222d",
-        "x-ms-date": "Tue, 02 Feb 2021 21:29:09 GMT",
-=======
-        "traceparent": "00-d539922293d95b428df7b9cdf980b0be-6576e4aa10c5154b-00",
-        "User-Agent": [
-          "azsdk-net-Storage.Files.DataLake/12.7.0-alpha.20210217.1",
-          "(.NET 5.0.3; Microsoft Windows 10.0.19042)"
-        ],
-        "x-ms-blob-public-access": "container",
-        "x-ms-client-request-id": "d06cb60e-ab06-9443-8401-51a2bbee222d",
-        "x-ms-date": "Wed, 17 Feb 2021 22:33:30 GMT",
->>>>>>> 1814567d
-        "x-ms-return-client-request-id": "true",
-        "x-ms-version": "2020-06-12"
-      },
-      "RequestBody": null,
-      "StatusCode": 201,
-      "ResponseHeaders": {
-        "Content-Length": "0",
-<<<<<<< HEAD
-        "Date": "Tue, 02 Feb 2021 21:29:10 GMT",
-        "ETag": "\u00220x8D8C7C1947FC870\u0022",
-        "Last-Modified": "Tue, 02 Feb 2021 21:29:10 GMT",
-=======
-        "Date": "Wed, 17 Feb 2021 22:33:29 GMT",
-        "ETag": "\u00220x8D8D3940D3E863F\u0022",
-        "Last-Modified": "Wed, 17 Feb 2021 22:33:30 GMT",
->>>>>>> 1814567d
-        "Server": [
-          "Windows-Azure-Blob/1.0",
-          "Microsoft-HTTPAPI/2.0"
-        ],
-        "x-ms-client-request-id": "d06cb60e-ab06-9443-8401-51a2bbee222d",
-<<<<<<< HEAD
-        "x-ms-request-id": "4c05948d-201e-000d-7faa-f9b78b000000",
-=======
-        "x-ms-request-id": "64ae6cf3-401e-0069-177c-054613000000",
->>>>>>> 1814567d
-        "x-ms-version": "2020-06-12"
-      },
-      "ResponseBody": []
-    },
-    {
-      "RequestUri": "https://seannse.dfs.core.windows.net/test-filesystem-68400245-1874-cd47-93b5-57a4a82aebe9/test-file-7513dce4-e73f-3c5a-d611-0d2bc1aaa496?resource=file",
+        "x-ms-client-request-id": "08b716ed-bfce-9b0d-f899-3f218f0f4996",
+        "x-ms-date": "Fri, 19 Feb 2021 19:12:41 GMT",
+        "x-ms-return-client-request-id": "true",
+        "x-ms-version": "2020-06-12"
+      },
+      "RequestBody": null,
+      "StatusCode": 201,
+      "ResponseHeaders": {
+        "Content-Length": "0",
+        "Date": "Fri, 19 Feb 2021 19:12:40 GMT",
+        "ETag": "\u00220x8D8D50A53ADAF80\u0022",
+        "Last-Modified": "Fri, 19 Feb 2021 19:12:40 GMT",
+        "Server": [
+          "Windows-Azure-Blob/1.0",
+          "Microsoft-HTTPAPI/2.0"
+        ],
+        "x-ms-client-request-id": "08b716ed-bfce-9b0d-f899-3f218f0f4996",
+        "x-ms-request-id": "2e6b54a9-201e-00a4-0ef3-0676f9000000",
+        "x-ms-version": "2020-06-12"
+      },
+      "ResponseBody": []
+    },
+    {
+      "RequestUri": "https://seannse.dfs.core.windows.net/test-filesystem-e8eede49-f1fb-708f-d2d6-caaa3cdfd1c9/test-file-6781e0d9-f526-6050-1626-ebcebd3e78ad?resource=file",
       "RequestMethod": "PUT",
       "RequestHeaders": {
         "Accept": "application/json",
         "Authorization": "Sanitized",
-<<<<<<< HEAD
-        "traceparent": "00-ec7d1b80f8cfbd4ab544e01344282960-72a0c74f96180d4c-00",
-        "User-Agent": [
-          "azsdk-net-Storage.Files.DataLake/12.7.0-alpha.20210202.1",
-          "(.NET 5.0.2; Microsoft Windows 10.0.19042)"
-        ],
-        "x-ms-client-request-id": "4bb82927-24e9-265c-5b30-faf49d18d3da",
-        "x-ms-date": "Tue, 02 Feb 2021 21:29:10 GMT",
-=======
-        "traceparent": "00-392b1aa53bbdb4418ea8a3657971ed7f-f5469fcaf16f7544-00",
-        "User-Agent": [
-          "azsdk-net-Storage.Files.DataLake/12.7.0-alpha.20210217.1",
-          "(.NET 5.0.3; Microsoft Windows 10.0.19042)"
-        ],
-        "x-ms-client-request-id": "4bb82927-24e9-265c-5b30-faf49d18d3da",
-        "x-ms-date": "Wed, 17 Feb 2021 22:33:30 GMT",
->>>>>>> 1814567d
-        "x-ms-return-client-request-id": "true",
-        "x-ms-version": "2020-06-12"
-      },
-      "RequestBody": null,
-      "StatusCode": 201,
-      "ResponseHeaders": {
-        "Content-Length": "0",
-<<<<<<< HEAD
-        "Date": "Tue, 02 Feb 2021 21:29:10 GMT",
-        "ETag": "\u00220x8D8C7C194B8EF36\u0022",
-        "Last-Modified": "Tue, 02 Feb 2021 21:29:11 GMT",
-=======
-        "Date": "Wed, 17 Feb 2021 22:33:30 GMT",
-        "ETag": "\u00220x8D8D3940D78E48B\u0022",
-        "Last-Modified": "Wed, 17 Feb 2021 22:33:30 GMT",
->>>>>>> 1814567d
+        "traceparent": "00-073628d3767c0942a2ebfe60adbdee1c-094801716285cd42-00",
+        "User-Agent": [
+          "azsdk-net-Storage.Files.DataLake/12.7.0-alpha.20210219.1",
+          "(.NET 5.0.3; Microsoft Windows 10.0.19041)"
+        ],
+        "x-ms-client-request-id": "17779ee3-3ba3-f72e-c556-f2a8d43fdeb9",
+        "x-ms-date": "Fri, 19 Feb 2021 19:12:41 GMT",
+        "x-ms-return-client-request-id": "true",
+        "x-ms-version": "2020-06-12"
+      },
+      "RequestBody": null,
+      "StatusCode": 201,
+      "ResponseHeaders": {
+        "Content-Length": "0",
+        "Date": "Fri, 19 Feb 2021 19:12:39 GMT",
+        "ETag": "\u00220x8D8D50A53BC83D1\u0022",
+        "Last-Modified": "Fri, 19 Feb 2021 19:12:40 GMT",
         "Server": [
           "Windows-Azure-HDFS/1.0",
           "Microsoft-HTTPAPI/2.0"
         ],
-        "x-ms-client-request-id": "4bb82927-24e9-265c-5b30-faf49d18d3da",
-<<<<<<< HEAD
-        "x-ms-request-id": "1a7d4e48-901f-007a-3daa-f9621f000000",
-=======
-        "x-ms-request-id": "dee10dc7-e01f-0060-7a7c-0503c0000000",
->>>>>>> 1814567d
-        "x-ms-version": "2020-06-12"
-      },
-      "ResponseBody": []
-    },
-    {
-      "RequestUri": "https://seannse.blob.core.windows.net/test-filesystem-68400245-1874-cd47-93b5-57a4a82aebe9/test-file-7513dce4-e73f-3c5a-d611-0d2bc1aaa496",
+        "x-ms-client-request-id": "17779ee3-3ba3-f72e-c556-f2a8d43fdeb9",
+        "x-ms-request-id": "6f4ba0e9-e01f-004f-5af3-060e0b000000",
+        "x-ms-version": "2020-06-12"
+      },
+      "ResponseBody": []
+    },
+    {
+      "RequestUri": "https://seannse.blob.core.windows.net/test-filesystem-e8eede49-f1fb-708f-d2d6-caaa3cdfd1c9/test-file-6781e0d9-f526-6050-1626-ebcebd3e78ad",
       "RequestMethod": "HEAD",
       "RequestHeaders": {
         "Accept": "application/xml",
         "Authorization": "Sanitized",
         "User-Agent": [
-<<<<<<< HEAD
-          "azsdk-net-Storage.Files.DataLake/12.7.0-alpha.20210202.1",
-          "(.NET 5.0.2; Microsoft Windows 10.0.19042)"
-        ],
-        "x-ms-client-request-id": "9703a19d-59f1-f5ac-5e70-968d21ee394e",
-        "x-ms-date": "Tue, 02 Feb 2021 21:29:10 GMT",
-=======
-          "azsdk-net-Storage.Files.DataLake/12.7.0-alpha.20210217.1",
-          "(.NET 5.0.3; Microsoft Windows 10.0.19042)"
-        ],
-        "x-ms-client-request-id": "9703a19d-59f1-f5ac-5e70-968d21ee394e",
-        "x-ms-date": "Wed, 17 Feb 2021 22:33:30 GMT",
->>>>>>> 1814567d
+          "azsdk-net-Storage.Files.DataLake/12.7.0-alpha.20210219.1",
+          "(.NET 5.0.3; Microsoft Windows 10.0.19041)"
+        ],
+        "x-ms-client-request-id": "1feafded-60c7-f90a-47c5-60d1d5520381",
+        "x-ms-date": "Fri, 19 Feb 2021 19:12:41 GMT",
         "x-ms-return-client-request-id": "true",
         "x-ms-version": "2020-06-12"
       },
@@ -812,15 +516,9 @@
         "Accept-Ranges": "bytes",
         "Content-Length": "0",
         "Content-Type": "application/octet-stream",
-<<<<<<< HEAD
-        "Date": "Tue, 02 Feb 2021 21:29:11 GMT",
-        "ETag": "\u00220x8D8C7C194B8EF36\u0022",
-        "Last-Modified": "Tue, 02 Feb 2021 21:29:11 GMT",
-=======
-        "Date": "Wed, 17 Feb 2021 22:33:30 GMT",
-        "ETag": "\u00220x8D8D3940D78E48B\u0022",
-        "Last-Modified": "Wed, 17 Feb 2021 22:33:30 GMT",
->>>>>>> 1814567d
+        "Date": "Fri, 19 Feb 2021 19:12:40 GMT",
+        "ETag": "\u00220x8D8D50A53BC83D1\u0022",
+        "Last-Modified": "Fri, 19 Feb 2021 19:12:40 GMT",
         "Server": [
           "Windows-Azure-Blob/1.0",
           "Microsoft-HTTPAPI/2.0"
@@ -828,50 +526,32 @@
         "x-ms-access-tier": "Hot",
         "x-ms-access-tier-inferred": "true",
         "x-ms-blob-type": "BlockBlob",
-        "x-ms-client-request-id": "9703a19d-59f1-f5ac-5e70-968d21ee394e",
-<<<<<<< HEAD
-        "x-ms-creation-time": "Tue, 02 Feb 2021 21:29:11 GMT",
-=======
-        "x-ms-creation-time": "Wed, 17 Feb 2021 22:33:30 GMT",
->>>>>>> 1814567d
+        "x-ms-client-request-id": "1feafded-60c7-f90a-47c5-60d1d5520381",
+        "x-ms-creation-time": "Fri, 19 Feb 2021 19:12:40 GMT",
         "x-ms-group": "$superuser",
         "x-ms-lease-state": "available",
         "x-ms-lease-status": "unlocked",
         "x-ms-owner": "$superuser",
         "x-ms-permissions": "rw-r-----",
-<<<<<<< HEAD
-        "x-ms-request-id": "4c05961b-201e-000d-61aa-f9b78b000000",
-=======
-        "x-ms-request-id": "64ae6dac-401e-0069-367c-054613000000",
->>>>>>> 1814567d
+        "x-ms-request-id": "2e6b5655-201e-00a4-20f3-0676f9000000",
         "x-ms-server-encrypted": "true",
         "x-ms-version": "2020-06-12"
       },
       "ResponseBody": []
     },
     {
-      "RequestUri": "https://seannse.blob.core.windows.net/test-filesystem-68400245-1874-cd47-93b5-57a4a82aebe9/test-file-7513dce4-e73f-3c5a-d611-0d2bc1aaa496",
+      "RequestUri": "https://seannse.blob.core.windows.net/test-filesystem-e8eede49-f1fb-708f-d2d6-caaa3cdfd1c9/test-file-6781e0d9-f526-6050-1626-ebcebd3e78ad",
       "RequestMethod": "HEAD",
       "RequestHeaders": {
         "Accept": "application/xml",
         "Authorization": "Sanitized",
-<<<<<<< HEAD
-        "If-Match": "\u00220x8D8C7C194B8EF36\u0022",
-        "User-Agent": [
-          "azsdk-net-Storage.Files.DataLake/12.7.0-alpha.20210202.1",
-          "(.NET 5.0.2; Microsoft Windows 10.0.19042)"
-        ],
-        "x-ms-client-request-id": "fb57acad-3b15-02e8-0e92-a2e799e2a70b",
-        "x-ms-date": "Tue, 02 Feb 2021 21:29:10 GMT",
-=======
-        "If-Match": "0x8D8D3940D78E48B",
-        "User-Agent": [
-          "azsdk-net-Storage.Files.DataLake/12.7.0-alpha.20210217.1",
-          "(.NET 5.0.3; Microsoft Windows 10.0.19042)"
-        ],
-        "x-ms-client-request-id": "fb57acad-3b15-02e8-0e92-a2e799e2a70b",
-        "x-ms-date": "Wed, 17 Feb 2021 22:33:31 GMT",
->>>>>>> 1814567d
+        "If-Match": "0x8D8D50A53BC83D1",
+        "User-Agent": [
+          "azsdk-net-Storage.Files.DataLake/12.7.0-alpha.20210219.1",
+          "(.NET 5.0.3; Microsoft Windows 10.0.19041)"
+        ],
+        "x-ms-client-request-id": "d7ba829f-bf55-c0f2-87f4-d18cc29c3b93",
+        "x-ms-date": "Fri, 19 Feb 2021 19:12:41 GMT",
         "x-ms-return-client-request-id": "true",
         "x-ms-version": "2020-06-12"
       },
@@ -881,15 +561,9 @@
         "Accept-Ranges": "bytes",
         "Content-Length": "0",
         "Content-Type": "application/octet-stream",
-<<<<<<< HEAD
-        "Date": "Tue, 02 Feb 2021 21:29:11 GMT",
-        "ETag": "\u00220x8D8C7C194B8EF36\u0022",
-        "Last-Modified": "Tue, 02 Feb 2021 21:29:11 GMT",
-=======
-        "Date": "Wed, 17 Feb 2021 22:33:30 GMT",
-        "ETag": "\u00220x8D8D3940D78E48B\u0022",
-        "Last-Modified": "Wed, 17 Feb 2021 22:33:30 GMT",
->>>>>>> 1814567d
+        "Date": "Fri, 19 Feb 2021 19:12:40 GMT",
+        "ETag": "\u00220x8D8D50A53BC83D1\u0022",
+        "Last-Modified": "Fri, 19 Feb 2021 19:12:40 GMT",
         "Server": [
           "Windows-Azure-Blob/1.0",
           "Microsoft-HTTPAPI/2.0"
@@ -897,50 +571,32 @@
         "x-ms-access-tier": "Hot",
         "x-ms-access-tier-inferred": "true",
         "x-ms-blob-type": "BlockBlob",
-        "x-ms-client-request-id": "fb57acad-3b15-02e8-0e92-a2e799e2a70b",
-<<<<<<< HEAD
-        "x-ms-creation-time": "Tue, 02 Feb 2021 21:29:11 GMT",
-=======
-        "x-ms-creation-time": "Wed, 17 Feb 2021 22:33:30 GMT",
->>>>>>> 1814567d
+        "x-ms-client-request-id": "d7ba829f-bf55-c0f2-87f4-d18cc29c3b93",
+        "x-ms-creation-time": "Fri, 19 Feb 2021 19:12:40 GMT",
         "x-ms-group": "$superuser",
         "x-ms-lease-state": "available",
         "x-ms-lease-status": "unlocked",
         "x-ms-owner": "$superuser",
         "x-ms-permissions": "rw-r-----",
-<<<<<<< HEAD
-        "x-ms-request-id": "4c059668-201e-000d-2aaa-f9b78b000000",
-=======
-        "x-ms-request-id": "64ae6df0-401e-0069-737c-054613000000",
->>>>>>> 1814567d
+        "x-ms-request-id": "2e6b571b-201e-00a4-5ef3-0676f9000000",
         "x-ms-server-encrypted": "true",
         "x-ms-version": "2020-06-12"
       },
       "ResponseBody": []
     },
     {
-      "RequestUri": "https://seannse.blob.core.windows.net/test-filesystem-68400245-1874-cd47-93b5-57a4a82aebe9?restype=container",
+      "RequestUri": "https://seannse.blob.core.windows.net/test-filesystem-e8eede49-f1fb-708f-d2d6-caaa3cdfd1c9?restype=container",
       "RequestMethod": "DELETE",
       "RequestHeaders": {
         "Accept": "application/xml",
         "Authorization": "Sanitized",
-<<<<<<< HEAD
-        "traceparent": "00-8de417ef66bab343b5146a7a9f50a883-e6df3ebfc3be7049-00",
-        "User-Agent": [
-          "azsdk-net-Storage.Files.DataLake/12.7.0-alpha.20210202.1",
-          "(.NET 5.0.2; Microsoft Windows 10.0.19042)"
-        ],
-        "x-ms-client-request-id": "74e0e67b-3e97-9a39-f250-ef6ed02c5ed8",
-        "x-ms-date": "Tue, 02 Feb 2021 21:29:10 GMT",
-=======
-        "traceparent": "00-4ec857123423964ba8e0e9804c40ea69-0a9dade164464c47-00",
-        "User-Agent": [
-          "azsdk-net-Storage.Files.DataLake/12.7.0-alpha.20210217.1",
-          "(.NET 5.0.3; Microsoft Windows 10.0.19042)"
-        ],
-        "x-ms-client-request-id": "74e0e67b-3e97-9a39-f250-ef6ed02c5ed8",
-        "x-ms-date": "Wed, 17 Feb 2021 22:33:31 GMT",
->>>>>>> 1814567d
+        "traceparent": "00-da12df4b7bc35f4496557f053fcbc1f5-c83875ec9c4a3f40-00",
+        "User-Agent": [
+          "azsdk-net-Storage.Files.DataLake/12.7.0-alpha.20210219.1",
+          "(.NET 5.0.3; Microsoft Windows 10.0.19041)"
+        ],
+        "x-ms-client-request-id": "5332e7f4-2c98-4d2c-2122-8fc44d0efe93",
+        "x-ms-date": "Fri, 19 Feb 2021 19:12:41 GMT",
         "x-ms-return-client-request-id": "true",
         "x-ms-version": "2020-06-12"
       },
@@ -948,154 +604,97 @@
       "StatusCode": 202,
       "ResponseHeaders": {
         "Content-Length": "0",
-<<<<<<< HEAD
-        "Date": "Tue, 02 Feb 2021 21:29:11 GMT",
-=======
-        "Date": "Wed, 17 Feb 2021 22:33:30 GMT",
->>>>>>> 1814567d
-        "Server": [
-          "Windows-Azure-Blob/1.0",
-          "Microsoft-HTTPAPI/2.0"
-        ],
-        "x-ms-client-request-id": "74e0e67b-3e97-9a39-f250-ef6ed02c5ed8",
-<<<<<<< HEAD
-        "x-ms-request-id": "4c0596b4-201e-000d-6faa-f9b78b000000",
-=======
-        "x-ms-request-id": "64ae6e29-401e-0069-227c-054613000000",
->>>>>>> 1814567d
-        "x-ms-version": "2020-06-12"
-      },
-      "ResponseBody": []
-    },
-    {
-      "RequestUri": "https://seannse.blob.core.windows.net/test-filesystem-56aa4648-9d05-2659-602c-6d095ee7fb0e?restype=container",
-      "RequestMethod": "PUT",
-      "RequestHeaders": {
-        "Accept": "application/xml",
-        "Authorization": "Sanitized",
-<<<<<<< HEAD
-        "traceparent": "00-853225abb9c03947a38d2c3ee9c2b4d6-8df8a049dda6dd4f-00",
-        "User-Agent": [
-          "azsdk-net-Storage.Files.DataLake/12.7.0-alpha.20210202.1",
-          "(.NET 5.0.2; Microsoft Windows 10.0.19042)"
+        "Date": "Fri, 19 Feb 2021 19:12:40 GMT",
+        "Server": [
+          "Windows-Azure-Blob/1.0",
+          "Microsoft-HTTPAPI/2.0"
+        ],
+        "x-ms-client-request-id": "5332e7f4-2c98-4d2c-2122-8fc44d0efe93",
+        "x-ms-request-id": "2e6b57c7-201e-00a4-03f3-0676f9000000",
+        "x-ms-version": "2020-06-12"
+      },
+      "ResponseBody": []
+    },
+    {
+      "RequestUri": "https://seannse.blob.core.windows.net/test-filesystem-70529e2b-bfc6-ff0e-cbec-752bd0929077?restype=container",
+      "RequestMethod": "PUT",
+      "RequestHeaders": {
+        "Accept": "application/xml",
+        "Authorization": "Sanitized",
+        "traceparent": "00-d21f68f97e49744a93268392cfa748c4-b44d6cc982242b4e-00",
+        "User-Agent": [
+          "azsdk-net-Storage.Files.DataLake/12.7.0-alpha.20210219.1",
+          "(.NET 5.0.3; Microsoft Windows 10.0.19041)"
         ],
         "x-ms-blob-public-access": "container",
-        "x-ms-client-request-id": "c1b804ad-8955-dd91-8cb9-136ad02f3b0b",
-        "x-ms-date": "Tue, 02 Feb 2021 21:29:10 GMT",
-=======
-        "traceparent": "00-740375b748999e4bb0380a3f16cc775b-fefe87bf5efbd54e-00",
-        "User-Agent": [
-          "azsdk-net-Storage.Files.DataLake/12.7.0-alpha.20210217.1",
-          "(.NET 5.0.3; Microsoft Windows 10.0.19042)"
-        ],
-        "x-ms-blob-public-access": "container",
-        "x-ms-client-request-id": "c1b804ad-8955-dd91-8cb9-136ad02f3b0b",
-        "x-ms-date": "Wed, 17 Feb 2021 22:33:31 GMT",
->>>>>>> 1814567d
-        "x-ms-return-client-request-id": "true",
-        "x-ms-version": "2020-06-12"
-      },
-      "RequestBody": null,
-      "StatusCode": 201,
-      "ResponseHeaders": {
-        "Content-Length": "0",
-<<<<<<< HEAD
-        "Date": "Tue, 02 Feb 2021 21:29:11 GMT",
-        "ETag": "\u00220x8D8C7C19521C0D4\u0022",
-        "Last-Modified": "Tue, 02 Feb 2021 21:29:11 GMT",
-=======
-        "Date": "Wed, 17 Feb 2021 22:33:31 GMT",
-        "ETag": "\u00220x8D8D3940DDF339B\u0022",
-        "Last-Modified": "Wed, 17 Feb 2021 22:33:31 GMT",
->>>>>>> 1814567d
-        "Server": [
-          "Windows-Azure-Blob/1.0",
-          "Microsoft-HTTPAPI/2.0"
-        ],
-        "x-ms-client-request-id": "c1b804ad-8955-dd91-8cb9-136ad02f3b0b",
-<<<<<<< HEAD
-        "x-ms-request-id": "57fd2998-e01e-0060-33aa-f903c0000000",
-=======
-        "x-ms-request-id": "60794e2e-701e-002f-787c-057294000000",
->>>>>>> 1814567d
-        "x-ms-version": "2020-06-12"
-      },
-      "ResponseBody": []
-    },
-    {
-      "RequestUri": "https://seannse.dfs.core.windows.net/test-filesystem-56aa4648-9d05-2659-602c-6d095ee7fb0e/test-file-c6bbe155-aac0-15d6-d2e5-cfdf3a528f83?resource=file",
+        "x-ms-client-request-id": "91345b2b-f3bd-348d-d833-87abb6007d8f",
+        "x-ms-date": "Fri, 19 Feb 2021 19:12:41 GMT",
+        "x-ms-return-client-request-id": "true",
+        "x-ms-version": "2020-06-12"
+      },
+      "RequestBody": null,
+      "StatusCode": 201,
+      "ResponseHeaders": {
+        "Content-Length": "0",
+        "Date": "Fri, 19 Feb 2021 19:12:40 GMT",
+        "ETag": "\u00220x8D8D50A53EB398A\u0022",
+        "Last-Modified": "Fri, 19 Feb 2021 19:12:40 GMT",
+        "Server": [
+          "Windows-Azure-Blob/1.0",
+          "Microsoft-HTTPAPI/2.0"
+        ],
+        "x-ms-client-request-id": "91345b2b-f3bd-348d-d833-87abb6007d8f",
+        "x-ms-request-id": "2e6b5886-201e-00a4-34f3-0676f9000000",
+        "x-ms-version": "2020-06-12"
+      },
+      "ResponseBody": []
+    },
+    {
+      "RequestUri": "https://seannse.dfs.core.windows.net/test-filesystem-70529e2b-bfc6-ff0e-cbec-752bd0929077/test-file-cf341792-2375-4329-a3d8-78e6cfc7eed9?resource=file",
       "RequestMethod": "PUT",
       "RequestHeaders": {
         "Accept": "application/json",
         "Authorization": "Sanitized",
-<<<<<<< HEAD
-        "traceparent": "00-53ae93ba02d39f4fa82311fc56a91d4f-05ae803d3e102646-00",
-        "User-Agent": [
-          "azsdk-net-Storage.Files.DataLake/12.7.0-alpha.20210202.1",
-          "(.NET 5.0.2; Microsoft Windows 10.0.19042)"
-        ],
-        "x-ms-client-request-id": "b5b157eb-9322-03a1-2ea3-ef6fb9b2a339",
-        "x-ms-date": "Tue, 02 Feb 2021 21:29:11 GMT",
-=======
-        "traceparent": "00-639c227ddb3dc64e9d132790680c833b-d478264810f98145-00",
-        "User-Agent": [
-          "azsdk-net-Storage.Files.DataLake/12.7.0-alpha.20210217.1",
-          "(.NET 5.0.3; Microsoft Windows 10.0.19042)"
-        ],
-        "x-ms-client-request-id": "b5b157eb-9322-03a1-2ea3-ef6fb9b2a339",
-        "x-ms-date": "Wed, 17 Feb 2021 22:33:31 GMT",
->>>>>>> 1814567d
-        "x-ms-return-client-request-id": "true",
-        "x-ms-version": "2020-06-12"
-      },
-      "RequestBody": null,
-      "StatusCode": 201,
-      "ResponseHeaders": {
-        "Content-Length": "0",
-<<<<<<< HEAD
-        "Date": "Tue, 02 Feb 2021 21:29:11 GMT",
-        "ETag": "\u00220x8D8C7C1955D242F\u0022",
-        "Last-Modified": "Tue, 02 Feb 2021 21:29:12 GMT",
-=======
-        "Date": "Wed, 17 Feb 2021 22:33:31 GMT",
-        "ETag": "\u00220x8D8D3940E1B8314\u0022",
-        "Last-Modified": "Wed, 17 Feb 2021 22:33:31 GMT",
->>>>>>> 1814567d
+        "traceparent": "00-fcd8f0e32285244e8e06f157f4921d7e-8abc83452df5cf45-00",
+        "User-Agent": [
+          "azsdk-net-Storage.Files.DataLake/12.7.0-alpha.20210219.1",
+          "(.NET 5.0.3; Microsoft Windows 10.0.19041)"
+        ],
+        "x-ms-client-request-id": "f8b56062-b0bd-07dd-32f0-ede57aa66510",
+        "x-ms-date": "Fri, 19 Feb 2021 19:12:41 GMT",
+        "x-ms-return-client-request-id": "true",
+        "x-ms-version": "2020-06-12"
+      },
+      "RequestBody": null,
+      "StatusCode": 201,
+      "ResponseHeaders": {
+        "Content-Length": "0",
+        "Date": "Fri, 19 Feb 2021 19:12:40 GMT",
+        "ETag": "\u00220x8D8D50A53F9F06E\u0022",
+        "Last-Modified": "Fri, 19 Feb 2021 19:12:40 GMT",
         "Server": [
           "Windows-Azure-HDFS/1.0",
           "Microsoft-HTTPAPI/2.0"
         ],
-        "x-ms-client-request-id": "b5b157eb-9322-03a1-2ea3-ef6fb9b2a339",
-<<<<<<< HEAD
-        "x-ms-request-id": "378cc2a1-201f-0040-45aa-f97867000000",
-=======
-        "x-ms-request-id": "3834e55d-a01f-0003-4f7c-059e3b000000",
->>>>>>> 1814567d
-        "x-ms-version": "2020-06-12"
-      },
-      "ResponseBody": []
-    },
-    {
-      "RequestUri": "https://seannse.blob.core.windows.net/test-filesystem-56aa4648-9d05-2659-602c-6d095ee7fb0e/test-file-c6bbe155-aac0-15d6-d2e5-cfdf3a528f83",
+        "x-ms-client-request-id": "f8b56062-b0bd-07dd-32f0-ede57aa66510",
+        "x-ms-request-id": "6f4ba148-e01f-004f-39f3-060e0b000000",
+        "x-ms-version": "2020-06-12"
+      },
+      "ResponseBody": []
+    },
+    {
+      "RequestUri": "https://seannse.blob.core.windows.net/test-filesystem-70529e2b-bfc6-ff0e-cbec-752bd0929077/test-file-cf341792-2375-4329-a3d8-78e6cfc7eed9",
       "RequestMethod": "HEAD",
       "RequestHeaders": {
         "Accept": "application/xml",
         "Authorization": "Sanitized",
         "If-None-Match": "\u0022garbage\u0022",
         "User-Agent": [
-<<<<<<< HEAD
-          "azsdk-net-Storage.Files.DataLake/12.7.0-alpha.20210202.1",
-          "(.NET 5.0.2; Microsoft Windows 10.0.19042)"
-        ],
-        "x-ms-client-request-id": "e2f479f2-daa1-3f60-6b58-2b8b4a4870c7",
-        "x-ms-date": "Tue, 02 Feb 2021 21:29:11 GMT",
-=======
-          "azsdk-net-Storage.Files.DataLake/12.7.0-alpha.20210217.1",
-          "(.NET 5.0.3; Microsoft Windows 10.0.19042)"
-        ],
-        "x-ms-client-request-id": "e2f479f2-daa1-3f60-6b58-2b8b4a4870c7",
-        "x-ms-date": "Wed, 17 Feb 2021 22:33:31 GMT",
->>>>>>> 1814567d
+          "azsdk-net-Storage.Files.DataLake/12.7.0-alpha.20210219.1",
+          "(.NET 5.0.3; Microsoft Windows 10.0.19041)"
+        ],
+        "x-ms-client-request-id": "6e848114-f511-bd1b-44f8-426c11d4224a",
+        "x-ms-date": "Fri, 19 Feb 2021 19:12:41 GMT",
         "x-ms-return-client-request-id": "true",
         "x-ms-version": "2020-06-12"
       },
@@ -1105,15 +704,9 @@
         "Accept-Ranges": "bytes",
         "Content-Length": "0",
         "Content-Type": "application/octet-stream",
-<<<<<<< HEAD
-        "Date": "Tue, 02 Feb 2021 21:29:11 GMT",
-        "ETag": "\u00220x8D8C7C1955D242F\u0022",
-        "Last-Modified": "Tue, 02 Feb 2021 21:29:12 GMT",
-=======
-        "Date": "Wed, 17 Feb 2021 22:33:31 GMT",
-        "ETag": "\u00220x8D8D3940E1B8314\u0022",
-        "Last-Modified": "Wed, 17 Feb 2021 22:33:31 GMT",
->>>>>>> 1814567d
+        "Date": "Fri, 19 Feb 2021 19:12:40 GMT",
+        "ETag": "\u00220x8D8D50A53F9F06E\u0022",
+        "Last-Modified": "Fri, 19 Feb 2021 19:12:40 GMT",
         "Server": [
           "Windows-Azure-Blob/1.0",
           "Microsoft-HTTPAPI/2.0"
@@ -1121,50 +714,32 @@
         "x-ms-access-tier": "Hot",
         "x-ms-access-tier-inferred": "true",
         "x-ms-blob-type": "BlockBlob",
-        "x-ms-client-request-id": "e2f479f2-daa1-3f60-6b58-2b8b4a4870c7",
-<<<<<<< HEAD
-        "x-ms-creation-time": "Tue, 02 Feb 2021 21:29:12 GMT",
-=======
-        "x-ms-creation-time": "Wed, 17 Feb 2021 22:33:31 GMT",
->>>>>>> 1814567d
+        "x-ms-client-request-id": "6e848114-f511-bd1b-44f8-426c11d4224a",
+        "x-ms-creation-time": "Fri, 19 Feb 2021 19:12:40 GMT",
         "x-ms-group": "$superuser",
         "x-ms-lease-state": "available",
         "x-ms-lease-status": "unlocked",
         "x-ms-owner": "$superuser",
         "x-ms-permissions": "rw-r-----",
-<<<<<<< HEAD
-        "x-ms-request-id": "57fd2b3d-e01e-0060-4baa-f903c0000000",
-=======
-        "x-ms-request-id": "60794f32-701e-002f-5c7c-057294000000",
->>>>>>> 1814567d
+        "x-ms-request-id": "2e6b5a34-201e-00a4-50f3-0676f9000000",
         "x-ms-server-encrypted": "true",
         "x-ms-version": "2020-06-12"
       },
       "ResponseBody": []
     },
     {
-      "RequestUri": "https://seannse.blob.core.windows.net/test-filesystem-56aa4648-9d05-2659-602c-6d095ee7fb0e?restype=container",
+      "RequestUri": "https://seannse.blob.core.windows.net/test-filesystem-70529e2b-bfc6-ff0e-cbec-752bd0929077?restype=container",
       "RequestMethod": "DELETE",
       "RequestHeaders": {
         "Accept": "application/xml",
         "Authorization": "Sanitized",
-<<<<<<< HEAD
-        "traceparent": "00-252bd72db3be9743acad033fff1f8655-5e7205563dd4ee40-00",
-        "User-Agent": [
-          "azsdk-net-Storage.Files.DataLake/12.7.0-alpha.20210202.1",
-          "(.NET 5.0.2; Microsoft Windows 10.0.19042)"
-        ],
-        "x-ms-client-request-id": "407d26ad-c0bd-4f98-2f57-587cb551d1e0",
-        "x-ms-date": "Tue, 02 Feb 2021 21:29:11 GMT",
-=======
-        "traceparent": "00-7eda00a0b152ad42b964905cba9c15d1-8b36d2b67552a745-00",
-        "User-Agent": [
-          "azsdk-net-Storage.Files.DataLake/12.7.0-alpha.20210217.1",
-          "(.NET 5.0.3; Microsoft Windows 10.0.19042)"
-        ],
-        "x-ms-client-request-id": "407d26ad-c0bd-4f98-2f57-587cb551d1e0",
-        "x-ms-date": "Wed, 17 Feb 2021 22:33:32 GMT",
->>>>>>> 1814567d
+        "traceparent": "00-f96085c53742914daba7c75b5117011d-6af3c511ed0a1249-00",
+        "User-Agent": [
+          "azsdk-net-Storage.Files.DataLake/12.7.0-alpha.20210219.1",
+          "(.NET 5.0.3; Microsoft Windows 10.0.19041)"
+        ],
+        "x-ms-client-request-id": "f9d09a0d-f721-4fff-9281-4f07c6c48189",
+        "x-ms-date": "Fri, 19 Feb 2021 19:12:41 GMT",
         "x-ms-return-client-request-id": "true",
         "x-ms-version": "2020-06-12"
       },
@@ -1172,211 +747,134 @@
       "StatusCode": 202,
       "ResponseHeaders": {
         "Content-Length": "0",
-<<<<<<< HEAD
-        "Date": "Tue, 02 Feb 2021 21:29:12 GMT",
-=======
-        "Date": "Wed, 17 Feb 2021 22:33:31 GMT",
->>>>>>> 1814567d
-        "Server": [
-          "Windows-Azure-Blob/1.0",
-          "Microsoft-HTTPAPI/2.0"
-        ],
-        "x-ms-client-request-id": "407d26ad-c0bd-4f98-2f57-587cb551d1e0",
-<<<<<<< HEAD
-        "x-ms-request-id": "57fd2b9e-e01e-0060-28aa-f903c0000000",
-=======
-        "x-ms-request-id": "60794f6c-701e-002f-0e7c-057294000000",
->>>>>>> 1814567d
-        "x-ms-version": "2020-06-12"
-      },
-      "ResponseBody": []
-    },
-    {
-      "RequestUri": "https://seannse.blob.core.windows.net/test-filesystem-97478521-666f-c256-f6ea-670c4dd0f8fc?restype=container",
-      "RequestMethod": "PUT",
-      "RequestHeaders": {
-        "Accept": "application/xml",
-        "Authorization": "Sanitized",
-<<<<<<< HEAD
-        "traceparent": "00-b7e92c4532b48d4197d73973eb7168e3-4744b87cec7e9144-00",
-        "User-Agent": [
-          "azsdk-net-Storage.Files.DataLake/12.7.0-alpha.20210202.1",
-          "(.NET 5.0.2; Microsoft Windows 10.0.19042)"
+        "Date": "Fri, 19 Feb 2021 19:12:40 GMT",
+        "Server": [
+          "Windows-Azure-Blob/1.0",
+          "Microsoft-HTTPAPI/2.0"
+        ],
+        "x-ms-client-request-id": "f9d09a0d-f721-4fff-9281-4f07c6c48189",
+        "x-ms-request-id": "2e6b5b04-201e-00a4-15f3-0676f9000000",
+        "x-ms-version": "2020-06-12"
+      },
+      "ResponseBody": []
+    },
+    {
+      "RequestUri": "https://seannse.blob.core.windows.net/test-filesystem-2e139474-31ff-e541-8a2b-3eef5af5eb79?restype=container",
+      "RequestMethod": "PUT",
+      "RequestHeaders": {
+        "Accept": "application/xml",
+        "Authorization": "Sanitized",
+        "traceparent": "00-bfe42976ccfa0246a4b9dafce229025c-2f3eb0f1b7136840-00",
+        "User-Agent": [
+          "azsdk-net-Storage.Files.DataLake/12.7.0-alpha.20210219.1",
+          "(.NET 5.0.3; Microsoft Windows 10.0.19041)"
         ],
         "x-ms-blob-public-access": "container",
-        "x-ms-client-request-id": "c16facc4-e826-4730-d0bb-49d3598c025e",
-        "x-ms-date": "Tue, 02 Feb 2021 21:29:11 GMT",
-=======
-        "traceparent": "00-2f0deaa2bfb41446905aacb81f18beaf-d0799926e01d394f-00",
-        "User-Agent": [
-          "azsdk-net-Storage.Files.DataLake/12.7.0-alpha.20210217.1",
-          "(.NET 5.0.3; Microsoft Windows 10.0.19042)"
-        ],
-        "x-ms-blob-public-access": "container",
-        "x-ms-client-request-id": "c16facc4-e826-4730-d0bb-49d3598c025e",
-        "x-ms-date": "Wed, 17 Feb 2021 22:33:32 GMT",
->>>>>>> 1814567d
-        "x-ms-return-client-request-id": "true",
-        "x-ms-version": "2020-06-12"
-      },
-      "RequestBody": null,
-      "StatusCode": 201,
-      "ResponseHeaders": {
-        "Content-Length": "0",
-<<<<<<< HEAD
-        "Date": "Tue, 02 Feb 2021 21:29:12 GMT",
-        "ETag": "\u00220x8D8C7C195CBAEE2\u0022",
-        "Last-Modified": "Tue, 02 Feb 2021 21:29:12 GMT",
-=======
-        "Date": "Wed, 17 Feb 2021 22:33:31 GMT",
-        "ETag": "\u00220x8D8D3940E658FE2\u0022",
-        "Last-Modified": "Wed, 17 Feb 2021 22:33:32 GMT",
->>>>>>> 1814567d
-        "Server": [
-          "Windows-Azure-Blob/1.0",
-          "Microsoft-HTTPAPI/2.0"
-        ],
-        "x-ms-client-request-id": "c16facc4-e826-4730-d0bb-49d3598c025e",
-<<<<<<< HEAD
-        "x-ms-request-id": "f26fb283-601e-007e-74aa-f9ef18000000",
-=======
-        "x-ms-request-id": "17fd6c1e-f01e-00a7-327c-05979d000000",
->>>>>>> 1814567d
-        "x-ms-version": "2020-06-12"
-      },
-      "ResponseBody": []
-    },
-    {
-      "RequestUri": "https://seannse.dfs.core.windows.net/test-filesystem-97478521-666f-c256-f6ea-670c4dd0f8fc/test-file-29a35b5f-ad74-f115-7b1e-429f063ceaf0?resource=file",
+        "x-ms-client-request-id": "3cb110a1-b9b7-dc40-58ea-6ef6b90ff59d",
+        "x-ms-date": "Fri, 19 Feb 2021 19:12:41 GMT",
+        "x-ms-return-client-request-id": "true",
+        "x-ms-version": "2020-06-12"
+      },
+      "RequestBody": null,
+      "StatusCode": 201,
+      "ResponseHeaders": {
+        "Content-Length": "0",
+        "Date": "Fri, 19 Feb 2021 19:12:40 GMT",
+        "ETag": "\u00220x8D8D50A54208485\u0022",
+        "Last-Modified": "Fri, 19 Feb 2021 19:12:41 GMT",
+        "Server": [
+          "Windows-Azure-Blob/1.0",
+          "Microsoft-HTTPAPI/2.0"
+        ],
+        "x-ms-client-request-id": "3cb110a1-b9b7-dc40-58ea-6ef6b90ff59d",
+        "x-ms-request-id": "2e6b5bee-201e-00a4-75f3-0676f9000000",
+        "x-ms-version": "2020-06-12"
+      },
+      "ResponseBody": []
+    },
+    {
+      "RequestUri": "https://seannse.dfs.core.windows.net/test-filesystem-2e139474-31ff-e541-8a2b-3eef5af5eb79/test-file-c4f6d595-0a64-4b85-6b0d-3b5d11b1059a?resource=file",
       "RequestMethod": "PUT",
       "RequestHeaders": {
         "Accept": "application/json",
         "Authorization": "Sanitized",
-<<<<<<< HEAD
-        "traceparent": "00-8d277af7bdefd148aa624288f1aa7e4a-2a1aa005e682944f-00",
-        "User-Agent": [
-          "azsdk-net-Storage.Files.DataLake/12.7.0-alpha.20210202.1",
-          "(.NET 5.0.2; Microsoft Windows 10.0.19042)"
-        ],
-        "x-ms-client-request-id": "7bba01cd-2a63-16b4-967d-4508a5904193",
-        "x-ms-date": "Tue, 02 Feb 2021 21:29:12 GMT",
-=======
-        "traceparent": "00-a34884e6624dd34a893dfb83dd9a9fc2-a5019450560d7143-00",
-        "User-Agent": [
-          "azsdk-net-Storage.Files.DataLake/12.7.0-alpha.20210217.1",
-          "(.NET 5.0.3; Microsoft Windows 10.0.19042)"
-        ],
-        "x-ms-client-request-id": "7bba01cd-2a63-16b4-967d-4508a5904193",
-        "x-ms-date": "Wed, 17 Feb 2021 22:33:32 GMT",
->>>>>>> 1814567d
-        "x-ms-return-client-request-id": "true",
-        "x-ms-version": "2020-06-12"
-      },
-      "RequestBody": null,
-      "StatusCode": 201,
-      "ResponseHeaders": {
-        "Content-Length": "0",
-<<<<<<< HEAD
-        "Date": "Tue, 02 Feb 2021 21:29:12 GMT",
-        "ETag": "\u00220x8D8C7C196087ACC\u0022",
-        "Last-Modified": "Tue, 02 Feb 2021 21:29:13 GMT",
-=======
-        "Date": "Wed, 17 Feb 2021 22:33:32 GMT",
-        "ETag": "\u00220x8D8D3940E96EACB\u0022",
-        "Last-Modified": "Wed, 17 Feb 2021 22:33:32 GMT",
->>>>>>> 1814567d
+        "traceparent": "00-53f1a4d0a2433146bc541d8592c5ca86-43c9cff6be740e4f-00",
+        "User-Agent": [
+          "azsdk-net-Storage.Files.DataLake/12.7.0-alpha.20210219.1",
+          "(.NET 5.0.3; Microsoft Windows 10.0.19041)"
+        ],
+        "x-ms-client-request-id": "09fb82ac-cef8-9606-8b66-d1a97de2caa7",
+        "x-ms-date": "Fri, 19 Feb 2021 19:12:41 GMT",
+        "x-ms-return-client-request-id": "true",
+        "x-ms-version": "2020-06-12"
+      },
+      "RequestBody": null,
+      "StatusCode": 201,
+      "ResponseHeaders": {
+        "Content-Length": "0",
+        "Date": "Fri, 19 Feb 2021 19:12:40 GMT",
+        "ETag": "\u00220x8D8D50A542FE770\u0022",
+        "Last-Modified": "Fri, 19 Feb 2021 19:12:41 GMT",
         "Server": [
           "Windows-Azure-HDFS/1.0",
           "Microsoft-HTTPAPI/2.0"
         ],
-        "x-ms-client-request-id": "7bba01cd-2a63-16b4-967d-4508a5904193",
-<<<<<<< HEAD
-        "x-ms-request-id": "b332a5fe-901f-006a-71aa-f9a777000000",
-=======
-        "x-ms-request-id": "6e937eff-501f-0081-557c-05df85000000",
->>>>>>> 1814567d
-        "x-ms-version": "2020-06-12"
-      },
-      "ResponseBody": []
-    },
-    {
-      "RequestUri": "https://seannse.blob.core.windows.net/test-filesystem-97478521-666f-c256-f6ea-670c4dd0f8fc/test-file-29a35b5f-ad74-f115-7b1e-429f063ceaf0?comp=lease",
-      "RequestMethod": "PUT",
-      "RequestHeaders": {
-        "Accept": "application/xml",
-        "Authorization": "Sanitized",
-<<<<<<< HEAD
-        "traceparent": "00-92131aa55571434f8471f93c859bab79-fc4f6cd887205b48-00",
-        "User-Agent": [
-          "azsdk-net-Storage.Files.DataLake/12.7.0-alpha.20210202.1",
-          "(.NET 5.0.2; Microsoft Windows 10.0.19042)"
-        ],
-        "x-ms-client-request-id": "8c3ebf54-b6fa-6c83-0392-f5b05bd6bb90",
-        "x-ms-date": "Tue, 02 Feb 2021 21:29:12 GMT",
-=======
-        "traceparent": "00-35eb5b113715fa46aa572c81c700d728-c23ff52c82a88946-00",
-        "User-Agent": [
-          "azsdk-net-Storage.Files.DataLake/12.7.0-alpha.20210217.1",
-          "(.NET 5.0.3; Microsoft Windows 10.0.19042)"
-        ],
-        "x-ms-client-request-id": "8c3ebf54-b6fa-6c83-0392-f5b05bd6bb90",
-        "x-ms-date": "Wed, 17 Feb 2021 22:33:32 GMT",
->>>>>>> 1814567d
+        "x-ms-client-request-id": "09fb82ac-cef8-9606-8b66-d1a97de2caa7",
+        "x-ms-request-id": "6f4ba1a1-e01f-004f-12f3-060e0b000000",
+        "x-ms-version": "2020-06-12"
+      },
+      "ResponseBody": []
+    },
+    {
+      "RequestUri": "https://seannse.blob.core.windows.net/test-filesystem-2e139474-31ff-e541-8a2b-3eef5af5eb79/test-file-c4f6d595-0a64-4b85-6b0d-3b5d11b1059a?comp=lease",
+      "RequestMethod": "PUT",
+      "RequestHeaders": {
+        "Accept": "application/xml",
+        "Authorization": "Sanitized",
+        "traceparent": "00-fc19eed237ea9d49abd4259b571f5388-0ed44d58c7963f40-00",
+        "User-Agent": [
+          "azsdk-net-Storage.Files.DataLake/12.7.0-alpha.20210219.1",
+          "(.NET 5.0.3; Microsoft Windows 10.0.19041)"
+        ],
+        "x-ms-client-request-id": "e73477b7-67d3-0120-2915-f65acb24aa1e",
+        "x-ms-date": "Fri, 19 Feb 2021 19:12:41 GMT",
         "x-ms-lease-action": "acquire",
         "x-ms-lease-duration": "-1",
-        "x-ms-proposed-lease-id": "1a3c59d0-6144-27fd-86b2-cede5a060b45",
-        "x-ms-return-client-request-id": "true",
-        "x-ms-version": "2020-06-12"
-      },
-      "RequestBody": null,
-      "StatusCode": 201,
-      "ResponseHeaders": {
-        "Content-Length": "0",
-<<<<<<< HEAD
-        "Date": "Tue, 02 Feb 2021 21:29:12 GMT",
-        "ETag": "\u00220x8D8C7C196087ACC\u0022",
-        "Last-Modified": "Tue, 02 Feb 2021 21:29:13 GMT",
-=======
-        "Date": "Wed, 17 Feb 2021 22:33:31 GMT",
-        "ETag": "\u00220x8D8D3940E96EACB\u0022",
-        "Last-Modified": "Wed, 17 Feb 2021 22:33:32 GMT",
->>>>>>> 1814567d
-        "Server": [
-          "Windows-Azure-Blob/1.0",
-          "Microsoft-HTTPAPI/2.0"
-        ],
-        "x-ms-client-request-id": "8c3ebf54-b6fa-6c83-0392-f5b05bd6bb90",
-        "x-ms-lease-id": "1a3c59d0-6144-27fd-86b2-cede5a060b45",
-<<<<<<< HEAD
-        "x-ms-request-id": "f26fb47b-601e-007e-4baa-f9ef18000000",
-=======
-        "x-ms-request-id": "17fd6e70-f01e-00a7-607c-05979d000000",
->>>>>>> 1814567d
-        "x-ms-version": "2020-06-12"
-      },
-      "ResponseBody": []
-    },
-    {
-      "RequestUri": "https://seannse.blob.core.windows.net/test-filesystem-97478521-666f-c256-f6ea-670c4dd0f8fc/test-file-29a35b5f-ad74-f115-7b1e-429f063ceaf0",
+        "x-ms-proposed-lease-id": "e55ed3e4-abc2-e559-139e-03e2ec6c9039",
+        "x-ms-return-client-request-id": "true",
+        "x-ms-version": "2020-06-12"
+      },
+      "RequestBody": null,
+      "StatusCode": 201,
+      "ResponseHeaders": {
+        "Content-Length": "0",
+        "Date": "Fri, 19 Feb 2021 19:12:41 GMT",
+        "ETag": "\u00220x8D8D50A542FE770\u0022",
+        "Last-Modified": "Fri, 19 Feb 2021 19:12:41 GMT",
+        "Server": [
+          "Windows-Azure-Blob/1.0",
+          "Microsoft-HTTPAPI/2.0"
+        ],
+        "x-ms-client-request-id": "e73477b7-67d3-0120-2915-f65acb24aa1e",
+        "x-ms-lease-id": "e55ed3e4-abc2-e559-139e-03e2ec6c9039",
+        "x-ms-request-id": "2e6b5df2-201e-00a4-66f3-0676f9000000",
+        "x-ms-version": "2020-06-12"
+      },
+      "ResponseBody": []
+    },
+    {
+      "RequestUri": "https://seannse.blob.core.windows.net/test-filesystem-2e139474-31ff-e541-8a2b-3eef5af5eb79/test-file-c4f6d595-0a64-4b85-6b0d-3b5d11b1059a",
       "RequestMethod": "HEAD",
       "RequestHeaders": {
         "Accept": "application/xml",
         "Authorization": "Sanitized",
         "User-Agent": [
-<<<<<<< HEAD
-          "azsdk-net-Storage.Files.DataLake/12.7.0-alpha.20210202.1",
-          "(.NET 5.0.2; Microsoft Windows 10.0.19042)"
-        ],
-        "x-ms-client-request-id": "9a8a0466-7ec7-974a-f665-01ee7adc10b3",
-        "x-ms-date": "Tue, 02 Feb 2021 21:29:12 GMT",
-=======
-          "azsdk-net-Storage.Files.DataLake/12.7.0-alpha.20210217.1",
-          "(.NET 5.0.3; Microsoft Windows 10.0.19042)"
-        ],
-        "x-ms-client-request-id": "9a8a0466-7ec7-974a-f665-01ee7adc10b3",
-        "x-ms-date": "Wed, 17 Feb 2021 22:33:32 GMT",
->>>>>>> 1814567d
-        "x-ms-lease-id": "1a3c59d0-6144-27fd-86b2-cede5a060b45",
+          "azsdk-net-Storage.Files.DataLake/12.7.0-alpha.20210219.1",
+          "(.NET 5.0.3; Microsoft Windows 10.0.19041)"
+        ],
+        "x-ms-client-request-id": "742a24c3-a938-5865-38af-65a00547fda8",
+        "x-ms-date": "Fri, 19 Feb 2021 19:12:42 GMT",
+        "x-ms-lease-id": "e55ed3e4-abc2-e559-139e-03e2ec6c9039",
         "x-ms-return-client-request-id": "true",
         "x-ms-version": "2020-06-12"
       },
@@ -1386,15 +884,9 @@
         "Accept-Ranges": "bytes",
         "Content-Length": "0",
         "Content-Type": "application/octet-stream",
-<<<<<<< HEAD
-        "Date": "Tue, 02 Feb 2021 21:29:12 GMT",
-        "ETag": "\u00220x8D8C7C196087ACC\u0022",
-        "Last-Modified": "Tue, 02 Feb 2021 21:29:13 GMT",
-=======
-        "Date": "Wed, 17 Feb 2021 22:33:32 GMT",
-        "ETag": "\u00220x8D8D3940E96EACB\u0022",
-        "Last-Modified": "Wed, 17 Feb 2021 22:33:32 GMT",
->>>>>>> 1814567d
+        "Date": "Fri, 19 Feb 2021 19:12:41 GMT",
+        "ETag": "\u00220x8D8D50A542FE770\u0022",
+        "Last-Modified": "Fri, 19 Feb 2021 19:12:41 GMT",
         "Server": [
           "Windows-Azure-Blob/1.0",
           "Microsoft-HTTPAPI/2.0"
@@ -1402,51 +894,33 @@
         "x-ms-access-tier": "Hot",
         "x-ms-access-tier-inferred": "true",
         "x-ms-blob-type": "BlockBlob",
-        "x-ms-client-request-id": "9a8a0466-7ec7-974a-f665-01ee7adc10b3",
-<<<<<<< HEAD
-        "x-ms-creation-time": "Tue, 02 Feb 2021 21:29:13 GMT",
-=======
-        "x-ms-creation-time": "Wed, 17 Feb 2021 22:33:32 GMT",
->>>>>>> 1814567d
+        "x-ms-client-request-id": "742a24c3-a938-5865-38af-65a00547fda8",
+        "x-ms-creation-time": "Fri, 19 Feb 2021 19:12:41 GMT",
         "x-ms-group": "$superuser",
         "x-ms-lease-duration": "infinite",
         "x-ms-lease-state": "leased",
         "x-ms-lease-status": "locked",
         "x-ms-owner": "$superuser",
         "x-ms-permissions": "rw-r-----",
-<<<<<<< HEAD
-        "x-ms-request-id": "f26fb4de-601e-007e-2aaa-f9ef18000000",
-=======
-        "x-ms-request-id": "17fd6ed9-f01e-00a7-477c-05979d000000",
->>>>>>> 1814567d
+        "x-ms-request-id": "2e6b5eb1-201e-00a4-1ef3-0676f9000000",
         "x-ms-server-encrypted": "true",
         "x-ms-version": "2020-06-12"
       },
       "ResponseBody": []
     },
     {
-      "RequestUri": "https://seannse.blob.core.windows.net/test-filesystem-97478521-666f-c256-f6ea-670c4dd0f8fc?restype=container",
+      "RequestUri": "https://seannse.blob.core.windows.net/test-filesystem-2e139474-31ff-e541-8a2b-3eef5af5eb79?restype=container",
       "RequestMethod": "DELETE",
       "RequestHeaders": {
         "Accept": "application/xml",
         "Authorization": "Sanitized",
-<<<<<<< HEAD
-        "traceparent": "00-46da7215504c434a8d46cc6212c5e442-f3edc74f234bf94e-00",
-        "User-Agent": [
-          "azsdk-net-Storage.Files.DataLake/12.7.0-alpha.20210202.1",
-          "(.NET 5.0.2; Microsoft Windows 10.0.19042)"
-        ],
-        "x-ms-client-request-id": "574a3b5c-214b-f4c9-b523-34583a22e6ef",
-        "x-ms-date": "Tue, 02 Feb 2021 21:29:12 GMT",
-=======
-        "traceparent": "00-a1f1986e6d73c94e885aba5bbb7c9a72-5c309accf13ee740-00",
-        "User-Agent": [
-          "azsdk-net-Storage.Files.DataLake/12.7.0-alpha.20210217.1",
-          "(.NET 5.0.3; Microsoft Windows 10.0.19042)"
-        ],
-        "x-ms-client-request-id": "574a3b5c-214b-f4c9-b523-34583a22e6ef",
-        "x-ms-date": "Wed, 17 Feb 2021 22:33:32 GMT",
->>>>>>> 1814567d
+        "traceparent": "00-b47612fb2f9c8144ab53ba7f13ab290b-98072da0b947e44e-00",
+        "User-Agent": [
+          "azsdk-net-Storage.Files.DataLake/12.7.0-alpha.20210219.1",
+          "(.NET 5.0.3; Microsoft Windows 10.0.19041)"
+        ],
+        "x-ms-client-request-id": "a796fb0d-35fa-2ce6-3290-eb81d550e2ea",
+        "x-ms-date": "Fri, 19 Feb 2021 19:12:42 GMT",
         "x-ms-return-client-request-id": "true",
         "x-ms-version": "2020-06-12"
       },
@@ -1454,33 +928,21 @@
       "StatusCode": 202,
       "ResponseHeaders": {
         "Content-Length": "0",
-<<<<<<< HEAD
-        "Date": "Tue, 02 Feb 2021 21:29:13 GMT",
-=======
-        "Date": "Wed, 17 Feb 2021 22:33:32 GMT",
->>>>>>> 1814567d
-        "Server": [
-          "Windows-Azure-Blob/1.0",
-          "Microsoft-HTTPAPI/2.0"
-        ],
-        "x-ms-client-request-id": "574a3b5c-214b-f4c9-b523-34583a22e6ef",
-<<<<<<< HEAD
-        "x-ms-request-id": "f26fb539-601e-007e-7eaa-f9ef18000000",
-=======
-        "x-ms-request-id": "17fd6f5c-f01e-00a7-437c-05979d000000",
->>>>>>> 1814567d
+        "Date": "Fri, 19 Feb 2021 19:12:41 GMT",
+        "Server": [
+          "Windows-Azure-Blob/1.0",
+          "Microsoft-HTTPAPI/2.0"
+        ],
+        "x-ms-client-request-id": "a796fb0d-35fa-2ce6-3290-eb81d550e2ea",
+        "x-ms-request-id": "2e6b5f7a-201e-00a4-5ef3-0676f9000000",
         "x-ms-version": "2020-06-12"
       },
       "ResponseBody": []
     }
   ],
   "Variables": {
-<<<<<<< HEAD
-    "DateTimeOffsetNow": "2021-02-02T15:29:06.9421829-06:00",
-=======
-    "DateTimeOffsetNow": "2021-02-17T16:33:27.5804254-06:00",
->>>>>>> 1814567d
-    "RandomSeed": "111086603",
+    "DateTimeOffsetNow": "2021-02-19T13:12:39.9955323-06:00",
+    "RandomSeed": "1199096269",
     "Storage_TestConfigHierarchicalNamespace": "NamespaceTenant\nseannse\nU2FuaXRpemVk\nhttps://seannse.blob.core.windows.net\nhttps://seannse.file.core.windows.net\nhttps://seannse.queue.core.windows.net\nhttps://seannse.table.core.windows.net\n\n\n\n\nhttps://seannse-secondary.blob.core.windows.net\nhttps://seannse-secondary.file.core.windows.net\nhttps://seannse-secondary.queue.core.windows.net\nhttps://seannse-secondary.table.core.windows.net\n68390a19-a643-458b-b726-408abf67b4fc\nSanitized\n72f988bf-86f1-41af-91ab-2d7cd011db47\nhttps://login.microsoftonline.com/\nCloud\nBlobEndpoint=https://seannse.blob.core.windows.net/;QueueEndpoint=https://seannse.queue.core.windows.net/;FileEndpoint=https://seannse.file.core.windows.net/;BlobSecondaryEndpoint=https://seannse-secondary.blob.core.windows.net/;QueueSecondaryEndpoint=https://seannse-secondary.queue.core.windows.net/;FileSecondaryEndpoint=https://seannse-secondary.file.core.windows.net/;AccountName=seannse;AccountKey=Sanitized\n"
   }
 }