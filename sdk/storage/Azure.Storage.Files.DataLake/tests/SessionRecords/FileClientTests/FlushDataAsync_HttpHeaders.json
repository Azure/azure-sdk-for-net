--- conflicted
+++ resolved
@@ -1,30 +1,19 @@
 {
   "Entries": [
     {
-      "RequestUri": "https://seannse.blob.core.windows.net/test-filesystem-53c4bdc2-94bf-8f2f-f80e-79cc9ce2efa2?restype=container",
+      "RequestUri": "https://seannse.blob.core.windows.net/test-filesystem-5f4f6b59-b485-2c8f-83ee-18a0a931cea1?restype=container",
       "RequestMethod": "PUT",
       "RequestHeaders": {
         "Accept": "application/xml",
         "Authorization": "Sanitized",
-<<<<<<< HEAD
-        "traceparent": "00-d23b249817e7a24591ea680b1e3de0e6-ce8aace58fa53f48-00",
-        "User-Agent": [
-          "azsdk-net-Storage.Files.DataLake/12.7.0-alpha.20210202.1",
-          "(.NET Framework 4.8.4250.0; Microsoft Windows 10.0.19042 )"
+        "traceparent": "00-ab34625a03ee8448a4eee9f585897da4-3cf629db665b3743-00",
+        "User-Agent": [
+          "azsdk-net-Storage.Files.DataLake/12.7.0-alpha.20210219.1",
+          "(.NET 5.0.3; Microsoft Windows 10.0.19041)"
         ],
         "x-ms-blob-public-access": "container",
-        "x-ms-client-request-id": "c0f2004f-a7c0-4296-87c2-10e7cf6d0f79",
-        "x-ms-date": "Wed, 03 Feb 2021 02:11:09 GMT",
-=======
-        "traceparent": "00-19644dda60287e4da38330a5308d26a6-f7dc571407a2db42-00",
-        "User-Agent": [
-          "azsdk-net-Storage.Files.DataLake/12.7.0-alpha.20210217.1",
-          "(.NET 5.0.3; Microsoft Windows 10.0.19042)"
-        ],
-        "x-ms-blob-public-access": "container",
-        "x-ms-client-request-id": "c0f2004f-a7c0-4296-87c2-10e7cf6d0f79",
-        "x-ms-date": "Wed, 17 Feb 2021 22:26:28 GMT",
->>>>>>> 1814567d
+        "x-ms-client-request-id": "a0bc36eb-d011-61c5-9616-366f9909fc74",
+        "x-ms-date": "Fri, 19 Feb 2021 19:09:26 GMT",
         "x-ms-return-client-request-id": "true",
         "x-ms-version": "2020-06-12"
       },
@@ -32,53 +21,33 @@
       "StatusCode": 201,
       "ResponseHeaders": {
         "Content-Length": "0",
-<<<<<<< HEAD
-        "Date": "Wed, 03 Feb 2021 02:11:09 GMT",
-        "ETag": "\u00220x8D8C7E8F95922A7\u0022",
-        "Last-Modified": "Wed, 03 Feb 2021 02:11:10 GMT",
-=======
-        "Date": "Wed, 17 Feb 2021 22:26:28 GMT",
-        "ETag": "\u00220x8D8D39311E2EA26\u0022",
-        "Last-Modified": "Wed, 17 Feb 2021 22:26:28 GMT",
->>>>>>> 1814567d
+        "Date": "Fri, 19 Feb 2021 19:09:26 GMT",
+        "ETag": "\u00220x8D8D509DFE157CE\u0022",
+        "Last-Modified": "Fri, 19 Feb 2021 19:09:26 GMT",
         "Server": [
           "Windows-Azure-Blob/1.0",
           "Microsoft-HTTPAPI/2.0"
         ],
-        "x-ms-client-request-id": "c0f2004f-a7c0-4296-87c2-10e7cf6d0f79",
-<<<<<<< HEAD
-        "x-ms-request-id": "128de4ef-801e-0004-0fd1-f9f258000000",
-=======
-        "x-ms-request-id": "d2111d82-c01e-0067-747b-056fa3000000",
->>>>>>> 1814567d
-        "x-ms-version": "2020-06-12"
-      },
-      "ResponseBody": []
-    },
-    {
-      "RequestUri": "https://seannse.dfs.core.windows.net/test-filesystem-53c4bdc2-94bf-8f2f-f80e-79cc9ce2efa2/test-file-7314f836-4cc4-896b-8267-0b8d92d5e2ea?resource=file",
+        "x-ms-client-request-id": "a0bc36eb-d011-61c5-9616-366f9909fc74",
+        "x-ms-request-id": "2e63d96b-201e-00a4-56f2-0676f9000000",
+        "x-ms-version": "2020-06-12"
+      },
+      "ResponseBody": []
+    },
+    {
+      "RequestUri": "https://seannse.dfs.core.windows.net/test-filesystem-5f4f6b59-b485-2c8f-83ee-18a0a931cea1/test-file-cf3a221d-31bb-a178-dbb2-3b7253694b5c?resource=file",
       "RequestMethod": "PUT",
       "RequestHeaders": {
         "Accept": "application/json",
         "Authorization": "Sanitized",
         "If-None-Match": "*",
-<<<<<<< HEAD
-        "traceparent": "00-c62cd0def9beb844968041b32e988ba9-4e8b96aeb0037446-00",
-        "User-Agent": [
-          "azsdk-net-Storage.Files.DataLake/12.7.0-alpha.20210202.1",
-          "(.NET Framework 4.8.4250.0; Microsoft Windows 10.0.19042 )"
-        ],
-        "x-ms-client-request-id": "b4238822-e6f9-0299-9568-3e599b08b0b1",
-        "x-ms-date": "Wed, 03 Feb 2021 02:11:09 GMT",
-=======
-        "traceparent": "00-91599c31f2f72541b3833b08810989fa-9e295c8aad7da74a-00",
-        "User-Agent": [
-          "azsdk-net-Storage.Files.DataLake/12.7.0-alpha.20210217.1",
-          "(.NET 5.0.3; Microsoft Windows 10.0.19042)"
-        ],
-        "x-ms-client-request-id": "b4238822-e6f9-0299-9568-3e599b08b0b1",
-        "x-ms-date": "Wed, 17 Feb 2021 22:26:28 GMT",
->>>>>>> 1814567d
+        "traceparent": "00-8920d69e93810344aaf68061346788c7-f0e74bde5a00784b-00",
+        "User-Agent": [
+          "azsdk-net-Storage.Files.DataLake/12.7.0-alpha.20210219.1",
+          "(.NET 5.0.3; Microsoft Windows 10.0.19041)"
+        ],
+        "x-ms-client-request-id": "be09ec17-86ec-b9ff-be1b-c55e95530e2d",
+        "x-ms-date": "Fri, 19 Feb 2021 19:09:26 GMT",
         "x-ms-return-client-request-id": "true",
         "x-ms-version": "2020-06-12"
       },
@@ -86,121 +55,76 @@
       "StatusCode": 201,
       "ResponseHeaders": {
         "Content-Length": "0",
-<<<<<<< HEAD
-        "Date": "Wed, 03 Feb 2021 02:11:09 GMT",
-        "ETag": "\u00220x8D8C7E8F992E281\u0022",
-        "Last-Modified": "Wed, 03 Feb 2021 02:11:10 GMT",
-=======
-        "Date": "Wed, 17 Feb 2021 22:26:28 GMT",
-        "ETag": "\u00220x8D8D393121C3A96\u0022",
-        "Last-Modified": "Wed, 17 Feb 2021 22:26:29 GMT",
->>>>>>> 1814567d
+        "Date": "Fri, 19 Feb 2021 19:09:25 GMT",
+        "ETag": "\u00220x8D8D509DFF23882\u0022",
+        "Last-Modified": "Fri, 19 Feb 2021 19:09:26 GMT",
         "Server": [
           "Windows-Azure-HDFS/1.0",
           "Microsoft-HTTPAPI/2.0"
         ],
-        "x-ms-client-request-id": "b4238822-e6f9-0299-9568-3e599b08b0b1",
-<<<<<<< HEAD
-        "x-ms-request-id": "37b4b104-201f-0040-3ad1-f97867000000",
-=======
-        "x-ms-request-id": "7d747815-201f-001d-7e7b-0572e3000000",
->>>>>>> 1814567d
-        "x-ms-version": "2020-06-12"
-      },
-      "ResponseBody": []
-    },
-    {
-      "RequestUri": "https://seannse.dfs.core.windows.net/test-filesystem-53c4bdc2-94bf-8f2f-f80e-79cc9ce2efa2/test-file-7314f836-4cc4-896b-8267-0b8d92d5e2ea?action=append\u0026position=0",
+        "x-ms-client-request-id": "be09ec17-86ec-b9ff-be1b-c55e95530e2d",
+        "x-ms-request-id": "6f4b0961-e01f-004f-76f2-060e0b000000",
+        "x-ms-version": "2020-06-12"
+      },
+      "ResponseBody": []
+    },
+    {
+      "RequestUri": "https://seannse.dfs.core.windows.net/test-filesystem-5f4f6b59-b485-2c8f-83ee-18a0a931cea1/test-file-cf3a221d-31bb-a178-dbb2-3b7253694b5c?action=append\u0026position=0",
       "RequestMethod": "PATCH",
       "RequestHeaders": {
         "Accept": "application/json",
         "Authorization": "Sanitized",
-<<<<<<< HEAD
-        "Content-Length": "1843",
+        "Content-Length": "1881",
         "Content-Type": "application/json",
-        "traceparent": "00-c678e39f052732428c4a8a3ad77a0590-abc067d6a9f06e49-00",
-        "User-Agent": [
-          "azsdk-net-Storage.Files.DataLake/12.7.0-alpha.20210202.1",
-          "(.NET Framework 4.8.4250.0; Microsoft Windows 10.0.19042 )"
-        ],
-        "x-ms-client-request-id": "89de32eb-48a6-e879-bc65-4fff9e9a24d0",
-        "x-ms-date": "Wed, 03 Feb 2021 02:11:09 GMT",
-=======
-        "Content-Length": "1024",
-        "traceparent": "00-7673e1791cbb6a408c534a0a00b733d4-e545a0e424cf4345-00",
-        "User-Agent": [
-          "azsdk-net-Storage.Files.DataLake/12.7.0-alpha.20210217.1",
-          "(.NET 5.0.3; Microsoft Windows 10.0.19042)"
-        ],
-        "x-ms-client-request-id": "89de32eb-48a6-e879-bc65-4fff9e9a24d0",
-        "x-ms-date": "Wed, 17 Feb 2021 22:26:29 GMT",
->>>>>>> 1814567d
+        "traceparent": "00-b5671c2c8873914d98ecc81d4287136a-627dcae7ad81474a-00",
+        "User-Agent": [
+          "azsdk-net-Storage.Files.DataLake/12.7.0-alpha.20210219.1",
+          "(.NET 5.0.3; Microsoft Windows 10.0.19041)"
+        ],
+        "x-ms-client-request-id": "6d6445af-7a32-15fc-20e9-dc2d125567bf",
+        "x-ms-date": "Fri, 19 Feb 2021 19:09:26 GMT",
         "x-ms-return-client-request-id": "true",
         "x-ms-version": "2020-06-12"
       },
       "RequestBody": [
-        "\uFFFD%2\uFFFD\uFFFDt\uFFFD\u0007\u0016W\uFFFD\uFFFDa\u0060/\uFFFD0k\t\uFFFD-\uFFFD\u03C2y\u0006\uFFFD\uFFFD!\uFFFD/\t)\u0003!\uFFFD\uFFFD\uFFFD\u001C\uFFFD\uFFFDG\uFFFDq3\u0007\u000F\uFFFDj\uFFFD\uFFFD\u0000\uFFFD3b0wm\u0001\u0016\uFFFD5\u04B4\uFFFD8]\u000E\uFFFDG\uFFFD\n",
-        "\uFFFD\uFFFDO\uFFFD\uFFFD\u0007\u0480\uFFFD\u0007\uFFFD.\uFFFD\tx\u03FE\uFFFDq@\uFFFD\u0006\u0010mt\u0000\uFFFD\uFFFD\uFFFD\u0001\uFFFD#\u07DBk\u0022\uFFFD\uFFFDbp\uFFFD\uFFFD5\uFFFD~\uFFFD\u002B~\uFFFD\uFFFDOR\uFFFD}\f\uFFFD~\uFFFD\u0013\uFFFD\u001E\uFFFD\uFFFD\uFFFD\uFFFDN\uFFFDV\uFFFD\uFFFDI\u0001\uFFFD|\u040A\uFFFD\uFFFD\uFFFDj;\u001C\uFFFD0Nb\uFFFD\u06E3\u0002\u01D4Q\u00EAU\u0001\uFFFDU=\uFFFDi\uFFFDl\t\uFFFD\u060F\uFFFD\uFFFD\uFFFDC\uFFFD\uFFFD\uFFFD\uFFFD.TE\uFFFD^\u00B2\uFFFD\u001B\uFFFD\uFFFD\uFFFD\uFFFD{\uFFFD\u0004z\uFFFD\uFFFD\uFFFDyD\u0027z\uFFFD\uFFFD\u001D\uFFFD\u000F\uFFFD\uFFFD\uFFFD\u0027\uFFFD\u0026\uFFFD\uFFFDh\uFFFD\u001E\uFFFD\uFFFDQT\u0022\uFFFD\uFFFDBj\uFFFD\uFFFDa\u002B\uFFFD@\uFFFD-\uFFFDb^\uFFFD\u0003\u0657\u0019\u0013\uFFFD\uFFFDT\uFFFD_\u0012\uFFFDj\u001B\uFFFD\uFFFD\uFFFDW\uFFFDA\uFFFDE \uFFFD:q^\uFFFD\u003C~\uFFFD\u0006\uFFFDz\uFFFD\uFFFD;\u000F=\uFFFD\uE34F\uFFFD\uFFFD\uFFFD\uFFFD\uFFFD\uFFFD[r\uFFFD\u001D\u027E\uFFFD\uFFFD\u07A2Z2\u0018^\uFFFD\u000B7\uFFFDh\uFFFD9\uFFFDHUe\uCDD0\u0005\uFFFD\uFFFD\uFFFD-E#g6c\uFFFD\uFFFD\u0027\uFFFD\\l\uFFFD\uFFFD.\n",
-        "\uFFFDr\uFFFDD\uFFFD\uFFFD\uFFFD*z\uFFFD\uFFFD\u0006(\uFFFDL\uFFFD\u0004\uFFFD:\u001D\uFFFD\uFFFD@s\uFFFD[:\uFFFDr\uFFFD\u0016\uFFFD\uFFFDZ\u001F\uFFFDl\uFFFD\uFFFD\u0060=\uFFFD\uFFFD\uFFFD\uFFFD\uFFFD\u0007\u000Fz9\uFFFD\u0003\uFFFD\uFFFD\u055E\uFFFD\uFFFD\uFFFDb\uFFFDM\u0007\uFFFD\uFFFD|\uFFFD{-\u0012\u003CyI\uFFFD\uFFFD\u0018\u0027m\uFFFD\uFFFDS*b9\u0018\u0012\uFFFD\uFFFD\uFFFD\uFFFDP\uFFFD\uFFFD\u0026\uFFFD\uFD70\u000Br[\uFFFD\uFFFDh\uFFFD*\uFFFD\u0019\r",
-        "\uFFFDw\u0022L1\u000F^\uFFFD\uFFFD\uFFFD\uFFFD\n",
-        "\uFFFD\uFFFD\uFFFD\uFFFD\uFFFD#\u0003\uFFFDbvb\u0012]\uFFFDH\uFFFD=\uFFFDX{\uFFFD\uFFFD\t.Oo\u0017x\u0004\uFFFD\uFFFDV\uFFFDQ\uFFFD5\uFFFD[R\uFFFD\u0015\u001EZ\u0000\uFFFD9\uFFFDG\u0016\uFFFD\uFFFD[l\u007F0\uFFFD\uFFFDPh\f\uFFFD\uFFFDz\uFFFD\u000B\uFFFD\u000B2\u0013S\uFFFD\uFFFDell\tn\u0016\uFFFD\uFFFDa\u0012W\uFFFD\uFFFD\u001D\uFFFDd\uFFFD\u0012\u000B\uA24A2\uFFFDW\uFFFD\uFFFD\uFFFD\u0015\u0003\uFFFD\uFFFD[\uFFFD\u0007\u0012\u011A%:\uFFFD=)\uFFFD\u0022\uFFFD\u0010k8\u0381A\u05B09\uFFFD9\uFFFD\uFFFD\uFFFDe\u053A^t\uFFFD|a\u0015\uFFFD\uFFFD\uFFFD\uFFFD\uFFFD\u001EKaZ\uFFFD\uFFFD\uFFFDE\uFFFDF\uFFFD\\\u05EA_,\uFFFD7\uFFFDj\uFFFD\uFFFD\uFFFD\uFFFDcyT\uFFFDUy.\uFFFDS\u0005\uFFFD\uFFFDy\uFFFD\uFFFD\u002B\u0017 Ds\uFFFD\u0018\uFFFD\uFFFD\u0002\uFFFD\uFFFDh\u000E\uFFFD\uFFFD%\u0216\uFFFDC2\uFFFD\uFFFD\u0016\u0018\uFFFD\b\uFFFD\u0018q\uFFFD\uFFFDg\uFFFDR\uFFFD\uFFFD\u0010\uFFFDK\uFFFD\uFFFD\uFFFDl\uFFFD\uFFFD|\uFFFD\tl\u0026\uFFFD\uFFFD\uFFFD#0.Z\uFFFD\u000F\u0000\uFFFD\uFFFD5\uFFFD\u0000P0Hr\uFFFD\uFFFD\uFFFD\uFFFD\uFFFDG\uFFFD\uFFFDR{8\u022BK\uFFFD\u0010\uFFFD\uFFFD/\uFFFD\uFFFD\uFFFD\t\u003C\uFFFD\uFFFD\u001B6\uFFFD\uFFFD\u002B\uFFFD\uFFFD\uFFFDn;\u003E\uFFFDI\u072D\uFFFD\u0007i\uFFFD7\u000EEf\uFFFD$\uFFFD\u0000\uFFFD\uFFFD\u0002\uFFFDm\uFFFD\uFFFD\u002BL\u078DP\uFFFD\b\uFFFD\u0713\uFFFD\uFFFDzS\uFFFD\u066D\uFFFDeo\uFFFD\uFFFD\uFFFD\u0220\uFFFD\uFFFD\uFFFD\u000Bl\uFFFD\uFFFD\uFFFDa\uFFFDa\uFFFDy\u0019?.[h\uFFFD\n",
-        "8\u0012\uFFFD\uFFFD\u0014T\uFFFD\b\uFFFD-U|\u0015\uFFFD\uFFFD\u000E\uFFFDp\uFFFD\u0001\uFFFD\u0018\uFFFDt\r",
-        "4\uFFFD%@^m\uFFFD\uFFFDh\uFFFD\uFFFD\t\uFFFD\u0018\uFFFD\uFFFDs3[\u4D8CgG \uFFFD\uFFFD\uFFFD\bE\uFFFD\u000B|\u0006 y\uFFFDE\uFFFD\uFFFD~W\uFFFD%\u0006\u0004\uFFFDXZ9~\uFFFDG\uFFFDW\uFFFD\u001E\uFFFD \uFFFDu\u0022\uFFFD\u0022\uFFFD\uFFFD\uFFFD\uFFFD#\uFFFD.csf^\u0007BA\u001B\u0004\uFFFD\uFFFD\uFFFD\uFFFD\u0014\uFFFD\uFFFDx[\u0004%\u0026r\\\uFFFDb\uFFFD\u001Fv\uFFFD\u00606TP\uFFFD\uFFFD)\uFFFD\uFFFD\u071C\u0004\uFFFD\u05A1\uFFFD[~\u0022\uFFFD@\u007F\uFFFD\uFFFD\t=\u0001\t\uFFFD\uFFFD\uFFFD!\uFFFDC\u003EJ{v\uFFFD\uFFFD\u00B6\uFFFD\u007Fg \uFFFD\uFFFD\uFFFD\uFFFD\u0006\u0014\uFFFD\u0500\uFFFD"
+        "\uFFFD\uFFFD\uFFFD;S\uFFFD\uFFFD\uFFFD\u007F\uFFFD\t\uFFFDY\u001E\uFFFD\uFFFD\u001F[f\u0060\uFFFDp\u0012^\uFFFD\uFFFDZg1%\uFFFD\uFFFD4T\uFFFDJ\uFFFD\u020E\uFFFD\u0018,l\uFFFD\uFFFD\uFFFDd\uFFFD\u000B\uFFFDu\uFFFD\uFFFD\uFFFD\u003Ch\uFFFD\uFFFDW\u04E4\uFFFD\u0060Z\u0019f\uFFFD\u0005uo\uFFFDW\uFFFDyGa\u0004Wh\u0012P]\\\uFFFD\uFFFD\uFFFD\uFFFDg\u0017@\uFFFD\uFFFDp\uFFFDH\uFFFD\uFFFD\u0011\uFFFD\uFFFDM_\uFFFD\uFFFD\uFFFD\u001E\u002B/\uFFFD\uFFFDdltE\uFFFDG\u002B\u07EAak4\uFFFD4\uFFFD\uFFFD\uFFFD\u00120\uFFFD\uFFFD\uFFFD\uFFFD\uFFFD\uFFFD\uFFFD\uFFFD\uFFFD\uFFFD\uFFFD\uFFFD\uFFFD\u003C\uFFFD\u001Aw*7\u0001e\uFFFDf@$\u0018qR\uFFFD\uFFFD7\u0019\uFFFD\uFFFDDr\uFFFD\uFFFD\uFFFD\uFFFDqi)\u0019\u051FS\uFFFDY\u0382\uFFFD\uFFFD.Q\uFFFD\uFFFDu\uFFFD\uFFFD\uFFFD\uFFFD\u000E\uFFFDYr\uFFFD\u0012\uFFFDic\u0729\uFFFD\uFFFD\uFFFD\uFFFDLk\uFFFD\u017F\uFFFD\uFFFDMz\u003E\uFFFD~\uFFFD\uFFFDA\uFFFD\uFFFD\u0011\uFFFD[B\uFFFDa\uFFFDA\uFFFD\uFFFDk\uFFFD\u00135\uFFFDU\uFFFD\u003E\t/\uFFFD\uFFFD\uFFFD*\uFFFD\uFFFD3\uFFFD\uFFFD\\\uFFFD!\uFFFD\u0513\uFFFD\uFFFD\uFFFD\uFFFD\t\uFFFD\uFFFD\u0004\bx\uFFFDg\t2(\uFFFD\uFFFD8\uFFFD\uFFFDPb0\uFFFD\uFFFD.\u05ED^nJ\uFFFD\u003E\uFFFD\uFFFD\uFFFDg\uFFFD\uFFFD}c\uFFFD\uFFFD\uFFFD\uFFFDw*\uFFFDk\uFFFD\uFFFD\uFFFD\u003C\uFFFDC@p\u05AB\uFFFD\uFFFD\u0565\uFFFD-\uFFFD(g8sL\uFFFD89\uFFFD\uFFFD\uFFFD}\uFFFDh\u0003\r",
+        "B\uFFFD\uFFFDatX^\uFFFDD\uFFFD\u0005$\uFFFD\uFFFD\u0017\uFFFD\uFFFDO\u0091\uFFFD]\uFFFD\u0002[\uFFFD_\uFFFD\u001EC\uFFFD\u0313\uFFFD\u0005\u02C1\uFFFD\t~.\uFFFD\uFFFD\u0014\uFFFD\uFFFD|\uFFFD\uFFFD\uFFFD\u0019A|IW\uFFFD\uFFFDq\uFFFD\uFFFD[Qq\uFFFDL\uFFFD\uFFFD\u0026\uFFFD{\u007F\uFFFD\u0013\u02A1\uFFFDl^3e\uFFFDc)\uFFFDOJ\uFFFDR\u001A\u000F\uFFFDZ\u0022\uFFFDI.\u01FF\u0002U\u0018?@\uFFFD\uFFFDi\u007F\uFFFD\uFFFD\u0015\u0004\uFFFDz\uFFFDW\u000E\uFFFD\uFFFD\uFFFD\uFFFD\uFFFD\uFFFD\uFFFDk\uFFFD_\uFFFD\uFFFDX\uFFFD\u04ED[\uFFFDL\uFFFD#\uFFFD\u000F\uFFFD\uFFFD\uFFFD\u0004\n",
+        "3\uFFFD-\uFFFD;\uFFFD\u00127R\u01C9\uFFFD\uFFFD\uFFFD(y\uFFFD]\uFFFDAWC\uFFFD\uFFFD\uFFFD\uFFFD\t\uFFFD\uFFFD\uFFFD\uFFFD\uFFFDax\u007F\uFFFDh\u001D,\uFFFDv\b\u0017\uFFFD\u001AO\uFFFD\uFFFDl8\uFFFD\uFFFD\u00F3\uFFFDC\uFFFD\uFFFDP\uFFFDl\uFFFDm\u001B\uFFFD\u0007rt\uFFFD\uFFFD)@\uFFFD\u007F\uFFFD:\uFFFD\u601Bg\uFFFD5\uFFFD\u0026l\u05AE\uFFFD\u003C?~\u031FU\uFFFD\uFFFD\uFFFD6\u0013\uFFFD-\u003E\uFFFD\u000FD\uFFFDC\u0475\uFFFD\uFFFDi\uFFFD%\uFFFD_\uFFFD\uFFFD\u001F0\uFFFD\uFFFDkw\uFFFDs4*\u0000\uFFFD\uFFFD\uFFFDm\uFFFD9\uFFFD\uFFFD\uFFFD\u2B93\uFFFD\uFFFD~\uFFFD\u0015\u0017z\uFFFD\uFFFD\uFFFD\u0006\u0017\uFFFD\u0017A\uFFFD\u003Ed\u0409\u0018\uFFFD\u00154\uFFFD\uFFFD\uFFFD\uFFFD,\uFFFD#\u0012q\uFFFD\uFFFD\u0019\uFFFD\u0555\\\uFFFD\uFFFD\u007F\u0143\uFFFD\uFFFD\uFFFD\uFFFD\uFFFDB8\u0012$z\u000B\uFFFDJ\uFFFD\u0019!\uFFFD|\uFFFD\uFFFD\uFFFDE/\u0027\uFFFDh\uFFFDs\u0417QO\uFFFDVqO\uFFFD~\uFFFD\uFFFD\u0000L#\uFFFD\\\uFFFD\u0022{;*\u0005\uFFFD\u000F\uFFFD\uFFFDDw\uFFFD\uFFFD\uFFFDi\uFFFDT\uFFFDl\uFFFD\\\uFFFD\u049A\uFFFD\u0005\uFFFD\uFFFDY\u0022R\uFFFDBES8\uFFFD\uFFFDt@ d-\uFFFD#\uFFFD\u0082b\uFFFD?#\uFFFD\t\uFFFD\uFFFDi\uFFFD\b\uFFFDE\uFFFD\uFFFD!%\u0004\uFFFD\uFFFD\u0016e\uFFFDQD,y\uFFFDz\uFFFDwGBG\uFFFDa\uFFFD.\uFFFD8\uFFFD\u007F\uFFFD\u0015\uFFFD\uFFFD\uFFFD\uFFFD\uFFFD\u000B\uFFFD\u001E/.l\uFFFDH\uFFFD\uFFFD\u00CF\uFFFDYn\u0018\uFFFD\uFFFD\uFFFD\f6\u003E\uFFFD)M\u0013\uFFFD\uFFFD\uFFFD\u02282\uFFFD,nHX\u0017\u0013\u06D4\u0019\uFFFDO\u0018\uFFFD\uFFFD%a\uFFFD\uFFFD\u0006\uFFFDu\uFFFD\u033C\uFFFD\uFFFD\u001A\uFFFDf\uFFFD\u00267\uFFFD\uFFFD\uFFFD\uFFFD\u0026\uFFFD\uFFFD\uFFFD!x\u001DJ\uFFFD\u0011\uFFFDaq5\uFFFD\uFFFD\uFFFD5\uFFFD\uFFFD\uFFFD\uFFFDb5\uFFFD\u0006-k\uFFFD\u0018\uFFFD\u0011\u0011::\u003C\u001F\uFFFD\uFFFD\uFFFDw\uFFFD\u0015\uFFFD=\uFFFDd0\u0010\u0026\uFFFD[\u0016\tH\uFFFD]s\uFFFD\u001BJ\uFFFD{\uFFFD\uFFFD\uFFFDP6\uFFFDa\uFFFD\u001DY\uFFFD \u001Fv~\uFFFD?\uFFFD\uFFFDZ\uFFFD\uFFFD\u002B\uFFFD\u0007\uFFFD\u07EB\uFFFD\uFFFD\uFFFD\uFFFD\u0006\uFFFDZ\uFFFDi-6\uFFFDFx\u0001\uFFFD\uFFFD)#\uFFFD{JyMW\uFFFD\u000B^\uFFFDHDZ\uFFFD4\u0022\uFFFD\uFFFD[\u0018"
       ],
       "StatusCode": 202,
       "ResponseHeaders": {
         "Content-Length": "0",
-<<<<<<< HEAD
-        "Date": "Wed, 03 Feb 2021 02:11:10 GMT",
-=======
-        "Date": "Wed, 17 Feb 2021 22:26:28 GMT",
->>>>>>> 1814567d
+        "Date": "Fri, 19 Feb 2021 19:09:25 GMT",
         "Server": [
           "Windows-Azure-HDFS/1.0",
           "Microsoft-HTTPAPI/2.0"
         ],
-        "x-ms-client-request-id": "89de32eb-48a6-e879-bc65-4fff9e9a24d0",
-<<<<<<< HEAD
-        "x-ms-request-id": "37b4b115-201f-0040-4bd1-f97867000000",
-=======
-        "x-ms-request-id": "7d747828-201f-001d-117b-0572e3000000",
->>>>>>> 1814567d
+        "x-ms-client-request-id": "6d6445af-7a32-15fc-20e9-dc2d125567bf",
+        "x-ms-request-id": "6f4b096c-e01f-004f-01f2-060e0b000000",
         "x-ms-request-server-encrypted": "true",
         "x-ms-version": "2020-06-12"
       },
       "ResponseBody": []
     },
     {
-      "RequestUri": "https://seannse.dfs.core.windows.net/test-filesystem-53c4bdc2-94bf-8f2f-f80e-79cc9ce2efa2/test-file-7314f836-4cc4-896b-8267-0b8d92d5e2ea?action=flush\u0026position=1024",
+      "RequestUri": "https://seannse.dfs.core.windows.net/test-filesystem-5f4f6b59-b485-2c8f-83ee-18a0a931cea1/test-file-cf3a221d-31bb-a178-dbb2-3b7253694b5c?action=flush\u0026position=1024",
       "RequestMethod": "PATCH",
       "RequestHeaders": {
         "Accept": "application/json",
         "Authorization": "Sanitized",
-<<<<<<< HEAD
-        "traceparent": "00-8e2a618cfc6131449957c1b8f0b0db0f-c1d334f34b061745-00",
-        "User-Agent": [
-          "azsdk-net-Storage.Files.DataLake/12.7.0-alpha.20210202.1",
-          "(.NET Framework 4.8.4250.0; Microsoft Windows 10.0.19042 )"
-=======
-        "Content-Length": "0",
-        "traceparent": "00-23c9e349302d2342a93f34684a3fdb11-2c5595de34b2f142-00",
-        "User-Agent": [
-          "azsdk-net-Storage.Files.DataLake/12.7.0-alpha.20210217.1",
-          "(.NET 5.0.3; Microsoft Windows 10.0.19042)"
->>>>>>> 1814567d
+        "traceparent": "00-ec199917a9cda24ca961525a15c8aabc-00126ef7739ae04f-00",
+        "User-Agent": [
+          "azsdk-net-Storage.Files.DataLake/12.7.0-alpha.20210219.1",
+          "(.NET 5.0.3; Microsoft Windows 10.0.19041)"
         ],
         "x-ms-cache-control": "control",
-        "x-ms-client-request-id": "ca292151-f6f6-253b-f95f-876dd03d5c92",
+        "x-ms-client-request-id": "55730480-ed6d-75e5-2736-b58bea7d4eb5",
         "x-ms-content-disposition": "disposition",
         "x-ms-content-encoding": "encoding",
         "x-ms-content-language": "language",
-        "x-ms-content-md5": "mIocTYcXziZXn\u002BlVUQr8Rw==",
+        "x-ms-content-md5": "o0ARoPwOiLSDHLmaatgfMw==",
         "x-ms-content-type": "type",
-<<<<<<< HEAD
-        "x-ms-date": "Wed, 03 Feb 2021 02:11:10 GMT",
-=======
-        "x-ms-date": "Wed, 17 Feb 2021 22:26:29 GMT",
->>>>>>> 1814567d
+        "x-ms-date": "Fri, 19 Feb 2021 19:09:26 GMT",
         "x-ms-return-client-request-id": "true",
         "x-ms-version": "2020-06-12"
       },
@@ -208,53 +132,33 @@
       "StatusCode": 200,
       "ResponseHeaders": {
         "Content-Length": "0",
-<<<<<<< HEAD
-        "Date": "Wed, 03 Feb 2021 02:11:10 GMT",
-        "ETag": "\u00220x8D8C7E8F9BCC34D\u0022",
-        "Last-Modified": "Wed, 03 Feb 2021 02:11:10 GMT",
-=======
-        "Date": "Wed, 17 Feb 2021 22:26:28 GMT",
-        "ETag": "\u00220x8D8D3931237DD37\u0022",
-        "Last-Modified": "Wed, 17 Feb 2021 22:26:29 GMT",
->>>>>>> 1814567d
+        "Date": "Fri, 19 Feb 2021 19:09:25 GMT",
+        "ETag": "\u00220x8D8D509E00A5E64\u0022",
+        "Last-Modified": "Fri, 19 Feb 2021 19:09:26 GMT",
         "Server": [
           "Windows-Azure-HDFS/1.0",
           "Microsoft-HTTPAPI/2.0"
         ],
-        "x-ms-client-request-id": "ca292151-f6f6-253b-f95f-876dd03d5c92",
-<<<<<<< HEAD
-        "x-ms-request-id": "37b4b128-201f-0040-5ed1-f97867000000",
-=======
-        "x-ms-request-id": "7d74783e-201f-001d-277b-0572e3000000",
->>>>>>> 1814567d
+        "x-ms-client-request-id": "55730480-ed6d-75e5-2736-b58bea7d4eb5",
+        "x-ms-request-id": "6f4b0971-e01f-004f-06f2-060e0b000000",
         "x-ms-request-server-encrypted": "false",
         "x-ms-version": "2020-06-12"
       },
       "ResponseBody": []
     },
     {
-      "RequestUri": "https://seannse.blob.core.windows.net/test-filesystem-53c4bdc2-94bf-8f2f-f80e-79cc9ce2efa2/test-file-7314f836-4cc4-896b-8267-0b8d92d5e2ea",
+      "RequestUri": "https://seannse.blob.core.windows.net/test-filesystem-5f4f6b59-b485-2c8f-83ee-18a0a931cea1/test-file-cf3a221d-31bb-a178-dbb2-3b7253694b5c",
       "RequestMethod": "HEAD",
       "RequestHeaders": {
         "Accept": "application/xml",
         "Authorization": "Sanitized",
-<<<<<<< HEAD
-        "traceparent": "00-7f18183717617b4e874a22eb630974bb-a810dc36ba98a54f-00",
-        "User-Agent": [
-          "azsdk-net-Storage.Files.DataLake/12.7.0-alpha.20210202.1",
-          "(.NET Framework 4.8.4250.0; Microsoft Windows 10.0.19042 )"
-        ],
-        "x-ms-client-request-id": "7daeea61-5970-cdda-21b6-0ecfc7afd23c",
-        "x-ms-date": "Wed, 03 Feb 2021 02:11:10 GMT",
-=======
-        "traceparent": "00-01161c89275ba14ea6e11c580bb49eb5-9e2e1d6e56754d46-00",
-        "User-Agent": [
-          "azsdk-net-Storage.Files.DataLake/12.7.0-alpha.20210217.1",
-          "(.NET 5.0.3; Microsoft Windows 10.0.19042)"
-        ],
-        "x-ms-client-request-id": "7daeea61-5970-cdda-21b6-0ecfc7afd23c",
-        "x-ms-date": "Wed, 17 Feb 2021 22:26:29 GMT",
->>>>>>> 1814567d
+        "traceparent": "00-ff3ff3b83281e940b39939feebed4bb7-2450192a481f7d47-00",
+        "User-Agent": [
+          "azsdk-net-Storage.Files.DataLake/12.7.0-alpha.20210219.1",
+          "(.NET 5.0.3; Microsoft Windows 10.0.19041)"
+        ],
+        "x-ms-client-request-id": "0dacfe6d-12e2-a151-2bbd-93f9be7a9c2e",
+        "x-ms-date": "Fri, 19 Feb 2021 19:09:27 GMT",
         "x-ms-return-client-request-id": "true",
         "x-ms-version": "2020-06-12"
       },
@@ -267,17 +171,11 @@
         "Content-Encoding": "encoding",
         "Content-Language": "language",
         "Content-Length": "1024",
-        "Content-MD5": "mIocTYcXziZXn\u002BlVUQr8Rw==",
+        "Content-MD5": "o0ARoPwOiLSDHLmaatgfMw==",
         "Content-Type": "type",
-<<<<<<< HEAD
-        "Date": "Wed, 03 Feb 2021 02:11:10 GMT",
-        "ETag": "\u00220x8D8C7E8F9BCC34D\u0022",
-        "Last-Modified": "Wed, 03 Feb 2021 02:11:10 GMT",
-=======
-        "Date": "Wed, 17 Feb 2021 22:26:29 GMT",
-        "ETag": "\u00220x8D8D3931237DD37\u0022",
-        "Last-Modified": "Wed, 17 Feb 2021 22:26:29 GMT",
->>>>>>> 1814567d
+        "Date": "Fri, 19 Feb 2021 19:09:26 GMT",
+        "ETag": "\u00220x8D8D509E00A5E64\u0022",
+        "Last-Modified": "Fri, 19 Feb 2021 19:09:26 GMT",
         "Server": [
           "Windows-Azure-Blob/1.0",
           "Microsoft-HTTPAPI/2.0"
@@ -285,50 +183,32 @@
         "x-ms-access-tier": "Hot",
         "x-ms-access-tier-inferred": "true",
         "x-ms-blob-type": "BlockBlob",
-        "x-ms-client-request-id": "7daeea61-5970-cdda-21b6-0ecfc7afd23c",
-<<<<<<< HEAD
-        "x-ms-creation-time": "Wed, 03 Feb 2021 02:11:10 GMT",
-=======
-        "x-ms-creation-time": "Wed, 17 Feb 2021 22:26:29 GMT",
->>>>>>> 1814567d
+        "x-ms-client-request-id": "0dacfe6d-12e2-a151-2bbd-93f9be7a9c2e",
+        "x-ms-creation-time": "Fri, 19 Feb 2021 19:09:26 GMT",
         "x-ms-group": "$superuser",
         "x-ms-lease-state": "available",
         "x-ms-lease-status": "unlocked",
         "x-ms-owner": "$superuser",
         "x-ms-permissions": "rw-r-----",
-<<<<<<< HEAD
-        "x-ms-request-id": "128de894-801e-0004-55d1-f9f258000000",
-=======
-        "x-ms-request-id": "d2111f10-c01e-0067-5b7b-056fa3000000",
->>>>>>> 1814567d
+        "x-ms-request-id": "2e63dd60-201e-00a4-1df2-0676f9000000",
         "x-ms-server-encrypted": "true",
         "x-ms-version": "2020-06-12"
       },
       "ResponseBody": []
     },
     {
-      "RequestUri": "https://seannse.blob.core.windows.net/test-filesystem-53c4bdc2-94bf-8f2f-f80e-79cc9ce2efa2?restype=container",
+      "RequestUri": "https://seannse.blob.core.windows.net/test-filesystem-5f4f6b59-b485-2c8f-83ee-18a0a931cea1?restype=container",
       "RequestMethod": "DELETE",
       "RequestHeaders": {
         "Accept": "application/xml",
         "Authorization": "Sanitized",
-<<<<<<< HEAD
-        "traceparent": "00-8ed5644399879147a54116aec5bc82d8-bfb6f812ea1c454f-00",
-        "User-Agent": [
-          "azsdk-net-Storage.Files.DataLake/12.7.0-alpha.20210202.1",
-          "(.NET Framework 4.8.4250.0; Microsoft Windows 10.0.19042 )"
-        ],
-        "x-ms-client-request-id": "e50ceb38-df8e-fd22-b4d0-19c453e7d465",
-        "x-ms-date": "Wed, 03 Feb 2021 02:11:10 GMT",
-=======
-        "traceparent": "00-c7e1dd7eb2b8ba44a18c8567dffbe0da-134b89ce0f71ae46-00",
-        "User-Agent": [
-          "azsdk-net-Storage.Files.DataLake/12.7.0-alpha.20210217.1",
-          "(.NET 5.0.3; Microsoft Windows 10.0.19042)"
-        ],
-        "x-ms-client-request-id": "e50ceb38-df8e-fd22-b4d0-19c453e7d465",
-        "x-ms-date": "Wed, 17 Feb 2021 22:26:29 GMT",
->>>>>>> 1814567d
+        "traceparent": "00-5a6b93d72907ec4da62c2901a6ebb49c-f513f19352c91e46-00",
+        "User-Agent": [
+          "azsdk-net-Storage.Files.DataLake/12.7.0-alpha.20210219.1",
+          "(.NET 5.0.3; Microsoft Windows 10.0.19041)"
+        ],
+        "x-ms-client-request-id": "eb1dc04e-40d0-b0d2-59ed-8b8bb2067cc5",
+        "x-ms-date": "Fri, 19 Feb 2021 19:09:27 GMT",
         "x-ms-return-client-request-id": "true",
         "x-ms-version": "2020-06-12"
       },
@@ -336,28 +216,20 @@
       "StatusCode": 202,
       "ResponseHeaders": {
         "Content-Length": "0",
-<<<<<<< HEAD
-        "Date": "Wed, 03 Feb 2021 02:11:10 GMT",
-=======
-        "Date": "Wed, 17 Feb 2021 22:26:29 GMT",
->>>>>>> 1814567d
+        "Date": "Fri, 19 Feb 2021 19:09:26 GMT",
         "Server": [
           "Windows-Azure-Blob/1.0",
           "Microsoft-HTTPAPI/2.0"
         ],
-        "x-ms-client-request-id": "e50ceb38-df8e-fd22-b4d0-19c453e7d465",
-<<<<<<< HEAD
-        "x-ms-request-id": "128de91b-801e-0004-4dd1-f9f258000000",
-=======
-        "x-ms-request-id": "d2111f48-c01e-0067-0d7b-056fa3000000",
->>>>>>> 1814567d
+        "x-ms-client-request-id": "eb1dc04e-40d0-b0d2-59ed-8b8bb2067cc5",
+        "x-ms-request-id": "2e63de80-201e-00a4-33f2-0676f9000000",
         "x-ms-version": "2020-06-12"
       },
       "ResponseBody": []
     }
   ],
   "Variables": {
-    "RandomSeed": "446873359",
+    "RandomSeed": "1794487544",
     "Storage_TestConfigHierarchicalNamespace": "NamespaceTenant\nseannse\nU2FuaXRpemVk\nhttps://seannse.blob.core.windows.net\nhttps://seannse.file.core.windows.net\nhttps://seannse.queue.core.windows.net\nhttps://seannse.table.core.windows.net\n\n\n\n\nhttps://seannse-secondary.blob.core.windows.net\nhttps://seannse-secondary.file.core.windows.net\nhttps://seannse-secondary.queue.core.windows.net\nhttps://seannse-secondary.table.core.windows.net\n68390a19-a643-458b-b726-408abf67b4fc\nSanitized\n72f988bf-86f1-41af-91ab-2d7cd011db47\nhttps://login.microsoftonline.com/\nCloud\nBlobEndpoint=https://seannse.blob.core.windows.net/;QueueEndpoint=https://seannse.queue.core.windows.net/;FileEndpoint=https://seannse.file.core.windows.net/;BlobSecondaryEndpoint=https://seannse-secondary.blob.core.windows.net/;QueueSecondaryEndpoint=https://seannse-secondary.queue.core.windows.net/;FileSecondaryEndpoint=https://seannse-secondary.file.core.windows.net/;AccountName=seannse;AccountKey=Sanitized\n"
   }
 }