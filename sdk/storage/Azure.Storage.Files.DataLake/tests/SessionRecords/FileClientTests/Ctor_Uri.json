{
  "Entries": [
    {
      "RequestUri": "https://seannse.blob.core.windows.net/test-filesystem-d7054218-a328-a16a-f796-fd3c48ec4770?restype=container",
      "RequestMethod": "PUT",
      "RequestHeaders": {
        "Accept": "application/xml",
        "Authorization": "Sanitized",
<<<<<<< HEAD
        "traceparent": "00-2ebffc583ccd6b408525f5e55883406c-c147a106a985e749-00",
        "User-Agent": [
          "azsdk-net-Storage.Files.DataLake/12.7.0-alpha.20210202.1",
          "(.NET 5.0.2; Microsoft Windows 10.0.19042)"
        ],
        "x-ms-blob-public-access": "container",
        "x-ms-client-request-id": "08f6eda8-b234-4005-5f3a-b9ccd1a280c0",
        "x-ms-date": "Tue, 02 Feb 2021 21:36:13 GMT",
=======
        "traceparent": "00-3195c4c48e1d7a4182ec845f38455ad7-321f5e5e5d32f346-00",
        "User-Agent": [
          "azsdk-net-Storage.Files.DataLake/12.7.0-alpha.20210217.1",
          "(.NET 5.0.3; Microsoft Windows 10.0.19042)"
        ],
        "x-ms-blob-public-access": "container",
        "x-ms-client-request-id": "08f6eda8-b234-4005-5f3a-b9ccd1a280c0",
        "x-ms-date": "Wed, 17 Feb 2021 22:25:54 GMT",
>>>>>>> 1814567d
        "x-ms-return-client-request-id": "true",
        "x-ms-version": "2020-06-12"
      },
      "RequestBody": null,
      "StatusCode": 201,
      "ResponseHeaders": {
        "Content-Length": "0",
<<<<<<< HEAD
        "Date": "Tue, 02 Feb 2021 21:36:13 GMT",
        "ETag": "\u00220x8D8C7C29102D894\u0022",
        "Last-Modified": "Tue, 02 Feb 2021 21:36:14 GMT",
=======
        "Date": "Wed, 17 Feb 2021 22:25:53 GMT",
        "ETag": "\u00220x8D8D392FD627832\u0022",
        "Last-Modified": "Wed, 17 Feb 2021 22:25:54 GMT",
>>>>>>> 1814567d
        "Server": [
          "Windows-Azure-Blob/1.0",
          "Microsoft-HTTPAPI/2.0"
        ],
        "x-ms-client-request-id": "08f6eda8-b234-4005-5f3a-b9ccd1a280c0",
<<<<<<< HEAD
        "x-ms-request-id": "240f39e7-a01e-002c-11ab-f993f0000000",
=======
        "x-ms-request-id": "cdff034a-601e-00b5-057b-05ec4d000000",
>>>>>>> 1814567d
        "x-ms-version": "2020-06-12"
      },
      "ResponseBody": []
    },
    {
      "RequestUri": "https://seannse.dfs.core.windows.net/test-filesystem-d7054218-a328-a16a-f796-fd3c48ec4770/test-directory-0589b249-2bf6-93fd-afa1-7f578b2dee0f?resource=directory",
      "RequestMethod": "PUT",
      "RequestHeaders": {
        "Accept": "application/json",
        "Authorization": "Sanitized",
<<<<<<< HEAD
        "traceparent": "00-2ae67e0d6a62424cb67d096f90a48b21-765a4cee4a62bb47-00",
        "User-Agent": [
          "azsdk-net-Storage.Files.DataLake/12.7.0-alpha.20210202.1",
          "(.NET 5.0.2; Microsoft Windows 10.0.19042)"
        ],
        "x-ms-client-request-id": "25b28f12-fef7-3eb0-8c58-311baefe1ba2",
        "x-ms-date": "Tue, 02 Feb 2021 21:36:13 GMT",
=======
        "traceparent": "00-21568b2b09f6414b9589a9545c24fbb5-7596c6c6d77f4042-00",
        "User-Agent": [
          "azsdk-net-Storage.Files.DataLake/12.7.0-alpha.20210217.1",
          "(.NET 5.0.3; Microsoft Windows 10.0.19042)"
        ],
        "x-ms-client-request-id": "25b28f12-fef7-3eb0-8c58-311baefe1ba2",
        "x-ms-date": "Wed, 17 Feb 2021 22:25:54 GMT",
>>>>>>> 1814567d
        "x-ms-return-client-request-id": "true",
        "x-ms-version": "2020-06-12"
      },
      "RequestBody": null,
      "StatusCode": 201,
      "ResponseHeaders": {
        "Content-Length": "0",
<<<<<<< HEAD
        "Date": "Tue, 02 Feb 2021 21:36:14 GMT",
        "ETag": "\u00220x8D8C7C2913B94AA\u0022",
        "Last-Modified": "Tue, 02 Feb 2021 21:36:14 GMT",
=======
        "Date": "Wed, 17 Feb 2021 22:25:54 GMT",
        "ETag": "\u00220x8D8D392FDA57855\u0022",
        "Last-Modified": "Wed, 17 Feb 2021 22:25:54 GMT",
>>>>>>> 1814567d
        "Server": [
          "Windows-Azure-HDFS/1.0",
          "Microsoft-HTTPAPI/2.0"
        ],
        "x-ms-client-request-id": "25b28f12-fef7-3eb0-8c58-311baefe1ba2",
<<<<<<< HEAD
        "x-ms-request-id": "bfab9bb7-601f-000c-51ab-f9e857000000",
=======
        "x-ms-request-id": "4834370d-401f-0069-5a7b-054613000000",
>>>>>>> 1814567d
        "x-ms-version": "2020-06-12"
      },
      "ResponseBody": []
    },
    {
      "RequestUri": "https://seannse.dfs.core.windows.net/test-filesystem-d7054218-a328-a16a-f796-fd3c48ec4770/test-directory-0589b249-2bf6-93fd-afa1-7f578b2dee0f/test-file-95b74045-096a-4e52-4b29-5a5b12ee07e4?resource=file",
      "RequestMethod": "PUT",
      "RequestHeaders": {
        "Accept": "application/json",
        "Authorization": "Sanitized",
        "User-Agent": [
<<<<<<< HEAD
          "azsdk-net-Storage.Files.DataLake/12.7.0-alpha.20210202.1",
          "(.NET 5.0.2; Microsoft Windows 10.0.19042)"
        ],
        "x-ms-client-request-id": "42b98010-5bef-9cc8-e928-6b3b2c9e2e75",
        "x-ms-date": "Tue, 02 Feb 2021 21:36:14 GMT",
=======
          "azsdk-net-Storage.Files.DataLake/12.7.0-alpha.20210217.1",
          "(.NET 5.0.3; Microsoft Windows 10.0.19042)"
        ],
        "x-ms-client-request-id": "42b98010-5bef-9cc8-e928-6b3b2c9e2e75",
        "x-ms-date": "Wed, 17 Feb 2021 22:25:54 GMT",
>>>>>>> 1814567d
        "x-ms-return-client-request-id": "true",
        "x-ms-version": "2020-06-12"
      },
      "RequestBody": null,
      "StatusCode": 201,
      "ResponseHeaders": {
        "Content-Length": "0",
<<<<<<< HEAD
        "Date": "Tue, 02 Feb 2021 21:36:14 GMT",
        "ETag": "\u00220x8D8C7C2914AD491\u0022",
        "Last-Modified": "Tue, 02 Feb 2021 21:36:14 GMT",
=======
        "Date": "Wed, 17 Feb 2021 22:25:54 GMT",
        "ETag": "\u00220x8D8D392FDB3A20B\u0022",
        "Last-Modified": "Wed, 17 Feb 2021 22:25:54 GMT",
>>>>>>> 1814567d
        "Server": [
          "Windows-Azure-HDFS/1.0",
          "Microsoft-HTTPAPI/2.0"
        ],
        "x-ms-client-request-id": "42b98010-5bef-9cc8-e928-6b3b2c9e2e75",
<<<<<<< HEAD
        "x-ms-request-id": "bfab9bd4-601f-000c-6eab-f9e857000000",
=======
        "x-ms-request-id": "4834372c-401f-0069-797b-054613000000",
>>>>>>> 1814567d
        "x-ms-version": "2020-06-12"
      },
      "ResponseBody": []
    },
    {
<<<<<<< HEAD
      "RequestUri": "https://seannse.blob.core.windows.net/test-filesystem-d7054218-a328-a16a-f796-fd3c48ec4770/test-directory-0589b249-2bf6-93fd-afa1-7f578b2dee0f/test-file-95b74045-096a-4e52-4b29-5a5b12ee07e4?sv=2020-06-12\u0026ss=b\u0026srt=sco\u0026st=2021-02-02T20%3A36%3A14Z\u0026se=2021-02-02T22%3A36%3A14Z\u0026sp=rwdlac\u0026sig=Sanitized",
      "RequestMethod": "HEAD",
      "RequestHeaders": {
        "traceparent": "00-bf5b35bb076cc544a94f7909e322f74d-57fe2630b8ff494a-00",
        "User-Agent": [
          "azsdk-net-Storage.Files.DataLake/12.7.0-alpha.20210202.1",
          "(.NET 5.0.2; Microsoft Windows 10.0.19042)"
=======
      "RequestUri": "https://seannse.blob.core.windows.net/test-filesystem-d7054218-a328-a16a-f796-fd3c48ec4770/test-directory-0589b249-2bf6-93fd-afa1-7f578b2dee0f/test-file-95b74045-096a-4e52-4b29-5a5b12ee07e4?sv=2020-06-12\u0026ss=b\u0026srt=sco\u0026st=2021-02-17T21%3A25%3A54Z\u0026se=2021-02-17T23%3A25%3A54Z\u0026sp=rwdlac\u0026sig=Sanitized",
      "RequestMethod": "HEAD",
      "RequestHeaders": {
        "Accept": "application/xml",
        "traceparent": "00-a2487807d304fa4f8b3fe78aa175c85e-fbad6ceef063f142-00",
        "User-Agent": [
          "azsdk-net-Storage.Files.DataLake/12.7.0-alpha.20210217.1",
          "(.NET 5.0.3; Microsoft Windows 10.0.19042)"
>>>>>>> 1814567d
        ],
        "x-ms-client-request-id": "2e0a9efa-d845-95b3-9e4e-a183b2f91e94",
        "x-ms-return-client-request-id": "true",
        "x-ms-version": "2020-06-12"
      },
      "RequestBody": null,
      "StatusCode": 200,
      "ResponseHeaders": {
        "Accept-Ranges": "bytes",
        "Content-Length": "0",
        "Content-Type": "application/octet-stream",
<<<<<<< HEAD
        "Date": "Tue, 02 Feb 2021 21:36:14 GMT",
        "ETag": "\u00220x8D8C7C2914AD491\u0022",
        "Last-Modified": "Tue, 02 Feb 2021 21:36:14 GMT",
=======
        "Date": "Wed, 17 Feb 2021 22:25:54 GMT",
        "ETag": "\u00220x8D8D392FDB3A20B\u0022",
        "Last-Modified": "Wed, 17 Feb 2021 22:25:54 GMT",
>>>>>>> 1814567d
        "Server": [
          "Windows-Azure-Blob/1.0",
          "Microsoft-HTTPAPI/2.0"
        ],
        "x-ms-access-tier": "Hot",
        "x-ms-access-tier-inferred": "true",
        "x-ms-blob-type": "BlockBlob",
        "x-ms-client-request-id": "2e0a9efa-d845-95b3-9e4e-a183b2f91e94",
<<<<<<< HEAD
        "x-ms-creation-time": "Tue, 02 Feb 2021 21:36:14 GMT",
=======
        "x-ms-creation-time": "Wed, 17 Feb 2021 22:25:54 GMT",
>>>>>>> 1814567d
        "x-ms-group": "$superuser",
        "x-ms-lease-state": "available",
        "x-ms-lease-status": "unlocked",
        "x-ms-owner": "$superuser",
        "x-ms-permissions": "rw-r-----",
<<<<<<< HEAD
        "x-ms-request-id": "c79bb5a8-001e-001a-25ab-f91e80000000",
=======
        "x-ms-request-id": "96fe2266-701e-00b9-2e7b-057b45000000",
>>>>>>> 1814567d
        "x-ms-server-encrypted": "true",
        "x-ms-version": "2020-06-12"
      },
      "ResponseBody": []
    },
    {
      "RequestUri": "https://seannse.blob.core.windows.net/test-filesystem-d7054218-a328-a16a-f796-fd3c48ec4770?restype=container",
      "RequestMethod": "DELETE",
      "RequestHeaders": {
        "Accept": "application/xml",
        "Authorization": "Sanitized",
<<<<<<< HEAD
        "traceparent": "00-9b2a6fec97b3014e953671e7ad008170-e7d9cf58f430cf47-00",
        "User-Agent": [
          "azsdk-net-Storage.Files.DataLake/12.7.0-alpha.20210202.1",
          "(.NET 5.0.2; Microsoft Windows 10.0.19042)"
        ],
        "x-ms-client-request-id": "8d41eb4a-0094-d630-fb71-db92fe094160",
        "x-ms-date": "Tue, 02 Feb 2021 21:36:14 GMT",
=======
        "traceparent": "00-a7cd94f9707c4940a9fa482f24a196fa-de5eec0bb4267f48-00",
        "User-Agent": [
          "azsdk-net-Storage.Files.DataLake/12.7.0-alpha.20210217.1",
          "(.NET 5.0.3; Microsoft Windows 10.0.19042)"
        ],
        "x-ms-client-request-id": "8d41eb4a-0094-d630-fb71-db92fe094160",
        "x-ms-date": "Wed, 17 Feb 2021 22:25:55 GMT",
>>>>>>> 1814567d
        "x-ms-return-client-request-id": "true",
        "x-ms-version": "2020-06-12"
      },
      "RequestBody": null,
      "StatusCode": 202,
      "ResponseHeaders": {
        "Content-Length": "0",
<<<<<<< HEAD
        "Date": "Tue, 02 Feb 2021 21:36:14 GMT",
=======
        "Date": "Wed, 17 Feb 2021 22:25:54 GMT",
>>>>>>> 1814567d
        "Server": [
          "Windows-Azure-Blob/1.0",
          "Microsoft-HTTPAPI/2.0"
        ],
        "x-ms-client-request-id": "8d41eb4a-0094-d630-fb71-db92fe094160",
<<<<<<< HEAD
        "x-ms-request-id": "240f3bdd-a01e-002c-62ab-f993f0000000",
=======
        "x-ms-request-id": "cdff07de-601e-00b5-407b-05ec4d000000",
>>>>>>> 1814567d
        "x-ms-version": "2020-06-12"
      },
      "ResponseBody": []
    }
  ],
  "Variables": {
<<<<<<< HEAD
    "DateTimeOffsetNow": "2021-02-02T15:36:14.2658057-06:00",
=======
    "DateTimeOffsetNow": "2021-02-17T16:25:54.9529534-06:00",
>>>>>>> 1814567d
    "RandomSeed": "500555287",
    "Storage_TestConfigHierarchicalNamespace": "NamespaceTenant\nseannse\nU2FuaXRpemVk\nhttps://seannse.blob.core.windows.net\nhttps://seannse.file.core.windows.net\nhttps://seannse.queue.core.windows.net\nhttps://seannse.table.core.windows.net\n\n\n\n\nhttps://seannse-secondary.blob.core.windows.net\nhttps://seannse-secondary.file.core.windows.net\nhttps://seannse-secondary.queue.core.windows.net\nhttps://seannse-secondary.table.core.windows.net\n68390a19-a643-458b-b726-408abf67b4fc\nSanitized\n72f988bf-86f1-41af-91ab-2d7cd011db47\nhttps://login.microsoftonline.com/\nCloud\nBlobEndpoint=https://seannse.blob.core.windows.net/;QueueEndpoint=https://seannse.queue.core.windows.net/;FileEndpoint=https://seannse.file.core.windows.net/;BlobSecondaryEndpoint=https://seannse-secondary.blob.core.windows.net/;QueueSecondaryEndpoint=https://seannse-secondary.queue.core.windows.net/;FileSecondaryEndpoint=https://seannse-secondary.file.core.windows.net/;AccountName=seannse;AccountKey=Sanitized\n"
  }
}<|MERGE_RESOLUTION|>--- conflicted
+++ resolved
@@ -1,30 +1,19 @@
 {
   "Entries": [
     {
-      "RequestUri": "https://seannse.blob.core.windows.net/test-filesystem-d7054218-a328-a16a-f796-fd3c48ec4770?restype=container",
+      "RequestUri": "https://seannse.blob.core.windows.net/test-filesystem-62637c4f-37d7-f296-d64d-2c76d8290022?restype=container",
       "RequestMethod": "PUT",
       "RequestHeaders": {
         "Accept": "application/xml",
         "Authorization": "Sanitized",
-<<<<<<< HEAD
-        "traceparent": "00-2ebffc583ccd6b408525f5e55883406c-c147a106a985e749-00",
+        "traceparent": "00-7ff5e8a6c8cd194b957dc56d36a28687-ccebfdcfdeccdc46-00",
         "User-Agent": [
-          "azsdk-net-Storage.Files.DataLake/12.7.0-alpha.20210202.1",
-          "(.NET 5.0.2; Microsoft Windows 10.0.19042)"
+          "azsdk-net-Storage.Files.DataLake/12.7.0-alpha.20210219.1",
+          "(.NET 5.0.3; Microsoft Windows 10.0.19041)"
         ],
         "x-ms-blob-public-access": "container",
-        "x-ms-client-request-id": "08f6eda8-b234-4005-5f3a-b9ccd1a280c0",
-        "x-ms-date": "Tue, 02 Feb 2021 21:36:13 GMT",
-=======
-        "traceparent": "00-3195c4c48e1d7a4182ec845f38455ad7-321f5e5e5d32f346-00",
-        "User-Agent": [
-          "azsdk-net-Storage.Files.DataLake/12.7.0-alpha.20210217.1",
-          "(.NET 5.0.3; Microsoft Windows 10.0.19042)"
-        ],
-        "x-ms-blob-public-access": "container",
-        "x-ms-client-request-id": "08f6eda8-b234-4005-5f3a-b9ccd1a280c0",
-        "x-ms-date": "Wed, 17 Feb 2021 22:25:54 GMT",
->>>>>>> 1814567d
+        "x-ms-client-request-id": "ac764f13-b3e4-10e6-55af-277c7beb1133",
+        "x-ms-date": "Fri, 19 Feb 2021 19:09:12 GMT",
         "x-ms-return-client-request-id": "true",
         "x-ms-version": "2020-06-12"
       },
@@ -32,52 +21,32 @@
       "StatusCode": 201,
       "ResponseHeaders": {
         "Content-Length": "0",
-<<<<<<< HEAD
-        "Date": "Tue, 02 Feb 2021 21:36:13 GMT",
-        "ETag": "\u00220x8D8C7C29102D894\u0022",
-        "Last-Modified": "Tue, 02 Feb 2021 21:36:14 GMT",
-=======
-        "Date": "Wed, 17 Feb 2021 22:25:53 GMT",
-        "ETag": "\u00220x8D8D392FD627832\u0022",
-        "Last-Modified": "Wed, 17 Feb 2021 22:25:54 GMT",
->>>>>>> 1814567d
+        "Date": "Fri, 19 Feb 2021 19:09:11 GMT",
+        "ETag": "\u00220x8D8D509D76B43D9\u0022",
+        "Last-Modified": "Fri, 19 Feb 2021 19:09:11 GMT",
         "Server": [
           "Windows-Azure-Blob/1.0",
           "Microsoft-HTTPAPI/2.0"
         ],
-        "x-ms-client-request-id": "08f6eda8-b234-4005-5f3a-b9ccd1a280c0",
-<<<<<<< HEAD
-        "x-ms-request-id": "240f39e7-a01e-002c-11ab-f993f0000000",
-=======
-        "x-ms-request-id": "cdff034a-601e-00b5-057b-05ec4d000000",
->>>>>>> 1814567d
+        "x-ms-client-request-id": "ac764f13-b3e4-10e6-55af-277c7beb1133",
+        "x-ms-request-id": "2e635028-201e-00a4-5cf2-0676f9000000",
         "x-ms-version": "2020-06-12"
       },
       "ResponseBody": []
     },
     {
-      "RequestUri": "https://seannse.dfs.core.windows.net/test-filesystem-d7054218-a328-a16a-f796-fd3c48ec4770/test-directory-0589b249-2bf6-93fd-afa1-7f578b2dee0f?resource=directory",
+      "RequestUri": "https://seannse.dfs.core.windows.net/test-filesystem-62637c4f-37d7-f296-d64d-2c76d8290022/test-directory-88aaf44f-e48a-f326-769c-3b9a38733adc?resource=directory",
       "RequestMethod": "PUT",
       "RequestHeaders": {
         "Accept": "application/json",
         "Authorization": "Sanitized",
-<<<<<<< HEAD
-        "traceparent": "00-2ae67e0d6a62424cb67d096f90a48b21-765a4cee4a62bb47-00",
+        "traceparent": "00-fa416a80173313448dc56a8b25b28e60-07a60c1d07c22841-00",
         "User-Agent": [
-          "azsdk-net-Storage.Files.DataLake/12.7.0-alpha.20210202.1",
-          "(.NET 5.0.2; Microsoft Windows 10.0.19042)"
+          "azsdk-net-Storage.Files.DataLake/12.7.0-alpha.20210219.1",
+          "(.NET 5.0.3; Microsoft Windows 10.0.19041)"
         ],
-        "x-ms-client-request-id": "25b28f12-fef7-3eb0-8c58-311baefe1ba2",
-        "x-ms-date": "Tue, 02 Feb 2021 21:36:13 GMT",
-=======
-        "traceparent": "00-21568b2b09f6414b9589a9545c24fbb5-7596c6c6d77f4042-00",
-        "User-Agent": [
-          "azsdk-net-Storage.Files.DataLake/12.7.0-alpha.20210217.1",
-          "(.NET 5.0.3; Microsoft Windows 10.0.19042)"
-        ],
-        "x-ms-client-request-id": "25b28f12-fef7-3eb0-8c58-311baefe1ba2",
-        "x-ms-date": "Wed, 17 Feb 2021 22:25:54 GMT",
->>>>>>> 1814567d
+        "x-ms-client-request-id": "92260653-0bcb-aea5-3752-b63635aaef6a",
+        "x-ms-date": "Fri, 19 Feb 2021 19:09:12 GMT",
         "x-ms-return-client-request-id": "true",
         "x-ms-version": "2020-06-12"
       },
@@ -85,49 +54,31 @@
       "StatusCode": 201,
       "ResponseHeaders": {
         "Content-Length": "0",
-<<<<<<< HEAD
-        "Date": "Tue, 02 Feb 2021 21:36:14 GMT",
-        "ETag": "\u00220x8D8C7C2913B94AA\u0022",
-        "Last-Modified": "Tue, 02 Feb 2021 21:36:14 GMT",
-=======
-        "Date": "Wed, 17 Feb 2021 22:25:54 GMT",
-        "ETag": "\u00220x8D8D392FDA57855\u0022",
-        "Last-Modified": "Wed, 17 Feb 2021 22:25:54 GMT",
->>>>>>> 1814567d
+        "Date": "Fri, 19 Feb 2021 19:09:11 GMT",
+        "ETag": "\u00220x8D8D509D779A1FB\u0022",
+        "Last-Modified": "Fri, 19 Feb 2021 19:09:11 GMT",
         "Server": [
           "Windows-Azure-HDFS/1.0",
           "Microsoft-HTTPAPI/2.0"
         ],
-        "x-ms-client-request-id": "25b28f12-fef7-3eb0-8c58-311baefe1ba2",
-<<<<<<< HEAD
-        "x-ms-request-id": "bfab9bb7-601f-000c-51ab-f9e857000000",
-=======
-        "x-ms-request-id": "4834370d-401f-0069-5a7b-054613000000",
->>>>>>> 1814567d
+        "x-ms-client-request-id": "92260653-0bcb-aea5-3752-b63635aaef6a",
+        "x-ms-request-id": "6f4affce-e01f-004f-6af2-060e0b000000",
         "x-ms-version": "2020-06-12"
       },
       "ResponseBody": []
     },
     {
-      "RequestUri": "https://seannse.dfs.core.windows.net/test-filesystem-d7054218-a328-a16a-f796-fd3c48ec4770/test-directory-0589b249-2bf6-93fd-afa1-7f578b2dee0f/test-file-95b74045-096a-4e52-4b29-5a5b12ee07e4?resource=file",
+      "RequestUri": "https://seannse.dfs.core.windows.net/test-filesystem-62637c4f-37d7-f296-d64d-2c76d8290022/test-directory-88aaf44f-e48a-f326-769c-3b9a38733adc/test-file-4d442cff-3e3b-fb9f-600d-683ae242b78a?resource=file",
       "RequestMethod": "PUT",
       "RequestHeaders": {
         "Accept": "application/json",
         "Authorization": "Sanitized",
         "User-Agent": [
-<<<<<<< HEAD
-          "azsdk-net-Storage.Files.DataLake/12.7.0-alpha.20210202.1",
-          "(.NET 5.0.2; Microsoft Windows 10.0.19042)"
+          "azsdk-net-Storage.Files.DataLake/12.7.0-alpha.20210219.1",
+          "(.NET 5.0.3; Microsoft Windows 10.0.19041)"
         ],
-        "x-ms-client-request-id": "42b98010-5bef-9cc8-e928-6b3b2c9e2e75",
-        "x-ms-date": "Tue, 02 Feb 2021 21:36:14 GMT",
-=======
-          "azsdk-net-Storage.Files.DataLake/12.7.0-alpha.20210217.1",
-          "(.NET 5.0.3; Microsoft Windows 10.0.19042)"
-        ],
-        "x-ms-client-request-id": "42b98010-5bef-9cc8-e928-6b3b2c9e2e75",
-        "x-ms-date": "Wed, 17 Feb 2021 22:25:54 GMT",
->>>>>>> 1814567d
+        "x-ms-client-request-id": "7428c2ae-7fc5-da68-0c8b-e3bd77c06b5b",
+        "x-ms-date": "Fri, 19 Feb 2021 19:09:12 GMT",
         "x-ms-return-client-request-id": "true",
         "x-ms-version": "2020-06-12"
       },
@@ -135,50 +86,30 @@
       "StatusCode": 201,
       "ResponseHeaders": {
         "Content-Length": "0",
-<<<<<<< HEAD
-        "Date": "Tue, 02 Feb 2021 21:36:14 GMT",
-        "ETag": "\u00220x8D8C7C2914AD491\u0022",
-        "Last-Modified": "Tue, 02 Feb 2021 21:36:14 GMT",
-=======
-        "Date": "Wed, 17 Feb 2021 22:25:54 GMT",
-        "ETag": "\u00220x8D8D392FDB3A20B\u0022",
-        "Last-Modified": "Wed, 17 Feb 2021 22:25:54 GMT",
->>>>>>> 1814567d
+        "Date": "Fri, 19 Feb 2021 19:09:11 GMT",
+        "ETag": "\u00220x8D8D509D787B391\u0022",
+        "Last-Modified": "Fri, 19 Feb 2021 19:09:12 GMT",
         "Server": [
           "Windows-Azure-HDFS/1.0",
           "Microsoft-HTTPAPI/2.0"
         ],
-        "x-ms-client-request-id": "42b98010-5bef-9cc8-e928-6b3b2c9e2e75",
-<<<<<<< HEAD
-        "x-ms-request-id": "bfab9bd4-601f-000c-6eab-f9e857000000",
-=======
-        "x-ms-request-id": "4834372c-401f-0069-797b-054613000000",
->>>>>>> 1814567d
+        "x-ms-client-request-id": "7428c2ae-7fc5-da68-0c8b-e3bd77c06b5b",
+        "x-ms-request-id": "6f4affde-e01f-004f-7af2-060e0b000000",
         "x-ms-version": "2020-06-12"
       },
       "ResponseBody": []
     },
     {
-<<<<<<< HEAD
-      "RequestUri": "https://seannse.blob.core.windows.net/test-filesystem-d7054218-a328-a16a-f796-fd3c48ec4770/test-directory-0589b249-2bf6-93fd-afa1-7f578b2dee0f/test-file-95b74045-096a-4e52-4b29-5a5b12ee07e4?sv=2020-06-12\u0026ss=b\u0026srt=sco\u0026st=2021-02-02T20%3A36%3A14Z\u0026se=2021-02-02T22%3A36%3A14Z\u0026sp=rwdlac\u0026sig=Sanitized",
-      "RequestMethod": "HEAD",
-      "RequestHeaders": {
-        "traceparent": "00-bf5b35bb076cc544a94f7909e322f74d-57fe2630b8ff494a-00",
-        "User-Agent": [
-          "azsdk-net-Storage.Files.DataLake/12.7.0-alpha.20210202.1",
-          "(.NET 5.0.2; Microsoft Windows 10.0.19042)"
-=======
-      "RequestUri": "https://seannse.blob.core.windows.net/test-filesystem-d7054218-a328-a16a-f796-fd3c48ec4770/test-directory-0589b249-2bf6-93fd-afa1-7f578b2dee0f/test-file-95b74045-096a-4e52-4b29-5a5b12ee07e4?sv=2020-06-12\u0026ss=b\u0026srt=sco\u0026st=2021-02-17T21%3A25%3A54Z\u0026se=2021-02-17T23%3A25%3A54Z\u0026sp=rwdlac\u0026sig=Sanitized",
+      "RequestUri": "https://seannse.blob.core.windows.net/test-filesystem-62637c4f-37d7-f296-d64d-2c76d8290022/test-directory-88aaf44f-e48a-f326-769c-3b9a38733adc/test-file-4d442cff-3e3b-fb9f-600d-683ae242b78a?sv=2020-06-12\u0026ss=b\u0026srt=sco\u0026st=2021-02-19T18%3A09%3A12Z\u0026se=2021-02-19T20%3A09%3A12Z\u0026sp=rwdlac\u0026sig=Sanitized",
       "RequestMethod": "HEAD",
       "RequestHeaders": {
         "Accept": "application/xml",
-        "traceparent": "00-a2487807d304fa4f8b3fe78aa175c85e-fbad6ceef063f142-00",
+        "traceparent": "00-7bafd0f831283047adce926cee06e00b-2f84991836d8bd46-00",
         "User-Agent": [
-          "azsdk-net-Storage.Files.DataLake/12.7.0-alpha.20210217.1",
-          "(.NET 5.0.3; Microsoft Windows 10.0.19042)"
->>>>>>> 1814567d
+          "azsdk-net-Storage.Files.DataLake/12.7.0-alpha.20210219.1",
+          "(.NET 5.0.3; Microsoft Windows 10.0.19041)"
         ],
-        "x-ms-client-request-id": "2e0a9efa-d845-95b3-9e4e-a183b2f91e94",
+        "x-ms-client-request-id": "7387c693-7a81-dea5-507b-3d36bb946d98",
         "x-ms-return-client-request-id": "true",
         "x-ms-version": "2020-06-12"
       },
@@ -188,15 +119,9 @@
         "Accept-Ranges": "bytes",
         "Content-Length": "0",
         "Content-Type": "application/octet-stream",
-<<<<<<< HEAD
-        "Date": "Tue, 02 Feb 2021 21:36:14 GMT",
-        "ETag": "\u00220x8D8C7C2914AD491\u0022",
-        "Last-Modified": "Tue, 02 Feb 2021 21:36:14 GMT",
-=======
-        "Date": "Wed, 17 Feb 2021 22:25:54 GMT",
-        "ETag": "\u00220x8D8D392FDB3A20B\u0022",
-        "Last-Modified": "Wed, 17 Feb 2021 22:25:54 GMT",
->>>>>>> 1814567d
+        "Date": "Fri, 19 Feb 2021 19:09:12 GMT",
+        "ETag": "\u00220x8D8D509D787B391\u0022",
+        "Last-Modified": "Fri, 19 Feb 2021 19:09:12 GMT",
         "Server": [
           "Windows-Azure-Blob/1.0",
           "Microsoft-HTTPAPI/2.0"
@@ -204,50 +129,32 @@
         "x-ms-access-tier": "Hot",
         "x-ms-access-tier-inferred": "true",
         "x-ms-blob-type": "BlockBlob",
-        "x-ms-client-request-id": "2e0a9efa-d845-95b3-9e4e-a183b2f91e94",
-<<<<<<< HEAD
-        "x-ms-creation-time": "Tue, 02 Feb 2021 21:36:14 GMT",
-=======
-        "x-ms-creation-time": "Wed, 17 Feb 2021 22:25:54 GMT",
->>>>>>> 1814567d
+        "x-ms-client-request-id": "7387c693-7a81-dea5-507b-3d36bb946d98",
+        "x-ms-creation-time": "Fri, 19 Feb 2021 19:09:12 GMT",
         "x-ms-group": "$superuser",
         "x-ms-lease-state": "available",
         "x-ms-lease-status": "unlocked",
         "x-ms-owner": "$superuser",
         "x-ms-permissions": "rw-r-----",
-<<<<<<< HEAD
-        "x-ms-request-id": "c79bb5a8-001e-001a-25ab-f91e80000000",
-=======
-        "x-ms-request-id": "96fe2266-701e-00b9-2e7b-057b45000000",
->>>>>>> 1814567d
+        "x-ms-request-id": "2e6352ce-201e-00a4-67f2-0676f9000000",
         "x-ms-server-encrypted": "true",
         "x-ms-version": "2020-06-12"
       },
       "ResponseBody": []
     },
     {
-      "RequestUri": "https://seannse.blob.core.windows.net/test-filesystem-d7054218-a328-a16a-f796-fd3c48ec4770?restype=container",
+      "RequestUri": "https://seannse.blob.core.windows.net/test-filesystem-62637c4f-37d7-f296-d64d-2c76d8290022?restype=container",
       "RequestMethod": "DELETE",
       "RequestHeaders": {
         "Accept": "application/xml",
         "Authorization": "Sanitized",
-<<<<<<< HEAD
-        "traceparent": "00-9b2a6fec97b3014e953671e7ad008170-e7d9cf58f430cf47-00",
+        "traceparent": "00-8729dfc61c37b849a1a5dccd118dd6e7-e052b745c6833e48-00",
         "User-Agent": [
-          "azsdk-net-Storage.Files.DataLake/12.7.0-alpha.20210202.1",
-          "(.NET 5.0.2; Microsoft Windows 10.0.19042)"
+          "azsdk-net-Storage.Files.DataLake/12.7.0-alpha.20210219.1",
+          "(.NET 5.0.3; Microsoft Windows 10.0.19041)"
         ],
-        "x-ms-client-request-id": "8d41eb4a-0094-d630-fb71-db92fe094160",
-        "x-ms-date": "Tue, 02 Feb 2021 21:36:14 GMT",
-=======
-        "traceparent": "00-a7cd94f9707c4940a9fa482f24a196fa-de5eec0bb4267f48-00",
-        "User-Agent": [
-          "azsdk-net-Storage.Files.DataLake/12.7.0-alpha.20210217.1",
-          "(.NET 5.0.3; Microsoft Windows 10.0.19042)"
-        ],
-        "x-ms-client-request-id": "8d41eb4a-0094-d630-fb71-db92fe094160",
-        "x-ms-date": "Wed, 17 Feb 2021 22:25:55 GMT",
->>>>>>> 1814567d
+        "x-ms-client-request-id": "b02ac698-f838-6eda-e68f-4894796cf91f",
+        "x-ms-date": "Fri, 19 Feb 2021 19:09:12 GMT",
         "x-ms-return-client-request-id": "true",
         "x-ms-version": "2020-06-12"
       },
@@ -255,33 +162,21 @@
       "StatusCode": 202,
       "ResponseHeaders": {
         "Content-Length": "0",
-<<<<<<< HEAD
-        "Date": "Tue, 02 Feb 2021 21:36:14 GMT",
-=======
-        "Date": "Wed, 17 Feb 2021 22:25:54 GMT",
->>>>>>> 1814567d
+        "Date": "Fri, 19 Feb 2021 19:09:12 GMT",
         "Server": [
           "Windows-Azure-Blob/1.0",
           "Microsoft-HTTPAPI/2.0"
         ],
-        "x-ms-client-request-id": "8d41eb4a-0094-d630-fb71-db92fe094160",
-<<<<<<< HEAD
-        "x-ms-request-id": "240f3bdd-a01e-002c-62ab-f993f0000000",
-=======
-        "x-ms-request-id": "cdff07de-601e-00b5-407b-05ec4d000000",
->>>>>>> 1814567d
+        "x-ms-client-request-id": "b02ac698-f838-6eda-e68f-4894796cf91f",
+        "x-ms-request-id": "2e635398-201e-00a4-29f2-0676f9000000",
         "x-ms-version": "2020-06-12"
       },
       "ResponseBody": []
     }
   ],
   "Variables": {
-<<<<<<< HEAD
-    "DateTimeOffsetNow": "2021-02-02T15:36:14.2658057-06:00",
-=======
-    "DateTimeOffsetNow": "2021-02-17T16:25:54.9529534-06:00",
->>>>>>> 1814567d
-    "RandomSeed": "500555287",
+    "DateTimeOffsetNow": "2021-02-19T13:09:12.8070178-06:00",
+    "RandomSeed": "202936233",
     "Storage_TestConfigHierarchicalNamespace": "NamespaceTenant\nseannse\nU2FuaXRpemVk\nhttps://seannse.blob.core.windows.net\nhttps://seannse.file.core.windows.net\nhttps://seannse.queue.core.windows.net\nhttps://seannse.table.core.windows.net\n\n\n\n\nhttps://seannse-secondary.blob.core.windows.net\nhttps://seannse-secondary.file.core.windows.net\nhttps://seannse-secondary.queue.core.windows.net\nhttps://seannse-secondary.table.core.windows.net\n68390a19-a643-458b-b726-408abf67b4fc\nSanitized\n72f988bf-86f1-41af-91ab-2d7cd011db47\nhttps://login.microsoftonline.com/\nCloud\nBlobEndpoint=https://seannse.blob.core.windows.net/;QueueEndpoint=https://seannse.queue.core.windows.net/;FileEndpoint=https://seannse.file.core.windows.net/;BlobSecondaryEndpoint=https://seannse-secondary.blob.core.windows.net/;QueueSecondaryEndpoint=https://seannse-secondary.queue.core.windows.net/;FileSecondaryEndpoint=https://seannse-secondary.file.core.windows.net/;AccountName=seannse;AccountKey=Sanitized\n"
   }
 }