{
  "Entries": [
    {
      "RequestUri": "https://seannse.blob.core.windows.net/test-filesystem-94a4ce47-a47f-d0ab-22b7-5778b8b30461?restype=container",
      "RequestMethod": "PUT",
      "RequestHeaders": {
        "Accept": "application/xml",
        "Authorization": "Sanitized",
<<<<<<< HEAD
        "traceparent": "00-bc0561520176f9478b71076c82db9b58-4463fc31424b0f4e-00",
        "User-Agent": [
          "azsdk-net-Storage.Files.DataLake/12.7.0-alpha.20210202.1",
          "(.NET 5.0.2; Microsoft Windows 10.0.19042)"
        ],
        "x-ms-blob-public-access": "container",
        "x-ms-client-request-id": "e5d0b47f-c964-5976-c4a1-e14b9d4f17f7",
        "x-ms-date": "Tue, 02 Feb 2021 21:39:57 GMT",
=======
        "traceparent": "00-7b54098ec0bbec43bff3c12dc71f5604-307e20c07ae8a543-00",
        "User-Agent": [
          "azsdk-net-Storage.Files.DataLake/12.7.0-alpha.20210217.1",
          "(.NET 5.0.3; Microsoft Windows 10.0.19042)"
        ],
        "x-ms-blob-public-access": "container",
        "x-ms-client-request-id": "e5d0b47f-c964-5976-c4a1-e14b9d4f17f7",
        "x-ms-date": "Wed, 17 Feb 2021 22:29:22 GMT",
>>>>>>> 1814567d
        "x-ms-return-client-request-id": "true",
        "x-ms-version": "2020-06-12"
      },
      "RequestBody": null,
      "StatusCode": 201,
      "ResponseHeaders": {
        "Content-Length": "0",
<<<<<<< HEAD
        "Date": "Tue, 02 Feb 2021 21:39:57 GMT",
        "ETag": "\u00220x8D8C7C3164BD1CC\u0022",
        "Last-Modified": "Tue, 02 Feb 2021 21:39:57 GMT",
=======
        "Date": "Wed, 17 Feb 2021 22:29:22 GMT",
        "ETag": "\u00220x8D8D393796572CE\u0022",
        "Last-Modified": "Wed, 17 Feb 2021 22:29:22 GMT",
>>>>>>> 1814567d
        "Server": [
          "Windows-Azure-Blob/1.0",
          "Microsoft-HTTPAPI/2.0"
        ],
        "x-ms-client-request-id": "e5d0b47f-c964-5976-c4a1-e14b9d4f17f7",
<<<<<<< HEAD
        "x-ms-request-id": "9ee094bc-101e-0074-60ab-f94baf000000",
=======
        "x-ms-request-id": "b51c62d8-101e-0039-6d7c-058443000000",
>>>>>>> 1814567d
        "x-ms-version": "2020-06-12"
      },
      "ResponseBody": []
    },
    {
      "RequestUri": "https://seannse.dfs.core.windows.net/test-filesystem-94a4ce47-a47f-d0ab-22b7-5778b8b30461/test-file-f85be1b6-1b4c-a50d-7caa-012c956ca747?resource=file",
      "RequestMethod": "PUT",
      "RequestHeaders": {
        "Accept": "application/json",
        "Authorization": "Sanitized",
<<<<<<< HEAD
        "traceparent": "00-856733eedf9bf747859a81845d97c629-9c0eb1f793fc484e-00",
        "User-Agent": [
          "azsdk-net-Storage.Files.DataLake/12.7.0-alpha.20210202.1",
          "(.NET 5.0.2; Microsoft Windows 10.0.19042)"
        ],
        "x-ms-client-request-id": "4788163b-7f7f-6353-a62a-69bac74ac357",
        "x-ms-date": "Tue, 02 Feb 2021 21:39:57 GMT",
=======
        "traceparent": "00-3defad0130960b4eacd36857a60f4b8d-bdcfca485eefae41-00",
        "User-Agent": [
          "azsdk-net-Storage.Files.DataLake/12.7.0-alpha.20210217.1",
          "(.NET 5.0.3; Microsoft Windows 10.0.19042)"
        ],
        "x-ms-client-request-id": "4788163b-7f7f-6353-a62a-69bac74ac357",
        "x-ms-date": "Wed, 17 Feb 2021 22:29:22 GMT",
>>>>>>> 1814567d
        "x-ms-return-client-request-id": "true",
        "x-ms-version": "2020-06-12"
      },
      "RequestBody": null,
      "StatusCode": 201,
      "ResponseHeaders": {
        "Content-Length": "0",
<<<<<<< HEAD
        "Date": "Tue, 02 Feb 2021 21:39:57 GMT",
        "ETag": "\u00220x8D8C7C3169777CC\u0022",
        "Last-Modified": "Tue, 02 Feb 2021 21:39:58 GMT",
=======
        "Date": "Wed, 17 Feb 2021 22:29:22 GMT",
        "ETag": "\u00220x8D8D393799F3642\u0022",
        "Last-Modified": "Wed, 17 Feb 2021 22:29:22 GMT",
>>>>>>> 1814567d
        "Server": [
          "Windows-Azure-HDFS/1.0",
          "Microsoft-HTTPAPI/2.0"
        ],
        "x-ms-client-request-id": "4788163b-7f7f-6353-a62a-69bac74ac357",
<<<<<<< HEAD
        "x-ms-request-id": "85a4b92e-101f-0074-0aab-f94baf000000",
=======
        "x-ms-request-id": "30d0f852-501f-0028-477c-051ef7000000",
>>>>>>> 1814567d
        "x-ms-version": "2020-06-12"
      },
      "ResponseBody": []
    },
    {
      "RequestUri": "https://seannse.blob.core.windows.net/test-filesystem-94a4ce47-a47f-d0ab-22b7-5778b8b30461/test-file-f85be1b6-1b4c-a50d-7caa-012c956ca747?comp=expiry",
      "RequestMethod": "PUT",
      "RequestHeaders": {
        "Accept": "application/json",
        "Authorization": "Sanitized",
        "User-Agent": [
<<<<<<< HEAD
          "azsdk-net-Storage.Files.DataLake/12.7.0-alpha.20210202.1",
          "(.NET 5.0.2; Microsoft Windows 10.0.19042)"
        ],
        "x-ms-client-request-id": "7ef1bf4c-60e4-c0c7-6495-5db7b441e71d",
        "x-ms-date": "Tue, 02 Feb 2021 21:39:58 GMT",
=======
          "azsdk-net-Storage.Files.DataLake/12.7.0-alpha.20210217.1",
          "(.NET 5.0.3; Microsoft Windows 10.0.19042)"
        ],
        "x-ms-client-request-id": "7ef1bf4c-60e4-c0c7-6495-5db7b441e71d",
        "x-ms-date": "Wed, 17 Feb 2021 22:29:23 GMT",
>>>>>>> 1814567d
        "x-ms-expiry-option": "RelativeToNow",
        "x-ms-expiry-time": "3600000",
        "x-ms-return-client-request-id": "true",
        "x-ms-version": "2020-06-12"
      },
      "RequestBody": null,
      "StatusCode": 200,
      "ResponseHeaders": {
        "Content-Length": "0",
<<<<<<< HEAD
        "Date": "Tue, 02 Feb 2021 21:39:59 GMT",
        "ETag": "\u00220x8D8C7C3169777CC\u0022",
        "Last-Modified": "Tue, 02 Feb 2021 21:39:58 GMT",
=======
        "Date": "Wed, 17 Feb 2021 22:29:23 GMT",
        "ETag": "\u00220x8D8D393799F3642\u0022",
        "Last-Modified": "Wed, 17 Feb 2021 22:29:22 GMT",
>>>>>>> 1814567d
        "Server": [
          "Windows-Azure-Blob/1.0",
          "Microsoft-HTTPAPI/2.0"
        ],
        "x-ms-client-request-id": "7ef1bf4c-60e4-c0c7-6495-5db7b441e71d",
<<<<<<< HEAD
        "x-ms-request-id": "9ee09878-101e-0074-42ab-f94baf000000",
=======
        "x-ms-request-id": "b51c682b-101e-0039-497c-058443000000",
>>>>>>> 1814567d
        "x-ms-version": "2020-06-12"
      },
      "ResponseBody": []
    },
    {
      "RequestUri": "https://seannse.blob.core.windows.net/test-filesystem-94a4ce47-a47f-d0ab-22b7-5778b8b30461/test-file-f85be1b6-1b4c-a50d-7caa-012c956ca747",
      "RequestMethod": "HEAD",
      "RequestHeaders": {
        "Accept": "application/xml",
        "Authorization": "Sanitized",
        "User-Agent": [
<<<<<<< HEAD
          "azsdk-net-Storage.Files.DataLake/12.7.0-alpha.20210202.1",
          "(.NET 5.0.2; Microsoft Windows 10.0.19042)"
        ],
        "x-ms-client-request-id": "076df444-4458-9972-d34b-81c0b55ee3a3",
        "x-ms-date": "Tue, 02 Feb 2021 21:39:59 GMT",
=======
          "azsdk-net-Storage.Files.DataLake/12.7.0-alpha.20210217.1",
          "(.NET 5.0.3; Microsoft Windows 10.0.19042)"
        ],
        "x-ms-client-request-id": "076df444-4458-9972-d34b-81c0b55ee3a3",
        "x-ms-date": "Wed, 17 Feb 2021 22:29:23 GMT",
>>>>>>> 1814567d
        "x-ms-return-client-request-id": "true",
        "x-ms-version": "2020-06-12"
      },
      "RequestBody": null,
      "StatusCode": 200,
      "ResponseHeaders": {
        "Accept-Ranges": "bytes",
        "Content-Length": "0",
        "Content-Type": "application/octet-stream",
<<<<<<< HEAD
        "Date": "Tue, 02 Feb 2021 21:39:59 GMT",
        "ETag": "\u00220x8D8C7C3169777CC\u0022",
        "Last-Modified": "Tue, 02 Feb 2021 21:39:58 GMT",
=======
        "Date": "Wed, 17 Feb 2021 22:29:23 GMT",
        "ETag": "\u00220x8D8D393799F3642\u0022",
        "Last-Modified": "Wed, 17 Feb 2021 22:29:22 GMT",
>>>>>>> 1814567d
        "Server": [
          "Windows-Azure-Blob/1.0",
          "Microsoft-HTTPAPI/2.0"
        ],
        "x-ms-access-tier": "Hot",
        "x-ms-access-tier-inferred": "true",
        "x-ms-blob-type": "BlockBlob",
        "x-ms-client-request-id": "076df444-4458-9972-d34b-81c0b55ee3a3",
<<<<<<< HEAD
        "x-ms-creation-time": "Tue, 02 Feb 2021 21:39:58 GMT",
        "x-ms-expiry-time": "Tue, 02 Feb 2021 22:39:59 GMT",
=======
        "x-ms-creation-time": "Wed, 17 Feb 2021 22:29:22 GMT",
        "x-ms-expiry-time": "Wed, 17 Feb 2021 23:29:23 GMT",
>>>>>>> 1814567d
        "x-ms-group": "$superuser",
        "x-ms-lease-state": "available",
        "x-ms-lease-status": "unlocked",
        "x-ms-owner": "$superuser",
        "x-ms-permissions": "rw-r-----",
<<<<<<< HEAD
        "x-ms-request-id": "9ee098b4-101e-0074-77ab-f94baf000000",
=======
        "x-ms-request-id": "b51c6880-101e-0039-117c-058443000000",
>>>>>>> 1814567d
        "x-ms-server-encrypted": "true",
        "x-ms-version": "2020-06-12"
      },
      "ResponseBody": []
    },
    {
      "RequestUri": "https://seannse.blob.core.windows.net/test-filesystem-94a4ce47-a47f-d0ab-22b7-5778b8b30461?restype=container",
      "RequestMethod": "DELETE",
      "RequestHeaders": {
        "Accept": "application/xml",
        "Authorization": "Sanitized",
<<<<<<< HEAD
        "traceparent": "00-3b5c9d703b848a4294ea34300e8f1f3e-3113888eec0e3b4b-00",
        "User-Agent": [
          "azsdk-net-Storage.Files.DataLake/12.7.0-alpha.20210202.1",
          "(.NET 5.0.2; Microsoft Windows 10.0.19042)"
        ],
        "x-ms-client-request-id": "c0726a30-dfd4-14c4-53c7-52aff52b71a3",
        "x-ms-date": "Tue, 02 Feb 2021 21:39:59 GMT",
=======
        "traceparent": "00-c6aceda303121b4284792dfe91f7fb60-92ededec3ac04a48-00",
        "User-Agent": [
          "azsdk-net-Storage.Files.DataLake/12.7.0-alpha.20210217.1",
          "(.NET 5.0.3; Microsoft Windows 10.0.19042)"
        ],
        "x-ms-client-request-id": "c0726a30-dfd4-14c4-53c7-52aff52b71a3",
        "x-ms-date": "Wed, 17 Feb 2021 22:29:24 GMT",
>>>>>>> 1814567d
        "x-ms-return-client-request-id": "true",
        "x-ms-version": "2020-06-12"
      },
      "RequestBody": null,
      "StatusCode": 202,
      "ResponseHeaders": {
        "Content-Length": "0",
<<<<<<< HEAD
        "Date": "Tue, 02 Feb 2021 21:39:59 GMT",
=======
        "Date": "Wed, 17 Feb 2021 22:29:23 GMT",
>>>>>>> 1814567d
        "Server": [
          "Windows-Azure-Blob/1.0",
          "Microsoft-HTTPAPI/2.0"
        ],
        "x-ms-client-request-id": "c0726a30-dfd4-14c4-53c7-52aff52b71a3",
<<<<<<< HEAD
        "x-ms-request-id": "9ee098e6-101e-0074-24ab-f94baf000000",
=======
        "x-ms-request-id": "b51c68c1-101e-0039-4e7c-058443000000",
>>>>>>> 1814567d
        "x-ms-version": "2020-06-12"
      },
      "ResponseBody": []
    }
  ],
  "Variables": {
    "RandomSeed": "277547916",
    "Storage_TestConfigHierarchicalNamespace": "NamespaceTenant\nseannse\nU2FuaXRpemVk\nhttps://seannse.blob.core.windows.net\nhttps://seannse.file.core.windows.net\nhttps://seannse.queue.core.windows.net\nhttps://seannse.table.core.windows.net\n\n\n\n\nhttps://seannse-secondary.blob.core.windows.net\nhttps://seannse-secondary.file.core.windows.net\nhttps://seannse-secondary.queue.core.windows.net\nhttps://seannse-secondary.table.core.windows.net\n68390a19-a643-458b-b726-408abf67b4fc\nSanitized\n72f988bf-86f1-41af-91ab-2d7cd011db47\nhttps://login.microsoftonline.com/\nCloud\nBlobEndpoint=https://seannse.blob.core.windows.net/;QueueEndpoint=https://seannse.queue.core.windows.net/;FileEndpoint=https://seannse.file.core.windows.net/;BlobSecondaryEndpoint=https://seannse-secondary.blob.core.windows.net/;QueueSecondaryEndpoint=https://seannse-secondary.queue.core.windows.net/;FileSecondaryEndpoint=https://seannse-secondary.file.core.windows.net/;AccountName=seannse;AccountKey=Sanitized\n"
  }
}<|MERGE_RESOLUTION|>--- conflicted
+++ resolved
@@ -1,30 +1,19 @@
 {
   "Entries": [
     {
-      "RequestUri": "https://seannse.blob.core.windows.net/test-filesystem-94a4ce47-a47f-d0ab-22b7-5778b8b30461?restype=container",
+      "RequestUri": "https://seannse.blob.core.windows.net/test-filesystem-e8a2f31e-2b33-d1ea-1d7d-51c1d5731616?restype=container",
       "RequestMethod": "PUT",
       "RequestHeaders": {
         "Accept": "application/xml",
         "Authorization": "Sanitized",
-<<<<<<< HEAD
-        "traceparent": "00-bc0561520176f9478b71076c82db9b58-4463fc31424b0f4e-00",
+        "traceparent": "00-0dc029433d60da4884f90f43eb5bc2d6-0dd29351c2ad6641-00",
         "User-Agent": [
-          "azsdk-net-Storage.Files.DataLake/12.7.0-alpha.20210202.1",
-          "(.NET 5.0.2; Microsoft Windows 10.0.19042)"
+          "azsdk-net-Storage.Files.DataLake/12.7.0-alpha.20210219.1",
+          "(.NET 5.0.3; Microsoft Windows 10.0.19041)"
         ],
         "x-ms-blob-public-access": "container",
-        "x-ms-client-request-id": "e5d0b47f-c964-5976-c4a1-e14b9d4f17f7",
-        "x-ms-date": "Tue, 02 Feb 2021 21:39:57 GMT",
-=======
-        "traceparent": "00-7b54098ec0bbec43bff3c12dc71f5604-307e20c07ae8a543-00",
-        "User-Agent": [
-          "azsdk-net-Storage.Files.DataLake/12.7.0-alpha.20210217.1",
-          "(.NET 5.0.3; Microsoft Windows 10.0.19042)"
-        ],
-        "x-ms-blob-public-access": "container",
-        "x-ms-client-request-id": "e5d0b47f-c964-5976-c4a1-e14b9d4f17f7",
-        "x-ms-date": "Wed, 17 Feb 2021 22:29:22 GMT",
->>>>>>> 1814567d
+        "x-ms-client-request-id": "5f4147e5-7da4-eef2-9348-56744e7000b4",
+        "x-ms-date": "Fri, 19 Feb 2021 19:10:50 GMT",
         "x-ms-return-client-request-id": "true",
         "x-ms-version": "2020-06-12"
       },
@@ -32,52 +21,32 @@
       "StatusCode": 201,
       "ResponseHeaders": {
         "Content-Length": "0",
-<<<<<<< HEAD
-        "Date": "Tue, 02 Feb 2021 21:39:57 GMT",
-        "ETag": "\u00220x8D8C7C3164BD1CC\u0022",
-        "Last-Modified": "Tue, 02 Feb 2021 21:39:57 GMT",
-=======
-        "Date": "Wed, 17 Feb 2021 22:29:22 GMT",
-        "ETag": "\u00220x8D8D393796572CE\u0022",
-        "Last-Modified": "Wed, 17 Feb 2021 22:29:22 GMT",
->>>>>>> 1814567d
+        "Date": "Fri, 19 Feb 2021 19:10:49 GMT",
+        "ETag": "\u00220x8D8D50A11C6DD63\u0022",
+        "Last-Modified": "Fri, 19 Feb 2021 19:10:49 GMT",
         "Server": [
           "Windows-Azure-Blob/1.0",
           "Microsoft-HTTPAPI/2.0"
         ],
-        "x-ms-client-request-id": "e5d0b47f-c964-5976-c4a1-e14b9d4f17f7",
-<<<<<<< HEAD
-        "x-ms-request-id": "9ee094bc-101e-0074-60ab-f94baf000000",
-=======
-        "x-ms-request-id": "b51c62d8-101e-0039-6d7c-058443000000",
->>>>>>> 1814567d
+        "x-ms-client-request-id": "5f4147e5-7da4-eef2-9348-56744e7000b4",
+        "x-ms-request-id": "2e67111f-201e-00a4-71f2-0676f9000000",
         "x-ms-version": "2020-06-12"
       },
       "ResponseBody": []
     },
     {
-      "RequestUri": "https://seannse.dfs.core.windows.net/test-filesystem-94a4ce47-a47f-d0ab-22b7-5778b8b30461/test-file-f85be1b6-1b4c-a50d-7caa-012c956ca747?resource=file",
+      "RequestUri": "https://seannse.dfs.core.windows.net/test-filesystem-e8a2f31e-2b33-d1ea-1d7d-51c1d5731616/test-file-91c0a46d-ce9e-b91d-91b4-521b7bd161eb?resource=file",
       "RequestMethod": "PUT",
       "RequestHeaders": {
         "Accept": "application/json",
         "Authorization": "Sanitized",
-<<<<<<< HEAD
-        "traceparent": "00-856733eedf9bf747859a81845d97c629-9c0eb1f793fc484e-00",
+        "traceparent": "00-689bb4a6ca47df4a9f74f1c5f6138fd9-46ec0080eef91149-00",
         "User-Agent": [
-          "azsdk-net-Storage.Files.DataLake/12.7.0-alpha.20210202.1",
-          "(.NET 5.0.2; Microsoft Windows 10.0.19042)"
+          "azsdk-net-Storage.Files.DataLake/12.7.0-alpha.20210219.1",
+          "(.NET 5.0.3; Microsoft Windows 10.0.19041)"
         ],
-        "x-ms-client-request-id": "4788163b-7f7f-6353-a62a-69bac74ac357",
-        "x-ms-date": "Tue, 02 Feb 2021 21:39:57 GMT",
-=======
-        "traceparent": "00-3defad0130960b4eacd36857a60f4b8d-bdcfca485eefae41-00",
-        "User-Agent": [
-          "azsdk-net-Storage.Files.DataLake/12.7.0-alpha.20210217.1",
-          "(.NET 5.0.3; Microsoft Windows 10.0.19042)"
-        ],
-        "x-ms-client-request-id": "4788163b-7f7f-6353-a62a-69bac74ac357",
-        "x-ms-date": "Wed, 17 Feb 2021 22:29:22 GMT",
->>>>>>> 1814567d
+        "x-ms-client-request-id": "cbabfc17-e371-16dc-2a87-ceef2bd673c1",
+        "x-ms-date": "Fri, 19 Feb 2021 19:10:50 GMT",
         "x-ms-return-client-request-id": "true",
         "x-ms-version": "2020-06-12"
       },
@@ -85,49 +54,31 @@
       "StatusCode": 201,
       "ResponseHeaders": {
         "Content-Length": "0",
-<<<<<<< HEAD
-        "Date": "Tue, 02 Feb 2021 21:39:57 GMT",
-        "ETag": "\u00220x8D8C7C3169777CC\u0022",
-        "Last-Modified": "Tue, 02 Feb 2021 21:39:58 GMT",
-=======
-        "Date": "Wed, 17 Feb 2021 22:29:22 GMT",
-        "ETag": "\u00220x8D8D393799F3642\u0022",
-        "Last-Modified": "Wed, 17 Feb 2021 22:29:22 GMT",
->>>>>>> 1814567d
+        "Date": "Fri, 19 Feb 2021 19:10:49 GMT",
+        "ETag": "\u00220x8D8D50A11D5D79F\u0022",
+        "Last-Modified": "Fri, 19 Feb 2021 19:10:49 GMT",
         "Server": [
           "Windows-Azure-HDFS/1.0",
           "Microsoft-HTTPAPI/2.0"
         ],
-        "x-ms-client-request-id": "4788163b-7f7f-6353-a62a-69bac74ac357",
-<<<<<<< HEAD
-        "x-ms-request-id": "85a4b92e-101f-0074-0aab-f94baf000000",
-=======
-        "x-ms-request-id": "30d0f852-501f-0028-477c-051ef7000000",
->>>>>>> 1814567d
+        "x-ms-client-request-id": "cbabfc17-e371-16dc-2a87-ceef2bd673c1",
+        "x-ms-request-id": "6f4b4a62-e01f-004f-2ff2-060e0b000000",
         "x-ms-version": "2020-06-12"
       },
       "ResponseBody": []
     },
     {
-      "RequestUri": "https://seannse.blob.core.windows.net/test-filesystem-94a4ce47-a47f-d0ab-22b7-5778b8b30461/test-file-f85be1b6-1b4c-a50d-7caa-012c956ca747?comp=expiry",
+      "RequestUri": "https://seannse.blob.core.windows.net/test-filesystem-e8a2f31e-2b33-d1ea-1d7d-51c1d5731616/test-file-91c0a46d-ce9e-b91d-91b4-521b7bd161eb?comp=expiry",
       "RequestMethod": "PUT",
       "RequestHeaders": {
         "Accept": "application/json",
         "Authorization": "Sanitized",
         "User-Agent": [
-<<<<<<< HEAD
-          "azsdk-net-Storage.Files.DataLake/12.7.0-alpha.20210202.1",
-          "(.NET 5.0.2; Microsoft Windows 10.0.19042)"
+          "azsdk-net-Storage.Files.DataLake/12.7.0-alpha.20210219.1",
+          "(.NET 5.0.3; Microsoft Windows 10.0.19041)"
         ],
-        "x-ms-client-request-id": "7ef1bf4c-60e4-c0c7-6495-5db7b441e71d",
-        "x-ms-date": "Tue, 02 Feb 2021 21:39:58 GMT",
-=======
-          "azsdk-net-Storage.Files.DataLake/12.7.0-alpha.20210217.1",
-          "(.NET 5.0.3; Microsoft Windows 10.0.19042)"
-        ],
-        "x-ms-client-request-id": "7ef1bf4c-60e4-c0c7-6495-5db7b441e71d",
-        "x-ms-date": "Wed, 17 Feb 2021 22:29:23 GMT",
->>>>>>> 1814567d
+        "x-ms-client-request-id": "7e042c14-9525-247a-f9c5-63aae8819893",
+        "x-ms-date": "Fri, 19 Feb 2021 19:10:51 GMT",
         "x-ms-expiry-option": "RelativeToNow",
         "x-ms-expiry-time": "3600000",
         "x-ms-return-client-request-id": "true",
@@ -137,49 +88,31 @@
       "StatusCode": 200,
       "ResponseHeaders": {
         "Content-Length": "0",
-<<<<<<< HEAD
-        "Date": "Tue, 02 Feb 2021 21:39:59 GMT",
-        "ETag": "\u00220x8D8C7C3169777CC\u0022",
-        "Last-Modified": "Tue, 02 Feb 2021 21:39:58 GMT",
-=======
-        "Date": "Wed, 17 Feb 2021 22:29:23 GMT",
-        "ETag": "\u00220x8D8D393799F3642\u0022",
-        "Last-Modified": "Wed, 17 Feb 2021 22:29:22 GMT",
->>>>>>> 1814567d
+        "Date": "Fri, 19 Feb 2021 19:10:50 GMT",
+        "ETag": "\u00220x8D8D50A11D5D79F\u0022",
+        "Last-Modified": "Fri, 19 Feb 2021 19:10:49 GMT",
         "Server": [
           "Windows-Azure-Blob/1.0",
           "Microsoft-HTTPAPI/2.0"
         ],
-        "x-ms-client-request-id": "7ef1bf4c-60e4-c0c7-6495-5db7b441e71d",
-<<<<<<< HEAD
-        "x-ms-request-id": "9ee09878-101e-0074-42ab-f94baf000000",
-=======
-        "x-ms-request-id": "b51c682b-101e-0039-497c-058443000000",
->>>>>>> 1814567d
+        "x-ms-client-request-id": "7e042c14-9525-247a-f9c5-63aae8819893",
+        "x-ms-request-id": "2e671d21-201e-00a4-6df2-0676f9000000",
         "x-ms-version": "2020-06-12"
       },
       "ResponseBody": []
     },
     {
-      "RequestUri": "https://seannse.blob.core.windows.net/test-filesystem-94a4ce47-a47f-d0ab-22b7-5778b8b30461/test-file-f85be1b6-1b4c-a50d-7caa-012c956ca747",
+      "RequestUri": "https://seannse.blob.core.windows.net/test-filesystem-e8a2f31e-2b33-d1ea-1d7d-51c1d5731616/test-file-91c0a46d-ce9e-b91d-91b4-521b7bd161eb",
       "RequestMethod": "HEAD",
       "RequestHeaders": {
         "Accept": "application/xml",
         "Authorization": "Sanitized",
         "User-Agent": [
-<<<<<<< HEAD
-          "azsdk-net-Storage.Files.DataLake/12.7.0-alpha.20210202.1",
-          "(.NET 5.0.2; Microsoft Windows 10.0.19042)"
+          "azsdk-net-Storage.Files.DataLake/12.7.0-alpha.20210219.1",
+          "(.NET 5.0.3; Microsoft Windows 10.0.19041)"
         ],
-        "x-ms-client-request-id": "076df444-4458-9972-d34b-81c0b55ee3a3",
-        "x-ms-date": "Tue, 02 Feb 2021 21:39:59 GMT",
-=======
-          "azsdk-net-Storage.Files.DataLake/12.7.0-alpha.20210217.1",
-          "(.NET 5.0.3; Microsoft Windows 10.0.19042)"
-        ],
-        "x-ms-client-request-id": "076df444-4458-9972-d34b-81c0b55ee3a3",
-        "x-ms-date": "Wed, 17 Feb 2021 22:29:23 GMT",
->>>>>>> 1814567d
+        "x-ms-client-request-id": "fedb2add-f4d2-519c-f047-7fce0fd6ceb0",
+        "x-ms-date": "Fri, 19 Feb 2021 19:10:51 GMT",
         "x-ms-return-client-request-id": "true",
         "x-ms-version": "2020-06-12"
       },
@@ -189,15 +122,9 @@
         "Accept-Ranges": "bytes",
         "Content-Length": "0",
         "Content-Type": "application/octet-stream",
-<<<<<<< HEAD
-        "Date": "Tue, 02 Feb 2021 21:39:59 GMT",
-        "ETag": "\u00220x8D8C7C3169777CC\u0022",
-        "Last-Modified": "Tue, 02 Feb 2021 21:39:58 GMT",
-=======
-        "Date": "Wed, 17 Feb 2021 22:29:23 GMT",
-        "ETag": "\u00220x8D8D393799F3642\u0022",
-        "Last-Modified": "Wed, 17 Feb 2021 22:29:22 GMT",
->>>>>>> 1814567d
+        "Date": "Fri, 19 Feb 2021 19:10:50 GMT",
+        "ETag": "\u00220x8D8D50A11D5D79F\u0022",
+        "Last-Modified": "Fri, 19 Feb 2021 19:10:49 GMT",
         "Server": [
           "Windows-Azure-Blob/1.0",
           "Microsoft-HTTPAPI/2.0"
@@ -205,52 +132,33 @@
         "x-ms-access-tier": "Hot",
         "x-ms-access-tier-inferred": "true",
         "x-ms-blob-type": "BlockBlob",
-        "x-ms-client-request-id": "076df444-4458-9972-d34b-81c0b55ee3a3",
-<<<<<<< HEAD
-        "x-ms-creation-time": "Tue, 02 Feb 2021 21:39:58 GMT",
-        "x-ms-expiry-time": "Tue, 02 Feb 2021 22:39:59 GMT",
-=======
-        "x-ms-creation-time": "Wed, 17 Feb 2021 22:29:22 GMT",
-        "x-ms-expiry-time": "Wed, 17 Feb 2021 23:29:23 GMT",
->>>>>>> 1814567d
+        "x-ms-client-request-id": "fedb2add-f4d2-519c-f047-7fce0fd6ceb0",
+        "x-ms-creation-time": "Fri, 19 Feb 2021 19:10:49 GMT",
+        "x-ms-expiry-time": "Fri, 19 Feb 2021 20:10:50 GMT",
         "x-ms-group": "$superuser",
         "x-ms-lease-state": "available",
         "x-ms-lease-status": "unlocked",
         "x-ms-owner": "$superuser",
         "x-ms-permissions": "rw-r-----",
-<<<<<<< HEAD
-        "x-ms-request-id": "9ee098b4-101e-0074-77ab-f94baf000000",
-=======
-        "x-ms-request-id": "b51c6880-101e-0039-117c-058443000000",
->>>>>>> 1814567d
+        "x-ms-request-id": "2e671e00-201e-00a4-3ff2-0676f9000000",
         "x-ms-server-encrypted": "true",
         "x-ms-version": "2020-06-12"
       },
       "ResponseBody": []
     },
     {
-      "RequestUri": "https://seannse.blob.core.windows.net/test-filesystem-94a4ce47-a47f-d0ab-22b7-5778b8b30461?restype=container",
+      "RequestUri": "https://seannse.blob.core.windows.net/test-filesystem-e8a2f31e-2b33-d1ea-1d7d-51c1d5731616?restype=container",
       "RequestMethod": "DELETE",
       "RequestHeaders": {
         "Accept": "application/xml",
         "Authorization": "Sanitized",
-<<<<<<< HEAD
-        "traceparent": "00-3b5c9d703b848a4294ea34300e8f1f3e-3113888eec0e3b4b-00",
+        "traceparent": "00-79e6531f82a09c46bde071ce75359418-4a5d39e37fddb847-00",
         "User-Agent": [
-          "azsdk-net-Storage.Files.DataLake/12.7.0-alpha.20210202.1",
-          "(.NET 5.0.2; Microsoft Windows 10.0.19042)"
+          "azsdk-net-Storage.Files.DataLake/12.7.0-alpha.20210219.1",
+          "(.NET 5.0.3; Microsoft Windows 10.0.19041)"
         ],
-        "x-ms-client-request-id": "c0726a30-dfd4-14c4-53c7-52aff52b71a3",
-        "x-ms-date": "Tue, 02 Feb 2021 21:39:59 GMT",
-=======
-        "traceparent": "00-c6aceda303121b4284792dfe91f7fb60-92ededec3ac04a48-00",
-        "User-Agent": [
-          "azsdk-net-Storage.Files.DataLake/12.7.0-alpha.20210217.1",
-          "(.NET 5.0.3; Microsoft Windows 10.0.19042)"
-        ],
-        "x-ms-client-request-id": "c0726a30-dfd4-14c4-53c7-52aff52b71a3",
-        "x-ms-date": "Wed, 17 Feb 2021 22:29:24 GMT",
->>>>>>> 1814567d
+        "x-ms-client-request-id": "becd60e0-99a6-7cc1-3ebd-b339a7c396a3",
+        "x-ms-date": "Fri, 19 Feb 2021 19:10:51 GMT",
         "x-ms-return-client-request-id": "true",
         "x-ms-version": "2020-06-12"
       },
@@ -258,28 +166,20 @@
       "StatusCode": 202,
       "ResponseHeaders": {
         "Content-Length": "0",
-<<<<<<< HEAD
-        "Date": "Tue, 02 Feb 2021 21:39:59 GMT",
-=======
-        "Date": "Wed, 17 Feb 2021 22:29:23 GMT",
->>>>>>> 1814567d
+        "Date": "Fri, 19 Feb 2021 19:10:50 GMT",
         "Server": [
           "Windows-Azure-Blob/1.0",
           "Microsoft-HTTPAPI/2.0"
         ],
-        "x-ms-client-request-id": "c0726a30-dfd4-14c4-53c7-52aff52b71a3",
-<<<<<<< HEAD
-        "x-ms-request-id": "9ee098e6-101e-0074-24ab-f94baf000000",
-=======
-        "x-ms-request-id": "b51c68c1-101e-0039-4e7c-058443000000",
->>>>>>> 1814567d
+        "x-ms-client-request-id": "becd60e0-99a6-7cc1-3ebd-b339a7c396a3",
+        "x-ms-request-id": "2e671edd-201e-00a4-10f2-0676f9000000",
         "x-ms-version": "2020-06-12"
       },
       "ResponseBody": []
     }
   ],
   "Variables": {
-    "RandomSeed": "277547916",
+    "RandomSeed": "609945538",
     "Storage_TestConfigHierarchicalNamespace": "NamespaceTenant\nseannse\nU2FuaXRpemVk\nhttps://seannse.blob.core.windows.net\nhttps://seannse.file.core.windows.net\nhttps://seannse.queue.core.windows.net\nhttps://seannse.table.core.windows.net\n\n\n\n\nhttps://seannse-secondary.blob.core.windows.net\nhttps://seannse-secondary.file.core.windows.net\nhttps://seannse-secondary.queue.core.windows.net\nhttps://seannse-secondary.table.core.windows.net\n68390a19-a643-458b-b726-408abf67b4fc\nSanitized\n72f988bf-86f1-41af-91ab-2d7cd011db47\nhttps://login.microsoftonline.com/\nCloud\nBlobEndpoint=https://seannse.blob.core.windows.net/;QueueEndpoint=https://seannse.queue.core.windows.net/;FileEndpoint=https://seannse.file.core.windows.net/;BlobSecondaryEndpoint=https://seannse-secondary.blob.core.windows.net/;QueueSecondaryEndpoint=https://seannse-secondary.queue.core.windows.net/;FileSecondaryEndpoint=https://seannse-secondary.file.core.windows.net/;AccountName=seannse;AccountKey=Sanitized\n"
   }
 }