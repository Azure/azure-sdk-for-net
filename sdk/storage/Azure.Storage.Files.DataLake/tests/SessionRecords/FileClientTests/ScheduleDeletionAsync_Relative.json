--- conflicted
+++ resolved
@@ -15,11 +15,7 @@
         "x-ms-client-request-id": "5f4147e5-7da4-eef2-9348-56744e7000b4",
         "x-ms-date": "Fri, 19 Feb 2021 19:10:50 GMT",
         "x-ms-return-client-request-id": "true",
-<<<<<<< HEAD
-        "x-ms-version": "2020-12-06"
-=======
         "x-ms-version": "2021-02-12"
->>>>>>> 7e782c87
       },
       "RequestBody": null,
       "StatusCode": 201,
@@ -34,11 +30,7 @@
         ],
         "x-ms-client-request-id": "5f4147e5-7da4-eef2-9348-56744e7000b4",
         "x-ms-request-id": "2e67111f-201e-00a4-71f2-0676f9000000",
-<<<<<<< HEAD
-        "x-ms-version": "2020-12-06"
-=======
         "x-ms-version": "2021-02-12"
->>>>>>> 7e782c87
       },
       "ResponseBody": []
     },
@@ -56,11 +48,7 @@
         "x-ms-client-request-id": "cbabfc17-e371-16dc-2a87-ceef2bd673c1",
         "x-ms-date": "Fri, 19 Feb 2021 19:10:50 GMT",
         "x-ms-return-client-request-id": "true",
-<<<<<<< HEAD
-        "x-ms-version": "2020-12-06"
-=======
         "x-ms-version": "2021-02-12"
->>>>>>> 7e782c87
       },
       "RequestBody": null,
       "StatusCode": 201,
@@ -75,11 +63,7 @@
         ],
         "x-ms-client-request-id": "cbabfc17-e371-16dc-2a87-ceef2bd673c1",
         "x-ms-request-id": "6f4b4a62-e01f-004f-2ff2-060e0b000000",
-<<<<<<< HEAD
-        "x-ms-version": "2020-12-06"
-=======
         "x-ms-version": "2021-02-12"
->>>>>>> 7e782c87
       },
       "ResponseBody": []
     },
@@ -98,11 +82,7 @@
         "x-ms-expiry-option": "RelativeToNow",
         "x-ms-expiry-time": "3600000",
         "x-ms-return-client-request-id": "true",
-<<<<<<< HEAD
-        "x-ms-version": "2020-12-06"
-=======
         "x-ms-version": "2021-02-12"
->>>>>>> 7e782c87
       },
       "RequestBody": null,
       "StatusCode": 200,
@@ -117,11 +97,7 @@
         ],
         "x-ms-client-request-id": "7e042c14-9525-247a-f9c5-63aae8819893",
         "x-ms-request-id": "2e671d21-201e-00a4-6df2-0676f9000000",
-<<<<<<< HEAD
-        "x-ms-version": "2020-12-06"
-=======
         "x-ms-version": "2021-02-12"
->>>>>>> 7e782c87
       },
       "ResponseBody": []
     },
@@ -138,11 +114,7 @@
         "x-ms-client-request-id": "fedb2add-f4d2-519c-f047-7fce0fd6ceb0",
         "x-ms-date": "Fri, 19 Feb 2021 19:10:51 GMT",
         "x-ms-return-client-request-id": "true",
-<<<<<<< HEAD
-        "x-ms-version": "2020-12-06"
-=======
         "x-ms-version": "2021-02-12"
->>>>>>> 7e782c87
       },
       "RequestBody": null,
       "StatusCode": 200,
@@ -170,11 +142,7 @@
         "x-ms-permissions": "rw-r-----",
         "x-ms-request-id": "2e671e00-201e-00a4-3ff2-0676f9000000",
         "x-ms-server-encrypted": "true",
-<<<<<<< HEAD
-        "x-ms-version": "2020-12-06"
-=======
         "x-ms-version": "2021-02-12"
->>>>>>> 7e782c87
       },
       "ResponseBody": []
     },
@@ -192,11 +160,7 @@
         "x-ms-client-request-id": "becd60e0-99a6-7cc1-3ebd-b339a7c396a3",
         "x-ms-date": "Fri, 19 Feb 2021 19:10:51 GMT",
         "x-ms-return-client-request-id": "true",
-<<<<<<< HEAD
-        "x-ms-version": "2020-12-06"
-=======
         "x-ms-version": "2021-02-12"
->>>>>>> 7e782c87
       },
       "RequestBody": null,
       "StatusCode": 202,
@@ -209,11 +173,7 @@
         ],
         "x-ms-client-request-id": "becd60e0-99a6-7cc1-3ebd-b339a7c396a3",
         "x-ms-request-id": "2e671edd-201e-00a4-10f2-0676f9000000",
-<<<<<<< HEAD
-        "x-ms-version": "2020-12-06"
-=======
         "x-ms-version": "2021-02-12"
->>>>>>> 7e782c87
       },
       "ResponseBody": []
     }
