{
  "Entries": [
    {
      "RequestUri": "https://seannse.blob.core.windows.net/test-filesystem-28fe7866-6977-6923-834c-81aef359b5fa?restype=container",
      "RequestMethod": "PUT",
      "RequestHeaders": {
        "Accept": "application/xml",
        "Authorization": "Sanitized",
<<<<<<< HEAD
        "traceparent": "00-c6f45430128b2a42bf13e3e0efcaeb56-cd6f7b5b7b56ac40-00",
        "User-Agent": [
          "azsdk-net-Storage.Files.DataLake/12.7.0-alpha.20210202.1",
          "(.NET 5.0.2; Microsoft Windows 10.0.19042)"
        ],
        "x-ms-blob-public-access": "container",
        "x-ms-client-request-id": "8c65afaa-a834-a414-7735-f67fc2658012",
        "x-ms-date": "Tue, 02 Feb 2021 21:30:52 GMT",
=======
        "traceparent": "00-9364b02908ca554c91106abe4798feb3-ccd9b090a4e20d4b-00",
        "User-Agent": [
          "azsdk-net-Storage.Files.DataLake/12.7.0-alpha.20210217.1",
          "(.NET 5.0.3; Microsoft Windows 10.0.19042)"
        ],
        "x-ms-blob-public-access": "container",
        "x-ms-client-request-id": "8c65afaa-a834-a414-7735-f67fc2658012",
        "x-ms-date": "Wed, 17 Feb 2021 22:35:08 GMT",
>>>>>>> 1814567d
        "x-ms-return-client-request-id": "true",
        "x-ms-version": "2020-06-12"
      },
      "RequestBody": null,
      "StatusCode": 201,
      "ResponseHeaders": {
        "Content-Length": "0",
<<<<<<< HEAD
        "Date": "Tue, 02 Feb 2021 21:30:52 GMT",
        "ETag": "\u00220x8D8C7C1D1B449B4\u0022",
        "Last-Modified": "Tue, 02 Feb 2021 21:30:53 GMT",
=======
        "Date": "Wed, 17 Feb 2021 22:35:07 GMT",
        "ETag": "\u00220x8D8D394479CD8E1\u0022",
        "Last-Modified": "Wed, 17 Feb 2021 22:35:08 GMT",
>>>>>>> 1814567d
        "Server": [
          "Windows-Azure-Blob/1.0",
          "Microsoft-HTTPAPI/2.0"
        ],
        "x-ms-client-request-id": "8c65afaa-a834-a414-7735-f67fc2658012",
<<<<<<< HEAD
        "x-ms-request-id": "0e6a9538-c01e-0093-1aaa-f9a455000000",
=======
        "x-ms-request-id": "1f1eb6a8-301e-00a8-627d-05e1f1000000",
>>>>>>> 1814567d
        "x-ms-version": "2020-06-12"
      },
      "ResponseBody": []
    },
    {
      "RequestUri": "https://seannse.dfs.core.windows.net/test-filesystem-28fe7866-6977-6923-834c-81aef359b5fa/test-file-eb310288-e31f-570e-d52f-7a13d5b8975a?resource=file",
      "RequestMethod": "PUT",
      "RequestHeaders": {
        "Accept": "application/json",
        "Authorization": "Sanitized",
<<<<<<< HEAD
        "traceparent": "00-7fa5a8da73feab40be7d03d6fbc80867-6bd6afe6e6e4cf4e-00",
        "User-Agent": [
          "azsdk-net-Storage.Files.DataLake/12.7.0-alpha.20210202.1",
          "(.NET 5.0.2; Microsoft Windows 10.0.19042)"
        ],
        "x-ms-client-request-id": "cfe282e3-67f8-c6b5-a00e-b6052d00cfbe",
        "x-ms-date": "Tue, 02 Feb 2021 21:30:52 GMT",
=======
        "traceparent": "00-191402d7349e7a459b9060d5a34d20da-f19ec7dfb4dad446-00",
        "User-Agent": [
          "azsdk-net-Storage.Files.DataLake/12.7.0-alpha.20210217.1",
          "(.NET 5.0.3; Microsoft Windows 10.0.19042)"
        ],
        "x-ms-client-request-id": "cfe282e3-67f8-c6b5-a00e-b6052d00cfbe",
        "x-ms-date": "Wed, 17 Feb 2021 22:35:08 GMT",
>>>>>>> 1814567d
        "x-ms-return-client-request-id": "true",
        "x-ms-version": "2020-06-12"
      },
      "RequestBody": null,
      "StatusCode": 201,
      "ResponseHeaders": {
        "Content-Length": "0",
<<<<<<< HEAD
        "Date": "Tue, 02 Feb 2021 21:30:53 GMT",
        "ETag": "\u00220x8D8C7C1D1EEF71A\u0022",
        "Last-Modified": "Tue, 02 Feb 2021 21:30:53 GMT",
=======
        "Date": "Wed, 17 Feb 2021 22:35:08 GMT",
        "ETag": "\u00220x8D8D39447D832B2\u0022",
        "Last-Modified": "Wed, 17 Feb 2021 22:35:08 GMT",
>>>>>>> 1814567d
        "Server": [
          "Windows-Azure-HDFS/1.0",
          "Microsoft-HTTPAPI/2.0"
        ],
        "x-ms-client-request-id": "cfe282e3-67f8-c6b5-a00e-b6052d00cfbe",
<<<<<<< HEAD
        "x-ms-request-id": "3ff25c2f-f01f-0031-49aa-f99e4c000000",
=======
        "x-ms-request-id": "7db52b15-901f-0027-1e7d-05689b000000",
>>>>>>> 1814567d
        "x-ms-version": "2020-06-12"
      },
      "ResponseBody": []
    },
    {
      "RequestUri": "https://seannse.blob.core.windows.net/test-filesystem-28fe7866-6977-6923-834c-81aef359b5fa/test-file-eb310288-e31f-570e-d52f-7a13d5b8975a?comp=lease",
      "RequestMethod": "PUT",
      "RequestHeaders": {
        "Accept": "application/xml",
        "Authorization": "Sanitized",
<<<<<<< HEAD
        "traceparent": "00-fc0a14a7d8597143a861f5fe6ce8d349-b3bc3087690bec46-00",
        "User-Agent": [
          "azsdk-net-Storage.Files.DataLake/12.7.0-alpha.20210202.1",
          "(.NET 5.0.2; Microsoft Windows 10.0.19042)"
        ],
        "x-ms-client-request-id": "7a06a046-f69c-a6e8-6382-92752cac4136",
        "x-ms-date": "Tue, 02 Feb 2021 21:30:53 GMT",
=======
        "traceparent": "00-11392399d3f85043b2b07c3ff364073d-0b88f9674418da43-00",
        "User-Agent": [
          "azsdk-net-Storage.Files.DataLake/12.7.0-alpha.20210217.1",
          "(.NET 5.0.3; Microsoft Windows 10.0.19042)"
        ],
        "x-ms-client-request-id": "7a06a046-f69c-a6e8-6382-92752cac4136",
        "x-ms-date": "Wed, 17 Feb 2021 22:35:08 GMT",
>>>>>>> 1814567d
        "x-ms-lease-action": "acquire",
        "x-ms-lease-duration": "15",
        "x-ms-proposed-lease-id": "16869c9e-3c60-5f1e-3d82-3b09846940b2",
        "x-ms-return-client-request-id": "true",
        "x-ms-version": "2020-06-12"
      },
      "RequestBody": null,
      "StatusCode": 201,
      "ResponseHeaders": {
        "Content-Length": "0",
<<<<<<< HEAD
        "Date": "Tue, 02 Feb 2021 21:30:53 GMT",
        "ETag": "\u00220x8D8C7C1D1EEF71A\u0022",
        "Last-Modified": "Tue, 02 Feb 2021 21:30:53 GMT",
=======
        "Date": "Wed, 17 Feb 2021 22:35:08 GMT",
        "ETag": "\u00220x8D8D39447D832B2\u0022",
        "Last-Modified": "Wed, 17 Feb 2021 22:35:08 GMT",
>>>>>>> 1814567d
        "Server": [
          "Windows-Azure-Blob/1.0",
          "Microsoft-HTTPAPI/2.0"
        ],
        "x-ms-client-request-id": "7a06a046-f69c-a6e8-6382-92752cac4136",
        "x-ms-lease-id": "16869c9e-3c60-5f1e-3d82-3b09846940b2",
<<<<<<< HEAD
        "x-ms-request-id": "0e6a979c-c01e-0093-51aa-f9a455000000",
=======
        "x-ms-request-id": "1f1eb8ec-301e-00a8-6c7d-05e1f1000000",
>>>>>>> 1814567d
        "x-ms-version": "2020-06-12"
      },
      "ResponseBody": []
    },
    {
      "RequestUri": "https://seannse.blob.core.windows.net/test-filesystem-28fe7866-6977-6923-834c-81aef359b5fa/test-file-eb310288-e31f-570e-d52f-7a13d5b8975a?comp=lease",
      "RequestMethod": "PUT",
      "RequestHeaders": {
        "Accept": "application/xml",
        "Authorization": "Sanitized",
<<<<<<< HEAD
        "traceparent": "00-be8c0557ae13fb479cf7b9dd07931041-bea23e32b1853b4e-00",
        "User-Agent": [
          "azsdk-net-Storage.Files.DataLake/12.7.0-alpha.20210202.1",
          "(.NET 5.0.2; Microsoft Windows 10.0.19042)"
        ],
        "x-ms-client-request-id": "e3c28d00-c563-2b16-4989-f05335ec644a",
        "x-ms-date": "Tue, 02 Feb 2021 21:30:53 GMT",
=======
        "traceparent": "00-22bb9ea2a9bc1d47b9517973a0b02a13-efc9027e9f349044-00",
        "User-Agent": [
          "azsdk-net-Storage.Files.DataLake/12.7.0-alpha.20210217.1",
          "(.NET 5.0.3; Microsoft Windows 10.0.19042)"
        ],
        "x-ms-client-request-id": "e3c28d00-c563-2b16-4989-f05335ec644a",
        "x-ms-date": "Wed, 17 Feb 2021 22:35:08 GMT",
>>>>>>> 1814567d
        "x-ms-lease-action": "release",
        "x-ms-lease-id": "16869c9e-3c60-5f1e-3d82-3b09846940b2",
        "x-ms-return-client-request-id": "true",
        "x-ms-version": "2020-06-12"
      },
      "RequestBody": null,
      "StatusCode": 200,
      "ResponseHeaders": {
        "Content-Length": "0",
<<<<<<< HEAD
        "Date": "Tue, 02 Feb 2021 21:30:53 GMT",
        "ETag": "\u00220x8D8C7C1D1EEF71A\u0022",
        "Last-Modified": "Tue, 02 Feb 2021 21:30:53 GMT",
=======
        "Date": "Wed, 17 Feb 2021 22:35:08 GMT",
        "ETag": "\u00220x8D8D39447D832B2\u0022",
        "Last-Modified": "Wed, 17 Feb 2021 22:35:08 GMT",
>>>>>>> 1814567d
        "Server": [
          "Windows-Azure-Blob/1.0",
          "Microsoft-HTTPAPI/2.0"
        ],
        "x-ms-client-request-id": "e3c28d00-c563-2b16-4989-f05335ec644a",
<<<<<<< HEAD
        "x-ms-request-id": "0e6a983b-c01e-0093-6aaa-f9a455000000",
=======
        "x-ms-request-id": "1f1eb942-301e-00a8-3a7d-05e1f1000000",
>>>>>>> 1814567d
        "x-ms-version": "2020-06-12"
      },
      "ResponseBody": []
    },
    {
      "RequestUri": "https://seannse.blob.core.windows.net/test-filesystem-28fe7866-6977-6923-834c-81aef359b5fa?restype=container",
      "RequestMethod": "DELETE",
      "RequestHeaders": {
        "Accept": "application/xml",
        "Authorization": "Sanitized",
<<<<<<< HEAD
        "traceparent": "00-7b812044736a9041b1488f5d39233c9d-b4ff97e015ed4241-00",
        "User-Agent": [
          "azsdk-net-Storage.Files.DataLake/12.7.0-alpha.20210202.1",
          "(.NET 5.0.2; Microsoft Windows 10.0.19042)"
        ],
        "x-ms-client-request-id": "9e751595-5ee9-08d3-eeb7-b1478b94a04e",
        "x-ms-date": "Tue, 02 Feb 2021 21:30:53 GMT",
=======
        "traceparent": "00-f01cb51e4626ab4f879ab337f172b7d4-a33c94fca33dcf40-00",
        "User-Agent": [
          "azsdk-net-Storage.Files.DataLake/12.7.0-alpha.20210217.1",
          "(.NET 5.0.3; Microsoft Windows 10.0.19042)"
        ],
        "x-ms-client-request-id": "9e751595-5ee9-08d3-eeb7-b1478b94a04e",
        "x-ms-date": "Wed, 17 Feb 2021 22:35:09 GMT",
>>>>>>> 1814567d
        "x-ms-return-client-request-id": "true",
        "x-ms-version": "2020-06-12"
      },
      "RequestBody": null,
      "StatusCode": 202,
      "ResponseHeaders": {
        "Content-Length": "0",
<<<<<<< HEAD
        "Date": "Tue, 02 Feb 2021 21:30:53 GMT",
=======
        "Date": "Wed, 17 Feb 2021 22:35:08 GMT",
>>>>>>> 1814567d
        "Server": [
          "Windows-Azure-Blob/1.0",
          "Microsoft-HTTPAPI/2.0"
        ],
        "x-ms-client-request-id": "9e751595-5ee9-08d3-eeb7-b1478b94a04e",
<<<<<<< HEAD
        "x-ms-request-id": "0e6a98c8-c01e-0093-6baa-f9a455000000",
=======
        "x-ms-request-id": "1f1eb98b-301e-00a8-7a7d-05e1f1000000",
>>>>>>> 1814567d
        "x-ms-version": "2020-06-12"
      },
      "ResponseBody": []
    }
  ],
  "Variables": {
    "RandomSeed": "777368080",
    "Storage_TestConfigHierarchicalNamespace": "NamespaceTenant\nseannse\nU2FuaXRpemVk\nhttps://seannse.blob.core.windows.net\nhttps://seannse.file.core.windows.net\nhttps://seannse.queue.core.windows.net\nhttps://seannse.table.core.windows.net\n\n\n\n\nhttps://seannse-secondary.blob.core.windows.net\nhttps://seannse-secondary.file.core.windows.net\nhttps://seannse-secondary.queue.core.windows.net\nhttps://seannse-secondary.table.core.windows.net\n68390a19-a643-458b-b726-408abf67b4fc\nSanitized\n72f988bf-86f1-41af-91ab-2d7cd011db47\nhttps://login.microsoftonline.com/\nCloud\nBlobEndpoint=https://seannse.blob.core.windows.net/;QueueEndpoint=https://seannse.queue.core.windows.net/;FileEndpoint=https://seannse.file.core.windows.net/;BlobSecondaryEndpoint=https://seannse-secondary.blob.core.windows.net/;QueueSecondaryEndpoint=https://seannse-secondary.queue.core.windows.net/;FileSecondaryEndpoint=https://seannse-secondary.file.core.windows.net/;AccountName=seannse;AccountKey=Sanitized\n"
  }
}<|MERGE_RESOLUTION|>--- conflicted
+++ resolved
@@ -1,30 +1,19 @@
 {
   "Entries": [
     {
-      "RequestUri": "https://seannse.blob.core.windows.net/test-filesystem-28fe7866-6977-6923-834c-81aef359b5fa?restype=container",
+      "RequestUri": "https://seannse.blob.core.windows.net/test-filesystem-28f1051c-19be-26cd-3578-28c3fe87eca5?restype=container",
       "RequestMethod": "PUT",
       "RequestHeaders": {
         "Accept": "application/xml",
         "Authorization": "Sanitized",
-<<<<<<< HEAD
-        "traceparent": "00-c6f45430128b2a42bf13e3e0efcaeb56-cd6f7b5b7b56ac40-00",
+        "traceparent": "00-466861db8500a74b941e9f99417503c7-36d8f1adf280144c-00",
         "User-Agent": [
-          "azsdk-net-Storage.Files.DataLake/12.7.0-alpha.20210202.1",
-          "(.NET 5.0.2; Microsoft Windows 10.0.19042)"
+          "azsdk-net-Storage.Files.DataLake/12.7.0-alpha.20210219.1",
+          "(.NET 5.0.3; Microsoft Windows 10.0.19041)"
         ],
         "x-ms-blob-public-access": "container",
-        "x-ms-client-request-id": "8c65afaa-a834-a414-7735-f67fc2658012",
-        "x-ms-date": "Tue, 02 Feb 2021 21:30:52 GMT",
-=======
-        "traceparent": "00-9364b02908ca554c91106abe4798feb3-ccd9b090a4e20d4b-00",
-        "User-Agent": [
-          "azsdk-net-Storage.Files.DataLake/12.7.0-alpha.20210217.1",
-          "(.NET 5.0.3; Microsoft Windows 10.0.19042)"
-        ],
-        "x-ms-blob-public-access": "container",
-        "x-ms-client-request-id": "8c65afaa-a834-a414-7735-f67fc2658012",
-        "x-ms-date": "Wed, 17 Feb 2021 22:35:08 GMT",
->>>>>>> 1814567d
+        "x-ms-client-request-id": "2e25981a-3949-bbe1-850c-2526f0689c2c",
+        "x-ms-date": "Fri, 19 Feb 2021 19:13:30 GMT",
         "x-ms-return-client-request-id": "true",
         "x-ms-version": "2020-06-12"
       },
@@ -32,52 +21,32 @@
       "StatusCode": 201,
       "ResponseHeaders": {
         "Content-Length": "0",
-<<<<<<< HEAD
-        "Date": "Tue, 02 Feb 2021 21:30:52 GMT",
-        "ETag": "\u00220x8D8C7C1D1B449B4\u0022",
-        "Last-Modified": "Tue, 02 Feb 2021 21:30:53 GMT",
-=======
-        "Date": "Wed, 17 Feb 2021 22:35:07 GMT",
-        "ETag": "\u00220x8D8D394479CD8E1\u0022",
-        "Last-Modified": "Wed, 17 Feb 2021 22:35:08 GMT",
->>>>>>> 1814567d
+        "Date": "Fri, 19 Feb 2021 19:13:29 GMT",
+        "ETag": "\u00220x8D8D50A71292253\u0022",
+        "Last-Modified": "Fri, 19 Feb 2021 19:13:29 GMT",
         "Server": [
           "Windows-Azure-Blob/1.0",
           "Microsoft-HTTPAPI/2.0"
         ],
-        "x-ms-client-request-id": "8c65afaa-a834-a414-7735-f67fc2658012",
-<<<<<<< HEAD
-        "x-ms-request-id": "0e6a9538-c01e-0093-1aaa-f9a455000000",
-=======
-        "x-ms-request-id": "1f1eb6a8-301e-00a8-627d-05e1f1000000",
->>>>>>> 1814567d
+        "x-ms-client-request-id": "2e25981a-3949-bbe1-850c-2526f0689c2c",
+        "x-ms-request-id": "2e6d14ab-201e-00a4-43f3-0676f9000000",
         "x-ms-version": "2020-06-12"
       },
       "ResponseBody": []
     },
     {
-      "RequestUri": "https://seannse.dfs.core.windows.net/test-filesystem-28fe7866-6977-6923-834c-81aef359b5fa/test-file-eb310288-e31f-570e-d52f-7a13d5b8975a?resource=file",
+      "RequestUri": "https://seannse.dfs.core.windows.net/test-filesystem-28f1051c-19be-26cd-3578-28c3fe87eca5/test-file-008870a2-9917-d664-5151-6f9687502d32?resource=file",
       "RequestMethod": "PUT",
       "RequestHeaders": {
         "Accept": "application/json",
         "Authorization": "Sanitized",
-<<<<<<< HEAD
-        "traceparent": "00-7fa5a8da73feab40be7d03d6fbc80867-6bd6afe6e6e4cf4e-00",
+        "traceparent": "00-c164790effef52489492d05827f7884a-98c8038e33695f41-00",
         "User-Agent": [
-          "azsdk-net-Storage.Files.DataLake/12.7.0-alpha.20210202.1",
-          "(.NET 5.0.2; Microsoft Windows 10.0.19042)"
+          "azsdk-net-Storage.Files.DataLake/12.7.0-alpha.20210219.1",
+          "(.NET 5.0.3; Microsoft Windows 10.0.19041)"
         ],
-        "x-ms-client-request-id": "cfe282e3-67f8-c6b5-a00e-b6052d00cfbe",
-        "x-ms-date": "Tue, 02 Feb 2021 21:30:52 GMT",
-=======
-        "traceparent": "00-191402d7349e7a459b9060d5a34d20da-f19ec7dfb4dad446-00",
-        "User-Agent": [
-          "azsdk-net-Storage.Files.DataLake/12.7.0-alpha.20210217.1",
-          "(.NET 5.0.3; Microsoft Windows 10.0.19042)"
-        ],
-        "x-ms-client-request-id": "cfe282e3-67f8-c6b5-a00e-b6052d00cfbe",
-        "x-ms-date": "Wed, 17 Feb 2021 22:35:08 GMT",
->>>>>>> 1814567d
+        "x-ms-client-request-id": "89da658b-8a7a-8038-344e-dcf7c94b3434",
+        "x-ms-date": "Fri, 19 Feb 2021 19:13:30 GMT",
         "x-ms-return-client-request-id": "true",
         "x-ms-version": "2020-06-12"
       },
@@ -85,55 +54,35 @@
       "StatusCode": 201,
       "ResponseHeaders": {
         "Content-Length": "0",
-<<<<<<< HEAD
-        "Date": "Tue, 02 Feb 2021 21:30:53 GMT",
-        "ETag": "\u00220x8D8C7C1D1EEF71A\u0022",
-        "Last-Modified": "Tue, 02 Feb 2021 21:30:53 GMT",
-=======
-        "Date": "Wed, 17 Feb 2021 22:35:08 GMT",
-        "ETag": "\u00220x8D8D39447D832B2\u0022",
-        "Last-Modified": "Wed, 17 Feb 2021 22:35:08 GMT",
->>>>>>> 1814567d
+        "Date": "Fri, 19 Feb 2021 19:13:29 GMT",
+        "ETag": "\u00220x8D8D50A71381C7D\u0022",
+        "Last-Modified": "Fri, 19 Feb 2021 19:13:29 GMT",
         "Server": [
           "Windows-Azure-HDFS/1.0",
           "Microsoft-HTTPAPI/2.0"
         ],
-        "x-ms-client-request-id": "cfe282e3-67f8-c6b5-a00e-b6052d00cfbe",
-<<<<<<< HEAD
-        "x-ms-request-id": "3ff25c2f-f01f-0031-49aa-f99e4c000000",
-=======
-        "x-ms-request-id": "7db52b15-901f-0027-1e7d-05689b000000",
->>>>>>> 1814567d
+        "x-ms-client-request-id": "89da658b-8a7a-8038-344e-dcf7c94b3434",
+        "x-ms-request-id": "6f4bc97c-e01f-004f-43f3-060e0b000000",
         "x-ms-version": "2020-06-12"
       },
       "ResponseBody": []
     },
     {
-      "RequestUri": "https://seannse.blob.core.windows.net/test-filesystem-28fe7866-6977-6923-834c-81aef359b5fa/test-file-eb310288-e31f-570e-d52f-7a13d5b8975a?comp=lease",
+      "RequestUri": "https://seannse.blob.core.windows.net/test-filesystem-28f1051c-19be-26cd-3578-28c3fe87eca5/test-file-008870a2-9917-d664-5151-6f9687502d32?comp=lease",
       "RequestMethod": "PUT",
       "RequestHeaders": {
         "Accept": "application/xml",
         "Authorization": "Sanitized",
-<<<<<<< HEAD
-        "traceparent": "00-fc0a14a7d8597143a861f5fe6ce8d349-b3bc3087690bec46-00",
+        "traceparent": "00-dbd09d1b737c994a91741e30d4ee70a2-cdd9f4e17ed63a41-00",
         "User-Agent": [
-          "azsdk-net-Storage.Files.DataLake/12.7.0-alpha.20210202.1",
-          "(.NET 5.0.2; Microsoft Windows 10.0.19042)"
+          "azsdk-net-Storage.Files.DataLake/12.7.0-alpha.20210219.1",
+          "(.NET 5.0.3; Microsoft Windows 10.0.19041)"
         ],
-        "x-ms-client-request-id": "7a06a046-f69c-a6e8-6382-92752cac4136",
-        "x-ms-date": "Tue, 02 Feb 2021 21:30:53 GMT",
-=======
-        "traceparent": "00-11392399d3f85043b2b07c3ff364073d-0b88f9674418da43-00",
-        "User-Agent": [
-          "azsdk-net-Storage.Files.DataLake/12.7.0-alpha.20210217.1",
-          "(.NET 5.0.3; Microsoft Windows 10.0.19042)"
-        ],
-        "x-ms-client-request-id": "7a06a046-f69c-a6e8-6382-92752cac4136",
-        "x-ms-date": "Wed, 17 Feb 2021 22:35:08 GMT",
->>>>>>> 1814567d
+        "x-ms-client-request-id": "2d654fd5-9954-5590-9bf5-75ed572a6a15",
+        "x-ms-date": "Fri, 19 Feb 2021 19:13:30 GMT",
         "x-ms-lease-action": "acquire",
         "x-ms-lease-duration": "15",
-        "x-ms-proposed-lease-id": "16869c9e-3c60-5f1e-3d82-3b09846940b2",
+        "x-ms-proposed-lease-id": "1739f2df-36bf-e4ca-138d-320d161fb6c4",
         "x-ms-return-client-request-id": "true",
         "x-ms-version": "2020-06-12"
       },
@@ -141,55 +90,35 @@
       "StatusCode": 201,
       "ResponseHeaders": {
         "Content-Length": "0",
-<<<<<<< HEAD
-        "Date": "Tue, 02 Feb 2021 21:30:53 GMT",
-        "ETag": "\u00220x8D8C7C1D1EEF71A\u0022",
-        "Last-Modified": "Tue, 02 Feb 2021 21:30:53 GMT",
-=======
-        "Date": "Wed, 17 Feb 2021 22:35:08 GMT",
-        "ETag": "\u00220x8D8D39447D832B2\u0022",
-        "Last-Modified": "Wed, 17 Feb 2021 22:35:08 GMT",
->>>>>>> 1814567d
+        "Date": "Fri, 19 Feb 2021 19:13:29 GMT",
+        "ETag": "\u00220x8D8D50A71381C7D\u0022",
+        "Last-Modified": "Fri, 19 Feb 2021 19:13:29 GMT",
         "Server": [
           "Windows-Azure-Blob/1.0",
           "Microsoft-HTTPAPI/2.0"
         ],
-        "x-ms-client-request-id": "7a06a046-f69c-a6e8-6382-92752cac4136",
-        "x-ms-lease-id": "16869c9e-3c60-5f1e-3d82-3b09846940b2",
-<<<<<<< HEAD
-        "x-ms-request-id": "0e6a979c-c01e-0093-51aa-f9a455000000",
-=======
-        "x-ms-request-id": "1f1eb8ec-301e-00a8-6c7d-05e1f1000000",
->>>>>>> 1814567d
+        "x-ms-client-request-id": "2d654fd5-9954-5590-9bf5-75ed572a6a15",
+        "x-ms-lease-id": "1739f2df-36bf-e4ca-138d-320d161fb6c4",
+        "x-ms-request-id": "2e6d1610-201e-00a4-11f3-0676f9000000",
         "x-ms-version": "2020-06-12"
       },
       "ResponseBody": []
     },
     {
-      "RequestUri": "https://seannse.blob.core.windows.net/test-filesystem-28fe7866-6977-6923-834c-81aef359b5fa/test-file-eb310288-e31f-570e-d52f-7a13d5b8975a?comp=lease",
+      "RequestUri": "https://seannse.blob.core.windows.net/test-filesystem-28f1051c-19be-26cd-3578-28c3fe87eca5/test-file-008870a2-9917-d664-5151-6f9687502d32?comp=lease",
       "RequestMethod": "PUT",
       "RequestHeaders": {
         "Accept": "application/xml",
         "Authorization": "Sanitized",
-<<<<<<< HEAD
-        "traceparent": "00-be8c0557ae13fb479cf7b9dd07931041-bea23e32b1853b4e-00",
+        "traceparent": "00-544eaa38cc38104782e656a997809a7f-c27a32d82f799e4c-00",
         "User-Agent": [
-          "azsdk-net-Storage.Files.DataLake/12.7.0-alpha.20210202.1",
-          "(.NET 5.0.2; Microsoft Windows 10.0.19042)"
+          "azsdk-net-Storage.Files.DataLake/12.7.0-alpha.20210219.1",
+          "(.NET 5.0.3; Microsoft Windows 10.0.19041)"
         ],
-        "x-ms-client-request-id": "e3c28d00-c563-2b16-4989-f05335ec644a",
-        "x-ms-date": "Tue, 02 Feb 2021 21:30:53 GMT",
-=======
-        "traceparent": "00-22bb9ea2a9bc1d47b9517973a0b02a13-efc9027e9f349044-00",
-        "User-Agent": [
-          "azsdk-net-Storage.Files.DataLake/12.7.0-alpha.20210217.1",
-          "(.NET 5.0.3; Microsoft Windows 10.0.19042)"
-        ],
-        "x-ms-client-request-id": "e3c28d00-c563-2b16-4989-f05335ec644a",
-        "x-ms-date": "Wed, 17 Feb 2021 22:35:08 GMT",
->>>>>>> 1814567d
+        "x-ms-client-request-id": "c637af5d-88ba-0870-8fb5-85802eca0b76",
+        "x-ms-date": "Fri, 19 Feb 2021 19:13:30 GMT",
         "x-ms-lease-action": "release",
-        "x-ms-lease-id": "16869c9e-3c60-5f1e-3d82-3b09846940b2",
+        "x-ms-lease-id": "1739f2df-36bf-e4ca-138d-320d161fb6c4",
         "x-ms-return-client-request-id": "true",
         "x-ms-version": "2020-06-12"
       },
@@ -197,52 +126,32 @@
       "StatusCode": 200,
       "ResponseHeaders": {
         "Content-Length": "0",
-<<<<<<< HEAD
-        "Date": "Tue, 02 Feb 2021 21:30:53 GMT",
-        "ETag": "\u00220x8D8C7C1D1EEF71A\u0022",
-        "Last-Modified": "Tue, 02 Feb 2021 21:30:53 GMT",
-=======
-        "Date": "Wed, 17 Feb 2021 22:35:08 GMT",
-        "ETag": "\u00220x8D8D39447D832B2\u0022",
-        "Last-Modified": "Wed, 17 Feb 2021 22:35:08 GMT",
->>>>>>> 1814567d
+        "Date": "Fri, 19 Feb 2021 19:13:29 GMT",
+        "ETag": "\u00220x8D8D50A71381C7D\u0022",
+        "Last-Modified": "Fri, 19 Feb 2021 19:13:29 GMT",
         "Server": [
           "Windows-Azure-Blob/1.0",
           "Microsoft-HTTPAPI/2.0"
         ],
-        "x-ms-client-request-id": "e3c28d00-c563-2b16-4989-f05335ec644a",
-<<<<<<< HEAD
-        "x-ms-request-id": "0e6a983b-c01e-0093-6aaa-f9a455000000",
-=======
-        "x-ms-request-id": "1f1eb942-301e-00a8-3a7d-05e1f1000000",
->>>>>>> 1814567d
+        "x-ms-client-request-id": "c637af5d-88ba-0870-8fb5-85802eca0b76",
+        "x-ms-request-id": "2e6d16ec-201e-00a4-5ef3-0676f9000000",
         "x-ms-version": "2020-06-12"
       },
       "ResponseBody": []
     },
     {
-      "RequestUri": "https://seannse.blob.core.windows.net/test-filesystem-28fe7866-6977-6923-834c-81aef359b5fa?restype=container",
+      "RequestUri": "https://seannse.blob.core.windows.net/test-filesystem-28f1051c-19be-26cd-3578-28c3fe87eca5?restype=container",
       "RequestMethod": "DELETE",
       "RequestHeaders": {
         "Accept": "application/xml",
         "Authorization": "Sanitized",
-<<<<<<< HEAD
-        "traceparent": "00-7b812044736a9041b1488f5d39233c9d-b4ff97e015ed4241-00",
+        "traceparent": "00-b0bfddddf46abb4997c7cef90dcd09c6-9188968e3b3ba543-00",
         "User-Agent": [
-          "azsdk-net-Storage.Files.DataLake/12.7.0-alpha.20210202.1",
-          "(.NET 5.0.2; Microsoft Windows 10.0.19042)"
+          "azsdk-net-Storage.Files.DataLake/12.7.0-alpha.20210219.1",
+          "(.NET 5.0.3; Microsoft Windows 10.0.19041)"
         ],
-        "x-ms-client-request-id": "9e751595-5ee9-08d3-eeb7-b1478b94a04e",
-        "x-ms-date": "Tue, 02 Feb 2021 21:30:53 GMT",
-=======
-        "traceparent": "00-f01cb51e4626ab4f879ab337f172b7d4-a33c94fca33dcf40-00",
-        "User-Agent": [
-          "azsdk-net-Storage.Files.DataLake/12.7.0-alpha.20210217.1",
-          "(.NET 5.0.3; Microsoft Windows 10.0.19042)"
-        ],
-        "x-ms-client-request-id": "9e751595-5ee9-08d3-eeb7-b1478b94a04e",
-        "x-ms-date": "Wed, 17 Feb 2021 22:35:09 GMT",
->>>>>>> 1814567d
+        "x-ms-client-request-id": "a88fc6f1-a3f2-0f5a-a84d-198b8c3d0d70",
+        "x-ms-date": "Fri, 19 Feb 2021 19:13:30 GMT",
         "x-ms-return-client-request-id": "true",
         "x-ms-version": "2020-06-12"
       },
@@ -250,28 +159,20 @@
       "StatusCode": 202,
       "ResponseHeaders": {
         "Content-Length": "0",
-<<<<<<< HEAD
-        "Date": "Tue, 02 Feb 2021 21:30:53 GMT",
-=======
-        "Date": "Wed, 17 Feb 2021 22:35:08 GMT",
->>>>>>> 1814567d
+        "Date": "Fri, 19 Feb 2021 19:13:29 GMT",
         "Server": [
           "Windows-Azure-Blob/1.0",
           "Microsoft-HTTPAPI/2.0"
         ],
-        "x-ms-client-request-id": "9e751595-5ee9-08d3-eeb7-b1478b94a04e",
-<<<<<<< HEAD
-        "x-ms-request-id": "0e6a98c8-c01e-0093-6baa-f9a455000000",
-=======
-        "x-ms-request-id": "1f1eb98b-301e-00a8-7a7d-05e1f1000000",
->>>>>>> 1814567d
+        "x-ms-client-request-id": "a88fc6f1-a3f2-0f5a-a84d-198b8c3d0d70",
+        "x-ms-request-id": "2e6d1822-201e-00a4-66f3-0676f9000000",
         "x-ms-version": "2020-06-12"
       },
       "ResponseBody": []
     }
   ],
   "Variables": {
-    "RandomSeed": "777368080",
+    "RandomSeed": "672806076",
     "Storage_TestConfigHierarchicalNamespace": "NamespaceTenant\nseannse\nU2FuaXRpemVk\nhttps://seannse.blob.core.windows.net\nhttps://seannse.file.core.windows.net\nhttps://seannse.queue.core.windows.net\nhttps://seannse.table.core.windows.net\n\n\n\n\nhttps://seannse-secondary.blob.core.windows.net\nhttps://seannse-secondary.file.core.windows.net\nhttps://seannse-secondary.queue.core.windows.net\nhttps://seannse-secondary.table.core.windows.net\n68390a19-a643-458b-b726-408abf67b4fc\nSanitized\n72f988bf-86f1-41af-91ab-2d7cd011db47\nhttps://login.microsoftonline.com/\nCloud\nBlobEndpoint=https://seannse.blob.core.windows.net/;QueueEndpoint=https://seannse.queue.core.windows.net/;FileEndpoint=https://seannse.file.core.windows.net/;BlobSecondaryEndpoint=https://seannse-secondary.blob.core.windows.net/;QueueSecondaryEndpoint=https://seannse-secondary.queue.core.windows.net/;FileSecondaryEndpoint=https://seannse-secondary.file.core.windows.net/;AccountName=seannse;AccountKey=Sanitized\n"
   }
 }