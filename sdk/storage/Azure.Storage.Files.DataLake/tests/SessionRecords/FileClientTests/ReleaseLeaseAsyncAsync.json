﻿{
  "Entries": [
    {
      "RequestUri": "https://seannse.blob.core.windows.net/test-filesystem-28f1051c-19be-26cd-3578-28c3fe87eca5?restype=container",
      "RequestMethod": "PUT",
      "RequestHeaders": {
        "Accept": "application/xml",
        "Authorization": "Sanitized",
        "traceparent": "00-466861db8500a74b941e9f99417503c7-36d8f1adf280144c-00",
        "User-Agent": [
          "azsdk-net-Storage.Files.DataLake/12.7.0-alpha.20210219.1",
          "(.NET 5.0.3; Microsoft Windows 10.0.19041)"
        ],
        "x-ms-blob-public-access": "container",
        "x-ms-client-request-id": "2e25981a-3949-bbe1-850c-2526f0689c2c",
        "x-ms-date": "Fri, 19 Feb 2021 19:13:30 GMT",
        "x-ms-return-client-request-id": "true",
<<<<<<< HEAD
        "x-ms-version": "2020-12-06"
=======
        "x-ms-version": "2021-02-12"
>>>>>>> 7e782c87
      },
      "RequestBody": null,
      "StatusCode": 201,
      "ResponseHeaders": {
        "Content-Length": "0",
        "Date": "Fri, 19 Feb 2021 19:13:29 GMT",
        "ETag": "\"0x8D8D50A71292253\"",
        "Last-Modified": "Fri, 19 Feb 2021 19:13:29 GMT",
        "Server": [
          "Windows-Azure-Blob/1.0",
          "Microsoft-HTTPAPI/2.0"
        ],
        "x-ms-client-request-id": "2e25981a-3949-bbe1-850c-2526f0689c2c",
        "x-ms-request-id": "2e6d14ab-201e-00a4-43f3-0676f9000000",
<<<<<<< HEAD
        "x-ms-version": "2020-12-06"
=======
        "x-ms-version": "2021-02-12"
>>>>>>> 7e782c87
      },
      "ResponseBody": []
    },
    {
      "RequestUri": "https://seannse.dfs.core.windows.net/test-filesystem-28f1051c-19be-26cd-3578-28c3fe87eca5/test-file-008870a2-9917-d664-5151-6f9687502d32?resource=file",
      "RequestMethod": "PUT",
      "RequestHeaders": {
        "Accept": "application/json",
        "Authorization": "Sanitized",
        "traceparent": "00-c164790effef52489492d05827f7884a-98c8038e33695f41-00",
        "User-Agent": [
          "azsdk-net-Storage.Files.DataLake/12.7.0-alpha.20210219.1",
          "(.NET 5.0.3; Microsoft Windows 10.0.19041)"
        ],
        "x-ms-client-request-id": "89da658b-8a7a-8038-344e-dcf7c94b3434",
        "x-ms-date": "Fri, 19 Feb 2021 19:13:30 GMT",
        "x-ms-return-client-request-id": "true",
<<<<<<< HEAD
        "x-ms-version": "2020-12-06"
=======
        "x-ms-version": "2021-02-12"
>>>>>>> 7e782c87
      },
      "RequestBody": null,
      "StatusCode": 201,
      "ResponseHeaders": {
        "Content-Length": "0",
        "Date": "Fri, 19 Feb 2021 19:13:29 GMT",
        "ETag": "\"0x8D8D50A71381C7D\"",
        "Last-Modified": "Fri, 19 Feb 2021 19:13:29 GMT",
        "Server": [
          "Windows-Azure-HDFS/1.0",
          "Microsoft-HTTPAPI/2.0"
        ],
        "x-ms-client-request-id": "89da658b-8a7a-8038-344e-dcf7c94b3434",
        "x-ms-request-id": "6f4bc97c-e01f-004f-43f3-060e0b000000",
<<<<<<< HEAD
        "x-ms-version": "2020-12-06"
=======
        "x-ms-version": "2021-02-12"
>>>>>>> 7e782c87
      },
      "ResponseBody": []
    },
    {
      "RequestUri": "https://seannse.blob.core.windows.net/test-filesystem-28f1051c-19be-26cd-3578-28c3fe87eca5/test-file-008870a2-9917-d664-5151-6f9687502d32?comp=lease",
      "RequestMethod": "PUT",
      "RequestHeaders": {
        "Accept": "application/xml",
        "Authorization": "Sanitized",
        "traceparent": "00-dbd09d1b737c994a91741e30d4ee70a2-cdd9f4e17ed63a41-00",
        "User-Agent": [
          "azsdk-net-Storage.Files.DataLake/12.7.0-alpha.20210219.1",
          "(.NET 5.0.3; Microsoft Windows 10.0.19041)"
        ],
        "x-ms-client-request-id": "2d654fd5-9954-5590-9bf5-75ed572a6a15",
        "x-ms-date": "Fri, 19 Feb 2021 19:13:30 GMT",
        "x-ms-lease-action": "acquire",
        "x-ms-lease-duration": "15",
        "x-ms-proposed-lease-id": "1739f2df-36bf-e4ca-138d-320d161fb6c4",
        "x-ms-return-client-request-id": "true",
<<<<<<< HEAD
        "x-ms-version": "2020-12-06"
=======
        "x-ms-version": "2021-02-12"
>>>>>>> 7e782c87
      },
      "RequestBody": null,
      "StatusCode": 201,
      "ResponseHeaders": {
        "Content-Length": "0",
        "Date": "Fri, 19 Feb 2021 19:13:29 GMT",
        "ETag": "\"0x8D8D50A71381C7D\"",
        "Last-Modified": "Fri, 19 Feb 2021 19:13:29 GMT",
        "Server": [
          "Windows-Azure-Blob/1.0",
          "Microsoft-HTTPAPI/2.0"
        ],
        "x-ms-client-request-id": "2d654fd5-9954-5590-9bf5-75ed572a6a15",
        "x-ms-lease-id": "1739f2df-36bf-e4ca-138d-320d161fb6c4",
        "x-ms-request-id": "2e6d1610-201e-00a4-11f3-0676f9000000",
<<<<<<< HEAD
        "x-ms-version": "2020-12-06"
=======
        "x-ms-version": "2021-02-12"
>>>>>>> 7e782c87
      },
      "ResponseBody": []
    },
    {
      "RequestUri": "https://seannse.blob.core.windows.net/test-filesystem-28f1051c-19be-26cd-3578-28c3fe87eca5/test-file-008870a2-9917-d664-5151-6f9687502d32?comp=lease",
      "RequestMethod": "PUT",
      "RequestHeaders": {
        "Accept": "application/xml",
        "Authorization": "Sanitized",
        "traceparent": "00-544eaa38cc38104782e656a997809a7f-c27a32d82f799e4c-00",
        "User-Agent": [
          "azsdk-net-Storage.Files.DataLake/12.7.0-alpha.20210219.1",
          "(.NET 5.0.3; Microsoft Windows 10.0.19041)"
        ],
        "x-ms-client-request-id": "c637af5d-88ba-0870-8fb5-85802eca0b76",
        "x-ms-date": "Fri, 19 Feb 2021 19:13:30 GMT",
        "x-ms-lease-action": "release",
        "x-ms-lease-id": "1739f2df-36bf-e4ca-138d-320d161fb6c4",
        "x-ms-return-client-request-id": "true",
<<<<<<< HEAD
        "x-ms-version": "2020-12-06"
=======
        "x-ms-version": "2021-02-12"
>>>>>>> 7e782c87
      },
      "RequestBody": null,
      "StatusCode": 200,
      "ResponseHeaders": {
        "Content-Length": "0",
        "Date": "Fri, 19 Feb 2021 19:13:29 GMT",
        "ETag": "\"0x8D8D50A71381C7D\"",
        "Last-Modified": "Fri, 19 Feb 2021 19:13:29 GMT",
        "Server": [
          "Windows-Azure-Blob/1.0",
          "Microsoft-HTTPAPI/2.0"
        ],
        "x-ms-client-request-id": "c637af5d-88ba-0870-8fb5-85802eca0b76",
        "x-ms-request-id": "2e6d16ec-201e-00a4-5ef3-0676f9000000",
<<<<<<< HEAD
        "x-ms-version": "2020-12-06"
=======
        "x-ms-version": "2021-02-12"
>>>>>>> 7e782c87
      },
      "ResponseBody": []
    },
    {
      "RequestUri": "https://seannse.blob.core.windows.net/test-filesystem-28f1051c-19be-26cd-3578-28c3fe87eca5?restype=container",
      "RequestMethod": "DELETE",
      "RequestHeaders": {
        "Accept": "application/xml",
        "Authorization": "Sanitized",
        "traceparent": "00-b0bfddddf46abb4997c7cef90dcd09c6-9188968e3b3ba543-00",
        "User-Agent": [
          "azsdk-net-Storage.Files.DataLake/12.7.0-alpha.20210219.1",
          "(.NET 5.0.3; Microsoft Windows 10.0.19041)"
        ],
        "x-ms-client-request-id": "a88fc6f1-a3f2-0f5a-a84d-198b8c3d0d70",
        "x-ms-date": "Fri, 19 Feb 2021 19:13:30 GMT",
        "x-ms-return-client-request-id": "true",
<<<<<<< HEAD
        "x-ms-version": "2020-12-06"
=======
        "x-ms-version": "2021-02-12"
>>>>>>> 7e782c87
      },
      "RequestBody": null,
      "StatusCode": 202,
      "ResponseHeaders": {
        "Content-Length": "0",
        "Date": "Fri, 19 Feb 2021 19:13:29 GMT",
        "Server": [
          "Windows-Azure-Blob/1.0",
          "Microsoft-HTTPAPI/2.0"
        ],
        "x-ms-client-request-id": "a88fc6f1-a3f2-0f5a-a84d-198b8c3d0d70",
        "x-ms-request-id": "2e6d1822-201e-00a4-66f3-0676f9000000",
<<<<<<< HEAD
        "x-ms-version": "2020-12-06"
=======
        "x-ms-version": "2021-02-12"
>>>>>>> 7e782c87
      },
      "ResponseBody": []
    }
  ],
  "Variables": {
    "RandomSeed": "672806076",
    "Storage_TestConfigHierarchicalNamespace": "NamespaceTenant\nseannse\nU2FuaXRpemVk\nhttps://seannse.blob.core.windows.net\nhttps://seannse.file.core.windows.net\nhttps://seannse.queue.core.windows.net\nhttps://seannse.table.core.windows.net\n\n\n\n\nhttps://seannse-secondary.blob.core.windows.net\nhttps://seannse-secondary.file.core.windows.net\nhttps://seannse-secondary.queue.core.windows.net\nhttps://seannse-secondary.table.core.windows.net\n68390a19-a643-458b-b726-408abf67b4fc\nSanitized\n72f988bf-86f1-41af-91ab-2d7cd011db47\nhttps://login.microsoftonline.com/\nCloud\nBlobEndpoint=https://seannse.blob.core.windows.net/;QueueEndpoint=https://seannse.queue.core.windows.net/;FileEndpoint=https://seannse.file.core.windows.net/;BlobSecondaryEndpoint=https://seannse-secondary.blob.core.windows.net/;QueueSecondaryEndpoint=https://seannse-secondary.queue.core.windows.net/;FileSecondaryEndpoint=https://seannse-secondary.file.core.windows.net/;AccountName=seannse;AccountKey=Sanitized\n\n\n"
  }
}<|MERGE_RESOLUTION|>--- conflicted
+++ resolved
@@ -15,11 +15,7 @@
         "x-ms-client-request-id": "2e25981a-3949-bbe1-850c-2526f0689c2c",
         "x-ms-date": "Fri, 19 Feb 2021 19:13:30 GMT",
         "x-ms-return-client-request-id": "true",
-<<<<<<< HEAD
-        "x-ms-version": "2020-12-06"
-=======
         "x-ms-version": "2021-02-12"
->>>>>>> 7e782c87
       },
       "RequestBody": null,
       "StatusCode": 201,
@@ -34,11 +30,7 @@
         ],
         "x-ms-client-request-id": "2e25981a-3949-bbe1-850c-2526f0689c2c",
         "x-ms-request-id": "2e6d14ab-201e-00a4-43f3-0676f9000000",
-<<<<<<< HEAD
-        "x-ms-version": "2020-12-06"
-=======
         "x-ms-version": "2021-02-12"
->>>>>>> 7e782c87
       },
       "ResponseBody": []
     },
@@ -56,11 +48,7 @@
         "x-ms-client-request-id": "89da658b-8a7a-8038-344e-dcf7c94b3434",
         "x-ms-date": "Fri, 19 Feb 2021 19:13:30 GMT",
         "x-ms-return-client-request-id": "true",
-<<<<<<< HEAD
-        "x-ms-version": "2020-12-06"
-=======
         "x-ms-version": "2021-02-12"
->>>>>>> 7e782c87
       },
       "RequestBody": null,
       "StatusCode": 201,
@@ -75,11 +63,7 @@
         ],
         "x-ms-client-request-id": "89da658b-8a7a-8038-344e-dcf7c94b3434",
         "x-ms-request-id": "6f4bc97c-e01f-004f-43f3-060e0b000000",
-<<<<<<< HEAD
-        "x-ms-version": "2020-12-06"
-=======
         "x-ms-version": "2021-02-12"
->>>>>>> 7e782c87
       },
       "ResponseBody": []
     },
@@ -100,11 +84,7 @@
         "x-ms-lease-duration": "15",
         "x-ms-proposed-lease-id": "1739f2df-36bf-e4ca-138d-320d161fb6c4",
         "x-ms-return-client-request-id": "true",
-<<<<<<< HEAD
-        "x-ms-version": "2020-12-06"
-=======
         "x-ms-version": "2021-02-12"
->>>>>>> 7e782c87
       },
       "RequestBody": null,
       "StatusCode": 201,
@@ -120,11 +100,7 @@
         "x-ms-client-request-id": "2d654fd5-9954-5590-9bf5-75ed572a6a15",
         "x-ms-lease-id": "1739f2df-36bf-e4ca-138d-320d161fb6c4",
         "x-ms-request-id": "2e6d1610-201e-00a4-11f3-0676f9000000",
-<<<<<<< HEAD
-        "x-ms-version": "2020-12-06"
-=======
         "x-ms-version": "2021-02-12"
->>>>>>> 7e782c87
       },
       "ResponseBody": []
     },
@@ -144,11 +120,7 @@
         "x-ms-lease-action": "release",
         "x-ms-lease-id": "1739f2df-36bf-e4ca-138d-320d161fb6c4",
         "x-ms-return-client-request-id": "true",
-<<<<<<< HEAD
-        "x-ms-version": "2020-12-06"
-=======
         "x-ms-version": "2021-02-12"
->>>>>>> 7e782c87
       },
       "RequestBody": null,
       "StatusCode": 200,
@@ -163,11 +135,7 @@
         ],
         "x-ms-client-request-id": "c637af5d-88ba-0870-8fb5-85802eca0b76",
         "x-ms-request-id": "2e6d16ec-201e-00a4-5ef3-0676f9000000",
-<<<<<<< HEAD
-        "x-ms-version": "2020-12-06"
-=======
         "x-ms-version": "2021-02-12"
->>>>>>> 7e782c87
       },
       "ResponseBody": []
     },
@@ -185,11 +153,7 @@
         "x-ms-client-request-id": "a88fc6f1-a3f2-0f5a-a84d-198b8c3d0d70",
         "x-ms-date": "Fri, 19 Feb 2021 19:13:30 GMT",
         "x-ms-return-client-request-id": "true",
-<<<<<<< HEAD
-        "x-ms-version": "2020-12-06"
-=======
         "x-ms-version": "2021-02-12"
->>>>>>> 7e782c87
       },
       "RequestBody": null,
       "StatusCode": 202,
@@ -202,11 +166,7 @@
         ],
         "x-ms-client-request-id": "a88fc6f1-a3f2-0f5a-a84d-198b8c3d0d70",
         "x-ms-request-id": "2e6d1822-201e-00a4-66f3-0676f9000000",
-<<<<<<< HEAD
-        "x-ms-version": "2020-12-06"
-=======
         "x-ms-version": "2021-02-12"
->>>>>>> 7e782c87
       },
       "ResponseBody": []
     }
