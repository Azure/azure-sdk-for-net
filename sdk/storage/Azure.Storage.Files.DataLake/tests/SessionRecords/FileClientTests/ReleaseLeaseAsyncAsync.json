{
  "Entries": [
    {
      "RequestUri": "http://seannsecanary.blob.core.windows.net/test-filesystem-28fe7866-6977-6923-834c-81aef359b5fa?restype=container",
      "RequestMethod": "PUT",
      "RequestHeaders": {
        "Authorization": "Sanitized",
        "traceparent": "00-3bae4935ede3d14cabd51ba18991c0f7-edb552e93f986e4f-00",
        "User-Agent": [
          "azsdk-net-Storage.Files.DataLake/12.1.0-dev.20200403.1",
          "(.NET Core 4.6.28325.01; Microsoft Windows 10.0.18362 )"
        ],
        "x-ms-blob-public-access": "container",
        "x-ms-client-request-id": "8c65afaa-a834-a414-7735-f67fc2658012",
        "x-ms-date": "Fri, 03 Apr 2020 21:02:44 GMT",
        "x-ms-return-client-request-id": "true",
<<<<<<< HEAD
        "x-ms-version": "2019-12-12"
=======
        "x-ms-version": "2020-02-10"
>>>>>>> 60f4876e
      },
      "RequestBody": null,
      "StatusCode": 201,
      "ResponseHeaders": {
        "Content-Length": "0",
        "Date": "Fri, 03 Apr 2020 21:02:42 GMT",
        "ETag": "\u00220x8D7D81259EC8CB2\u0022",
        "Last-Modified": "Fri, 03 Apr 2020 21:02:42 GMT",
        "Server": [
          "Windows-Azure-Blob/1.0",
          "Microsoft-HTTPAPI/2.0"
        ],
        "x-ms-client-request-id": "8c65afaa-a834-a414-7735-f67fc2658012",
        "x-ms-request-id": "962259d2-f01e-0012-57fb-093670000000",
<<<<<<< HEAD
        "x-ms-version": "2019-12-12"
=======
        "x-ms-version": "2020-02-10"
>>>>>>> 60f4876e
      },
      "ResponseBody": []
    },
    {
      "RequestUri": "http://seannsecanary.dfs.core.windows.net/test-filesystem-28fe7866-6977-6923-834c-81aef359b5fa/test-file-eb310288-e31f-570e-d52f-7a13d5b8975a?resource=file",
      "RequestMethod": "PUT",
      "RequestHeaders": {
        "Authorization": "Sanitized",
        "traceparent": "00-a3dfe1ebcad95846a87e41f492860fc4-3d84ac4e1536e849-00",
        "User-Agent": [
          "azsdk-net-Storage.Files.DataLake/12.1.0-dev.20200403.1",
          "(.NET Core 4.6.28325.01; Microsoft Windows 10.0.18362 )"
        ],
        "x-ms-client-request-id": "cfe282e3-67f8-c6b5-a00e-b6052d00cfbe",
        "x-ms-date": "Fri, 03 Apr 2020 21:02:44 GMT",
        "x-ms-return-client-request-id": "true",
<<<<<<< HEAD
        "x-ms-version": "2019-12-12"
=======
        "x-ms-version": "2020-02-10"
>>>>>>> 60f4876e
      },
      "RequestBody": null,
      "StatusCode": 201,
      "ResponseHeaders": {
        "Content-Length": "0",
        "Date": "Fri, 03 Apr 2020 21:02:42 GMT",
        "ETag": "\u00220x8D7D81259FCCF93\u0022",
        "Last-Modified": "Fri, 03 Apr 2020 21:02:42 GMT",
        "Server": [
          "Windows-Azure-HDFS/1.0",
          "Microsoft-HTTPAPI/2.0"
        ],
        "x-ms-client-request-id": "cfe282e3-67f8-c6b5-a00e-b6052d00cfbe",
        "x-ms-request-id": "fa440287-201f-0097-3bfb-091bad000000",
<<<<<<< HEAD
        "x-ms-version": "2019-12-12"
=======
        "x-ms-version": "2020-02-10"
>>>>>>> 60f4876e
      },
      "ResponseBody": []
    },
    {
      "RequestUri": "http://seannsecanary.blob.core.windows.net/test-filesystem-28fe7866-6977-6923-834c-81aef359b5fa/test-file-eb310288-e31f-570e-d52f-7a13d5b8975a?comp=lease",
      "RequestMethod": "PUT",
      "RequestHeaders": {
        "Authorization": "Sanitized",
        "traceparent": "00-03fe69e19c043a42b4ca7c163b97e79e-e604cd818f970041-00",
        "User-Agent": [
          "azsdk-net-Storage.Files.DataLake/12.1.0-dev.20200403.1",
          "(.NET Core 4.6.28325.01; Microsoft Windows 10.0.18362 )"
        ],
        "x-ms-client-request-id": "7a06a046-f69c-a6e8-6382-92752cac4136",
        "x-ms-date": "Fri, 03 Apr 2020 21:02:44 GMT",
        "x-ms-lease-action": "acquire",
        "x-ms-lease-duration": "15",
        "x-ms-proposed-lease-id": "16869c9e-3c60-5f1e-3d82-3b09846940b2",
        "x-ms-return-client-request-id": "true",
<<<<<<< HEAD
        "x-ms-version": "2019-12-12"
=======
        "x-ms-version": "2020-02-10"
>>>>>>> 60f4876e
      },
      "RequestBody": null,
      "StatusCode": 201,
      "ResponseHeaders": {
        "Content-Length": "0",
        "Date": "Fri, 03 Apr 2020 21:02:42 GMT",
        "ETag": "\u00220x8D7D81259FCCF93\u0022",
        "Last-Modified": "Fri, 03 Apr 2020 21:02:42 GMT",
        "Server": [
          "Windows-Azure-Blob/1.0",
          "Microsoft-HTTPAPI/2.0"
        ],
        "x-ms-client-request-id": "7a06a046-f69c-a6e8-6382-92752cac4136",
        "x-ms-lease-id": "16869c9e-3c60-5f1e-3d82-3b09846940b2",
        "x-ms-request-id": "962259e1-f01e-0012-63fb-093670000000",
<<<<<<< HEAD
        "x-ms-version": "2019-12-12"
=======
        "x-ms-version": "2020-02-10"
>>>>>>> 60f4876e
      },
      "ResponseBody": []
    },
    {
      "RequestUri": "http://seannsecanary.blob.core.windows.net/test-filesystem-28fe7866-6977-6923-834c-81aef359b5fa/test-file-eb310288-e31f-570e-d52f-7a13d5b8975a?comp=lease",
      "RequestMethod": "PUT",
      "RequestHeaders": {
        "Authorization": "Sanitized",
        "traceparent": "00-ed156f5c8cb3b0409a4299c2f9125f67-2b66490279828e43-00",
        "User-Agent": [
          "azsdk-net-Storage.Files.DataLake/12.1.0-dev.20200403.1",
          "(.NET Core 4.6.28325.01; Microsoft Windows 10.0.18362 )"
        ],
        "x-ms-client-request-id": "e3c28d00-c563-2b16-4989-f05335ec644a",
        "x-ms-date": "Fri, 03 Apr 2020 21:02:44 GMT",
        "x-ms-lease-action": "release",
        "x-ms-lease-id": "16869c9e-3c60-5f1e-3d82-3b09846940b2",
        "x-ms-return-client-request-id": "true",
<<<<<<< HEAD
        "x-ms-version": "2019-12-12"
=======
        "x-ms-version": "2020-02-10"
>>>>>>> 60f4876e
      },
      "RequestBody": null,
      "StatusCode": 200,
      "ResponseHeaders": {
        "Content-Length": "0",
        "Date": "Fri, 03 Apr 2020 21:02:42 GMT",
        "ETag": "\u00220x8D7D81259FCCF93\u0022",
        "Last-Modified": "Fri, 03 Apr 2020 21:02:42 GMT",
        "Server": [
          "Windows-Azure-Blob/1.0",
          "Microsoft-HTTPAPI/2.0"
        ],
        "x-ms-client-request-id": "e3c28d00-c563-2b16-4989-f05335ec644a",
        "x-ms-request-id": "962259ec-f01e-0012-6afb-093670000000",
<<<<<<< HEAD
        "x-ms-version": "2019-12-12"
=======
        "x-ms-version": "2020-02-10"
>>>>>>> 60f4876e
      },
      "ResponseBody": []
    },
    {
      "RequestUri": "http://seannsecanary.blob.core.windows.net/test-filesystem-28fe7866-6977-6923-834c-81aef359b5fa?restype=container",
      "RequestMethod": "DELETE",
      "RequestHeaders": {
        "Authorization": "Sanitized",
        "traceparent": "00-1aff646e0679044bb4b804aa84f6ff9b-aee9b6e3c3c81141-00",
        "User-Agent": [
          "azsdk-net-Storage.Files.DataLake/12.1.0-dev.20200403.1",
          "(.NET Core 4.6.28325.01; Microsoft Windows 10.0.18362 )"
        ],
        "x-ms-client-request-id": "9e751595-5ee9-08d3-eeb7-b1478b94a04e",
        "x-ms-date": "Fri, 03 Apr 2020 21:02:44 GMT",
        "x-ms-return-client-request-id": "true",
<<<<<<< HEAD
        "x-ms-version": "2019-12-12"
=======
        "x-ms-version": "2020-02-10"
>>>>>>> 60f4876e
      },
      "RequestBody": null,
      "StatusCode": 202,
      "ResponseHeaders": {
        "Content-Length": "0",
        "Date": "Fri, 03 Apr 2020 21:02:42 GMT",
        "Server": [
          "Windows-Azure-Blob/1.0",
          "Microsoft-HTTPAPI/2.0"
        ],
        "x-ms-client-request-id": "9e751595-5ee9-08d3-eeb7-b1478b94a04e",
        "x-ms-request-id": "962259f5-f01e-0012-71fb-093670000000",
<<<<<<< HEAD
        "x-ms-version": "2019-12-12"
=======
        "x-ms-version": "2020-02-10"
>>>>>>> 60f4876e
      },
      "ResponseBody": []
    }
  ],
  "Variables": {
    "RandomSeed": "777368080",
    "Storage_TestConfigHierarchicalNamespace": "NamespaceTenant\nseannsecanary\nU2FuaXRpemVk\nhttp://seannsecanary.blob.core.windows.net\nhttp://seannsecanary.file.core.windows.net\nhttp://seannsecanary.queue.core.windows.net\nhttp://seannsecanary.table.core.windows.net\n\n\n\n\nhttp://seannsecanary-secondary.blob.core.windows.net\nhttp://seannsecanary-secondary.file.core.windows.net\nhttp://seannsecanary-secondary.queue.core.windows.net\nhttp://seannsecanary-secondary.table.core.windows.net\n68390a19-a643-458b-b726-408abf67b4fc\nSanitized\n72f988bf-86f1-41af-91ab-2d7cd011db47\nhttps://login.microsoftonline.com/\nCloud\nBlobEndpoint=http://seannsecanary.blob.core.windows.net/;QueueEndpoint=http://seannsecanary.queue.core.windows.net/;FileEndpoint=http://seannsecanary.file.core.windows.net/;BlobSecondaryEndpoint=http://seannsecanary-secondary.blob.core.windows.net/;QueueSecondaryEndpoint=http://seannsecanary-secondary.queue.core.windows.net/;FileSecondaryEndpoint=http://seannsecanary-secondary.file.core.windows.net/;AccountName=seannsecanary;AccountKey=Sanitized\n"
  }
}<|MERGE_RESOLUTION|>--- conflicted
+++ resolved
@@ -14,11 +14,7 @@
         "x-ms-client-request-id": "8c65afaa-a834-a414-7735-f67fc2658012",
         "x-ms-date": "Fri, 03 Apr 2020 21:02:44 GMT",
         "x-ms-return-client-request-id": "true",
-<<<<<<< HEAD
-        "x-ms-version": "2019-12-12"
-=======
         "x-ms-version": "2020-02-10"
->>>>>>> 60f4876e
       },
       "RequestBody": null,
       "StatusCode": 201,
@@ -33,11 +29,7 @@
         ],
         "x-ms-client-request-id": "8c65afaa-a834-a414-7735-f67fc2658012",
         "x-ms-request-id": "962259d2-f01e-0012-57fb-093670000000",
-<<<<<<< HEAD
-        "x-ms-version": "2019-12-12"
-=======
         "x-ms-version": "2020-02-10"
->>>>>>> 60f4876e
       },
       "ResponseBody": []
     },
@@ -54,11 +46,7 @@
         "x-ms-client-request-id": "cfe282e3-67f8-c6b5-a00e-b6052d00cfbe",
         "x-ms-date": "Fri, 03 Apr 2020 21:02:44 GMT",
         "x-ms-return-client-request-id": "true",
-<<<<<<< HEAD
-        "x-ms-version": "2019-12-12"
-=======
         "x-ms-version": "2020-02-10"
->>>>>>> 60f4876e
       },
       "RequestBody": null,
       "StatusCode": 201,
@@ -73,11 +61,7 @@
         ],
         "x-ms-client-request-id": "cfe282e3-67f8-c6b5-a00e-b6052d00cfbe",
         "x-ms-request-id": "fa440287-201f-0097-3bfb-091bad000000",
-<<<<<<< HEAD
-        "x-ms-version": "2019-12-12"
-=======
         "x-ms-version": "2020-02-10"
->>>>>>> 60f4876e
       },
       "ResponseBody": []
     },
@@ -97,11 +81,7 @@
         "x-ms-lease-duration": "15",
         "x-ms-proposed-lease-id": "16869c9e-3c60-5f1e-3d82-3b09846940b2",
         "x-ms-return-client-request-id": "true",
-<<<<<<< HEAD
-        "x-ms-version": "2019-12-12"
-=======
         "x-ms-version": "2020-02-10"
->>>>>>> 60f4876e
       },
       "RequestBody": null,
       "StatusCode": 201,
@@ -117,11 +97,7 @@
         "x-ms-client-request-id": "7a06a046-f69c-a6e8-6382-92752cac4136",
         "x-ms-lease-id": "16869c9e-3c60-5f1e-3d82-3b09846940b2",
         "x-ms-request-id": "962259e1-f01e-0012-63fb-093670000000",
-<<<<<<< HEAD
-        "x-ms-version": "2019-12-12"
-=======
         "x-ms-version": "2020-02-10"
->>>>>>> 60f4876e
       },
       "ResponseBody": []
     },
@@ -140,11 +116,7 @@
         "x-ms-lease-action": "release",
         "x-ms-lease-id": "16869c9e-3c60-5f1e-3d82-3b09846940b2",
         "x-ms-return-client-request-id": "true",
-<<<<<<< HEAD
-        "x-ms-version": "2019-12-12"
-=======
         "x-ms-version": "2020-02-10"
->>>>>>> 60f4876e
       },
       "RequestBody": null,
       "StatusCode": 200,
@@ -159,11 +131,7 @@
         ],
         "x-ms-client-request-id": "e3c28d00-c563-2b16-4989-f05335ec644a",
         "x-ms-request-id": "962259ec-f01e-0012-6afb-093670000000",
-<<<<<<< HEAD
-        "x-ms-version": "2019-12-12"
-=======
         "x-ms-version": "2020-02-10"
->>>>>>> 60f4876e
       },
       "ResponseBody": []
     },
@@ -180,11 +148,7 @@
         "x-ms-client-request-id": "9e751595-5ee9-08d3-eeb7-b1478b94a04e",
         "x-ms-date": "Fri, 03 Apr 2020 21:02:44 GMT",
         "x-ms-return-client-request-id": "true",
-<<<<<<< HEAD
-        "x-ms-version": "2019-12-12"
-=======
         "x-ms-version": "2020-02-10"
->>>>>>> 60f4876e
       },
       "RequestBody": null,
       "StatusCode": 202,
@@ -197,11 +161,7 @@
         ],
         "x-ms-client-request-id": "9e751595-5ee9-08d3-eeb7-b1478b94a04e",
         "x-ms-request-id": "962259f5-f01e-0012-71fb-093670000000",
-<<<<<<< HEAD
-        "x-ms-version": "2019-12-12"
-=======
         "x-ms-version": "2020-02-10"
->>>>>>> 60f4876e
       },
       "ResponseBody": []
     }
