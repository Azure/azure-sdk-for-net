{
  "Entries": [
    {
      "RequestUri": "http://seannsecanary.blob.core.windows.net/test-filesystem-01057e09-8973-1115-4756-04c5836c53ff?restype=container",
      "RequestMethod": "PUT",
      "RequestHeaders": {
        "Authorization": "Sanitized",
        "traceparent": "00-57698a8c780acc47885791e46c56daaf-c5183ec0f131084e-00",
        "User-Agent": [
          "azsdk-net-Storage.Files.DataLake/12.1.0-dev.20200403.1",
          "(.NET Core 4.6.28325.01; Microsoft Windows 10.0.18362 )"
        ],
        "x-ms-blob-public-access": "container",
        "x-ms-client-request-id": "68200d39-6b32-2db5-5aba-1adb99752630",
        "x-ms-date": "Fri, 03 Apr 2020 21:01:02 GMT",
        "x-ms-return-client-request-id": "true",
<<<<<<< HEAD
        "x-ms-version": "2019-12-12"
=======
        "x-ms-version": "2020-02-10"
>>>>>>> 60f4876e
      },
      "RequestBody": null,
      "StatusCode": 201,
      "ResponseHeaders": {
        "Content-Length": "0",
        "Date": "Fri, 03 Apr 2020 21:01:00 GMT",
        "ETag": "\u00220x8D7D8121D3755F1\u0022",
        "Last-Modified": "Fri, 03 Apr 2020 21:01:00 GMT",
        "Server": [
          "Windows-Azure-Blob/1.0",
          "Microsoft-HTTPAPI/2.0"
        ],
        "x-ms-client-request-id": "68200d39-6b32-2db5-5aba-1adb99752630",
        "x-ms-request-id": "96222ca2-f01e-0012-3bfa-093670000000",
<<<<<<< HEAD
        "x-ms-version": "2019-12-12"
=======
        "x-ms-version": "2020-02-10"
>>>>>>> 60f4876e
      },
      "ResponseBody": []
    },
    {
      "RequestUri": "http://seannsecanary.dfs.core.windows.net/test-filesystem-01057e09-8973-1115-4756-04c5836c53ff/test-file-8c592174-86be-7d65-c5d2-9c3dc05c3634?resource=file",
      "RequestMethod": "PUT",
      "RequestHeaders": {
        "Authorization": "Sanitized",
        "traceparent": "00-c88b1bd4a365184da2deebc272589f17-fdc8e7da76d18f4b-00",
        "User-Agent": [
          "azsdk-net-Storage.Files.DataLake/12.1.0-dev.20200403.1",
          "(.NET Core 4.6.28325.01; Microsoft Windows 10.0.18362 )"
        ],
        "x-ms-client-request-id": "ba44980f-63b9-b2da-a7a2-a360cf776cfe",
        "x-ms-date": "Fri, 03 Apr 2020 21:01:02 GMT",
        "x-ms-return-client-request-id": "true",
<<<<<<< HEAD
        "x-ms-version": "2019-12-12"
=======
        "x-ms-version": "2020-02-10"
>>>>>>> 60f4876e
      },
      "RequestBody": null,
      "StatusCode": 201,
      "ResponseHeaders": {
        "Content-Length": "0",
        "Date": "Fri, 03 Apr 2020 21:00:59 GMT",
        "ETag": "\u00220x8D7D8121D4A1C23\u0022",
        "Last-Modified": "Fri, 03 Apr 2020 21:01:00 GMT",
        "Server": [
          "Windows-Azure-HDFS/1.0",
          "Microsoft-HTTPAPI/2.0"
        ],
        "x-ms-client-request-id": "ba44980f-63b9-b2da-a7a2-a360cf776cfe",
        "x-ms-request-id": "fa4400a9-201f-0097-22fa-091bad000000",
<<<<<<< HEAD
        "x-ms-version": "2019-12-12"
=======
        "x-ms-version": "2020-02-10"
>>>>>>> 60f4876e
      },
      "ResponseBody": []
    },
    {
      "RequestUri": "http://seannsecanary.dfs.core.windows.net/test-filesystem-01057e09-8973-1115-4756-04c5836c53ff/test-file-8c592174-86be-7d65-c5d2-9c3dc05c3634?action=setAccessControl",
      "RequestMethod": "PATCH",
      "RequestHeaders": {
        "Authorization": "Sanitized",
        "User-Agent": [
          "azsdk-net-Storage.Files.DataLake/12.1.0-dev.20200403.1",
          "(.NET Core 4.6.28325.01; Microsoft Windows 10.0.18362 )"
        ],
        "x-ms-acl": "user::rwx,group::r--,other::---,mask::rwx",
        "x-ms-client-request-id": "272dad38-7b17-037b-92d9-ceaa476cae5d",
        "x-ms-date": "Fri, 03 Apr 2020 21:01:02 GMT",
        "x-ms-return-client-request-id": "true",
<<<<<<< HEAD
        "x-ms-version": "2019-12-12"
=======
        "x-ms-version": "2020-02-10"
>>>>>>> 60f4876e
      },
      "RequestBody": null,
      "StatusCode": 200,
      "ResponseHeaders": {
        "Content-Length": "0",
        "Date": "Fri, 03 Apr 2020 21:01:00 GMT",
        "ETag": "\u00220x8D7D8121D4A1C23\u0022",
        "Last-Modified": "Fri, 03 Apr 2020 21:01:00 GMT",
        "Server": [
          "Windows-Azure-HDFS/1.0",
          "Microsoft-HTTPAPI/2.0"
        ],
        "x-ms-client-request-id": "272dad38-7b17-037b-92d9-ceaa476cae5d",
        "x-ms-namespace-enabled": "true",
        "x-ms-request-id": "fa4400aa-201f-0097-23fa-091bad000000",
<<<<<<< HEAD
        "x-ms-version": "2019-12-12"
=======
        "x-ms-version": "2020-02-10"
>>>>>>> 60f4876e
      },
      "ResponseBody": []
    },
    {
      "RequestUri": "http://seannsecanary.blob.core.windows.net/test-filesystem-01057e09-8973-1115-4756-04c5836c53ff?restype=container",
      "RequestMethod": "DELETE",
      "RequestHeaders": {
        "Authorization": "Sanitized",
        "traceparent": "00-bbf3943f6b505b48996bf920a2d106f7-47417afc73197c41-00",
        "User-Agent": [
          "azsdk-net-Storage.Files.DataLake/12.1.0-dev.20200403.1",
          "(.NET Core 4.6.28325.01; Microsoft Windows 10.0.18362 )"
        ],
        "x-ms-client-request-id": "2128bd95-4449-09e6-6a70-9a10e23842e7",
        "x-ms-date": "Fri, 03 Apr 2020 21:01:02 GMT",
        "x-ms-return-client-request-id": "true",
<<<<<<< HEAD
        "x-ms-version": "2019-12-12"
=======
        "x-ms-version": "2020-02-10"
>>>>>>> 60f4876e
      },
      "RequestBody": null,
      "StatusCode": 202,
      "ResponseHeaders": {
        "Content-Length": "0",
        "Date": "Fri, 03 Apr 2020 21:01:01 GMT",
        "Server": [
          "Windows-Azure-Blob/1.0",
          "Microsoft-HTTPAPI/2.0"
        ],
        "x-ms-client-request-id": "2128bd95-4449-09e6-6a70-9a10e23842e7",
        "x-ms-request-id": "96222ccb-f01e-0012-5bfa-093670000000",
<<<<<<< HEAD
        "x-ms-version": "2019-12-12"
=======
        "x-ms-version": "2020-02-10"
>>>>>>> 60f4876e
      },
      "ResponseBody": []
    }
  ],
  "Variables": {
    "RandomSeed": "1802950547",
    "Storage_TestConfigHierarchicalNamespace": "NamespaceTenant\nseannsecanary\nU2FuaXRpemVk\nhttp://seannsecanary.blob.core.windows.net\nhttp://seannsecanary.file.core.windows.net\nhttp://seannsecanary.queue.core.windows.net\nhttp://seannsecanary.table.core.windows.net\n\n\n\n\nhttp://seannsecanary-secondary.blob.core.windows.net\nhttp://seannsecanary-secondary.file.core.windows.net\nhttp://seannsecanary-secondary.queue.core.windows.net\nhttp://seannsecanary-secondary.table.core.windows.net\n68390a19-a643-458b-b726-408abf67b4fc\nSanitized\n72f988bf-86f1-41af-91ab-2d7cd011db47\nhttps://login.microsoftonline.com/\nCloud\nBlobEndpoint=http://seannsecanary.blob.core.windows.net/;QueueEndpoint=http://seannsecanary.queue.core.windows.net/;FileEndpoint=http://seannsecanary.file.core.windows.net/;BlobSecondaryEndpoint=http://seannsecanary-secondary.blob.core.windows.net/;QueueSecondaryEndpoint=http://seannsecanary-secondary.queue.core.windows.net/;FileSecondaryEndpoint=http://seannsecanary-secondary.file.core.windows.net/;AccountName=seannsecanary;AccountKey=Sanitized\n"
  }
}<|MERGE_RESOLUTION|>--- conflicted
+++ resolved
@@ -14,11 +14,7 @@
         "x-ms-client-request-id": "68200d39-6b32-2db5-5aba-1adb99752630",
         "x-ms-date": "Fri, 03 Apr 2020 21:01:02 GMT",
         "x-ms-return-client-request-id": "true",
-<<<<<<< HEAD
-        "x-ms-version": "2019-12-12"
-=======
         "x-ms-version": "2020-02-10"
->>>>>>> 60f4876e
       },
       "RequestBody": null,
       "StatusCode": 201,
@@ -33,11 +29,7 @@
         ],
         "x-ms-client-request-id": "68200d39-6b32-2db5-5aba-1adb99752630",
         "x-ms-request-id": "96222ca2-f01e-0012-3bfa-093670000000",
-<<<<<<< HEAD
-        "x-ms-version": "2019-12-12"
-=======
         "x-ms-version": "2020-02-10"
->>>>>>> 60f4876e
       },
       "ResponseBody": []
     },
@@ -54,11 +46,7 @@
         "x-ms-client-request-id": "ba44980f-63b9-b2da-a7a2-a360cf776cfe",
         "x-ms-date": "Fri, 03 Apr 2020 21:01:02 GMT",
         "x-ms-return-client-request-id": "true",
-<<<<<<< HEAD
-        "x-ms-version": "2019-12-12"
-=======
         "x-ms-version": "2020-02-10"
->>>>>>> 60f4876e
       },
       "RequestBody": null,
       "StatusCode": 201,
@@ -73,11 +61,7 @@
         ],
         "x-ms-client-request-id": "ba44980f-63b9-b2da-a7a2-a360cf776cfe",
         "x-ms-request-id": "fa4400a9-201f-0097-22fa-091bad000000",
-<<<<<<< HEAD
-        "x-ms-version": "2019-12-12"
-=======
         "x-ms-version": "2020-02-10"
->>>>>>> 60f4876e
       },
       "ResponseBody": []
     },
@@ -94,11 +78,7 @@
         "x-ms-client-request-id": "272dad38-7b17-037b-92d9-ceaa476cae5d",
         "x-ms-date": "Fri, 03 Apr 2020 21:01:02 GMT",
         "x-ms-return-client-request-id": "true",
-<<<<<<< HEAD
-        "x-ms-version": "2019-12-12"
-=======
         "x-ms-version": "2020-02-10"
->>>>>>> 60f4876e
       },
       "RequestBody": null,
       "StatusCode": 200,
@@ -114,11 +94,7 @@
         "x-ms-client-request-id": "272dad38-7b17-037b-92d9-ceaa476cae5d",
         "x-ms-namespace-enabled": "true",
         "x-ms-request-id": "fa4400aa-201f-0097-23fa-091bad000000",
-<<<<<<< HEAD
-        "x-ms-version": "2019-12-12"
-=======
         "x-ms-version": "2020-02-10"
->>>>>>> 60f4876e
       },
       "ResponseBody": []
     },
@@ -135,11 +111,7 @@
         "x-ms-client-request-id": "2128bd95-4449-09e6-6a70-9a10e23842e7",
         "x-ms-date": "Fri, 03 Apr 2020 21:01:02 GMT",
         "x-ms-return-client-request-id": "true",
-<<<<<<< HEAD
-        "x-ms-version": "2019-12-12"
-=======
         "x-ms-version": "2020-02-10"
->>>>>>> 60f4876e
       },
       "RequestBody": null,
       "StatusCode": 202,
@@ -152,11 +124,7 @@
         ],
         "x-ms-client-request-id": "2128bd95-4449-09e6-6a70-9a10e23842e7",
         "x-ms-request-id": "96222ccb-f01e-0012-5bfa-093670000000",
-<<<<<<< HEAD
-        "x-ms-version": "2019-12-12"
-=======
         "x-ms-version": "2020-02-10"
->>>>>>> 60f4876e
       },
       "ResponseBody": []
     }
