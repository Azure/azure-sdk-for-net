{
  "Entries": [
    {
      "RequestUri": "https://seannse.blob.core.windows.net/test-filesystem-a896a015-6f11-6576-8318-443d15273a0a?restype=container",
      "RequestMethod": "PUT",
      "RequestHeaders": {
        "Accept": "application/xml",
        "Authorization": "Sanitized",
<<<<<<< HEAD
        "traceparent": "00-d9514bbfcdd44447a84a1d5b7026c288-d62b3d57d7d78349-00",
        "User-Agent": [
          "azsdk-net-Storage.Files.DataLake/12.7.0-alpha.20210202.1",
          "(.NET 5.0.2; Microsoft Windows 10.0.19042)"
        ],
        "x-ms-blob-public-access": "container",
        "x-ms-client-request-id": "6109c873-fc52-bc97-7ab9-789dff6b1195",
        "x-ms-date": "Tue, 02 Feb 2021 21:28:08 GMT",
=======
        "traceparent": "00-58c900a5378e8e43a758de8eed70fd5c-b0cec0248b0b8245-00",
        "User-Agent": [
          "azsdk-net-Storage.Files.DataLake/12.7.0-alpha.20210217.1",
          "(.NET 5.0.3; Microsoft Windows 10.0.19042)"
        ],
        "x-ms-blob-public-access": "container",
        "x-ms-client-request-id": "6109c873-fc52-bc97-7ab9-789dff6b1195",
        "x-ms-date": "Wed, 17 Feb 2021 22:32:34 GMT",
>>>>>>> 1814567d
        "x-ms-return-client-request-id": "true",
        "x-ms-version": "2020-06-12"
      },
      "RequestBody": null,
      "StatusCode": 201,
      "ResponseHeaders": {
        "Content-Length": "0",
<<<<<<< HEAD
        "Date": "Tue, 02 Feb 2021 21:28:09 GMT",
        "ETag": "\u00220x8D8C7C1703DF82B\u0022",
        "Last-Modified": "Tue, 02 Feb 2021 21:28:09 GMT",
=======
        "Date": "Wed, 17 Feb 2021 22:32:34 GMT",
        "ETag": "\u00220x8D8D393EC1D4536\u0022",
        "Last-Modified": "Wed, 17 Feb 2021 22:32:34 GMT",
>>>>>>> 1814567d
        "Server": [
          "Windows-Azure-Blob/1.0",
          "Microsoft-HTTPAPI/2.0"
        ],
        "x-ms-client-request-id": "6109c873-fc52-bc97-7ab9-789dff6b1195",
<<<<<<< HEAD
        "x-ms-request-id": "f1f44f42-201e-0040-75aa-f97867000000",
=======
        "x-ms-request-id": "f521fb03-c01e-0077-3a7c-05aacb000000",
>>>>>>> 1814567d
        "x-ms-version": "2020-06-12"
      },
      "ResponseBody": []
    },
    {
      "RequestUri": "https://seannse.dfs.core.windows.net/test-filesystem-a896a015-6f11-6576-8318-443d15273a0a/test-file-b08b951b-21ae-8a4e-2c00-d48c9538c0a5?resource=file",
      "RequestMethod": "PUT",
      "RequestHeaders": {
        "Accept": "application/json",
        "Authorization": "Sanitized",
<<<<<<< HEAD
        "traceparent": "00-c2454f8ff0b37041b67acc103aed8d2b-51f01b2f8fc68e48-00",
        "User-Agent": [
          "azsdk-net-Storage.Files.DataLake/12.7.0-alpha.20210202.1",
          "(.NET 5.0.2; Microsoft Windows 10.0.19042)"
        ],
        "x-ms-client-request-id": "0f224473-2c52-519d-797e-3551270a2741",
        "x-ms-date": "Tue, 02 Feb 2021 21:28:09 GMT",
=======
        "traceparent": "00-906a414226a89a4281c5aaff87fb3b86-9d52575537d47043-00",
        "User-Agent": [
          "azsdk-net-Storage.Files.DataLake/12.7.0-alpha.20210217.1",
          "(.NET 5.0.3; Microsoft Windows 10.0.19042)"
        ],
        "x-ms-client-request-id": "0f224473-2c52-519d-797e-3551270a2741",
        "x-ms-date": "Wed, 17 Feb 2021 22:32:34 GMT",
>>>>>>> 1814567d
        "x-ms-return-client-request-id": "true",
        "x-ms-version": "2020-06-12"
      },
      "RequestBody": null,
      "StatusCode": 201,
      "ResponseHeaders": {
        "Content-Length": "0",
<<<<<<< HEAD
        "Date": "Tue, 02 Feb 2021 21:28:09 GMT",
        "ETag": "\u00220x8D8C7C1707F4E94\u0022",
        "Last-Modified": "Tue, 02 Feb 2021 21:28:10 GMT",
=======
        "Date": "Wed, 17 Feb 2021 22:32:34 GMT",
        "ETag": "\u00220x8D8D393EC53F23B\u0022",
        "Last-Modified": "Wed, 17 Feb 2021 22:32:35 GMT",
>>>>>>> 1814567d
        "Server": [
          "Windows-Azure-HDFS/1.0",
          "Microsoft-HTTPAPI/2.0"
        ],
        "x-ms-client-request-id": "0f224473-2c52-519d-797e-3551270a2741",
<<<<<<< HEAD
        "x-ms-request-id": "d911b365-501f-0017-06aa-f9d654000000",
=======
        "x-ms-request-id": "fa736b86-501f-0065-697c-05d11b000000",
>>>>>>> 1814567d
        "x-ms-version": "2020-06-12"
      },
      "ResponseBody": []
    },
    {
      "RequestUri": "https://seannse.dfs.core.windows.net/test-filesystem-a896a015-6f11-6576-8318-443d15273a0a/test-file-b08b951b-21ae-8a4e-2c00-d48c9538c0a5",
      "RequestMethod": "DELETE",
      "RequestHeaders": {
        "Accept": "application/json",
        "Authorization": "Sanitized",
        "User-Agent": [
<<<<<<< HEAD
          "azsdk-net-Storage.Files.DataLake/12.7.0-alpha.20210202.1",
          "(.NET 5.0.2; Microsoft Windows 10.0.19042)"
        ],
        "x-ms-client-request-id": "50196b6a-b116-0e52-5b78-d39ea4658525",
        "x-ms-date": "Tue, 02 Feb 2021 21:28:09 GMT",
=======
          "azsdk-net-Storage.Files.DataLake/12.7.0-alpha.20210217.1",
          "(.NET 5.0.3; Microsoft Windows 10.0.19042)"
        ],
        "x-ms-client-request-id": "50196b6a-b116-0e52-5b78-d39ea4658525",
        "x-ms-date": "Wed, 17 Feb 2021 22:32:35 GMT",
>>>>>>> 1814567d
        "x-ms-return-client-request-id": "true",
        "x-ms-version": "2020-06-12"
      },
      "RequestBody": null,
      "StatusCode": 200,
      "ResponseHeaders": {
        "Content-Length": "0",
<<<<<<< HEAD
        "Date": "Tue, 02 Feb 2021 21:28:09 GMT",
=======
        "Date": "Wed, 17 Feb 2021 22:32:34 GMT",
>>>>>>> 1814567d
        "Server": [
          "Windows-Azure-HDFS/1.0",
          "Microsoft-HTTPAPI/2.0"
        ],
        "x-ms-client-request-id": "50196b6a-b116-0e52-5b78-d39ea4658525",
<<<<<<< HEAD
        "x-ms-request-id": "d911b378-501f-0017-19aa-f9d654000000",
=======
        "x-ms-request-id": "fa736b9a-501f-0065-7d7c-05d11b000000",
>>>>>>> 1814567d
        "x-ms-version": "2020-06-12"
      },
      "ResponseBody": []
    },
    {
      "RequestUri": "https://seannse.blob.core.windows.net/test-filesystem-a896a015-6f11-6576-8318-443d15273a0a?restype=container",
      "RequestMethod": "DELETE",
      "RequestHeaders": {
        "Accept": "application/xml",
        "Authorization": "Sanitized",
<<<<<<< HEAD
        "traceparent": "00-d403214b376f854197cbede8adbee037-19ef01454ca61644-00",
        "User-Agent": [
          "azsdk-net-Storage.Files.DataLake/12.7.0-alpha.20210202.1",
          "(.NET 5.0.2; Microsoft Windows 10.0.19042)"
        ],
        "x-ms-client-request-id": "bce7df06-d6f1-472b-8154-aa29f0d99d77",
        "x-ms-date": "Tue, 02 Feb 2021 21:28:09 GMT",
=======
        "traceparent": "00-bdcad796b9b6ff4fa5528464d6fab68b-2132a2a606a5f247-00",
        "User-Agent": [
          "azsdk-net-Storage.Files.DataLake/12.7.0-alpha.20210217.1",
          "(.NET 5.0.3; Microsoft Windows 10.0.19042)"
        ],
        "x-ms-client-request-id": "bce7df06-d6f1-472b-8154-aa29f0d99d77",
        "x-ms-date": "Wed, 17 Feb 2021 22:32:35 GMT",
>>>>>>> 1814567d
        "x-ms-return-client-request-id": "true",
        "x-ms-version": "2020-06-12"
      },
      "RequestBody": null,
      "StatusCode": 202,
      "ResponseHeaders": {
        "Content-Length": "0",
<<<<<<< HEAD
        "Date": "Tue, 02 Feb 2021 21:28:10 GMT",
=======
        "Date": "Wed, 17 Feb 2021 22:32:34 GMT",
>>>>>>> 1814567d
        "Server": [
          "Windows-Azure-Blob/1.0",
          "Microsoft-HTTPAPI/2.0"
        ],
        "x-ms-client-request-id": "bce7df06-d6f1-472b-8154-aa29f0d99d77",
<<<<<<< HEAD
        "x-ms-request-id": "f1f45051-201e-0040-63aa-f97867000000",
=======
        "x-ms-request-id": "f521fc70-c01e-0077-047c-05aacb000000",
>>>>>>> 1814567d
        "x-ms-version": "2020-06-12"
      },
      "ResponseBody": []
    },
    {
      "RequestUri": "https://seannse.blob.core.windows.net/test-filesystem-7ea05a59-3936-dae1-a46a-84357edd6152?restype=container",
      "RequestMethod": "PUT",
      "RequestHeaders": {
        "Accept": "application/xml",
        "Authorization": "Sanitized",
<<<<<<< HEAD
        "traceparent": "00-5895e75d0d157f4b8a3f05b4549e512a-bcee4d9b97cafb4c-00",
        "User-Agent": [
          "azsdk-net-Storage.Files.DataLake/12.7.0-alpha.20210202.1",
          "(.NET 5.0.2; Microsoft Windows 10.0.19042)"
        ],
        "x-ms-blob-public-access": "container",
        "x-ms-client-request-id": "511bbb42-2368-ccfc-fe0c-188652f5c8a3",
        "x-ms-date": "Tue, 02 Feb 2021 21:28:09 GMT",
=======
        "traceparent": "00-0ecbc2f59481ad48b3056b756520d1fe-39117216ef929f4e-00",
        "User-Agent": [
          "azsdk-net-Storage.Files.DataLake/12.7.0-alpha.20210217.1",
          "(.NET 5.0.3; Microsoft Windows 10.0.19042)"
        ],
        "x-ms-blob-public-access": "container",
        "x-ms-client-request-id": "511bbb42-2368-ccfc-fe0c-188652f5c8a3",
        "x-ms-date": "Wed, 17 Feb 2021 22:32:35 GMT",
>>>>>>> 1814567d
        "x-ms-return-client-request-id": "true",
        "x-ms-version": "2020-06-12"
      },
      "RequestBody": null,
      "StatusCode": 201,
      "ResponseHeaders": {
        "Content-Length": "0",
<<<<<<< HEAD
        "Date": "Tue, 02 Feb 2021 21:28:10 GMT",
        "ETag": "\u00220x8D8C7C170D8226D\u0022",
        "Last-Modified": "Tue, 02 Feb 2021 21:28:10 GMT",
=======
        "Date": "Wed, 17 Feb 2021 22:32:35 GMT",
        "ETag": "\u00220x8D8D393ECA419ED\u0022",
        "Last-Modified": "Wed, 17 Feb 2021 22:32:35 GMT",
>>>>>>> 1814567d
        "Server": [
          "Windows-Azure-Blob/1.0",
          "Microsoft-HTTPAPI/2.0"
        ],
        "x-ms-client-request-id": "511bbb42-2368-ccfc-fe0c-188652f5c8a3",
<<<<<<< HEAD
        "x-ms-request-id": "2ed45286-c01e-0048-63aa-f96268000000",
=======
        "x-ms-request-id": "305973b6-b01e-006d-227c-05cb14000000",
>>>>>>> 1814567d
        "x-ms-version": "2020-06-12"
      },
      "ResponseBody": []
    },
    {
      "RequestUri": "https://seannse.dfs.core.windows.net/test-filesystem-7ea05a59-3936-dae1-a46a-84357edd6152/test-file-515258f2-d941-90f8-2684-796f7cc2f505?resource=file",
      "RequestMethod": "PUT",
      "RequestHeaders": {
        "Accept": "application/json",
        "Authorization": "Sanitized",
<<<<<<< HEAD
        "traceparent": "00-4b54277c7c6c1c43a5e52223893c5bd4-2cada26c639ad948-00",
        "User-Agent": [
          "azsdk-net-Storage.Files.DataLake/12.7.0-alpha.20210202.1",
          "(.NET 5.0.2; Microsoft Windows 10.0.19042)"
        ],
        "x-ms-client-request-id": "8c2c1afe-6c4b-68b1-c28a-2ae3aa8d503b",
        "x-ms-date": "Tue, 02 Feb 2021 21:28:10 GMT",
=======
        "traceparent": "00-7a470d911ccad14a856c9876318b97f7-0cfa735e79f7ec42-00",
        "User-Agent": [
          "azsdk-net-Storage.Files.DataLake/12.7.0-alpha.20210217.1",
          "(.NET 5.0.3; Microsoft Windows 10.0.19042)"
        ],
        "x-ms-client-request-id": "8c2c1afe-6c4b-68b1-c28a-2ae3aa8d503b",
        "x-ms-date": "Wed, 17 Feb 2021 22:32:35 GMT",
>>>>>>> 1814567d
        "x-ms-return-client-request-id": "true",
        "x-ms-version": "2020-06-12"
      },
      "RequestBody": null,
      "StatusCode": 201,
      "ResponseHeaders": {
        "Content-Length": "0",
<<<<<<< HEAD
        "Date": "Tue, 02 Feb 2021 21:28:10 GMT",
        "ETag": "\u00220x8D8C7C171162F63\u0022",
        "Last-Modified": "Tue, 02 Feb 2021 21:28:11 GMT",
=======
        "Date": "Wed, 17 Feb 2021 22:32:35 GMT",
        "ETag": "\u00220x8D8D393ECDBB098\u0022",
        "Last-Modified": "Wed, 17 Feb 2021 22:32:36 GMT",
>>>>>>> 1814567d
        "Server": [
          "Windows-Azure-HDFS/1.0",
          "Microsoft-HTTPAPI/2.0"
        ],
        "x-ms-client-request-id": "8c2c1afe-6c4b-68b1-c28a-2ae3aa8d503b",
<<<<<<< HEAD
        "x-ms-request-id": "348d5b2a-101f-0080-37aa-f98059000000",
=======
        "x-ms-request-id": "ab2bc04e-d01f-007b-6f7c-053dc3000000",
>>>>>>> 1814567d
        "x-ms-version": "2020-06-12"
      },
      "ResponseBody": []
    },
    {
      "RequestUri": "https://seannse.dfs.core.windows.net/test-filesystem-7ea05a59-3936-dae1-a46a-84357edd6152/test-file-515258f2-d941-90f8-2684-796f7cc2f505",
      "RequestMethod": "DELETE",
      "RequestHeaders": {
        "Accept": "application/json",
        "Authorization": "Sanitized",
<<<<<<< HEAD
        "If-Modified-Since": "Mon, 01 Feb 2021 21:28:08 GMT",
        "User-Agent": [
          "azsdk-net-Storage.Files.DataLake/12.7.0-alpha.20210202.1",
          "(.NET 5.0.2; Microsoft Windows 10.0.19042)"
        ],
        "x-ms-client-request-id": "627069bb-6895-3fba-df8a-0138e5050815",
        "x-ms-date": "Tue, 02 Feb 2021 21:28:10 GMT",
=======
        "If-Modified-Since": "Tue, 16 Feb 2021 22:32:34 GMT",
        "User-Agent": [
          "azsdk-net-Storage.Files.DataLake/12.7.0-alpha.20210217.1",
          "(.NET 5.0.3; Microsoft Windows 10.0.19042)"
        ],
        "x-ms-client-request-id": "627069bb-6895-3fba-df8a-0138e5050815",
        "x-ms-date": "Wed, 17 Feb 2021 22:32:36 GMT",
>>>>>>> 1814567d
        "x-ms-return-client-request-id": "true",
        "x-ms-version": "2020-06-12"
      },
      "RequestBody": null,
      "StatusCode": 200,
      "ResponseHeaders": {
        "Content-Length": "0",
<<<<<<< HEAD
        "Date": "Tue, 02 Feb 2021 21:28:10 GMT",
=======
        "Date": "Wed, 17 Feb 2021 22:32:35 GMT",
>>>>>>> 1814567d
        "Server": [
          "Windows-Azure-HDFS/1.0",
          "Microsoft-HTTPAPI/2.0"
        ],
        "x-ms-client-request-id": "627069bb-6895-3fba-df8a-0138e5050815",
<<<<<<< HEAD
        "x-ms-request-id": "348d5b31-101f-0080-3eaa-f98059000000",
=======
        "x-ms-request-id": "ab2bc052-d01f-007b-737c-053dc3000000",
>>>>>>> 1814567d
        "x-ms-version": "2020-06-12"
      },
      "ResponseBody": []
    },
    {
      "RequestUri": "https://seannse.blob.core.windows.net/test-filesystem-7ea05a59-3936-dae1-a46a-84357edd6152?restype=container",
      "RequestMethod": "DELETE",
      "RequestHeaders": {
        "Accept": "application/xml",
        "Authorization": "Sanitized",
<<<<<<< HEAD
        "traceparent": "00-36cbbd554a859f4cbfc9a9d00b4a1e6c-5689c6d3be67d745-00",
        "User-Agent": [
          "azsdk-net-Storage.Files.DataLake/12.7.0-alpha.20210202.1",
          "(.NET 5.0.2; Microsoft Windows 10.0.19042)"
        ],
        "x-ms-client-request-id": "4028b0ab-ed1d-aea6-589a-e17703a8fd69",
        "x-ms-date": "Tue, 02 Feb 2021 21:28:10 GMT",
=======
        "traceparent": "00-e54d8182583cf443ae0914b2cad5c24d-b3c62fd5d9e1334f-00",
        "User-Agent": [
          "azsdk-net-Storage.Files.DataLake/12.7.0-alpha.20210217.1",
          "(.NET 5.0.3; Microsoft Windows 10.0.19042)"
        ],
        "x-ms-client-request-id": "4028b0ab-ed1d-aea6-589a-e17703a8fd69",
        "x-ms-date": "Wed, 17 Feb 2021 22:32:36 GMT",
>>>>>>> 1814567d
        "x-ms-return-client-request-id": "true",
        "x-ms-version": "2020-06-12"
      },
      "RequestBody": null,
      "StatusCode": 202,
      "ResponseHeaders": {
        "Content-Length": "0",
<<<<<<< HEAD
        "Date": "Tue, 02 Feb 2021 21:28:11 GMT",
=======
        "Date": "Wed, 17 Feb 2021 22:32:35 GMT",
>>>>>>> 1814567d
        "Server": [
          "Windows-Azure-Blob/1.0",
          "Microsoft-HTTPAPI/2.0"
        ],
        "x-ms-client-request-id": "4028b0ab-ed1d-aea6-589a-e17703a8fd69",
<<<<<<< HEAD
        "x-ms-request-id": "2ed4553f-c01e-0048-56aa-f96268000000",
=======
        "x-ms-request-id": "305974a4-b01e-006d-017c-05cb14000000",
>>>>>>> 1814567d
        "x-ms-version": "2020-06-12"
      },
      "ResponseBody": []
    },
    {
      "RequestUri": "https://seannse.blob.core.windows.net/test-filesystem-88f99997-402b-b3a6-5b76-284b4b0e81a3?restype=container",
      "RequestMethod": "PUT",
      "RequestHeaders": {
        "Accept": "application/xml",
        "Authorization": "Sanitized",
<<<<<<< HEAD
        "traceparent": "00-e24d6a77562f284cac8e910c27ab759c-eb4bbbae5b45814a-00",
        "User-Agent": [
          "azsdk-net-Storage.Files.DataLake/12.7.0-alpha.20210202.1",
          "(.NET 5.0.2; Microsoft Windows 10.0.19042)"
        ],
        "x-ms-blob-public-access": "container",
        "x-ms-client-request-id": "2514b44c-cc43-6a10-0a74-e4a6c55b624a",
        "x-ms-date": "Tue, 02 Feb 2021 21:28:10 GMT",
=======
        "traceparent": "00-e6c5b98a2e4188488f1a91603f9a5114-b6ecdc101cd8c54c-00",
        "User-Agent": [
          "azsdk-net-Storage.Files.DataLake/12.7.0-alpha.20210217.1",
          "(.NET 5.0.3; Microsoft Windows 10.0.19042)"
        ],
        "x-ms-blob-public-access": "container",
        "x-ms-client-request-id": "2514b44c-cc43-6a10-0a74-e4a6c55b624a",
        "x-ms-date": "Wed, 17 Feb 2021 22:32:36 GMT",
>>>>>>> 1814567d
        "x-ms-return-client-request-id": "true",
        "x-ms-version": "2020-06-12"
      },
      "RequestBody": null,
      "StatusCode": 201,
      "ResponseHeaders": {
        "Content-Length": "0",
<<<<<<< HEAD
        "Date": "Tue, 02 Feb 2021 21:28:11 GMT",
        "ETag": "\u00220x8D8C7C17174CA29\u0022",
        "Last-Modified": "Tue, 02 Feb 2021 21:28:11 GMT",
=======
        "Date": "Wed, 17 Feb 2021 22:32:35 GMT",
        "ETag": "\u00220x8D8D393ED25AFAA\u0022",
        "Last-Modified": "Wed, 17 Feb 2021 22:32:36 GMT",
>>>>>>> 1814567d
        "Server": [
          "Windows-Azure-Blob/1.0",
          "Microsoft-HTTPAPI/2.0"
        ],
        "x-ms-client-request-id": "2514b44c-cc43-6a10-0a74-e4a6c55b624a",
<<<<<<< HEAD
        "x-ms-request-id": "17541ff7-801e-003b-7caa-f93afb000000",
=======
        "x-ms-request-id": "c982d45b-001e-0025-4d7c-05d623000000",
>>>>>>> 1814567d
        "x-ms-version": "2020-06-12"
      },
      "ResponseBody": []
    },
    {
      "RequestUri": "https://seannse.dfs.core.windows.net/test-filesystem-88f99997-402b-b3a6-5b76-284b4b0e81a3/test-file-3f413e19-c91c-cf8b-a16b-a57ffb6e8cc5?resource=file",
      "RequestMethod": "PUT",
      "RequestHeaders": {
        "Accept": "application/json",
        "Authorization": "Sanitized",
<<<<<<< HEAD
        "traceparent": "00-f535600db1393f44b8d79302d83f8d0c-8120211ee68f9f4a-00",
        "User-Agent": [
          "azsdk-net-Storage.Files.DataLake/12.7.0-alpha.20210202.1",
          "(.NET 5.0.2; Microsoft Windows 10.0.19042)"
        ],
        "x-ms-client-request-id": "e91ffb49-b654-8375-2844-84d727916f9b",
        "x-ms-date": "Tue, 02 Feb 2021 21:28:11 GMT",
=======
        "traceparent": "00-10d1896f342b9540a8bc14ae76f30af6-94283337e7a55a45-00",
        "User-Agent": [
          "azsdk-net-Storage.Files.DataLake/12.7.0-alpha.20210217.1",
          "(.NET 5.0.3; Microsoft Windows 10.0.19042)"
        ],
        "x-ms-client-request-id": "e91ffb49-b654-8375-2844-84d727916f9b",
        "x-ms-date": "Wed, 17 Feb 2021 22:32:36 GMT",
>>>>>>> 1814567d
        "x-ms-return-client-request-id": "true",
        "x-ms-version": "2020-06-12"
      },
      "RequestBody": null,
      "StatusCode": 201,
      "ResponseHeaders": {
        "Content-Length": "0",
<<<<<<< HEAD
        "Date": "Tue, 02 Feb 2021 21:28:12 GMT",
        "ETag": "\u00220x8D8C7C171B3D250\u0022",
        "Last-Modified": "Tue, 02 Feb 2021 21:28:12 GMT",
=======
        "Date": "Wed, 17 Feb 2021 22:32:36 GMT",
        "ETag": "\u00220x8D8D393ED592A87\u0022",
        "Last-Modified": "Wed, 17 Feb 2021 22:32:36 GMT",
>>>>>>> 1814567d
        "Server": [
          "Windows-Azure-HDFS/1.0",
          "Microsoft-HTTPAPI/2.0"
        ],
        "x-ms-client-request-id": "e91ffb49-b654-8375-2844-84d727916f9b",
<<<<<<< HEAD
        "x-ms-request-id": "a6250074-401f-0046-3baa-f94bd8000000",
=======
        "x-ms-request-id": "c35a28a8-b01f-007d-2c7c-050e7c000000",
>>>>>>> 1814567d
        "x-ms-version": "2020-06-12"
      },
      "ResponseBody": []
    },
    {
      "RequestUri": "https://seannse.dfs.core.windows.net/test-filesystem-88f99997-402b-b3a6-5b76-284b4b0e81a3/test-file-3f413e19-c91c-cf8b-a16b-a57ffb6e8cc5",
      "RequestMethod": "DELETE",
      "RequestHeaders": {
        "Accept": "application/json",
        "Authorization": "Sanitized",
<<<<<<< HEAD
        "If-Unmodified-Since": "Wed, 03 Feb 2021 21:28:08 GMT",
        "User-Agent": [
          "azsdk-net-Storage.Files.DataLake/12.7.0-alpha.20210202.1",
          "(.NET 5.0.2; Microsoft Windows 10.0.19042)"
        ],
        "x-ms-client-request-id": "ff351ca3-a34f-c970-227b-6db6d7884122",
        "x-ms-date": "Tue, 02 Feb 2021 21:28:11 GMT",
=======
        "If-Unmodified-Since": "Thu, 18 Feb 2021 22:32:34 GMT",
        "User-Agent": [
          "azsdk-net-Storage.Files.DataLake/12.7.0-alpha.20210217.1",
          "(.NET 5.0.3; Microsoft Windows 10.0.19042)"
        ],
        "x-ms-client-request-id": "ff351ca3-a34f-c970-227b-6db6d7884122",
        "x-ms-date": "Wed, 17 Feb 2021 22:32:37 GMT",
>>>>>>> 1814567d
        "x-ms-return-client-request-id": "true",
        "x-ms-version": "2020-06-12"
      },
      "RequestBody": null,
      "StatusCode": 200,
      "ResponseHeaders": {
        "Content-Length": "0",
<<<<<<< HEAD
        "Date": "Tue, 02 Feb 2021 21:28:12 GMT",
=======
        "Date": "Wed, 17 Feb 2021 22:32:36 GMT",
>>>>>>> 1814567d
        "Server": [
          "Windows-Azure-HDFS/1.0",
          "Microsoft-HTTPAPI/2.0"
        ],
        "x-ms-client-request-id": "ff351ca3-a34f-c970-227b-6db6d7884122",
<<<<<<< HEAD
        "x-ms-request-id": "a6250089-401f-0046-50aa-f94bd8000000",
=======
        "x-ms-request-id": "c35a28ae-b01f-007d-317c-050e7c000000",
>>>>>>> 1814567d
        "x-ms-version": "2020-06-12"
      },
      "ResponseBody": []
    },
    {
      "RequestUri": "https://seannse.blob.core.windows.net/test-filesystem-88f99997-402b-b3a6-5b76-284b4b0e81a3?restype=container",
      "RequestMethod": "DELETE",
      "RequestHeaders": {
        "Accept": "application/xml",
        "Authorization": "Sanitized",
<<<<<<< HEAD
        "traceparent": "00-a49c7cac8a654946885bedadcc174d33-98b55caba5319740-00",
        "User-Agent": [
          "azsdk-net-Storage.Files.DataLake/12.7.0-alpha.20210202.1",
          "(.NET 5.0.2; Microsoft Windows 10.0.19042)"
        ],
        "x-ms-client-request-id": "0a343456-6f5c-454c-ae5c-0ce15e99e555",
        "x-ms-date": "Tue, 02 Feb 2021 21:28:11 GMT",
=======
        "traceparent": "00-70138782781fa2489398a08de7514046-2a1785e43b862f48-00",
        "User-Agent": [
          "azsdk-net-Storage.Files.DataLake/12.7.0-alpha.20210217.1",
          "(.NET 5.0.3; Microsoft Windows 10.0.19042)"
        ],
        "x-ms-client-request-id": "0a343456-6f5c-454c-ae5c-0ce15e99e555",
        "x-ms-date": "Wed, 17 Feb 2021 22:32:37 GMT",
>>>>>>> 1814567d
        "x-ms-return-client-request-id": "true",
        "x-ms-version": "2020-06-12"
      },
      "RequestBody": null,
      "StatusCode": 202,
      "ResponseHeaders": {
        "Content-Length": "0",
<<<<<<< HEAD
        "Date": "Tue, 02 Feb 2021 21:28:12 GMT",
=======
        "Date": "Wed, 17 Feb 2021 22:32:36 GMT",
>>>>>>> 1814567d
        "Server": [
          "Windows-Azure-Blob/1.0",
          "Microsoft-HTTPAPI/2.0"
        ],
        "x-ms-client-request-id": "0a343456-6f5c-454c-ae5c-0ce15e99e555",
<<<<<<< HEAD
        "x-ms-request-id": "1754208c-801e-003b-07aa-f93afb000000",
=======
        "x-ms-request-id": "c982d516-001e-0025-6b7c-05d623000000",
>>>>>>> 1814567d
        "x-ms-version": "2020-06-12"
      },
      "ResponseBody": []
    },
    {
      "RequestUri": "https://seannse.blob.core.windows.net/test-filesystem-10476796-29a3-0825-f0b7-54ed97f49da7?restype=container",
      "RequestMethod": "PUT",
      "RequestHeaders": {
        "Accept": "application/xml",
        "Authorization": "Sanitized",
<<<<<<< HEAD
        "traceparent": "00-4505364f65151b488dcb00a2c8ccb730-cba73e3d613ec045-00",
        "User-Agent": [
          "azsdk-net-Storage.Files.DataLake/12.7.0-alpha.20210202.1",
          "(.NET 5.0.2; Microsoft Windows 10.0.19042)"
        ],
        "x-ms-blob-public-access": "container",
        "x-ms-client-request-id": "c4e5b67c-d433-2c62-0f2b-1aa41b5fadba",
        "x-ms-date": "Tue, 02 Feb 2021 21:28:11 GMT",
=======
        "traceparent": "00-2f1a74a9b77f694db686d3697811482a-123e589db383844a-00",
        "User-Agent": [
          "azsdk-net-Storage.Files.DataLake/12.7.0-alpha.20210217.1",
          "(.NET 5.0.3; Microsoft Windows 10.0.19042)"
        ],
        "x-ms-blob-public-access": "container",
        "x-ms-client-request-id": "c4e5b67c-d433-2c62-0f2b-1aa41b5fadba",
        "x-ms-date": "Wed, 17 Feb 2021 22:32:37 GMT",
>>>>>>> 1814567d
        "x-ms-return-client-request-id": "true",
        "x-ms-version": "2020-06-12"
      },
      "RequestBody": null,
      "StatusCode": 201,
      "ResponseHeaders": {
        "Content-Length": "0",
<<<<<<< HEAD
        "Date": "Tue, 02 Feb 2021 21:28:12 GMT",
        "ETag": "\u00220x8D8C7C1720CBDEB\u0022",
        "Last-Modified": "Tue, 02 Feb 2021 21:28:12 GMT",
=======
        "Date": "Wed, 17 Feb 2021 22:32:36 GMT",
        "ETag": "\u00220x8D8D393EDA34B18\u0022",
        "Last-Modified": "Wed, 17 Feb 2021 22:32:37 GMT",
>>>>>>> 1814567d
        "Server": [
          "Windows-Azure-Blob/1.0",
          "Microsoft-HTTPAPI/2.0"
        ],
        "x-ms-client-request-id": "c4e5b67c-d433-2c62-0f2b-1aa41b5fadba",
<<<<<<< HEAD
        "x-ms-request-id": "98389413-401e-00a2-20aa-f94546000000",
=======
        "x-ms-request-id": "567e0a97-601e-009a-2f7c-05e186000000",
>>>>>>> 1814567d
        "x-ms-version": "2020-06-12"
      },
      "ResponseBody": []
    },
    {
      "RequestUri": "https://seannse.dfs.core.windows.net/test-filesystem-10476796-29a3-0825-f0b7-54ed97f49da7/test-file-f54a64bf-413a-5f00-a004-ce6915567aa5?resource=file",
      "RequestMethod": "PUT",
      "RequestHeaders": {
        "Accept": "application/json",
        "Authorization": "Sanitized",
<<<<<<< HEAD
        "traceparent": "00-0cdd9c90be047141a207f10cd81b2d3d-c6af57a336ebbf4f-00",
        "User-Agent": [
          "azsdk-net-Storage.Files.DataLake/12.7.0-alpha.20210202.1",
          "(.NET 5.0.2; Microsoft Windows 10.0.19042)"
        ],
        "x-ms-client-request-id": "290e5a8c-2900-3ad7-b586-232f05f917b8",
        "x-ms-date": "Tue, 02 Feb 2021 21:28:12 GMT",
=======
        "traceparent": "00-f21ed3641919264ba52761fb35232641-c29c883b9a47d248-00",
        "User-Agent": [
          "azsdk-net-Storage.Files.DataLake/12.7.0-alpha.20210217.1",
          "(.NET 5.0.3; Microsoft Windows 10.0.19042)"
        ],
        "x-ms-client-request-id": "290e5a8c-2900-3ad7-b586-232f05f917b8",
        "x-ms-date": "Wed, 17 Feb 2021 22:32:37 GMT",
>>>>>>> 1814567d
        "x-ms-return-client-request-id": "true",
        "x-ms-version": "2020-06-12"
      },
      "RequestBody": null,
      "StatusCode": 201,
      "ResponseHeaders": {
        "Content-Length": "0",
<<<<<<< HEAD
        "Date": "Tue, 02 Feb 2021 21:28:12 GMT",
        "ETag": "\u00220x8D8C7C17248B50B\u0022",
        "Last-Modified": "Tue, 02 Feb 2021 21:28:13 GMT",
=======
        "Date": "Wed, 17 Feb 2021 22:32:37 GMT",
        "ETag": "\u00220x8D8D393EDDC47EC\u0022",
        "Last-Modified": "Wed, 17 Feb 2021 22:32:37 GMT",
>>>>>>> 1814567d
        "Server": [
          "Windows-Azure-HDFS/1.0",
          "Microsoft-HTTPAPI/2.0"
        ],
        "x-ms-client-request-id": "290e5a8c-2900-3ad7-b586-232f05f917b8",
<<<<<<< HEAD
        "x-ms-request-id": "25021b2d-001f-0078-77aa-f9dca7000000",
=======
        "x-ms-request-id": "46adb23f-001f-0057-397c-05d16c000000",
>>>>>>> 1814567d
        "x-ms-version": "2020-06-12"
      },
      "ResponseBody": []
    },
    {
      "RequestUri": "https://seannse.blob.core.windows.net/test-filesystem-10476796-29a3-0825-f0b7-54ed97f49da7/test-file-f54a64bf-413a-5f00-a004-ce6915567aa5",
      "RequestMethod": "HEAD",
      "RequestHeaders": {
        "Accept": "application/xml",
        "Authorization": "Sanitized",
        "User-Agent": [
<<<<<<< HEAD
          "azsdk-net-Storage.Files.DataLake/12.7.0-alpha.20210202.1",
          "(.NET 5.0.2; Microsoft Windows 10.0.19042)"
        ],
        "x-ms-client-request-id": "bbdceddc-5047-6fa5-6b36-2c88b544bc0c",
        "x-ms-date": "Tue, 02 Feb 2021 21:28:12 GMT",
=======
          "azsdk-net-Storage.Files.DataLake/12.7.0-alpha.20210217.1",
          "(.NET 5.0.3; Microsoft Windows 10.0.19042)"
        ],
        "x-ms-client-request-id": "bbdceddc-5047-6fa5-6b36-2c88b544bc0c",
        "x-ms-date": "Wed, 17 Feb 2021 22:32:37 GMT",
>>>>>>> 1814567d
        "x-ms-return-client-request-id": "true",
        "x-ms-version": "2020-06-12"
      },
      "RequestBody": null,
      "StatusCode": 200,
      "ResponseHeaders": {
        "Accept-Ranges": "bytes",
        "Content-Length": "0",
        "Content-Type": "application/octet-stream",
<<<<<<< HEAD
        "Date": "Tue, 02 Feb 2021 21:28:12 GMT",
        "ETag": "\u00220x8D8C7C17248B50B\u0022",
        "Last-Modified": "Tue, 02 Feb 2021 21:28:13 GMT",
=======
        "Date": "Wed, 17 Feb 2021 22:32:37 GMT",
        "ETag": "\u00220x8D8D393EDDC47EC\u0022",
        "Last-Modified": "Wed, 17 Feb 2021 22:32:37 GMT",
>>>>>>> 1814567d
        "Server": [
          "Windows-Azure-Blob/1.0",
          "Microsoft-HTTPAPI/2.0"
        ],
        "x-ms-access-tier": "Hot",
        "x-ms-access-tier-inferred": "true",
        "x-ms-blob-type": "BlockBlob",
        "x-ms-client-request-id": "bbdceddc-5047-6fa5-6b36-2c88b544bc0c",
<<<<<<< HEAD
        "x-ms-creation-time": "Tue, 02 Feb 2021 21:28:13 GMT",
=======
        "x-ms-creation-time": "Wed, 17 Feb 2021 22:32:37 GMT",
>>>>>>> 1814567d
        "x-ms-group": "$superuser",
        "x-ms-lease-state": "available",
        "x-ms-lease-status": "unlocked",
        "x-ms-owner": "$superuser",
        "x-ms-permissions": "rw-r-----",
<<<<<<< HEAD
        "x-ms-request-id": "9838977f-401e-00a2-51aa-f94546000000",
=======
        "x-ms-request-id": "567e0bfd-601e-009a-687c-05e186000000",
>>>>>>> 1814567d
        "x-ms-server-encrypted": "true",
        "x-ms-version": "2020-06-12"
      },
      "ResponseBody": []
    },
    {
      "RequestUri": "https://seannse.dfs.core.windows.net/test-filesystem-10476796-29a3-0825-f0b7-54ed97f49da7/test-file-f54a64bf-413a-5f00-a004-ce6915567aa5",
      "RequestMethod": "DELETE",
      "RequestHeaders": {
        "Accept": "application/json",
        "Authorization": "Sanitized",
<<<<<<< HEAD
        "If-Match": "\u00220x8D8C7C17248B50B\u0022",
        "User-Agent": [
          "azsdk-net-Storage.Files.DataLake/12.7.0-alpha.20210202.1",
          "(.NET 5.0.2; Microsoft Windows 10.0.19042)"
        ],
        "x-ms-client-request-id": "1852a543-5c1c-6070-cf9c-6cb9a02231ac",
        "x-ms-date": "Tue, 02 Feb 2021 21:28:12 GMT",
=======
        "If-Match": "0x8D8D393EDDC47EC",
        "User-Agent": [
          "azsdk-net-Storage.Files.DataLake/12.7.0-alpha.20210217.1",
          "(.NET 5.0.3; Microsoft Windows 10.0.19042)"
        ],
        "x-ms-client-request-id": "1852a543-5c1c-6070-cf9c-6cb9a02231ac",
        "x-ms-date": "Wed, 17 Feb 2021 22:32:37 GMT",
>>>>>>> 1814567d
        "x-ms-return-client-request-id": "true",
        "x-ms-version": "2020-06-12"
      },
      "RequestBody": null,
      "StatusCode": 200,
      "ResponseHeaders": {
        "Content-Length": "0",
<<<<<<< HEAD
        "Date": "Tue, 02 Feb 2021 21:28:13 GMT",
=======
        "Date": "Wed, 17 Feb 2021 22:32:37 GMT",
>>>>>>> 1814567d
        "Server": [
          "Windows-Azure-HDFS/1.0",
          "Microsoft-HTTPAPI/2.0"
        ],
        "x-ms-client-request-id": "1852a543-5c1c-6070-cf9c-6cb9a02231ac",
<<<<<<< HEAD
        "x-ms-request-id": "25021b8a-001f-0078-54aa-f9dca7000000",
=======
        "x-ms-request-id": "46adb257-001f-0057-497c-05d16c000000",
>>>>>>> 1814567d
        "x-ms-version": "2020-06-12"
      },
      "ResponseBody": []
    },
    {
      "RequestUri": "https://seannse.blob.core.windows.net/test-filesystem-10476796-29a3-0825-f0b7-54ed97f49da7?restype=container",
      "RequestMethod": "DELETE",
      "RequestHeaders": {
        "Accept": "application/xml",
        "Authorization": "Sanitized",
<<<<<<< HEAD
        "traceparent": "00-9953b2d1230180479b56e48554e6e0f5-2472f9db4146044e-00",
        "User-Agent": [
          "azsdk-net-Storage.Files.DataLake/12.7.0-alpha.20210202.1",
          "(.NET 5.0.2; Microsoft Windows 10.0.19042)"
        ],
        "x-ms-client-request-id": "0f454ea9-a4f1-beef-6b16-d87ae339208b",
        "x-ms-date": "Tue, 02 Feb 2021 21:28:12 GMT",
=======
        "traceparent": "00-1e0656ec09d43a44b06f38f9d22c66f7-ca2180b8ad6b6c43-00",
        "User-Agent": [
          "azsdk-net-Storage.Files.DataLake/12.7.0-alpha.20210217.1",
          "(.NET 5.0.3; Microsoft Windows 10.0.19042)"
        ],
        "x-ms-client-request-id": "0f454ea9-a4f1-beef-6b16-d87ae339208b",
        "x-ms-date": "Wed, 17 Feb 2021 22:32:38 GMT",
>>>>>>> 1814567d
        "x-ms-return-client-request-id": "true",
        "x-ms-version": "2020-06-12"
      },
      "RequestBody": null,
      "StatusCode": 202,
      "ResponseHeaders": {
        "Content-Length": "0",
<<<<<<< HEAD
        "Date": "Tue, 02 Feb 2021 21:28:12 GMT",
=======
        "Date": "Wed, 17 Feb 2021 22:32:37 GMT",
>>>>>>> 1814567d
        "Server": [
          "Windows-Azure-Blob/1.0",
          "Microsoft-HTTPAPI/2.0"
        ],
        "x-ms-client-request-id": "0f454ea9-a4f1-beef-6b16-d87ae339208b",
<<<<<<< HEAD
        "x-ms-request-id": "983898b0-401e-00a2-6caa-f94546000000",
=======
        "x-ms-request-id": "567e0c4f-601e-009a-327c-05e186000000",
>>>>>>> 1814567d
        "x-ms-version": "2020-06-12"
      },
      "ResponseBody": []
    },
    {
      "RequestUri": "https://seannse.blob.core.windows.net/test-filesystem-54ab8bf7-bbe0-a87c-3ec6-1dff505047a1?restype=container",
      "RequestMethod": "PUT",
      "RequestHeaders": {
        "Accept": "application/xml",
        "Authorization": "Sanitized",
<<<<<<< HEAD
        "traceparent": "00-722fc37246475c4bb292b04380297b53-479bfbf104ee574a-00",
        "User-Agent": [
          "azsdk-net-Storage.Files.DataLake/12.7.0-alpha.20210202.1",
          "(.NET 5.0.2; Microsoft Windows 10.0.19042)"
        ],
        "x-ms-blob-public-access": "container",
        "x-ms-client-request-id": "8d2780fc-e182-edbc-d19c-d02a86ef6d1b",
        "x-ms-date": "Tue, 02 Feb 2021 21:28:13 GMT",
=======
        "traceparent": "00-8eaf6f1620b8724ea2a1c7358b5a1a58-984d0433951b2943-00",
        "User-Agent": [
          "azsdk-net-Storage.Files.DataLake/12.7.0-alpha.20210217.1",
          "(.NET 5.0.3; Microsoft Windows 10.0.19042)"
        ],
        "x-ms-blob-public-access": "container",
        "x-ms-client-request-id": "8d2780fc-e182-edbc-d19c-d02a86ef6d1b",
        "x-ms-date": "Wed, 17 Feb 2021 22:32:38 GMT",
>>>>>>> 1814567d
        "x-ms-return-client-request-id": "true",
        "x-ms-version": "2020-06-12"
      },
      "RequestBody": null,
      "StatusCode": 201,
      "ResponseHeaders": {
        "Content-Length": "0",
<<<<<<< HEAD
        "Date": "Tue, 02 Feb 2021 21:28:13 GMT",
        "ETag": "\u00220x8D8C7C172ADD79D\u0022",
        "Last-Modified": "Tue, 02 Feb 2021 21:28:13 GMT",
=======
        "Date": "Wed, 17 Feb 2021 22:32:38 GMT",
        "ETag": "\u00220x8D8D393EE3D4280\u0022",
        "Last-Modified": "Wed, 17 Feb 2021 22:32:38 GMT",
>>>>>>> 1814567d
        "Server": [
          "Windows-Azure-Blob/1.0",
          "Microsoft-HTTPAPI/2.0"
        ],
        "x-ms-client-request-id": "8d2780fc-e182-edbc-d19c-d02a86ef6d1b",
<<<<<<< HEAD
        "x-ms-request-id": "1864f3e6-b01e-0030-0daa-f9c190000000",
=======
        "x-ms-request-id": "60ebe8b7-201e-00b4-057c-05b391000000",
>>>>>>> 1814567d
        "x-ms-version": "2020-06-12"
      },
      "ResponseBody": []
    },
    {
      "RequestUri": "https://seannse.dfs.core.windows.net/test-filesystem-54ab8bf7-bbe0-a87c-3ec6-1dff505047a1/test-file-131437cf-ce29-d5ae-cf83-60b15633e552?resource=file",
      "RequestMethod": "PUT",
      "RequestHeaders": {
        "Accept": "application/json",
        "Authorization": "Sanitized",
<<<<<<< HEAD
        "traceparent": "00-83b2d9ec369b814ea718b807e6a0307b-fd9b22694b604440-00",
        "User-Agent": [
          "azsdk-net-Storage.Files.DataLake/12.7.0-alpha.20210202.1",
          "(.NET 5.0.2; Microsoft Windows 10.0.19042)"
        ],
        "x-ms-client-request-id": "8b7a4ac1-96d7-2e97-d252-befe800a979e",
        "x-ms-date": "Tue, 02 Feb 2021 21:28:13 GMT",
=======
        "traceparent": "00-12f3369478a2854db9fbdc1640f7eb16-458b6df7f4aef54a-00",
        "User-Agent": [
          "azsdk-net-Storage.Files.DataLake/12.7.0-alpha.20210217.1",
          "(.NET 5.0.3; Microsoft Windows 10.0.19042)"
        ],
        "x-ms-client-request-id": "8b7a4ac1-96d7-2e97-d252-befe800a979e",
        "x-ms-date": "Wed, 17 Feb 2021 22:32:38 GMT",
>>>>>>> 1814567d
        "x-ms-return-client-request-id": "true",
        "x-ms-version": "2020-06-12"
      },
      "RequestBody": null,
      "StatusCode": 201,
      "ResponseHeaders": {
        "Content-Length": "0",
<<<<<<< HEAD
        "Date": "Tue, 02 Feb 2021 21:28:13 GMT",
        "ETag": "\u00220x8D8C7C172E8AEC6\u0022",
        "Last-Modified": "Tue, 02 Feb 2021 21:28:14 GMT",
=======
        "Date": "Wed, 17 Feb 2021 22:32:38 GMT",
        "ETag": "\u00220x8D8D393EE707CE3\u0022",
        "Last-Modified": "Wed, 17 Feb 2021 22:32:38 GMT",
>>>>>>> 1814567d
        "Server": [
          "Windows-Azure-HDFS/1.0",
          "Microsoft-HTTPAPI/2.0"
        ],
        "x-ms-client-request-id": "8b7a4ac1-96d7-2e97-d252-befe800a979e",
<<<<<<< HEAD
        "x-ms-request-id": "6f03d3d7-601f-0033-10aa-f920f4000000",
=======
        "x-ms-request-id": "b7bb52b2-c01f-0058-127c-05a700000000",
>>>>>>> 1814567d
        "x-ms-version": "2020-06-12"
      },
      "ResponseBody": []
    },
    {
      "RequestUri": "https://seannse.dfs.core.windows.net/test-filesystem-54ab8bf7-bbe0-a87c-3ec6-1dff505047a1/test-file-131437cf-ce29-d5ae-cf83-60b15633e552",
      "RequestMethod": "DELETE",
      "RequestHeaders": {
        "Accept": "application/json",
        "Authorization": "Sanitized",
        "If-None-Match": "\u0022garbage\u0022",
        "User-Agent": [
<<<<<<< HEAD
          "azsdk-net-Storage.Files.DataLake/12.7.0-alpha.20210202.1",
          "(.NET 5.0.2; Microsoft Windows 10.0.19042)"
        ],
        "x-ms-client-request-id": "0cef5be2-5ab8-877a-c5d5-fdd6fb1f0409",
        "x-ms-date": "Tue, 02 Feb 2021 21:28:13 GMT",
=======
          "azsdk-net-Storage.Files.DataLake/12.7.0-alpha.20210217.1",
          "(.NET 5.0.3; Microsoft Windows 10.0.19042)"
        ],
        "x-ms-client-request-id": "0cef5be2-5ab8-877a-c5d5-fdd6fb1f0409",
        "x-ms-date": "Wed, 17 Feb 2021 22:32:38 GMT",
>>>>>>> 1814567d
        "x-ms-return-client-request-id": "true",
        "x-ms-version": "2020-06-12"
      },
      "RequestBody": null,
      "StatusCode": 200,
      "ResponseHeaders": {
        "Content-Length": "0",
<<<<<<< HEAD
        "Date": "Tue, 02 Feb 2021 21:28:13 GMT",
=======
        "Date": "Wed, 17 Feb 2021 22:32:38 GMT",
>>>>>>> 1814567d
        "Server": [
          "Windows-Azure-HDFS/1.0",
          "Microsoft-HTTPAPI/2.0"
        ],
        "x-ms-client-request-id": "0cef5be2-5ab8-877a-c5d5-fdd6fb1f0409",
<<<<<<< HEAD
        "x-ms-request-id": "6f03d3fc-601f-0033-35aa-f920f4000000",
=======
        "x-ms-request-id": "b7bb52bd-c01f-0058-1c7c-05a700000000",
>>>>>>> 1814567d
        "x-ms-version": "2020-06-12"
      },
      "ResponseBody": []
    },
    {
      "RequestUri": "https://seannse.blob.core.windows.net/test-filesystem-54ab8bf7-bbe0-a87c-3ec6-1dff505047a1?restype=container",
      "RequestMethod": "DELETE",
      "RequestHeaders": {
        "Accept": "application/xml",
        "Authorization": "Sanitized",
<<<<<<< HEAD
        "traceparent": "00-8e72da4b8551ac47bddef936d43a5851-7af1acb3827e5845-00",
        "User-Agent": [
          "azsdk-net-Storage.Files.DataLake/12.7.0-alpha.20210202.1",
          "(.NET 5.0.2; Microsoft Windows 10.0.19042)"
        ],
        "x-ms-client-request-id": "251c7ecd-8b1b-5ce5-0286-63179f1b1af9",
        "x-ms-date": "Tue, 02 Feb 2021 21:28:13 GMT",
=======
        "traceparent": "00-efd090e6a8424a4fa12755fb73303827-758b952ec181f84f-00",
        "User-Agent": [
          "azsdk-net-Storage.Files.DataLake/12.7.0-alpha.20210217.1",
          "(.NET 5.0.3; Microsoft Windows 10.0.19042)"
        ],
        "x-ms-client-request-id": "251c7ecd-8b1b-5ce5-0286-63179f1b1af9",
        "x-ms-date": "Wed, 17 Feb 2021 22:32:38 GMT",
>>>>>>> 1814567d
        "x-ms-return-client-request-id": "true",
        "x-ms-version": "2020-06-12"
      },
      "RequestBody": null,
      "StatusCode": 202,
      "ResponseHeaders": {
        "Content-Length": "0",
<<<<<<< HEAD
        "Date": "Tue, 02 Feb 2021 21:28:13 GMT",
=======
        "Date": "Wed, 17 Feb 2021 22:32:38 GMT",
>>>>>>> 1814567d
        "Server": [
          "Windows-Azure-Blob/1.0",
          "Microsoft-HTTPAPI/2.0"
        ],
        "x-ms-client-request-id": "251c7ecd-8b1b-5ce5-0286-63179f1b1af9",
<<<<<<< HEAD
        "x-ms-request-id": "1864f69f-b01e-0030-13aa-f9c190000000",
=======
        "x-ms-request-id": "60ebef88-201e-00b4-7b7c-05b391000000",
>>>>>>> 1814567d
        "x-ms-version": "2020-06-12"
      },
      "ResponseBody": []
    },
    {
      "RequestUri": "https://seannse.blob.core.windows.net/test-filesystem-6c7cf68a-b1e3-6abc-43cb-b453e832f035?restype=container",
      "RequestMethod": "PUT",
      "RequestHeaders": {
        "Accept": "application/xml",
        "Authorization": "Sanitized",
<<<<<<< HEAD
        "traceparent": "00-7f3cfd33eab75743afd3983b4f4ade69-bcf1622624938c41-00",
        "User-Agent": [
          "azsdk-net-Storage.Files.DataLake/12.7.0-alpha.20210202.1",
          "(.NET 5.0.2; Microsoft Windows 10.0.19042)"
        ],
        "x-ms-blob-public-access": "container",
        "x-ms-client-request-id": "a0bd794a-7313-1b81-c2b2-e150d69174d0",
        "x-ms-date": "Tue, 02 Feb 2021 21:28:13 GMT",
=======
        "traceparent": "00-44227e79f3577d4daf9b315235237d8f-df7ae2256f822849-00",
        "User-Agent": [
          "azsdk-net-Storage.Files.DataLake/12.7.0-alpha.20210217.1",
          "(.NET 5.0.3; Microsoft Windows 10.0.19042)"
        ],
        "x-ms-blob-public-access": "container",
        "x-ms-client-request-id": "a0bd794a-7313-1b81-c2b2-e150d69174d0",
        "x-ms-date": "Wed, 17 Feb 2021 22:32:39 GMT",
>>>>>>> 1814567d
        "x-ms-return-client-request-id": "true",
        "x-ms-version": "2020-06-12"
      },
      "RequestBody": null,
      "StatusCode": 201,
      "ResponseHeaders": {
        "Content-Length": "0",
<<<<<<< HEAD
        "Date": "Tue, 02 Feb 2021 21:28:14 GMT",
        "ETag": "\u00220x8D8C7C1733C79E1\u0022",
        "Last-Modified": "Tue, 02 Feb 2021 21:28:14 GMT",
=======
        "Date": "Wed, 17 Feb 2021 22:32:38 GMT",
        "ETag": "\u00220x8D8D393EEBF44BD\u0022",
        "Last-Modified": "Wed, 17 Feb 2021 22:32:39 GMT",
>>>>>>> 1814567d
        "Server": [
          "Windows-Azure-Blob/1.0",
          "Microsoft-HTTPAPI/2.0"
        ],
        "x-ms-client-request-id": "a0bd794a-7313-1b81-c2b2-e150d69174d0",
<<<<<<< HEAD
        "x-ms-request-id": "be7fcbc3-701e-00b9-3aaa-f97b45000000",
=======
        "x-ms-request-id": "8c3f5054-601e-00a5-567c-052925000000",
>>>>>>> 1814567d
        "x-ms-version": "2020-06-12"
      },
      "ResponseBody": []
    },
    {
      "RequestUri": "https://seannse.dfs.core.windows.net/test-filesystem-6c7cf68a-b1e3-6abc-43cb-b453e832f035/test-file-06212d95-9d11-abf6-087c-70b6e1bf5542?resource=file",
      "RequestMethod": "PUT",
      "RequestHeaders": {
        "Accept": "application/json",
        "Authorization": "Sanitized",
<<<<<<< HEAD
        "traceparent": "00-467cf1f95886d342a8db6a8fcd5d465b-464cdb62f633ca48-00",
        "User-Agent": [
          "azsdk-net-Storage.Files.DataLake/12.7.0-alpha.20210202.1",
          "(.NET 5.0.2; Microsoft Windows 10.0.19042)"
        ],
        "x-ms-client-request-id": "e666ffb7-7ddf-ad2a-8211-979703ca3a02",
        "x-ms-date": "Tue, 02 Feb 2021 21:28:14 GMT",
=======
        "traceparent": "00-bc433976d0596f4b9e445762ef342004-b340c2501eb2ae49-00",
        "User-Agent": [
          "azsdk-net-Storage.Files.DataLake/12.7.0-alpha.20210217.1",
          "(.NET 5.0.3; Microsoft Windows 10.0.19042)"
        ],
        "x-ms-client-request-id": "e666ffb7-7ddf-ad2a-8211-979703ca3a02",
        "x-ms-date": "Wed, 17 Feb 2021 22:32:39 GMT",
>>>>>>> 1814567d
        "x-ms-return-client-request-id": "true",
        "x-ms-version": "2020-06-12"
      },
      "RequestBody": null,
      "StatusCode": 201,
      "ResponseHeaders": {
        "Content-Length": "0",
<<<<<<< HEAD
        "Date": "Tue, 02 Feb 2021 21:28:14 GMT",
        "ETag": "\u00220x8D8C7C173762D9C\u0022",
        "Last-Modified": "Tue, 02 Feb 2021 21:28:15 GMT",
=======
        "Date": "Wed, 17 Feb 2021 22:32:38 GMT",
        "ETag": "\u00220x8D8D393EEF893B9\u0022",
        "Last-Modified": "Wed, 17 Feb 2021 22:32:39 GMT",
>>>>>>> 1814567d
        "Server": [
          "Windows-Azure-HDFS/1.0",
          "Microsoft-HTTPAPI/2.0"
        ],
        "x-ms-client-request-id": "e666ffb7-7ddf-ad2a-8211-979703ca3a02",
<<<<<<< HEAD
        "x-ms-request-id": "dbcb799c-a01f-003c-3caa-f95698000000",
=======
        "x-ms-request-id": "3848000d-501f-005a-3b7c-0519b8000000",
>>>>>>> 1814567d
        "x-ms-version": "2020-06-12"
      },
      "ResponseBody": []
    },
    {
      "RequestUri": "https://seannse.blob.core.windows.net/test-filesystem-6c7cf68a-b1e3-6abc-43cb-b453e832f035/test-file-06212d95-9d11-abf6-087c-70b6e1bf5542?comp=lease",
      "RequestMethod": "PUT",
      "RequestHeaders": {
        "Accept": "application/xml",
        "Authorization": "Sanitized",
<<<<<<< HEAD
        "traceparent": "00-601afed94d02bf499d24081fa6295558-24ed5230687b404b-00",
        "User-Agent": [
          "azsdk-net-Storage.Files.DataLake/12.7.0-alpha.20210202.1",
          "(.NET 5.0.2; Microsoft Windows 10.0.19042)"
        ],
        "x-ms-client-request-id": "5df3b7b3-c993-b1e2-a220-db3f8f06c9dd",
        "x-ms-date": "Tue, 02 Feb 2021 21:28:14 GMT",
=======
        "traceparent": "00-5bdab50f2b43d742af9c75c0410f2b53-7bae578345b52640-00",
        "User-Agent": [
          "azsdk-net-Storage.Files.DataLake/12.7.0-alpha.20210217.1",
          "(.NET 5.0.3; Microsoft Windows 10.0.19042)"
        ],
        "x-ms-client-request-id": "5df3b7b3-c993-b1e2-a220-db3f8f06c9dd",
        "x-ms-date": "Wed, 17 Feb 2021 22:32:39 GMT",
>>>>>>> 1814567d
        "x-ms-lease-action": "acquire",
        "x-ms-lease-duration": "-1",
        "x-ms-proposed-lease-id": "5f099f5d-0688-455c-0b9f-ee24e3a5ae6b",
        "x-ms-return-client-request-id": "true",
        "x-ms-version": "2020-06-12"
      },
      "RequestBody": null,
      "StatusCode": 201,
      "ResponseHeaders": {
        "Content-Length": "0",
<<<<<<< HEAD
        "Date": "Tue, 02 Feb 2021 21:28:14 GMT",
        "ETag": "\u00220x8D8C7C173762D9C\u0022",
        "Last-Modified": "Tue, 02 Feb 2021 21:28:15 GMT",
=======
        "Date": "Wed, 17 Feb 2021 22:32:38 GMT",
        "ETag": "\u00220x8D8D393EEF893B9\u0022",
        "Last-Modified": "Wed, 17 Feb 2021 22:32:39 GMT",
>>>>>>> 1814567d
        "Server": [
          "Windows-Azure-Blob/1.0",
          "Microsoft-HTTPAPI/2.0"
        ],
        "x-ms-client-request-id": "5df3b7b3-c993-b1e2-a220-db3f8f06c9dd",
        "x-ms-lease-id": "5f099f5d-0688-455c-0b9f-ee24e3a5ae6b",
<<<<<<< HEAD
        "x-ms-request-id": "be7fccfb-701e-00b9-59aa-f97b45000000",
=======
        "x-ms-request-id": "8c3f527f-601e-00a5-5c7c-052925000000",
>>>>>>> 1814567d
        "x-ms-version": "2020-06-12"
      },
      "ResponseBody": []
    },
    {
      "RequestUri": "https://seannse.dfs.core.windows.net/test-filesystem-6c7cf68a-b1e3-6abc-43cb-b453e832f035/test-file-06212d95-9d11-abf6-087c-70b6e1bf5542",
      "RequestMethod": "DELETE",
      "RequestHeaders": {
        "Accept": "application/json",
        "Authorization": "Sanitized",
        "User-Agent": [
<<<<<<< HEAD
          "azsdk-net-Storage.Files.DataLake/12.7.0-alpha.20210202.1",
          "(.NET 5.0.2; Microsoft Windows 10.0.19042)"
        ],
        "x-ms-client-request-id": "2c70a121-51b2-89d8-224d-3e3893233945",
        "x-ms-date": "Tue, 02 Feb 2021 21:28:14 GMT",
=======
          "azsdk-net-Storage.Files.DataLake/12.7.0-alpha.20210217.1",
          "(.NET 5.0.3; Microsoft Windows 10.0.19042)"
        ],
        "x-ms-client-request-id": "2c70a121-51b2-89d8-224d-3e3893233945",
        "x-ms-date": "Wed, 17 Feb 2021 22:32:39 GMT",
>>>>>>> 1814567d
        "x-ms-lease-id": "5f099f5d-0688-455c-0b9f-ee24e3a5ae6b",
        "x-ms-return-client-request-id": "true",
        "x-ms-version": "2020-06-12"
      },
      "RequestBody": null,
      "StatusCode": 200,
      "ResponseHeaders": {
        "Content-Length": "0",
<<<<<<< HEAD
        "Date": "Tue, 02 Feb 2021 21:28:14 GMT",
=======
        "Date": "Wed, 17 Feb 2021 22:32:38 GMT",
>>>>>>> 1814567d
        "Server": [
          "Windows-Azure-HDFS/1.0",
          "Microsoft-HTTPAPI/2.0"
        ],
        "x-ms-client-request-id": "2c70a121-51b2-89d8-224d-3e3893233945",
<<<<<<< HEAD
        "x-ms-request-id": "dbcb79c9-a01f-003c-69aa-f95698000000",
=======
        "x-ms-request-id": "38480040-501f-005a-6e7c-0519b8000000",
>>>>>>> 1814567d
        "x-ms-version": "2020-06-12"
      },
      "ResponseBody": []
    },
    {
      "RequestUri": "https://seannse.blob.core.windows.net/test-filesystem-6c7cf68a-b1e3-6abc-43cb-b453e832f035?restype=container",
      "RequestMethod": "DELETE",
      "RequestHeaders": {
        "Accept": "application/xml",
        "Authorization": "Sanitized",
<<<<<<< HEAD
        "traceparent": "00-c18cc52b90bf214d9185a3f19d08a8d2-21a791e126208146-00",
        "User-Agent": [
          "azsdk-net-Storage.Files.DataLake/12.7.0-alpha.20210202.1",
          "(.NET 5.0.2; Microsoft Windows 10.0.19042)"
        ],
        "x-ms-client-request-id": "ee1e5993-9d96-122b-53bb-da7e1a715a18",
        "x-ms-date": "Tue, 02 Feb 2021 21:28:14 GMT",
=======
        "traceparent": "00-47d8dfeeb7c37a46b1709ec686ab1365-5b3abf84a367b944-00",
        "User-Agent": [
          "azsdk-net-Storage.Files.DataLake/12.7.0-alpha.20210217.1",
          "(.NET 5.0.3; Microsoft Windows 10.0.19042)"
        ],
        "x-ms-client-request-id": "ee1e5993-9d96-122b-53bb-da7e1a715a18",
        "x-ms-date": "Wed, 17 Feb 2021 22:32:39 GMT",
>>>>>>> 1814567d
        "x-ms-return-client-request-id": "true",
        "x-ms-version": "2020-06-12"
      },
      "RequestBody": null,
      "StatusCode": 202,
      "ResponseHeaders": {
        "Content-Length": "0",
<<<<<<< HEAD
        "Date": "Tue, 02 Feb 2021 21:28:15 GMT",
=======
        "Date": "Wed, 17 Feb 2021 22:32:39 GMT",
>>>>>>> 1814567d
        "Server": [
          "Windows-Azure-Blob/1.0",
          "Microsoft-HTTPAPI/2.0"
        ],
        "x-ms-client-request-id": "ee1e5993-9d96-122b-53bb-da7e1a715a18",
<<<<<<< HEAD
        "x-ms-request-id": "be7fcd60-701e-00b9-3daa-f97b45000000",
=======
        "x-ms-request-id": "8c3f531e-601e-00a5-777c-052925000000",
>>>>>>> 1814567d
        "x-ms-version": "2020-06-12"
      },
      "ResponseBody": []
    }
  ],
  "Variables": {
<<<<<<< HEAD
    "DateTimeOffsetNow": "2021-02-02T15:28:08.9302900-06:00",
=======
    "DateTimeOffsetNow": "2021-02-17T16:32:34.6406809-06:00",
>>>>>>> 1814567d
    "RandomSeed": "170129584",
    "Storage_TestConfigHierarchicalNamespace": "NamespaceTenant\nseannse\nU2FuaXRpemVk\nhttps://seannse.blob.core.windows.net\nhttps://seannse.file.core.windows.net\nhttps://seannse.queue.core.windows.net\nhttps://seannse.table.core.windows.net\n\n\n\n\nhttps://seannse-secondary.blob.core.windows.net\nhttps://seannse-secondary.file.core.windows.net\nhttps://seannse-secondary.queue.core.windows.net\nhttps://seannse-secondary.table.core.windows.net\n68390a19-a643-458b-b726-408abf67b4fc\nSanitized\n72f988bf-86f1-41af-91ab-2d7cd011db47\nhttps://login.microsoftonline.com/\nCloud\nBlobEndpoint=https://seannse.blob.core.windows.net/;QueueEndpoint=https://seannse.queue.core.windows.net/;FileEndpoint=https://seannse.file.core.windows.net/;BlobSecondaryEndpoint=https://seannse-secondary.blob.core.windows.net/;QueueSecondaryEndpoint=https://seannse-secondary.queue.core.windows.net/;FileSecondaryEndpoint=https://seannse-secondary.file.core.windows.net/;AccountName=seannse;AccountKey=Sanitized\n"
  }
}<|MERGE_RESOLUTION|>--- conflicted
+++ resolved
@@ -1,133 +1,213 @@
 {
   "Entries": [
     {
-      "RequestUri": "https://seannse.blob.core.windows.net/test-filesystem-a896a015-6f11-6576-8318-443d15273a0a?restype=container",
-      "RequestMethod": "PUT",
-      "RequestHeaders": {
-        "Accept": "application/xml",
-        "Authorization": "Sanitized",
-<<<<<<< HEAD
-        "traceparent": "00-d9514bbfcdd44447a84a1d5b7026c288-d62b3d57d7d78349-00",
-        "User-Agent": [
-          "azsdk-net-Storage.Files.DataLake/12.7.0-alpha.20210202.1",
-          "(.NET 5.0.2; Microsoft Windows 10.0.19042)"
+      "RequestUri": "https://seannse.blob.core.windows.net/test-filesystem-832a6668-719b-f840-1f8b-769741721c37?restype=container",
+      "RequestMethod": "PUT",
+      "RequestHeaders": {
+        "Accept": "application/xml",
+        "Authorization": "Sanitized",
+        "traceparent": "00-6bce482470618c4b89e35a0ecc2ff53c-c54e1f92f7addb4a-00",
+        "User-Agent": [
+          "azsdk-net-Storage.Files.DataLake/12.7.0-alpha.20210219.1",
+          "(.NET 5.0.3; Microsoft Windows 10.0.19041)"
         ],
         "x-ms-blob-public-access": "container",
-        "x-ms-client-request-id": "6109c873-fc52-bc97-7ab9-789dff6b1195",
-        "x-ms-date": "Tue, 02 Feb 2021 21:28:08 GMT",
-=======
-        "traceparent": "00-58c900a5378e8e43a758de8eed70fd5c-b0cec0248b0b8245-00",
-        "User-Agent": [
-          "azsdk-net-Storage.Files.DataLake/12.7.0-alpha.20210217.1",
-          "(.NET 5.0.3; Microsoft Windows 10.0.19042)"
+        "x-ms-client-request-id": "190a622b-6a9d-0fc4-ad19-3d994871f655",
+        "x-ms-date": "Fri, 19 Feb 2021 19:12:18 GMT",
+        "x-ms-return-client-request-id": "true",
+        "x-ms-version": "2020-06-12"
+      },
+      "RequestBody": null,
+      "StatusCode": 201,
+      "ResponseHeaders": {
+        "Content-Length": "0",
+        "Date": "Fri, 19 Feb 2021 19:12:17 GMT",
+        "ETag": "\u00220x8D8D50A463E60FD\u0022",
+        "Last-Modified": "Fri, 19 Feb 2021 19:12:17 GMT",
+        "Server": [
+          "Windows-Azure-Blob/1.0",
+          "Microsoft-HTTPAPI/2.0"
+        ],
+        "x-ms-client-request-id": "190a622b-6a9d-0fc4-ad19-3d994871f655",
+        "x-ms-request-id": "2e6a7d93-201e-00a4-79f3-0676f9000000",
+        "x-ms-version": "2020-06-12"
+      },
+      "ResponseBody": []
+    },
+    {
+      "RequestUri": "https://seannse.dfs.core.windows.net/test-filesystem-832a6668-719b-f840-1f8b-769741721c37/test-file-41384fa8-2af1-d8ad-71c1-206c2256438d?resource=file",
+      "RequestMethod": "PUT",
+      "RequestHeaders": {
+        "Accept": "application/json",
+        "Authorization": "Sanitized",
+        "traceparent": "00-ac33ac4f8dfd0d4b887d7574805aab08-85ac955e8fe08248-00",
+        "User-Agent": [
+          "azsdk-net-Storage.Files.DataLake/12.7.0-alpha.20210219.1",
+          "(.NET 5.0.3; Microsoft Windows 10.0.19041)"
+        ],
+        "x-ms-client-request-id": "6540fa39-c659-014b-b432-a8db4a57ed56",
+        "x-ms-date": "Fri, 19 Feb 2021 19:12:18 GMT",
+        "x-ms-return-client-request-id": "true",
+        "x-ms-version": "2020-06-12"
+      },
+      "RequestBody": null,
+      "StatusCode": 201,
+      "ResponseHeaders": {
+        "Content-Length": "0",
+        "Date": "Fri, 19 Feb 2021 19:12:17 GMT",
+        "ETag": "\u00220x8D8D50A464EC85D\u0022",
+        "Last-Modified": "Fri, 19 Feb 2021 19:12:17 GMT",
+        "Server": [
+          "Windows-Azure-HDFS/1.0",
+          "Microsoft-HTTPAPI/2.0"
+        ],
+        "x-ms-client-request-id": "6540fa39-c659-014b-b432-a8db4a57ed56",
+        "x-ms-request-id": "6f4b8c5e-e01f-004f-68f3-060e0b000000",
+        "x-ms-version": "2020-06-12"
+      },
+      "ResponseBody": []
+    },
+    {
+      "RequestUri": "https://seannse.dfs.core.windows.net/test-filesystem-832a6668-719b-f840-1f8b-769741721c37/test-file-41384fa8-2af1-d8ad-71c1-206c2256438d",
+      "RequestMethod": "DELETE",
+      "RequestHeaders": {
+        "Accept": "application/json",
+        "Authorization": "Sanitized",
+        "User-Agent": [
+          "azsdk-net-Storage.Files.DataLake/12.7.0-alpha.20210219.1",
+          "(.NET 5.0.3; Microsoft Windows 10.0.19041)"
+        ],
+        "x-ms-client-request-id": "28322fa1-de15-bc34-ed6a-2a345abebbbc",
+        "x-ms-date": "Fri, 19 Feb 2021 19:12:18 GMT",
+        "x-ms-return-client-request-id": "true",
+        "x-ms-version": "2020-06-12"
+      },
+      "RequestBody": null,
+      "StatusCode": 200,
+      "ResponseHeaders": {
+        "Content-Length": "0",
+        "Date": "Fri, 19 Feb 2021 19:12:17 GMT",
+        "Server": [
+          "Windows-Azure-HDFS/1.0",
+          "Microsoft-HTTPAPI/2.0"
+        ],
+        "x-ms-client-request-id": "28322fa1-de15-bc34-ed6a-2a345abebbbc",
+        "x-ms-request-id": "6f4b8c75-e01f-004f-7ff3-060e0b000000",
+        "x-ms-version": "2020-06-12"
+      },
+      "ResponseBody": []
+    },
+    {
+      "RequestUri": "https://seannse.blob.core.windows.net/test-filesystem-832a6668-719b-f840-1f8b-769741721c37?restype=container",
+      "RequestMethod": "DELETE",
+      "RequestHeaders": {
+        "Accept": "application/xml",
+        "Authorization": "Sanitized",
+        "traceparent": "00-576cd80d2fd9384c9926b52728515eb2-f2066049ca8cfc42-00",
+        "User-Agent": [
+          "azsdk-net-Storage.Files.DataLake/12.7.0-alpha.20210219.1",
+          "(.NET 5.0.3; Microsoft Windows 10.0.19041)"
+        ],
+        "x-ms-client-request-id": "1b3992ac-c525-f640-7b59-229aebb84af5",
+        "x-ms-date": "Fri, 19 Feb 2021 19:12:18 GMT",
+        "x-ms-return-client-request-id": "true",
+        "x-ms-version": "2020-06-12"
+      },
+      "RequestBody": null,
+      "StatusCode": 202,
+      "ResponseHeaders": {
+        "Content-Length": "0",
+        "Date": "Fri, 19 Feb 2021 19:12:17 GMT",
+        "Server": [
+          "Windows-Azure-Blob/1.0",
+          "Microsoft-HTTPAPI/2.0"
+        ],
+        "x-ms-client-request-id": "1b3992ac-c525-f640-7b59-229aebb84af5",
+        "x-ms-request-id": "2e6a7fda-201e-00a4-16f3-0676f9000000",
+        "x-ms-version": "2020-06-12"
+      },
+      "ResponseBody": []
+    },
+    {
+      "RequestUri": "https://seannse.blob.core.windows.net/test-filesystem-230d6f77-e42a-90d0-4310-1b7a2e0e222a?restype=container",
+      "RequestMethod": "PUT",
+      "RequestHeaders": {
+        "Accept": "application/xml",
+        "Authorization": "Sanitized",
+        "traceparent": "00-9ecfce14e508034db31941e8f92d9eb7-b30c61c5ddeae347-00",
+        "User-Agent": [
+          "azsdk-net-Storage.Files.DataLake/12.7.0-alpha.20210219.1",
+          "(.NET 5.0.3; Microsoft Windows 10.0.19041)"
         ],
         "x-ms-blob-public-access": "container",
-        "x-ms-client-request-id": "6109c873-fc52-bc97-7ab9-789dff6b1195",
-        "x-ms-date": "Wed, 17 Feb 2021 22:32:34 GMT",
->>>>>>> 1814567d
-        "x-ms-return-client-request-id": "true",
-        "x-ms-version": "2020-06-12"
-      },
-      "RequestBody": null,
-      "StatusCode": 201,
-      "ResponseHeaders": {
-        "Content-Length": "0",
-<<<<<<< HEAD
-        "Date": "Tue, 02 Feb 2021 21:28:09 GMT",
-        "ETag": "\u00220x8D8C7C1703DF82B\u0022",
-        "Last-Modified": "Tue, 02 Feb 2021 21:28:09 GMT",
-=======
-        "Date": "Wed, 17 Feb 2021 22:32:34 GMT",
-        "ETag": "\u00220x8D8D393EC1D4536\u0022",
-        "Last-Modified": "Wed, 17 Feb 2021 22:32:34 GMT",
->>>>>>> 1814567d
-        "Server": [
-          "Windows-Azure-Blob/1.0",
-          "Microsoft-HTTPAPI/2.0"
-        ],
-        "x-ms-client-request-id": "6109c873-fc52-bc97-7ab9-789dff6b1195",
-<<<<<<< HEAD
-        "x-ms-request-id": "f1f44f42-201e-0040-75aa-f97867000000",
-=======
-        "x-ms-request-id": "f521fb03-c01e-0077-3a7c-05aacb000000",
->>>>>>> 1814567d
-        "x-ms-version": "2020-06-12"
-      },
-      "ResponseBody": []
-    },
-    {
-      "RequestUri": "https://seannse.dfs.core.windows.net/test-filesystem-a896a015-6f11-6576-8318-443d15273a0a/test-file-b08b951b-21ae-8a4e-2c00-d48c9538c0a5?resource=file",
-      "RequestMethod": "PUT",
-      "RequestHeaders": {
-        "Accept": "application/json",
-        "Authorization": "Sanitized",
-<<<<<<< HEAD
-        "traceparent": "00-c2454f8ff0b37041b67acc103aed8d2b-51f01b2f8fc68e48-00",
-        "User-Agent": [
-          "azsdk-net-Storage.Files.DataLake/12.7.0-alpha.20210202.1",
-          "(.NET 5.0.2; Microsoft Windows 10.0.19042)"
-        ],
-        "x-ms-client-request-id": "0f224473-2c52-519d-797e-3551270a2741",
-        "x-ms-date": "Tue, 02 Feb 2021 21:28:09 GMT",
-=======
-        "traceparent": "00-906a414226a89a4281c5aaff87fb3b86-9d52575537d47043-00",
-        "User-Agent": [
-          "azsdk-net-Storage.Files.DataLake/12.7.0-alpha.20210217.1",
-          "(.NET 5.0.3; Microsoft Windows 10.0.19042)"
-        ],
-        "x-ms-client-request-id": "0f224473-2c52-519d-797e-3551270a2741",
-        "x-ms-date": "Wed, 17 Feb 2021 22:32:34 GMT",
->>>>>>> 1814567d
-        "x-ms-return-client-request-id": "true",
-        "x-ms-version": "2020-06-12"
-      },
-      "RequestBody": null,
-      "StatusCode": 201,
-      "ResponseHeaders": {
-        "Content-Length": "0",
-<<<<<<< HEAD
-        "Date": "Tue, 02 Feb 2021 21:28:09 GMT",
-        "ETag": "\u00220x8D8C7C1707F4E94\u0022",
-        "Last-Modified": "Tue, 02 Feb 2021 21:28:10 GMT",
-=======
-        "Date": "Wed, 17 Feb 2021 22:32:34 GMT",
-        "ETag": "\u00220x8D8D393EC53F23B\u0022",
-        "Last-Modified": "Wed, 17 Feb 2021 22:32:35 GMT",
->>>>>>> 1814567d
-        "Server": [
-          "Windows-Azure-HDFS/1.0",
-          "Microsoft-HTTPAPI/2.0"
-        ],
-        "x-ms-client-request-id": "0f224473-2c52-519d-797e-3551270a2741",
-<<<<<<< HEAD
-        "x-ms-request-id": "d911b365-501f-0017-06aa-f9d654000000",
-=======
-        "x-ms-request-id": "fa736b86-501f-0065-697c-05d11b000000",
->>>>>>> 1814567d
-        "x-ms-version": "2020-06-12"
-      },
-      "ResponseBody": []
-    },
-    {
-      "RequestUri": "https://seannse.dfs.core.windows.net/test-filesystem-a896a015-6f11-6576-8318-443d15273a0a/test-file-b08b951b-21ae-8a4e-2c00-d48c9538c0a5",
-      "RequestMethod": "DELETE",
-      "RequestHeaders": {
-        "Accept": "application/json",
-        "Authorization": "Sanitized",
-        "User-Agent": [
-<<<<<<< HEAD
-          "azsdk-net-Storage.Files.DataLake/12.7.0-alpha.20210202.1",
-          "(.NET 5.0.2; Microsoft Windows 10.0.19042)"
-        ],
-        "x-ms-client-request-id": "50196b6a-b116-0e52-5b78-d39ea4658525",
-        "x-ms-date": "Tue, 02 Feb 2021 21:28:09 GMT",
-=======
-          "azsdk-net-Storage.Files.DataLake/12.7.0-alpha.20210217.1",
-          "(.NET 5.0.3; Microsoft Windows 10.0.19042)"
-        ],
-        "x-ms-client-request-id": "50196b6a-b116-0e52-5b78-d39ea4658525",
-        "x-ms-date": "Wed, 17 Feb 2021 22:32:35 GMT",
->>>>>>> 1814567d
+        "x-ms-client-request-id": "2aaeba50-61b5-c789-c2a8-d714a9c6c86c",
+        "x-ms-date": "Fri, 19 Feb 2021 19:12:18 GMT",
+        "x-ms-return-client-request-id": "true",
+        "x-ms-version": "2020-06-12"
+      },
+      "RequestBody": null,
+      "StatusCode": 201,
+      "ResponseHeaders": {
+        "Content-Length": "0",
+        "Date": "Fri, 19 Feb 2021 19:12:17 GMT",
+        "ETag": "\u00220x8D8D50A4673AC05\u0022",
+        "Last-Modified": "Fri, 19 Feb 2021 19:12:18 GMT",
+        "Server": [
+          "Windows-Azure-Blob/1.0",
+          "Microsoft-HTTPAPI/2.0"
+        ],
+        "x-ms-client-request-id": "2aaeba50-61b5-c789-c2a8-d714a9c6c86c",
+        "x-ms-request-id": "2e6a80a5-201e-00a4-58f3-0676f9000000",
+        "x-ms-version": "2020-06-12"
+      },
+      "ResponseBody": []
+    },
+    {
+      "RequestUri": "https://seannse.dfs.core.windows.net/test-filesystem-230d6f77-e42a-90d0-4310-1b7a2e0e222a/test-file-74b4f837-8230-d770-d857-0c4abde5a3f1?resource=file",
+      "RequestMethod": "PUT",
+      "RequestHeaders": {
+        "Accept": "application/json",
+        "Authorization": "Sanitized",
+        "traceparent": "00-04fc603bb16bf442acdede3dce52ff87-a777380d79eeec48-00",
+        "User-Agent": [
+          "azsdk-net-Storage.Files.DataLake/12.7.0-alpha.20210219.1",
+          "(.NET 5.0.3; Microsoft Windows 10.0.19041)"
+        ],
+        "x-ms-client-request-id": "f5b3ba17-c29c-cd23-4ad6-515d553e0adc",
+        "x-ms-date": "Fri, 19 Feb 2021 19:12:18 GMT",
+        "x-ms-return-client-request-id": "true",
+        "x-ms-version": "2020-06-12"
+      },
+      "RequestBody": null,
+      "StatusCode": 201,
+      "ResponseHeaders": {
+        "Content-Length": "0",
+        "Date": "Fri, 19 Feb 2021 19:12:17 GMT",
+        "ETag": "\u00220x8D8D50A46825B02\u0022",
+        "Last-Modified": "Fri, 19 Feb 2021 19:12:18 GMT",
+        "Server": [
+          "Windows-Azure-HDFS/1.0",
+          "Microsoft-HTTPAPI/2.0"
+        ],
+        "x-ms-client-request-id": "f5b3ba17-c29c-cd23-4ad6-515d553e0adc",
+        "x-ms-request-id": "6f4b8cbe-e01f-004f-48f3-060e0b000000",
+        "x-ms-version": "2020-06-12"
+      },
+      "ResponseBody": []
+    },
+    {
+      "RequestUri": "https://seannse.dfs.core.windows.net/test-filesystem-230d6f77-e42a-90d0-4310-1b7a2e0e222a/test-file-74b4f837-8230-d770-d857-0c4abde5a3f1",
+      "RequestMethod": "DELETE",
+      "RequestHeaders": {
+        "Accept": "application/json",
+        "Authorization": "Sanitized",
+        "If-Modified-Since": "Thu, 18 Feb 2021 19:12:18 GMT",
+        "User-Agent": [
+          "azsdk-net-Storage.Files.DataLake/12.7.0-alpha.20210219.1",
+          "(.NET 5.0.3; Microsoft Windows 10.0.19041)"
+        ],
+        "x-ms-client-request-id": "0332bb4a-ae31-1754-a35b-298aa6172eaf",
+        "x-ms-date": "Fri, 19 Feb 2021 19:12:18 GMT",
         "x-ms-return-client-request-id": "true",
         "x-ms-version": "2020-06-12"
       },
@@ -135,48 +215,30 @@
       "StatusCode": 200,
       "ResponseHeaders": {
         "Content-Length": "0",
-<<<<<<< HEAD
-        "Date": "Tue, 02 Feb 2021 21:28:09 GMT",
-=======
-        "Date": "Wed, 17 Feb 2021 22:32:34 GMT",
->>>>>>> 1814567d
-        "Server": [
-          "Windows-Azure-HDFS/1.0",
-          "Microsoft-HTTPAPI/2.0"
-        ],
-        "x-ms-client-request-id": "50196b6a-b116-0e52-5b78-d39ea4658525",
-<<<<<<< HEAD
-        "x-ms-request-id": "d911b378-501f-0017-19aa-f9d654000000",
-=======
-        "x-ms-request-id": "fa736b9a-501f-0065-7d7c-05d11b000000",
->>>>>>> 1814567d
-        "x-ms-version": "2020-06-12"
-      },
-      "ResponseBody": []
-    },
-    {
-      "RequestUri": "https://seannse.blob.core.windows.net/test-filesystem-a896a015-6f11-6576-8318-443d15273a0a?restype=container",
-      "RequestMethod": "DELETE",
-      "RequestHeaders": {
-        "Accept": "application/xml",
-        "Authorization": "Sanitized",
-<<<<<<< HEAD
-        "traceparent": "00-d403214b376f854197cbede8adbee037-19ef01454ca61644-00",
-        "User-Agent": [
-          "azsdk-net-Storage.Files.DataLake/12.7.0-alpha.20210202.1",
-          "(.NET 5.0.2; Microsoft Windows 10.0.19042)"
-        ],
-        "x-ms-client-request-id": "bce7df06-d6f1-472b-8154-aa29f0d99d77",
-        "x-ms-date": "Tue, 02 Feb 2021 21:28:09 GMT",
-=======
-        "traceparent": "00-bdcad796b9b6ff4fa5528464d6fab68b-2132a2a606a5f247-00",
-        "User-Agent": [
-          "azsdk-net-Storage.Files.DataLake/12.7.0-alpha.20210217.1",
-          "(.NET 5.0.3; Microsoft Windows 10.0.19042)"
-        ],
-        "x-ms-client-request-id": "bce7df06-d6f1-472b-8154-aa29f0d99d77",
-        "x-ms-date": "Wed, 17 Feb 2021 22:32:35 GMT",
->>>>>>> 1814567d
+        "Date": "Fri, 19 Feb 2021 19:12:17 GMT",
+        "Server": [
+          "Windows-Azure-HDFS/1.0",
+          "Microsoft-HTTPAPI/2.0"
+        ],
+        "x-ms-client-request-id": "0332bb4a-ae31-1754-a35b-298aa6172eaf",
+        "x-ms-request-id": "6f4b8cd2-e01f-004f-5cf3-060e0b000000",
+        "x-ms-version": "2020-06-12"
+      },
+      "ResponseBody": []
+    },
+    {
+      "RequestUri": "https://seannse.blob.core.windows.net/test-filesystem-230d6f77-e42a-90d0-4310-1b7a2e0e222a?restype=container",
+      "RequestMethod": "DELETE",
+      "RequestHeaders": {
+        "Accept": "application/xml",
+        "Authorization": "Sanitized",
+        "traceparent": "00-ace02722c6492147b57681df1d46ba63-eb7a4007bf314d4d-00",
+        "User-Agent": [
+          "azsdk-net-Storage.Files.DataLake/12.7.0-alpha.20210219.1",
+          "(.NET 5.0.3; Microsoft Windows 10.0.19041)"
+        ],
+        "x-ms-client-request-id": "9913fcc6-060b-57ab-9123-3e402c81976b",
+        "x-ms-date": "Fri, 19 Feb 2021 19:12:19 GMT",
         "x-ms-return-client-request-id": "true",
         "x-ms-version": "2020-06-12"
       },
@@ -184,583 +246,237 @@
       "StatusCode": 202,
       "ResponseHeaders": {
         "Content-Length": "0",
-<<<<<<< HEAD
-        "Date": "Tue, 02 Feb 2021 21:28:10 GMT",
-=======
-        "Date": "Wed, 17 Feb 2021 22:32:34 GMT",
->>>>>>> 1814567d
-        "Server": [
-          "Windows-Azure-Blob/1.0",
-          "Microsoft-HTTPAPI/2.0"
-        ],
-        "x-ms-client-request-id": "bce7df06-d6f1-472b-8154-aa29f0d99d77",
-<<<<<<< HEAD
-        "x-ms-request-id": "f1f45051-201e-0040-63aa-f97867000000",
-=======
-        "x-ms-request-id": "f521fc70-c01e-0077-047c-05aacb000000",
->>>>>>> 1814567d
-        "x-ms-version": "2020-06-12"
-      },
-      "ResponseBody": []
-    },
-    {
-      "RequestUri": "https://seannse.blob.core.windows.net/test-filesystem-7ea05a59-3936-dae1-a46a-84357edd6152?restype=container",
-      "RequestMethod": "PUT",
-      "RequestHeaders": {
-        "Accept": "application/xml",
-        "Authorization": "Sanitized",
-<<<<<<< HEAD
-        "traceparent": "00-5895e75d0d157f4b8a3f05b4549e512a-bcee4d9b97cafb4c-00",
-        "User-Agent": [
-          "azsdk-net-Storage.Files.DataLake/12.7.0-alpha.20210202.1",
-          "(.NET 5.0.2; Microsoft Windows 10.0.19042)"
+        "Date": "Fri, 19 Feb 2021 19:12:18 GMT",
+        "Server": [
+          "Windows-Azure-Blob/1.0",
+          "Microsoft-HTTPAPI/2.0"
+        ],
+        "x-ms-client-request-id": "9913fcc6-060b-57ab-9123-3e402c81976b",
+        "x-ms-request-id": "2e6a82eb-201e-00a4-73f3-0676f9000000",
+        "x-ms-version": "2020-06-12"
+      },
+      "ResponseBody": []
+    },
+    {
+      "RequestUri": "https://seannse.blob.core.windows.net/test-filesystem-53b9d502-2ebd-1f0d-0771-54bb3be8daef?restype=container",
+      "RequestMethod": "PUT",
+      "RequestHeaders": {
+        "Accept": "application/xml",
+        "Authorization": "Sanitized",
+        "traceparent": "00-9d43ef4af92cca4fa6d1761b932bc78f-74d9850caca02944-00",
+        "User-Agent": [
+          "azsdk-net-Storage.Files.DataLake/12.7.0-alpha.20210219.1",
+          "(.NET 5.0.3; Microsoft Windows 10.0.19041)"
         ],
         "x-ms-blob-public-access": "container",
-        "x-ms-client-request-id": "511bbb42-2368-ccfc-fe0c-188652f5c8a3",
-        "x-ms-date": "Tue, 02 Feb 2021 21:28:09 GMT",
-=======
-        "traceparent": "00-0ecbc2f59481ad48b3056b756520d1fe-39117216ef929f4e-00",
-        "User-Agent": [
-          "azsdk-net-Storage.Files.DataLake/12.7.0-alpha.20210217.1",
-          "(.NET 5.0.3; Microsoft Windows 10.0.19042)"
+        "x-ms-client-request-id": "666906de-fdfa-98f7-eef4-929ab1ef1ba8",
+        "x-ms-date": "Fri, 19 Feb 2021 19:12:19 GMT",
+        "x-ms-return-client-request-id": "true",
+        "x-ms-version": "2020-06-12"
+      },
+      "RequestBody": null,
+      "StatusCode": 201,
+      "ResponseHeaders": {
+        "Content-Length": "0",
+        "Date": "Fri, 19 Feb 2021 19:12:18 GMT",
+        "ETag": "\u00220x8D8D50A46A4B078\u0022",
+        "Last-Modified": "Fri, 19 Feb 2021 19:12:18 GMT",
+        "Server": [
+          "Windows-Azure-Blob/1.0",
+          "Microsoft-HTTPAPI/2.0"
+        ],
+        "x-ms-client-request-id": "666906de-fdfa-98f7-eef4-929ab1ef1ba8",
+        "x-ms-request-id": "2e6a83ad-201e-00a4-25f3-0676f9000000",
+        "x-ms-version": "2020-06-12"
+      },
+      "ResponseBody": []
+    },
+    {
+      "RequestUri": "https://seannse.dfs.core.windows.net/test-filesystem-53b9d502-2ebd-1f0d-0771-54bb3be8daef/test-file-b8354e49-ecbd-6c68-3209-d53edee93293?resource=file",
+      "RequestMethod": "PUT",
+      "RequestHeaders": {
+        "Accept": "application/json",
+        "Authorization": "Sanitized",
+        "traceparent": "00-57d7391dc85584499f2a059a9df33d88-07a467a435d32446-00",
+        "User-Agent": [
+          "azsdk-net-Storage.Files.DataLake/12.7.0-alpha.20210219.1",
+          "(.NET 5.0.3; Microsoft Windows 10.0.19041)"
+        ],
+        "x-ms-client-request-id": "9ddaa763-dc3d-f16f-9efc-34f128b8ba05",
+        "x-ms-date": "Fri, 19 Feb 2021 19:12:19 GMT",
+        "x-ms-return-client-request-id": "true",
+        "x-ms-version": "2020-06-12"
+      },
+      "RequestBody": null,
+      "StatusCode": 201,
+      "ResponseHeaders": {
+        "Content-Length": "0",
+        "Date": "Fri, 19 Feb 2021 19:12:17 GMT",
+        "ETag": "\u00220x8D8D50A46B2DB8B\u0022",
+        "Last-Modified": "Fri, 19 Feb 2021 19:12:18 GMT",
+        "Server": [
+          "Windows-Azure-HDFS/1.0",
+          "Microsoft-HTTPAPI/2.0"
+        ],
+        "x-ms-client-request-id": "9ddaa763-dc3d-f16f-9efc-34f128b8ba05",
+        "x-ms-request-id": "6f4b8d0f-e01f-004f-19f3-060e0b000000",
+        "x-ms-version": "2020-06-12"
+      },
+      "ResponseBody": []
+    },
+    {
+      "RequestUri": "https://seannse.dfs.core.windows.net/test-filesystem-53b9d502-2ebd-1f0d-0771-54bb3be8daef/test-file-b8354e49-ecbd-6c68-3209-d53edee93293",
+      "RequestMethod": "DELETE",
+      "RequestHeaders": {
+        "Accept": "application/json",
+        "Authorization": "Sanitized",
+        "If-Unmodified-Since": "Sat, 20 Feb 2021 19:12:18 GMT",
+        "User-Agent": [
+          "azsdk-net-Storage.Files.DataLake/12.7.0-alpha.20210219.1",
+          "(.NET 5.0.3; Microsoft Windows 10.0.19041)"
+        ],
+        "x-ms-client-request-id": "37db460c-950f-0055-b8ec-97823e03e4c3",
+        "x-ms-date": "Fri, 19 Feb 2021 19:12:19 GMT",
+        "x-ms-return-client-request-id": "true",
+        "x-ms-version": "2020-06-12"
+      },
+      "RequestBody": null,
+      "StatusCode": 200,
+      "ResponseHeaders": {
+        "Content-Length": "0",
+        "Date": "Fri, 19 Feb 2021 19:12:17 GMT",
+        "Server": [
+          "Windows-Azure-HDFS/1.0",
+          "Microsoft-HTTPAPI/2.0"
+        ],
+        "x-ms-client-request-id": "37db460c-950f-0055-b8ec-97823e03e4c3",
+        "x-ms-request-id": "6f4b8d1d-e01f-004f-27f3-060e0b000000",
+        "x-ms-version": "2020-06-12"
+      },
+      "ResponseBody": []
+    },
+    {
+      "RequestUri": "https://seannse.blob.core.windows.net/test-filesystem-53b9d502-2ebd-1f0d-0771-54bb3be8daef?restype=container",
+      "RequestMethod": "DELETE",
+      "RequestHeaders": {
+        "Accept": "application/xml",
+        "Authorization": "Sanitized",
+        "traceparent": "00-3ef9c74c1bdab7448ffba17247814f79-8994a3ddc5fded47-00",
+        "User-Agent": [
+          "azsdk-net-Storage.Files.DataLake/12.7.0-alpha.20210219.1",
+          "(.NET 5.0.3; Microsoft Windows 10.0.19041)"
+        ],
+        "x-ms-client-request-id": "e1e40c92-82dd-2cf5-a9bd-d1254ea79757",
+        "x-ms-date": "Fri, 19 Feb 2021 19:12:19 GMT",
+        "x-ms-return-client-request-id": "true",
+        "x-ms-version": "2020-06-12"
+      },
+      "RequestBody": null,
+      "StatusCode": 202,
+      "ResponseHeaders": {
+        "Content-Length": "0",
+        "Date": "Fri, 19 Feb 2021 19:12:18 GMT",
+        "Server": [
+          "Windows-Azure-Blob/1.0",
+          "Microsoft-HTTPAPI/2.0"
+        ],
+        "x-ms-client-request-id": "e1e40c92-82dd-2cf5-a9bd-d1254ea79757",
+        "x-ms-request-id": "2e6a85b9-201e-00a4-13f3-0676f9000000",
+        "x-ms-version": "2020-06-12"
+      },
+      "ResponseBody": []
+    },
+    {
+      "RequestUri": "https://seannse.blob.core.windows.net/test-filesystem-7a207944-660a-98dd-c95d-ba0a514060db?restype=container",
+      "RequestMethod": "PUT",
+      "RequestHeaders": {
+        "Accept": "application/xml",
+        "Authorization": "Sanitized",
+        "traceparent": "00-5530baa6d9a3a64bb23e4fa59642c54d-ee62bf59d5d9f14c-00",
+        "User-Agent": [
+          "azsdk-net-Storage.Files.DataLake/12.7.0-alpha.20210219.1",
+          "(.NET 5.0.3; Microsoft Windows 10.0.19041)"
         ],
         "x-ms-blob-public-access": "container",
-        "x-ms-client-request-id": "511bbb42-2368-ccfc-fe0c-188652f5c8a3",
-        "x-ms-date": "Wed, 17 Feb 2021 22:32:35 GMT",
->>>>>>> 1814567d
-        "x-ms-return-client-request-id": "true",
-        "x-ms-version": "2020-06-12"
-      },
-      "RequestBody": null,
-      "StatusCode": 201,
-      "ResponseHeaders": {
-        "Content-Length": "0",
-<<<<<<< HEAD
-        "Date": "Tue, 02 Feb 2021 21:28:10 GMT",
-        "ETag": "\u00220x8D8C7C170D8226D\u0022",
-        "Last-Modified": "Tue, 02 Feb 2021 21:28:10 GMT",
-=======
-        "Date": "Wed, 17 Feb 2021 22:32:35 GMT",
-        "ETag": "\u00220x8D8D393ECA419ED\u0022",
-        "Last-Modified": "Wed, 17 Feb 2021 22:32:35 GMT",
->>>>>>> 1814567d
-        "Server": [
-          "Windows-Azure-Blob/1.0",
-          "Microsoft-HTTPAPI/2.0"
-        ],
-        "x-ms-client-request-id": "511bbb42-2368-ccfc-fe0c-188652f5c8a3",
-<<<<<<< HEAD
-        "x-ms-request-id": "2ed45286-c01e-0048-63aa-f96268000000",
-=======
-        "x-ms-request-id": "305973b6-b01e-006d-227c-05cb14000000",
->>>>>>> 1814567d
-        "x-ms-version": "2020-06-12"
-      },
-      "ResponseBody": []
-    },
-    {
-      "RequestUri": "https://seannse.dfs.core.windows.net/test-filesystem-7ea05a59-3936-dae1-a46a-84357edd6152/test-file-515258f2-d941-90f8-2684-796f7cc2f505?resource=file",
-      "RequestMethod": "PUT",
-      "RequestHeaders": {
-        "Accept": "application/json",
-        "Authorization": "Sanitized",
-<<<<<<< HEAD
-        "traceparent": "00-4b54277c7c6c1c43a5e52223893c5bd4-2cada26c639ad948-00",
-        "User-Agent": [
-          "azsdk-net-Storage.Files.DataLake/12.7.0-alpha.20210202.1",
-          "(.NET 5.0.2; Microsoft Windows 10.0.19042)"
-        ],
-        "x-ms-client-request-id": "8c2c1afe-6c4b-68b1-c28a-2ae3aa8d503b",
-        "x-ms-date": "Tue, 02 Feb 2021 21:28:10 GMT",
-=======
-        "traceparent": "00-7a470d911ccad14a856c9876318b97f7-0cfa735e79f7ec42-00",
-        "User-Agent": [
-          "azsdk-net-Storage.Files.DataLake/12.7.0-alpha.20210217.1",
-          "(.NET 5.0.3; Microsoft Windows 10.0.19042)"
-        ],
-        "x-ms-client-request-id": "8c2c1afe-6c4b-68b1-c28a-2ae3aa8d503b",
-        "x-ms-date": "Wed, 17 Feb 2021 22:32:35 GMT",
->>>>>>> 1814567d
-        "x-ms-return-client-request-id": "true",
-        "x-ms-version": "2020-06-12"
-      },
-      "RequestBody": null,
-      "StatusCode": 201,
-      "ResponseHeaders": {
-        "Content-Length": "0",
-<<<<<<< HEAD
-        "Date": "Tue, 02 Feb 2021 21:28:10 GMT",
-        "ETag": "\u00220x8D8C7C171162F63\u0022",
-        "Last-Modified": "Tue, 02 Feb 2021 21:28:11 GMT",
-=======
-        "Date": "Wed, 17 Feb 2021 22:32:35 GMT",
-        "ETag": "\u00220x8D8D393ECDBB098\u0022",
-        "Last-Modified": "Wed, 17 Feb 2021 22:32:36 GMT",
->>>>>>> 1814567d
-        "Server": [
-          "Windows-Azure-HDFS/1.0",
-          "Microsoft-HTTPAPI/2.0"
-        ],
-        "x-ms-client-request-id": "8c2c1afe-6c4b-68b1-c28a-2ae3aa8d503b",
-<<<<<<< HEAD
-        "x-ms-request-id": "348d5b2a-101f-0080-37aa-f98059000000",
-=======
-        "x-ms-request-id": "ab2bc04e-d01f-007b-6f7c-053dc3000000",
->>>>>>> 1814567d
-        "x-ms-version": "2020-06-12"
-      },
-      "ResponseBody": []
-    },
-    {
-      "RequestUri": "https://seannse.dfs.core.windows.net/test-filesystem-7ea05a59-3936-dae1-a46a-84357edd6152/test-file-515258f2-d941-90f8-2684-796f7cc2f505",
-      "RequestMethod": "DELETE",
-      "RequestHeaders": {
-        "Accept": "application/json",
-        "Authorization": "Sanitized",
-<<<<<<< HEAD
-        "If-Modified-Since": "Mon, 01 Feb 2021 21:28:08 GMT",
-        "User-Agent": [
-          "azsdk-net-Storage.Files.DataLake/12.7.0-alpha.20210202.1",
-          "(.NET 5.0.2; Microsoft Windows 10.0.19042)"
-        ],
-        "x-ms-client-request-id": "627069bb-6895-3fba-df8a-0138e5050815",
-        "x-ms-date": "Tue, 02 Feb 2021 21:28:10 GMT",
-=======
-        "If-Modified-Since": "Tue, 16 Feb 2021 22:32:34 GMT",
-        "User-Agent": [
-          "azsdk-net-Storage.Files.DataLake/12.7.0-alpha.20210217.1",
-          "(.NET 5.0.3; Microsoft Windows 10.0.19042)"
-        ],
-        "x-ms-client-request-id": "627069bb-6895-3fba-df8a-0138e5050815",
-        "x-ms-date": "Wed, 17 Feb 2021 22:32:36 GMT",
->>>>>>> 1814567d
+        "x-ms-client-request-id": "26d0ec6d-45bc-2b3a-2e4c-177fc8ebda69",
+        "x-ms-date": "Fri, 19 Feb 2021 19:12:19 GMT",
+        "x-ms-return-client-request-id": "true",
+        "x-ms-version": "2020-06-12"
+      },
+      "RequestBody": null,
+      "StatusCode": 201,
+      "ResponseHeaders": {
+        "Content-Length": "0",
+        "Date": "Fri, 19 Feb 2021 19:12:18 GMT",
+        "ETag": "\u00220x8D8D50A46D391A5\u0022",
+        "Last-Modified": "Fri, 19 Feb 2021 19:12:18 GMT",
+        "Server": [
+          "Windows-Azure-Blob/1.0",
+          "Microsoft-HTTPAPI/2.0"
+        ],
+        "x-ms-client-request-id": "26d0ec6d-45bc-2b3a-2e4c-177fc8ebda69",
+        "x-ms-request-id": "2e6a8681-201e-00a4-53f3-0676f9000000",
+        "x-ms-version": "2020-06-12"
+      },
+      "ResponseBody": []
+    },
+    {
+      "RequestUri": "https://seannse.dfs.core.windows.net/test-filesystem-7a207944-660a-98dd-c95d-ba0a514060db/test-file-fbf8f65c-64b8-4138-9332-b9e90c4ff772?resource=file",
+      "RequestMethod": "PUT",
+      "RequestHeaders": {
+        "Accept": "application/json",
+        "Authorization": "Sanitized",
+        "traceparent": "00-4d76a6cd4ac8fd4ab38c4006aa12983a-c43dea4a9b52b64d-00",
+        "User-Agent": [
+          "azsdk-net-Storage.Files.DataLake/12.7.0-alpha.20210219.1",
+          "(.NET 5.0.3; Microsoft Windows 10.0.19041)"
+        ],
+        "x-ms-client-request-id": "ab30f046-335e-081d-b38e-92898b501fdf",
+        "x-ms-date": "Fri, 19 Feb 2021 19:12:19 GMT",
+        "x-ms-return-client-request-id": "true",
+        "x-ms-version": "2020-06-12"
+      },
+      "RequestBody": null,
+      "StatusCode": 201,
+      "ResponseHeaders": {
+        "Content-Length": "0",
+        "Date": "Fri, 19 Feb 2021 19:12:18 GMT",
+        "ETag": "\u00220x8D8D50A46E21837\u0022",
+        "Last-Modified": "Fri, 19 Feb 2021 19:12:18 GMT",
+        "Server": [
+          "Windows-Azure-HDFS/1.0",
+          "Microsoft-HTTPAPI/2.0"
+        ],
+        "x-ms-client-request-id": "ab30f046-335e-081d-b38e-92898b501fdf",
+        "x-ms-request-id": "6f4b8d47-e01f-004f-51f3-060e0b000000",
+        "x-ms-version": "2020-06-12"
+      },
+      "ResponseBody": []
+    },
+    {
+      "RequestUri": "https://seannse.blob.core.windows.net/test-filesystem-7a207944-660a-98dd-c95d-ba0a514060db/test-file-fbf8f65c-64b8-4138-9332-b9e90c4ff772",
+      "RequestMethod": "HEAD",
+      "RequestHeaders": {
+        "Accept": "application/xml",
+        "Authorization": "Sanitized",
+        "User-Agent": [
+          "azsdk-net-Storage.Files.DataLake/12.7.0-alpha.20210219.1",
+          "(.NET 5.0.3; Microsoft Windows 10.0.19041)"
+        ],
+        "x-ms-client-request-id": "1ca2e30c-4b1e-fa13-c694-b2e0a7955bc7",
+        "x-ms-date": "Fri, 19 Feb 2021 19:12:19 GMT",
         "x-ms-return-client-request-id": "true",
         "x-ms-version": "2020-06-12"
       },
       "RequestBody": null,
       "StatusCode": 200,
       "ResponseHeaders": {
-        "Content-Length": "0",
-<<<<<<< HEAD
-        "Date": "Tue, 02 Feb 2021 21:28:10 GMT",
-=======
-        "Date": "Wed, 17 Feb 2021 22:32:35 GMT",
->>>>>>> 1814567d
-        "Server": [
-          "Windows-Azure-HDFS/1.0",
-          "Microsoft-HTTPAPI/2.0"
-        ],
-        "x-ms-client-request-id": "627069bb-6895-3fba-df8a-0138e5050815",
-<<<<<<< HEAD
-        "x-ms-request-id": "348d5b31-101f-0080-3eaa-f98059000000",
-=======
-        "x-ms-request-id": "ab2bc052-d01f-007b-737c-053dc3000000",
->>>>>>> 1814567d
-        "x-ms-version": "2020-06-12"
-      },
-      "ResponseBody": []
-    },
-    {
-      "RequestUri": "https://seannse.blob.core.windows.net/test-filesystem-7ea05a59-3936-dae1-a46a-84357edd6152?restype=container",
-      "RequestMethod": "DELETE",
-      "RequestHeaders": {
-        "Accept": "application/xml",
-        "Authorization": "Sanitized",
-<<<<<<< HEAD
-        "traceparent": "00-36cbbd554a859f4cbfc9a9d00b4a1e6c-5689c6d3be67d745-00",
-        "User-Agent": [
-          "azsdk-net-Storage.Files.DataLake/12.7.0-alpha.20210202.1",
-          "(.NET 5.0.2; Microsoft Windows 10.0.19042)"
-        ],
-        "x-ms-client-request-id": "4028b0ab-ed1d-aea6-589a-e17703a8fd69",
-        "x-ms-date": "Tue, 02 Feb 2021 21:28:10 GMT",
-=======
-        "traceparent": "00-e54d8182583cf443ae0914b2cad5c24d-b3c62fd5d9e1334f-00",
-        "User-Agent": [
-          "azsdk-net-Storage.Files.DataLake/12.7.0-alpha.20210217.1",
-          "(.NET 5.0.3; Microsoft Windows 10.0.19042)"
-        ],
-        "x-ms-client-request-id": "4028b0ab-ed1d-aea6-589a-e17703a8fd69",
-        "x-ms-date": "Wed, 17 Feb 2021 22:32:36 GMT",
->>>>>>> 1814567d
-        "x-ms-return-client-request-id": "true",
-        "x-ms-version": "2020-06-12"
-      },
-      "RequestBody": null,
-      "StatusCode": 202,
-      "ResponseHeaders": {
-        "Content-Length": "0",
-<<<<<<< HEAD
-        "Date": "Tue, 02 Feb 2021 21:28:11 GMT",
-=======
-        "Date": "Wed, 17 Feb 2021 22:32:35 GMT",
->>>>>>> 1814567d
-        "Server": [
-          "Windows-Azure-Blob/1.0",
-          "Microsoft-HTTPAPI/2.0"
-        ],
-        "x-ms-client-request-id": "4028b0ab-ed1d-aea6-589a-e17703a8fd69",
-<<<<<<< HEAD
-        "x-ms-request-id": "2ed4553f-c01e-0048-56aa-f96268000000",
-=======
-        "x-ms-request-id": "305974a4-b01e-006d-017c-05cb14000000",
->>>>>>> 1814567d
-        "x-ms-version": "2020-06-12"
-      },
-      "ResponseBody": []
-    },
-    {
-      "RequestUri": "https://seannse.blob.core.windows.net/test-filesystem-88f99997-402b-b3a6-5b76-284b4b0e81a3?restype=container",
-      "RequestMethod": "PUT",
-      "RequestHeaders": {
-        "Accept": "application/xml",
-        "Authorization": "Sanitized",
-<<<<<<< HEAD
-        "traceparent": "00-e24d6a77562f284cac8e910c27ab759c-eb4bbbae5b45814a-00",
-        "User-Agent": [
-          "azsdk-net-Storage.Files.DataLake/12.7.0-alpha.20210202.1",
-          "(.NET 5.0.2; Microsoft Windows 10.0.19042)"
-        ],
-        "x-ms-blob-public-access": "container",
-        "x-ms-client-request-id": "2514b44c-cc43-6a10-0a74-e4a6c55b624a",
-        "x-ms-date": "Tue, 02 Feb 2021 21:28:10 GMT",
-=======
-        "traceparent": "00-e6c5b98a2e4188488f1a91603f9a5114-b6ecdc101cd8c54c-00",
-        "User-Agent": [
-          "azsdk-net-Storage.Files.DataLake/12.7.0-alpha.20210217.1",
-          "(.NET 5.0.3; Microsoft Windows 10.0.19042)"
-        ],
-        "x-ms-blob-public-access": "container",
-        "x-ms-client-request-id": "2514b44c-cc43-6a10-0a74-e4a6c55b624a",
-        "x-ms-date": "Wed, 17 Feb 2021 22:32:36 GMT",
->>>>>>> 1814567d
-        "x-ms-return-client-request-id": "true",
-        "x-ms-version": "2020-06-12"
-      },
-      "RequestBody": null,
-      "StatusCode": 201,
-      "ResponseHeaders": {
-        "Content-Length": "0",
-<<<<<<< HEAD
-        "Date": "Tue, 02 Feb 2021 21:28:11 GMT",
-        "ETag": "\u00220x8D8C7C17174CA29\u0022",
-        "Last-Modified": "Tue, 02 Feb 2021 21:28:11 GMT",
-=======
-        "Date": "Wed, 17 Feb 2021 22:32:35 GMT",
-        "ETag": "\u00220x8D8D393ED25AFAA\u0022",
-        "Last-Modified": "Wed, 17 Feb 2021 22:32:36 GMT",
->>>>>>> 1814567d
-        "Server": [
-          "Windows-Azure-Blob/1.0",
-          "Microsoft-HTTPAPI/2.0"
-        ],
-        "x-ms-client-request-id": "2514b44c-cc43-6a10-0a74-e4a6c55b624a",
-<<<<<<< HEAD
-        "x-ms-request-id": "17541ff7-801e-003b-7caa-f93afb000000",
-=======
-        "x-ms-request-id": "c982d45b-001e-0025-4d7c-05d623000000",
->>>>>>> 1814567d
-        "x-ms-version": "2020-06-12"
-      },
-      "ResponseBody": []
-    },
-    {
-      "RequestUri": "https://seannse.dfs.core.windows.net/test-filesystem-88f99997-402b-b3a6-5b76-284b4b0e81a3/test-file-3f413e19-c91c-cf8b-a16b-a57ffb6e8cc5?resource=file",
-      "RequestMethod": "PUT",
-      "RequestHeaders": {
-        "Accept": "application/json",
-        "Authorization": "Sanitized",
-<<<<<<< HEAD
-        "traceparent": "00-f535600db1393f44b8d79302d83f8d0c-8120211ee68f9f4a-00",
-        "User-Agent": [
-          "azsdk-net-Storage.Files.DataLake/12.7.0-alpha.20210202.1",
-          "(.NET 5.0.2; Microsoft Windows 10.0.19042)"
-        ],
-        "x-ms-client-request-id": "e91ffb49-b654-8375-2844-84d727916f9b",
-        "x-ms-date": "Tue, 02 Feb 2021 21:28:11 GMT",
-=======
-        "traceparent": "00-10d1896f342b9540a8bc14ae76f30af6-94283337e7a55a45-00",
-        "User-Agent": [
-          "azsdk-net-Storage.Files.DataLake/12.7.0-alpha.20210217.1",
-          "(.NET 5.0.3; Microsoft Windows 10.0.19042)"
-        ],
-        "x-ms-client-request-id": "e91ffb49-b654-8375-2844-84d727916f9b",
-        "x-ms-date": "Wed, 17 Feb 2021 22:32:36 GMT",
->>>>>>> 1814567d
-        "x-ms-return-client-request-id": "true",
-        "x-ms-version": "2020-06-12"
-      },
-      "RequestBody": null,
-      "StatusCode": 201,
-      "ResponseHeaders": {
-        "Content-Length": "0",
-<<<<<<< HEAD
-        "Date": "Tue, 02 Feb 2021 21:28:12 GMT",
-        "ETag": "\u00220x8D8C7C171B3D250\u0022",
-        "Last-Modified": "Tue, 02 Feb 2021 21:28:12 GMT",
-=======
-        "Date": "Wed, 17 Feb 2021 22:32:36 GMT",
-        "ETag": "\u00220x8D8D393ED592A87\u0022",
-        "Last-Modified": "Wed, 17 Feb 2021 22:32:36 GMT",
->>>>>>> 1814567d
-        "Server": [
-          "Windows-Azure-HDFS/1.0",
-          "Microsoft-HTTPAPI/2.0"
-        ],
-        "x-ms-client-request-id": "e91ffb49-b654-8375-2844-84d727916f9b",
-<<<<<<< HEAD
-        "x-ms-request-id": "a6250074-401f-0046-3baa-f94bd8000000",
-=======
-        "x-ms-request-id": "c35a28a8-b01f-007d-2c7c-050e7c000000",
->>>>>>> 1814567d
-        "x-ms-version": "2020-06-12"
-      },
-      "ResponseBody": []
-    },
-    {
-      "RequestUri": "https://seannse.dfs.core.windows.net/test-filesystem-88f99997-402b-b3a6-5b76-284b4b0e81a3/test-file-3f413e19-c91c-cf8b-a16b-a57ffb6e8cc5",
-      "RequestMethod": "DELETE",
-      "RequestHeaders": {
-        "Accept": "application/json",
-        "Authorization": "Sanitized",
-<<<<<<< HEAD
-        "If-Unmodified-Since": "Wed, 03 Feb 2021 21:28:08 GMT",
-        "User-Agent": [
-          "azsdk-net-Storage.Files.DataLake/12.7.0-alpha.20210202.1",
-          "(.NET 5.0.2; Microsoft Windows 10.0.19042)"
-        ],
-        "x-ms-client-request-id": "ff351ca3-a34f-c970-227b-6db6d7884122",
-        "x-ms-date": "Tue, 02 Feb 2021 21:28:11 GMT",
-=======
-        "If-Unmodified-Since": "Thu, 18 Feb 2021 22:32:34 GMT",
-        "User-Agent": [
-          "azsdk-net-Storage.Files.DataLake/12.7.0-alpha.20210217.1",
-          "(.NET 5.0.3; Microsoft Windows 10.0.19042)"
-        ],
-        "x-ms-client-request-id": "ff351ca3-a34f-c970-227b-6db6d7884122",
-        "x-ms-date": "Wed, 17 Feb 2021 22:32:37 GMT",
->>>>>>> 1814567d
-        "x-ms-return-client-request-id": "true",
-        "x-ms-version": "2020-06-12"
-      },
-      "RequestBody": null,
-      "StatusCode": 200,
-      "ResponseHeaders": {
-        "Content-Length": "0",
-<<<<<<< HEAD
-        "Date": "Tue, 02 Feb 2021 21:28:12 GMT",
-=======
-        "Date": "Wed, 17 Feb 2021 22:32:36 GMT",
->>>>>>> 1814567d
-        "Server": [
-          "Windows-Azure-HDFS/1.0",
-          "Microsoft-HTTPAPI/2.0"
-        ],
-        "x-ms-client-request-id": "ff351ca3-a34f-c970-227b-6db6d7884122",
-<<<<<<< HEAD
-        "x-ms-request-id": "a6250089-401f-0046-50aa-f94bd8000000",
-=======
-        "x-ms-request-id": "c35a28ae-b01f-007d-317c-050e7c000000",
->>>>>>> 1814567d
-        "x-ms-version": "2020-06-12"
-      },
-      "ResponseBody": []
-    },
-    {
-      "RequestUri": "https://seannse.blob.core.windows.net/test-filesystem-88f99997-402b-b3a6-5b76-284b4b0e81a3?restype=container",
-      "RequestMethod": "DELETE",
-      "RequestHeaders": {
-        "Accept": "application/xml",
-        "Authorization": "Sanitized",
-<<<<<<< HEAD
-        "traceparent": "00-a49c7cac8a654946885bedadcc174d33-98b55caba5319740-00",
-        "User-Agent": [
-          "azsdk-net-Storage.Files.DataLake/12.7.0-alpha.20210202.1",
-          "(.NET 5.0.2; Microsoft Windows 10.0.19042)"
-        ],
-        "x-ms-client-request-id": "0a343456-6f5c-454c-ae5c-0ce15e99e555",
-        "x-ms-date": "Tue, 02 Feb 2021 21:28:11 GMT",
-=======
-        "traceparent": "00-70138782781fa2489398a08de7514046-2a1785e43b862f48-00",
-        "User-Agent": [
-          "azsdk-net-Storage.Files.DataLake/12.7.0-alpha.20210217.1",
-          "(.NET 5.0.3; Microsoft Windows 10.0.19042)"
-        ],
-        "x-ms-client-request-id": "0a343456-6f5c-454c-ae5c-0ce15e99e555",
-        "x-ms-date": "Wed, 17 Feb 2021 22:32:37 GMT",
->>>>>>> 1814567d
-        "x-ms-return-client-request-id": "true",
-        "x-ms-version": "2020-06-12"
-      },
-      "RequestBody": null,
-      "StatusCode": 202,
-      "ResponseHeaders": {
-        "Content-Length": "0",
-<<<<<<< HEAD
-        "Date": "Tue, 02 Feb 2021 21:28:12 GMT",
-=======
-        "Date": "Wed, 17 Feb 2021 22:32:36 GMT",
->>>>>>> 1814567d
-        "Server": [
-          "Windows-Azure-Blob/1.0",
-          "Microsoft-HTTPAPI/2.0"
-        ],
-        "x-ms-client-request-id": "0a343456-6f5c-454c-ae5c-0ce15e99e555",
-<<<<<<< HEAD
-        "x-ms-request-id": "1754208c-801e-003b-07aa-f93afb000000",
-=======
-        "x-ms-request-id": "c982d516-001e-0025-6b7c-05d623000000",
->>>>>>> 1814567d
-        "x-ms-version": "2020-06-12"
-      },
-      "ResponseBody": []
-    },
-    {
-      "RequestUri": "https://seannse.blob.core.windows.net/test-filesystem-10476796-29a3-0825-f0b7-54ed97f49da7?restype=container",
-      "RequestMethod": "PUT",
-      "RequestHeaders": {
-        "Accept": "application/xml",
-        "Authorization": "Sanitized",
-<<<<<<< HEAD
-        "traceparent": "00-4505364f65151b488dcb00a2c8ccb730-cba73e3d613ec045-00",
-        "User-Agent": [
-          "azsdk-net-Storage.Files.DataLake/12.7.0-alpha.20210202.1",
-          "(.NET 5.0.2; Microsoft Windows 10.0.19042)"
-        ],
-        "x-ms-blob-public-access": "container",
-        "x-ms-client-request-id": "c4e5b67c-d433-2c62-0f2b-1aa41b5fadba",
-        "x-ms-date": "Tue, 02 Feb 2021 21:28:11 GMT",
-=======
-        "traceparent": "00-2f1a74a9b77f694db686d3697811482a-123e589db383844a-00",
-        "User-Agent": [
-          "azsdk-net-Storage.Files.DataLake/12.7.0-alpha.20210217.1",
-          "(.NET 5.0.3; Microsoft Windows 10.0.19042)"
-        ],
-        "x-ms-blob-public-access": "container",
-        "x-ms-client-request-id": "c4e5b67c-d433-2c62-0f2b-1aa41b5fadba",
-        "x-ms-date": "Wed, 17 Feb 2021 22:32:37 GMT",
->>>>>>> 1814567d
-        "x-ms-return-client-request-id": "true",
-        "x-ms-version": "2020-06-12"
-      },
-      "RequestBody": null,
-      "StatusCode": 201,
-      "ResponseHeaders": {
-        "Content-Length": "0",
-<<<<<<< HEAD
-        "Date": "Tue, 02 Feb 2021 21:28:12 GMT",
-        "ETag": "\u00220x8D8C7C1720CBDEB\u0022",
-        "Last-Modified": "Tue, 02 Feb 2021 21:28:12 GMT",
-=======
-        "Date": "Wed, 17 Feb 2021 22:32:36 GMT",
-        "ETag": "\u00220x8D8D393EDA34B18\u0022",
-        "Last-Modified": "Wed, 17 Feb 2021 22:32:37 GMT",
->>>>>>> 1814567d
-        "Server": [
-          "Windows-Azure-Blob/1.0",
-          "Microsoft-HTTPAPI/2.0"
-        ],
-        "x-ms-client-request-id": "c4e5b67c-d433-2c62-0f2b-1aa41b5fadba",
-<<<<<<< HEAD
-        "x-ms-request-id": "98389413-401e-00a2-20aa-f94546000000",
-=======
-        "x-ms-request-id": "567e0a97-601e-009a-2f7c-05e186000000",
->>>>>>> 1814567d
-        "x-ms-version": "2020-06-12"
-      },
-      "ResponseBody": []
-    },
-    {
-      "RequestUri": "https://seannse.dfs.core.windows.net/test-filesystem-10476796-29a3-0825-f0b7-54ed97f49da7/test-file-f54a64bf-413a-5f00-a004-ce6915567aa5?resource=file",
-      "RequestMethod": "PUT",
-      "RequestHeaders": {
-        "Accept": "application/json",
-        "Authorization": "Sanitized",
-<<<<<<< HEAD
-        "traceparent": "00-0cdd9c90be047141a207f10cd81b2d3d-c6af57a336ebbf4f-00",
-        "User-Agent": [
-          "azsdk-net-Storage.Files.DataLake/12.7.0-alpha.20210202.1",
-          "(.NET 5.0.2; Microsoft Windows 10.0.19042)"
-        ],
-        "x-ms-client-request-id": "290e5a8c-2900-3ad7-b586-232f05f917b8",
-        "x-ms-date": "Tue, 02 Feb 2021 21:28:12 GMT",
-=======
-        "traceparent": "00-f21ed3641919264ba52761fb35232641-c29c883b9a47d248-00",
-        "User-Agent": [
-          "azsdk-net-Storage.Files.DataLake/12.7.0-alpha.20210217.1",
-          "(.NET 5.0.3; Microsoft Windows 10.0.19042)"
-        ],
-        "x-ms-client-request-id": "290e5a8c-2900-3ad7-b586-232f05f917b8",
-        "x-ms-date": "Wed, 17 Feb 2021 22:32:37 GMT",
->>>>>>> 1814567d
-        "x-ms-return-client-request-id": "true",
-        "x-ms-version": "2020-06-12"
-      },
-      "RequestBody": null,
-      "StatusCode": 201,
-      "ResponseHeaders": {
-        "Content-Length": "0",
-<<<<<<< HEAD
-        "Date": "Tue, 02 Feb 2021 21:28:12 GMT",
-        "ETag": "\u00220x8D8C7C17248B50B\u0022",
-        "Last-Modified": "Tue, 02 Feb 2021 21:28:13 GMT",
-=======
-        "Date": "Wed, 17 Feb 2021 22:32:37 GMT",
-        "ETag": "\u00220x8D8D393EDDC47EC\u0022",
-        "Last-Modified": "Wed, 17 Feb 2021 22:32:37 GMT",
->>>>>>> 1814567d
-        "Server": [
-          "Windows-Azure-HDFS/1.0",
-          "Microsoft-HTTPAPI/2.0"
-        ],
-        "x-ms-client-request-id": "290e5a8c-2900-3ad7-b586-232f05f917b8",
-<<<<<<< HEAD
-        "x-ms-request-id": "25021b2d-001f-0078-77aa-f9dca7000000",
-=======
-        "x-ms-request-id": "46adb23f-001f-0057-397c-05d16c000000",
->>>>>>> 1814567d
-        "x-ms-version": "2020-06-12"
-      },
-      "ResponseBody": []
-    },
-    {
-      "RequestUri": "https://seannse.blob.core.windows.net/test-filesystem-10476796-29a3-0825-f0b7-54ed97f49da7/test-file-f54a64bf-413a-5f00-a004-ce6915567aa5",
-      "RequestMethod": "HEAD",
-      "RequestHeaders": {
-        "Accept": "application/xml",
-        "Authorization": "Sanitized",
-        "User-Agent": [
-<<<<<<< HEAD
-          "azsdk-net-Storage.Files.DataLake/12.7.0-alpha.20210202.1",
-          "(.NET 5.0.2; Microsoft Windows 10.0.19042)"
-        ],
-        "x-ms-client-request-id": "bbdceddc-5047-6fa5-6b36-2c88b544bc0c",
-        "x-ms-date": "Tue, 02 Feb 2021 21:28:12 GMT",
-=======
-          "azsdk-net-Storage.Files.DataLake/12.7.0-alpha.20210217.1",
-          "(.NET 5.0.3; Microsoft Windows 10.0.19042)"
-        ],
-        "x-ms-client-request-id": "bbdceddc-5047-6fa5-6b36-2c88b544bc0c",
-        "x-ms-date": "Wed, 17 Feb 2021 22:32:37 GMT",
->>>>>>> 1814567d
-        "x-ms-return-client-request-id": "true",
-        "x-ms-version": "2020-06-12"
-      },
-      "RequestBody": null,
-      "StatusCode": 200,
-      "ResponseHeaders": {
         "Accept-Ranges": "bytes",
         "Content-Length": "0",
         "Content-Type": "application/octet-stream",
-<<<<<<< HEAD
-        "Date": "Tue, 02 Feb 2021 21:28:12 GMT",
-        "ETag": "\u00220x8D8C7C17248B50B\u0022",
-        "Last-Modified": "Tue, 02 Feb 2021 21:28:13 GMT",
-=======
-        "Date": "Wed, 17 Feb 2021 22:32:37 GMT",
-        "ETag": "\u00220x8D8D393EDDC47EC\u0022",
-        "Last-Modified": "Wed, 17 Feb 2021 22:32:37 GMT",
->>>>>>> 1814567d
+        "Date": "Fri, 19 Feb 2021 19:12:18 GMT",
+        "ETag": "\u00220x8D8D50A46E21837\u0022",
+        "Last-Modified": "Fri, 19 Feb 2021 19:12:18 GMT",
         "Server": [
           "Windows-Azure-Blob/1.0",
           "Microsoft-HTTPAPI/2.0"
@@ -768,50 +484,32 @@
         "x-ms-access-tier": "Hot",
         "x-ms-access-tier-inferred": "true",
         "x-ms-blob-type": "BlockBlob",
-        "x-ms-client-request-id": "bbdceddc-5047-6fa5-6b36-2c88b544bc0c",
-<<<<<<< HEAD
-        "x-ms-creation-time": "Tue, 02 Feb 2021 21:28:13 GMT",
-=======
-        "x-ms-creation-time": "Wed, 17 Feb 2021 22:32:37 GMT",
->>>>>>> 1814567d
+        "x-ms-client-request-id": "1ca2e30c-4b1e-fa13-c694-b2e0a7955bc7",
+        "x-ms-creation-time": "Fri, 19 Feb 2021 19:12:18 GMT",
         "x-ms-group": "$superuser",
         "x-ms-lease-state": "available",
         "x-ms-lease-status": "unlocked",
         "x-ms-owner": "$superuser",
         "x-ms-permissions": "rw-r-----",
-<<<<<<< HEAD
-        "x-ms-request-id": "9838977f-401e-00a2-51aa-f94546000000",
-=======
-        "x-ms-request-id": "567e0bfd-601e-009a-687c-05e186000000",
->>>>>>> 1814567d
+        "x-ms-request-id": "2e6a87ed-201e-00a4-33f3-0676f9000000",
         "x-ms-server-encrypted": "true",
         "x-ms-version": "2020-06-12"
       },
       "ResponseBody": []
     },
     {
-      "RequestUri": "https://seannse.dfs.core.windows.net/test-filesystem-10476796-29a3-0825-f0b7-54ed97f49da7/test-file-f54a64bf-413a-5f00-a004-ce6915567aa5",
-      "RequestMethod": "DELETE",
-      "RequestHeaders": {
-        "Accept": "application/json",
-        "Authorization": "Sanitized",
-<<<<<<< HEAD
-        "If-Match": "\u00220x8D8C7C17248B50B\u0022",
-        "User-Agent": [
-          "azsdk-net-Storage.Files.DataLake/12.7.0-alpha.20210202.1",
-          "(.NET 5.0.2; Microsoft Windows 10.0.19042)"
-        ],
-        "x-ms-client-request-id": "1852a543-5c1c-6070-cf9c-6cb9a02231ac",
-        "x-ms-date": "Tue, 02 Feb 2021 21:28:12 GMT",
-=======
-        "If-Match": "0x8D8D393EDDC47EC",
-        "User-Agent": [
-          "azsdk-net-Storage.Files.DataLake/12.7.0-alpha.20210217.1",
-          "(.NET 5.0.3; Microsoft Windows 10.0.19042)"
-        ],
-        "x-ms-client-request-id": "1852a543-5c1c-6070-cf9c-6cb9a02231ac",
-        "x-ms-date": "Wed, 17 Feb 2021 22:32:37 GMT",
->>>>>>> 1814567d
+      "RequestUri": "https://seannse.dfs.core.windows.net/test-filesystem-7a207944-660a-98dd-c95d-ba0a514060db/test-file-fbf8f65c-64b8-4138-9332-b9e90c4ff772",
+      "RequestMethod": "DELETE",
+      "RequestHeaders": {
+        "Accept": "application/json",
+        "Authorization": "Sanitized",
+        "If-Match": "0x8D8D50A46E21837",
+        "User-Agent": [
+          "azsdk-net-Storage.Files.DataLake/12.7.0-alpha.20210219.1",
+          "(.NET 5.0.3; Microsoft Windows 10.0.19041)"
+        ],
+        "x-ms-client-request-id": "a87d6538-02ad-09c1-9257-1db9c2187a42",
+        "x-ms-date": "Fri, 19 Feb 2021 19:12:19 GMT",
         "x-ms-return-client-request-id": "true",
         "x-ms-version": "2020-06-12"
       },
@@ -819,48 +517,30 @@
       "StatusCode": 200,
       "ResponseHeaders": {
         "Content-Length": "0",
-<<<<<<< HEAD
-        "Date": "Tue, 02 Feb 2021 21:28:13 GMT",
-=======
-        "Date": "Wed, 17 Feb 2021 22:32:37 GMT",
->>>>>>> 1814567d
-        "Server": [
-          "Windows-Azure-HDFS/1.0",
-          "Microsoft-HTTPAPI/2.0"
-        ],
-        "x-ms-client-request-id": "1852a543-5c1c-6070-cf9c-6cb9a02231ac",
-<<<<<<< HEAD
-        "x-ms-request-id": "25021b8a-001f-0078-54aa-f9dca7000000",
-=======
-        "x-ms-request-id": "46adb257-001f-0057-497c-05d16c000000",
->>>>>>> 1814567d
-        "x-ms-version": "2020-06-12"
-      },
-      "ResponseBody": []
-    },
-    {
-      "RequestUri": "https://seannse.blob.core.windows.net/test-filesystem-10476796-29a3-0825-f0b7-54ed97f49da7?restype=container",
-      "RequestMethod": "DELETE",
-      "RequestHeaders": {
-        "Accept": "application/xml",
-        "Authorization": "Sanitized",
-<<<<<<< HEAD
-        "traceparent": "00-9953b2d1230180479b56e48554e6e0f5-2472f9db4146044e-00",
-        "User-Agent": [
-          "azsdk-net-Storage.Files.DataLake/12.7.0-alpha.20210202.1",
-          "(.NET 5.0.2; Microsoft Windows 10.0.19042)"
-        ],
-        "x-ms-client-request-id": "0f454ea9-a4f1-beef-6b16-d87ae339208b",
-        "x-ms-date": "Tue, 02 Feb 2021 21:28:12 GMT",
-=======
-        "traceparent": "00-1e0656ec09d43a44b06f38f9d22c66f7-ca2180b8ad6b6c43-00",
-        "User-Agent": [
-          "azsdk-net-Storage.Files.DataLake/12.7.0-alpha.20210217.1",
-          "(.NET 5.0.3; Microsoft Windows 10.0.19042)"
-        ],
-        "x-ms-client-request-id": "0f454ea9-a4f1-beef-6b16-d87ae339208b",
-        "x-ms-date": "Wed, 17 Feb 2021 22:32:38 GMT",
->>>>>>> 1814567d
+        "Date": "Fri, 19 Feb 2021 19:12:18 GMT",
+        "Server": [
+          "Windows-Azure-HDFS/1.0",
+          "Microsoft-HTTPAPI/2.0"
+        ],
+        "x-ms-client-request-id": "a87d6538-02ad-09c1-9257-1db9c2187a42",
+        "x-ms-request-id": "6f4b8d72-e01f-004f-7bf3-060e0b000000",
+        "x-ms-version": "2020-06-12"
+      },
+      "ResponseBody": []
+    },
+    {
+      "RequestUri": "https://seannse.blob.core.windows.net/test-filesystem-7a207944-660a-98dd-c95d-ba0a514060db?restype=container",
+      "RequestMethod": "DELETE",
+      "RequestHeaders": {
+        "Accept": "application/xml",
+        "Authorization": "Sanitized",
+        "traceparent": "00-5e2547ff3113d94b89c54bc37b545366-9022202994a8a040-00",
+        "User-Agent": [
+          "azsdk-net-Storage.Files.DataLake/12.7.0-alpha.20210219.1",
+          "(.NET 5.0.3; Microsoft Windows 10.0.19041)"
+        ],
+        "x-ms-client-request-id": "42a866ec-b317-a119-6373-b3bd24ce0ede",
+        "x-ms-date": "Fri, 19 Feb 2021 19:12:19 GMT",
         "x-ms-return-client-request-id": "true",
         "x-ms-version": "2020-06-12"
       },
@@ -868,415 +548,263 @@
       "StatusCode": 202,
       "ResponseHeaders": {
         "Content-Length": "0",
-<<<<<<< HEAD
-        "Date": "Tue, 02 Feb 2021 21:28:12 GMT",
-=======
-        "Date": "Wed, 17 Feb 2021 22:32:37 GMT",
->>>>>>> 1814567d
-        "Server": [
-          "Windows-Azure-Blob/1.0",
-          "Microsoft-HTTPAPI/2.0"
-        ],
-        "x-ms-client-request-id": "0f454ea9-a4f1-beef-6b16-d87ae339208b",
-<<<<<<< HEAD
-        "x-ms-request-id": "983898b0-401e-00a2-6caa-f94546000000",
-=======
-        "x-ms-request-id": "567e0c4f-601e-009a-327c-05e186000000",
->>>>>>> 1814567d
-        "x-ms-version": "2020-06-12"
-      },
-      "ResponseBody": []
-    },
-    {
-      "RequestUri": "https://seannse.blob.core.windows.net/test-filesystem-54ab8bf7-bbe0-a87c-3ec6-1dff505047a1?restype=container",
-      "RequestMethod": "PUT",
-      "RequestHeaders": {
-        "Accept": "application/xml",
-        "Authorization": "Sanitized",
-<<<<<<< HEAD
-        "traceparent": "00-722fc37246475c4bb292b04380297b53-479bfbf104ee574a-00",
-        "User-Agent": [
-          "azsdk-net-Storage.Files.DataLake/12.7.0-alpha.20210202.1",
-          "(.NET 5.0.2; Microsoft Windows 10.0.19042)"
+        "Date": "Fri, 19 Feb 2021 19:12:18 GMT",
+        "Server": [
+          "Windows-Azure-Blob/1.0",
+          "Microsoft-HTTPAPI/2.0"
+        ],
+        "x-ms-client-request-id": "42a866ec-b317-a119-6373-b3bd24ce0ede",
+        "x-ms-request-id": "2e6a8997-201e-00a4-3ff3-0676f9000000",
+        "x-ms-version": "2020-06-12"
+      },
+      "ResponseBody": []
+    },
+    {
+      "RequestUri": "https://seannse.blob.core.windows.net/test-filesystem-34959194-6bd8-2662-4cb3-4cdcddb190cb?restype=container",
+      "RequestMethod": "PUT",
+      "RequestHeaders": {
+        "Accept": "application/xml",
+        "Authorization": "Sanitized",
+        "traceparent": "00-8fb0b708feb6114a99a2a6bf984fb6c2-92a0a9ccc9799046-00",
+        "User-Agent": [
+          "azsdk-net-Storage.Files.DataLake/12.7.0-alpha.20210219.1",
+          "(.NET 5.0.3; Microsoft Windows 10.0.19041)"
         ],
         "x-ms-blob-public-access": "container",
-        "x-ms-client-request-id": "8d2780fc-e182-edbc-d19c-d02a86ef6d1b",
-        "x-ms-date": "Tue, 02 Feb 2021 21:28:13 GMT",
-=======
-        "traceparent": "00-8eaf6f1620b8724ea2a1c7358b5a1a58-984d0433951b2943-00",
-        "User-Agent": [
-          "azsdk-net-Storage.Files.DataLake/12.7.0-alpha.20210217.1",
-          "(.NET 5.0.3; Microsoft Windows 10.0.19042)"
+        "x-ms-client-request-id": "e67b46c2-7531-81c4-0481-f664663cc4b1",
+        "x-ms-date": "Fri, 19 Feb 2021 19:12:19 GMT",
+        "x-ms-return-client-request-id": "true",
+        "x-ms-version": "2020-06-12"
+      },
+      "RequestBody": null,
+      "StatusCode": 201,
+      "ResponseHeaders": {
+        "Content-Length": "0",
+        "Date": "Fri, 19 Feb 2021 19:12:19 GMT",
+        "ETag": "\u00220x8D8D50A47138D0B\u0022",
+        "Last-Modified": "Fri, 19 Feb 2021 19:12:19 GMT",
+        "Server": [
+          "Windows-Azure-Blob/1.0",
+          "Microsoft-HTTPAPI/2.0"
+        ],
+        "x-ms-client-request-id": "e67b46c2-7531-81c4-0481-f664663cc4b1",
+        "x-ms-request-id": "2e6a8a94-201e-00a4-34f3-0676f9000000",
+        "x-ms-version": "2020-06-12"
+      },
+      "ResponseBody": []
+    },
+    {
+      "RequestUri": "https://seannse.dfs.core.windows.net/test-filesystem-34959194-6bd8-2662-4cb3-4cdcddb190cb/test-file-a50fe7e2-b201-5c6e-6792-322a91ebc8f0?resource=file",
+      "RequestMethod": "PUT",
+      "RequestHeaders": {
+        "Accept": "application/json",
+        "Authorization": "Sanitized",
+        "traceparent": "00-a2fb829f2064734e85384daf8592fffb-ef2c0b6801014e49-00",
+        "User-Agent": [
+          "azsdk-net-Storage.Files.DataLake/12.7.0-alpha.20210219.1",
+          "(.NET 5.0.3; Microsoft Windows 10.0.19041)"
+        ],
+        "x-ms-client-request-id": "769327e9-004c-108c-d81e-7f9f439aef18",
+        "x-ms-date": "Fri, 19 Feb 2021 19:12:19 GMT",
+        "x-ms-return-client-request-id": "true",
+        "x-ms-version": "2020-06-12"
+      },
+      "RequestBody": null,
+      "StatusCode": 201,
+      "ResponseHeaders": {
+        "Content-Length": "0",
+        "Date": "Fri, 19 Feb 2021 19:12:18 GMT",
+        "ETag": "\u00220x8D8D50A4725365A\u0022",
+        "Last-Modified": "Fri, 19 Feb 2021 19:12:19 GMT",
+        "Server": [
+          "Windows-Azure-HDFS/1.0",
+          "Microsoft-HTTPAPI/2.0"
+        ],
+        "x-ms-client-request-id": "769327e9-004c-108c-d81e-7f9f439aef18",
+        "x-ms-request-id": "6f4b8da7-e01f-004f-30f3-060e0b000000",
+        "x-ms-version": "2020-06-12"
+      },
+      "ResponseBody": []
+    },
+    {
+      "RequestUri": "https://seannse.dfs.core.windows.net/test-filesystem-34959194-6bd8-2662-4cb3-4cdcddb190cb/test-file-a50fe7e2-b201-5c6e-6792-322a91ebc8f0",
+      "RequestMethod": "DELETE",
+      "RequestHeaders": {
+        "Accept": "application/json",
+        "Authorization": "Sanitized",
+        "If-None-Match": "\u0022garbage\u0022",
+        "User-Agent": [
+          "azsdk-net-Storage.Files.DataLake/12.7.0-alpha.20210219.1",
+          "(.NET 5.0.3; Microsoft Windows 10.0.19041)"
+        ],
+        "x-ms-client-request-id": "69406cf4-5257-0da4-320a-bd162afbf420",
+        "x-ms-date": "Fri, 19 Feb 2021 19:12:20 GMT",
+        "x-ms-return-client-request-id": "true",
+        "x-ms-version": "2020-06-12"
+      },
+      "RequestBody": null,
+      "StatusCode": 200,
+      "ResponseHeaders": {
+        "Content-Length": "0",
+        "Date": "Fri, 19 Feb 2021 19:12:18 GMT",
+        "Server": [
+          "Windows-Azure-HDFS/1.0",
+          "Microsoft-HTTPAPI/2.0"
+        ],
+        "x-ms-client-request-id": "69406cf4-5257-0da4-320a-bd162afbf420",
+        "x-ms-request-id": "6f4b8db7-e01f-004f-40f3-060e0b000000",
+        "x-ms-version": "2020-06-12"
+      },
+      "ResponseBody": []
+    },
+    {
+      "RequestUri": "https://seannse.blob.core.windows.net/test-filesystem-34959194-6bd8-2662-4cb3-4cdcddb190cb?restype=container",
+      "RequestMethod": "DELETE",
+      "RequestHeaders": {
+        "Accept": "application/xml",
+        "Authorization": "Sanitized",
+        "traceparent": "00-f083858881e62448b4de2dbee04cff1a-b8970a90ee9a0b4b-00",
+        "User-Agent": [
+          "azsdk-net-Storage.Files.DataLake/12.7.0-alpha.20210219.1",
+          "(.NET 5.0.3; Microsoft Windows 10.0.19041)"
+        ],
+        "x-ms-client-request-id": "d6aade03-8659-66c0-6149-741870650d52",
+        "x-ms-date": "Fri, 19 Feb 2021 19:12:20 GMT",
+        "x-ms-return-client-request-id": "true",
+        "x-ms-version": "2020-06-12"
+      },
+      "RequestBody": null,
+      "StatusCode": 202,
+      "ResponseHeaders": {
+        "Content-Length": "0",
+        "Date": "Fri, 19 Feb 2021 19:12:19 GMT",
+        "Server": [
+          "Windows-Azure-Blob/1.0",
+          "Microsoft-HTTPAPI/2.0"
+        ],
+        "x-ms-client-request-id": "d6aade03-8659-66c0-6149-741870650d52",
+        "x-ms-request-id": "2e6a8d19-201e-00a4-1af3-0676f9000000",
+        "x-ms-version": "2020-06-12"
+      },
+      "ResponseBody": []
+    },
+    {
+      "RequestUri": "https://seannse.blob.core.windows.net/test-filesystem-1959cbe3-df4a-ff31-ca85-bdfc2930f75c?restype=container",
+      "RequestMethod": "PUT",
+      "RequestHeaders": {
+        "Accept": "application/xml",
+        "Authorization": "Sanitized",
+        "traceparent": "00-2361d2fa90d4c14c98ae82f81c08b76f-e1844e345f332a4d-00",
+        "User-Agent": [
+          "azsdk-net-Storage.Files.DataLake/12.7.0-alpha.20210219.1",
+          "(.NET 5.0.3; Microsoft Windows 10.0.19041)"
         ],
         "x-ms-blob-public-access": "container",
-        "x-ms-client-request-id": "8d2780fc-e182-edbc-d19c-d02a86ef6d1b",
-        "x-ms-date": "Wed, 17 Feb 2021 22:32:38 GMT",
->>>>>>> 1814567d
-        "x-ms-return-client-request-id": "true",
-        "x-ms-version": "2020-06-12"
-      },
-      "RequestBody": null,
-      "StatusCode": 201,
-      "ResponseHeaders": {
-        "Content-Length": "0",
-<<<<<<< HEAD
-        "Date": "Tue, 02 Feb 2021 21:28:13 GMT",
-        "ETag": "\u00220x8D8C7C172ADD79D\u0022",
-        "Last-Modified": "Tue, 02 Feb 2021 21:28:13 GMT",
-=======
-        "Date": "Wed, 17 Feb 2021 22:32:38 GMT",
-        "ETag": "\u00220x8D8D393EE3D4280\u0022",
-        "Last-Modified": "Wed, 17 Feb 2021 22:32:38 GMT",
->>>>>>> 1814567d
-        "Server": [
-          "Windows-Azure-Blob/1.0",
-          "Microsoft-HTTPAPI/2.0"
-        ],
-        "x-ms-client-request-id": "8d2780fc-e182-edbc-d19c-d02a86ef6d1b",
-<<<<<<< HEAD
-        "x-ms-request-id": "1864f3e6-b01e-0030-0daa-f9c190000000",
-=======
-        "x-ms-request-id": "60ebe8b7-201e-00b4-057c-05b391000000",
->>>>>>> 1814567d
-        "x-ms-version": "2020-06-12"
-      },
-      "ResponseBody": []
-    },
-    {
-      "RequestUri": "https://seannse.dfs.core.windows.net/test-filesystem-54ab8bf7-bbe0-a87c-3ec6-1dff505047a1/test-file-131437cf-ce29-d5ae-cf83-60b15633e552?resource=file",
-      "RequestMethod": "PUT",
-      "RequestHeaders": {
-        "Accept": "application/json",
-        "Authorization": "Sanitized",
-<<<<<<< HEAD
-        "traceparent": "00-83b2d9ec369b814ea718b807e6a0307b-fd9b22694b604440-00",
-        "User-Agent": [
-          "azsdk-net-Storage.Files.DataLake/12.7.0-alpha.20210202.1",
-          "(.NET 5.0.2; Microsoft Windows 10.0.19042)"
-        ],
-        "x-ms-client-request-id": "8b7a4ac1-96d7-2e97-d252-befe800a979e",
-        "x-ms-date": "Tue, 02 Feb 2021 21:28:13 GMT",
-=======
-        "traceparent": "00-12f3369478a2854db9fbdc1640f7eb16-458b6df7f4aef54a-00",
-        "User-Agent": [
-          "azsdk-net-Storage.Files.DataLake/12.7.0-alpha.20210217.1",
-          "(.NET 5.0.3; Microsoft Windows 10.0.19042)"
-        ],
-        "x-ms-client-request-id": "8b7a4ac1-96d7-2e97-d252-befe800a979e",
-        "x-ms-date": "Wed, 17 Feb 2021 22:32:38 GMT",
->>>>>>> 1814567d
-        "x-ms-return-client-request-id": "true",
-        "x-ms-version": "2020-06-12"
-      },
-      "RequestBody": null,
-      "StatusCode": 201,
-      "ResponseHeaders": {
-        "Content-Length": "0",
-<<<<<<< HEAD
-        "Date": "Tue, 02 Feb 2021 21:28:13 GMT",
-        "ETag": "\u00220x8D8C7C172E8AEC6\u0022",
-        "Last-Modified": "Tue, 02 Feb 2021 21:28:14 GMT",
-=======
-        "Date": "Wed, 17 Feb 2021 22:32:38 GMT",
-        "ETag": "\u00220x8D8D393EE707CE3\u0022",
-        "Last-Modified": "Wed, 17 Feb 2021 22:32:38 GMT",
->>>>>>> 1814567d
-        "Server": [
-          "Windows-Azure-HDFS/1.0",
-          "Microsoft-HTTPAPI/2.0"
-        ],
-        "x-ms-client-request-id": "8b7a4ac1-96d7-2e97-d252-befe800a979e",
-<<<<<<< HEAD
-        "x-ms-request-id": "6f03d3d7-601f-0033-10aa-f920f4000000",
-=======
-        "x-ms-request-id": "b7bb52b2-c01f-0058-127c-05a700000000",
->>>>>>> 1814567d
-        "x-ms-version": "2020-06-12"
-      },
-      "ResponseBody": []
-    },
-    {
-      "RequestUri": "https://seannse.dfs.core.windows.net/test-filesystem-54ab8bf7-bbe0-a87c-3ec6-1dff505047a1/test-file-131437cf-ce29-d5ae-cf83-60b15633e552",
-      "RequestMethod": "DELETE",
-      "RequestHeaders": {
-        "Accept": "application/json",
-        "Authorization": "Sanitized",
-        "If-None-Match": "\u0022garbage\u0022",
-        "User-Agent": [
-<<<<<<< HEAD
-          "azsdk-net-Storage.Files.DataLake/12.7.0-alpha.20210202.1",
-          "(.NET 5.0.2; Microsoft Windows 10.0.19042)"
-        ],
-        "x-ms-client-request-id": "0cef5be2-5ab8-877a-c5d5-fdd6fb1f0409",
-        "x-ms-date": "Tue, 02 Feb 2021 21:28:13 GMT",
-=======
-          "azsdk-net-Storage.Files.DataLake/12.7.0-alpha.20210217.1",
-          "(.NET 5.0.3; Microsoft Windows 10.0.19042)"
-        ],
-        "x-ms-client-request-id": "0cef5be2-5ab8-877a-c5d5-fdd6fb1f0409",
-        "x-ms-date": "Wed, 17 Feb 2021 22:32:38 GMT",
->>>>>>> 1814567d
-        "x-ms-return-client-request-id": "true",
-        "x-ms-version": "2020-06-12"
-      },
-      "RequestBody": null,
-      "StatusCode": 200,
-      "ResponseHeaders": {
-        "Content-Length": "0",
-<<<<<<< HEAD
-        "Date": "Tue, 02 Feb 2021 21:28:13 GMT",
-=======
-        "Date": "Wed, 17 Feb 2021 22:32:38 GMT",
->>>>>>> 1814567d
-        "Server": [
-          "Windows-Azure-HDFS/1.0",
-          "Microsoft-HTTPAPI/2.0"
-        ],
-        "x-ms-client-request-id": "0cef5be2-5ab8-877a-c5d5-fdd6fb1f0409",
-<<<<<<< HEAD
-        "x-ms-request-id": "6f03d3fc-601f-0033-35aa-f920f4000000",
-=======
-        "x-ms-request-id": "b7bb52bd-c01f-0058-1c7c-05a700000000",
->>>>>>> 1814567d
-        "x-ms-version": "2020-06-12"
-      },
-      "ResponseBody": []
-    },
-    {
-      "RequestUri": "https://seannse.blob.core.windows.net/test-filesystem-54ab8bf7-bbe0-a87c-3ec6-1dff505047a1?restype=container",
-      "RequestMethod": "DELETE",
-      "RequestHeaders": {
-        "Accept": "application/xml",
-        "Authorization": "Sanitized",
-<<<<<<< HEAD
-        "traceparent": "00-8e72da4b8551ac47bddef936d43a5851-7af1acb3827e5845-00",
-        "User-Agent": [
-          "azsdk-net-Storage.Files.DataLake/12.7.0-alpha.20210202.1",
-          "(.NET 5.0.2; Microsoft Windows 10.0.19042)"
-        ],
-        "x-ms-client-request-id": "251c7ecd-8b1b-5ce5-0286-63179f1b1af9",
-        "x-ms-date": "Tue, 02 Feb 2021 21:28:13 GMT",
-=======
-        "traceparent": "00-efd090e6a8424a4fa12755fb73303827-758b952ec181f84f-00",
-        "User-Agent": [
-          "azsdk-net-Storage.Files.DataLake/12.7.0-alpha.20210217.1",
-          "(.NET 5.0.3; Microsoft Windows 10.0.19042)"
-        ],
-        "x-ms-client-request-id": "251c7ecd-8b1b-5ce5-0286-63179f1b1af9",
-        "x-ms-date": "Wed, 17 Feb 2021 22:32:38 GMT",
->>>>>>> 1814567d
-        "x-ms-return-client-request-id": "true",
-        "x-ms-version": "2020-06-12"
-      },
-      "RequestBody": null,
-      "StatusCode": 202,
-      "ResponseHeaders": {
-        "Content-Length": "0",
-<<<<<<< HEAD
-        "Date": "Tue, 02 Feb 2021 21:28:13 GMT",
-=======
-        "Date": "Wed, 17 Feb 2021 22:32:38 GMT",
->>>>>>> 1814567d
-        "Server": [
-          "Windows-Azure-Blob/1.0",
-          "Microsoft-HTTPAPI/2.0"
-        ],
-        "x-ms-client-request-id": "251c7ecd-8b1b-5ce5-0286-63179f1b1af9",
-<<<<<<< HEAD
-        "x-ms-request-id": "1864f69f-b01e-0030-13aa-f9c190000000",
-=======
-        "x-ms-request-id": "60ebef88-201e-00b4-7b7c-05b391000000",
->>>>>>> 1814567d
-        "x-ms-version": "2020-06-12"
-      },
-      "ResponseBody": []
-    },
-    {
-      "RequestUri": "https://seannse.blob.core.windows.net/test-filesystem-6c7cf68a-b1e3-6abc-43cb-b453e832f035?restype=container",
-      "RequestMethod": "PUT",
-      "RequestHeaders": {
-        "Accept": "application/xml",
-        "Authorization": "Sanitized",
-<<<<<<< HEAD
-        "traceparent": "00-7f3cfd33eab75743afd3983b4f4ade69-bcf1622624938c41-00",
-        "User-Agent": [
-          "azsdk-net-Storage.Files.DataLake/12.7.0-alpha.20210202.1",
-          "(.NET 5.0.2; Microsoft Windows 10.0.19042)"
-        ],
-        "x-ms-blob-public-access": "container",
-        "x-ms-client-request-id": "a0bd794a-7313-1b81-c2b2-e150d69174d0",
-        "x-ms-date": "Tue, 02 Feb 2021 21:28:13 GMT",
-=======
-        "traceparent": "00-44227e79f3577d4daf9b315235237d8f-df7ae2256f822849-00",
-        "User-Agent": [
-          "azsdk-net-Storage.Files.DataLake/12.7.0-alpha.20210217.1",
-          "(.NET 5.0.3; Microsoft Windows 10.0.19042)"
-        ],
-        "x-ms-blob-public-access": "container",
-        "x-ms-client-request-id": "a0bd794a-7313-1b81-c2b2-e150d69174d0",
-        "x-ms-date": "Wed, 17 Feb 2021 22:32:39 GMT",
->>>>>>> 1814567d
-        "x-ms-return-client-request-id": "true",
-        "x-ms-version": "2020-06-12"
-      },
-      "RequestBody": null,
-      "StatusCode": 201,
-      "ResponseHeaders": {
-        "Content-Length": "0",
-<<<<<<< HEAD
-        "Date": "Tue, 02 Feb 2021 21:28:14 GMT",
-        "ETag": "\u00220x8D8C7C1733C79E1\u0022",
-        "Last-Modified": "Tue, 02 Feb 2021 21:28:14 GMT",
-=======
-        "Date": "Wed, 17 Feb 2021 22:32:38 GMT",
-        "ETag": "\u00220x8D8D393EEBF44BD\u0022",
-        "Last-Modified": "Wed, 17 Feb 2021 22:32:39 GMT",
->>>>>>> 1814567d
-        "Server": [
-          "Windows-Azure-Blob/1.0",
-          "Microsoft-HTTPAPI/2.0"
-        ],
-        "x-ms-client-request-id": "a0bd794a-7313-1b81-c2b2-e150d69174d0",
-<<<<<<< HEAD
-        "x-ms-request-id": "be7fcbc3-701e-00b9-3aaa-f97b45000000",
-=======
-        "x-ms-request-id": "8c3f5054-601e-00a5-567c-052925000000",
->>>>>>> 1814567d
-        "x-ms-version": "2020-06-12"
-      },
-      "ResponseBody": []
-    },
-    {
-      "RequestUri": "https://seannse.dfs.core.windows.net/test-filesystem-6c7cf68a-b1e3-6abc-43cb-b453e832f035/test-file-06212d95-9d11-abf6-087c-70b6e1bf5542?resource=file",
-      "RequestMethod": "PUT",
-      "RequestHeaders": {
-        "Accept": "application/json",
-        "Authorization": "Sanitized",
-<<<<<<< HEAD
-        "traceparent": "00-467cf1f95886d342a8db6a8fcd5d465b-464cdb62f633ca48-00",
-        "User-Agent": [
-          "azsdk-net-Storage.Files.DataLake/12.7.0-alpha.20210202.1",
-          "(.NET 5.0.2; Microsoft Windows 10.0.19042)"
-        ],
-        "x-ms-client-request-id": "e666ffb7-7ddf-ad2a-8211-979703ca3a02",
-        "x-ms-date": "Tue, 02 Feb 2021 21:28:14 GMT",
-=======
-        "traceparent": "00-bc433976d0596f4b9e445762ef342004-b340c2501eb2ae49-00",
-        "User-Agent": [
-          "azsdk-net-Storage.Files.DataLake/12.7.0-alpha.20210217.1",
-          "(.NET 5.0.3; Microsoft Windows 10.0.19042)"
-        ],
-        "x-ms-client-request-id": "e666ffb7-7ddf-ad2a-8211-979703ca3a02",
-        "x-ms-date": "Wed, 17 Feb 2021 22:32:39 GMT",
->>>>>>> 1814567d
-        "x-ms-return-client-request-id": "true",
-        "x-ms-version": "2020-06-12"
-      },
-      "RequestBody": null,
-      "StatusCode": 201,
-      "ResponseHeaders": {
-        "Content-Length": "0",
-<<<<<<< HEAD
-        "Date": "Tue, 02 Feb 2021 21:28:14 GMT",
-        "ETag": "\u00220x8D8C7C173762D9C\u0022",
-        "Last-Modified": "Tue, 02 Feb 2021 21:28:15 GMT",
-=======
-        "Date": "Wed, 17 Feb 2021 22:32:38 GMT",
-        "ETag": "\u00220x8D8D393EEF893B9\u0022",
-        "Last-Modified": "Wed, 17 Feb 2021 22:32:39 GMT",
->>>>>>> 1814567d
-        "Server": [
-          "Windows-Azure-HDFS/1.0",
-          "Microsoft-HTTPAPI/2.0"
-        ],
-        "x-ms-client-request-id": "e666ffb7-7ddf-ad2a-8211-979703ca3a02",
-<<<<<<< HEAD
-        "x-ms-request-id": "dbcb799c-a01f-003c-3caa-f95698000000",
-=======
-        "x-ms-request-id": "3848000d-501f-005a-3b7c-0519b8000000",
->>>>>>> 1814567d
-        "x-ms-version": "2020-06-12"
-      },
-      "ResponseBody": []
-    },
-    {
-      "RequestUri": "https://seannse.blob.core.windows.net/test-filesystem-6c7cf68a-b1e3-6abc-43cb-b453e832f035/test-file-06212d95-9d11-abf6-087c-70b6e1bf5542?comp=lease",
-      "RequestMethod": "PUT",
-      "RequestHeaders": {
-        "Accept": "application/xml",
-        "Authorization": "Sanitized",
-<<<<<<< HEAD
-        "traceparent": "00-601afed94d02bf499d24081fa6295558-24ed5230687b404b-00",
-        "User-Agent": [
-          "azsdk-net-Storage.Files.DataLake/12.7.0-alpha.20210202.1",
-          "(.NET 5.0.2; Microsoft Windows 10.0.19042)"
-        ],
-        "x-ms-client-request-id": "5df3b7b3-c993-b1e2-a220-db3f8f06c9dd",
-        "x-ms-date": "Tue, 02 Feb 2021 21:28:14 GMT",
-=======
-        "traceparent": "00-5bdab50f2b43d742af9c75c0410f2b53-7bae578345b52640-00",
-        "User-Agent": [
-          "azsdk-net-Storage.Files.DataLake/12.7.0-alpha.20210217.1",
-          "(.NET 5.0.3; Microsoft Windows 10.0.19042)"
-        ],
-        "x-ms-client-request-id": "5df3b7b3-c993-b1e2-a220-db3f8f06c9dd",
-        "x-ms-date": "Wed, 17 Feb 2021 22:32:39 GMT",
->>>>>>> 1814567d
+        "x-ms-client-request-id": "4a90d64e-9c7d-240d-adab-0cd4c8c43d31",
+        "x-ms-date": "Fri, 19 Feb 2021 19:12:20 GMT",
+        "x-ms-return-client-request-id": "true",
+        "x-ms-version": "2020-06-12"
+      },
+      "RequestBody": null,
+      "StatusCode": 201,
+      "ResponseHeaders": {
+        "Content-Length": "0",
+        "Date": "Fri, 19 Feb 2021 19:12:19 GMT",
+        "ETag": "\u00220x8D8D50A4749262C\u0022",
+        "Last-Modified": "Fri, 19 Feb 2021 19:12:19 GMT",
+        "Server": [
+          "Windows-Azure-Blob/1.0",
+          "Microsoft-HTTPAPI/2.0"
+        ],
+        "x-ms-client-request-id": "4a90d64e-9c7d-240d-adab-0cd4c8c43d31",
+        "x-ms-request-id": "2e6a8de3-201e-00a4-5df3-0676f9000000",
+        "x-ms-version": "2020-06-12"
+      },
+      "ResponseBody": []
+    },
+    {
+      "RequestUri": "https://seannse.dfs.core.windows.net/test-filesystem-1959cbe3-df4a-ff31-ca85-bdfc2930f75c/test-file-0ac41851-c152-c601-0483-9a7c060b7d3f?resource=file",
+      "RequestMethod": "PUT",
+      "RequestHeaders": {
+        "Accept": "application/json",
+        "Authorization": "Sanitized",
+        "traceparent": "00-7d1425f528d01d429f37ccd5e30691cc-708c4fc6c23e6048-00",
+        "User-Agent": [
+          "azsdk-net-Storage.Files.DataLake/12.7.0-alpha.20210219.1",
+          "(.NET 5.0.3; Microsoft Windows 10.0.19041)"
+        ],
+        "x-ms-client-request-id": "68d4a791-40c5-8df4-d4c9-46f902911da2",
+        "x-ms-date": "Fri, 19 Feb 2021 19:12:20 GMT",
+        "x-ms-return-client-request-id": "true",
+        "x-ms-version": "2020-06-12"
+      },
+      "RequestBody": null,
+      "StatusCode": 201,
+      "ResponseHeaders": {
+        "Content-Length": "0",
+        "Date": "Fri, 19 Feb 2021 19:12:18 GMT",
+        "ETag": "\u00220x8D8D50A4758F030\u0022",
+        "Last-Modified": "Fri, 19 Feb 2021 19:12:19 GMT",
+        "Server": [
+          "Windows-Azure-HDFS/1.0",
+          "Microsoft-HTTPAPI/2.0"
+        ],
+        "x-ms-client-request-id": "68d4a791-40c5-8df4-d4c9-46f902911da2",
+        "x-ms-request-id": "6f4b8de5-e01f-004f-6ef3-060e0b000000",
+        "x-ms-version": "2020-06-12"
+      },
+      "ResponseBody": []
+    },
+    {
+      "RequestUri": "https://seannse.blob.core.windows.net/test-filesystem-1959cbe3-df4a-ff31-ca85-bdfc2930f75c/test-file-0ac41851-c152-c601-0483-9a7c060b7d3f?comp=lease",
+      "RequestMethod": "PUT",
+      "RequestHeaders": {
+        "Accept": "application/xml",
+        "Authorization": "Sanitized",
+        "traceparent": "00-a6576f3cc5c655459a3a4d8eeaea2771-c621618f9dc94643-00",
+        "User-Agent": [
+          "azsdk-net-Storage.Files.DataLake/12.7.0-alpha.20210219.1",
+          "(.NET 5.0.3; Microsoft Windows 10.0.19041)"
+        ],
+        "x-ms-client-request-id": "4378fcd1-ba57-a8a4-1530-2fb98d916a78",
+        "x-ms-date": "Fri, 19 Feb 2021 19:12:20 GMT",
         "x-ms-lease-action": "acquire",
         "x-ms-lease-duration": "-1",
-        "x-ms-proposed-lease-id": "5f099f5d-0688-455c-0b9f-ee24e3a5ae6b",
-        "x-ms-return-client-request-id": "true",
-        "x-ms-version": "2020-06-12"
-      },
-      "RequestBody": null,
-      "StatusCode": 201,
-      "ResponseHeaders": {
-        "Content-Length": "0",
-<<<<<<< HEAD
-        "Date": "Tue, 02 Feb 2021 21:28:14 GMT",
-        "ETag": "\u00220x8D8C7C173762D9C\u0022",
-        "Last-Modified": "Tue, 02 Feb 2021 21:28:15 GMT",
-=======
-        "Date": "Wed, 17 Feb 2021 22:32:38 GMT",
-        "ETag": "\u00220x8D8D393EEF893B9\u0022",
-        "Last-Modified": "Wed, 17 Feb 2021 22:32:39 GMT",
->>>>>>> 1814567d
-        "Server": [
-          "Windows-Azure-Blob/1.0",
-          "Microsoft-HTTPAPI/2.0"
-        ],
-        "x-ms-client-request-id": "5df3b7b3-c993-b1e2-a220-db3f8f06c9dd",
-        "x-ms-lease-id": "5f099f5d-0688-455c-0b9f-ee24e3a5ae6b",
-<<<<<<< HEAD
-        "x-ms-request-id": "be7fccfb-701e-00b9-59aa-f97b45000000",
-=======
-        "x-ms-request-id": "8c3f527f-601e-00a5-5c7c-052925000000",
->>>>>>> 1814567d
-        "x-ms-version": "2020-06-12"
-      },
-      "ResponseBody": []
-    },
-    {
-      "RequestUri": "https://seannse.dfs.core.windows.net/test-filesystem-6c7cf68a-b1e3-6abc-43cb-b453e832f035/test-file-06212d95-9d11-abf6-087c-70b6e1bf5542",
-      "RequestMethod": "DELETE",
-      "RequestHeaders": {
-        "Accept": "application/json",
-        "Authorization": "Sanitized",
-        "User-Agent": [
-<<<<<<< HEAD
-          "azsdk-net-Storage.Files.DataLake/12.7.0-alpha.20210202.1",
-          "(.NET 5.0.2; Microsoft Windows 10.0.19042)"
-        ],
-        "x-ms-client-request-id": "2c70a121-51b2-89d8-224d-3e3893233945",
-        "x-ms-date": "Tue, 02 Feb 2021 21:28:14 GMT",
-=======
-          "azsdk-net-Storage.Files.DataLake/12.7.0-alpha.20210217.1",
-          "(.NET 5.0.3; Microsoft Windows 10.0.19042)"
-        ],
-        "x-ms-client-request-id": "2c70a121-51b2-89d8-224d-3e3893233945",
-        "x-ms-date": "Wed, 17 Feb 2021 22:32:39 GMT",
->>>>>>> 1814567d
-        "x-ms-lease-id": "5f099f5d-0688-455c-0b9f-ee24e3a5ae6b",
+        "x-ms-proposed-lease-id": "529acd2d-e916-a491-390c-b363225bb611",
+        "x-ms-return-client-request-id": "true",
+        "x-ms-version": "2020-06-12"
+      },
+      "RequestBody": null,
+      "StatusCode": 201,
+      "ResponseHeaders": {
+        "Content-Length": "0",
+        "Date": "Fri, 19 Feb 2021 19:12:19 GMT",
+        "ETag": "\u00220x8D8D50A4758F030\u0022",
+        "Last-Modified": "Fri, 19 Feb 2021 19:12:19 GMT",
+        "Server": [
+          "Windows-Azure-Blob/1.0",
+          "Microsoft-HTTPAPI/2.0"
+        ],
+        "x-ms-client-request-id": "4378fcd1-ba57-a8a4-1530-2fb98d916a78",
+        "x-ms-lease-id": "529acd2d-e916-a491-390c-b363225bb611",
+        "x-ms-request-id": "2e6a8f90-201e-00a4-6ff3-0676f9000000",
+        "x-ms-version": "2020-06-12"
+      },
+      "ResponseBody": []
+    },
+    {
+      "RequestUri": "https://seannse.dfs.core.windows.net/test-filesystem-1959cbe3-df4a-ff31-ca85-bdfc2930f75c/test-file-0ac41851-c152-c601-0483-9a7c060b7d3f",
+      "RequestMethod": "DELETE",
+      "RequestHeaders": {
+        "Accept": "application/json",
+        "Authorization": "Sanitized",
+        "User-Agent": [
+          "azsdk-net-Storage.Files.DataLake/12.7.0-alpha.20210219.1",
+          "(.NET 5.0.3; Microsoft Windows 10.0.19041)"
+        ],
+        "x-ms-client-request-id": "2591ec57-72e3-bcba-3a42-4906e5c06af0",
+        "x-ms-date": "Fri, 19 Feb 2021 19:12:20 GMT",
+        "x-ms-lease-id": "529acd2d-e916-a491-390c-b363225bb611",
         "x-ms-return-client-request-id": "true",
         "x-ms-version": "2020-06-12"
       },
@@ -1284,48 +812,30 @@
       "StatusCode": 200,
       "ResponseHeaders": {
         "Content-Length": "0",
-<<<<<<< HEAD
-        "Date": "Tue, 02 Feb 2021 21:28:14 GMT",
-=======
-        "Date": "Wed, 17 Feb 2021 22:32:38 GMT",
->>>>>>> 1814567d
-        "Server": [
-          "Windows-Azure-HDFS/1.0",
-          "Microsoft-HTTPAPI/2.0"
-        ],
-        "x-ms-client-request-id": "2c70a121-51b2-89d8-224d-3e3893233945",
-<<<<<<< HEAD
-        "x-ms-request-id": "dbcb79c9-a01f-003c-69aa-f95698000000",
-=======
-        "x-ms-request-id": "38480040-501f-005a-6e7c-0519b8000000",
->>>>>>> 1814567d
-        "x-ms-version": "2020-06-12"
-      },
-      "ResponseBody": []
-    },
-    {
-      "RequestUri": "https://seannse.blob.core.windows.net/test-filesystem-6c7cf68a-b1e3-6abc-43cb-b453e832f035?restype=container",
-      "RequestMethod": "DELETE",
-      "RequestHeaders": {
-        "Accept": "application/xml",
-        "Authorization": "Sanitized",
-<<<<<<< HEAD
-        "traceparent": "00-c18cc52b90bf214d9185a3f19d08a8d2-21a791e126208146-00",
-        "User-Agent": [
-          "azsdk-net-Storage.Files.DataLake/12.7.0-alpha.20210202.1",
-          "(.NET 5.0.2; Microsoft Windows 10.0.19042)"
-        ],
-        "x-ms-client-request-id": "ee1e5993-9d96-122b-53bb-da7e1a715a18",
-        "x-ms-date": "Tue, 02 Feb 2021 21:28:14 GMT",
-=======
-        "traceparent": "00-47d8dfeeb7c37a46b1709ec686ab1365-5b3abf84a367b944-00",
-        "User-Agent": [
-          "azsdk-net-Storage.Files.DataLake/12.7.0-alpha.20210217.1",
-          "(.NET 5.0.3; Microsoft Windows 10.0.19042)"
-        ],
-        "x-ms-client-request-id": "ee1e5993-9d96-122b-53bb-da7e1a715a18",
-        "x-ms-date": "Wed, 17 Feb 2021 22:32:39 GMT",
->>>>>>> 1814567d
+        "Date": "Fri, 19 Feb 2021 19:12:19 GMT",
+        "Server": [
+          "Windows-Azure-HDFS/1.0",
+          "Microsoft-HTTPAPI/2.0"
+        ],
+        "x-ms-client-request-id": "2591ec57-72e3-bcba-3a42-4906e5c06af0",
+        "x-ms-request-id": "6f4b8dff-e01f-004f-08f3-060e0b000000",
+        "x-ms-version": "2020-06-12"
+      },
+      "ResponseBody": []
+    },
+    {
+      "RequestUri": "https://seannse.blob.core.windows.net/test-filesystem-1959cbe3-df4a-ff31-ca85-bdfc2930f75c?restype=container",
+      "RequestMethod": "DELETE",
+      "RequestHeaders": {
+        "Accept": "application/xml",
+        "Authorization": "Sanitized",
+        "traceparent": "00-163dbdccd96bca438cd4f7662beca457-f8113c5d4387704d-00",
+        "User-Agent": [
+          "azsdk-net-Storage.Files.DataLake/12.7.0-alpha.20210219.1",
+          "(.NET 5.0.3; Microsoft Windows 10.0.19041)"
+        ],
+        "x-ms-client-request-id": "a161dbf3-44ff-a095-79c5-e96375643292",
+        "x-ms-date": "Fri, 19 Feb 2021 19:12:20 GMT",
         "x-ms-return-client-request-id": "true",
         "x-ms-version": "2020-06-12"
       },
@@ -1333,33 +843,21 @@
       "StatusCode": 202,
       "ResponseHeaders": {
         "Content-Length": "0",
-<<<<<<< HEAD
-        "Date": "Tue, 02 Feb 2021 21:28:15 GMT",
-=======
-        "Date": "Wed, 17 Feb 2021 22:32:39 GMT",
->>>>>>> 1814567d
-        "Server": [
-          "Windows-Azure-Blob/1.0",
-          "Microsoft-HTTPAPI/2.0"
-        ],
-        "x-ms-client-request-id": "ee1e5993-9d96-122b-53bb-da7e1a715a18",
-<<<<<<< HEAD
-        "x-ms-request-id": "be7fcd60-701e-00b9-3daa-f97b45000000",
-=======
-        "x-ms-request-id": "8c3f531e-601e-00a5-777c-052925000000",
->>>>>>> 1814567d
+        "Date": "Fri, 19 Feb 2021 19:12:19 GMT",
+        "Server": [
+          "Windows-Azure-Blob/1.0",
+          "Microsoft-HTTPAPI/2.0"
+        ],
+        "x-ms-client-request-id": "a161dbf3-44ff-a095-79c5-e96375643292",
+        "x-ms-request-id": "2e6a90c5-201e-00a4-15f3-0676f9000000",
         "x-ms-version": "2020-06-12"
       },
       "ResponseBody": []
     }
   ],
   "Variables": {
-<<<<<<< HEAD
-    "DateTimeOffsetNow": "2021-02-02T15:28:08.9302900-06:00",
-=======
-    "DateTimeOffsetNow": "2021-02-17T16:32:34.6406809-06:00",
->>>>>>> 1814567d
-    "RandomSeed": "170129584",
+    "DateTimeOffsetNow": "2021-02-19T13:12:18.4729959-06:00",
+    "RandomSeed": "2111037404",
     "Storage_TestConfigHierarchicalNamespace": "NamespaceTenant\nseannse\nU2FuaXRpemVk\nhttps://seannse.blob.core.windows.net\nhttps://seannse.file.core.windows.net\nhttps://seannse.queue.core.windows.net\nhttps://seannse.table.core.windows.net\n\n\n\n\nhttps://seannse-secondary.blob.core.windows.net\nhttps://seannse-secondary.file.core.windows.net\nhttps://seannse-secondary.queue.core.windows.net\nhttps://seannse-secondary.table.core.windows.net\n68390a19-a643-458b-b726-408abf67b4fc\nSanitized\n72f988bf-86f1-41af-91ab-2d7cd011db47\nhttps://login.microsoftonline.com/\nCloud\nBlobEndpoint=https://seannse.blob.core.windows.net/;QueueEndpoint=https://seannse.queue.core.windows.net/;FileEndpoint=https://seannse.file.core.windows.net/;BlobSecondaryEndpoint=https://seannse-secondary.blob.core.windows.net/;QueueSecondaryEndpoint=https://seannse-secondary.queue.core.windows.net/;FileSecondaryEndpoint=https://seannse-secondary.file.core.windows.net/;AccountName=seannse;AccountKey=Sanitized\n"
   }
 }