{
  "Entries": [
    {
<<<<<<< HEAD
      "RequestUri": "https://amandaadlscanary.blob.core.windows.net/test-filesystem-400ad42c-c14b-4fcd-6ff7-1de34ea260ca?restype=container",
=======
      "RequestUri": "http://seanmcccanary3.blob.core.windows.net/test-filesystem-400ad42c-c14b-4fcd-6ff7-1de34ea260ca?restype=container",
>>>>>>> f7eb5f10
      "RequestMethod": "PUT",
      "RequestHeaders": {
        "Accept": "application/xml",
        "Authorization": "Sanitized",
<<<<<<< HEAD
        "traceparent": "00-baa167a6f1312440958fef61eb80d5ad-90196ff6cd363342-00",
        "User-Agent": [
          "azsdk-net-Storage.Files.DataLake/12.8.0-alpha.20210820.1",
          "(.NET 5.0.9; Microsoft Windows 10.0.19043)"
        ],
        "x-ms-blob-public-access": "container",
        "x-ms-client-request-id": "cb3d6814-754c-7e56-b5e5-cc89e9a65aa6",
        "x-ms-date": "Fri, 20 Aug 2021 22:58:14 GMT",
=======
        "traceparent": "00-4b5d73f7eab9834a8f5f021929fbf907-047e8635995c3e43-00",
        "User-Agent": "azsdk-net-Storage.Files.DataLake/12.9.0-alpha.20210921.1 (.NET Framework 4.8.4300.0; Microsoft Windows 10.0.19043 )",
        "x-ms-blob-public-access": "container",
        "x-ms-client-request-id": "cb3d6814-754c-7e56-b5e5-cc89e9a65aa6",
        "x-ms-date": "Tue, 21 Sep 2021 19:48:37 GMT",
>>>>>>> f7eb5f10
        "x-ms-return-client-request-id": "true",
        "x-ms-version": "2020-12-06"
      },
      "RequestBody": null,
      "StatusCode": 201,
      "ResponseHeaders": {
        "Content-Length": "0",
<<<<<<< HEAD
        "Date": "Fri, 20 Aug 2021 22:58:13 GMT",
        "ETag": "\u00220x8D9642DFDA7C9A9\u0022",
        "Last-Modified": "Fri, 20 Aug 2021 22:58:14 GMT",
        "Server": [
          "Windows-Azure-Blob/1.0",
          "Microsoft-HTTPAPI/2.0"
        ],
        "x-ms-client-request-id": "cb3d6814-754c-7e56-b5e5-cc89e9a65aa6",
        "x-ms-request-id": "53bbe200-e01e-00d5-2816-9619ac000000",
        "x-ms-version": "2020-10-02"
=======
        "Date": "Tue, 21 Sep 2021 19:48:36 GMT",
        "ETag": "\u00220x8D97D38CDA65B72\u0022",
        "Last-Modified": "Tue, 21 Sep 2021 19:48:37 GMT",
        "Server": "Windows-Azure-Blob/1.0 Microsoft-HTTPAPI/2.0",
        "x-ms-client-request-id": "cb3d6814-754c-7e56-b5e5-cc89e9a65aa6",
        "x-ms-request-id": "6c713cd8-d01e-0027-4821-afcd06000000",
        "x-ms-version": "2020-12-06"
>>>>>>> f7eb5f10
      },
      "ResponseBody": []
    },
    {
<<<<<<< HEAD
      "RequestUri": "https://amandaadlscanary.dfs.core.windows.net/test-filesystem-400ad42c-c14b-4fcd-6ff7-1de34ea260ca/test-file-c4ec1e55-5622-31b0-dbfe-86dafe5910cb?resource=file",
=======
      "RequestUri": "http://seanmcccanary3.dfs.core.windows.net/test-filesystem-400ad42c-c14b-4fcd-6ff7-1de34ea260ca/test-file-c4ec1e55-5622-31b0-dbfe-86dafe5910cb?resource=file",
>>>>>>> f7eb5f10
      "RequestMethod": "PUT",
      "RequestHeaders": {
        "Accept": "application/json",
        "Authorization": "Sanitized",
        "If-None-Match": "*",
<<<<<<< HEAD
        "traceparent": "00-f790a93f7d1b784b925d6b856b59c0f7-05ed24277444e84c-00",
        "User-Agent": [
          "azsdk-net-Storage.Files.DataLake/12.8.0-alpha.20210820.1",
          "(.NET 5.0.9; Microsoft Windows 10.0.19043)"
        ],
        "x-ms-client-request-id": "dfe24d7f-c53b-9248-c3e8-bb0da127b97a",
        "x-ms-date": "Fri, 20 Aug 2021 22:58:14 GMT",
=======
        "traceparent": "00-007e1ee58350984a84095fa488dc7078-32647767a54b6545-00",
        "User-Agent": "azsdk-net-Storage.Files.DataLake/12.9.0-alpha.20210921.1 (.NET Framework 4.8.4300.0; Microsoft Windows 10.0.19043 )",
        "x-ms-client-request-id": "dfe24d7f-c53b-9248-c3e8-bb0da127b97a",
        "x-ms-date": "Tue, 21 Sep 2021 19:48:37 GMT",
>>>>>>> f7eb5f10
        "x-ms-return-client-request-id": "true",
        "x-ms-version": "2020-12-06"
      },
      "RequestBody": null,
      "StatusCode": 201,
      "ResponseHeaders": {
        "Content-Length": "0",
<<<<<<< HEAD
        "Date": "Fri, 20 Aug 2021 22:58:14 GMT",
        "ETag": "\u00220x8D9642DFDDE7E84\u0022",
        "Last-Modified": "Fri, 20 Aug 2021 22:58:14 GMT",
        "Server": [
          "Windows-Azure-HDFS/1.0",
          "Microsoft-HTTPAPI/2.0"
        ],
        "x-ms-client-request-id": "dfe24d7f-c53b-9248-c3e8-bb0da127b97a",
        "x-ms-request-id": "c9d12266-a01f-0020-5716-968d86000000",
=======
        "Date": "Tue, 21 Sep 2021 19:48:37 GMT",
        "ETag": "\u00220x8D97D38CDB02EE6\u0022",
        "Last-Modified": "Tue, 21 Sep 2021 19:48:37 GMT",
        "Server": "Windows-Azure-HDFS/1.0 Microsoft-HTTPAPI/2.0",
        "x-ms-client-request-id": "dfe24d7f-c53b-9248-c3e8-bb0da127b97a",
        "x-ms-request-id": "c8cf8cac-b01f-007c-6621-aff43d000000",
>>>>>>> f7eb5f10
        "x-ms-request-server-encrypted": "true",
        "x-ms-version": "2020-12-06"
      },
      "ResponseBody": []
    },
    {
<<<<<<< HEAD
      "RequestUri": "https://amandaadlscanary.dfs.core.windows.net/test-filesystem-400ad42c-c14b-4fcd-6ff7-1de34ea260ca/test-file-c4ec1e55-5622-31b0-dbfe-86dafe5910cb?action=append\u0026position=0",
=======
      "RequestUri": "http://seanmcccanary3.dfs.core.windows.net/test-filesystem-400ad42c-c14b-4fcd-6ff7-1de34ea260ca/test-file-c4ec1e55-5622-31b0-dbfe-86dafe5910cb?action=append\u0026position=0",
>>>>>>> f7eb5f10
      "RequestMethod": "PATCH",
      "RequestHeaders": {
        "Accept": "application/json",
        "Authorization": "Sanitized",
        "Content-Length": "1024",
        "Content-Type": "application/octet-stream",
<<<<<<< HEAD
        "traceparent": "00-1de4f11e2db8404b838c9b4b6eccc345-298c853429740a40-00",
        "User-Agent": [
          "azsdk-net-Storage.Files.DataLake/12.8.0-alpha.20210820.1",
          "(.NET 5.0.9; Microsoft Windows 10.0.19043)"
        ],
        "x-ms-client-request-id": "b15bf3b2-3077-9990-eefc-8e3d8472ce05",
        "x-ms-date": "Fri, 20 Aug 2021 22:58:14 GMT",
=======
        "traceparent": "00-86374c1bffbe7b4b9a87dc32cc710e8e-7760010e9cfc014d-00",
        "User-Agent": "azsdk-net-Storage.Files.DataLake/12.9.0-alpha.20210921.1 (.NET Framework 4.8.4300.0; Microsoft Windows 10.0.19043 )",
        "x-ms-client-request-id": "b15bf3b2-3077-9990-eefc-8e3d8472ce05",
        "x-ms-date": "Tue, 21 Sep 2021 19:48:37 GMT",
>>>>>>> f7eb5f10
        "x-ms-return-client-request-id": "true",
        "x-ms-version": "2020-12-06"
      },
      "RequestBody": "bdmIHQP8aAlP5hRYmqFQc8DUz\u002BZklX7yec60vlb8OoWYgL4lcxlGGP8zfGVg/eQTlFnIFddzQdhblqM0R6qzUquOvxnjKgCnjbbmMBgYkXzqoCn8MyWuJT/lytx2EdFVgCm60j3LMGpZIYcgjBC/QgQnSaaBtx\u002BG35rZ/WAjMXvlkbDuXr8\u002BH3C/oxKejZguJYfXTsgq1MgKM/Kj8TIJNvALO/tf0eRF6Sk2wRQN51IBq9jYS\u002BKzur3n4yrNmi4\u002BtW0hklGdzlSikmWe9BK0/UufoUVaMeoNV4E9eO26eE779wym61UAZNyDNbh9FcarMubeLfno44SCFDvQX1Zm6BoWovwGDhL2nzxp1vsxkEK7kkUH20tVEhOHJNYZMAWFHE2eZnLJpSTU5428fw2IUIT5Fc0RXw3OwZDofuk73W8347qukynP8e0gMvO9mZMG/tNSIBo4dLw/z6Ti4CY7mQoehZxT2r1aKSPf8S0ZESj94n8V6bxU/279bsOE7RHG5ZnpnhT2syQW9/b3WIOPJr585P6nJbBNyoUtVWz51jwSGQyTMHIUBi5a//HGXabrbkcFCAgSHr/pm9SOyV24HCG55D53\u002B/ZLaN7QTCW\u002Bh23eQeck9M00//tMqpWehjzQouLQDHhodHJRuZ8pQtGZKhNnr4h2lChThORDKlBhreGi/6pD7nv0dsx10jstC70psn\u002BBNta0Wg66fIeTJUki8Au\u002Bh0MnVjyYcjm7AcHtJXknGXjQ33YL7aSbiHHzYFGDUuEvb4N5AVxD6cSd\u002BFlMzVcOawvRURGUspmei83KpRHnOK7gvbX1rhcbjfWybfVLT7sa5PVFsQHQmr3q2naOeUSytcCrbA\u002BhGL3ztcQb4UWkUzwSsMAcooesDyL4C9OhjROxALc1n\u002BOreMw3Uvs9tLh3Roc6fMiElRM4/1zsqQ3qUSiwauGNbrRYZjf05VCLb1tpgMVLZxFKLWuk/KCGvs\u002B/TADTjErX6tfT4RWRj7DDrZABgihHnuoWZTx16XIU0qdnNZhPuOIQkpbueIb7uZ274U8QhTund64WvCcNYQFkvg9uKloXc/St8PCRWSVjG6yfugciBExrwL3qOfu6AjCVibl3jY9Co21aYpRLFR2IsqF7bqb5QbrCAmmdLDr48\u002B6//M9s7I0dXBeayKK4IKqgYoZaP5SJnEf\u002BtIslpXYzYW6mixlNHMYTXRGPXnkYCuK//Mq0nrNaNl\u002BIbTcC\u002BLegZ2YzEZSRUka/RuGC\u002Bj3O5qqoZqisfsO7TFW5xa6PEWVa7/cS5fhNLaqE9FfS2DsiuYeMWZIO8\u002BijeMU/14yXLzV7JwpGuwCxWzj9KIpr6XQZlwsnArfTTPsPb20yDg==",
      "StatusCode": 202,
      "ResponseHeaders": {
        "Content-Length": "0",
<<<<<<< HEAD
        "Date": "Fri, 20 Aug 2021 22:58:14 GMT",
        "Server": [
          "Windows-Azure-HDFS/1.0",
          "Microsoft-HTTPAPI/2.0"
        ],
        "x-ms-client-request-id": "b15bf3b2-3077-9990-eefc-8e3d8472ce05",
        "x-ms-request-id": "c9d12267-a01f-0020-5816-968d86000000",
=======
        "Date": "Tue, 21 Sep 2021 19:48:37 GMT",
        "Server": "Windows-Azure-HDFS/1.0 Microsoft-HTTPAPI/2.0",
        "x-ms-client-request-id": "b15bf3b2-3077-9990-eefc-8e3d8472ce05",
        "x-ms-request-id": "c8cf8cad-b01f-007c-6721-aff43d000000",
>>>>>>> f7eb5f10
        "x-ms-request-server-encrypted": "true",
        "x-ms-version": "2020-12-06"
      },
      "ResponseBody": []
    },
    {
<<<<<<< HEAD
      "RequestUri": "https://amandaadlscanary.dfs.core.windows.net/test-filesystem-400ad42c-c14b-4fcd-6ff7-1de34ea260ca/test-file-c4ec1e55-5622-31b0-dbfe-86dafe5910cb?action=flush\u0026position=1024",
=======
      "RequestUri": "http://seanmcccanary3.dfs.core.windows.net/test-filesystem-400ad42c-c14b-4fcd-6ff7-1de34ea260ca/test-file-c4ec1e55-5622-31b0-dbfe-86dafe5910cb?action=flush\u0026position=1024",
>>>>>>> f7eb5f10
      "RequestMethod": "PATCH",
      "RequestHeaders": {
        "Accept": "application/json",
        "Authorization": "Sanitized",
<<<<<<< HEAD
        "traceparent": "00-a7620ed25dc5684192c12d7f7105cfab-c1868d083c2e7146-00",
        "User-Agent": [
          "azsdk-net-Storage.Files.DataLake/12.8.0-alpha.20210820.1",
          "(.NET 5.0.9; Microsoft Windows 10.0.19043)"
        ],
        "x-ms-client-request-id": "ad5b17c5-08cc-0b02-9f17-49e252aa902a",
        "x-ms-date": "Fri, 20 Aug 2021 22:58:14 GMT",
=======
        "traceparent": "00-9e49f7d528fbbb49b1295e57acaab131-dd0e81ce8c5d4b45-00",
        "User-Agent": "azsdk-net-Storage.Files.DataLake/12.9.0-alpha.20210921.1 (.NET Framework 4.8.4300.0; Microsoft Windows 10.0.19043 )",
        "x-ms-client-request-id": "ad5b17c5-08cc-0b02-9f17-49e252aa902a",
        "x-ms-date": "Tue, 21 Sep 2021 19:48:37 GMT",
>>>>>>> f7eb5f10
        "x-ms-return-client-request-id": "true",
        "x-ms-version": "2020-12-06"
      },
      "RequestBody": null,
      "StatusCode": 200,
      "ResponseHeaders": {
        "Content-Length": "0",
<<<<<<< HEAD
        "Date": "Fri, 20 Aug 2021 22:58:14 GMT",
        "ETag": "\u00220x8D9642DFDFB2269\u0022",
        "Last-Modified": "Fri, 20 Aug 2021 22:58:14 GMT",
        "Server": [
          "Windows-Azure-HDFS/1.0",
          "Microsoft-HTTPAPI/2.0"
        ],
        "x-ms-client-request-id": "ad5b17c5-08cc-0b02-9f17-49e252aa902a",
        "x-ms-request-id": "c9d12268-a01f-0020-5916-968d86000000",
=======
        "Date": "Tue, 21 Sep 2021 19:48:37 GMT",
        "ETag": "\u00220x8D97D38CDC90A7A\u0022",
        "Last-Modified": "Tue, 21 Sep 2021 19:48:37 GMT",
        "Server": "Windows-Azure-HDFS/1.0 Microsoft-HTTPAPI/2.0",
        "x-ms-client-request-id": "ad5b17c5-08cc-0b02-9f17-49e252aa902a",
        "x-ms-request-id": "c8cf8cae-b01f-007c-6821-aff43d000000",
>>>>>>> f7eb5f10
        "x-ms-request-server-encrypted": "false",
        "x-ms-version": "2020-12-06"
      },
      "ResponseBody": []
    },
    {
<<<<<<< HEAD
      "RequestUri": "https://amandaadlscanary.blob.core.windows.net/test-filesystem-400ad42c-c14b-4fcd-6ff7-1de34ea260ca/test-file-c4ec1e55-5622-31b0-dbfe-86dafe5910cb",
=======
      "RequestUri": "http://seanmcccanary3.blob.core.windows.net/test-filesystem-400ad42c-c14b-4fcd-6ff7-1de34ea260ca/test-file-c4ec1e55-5622-31b0-dbfe-86dafe5910cb",
>>>>>>> f7eb5f10
      "RequestMethod": "HEAD",
      "RequestHeaders": {
        "Accept": "application/xml",
        "Authorization": "Sanitized",
<<<<<<< HEAD
        "traceparent": "00-2046a856c6befc47b1c971cc3c7617a1-85aa5596c6803f41-00",
        "User-Agent": [
          "azsdk-net-Storage.Files.DataLake/12.8.0-alpha.20210820.1",
          "(.NET 5.0.9; Microsoft Windows 10.0.19043)"
        ],
        "x-ms-client-request-id": "6d77a117-2017-bc38-2b93-3f6ecad24bba",
        "x-ms-date": "Fri, 20 Aug 2021 22:58:14 GMT",
=======
        "traceparent": "00-df6b9579729fca4ca5b9d07de0a4d5f7-46614519da16ed47-00",
        "User-Agent": "azsdk-net-Storage.Files.DataLake/12.9.0-alpha.20210921.1 (.NET Framework 4.8.4300.0; Microsoft Windows 10.0.19043 )",
        "x-ms-client-request-id": "6d77a117-2017-bc38-2b93-3f6ecad24bba",
        "x-ms-date": "Tue, 21 Sep 2021 19:48:37 GMT",
>>>>>>> f7eb5f10
        "x-ms-return-client-request-id": "true",
        "x-ms-version": "2020-12-06"
      },
      "RequestBody": null,
      "StatusCode": 200,
      "ResponseHeaders": {
        "Accept-Ranges": "bytes",
        "Access-Control-Allow-Origin": "*",
        "Access-Control-Expose-Headers": "x-ms-request-id,x-ms-client-request-id,Server,x-ms-version,Content-Type,Last-Modified,ETag,x-ms-creation-time,x-ms-lease-status,x-ms-lease-state,x-ms-blob-type,x-ms-server-encrypted,x-ms-access-tier,x-ms-access-tier-inferred,Accept-Ranges,x-ms-last-access-time,Content-Length,Date,Transfer-Encoding",
        "Content-Length": "1024",
        "Content-Type": "application/octet-stream",
<<<<<<< HEAD
        "Date": "Fri, 20 Aug 2021 22:58:14 GMT",
        "ETag": "\u00220x8D9642DFDFB2269\u0022",
        "Last-Modified": "Fri, 20 Aug 2021 22:58:14 GMT",
        "Server": [
          "Windows-Azure-Blob/1.0",
          "Microsoft-HTTPAPI/2.0"
        ],
=======
        "Date": "Tue, 21 Sep 2021 19:48:36 GMT",
        "ETag": "\u00220x8D97D38CDC90A7A\u0022",
        "Last-Modified": "Tue, 21 Sep 2021 19:48:37 GMT",
        "Server": "Windows-Azure-Blob/1.0 Microsoft-HTTPAPI/2.0",
>>>>>>> f7eb5f10
        "x-ms-access-tier": "Hot",
        "x-ms-access-tier-inferred": "true",
        "x-ms-blob-type": "BlockBlob",
        "x-ms-client-request-id": "6d77a117-2017-bc38-2b93-3f6ecad24bba",
<<<<<<< HEAD
        "x-ms-creation-time": "Fri, 20 Aug 2021 22:58:14 GMT",
        "x-ms-group": "$superuser",
        "x-ms-lease-state": "available",
        "x-ms-lease-status": "unlocked",
        "x-ms-owner": "$superuser",
        "x-ms-permissions": "rw-r-----",
        "x-ms-request-id": "53bbe236-e01e-00d5-5616-9619ac000000",
        "x-ms-resource-type": "file",
=======
        "x-ms-creation-time": "Tue, 21 Sep 2021 19:48:37 GMT",
        "x-ms-last-access-time": "Tue, 21 Sep 2021 19:48:37 GMT",
        "x-ms-lease-state": "available",
        "x-ms-lease-status": "unlocked",
        "x-ms-request-id": "3a7d16d4-e01e-0095-6a21-af3277000000",
>>>>>>> f7eb5f10
        "x-ms-server-encrypted": "true",
        "x-ms-version": "2020-12-06"
      },
      "ResponseBody": []
    },
    {
<<<<<<< HEAD
      "RequestUri": "https://amandaadlscanary.blob.core.windows.net/test-filesystem-400ad42c-c14b-4fcd-6ff7-1de34ea260ca/test-file-c4ec1e55-5622-31b0-dbfe-86dafe5910cb",
=======
      "RequestUri": "http://seanmcccanary3.blob.core.windows.net/test-filesystem-400ad42c-c14b-4fcd-6ff7-1de34ea260ca/test-file-c4ec1e55-5622-31b0-dbfe-86dafe5910cb",
>>>>>>> f7eb5f10
      "RequestMethod": "GET",
      "RequestHeaders": {
        "Accept": "application/xml",
        "Authorization": "Sanitized",
<<<<<<< HEAD
        "If-Match": "\u00220x8D9642DFDFB2269\u0022",
        "User-Agent": [
          "azsdk-net-Storage.Files.DataLake/12.8.0-alpha.20210820.1",
          "(.NET 5.0.9; Microsoft Windows 10.0.19043)"
        ],
        "x-ms-client-request-id": "b0cafdab-2233-8d12-5a25-55a403afd56c",
        "x-ms-date": "Fri, 20 Aug 2021 22:58:14 GMT",
=======
        "If-Match": "0x8D97D38CDC90A7A",
        "traceparent": "00-a58f959687d64241aaa0a27d0c55f3c4-ab23b1d159833545-00",
        "User-Agent": "azsdk-net-Storage.Files.DataLake/12.9.0-alpha.20210921.1 (.NET Framework 4.8.4300.0; Microsoft Windows 10.0.19043 )",
        "x-ms-client-request-id": "b0cafdab-2233-8d12-5a25-55a403afd56c",
        "x-ms-date": "Tue, 21 Sep 2021 19:48:37 GMT",
>>>>>>> f7eb5f10
        "x-ms-range": "bytes=0-4194303",
        "x-ms-return-client-request-id": "true",
        "x-ms-version": "2020-12-06"
      },
      "RequestBody": null,
      "StatusCode": 206,
      "ResponseHeaders": {
        "Accept-Ranges": "bytes",
        "Access-Control-Allow-Origin": "*",
        "Access-Control-Expose-Headers": "x-ms-request-id,x-ms-client-request-id,Server,x-ms-version,Content-Type,Last-Modified,ETag,x-ms-creation-time,x-ms-lease-status,x-ms-lease-state,x-ms-blob-type,x-ms-server-encrypted,Accept-Ranges,x-ms-last-access-time,Content-Length,Date,Transfer-Encoding",
        "Content-Length": "1024",
        "Content-Range": "bytes 0-1023/1024",
        "Content-Type": "application/octet-stream",
<<<<<<< HEAD
        "Date": "Fri, 20 Aug 2021 22:58:14 GMT",
        "ETag": "\u00220x8D9642DFDFB2269\u0022",
        "Last-Modified": "Fri, 20 Aug 2021 22:58:14 GMT",
        "Server": [
          "Windows-Azure-Blob/1.0",
          "Microsoft-HTTPAPI/2.0"
        ],
        "x-ms-blob-type": "BlockBlob",
        "x-ms-client-request-id": "b0cafdab-2233-8d12-5a25-55a403afd56c",
        "x-ms-creation-time": "Fri, 20 Aug 2021 22:58:14 GMT",
        "x-ms-group": "$superuser",
        "x-ms-lease-state": "available",
        "x-ms-lease-status": "unlocked",
        "x-ms-owner": "$superuser",
        "x-ms-permissions": "rw-r-----",
        "x-ms-request-id": "53bbe23d-e01e-00d5-5d16-9619ac000000",
        "x-ms-resource-type": "file",
=======
        "Date": "Tue, 21 Sep 2021 19:48:36 GMT",
        "ETag": "\u00220x8D97D38CDC90A7A\u0022",
        "Last-Modified": "Tue, 21 Sep 2021 19:48:37 GMT",
        "Server": "Windows-Azure-Blob/1.0 Microsoft-HTTPAPI/2.0",
        "x-ms-blob-type": "BlockBlob",
        "x-ms-client-request-id": "b0cafdab-2233-8d12-5a25-55a403afd56c",
        "x-ms-creation-time": "Tue, 21 Sep 2021 19:48:37 GMT",
        "x-ms-last-access-time": "Tue, 21 Sep 2021 19:48:37 GMT",
        "x-ms-lease-state": "available",
        "x-ms-lease-status": "unlocked",
        "x-ms-request-id": "3a7d16f0-e01e-0095-8021-af3277000000",
>>>>>>> f7eb5f10
        "x-ms-server-encrypted": "true",
        "x-ms-version": "2020-12-06"
      },
      "ResponseBody": "bdmIHQP8aAlP5hRYmqFQc8DUz\u002BZklX7yec60vlb8OoWYgL4lcxlGGP8zfGVg/eQTlFnIFddzQdhblqM0R6qzUquOvxnjKgCnjbbmMBgYkXzqoCn8MyWuJT/lytx2EdFVgCm60j3LMGpZIYcgjBC/QgQnSaaBtx\u002BG35rZ/WAjMXvlkbDuXr8\u002BH3C/oxKejZguJYfXTsgq1MgKM/Kj8TIJNvALO/tf0eRF6Sk2wRQN51IBq9jYS\u002BKzur3n4yrNmi4\u002BtW0hklGdzlSikmWe9BK0/UufoUVaMeoNV4E9eO26eE779wym61UAZNyDNbh9FcarMubeLfno44SCFDvQX1Zm6BoWovwGDhL2nzxp1vsxkEK7kkUH20tVEhOHJNYZMAWFHE2eZnLJpSTU5428fw2IUIT5Fc0RXw3OwZDofuk73W8347qukynP8e0gMvO9mZMG/tNSIBo4dLw/z6Ti4CY7mQoehZxT2r1aKSPf8S0ZESj94n8V6bxU/279bsOE7RHG5ZnpnhT2syQW9/b3WIOPJr585P6nJbBNyoUtVWz51jwSGQyTMHIUBi5a//HGXabrbkcFCAgSHr/pm9SOyV24HCG55D53\u002B/ZLaN7QTCW\u002Bh23eQeck9M00//tMqpWehjzQouLQDHhodHJRuZ8pQtGZKhNnr4h2lChThORDKlBhreGi/6pD7nv0dsx10jstC70psn\u002BBNta0Wg66fIeTJUki8Au\u002Bh0MnVjyYcjm7AcHtJXknGXjQ33YL7aSbiHHzYFGDUuEvb4N5AVxD6cSd\u002BFlMzVcOawvRURGUspmei83KpRHnOK7gvbX1rhcbjfWybfVLT7sa5PVFsQHQmr3q2naOeUSytcCrbA\u002BhGL3ztcQb4UWkUzwSsMAcooesDyL4C9OhjROxALc1n\u002BOreMw3Uvs9tLh3Roc6fMiElRM4/1zsqQ3qUSiwauGNbrRYZjf05VCLb1tpgMVLZxFKLWuk/KCGvs\u002B/TADTjErX6tfT4RWRj7DDrZABgihHnuoWZTx16XIU0qdnNZhPuOIQkpbueIb7uZ274U8QhTund64WvCcNYQFkvg9uKloXc/St8PCRWSVjG6yfugciBExrwL3qOfu6AjCVibl3jY9Co21aYpRLFR2IsqF7bqb5QbrCAmmdLDr48\u002B6//M9s7I0dXBeayKK4IKqgYoZaP5SJnEf\u002BtIslpXYzYW6mixlNHMYTXRGPXnkYCuK//Mq0nrNaNl\u002BIbTcC\u002BLegZ2YzEZSRUka/RuGC\u002Bj3O5qqoZqisfsO7TFW5xa6PEWVa7/cS5fhNLaqE9FfS2DsiuYeMWZIO8\u002BijeMU/14yXLzV7JwpGuwCxWzj9KIpr6XQZlwsnArfTTPsPb20yDg=="
    },
    {
<<<<<<< HEAD
      "RequestUri": "https://amandaadlscanary.blob.core.windows.net/test-filesystem-400ad42c-c14b-4fcd-6ff7-1de34ea260ca?restype=container",
=======
      "RequestUri": "http://seanmcccanary3.blob.core.windows.net/test-filesystem-400ad42c-c14b-4fcd-6ff7-1de34ea260ca?restype=container",
>>>>>>> f7eb5f10
      "RequestMethod": "DELETE",
      "RequestHeaders": {
        "Accept": "application/xml",
        "Authorization": "Sanitized",
<<<<<<< HEAD
        "traceparent": "00-ad12230acdfca841b55019d0a8b883cb-71de93c69707bc4e-00",
        "User-Agent": [
          "azsdk-net-Storage.Files.DataLake/12.8.0-alpha.20210820.1",
          "(.NET 5.0.9; Microsoft Windows 10.0.19043)"
        ],
        "x-ms-client-request-id": "ccc37075-9a08-1987-0582-409c0f107f4a",
        "x-ms-date": "Fri, 20 Aug 2021 22:58:14 GMT",
=======
        "traceparent": "00-8a7e3d0eeadea64da8eca8e8c663376c-b77e1557012f124f-00",
        "User-Agent": "azsdk-net-Storage.Files.DataLake/12.9.0-alpha.20210921.1 (.NET Framework 4.8.4300.0; Microsoft Windows 10.0.19043 )",
        "x-ms-client-request-id": "ccc37075-9a08-1987-0582-409c0f107f4a",
        "x-ms-date": "Tue, 21 Sep 2021 19:48:37 GMT",
>>>>>>> f7eb5f10
        "x-ms-return-client-request-id": "true",
        "x-ms-version": "2020-12-06"
      },
      "RequestBody": null,
      "StatusCode": 202,
      "ResponseHeaders": {
        "Content-Length": "0",
<<<<<<< HEAD
        "Date": "Fri, 20 Aug 2021 22:58:14 GMT",
        "Server": [
          "Windows-Azure-Blob/1.0",
          "Microsoft-HTTPAPI/2.0"
        ],
        "x-ms-client-request-id": "ccc37075-9a08-1987-0582-409c0f107f4a",
        "x-ms-request-id": "53bbe240-e01e-00d5-6016-9619ac000000",
        "x-ms-version": "2020-10-02"
=======
        "Date": "Tue, 21 Sep 2021 19:48:36 GMT",
        "Server": "Windows-Azure-Blob/1.0 Microsoft-HTTPAPI/2.0",
        "x-ms-client-request-id": "ccc37075-9a08-1987-0582-409c0f107f4a",
        "x-ms-request-id": "3a7d170d-e01e-0095-1921-af3277000000",
        "x-ms-version": "2020-12-06"
>>>>>>> f7eb5f10
      },
      "ResponseBody": []
    }
  ],
  "Variables": {
    "RandomSeed": "1172263754",
<<<<<<< HEAD
    "Storage_TestConfigHierarchicalNamespace": "NamespaceTenant\namandaadlscanary\nU2FuaXRpemVk\nhttps://amandaadlscanary.blob.core.windows.net\nhttps://amandaadlscanary.file.core.windows.net\nhttps://amandaadlscanary.queue.core.windows.net\nhttps://amandaadlscanary.table.core.windows.net\n\n\n\n\nhttps://amandaadlscanary-secondary.blob.core.windows.net\nhttps://amandaadlscanary-secondary.file.core.windows.net\nhttps://amandaadlscanary-secondary.queue.core.windows.net\n\n68390a19-a643-458b-b726-408abf67b4fc\nSanitized\n72f988bf-86f1-41af-91ab-2d7cd011db47\nhttps://login.microsoftonline.com/\nCloud\nBlobEndpoint=https://amandaadlscanary.blob.core.windows.net/;QueueEndpoint=https://amandaadlscanary.queue.core.windows.net/;FileEndpoint=https://amandaadlscanary.file.core.windows.net/;BlobSecondaryEndpoint=https://amandaadlscanary-secondary.blob.core.windows.net/;QueueSecondaryEndpoint=https://amandaadlscanary-secondary.queue.core.windows.net/;FileSecondaryEndpoint=https://amandaadlscanary-secondary.file.core.windows.net/;AccountName=amandaadlscanary;AccountKey=Sanitized\n\n\n"
=======
    "Storage_TestConfigHierarchicalNamespace": "NamespaceTenant\nseanmcccanary3\nU2FuaXRpemVk\nhttp://seanmcccanary3.blob.core.windows.net\nhttp://seanmcccanary3.file.core.windows.net\nhttp://seanmcccanary3.queue.core.windows.net\nhttp://seanmcccanary3.table.core.windows.net\n\n\n\n\nhttp://seanmcccanary3-secondary.blob.core.windows.net\nhttp://seanmcccanary3-secondary.file.core.windows.net\nhttp://seanmcccanary3-secondary.queue.core.windows.net\nhttp://seanmcccanary3-secondary.table.core.windows.net\n\nSanitized\n\n\nCloud\nBlobEndpoint=http://seanmcccanary3.blob.core.windows.net/;QueueEndpoint=http://seanmcccanary3.queue.core.windows.net/;FileEndpoint=http://seanmcccanary3.file.core.windows.net/;BlobSecondaryEndpoint=http://seanmcccanary3-secondary.blob.core.windows.net/;QueueSecondaryEndpoint=http://seanmcccanary3-secondary.queue.core.windows.net/;FileSecondaryEndpoint=http://seanmcccanary3-secondary.file.core.windows.net/;AccountName=seanmcccanary3;AccountKey=Sanitized\n\n\n"
>>>>>>> f7eb5f10
  }
}<|MERGE_RESOLUTION|>--- conflicted
+++ resolved
@@ -1,31 +1,16 @@
 {
   "Entries": [
     {
-<<<<<<< HEAD
-      "RequestUri": "https://amandaadlscanary.blob.core.windows.net/test-filesystem-400ad42c-c14b-4fcd-6ff7-1de34ea260ca?restype=container",
-=======
       "RequestUri": "http://seanmcccanary3.blob.core.windows.net/test-filesystem-400ad42c-c14b-4fcd-6ff7-1de34ea260ca?restype=container",
->>>>>>> f7eb5f10
       "RequestMethod": "PUT",
       "RequestHeaders": {
         "Accept": "application/xml",
         "Authorization": "Sanitized",
-<<<<<<< HEAD
-        "traceparent": "00-baa167a6f1312440958fef61eb80d5ad-90196ff6cd363342-00",
-        "User-Agent": [
-          "azsdk-net-Storage.Files.DataLake/12.8.0-alpha.20210820.1",
-          "(.NET 5.0.9; Microsoft Windows 10.0.19043)"
-        ],
+        "traceparent": "00-4b5d73f7eab9834a8f5f021929fbf907-047e8635995c3e43-00",
+        "User-Agent": "azsdk-net-Storage.Files.DataLake/12.9.0-alpha.20210921.1 (.NET Framework 4.8.4300.0; Microsoft Windows 10.0.19043 )",
         "x-ms-blob-public-access": "container",
         "x-ms-client-request-id": "cb3d6814-754c-7e56-b5e5-cc89e9a65aa6",
-        "x-ms-date": "Fri, 20 Aug 2021 22:58:14 GMT",
-=======
-        "traceparent": "00-4b5d73f7eab9834a8f5f021929fbf907-047e8635995c3e43-00",
-        "User-Agent": "azsdk-net-Storage.Files.DataLake/12.9.0-alpha.20210921.1 (.NET Framework 4.8.4300.0; Microsoft Windows 10.0.19043 )",
-        "x-ms-blob-public-access": "container",
-        "x-ms-client-request-id": "cb3d6814-754c-7e56-b5e5-cc89e9a65aa6",
-        "x-ms-date": "Tue, 21 Sep 2021 19:48:37 GMT",
->>>>>>> f7eb5f10
+        "x-ms-date": "Tue, 21 Sep 2021 19:48:37 GMT",
         "x-ms-return-client-request-id": "true",
         "x-ms-version": "2020-12-06"
       },
@@ -33,18 +18,6 @@
       "StatusCode": 201,
       "ResponseHeaders": {
         "Content-Length": "0",
-<<<<<<< HEAD
-        "Date": "Fri, 20 Aug 2021 22:58:13 GMT",
-        "ETag": "\u00220x8D9642DFDA7C9A9\u0022",
-        "Last-Modified": "Fri, 20 Aug 2021 22:58:14 GMT",
-        "Server": [
-          "Windows-Azure-Blob/1.0",
-          "Microsoft-HTTPAPI/2.0"
-        ],
-        "x-ms-client-request-id": "cb3d6814-754c-7e56-b5e5-cc89e9a65aa6",
-        "x-ms-request-id": "53bbe200-e01e-00d5-2816-9619ac000000",
-        "x-ms-version": "2020-10-02"
-=======
         "Date": "Tue, 21 Sep 2021 19:48:36 GMT",
         "ETag": "\u00220x8D97D38CDA65B72\u0022",
         "Last-Modified": "Tue, 21 Sep 2021 19:48:37 GMT",
@@ -52,35 +25,20 @@
         "x-ms-client-request-id": "cb3d6814-754c-7e56-b5e5-cc89e9a65aa6",
         "x-ms-request-id": "6c713cd8-d01e-0027-4821-afcd06000000",
         "x-ms-version": "2020-12-06"
->>>>>>> f7eb5f10
-      },
-      "ResponseBody": []
-    },
-    {
-<<<<<<< HEAD
-      "RequestUri": "https://amandaadlscanary.dfs.core.windows.net/test-filesystem-400ad42c-c14b-4fcd-6ff7-1de34ea260ca/test-file-c4ec1e55-5622-31b0-dbfe-86dafe5910cb?resource=file",
-=======
+      },
+      "ResponseBody": []
+    },
+    {
       "RequestUri": "http://seanmcccanary3.dfs.core.windows.net/test-filesystem-400ad42c-c14b-4fcd-6ff7-1de34ea260ca/test-file-c4ec1e55-5622-31b0-dbfe-86dafe5910cb?resource=file",
->>>>>>> f7eb5f10
       "RequestMethod": "PUT",
       "RequestHeaders": {
         "Accept": "application/json",
         "Authorization": "Sanitized",
         "If-None-Match": "*",
-<<<<<<< HEAD
-        "traceparent": "00-f790a93f7d1b784b925d6b856b59c0f7-05ed24277444e84c-00",
-        "User-Agent": [
-          "azsdk-net-Storage.Files.DataLake/12.8.0-alpha.20210820.1",
-          "(.NET 5.0.9; Microsoft Windows 10.0.19043)"
-        ],
+        "traceparent": "00-007e1ee58350984a84095fa488dc7078-32647767a54b6545-00",
+        "User-Agent": "azsdk-net-Storage.Files.DataLake/12.9.0-alpha.20210921.1 (.NET Framework 4.8.4300.0; Microsoft Windows 10.0.19043 )",
         "x-ms-client-request-id": "dfe24d7f-c53b-9248-c3e8-bb0da127b97a",
-        "x-ms-date": "Fri, 20 Aug 2021 22:58:14 GMT",
-=======
-        "traceparent": "00-007e1ee58350984a84095fa488dc7078-32647767a54b6545-00",
-        "User-Agent": "azsdk-net-Storage.Files.DataLake/12.9.0-alpha.20210921.1 (.NET Framework 4.8.4300.0; Microsoft Windows 10.0.19043 )",
-        "x-ms-client-request-id": "dfe24d7f-c53b-9248-c3e8-bb0da127b97a",
-        "x-ms-date": "Tue, 21 Sep 2021 19:48:37 GMT",
->>>>>>> f7eb5f10
+        "x-ms-date": "Tue, 21 Sep 2021 19:48:37 GMT",
         "x-ms-return-client-request-id": "true",
         "x-ms-version": "2020-12-06"
       },
@@ -88,55 +46,29 @@
       "StatusCode": 201,
       "ResponseHeaders": {
         "Content-Length": "0",
-<<<<<<< HEAD
-        "Date": "Fri, 20 Aug 2021 22:58:14 GMT",
-        "ETag": "\u00220x8D9642DFDDE7E84\u0022",
-        "Last-Modified": "Fri, 20 Aug 2021 22:58:14 GMT",
-        "Server": [
-          "Windows-Azure-HDFS/1.0",
-          "Microsoft-HTTPAPI/2.0"
-        ],
-        "x-ms-client-request-id": "dfe24d7f-c53b-9248-c3e8-bb0da127b97a",
-        "x-ms-request-id": "c9d12266-a01f-0020-5716-968d86000000",
-=======
         "Date": "Tue, 21 Sep 2021 19:48:37 GMT",
         "ETag": "\u00220x8D97D38CDB02EE6\u0022",
         "Last-Modified": "Tue, 21 Sep 2021 19:48:37 GMT",
         "Server": "Windows-Azure-HDFS/1.0 Microsoft-HTTPAPI/2.0",
         "x-ms-client-request-id": "dfe24d7f-c53b-9248-c3e8-bb0da127b97a",
         "x-ms-request-id": "c8cf8cac-b01f-007c-6621-aff43d000000",
->>>>>>> f7eb5f10
         "x-ms-request-server-encrypted": "true",
         "x-ms-version": "2020-12-06"
       },
       "ResponseBody": []
     },
     {
-<<<<<<< HEAD
-      "RequestUri": "https://amandaadlscanary.dfs.core.windows.net/test-filesystem-400ad42c-c14b-4fcd-6ff7-1de34ea260ca/test-file-c4ec1e55-5622-31b0-dbfe-86dafe5910cb?action=append\u0026position=0",
-=======
       "RequestUri": "http://seanmcccanary3.dfs.core.windows.net/test-filesystem-400ad42c-c14b-4fcd-6ff7-1de34ea260ca/test-file-c4ec1e55-5622-31b0-dbfe-86dafe5910cb?action=append\u0026position=0",
->>>>>>> f7eb5f10
       "RequestMethod": "PATCH",
       "RequestHeaders": {
         "Accept": "application/json",
         "Authorization": "Sanitized",
         "Content-Length": "1024",
         "Content-Type": "application/octet-stream",
-<<<<<<< HEAD
-        "traceparent": "00-1de4f11e2db8404b838c9b4b6eccc345-298c853429740a40-00",
-        "User-Agent": [
-          "azsdk-net-Storage.Files.DataLake/12.8.0-alpha.20210820.1",
-          "(.NET 5.0.9; Microsoft Windows 10.0.19043)"
-        ],
+        "traceparent": "00-86374c1bffbe7b4b9a87dc32cc710e8e-7760010e9cfc014d-00",
+        "User-Agent": "azsdk-net-Storage.Files.DataLake/12.9.0-alpha.20210921.1 (.NET Framework 4.8.4300.0; Microsoft Windows 10.0.19043 )",
         "x-ms-client-request-id": "b15bf3b2-3077-9990-eefc-8e3d8472ce05",
-        "x-ms-date": "Fri, 20 Aug 2021 22:58:14 GMT",
-=======
-        "traceparent": "00-86374c1bffbe7b4b9a87dc32cc710e8e-7760010e9cfc014d-00",
-        "User-Agent": "azsdk-net-Storage.Files.DataLake/12.9.0-alpha.20210921.1 (.NET Framework 4.8.4300.0; Microsoft Windows 10.0.19043 )",
-        "x-ms-client-request-id": "b15bf3b2-3077-9990-eefc-8e3d8472ce05",
-        "x-ms-date": "Tue, 21 Sep 2021 19:48:37 GMT",
->>>>>>> f7eb5f10
+        "x-ms-date": "Tue, 21 Sep 2021 19:48:37 GMT",
         "x-ms-return-client-request-id": "true",
         "x-ms-version": "2020-12-06"
       },
@@ -144,49 +76,25 @@
       "StatusCode": 202,
       "ResponseHeaders": {
         "Content-Length": "0",
-<<<<<<< HEAD
-        "Date": "Fri, 20 Aug 2021 22:58:14 GMT",
-        "Server": [
-          "Windows-Azure-HDFS/1.0",
-          "Microsoft-HTTPAPI/2.0"
-        ],
-        "x-ms-client-request-id": "b15bf3b2-3077-9990-eefc-8e3d8472ce05",
-        "x-ms-request-id": "c9d12267-a01f-0020-5816-968d86000000",
-=======
         "Date": "Tue, 21 Sep 2021 19:48:37 GMT",
         "Server": "Windows-Azure-HDFS/1.0 Microsoft-HTTPAPI/2.0",
         "x-ms-client-request-id": "b15bf3b2-3077-9990-eefc-8e3d8472ce05",
         "x-ms-request-id": "c8cf8cad-b01f-007c-6721-aff43d000000",
->>>>>>> f7eb5f10
         "x-ms-request-server-encrypted": "true",
         "x-ms-version": "2020-12-06"
       },
       "ResponseBody": []
     },
     {
-<<<<<<< HEAD
-      "RequestUri": "https://amandaadlscanary.dfs.core.windows.net/test-filesystem-400ad42c-c14b-4fcd-6ff7-1de34ea260ca/test-file-c4ec1e55-5622-31b0-dbfe-86dafe5910cb?action=flush\u0026position=1024",
-=======
       "RequestUri": "http://seanmcccanary3.dfs.core.windows.net/test-filesystem-400ad42c-c14b-4fcd-6ff7-1de34ea260ca/test-file-c4ec1e55-5622-31b0-dbfe-86dafe5910cb?action=flush\u0026position=1024",
->>>>>>> f7eb5f10
       "RequestMethod": "PATCH",
       "RequestHeaders": {
         "Accept": "application/json",
         "Authorization": "Sanitized",
-<<<<<<< HEAD
-        "traceparent": "00-a7620ed25dc5684192c12d7f7105cfab-c1868d083c2e7146-00",
-        "User-Agent": [
-          "azsdk-net-Storage.Files.DataLake/12.8.0-alpha.20210820.1",
-          "(.NET 5.0.9; Microsoft Windows 10.0.19043)"
-        ],
+        "traceparent": "00-9e49f7d528fbbb49b1295e57acaab131-dd0e81ce8c5d4b45-00",
+        "User-Agent": "azsdk-net-Storage.Files.DataLake/12.9.0-alpha.20210921.1 (.NET Framework 4.8.4300.0; Microsoft Windows 10.0.19043 )",
         "x-ms-client-request-id": "ad5b17c5-08cc-0b02-9f17-49e252aa902a",
-        "x-ms-date": "Fri, 20 Aug 2021 22:58:14 GMT",
-=======
-        "traceparent": "00-9e49f7d528fbbb49b1295e57acaab131-dd0e81ce8c5d4b45-00",
-        "User-Agent": "azsdk-net-Storage.Files.DataLake/12.9.0-alpha.20210921.1 (.NET Framework 4.8.4300.0; Microsoft Windows 10.0.19043 )",
-        "x-ms-client-request-id": "ad5b17c5-08cc-0b02-9f17-49e252aa902a",
-        "x-ms-date": "Tue, 21 Sep 2021 19:48:37 GMT",
->>>>>>> f7eb5f10
+        "x-ms-date": "Tue, 21 Sep 2021 19:48:37 GMT",
         "x-ms-return-client-request-id": "true",
         "x-ms-version": "2020-12-06"
       },
@@ -194,53 +102,27 @@
       "StatusCode": 200,
       "ResponseHeaders": {
         "Content-Length": "0",
-<<<<<<< HEAD
-        "Date": "Fri, 20 Aug 2021 22:58:14 GMT",
-        "ETag": "\u00220x8D9642DFDFB2269\u0022",
-        "Last-Modified": "Fri, 20 Aug 2021 22:58:14 GMT",
-        "Server": [
-          "Windows-Azure-HDFS/1.0",
-          "Microsoft-HTTPAPI/2.0"
-        ],
-        "x-ms-client-request-id": "ad5b17c5-08cc-0b02-9f17-49e252aa902a",
-        "x-ms-request-id": "c9d12268-a01f-0020-5916-968d86000000",
-=======
         "Date": "Tue, 21 Sep 2021 19:48:37 GMT",
         "ETag": "\u00220x8D97D38CDC90A7A\u0022",
         "Last-Modified": "Tue, 21 Sep 2021 19:48:37 GMT",
         "Server": "Windows-Azure-HDFS/1.0 Microsoft-HTTPAPI/2.0",
         "x-ms-client-request-id": "ad5b17c5-08cc-0b02-9f17-49e252aa902a",
         "x-ms-request-id": "c8cf8cae-b01f-007c-6821-aff43d000000",
->>>>>>> f7eb5f10
         "x-ms-request-server-encrypted": "false",
         "x-ms-version": "2020-12-06"
       },
       "ResponseBody": []
     },
     {
-<<<<<<< HEAD
-      "RequestUri": "https://amandaadlscanary.blob.core.windows.net/test-filesystem-400ad42c-c14b-4fcd-6ff7-1de34ea260ca/test-file-c4ec1e55-5622-31b0-dbfe-86dafe5910cb",
-=======
       "RequestUri": "http://seanmcccanary3.blob.core.windows.net/test-filesystem-400ad42c-c14b-4fcd-6ff7-1de34ea260ca/test-file-c4ec1e55-5622-31b0-dbfe-86dafe5910cb",
->>>>>>> f7eb5f10
       "RequestMethod": "HEAD",
       "RequestHeaders": {
         "Accept": "application/xml",
         "Authorization": "Sanitized",
-<<<<<<< HEAD
-        "traceparent": "00-2046a856c6befc47b1c971cc3c7617a1-85aa5596c6803f41-00",
-        "User-Agent": [
-          "azsdk-net-Storage.Files.DataLake/12.8.0-alpha.20210820.1",
-          "(.NET 5.0.9; Microsoft Windows 10.0.19043)"
-        ],
+        "traceparent": "00-df6b9579729fca4ca5b9d07de0a4d5f7-46614519da16ed47-00",
+        "User-Agent": "azsdk-net-Storage.Files.DataLake/12.9.0-alpha.20210921.1 (.NET Framework 4.8.4300.0; Microsoft Windows 10.0.19043 )",
         "x-ms-client-request-id": "6d77a117-2017-bc38-2b93-3f6ecad24bba",
-        "x-ms-date": "Fri, 20 Aug 2021 22:58:14 GMT",
-=======
-        "traceparent": "00-df6b9579729fca4ca5b9d07de0a4d5f7-46614519da16ed47-00",
-        "User-Agent": "azsdk-net-Storage.Files.DataLake/12.9.0-alpha.20210921.1 (.NET Framework 4.8.4300.0; Microsoft Windows 10.0.19043 )",
-        "x-ms-client-request-id": "6d77a117-2017-bc38-2b93-3f6ecad24bba",
-        "x-ms-date": "Tue, 21 Sep 2021 19:48:37 GMT",
->>>>>>> f7eb5f10
+        "x-ms-date": "Tue, 21 Sep 2021 19:48:37 GMT",
         "x-ms-return-client-request-id": "true",
         "x-ms-version": "2020-12-06"
       },
@@ -252,70 +134,35 @@
         "Access-Control-Expose-Headers": "x-ms-request-id,x-ms-client-request-id,Server,x-ms-version,Content-Type,Last-Modified,ETag,x-ms-creation-time,x-ms-lease-status,x-ms-lease-state,x-ms-blob-type,x-ms-server-encrypted,x-ms-access-tier,x-ms-access-tier-inferred,Accept-Ranges,x-ms-last-access-time,Content-Length,Date,Transfer-Encoding",
         "Content-Length": "1024",
         "Content-Type": "application/octet-stream",
-<<<<<<< HEAD
-        "Date": "Fri, 20 Aug 2021 22:58:14 GMT",
-        "ETag": "\u00220x8D9642DFDFB2269\u0022",
-        "Last-Modified": "Fri, 20 Aug 2021 22:58:14 GMT",
-        "Server": [
-          "Windows-Azure-Blob/1.0",
-          "Microsoft-HTTPAPI/2.0"
-        ],
-=======
         "Date": "Tue, 21 Sep 2021 19:48:36 GMT",
         "ETag": "\u00220x8D97D38CDC90A7A\u0022",
         "Last-Modified": "Tue, 21 Sep 2021 19:48:37 GMT",
         "Server": "Windows-Azure-Blob/1.0 Microsoft-HTTPAPI/2.0",
->>>>>>> f7eb5f10
         "x-ms-access-tier": "Hot",
         "x-ms-access-tier-inferred": "true",
         "x-ms-blob-type": "BlockBlob",
         "x-ms-client-request-id": "6d77a117-2017-bc38-2b93-3f6ecad24bba",
-<<<<<<< HEAD
-        "x-ms-creation-time": "Fri, 20 Aug 2021 22:58:14 GMT",
-        "x-ms-group": "$superuser",
-        "x-ms-lease-state": "available",
-        "x-ms-lease-status": "unlocked",
-        "x-ms-owner": "$superuser",
-        "x-ms-permissions": "rw-r-----",
-        "x-ms-request-id": "53bbe236-e01e-00d5-5616-9619ac000000",
-        "x-ms-resource-type": "file",
-=======
         "x-ms-creation-time": "Tue, 21 Sep 2021 19:48:37 GMT",
         "x-ms-last-access-time": "Tue, 21 Sep 2021 19:48:37 GMT",
         "x-ms-lease-state": "available",
         "x-ms-lease-status": "unlocked",
         "x-ms-request-id": "3a7d16d4-e01e-0095-6a21-af3277000000",
->>>>>>> f7eb5f10
         "x-ms-server-encrypted": "true",
         "x-ms-version": "2020-12-06"
       },
       "ResponseBody": []
     },
     {
-<<<<<<< HEAD
-      "RequestUri": "https://amandaadlscanary.blob.core.windows.net/test-filesystem-400ad42c-c14b-4fcd-6ff7-1de34ea260ca/test-file-c4ec1e55-5622-31b0-dbfe-86dafe5910cb",
-=======
       "RequestUri": "http://seanmcccanary3.blob.core.windows.net/test-filesystem-400ad42c-c14b-4fcd-6ff7-1de34ea260ca/test-file-c4ec1e55-5622-31b0-dbfe-86dafe5910cb",
->>>>>>> f7eb5f10
       "RequestMethod": "GET",
       "RequestHeaders": {
         "Accept": "application/xml",
         "Authorization": "Sanitized",
-<<<<<<< HEAD
-        "If-Match": "\u00220x8D9642DFDFB2269\u0022",
-        "User-Agent": [
-          "azsdk-net-Storage.Files.DataLake/12.8.0-alpha.20210820.1",
-          "(.NET 5.0.9; Microsoft Windows 10.0.19043)"
-        ],
-        "x-ms-client-request-id": "b0cafdab-2233-8d12-5a25-55a403afd56c",
-        "x-ms-date": "Fri, 20 Aug 2021 22:58:14 GMT",
-=======
         "If-Match": "0x8D97D38CDC90A7A",
         "traceparent": "00-a58f959687d64241aaa0a27d0c55f3c4-ab23b1d159833545-00",
         "User-Agent": "azsdk-net-Storage.Files.DataLake/12.9.0-alpha.20210921.1 (.NET Framework 4.8.4300.0; Microsoft Windows 10.0.19043 )",
         "x-ms-client-request-id": "b0cafdab-2233-8d12-5a25-55a403afd56c",
         "x-ms-date": "Tue, 21 Sep 2021 19:48:37 GMT",
->>>>>>> f7eb5f10
         "x-ms-range": "bytes=0-4194303",
         "x-ms-return-client-request-id": "true",
         "x-ms-version": "2020-12-06"
@@ -329,25 +176,6 @@
         "Content-Length": "1024",
         "Content-Range": "bytes 0-1023/1024",
         "Content-Type": "application/octet-stream",
-<<<<<<< HEAD
-        "Date": "Fri, 20 Aug 2021 22:58:14 GMT",
-        "ETag": "\u00220x8D9642DFDFB2269\u0022",
-        "Last-Modified": "Fri, 20 Aug 2021 22:58:14 GMT",
-        "Server": [
-          "Windows-Azure-Blob/1.0",
-          "Microsoft-HTTPAPI/2.0"
-        ],
-        "x-ms-blob-type": "BlockBlob",
-        "x-ms-client-request-id": "b0cafdab-2233-8d12-5a25-55a403afd56c",
-        "x-ms-creation-time": "Fri, 20 Aug 2021 22:58:14 GMT",
-        "x-ms-group": "$superuser",
-        "x-ms-lease-state": "available",
-        "x-ms-lease-status": "unlocked",
-        "x-ms-owner": "$superuser",
-        "x-ms-permissions": "rw-r-----",
-        "x-ms-request-id": "53bbe23d-e01e-00d5-5d16-9619ac000000",
-        "x-ms-resource-type": "file",
-=======
         "Date": "Tue, 21 Sep 2021 19:48:36 GMT",
         "ETag": "\u00220x8D97D38CDC90A7A\u0022",
         "Last-Modified": "Tue, 21 Sep 2021 19:48:37 GMT",
@@ -359,36 +187,21 @@
         "x-ms-lease-state": "available",
         "x-ms-lease-status": "unlocked",
         "x-ms-request-id": "3a7d16f0-e01e-0095-8021-af3277000000",
->>>>>>> f7eb5f10
         "x-ms-server-encrypted": "true",
         "x-ms-version": "2020-12-06"
       },
       "ResponseBody": "bdmIHQP8aAlP5hRYmqFQc8DUz\u002BZklX7yec60vlb8OoWYgL4lcxlGGP8zfGVg/eQTlFnIFddzQdhblqM0R6qzUquOvxnjKgCnjbbmMBgYkXzqoCn8MyWuJT/lytx2EdFVgCm60j3LMGpZIYcgjBC/QgQnSaaBtx\u002BG35rZ/WAjMXvlkbDuXr8\u002BH3C/oxKejZguJYfXTsgq1MgKM/Kj8TIJNvALO/tf0eRF6Sk2wRQN51IBq9jYS\u002BKzur3n4yrNmi4\u002BtW0hklGdzlSikmWe9BK0/UufoUVaMeoNV4E9eO26eE779wym61UAZNyDNbh9FcarMubeLfno44SCFDvQX1Zm6BoWovwGDhL2nzxp1vsxkEK7kkUH20tVEhOHJNYZMAWFHE2eZnLJpSTU5428fw2IUIT5Fc0RXw3OwZDofuk73W8347qukynP8e0gMvO9mZMG/tNSIBo4dLw/z6Ti4CY7mQoehZxT2r1aKSPf8S0ZESj94n8V6bxU/279bsOE7RHG5ZnpnhT2syQW9/b3WIOPJr585P6nJbBNyoUtVWz51jwSGQyTMHIUBi5a//HGXabrbkcFCAgSHr/pm9SOyV24HCG55D53\u002B/ZLaN7QTCW\u002Bh23eQeck9M00//tMqpWehjzQouLQDHhodHJRuZ8pQtGZKhNnr4h2lChThORDKlBhreGi/6pD7nv0dsx10jstC70psn\u002BBNta0Wg66fIeTJUki8Au\u002Bh0MnVjyYcjm7AcHtJXknGXjQ33YL7aSbiHHzYFGDUuEvb4N5AVxD6cSd\u002BFlMzVcOawvRURGUspmei83KpRHnOK7gvbX1rhcbjfWybfVLT7sa5PVFsQHQmr3q2naOeUSytcCrbA\u002BhGL3ztcQb4UWkUzwSsMAcooesDyL4C9OhjROxALc1n\u002BOreMw3Uvs9tLh3Roc6fMiElRM4/1zsqQ3qUSiwauGNbrRYZjf05VCLb1tpgMVLZxFKLWuk/KCGvs\u002B/TADTjErX6tfT4RWRj7DDrZABgihHnuoWZTx16XIU0qdnNZhPuOIQkpbueIb7uZ274U8QhTund64WvCcNYQFkvg9uKloXc/St8PCRWSVjG6yfugciBExrwL3qOfu6AjCVibl3jY9Co21aYpRLFR2IsqF7bqb5QbrCAmmdLDr48\u002B6//M9s7I0dXBeayKK4IKqgYoZaP5SJnEf\u002BtIslpXYzYW6mixlNHMYTXRGPXnkYCuK//Mq0nrNaNl\u002BIbTcC\u002BLegZ2YzEZSRUka/RuGC\u002Bj3O5qqoZqisfsO7TFW5xa6PEWVa7/cS5fhNLaqE9FfS2DsiuYeMWZIO8\u002BijeMU/14yXLzV7JwpGuwCxWzj9KIpr6XQZlwsnArfTTPsPb20yDg=="
     },
     {
-<<<<<<< HEAD
-      "RequestUri": "https://amandaadlscanary.blob.core.windows.net/test-filesystem-400ad42c-c14b-4fcd-6ff7-1de34ea260ca?restype=container",
-=======
       "RequestUri": "http://seanmcccanary3.blob.core.windows.net/test-filesystem-400ad42c-c14b-4fcd-6ff7-1de34ea260ca?restype=container",
->>>>>>> f7eb5f10
       "RequestMethod": "DELETE",
       "RequestHeaders": {
         "Accept": "application/xml",
         "Authorization": "Sanitized",
-<<<<<<< HEAD
-        "traceparent": "00-ad12230acdfca841b55019d0a8b883cb-71de93c69707bc4e-00",
-        "User-Agent": [
-          "azsdk-net-Storage.Files.DataLake/12.8.0-alpha.20210820.1",
-          "(.NET 5.0.9; Microsoft Windows 10.0.19043)"
-        ],
+        "traceparent": "00-8a7e3d0eeadea64da8eca8e8c663376c-b77e1557012f124f-00",
+        "User-Agent": "azsdk-net-Storage.Files.DataLake/12.9.0-alpha.20210921.1 (.NET Framework 4.8.4300.0; Microsoft Windows 10.0.19043 )",
         "x-ms-client-request-id": "ccc37075-9a08-1987-0582-409c0f107f4a",
-        "x-ms-date": "Fri, 20 Aug 2021 22:58:14 GMT",
-=======
-        "traceparent": "00-8a7e3d0eeadea64da8eca8e8c663376c-b77e1557012f124f-00",
-        "User-Agent": "azsdk-net-Storage.Files.DataLake/12.9.0-alpha.20210921.1 (.NET Framework 4.8.4300.0; Microsoft Windows 10.0.19043 )",
-        "x-ms-client-request-id": "ccc37075-9a08-1987-0582-409c0f107f4a",
-        "x-ms-date": "Tue, 21 Sep 2021 19:48:37 GMT",
->>>>>>> f7eb5f10
+        "x-ms-date": "Tue, 21 Sep 2021 19:48:37 GMT",
         "x-ms-return-client-request-id": "true",
         "x-ms-version": "2020-12-06"
       },
@@ -396,32 +209,17 @@
       "StatusCode": 202,
       "ResponseHeaders": {
         "Content-Length": "0",
-<<<<<<< HEAD
-        "Date": "Fri, 20 Aug 2021 22:58:14 GMT",
-        "Server": [
-          "Windows-Azure-Blob/1.0",
-          "Microsoft-HTTPAPI/2.0"
-        ],
-        "x-ms-client-request-id": "ccc37075-9a08-1987-0582-409c0f107f4a",
-        "x-ms-request-id": "53bbe240-e01e-00d5-6016-9619ac000000",
-        "x-ms-version": "2020-10-02"
-=======
         "Date": "Tue, 21 Sep 2021 19:48:36 GMT",
         "Server": "Windows-Azure-Blob/1.0 Microsoft-HTTPAPI/2.0",
         "x-ms-client-request-id": "ccc37075-9a08-1987-0582-409c0f107f4a",
         "x-ms-request-id": "3a7d170d-e01e-0095-1921-af3277000000",
         "x-ms-version": "2020-12-06"
->>>>>>> f7eb5f10
       },
       "ResponseBody": []
     }
   ],
   "Variables": {
     "RandomSeed": "1172263754",
-<<<<<<< HEAD
-    "Storage_TestConfigHierarchicalNamespace": "NamespaceTenant\namandaadlscanary\nU2FuaXRpemVk\nhttps://amandaadlscanary.blob.core.windows.net\nhttps://amandaadlscanary.file.core.windows.net\nhttps://amandaadlscanary.queue.core.windows.net\nhttps://amandaadlscanary.table.core.windows.net\n\n\n\n\nhttps://amandaadlscanary-secondary.blob.core.windows.net\nhttps://amandaadlscanary-secondary.file.core.windows.net\nhttps://amandaadlscanary-secondary.queue.core.windows.net\n\n68390a19-a643-458b-b726-408abf67b4fc\nSanitized\n72f988bf-86f1-41af-91ab-2d7cd011db47\nhttps://login.microsoftonline.com/\nCloud\nBlobEndpoint=https://amandaadlscanary.blob.core.windows.net/;QueueEndpoint=https://amandaadlscanary.queue.core.windows.net/;FileEndpoint=https://amandaadlscanary.file.core.windows.net/;BlobSecondaryEndpoint=https://amandaadlscanary-secondary.blob.core.windows.net/;QueueSecondaryEndpoint=https://amandaadlscanary-secondary.queue.core.windows.net/;FileSecondaryEndpoint=https://amandaadlscanary-secondary.file.core.windows.net/;AccountName=amandaadlscanary;AccountKey=Sanitized\n\n\n"
-=======
     "Storage_TestConfigHierarchicalNamespace": "NamespaceTenant\nseanmcccanary3\nU2FuaXRpemVk\nhttp://seanmcccanary3.blob.core.windows.net\nhttp://seanmcccanary3.file.core.windows.net\nhttp://seanmcccanary3.queue.core.windows.net\nhttp://seanmcccanary3.table.core.windows.net\n\n\n\n\nhttp://seanmcccanary3-secondary.blob.core.windows.net\nhttp://seanmcccanary3-secondary.file.core.windows.net\nhttp://seanmcccanary3-secondary.queue.core.windows.net\nhttp://seanmcccanary3-secondary.table.core.windows.net\n\nSanitized\n\n\nCloud\nBlobEndpoint=http://seanmcccanary3.blob.core.windows.net/;QueueEndpoint=http://seanmcccanary3.queue.core.windows.net/;FileEndpoint=http://seanmcccanary3.file.core.windows.net/;BlobSecondaryEndpoint=http://seanmcccanary3-secondary.blob.core.windows.net/;QueueSecondaryEndpoint=http://seanmcccanary3-secondary.queue.core.windows.net/;FileSecondaryEndpoint=http://seanmcccanary3-secondary.file.core.windows.net/;AccountName=seanmcccanary3;AccountKey=Sanitized\n\n\n"
->>>>>>> f7eb5f10
   }
 }