--- conflicted
+++ resolved
@@ -15,11 +15,7 @@
         "x-ms-client-request-id": "cb3d6814-754c-7e56-b5e5-cc89e9a65aa6",
         "x-ms-date": "Tue, 25 May 2021 00:05:11 GMT",
         "x-ms-return-client-request-id": "true",
-<<<<<<< HEAD
-         "x-ms-version": "2020-10-02"
-=======
-        "x-ms-version": "2020-08-04"
->>>>>>> 41beb1fe
+        "x-ms-version": "2020-10-02"
       },
       "RequestBody": null,
       "StatusCode": 201,
@@ -33,13 +29,8 @@
           "Microsoft-HTTPAPI/2.0"
         ],
         "x-ms-client-request-id": "cb3d6814-754c-7e56-b5e5-cc89e9a65aa6",
-<<<<<<< HEAD
-        "x-ms-request-id": "4691c802-401e-0056-04f9-068eb0000000",
-         "x-ms-version": "2020-10-02"
-=======
         "x-ms-request-id": "b32422b9-501e-004c-47f9-50ef82000000",
-        "x-ms-version": "2020-08-04"
->>>>>>> 41beb1fe
+        "x-ms-version": "2020-10-02"
       },
       "ResponseBody": []
     },
@@ -58,11 +49,7 @@
         "x-ms-client-request-id": "dfe24d7f-c53b-9248-c3e8-bb0da127b97a",
         "x-ms-date": "Tue, 25 May 2021 00:05:11 GMT",
         "x-ms-return-client-request-id": "true",
-<<<<<<< HEAD
-         "x-ms-version": "2020-10-02"
-=======
-        "x-ms-version": "2020-08-04"
->>>>>>> 41beb1fe
+        "x-ms-version": "2020-10-02"
       },
       "RequestBody": null,
       "StatusCode": 201,
@@ -76,14 +63,9 @@
           "Microsoft-HTTPAPI/2.0"
         ],
         "x-ms-client-request-id": "dfe24d7f-c53b-9248-c3e8-bb0da127b97a",
-<<<<<<< HEAD
-        "x-ms-request-id": "d66aa24a-f01f-0088-3ff9-069a56000000",
-         "x-ms-version": "2020-10-02"
-=======
         "x-ms-request-id": "da4c69f1-a01f-002a-3af9-50a0a2000000",
         "x-ms-request-server-encrypted": "true",
-        "x-ms-version": "2020-08-04"
->>>>>>> 41beb1fe
+        "x-ms-version": "2020-10-02"
       },
       "ResponseBody": []
     },
@@ -103,11 +85,7 @@
         "x-ms-client-request-id": "b15bf3b2-3077-9990-eefc-8e3d8472ce05",
         "x-ms-date": "Tue, 25 May 2021 00:05:11 GMT",
         "x-ms-return-client-request-id": "true",
-<<<<<<< HEAD
-         "x-ms-version": "2020-10-02"
-=======
-        "x-ms-version": "2020-08-04"
->>>>>>> 41beb1fe
+        "x-ms-version": "2020-10-02"
       },
       "RequestBody": "bdmIHQP8aAlP5hRYmqFQc8DUz\u002BZklX7yec60vlb8OoWYgL4lcxlGGP8zfGVg/eQTlFnIFddzQdhblqM0R6qzUquOvxnjKgCnjbbmMBgYkXzqoCn8MyWuJT/lytx2EdFVgCm60j3LMGpZIYcgjBC/QgQnSaaBtx\u002BG35rZ/WAjMXvlkbDuXr8\u002BH3C/oxKejZguJYfXTsgq1MgKM/Kj8TIJNvALO/tf0eRF6Sk2wRQN51IBq9jYS\u002BKzur3n4yrNmi4\u002BtW0hklGdzlSikmWe9BK0/UufoUVaMeoNV4E9eO26eE779wym61UAZNyDNbh9FcarMubeLfno44SCFDvQX1Zm6BoWovwGDhL2nzxp1vsxkEK7kkUH20tVEhOHJNYZMAWFHE2eZnLJpSTU5428fw2IUIT5Fc0RXw3OwZDofuk73W8347qukynP8e0gMvO9mZMG/tNSIBo4dLw/z6Ti4CY7mQoehZxT2r1aKSPf8S0ZESj94n8V6bxU/279bsOE7RHG5ZnpnhT2syQW9/b3WIOPJr585P6nJbBNyoUtVWz51jwSGQyTMHIUBi5a//HGXabrbkcFCAgSHr/pm9SOyV24HCG55D53\u002B/ZLaN7QTCW\u002Bh23eQeck9M00//tMqpWehjzQouLQDHhodHJRuZ8pQtGZKhNnr4h2lChThORDKlBhreGi/6pD7nv0dsx10jstC70psn\u002BBNta0Wg66fIeTJUki8Au\u002Bh0MnVjyYcjm7AcHtJXknGXjQ33YL7aSbiHHzYFGDUuEvb4N5AVxD6cSd\u002BFlMzVcOawvRURGUspmei83KpRHnOK7gvbX1rhcbjfWybfVLT7sa5PVFsQHQmr3q2naOeUSytcCrbA\u002BhGL3ztcQb4UWkUzwSsMAcooesDyL4C9OhjROxALc1n\u002BOreMw3Uvs9tLh3Roc6fMiElRM4/1zsqQ3qUSiwauGNbrRYZjf05VCLb1tpgMVLZxFKLWuk/KCGvs\u002B/TADTjErX6tfT4RWRj7DDrZABgihHnuoWZTx16XIU0qdnNZhPuOIQkpbueIb7uZ274U8QhTund64WvCcNYQFkvg9uKloXc/St8PCRWSVjG6yfugciBExrwL3qOfu6AjCVibl3jY9Co21aYpRLFR2IsqF7bqb5QbrCAmmdLDr48\u002B6//M9s7I0dXBeayKK4IKqgYoZaP5SJnEf\u002BtIslpXYzYW6mixlNHMYTXRGPXnkYCuK//Mq0nrNaNl\u002BIbTcC\u002BLegZ2YzEZSRUka/RuGC\u002Bj3O5qqoZqisfsO7TFW5xa6PEWVa7/cS5fhNLaqE9FfS2DsiuYeMWZIO8\u002BijeMU/14yXLzV7JwpGuwCxWzj9KIpr6XQZlwsnArfTTPsPb20yDg==",
       "StatusCode": 202,
@@ -121,11 +99,7 @@
         "x-ms-client-request-id": "b15bf3b2-3077-9990-eefc-8e3d8472ce05",
         "x-ms-request-id": "da4c69f2-a01f-002a-3bf9-50a0a2000000",
         "x-ms-request-server-encrypted": "true",
-<<<<<<< HEAD
-         "x-ms-version": "2020-10-02"
-=======
-        "x-ms-version": "2020-08-04"
->>>>>>> 41beb1fe
+        "x-ms-version": "2020-10-02"
       },
       "ResponseBody": []
     },
@@ -143,11 +117,7 @@
         "x-ms-client-request-id": "ad5b17c5-08cc-0b02-9f17-49e252aa902a",
         "x-ms-date": "Tue, 25 May 2021 00:05:11 GMT",
         "x-ms-return-client-request-id": "true",
-<<<<<<< HEAD
-         "x-ms-version": "2020-10-02"
-=======
-        "x-ms-version": "2020-08-04"
->>>>>>> 41beb1fe
+        "x-ms-version": "2020-10-02"
       },
       "RequestBody": null,
       "StatusCode": 200,
@@ -163,11 +133,7 @@
         "x-ms-client-request-id": "ad5b17c5-08cc-0b02-9f17-49e252aa902a",
         "x-ms-request-id": "da4c69f3-a01f-002a-3cf9-50a0a2000000",
         "x-ms-request-server-encrypted": "false",
-<<<<<<< HEAD
-         "x-ms-version": "2020-10-02"
-=======
-        "x-ms-version": "2020-08-04"
->>>>>>> 41beb1fe
+        "x-ms-version": "2020-10-02"
       },
       "ResponseBody": []
     },
@@ -185,11 +151,7 @@
         "x-ms-client-request-id": "6d77a117-2017-bc38-2b93-3f6ecad24bba",
         "x-ms-date": "Tue, 25 May 2021 00:05:11 GMT",
         "x-ms-return-client-request-id": "true",
-<<<<<<< HEAD
-         "x-ms-version": "2020-10-02"
-=======
-        "x-ms-version": "2020-08-04"
->>>>>>> 41beb1fe
+        "x-ms-version": "2020-10-02"
       },
       "RequestBody": null,
       "StatusCode": 200,
@@ -216,11 +178,7 @@
         "x-ms-permissions": "rw-r-----",
         "x-ms-request-id": "b3242333-501e-004c-2df9-50ef82000000",
         "x-ms-server-encrypted": "true",
-<<<<<<< HEAD
-         "x-ms-version": "2020-10-02"
-=======
-        "x-ms-version": "2020-08-04"
->>>>>>> 41beb1fe
+        "x-ms-version": "2020-10-02"
       },
       "ResponseBody": []
     },
@@ -239,11 +197,7 @@
         "x-ms-date": "Tue, 25 May 2021 00:05:12 GMT",
         "x-ms-range": "bytes=0-4194303",
         "x-ms-return-client-request-id": "true",
-<<<<<<< HEAD
-         "x-ms-version": "2020-10-02"
-=======
-        "x-ms-version": "2020-08-04"
->>>>>>> 41beb1fe
+        "x-ms-version": "2020-10-02"
       },
       "RequestBody": null,
       "StatusCode": 206,
@@ -269,11 +223,7 @@
         "x-ms-permissions": "rw-r-----",
         "x-ms-request-id": "b3242362-501e-004c-56f9-50ef82000000",
         "x-ms-server-encrypted": "true",
-<<<<<<< HEAD
-         "x-ms-version": "2020-10-02"
-=======
-        "x-ms-version": "2020-08-04"
->>>>>>> 41beb1fe
+        "x-ms-version": "2020-10-02"
       },
       "ResponseBody": "bdmIHQP8aAlP5hRYmqFQc8DUz\u002BZklX7yec60vlb8OoWYgL4lcxlGGP8zfGVg/eQTlFnIFddzQdhblqM0R6qzUquOvxnjKgCnjbbmMBgYkXzqoCn8MyWuJT/lytx2EdFVgCm60j3LMGpZIYcgjBC/QgQnSaaBtx\u002BG35rZ/WAjMXvlkbDuXr8\u002BH3C/oxKejZguJYfXTsgq1MgKM/Kj8TIJNvALO/tf0eRF6Sk2wRQN51IBq9jYS\u002BKzur3n4yrNmi4\u002BtW0hklGdzlSikmWe9BK0/UufoUVaMeoNV4E9eO26eE779wym61UAZNyDNbh9FcarMubeLfno44SCFDvQX1Zm6BoWovwGDhL2nzxp1vsxkEK7kkUH20tVEhOHJNYZMAWFHE2eZnLJpSTU5428fw2IUIT5Fc0RXw3OwZDofuk73W8347qukynP8e0gMvO9mZMG/tNSIBo4dLw/z6Ti4CY7mQoehZxT2r1aKSPf8S0ZESj94n8V6bxU/279bsOE7RHG5ZnpnhT2syQW9/b3WIOPJr585P6nJbBNyoUtVWz51jwSGQyTMHIUBi5a//HGXabrbkcFCAgSHr/pm9SOyV24HCG55D53\u002B/ZLaN7QTCW\u002Bh23eQeck9M00//tMqpWehjzQouLQDHhodHJRuZ8pQtGZKhNnr4h2lChThORDKlBhreGi/6pD7nv0dsx10jstC70psn\u002BBNta0Wg66fIeTJUki8Au\u002Bh0MnVjyYcjm7AcHtJXknGXjQ33YL7aSbiHHzYFGDUuEvb4N5AVxD6cSd\u002BFlMzVcOawvRURGUspmei83KpRHnOK7gvbX1rhcbjfWybfVLT7sa5PVFsQHQmr3q2naOeUSytcCrbA\u002BhGL3ztcQb4UWkUzwSsMAcooesDyL4C9OhjROxALc1n\u002BOreMw3Uvs9tLh3Roc6fMiElRM4/1zsqQ3qUSiwauGNbrRYZjf05VCLb1tpgMVLZxFKLWuk/KCGvs\u002B/TADTjErX6tfT4RWRj7DDrZABgihHnuoWZTx16XIU0qdnNZhPuOIQkpbueIb7uZ274U8QhTund64WvCcNYQFkvg9uKloXc/St8PCRWSVjG6yfugciBExrwL3qOfu6AjCVibl3jY9Co21aYpRLFR2IsqF7bqb5QbrCAmmdLDr48\u002B6//M9s7I0dXBeayKK4IKqgYoZaP5SJnEf\u002BtIslpXYzYW6mixlNHMYTXRGPXnkYCuK//Mq0nrNaNl\u002BIbTcC\u002BLegZ2YzEZSRUka/RuGC\u002Bj3O5qqoZqisfsO7TFW5xa6PEWVa7/cS5fhNLaqE9FfS2DsiuYeMWZIO8\u002BijeMU/14yXLzV7JwpGuwCxWzj9KIpr6XQZlwsnArfTTPsPb20yDg=="
     },
@@ -291,11 +241,7 @@
         "x-ms-client-request-id": "ccc37075-9a08-1987-0582-409c0f107f4a",
         "x-ms-date": "Tue, 25 May 2021 00:05:12 GMT",
         "x-ms-return-client-request-id": "true",
-<<<<<<< HEAD
-         "x-ms-version": "2020-10-02"
-=======
-        "x-ms-version": "2020-08-04"
->>>>>>> 41beb1fe
+        "x-ms-version": "2020-10-02"
       },
       "RequestBody": null,
       "StatusCode": 202,
@@ -307,13 +253,8 @@
           "Microsoft-HTTPAPI/2.0"
         ],
         "x-ms-client-request-id": "ccc37075-9a08-1987-0582-409c0f107f4a",
-<<<<<<< HEAD
-        "x-ms-request-id": "4691c91b-401e-0056-0cf9-068eb0000000",
-         "x-ms-version": "2020-10-02"
-=======
         "x-ms-request-id": "b324239a-501e-004c-06f9-50ef82000000",
-        "x-ms-version": "2020-08-04"
->>>>>>> 41beb1fe
+        "x-ms-version": "2020-10-02"
       },
       "ResponseBody": []
     }
