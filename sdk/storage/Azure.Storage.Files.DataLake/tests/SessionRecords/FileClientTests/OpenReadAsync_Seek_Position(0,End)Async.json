--- conflicted
+++ resolved
@@ -29,13 +29,8 @@
           "Microsoft-HTTPAPI/2.0"
         ],
         "x-ms-client-request-id": "cb3d6814-754c-7e56-b5e5-cc89e9a65aa6",
-<<<<<<< HEAD
-        "x-ms-request-id": "6c713cd8-d01e-0027-4821-afcd06000000",
-        "x-ms-version": "2021-02-12"
-=======
         "x-ms-request-id": "abb35f6b-901e-00ad-55dc-c5ba54000000",
-        "x-ms-version": "2020-12-06"
->>>>>>> 6b7c7623
+        "x-ms-version": "2021-02-12"
       },
       "ResponseBody": []
     },
@@ -260,13 +255,8 @@
           "Microsoft-HTTPAPI/2.0"
         ],
         "x-ms-client-request-id": "ccc37075-9a08-1987-0582-409c0f107f4a",
-<<<<<<< HEAD
-        "x-ms-request-id": "3a7d170d-e01e-0095-1921-af3277000000",
-        "x-ms-version": "2021-02-12"
-=======
         "x-ms-request-id": "abb35fec-901e-00ad-4ddc-c5ba54000000",
-        "x-ms-version": "2020-12-06"
->>>>>>> 6b7c7623
+        "x-ms-version": "2021-02-12"
       },
       "ResponseBody": []
     }
