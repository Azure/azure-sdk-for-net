--- conflicted
+++ resolved
@@ -15,11 +15,7 @@
         "x-ms-client-request-id": "590227e8-0619-aea6-44fa-bd3dd492af8a",
         "x-ms-date": "Fri, 19 Feb 2021 19:09:10 GMT",
         "x-ms-return-client-request-id": "true",
-<<<<<<< HEAD
-        "x-ms-version": "2020-12-06"
-=======
         "x-ms-version": "2021-02-12"
->>>>>>> 7e782c87
       },
       "RequestBody": null,
       "StatusCode": 201,
@@ -34,11 +30,7 @@
         ],
         "x-ms-client-request-id": "590227e8-0619-aea6-44fa-bd3dd492af8a",
         "x-ms-request-id": "2e633b7d-201e-00a4-29f2-0676f9000000",
-<<<<<<< HEAD
-        "x-ms-version": "2020-12-06"
-=======
         "x-ms-version": "2021-02-12"
->>>>>>> 7e782c87
       },
       "ResponseBody": []
     },
@@ -56,11 +48,7 @@
         "x-ms-client-request-id": "56e033a1-5925-0afe-8f1d-9e12406a3182",
         "x-ms-date": "Fri, 19 Feb 2021 19:09:10 GMT",
         "x-ms-return-client-request-id": "true",
-<<<<<<< HEAD
-        "x-ms-version": "2020-12-06"
-=======
         "x-ms-version": "2021-02-12"
->>>>>>> 7e782c87
       },
       "RequestBody": null,
       "StatusCode": 201,
@@ -75,11 +63,7 @@
         ],
         "x-ms-client-request-id": "56e033a1-5925-0afe-8f1d-9e12406a3182",
         "x-ms-request-id": "6f4afda5-e01f-004f-42f2-060e0b000000",
-<<<<<<< HEAD
-        "x-ms-version": "2020-12-06"
-=======
         "x-ms-version": "2021-02-12"
->>>>>>> 7e782c87
       },
       "ResponseBody": []
     },
@@ -97,11 +81,7 @@
         "x-ms-client-request-id": "a19c165e-58b1-6b64-49bf-0a91659106c1",
         "x-ms-date": "Fri, 19 Feb 2021 19:09:10 GMT",
         "x-ms-return-client-request-id": "true",
-<<<<<<< HEAD
-        "x-ms-version": "2020-12-06"
-=======
         "x-ms-version": "2021-02-12"
->>>>>>> 7e782c87
       },
       "RequestBody": null,
       "StatusCode": 200,
@@ -129,11 +109,7 @@
         "x-ms-permissions": "rwxr-x---",
         "x-ms-request-id": "2e633cf1-201e-00a4-09f2-0676f9000000",
         "x-ms-server-encrypted": "true",
-<<<<<<< HEAD
-        "x-ms-version": "2020-12-06"
-=======
         "x-ms-version": "2021-02-12"
->>>>>>> 7e782c87
       },
       "ResponseBody": []
     },
@@ -151,11 +127,7 @@
         "x-ms-client-request-id": "29b4e11b-90ce-a9d1-eb65-2b72e4ba7df3",
         "x-ms-date": "Fri, 19 Feb 2021 19:09:10 GMT",
         "x-ms-return-client-request-id": "true",
-<<<<<<< HEAD
-        "x-ms-version": "2020-12-06"
-=======
         "x-ms-version": "2021-02-12"
->>>>>>> 7e782c87
       },
       "RequestBody": null,
       "StatusCode": 200,
@@ -173,11 +145,7 @@
         "x-ms-owner": "$superuser",
         "x-ms-permissions": "rwxr-x---",
         "x-ms-request-id": "6f4afdb9-e01f-004f-56f2-060e0b000000",
-<<<<<<< HEAD
-        "x-ms-version": "2020-12-06"
-=======
         "x-ms-version": "2021-02-12"
->>>>>>> 7e782c87
       },
       "ResponseBody": []
     },
@@ -195,11 +163,7 @@
         "x-ms-client-request-id": "8475fc28-dddd-8af3-3e78-7151fa02ce2c",
         "x-ms-date": "Fri, 19 Feb 2021 19:09:10 GMT",
         "x-ms-return-client-request-id": "true",
-<<<<<<< HEAD
-        "x-ms-version": "2020-12-06"
-=======
         "x-ms-version": "2021-02-12"
->>>>>>> 7e782c87
       },
       "RequestBody": null,
       "StatusCode": 202,
@@ -212,11 +176,7 @@
         ],
         "x-ms-client-request-id": "8475fc28-dddd-8af3-3e78-7151fa02ce2c",
         "x-ms-request-id": "2e633e79-201e-00a4-7cf2-0676f9000000",
-<<<<<<< HEAD
-        "x-ms-version": "2020-12-06"
-=======
         "x-ms-version": "2021-02-12"
->>>>>>> 7e782c87
       },
       "ResponseBody": []
     }
