--- conflicted
+++ resolved
@@ -15,11 +15,7 @@
         "x-ms-client-request-id": "c0175389-bf49-534f-7463-8e8470be379d",
         "x-ms-date": "Fri, 19 Feb 2021 19:59:18 GMT",
         "x-ms-return-client-request-id": "true",
-<<<<<<< HEAD
-        "x-ms-version": "2020-12-06"
-=======
-        "x-ms-version": "2021-02-12"
->>>>>>> 7e782c87
+        "x-ms-version": "2021-02-12"
       },
       "RequestBody": null,
       "StatusCode": 201,
@@ -34,11 +30,7 @@
         ],
         "x-ms-client-request-id": "c0175389-bf49-534f-7463-8e8470be379d",
         "x-ms-request-id": "46928dd4-401e-0056-30f9-068eb0000000",
-<<<<<<< HEAD
-        "x-ms-version": "2020-12-06"
-=======
-        "x-ms-version": "2021-02-12"
->>>>>>> 7e782c87
+        "x-ms-version": "2021-02-12"
       },
       "ResponseBody": []
     },
@@ -56,11 +48,7 @@
         "x-ms-client-request-id": "079a2012-b73d-3635-636a-f719e19414cb",
         "x-ms-date": "Fri, 19 Feb 2021 19:59:18 GMT",
         "x-ms-return-client-request-id": "true",
-<<<<<<< HEAD
-        "x-ms-version": "2020-12-06"
-=======
-        "x-ms-version": "2021-02-12"
->>>>>>> 7e782c87
+        "x-ms-version": "2021-02-12"
       },
       "RequestBody": null,
       "StatusCode": 201,
@@ -75,11 +63,7 @@
         ],
         "x-ms-client-request-id": "079a2012-b73d-3635-636a-f719e19414cb",
         "x-ms-request-id": "d66ad246-f01f-0088-78f9-069a56000000",
-<<<<<<< HEAD
-        "x-ms-version": "2020-12-06"
-=======
-        "x-ms-version": "2021-02-12"
->>>>>>> 7e782c87
+        "x-ms-version": "2021-02-12"
       },
       "ResponseBody": []
     },
@@ -99,11 +83,7 @@
         "x-ms-client-request-id": "66ed5531-f74c-221b-9c61-ce237807551b",
         "x-ms-date": "Fri, 19 Feb 2021 19:59:18 GMT",
         "x-ms-return-client-request-id": "true",
-<<<<<<< HEAD
-        "x-ms-version": "2020-12-06"
-=======
-        "x-ms-version": "2021-02-12"
->>>>>>> 7e782c87
+        "x-ms-version": "2021-02-12"
       },
       "RequestBody": "0zM1XWHDnBegYdQXezsMqcdU1WngrXukUpLxR6yvJt29xrE9iNk8GYigMBQQ6QmT9WrY2cE85yW3kQrO0lVr8Tv3WbWKzyDtF7vgP31nlGmJXVFB1kwbgd6LhffObUYzNT/YGZBTCCZJ6sEFXKioUP2hRHUDKRvu29fW/0kpH6l1rQk+j3vZNlUr+OuLFSQ24jX5LSnRLwwj6T24fQncH8sXkK6easGCxw4g2DAvY8azoBwUL/GAo338GqU9IblLTtgfc4R1l3hzd2UbsVfc9IZ2BdzsyO/Zlu0xoVAbRKVV1IpYD+9BPQijoLiMZfIlICUfxhzcXoXoRtyXRPUoWDK/xd3Ng+SWNcfUSSc3TTH7C4Eq/H2JeXUEb8kSqvgSe0iGzJ8UWJxBiJFUCBVesfirmzh0/lu0NkxnyRQbhIrPwc3esYGS5rPk6HPsNHBfpb7QZw/Ann3s0ZVSrY+IJgQHhUZIfwB3GbSFjxXoyALbByNWShx7DiJP8eDrPzgkXMJv5K4pFyW+WE5aOg5oBAiTdqZrMdvnjHYk+I0fi9l7YTNSeeRTse/9mPLOINMU5+3XWMiSuCrnh1g4BR+Xnsx03tnaFYskQMS2bpnpGWuiEBCgSDMR6KgJa/GLGqzQZfolWkL6OdJhsxgD3EqQ/m3tlfUO91WZY/Ux0aqZmCUY5Qifw78oqNY+PpQaDQxeeG2EnoW2wW6kjPZMyWcnyBrz6vdB8TquxO0e0LjBflXp0lk8FfqfYiSa+zfI3N9vFnZ5JyIVHIcy1tmYl/G14g2gY/YO67MfU4jSp/UD5egNr7lCR1Yz1LbRCj8hB8sz5BgpJ3joYSvCWtSZQnSRL/Dxiuc3cpu3bY9APOB0/ku9n8Ld2b1wJE6Of+2BmZJBP9pOMHzj+3J9crrpqCRKTluJ3KKxtFUygWWZqfKuNdP9/vwFJc7O2qRQYGcDh3wqQzCR+Lzvj4uFG64XSVJ/zj3m66knRCmNugL+YVTuL/rpb2XBHTwWDW5xgAoft5BR0JEqHJvSA/4HAz668S42luy0LdrsvbEAz946tcQebgNxrJDDxBJfF2xnuRn+XBxAOuodaoq1ZBLfKUy8l0066JU6SESec9LZVRZuhQOYAXPC+nvZAQN4u0d95JrFon8eLNGEwxPXocYXRBVzR98PRijZ+pzSYOeSwoz8II83E7OWT1gyFD1f6li0wb3uBXRobp1y7KfiTMzp8gGG2oE34DBh3PeG3DLqeQ9EHZ4qpLwYlLLyxCcMtAKMSSE72RDXfOGMjCh84ZJqiHKXni4tvk5EbkbORRsIVSj0+pIRrqD/bKG9nReUm7Ighzy1dBbUX4rT92rJCTfFhDb/h+f/WQ==",
       "StatusCode": 202,
@@ -117,11 +97,7 @@
         "x-ms-client-request-id": "66ed5531-f74c-221b-9c61-ce237807551b",
         "x-ms-request-id": "d66ad258-f01f-0088-0af9-069a56000000",
         "x-ms-request-server-encrypted": "true",
-<<<<<<< HEAD
-        "x-ms-version": "2020-12-06"
-=======
-        "x-ms-version": "2021-02-12"
->>>>>>> 7e782c87
+        "x-ms-version": "2021-02-12"
       },
       "ResponseBody": []
     },
@@ -139,11 +115,7 @@
         "x-ms-client-request-id": "8be711f0-ada7-287e-1240-467b16237762",
         "x-ms-date": "Fri, 19 Feb 2021 19:59:19 GMT",
         "x-ms-return-client-request-id": "true",
-<<<<<<< HEAD
-        "x-ms-version": "2020-12-06"
-=======
-        "x-ms-version": "2021-02-12"
->>>>>>> 7e782c87
+        "x-ms-version": "2021-02-12"
       },
       "RequestBody": null,
       "StatusCode": 200,
@@ -159,11 +131,7 @@
         "x-ms-client-request-id": "8be711f0-ada7-287e-1240-467b16237762",
         "x-ms-request-id": "d66ad26c-f01f-0088-1ef9-069a56000000",
         "x-ms-request-server-encrypted": "false",
-<<<<<<< HEAD
-        "x-ms-version": "2020-12-06"
-=======
-        "x-ms-version": "2021-02-12"
->>>>>>> 7e782c87
+        "x-ms-version": "2021-02-12"
       },
       "ResponseBody": []
     },
@@ -182,11 +150,7 @@
         "x-ms-date": "Fri, 19 Feb 2021 19:59:19 GMT",
         "x-ms-range": "bytes=0-268435455",
         "x-ms-return-client-request-id": "true",
-<<<<<<< HEAD
-        "x-ms-version": "2020-12-06"
-=======
-        "x-ms-version": "2021-02-12"
->>>>>>> 7e782c87
+        "x-ms-version": "2021-02-12"
       },
       "RequestBody": null,
       "StatusCode": 206,
@@ -212,11 +176,7 @@
         "x-ms-permissions": "rw-r-----",
         "x-ms-request-id": "46928edd-401e-0056-21f9-068eb0000000",
         "x-ms-server-encrypted": "true",
-<<<<<<< HEAD
-        "x-ms-version": "2020-12-06"
-=======
-        "x-ms-version": "2021-02-12"
->>>>>>> 7e782c87
+        "x-ms-version": "2021-02-12"
       },
       "ResponseBody": "0zM1XWHDnBegYdQXezsMqcdU1WngrXukUpLxR6yvJt29xrE9iNk8GYigMBQQ6QmT9WrY2cE85yW3kQrO0lVr8Tv3WbWKzyDtF7vgP31nlGmJXVFB1kwbgd6LhffObUYzNT/YGZBTCCZJ6sEFXKioUP2hRHUDKRvu29fW/0kpH6l1rQk+j3vZNlUr+OuLFSQ24jX5LSnRLwwj6T24fQncH8sXkK6easGCxw4g2DAvY8azoBwUL/GAo338GqU9IblLTtgfc4R1l3hzd2UbsVfc9IZ2BdzsyO/Zlu0xoVAbRKVV1IpYD+9BPQijoLiMZfIlICUfxhzcXoXoRtyXRPUoWDK/xd3Ng+SWNcfUSSc3TTH7C4Eq/H2JeXUEb8kSqvgSe0iGzJ8UWJxBiJFUCBVesfirmzh0/lu0NkxnyRQbhIrPwc3esYGS5rPk6HPsNHBfpb7QZw/Ann3s0ZVSrY+IJgQHhUZIfwB3GbSFjxXoyALbByNWShx7DiJP8eDrPzgkXMJv5K4pFyW+WE5aOg5oBAiTdqZrMdvnjHYk+I0fi9l7YTNSeeRTse/9mPLOINMU5+3XWMiSuCrnh1g4BR+Xnsx03tnaFYskQMS2bpnpGWuiEBCgSDMR6KgJa/GLGqzQZfolWkL6OdJhsxgD3EqQ/m3tlfUO91WZY/Ux0aqZmCUY5Qifw78oqNY+PpQaDQxeeG2EnoW2wW6kjPZMyWcnyBrz6vdB8TquxO0e0LjBflXp0lk8FfqfYiSa+zfI3N9vFnZ5JyIVHIcy1tmYl/G14g2gY/YO67MfU4jSp/UD5egNr7lCR1Yz1LbRCj8hB8sz5BgpJ3joYSvCWtSZQnSRL/Dxiuc3cpu3bY9APOB0/ku9n8Ld2b1wJE6Of+2BmZJBP9pOMHzj+3J9crrpqCRKTluJ3KKxtFUygWWZqfKuNdP9/vwFJc7O2qRQYGcDh3wqQzCR+Lzvj4uFG64XSVJ/zj3m66knRCmNugL+YVTuL/rpb2XBHTwWDW5xgAoft5BR0JEqHJvSA/4HAz668S42luy0LdrsvbEAz946tcQebgNxrJDDxBJfF2xnuRn+XBxAOuodaoq1ZBLfKUy8l0066JU6SESec9LZVRZuhQOYAXPC+nvZAQN4u0d95JrFon8eLNGEwxPXocYXRBVzR98PRijZ+pzSYOeSwoz8II83E7OWT1gyFD1f6li0wb3uBXRobp1y7KfiTMzp8gGG2oE34DBh3PeG3DLqeQ9EHZ4qpLwYlLLyxCcMtAKMSSE72RDXfOGMjCh84ZJqiHKXni4tvk5EbkbORRsIVSj0+pIRrqD/bKG9nReUm7Ighzy1dBbUX4rT92rJCTfFhDb/h+f/WQ=="
     },
@@ -234,11 +194,7 @@
         "x-ms-client-request-id": "501a488e-11f1-7e42-b6c8-25686f2d98c9",
         "x-ms-date": "Fri, 19 Feb 2021 19:59:19 GMT",
         "x-ms-return-client-request-id": "true",
-<<<<<<< HEAD
-        "x-ms-version": "2020-12-06"
-=======
-        "x-ms-version": "2021-02-12"
->>>>>>> 7e782c87
+        "x-ms-version": "2021-02-12"
       },
       "RequestBody": null,
       "StatusCode": 202,
@@ -251,11 +207,7 @@
         ],
         "x-ms-client-request-id": "501a488e-11f1-7e42-b6c8-25686f2d98c9",
         "x-ms-request-id": "46928f14-401e-0056-55f9-068eb0000000",
-<<<<<<< HEAD
-        "x-ms-version": "2020-12-06"
-=======
-        "x-ms-version": "2021-02-12"
->>>>>>> 7e782c87
+        "x-ms-version": "2021-02-12"
       },
       "ResponseBody": []
     }
