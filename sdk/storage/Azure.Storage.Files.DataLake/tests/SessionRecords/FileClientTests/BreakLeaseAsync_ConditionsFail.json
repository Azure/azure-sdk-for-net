--- conflicted
+++ resolved
@@ -1,195 +1,123 @@
 {
   "Entries": [
     {
-      "RequestUri": "https://seannse.blob.core.windows.net/test-filesystem-51825328-2a93-fdd9-4248-bf50baa4f20c?restype=container",
-      "RequestMethod": "PUT",
-      "RequestHeaders": {
-        "Accept": "application/xml",
-        "Authorization": "Sanitized",
-<<<<<<< HEAD
-        "traceparent": "00-ad0778bc48c1ed4d84af71a5426c87f4-6c1d4e3d5f804f49-00",
-        "User-Agent": [
-          "azsdk-net-Storage.Files.DataLake/12.7.0-alpha.20210202.1",
-          "(.NET 5.0.2; Microsoft Windows 10.0.19042)"
+      "RequestUri": "https://seannse.blob.core.windows.net/test-filesystem-780f76ac-456b-72f6-eab6-bc943993286d?restype=container",
+      "RequestMethod": "PUT",
+      "RequestHeaders": {
+        "Accept": "application/xml",
+        "Authorization": "Sanitized",
+        "traceparent": "00-e83f376f763b7245982b3b8e17fea6fd-2f1dfe94f3023747-00",
+        "User-Agent": [
+          "azsdk-net-Storage.Files.DataLake/12.7.0-alpha.20210219.1",
+          "(.NET 5.0.3; Microsoft Windows 10.0.19041)"
         ],
         "x-ms-blob-public-access": "container",
-        "x-ms-client-request-id": "06dbb300-809d-8003-02ed-b3efa4fa5126",
-        "x-ms-date": "Tue, 02 Feb 2021 21:35:29 GMT",
-=======
-        "traceparent": "00-575b57413fd6c945b478d9bec7e50faf-f5993e5f4d7b8940-00",
-        "User-Agent": [
-          "azsdk-net-Storage.Files.DataLake/12.7.0-alpha.20210217.1",
-          "(.NET 5.0.3; Microsoft Windows 10.0.19042)"
-        ],
-        "x-ms-blob-public-access": "container",
-        "x-ms-client-request-id": "06dbb300-809d-8003-02ed-b3efa4fa5126",
-        "x-ms-date": "Wed, 17 Feb 2021 22:25:12 GMT",
->>>>>>> 1814567d
-        "x-ms-return-client-request-id": "true",
-        "x-ms-version": "2020-06-12"
-      },
-      "RequestBody": null,
-      "StatusCode": 201,
-      "ResponseHeaders": {
-        "Content-Length": "0",
-<<<<<<< HEAD
-        "Date": "Tue, 02 Feb 2021 21:35:29 GMT",
-        "ETag": "\u00220x8D8C7C276ADEC93\u0022",
-        "Last-Modified": "Tue, 02 Feb 2021 21:35:30 GMT",
-=======
-        "Date": "Wed, 17 Feb 2021 22:25:12 GMT",
-        "ETag": "\u00220x8D8D392E4E19008\u0022",
-        "Last-Modified": "Wed, 17 Feb 2021 22:25:13 GMT",
->>>>>>> 1814567d
-        "Server": [
-          "Windows-Azure-Blob/1.0",
-          "Microsoft-HTTPAPI/2.0"
-        ],
-        "x-ms-client-request-id": "06dbb300-809d-8003-02ed-b3efa4fa5126",
-<<<<<<< HEAD
-        "x-ms-request-id": "da2eb1f9-a01e-00ba-13ab-f99a21000000",
-=======
-        "x-ms-request-id": "70c7d304-501e-0075-257b-051473000000",
->>>>>>> 1814567d
-        "x-ms-version": "2020-06-12"
-      },
-      "ResponseBody": []
-    },
-    {
-      "RequestUri": "https://seannse.dfs.core.windows.net/test-filesystem-51825328-2a93-fdd9-4248-bf50baa4f20c/test-file-22ff5e2c-e8db-c228-bef0-79e09eb4b211?resource=file",
+        "x-ms-client-request-id": "d76e9693-092c-420e-5b28-9fb48d29238e",
+        "x-ms-date": "Fri, 19 Feb 2021 19:08:54 GMT",
+        "x-ms-return-client-request-id": "true",
+        "x-ms-version": "2020-06-12"
+      },
+      "RequestBody": null,
+      "StatusCode": 201,
+      "ResponseHeaders": {
+        "Content-Length": "0",
+        "Date": "Fri, 19 Feb 2021 19:08:54 GMT",
+        "ETag": "\u00220x8D8D509CCEDD937\u0022",
+        "Last-Modified": "Fri, 19 Feb 2021 19:08:54 GMT",
+        "Server": [
+          "Windows-Azure-Blob/1.0",
+          "Microsoft-HTTPAPI/2.0"
+        ],
+        "x-ms-client-request-id": "d76e9693-092c-420e-5b28-9fb48d29238e",
+        "x-ms-request-id": "2e62aa08-201e-00a4-5ff2-0676f9000000",
+        "x-ms-version": "2020-06-12"
+      },
+      "ResponseBody": []
+    },
+    {
+      "RequestUri": "https://seannse.dfs.core.windows.net/test-filesystem-780f76ac-456b-72f6-eab6-bc943993286d/test-file-3b34c82d-2f43-25f6-285f-333ced576652?resource=file",
       "RequestMethod": "PUT",
       "RequestHeaders": {
         "Accept": "application/json",
         "Authorization": "Sanitized",
-<<<<<<< HEAD
-        "traceparent": "00-8c7af924a96fa344906fc399c2538f1b-5fc7140b4f6c5d4e-00",
-        "User-Agent": [
-          "azsdk-net-Storage.Files.DataLake/12.7.0-alpha.20210202.1",
-          "(.NET 5.0.2; Microsoft Windows 10.0.19042)"
-        ],
-        "x-ms-client-request-id": "edf96561-ad31-1829-8b18-48ac0622e14e",
-        "x-ms-date": "Tue, 02 Feb 2021 21:35:29 GMT",
-=======
-        "traceparent": "00-5b2599219aa24246ba1c4edab5697606-ce185dd0766dc949-00",
-        "User-Agent": [
-          "azsdk-net-Storage.Files.DataLake/12.7.0-alpha.20210217.1",
-          "(.NET 5.0.3; Microsoft Windows 10.0.19042)"
-        ],
-        "x-ms-client-request-id": "edf96561-ad31-1829-8b18-48ac0622e14e",
-        "x-ms-date": "Wed, 17 Feb 2021 22:25:13 GMT",
->>>>>>> 1814567d
-        "x-ms-return-client-request-id": "true",
-        "x-ms-version": "2020-06-12"
-      },
-      "RequestBody": null,
-      "StatusCode": 201,
-      "ResponseHeaders": {
-        "Content-Length": "0",
-<<<<<<< HEAD
-        "Date": "Tue, 02 Feb 2021 21:35:30 GMT",
-        "ETag": "\u00220x8D8C7C276E8274B\u0022",
-        "Last-Modified": "Tue, 02 Feb 2021 21:35:30 GMT",
-=======
-        "Date": "Wed, 17 Feb 2021 22:25:12 GMT",
-        "ETag": "\u00220x8D8D392E51F185C\u0022",
-        "Last-Modified": "Wed, 17 Feb 2021 22:25:13 GMT",
->>>>>>> 1814567d
+        "traceparent": "00-036dc487bcf551438555e7b708fca434-565be622b214f342-00",
+        "User-Agent": [
+          "azsdk-net-Storage.Files.DataLake/12.7.0-alpha.20210219.1",
+          "(.NET 5.0.3; Microsoft Windows 10.0.19041)"
+        ],
+        "x-ms-client-request-id": "4371ca0b-c064-634a-9f48-aeccd5d25504",
+        "x-ms-date": "Fri, 19 Feb 2021 19:08:55 GMT",
+        "x-ms-return-client-request-id": "true",
+        "x-ms-version": "2020-06-12"
+      },
+      "RequestBody": null,
+      "StatusCode": 201,
+      "ResponseHeaders": {
+        "Content-Length": "0",
+        "Date": "Fri, 19 Feb 2021 19:08:53 GMT",
+        "ETag": "\u00220x8D8D509CCFD9518\u0022",
+        "Last-Modified": "Fri, 19 Feb 2021 19:08:54 GMT",
         "Server": [
           "Windows-Azure-HDFS/1.0",
           "Microsoft-HTTPAPI/2.0"
         ],
-        "x-ms-client-request-id": "edf96561-ad31-1829-8b18-48ac0622e14e",
-<<<<<<< HEAD
-        "x-ms-request-id": "3d606e08-001f-000a-66ab-f9dbe8000000",
-=======
-        "x-ms-request-id": "fc47d96b-c01f-0015-397b-0568ec000000",
->>>>>>> 1814567d
-        "x-ms-version": "2020-06-12"
-      },
-      "ResponseBody": []
-    },
-    {
-      "RequestUri": "https://seannse.blob.core.windows.net/test-filesystem-51825328-2a93-fdd9-4248-bf50baa4f20c/test-file-22ff5e2c-e8db-c228-bef0-79e09eb4b211?comp=lease",
-      "RequestMethod": "PUT",
-      "RequestHeaders": {
-        "Accept": "application/xml",
-        "Authorization": "Sanitized",
-<<<<<<< HEAD
-        "traceparent": "00-70690706f01599439decd0ca8dd2f561-75884c2e1e951c47-00",
-        "User-Agent": [
-          "azsdk-net-Storage.Files.DataLake/12.7.0-alpha.20210202.1",
-          "(.NET 5.0.2; Microsoft Windows 10.0.19042)"
-        ],
-        "x-ms-client-request-id": "1124f540-012d-1632-07b8-fd091a6f73c3",
-        "x-ms-date": "Tue, 02 Feb 2021 21:35:29 GMT",
-=======
-        "traceparent": "00-d953fecf1e6fd44cbe09e87fa06a18a9-a3bcec20e4d8404f-00",
-        "User-Agent": [
-          "azsdk-net-Storage.Files.DataLake/12.7.0-alpha.20210217.1",
-          "(.NET 5.0.3; Microsoft Windows 10.0.19042)"
-        ],
-        "x-ms-client-request-id": "1124f540-012d-1632-07b8-fd091a6f73c3",
-        "x-ms-date": "Wed, 17 Feb 2021 22:25:13 GMT",
->>>>>>> 1814567d
+        "x-ms-client-request-id": "4371ca0b-c064-634a-9f48-aeccd5d25504",
+        "x-ms-request-id": "6f4af3cd-e01f-004f-7ff2-060e0b000000",
+        "x-ms-version": "2020-06-12"
+      },
+      "ResponseBody": []
+    },
+    {
+      "RequestUri": "https://seannse.blob.core.windows.net/test-filesystem-780f76ac-456b-72f6-eab6-bc943993286d/test-file-3b34c82d-2f43-25f6-285f-333ced576652?comp=lease",
+      "RequestMethod": "PUT",
+      "RequestHeaders": {
+        "Accept": "application/xml",
+        "Authorization": "Sanitized",
+        "traceparent": "00-2e5e38a589567349bc678fc50bb4d67d-baf1b416a3a54f4f-00",
+        "User-Agent": [
+          "azsdk-net-Storage.Files.DataLake/12.7.0-alpha.20210219.1",
+          "(.NET 5.0.3; Microsoft Windows 10.0.19041)"
+        ],
+        "x-ms-client-request-id": "9abf9a95-c1a0-8bf1-6094-bcecf3f2d32b",
+        "x-ms-date": "Fri, 19 Feb 2021 19:08:55 GMT",
         "x-ms-lease-action": "acquire",
         "x-ms-lease-duration": "15",
-        "x-ms-proposed-lease-id": "eb77a13b-4baa-405d-ef28-93b9a4c71019",
-        "x-ms-return-client-request-id": "true",
-        "x-ms-version": "2020-06-12"
-      },
-      "RequestBody": null,
-      "StatusCode": 201,
-      "ResponseHeaders": {
-        "Content-Length": "0",
-<<<<<<< HEAD
-        "Date": "Tue, 02 Feb 2021 21:35:29 GMT",
-        "ETag": "\u00220x8D8C7C276E8274B\u0022",
-        "Last-Modified": "Tue, 02 Feb 2021 21:35:30 GMT",
-=======
-        "Date": "Wed, 17 Feb 2021 22:25:13 GMT",
-        "ETag": "\u00220x8D8D392E51F185C\u0022",
-        "Last-Modified": "Wed, 17 Feb 2021 22:25:13 GMT",
->>>>>>> 1814567d
-        "Server": [
-          "Windows-Azure-Blob/1.0",
-          "Microsoft-HTTPAPI/2.0"
-        ],
-        "x-ms-client-request-id": "1124f540-012d-1632-07b8-fd091a6f73c3",
-        "x-ms-lease-id": "eb77a13b-4baa-405d-ef28-93b9a4c71019",
-<<<<<<< HEAD
-        "x-ms-request-id": "da2eb563-a01e-00ba-42ab-f99a21000000",
-=======
-        "x-ms-request-id": "70c7d4b0-501e-0075-257b-051473000000",
->>>>>>> 1814567d
-        "x-ms-version": "2020-06-12"
-      },
-      "ResponseBody": []
-    },
-    {
-      "RequestUri": "https://seannse.blob.core.windows.net/test-filesystem-51825328-2a93-fdd9-4248-bf50baa4f20c/test-file-22ff5e2c-e8db-c228-bef0-79e09eb4b211?comp=lease",
-      "RequestMethod": "PUT",
-      "RequestHeaders": {
-        "Accept": "application/xml",
-        "Authorization": "Sanitized",
-<<<<<<< HEAD
-        "If-Modified-Since": "Wed, 03 Feb 2021 21:35:29 GMT",
-        "traceparent": "00-7f5435e6b1f72645a37500609708ad6b-5906c2c465c09144-00",
-        "User-Agent": [
-          "azsdk-net-Storage.Files.DataLake/12.7.0-alpha.20210202.1",
-          "(.NET 5.0.2; Microsoft Windows 10.0.19042)"
-        ],
-        "x-ms-client-request-id": "af792657-fea2-01eb-6868-3101c7d7af20",
-        "x-ms-date": "Tue, 02 Feb 2021 21:35:30 GMT",
-=======
-        "If-Modified-Since": "Thu, 18 Feb 2021 22:25:12 GMT",
-        "traceparent": "00-082a00607b874a469dfa67f2c3bbfdca-2a0e9cf2f7524642-00",
-        "User-Agent": [
-          "azsdk-net-Storage.Files.DataLake/12.7.0-alpha.20210217.1",
-          "(.NET 5.0.3; Microsoft Windows 10.0.19042)"
-        ],
-        "x-ms-client-request-id": "af792657-fea2-01eb-6868-3101c7d7af20",
-        "x-ms-date": "Wed, 17 Feb 2021 22:25:13 GMT",
->>>>>>> 1814567d
+        "x-ms-proposed-lease-id": "5ff94cc2-7f28-dc69-8778-cc5890743e8f",
+        "x-ms-return-client-request-id": "true",
+        "x-ms-version": "2020-06-12"
+      },
+      "RequestBody": null,
+      "StatusCode": 201,
+      "ResponseHeaders": {
+        "Content-Length": "0",
+        "Date": "Fri, 19 Feb 2021 19:08:54 GMT",
+        "ETag": "\u00220x8D8D509CCFD9518\u0022",
+        "Last-Modified": "Fri, 19 Feb 2021 19:08:54 GMT",
+        "Server": [
+          "Windows-Azure-Blob/1.0",
+          "Microsoft-HTTPAPI/2.0"
+        ],
+        "x-ms-client-request-id": "9abf9a95-c1a0-8bf1-6094-bcecf3f2d32b",
+        "x-ms-lease-id": "5ff94cc2-7f28-dc69-8778-cc5890743e8f",
+        "x-ms-request-id": "2e62abf3-201e-00a4-31f2-0676f9000000",
+        "x-ms-version": "2020-06-12"
+      },
+      "ResponseBody": []
+    },
+    {
+      "RequestUri": "https://seannse.blob.core.windows.net/test-filesystem-780f76ac-456b-72f6-eab6-bc943993286d/test-file-3b34c82d-2f43-25f6-285f-333ced576652?comp=lease",
+      "RequestMethod": "PUT",
+      "RequestHeaders": {
+        "Accept": "application/xml",
+        "Authorization": "Sanitized",
+        "If-Modified-Since": "Sat, 20 Feb 2021 19:08:54 GMT",
+        "traceparent": "00-2bae367f0c497043a59cc3891b339c0e-bb941f2a75074446-00",
+        "User-Agent": [
+          "azsdk-net-Storage.Files.DataLake/12.7.0-alpha.20210219.1",
+          "(.NET 5.0.3; Microsoft Windows 10.0.19041)"
+        ],
+        "x-ms-client-request-id": "f5c33092-a3b4-7cef-27a5-c151670107f1",
+        "x-ms-date": "Fri, 19 Feb 2021 19:08:55 GMT",
         "x-ms-lease-action": "break",
         "x-ms-return-client-request-id": "true",
         "x-ms-version": "2020-06-12"
@@ -199,58 +127,35 @@
       "ResponseHeaders": {
         "Content-Length": "252",
         "Content-Type": "application/xml",
-<<<<<<< HEAD
-        "Date": "Tue, 02 Feb 2021 21:35:30 GMT",
-=======
-        "Date": "Wed, 17 Feb 2021 22:25:13 GMT",
->>>>>>> 1814567d
-        "Server": [
-          "Windows-Azure-Blob/1.0",
-          "Microsoft-HTTPAPI/2.0"
-        ],
-        "x-ms-client-request-id": "af792657-fea2-01eb-6868-3101c7d7af20",
+        "Date": "Fri, 19 Feb 2021 19:08:54 GMT",
+        "Server": [
+          "Windows-Azure-Blob/1.0",
+          "Microsoft-HTTPAPI/2.0"
+        ],
+        "x-ms-client-request-id": "f5c33092-a3b4-7cef-27a5-c151670107f1",
         "x-ms-error-code": "ConditionNotMet",
-<<<<<<< HEAD
-        "x-ms-request-id": "da2eb5fc-a01e-00ba-4fab-f99a21000000",
-=======
-        "x-ms-request-id": "70c7d500-501e-0075-697b-051473000000",
->>>>>>> 1814567d
+        "x-ms-request-id": "2e62acaf-201e-00a4-64f2-0676f9000000",
         "x-ms-version": "2020-06-12"
       },
       "ResponseBody": [
         "\uFEFF\u003C?xml version=\u00221.0\u0022 encoding=\u0022utf-8\u0022?\u003E\u003CError\u003E\u003CCode\u003EConditionNotMet\u003C/Code\u003E\u003CMessage\u003EThe condition specified using HTTP conditional header(s) is not met.\n",
-<<<<<<< HEAD
-        "RequestId:da2eb5fc-a01e-00ba-4fab-f99a21000000\n",
-        "Time:2021-02-02T21:35:30.7181875Z\u003C/Message\u003E\u003C/Error\u003E"
-=======
-        "RequestId:70c7d500-501e-0075-697b-051473000000\n",
-        "Time:2021-02-17T22:25:13.7443057Z\u003C/Message\u003E\u003C/Error\u003E"
->>>>>>> 1814567d
+        "RequestId:2e62acaf-201e-00a4-64f2-0676f9000000\n",
+        "Time:2021-02-19T19:08:54.5058762Z\u003C/Message\u003E\u003C/Error\u003E"
       ]
     },
     {
-      "RequestUri": "https://seannse.blob.core.windows.net/test-filesystem-51825328-2a93-fdd9-4248-bf50baa4f20c?restype=container",
+      "RequestUri": "https://seannse.blob.core.windows.net/test-filesystem-780f76ac-456b-72f6-eab6-bc943993286d?restype=container",
       "RequestMethod": "DELETE",
       "RequestHeaders": {
         "Accept": "application/xml",
         "Authorization": "Sanitized",
-<<<<<<< HEAD
-        "traceparent": "00-d7b7dcc52b30e94e8a9a8a7c427aa85d-3a364106323fdf44-00",
-        "User-Agent": [
-          "azsdk-net-Storage.Files.DataLake/12.7.0-alpha.20210202.1",
-          "(.NET 5.0.2; Microsoft Windows 10.0.19042)"
-        ],
-        "x-ms-client-request-id": "f4b1d01c-c3f6-0921-42a6-023b7591afea",
-        "x-ms-date": "Tue, 02 Feb 2021 21:35:30 GMT",
-=======
-        "traceparent": "00-2c3994c909ed2249b97414f2bc1e9d68-bbdc5226b6f47a46-00",
-        "User-Agent": [
-          "azsdk-net-Storage.Files.DataLake/12.7.0-alpha.20210217.1",
-          "(.NET 5.0.3; Microsoft Windows 10.0.19042)"
-        ],
-        "x-ms-client-request-id": "f4b1d01c-c3f6-0921-42a6-023b7591afea",
-        "x-ms-date": "Wed, 17 Feb 2021 22:25:13 GMT",
->>>>>>> 1814567d
+        "traceparent": "00-377b77eee77ff249a2ab6e7ad5095c8a-ada2780b13418840-00",
+        "User-Agent": [
+          "azsdk-net-Storage.Files.DataLake/12.7.0-alpha.20210219.1",
+          "(.NET 5.0.3; Microsoft Windows 10.0.19041)"
+        ],
+        "x-ms-client-request-id": "c25aa95a-dd2f-6676-2f12-94fb70cc375e",
+        "x-ms-date": "Fri, 19 Feb 2021 19:08:55 GMT",
         "x-ms-return-client-request-id": "true",
         "x-ms-version": "2020-06-12"
       },
@@ -258,215 +163,135 @@
       "StatusCode": 202,
       "ResponseHeaders": {
         "Content-Length": "0",
-<<<<<<< HEAD
-        "Date": "Tue, 02 Feb 2021 21:35:30 GMT",
-=======
-        "Date": "Wed, 17 Feb 2021 22:25:13 GMT",
->>>>>>> 1814567d
-        "Server": [
-          "Windows-Azure-Blob/1.0",
-          "Microsoft-HTTPAPI/2.0"
-        ],
-        "x-ms-client-request-id": "f4b1d01c-c3f6-0921-42a6-023b7591afea",
-<<<<<<< HEAD
-        "x-ms-request-id": "da2eb691-a01e-00ba-57ab-f99a21000000",
-=======
-        "x-ms-request-id": "70c7d541-501e-0075-227b-051473000000",
->>>>>>> 1814567d
-        "x-ms-version": "2020-06-12"
-      },
-      "ResponseBody": []
-    },
-    {
-      "RequestUri": "https://seannse.blob.core.windows.net/test-filesystem-19af3afe-2606-f113-5de0-4ef4af6c5aa9?restype=container",
-      "RequestMethod": "PUT",
-      "RequestHeaders": {
-        "Accept": "application/xml",
-        "Authorization": "Sanitized",
-<<<<<<< HEAD
-        "traceparent": "00-afeb294bbd49d04ca52e82d1defa9694-5887388777621d41-00",
-        "User-Agent": [
-          "azsdk-net-Storage.Files.DataLake/12.7.0-alpha.20210202.1",
-          "(.NET 5.0.2; Microsoft Windows 10.0.19042)"
+        "Date": "Fri, 19 Feb 2021 19:08:54 GMT",
+        "Server": [
+          "Windows-Azure-Blob/1.0",
+          "Microsoft-HTTPAPI/2.0"
+        ],
+        "x-ms-client-request-id": "c25aa95a-dd2f-6676-2f12-94fb70cc375e",
+        "x-ms-request-id": "2e62ad80-201e-00a4-2df2-0676f9000000",
+        "x-ms-version": "2020-06-12"
+      },
+      "ResponseBody": []
+    },
+    {
+      "RequestUri": "https://seannse.blob.core.windows.net/test-filesystem-a2c28bf6-b6ba-682c-3560-7893684d36c1?restype=container",
+      "RequestMethod": "PUT",
+      "RequestHeaders": {
+        "Accept": "application/xml",
+        "Authorization": "Sanitized",
+        "traceparent": "00-32397e80fb4aba4ca3c4653b6b6bc44d-3a8efe3fbd86724f-00",
+        "User-Agent": [
+          "azsdk-net-Storage.Files.DataLake/12.7.0-alpha.20210219.1",
+          "(.NET 5.0.3; Microsoft Windows 10.0.19041)"
         ],
         "x-ms-blob-public-access": "container",
-        "x-ms-client-request-id": "6c8165fe-2c0f-f553-bdbf-9715752c5ad6",
-        "x-ms-date": "Tue, 02 Feb 2021 21:35:30 GMT",
-=======
-        "traceparent": "00-61c3a77b4322964c8cda297fa8798be0-b9a9e2bc047fe041-00",
-        "User-Agent": [
-          "azsdk-net-Storage.Files.DataLake/12.7.0-alpha.20210217.1",
-          "(.NET 5.0.3; Microsoft Windows 10.0.19042)"
-        ],
-        "x-ms-blob-public-access": "container",
-        "x-ms-client-request-id": "6c8165fe-2c0f-f553-bdbf-9715752c5ad6",
-        "x-ms-date": "Wed, 17 Feb 2021 22:25:13 GMT",
->>>>>>> 1814567d
-        "x-ms-return-client-request-id": "true",
-        "x-ms-version": "2020-06-12"
-      },
-      "RequestBody": null,
-      "StatusCode": 201,
-      "ResponseHeaders": {
-        "Content-Length": "0",
-<<<<<<< HEAD
-        "Date": "Tue, 02 Feb 2021 21:35:31 GMT",
-        "ETag": "\u00220x8D8C7C277480802\u0022",
-        "Last-Modified": "Tue, 02 Feb 2021 21:35:31 GMT",
-=======
-        "Date": "Wed, 17 Feb 2021 22:25:13 GMT",
-        "ETag": "\u00220x8D8D392E578FAC2\u0022",
-        "Last-Modified": "Wed, 17 Feb 2021 22:25:14 GMT",
->>>>>>> 1814567d
-        "Server": [
-          "Windows-Azure-Blob/1.0",
-          "Microsoft-HTTPAPI/2.0"
-        ],
-        "x-ms-client-request-id": "6c8165fe-2c0f-f553-bdbf-9715752c5ad6",
-<<<<<<< HEAD
-        "x-ms-request-id": "47492da8-601e-000c-5aab-f9e857000000",
-=======
-        "x-ms-request-id": "eff789c5-901e-0008-3e7b-056550000000",
->>>>>>> 1814567d
-        "x-ms-version": "2020-06-12"
-      },
-      "ResponseBody": []
-    },
-    {
-      "RequestUri": "https://seannse.dfs.core.windows.net/test-filesystem-19af3afe-2606-f113-5de0-4ef4af6c5aa9/test-file-9e18594b-b8ac-43c4-10ae-8368f4a08ecf?resource=file",
+        "x-ms-client-request-id": "b9acdde9-6ea2-a31a-7df1-8cce65e2fee1",
+        "x-ms-date": "Fri, 19 Feb 2021 19:08:55 GMT",
+        "x-ms-return-client-request-id": "true",
+        "x-ms-version": "2020-06-12"
+      },
+      "RequestBody": null,
+      "StatusCode": 201,
+      "ResponseHeaders": {
+        "Content-Length": "0",
+        "Date": "Fri, 19 Feb 2021 19:08:54 GMT",
+        "ETag": "\u00220x8D8D509CD2D8686\u0022",
+        "Last-Modified": "Fri, 19 Feb 2021 19:08:54 GMT",
+        "Server": [
+          "Windows-Azure-Blob/1.0",
+          "Microsoft-HTTPAPI/2.0"
+        ],
+        "x-ms-client-request-id": "b9acdde9-6ea2-a31a-7df1-8cce65e2fee1",
+        "x-ms-request-id": "2e62ae58-201e-00a4-7df2-0676f9000000",
+        "x-ms-version": "2020-06-12"
+      },
+      "ResponseBody": []
+    },
+    {
+      "RequestUri": "https://seannse.dfs.core.windows.net/test-filesystem-a2c28bf6-b6ba-682c-3560-7893684d36c1/test-file-8365d3db-79d4-b0b6-c9d7-3f4e6258d336?resource=file",
       "RequestMethod": "PUT",
       "RequestHeaders": {
         "Accept": "application/json",
         "Authorization": "Sanitized",
-<<<<<<< HEAD
-        "traceparent": "00-a0bc5a61040bf54eaeb32ceb80ce94ce-5d57cce1d1108e41-00",
-        "User-Agent": [
-          "azsdk-net-Storage.Files.DataLake/12.7.0-alpha.20210202.1",
-          "(.NET 5.0.2; Microsoft Windows 10.0.19042)"
-        ],
-        "x-ms-client-request-id": "0a275c42-8474-4623-a03d-5c61a8ea011d",
-        "x-ms-date": "Tue, 02 Feb 2021 21:35:30 GMT",
-=======
-        "traceparent": "00-fc27f5ec0e0a0c409357eda15a2d7e22-291c15354874494a-00",
-        "User-Agent": [
-          "azsdk-net-Storage.Files.DataLake/12.7.0-alpha.20210217.1",
-          "(.NET 5.0.3; Microsoft Windows 10.0.19042)"
-        ],
-        "x-ms-client-request-id": "0a275c42-8474-4623-a03d-5c61a8ea011d",
-        "x-ms-date": "Wed, 17 Feb 2021 22:25:14 GMT",
->>>>>>> 1814567d
-        "x-ms-return-client-request-id": "true",
-        "x-ms-version": "2020-06-12"
-      },
-      "RequestBody": null,
-      "StatusCode": 201,
-      "ResponseHeaders": {
-        "Content-Length": "0",
-<<<<<<< HEAD
-        "Date": "Tue, 02 Feb 2021 21:35:31 GMT",
-        "ETag": "\u00220x8D8C7C277884D6F\u0022",
-        "Last-Modified": "Tue, 02 Feb 2021 21:35:31 GMT",
-=======
-        "Date": "Wed, 17 Feb 2021 22:25:14 GMT",
-        "ETag": "\u00220x8D8D392E5B3C1D4\u0022",
-        "Last-Modified": "Wed, 17 Feb 2021 22:25:14 GMT",
->>>>>>> 1814567d
+        "traceparent": "00-d0f3ebc6895cf84db5d87404c58485bb-b0ce7e0181620443-00",
+        "User-Agent": [
+          "azsdk-net-Storage.Files.DataLake/12.7.0-alpha.20210219.1",
+          "(.NET 5.0.3; Microsoft Windows 10.0.19041)"
+        ],
+        "x-ms-client-request-id": "c1f8736c-6e99-6fdb-26fb-efcb2ecb4024",
+        "x-ms-date": "Fri, 19 Feb 2021 19:08:55 GMT",
+        "x-ms-return-client-request-id": "true",
+        "x-ms-version": "2020-06-12"
+      },
+      "RequestBody": null,
+      "StatusCode": 201,
+      "ResponseHeaders": {
+        "Content-Length": "0",
+        "Date": "Fri, 19 Feb 2021 19:08:54 GMT",
+        "ETag": "\u00220x8D8D509CD3C4CAB\u0022",
+        "Last-Modified": "Fri, 19 Feb 2021 19:08:54 GMT",
         "Server": [
           "Windows-Azure-HDFS/1.0",
           "Microsoft-HTTPAPI/2.0"
         ],
-        "x-ms-client-request-id": "0a275c42-8474-4623-a03d-5c61a8ea011d",
-<<<<<<< HEAD
-        "x-ms-request-id": "8d9cda8d-d01f-0026-0fab-f93747000000",
-=======
-        "x-ms-request-id": "d27701dc-801f-0004-3c7b-05f258000000",
->>>>>>> 1814567d
-        "x-ms-version": "2020-06-12"
-      },
-      "ResponseBody": []
-    },
-    {
-      "RequestUri": "https://seannse.blob.core.windows.net/test-filesystem-19af3afe-2606-f113-5de0-4ef4af6c5aa9/test-file-9e18594b-b8ac-43c4-10ae-8368f4a08ecf?comp=lease",
-      "RequestMethod": "PUT",
-      "RequestHeaders": {
-        "Accept": "application/xml",
-        "Authorization": "Sanitized",
-<<<<<<< HEAD
-        "traceparent": "00-a0cf8302e952c24f8e92288c19b85c06-c6e3d913541b604e-00",
-        "User-Agent": [
-          "azsdk-net-Storage.Files.DataLake/12.7.0-alpha.20210202.1",
-          "(.NET 5.0.2; Microsoft Windows 10.0.19042)"
-        ],
-        "x-ms-client-request-id": "5b341ced-94bd-3132-71c9-4a526965c641",
-        "x-ms-date": "Tue, 02 Feb 2021 21:35:31 GMT",
-=======
-        "traceparent": "00-04a2a6ae3771884d8aff50c1373054e2-c4b0ccd9d5f87641-00",
-        "User-Agent": [
-          "azsdk-net-Storage.Files.DataLake/12.7.0-alpha.20210217.1",
-          "(.NET 5.0.3; Microsoft Windows 10.0.19042)"
-        ],
-        "x-ms-client-request-id": "5b341ced-94bd-3132-71c9-4a526965c641",
-        "x-ms-date": "Wed, 17 Feb 2021 22:25:14 GMT",
->>>>>>> 1814567d
+        "x-ms-client-request-id": "c1f8736c-6e99-6fdb-26fb-efcb2ecb4024",
+        "x-ms-request-id": "6f4af42b-e01f-004f-5df2-060e0b000000",
+        "x-ms-version": "2020-06-12"
+      },
+      "ResponseBody": []
+    },
+    {
+      "RequestUri": "https://seannse.blob.core.windows.net/test-filesystem-a2c28bf6-b6ba-682c-3560-7893684d36c1/test-file-8365d3db-79d4-b0b6-c9d7-3f4e6258d336?comp=lease",
+      "RequestMethod": "PUT",
+      "RequestHeaders": {
+        "Accept": "application/xml",
+        "Authorization": "Sanitized",
+        "traceparent": "00-5dcef8e3664fd944bcb50147a8493f76-2b86cadcef844b48-00",
+        "User-Agent": [
+          "azsdk-net-Storage.Files.DataLake/12.7.0-alpha.20210219.1",
+          "(.NET 5.0.3; Microsoft Windows 10.0.19041)"
+        ],
+        "x-ms-client-request-id": "62981c13-e992-f947-329a-0d5abe5a3624",
+        "x-ms-date": "Fri, 19 Feb 2021 19:08:55 GMT",
         "x-ms-lease-action": "acquire",
         "x-ms-lease-duration": "15",
-        "x-ms-proposed-lease-id": "f757c831-1037-5dea-bf22-1abd7f5f20fb",
-        "x-ms-return-client-request-id": "true",
-        "x-ms-version": "2020-06-12"
-      },
-      "RequestBody": null,
-      "StatusCode": 201,
-      "ResponseHeaders": {
-        "Content-Length": "0",
-<<<<<<< HEAD
-        "Date": "Tue, 02 Feb 2021 21:35:31 GMT",
-        "ETag": "\u00220x8D8C7C277884D6F\u0022",
-        "Last-Modified": "Tue, 02 Feb 2021 21:35:31 GMT",
-=======
-        "Date": "Wed, 17 Feb 2021 22:25:13 GMT",
-        "ETag": "\u00220x8D8D392E5B3C1D4\u0022",
-        "Last-Modified": "Wed, 17 Feb 2021 22:25:14 GMT",
->>>>>>> 1814567d
-        "Server": [
-          "Windows-Azure-Blob/1.0",
-          "Microsoft-HTTPAPI/2.0"
-        ],
-        "x-ms-client-request-id": "5b341ced-94bd-3132-71c9-4a526965c641",
-        "x-ms-lease-id": "f757c831-1037-5dea-bf22-1abd7f5f20fb",
-<<<<<<< HEAD
-        "x-ms-request-id": "47492e21-601e-000c-44ab-f9e857000000",
-=======
-        "x-ms-request-id": "eff78a8d-901e-0008-777b-056550000000",
->>>>>>> 1814567d
-        "x-ms-version": "2020-06-12"
-      },
-      "ResponseBody": []
-    },
-    {
-      "RequestUri": "https://seannse.blob.core.windows.net/test-filesystem-19af3afe-2606-f113-5de0-4ef4af6c5aa9/test-file-9e18594b-b8ac-43c4-10ae-8368f4a08ecf?comp=lease",
-      "RequestMethod": "PUT",
-      "RequestHeaders": {
-        "Accept": "application/xml",
-        "Authorization": "Sanitized",
-<<<<<<< HEAD
-        "If-Unmodified-Since": "Mon, 01 Feb 2021 21:35:29 GMT",
-        "traceparent": "00-5496204f78776944bde23bf1b72c725b-0bee3e8921eb744f-00",
-        "User-Agent": [
-          "azsdk-net-Storage.Files.DataLake/12.7.0-alpha.20210202.1",
-          "(.NET 5.0.2; Microsoft Windows 10.0.19042)"
-        ],
-        "x-ms-client-request-id": "63cf81d4-c42a-8e3e-e8f4-25af3a07d0f5",
-        "x-ms-date": "Tue, 02 Feb 2021 21:35:31 GMT",
-=======
-        "If-Unmodified-Since": "Tue, 16 Feb 2021 22:25:12 GMT",
-        "traceparent": "00-ab8397ac300a2b4e8d1d6e388c00e4de-c561db1dba4df248-00",
-        "User-Agent": [
-          "azsdk-net-Storage.Files.DataLake/12.7.0-alpha.20210217.1",
-          "(.NET 5.0.3; Microsoft Windows 10.0.19042)"
-        ],
-        "x-ms-client-request-id": "63cf81d4-c42a-8e3e-e8f4-25af3a07d0f5",
-        "x-ms-date": "Wed, 17 Feb 2021 22:25:14 GMT",
->>>>>>> 1814567d
+        "x-ms-proposed-lease-id": "9c60551d-7338-5d40-b43e-b0803801f7d6",
+        "x-ms-return-client-request-id": "true",
+        "x-ms-version": "2020-06-12"
+      },
+      "RequestBody": null,
+      "StatusCode": 201,
+      "ResponseHeaders": {
+        "Content-Length": "0",
+        "Date": "Fri, 19 Feb 2021 19:08:54 GMT",
+        "ETag": "\u00220x8D8D509CD3C4CAB\u0022",
+        "Last-Modified": "Fri, 19 Feb 2021 19:08:54 GMT",
+        "Server": [
+          "Windows-Azure-Blob/1.0",
+          "Microsoft-HTTPAPI/2.0"
+        ],
+        "x-ms-client-request-id": "62981c13-e992-f947-329a-0d5abe5a3624",
+        "x-ms-lease-id": "9c60551d-7338-5d40-b43e-b0803801f7d6",
+        "x-ms-request-id": "2e62b00c-201e-00a4-24f2-0676f9000000",
+        "x-ms-version": "2020-06-12"
+      },
+      "ResponseBody": []
+    },
+    {
+      "RequestUri": "https://seannse.blob.core.windows.net/test-filesystem-a2c28bf6-b6ba-682c-3560-7893684d36c1/test-file-8365d3db-79d4-b0b6-c9d7-3f4e6258d336?comp=lease",
+      "RequestMethod": "PUT",
+      "RequestHeaders": {
+        "Accept": "application/xml",
+        "Authorization": "Sanitized",
+        "If-Unmodified-Since": "Thu, 18 Feb 2021 19:08:54 GMT",
+        "traceparent": "00-5716ba40ee2af84c920cbf9fdb07239c-36df2eae793c944e-00",
+        "User-Agent": [
+          "azsdk-net-Storage.Files.DataLake/12.7.0-alpha.20210219.1",
+          "(.NET 5.0.3; Microsoft Windows 10.0.19041)"
+        ],
+        "x-ms-client-request-id": "1c6ca846-9468-6744-78e8-bcc504424191",
+        "x-ms-date": "Fri, 19 Feb 2021 19:08:55 GMT",
         "x-ms-lease-action": "break",
         "x-ms-return-client-request-id": "true",
         "x-ms-version": "2020-06-12"
@@ -476,58 +301,35 @@
       "ResponseHeaders": {
         "Content-Length": "252",
         "Content-Type": "application/xml",
-<<<<<<< HEAD
-        "Date": "Tue, 02 Feb 2021 21:35:31 GMT",
-=======
-        "Date": "Wed, 17 Feb 2021 22:25:13 GMT",
->>>>>>> 1814567d
-        "Server": [
-          "Windows-Azure-Blob/1.0",
-          "Microsoft-HTTPAPI/2.0"
-        ],
-        "x-ms-client-request-id": "63cf81d4-c42a-8e3e-e8f4-25af3a07d0f5",
+        "Date": "Fri, 19 Feb 2021 19:08:54 GMT",
+        "Server": [
+          "Windows-Azure-Blob/1.0",
+          "Microsoft-HTTPAPI/2.0"
+        ],
+        "x-ms-client-request-id": "1c6ca846-9468-6744-78e8-bcc504424191",
         "x-ms-error-code": "ConditionNotMet",
-<<<<<<< HEAD
-        "x-ms-request-id": "47492e3f-601e-000c-5bab-f9e857000000",
-=======
-        "x-ms-request-id": "eff78ab9-901e-0008-1f7b-056550000000",
->>>>>>> 1814567d
+        "x-ms-request-id": "2e62b0e0-201e-00a4-74f2-0676f9000000",
         "x-ms-version": "2020-06-12"
       },
       "ResponseBody": [
         "\uFEFF\u003C?xml version=\u00221.0\u0022 encoding=\u0022utf-8\u0022?\u003E\u003CError\u003E\u003CCode\u003EConditionNotMet\u003C/Code\u003E\u003CMessage\u003EThe condition specified using HTTP conditional header(s) is not met.\n",
-<<<<<<< HEAD
-        "RequestId:47492e3f-601e-000c-5bab-f9e857000000\n",
-        "Time:2021-02-02T21:35:31.7821675Z\u003C/Message\u003E\u003C/Error\u003E"
-=======
-        "RequestId:eff78ab9-901e-0008-1f7b-056550000000\n",
-        "Time:2021-02-17T22:25:14.7346267Z\u003C/Message\u003E\u003C/Error\u003E"
->>>>>>> 1814567d
+        "RequestId:2e62b0e0-201e-00a4-74f2-0676f9000000\n",
+        "Time:2021-02-19T19:08:54.9211864Z\u003C/Message\u003E\u003C/Error\u003E"
       ]
     },
     {
-      "RequestUri": "https://seannse.blob.core.windows.net/test-filesystem-19af3afe-2606-f113-5de0-4ef4af6c5aa9?restype=container",
+      "RequestUri": "https://seannse.blob.core.windows.net/test-filesystem-a2c28bf6-b6ba-682c-3560-7893684d36c1?restype=container",
       "RequestMethod": "DELETE",
       "RequestHeaders": {
         "Accept": "application/xml",
         "Authorization": "Sanitized",
-<<<<<<< HEAD
-        "traceparent": "00-fdc38b0b2824f24a8f0c7a0cd768fcf7-2428a9dd8b750747-00",
-        "User-Agent": [
-          "azsdk-net-Storage.Files.DataLake/12.7.0-alpha.20210202.1",
-          "(.NET 5.0.2; Microsoft Windows 10.0.19042)"
-        ],
-        "x-ms-client-request-id": "e87ec2fe-6296-5817-22af-a5d044f47265",
-        "x-ms-date": "Tue, 02 Feb 2021 21:35:31 GMT",
-=======
-        "traceparent": "00-3557eca2aba36241a36c78d6e4ef5331-448f1b2223c4244c-00",
-        "User-Agent": [
-          "azsdk-net-Storage.Files.DataLake/12.7.0-alpha.20210217.1",
-          "(.NET 5.0.3; Microsoft Windows 10.0.19042)"
-        ],
-        "x-ms-client-request-id": "e87ec2fe-6296-5817-22af-a5d044f47265",
-        "x-ms-date": "Wed, 17 Feb 2021 22:25:14 GMT",
->>>>>>> 1814567d
+        "traceparent": "00-258cad225936834fbf57b2fb8899ed57-45a799238de7b648-00",
+        "User-Agent": [
+          "azsdk-net-Storage.Files.DataLake/12.7.0-alpha.20210219.1",
+          "(.NET 5.0.3; Microsoft Windows 10.0.19041)"
+        ],
+        "x-ms-client-request-id": "1514acca-1aee-6fbc-d412-f70194ff0676",
+        "x-ms-date": "Fri, 19 Feb 2021 19:08:55 GMT",
         "x-ms-return-client-request-id": "true",
         "x-ms-version": "2020-06-12"
       },
@@ -535,214 +337,135 @@
       "StatusCode": 202,
       "ResponseHeaders": {
         "Content-Length": "0",
-<<<<<<< HEAD
-        "Date": "Tue, 02 Feb 2021 21:35:31 GMT",
-=======
-        "Date": "Wed, 17 Feb 2021 22:25:13 GMT",
->>>>>>> 1814567d
-        "Server": [
-          "Windows-Azure-Blob/1.0",
-          "Microsoft-HTTPAPI/2.0"
-        ],
-        "x-ms-client-request-id": "e87ec2fe-6296-5817-22af-a5d044f47265",
-<<<<<<< HEAD
-        "x-ms-request-id": "47492e55-601e-000c-6fab-f9e857000000",
-=======
-        "x-ms-request-id": "eff78aee-901e-0008-4f7b-056550000000",
->>>>>>> 1814567d
-        "x-ms-version": "2020-06-12"
-      },
-      "ResponseBody": []
-    },
-    {
-      "RequestUri": "https://seannse.blob.core.windows.net/test-filesystem-009ea64d-99ac-148d-ad4b-eba2d79d963d?restype=container",
-      "RequestMethod": "PUT",
-      "RequestHeaders": {
-        "Accept": "application/xml",
-        "Authorization": "Sanitized",
-<<<<<<< HEAD
-        "traceparent": "00-6fdf25a821a5384b94b519ce55ad6623-48d24cc6ef089348-00",
-        "User-Agent": [
-          "azsdk-net-Storage.Files.DataLake/12.7.0-alpha.20210202.1",
-          "(.NET 5.0.2; Microsoft Windows 10.0.19042)"
+        "Date": "Fri, 19 Feb 2021 19:08:55 GMT",
+        "Server": [
+          "Windows-Azure-Blob/1.0",
+          "Microsoft-HTTPAPI/2.0"
+        ],
+        "x-ms-client-request-id": "1514acca-1aee-6fbc-d412-f70194ff0676",
+        "x-ms-request-id": "2e62b1a1-201e-00a4-2df2-0676f9000000",
+        "x-ms-version": "2020-06-12"
+      },
+      "ResponseBody": []
+    },
+    {
+      "RequestUri": "https://seannse.blob.core.windows.net/test-filesystem-cefb1e1e-5af8-bd87-8baa-c5dbea122d2f?restype=container",
+      "RequestMethod": "PUT",
+      "RequestHeaders": {
+        "Accept": "application/xml",
+        "Authorization": "Sanitized",
+        "traceparent": "00-aece78904deaa443abd1ae9aa9be6538-be2cd60c0f6dc84c-00",
+        "User-Agent": [
+          "azsdk-net-Storage.Files.DataLake/12.7.0-alpha.20210219.1",
+          "(.NET 5.0.3; Microsoft Windows 10.0.19041)"
         ],
         "x-ms-blob-public-access": "container",
-        "x-ms-client-request-id": "51538715-c80c-6488-356a-3a4b76748184",
-        "x-ms-date": "Tue, 02 Feb 2021 21:35:31 GMT",
-=======
-        "traceparent": "00-b1ed7d8313094e4e8aa8f4450415d830-b5b551e940cc7346-00",
-        "User-Agent": [
-          "azsdk-net-Storage.Files.DataLake/12.7.0-alpha.20210217.1",
-          "(.NET 5.0.3; Microsoft Windows 10.0.19042)"
-        ],
-        "x-ms-blob-public-access": "container",
-        "x-ms-client-request-id": "51538715-c80c-6488-356a-3a4b76748184",
-        "x-ms-date": "Wed, 17 Feb 2021 22:25:14 GMT",
->>>>>>> 1814567d
-        "x-ms-return-client-request-id": "true",
-        "x-ms-version": "2020-06-12"
-      },
-      "RequestBody": null,
-      "StatusCode": 201,
-      "ResponseHeaders": {
-        "Content-Length": "0",
-<<<<<<< HEAD
-        "Date": "Tue, 02 Feb 2021 21:35:31 GMT",
-        "ETag": "\u00220x8D8C7C277EE3DCC\u0022",
-        "Last-Modified": "Tue, 02 Feb 2021 21:35:32 GMT",
-=======
-        "Date": "Wed, 17 Feb 2021 22:25:14 GMT",
-        "ETag": "\u00220x8D8D392E611545A\u0022",
-        "Last-Modified": "Wed, 17 Feb 2021 22:25:15 GMT",
->>>>>>> 1814567d
-        "Server": [
-          "Windows-Azure-Blob/1.0",
-          "Microsoft-HTTPAPI/2.0"
-        ],
-        "x-ms-client-request-id": "51538715-c80c-6488-356a-3a4b76748184",
-<<<<<<< HEAD
-        "x-ms-request-id": "f1bf984c-b01e-006d-71ab-f9cb14000000",
-=======
-        "x-ms-request-id": "10b16c1a-c01e-0048-657b-056268000000",
->>>>>>> 1814567d
-        "x-ms-version": "2020-06-12"
-      },
-      "ResponseBody": []
-    },
-    {
-      "RequestUri": "https://seannse.dfs.core.windows.net/test-filesystem-009ea64d-99ac-148d-ad4b-eba2d79d963d/test-file-53a56719-fb44-65dc-4817-b0738a44f9a9?resource=file",
+        "x-ms-client-request-id": "1b133386-1c4d-70a0-2556-8a4454e084c2",
+        "x-ms-date": "Fri, 19 Feb 2021 19:08:55 GMT",
+        "x-ms-return-client-request-id": "true",
+        "x-ms-version": "2020-06-12"
+      },
+      "RequestBody": null,
+      "StatusCode": 201,
+      "ResponseHeaders": {
+        "Content-Length": "0",
+        "Date": "Fri, 19 Feb 2021 19:08:55 GMT",
+        "ETag": "\u00220x8D8D509CD737669\u0022",
+        "Last-Modified": "Fri, 19 Feb 2021 19:08:55 GMT",
+        "Server": [
+          "Windows-Azure-Blob/1.0",
+          "Microsoft-HTTPAPI/2.0"
+        ],
+        "x-ms-client-request-id": "1b133386-1c4d-70a0-2556-8a4454e084c2",
+        "x-ms-request-id": "2e62b2da-201e-00a4-5af2-0676f9000000",
+        "x-ms-version": "2020-06-12"
+      },
+      "ResponseBody": []
+    },
+    {
+      "RequestUri": "https://seannse.dfs.core.windows.net/test-filesystem-cefb1e1e-5af8-bd87-8baa-c5dbea122d2f/test-file-7103c7e5-ae04-f248-7a12-4ac5b9c12c6f?resource=file",
       "RequestMethod": "PUT",
       "RequestHeaders": {
         "Accept": "application/json",
         "Authorization": "Sanitized",
-<<<<<<< HEAD
-        "traceparent": "00-0a3bee4a77127445a48170f3ee11e080-f309fc35c1eb0349-00",
-        "User-Agent": [
-          "azsdk-net-Storage.Files.DataLake/12.7.0-alpha.20210202.1",
-          "(.NET 5.0.2; Microsoft Windows 10.0.19042)"
-        ],
-        "x-ms-client-request-id": "b2308ab7-eb5e-193e-abed-09f41814d9f0",
-        "x-ms-date": "Tue, 02 Feb 2021 21:35:31 GMT",
-=======
-        "traceparent": "00-75127b5703b2404da1aa21e8297f9022-4abdad2456d5e649-00",
-        "User-Agent": [
-          "azsdk-net-Storage.Files.DataLake/12.7.0-alpha.20210217.1",
-          "(.NET 5.0.3; Microsoft Windows 10.0.19042)"
-        ],
-        "x-ms-client-request-id": "b2308ab7-eb5e-193e-abed-09f41814d9f0",
-        "x-ms-date": "Wed, 17 Feb 2021 22:25:15 GMT",
->>>>>>> 1814567d
-        "x-ms-return-client-request-id": "true",
-        "x-ms-version": "2020-06-12"
-      },
-      "RequestBody": null,
-      "StatusCode": 201,
-      "ResponseHeaders": {
-        "Content-Length": "0",
-<<<<<<< HEAD
-        "Date": "Tue, 02 Feb 2021 21:35:31 GMT",
-        "ETag": "\u00220x8D8C7C278251156\u0022",
-        "Last-Modified": "Tue, 02 Feb 2021 21:35:32 GMT",
-=======
-        "Date": "Wed, 17 Feb 2021 22:25:14 GMT",
-        "ETag": "\u00220x8D8D392E64E27F9\u0022",
-        "Last-Modified": "Wed, 17 Feb 2021 22:25:15 GMT",
->>>>>>> 1814567d
+        "traceparent": "00-378fc102edc5224fb1b9ec13d7dc5bed-eab8e5a5b7d3a14e-00",
+        "User-Agent": [
+          "azsdk-net-Storage.Files.DataLake/12.7.0-alpha.20210219.1",
+          "(.NET 5.0.3; Microsoft Windows 10.0.19041)"
+        ],
+        "x-ms-client-request-id": "c9e1deae-bc18-d853-ea20-a13bd1dbb764",
+        "x-ms-date": "Fri, 19 Feb 2021 19:08:55 GMT",
+        "x-ms-return-client-request-id": "true",
+        "x-ms-version": "2020-06-12"
+      },
+      "RequestBody": null,
+      "StatusCode": 201,
+      "ResponseHeaders": {
+        "Content-Length": "0",
+        "Date": "Fri, 19 Feb 2021 19:08:54 GMT",
+        "ETag": "\u00220x8D8D509CD83DB86\u0022",
+        "Last-Modified": "Fri, 19 Feb 2021 19:08:55 GMT",
         "Server": [
           "Windows-Azure-HDFS/1.0",
           "Microsoft-HTTPAPI/2.0"
         ],
-        "x-ms-client-request-id": "b2308ab7-eb5e-193e-abed-09f41814d9f0",
-<<<<<<< HEAD
-        "x-ms-request-id": "19c75a7c-001f-0057-58ab-f9d16c000000",
-=======
-        "x-ms-request-id": "c5c24821-f01f-007c-5b7b-0551a0000000",
->>>>>>> 1814567d
-        "x-ms-version": "2020-06-12"
-      },
-      "ResponseBody": []
-    },
-    {
-      "RequestUri": "https://seannse.blob.core.windows.net/test-filesystem-009ea64d-99ac-148d-ad4b-eba2d79d963d/test-file-53a56719-fb44-65dc-4817-b0738a44f9a9?comp=lease",
-      "RequestMethod": "PUT",
-      "RequestHeaders": {
-        "Accept": "application/xml",
-        "Authorization": "Sanitized",
-<<<<<<< HEAD
-        "traceparent": "00-545f5f4c8405984a8067a6a13a36a15a-6bd47d33b86b664e-00",
-        "User-Agent": [
-          "azsdk-net-Storage.Files.DataLake/12.7.0-alpha.20210202.1",
-          "(.NET 5.0.2; Microsoft Windows 10.0.19042)"
-        ],
-        "x-ms-client-request-id": "1bae5172-02d3-85f4-505b-7c1b01465fee",
-        "x-ms-date": "Tue, 02 Feb 2021 21:35:32 GMT",
-=======
-        "traceparent": "00-70e887c61051c746a6dde53e1d17843e-3280a21ba2ffac4d-00",
-        "User-Agent": [
-          "azsdk-net-Storage.Files.DataLake/12.7.0-alpha.20210217.1",
-          "(.NET 5.0.3; Microsoft Windows 10.0.19042)"
-        ],
-        "x-ms-client-request-id": "1bae5172-02d3-85f4-505b-7c1b01465fee",
-        "x-ms-date": "Wed, 17 Feb 2021 22:25:15 GMT",
->>>>>>> 1814567d
+        "x-ms-client-request-id": "c9e1deae-bc18-d853-ea20-a13bd1dbb764",
+        "x-ms-request-id": "6f4af493-e01f-004f-45f2-060e0b000000",
+        "x-ms-version": "2020-06-12"
+      },
+      "ResponseBody": []
+    },
+    {
+      "RequestUri": "https://seannse.blob.core.windows.net/test-filesystem-cefb1e1e-5af8-bd87-8baa-c5dbea122d2f/test-file-7103c7e5-ae04-f248-7a12-4ac5b9c12c6f?comp=lease",
+      "RequestMethod": "PUT",
+      "RequestHeaders": {
+        "Accept": "application/xml",
+        "Authorization": "Sanitized",
+        "traceparent": "00-94a47955e8dfb14699bff1932fd952d9-02d8ab3a8c9e604a-00",
+        "User-Agent": [
+          "azsdk-net-Storage.Files.DataLake/12.7.0-alpha.20210219.1",
+          "(.NET 5.0.3; Microsoft Windows 10.0.19041)"
+        ],
+        "x-ms-client-request-id": "86accdd2-ac97-e118-1b0e-e3f5cdd85b78",
+        "x-ms-date": "Fri, 19 Feb 2021 19:08:56 GMT",
         "x-ms-lease-action": "acquire",
         "x-ms-lease-duration": "15",
-        "x-ms-proposed-lease-id": "0d3f9170-31e6-d43a-3643-eaf7b9bdb835",
-        "x-ms-return-client-request-id": "true",
-        "x-ms-version": "2020-06-12"
-      },
-      "RequestBody": null,
-      "StatusCode": 201,
-      "ResponseHeaders": {
-        "Content-Length": "0",
-<<<<<<< HEAD
-        "Date": "Tue, 02 Feb 2021 21:35:32 GMT",
-        "ETag": "\u00220x8D8C7C278251156\u0022",
-        "Last-Modified": "Tue, 02 Feb 2021 21:35:32 GMT",
-=======
-        "Date": "Wed, 17 Feb 2021 22:25:15 GMT",
-        "ETag": "\u00220x8D8D392E64E27F9\u0022",
-        "Last-Modified": "Wed, 17 Feb 2021 22:25:15 GMT",
->>>>>>> 1814567d
-        "Server": [
-          "Windows-Azure-Blob/1.0",
-          "Microsoft-HTTPAPI/2.0"
-        ],
-        "x-ms-client-request-id": "1bae5172-02d3-85f4-505b-7c1b01465fee",
-        "x-ms-lease-id": "0d3f9170-31e6-d43a-3643-eaf7b9bdb835",
-<<<<<<< HEAD
-        "x-ms-request-id": "f1bf995e-b01e-006d-69ab-f9cb14000000",
-=======
-        "x-ms-request-id": "10b16d8a-c01e-0048-397b-056268000000",
->>>>>>> 1814567d
-        "x-ms-version": "2020-06-12"
-      },
-      "ResponseBody": []
-    },
-    {
-      "RequestUri": "https://seannse.blob.core.windows.net/test-filesystem-009ea64d-99ac-148d-ad4b-eba2d79d963d/test-file-53a56719-fb44-65dc-4817-b0738a44f9a9?comp=lease",
+        "x-ms-proposed-lease-id": "e7c71b2a-cc8b-d2c3-e522-ee7a7c71511a",
+        "x-ms-return-client-request-id": "true",
+        "x-ms-version": "2020-06-12"
+      },
+      "RequestBody": null,
+      "StatusCode": 201,
+      "ResponseHeaders": {
+        "Content-Length": "0",
+        "Date": "Fri, 19 Feb 2021 19:08:55 GMT",
+        "ETag": "\u00220x8D8D509CD83DB86\u0022",
+        "Last-Modified": "Fri, 19 Feb 2021 19:08:55 GMT",
+        "Server": [
+          "Windows-Azure-Blob/1.0",
+          "Microsoft-HTTPAPI/2.0"
+        ],
+        "x-ms-client-request-id": "86accdd2-ac97-e118-1b0e-e3f5cdd85b78",
+        "x-ms-lease-id": "e7c71b2a-cc8b-d2c3-e522-ee7a7c71511a",
+        "x-ms-request-id": "2e62b4b6-201e-00a4-1cf2-0676f9000000",
+        "x-ms-version": "2020-06-12"
+      },
+      "ResponseBody": []
+    },
+    {
+      "RequestUri": "https://seannse.blob.core.windows.net/test-filesystem-cefb1e1e-5af8-bd87-8baa-c5dbea122d2f/test-file-7103c7e5-ae04-f248-7a12-4ac5b9c12c6f?comp=lease",
       "RequestMethod": "PUT",
       "RequestHeaders": {
         "Accept": "application/xml",
         "Authorization": "Sanitized",
         "If-Match": "\u0022garbage\u0022",
-<<<<<<< HEAD
-        "traceparent": "00-48eb6fa8980109418461092dcda17402-5f22d726b7e5674b-00",
-        "User-Agent": [
-          "azsdk-net-Storage.Files.DataLake/12.7.0-alpha.20210202.1",
-          "(.NET 5.0.2; Microsoft Windows 10.0.19042)"
-        ],
-        "x-ms-client-request-id": "688596f9-9c0e-0561-e037-b0b8ca2f1fe3",
-        "x-ms-date": "Tue, 02 Feb 2021 21:35:32 GMT",
-=======
-        "traceparent": "00-79700bfbb005f84fa303a6190214d0ac-9fa65e0338829441-00",
-        "User-Agent": [
-          "azsdk-net-Storage.Files.DataLake/12.7.0-alpha.20210217.1",
-          "(.NET 5.0.3; Microsoft Windows 10.0.19042)"
-        ],
-        "x-ms-client-request-id": "688596f9-9c0e-0561-e037-b0b8ca2f1fe3",
-        "x-ms-date": "Wed, 17 Feb 2021 22:25:15 GMT",
->>>>>>> 1814567d
+        "traceparent": "00-81db6e8a21d19041a339f36e04045140-3251bc28e479b644-00",
+        "User-Agent": [
+          "azsdk-net-Storage.Files.DataLake/12.7.0-alpha.20210219.1",
+          "(.NET 5.0.3; Microsoft Windows 10.0.19041)"
+        ],
+        "x-ms-client-request-id": "aea74713-cac4-d183-8e35-bfd17f61f240",
+        "x-ms-date": "Fri, 19 Feb 2021 19:08:56 GMT",
         "x-ms-lease-action": "break",
         "x-ms-return-client-request-id": "true",
         "x-ms-version": "2020-06-12"
@@ -752,58 +475,35 @@
       "ResponseHeaders": {
         "Content-Length": "252",
         "Content-Type": "application/xml",
-<<<<<<< HEAD
-        "Date": "Tue, 02 Feb 2021 21:35:32 GMT",
-=======
-        "Date": "Wed, 17 Feb 2021 22:25:15 GMT",
->>>>>>> 1814567d
-        "Server": [
-          "Windows-Azure-Blob/1.0",
-          "Microsoft-HTTPAPI/2.0"
-        ],
-        "x-ms-client-request-id": "688596f9-9c0e-0561-e037-b0b8ca2f1fe3",
+        "Date": "Fri, 19 Feb 2021 19:08:55 GMT",
+        "Server": [
+          "Windows-Azure-Blob/1.0",
+          "Microsoft-HTTPAPI/2.0"
+        ],
+        "x-ms-client-request-id": "aea74713-cac4-d183-8e35-bfd17f61f240",
         "x-ms-error-code": "ConditionNotMet",
-<<<<<<< HEAD
-        "x-ms-request-id": "f1bf9980-b01e-006d-09ab-f9cb14000000",
-=======
-        "x-ms-request-id": "10b16dd3-c01e-0048-7b7b-056268000000",
->>>>>>> 1814567d
+        "x-ms-request-id": "2e62b57f-201e-00a4-5af2-0676f9000000",
         "x-ms-version": "2020-06-12"
       },
       "ResponseBody": [
         "\uFEFF\u003C?xml version=\u00221.0\u0022 encoding=\u0022utf-8\u0022?\u003E\u003CError\u003E\u003CCode\u003EConditionNotMet\u003C/Code\u003E\u003CMessage\u003EThe condition specified using HTTP conditional header(s) is not met.\n",
-<<<<<<< HEAD
-        "RequestId:f1bf9980-b01e-006d-09ab-f9cb14000000\n",
-        "Time:2021-02-02T21:35:32.8043895Z\u003C/Message\u003E\u003C/Error\u003E"
-=======
-        "RequestId:10b16dd3-c01e-0048-7b7b-056268000000\n",
-        "Time:2021-02-17T22:25:15.7200609Z\u003C/Message\u003E\u003C/Error\u003E"
->>>>>>> 1814567d
+        "RequestId:2e62b57f-201e-00a4-5af2-0676f9000000\n",
+        "Time:2021-02-19T19:08:55.3945376Z\u003C/Message\u003E\u003C/Error\u003E"
       ]
     },
     {
-      "RequestUri": "https://seannse.blob.core.windows.net/test-filesystem-009ea64d-99ac-148d-ad4b-eba2d79d963d?restype=container",
+      "RequestUri": "https://seannse.blob.core.windows.net/test-filesystem-cefb1e1e-5af8-bd87-8baa-c5dbea122d2f?restype=container",
       "RequestMethod": "DELETE",
       "RequestHeaders": {
         "Accept": "application/xml",
         "Authorization": "Sanitized",
-<<<<<<< HEAD
-        "traceparent": "00-c12524d1f50aa647a9b966eb66a9d810-e2c62b830bc14c4c-00",
-        "User-Agent": [
-          "azsdk-net-Storage.Files.DataLake/12.7.0-alpha.20210202.1",
-          "(.NET 5.0.2; Microsoft Windows 10.0.19042)"
-        ],
-        "x-ms-client-request-id": "6a2283c1-f7c1-98df-73e6-622029256016",
-        "x-ms-date": "Tue, 02 Feb 2021 21:35:32 GMT",
-=======
-        "traceparent": "00-64faa8fcbec2dd4ba69b8f5a872947dc-f042f08a19a3754b-00",
-        "User-Agent": [
-          "azsdk-net-Storage.Files.DataLake/12.7.0-alpha.20210217.1",
-          "(.NET 5.0.3; Microsoft Windows 10.0.19042)"
-        ],
-        "x-ms-client-request-id": "6a2283c1-f7c1-98df-73e6-622029256016",
-        "x-ms-date": "Wed, 17 Feb 2021 22:25:15 GMT",
->>>>>>> 1814567d
+        "traceparent": "00-b1b180e195156848bc0f9f350cfb65c5-026935932dbc5c44-00",
+        "User-Agent": [
+          "azsdk-net-Storage.Files.DataLake/12.7.0-alpha.20210219.1",
+          "(.NET 5.0.3; Microsoft Windows 10.0.19041)"
+        ],
+        "x-ms-client-request-id": "85e2a3ac-ac30-04b3-03ec-9d901db34761",
+        "x-ms-date": "Fri, 19 Feb 2021 19:08:56 GMT",
         "x-ms-return-client-request-id": "true",
         "x-ms-version": "2020-06-12"
       },
@@ -811,153 +511,96 @@
       "StatusCode": 202,
       "ResponseHeaders": {
         "Content-Length": "0",
-<<<<<<< HEAD
-        "Date": "Tue, 02 Feb 2021 21:35:32 GMT",
-=======
-        "Date": "Wed, 17 Feb 2021 22:25:15 GMT",
->>>>>>> 1814567d
-        "Server": [
-          "Windows-Azure-Blob/1.0",
-          "Microsoft-HTTPAPI/2.0"
-        ],
-        "x-ms-client-request-id": "6a2283c1-f7c1-98df-73e6-622029256016",
-<<<<<<< HEAD
-        "x-ms-request-id": "f1bf99b9-b01e-006d-3dab-f9cb14000000",
-=======
-        "x-ms-request-id": "10b16e0a-c01e-0048-2f7b-056268000000",
->>>>>>> 1814567d
-        "x-ms-version": "2020-06-12"
-      },
-      "ResponseBody": []
-    },
-    {
-      "RequestUri": "https://seannse.blob.core.windows.net/test-filesystem-d85e00ff-33b6-f1a7-9aec-f48ac6ace75d?restype=container",
-      "RequestMethod": "PUT",
-      "RequestHeaders": {
-        "Accept": "application/xml",
-        "Authorization": "Sanitized",
-<<<<<<< HEAD
-        "traceparent": "00-7f7b4b93fe060e46b5fbfa6552d629cd-9b0f2527c94a1047-00",
-        "User-Agent": [
-          "azsdk-net-Storage.Files.DataLake/12.7.0-alpha.20210202.1",
-          "(.NET 5.0.2; Microsoft Windows 10.0.19042)"
+        "Date": "Fri, 19 Feb 2021 19:08:55 GMT",
+        "Server": [
+          "Windows-Azure-Blob/1.0",
+          "Microsoft-HTTPAPI/2.0"
+        ],
+        "x-ms-client-request-id": "85e2a3ac-ac30-04b3-03ec-9d901db34761",
+        "x-ms-request-id": "2e62b650-201e-00a4-22f2-0676f9000000",
+        "x-ms-version": "2020-06-12"
+      },
+      "ResponseBody": []
+    },
+    {
+      "RequestUri": "https://seannse.blob.core.windows.net/test-filesystem-aaed8d15-76d4-2f56-66b1-66df07f3f284?restype=container",
+      "RequestMethod": "PUT",
+      "RequestHeaders": {
+        "Accept": "application/xml",
+        "Authorization": "Sanitized",
+        "traceparent": "00-3e1f21a5289ca244bc8594b12244473d-7621db47b8071146-00",
+        "User-Agent": [
+          "azsdk-net-Storage.Files.DataLake/12.7.0-alpha.20210219.1",
+          "(.NET 5.0.3; Microsoft Windows 10.0.19041)"
         ],
         "x-ms-blob-public-access": "container",
-        "x-ms-client-request-id": "1db5be24-1e23-8ebb-dc30-cfd50255d2c7",
-        "x-ms-date": "Tue, 02 Feb 2021 21:35:32 GMT",
-=======
-        "traceparent": "00-6738cea2f5e2d94caafc21f86f7b723e-c5525d10c273fd4b-00",
-        "User-Agent": [
-          "azsdk-net-Storage.Files.DataLake/12.7.0-alpha.20210217.1",
-          "(.NET 5.0.3; Microsoft Windows 10.0.19042)"
-        ],
-        "x-ms-blob-public-access": "container",
-        "x-ms-client-request-id": "1db5be24-1e23-8ebb-dc30-cfd50255d2c7",
-        "x-ms-date": "Wed, 17 Feb 2021 22:25:15 GMT",
->>>>>>> 1814567d
-        "x-ms-return-client-request-id": "true",
-        "x-ms-version": "2020-06-12"
-      },
-      "RequestBody": null,
-      "StatusCode": 201,
-      "ResponseHeaders": {
-        "Content-Length": "0",
-<<<<<<< HEAD
-        "Date": "Tue, 02 Feb 2021 21:35:32 GMT",
-        "ETag": "\u00220x8D8C7C2788C5318\u0022",
-        "Last-Modified": "Tue, 02 Feb 2021 21:35:33 GMT",
-=======
-        "Date": "Wed, 17 Feb 2021 22:25:15 GMT",
-        "ETag": "\u00220x8D8D392E6987774\u0022",
-        "Last-Modified": "Wed, 17 Feb 2021 22:25:16 GMT",
->>>>>>> 1814567d
-        "Server": [
-          "Windows-Azure-Blob/1.0",
-          "Microsoft-HTTPAPI/2.0"
-        ],
-        "x-ms-client-request-id": "1db5be24-1e23-8ebb-dc30-cfd50255d2c7",
-<<<<<<< HEAD
-        "x-ms-request-id": "ac6bd7c3-201e-001d-6cab-f972e3000000",
-=======
-        "x-ms-request-id": "10b16eb9-c01e-0048-527b-056268000000",
->>>>>>> 1814567d
-        "x-ms-version": "2020-06-12"
-      },
-      "ResponseBody": []
-    },
-    {
-      "RequestUri": "https://seannse.dfs.core.windows.net/test-filesystem-d85e00ff-33b6-f1a7-9aec-f48ac6ace75d/test-file-ebe004fe-192f-4b0a-df41-02283f3b4dbf?resource=file",
+        "x-ms-client-request-id": "517a619e-361c-3662-4cb2-1f7f46d4fd0f",
+        "x-ms-date": "Fri, 19 Feb 2021 19:08:56 GMT",
+        "x-ms-return-client-request-id": "true",
+        "x-ms-version": "2020-06-12"
+      },
+      "RequestBody": null,
+      "StatusCode": 201,
+      "ResponseHeaders": {
+        "Content-Length": "0",
+        "Date": "Fri, 19 Feb 2021 19:08:55 GMT",
+        "ETag": "\u00220x8D8D509CDB5BC23\u0022",
+        "Last-Modified": "Fri, 19 Feb 2021 19:08:55 GMT",
+        "Server": [
+          "Windows-Azure-Blob/1.0",
+          "Microsoft-HTTPAPI/2.0"
+        ],
+        "x-ms-client-request-id": "517a619e-361c-3662-4cb2-1f7f46d4fd0f",
+        "x-ms-request-id": "2e62b702-201e-00a4-4ef2-0676f9000000",
+        "x-ms-version": "2020-06-12"
+      },
+      "ResponseBody": []
+    },
+    {
+      "RequestUri": "https://seannse.dfs.core.windows.net/test-filesystem-aaed8d15-76d4-2f56-66b1-66df07f3f284/test-file-943c19fa-6b8f-a9e2-7c79-09ca8f5ae814?resource=file",
       "RequestMethod": "PUT",
       "RequestHeaders": {
         "Accept": "application/json",
         "Authorization": "Sanitized",
-<<<<<<< HEAD
-        "traceparent": "00-91530d8584a9104db84db18e668b1513-c3095048b0e63d4a-00",
-        "User-Agent": [
-          "azsdk-net-Storage.Files.DataLake/12.7.0-alpha.20210202.1",
-          "(.NET 5.0.2; Microsoft Windows 10.0.19042)"
-        ],
-        "x-ms-client-request-id": "9f6c2cbb-84fa-0a1f-b469-3ee11b924fa1",
-        "x-ms-date": "Tue, 02 Feb 2021 21:35:32 GMT",
-=======
-        "traceparent": "00-ae19144f3f41c94889a668bd5751474e-e62f6b523567874f-00",
-        "User-Agent": [
-          "azsdk-net-Storage.Files.DataLake/12.7.0-alpha.20210217.1",
-          "(.NET 5.0.3; Microsoft Windows 10.0.19042)"
-        ],
-        "x-ms-client-request-id": "9f6c2cbb-84fa-0a1f-b469-3ee11b924fa1",
-        "x-ms-date": "Wed, 17 Feb 2021 22:25:16 GMT",
->>>>>>> 1814567d
-        "x-ms-return-client-request-id": "true",
-        "x-ms-version": "2020-06-12"
-      },
-      "RequestBody": null,
-      "StatusCode": 201,
-      "ResponseHeaders": {
-        "Content-Length": "0",
-<<<<<<< HEAD
-        "Date": "Tue, 02 Feb 2021 21:35:32 GMT",
-        "ETag": "\u00220x8D8C7C278C6CE84\u0022",
-        "Last-Modified": "Tue, 02 Feb 2021 21:35:33 GMT",
-=======
-        "Date": "Wed, 17 Feb 2021 22:25:15 GMT",
-        "ETag": "\u00220x8D8D392E6CD5D2D\u0022",
-        "Last-Modified": "Wed, 17 Feb 2021 22:25:16 GMT",
->>>>>>> 1814567d
+        "traceparent": "00-6071e5d764394d4995fd6f342b324067-4270c8ae87895542-00",
+        "User-Agent": [
+          "azsdk-net-Storage.Files.DataLake/12.7.0-alpha.20210219.1",
+          "(.NET 5.0.3; Microsoft Windows 10.0.19041)"
+        ],
+        "x-ms-client-request-id": "2d01d80d-4414-3305-7fd0-d4a22d97a6f2",
+        "x-ms-date": "Fri, 19 Feb 2021 19:08:56 GMT",
+        "x-ms-return-client-request-id": "true",
+        "x-ms-version": "2020-06-12"
+      },
+      "RequestBody": null,
+      "StatusCode": 201,
+      "ResponseHeaders": {
+        "Content-Length": "0",
+        "Date": "Fri, 19 Feb 2021 19:08:55 GMT",
+        "ETag": "\u00220x8D8D509CDC60306\u0022",
+        "Last-Modified": "Fri, 19 Feb 2021 19:08:55 GMT",
         "Server": [
           "Windows-Azure-HDFS/1.0",
           "Microsoft-HTTPAPI/2.0"
         ],
-        "x-ms-client-request-id": "9f6c2cbb-84fa-0a1f-b469-3ee11b924fa1",
-<<<<<<< HEAD
-        "x-ms-request-id": "bfea19e6-801f-0076-56ab-f9f517000000",
-=======
-        "x-ms-request-id": "3e97867c-b01f-000f-657b-050933000000",
->>>>>>> 1814567d
-        "x-ms-version": "2020-06-12"
-      },
-      "ResponseBody": []
-    },
-    {
-      "RequestUri": "https://seannse.blob.core.windows.net/test-filesystem-d85e00ff-33b6-f1a7-9aec-f48ac6ace75d/test-file-ebe004fe-192f-4b0a-df41-02283f3b4dbf",
+        "x-ms-client-request-id": "2d01d80d-4414-3305-7fd0-d4a22d97a6f2",
+        "x-ms-request-id": "6f4af4e9-e01f-004f-1bf2-060e0b000000",
+        "x-ms-version": "2020-06-12"
+      },
+      "ResponseBody": []
+    },
+    {
+      "RequestUri": "https://seannse.blob.core.windows.net/test-filesystem-aaed8d15-76d4-2f56-66b1-66df07f3f284/test-file-943c19fa-6b8f-a9e2-7c79-09ca8f5ae814",
       "RequestMethod": "HEAD",
       "RequestHeaders": {
         "Accept": "application/xml",
         "Authorization": "Sanitized",
         "User-Agent": [
-<<<<<<< HEAD
-          "azsdk-net-Storage.Files.DataLake/12.7.0-alpha.20210202.1",
-          "(.NET 5.0.2; Microsoft Windows 10.0.19042)"
-        ],
-        "x-ms-client-request-id": "d4f9c817-bcf3-f191-5c38-d43b1a575986",
-        "x-ms-date": "Tue, 02 Feb 2021 21:35:33 GMT",
-=======
-          "azsdk-net-Storage.Files.DataLake/12.7.0-alpha.20210217.1",
-          "(.NET 5.0.3; Microsoft Windows 10.0.19042)"
-        ],
-        "x-ms-client-request-id": "d4f9c817-bcf3-f191-5c38-d43b1a575986",
-        "x-ms-date": "Wed, 17 Feb 2021 22:25:16 GMT",
->>>>>>> 1814567d
+          "azsdk-net-Storage.Files.DataLake/12.7.0-alpha.20210219.1",
+          "(.NET 5.0.3; Microsoft Windows 10.0.19041)"
+        ],
+        "x-ms-client-request-id": "41039d47-b7ea-b639-42a8-7cf3d664576a",
+        "x-ms-date": "Fri, 19 Feb 2021 19:08:56 GMT",
         "x-ms-return-client-request-id": "true",
         "x-ms-version": "2020-06-12"
       },
@@ -967,15 +610,9 @@
         "Accept-Ranges": "bytes",
         "Content-Length": "0",
         "Content-Type": "application/octet-stream",
-<<<<<<< HEAD
-        "Date": "Tue, 02 Feb 2021 21:35:32 GMT",
-        "ETag": "\u00220x8D8C7C278C6CE84\u0022",
-        "Last-Modified": "Tue, 02 Feb 2021 21:35:33 GMT",
-=======
-        "Date": "Wed, 17 Feb 2021 22:25:16 GMT",
-        "ETag": "\u00220x8D8D392E6CD5D2D\u0022",
-        "Last-Modified": "Wed, 17 Feb 2021 22:25:16 GMT",
->>>>>>> 1814567d
+        "Date": "Fri, 19 Feb 2021 19:08:55 GMT",
+        "ETag": "\u00220x8D8D509CDC60306\u0022",
+        "Last-Modified": "Fri, 19 Feb 2021 19:08:55 GMT",
         "Server": [
           "Windows-Azure-Blob/1.0",
           "Microsoft-HTTPAPI/2.0"
@@ -983,109 +620,70 @@
         "x-ms-access-tier": "Hot",
         "x-ms-access-tier-inferred": "true",
         "x-ms-blob-type": "BlockBlob",
-        "x-ms-client-request-id": "d4f9c817-bcf3-f191-5c38-d43b1a575986",
-<<<<<<< HEAD
-        "x-ms-creation-time": "Tue, 02 Feb 2021 21:35:33 GMT",
-=======
-        "x-ms-creation-time": "Wed, 17 Feb 2021 22:25:16 GMT",
->>>>>>> 1814567d
+        "x-ms-client-request-id": "41039d47-b7ea-b639-42a8-7cf3d664576a",
+        "x-ms-creation-time": "Fri, 19 Feb 2021 19:08:55 GMT",
         "x-ms-group": "$superuser",
         "x-ms-lease-state": "available",
         "x-ms-lease-status": "unlocked",
         "x-ms-owner": "$superuser",
         "x-ms-permissions": "rw-r-----",
-<<<<<<< HEAD
-        "x-ms-request-id": "ac6bd940-201e-001d-54ab-f972e3000000",
-=======
-        "x-ms-request-id": "10b16fc9-c01e-0048-477b-056268000000",
->>>>>>> 1814567d
+        "x-ms-request-id": "2e62b8d4-201e-00a4-14f2-0676f9000000",
         "x-ms-server-encrypted": "true",
         "x-ms-version": "2020-06-12"
       },
       "ResponseBody": []
     },
     {
-      "RequestUri": "https://seannse.blob.core.windows.net/test-filesystem-d85e00ff-33b6-f1a7-9aec-f48ac6ace75d/test-file-ebe004fe-192f-4b0a-df41-02283f3b4dbf?comp=lease",
-      "RequestMethod": "PUT",
-      "RequestHeaders": {
-        "Accept": "application/xml",
-        "Authorization": "Sanitized",
-<<<<<<< HEAD
-        "traceparent": "00-7d31eaa3413eb64c963eb76bbe987187-26d53ce149b3ef4b-00",
-        "User-Agent": [
-          "azsdk-net-Storage.Files.DataLake/12.7.0-alpha.20210202.1",
-          "(.NET 5.0.2; Microsoft Windows 10.0.19042)"
-        ],
-        "x-ms-client-request-id": "e8b079b9-9234-6c9f-f07b-b796d989dd2e",
-        "x-ms-date": "Tue, 02 Feb 2021 21:35:33 GMT",
-=======
-        "traceparent": "00-a30156850eb64c4f964375687d62c4cf-1500fbe6f06bab46-00",
-        "User-Agent": [
-          "azsdk-net-Storage.Files.DataLake/12.7.0-alpha.20210217.1",
-          "(.NET 5.0.3; Microsoft Windows 10.0.19042)"
-        ],
-        "x-ms-client-request-id": "e8b079b9-9234-6c9f-f07b-b796d989dd2e",
-        "x-ms-date": "Wed, 17 Feb 2021 22:25:16 GMT",
->>>>>>> 1814567d
+      "RequestUri": "https://seannse.blob.core.windows.net/test-filesystem-aaed8d15-76d4-2f56-66b1-66df07f3f284/test-file-943c19fa-6b8f-a9e2-7c79-09ca8f5ae814?comp=lease",
+      "RequestMethod": "PUT",
+      "RequestHeaders": {
+        "Accept": "application/xml",
+        "Authorization": "Sanitized",
+        "traceparent": "00-aaa4da787875604eb09e13ab68c11e28-cb28ad5849a34240-00",
+        "User-Agent": [
+          "azsdk-net-Storage.Files.DataLake/12.7.0-alpha.20210219.1",
+          "(.NET 5.0.3; Microsoft Windows 10.0.19041)"
+        ],
+        "x-ms-client-request-id": "3e59e031-1b11-9401-0205-74b03e0cbd66",
+        "x-ms-date": "Fri, 19 Feb 2021 19:08:56 GMT",
         "x-ms-lease-action": "acquire",
         "x-ms-lease-duration": "15",
-        "x-ms-proposed-lease-id": "5d5810e2-caef-34d0-cabf-69c7b02d6692",
-        "x-ms-return-client-request-id": "true",
-        "x-ms-version": "2020-06-12"
-      },
-      "RequestBody": null,
-      "StatusCode": 201,
-      "ResponseHeaders": {
-        "Content-Length": "0",
-<<<<<<< HEAD
-        "Date": "Tue, 02 Feb 2021 21:35:32 GMT",
-        "ETag": "\u00220x8D8C7C278C6CE84\u0022",
-        "Last-Modified": "Tue, 02 Feb 2021 21:35:33 GMT",
-=======
-        "Date": "Wed, 17 Feb 2021 22:25:16 GMT",
-        "ETag": "\u00220x8D8D392E6CD5D2D\u0022",
-        "Last-Modified": "Wed, 17 Feb 2021 22:25:16 GMT",
->>>>>>> 1814567d
-        "Server": [
-          "Windows-Azure-Blob/1.0",
-          "Microsoft-HTTPAPI/2.0"
-        ],
-        "x-ms-client-request-id": "e8b079b9-9234-6c9f-f07b-b796d989dd2e",
-        "x-ms-lease-id": "5d5810e2-caef-34d0-cabf-69c7b02d6692",
-<<<<<<< HEAD
-        "x-ms-request-id": "ac6bd992-201e-001d-1eab-f972e3000000",
-=======
-        "x-ms-request-id": "10b16ff3-c01e-0048-6c7b-056268000000",
->>>>>>> 1814567d
-        "x-ms-version": "2020-06-12"
-      },
-      "ResponseBody": []
-    },
-    {
-      "RequestUri": "https://seannse.blob.core.windows.net/test-filesystem-d85e00ff-33b6-f1a7-9aec-f48ac6ace75d/test-file-ebe004fe-192f-4b0a-df41-02283f3b4dbf?comp=lease",
-      "RequestMethod": "PUT",
-      "RequestHeaders": {
-        "Accept": "application/xml",
-        "Authorization": "Sanitized",
-<<<<<<< HEAD
-        "If-None-Match": "\u00220x8D8C7C278C6CE84\u0022",
-        "traceparent": "00-3509f3d40e2fee4c85821b32d252536b-da405b47216e2c46-00",
-        "User-Agent": [
-          "azsdk-net-Storage.Files.DataLake/12.7.0-alpha.20210202.1",
-          "(.NET 5.0.2; Microsoft Windows 10.0.19042)"
-        ],
-        "x-ms-client-request-id": "a181628e-71a7-7052-0c4d-a9aa843b5ac1",
-        "x-ms-date": "Tue, 02 Feb 2021 21:35:33 GMT",
-=======
-        "If-None-Match": "0x8D8D392E6CD5D2D",
-        "traceparent": "00-ae66b17ff8fd1349b9f522e75bd8ad5c-73817a6b174c704a-00",
-        "User-Agent": [
-          "azsdk-net-Storage.Files.DataLake/12.7.0-alpha.20210217.1",
-          "(.NET 5.0.3; Microsoft Windows 10.0.19042)"
-        ],
-        "x-ms-client-request-id": "a181628e-71a7-7052-0c4d-a9aa843b5ac1",
-        "x-ms-date": "Wed, 17 Feb 2021 22:25:16 GMT",
->>>>>>> 1814567d
+        "x-ms-proposed-lease-id": "75a70bc9-5693-5995-b120-6ea0dc145ceb",
+        "x-ms-return-client-request-id": "true",
+        "x-ms-version": "2020-06-12"
+      },
+      "RequestBody": null,
+      "StatusCode": 201,
+      "ResponseHeaders": {
+        "Content-Length": "0",
+        "Date": "Fri, 19 Feb 2021 19:08:55 GMT",
+        "ETag": "\u00220x8D8D509CDC60306\u0022",
+        "Last-Modified": "Fri, 19 Feb 2021 19:08:55 GMT",
+        "Server": [
+          "Windows-Azure-Blob/1.0",
+          "Microsoft-HTTPAPI/2.0"
+        ],
+        "x-ms-client-request-id": "3e59e031-1b11-9401-0205-74b03e0cbd66",
+        "x-ms-lease-id": "75a70bc9-5693-5995-b120-6ea0dc145ceb",
+        "x-ms-request-id": "2e62b994-201e-00a4-4ff2-0676f9000000",
+        "x-ms-version": "2020-06-12"
+      },
+      "ResponseBody": []
+    },
+    {
+      "RequestUri": "https://seannse.blob.core.windows.net/test-filesystem-aaed8d15-76d4-2f56-66b1-66df07f3f284/test-file-943c19fa-6b8f-a9e2-7c79-09ca8f5ae814?comp=lease",
+      "RequestMethod": "PUT",
+      "RequestHeaders": {
+        "Accept": "application/xml",
+        "Authorization": "Sanitized",
+        "If-None-Match": "0x8D8D509CDC60306",
+        "traceparent": "00-8b6a806cae48564cb5ba1255f3804fa2-8573e9c4c2249544-00",
+        "User-Agent": [
+          "azsdk-net-Storage.Files.DataLake/12.7.0-alpha.20210219.1",
+          "(.NET 5.0.3; Microsoft Windows 10.0.19041)"
+        ],
+        "x-ms-client-request-id": "f6c28f1b-180b-5959-e7c1-edd57be8cfff",
+        "x-ms-date": "Fri, 19 Feb 2021 19:08:56 GMT",
         "x-ms-lease-action": "break",
         "x-ms-return-client-request-id": "true",
         "x-ms-version": "2020-06-12"
@@ -1095,58 +693,35 @@
       "ResponseHeaders": {
         "Content-Length": "252",
         "Content-Type": "application/xml",
-<<<<<<< HEAD
-        "Date": "Tue, 02 Feb 2021 21:35:33 GMT",
-=======
-        "Date": "Wed, 17 Feb 2021 22:25:16 GMT",
->>>>>>> 1814567d
-        "Server": [
-          "Windows-Azure-Blob/1.0",
-          "Microsoft-HTTPAPI/2.0"
-        ],
-        "x-ms-client-request-id": "a181628e-71a7-7052-0c4d-a9aa843b5ac1",
+        "Date": "Fri, 19 Feb 2021 19:08:55 GMT",
+        "Server": [
+          "Windows-Azure-Blob/1.0",
+          "Microsoft-HTTPAPI/2.0"
+        ],
+        "x-ms-client-request-id": "f6c28f1b-180b-5959-e7c1-edd57be8cfff",
         "x-ms-error-code": "ConditionNotMet",
-<<<<<<< HEAD
-        "x-ms-request-id": "ac6bd9d6-201e-001d-5aab-f972e3000000",
-=======
-        "x-ms-request-id": "10b1701f-c01e-0048-147b-056268000000",
->>>>>>> 1814567d
+        "x-ms-request-id": "2e62ba7d-201e-00a4-29f2-0676f9000000",
         "x-ms-version": "2020-06-12"
       },
       "ResponseBody": [
         "\uFEFF\u003C?xml version=\u00221.0\u0022 encoding=\u0022utf-8\u0022?\u003E\u003CError\u003E\u003CCode\u003EConditionNotMet\u003C/Code\u003E\u003CMessage\u003EThe condition specified using HTTP conditional header(s) is not met.\n",
-<<<<<<< HEAD
-        "RequestId:ac6bd9d6-201e-001d-5aab-f972e3000000\n",
-        "Time:2021-02-02T21:35:33.9624998Z\u003C/Message\u003E\u003C/Error\u003E"
-=======
-        "RequestId:10b1701f-c01e-0048-147b-056268000000\n",
-        "Time:2021-02-17T22:25:16.6227078Z\u003C/Message\u003E\u003C/Error\u003E"
->>>>>>> 1814567d
+        "RequestId:2e62ba7d-201e-00a4-29f2-0676f9000000\n",
+        "Time:2021-02-19T19:08:55.9179280Z\u003C/Message\u003E\u003C/Error\u003E"
       ]
     },
     {
-      "RequestUri": "https://seannse.blob.core.windows.net/test-filesystem-d85e00ff-33b6-f1a7-9aec-f48ac6ace75d?restype=container",
+      "RequestUri": "https://seannse.blob.core.windows.net/test-filesystem-aaed8d15-76d4-2f56-66b1-66df07f3f284?restype=container",
       "RequestMethod": "DELETE",
       "RequestHeaders": {
         "Accept": "application/xml",
         "Authorization": "Sanitized",
-<<<<<<< HEAD
-        "traceparent": "00-1bf19c84fe76a7449c30a9324548f787-eba75efae3f63c4f-00",
-        "User-Agent": [
-          "azsdk-net-Storage.Files.DataLake/12.7.0-alpha.20210202.1",
-          "(.NET 5.0.2; Microsoft Windows 10.0.19042)"
-        ],
-        "x-ms-client-request-id": "77079e00-3c08-9086-7a19-d252c21f57ba",
-        "x-ms-date": "Tue, 02 Feb 2021 21:35:33 GMT",
-=======
-        "traceparent": "00-4c92c3999b76bc4db5d25a80496699d2-8cfbc5cd6b717746-00",
-        "User-Agent": [
-          "azsdk-net-Storage.Files.DataLake/12.7.0-alpha.20210217.1",
-          "(.NET 5.0.3; Microsoft Windows 10.0.19042)"
-        ],
-        "x-ms-client-request-id": "77079e00-3c08-9086-7a19-d252c21f57ba",
-        "x-ms-date": "Wed, 17 Feb 2021 22:25:16 GMT",
->>>>>>> 1814567d
+        "traceparent": "00-c8d6854978b1b443884c9d015492df53-c239b642347fd24e-00",
+        "User-Agent": [
+          "azsdk-net-Storage.Files.DataLake/12.7.0-alpha.20210219.1",
+          "(.NET 5.0.3; Microsoft Windows 10.0.19041)"
+        ],
+        "x-ms-client-request-id": "af951f7d-c649-9e5b-63db-faac11dddb1b",
+        "x-ms-date": "Fri, 19 Feb 2021 19:08:56 GMT",
         "x-ms-return-client-request-id": "true",
         "x-ms-version": "2020-06-12"
       },
@@ -1154,33 +729,21 @@
       "StatusCode": 202,
       "ResponseHeaders": {
         "Content-Length": "0",
-<<<<<<< HEAD
-        "Date": "Tue, 02 Feb 2021 21:35:33 GMT",
-=======
-        "Date": "Wed, 17 Feb 2021 22:25:16 GMT",
->>>>>>> 1814567d
-        "Server": [
-          "Windows-Azure-Blob/1.0",
-          "Microsoft-HTTPAPI/2.0"
-        ],
-        "x-ms-client-request-id": "77079e00-3c08-9086-7a19-d252c21f57ba",
-<<<<<<< HEAD
-        "x-ms-request-id": "ac6bda0d-201e-001d-11ab-f972e3000000",
-=======
-        "x-ms-request-id": "10b1704b-c01e-0048-3e7b-056268000000",
->>>>>>> 1814567d
+        "Date": "Fri, 19 Feb 2021 19:08:55 GMT",
+        "Server": [
+          "Windows-Azure-Blob/1.0",
+          "Microsoft-HTTPAPI/2.0"
+        ],
+        "x-ms-client-request-id": "af951f7d-c649-9e5b-63db-faac11dddb1b",
+        "x-ms-request-id": "2e62bb3d-201e-00a4-64f2-0676f9000000",
         "x-ms-version": "2020-06-12"
       },
       "ResponseBody": []
     }
   ],
   "Variables": {
-<<<<<<< HEAD
-    "DateTimeOffsetNow": "2021-02-02T15:35:29.2606136-06:00",
-=======
-    "DateTimeOffsetNow": "2021-02-17T16:25:12.9950253-06:00",
->>>>>>> 1814567d
-    "RandomSeed": "551005717",
+    "DateTimeOffsetNow": "2021-02-19T13:08:54.9288455-06:00",
+    "RandomSeed": "1580000399",
     "Storage_TestConfigHierarchicalNamespace": "NamespaceTenant\nseannse\nU2FuaXRpemVk\nhttps://seannse.blob.core.windows.net\nhttps://seannse.file.core.windows.net\nhttps://seannse.queue.core.windows.net\nhttps://seannse.table.core.windows.net\n\n\n\n\nhttps://seannse-secondary.blob.core.windows.net\nhttps://seannse-secondary.file.core.windows.net\nhttps://seannse-secondary.queue.core.windows.net\nhttps://seannse-secondary.table.core.windows.net\n68390a19-a643-458b-b726-408abf67b4fc\nSanitized\n72f988bf-86f1-41af-91ab-2d7cd011db47\nhttps://login.microsoftonline.com/\nCloud\nBlobEndpoint=https://seannse.blob.core.windows.net/;QueueEndpoint=https://seannse.queue.core.windows.net/;FileEndpoint=https://seannse.file.core.windows.net/;BlobSecondaryEndpoint=https://seannse-secondary.blob.core.windows.net/;QueueSecondaryEndpoint=https://seannse-secondary.queue.core.windows.net/;FileSecondaryEndpoint=https://seannse-secondary.file.core.windows.net/;AccountName=seannse;AccountKey=Sanitized\n"
   }
 }