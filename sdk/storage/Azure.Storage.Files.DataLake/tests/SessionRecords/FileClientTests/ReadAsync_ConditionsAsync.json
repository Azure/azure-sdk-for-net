{
  "Entries": [
    {
      "RequestUri": "https://seannse.blob.core.windows.net/test-filesystem-30608970-ae1b-0b59-8998-dbd01c86a6f3?restype=container",
      "RequestMethod": "PUT",
      "RequestHeaders": {
        "Accept": "application/xml",
        "Authorization": "Sanitized",
<<<<<<< HEAD
        "traceparent": "00-bf5114d8c40daf49802d9cd1d1a34289-ebb27989bf43db48-00",
        "User-Agent": [
          "azsdk-net-Storage.Files.DataLake/12.7.0-alpha.20210202.1",
          "(.NET Framework 4.8.4250.0; Microsoft Windows 10.0.19042 )"
        ],
        "x-ms-blob-public-access": "container",
        "x-ms-client-request-id": "19f02827-b4d4-f18a-5f52-e26c2848b66a",
        "x-ms-date": "Wed, 03 Feb 2021 02:09:17 GMT",
=======
        "traceparent": "00-0d71dbf9790bf045a52a8e71787dc213-432275e023c1934d-00",
        "User-Agent": [
          "azsdk-net-Storage.Files.DataLake/12.7.0-alpha.20210217.1",
          "(.NET 5.0.3; Microsoft Windows 10.0.19042)"
        ],
        "x-ms-blob-public-access": "container",
        "x-ms-client-request-id": "19f02827-b4d4-f18a-5f52-e26c2848b66a",
        "x-ms-date": "Wed, 17 Feb 2021 22:34:50 GMT",
>>>>>>> 1814567d
        "x-ms-return-client-request-id": "true",
        "x-ms-version": "2020-06-12"
      },
      "RequestBody": null,
      "StatusCode": 201,
      "ResponseHeaders": {
        "Content-Length": "0",
<<<<<<< HEAD
        "Date": "Wed, 03 Feb 2021 02:09:18 GMT",
        "ETag": "\u00220x8D8C7E8B6CF7603\u0022",
        "Last-Modified": "Wed, 03 Feb 2021 02:09:18 GMT",
=======
        "Date": "Wed, 17 Feb 2021 22:34:50 GMT",
        "ETag": "\u00220x8D8D3943D512741\u0022",
        "Last-Modified": "Wed, 17 Feb 2021 22:34:51 GMT",
>>>>>>> 1814567d
        "Server": [
          "Windows-Azure-Blob/1.0",
          "Microsoft-HTTPAPI/2.0"
        ],
        "x-ms-client-request-id": "19f02827-b4d4-f18a-5f52-e26c2848b66a",
<<<<<<< HEAD
        "x-ms-request-id": "2c5ac60b-d01e-0019-67d1-f9ffe4000000",
=======
        "x-ms-request-id": "8c5baece-f01e-000e-3c7d-0556ef000000",
>>>>>>> 1814567d
        "x-ms-version": "2020-06-12"
      },
      "ResponseBody": []
    },
    {
      "RequestUri": "https://seannse.dfs.core.windows.net/test-filesystem-30608970-ae1b-0b59-8998-dbd01c86a6f3/test-file-51e6ce2b-3b2b-3586-6e22-2387f5d073ff?resource=file",
      "RequestMethod": "PUT",
      "RequestHeaders": {
        "Accept": "application/json",
        "Authorization": "Sanitized",
<<<<<<< HEAD
        "traceparent": "00-f80fd85a39a34d4d9259fe422c87b27f-6b7befd3c8a8d74a-00",
        "User-Agent": [
          "azsdk-net-Storage.Files.DataLake/12.7.0-alpha.20210202.1",
          "(.NET Framework 4.8.4250.0; Microsoft Windows 10.0.19042 )"
        ],
        "x-ms-client-request-id": "062c83ef-4155-b394-c684-393ed95c7621",
        "x-ms-date": "Wed, 03 Feb 2021 02:09:17 GMT",
=======
        "traceparent": "00-452533d6cdcf7740902d9bdc8a0251cb-09265756c427674f-00",
        "User-Agent": [
          "azsdk-net-Storage.Files.DataLake/12.7.0-alpha.20210217.1",
          "(.NET 5.0.3; Microsoft Windows 10.0.19042)"
        ],
        "x-ms-client-request-id": "062c83ef-4155-b394-c684-393ed95c7621",
        "x-ms-date": "Wed, 17 Feb 2021 22:34:51 GMT",
>>>>>>> 1814567d
        "x-ms-return-client-request-id": "true",
        "x-ms-version": "2020-06-12"
      },
      "RequestBody": null,
      "StatusCode": 201,
      "ResponseHeaders": {
        "Content-Length": "0",
<<<<<<< HEAD
        "Date": "Wed, 03 Feb 2021 02:09:18 GMT",
        "ETag": "\u00220x8D8C7E8B7051A28\u0022",
        "Last-Modified": "Wed, 03 Feb 2021 02:09:18 GMT",
=======
        "Date": "Wed, 17 Feb 2021 22:34:51 GMT",
        "ETag": "\u00220x8D8D3943D8B3DAD\u0022",
        "Last-Modified": "Wed, 17 Feb 2021 22:34:51 GMT",
>>>>>>> 1814567d
        "Server": [
          "Windows-Azure-HDFS/1.0",
          "Microsoft-HTTPAPI/2.0"
        ],
        "x-ms-client-request-id": "062c83ef-4155-b394-c684-393ed95c7621",
<<<<<<< HEAD
        "x-ms-request-id": "b9ee64e8-201f-0022-3dd1-f9ba40000000",
=======
        "x-ms-request-id": "4ccb70b7-a01f-0061-607d-055c1c000000",
>>>>>>> 1814567d
        "x-ms-version": "2020-06-12"
      },
      "ResponseBody": []
    },
    {
      "RequestUri": "https://seannse.dfs.core.windows.net/test-filesystem-30608970-ae1b-0b59-8998-dbd01c86a6f3/test-file-51e6ce2b-3b2b-3586-6e22-2387f5d073ff?action=append\u0026position=0",
      "RequestMethod": "PATCH",
      "RequestHeaders": {
        "Accept": "application/json",
        "Authorization": "Sanitized",
        "Content-Length": "1857",
        "Content-Type": "application/json",
        "User-Agent": [
<<<<<<< HEAD
          "azsdk-net-Storage.Files.DataLake/12.7.0-alpha.20210202.1",
          "(.NET Framework 4.8.4250.0; Microsoft Windows 10.0.19042 )"
        ],
        "x-ms-client-request-id": "729754f6-6da4-3caa-9e48-ab5dfbcfa13d",
        "x-ms-date": "Wed, 03 Feb 2021 02:09:18 GMT",
=======
          "azsdk-net-Storage.Files.DataLake/12.7.0-alpha.20210217.1",
          "(.NET 5.0.3; Microsoft Windows 10.0.19042)"
        ],
        "x-ms-client-request-id": "729754f6-6da4-3caa-9e48-ab5dfbcfa13d",
        "x-ms-date": "Wed, 17 Feb 2021 22:34:51 GMT",
>>>>>>> 1814567d
        "x-ms-return-client-request-id": "true",
        "x-ms-version": "2020-06-12"
      },
      "RequestBody": [
        "YUM\uFFFDfo\uFFFD\uFFFD\u0016\uFFFD\\\n",
        "\t4i\uFFFDO\uFFFD\uFFFD\u001E\u0026\uFFFD}\u0013,\uFFFDj \uFFFD\u00079\uFFFD\uFFFD\uFFFD\uFFFD%\uFFFDF\u000Eg\uFFFD\uFFFD-\uFFFDU\u001Ext\u0660\uFFFD\uFFFD\uFFFD7\u0027\f\uFFFD\\\uFFFD6G\uFFFD\u000FT\uFFFD\u0013\uFFFD\uFFFD.)\uFB07%\u0060n\uFFFD\uFFFD\uFFFD\u000E3\uFFFDGLDe*J\uFFFD\uFFFD\u003C\\\uFFFD\uFFFD \u0229\uFFFD\u0014Ak\uFFFDF\uFFFD\uFFFD\u0016M\uFFFD\u05B8oQ\uFFFD\uFFFD\u0002P\uFFFD\uFFFD\u0010l\uFFFDg\uFFFDp\uFFFD\u001B\uFFFD\u0005\uFFFD\uFFFD\u00C2{\uFFFDR\uFFFD\uFFFD\uFFFD.\u0018\uFFFDt\uFFFDM\uFFFD\uFFFD\uFFFD\uFFFD\u001A\uFFFD\u0228X\u0004\uFFFD\uFFFD\uFFFD\u001C\uFFFD\uFFFD\uFFFD\u003E\uFFFD\uFFFD#\u0004\uFFFD\uFFFD\u0015%\uFFFDSe\uFFFD\uFFFD#\u0003\uFFFD1\uFFFD5|\uFFFD\uFFFD\uFFFD\u0022\uFFFD^\uFFFD\u05803y\uFFFD5\uFFFD\uFFFD\u001A\uFFFD\uFFFD\u0026/\u0005\uFFFD\uFFFDT\uFFFD\u0010\uFFFD\uFFFD\uFFFDE\uFFFD\uFFFDk\uFFFD\u0015\uFFFD\uFFFD\u0000fQ\uFFFD?\uFFFD\uFFFD\u0683\uFFFD\uFFFD\uFFFD\uFFFD=L\uFFFD\u0006w\u001D\u0015\uFFFD0\uFFFDd\u0027\u0018:j\uFFFDvs\uFFFD\uFFFD$\uFFFD~\uFFFDi\uFFFD\u001B7zoR\uFFFD1\uFFFD\b|\u0014eJ\uFFFD\uFFFDq\uFFFD\uFFFD\uFFFD\u0026jD\u0027\fK\u0013\uFFFD\u0123\uFFFD\u075D\uFFFD\u0002\uFFFD\n",
        "\uFFFD:g\uFFFDB2\uFFFD\u0011(\uFFFDV\uFFFD\u0225\uFFFD\u029F\uFFFD\uFFFDRc\u0007\uFFFD\u0011d\uFFFD7\u0219\uFFFDf\u000F\uFFFD\uFFFD\uFFFD\uFFFD7V\uFFFD\uFFFD\u0022\u0022:\u0010\uFFFD(\uFFFD\uFFFD\u0012Q\uFFFD]3}U1\uFFFD\u003EfI\uFFFD\uFFFD\uFFFDM\uFFFD\u0007a!\uFFFDx\uFFFD\uFFFDh\uFFFD\uFFFDf\u0001\uFFFD\uFFFDB\uFFFD\u046E\uFFFDk\bS\uFFFDi\u0017\u0022\uFFFD\uFFFD%\uFFFD\uFFFD\u0022 \uFFFD\uFFFDW\uFFFDN\uFFFD\uFFFDN\uFFFD\uFFFD0D\uFFFD$T\bY\u01DE\u0006\uFFFDX\uFFFD\u0007\u000F\uFFFD\uFFFD\uFFFDP\uFFFD\uFFFD=ff\uFFFDC/\u0282\uFFFD\uFFFD\u001CSc\uFFFD$_\uFFFD\\\uFFFD\uFFFD\uFFFD$\u001C\uFFFD;\uFFFDO\uFFFD\uFFFDH\u003E\uFFFD\u0013*\uFFFD\uFFFDQu\u0011\u060FD\uFFFDH\u007F\u0005j\uFFFD\uFFFD$\uFFFDZ\uFFFD\uFFFD\uFFFD\u0019J\uFFFDs\u0060\uFFFD\u0000\uFFFDw\u007F\u001E@8\uFFFDF\u000E\uFFFDK\uFFFD\u003C\uFFFDF\uFFFD\u00045x\uFFFD\u07E5\uFFFD\uFFFD8\u003C@\u0613p\u0002\uFFFD\uFFFD\uFFFD\uFFFDf\uFFFDa\uFFFD1\uFFFD\u0016\u001E\u000E\u0012\uFFFDU\uFFFDw\uFFFD=\uFFFD\u0015!\u0013\u05DB\uFFFD\u0003\uFFFD\uFFFD\uFFFD\uFFFD\uFFFD\uFFFD\uFFFD\uFFFD\t\uFFFD\t\uFFFDpF\uFFFD;\uFFFD\uFFFD\uFFFD%\uFFFD\uFFFD\u0005\u001B\uFFFD\uFFFD\uFFFD\uFFFDlx\uFFFD-{\uFFFD9\u003C\uFFFDx\uFFFDsX\uFFFDL\uFFFDm9\u0362?\uFFFDU\uFFFD\uFFFD\u0060\u000E\uFFFD\uFFFD\n",
        "\uFFFD\uFFFD\uFFFDA\uFFFDP\uFFFD\u0027\uFFFD\f\uFFFDK\u0016\uFFFDa\u0377\uFFFD\u0011\uFFFDY\uFFFD\u0026\uFFFD\uFFFD\uFFFD:f\uFFFDa*\uFFFDWm\u05E1\uFFFD\uFFFD\uFFFD\uFFFD\uFFFD\u0011\u001F\uFFFD\uFFFD\uFFFDnke\uFFFDp\uFFFD\uFFFD\u026C5\uFFFD\uFFFD\u0015umK\uFFFD\u000E\uFFFD\u0012\uFFFDM\r",
        "\uFFFDn\u001CH\u05D1\uFFFD\uFFFD\uFFFD\u0000\u01F9\uFFFD\uFFFDm\uFFFD\r",
        "\uFFFDJ\uFFFD\u001E\uFFFD\u001B\uFFFD\u04F2\uFFFD\uFFFD\uFFFDX\uFFFD\uFFFD\uFFFD\uFFFD1\uFFFDh\uFFFD\u001B9\uFFFD\u0017Fu\uFFFD\uFFFD\u0027$\uFFFD\uFFFD\u0005\uFFFD\u0002\u001E\uFFFD\uFFFD\u0001\uFFFD\u0003\uFFFDcG\uFFFDvZ!\u001E-\uFFFD\uFFFDS\u001A\uFFFD\u0011\u0022\u0006G\uFFFD\uFFFDA\uFFFDs\u001E\uFFFDS\u06A4|\uFFFDQ\uFFFD\uFFFD\uFFFD=\u0545W\uFFFD\u001A\uFFFDs\uFFFDl\uFFFD\uFFFD\uFFFD\uFFFD\uFFFD\uFFFD\uFFFDZ\uFFFD\uFFFDR\uFFFD)\uFFFD#\u007F|\uFFFDdf\u048E,\uFFFD\u003C\uFFFD\uFFFDv\uFFFDy\u0350\u00067Ah\u9CC0\n",
        "\uFFFDr ,\uFFFD\uFFFD[q\uFFFD\uFFFD\u0007\u0456\u0005\u0014\t\uFFFDU\uFFFD]\u000F\u0022\uFFFD\u002B\uFFFD\uFFFD\uFFFD\uD953\uDE96\uFFFD!Y\uFFFD\u0060n\u0000\uFFFDWA=\uFFFD\uFFFDr\uFFFD\uFFFD\u0001\u00228\uFFFD\uFFFD\uFFFD\u0022\uFFFD\uFFFD\uFFFD\uFFFD7(\uFFFDj\uFFFD\uFFFD\u0004\u003E\uFFFD=V\uFFFD\uFFFD\uFFFD\uFFFD]\u001C\uFFFDX\u0779\uFFFD\uFFFD\uFFFD\uFFFDl\u000F\u0002\uFFFD\uFFFD^\u0019\uFFFDy\u0209\\\uFFFDp\uFFFD\uFFFD3L\uFFFD\uFFFDo\uFFFD\uFFFD\uFFFD\u0006(\u003C\uFFFD\u003C?a\u0012\uFFFD\u0060\uFFFD\u0001t\uFFFD\uFFFD=\uFFFD \uFFFD\u001A\u0001Da\uFFFD\uFFFD\uFFFD\t=_\uFFFD\u0022\u0012\u0027\uFFFD5\uFFFD\uFFFD=\uFFFD(I;\u0010\uFFFD\uBF9B\uFFFDny|\uFFFD\u05A0\uFFFD\u01BA\u0536\uFFFDW\uFFFD\u003C\uFFFD\uFFFD\uFFFDL\uFFFD\uFFFD\u0060\uFFFD\uFFFDk\uFFFD\tQ\uFFFD\u0004\uFFFD\u0010"
      ],
      "StatusCode": 202,
      "ResponseHeaders": {
        "Content-Length": "0",
<<<<<<< HEAD
        "Date": "Wed, 03 Feb 2021 02:09:18 GMT",
=======
        "Date": "Wed, 17 Feb 2021 22:34:51 GMT",
>>>>>>> 1814567d
        "Server": [
          "Windows-Azure-HDFS/1.0",
          "Microsoft-HTTPAPI/2.0"
        ],
        "x-ms-client-request-id": "729754f6-6da4-3caa-9e48-ab5dfbcfa13d",
<<<<<<< HEAD
        "x-ms-request-id": "b9ee64f6-201f-0022-4bd1-f9ba40000000",
=======
        "x-ms-request-id": "4ccb70c1-a01f-0061-6a7d-055c1c000000",
>>>>>>> 1814567d
        "x-ms-request-server-encrypted": "true",
        "x-ms-version": "2020-06-12"
      },
      "ResponseBody": []
    },
    {
      "RequestUri": "https://seannse.dfs.core.windows.net/test-filesystem-30608970-ae1b-0b59-8998-dbd01c86a6f3/test-file-51e6ce2b-3b2b-3586-6e22-2387f5d073ff?action=flush\u0026position=1024",
      "RequestMethod": "PATCH",
      "RequestHeaders": {
        "Accept": "application/json",
        "Authorization": "Sanitized",
        "User-Agent": [
<<<<<<< HEAD
          "azsdk-net-Storage.Files.DataLake/12.7.0-alpha.20210202.1",
          "(.NET Framework 4.8.4250.0; Microsoft Windows 10.0.19042 )"
        ],
        "x-ms-client-request-id": "85473f07-04c4-d67c-5f97-bdbfaad1f9f2",
        "x-ms-date": "Wed, 03 Feb 2021 02:09:18 GMT",
=======
          "azsdk-net-Storage.Files.DataLake/12.7.0-alpha.20210217.1",
          "(.NET 5.0.3; Microsoft Windows 10.0.19042)"
        ],
        "x-ms-client-request-id": "85473f07-04c4-d67c-5f97-bdbfaad1f9f2",
        "x-ms-date": "Wed, 17 Feb 2021 22:34:51 GMT",
>>>>>>> 1814567d
        "x-ms-return-client-request-id": "true",
        "x-ms-version": "2020-06-12"
      },
      "RequestBody": null,
      "StatusCode": 200,
      "ResponseHeaders": {
        "Content-Length": "0",
<<<<<<< HEAD
        "Date": "Wed, 03 Feb 2021 02:09:18 GMT",
        "ETag": "\u00220x8D8C7E8B72BBE89\u0022",
        "Last-Modified": "Wed, 03 Feb 2021 02:09:19 GMT",
=======
        "Date": "Wed, 17 Feb 2021 22:34:51 GMT",
        "ETag": "\u00220x8D8D3943DA75786\u0022",
        "Last-Modified": "Wed, 17 Feb 2021 22:34:51 GMT",
>>>>>>> 1814567d
        "Server": [
          "Windows-Azure-HDFS/1.0",
          "Microsoft-HTTPAPI/2.0"
        ],
        "x-ms-client-request-id": "85473f07-04c4-d67c-5f97-bdbfaad1f9f2",
<<<<<<< HEAD
        "x-ms-request-id": "b9ee6510-201f-0022-65d1-f9ba40000000",
=======
        "x-ms-request-id": "4ccb70c9-a01f-0061-727d-055c1c000000",
>>>>>>> 1814567d
        "x-ms-request-server-encrypted": "false",
        "x-ms-version": "2020-06-12"
      },
      "ResponseBody": []
    },
    {
      "RequestUri": "https://seannse.blob.core.windows.net/test-filesystem-30608970-ae1b-0b59-8998-dbd01c86a6f3/test-file-51e6ce2b-3b2b-3586-6e22-2387f5d073ff",
      "RequestMethod": "GET",
      "RequestHeaders": {
        "Accept": "application/xml",
        "Authorization": "Sanitized",
        "User-Agent": [
<<<<<<< HEAD
          "azsdk-net-Storage.Files.DataLake/12.7.0-alpha.20210202.1",
          "(.NET Framework 4.8.4250.0; Microsoft Windows 10.0.19042 )"
        ],
        "x-ms-client-request-id": "bb5682ec-1b87-1178-46cf-4f091107ef82",
        "x-ms-date": "Wed, 03 Feb 2021 02:09:18 GMT",
=======
          "azsdk-net-Storage.Files.DataLake/12.7.0-alpha.20210217.1",
          "(.NET 5.0.3; Microsoft Windows 10.0.19042)"
        ],
        "x-ms-client-request-id": "bb5682ec-1b87-1178-46cf-4f091107ef82",
        "x-ms-date": "Wed, 17 Feb 2021 22:34:51 GMT",
>>>>>>> 1814567d
        "x-ms-return-client-request-id": "true",
        "x-ms-version": "2020-06-12"
      },
      "RequestBody": null,
      "StatusCode": 200,
      "ResponseHeaders": {
        "Accept-Ranges": "bytes",
        "Content-Length": "1024",
        "Content-Type": "application/octet-stream",
<<<<<<< HEAD
        "Date": "Wed, 03 Feb 2021 02:09:18 GMT",
        "ETag": "\u00220x8D8C7E8B72BBE89\u0022",
        "Last-Modified": "Wed, 03 Feb 2021 02:09:19 GMT",
=======
        "Date": "Wed, 17 Feb 2021 22:34:51 GMT",
        "ETag": "\u00220x8D8D3943DA75786\u0022",
        "Last-Modified": "Wed, 17 Feb 2021 22:34:51 GMT",
>>>>>>> 1814567d
        "Server": [
          "Windows-Azure-Blob/1.0",
          "Microsoft-HTTPAPI/2.0"
        ],
        "x-ms-blob-type": "BlockBlob",
        "x-ms-client-request-id": "bb5682ec-1b87-1178-46cf-4f091107ef82",
<<<<<<< HEAD
        "x-ms-creation-time": "Wed, 03 Feb 2021 02:09:18 GMT",
=======
        "x-ms-creation-time": "Wed, 17 Feb 2021 22:34:51 GMT",
>>>>>>> 1814567d
        "x-ms-group": "$superuser",
        "x-ms-lease-state": "available",
        "x-ms-lease-status": "unlocked",
        "x-ms-owner": "$superuser",
        "x-ms-permissions": "rw-r-----",
<<<<<<< HEAD
        "x-ms-request-id": "2c5ac900-d01e-0019-2cd1-f9ffe4000000",
=======
        "x-ms-request-id": "8c5bb0a9-f01e-000e-577d-0556ef000000",
>>>>>>> 1814567d
        "x-ms-server-encrypted": "true",
        "x-ms-version": "2020-06-12"
      },
      "ResponseBody": "WVVN1mZv4uKyFvtcCgk0afdPqPOVjR4myX0TLKxqIOwHOfaB0skluEYOZ764LeZVHnh02aDD1Mw3JwzpXLU2R/UPVNETspcuKe\u002BshyVgbpyXvQ4z9kdMRGUqSqq9PFyR2CDIqdgUQWvgRq\u002BwFk2m1rhvUZ6nAlCtwhBs6WfscO2TG64Fl8XDgnuiUrCYnC4Yg3TxTeq96dbPGubIqFgE9NXBHPqeoT7zrM8jBK\u002BgFSXiU2Xz\u002BiMD1jHYNXze\u002B9kinl7a1oAzeeI1/qEameUmLwXA5lTyEPmyvkXJxmvCFbD1AGZRxj\u002BlrtqDvvyB6D1MsQZ3HRWEMI1kJxg6arJ2c\u002BjwJJl\u002B1GnGGzd6b1L9MdUIfBRlSveacdDZ7Z4makQnDEsTkMSjzd2dsQLeCsA6Z/ZCMu2eESjxVrPIpefKn7DzUmMH6aARZK43yJn0vGYPnoao5DdWifoiIjoQ2yj10xJR67ddM31VMc4\u002BZkmP/JlNuAdhIbp4nMlo5MdmAYmGQvSGo9GusmsIU7JpFyKxkyWhwyIgk7FX2E7u9U617zBEtyRUCFnHngacWM4HD4Smt1CixD1mZq5DL8qCwL0cU2OCJF/\u002BXIvL2SQchDviT8nKSD79Eyry3lF1EdiPRN5IfwVqheokp1rF1uoZSuFzYOAAuHd/HkA4kEYOiEuyPJVG0wQ1eMrfpaDjODxA2JNwArD4jotmyWHFMfSjFh4OEplV03fcPegVIRPXm\u002BYD\u002BLeznoaauq4J3wmjcEbVO46C1CWj6gUbk8TI4mx4jy17wjk873iYc1jrTPNtOc2iP\u002BWEVcbAYA6ymArB0tdBkFDcJ60MmUsW6WHNt54RrVn3JqKH8zpmumEqildt16GAqbujkREflaaZbmtl86hwoOqwyaw1up0VdW1L4g70qBK/TQ3ibhxI15H77YXPAMe5uuptvA30Su8ejRuk07KXpcVYpaaajTHNaPIbOcwXRnWlkickhusFywIexOABowPeY0e/dlohHi24n1Ma2REiBkem/kGLcx7ZU9qkfMhRzMXuPdWFV9AahHP6bOeX6vHw\u002B76ZWqXCUvAp5iN/fKJkZtKOLJw8na52i3nNkAY3QWjps4AKuHIgLOrkW3GtmgfRlgUUCb5VtF0PIs4r9MHp8aS6lskhWa5gbgCxV0E9yfFy/PoBIjiqk/8i\u002B5Wj9Tco\u002BmrM8wQ\u002Brz1Ws5q9o10c0ljdufjH6M5sDwLJ/l4ZvXnIiVzXcNbtM0y9q2\u002Bd7PChBig8xTw/YRKbYOMBdLHePfYg9RoBRGGC8IWrCT1fziISJ/c13Pg9iShJOxDz676b3m55fPfWoMHGutS2k1fVPJLA70y5qGD942vytwlRjwTHEA=="
    },
    {
      "RequestUri": "https://seannse.blob.core.windows.net/test-filesystem-30608970-ae1b-0b59-8998-dbd01c86a6f3?restype=container",
      "RequestMethod": "DELETE",
      "RequestHeaders": {
        "Accept": "application/xml",
        "Authorization": "Sanitized",
<<<<<<< HEAD
        "traceparent": "00-063532fa3ac3a64ebdb19c65fb4bff05-f89c5a86c6bab742-00",
        "User-Agent": [
          "azsdk-net-Storage.Files.DataLake/12.7.0-alpha.20210202.1",
          "(.NET Framework 4.8.4250.0; Microsoft Windows 10.0.19042 )"
        ],
        "x-ms-client-request-id": "27d215e4-3d7b-ae6b-0279-4e277d501585",
        "x-ms-date": "Wed, 03 Feb 2021 02:09:18 GMT",
=======
        "traceparent": "00-4d5d117396f2cc49aea12e6c393afa40-eb285dedf9870743-00",
        "User-Agent": [
          "azsdk-net-Storage.Files.DataLake/12.7.0-alpha.20210217.1",
          "(.NET 5.0.3; Microsoft Windows 10.0.19042)"
        ],
        "x-ms-client-request-id": "27d215e4-3d7b-ae6b-0279-4e277d501585",
        "x-ms-date": "Wed, 17 Feb 2021 22:34:51 GMT",
>>>>>>> 1814567d
        "x-ms-return-client-request-id": "true",
        "x-ms-version": "2020-06-12"
      },
      "RequestBody": null,
      "StatusCode": 202,
      "ResponseHeaders": {
        "Content-Length": "0",
<<<<<<< HEAD
        "Date": "Wed, 03 Feb 2021 02:09:19 GMT",
=======
        "Date": "Wed, 17 Feb 2021 22:34:51 GMT",
>>>>>>> 1814567d
        "Server": [
          "Windows-Azure-Blob/1.0",
          "Microsoft-HTTPAPI/2.0"
        ],
        "x-ms-client-request-id": "27d215e4-3d7b-ae6b-0279-4e277d501585",
<<<<<<< HEAD
        "x-ms-request-id": "2c5ac95e-d01e-0019-05d1-f9ffe4000000",
=======
        "x-ms-request-id": "8c5bb0e4-f01e-000e-047d-0556ef000000",
>>>>>>> 1814567d
        "x-ms-version": "2020-06-12"
      },
      "ResponseBody": []
    },
    {
      "RequestUri": "https://seannse.blob.core.windows.net/test-filesystem-d5309b0e-a49f-243d-511c-d56622b12a37?restype=container",
      "RequestMethod": "PUT",
      "RequestHeaders": {
        "Accept": "application/xml",
        "Authorization": "Sanitized",
<<<<<<< HEAD
        "traceparent": "00-3c18f0eadc6ad64c8a1e3b076eb94f5f-03d5332e20f6ba42-00",
        "User-Agent": [
          "azsdk-net-Storage.Files.DataLake/12.7.0-alpha.20210202.1",
          "(.NET Framework 4.8.4250.0; Microsoft Windows 10.0.19042 )"
        ],
        "x-ms-blob-public-access": "container",
        "x-ms-client-request-id": "4ab8740b-d8dd-4000-d7ae-d55f68048c50",
        "x-ms-date": "Wed, 03 Feb 2021 02:09:18 GMT",
=======
        "traceparent": "00-2639a66fef20bf4f9c31ea3a1d379576-afd2ecd4d4b8814f-00",
        "User-Agent": [
          "azsdk-net-Storage.Files.DataLake/12.7.0-alpha.20210217.1",
          "(.NET 5.0.3; Microsoft Windows 10.0.19042)"
        ],
        "x-ms-blob-public-access": "container",
        "x-ms-client-request-id": "4ab8740b-d8dd-4000-d7ae-d55f68048c50",
        "x-ms-date": "Wed, 17 Feb 2021 22:34:51 GMT",
>>>>>>> 1814567d
        "x-ms-return-client-request-id": "true",
        "x-ms-version": "2020-06-12"
      },
      "RequestBody": null,
      "StatusCode": 201,
      "ResponseHeaders": {
        "Content-Length": "0",
<<<<<<< HEAD
        "Date": "Wed, 03 Feb 2021 02:09:18 GMT",
        "ETag": "\u00220x8D8C7E8B77F2C87\u0022",
        "Last-Modified": "Wed, 03 Feb 2021 02:09:19 GMT",
=======
        "Date": "Wed, 17 Feb 2021 22:34:51 GMT",
        "ETag": "\u00220x8D8D3943DF20683\u0022",
        "Last-Modified": "Wed, 17 Feb 2021 22:34:52 GMT",
>>>>>>> 1814567d
        "Server": [
          "Windows-Azure-Blob/1.0",
          "Microsoft-HTTPAPI/2.0"
        ],
        "x-ms-client-request-id": "4ab8740b-d8dd-4000-d7ae-d55f68048c50",
<<<<<<< HEAD
        "x-ms-request-id": "b0e72ea1-101e-00af-5ed1-f98d92000000",
=======
        "x-ms-request-id": "dea986fc-a01e-0095-427d-0597ea000000",
>>>>>>> 1814567d
        "x-ms-version": "2020-06-12"
      },
      "ResponseBody": []
    },
    {
      "RequestUri": "https://seannse.dfs.core.windows.net/test-filesystem-d5309b0e-a49f-243d-511c-d56622b12a37/test-file-4cb18ae4-42d1-f265-6cc2-c5d9f6f3a256?resource=file",
      "RequestMethod": "PUT",
      "RequestHeaders": {
        "Accept": "application/json",
        "Authorization": "Sanitized",
<<<<<<< HEAD
        "traceparent": "00-3a81d13a6409924ebba66d858009f6bb-0381bddf215df442-00",
        "User-Agent": [
          "azsdk-net-Storage.Files.DataLake/12.7.0-alpha.20210202.1",
          "(.NET Framework 4.8.4250.0; Microsoft Windows 10.0.19042 )"
        ],
        "x-ms-client-request-id": "67d341b3-b53a-199a-597b-a5971c8963f8",
        "x-ms-date": "Wed, 03 Feb 2021 02:09:19 GMT",
=======
        "traceparent": "00-c17193b3333a3a4fb148e1ac3712ce67-87a81639acfe5240-00",
        "User-Agent": [
          "azsdk-net-Storage.Files.DataLake/12.7.0-alpha.20210217.1",
          "(.NET 5.0.3; Microsoft Windows 10.0.19042)"
        ],
        "x-ms-client-request-id": "67d341b3-b53a-199a-597b-a5971c8963f8",
        "x-ms-date": "Wed, 17 Feb 2021 22:34:52 GMT",
>>>>>>> 1814567d
        "x-ms-return-client-request-id": "true",
        "x-ms-version": "2020-06-12"
      },
      "RequestBody": null,
      "StatusCode": 201,
      "ResponseHeaders": {
        "Content-Length": "0",
<<<<<<< HEAD
        "Date": "Wed, 03 Feb 2021 02:09:19 GMT",
        "ETag": "\u00220x8D8C7E8B7B989AF\u0022",
        "Last-Modified": "Wed, 03 Feb 2021 02:09:20 GMT",
=======
        "Date": "Wed, 17 Feb 2021 22:34:51 GMT",
        "ETag": "\u00220x8D8D3943E23D1D2\u0022",
        "Last-Modified": "Wed, 17 Feb 2021 22:34:52 GMT",
>>>>>>> 1814567d
        "Server": [
          "Windows-Azure-HDFS/1.0",
          "Microsoft-HTTPAPI/2.0"
        ],
        "x-ms-client-request-id": "67d341b3-b53a-199a-597b-a5971c8963f8",
<<<<<<< HEAD
        "x-ms-request-id": "3de883fd-401f-0034-34d1-f94c97000000",
=======
        "x-ms-request-id": "7db51f3d-901f-0027-5c7d-05689b000000",
>>>>>>> 1814567d
        "x-ms-version": "2020-06-12"
      },
      "ResponseBody": []
    },
    {
      "RequestUri": "https://seannse.dfs.core.windows.net/test-filesystem-d5309b0e-a49f-243d-511c-d56622b12a37/test-file-4cb18ae4-42d1-f265-6cc2-c5d9f6f3a256?action=append\u0026position=0",
      "RequestMethod": "PATCH",
      "RequestHeaders": {
        "Accept": "application/json",
        "Authorization": "Sanitized",
        "Content-Length": "1854",
        "Content-Type": "application/json",
        "User-Agent": [
<<<<<<< HEAD
          "azsdk-net-Storage.Files.DataLake/12.7.0-alpha.20210202.1",
          "(.NET Framework 4.8.4250.0; Microsoft Windows 10.0.19042 )"
        ],
        "x-ms-client-request-id": "b525d754-3a1f-4f1c-6ed3-e195b38301b8",
        "x-ms-date": "Wed, 03 Feb 2021 02:09:19 GMT",
=======
          "azsdk-net-Storage.Files.DataLake/12.7.0-alpha.20210217.1",
          "(.NET 5.0.3; Microsoft Windows 10.0.19042)"
        ],
        "x-ms-client-request-id": "b525d754-3a1f-4f1c-6ed3-e195b38301b8",
        "x-ms-date": "Wed, 17 Feb 2021 22:34:52 GMT",
>>>>>>> 1814567d
        "x-ms-return-client-request-id": "true",
        "x-ms-version": "2020-06-12"
      },
      "RequestBody": [
        "N\u0017\u0006\uFFFD\u002B\u0019PF\uFFFD1\uFFFD,\uFFFDK\uFFFDH\u0060?[\uFFFD\uFFFD\uFFFDYH\uFFFD\uFFFD$\uFFFD\uFFFD\uFFFD\u6F23b\u0003\uFFFDj\uFFFD#r\uFFFD\uFFFD\uFFFD\u0528\uFFFD\u0002\uFFFD\uFFFD(\uFFFD\uFFFDVm\uFFFD\uFFFD\u001EG\uFFFD\uFFFDS\uFFFD\n",
        "F\u06A8IDr\uFFFDi\uFFFD\uFFFD\u002B\uFFFD\\\uFFFD;\uFFFD\uFFFDd\uFFFDn9\bf5\uFFFDE\uFFFD\u0022\uFFFDZ\u001E\uFFFD\u0011\uFFFD\uFFFD\uFFFDH\uFFFDS@S\uFFFDB\u0011\u0060C\f[F\uFFFDE,\uFFFD\u003Etr\uFFFD\uFFFD\uFFFD\uFFFDk0id\uFFFD{Mm\uFFFD\uFFFD\u001C\u001C\u001A\uFFFD\uFFFD\uFFFD\uFFFD\uFFFD\u0016\uFFFD\u0013/\uFFFD\uFFFD\u0010OYp\u0014I\uFFFD\uFFFD\u0022e\uFFFDu\uFFFD\uFFFD\uFFFD\uFFFD|\uFFFD(\u0011\u05C9\uFFFD~\u0012\u001A\u0017\uFFFD\uFFFD\u001C9\uFFFDj\uFFFD\u0013D\uFFFD\uFFFD3y$\uFFFD1\u0016\u001C\u0000\uFFFDx\uFFFD\uFFFD]X\uFFFD8\uFFFD|\uFFFD\u0002/\uFFFD\u0005\u000B\u0006,\uFFFD\uFFFDz\uFFFD\uFFFD\u0060\uFFFD\u0000\uFFFD\uFFFD\uFFFD\uFFFD\uFFFDh\uFFFD\u0019\uFFFD#\u0305\u06CA\uFFFD27\uFFFDR\uFFFD\uFFFDbt\u0018\uFFFD\u0004\u001C]\uFFFD\uFFFD\uFFFD\uFFFD]c;\uFFFD\uFFFD\u040A\f\u0015N\uFFFD?\uFFFDQo\uFFFDH\uFFFD\uFFFD\r",
        "\u0014]\uFFFD$\uFFFDj\uFFFDL\uFFFD\uFFFD\uFFFD6/\uFFFD~\u0027\uFFFD\uFFFDh\uFFFD\u0226\uFFFD\u0013\uFFFD\uFFFD\n",
        "\uFFFD\uFFFD\uFFFD\u003E\uFFFD\uFFFD\uFFFD\uFFFD\u0000\uFFFD\u0017\uFFFDd*\u003Eu\uFFFDj\uFFFD\u000F\uFFFD\uFFFDH4\uFFFDW-Em\uFFFD~\uFFFD\uFFFD\u0060\uFFFD\u0016U\u0007=\uFFFD\uFFFD~V\uFFFD\uFFFD\u0003\uFFFD\uFFFD1\u000B\uFFFD\uFFFD\uFFFD\u003E\uFFFDcL\uFFFD\uFFFD\uFFFDIN/R\uFFFD)\u00047\uFFFD^,bno\uFFFDT\uFFFD\uFFFDT\uFFFD\uFFFD\u003C\uFFFD\u056B\uFFFD\u0022\u0011;\u0273\uFFFDqV\uFFFDN\u0003\n",
        "\uFFFD\uFFFDc\uFFFD\uFFFD\uFFFDFwYi\uFFFDq\uFFFD\uFFFD09\uFFFD\u0011j}\uFFFD1\uFFFD\u0026b\uFFFDy\uFFFD\uFFFD\u0019*\u0006\uFFFD?U.\uFFFDj\uFFFD3\uFFFD\uFFFD\uFFFD\uFFFD!\uFFFDQ8\u01D8\uFFFD1h\u001C=\uFFFD=ee{@\u003E\uFFFD\uFFFD\u000E\uFFFD\uFFFD\u000B\uFFFD\uFFFD\uFFFD\uE953)\uFFFD\uFFFDs\uFFFD\uFFFD\uFFFDQ\uFFFD\u0022gg\uFFFD9\uFFFDE,\uFFFD)\uFFFD]y\uFFFDG\u0013\u0060u,\b\uFFFD\u0060\uFFFD\uFFFD\uFFFD\uFFFD\uFFFD\uFFFD\uFFFD\u0577\uFFFDd\u001A\uFFFD\uFFFD\uFFFD\u001Byz\u0003\uFFFD\uFFFD5\uFFFD\uFFFDP_/\u001A\uFFFDI\uFFFD\uFFFD\uFFFD\uFFFD\u0002FTTb\uFFFDS\u0000m\u035A,l\uFFFD\uFFFD\u0011\uFFFDv\\\u04DE\uFFFDB\uFFFD\uFFFDj\uFFFD\uFFFD \uFFFD\n",
        "\uFFFDK\u02AE[\uFFFD%\u0017Yq\uFFFD\uFFFD\uFFFD\b$\uFFFDF\uFFFD\uFFFD\u002Be\uFFFD\u003Cc\u0004Z\uFFFD\uFFFD\u0003\uFFFD\uFFFD\uFFFD\uFFFD\uFFFD\uFFFD\uFFFDxKh^\u0003a\uFFFD\uFFFD\u0060\uFFFD|w\u0026t\uFFFD\uFFFD\uFFFD=O\uFFFDKVlq\u001FV\uFFFD\f\u0001\u001E\u0010BQ\uFFFD\uFFFD:R\uFFFDa\uFFFD\uFFFD\uFFFD\uFFFDi7\uFFFD\uFFFD#D\uFFFD\u4E91\u0014\uFFFD!\uFFFD\uFFFD\u003E\uFFFD\uFFFD\uFFFD\uFFFDA\uFFFD9%\uFFFD\uFFFDa\uFFFD\u0012\u0735\u0003\uFFFD\uFFFD\u00029\uFFFDy\uFFFD\uFFFD%9U\uFFFD=\u036D[Z\uFFFD\uFFFD\u0011\uFFFDc\uFFFD\uFFFD[8~\uFFFDB\uFFFD\uFFFD\uFFFD\u0011\uFFFDo\u073D\uFFFD4\uFFFD\u0770\u0007\uFFFD\uFFFD\uFFFD\uFFFD\uFFFD\u0006\u003E\uFFFD(\uFFFD\u001E\bNy;CA7\uFFFD\uFFFDgw\uFFFD,\uFFFD=~\uFFFD\uFFFD\u007F\u003E\u0007\u0005[\uFFFDus\u0060\uFFFD\uFFFD\u0004M\uFFFD8\uFFFD\uFFFD b\uFFFD]\uFFFD\uFFFD\u03A0\u0013\uFFFD\uFFFD\uFFFD\uFFFD\uFFFD\uFFFD\uFFFD\uFFFDe\u0016\u0002\uFFFDz\uFFFD\uFFFD\uFFFD\b\uFFFD\u0019\uFFFD\uFFFD9\uFFFD\u001C\u001C\u001A\uFFFD\uFFFD\uFFFD\u000F7\uFFFD\uFFFD\uFFFD\uFFFDa\uFFFDUb\uFFFD\f\uFFFD\uFFFD\uFFFD-\u8F0D\u0013\uFFFD\uFFFD\uFFFDQ\u0018\uFFFD\u0014\uFFFDk\uFFFD\u0007\u001D\uFFFD\u0006\uFFFD7\uFFFD\u0004\u0018~\uFFFD{c\uFFFD\uFFFD\\\uFFFD\uFFFD3]\u0002x\uFFFD!G4\uFFFD\uFFFD5M-\uFFFD\u06AE\uFFFD\u0011\uFFFD \uFFFDY\uFFFDu\uFFFD\u0003;t\u0022\uFFFDP\u0026\u0014\uFFFD7*\u0004\uFFFD\u0007\uFFFD\u0002\uFFFD[\uFFFD0\uFFFD\u0261\uFFFD\u0176\uFFFD\uFFFD\uFFFD\u06A5\uFFFD\uFFFD\uFFFD\uFFFD\u0012\uFFFDY\u000E9\u007F\uFFFD\uFFFD\uFFFDI\t\uFFFD\uFFFDd]\uFFFDdJq\uFFFDm\u0599\uFFFD4\uFFFD]\uFFFDx\uFFFDP\uFFFD\uFFFD\uFFFD\uFFFD\u0001\uFFFD\uFFFD8\u0017\uFFFD\n",
        "|\uFFFD\uFFFDB\u0007vG\uFFFD~lt\uFFFD\uFFFD\u0026\uFFFDn\u0004\uFFFDU\u002B1\uFFFD\uFFFD\uFFFD\uFFFD\u0001l[\uFFFDm\u0012Y\uFFFDbZ\uFFFD\u000B\uFFFD\uFFFD=~D"
      ],
      "StatusCode": 202,
      "ResponseHeaders": {
        "Content-Length": "0",
<<<<<<< HEAD
        "Date": "Wed, 03 Feb 2021 02:09:19 GMT",
=======
        "Date": "Wed, 17 Feb 2021 22:34:51 GMT",
>>>>>>> 1814567d
        "Server": [
          "Windows-Azure-HDFS/1.0",
          "Microsoft-HTTPAPI/2.0"
        ],
        "x-ms-client-request-id": "b525d754-3a1f-4f1c-6ed3-e195b38301b8",
<<<<<<< HEAD
        "x-ms-request-id": "3de88412-401f-0034-49d1-f94c97000000",
=======
        "x-ms-request-id": "7db51f54-901f-0027-727d-05689b000000",
>>>>>>> 1814567d
        "x-ms-request-server-encrypted": "true",
        "x-ms-version": "2020-06-12"
      },
      "ResponseBody": []
    },
    {
      "RequestUri": "https://seannse.dfs.core.windows.net/test-filesystem-d5309b0e-a49f-243d-511c-d56622b12a37/test-file-4cb18ae4-42d1-f265-6cc2-c5d9f6f3a256?action=flush\u0026position=1024",
      "RequestMethod": "PATCH",
      "RequestHeaders": {
        "Accept": "application/json",
        "Authorization": "Sanitized",
        "User-Agent": [
<<<<<<< HEAD
          "azsdk-net-Storage.Files.DataLake/12.7.0-alpha.20210202.1",
          "(.NET Framework 4.8.4250.0; Microsoft Windows 10.0.19042 )"
        ],
        "x-ms-client-request-id": "4443589a-ad63-2ed8-7f57-6e7e609fd7eb",
        "x-ms-date": "Wed, 03 Feb 2021 02:09:19 GMT",
=======
          "azsdk-net-Storage.Files.DataLake/12.7.0-alpha.20210217.1",
          "(.NET 5.0.3; Microsoft Windows 10.0.19042)"
        ],
        "x-ms-client-request-id": "4443589a-ad63-2ed8-7f57-6e7e609fd7eb",
        "x-ms-date": "Wed, 17 Feb 2021 22:34:52 GMT",
>>>>>>> 1814567d
        "x-ms-return-client-request-id": "true",
        "x-ms-version": "2020-06-12"
      },
      "RequestBody": null,
      "StatusCode": 200,
      "ResponseHeaders": {
        "Content-Length": "0",
<<<<<<< HEAD
        "Date": "Wed, 03 Feb 2021 02:09:19 GMT",
        "ETag": "\u00220x8D8C7E8B7E3C826\u0022",
        "Last-Modified": "Wed, 03 Feb 2021 02:09:20 GMT",
=======
        "Date": "Wed, 17 Feb 2021 22:34:51 GMT",
        "ETag": "\u00220x8D8D3943E3CE4D1\u0022",
        "Last-Modified": "Wed, 17 Feb 2021 22:34:52 GMT",
>>>>>>> 1814567d
        "Server": [
          "Windows-Azure-HDFS/1.0",
          "Microsoft-HTTPAPI/2.0"
        ],
        "x-ms-client-request-id": "4443589a-ad63-2ed8-7f57-6e7e609fd7eb",
<<<<<<< HEAD
        "x-ms-request-id": "3de8842a-401f-0034-61d1-f94c97000000",
=======
        "x-ms-request-id": "7db51f66-901f-0027-047d-05689b000000",
>>>>>>> 1814567d
        "x-ms-request-server-encrypted": "false",
        "x-ms-version": "2020-06-12"
      },
      "ResponseBody": []
    },
    {
      "RequestUri": "https://seannse.blob.core.windows.net/test-filesystem-d5309b0e-a49f-243d-511c-d56622b12a37/test-file-4cb18ae4-42d1-f265-6cc2-c5d9f6f3a256",
      "RequestMethod": "GET",
      "RequestHeaders": {
        "Accept": "application/xml",
        "Authorization": "Sanitized",
<<<<<<< HEAD
        "If-Modified-Since": "Tue, 02 Feb 2021 02:09:17 GMT",
        "User-Agent": [
          "azsdk-net-Storage.Files.DataLake/12.7.0-alpha.20210202.1",
          "(.NET Framework 4.8.4250.0; Microsoft Windows 10.0.19042 )"
        ],
        "x-ms-client-request-id": "5bfa8929-bc40-bb54-00cc-f71f211d0f6d",
        "x-ms-date": "Wed, 03 Feb 2021 02:09:19 GMT",
=======
        "If-Modified-Since": "Tue, 16 Feb 2021 22:34:50 GMT",
        "User-Agent": [
          "azsdk-net-Storage.Files.DataLake/12.7.0-alpha.20210217.1",
          "(.NET 5.0.3; Microsoft Windows 10.0.19042)"
        ],
        "x-ms-client-request-id": "5bfa8929-bc40-bb54-00cc-f71f211d0f6d",
        "x-ms-date": "Wed, 17 Feb 2021 22:34:52 GMT",
>>>>>>> 1814567d
        "x-ms-return-client-request-id": "true",
        "x-ms-version": "2020-06-12"
      },
      "RequestBody": null,
      "StatusCode": 200,
      "ResponseHeaders": {
        "Accept-Ranges": "bytes",
        "Content-Length": "1024",
        "Content-Type": "application/octet-stream",
<<<<<<< HEAD
        "Date": "Wed, 03 Feb 2021 02:09:19 GMT",
        "ETag": "\u00220x8D8C7E8B7E3C826\u0022",
        "Last-Modified": "Wed, 03 Feb 2021 02:09:20 GMT",
=======
        "Date": "Wed, 17 Feb 2021 22:34:51 GMT",
        "ETag": "\u00220x8D8D3943E3CE4D1\u0022",
        "Last-Modified": "Wed, 17 Feb 2021 22:34:52 GMT",
>>>>>>> 1814567d
        "Server": [
          "Windows-Azure-Blob/1.0",
          "Microsoft-HTTPAPI/2.0"
        ],
        "x-ms-blob-type": "BlockBlob",
        "x-ms-client-request-id": "5bfa8929-bc40-bb54-00cc-f71f211d0f6d",
<<<<<<< HEAD
        "x-ms-creation-time": "Wed, 03 Feb 2021 02:09:20 GMT",
=======
        "x-ms-creation-time": "Wed, 17 Feb 2021 22:34:52 GMT",
>>>>>>> 1814567d
        "x-ms-group": "$superuser",
        "x-ms-lease-state": "available",
        "x-ms-lease-status": "unlocked",
        "x-ms-owner": "$superuser",
        "x-ms-permissions": "rw-r-----",
<<<<<<< HEAD
        "x-ms-request-id": "b0e730c9-101e-00af-38d1-f98d92000000",
=======
        "x-ms-request-id": "dea987ad-a01e-0095-517d-0597ea000000",
>>>>>>> 1814567d
        "x-ms-server-encrypted": "true",
        "x-ms-version": "2020-06-12"
      },
      "ResponseBody": "ThcGzSsZUEaVMe0sl0urSGA/W6754FlIr\u002BQkhvKnl\u002BPmvKNiA\u002B5q8SNytazr1KiLAo3\u002BKKndVm2\u002BvR5H9MlT7poKRtqoSURy1WmKhyusXNs7mYNkqG45CGY1o0XPIv1aHsYR4Y3O47lIjFNAU85CEWBDDFtG7kUs0D50cqX/o7JrMGlkm3tNbbXJHBwa\u002BbWX85LlixaiEy\u002BB5RBPWXAUSeih1CJl3XXl9p6lfNIoEdeJ3X4SGhebyRw547Zq/hNEtdIzeSSSMRYcAJV4/ZddWNM4xnzyAi/RBQsGLPq/eveLYMcA9Ziz9qto9RmCI8yF24rjMjeXUrKiYnQYiwQcXYad7ZzQXWM7hc/QigwVTuI/gVFv3EjA8w0UXZIkmmqmTJeT5DYvtH4np6xoxsimjBOR2QqzrIE\u002B3fmPvADRF\u002BpkKj51gWqrD8zSSDSbVy1FbdB\u002BksFg8p8WVQc9oPh\u002BVpDCA5uKMQup5sk\u002B4WNMooXLSU4vUoUpBDeeXixibm/UVPKk2VSRuzzF1av3IhE7ybOBcVapTgMKmf5j69LeRndZaYxxqMkwOY4Ran3ZMeImYpR54PwZKgbumT9VLs9q5o4znriEyiHpUTjHmOSGMWgcPYk9ZWV7QD6Ggg6J2wu/p4PupZMpoZhzj4/DUZIiZ2fXOfBFLIApuF15/kcTYHUsCPBgmIzV8pzxytbVt\u002B\u002BsZBqmsaIbeXoDxe01sKJQXy8alkmhwc/bAkZUVGKqUwBtzZosbK7TEY52XNOen0L5oGqnuyCmCqJLyq5bxiUXWXHsyOIIJPOARoW6K2X8PGMEWrT4A5jfx8P34aH/eEtoXgNhstZg8Xx3JnSb6949T41LVmxxH1bZDAEeEEJRgc46UsxhmoqMpGk3gdwjRNvkupEUtCHe9z6tiKXVQeA5JaSlYZkS3LUDvrECOZ55tcglOVWwPc2tW1qNsxHltmOJ/ls4fuJC0t7cEfVv3L2gNNLdsAeKiOjX\u002BAY\u002BhCijHghOeTtDQTfl4md31CzYPX6c7X8\u002BBwVb/nVzYIXcBE22OPPtIGKCXfOb986gE7S7/7qHoZepZRYC83rFz\u002BCxCN4ZwZs56hwcGpCLow83u\u002BvBt2HLVWK2DNPc6y3ovI0T6e7whlEYghSda4cHHcEGyjeOBBh\u002B5rN7Y7TIXP/vM10CeLkhRzSaqTVNLenaru4R1iD1Wbh1lQM7dCKcUCYUrjcqBKUH5YMC9FviMLjJobTFtobf\u002BdqljOK25tIS/VkOOX\u002BysKlJCfGc8mRdkmRKcdJt1pmgNLRdhXjCUP\u002Bw8PcB1Pc4F/AKfKyUQgd2R/p\u002BbHT/pCa/bgTLVSsxhrjy6wFsW75tElniYlrsC/Ks5z1\u002BRA=="
    },
    {
      "RequestUri": "https://seannse.blob.core.windows.net/test-filesystem-d5309b0e-a49f-243d-511c-d56622b12a37?restype=container",
      "RequestMethod": "DELETE",
      "RequestHeaders": {
        "Accept": "application/xml",
        "Authorization": "Sanitized",
<<<<<<< HEAD
        "traceparent": "00-38d0718c9f6cf648a74850549f12dcdd-dd6189aa65a71f42-00",
        "User-Agent": [
          "azsdk-net-Storage.Files.DataLake/12.7.0-alpha.20210202.1",
          "(.NET Framework 4.8.4250.0; Microsoft Windows 10.0.19042 )"
        ],
        "x-ms-client-request-id": "d75495b2-7ba4-d5ab-fee1-953a71b7a11d",
        "x-ms-date": "Wed, 03 Feb 2021 02:09:19 GMT",
=======
        "traceparent": "00-5fdb8b784bbd324596e5a381dfc1014e-a83d498f65c40040-00",
        "User-Agent": [
          "azsdk-net-Storage.Files.DataLake/12.7.0-alpha.20210217.1",
          "(.NET 5.0.3; Microsoft Windows 10.0.19042)"
        ],
        "x-ms-client-request-id": "d75495b2-7ba4-d5ab-fee1-953a71b7a11d",
        "x-ms-date": "Wed, 17 Feb 2021 22:34:52 GMT",
>>>>>>> 1814567d
        "x-ms-return-client-request-id": "true",
        "x-ms-version": "2020-06-12"
      },
      "RequestBody": null,
      "StatusCode": 202,
      "ResponseHeaders": {
        "Content-Length": "0",
<<<<<<< HEAD
        "Date": "Wed, 03 Feb 2021 02:09:19 GMT",
=======
        "Date": "Wed, 17 Feb 2021 22:34:51 GMT",
>>>>>>> 1814567d
        "Server": [
          "Windows-Azure-Blob/1.0",
          "Microsoft-HTTPAPI/2.0"
        ],
        "x-ms-client-request-id": "d75495b2-7ba4-d5ab-fee1-953a71b7a11d",
<<<<<<< HEAD
        "x-ms-request-id": "b0e730ff-101e-00af-68d1-f98d92000000",
=======
        "x-ms-request-id": "dea987d2-a01e-0095-6a7d-0597ea000000",
>>>>>>> 1814567d
        "x-ms-version": "2020-06-12"
      },
      "ResponseBody": []
    },
    {
      "RequestUri": "https://seannse.blob.core.windows.net/test-filesystem-35663ba5-4d5f-16e0-38c9-dac0b2a6b6ff?restype=container",
      "RequestMethod": "PUT",
      "RequestHeaders": {
        "Accept": "application/xml",
        "Authorization": "Sanitized",
<<<<<<< HEAD
        "traceparent": "00-af361d79dc401b4e9666591dbee167f1-9e9e8ddd10086f4b-00",
        "User-Agent": [
          "azsdk-net-Storage.Files.DataLake/12.7.0-alpha.20210202.1",
          "(.NET Framework 4.8.4250.0; Microsoft Windows 10.0.19042 )"
        ],
        "x-ms-blob-public-access": "container",
        "x-ms-client-request-id": "c908ecdd-b79b-64ab-b43e-9edba1eb2358",
        "x-ms-date": "Wed, 03 Feb 2021 02:09:19 GMT",
=======
        "traceparent": "00-53e5630ca88caf459550921d848e044f-593abcf650c37548-00",
        "User-Agent": [
          "azsdk-net-Storage.Files.DataLake/12.7.0-alpha.20210217.1",
          "(.NET 5.0.3; Microsoft Windows 10.0.19042)"
        ],
        "x-ms-blob-public-access": "container",
        "x-ms-client-request-id": "c908ecdd-b79b-64ab-b43e-9edba1eb2358",
        "x-ms-date": "Wed, 17 Feb 2021 22:34:52 GMT",
>>>>>>> 1814567d
        "x-ms-return-client-request-id": "true",
        "x-ms-version": "2020-06-12"
      },
      "RequestBody": null,
      "StatusCode": 201,
      "ResponseHeaders": {
        "Content-Length": "0",
<<<<<<< HEAD
        "Date": "Wed, 03 Feb 2021 02:09:20 GMT",
        "ETag": "\u00220x8D8C7E8B83B6C4F\u0022",
        "Last-Modified": "Wed, 03 Feb 2021 02:09:21 GMT",
=======
        "Date": "Wed, 17 Feb 2021 22:34:52 GMT",
        "ETag": "\u00220x8D8D3943E8EA19B\u0022",
        "Last-Modified": "Wed, 17 Feb 2021 22:34:53 GMT",
>>>>>>> 1814567d
        "Server": [
          "Windows-Azure-Blob/1.0",
          "Microsoft-HTTPAPI/2.0"
        ],
        "x-ms-client-request-id": "c908ecdd-b79b-64ab-b43e-9edba1eb2358",
<<<<<<< HEAD
        "x-ms-request-id": "77483a84-701e-004d-3fd1-f9b0b3000000",
=======
        "x-ms-request-id": "64af33c5-401e-0069-657d-054613000000",
>>>>>>> 1814567d
        "x-ms-version": "2020-06-12"
      },
      "ResponseBody": []
    },
    {
      "RequestUri": "https://seannse.dfs.core.windows.net/test-filesystem-35663ba5-4d5f-16e0-38c9-dac0b2a6b6ff/test-file-a0f1aa79-195e-5e42-b15c-8a84e081befe?resource=file",
      "RequestMethod": "PUT",
      "RequestHeaders": {
        "Accept": "application/json",
        "Authorization": "Sanitized",
<<<<<<< HEAD
        "traceparent": "00-6ddba032190ebb4899a5a500ac97f619-3743db492458b549-00",
        "User-Agent": [
          "azsdk-net-Storage.Files.DataLake/12.7.0-alpha.20210202.1",
          "(.NET Framework 4.8.4250.0; Microsoft Windows 10.0.19042 )"
        ],
        "x-ms-client-request-id": "6bbc02da-b583-518e-a307-b0778ed8c374",
        "x-ms-date": "Wed, 03 Feb 2021 02:09:20 GMT",
=======
        "traceparent": "00-05bced3c91a937488c31586ed1d02b0b-69282edf358d8740-00",
        "User-Agent": [
          "azsdk-net-Storage.Files.DataLake/12.7.0-alpha.20210217.1",
          "(.NET 5.0.3; Microsoft Windows 10.0.19042)"
        ],
        "x-ms-client-request-id": "6bbc02da-b583-518e-a307-b0778ed8c374",
        "x-ms-date": "Wed, 17 Feb 2021 22:34:53 GMT",
>>>>>>> 1814567d
        "x-ms-return-client-request-id": "true",
        "x-ms-version": "2020-06-12"
      },
      "RequestBody": null,
      "StatusCode": 201,
      "ResponseHeaders": {
        "Content-Length": "0",
<<<<<<< HEAD
        "Date": "Wed, 03 Feb 2021 02:09:20 GMT",
        "ETag": "\u00220x8D8C7E8B874704B\u0022",
        "Last-Modified": "Wed, 03 Feb 2021 02:09:21 GMT",
=======
        "Date": "Wed, 17 Feb 2021 22:34:53 GMT",
        "ETag": "\u00220x8D8D3943EC3226C\u0022",
        "Last-Modified": "Wed, 17 Feb 2021 22:34:53 GMT",
>>>>>>> 1814567d
        "Server": [
          "Windows-Azure-HDFS/1.0",
          "Microsoft-HTTPAPI/2.0"
        ],
        "x-ms-client-request-id": "6bbc02da-b583-518e-a307-b0778ed8c374",
<<<<<<< HEAD
        "x-ms-request-id": "38e4eaae-c01f-0083-5dd1-f9613d000000",
=======
        "x-ms-request-id": "5cca44db-001f-0078-737d-05dca7000000",
>>>>>>> 1814567d
        "x-ms-version": "2020-06-12"
      },
      "ResponseBody": []
    },
    {
      "RequestUri": "https://seannse.dfs.core.windows.net/test-filesystem-35663ba5-4d5f-16e0-38c9-dac0b2a6b6ff/test-file-a0f1aa79-195e-5e42-b15c-8a84e081befe?action=append\u0026position=0",
      "RequestMethod": "PATCH",
      "RequestHeaders": {
        "Accept": "application/json",
        "Authorization": "Sanitized",
        "Content-Length": "1803",
        "Content-Type": "application/json",
        "User-Agent": [
<<<<<<< HEAD
          "azsdk-net-Storage.Files.DataLake/12.7.0-alpha.20210202.1",
          "(.NET Framework 4.8.4250.0; Microsoft Windows 10.0.19042 )"
        ],
        "x-ms-client-request-id": "deaaebda-52c4-cf7b-025a-e238d22cfc6c",
        "x-ms-date": "Wed, 03 Feb 2021 02:09:20 GMT",
=======
          "azsdk-net-Storage.Files.DataLake/12.7.0-alpha.20210217.1",
          "(.NET 5.0.3; Microsoft Windows 10.0.19042)"
        ],
        "x-ms-client-request-id": "deaaebda-52c4-cf7b-025a-e238d22cfc6c",
        "x-ms-date": "Wed, 17 Feb 2021 22:34:53 GMT",
>>>>>>> 1814567d
        "x-ms-return-client-request-id": "true",
        "x-ms-version": "2020-06-12"
      },
      "RequestBody": [
        "*\uFFFD[\uFFFDJ\u0015Tlrq\uFFFD\u001F\uFFFD\u0258!\t\u000F\uFFFD\u019D\uFFFDc\u0027B\b\u060A\uFFFD\uFFFDSu\u001C\u0001\uFFFD\uFFFD\u003C\uFFFD\u0217\uFFFDW)\uFFFDp\uFFFD|\u0451\b\\\uFFFD=23AA\u003C\uFFFD\u0484\u001D^\u0003\uFFFD\u06F0f\u034F\u0019.\u0001\uFFFD9D\uFFFD\uFFFD\uFFFD\uFFFD\u001D\u001C\uFFFDm\uFFFDF\uFFFD\uFFFD\uFFFD\uFFFD\u003E\uFFFD\uFFFD\uFFFD\uFFFD\f\uFFFD\uFFFD|\u000F\uFFFD\u0016\u0004\u0001\uFFFD-\uFFFD\uFFFD\uFFFD\uF2A9P\uFFFDh\\\uFFFDC\uFFFD,\uFFFD\uFFFD\uFFFDQ\uFFFD\u00608\uFFFD-\uFFFD.\u001B\uFFFD\uFFFD\u0006\u0017\uFFFD~\uFFFD\uFFFD\u0007\uFFFD\uFFFDp\uFFFD;\uFFFD\u0013k\uFFFD\uFFFDE\uFFFD\uFFFD\uFFFD72\uFFFD\u0060\u0300\uFFFD\uFFFD0[\uFFFDs\uFFFD\uFFFDP\uFFFDq\uFFFD\u001F%\u003CFa\uFFFDRw%V}*\uFFFDK\uFFFD\uFFFD\uFFFD\uFFFD\u000F\u001E\uFFFD\r",
        " \uFFFDh\u0014\u0006\uFFFD\uFFFDd\u001A\u0013\u0022\uFFFD\uFFFD\uFFFD\uFFFD\uFFFD\uFFFD\uFFFD\u000ETZ\uFFFDL\u0005rCy\u0001\uFFFDk\uFFFDS\uFFFD\u0011\u0004I\uFFFDM\uFFFD\uFFFD\uFFFD\uFFFD;j\u0007U\uFFFD\u003C5\uFFFD\u0014\u001B\u000Fq\uFFFD\uFFFD\uFFFDb\uFFFD\uFFFDM\uD8D2\uDF86\u03E9\uFFFD\uFFFDt\u0011\uFFFD=\uFFFD\u0419S\uFFFD\uFFFD\u001D\uFFFD=\uFFFD\uFFFDWrCy_s\uFFFD|\uFFFD\uFFFD\u003C\uFFFD\u003C\uFFFD\uFFFD8\uFFFD\uFFFD\uFFFD\uFFFD\u0351\u074C\uFFFD\u0018=\uFFFDd\uFFFD\u001A\u0010%\uFFFDW\u0014\uFFFD0?D\u0455\uFFFDJF=]\uFFFD\uFFFD\uFFFDr\uFFFD\uFFFD\n",
        "1\u0194\uFFFD\uFFFDG6\uFFFD\u0017\u0026\uFFFD,m\uFFFD6\u042Cz\uFFFD@\uFFFD8\uFFFD\uFFFDEb\uFFFDv\u019E\u0012lX\u001BS\uFFFD\u007F\uFFFDW\uFFFD\r",
        "\uFFFD~\uFFFDq\u001A\u0426\uFFFD.\u0018\uFFFD\uFFFDx\u001A\uFFFD\r",
        "\u0000rv\uFFFD\uFFFD\u0018x\u0013l\uFFFDQc\uFFFDP\uFFFD#\uFFFD2\uFFFD\uFFFD\u0007\u0022*\uFFFD\u0014\u6606\u001Bz\uFFFD\u0000Y\uFFFD~a\uFFFDlM\uFFFD\u0005\uFFFD\u0004F~B\uFFFD\uFFFD?\uFFFD.F\u001D?\u0005\uFFFDH\uFFFDx\u0680\uFFFD\uFFFD\uFFFD\uFFFDQ\n",
        "!\uFFFDxBW\uFFFD\u0022\uFFFDi\u001D\uFFFD\u0013\uFFFD\uFFFD\uFFFDFHL\uFFFD\uFFFD\u001A~\uFFFD\u0018\uFFFD\uFFFDsY\u0013\uFFFD\u0012R,8\uFFFD\f\u01D0\uFFFD\u0060\uFFFD\uFFFD\uFFFD\uFFFDd\u0466\uFFFD\u01AB\uFFFD\uFFFD[o\uFFFD1_Fcq\u0261\uFFFD\u000B\uFFFD\uFFFD2\uFFFD~\uFFFDv8\uFFFD\uFFFD\u07F3\u002BM\uFFFD\uFFFDg\uFFFDm\uFFFD\uFFFDH%\uFFFDhJs\uFFFD1\uFFFD\u0675\uFFFD\uFFFD\r",
        "\uFFFD\u0017-\uFFFD.\u0022\uFFFD\u0060\uFFFDQ\uFFFD\u001B\u0016\uFFFD5:\u02DD\uFFFD(P\f\uFFFD\u0016l\u0003I\uFFFD\uFFFD\t*\uFFFD@?\uFFFD{:\uFFFD\u003E\uFFFD6\uFFFDc\uFFFD\uFFFD/\\\u0011\uFFFD\uFFFD\r",
        "\u00179\u00BD\uFFFDD\u0016\uFFFD\u002B\uFFFD\u0479\uFFFD\u0027\uFFFD\uFFFD\uFFFD\uFFFD\uFFFD\uFFFD\uFFFD^\uFFFD\uFFFDg\uFFFDJY=\uFFFD8\uFFFD\uFFFD\uFFFD\u0013\uFFFD}\uFFFDG7#s\u0012\uFFFDd/\uFFFDb\uFFFDS\uFFFD\u001AA\uFFFDA\uFFFDr\uFFFDV\uFFFD\uFFFD\uFFFDM\uFFFD\uFFFD\u0016\uFFFD\uFFFD\u0013#]U\uFFFD\uFFFD\uFFFDYL\u02CD7\uFFFD\uFFFDf\uFFFD\u001F\u001DxH\uFFFDZ4\uFFFD*O=f%\uFFFDYMm\uFFFDN\uFFFD\uFFFD1k\uFFFD\uFFFD\uFFFDl\uFFFDB\u001E\uFFFD\u0011Vce\uFFFD\uFFFDy\u0003\uFFFD\uFFFD*_Du3\uFFFDr?\uFFFD\u000F\uFFFD\uFFFD\uFFFD\uECB8t\uFFFD\uFFFDk\fV\u002B\u000F\uFFFD\u0027\u05AF\uFFFD\uFFFD\uFFFDG\u0006\u000Bz]\uFFFD\uFFFD4\u0002T\uFFFDw\uFFFDpv\uFFFD\uFFFD\u00041\uFFFDaD\u001D\t\u0019fq\uFFFD\uFFFD\uFFFD\uFFFD$\u0005\uFFFD\uFFFD\uFFFD\u003E\u0017\u001D@Xh\uFFFDk\uFFFDPQ\uFFFD\u0005\uFFFD\uFFFD\uFFFD~\u0002\uFFFD\u0001a\uFFFDC\u0015\uFFFDr~\uFFFDr\u0006\u010E)\uFFFD\uFFFD\u0014\uFFFD\b\uFFFDf\uFFFDd\u0015\u001F\uFFFD\uFFFD\uFFFDk\u003C9\uFFFD\uFFFD\uFFFD\uFFFD \uFFFD*\uFFFD\uFFFD8\uFFFDAJ\uFFFD!\uFFFD\u0022\u0002\uFFFD=v\u0026\uFFFDc\uFFFD\uFFFD#.\u0003\uFFFD\uFFFDZ5\uFFFD\u001A\uFFFD\uFFFD\uFFFD\uFFFD:\u0060H\uFFFD-\uFFFD\u0022\u02D1\u0179\uFFFD\uFFFD\uFFFD\uFFFD\u0082|A\uFFFD\u003E\uFFFD\uFFFD\uFFFDH\uFFFDK\u000B}r\uFFFDXW5i\uFFFD.?Uk\uFFFD\u0016\uFFFDiI\b\uFFFD\uFFFD7\t\uFFFD\u0013A\uB385e\uFFFD\uFFFD\uFFFD\uFFFD\u0016M\u001F3\u0060L\uFFFD]!\uFFFDB\u0026\uFFFD\u0005(#\uFFFDs@\uFFFD\uFFFDt\uFFFD~\u0016k\uFFFD\uFFFDw\uFFFD\uFFFD\u023D\uFFFD\uFFFDr6\uFFFD\b6\u0015uU\uFFFDj\uFFFDfa\uFFFD\u0018]\uFFFD\uFFFDB\uFFFDE\uFFFDJ\uFFFD\u0006"
      ],
      "StatusCode": 202,
      "ResponseHeaders": {
        "Content-Length": "0",
<<<<<<< HEAD
        "Date": "Wed, 03 Feb 2021 02:09:20 GMT",
=======
        "Date": "Wed, 17 Feb 2021 22:34:53 GMT",
>>>>>>> 1814567d
        "Server": [
          "Windows-Azure-HDFS/1.0",
          "Microsoft-HTTPAPI/2.0"
        ],
        "x-ms-client-request-id": "deaaebda-52c4-cf7b-025a-e238d22cfc6c",
<<<<<<< HEAD
        "x-ms-request-id": "38e4eab7-c01f-0083-66d1-f9613d000000",
=======
        "x-ms-request-id": "5cca4500-001f-0078-187d-05dca7000000",
>>>>>>> 1814567d
        "x-ms-request-server-encrypted": "true",
        "x-ms-version": "2020-06-12"
      },
      "ResponseBody": []
    },
    {
      "RequestUri": "https://seannse.dfs.core.windows.net/test-filesystem-35663ba5-4d5f-16e0-38c9-dac0b2a6b6ff/test-file-a0f1aa79-195e-5e42-b15c-8a84e081befe?action=flush\u0026position=1024",
      "RequestMethod": "PATCH",
      "RequestHeaders": {
        "Accept": "application/json",
        "Authorization": "Sanitized",
        "User-Agent": [
<<<<<<< HEAD
          "azsdk-net-Storage.Files.DataLake/12.7.0-alpha.20210202.1",
          "(.NET Framework 4.8.4250.0; Microsoft Windows 10.0.19042 )"
        ],
        "x-ms-client-request-id": "a29c2c99-e42d-31b0-5ef1-1f43788d23d9",
        "x-ms-date": "Wed, 03 Feb 2021 02:09:20 GMT",
=======
          "azsdk-net-Storage.Files.DataLake/12.7.0-alpha.20210217.1",
          "(.NET 5.0.3; Microsoft Windows 10.0.19042)"
        ],
        "x-ms-client-request-id": "a29c2c99-e42d-31b0-5ef1-1f43788d23d9",
        "x-ms-date": "Wed, 17 Feb 2021 22:34:53 GMT",
>>>>>>> 1814567d
        "x-ms-return-client-request-id": "true",
        "x-ms-version": "2020-06-12"
      },
      "RequestBody": null,
      "StatusCode": 200,
      "ResponseHeaders": {
        "Content-Length": "0",
<<<<<<< HEAD
        "Date": "Wed, 03 Feb 2021 02:09:21 GMT",
        "ETag": "\u00220x8D8C7E8B899FDED\u0022",
        "Last-Modified": "Wed, 03 Feb 2021 02:09:21 GMT",
=======
        "Date": "Wed, 17 Feb 2021 22:34:53 GMT",
        "ETag": "\u00220x8D8D3943EE01474\u0022",
        "Last-Modified": "Wed, 17 Feb 2021 22:34:53 GMT",
>>>>>>> 1814567d
        "Server": [
          "Windows-Azure-HDFS/1.0",
          "Microsoft-HTTPAPI/2.0"
        ],
        "x-ms-client-request-id": "a29c2c99-e42d-31b0-5ef1-1f43788d23d9",
<<<<<<< HEAD
        "x-ms-request-id": "38e4eac7-c01f-0083-76d1-f9613d000000",
=======
        "x-ms-request-id": "5cca4514-001f-0078-2c7d-05dca7000000",
>>>>>>> 1814567d
        "x-ms-request-server-encrypted": "false",
        "x-ms-version": "2020-06-12"
      },
      "ResponseBody": []
    },
    {
      "RequestUri": "https://seannse.blob.core.windows.net/test-filesystem-35663ba5-4d5f-16e0-38c9-dac0b2a6b6ff/test-file-a0f1aa79-195e-5e42-b15c-8a84e081befe",
      "RequestMethod": "GET",
      "RequestHeaders": {
        "Accept": "application/xml",
        "Authorization": "Sanitized",
<<<<<<< HEAD
        "If-Unmodified-Since": "Thu, 04 Feb 2021 02:09:17 GMT",
        "User-Agent": [
          "azsdk-net-Storage.Files.DataLake/12.7.0-alpha.20210202.1",
          "(.NET Framework 4.8.4250.0; Microsoft Windows 10.0.19042 )"
        ],
        "x-ms-client-request-id": "a69f025a-598f-7c3f-a2cb-b77a3fbc07ae",
        "x-ms-date": "Wed, 03 Feb 2021 02:09:20 GMT",
=======
        "If-Unmodified-Since": "Thu, 18 Feb 2021 22:34:50 GMT",
        "User-Agent": [
          "azsdk-net-Storage.Files.DataLake/12.7.0-alpha.20210217.1",
          "(.NET 5.0.3; Microsoft Windows 10.0.19042)"
        ],
        "x-ms-client-request-id": "a69f025a-598f-7c3f-a2cb-b77a3fbc07ae",
        "x-ms-date": "Wed, 17 Feb 2021 22:34:53 GMT",
>>>>>>> 1814567d
        "x-ms-return-client-request-id": "true",
        "x-ms-version": "2020-06-12"
      },
      "RequestBody": null,
      "StatusCode": 200,
      "ResponseHeaders": {
        "Accept-Ranges": "bytes",
        "Content-Length": "1024",
        "Content-Type": "application/octet-stream",
<<<<<<< HEAD
        "Date": "Wed, 03 Feb 2021 02:09:20 GMT",
        "ETag": "\u00220x8D8C7E8B899FDED\u0022",
        "Last-Modified": "Wed, 03 Feb 2021 02:09:21 GMT",
=======
        "Date": "Wed, 17 Feb 2021 22:34:52 GMT",
        "ETag": "\u00220x8D8D3943EE01474\u0022",
        "Last-Modified": "Wed, 17 Feb 2021 22:34:53 GMT",
>>>>>>> 1814567d
        "Server": [
          "Windows-Azure-Blob/1.0",
          "Microsoft-HTTPAPI/2.0"
        ],
        "x-ms-blob-type": "BlockBlob",
        "x-ms-client-request-id": "a69f025a-598f-7c3f-a2cb-b77a3fbc07ae",
<<<<<<< HEAD
        "x-ms-creation-time": "Wed, 03 Feb 2021 02:09:21 GMT",
=======
        "x-ms-creation-time": "Wed, 17 Feb 2021 22:34:53 GMT",
>>>>>>> 1814567d
        "x-ms-group": "$superuser",
        "x-ms-lease-state": "available",
        "x-ms-lease-status": "unlocked",
        "x-ms-owner": "$superuser",
        "x-ms-permissions": "rw-r-----",
<<<<<<< HEAD
        "x-ms-request-id": "77483c86-701e-004d-19d1-f9b0b3000000",
=======
        "x-ms-request-id": "64af34ce-401e-0069-437d-054613000000",
>>>>>>> 1814567d
        "x-ms-server-encrypted": "true",
        "x-ms-version": "2020-06-12"
      },
      "ResponseBody": "KpZbg0oVVGxycdQf9MmYIQkP4sad7GMnQgjYipntU3UcAe3ouzyAyJebVynji3DrpXzRkQhcuj0yM0FBPMnShB1eA/PbsGbNjxkuAZU5RLaY7OQdHMFtwEavtYf6PovOydMMhYh8D/UWBAHuLbio\u002BO\u002BKqVDktWhc8EOsLPrf0lGNYDjBLb8uG9zvBhe/fpKNB72YcJQ76RNrr5RF0OL7NzKwYMyA5sowW45z9a5QnHGwHyU8RmG8UnclVn0q6Uv59M/kDx7FDSDzaBQGx/NkGhMilLC9vvDQ8w5UWo9MBXJDeQHfa41T6hEESd5NtoqEwTtqB1WaPDXfFBsPcbKRpmKiw03xhK6Gz6meuHQRgz2D0JlT4v0dqD3L/1dyQ3lfc6N8q/M8kjyN5Dir\u002B4TBzZHdjKAYPcRkhRoQJYVXFIswP0TRlddKRj1dxv7Fcq24CjHGlLfZRzbeFybZLG23NtCsertA7zi5k0ViunbGnhJsWBtTkH/TV/gN8n6xcRrQppAuGPfxeBr5DQBydozAGHgTbNRRY6VQ2SPDMv26ByIqkRTmmIYbet8AWYN\u002BYeBsTdoFngRGfkLq3T/TLkYdPwXeSOR42oDy9/H0UQoh0XhCV\u002BUitGkd4xPR\u002B7pGSEyZ4hp\u002BoBj89HNZE6YSUiw4yQzHkNZg\u002BoqbwGTRpt/Gq6\u002BlW2/vozFfRmNxyaHCC5HmmDKufrd2OOeP4t\u002BzK02Uk2f3bfa9SCXaaEpz7jHp2bXT6g2sFy34LiKHYMFRqxsW3TU6y52aKFAM0xZsA0m2pgkq4EA/53s6/j7UNuhjib0vXBH7rw0XOcK9oEQWiyvZ0bm4J8rb1va5/8xexvJnqEpZPaY4uvf7E6d9gUc3I3MS\u002BmQvq2LyU4YaQa9BuHLQVvf5vU2FoBbBvRMjXVWvgttZTMuNN/3oZukfHXhIuVo0rSpPPWYljVlNbe5OzvYxa7/T6GymQh75EVZjZYOeeQO57q8qX0R1M75yP8oPmpjz7rK4dNHtjWsMVisPwifWr/TqlN9HBgt6XbStNAJU6ne\u002BcHbQ5QQxy2FEHQkZZnGXm5DVJAW4rOinPhcdQFhot2u0UFGwBcnvucl\u002BAugBYfdDFZlyfsVyBsSOKaftFIsI3GaeZBUf55XG5Ws8Oan/pdwg2Sq/9TilQUqNIdwiAqQ9diaCY/zhIy4DrJlaNcwaj4PLzTpgSOYt\u002BCLLkcW5pOLG/sKCfEHfPrX7vEifSwt9cpJYVzVp3C4/VWvZFpFpSQi2kzcJmBNB646FZYudja0WTR8zYEytXSGUQibWBSgjknNA6bfUdNp\u002BFmum5Heiosi9wslyNui7CDYVdVXsauVmYdMYXaT2QthFtErhBg=="
    },
    {
      "RequestUri": "https://seannse.blob.core.windows.net/test-filesystem-35663ba5-4d5f-16e0-38c9-dac0b2a6b6ff?restype=container",
      "RequestMethod": "DELETE",
      "RequestHeaders": {
        "Accept": "application/xml",
        "Authorization": "Sanitized",
<<<<<<< HEAD
        "traceparent": "00-4dbbc13848222047a86da3c44047a5c6-246cb0d614e49043-00",
        "User-Agent": [
          "azsdk-net-Storage.Files.DataLake/12.7.0-alpha.20210202.1",
          "(.NET Framework 4.8.4250.0; Microsoft Windows 10.0.19042 )"
        ],
        "x-ms-client-request-id": "75e8727b-7ded-1049-af5c-5dfa9f9c3c2e",
        "x-ms-date": "Wed, 03 Feb 2021 02:09:20 GMT",
=======
        "traceparent": "00-5eac365f2b15974ca14093c3f460bde7-619d77605e51e741-00",
        "User-Agent": [
          "azsdk-net-Storage.Files.DataLake/12.7.0-alpha.20210217.1",
          "(.NET 5.0.3; Microsoft Windows 10.0.19042)"
        ],
        "x-ms-client-request-id": "75e8727b-7ded-1049-af5c-5dfa9f9c3c2e",
        "x-ms-date": "Wed, 17 Feb 2021 22:34:53 GMT",
>>>>>>> 1814567d
        "x-ms-return-client-request-id": "true",
        "x-ms-version": "2020-06-12"
      },
      "RequestBody": null,
      "StatusCode": 202,
      "ResponseHeaders": {
        "Content-Length": "0",
<<<<<<< HEAD
        "Date": "Wed, 03 Feb 2021 02:09:20 GMT",
=======
        "Date": "Wed, 17 Feb 2021 22:34:53 GMT",
>>>>>>> 1814567d
        "Server": [
          "Windows-Azure-Blob/1.0",
          "Microsoft-HTTPAPI/2.0"
        ],
        "x-ms-client-request-id": "75e8727b-7ded-1049-af5c-5dfa9f9c3c2e",
<<<<<<< HEAD
        "x-ms-request-id": "77483cc3-701e-004d-4ad1-f9b0b3000000",
=======
        "x-ms-request-id": "64af34f1-401e-0069-607d-054613000000",
>>>>>>> 1814567d
        "x-ms-version": "2020-06-12"
      },
      "ResponseBody": []
    },
    {
      "RequestUri": "https://seannse.blob.core.windows.net/test-filesystem-605bf323-0aac-5a31-e75e-926ea23c3aef?restype=container",
      "RequestMethod": "PUT",
      "RequestHeaders": {
        "Accept": "application/xml",
        "Authorization": "Sanitized",
<<<<<<< HEAD
        "traceparent": "00-8f1710a9167b5c45830cb3af78ace16e-e463f8a420399545-00",
        "User-Agent": [
          "azsdk-net-Storage.Files.DataLake/12.7.0-alpha.20210202.1",
          "(.NET Framework 4.8.4250.0; Microsoft Windows 10.0.19042 )"
        ],
        "x-ms-blob-public-access": "container",
        "x-ms-client-request-id": "4edf89e4-e357-7053-408e-8d8febda6e73",
        "x-ms-date": "Wed, 03 Feb 2021 02:09:21 GMT",
=======
        "traceparent": "00-03ebe9aab1c67b459d81e959197953df-ca85bc050c1ec342-00",
        "User-Agent": [
          "azsdk-net-Storage.Files.DataLake/12.7.0-alpha.20210217.1",
          "(.NET 5.0.3; Microsoft Windows 10.0.19042)"
        ],
        "x-ms-blob-public-access": "container",
        "x-ms-client-request-id": "4edf89e4-e357-7053-408e-8d8febda6e73",
        "x-ms-date": "Wed, 17 Feb 2021 22:34:54 GMT",
>>>>>>> 1814567d
        "x-ms-return-client-request-id": "true",
        "x-ms-version": "2020-06-12"
      },
      "RequestBody": null,
      "StatusCode": 201,
      "ResponseHeaders": {
        "Content-Length": "0",
<<<<<<< HEAD
        "Date": "Wed, 03 Feb 2021 02:09:21 GMT",
        "ETag": "\u00220x8D8C7E8B8E98F60\u0022",
        "Last-Modified": "Wed, 03 Feb 2021 02:09:22 GMT",
=======
        "Date": "Wed, 17 Feb 2021 22:34:53 GMT",
        "ETag": "\u00220x8D8D3943F327BCE\u0022",
        "Last-Modified": "Wed, 17 Feb 2021 22:34:54 GMT",
>>>>>>> 1814567d
        "Server": [
          "Windows-Azure-Blob/1.0",
          "Microsoft-HTTPAPI/2.0"
        ],
        "x-ms-client-request-id": "4edf89e4-e357-7053-408e-8d8febda6e73",
<<<<<<< HEAD
        "x-ms-request-id": "62bd9448-501e-0007-0dd1-f9133c000000",
=======
        "x-ms-request-id": "d1a26517-f01e-0031-4d7d-059e4c000000",
>>>>>>> 1814567d
        "x-ms-version": "2020-06-12"
      },
      "ResponseBody": []
    },
    {
      "RequestUri": "https://seannse.dfs.core.windows.net/test-filesystem-605bf323-0aac-5a31-e75e-926ea23c3aef/test-file-ac863a35-a295-2606-710f-771cbc340deb?resource=file",
      "RequestMethod": "PUT",
      "RequestHeaders": {
        "Accept": "application/json",
        "Authorization": "Sanitized",
<<<<<<< HEAD
        "traceparent": "00-4acd157610ed2545991dcb17877c6807-fa8f926af80ac449-00",
        "User-Agent": [
          "azsdk-net-Storage.Files.DataLake/12.7.0-alpha.20210202.1",
          "(.NET Framework 4.8.4250.0; Microsoft Windows 10.0.19042 )"
        ],
        "x-ms-client-request-id": "1a0a7302-46b0-2d92-bd4c-999d9ea62d93",
        "x-ms-date": "Wed, 03 Feb 2021 02:09:21 GMT",
=======
        "traceparent": "00-708a0981801cd94f8997b0e1a43f15d9-d44230193a1e5240-00",
        "User-Agent": [
          "azsdk-net-Storage.Files.DataLake/12.7.0-alpha.20210217.1",
          "(.NET 5.0.3; Microsoft Windows 10.0.19042)"
        ],
        "x-ms-client-request-id": "1a0a7302-46b0-2d92-bd4c-999d9ea62d93",
        "x-ms-date": "Wed, 17 Feb 2021 22:34:54 GMT",
>>>>>>> 1814567d
        "x-ms-return-client-request-id": "true",
        "x-ms-version": "2020-06-12"
      },
      "RequestBody": null,
      "StatusCode": 201,
      "ResponseHeaders": {
        "Content-Length": "0",
<<<<<<< HEAD
        "Date": "Wed, 03 Feb 2021 02:09:21 GMT",
        "ETag": "\u00220x8D8C7E8B9215C98\u0022",
        "Last-Modified": "Wed, 03 Feb 2021 02:09:22 GMT",
=======
        "Date": "Wed, 17 Feb 2021 22:34:53 GMT",
        "ETag": "\u00220x8D8D3943F7068C3\u0022",
        "Last-Modified": "Wed, 17 Feb 2021 22:34:54 GMT",
>>>>>>> 1814567d
        "Server": [
          "Windows-Azure-HDFS/1.0",
          "Microsoft-HTTPAPI/2.0"
        ],
        "x-ms-client-request-id": "1a0a7302-46b0-2d92-bd4c-999d9ea62d93",
<<<<<<< HEAD
        "x-ms-request-id": "85793d84-801f-0082-74d1-f93ee1000000",
=======
        "x-ms-request-id": "e042713c-201f-008b-1d7d-057b32000000",
>>>>>>> 1814567d
        "x-ms-version": "2020-06-12"
      },
      "ResponseBody": []
    },
    {
      "RequestUri": "https://seannse.dfs.core.windows.net/test-filesystem-605bf323-0aac-5a31-e75e-926ea23c3aef/test-file-ac863a35-a295-2606-710f-771cbc340deb?action=append\u0026position=0",
      "RequestMethod": "PATCH",
      "RequestHeaders": {
        "Accept": "application/json",
        "Authorization": "Sanitized",
        "Content-Length": "1832",
        "Content-Type": "application/json",
        "User-Agent": [
<<<<<<< HEAD
          "azsdk-net-Storage.Files.DataLake/12.7.0-alpha.20210202.1",
          "(.NET Framework 4.8.4250.0; Microsoft Windows 10.0.19042 )"
        ],
        "x-ms-client-request-id": "491aac8a-f22a-143a-3c7c-44a29fa2c777",
        "x-ms-date": "Wed, 03 Feb 2021 02:09:21 GMT",
=======
          "azsdk-net-Storage.Files.DataLake/12.7.0-alpha.20210217.1",
          "(.NET 5.0.3; Microsoft Windows 10.0.19042)"
        ],
        "x-ms-client-request-id": "491aac8a-f22a-143a-3c7c-44a29fa2c777",
        "x-ms-date": "Wed, 17 Feb 2021 22:34:54 GMT",
>>>>>>> 1814567d
        "x-ms-return-client-request-id": "true",
        "x-ms-version": "2020-06-12"
      },
      "RequestBody": [
        "\u0022ns\uFFFDoZ\uFFFD26\u001E\u000BO\u0010\uFFFD\u023C\u001B\uFFFD\u0019\\\uB623d\uFFFD\uFFFDE\u00032:g3G\uFFFD4\uFFFD\uFFFD\uFFFDu.M\u001C!\uFFFDH!0\uFFFD\uFFFD\uFFFD\uFFFDQT\u00166\uFFFD\u0404\u000E\uFFFD\u0014\uFFFD\uFFFD\uFFFD\uFFFD\uFFFD\u0007\u0012\uFFFD\u001C\u0003A\u0014\uFFFD\u000F\uFFFDv\uFFFD\u001Bm[o=_i\u0016\uFFFD1\uFFFD^\uFFFD5\u02D1\u0019\uFFFD\u001C$\u000Fo\u0019\u001DR\uFFFD\u03CE\u003Ci\u0007f_\uFFFDh\uFFFD\uFFFD\uFFFDP\uFFFD\uFFFD\uFFFD\uFFFD\uFFFDJ$A\uFFFDv\uFFFD\uFFFDO\uFFFDQ\u03EBS\u003E\u001D\uFFFD\uFFFD\uFFFD\uFFFDt*a\uFFFD\uFFFD\uFFFD)\n",
        "to{\uFFFDovC\uFFFD-h\u0000\u0018\uFFFD\uFFFD\uFFFD\uFFFD\r",
        "\u0022\uFFFDMI\uFFFD\uFFFD\u000F\uFFFD\u0145\uFFFD\uFFFD%W\u0001Lx\\\uFFFD7\uFFFD_5\u000Fj\uFFFD,\uFFFD\uFFFD \uFFFDs\uFFFD\uFFFD\uFFFD\u0010\uFFFD\uFFFD\uFFFDl\u06EA\uFFFD\uFFFD\u0007\u0010\uFFFD\uFFFD@;\uFFFD{N\u0086=\u0797\uFFFD\u007F\uFFFD\uFFFD8:3\uFFFD\uFFFDp\uFFFDo,\uFFFD\uFFFDEw\uFFFD\uFFFD\u001B\uFFFD\uFFFD\u081C2\uFFFD\u0004\uFFFD\uFFFD\uFFFDU$\uFFFD\uFFFD\u0005G_\uFFFD\u0500\r",
        "[\uFFFD\u02E9\uFFFDj\fA\uFFFD^\uFFFDs\uFFFD\uFFFD\uFFFD\b\uFFFD\u0007\uFFFD\uFFFDg\uFFFD\uFFFD\u001A\b\uFFFD\uFFFD\uFFFD\uFFFD\u0018\uFFFD\u0013\uFFFD\uFFFD\uFFFDX\uFFFD\uFFFD8\uFFFDG\u05C3\uFFFD\uFFFD\uFFFD\uFFFDA\u003E\u00E8D\uFFFD\uFFFD\uFFFD\uFFFD\uFFFD\uFFFD\uFFFDn\\C\uFFFD\uFFFD\uFFFD\uFFFDmdl3\uFFFD\uFFFDV\uFFFD\u001F\uFFFDRuW\uFFFD\u0013n\uFFFDU(\u03E4\uFFFD\u0011\uFFFD#Q\uFFFD\u029A\u0004)\uFFFD\b\u060F\uFFFD\uFFFD\n",
        "\u0019\u0022\uFFFDb\uFFFD\uFFFD^\u003CJ\uFFFDZ\uFFFDXe\uFFFD4\uFFFDR\uFFFD\u0010W\u050C\uFFFD\u001B\uFFFD\\l~R\uFFFD\uFFFD\uFFFD;\u0005\uFFFDBV\uFFFDG\uFFFD\u0007\uFFFDo\uFFFD\u007F\u0450;\uFFFD\uFFFD1\u000F\uFFFD\uFFFDMaij\uFFFD\u0002\uFFFD\u02DC\uFFFDT\uFFFD\u001D_\uFFFD\uFFFD:\uFFFD})P\u0013\u001CK\uFFFD\uFFFD\uFFFD0\uFFFDT]\uFFFD\uFFFDy\uFFFD\uFFFD\uFFFD\uFFFD\uFFFDE\u0017;%\uFFFDX\uFFFD\uFFFD1O\uFFFD\uFFFDb\uFFFD\uFFFDq9D\u001E\u037C6\uFFFD\uFFFDHm\uFFFD\u0017\uFFFD\uFFFDk\u0019N\b8\u0011\u0014\uFFFDx\uFFFD\uFFFDK\uFFFD\uFFFD(\uFFFD\uFFFD\uFFFD\uFFFD\u0007~;\uFFFD\u001E\t\u000FxJ\uFFFD7\uFFFD\uFFFD\u0010\uFFFD\uFFFDuZY\uFFFD\\K\uFFFD\u002B\uFFFDq\uFFFD\uFFFD\u0238r\uFFFD.\uFFFD(0^/\uFFFD(\uFFFD\uFFFD\u0011@dX;\u000F\uFFFD\uFFFD\u0019\uFFFD\uFFFD)\uFFFD2n\uFFFD@\uFFFDs\uFFFD\uFFFD$\u013Egtb\uFFFD:F[0%\uFFFD9\uFFFD\u01C65\uFFFD\uFFFD8\uFFFD\uFFFD0\u0005\uFFFD\uFFFD\uFFFD\uFFFD\uFFFDe\uFFFD\uFFFDF\uFFFD|\uFFFD\uFFFD\u01ADIU\uFFFDDo\u0004\u0018\uFFFD\uFFFD\u01FAb\uFFFD\uFFFDJ\uFFFD\uFFFDb\uFFFDl\uFFFDjW\uFFFDzFKL\u000F!\uFFFDo\uFFFDx\uFFFD\u028C\uFFFD\u0001\uFFFD\uFFFD\uFFFD\u00074\u0003\uFFFD\uFFFD\uFFFDg\uFFFD\u0016\uFFFDC@W\uFFFD|O\uFFFD\uFFFD\u032C\u04E6$\uFFFD\u0007\uFFFDf\uFFFDe\uFFFDa\uFFFDp\u0012b\u0022\uFFFD\u0060O\uFFFD\n",
        "\u0007\u002B\uFFFD \uFFFDN=\uFFFDC\fO\u000Ba\u0010\u000F\uFFFDf\uFFFD\uFFFD#H,\uFFFD\uFFFDD\uFFFDY\\I]|\uFFFDL\uFFFD\u001D\uFFFDh_ml(\u0003\u001D\uFFFD!\u0007\u0001\u0012\uFFFD\uFFFD\uFFFD\uFFFD7c\uFFFD\u0692\uFFFD\uFFFDq\uFFFD\uFFFD\u63C6\uFFFD\uFFFD\uFFFDG^\u0006(@\uFFFDE\u000E\uFFFD\uFFFD=\uFFFDGydc\u00D0\uFFFD\uFFFDB5\uFFFD\uFFFD\uFFFDwF\uFFFD7\r",
        "\uFFFDH:\u001F\uFFFD\uFFFD\uFFFD\uFFFDg}\u0316!\uFFFD\uFFFDg\u001D\uFFFD\uFFFD\uFFFD\uFFFD\uFFFD\u0012\u0103,\u0274\uFFFD\uFFFD\uFFFD\u0012\uFFFDK(\uFFFD\uFFFDp2\uFFFD\uFFFD\\v\uFFFDw\uFFFD\u0010\uFFFD\uFFFDd\uFFFDA\uFFFDsMn\uFFFD\uFFFDod-\uFFFD\uFFFD\uFFFD\u000E\uFFFD\uFFFD\uFFFD\uFFFD?\u0013\uFFFD\\R\uFFFD:sL\uFFFD\u001C\uFFFD\uFFFD^#\uFFFDn\uFFFD\uFFFD\uFFFDW\u001C\u0000\uFFFDk\u03A2\uFFFD\uFFFDi;oEW%\uFFFD\uFFFDG \uFFFD4\u0014t\uFFFDH.\uFFFD[\uFFFD\uFFFD\uFFFD\u0027\uFFFD\uFFFD0#\u0012\uFFFD\uFFFD\uFFFD~\uFFFDc\uFFFD\uFFFD|9\uFFFD\u0004\u0026\u0060@\uFFFDC\uFFFD0\uFFFD\u003C\uFFFDG\uFFFD\uFFFD\uFFFD\u0013\uFFFDz\u0027\u0002\uFFFD\uFFFDV\uFFFD\uFFFDz\uFFFD\uFFFDl\uFFFDtb\u0022O\uFFFDy\uFFFDaD\uFFFD|\uFFFDE\uFFFD\uFFFD\uFFFD\t\uFFFD\u001AO\uFFFD?U6\uFFFD(\uFFFD\uFFFDr\u000B\uFFFD\u0015\uFFFD\uFFFD\u020B$\u0060\u0000OMk"
      ],
      "StatusCode": 202,
      "ResponseHeaders": {
        "Content-Length": "0",
<<<<<<< HEAD
        "Date": "Wed, 03 Feb 2021 02:09:21 GMT",
=======
        "Date": "Wed, 17 Feb 2021 22:34:53 GMT",
>>>>>>> 1814567d
        "Server": [
          "Windows-Azure-HDFS/1.0",
          "Microsoft-HTTPAPI/2.0"
        ],
        "x-ms-client-request-id": "491aac8a-f22a-143a-3c7c-44a29fa2c777",
<<<<<<< HEAD
        "x-ms-request-id": "85793da5-801f-0082-15d1-f93ee1000000",
=======
        "x-ms-request-id": "e042714d-201f-008b-2e7d-057b32000000",
>>>>>>> 1814567d
        "x-ms-request-server-encrypted": "true",
        "x-ms-version": "2020-06-12"
      },
      "ResponseBody": []
    },
    {
      "RequestUri": "https://seannse.dfs.core.windows.net/test-filesystem-605bf323-0aac-5a31-e75e-926ea23c3aef/test-file-ac863a35-a295-2606-710f-771cbc340deb?action=flush\u0026position=1024",
      "RequestMethod": "PATCH",
      "RequestHeaders": {
        "Accept": "application/json",
        "Authorization": "Sanitized",
        "User-Agent": [
<<<<<<< HEAD
          "azsdk-net-Storage.Files.DataLake/12.7.0-alpha.20210202.1",
          "(.NET Framework 4.8.4250.0; Microsoft Windows 10.0.19042 )"
        ],
        "x-ms-client-request-id": "f213d2a9-e48c-8b68-feef-f32906da5b57",
        "x-ms-date": "Wed, 03 Feb 2021 02:09:21 GMT",
=======
          "azsdk-net-Storage.Files.DataLake/12.7.0-alpha.20210217.1",
          "(.NET 5.0.3; Microsoft Windows 10.0.19042)"
        ],
        "x-ms-client-request-id": "f213d2a9-e48c-8b68-feef-f32906da5b57",
        "x-ms-date": "Wed, 17 Feb 2021 22:34:54 GMT",
>>>>>>> 1814567d
        "x-ms-return-client-request-id": "true",
        "x-ms-version": "2020-06-12"
      },
      "RequestBody": null,
      "StatusCode": 200,
      "ResponseHeaders": {
        "Content-Length": "0",
<<<<<<< HEAD
        "Date": "Wed, 03 Feb 2021 02:09:21 GMT",
        "ETag": "\u00220x8D8C7E8B94BFCE6\u0022",
        "Last-Modified": "Wed, 03 Feb 2021 02:09:22 GMT",
=======
        "Date": "Wed, 17 Feb 2021 22:34:53 GMT",
        "ETag": "\u00220x8D8D3943F8E725F\u0022",
        "Last-Modified": "Wed, 17 Feb 2021 22:34:54 GMT",
>>>>>>> 1814567d
        "Server": [
          "Windows-Azure-HDFS/1.0",
          "Microsoft-HTTPAPI/2.0"
        ],
        "x-ms-client-request-id": "f213d2a9-e48c-8b68-feef-f32906da5b57",
<<<<<<< HEAD
        "x-ms-request-id": "85793dc4-801f-0082-34d1-f93ee1000000",
=======
        "x-ms-request-id": "e0427164-201f-008b-457d-057b32000000",
>>>>>>> 1814567d
        "x-ms-request-server-encrypted": "false",
        "x-ms-version": "2020-06-12"
      },
      "ResponseBody": []
    },
    {
      "RequestUri": "https://seannse.blob.core.windows.net/test-filesystem-605bf323-0aac-5a31-e75e-926ea23c3aef/test-file-ac863a35-a295-2606-710f-771cbc340deb",
      "RequestMethod": "HEAD",
      "RequestHeaders": {
        "Accept": "application/xml",
        "Authorization": "Sanitized",
        "User-Agent": [
<<<<<<< HEAD
          "azsdk-net-Storage.Files.DataLake/12.7.0-alpha.20210202.1",
          "(.NET Framework 4.8.4250.0; Microsoft Windows 10.0.19042 )"
        ],
        "x-ms-client-request-id": "cdf98304-d58f-48eb-f000-4ab562fcb01c",
        "x-ms-date": "Wed, 03 Feb 2021 02:09:22 GMT",
=======
          "azsdk-net-Storage.Files.DataLake/12.7.0-alpha.20210217.1",
          "(.NET 5.0.3; Microsoft Windows 10.0.19042)"
        ],
        "x-ms-client-request-id": "cdf98304-d58f-48eb-f000-4ab562fcb01c",
        "x-ms-date": "Wed, 17 Feb 2021 22:34:54 GMT",
>>>>>>> 1814567d
        "x-ms-return-client-request-id": "true",
        "x-ms-version": "2020-06-12"
      },
      "RequestBody": null,
      "StatusCode": 200,
      "ResponseHeaders": {
        "Accept-Ranges": "bytes",
        "Content-Length": "1024",
        "Content-Type": "application/octet-stream",
<<<<<<< HEAD
        "Date": "Wed, 03 Feb 2021 02:09:22 GMT",
        "ETag": "\u00220x8D8C7E8B94BFCE6\u0022",
        "Last-Modified": "Wed, 03 Feb 2021 02:09:22 GMT",
=======
        "Date": "Wed, 17 Feb 2021 22:34:54 GMT",
        "ETag": "\u00220x8D8D3943F8E725F\u0022",
        "Last-Modified": "Wed, 17 Feb 2021 22:34:54 GMT",
>>>>>>> 1814567d
        "Server": [
          "Windows-Azure-Blob/1.0",
          "Microsoft-HTTPAPI/2.0"
        ],
        "x-ms-access-tier": "Hot",
        "x-ms-access-tier-inferred": "true",
        "x-ms-blob-type": "BlockBlob",
        "x-ms-client-request-id": "cdf98304-d58f-48eb-f000-4ab562fcb01c",
<<<<<<< HEAD
        "x-ms-creation-time": "Wed, 03 Feb 2021 02:09:22 GMT",
=======
        "x-ms-creation-time": "Wed, 17 Feb 2021 22:34:54 GMT",
>>>>>>> 1814567d
        "x-ms-group": "$superuser",
        "x-ms-lease-state": "available",
        "x-ms-lease-status": "unlocked",
        "x-ms-owner": "$superuser",
        "x-ms-permissions": "rw-r-----",
<<<<<<< HEAD
        "x-ms-request-id": "62bd9810-501e-0007-08d1-f9133c000000",
=======
        "x-ms-request-id": "d1a26649-f01e-0031-577d-059e4c000000",
>>>>>>> 1814567d
        "x-ms-server-encrypted": "true",
        "x-ms-version": "2020-06-12"
      },
      "ResponseBody": []
    },
    {
      "RequestUri": "https://seannse.blob.core.windows.net/test-filesystem-605bf323-0aac-5a31-e75e-926ea23c3aef/test-file-ac863a35-a295-2606-710f-771cbc340deb",
      "RequestMethod": "GET",
      "RequestHeaders": {
        "Accept": "application/xml",
        "Authorization": "Sanitized",
<<<<<<< HEAD
        "If-Match": "\u00220x8D8C7E8B94BFCE6\u0022",
        "User-Agent": [
          "azsdk-net-Storage.Files.DataLake/12.7.0-alpha.20210202.1",
          "(.NET Framework 4.8.4250.0; Microsoft Windows 10.0.19042 )"
        ],
        "x-ms-client-request-id": "83250e93-8de1-82c8-2bc3-6c700e6ed28a",
        "x-ms-date": "Wed, 03 Feb 2021 02:09:22 GMT",
=======
        "If-Match": "0x8D8D3943F8E725F",
        "User-Agent": [
          "azsdk-net-Storage.Files.DataLake/12.7.0-alpha.20210217.1",
          "(.NET 5.0.3; Microsoft Windows 10.0.19042)"
        ],
        "x-ms-client-request-id": "83250e93-8de1-82c8-2bc3-6c700e6ed28a",
        "x-ms-date": "Wed, 17 Feb 2021 22:34:55 GMT",
>>>>>>> 1814567d
        "x-ms-return-client-request-id": "true",
        "x-ms-version": "2020-06-12"
      },
      "RequestBody": null,
      "StatusCode": 200,
      "ResponseHeaders": {
        "Accept-Ranges": "bytes",
        "Content-Length": "1024",
        "Content-Type": "application/octet-stream",
<<<<<<< HEAD
        "Date": "Wed, 03 Feb 2021 02:09:22 GMT",
        "ETag": "\u00220x8D8C7E8B94BFCE6\u0022",
        "Last-Modified": "Wed, 03 Feb 2021 02:09:22 GMT",
=======
        "Date": "Wed, 17 Feb 2021 22:34:54 GMT",
        "ETag": "\u00220x8D8D3943F8E725F\u0022",
        "Last-Modified": "Wed, 17 Feb 2021 22:34:54 GMT",
>>>>>>> 1814567d
        "Server": [
          "Windows-Azure-Blob/1.0",
          "Microsoft-HTTPAPI/2.0"
        ],
        "x-ms-blob-type": "BlockBlob",
        "x-ms-client-request-id": "83250e93-8de1-82c8-2bc3-6c700e6ed28a",
<<<<<<< HEAD
        "x-ms-creation-time": "Wed, 03 Feb 2021 02:09:22 GMT",
=======
        "x-ms-creation-time": "Wed, 17 Feb 2021 22:34:54 GMT",
>>>>>>> 1814567d
        "x-ms-group": "$superuser",
        "x-ms-lease-state": "available",
        "x-ms-lease-status": "unlocked",
        "x-ms-owner": "$superuser",
        "x-ms-permissions": "rw-r-----",
<<<<<<< HEAD
        "x-ms-request-id": "62bd9877-501e-0007-61d1-f9133c000000",
=======
        "x-ms-request-id": "d1a2666c-f01e-0031-777d-059e4c000000",
>>>>>>> 1814567d
        "x-ms-server-encrypted": "true",
        "x-ms-version": "2020-06-12"
      },
      "ResponseBody": "Im5z6J1vWpEyNh4LTxC4yLwbiRlc65ijZI6MRQMyOmczR/40q7nZdS5NHCHFSCEw1cXS0FFUFjbW0IQO4xSO//y22AcSgxwDQRTrD8923httW289X2kW3jHIXts1y5EZvxwkD28ZHVKpz448aQdmX/FooYelUKCSn/nWSiRBznaC0U\u002BzUc\u002BrUz4dlJDb2nQqYf/pzCkKdG97km92Q9MtaAAYuZi3sw0ivE1Jh7sPt8WFq\u002BglVwFMeFzgN79fNQ9q7yyPwiDcc67yxxDbwOyzbNuq8JjqBxD/zEA71ntOwoY93pePf/SkqTg6M5DxcLhvLMvjtUV3gOcbkPbgoJwyowSJneFVJOznBUdfr9SADVuIy6mwagxBxl6vc\u002B/\u002BxAicB4\u002BLZ9LWGgje/LD9GNATmoKaWNTygjj3R9eDpbH86EE\u002Bw6hE9aaIsbGh0W5cQ62NnNltZGwzqYVWkx/7UnVX4hNuvlUoz6TcEaYjUbDKmgQp9gjYj4TUChki7WKGjV48Su9a7oRYZc00kFLFEFfUjPgb0VxsflKPmbM7BeFCVoNH5wfBb6x/0ZA7o/4xD/rCTWFparwCz8ucy1TRHV/r8TrPfSlQExxLnP/LMNpUXYq5ebiA2OzGRRc7JaRYrbQxT7LEYpHQcTlEHs28Np/wSG3JF6OmaxlOCDgRFO548\u002B5LmuAoj/r56Ad\u002BO7oeCQ94Stw3jpYQiuSZdVpZv1xLzCvecZy\u002ByLhy0C6cKDBeL/4omckRQGRYOw/8jxmgoCmqMm6PQJhzuoIkxL5ndGKzOkZbMCWSOYvHhjWMwTie0TAF8fXBz\u002B9ltd9G7Xyl8MatSVXTRG8EGPnix7pi5vhKhfKOYoNs8WpX9XpGS0wPIZVv33jjyozAAdj83gc0A87m/GeJFo5DQFfqfE/1vcys06Yk8weAZrplzmGqcBJiIvKrYE/khgoHK54g\u002BU49ykMMTwthEA/HZpWsI0gsmc9Eh1lcSV18yEybHcdoX21sKAMdnSEHARLi5Pm5N2PC2pLP3HH04YHmj4a\u002BxvJHXgYoQPtFDvutPYZHeWRjw5Dp2UI1mYP7d0aBNw2aSDofmobzkfdnfcyWIZ7rrWcdg8z21O2wEsSDLMm0w9ftEvVLKN/dcDKZglx2nnfkEMrfZLRBpHNNbojBb2Qts7n0qQ6poISHPxOZXFKROnNMnxz/1F4jrG6B/blXHADNa86igfVpO29FVyWhp0cgvDQUdNBILt9b0fygJ6LKMCMSy/GE7rl\u002B42Osunw5ggQmYECFQ6cwhTzuR6/4yRPNeicCjttWnM16lZFsm3RiIk/4ecZhRO184UW0lacJhRpP3z9VNvMoz8RyC60Vw\u002BrIiyRgAE9Naw=="
    },
    {
      "RequestUri": "https://seannse.blob.core.windows.net/test-filesystem-605bf323-0aac-5a31-e75e-926ea23c3aef?restype=container",
      "RequestMethod": "DELETE",
      "RequestHeaders": {
        "Accept": "application/xml",
        "Authorization": "Sanitized",
<<<<<<< HEAD
        "traceparent": "00-917573ca05c63946b755b4e408c3cd5a-9294fe1ad9b8544c-00",
        "User-Agent": [
          "azsdk-net-Storage.Files.DataLake/12.7.0-alpha.20210202.1",
          "(.NET Framework 4.8.4250.0; Microsoft Windows 10.0.19042 )"
        ],
        "x-ms-client-request-id": "5322f547-2dd7-253b-01b6-7588afde4040",
        "x-ms-date": "Wed, 03 Feb 2021 02:09:22 GMT",
=======
        "traceparent": "00-3b1ecd4863f3f040beb9a651b9db56f7-3ab29980cca3e744-00",
        "User-Agent": [
          "azsdk-net-Storage.Files.DataLake/12.7.0-alpha.20210217.1",
          "(.NET 5.0.3; Microsoft Windows 10.0.19042)"
        ],
        "x-ms-client-request-id": "5322f547-2dd7-253b-01b6-7588afde4040",
        "x-ms-date": "Wed, 17 Feb 2021 22:34:55 GMT",
>>>>>>> 1814567d
        "x-ms-return-client-request-id": "true",
        "x-ms-version": "2020-06-12"
      },
      "RequestBody": null,
      "StatusCode": 202,
      "ResponseHeaders": {
        "Content-Length": "0",
<<<<<<< HEAD
        "Date": "Wed, 03 Feb 2021 02:09:22 GMT",
=======
        "Date": "Wed, 17 Feb 2021 22:34:54 GMT",
>>>>>>> 1814567d
        "Server": [
          "Windows-Azure-Blob/1.0",
          "Microsoft-HTTPAPI/2.0"
        ],
        "x-ms-client-request-id": "5322f547-2dd7-253b-01b6-7588afde4040",
<<<<<<< HEAD
        "x-ms-request-id": "62bd98f5-501e-0007-53d1-f9133c000000",
=======
        "x-ms-request-id": "d1a26692-f01e-0031-177d-059e4c000000",
>>>>>>> 1814567d
        "x-ms-version": "2020-06-12"
      },
      "ResponseBody": []
    },
    {
      "RequestUri": "https://seannse.blob.core.windows.net/test-filesystem-5c76e00c-b0e2-d7e4-763c-4f376e171869?restype=container",
      "RequestMethod": "PUT",
      "RequestHeaders": {
        "Accept": "application/xml",
        "Authorization": "Sanitized",
<<<<<<< HEAD
        "traceparent": "00-e3816900b4b962468c654a2774f9190d-1fb4fbb843a90e4c-00",
        "User-Agent": [
          "azsdk-net-Storage.Files.DataLake/12.7.0-alpha.20210202.1",
          "(.NET Framework 4.8.4250.0; Microsoft Windows 10.0.19042 )"
        ],
        "x-ms-blob-public-access": "container",
        "x-ms-client-request-id": "89a4de68-594b-96c1-104a-dc9add03b6ea",
        "x-ms-date": "Wed, 03 Feb 2021 02:09:22 GMT",
=======
        "traceparent": "00-f729040d59f6484f8b2ee258f62da6e9-46b1e38c88152143-00",
        "User-Agent": [
          "azsdk-net-Storage.Files.DataLake/12.7.0-alpha.20210217.1",
          "(.NET 5.0.3; Microsoft Windows 10.0.19042)"
        ],
        "x-ms-blob-public-access": "container",
        "x-ms-client-request-id": "89a4de68-594b-96c1-104a-dc9add03b6ea",
        "x-ms-date": "Wed, 17 Feb 2021 22:34:55 GMT",
>>>>>>> 1814567d
        "x-ms-return-client-request-id": "true",
        "x-ms-version": "2020-06-12"
      },
      "RequestBody": null,
      "StatusCode": 201,
      "ResponseHeaders": {
        "Content-Length": "0",
<<<<<<< HEAD
        "Date": "Wed, 03 Feb 2021 02:09:22 GMT",
        "ETag": "\u00220x8D8C7E8B9A9B53C\u0022",
        "Last-Modified": "Wed, 03 Feb 2021 02:09:23 GMT",
=======
        "Date": "Wed, 17 Feb 2021 22:34:54 GMT",
        "ETag": "\u00220x8D8D3943FEB11C9\u0022",
        "Last-Modified": "Wed, 17 Feb 2021 22:34:55 GMT",
>>>>>>> 1814567d
        "Server": [
          "Windows-Azure-Blob/1.0",
          "Microsoft-HTTPAPI/2.0"
        ],
        "x-ms-client-request-id": "89a4de68-594b-96c1-104a-dc9add03b6ea",
<<<<<<< HEAD
        "x-ms-request-id": "f2888c3a-201e-0040-1dd1-f97867000000",
=======
        "x-ms-request-id": "2dad9068-101e-0080-4e7d-058059000000",
>>>>>>> 1814567d
        "x-ms-version": "2020-06-12"
      },
      "ResponseBody": []
    },
    {
      "RequestUri": "https://seannse.dfs.core.windows.net/test-filesystem-5c76e00c-b0e2-d7e4-763c-4f376e171869/test-file-9730073d-6e48-ca1b-f5e0-813b0afcca92?resource=file",
      "RequestMethod": "PUT",
      "RequestHeaders": {
        "Accept": "application/json",
        "Authorization": "Sanitized",
<<<<<<< HEAD
        "traceparent": "00-830f1544f316a14094df252584808c05-8d6e5fd711458348-00",
        "User-Agent": [
          "azsdk-net-Storage.Files.DataLake/12.7.0-alpha.20210202.1",
          "(.NET Framework 4.8.4250.0; Microsoft Windows 10.0.19042 )"
        ],
        "x-ms-client-request-id": "aed2c3e3-f14c-3938-76e1-8f4bf0091b02",
        "x-ms-date": "Wed, 03 Feb 2021 02:09:22 GMT",
=======
        "traceparent": "00-50a84f15ec610b468d8b31f6e5e56c33-ef8b913dfcb1e14c-00",
        "User-Agent": [
          "azsdk-net-Storage.Files.DataLake/12.7.0-alpha.20210217.1",
          "(.NET 5.0.3; Microsoft Windows 10.0.19042)"
        ],
        "x-ms-client-request-id": "aed2c3e3-f14c-3938-76e1-8f4bf0091b02",
        "x-ms-date": "Wed, 17 Feb 2021 22:34:55 GMT",
>>>>>>> 1814567d
        "x-ms-return-client-request-id": "true",
        "x-ms-version": "2020-06-12"
      },
      "RequestBody": null,
      "StatusCode": 201,
      "ResponseHeaders": {
        "Content-Length": "0",
<<<<<<< HEAD
        "Date": "Wed, 03 Feb 2021 02:09:22 GMT",
        "ETag": "\u00220x8D8C7E8B9EF66DD\u0022",
        "Last-Modified": "Wed, 03 Feb 2021 02:09:23 GMT",
=======
        "Date": "Wed, 17 Feb 2021 22:34:54 GMT",
        "ETag": "\u00220x8D8D39440210D3D\u0022",
        "Last-Modified": "Wed, 17 Feb 2021 22:34:55 GMT",
>>>>>>> 1814567d
        "Server": [
          "Windows-Azure-HDFS/1.0",
          "Microsoft-HTTPAPI/2.0"
        ],
        "x-ms-client-request-id": "aed2c3e3-f14c-3938-76e1-8f4bf0091b02",
<<<<<<< HEAD
        "x-ms-request-id": "e69bdd28-301f-0001-35d1-f92083000000",
=======
        "x-ms-request-id": "f2234caa-201f-0022-577d-05ba40000000",
>>>>>>> 1814567d
        "x-ms-version": "2020-06-12"
      },
      "ResponseBody": []
    },
    {
      "RequestUri": "https://seannse.dfs.core.windows.net/test-filesystem-5c76e00c-b0e2-d7e4-763c-4f376e171869/test-file-9730073d-6e48-ca1b-f5e0-813b0afcca92?action=append\u0026position=0",
      "RequestMethod": "PATCH",
      "RequestHeaders": {
        "Accept": "application/json",
        "Authorization": "Sanitized",
        "Content-Length": "1877",
        "Content-Type": "application/json",
        "User-Agent": [
<<<<<<< HEAD
          "azsdk-net-Storage.Files.DataLake/12.7.0-alpha.20210202.1",
          "(.NET Framework 4.8.4250.0; Microsoft Windows 10.0.19042 )"
        ],
        "x-ms-client-request-id": "47574a51-1c29-fc46-da3c-bc5cd6869d5f",
        "x-ms-date": "Wed, 03 Feb 2021 02:09:23 GMT",
=======
          "azsdk-net-Storage.Files.DataLake/12.7.0-alpha.20210217.1",
          "(.NET 5.0.3; Microsoft Windows 10.0.19042)"
        ],
        "x-ms-client-request-id": "47574a51-1c29-fc46-da3c-bc5cd6869d5f",
        "x-ms-date": "Wed, 17 Feb 2021 22:34:55 GMT",
>>>>>>> 1814567d
        "x-ms-return-client-request-id": "true",
        "x-ms-version": "2020-06-12"
      },
      "RequestBody": [
        "\uFFFD\f{\uFFFD\u0027\uFFFD-\uFFFDa\uFFFD\uFFFD*\uFFFDg\u0002\uFFFD\u03CFr\uFFFD\u001D\uFFFD\u0006\uFFFD\b\u0002\uFFFD\u0018\uFFFD\uFFFD\uFFFD\u001C\u001C8\uFFFDR\uFFFD@\uFFFD\u0017\\Z\uFFFD\u0022\uFFFD\uFFFDt\uFFFD\uFFFD3\u0026w\r",
        "\uFFFD\uFFFD\uFFFD#\u001F\uFFFD\uFFFD\u0014Ii\u0010\uFFFD\r",
        "Z\u04F0[\uFFFD\uFFFD[3\u00BC\uFFFD!J-\uFFFD\uFFFD\uFFFDg\uFFFD\u000EI\uFFFDq{!\uFFFD-G\u0011\uFFFD\u0011_\uFFFD]\uFFFD\u71A4\uFFFD\u001C\uFFFD,\u000B\uFFFD~\uFFFD\uFFFD\uFFFD\uFFFD\uFFFD\uFFFD\uFFFD\uFFFD\uFFFD\u0010\u0005?\uFFFDm\uFFFD-\uFFFD.\uFFFDEH\uD2D8\u003E\u001F\uFFFD4\u001C\uFFFDs\uFFFD#Qp\uFFFD\uFFFD\uFFFDhw\uFFFDL\uFFFD\uFFFD\uFFFD7\uFFFD\uFFFD\uFFFD{\uFFFD\u002B9\uFFFD\uFFFD0\uFFFDE\uFFFD\uFFFD\u0060\uFFFD\uFFFDC\uFFFD\uFFFDI[\uFFFD7$Fj\uFFFDn\uFFFD\uFFFD\uFFFD\uFFFD\u0012\uFFFDD\uFFFD\uFFFDH\uFFFDn\uFFFD?\uFFFDGa\uFFFD\u0016\u0010XX\uFFFD\uFFFD\uFFFDx1\uFFFDV\uFFFD\uFFFDkF\u0019A\n",
        "\uFFFD\uFFFD\uFFFD\u01C5R^\uFFFD!\uFFFD\uFFFD}~\uFFFD\uFFFD\u0178^H\uFFFD\u0014\uFFFD\uFFFD\uFFFDg\uFFFDJN\uFFFDW(}\uFFFD\uFFFD\uFFFD\uFFFD\uFFFDN\uFFFD\u0006\uFFFDY\uFFFD\u0013\uFFFD\uFFFD:z\uFFFD\uFFFD\uFFFD\uFFFD\u0469\uFFFD\u05E4\u0016\u0060\uFFFD\u0007\u000F\uFFFD\u0272G~\uFFFDC \uFFFDi\uFFFDB\uFFFD\uFFFD5\uFFFD\uFFFDR\u041C\uFFFD\uFFFD?\uFFFDU\uFFFD\uFFFD\u001F\uFFFD\uFFFD\uFFFD\uFFFD]\uFFFDak6j7\uFFFD*H\u0015\uFFFD\f;\uFFFD\uFFFD/\uFFFD\uFFFD7sp$r\uFFFD)\u0017\uFFFD\u0001\uFFFD|AC\uFFFD]^\uFFFD||\uFFFD\u000Ba[*\u001DH|\u001Fa\uFFFD\u003E\uFFFD\uFFFDv\uFFFD\uFFFD\uFFFD\fR\uFFFD\uFFFD4\uFFFD\uFFFDJX\uFFFDC7\uFFFD1\uFFFD\uFFFDh\u000F\uFFFDG~\uFFFDa\uFFFDH=V|\u003Cq\uFFFD\uFFFD\uFFFDo\uFFFD\uFFFD{,\uFFFDV\uFFFD\uFFFD\uFFFD)\uFFFD\f,)\u000E\uFFFD\uFFFDQ,\uFFFDT\uFFFD\uFFFD}\uFFFD\u001Cl\uFFFD\uFFFD\u0007\uFFFD)\uFFFD\uFFFD\uFFFD8\uFFFD\uFFFD\uFFFD\uFFFDvN0*S.\uFFFD\uFFFD\uFFFDZC\u074F\uFFFD?\u0001\uFFFD\u0004\uFFFD2E\uFFFD\uFFFDJ\u0002o!\uFFFD\uFFFD\uFFFD\uFFFD;\uFFFD\uFFFDx\uFFFD]Rz\uFFFD\uFFFD\u0530\uFFFD~L*\u0060\uFFFD7\u0017\uFFFD\u001C\uFFFD?\uFFFD\\\uFFFD(\uFFFD\f\uFFFD\u0011:\uFFFD\u0007#\uFFFD\u0013\uFFFD\uFFFD\uFFFD\uFFFD\uFFFDZp\uFFFDE\u02F6E\uFFFDVy\uFFFD\uFFFD\u001F\uF38BBw*\uFFFD\uFFFD\u003C\uFFFDu\uFFFDw(iL\u0002\uFFFD\uFFFD\u001D6o\uFFFD\u0014\u0016\u001Ar\uFFFDJD\uFFFD\uFFFD\uFFFD\uFFFD32\uFFFD_,\\\uFFFD\u0004\u001E\uFFFDcNT\uFFFD\uFFFDtT\uFFFD\r",
        "\uFFFD\u803Fw\u002B\\\uFFFD\uFFFD\uFFFD\uFFFD*\uFFFDA\uFFFD\uFFFD7\u0123f4\u002B2Q!\uFFFD\uFFFD\uFFFD\uFFFD\uFFFD\uFFFD\uFFFD\uFFFD\u0000\uFFFDr\u00103\u0424\uFFFDm\u0026\uFFFD\uFFFD\f\u0158\uFFFD\uFFFD\uFFFD\u007F\u0635\uFFFD.\uFFFD\uFFFDc\uFFFD\uFFFD4\uFFFD\u0007xIl\uFFFDA\u0133o\uFFFD\uFFFD0\uFFFD\u002B\uFFFD\u0027\uFFFD\u0000L\u001F%?3\uFFFD J\uFFFD\uFFFDK\uFFFD9\uFFFD\u01AD\u001E\n",
        "@\uFFFD6W\uFFFD\uFFFD@\uFFFDG\uFFFD\uFFFD\u0003\uFFFD\uFFFD\uFFFD\uFFFD\uFFFD\u0015\uFFFD\uFFFDE\uFFFDLD\uFFFD\uFFFDh\uFFFD]\uFFFDj\u0017\f\uFFFD\uFFFD\u001B\uFFFD\uFFFD?)\uFFFDJo\uFFFDX\uFFFD\u052C\u0027\uFFFDJ\uFFFD\u0012U\u016ES\uFFFD\uF4E0\uFFFD\uFFFD\u0019\uFFFD\uFFFDl\uFFFD\uFFFD\u0352\uFFFDp\uFFFD\uFFFD\u0022\uFFFD\uFFFD;\u001B\uFFFDx\uFFFDu\uFFFD\u0004\uFFFD\uFFFD8\uFFFD\uFFFDYP\uFFFD]\uFFFD\uFFFD~\uFFFDh\uFFFD\u0538\u06E1\uFFFD\u02CB\uFFFD\u0006_\uFFFD\uFFFD(\uFFFD\u0012_\uFFFD@\uFFFD~\uFFFD\uFFFD8\uFFFD\uFFFDl:;-n\uFFFD\uFFFD\uFFFD\uFFFD\uFFFD\uFFFDb*\u0002\uFFFD$\uFFFD\uFFFD}\uFFFD5\uFFFD\uFFFD\u0022\uFFFDH\uFFFDu\uFFFD\uFFFD\u007FW\uFFFD\u001F\uFFFDOu\uFFFD\uFFFD!\u000FK\uFFFDU\uFFFDs\u0016\uFFFD\u0460%=\u0007\u001A6Kf\u000B\uFFFDi\uFFFDQ\u0005\u0007=\uFFFD\uFFFD\n",
        "q]\uFFFD9N[\uFFFD\uFFFD\u0006\u007F\uFFFD42.\uFFFD7\uFFFDBO\uFFFD\uFFFDE\uFFFDj\uFFFDC9\uFFFDE\uFFFD\u0018\uFFFD\uFFFD\u000B)s\uFFFD\uFFFD\uFFFDjLD\uFFFDj\uFFFD6\uFFFD\uFFFD\uFFFDN\uFFFD6\uFFFD!,tDg\n",
        "\u0022\uFFFD$f\uFFFD[\u0027\u00040E\uFFFDS\uFFFDB\uFFFD\u0000\u0002\uFFFD@\f\u007F\u000Fw\uFFFD\u001D\uFFFD\uFFFD\uFFFD\uFFFD\uFFFD\uFFFD\uFFFD\uFFFDw\uFFFD \uFFFD\uFFFD5\u000F\uFFFD}\uFFFD\uFFFD\uFFFD\uFFFD\uFFFD\uFFFD\u002BqD\u0026\uFFFD\uFFFD\uFFFD-\uFFFDI\uFFFDq"
      ],
      "StatusCode": 202,
      "ResponseHeaders": {
        "Content-Length": "0",
<<<<<<< HEAD
        "Date": "Wed, 03 Feb 2021 02:09:23 GMT",
=======
        "Date": "Wed, 17 Feb 2021 22:34:54 GMT",
>>>>>>> 1814567d
        "Server": [
          "Windows-Azure-HDFS/1.0",
          "Microsoft-HTTPAPI/2.0"
        ],
        "x-ms-client-request-id": "47574a51-1c29-fc46-da3c-bc5cd6869d5f",
<<<<<<< HEAD
        "x-ms-request-id": "e69bdd38-301f-0001-3dd1-f92083000000",
=======
        "x-ms-request-id": "f2234caf-201f-0022-5c7d-05ba40000000",
>>>>>>> 1814567d
        "x-ms-request-server-encrypted": "true",
        "x-ms-version": "2020-06-12"
      },
      "ResponseBody": []
    },
    {
      "RequestUri": "https://seannse.dfs.core.windows.net/test-filesystem-5c76e00c-b0e2-d7e4-763c-4f376e171869/test-file-9730073d-6e48-ca1b-f5e0-813b0afcca92?action=flush\u0026position=1024",
      "RequestMethod": "PATCH",
      "RequestHeaders": {
        "Accept": "application/json",
        "Authorization": "Sanitized",
        "User-Agent": [
<<<<<<< HEAD
          "azsdk-net-Storage.Files.DataLake/12.7.0-alpha.20210202.1",
          "(.NET Framework 4.8.4250.0; Microsoft Windows 10.0.19042 )"
        ],
        "x-ms-client-request-id": "a6f914ab-d4b1-bdd8-0a42-a396f3d700ae",
        "x-ms-date": "Wed, 03 Feb 2021 02:09:23 GMT",
=======
          "azsdk-net-Storage.Files.DataLake/12.7.0-alpha.20210217.1",
          "(.NET 5.0.3; Microsoft Windows 10.0.19042)"
        ],
        "x-ms-client-request-id": "a6f914ab-d4b1-bdd8-0a42-a396f3d700ae",
        "x-ms-date": "Wed, 17 Feb 2021 22:34:55 GMT",
>>>>>>> 1814567d
        "x-ms-return-client-request-id": "true",
        "x-ms-version": "2020-06-12"
      },
      "RequestBody": null,
      "StatusCode": 200,
      "ResponseHeaders": {
        "Content-Length": "0",
<<<<<<< HEAD
        "Date": "Wed, 03 Feb 2021 02:09:23 GMT",
        "ETag": "\u00220x8D8C7E8BA1984E5\u0022",
        "Last-Modified": "Wed, 03 Feb 2021 02:09:24 GMT",
=======
        "Date": "Wed, 17 Feb 2021 22:34:54 GMT",
        "ETag": "\u00220x8D8D394403C14CE\u0022",
        "Last-Modified": "Wed, 17 Feb 2021 22:34:55 GMT",
>>>>>>> 1814567d
        "Server": [
          "Windows-Azure-HDFS/1.0",
          "Microsoft-HTTPAPI/2.0"
        ],
        "x-ms-client-request-id": "a6f914ab-d4b1-bdd8-0a42-a396f3d700ae",
<<<<<<< HEAD
        "x-ms-request-id": "e69bdd57-301f-0001-5ad1-f92083000000",
=======
        "x-ms-request-id": "f2234cbb-201f-0022-687d-05ba40000000",
>>>>>>> 1814567d
        "x-ms-request-server-encrypted": "false",
        "x-ms-version": "2020-06-12"
      },
      "ResponseBody": []
    },
    {
      "RequestUri": "https://seannse.blob.core.windows.net/test-filesystem-5c76e00c-b0e2-d7e4-763c-4f376e171869/test-file-9730073d-6e48-ca1b-f5e0-813b0afcca92",
      "RequestMethod": "GET",
      "RequestHeaders": {
        "Accept": "application/xml",
        "Authorization": "Sanitized",
        "If-None-Match": "\u0022garbage\u0022",
        "User-Agent": [
<<<<<<< HEAD
          "azsdk-net-Storage.Files.DataLake/12.7.0-alpha.20210202.1",
          "(.NET Framework 4.8.4250.0; Microsoft Windows 10.0.19042 )"
        ],
        "x-ms-client-request-id": "c2b07c8c-f78c-6dae-0a4e-39f96dcd40b8",
        "x-ms-date": "Wed, 03 Feb 2021 02:09:23 GMT",
=======
          "azsdk-net-Storage.Files.DataLake/12.7.0-alpha.20210217.1",
          "(.NET 5.0.3; Microsoft Windows 10.0.19042)"
        ],
        "x-ms-client-request-id": "c2b07c8c-f78c-6dae-0a4e-39f96dcd40b8",
        "x-ms-date": "Wed, 17 Feb 2021 22:34:56 GMT",
>>>>>>> 1814567d
        "x-ms-return-client-request-id": "true",
        "x-ms-version": "2020-06-12"
      },
      "RequestBody": null,
      "StatusCode": 200,
      "ResponseHeaders": {
        "Accept-Ranges": "bytes",
        "Content-Length": "1024",
        "Content-Type": "application/octet-stream",
<<<<<<< HEAD
        "Date": "Wed, 03 Feb 2021 02:09:23 GMT",
        "ETag": "\u00220x8D8C7E8BA1984E5\u0022",
        "Last-Modified": "Wed, 03 Feb 2021 02:09:24 GMT",
=======
        "Date": "Wed, 17 Feb 2021 22:34:55 GMT",
        "ETag": "\u00220x8D8D394403C14CE\u0022",
        "Last-Modified": "Wed, 17 Feb 2021 22:34:55 GMT",
>>>>>>> 1814567d
        "Server": [
          "Windows-Azure-Blob/1.0",
          "Microsoft-HTTPAPI/2.0"
        ],
        "x-ms-blob-type": "BlockBlob",
        "x-ms-client-request-id": "c2b07c8c-f78c-6dae-0a4e-39f96dcd40b8",
<<<<<<< HEAD
        "x-ms-creation-time": "Wed, 03 Feb 2021 02:09:23 GMT",
=======
        "x-ms-creation-time": "Wed, 17 Feb 2021 22:34:55 GMT",
>>>>>>> 1814567d
        "x-ms-group": "$superuser",
        "x-ms-lease-state": "available",
        "x-ms-lease-status": "unlocked",
        "x-ms-owner": "$superuser",
        "x-ms-permissions": "rw-r-----",
<<<<<<< HEAD
        "x-ms-request-id": "f2888db2-201e-0040-5ad1-f97867000000",
=======
        "x-ms-request-id": "2dad93d5-101e-0080-097d-058059000000",
>>>>>>> 1814567d
        "x-ms-server-encrypted": "true",
        "x-ms-version": "2020-06-12"
      },
      "ResponseBody": "nQx757Un9I0t8WGeqSqSZwL6z49yjx2zBpIIAqIYp/eNHBw4lFKeQOoXXFr3Iu3mt3SY4jMmdw3vx\u002BEjH/LqFElpEI0NWtOwW46lWzPCvOOlIUotgMXEZ6QOSc1xeyH4LUcRjRFf2V2h54akgRzaLAv9fv2nvJOEpano/hAFP\u002BBtrC3rsS7SRUjti5g\u002BH\u002BaHNBzCc/wjUXC0jehod9pMnKimN9Tu73vcKzm0ujD7RYbDYMr0Q8vkSVu9NyRGas5uoO/wmOcSmESh5UjCbpY/uUdhpBYQWFjcwe14MbhWlsFrRhlBCq2esceFUl6DIdrFfX7c5MW4XkiXFNb6mmeMSk6HVyh9/q6Zw/NOigb5WaATsrQ6erL7sujRqfbXpBZg\u002BQcP/MmyR37PQyDRadNCnbo15ueyUtCci6Q/rFW3wR/c7ZH\u002B6l3WYWs2ajeRKkgVjgw7or0vrqY3c3AkcpspF4EB9XxBQ7NdXoV8fOeZC2FbKh1IfB9hrT7qx3bssu7PDFK1jzTM00pY3UM3szG\u002BnWgPyEd\u002B4JthoEg9Vnw8cayXrG\u002BV43ssj1bS757cKfkMLCkO3OmmUSy3VO/sjn3OHGyXoAfCKbrs4zjxq/D8hXZOMCpTLpTC8FpD3Y\u002BMPwHZBNMyRYnySgJvIfmwtaY7us54nl1Seu3X1LCsfkwqYKM3F6ccyj/tXOYo4wyaETq0ByPAE6GjhonlWnDYRcu2RcFWeZ7\u002BH\u002B\u002BOi0J3KpbhPMJ193coaUwCk5EdNm/PFBYacp5KRJictugzModfLFzyBB6tY05Ujdt0VOUN4OiAv3crXLj3lvgq2UGO9DfEo2Y0KzJRIbHIxeTD1vCyj9UAs3IQM9Ck\u002Bm0mg4oMxZiksLB/2LW1Lp7FY5bTNMAHeElsjkHEs2\u002BWkDDEK54nuwBMHyU/M7cgSoTUS8850catHgpAoDZX3/xA6EeE8QP/nqeWhhWayEWSTES88GigXb9qFwyT5hvJ9D8p/kpvm1iA1KwnokqwElXFrlPymu\u002BToIuIGdr3bLeMzZLVcMn6IrDsOxu8eLt1uQS2zTjH11lQll2/54J\u002BiWj0m9S426GMy4ujBl/T1ijPEl/WQJ5\u002BxPY4hNpsOjstbrKyx9zmvd5iKgKtJNH6fb8179QiqEjKddfef1fHH5BPdZisIQ9L6VWBcxab0aAlPQcaNktmC8Vp6FEFBz2GmwpxXa45Tluw6gZ/oDQyLqQ3uUJPrOlF6WrSQzm9ReEY\u002B9gLKXPx6\u002B\u002BrakxE52qRNrmtzk76Nu4hLHREZwoi8qQkZqVbJwQwRc1TpEKdAAL/QAx/D3eTHcTq6v3/rYTkiHenIIDENQ\u002B1fYmAp5KshCtxRCb\u002Bo\u002BMtkEnhcQ=="
    },
    {
      "RequestUri": "https://seannse.blob.core.windows.net/test-filesystem-5c76e00c-b0e2-d7e4-763c-4f376e171869?restype=container",
      "RequestMethod": "DELETE",
      "RequestHeaders": {
        "Accept": "application/xml",
        "Authorization": "Sanitized",
<<<<<<< HEAD
        "traceparent": "00-b17c6f29298190498e06c4300eb00f6e-47e8181626f5914f-00",
        "User-Agent": [
          "azsdk-net-Storage.Files.DataLake/12.7.0-alpha.20210202.1",
          "(.NET Framework 4.8.4250.0; Microsoft Windows 10.0.19042 )"
        ],
        "x-ms-client-request-id": "760a1709-3d26-0c21-2039-9bdcb845d217",
        "x-ms-date": "Wed, 03 Feb 2021 02:09:23 GMT",
=======
        "traceparent": "00-5dd0c06cbf69984697de0170a386903e-9a467e55750ec743-00",
        "User-Agent": [
          "azsdk-net-Storage.Files.DataLake/12.7.0-alpha.20210217.1",
          "(.NET 5.0.3; Microsoft Windows 10.0.19042)"
        ],
        "x-ms-client-request-id": "760a1709-3d26-0c21-2039-9bdcb845d217",
        "x-ms-date": "Wed, 17 Feb 2021 22:34:56 GMT",
>>>>>>> 1814567d
        "x-ms-return-client-request-id": "true",
        "x-ms-version": "2020-06-12"
      },
      "RequestBody": null,
      "StatusCode": 202,
      "ResponseHeaders": {
        "Content-Length": "0",
<<<<<<< HEAD
        "Date": "Wed, 03 Feb 2021 02:09:23 GMT",
=======
        "Date": "Wed, 17 Feb 2021 22:34:55 GMT",
>>>>>>> 1814567d
        "Server": [
          "Windows-Azure-Blob/1.0",
          "Microsoft-HTTPAPI/2.0"
        ],
        "x-ms-client-request-id": "760a1709-3d26-0c21-2039-9bdcb845d217",
<<<<<<< HEAD
        "x-ms-request-id": "f2888dce-201e-0040-6fd1-f97867000000",
=======
        "x-ms-request-id": "2dad9445-101e-0080-767d-058059000000",
>>>>>>> 1814567d
        "x-ms-version": "2020-06-12"
      },
      "ResponseBody": []
    },
    {
      "RequestUri": "https://seannse.blob.core.windows.net/test-filesystem-d832ffe2-43f6-81e6-68f7-ecd33720505f?restype=container",
      "RequestMethod": "PUT",
      "RequestHeaders": {
        "Accept": "application/xml",
        "Authorization": "Sanitized",
<<<<<<< HEAD
        "traceparent": "00-2e9839acfdd23a4cad0b7fc9a00f9c5c-4a2d3df94615e745-00",
        "User-Agent": [
          "azsdk-net-Storage.Files.DataLake/12.7.0-alpha.20210202.1",
          "(.NET Framework 4.8.4250.0; Microsoft Windows 10.0.19042 )"
        ],
        "x-ms-blob-public-access": "container",
        "x-ms-client-request-id": "1eaba8e6-4178-c578-3088-0d2f514ed5ff",
        "x-ms-date": "Wed, 03 Feb 2021 02:09:23 GMT",
=======
        "traceparent": "00-9157342e8de37848864e1fd356bb322c-a39d6e6449056943-00",
        "User-Agent": [
          "azsdk-net-Storage.Files.DataLake/12.7.0-alpha.20210217.1",
          "(.NET 5.0.3; Microsoft Windows 10.0.19042)"
        ],
        "x-ms-blob-public-access": "container",
        "x-ms-client-request-id": "1eaba8e6-4178-c578-3088-0d2f514ed5ff",
        "x-ms-date": "Wed, 17 Feb 2021 22:34:56 GMT",
>>>>>>> 1814567d
        "x-ms-return-client-request-id": "true",
        "x-ms-version": "2020-06-12"
      },
      "RequestBody": null,
      "StatusCode": 201,
      "ResponseHeaders": {
        "Content-Length": "0",
<<<<<<< HEAD
        "Date": "Wed, 03 Feb 2021 02:09:23 GMT",
        "ETag": "\u00220x8D8C7E8BA6BCBF1\u0022",
        "Last-Modified": "Wed, 03 Feb 2021 02:09:24 GMT",
=======
        "Date": "Wed, 17 Feb 2021 22:34:55 GMT",
        "ETag": "\u00220x8D8D394408D690A\u0022",
        "Last-Modified": "Wed, 17 Feb 2021 22:34:56 GMT",
>>>>>>> 1814567d
        "Server": [
          "Windows-Azure-Blob/1.0",
          "Microsoft-HTTPAPI/2.0"
        ],
        "x-ms-client-request-id": "1eaba8e6-4178-c578-3088-0d2f514ed5ff",
<<<<<<< HEAD
        "x-ms-request-id": "a53593fc-401e-0034-25d1-f94c97000000",
=======
        "x-ms-request-id": "33ef97c0-201e-0040-5c7d-057867000000",
>>>>>>> 1814567d
        "x-ms-version": "2020-06-12"
      },
      "ResponseBody": []
    },
    {
      "RequestUri": "https://seannse.dfs.core.windows.net/test-filesystem-d832ffe2-43f6-81e6-68f7-ecd33720505f/test-file-e3bb9e26-51c7-db9e-e4d4-c6d3d114824c?resource=file",
      "RequestMethod": "PUT",
      "RequestHeaders": {
        "Accept": "application/json",
        "Authorization": "Sanitized",
<<<<<<< HEAD
        "traceparent": "00-9c0c169136f95944bec78d86319064c1-60a2b2a1bf59804b-00",
        "User-Agent": [
          "azsdk-net-Storage.Files.DataLake/12.7.0-alpha.20210202.1",
          "(.NET Framework 4.8.4250.0; Microsoft Windows 10.0.19042 )"
        ],
        "x-ms-client-request-id": "b1b8cb67-b076-c2cf-eccb-e70a45a7bd08",
        "x-ms-date": "Wed, 03 Feb 2021 02:09:23 GMT",
=======
        "traceparent": "00-76a718b20ee781419da44614aa9d913a-236660544b0b674f-00",
        "User-Agent": [
          "azsdk-net-Storage.Files.DataLake/12.7.0-alpha.20210217.1",
          "(.NET 5.0.3; Microsoft Windows 10.0.19042)"
        ],
        "x-ms-client-request-id": "b1b8cb67-b076-c2cf-eccb-e70a45a7bd08",
        "x-ms-date": "Wed, 17 Feb 2021 22:34:56 GMT",
>>>>>>> 1814567d
        "x-ms-return-client-request-id": "true",
        "x-ms-version": "2020-06-12"
      },
      "RequestBody": null,
      "StatusCode": 201,
      "ResponseHeaders": {
        "Content-Length": "0",
<<<<<<< HEAD
        "Date": "Wed, 03 Feb 2021 02:09:24 GMT",
        "ETag": "\u00220x8D8C7E8BAA51B1A\u0022",
        "Last-Modified": "Wed, 03 Feb 2021 02:09:25 GMT",
=======
        "Date": "Wed, 17 Feb 2021 22:34:56 GMT",
        "ETag": "\u00220x8D8D39440BDE243\u0022",
        "Last-Modified": "Wed, 17 Feb 2021 22:34:56 GMT",
>>>>>>> 1814567d
        "Server": [
          "Windows-Azure-HDFS/1.0",
          "Microsoft-HTTPAPI/2.0"
        ],
        "x-ms-client-request-id": "b1b8cb67-b076-c2cf-eccb-e70a45a7bd08",
<<<<<<< HEAD
        "x-ms-request-id": "b9a28a9e-901f-007a-29d1-f9621f000000",
=======
        "x-ms-request-id": "1d7dc8ca-a01f-003c-6c7d-055698000000",
>>>>>>> 1814567d
        "x-ms-version": "2020-06-12"
      },
      "ResponseBody": []
    },
    {
      "RequestUri": "https://seannse.dfs.core.windows.net/test-filesystem-d832ffe2-43f6-81e6-68f7-ecd33720505f/test-file-e3bb9e26-51c7-db9e-e4d4-c6d3d114824c?action=append\u0026position=0",
      "RequestMethod": "PATCH",
      "RequestHeaders": {
        "Accept": "application/json",
        "Authorization": "Sanitized",
        "Content-Length": "1816",
        "Content-Type": "application/json",
        "User-Agent": [
<<<<<<< HEAD
          "azsdk-net-Storage.Files.DataLake/12.7.0-alpha.20210202.1",
          "(.NET Framework 4.8.4250.0; Microsoft Windows 10.0.19042 )"
        ],
        "x-ms-client-request-id": "066b2103-d15c-b1d5-fdcb-d7e1efea1eca",
        "x-ms-date": "Wed, 03 Feb 2021 02:09:24 GMT",
=======
          "azsdk-net-Storage.Files.DataLake/12.7.0-alpha.20210217.1",
          "(.NET 5.0.3; Microsoft Windows 10.0.19042)"
        ],
        "x-ms-client-request-id": "066b2103-d15c-b1d5-fdcb-d7e1efea1eca",
        "x-ms-date": "Wed, 17 Feb 2021 22:34:56 GMT",
>>>>>>> 1814567d
        "x-ms-return-client-request-id": "true",
        "x-ms-version": "2020-06-12"
      },
      "RequestBody": [
        "\uFFFD;\uFFFD\uFFFDV|T\u0018mt/]nz\u00111\uFFFD[\uFFFDt2\uFFFD\uFFFDS)%:\uFFFDalZ\uFFFD\u05424\uFFFD\u0013:iS\uFFFD\uFFFD\u0003\u0011\u001AV\uFFFDw\uFFFD8\uFFFDaF\uFFFD\uFFFDT\uFFFD\uFFFD,W\u0019[\u000B\b\u055A\uFFFD\uFFFD\u0761\uFFFD!\uFFFD;\uFFFD\uFFFD\uFFFD8\uFFFDn\uFFFD\uFFFD)v\uFFFD|J\uFFFD\uFFFD\uFFFDz\r",
        "\u0012:7\uFFFD\uFFFD;\u007F\uFFFD\uFFFD\uFFFD:U\uFFFD\uFFFD\u000B\uFFFD5q\uFFFD\u0060Y\uFFFDUz\uFFFD\uFFFD\u001EO\u002B\uFFFD\uFFFDh\u0014p\u0000\uFFFD\uFFFD\u79B9\u0015\uFFFD)\uFFFD\u04E1\u001Aq\uFFFD\uFFFDn\t\u0019\uFFFD)\uFFFD\uFFFDh_am\uFFFD\uFFFDt\uFFFD\uFFFDm\n",
        "\uFFFDX\uFFFD\u002B\uFFFDD9\u002B\uFFFD\u000F\uFFFD\uFFFD\uFFFD\uFFFD\uFFFD\uFFFD\uFFFDO\u0060G\u001B\uFFFD\u001B~FW\uFFFD\u001B\uFFFD0\uFFFD\uFFFDf\uFFFD\u003E\uFFFD\uFFFDro\uFFFD\uFFFDx\uFFFD\uFFFD\uFFFD\uFFFD\f\uFFFD\uFFFD_\u0026\uFFFD\u0013\u003C\n",
        "\uFFFDO\uFFFD\u001E\uFFFD\uFFFD)\u000E\u0013F\fV\uFFFD\uFFFD\uFFFD\uFFFDWc\u0004h\u0006\uFFFD\uFFFD\uFFFD\u001B\uFFFDxG\uFFFD\uFFFDw\uFFFD\u0001\uFFFD\uFFFD\u0022\uFFFD\uFFFD\u001AC\uFFFDi\uFFFDn\uFFFD\uFFFDb\uFFFD\uFFFDo\u03CB\u000E\uFFFD\u0003\u003C\uFFFD\uFFFD\u0002\u001C,\u230C\uFFFD~U\uFFFD\uFFFD\u001D\uFFFDH\uFFFD\uFFFD\u001D45s\u001E\uFFFD\uFFFD\u0012\uFFFD\uFFFD\u007F-\u05BDv\u001F\uFFFD\uFFFD\u0016\uFFFD\uFFFD\uFFFD\uFFFD4S\uFFFD\uFFFD\u0007QICL\uFFFDg\u001Ew~\uFFFD\uFFFD\uFFFD\\y\uFFFD\uFFFD\uFFFD\u0027\uFFFD\u0026D\uFFFD\uFFFDI\uFFFD9\uFFFD\u001F\uFFFD\u0001\u001F\uFFFD\uFFFD~\uFFFDn\uFFFD39o\uFFFD\uFFFD\uFFFD?\u0000\uFFFDJc*\uFFFD5\u002B\uFFFD\uFFFD\uFFFDS\uFFFD\uFFFD\uFFFD\uFFFD\uFFFD\uFFFD\uFFFD}oq\uFFFD\u0778f8\uFFFD\uE247E^vI\u0022\uFFFD[\uFFFD\uFFFD\uFFFD\uFFFD\uFFFD\u063Bn\u06AF\uFFFD\u007F\u01DF\u001A\u0022\u03CE\uFFFDl\uFFFD\u0105j=\u0010H}\uFFFD\u001D\uFFFD\u007F\uFFFDL\n\r",
        "\uFFFD|\u007F\r",
        "!I\uFFFD\uFFFD9o\uFFFD\uFFFD\u002B;\uFFFD\uFFFD\u007F\uFFFD\uFFFD0P\u0060\uFFFD\uFFFD\u003Ey\uFFFD\u0000\u0011\uFFFDz\uFFFD\fpS\u000E\uFFFDKa8\uFFFD1\uFFFDMaR\uFFFDw\uFFFD\u0000I\uFFFD\u067DQ\u015D}\uFFFD\uFFFD\u0388\u0027\uFFFDGR\u001E\uFFFDR\uFFFD\uFFFD6O\uFFFDS/\uFFFD.\uFFFD\uFFFDE\u000B\u0011j\u07FBO\u001E\uFFFDq\u0018g\uFFFDis\t\u0012\u0006\u000E3\uFFFD$H\u0016\u0012L\uFFFDj\u0022\uFFFD\tN\uFFFD\u0010\uFFFD}\u0016Ph\uFFFD\u03ED\uFFFD:\uFFFD\u03FE\uFFFD\uFFFD\u0026\u054D \uFFFD\uFFFD \uFFFD\uFFFDX\uFFFD\uFFFD\uFFFD\uFFFD\uFFFDg\uFFFDp\uFFFD\uFFFD\uFFFD\uFFFD\u009Evd@_\r",
        "DB\uFFFDQ\uFFFD\uFFFD\b|.?=h\uFFFD\u001B\uFFFD\u053D\uFFFD\u0014\uFFFD\b_\u003E\uFFFD\uFFFD2\u0013\uFFFDS\uFFFD\uFFFD\uFFFD\uFFFD\u0015\u0005\uFFFD[\uFFFD\uFFFD\uFFFD0Bw:\uFFFD\uFFFD\u0279z\uFFFDK:\u003C\uFFFDO\uFFFD\uFFFD\uFFFD\uFFFD\uFFFD\uFFFD\uBAE7\u0006d\uFFFD\uFFFD5\uFFFD\uFFFDl\uFFFDm.\uFFFD7\uFFFDZI%\uFFFD\uFFFD\u0003vzy2\uFFFD\uFFFD5\uFFFD^\u0016D\uFFFD\uFFFD4s\uFFFD\uFFFD\uFFFD\uFFFD\uFFFD\uFFFDQ\u03F4Tj\uFFFDo\uFFFDf\uFFFD\u0013\uFFFD0\uFFFD\uFFFD\u0019P\uFFFD|\uFFFD\uFFFDV\uFFFDdgz\uFFFDc,l\uFFFD\u0026\uFFFD(\uFFFD}az\uFFFD\uFFFD\u0007\uFFFD\uFFFD1\uE7E8\uFFFD5\uFFFD3\u0018\u0060$\uFFFDx\uFFFD\uFFFD\u0003u\uFFFDG:(\u0026\uFFFD\uFFFDcA3\uFFFD\uFFFD\b\uFFFD\uFFFD\uFFFD\u0578v\uFFFD\uFFFD^.L8\uFFFD\uFFFDs\u00601\uFFFDrwU=\uFFFD\uFFFDY\n",
        "l\u0006EF\u0001\u0027]\u0010\uFFFDq4\uFFFD\u0012x:\uFFFD*\u0019\uFFFD\uFFFDR\uFFFD%\u0002\u000F\uFFFDE^\uFFFDy\uFFFD\uFFFD|\uFFFD\t\u008D\u0017-$\uFFFD\uFFFD\u001D\u0001,\uFFFD\uFFFD\uFFFD\u003C\uFFFD\u0012\uFFFD\uFFFDh\uFFFD\uFFFD\uFFFDB7\u007F\uFFFD\uFFFD\\0\u007F^\u0027eox\u0015\u0012\uFFFD\uFFFD\u0015\uFFFD\uFFFD$\u0581\uFFFDL\u0022\u0001fL\b\u0013\uFFFDW\uFFFDJ\uFFFDB\uFFFDg\uFFFD\uFFFDf9\uFFFD\u00DC\u0000\uFFFD\u0002S(\u0014\uFFFDl\uFFFD\uFFFD\uFFFD\uFFFD[\uFFFD2U\u0014p\u0017\uFFFD\uFFFD1=\uFFFD:(\uFFFD\uFFFD\b\u001B\uFFFD\uFFFD^ee\uFFFD\u0005\uFFFD\uFFFDB\u0026\uFFFD*\u0011\uFFFD\uFFFD\u000B\u0022OxR\uFFFDr,\uFFFD\uFFFD}z\u0018\u0000c\u0019c\uFFFD\uFFFD\uFFFD~\uFFFDd\uFFFDOT\uFFFD\uFFFDq\uFFFD\u0007\u002B\uFFFD\u003C\u001C\uFFFDR\uFFFD\uFFFD\uFFFDO2\uFFFD\uFFFD\u0013\uFFFD\uFFFD\uFFFD\uFFFD\fz\uFFFD\u001D\uFFFD\u007F\u0015\uFFFD\uFFFD(\uFFFD"
      ],
      "StatusCode": 202,
      "ResponseHeaders": {
        "Content-Length": "0",
<<<<<<< HEAD
        "Date": "Wed, 03 Feb 2021 02:09:24 GMT",
=======
        "Date": "Wed, 17 Feb 2021 22:34:56 GMT",
>>>>>>> 1814567d
        "Server": [
          "Windows-Azure-HDFS/1.0",
          "Microsoft-HTTPAPI/2.0"
        ],
        "x-ms-client-request-id": "066b2103-d15c-b1d5-fdcb-d7e1efea1eca",
<<<<<<< HEAD
        "x-ms-request-id": "b9a28abd-901f-007a-48d1-f9621f000000",
=======
        "x-ms-request-id": "1d7dc8d4-a01f-003c-767d-055698000000",
>>>>>>> 1814567d
        "x-ms-request-server-encrypted": "true",
        "x-ms-version": "2020-06-12"
      },
      "ResponseBody": []
    },
    {
      "RequestUri": "https://seannse.dfs.core.windows.net/test-filesystem-d832ffe2-43f6-81e6-68f7-ecd33720505f/test-file-e3bb9e26-51c7-db9e-e4d4-c6d3d114824c?action=flush\u0026position=1024",
      "RequestMethod": "PATCH",
      "RequestHeaders": {
        "Accept": "application/json",
        "Authorization": "Sanitized",
        "User-Agent": [
<<<<<<< HEAD
          "azsdk-net-Storage.Files.DataLake/12.7.0-alpha.20210202.1",
          "(.NET Framework 4.8.4250.0; Microsoft Windows 10.0.19042 )"
        ],
        "x-ms-client-request-id": "24070bad-b73c-85ac-5d01-f2548e6e60be",
        "x-ms-date": "Wed, 03 Feb 2021 02:09:24 GMT",
=======
          "azsdk-net-Storage.Files.DataLake/12.7.0-alpha.20210217.1",
          "(.NET 5.0.3; Microsoft Windows 10.0.19042)"
        ],
        "x-ms-client-request-id": "24070bad-b73c-85ac-5d01-f2548e6e60be",
        "x-ms-date": "Wed, 17 Feb 2021 22:34:57 GMT",
>>>>>>> 1814567d
        "x-ms-return-client-request-id": "true",
        "x-ms-version": "2020-06-12"
      },
      "RequestBody": null,
      "StatusCode": 200,
      "ResponseHeaders": {
        "Content-Length": "0",
<<<<<<< HEAD
        "Date": "Wed, 03 Feb 2021 02:09:25 GMT",
        "ETag": "\u00220x8D8C7E8BACE6105\u0022",
        "Last-Modified": "Wed, 03 Feb 2021 02:09:25 GMT",
=======
        "Date": "Wed, 17 Feb 2021 22:34:56 GMT",
        "ETag": "\u00220x8D8D39440D4776C\u0022",
        "Last-Modified": "Wed, 17 Feb 2021 22:34:56 GMT",
>>>>>>> 1814567d
        "Server": [
          "Windows-Azure-HDFS/1.0",
          "Microsoft-HTTPAPI/2.0"
        ],
        "x-ms-client-request-id": "24070bad-b73c-85ac-5d01-f2548e6e60be",
<<<<<<< HEAD
        "x-ms-request-id": "b9a28aee-901f-007a-79d1-f9621f000000",
=======
        "x-ms-request-id": "1d7dc8da-a01f-003c-7c7d-055698000000",
>>>>>>> 1814567d
        "x-ms-request-server-encrypted": "false",
        "x-ms-version": "2020-06-12"
      },
      "ResponseBody": []
    },
    {
      "RequestUri": "https://seannse.blob.core.windows.net/test-filesystem-d832ffe2-43f6-81e6-68f7-ecd33720505f/test-file-e3bb9e26-51c7-db9e-e4d4-c6d3d114824c?comp=lease",
      "RequestMethod": "PUT",
      "RequestHeaders": {
        "Accept": "application/xml",
        "Authorization": "Sanitized",
<<<<<<< HEAD
        "traceparent": "00-36e35dcfe23e854b8d62f09f27fc0f53-ce7471919d6f5044-00",
        "User-Agent": [
          "azsdk-net-Storage.Files.DataLake/12.7.0-alpha.20210202.1",
          "(.NET Framework 4.8.4250.0; Microsoft Windows 10.0.19042 )"
        ],
        "x-ms-client-request-id": "99e74a09-40e9-1a5c-83e5-86d22bb9bda7",
        "x-ms-date": "Wed, 03 Feb 2021 02:09:24 GMT",
=======
        "traceparent": "00-81db8e334492724b9ee537695310eba1-35fe02dfbea6fa43-00",
        "User-Agent": [
          "azsdk-net-Storage.Files.DataLake/12.7.0-alpha.20210217.1",
          "(.NET 5.0.3; Microsoft Windows 10.0.19042)"
        ],
        "x-ms-client-request-id": "99e74a09-40e9-1a5c-83e5-86d22bb9bda7",
        "x-ms-date": "Wed, 17 Feb 2021 22:34:57 GMT",
>>>>>>> 1814567d
        "x-ms-lease-action": "acquire",
        "x-ms-lease-duration": "-1",
        "x-ms-proposed-lease-id": "3d96a638-92f2-2187-9d69-8bf2c8b5717d",
        "x-ms-return-client-request-id": "true",
        "x-ms-version": "2020-06-12"
      },
      "RequestBody": null,
      "StatusCode": 201,
      "ResponseHeaders": {
        "Content-Length": "0",
<<<<<<< HEAD
        "Date": "Wed, 03 Feb 2021 02:09:24 GMT",
        "ETag": "\u00220x8D8C7E8BACE6105\u0022",
        "Last-Modified": "Wed, 03 Feb 2021 02:09:25 GMT",
=======
        "Date": "Wed, 17 Feb 2021 22:34:56 GMT",
        "ETag": "\u00220x8D8D39440D4776C\u0022",
        "Last-Modified": "Wed, 17 Feb 2021 22:34:56 GMT",
>>>>>>> 1814567d
        "Server": [
          "Windows-Azure-Blob/1.0",
          "Microsoft-HTTPAPI/2.0"
        ],
        "x-ms-client-request-id": "99e74a09-40e9-1a5c-83e5-86d22bb9bda7",
        "x-ms-lease-id": "3d96a638-92f2-2187-9d69-8bf2c8b5717d",
<<<<<<< HEAD
        "x-ms-request-id": "a53597d9-401e-0034-30d1-f94c97000000",
=======
        "x-ms-request-id": "33ef9a16-201e-0040-097d-057867000000",
>>>>>>> 1814567d
        "x-ms-version": "2020-06-12"
      },
      "ResponseBody": []
    },
    {
      "RequestUri": "https://seannse.blob.core.windows.net/test-filesystem-d832ffe2-43f6-81e6-68f7-ecd33720505f/test-file-e3bb9e26-51c7-db9e-e4d4-c6d3d114824c",
      "RequestMethod": "GET",
      "RequestHeaders": {
        "Accept": "application/xml",
        "Authorization": "Sanitized",
        "User-Agent": [
<<<<<<< HEAD
          "azsdk-net-Storage.Files.DataLake/12.7.0-alpha.20210202.1",
          "(.NET Framework 4.8.4250.0; Microsoft Windows 10.0.19042 )"
        ],
        "x-ms-client-request-id": "7de97ef4-d8cd-0c94-2a1a-60fd73bbd69f",
        "x-ms-date": "Wed, 03 Feb 2021 02:09:24 GMT",
=======
          "azsdk-net-Storage.Files.DataLake/12.7.0-alpha.20210217.1",
          "(.NET 5.0.3; Microsoft Windows 10.0.19042)"
        ],
        "x-ms-client-request-id": "7de97ef4-d8cd-0c94-2a1a-60fd73bbd69f",
        "x-ms-date": "Wed, 17 Feb 2021 22:34:57 GMT",
>>>>>>> 1814567d
        "x-ms-lease-id": "3d96a638-92f2-2187-9d69-8bf2c8b5717d",
        "x-ms-return-client-request-id": "true",
        "x-ms-version": "2020-06-12"
      },
      "RequestBody": null,
      "StatusCode": 200,
      "ResponseHeaders": {
        "Accept-Ranges": "bytes",
        "Content-Length": "1024",
        "Content-Type": "application/octet-stream",
<<<<<<< HEAD
        "Date": "Wed, 03 Feb 2021 02:09:24 GMT",
        "ETag": "\u00220x8D8C7E8BACE6105\u0022",
        "Last-Modified": "Wed, 03 Feb 2021 02:09:25 GMT",
=======
        "Date": "Wed, 17 Feb 2021 22:34:56 GMT",
        "ETag": "\u00220x8D8D39440D4776C\u0022",
        "Last-Modified": "Wed, 17 Feb 2021 22:34:56 GMT",
>>>>>>> 1814567d
        "Server": [
          "Windows-Azure-Blob/1.0",
          "Microsoft-HTTPAPI/2.0"
        ],
        "x-ms-blob-type": "BlockBlob",
        "x-ms-client-request-id": "7de97ef4-d8cd-0c94-2a1a-60fd73bbd69f",
<<<<<<< HEAD
        "x-ms-creation-time": "Wed, 03 Feb 2021 02:09:25 GMT",
=======
        "x-ms-creation-time": "Wed, 17 Feb 2021 22:34:56 GMT",
>>>>>>> 1814567d
        "x-ms-group": "$superuser",
        "x-ms-lease-duration": "infinite",
        "x-ms-lease-state": "leased",
        "x-ms-lease-status": "locked",
        "x-ms-owner": "$superuser",
        "x-ms-permissions": "rw-r-----",
<<<<<<< HEAD
        "x-ms-request-id": "a5359831-401e-0034-7ed1-f94c97000000",
=======
        "x-ms-request-id": "33ef9a6e-201e-0040-5f7d-057867000000",
>>>>>>> 1814567d
        "x-ms-server-encrypted": "true",
        "x-ms-version": "2020-06-12"
      },
      "ResponseBody": "6Tun7VZ8VBhtdC9dbnoRMfZb7I90MufzUyklOrxhbFrD1YI0jxM6aVOTsAMRGla2d9w49WFGirdUtJksVxlbCwjVmpn33aHiIYM74YHj4jjSbsPgKXb5fErL39t6DRI6N6T7O3\u002B9v5k6VdTeC6k1cdFgWehVeuKS3B5PK/3GaBRwAKnd56a5Fa8ppdOhGnGhlm4JGbMp5L3BaF9hbZScdO3AbQr/WIkrp0Q5K9UP8MGsrpSPvE9gRxvsG35GV6cbjTDl4a1moT7l3nJv8LjnsnietL//DLieXybuEzwK5E\u002BcHp2kKQ4TRgxWqt7c8FdjBGgGqKPoG4F4R4GHd44B2vki09EaQ4hpim6yqGLawW/Piw7TAzystAIcLOKMjM5\u002BVc/kuh2FSMHgnB00NXMenoUSuOx/Lda9dh/P/ham3f6gNFOS9QdRSUNM82ced36P/Y5cedTh/if4JkT\u002BtUmqOb8flAEfjKh\u002BwW6pMzlvn/6gPwCISmMqvjUrmc/DU5P5obqo/\u002BN9b3Hl3bhmOMvuiYdFXnZJIu9b9NXL8/LYu27ar5F/x58aIs\u002BOomyrxIVqPRBIffQdr3/LTAoNsnx/DSFJi4k5b8LnKzumun\u002BCsDBQYLbhjz55vAARs3qUDHBTDpVLYTj8Mc5NYVK5d/QASZvZvVHFnX3j0M6IJ7tHUh7LUqzpNk/4Uy/oky7swEULEWrfu08ejXEYZ5BpcwkSBg4z7SRIFhJM4Woi3QlO9xCJfRZQaJfPrcQ60c\u002B\u002Bj\u002BAm1Y0guNIgwvpYk9nl\u002B7BnyXCA3/Xzwp52ZEBfDURCjVGJ/Ah8Lj89aLsb\u002BNS96bEU0whfPq/qMhPvqVOSwbS2FQWHW/\u002Bn65swQnc62MnJuXqOSzo840\u002Bin8n1jITrq6cGZOPPNY6ybOhtLvs3r1pJJfDYA3Z6eTK15bs1sl4WRJbQNHPm\u002BYPs3N5Rz7RUavBvq2aUE6gwi\u002BuxGVDTfLmKVulkZ3rmYyxs7CaXKKp9YXrKxgf3gTHun6iINeAzGGAkx3jL7wN1iEc6KCaBmWNBM7jVCLayktW4dsjSXi5MONPGc2AxsnJ3VT2/vFkKbAZFRgEnXRCpcTSjEng6oyoZ7vBSuiUCD4FFXrN58tZ8rQnCjRctJNrDHQEsjp/5PLISps1ot7LgQjd/4f9cMH9eJ2VveBUS68oVj50k1oHiTCIBZkwIE/VX4UrgrkLbZ\u002ByCzWY5isOcALoCUygUu2y1nJXdW8oyVRRwF5fLMT2IOiixoggbqMJeZWWRBb/MQibeKhGs/QsiT3hSyXIs0M59ehgAYxljmvPSfvZkoU9Uo9Rx7Qcr2zwcjlKQyN9PMpSXE4unzN8Meo8d2n8Vva4o/Q=="
    },
    {
      "RequestUri": "https://seannse.blob.core.windows.net/test-filesystem-d832ffe2-43f6-81e6-68f7-ecd33720505f?restype=container",
      "RequestMethod": "DELETE",
      "RequestHeaders": {
        "Accept": "application/xml",
        "Authorization": "Sanitized",
<<<<<<< HEAD
        "traceparent": "00-e87dc073ddee2f42aa5df23ed829292c-52cec1cd9288ff44-00",
        "User-Agent": [
          "azsdk-net-Storage.Files.DataLake/12.7.0-alpha.20210202.1",
          "(.NET Framework 4.8.4250.0; Microsoft Windows 10.0.19042 )"
        ],
        "x-ms-client-request-id": "adde18b3-3fcf-b6da-e0fc-dc1f1cddca5c",
        "x-ms-date": "Wed, 03 Feb 2021 02:09:24 GMT",
=======
        "traceparent": "00-a51ccc1b0a6577429f5c521e475f34ef-8562b4ba4da7284e-00",
        "User-Agent": [
          "azsdk-net-Storage.Files.DataLake/12.7.0-alpha.20210217.1",
          "(.NET 5.0.3; Microsoft Windows 10.0.19042)"
        ],
        "x-ms-client-request-id": "adde18b3-3fcf-b6da-e0fc-dc1f1cddca5c",
        "x-ms-date": "Wed, 17 Feb 2021 22:34:57 GMT",
>>>>>>> 1814567d
        "x-ms-return-client-request-id": "true",
        "x-ms-version": "2020-06-12"
      },
      "RequestBody": null,
      "StatusCode": 202,
      "ResponseHeaders": {
        "Content-Length": "0",
<<<<<<< HEAD
        "Date": "Wed, 03 Feb 2021 02:09:24 GMT",
=======
        "Date": "Wed, 17 Feb 2021 22:34:56 GMT",
>>>>>>> 1814567d
        "Server": [
          "Windows-Azure-Blob/1.0",
          "Microsoft-HTTPAPI/2.0"
        ],
        "x-ms-client-request-id": "adde18b3-3fcf-b6da-e0fc-dc1f1cddca5c",
<<<<<<< HEAD
        "x-ms-request-id": "a535989f-401e-0034-5dd1-f94c97000000",
=======
        "x-ms-request-id": "33ef9af8-201e-0040-607d-057867000000",
>>>>>>> 1814567d
        "x-ms-version": "2020-06-12"
      },
      "ResponseBody": []
    }
  ],
  "Variables": {
<<<<<<< HEAD
    "DateTimeOffsetNow": "2021-02-02T20:09:17.4882560-06:00",
=======
    "DateTimeOffsetNow": "2021-02-17T16:34:50.8491756-06:00",
>>>>>>> 1814567d
    "RandomSeed": "973274599",
    "Storage_TestConfigHierarchicalNamespace": "NamespaceTenant\nseannse\nU2FuaXRpemVk\nhttps://seannse.blob.core.windows.net\nhttps://seannse.file.core.windows.net\nhttps://seannse.queue.core.windows.net\nhttps://seannse.table.core.windows.net\n\n\n\n\nhttps://seannse-secondary.blob.core.windows.net\nhttps://seannse-secondary.file.core.windows.net\nhttps://seannse-secondary.queue.core.windows.net\nhttps://seannse-secondary.table.core.windows.net\n68390a19-a643-458b-b726-408abf67b4fc\nSanitized\n72f988bf-86f1-41af-91ab-2d7cd011db47\nhttps://login.microsoftonline.com/\nCloud\nBlobEndpoint=https://seannse.blob.core.windows.net/;QueueEndpoint=https://seannse.queue.core.windows.net/;FileEndpoint=https://seannse.file.core.windows.net/;BlobSecondaryEndpoint=https://seannse-secondary.blob.core.windows.net/;QueueSecondaryEndpoint=https://seannse-secondary.queue.core.windows.net/;FileSecondaryEndpoint=https://seannse-secondary.file.core.windows.net/;AccountName=seannse;AccountKey=Sanitized\n"
  }
}<|MERGE_RESOLUTION|>--- conflicted
+++ resolved
@@ -1,30 +1,19 @@
 {
   "Entries": [
     {
-      "RequestUri": "https://seannse.blob.core.windows.net/test-filesystem-30608970-ae1b-0b59-8998-dbd01c86a6f3?restype=container",
+      "RequestUri": "https://seannse.blob.core.windows.net/test-filesystem-5320d088-6266-18b1-02f9-62df6c3fd182?restype=container",
       "RequestMethod": "PUT",
       "RequestHeaders": {
         "Accept": "application/xml",
         "Authorization": "Sanitized",
-<<<<<<< HEAD
-        "traceparent": "00-bf5114d8c40daf49802d9cd1d1a34289-ebb27989bf43db48-00",
-        "User-Agent": [
-          "azsdk-net-Storage.Files.DataLake/12.7.0-alpha.20210202.1",
-          "(.NET Framework 4.8.4250.0; Microsoft Windows 10.0.19042 )"
+        "traceparent": "00-7c46bfe2d23bfc4cbdf46ed78a53f447-80dae3e6c5b47547-00",
+        "User-Agent": [
+          "azsdk-net-Storage.Files.DataLake/12.7.0-alpha.20210219.1",
+          "(.NET 5.0.3; Microsoft Windows 10.0.19041)"
         ],
         "x-ms-blob-public-access": "container",
-        "x-ms-client-request-id": "19f02827-b4d4-f18a-5f52-e26c2848b66a",
-        "x-ms-date": "Wed, 03 Feb 2021 02:09:17 GMT",
-=======
-        "traceparent": "00-0d71dbf9790bf045a52a8e71787dc213-432275e023c1934d-00",
-        "User-Agent": [
-          "azsdk-net-Storage.Files.DataLake/12.7.0-alpha.20210217.1",
-          "(.NET 5.0.3; Microsoft Windows 10.0.19042)"
-        ],
-        "x-ms-blob-public-access": "container",
-        "x-ms-client-request-id": "19f02827-b4d4-f18a-5f52-e26c2848b66a",
-        "x-ms-date": "Wed, 17 Feb 2021 22:34:50 GMT",
->>>>>>> 1814567d
+        "x-ms-client-request-id": "302fb877-b735-648a-341a-a1cfd9199231",
+        "x-ms-date": "Fri, 19 Feb 2021 19:13:22 GMT",
         "x-ms-return-client-request-id": "true",
         "x-ms-version": "2020-06-12"
       },
@@ -32,52 +21,32 @@
       "StatusCode": 201,
       "ResponseHeaders": {
         "Content-Length": "0",
-<<<<<<< HEAD
-        "Date": "Wed, 03 Feb 2021 02:09:18 GMT",
-        "ETag": "\u00220x8D8C7E8B6CF7603\u0022",
-        "Last-Modified": "Wed, 03 Feb 2021 02:09:18 GMT",
-=======
-        "Date": "Wed, 17 Feb 2021 22:34:50 GMT",
-        "ETag": "\u00220x8D8D3943D512741\u0022",
-        "Last-Modified": "Wed, 17 Feb 2021 22:34:51 GMT",
->>>>>>> 1814567d
-        "Server": [
-          "Windows-Azure-Blob/1.0",
-          "Microsoft-HTTPAPI/2.0"
-        ],
-        "x-ms-client-request-id": "19f02827-b4d4-f18a-5f52-e26c2848b66a",
-<<<<<<< HEAD
-        "x-ms-request-id": "2c5ac60b-d01e-0019-67d1-f9ffe4000000",
-=======
-        "x-ms-request-id": "8c5baece-f01e-000e-3c7d-0556ef000000",
->>>>>>> 1814567d
-        "x-ms-version": "2020-06-12"
-      },
-      "ResponseBody": []
-    },
-    {
-      "RequestUri": "https://seannse.dfs.core.windows.net/test-filesystem-30608970-ae1b-0b59-8998-dbd01c86a6f3/test-file-51e6ce2b-3b2b-3586-6e22-2387f5d073ff?resource=file",
+        "Date": "Fri, 19 Feb 2021 19:13:21 GMT",
+        "ETag": "\u00220x8D8D50A6C3F2CCB\u0022",
+        "Last-Modified": "Fri, 19 Feb 2021 19:13:21 GMT",
+        "Server": [
+          "Windows-Azure-Blob/1.0",
+          "Microsoft-HTTPAPI/2.0"
+        ],
+        "x-ms-client-request-id": "302fb877-b735-648a-341a-a1cfd9199231",
+        "x-ms-request-id": "2e6cc7bf-201e-00a4-04f3-0676f9000000",
+        "x-ms-version": "2020-06-12"
+      },
+      "ResponseBody": []
+    },
+    {
+      "RequestUri": "https://seannse.dfs.core.windows.net/test-filesystem-5320d088-6266-18b1-02f9-62df6c3fd182/test-file-ae0f37a6-62bd-7ea9-aec9-299dd7b141a9?resource=file",
       "RequestMethod": "PUT",
       "RequestHeaders": {
         "Accept": "application/json",
         "Authorization": "Sanitized",
-<<<<<<< HEAD
-        "traceparent": "00-f80fd85a39a34d4d9259fe422c87b27f-6b7befd3c8a8d74a-00",
-        "User-Agent": [
-          "azsdk-net-Storage.Files.DataLake/12.7.0-alpha.20210202.1",
-          "(.NET Framework 4.8.4250.0; Microsoft Windows 10.0.19042 )"
-        ],
-        "x-ms-client-request-id": "062c83ef-4155-b394-c684-393ed95c7621",
-        "x-ms-date": "Wed, 03 Feb 2021 02:09:17 GMT",
-=======
-        "traceparent": "00-452533d6cdcf7740902d9bdc8a0251cb-09265756c427674f-00",
-        "User-Agent": [
-          "azsdk-net-Storage.Files.DataLake/12.7.0-alpha.20210217.1",
-          "(.NET 5.0.3; Microsoft Windows 10.0.19042)"
-        ],
-        "x-ms-client-request-id": "062c83ef-4155-b394-c684-393ed95c7621",
-        "x-ms-date": "Wed, 17 Feb 2021 22:34:51 GMT",
->>>>>>> 1814567d
+        "traceparent": "00-6ae592b2f3553e4686d7449c2841127c-cfe975f8f360044f-00",
+        "User-Agent": [
+          "azsdk-net-Storage.Files.DataLake/12.7.0-alpha.20210219.1",
+          "(.NET 5.0.3; Microsoft Windows 10.0.19041)"
+        ],
+        "x-ms-client-request-id": "7b8be749-2e88-b4c3-81d3-99f942752df2",
+        "x-ms-date": "Fri, 19 Feb 2021 19:13:22 GMT",
         "x-ms-return-client-request-id": "true",
         "x-ms-version": "2020-06-12"
       },
@@ -85,106 +54,75 @@
       "StatusCode": 201,
       "ResponseHeaders": {
         "Content-Length": "0",
-<<<<<<< HEAD
-        "Date": "Wed, 03 Feb 2021 02:09:18 GMT",
-        "ETag": "\u00220x8D8C7E8B7051A28\u0022",
-        "Last-Modified": "Wed, 03 Feb 2021 02:09:18 GMT",
-=======
-        "Date": "Wed, 17 Feb 2021 22:34:51 GMT",
-        "ETag": "\u00220x8D8D3943D8B3DAD\u0022",
-        "Last-Modified": "Wed, 17 Feb 2021 22:34:51 GMT",
->>>>>>> 1814567d
-        "Server": [
-          "Windows-Azure-HDFS/1.0",
-          "Microsoft-HTTPAPI/2.0"
-        ],
-        "x-ms-client-request-id": "062c83ef-4155-b394-c684-393ed95c7621",
-<<<<<<< HEAD
-        "x-ms-request-id": "b9ee64e8-201f-0022-3dd1-f9ba40000000",
-=======
-        "x-ms-request-id": "4ccb70b7-a01f-0061-607d-055c1c000000",
->>>>>>> 1814567d
-        "x-ms-version": "2020-06-12"
-      },
-      "ResponseBody": []
-    },
-    {
-      "RequestUri": "https://seannse.dfs.core.windows.net/test-filesystem-30608970-ae1b-0b59-8998-dbd01c86a6f3/test-file-51e6ce2b-3b2b-3586-6e22-2387f5d073ff?action=append\u0026position=0",
+        "Date": "Fri, 19 Feb 2021 19:13:20 GMT",
+        "ETag": "\u00220x8D8D50A6C4DD35D\u0022",
+        "Last-Modified": "Fri, 19 Feb 2021 19:13:21 GMT",
+        "Server": [
+          "Windows-Azure-HDFS/1.0",
+          "Microsoft-HTTPAPI/2.0"
+        ],
+        "x-ms-client-request-id": "7b8be749-2e88-b4c3-81d3-99f942752df2",
+        "x-ms-request-id": "6f4bc35d-e01f-004f-2ef3-060e0b000000",
+        "x-ms-version": "2020-06-12"
+      },
+      "ResponseBody": []
+    },
+    {
+      "RequestUri": "https://seannse.dfs.core.windows.net/test-filesystem-5320d088-6266-18b1-02f9-62df6c3fd182/test-file-ae0f37a6-62bd-7ea9-aec9-299dd7b141a9?action=append\u0026position=0",
       "RequestMethod": "PATCH",
       "RequestHeaders": {
         "Accept": "application/json",
         "Authorization": "Sanitized",
-        "Content-Length": "1857",
+        "Content-Length": "1828",
         "Content-Type": "application/json",
         "User-Agent": [
-<<<<<<< HEAD
-          "azsdk-net-Storage.Files.DataLake/12.7.0-alpha.20210202.1",
-          "(.NET Framework 4.8.4250.0; Microsoft Windows 10.0.19042 )"
-        ],
-        "x-ms-client-request-id": "729754f6-6da4-3caa-9e48-ab5dfbcfa13d",
-        "x-ms-date": "Wed, 03 Feb 2021 02:09:18 GMT",
-=======
-          "azsdk-net-Storage.Files.DataLake/12.7.0-alpha.20210217.1",
-          "(.NET 5.0.3; Microsoft Windows 10.0.19042)"
-        ],
-        "x-ms-client-request-id": "729754f6-6da4-3caa-9e48-ab5dfbcfa13d",
-        "x-ms-date": "Wed, 17 Feb 2021 22:34:51 GMT",
->>>>>>> 1814567d
+          "azsdk-net-Storage.Files.DataLake/12.7.0-alpha.20210219.1",
+          "(.NET 5.0.3; Microsoft Windows 10.0.19041)"
+        ],
+        "x-ms-client-request-id": "ef547218-c525-9620-5860-6c1a19379932",
+        "x-ms-date": "Fri, 19 Feb 2021 19:13:22 GMT",
         "x-ms-return-client-request-id": "true",
         "x-ms-version": "2020-06-12"
       },
       "RequestBody": [
-        "YUM\uFFFDfo\uFFFD\uFFFD\u0016\uFFFD\\\n",
-        "\t4i\uFFFDO\uFFFD\uFFFD\u001E\u0026\uFFFD}\u0013,\uFFFDj \uFFFD\u00079\uFFFD\uFFFD\uFFFD\uFFFD%\uFFFDF\u000Eg\uFFFD\uFFFD-\uFFFDU\u001Ext\u0660\uFFFD\uFFFD\uFFFD7\u0027\f\uFFFD\\\uFFFD6G\uFFFD\u000FT\uFFFD\u0013\uFFFD\uFFFD.)\uFB07%\u0060n\uFFFD\uFFFD\uFFFD\u000E3\uFFFDGLDe*J\uFFFD\uFFFD\u003C\\\uFFFD\uFFFD \u0229\uFFFD\u0014Ak\uFFFDF\uFFFD\uFFFD\u0016M\uFFFD\u05B8oQ\uFFFD\uFFFD\u0002P\uFFFD\uFFFD\u0010l\uFFFDg\uFFFDp\uFFFD\u001B\uFFFD\u0005\uFFFD\uFFFD\u00C2{\uFFFDR\uFFFD\uFFFD\uFFFD.\u0018\uFFFDt\uFFFDM\uFFFD\uFFFD\uFFFD\uFFFD\u001A\uFFFD\u0228X\u0004\uFFFD\uFFFD\uFFFD\u001C\uFFFD\uFFFD\uFFFD\u003E\uFFFD\uFFFD#\u0004\uFFFD\uFFFD\u0015%\uFFFDSe\uFFFD\uFFFD#\u0003\uFFFD1\uFFFD5|\uFFFD\uFFFD\uFFFD\u0022\uFFFD^\uFFFD\u05803y\uFFFD5\uFFFD\uFFFD\u001A\uFFFD\uFFFD\u0026/\u0005\uFFFD\uFFFDT\uFFFD\u0010\uFFFD\uFFFD\uFFFDE\uFFFD\uFFFDk\uFFFD\u0015\uFFFD\uFFFD\u0000fQ\uFFFD?\uFFFD\uFFFD\u0683\uFFFD\uFFFD\uFFFD\uFFFD=L\uFFFD\u0006w\u001D\u0015\uFFFD0\uFFFDd\u0027\u0018:j\uFFFDvs\uFFFD\uFFFD$\uFFFD~\uFFFDi\uFFFD\u001B7zoR\uFFFD1\uFFFD\b|\u0014eJ\uFFFD\uFFFDq\uFFFD\uFFFD\uFFFD\u0026jD\u0027\fK\u0013\uFFFD\u0123\uFFFD\u075D\uFFFD\u0002\uFFFD\n",
-        "\uFFFD:g\uFFFDB2\uFFFD\u0011(\uFFFDV\uFFFD\u0225\uFFFD\u029F\uFFFD\uFFFDRc\u0007\uFFFD\u0011d\uFFFD7\u0219\uFFFDf\u000F\uFFFD\uFFFD\uFFFD\uFFFD7V\uFFFD\uFFFD\u0022\u0022:\u0010\uFFFD(\uFFFD\uFFFD\u0012Q\uFFFD]3}U1\uFFFD\u003EfI\uFFFD\uFFFD\uFFFDM\uFFFD\u0007a!\uFFFDx\uFFFD\uFFFDh\uFFFD\uFFFDf\u0001\uFFFD\uFFFDB\uFFFD\u046E\uFFFDk\bS\uFFFDi\u0017\u0022\uFFFD\uFFFD%\uFFFD\uFFFD\u0022 \uFFFD\uFFFDW\uFFFDN\uFFFD\uFFFDN\uFFFD\uFFFD0D\uFFFD$T\bY\u01DE\u0006\uFFFDX\uFFFD\u0007\u000F\uFFFD\uFFFD\uFFFDP\uFFFD\uFFFD=ff\uFFFDC/\u0282\uFFFD\uFFFD\u001CSc\uFFFD$_\uFFFD\\\uFFFD\uFFFD\uFFFD$\u001C\uFFFD;\uFFFDO\uFFFD\uFFFDH\u003E\uFFFD\u0013*\uFFFD\uFFFDQu\u0011\u060FD\uFFFDH\u007F\u0005j\uFFFD\uFFFD$\uFFFDZ\uFFFD\uFFFD\uFFFD\u0019J\uFFFDs\u0060\uFFFD\u0000\uFFFDw\u007F\u001E@8\uFFFDF\u000E\uFFFDK\uFFFD\u003C\uFFFDF\uFFFD\u00045x\uFFFD\u07E5\uFFFD\uFFFD8\u003C@\u0613p\u0002\uFFFD\uFFFD\uFFFD\uFFFDf\uFFFDa\uFFFD1\uFFFD\u0016\u001E\u000E\u0012\uFFFDU\uFFFDw\uFFFD=\uFFFD\u0015!\u0013\u05DB\uFFFD\u0003\uFFFD\uFFFD\uFFFD\uFFFD\uFFFD\uFFFD\uFFFD\uFFFD\t\uFFFD\t\uFFFDpF\uFFFD;\uFFFD\uFFFD\uFFFD%\uFFFD\uFFFD\u0005\u001B\uFFFD\uFFFD\uFFFD\uFFFDlx\uFFFD-{\uFFFD9\u003C\uFFFDx\uFFFDsX\uFFFDL\uFFFDm9\u0362?\uFFFDU\uFFFD\uFFFD\u0060\u000E\uFFFD\uFFFD\n",
-        "\uFFFD\uFFFD\uFFFDA\uFFFDP\uFFFD\u0027\uFFFD\f\uFFFDK\u0016\uFFFDa\u0377\uFFFD\u0011\uFFFDY\uFFFD\u0026\uFFFD\uFFFD\uFFFD:f\uFFFDa*\uFFFDWm\u05E1\uFFFD\uFFFD\uFFFD\uFFFD\uFFFD\u0011\u001F\uFFFD\uFFFD\uFFFDnke\uFFFDp\uFFFD\uFFFD\u026C5\uFFFD\uFFFD\u0015umK\uFFFD\u000E\uFFFD\u0012\uFFFDM\r",
-        "\uFFFDn\u001CH\u05D1\uFFFD\uFFFD\uFFFD\u0000\u01F9\uFFFD\uFFFDm\uFFFD\r",
-        "\uFFFDJ\uFFFD\u001E\uFFFD\u001B\uFFFD\u04F2\uFFFD\uFFFD\uFFFDX\uFFFD\uFFFD\uFFFD\uFFFD1\uFFFDh\uFFFD\u001B9\uFFFD\u0017Fu\uFFFD\uFFFD\u0027$\uFFFD\uFFFD\u0005\uFFFD\u0002\u001E\uFFFD\uFFFD\u0001\uFFFD\u0003\uFFFDcG\uFFFDvZ!\u001E-\uFFFD\uFFFDS\u001A\uFFFD\u0011\u0022\u0006G\uFFFD\uFFFDA\uFFFDs\u001E\uFFFDS\u06A4|\uFFFDQ\uFFFD\uFFFD\uFFFD=\u0545W\uFFFD\u001A\uFFFDs\uFFFDl\uFFFD\uFFFD\uFFFD\uFFFD\uFFFD\uFFFD\uFFFDZ\uFFFD\uFFFDR\uFFFD)\uFFFD#\u007F|\uFFFDdf\u048E,\uFFFD\u003C\uFFFD\uFFFDv\uFFFDy\u0350\u00067Ah\u9CC0\n",
-        "\uFFFDr ,\uFFFD\uFFFD[q\uFFFD\uFFFD\u0007\u0456\u0005\u0014\t\uFFFDU\uFFFD]\u000F\u0022\uFFFD\u002B\uFFFD\uFFFD\uFFFD\uD953\uDE96\uFFFD!Y\uFFFD\u0060n\u0000\uFFFDWA=\uFFFD\uFFFDr\uFFFD\uFFFD\u0001\u00228\uFFFD\uFFFD\uFFFD\u0022\uFFFD\uFFFD\uFFFD\uFFFD7(\uFFFDj\uFFFD\uFFFD\u0004\u003E\uFFFD=V\uFFFD\uFFFD\uFFFD\uFFFD]\u001C\uFFFDX\u0779\uFFFD\uFFFD\uFFFD\uFFFDl\u000F\u0002\uFFFD\uFFFD^\u0019\uFFFDy\u0209\\\uFFFDp\uFFFD\uFFFD3L\uFFFD\uFFFDo\uFFFD\uFFFD\uFFFD\u0006(\u003C\uFFFD\u003C?a\u0012\uFFFD\u0060\uFFFD\u0001t\uFFFD\uFFFD=\uFFFD \uFFFD\u001A\u0001Da\uFFFD\uFFFD\uFFFD\t=_\uFFFD\u0022\u0012\u0027\uFFFD5\uFFFD\uFFFD=\uFFFD(I;\u0010\uFFFD\uBF9B\uFFFDny|\uFFFD\u05A0\uFFFD\u01BA\u0536\uFFFDW\uFFFD\u003C\uFFFD\uFFFD\uFFFDL\uFFFD\uFFFD\u0060\uFFFD\uFFFDk\uFFFD\tQ\uFFFD\u0004\uFFFD\u0010"
+        "x \uFFFDq\u0014e\u0012\u00D9\uFFFD\u0011\uFFFDVu\u0003\uFFFDQg\uFFFD\u0010\uFFFDL\uFFFD\uFFFD%\uFFFD\uFFFD#g\uFFFD)\uFFFDv\uFFFD^\uFFFD\uFFFD\u0012\uFFFDk\uFFFD\uFFFD\uFFFD\uFFFD\uFFFD\u0764\uFFFD\uFFFD\uFFFD\uFFFD\uFFFD!\uFFFD\uFFFD\u0002\uFFFD\uFFFDg\u002B\uFFFD2\u0015\uFFFD\uFFFDCu\uFFFD\u001EUU\u000E\uFFFD\n",
+        "\uFFFD\uFFFD\u0007{ B\uFFFDk\u0011w\u000BU\t\uFFFD\\\uFFFD\r",
+        "\uFFFDz\uFFFDdr\uFFFD\uFFFDeg\uFFFD\uFFFD\uFFFD1[\uFFFD}\uFFFD\u000E\n",
+        "\uFFFDsG\uFFFD\u001B\uFFFD\u0003p\uFFFD\uFFFDlEH2H\uFFFD\uFFFD\u0625S9f\u0016\uFFFD\uFFFD\uFFFD\uFFFD\uFFFD\u001B;\uFFFD;\uFFFDQ)\uFFFDb\uFFFD\uFFFD\uFFFDnM\uFFFDw\uFFFDk\uFFFD\uFFFD\uFFFD\u003C\uFFFD(\uFFFD\uFFFDZ]\uFFFDV\uFFFD8#T\uFFFD\u00161\uFFFD\uFFFD\b\uFFFDH\u0001(\u0007\uFFFD\uBE9F\uFFFD%\uFFFD\uFFFD\uFFFDk\uFFFD3\u0012\uFFFD\uFFFD=\uFFFD;\u001FeK\uFFFD\uFFFD\u0060\uFFFD\u01BA\uFFFD:g;{!\uFFFD\u583D\uFFFD0\uFFFDU\u002B\uFFFD\uFFFD\u001E\uFFFDv:qu\uFFFD\t\uFFFD\uFFFD\uFFFD\uFFFD\u003E\uFFFD_\u001D@\uFFFD\u0003\u00B8\uFFFD\u000F\uFFFD.\u007F\u0000\n",
+        "g\u000F\u001F\u00109~\uFFFD\u0006Dh\uFFFD\uFFFDvr\u007F;\uFFFD\uFFFD\u007F\uFFFD\u045A\u0015n\uFFFD\uFFFD*-\uFFFD\uFFFD\u000B\uFFFDt\uFFFD\uFFFD\uFFFD{\u137FFX\uFFFD\uFFFD\uFFFD\u0011LEq\u0527T\uFFFD 8\uFFFD\uFFFD\uFFFD*AT}Uh\\\uFFFD}\uFFFD\uFFFD\uFFFD\uFFFD\u0011L\uFFFD\uFFFDx\uFFFD=z\u052B\uFFFD\uFFFD3\uFFFD\uFFFDT\uFFFD\u0557\u02B7Lk\uFFFD\u0002p{\u001D\uFFFD\uFFFDu\uFFFD\u0013\uFFFD\u0007?\uFFFD\uFFFD\f\uFFFD5U\uFFFDp\uFFFDy5\uFFFD\uFFFD(8\uFFFDV\uFFFDZ\u0000T\uFFFDvP\uFFFD\\A\u0019o9\u021D\uFFFD\uFFFD\uFFFD\uFFFD\uFFFD\u0694a\uFFFD\uFFFD\u0007\uFFFD;\uFFFD:jXy,\u001E;\u0006\uFFFDI\uFFFD\uFFFD\uFFFD\u0014|\u0000\uFFFD\uFFFD\uFFFD\uFFFD/Yv2|\u0060\uFFFDJY\uFFFD\uFFFD\u0015\uFFFD\u0022\uFFFD\uFFFD\uFFFD\r",
+        "\uFFFDa\uFFFD\uFFFD\u001Bx\f\u07BBL:\uFFFD\u007F\u05E3\uFFFD\n",
+        "\u0010\uFFFDG\uFFFD\uFFFDB\uFFFD\uFFFD\uFFFD\\\uFFFD\u0010\uFFFD=\uFFFD\u000Bz\u00076Jf=\uFFFD\u0026\uFFFD\uFFFD\uFFFD\u000F_J\u0015r\u0007\u0018\uFFFD\u07AE]\uFFFD\u001E\uFFFD93\u001Ce\uFFFD\u0005\u000F\u007F\uFFFD\u0005\uFFFDl\uFFFD\uFFFD\uFFFD\uFFFD!\u0012\u0018\uFFFD\uFFFD0\uFFFDG4\t\uFFFDw\uFFFD\\\u001C\u001A\u0017]-\n",
+        "\uFFFD\uFFFD\u041F\uFFFD\uFFFDpEE\u0005ot\uFFFD\uFFFD\uFFFDK\u04C8?\b\uFFFD\uFFFD1\uFFFDg\uFFFD\uFFFD\uFFFD\uFFFDU;u\uFFFD\u0003\u0060Ax\uFFFD\u001C\uFFFDX\u0001/\uFFFD)\uFFFD\uFFFD\uFFFD\uFFFDG\uFFFD\u001D%t\f\uFFFD\u000B8\u0005\uFFFD\uFFFD[\uFFFD\uFFFD3\uFFFD*\uFFFD,\tZ\uFFFD#H=\uFFFD\u0001*=\u0013\uFFFD\uFFFD\u0017n\uFFFD\u001DPT\uFFFD\uFFFD6@\uFFFD-\uFFFD\uFFFDr\u007Ff*Y\uFFFD\uFFFD\uFFFD\uFFFD\uFFFD\uFFFD69\uFFFD\uFFFD\uFFFD\uFFFD0\u001CD!\uFFFD\u0016\uFFFD\uFFFD\uFFFDZ\uFFFD\u001A\uFFFD\uFFFDf@a\uFFFD\uFFFD\u0013\uFFFD\uFFFD\u001FO\uFFFD\uFFFD#s\u001D\uFFFDCTE\u0002\uFFFD\u0178P\uFFFDP{\uFFFD\uFFFDH\uFFFD\uFFFDd\u0004u\uFFFD\uFFFD\u000B\u001D\uFFFD7a\uFFFD\uFFFD\uFFFD#\uFFFD:\uFFFD?\u0016~\u0519\uFFFD\uFFFD\uFFFD\u0010\uFFFDs\uFFFD7\uFFFD\uFFFDZ\uFFFDa\u001F\uFFFD\u0027\uFFFD87^\u02DB\uFFFD\u00F1q^A\u02711w\uFFFD\uFFFD\f\uFFFDm\uFFFD\u001F\uFFFDN\u0000\uFFFD%\uFFFD\uFFFD\uFFFD\uFFFD\u003C\uFFFDX\uFFFDFv\uFFFD\\\uFFFD\uFFFD^z\u0015Vm\u002B\uFFFD\u3CD6\u0013)\uFFFD\u001E\u0019\uFFFD\u000F\uFFFD\u0018\uFFFD)\u00AF\uFFFD\u00047YR0\uFFFD\uFFFD\uFFFD\uFFFD\uFFFDh\uFFFD\uFFFD\uFFFD\uFFFDW~\uFFFD;\u002B\uFFFD\u0013\uFFFD9\u0179f\u0003C5\uFFFD\uFFFD\u028AQ6\uFFFDS\uFFFD,\uFFFDb.\u0010\uFFFDt\uFFFD\u00178\uFFFD$r\uFFFD\uFFFD\uFFFD\uFFFD_\u001F\uFFFDv \uFFFDl\uFFFD\u000E\uFFFD\uFFFD\n",
+        "\uFFFD\\\uFFFD*\u0004\u000F\uFFFD\\\uFFFD\u01C3P\uFFFDN\u0282\u0011(\u0015E\uFFFD\u0060\u05B2\uFFFD;\u000B\uFFFD\uFFFDh\u0002\uFFFD\uFFFDp\uFFFD;\uFFFDmw\uFFFDn\f\uFFFD\uFFFD;\uFFFD\uFFFD/\uFFFD\u5D93KF\uFFFD\uFFFDc\uFFFD\u0003\uFFFDf{\u0159\uFFFD\uFFFD\uFFFD\uFFFDG\u0017\uFFFD\uFFFDRPS\u003E\u0016\uFFFD\uFFFD9o\r",
+        "\uFFFD\u001C3\u0007\uFFFD*Vi\uFFFD\uFFFDs\u0000\u0007\uFFFD\uFFFD\u0003\uFFFD\uFFFD\uFFFDA\uFFFD\uFFFD*\u0018@\uFFFD\uFFFDG\uFFFD\uFFFDB\u0282Y\u01E9e\uFFFD1\uFFFD\uFFFD\u0741\u0016*RH\uFFFDk\u0013\u0005\uFFFDE.j\u0016\uFFFD\u001B\uFFFD"
       ],
       "StatusCode": 202,
       "ResponseHeaders": {
         "Content-Length": "0",
-<<<<<<< HEAD
-        "Date": "Wed, 03 Feb 2021 02:09:18 GMT",
-=======
-        "Date": "Wed, 17 Feb 2021 22:34:51 GMT",
->>>>>>> 1814567d
-        "Server": [
-          "Windows-Azure-HDFS/1.0",
-          "Microsoft-HTTPAPI/2.0"
-        ],
-        "x-ms-client-request-id": "729754f6-6da4-3caa-9e48-ab5dfbcfa13d",
-<<<<<<< HEAD
-        "x-ms-request-id": "b9ee64f6-201f-0022-4bd1-f9ba40000000",
-=======
-        "x-ms-request-id": "4ccb70c1-a01f-0061-6a7d-055c1c000000",
->>>>>>> 1814567d
+        "Date": "Fri, 19 Feb 2021 19:13:20 GMT",
+        "Server": [
+          "Windows-Azure-HDFS/1.0",
+          "Microsoft-HTTPAPI/2.0"
+        ],
+        "x-ms-client-request-id": "ef547218-c525-9620-5860-6c1a19379932",
+        "x-ms-request-id": "6f4bc365-e01f-004f-36f3-060e0b000000",
         "x-ms-request-server-encrypted": "true",
         "x-ms-version": "2020-06-12"
       },
       "ResponseBody": []
     },
     {
-      "RequestUri": "https://seannse.dfs.core.windows.net/test-filesystem-30608970-ae1b-0b59-8998-dbd01c86a6f3/test-file-51e6ce2b-3b2b-3586-6e22-2387f5d073ff?action=flush\u0026position=1024",
+      "RequestUri": "https://seannse.dfs.core.windows.net/test-filesystem-5320d088-6266-18b1-02f9-62df6c3fd182/test-file-ae0f37a6-62bd-7ea9-aec9-299dd7b141a9?action=flush\u0026position=1024",
       "RequestMethod": "PATCH",
       "RequestHeaders": {
         "Accept": "application/json",
         "Authorization": "Sanitized",
         "User-Agent": [
-<<<<<<< HEAD
-          "azsdk-net-Storage.Files.DataLake/12.7.0-alpha.20210202.1",
-          "(.NET Framework 4.8.4250.0; Microsoft Windows 10.0.19042 )"
-        ],
-        "x-ms-client-request-id": "85473f07-04c4-d67c-5f97-bdbfaad1f9f2",
-        "x-ms-date": "Wed, 03 Feb 2021 02:09:18 GMT",
-=======
-          "azsdk-net-Storage.Files.DataLake/12.7.0-alpha.20210217.1",
-          "(.NET 5.0.3; Microsoft Windows 10.0.19042)"
-        ],
-        "x-ms-client-request-id": "85473f07-04c4-d67c-5f97-bdbfaad1f9f2",
-        "x-ms-date": "Wed, 17 Feb 2021 22:34:51 GMT",
->>>>>>> 1814567d
+          "azsdk-net-Storage.Files.DataLake/12.7.0-alpha.20210219.1",
+          "(.NET 5.0.3; Microsoft Windows 10.0.19041)"
+        ],
+        "x-ms-client-request-id": "d0e1d8a9-3d21-3ecc-640f-a27dc1bdd9cf",
+        "x-ms-date": "Fri, 19 Feb 2021 19:13:22 GMT",
         "x-ms-return-client-request-id": "true",
         "x-ms-version": "2020-06-12"
       },
@@ -192,50 +130,32 @@
       "StatusCode": 200,
       "ResponseHeaders": {
         "Content-Length": "0",
-<<<<<<< HEAD
-        "Date": "Wed, 03 Feb 2021 02:09:18 GMT",
-        "ETag": "\u00220x8D8C7E8B72BBE89\u0022",
-        "Last-Modified": "Wed, 03 Feb 2021 02:09:19 GMT",
-=======
-        "Date": "Wed, 17 Feb 2021 22:34:51 GMT",
-        "ETag": "\u00220x8D8D3943DA75786\u0022",
-        "Last-Modified": "Wed, 17 Feb 2021 22:34:51 GMT",
->>>>>>> 1814567d
-        "Server": [
-          "Windows-Azure-HDFS/1.0",
-          "Microsoft-HTTPAPI/2.0"
-        ],
-        "x-ms-client-request-id": "85473f07-04c4-d67c-5f97-bdbfaad1f9f2",
-<<<<<<< HEAD
-        "x-ms-request-id": "b9ee6510-201f-0022-65d1-f9ba40000000",
-=======
-        "x-ms-request-id": "4ccb70c9-a01f-0061-727d-055c1c000000",
->>>>>>> 1814567d
+        "Date": "Fri, 19 Feb 2021 19:13:20 GMT",
+        "ETag": "\u00220x8D8D50A6C673CB5\u0022",
+        "Last-Modified": "Fri, 19 Feb 2021 19:13:21 GMT",
+        "Server": [
+          "Windows-Azure-HDFS/1.0",
+          "Microsoft-HTTPAPI/2.0"
+        ],
+        "x-ms-client-request-id": "d0e1d8a9-3d21-3ecc-640f-a27dc1bdd9cf",
+        "x-ms-request-id": "6f4bc370-e01f-004f-41f3-060e0b000000",
         "x-ms-request-server-encrypted": "false",
         "x-ms-version": "2020-06-12"
       },
       "ResponseBody": []
     },
     {
-      "RequestUri": "https://seannse.blob.core.windows.net/test-filesystem-30608970-ae1b-0b59-8998-dbd01c86a6f3/test-file-51e6ce2b-3b2b-3586-6e22-2387f5d073ff",
+      "RequestUri": "https://seannse.blob.core.windows.net/test-filesystem-5320d088-6266-18b1-02f9-62df6c3fd182/test-file-ae0f37a6-62bd-7ea9-aec9-299dd7b141a9",
       "RequestMethod": "GET",
       "RequestHeaders": {
         "Accept": "application/xml",
         "Authorization": "Sanitized",
         "User-Agent": [
-<<<<<<< HEAD
-          "azsdk-net-Storage.Files.DataLake/12.7.0-alpha.20210202.1",
-          "(.NET Framework 4.8.4250.0; Microsoft Windows 10.0.19042 )"
-        ],
-        "x-ms-client-request-id": "bb5682ec-1b87-1178-46cf-4f091107ef82",
-        "x-ms-date": "Wed, 03 Feb 2021 02:09:18 GMT",
-=======
-          "azsdk-net-Storage.Files.DataLake/12.7.0-alpha.20210217.1",
-          "(.NET 5.0.3; Microsoft Windows 10.0.19042)"
-        ],
-        "x-ms-client-request-id": "bb5682ec-1b87-1178-46cf-4f091107ef82",
-        "x-ms-date": "Wed, 17 Feb 2021 22:34:51 GMT",
->>>>>>> 1814567d
+          "azsdk-net-Storage.Files.DataLake/12.7.0-alpha.20210219.1",
+          "(.NET 5.0.3; Microsoft Windows 10.0.19041)"
+        ],
+        "x-ms-client-request-id": "40710f6e-c856-6710-df43-6b38135d5952",
+        "x-ms-date": "Fri, 19 Feb 2021 19:13:22 GMT",
         "x-ms-return-client-request-id": "true",
         "x-ms-version": "2020-06-12"
       },
@@ -245,64 +165,40 @@
         "Accept-Ranges": "bytes",
         "Content-Length": "1024",
         "Content-Type": "application/octet-stream",
-<<<<<<< HEAD
-        "Date": "Wed, 03 Feb 2021 02:09:18 GMT",
-        "ETag": "\u00220x8D8C7E8B72BBE89\u0022",
-        "Last-Modified": "Wed, 03 Feb 2021 02:09:19 GMT",
-=======
-        "Date": "Wed, 17 Feb 2021 22:34:51 GMT",
-        "ETag": "\u00220x8D8D3943DA75786\u0022",
-        "Last-Modified": "Wed, 17 Feb 2021 22:34:51 GMT",
->>>>>>> 1814567d
+        "Date": "Fri, 19 Feb 2021 19:13:21 GMT",
+        "ETag": "\u00220x8D8D50A6C673CB5\u0022",
+        "Last-Modified": "Fri, 19 Feb 2021 19:13:21 GMT",
         "Server": [
           "Windows-Azure-Blob/1.0",
           "Microsoft-HTTPAPI/2.0"
         ],
         "x-ms-blob-type": "BlockBlob",
-        "x-ms-client-request-id": "bb5682ec-1b87-1178-46cf-4f091107ef82",
-<<<<<<< HEAD
-        "x-ms-creation-time": "Wed, 03 Feb 2021 02:09:18 GMT",
-=======
-        "x-ms-creation-time": "Wed, 17 Feb 2021 22:34:51 GMT",
->>>>>>> 1814567d
+        "x-ms-client-request-id": "40710f6e-c856-6710-df43-6b38135d5952",
+        "x-ms-creation-time": "Fri, 19 Feb 2021 19:13:21 GMT",
         "x-ms-group": "$superuser",
         "x-ms-lease-state": "available",
         "x-ms-lease-status": "unlocked",
         "x-ms-owner": "$superuser",
         "x-ms-permissions": "rw-r-----",
-<<<<<<< HEAD
-        "x-ms-request-id": "2c5ac900-d01e-0019-2cd1-f9ffe4000000",
-=======
-        "x-ms-request-id": "8c5bb0a9-f01e-000e-577d-0556ef000000",
->>>>>>> 1814567d
+        "x-ms-request-id": "2e6ccb45-201e-00a4-4cf3-0676f9000000",
         "x-ms-server-encrypted": "true",
         "x-ms-version": "2020-06-12"
       },
-      "ResponseBody": "WVVN1mZv4uKyFvtcCgk0afdPqPOVjR4myX0TLKxqIOwHOfaB0skluEYOZ764LeZVHnh02aDD1Mw3JwzpXLU2R/UPVNETspcuKe\u002BshyVgbpyXvQ4z9kdMRGUqSqq9PFyR2CDIqdgUQWvgRq\u002BwFk2m1rhvUZ6nAlCtwhBs6WfscO2TG64Fl8XDgnuiUrCYnC4Yg3TxTeq96dbPGubIqFgE9NXBHPqeoT7zrM8jBK\u002BgFSXiU2Xz\u002BiMD1jHYNXze\u002B9kinl7a1oAzeeI1/qEameUmLwXA5lTyEPmyvkXJxmvCFbD1AGZRxj\u002BlrtqDvvyB6D1MsQZ3HRWEMI1kJxg6arJ2c\u002BjwJJl\u002B1GnGGzd6b1L9MdUIfBRlSveacdDZ7Z4makQnDEsTkMSjzd2dsQLeCsA6Z/ZCMu2eESjxVrPIpefKn7DzUmMH6aARZK43yJn0vGYPnoao5DdWifoiIjoQ2yj10xJR67ddM31VMc4\u002BZkmP/JlNuAdhIbp4nMlo5MdmAYmGQvSGo9GusmsIU7JpFyKxkyWhwyIgk7FX2E7u9U617zBEtyRUCFnHngacWM4HD4Smt1CixD1mZq5DL8qCwL0cU2OCJF/\u002BXIvL2SQchDviT8nKSD79Eyry3lF1EdiPRN5IfwVqheokp1rF1uoZSuFzYOAAuHd/HkA4kEYOiEuyPJVG0wQ1eMrfpaDjODxA2JNwArD4jotmyWHFMfSjFh4OEplV03fcPegVIRPXm\u002BYD\u002BLeznoaauq4J3wmjcEbVO46C1CWj6gUbk8TI4mx4jy17wjk873iYc1jrTPNtOc2iP\u002BWEVcbAYA6ymArB0tdBkFDcJ60MmUsW6WHNt54RrVn3JqKH8zpmumEqildt16GAqbujkREflaaZbmtl86hwoOqwyaw1up0VdW1L4g70qBK/TQ3ibhxI15H77YXPAMe5uuptvA30Su8ejRuk07KXpcVYpaaajTHNaPIbOcwXRnWlkickhusFywIexOABowPeY0e/dlohHi24n1Ma2REiBkem/kGLcx7ZU9qkfMhRzMXuPdWFV9AahHP6bOeX6vHw\u002B76ZWqXCUvAp5iN/fKJkZtKOLJw8na52i3nNkAY3QWjps4AKuHIgLOrkW3GtmgfRlgUUCb5VtF0PIs4r9MHp8aS6lskhWa5gbgCxV0E9yfFy/PoBIjiqk/8i\u002B5Wj9Tco\u002BmrM8wQ\u002Brz1Ws5q9o10c0ljdufjH6M5sDwLJ/l4ZvXnIiVzXcNbtM0y9q2\u002Bd7PChBig8xTw/YRKbYOMBdLHePfYg9RoBRGGC8IWrCT1fziISJ/c13Pg9iShJOxDz676b3m55fPfWoMHGutS2k1fVPJLA70y5qGD942vytwlRjwTHEA=="
-    },
-    {
-      "RequestUri": "https://seannse.blob.core.windows.net/test-filesystem-30608970-ae1b-0b59-8998-dbd01c86a6f3?restype=container",
+      "ResponseBody": "eCCgcRRlEsOZrhHpulZ1A9NRZ7MQoEydqCX95yNnmCnqduGCXrX8EqVrloemoKndpJ77h7HeIdjTAsnuZyugMhXn/0N186QeVVUOpArF9wd7IEKEaxF3C1UJrlzrDap6y2RyvqBlZ7H63TFb0H3ODgrBc0foG8YDcPTubEVIMkirk9ilUzlmFriRio3gGzvYO59RKZpikrCebk2sd/trsavosDykKLrRWl2PVpA4I1S4FjGl9giuSAEoB\u002BXrup\u002B8Jdji92v\u002BMxLlgM490zsfZUv582DKxrqiOmc7eyHV5aC90jC4VSvpuuIewHY6cXXFCaGa8sY\u002B8l8dQL0DwrjwD5sufwAKZw8fEDl\u002BqwZEaMjydnJ/O/Paf\u002BDRmhVu5fcqLbDbC/J0u6KRe\u002BGNv0ZY2dj0EUxFcdSnVP8gOM36sCpBVH1VaFzWfbrQ7cARTMCaeMA9etSr5LzcM7fyVILVl8q3TGvIAnB7HZORdYMTlgc/hb8MvTVVlXDBeTWk4yg4\u002B1b1WgBU0nZQwVxBGW85yJ2ws8/CyNqUYbb7B4k71zpqWHksHjsG6rNJvPvZFHwAh7GX9C9ZdjJ8YPlKWcrtFeoi1sD1DaphqckbeAzeu0w6\u002Bn/Xo\u002BIKEOJHr71CvJDoXKYQtj27C3oHNkpmPf0mnaSsD19KFXIHGMberl3sHuw5MxxlzQUPf\u002B4F0GyYo9LlIRIYlq0wnUc0CZ533VwcGhddLQrhwNCfnZBwRUUFb3Tz\u002BI1L04g/CJXVMcRnl6KS6bVVO3XIA2BBePkcwFgBL5ophOTP0UePHSV0DI8LOAXu3luPsDP/KvUsCVqPI0g90wEqPRO9whduxh1QVPfRNkDzLeH8cn9mKlnuosjs//ncNjmN4frxMBxEIeoWrtb9WtIam/VmQGGBwxO6zx9PgsYjcx2\u002BQ1RFAv3FuFCVUHuC8Uj10WQEdfXXCx3mN2H89J8j8jq5PxZ\u002B1Jn4oYgQ7HOXN93XWrBhH/0n5jg3XsubyMOxcV5BybExd/zLDNRtxx\u002BqTgCDJZruwdI8kVjeRnbOXNnEXnoVVm0rpuOzlhMpuR4ZjQ/KGKMpwq\u002BLBDdZUjCG/bD7qWiklPiSV363Oyu/E9g5xblmA0M1mpzKilE20lOyLJliLhC2dPgXOMAkcoaEy/FfH4x2IPpsxQ7M2QqmXIQqBA\u002BRXOTHg1DBTsqCESgVRb5g1rLHOwuf9mgC6pvtcNw7\u002BW13824Ml5w7tdIv6bTltpNLRoXSY8gD8mZ7xZm1093uRxe7nlJQUz4Wi4Y5bw20HDMHoSpWaZWkcwAHkNIDheL0QaKdKhhA\u002B/JHu9hCyoJZx6llrjGzl92BFipSSMJrEwWjRS5qFvEbxg=="
+    },
+    {
+      "RequestUri": "https://seannse.blob.core.windows.net/test-filesystem-5320d088-6266-18b1-02f9-62df6c3fd182?restype=container",
       "RequestMethod": "DELETE",
       "RequestHeaders": {
         "Accept": "application/xml",
         "Authorization": "Sanitized",
-<<<<<<< HEAD
-        "traceparent": "00-063532fa3ac3a64ebdb19c65fb4bff05-f89c5a86c6bab742-00",
-        "User-Agent": [
-          "azsdk-net-Storage.Files.DataLake/12.7.0-alpha.20210202.1",
-          "(.NET Framework 4.8.4250.0; Microsoft Windows 10.0.19042 )"
-        ],
-        "x-ms-client-request-id": "27d215e4-3d7b-ae6b-0279-4e277d501585",
-        "x-ms-date": "Wed, 03 Feb 2021 02:09:18 GMT",
-=======
-        "traceparent": "00-4d5d117396f2cc49aea12e6c393afa40-eb285dedf9870743-00",
-        "User-Agent": [
-          "azsdk-net-Storage.Files.DataLake/12.7.0-alpha.20210217.1",
-          "(.NET 5.0.3; Microsoft Windows 10.0.19042)"
-        ],
-        "x-ms-client-request-id": "27d215e4-3d7b-ae6b-0279-4e277d501585",
-        "x-ms-date": "Wed, 17 Feb 2021 22:34:51 GMT",
->>>>>>> 1814567d
+        "traceparent": "00-e5f152f5b2c9494c8e137c21c7a3617e-55dff731890b024e-00",
+        "User-Agent": [
+          "azsdk-net-Storage.Files.DataLake/12.7.0-alpha.20210219.1",
+          "(.NET 5.0.3; Microsoft Windows 10.0.19041)"
+        ],
+        "x-ms-client-request-id": "b20e23a1-984b-d179-c3dd-385ff03f4f3a",
+        "x-ms-date": "Fri, 19 Feb 2021 19:13:22 GMT",
         "x-ms-return-client-request-id": "true",
         "x-ms-version": "2020-06-12"
       },
@@ -310,50 +206,31 @@
       "StatusCode": 202,
       "ResponseHeaders": {
         "Content-Length": "0",
-<<<<<<< HEAD
-        "Date": "Wed, 03 Feb 2021 02:09:19 GMT",
-=======
-        "Date": "Wed, 17 Feb 2021 22:34:51 GMT",
->>>>>>> 1814567d
-        "Server": [
-          "Windows-Azure-Blob/1.0",
-          "Microsoft-HTTPAPI/2.0"
-        ],
-        "x-ms-client-request-id": "27d215e4-3d7b-ae6b-0279-4e277d501585",
-<<<<<<< HEAD
-        "x-ms-request-id": "2c5ac95e-d01e-0019-05d1-f9ffe4000000",
-=======
-        "x-ms-request-id": "8c5bb0e4-f01e-000e-047d-0556ef000000",
->>>>>>> 1814567d
-        "x-ms-version": "2020-06-12"
-      },
-      "ResponseBody": []
-    },
-    {
-      "RequestUri": "https://seannse.blob.core.windows.net/test-filesystem-d5309b0e-a49f-243d-511c-d56622b12a37?restype=container",
+        "Date": "Fri, 19 Feb 2021 19:13:21 GMT",
+        "Server": [
+          "Windows-Azure-Blob/1.0",
+          "Microsoft-HTTPAPI/2.0"
+        ],
+        "x-ms-client-request-id": "b20e23a1-984b-d179-c3dd-385ff03f4f3a",
+        "x-ms-request-id": "2e6ccc09-201e-00a4-03f3-0676f9000000",
+        "x-ms-version": "2020-06-12"
+      },
+      "ResponseBody": []
+    },
+    {
+      "RequestUri": "https://seannse.blob.core.windows.net/test-filesystem-accf8dde-1a11-95ea-5423-e0d7902709a0?restype=container",
       "RequestMethod": "PUT",
       "RequestHeaders": {
         "Accept": "application/xml",
         "Authorization": "Sanitized",
-<<<<<<< HEAD
-        "traceparent": "00-3c18f0eadc6ad64c8a1e3b076eb94f5f-03d5332e20f6ba42-00",
-        "User-Agent": [
-          "azsdk-net-Storage.Files.DataLake/12.7.0-alpha.20210202.1",
-          "(.NET Framework 4.8.4250.0; Microsoft Windows 10.0.19042 )"
+        "traceparent": "00-cc4d290e5079a3438738cd288540cb0f-161b8fc600d65842-00",
+        "User-Agent": [
+          "azsdk-net-Storage.Files.DataLake/12.7.0-alpha.20210219.1",
+          "(.NET 5.0.3; Microsoft Windows 10.0.19041)"
         ],
         "x-ms-blob-public-access": "container",
-        "x-ms-client-request-id": "4ab8740b-d8dd-4000-d7ae-d55f68048c50",
-        "x-ms-date": "Wed, 03 Feb 2021 02:09:18 GMT",
-=======
-        "traceparent": "00-2639a66fef20bf4f9c31ea3a1d379576-afd2ecd4d4b8814f-00",
-        "User-Agent": [
-          "azsdk-net-Storage.Files.DataLake/12.7.0-alpha.20210217.1",
-          "(.NET 5.0.3; Microsoft Windows 10.0.19042)"
-        ],
-        "x-ms-blob-public-access": "container",
-        "x-ms-client-request-id": "4ab8740b-d8dd-4000-d7ae-d55f68048c50",
-        "x-ms-date": "Wed, 17 Feb 2021 22:34:51 GMT",
->>>>>>> 1814567d
+        "x-ms-client-request-id": "cf0afd2f-406f-8686-3879-5e28b8a2409b",
+        "x-ms-date": "Fri, 19 Feb 2021 19:13:22 GMT",
         "x-ms-return-client-request-id": "true",
         "x-ms-version": "2020-06-12"
       },
@@ -361,52 +238,32 @@
       "StatusCode": 201,
       "ResponseHeaders": {
         "Content-Length": "0",
-<<<<<<< HEAD
-        "Date": "Wed, 03 Feb 2021 02:09:18 GMT",
-        "ETag": "\u00220x8D8C7E8B77F2C87\u0022",
-        "Last-Modified": "Wed, 03 Feb 2021 02:09:19 GMT",
-=======
-        "Date": "Wed, 17 Feb 2021 22:34:51 GMT",
-        "ETag": "\u00220x8D8D3943DF20683\u0022",
-        "Last-Modified": "Wed, 17 Feb 2021 22:34:52 GMT",
->>>>>>> 1814567d
-        "Server": [
-          "Windows-Azure-Blob/1.0",
-          "Microsoft-HTTPAPI/2.0"
-        ],
-        "x-ms-client-request-id": "4ab8740b-d8dd-4000-d7ae-d55f68048c50",
-<<<<<<< HEAD
-        "x-ms-request-id": "b0e72ea1-101e-00af-5ed1-f98d92000000",
-=======
-        "x-ms-request-id": "dea986fc-a01e-0095-427d-0597ea000000",
->>>>>>> 1814567d
-        "x-ms-version": "2020-06-12"
-      },
-      "ResponseBody": []
-    },
-    {
-      "RequestUri": "https://seannse.dfs.core.windows.net/test-filesystem-d5309b0e-a49f-243d-511c-d56622b12a37/test-file-4cb18ae4-42d1-f265-6cc2-c5d9f6f3a256?resource=file",
+        "Date": "Fri, 19 Feb 2021 19:13:21 GMT",
+        "ETag": "\u00220x8D8D50A6C90DED2\u0022",
+        "Last-Modified": "Fri, 19 Feb 2021 19:13:22 GMT",
+        "Server": [
+          "Windows-Azure-Blob/1.0",
+          "Microsoft-HTTPAPI/2.0"
+        ],
+        "x-ms-client-request-id": "cf0afd2f-406f-8686-3879-5e28b8a2409b",
+        "x-ms-request-id": "2e6cccfb-201e-00a4-64f3-0676f9000000",
+        "x-ms-version": "2020-06-12"
+      },
+      "ResponseBody": []
+    },
+    {
+      "RequestUri": "https://seannse.dfs.core.windows.net/test-filesystem-accf8dde-1a11-95ea-5423-e0d7902709a0/test-file-c59cb155-39c5-1070-bb67-e71e2034e0ce?resource=file",
       "RequestMethod": "PUT",
       "RequestHeaders": {
         "Accept": "application/json",
         "Authorization": "Sanitized",
-<<<<<<< HEAD
-        "traceparent": "00-3a81d13a6409924ebba66d858009f6bb-0381bddf215df442-00",
-        "User-Agent": [
-          "azsdk-net-Storage.Files.DataLake/12.7.0-alpha.20210202.1",
-          "(.NET Framework 4.8.4250.0; Microsoft Windows 10.0.19042 )"
-        ],
-        "x-ms-client-request-id": "67d341b3-b53a-199a-597b-a5971c8963f8",
-        "x-ms-date": "Wed, 03 Feb 2021 02:09:19 GMT",
-=======
-        "traceparent": "00-c17193b3333a3a4fb148e1ac3712ce67-87a81639acfe5240-00",
-        "User-Agent": [
-          "azsdk-net-Storage.Files.DataLake/12.7.0-alpha.20210217.1",
-          "(.NET 5.0.3; Microsoft Windows 10.0.19042)"
-        ],
-        "x-ms-client-request-id": "67d341b3-b53a-199a-597b-a5971c8963f8",
-        "x-ms-date": "Wed, 17 Feb 2021 22:34:52 GMT",
->>>>>>> 1814567d
+        "traceparent": "00-c86403eaf021934b975f61f3e6723516-b688806e2b79b04c-00",
+        "User-Agent": [
+          "azsdk-net-Storage.Files.DataLake/12.7.0-alpha.20210219.1",
+          "(.NET 5.0.3; Microsoft Windows 10.0.19041)"
+        ],
+        "x-ms-client-request-id": "31d918fa-62b5-8fe1-c4a5-079d3bc78db0",
+        "x-ms-date": "Fri, 19 Feb 2021 19:13:22 GMT",
         "x-ms-return-client-request-id": "true",
         "x-ms-version": "2020-06-12"
       },
@@ -414,106 +271,79 @@
       "StatusCode": 201,
       "ResponseHeaders": {
         "Content-Length": "0",
-<<<<<<< HEAD
-        "Date": "Wed, 03 Feb 2021 02:09:19 GMT",
-        "ETag": "\u00220x8D8C7E8B7B989AF\u0022",
-        "Last-Modified": "Wed, 03 Feb 2021 02:09:20 GMT",
-=======
-        "Date": "Wed, 17 Feb 2021 22:34:51 GMT",
-        "ETag": "\u00220x8D8D3943E23D1D2\u0022",
-        "Last-Modified": "Wed, 17 Feb 2021 22:34:52 GMT",
->>>>>>> 1814567d
-        "Server": [
-          "Windows-Azure-HDFS/1.0",
-          "Microsoft-HTTPAPI/2.0"
-        ],
-        "x-ms-client-request-id": "67d341b3-b53a-199a-597b-a5971c8963f8",
-<<<<<<< HEAD
-        "x-ms-request-id": "3de883fd-401f-0034-34d1-f94c97000000",
-=======
-        "x-ms-request-id": "7db51f3d-901f-0027-5c7d-05689b000000",
->>>>>>> 1814567d
-        "x-ms-version": "2020-06-12"
-      },
-      "ResponseBody": []
-    },
-    {
-      "RequestUri": "https://seannse.dfs.core.windows.net/test-filesystem-d5309b0e-a49f-243d-511c-d56622b12a37/test-file-4cb18ae4-42d1-f265-6cc2-c5d9f6f3a256?action=append\u0026position=0",
+        "Date": "Fri, 19 Feb 2021 19:13:21 GMT",
+        "ETag": "\u00220x8D8D50A6CA02255\u0022",
+        "Last-Modified": "Fri, 19 Feb 2021 19:13:22 GMT",
+        "Server": [
+          "Windows-Azure-HDFS/1.0",
+          "Microsoft-HTTPAPI/2.0"
+        ],
+        "x-ms-client-request-id": "31d918fa-62b5-8fe1-c4a5-079d3bc78db0",
+        "x-ms-request-id": "6f4bc3b7-e01f-004f-08f3-060e0b000000",
+        "x-ms-version": "2020-06-12"
+      },
+      "ResponseBody": []
+    },
+    {
+      "RequestUri": "https://seannse.dfs.core.windows.net/test-filesystem-accf8dde-1a11-95ea-5423-e0d7902709a0/test-file-c59cb155-39c5-1070-bb67-e71e2034e0ce?action=append\u0026position=0",
       "RequestMethod": "PATCH",
       "RequestHeaders": {
         "Accept": "application/json",
         "Authorization": "Sanitized",
-        "Content-Length": "1854",
+        "Content-Length": "1810",
         "Content-Type": "application/json",
         "User-Agent": [
-<<<<<<< HEAD
-          "azsdk-net-Storage.Files.DataLake/12.7.0-alpha.20210202.1",
-          "(.NET Framework 4.8.4250.0; Microsoft Windows 10.0.19042 )"
-        ],
-        "x-ms-client-request-id": "b525d754-3a1f-4f1c-6ed3-e195b38301b8",
-        "x-ms-date": "Wed, 03 Feb 2021 02:09:19 GMT",
-=======
-          "azsdk-net-Storage.Files.DataLake/12.7.0-alpha.20210217.1",
-          "(.NET 5.0.3; Microsoft Windows 10.0.19042)"
-        ],
-        "x-ms-client-request-id": "b525d754-3a1f-4f1c-6ed3-e195b38301b8",
-        "x-ms-date": "Wed, 17 Feb 2021 22:34:52 GMT",
->>>>>>> 1814567d
+          "azsdk-net-Storage.Files.DataLake/12.7.0-alpha.20210219.1",
+          "(.NET 5.0.3; Microsoft Windows 10.0.19041)"
+        ],
+        "x-ms-client-request-id": "07233d17-af5b-c319-9980-ee0a3ee7a62a",
+        "x-ms-date": "Fri, 19 Feb 2021 19:13:22 GMT",
         "x-ms-return-client-request-id": "true",
         "x-ms-version": "2020-06-12"
       },
       "RequestBody": [
-        "N\u0017\u0006\uFFFD\u002B\u0019PF\uFFFD1\uFFFD,\uFFFDK\uFFFDH\u0060?[\uFFFD\uFFFD\uFFFDYH\uFFFD\uFFFD$\uFFFD\uFFFD\uFFFD\u6F23b\u0003\uFFFDj\uFFFD#r\uFFFD\uFFFD\uFFFD\u0528\uFFFD\u0002\uFFFD\uFFFD(\uFFFD\uFFFDVm\uFFFD\uFFFD\u001EG\uFFFD\uFFFDS\uFFFD\n",
-        "F\u06A8IDr\uFFFDi\uFFFD\uFFFD\u002B\uFFFD\\\uFFFD;\uFFFD\uFFFDd\uFFFDn9\bf5\uFFFDE\uFFFD\u0022\uFFFDZ\u001E\uFFFD\u0011\uFFFD\uFFFD\uFFFDH\uFFFDS@S\uFFFDB\u0011\u0060C\f[F\uFFFDE,\uFFFD\u003Etr\uFFFD\uFFFD\uFFFD\uFFFDk0id\uFFFD{Mm\uFFFD\uFFFD\u001C\u001C\u001A\uFFFD\uFFFD\uFFFD\uFFFD\uFFFD\u0016\uFFFD\u0013/\uFFFD\uFFFD\u0010OYp\u0014I\uFFFD\uFFFD\u0022e\uFFFDu\uFFFD\uFFFD\uFFFD\uFFFD|\uFFFD(\u0011\u05C9\uFFFD~\u0012\u001A\u0017\uFFFD\uFFFD\u001C9\uFFFDj\uFFFD\u0013D\uFFFD\uFFFD3y$\uFFFD1\u0016\u001C\u0000\uFFFDx\uFFFD\uFFFD]X\uFFFD8\uFFFD|\uFFFD\u0002/\uFFFD\u0005\u000B\u0006,\uFFFD\uFFFDz\uFFFD\uFFFD\u0060\uFFFD\u0000\uFFFD\uFFFD\uFFFD\uFFFD\uFFFDh\uFFFD\u0019\uFFFD#\u0305\u06CA\uFFFD27\uFFFDR\uFFFD\uFFFDbt\u0018\uFFFD\u0004\u001C]\uFFFD\uFFFD\uFFFD\uFFFD]c;\uFFFD\uFFFD\u040A\f\u0015N\uFFFD?\uFFFDQo\uFFFDH\uFFFD\uFFFD\r",
-        "\u0014]\uFFFD$\uFFFDj\uFFFDL\uFFFD\uFFFD\uFFFD6/\uFFFD~\u0027\uFFFD\uFFFDh\uFFFD\u0226\uFFFD\u0013\uFFFD\uFFFD\n",
-        "\uFFFD\uFFFD\uFFFD\u003E\uFFFD\uFFFD\uFFFD\uFFFD\u0000\uFFFD\u0017\uFFFDd*\u003Eu\uFFFDj\uFFFD\u000F\uFFFD\uFFFDH4\uFFFDW-Em\uFFFD~\uFFFD\uFFFD\u0060\uFFFD\u0016U\u0007=\uFFFD\uFFFD~V\uFFFD\uFFFD\u0003\uFFFD\uFFFD1\u000B\uFFFD\uFFFD\uFFFD\u003E\uFFFDcL\uFFFD\uFFFD\uFFFDIN/R\uFFFD)\u00047\uFFFD^,bno\uFFFDT\uFFFD\uFFFDT\uFFFD\uFFFD\u003C\uFFFD\u056B\uFFFD\u0022\u0011;\u0273\uFFFDqV\uFFFDN\u0003\n",
-        "\uFFFD\uFFFDc\uFFFD\uFFFD\uFFFDFwYi\uFFFDq\uFFFD\uFFFD09\uFFFD\u0011j}\uFFFD1\uFFFD\u0026b\uFFFDy\uFFFD\uFFFD\u0019*\u0006\uFFFD?U.\uFFFDj\uFFFD3\uFFFD\uFFFD\uFFFD\uFFFD!\uFFFDQ8\u01D8\uFFFD1h\u001C=\uFFFD=ee{@\u003E\uFFFD\uFFFD\u000E\uFFFD\uFFFD\u000B\uFFFD\uFFFD\uFFFD\uE953)\uFFFD\uFFFDs\uFFFD\uFFFD\uFFFDQ\uFFFD\u0022gg\uFFFD9\uFFFDE,\uFFFD)\uFFFD]y\uFFFDG\u0013\u0060u,\b\uFFFD\u0060\uFFFD\uFFFD\uFFFD\uFFFD\uFFFD\uFFFD\uFFFD\u0577\uFFFDd\u001A\uFFFD\uFFFD\uFFFD\u001Byz\u0003\uFFFD\uFFFD5\uFFFD\uFFFDP_/\u001A\uFFFDI\uFFFD\uFFFD\uFFFD\uFFFD\u0002FTTb\uFFFDS\u0000m\u035A,l\uFFFD\uFFFD\u0011\uFFFDv\\\u04DE\uFFFDB\uFFFD\uFFFDj\uFFFD\uFFFD \uFFFD\n",
-        "\uFFFDK\u02AE[\uFFFD%\u0017Yq\uFFFD\uFFFD\uFFFD\b$\uFFFDF\uFFFD\uFFFD\u002Be\uFFFD\u003Cc\u0004Z\uFFFD\uFFFD\u0003\uFFFD\uFFFD\uFFFD\uFFFD\uFFFD\uFFFD\uFFFDxKh^\u0003a\uFFFD\uFFFD\u0060\uFFFD|w\u0026t\uFFFD\uFFFD\uFFFD=O\uFFFDKVlq\u001FV\uFFFD\f\u0001\u001E\u0010BQ\uFFFD\uFFFD:R\uFFFDa\uFFFD\uFFFD\uFFFD\uFFFDi7\uFFFD\uFFFD#D\uFFFD\u4E91\u0014\uFFFD!\uFFFD\uFFFD\u003E\uFFFD\uFFFD\uFFFD\uFFFDA\uFFFD9%\uFFFD\uFFFDa\uFFFD\u0012\u0735\u0003\uFFFD\uFFFD\u00029\uFFFDy\uFFFD\uFFFD%9U\uFFFD=\u036D[Z\uFFFD\uFFFD\u0011\uFFFDc\uFFFD\uFFFD[8~\uFFFDB\uFFFD\uFFFD\uFFFD\u0011\uFFFDo\u073D\uFFFD4\uFFFD\u0770\u0007\uFFFD\uFFFD\uFFFD\uFFFD\uFFFD\u0006\u003E\uFFFD(\uFFFD\u001E\bNy;CA7\uFFFD\uFFFDgw\uFFFD,\uFFFD=~\uFFFD\uFFFD\u007F\u003E\u0007\u0005[\uFFFDus\u0060\uFFFD\uFFFD\u0004M\uFFFD8\uFFFD\uFFFD b\uFFFD]\uFFFD\uFFFD\u03A0\u0013\uFFFD\uFFFD\uFFFD\uFFFD\uFFFD\uFFFD\uFFFD\uFFFDe\u0016\u0002\uFFFDz\uFFFD\uFFFD\uFFFD\b\uFFFD\u0019\uFFFD\uFFFD9\uFFFD\u001C\u001C\u001A\uFFFD\uFFFD\uFFFD\u000F7\uFFFD\uFFFD\uFFFD\uFFFDa\uFFFDUb\uFFFD\f\uFFFD\uFFFD\uFFFD-\u8F0D\u0013\uFFFD\uFFFD\uFFFDQ\u0018\uFFFD\u0014\uFFFDk\uFFFD\u0007\u001D\uFFFD\u0006\uFFFD7\uFFFD\u0004\u0018~\uFFFD{c\uFFFD\uFFFD\\\uFFFD\uFFFD3]\u0002x\uFFFD!G4\uFFFD\uFFFD5M-\uFFFD\u06AE\uFFFD\u0011\uFFFD \uFFFDY\uFFFDu\uFFFD\u0003;t\u0022\uFFFDP\u0026\u0014\uFFFD7*\u0004\uFFFD\u0007\uFFFD\u0002\uFFFD[\uFFFD0\uFFFD\u0261\uFFFD\u0176\uFFFD\uFFFD\uFFFD\u06A5\uFFFD\uFFFD\uFFFD\uFFFD\u0012\uFFFDY\u000E9\u007F\uFFFD\uFFFD\uFFFDI\t\uFFFD\uFFFDd]\uFFFDdJq\uFFFDm\u0599\uFFFD4\uFFFD]\uFFFDx\uFFFDP\uFFFD\uFFFD\uFFFD\uFFFD\u0001\uFFFD\uFFFD8\u0017\uFFFD\n",
-        "|\uFFFD\uFFFDB\u0007vG\uFFFD~lt\uFFFD\uFFFD\u0026\uFFFDn\u0004\uFFFDU\u002B1\uFFFD\uFFFD\uFFFD\uFFFD\u0001l[\uFFFDm\u0012Y\uFFFDbZ\uFFFD\u000B\uFFFD\uFFFD=~D"
+        "\u04D7\b\u001D\uFFFD_\uFFFD7\uFFFD\uFFFD\uFFFD)\uFFFD4\uFFFD\uFFFD\u017F\uFFFD\uFFFD\u001D:0\u0016L\u0010\uFFFD\uFFFDI\uFFFDm\uFFFD\uFFFD\uFFFD\uFFFD\n",
+        "R@x\uFFFD\u0011\uFFFDI\u01BD]\uFFFD\u0004\uFFFDeb\uFFFD\uFFFD\uFFFD~\uFFFDg\uFFFD\u0417\uFFFD\u0016\uFFFD;\uFFFD\uFFFD\uFFFDQ\u9984F\u0601I\uFFFDiX\uFFFD\u0013\uFFFDO\uFFFD|t\uFFFD\uFFFDvI\uFFFD_p\uFFFD\u0026\uFFFD\u588B\uFFFD\uFFFDg\uFFFD\uFFFD\uFFFD\u0772!,4\uFFFD\uFFFD\uFFFD\uFFFD\uFFFD\uFFFD\uFFFD\n",
+        "*\uFFFDl\uFFFD\u001E\bFF\u0014e\uFFFD\uFFFDdN\u0754\u0013\uFFFD\u0000\uFFFD$\uFFFD\uFFFDk\uFFFDB\uFFFD\uFFFD\u014F^/5\uFFFDw\uFFFDWTI\uFFFDVx\uFFFDMo\uFFFD\uFFFDZ\u001F\u0005\uFFFD\uFFFD\uFFFD\u0013\uFFFD\u0003\u0000\uFFFD\uFFFDh\uFFFD\uFFFD\uFFFD\u0007\uFFFDP\uFFFD\uFFFD\u0018=\uFFFDbV\\\uFFFD\uFFFDu\uFFFD\u0027qE\uFFFD\uFFFD\u00868!\uFFFD\uFFFD\uFFFDV\uFFFDmA\uFFFD\uFFFDCE\uFFFDUF\uFFFD\u0007\uFFFD\r",
+        "t\uFFFD\uFFFD;\uFFFD\uFFFD\u0004\uFFFDj\u0022\u001B\uFFFD\u00C0I/\uFFFD\uFFFDV\uFFFD%\uFFFD\u0014\uFFFD\uFFFD\uFFFD/\u000F\uFFFD\u002B\uFFFD~\uFFFD\uFFFD\u0012\uFFFDj\uFFFD53R\u0007\u0002\u001F\uFFFD7\uFFFD\u0162\u0026\uFFFD\uFFFD\uFFFD\uFFFD\uFFFD\u007F\uFFFD\u0010\uFFFD$^\uFFFD\uFFFD?\u0060\uFFFD\uFFFD\u000En\uFFFD\uFFFD\u0736#\uFFFD\u001E\uFFFD\uFFFD\r",
+        "{\u0011il\uFFFDy*\uFFFD\u0016\u0313\r",
+        "Y0\u0011\uFFFD]E\u00FF\uFFFDnqW\uFFFD\u0060\uFFFD\uFFFDM\u024B\uFFFD\u0003\r",
+        "\u0013\uFFFD\uFFFD\u0015\uFFFD5\u03B2B\u06E3k\uFFFD\uFFFDO6\uFFFD06\u0010\f\uFFFD\u0012zJ\uFFFDHA\uFFFD\u0002\u0007wV#\uFFFD\uFFFD\uFFFD0\uFFFD\uFFFD-\uFFFD/{N\uFFFD)\u003C=\u0017\uFFFD[^\uFFFD\u0000s\uFFFD\r",
+        "\uFFFD \uFFFD\uFFFD@\uFFFD\u002B\u0015\uFFFD\uFFFDp\u0060\uFFFD2\uFFFD\uFFFDOp\uFFFD,Uz\u000B\u0004\uFFFD\u0010\uFFFD\u0019c#\uFFFD\uFFFD\uFFFDe\u071C\uFFFD\uFFFD\uFFFD\u0022\u07E2\uFFFD\u0336H)\uFFFD\u000F\uFFFD\u0003K\uFFFDt\uFFFD\uFFFD6/(\u0012\uFFFDd\u001Ds\uFFFDCU\u0011B{\uFFFD\uFFFD\tv\uFFFDu8\uFFFD\u0202gSq\uFFFD\uFFFD\uFFFD\uFFFD6\uFFFD\u0018\uFFFD\uFFFD\u007F\u0010-=xY\u001E\u0005\u04E0\uFFFD5\uFFFD\\\uFFFD\uFFFD\uFFFDkP;g\uFFFD\uFFFD^\uFFFD\uFFFD\uFFFDS\u001FV*\uFFFD\uFFFDp\uFFFDH\uFFFD\uFFFD\uFFFD\uFFFD\u00AF\u01C6\u003C\u0005U\u000F\uFFFDiN\uFFFDaX\uFFFDe\uFFFDK\uFFFDn\uFFFD\uFFFDI\uFFFDW\uFFFD\uFFFD\u07B52nq^\uFFFD\uFFFD\uFFFD\u05F6\uFFFDl\uFFFDa\uFFFD\u0007b|i\uFFFD\uFFFDyO\u001BGn\u0010\uFFFD}\uFFFD\uFFFDEi0;7\uFFFDV\u0003\uFFFD\uFFFD\uFFFD\uFFFDP\u002B\uFFFDP\uFFFDB@\uFFFDUTK\u003C\uFFFDS*\uFFFD\uFFFDe\uFFFD\uFFFDK\u0003p%}\u0027\fx\uFFFD\uFFFD\u000F\uFFFD\uFFFD\uFFFD\u001C\uFFFD\uFFFD\uFFFD;\uFFFD\n",
+        "\uFFFD\u0014\uFFFD\uFFFDU\uFFFD\u002B\u0014\u001E\uFFFD\u001E\u0004\uFFFD\u0004\u0027\\*\uFFFD\u001A4a\uFFFD\uFFFD;\uFFFD\u0027\uFFFD\u000EM\uFFFD\uFFFD)P\uFFFD[\uFFFD\u0027(\uFFFD\uFFFDc\uFFFD\uFFFD\uFFFD|\uFFFD\uFFFD\uFFFDE\uFFFD{ o\uFFFDQu\uFFFDC.\u0004\u001D\uFFFDI\uFFFD\uFFFD\uFFFD\uFFFD\uFFFD9\uFFFD\u0003X\uFFFDS\uFFFD\u0007\uFFFDI\u003E.\uFFFD\u001A\b@\uFFFD\t\uFFFD\u001E\n",
+        "x\uFFFD\uFFFD\uFFFD\uFFFD\u00DCM\uFFFD\uFFFD\uFFFD\uFFFD\u001D\uFFFDr\uFFFD#\uFFFD\u001B\uFFFDI\uFFFD_\u0004\uFFFDB\u0002\uFFFD\tf\uFFFD\uFFFD\u075E\uFFFD\uFFFD\u001F^\uFFFDa\uFFFD\uFFFDLv2\uFFFD\u0060\uFFFD\uFFFD_i\uFFFDs\uFFFD\u0501\uFFFD\uFFFDS\uFFFD\uFFFDC\u007F\u0011\uFFFD\u001E\u007F\uFFFD\uFFFDq\u0134\uFFFDI\uFFFD\uFFFD\u0013\uFFFD\u031D\uFFFD*[\u0006\uFFFD\u000Ei\uFFFD\uFFFDp?d\uFFFD\u03C4vl:\uFFFD\u0014%f\u0013\u003C\uFFFD\uFFFD9*0\u001BmR-\uFFFD\u001E\uFFFD\uFFFDx\uFFFD\u7D21\f\u00112\u0060\u001C\uFFFD\uFFFD\u0019L\uFFFD\r",
+        "\uFFFDw;\u0016\u001Ek\uFFFD\uFFFD?\uFFFD\uFFFD\u0002\uFFFD6\uFFFD\u044D\uFFFD_\uFFFDZ\u0002\n",
+        ":\uFFFD|e\u0017\u03D5Du=\uFFFD\uFFFD\r",
+        "\uFFFD\u0012u\uFFFD\u003C\u000EE*:\u000B\uFFFDX-sX\uFFFD\uFFFD\u0013\u001316X\u0655\u0000m\uFFFD\uFFFD\uFFFD\uFFFD5\uFFFD\uFFFD\uFFFD\uFFFD\u001D\uFFFD\uFFFD\u0010]qs\uFFFDwg\uFFFD\u001CI\u0001\uFFFD\uFFFD\u06CB\uFFFD\uFFFD_;\uFFFD\uFFFDi\uFFFD=\uFFFD\uFFFDrD\uFFFDnd\uFFFD N!\uFFFD\uFFFDf\t\uFFFD\u0005\u05A4[\u036C\r\n",
+        "]\uFFFDN/\uFFFDQ(\uFFFD\uFFFD4\uFFFD\uFFFD\u0004#\uFFFD\uFFFD=hg\uFFFD\uFFFD\uFFFD5"
       ],
       "StatusCode": 202,
       "ResponseHeaders": {
         "Content-Length": "0",
-<<<<<<< HEAD
-        "Date": "Wed, 03 Feb 2021 02:09:19 GMT",
-=======
-        "Date": "Wed, 17 Feb 2021 22:34:51 GMT",
->>>>>>> 1814567d
-        "Server": [
-          "Windows-Azure-HDFS/1.0",
-          "Microsoft-HTTPAPI/2.0"
-        ],
-        "x-ms-client-request-id": "b525d754-3a1f-4f1c-6ed3-e195b38301b8",
-<<<<<<< HEAD
-        "x-ms-request-id": "3de88412-401f-0034-49d1-f94c97000000",
-=======
-        "x-ms-request-id": "7db51f54-901f-0027-727d-05689b000000",
->>>>>>> 1814567d
+        "Date": "Fri, 19 Feb 2021 19:13:21 GMT",
+        "Server": [
+          "Windows-Azure-HDFS/1.0",
+          "Microsoft-HTTPAPI/2.0"
+        ],
+        "x-ms-client-request-id": "07233d17-af5b-c319-9980-ee0a3ee7a62a",
+        "x-ms-request-id": "6f4bc3c2-e01f-004f-13f3-060e0b000000",
         "x-ms-request-server-encrypted": "true",
         "x-ms-version": "2020-06-12"
       },
       "ResponseBody": []
     },
     {
-      "RequestUri": "https://seannse.dfs.core.windows.net/test-filesystem-d5309b0e-a49f-243d-511c-d56622b12a37/test-file-4cb18ae4-42d1-f265-6cc2-c5d9f6f3a256?action=flush\u0026position=1024",
+      "RequestUri": "https://seannse.dfs.core.windows.net/test-filesystem-accf8dde-1a11-95ea-5423-e0d7902709a0/test-file-c59cb155-39c5-1070-bb67-e71e2034e0ce?action=flush\u0026position=1024",
       "RequestMethod": "PATCH",
       "RequestHeaders": {
         "Accept": "application/json",
         "Authorization": "Sanitized",
         "User-Agent": [
-<<<<<<< HEAD
-          "azsdk-net-Storage.Files.DataLake/12.7.0-alpha.20210202.1",
-          "(.NET Framework 4.8.4250.0; Microsoft Windows 10.0.19042 )"
-        ],
-        "x-ms-client-request-id": "4443589a-ad63-2ed8-7f57-6e7e609fd7eb",
-        "x-ms-date": "Wed, 03 Feb 2021 02:09:19 GMT",
-=======
-          "azsdk-net-Storage.Files.DataLake/12.7.0-alpha.20210217.1",
-          "(.NET 5.0.3; Microsoft Windows 10.0.19042)"
-        ],
-        "x-ms-client-request-id": "4443589a-ad63-2ed8-7f57-6e7e609fd7eb",
-        "x-ms-date": "Wed, 17 Feb 2021 22:34:52 GMT",
->>>>>>> 1814567d
+          "azsdk-net-Storage.Files.DataLake/12.7.0-alpha.20210219.1",
+          "(.NET 5.0.3; Microsoft Windows 10.0.19041)"
+        ],
+        "x-ms-client-request-id": "fe85f2d9-85a3-ac55-807e-a622327ad045",
+        "x-ms-date": "Fri, 19 Feb 2021 19:13:23 GMT",
         "x-ms-return-client-request-id": "true",
         "x-ms-version": "2020-06-12"
       },
@@ -521,53 +351,33 @@
       "StatusCode": 200,
       "ResponseHeaders": {
         "Content-Length": "0",
-<<<<<<< HEAD
-        "Date": "Wed, 03 Feb 2021 02:09:19 GMT",
-        "ETag": "\u00220x8D8C7E8B7E3C826\u0022",
-        "Last-Modified": "Wed, 03 Feb 2021 02:09:20 GMT",
-=======
-        "Date": "Wed, 17 Feb 2021 22:34:51 GMT",
-        "ETag": "\u00220x8D8D3943E3CE4D1\u0022",
-        "Last-Modified": "Wed, 17 Feb 2021 22:34:52 GMT",
->>>>>>> 1814567d
-        "Server": [
-          "Windows-Azure-HDFS/1.0",
-          "Microsoft-HTTPAPI/2.0"
-        ],
-        "x-ms-client-request-id": "4443589a-ad63-2ed8-7f57-6e7e609fd7eb",
-<<<<<<< HEAD
-        "x-ms-request-id": "3de8842a-401f-0034-61d1-f94c97000000",
-=======
-        "x-ms-request-id": "7db51f66-901f-0027-047d-05689b000000",
->>>>>>> 1814567d
+        "Date": "Fri, 19 Feb 2021 19:13:21 GMT",
+        "ETag": "\u00220x8D8D50A6CB75CA7\u0022",
+        "Last-Modified": "Fri, 19 Feb 2021 19:13:22 GMT",
+        "Server": [
+          "Windows-Azure-HDFS/1.0",
+          "Microsoft-HTTPAPI/2.0"
+        ],
+        "x-ms-client-request-id": "fe85f2d9-85a3-ac55-807e-a622327ad045",
+        "x-ms-request-id": "6f4bc3cf-e01f-004f-20f3-060e0b000000",
         "x-ms-request-server-encrypted": "false",
         "x-ms-version": "2020-06-12"
       },
       "ResponseBody": []
     },
     {
-      "RequestUri": "https://seannse.blob.core.windows.net/test-filesystem-d5309b0e-a49f-243d-511c-d56622b12a37/test-file-4cb18ae4-42d1-f265-6cc2-c5d9f6f3a256",
+      "RequestUri": "https://seannse.blob.core.windows.net/test-filesystem-accf8dde-1a11-95ea-5423-e0d7902709a0/test-file-c59cb155-39c5-1070-bb67-e71e2034e0ce",
       "RequestMethod": "GET",
       "RequestHeaders": {
         "Accept": "application/xml",
         "Authorization": "Sanitized",
-<<<<<<< HEAD
-        "If-Modified-Since": "Tue, 02 Feb 2021 02:09:17 GMT",
-        "User-Agent": [
-          "azsdk-net-Storage.Files.DataLake/12.7.0-alpha.20210202.1",
-          "(.NET Framework 4.8.4250.0; Microsoft Windows 10.0.19042 )"
-        ],
-        "x-ms-client-request-id": "5bfa8929-bc40-bb54-00cc-f71f211d0f6d",
-        "x-ms-date": "Wed, 03 Feb 2021 02:09:19 GMT",
-=======
-        "If-Modified-Since": "Tue, 16 Feb 2021 22:34:50 GMT",
-        "User-Agent": [
-          "azsdk-net-Storage.Files.DataLake/12.7.0-alpha.20210217.1",
-          "(.NET 5.0.3; Microsoft Windows 10.0.19042)"
-        ],
-        "x-ms-client-request-id": "5bfa8929-bc40-bb54-00cc-f71f211d0f6d",
-        "x-ms-date": "Wed, 17 Feb 2021 22:34:52 GMT",
->>>>>>> 1814567d
+        "If-Modified-Since": "Thu, 18 Feb 2021 19:13:22 GMT",
+        "User-Agent": [
+          "azsdk-net-Storage.Files.DataLake/12.7.0-alpha.20210219.1",
+          "(.NET 5.0.3; Microsoft Windows 10.0.19041)"
+        ],
+        "x-ms-client-request-id": "4c300ab3-a862-e387-7087-29e66ae3a718",
+        "x-ms-date": "Fri, 19 Feb 2021 19:13:23 GMT",
         "x-ms-return-client-request-id": "true",
         "x-ms-version": "2020-06-12"
       },
@@ -577,64 +387,40 @@
         "Accept-Ranges": "bytes",
         "Content-Length": "1024",
         "Content-Type": "application/octet-stream",
-<<<<<<< HEAD
-        "Date": "Wed, 03 Feb 2021 02:09:19 GMT",
-        "ETag": "\u00220x8D8C7E8B7E3C826\u0022",
-        "Last-Modified": "Wed, 03 Feb 2021 02:09:20 GMT",
-=======
-        "Date": "Wed, 17 Feb 2021 22:34:51 GMT",
-        "ETag": "\u00220x8D8D3943E3CE4D1\u0022",
-        "Last-Modified": "Wed, 17 Feb 2021 22:34:52 GMT",
->>>>>>> 1814567d
+        "Date": "Fri, 19 Feb 2021 19:13:22 GMT",
+        "ETag": "\u00220x8D8D50A6CB75CA7\u0022",
+        "Last-Modified": "Fri, 19 Feb 2021 19:13:22 GMT",
         "Server": [
           "Windows-Azure-Blob/1.0",
           "Microsoft-HTTPAPI/2.0"
         ],
         "x-ms-blob-type": "BlockBlob",
-        "x-ms-client-request-id": "5bfa8929-bc40-bb54-00cc-f71f211d0f6d",
-<<<<<<< HEAD
-        "x-ms-creation-time": "Wed, 03 Feb 2021 02:09:20 GMT",
-=======
-        "x-ms-creation-time": "Wed, 17 Feb 2021 22:34:52 GMT",
->>>>>>> 1814567d
+        "x-ms-client-request-id": "4c300ab3-a862-e387-7087-29e66ae3a718",
+        "x-ms-creation-time": "Fri, 19 Feb 2021 19:13:22 GMT",
         "x-ms-group": "$superuser",
         "x-ms-lease-state": "available",
         "x-ms-lease-status": "unlocked",
         "x-ms-owner": "$superuser",
         "x-ms-permissions": "rw-r-----",
-<<<<<<< HEAD
-        "x-ms-request-id": "b0e730c9-101e-00af-38d1-f98d92000000",
-=======
-        "x-ms-request-id": "dea987ad-a01e-0095-517d-0597ea000000",
->>>>>>> 1814567d
+        "x-ms-request-id": "2e6cd06a-201e-00a4-1ff3-0676f9000000",
         "x-ms-server-encrypted": "true",
         "x-ms-version": "2020-06-12"
       },
-      "ResponseBody": "ThcGzSsZUEaVMe0sl0urSGA/W6754FlIr\u002BQkhvKnl\u002BPmvKNiA\u002B5q8SNytazr1KiLAo3\u002BKKndVm2\u002BvR5H9MlT7poKRtqoSURy1WmKhyusXNs7mYNkqG45CGY1o0XPIv1aHsYR4Y3O47lIjFNAU85CEWBDDFtG7kUs0D50cqX/o7JrMGlkm3tNbbXJHBwa\u002BbWX85LlixaiEy\u002BB5RBPWXAUSeih1CJl3XXl9p6lfNIoEdeJ3X4SGhebyRw547Zq/hNEtdIzeSSSMRYcAJV4/ZddWNM4xnzyAi/RBQsGLPq/eveLYMcA9Ziz9qto9RmCI8yF24rjMjeXUrKiYnQYiwQcXYad7ZzQXWM7hc/QigwVTuI/gVFv3EjA8w0UXZIkmmqmTJeT5DYvtH4np6xoxsimjBOR2QqzrIE\u002B3fmPvADRF\u002BpkKj51gWqrD8zSSDSbVy1FbdB\u002BksFg8p8WVQc9oPh\u002BVpDCA5uKMQup5sk\u002B4WNMooXLSU4vUoUpBDeeXixibm/UVPKk2VSRuzzF1av3IhE7ybOBcVapTgMKmf5j69LeRndZaYxxqMkwOY4Ran3ZMeImYpR54PwZKgbumT9VLs9q5o4znriEyiHpUTjHmOSGMWgcPYk9ZWV7QD6Ggg6J2wu/p4PupZMpoZhzj4/DUZIiZ2fXOfBFLIApuF15/kcTYHUsCPBgmIzV8pzxytbVt\u002B\u002BsZBqmsaIbeXoDxe01sKJQXy8alkmhwc/bAkZUVGKqUwBtzZosbK7TEY52XNOen0L5oGqnuyCmCqJLyq5bxiUXWXHsyOIIJPOARoW6K2X8PGMEWrT4A5jfx8P34aH/eEtoXgNhstZg8Xx3JnSb6949T41LVmxxH1bZDAEeEEJRgc46UsxhmoqMpGk3gdwjRNvkupEUtCHe9z6tiKXVQeA5JaSlYZkS3LUDvrECOZ55tcglOVWwPc2tW1qNsxHltmOJ/ls4fuJC0t7cEfVv3L2gNNLdsAeKiOjX\u002BAY\u002BhCijHghOeTtDQTfl4md31CzYPX6c7X8\u002BBwVb/nVzYIXcBE22OPPtIGKCXfOb986gE7S7/7qHoZepZRYC83rFz\u002BCxCN4ZwZs56hwcGpCLow83u\u002BvBt2HLVWK2DNPc6y3ovI0T6e7whlEYghSda4cHHcEGyjeOBBh\u002B5rN7Y7TIXP/vM10CeLkhRzSaqTVNLenaru4R1iD1Wbh1lQM7dCKcUCYUrjcqBKUH5YMC9FviMLjJobTFtobf\u002BdqljOK25tIS/VkOOX\u002BysKlJCfGc8mRdkmRKcdJt1pmgNLRdhXjCUP\u002Bw8PcB1Pc4F/AKfKyUQgd2R/p\u002BbHT/pCa/bgTLVSsxhrjy6wFsW75tElniYlrsC/Ks5z1\u002BRA=="
-    },
-    {
-      "RequestUri": "https://seannse.blob.core.windows.net/test-filesystem-d5309b0e-a49f-243d-511c-d56622b12a37?restype=container",
+      "ResponseBody": "05cIHahf6zeGqIIpiTTz\u002BMW/qJMdOjAWTBC21UnfbYin9OIKUkB4zxHTSca9XfwEhWVi\u002BPqtfpln8tCXqRbupzv6gZVR6aaERtiBSfBpWO8Tsk/jfHSN\u002BXZJol9w4Sb75aKLw9tnspy/3bIhLDSo/Zrgg/bGCirGbIceCEZGFGWyhWRO3ZQTrACyJJ7Ca81CoKXFj14vNdp3xVdUSalWeMlNb6bQWh8Fzdf2E\u002BaLAwC63GihgIUHglCJ1xg9v2JWXKvVdfwncUWFwMKGOCH068FWmm1BtfhDRexVRoMHyA10oLc7to4EkmoiG8DDgEkvletW5iX1FKaykS8P0SvCfve0EphquTUzUgcCH5k3gMWiJrGXsOHof4sQiCRe9ME/YJ3IDm6xxdy2I5Qe8/UNexFpbKt5Ks4WzJMNWTAR1F1Fw7/8bnFX8WDV4YxNyYuVAw0T9YgVxTXOskLbo2urpU822DA2EAyfEnpKpEhByQIHd1Yj/d/VMP2JLbwve070KTw9F/FbXvIAc\u002BINyiDtjehA1CsVh6dwYKgyreNPcJYsVXoLBLIQqxljI4r8yGXcnKDT7qci36KVzLZIKbEPsQNL4XSl4Yg2LygSsWQdc5dDVRFCe4HvCXbYdTj7yIJnU3GGsefwNroYnb9/EC09eFkeBdOgzTWBXNf\u002BzWtQO2emql7ylsGwUx9WKt7CcPlImv3e3MKvx4Y8BVUP8WlOx2FY2GXPS\u002BGXbrKzSaJXv\u002BvetTJucV6k9uLXtpFsoWG1B2J8aZeTeU8bR24Q\u002B33j5UVpMDs34FYDs\u002BKD\u002BJRQK8xQ/kJA2lVUSzziUyrvlPtl89FLA3AlfScMeLa1D4G7yhyhv/w7owrwFOX\u002BVY0rFB7nHgTDBCdcKoAaNGGenzu7J4gOTdT\u002BKVDHW\u002B6KJyia4GOXzvF8\u002BMb0RZR7IG\u002BoUXWpQy4EHcdJ6PS0/Kg50gNYgFP9B9FJPi7CGghAggngHgp44OT6lcOcTeX9yPwdunKRI58bqkmkXwT/QgK/CWbr092ewfEfXuuQYbnrTHYypGCVrl9pxHPA1IHf\u002BlPA3EN/EfUef/mBccS0i0mPuBONzJ2iKlsGgg5p3exwP2SXz4R2bDqAFCVmEzyatDkqMBttUi21HrLoeI/ntKEMETJgHLzEGUzYDbh3OxYea83VP6zQAu024rDRjfOqmV\u002BEWgIKOpd8ZRfPlUR1PeKcyg3BEnX0PA5FKjoL8otYLXNY8\u002BETEzE2WNmVAG2owKXONcPm6Yfqjx3zxRBdcXOLd2fRHEkBiLbbi7mbXzuhnGmUPb3IckTsbmTDIE4h2OZmCYkF1qRbzawNCl3NTi/iUSimyDS1wwQj5a3lPWhnurPTNQ=="
+    },
+    {
+      "RequestUri": "https://seannse.blob.core.windows.net/test-filesystem-accf8dde-1a11-95ea-5423-e0d7902709a0?restype=container",
       "RequestMethod": "DELETE",
       "RequestHeaders": {
         "Accept": "application/xml",
         "Authorization": "Sanitized",
-<<<<<<< HEAD
-        "traceparent": "00-38d0718c9f6cf648a74850549f12dcdd-dd6189aa65a71f42-00",
-        "User-Agent": [
-          "azsdk-net-Storage.Files.DataLake/12.7.0-alpha.20210202.1",
-          "(.NET Framework 4.8.4250.0; Microsoft Windows 10.0.19042 )"
-        ],
-        "x-ms-client-request-id": "d75495b2-7ba4-d5ab-fee1-953a71b7a11d",
-        "x-ms-date": "Wed, 03 Feb 2021 02:09:19 GMT",
-=======
-        "traceparent": "00-5fdb8b784bbd324596e5a381dfc1014e-a83d498f65c40040-00",
-        "User-Agent": [
-          "azsdk-net-Storage.Files.DataLake/12.7.0-alpha.20210217.1",
-          "(.NET 5.0.3; Microsoft Windows 10.0.19042)"
-        ],
-        "x-ms-client-request-id": "d75495b2-7ba4-d5ab-fee1-953a71b7a11d",
-        "x-ms-date": "Wed, 17 Feb 2021 22:34:52 GMT",
->>>>>>> 1814567d
+        "traceparent": "00-fd16faafcde85a44923f4aae3b3dffbb-f0b90e21020f3649-00",
+        "User-Agent": [
+          "azsdk-net-Storage.Files.DataLake/12.7.0-alpha.20210219.1",
+          "(.NET 5.0.3; Microsoft Windows 10.0.19041)"
+        ],
+        "x-ms-client-request-id": "276f1f49-8449-6be2-2281-8b25f7cb9d52",
+        "x-ms-date": "Fri, 19 Feb 2021 19:13:23 GMT",
         "x-ms-return-client-request-id": "true",
         "x-ms-version": "2020-06-12"
       },
@@ -642,50 +428,31 @@
       "StatusCode": 202,
       "ResponseHeaders": {
         "Content-Length": "0",
-<<<<<<< HEAD
-        "Date": "Wed, 03 Feb 2021 02:09:19 GMT",
-=======
-        "Date": "Wed, 17 Feb 2021 22:34:51 GMT",
->>>>>>> 1814567d
-        "Server": [
-          "Windows-Azure-Blob/1.0",
-          "Microsoft-HTTPAPI/2.0"
-        ],
-        "x-ms-client-request-id": "d75495b2-7ba4-d5ab-fee1-953a71b7a11d",
-<<<<<<< HEAD
-        "x-ms-request-id": "b0e730ff-101e-00af-68d1-f98d92000000",
-=======
-        "x-ms-request-id": "dea987d2-a01e-0095-6a7d-0597ea000000",
->>>>>>> 1814567d
-        "x-ms-version": "2020-06-12"
-      },
-      "ResponseBody": []
-    },
-    {
-      "RequestUri": "https://seannse.blob.core.windows.net/test-filesystem-35663ba5-4d5f-16e0-38c9-dac0b2a6b6ff?restype=container",
+        "Date": "Fri, 19 Feb 2021 19:13:22 GMT",
+        "Server": [
+          "Windows-Azure-Blob/1.0",
+          "Microsoft-HTTPAPI/2.0"
+        ],
+        "x-ms-client-request-id": "276f1f49-8449-6be2-2281-8b25f7cb9d52",
+        "x-ms-request-id": "2e6cd15f-201e-00a4-80f3-0676f9000000",
+        "x-ms-version": "2020-06-12"
+      },
+      "ResponseBody": []
+    },
+    {
+      "RequestUri": "https://seannse.blob.core.windows.net/test-filesystem-ec975ba2-4f36-e3d8-d378-0ae4e02ed2ac?restype=container",
       "RequestMethod": "PUT",
       "RequestHeaders": {
         "Accept": "application/xml",
         "Authorization": "Sanitized",
-<<<<<<< HEAD
-        "traceparent": "00-af361d79dc401b4e9666591dbee167f1-9e9e8ddd10086f4b-00",
-        "User-Agent": [
-          "azsdk-net-Storage.Files.DataLake/12.7.0-alpha.20210202.1",
-          "(.NET Framework 4.8.4250.0; Microsoft Windows 10.0.19042 )"
+        "traceparent": "00-8b7ee37652e88849bf9508b0dcd7d0ce-8e748fd34a6f3746-00",
+        "User-Agent": [
+          "azsdk-net-Storage.Files.DataLake/12.7.0-alpha.20210219.1",
+          "(.NET 5.0.3; Microsoft Windows 10.0.19041)"
         ],
         "x-ms-blob-public-access": "container",
-        "x-ms-client-request-id": "c908ecdd-b79b-64ab-b43e-9edba1eb2358",
-        "x-ms-date": "Wed, 03 Feb 2021 02:09:19 GMT",
-=======
-        "traceparent": "00-53e5630ca88caf459550921d848e044f-593abcf650c37548-00",
-        "User-Agent": [
-          "azsdk-net-Storage.Files.DataLake/12.7.0-alpha.20210217.1",
-          "(.NET 5.0.3; Microsoft Windows 10.0.19042)"
-        ],
-        "x-ms-blob-public-access": "container",
-        "x-ms-client-request-id": "c908ecdd-b79b-64ab-b43e-9edba1eb2358",
-        "x-ms-date": "Wed, 17 Feb 2021 22:34:52 GMT",
->>>>>>> 1814567d
+        "x-ms-client-request-id": "b6b775e0-142c-f92c-468b-53d079fe8af3",
+        "x-ms-date": "Fri, 19 Feb 2021 19:13:23 GMT",
         "x-ms-return-client-request-id": "true",
         "x-ms-version": "2020-06-12"
       },
@@ -693,52 +460,32 @@
       "StatusCode": 201,
       "ResponseHeaders": {
         "Content-Length": "0",
-<<<<<<< HEAD
-        "Date": "Wed, 03 Feb 2021 02:09:20 GMT",
-        "ETag": "\u00220x8D8C7E8B83B6C4F\u0022",
-        "Last-Modified": "Wed, 03 Feb 2021 02:09:21 GMT",
-=======
-        "Date": "Wed, 17 Feb 2021 22:34:52 GMT",
-        "ETag": "\u00220x8D8D3943E8EA19B\u0022",
-        "Last-Modified": "Wed, 17 Feb 2021 22:34:53 GMT",
->>>>>>> 1814567d
-        "Server": [
-          "Windows-Azure-Blob/1.0",
-          "Microsoft-HTTPAPI/2.0"
-        ],
-        "x-ms-client-request-id": "c908ecdd-b79b-64ab-b43e-9edba1eb2358",
-<<<<<<< HEAD
-        "x-ms-request-id": "77483a84-701e-004d-3fd1-f9b0b3000000",
-=======
-        "x-ms-request-id": "64af33c5-401e-0069-657d-054613000000",
->>>>>>> 1814567d
-        "x-ms-version": "2020-06-12"
-      },
-      "ResponseBody": []
-    },
-    {
-      "RequestUri": "https://seannse.dfs.core.windows.net/test-filesystem-35663ba5-4d5f-16e0-38c9-dac0b2a6b6ff/test-file-a0f1aa79-195e-5e42-b15c-8a84e081befe?resource=file",
+        "Date": "Fri, 19 Feb 2021 19:13:22 GMT",
+        "ETag": "\u00220x8D8D50A6CDE9885\u0022",
+        "Last-Modified": "Fri, 19 Feb 2021 19:13:22 GMT",
+        "Server": [
+          "Windows-Azure-Blob/1.0",
+          "Microsoft-HTTPAPI/2.0"
+        ],
+        "x-ms-client-request-id": "b6b775e0-142c-f92c-468b-53d079fe8af3",
+        "x-ms-request-id": "2e6cd248-201e-00a4-5ef3-0676f9000000",
+        "x-ms-version": "2020-06-12"
+      },
+      "ResponseBody": []
+    },
+    {
+      "RequestUri": "https://seannse.dfs.core.windows.net/test-filesystem-ec975ba2-4f36-e3d8-d378-0ae4e02ed2ac/test-file-2e27fe65-7bca-f91b-b1d8-10c26a49192a?resource=file",
       "RequestMethod": "PUT",
       "RequestHeaders": {
         "Accept": "application/json",
         "Authorization": "Sanitized",
-<<<<<<< HEAD
-        "traceparent": "00-6ddba032190ebb4899a5a500ac97f619-3743db492458b549-00",
-        "User-Agent": [
-          "azsdk-net-Storage.Files.DataLake/12.7.0-alpha.20210202.1",
-          "(.NET Framework 4.8.4250.0; Microsoft Windows 10.0.19042 )"
-        ],
-        "x-ms-client-request-id": "6bbc02da-b583-518e-a307-b0778ed8c374",
-        "x-ms-date": "Wed, 03 Feb 2021 02:09:20 GMT",
-=======
-        "traceparent": "00-05bced3c91a937488c31586ed1d02b0b-69282edf358d8740-00",
-        "User-Agent": [
-          "azsdk-net-Storage.Files.DataLake/12.7.0-alpha.20210217.1",
-          "(.NET 5.0.3; Microsoft Windows 10.0.19042)"
-        ],
-        "x-ms-client-request-id": "6bbc02da-b583-518e-a307-b0778ed8c374",
-        "x-ms-date": "Wed, 17 Feb 2021 22:34:53 GMT",
->>>>>>> 1814567d
+        "traceparent": "00-3932eee970f23b4491db3e76abab5f47-b74425bb898b1c40-00",
+        "User-Agent": [
+          "azsdk-net-Storage.Files.DataLake/12.7.0-alpha.20210219.1",
+          "(.NET 5.0.3; Microsoft Windows 10.0.19041)"
+        ],
+        "x-ms-client-request-id": "e7121ae8-4840-5be7-b251-b114b4dbaf51",
+        "x-ms-date": "Fri, 19 Feb 2021 19:13:23 GMT",
         "x-ms-return-client-request-id": "true",
         "x-ms-version": "2020-06-12"
       },
@@ -746,107 +493,73 @@
       "StatusCode": 201,
       "ResponseHeaders": {
         "Content-Length": "0",
-<<<<<<< HEAD
-        "Date": "Wed, 03 Feb 2021 02:09:20 GMT",
-        "ETag": "\u00220x8D8C7E8B874704B\u0022",
-        "Last-Modified": "Wed, 03 Feb 2021 02:09:21 GMT",
-=======
-        "Date": "Wed, 17 Feb 2021 22:34:53 GMT",
-        "ETag": "\u00220x8D8D3943EC3226C\u0022",
-        "Last-Modified": "Wed, 17 Feb 2021 22:34:53 GMT",
->>>>>>> 1814567d
-        "Server": [
-          "Windows-Azure-HDFS/1.0",
-          "Microsoft-HTTPAPI/2.0"
-        ],
-        "x-ms-client-request-id": "6bbc02da-b583-518e-a307-b0778ed8c374",
-<<<<<<< HEAD
-        "x-ms-request-id": "38e4eaae-c01f-0083-5dd1-f9613d000000",
-=======
-        "x-ms-request-id": "5cca44db-001f-0078-737d-05dca7000000",
->>>>>>> 1814567d
-        "x-ms-version": "2020-06-12"
-      },
-      "ResponseBody": []
-    },
-    {
-      "RequestUri": "https://seannse.dfs.core.windows.net/test-filesystem-35663ba5-4d5f-16e0-38c9-dac0b2a6b6ff/test-file-a0f1aa79-195e-5e42-b15c-8a84e081befe?action=append\u0026position=0",
+        "Date": "Fri, 19 Feb 2021 19:13:21 GMT",
+        "ETag": "\u00220x8D8D50A6CEDF9FE\u0022",
+        "Last-Modified": "Fri, 19 Feb 2021 19:13:22 GMT",
+        "Server": [
+          "Windows-Azure-HDFS/1.0",
+          "Microsoft-HTTPAPI/2.0"
+        ],
+        "x-ms-client-request-id": "e7121ae8-4840-5be7-b251-b114b4dbaf51",
+        "x-ms-request-id": "6f4bc424-e01f-004f-75f3-060e0b000000",
+        "x-ms-version": "2020-06-12"
+      },
+      "ResponseBody": []
+    },
+    {
+      "RequestUri": "https://seannse.dfs.core.windows.net/test-filesystem-ec975ba2-4f36-e3d8-d378-0ae4e02ed2ac/test-file-2e27fe65-7bca-f91b-b1d8-10c26a49192a?action=append\u0026position=0",
       "RequestMethod": "PATCH",
       "RequestHeaders": {
         "Accept": "application/json",
         "Authorization": "Sanitized",
-        "Content-Length": "1803",
+        "Content-Length": "1831",
         "Content-Type": "application/json",
         "User-Agent": [
-<<<<<<< HEAD
-          "azsdk-net-Storage.Files.DataLake/12.7.0-alpha.20210202.1",
-          "(.NET Framework 4.8.4250.0; Microsoft Windows 10.0.19042 )"
-        ],
-        "x-ms-client-request-id": "deaaebda-52c4-cf7b-025a-e238d22cfc6c",
-        "x-ms-date": "Wed, 03 Feb 2021 02:09:20 GMT",
-=======
-          "azsdk-net-Storage.Files.DataLake/12.7.0-alpha.20210217.1",
-          "(.NET 5.0.3; Microsoft Windows 10.0.19042)"
-        ],
-        "x-ms-client-request-id": "deaaebda-52c4-cf7b-025a-e238d22cfc6c",
-        "x-ms-date": "Wed, 17 Feb 2021 22:34:53 GMT",
->>>>>>> 1814567d
+          "azsdk-net-Storage.Files.DataLake/12.7.0-alpha.20210219.1",
+          "(.NET 5.0.3; Microsoft Windows 10.0.19041)"
+        ],
+        "x-ms-client-request-id": "50d94e4d-3237-15e9-2983-33a528c6cedd",
+        "x-ms-date": "Fri, 19 Feb 2021 19:13:23 GMT",
         "x-ms-return-client-request-id": "true",
         "x-ms-version": "2020-06-12"
       },
       "RequestBody": [
-        "*\uFFFD[\uFFFDJ\u0015Tlrq\uFFFD\u001F\uFFFD\u0258!\t\u000F\uFFFD\u019D\uFFFDc\u0027B\b\u060A\uFFFD\uFFFDSu\u001C\u0001\uFFFD\uFFFD\u003C\uFFFD\u0217\uFFFDW)\uFFFDp\uFFFD|\u0451\b\\\uFFFD=23AA\u003C\uFFFD\u0484\u001D^\u0003\uFFFD\u06F0f\u034F\u0019.\u0001\uFFFD9D\uFFFD\uFFFD\uFFFD\uFFFD\u001D\u001C\uFFFDm\uFFFDF\uFFFD\uFFFD\uFFFD\uFFFD\u003E\uFFFD\uFFFD\uFFFD\uFFFD\f\uFFFD\uFFFD|\u000F\uFFFD\u0016\u0004\u0001\uFFFD-\uFFFD\uFFFD\uFFFD\uF2A9P\uFFFDh\\\uFFFDC\uFFFD,\uFFFD\uFFFD\uFFFDQ\uFFFD\u00608\uFFFD-\uFFFD.\u001B\uFFFD\uFFFD\u0006\u0017\uFFFD~\uFFFD\uFFFD\u0007\uFFFD\uFFFDp\uFFFD;\uFFFD\u0013k\uFFFD\uFFFDE\uFFFD\uFFFD\uFFFD72\uFFFD\u0060\u0300\uFFFD\uFFFD0[\uFFFDs\uFFFD\uFFFDP\uFFFDq\uFFFD\u001F%\u003CFa\uFFFDRw%V}*\uFFFDK\uFFFD\uFFFD\uFFFD\uFFFD\u000F\u001E\uFFFD\r",
-        " \uFFFDh\u0014\u0006\uFFFD\uFFFDd\u001A\u0013\u0022\uFFFD\uFFFD\uFFFD\uFFFD\uFFFD\uFFFD\uFFFD\u000ETZ\uFFFDL\u0005rCy\u0001\uFFFDk\uFFFDS\uFFFD\u0011\u0004I\uFFFDM\uFFFD\uFFFD\uFFFD\uFFFD;j\u0007U\uFFFD\u003C5\uFFFD\u0014\u001B\u000Fq\uFFFD\uFFFD\uFFFDb\uFFFD\uFFFDM\uD8D2\uDF86\u03E9\uFFFD\uFFFDt\u0011\uFFFD=\uFFFD\u0419S\uFFFD\uFFFD\u001D\uFFFD=\uFFFD\uFFFDWrCy_s\uFFFD|\uFFFD\uFFFD\u003C\uFFFD\u003C\uFFFD\uFFFD8\uFFFD\uFFFD\uFFFD\uFFFD\u0351\u074C\uFFFD\u0018=\uFFFDd\uFFFD\u001A\u0010%\uFFFDW\u0014\uFFFD0?D\u0455\uFFFDJF=]\uFFFD\uFFFD\uFFFDr\uFFFD\uFFFD\n",
-        "1\u0194\uFFFD\uFFFDG6\uFFFD\u0017\u0026\uFFFD,m\uFFFD6\u042Cz\uFFFD@\uFFFD8\uFFFD\uFFFDEb\uFFFDv\u019E\u0012lX\u001BS\uFFFD\u007F\uFFFDW\uFFFD\r",
-        "\uFFFD~\uFFFDq\u001A\u0426\uFFFD.\u0018\uFFFD\uFFFDx\u001A\uFFFD\r",
-        "\u0000rv\uFFFD\uFFFD\u0018x\u0013l\uFFFDQc\uFFFDP\uFFFD#\uFFFD2\uFFFD\uFFFD\u0007\u0022*\uFFFD\u0014\u6606\u001Bz\uFFFD\u0000Y\uFFFD~a\uFFFDlM\uFFFD\u0005\uFFFD\u0004F~B\uFFFD\uFFFD?\uFFFD.F\u001D?\u0005\uFFFDH\uFFFDx\u0680\uFFFD\uFFFD\uFFFD\uFFFDQ\n",
-        "!\uFFFDxBW\uFFFD\u0022\uFFFDi\u001D\uFFFD\u0013\uFFFD\uFFFD\uFFFDFHL\uFFFD\uFFFD\u001A~\uFFFD\u0018\uFFFD\uFFFDsY\u0013\uFFFD\u0012R,8\uFFFD\f\u01D0\uFFFD\u0060\uFFFD\uFFFD\uFFFD\uFFFDd\u0466\uFFFD\u01AB\uFFFD\uFFFD[o\uFFFD1_Fcq\u0261\uFFFD\u000B\uFFFD\uFFFD2\uFFFD~\uFFFDv8\uFFFD\uFFFD\u07F3\u002BM\uFFFD\uFFFDg\uFFFDm\uFFFD\uFFFDH%\uFFFDhJs\uFFFD1\uFFFD\u0675\uFFFD\uFFFD\r",
-        "\uFFFD\u0017-\uFFFD.\u0022\uFFFD\u0060\uFFFDQ\uFFFD\u001B\u0016\uFFFD5:\u02DD\uFFFD(P\f\uFFFD\u0016l\u0003I\uFFFD\uFFFD\t*\uFFFD@?\uFFFD{:\uFFFD\u003E\uFFFD6\uFFFDc\uFFFD\uFFFD/\\\u0011\uFFFD\uFFFD\r",
-        "\u00179\u00BD\uFFFDD\u0016\uFFFD\u002B\uFFFD\u0479\uFFFD\u0027\uFFFD\uFFFD\uFFFD\uFFFD\uFFFD\uFFFD\uFFFD^\uFFFD\uFFFDg\uFFFDJY=\uFFFD8\uFFFD\uFFFD\uFFFD\u0013\uFFFD}\uFFFDG7#s\u0012\uFFFDd/\uFFFDb\uFFFDS\uFFFD\u001AA\uFFFDA\uFFFDr\uFFFDV\uFFFD\uFFFD\uFFFDM\uFFFD\uFFFD\u0016\uFFFD\uFFFD\u0013#]U\uFFFD\uFFFD\uFFFDYL\u02CD7\uFFFD\uFFFDf\uFFFD\u001F\u001DxH\uFFFDZ4\uFFFD*O=f%\uFFFDYMm\uFFFDN\uFFFD\uFFFD1k\uFFFD\uFFFD\uFFFDl\uFFFDB\u001E\uFFFD\u0011Vce\uFFFD\uFFFDy\u0003\uFFFD\uFFFD*_Du3\uFFFDr?\uFFFD\u000F\uFFFD\uFFFD\uFFFD\uECB8t\uFFFD\uFFFDk\fV\u002B\u000F\uFFFD\u0027\u05AF\uFFFD\uFFFD\uFFFDG\u0006\u000Bz]\uFFFD\uFFFD4\u0002T\uFFFDw\uFFFDpv\uFFFD\uFFFD\u00041\uFFFDaD\u001D\t\u0019fq\uFFFD\uFFFD\uFFFD\uFFFD$\u0005\uFFFD\uFFFD\uFFFD\u003E\u0017\u001D@Xh\uFFFDk\uFFFDPQ\uFFFD\u0005\uFFFD\uFFFD\uFFFD~\u0002\uFFFD\u0001a\uFFFDC\u0015\uFFFDr~\uFFFDr\u0006\u010E)\uFFFD\uFFFD\u0014\uFFFD\b\uFFFDf\uFFFDd\u0015\u001F\uFFFD\uFFFD\uFFFDk\u003C9\uFFFD\uFFFD\uFFFD\uFFFD \uFFFD*\uFFFD\uFFFD8\uFFFDAJ\uFFFD!\uFFFD\u0022\u0002\uFFFD=v\u0026\uFFFDc\uFFFD\uFFFD#.\u0003\uFFFD\uFFFDZ5\uFFFD\u001A\uFFFD\uFFFD\uFFFD\uFFFD:\u0060H\uFFFD-\uFFFD\u0022\u02D1\u0179\uFFFD\uFFFD\uFFFD\uFFFD\u0082|A\uFFFD\u003E\uFFFD\uFFFD\uFFFDH\uFFFDK\u000B}r\uFFFDXW5i\uFFFD.?Uk\uFFFD\u0016\uFFFDiI\b\uFFFD\uFFFD7\t\uFFFD\u0013A\uB385e\uFFFD\uFFFD\uFFFD\uFFFD\u0016M\u001F3\u0060L\uFFFD]!\uFFFDB\u0026\uFFFD\u0005(#\uFFFDs@\uFFFD\uFFFDt\uFFFD~\u0016k\uFFFD\uFFFDw\uFFFD\uFFFD\u023D\uFFFD\uFFFDr6\uFFFD\b6\u0015uU\uFFFDj\uFFFDfa\uFFFD\u0018]\uFFFD\uFFFDB\uFFFDE\uFFFDJ\uFFFD\u0006"
+        "\uFFFD\u07DF0.R\uFFFD!\uFFFD\u0022\u000F\uFFFD\uFFFD\uFFFD\uFFFD\u00B8\uFFFD\u0003jw\u001C\u007Fq\uFFFD\uFFFD\u0003\uFFFD,\uFFFD\uFFFD\uFFFD\uFFFD\uFFFD}dq\uFFFDH\uFFFD\uFFFD\uFFFD)\n",
+        "\u0004rl\uFFFD\uFFFD\u0018\uFFFD\uFFFD\u001F|\uFFFD_-\uFFFD\uFFFDO\uFFFD\uFFFD\u00272\u01FD.:P(Lu\uFFFD\uFFFD\uFFFDtm(6h\uFFFD\uFFFD\uFFFD\u0016\uFFFD\uFFFDR\uFFFD\u0005D\uFFFD\uFFFD\u003E\uFFFD\uFFFD\uFFFD\uFFFD\u04AA\uFFFDk\uFFFDA\uFFFDL\uFFFD\uFFFD\uFFFD\uFFFDlT\uFFFD\uFFFDY\uFFFD\u0010O\uFFFDkD5\f-\uFFFD60AY\uFFFD\uFFFD}\uFFFD\uFFFDJY\uFFFD}]\uFFFD\uFFFDI\u001A\uFFFD\uFFFDhX\uFFFDF\uFFFD\u0483\uFFFDC\u0027|4\uFFFD\bO\u001BYGY%\uFFFD\uFFFD\uFFFD\u0000\uFFFD\uFFFD\uFFFDo\uFFFD\uFFFD\u001B\uFFFD\uFFFD\u0026\u0747\uFFFDi\uFFFD\u0018\uFFFDD\uFFFD\uFFFD$1t\r",
+        "j^\u0002\uFFFD^\uFFFD\uFFFDo\uFFFDF:@\uFFFDE\uFFFD,a\uFFFD$\uFFFDr\uFFFD^\u079B\r",
+        "%\uFFFD\u0012\uFFFD\u06C3\u001D\uFFFD\u0005U\uFFFDZ)\uFFFD\uFFFDm\uFFFD\uFFFD.~\uFFFD\uFFFD\uFFFD\uFFFDkx\r",
+        "\uFFFD\uFFFD\uFFFD\uFFFD$%Qz\u0014]\u001Bk\uFFFD\u0022\uFFFD?94\u0007\uFFFD\u0026W\u0004\t\uFFFD\uFFFD\u001D\uFFFD\uFFFD\uFFFDitbv\uFFFDI0V\uFFFD5\u0603v\u0010oIv\\\uFFFDC|ud\uFFFD\uFFFD;\uFFFD\uFFFDUt\u0007\uFFFD\uFFFDB\uFFFD\uFFFD\bA\uFFFDc\u000F\uFFFDa\u046A\uFFFD\uFFFD\uFFFD\uFFFDa8\uFFFD\uFFFD^V\uFFFD\u0010l\uFFFDO\uFFFDc\u0000^-\f\uFFFD4\u001C\uFFFD@5\uFFFDw4\uFFFD\u0014\uFFFDLCZ\uFFFD2\uFFFD;F y\uFFFD\u0000\uFFFD\uFFFD\uFFFDG\uFFFD\uFFFD\uFFFD\u0002\uFFFD\uFFFD\uFFFD\uFFFD\uFFFD\uFFFD \u0003\uFFFD3)\uFFFD\uFFFD} K\uFFFD\u000F1\f\u0022\uFFFD\uFFFD1H\u001C1\uFFFD\uFFFD}\u0188\uFFFD\u0011\uFFFDL\uFFFD\uFFFD\u0060\uFFFD8I\uFFFDP. \u0019|fS\uFFFDz\uFFFD\u07FC\uFFFD\uFFFDd\uFFFD\uFFFD{\u007F\u007Fl\uFFFD\u0007\u034Eq\uFFFDFD\uFFFD9\uFFFD\uFFFD\uFFFD\u0019\uFFFD\u0018(\u001C*%\u000E\uFFFD12\uFFFD\uFFFDI\u000F\uFFFDX\uFFFD\u0280\uFFFD\u0027S\uFFFD\n",
+        "g\f]\uFFFD\uFFFD\uFFFD\u001F\uFFFD\uFFFDJ\uFFFD\uFFFDScUG\uFFFD\u0026\uFFFD\\ty\uFFFD4\u000F\uFFFD1\uFFFD~2\uFFFD\u001D\uFFFD\u001D\uFFFDdC;\u0012J\uFFFD\uFFFDO9\u0004Uu8\u001B\u0000\uFFFD-\uFFFD\uFFFD\u000F(\uFFFD\uFFFD\uFFFDL3\uFFFDW\u0018\uFFFD5\uFFFD7\u007F/\uFFFD_I)\uFFFD\uFFFD\uFFFD\uFFFD\uFFFD\uFFFD]F\u0016\uFFFD\uFFFD_\uFFFD\uFFFD\r",
+        "\uFFFD\u0248w\uFFFD\u0017\uFFFD6\u003E\u03E7=\uFFFD\uFFFD\u001DW\uFFFDl\u0013\u0012B\uFFFD\uFFFD\uFFFD\uFFFD\uFFFDd(\uFFFD\uFFFD\uFFFD)\uFFFDeZ\uFFFD\u0011\uFFFDT\uFFFD\uFFFD\r",
+        "4\u001F\uFFFD)\u0558{\u001A\uFFFD\uFFFD\\\u0005\uFFFD\uFFFD\uFFFD*OC\u000E\uFFFD \uFFFD\u0013\u0647\uFFFDo\u0060Z\u0026\uFFFD\uFFFD,\u0474\uFFFD\u0060s\uFFFD\uFFFD\u001E\uFFFD2.\uFFFD\u0060\uFFFDY\uFFFD\uFFFD\u0011\uFFFD\uFFFD\uFFFDs\u000B\uFFFD\uFFFD\u0013)\u001B\uFFFD\uFFFD=\uFFFD\uFFFD\uFFFD\uFFFD\u0007\uFFFD\u0734~\uFFFD\uFFFD\uFFFD\uFFFDV\u0026\u0010\u0015\uFFFDs\uFFFD\uFFFD\uFFFD9\uFFFD@\u00EC\uFFFD{f\u0003\u04E5\uFFFD\uFFFD\u007F\uFFFD\u001C\uFFFD]\u0022m_\uFFFD\u0026\\{\u0002\u0013gL\u0005\uFFFD\u05DF\uFFFDD\u001E\u000B8\u0018\uFFFD\uFFFD\uFFFD\uFFFD\uFFFD\uFFFD6\uFFFD\u000FV\uFFFDN\uFFFD\u02C5[\uFFFDOUyR\uFFFD\uFFFD\uFFFD_\uFFFD\uFFFD\uFFFD\uFFFD\u0060\uFFFD\uFFFD$\t\uFFFD\uFFFD1\uFFFD\uFFFD\uFFFD~W\uFFFD\u003EB\u0007\uFFFDl\u003E\uFFFD\u03B5\uFFFD\uFFFD\uFFFD1H\uFFFD\uFFFD\uFFFDN\uFFFD\uFFFDX\u000F*\uFFFD\uFFFD\uFFFD]k\uFFFDx\uFFFD\uFFFDE\uFFFDa\u001C\uFFFD\u0013{\uFFFD\uFFFD0\u0000fC\u0006s\uFFFD\uFFFD\u0003%|\u03A7\uFFFD/\u0018A\uFFFD\uFFFD\uFFFD\u003C\u003E=\u0010\uFFFD\uFFFDy\uFFFD\uFFFD\u0007\uFFFD\u0027\u000E\u0102\uFFFDl\uFFFD\u038CS1\u0005\uFFFD\uFFFD2\u0003\uFFFD\u001E\uFFFD\uFFFD|\uFFFD\uFFFDURf\uFFFD\uFFFD\u0022!\uFFFD\uFFFD\u01F1t T\uFFFD\u001D\u001F7m\uFFFD\uFFFD\uFFFD\uFFFD\u0003\uFFFD\uFFFDuI\uFFFD\uFFFD?y5Kn/q\uFFFD\u06ACk\u0448\u003E\uFFFD\u0012\uFFFD\uFFFD\u0001\u0410\u000FA\uFFFDvfc*\u0019\uFFFD\uFFFD\uFFFD\u01477?\uFFFD\u53EB\uFFFD\\\uFFFDF\u0018V\uFFFD\u0017(\uFFFD\uFFFDp\uFFFD\u0013\uFFFDi\uFFFDq\uFFFD\uFFFD\u000El\uFFFD\uFFFD\uFFFD\uFFFD\u00B7\uFFFDA=\uFFFDIUH3N\uFFFD\uFFFD\u001F\uFFFDK\u0002w\uFFFDgw\uFFFD\uFFFD\uFFFDJc\uFFFD\u015D\u001A\uFFFD\uFFFD\uFFFDB\uFFFD\uFFFDc\uFFFD"
       ],
       "StatusCode": 202,
       "ResponseHeaders": {
         "Content-Length": "0",
-<<<<<<< HEAD
-        "Date": "Wed, 03 Feb 2021 02:09:20 GMT",
-=======
-        "Date": "Wed, 17 Feb 2021 22:34:53 GMT",
->>>>>>> 1814567d
-        "Server": [
-          "Windows-Azure-HDFS/1.0",
-          "Microsoft-HTTPAPI/2.0"
-        ],
-        "x-ms-client-request-id": "deaaebda-52c4-cf7b-025a-e238d22cfc6c",
-<<<<<<< HEAD
-        "x-ms-request-id": "38e4eab7-c01f-0083-66d1-f9613d000000",
-=======
-        "x-ms-request-id": "5cca4500-001f-0078-187d-05dca7000000",
->>>>>>> 1814567d
+        "Date": "Fri, 19 Feb 2021 19:13:21 GMT",
+        "Server": [
+          "Windows-Azure-HDFS/1.0",
+          "Microsoft-HTTPAPI/2.0"
+        ],
+        "x-ms-client-request-id": "50d94e4d-3237-15e9-2983-33a528c6cedd",
+        "x-ms-request-id": "6f4bc431-e01f-004f-02f3-060e0b000000",
         "x-ms-request-server-encrypted": "true",
         "x-ms-version": "2020-06-12"
       },
       "ResponseBody": []
     },
     {
-      "RequestUri": "https://seannse.dfs.core.windows.net/test-filesystem-35663ba5-4d5f-16e0-38c9-dac0b2a6b6ff/test-file-a0f1aa79-195e-5e42-b15c-8a84e081befe?action=flush\u0026position=1024",
+      "RequestUri": "https://seannse.dfs.core.windows.net/test-filesystem-ec975ba2-4f36-e3d8-d378-0ae4e02ed2ac/test-file-2e27fe65-7bca-f91b-b1d8-10c26a49192a?action=flush\u0026position=1024",
       "RequestMethod": "PATCH",
       "RequestHeaders": {
         "Accept": "application/json",
         "Authorization": "Sanitized",
         "User-Agent": [
-<<<<<<< HEAD
-          "azsdk-net-Storage.Files.DataLake/12.7.0-alpha.20210202.1",
-          "(.NET Framework 4.8.4250.0; Microsoft Windows 10.0.19042 )"
-        ],
-        "x-ms-client-request-id": "a29c2c99-e42d-31b0-5ef1-1f43788d23d9",
-        "x-ms-date": "Wed, 03 Feb 2021 02:09:20 GMT",
-=======
-          "azsdk-net-Storage.Files.DataLake/12.7.0-alpha.20210217.1",
-          "(.NET 5.0.3; Microsoft Windows 10.0.19042)"
-        ],
-        "x-ms-client-request-id": "a29c2c99-e42d-31b0-5ef1-1f43788d23d9",
-        "x-ms-date": "Wed, 17 Feb 2021 22:34:53 GMT",
->>>>>>> 1814567d
+          "azsdk-net-Storage.Files.DataLake/12.7.0-alpha.20210219.1",
+          "(.NET 5.0.3; Microsoft Windows 10.0.19041)"
+        ],
+        "x-ms-client-request-id": "66c77f9e-5f01-751a-9ece-59924a4c635c",
+        "x-ms-date": "Fri, 19 Feb 2021 19:13:23 GMT",
         "x-ms-return-client-request-id": "true",
         "x-ms-version": "2020-06-12"
       },
@@ -854,53 +567,33 @@
       "StatusCode": 200,
       "ResponseHeaders": {
         "Content-Length": "0",
-<<<<<<< HEAD
-        "Date": "Wed, 03 Feb 2021 02:09:21 GMT",
-        "ETag": "\u00220x8D8C7E8B899FDED\u0022",
-        "Last-Modified": "Wed, 03 Feb 2021 02:09:21 GMT",
-=======
-        "Date": "Wed, 17 Feb 2021 22:34:53 GMT",
-        "ETag": "\u00220x8D8D3943EE01474\u0022",
-        "Last-Modified": "Wed, 17 Feb 2021 22:34:53 GMT",
->>>>>>> 1814567d
-        "Server": [
-          "Windows-Azure-HDFS/1.0",
-          "Microsoft-HTTPAPI/2.0"
-        ],
-        "x-ms-client-request-id": "a29c2c99-e42d-31b0-5ef1-1f43788d23d9",
-<<<<<<< HEAD
-        "x-ms-request-id": "38e4eac7-c01f-0083-76d1-f9613d000000",
-=======
-        "x-ms-request-id": "5cca4514-001f-0078-2c7d-05dca7000000",
->>>>>>> 1814567d
+        "Date": "Fri, 19 Feb 2021 19:13:22 GMT",
+        "ETag": "\u00220x8D8D50A6D05EDD4\u0022",
+        "Last-Modified": "Fri, 19 Feb 2021 19:13:22 GMT",
+        "Server": [
+          "Windows-Azure-HDFS/1.0",
+          "Microsoft-HTTPAPI/2.0"
+        ],
+        "x-ms-client-request-id": "66c77f9e-5f01-751a-9ece-59924a4c635c",
+        "x-ms-request-id": "6f4bc440-e01f-004f-11f3-060e0b000000",
         "x-ms-request-server-encrypted": "false",
         "x-ms-version": "2020-06-12"
       },
       "ResponseBody": []
     },
     {
-      "RequestUri": "https://seannse.blob.core.windows.net/test-filesystem-35663ba5-4d5f-16e0-38c9-dac0b2a6b6ff/test-file-a0f1aa79-195e-5e42-b15c-8a84e081befe",
+      "RequestUri": "https://seannse.blob.core.windows.net/test-filesystem-ec975ba2-4f36-e3d8-d378-0ae4e02ed2ac/test-file-2e27fe65-7bca-f91b-b1d8-10c26a49192a",
       "RequestMethod": "GET",
       "RequestHeaders": {
         "Accept": "application/xml",
         "Authorization": "Sanitized",
-<<<<<<< HEAD
-        "If-Unmodified-Since": "Thu, 04 Feb 2021 02:09:17 GMT",
-        "User-Agent": [
-          "azsdk-net-Storage.Files.DataLake/12.7.0-alpha.20210202.1",
-          "(.NET Framework 4.8.4250.0; Microsoft Windows 10.0.19042 )"
-        ],
-        "x-ms-client-request-id": "a69f025a-598f-7c3f-a2cb-b77a3fbc07ae",
-        "x-ms-date": "Wed, 03 Feb 2021 02:09:20 GMT",
-=======
-        "If-Unmodified-Since": "Thu, 18 Feb 2021 22:34:50 GMT",
-        "User-Agent": [
-          "azsdk-net-Storage.Files.DataLake/12.7.0-alpha.20210217.1",
-          "(.NET 5.0.3; Microsoft Windows 10.0.19042)"
-        ],
-        "x-ms-client-request-id": "a69f025a-598f-7c3f-a2cb-b77a3fbc07ae",
-        "x-ms-date": "Wed, 17 Feb 2021 22:34:53 GMT",
->>>>>>> 1814567d
+        "If-Unmodified-Since": "Sat, 20 Feb 2021 19:13:22 GMT",
+        "User-Agent": [
+          "azsdk-net-Storage.Files.DataLake/12.7.0-alpha.20210219.1",
+          "(.NET 5.0.3; Microsoft Windows 10.0.19041)"
+        ],
+        "x-ms-client-request-id": "a8060e0b-68fe-1edb-2c6f-1fcbae1820dd",
+        "x-ms-date": "Fri, 19 Feb 2021 19:13:23 GMT",
         "x-ms-return-client-request-id": "true",
         "x-ms-version": "2020-06-12"
       },
@@ -910,64 +603,40 @@
         "Accept-Ranges": "bytes",
         "Content-Length": "1024",
         "Content-Type": "application/octet-stream",
-<<<<<<< HEAD
-        "Date": "Wed, 03 Feb 2021 02:09:20 GMT",
-        "ETag": "\u00220x8D8C7E8B899FDED\u0022",
-        "Last-Modified": "Wed, 03 Feb 2021 02:09:21 GMT",
-=======
-        "Date": "Wed, 17 Feb 2021 22:34:52 GMT",
-        "ETag": "\u00220x8D8D3943EE01474\u0022",
-        "Last-Modified": "Wed, 17 Feb 2021 22:34:53 GMT",
->>>>>>> 1814567d
+        "Date": "Fri, 19 Feb 2021 19:13:22 GMT",
+        "ETag": "\u00220x8D8D50A6D05EDD4\u0022",
+        "Last-Modified": "Fri, 19 Feb 2021 19:13:22 GMT",
         "Server": [
           "Windows-Azure-Blob/1.0",
           "Microsoft-HTTPAPI/2.0"
         ],
         "x-ms-blob-type": "BlockBlob",
-        "x-ms-client-request-id": "a69f025a-598f-7c3f-a2cb-b77a3fbc07ae",
-<<<<<<< HEAD
-        "x-ms-creation-time": "Wed, 03 Feb 2021 02:09:21 GMT",
-=======
-        "x-ms-creation-time": "Wed, 17 Feb 2021 22:34:53 GMT",
->>>>>>> 1814567d
+        "x-ms-client-request-id": "a8060e0b-68fe-1edb-2c6f-1fcbae1820dd",
+        "x-ms-creation-time": "Fri, 19 Feb 2021 19:13:22 GMT",
         "x-ms-group": "$superuser",
         "x-ms-lease-state": "available",
         "x-ms-lease-status": "unlocked",
         "x-ms-owner": "$superuser",
         "x-ms-permissions": "rw-r-----",
-<<<<<<< HEAD
-        "x-ms-request-id": "77483c86-701e-004d-19d1-f9b0b3000000",
-=======
-        "x-ms-request-id": "64af34ce-401e-0069-437d-054613000000",
->>>>>>> 1814567d
+        "x-ms-request-id": "2e6cd587-201e-00a4-74f3-0676f9000000",
         "x-ms-server-encrypted": "true",
         "x-ms-version": "2020-06-12"
       },
-      "ResponseBody": "KpZbg0oVVGxycdQf9MmYIQkP4sad7GMnQgjYipntU3UcAe3ouzyAyJebVynji3DrpXzRkQhcuj0yM0FBPMnShB1eA/PbsGbNjxkuAZU5RLaY7OQdHMFtwEavtYf6PovOydMMhYh8D/UWBAHuLbio\u002BO\u002BKqVDktWhc8EOsLPrf0lGNYDjBLb8uG9zvBhe/fpKNB72YcJQ76RNrr5RF0OL7NzKwYMyA5sowW45z9a5QnHGwHyU8RmG8UnclVn0q6Uv59M/kDx7FDSDzaBQGx/NkGhMilLC9vvDQ8w5UWo9MBXJDeQHfa41T6hEESd5NtoqEwTtqB1WaPDXfFBsPcbKRpmKiw03xhK6Gz6meuHQRgz2D0JlT4v0dqD3L/1dyQ3lfc6N8q/M8kjyN5Dir\u002B4TBzZHdjKAYPcRkhRoQJYVXFIswP0TRlddKRj1dxv7Fcq24CjHGlLfZRzbeFybZLG23NtCsertA7zi5k0ViunbGnhJsWBtTkH/TV/gN8n6xcRrQppAuGPfxeBr5DQBydozAGHgTbNRRY6VQ2SPDMv26ByIqkRTmmIYbet8AWYN\u002BYeBsTdoFngRGfkLq3T/TLkYdPwXeSOR42oDy9/H0UQoh0XhCV\u002BUitGkd4xPR\u002B7pGSEyZ4hp\u002BoBj89HNZE6YSUiw4yQzHkNZg\u002BoqbwGTRpt/Gq6\u002BlW2/vozFfRmNxyaHCC5HmmDKufrd2OOeP4t\u002BzK02Uk2f3bfa9SCXaaEpz7jHp2bXT6g2sFy34LiKHYMFRqxsW3TU6y52aKFAM0xZsA0m2pgkq4EA/53s6/j7UNuhjib0vXBH7rw0XOcK9oEQWiyvZ0bm4J8rb1va5/8xexvJnqEpZPaY4uvf7E6d9gUc3I3MS\u002BmQvq2LyU4YaQa9BuHLQVvf5vU2FoBbBvRMjXVWvgttZTMuNN/3oZukfHXhIuVo0rSpPPWYljVlNbe5OzvYxa7/T6GymQh75EVZjZYOeeQO57q8qX0R1M75yP8oPmpjz7rK4dNHtjWsMVisPwifWr/TqlN9HBgt6XbStNAJU6ne\u002BcHbQ5QQxy2FEHQkZZnGXm5DVJAW4rOinPhcdQFhot2u0UFGwBcnvucl\u002BAugBYfdDFZlyfsVyBsSOKaftFIsI3GaeZBUf55XG5Ws8Oan/pdwg2Sq/9TilQUqNIdwiAqQ9diaCY/zhIy4DrJlaNcwaj4PLzTpgSOYt\u002BCLLkcW5pOLG/sKCfEHfPrX7vEifSwt9cpJYVzVp3C4/VWvZFpFpSQi2kzcJmBNB646FZYudja0WTR8zYEytXSGUQibWBSgjknNA6bfUdNp\u002BFmum5Heiosi9wslyNui7CDYVdVXsauVmYdMYXaT2QthFtErhBg=="
-    },
-    {
-      "RequestUri": "https://seannse.blob.core.windows.net/test-filesystem-35663ba5-4d5f-16e0-38c9-dac0b2a6b6ff?restype=container",
+      "ResponseBody": "r9\u002BfMC5S3SGMIg\u002B5jKyfwriUA2p3HH9xm6MD6Cz9\u002B93xzn1kcZBIjpeVKQoEcmya7JEY5fsffJNfLZWKT/T0jycyx70uOlAoTHXT4fJ0bSg2aPya5Rbi0lLqBUT7vT6ioJnj0qqua7JB8JiFTJqg6sBsVOb4WaoQT/VrRDUMLY82MEFZkZt9h/1KWfR9XYW3SRqDjmhYqUbv0oO1Qyd8NMMITxtZR1kl7szorgC1kvJvs/obiJ4m3Yf6ab4YyETWzSQxdA1qXgLAXqCcb/tGOkCQRY8sYawk4nKUXt6bDSWHEuDbgx3kBVX3Win\u002Bim2LtC5\u002Bh4O1qWt4DZKb1f8kJVF6FF0ba7cirD85NAeCJlcECaqvHYWi0ml0YnaLSTBW0zXYg3YQb0l2XNpDfHVk9uY7lsxVdAfL2EL0pghBl2MP42HRqqLg9JlhOMGrXlbzEGyPT7JjAF4tDKs0HMhANcR3NJgUkkxDWqIy9DtGIHnrAJacskewq\u002BICo533rNfRIAP8Mym9330gS/QPMQwi5\u002BwxSBwxpIN9xoi2Ee6uTK7LYNM4SexQLiAZfGZToXrV37yxxmS7n3t/f2yhB82Ocf9GRNA56p3/4Rn7GCgcKiUO4DEy/YVJD8BYuMqAridTigpnDF2qnPUfsuVKwIdTY1VHkyabXHR5/DQP4THSfjLyp40dtR3IZEM7Ekqf/085BFV1OBsAty2W7Q8omrvETDOzVxj6Na43fy/jX0kp2f3l1tzbXUYW8vBfh8cNn8mId8YX7Kg2Ps\u002BnPbnsHVfjbBMSQsTf6O/tnWQomq7mKd9lWuiDEe1Ur5cNNB\u002BMKdWYexqz\u002B1wFqY7XKk9DDqQgwBPZh8JvYFomvZMs0bTPYHOPjx6TMi6CYLFZrOedEaHz7HMLs6ITKRu/jT3J2NfaB8rctH6FjY3lViYQFbRziKzyOeVAw6zQe2YD06XwuYfaf6QcwV0ibV/lJlx7AhNnTAWR15/ymUQeCzgYgbno9J2fNpUPVsZOz8uFW51PVXlSnIegX\u002BHn5\u002BZg/rYkCeyl/TG/3Mt\u002BV/U\u002BQgfUbD6nzrW\u002BxeUxSJW7t06vr1gPKsbf4F1rkHiu1EWSYRzaE3unuDAAZkMGc7ScAyV8zqecLxhB9YvgPD49EPGgn\u002BZ54aPTB/YnDsSC2GypzoxTMQWd9TIDmB7vx3zyw1VSZtTOIiGBqcexdCBUvx0fN22x6t/sA6m0dUmF4z95NUtuL3GX2qxr0Yg\u002B64ASrtgB0JAPQdl2ZmMqGazY\u002B8WHNz/V5Y\u002Brh1zARhhWrRcoosdwhBOvafRx\u002BMkObMH/ktXCt7NBPchJVUgzTvrAH7hLAnflZ3ey181KY\u002B3FnRqbwbNCk/Zj5w=="
+    },
+    {
+      "RequestUri": "https://seannse.blob.core.windows.net/test-filesystem-ec975ba2-4f36-e3d8-d378-0ae4e02ed2ac?restype=container",
       "RequestMethod": "DELETE",
       "RequestHeaders": {
         "Accept": "application/xml",
         "Authorization": "Sanitized",
-<<<<<<< HEAD
-        "traceparent": "00-4dbbc13848222047a86da3c44047a5c6-246cb0d614e49043-00",
-        "User-Agent": [
-          "azsdk-net-Storage.Files.DataLake/12.7.0-alpha.20210202.1",
-          "(.NET Framework 4.8.4250.0; Microsoft Windows 10.0.19042 )"
-        ],
-        "x-ms-client-request-id": "75e8727b-7ded-1049-af5c-5dfa9f9c3c2e",
-        "x-ms-date": "Wed, 03 Feb 2021 02:09:20 GMT",
-=======
-        "traceparent": "00-5eac365f2b15974ca14093c3f460bde7-619d77605e51e741-00",
-        "User-Agent": [
-          "azsdk-net-Storage.Files.DataLake/12.7.0-alpha.20210217.1",
-          "(.NET 5.0.3; Microsoft Windows 10.0.19042)"
-        ],
-        "x-ms-client-request-id": "75e8727b-7ded-1049-af5c-5dfa9f9c3c2e",
-        "x-ms-date": "Wed, 17 Feb 2021 22:34:53 GMT",
->>>>>>> 1814567d
+        "traceparent": "00-184336ebd8f1b64a834ffc84442e012f-8d3fbf2cb200f74f-00",
+        "User-Agent": [
+          "azsdk-net-Storage.Files.DataLake/12.7.0-alpha.20210219.1",
+          "(.NET 5.0.3; Microsoft Windows 10.0.19041)"
+        ],
+        "x-ms-client-request-id": "3b877a8a-ba45-6c5d-beff-6f39d4cd958a",
+        "x-ms-date": "Fri, 19 Feb 2021 19:13:23 GMT",
         "x-ms-return-client-request-id": "true",
         "x-ms-version": "2020-06-12"
       },
@@ -975,50 +644,31 @@
       "StatusCode": 202,
       "ResponseHeaders": {
         "Content-Length": "0",
-<<<<<<< HEAD
-        "Date": "Wed, 03 Feb 2021 02:09:20 GMT",
-=======
-        "Date": "Wed, 17 Feb 2021 22:34:53 GMT",
->>>>>>> 1814567d
-        "Server": [
-          "Windows-Azure-Blob/1.0",
-          "Microsoft-HTTPAPI/2.0"
-        ],
-        "x-ms-client-request-id": "75e8727b-7ded-1049-af5c-5dfa9f9c3c2e",
-<<<<<<< HEAD
-        "x-ms-request-id": "77483cc3-701e-004d-4ad1-f9b0b3000000",
-=======
-        "x-ms-request-id": "64af34f1-401e-0069-607d-054613000000",
->>>>>>> 1814567d
-        "x-ms-version": "2020-06-12"
-      },
-      "ResponseBody": []
-    },
-    {
-      "RequestUri": "https://seannse.blob.core.windows.net/test-filesystem-605bf323-0aac-5a31-e75e-926ea23c3aef?restype=container",
+        "Date": "Fri, 19 Feb 2021 19:13:22 GMT",
+        "Server": [
+          "Windows-Azure-Blob/1.0",
+          "Microsoft-HTTPAPI/2.0"
+        ],
+        "x-ms-client-request-id": "3b877a8a-ba45-6c5d-beff-6f39d4cd958a",
+        "x-ms-request-id": "2e6cd65d-201e-00a4-3bf3-0676f9000000",
+        "x-ms-version": "2020-06-12"
+      },
+      "ResponseBody": []
+    },
+    {
+      "RequestUri": "https://seannse.blob.core.windows.net/test-filesystem-068b494e-0c84-2eb3-925b-c27ba549e6c1?restype=container",
       "RequestMethod": "PUT",
       "RequestHeaders": {
         "Accept": "application/xml",
         "Authorization": "Sanitized",
-<<<<<<< HEAD
-        "traceparent": "00-8f1710a9167b5c45830cb3af78ace16e-e463f8a420399545-00",
-        "User-Agent": [
-          "azsdk-net-Storage.Files.DataLake/12.7.0-alpha.20210202.1",
-          "(.NET Framework 4.8.4250.0; Microsoft Windows 10.0.19042 )"
+        "traceparent": "00-9b33765a636c154f9f10f6a52299bc5b-2891178ca6a19b4d-00",
+        "User-Agent": [
+          "azsdk-net-Storage.Files.DataLake/12.7.0-alpha.20210219.1",
+          "(.NET 5.0.3; Microsoft Windows 10.0.19041)"
         ],
         "x-ms-blob-public-access": "container",
-        "x-ms-client-request-id": "4edf89e4-e357-7053-408e-8d8febda6e73",
-        "x-ms-date": "Wed, 03 Feb 2021 02:09:21 GMT",
-=======
-        "traceparent": "00-03ebe9aab1c67b459d81e959197953df-ca85bc050c1ec342-00",
-        "User-Agent": [
-          "azsdk-net-Storage.Files.DataLake/12.7.0-alpha.20210217.1",
-          "(.NET 5.0.3; Microsoft Windows 10.0.19042)"
-        ],
-        "x-ms-blob-public-access": "container",
-        "x-ms-client-request-id": "4edf89e4-e357-7053-408e-8d8febda6e73",
-        "x-ms-date": "Wed, 17 Feb 2021 22:34:54 GMT",
->>>>>>> 1814567d
+        "x-ms-client-request-id": "ef4338ed-01df-7dcd-c659-a9e9f7e2c774",
+        "x-ms-date": "Fri, 19 Feb 2021 19:13:23 GMT",
         "x-ms-return-client-request-id": "true",
         "x-ms-version": "2020-06-12"
       },
@@ -1026,52 +676,32 @@
       "StatusCode": 201,
       "ResponseHeaders": {
         "Content-Length": "0",
-<<<<<<< HEAD
-        "Date": "Wed, 03 Feb 2021 02:09:21 GMT",
-        "ETag": "\u00220x8D8C7E8B8E98F60\u0022",
-        "Last-Modified": "Wed, 03 Feb 2021 02:09:22 GMT",
-=======
-        "Date": "Wed, 17 Feb 2021 22:34:53 GMT",
-        "ETag": "\u00220x8D8D3943F327BCE\u0022",
-        "Last-Modified": "Wed, 17 Feb 2021 22:34:54 GMT",
->>>>>>> 1814567d
-        "Server": [
-          "Windows-Azure-Blob/1.0",
-          "Microsoft-HTTPAPI/2.0"
-        ],
-        "x-ms-client-request-id": "4edf89e4-e357-7053-408e-8d8febda6e73",
-<<<<<<< HEAD
-        "x-ms-request-id": "62bd9448-501e-0007-0dd1-f9133c000000",
-=======
-        "x-ms-request-id": "d1a26517-f01e-0031-4d7d-059e4c000000",
->>>>>>> 1814567d
-        "x-ms-version": "2020-06-12"
-      },
-      "ResponseBody": []
-    },
-    {
-      "RequestUri": "https://seannse.dfs.core.windows.net/test-filesystem-605bf323-0aac-5a31-e75e-926ea23c3aef/test-file-ac863a35-a295-2606-710f-771cbc340deb?resource=file",
+        "Date": "Fri, 19 Feb 2021 19:13:22 GMT",
+        "ETag": "\u00220x8D8D50A6D2BDCF7\u0022",
+        "Last-Modified": "Fri, 19 Feb 2021 19:13:23 GMT",
+        "Server": [
+          "Windows-Azure-Blob/1.0",
+          "Microsoft-HTTPAPI/2.0"
+        ],
+        "x-ms-client-request-id": "ef4338ed-01df-7dcd-c659-a9e9f7e2c774",
+        "x-ms-request-id": "2e6cd73c-201e-00a4-12f3-0676f9000000",
+        "x-ms-version": "2020-06-12"
+      },
+      "ResponseBody": []
+    },
+    {
+      "RequestUri": "https://seannse.dfs.core.windows.net/test-filesystem-068b494e-0c84-2eb3-925b-c27ba549e6c1/test-file-87d57385-17ba-54b1-92d5-7cdec2308bf4?resource=file",
       "RequestMethod": "PUT",
       "RequestHeaders": {
         "Accept": "application/json",
         "Authorization": "Sanitized",
-<<<<<<< HEAD
-        "traceparent": "00-4acd157610ed2545991dcb17877c6807-fa8f926af80ac449-00",
-        "User-Agent": [
-          "azsdk-net-Storage.Files.DataLake/12.7.0-alpha.20210202.1",
-          "(.NET Framework 4.8.4250.0; Microsoft Windows 10.0.19042 )"
-        ],
-        "x-ms-client-request-id": "1a0a7302-46b0-2d92-bd4c-999d9ea62d93",
-        "x-ms-date": "Wed, 03 Feb 2021 02:09:21 GMT",
-=======
-        "traceparent": "00-708a0981801cd94f8997b0e1a43f15d9-d44230193a1e5240-00",
-        "User-Agent": [
-          "azsdk-net-Storage.Files.DataLake/12.7.0-alpha.20210217.1",
-          "(.NET 5.0.3; Microsoft Windows 10.0.19042)"
-        ],
-        "x-ms-client-request-id": "1a0a7302-46b0-2d92-bd4c-999d9ea62d93",
-        "x-ms-date": "Wed, 17 Feb 2021 22:34:54 GMT",
->>>>>>> 1814567d
+        "traceparent": "00-a3f93e485965b548b0ca06a86b7fdcee-2ce1c2465ee3754c-00",
+        "User-Agent": [
+          "azsdk-net-Storage.Files.DataLake/12.7.0-alpha.20210219.1",
+          "(.NET 5.0.3; Microsoft Windows 10.0.19041)"
+        ],
+        "x-ms-client-request-id": "4f19e069-de11-d045-4aca-a915fd1a1fce",
+        "x-ms-date": "Fri, 19 Feb 2021 19:13:23 GMT",
         "x-ms-return-client-request-id": "true",
         "x-ms-version": "2020-06-12"
       },
@@ -1079,106 +709,74 @@
       "StatusCode": 201,
       "ResponseHeaders": {
         "Content-Length": "0",
-<<<<<<< HEAD
-        "Date": "Wed, 03 Feb 2021 02:09:21 GMT",
-        "ETag": "\u00220x8D8C7E8B9215C98\u0022",
-        "Last-Modified": "Wed, 03 Feb 2021 02:09:22 GMT",
-=======
-        "Date": "Wed, 17 Feb 2021 22:34:53 GMT",
-        "ETag": "\u00220x8D8D3943F7068C3\u0022",
-        "Last-Modified": "Wed, 17 Feb 2021 22:34:54 GMT",
->>>>>>> 1814567d
-        "Server": [
-          "Windows-Azure-HDFS/1.0",
-          "Microsoft-HTTPAPI/2.0"
-        ],
-        "x-ms-client-request-id": "1a0a7302-46b0-2d92-bd4c-999d9ea62d93",
-<<<<<<< HEAD
-        "x-ms-request-id": "85793d84-801f-0082-74d1-f93ee1000000",
-=======
-        "x-ms-request-id": "e042713c-201f-008b-1d7d-057b32000000",
->>>>>>> 1814567d
-        "x-ms-version": "2020-06-12"
-      },
-      "ResponseBody": []
-    },
-    {
-      "RequestUri": "https://seannse.dfs.core.windows.net/test-filesystem-605bf323-0aac-5a31-e75e-926ea23c3aef/test-file-ac863a35-a295-2606-710f-771cbc340deb?action=append\u0026position=0",
+        "Date": "Fri, 19 Feb 2021 19:13:22 GMT",
+        "ETag": "\u00220x8D8D50A6D3A9C7A\u0022",
+        "Last-Modified": "Fri, 19 Feb 2021 19:13:23 GMT",
+        "Server": [
+          "Windows-Azure-HDFS/1.0",
+          "Microsoft-HTTPAPI/2.0"
+        ],
+        "x-ms-client-request-id": "4f19e069-de11-d045-4aca-a915fd1a1fce",
+        "x-ms-request-id": "6f4bc47f-e01f-004f-50f3-060e0b000000",
+        "x-ms-version": "2020-06-12"
+      },
+      "ResponseBody": []
+    },
+    {
+      "RequestUri": "https://seannse.dfs.core.windows.net/test-filesystem-068b494e-0c84-2eb3-925b-c27ba549e6c1/test-file-87d57385-17ba-54b1-92d5-7cdec2308bf4?action=append\u0026position=0",
       "RequestMethod": "PATCH",
       "RequestHeaders": {
         "Accept": "application/json",
         "Authorization": "Sanitized",
-        "Content-Length": "1832",
+        "Content-Length": "1894",
         "Content-Type": "application/json",
         "User-Agent": [
-<<<<<<< HEAD
-          "azsdk-net-Storage.Files.DataLake/12.7.0-alpha.20210202.1",
-          "(.NET Framework 4.8.4250.0; Microsoft Windows 10.0.19042 )"
-        ],
-        "x-ms-client-request-id": "491aac8a-f22a-143a-3c7c-44a29fa2c777",
-        "x-ms-date": "Wed, 03 Feb 2021 02:09:21 GMT",
-=======
-          "azsdk-net-Storage.Files.DataLake/12.7.0-alpha.20210217.1",
-          "(.NET 5.0.3; Microsoft Windows 10.0.19042)"
-        ],
-        "x-ms-client-request-id": "491aac8a-f22a-143a-3c7c-44a29fa2c777",
-        "x-ms-date": "Wed, 17 Feb 2021 22:34:54 GMT",
->>>>>>> 1814567d
+          "azsdk-net-Storage.Files.DataLake/12.7.0-alpha.20210219.1",
+          "(.NET 5.0.3; Microsoft Windows 10.0.19041)"
+        ],
+        "x-ms-client-request-id": "e174f31d-3b17-48e2-ebb1-9272b0deccb9",
+        "x-ms-date": "Fri, 19 Feb 2021 19:13:23 GMT",
         "x-ms-return-client-request-id": "true",
         "x-ms-version": "2020-06-12"
       },
       "RequestBody": [
-        "\u0022ns\uFFFDoZ\uFFFD26\u001E\u000BO\u0010\uFFFD\u023C\u001B\uFFFD\u0019\\\uB623d\uFFFD\uFFFDE\u00032:g3G\uFFFD4\uFFFD\uFFFD\uFFFDu.M\u001C!\uFFFDH!0\uFFFD\uFFFD\uFFFD\uFFFDQT\u00166\uFFFD\u0404\u000E\uFFFD\u0014\uFFFD\uFFFD\uFFFD\uFFFD\uFFFD\u0007\u0012\uFFFD\u001C\u0003A\u0014\uFFFD\u000F\uFFFDv\uFFFD\u001Bm[o=_i\u0016\uFFFD1\uFFFD^\uFFFD5\u02D1\u0019\uFFFD\u001C$\u000Fo\u0019\u001DR\uFFFD\u03CE\u003Ci\u0007f_\uFFFDh\uFFFD\uFFFD\uFFFDP\uFFFD\uFFFD\uFFFD\uFFFD\uFFFDJ$A\uFFFDv\uFFFD\uFFFDO\uFFFDQ\u03EBS\u003E\u001D\uFFFD\uFFFD\uFFFD\uFFFDt*a\uFFFD\uFFFD\uFFFD)\n",
-        "to{\uFFFDovC\uFFFD-h\u0000\u0018\uFFFD\uFFFD\uFFFD\uFFFD\r",
-        "\u0022\uFFFDMI\uFFFD\uFFFD\u000F\uFFFD\u0145\uFFFD\uFFFD%W\u0001Lx\\\uFFFD7\uFFFD_5\u000Fj\uFFFD,\uFFFD\uFFFD \uFFFDs\uFFFD\uFFFD\uFFFD\u0010\uFFFD\uFFFD\uFFFDl\u06EA\uFFFD\uFFFD\u0007\u0010\uFFFD\uFFFD@;\uFFFD{N\u0086=\u0797\uFFFD\u007F\uFFFD\uFFFD8:3\uFFFD\uFFFDp\uFFFDo,\uFFFD\uFFFDEw\uFFFD\uFFFD\u001B\uFFFD\uFFFD\u081C2\uFFFD\u0004\uFFFD\uFFFD\uFFFDU$\uFFFD\uFFFD\u0005G_\uFFFD\u0500\r",
-        "[\uFFFD\u02E9\uFFFDj\fA\uFFFD^\uFFFDs\uFFFD\uFFFD\uFFFD\b\uFFFD\u0007\uFFFD\uFFFDg\uFFFD\uFFFD\u001A\b\uFFFD\uFFFD\uFFFD\uFFFD\u0018\uFFFD\u0013\uFFFD\uFFFD\uFFFDX\uFFFD\uFFFD8\uFFFDG\u05C3\uFFFD\uFFFD\uFFFD\uFFFDA\u003E\u00E8D\uFFFD\uFFFD\uFFFD\uFFFD\uFFFD\uFFFD\uFFFDn\\C\uFFFD\uFFFD\uFFFD\uFFFDmdl3\uFFFD\uFFFDV\uFFFD\u001F\uFFFDRuW\uFFFD\u0013n\uFFFDU(\u03E4\uFFFD\u0011\uFFFD#Q\uFFFD\u029A\u0004)\uFFFD\b\u060F\uFFFD\uFFFD\n",
-        "\u0019\u0022\uFFFDb\uFFFD\uFFFD^\u003CJ\uFFFDZ\uFFFDXe\uFFFD4\uFFFDR\uFFFD\u0010W\u050C\uFFFD\u001B\uFFFD\\l~R\uFFFD\uFFFD\uFFFD;\u0005\uFFFDBV\uFFFDG\uFFFD\u0007\uFFFDo\uFFFD\u007F\u0450;\uFFFD\uFFFD1\u000F\uFFFD\uFFFDMaij\uFFFD\u0002\uFFFD\u02DC\uFFFDT\uFFFD\u001D_\uFFFD\uFFFD:\uFFFD})P\u0013\u001CK\uFFFD\uFFFD\uFFFD0\uFFFDT]\uFFFD\uFFFDy\uFFFD\uFFFD\uFFFD\uFFFD\uFFFDE\u0017;%\uFFFDX\uFFFD\uFFFD1O\uFFFD\uFFFDb\uFFFD\uFFFDq9D\u001E\u037C6\uFFFD\uFFFDHm\uFFFD\u0017\uFFFD\uFFFDk\u0019N\b8\u0011\u0014\uFFFDx\uFFFD\uFFFDK\uFFFD\uFFFD(\uFFFD\uFFFD\uFFFD\uFFFD\u0007~;\uFFFD\u001E\t\u000FxJ\uFFFD7\uFFFD\uFFFD\u0010\uFFFD\uFFFDuZY\uFFFD\\K\uFFFD\u002B\uFFFDq\uFFFD\uFFFD\u0238r\uFFFD.\uFFFD(0^/\uFFFD(\uFFFD\uFFFD\u0011@dX;\u000F\uFFFD\uFFFD\u0019\uFFFD\uFFFD)\uFFFD2n\uFFFD@\uFFFDs\uFFFD\uFFFD$\u013Egtb\uFFFD:F[0%\uFFFD9\uFFFD\u01C65\uFFFD\uFFFD8\uFFFD\uFFFD0\u0005\uFFFD\uFFFD\uFFFD\uFFFD\uFFFDe\uFFFD\uFFFDF\uFFFD|\uFFFD\uFFFD\u01ADIU\uFFFDDo\u0004\u0018\uFFFD\uFFFD\u01FAb\uFFFD\uFFFDJ\uFFFD\uFFFDb\uFFFDl\uFFFDjW\uFFFDzFKL\u000F!\uFFFDo\uFFFDx\uFFFD\u028C\uFFFD\u0001\uFFFD\uFFFD\uFFFD\u00074\u0003\uFFFD\uFFFD\uFFFDg\uFFFD\u0016\uFFFDC@W\uFFFD|O\uFFFD\uFFFD\u032C\u04E6$\uFFFD\u0007\uFFFDf\uFFFDe\uFFFDa\uFFFDp\u0012b\u0022\uFFFD\u0060O\uFFFD\n",
-        "\u0007\u002B\uFFFD \uFFFDN=\uFFFDC\fO\u000Ba\u0010\u000F\uFFFDf\uFFFD\uFFFD#H,\uFFFD\uFFFDD\uFFFDY\\I]|\uFFFDL\uFFFD\u001D\uFFFDh_ml(\u0003\u001D\uFFFD!\u0007\u0001\u0012\uFFFD\uFFFD\uFFFD\uFFFD7c\uFFFD\u0692\uFFFD\uFFFDq\uFFFD\uFFFD\u63C6\uFFFD\uFFFD\uFFFDG^\u0006(@\uFFFDE\u000E\uFFFD\uFFFD=\uFFFDGydc\u00D0\uFFFD\uFFFDB5\uFFFD\uFFFD\uFFFDwF\uFFFD7\r",
-        "\uFFFDH:\u001F\uFFFD\uFFFD\uFFFD\uFFFDg}\u0316!\uFFFD\uFFFDg\u001D\uFFFD\uFFFD\uFFFD\uFFFD\uFFFD\u0012\u0103,\u0274\uFFFD\uFFFD\uFFFD\u0012\uFFFDK(\uFFFD\uFFFDp2\uFFFD\uFFFD\\v\uFFFDw\uFFFD\u0010\uFFFD\uFFFDd\uFFFDA\uFFFDsMn\uFFFD\uFFFDod-\uFFFD\uFFFD\uFFFD\u000E\uFFFD\uFFFD\uFFFD\uFFFD?\u0013\uFFFD\\R\uFFFD:sL\uFFFD\u001C\uFFFD\uFFFD^#\uFFFDn\uFFFD\uFFFD\uFFFDW\u001C\u0000\uFFFDk\u03A2\uFFFD\uFFFDi;oEW%\uFFFD\uFFFDG \uFFFD4\u0014t\uFFFDH.\uFFFD[\uFFFD\uFFFD\uFFFD\u0027\uFFFD\uFFFD0#\u0012\uFFFD\uFFFD\uFFFD~\uFFFDc\uFFFD\uFFFD|9\uFFFD\u0004\u0026\u0060@\uFFFDC\uFFFD0\uFFFD\u003C\uFFFDG\uFFFD\uFFFD\uFFFD\u0013\uFFFDz\u0027\u0002\uFFFD\uFFFDV\uFFFD\uFFFDz\uFFFD\uFFFDl\uFFFDtb\u0022O\uFFFDy\uFFFDaD\uFFFD|\uFFFDE\uFFFD\uFFFD\uFFFD\t\uFFFD\u001AO\uFFFD?U6\uFFFD(\uFFFD\uFFFDr\u000B\uFFFD\u0015\uFFFD\uFFFD\u020B$\u0060\u0000OMk"
+        "\u0019\uFFFD\uFFFD\u0007\uFFFDa\uFFFDj\uFFFD!\uFFFD(\uFFFD\uFFFD\uFFFDO\uFFFD\uFFFD\uFFFDl\u0006\uFFFD\uFFFDf\uFFFD\uFFFDn7:\uFFFDr\u0027\uFFFD\u0004\u0012\uFFFDq\u03CB\uFFFD?\uFFFD=\uFFFD\u0005\uFFFD\uFFFD\u003E\uFFFDZdLS[n\u0022\uFFFDj\u0007\uFFFD\uFFFD\uFFFD0\u0003\uFFFD\u0515\uFFFDu\u0000\u0776\u001F\u0002--\uFFFD%\u0060Z\uFFFD/\uFFFD\uFFFDJ\u0026\uFFFD8\uFFFD\uFFFD\uFFFD\u0007\uFFFD\uFFFD\uFFFD}\uFFFD9\u000E1\u000F]\u0259|\uFFFD,Q-Ah\uFFFD\n",
+        "\uFFFD\uFFFD\uFFFD#O\uFFFD\uFFFD\u0000\\\uFFFD\uFFFD\u000B\uFFFD\uFFFD^h\uFFFD\uFFFD\u007F\u0016.J{f\u0004c\uFFFD\uFFFD\uFFFD\n",
+        "T\uFFFDN\uFFFD\u0019\uFFFD\uFFFDYX\uFFFD\uFFFD1\uFFFDeD\uFFFD\uFFFD\uFFFD\uFFFD\uFFFD~\uFFFD\uFFFD\uFFFDcv\\\u001E\uFFFD\u001C\uFFFD}Q\uFFFD\uFFFD\uFFFD\uFFFD\u054E\uFFFDU,\uFFFD\uFFFD\uFFFD\uFFFD\u0015!v\uFFFD\uFFFD\u002B\uFFFD\uFFFD\uFFFD\uFFFD\uFFFD!\uFFFDYy;lc\uFFFD\uFFFDa\uFFFDH\uFFFD\uFFFD\uFFFD?V(\uFFFD\uFFFD\uFFFD\uFFFD\uFFFD\u0060:\uFFFD/\u003Eb\uFFFD\uFFFD\n",
+        "\\\uFFFD\uFFFD\u001F4\u0018\u001A\uFFFD\uFFFD\uFFFDI6S\u0664\uFFFD\uFFFD\uFFFDBd\t\uFFFD\uFFFDB\uFFFD\uFFFD\u003E\uFFFD\u003C%\uFFFD\u03DC\uFFFD\uFFFD\uFFFD\u0014\uFFFD\n",
+        "=\r",
+        "\uFFFDLd\uFFFD\uFFFD\fa\u0003?Gv\uFFFD\u0060\u0001\uFFFD;u4;\u0647\uFFFDv\u0005z\uFFFD\uFFFD\uFFFD\uFFFD\uFFFD-\uFFFD\u0004W;j\\\uFFFDU\uFFFD\u0750\uFFFD\uFFFD\u001D-\u003C\uFFFDE\uFFFD\uFFFD\uFFFD\uFFFDc\uFFFDJ\uFFFD_\u001A\uFFFDpr3d\u001A\uFFFD\uFFFD\t\uFFFD;\uFFFD\uFFFD\uFFFDO\uFFFD\uFFFD\uFFFD\uFFFD\uFFFDM]\uFFFD6;\uFFFD\u0012\uFFFD\uFFFD\uFFFD\uFFFD\uFFFDZ|j\\\uFFFD\u0088\uFFFD3\uFFFD\n",
+        "\uFFFD\u05F6\u007Fg\uFFFD\uFFFD\u003Cw\u035D\uFFFD\uFFFD\uFFFD)\uFFFD\uFFFD\uFFFD8\u0566\uFFFD5\uFFFD\u04D1\uFFFD\uFFFD\uFFFD_\uFFFD*\uFFFD\uFFFD|d\uFFFD:A.X\uFFFD\u013D\uFFFD^n@\u0005\uFFFD\uFFFD\u001Ad\u05A13\uFFFD\uFFFD\uFFFD\uFFFDe\u0017\u0010r\uFFFD,\uFFFD\u0160\uFFFD\uFFFD\uFFFD\uFFFDM]p\uFFFD\uFFFD\uFFFD;\uFFFD\uFFFDZ(/\uFFFD9\uFFFD\u00AE\uFFFDdM[\uFFFDm\uFFFDJ_s\u0769\uFFFD\u0015\uFFFD\u0004s\u0016y1m\uFFFD\uFFFDQ\u03BD\uFFFDB\uFFFD\uFFFD\uFFFD\u0002\uFFFD\b]\uFFFDKZ\uFFFD{\uFFFD}^\uFFFD\uFFFDDV\u002Bh#\u002B\uFFFD@\u001D\uFFFD\uFFFD\n",
+        "%\uFFFD\uFFFD\u0007\uFFFD\uFFFD\u0001\uFFFD\uFFFD\r",
+        "u\\(\uFFFD\uFFFDt\uFFFDHeYx\uFFFDy\uFFFD\u0017N\u03F0p\uFFFD\uFFFD\uFFFD\u0012@5@\uFFFDs\uFFFD\uFFFD]1I7\uFFFD\uFFFD@g\uFFFD\u001CN\uFFFD\u001A;\uFFFDM6\u003C\uFFFDY\uFFFDP5\uFFFD\u0022\uFFFDI\uFFFDI\uFFFD~oh\uFFFDF\uFFFDA\uFFFDH\u000Eh\u000ETb\u0016\uFFFD\u05EF\uFFFD\t\uFFFD\uFFFD\uFFFDL\f\uFFFDM\u0014H\uFFFDX\uFFFDY\uFFFD\uFFFDe\uFFFD?J\uFFFD\uFFFDJGB\uFFFD\f\uFFFDq7\uFFFD?\uFFFD\uFFFD\uFFFD\u001C\uFFFDK?-g\u00B6\uFFFD\uFFFD\uFFFD\uFFFD\uFFFD\u000F\uFFFDd\u0027\u0014\u0026\uFFFD5\u0004\uFFFD\u001A\uFFFD\u0007p\u0013 A\u0019\uFFFD\uFFFDu\uFFFDO\uFFFD\uFFFD\uFFFD$\u353F\uFFFD$\u0006[\uFFFD\uFFFD\uFFFDw*\uFFFD\u001C\uFFFD\u0017%1\uFFFD%\uFFFD\uFFFD\uFFFDF\uFFFD\uFFFD\uFFFD;yGd\uFFFDM\u0001\uFFFD\uFFFDE=\uFFFD\uFFFD\uFFFD\uFFFD9M\uFFFD\uFFFD\u0016\uFFFD\uFFFD~*\uFFFD\uFFFD\uFFFD-4\uFFFDx\uFFFD)K N\uFFFDn\uFFFD\u076B#\u0017\uFFFD\uFFFD;\uFFFDyMuH{\uFFFD\uFFFD\u0001~\uFFFD\u001D\uFFFD\uFFFD\uFFFD\uFFFD\u0123\uFFFDJ\uFFFDc\uFFFD[\uFFFD\uFFFD\uFFFD\u0011k\uFFFD\uFFFD\uFFFDB\uFFFD\u0018\u0027\u0FF6\uFFFDFEI\uFFFDSt\uFFFD\u001D1\uFFFD_t\u0005\uFFFDny\uFFFD\uFFFD\uFFFDi\uFFFD\uFFFDyj\uFFFDM\uFFFD\u0002\uFFFD\uFFFD\uFFFD\u0004\uFFFD\uFFFD\u0004\uFFFD\u0019\uFFFD\u00072\u0006\uFFFD\uFFFD\uFFFD7/\uFFFD\uFFFD$\uFFFD9\uFFFD\uFFFDL|\uFFFD\uFFFD\uFFFD\uFFFD\u0005\uFFFD\u0543\uFFFD\uFFFDZ\uFFFD6\uFFFD\uFFFD_\u0004\uFFFDc\uFFFD\uFFFD\uFFFD3\uFFFD\uFFFD5\uFFFD\uFFFDI\u0005\u0012\uFFFDRX\uFFFD:!\u0001\uFFFD0Y2\uFFFD\u0727p\f\u003C?4\u0003W\uFFFD\uFFFD\uFFFD\uFFFD\u001D^d\uFFFD\uFFFDc\uFFFDH\uFFFD\uFFFD?.$\uFFFD\uFFFD\u00023H\uFFFD3V\u00036)\uFFFD\uFFFD\u0015\u0001\uFFFD\uFFFDyf\u048F\u0004\uFFFD48\uFFFD\uFFFD\u0514\uFFFD\uFFFD\uFFFD\u000E\u001AQ\u001BU\uFFFD\uFFFDj\uFFFDT\u0019\u0027;V\uFFFDN\u06CD2j\uFFFD[\uFFFD\uFFFDE\uFFFD\uFFFDx\uFFFD_\uFFFDD\uFFFD\\\uFFFD\uFFFD\uFFFD\uFFFDe\u0000\uFFFD\uFFFD\u001E;\uFFFDz\uFFFD\uFFFD\uFFFD\u007F\uFFFD\u0007\uFFFD!\uFFFD"
       ],
       "StatusCode": 202,
       "ResponseHeaders": {
         "Content-Length": "0",
-<<<<<<< HEAD
-        "Date": "Wed, 03 Feb 2021 02:09:21 GMT",
-=======
-        "Date": "Wed, 17 Feb 2021 22:34:53 GMT",
->>>>>>> 1814567d
-        "Server": [
-          "Windows-Azure-HDFS/1.0",
-          "Microsoft-HTTPAPI/2.0"
-        ],
-        "x-ms-client-request-id": "491aac8a-f22a-143a-3c7c-44a29fa2c777",
-<<<<<<< HEAD
-        "x-ms-request-id": "85793da5-801f-0082-15d1-f93ee1000000",
-=======
-        "x-ms-request-id": "e042714d-201f-008b-2e7d-057b32000000",
->>>>>>> 1814567d
+        "Date": "Fri, 19 Feb 2021 19:13:22 GMT",
+        "Server": [
+          "Windows-Azure-HDFS/1.0",
+          "Microsoft-HTTPAPI/2.0"
+        ],
+        "x-ms-client-request-id": "e174f31d-3b17-48e2-ebb1-9272b0deccb9",
+        "x-ms-request-id": "6f4bc498-e01f-004f-69f3-060e0b000000",
         "x-ms-request-server-encrypted": "true",
         "x-ms-version": "2020-06-12"
       },
       "ResponseBody": []
     },
     {
-      "RequestUri": "https://seannse.dfs.core.windows.net/test-filesystem-605bf323-0aac-5a31-e75e-926ea23c3aef/test-file-ac863a35-a295-2606-710f-771cbc340deb?action=flush\u0026position=1024",
+      "RequestUri": "https://seannse.dfs.core.windows.net/test-filesystem-068b494e-0c84-2eb3-925b-c27ba549e6c1/test-file-87d57385-17ba-54b1-92d5-7cdec2308bf4?action=flush\u0026position=1024",
       "RequestMethod": "PATCH",
       "RequestHeaders": {
         "Accept": "application/json",
         "Authorization": "Sanitized",
         "User-Agent": [
-<<<<<<< HEAD
-          "azsdk-net-Storage.Files.DataLake/12.7.0-alpha.20210202.1",
-          "(.NET Framework 4.8.4250.0; Microsoft Windows 10.0.19042 )"
-        ],
-        "x-ms-client-request-id": "f213d2a9-e48c-8b68-feef-f32906da5b57",
-        "x-ms-date": "Wed, 03 Feb 2021 02:09:21 GMT",
-=======
-          "azsdk-net-Storage.Files.DataLake/12.7.0-alpha.20210217.1",
-          "(.NET 5.0.3; Microsoft Windows 10.0.19042)"
-        ],
-        "x-ms-client-request-id": "f213d2a9-e48c-8b68-feef-f32906da5b57",
-        "x-ms-date": "Wed, 17 Feb 2021 22:34:54 GMT",
->>>>>>> 1814567d
+          "azsdk-net-Storage.Files.DataLake/12.7.0-alpha.20210219.1",
+          "(.NET 5.0.3; Microsoft Windows 10.0.19041)"
+        ],
+        "x-ms-client-request-id": "0af7d2db-3da6-b7b7-2197-6fec82047ba1",
+        "x-ms-date": "Fri, 19 Feb 2021 19:13:24 GMT",
         "x-ms-return-client-request-id": "true",
         "x-ms-version": "2020-06-12"
       },
@@ -1186,50 +784,32 @@
       "StatusCode": 200,
       "ResponseHeaders": {
         "Content-Length": "0",
-<<<<<<< HEAD
-        "Date": "Wed, 03 Feb 2021 02:09:21 GMT",
-        "ETag": "\u00220x8D8C7E8B94BFCE6\u0022",
-        "Last-Modified": "Wed, 03 Feb 2021 02:09:22 GMT",
-=======
-        "Date": "Wed, 17 Feb 2021 22:34:53 GMT",
-        "ETag": "\u00220x8D8D3943F8E725F\u0022",
-        "Last-Modified": "Wed, 17 Feb 2021 22:34:54 GMT",
->>>>>>> 1814567d
-        "Server": [
-          "Windows-Azure-HDFS/1.0",
-          "Microsoft-HTTPAPI/2.0"
-        ],
-        "x-ms-client-request-id": "f213d2a9-e48c-8b68-feef-f32906da5b57",
-<<<<<<< HEAD
-        "x-ms-request-id": "85793dc4-801f-0082-34d1-f93ee1000000",
-=======
-        "x-ms-request-id": "e0427164-201f-008b-457d-057b32000000",
->>>>>>> 1814567d
+        "Date": "Fri, 19 Feb 2021 19:13:22 GMT",
+        "ETag": "\u00220x8D8D50A6D54C224\u0022",
+        "Last-Modified": "Fri, 19 Feb 2021 19:13:23 GMT",
+        "Server": [
+          "Windows-Azure-HDFS/1.0",
+          "Microsoft-HTTPAPI/2.0"
+        ],
+        "x-ms-client-request-id": "0af7d2db-3da6-b7b7-2197-6fec82047ba1",
+        "x-ms-request-id": "6f4bc4b4-e01f-004f-05f3-060e0b000000",
         "x-ms-request-server-encrypted": "false",
         "x-ms-version": "2020-06-12"
       },
       "ResponseBody": []
     },
     {
-      "RequestUri": "https://seannse.blob.core.windows.net/test-filesystem-605bf323-0aac-5a31-e75e-926ea23c3aef/test-file-ac863a35-a295-2606-710f-771cbc340deb",
+      "RequestUri": "https://seannse.blob.core.windows.net/test-filesystem-068b494e-0c84-2eb3-925b-c27ba549e6c1/test-file-87d57385-17ba-54b1-92d5-7cdec2308bf4",
       "RequestMethod": "HEAD",
       "RequestHeaders": {
         "Accept": "application/xml",
         "Authorization": "Sanitized",
         "User-Agent": [
-<<<<<<< HEAD
-          "azsdk-net-Storage.Files.DataLake/12.7.0-alpha.20210202.1",
-          "(.NET Framework 4.8.4250.0; Microsoft Windows 10.0.19042 )"
-        ],
-        "x-ms-client-request-id": "cdf98304-d58f-48eb-f000-4ab562fcb01c",
-        "x-ms-date": "Wed, 03 Feb 2021 02:09:22 GMT",
-=======
-          "azsdk-net-Storage.Files.DataLake/12.7.0-alpha.20210217.1",
-          "(.NET 5.0.3; Microsoft Windows 10.0.19042)"
-        ],
-        "x-ms-client-request-id": "cdf98304-d58f-48eb-f000-4ab562fcb01c",
-        "x-ms-date": "Wed, 17 Feb 2021 22:34:54 GMT",
->>>>>>> 1814567d
+          "azsdk-net-Storage.Files.DataLake/12.7.0-alpha.20210219.1",
+          "(.NET 5.0.3; Microsoft Windows 10.0.19041)"
+        ],
+        "x-ms-client-request-id": "de96bf80-c1e6-bb13-f28e-4043edfed165",
+        "x-ms-date": "Fri, 19 Feb 2021 19:13:24 GMT",
         "x-ms-return-client-request-id": "true",
         "x-ms-version": "2020-06-12"
       },
@@ -1239,15 +819,9 @@
         "Accept-Ranges": "bytes",
         "Content-Length": "1024",
         "Content-Type": "application/octet-stream",
-<<<<<<< HEAD
-        "Date": "Wed, 03 Feb 2021 02:09:22 GMT",
-        "ETag": "\u00220x8D8C7E8B94BFCE6\u0022",
-        "Last-Modified": "Wed, 03 Feb 2021 02:09:22 GMT",
-=======
-        "Date": "Wed, 17 Feb 2021 22:34:54 GMT",
-        "ETag": "\u00220x8D8D3943F8E725F\u0022",
-        "Last-Modified": "Wed, 17 Feb 2021 22:34:54 GMT",
->>>>>>> 1814567d
+        "Date": "Fri, 19 Feb 2021 19:13:23 GMT",
+        "ETag": "\u00220x8D8D50A6D54C224\u0022",
+        "Last-Modified": "Fri, 19 Feb 2021 19:13:23 GMT",
         "Server": [
           "Windows-Azure-Blob/1.0",
           "Microsoft-HTTPAPI/2.0"
@@ -1255,50 +829,32 @@
         "x-ms-access-tier": "Hot",
         "x-ms-access-tier-inferred": "true",
         "x-ms-blob-type": "BlockBlob",
-        "x-ms-client-request-id": "cdf98304-d58f-48eb-f000-4ab562fcb01c",
-<<<<<<< HEAD
-        "x-ms-creation-time": "Wed, 03 Feb 2021 02:09:22 GMT",
-=======
-        "x-ms-creation-time": "Wed, 17 Feb 2021 22:34:54 GMT",
->>>>>>> 1814567d
+        "x-ms-client-request-id": "de96bf80-c1e6-bb13-f28e-4043edfed165",
+        "x-ms-creation-time": "Fri, 19 Feb 2021 19:13:23 GMT",
         "x-ms-group": "$superuser",
         "x-ms-lease-state": "available",
         "x-ms-lease-status": "unlocked",
         "x-ms-owner": "$superuser",
         "x-ms-permissions": "rw-r-----",
-<<<<<<< HEAD
-        "x-ms-request-id": "62bd9810-501e-0007-08d1-f9133c000000",
-=======
-        "x-ms-request-id": "d1a26649-f01e-0031-577d-059e4c000000",
->>>>>>> 1814567d
+        "x-ms-request-id": "2e6cdaab-201e-00a4-53f3-0676f9000000",
         "x-ms-server-encrypted": "true",
         "x-ms-version": "2020-06-12"
       },
       "ResponseBody": []
     },
     {
-      "RequestUri": "https://seannse.blob.core.windows.net/test-filesystem-605bf323-0aac-5a31-e75e-926ea23c3aef/test-file-ac863a35-a295-2606-710f-771cbc340deb",
+      "RequestUri": "https://seannse.blob.core.windows.net/test-filesystem-068b494e-0c84-2eb3-925b-c27ba549e6c1/test-file-87d57385-17ba-54b1-92d5-7cdec2308bf4",
       "RequestMethod": "GET",
       "RequestHeaders": {
         "Accept": "application/xml",
         "Authorization": "Sanitized",
-<<<<<<< HEAD
-        "If-Match": "\u00220x8D8C7E8B94BFCE6\u0022",
-        "User-Agent": [
-          "azsdk-net-Storage.Files.DataLake/12.7.0-alpha.20210202.1",
-          "(.NET Framework 4.8.4250.0; Microsoft Windows 10.0.19042 )"
-        ],
-        "x-ms-client-request-id": "83250e93-8de1-82c8-2bc3-6c700e6ed28a",
-        "x-ms-date": "Wed, 03 Feb 2021 02:09:22 GMT",
-=======
-        "If-Match": "0x8D8D3943F8E725F",
-        "User-Agent": [
-          "azsdk-net-Storage.Files.DataLake/12.7.0-alpha.20210217.1",
-          "(.NET 5.0.3; Microsoft Windows 10.0.19042)"
-        ],
-        "x-ms-client-request-id": "83250e93-8de1-82c8-2bc3-6c700e6ed28a",
-        "x-ms-date": "Wed, 17 Feb 2021 22:34:55 GMT",
->>>>>>> 1814567d
+        "If-Match": "0x8D8D50A6D54C224",
+        "User-Agent": [
+          "azsdk-net-Storage.Files.DataLake/12.7.0-alpha.20210219.1",
+          "(.NET 5.0.3; Microsoft Windows 10.0.19041)"
+        ],
+        "x-ms-client-request-id": "c26c287a-9d6d-7bba-e5ec-01a34bb8d209",
+        "x-ms-date": "Fri, 19 Feb 2021 19:13:24 GMT",
         "x-ms-return-client-request-id": "true",
         "x-ms-version": "2020-06-12"
       },
@@ -1308,64 +864,40 @@
         "Accept-Ranges": "bytes",
         "Content-Length": "1024",
         "Content-Type": "application/octet-stream",
-<<<<<<< HEAD
-        "Date": "Wed, 03 Feb 2021 02:09:22 GMT",
-        "ETag": "\u00220x8D8C7E8B94BFCE6\u0022",
-        "Last-Modified": "Wed, 03 Feb 2021 02:09:22 GMT",
-=======
-        "Date": "Wed, 17 Feb 2021 22:34:54 GMT",
-        "ETag": "\u00220x8D8D3943F8E725F\u0022",
-        "Last-Modified": "Wed, 17 Feb 2021 22:34:54 GMT",
->>>>>>> 1814567d
+        "Date": "Fri, 19 Feb 2021 19:13:23 GMT",
+        "ETag": "\u00220x8D8D50A6D54C224\u0022",
+        "Last-Modified": "Fri, 19 Feb 2021 19:13:23 GMT",
         "Server": [
           "Windows-Azure-Blob/1.0",
           "Microsoft-HTTPAPI/2.0"
         ],
         "x-ms-blob-type": "BlockBlob",
-        "x-ms-client-request-id": "83250e93-8de1-82c8-2bc3-6c700e6ed28a",
-<<<<<<< HEAD
-        "x-ms-creation-time": "Wed, 03 Feb 2021 02:09:22 GMT",
-=======
-        "x-ms-creation-time": "Wed, 17 Feb 2021 22:34:54 GMT",
->>>>>>> 1814567d
+        "x-ms-client-request-id": "c26c287a-9d6d-7bba-e5ec-01a34bb8d209",
+        "x-ms-creation-time": "Fri, 19 Feb 2021 19:13:23 GMT",
         "x-ms-group": "$superuser",
         "x-ms-lease-state": "available",
         "x-ms-lease-status": "unlocked",
         "x-ms-owner": "$superuser",
         "x-ms-permissions": "rw-r-----",
-<<<<<<< HEAD
-        "x-ms-request-id": "62bd9877-501e-0007-61d1-f9133c000000",
-=======
-        "x-ms-request-id": "d1a2666c-f01e-0031-777d-059e4c000000",
->>>>>>> 1814567d
+        "x-ms-request-id": "2e6cdb4d-201e-00a4-71f3-0676f9000000",
         "x-ms-server-encrypted": "true",
         "x-ms-version": "2020-06-12"
       },
-      "ResponseBody": "Im5z6J1vWpEyNh4LTxC4yLwbiRlc65ijZI6MRQMyOmczR/40q7nZdS5NHCHFSCEw1cXS0FFUFjbW0IQO4xSO//y22AcSgxwDQRTrD8923httW289X2kW3jHIXts1y5EZvxwkD28ZHVKpz448aQdmX/FooYelUKCSn/nWSiRBznaC0U\u002BzUc\u002BrUz4dlJDb2nQqYf/pzCkKdG97km92Q9MtaAAYuZi3sw0ivE1Jh7sPt8WFq\u002BglVwFMeFzgN79fNQ9q7yyPwiDcc67yxxDbwOyzbNuq8JjqBxD/zEA71ntOwoY93pePf/SkqTg6M5DxcLhvLMvjtUV3gOcbkPbgoJwyowSJneFVJOznBUdfr9SADVuIy6mwagxBxl6vc\u002B/\u002BxAicB4\u002BLZ9LWGgje/LD9GNATmoKaWNTygjj3R9eDpbH86EE\u002Bw6hE9aaIsbGh0W5cQ62NnNltZGwzqYVWkx/7UnVX4hNuvlUoz6TcEaYjUbDKmgQp9gjYj4TUChki7WKGjV48Su9a7oRYZc00kFLFEFfUjPgb0VxsflKPmbM7BeFCVoNH5wfBb6x/0ZA7o/4xD/rCTWFparwCz8ucy1TRHV/r8TrPfSlQExxLnP/LMNpUXYq5ebiA2OzGRRc7JaRYrbQxT7LEYpHQcTlEHs28Np/wSG3JF6OmaxlOCDgRFO548\u002B5LmuAoj/r56Ad\u002BO7oeCQ94Stw3jpYQiuSZdVpZv1xLzCvecZy\u002ByLhy0C6cKDBeL/4omckRQGRYOw/8jxmgoCmqMm6PQJhzuoIkxL5ndGKzOkZbMCWSOYvHhjWMwTie0TAF8fXBz\u002B9ltd9G7Xyl8MatSVXTRG8EGPnix7pi5vhKhfKOYoNs8WpX9XpGS0wPIZVv33jjyozAAdj83gc0A87m/GeJFo5DQFfqfE/1vcys06Yk8weAZrplzmGqcBJiIvKrYE/khgoHK54g\u002BU49ykMMTwthEA/HZpWsI0gsmc9Eh1lcSV18yEybHcdoX21sKAMdnSEHARLi5Pm5N2PC2pLP3HH04YHmj4a\u002BxvJHXgYoQPtFDvutPYZHeWRjw5Dp2UI1mYP7d0aBNw2aSDofmobzkfdnfcyWIZ7rrWcdg8z21O2wEsSDLMm0w9ftEvVLKN/dcDKZglx2nnfkEMrfZLRBpHNNbojBb2Qts7n0qQ6poISHPxOZXFKROnNMnxz/1F4jrG6B/blXHADNa86igfVpO29FVyWhp0cgvDQUdNBILt9b0fygJ6LKMCMSy/GE7rl\u002B42Osunw5ggQmYECFQ6cwhTzuR6/4yRPNeicCjttWnM16lZFsm3RiIk/4ecZhRO184UW0lacJhRpP3z9VNvMoz8RyC60Vw\u002BrIiyRgAE9Naw=="
-    },
-    {
-      "RequestUri": "https://seannse.blob.core.windows.net/test-filesystem-605bf323-0aac-5a31-e75e-926ea23c3aef?restype=container",
+      "ResponseBody": "Ga3RB4xh\u002BWqxIfsokofAT4WqjmwG9\u002BJm/8NuNzqucieTBBLAcc\u002BLjD/YPb0Fpes\u002BmVpkTFNbbiLLagfJ8sEwA6/UlY11AN22HwItLbklYFrYL57gSibTOJXw9QfHwZl9qDkOMQ9dyZl8rSxRLUFopgqt8cMjT7mIAFz3hAvW715or4V/Fi5Ke2YEY5z5ggpUiE78Gc/WWViAhTGzZUSOpr7O6H686I/bY3ZcHuwcjn1Ro/y82dWOklUs/5D9lxUhdrzeK5mMmJ\u002B/IbZZeTtsY/ezYcFI0c3oP1Yoj\u002Bj\u002B3stgOqcvPmLkxApc/LgfNBgawJyZSTZT2aTv9uxCZAm3wELr\u002BD6TPCWUz5y369UUyAo9Dc5MZJWVDGEDP0d2omABpTt1NDvZh4R2BXqZnO7P2i3hBFc7alytVezdkPzdHS08tkWZn5TOY4ZK1V8a\u002B3ByM2QalZ0JxjvfyN5P/PeHmedNXeaoNjuYEqHQ8JT8klp8alyXwoiQM\u002B8Kude2f2eOwjx3zZ2Jyv0pgoL7ONWm4jWD05Ga79dfvSr2nXxk4ZM6QS5YhcS98qBebkAFlPoaZNahM6vV9NJlFxBykyyBxaDvwfanTV1wxeHxO4GWWigv2zmlwq7nZE1b8220Sl9z3amfFdIEcxZ5MW3K47hRzr3nQrfz3ALyCF2oS1rwvHuBfV7Y90RWK2gjK5FAHYCVCiWvzQeogAGmrQ11XCi7iXTySGVZeNd5kBdOz7BwsercEkA1QO5z2f1dMUk34c9AZ6IcTtQaO5FNNjzvWbBQNfsimEnnhkmGfm9o/EaNQa9IDmgOVGIWwdev5wmyhIBMDPtNFEiFWOBZltBlsj9Kv/SMpkpHQuGYDNdxN54/0/nvHO9LPy1nwraItL2SsA\u002BXZCcUJt01BMoatAdwEyBBGcPWdZZP/4DHJOOUv40kBlvH2tN3KqwcuRclMYol9q\u002BVRpv6uzt5R2SnTQH5oUU99a6sqTlNyu8Wubx\u002BKs71oS00/njyKUsgTpJuz92rIxfS6DvceU11SHus5AF\u002B\u002Bh2WsqvUxKPMSsxji1un3vsRa5akrEKTGCfgv7b9RkVJoVN02B0x1l90BZ1uee7yzWmAmnlq2k3aApmD8wTszwSGGekHMgbd4JQ3L6alJJ857vJMfKzM3scFmtWDreJaiDaY6F8E6ppjornkM6qmNd75SQUSn1JYujohAZgwWTKx3KdwDDw/NANX6dny56sdXmT3imPdSOjkPy4k4\u002BgCM0iHM1YDNimhuhUBu7Z5ZtKPBKI0OM/O1JS\u002Bi8wOGlEbVbWQarRUGSc7VtBO240yatlbld5Fzft4uV/CRKpck5/D5mUA6PseO\u002Bp6\u002BeL/f/gHjCHzsg=="
+    },
+    {
+      "RequestUri": "https://seannse.blob.core.windows.net/test-filesystem-068b494e-0c84-2eb3-925b-c27ba549e6c1?restype=container",
       "RequestMethod": "DELETE",
       "RequestHeaders": {
         "Accept": "application/xml",
         "Authorization": "Sanitized",
-<<<<<<< HEAD
-        "traceparent": "00-917573ca05c63946b755b4e408c3cd5a-9294fe1ad9b8544c-00",
-        "User-Agent": [
-          "azsdk-net-Storage.Files.DataLake/12.7.0-alpha.20210202.1",
-          "(.NET Framework 4.8.4250.0; Microsoft Windows 10.0.19042 )"
-        ],
-        "x-ms-client-request-id": "5322f547-2dd7-253b-01b6-7588afde4040",
-        "x-ms-date": "Wed, 03 Feb 2021 02:09:22 GMT",
-=======
-        "traceparent": "00-3b1ecd4863f3f040beb9a651b9db56f7-3ab29980cca3e744-00",
-        "User-Agent": [
-          "azsdk-net-Storage.Files.DataLake/12.7.0-alpha.20210217.1",
-          "(.NET 5.0.3; Microsoft Windows 10.0.19042)"
-        ],
-        "x-ms-client-request-id": "5322f547-2dd7-253b-01b6-7588afde4040",
-        "x-ms-date": "Wed, 17 Feb 2021 22:34:55 GMT",
->>>>>>> 1814567d
+        "traceparent": "00-a9c607d75ba82343ad173bc5679d8f2b-89bbbca0f9e7de44-00",
+        "User-Agent": [
+          "azsdk-net-Storage.Files.DataLake/12.7.0-alpha.20210219.1",
+          "(.NET 5.0.3; Microsoft Windows 10.0.19041)"
+        ],
+        "x-ms-client-request-id": "c5c9fb42-0f91-d5f8-744d-4d0f3cfe041d",
+        "x-ms-date": "Fri, 19 Feb 2021 19:13:24 GMT",
         "x-ms-return-client-request-id": "true",
         "x-ms-version": "2020-06-12"
       },
@@ -1373,50 +905,31 @@
       "StatusCode": 202,
       "ResponseHeaders": {
         "Content-Length": "0",
-<<<<<<< HEAD
-        "Date": "Wed, 03 Feb 2021 02:09:22 GMT",
-=======
-        "Date": "Wed, 17 Feb 2021 22:34:54 GMT",
->>>>>>> 1814567d
-        "Server": [
-          "Windows-Azure-Blob/1.0",
-          "Microsoft-HTTPAPI/2.0"
-        ],
-        "x-ms-client-request-id": "5322f547-2dd7-253b-01b6-7588afde4040",
-<<<<<<< HEAD
-        "x-ms-request-id": "62bd98f5-501e-0007-53d1-f9133c000000",
-=======
-        "x-ms-request-id": "d1a26692-f01e-0031-177d-059e4c000000",
->>>>>>> 1814567d
-        "x-ms-version": "2020-06-12"
-      },
-      "ResponseBody": []
-    },
-    {
-      "RequestUri": "https://seannse.blob.core.windows.net/test-filesystem-5c76e00c-b0e2-d7e4-763c-4f376e171869?restype=container",
+        "Date": "Fri, 19 Feb 2021 19:13:23 GMT",
+        "Server": [
+          "Windows-Azure-Blob/1.0",
+          "Microsoft-HTTPAPI/2.0"
+        ],
+        "x-ms-client-request-id": "c5c9fb42-0f91-d5f8-744d-4d0f3cfe041d",
+        "x-ms-request-id": "2e6cdc03-201e-00a4-21f3-0676f9000000",
+        "x-ms-version": "2020-06-12"
+      },
+      "ResponseBody": []
+    },
+    {
+      "RequestUri": "https://seannse.blob.core.windows.net/test-filesystem-b436f964-0fd7-9032-dc2a-a426940bbc57?restype=container",
       "RequestMethod": "PUT",
       "RequestHeaders": {
         "Accept": "application/xml",
         "Authorization": "Sanitized",
-<<<<<<< HEAD
-        "traceparent": "00-e3816900b4b962468c654a2774f9190d-1fb4fbb843a90e4c-00",
-        "User-Agent": [
-          "azsdk-net-Storage.Files.DataLake/12.7.0-alpha.20210202.1",
-          "(.NET Framework 4.8.4250.0; Microsoft Windows 10.0.19042 )"
+        "traceparent": "00-cccaa2b16775bc4c859a574911058305-c7896f326e0bca4e-00",
+        "User-Agent": [
+          "azsdk-net-Storage.Files.DataLake/12.7.0-alpha.20210219.1",
+          "(.NET 5.0.3; Microsoft Windows 10.0.19041)"
         ],
         "x-ms-blob-public-access": "container",
-        "x-ms-client-request-id": "89a4de68-594b-96c1-104a-dc9add03b6ea",
-        "x-ms-date": "Wed, 03 Feb 2021 02:09:22 GMT",
-=======
-        "traceparent": "00-f729040d59f6484f8b2ee258f62da6e9-46b1e38c88152143-00",
-        "User-Agent": [
-          "azsdk-net-Storage.Files.DataLake/12.7.0-alpha.20210217.1",
-          "(.NET 5.0.3; Microsoft Windows 10.0.19042)"
-        ],
-        "x-ms-blob-public-access": "container",
-        "x-ms-client-request-id": "89a4de68-594b-96c1-104a-dc9add03b6ea",
-        "x-ms-date": "Wed, 17 Feb 2021 22:34:55 GMT",
->>>>>>> 1814567d
+        "x-ms-client-request-id": "c54aeb42-4057-328c-c838-e8676ad14069",
+        "x-ms-date": "Fri, 19 Feb 2021 19:13:24 GMT",
         "x-ms-return-client-request-id": "true",
         "x-ms-version": "2020-06-12"
       },
@@ -1424,52 +937,32 @@
       "StatusCode": 201,
       "ResponseHeaders": {
         "Content-Length": "0",
-<<<<<<< HEAD
-        "Date": "Wed, 03 Feb 2021 02:09:22 GMT",
-        "ETag": "\u00220x8D8C7E8B9A9B53C\u0022",
-        "Last-Modified": "Wed, 03 Feb 2021 02:09:23 GMT",
-=======
-        "Date": "Wed, 17 Feb 2021 22:34:54 GMT",
-        "ETag": "\u00220x8D8D3943FEB11C9\u0022",
-        "Last-Modified": "Wed, 17 Feb 2021 22:34:55 GMT",
->>>>>>> 1814567d
-        "Server": [
-          "Windows-Azure-Blob/1.0",
-          "Microsoft-HTTPAPI/2.0"
-        ],
-        "x-ms-client-request-id": "89a4de68-594b-96c1-104a-dc9add03b6ea",
-<<<<<<< HEAD
-        "x-ms-request-id": "f2888c3a-201e-0040-1dd1-f97867000000",
-=======
-        "x-ms-request-id": "2dad9068-101e-0080-4e7d-058059000000",
->>>>>>> 1814567d
-        "x-ms-version": "2020-06-12"
-      },
-      "ResponseBody": []
-    },
-    {
-      "RequestUri": "https://seannse.dfs.core.windows.net/test-filesystem-5c76e00c-b0e2-d7e4-763c-4f376e171869/test-file-9730073d-6e48-ca1b-f5e0-813b0afcca92?resource=file",
+        "Date": "Fri, 19 Feb 2021 19:13:23 GMT",
+        "ETag": "\u00220x8D8D50A6D846E33\u0022",
+        "Last-Modified": "Fri, 19 Feb 2021 19:13:23 GMT",
+        "Server": [
+          "Windows-Azure-Blob/1.0",
+          "Microsoft-HTTPAPI/2.0"
+        ],
+        "x-ms-client-request-id": "c54aeb42-4057-328c-c838-e8676ad14069",
+        "x-ms-request-id": "2e6cdcb6-201e-00a4-4bf3-0676f9000000",
+        "x-ms-version": "2020-06-12"
+      },
+      "ResponseBody": []
+    },
+    {
+      "RequestUri": "https://seannse.dfs.core.windows.net/test-filesystem-b436f964-0fd7-9032-dc2a-a426940bbc57/test-file-306eba24-f78d-2070-7263-76bf5d70c15d?resource=file",
       "RequestMethod": "PUT",
       "RequestHeaders": {
         "Accept": "application/json",
         "Authorization": "Sanitized",
-<<<<<<< HEAD
-        "traceparent": "00-830f1544f316a14094df252584808c05-8d6e5fd711458348-00",
-        "User-Agent": [
-          "azsdk-net-Storage.Files.DataLake/12.7.0-alpha.20210202.1",
-          "(.NET Framework 4.8.4250.0; Microsoft Windows 10.0.19042 )"
-        ],
-        "x-ms-client-request-id": "aed2c3e3-f14c-3938-76e1-8f4bf0091b02",
-        "x-ms-date": "Wed, 03 Feb 2021 02:09:22 GMT",
-=======
-        "traceparent": "00-50a84f15ec610b468d8b31f6e5e56c33-ef8b913dfcb1e14c-00",
-        "User-Agent": [
-          "azsdk-net-Storage.Files.DataLake/12.7.0-alpha.20210217.1",
-          "(.NET 5.0.3; Microsoft Windows 10.0.19042)"
-        ],
-        "x-ms-client-request-id": "aed2c3e3-f14c-3938-76e1-8f4bf0091b02",
-        "x-ms-date": "Wed, 17 Feb 2021 22:34:55 GMT",
->>>>>>> 1814567d
+        "traceparent": "00-48414f4478227d4d81e569e651689bf1-e9b971c65609c54c-00",
+        "User-Agent": [
+          "azsdk-net-Storage.Files.DataLake/12.7.0-alpha.20210219.1",
+          "(.NET 5.0.3; Microsoft Windows 10.0.19041)"
+        ],
+        "x-ms-client-request-id": "6f418a5e-3f86-7305-d9d3-e63c933e6806",
+        "x-ms-date": "Fri, 19 Feb 2021 19:13:24 GMT",
         "x-ms-return-client-request-id": "true",
         "x-ms-version": "2020-06-12"
       },
@@ -1477,107 +970,76 @@
       "StatusCode": 201,
       "ResponseHeaders": {
         "Content-Length": "0",
-<<<<<<< HEAD
-        "Date": "Wed, 03 Feb 2021 02:09:22 GMT",
-        "ETag": "\u00220x8D8C7E8B9EF66DD\u0022",
-        "Last-Modified": "Wed, 03 Feb 2021 02:09:23 GMT",
-=======
-        "Date": "Wed, 17 Feb 2021 22:34:54 GMT",
-        "ETag": "\u00220x8D8D39440210D3D\u0022",
-        "Last-Modified": "Wed, 17 Feb 2021 22:34:55 GMT",
->>>>>>> 1814567d
-        "Server": [
-          "Windows-Azure-HDFS/1.0",
-          "Microsoft-HTTPAPI/2.0"
-        ],
-        "x-ms-client-request-id": "aed2c3e3-f14c-3938-76e1-8f4bf0091b02",
-<<<<<<< HEAD
-        "x-ms-request-id": "e69bdd28-301f-0001-35d1-f92083000000",
-=======
-        "x-ms-request-id": "f2234caa-201f-0022-577d-05ba40000000",
->>>>>>> 1814567d
-        "x-ms-version": "2020-06-12"
-      },
-      "ResponseBody": []
-    },
-    {
-      "RequestUri": "https://seannse.dfs.core.windows.net/test-filesystem-5c76e00c-b0e2-d7e4-763c-4f376e171869/test-file-9730073d-6e48-ca1b-f5e0-813b0afcca92?action=append\u0026position=0",
+        "Date": "Fri, 19 Feb 2021 19:13:22 GMT",
+        "ETag": "\u00220x8D8D50A6D930A52\u0022",
+        "Last-Modified": "Fri, 19 Feb 2021 19:13:23 GMT",
+        "Server": [
+          "Windows-Azure-HDFS/1.0",
+          "Microsoft-HTTPAPI/2.0"
+        ],
+        "x-ms-client-request-id": "6f418a5e-3f86-7305-d9d3-e63c933e6806",
+        "x-ms-request-id": "6f4bc537-e01f-004f-07f3-060e0b000000",
+        "x-ms-version": "2020-06-12"
+      },
+      "ResponseBody": []
+    },
+    {
+      "RequestUri": "https://seannse.dfs.core.windows.net/test-filesystem-b436f964-0fd7-9032-dc2a-a426940bbc57/test-file-306eba24-f78d-2070-7263-76bf5d70c15d?action=append\u0026position=0",
       "RequestMethod": "PATCH",
       "RequestHeaders": {
         "Accept": "application/json",
         "Authorization": "Sanitized",
-        "Content-Length": "1877",
+        "Content-Length": "1880",
         "Content-Type": "application/json",
         "User-Agent": [
-<<<<<<< HEAD
-          "azsdk-net-Storage.Files.DataLake/12.7.0-alpha.20210202.1",
-          "(.NET Framework 4.8.4250.0; Microsoft Windows 10.0.19042 )"
-        ],
-        "x-ms-client-request-id": "47574a51-1c29-fc46-da3c-bc5cd6869d5f",
-        "x-ms-date": "Wed, 03 Feb 2021 02:09:23 GMT",
-=======
-          "azsdk-net-Storage.Files.DataLake/12.7.0-alpha.20210217.1",
-          "(.NET 5.0.3; Microsoft Windows 10.0.19042)"
-        ],
-        "x-ms-client-request-id": "47574a51-1c29-fc46-da3c-bc5cd6869d5f",
-        "x-ms-date": "Wed, 17 Feb 2021 22:34:55 GMT",
->>>>>>> 1814567d
+          "azsdk-net-Storage.Files.DataLake/12.7.0-alpha.20210219.1",
+          "(.NET 5.0.3; Microsoft Windows 10.0.19041)"
+        ],
+        "x-ms-client-request-id": "d360fcde-522e-40d6-317c-a6f94738e6de",
+        "x-ms-date": "Fri, 19 Feb 2021 19:13:24 GMT",
         "x-ms-return-client-request-id": "true",
         "x-ms-version": "2020-06-12"
       },
       "RequestBody": [
-        "\uFFFD\f{\uFFFD\u0027\uFFFD-\uFFFDa\uFFFD\uFFFD*\uFFFDg\u0002\uFFFD\u03CFr\uFFFD\u001D\uFFFD\u0006\uFFFD\b\u0002\uFFFD\u0018\uFFFD\uFFFD\uFFFD\u001C\u001C8\uFFFDR\uFFFD@\uFFFD\u0017\\Z\uFFFD\u0022\uFFFD\uFFFDt\uFFFD\uFFFD3\u0026w\r",
-        "\uFFFD\uFFFD\uFFFD#\u001F\uFFFD\uFFFD\u0014Ii\u0010\uFFFD\r",
-        "Z\u04F0[\uFFFD\uFFFD[3\u00BC\uFFFD!J-\uFFFD\uFFFD\uFFFDg\uFFFD\u000EI\uFFFDq{!\uFFFD-G\u0011\uFFFD\u0011_\uFFFD]\uFFFD\u71A4\uFFFD\u001C\uFFFD,\u000B\uFFFD~\uFFFD\uFFFD\uFFFD\uFFFD\uFFFD\uFFFD\uFFFD\uFFFD\uFFFD\u0010\u0005?\uFFFDm\uFFFD-\uFFFD.\uFFFDEH\uD2D8\u003E\u001F\uFFFD4\u001C\uFFFDs\uFFFD#Qp\uFFFD\uFFFD\uFFFDhw\uFFFDL\uFFFD\uFFFD\uFFFD7\uFFFD\uFFFD\uFFFD{\uFFFD\u002B9\uFFFD\uFFFD0\uFFFDE\uFFFD\uFFFD\u0060\uFFFD\uFFFDC\uFFFD\uFFFDI[\uFFFD7$Fj\uFFFDn\uFFFD\uFFFD\uFFFD\uFFFD\u0012\uFFFDD\uFFFD\uFFFDH\uFFFDn\uFFFD?\uFFFDGa\uFFFD\u0016\u0010XX\uFFFD\uFFFD\uFFFDx1\uFFFDV\uFFFD\uFFFDkF\u0019A\n",
-        "\uFFFD\uFFFD\uFFFD\u01C5R^\uFFFD!\uFFFD\uFFFD}~\uFFFD\uFFFD\u0178^H\uFFFD\u0014\uFFFD\uFFFD\uFFFDg\uFFFDJN\uFFFDW(}\uFFFD\uFFFD\uFFFD\uFFFD\uFFFDN\uFFFD\u0006\uFFFDY\uFFFD\u0013\uFFFD\uFFFD:z\uFFFD\uFFFD\uFFFD\uFFFD\u0469\uFFFD\u05E4\u0016\u0060\uFFFD\u0007\u000F\uFFFD\u0272G~\uFFFDC \uFFFDi\uFFFDB\uFFFD\uFFFD5\uFFFD\uFFFDR\u041C\uFFFD\uFFFD?\uFFFDU\uFFFD\uFFFD\u001F\uFFFD\uFFFD\uFFFD\uFFFD]\uFFFDak6j7\uFFFD*H\u0015\uFFFD\f;\uFFFD\uFFFD/\uFFFD\uFFFD7sp$r\uFFFD)\u0017\uFFFD\u0001\uFFFD|AC\uFFFD]^\uFFFD||\uFFFD\u000Ba[*\u001DH|\u001Fa\uFFFD\u003E\uFFFD\uFFFDv\uFFFD\uFFFD\uFFFD\fR\uFFFD\uFFFD4\uFFFD\uFFFDJX\uFFFDC7\uFFFD1\uFFFD\uFFFDh\u000F\uFFFDG~\uFFFDa\uFFFDH=V|\u003Cq\uFFFD\uFFFD\uFFFDo\uFFFD\uFFFD{,\uFFFDV\uFFFD\uFFFD\uFFFD)\uFFFD\f,)\u000E\uFFFD\uFFFDQ,\uFFFDT\uFFFD\uFFFD}\uFFFD\u001Cl\uFFFD\uFFFD\u0007\uFFFD)\uFFFD\uFFFD\uFFFD8\uFFFD\uFFFD\uFFFD\uFFFDvN0*S.\uFFFD\uFFFD\uFFFDZC\u074F\uFFFD?\u0001\uFFFD\u0004\uFFFD2E\uFFFD\uFFFDJ\u0002o!\uFFFD\uFFFD\uFFFD\uFFFD;\uFFFD\uFFFDx\uFFFD]Rz\uFFFD\uFFFD\u0530\uFFFD~L*\u0060\uFFFD7\u0017\uFFFD\u001C\uFFFD?\uFFFD\\\uFFFD(\uFFFD\f\uFFFD\u0011:\uFFFD\u0007#\uFFFD\u0013\uFFFD\uFFFD\uFFFD\uFFFD\uFFFDZp\uFFFDE\u02F6E\uFFFDVy\uFFFD\uFFFD\u001F\uF38BBw*\uFFFD\uFFFD\u003C\uFFFDu\uFFFDw(iL\u0002\uFFFD\uFFFD\u001D6o\uFFFD\u0014\u0016\u001Ar\uFFFDJD\uFFFD\uFFFD\uFFFD\uFFFD32\uFFFD_,\\\uFFFD\u0004\u001E\uFFFDcNT\uFFFD\uFFFDtT\uFFFD\r",
-        "\uFFFD\u803Fw\u002B\\\uFFFD\uFFFD\uFFFD\uFFFD*\uFFFDA\uFFFD\uFFFD7\u0123f4\u002B2Q!\uFFFD\uFFFD\uFFFD\uFFFD\uFFFD\uFFFD\uFFFD\uFFFD\u0000\uFFFDr\u00103\u0424\uFFFDm\u0026\uFFFD\uFFFD\f\u0158\uFFFD\uFFFD\uFFFD\u007F\u0635\uFFFD.\uFFFD\uFFFDc\uFFFD\uFFFD4\uFFFD\u0007xIl\uFFFDA\u0133o\uFFFD\uFFFD0\uFFFD\u002B\uFFFD\u0027\uFFFD\u0000L\u001F%?3\uFFFD J\uFFFD\uFFFDK\uFFFD9\uFFFD\u01AD\u001E\n",
-        "@\uFFFD6W\uFFFD\uFFFD@\uFFFDG\uFFFD\uFFFD\u0003\uFFFD\uFFFD\uFFFD\uFFFD\uFFFD\u0015\uFFFD\uFFFDE\uFFFDLD\uFFFD\uFFFDh\uFFFD]\uFFFDj\u0017\f\uFFFD\uFFFD\u001B\uFFFD\uFFFD?)\uFFFDJo\uFFFDX\uFFFD\u052C\u0027\uFFFDJ\uFFFD\u0012U\u016ES\uFFFD\uF4E0\uFFFD\uFFFD\u0019\uFFFD\uFFFDl\uFFFD\uFFFD\u0352\uFFFDp\uFFFD\uFFFD\u0022\uFFFD\uFFFD;\u001B\uFFFDx\uFFFDu\uFFFD\u0004\uFFFD\uFFFD8\uFFFD\uFFFDYP\uFFFD]\uFFFD\uFFFD~\uFFFDh\uFFFD\u0538\u06E1\uFFFD\u02CB\uFFFD\u0006_\uFFFD\uFFFD(\uFFFD\u0012_\uFFFD@\uFFFD~\uFFFD\uFFFD8\uFFFD\uFFFDl:;-n\uFFFD\uFFFD\uFFFD\uFFFD\uFFFD\uFFFDb*\u0002\uFFFD$\uFFFD\uFFFD}\uFFFD5\uFFFD\uFFFD\u0022\uFFFDH\uFFFDu\uFFFD\uFFFD\u007FW\uFFFD\u001F\uFFFDOu\uFFFD\uFFFD!\u000FK\uFFFDU\uFFFDs\u0016\uFFFD\u0460%=\u0007\u001A6Kf\u000B\uFFFDi\uFFFDQ\u0005\u0007=\uFFFD\uFFFD\n",
-        "q]\uFFFD9N[\uFFFD\uFFFD\u0006\u007F\uFFFD42.\uFFFD7\uFFFDBO\uFFFD\uFFFDE\uFFFDj\uFFFDC9\uFFFDE\uFFFD\u0018\uFFFD\uFFFD\u000B)s\uFFFD\uFFFD\uFFFDjLD\uFFFDj\uFFFD6\uFFFD\uFFFD\uFFFDN\uFFFD6\uFFFD!,tDg\n",
-        "\u0022\uFFFD$f\uFFFD[\u0027\u00040E\uFFFDS\uFFFDB\uFFFD\u0000\u0002\uFFFD@\f\u007F\u000Fw\uFFFD\u001D\uFFFD\uFFFD\uFFFD\uFFFD\uFFFD\uFFFD\uFFFD\uFFFDw\uFFFD \uFFFD\uFFFD5\u000F\uFFFD}\uFFFD\uFFFD\uFFFD\uFFFD\uFFFD\uFFFD\u002BqD\u0026\uFFFD\uFFFD\uFFFD-\uFFFDI\uFFFDq"
+        "\uFFFD\uFFFD\u0017\uFFFD\uFFFD\uFFFD-V\uFFFD\uFFFD\uFFFD\uFFFDGm\uFFFD$\uFFFD\uFFFD\uFFFD\uFFFD\uFFFD\uFFFD\u0010.\uFFFD\uFFFD%\u0010\uFFFDH\uFFFD^3\uFFFD#g\uFFFD\uFFFD\uFFFD\uFFFDCa\uFFFD\uFFFD\uFFFDZFGB\uFFFD\uC5E8\uFFFD\uFFFD\u0060\uFFFDo,v1q!SU\uFFFD9K}\uFFFD\u0000U\uFFFD\u0333\uFFFD\u0011zC,p\uFFFD\uFFFD\uFFFD[\t\uFFFD\uFFFD\uFFFD\uFFFD\uFFFD\u0013bF\uFFFD\uFFFD?Q@\u0002!\uFFFD\u0285\u65EB\uFFFD\uFFFDWN\u0013,\uFFFD\u0006S\uFFFD3\uFFFDL2\uFFFD\uFFFD\uFFFD\uFFFD\uFFFD\uFFFD\n",
+        "\uFFFD^\uFFFD:@\u000Bu\u0014G\u0007\uFFFD^\u06B3Zt\uFFFD\uFFFDb@n.\u000BZ\uFFFD\u03C1a\u000F\uFFFD\uFFFD\uFFFD\u0005\uFFFD\u0006\uFFFD\uFFFD\uFFFD\uFFFD\uFFFD?[,3\uFFFDX\uFFFD?E \u0005\uFFFDd\uFFFD\uFFFDSeEq\uFFFD\u0013\u0004\uFFFD\u000E X\t\uFFFDa\uFFFD\uFFFD\uFFFDn\uFFFD/\uFFFD\uFFFD\u0026\u0006v\uFFFD\u0022\u0280\uFFFD\u0012\uFFFD5T\uFFFD(\uFFFDyi};\uFFFD\u001E\u0013\uFFFDO?\uFFFD\u00605\b\u0022\uFFFDl\uFFFDs??\uFFFD\uFFFD\uFFFD9%\u0019\r",
+        "\uFFFD\uFFFDX\uFFFD\uFFFDV\uFFFD\u00051\uFFFD\u001D\uFFFD\u0012q\u0027UDiK\uFFFD\uFFFD\uFFFD\uFFFDu1\uFFFDT\u007Fs\uFFFD\u0001\uFFFD\u0004\u0006\uFFFD{\uFFFD!\uFFFD\u0786\u001C\uFFFDx\uFFFD\uFFFD-\uFFFD\u04A0\uFFFD\uFFFD\uFFFD.\u001D\uFFFD\n",
+        "\uFFFD\uFFFD\u0002\u0003\uFFFD\uFFFD\uFFFD\f\uFFFD\uFFFDm#\uFFFDme\uFFFDhO\uFFFD\u007F\uFFFD\uFFFD\uFFFD\uFFFD\uFFFD1\uFFFD\uFFFD\uFFFD\u0010p\u0004\uFFFD\uFFFD\u0702\uFFFD\u07862\uFFFD 9\u00272\uFFFD\n",
+        "m\uFFFDIc\uFFFD.\n",
+        "\u0017{V\uFFFD\uFFFD\uFFFD\uFFFD\uFFFD#\uFFFD:i\uFFFD\uFFFD\uFFFD\uFFFDH\uFFFD\u0241\uFFFD\uFFFDM\uFFFD\uFFFDW\u0027G\f\uFFFD\uFFFD\uFFFD\u058D\uFFFDa,\uFFFD\u0019\uFFFDY\r",
+        "\uFFFD\uFFFD\uFFFD\uFFFD\uFFFD\u0015\uFFFD\uFFFD\u0001\uFFFD\uFFFD|-\uFFFD\u001El\uFFFD\uFFFD\u0683\u0585\uFFFD\uFFFD;/\uFFFD|p\u0003(|\uFFFD\uFFFD\uFFFD\uFFFDZ\u0011k\u0026\uFFFD\uFFFD\uFFFD)\f=3[\uFFFD\uFFFD\u002B\uFFFD3y\uFFFDf5\uFFFD\u066C0\uFFFDh\uFFFD\u0004\u07968G\u0011\uFFFD\u0026\uFFFD\uFFFD\u0002\uFFFDj\uFFFD\uFFFD\uFFFD[\uFFFD\uFFFD\uFFFD\u0060H#\uFFFD2\uFFFD[7\uFFFD\uFFFD\u0019j\u0564\b^\uFFFD\u0022e\uFFFD\uFFFD\uFFFD\u007F\uFFFD\u0725\uFFFD\r",
+        "\u06F0\u0576\uFFFD\u0016#\uFFFD\uFFFD\uFFFD\u0006\uFFFD\uFFFDPg\uFFFD\u02D8\uFFFD\uFFFD\uFFFD_8h(3\uFFFD\u024F\u070C\uFFFDN\\\u000E!c\u017E\uFFFDM\uFFFD\uFFFD\u001C\uFFFD\uFFFDS:\uFFFD\uFFFDD\uFFFD\u0006$\u003CP\uFFFDM|\uFFFDd\uFFFD\u002B\u0001y\uFFFDg\uFFFDX\uFFFDh\uFFFD-C\uFFFD\uFFFD\uFFFD\u001B\uFFFDC\uFFFD\uFFFD\u0007\u0198\uFFFD\uFFFD)\u001F\uFFFD\uFFFD\u0015I\uFFFD\u001D[y\uFFFD\uFFFD\uFFFD|_\uFFFD%\u0060q\uFFFD\u0089A\uFFFD\uFFFD\uFFFD8\u0003\uFFFD\uFFFDdh\uFFFD\u0003\u003E\u051A\u0017R\uFFFDR\u0026?\uFFFD\uFFFDw\uFFFD\u0180\uFFFD\uFFFDe\u0026H\u000B\uFFFD\uFFFD\r",
+        "\u0002r\u0010\uFFFD=p\u0014U\uFFFD\uFFFD\u003E\uFFFDF\r",
+        "\u000E\uFFFD8\uFFFDI\uFFFD\uFFFD\n",
+        "\uFFFDr\uFFFD;\t\uFFFDB]\uFFFD\uFFFD\uFFFD\uFFFD\u0015\uFFFDyz\uFFFD\uFFFDl\uFFFDy\u04C8\uFFFD]\uFFFDW\u003E\u000FoV\u001C\u003E\uFFFD\uFFFD\uFFFDU\u0002g\u0015\u0013\uFFFD\uDA41\uDCF8\uFFFD-n\uFFFD\uFFFDzSB\uFFFD\u0012\uFFFD\uFFFD5\uFFFD\u0003M\uFFFDH\uFFFDO\u001CT\uFFFD%\uFFFDgWx\uFFFD\uFFFD\uFFFDa\uFFFD\uFFFD)\uFFFDQ\uFFFD\uFFFD\uFFFD\uFFFDhy\uFFFD\uFFFD$1m\u000FRjW\uFFFDi\uFFFD\u0653\uFFFD\uFFFD\u0012\uFFFD\u02761\u0001\u002B9Z~4\uFFFD\uFFFDl\u0011S\uFFFD\uFFFD\u0027]\uFFFD6\uFFFDi\uFFFDv\uFFFD\uFFFD:\uFFFDP\u003C\uFFFD\uFFFD\uFFFD\uFFFD2\uFFFDG\uFFFD\uFFFD\uFFFD\uFFFD\uFFFD\uFFFDV\uFFFD\uFFFD\u0016\u0026\uFFFDk:\f\uFFFD\u0012_0\uFFFDq\uFFFD\uFFFD[-\uFFFDB\u07E3D \u0003\uFFFDu\uFFFD\uFFFD_\uFFFD\uFFFD0\u0664\uFFFD$\uFFFDR\uFFFD\u007F\uFFFD\uFFFD\u0481\uFFFD@\u001A\uFFFD{\uFFFD\uFFFD\u0014\uFFFDHd\uFFFD#j\uFFFDz6|\u0017\uFFFD\uFFFD\uFFFD\u0302\u0683\uFFFD\u0027\uFFFD\uFFFD\uFFFD\uFFFDN\uFFFD\u00065\uFFFD\uFFFD\uFFFD9\uFFFD\u001C\u001A\\\uFFFD.\uFFFD\uFFFD\uFFFD\u0005\uFFFDo\uFFFD\u0000\uFFFD\uFFFDs\uFFFD\u0012\uFFFD\uFFFDQ\uFFFD\uFFFD\u06A6\uFFFDd\uFFFD\uFFFDM\uFFFD\uFFFD%\uFFFD\uFFFDp\uFFFD\uFFFD\uFFFDK\uFFFDTG\uFFFDM\u0001Z\uFFFD\u000E\uFFFD\uFFFDR\uFFFD\uFFFD[\uFFFD\uFFFD\uFFFD\u0014\uFFFD\u001B0\\\uFFFD\uFFFD\u06DD\uFFFD\u0003\uFFFDf)\uFFFDp\uFFFDkJ\uFFFDY\uFFFD\t\uFFFD\uFFFDv\uFFFD\uFFFD5\u0018k\uFFFD%"
       ],
       "StatusCode": 202,
       "ResponseHeaders": {
         "Content-Length": "0",
-<<<<<<< HEAD
-        "Date": "Wed, 03 Feb 2021 02:09:23 GMT",
-=======
-        "Date": "Wed, 17 Feb 2021 22:34:54 GMT",
->>>>>>> 1814567d
-        "Server": [
-          "Windows-Azure-HDFS/1.0",
-          "Microsoft-HTTPAPI/2.0"
-        ],
-        "x-ms-client-request-id": "47574a51-1c29-fc46-da3c-bc5cd6869d5f",
-<<<<<<< HEAD
-        "x-ms-request-id": "e69bdd38-301f-0001-3dd1-f92083000000",
-=======
-        "x-ms-request-id": "f2234caf-201f-0022-5c7d-05ba40000000",
->>>>>>> 1814567d
+        "Date": "Fri, 19 Feb 2021 19:13:23 GMT",
+        "Server": [
+          "Windows-Azure-HDFS/1.0",
+          "Microsoft-HTTPAPI/2.0"
+        ],
+        "x-ms-client-request-id": "d360fcde-522e-40d6-317c-a6f94738e6de",
+        "x-ms-request-id": "6f4bc542-e01f-004f-12f3-060e0b000000",
         "x-ms-request-server-encrypted": "true",
         "x-ms-version": "2020-06-12"
       },
       "ResponseBody": []
     },
     {
-      "RequestUri": "https://seannse.dfs.core.windows.net/test-filesystem-5c76e00c-b0e2-d7e4-763c-4f376e171869/test-file-9730073d-6e48-ca1b-f5e0-813b0afcca92?action=flush\u0026position=1024",
+      "RequestUri": "https://seannse.dfs.core.windows.net/test-filesystem-b436f964-0fd7-9032-dc2a-a426940bbc57/test-file-306eba24-f78d-2070-7263-76bf5d70c15d?action=flush\u0026position=1024",
       "RequestMethod": "PATCH",
       "RequestHeaders": {
         "Accept": "application/json",
         "Authorization": "Sanitized",
         "User-Agent": [
-<<<<<<< HEAD
-          "azsdk-net-Storage.Files.DataLake/12.7.0-alpha.20210202.1",
-          "(.NET Framework 4.8.4250.0; Microsoft Windows 10.0.19042 )"
-        ],
-        "x-ms-client-request-id": "a6f914ab-d4b1-bdd8-0a42-a396f3d700ae",
-        "x-ms-date": "Wed, 03 Feb 2021 02:09:23 GMT",
-=======
-          "azsdk-net-Storage.Files.DataLake/12.7.0-alpha.20210217.1",
-          "(.NET 5.0.3; Microsoft Windows 10.0.19042)"
-        ],
-        "x-ms-client-request-id": "a6f914ab-d4b1-bdd8-0a42-a396f3d700ae",
-        "x-ms-date": "Wed, 17 Feb 2021 22:34:55 GMT",
->>>>>>> 1814567d
+          "azsdk-net-Storage.Files.DataLake/12.7.0-alpha.20210219.1",
+          "(.NET 5.0.3; Microsoft Windows 10.0.19041)"
+        ],
+        "x-ms-client-request-id": "965d1aec-94dd-99d7-5776-aeff7c5eae0d",
+        "x-ms-date": "Fri, 19 Feb 2021 19:13:24 GMT",
         "x-ms-return-client-request-id": "true",
         "x-ms-version": "2020-06-12"
       },
@@ -1585,51 +1047,33 @@
       "StatusCode": 200,
       "ResponseHeaders": {
         "Content-Length": "0",
-<<<<<<< HEAD
-        "Date": "Wed, 03 Feb 2021 02:09:23 GMT",
-        "ETag": "\u00220x8D8C7E8BA1984E5\u0022",
-        "Last-Modified": "Wed, 03 Feb 2021 02:09:24 GMT",
-=======
-        "Date": "Wed, 17 Feb 2021 22:34:54 GMT",
-        "ETag": "\u00220x8D8D394403C14CE\u0022",
-        "Last-Modified": "Wed, 17 Feb 2021 22:34:55 GMT",
->>>>>>> 1814567d
-        "Server": [
-          "Windows-Azure-HDFS/1.0",
-          "Microsoft-HTTPAPI/2.0"
-        ],
-        "x-ms-client-request-id": "a6f914ab-d4b1-bdd8-0a42-a396f3d700ae",
-<<<<<<< HEAD
-        "x-ms-request-id": "e69bdd57-301f-0001-5ad1-f92083000000",
-=======
-        "x-ms-request-id": "f2234cbb-201f-0022-687d-05ba40000000",
->>>>>>> 1814567d
+        "Date": "Fri, 19 Feb 2021 19:13:23 GMT",
+        "ETag": "\u00220x8D8D50A6DAA51F5\u0022",
+        "Last-Modified": "Fri, 19 Feb 2021 19:13:23 GMT",
+        "Server": [
+          "Windows-Azure-HDFS/1.0",
+          "Microsoft-HTTPAPI/2.0"
+        ],
+        "x-ms-client-request-id": "965d1aec-94dd-99d7-5776-aeff7c5eae0d",
+        "x-ms-request-id": "6f4bc54f-e01f-004f-1ef3-060e0b000000",
         "x-ms-request-server-encrypted": "false",
         "x-ms-version": "2020-06-12"
       },
       "ResponseBody": []
     },
     {
-      "RequestUri": "https://seannse.blob.core.windows.net/test-filesystem-5c76e00c-b0e2-d7e4-763c-4f376e171869/test-file-9730073d-6e48-ca1b-f5e0-813b0afcca92",
+      "RequestUri": "https://seannse.blob.core.windows.net/test-filesystem-b436f964-0fd7-9032-dc2a-a426940bbc57/test-file-306eba24-f78d-2070-7263-76bf5d70c15d",
       "RequestMethod": "GET",
       "RequestHeaders": {
         "Accept": "application/xml",
         "Authorization": "Sanitized",
         "If-None-Match": "\u0022garbage\u0022",
         "User-Agent": [
-<<<<<<< HEAD
-          "azsdk-net-Storage.Files.DataLake/12.7.0-alpha.20210202.1",
-          "(.NET Framework 4.8.4250.0; Microsoft Windows 10.0.19042 )"
-        ],
-        "x-ms-client-request-id": "c2b07c8c-f78c-6dae-0a4e-39f96dcd40b8",
-        "x-ms-date": "Wed, 03 Feb 2021 02:09:23 GMT",
-=======
-          "azsdk-net-Storage.Files.DataLake/12.7.0-alpha.20210217.1",
-          "(.NET 5.0.3; Microsoft Windows 10.0.19042)"
-        ],
-        "x-ms-client-request-id": "c2b07c8c-f78c-6dae-0a4e-39f96dcd40b8",
-        "x-ms-date": "Wed, 17 Feb 2021 22:34:56 GMT",
->>>>>>> 1814567d
+          "azsdk-net-Storage.Files.DataLake/12.7.0-alpha.20210219.1",
+          "(.NET 5.0.3; Microsoft Windows 10.0.19041)"
+        ],
+        "x-ms-client-request-id": "2d0c141b-4fda-6e01-08a4-b379f5febdd3",
+        "x-ms-date": "Fri, 19 Feb 2021 19:13:24 GMT",
         "x-ms-return-client-request-id": "true",
         "x-ms-version": "2020-06-12"
       },
@@ -1639,64 +1083,40 @@
         "Accept-Ranges": "bytes",
         "Content-Length": "1024",
         "Content-Type": "application/octet-stream",
-<<<<<<< HEAD
-        "Date": "Wed, 03 Feb 2021 02:09:23 GMT",
-        "ETag": "\u00220x8D8C7E8BA1984E5\u0022",
-        "Last-Modified": "Wed, 03 Feb 2021 02:09:24 GMT",
-=======
-        "Date": "Wed, 17 Feb 2021 22:34:55 GMT",
-        "ETag": "\u00220x8D8D394403C14CE\u0022",
-        "Last-Modified": "Wed, 17 Feb 2021 22:34:55 GMT",
->>>>>>> 1814567d
+        "Date": "Fri, 19 Feb 2021 19:13:23 GMT",
+        "ETag": "\u00220x8D8D50A6DAA51F5\u0022",
+        "Last-Modified": "Fri, 19 Feb 2021 19:13:23 GMT",
         "Server": [
           "Windows-Azure-Blob/1.0",
           "Microsoft-HTTPAPI/2.0"
         ],
         "x-ms-blob-type": "BlockBlob",
-        "x-ms-client-request-id": "c2b07c8c-f78c-6dae-0a4e-39f96dcd40b8",
-<<<<<<< HEAD
-        "x-ms-creation-time": "Wed, 03 Feb 2021 02:09:23 GMT",
-=======
-        "x-ms-creation-time": "Wed, 17 Feb 2021 22:34:55 GMT",
->>>>>>> 1814567d
+        "x-ms-client-request-id": "2d0c141b-4fda-6e01-08a4-b379f5febdd3",
+        "x-ms-creation-time": "Fri, 19 Feb 2021 19:13:23 GMT",
         "x-ms-group": "$superuser",
         "x-ms-lease-state": "available",
         "x-ms-lease-status": "unlocked",
         "x-ms-owner": "$superuser",
         "x-ms-permissions": "rw-r-----",
-<<<<<<< HEAD
-        "x-ms-request-id": "f2888db2-201e-0040-5ad1-f97867000000",
-=======
-        "x-ms-request-id": "2dad93d5-101e-0080-097d-058059000000",
->>>>>>> 1814567d
+        "x-ms-request-id": "2e6cdf8d-201e-00a4-7df3-0676f9000000",
         "x-ms-server-encrypted": "true",
         "x-ms-version": "2020-06-12"
       },
-      "ResponseBody": "nQx757Un9I0t8WGeqSqSZwL6z49yjx2zBpIIAqIYp/eNHBw4lFKeQOoXXFr3Iu3mt3SY4jMmdw3vx\u002BEjH/LqFElpEI0NWtOwW46lWzPCvOOlIUotgMXEZ6QOSc1xeyH4LUcRjRFf2V2h54akgRzaLAv9fv2nvJOEpano/hAFP\u002BBtrC3rsS7SRUjti5g\u002BH\u002BaHNBzCc/wjUXC0jehod9pMnKimN9Tu73vcKzm0ujD7RYbDYMr0Q8vkSVu9NyRGas5uoO/wmOcSmESh5UjCbpY/uUdhpBYQWFjcwe14MbhWlsFrRhlBCq2esceFUl6DIdrFfX7c5MW4XkiXFNb6mmeMSk6HVyh9/q6Zw/NOigb5WaATsrQ6erL7sujRqfbXpBZg\u002BQcP/MmyR37PQyDRadNCnbo15ueyUtCci6Q/rFW3wR/c7ZH\u002B6l3WYWs2ajeRKkgVjgw7or0vrqY3c3AkcpspF4EB9XxBQ7NdXoV8fOeZC2FbKh1IfB9hrT7qx3bssu7PDFK1jzTM00pY3UM3szG\u002BnWgPyEd\u002B4JthoEg9Vnw8cayXrG\u002BV43ssj1bS757cKfkMLCkO3OmmUSy3VO/sjn3OHGyXoAfCKbrs4zjxq/D8hXZOMCpTLpTC8FpD3Y\u002BMPwHZBNMyRYnySgJvIfmwtaY7us54nl1Seu3X1LCsfkwqYKM3F6ccyj/tXOYo4wyaETq0ByPAE6GjhonlWnDYRcu2RcFWeZ7\u002BH\u002B\u002BOi0J3KpbhPMJ193coaUwCk5EdNm/PFBYacp5KRJictugzModfLFzyBB6tY05Ujdt0VOUN4OiAv3crXLj3lvgq2UGO9DfEo2Y0KzJRIbHIxeTD1vCyj9UAs3IQM9Ck\u002Bm0mg4oMxZiksLB/2LW1Lp7FY5bTNMAHeElsjkHEs2\u002BWkDDEK54nuwBMHyU/M7cgSoTUS8850catHgpAoDZX3/xA6EeE8QP/nqeWhhWayEWSTES88GigXb9qFwyT5hvJ9D8p/kpvm1iA1KwnokqwElXFrlPymu\u002BToIuIGdr3bLeMzZLVcMn6IrDsOxu8eLt1uQS2zTjH11lQll2/54J\u002BiWj0m9S426GMy4ujBl/T1ijPEl/WQJ5\u002BxPY4hNpsOjstbrKyx9zmvd5iKgKtJNH6fb8179QiqEjKddfef1fHH5BPdZisIQ9L6VWBcxab0aAlPQcaNktmC8Vp6FEFBz2GmwpxXa45Tluw6gZ/oDQyLqQ3uUJPrOlF6WrSQzm9ReEY\u002B9gLKXPx6\u002B\u002BrakxE52qRNrmtzk76Nu4hLHREZwoi8qQkZqVbJwQwRc1TpEKdAAL/QAx/D3eTHcTq6v3/rYTkiHenIIDENQ\u002B1fYmAp5KshCtxRCb\u002Bo\u002BMtkEnhcQ=="
-    },
-    {
-      "RequestUri": "https://seannse.blob.core.windows.net/test-filesystem-5c76e00c-b0e2-d7e4-763c-4f376e171869?restype=container",
+      "ResponseBody": "kfUXn520LVaB9pv2R23yoSSD5KnA9/\u002B3EC6HtiUQ1EigXjOnI2eCjr3zQ2GllutaRkdC5\u002ByXqJn2YI5vLHYxcSFTVeg5S329AFXszLOeEXpDLHDeze1bCbaascPYE2JGwtI/UUACIfvKheaXq9vmV04TLP8GU6Mz90wyn5m65OzzpQrgXr86QAt1FEcHxF7as1p0xOdiQG4uC1r0z4FhD6D5owXRBviO2evzkT9bLDPtWOw/RSAFkGSbsVNlRXGKEwSmDiBYCaxh5er8bq8v0t8mBnaUIsqA9BKgNVSlKJR5aX07tR4TlE8/3WA1CCK1bN5zPz/69fA5JRkNt9NYu7xWggUx8x3BEnEnVURpS\u002Bvw68h1MelUf3OMAY8EBt175yGj3oYcg3jBsi3N0qCr0NouHcwK4orTAgORpfKOvQyUq20jxW1l02hPtH\u002B7hqzS4DG01ekQcASX0NyCi96GMvUgOScyiAptyEljuy4KF3tWvsTA2ecjgzppi/WQ4kiKyYGKm02FoFcnRwyfrbXWjblhLMwZxVkN/bXsyf0V3OYB2fGsgHwt0R5smZHag9aFk/47L7Z8cAMofJ2XmdZaEWsmntPDKQw9M1utrSvHM3nfZjX\u002B2awwhGjuhATeljhHEYgms\u002BUCwWrx/vxbzsPXYEgjuDKgWze\u002B9hlq1aQIXpwiZZujoX\u002BU3KXLDduw1balFiO7ut0GprZQZ73LmOzF6J9fOGgoM7/Jj9yM1U5cDiFjxb6BTaS/HL7kUzrByUS5BiQ8UJxNfONk8isBedFn9FicaNItQ5v6oBuqQ\u002BCFB8aY084pH72EFUnbHVt5vqPsfF/hJWBxi8KJQbCBozgD3\u002BpkaKUDPtSaF1KJUiY/geF3vcaAo\u002BFlJkgLn90NAnIQ1z1wFFX96T6KRg0O6DicScDOCuZygjsJ/0Jd9573jRXgeXroz2yMedOI9V3TVz4Pb1YcPviMnVUCZxUToPKgk7j4LW69s3pTQpAS6ozdNacDTYhI2k8cVNsl5WdXeNnh6GGk2ynPUbvbyftoebPIJDFtD1JqV7lp29mTmM0S/Mm2MQErOVp\u002BNPzMbBFTtNsnXcE26mmGdpCoOv9QPLntycwysUexnevW79pWneuoFib9azoM3BJfMLpxgv5bLfdC36NEIAOTdcDVX/uOMNmk/yTYUtB/4Oy60oGNQBrse8HjFL5IZPUjavV6NnwX0f/hzILag9onw/62iU6CBjWl6eM5qxwaXJsutOjbBapvowCBq3OXEvjnu1G/kdqmoGS/1E2Z3SXjxnDnq87yS75UR\u002BZNAVrCDtbrUu/KW8vBhxSDGzBc1sXbneQDsGYp9HCTa0r0WZ8J/cV2rYs1GGukJQ=="
+    },
+    {
+      "RequestUri": "https://seannse.blob.core.windows.net/test-filesystem-b436f964-0fd7-9032-dc2a-a426940bbc57?restype=container",
       "RequestMethod": "DELETE",
       "RequestHeaders": {
         "Accept": "application/xml",
         "Authorization": "Sanitized",
-<<<<<<< HEAD
-        "traceparent": "00-b17c6f29298190498e06c4300eb00f6e-47e8181626f5914f-00",
-        "User-Agent": [
-          "azsdk-net-Storage.Files.DataLake/12.7.0-alpha.20210202.1",
-          "(.NET Framework 4.8.4250.0; Microsoft Windows 10.0.19042 )"
-        ],
-        "x-ms-client-request-id": "760a1709-3d26-0c21-2039-9bdcb845d217",
-        "x-ms-date": "Wed, 03 Feb 2021 02:09:23 GMT",
-=======
-        "traceparent": "00-5dd0c06cbf69984697de0170a386903e-9a467e55750ec743-00",
-        "User-Agent": [
-          "azsdk-net-Storage.Files.DataLake/12.7.0-alpha.20210217.1",
-          "(.NET 5.0.3; Microsoft Windows 10.0.19042)"
-        ],
-        "x-ms-client-request-id": "760a1709-3d26-0c21-2039-9bdcb845d217",
-        "x-ms-date": "Wed, 17 Feb 2021 22:34:56 GMT",
->>>>>>> 1814567d
+        "traceparent": "00-acb2776046c3bb41a6782c6a7081b8fb-1043c4d64e022e46-00",
+        "User-Agent": [
+          "azsdk-net-Storage.Files.DataLake/12.7.0-alpha.20210219.1",
+          "(.NET 5.0.3; Microsoft Windows 10.0.19041)"
+        ],
+        "x-ms-client-request-id": "68e46062-8151-bd32-32b1-296427634500",
+        "x-ms-date": "Fri, 19 Feb 2021 19:13:24 GMT",
         "x-ms-return-client-request-id": "true",
         "x-ms-version": "2020-06-12"
       },
@@ -1704,50 +1124,31 @@
       "StatusCode": 202,
       "ResponseHeaders": {
         "Content-Length": "0",
-<<<<<<< HEAD
-        "Date": "Wed, 03 Feb 2021 02:09:23 GMT",
-=======
-        "Date": "Wed, 17 Feb 2021 22:34:55 GMT",
->>>>>>> 1814567d
-        "Server": [
-          "Windows-Azure-Blob/1.0",
-          "Microsoft-HTTPAPI/2.0"
-        ],
-        "x-ms-client-request-id": "760a1709-3d26-0c21-2039-9bdcb845d217",
-<<<<<<< HEAD
-        "x-ms-request-id": "f2888dce-201e-0040-6fd1-f97867000000",
-=======
-        "x-ms-request-id": "2dad9445-101e-0080-767d-058059000000",
->>>>>>> 1814567d
-        "x-ms-version": "2020-06-12"
-      },
-      "ResponseBody": []
-    },
-    {
-      "RequestUri": "https://seannse.blob.core.windows.net/test-filesystem-d832ffe2-43f6-81e6-68f7-ecd33720505f?restype=container",
+        "Date": "Fri, 19 Feb 2021 19:13:23 GMT",
+        "Server": [
+          "Windows-Azure-Blob/1.0",
+          "Microsoft-HTTPAPI/2.0"
+        ],
+        "x-ms-client-request-id": "68e46062-8151-bd32-32b1-296427634500",
+        "x-ms-request-id": "2e6ce089-201e-00a4-6ff3-0676f9000000",
+        "x-ms-version": "2020-06-12"
+      },
+      "ResponseBody": []
+    },
+    {
+      "RequestUri": "https://seannse.blob.core.windows.net/test-filesystem-0b45cd68-1ac1-eb8a-8afb-f0b7b8497a13?restype=container",
       "RequestMethod": "PUT",
       "RequestHeaders": {
         "Accept": "application/xml",
         "Authorization": "Sanitized",
-<<<<<<< HEAD
-        "traceparent": "00-2e9839acfdd23a4cad0b7fc9a00f9c5c-4a2d3df94615e745-00",
-        "User-Agent": [
-          "azsdk-net-Storage.Files.DataLake/12.7.0-alpha.20210202.1",
-          "(.NET Framework 4.8.4250.0; Microsoft Windows 10.0.19042 )"
+        "traceparent": "00-3400e0b96bc0444fa63589ab1338e392-f67b1d2e121ad746-00",
+        "User-Agent": [
+          "azsdk-net-Storage.Files.DataLake/12.7.0-alpha.20210219.1",
+          "(.NET 5.0.3; Microsoft Windows 10.0.19041)"
         ],
         "x-ms-blob-public-access": "container",
-        "x-ms-client-request-id": "1eaba8e6-4178-c578-3088-0d2f514ed5ff",
-        "x-ms-date": "Wed, 03 Feb 2021 02:09:23 GMT",
-=======
-        "traceparent": "00-9157342e8de37848864e1fd356bb322c-a39d6e6449056943-00",
-        "User-Agent": [
-          "azsdk-net-Storage.Files.DataLake/12.7.0-alpha.20210217.1",
-          "(.NET 5.0.3; Microsoft Windows 10.0.19042)"
-        ],
-        "x-ms-blob-public-access": "container",
-        "x-ms-client-request-id": "1eaba8e6-4178-c578-3088-0d2f514ed5ff",
-        "x-ms-date": "Wed, 17 Feb 2021 22:34:56 GMT",
->>>>>>> 1814567d
+        "x-ms-client-request-id": "264f96dd-65ae-4851-d6f8-de56907a05e9",
+        "x-ms-date": "Fri, 19 Feb 2021 19:13:24 GMT",
         "x-ms-return-client-request-id": "true",
         "x-ms-version": "2020-06-12"
       },
@@ -1755,52 +1156,32 @@
       "StatusCode": 201,
       "ResponseHeaders": {
         "Content-Length": "0",
-<<<<<<< HEAD
-        "Date": "Wed, 03 Feb 2021 02:09:23 GMT",
-        "ETag": "\u00220x8D8C7E8BA6BCBF1\u0022",
-        "Last-Modified": "Wed, 03 Feb 2021 02:09:24 GMT",
-=======
-        "Date": "Wed, 17 Feb 2021 22:34:55 GMT",
-        "ETag": "\u00220x8D8D394408D690A\u0022",
-        "Last-Modified": "Wed, 17 Feb 2021 22:34:56 GMT",
->>>>>>> 1814567d
-        "Server": [
-          "Windows-Azure-Blob/1.0",
-          "Microsoft-HTTPAPI/2.0"
-        ],
-        "x-ms-client-request-id": "1eaba8e6-4178-c578-3088-0d2f514ed5ff",
-<<<<<<< HEAD
-        "x-ms-request-id": "a53593fc-401e-0034-25d1-f94c97000000",
-=======
-        "x-ms-request-id": "33ef97c0-201e-0040-5c7d-057867000000",
->>>>>>> 1814567d
-        "x-ms-version": "2020-06-12"
-      },
-      "ResponseBody": []
-    },
-    {
-      "RequestUri": "https://seannse.dfs.core.windows.net/test-filesystem-d832ffe2-43f6-81e6-68f7-ecd33720505f/test-file-e3bb9e26-51c7-db9e-e4d4-c6d3d114824c?resource=file",
+        "Date": "Fri, 19 Feb 2021 19:13:23 GMT",
+        "ETag": "\u00220x8D8D50A6DD200D4\u0022",
+        "Last-Modified": "Fri, 19 Feb 2021 19:13:24 GMT",
+        "Server": [
+          "Windows-Azure-Blob/1.0",
+          "Microsoft-HTTPAPI/2.0"
+        ],
+        "x-ms-client-request-id": "264f96dd-65ae-4851-d6f8-de56907a05e9",
+        "x-ms-request-id": "2e6ce172-201e-00a4-49f3-0676f9000000",
+        "x-ms-version": "2020-06-12"
+      },
+      "ResponseBody": []
+    },
+    {
+      "RequestUri": "https://seannse.dfs.core.windows.net/test-filesystem-0b45cd68-1ac1-eb8a-8afb-f0b7b8497a13/test-file-dd913335-f0ab-feff-cc46-540ef83cd701?resource=file",
       "RequestMethod": "PUT",
       "RequestHeaders": {
         "Accept": "application/json",
         "Authorization": "Sanitized",
-<<<<<<< HEAD
-        "traceparent": "00-9c0c169136f95944bec78d86319064c1-60a2b2a1bf59804b-00",
-        "User-Agent": [
-          "azsdk-net-Storage.Files.DataLake/12.7.0-alpha.20210202.1",
-          "(.NET Framework 4.8.4250.0; Microsoft Windows 10.0.19042 )"
-        ],
-        "x-ms-client-request-id": "b1b8cb67-b076-c2cf-eccb-e70a45a7bd08",
-        "x-ms-date": "Wed, 03 Feb 2021 02:09:23 GMT",
-=======
-        "traceparent": "00-76a718b20ee781419da44614aa9d913a-236660544b0b674f-00",
-        "User-Agent": [
-          "azsdk-net-Storage.Files.DataLake/12.7.0-alpha.20210217.1",
-          "(.NET 5.0.3; Microsoft Windows 10.0.19042)"
-        ],
-        "x-ms-client-request-id": "b1b8cb67-b076-c2cf-eccb-e70a45a7bd08",
-        "x-ms-date": "Wed, 17 Feb 2021 22:34:56 GMT",
->>>>>>> 1814567d
+        "traceparent": "00-3e9fb5aa799c5a45b6405e434a82a790-02312853e1418146-00",
+        "User-Agent": [
+          "azsdk-net-Storage.Files.DataLake/12.7.0-alpha.20210219.1",
+          "(.NET 5.0.3; Microsoft Windows 10.0.19041)"
+        ],
+        "x-ms-client-request-id": "599ee566-fdbb-774a-4bd2-0862b87973e0",
+        "x-ms-date": "Fri, 19 Feb 2021 19:13:24 GMT",
         "x-ms-return-client-request-id": "true",
         "x-ms-version": "2020-06-12"
       },
@@ -1808,107 +1189,76 @@
       "StatusCode": 201,
       "ResponseHeaders": {
         "Content-Length": "0",
-<<<<<<< HEAD
-        "Date": "Wed, 03 Feb 2021 02:09:24 GMT",
-        "ETag": "\u00220x8D8C7E8BAA51B1A\u0022",
-        "Last-Modified": "Wed, 03 Feb 2021 02:09:25 GMT",
-=======
-        "Date": "Wed, 17 Feb 2021 22:34:56 GMT",
-        "ETag": "\u00220x8D8D39440BDE243\u0022",
-        "Last-Modified": "Wed, 17 Feb 2021 22:34:56 GMT",
->>>>>>> 1814567d
-        "Server": [
-          "Windows-Azure-HDFS/1.0",
-          "Microsoft-HTTPAPI/2.0"
-        ],
-        "x-ms-client-request-id": "b1b8cb67-b076-c2cf-eccb-e70a45a7bd08",
-<<<<<<< HEAD
-        "x-ms-request-id": "b9a28a9e-901f-007a-29d1-f9621f000000",
-=======
-        "x-ms-request-id": "1d7dc8ca-a01f-003c-6c7d-055698000000",
->>>>>>> 1814567d
-        "x-ms-version": "2020-06-12"
-      },
-      "ResponseBody": []
-    },
-    {
-      "RequestUri": "https://seannse.dfs.core.windows.net/test-filesystem-d832ffe2-43f6-81e6-68f7-ecd33720505f/test-file-e3bb9e26-51c7-db9e-e4d4-c6d3d114824c?action=append\u0026position=0",
+        "Date": "Fri, 19 Feb 2021 19:13:23 GMT",
+        "ETag": "\u00220x8D8D50A6DE0B7EB\u0022",
+        "Last-Modified": "Fri, 19 Feb 2021 19:13:24 GMT",
+        "Server": [
+          "Windows-Azure-HDFS/1.0",
+          "Microsoft-HTTPAPI/2.0"
+        ],
+        "x-ms-client-request-id": "599ee566-fdbb-774a-4bd2-0862b87973e0",
+        "x-ms-request-id": "6f4bc5a0-e01f-004f-6df3-060e0b000000",
+        "x-ms-version": "2020-06-12"
+      },
+      "ResponseBody": []
+    },
+    {
+      "RequestUri": "https://seannse.dfs.core.windows.net/test-filesystem-0b45cd68-1ac1-eb8a-8afb-f0b7b8497a13/test-file-dd913335-f0ab-feff-cc46-540ef83cd701?action=append\u0026position=0",
       "RequestMethod": "PATCH",
       "RequestHeaders": {
         "Accept": "application/json",
         "Authorization": "Sanitized",
-        "Content-Length": "1816",
+        "Content-Length": "1882",
         "Content-Type": "application/json",
         "User-Agent": [
-<<<<<<< HEAD
-          "azsdk-net-Storage.Files.DataLake/12.7.0-alpha.20210202.1",
-          "(.NET Framework 4.8.4250.0; Microsoft Windows 10.0.19042 )"
-        ],
-        "x-ms-client-request-id": "066b2103-d15c-b1d5-fdcb-d7e1efea1eca",
-        "x-ms-date": "Wed, 03 Feb 2021 02:09:24 GMT",
-=======
-          "azsdk-net-Storage.Files.DataLake/12.7.0-alpha.20210217.1",
-          "(.NET 5.0.3; Microsoft Windows 10.0.19042)"
-        ],
-        "x-ms-client-request-id": "066b2103-d15c-b1d5-fdcb-d7e1efea1eca",
-        "x-ms-date": "Wed, 17 Feb 2021 22:34:56 GMT",
->>>>>>> 1814567d
+          "azsdk-net-Storage.Files.DataLake/12.7.0-alpha.20210219.1",
+          "(.NET 5.0.3; Microsoft Windows 10.0.19041)"
+        ],
+        "x-ms-client-request-id": "13a7d308-7d9e-2a45-4b27-f3ef0797b4b8",
+        "x-ms-date": "Fri, 19 Feb 2021 19:13:25 GMT",
         "x-ms-return-client-request-id": "true",
         "x-ms-version": "2020-06-12"
       },
       "RequestBody": [
-        "\uFFFD;\uFFFD\uFFFDV|T\u0018mt/]nz\u00111\uFFFD[\uFFFDt2\uFFFD\uFFFDS)%:\uFFFDalZ\uFFFD\u05424\uFFFD\u0013:iS\uFFFD\uFFFD\u0003\u0011\u001AV\uFFFDw\uFFFD8\uFFFDaF\uFFFD\uFFFDT\uFFFD\uFFFD,W\u0019[\u000B\b\u055A\uFFFD\uFFFD\u0761\uFFFD!\uFFFD;\uFFFD\uFFFD\uFFFD8\uFFFDn\uFFFD\uFFFD)v\uFFFD|J\uFFFD\uFFFD\uFFFDz\r",
-        "\u0012:7\uFFFD\uFFFD;\u007F\uFFFD\uFFFD\uFFFD:U\uFFFD\uFFFD\u000B\uFFFD5q\uFFFD\u0060Y\uFFFDUz\uFFFD\uFFFD\u001EO\u002B\uFFFD\uFFFDh\u0014p\u0000\uFFFD\uFFFD\u79B9\u0015\uFFFD)\uFFFD\u04E1\u001Aq\uFFFD\uFFFDn\t\u0019\uFFFD)\uFFFD\uFFFDh_am\uFFFD\uFFFDt\uFFFD\uFFFDm\n",
-        "\uFFFDX\uFFFD\u002B\uFFFDD9\u002B\uFFFD\u000F\uFFFD\uFFFD\uFFFD\uFFFD\uFFFD\uFFFD\uFFFDO\u0060G\u001B\uFFFD\u001B~FW\uFFFD\u001B\uFFFD0\uFFFD\uFFFDf\uFFFD\u003E\uFFFD\uFFFDro\uFFFD\uFFFDx\uFFFD\uFFFD\uFFFD\uFFFD\f\uFFFD\uFFFD_\u0026\uFFFD\u0013\u003C\n",
-        "\uFFFDO\uFFFD\u001E\uFFFD\uFFFD)\u000E\u0013F\fV\uFFFD\uFFFD\uFFFD\uFFFDWc\u0004h\u0006\uFFFD\uFFFD\uFFFD\u001B\uFFFDxG\uFFFD\uFFFDw\uFFFD\u0001\uFFFD\uFFFD\u0022\uFFFD\uFFFD\u001AC\uFFFDi\uFFFDn\uFFFD\uFFFDb\uFFFD\uFFFDo\u03CB\u000E\uFFFD\u0003\u003C\uFFFD\uFFFD\u0002\u001C,\u230C\uFFFD~U\uFFFD\uFFFD\u001D\uFFFDH\uFFFD\uFFFD\u001D45s\u001E\uFFFD\uFFFD\u0012\uFFFD\uFFFD\u007F-\u05BDv\u001F\uFFFD\uFFFD\u0016\uFFFD\uFFFD\uFFFD\uFFFD4S\uFFFD\uFFFD\u0007QICL\uFFFDg\u001Ew~\uFFFD\uFFFD\uFFFD\\y\uFFFD\uFFFD\uFFFD\u0027\uFFFD\u0026D\uFFFD\uFFFDI\uFFFD9\uFFFD\u001F\uFFFD\u0001\u001F\uFFFD\uFFFD~\uFFFDn\uFFFD39o\uFFFD\uFFFD\uFFFD?\u0000\uFFFDJc*\uFFFD5\u002B\uFFFD\uFFFD\uFFFDS\uFFFD\uFFFD\uFFFD\uFFFD\uFFFD\uFFFD\uFFFD}oq\uFFFD\u0778f8\uFFFD\uE247E^vI\u0022\uFFFD[\uFFFD\uFFFD\uFFFD\uFFFD\uFFFD\u063Bn\u06AF\uFFFD\u007F\u01DF\u001A\u0022\u03CE\uFFFDl\uFFFD\u0105j=\u0010H}\uFFFD\u001D\uFFFD\u007F\uFFFDL\n\r",
-        "\uFFFD|\u007F\r",
-        "!I\uFFFD\uFFFD9o\uFFFD\uFFFD\u002B;\uFFFD\uFFFD\u007F\uFFFD\uFFFD0P\u0060\uFFFD\uFFFD\u003Ey\uFFFD\u0000\u0011\uFFFDz\uFFFD\fpS\u000E\uFFFDKa8\uFFFD1\uFFFDMaR\uFFFDw\uFFFD\u0000I\uFFFD\u067DQ\u015D}\uFFFD\uFFFD\u0388\u0027\uFFFDGR\u001E\uFFFDR\uFFFD\uFFFD6O\uFFFDS/\uFFFD.\uFFFD\uFFFDE\u000B\u0011j\u07FBO\u001E\uFFFDq\u0018g\uFFFDis\t\u0012\u0006\u000E3\uFFFD$H\u0016\u0012L\uFFFDj\u0022\uFFFD\tN\uFFFD\u0010\uFFFD}\u0016Ph\uFFFD\u03ED\uFFFD:\uFFFD\u03FE\uFFFD\uFFFD\u0026\u054D \uFFFD\uFFFD \uFFFD\uFFFDX\uFFFD\uFFFD\uFFFD\uFFFD\uFFFDg\uFFFDp\uFFFD\uFFFD\uFFFD\uFFFD\u009Evd@_\r",
-        "DB\uFFFDQ\uFFFD\uFFFD\b|.?=h\uFFFD\u001B\uFFFD\u053D\uFFFD\u0014\uFFFD\b_\u003E\uFFFD\uFFFD2\u0013\uFFFDS\uFFFD\uFFFD\uFFFD\uFFFD\u0015\u0005\uFFFD[\uFFFD\uFFFD\uFFFD0Bw:\uFFFD\uFFFD\u0279z\uFFFDK:\u003C\uFFFDO\uFFFD\uFFFD\uFFFD\uFFFD\uFFFD\uFFFD\uBAE7\u0006d\uFFFD\uFFFD5\uFFFD\uFFFDl\uFFFDm.\uFFFD7\uFFFDZI%\uFFFD\uFFFD\u0003vzy2\uFFFD\uFFFD5\uFFFD^\u0016D\uFFFD\uFFFD4s\uFFFD\uFFFD\uFFFD\uFFFD\uFFFD\uFFFDQ\u03F4Tj\uFFFDo\uFFFDf\uFFFD\u0013\uFFFD0\uFFFD\uFFFD\u0019P\uFFFD|\uFFFD\uFFFDV\uFFFDdgz\uFFFDc,l\uFFFD\u0026\uFFFD(\uFFFD}az\uFFFD\uFFFD\u0007\uFFFD\uFFFD1\uE7E8\uFFFD5\uFFFD3\u0018\u0060$\uFFFDx\uFFFD\uFFFD\u0003u\uFFFDG:(\u0026\uFFFD\uFFFDcA3\uFFFD\uFFFD\b\uFFFD\uFFFD\uFFFD\u0578v\uFFFD\uFFFD^.L8\uFFFD\uFFFDs\u00601\uFFFDrwU=\uFFFD\uFFFDY\n",
-        "l\u0006EF\u0001\u0027]\u0010\uFFFDq4\uFFFD\u0012x:\uFFFD*\u0019\uFFFD\uFFFDR\uFFFD%\u0002\u000F\uFFFDE^\uFFFDy\uFFFD\uFFFD|\uFFFD\t\u008D\u0017-$\uFFFD\uFFFD\u001D\u0001,\uFFFD\uFFFD\uFFFD\u003C\uFFFD\u0012\uFFFD\uFFFDh\uFFFD\uFFFD\uFFFDB7\u007F\uFFFD\uFFFD\\0\u007F^\u0027eox\u0015\u0012\uFFFD\uFFFD\u0015\uFFFD\uFFFD$\u0581\uFFFDL\u0022\u0001fL\b\u0013\uFFFDW\uFFFDJ\uFFFDB\uFFFDg\uFFFD\uFFFDf9\uFFFD\u00DC\u0000\uFFFD\u0002S(\u0014\uFFFDl\uFFFD\uFFFD\uFFFD\uFFFD[\uFFFD2U\u0014p\u0017\uFFFD\uFFFD1=\uFFFD:(\uFFFD\uFFFD\b\u001B\uFFFD\uFFFD^ee\uFFFD\u0005\uFFFD\uFFFDB\u0026\uFFFD*\u0011\uFFFD\uFFFD\u000B\u0022OxR\uFFFDr,\uFFFD\uFFFD}z\u0018\u0000c\u0019c\uFFFD\uFFFD\uFFFD~\uFFFDd\uFFFDOT\uFFFD\uFFFDq\uFFFD\u0007\u002B\uFFFD\u003C\u001C\uFFFDR\uFFFD\uFFFD\uFFFDO2\uFFFD\uFFFD\u0013\uFFFD\uFFFD\uFFFD\uFFFD\fz\uFFFD\u001D\uFFFD\u007F\u0015\uFFFD\uFFFD(\uFFFD"
+        "7\u00161\uFFFDL\uFFFD\uFFFD\u0013L)!\uFFFDTw\uFFFDe\u0011\u0017\uFFFD!\uFFFDSe\uFFFDO\u03BD!v*\uFFFDo\uFFFD\uFFFD\uFFFD\uFFFD\uFFFDc\uFFFD,\uFFFD;\u0684DV\uFFFD_\u0011xEx\uFFFD\uFFFD\uFFFD\uFFFDd6~\uFFFD\u015D!\uFFFD\uFFFD:x\uFFFD\uFFFDr\uFFFD\uFFFD\uFFFDr\uFFFDy\uFFFD\uFFFD\uFFFD\uFFFD^\u0010\uFFFD\uFFFD\u0012\uFFFD\uFFFD\uFFFD\uFFFD\u003E\uFFFD,\r",
+        "9\uA7B8\uFFFD\u001C{\uFFFD\u0019\u0005\uFFFD\uFFFD\uFFFDq1i\uFFFD\uFFFD\u003C\uFFFD\uFFFD\uFFFD\uFFFD;\uFFFD\uFFFD\\\uFFFD\uFFFD\uFFFD\uFFFD}t\uFFFD\u001F\uFFFD\uFFFD\uFFFD\uFFFD_\uFFFD\uFFFD\uFFFDN%\uFFFDl\uFFFD\uFFFDm\uFFFD\uFFFDi\uFFFD5\uFFFD|[\uFFFD\uFFFD\uFFFD!\u0060!\u0015o\u007F\uFFFD\u0011\uFFFD\uFFFD\uFFFD_D\uFFFD\uFFFD\uFFFD\uFFFDe\b\uFFFD\uFFFD\u0014K1\uFFFD\u0013\uFFFDQ D\uFFFDH\u001Enx\uFFFD\uFFFD8\uFFFD\\\uFFFD\uFFFD\uFFFD\u0350%\uFFFDwW\uFFFD\uFFFD\uFFFD\uFFFD \f\u0015\uFFFD[\uFFFD\uFFFD\uFFFDd8\uFFFDA\u0542(\u0474\uFFFD\uFFFDm\u0026/\uFFFDc\u0001\uFFFD\u0026\uFFFD\u0234\uFFFD\uFFFDNNl\uFFFD\uFFFDY\uFFFD\uADC1_1NO\u0026N\uFFFD\uFFFDE\uFFFDa\uFFFD\uFFFDa\uFFFD\uFFFDm\uFFFD\uFFFD)\uFFFD\uFFFD\uFFFD\uFFFD\u0016\uFFFD\uFFFD\uFFFDV\uFFFD\uFFFDn\uFFFDT2\uFFFD\uFFFD\u0000\uFFFDA\uFFFDc\uFFFD\uFFFDU\uFFFD\u001EZ1\uFFFD$-\uFFFD\uFFFD\uFFFD5\\\uFFFD\u0010\uFFFD\uFFFD\uFFFD\uFFFD\uFFFD\u078A/\fY\uFFFD\u03481\uFFFD\uFFFD\u002BS\u00051\uFFFD\uFFFD\uFFFD\uFFFDi\uFFFDU\uFFFD\u0704\uFFFDV\uFFFD\uFFFD\uFFFD\uFFFDt\uFFFD\u000E\uFFFD\u0060\u0012\u0001a\u001E\uFFFD\uFFFD\uFFFD\uFFFD\uFFFD\uFFFDV\uFFFD\uFFFD\u001C\f\f\uFFFD\u001F\uFFFD\uFFFDR\uFFFD\\y\uFFFD\uFFFDKA\u05B6\uFFFD\uFFFDf\u0026w\uFFFDlJ@Y8\uFFFD\uFFFD\u001A\uFFFD?e\u0299\uFFFD\uF305 \r",
+        "\uFFFD\uFFFD\uFFFD\u0027\u0002\uFFFDe%\uFFFD:\u00601c\uFFFD}\uFFFD:\uFFFD0rq\uFFFDAz\uFFFD3\uFFFD\uFFFD\uFFFD\uFFFD\u001AqF\u0018\uFFFD\uFFFD\u0022=\uFFFD\u04BB\uFFFD\uFFFD\uFFFD\r",
+        "\u0002%\u001BQ\uFFFD\uFFFDT\uFFFD\uFFFD\uFFFDbno\uFFFD/\uFFFDA\u0027\u001F\uFFFD\uFFFDJ\uFFFD\uFFFD\u001C\u0017\uFFFD\uFFFD\uFFFD\uFFFD\uFFFDa\u06AA0\\\uFFFD\uFFFD\u0012m\u001C\uFFFD|\f\uFFFD\u0015\uFFFDoy\u0014y\uFFFD\uFFFD\uFFFD\u0022\uFFFDn\uFFFD4\uFFFD\u000B\uFFFD\r",
+        "\uFFFD(\u0001\uFFFD\u015D\uFFFD1\uFFFD\u0015\uFFFD\uFFFDS\u036A\u000B\u0007d2\u000E\uFFFD=\uFFFD*\uFFFDx\uFFFD\u0003]taP\uFFFD\uFFFD\u3182\uFFFD\u0466\uFFFD\u0273\u000F\uFFFD\uFFFD\uFFFD\uFFFD~-8\u067E\uFFFD\uFFFD9ah=%\uFFFD-R\uFFFDP\uFFFD\uFFFD6\u0184\uFFFDv\u0060h\uFFFDs\u003C\uFFFDL\uFFFD\uFFFD*\uFFFD/\u003C\uFFFD\uFFFD\u0007\uFFFD$\u0019\uFFFD\uFFFD\uFFFD\uFFFDw\u0012\uFFFD\\\u0006\uFFFD\uFFFD\uFFFD\uFFFD\uFFFDxV\uFFFD4\uFFFD\uFFFD\u001C\uFFFD\uFFFD\uFFFD\uFFFD\u0022d\uFFFD\uFFFD\uFFFDG\u001B\u0060k\u0174\uFFFD\uFFFD\uFFFD)\uFFFD\uFFFD\uFFFD-\uFFFD\uFFFDy\u000F;\u002B\uFFFD\uFFFDR\uFFFD\u002B\u0014\u0005\r",
+        "U\uFFFD\uFFFDlEl\uFFFD\uFFFD=\uFFFD\u012F\uFFFD9\uFFFD\uFFFD,\u04FE\uFFFD\u001C\uFFFD\uBE33\uFFFD\uFFFDn\r",
+        "m\uFFFD\uFFFD\uFFFD\uFFFD{\u0683llL\uFFFDI{K\uFFFD?\uFFFD\uFFFDS\uFFFDWUx\uFFFD\uFFFD\u003E\uFFFD\uFFFD\uFFFDr\uFFFD\uFFFDc#\r",
+        "\b\uFFFDX$\uFFFDgR@(Rol\u0027V\f\uFFFD\uFFFD\uFFFDBJ(\uFFFD\uCDDC\u02BE\uFFFD\uFFFDhy\u0018\u0027~7\uFFFD.(\uFFFD\u00037\uFFFDgS\u0451W\uFFFD\uFFFD\uFFFD3!\uFFFD\uFFFD\u0017\uFFFD\uFFFD\uFFFD\u07A9\uFFFDf\uFFFD\uFFFDVE\uFFFD\u001F\u001F\u0012\uFFFDtQF\uFFFD\u0027\uFFFDc\uFFFD8f\uFFFD\uFFFD\uFFFDE\uFFFDN\uFFFD\u001FE\uFFFDIG\u003E\uFFFD\t\uFFFD\uFFFD\uFFFD\uFFFD8\uFFFD\uFFFDD\uFFFD\u03D3\uFFFD\uFFFD\u0022\u003C\uFFFD\uFFFDB\u000Bk\u0026\uFFFD_\uFFFD\u000E\uFFFD\uFFFD2\uFFFD*\n",
+        "\b \u001D\uFFFDf\u003EO.\u0006/S\uFFFD\u0027\uFFFD\uFFFD/#\uFFFD\uFFFD\u00042e\uFFFD\uFFFD\uFFFD\uFFFD\uFFFD8\u0699_\uFFFD\u014B\uFFFD\uFFFD*\uFFFD~V\u0014\u0005;\uFFFD\f8;h\u03F5\uFFFD\uFFFD\uFFFD\u0006\u057A:\uFFFD\u0268t\uFFFD\u002B\uFFFD\uFFFD\uFFFDa/\uFFFD]\uFFFD\uFFFDjM\uFFFD-)\u0010\uFFFDdYrh$\u000Bb\r",
+        "\uFFFD\uFFFD\u0018\uFFFD-\f\uFFFD\uFFFD\u001F\u0666\uFFFD\u001A\uFFFD\f\uFFFDr\uFFFD\uFFFD\uFFFD8\u0016\uFFFD\uFFFD*\u000FeO\u0002\uFFFD\u0007\uFFFD\uFFFD\uFFFDz\uFFFD\uFFFD\uFFFD\uFFFD\uFFFDl\uFFFDS\uFFFD1\u04CDM\uFFFD\uFFFDhJ\uFFFD\u0528\r",
+        "\uFFFDl\u001D\uFFFD\uFFFD\u0792\uFFFD\u001CL"
       ],
       "StatusCode": 202,
       "ResponseHeaders": {
         "Content-Length": "0",
-<<<<<<< HEAD
-        "Date": "Wed, 03 Feb 2021 02:09:24 GMT",
-=======
-        "Date": "Wed, 17 Feb 2021 22:34:56 GMT",
->>>>>>> 1814567d
-        "Server": [
-          "Windows-Azure-HDFS/1.0",
-          "Microsoft-HTTPAPI/2.0"
-        ],
-        "x-ms-client-request-id": "066b2103-d15c-b1d5-fdcb-d7e1efea1eca",
-<<<<<<< HEAD
-        "x-ms-request-id": "b9a28abd-901f-007a-48d1-f9621f000000",
-=======
-        "x-ms-request-id": "1d7dc8d4-a01f-003c-767d-055698000000",
->>>>>>> 1814567d
+        "Date": "Fri, 19 Feb 2021 19:13:23 GMT",
+        "Server": [
+          "Windows-Azure-HDFS/1.0",
+          "Microsoft-HTTPAPI/2.0"
+        ],
+        "x-ms-client-request-id": "13a7d308-7d9e-2a45-4b27-f3ef0797b4b8",
+        "x-ms-request-id": "6f4bc5b4-e01f-004f-01f3-060e0b000000",
         "x-ms-request-server-encrypted": "true",
         "x-ms-version": "2020-06-12"
       },
       "ResponseBody": []
     },
     {
-      "RequestUri": "https://seannse.dfs.core.windows.net/test-filesystem-d832ffe2-43f6-81e6-68f7-ecd33720505f/test-file-e3bb9e26-51c7-db9e-e4d4-c6d3d114824c?action=flush\u0026position=1024",
+      "RequestUri": "https://seannse.dfs.core.windows.net/test-filesystem-0b45cd68-1ac1-eb8a-8afb-f0b7b8497a13/test-file-dd913335-f0ab-feff-cc46-540ef83cd701?action=flush\u0026position=1024",
       "RequestMethod": "PATCH",
       "RequestHeaders": {
         "Accept": "application/json",
         "Authorization": "Sanitized",
         "User-Agent": [
-<<<<<<< HEAD
-          "azsdk-net-Storage.Files.DataLake/12.7.0-alpha.20210202.1",
-          "(.NET Framework 4.8.4250.0; Microsoft Windows 10.0.19042 )"
-        ],
-        "x-ms-client-request-id": "24070bad-b73c-85ac-5d01-f2548e6e60be",
-        "x-ms-date": "Wed, 03 Feb 2021 02:09:24 GMT",
-=======
-          "azsdk-net-Storage.Files.DataLake/12.7.0-alpha.20210217.1",
-          "(.NET 5.0.3; Microsoft Windows 10.0.19042)"
-        ],
-        "x-ms-client-request-id": "24070bad-b73c-85ac-5d01-f2548e6e60be",
-        "x-ms-date": "Wed, 17 Feb 2021 22:34:57 GMT",
->>>>>>> 1814567d
+          "azsdk-net-Storage.Files.DataLake/12.7.0-alpha.20210219.1",
+          "(.NET 5.0.3; Microsoft Windows 10.0.19041)"
+        ],
+        "x-ms-client-request-id": "e559c9e1-60d1-5242-3f8c-b00be89b1da1",
+        "x-ms-date": "Fri, 19 Feb 2021 19:13:25 GMT",
         "x-ms-return-client-request-id": "true",
         "x-ms-version": "2020-06-12"
       },
@@ -1916,56 +1266,36 @@
       "StatusCode": 200,
       "ResponseHeaders": {
         "Content-Length": "0",
-<<<<<<< HEAD
-        "Date": "Wed, 03 Feb 2021 02:09:25 GMT",
-        "ETag": "\u00220x8D8C7E8BACE6105\u0022",
-        "Last-Modified": "Wed, 03 Feb 2021 02:09:25 GMT",
-=======
-        "Date": "Wed, 17 Feb 2021 22:34:56 GMT",
-        "ETag": "\u00220x8D8D39440D4776C\u0022",
-        "Last-Modified": "Wed, 17 Feb 2021 22:34:56 GMT",
->>>>>>> 1814567d
-        "Server": [
-          "Windows-Azure-HDFS/1.0",
-          "Microsoft-HTTPAPI/2.0"
-        ],
-        "x-ms-client-request-id": "24070bad-b73c-85ac-5d01-f2548e6e60be",
-<<<<<<< HEAD
-        "x-ms-request-id": "b9a28aee-901f-007a-79d1-f9621f000000",
-=======
-        "x-ms-request-id": "1d7dc8da-a01f-003c-7c7d-055698000000",
->>>>>>> 1814567d
+        "Date": "Fri, 19 Feb 2021 19:13:23 GMT",
+        "ETag": "\u00220x8D8D50A6DFCC3EB\u0022",
+        "Last-Modified": "Fri, 19 Feb 2021 19:13:24 GMT",
+        "Server": [
+          "Windows-Azure-HDFS/1.0",
+          "Microsoft-HTTPAPI/2.0"
+        ],
+        "x-ms-client-request-id": "e559c9e1-60d1-5242-3f8c-b00be89b1da1",
+        "x-ms-request-id": "6f4bc5c4-e01f-004f-11f3-060e0b000000",
         "x-ms-request-server-encrypted": "false",
         "x-ms-version": "2020-06-12"
       },
       "ResponseBody": []
     },
     {
-      "RequestUri": "https://seannse.blob.core.windows.net/test-filesystem-d832ffe2-43f6-81e6-68f7-ecd33720505f/test-file-e3bb9e26-51c7-db9e-e4d4-c6d3d114824c?comp=lease",
+      "RequestUri": "https://seannse.blob.core.windows.net/test-filesystem-0b45cd68-1ac1-eb8a-8afb-f0b7b8497a13/test-file-dd913335-f0ab-feff-cc46-540ef83cd701?comp=lease",
       "RequestMethod": "PUT",
       "RequestHeaders": {
         "Accept": "application/xml",
         "Authorization": "Sanitized",
-<<<<<<< HEAD
-        "traceparent": "00-36e35dcfe23e854b8d62f09f27fc0f53-ce7471919d6f5044-00",
-        "User-Agent": [
-          "azsdk-net-Storage.Files.DataLake/12.7.0-alpha.20210202.1",
-          "(.NET Framework 4.8.4250.0; Microsoft Windows 10.0.19042 )"
-        ],
-        "x-ms-client-request-id": "99e74a09-40e9-1a5c-83e5-86d22bb9bda7",
-        "x-ms-date": "Wed, 03 Feb 2021 02:09:24 GMT",
-=======
-        "traceparent": "00-81db8e334492724b9ee537695310eba1-35fe02dfbea6fa43-00",
-        "User-Agent": [
-          "azsdk-net-Storage.Files.DataLake/12.7.0-alpha.20210217.1",
-          "(.NET 5.0.3; Microsoft Windows 10.0.19042)"
-        ],
-        "x-ms-client-request-id": "99e74a09-40e9-1a5c-83e5-86d22bb9bda7",
-        "x-ms-date": "Wed, 17 Feb 2021 22:34:57 GMT",
->>>>>>> 1814567d
+        "traceparent": "00-bc7765af8b7cc94eaa5c702ac133ff1e-813892f0381d324a-00",
+        "User-Agent": [
+          "azsdk-net-Storage.Files.DataLake/12.7.0-alpha.20210219.1",
+          "(.NET 5.0.3; Microsoft Windows 10.0.19041)"
+        ],
+        "x-ms-client-request-id": "5d267e5b-c18b-79ce-6293-5fb4a91cf490",
+        "x-ms-date": "Fri, 19 Feb 2021 19:13:25 GMT",
         "x-ms-lease-action": "acquire",
         "x-ms-lease-duration": "-1",
-        "x-ms-proposed-lease-id": "3d96a638-92f2-2187-9d69-8bf2c8b5717d",
+        "x-ms-proposed-lease-id": "746cf470-6899-c666-851d-b7255daed853",
         "x-ms-return-client-request-id": "true",
         "x-ms-version": "2020-06-12"
       },
@@ -1973,51 +1303,33 @@
       "StatusCode": 201,
       "ResponseHeaders": {
         "Content-Length": "0",
-<<<<<<< HEAD
-        "Date": "Wed, 03 Feb 2021 02:09:24 GMT",
-        "ETag": "\u00220x8D8C7E8BACE6105\u0022",
-        "Last-Modified": "Wed, 03 Feb 2021 02:09:25 GMT",
-=======
-        "Date": "Wed, 17 Feb 2021 22:34:56 GMT",
-        "ETag": "\u00220x8D8D39440D4776C\u0022",
-        "Last-Modified": "Wed, 17 Feb 2021 22:34:56 GMT",
->>>>>>> 1814567d
-        "Server": [
-          "Windows-Azure-Blob/1.0",
-          "Microsoft-HTTPAPI/2.0"
-        ],
-        "x-ms-client-request-id": "99e74a09-40e9-1a5c-83e5-86d22bb9bda7",
-        "x-ms-lease-id": "3d96a638-92f2-2187-9d69-8bf2c8b5717d",
-<<<<<<< HEAD
-        "x-ms-request-id": "a53597d9-401e-0034-30d1-f94c97000000",
-=======
-        "x-ms-request-id": "33ef9a16-201e-0040-097d-057867000000",
->>>>>>> 1814567d
-        "x-ms-version": "2020-06-12"
-      },
-      "ResponseBody": []
-    },
-    {
-      "RequestUri": "https://seannse.blob.core.windows.net/test-filesystem-d832ffe2-43f6-81e6-68f7-ecd33720505f/test-file-e3bb9e26-51c7-db9e-e4d4-c6d3d114824c",
+        "Date": "Fri, 19 Feb 2021 19:13:24 GMT",
+        "ETag": "\u00220x8D8D50A6DFCC3EB\u0022",
+        "Last-Modified": "Fri, 19 Feb 2021 19:13:24 GMT",
+        "Server": [
+          "Windows-Azure-Blob/1.0",
+          "Microsoft-HTTPAPI/2.0"
+        ],
+        "x-ms-client-request-id": "5d267e5b-c18b-79ce-6293-5fb4a91cf490",
+        "x-ms-lease-id": "746cf470-6899-c666-851d-b7255daed853",
+        "x-ms-request-id": "2e6ce479-201e-00a4-28f3-0676f9000000",
+        "x-ms-version": "2020-06-12"
+      },
+      "ResponseBody": []
+    },
+    {
+      "RequestUri": "https://seannse.blob.core.windows.net/test-filesystem-0b45cd68-1ac1-eb8a-8afb-f0b7b8497a13/test-file-dd913335-f0ab-feff-cc46-540ef83cd701",
       "RequestMethod": "GET",
       "RequestHeaders": {
         "Accept": "application/xml",
         "Authorization": "Sanitized",
         "User-Agent": [
-<<<<<<< HEAD
-          "azsdk-net-Storage.Files.DataLake/12.7.0-alpha.20210202.1",
-          "(.NET Framework 4.8.4250.0; Microsoft Windows 10.0.19042 )"
-        ],
-        "x-ms-client-request-id": "7de97ef4-d8cd-0c94-2a1a-60fd73bbd69f",
-        "x-ms-date": "Wed, 03 Feb 2021 02:09:24 GMT",
-=======
-          "azsdk-net-Storage.Files.DataLake/12.7.0-alpha.20210217.1",
-          "(.NET 5.0.3; Microsoft Windows 10.0.19042)"
-        ],
-        "x-ms-client-request-id": "7de97ef4-d8cd-0c94-2a1a-60fd73bbd69f",
-        "x-ms-date": "Wed, 17 Feb 2021 22:34:57 GMT",
->>>>>>> 1814567d
-        "x-ms-lease-id": "3d96a638-92f2-2187-9d69-8bf2c8b5717d",
+          "azsdk-net-Storage.Files.DataLake/12.7.0-alpha.20210219.1",
+          "(.NET 5.0.3; Microsoft Windows 10.0.19041)"
+        ],
+        "x-ms-client-request-id": "dfcaf77b-7b88-31c7-be93-dbab6f32db6f",
+        "x-ms-date": "Fri, 19 Feb 2021 19:13:25 GMT",
+        "x-ms-lease-id": "746cf470-6899-c666-851d-b7255daed853",
         "x-ms-return-client-request-id": "true",
         "x-ms-version": "2020-06-12"
       },
@@ -2027,65 +1339,41 @@
         "Accept-Ranges": "bytes",
         "Content-Length": "1024",
         "Content-Type": "application/octet-stream",
-<<<<<<< HEAD
-        "Date": "Wed, 03 Feb 2021 02:09:24 GMT",
-        "ETag": "\u00220x8D8C7E8BACE6105\u0022",
-        "Last-Modified": "Wed, 03 Feb 2021 02:09:25 GMT",
-=======
-        "Date": "Wed, 17 Feb 2021 22:34:56 GMT",
-        "ETag": "\u00220x8D8D39440D4776C\u0022",
-        "Last-Modified": "Wed, 17 Feb 2021 22:34:56 GMT",
->>>>>>> 1814567d
+        "Date": "Fri, 19 Feb 2021 19:13:24 GMT",
+        "ETag": "\u00220x8D8D50A6DFCC3EB\u0022",
+        "Last-Modified": "Fri, 19 Feb 2021 19:13:24 GMT",
         "Server": [
           "Windows-Azure-Blob/1.0",
           "Microsoft-HTTPAPI/2.0"
         ],
         "x-ms-blob-type": "BlockBlob",
-        "x-ms-client-request-id": "7de97ef4-d8cd-0c94-2a1a-60fd73bbd69f",
-<<<<<<< HEAD
-        "x-ms-creation-time": "Wed, 03 Feb 2021 02:09:25 GMT",
-=======
-        "x-ms-creation-time": "Wed, 17 Feb 2021 22:34:56 GMT",
->>>>>>> 1814567d
+        "x-ms-client-request-id": "dfcaf77b-7b88-31c7-be93-dbab6f32db6f",
+        "x-ms-creation-time": "Fri, 19 Feb 2021 19:13:24 GMT",
         "x-ms-group": "$superuser",
         "x-ms-lease-duration": "infinite",
         "x-ms-lease-state": "leased",
         "x-ms-lease-status": "locked",
         "x-ms-owner": "$superuser",
         "x-ms-permissions": "rw-r-----",
-<<<<<<< HEAD
-        "x-ms-request-id": "a5359831-401e-0034-7ed1-f94c97000000",
-=======
-        "x-ms-request-id": "33ef9a6e-201e-0040-5f7d-057867000000",
->>>>>>> 1814567d
+        "x-ms-request-id": "2e6ce557-201e-00a4-7bf3-0676f9000000",
         "x-ms-server-encrypted": "true",
         "x-ms-version": "2020-06-12"
       },
-      "ResponseBody": "6Tun7VZ8VBhtdC9dbnoRMfZb7I90MufzUyklOrxhbFrD1YI0jxM6aVOTsAMRGla2d9w49WFGirdUtJksVxlbCwjVmpn33aHiIYM74YHj4jjSbsPgKXb5fErL39t6DRI6N6T7O3\u002B9v5k6VdTeC6k1cdFgWehVeuKS3B5PK/3GaBRwAKnd56a5Fa8ppdOhGnGhlm4JGbMp5L3BaF9hbZScdO3AbQr/WIkrp0Q5K9UP8MGsrpSPvE9gRxvsG35GV6cbjTDl4a1moT7l3nJv8LjnsnietL//DLieXybuEzwK5E\u002BcHp2kKQ4TRgxWqt7c8FdjBGgGqKPoG4F4R4GHd44B2vki09EaQ4hpim6yqGLawW/Piw7TAzystAIcLOKMjM5\u002BVc/kuh2FSMHgnB00NXMenoUSuOx/Lda9dh/P/ham3f6gNFOS9QdRSUNM82ced36P/Y5cedTh/if4JkT\u002BtUmqOb8flAEfjKh\u002BwW6pMzlvn/6gPwCISmMqvjUrmc/DU5P5obqo/\u002BN9b3Hl3bhmOMvuiYdFXnZJIu9b9NXL8/LYu27ar5F/x58aIs\u002BOomyrxIVqPRBIffQdr3/LTAoNsnx/DSFJi4k5b8LnKzumun\u002BCsDBQYLbhjz55vAARs3qUDHBTDpVLYTj8Mc5NYVK5d/QASZvZvVHFnX3j0M6IJ7tHUh7LUqzpNk/4Uy/oky7swEULEWrfu08ejXEYZ5BpcwkSBg4z7SRIFhJM4Woi3QlO9xCJfRZQaJfPrcQ60c\u002B\u002Bj\u002BAm1Y0guNIgwvpYk9nl\u002B7BnyXCA3/Xzwp52ZEBfDURCjVGJ/Ah8Lj89aLsb\u002BNS96bEU0whfPq/qMhPvqVOSwbS2FQWHW/\u002Bn65swQnc62MnJuXqOSzo840\u002Bin8n1jITrq6cGZOPPNY6ybOhtLvs3r1pJJfDYA3Z6eTK15bs1sl4WRJbQNHPm\u002BYPs3N5Rz7RUavBvq2aUE6gwi\u002BuxGVDTfLmKVulkZ3rmYyxs7CaXKKp9YXrKxgf3gTHun6iINeAzGGAkx3jL7wN1iEc6KCaBmWNBM7jVCLayktW4dsjSXi5MONPGc2AxsnJ3VT2/vFkKbAZFRgEnXRCpcTSjEng6oyoZ7vBSuiUCD4FFXrN58tZ8rQnCjRctJNrDHQEsjp/5PLISps1ot7LgQjd/4f9cMH9eJ2VveBUS68oVj50k1oHiTCIBZkwIE/VX4UrgrkLbZ\u002ByCzWY5isOcALoCUygUu2y1nJXdW8oyVRRwF5fLMT2IOiixoggbqMJeZWWRBb/MQibeKhGs/QsiT3hSyXIs0M59ehgAYxljmvPSfvZkoU9Uo9Rx7Qcr2zwcjlKQyN9PMpSXE4unzN8Meo8d2n8Vva4o/Q=="
-    },
-    {
-      "RequestUri": "https://seannse.blob.core.windows.net/test-filesystem-d832ffe2-43f6-81e6-68f7-ecd33720505f?restype=container",
+      "ResponseBody": "NxYxhkyx5hNMKSH7VHfmZREX2iH5U2XNT869IXYqi2/A3Nvv8mOMLK872oREVvNfEXhFeKDj7\u002BOwZDZ\u002B88WdIZ6yOnib93Kui61yvnngiPnaXhD95RLO3ez4Po4sDTnqnrjmkhx7xBkFl\u002B3zcTFp0Ns8o5W0nzuL41yLo7nkgX10hx/B\u002BfbdX5n2904l22y7jm2y72mkNf98W66/8CFgIRVvf\u002BkRqNbkX0T7vqftZQjw0BRLMZETz1EgRJ5IHm54ldY4tVyCqeWXzZAlqXdXj/WmzyAMFe\u002BEW6\u002BX8WQ4nEHVgijRtLCsbSYvtGMB7ibayLSpoU5ObIDmtFms6reBXzFOTyZOhtpF\u002BmH53WGMgm2IvSmvjvvyhhao6v9W/4JurlQysp8Ai0HaY6ftVY8eWjHsJC2O0dA1XMgQpZza7vreii8MWdDNiDHn1StTBTGGiY/OadtV39yE/FbW7\u002Bal/3SsDspgEgFhHpv8p/ul4VaXiRwMDIUfiapSiFx595lLQda2p/ZmJneObEpAWTjg3xr/P2XKmfLvjIUgDYmk6CcCsGUl7jpgMWOkfaA63zBycalBergzgajjxhpxRhjt6oMiPajSu/Dgnw0CJRtRtK1UrZzgYm5vzi\u002B9QScf7utKt5IcF6GHn7a4YdqqMFyMkhJtHJh8DIcVs295FHnIwbAiuG6JNJ0LzA3lKAGTxZ3TMa8VstFTzaoLB2QyDoo9758qh3jtA110YVCKl\u002BOGgu7RpuPJsw/ez\u002BrDfi042b6DqDlhaD0l5S1SoFCByDbGhIR2YGinczyQTLiNKoUvPIiRB\u002B6qJBmwrMC2dxK\u002BXAa0/PmownhW3DT90RyFl7uoImTI78FHG2BrxbSn8Psp0e\u002Bx2S2MhnkPOyu6rVL9KxQFDVWu9mxFbOCYPf3Er\u002Bs50/8s076NHJvruLOWjW4NbZmgoeKle9qDbGxM80l7S4w/gNpT0VdVePG5wz64rt9yis9jIw0Ik1gkqWdSQChSb2wnVgyUupxCSijx7Lecyr6M2mh5GCd\u002BN\u002B2BLijwAzfJZ1PRkVfS3tAzIdnlF6egiN6pxWa/2VZFqB8fEot0UUbxJ4VjyjhmufuYRfZOmR9F4KZJRz7QCY39jOk4s8tEv8\u002BT9O8iPL2lQgtrJpNf9g7/2TLlKgoIIB33Zj5PLgYvU4YnuqUvI6PpowQyZeL6nZXaONqZX5TFi9PSKtV\u002BVhQFO9IMODtoz7WO/IYG1bo6/cmodPUrlfTyYS/RXfnNak3vLSkQ7WRZcmgkC2INv7UYly0M1eEf2abeGtYMlnK8wJI4FqiRKg9lTwKMB4qS5KJ6uMbLwZRs0FODMdONTdv2aErQ1KgNh2wdpobektIcTA=="
+    },
+    {
+      "RequestUri": "https://seannse.blob.core.windows.net/test-filesystem-0b45cd68-1ac1-eb8a-8afb-f0b7b8497a13?restype=container",
       "RequestMethod": "DELETE",
       "RequestHeaders": {
         "Accept": "application/xml",
         "Authorization": "Sanitized",
-<<<<<<< HEAD
-        "traceparent": "00-e87dc073ddee2f42aa5df23ed829292c-52cec1cd9288ff44-00",
-        "User-Agent": [
-          "azsdk-net-Storage.Files.DataLake/12.7.0-alpha.20210202.1",
-          "(.NET Framework 4.8.4250.0; Microsoft Windows 10.0.19042 )"
-        ],
-        "x-ms-client-request-id": "adde18b3-3fcf-b6da-e0fc-dc1f1cddca5c",
-        "x-ms-date": "Wed, 03 Feb 2021 02:09:24 GMT",
-=======
-        "traceparent": "00-a51ccc1b0a6577429f5c521e475f34ef-8562b4ba4da7284e-00",
-        "User-Agent": [
-          "azsdk-net-Storage.Files.DataLake/12.7.0-alpha.20210217.1",
-          "(.NET 5.0.3; Microsoft Windows 10.0.19042)"
-        ],
-        "x-ms-client-request-id": "adde18b3-3fcf-b6da-e0fc-dc1f1cddca5c",
-        "x-ms-date": "Wed, 17 Feb 2021 22:34:57 GMT",
->>>>>>> 1814567d
+        "traceparent": "00-6ef1be55fc86d64d9eac0f5055ac79f5-a128a97d06e33844-00",
+        "User-Agent": [
+          "azsdk-net-Storage.Files.DataLake/12.7.0-alpha.20210219.1",
+          "(.NET 5.0.3; Microsoft Windows 10.0.19041)"
+        ],
+        "x-ms-client-request-id": "b1381c5d-1552-3808-95e7-9ef904b832db",
+        "x-ms-date": "Fri, 19 Feb 2021 19:13:25 GMT",
         "x-ms-return-client-request-id": "true",
         "x-ms-version": "2020-06-12"
       },
@@ -2093,33 +1381,21 @@
       "StatusCode": 202,
       "ResponseHeaders": {
         "Content-Length": "0",
-<<<<<<< HEAD
-        "Date": "Wed, 03 Feb 2021 02:09:24 GMT",
-=======
-        "Date": "Wed, 17 Feb 2021 22:34:56 GMT",
->>>>>>> 1814567d
-        "Server": [
-          "Windows-Azure-Blob/1.0",
-          "Microsoft-HTTPAPI/2.0"
-        ],
-        "x-ms-client-request-id": "adde18b3-3fcf-b6da-e0fc-dc1f1cddca5c",
-<<<<<<< HEAD
-        "x-ms-request-id": "a535989f-401e-0034-5dd1-f94c97000000",
-=======
-        "x-ms-request-id": "33ef9af8-201e-0040-607d-057867000000",
->>>>>>> 1814567d
+        "Date": "Fri, 19 Feb 2021 19:13:24 GMT",
+        "Server": [
+          "Windows-Azure-Blob/1.0",
+          "Microsoft-HTTPAPI/2.0"
+        ],
+        "x-ms-client-request-id": "b1381c5d-1552-3808-95e7-9ef904b832db",
+        "x-ms-request-id": "2e6ce5f8-201e-00a4-13f3-0676f9000000",
         "x-ms-version": "2020-06-12"
       },
       "ResponseBody": []
     }
   ],
   "Variables": {
-<<<<<<< HEAD
-    "DateTimeOffsetNow": "2021-02-02T20:09:17.4882560-06:00",
-=======
-    "DateTimeOffsetNow": "2021-02-17T16:34:50.8491756-06:00",
->>>>>>> 1814567d
-    "RandomSeed": "973274599",
+    "DateTimeOffsetNow": "2021-02-19T13:13:22.2333256-06:00",
+    "RandomSeed": "416312174",
     "Storage_TestConfigHierarchicalNamespace": "NamespaceTenant\nseannse\nU2FuaXRpemVk\nhttps://seannse.blob.core.windows.net\nhttps://seannse.file.core.windows.net\nhttps://seannse.queue.core.windows.net\nhttps://seannse.table.core.windows.net\n\n\n\n\nhttps://seannse-secondary.blob.core.windows.net\nhttps://seannse-secondary.file.core.windows.net\nhttps://seannse-secondary.queue.core.windows.net\nhttps://seannse-secondary.table.core.windows.net\n68390a19-a643-458b-b726-408abf67b4fc\nSanitized\n72f988bf-86f1-41af-91ab-2d7cd011db47\nhttps://login.microsoftonline.com/\nCloud\nBlobEndpoint=https://seannse.blob.core.windows.net/;QueueEndpoint=https://seannse.queue.core.windows.net/;FileEndpoint=https://seannse.file.core.windows.net/;BlobSecondaryEndpoint=https://seannse-secondary.blob.core.windows.net/;QueueSecondaryEndpoint=https://seannse-secondary.queue.core.windows.net/;FileSecondaryEndpoint=https://seannse-secondary.file.core.windows.net/;AccountName=seannse;AccountKey=Sanitized\n"
   }
 }