--- conflicted
+++ resolved
@@ -14,11 +14,7 @@
         "x-ms-client-request-id": "cb2cafcc-ff8d-4e23-41d0-7e75243e7ae5",
         "x-ms-date": "Fri, 03 Apr 2020 21:02:41 GMT",
         "x-ms-return-client-request-id": "true",
-<<<<<<< HEAD
-        "x-ms-version": "2019-12-12"
-=======
-        "x-ms-version": "2020-02-10"
->>>>>>> 60f4876e
+        "x-ms-version": "2020-02-10"
       },
       "RequestBody": null,
       "StatusCode": 201,
@@ -33,11 +29,7 @@
         ],
         "x-ms-client-request-id": "cb2cafcc-ff8d-4e23-41d0-7e75243e7ae5",
         "x-ms-request-id": "962258c1-f01e-0012-72fb-093670000000",
-<<<<<<< HEAD
-        "x-ms-version": "2019-12-12"
-=======
-        "x-ms-version": "2020-02-10"
->>>>>>> 60f4876e
+        "x-ms-version": "2020-02-10"
       },
       "ResponseBody": []
     },
@@ -54,11 +46,7 @@
         "x-ms-client-request-id": "be15146e-2f62-fd9b-6479-ed0a135d5e78",
         "x-ms-date": "Fri, 03 Apr 2020 21:02:41 GMT",
         "x-ms-return-client-request-id": "true",
-<<<<<<< HEAD
-        "x-ms-version": "2019-12-12"
-=======
-        "x-ms-version": "2020-02-10"
->>>>>>> 60f4876e
+        "x-ms-version": "2020-02-10"
       },
       "RequestBody": null,
       "StatusCode": 201,
@@ -73,11 +61,7 @@
         ],
         "x-ms-client-request-id": "be15146e-2f62-fd9b-6479-ed0a135d5e78",
         "x-ms-request-id": "fa440277-201f-0097-2dfb-091bad000000",
-<<<<<<< HEAD
-        "x-ms-version": "2019-12-12"
-=======
-        "x-ms-version": "2020-02-10"
->>>>>>> 60f4876e
+        "x-ms-version": "2020-02-10"
       },
       "ResponseBody": []
     },
@@ -94,11 +78,7 @@
         "x-ms-client-request-id": "c760cf5f-feb5-781e-3a30-5b631ebf2a80",
         "x-ms-date": "Fri, 03 Apr 2020 21:02:41 GMT",
         "x-ms-return-client-request-id": "true",
-<<<<<<< HEAD
-        "x-ms-version": "2019-12-12"
-=======
-        "x-ms-version": "2020-02-10"
->>>>>>> 60f4876e
+        "x-ms-version": "2020-02-10"
       },
       "RequestBody": "36BjhozrtG7BKG3mQlvz7wabgWspvkc8m1C4eIOxU0HlJWgDQJm54Pq\u002BCWSSPQvm3I9uiLwOvCFYJ\u002Bo8MjzqENUsARzy8K5t4aBwa7Xiql5E0Zv0QsqE1mlHqhmvfa6\u002B0/mPZjzv8\u002BvgAaYbnVFrdX2M92Gg9c0Kpyqzq0aUvmTyspe8U0QiVd2vE0AkaDgY2zScIoZNHd0rhb4RO0elTENCKeu5ryI4aqKD8eKN5j7xmtAR\u002BJvdpZW5kM6FEBmVCcf84T9NXisSY7jjySv7nZ6AH6B3lFOoZIRV/x5Us1mI7ecakAT/pDul/5Xi\u002BdtpvvMvBfF5HnV0VHy7\u002BF8Mvq9fW9xE4A2agHtk0pW\u002BxWqo7EErJK1nD89xpjyHQ6zcmEDlgp7/Jd3llIR2FEzgtY4REgse4JkC90wN0jrREjzPiDlU2UPMqMdjRY8p8fuCkPCtdjGgvren44pS8lKiFIJHpowSjNxLRWpEupoJ2AZQikFJI5wLL8mBrPW4erZ0wDEN4UpubwQUYjDGWwQcngqEAWgQWfDmO3fCkeDmk8uz0Plp/Pa84Ro9NcFrRNPFZQ7rM3hOY2dAJqbSrN4kLc9lE4oKs6ITyB9N0yQvevaj/SvS\u002Bl9SZWySKNVQ6TU8GQfxBTFIu7Fr12tZAJBDEKuvLq\u002ByUjJvE60ed4rNwt7pEbkcPnXEWkJ5ZiPz\u002BWXcTxgpobqGicfUgfKEKkMnnhWMb\u002B/WJtI26tNsOOsPfBlIQShxoyEkY4fySLyCQDD/UscNZ4l1BihG8rfmGVDbxAXYPOkatvrzaAxo490VtKmjbeYkAhSP0jv/K7FqPUk2F4S2qQRG5JzMGf99DSJLMD0NQqxqt8LwSWmuGopJiSrCMcxZXwulXIhKV\u002BgVEsUYtPtzXPudzGDCxWCamMoRg5DVutxW8dEyZ\u002BUjIF/Z2zaklmWP1SwvJWVsl5mqC8S\u002BONNYQFfowsMqQPUVeqsA6Oop9QJkgq5jppV26Vo3iFwhZOeLgZvfu9OiZZQ3Gau5a6\u002BvgRXCWrYl9JrCctho8riZ8xXDdWZPSjkuwR0aLIzpvH2qiAdGXwoxZo0AHEn7OXLbnSaV9fZJYDbbk5iYC8gO2LVavmqxUpQLkg7YTi3wMoeqPo5lU8eHYSfQastxmVvE8kOUoHsIKUuRimPocBIJ62AR7sw6qIXu01xC4ejJmvizFFvpXJIMohRD1MljnvEVx39qYKuOikq\u002Bpc0exUhiyO9qNFy2H4/OBUu499S8izRrLBpoXjpNJYkQK7bE7dzM4AvZ\u002BGqUXqfvnFtf1pN2ARqYspgu\u002Bmq1HQ7SpvTZCRdu6xbI45LK1s5yecLf7k/1mimbLDpDneagI9tbwg==",
       "StatusCode": 202,
@@ -112,11 +92,7 @@
         "x-ms-client-request-id": "c760cf5f-feb5-781e-3a30-5b631ebf2a80",
         "x-ms-request-id": "fa440278-201f-0097-2efb-091bad000000",
         "x-ms-request-server-encrypted": "true",
-<<<<<<< HEAD
-        "x-ms-version": "2019-12-12"
-=======
-        "x-ms-version": "2020-02-10"
->>>>>>> 60f4876e
+        "x-ms-version": "2020-02-10"
       },
       "ResponseBody": []
     },
@@ -133,11 +109,7 @@
         "x-ms-client-request-id": "43ab682d-97fd-e3c3-467f-127b40818e29",
         "x-ms-date": "Fri, 03 Apr 2020 21:02:41 GMT",
         "x-ms-return-client-request-id": "true",
-<<<<<<< HEAD
-        "x-ms-version": "2019-12-12"
-=======
-        "x-ms-version": "2020-02-10"
->>>>>>> 60f4876e
+        "x-ms-version": "2020-02-10"
       },
       "RequestBody": null,
       "StatusCode": 200,
@@ -153,11 +125,7 @@
         "x-ms-client-request-id": "43ab682d-97fd-e3c3-467f-127b40818e29",
         "x-ms-request-id": "fa440279-201f-0097-2ffb-091bad000000",
         "x-ms-request-server-encrypted": "true",
-<<<<<<< HEAD
-        "x-ms-version": "2019-12-12"
-=======
-        "x-ms-version": "2020-02-10"
->>>>>>> 60f4876e
+        "x-ms-version": "2020-02-10"
       },
       "ResponseBody": []
     },
@@ -175,11 +143,7 @@
         "x-ms-range": "bytes=256-767",
         "x-ms-range-get-content-md5": "true",
         "x-ms-return-client-request-id": "true",
-<<<<<<< HEAD
-        "x-ms-version": "2019-12-12"
-=======
-        "x-ms-version": "2020-02-10"
->>>>>>> 60f4876e
+        "x-ms-version": "2020-02-10"
       },
       "RequestBody": null,
       "StatusCode": 206,
@@ -203,11 +167,7 @@
         "x-ms-lease-status": "unlocked",
         "x-ms-request-id": "962258e8-f01e-0012-11fb-093670000000",
         "x-ms-server-encrypted": "true",
-<<<<<<< HEAD
-        "x-ms-version": "2019-12-12"
-=======
-        "x-ms-version": "2020-02-10"
->>>>>>> 60f4876e
+        "x-ms-version": "2020-02-10"
       },
       "ResponseBody": "r19b3ETgDZqAe2TSlb7FaqjsQSskrWcPz3GmPIdDrNyYQOWCnv8l3eWUhHYUTOC1jhESCx7gmQL3TA3SOtESPM\u002BIOVTZQ8yox2NFjynx\u002B4KQ8K12MaC\u002Bt6fjilLyUqIUgkemjBKM3EtFakS6mgnYBlCKQUkjnAsvyYGs9bh6tnTAMQ3hSm5vBBRiMMZbBByeCoQBaBBZ8OY7d8KR4OaTy7PQ\u002BWn89rzhGj01wWtE08VlDuszeE5jZ0AmptKs3iQtz2UTigqzohPIH03TJC969qP9K9L6X1JlbJIo1VDpNTwZB/EFMUi7sWvXa1kAkEMQq68ur7JSMm8TrR53is3C3ukRuRw\u002BdcRaQnlmI/P5ZdxPGCmhuoaJx9SB8oQqQyeeFYxv79Ym0jbq02w46w98GUhBKHGjISRjh/JIvIJAMP9Sxw1niXUGKEbyt\u002BYZUNvEBdg86Rq2\u002BvNoDGjj3RW0qaNt5iQCFI/SO/8rsWo9STYXhLapBEbknMwZ/30NIkswPQ1CrGq3wvBJaa4aikmJKsIxzFlfC6VciEpX6BUSxRi0\u002B3Nc\u002B53MYMLFYJqYyhGDkNW63Fbx0TJn5SMgX9nbNqSWZY/VLC8lZWyXmaoLxL4401hAV\u002BjCwypA9RV6qwDo6in1AmSCrmOmlXbpWjeIXCFk54uBm9\u002B706JllDcZq7k="
     },
@@ -224,11 +184,7 @@
         "x-ms-client-request-id": "ad820d82-d84a-c615-b101-24a6faa58d33",
         "x-ms-date": "Fri, 03 Apr 2020 21:02:41 GMT",
         "x-ms-return-client-request-id": "true",
-<<<<<<< HEAD
-        "x-ms-version": "2019-12-12"
-=======
-        "x-ms-version": "2020-02-10"
->>>>>>> 60f4876e
+        "x-ms-version": "2020-02-10"
       },
       "RequestBody": null,
       "StatusCode": 202,
@@ -241,11 +197,7 @@
         ],
         "x-ms-client-request-id": "ad820d82-d84a-c615-b101-24a6faa58d33",
         "x-ms-request-id": "962258f4-f01e-0012-1cfb-093670000000",
-<<<<<<< HEAD
-        "x-ms-version": "2019-12-12"
-=======
-        "x-ms-version": "2020-02-10"
->>>>>>> 60f4876e
+        "x-ms-version": "2020-02-10"
       },
       "ResponseBody": []
     }
