﻿{
  "Entries": [
    {
      "RequestUri": "https://seannse.blob.core.windows.net/test-filesystem-eeea9a01-fa0a-3b48-bc24-0fed2d4c795f?restype=container",
      "RequestMethod": "PUT",
      "RequestHeaders": {
        "Accept": "application/xml",
        "Authorization": "Sanitized",
        "traceparent": "00-39fe58bbc916dc43aa8c3501d94e3bda-cb841d43badc6843-00",
        "User-Agent": [
          "azsdk-net-Storage.Files.DataLake/12.7.0-alpha.20210219.1",
          "(.NET 5.0.3; Microsoft Windows 10.0.19041)"
        ],
        "x-ms-blob-public-access": "container",
        "x-ms-client-request-id": "70831186-cdcd-3255-7cf2-a522d4f2919a",
        "x-ms-date": "Fri, 19 Feb 2021 19:59:16 GMT",
        "x-ms-return-client-request-id": "true",
<<<<<<< HEAD
        "x-ms-version": "2020-12-06"
=======
        "x-ms-version": "2021-02-12"
>>>>>>> 7e782c87
      },
      "RequestBody": null,
      "StatusCode": 201,
      "ResponseHeaders": {
        "Content-Length": "0",
        "Date": "Fri, 19 Feb 2021 19:59:14 GMT",
        "ETag": "\"0x8D8D510D5BE8417\"",
        "Last-Modified": "Fri, 19 Feb 2021 19:59:15 GMT",
        "Server": [
          "Windows-Azure-Blob/1.0",
          "Microsoft-HTTPAPI/2.0"
        ],
        "x-ms-client-request-id": "70831186-cdcd-3255-7cf2-a522d4f2919a",
        "x-ms-request-id": "4692875d-401e-0056-1bf9-068eb0000000",
<<<<<<< HEAD
        "x-ms-version": "2020-12-06"
=======
        "x-ms-version": "2021-02-12"
>>>>>>> 7e782c87
      },
      "ResponseBody": []
    },
    {
      "RequestUri": "https://seannse.dfs.core.windows.net/test-filesystem-eeea9a01-fa0a-3b48-bc24-0fed2d4c795f/test-file-e7ed3b7c-50b0-e907-0c0a-bdee3184962b?resource=file",
      "RequestMethod": "PUT",
      "RequestHeaders": {
        "Accept": "application/json",
        "Authorization": "Sanitized",
        "traceparent": "00-9dd79000132fa64286b1a1d1449a2ea2-eacb1684143ae448-00",
        "User-Agent": [
          "azsdk-net-Storage.Files.DataLake/12.7.0-alpha.20210219.1",
          "(.NET 5.0.3; Microsoft Windows 10.0.19041)"
        ],
        "x-ms-client-request-id": "1eaeaa54-0237-10e0-70b0-6c21bae41ebd",
        "x-ms-date": "Fri, 19 Feb 2021 19:59:16 GMT",
        "x-ms-return-client-request-id": "true",
<<<<<<< HEAD
        "x-ms-version": "2020-12-06"
=======
        "x-ms-version": "2021-02-12"
>>>>>>> 7e782c87
      },
      "RequestBody": null,
      "StatusCode": 201,
      "ResponseHeaders": {
        "Content-Length": "0",
        "Date": "Fri, 19 Feb 2021 19:59:14 GMT",
        "ETag": "\"0x8D8D510D5CE6AC4\"",
        "Last-Modified": "Fri, 19 Feb 2021 19:59:15 GMT",
        "Server": [
          "Windows-Azure-HDFS/1.0",
          "Microsoft-HTTPAPI/2.0"
        ],
        "x-ms-client-request-id": "1eaeaa54-0237-10e0-70b0-6c21bae41ebd",
        "x-ms-request-id": "d66ad0b0-f01f-0088-63f9-069a56000000",
<<<<<<< HEAD
        "x-ms-version": "2020-12-06"
=======
        "x-ms-version": "2021-02-12"
>>>>>>> 7e782c87
      },
      "ResponseBody": []
    },
    {
      "RequestUri": "https://seannse.dfs.core.windows.net/test-filesystem-eeea9a01-fa0a-3b48-bc24-0fed2d4c795f/test-file-e7ed3b7c-50b0-e907-0c0a-bdee3184962b?action=append&position=0",
      "RequestMethod": "PATCH",
      "RequestHeaders": {
        "Accept": "application/json",
        "Authorization": "Sanitized",
        "Content-Length": "1024",
        "Content-Type": "application/octet-stream",
        "User-Agent": [
          "azsdk-net-Storage.Files.DataLake/12.7.0-alpha.20210219.1",
          "(.NET 5.0.3; Microsoft Windows 10.0.19041)"
        ],
        "x-ms-client-request-id": "8799d7ad-78d5-80f3-735c-570048abdfb9",
        "x-ms-date": "Fri, 19 Feb 2021 19:59:16 GMT",
        "x-ms-return-client-request-id": "true",
<<<<<<< HEAD
        "x-ms-version": "2020-12-06"
=======
        "x-ms-version": "2021-02-12"
>>>>>>> 7e782c87
      },
      "RequestBody": "W6/3xdpnk7NsZA2XDelVjcG9ZhvJCZJX6lw1wakLsO7hUQQ3N513H37PA2i/vSSTnBdgF4t10VIcn9p9MtEKYLMftrvlHlYjRked+gUplyw4oSWRqplibICxGpjC+e2sxaK1oAdorn7BPdBE19ZM8weuRJCseLUZvUo6MwS9YUxa8DRidPckz/Om0G3JHZSpZSaQE7VcAEztm+K9LXp6A9uD6ueh6X4QiXWcBahIUJ+2kM7dLU2X/fDnddgUZ6F4LMyRRTOtB3uogIo/wPukpUpCB52snNaO7Oz2unSl+yLTI9jctgtsCIhSNazDVz31Q9CO0mAEzI/2A1hGtk0HAoVnbJwiyO4/1v4UWWcpy5SvAXajFyjCz1dI5bKyJlI6SzMnW+uh0nvhTvth8HInzDfElrXXY+pcpZ1E2eI7jLCs2Q00AXCpDi76wcktYN7lIBh67o+cY+hIyrVOXPmZpsJLtRdk88rHGoiG3aEhL0W+XrjJwJ4gD3Ul6ze6WrE1YRsG4avHgC1Ns9MGFoZGJ5twkP5Az+UjK6WhPweTDcDWUXuGGk6Z9t2Kew3KGfnv3sSbSsqz9JE247UFJUEmuaUTMMQKwA1N1pkgtVTXWRGssWBD+ML1I13qUDeYlNGcZMFnt+k05R62TnQxkz48X4mkWHTh4sHjHQxnH3DWtEHIg1GSb6Iod8xBjKlOw48erfCt9DtcuoH/hJnczcWu4JoyaQ/tqu/ne+GnoFYYlFl8SHF/KL8Ga8jPkusJS6oGkqwPHFqAMQMBxnhatBor5+8/X4RUL7faK/5GHhcE3TA2oQ2pCHj//BdufWFHrLauo6v7yuslsmL0NfBcORLs/OhIIxMNgd53P2Nt5bJVk39HmHtsCRNEEO+qtdOHo8MEgYB5/oiioCHMg4qIuMywnqFxFKCXgPPUAxIkYswK75yfaGMx3JT2pfhan4WJvFgi+hcxFY4ibQGNpPt1fj5UwZPt6E9of8ENem+oPeBuS0e6Ami12doOfftioziZgSa5Bd7xm9MJuXpVJJsfejAhH1izu3zVn+i532tUBtuJdPlI7jgCfK90sEjtX7Q+7gLLQITf5cWq5GX1N7xntbKfzK+h1ov3H6KpPgoz6D8ze/BoiMZXqY8zngrSDETzDPuWTpMFnBd30yHhNqa7d/slwrzL/yzsSCIgbjiBJRJdtjIPnZqrLd7Y8bWkdXPoeCcOrEmIJw3OqQZx5S7f9a0OhIB0rNlhepTe8g13R9OuN/YRcnnJ1Y4kQPOTOkiw+fsHlvDzc8tNrTK1qjT/V2Izwq03zYM0Ra/xUGvlzT9MLfkScLHiu8Mqw8VGEypaJOmRYHeaeCt40lBBAiNgZ9/yaQ==",
      "StatusCode": 202,
      "ResponseHeaders": {
        "Content-Length": "0",
        "Date": "Fri, 19 Feb 2021 19:59:14 GMT",
        "Server": [
          "Windows-Azure-HDFS/1.0",
          "Microsoft-HTTPAPI/2.0"
        ],
        "x-ms-client-request-id": "8799d7ad-78d5-80f3-735c-570048abdfb9",
        "x-ms-request-id": "d66ad0c0-f01f-0088-73f9-069a56000000",
        "x-ms-request-server-encrypted": "true",
<<<<<<< HEAD
        "x-ms-version": "2020-12-06"
=======
        "x-ms-version": "2021-02-12"
>>>>>>> 7e782c87
      },
      "ResponseBody": []
    },
    {
      "RequestUri": "https://seannse.dfs.core.windows.net/test-filesystem-eeea9a01-fa0a-3b48-bc24-0fed2d4c795f/test-file-e7ed3b7c-50b0-e907-0c0a-bdee3184962b?action=flush&position=1024",
      "RequestMethod": "PATCH",
      "RequestHeaders": {
        "Accept": "application/json",
        "Authorization": "Sanitized",
        "User-Agent": [
          "azsdk-net-Storage.Files.DataLake/12.7.0-alpha.20210219.1",
          "(.NET 5.0.3; Microsoft Windows 10.0.19041)"
        ],
        "x-ms-client-request-id": "e2732a67-974a-f2e7-045d-9f16d2b77ec2",
        "x-ms-date": "Fri, 19 Feb 2021 19:59:16 GMT",
        "x-ms-return-client-request-id": "true",
<<<<<<< HEAD
        "x-ms-version": "2020-12-06"
=======
        "x-ms-version": "2021-02-12"
>>>>>>> 7e782c87
      },
      "RequestBody": null,
      "StatusCode": 200,
      "ResponseHeaders": {
        "Content-Length": "0",
        "Date": "Fri, 19 Feb 2021 19:59:15 GMT",
        "ETag": "\"0x8D8D510D5EA3100\"",
        "Last-Modified": "Fri, 19 Feb 2021 19:59:15 GMT",
        "Server": [
          "Windows-Azure-HDFS/1.0",
          "Microsoft-HTTPAPI/2.0"
        ],
        "x-ms-client-request-id": "e2732a67-974a-f2e7-045d-9f16d2b77ec2",
        "x-ms-request-id": "d66ad0d1-f01f-0088-04f9-069a56000000",
        "x-ms-request-server-encrypted": "false",
<<<<<<< HEAD
        "x-ms-version": "2020-12-06"
=======
        "x-ms-version": "2021-02-12"
>>>>>>> 7e782c87
      },
      "ResponseBody": []
    },
    {
      "RequestUri": "https://seannse.blob.core.windows.net/test-filesystem-eeea9a01-fa0a-3b48-bc24-0fed2d4c795f/test-file-e7ed3b7c-50b0-e907-0c0a-bdee3184962b",
      "RequestMethod": "GET",
      "RequestHeaders": {
        "Accept": "application/xml",
        "Authorization": "Sanitized",
        "User-Agent": [
          "azsdk-net-Storage.Files.DataLake/12.7.0-alpha.20210219.1",
          "(.NET 5.0.3; Microsoft Windows 10.0.19041)"
        ],
        "x-ms-client-request-id": "1e9935fc-fd38-aa6f-fc5a-a28fa85c563b",
        "x-ms-date": "Fri, 19 Feb 2021 19:59:16 GMT",
        "x-ms-range": "bytes=256-767",
        "x-ms-range-get-content-md5": "true",
        "x-ms-return-client-request-id": "true",
<<<<<<< HEAD
        "x-ms-version": "2020-12-06"
=======
        "x-ms-version": "2021-02-12"
>>>>>>> 7e782c87
      },
      "RequestBody": null,
      "StatusCode": 206,
      "ResponseHeaders": {
        "Accept-Ranges": "bytes",
        "Content-Length": "512",
        "Content-MD5": "Ua/FFAu3OORf2DGkK707BA==",
        "Content-Range": "bytes 256-767/1024",
        "Content-Type": "application/octet-stream",
        "Date": "Fri, 19 Feb 2021 19:59:14 GMT",
        "ETag": "\"0x8D8D510D5EA3100\"",
        "Last-Modified": "Fri, 19 Feb 2021 19:59:15 GMT",
        "Server": [
          "Windows-Azure-Blob/1.0",
          "Microsoft-HTTPAPI/2.0"
        ],
        "x-ms-blob-type": "BlockBlob",
        "x-ms-client-request-id": "1e9935fc-fd38-aa6f-fc5a-a28fa85c563b",
        "x-ms-creation-time": "Fri, 19 Feb 2021 19:59:15 GMT",
        "x-ms-group": "$superuser",
        "x-ms-lease-state": "available",
        "x-ms-lease-status": "unlocked",
        "x-ms-owner": "$superuser",
        "x-ms-permissions": "rw-r-----",
        "x-ms-request-id": "46928828-401e-0056-49f9-068eb0000000",
        "x-ms-server-encrypted": "true",
<<<<<<< HEAD
        "x-ms-version": "2020-12-06"
=======
        "x-ms-version": "2021-02-12"
>>>>>>> 7e782c87
      },
      "ResponseBody": "hWdsnCLI7j/W/hRZZynLlK8BdqMXKMLPV0jlsrImUjpLMydb66HSe+FO+2HwcifMN8SWtddj6lylnUTZ4juMsKzZDTQBcKkOLvrByS1g3uUgGHruj5xj6EjKtU5c+Zmmwku1F2TzyscaiIbdoSEvRb5euMnAniAPdSXrN7pasTVhGwbhq8eALU2z0wYWhkYnm3CQ/kDP5SMrpaE/B5MNwNZRe4YaTpn23Yp7DcoZ+e/exJtKyrP0kTbjtQUlQSa5pRMwxArADU3WmSC1VNdZEayxYEP4wvUjXepQN5iU0ZxkwWe36TTlHrZOdDGTPjxfiaRYdOHiweMdDGcfcNa0QciDUZJvoih3zEGMqU7Djx6t8K30O1y6gf+EmdzNxa7gmjJpD+2q7+d74aegVhiUWXxIcX8ovwZryM+S6wlLqgaSrA8cWoAxAwHGeFq0Givn7z9fhFQvt9or/kYeFwTdMDahDakIeP/8F259YUestq6jq/vK6yWyYvQ18Fw5Euz86EgjEw2B3nc/Y23lslWTf0eYe2wJE0QQ76q104ejwwSBgHn+iKKgIcyDioi4zLCeoXEUoJeA89QDEiRizArvnJ9oYzHclPal+FqfhYm8WCL6FzEVjiJtAY2k+3V+PlTBk+3oT2h/wQ16b6g94G5LR7oCaLXZ2g59+2KjOJmBJrk="
    },
    {
      "RequestUri": "https://seannse.blob.core.windows.net/test-filesystem-eeea9a01-fa0a-3b48-bc24-0fed2d4c795f?restype=container",
      "RequestMethod": "DELETE",
      "RequestHeaders": {
        "Accept": "application/xml",
        "Authorization": "Sanitized",
        "traceparent": "00-9f0af2a97c527848bc008e4c8ae21122-50aeb7dc0a7f1545-00",
        "User-Agent": [
          "azsdk-net-Storage.Files.DataLake/12.7.0-alpha.20210219.1",
          "(.NET 5.0.3; Microsoft Windows 10.0.19041)"
        ],
        "x-ms-client-request-id": "9d1abd96-601d-7689-1f63-d0a5fec6bb08",
        "x-ms-date": "Fri, 19 Feb 2021 19:59:16 GMT",
        "x-ms-return-client-request-id": "true",
<<<<<<< HEAD
        "x-ms-version": "2020-12-06"
=======
        "x-ms-version": "2021-02-12"
>>>>>>> 7e782c87
      },
      "RequestBody": null,
      "StatusCode": 202,
      "ResponseHeaders": {
        "Content-Length": "0",
        "Date": "Fri, 19 Feb 2021 19:59:14 GMT",
        "Server": [
          "Windows-Azure-Blob/1.0",
          "Microsoft-HTTPAPI/2.0"
        ],
        "x-ms-client-request-id": "9d1abd96-601d-7689-1f63-d0a5fec6bb08",
        "x-ms-request-id": "46928866-401e-0056-7df9-068eb0000000",
<<<<<<< HEAD
        "x-ms-version": "2020-12-06"
=======
        "x-ms-version": "2021-02-12"
>>>>>>> 7e782c87
      },
      "ResponseBody": []
    }
  ],
  "Variables": {
    "RandomSeed": "2040965859",
    "Storage_TestConfigHierarchicalNamespace": "NamespaceTenant\nseannse\nU2FuaXRpemVk\nhttps://seannse.blob.core.windows.net\nhttps://seannse.file.core.windows.net\nhttps://seannse.queue.core.windows.net\nhttps://seannse.table.core.windows.net\n\n\n\n\nhttps://seannse-secondary.blob.core.windows.net\nhttps://seannse-secondary.file.core.windows.net\nhttps://seannse-secondary.queue.core.windows.net\nhttps://seannse-secondary.table.core.windows.net\n68390a19-a643-458b-b726-408abf67b4fc\nSanitized\n72f988bf-86f1-41af-91ab-2d7cd011db47\nhttps://login.microsoftonline.com/\nCloud\nBlobEndpoint=https://seannse.blob.core.windows.net/;QueueEndpoint=https://seannse.queue.core.windows.net/;FileEndpoint=https://seannse.file.core.windows.net/;BlobSecondaryEndpoint=https://seannse-secondary.blob.core.windows.net/;QueueSecondaryEndpoint=https://seannse-secondary.queue.core.windows.net/;FileSecondaryEndpoint=https://seannse-secondary.file.core.windows.net/;AccountName=seannse;AccountKey=Sanitized\n\n\n"
  }
}<|MERGE_RESOLUTION|>--- conflicted
+++ resolved
@@ -15,11 +15,7 @@
         "x-ms-client-request-id": "70831186-cdcd-3255-7cf2-a522d4f2919a",
         "x-ms-date": "Fri, 19 Feb 2021 19:59:16 GMT",
         "x-ms-return-client-request-id": "true",
-<<<<<<< HEAD
-        "x-ms-version": "2020-12-06"
-=======
-        "x-ms-version": "2021-02-12"
->>>>>>> 7e782c87
+        "x-ms-version": "2021-02-12"
       },
       "RequestBody": null,
       "StatusCode": 201,
@@ -34,11 +30,7 @@
         ],
         "x-ms-client-request-id": "70831186-cdcd-3255-7cf2-a522d4f2919a",
         "x-ms-request-id": "4692875d-401e-0056-1bf9-068eb0000000",
-<<<<<<< HEAD
-        "x-ms-version": "2020-12-06"
-=======
-        "x-ms-version": "2021-02-12"
->>>>>>> 7e782c87
+        "x-ms-version": "2021-02-12"
       },
       "ResponseBody": []
     },
@@ -56,11 +48,7 @@
         "x-ms-client-request-id": "1eaeaa54-0237-10e0-70b0-6c21bae41ebd",
         "x-ms-date": "Fri, 19 Feb 2021 19:59:16 GMT",
         "x-ms-return-client-request-id": "true",
-<<<<<<< HEAD
-        "x-ms-version": "2020-12-06"
-=======
-        "x-ms-version": "2021-02-12"
->>>>>>> 7e782c87
+        "x-ms-version": "2021-02-12"
       },
       "RequestBody": null,
       "StatusCode": 201,
@@ -75,11 +63,7 @@
         ],
         "x-ms-client-request-id": "1eaeaa54-0237-10e0-70b0-6c21bae41ebd",
         "x-ms-request-id": "d66ad0b0-f01f-0088-63f9-069a56000000",
-<<<<<<< HEAD
-        "x-ms-version": "2020-12-06"
-=======
-        "x-ms-version": "2021-02-12"
->>>>>>> 7e782c87
+        "x-ms-version": "2021-02-12"
       },
       "ResponseBody": []
     },
@@ -98,11 +82,7 @@
         "x-ms-client-request-id": "8799d7ad-78d5-80f3-735c-570048abdfb9",
         "x-ms-date": "Fri, 19 Feb 2021 19:59:16 GMT",
         "x-ms-return-client-request-id": "true",
-<<<<<<< HEAD
-        "x-ms-version": "2020-12-06"
-=======
-        "x-ms-version": "2021-02-12"
->>>>>>> 7e782c87
+        "x-ms-version": "2021-02-12"
       },
       "RequestBody": "W6/3xdpnk7NsZA2XDelVjcG9ZhvJCZJX6lw1wakLsO7hUQQ3N513H37PA2i/vSSTnBdgF4t10VIcn9p9MtEKYLMftrvlHlYjRked+gUplyw4oSWRqplibICxGpjC+e2sxaK1oAdorn7BPdBE19ZM8weuRJCseLUZvUo6MwS9YUxa8DRidPckz/Om0G3JHZSpZSaQE7VcAEztm+K9LXp6A9uD6ueh6X4QiXWcBahIUJ+2kM7dLU2X/fDnddgUZ6F4LMyRRTOtB3uogIo/wPukpUpCB52snNaO7Oz2unSl+yLTI9jctgtsCIhSNazDVz31Q9CO0mAEzI/2A1hGtk0HAoVnbJwiyO4/1v4UWWcpy5SvAXajFyjCz1dI5bKyJlI6SzMnW+uh0nvhTvth8HInzDfElrXXY+pcpZ1E2eI7jLCs2Q00AXCpDi76wcktYN7lIBh67o+cY+hIyrVOXPmZpsJLtRdk88rHGoiG3aEhL0W+XrjJwJ4gD3Ul6ze6WrE1YRsG4avHgC1Ns9MGFoZGJ5twkP5Az+UjK6WhPweTDcDWUXuGGk6Z9t2Kew3KGfnv3sSbSsqz9JE247UFJUEmuaUTMMQKwA1N1pkgtVTXWRGssWBD+ML1I13qUDeYlNGcZMFnt+k05R62TnQxkz48X4mkWHTh4sHjHQxnH3DWtEHIg1GSb6Iod8xBjKlOw48erfCt9DtcuoH/hJnczcWu4JoyaQ/tqu/ne+GnoFYYlFl8SHF/KL8Ga8jPkusJS6oGkqwPHFqAMQMBxnhatBor5+8/X4RUL7faK/5GHhcE3TA2oQ2pCHj//BdufWFHrLauo6v7yuslsmL0NfBcORLs/OhIIxMNgd53P2Nt5bJVk39HmHtsCRNEEO+qtdOHo8MEgYB5/oiioCHMg4qIuMywnqFxFKCXgPPUAxIkYswK75yfaGMx3JT2pfhan4WJvFgi+hcxFY4ibQGNpPt1fj5UwZPt6E9of8ENem+oPeBuS0e6Ami12doOfftioziZgSa5Bd7xm9MJuXpVJJsfejAhH1izu3zVn+i532tUBtuJdPlI7jgCfK90sEjtX7Q+7gLLQITf5cWq5GX1N7xntbKfzK+h1ov3H6KpPgoz6D8ze/BoiMZXqY8zngrSDETzDPuWTpMFnBd30yHhNqa7d/slwrzL/yzsSCIgbjiBJRJdtjIPnZqrLd7Y8bWkdXPoeCcOrEmIJw3OqQZx5S7f9a0OhIB0rNlhepTe8g13R9OuN/YRcnnJ1Y4kQPOTOkiw+fsHlvDzc8tNrTK1qjT/V2Izwq03zYM0Ra/xUGvlzT9MLfkScLHiu8Mqw8VGEypaJOmRYHeaeCt40lBBAiNgZ9/yaQ==",
       "StatusCode": 202,
@@ -116,11 +96,7 @@
         "x-ms-client-request-id": "8799d7ad-78d5-80f3-735c-570048abdfb9",
         "x-ms-request-id": "d66ad0c0-f01f-0088-73f9-069a56000000",
         "x-ms-request-server-encrypted": "true",
-<<<<<<< HEAD
-        "x-ms-version": "2020-12-06"
-=======
-        "x-ms-version": "2021-02-12"
->>>>>>> 7e782c87
+        "x-ms-version": "2021-02-12"
       },
       "ResponseBody": []
     },
@@ -137,11 +113,7 @@
         "x-ms-client-request-id": "e2732a67-974a-f2e7-045d-9f16d2b77ec2",
         "x-ms-date": "Fri, 19 Feb 2021 19:59:16 GMT",
         "x-ms-return-client-request-id": "true",
-<<<<<<< HEAD
-        "x-ms-version": "2020-12-06"
-=======
-        "x-ms-version": "2021-02-12"
->>>>>>> 7e782c87
+        "x-ms-version": "2021-02-12"
       },
       "RequestBody": null,
       "StatusCode": 200,
@@ -157,11 +129,7 @@
         "x-ms-client-request-id": "e2732a67-974a-f2e7-045d-9f16d2b77ec2",
         "x-ms-request-id": "d66ad0d1-f01f-0088-04f9-069a56000000",
         "x-ms-request-server-encrypted": "false",
-<<<<<<< HEAD
-        "x-ms-version": "2020-12-06"
-=======
-        "x-ms-version": "2021-02-12"
->>>>>>> 7e782c87
+        "x-ms-version": "2021-02-12"
       },
       "ResponseBody": []
     },
@@ -180,11 +148,7 @@
         "x-ms-range": "bytes=256-767",
         "x-ms-range-get-content-md5": "true",
         "x-ms-return-client-request-id": "true",
-<<<<<<< HEAD
-        "x-ms-version": "2020-12-06"
-=======
-        "x-ms-version": "2021-02-12"
->>>>>>> 7e782c87
+        "x-ms-version": "2021-02-12"
       },
       "RequestBody": null,
       "StatusCode": 206,
@@ -211,11 +175,7 @@
         "x-ms-permissions": "rw-r-----",
         "x-ms-request-id": "46928828-401e-0056-49f9-068eb0000000",
         "x-ms-server-encrypted": "true",
-<<<<<<< HEAD
-        "x-ms-version": "2020-12-06"
-=======
-        "x-ms-version": "2021-02-12"
->>>>>>> 7e782c87
+        "x-ms-version": "2021-02-12"
       },
       "ResponseBody": "hWdsnCLI7j/W/hRZZynLlK8BdqMXKMLPV0jlsrImUjpLMydb66HSe+FO+2HwcifMN8SWtddj6lylnUTZ4juMsKzZDTQBcKkOLvrByS1g3uUgGHruj5xj6EjKtU5c+Zmmwku1F2TzyscaiIbdoSEvRb5euMnAniAPdSXrN7pasTVhGwbhq8eALU2z0wYWhkYnm3CQ/kDP5SMrpaE/B5MNwNZRe4YaTpn23Yp7DcoZ+e/exJtKyrP0kTbjtQUlQSa5pRMwxArADU3WmSC1VNdZEayxYEP4wvUjXepQN5iU0ZxkwWe36TTlHrZOdDGTPjxfiaRYdOHiweMdDGcfcNa0QciDUZJvoih3zEGMqU7Djx6t8K30O1y6gf+EmdzNxa7gmjJpD+2q7+d74aegVhiUWXxIcX8ovwZryM+S6wlLqgaSrA8cWoAxAwHGeFq0Givn7z9fhFQvt9or/kYeFwTdMDahDakIeP/8F259YUestq6jq/vK6yWyYvQ18Fw5Euz86EgjEw2B3nc/Y23lslWTf0eYe2wJE0QQ76q104ejwwSBgHn+iKKgIcyDioi4zLCeoXEUoJeA89QDEiRizArvnJ9oYzHclPal+FqfhYm8WCL6FzEVjiJtAY2k+3V+PlTBk+3oT2h/wQ16b6g94G5LR7oCaLXZ2g59+2KjOJmBJrk="
     },
@@ -233,11 +193,7 @@
         "x-ms-client-request-id": "9d1abd96-601d-7689-1f63-d0a5fec6bb08",
         "x-ms-date": "Fri, 19 Feb 2021 19:59:16 GMT",
         "x-ms-return-client-request-id": "true",
-<<<<<<< HEAD
-        "x-ms-version": "2020-12-06"
-=======
-        "x-ms-version": "2021-02-12"
->>>>>>> 7e782c87
+        "x-ms-version": "2021-02-12"
       },
       "RequestBody": null,
       "StatusCode": 202,
@@ -250,11 +206,7 @@
         ],
         "x-ms-client-request-id": "9d1abd96-601d-7689-1f63-d0a5fec6bb08",
         "x-ms-request-id": "46928866-401e-0056-7df9-068eb0000000",
-<<<<<<< HEAD
-        "x-ms-version": "2020-12-06"
-=======
-        "x-ms-version": "2021-02-12"
->>>>>>> 7e782c87
+        "x-ms-version": "2021-02-12"
       },
       "ResponseBody": []
     }
