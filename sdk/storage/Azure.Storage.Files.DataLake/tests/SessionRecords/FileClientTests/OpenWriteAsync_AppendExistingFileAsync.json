--- conflicted
+++ resolved
@@ -29,13 +29,8 @@
           "Microsoft-HTTPAPI/2.0"
         ],
         "x-ms-client-request-id": "cd4dde5d-5a8e-207e-ecd4-f83bf7568f69",
-<<<<<<< HEAD
-        "x-ms-request-id": "46924e2c-401e-0056-56f9-068eb0000000",
-        "x-ms-version": "2021-04-10"
-=======
         "x-ms-request-id": "abb38507-901e-00ad-32dc-c5ba54000000",
-        "x-ms-version": "2021-02-12"
->>>>>>> 49dd1a0e
+        "x-ms-version": "2021-04-10"
       },
       "ResponseBody": []
     },
@@ -68,14 +63,9 @@
           "Microsoft-HTTPAPI/2.0"
         ],
         "x-ms-client-request-id": "10a4941e-cf55-b598-2443-e8163919b31b",
-<<<<<<< HEAD
-        "x-ms-request-id": "d66ac2c3-f01f-0088-0ff9-069a56000000",
-        "x-ms-version": "2021-04-10"
-=======
         "x-ms-request-id": "f0626ca0-901f-00e0-19dc-c575b8000000",
         "x-ms-request-server-encrypted": "true",
-        "x-ms-version": "2021-02-12"
->>>>>>> 49dd1a0e
+        "x-ms-version": "2021-04-10"
       },
       "ResponseBody": []
     },
@@ -330,13 +320,8 @@
           "Microsoft-HTTPAPI/2.0"
         ],
         "x-ms-client-request-id": "eefbaff9-6761-8aad-30a6-fa998f0c1606",
-<<<<<<< HEAD
-        "x-ms-request-id": "46924f9c-401e-0056-23f9-068eb0000000",
-        "x-ms-version": "2021-04-10"
-=======
         "x-ms-request-id": "abb385da-901e-00ad-74dc-c5ba54000000",
-        "x-ms-version": "2021-02-12"
->>>>>>> 49dd1a0e
+        "x-ms-version": "2021-04-10"
       },
       "ResponseBody": []
     }
