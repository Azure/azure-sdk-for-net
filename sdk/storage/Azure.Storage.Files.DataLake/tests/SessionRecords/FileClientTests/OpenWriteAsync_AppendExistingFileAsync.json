﻿{
  "Entries": [
    {
      "RequestUri": "https://seannse.blob.core.windows.net/test-filesystem-43fdb0e9-9c4b-a1a1-362b-0ddd5a086000?restype=container",
      "RequestMethod": "PUT",
      "RequestHeaders": {
        "Accept": "application/xml",
        "Authorization": "Sanitized",
        "traceparent": "00-238c5363c18da54b931d11806a29d916-3fa2c66db6b7974f-00",
        "User-Agent": [
          "azsdk-net-Storage.Files.DataLake/12.7.0-alpha.20210219.1",
          "(.NET 5.0.3; Microsoft Windows 10.0.19041)"
        ],
        "x-ms-blob-public-access": "container",
        "x-ms-client-request-id": "cd4dde5d-5a8e-207e-ecd4-f83bf7568f69",
        "x-ms-date": "Fri, 19 Feb 2021 19:58:53 GMT",
        "x-ms-return-client-request-id": "true",
<<<<<<< HEAD
        "x-ms-version": "2020-12-06"
=======
        "x-ms-version": "2021-02-12"
>>>>>>> 7e782c87
      },
      "RequestBody": null,
      "StatusCode": 201,
      "ResponseHeaders": {
        "Content-Length": "0",
        "Date": "Fri, 19 Feb 2021 19:58:51 GMT",
        "ETag": "\"0x8D8D510C8031C5B\"",
        "Last-Modified": "Fri, 19 Feb 2021 19:58:52 GMT",
        "Server": [
          "Windows-Azure-Blob/1.0",
          "Microsoft-HTTPAPI/2.0"
        ],
        "x-ms-client-request-id": "cd4dde5d-5a8e-207e-ecd4-f83bf7568f69",
        "x-ms-request-id": "46924e2c-401e-0056-56f9-068eb0000000",
<<<<<<< HEAD
        "x-ms-version": "2020-12-06"
=======
        "x-ms-version": "2021-02-12"
>>>>>>> 7e782c87
      },
      "ResponseBody": []
    },
    {
      "RequestUri": "https://seannse.dfs.core.windows.net/test-filesystem-43fdb0e9-9c4b-a1a1-362b-0ddd5a086000/test-file-9c07396c-bd01-56ea-226f-a5478586de52?resource=file",
      "RequestMethod": "PUT",
      "RequestHeaders": {
        "Accept": "application/json",
        "Authorization": "Sanitized",
        "If-None-Match": "*",
        "traceparent": "00-072e7964caf1ee46810d57056f808b8c-cd9a1f54e238ef48-00",
        "User-Agent": [
          "azsdk-net-Storage.Files.DataLake/12.7.0-alpha.20210219.1",
          "(.NET 5.0.3; Microsoft Windows 10.0.19041)"
        ],
        "x-ms-client-request-id": "10a4941e-cf55-b598-2443-e8163919b31b",
        "x-ms-date": "Fri, 19 Feb 2021 19:58:53 GMT",
        "x-ms-return-client-request-id": "true",
<<<<<<< HEAD
        "x-ms-version": "2020-12-06"
=======
        "x-ms-version": "2021-02-12"
>>>>>>> 7e782c87
      },
      "RequestBody": null,
      "StatusCode": 201,
      "ResponseHeaders": {
        "Content-Length": "0",
        "Date": "Fri, 19 Feb 2021 19:58:51 GMT",
        "ETag": "\"0x8D8D510C8131EB0\"",
        "Last-Modified": "Fri, 19 Feb 2021 19:58:52 GMT",
        "Server": [
          "Windows-Azure-HDFS/1.0",
          "Microsoft-HTTPAPI/2.0"
        ],
        "x-ms-client-request-id": "10a4941e-cf55-b598-2443-e8163919b31b",
        "x-ms-request-id": "d66ac2c3-f01f-0088-0ff9-069a56000000",
<<<<<<< HEAD
        "x-ms-version": "2020-12-06"
=======
        "x-ms-version": "2021-02-12"
>>>>>>> 7e782c87
      },
      "ResponseBody": []
    },
    {
      "RequestUri": "https://seannse.dfs.core.windows.net/test-filesystem-43fdb0e9-9c4b-a1a1-362b-0ddd5a086000/test-file-9c07396c-bd01-56ea-226f-a5478586de52?action=append&position=0",
      "RequestMethod": "PATCH",
      "RequestHeaders": {
        "Accept": "application/json",
        "Authorization": "Sanitized",
        "Content-Length": "1024",
        "Content-Type": "application/octet-stream",
        "traceparent": "00-95491929029fa849aa3f103378450b29-56cc2df1ec03ca48-00",
        "User-Agent": [
          "azsdk-net-Storage.Files.DataLake/12.7.0-alpha.20210219.1",
          "(.NET 5.0.3; Microsoft Windows 10.0.19041)"
        ],
        "x-ms-client-request-id": "705400da-a43e-34e2-3d6e-e19e5d1448c3",
        "x-ms-date": "Fri, 19 Feb 2021 19:58:53 GMT",
        "x-ms-return-client-request-id": "true",
<<<<<<< HEAD
        "x-ms-version": "2020-12-06"
=======
        "x-ms-version": "2021-02-12"
>>>>>>> 7e782c87
      },
      "RequestBody": "uLqAfLuTcXYkhjOtmlKVSHOtronc1lGf9PaqHrQ2m2X1pYI91ROu2ceQeHqJPLvP2V3T2NhVduJo4YjF6FLB7evOuPXQWHJg/9XBS17WFbc62kVWY8KNoC+f1PSK6PB1z4qOu4PG/oHrc9kCkyqDksvQig0NaoooQRfGMYN91RbkTHzTR1kzdNvDa+/pigwEG0Ioul7jZ2QAZXpsAM3+bZ3CHkeusEpynBYxSv+aPrYLwRVBVRu3AeQX0+Hfx3QOxf5SJ2vEVWv4th1IsR1kZifDYT64vBiBCh1jlt1ok9SiI4UBRxdKRmypSJ79b0/Hs2y6G2Y2VQjl0RxOYb+OkCNJpo6YYx4PeRvRDnR5g5vNnONwrXhua818G3b7++SsG7h7tMnBLk9Oq6FLZEeUbE2BgcXbHeKr2jrAG0enE302JPK7/s/RC22TIgHWIweG6K8penoe0f7Wz9mPARMIppckFD9U2G59r3VYR/vg1bcyOTKYfpkCGFP05S71QgpZi3tpsQ7IMg9Aq8oExYkC9fohXMfgbyj+IfzrX/NAiG1r/7t/dyOpaQcjWNLO/VLJ8fAz0+VCeBxTa48S3NIbACNdmcbNg33WePLAvRdVMCSqIm4DDbSIKIafLAyUl400B1ivcWSL+25yXFvygrsE/jprZ7pkGPJv1HFALlZxQuFljLa/pb/AHib/kbBYlqbLmy7RKC/S0O9lQJzyS80XABl6jPUERVh7q0iUZIZCFj7LdJIooBqxk7vHWmQizdNY6JGX3gmwxlbVVX3mPWtoIypdJ9Y671//yPg6PerzWN11O3z1qjg0G608U0ucy1VQXjc6xKb8HvgymBURdolr4fyfcQLvc3jyKQwp/ZsUYv2j6t6zuZQ3eB2DwhIiI6Qj0XFO/VpTYOu+SJuZ0yBcHTUXbYyqtyhoZ/jka7BlzwVnBSwqxmSjT4nz9XD4naX9JqXdCrUYeBpJ5ZVhb/Q6WHiVMs30MlfQdB4Ct8K3b8lS5kULiMRQTowS4ODPQeCVuJz3Y2vXCfNNDJWXFsFXkXbLDoivL9C0ReNA4lJ3ATM+bf4mwAxeet1RvXwuuDjLuk5qAzJX5YnLQx2Hlyeh1gtiWajCMdFpbZOqXXJUhYyrdScDDf4A5od1Wnzu1+O2sOZxzF+PCYh8AJaerYgXd76Q3CH/nckNYnIgTNdVepaw9K2L47ksG2yehgxnYTn/XuK+XfrBthMdY2ntbryxJ4X/7rjbi5QEY8G1YBa8pQA5Ie70lx2b7j2Zbn9PP6yv7F+HaHOAI9JNufk5DFb8YL5ps03NvZBoZAB7QR0VtSQUBnO3NT2MuP0cp90jYeLmnQ3A5Yte4S/OHwNzBeK0Nw==",
      "StatusCode": 202,
      "ResponseHeaders": {
        "Content-Length": "0",
        "Date": "Fri, 19 Feb 2021 19:58:51 GMT",
        "Server": [
          "Windows-Azure-HDFS/1.0",
          "Microsoft-HTTPAPI/2.0"
        ],
        "x-ms-client-request-id": "705400da-a43e-34e2-3d6e-e19e5d1448c3",
        "x-ms-request-id": "d66ac2d2-f01f-0088-1ef9-069a56000000",
        "x-ms-request-server-encrypted": "true",
<<<<<<< HEAD
        "x-ms-version": "2020-12-06"
=======
        "x-ms-version": "2021-02-12"
>>>>>>> 7e782c87
      },
      "ResponseBody": []
    },
    {
      "RequestUri": "https://seannse.dfs.core.windows.net/test-filesystem-43fdb0e9-9c4b-a1a1-362b-0ddd5a086000/test-file-9c07396c-bd01-56ea-226f-a5478586de52?action=flush&position=1024",
      "RequestMethod": "PATCH",
      "RequestHeaders": {
        "Accept": "application/json",
        "Authorization": "Sanitized",
        "traceparent": "00-70ca5c87965f48429ab9ded5028962cd-cc404e79d321fc41-00",
        "User-Agent": [
          "azsdk-net-Storage.Files.DataLake/12.7.0-alpha.20210219.1",
          "(.NET 5.0.3; Microsoft Windows 10.0.19041)"
        ],
        "x-ms-client-request-id": "383ccb29-42c4-c2dc-8da5-10cefa65facd",
        "x-ms-date": "Fri, 19 Feb 2021 19:58:53 GMT",
        "x-ms-return-client-request-id": "true",
<<<<<<< HEAD
        "x-ms-version": "2020-12-06"
=======
        "x-ms-version": "2021-02-12"
>>>>>>> 7e782c87
      },
      "RequestBody": null,
      "StatusCode": 200,
      "ResponseHeaders": {
        "Content-Length": "0",
        "Date": "Fri, 19 Feb 2021 19:58:52 GMT",
        "ETag": "\"0x8D8D510C82C9A1C\"",
        "Last-Modified": "Fri, 19 Feb 2021 19:58:52 GMT",
        "Server": [
          "Windows-Azure-HDFS/1.0",
          "Microsoft-HTTPAPI/2.0"
        ],
        "x-ms-client-request-id": "383ccb29-42c4-c2dc-8da5-10cefa65facd",
        "x-ms-request-id": "d66ac2df-f01f-0088-2bf9-069a56000000",
        "x-ms-request-server-encrypted": "false",
<<<<<<< HEAD
        "x-ms-version": "2020-12-06"
=======
        "x-ms-version": "2021-02-12"
>>>>>>> 7e782c87
      },
      "ResponseBody": []
    },
    {
      "RequestUri": "https://seannse.blob.core.windows.net/test-filesystem-43fdb0e9-9c4b-a1a1-362b-0ddd5a086000/test-file-9c07396c-bd01-56ea-226f-a5478586de52",
      "RequestMethod": "HEAD",
      "RequestHeaders": {
        "Accept": "application/xml",
        "Authorization": "Sanitized",
        "traceparent": "00-ad1b8bda17ea6f4ca1f66a2e6966ec21-f72a4d125420524b-00",
        "User-Agent": [
          "azsdk-net-Storage.Files.DataLake/12.7.0-alpha.20210219.1",
          "(.NET 5.0.3; Microsoft Windows 10.0.19041)"
        ],
        "x-ms-client-request-id": "3f7d5961-fd58-6e81-cff0-ec589211dad1",
        "x-ms-date": "Fri, 19 Feb 2021 19:58:53 GMT",
        "x-ms-return-client-request-id": "true",
<<<<<<< HEAD
        "x-ms-version": "2020-12-06"
=======
        "x-ms-version": "2021-02-12"
>>>>>>> 7e782c87
      },
      "RequestBody": null,
      "StatusCode": 200,
      "ResponseHeaders": {
        "Accept-Ranges": "bytes",
        "Content-Length": "1024",
        "Content-Type": "application/octet-stream",
        "Date": "Fri, 19 Feb 2021 19:58:51 GMT",
        "ETag": "\"0x8D8D510C82C9A1C\"",
        "Last-Modified": "Fri, 19 Feb 2021 19:58:52 GMT",
        "Server": [
          "Windows-Azure-Blob/1.0",
          "Microsoft-HTTPAPI/2.0"
        ],
        "x-ms-access-tier": "Hot",
        "x-ms-access-tier-inferred": "true",
        "x-ms-blob-type": "BlockBlob",
        "x-ms-client-request-id": "3f7d5961-fd58-6e81-cff0-ec589211dad1",
        "x-ms-creation-time": "Fri, 19 Feb 2021 19:58:52 GMT",
        "x-ms-group": "$superuser",
        "x-ms-lease-state": "available",
        "x-ms-lease-status": "unlocked",
        "x-ms-owner": "$superuser",
        "x-ms-permissions": "rw-r-----",
        "x-ms-request-id": "46924edc-401e-0056-76f9-068eb0000000",
        "x-ms-server-encrypted": "true",
<<<<<<< HEAD
        "x-ms-version": "2020-12-06"
=======
        "x-ms-version": "2021-02-12"
>>>>>>> 7e782c87
      },
      "ResponseBody": []
    },
    {
      "RequestUri": "https://seannse.dfs.core.windows.net/test-filesystem-43fdb0e9-9c4b-a1a1-362b-0ddd5a086000/test-file-9c07396c-bd01-56ea-226f-a5478586de52?action=append&position=1024",
      "RequestMethod": "PATCH",
      "RequestHeaders": {
        "Accept": "application/json",
        "Authorization": "Sanitized",
        "Content-Length": "1024",
        "Content-Type": "application/octet-stream",
        "User-Agent": [
          "azsdk-net-Storage.Files.DataLake/12.7.0-alpha.20210219.1",
          "(.NET 5.0.3; Microsoft Windows 10.0.19041)"
        ],
        "x-ms-client-request-id": "c813e8e1-931d-51b5-5a23-e27b8b41af76",
        "x-ms-date": "Fri, 19 Feb 2021 19:58:53 GMT",
        "x-ms-return-client-request-id": "true",
<<<<<<< HEAD
        "x-ms-version": "2020-12-06"
=======
        "x-ms-version": "2021-02-12"
>>>>>>> 7e782c87
      },
      "RequestBody": "9kVI2+V0Q+I6EuDydsttNcjtdZHYD/4FV4gYMuf3SCpRYB+Av8sPtYhZ/rJi6kvBN9oFDPBo9OdHQ4NdWxD7Qsq1oBar7Xb83sAJfxBMom08VvsM8js66Ws4OHtIsVl3XrvnrUo1FkpkCC4wX3XW+6EWIQUV7lCPeraqc7T6tCxmkSBVZPQiBkCwqOkMCor2YT3aMZBTYW9qWDOTi6KWaVQByc1UgZas8xrFZEZngm8ssxJ2H4OcEjCx6gvBj3qdGj+VC0G8oeCmLj51jv0oA9bDZteQH0nQZbadopaL6mOfJ0oH0XYtbxIxz/FFJoQziOY0/imjDPv1xKWLH/5JG0Pa1WayITJglfbFXk9Yiz8yahmwVuw6/BtPEQ3QolAT6LStalAdgGe01Ggy3q6rnThmWbXkmMVXn9lLYw8lj/KmsXWbqiDuFOmy/IGDCB5to3TUakmaLlDvVst20RxXjkV1jCw4EPMXeETMMpxD05e73sCbUSWpDIMlrFRVd0LMW208DXzxNJOBvPEEzvyzrII0u/Jcuz0gzH+oEmSfwgAC/9cvBsUbyaktGpQzpD6HcQDRILxPcJ8vHEH8SSIu4vnxAs4khKW9GfJJL6Gp7ChBIaFkzaJEso43/+qEHoCH/jibQaFvYuxaFAfJBkH9hi8ZuieByhRXrVBA7YW6OPpxwTBpDquG0r60CbmaeqtNOXm7a2RYBjMjQ5RRL3Vnn9sMWEUQlHiDkuhozMFavDOk8rML/82WGbr9RcoWNaJJTGnejiJmPaUBN9h77zlyyYZhrDzBW6ANdj6LE0+tbV1FH4BYey4QPrUOCsj0GiqAinxDtYhlh/DI0Bjj2ipVU8p7NtC5Gk1YUG2Hs1HYGFsUCojSarfU35ePj6sWLWSKuLf+eeRZxnAu62Qb3tOf8Li8z9ChgukSplY4KouiQiMJ/Pua2p52ukMXpH9SuAHD757yWV6T6TXO69KOIZzljKhBEuHYBRYZRRSMid5pv+1UdDrsr+jFdRPGy+7M6JinMhfWEaYg6+qH2RNJB19WZCvkOa1i+d3AfJzNEjkoTV175FfHk65HNIhQZNXUfG20b2fC56/rRTk5FpUJU9mwX4y2zSIHjtF9nQUkEZQH6wAvGKLSZWatkJ8ejX0ZPeCvnwVJHq5LrOGWREmqxzOkMiqV2jo33vkmCD2D6QBUZF8kdXKPvc1R42zAPCAcA8lreVtSg2OmeMELIxVxx8PgQeDphVHBFXRdQ/bOdqHZCQVzF3ClAuD8ffyxhJq33xyo4PpAMn13qmPm9EBs1wEfMhkP/bBTOz//7QdVD5HZpWPaJZanmNeH/GwMvg2gkKb7kVKBp+JsVaW6QEV1IpvSDQ==",
      "StatusCode": 202,
      "ResponseHeaders": {
        "Content-Length": "0",
        "Date": "Fri, 19 Feb 2021 19:58:52 GMT",
        "Server": [
          "Windows-Azure-HDFS/1.0",
          "Microsoft-HTTPAPI/2.0"
        ],
        "x-ms-client-request-id": "c813e8e1-931d-51b5-5a23-e27b8b41af76",
        "x-ms-request-id": "d66ac302-f01f-0088-4ef9-069a56000000",
        "x-ms-request-server-encrypted": "true",
<<<<<<< HEAD
        "x-ms-version": "2020-12-06"
=======
        "x-ms-version": "2021-02-12"
>>>>>>> 7e782c87
      },
      "ResponseBody": []
    },
    {
      "RequestUri": "https://seannse.dfs.core.windows.net/test-filesystem-43fdb0e9-9c4b-a1a1-362b-0ddd5a086000/test-file-9c07396c-bd01-56ea-226f-a5478586de52?action=flush&position=2048",
      "RequestMethod": "PATCH",
      "RequestHeaders": {
        "Accept": "application/json",
        "Authorization": "Sanitized",
        "If-Match": "0x8D8D510C82C9A1C",
        "User-Agent": [
          "azsdk-net-Storage.Files.DataLake/12.7.0-alpha.20210219.1",
          "(.NET 5.0.3; Microsoft Windows 10.0.19041)"
        ],
        "x-ms-client-request-id": "a97664c7-12fd-a5b4-fc6c-69da10148e77",
        "x-ms-date": "Fri, 19 Feb 2021 19:58:53 GMT",
        "x-ms-return-client-request-id": "true",
<<<<<<< HEAD
        "x-ms-version": "2020-12-06"
=======
        "x-ms-version": "2021-02-12"
>>>>>>> 7e782c87
      },
      "RequestBody": null,
      "StatusCode": 200,
      "ResponseHeaders": {
        "Content-Length": "0",
        "Date": "Fri, 19 Feb 2021 19:58:52 GMT",
        "ETag": "\"0x8D8D510C85578A8\"",
        "Last-Modified": "Fri, 19 Feb 2021 19:58:53 GMT",
        "Server": [
          "Windows-Azure-HDFS/1.0",
          "Microsoft-HTTPAPI/2.0"
        ],
        "x-ms-client-request-id": "a97664c7-12fd-a5b4-fc6c-69da10148e77",
        "x-ms-request-id": "d66ac313-f01f-0088-5ef9-069a56000000",
        "x-ms-request-server-encrypted": "false",
<<<<<<< HEAD
        "x-ms-version": "2020-12-06"
=======
        "x-ms-version": "2021-02-12"
>>>>>>> 7e782c87
      },
      "ResponseBody": []
    },
    {
      "RequestUri": "https://seannse.blob.core.windows.net/test-filesystem-43fdb0e9-9c4b-a1a1-362b-0ddd5a086000/test-file-9c07396c-bd01-56ea-226f-a5478586de52",
      "RequestMethod": "GET",
      "RequestHeaders": {
        "Accept": "application/xml",
        "Authorization": "Sanitized",
        "traceparent": "00-de1ff1620301fe4190d8ffe8990ba655-2fd871a351b2cb40-00",
        "User-Agent": [
          "azsdk-net-Storage.Files.DataLake/12.7.0-alpha.20210219.1",
          "(.NET 5.0.3; Microsoft Windows 10.0.19041)"
        ],
        "x-ms-client-request-id": "27b321de-05ca-1478-bc67-ce0730835db6",
        "x-ms-date": "Fri, 19 Feb 2021 19:58:53 GMT",
        "x-ms-return-client-request-id": "true",
<<<<<<< HEAD
        "x-ms-version": "2020-12-06"
=======
        "x-ms-version": "2021-02-12"
>>>>>>> 7e782c87
      },
      "RequestBody": null,
      "StatusCode": 200,
      "ResponseHeaders": {
        "Accept-Ranges": "bytes",
        "Content-Length": "2048",
        "Content-Type": "application/octet-stream",
        "Date": "Fri, 19 Feb 2021 19:58:52 GMT",
        "ETag": "\"0x8D8D510C85578A8\"",
        "Last-Modified": "Fri, 19 Feb 2021 19:58:53 GMT",
        "Server": [
          "Windows-Azure-Blob/1.0",
          "Microsoft-HTTPAPI/2.0"
        ],
        "x-ms-blob-type": "BlockBlob",
        "x-ms-client-request-id": "27b321de-05ca-1478-bc67-ce0730835db6",
        "x-ms-creation-time": "Fri, 19 Feb 2021 19:58:52 GMT",
        "x-ms-group": "$superuser",
        "x-ms-lease-state": "available",
        "x-ms-lease-status": "unlocked",
        "x-ms-owner": "$superuser",
        "x-ms-permissions": "rw-r-----",
        "x-ms-request-id": "46924f68-401e-0056-75f9-068eb0000000",
        "x-ms-server-encrypted": "true",
<<<<<<< HEAD
        "x-ms-version": "2020-12-06"
=======
        "x-ms-version": "2021-02-12"
>>>>>>> 7e782c87
      },
      "ResponseBody": "uLqAfLuTcXYkhjOtmlKVSHOtronc1lGf9PaqHrQ2m2X1pYI91ROu2ceQeHqJPLvP2V3T2NhVduJo4YjF6FLB7evOuPXQWHJg/9XBS17WFbc62kVWY8KNoC+f1PSK6PB1z4qOu4PG/oHrc9kCkyqDksvQig0NaoooQRfGMYN91RbkTHzTR1kzdNvDa+/pigwEG0Ioul7jZ2QAZXpsAM3+bZ3CHkeusEpynBYxSv+aPrYLwRVBVRu3AeQX0+Hfx3QOxf5SJ2vEVWv4th1IsR1kZifDYT64vBiBCh1jlt1ok9SiI4UBRxdKRmypSJ79b0/Hs2y6G2Y2VQjl0RxOYb+OkCNJpo6YYx4PeRvRDnR5g5vNnONwrXhua818G3b7++SsG7h7tMnBLk9Oq6FLZEeUbE2BgcXbHeKr2jrAG0enE302JPK7/s/RC22TIgHWIweG6K8penoe0f7Wz9mPARMIppckFD9U2G59r3VYR/vg1bcyOTKYfpkCGFP05S71QgpZi3tpsQ7IMg9Aq8oExYkC9fohXMfgbyj+IfzrX/NAiG1r/7t/dyOpaQcjWNLO/VLJ8fAz0+VCeBxTa48S3NIbACNdmcbNg33WePLAvRdVMCSqIm4DDbSIKIafLAyUl400B1ivcWSL+25yXFvygrsE/jprZ7pkGPJv1HFALlZxQuFljLa/pb/AHib/kbBYlqbLmy7RKC/S0O9lQJzyS80XABl6jPUERVh7q0iUZIZCFj7LdJIooBqxk7vHWmQizdNY6JGX3gmwxlbVVX3mPWtoIypdJ9Y671//yPg6PerzWN11O3z1qjg0G608U0ucy1VQXjc6xKb8HvgymBURdolr4fyfcQLvc3jyKQwp/ZsUYv2j6t6zuZQ3eB2DwhIiI6Qj0XFO/VpTYOu+SJuZ0yBcHTUXbYyqtyhoZ/jka7BlzwVnBSwqxmSjT4nz9XD4naX9JqXdCrUYeBpJ5ZVhb/Q6WHiVMs30MlfQdB4Ct8K3b8lS5kULiMRQTowS4ODPQeCVuJz3Y2vXCfNNDJWXFsFXkXbLDoivL9C0ReNA4lJ3ATM+bf4mwAxeet1RvXwuuDjLuk5qAzJX5YnLQx2Hlyeh1gtiWajCMdFpbZOqXXJUhYyrdScDDf4A5od1Wnzu1+O2sOZxzF+PCYh8AJaerYgXd76Q3CH/nckNYnIgTNdVepaw9K2L47ksG2yehgxnYTn/XuK+XfrBthMdY2ntbryxJ4X/7rjbi5QEY8G1YBa8pQA5Ie70lx2b7j2Zbn9PP6yv7F+HaHOAI9JNufk5DFb8YL5ps03NvZBoZAB7QR0VtSQUBnO3NT2MuP0cp90jYeLmnQ3A5Yte4S/OHwNzBeK0N/ZFSNvldEPiOhLg8nbLbTXI7XWR2A/+BVeIGDLn90gqUWAfgL/LD7WIWf6yYupLwTfaBQzwaPTnR0ODXVsQ+0LKtaAWq+12/N7ACX8QTKJtPFb7DPI7OulrODh7SLFZd167561KNRZKZAguMF911vuhFiEFFe5Qj3q2qnO0+rQsZpEgVWT0IgZAsKjpDAqK9mE92jGQU2Fvalgzk4uilmlUAcnNVIGWrPMaxWRGZ4JvLLMSdh+DnBIwseoLwY96nRo/lQtBvKHgpi4+dY79KAPWw2bXkB9J0GW2naKWi+pjnydKB9F2LW8SMc/xRSaEM4jmNP4powz79cSlix/+SRtD2tVmsiEyYJX2xV5PWIs/MmoZsFbsOvwbTxEN0KJQE+i0rWpQHYBntNRoMt6uq504Zlm15JjFV5/ZS2MPJY/yprF1m6og7hTpsvyBgwgebaN01GpJmi5Q71bLdtEcV45FdYwsOBDzF3hEzDKcQ9OXu97Am1ElqQyDJaxUVXdCzFttPA188TSTgbzxBM78s6yCNLvyXLs9IMx/qBJkn8IAAv/XLwbFG8mpLRqUM6Q+h3EA0SC8T3CfLxxB/EkiLuL58QLOJISlvRnySS+hqewoQSGhZM2iRLKON//qhB6Ah/44m0Ghb2LsWhQHyQZB/YYvGbongcoUV61QQO2Fujj6ccEwaQ6rhtK+tAm5mnqrTTl5u2tkWAYzI0OUUS91Z5/bDFhFEJR4g5LoaMzBWrwzpPKzC//Nlhm6/UXKFjWiSUxp3o4iZj2lATfYe+85csmGYaw8wVugDXY+ixNPrW1dRR+AWHsuED61DgrI9BoqgIp8Q7WIZYfwyNAY49oqVVPKezbQuRpNWFBth7NR2BhbFAqI0mq31N+Xj4+rFi1kiri3/nnkWcZwLutkG97Tn/C4vM/QoYLpEqZWOCqLokIjCfz7mtqedrpDF6R/UrgBw++e8llek+k1zuvSjiGc5YyoQRLh2AUWGUUUjIneab/tVHQ67K/oxXUTxsvuzOiYpzIX1hGmIOvqh9kTSQdfVmQr5DmtYvndwHyczRI5KE1de+RXx5OuRzSIUGTV1HxttG9nwuev60U5ORaVCVPZsF+Mts0iB47RfZ0FJBGUB+sALxii0mVmrZCfHo19GT3gr58FSR6uS6zhlkRJqsczpDIqldo6N975Jgg9g+kAVGRfJHVyj73NUeNswDwgHAPJa3lbUoNjpnjBCyMVccfD4EHg6YVRwRV0XUP2znah2QkFcxdwpQLg/H38sYSat98cqOD6QDJ9d6pj5vRAbNcBHzIZD/2wUzs//+0HVQ+R2aVj2iWWp5jXh/xsDL4NoJCm+5FSgafibFWlukBFdSKb0g0="
    },
    {
      "RequestUri": "https://seannse.blob.core.windows.net/test-filesystem-43fdb0e9-9c4b-a1a1-362b-0ddd5a086000?restype=container",
      "RequestMethod": "DELETE",
      "RequestHeaders": {
        "Accept": "application/xml",
        "Authorization": "Sanitized",
        "traceparent": "00-779432190642264ca739201c0970ec72-ffa0d9bc44cd7140-00",
        "User-Agent": [
          "azsdk-net-Storage.Files.DataLake/12.7.0-alpha.20210219.1",
          "(.NET 5.0.3; Microsoft Windows 10.0.19041)"
        ],
        "x-ms-client-request-id": "eefbaff9-6761-8aad-30a6-fa998f0c1606",
        "x-ms-date": "Fri, 19 Feb 2021 19:58:53 GMT",
        "x-ms-return-client-request-id": "true",
<<<<<<< HEAD
        "x-ms-version": "2020-12-06"
=======
        "x-ms-version": "2021-02-12"
>>>>>>> 7e782c87
      },
      "RequestBody": null,
      "StatusCode": 202,
      "ResponseHeaders": {
        "Content-Length": "0",
        "Date": "Fri, 19 Feb 2021 19:58:52 GMT",
        "Server": [
          "Windows-Azure-Blob/1.0",
          "Microsoft-HTTPAPI/2.0"
        ],
        "x-ms-client-request-id": "eefbaff9-6761-8aad-30a6-fa998f0c1606",
        "x-ms-request-id": "46924f9c-401e-0056-23f9-068eb0000000",
<<<<<<< HEAD
        "x-ms-version": "2020-12-06"
=======
        "x-ms-version": "2021-02-12"
>>>>>>> 7e782c87
      },
      "ResponseBody": []
    }
  ],
  "Variables": {
    "RandomSeed": "547538797",
    "Storage_TestConfigHierarchicalNamespace": "NamespaceTenant\nseannse\nU2FuaXRpemVk\nhttps://seannse.blob.core.windows.net\nhttps://seannse.file.core.windows.net\nhttps://seannse.queue.core.windows.net\nhttps://seannse.table.core.windows.net\n\n\n\n\nhttps://seannse-secondary.blob.core.windows.net\nhttps://seannse-secondary.file.core.windows.net\nhttps://seannse-secondary.queue.core.windows.net\nhttps://seannse-secondary.table.core.windows.net\n68390a19-a643-458b-b726-408abf67b4fc\nSanitized\n72f988bf-86f1-41af-91ab-2d7cd011db47\nhttps://login.microsoftonline.com/\nCloud\nBlobEndpoint=https://seannse.blob.core.windows.net/;QueueEndpoint=https://seannse.queue.core.windows.net/;FileEndpoint=https://seannse.file.core.windows.net/;BlobSecondaryEndpoint=https://seannse-secondary.blob.core.windows.net/;QueueSecondaryEndpoint=https://seannse-secondary.queue.core.windows.net/;FileSecondaryEndpoint=https://seannse-secondary.file.core.windows.net/;AccountName=seannse;AccountKey=Sanitized\n\n\n"
  }
}<|MERGE_RESOLUTION|>--- conflicted
+++ resolved
@@ -15,11 +15,7 @@
         "x-ms-client-request-id": "cd4dde5d-5a8e-207e-ecd4-f83bf7568f69",
         "x-ms-date": "Fri, 19 Feb 2021 19:58:53 GMT",
         "x-ms-return-client-request-id": "true",
-<<<<<<< HEAD
-        "x-ms-version": "2020-12-06"
-=======
-        "x-ms-version": "2021-02-12"
->>>>>>> 7e782c87
+        "x-ms-version": "2021-02-12"
       },
       "RequestBody": null,
       "StatusCode": 201,
@@ -34,11 +30,7 @@
         ],
         "x-ms-client-request-id": "cd4dde5d-5a8e-207e-ecd4-f83bf7568f69",
         "x-ms-request-id": "46924e2c-401e-0056-56f9-068eb0000000",
-<<<<<<< HEAD
-        "x-ms-version": "2020-12-06"
-=======
-        "x-ms-version": "2021-02-12"
->>>>>>> 7e782c87
+        "x-ms-version": "2021-02-12"
       },
       "ResponseBody": []
     },
@@ -57,11 +49,7 @@
         "x-ms-client-request-id": "10a4941e-cf55-b598-2443-e8163919b31b",
         "x-ms-date": "Fri, 19 Feb 2021 19:58:53 GMT",
         "x-ms-return-client-request-id": "true",
-<<<<<<< HEAD
-        "x-ms-version": "2020-12-06"
-=======
-        "x-ms-version": "2021-02-12"
->>>>>>> 7e782c87
+        "x-ms-version": "2021-02-12"
       },
       "RequestBody": null,
       "StatusCode": 201,
@@ -76,11 +64,7 @@
         ],
         "x-ms-client-request-id": "10a4941e-cf55-b598-2443-e8163919b31b",
         "x-ms-request-id": "d66ac2c3-f01f-0088-0ff9-069a56000000",
-<<<<<<< HEAD
-        "x-ms-version": "2020-12-06"
-=======
-        "x-ms-version": "2021-02-12"
->>>>>>> 7e782c87
+        "x-ms-version": "2021-02-12"
       },
       "ResponseBody": []
     },
@@ -100,11 +84,7 @@
         "x-ms-client-request-id": "705400da-a43e-34e2-3d6e-e19e5d1448c3",
         "x-ms-date": "Fri, 19 Feb 2021 19:58:53 GMT",
         "x-ms-return-client-request-id": "true",
-<<<<<<< HEAD
-        "x-ms-version": "2020-12-06"
-=======
-        "x-ms-version": "2021-02-12"
->>>>>>> 7e782c87
+        "x-ms-version": "2021-02-12"
       },
       "RequestBody": "uLqAfLuTcXYkhjOtmlKVSHOtronc1lGf9PaqHrQ2m2X1pYI91ROu2ceQeHqJPLvP2V3T2NhVduJo4YjF6FLB7evOuPXQWHJg/9XBS17WFbc62kVWY8KNoC+f1PSK6PB1z4qOu4PG/oHrc9kCkyqDksvQig0NaoooQRfGMYN91RbkTHzTR1kzdNvDa+/pigwEG0Ioul7jZ2QAZXpsAM3+bZ3CHkeusEpynBYxSv+aPrYLwRVBVRu3AeQX0+Hfx3QOxf5SJ2vEVWv4th1IsR1kZifDYT64vBiBCh1jlt1ok9SiI4UBRxdKRmypSJ79b0/Hs2y6G2Y2VQjl0RxOYb+OkCNJpo6YYx4PeRvRDnR5g5vNnONwrXhua818G3b7++SsG7h7tMnBLk9Oq6FLZEeUbE2BgcXbHeKr2jrAG0enE302JPK7/s/RC22TIgHWIweG6K8penoe0f7Wz9mPARMIppckFD9U2G59r3VYR/vg1bcyOTKYfpkCGFP05S71QgpZi3tpsQ7IMg9Aq8oExYkC9fohXMfgbyj+IfzrX/NAiG1r/7t/dyOpaQcjWNLO/VLJ8fAz0+VCeBxTa48S3NIbACNdmcbNg33WePLAvRdVMCSqIm4DDbSIKIafLAyUl400B1ivcWSL+25yXFvygrsE/jprZ7pkGPJv1HFALlZxQuFljLa/pb/AHib/kbBYlqbLmy7RKC/S0O9lQJzyS80XABl6jPUERVh7q0iUZIZCFj7LdJIooBqxk7vHWmQizdNY6JGX3gmwxlbVVX3mPWtoIypdJ9Y671//yPg6PerzWN11O3z1qjg0G608U0ucy1VQXjc6xKb8HvgymBURdolr4fyfcQLvc3jyKQwp/ZsUYv2j6t6zuZQ3eB2DwhIiI6Qj0XFO/VpTYOu+SJuZ0yBcHTUXbYyqtyhoZ/jka7BlzwVnBSwqxmSjT4nz9XD4naX9JqXdCrUYeBpJ5ZVhb/Q6WHiVMs30MlfQdB4Ct8K3b8lS5kULiMRQTowS4ODPQeCVuJz3Y2vXCfNNDJWXFsFXkXbLDoivL9C0ReNA4lJ3ATM+bf4mwAxeet1RvXwuuDjLuk5qAzJX5YnLQx2Hlyeh1gtiWajCMdFpbZOqXXJUhYyrdScDDf4A5od1Wnzu1+O2sOZxzF+PCYh8AJaerYgXd76Q3CH/nckNYnIgTNdVepaw9K2L47ksG2yehgxnYTn/XuK+XfrBthMdY2ntbryxJ4X/7rjbi5QEY8G1YBa8pQA5Ie70lx2b7j2Zbn9PP6yv7F+HaHOAI9JNufk5DFb8YL5ps03NvZBoZAB7QR0VtSQUBnO3NT2MuP0cp90jYeLmnQ3A5Yte4S/OHwNzBeK0Nw==",
       "StatusCode": 202,
@@ -118,11 +98,7 @@
         "x-ms-client-request-id": "705400da-a43e-34e2-3d6e-e19e5d1448c3",
         "x-ms-request-id": "d66ac2d2-f01f-0088-1ef9-069a56000000",
         "x-ms-request-server-encrypted": "true",
-<<<<<<< HEAD
-        "x-ms-version": "2020-12-06"
-=======
-        "x-ms-version": "2021-02-12"
->>>>>>> 7e782c87
+        "x-ms-version": "2021-02-12"
       },
       "ResponseBody": []
     },
@@ -140,11 +116,7 @@
         "x-ms-client-request-id": "383ccb29-42c4-c2dc-8da5-10cefa65facd",
         "x-ms-date": "Fri, 19 Feb 2021 19:58:53 GMT",
         "x-ms-return-client-request-id": "true",
-<<<<<<< HEAD
-        "x-ms-version": "2020-12-06"
-=======
-        "x-ms-version": "2021-02-12"
->>>>>>> 7e782c87
+        "x-ms-version": "2021-02-12"
       },
       "RequestBody": null,
       "StatusCode": 200,
@@ -160,11 +132,7 @@
         "x-ms-client-request-id": "383ccb29-42c4-c2dc-8da5-10cefa65facd",
         "x-ms-request-id": "d66ac2df-f01f-0088-2bf9-069a56000000",
         "x-ms-request-server-encrypted": "false",
-<<<<<<< HEAD
-        "x-ms-version": "2020-12-06"
-=======
-        "x-ms-version": "2021-02-12"
->>>>>>> 7e782c87
+        "x-ms-version": "2021-02-12"
       },
       "ResponseBody": []
     },
@@ -182,11 +150,7 @@
         "x-ms-client-request-id": "3f7d5961-fd58-6e81-cff0-ec589211dad1",
         "x-ms-date": "Fri, 19 Feb 2021 19:58:53 GMT",
         "x-ms-return-client-request-id": "true",
-<<<<<<< HEAD
-        "x-ms-version": "2020-12-06"
-=======
-        "x-ms-version": "2021-02-12"
->>>>>>> 7e782c87
+        "x-ms-version": "2021-02-12"
       },
       "RequestBody": null,
       "StatusCode": 200,
@@ -213,11 +177,7 @@
         "x-ms-permissions": "rw-r-----",
         "x-ms-request-id": "46924edc-401e-0056-76f9-068eb0000000",
         "x-ms-server-encrypted": "true",
-<<<<<<< HEAD
-        "x-ms-version": "2020-12-06"
-=======
-        "x-ms-version": "2021-02-12"
->>>>>>> 7e782c87
+        "x-ms-version": "2021-02-12"
       },
       "ResponseBody": []
     },
@@ -236,11 +196,7 @@
         "x-ms-client-request-id": "c813e8e1-931d-51b5-5a23-e27b8b41af76",
         "x-ms-date": "Fri, 19 Feb 2021 19:58:53 GMT",
         "x-ms-return-client-request-id": "true",
-<<<<<<< HEAD
-        "x-ms-version": "2020-12-06"
-=======
-        "x-ms-version": "2021-02-12"
->>>>>>> 7e782c87
+        "x-ms-version": "2021-02-12"
       },
       "RequestBody": "9kVI2+V0Q+I6EuDydsttNcjtdZHYD/4FV4gYMuf3SCpRYB+Av8sPtYhZ/rJi6kvBN9oFDPBo9OdHQ4NdWxD7Qsq1oBar7Xb83sAJfxBMom08VvsM8js66Ws4OHtIsVl3XrvnrUo1FkpkCC4wX3XW+6EWIQUV7lCPeraqc7T6tCxmkSBVZPQiBkCwqOkMCor2YT3aMZBTYW9qWDOTi6KWaVQByc1UgZas8xrFZEZngm8ssxJ2H4OcEjCx6gvBj3qdGj+VC0G8oeCmLj51jv0oA9bDZteQH0nQZbadopaL6mOfJ0oH0XYtbxIxz/FFJoQziOY0/imjDPv1xKWLH/5JG0Pa1WayITJglfbFXk9Yiz8yahmwVuw6/BtPEQ3QolAT6LStalAdgGe01Ggy3q6rnThmWbXkmMVXn9lLYw8lj/KmsXWbqiDuFOmy/IGDCB5to3TUakmaLlDvVst20RxXjkV1jCw4EPMXeETMMpxD05e73sCbUSWpDIMlrFRVd0LMW208DXzxNJOBvPEEzvyzrII0u/Jcuz0gzH+oEmSfwgAC/9cvBsUbyaktGpQzpD6HcQDRILxPcJ8vHEH8SSIu4vnxAs4khKW9GfJJL6Gp7ChBIaFkzaJEso43/+qEHoCH/jibQaFvYuxaFAfJBkH9hi8ZuieByhRXrVBA7YW6OPpxwTBpDquG0r60CbmaeqtNOXm7a2RYBjMjQ5RRL3Vnn9sMWEUQlHiDkuhozMFavDOk8rML/82WGbr9RcoWNaJJTGnejiJmPaUBN9h77zlyyYZhrDzBW6ANdj6LE0+tbV1FH4BYey4QPrUOCsj0GiqAinxDtYhlh/DI0Bjj2ipVU8p7NtC5Gk1YUG2Hs1HYGFsUCojSarfU35ePj6sWLWSKuLf+eeRZxnAu62Qb3tOf8Li8z9ChgukSplY4KouiQiMJ/Pua2p52ukMXpH9SuAHD757yWV6T6TXO69KOIZzljKhBEuHYBRYZRRSMid5pv+1UdDrsr+jFdRPGy+7M6JinMhfWEaYg6+qH2RNJB19WZCvkOa1i+d3AfJzNEjkoTV175FfHk65HNIhQZNXUfG20b2fC56/rRTk5FpUJU9mwX4y2zSIHjtF9nQUkEZQH6wAvGKLSZWatkJ8ejX0ZPeCvnwVJHq5LrOGWREmqxzOkMiqV2jo33vkmCD2D6QBUZF8kdXKPvc1R42zAPCAcA8lreVtSg2OmeMELIxVxx8PgQeDphVHBFXRdQ/bOdqHZCQVzF3ClAuD8ffyxhJq33xyo4PpAMn13qmPm9EBs1wEfMhkP/bBTOz//7QdVD5HZpWPaJZanmNeH/GwMvg2gkKb7kVKBp+JsVaW6QEV1IpvSDQ==",
       "StatusCode": 202,
@@ -254,11 +210,7 @@
         "x-ms-client-request-id": "c813e8e1-931d-51b5-5a23-e27b8b41af76",
         "x-ms-request-id": "d66ac302-f01f-0088-4ef9-069a56000000",
         "x-ms-request-server-encrypted": "true",
-<<<<<<< HEAD
-        "x-ms-version": "2020-12-06"
-=======
-        "x-ms-version": "2021-02-12"
->>>>>>> 7e782c87
+        "x-ms-version": "2021-02-12"
       },
       "ResponseBody": []
     },
@@ -276,11 +228,7 @@
         "x-ms-client-request-id": "a97664c7-12fd-a5b4-fc6c-69da10148e77",
         "x-ms-date": "Fri, 19 Feb 2021 19:58:53 GMT",
         "x-ms-return-client-request-id": "true",
-<<<<<<< HEAD
-        "x-ms-version": "2020-12-06"
-=======
-        "x-ms-version": "2021-02-12"
->>>>>>> 7e782c87
+        "x-ms-version": "2021-02-12"
       },
       "RequestBody": null,
       "StatusCode": 200,
@@ -296,11 +244,7 @@
         "x-ms-client-request-id": "a97664c7-12fd-a5b4-fc6c-69da10148e77",
         "x-ms-request-id": "d66ac313-f01f-0088-5ef9-069a56000000",
         "x-ms-request-server-encrypted": "false",
-<<<<<<< HEAD
-        "x-ms-version": "2020-12-06"
-=======
-        "x-ms-version": "2021-02-12"
->>>>>>> 7e782c87
+        "x-ms-version": "2021-02-12"
       },
       "ResponseBody": []
     },
@@ -318,11 +262,7 @@
         "x-ms-client-request-id": "27b321de-05ca-1478-bc67-ce0730835db6",
         "x-ms-date": "Fri, 19 Feb 2021 19:58:53 GMT",
         "x-ms-return-client-request-id": "true",
-<<<<<<< HEAD
-        "x-ms-version": "2020-12-06"
-=======
-        "x-ms-version": "2021-02-12"
->>>>>>> 7e782c87
+        "x-ms-version": "2021-02-12"
       },
       "RequestBody": null,
       "StatusCode": 200,
@@ -347,11 +287,7 @@
         "x-ms-permissions": "rw-r-----",
         "x-ms-request-id": "46924f68-401e-0056-75f9-068eb0000000",
         "x-ms-server-encrypted": "true",
-<<<<<<< HEAD
-        "x-ms-version": "2020-12-06"
-=======
-        "x-ms-version": "2021-02-12"
->>>>>>> 7e782c87
+        "x-ms-version": "2021-02-12"
       },
       "ResponseBody": "uLqAfLuTcXYkhjOtmlKVSHOtronc1lGf9PaqHrQ2m2X1pYI91ROu2ceQeHqJPLvP2V3T2NhVduJo4YjF6FLB7evOuPXQWHJg/9XBS17WFbc62kVWY8KNoC+f1PSK6PB1z4qOu4PG/oHrc9kCkyqDksvQig0NaoooQRfGMYN91RbkTHzTR1kzdNvDa+/pigwEG0Ioul7jZ2QAZXpsAM3+bZ3CHkeusEpynBYxSv+aPrYLwRVBVRu3AeQX0+Hfx3QOxf5SJ2vEVWv4th1IsR1kZifDYT64vBiBCh1jlt1ok9SiI4UBRxdKRmypSJ79b0/Hs2y6G2Y2VQjl0RxOYb+OkCNJpo6YYx4PeRvRDnR5g5vNnONwrXhua818G3b7++SsG7h7tMnBLk9Oq6FLZEeUbE2BgcXbHeKr2jrAG0enE302JPK7/s/RC22TIgHWIweG6K8penoe0f7Wz9mPARMIppckFD9U2G59r3VYR/vg1bcyOTKYfpkCGFP05S71QgpZi3tpsQ7IMg9Aq8oExYkC9fohXMfgbyj+IfzrX/NAiG1r/7t/dyOpaQcjWNLO/VLJ8fAz0+VCeBxTa48S3NIbACNdmcbNg33WePLAvRdVMCSqIm4DDbSIKIafLAyUl400B1ivcWSL+25yXFvygrsE/jprZ7pkGPJv1HFALlZxQuFljLa/pb/AHib/kbBYlqbLmy7RKC/S0O9lQJzyS80XABl6jPUERVh7q0iUZIZCFj7LdJIooBqxk7vHWmQizdNY6JGX3gmwxlbVVX3mPWtoIypdJ9Y671//yPg6PerzWN11O3z1qjg0G608U0ucy1VQXjc6xKb8HvgymBURdolr4fyfcQLvc3jyKQwp/ZsUYv2j6t6zuZQ3eB2DwhIiI6Qj0XFO/VpTYOu+SJuZ0yBcHTUXbYyqtyhoZ/jka7BlzwVnBSwqxmSjT4nz9XD4naX9JqXdCrUYeBpJ5ZVhb/Q6WHiVMs30MlfQdB4Ct8K3b8lS5kULiMRQTowS4ODPQeCVuJz3Y2vXCfNNDJWXFsFXkXbLDoivL9C0ReNA4lJ3ATM+bf4mwAxeet1RvXwuuDjLuk5qAzJX5YnLQx2Hlyeh1gtiWajCMdFpbZOqXXJUhYyrdScDDf4A5od1Wnzu1+O2sOZxzF+PCYh8AJaerYgXd76Q3CH/nckNYnIgTNdVepaw9K2L47ksG2yehgxnYTn/XuK+XfrBthMdY2ntbryxJ4X/7rjbi5QEY8G1YBa8pQA5Ie70lx2b7j2Zbn9PP6yv7F+HaHOAI9JNufk5DFb8YL5ps03NvZBoZAB7QR0VtSQUBnO3NT2MuP0cp90jYeLmnQ3A5Yte4S/OHwNzBeK0N/ZFSNvldEPiOhLg8nbLbTXI7XWR2A/+BVeIGDLn90gqUWAfgL/LD7WIWf6yYupLwTfaBQzwaPTnR0ODXVsQ+0LKtaAWq+12/N7ACX8QTKJtPFb7DPI7OulrODh7SLFZd167561KNRZKZAguMF911vuhFiEFFe5Qj3q2qnO0+rQsZpEgVWT0IgZAsKjpDAqK9mE92jGQU2Fvalgzk4uilmlUAcnNVIGWrPMaxWRGZ4JvLLMSdh+DnBIwseoLwY96nRo/lQtBvKHgpi4+dY79KAPWw2bXkB9J0GW2naKWi+pjnydKB9F2LW8SMc/xRSaEM4jmNP4powz79cSlix/+SRtD2tVmsiEyYJX2xV5PWIs/MmoZsFbsOvwbTxEN0KJQE+i0rWpQHYBntNRoMt6uq504Zlm15JjFV5/ZS2MPJY/yprF1m6og7hTpsvyBgwgebaN01GpJmi5Q71bLdtEcV45FdYwsOBDzF3hEzDKcQ9OXu97Am1ElqQyDJaxUVXdCzFttPA188TSTgbzxBM78s6yCNLvyXLs9IMx/qBJkn8IAAv/XLwbFG8mpLRqUM6Q+h3EA0SC8T3CfLxxB/EkiLuL58QLOJISlvRnySS+hqewoQSGhZM2iRLKON//qhB6Ah/44m0Ghb2LsWhQHyQZB/YYvGbongcoUV61QQO2Fujj6ccEwaQ6rhtK+tAm5mnqrTTl5u2tkWAYzI0OUUS91Z5/bDFhFEJR4g5LoaMzBWrwzpPKzC//Nlhm6/UXKFjWiSUxp3o4iZj2lATfYe+85csmGYaw8wVugDXY+ixNPrW1dRR+AWHsuED61DgrI9BoqgIp8Q7WIZYfwyNAY49oqVVPKezbQuRpNWFBth7NR2BhbFAqI0mq31N+Xj4+rFi1kiri3/nnkWcZwLutkG97Tn/C4vM/QoYLpEqZWOCqLokIjCfz7mtqedrpDF6R/UrgBw++e8llek+k1zuvSjiGc5YyoQRLh2AUWGUUUjIneab/tVHQ67K/oxXUTxsvuzOiYpzIX1hGmIOvqh9kTSQdfVmQr5DmtYvndwHyczRI5KE1de+RXx5OuRzSIUGTV1HxttG9nwuev60U5ORaVCVPZsF+Mts0iB47RfZ0FJBGUB+sALxii0mVmrZCfHo19GT3gr58FSR6uS6zhlkRJqsczpDIqldo6N975Jgg9g+kAVGRfJHVyj73NUeNswDwgHAPJa3lbUoNjpnjBCyMVccfD4EHg6YVRwRV0XUP2znah2QkFcxdwpQLg/H38sYSat98cqOD6QDJ9d6pj5vRAbNcBHzIZD/2wUzs//+0HVQ+R2aVj2iWWp5jXh/xsDL4NoJCm+5FSgafibFWlukBFdSKb0g0="
     },
@@ -369,11 +305,7 @@
         "x-ms-client-request-id": "eefbaff9-6761-8aad-30a6-fa998f0c1606",
         "x-ms-date": "Fri, 19 Feb 2021 19:58:53 GMT",
         "x-ms-return-client-request-id": "true",
-<<<<<<< HEAD
-        "x-ms-version": "2020-12-06"
-=======
-        "x-ms-version": "2021-02-12"
->>>>>>> 7e782c87
+        "x-ms-version": "2021-02-12"
       },
       "RequestBody": null,
       "StatusCode": 202,
@@ -386,11 +318,7 @@
         ],
         "x-ms-client-request-id": "eefbaff9-6761-8aad-30a6-fa998f0c1606",
         "x-ms-request-id": "46924f9c-401e-0056-23f9-068eb0000000",
-<<<<<<< HEAD
-        "x-ms-version": "2020-12-06"
-=======
-        "x-ms-version": "2021-02-12"
->>>>>>> 7e782c87
+        "x-ms-version": "2021-02-12"
       },
       "ResponseBody": []
     }
