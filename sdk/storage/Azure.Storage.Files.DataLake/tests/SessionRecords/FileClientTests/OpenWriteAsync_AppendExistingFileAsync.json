{
  "Entries": [
    {
      "RequestUri": "http://gen1gen2domain1.blob.core.windows.net/test-filesystem-58171ea5-daab-665d-9972-68ee9d14aebf?restype=container",
      "RequestMethod": "PUT",
      "RequestHeaders": {
        "Authorization": "Sanitized",
        "traceparent": "00-45ff92f855c54149b1ee42e0e7901f9c-2e71040c0d063d43-00",
        "User-Agent": [
          "azsdk-net-Storage.Files.DataLake/12.5.0-alpha.20200908.1",
          "(.NET Core 4.6.29130.01; Microsoft Windows 10.0.19041 )"
        ],
        "x-ms-blob-public-access": "container",
        "x-ms-client-request-id": "a62fca94-1257-96d4-a2a5-3aa572ddfcff",
        "x-ms-date": "Tue, 08 Sep 2020 16:10:33 GMT",
        "x-ms-return-client-request-id": "true",
        "x-ms-version": "2020-02-10"
      },
      "RequestBody": null,
      "StatusCode": 201,
      "ResponseHeaders": {
        "Content-Length": "0",
        "Date": "Tue, 08 Sep 2020 16:10:32 GMT",
        "ETag": "\u00220x8D85411B718D495\u0022",
        "Last-Modified": "Tue, 08 Sep 2020 16:10:33 GMT",
        "Server": [
          "Windows-Azure-Blob/1.0",
          "Microsoft-HTTPAPI/2.0"
        ],
        "x-ms-client-request-id": "a62fca94-1257-96d4-a2a5-3aa572ddfcff",
<<<<<<< HEAD
        "x-ms-request-id": "f74dcc26-201e-0001-085d-64127c000000",
        "x-ms-version": "2020-02-10"
=======
        "x-ms-request-id": "c41eb4fc-e01e-0031-66fa-851732000000",
        "x-ms-version": "2019-12-12"
>>>>>>> 3d593566
      },
      "ResponseBody": []
    },
    {
      "RequestUri": "http://gen1gen2domain1.dfs.core.windows.net/test-filesystem-58171ea5-daab-665d-9972-68ee9d14aebf/test-file-43e90707-1bf7-80a2-f105-8ebccad8745b?resource=file",
      "RequestMethod": "PUT",
      "RequestHeaders": {
        "Authorization": "Sanitized",
        "If-None-Match": "*",
        "traceparent": "00-508f70cfb9d388419ab37f9f82692a94-ada34ed7555ccc44-00",
        "User-Agent": [
          "azsdk-net-Storage.Files.DataLake/12.5.0-alpha.20200908.1",
          "(.NET Core 4.6.29130.01; Microsoft Windows 10.0.19041 )"
        ],
        "x-ms-client-request-id": "415cb99b-a70c-0a87-efde-dc1aa2ed49e4",
        "x-ms-date": "Tue, 08 Sep 2020 16:10:33 GMT",
        "x-ms-return-client-request-id": "true",
        "x-ms-version": "2020-02-10"
      },
      "RequestBody": null,
      "StatusCode": 201,
      "ResponseHeaders": {
        "Content-Length": "0",
        "Date": "Tue, 08 Sep 2020 16:10:33 GMT",
        "ETag": "\u00220x8D85411B768A4C8\u0022",
        "Last-Modified": "Tue, 08 Sep 2020 16:10:34 GMT",
        "Server": [
          "Windows-Azure-HDFS/1.0",
          "Microsoft-HTTPAPI/2.0"
        ],
        "x-ms-client-request-id": "415cb99b-a70c-0a87-efde-dc1aa2ed49e4",
<<<<<<< HEAD
        "x-ms-request-id": "b9d0b937-801f-0018-365d-6492c7000000",
        "x-ms-version": "2020-02-10"
=======
        "x-ms-request-id": "23bf8ce5-c01f-00d2-2bfa-8575cf000000",
        "x-ms-version": "2019-12-12"
>>>>>>> 3d593566
      },
      "ResponseBody": []
    },
    {
      "RequestUri": "http://gen1gen2domain1.dfs.core.windows.net/test-filesystem-58171ea5-daab-665d-9972-68ee9d14aebf/test-file-43e90707-1bf7-80a2-f105-8ebccad8745b?action=append\u0026position=0",
      "RequestMethod": "PATCH",
      "RequestHeaders": {
        "Authorization": "Sanitized",
        "Content-Length": "1024",
        "traceparent": "00-611d6dd9fc366449b8e36f7b7bb5cf06-14cb1cc51caab342-00",
        "User-Agent": [
          "azsdk-net-Storage.Files.DataLake/12.5.0-alpha.20200908.1",
          "(.NET Core 4.6.29130.01; Microsoft Windows 10.0.19041 )"
        ],
        "x-ms-client-request-id": "55b0e5c2-9cdb-5177-6c7b-e09350a54ee5",
        "x-ms-date": "Tue, 08 Sep 2020 16:10:34 GMT",
        "x-ms-return-client-request-id": "true",
        "x-ms-version": "2020-02-10"
      },
      "RequestBody": "5bRZ0\u002BUIZ44lGjxu6oee7fIQfepTSbx5KK60UYMYy8kw3sC9gykZ/qBaHdzeM5VpZqHJuluKB5z44Ko2UxUKDU9zPQzH4WnJ9n5K\u002BSvgmvQZS\u002BviTxFtptYjxaJ\u002B4quKTxCMa/aJoYU3/8PdQA5wF0a2HQgqKL4\u002BBpc1oxzGShTSv6kbUy7\u002BkKllq09Nj2XHs61cyMWjXydRTmVeU/1pcLWvCoBkVMQXt41exHxv8HYxbfBuaoFPL1\u002BCygTJnzyr/DuZnoXlY17pRRE3RZqq4V7uLeUN\u002BwUzYNsh4oq/TRdQsshB1VHxTAqShCVwF\u002BrE2Oim23JXngE1Zj6pw4HTKvf555LSaAwM/eDae3bgw0jxXAmiGXKk\u002BBTHDG8TR4iJvloudi9X8nDbmd2SfCKLVKL1uGd3MRCEVO5\u002BC1uc\u002BLZYUbwbskwZmWqZxn\u002BUEnzxPLfMHo4gEY1JqSFB2ecUPqAnOSpmb6JV3B793WqR70Jyjc\u002Bk0NonNz8v0Qkq18CDhYfebdhRi8wVdkFwIzMiuLnfz0sXb27FAALrNp2ZKgReeljisoJpIAICjlmZthQLDBlPSwh0axUZGGzWZlQve0s8EqnbQAU2dq5JFeEVLEnu3yqESd/76Q9CyZoVkrqt0xMNXKRrMMwTGNRaKlU0A\u002Bsj6IYqqzJsQCiZmHZrIeT0nELNB9Ckg65dcDEKob65DsWu8qozgyjhoRt70ZhVqPfwZY4TZvwbfmXYzDsAYZ9q4ImwvC46wBka7GW0KLEWCMc5GjwvpqjJknREW7bt4EB8EfEOpOzItqV1\u002BXmWZlWzwcRzx0ZjOjrh5yq69WViLQwlOBfACGPbcGOXuqwuMisekZnyeRj5Gda2LL3CDsE/EsxscS498rhgmFbjzICNs7X\u002Bm2PLcLP0Kx9ACtumGGKiV6fgwsD94Z/gkeDCFk1WKXkIw3Jdc6IYeEUO/Ojcun/zQHTYrfH0ALrD697TMRXS6uBinVXvROQFx0l77uS3A9ZgztbYfXyIE8O4mojDRUYwPBIHeh0qA/yQ0\u002BWneBHWDOcIcmI/\u002BW1j2YqRN6pbQYICSrLSr4m5NsrZSKmX4Jqx4o2hu9Pj8UOko6CSmMxRNJJjpS5fBF1dTzuYZbDDzPjv4FQduoauHlluLQvoJp39iBQXNDtsUd4wQ2yXS4yS4Neno7h4NHoMtIbU8NZRdSiemt2crJi8go527HcZFtLN3Ew0QIPkhVOaC3\u002B1mGAH3s1D\u002BbGu9TQ\u002B6yApAUcC8p2zBxSKHDSluRSJAqEYB\u002Botbg6p1h0hHuYY9lViu4QLlxniAZBMfcKZnj\u002BdJfKSJeM1\u002B5M5WRx/kugtcSbfQv6QfWuINgVZ4fFMDzfdhA==",
      "StatusCode": 202,
      "ResponseHeaders": {
        "Content-Length": "0",
        "Date": "Tue, 08 Sep 2020 16:10:33 GMT",
        "Server": [
          "Windows-Azure-HDFS/1.0",
          "Microsoft-HTTPAPI/2.0"
        ],
        "x-ms-client-request-id": "55b0e5c2-9cdb-5177-6c7b-e09350a54ee5",
        "x-ms-request-id": "23bf8ce8-c01f-00d2-2dfa-8575cf000000",
        "x-ms-request-server-encrypted": "true",
        "x-ms-version": "2020-02-10"
      },
      "ResponseBody": []
    },
    {
      "RequestUri": "http://gen1gen2domain1.dfs.core.windows.net/test-filesystem-58171ea5-daab-665d-9972-68ee9d14aebf/test-file-43e90707-1bf7-80a2-f105-8ebccad8745b?action=flush\u0026position=1024",
      "RequestMethod": "PATCH",
      "RequestHeaders": {
        "Authorization": "Sanitized",
        "Content-Length": "0",
        "traceparent": "00-978f557c72652e48b81b9d8f8148791b-9ea9e02a76533e47-00",
        "User-Agent": [
          "azsdk-net-Storage.Files.DataLake/12.5.0-alpha.20200908.1",
          "(.NET Core 4.6.29130.01; Microsoft Windows 10.0.19041 )"
        ],
        "x-ms-client-request-id": "bc582a47-f33c-0509-979d-cc7075d9c599",
        "x-ms-date": "Tue, 08 Sep 2020 16:10:34 GMT",
        "x-ms-return-client-request-id": "true",
        "x-ms-version": "2020-02-10"
      },
      "RequestBody": null,
      "StatusCode": 200,
      "ResponseHeaders": {
        "Content-Length": "0",
        "Date": "Tue, 08 Sep 2020 16:10:33 GMT",
        "ETag": "\u00220x8D85411B781EDF8\u0022",
        "Last-Modified": "Tue, 08 Sep 2020 16:10:34 GMT",
        "Server": [
          "Windows-Azure-HDFS/1.0",
          "Microsoft-HTTPAPI/2.0"
        ],
        "x-ms-client-request-id": "bc582a47-f33c-0509-979d-cc7075d9c599",
        "x-ms-request-id": "23bf8ce9-c01f-00d2-2efa-8575cf000000",
        "x-ms-request-server-encrypted": "false",
        "x-ms-version": "2020-02-10"
      },
      "ResponseBody": []
    },
    {
      "RequestUri": "http://gen1gen2domain1.blob.core.windows.net/test-filesystem-58171ea5-daab-665d-9972-68ee9d14aebf/test-file-43e90707-1bf7-80a2-f105-8ebccad8745b",
      "RequestMethod": "HEAD",
      "RequestHeaders": {
        "Authorization": "Sanitized",
        "traceparent": "00-a1500dcb9acde24c960b2087862c0d48-b50a82867d3cac4e-00",
        "User-Agent": [
          "azsdk-net-Storage.Files.DataLake/12.5.0-alpha.20200908.1",
          "(.NET Core 4.6.29130.01; Microsoft Windows 10.0.19041 )"
        ],
        "x-ms-client-request-id": "91a98d64-10b7-edf0-846b-cb11b52da600",
        "x-ms-date": "Tue, 08 Sep 2020 16:10:34 GMT",
        "x-ms-return-client-request-id": "true",
        "x-ms-version": "2020-02-10"
      },
      "RequestBody": null,
      "StatusCode": 200,
      "ResponseHeaders": {
        "Accept-Ranges": "bytes",
        "Content-Length": "1024",
        "Content-Type": "application/octet-stream",
        "Date": "Tue, 08 Sep 2020 16:10:33 GMT",
        "ETag": "\u00220x8D85411B781EDF8\u0022",
        "Last-Modified": "Tue, 08 Sep 2020 16:10:34 GMT",
        "Server": [
          "Windows-Azure-Blob/1.0",
          "Microsoft-HTTPAPI/2.0"
        ],
        "x-ms-access-tier": "Hot",
        "x-ms-access-tier-inferred": "true",
        "x-ms-blob-type": "BlockBlob",
        "x-ms-client-request-id": "91a98d64-10b7-edf0-846b-cb11b52da600",
        "x-ms-creation-time": "Tue, 08 Sep 2020 16:10:34 GMT",
        "x-ms-lease-state": "available",
        "x-ms-lease-status": "unlocked",
        "x-ms-request-id": "c41eb555-e01e-0031-2dfa-851732000000",
        "x-ms-server-encrypted": "true",
        "x-ms-version": "2020-02-10"
      },
      "ResponseBody": []
    },
    {
      "RequestUri": "http://gen1gen2domain1.dfs.core.windows.net/test-filesystem-58171ea5-daab-665d-9972-68ee9d14aebf/test-file-43e90707-1bf7-80a2-f105-8ebccad8745b?action=append\u0026position=1024",
      "RequestMethod": "PATCH",
      "RequestHeaders": {
        "Authorization": "Sanitized",
        "Content-Length": "1024",
        "User-Agent": [
          "azsdk-net-Storage.Files.DataLake/12.5.0-alpha.20200908.1",
          "(.NET Core 4.6.29130.01; Microsoft Windows 10.0.19041 )"
        ],
        "x-ms-client-request-id": "9248f739-b0f1-93d2-736d-d3711b03ddad",
        "x-ms-date": "Tue, 08 Sep 2020 16:10:34 GMT",
        "x-ms-return-client-request-id": "true",
        "x-ms-version": "2020-02-10"
      },
      "RequestBody": "UMY6cxI1\u002BNzFawmVmQlVE/zETCZNkaj/DrvJGxmvz3OAaR02HQsJEjF799HqdGyNSLh0sY2fTL4dO2RXa93DFZuWFC/sH/bwujn00ZrWFZpOO9JgOx7m4R1eGOKnsqZTt\u002BI2VF88oSnCg/dTqnokRybJCDAKY9p9sDISjQYTSQeToBm3oMA6EpmpnbcnkjeiOtG83ap2SVQHuaQtKhQirzrvwAlhbKZljvaWYcUjVR37cFM1V2tdHFfEsOYcDeeFh\u002B58ONEuQc0qVk6z4OeP42OGMrrB7VfPkaOxnLy/SYEOENnWpx1LzS6FCgAcqjxvNcyDldstxJqWrKYufKQRagzNpc8OuDxFO2WLO\u002BJWsudnQWbwPLSl4Ew/QPp3HVCJdJ/0TwRtYX2PPVl2ooi4QPq/xjo\u002BIS5XJ8SCz3hBzh0UAcdCYmPi\u002BeDpYP5aLz3EhgAAt1YWS1NxnCdA6pEETW88YqHAdd2X3c1aVMAv/fiGvkh4QRbH/rV00MU7og5O5BKPHsycAxEiadqJvPeSQp8vuSxJjAxYdGTrTKUXWzu\u002BC2\u002Bun94r6rs3Vdc8PUG\u002B4o4mDOjiBFcFNqlosLZsCg2fyrCH5KLBA85xEjc1GzYiLWoW8U9S2wYYqGg0wzkEykrJnXORN/3rZQgZcfIg0BtzRoNMVRm\u002BTO\u002Bpbzs5jECVbEfsa37DkPZsK4tGOGoU99hNwXy2t3UxC1GD58jBsdjIhASrNGScr7WN4CqNdxSFlXdj68vD3rXRu2AtQKgtqnmzfrNlacNzsRHGKddLo5M9/lJQXsYMBKZP2XgDb28NXzWw2vhgICy07zq5/LTdhhfN8EFW3EyypnkNFY9KcEGiucqhmsma3N4mnG\u002BLUwfxcVJhNn8ttoLp/jN\u002BUgqcaX/4F0PqPOxNMhNjMEDdJ1NyG6Q96TrCdQNHuJyVG4rUiTPwkzzEBjVmEwNryoZCDNfgDDZlX39ENqFAooNQtxeJj6YM7JMXrhRv19Y2Vqt8BavFtQ5Tbiqzq1yahGSxFlvs4jrfNR9DyV4h9oipDt/2w53XigIINiB8WUE3fSqwvcB6SnNwndCMguywMXeiCZ18o8DG2YtY5KwZYtzdC0w0cDnHLsNshibMSwgVVwSp2k\u002Bkutlp6uM1IWbHVjr0rnagfMA\u002B2tvZEBya\u002BY6CQ4yncIiMOVFyyoZVkQ1dpDDr2JySddtEav90yqq9z/BVs97aH\u002BWyZ3UkLrE56UjNfGvsriDx782wYwWIGG6ntfuW/94ug4VKOXEnbUcqCoG2pk4\u002B0CHPZMMQKbzfKU8GfXi1o\u002Bpqn/nmoXSvyYGGhViE0XIgaeTaxpsbHVnIahAiIPDOdWeXTAZUVy6sH5pBig==",
      "StatusCode": 202,
      "ResponseHeaders": {
        "Content-Length": "0",
        "Date": "Tue, 08 Sep 2020 16:10:33 GMT",
        "Server": [
          "Windows-Azure-HDFS/1.0",
          "Microsoft-HTTPAPI/2.0"
        ],
        "x-ms-client-request-id": "9248f739-b0f1-93d2-736d-d3711b03ddad",
        "x-ms-request-id": "23bf8cea-c01f-00d2-2ffa-8575cf000000",
        "x-ms-request-server-encrypted": "true",
        "x-ms-version": "2020-02-10"
      },
      "ResponseBody": []
    },
    {
      "RequestUri": "http://gen1gen2domain1.dfs.core.windows.net/test-filesystem-58171ea5-daab-665d-9972-68ee9d14aebf/test-file-43e90707-1bf7-80a2-f105-8ebccad8745b?action=flush\u0026position=2048",
      "RequestMethod": "PATCH",
      "RequestHeaders": {
        "Authorization": "Sanitized",
        "Content-Length": "0",
        "If-Match": "\u00220x8D85411B781EDF8\u0022",
        "User-Agent": [
          "azsdk-net-Storage.Files.DataLake/12.5.0-alpha.20200908.1",
          "(.NET Core 4.6.29130.01; Microsoft Windows 10.0.19041 )"
        ],
        "x-ms-client-request-id": "bed716e6-14e4-290f-c022-f0a1e4d21ed8",
        "x-ms-date": "Tue, 08 Sep 2020 16:10:34 GMT",
        "x-ms-return-client-request-id": "true",
        "x-ms-version": "2020-02-10"
      },
      "RequestBody": null,
      "StatusCode": 200,
      "ResponseHeaders": {
        "Content-Length": "0",
        "Date": "Tue, 08 Sep 2020 16:10:33 GMT",
        "ETag": "\u00220x8D85411B7A6CEE3\u0022",
        "Last-Modified": "Tue, 08 Sep 2020 16:10:34 GMT",
        "Server": [
          "Windows-Azure-HDFS/1.0",
          "Microsoft-HTTPAPI/2.0"
        ],
        "x-ms-client-request-id": "bed716e6-14e4-290f-c022-f0a1e4d21ed8",
        "x-ms-request-id": "23bf8ceb-c01f-00d2-30fa-8575cf000000",
        "x-ms-request-server-encrypted": "false",
        "x-ms-version": "2020-02-10"
      },
      "ResponseBody": []
    },
    {
      "RequestUri": "http://gen1gen2domain1.blob.core.windows.net/test-filesystem-58171ea5-daab-665d-9972-68ee9d14aebf/test-file-43e90707-1bf7-80a2-f105-8ebccad8745b",
      "RequestMethod": "GET",
      "RequestHeaders": {
        "Authorization": "Sanitized",
        "traceparent": "00-ef090d6b1f5f7c48ad9855e597746e49-6aa4cb7f8d23f74e-00",
        "User-Agent": [
          "azsdk-net-Storage.Files.DataLake/12.5.0-alpha.20200908.1",
          "(.NET Core 4.6.29130.01; Microsoft Windows 10.0.19041 )"
        ],
        "x-ms-client-request-id": "058b4cc8-1f2b-21c8-3e4a-2dc6c986c675",
        "x-ms-date": "Tue, 08 Sep 2020 16:10:34 GMT",
        "x-ms-return-client-request-id": "true",
        "x-ms-version": "2020-02-10"
      },
      "RequestBody": null,
      "StatusCode": 200,
      "ResponseHeaders": {
        "Accept-Ranges": "bytes",
        "Content-Length": "2048",
        "Content-Type": "application/octet-stream",
        "Date": "Tue, 08 Sep 2020 16:10:33 GMT",
        "ETag": "\u00220x8D85411B7A6CEE3\u0022",
        "Last-Modified": "Tue, 08 Sep 2020 16:10:34 GMT",
        "Server": [
          "Windows-Azure-Blob/1.0",
          "Microsoft-HTTPAPI/2.0"
        ],
        "x-ms-blob-type": "BlockBlob",
        "x-ms-client-request-id": "058b4cc8-1f2b-21c8-3e4a-2dc6c986c675",
        "x-ms-creation-time": "Tue, 08 Sep 2020 16:10:34 GMT",
        "x-ms-lease-state": "available",
        "x-ms-lease-status": "unlocked",
        "x-ms-request-id": "c41eb560-e01e-0031-35fa-851732000000",
        "x-ms-server-encrypted": "true",
        "x-ms-version": "2020-02-10"
      },
      "ResponseBody": "5bRZ0\u002BUIZ44lGjxu6oee7fIQfepTSbx5KK60UYMYy8kw3sC9gykZ/qBaHdzeM5VpZqHJuluKB5z44Ko2UxUKDU9zPQzH4WnJ9n5K\u002BSvgmvQZS\u002BviTxFtptYjxaJ\u002B4quKTxCMa/aJoYU3/8PdQA5wF0a2HQgqKL4\u002BBpc1oxzGShTSv6kbUy7\u002BkKllq09Nj2XHs61cyMWjXydRTmVeU/1pcLWvCoBkVMQXt41exHxv8HYxbfBuaoFPL1\u002BCygTJnzyr/DuZnoXlY17pRRE3RZqq4V7uLeUN\u002BwUzYNsh4oq/TRdQsshB1VHxTAqShCVwF\u002BrE2Oim23JXngE1Zj6pw4HTKvf555LSaAwM/eDae3bgw0jxXAmiGXKk\u002BBTHDG8TR4iJvloudi9X8nDbmd2SfCKLVKL1uGd3MRCEVO5\u002BC1uc\u002BLZYUbwbskwZmWqZxn\u002BUEnzxPLfMHo4gEY1JqSFB2ecUPqAnOSpmb6JV3B793WqR70Jyjc\u002Bk0NonNz8v0Qkq18CDhYfebdhRi8wVdkFwIzMiuLnfz0sXb27FAALrNp2ZKgReeljisoJpIAICjlmZthQLDBlPSwh0axUZGGzWZlQve0s8EqnbQAU2dq5JFeEVLEnu3yqESd/76Q9CyZoVkrqt0xMNXKRrMMwTGNRaKlU0A\u002Bsj6IYqqzJsQCiZmHZrIeT0nELNB9Ckg65dcDEKob65DsWu8qozgyjhoRt70ZhVqPfwZY4TZvwbfmXYzDsAYZ9q4ImwvC46wBka7GW0KLEWCMc5GjwvpqjJknREW7bt4EB8EfEOpOzItqV1\u002BXmWZlWzwcRzx0ZjOjrh5yq69WViLQwlOBfACGPbcGOXuqwuMisekZnyeRj5Gda2LL3CDsE/EsxscS498rhgmFbjzICNs7X\u002Bm2PLcLP0Kx9ACtumGGKiV6fgwsD94Z/gkeDCFk1WKXkIw3Jdc6IYeEUO/Ojcun/zQHTYrfH0ALrD697TMRXS6uBinVXvROQFx0l77uS3A9ZgztbYfXyIE8O4mojDRUYwPBIHeh0qA/yQ0\u002BWneBHWDOcIcmI/\u002BW1j2YqRN6pbQYICSrLSr4m5NsrZSKmX4Jqx4o2hu9Pj8UOko6CSmMxRNJJjpS5fBF1dTzuYZbDDzPjv4FQduoauHlluLQvoJp39iBQXNDtsUd4wQ2yXS4yS4Neno7h4NHoMtIbU8NZRdSiemt2crJi8go527HcZFtLN3Ew0QIPkhVOaC3\u002B1mGAH3s1D\u002BbGu9TQ\u002B6yApAUcC8p2zBxSKHDSluRSJAqEYB\u002Botbg6p1h0hHuYY9lViu4QLlxniAZBMfcKZnj\u002BdJfKSJeM1\u002B5M5WRx/kugtcSbfQv6QfWuINgVZ4fFMDzfdhFDGOnMSNfjcxWsJlZkJVRP8xEwmTZGo/w67yRsZr89zgGkdNh0LCRIxe/fR6nRsjUi4dLGNn0y\u002BHTtkV2vdwxWblhQv7B/28Lo59NGa1hWaTjvSYDse5uEdXhjip7KmU7fiNlRfPKEpwoP3U6p6JEcmyQgwCmPafbAyEo0GE0kHk6AZt6DAOhKZqZ23J5I3ojrRvN2qdklUB7mkLSoUIq8678AJYWymZY72lmHFI1Ud\u002B3BTNVdrXRxXxLDmHA3nhYfufDjRLkHNKlZOs\u002BDnj\u002BNjhjK6we1Xz5GjsZy8v0mBDhDZ1qcdS80uhQoAHKo8bzXMg5XbLcSalqymLnykEWoMzaXPDrg8RTtlizviVrLnZ0Fm8Dy0peBMP0D6dx1QiXSf9E8EbWF9jz1ZdqKIuED6v8Y6PiEuVyfEgs94Qc4dFAHHQmJj4vng6WD\u002BWi89xIYAALdWFktTcZwnQOqRBE1vPGKhwHXdl93NWlTAL/34hr5IeEEWx/61dNDFO6IOTuQSjx7MnAMRImnaibz3kkKfL7ksSYwMWHRk60ylF1s7vgtvrp/eK\u002Bq7N1XXPD1BvuKOJgzo4gRXBTapaLC2bAoNn8qwh\u002BSiwQPOcRI3NRs2Ii1qFvFPUtsGGKhoNMM5BMpKyZ1zkTf962UIGXHyINAbc0aDTFUZvkzvqW87OYxAlWxH7Gt\u002Bw5D2bCuLRjhqFPfYTcF8trd1MQtRg\u002BfIwbHYyIQEqzRknK\u002B1jeAqjXcUhZV3Y\u002BvLw9610btgLUCoLap5s36zZWnDc7ERxinXS6OTPf5SUF7GDASmT9l4A29vDV81sNr4YCAstO86ufy03YYXzfBBVtxMsqZ5DRWPSnBBornKoZrJmtzeJpxvi1MH8XFSYTZ/LbaC6f4zflIKnGl/\u002BBdD6jzsTTITYzBA3SdTchukPek6wnUDR7iclRuK1Ikz8JM8xAY1ZhMDa8qGQgzX4Aw2ZV9/RDahQKKDULcXiY\u002BmDOyTF64Ub9fWNlarfAWrxbUOU24qs6tcmoRksRZb7OI63zUfQ8leIfaIqQ7f9sOd14oCCDYgfFlBN30qsL3AekpzcJ3QjILssDF3ogmdfKPAxtmLWOSsGWLc3QtMNHA5xy7DbIYmzEsIFVcEqdpPpLrZaerjNSFmx1Y69K52oHzAPtrb2RAcmvmOgkOMp3CIjDlRcsqGVZENXaQw69icknXbRGr/dMqqvc/wVbPe2h/lsmd1JC6xOelIzXxr7K4g8e/NsGMFiBhup7X7lv/eLoOFSjlxJ21HKgqBtqZOPtAhz2TDECm83ylPBn14taPqap/55qF0r8mBhoVYhNFyIGnk2sabGx1ZyGoQIiDwznVnl0wGVFcurB\u002BaQYo="
    },
    {
      "RequestUri": "http://gen1gen2domain1.blob.core.windows.net/test-filesystem-58171ea5-daab-665d-9972-68ee9d14aebf?restype=container",
      "RequestMethod": "DELETE",
      "RequestHeaders": {
        "Authorization": "Sanitized",
        "traceparent": "00-430b82e565bbd447b93a434344006ad1-1d20364823a44947-00",
        "User-Agent": [
          "azsdk-net-Storage.Files.DataLake/12.5.0-alpha.20200908.1",
          "(.NET Core 4.6.29130.01; Microsoft Windows 10.0.19041 )"
        ],
        "x-ms-client-request-id": "98d8e206-1947-3dad-2433-bc3e6804b749",
        "x-ms-date": "Tue, 08 Sep 2020 16:10:34 GMT",
        "x-ms-return-client-request-id": "true",
        "x-ms-version": "2020-02-10"
      },
      "RequestBody": null,
      "StatusCode": 202,
      "ResponseHeaders": {
        "Content-Length": "0",
        "Date": "Tue, 08 Sep 2020 16:10:33 GMT",
        "Server": [
          "Windows-Azure-Blob/1.0",
          "Microsoft-HTTPAPI/2.0"
        ],
        "x-ms-client-request-id": "98d8e206-1947-3dad-2433-bc3e6804b749",
<<<<<<< HEAD
        "x-ms-request-id": "f74dcdac-201e-0001-1e5d-64127c000000",
        "x-ms-version": "2020-02-10"
=======
        "x-ms-request-id": "c41eb565-e01e-0031-3afa-851732000000",
        "x-ms-version": "2019-12-12"
>>>>>>> 3d593566
      },
      "ResponseBody": []
    }
  ],
  "Variables": {
    "RandomSeed": "210598108",
    "Storage_TestConfigHierarchicalNamespace": "NamespaceTenant\ngen1gen2domain1\nU2FuaXRpemVk\nhttp://gen1gen2domain1.blob.core.windows.net\nhttp://gen1gen2domain1.file.core.windows.net\nhttp://gen1gen2domain1.queue.core.windows.net\nhttp://gen1gen2domain1.table.core.windows.net\n\n\n\n\nhttp://gen1gen2domain1-secondary.blob.core.windows.net\nhttp://gen1gen2domain1-secondary.file.core.windows.net\nhttp://gen1gen2domain1-secondary.queue.core.windows.net\nhttp://gen1gen2domain1-secondary.table.core.windows.net\nc6b5fe1a-9b59-4975-92c4-d9f728c3c371\nSanitized\n72f988bf-86f1-41af-91ab-2d7cd011db47\nhttps://login.microsoftonline.com/\nCloud\nBlobEndpoint=http://gen1gen2domain1.blob.core.windows.net/;QueueEndpoint=http://gen1gen2domain1.queue.core.windows.net/;FileEndpoint=http://gen1gen2domain1.file.core.windows.net/;BlobSecondaryEndpoint=http://gen1gen2domain1-secondary.blob.core.windows.net/;QueueSecondaryEndpoint=http://gen1gen2domain1-secondary.queue.core.windows.net/;FileSecondaryEndpoint=http://gen1gen2domain1-secondary.file.core.windows.net/;AccountName=gen1gen2domain1;AccountKey=Sanitized\n"
  }
}<|MERGE_RESOLUTION|>--- conflicted
+++ resolved
@@ -1,18 +1,18 @@
 {
   "Entries": [
     {
-      "RequestUri": "http://gen1gen2domain1.blob.core.windows.net/test-filesystem-58171ea5-daab-665d-9972-68ee9d14aebf?restype=container",
+      "RequestUri": "https://seannsecanary.blob.core.windows.net/test-filesystem-dcb1024c-e484-84a3-30b9-a3e07aed6108?restype=container",
       "RequestMethod": "PUT",
       "RequestHeaders": {
         "Authorization": "Sanitized",
-        "traceparent": "00-45ff92f855c54149b1ee42e0e7901f9c-2e71040c0d063d43-00",
-        "User-Agent": [
-          "azsdk-net-Storage.Files.DataLake/12.5.0-alpha.20200908.1",
-          "(.NET Core 4.6.29130.01; Microsoft Windows 10.0.19041 )"
+        "traceparent": "00-04cf0c2d6ecbc74d812f881a94b69889-d557d1a45b7b614d-00",
+        "User-Agent": [
+          "azsdk-net-Storage.Files.DataLake/12.5.0-alpha.20200911.1",
+          "(.NET Core 4.6.29017.01; Microsoft Windows 10.0.18362 )"
         ],
         "x-ms-blob-public-access": "container",
-        "x-ms-client-request-id": "a62fca94-1257-96d4-a2a5-3aa572ddfcff",
-        "x-ms-date": "Tue, 08 Sep 2020 16:10:33 GMT",
+        "x-ms-client-request-id": "8b167484-c624-d8e6-2a35-aec820b64934",
+        "x-ms-date": "Fri, 11 Sep 2020 15:50:27 GMT",
         "x-ms-return-client-request-id": "true",
         "x-ms-version": "2020-02-10"
       },
@@ -20,37 +20,32 @@
       "StatusCode": 201,
       "ResponseHeaders": {
         "Content-Length": "0",
-        "Date": "Tue, 08 Sep 2020 16:10:32 GMT",
-        "ETag": "\u00220x8D85411B718D495\u0022",
-        "Last-Modified": "Tue, 08 Sep 2020 16:10:33 GMT",
+        "Date": "Fri, 11 Sep 2020 15:50:27 GMT",
+        "ETag": "\u00220x8D8566A67E62A97\u0022",
+        "Last-Modified": "Fri, 11 Sep 2020 15:50:28 GMT",
         "Server": [
           "Windows-Azure-Blob/1.0",
           "Microsoft-HTTPAPI/2.0"
         ],
-        "x-ms-client-request-id": "a62fca94-1257-96d4-a2a5-3aa572ddfcff",
-<<<<<<< HEAD
-        "x-ms-request-id": "f74dcc26-201e-0001-085d-64127c000000",
-        "x-ms-version": "2020-02-10"
-=======
-        "x-ms-request-id": "c41eb4fc-e01e-0031-66fa-851732000000",
-        "x-ms-version": "2019-12-12"
->>>>>>> 3d593566
-      },
-      "ResponseBody": []
-    },
-    {
-      "RequestUri": "http://gen1gen2domain1.dfs.core.windows.net/test-filesystem-58171ea5-daab-665d-9972-68ee9d14aebf/test-file-43e90707-1bf7-80a2-f105-8ebccad8745b?resource=file",
+        "x-ms-client-request-id": "8b167484-c624-d8e6-2a35-aec820b64934",
+        "x-ms-request-id": "e0d2dda8-f01e-0084-6c53-883fa1000000",
+        "x-ms-version": "2020-02-10"
+      },
+      "ResponseBody": []
+    },
+    {
+      "RequestUri": "https://seannsecanary.dfs.core.windows.net/test-filesystem-dcb1024c-e484-84a3-30b9-a3e07aed6108/test-file-7fce24ca-62f9-6b9c-25b7-3f33eaa86124?resource=file",
       "RequestMethod": "PUT",
       "RequestHeaders": {
         "Authorization": "Sanitized",
         "If-None-Match": "*",
-        "traceparent": "00-508f70cfb9d388419ab37f9f82692a94-ada34ed7555ccc44-00",
-        "User-Agent": [
-          "azsdk-net-Storage.Files.DataLake/12.5.0-alpha.20200908.1",
-          "(.NET Core 4.6.29130.01; Microsoft Windows 10.0.19041 )"
-        ],
-        "x-ms-client-request-id": "415cb99b-a70c-0a87-efde-dc1aa2ed49e4",
-        "x-ms-date": "Tue, 08 Sep 2020 16:10:33 GMT",
+        "traceparent": "00-cf5520f328b46240be197962ab8541f6-51c58ce3eb9e2347-00",
+        "User-Agent": [
+          "azsdk-net-Storage.Files.DataLake/12.5.0-alpha.20200911.1",
+          "(.NET Core 4.6.29017.01; Microsoft Windows 10.0.18362 )"
+        ],
+        "x-ms-client-request-id": "a863fde6-9266-bc19-1ecd-09c70893753a",
+        "x-ms-date": "Fri, 11 Sep 2020 15:50:28 GMT",
         "x-ms-return-client-request-id": "true",
         "x-ms-version": "2020-02-10"
       },
@@ -58,69 +53,64 @@
       "StatusCode": 201,
       "ResponseHeaders": {
         "Content-Length": "0",
-        "Date": "Tue, 08 Sep 2020 16:10:33 GMT",
-        "ETag": "\u00220x8D85411B768A4C8\u0022",
-        "Last-Modified": "Tue, 08 Sep 2020 16:10:34 GMT",
-        "Server": [
-          "Windows-Azure-HDFS/1.0",
-          "Microsoft-HTTPAPI/2.0"
-        ],
-        "x-ms-client-request-id": "415cb99b-a70c-0a87-efde-dc1aa2ed49e4",
-<<<<<<< HEAD
-        "x-ms-request-id": "b9d0b937-801f-0018-365d-6492c7000000",
-        "x-ms-version": "2020-02-10"
-=======
-        "x-ms-request-id": "23bf8ce5-c01f-00d2-2bfa-8575cf000000",
-        "x-ms-version": "2019-12-12"
->>>>>>> 3d593566
-      },
-      "ResponseBody": []
-    },
-    {
-      "RequestUri": "http://gen1gen2domain1.dfs.core.windows.net/test-filesystem-58171ea5-daab-665d-9972-68ee9d14aebf/test-file-43e90707-1bf7-80a2-f105-8ebccad8745b?action=append\u0026position=0",
+        "Date": "Fri, 11 Sep 2020 15:50:27 GMT",
+        "ETag": "\u00220x8D8566A6816584F\u0022",
+        "Last-Modified": "Fri, 11 Sep 2020 15:50:28 GMT",
+        "Server": [
+          "Windows-Azure-HDFS/1.0",
+          "Microsoft-HTTPAPI/2.0"
+        ],
+        "x-ms-client-request-id": "a863fde6-9266-bc19-1ecd-09c70893753a",
+        "x-ms-request-id": "6570d0ac-b01f-0095-7253-88a515000000",
+        "x-ms-version": "2020-02-10"
+      },
+      "ResponseBody": []
+    },
+    {
+      "RequestUri": "https://seannsecanary.dfs.core.windows.net/test-filesystem-dcb1024c-e484-84a3-30b9-a3e07aed6108/test-file-7fce24ca-62f9-6b9c-25b7-3f33eaa86124?action=append\u0026position=0",
       "RequestMethod": "PATCH",
       "RequestHeaders": {
         "Authorization": "Sanitized",
         "Content-Length": "1024",
-        "traceparent": "00-611d6dd9fc366449b8e36f7b7bb5cf06-14cb1cc51caab342-00",
-        "User-Agent": [
-          "azsdk-net-Storage.Files.DataLake/12.5.0-alpha.20200908.1",
-          "(.NET Core 4.6.29130.01; Microsoft Windows 10.0.19041 )"
-        ],
-        "x-ms-client-request-id": "55b0e5c2-9cdb-5177-6c7b-e09350a54ee5",
-        "x-ms-date": "Tue, 08 Sep 2020 16:10:34 GMT",
-        "x-ms-return-client-request-id": "true",
-        "x-ms-version": "2020-02-10"
-      },
-      "RequestBody": "5bRZ0\u002BUIZ44lGjxu6oee7fIQfepTSbx5KK60UYMYy8kw3sC9gykZ/qBaHdzeM5VpZqHJuluKB5z44Ko2UxUKDU9zPQzH4WnJ9n5K\u002BSvgmvQZS\u002BviTxFtptYjxaJ\u002B4quKTxCMa/aJoYU3/8PdQA5wF0a2HQgqKL4\u002BBpc1oxzGShTSv6kbUy7\u002BkKllq09Nj2XHs61cyMWjXydRTmVeU/1pcLWvCoBkVMQXt41exHxv8HYxbfBuaoFPL1\u002BCygTJnzyr/DuZnoXlY17pRRE3RZqq4V7uLeUN\u002BwUzYNsh4oq/TRdQsshB1VHxTAqShCVwF\u002BrE2Oim23JXngE1Zj6pw4HTKvf555LSaAwM/eDae3bgw0jxXAmiGXKk\u002BBTHDG8TR4iJvloudi9X8nDbmd2SfCKLVKL1uGd3MRCEVO5\u002BC1uc\u002BLZYUbwbskwZmWqZxn\u002BUEnzxPLfMHo4gEY1JqSFB2ecUPqAnOSpmb6JV3B793WqR70Jyjc\u002Bk0NonNz8v0Qkq18CDhYfebdhRi8wVdkFwIzMiuLnfz0sXb27FAALrNp2ZKgReeljisoJpIAICjlmZthQLDBlPSwh0axUZGGzWZlQve0s8EqnbQAU2dq5JFeEVLEnu3yqESd/76Q9CyZoVkrqt0xMNXKRrMMwTGNRaKlU0A\u002Bsj6IYqqzJsQCiZmHZrIeT0nELNB9Ckg65dcDEKob65DsWu8qozgyjhoRt70ZhVqPfwZY4TZvwbfmXYzDsAYZ9q4ImwvC46wBka7GW0KLEWCMc5GjwvpqjJknREW7bt4EB8EfEOpOzItqV1\u002BXmWZlWzwcRzx0ZjOjrh5yq69WViLQwlOBfACGPbcGOXuqwuMisekZnyeRj5Gda2LL3CDsE/EsxscS498rhgmFbjzICNs7X\u002Bm2PLcLP0Kx9ACtumGGKiV6fgwsD94Z/gkeDCFk1WKXkIw3Jdc6IYeEUO/Ojcun/zQHTYrfH0ALrD697TMRXS6uBinVXvROQFx0l77uS3A9ZgztbYfXyIE8O4mojDRUYwPBIHeh0qA/yQ0\u002BWneBHWDOcIcmI/\u002BW1j2YqRN6pbQYICSrLSr4m5NsrZSKmX4Jqx4o2hu9Pj8UOko6CSmMxRNJJjpS5fBF1dTzuYZbDDzPjv4FQduoauHlluLQvoJp39iBQXNDtsUd4wQ2yXS4yS4Neno7h4NHoMtIbU8NZRdSiemt2crJi8go527HcZFtLN3Ew0QIPkhVOaC3\u002B1mGAH3s1D\u002BbGu9TQ\u002B6yApAUcC8p2zBxSKHDSluRSJAqEYB\u002Botbg6p1h0hHuYY9lViu4QLlxniAZBMfcKZnj\u002BdJfKSJeM1\u002B5M5WRx/kugtcSbfQv6QfWuINgVZ4fFMDzfdhA==",
+        "traceparent": "00-c5eafdc9dc86f544ac0f948316f213f5-d288fb99f014c94b-00",
+        "User-Agent": [
+          "azsdk-net-Storage.Files.DataLake/12.5.0-alpha.20200911.1",
+          "(.NET Core 4.6.29017.01; Microsoft Windows 10.0.18362 )"
+        ],
+        "x-ms-client-request-id": "3f2b2453-8830-a9cf-c1ef-f3ecca4903d5",
+        "x-ms-date": "Fri, 11 Sep 2020 15:50:28 GMT",
+        "x-ms-return-client-request-id": "true",
+        "x-ms-version": "2020-02-10"
+      },
+      "RequestBody": "xw5bBtbV5GlYx87FMxXZ5QfFL/49cZsh16tmbIay7YHUiQARWkJe9EBlJzKU1zgP3VksJXhi5lVzOS4rb3fiptlM8akUx4vEZzu\u002B2EppjQByVo8thccIcaOqniATMoXIgoFYSOaP\u002BxXOZ749pA0LCqwuuBjotSASQ38GaSlqsDS19VXIEEQa41t5Xh0Iy8yVn5N05Xls4M1hRgVmiJHrZLaKh6\u002B3QvlnE9W9b1YCCXeycMqW9su7SRSIZ8o/s1rKjflnfkMd3VyaDNGkr3F2XjyNsxfHVW7rzz6aL9ovJ2B68\u002BFdm4o0lZNt\u002B\u002Bn5FpqjEQmNsv9CAjeLe68Egq2CauRxKruPGcOxWB6EWVmE8rik9x3RoXVgN/Cq0R/bLxLl65AFh\u002BzeE/hG21nhvqndBon2YIuQsMluEfPL5Uej1ikLnm7If2rMxeMli8UbfnhHzMuW5c\u002BHVTrHlnb5Ei6wogUw1h86FIYfKpqnaiUEUpJ6hBh8DfBag0k0Aen007K1dOi/66hYDbhEd7s03\u002BoVw0Pjfo4VM5UU1lLWBRKdKlbn8vY8RGfqIXZgOJY1JaNeHz6mEFQkn0FTqhVWggelpkxkTO302H7c\u002BV0Xtfv\u002B37Cud\u002BbU9xoBw1K06JlRlJ9vupFK0dm2aka/yhf3DOpGVctlpwog0K8xYombP/DlimW\u002BqPpptA3W\u002BA2gFS0CCbdobpPO7OyUTuriGG5QGipV2T\u002ByOWPv3aC9jq/8gLqCL1nRM9BdFp55KVoQhpyfht3jSjvtUNBTeJHyEF08mM0vYOkVfudZ\u002BMOhORAJ31YEHgfSGTZ\u002BlN\u002BIfbo\u002BagZAPJGM4CWyigj1iVF4TBbASpk77fJVan\u002BXscwKjAAsGo28YPx/ff4wUZT/3I/kBUjIyDMhA3wU69IR9C9ZqP0HyG7EvOsZQMyaCpxdVo3vs6uDQcPMCxcRqHUqbYjP16mW9xMgIElcrodmh/ngtpVEIUGD1Wc5Or1XsxN179NEyjPzx156z5JiJpM8ZYQdMPLg5UtGSwFBXb1VyGw15760IrzG7e82ylKuIa/T/dU5OYIhlQqH/n8ysWqhJAYlLD/Uh0PIV0MDqRr5lylRbl/oHI/qFFG0LCQ8kzyElaZMifVv/3WRceI/HuvvjmZV4EIKuAd3OxftH1sei8MHfhN0rA404m7qVqutq/ZmxZ2957P5etye1E3dgd8ZcuUeN5/XeuFYIf3UIGJcypAhh1m9YaMQDgM21djAVmGP0OPFj3NWjku7Zca2JVp6Qgq9vPmFXBFCDSmcoaUJl8qcRE9\u002Bljocy/kOAfvdWumpvJLNA5lnCXTSg4FJuu2lss77GeAK\u002B6zPoPEAd1oVZLNA8uQSPJMwNQ==",
       "StatusCode": 202,
       "ResponseHeaders": {
         "Content-Length": "0",
-        "Date": "Tue, 08 Sep 2020 16:10:33 GMT",
-        "Server": [
-          "Windows-Azure-HDFS/1.0",
-          "Microsoft-HTTPAPI/2.0"
-        ],
-        "x-ms-client-request-id": "55b0e5c2-9cdb-5177-6c7b-e09350a54ee5",
-        "x-ms-request-id": "23bf8ce8-c01f-00d2-2dfa-8575cf000000",
+        "Date": "Fri, 11 Sep 2020 15:50:27 GMT",
+        "Server": [
+          "Windows-Azure-HDFS/1.0",
+          "Microsoft-HTTPAPI/2.0"
+        ],
+        "x-ms-client-request-id": "3f2b2453-8830-a9cf-c1ef-f3ecca4903d5",
+        "x-ms-request-id": "6570d0af-b01f-0095-7553-88a515000000",
         "x-ms-request-server-encrypted": "true",
         "x-ms-version": "2020-02-10"
       },
       "ResponseBody": []
     },
     {
-      "RequestUri": "http://gen1gen2domain1.dfs.core.windows.net/test-filesystem-58171ea5-daab-665d-9972-68ee9d14aebf/test-file-43e90707-1bf7-80a2-f105-8ebccad8745b?action=flush\u0026position=1024",
+      "RequestUri": "https://seannsecanary.dfs.core.windows.net/test-filesystem-dcb1024c-e484-84a3-30b9-a3e07aed6108/test-file-7fce24ca-62f9-6b9c-25b7-3f33eaa86124?action=flush\u0026position=1024",
       "RequestMethod": "PATCH",
       "RequestHeaders": {
         "Authorization": "Sanitized",
         "Content-Length": "0",
-        "traceparent": "00-978f557c72652e48b81b9d8f8148791b-9ea9e02a76533e47-00",
-        "User-Agent": [
-          "azsdk-net-Storage.Files.DataLake/12.5.0-alpha.20200908.1",
-          "(.NET Core 4.6.29130.01; Microsoft Windows 10.0.19041 )"
-        ],
-        "x-ms-client-request-id": "bc582a47-f33c-0509-979d-cc7075d9c599",
-        "x-ms-date": "Tue, 08 Sep 2020 16:10:34 GMT",
+        "traceparent": "00-ec7dc464d2c2c34db3cfd74142fc8e8e-4d8ebee192a34f4f-00",
+        "User-Agent": [
+          "azsdk-net-Storage.Files.DataLake/12.5.0-alpha.20200911.1",
+          "(.NET Core 4.6.29017.01; Microsoft Windows 10.0.18362 )"
+        ],
+        "x-ms-client-request-id": "e473d15a-3667-430a-14fa-6d5fa5290297",
+        "x-ms-date": "Fri, 11 Sep 2020 15:50:28 GMT",
         "x-ms-return-client-request-id": "true",
         "x-ms-version": "2020-02-10"
       },
@@ -128,32 +118,32 @@
       "StatusCode": 200,
       "ResponseHeaders": {
         "Content-Length": "0",
-        "Date": "Tue, 08 Sep 2020 16:10:33 GMT",
-        "ETag": "\u00220x8D85411B781EDF8\u0022",
-        "Last-Modified": "Tue, 08 Sep 2020 16:10:34 GMT",
-        "Server": [
-          "Windows-Azure-HDFS/1.0",
-          "Microsoft-HTTPAPI/2.0"
-        ],
-        "x-ms-client-request-id": "bc582a47-f33c-0509-979d-cc7075d9c599",
-        "x-ms-request-id": "23bf8ce9-c01f-00d2-2efa-8575cf000000",
+        "Date": "Fri, 11 Sep 2020 15:50:28 GMT",
+        "ETag": "\u00220x8D8566A682B31ED\u0022",
+        "Last-Modified": "Fri, 11 Sep 2020 15:50:28 GMT",
+        "Server": [
+          "Windows-Azure-HDFS/1.0",
+          "Microsoft-HTTPAPI/2.0"
+        ],
+        "x-ms-client-request-id": "e473d15a-3667-430a-14fa-6d5fa5290297",
+        "x-ms-request-id": "6570d0b0-b01f-0095-7653-88a515000000",
         "x-ms-request-server-encrypted": "false",
         "x-ms-version": "2020-02-10"
       },
       "ResponseBody": []
     },
     {
-      "RequestUri": "http://gen1gen2domain1.blob.core.windows.net/test-filesystem-58171ea5-daab-665d-9972-68ee9d14aebf/test-file-43e90707-1bf7-80a2-f105-8ebccad8745b",
+      "RequestUri": "https://seannsecanary.blob.core.windows.net/test-filesystem-dcb1024c-e484-84a3-30b9-a3e07aed6108/test-file-7fce24ca-62f9-6b9c-25b7-3f33eaa86124",
       "RequestMethod": "HEAD",
       "RequestHeaders": {
         "Authorization": "Sanitized",
-        "traceparent": "00-a1500dcb9acde24c960b2087862c0d48-b50a82867d3cac4e-00",
-        "User-Agent": [
-          "azsdk-net-Storage.Files.DataLake/12.5.0-alpha.20200908.1",
-          "(.NET Core 4.6.29130.01; Microsoft Windows 10.0.19041 )"
-        ],
-        "x-ms-client-request-id": "91a98d64-10b7-edf0-846b-cb11b52da600",
-        "x-ms-date": "Tue, 08 Sep 2020 16:10:34 GMT",
+        "traceparent": "00-c0522092a6d7d84a9c2d268ffcabe6e9-00e43e9416716644-00",
+        "User-Agent": [
+          "azsdk-net-Storage.Files.DataLake/12.5.0-alpha.20200911.1",
+          "(.NET Core 4.6.29017.01; Microsoft Windows 10.0.18362 )"
+        ],
+        "x-ms-client-request-id": "802612d5-6d00-1c45-33ca-1560606b4e57",
+        "x-ms-date": "Fri, 11 Sep 2020 15:50:28 GMT",
         "x-ms-return-client-request-id": "true",
         "x-ms-version": "2020-02-10"
       },
@@ -163,9 +153,9 @@
         "Accept-Ranges": "bytes",
         "Content-Length": "1024",
         "Content-Type": "application/octet-stream",
-        "Date": "Tue, 08 Sep 2020 16:10:33 GMT",
-        "ETag": "\u00220x8D85411B781EDF8\u0022",
-        "Last-Modified": "Tue, 08 Sep 2020 16:10:34 GMT",
+        "Date": "Fri, 11 Sep 2020 15:50:27 GMT",
+        "ETag": "\u00220x8D8566A682B31ED\u0022",
+        "Last-Modified": "Fri, 11 Sep 2020 15:50:28 GMT",
         "Server": [
           "Windows-Azure-Blob/1.0",
           "Microsoft-HTTPAPI/2.0"
@@ -173,60 +163,60 @@
         "x-ms-access-tier": "Hot",
         "x-ms-access-tier-inferred": "true",
         "x-ms-blob-type": "BlockBlob",
-        "x-ms-client-request-id": "91a98d64-10b7-edf0-846b-cb11b52da600",
-        "x-ms-creation-time": "Tue, 08 Sep 2020 16:10:34 GMT",
+        "x-ms-client-request-id": "802612d5-6d00-1c45-33ca-1560606b4e57",
+        "x-ms-creation-time": "Fri, 11 Sep 2020 15:50:28 GMT",
         "x-ms-lease-state": "available",
         "x-ms-lease-status": "unlocked",
-        "x-ms-request-id": "c41eb555-e01e-0031-2dfa-851732000000",
+        "x-ms-request-id": "e0d2ddc8-f01e-0084-0553-883fa1000000",
         "x-ms-server-encrypted": "true",
         "x-ms-version": "2020-02-10"
       },
       "ResponseBody": []
     },
     {
-      "RequestUri": "http://gen1gen2domain1.dfs.core.windows.net/test-filesystem-58171ea5-daab-665d-9972-68ee9d14aebf/test-file-43e90707-1bf7-80a2-f105-8ebccad8745b?action=append\u0026position=1024",
+      "RequestUri": "https://seannsecanary.dfs.core.windows.net/test-filesystem-dcb1024c-e484-84a3-30b9-a3e07aed6108/test-file-7fce24ca-62f9-6b9c-25b7-3f33eaa86124?action=append\u0026position=1024",
       "RequestMethod": "PATCH",
       "RequestHeaders": {
         "Authorization": "Sanitized",
         "Content-Length": "1024",
         "User-Agent": [
-          "azsdk-net-Storage.Files.DataLake/12.5.0-alpha.20200908.1",
-          "(.NET Core 4.6.29130.01; Microsoft Windows 10.0.19041 )"
-        ],
-        "x-ms-client-request-id": "9248f739-b0f1-93d2-736d-d3711b03ddad",
-        "x-ms-date": "Tue, 08 Sep 2020 16:10:34 GMT",
-        "x-ms-return-client-request-id": "true",
-        "x-ms-version": "2020-02-10"
-      },
-      "RequestBody": "UMY6cxI1\u002BNzFawmVmQlVE/zETCZNkaj/DrvJGxmvz3OAaR02HQsJEjF799HqdGyNSLh0sY2fTL4dO2RXa93DFZuWFC/sH/bwujn00ZrWFZpOO9JgOx7m4R1eGOKnsqZTt\u002BI2VF88oSnCg/dTqnokRybJCDAKY9p9sDISjQYTSQeToBm3oMA6EpmpnbcnkjeiOtG83ap2SVQHuaQtKhQirzrvwAlhbKZljvaWYcUjVR37cFM1V2tdHFfEsOYcDeeFh\u002B58ONEuQc0qVk6z4OeP42OGMrrB7VfPkaOxnLy/SYEOENnWpx1LzS6FCgAcqjxvNcyDldstxJqWrKYufKQRagzNpc8OuDxFO2WLO\u002BJWsudnQWbwPLSl4Ew/QPp3HVCJdJ/0TwRtYX2PPVl2ooi4QPq/xjo\u002BIS5XJ8SCz3hBzh0UAcdCYmPi\u002BeDpYP5aLz3EhgAAt1YWS1NxnCdA6pEETW88YqHAdd2X3c1aVMAv/fiGvkh4QRbH/rV00MU7og5O5BKPHsycAxEiadqJvPeSQp8vuSxJjAxYdGTrTKUXWzu\u002BC2\u002Bun94r6rs3Vdc8PUG\u002B4o4mDOjiBFcFNqlosLZsCg2fyrCH5KLBA85xEjc1GzYiLWoW8U9S2wYYqGg0wzkEykrJnXORN/3rZQgZcfIg0BtzRoNMVRm\u002BTO\u002Bpbzs5jECVbEfsa37DkPZsK4tGOGoU99hNwXy2t3UxC1GD58jBsdjIhASrNGScr7WN4CqNdxSFlXdj68vD3rXRu2AtQKgtqnmzfrNlacNzsRHGKddLo5M9/lJQXsYMBKZP2XgDb28NXzWw2vhgICy07zq5/LTdhhfN8EFW3EyypnkNFY9KcEGiucqhmsma3N4mnG\u002BLUwfxcVJhNn8ttoLp/jN\u002BUgqcaX/4F0PqPOxNMhNjMEDdJ1NyG6Q96TrCdQNHuJyVG4rUiTPwkzzEBjVmEwNryoZCDNfgDDZlX39ENqFAooNQtxeJj6YM7JMXrhRv19Y2Vqt8BavFtQ5Tbiqzq1yahGSxFlvs4jrfNR9DyV4h9oipDt/2w53XigIINiB8WUE3fSqwvcB6SnNwndCMguywMXeiCZ18o8DG2YtY5KwZYtzdC0w0cDnHLsNshibMSwgVVwSp2k\u002Bkutlp6uM1IWbHVjr0rnagfMA\u002B2tvZEBya\u002BY6CQ4yncIiMOVFyyoZVkQ1dpDDr2JySddtEav90yqq9z/BVs97aH\u002BWyZ3UkLrE56UjNfGvsriDx782wYwWIGG6ntfuW/94ug4VKOXEnbUcqCoG2pk4\u002B0CHPZMMQKbzfKU8GfXi1o\u002Bpqn/nmoXSvyYGGhViE0XIgaeTaxpsbHVnIahAiIPDOdWeXTAZUVy6sH5pBig==",
+          "azsdk-net-Storage.Files.DataLake/12.5.0-alpha.20200911.1",
+          "(.NET Core 4.6.29017.01; Microsoft Windows 10.0.18362 )"
+        ],
+        "x-ms-client-request-id": "ffccc167-2a02-7061-fc7d-d409f4f80187",
+        "x-ms-date": "Fri, 11 Sep 2020 15:50:28 GMT",
+        "x-ms-return-client-request-id": "true",
+        "x-ms-version": "2020-02-10"
+      },
+      "RequestBody": "8Dkx9mwW0uSy31iav10mshxYkvjVH22j6NNHagIRp72TMIBK3d0vQ/6PMYjeb4O31LpDTZcKwtHLjQ6ZzmjhoDiaB4/c29U\u002BKU75Re3lxXhQkJVHzlkmiG6vfk/PlXWWrZBQQ2j02vnlBCRIEHzj5siVSD3TmtHedH4gLFyFb5PZY5dclIEPXLWcYco13XjyzJiHOU03whO\u002Bcs/q062cYJSQb6zlhlJGheyHNzkHqJYFLWDE/TZGoaGEnSKyJYgI/wA2pG7LDUVGQLNgr4vat8k45aVN12JeSs0LYOgvlGBkfzc40QQoOSAbfryC5fEVquZZeUDiuiie11mgwKxcFqxS/DBUoubFD6uEMlml3GXc9bYC1hoggcQOmvmqiHl0vmcQL\u002BjBwAgAk2mUXYjO\u002BPv0w8r1WkCRMntrRQjsGocyEHTxlax8GjSuAUKwiyQ8QKL\u002BtsSuf2Mnf/xtVnsAFHjiYk0U3GJOd6mVRln94KZWLgVl7WTCg5ARyhWvDsS5ru3KzinWKGM/rz8bGDgKKp5WFid1miYTIN68AhJNnmjk3JhrMxJ8gAahJj0lpmtYB6B2WficQxTHtq5LGiVR8RHWNzyfnveM2ZYh1HPo7nlzY/ty1kVwR5iDpHxkMWbgUDQsTm8uuGip6n9he2\u002Bh38c017Yp3hvLZu\u002BkHPp6KKgwQYM\u002Bu58JRKqTyezGDswo4sS0L1mvtnEZYOiAipxtLsHWMTrsYiMoK5ILlhUuBVgjezk1xflOgYoRJVu3iLoOJZor792RPIChjAPHoyBc6lqQXQ5jOGnIiLCv2z3IcaLY/XB7AxZ7kT\u002B5lDn1h91qtToAJiusqu0xYmYs4mFC2Rph7qav4OZEFczOqqQv0gHSRSUDx0p3K1KCSaGwTq/edroflJg3utRTvBFf3gBJAY9lWZw7PxHP6sJTLZdFk8cc7zPpED5om4tRrws5F01ROUcRS/QSozeoT6rV4409DihKQu7NYPFR/L4Q6Y8GltJ1AfNPNEjSCUv7QMGUk7j\u002BFKHi7tRfhNlWv042ArmoobjXYOGZ7dnfdzii0R8wvWgFEtXuJKf9FX0a\u002BHT5nAeRU58IvDLWZSbHAnacvLK6JQLmMPDkuX0R2kpkfvRk5dsxEH5/KAE1LqyvJiEwYVnKYNNyE2sXrZkh9uLocucxYxybaqs0Ov0BsAJDNZNc4Hjxmh0h8dJvGWPkXjEeTbzFfcMElfatlSbVcWNp03gGxBZp99fJD3FKLFFIT9vL4mNFfbfPV0uBQwX2TIBuBUXr3pkbtFXk/G5SuWilZEVLCY8AJFbANm3L6LPS0sPx2yYLXXFBsC0NYIFJfZ3i3N6/q0LwbuHvKqcsUMyhEimrYQ==",
       "StatusCode": 202,
       "ResponseHeaders": {
         "Content-Length": "0",
-        "Date": "Tue, 08 Sep 2020 16:10:33 GMT",
-        "Server": [
-          "Windows-Azure-HDFS/1.0",
-          "Microsoft-HTTPAPI/2.0"
-        ],
-        "x-ms-client-request-id": "9248f739-b0f1-93d2-736d-d3711b03ddad",
-        "x-ms-request-id": "23bf8cea-c01f-00d2-2ffa-8575cf000000",
+        "Date": "Fri, 11 Sep 2020 15:50:28 GMT",
+        "Server": [
+          "Windows-Azure-HDFS/1.0",
+          "Microsoft-HTTPAPI/2.0"
+        ],
+        "x-ms-client-request-id": "ffccc167-2a02-7061-fc7d-d409f4f80187",
+        "x-ms-request-id": "c7998c11-e01f-0088-3d53-88a8a9000000",
         "x-ms-request-server-encrypted": "true",
         "x-ms-version": "2020-02-10"
       },
       "ResponseBody": []
     },
     {
-      "RequestUri": "http://gen1gen2domain1.dfs.core.windows.net/test-filesystem-58171ea5-daab-665d-9972-68ee9d14aebf/test-file-43e90707-1bf7-80a2-f105-8ebccad8745b?action=flush\u0026position=2048",
+      "RequestUri": "https://seannsecanary.dfs.core.windows.net/test-filesystem-dcb1024c-e484-84a3-30b9-a3e07aed6108/test-file-7fce24ca-62f9-6b9c-25b7-3f33eaa86124?action=flush\u0026position=2048",
       "RequestMethod": "PATCH",
       "RequestHeaders": {
         "Authorization": "Sanitized",
         "Content-Length": "0",
-        "If-Match": "\u00220x8D85411B781EDF8\u0022",
-        "User-Agent": [
-          "azsdk-net-Storage.Files.DataLake/12.5.0-alpha.20200908.1",
-          "(.NET Core 4.6.29130.01; Microsoft Windows 10.0.19041 )"
-        ],
-        "x-ms-client-request-id": "bed716e6-14e4-290f-c022-f0a1e4d21ed8",
-        "x-ms-date": "Tue, 08 Sep 2020 16:10:34 GMT",
+        "If-Match": "\u00220x8D8566A682B31ED\u0022",
+        "User-Agent": [
+          "azsdk-net-Storage.Files.DataLake/12.5.0-alpha.20200911.1",
+          "(.NET Core 4.6.29017.01; Microsoft Windows 10.0.18362 )"
+        ],
+        "x-ms-client-request-id": "9ff9b7dc-4e9e-7354-ba4f-a3c402e2adf0",
+        "x-ms-date": "Fri, 11 Sep 2020 15:50:28 GMT",
         "x-ms-return-client-request-id": "true",
         "x-ms-version": "2020-02-10"
       },
@@ -234,32 +224,32 @@
       "StatusCode": 200,
       "ResponseHeaders": {
         "Content-Length": "0",
-        "Date": "Tue, 08 Sep 2020 16:10:33 GMT",
-        "ETag": "\u00220x8D85411B7A6CEE3\u0022",
-        "Last-Modified": "Tue, 08 Sep 2020 16:10:34 GMT",
-        "Server": [
-          "Windows-Azure-HDFS/1.0",
-          "Microsoft-HTTPAPI/2.0"
-        ],
-        "x-ms-client-request-id": "bed716e6-14e4-290f-c022-f0a1e4d21ed8",
-        "x-ms-request-id": "23bf8ceb-c01f-00d2-30fa-8575cf000000",
+        "Date": "Fri, 11 Sep 2020 15:50:28 GMT",
+        "ETag": "\u00220x8D8566A686ED311\u0022",
+        "Last-Modified": "Fri, 11 Sep 2020 15:50:29 GMT",
+        "Server": [
+          "Windows-Azure-HDFS/1.0",
+          "Microsoft-HTTPAPI/2.0"
+        ],
+        "x-ms-client-request-id": "9ff9b7dc-4e9e-7354-ba4f-a3c402e2adf0",
+        "x-ms-request-id": "c7998c15-e01f-0088-4153-88a8a9000000",
         "x-ms-request-server-encrypted": "false",
         "x-ms-version": "2020-02-10"
       },
       "ResponseBody": []
     },
     {
-      "RequestUri": "http://gen1gen2domain1.blob.core.windows.net/test-filesystem-58171ea5-daab-665d-9972-68ee9d14aebf/test-file-43e90707-1bf7-80a2-f105-8ebccad8745b",
+      "RequestUri": "https://seannsecanary.blob.core.windows.net/test-filesystem-dcb1024c-e484-84a3-30b9-a3e07aed6108/test-file-7fce24ca-62f9-6b9c-25b7-3f33eaa86124",
       "RequestMethod": "GET",
       "RequestHeaders": {
         "Authorization": "Sanitized",
-        "traceparent": "00-ef090d6b1f5f7c48ad9855e597746e49-6aa4cb7f8d23f74e-00",
-        "User-Agent": [
-          "azsdk-net-Storage.Files.DataLake/12.5.0-alpha.20200908.1",
-          "(.NET Core 4.6.29130.01; Microsoft Windows 10.0.19041 )"
-        ],
-        "x-ms-client-request-id": "058b4cc8-1f2b-21c8-3e4a-2dc6c986c675",
-        "x-ms-date": "Tue, 08 Sep 2020 16:10:34 GMT",
+        "traceparent": "00-ba7776f9e414c543a4e440640c4bb981-cf28c5f379b7bc4c-00",
+        "User-Agent": [
+          "azsdk-net-Storage.Files.DataLake/12.5.0-alpha.20200911.1",
+          "(.NET Core 4.6.29017.01; Microsoft Windows 10.0.18362 )"
+        ],
+        "x-ms-client-request-id": "3c2c547c-62ff-27e8-2865-e3bfa505fb45",
+        "x-ms-date": "Fri, 11 Sep 2020 15:50:28 GMT",
         "x-ms-return-client-request-id": "true",
         "x-ms-version": "2020-02-10"
       },
@@ -269,36 +259,36 @@
         "Accept-Ranges": "bytes",
         "Content-Length": "2048",
         "Content-Type": "application/octet-stream",
-        "Date": "Tue, 08 Sep 2020 16:10:33 GMT",
-        "ETag": "\u00220x8D85411B7A6CEE3\u0022",
-        "Last-Modified": "Tue, 08 Sep 2020 16:10:34 GMT",
+        "Date": "Fri, 11 Sep 2020 15:50:28 GMT",
+        "ETag": "\u00220x8D8566A686ED311\u0022",
+        "Last-Modified": "Fri, 11 Sep 2020 15:50:29 GMT",
         "Server": [
           "Windows-Azure-Blob/1.0",
           "Microsoft-HTTPAPI/2.0"
         ],
         "x-ms-blob-type": "BlockBlob",
-        "x-ms-client-request-id": "058b4cc8-1f2b-21c8-3e4a-2dc6c986c675",
-        "x-ms-creation-time": "Tue, 08 Sep 2020 16:10:34 GMT",
+        "x-ms-client-request-id": "3c2c547c-62ff-27e8-2865-e3bfa505fb45",
+        "x-ms-creation-time": "Fri, 11 Sep 2020 15:50:28 GMT",
         "x-ms-lease-state": "available",
         "x-ms-lease-status": "unlocked",
-        "x-ms-request-id": "c41eb560-e01e-0031-35fa-851732000000",
+        "x-ms-request-id": "e0d2ddf9-f01e-0084-2853-883fa1000000",
         "x-ms-server-encrypted": "true",
         "x-ms-version": "2020-02-10"
       },
-      "ResponseBody": "5bRZ0\u002BUIZ44lGjxu6oee7fIQfepTSbx5KK60UYMYy8kw3sC9gykZ/qBaHdzeM5VpZqHJuluKB5z44Ko2UxUKDU9zPQzH4WnJ9n5K\u002BSvgmvQZS\u002BviTxFtptYjxaJ\u002B4quKTxCMa/aJoYU3/8PdQA5wF0a2HQgqKL4\u002BBpc1oxzGShTSv6kbUy7\u002BkKllq09Nj2XHs61cyMWjXydRTmVeU/1pcLWvCoBkVMQXt41exHxv8HYxbfBuaoFPL1\u002BCygTJnzyr/DuZnoXlY17pRRE3RZqq4V7uLeUN\u002BwUzYNsh4oq/TRdQsshB1VHxTAqShCVwF\u002BrE2Oim23JXngE1Zj6pw4HTKvf555LSaAwM/eDae3bgw0jxXAmiGXKk\u002BBTHDG8TR4iJvloudi9X8nDbmd2SfCKLVKL1uGd3MRCEVO5\u002BC1uc\u002BLZYUbwbskwZmWqZxn\u002BUEnzxPLfMHo4gEY1JqSFB2ecUPqAnOSpmb6JV3B793WqR70Jyjc\u002Bk0NonNz8v0Qkq18CDhYfebdhRi8wVdkFwIzMiuLnfz0sXb27FAALrNp2ZKgReeljisoJpIAICjlmZthQLDBlPSwh0axUZGGzWZlQve0s8EqnbQAU2dq5JFeEVLEnu3yqESd/76Q9CyZoVkrqt0xMNXKRrMMwTGNRaKlU0A\u002Bsj6IYqqzJsQCiZmHZrIeT0nELNB9Ckg65dcDEKob65DsWu8qozgyjhoRt70ZhVqPfwZY4TZvwbfmXYzDsAYZ9q4ImwvC46wBka7GW0KLEWCMc5GjwvpqjJknREW7bt4EB8EfEOpOzItqV1\u002BXmWZlWzwcRzx0ZjOjrh5yq69WViLQwlOBfACGPbcGOXuqwuMisekZnyeRj5Gda2LL3CDsE/EsxscS498rhgmFbjzICNs7X\u002Bm2PLcLP0Kx9ACtumGGKiV6fgwsD94Z/gkeDCFk1WKXkIw3Jdc6IYeEUO/Ojcun/zQHTYrfH0ALrD697TMRXS6uBinVXvROQFx0l77uS3A9ZgztbYfXyIE8O4mojDRUYwPBIHeh0qA/yQ0\u002BWneBHWDOcIcmI/\u002BW1j2YqRN6pbQYICSrLSr4m5NsrZSKmX4Jqx4o2hu9Pj8UOko6CSmMxRNJJjpS5fBF1dTzuYZbDDzPjv4FQduoauHlluLQvoJp39iBQXNDtsUd4wQ2yXS4yS4Neno7h4NHoMtIbU8NZRdSiemt2crJi8go527HcZFtLN3Ew0QIPkhVOaC3\u002B1mGAH3s1D\u002BbGu9TQ\u002B6yApAUcC8p2zBxSKHDSluRSJAqEYB\u002Botbg6p1h0hHuYY9lViu4QLlxniAZBMfcKZnj\u002BdJfKSJeM1\u002B5M5WRx/kugtcSbfQv6QfWuINgVZ4fFMDzfdhFDGOnMSNfjcxWsJlZkJVRP8xEwmTZGo/w67yRsZr89zgGkdNh0LCRIxe/fR6nRsjUi4dLGNn0y\u002BHTtkV2vdwxWblhQv7B/28Lo59NGa1hWaTjvSYDse5uEdXhjip7KmU7fiNlRfPKEpwoP3U6p6JEcmyQgwCmPafbAyEo0GE0kHk6AZt6DAOhKZqZ23J5I3ojrRvN2qdklUB7mkLSoUIq8678AJYWymZY72lmHFI1Ud\u002B3BTNVdrXRxXxLDmHA3nhYfufDjRLkHNKlZOs\u002BDnj\u002BNjhjK6we1Xz5GjsZy8v0mBDhDZ1qcdS80uhQoAHKo8bzXMg5XbLcSalqymLnykEWoMzaXPDrg8RTtlizviVrLnZ0Fm8Dy0peBMP0D6dx1QiXSf9E8EbWF9jz1ZdqKIuED6v8Y6PiEuVyfEgs94Qc4dFAHHQmJj4vng6WD\u002BWi89xIYAALdWFktTcZwnQOqRBE1vPGKhwHXdl93NWlTAL/34hr5IeEEWx/61dNDFO6IOTuQSjx7MnAMRImnaibz3kkKfL7ksSYwMWHRk60ylF1s7vgtvrp/eK\u002Bq7N1XXPD1BvuKOJgzo4gRXBTapaLC2bAoNn8qwh\u002BSiwQPOcRI3NRs2Ii1qFvFPUtsGGKhoNMM5BMpKyZ1zkTf962UIGXHyINAbc0aDTFUZvkzvqW87OYxAlWxH7Gt\u002Bw5D2bCuLRjhqFPfYTcF8trd1MQtRg\u002BfIwbHYyIQEqzRknK\u002B1jeAqjXcUhZV3Y\u002BvLw9610btgLUCoLap5s36zZWnDc7ERxinXS6OTPf5SUF7GDASmT9l4A29vDV81sNr4YCAstO86ufy03YYXzfBBVtxMsqZ5DRWPSnBBornKoZrJmtzeJpxvi1MH8XFSYTZ/LbaC6f4zflIKnGl/\u002BBdD6jzsTTITYzBA3SdTchukPek6wnUDR7iclRuK1Ikz8JM8xAY1ZhMDa8qGQgzX4Aw2ZV9/RDahQKKDULcXiY\u002BmDOyTF64Ub9fWNlarfAWrxbUOU24qs6tcmoRksRZb7OI63zUfQ8leIfaIqQ7f9sOd14oCCDYgfFlBN30qsL3AekpzcJ3QjILssDF3ogmdfKPAxtmLWOSsGWLc3QtMNHA5xy7DbIYmzEsIFVcEqdpPpLrZaerjNSFmx1Y69K52oHzAPtrb2RAcmvmOgkOMp3CIjDlRcsqGVZENXaQw69icknXbRGr/dMqqvc/wVbPe2h/lsmd1JC6xOelIzXxr7K4g8e/NsGMFiBhup7X7lv/eLoOFSjlxJ21HKgqBtqZOPtAhz2TDECm83ylPBn14taPqap/55qF0r8mBhoVYhNFyIGnk2sabGx1ZyGoQIiDwznVnl0wGVFcurB\u002BaQYo="
-    },
-    {
-      "RequestUri": "http://gen1gen2domain1.blob.core.windows.net/test-filesystem-58171ea5-daab-665d-9972-68ee9d14aebf?restype=container",
+      "ResponseBody": "xw5bBtbV5GlYx87FMxXZ5QfFL/49cZsh16tmbIay7YHUiQARWkJe9EBlJzKU1zgP3VksJXhi5lVzOS4rb3fiptlM8akUx4vEZzu\u002B2EppjQByVo8thccIcaOqniATMoXIgoFYSOaP\u002BxXOZ749pA0LCqwuuBjotSASQ38GaSlqsDS19VXIEEQa41t5Xh0Iy8yVn5N05Xls4M1hRgVmiJHrZLaKh6\u002B3QvlnE9W9b1YCCXeycMqW9su7SRSIZ8o/s1rKjflnfkMd3VyaDNGkr3F2XjyNsxfHVW7rzz6aL9ovJ2B68\u002BFdm4o0lZNt\u002B\u002Bn5FpqjEQmNsv9CAjeLe68Egq2CauRxKruPGcOxWB6EWVmE8rik9x3RoXVgN/Cq0R/bLxLl65AFh\u002BzeE/hG21nhvqndBon2YIuQsMluEfPL5Uej1ikLnm7If2rMxeMli8UbfnhHzMuW5c\u002BHVTrHlnb5Ei6wogUw1h86FIYfKpqnaiUEUpJ6hBh8DfBag0k0Aen007K1dOi/66hYDbhEd7s03\u002BoVw0Pjfo4VM5UU1lLWBRKdKlbn8vY8RGfqIXZgOJY1JaNeHz6mEFQkn0FTqhVWggelpkxkTO302H7c\u002BV0Xtfv\u002B37Cud\u002BbU9xoBw1K06JlRlJ9vupFK0dm2aka/yhf3DOpGVctlpwog0K8xYombP/DlimW\u002BqPpptA3W\u002BA2gFS0CCbdobpPO7OyUTuriGG5QGipV2T\u002ByOWPv3aC9jq/8gLqCL1nRM9BdFp55KVoQhpyfht3jSjvtUNBTeJHyEF08mM0vYOkVfudZ\u002BMOhORAJ31YEHgfSGTZ\u002BlN\u002BIfbo\u002BagZAPJGM4CWyigj1iVF4TBbASpk77fJVan\u002BXscwKjAAsGo28YPx/ff4wUZT/3I/kBUjIyDMhA3wU69IR9C9ZqP0HyG7EvOsZQMyaCpxdVo3vs6uDQcPMCxcRqHUqbYjP16mW9xMgIElcrodmh/ngtpVEIUGD1Wc5Or1XsxN179NEyjPzx156z5JiJpM8ZYQdMPLg5UtGSwFBXb1VyGw15760IrzG7e82ylKuIa/T/dU5OYIhlQqH/n8ysWqhJAYlLD/Uh0PIV0MDqRr5lylRbl/oHI/qFFG0LCQ8kzyElaZMifVv/3WRceI/HuvvjmZV4EIKuAd3OxftH1sei8MHfhN0rA404m7qVqutq/ZmxZ2957P5etye1E3dgd8ZcuUeN5/XeuFYIf3UIGJcypAhh1m9YaMQDgM21djAVmGP0OPFj3NWjku7Zca2JVp6Qgq9vPmFXBFCDSmcoaUJl8qcRE9\u002Bljocy/kOAfvdWumpvJLNA5lnCXTSg4FJuu2lss77GeAK\u002B6zPoPEAd1oVZLNA8uQSPJMwNfA5MfZsFtLkst9Ymr9dJrIcWJL41R9to\u002BjTR2oCEae9kzCASt3dL0P\u002BjzGI3m\u002BDt9S6Q02XCsLRy40Omc5o4aA4mgeP3NvVPilO\u002BUXt5cV4UJCVR85ZJohur35Pz5V1lq2QUENo9Nr55QQkSBB84\u002BbIlUg905rR3nR\u002BICxchW\u002BT2WOXXJSBD1y1nGHKNd148syYhzlNN8ITvnLP6tOtnGCUkG\u002Bs5YZSRoXshzc5B6iWBS1gxP02RqGhhJ0isiWICP8ANqRuyw1FRkCzYK\u002BL2rfJOOWlTddiXkrNC2DoL5RgZH83ONEEKDkgG368guXxFarmWXlA4roontdZoMCsXBasUvwwVKLmxQ\u002BrhDJZpdxl3PW2AtYaIIHEDpr5qoh5dL5nEC/owcAIAJNplF2Izvj79MPK9VpAkTJ7a0UI7BqHMhB08ZWsfBo0rgFCsIskPECi/rbErn9jJ3/8bVZ7ABR44mJNFNxiTneplUZZ/eCmVi4FZe1kwoOQEcoVrw7Eua7tys4p1ihjP68/Gxg4CiqeVhYndZomEyDevAISTZ5o5NyYazMSfIAGoSY9JaZrWAegdln4nEMUx7auSxolUfER1jc8n573jNmWIdRz6O55c2P7ctZFcEeYg6R8ZDFm4FA0LE5vLrhoqep/YXtvod/HNNe2Kd4by2bvpBz6eiioMEGDPrufCUSqk8nsxg7MKOLEtC9Zr7ZxGWDogIqcbS7B1jE67GIjKCuSC5YVLgVYI3s5NcX5ToGKESVbt4i6DiWaK\u002B/dkTyAoYwDx6MgXOpakF0OYzhpyIiwr9s9yHGi2P1wewMWe5E/uZQ59YfdarU6ACYrrKrtMWJmLOJhQtkaYe6mr\u002BDmRBXMzqqkL9IB0kUlA8dKdytSgkmhsE6v3na6H5SYN7rUU7wRX94ASQGPZVmcOz8Rz\u002BrCUy2XRZPHHO8z6RA\u002BaJuLUa8LORdNUTlHEUv0EqM3qE\u002Bq1eONPQ4oSkLuzWDxUfy\u002BEOmPBpbSdQHzTzRI0glL\u002B0DBlJO4/hSh4u7UX4TZVr9ONgK5qKG412Dhme3Z33c4otEfML1oBRLV7iSn/RV9Gvh0\u002BZwHkVOfCLwy1mUmxwJ2nLyyuiUC5jDw5Ll9EdpKZH70ZOXbMRB\u002BfygBNS6sryYhMGFZymDTchNrF62ZIfbi6HLnMWMcm2qrNDr9AbACQzWTXOB48ZodIfHSbxlj5F4xHk28xX3DBJX2rZUm1XFjadN4BsQWaffXyQ9xSixRSE/by\u002BJjRX23z1dLgUMF9kyAbgVF696ZG7RV5PxuUrlopWRFSwmPACRWwDZty\u002Biz0tLD8dsmC11xQbAtDWCBSX2d4tzev6tC8G7h7yqnLFDMoRIpq2E="
+    },
+    {
+      "RequestUri": "https://seannsecanary.blob.core.windows.net/test-filesystem-dcb1024c-e484-84a3-30b9-a3e07aed6108?restype=container",
       "RequestMethod": "DELETE",
       "RequestHeaders": {
         "Authorization": "Sanitized",
-        "traceparent": "00-430b82e565bbd447b93a434344006ad1-1d20364823a44947-00",
-        "User-Agent": [
-          "azsdk-net-Storage.Files.DataLake/12.5.0-alpha.20200908.1",
-          "(.NET Core 4.6.29130.01; Microsoft Windows 10.0.19041 )"
-        ],
-        "x-ms-client-request-id": "98d8e206-1947-3dad-2433-bc3e6804b749",
-        "x-ms-date": "Tue, 08 Sep 2020 16:10:34 GMT",
+        "traceparent": "00-bb1c2f6296df5742b3c920eee9ac4830-5340ec71a5dbff4d-00",
+        "User-Agent": [
+          "azsdk-net-Storage.Files.DataLake/12.5.0-alpha.20200911.1",
+          "(.NET Core 4.6.29017.01; Microsoft Windows 10.0.18362 )"
+        ],
+        "x-ms-client-request-id": "ae47ced2-71b5-2bf1-0a80-75746d8e79f2",
+        "x-ms-date": "Fri, 11 Sep 2020 15:50:29 GMT",
         "x-ms-return-client-request-id": "true",
         "x-ms-version": "2020-02-10"
       },
@@ -306,25 +296,20 @@
       "StatusCode": 202,
       "ResponseHeaders": {
         "Content-Length": "0",
-        "Date": "Tue, 08 Sep 2020 16:10:33 GMT",
+        "Date": "Fri, 11 Sep 2020 15:50:28 GMT",
         "Server": [
           "Windows-Azure-Blob/1.0",
           "Microsoft-HTTPAPI/2.0"
         ],
-        "x-ms-client-request-id": "98d8e206-1947-3dad-2433-bc3e6804b749",
-<<<<<<< HEAD
-        "x-ms-request-id": "f74dcdac-201e-0001-1e5d-64127c000000",
-        "x-ms-version": "2020-02-10"
-=======
-        "x-ms-request-id": "c41eb565-e01e-0031-3afa-851732000000",
-        "x-ms-version": "2019-12-12"
->>>>>>> 3d593566
+        "x-ms-client-request-id": "ae47ced2-71b5-2bf1-0a80-75746d8e79f2",
+        "x-ms-request-id": "e0d2de00-f01e-0084-2c53-883fa1000000",
+        "x-ms-version": "2020-02-10"
       },
       "ResponseBody": []
     }
   ],
   "Variables": {
-    "RandomSeed": "210598108",
-    "Storage_TestConfigHierarchicalNamespace": "NamespaceTenant\ngen1gen2domain1\nU2FuaXRpemVk\nhttp://gen1gen2domain1.blob.core.windows.net\nhttp://gen1gen2domain1.file.core.windows.net\nhttp://gen1gen2domain1.queue.core.windows.net\nhttp://gen1gen2domain1.table.core.windows.net\n\n\n\n\nhttp://gen1gen2domain1-secondary.blob.core.windows.net\nhttp://gen1gen2domain1-secondary.file.core.windows.net\nhttp://gen1gen2domain1-secondary.queue.core.windows.net\nhttp://gen1gen2domain1-secondary.table.core.windows.net\nc6b5fe1a-9b59-4975-92c4-d9f728c3c371\nSanitized\n72f988bf-86f1-41af-91ab-2d7cd011db47\nhttps://login.microsoftonline.com/\nCloud\nBlobEndpoint=http://gen1gen2domain1.blob.core.windows.net/;QueueEndpoint=http://gen1gen2domain1.queue.core.windows.net/;FileEndpoint=http://gen1gen2domain1.file.core.windows.net/;BlobSecondaryEndpoint=http://gen1gen2domain1-secondary.blob.core.windows.net/;QueueSecondaryEndpoint=http://gen1gen2domain1-secondary.queue.core.windows.net/;FileSecondaryEndpoint=http://gen1gen2domain1-secondary.file.core.windows.net/;AccountName=gen1gen2domain1;AccountKey=Sanitized\n"
+    "RandomSeed": "1033968350",
+    "Storage_TestConfigHierarchicalNamespace": "NamespaceTenant\nseannsecanary\nU2FuaXRpemVk\nhttps://seannsecanary.blob.core.windows.net\nhttps://seannsecanary.file.core.windows.net\nhttps://seannsecanary.queue.core.windows.net\nhttps://seannsecanary.table.core.windows.net\n\n\n\n\nhttps://seannsecanary-secondary.blob.core.windows.net\nhttps://seannsecanary-secondary.file.core.windows.net\nhttps://seannsecanary-secondary.queue.core.windows.net\nhttps://seannsecanary-secondary.table.core.windows.net\n68390a19-a643-458b-b726-408abf67b4fc\nSanitized\n72f988bf-86f1-41af-91ab-2d7cd011db47\nhttps://login.microsoftonline.com/\nCloud\nBlobEndpoint=https://seannsecanary.blob.core.windows.net/;QueueEndpoint=https://seannsecanary.queue.core.windows.net/;FileEndpoint=https://seannsecanary.file.core.windows.net/;BlobSecondaryEndpoint=https://seannsecanary-secondary.blob.core.windows.net/;QueueSecondaryEndpoint=https://seannsecanary-secondary.queue.core.windows.net/;FileSecondaryEndpoint=https://seannsecanary-secondary.file.core.windows.net/;AccountName=seannsecanary;AccountKey=Sanitized\n"
   }
 }