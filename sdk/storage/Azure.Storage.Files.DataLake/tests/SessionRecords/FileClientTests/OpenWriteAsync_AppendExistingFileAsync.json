--- conflicted
+++ resolved
@@ -1,19 +1,19 @@
-{
+﻿{
   "Entries": [
     {
-      "RequestUri": "https://amandaadlscanary.blob.core.windows.net/test-filesystem-43fdb0e9-9c4b-a1a1-362b-0ddd5a086000?restype=container",
+      "RequestUri": "https://seannse.blob.core.windows.net/test-filesystem-43fdb0e9-9c4b-a1a1-362b-0ddd5a086000?restype=container",
       "RequestMethod": "PUT",
       "RequestHeaders": {
         "Accept": "application/xml",
         "Authorization": "Sanitized",
-        "traceparent": "00-a636d28c341ad2429970a95aceb5b721-b8fa5f9898e7c349-00",
-        "User-Agent": [
-          "azsdk-net-Storage.Files.DataLake/12.8.0-alpha.20210820.1",
-          "(.NET 5.0.9; Microsoft Windows 10.0.19043)"
+        "traceparent": "00-238c5363c18da54b931d11806a29d916-3fa2c66db6b7974f-00",
+        "User-Agent": [
+          "azsdk-net-Storage.Files.DataLake/12.7.0-alpha.20210219.1",
+          "(.NET 5.0.3; Microsoft Windows 10.0.19041)"
         ],
         "x-ms-blob-public-access": "container",
         "x-ms-client-request-id": "cd4dde5d-5a8e-207e-ecd4-f83bf7568f69",
-        "x-ms-date": "Fri, 20 Aug 2021 22:58:53 GMT",
+        "x-ms-date": "Fri, 19 Feb 2021 19:58:53 GMT",
         "x-ms-return-client-request-id": "true",
         "x-ms-version": "2020-12-06"
       },
@@ -21,38 +21,33 @@
       "StatusCode": 201,
       "ResponseHeaders": {
         "Content-Length": "0",
-        "Date": "Fri, 20 Aug 2021 22:58:53 GMT",
-        "ETag": "\u00220x8D9642E15089772\u0022",
-        "Last-Modified": "Fri, 20 Aug 2021 22:58:53 GMT",
+        "Date": "Fri, 19 Feb 2021 19:58:51 GMT",
+        "ETag": "\"0x8D8D510C8031C5B\"",
+        "Last-Modified": "Fri, 19 Feb 2021 19:58:52 GMT",
         "Server": [
           "Windows-Azure-Blob/1.0",
           "Microsoft-HTTPAPI/2.0"
         ],
         "x-ms-client-request-id": "cd4dde5d-5a8e-207e-ecd4-f83bf7568f69",
-<<<<<<< HEAD
-        "x-ms-request-id": "53bbf008-e01e-00d5-1116-9619ac000000",
-        "x-ms-version": "2020-10-02"
-=======
         "x-ms-request-id": "46924e2c-401e-0056-56f9-068eb0000000",
         "x-ms-version": "2020-12-06"
->>>>>>> f7eb5f10
-      },
-      "ResponseBody": []
-    },
-    {
-      "RequestUri": "https://amandaadlscanary.dfs.core.windows.net/test-filesystem-43fdb0e9-9c4b-a1a1-362b-0ddd5a086000/test-file-9c07396c-bd01-56ea-226f-a5478586de52?resource=file",
+      },
+      "ResponseBody": []
+    },
+    {
+      "RequestUri": "https://seannse.dfs.core.windows.net/test-filesystem-43fdb0e9-9c4b-a1a1-362b-0ddd5a086000/test-file-9c07396c-bd01-56ea-226f-a5478586de52?resource=file",
       "RequestMethod": "PUT",
       "RequestHeaders": {
         "Accept": "application/json",
         "Authorization": "Sanitized",
         "If-None-Match": "*",
-        "traceparent": "00-10530767d8d4774e96f3530985093d33-cc7abd9a28670b41-00",
-        "User-Agent": [
-          "azsdk-net-Storage.Files.DataLake/12.8.0-alpha.20210820.1",
-          "(.NET 5.0.9; Microsoft Windows 10.0.19043)"
+        "traceparent": "00-072e7964caf1ee46810d57056f808b8c-cd9a1f54e238ef48-00",
+        "User-Agent": [
+          "azsdk-net-Storage.Files.DataLake/12.7.0-alpha.20210219.1",
+          "(.NET 5.0.3; Microsoft Windows 10.0.19041)"
         ],
         "x-ms-client-request-id": "10a4941e-cf55-b598-2443-e8163919b31b",
-        "x-ms-date": "Fri, 20 Aug 2021 22:58:53 GMT",
+        "x-ms-date": "Fri, 19 Feb 2021 19:58:53 GMT",
         "x-ms-return-client-request-id": "true",
         "x-ms-version": "2020-12-06"
       },
@@ -60,72 +55,66 @@
       "StatusCode": 201,
       "ResponseHeaders": {
         "Content-Length": "0",
-        "Date": "Fri, 20 Aug 2021 22:58:53 GMT",
-        "ETag": "\u00220x8D9642E1539E6EC\u0022",
-        "Last-Modified": "Fri, 20 Aug 2021 22:58:53 GMT",
+        "Date": "Fri, 19 Feb 2021 19:58:51 GMT",
+        "ETag": "\"0x8D8D510C8131EB0\"",
+        "Last-Modified": "Fri, 19 Feb 2021 19:58:52 GMT",
         "Server": [
           "Windows-Azure-HDFS/1.0",
           "Microsoft-HTTPAPI/2.0"
         ],
         "x-ms-client-request-id": "10a4941e-cf55-b598-2443-e8163919b31b",
-<<<<<<< HEAD
-        "x-ms-request-id": "1cdf75db-b01f-00c8-0f16-961410000000",
-        "x-ms-request-server-encrypted": "true",
-        "x-ms-version": "2020-10-02"
-=======
         "x-ms-request-id": "d66ac2c3-f01f-0088-0ff9-069a56000000",
         "x-ms-version": "2020-12-06"
->>>>>>> f7eb5f10
-      },
-      "ResponseBody": []
-    },
-    {
-      "RequestUri": "https://amandaadlscanary.dfs.core.windows.net/test-filesystem-43fdb0e9-9c4b-a1a1-362b-0ddd5a086000/test-file-9c07396c-bd01-56ea-226f-a5478586de52?action=append\u0026position=0",
+      },
+      "ResponseBody": []
+    },
+    {
+      "RequestUri": "https://seannse.dfs.core.windows.net/test-filesystem-43fdb0e9-9c4b-a1a1-362b-0ddd5a086000/test-file-9c07396c-bd01-56ea-226f-a5478586de52?action=append&position=0",
       "RequestMethod": "PATCH",
       "RequestHeaders": {
         "Accept": "application/json",
         "Authorization": "Sanitized",
         "Content-Length": "1024",
         "Content-Type": "application/octet-stream",
-        "traceparent": "00-5c04fc307292354a83e15234a95782a5-52a63ecff38d554d-00",
-        "User-Agent": [
-          "azsdk-net-Storage.Files.DataLake/12.8.0-alpha.20210820.1",
-          "(.NET 5.0.9; Microsoft Windows 10.0.19043)"
+        "traceparent": "00-95491929029fa849aa3f103378450b29-56cc2df1ec03ca48-00",
+        "User-Agent": [
+          "azsdk-net-Storage.Files.DataLake/12.7.0-alpha.20210219.1",
+          "(.NET 5.0.3; Microsoft Windows 10.0.19041)"
         ],
         "x-ms-client-request-id": "705400da-a43e-34e2-3d6e-e19e5d1448c3",
-        "x-ms-date": "Fri, 20 Aug 2021 22:58:53 GMT",
-        "x-ms-return-client-request-id": "true",
-        "x-ms-version": "2020-12-06"
-      },
-      "RequestBody": "uLqAfLuTcXYkhjOtmlKVSHOtronc1lGf9PaqHrQ2m2X1pYI91ROu2ceQeHqJPLvP2V3T2NhVduJo4YjF6FLB7evOuPXQWHJg/9XBS17WFbc62kVWY8KNoC\u002Bf1PSK6PB1z4qOu4PG/oHrc9kCkyqDksvQig0NaoooQRfGMYN91RbkTHzTR1kzdNvDa\u002B/pigwEG0Ioul7jZ2QAZXpsAM3\u002BbZ3CHkeusEpynBYxSv\u002BaPrYLwRVBVRu3AeQX0\u002BHfx3QOxf5SJ2vEVWv4th1IsR1kZifDYT64vBiBCh1jlt1ok9SiI4UBRxdKRmypSJ79b0/Hs2y6G2Y2VQjl0RxOYb\u002BOkCNJpo6YYx4PeRvRDnR5g5vNnONwrXhua818G3b7\u002B\u002BSsG7h7tMnBLk9Oq6FLZEeUbE2BgcXbHeKr2jrAG0enE302JPK7/s/RC22TIgHWIweG6K8penoe0f7Wz9mPARMIppckFD9U2G59r3VYR/vg1bcyOTKYfpkCGFP05S71QgpZi3tpsQ7IMg9Aq8oExYkC9fohXMfgbyj\u002BIfzrX/NAiG1r/7t/dyOpaQcjWNLO/VLJ8fAz0\u002BVCeBxTa48S3NIbACNdmcbNg33WePLAvRdVMCSqIm4DDbSIKIafLAyUl400B1ivcWSL\u002B25yXFvygrsE/jprZ7pkGPJv1HFALlZxQuFljLa/pb/AHib/kbBYlqbLmy7RKC/S0O9lQJzyS80XABl6jPUERVh7q0iUZIZCFj7LdJIooBqxk7vHWmQizdNY6JGX3gmwxlbVVX3mPWtoIypdJ9Y671//yPg6PerzWN11O3z1qjg0G608U0ucy1VQXjc6xKb8HvgymBURdolr4fyfcQLvc3jyKQwp/ZsUYv2j6t6zuZQ3eB2DwhIiI6Qj0XFO/VpTYOu\u002BSJuZ0yBcHTUXbYyqtyhoZ/jka7BlzwVnBSwqxmSjT4nz9XD4naX9JqXdCrUYeBpJ5ZVhb/Q6WHiVMs30MlfQdB4Ct8K3b8lS5kULiMRQTowS4ODPQeCVuJz3Y2vXCfNNDJWXFsFXkXbLDoivL9C0ReNA4lJ3ATM\u002Bbf4mwAxeet1RvXwuuDjLuk5qAzJX5YnLQx2Hlyeh1gtiWajCMdFpbZOqXXJUhYyrdScDDf4A5od1Wnzu1\u002BO2sOZxzF\u002BPCYh8AJaerYgXd76Q3CH/nckNYnIgTNdVepaw9K2L47ksG2yehgxnYTn/XuK\u002BXfrBthMdY2ntbryxJ4X/7rjbi5QEY8G1YBa8pQA5Ie70lx2b7j2Zbn9PP6yv7F\u002BHaHOAI9JNufk5DFb8YL5ps03NvZBoZAB7QR0VtSQUBnO3NT2MuP0cp90jYeLmnQ3A5Yte4S/OHwNzBeK0Nw==",
+        "x-ms-date": "Fri, 19 Feb 2021 19:58:53 GMT",
+        "x-ms-return-client-request-id": "true",
+        "x-ms-version": "2020-12-06"
+      },
+      "RequestBody": "uLqAfLuTcXYkhjOtmlKVSHOtronc1lGf9PaqHrQ2m2X1pYI91ROu2ceQeHqJPLvP2V3T2NhVduJo4YjF6FLB7evOuPXQWHJg/9XBS17WFbc62kVWY8KNoC+f1PSK6PB1z4qOu4PG/oHrc9kCkyqDksvQig0NaoooQRfGMYN91RbkTHzTR1kzdNvDa+/pigwEG0Ioul7jZ2QAZXpsAM3+bZ3CHkeusEpynBYxSv+aPrYLwRVBVRu3AeQX0+Hfx3QOxf5SJ2vEVWv4th1IsR1kZifDYT64vBiBCh1jlt1ok9SiI4UBRxdKRmypSJ79b0/Hs2y6G2Y2VQjl0RxOYb+OkCNJpo6YYx4PeRvRDnR5g5vNnONwrXhua818G3b7++SsG7h7tMnBLk9Oq6FLZEeUbE2BgcXbHeKr2jrAG0enE302JPK7/s/RC22TIgHWIweG6K8penoe0f7Wz9mPARMIppckFD9U2G59r3VYR/vg1bcyOTKYfpkCGFP05S71QgpZi3tpsQ7IMg9Aq8oExYkC9fohXMfgbyj+IfzrX/NAiG1r/7t/dyOpaQcjWNLO/VLJ8fAz0+VCeBxTa48S3NIbACNdmcbNg33WePLAvRdVMCSqIm4DDbSIKIafLAyUl400B1ivcWSL+25yXFvygrsE/jprZ7pkGPJv1HFALlZxQuFljLa/pb/AHib/kbBYlqbLmy7RKC/S0O9lQJzyS80XABl6jPUERVh7q0iUZIZCFj7LdJIooBqxk7vHWmQizdNY6JGX3gmwxlbVVX3mPWtoIypdJ9Y671//yPg6PerzWN11O3z1qjg0G608U0ucy1VQXjc6xKb8HvgymBURdolr4fyfcQLvc3jyKQwp/ZsUYv2j6t6zuZQ3eB2DwhIiI6Qj0XFO/VpTYOu+SJuZ0yBcHTUXbYyqtyhoZ/jka7BlzwVnBSwqxmSjT4nz9XD4naX9JqXdCrUYeBpJ5ZVhb/Q6WHiVMs30MlfQdB4Ct8K3b8lS5kULiMRQTowS4ODPQeCVuJz3Y2vXCfNNDJWXFsFXkXbLDoivL9C0ReNA4lJ3ATM+bf4mwAxeet1RvXwuuDjLuk5qAzJX5YnLQx2Hlyeh1gtiWajCMdFpbZOqXXJUhYyrdScDDf4A5od1Wnzu1+O2sOZxzF+PCYh8AJaerYgXd76Q3CH/nckNYnIgTNdVepaw9K2L47ksG2yehgxnYTn/XuK+XfrBthMdY2ntbryxJ4X/7rjbi5QEY8G1YBa8pQA5Ie70lx2b7j2Zbn9PP6yv7F+HaHOAI9JNufk5DFb8YL5ps03NvZBoZAB7QR0VtSQUBnO3NT2MuP0cp90jYeLmnQ3A5Yte4S/OHwNzBeK0Nw==",
       "StatusCode": 202,
       "ResponseHeaders": {
         "Content-Length": "0",
-        "Date": "Fri, 20 Aug 2021 22:58:53 GMT",
+        "Date": "Fri, 19 Feb 2021 19:58:51 GMT",
         "Server": [
           "Windows-Azure-HDFS/1.0",
           "Microsoft-HTTPAPI/2.0"
         ],
         "x-ms-client-request-id": "705400da-a43e-34e2-3d6e-e19e5d1448c3",
-        "x-ms-request-id": "1cdf75dc-b01f-00c8-1016-961410000000",
+        "x-ms-request-id": "d66ac2d2-f01f-0088-1ef9-069a56000000",
         "x-ms-request-server-encrypted": "true",
         "x-ms-version": "2020-12-06"
       },
       "ResponseBody": []
     },
     {
-      "RequestUri": "https://amandaadlscanary.dfs.core.windows.net/test-filesystem-43fdb0e9-9c4b-a1a1-362b-0ddd5a086000/test-file-9c07396c-bd01-56ea-226f-a5478586de52?action=flush\u0026position=1024",
+      "RequestUri": "https://seannse.dfs.core.windows.net/test-filesystem-43fdb0e9-9c4b-a1a1-362b-0ddd5a086000/test-file-9c07396c-bd01-56ea-226f-a5478586de52?action=flush&position=1024",
       "RequestMethod": "PATCH",
       "RequestHeaders": {
         "Accept": "application/json",
         "Authorization": "Sanitized",
-        "traceparent": "00-4f3e9a43cd7e454aa625c8779390a96f-34726d2a3906a641-00",
-        "User-Agent": [
-          "azsdk-net-Storage.Files.DataLake/12.8.0-alpha.20210820.1",
-          "(.NET 5.0.9; Microsoft Windows 10.0.19043)"
+        "traceparent": "00-70ca5c87965f48429ab9ded5028962cd-cc404e79d321fc41-00",
+        "User-Agent": [
+          "azsdk-net-Storage.Files.DataLake/12.7.0-alpha.20210219.1",
+          "(.NET 5.0.3; Microsoft Windows 10.0.19041)"
         ],
         "x-ms-client-request-id": "383ccb29-42c4-c2dc-8da5-10cefa65facd",
-        "x-ms-date": "Fri, 20 Aug 2021 22:58:53 GMT",
+        "x-ms-date": "Fri, 19 Feb 2021 19:58:53 GMT",
         "x-ms-return-client-request-id": "true",
         "x-ms-version": "2020-12-06"
       },
@@ -133,33 +122,33 @@
       "StatusCode": 200,
       "ResponseHeaders": {
         "Content-Length": "0",
-        "Date": "Fri, 20 Aug 2021 22:58:53 GMT",
-        "ETag": "\u00220x8D9642E155412DA\u0022",
-        "Last-Modified": "Fri, 20 Aug 2021 22:58:53 GMT",
+        "Date": "Fri, 19 Feb 2021 19:58:52 GMT",
+        "ETag": "\"0x8D8D510C82C9A1C\"",
+        "Last-Modified": "Fri, 19 Feb 2021 19:58:52 GMT",
         "Server": [
           "Windows-Azure-HDFS/1.0",
           "Microsoft-HTTPAPI/2.0"
         ],
         "x-ms-client-request-id": "383ccb29-42c4-c2dc-8da5-10cefa65facd",
-        "x-ms-request-id": "1cdf75dd-b01f-00c8-1116-961410000000",
+        "x-ms-request-id": "d66ac2df-f01f-0088-2bf9-069a56000000",
         "x-ms-request-server-encrypted": "false",
         "x-ms-version": "2020-12-06"
       },
       "ResponseBody": []
     },
     {
-      "RequestUri": "https://amandaadlscanary.blob.core.windows.net/test-filesystem-43fdb0e9-9c4b-a1a1-362b-0ddd5a086000/test-file-9c07396c-bd01-56ea-226f-a5478586de52",
+      "RequestUri": "https://seannse.blob.core.windows.net/test-filesystem-43fdb0e9-9c4b-a1a1-362b-0ddd5a086000/test-file-9c07396c-bd01-56ea-226f-a5478586de52",
       "RequestMethod": "HEAD",
       "RequestHeaders": {
         "Accept": "application/xml",
         "Authorization": "Sanitized",
-        "traceparent": "00-0d4862eb6137a441880d2651463ffac0-65fa3ac0dfc7da4e-00",
-        "User-Agent": [
-          "azsdk-net-Storage.Files.DataLake/12.8.0-alpha.20210820.1",
-          "(.NET 5.0.9; Microsoft Windows 10.0.19043)"
+        "traceparent": "00-ad1b8bda17ea6f4ca1f66a2e6966ec21-f72a4d125420524b-00",
+        "User-Agent": [
+          "azsdk-net-Storage.Files.DataLake/12.7.0-alpha.20210219.1",
+          "(.NET 5.0.3; Microsoft Windows 10.0.19041)"
         ],
         "x-ms-client-request-id": "3f7d5961-fd58-6e81-cff0-ec589211dad1",
-        "x-ms-date": "Fri, 20 Aug 2021 22:58:53 GMT",
+        "x-ms-date": "Fri, 19 Feb 2021 19:58:53 GMT",
         "x-ms-return-client-request-id": "true",
         "x-ms-version": "2020-12-06"
       },
@@ -169,9 +158,9 @@
         "Accept-Ranges": "bytes",
         "Content-Length": "1024",
         "Content-Type": "application/octet-stream",
-        "Date": "Fri, 20 Aug 2021 22:58:53 GMT",
-        "ETag": "\u00220x8D9642E155412DA\u0022",
-        "Last-Modified": "Fri, 20 Aug 2021 22:58:53 GMT",
+        "Date": "Fri, 19 Feb 2021 19:58:51 GMT",
+        "ETag": "\"0x8D8D510C82C9A1C\"",
+        "Last-Modified": "Fri, 19 Feb 2021 19:58:52 GMT",
         "Server": [
           "Windows-Azure-Blob/1.0",
           "Microsoft-HTTPAPI/2.0"
@@ -180,21 +169,20 @@
         "x-ms-access-tier-inferred": "true",
         "x-ms-blob-type": "BlockBlob",
         "x-ms-client-request-id": "3f7d5961-fd58-6e81-cff0-ec589211dad1",
-        "x-ms-creation-time": "Fri, 20 Aug 2021 22:58:53 GMT",
+        "x-ms-creation-time": "Fri, 19 Feb 2021 19:58:52 GMT",
         "x-ms-group": "$superuser",
         "x-ms-lease-state": "available",
         "x-ms-lease-status": "unlocked",
         "x-ms-owner": "$superuser",
         "x-ms-permissions": "rw-r-----",
-        "x-ms-request-id": "53bbf034-e01e-00d5-2f16-9619ac000000",
-        "x-ms-resource-type": "file",
+        "x-ms-request-id": "46924edc-401e-0056-76f9-068eb0000000",
         "x-ms-server-encrypted": "true",
         "x-ms-version": "2020-12-06"
       },
       "ResponseBody": []
     },
     {
-      "RequestUri": "https://amandaadlscanary.dfs.core.windows.net/test-filesystem-43fdb0e9-9c4b-a1a1-362b-0ddd5a086000/test-file-9c07396c-bd01-56ea-226f-a5478586de52?action=append\u0026position=1024",
+      "RequestUri": "https://seannse.dfs.core.windows.net/test-filesystem-43fdb0e9-9c4b-a1a1-362b-0ddd5a086000/test-file-9c07396c-bd01-56ea-226f-a5478586de52?action=append&position=1024",
       "RequestMethod": "PATCH",
       "RequestHeaders": {
         "Accept": "application/json",
@@ -202,43 +190,43 @@
         "Content-Length": "1024",
         "Content-Type": "application/octet-stream",
         "User-Agent": [
-          "azsdk-net-Storage.Files.DataLake/12.8.0-alpha.20210820.1",
-          "(.NET 5.0.9; Microsoft Windows 10.0.19043)"
+          "azsdk-net-Storage.Files.DataLake/12.7.0-alpha.20210219.1",
+          "(.NET 5.0.3; Microsoft Windows 10.0.19041)"
         ],
         "x-ms-client-request-id": "c813e8e1-931d-51b5-5a23-e27b8b41af76",
-        "x-ms-date": "Fri, 20 Aug 2021 22:58:53 GMT",
-        "x-ms-return-client-request-id": "true",
-        "x-ms-version": "2020-12-06"
-      },
-      "RequestBody": "9kVI2\u002BV0Q\u002BI6EuDydsttNcjtdZHYD/4FV4gYMuf3SCpRYB\u002BAv8sPtYhZ/rJi6kvBN9oFDPBo9OdHQ4NdWxD7Qsq1oBar7Xb83sAJfxBMom08VvsM8js66Ws4OHtIsVl3XrvnrUo1FkpkCC4wX3XW\u002B6EWIQUV7lCPeraqc7T6tCxmkSBVZPQiBkCwqOkMCor2YT3aMZBTYW9qWDOTi6KWaVQByc1UgZas8xrFZEZngm8ssxJ2H4OcEjCx6gvBj3qdGj\u002BVC0G8oeCmLj51jv0oA9bDZteQH0nQZbadopaL6mOfJ0oH0XYtbxIxz/FFJoQziOY0/imjDPv1xKWLH/5JG0Pa1WayITJglfbFXk9Yiz8yahmwVuw6/BtPEQ3QolAT6LStalAdgGe01Ggy3q6rnThmWbXkmMVXn9lLYw8lj/KmsXWbqiDuFOmy/IGDCB5to3TUakmaLlDvVst20RxXjkV1jCw4EPMXeETMMpxD05e73sCbUSWpDIMlrFRVd0LMW208DXzxNJOBvPEEzvyzrII0u/Jcuz0gzH\u002BoEmSfwgAC/9cvBsUbyaktGpQzpD6HcQDRILxPcJ8vHEH8SSIu4vnxAs4khKW9GfJJL6Gp7ChBIaFkzaJEso43/\u002BqEHoCH/jibQaFvYuxaFAfJBkH9hi8ZuieByhRXrVBA7YW6OPpxwTBpDquG0r60CbmaeqtNOXm7a2RYBjMjQ5RRL3Vnn9sMWEUQlHiDkuhozMFavDOk8rML/82WGbr9RcoWNaJJTGnejiJmPaUBN9h77zlyyYZhrDzBW6ANdj6LE0\u002BtbV1FH4BYey4QPrUOCsj0GiqAinxDtYhlh/DI0Bjj2ipVU8p7NtC5Gk1YUG2Hs1HYGFsUCojSarfU35ePj6sWLWSKuLf\u002BeeRZxnAu62Qb3tOf8Li8z9ChgukSplY4KouiQiMJ/Pua2p52ukMXpH9SuAHD757yWV6T6TXO69KOIZzljKhBEuHYBRYZRRSMid5pv\u002B1UdDrsr\u002BjFdRPGy\u002B7M6JinMhfWEaYg6\u002BqH2RNJB19WZCvkOa1i\u002Bd3AfJzNEjkoTV175FfHk65HNIhQZNXUfG20b2fC56/rRTk5FpUJU9mwX4y2zSIHjtF9nQUkEZQH6wAvGKLSZWatkJ8ejX0ZPeCvnwVJHq5LrOGWREmqxzOkMiqV2jo33vkmCD2D6QBUZF8kdXKPvc1R42zAPCAcA8lreVtSg2OmeMELIxVxx8PgQeDphVHBFXRdQ/bOdqHZCQVzF3ClAuD8ffyxhJq33xyo4PpAMn13qmPm9EBs1wEfMhkP/bBTOz//7QdVD5HZpWPaJZanmNeH/GwMvg2gkKb7kVKBp\u002BJsVaW6QEV1IpvSDQ==",
+        "x-ms-date": "Fri, 19 Feb 2021 19:58:53 GMT",
+        "x-ms-return-client-request-id": "true",
+        "x-ms-version": "2020-12-06"
+      },
+      "RequestBody": "9kVI2+V0Q+I6EuDydsttNcjtdZHYD/4FV4gYMuf3SCpRYB+Av8sPtYhZ/rJi6kvBN9oFDPBo9OdHQ4NdWxD7Qsq1oBar7Xb83sAJfxBMom08VvsM8js66Ws4OHtIsVl3XrvnrUo1FkpkCC4wX3XW+6EWIQUV7lCPeraqc7T6tCxmkSBVZPQiBkCwqOkMCor2YT3aMZBTYW9qWDOTi6KWaVQByc1UgZas8xrFZEZngm8ssxJ2H4OcEjCx6gvBj3qdGj+VC0G8oeCmLj51jv0oA9bDZteQH0nQZbadopaL6mOfJ0oH0XYtbxIxz/FFJoQziOY0/imjDPv1xKWLH/5JG0Pa1WayITJglfbFXk9Yiz8yahmwVuw6/BtPEQ3QolAT6LStalAdgGe01Ggy3q6rnThmWbXkmMVXn9lLYw8lj/KmsXWbqiDuFOmy/IGDCB5to3TUakmaLlDvVst20RxXjkV1jCw4EPMXeETMMpxD05e73sCbUSWpDIMlrFRVd0LMW208DXzxNJOBvPEEzvyzrII0u/Jcuz0gzH+oEmSfwgAC/9cvBsUbyaktGpQzpD6HcQDRILxPcJ8vHEH8SSIu4vnxAs4khKW9GfJJL6Gp7ChBIaFkzaJEso43/+qEHoCH/jibQaFvYuxaFAfJBkH9hi8ZuieByhRXrVBA7YW6OPpxwTBpDquG0r60CbmaeqtNOXm7a2RYBjMjQ5RRL3Vnn9sMWEUQlHiDkuhozMFavDOk8rML/82WGbr9RcoWNaJJTGnejiJmPaUBN9h77zlyyYZhrDzBW6ANdj6LE0+tbV1FH4BYey4QPrUOCsj0GiqAinxDtYhlh/DI0Bjj2ipVU8p7NtC5Gk1YUG2Hs1HYGFsUCojSarfU35ePj6sWLWSKuLf+eeRZxnAu62Qb3tOf8Li8z9ChgukSplY4KouiQiMJ/Pua2p52ukMXpH9SuAHD757yWV6T6TXO69KOIZzljKhBEuHYBRYZRRSMid5pv+1UdDrsr+jFdRPGy+7M6JinMhfWEaYg6+qH2RNJB19WZCvkOa1i+d3AfJzNEjkoTV175FfHk65HNIhQZNXUfG20b2fC56/rRTk5FpUJU9mwX4y2zSIHjtF9nQUkEZQH6wAvGKLSZWatkJ8ejX0ZPeCvnwVJHq5LrOGWREmqxzOkMiqV2jo33vkmCD2D6QBUZF8kdXKPvc1R42zAPCAcA8lreVtSg2OmeMELIxVxx8PgQeDphVHBFXRdQ/bOdqHZCQVzF3ClAuD8ffyxhJq33xyo4PpAMn13qmPm9EBs1wEfMhkP/bBTOz//7QdVD5HZpWPaJZanmNeH/GwMvg2gkKb7kVKBp+JsVaW6QEV1IpvSDQ==",
       "StatusCode": 202,
       "ResponseHeaders": {
         "Content-Length": "0",
-        "Date": "Fri, 20 Aug 2021 22:58:53 GMT",
+        "Date": "Fri, 19 Feb 2021 19:58:52 GMT",
         "Server": [
           "Windows-Azure-HDFS/1.0",
           "Microsoft-HTTPAPI/2.0"
         ],
         "x-ms-client-request-id": "c813e8e1-931d-51b5-5a23-e27b8b41af76",
-        "x-ms-request-id": "d16e2e91-401f-0081-4716-9656fb000000",
+        "x-ms-request-id": "d66ac302-f01f-0088-4ef9-069a56000000",
         "x-ms-request-server-encrypted": "true",
         "x-ms-version": "2020-12-06"
       },
       "ResponseBody": []
     },
     {
-      "RequestUri": "https://amandaadlscanary.dfs.core.windows.net/test-filesystem-43fdb0e9-9c4b-a1a1-362b-0ddd5a086000/test-file-9c07396c-bd01-56ea-226f-a5478586de52?action=flush\u0026position=2048",
+      "RequestUri": "https://seannse.dfs.core.windows.net/test-filesystem-43fdb0e9-9c4b-a1a1-362b-0ddd5a086000/test-file-9c07396c-bd01-56ea-226f-a5478586de52?action=flush&position=2048",
       "RequestMethod": "PATCH",
       "RequestHeaders": {
         "Accept": "application/json",
         "Authorization": "Sanitized",
-        "If-Match": "\u00220x8D9642E155412DA\u0022",
-        "User-Agent": [
-          "azsdk-net-Storage.Files.DataLake/12.8.0-alpha.20210820.1",
-          "(.NET 5.0.9; Microsoft Windows 10.0.19043)"
+        "If-Match": "0x8D8D510C82C9A1C",
+        "User-Agent": [
+          "azsdk-net-Storage.Files.DataLake/12.7.0-alpha.20210219.1",
+          "(.NET 5.0.3; Microsoft Windows 10.0.19041)"
         ],
         "x-ms-client-request-id": "a97664c7-12fd-a5b4-fc6c-69da10148e77",
-        "x-ms-date": "Fri, 20 Aug 2021 22:58:54 GMT",
+        "x-ms-date": "Fri, 19 Feb 2021 19:58:53 GMT",
         "x-ms-return-client-request-id": "true",
         "x-ms-version": "2020-12-06"
       },
@@ -246,33 +234,33 @@
       "StatusCode": 200,
       "ResponseHeaders": {
         "Content-Length": "0",
-        "Date": "Fri, 20 Aug 2021 22:58:53 GMT",
-        "ETag": "\u00220x8D9642E15A3187A\u0022",
-        "Last-Modified": "Fri, 20 Aug 2021 22:58:54 GMT",
+        "Date": "Fri, 19 Feb 2021 19:58:52 GMT",
+        "ETag": "\"0x8D8D510C85578A8\"",
+        "Last-Modified": "Fri, 19 Feb 2021 19:58:53 GMT",
         "Server": [
           "Windows-Azure-HDFS/1.0",
           "Microsoft-HTTPAPI/2.0"
         ],
         "x-ms-client-request-id": "a97664c7-12fd-a5b4-fc6c-69da10148e77",
-        "x-ms-request-id": "d16e2e93-401f-0081-4916-9656fb000000",
+        "x-ms-request-id": "d66ac313-f01f-0088-5ef9-069a56000000",
         "x-ms-request-server-encrypted": "false",
         "x-ms-version": "2020-12-06"
       },
       "ResponseBody": []
     },
     {
-      "RequestUri": "https://amandaadlscanary.blob.core.windows.net/test-filesystem-43fdb0e9-9c4b-a1a1-362b-0ddd5a086000/test-file-9c07396c-bd01-56ea-226f-a5478586de52",
+      "RequestUri": "https://seannse.blob.core.windows.net/test-filesystem-43fdb0e9-9c4b-a1a1-362b-0ddd5a086000/test-file-9c07396c-bd01-56ea-226f-a5478586de52",
       "RequestMethod": "GET",
       "RequestHeaders": {
         "Accept": "application/xml",
         "Authorization": "Sanitized",
-        "traceparent": "00-ec87eb5d7b7946499a41784baa3adea4-fdd4c5b874fd7b40-00",
-        "User-Agent": [
-          "azsdk-net-Storage.Files.DataLake/12.8.0-alpha.20210820.1",
-          "(.NET 5.0.9; Microsoft Windows 10.0.19043)"
+        "traceparent": "00-de1ff1620301fe4190d8ffe8990ba655-2fd871a351b2cb40-00",
+        "User-Agent": [
+          "azsdk-net-Storage.Files.DataLake/12.7.0-alpha.20210219.1",
+          "(.NET 5.0.3; Microsoft Windows 10.0.19041)"
         ],
         "x-ms-client-request-id": "27b321de-05ca-1478-bc67-ce0730835db6",
-        "x-ms-date": "Fri, 20 Aug 2021 22:58:54 GMT",
+        "x-ms-date": "Fri, 19 Feb 2021 19:58:53 GMT",
         "x-ms-return-client-request-id": "true",
         "x-ms-version": "2020-12-06"
       },
@@ -282,41 +270,40 @@
         "Accept-Ranges": "bytes",
         "Content-Length": "2048",
         "Content-Type": "application/octet-stream",
-        "Date": "Fri, 20 Aug 2021 22:58:54 GMT",
-        "ETag": "\u00220x8D9642E15A3187A\u0022",
-        "Last-Modified": "Fri, 20 Aug 2021 22:58:54 GMT",
+        "Date": "Fri, 19 Feb 2021 19:58:52 GMT",
+        "ETag": "\"0x8D8D510C85578A8\"",
+        "Last-Modified": "Fri, 19 Feb 2021 19:58:53 GMT",
         "Server": [
           "Windows-Azure-Blob/1.0",
           "Microsoft-HTTPAPI/2.0"
         ],
         "x-ms-blob-type": "BlockBlob",
         "x-ms-client-request-id": "27b321de-05ca-1478-bc67-ce0730835db6",
-        "x-ms-creation-time": "Fri, 20 Aug 2021 22:58:53 GMT",
+        "x-ms-creation-time": "Fri, 19 Feb 2021 19:58:52 GMT",
         "x-ms-group": "$superuser",
         "x-ms-lease-state": "available",
         "x-ms-lease-status": "unlocked",
         "x-ms-owner": "$superuser",
         "x-ms-permissions": "rw-r-----",
-        "x-ms-request-id": "53bbf060-e01e-00d5-5616-9619ac000000",
-        "x-ms-resource-type": "file",
+        "x-ms-request-id": "46924f68-401e-0056-75f9-068eb0000000",
         "x-ms-server-encrypted": "true",
         "x-ms-version": "2020-12-06"
       },
-      "ResponseBody": "uLqAfLuTcXYkhjOtmlKVSHOtronc1lGf9PaqHrQ2m2X1pYI91ROu2ceQeHqJPLvP2V3T2NhVduJo4YjF6FLB7evOuPXQWHJg/9XBS17WFbc62kVWY8KNoC\u002Bf1PSK6PB1z4qOu4PG/oHrc9kCkyqDksvQig0NaoooQRfGMYN91RbkTHzTR1kzdNvDa\u002B/pigwEG0Ioul7jZ2QAZXpsAM3\u002BbZ3CHkeusEpynBYxSv\u002BaPrYLwRVBVRu3AeQX0\u002BHfx3QOxf5SJ2vEVWv4th1IsR1kZifDYT64vBiBCh1jlt1ok9SiI4UBRxdKRmypSJ79b0/Hs2y6G2Y2VQjl0RxOYb\u002BOkCNJpo6YYx4PeRvRDnR5g5vNnONwrXhua818G3b7\u002B\u002BSsG7h7tMnBLk9Oq6FLZEeUbE2BgcXbHeKr2jrAG0enE302JPK7/s/RC22TIgHWIweG6K8penoe0f7Wz9mPARMIppckFD9U2G59r3VYR/vg1bcyOTKYfpkCGFP05S71QgpZi3tpsQ7IMg9Aq8oExYkC9fohXMfgbyj\u002BIfzrX/NAiG1r/7t/dyOpaQcjWNLO/VLJ8fAz0\u002BVCeBxTa48S3NIbACNdmcbNg33WePLAvRdVMCSqIm4DDbSIKIafLAyUl400B1ivcWSL\u002B25yXFvygrsE/jprZ7pkGPJv1HFALlZxQuFljLa/pb/AHib/kbBYlqbLmy7RKC/S0O9lQJzyS80XABl6jPUERVh7q0iUZIZCFj7LdJIooBqxk7vHWmQizdNY6JGX3gmwxlbVVX3mPWtoIypdJ9Y671//yPg6PerzWN11O3z1qjg0G608U0ucy1VQXjc6xKb8HvgymBURdolr4fyfcQLvc3jyKQwp/ZsUYv2j6t6zuZQ3eB2DwhIiI6Qj0XFO/VpTYOu\u002BSJuZ0yBcHTUXbYyqtyhoZ/jka7BlzwVnBSwqxmSjT4nz9XD4naX9JqXdCrUYeBpJ5ZVhb/Q6WHiVMs30MlfQdB4Ct8K3b8lS5kULiMRQTowS4ODPQeCVuJz3Y2vXCfNNDJWXFsFXkXbLDoivL9C0ReNA4lJ3ATM\u002Bbf4mwAxeet1RvXwuuDjLuk5qAzJX5YnLQx2Hlyeh1gtiWajCMdFpbZOqXXJUhYyrdScDDf4A5od1Wnzu1\u002BO2sOZxzF\u002BPCYh8AJaerYgXd76Q3CH/nckNYnIgTNdVepaw9K2L47ksG2yehgxnYTn/XuK\u002BXfrBthMdY2ntbryxJ4X/7rjbi5QEY8G1YBa8pQA5Ie70lx2b7j2Zbn9PP6yv7F\u002BHaHOAI9JNufk5DFb8YL5ps03NvZBoZAB7QR0VtSQUBnO3NT2MuP0cp90jYeLmnQ3A5Yte4S/OHwNzBeK0N/ZFSNvldEPiOhLg8nbLbTXI7XWR2A/\u002BBVeIGDLn90gqUWAfgL/LD7WIWf6yYupLwTfaBQzwaPTnR0ODXVsQ\u002B0LKtaAWq\u002B12/N7ACX8QTKJtPFb7DPI7OulrODh7SLFZd167561KNRZKZAguMF911vuhFiEFFe5Qj3q2qnO0\u002BrQsZpEgVWT0IgZAsKjpDAqK9mE92jGQU2Fvalgzk4uilmlUAcnNVIGWrPMaxWRGZ4JvLLMSdh\u002BDnBIwseoLwY96nRo/lQtBvKHgpi4\u002BdY79KAPWw2bXkB9J0GW2naKWi\u002BpjnydKB9F2LW8SMc/xRSaEM4jmNP4powz79cSlix/\u002BSRtD2tVmsiEyYJX2xV5PWIs/MmoZsFbsOvwbTxEN0KJQE\u002Bi0rWpQHYBntNRoMt6uq504Zlm15JjFV5/ZS2MPJY/yprF1m6og7hTpsvyBgwgebaN01GpJmi5Q71bLdtEcV45FdYwsOBDzF3hEzDKcQ9OXu97Am1ElqQyDJaxUVXdCzFttPA188TSTgbzxBM78s6yCNLvyXLs9IMx/qBJkn8IAAv/XLwbFG8mpLRqUM6Q\u002Bh3EA0SC8T3CfLxxB/EkiLuL58QLOJISlvRnySS\u002BhqewoQSGhZM2iRLKON//qhB6Ah/44m0Ghb2LsWhQHyQZB/YYvGbongcoUV61QQO2Fujj6ccEwaQ6rhtK\u002BtAm5mnqrTTl5u2tkWAYzI0OUUS91Z5/bDFhFEJR4g5LoaMzBWrwzpPKzC//Nlhm6/UXKFjWiSUxp3o4iZj2lATfYe\u002B85csmGYaw8wVugDXY\u002BixNPrW1dRR\u002BAWHsuED61DgrI9BoqgIp8Q7WIZYfwyNAY49oqVVPKezbQuRpNWFBth7NR2BhbFAqI0mq31N\u002BXj4\u002BrFi1kiri3/nnkWcZwLutkG97Tn/C4vM/QoYLpEqZWOCqLokIjCfz7mtqedrpDF6R/UrgBw\u002B\u002Be8llek\u002Bk1zuvSjiGc5YyoQRLh2AUWGUUUjIneab/tVHQ67K/oxXUTxsvuzOiYpzIX1hGmIOvqh9kTSQdfVmQr5DmtYvndwHyczRI5KE1de\u002BRXx5OuRzSIUGTV1HxttG9nwuev60U5ORaVCVPZsF\u002BMts0iB47RfZ0FJBGUB\u002BsALxii0mVmrZCfHo19GT3gr58FSR6uS6zhlkRJqsczpDIqldo6N975Jgg9g\u002BkAVGRfJHVyj73NUeNswDwgHAPJa3lbUoNjpnjBCyMVccfD4EHg6YVRwRV0XUP2znah2QkFcxdwpQLg/H38sYSat98cqOD6QDJ9d6pj5vRAbNcBHzIZD/2wUzs//\u002B0HVQ\u002BR2aVj2iWWp5jXh/xsDL4NoJCm\u002B5FSgafibFWlukBFdSKb0g0="
-    },
-    {
-      "RequestUri": "https://amandaadlscanary.blob.core.windows.net/test-filesystem-43fdb0e9-9c4b-a1a1-362b-0ddd5a086000?restype=container",
+      "ResponseBody": "uLqAfLuTcXYkhjOtmlKVSHOtronc1lGf9PaqHrQ2m2X1pYI91ROu2ceQeHqJPLvP2V3T2NhVduJo4YjF6FLB7evOuPXQWHJg/9XBS17WFbc62kVWY8KNoC+f1PSK6PB1z4qOu4PG/oHrc9kCkyqDksvQig0NaoooQRfGMYN91RbkTHzTR1kzdNvDa+/pigwEG0Ioul7jZ2QAZXpsAM3+bZ3CHkeusEpynBYxSv+aPrYLwRVBVRu3AeQX0+Hfx3QOxf5SJ2vEVWv4th1IsR1kZifDYT64vBiBCh1jlt1ok9SiI4UBRxdKRmypSJ79b0/Hs2y6G2Y2VQjl0RxOYb+OkCNJpo6YYx4PeRvRDnR5g5vNnONwrXhua818G3b7++SsG7h7tMnBLk9Oq6FLZEeUbE2BgcXbHeKr2jrAG0enE302JPK7/s/RC22TIgHWIweG6K8penoe0f7Wz9mPARMIppckFD9U2G59r3VYR/vg1bcyOTKYfpkCGFP05S71QgpZi3tpsQ7IMg9Aq8oExYkC9fohXMfgbyj+IfzrX/NAiG1r/7t/dyOpaQcjWNLO/VLJ8fAz0+VCeBxTa48S3NIbACNdmcbNg33WePLAvRdVMCSqIm4DDbSIKIafLAyUl400B1ivcWSL+25yXFvygrsE/jprZ7pkGPJv1HFALlZxQuFljLa/pb/AHib/kbBYlqbLmy7RKC/S0O9lQJzyS80XABl6jPUERVh7q0iUZIZCFj7LdJIooBqxk7vHWmQizdNY6JGX3gmwxlbVVX3mPWtoIypdJ9Y671//yPg6PerzWN11O3z1qjg0G608U0ucy1VQXjc6xKb8HvgymBURdolr4fyfcQLvc3jyKQwp/ZsUYv2j6t6zuZQ3eB2DwhIiI6Qj0XFO/VpTYOu+SJuZ0yBcHTUXbYyqtyhoZ/jka7BlzwVnBSwqxmSjT4nz9XD4naX9JqXdCrUYeBpJ5ZVhb/Q6WHiVMs30MlfQdB4Ct8K3b8lS5kULiMRQTowS4ODPQeCVuJz3Y2vXCfNNDJWXFsFXkXbLDoivL9C0ReNA4lJ3ATM+bf4mwAxeet1RvXwuuDjLuk5qAzJX5YnLQx2Hlyeh1gtiWajCMdFpbZOqXXJUhYyrdScDDf4A5od1Wnzu1+O2sOZxzF+PCYh8AJaerYgXd76Q3CH/nckNYnIgTNdVepaw9K2L47ksG2yehgxnYTn/XuK+XfrBthMdY2ntbryxJ4X/7rjbi5QEY8G1YBa8pQA5Ie70lx2b7j2Zbn9PP6yv7F+HaHOAI9JNufk5DFb8YL5ps03NvZBoZAB7QR0VtSQUBnO3NT2MuP0cp90jYeLmnQ3A5Yte4S/OHwNzBeK0N/ZFSNvldEPiOhLg8nbLbTXI7XWR2A/+BVeIGDLn90gqUWAfgL/LD7WIWf6yYupLwTfaBQzwaPTnR0ODXVsQ+0LKtaAWq+12/N7ACX8QTKJtPFb7DPI7OulrODh7SLFZd167561KNRZKZAguMF911vuhFiEFFe5Qj3q2qnO0+rQsZpEgVWT0IgZAsKjpDAqK9mE92jGQU2Fvalgzk4uilmlUAcnNVIGWrPMaxWRGZ4JvLLMSdh+DnBIwseoLwY96nRo/lQtBvKHgpi4+dY79KAPWw2bXkB9J0GW2naKWi+pjnydKB9F2LW8SMc/xRSaEM4jmNP4powz79cSlix/+SRtD2tVmsiEyYJX2xV5PWIs/MmoZsFbsOvwbTxEN0KJQE+i0rWpQHYBntNRoMt6uq504Zlm15JjFV5/ZS2MPJY/yprF1m6og7hTpsvyBgwgebaN01GpJmi5Q71bLdtEcV45FdYwsOBDzF3hEzDKcQ9OXu97Am1ElqQyDJaxUVXdCzFttPA188TSTgbzxBM78s6yCNLvyXLs9IMx/qBJkn8IAAv/XLwbFG8mpLRqUM6Q+h3EA0SC8T3CfLxxB/EkiLuL58QLOJISlvRnySS+hqewoQSGhZM2iRLKON//qhB6Ah/44m0Ghb2LsWhQHyQZB/YYvGbongcoUV61QQO2Fujj6ccEwaQ6rhtK+tAm5mnqrTTl5u2tkWAYzI0OUUS91Z5/bDFhFEJR4g5LoaMzBWrwzpPKzC//Nlhm6/UXKFjWiSUxp3o4iZj2lATfYe+85csmGYaw8wVugDXY+ixNPrW1dRR+AWHsuED61DgrI9BoqgIp8Q7WIZYfwyNAY49oqVVPKezbQuRpNWFBth7NR2BhbFAqI0mq31N+Xj4+rFi1kiri3/nnkWcZwLutkG97Tn/C4vM/QoYLpEqZWOCqLokIjCfz7mtqedrpDF6R/UrgBw++e8llek+k1zuvSjiGc5YyoQRLh2AUWGUUUjIneab/tVHQ67K/oxXUTxsvuzOiYpzIX1hGmIOvqh9kTSQdfVmQr5DmtYvndwHyczRI5KE1de+RXx5OuRzSIUGTV1HxttG9nwuev60U5ORaVCVPZsF+Mts0iB47RfZ0FJBGUB+sALxii0mVmrZCfHo19GT3gr58FSR6uS6zhlkRJqsczpDIqldo6N975Jgg9g+kAVGRfJHVyj73NUeNswDwgHAPJa3lbUoNjpnjBCyMVccfD4EHg6YVRwRV0XUP2znah2QkFcxdwpQLg/H38sYSat98cqOD6QDJ9d6pj5vRAbNcBHzIZD/2wUzs//+0HVQ+R2aVj2iWWp5jXh/xsDL4NoJCm+5FSgafibFWlukBFdSKb0g0="
+    },
+    {
+      "RequestUri": "https://seannse.blob.core.windows.net/test-filesystem-43fdb0e9-9c4b-a1a1-362b-0ddd5a086000?restype=container",
       "RequestMethod": "DELETE",
       "RequestHeaders": {
         "Accept": "application/xml",
         "Authorization": "Sanitized",
-        "traceparent": "00-71c7bb8b5c7a6c44adfe7fc7f4dc6bc3-279b27990f29db4b-00",
-        "User-Agent": [
-          "azsdk-net-Storage.Files.DataLake/12.8.0-alpha.20210820.1",
-          "(.NET 5.0.9; Microsoft Windows 10.0.19043)"
+        "traceparent": "00-779432190642264ca739201c0970ec72-ffa0d9bc44cd7140-00",
+        "User-Agent": [
+          "azsdk-net-Storage.Files.DataLake/12.7.0-alpha.20210219.1",
+          "(.NET 5.0.3; Microsoft Windows 10.0.19041)"
         ],
         "x-ms-client-request-id": "eefbaff9-6761-8aad-30a6-fa998f0c1606",
-        "x-ms-date": "Fri, 20 Aug 2021 22:58:54 GMT",
+        "x-ms-date": "Fri, 19 Feb 2021 19:58:53 GMT",
         "x-ms-return-client-request-id": "true",
         "x-ms-version": "2020-12-06"
       },
@@ -324,25 +311,20 @@
       "StatusCode": 202,
       "ResponseHeaders": {
         "Content-Length": "0",
-        "Date": "Fri, 20 Aug 2021 22:58:54 GMT",
+        "Date": "Fri, 19 Feb 2021 19:58:52 GMT",
         "Server": [
           "Windows-Azure-Blob/1.0",
           "Microsoft-HTTPAPI/2.0"
         ],
         "x-ms-client-request-id": "eefbaff9-6761-8aad-30a6-fa998f0c1606",
-<<<<<<< HEAD
-        "x-ms-request-id": "53bbf06a-e01e-00d5-6016-9619ac000000",
-        "x-ms-version": "2020-10-02"
-=======
         "x-ms-request-id": "46924f9c-401e-0056-23f9-068eb0000000",
         "x-ms-version": "2020-12-06"
->>>>>>> f7eb5f10
       },
       "ResponseBody": []
     }
   ],
   "Variables": {
     "RandomSeed": "547538797",
-    "Storage_TestConfigHierarchicalNamespace": "NamespaceTenant\namandaadlscanary\nU2FuaXRpemVk\nhttps://amandaadlscanary.blob.core.windows.net\nhttps://amandaadlscanary.file.core.windows.net\nhttps://amandaadlscanary.queue.core.windows.net\nhttps://amandaadlscanary.table.core.windows.net\n\n\n\n\nhttps://amandaadlscanary-secondary.blob.core.windows.net\nhttps://amandaadlscanary-secondary.file.core.windows.net\nhttps://amandaadlscanary-secondary.queue.core.windows.net\n\n68390a19-a643-458b-b726-408abf67b4fc\nSanitized\n72f988bf-86f1-41af-91ab-2d7cd011db47\nhttps://login.microsoftonline.com/\nCloud\nBlobEndpoint=https://amandaadlscanary.blob.core.windows.net/;QueueEndpoint=https://amandaadlscanary.queue.core.windows.net/;FileEndpoint=https://amandaadlscanary.file.core.windows.net/;BlobSecondaryEndpoint=https://amandaadlscanary-secondary.blob.core.windows.net/;QueueSecondaryEndpoint=https://amandaadlscanary-secondary.queue.core.windows.net/;FileSecondaryEndpoint=https://amandaadlscanary-secondary.file.core.windows.net/;AccountName=amandaadlscanary;AccountKey=Sanitized\n\n\n"
+    "Storage_TestConfigHierarchicalNamespace": "NamespaceTenant\nseannse\nU2FuaXRpemVk\nhttps://seannse.blob.core.windows.net\nhttps://seannse.file.core.windows.net\nhttps://seannse.queue.core.windows.net\nhttps://seannse.table.core.windows.net\n\n\n\n\nhttps://seannse-secondary.blob.core.windows.net\nhttps://seannse-secondary.file.core.windows.net\nhttps://seannse-secondary.queue.core.windows.net\nhttps://seannse-secondary.table.core.windows.net\n68390a19-a643-458b-b726-408abf67b4fc\nSanitized\n72f988bf-86f1-41af-91ab-2d7cd011db47\nhttps://login.microsoftonline.com/\nCloud\nBlobEndpoint=https://seannse.blob.core.windows.net/;QueueEndpoint=https://seannse.queue.core.windows.net/;FileEndpoint=https://seannse.file.core.windows.net/;BlobSecondaryEndpoint=https://seannse-secondary.blob.core.windows.net/;QueueSecondaryEndpoint=https://seannse-secondary.queue.core.windows.net/;FileSecondaryEndpoint=https://seannse-secondary.file.core.windows.net/;AccountName=seannse;AccountKey=Sanitized\n\n\n"
   }
 }