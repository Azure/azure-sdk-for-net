{
  "Entries": [
    {
      "RequestUri": "http://seannsecanary.blob.core.windows.net/test-filesystem-7de14371-b1e5-a10a-1a49-162dd915456c?restype=container",
      "RequestMethod": "PUT",
      "RequestHeaders": {
        "Authorization": "Sanitized",
        "traceparent": "00-82ac886d0ad9364993cbf8783fef73b2-ec4adb44e7f75f4c-00",
        "User-Agent": [
          "azsdk-net-Storage.Files.DataLake/12.1.0-dev.20200403.1",
          "(.NET Core 4.6.28325.01; Microsoft Windows 10.0.18362 )"
        ],
        "x-ms-blob-public-access": "container",
        "x-ms-client-request-id": "aeb13479-e8f8-629d-0403-904be1cfaa45",
        "x-ms-date": "Fri, 03 Apr 2020 21:03:48 GMT",
        "x-ms-return-client-request-id": "true",
<<<<<<< HEAD
        "x-ms-version": "2019-12-12"
=======
        "x-ms-version": "2020-02-10"
>>>>>>> 60f4876e
      },
      "RequestBody": null,
      "StatusCode": 201,
      "ResponseHeaders": {
        "Content-Length": "0",
        "Date": "Fri, 03 Apr 2020 21:03:46 GMT",
        "ETag": "\u00220x8D7D812806E51B0\u0022",
        "Last-Modified": "Fri, 03 Apr 2020 21:03:47 GMT",
        "Server": [
          "Windows-Azure-Blob/1.0",
          "Microsoft-HTTPAPI/2.0"
        ],
        "x-ms-client-request-id": "aeb13479-e8f8-629d-0403-904be1cfaa45",
        "x-ms-request-id": "96227b94-f01e-0012-6afb-093670000000",
<<<<<<< HEAD
        "x-ms-version": "2019-12-12"
=======
        "x-ms-version": "2020-02-10"
>>>>>>> 60f4876e
      },
      "ResponseBody": []
    },
    {
      "RequestUri": "http://seannsecanary.dfs.core.windows.net/test-filesystem-7de14371-b1e5-a10a-1a49-162dd915456c/test-file-3b495d3c-28b8-0da0-cce9-cef83a7e9c89?resource=file",
      "RequestMethod": "PUT",
      "RequestHeaders": {
        "Authorization": "Sanitized",
        "traceparent": "00-fe75c0e9eb37354596f3629c23b8cb3c-5dd6bd3739fead40-00",
        "User-Agent": [
          "azsdk-net-Storage.Files.DataLake/12.1.0-dev.20200403.1",
          "(.NET Core 4.6.28325.01; Microsoft Windows 10.0.18362 )"
        ],
        "x-ms-client-request-id": "a74f3142-b247-5089-93a4-e20f1aa42785",
        "x-ms-date": "Fri, 03 Apr 2020 21:03:48 GMT",
        "x-ms-return-client-request-id": "true",
<<<<<<< HEAD
        "x-ms-version": "2019-12-12"
=======
        "x-ms-version": "2020-02-10"
>>>>>>> 60f4876e
      },
      "RequestBody": null,
      "StatusCode": 201,
      "ResponseHeaders": {
        "Content-Length": "0",
        "Date": "Fri, 03 Apr 2020 21:03:47 GMT",
        "ETag": "\u00220x8D7D81280809DFF\u0022",
        "Last-Modified": "Fri, 03 Apr 2020 21:03:47 GMT",
        "Server": [
          "Windows-Azure-HDFS/1.0",
          "Microsoft-HTTPAPI/2.0"
        ],
        "x-ms-client-request-id": "a74f3142-b247-5089-93a4-e20f1aa42785",
        "x-ms-request-id": "fa440371-201f-0097-7efb-091bad000000",
<<<<<<< HEAD
        "x-ms-version": "2019-12-12"
=======
        "x-ms-version": "2020-02-10"
>>>>>>> 60f4876e
      },
      "ResponseBody": []
    },
    {
      "RequestUri": "http://seannsecanary.dfs.core.windows.net/test-filesystem-7de14371-b1e5-a10a-1a49-162dd915456c/test-file-3b495d3c-28b8-0da0-cce9-cef83a7e9c89?resource=file",
      "RequestMethod": "PUT",
      "RequestHeaders": {
        "Authorization": "Sanitized",
        "User-Agent": [
          "azsdk-net-Storage.Files.DataLake/12.1.0-dev.20200403.1",
          "(.NET Core 4.6.28325.01; Microsoft Windows 10.0.18362 )"
        ],
        "x-ms-client-request-id": "72378ad0-8684-69f1-7eb7-7187d2ba8520",
        "x-ms-date": "Fri, 03 Apr 2020 21:03:48 GMT",
        "x-ms-return-client-request-id": "true",
<<<<<<< HEAD
        "x-ms-version": "2019-12-12"
=======
        "x-ms-version": "2020-02-10"
>>>>>>> 60f4876e
      },
      "RequestBody": null,
      "StatusCode": 201,
      "ResponseHeaders": {
        "Content-Length": "0",
        "Date": "Fri, 03 Apr 2020 21:03:47 GMT",
        "ETag": "\u00220x8D7D81280997BBC\u0022",
        "Last-Modified": "Fri, 03 Apr 2020 21:03:47 GMT",
        "Server": [
          "Windows-Azure-HDFS/1.0",
          "Microsoft-HTTPAPI/2.0"
        ],
        "x-ms-client-request-id": "72378ad0-8684-69f1-7eb7-7187d2ba8520",
        "x-ms-request-id": "fa440372-201f-0097-7ffb-091bad000000",
<<<<<<< HEAD
        "x-ms-version": "2019-12-12"
=======
        "x-ms-version": "2020-02-10"
>>>>>>> 60f4876e
      },
      "ResponseBody": []
    },
    {
      "RequestUri": "http://seannsecanary.dfs.core.windows.net/test-filesystem-7de14371-b1e5-a10a-1a49-162dd915456c/test-file-3b495d3c-28b8-0da0-cce9-cef83a7e9c89?action=append\u0026position=0",
      "RequestMethod": "PATCH",
      "RequestHeaders": {
        "Authorization": "Sanitized",
        "Content-Length": "1024",
        "User-Agent": [
          "azsdk-net-Storage.Files.DataLake/12.1.0-dev.20200403.1",
          "(.NET Core 4.6.28325.01; Microsoft Windows 10.0.18362 )"
        ],
        "x-ms-client-request-id": "6c9fa417-9bea-1b66-7b8e-9f11aa81aa1a",
        "x-ms-date": "Fri, 03 Apr 2020 21:03:49 GMT",
        "x-ms-return-client-request-id": "true",
<<<<<<< HEAD
        "x-ms-version": "2019-12-12"
=======
        "x-ms-version": "2020-02-10"
>>>>>>> 60f4876e
      },
      "RequestBody": "ZgbvDBsF4aXpo4aZikQ5oNLvtQkv9EKpS2MRv7RkjA/3GPXMPArDPE\u002BpvqMr78ZPa0E8Ku8dVXHERcG39CLwhRZ2oXFObGPILHm6hjaefVudwlNyJ2Ig2sKECPZIC0gsuDmNtE5UAP7ddP11Y887JchlGjLOfV20VceuymNtfyEwjc39EckNSMFVlbJkqnbzSeMu4vAWXTvb2F6GpTWacPTcRNUCPRP\u002BWNFweeirUKpQu4GAPpwwGjCSITlqhqOLuiS9h2ah8AvPL4ofpeNSMIizNuq0GjFYrCqlcBvalNEu5L7D7chEr8p2sA8SEHRMP/GwtlC516DzZds7/IDv9Zu48cEljkPAboYfPWkiRpu1WDAqKt2BdQwe0IftCbNKhrtzWR\u002BzJ7Gu8EfJmZk30B8/hqNQxcu9N3u0Br270mXT1betrux8ATF\u002BezmWuNty5wBnroMP\u002BcHwtiGj/yDz8h3i9cTiiSIywoRy0UmRJ3\u002BgQR\u002B9VCTixNv1vfjL2AIQiogcs8IWkF3dNOv\u002BnCh3X4\u002BiA70ANp75/zHp7MwqZ\u002BmCYUbAdXO9ibHC3x844yezfl5oKdVED1TqIrOQLaORs8wCfDrht\u002Bkb5XkMPlZ\u002BwBwKNm5uwT4TPVLy1VK/LFwNMCtTNmfs0cd0TURcN9H9bGKXhvc0I/KO7j7o7\u002BGXXLgd/g0qK4m0HWSn\u002BXP6twaA9GnwJ6Vk2Q04xUgoA\u002BLl3fGLPjjD00HY4miSjCl/kzY3aPp3pzQTuCUA8WZBjBqCwRyCb3nNvSEoF0U80kzjuTES8Jvnbja8eIUTwuHbl1ZOEMoN/CS8aqvZT4/v1ubYHTg0Lpt/mlPmxffzuvo/TX/u7sGC1b0NVYbvDh\u002BmzaGfO6Wppmi7z3Z3JzYsybCwmQEPAOgkVUd6JtgUj4szP/hVU35VlqYWMx5LCq6G4IzWP3Qdlsy5e\u002BVdLn\u002BQpkDqQ\u002Bc\u002B13UxWwJb\u002BM3J2EqY80ZMPlAWFqkrm9iZ92cmhozeYMfHSAgXpeNywp3/8KOaxDo5RGjw1Cw\u002BEjycl2OaNHJB6neD0as9NJhspFQLLKo1/zMt7UIj7oyaiTXMeg5/140rvQUrFvOP/A/Qgy/YMuaRZ5cwbUcvHfzq6Ed1cLmK7M3G326lCug/nfEyU2pdwVZPOxN2T2lG/KAIQC6rGYtWRZdiElN37F2v8M9W/MqSjSbxJjWmFJ1jgOPOnMm6lIRl3A3T\u002B68D1061xl6Z7//WdrIHuvNVrzH5/pJvqU\u002BT9VxL8B\u002B8v5J37U7m8E0\u002BypDk\u002BCYXstqQECzc2fwdky7/ItECTf/fGbYgkMylbr/kuzQBi7ApfEKCu9/y3\u002BaVWVkg5857PHyQBN5v9iEN6w==",
      "StatusCode": 202,
      "ResponseHeaders": {
        "Content-Length": "0",
        "Date": "Fri, 03 Apr 2020 21:03:47 GMT",
        "Server": [
          "Windows-Azure-HDFS/1.0",
          "Microsoft-HTTPAPI/2.0"
        ],
        "x-ms-client-request-id": "6c9fa417-9bea-1b66-7b8e-9f11aa81aa1a",
        "x-ms-request-id": "fa440373-201f-0097-80fb-091bad000000",
        "x-ms-request-server-encrypted": "true",
<<<<<<< HEAD
        "x-ms-version": "2019-12-12"
=======
        "x-ms-version": "2020-02-10"
>>>>>>> 60f4876e
      },
      "ResponseBody": []
    },
    {
      "RequestUri": "http://seannsecanary.dfs.core.windows.net/test-filesystem-7de14371-b1e5-a10a-1a49-162dd915456c/test-file-3b495d3c-28b8-0da0-cce9-cef83a7e9c89?action=flush\u0026position=1024",
      "RequestMethod": "PATCH",
      "RequestHeaders": {
        "Authorization": "Sanitized",
        "Content-Length": "0",
        "User-Agent": [
          "azsdk-net-Storage.Files.DataLake/12.1.0-dev.20200403.1",
          "(.NET Core 4.6.28325.01; Microsoft Windows 10.0.18362 )"
        ],
        "x-ms-client-request-id": "2e7000cd-191b-d936-6922-095929bc93cf",
        "x-ms-date": "Fri, 03 Apr 2020 21:03:49 GMT",
        "x-ms-return-client-request-id": "true",
<<<<<<< HEAD
        "x-ms-version": "2019-12-12"
=======
        "x-ms-version": "2020-02-10"
>>>>>>> 60f4876e
      },
      "RequestBody": null,
      "StatusCode": 200,
      "ResponseHeaders": {
        "Content-Length": "0",
        "Date": "Fri, 03 Apr 2020 21:03:47 GMT",
        "ETag": "\u00220x8D7D81280BA57B4\u0022",
        "Last-Modified": "Fri, 03 Apr 2020 21:03:47 GMT",
        "Server": [
          "Windows-Azure-HDFS/1.0",
          "Microsoft-HTTPAPI/2.0"
        ],
        "x-ms-client-request-id": "2e7000cd-191b-d936-6922-095929bc93cf",
        "x-ms-request-id": "fa440374-201f-0097-01fb-091bad000000",
        "x-ms-request-server-encrypted": "true",
<<<<<<< HEAD
        "x-ms-version": "2019-12-12"
=======
        "x-ms-version": "2020-02-10"
>>>>>>> 60f4876e
      },
      "ResponseBody": []
    },
    {
      "RequestUri": "http://seannsecanary.blob.core.windows.net/test-filesystem-7de14371-b1e5-a10a-1a49-162dd915456c/test-file-3b495d3c-28b8-0da0-cce9-cef83a7e9c89",
      "RequestMethod": "GET",
      "RequestHeaders": {
        "Authorization": "Sanitized",
        "User-Agent": [
          "azsdk-net-Storage.Files.DataLake/12.1.0-dev.20200403.1",
          "(.NET Core 4.6.28325.01; Microsoft Windows 10.0.18362 )"
        ],
        "x-ms-client-request-id": "a943dd11-7c11-06ff-3831-58bf5df8de01",
        "x-ms-date": "Fri, 03 Apr 2020 21:03:49 GMT",
        "x-ms-range": "bytes=0-268435455",
        "x-ms-return-client-request-id": "true",
<<<<<<< HEAD
        "x-ms-version": "2019-12-12"
=======
        "x-ms-version": "2020-02-10"
>>>>>>> 60f4876e
      },
      "RequestBody": null,
      "StatusCode": 206,
      "ResponseHeaders": {
        "Accept-Ranges": "bytes",
        "Content-Length": "1024",
        "Content-Range": "bytes 0-1023/1024",
        "Content-Type": "application/octet-stream",
        "Date": "Fri, 03 Apr 2020 21:03:47 GMT",
        "ETag": "\u00220x8D7D81280BA57B4\u0022",
        "Last-Modified": "Fri, 03 Apr 2020 21:03:47 GMT",
        "Server": [
          "Windows-Azure-Blob/1.0",
          "Microsoft-HTTPAPI/2.0"
        ],
        "x-ms-blob-type": "BlockBlob",
        "x-ms-client-request-id": "a943dd11-7c11-06ff-3831-58bf5df8de01",
        "x-ms-creation-time": "Fri, 03 Apr 2020 21:03:47 GMT",
        "x-ms-lease-state": "available",
        "x-ms-lease-status": "unlocked",
        "x-ms-request-id": "96227bfa-f01e-0012-3bfb-093670000000",
        "x-ms-server-encrypted": "true",
<<<<<<< HEAD
        "x-ms-version": "2019-12-12"
=======
        "x-ms-version": "2020-02-10"
>>>>>>> 60f4876e
      },
      "ResponseBody": "ZgbvDBsF4aXpo4aZikQ5oNLvtQkv9EKpS2MRv7RkjA/3GPXMPArDPE\u002BpvqMr78ZPa0E8Ku8dVXHERcG39CLwhRZ2oXFObGPILHm6hjaefVudwlNyJ2Ig2sKECPZIC0gsuDmNtE5UAP7ddP11Y887JchlGjLOfV20VceuymNtfyEwjc39EckNSMFVlbJkqnbzSeMu4vAWXTvb2F6GpTWacPTcRNUCPRP\u002BWNFweeirUKpQu4GAPpwwGjCSITlqhqOLuiS9h2ah8AvPL4ofpeNSMIizNuq0GjFYrCqlcBvalNEu5L7D7chEr8p2sA8SEHRMP/GwtlC516DzZds7/IDv9Zu48cEljkPAboYfPWkiRpu1WDAqKt2BdQwe0IftCbNKhrtzWR\u002BzJ7Gu8EfJmZk30B8/hqNQxcu9N3u0Br270mXT1betrux8ATF\u002BezmWuNty5wBnroMP\u002BcHwtiGj/yDz8h3i9cTiiSIywoRy0UmRJ3\u002BgQR\u002B9VCTixNv1vfjL2AIQiogcs8IWkF3dNOv\u002BnCh3X4\u002BiA70ANp75/zHp7MwqZ\u002BmCYUbAdXO9ibHC3x844yezfl5oKdVED1TqIrOQLaORs8wCfDrht\u002Bkb5XkMPlZ\u002BwBwKNm5uwT4TPVLy1VK/LFwNMCtTNmfs0cd0TURcN9H9bGKXhvc0I/KO7j7o7\u002BGXXLgd/g0qK4m0HWSn\u002BXP6twaA9GnwJ6Vk2Q04xUgoA\u002BLl3fGLPjjD00HY4miSjCl/kzY3aPp3pzQTuCUA8WZBjBqCwRyCb3nNvSEoF0U80kzjuTES8Jvnbja8eIUTwuHbl1ZOEMoN/CS8aqvZT4/v1ubYHTg0Lpt/mlPmxffzuvo/TX/u7sGC1b0NVYbvDh\u002BmzaGfO6Wppmi7z3Z3JzYsybCwmQEPAOgkVUd6JtgUj4szP/hVU35VlqYWMx5LCq6G4IzWP3Qdlsy5e\u002BVdLn\u002BQpkDqQ\u002Bc\u002B13UxWwJb\u002BM3J2EqY80ZMPlAWFqkrm9iZ92cmhozeYMfHSAgXpeNywp3/8KOaxDo5RGjw1Cw\u002BEjycl2OaNHJB6neD0as9NJhspFQLLKo1/zMt7UIj7oyaiTXMeg5/140rvQUrFvOP/A/Qgy/YMuaRZ5cwbUcvHfzq6Ed1cLmK7M3G326lCug/nfEyU2pdwVZPOxN2T2lG/KAIQC6rGYtWRZdiElN37F2v8M9W/MqSjSbxJjWmFJ1jgOPOnMm6lIRl3A3T\u002B68D1061xl6Z7//WdrIHuvNVrzH5/pJvqU\u002BT9VxL8B\u002B8v5J37U7m8E0\u002BypDk\u002BCYXstqQECzc2fwdky7/ItECTf/fGbYgkMylbr/kuzQBi7ApfEKCu9/y3\u002BaVWVkg5857PHyQBN5v9iEN6w=="
    },
    {
      "RequestUri": "http://seannsecanary.blob.core.windows.net/test-filesystem-7de14371-b1e5-a10a-1a49-162dd915456c?restype=container",
      "RequestMethod": "DELETE",
      "RequestHeaders": {
        "Authorization": "Sanitized",
        "traceparent": "00-0d42cac5efa9e540bc0cfcc1bfc438bb-faad08566fef6c46-00",
        "User-Agent": [
          "azsdk-net-Storage.Files.DataLake/12.1.0-dev.20200403.1",
          "(.NET Core 4.6.28325.01; Microsoft Windows 10.0.18362 )"
        ],
        "x-ms-client-request-id": "4c47567b-e978-7bbe-f702-457fcecf5159",
        "x-ms-date": "Fri, 03 Apr 2020 21:03:49 GMT",
        "x-ms-return-client-request-id": "true",
<<<<<<< HEAD
        "x-ms-version": "2019-12-12"
=======
        "x-ms-version": "2020-02-10"
>>>>>>> 60f4876e
      },
      "RequestBody": null,
      "StatusCode": 202,
      "ResponseHeaders": {
        "Content-Length": "0",
        "Date": "Fri, 03 Apr 2020 21:03:47 GMT",
        "Server": [
          "Windows-Azure-Blob/1.0",
          "Microsoft-HTTPAPI/2.0"
        ],
        "x-ms-client-request-id": "4c47567b-e978-7bbe-f702-457fcecf5159",
        "x-ms-request-id": "96227c07-f01e-0012-48fb-093670000000",
<<<<<<< HEAD
        "x-ms-version": "2019-12-12"
=======
        "x-ms-version": "2020-02-10"
>>>>>>> 60f4876e
      },
      "ResponseBody": []
    }
  ],
  "Variables": {
    "RandomSeed": "91571540",
    "Storage_TestConfigHierarchicalNamespace": "NamespaceTenant\nseannsecanary\nU2FuaXRpemVk\nhttp://seannsecanary.blob.core.windows.net\nhttp://seannsecanary.file.core.windows.net\nhttp://seannsecanary.queue.core.windows.net\nhttp://seannsecanary.table.core.windows.net\n\n\n\n\nhttp://seannsecanary-secondary.blob.core.windows.net\nhttp://seannsecanary-secondary.file.core.windows.net\nhttp://seannsecanary-secondary.queue.core.windows.net\nhttp://seannsecanary-secondary.table.core.windows.net\n68390a19-a643-458b-b726-408abf67b4fc\nSanitized\n72f988bf-86f1-41af-91ab-2d7cd011db47\nhttps://login.microsoftonline.com/\nCloud\nBlobEndpoint=http://seannsecanary.blob.core.windows.net/;QueueEndpoint=http://seannsecanary.queue.core.windows.net/;FileEndpoint=http://seannsecanary.file.core.windows.net/;BlobSecondaryEndpoint=http://seannsecanary-secondary.blob.core.windows.net/;QueueSecondaryEndpoint=http://seannsecanary-secondary.queue.core.windows.net/;FileSecondaryEndpoint=http://seannsecanary-secondary.file.core.windows.net/;AccountName=seannsecanary;AccountKey=Sanitized\n"
  }
}<|MERGE_RESOLUTION|>--- conflicted
+++ resolved
@@ -14,11 +14,7 @@
         "x-ms-client-request-id": "aeb13479-e8f8-629d-0403-904be1cfaa45",
         "x-ms-date": "Fri, 03 Apr 2020 21:03:48 GMT",
         "x-ms-return-client-request-id": "true",
-<<<<<<< HEAD
-        "x-ms-version": "2019-12-12"
-=======
-        "x-ms-version": "2020-02-10"
->>>>>>> 60f4876e
+        "x-ms-version": "2020-02-10"
       },
       "RequestBody": null,
       "StatusCode": 201,
@@ -33,11 +29,7 @@
         ],
         "x-ms-client-request-id": "aeb13479-e8f8-629d-0403-904be1cfaa45",
         "x-ms-request-id": "96227b94-f01e-0012-6afb-093670000000",
-<<<<<<< HEAD
-        "x-ms-version": "2019-12-12"
-=======
-        "x-ms-version": "2020-02-10"
->>>>>>> 60f4876e
+        "x-ms-version": "2020-02-10"
       },
       "ResponseBody": []
     },
@@ -54,11 +46,7 @@
         "x-ms-client-request-id": "a74f3142-b247-5089-93a4-e20f1aa42785",
         "x-ms-date": "Fri, 03 Apr 2020 21:03:48 GMT",
         "x-ms-return-client-request-id": "true",
-<<<<<<< HEAD
-        "x-ms-version": "2019-12-12"
-=======
-        "x-ms-version": "2020-02-10"
->>>>>>> 60f4876e
+        "x-ms-version": "2020-02-10"
       },
       "RequestBody": null,
       "StatusCode": 201,
@@ -73,11 +61,7 @@
         ],
         "x-ms-client-request-id": "a74f3142-b247-5089-93a4-e20f1aa42785",
         "x-ms-request-id": "fa440371-201f-0097-7efb-091bad000000",
-<<<<<<< HEAD
-        "x-ms-version": "2019-12-12"
-=======
-        "x-ms-version": "2020-02-10"
->>>>>>> 60f4876e
+        "x-ms-version": "2020-02-10"
       },
       "ResponseBody": []
     },
@@ -93,11 +77,7 @@
         "x-ms-client-request-id": "72378ad0-8684-69f1-7eb7-7187d2ba8520",
         "x-ms-date": "Fri, 03 Apr 2020 21:03:48 GMT",
         "x-ms-return-client-request-id": "true",
-<<<<<<< HEAD
-        "x-ms-version": "2019-12-12"
-=======
-        "x-ms-version": "2020-02-10"
->>>>>>> 60f4876e
+        "x-ms-version": "2020-02-10"
       },
       "RequestBody": null,
       "StatusCode": 201,
@@ -112,11 +92,7 @@
         ],
         "x-ms-client-request-id": "72378ad0-8684-69f1-7eb7-7187d2ba8520",
         "x-ms-request-id": "fa440372-201f-0097-7ffb-091bad000000",
-<<<<<<< HEAD
-        "x-ms-version": "2019-12-12"
-=======
-        "x-ms-version": "2020-02-10"
->>>>>>> 60f4876e
+        "x-ms-version": "2020-02-10"
       },
       "ResponseBody": []
     },
@@ -133,11 +109,7 @@
         "x-ms-client-request-id": "6c9fa417-9bea-1b66-7b8e-9f11aa81aa1a",
         "x-ms-date": "Fri, 03 Apr 2020 21:03:49 GMT",
         "x-ms-return-client-request-id": "true",
-<<<<<<< HEAD
-        "x-ms-version": "2019-12-12"
-=======
-        "x-ms-version": "2020-02-10"
->>>>>>> 60f4876e
+        "x-ms-version": "2020-02-10"
       },
       "RequestBody": "ZgbvDBsF4aXpo4aZikQ5oNLvtQkv9EKpS2MRv7RkjA/3GPXMPArDPE\u002BpvqMr78ZPa0E8Ku8dVXHERcG39CLwhRZ2oXFObGPILHm6hjaefVudwlNyJ2Ig2sKECPZIC0gsuDmNtE5UAP7ddP11Y887JchlGjLOfV20VceuymNtfyEwjc39EckNSMFVlbJkqnbzSeMu4vAWXTvb2F6GpTWacPTcRNUCPRP\u002BWNFweeirUKpQu4GAPpwwGjCSITlqhqOLuiS9h2ah8AvPL4ofpeNSMIizNuq0GjFYrCqlcBvalNEu5L7D7chEr8p2sA8SEHRMP/GwtlC516DzZds7/IDv9Zu48cEljkPAboYfPWkiRpu1WDAqKt2BdQwe0IftCbNKhrtzWR\u002BzJ7Gu8EfJmZk30B8/hqNQxcu9N3u0Br270mXT1betrux8ATF\u002BezmWuNty5wBnroMP\u002BcHwtiGj/yDz8h3i9cTiiSIywoRy0UmRJ3\u002BgQR\u002B9VCTixNv1vfjL2AIQiogcs8IWkF3dNOv\u002BnCh3X4\u002BiA70ANp75/zHp7MwqZ\u002BmCYUbAdXO9ibHC3x844yezfl5oKdVED1TqIrOQLaORs8wCfDrht\u002Bkb5XkMPlZ\u002BwBwKNm5uwT4TPVLy1VK/LFwNMCtTNmfs0cd0TURcN9H9bGKXhvc0I/KO7j7o7\u002BGXXLgd/g0qK4m0HWSn\u002BXP6twaA9GnwJ6Vk2Q04xUgoA\u002BLl3fGLPjjD00HY4miSjCl/kzY3aPp3pzQTuCUA8WZBjBqCwRyCb3nNvSEoF0U80kzjuTES8Jvnbja8eIUTwuHbl1ZOEMoN/CS8aqvZT4/v1ubYHTg0Lpt/mlPmxffzuvo/TX/u7sGC1b0NVYbvDh\u002BmzaGfO6Wppmi7z3Z3JzYsybCwmQEPAOgkVUd6JtgUj4szP/hVU35VlqYWMx5LCq6G4IzWP3Qdlsy5e\u002BVdLn\u002BQpkDqQ\u002Bc\u002B13UxWwJb\u002BM3J2EqY80ZMPlAWFqkrm9iZ92cmhozeYMfHSAgXpeNywp3/8KOaxDo5RGjw1Cw\u002BEjycl2OaNHJB6neD0as9NJhspFQLLKo1/zMt7UIj7oyaiTXMeg5/140rvQUrFvOP/A/Qgy/YMuaRZ5cwbUcvHfzq6Ed1cLmK7M3G326lCug/nfEyU2pdwVZPOxN2T2lG/KAIQC6rGYtWRZdiElN37F2v8M9W/MqSjSbxJjWmFJ1jgOPOnMm6lIRl3A3T\u002B68D1061xl6Z7//WdrIHuvNVrzH5/pJvqU\u002BT9VxL8B\u002B8v5J37U7m8E0\u002BypDk\u002BCYXstqQECzc2fwdky7/ItECTf/fGbYgkMylbr/kuzQBi7ApfEKCu9/y3\u002BaVWVkg5857PHyQBN5v9iEN6w==",
       "StatusCode": 202,
@@ -151,11 +123,7 @@
         "x-ms-client-request-id": "6c9fa417-9bea-1b66-7b8e-9f11aa81aa1a",
         "x-ms-request-id": "fa440373-201f-0097-80fb-091bad000000",
         "x-ms-request-server-encrypted": "true",
-<<<<<<< HEAD
-        "x-ms-version": "2019-12-12"
-=======
-        "x-ms-version": "2020-02-10"
->>>>>>> 60f4876e
+        "x-ms-version": "2020-02-10"
       },
       "ResponseBody": []
     },
@@ -172,11 +140,7 @@
         "x-ms-client-request-id": "2e7000cd-191b-d936-6922-095929bc93cf",
         "x-ms-date": "Fri, 03 Apr 2020 21:03:49 GMT",
         "x-ms-return-client-request-id": "true",
-<<<<<<< HEAD
-        "x-ms-version": "2019-12-12"
-=======
-        "x-ms-version": "2020-02-10"
->>>>>>> 60f4876e
+        "x-ms-version": "2020-02-10"
       },
       "RequestBody": null,
       "StatusCode": 200,
@@ -192,11 +156,7 @@
         "x-ms-client-request-id": "2e7000cd-191b-d936-6922-095929bc93cf",
         "x-ms-request-id": "fa440374-201f-0097-01fb-091bad000000",
         "x-ms-request-server-encrypted": "true",
-<<<<<<< HEAD
-        "x-ms-version": "2019-12-12"
-=======
-        "x-ms-version": "2020-02-10"
->>>>>>> 60f4876e
+        "x-ms-version": "2020-02-10"
       },
       "ResponseBody": []
     },
@@ -213,11 +173,7 @@
         "x-ms-date": "Fri, 03 Apr 2020 21:03:49 GMT",
         "x-ms-range": "bytes=0-268435455",
         "x-ms-return-client-request-id": "true",
-<<<<<<< HEAD
-        "x-ms-version": "2019-12-12"
-=======
-        "x-ms-version": "2020-02-10"
->>>>>>> 60f4876e
+        "x-ms-version": "2020-02-10"
       },
       "RequestBody": null,
       "StatusCode": 206,
@@ -240,11 +196,7 @@
         "x-ms-lease-status": "unlocked",
         "x-ms-request-id": "96227bfa-f01e-0012-3bfb-093670000000",
         "x-ms-server-encrypted": "true",
-<<<<<<< HEAD
-        "x-ms-version": "2019-12-12"
-=======
-        "x-ms-version": "2020-02-10"
->>>>>>> 60f4876e
+        "x-ms-version": "2020-02-10"
       },
       "ResponseBody": "ZgbvDBsF4aXpo4aZikQ5oNLvtQkv9EKpS2MRv7RkjA/3GPXMPArDPE\u002BpvqMr78ZPa0E8Ku8dVXHERcG39CLwhRZ2oXFObGPILHm6hjaefVudwlNyJ2Ig2sKECPZIC0gsuDmNtE5UAP7ddP11Y887JchlGjLOfV20VceuymNtfyEwjc39EckNSMFVlbJkqnbzSeMu4vAWXTvb2F6GpTWacPTcRNUCPRP\u002BWNFweeirUKpQu4GAPpwwGjCSITlqhqOLuiS9h2ah8AvPL4ofpeNSMIizNuq0GjFYrCqlcBvalNEu5L7D7chEr8p2sA8SEHRMP/GwtlC516DzZds7/IDv9Zu48cEljkPAboYfPWkiRpu1WDAqKt2BdQwe0IftCbNKhrtzWR\u002BzJ7Gu8EfJmZk30B8/hqNQxcu9N3u0Br270mXT1betrux8ATF\u002BezmWuNty5wBnroMP\u002BcHwtiGj/yDz8h3i9cTiiSIywoRy0UmRJ3\u002BgQR\u002B9VCTixNv1vfjL2AIQiogcs8IWkF3dNOv\u002BnCh3X4\u002BiA70ANp75/zHp7MwqZ\u002BmCYUbAdXO9ibHC3x844yezfl5oKdVED1TqIrOQLaORs8wCfDrht\u002Bkb5XkMPlZ\u002BwBwKNm5uwT4TPVLy1VK/LFwNMCtTNmfs0cd0TURcN9H9bGKXhvc0I/KO7j7o7\u002BGXXLgd/g0qK4m0HWSn\u002BXP6twaA9GnwJ6Vk2Q04xUgoA\u002BLl3fGLPjjD00HY4miSjCl/kzY3aPp3pzQTuCUA8WZBjBqCwRyCb3nNvSEoF0U80kzjuTES8Jvnbja8eIUTwuHbl1ZOEMoN/CS8aqvZT4/v1ubYHTg0Lpt/mlPmxffzuvo/TX/u7sGC1b0NVYbvDh\u002BmzaGfO6Wppmi7z3Z3JzYsybCwmQEPAOgkVUd6JtgUj4szP/hVU35VlqYWMx5LCq6G4IzWP3Qdlsy5e\u002BVdLn\u002BQpkDqQ\u002Bc\u002B13UxWwJb\u002BM3J2EqY80ZMPlAWFqkrm9iZ92cmhozeYMfHSAgXpeNywp3/8KOaxDo5RGjw1Cw\u002BEjycl2OaNHJB6neD0as9NJhspFQLLKo1/zMt7UIj7oyaiTXMeg5/140rvQUrFvOP/A/Qgy/YMuaRZ5cwbUcvHfzq6Ed1cLmK7M3G326lCug/nfEyU2pdwVZPOxN2T2lG/KAIQC6rGYtWRZdiElN37F2v8M9W/MqSjSbxJjWmFJ1jgOPOnMm6lIRl3A3T\u002B68D1061xl6Z7//WdrIHuvNVrzH5/pJvqU\u002BT9VxL8B\u002B8v5J37U7m8E0\u002BypDk\u002BCYXstqQECzc2fwdky7/ItECTf/fGbYgkMylbr/kuzQBi7ApfEKCu9/y3\u002BaVWVkg5857PHyQBN5v9iEN6w=="
     },
@@ -261,11 +213,7 @@
         "x-ms-client-request-id": "4c47567b-e978-7bbe-f702-457fcecf5159",
         "x-ms-date": "Fri, 03 Apr 2020 21:03:49 GMT",
         "x-ms-return-client-request-id": "true",
-<<<<<<< HEAD
-        "x-ms-version": "2019-12-12"
-=======
-        "x-ms-version": "2020-02-10"
->>>>>>> 60f4876e
+        "x-ms-version": "2020-02-10"
       },
       "RequestBody": null,
       "StatusCode": 202,
@@ -278,11 +226,7 @@
         ],
         "x-ms-client-request-id": "4c47567b-e978-7bbe-f702-457fcecf5159",
         "x-ms-request-id": "96227c07-f01e-0012-48fb-093670000000",
-<<<<<<< HEAD
-        "x-ms-version": "2019-12-12"
-=======
-        "x-ms-version": "2020-02-10"
->>>>>>> 60f4876e
+        "x-ms-version": "2020-02-10"
       },
       "ResponseBody": []
     }
