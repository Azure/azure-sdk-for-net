--- conflicted
+++ resolved
@@ -15,11 +15,7 @@
         "x-ms-client-request-id": "7386e49c-6548-7e04-837a-9ead92eafeb6",
         "x-ms-date": "Fri, 19 Feb 2021 19:59:22 GMT",
         "x-ms-return-client-request-id": "true",
-<<<<<<< HEAD
-        "x-ms-version": "2020-12-06"
-=======
-        "x-ms-version": "2021-02-12"
->>>>>>> 7e782c87
+        "x-ms-version": "2021-02-12"
       },
       "RequestBody": null,
       "StatusCode": 201,
@@ -34,11 +30,7 @@
         ],
         "x-ms-client-request-id": "7386e49c-6548-7e04-837a-9ead92eafeb6",
         "x-ms-request-id": "469298c3-401e-0056-3af9-068eb0000000",
-<<<<<<< HEAD
-        "x-ms-version": "2020-12-06"
-=======
-        "x-ms-version": "2021-02-12"
->>>>>>> 7e782c87
+        "x-ms-version": "2021-02-12"
       },
       "ResponseBody": []
     },
@@ -56,11 +48,7 @@
         "x-ms-client-request-id": "009994c6-1cdb-9861-3927-bb42e3896c9d",
         "x-ms-date": "Fri, 19 Feb 2021 19:59:23 GMT",
         "x-ms-return-client-request-id": "true",
-<<<<<<< HEAD
-        "x-ms-version": "2020-12-06"
-=======
-        "x-ms-version": "2021-02-12"
->>>>>>> 7e782c87
+        "x-ms-version": "2021-02-12"
       },
       "RequestBody": null,
       "StatusCode": 201,
@@ -75,11 +63,7 @@
         ],
         "x-ms-client-request-id": "009994c6-1cdb-9861-3927-bb42e3896c9d",
         "x-ms-request-id": "d66ad566-f01f-0088-16f9-069a56000000",
-<<<<<<< HEAD
-        "x-ms-version": "2020-12-06"
-=======
-        "x-ms-version": "2021-02-12"
->>>>>>> 7e782c87
+        "x-ms-version": "2021-02-12"
       },
       "ResponseBody": []
     },
@@ -96,11 +80,7 @@
         "x-ms-client-request-id": "67bc8182-c694-1289-19cf-7156389c87f2",
         "x-ms-date": "Fri, 19 Feb 2021 19:59:23 GMT",
         "x-ms-return-client-request-id": "true",
-<<<<<<< HEAD
-        "x-ms-version": "2020-12-06"
-=======
-        "x-ms-version": "2021-02-12"
->>>>>>> 7e782c87
+        "x-ms-version": "2021-02-12"
       },
       "RequestBody": null,
       "StatusCode": 201,
@@ -115,11 +95,7 @@
         ],
         "x-ms-client-request-id": "67bc8182-c694-1289-19cf-7156389c87f2",
         "x-ms-request-id": "d66ad588-f01f-0088-38f9-069a56000000",
-<<<<<<< HEAD
-        "x-ms-version": "2020-12-06"
-=======
-        "x-ms-version": "2021-02-12"
->>>>>>> 7e782c87
+        "x-ms-version": "2021-02-12"
       },
       "ResponseBody": []
     },
@@ -138,11 +114,7 @@
         "x-ms-client-request-id": "e0d8924e-6640-c5b4-4db1-1c795e5c4028",
         "x-ms-date": "Fri, 19 Feb 2021 19:59:23 GMT",
         "x-ms-return-client-request-id": "true",
-<<<<<<< HEAD
-        "x-ms-version": "2020-12-06"
-=======
-        "x-ms-version": "2021-02-12"
->>>>>>> 7e782c87
+        "x-ms-version": "2021-02-12"
       },
       "RequestBody": "RwQvMhwQlKMgzGn9fw3kJmIXtH1MMr5h/Ta0+iahkQT+51d2YXBOtgD14A6yZBgsQ5Xgy9TuURVGzjTlXJp8fztl/5i2bcTxyP59V1GwrpkdiLeRwcUvD5ZBL5M8aVlleWHSTWSAdtXR7gPWcfnDlSCax9Pj6752NfACdD4xtV+kF93w3WA1nRLhwNLCWZ6cfplzoaGGgo6iXBd0fQGXnzijMVkc0ri/ZSnBASrrs9xRZfWkvhS+HpRPToFIwB8QSiCZHihEgKzhszt3xIFjt6g7IhgM8+Ek5RPEzIQ2dqQJsbcKUZW0DeVJwgrYRlkT7JbYDZ4HBFc+dTgUf7Mnqz2XbRPKWWYThxQywjHXTJ+5seDtXWkGAaxgy9xcn40yIRbNQdhGSZMwxYWJ1UElZymZW87TOU3TkWtmao2Jt+iHAKAaCQrGcmdMvZjjfCxqOmOzwkO/XujJ+bBs398Fpg6dAtWhC14e0ulmhny18BQ/+y8q1vSlyKG4UBBaWpKIRxaJRnpXyS4FlO9aWNdrFAibLeOv288Z+Doz6LtOw3hW3j9lK6qa5zIBJEIES2/JTDwHviyu2WtGcE5AJOBzt9B3A3qYBeheAUWxrbaNFKzKaZx+RgRLpwTTH7tcWsNRjm1xjUf1MUdTqL3n/Su1uFuhdbpE9HDLK1t1xOYtAqaCXx9IHIZl1ThVK51HZKrZHmZfu+QJDZr9pWLrf2xgJaYWZZ0LbJzUPKCC7sjShMaxm6V/zUfCeFGFS3ckeVXL9AX3MP8MzbLKi39Ehx7RKyCcOuPH4FhfVOxLhiEksMJKtvrD21TGpM7ztULHfvEzsx9Whz5xAxStl9sTwEaQpdu8+dAkDU/M1ZYV1CoVl9b6GNMBzSiE2bPmFUN4s+OHYg9mC4UhDqXQirKoXC/pl/8FGahzj9ezOCAdPvgMUyKyjnIbr4tR2AotMUN123yD/H5Dc5o7E9I4s9NlBNCtxDaP9s29zuh0tECeRl6UPVyjmUF5yOCIdnuf4/u47NQ5f20N5uWvxi6Vz79Zncx0o3V3wmuONPtVB39RHertu8hsZMbxhld289MS4/ghLtmuKj+FQCpoq0txt95mXahDqBT37TkGgx0eAM6YfFADM9imo/OrZ3qdA7h7f854EJUrzjvkKkCfqKchZ0Bb0C/7bYMGv7q1mEGZWeqAiwNOpfA4ba0UHwmXBvpLiv86QjKJfxJKclDbdTb5S9FWHx2k08JPImOB5k56brnAaQ5BXha49wvxAzOfXfd2G9M3QefcprY96h/OB5jD0ASXGgsot+27nigSs9CPsMVsCst7QyzS5MNXBHP26e9yLTMuCELrTmPmfKO/yvPmrjpaYvzNSA==",
       "StatusCode": 202,
@@ -156,11 +128,7 @@
         "x-ms-client-request-id": "e0d8924e-6640-c5b4-4db1-1c795e5c4028",
         "x-ms-request-id": "d66ad5a4-f01f-0088-54f9-069a56000000",
         "x-ms-request-server-encrypted": "true",
-<<<<<<< HEAD
-        "x-ms-version": "2020-12-06"
-=======
-        "x-ms-version": "2021-02-12"
->>>>>>> 7e782c87
+        "x-ms-version": "2021-02-12"
       },
       "ResponseBody": []
     },
@@ -177,11 +145,7 @@
         "x-ms-client-request-id": "a5082861-a6c4-3eb1-31e0-0a91ef291e53",
         "x-ms-date": "Fri, 19 Feb 2021 19:59:23 GMT",
         "x-ms-return-client-request-id": "true",
-<<<<<<< HEAD
-        "x-ms-version": "2020-12-06"
-=======
-        "x-ms-version": "2021-02-12"
->>>>>>> 7e782c87
+        "x-ms-version": "2021-02-12"
       },
       "RequestBody": null,
       "StatusCode": 200,
@@ -197,11 +161,7 @@
         "x-ms-client-request-id": "a5082861-a6c4-3eb1-31e0-0a91ef291e53",
         "x-ms-request-id": "d66ad5b8-f01f-0088-68f9-069a56000000",
         "x-ms-request-server-encrypted": "false",
-<<<<<<< HEAD
-        "x-ms-version": "2020-12-06"
-=======
-        "x-ms-version": "2021-02-12"
->>>>>>> 7e782c87
+        "x-ms-version": "2021-02-12"
       },
       "ResponseBody": []
     },
@@ -219,11 +179,7 @@
         "x-ms-date": "Fri, 19 Feb 2021 19:59:23 GMT",
         "x-ms-range": "bytes=0-268435455",
         "x-ms-return-client-request-id": "true",
-<<<<<<< HEAD
-        "x-ms-version": "2020-12-06"
-=======
-        "x-ms-version": "2021-02-12"
->>>>>>> 7e782c87
+        "x-ms-version": "2021-02-12"
       },
       "RequestBody": null,
       "StatusCode": 206,
@@ -249,11 +205,7 @@
         "x-ms-permissions": "rw-r-----",
         "x-ms-request-id": "46929a10-401e-0056-5df9-068eb0000000",
         "x-ms-server-encrypted": "true",
-<<<<<<< HEAD
-        "x-ms-version": "2020-12-06"
-=======
-        "x-ms-version": "2021-02-12"
->>>>>>> 7e782c87
+        "x-ms-version": "2021-02-12"
       },
       "ResponseBody": "RwQvMhwQlKMgzGn9fw3kJmIXtH1MMr5h/Ta0+iahkQT+51d2YXBOtgD14A6yZBgsQ5Xgy9TuURVGzjTlXJp8fztl/5i2bcTxyP59V1GwrpkdiLeRwcUvD5ZBL5M8aVlleWHSTWSAdtXR7gPWcfnDlSCax9Pj6752NfACdD4xtV+kF93w3WA1nRLhwNLCWZ6cfplzoaGGgo6iXBd0fQGXnzijMVkc0ri/ZSnBASrrs9xRZfWkvhS+HpRPToFIwB8QSiCZHihEgKzhszt3xIFjt6g7IhgM8+Ek5RPEzIQ2dqQJsbcKUZW0DeVJwgrYRlkT7JbYDZ4HBFc+dTgUf7Mnqz2XbRPKWWYThxQywjHXTJ+5seDtXWkGAaxgy9xcn40yIRbNQdhGSZMwxYWJ1UElZymZW87TOU3TkWtmao2Jt+iHAKAaCQrGcmdMvZjjfCxqOmOzwkO/XujJ+bBs398Fpg6dAtWhC14e0ulmhny18BQ/+y8q1vSlyKG4UBBaWpKIRxaJRnpXyS4FlO9aWNdrFAibLeOv288Z+Doz6LtOw3hW3j9lK6qa5zIBJEIES2/JTDwHviyu2WtGcE5AJOBzt9B3A3qYBeheAUWxrbaNFKzKaZx+RgRLpwTTH7tcWsNRjm1xjUf1MUdTqL3n/Su1uFuhdbpE9HDLK1t1xOYtAqaCXx9IHIZl1ThVK51HZKrZHmZfu+QJDZr9pWLrf2xgJaYWZZ0LbJzUPKCC7sjShMaxm6V/zUfCeFGFS3ckeVXL9AX3MP8MzbLKi39Ehx7RKyCcOuPH4FhfVOxLhiEksMJKtvrD21TGpM7ztULHfvEzsx9Whz5xAxStl9sTwEaQpdu8+dAkDU/M1ZYV1CoVl9b6GNMBzSiE2bPmFUN4s+OHYg9mC4UhDqXQirKoXC/pl/8FGahzj9ezOCAdPvgMUyKyjnIbr4tR2AotMUN123yD/H5Dc5o7E9I4s9NlBNCtxDaP9s29zuh0tECeRl6UPVyjmUF5yOCIdnuf4/u47NQ5f20N5uWvxi6Vz79Zncx0o3V3wmuONPtVB39RHertu8hsZMbxhld289MS4/ghLtmuKj+FQCpoq0txt95mXahDqBT37TkGgx0eAM6YfFADM9imo/OrZ3qdA7h7f854EJUrzjvkKkCfqKchZ0Bb0C/7bYMGv7q1mEGZWeqAiwNOpfA4ba0UHwmXBvpLiv86QjKJfxJKclDbdTb5S9FWHx2k08JPImOB5k56brnAaQ5BXha49wvxAzOfXfd2G9M3QefcprY96h/OB5jD0ASXGgsot+27nigSs9CPsMVsCst7QyzS5MNXBHP26e9yLTMuCELrTmPmfKO/yvPmrjpaYvzNSA=="
     },
@@ -271,11 +223,7 @@
         "x-ms-client-request-id": "c26c5729-e811-91fe-2b3a-ab745d3b475c",
         "x-ms-date": "Fri, 19 Feb 2021 19:59:23 GMT",
         "x-ms-return-client-request-id": "true",
-<<<<<<< HEAD
-        "x-ms-version": "2020-12-06"
-=======
-        "x-ms-version": "2021-02-12"
->>>>>>> 7e782c87
+        "x-ms-version": "2021-02-12"
       },
       "RequestBody": null,
       "StatusCode": 202,
@@ -288,11 +236,7 @@
         ],
         "x-ms-client-request-id": "c26c5729-e811-91fe-2b3a-ab745d3b475c",
         "x-ms-request-id": "46929a39-401e-0056-02f9-068eb0000000",
-<<<<<<< HEAD
-        "x-ms-version": "2020-12-06"
-=======
-        "x-ms-version": "2021-02-12"
->>>>>>> 7e782c87
+        "x-ms-version": "2021-02-12"
       },
       "ResponseBody": []
     }
