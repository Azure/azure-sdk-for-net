--- conflicted
+++ resolved
@@ -15,11 +15,7 @@
         "x-ms-client-request-id": "258e5432-60b7-13ad-b756-0fc311a8ef31",
         "x-ms-date": "Fri, 19 Feb 2021 19:56:40 GMT",
         "x-ms-return-client-request-id": "true",
-<<<<<<< HEAD
-        "x-ms-version": "2020-12-06"
-=======
-        "x-ms-version": "2021-02-12"
->>>>>>> 7e782c87
+        "x-ms-version": "2021-02-12"
       },
       "RequestBody": null,
       "StatusCode": 201,
@@ -34,11 +30,7 @@
         ],
         "x-ms-client-request-id": "258e5432-60b7-13ad-b756-0fc311a8ef31",
         "x-ms-request-id": "4691071a-401e-0056-74f9-068eb0000000",
-<<<<<<< HEAD
-        "x-ms-version": "2020-12-06"
-=======
-        "x-ms-version": "2021-02-12"
->>>>>>> 7e782c87
+        "x-ms-version": "2021-02-12"
       },
       "ResponseBody": []
     },
@@ -57,11 +49,7 @@
         "x-ms-client-request-id": "37727e10-b611-1e33-d691-d92dda7e3f4f",
         "x-ms-date": "Fri, 19 Feb 2021 19:56:40 GMT",
         "x-ms-return-client-request-id": "true",
-<<<<<<< HEAD
-        "x-ms-version": "2020-12-06"
-=======
-        "x-ms-version": "2021-02-12"
->>>>>>> 7e782c87
+        "x-ms-version": "2021-02-12"
       },
       "RequestBody": null,
       "StatusCode": 201,
@@ -76,11 +64,7 @@
         ],
         "x-ms-client-request-id": "37727e10-b611-1e33-d691-d92dda7e3f4f",
         "x-ms-request-id": "d66a6ae1-f01f-0088-13f9-069a56000000",
-<<<<<<< HEAD
-        "x-ms-version": "2020-12-06"
-=======
-        "x-ms-version": "2021-02-12"
->>>>>>> 7e782c87
+        "x-ms-version": "2021-02-12"
       },
       "ResponseBody": []
     },
@@ -100,11 +84,7 @@
         "x-ms-client-request-id": "af375912-d6ea-9754-9e5e-2c79763bd2aa",
         "x-ms-date": "Fri, 19 Feb 2021 19:56:40 GMT",
         "x-ms-return-client-request-id": "true",
-<<<<<<< HEAD
-        "x-ms-version": "2020-12-06"
-=======
-        "x-ms-version": "2021-02-12"
->>>>>>> 7e782c87
+        "x-ms-version": "2021-02-12"
       },
       "RequestBody": "vholPw21GxnRUIYgtK0Gqvebc3hUkGgO1sTkpg6dAzG6yQT2g7Aj0WfN4zycXBWUCqcZdBEj8S6yFmlJ0XQLNExVZuuoDydGeKEQhqwrcnqvUJtmhI4fltfWQ2xH2QDywa/vRvUp6/uA0vxvE2uBhqPumoHZpa++Nc8U0su6/56hHcT8PCuEhWSg5bKSr4NsVL3JWD9/GRz/MBEmFRkvxdJdzvWmhUp3ahQcOL/9LIVLp34O8adeIgOo/AsaXW9LcCDfNOGNxc5yUe4rYuBcAgSM2m2aIdQr/6zy/og+XQyk0cifHvikveKvm5+5M8AiS/oHjYIBsE9LtDU1m8dGNPPhhpAYvOQM6ByL64U0csvsz7KNN8+JoiB4VGnCbyIaaWes160vCo8W+qVldsXJFkFqSMwVuPwjV+Nvn2h6SXn6cIIeiJodvMQidzwqIyxbrz0oWCZWBbBqiH/Kv2smnLEsawVDq46mTIsH8kG/+TS2FPAqUfBSpGvRs/8bUv1Z+9qL/bgmGAOugQyaThJvqo9LE6p6/ErB2ceZcfePi/mOrvZmNPt8j/zse9DjuFVYYglw0D5S3v+PyiPwjKYMH/YSDKAcCHWTz4SujoB63SFxQQ/tHru6O8/21mrYiwJV31va0ay1PFmT3AC6o09/Fe0Cf0uXHgA6V9DQJTILu0OBWa4koAt1vAS1WkK6AJd/d8F91Qy3vcFbn3nb5BYniCG9OUqhWnXhjcJG4sS+gFc4UK5xjuU3ypztyQCRmdfujdIg/cZN3hxLm0hJcNv9nB4iopNotvk8hW+us5F0T/PrWFTynoOQ63GRJfOc7lnB8Czib/dDhdfY5HhXnyuL10tUXheGC/6bkbYi1pAGn5YV7cNkkuD8p9J9GboLOExGBk6nR5BCOuUuR91AIa5G0kThQrJnJkRrWLZECfFEj1hq29BCX1cG07LeNksCu4UkNkd1Kfaa3+AJO+/Z/THz6reE1UbeA3Lt22//ifD5aZwwINKqzmVi0PvwOSNoLNWB6kyUfeU/RjPUiE6Hm1bwD9JSqN1eSRtRIgVK7cpPhK+ZfZ6jZeu28dqf1UYX2jWlAClQFYP4IqEwQlrg9FhohAOf7h23TKrmm7cCv3PUOkjQpeyh/m4roFv9ciKR1v2BNlFCd+wX7bR+aXrL9WMuWwgSD09rx4aUc03ButmHVcS6gYgikcJcuLc4IpT0X6r4zhcaf8euFW/LrgOeVjPb9xS1EXTaDMlFtVaXM6XxnxSjyevCbdb9C2wZV+O/vmKEXSqAPk02HcJN1MlwFuHK2Q7v+oxHGIo9uAUIwbXmhvf0E9Z6cGHGbKsodZgNjPWKT33U0MPVPESgQ4ZHLVwNZg==",
       "StatusCode": 202,
@@ -118,11 +98,7 @@
         "x-ms-client-request-id": "af375912-d6ea-9754-9e5e-2c79763bd2aa",
         "x-ms-request-id": "d66a6af3-f01f-0088-25f9-069a56000000",
         "x-ms-request-server-encrypted": "true",
-<<<<<<< HEAD
-        "x-ms-version": "2020-12-06"
-=======
-        "x-ms-version": "2021-02-12"
->>>>>>> 7e782c87
+        "x-ms-version": "2021-02-12"
       },
       "ResponseBody": []
     },
@@ -140,11 +116,7 @@
         "x-ms-client-request-id": "801a2af1-8f47-4465-b9b2-9cb1c40488d8",
         "x-ms-date": "Fri, 19 Feb 2021 19:56:40 GMT",
         "x-ms-return-client-request-id": "true",
-<<<<<<< HEAD
-        "x-ms-version": "2020-12-06"
-=======
-        "x-ms-version": "2021-02-12"
->>>>>>> 7e782c87
+        "x-ms-version": "2021-02-12"
       },
       "RequestBody": null,
       "StatusCode": 200,
@@ -160,11 +132,7 @@
         "x-ms-client-request-id": "801a2af1-8f47-4465-b9b2-9cb1c40488d8",
         "x-ms-request-id": "d66a6b01-f01f-0088-33f9-069a56000000",
         "x-ms-request-server-encrypted": "false",
-<<<<<<< HEAD
-        "x-ms-version": "2020-12-06"
-=======
-        "x-ms-version": "2021-02-12"
->>>>>>> 7e782c87
+        "x-ms-version": "2021-02-12"
       },
       "ResponseBody": []
     },
@@ -183,11 +151,7 @@
         "x-ms-date": "Fri, 19 Feb 2021 19:56:41 GMT",
         "x-ms-range": "bytes=0-268435455",
         "x-ms-return-client-request-id": "true",
-<<<<<<< HEAD
-        "x-ms-version": "2020-12-06"
-=======
-        "x-ms-version": "2021-02-12"
->>>>>>> 7e782c87
+        "x-ms-version": "2021-02-12"
       },
       "RequestBody": null,
       "StatusCode": 206,
@@ -213,11 +177,7 @@
         "x-ms-permissions": "rw-r-----",
         "x-ms-request-id": "46910826-401e-0056-65f9-068eb0000000",
         "x-ms-server-encrypted": "true",
-<<<<<<< HEAD
-        "x-ms-version": "2020-12-06"
-=======
-        "x-ms-version": "2021-02-12"
->>>>>>> 7e782c87
+        "x-ms-version": "2021-02-12"
       },
       "ResponseBody": "vholPw21GxnRUIYgtK0Gqvebc3hUkGgO1sTkpg6dAzG6yQT2g7Aj0WfN4zycXBWUCqcZdBEj8S6yFmlJ0XQLNExVZuuoDydGeKEQhqwrcnqvUJtmhI4fltfWQ2xH2QDywa/vRvUp6/uA0vxvE2uBhqPumoHZpa++Nc8U0su6/56hHcT8PCuEhWSg5bKSr4NsVL3JWD9/GRz/MBEmFRkvxdJdzvWmhUp3ahQcOL/9LIVLp34O8adeIgOo/AsaXW9LcCDfNOGNxc5yUe4rYuBcAgSM2m2aIdQr/6zy/og+XQyk0cifHvikveKvm5+5M8AiS/oHjYIBsE9LtDU1m8dGNPPhhpAYvOQM6ByL64U0csvsz7KNN8+JoiB4VGnCbyIaaWes160vCo8W+qVldsXJFkFqSMwVuPwjV+Nvn2h6SXn6cIIeiJodvMQidzwqIyxbrz0oWCZWBbBqiH/Kv2smnLEsawVDq46mTIsH8kG/+TS2FPAqUfBSpGvRs/8bUv1Z+9qL/bgmGAOugQyaThJvqo9LE6p6/ErB2ceZcfePi/mOrvZmNPt8j/zse9DjuFVYYglw0D5S3v+PyiPwjKYMH/YSDKAcCHWTz4SujoB63SFxQQ/tHru6O8/21mrYiwJV31va0ay1PFmT3AC6o09/Fe0Cf0uXHgA6V9DQJTILu0OBWa4koAt1vAS1WkK6AJd/d8F91Qy3vcFbn3nb5BYniCG9OUqhWnXhjcJG4sS+gFc4UK5xjuU3ypztyQCRmdfujdIg/cZN3hxLm0hJcNv9nB4iopNotvk8hW+us5F0T/PrWFTynoOQ63GRJfOc7lnB8Czib/dDhdfY5HhXnyuL10tUXheGC/6bkbYi1pAGn5YV7cNkkuD8p9J9GboLOExGBk6nR5BCOuUuR91AIa5G0kThQrJnJkRrWLZECfFEj1hq29BCX1cG07LeNksCu4UkNkd1Kfaa3+AJO+/Z/THz6reE1UbeA3Lt22//ifD5aZwwINKqzmVi0PvwOSNoLNWB6kyUfeU/RjPUiE6Hm1bwD9JSqN1eSRtRIgVK7cpPhK+ZfZ6jZeu28dqf1UYX2jWlAClQFYP4IqEwQlrg9FhohAOf7h23TKrmm7cCv3PUOkjQpeyh/m4roFv9ciKR1v2BNlFCd+wX7bR+aXrL9WMuWwgSD09rx4aUc03ButmHVcS6gYgikcJcuLc4IpT0X6r4zhcaf8euFW/LrgOeVjPb9xS1EXTaDMlFtVaXM6XxnxSjyevCbdb9C2wZV+O/vmKEXSqAPk02HcJN1MlwFuHK2Q7v+oxHGIo9uAUIwbXmhvf0E9Z6cGHGbKsodZgNjPWKT33U0MPVPESgQ4ZHLVwNZg=="
     },
@@ -235,11 +195,7 @@
         "x-ms-client-request-id": "507bfc29-3c7c-02b7-9926-37592e13c4d1",
         "x-ms-date": "Fri, 19 Feb 2021 19:56:41 GMT",
         "x-ms-return-client-request-id": "true",
-<<<<<<< HEAD
-        "x-ms-version": "2020-12-06"
-=======
-        "x-ms-version": "2021-02-12"
->>>>>>> 7e782c87
+        "x-ms-version": "2021-02-12"
       },
       "RequestBody": null,
       "StatusCode": 202,
@@ -252,11 +208,7 @@
         ],
         "x-ms-client-request-id": "507bfc29-3c7c-02b7-9926-37592e13c4d1",
         "x-ms-request-id": "46910863-401e-0056-1ff9-068eb0000000",
-<<<<<<< HEAD
-        "x-ms-version": "2020-12-06"
-=======
-        "x-ms-version": "2021-02-12"
->>>>>>> 7e782c87
+        "x-ms-version": "2021-02-12"
       },
       "ResponseBody": []
     }
