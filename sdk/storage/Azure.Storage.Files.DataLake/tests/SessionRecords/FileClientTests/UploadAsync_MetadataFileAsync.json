{
  "Entries": [
    {
      "RequestUri": "https://seannsecanary.blob.core.windows.net/test-filesystem-86a4c38a-ec8d-0121-fd84-edb46434554d?restype=container",
      "RequestMethod": "PUT",
      "RequestHeaders": {
        "Authorization": "Sanitized",
        "traceparent": "00-d67c47f5e2c0a545bb2c824916e91f90-a12939c78c3b9f4a-00",
        "User-Agent": [
          "azsdk-net-Storage.Files.DataLake/12.3.0-dev.20200526.1",
          "(.NET Core 4.6.28619.01; Microsoft Windows 10.0.18362 )"
        ],
        "x-ms-blob-public-access": "container",
        "x-ms-client-request-id": "b13bf99f-6fc9-966c-d29c-f1215faea7e7",
        "x-ms-date": "Tue, 26 May 2020 19:09:54 GMT",
        "x-ms-return-client-request-id": "true",
<<<<<<< HEAD
        "x-ms-version": "2019-12-12"
=======
        "x-ms-version": "2020-02-10"
>>>>>>> 60f4876e
      },
      "RequestBody": null,
      "StatusCode": 201,
      "ResponseHeaders": {
        "Content-Length": "0",
        "Date": "Tue, 26 May 2020 19:09:55 GMT",
        "ETag": "\u00220x8D801A860513918\u0022",
        "Last-Modified": "Tue, 26 May 2020 19:09:55 GMT",
        "Server": [
          "Windows-Azure-Blob/1.0",
          "Microsoft-HTTPAPI/2.0"
        ],
        "x-ms-client-request-id": "b13bf99f-6fc9-966c-d29c-f1215faea7e7",
        "x-ms-request-id": "73fcec3c-c01e-0026-6c91-3305b8000000",
<<<<<<< HEAD
        "x-ms-version": "2019-12-12"
=======
        "x-ms-version": "2020-02-10"
>>>>>>> 60f4876e
      },
      "ResponseBody": []
    },
    {
      "RequestUri": "https://seannsecanary.dfs.core.windows.net/test-filesystem-86a4c38a-ec8d-0121-fd84-edb46434554d/test-file-fbba5e35-ede3-3432-226b-b3b9bb72c09f?resource=file",
      "RequestMethod": "PUT",
      "RequestHeaders": {
        "Authorization": "Sanitized",
        "traceparent": "00-cb96f4d125b95d4e8bbaed34c773de64-723fbed7b4cabe47-00",
        "User-Agent": [
          "azsdk-net-Storage.Files.DataLake/12.3.0-dev.20200526.1",
          "(.NET Core 4.6.28619.01; Microsoft Windows 10.0.18362 )"
        ],
        "x-ms-client-request-id": "a35dc752-9153-8389-9420-795a673088b3",
        "x-ms-date": "Tue, 26 May 2020 19:09:54 GMT",
        "x-ms-properties": "foo=YmFy,meta=ZGF0YQ==,Capital=bGV0dGVy,UPPER=Y2FzZQ==",
        "x-ms-return-client-request-id": "true",
<<<<<<< HEAD
        "x-ms-version": "2019-12-12"
=======
        "x-ms-version": "2020-02-10"
>>>>>>> 60f4876e
      },
      "RequestBody": null,
      "StatusCode": 201,
      "ResponseHeaders": {
        "Content-Length": "0",
        "Date": "Tue, 26 May 2020 19:09:55 GMT",
        "ETag": "\u00220x8D801A8607E8B73\u0022",
        "Last-Modified": "Tue, 26 May 2020 19:09:55 GMT",
        "Server": [
          "Windows-Azure-HDFS/1.0",
          "Microsoft-HTTPAPI/2.0"
        ],
        "x-ms-client-request-id": "a35dc752-9153-8389-9420-795a673088b3",
        "x-ms-request-id": "a1dead53-f01f-004f-6691-333cf4000000",
<<<<<<< HEAD
        "x-ms-version": "2019-12-12"
=======
        "x-ms-version": "2020-02-10"
>>>>>>> 60f4876e
      },
      "ResponseBody": []
    },
    {
      "RequestUri": "https://seannsecanary.dfs.core.windows.net/test-filesystem-86a4c38a-ec8d-0121-fd84-edb46434554d/test-file-fbba5e35-ede3-3432-226b-b3b9bb72c09f?action=append\u0026position=0",
      "RequestMethod": "PATCH",
      "RequestHeaders": {
        "Authorization": "Sanitized",
        "Content-Length": "1024",
        "traceparent": "00-4035ecdd48c01647a5d23d791fd9283d-e1ba494efb9c2b4e-00",
        "User-Agent": [
          "azsdk-net-Storage.Files.DataLake/12.3.0-dev.20200526.1",
          "(.NET Core 4.6.28619.01; Microsoft Windows 10.0.18362 )"
        ],
        "x-ms-client-request-id": "516429cb-6351-75a8-6a0a-ca72a1aca424",
        "x-ms-date": "Tue, 26 May 2020 19:09:55 GMT",
        "x-ms-return-client-request-id": "true",
<<<<<<< HEAD
        "x-ms-version": "2019-12-12"
=======
        "x-ms-version": "2020-02-10"
>>>>>>> 60f4876e
      },
      "RequestBody": "JYcVavmjgyTzwdpyZH7ZJCxJeeKjY4KxxwaOXryz2mDbUfzYmT3tkdqWCCITv9CkkY6Ncvjd/MIFY6PzFCVoQOZ6lhOCAIvvXOcIDFpgngc26swtJmhn/lQ60zWZ\u002Bn21Lsc7mCm8IpADnRYQ1fBnpcWbvCpZOhp9Epi/SC1VVWFqUt6SJAXdecc7KYhSVihk0i1v/T1TXPOtvYWQ/dpjrUi0poIS1IC/vkNiHRCSK7xvW3X/5VckF/bq5WZ/THzt2Hw/nrCmUf2tsD/68T7iG5LJIaJkY8fwj4\u002BLJ\u002B8ZQHHHdEWUUowMyQl4UjUYKSW4B8nUtivZiHS0Tw4gGioNk2/OM3z4TskFvVeZ7BCS2GZp0x8lRYlF7ezQ4AN\u002B667ear/FSfapv7kAzvjTP5xkIXaot0cK503miUWQKG3Gh9GpuoJRzI9vvxRmJXaQca1PbL6M1TRn1IJx38CwGZdLOkcnKoUZElXnOPcypMLXVReXQLuvObGdQeYA4OzPvqV8G\u002BsuaUcoNlpppZ08NDC/mYqoGdncnACWieieGTJoGHpRtojXqOvQbwphRpMUYQ22QEZiJqXMoH7qmN9eihwnAI0j6n6n6PGe2KnPelVsgijb59nsBvHUhRUK7BALceTtOUUG8XaOD1dUw037/CYpfRW3g6NCOvqbTmVpnfvgk2bF4UAQZpGyTNeBl0Kj2Iju4G76VO5Bq/5LaqIRJXJbdDDnNhrlGReEBTbLwKO393XceryN5j93gzZBxPvuoSdkJiMSvKJtCcdXdk64depbk3MtNKq2zo3xb7Lko1QclWQOZpp/pTvSbnD0NW/wvw5L5jCIwWx8rleVIUzwiWZzO\u002BDqqQ9Q2\u002B43WsY6wpgdALCkmL0jk9T4krhC6oTu4uQKgPqPBRX\u002B\u002BwpCUGelQuu\u002BdyCcS/GpT6cM8hdXDfFqSHfhL0GejvuapZyy4UJsUk/Mg3JjUpbzYTFSgxL\u002Bp\u002B4Y2AjvwxKqIOkkAqZU9m1kn6DHiol\u002BBvbh7s4QSwvpm/2umgk6fY88ImOJP1DwnmvD7uNyNx1kmdERDtVEmtTeO2aopVtkKSIRimgl9cal8E9iTF0ndmPgSgA3KG6694eOqwPpR/kPXsTBYa20PqQLbB2F4k13tsUDx1tbLQGzV5Lgl0nDu6lWU\u002B2YZRW1LAtbLLxRNBU6F/Q\u002B5oCdszHDDgob1KdbR7B0L49f31GvTZtPAAFEYSJ8pn9UhNUouJ\u002B81FcKmlhkAOQM3AWG2jejjpnkTbMwf6znni0nBsPbS3bvowr5pbJD6wAcOIUd9ctIsPU7Q2rsjFWqI/sqPPkgMZGOlzctqennoWKyE0Ynyqhi31XNnwcLAxa0ToG2GK4G\u002Bw==",
      "StatusCode": 202,
      "ResponseHeaders": {
        "Content-Length": "0",
        "Date": "Tue, 26 May 2020 19:09:55 GMT",
        "Server": [
          "Windows-Azure-HDFS/1.0",
          "Microsoft-HTTPAPI/2.0"
        ],
        "x-ms-client-request-id": "516429cb-6351-75a8-6a0a-ca72a1aca424",
        "x-ms-request-id": "a1dead54-f01f-004f-6791-333cf4000000",
        "x-ms-request-server-encrypted": "true",
<<<<<<< HEAD
        "x-ms-version": "2019-12-12"
=======
        "x-ms-version": "2020-02-10"
>>>>>>> 60f4876e
      },
      "ResponseBody": []
    },
    {
      "RequestUri": "https://seannsecanary.dfs.core.windows.net/test-filesystem-86a4c38a-ec8d-0121-fd84-edb46434554d/test-file-fbba5e35-ede3-3432-226b-b3b9bb72c09f?action=flush\u0026position=1024",
      "RequestMethod": "PATCH",
      "RequestHeaders": {
        "Authorization": "Sanitized",
        "Content-Length": "0",
        "traceparent": "00-e9d8e83bf772394cb88132e0ee44ff13-7583c0244da5a145-00",
        "User-Agent": [
          "azsdk-net-Storage.Files.DataLake/12.3.0-dev.20200526.1",
          "(.NET Core 4.6.28619.01; Microsoft Windows 10.0.18362 )"
        ],
        "x-ms-client-request-id": "3e8fd382-37cc-4861-6ec9-c8317f5d23a2",
        "x-ms-date": "Tue, 26 May 2020 19:09:55 GMT",
        "x-ms-return-client-request-id": "true",
<<<<<<< HEAD
        "x-ms-version": "2019-12-12"
=======
        "x-ms-version": "2020-02-10"
>>>>>>> 60f4876e
      },
      "RequestBody": null,
      "StatusCode": 200,
      "ResponseHeaders": {
        "Content-Length": "0",
        "Date": "Tue, 26 May 2020 19:09:55 GMT",
        "ETag": "\u00220x8D801A860928D22\u0022",
        "Last-Modified": "Tue, 26 May 2020 19:09:55 GMT",
        "Server": [
          "Windows-Azure-HDFS/1.0",
          "Microsoft-HTTPAPI/2.0"
        ],
        "x-ms-client-request-id": "3e8fd382-37cc-4861-6ec9-c8317f5d23a2",
        "x-ms-request-id": "a1dead55-f01f-004f-6891-333cf4000000",
        "x-ms-request-server-encrypted": "false",
<<<<<<< HEAD
        "x-ms-version": "2019-12-12"
=======
        "x-ms-version": "2020-02-10"
>>>>>>> 60f4876e
      },
      "ResponseBody": []
    },
    {
      "RequestUri": "https://seannsecanary.blob.core.windows.net/test-filesystem-86a4c38a-ec8d-0121-fd84-edb46434554d/test-file-fbba5e35-ede3-3432-226b-b3b9bb72c09f",
      "RequestMethod": "HEAD",
      "RequestHeaders": {
        "Authorization": "Sanitized",
        "traceparent": "00-f6f5a79bf4d4654e8a97327a6dbe2c12-8e52f5d9a66a3e4e-00",
        "User-Agent": [
          "azsdk-net-Storage.Files.DataLake/12.3.0-dev.20200526.1",
          "(.NET Core 4.6.28619.01; Microsoft Windows 10.0.18362 )"
        ],
        "x-ms-client-request-id": "cdefff8a-651c-e258-f344-f20588ea899a",
        "x-ms-date": "Tue, 26 May 2020 19:09:55 GMT",
        "x-ms-return-client-request-id": "true",
<<<<<<< HEAD
        "x-ms-version": "2019-12-12"
=======
        "x-ms-version": "2020-02-10"
>>>>>>> 60f4876e
      },
      "RequestBody": null,
      "StatusCode": 200,
      "ResponseHeaders": {
        "Accept-Ranges": "bytes",
        "Content-Length": "0",
        "Content-Type": "application/octet-stream",
        "Date": "Tue, 26 May 2020 19:09:55 GMT",
        "ETag": "\u00220x8D801A860928D22\u0022",
        "Last-Modified": "Tue, 26 May 2020 19:09:55 GMT",
        "Server": [
          "Windows-Azure-Blob/1.0",
          "Microsoft-HTTPAPI/2.0"
        ],
        "x-ms-access-tier": "Hot",
        "x-ms-access-tier-inferred": "true",
        "x-ms-blob-type": "BlockBlob",
        "x-ms-client-request-id": "cdefff8a-651c-e258-f344-f20588ea899a",
        "x-ms-creation-time": "Tue, 26 May 2020 19:09:55 GMT",
        "x-ms-lease-state": "available",
        "x-ms-lease-status": "unlocked",
        "x-ms-meta-Capital": "letter",
        "x-ms-meta-foo": "bar",
        "x-ms-meta-meta": "data",
        "x-ms-meta-UPPER": "case",
        "x-ms-request-id": "73fcec94-c01e-0026-2d91-3305b8000000",
        "x-ms-server-encrypted": "true",
<<<<<<< HEAD
        "x-ms-version": "2019-12-12"
=======
        "x-ms-version": "2020-02-10"
>>>>>>> 60f4876e
      },
      "ResponseBody": []
    },
    {
      "RequestUri": "https://seannsecanary.blob.core.windows.net/test-filesystem-86a4c38a-ec8d-0121-fd84-edb46434554d?restype=container",
      "RequestMethod": "DELETE",
      "RequestHeaders": {
        "Authorization": "Sanitized",
        "traceparent": "00-12b629c29742b84fa99e40253ce1e935-1e949b51a9c2e049-00",
        "User-Agent": [
          "azsdk-net-Storage.Files.DataLake/12.3.0-dev.20200526.1",
          "(.NET Core 4.6.28619.01; Microsoft Windows 10.0.18362 )"
        ],
        "x-ms-client-request-id": "7fa78199-566d-b786-cf69-baf74acff222",
        "x-ms-date": "Tue, 26 May 2020 19:09:55 GMT",
        "x-ms-return-client-request-id": "true",
<<<<<<< HEAD
        "x-ms-version": "2019-12-12"
=======
        "x-ms-version": "2020-02-10"
>>>>>>> 60f4876e
      },
      "RequestBody": null,
      "StatusCode": 202,
      "ResponseHeaders": {
        "Content-Length": "0",
        "Date": "Tue, 26 May 2020 19:09:55 GMT",
        "Server": [
          "Windows-Azure-Blob/1.0",
          "Microsoft-HTTPAPI/2.0"
        ],
        "x-ms-client-request-id": "7fa78199-566d-b786-cf69-baf74acff222",
        "x-ms-request-id": "73fceca3-c01e-0026-3791-3305b8000000",
<<<<<<< HEAD
        "x-ms-version": "2019-12-12"
=======
        "x-ms-version": "2020-02-10"
>>>>>>> 60f4876e
      },
      "ResponseBody": []
    }
  ],
  "Variables": {
    "RandomSeed": "927470457",
    "Storage_TestConfigHierarchicalNamespace": "NamespaceTenant\nseannsecanary\nU2FuaXRpemVk\nhttps://seannsecanary.blob.core.windows.net\nhttps://seannsecanary.file.core.windows.net\nhttps://seannsecanary.queue.core.windows.net\nhttps://seannsecanary.table.core.windows.net\n\n\n\n\nhttps://seannsecanary-secondary.blob.core.windows.net\nhttps://seannsecanary-secondary.file.core.windows.net\nhttps://seannsecanary-secondary.queue.core.windows.net\nhttps://seannsecanary-secondary.table.core.windows.net\n68390a19-a643-458b-b726-408abf67b4fc\nSanitized\n72f988bf-86f1-41af-91ab-2d7cd011db47\nhttps://login.microsoftonline.com/\nCloud\nBlobEndpoint=https://seannsecanary.blob.core.windows.net/;QueueEndpoint=https://seannsecanary.queue.core.windows.net/;FileEndpoint=https://seannsecanary.file.core.windows.net/;BlobSecondaryEndpoint=https://seannsecanary-secondary.blob.core.windows.net/;QueueSecondaryEndpoint=https://seannsecanary-secondary.queue.core.windows.net/;FileSecondaryEndpoint=https://seannsecanary-secondary.file.core.windows.net/;AccountName=seannsecanary;AccountKey=Sanitized\n"
  }
}<|MERGE_RESOLUTION|>--- conflicted
+++ resolved
@@ -14,11 +14,7 @@
         "x-ms-client-request-id": "b13bf99f-6fc9-966c-d29c-f1215faea7e7",
         "x-ms-date": "Tue, 26 May 2020 19:09:54 GMT",
         "x-ms-return-client-request-id": "true",
-<<<<<<< HEAD
-        "x-ms-version": "2019-12-12"
-=======
-        "x-ms-version": "2020-02-10"
->>>>>>> 60f4876e
+        "x-ms-version": "2020-02-10"
       },
       "RequestBody": null,
       "StatusCode": 201,
@@ -33,11 +29,7 @@
         ],
         "x-ms-client-request-id": "b13bf99f-6fc9-966c-d29c-f1215faea7e7",
         "x-ms-request-id": "73fcec3c-c01e-0026-6c91-3305b8000000",
-<<<<<<< HEAD
-        "x-ms-version": "2019-12-12"
-=======
-        "x-ms-version": "2020-02-10"
->>>>>>> 60f4876e
+        "x-ms-version": "2020-02-10"
       },
       "ResponseBody": []
     },
@@ -55,11 +47,7 @@
         "x-ms-date": "Tue, 26 May 2020 19:09:54 GMT",
         "x-ms-properties": "foo=YmFy,meta=ZGF0YQ==,Capital=bGV0dGVy,UPPER=Y2FzZQ==",
         "x-ms-return-client-request-id": "true",
-<<<<<<< HEAD
-        "x-ms-version": "2019-12-12"
-=======
-        "x-ms-version": "2020-02-10"
->>>>>>> 60f4876e
+        "x-ms-version": "2020-02-10"
       },
       "RequestBody": null,
       "StatusCode": 201,
@@ -74,11 +62,7 @@
         ],
         "x-ms-client-request-id": "a35dc752-9153-8389-9420-795a673088b3",
         "x-ms-request-id": "a1dead53-f01f-004f-6691-333cf4000000",
-<<<<<<< HEAD
-        "x-ms-version": "2019-12-12"
-=======
-        "x-ms-version": "2020-02-10"
->>>>>>> 60f4876e
+        "x-ms-version": "2020-02-10"
       },
       "ResponseBody": []
     },
@@ -96,11 +80,7 @@
         "x-ms-client-request-id": "516429cb-6351-75a8-6a0a-ca72a1aca424",
         "x-ms-date": "Tue, 26 May 2020 19:09:55 GMT",
         "x-ms-return-client-request-id": "true",
-<<<<<<< HEAD
-        "x-ms-version": "2019-12-12"
-=======
-        "x-ms-version": "2020-02-10"
->>>>>>> 60f4876e
+        "x-ms-version": "2020-02-10"
       },
       "RequestBody": "JYcVavmjgyTzwdpyZH7ZJCxJeeKjY4KxxwaOXryz2mDbUfzYmT3tkdqWCCITv9CkkY6Ncvjd/MIFY6PzFCVoQOZ6lhOCAIvvXOcIDFpgngc26swtJmhn/lQ60zWZ\u002Bn21Lsc7mCm8IpADnRYQ1fBnpcWbvCpZOhp9Epi/SC1VVWFqUt6SJAXdecc7KYhSVihk0i1v/T1TXPOtvYWQ/dpjrUi0poIS1IC/vkNiHRCSK7xvW3X/5VckF/bq5WZ/THzt2Hw/nrCmUf2tsD/68T7iG5LJIaJkY8fwj4\u002BLJ\u002B8ZQHHHdEWUUowMyQl4UjUYKSW4B8nUtivZiHS0Tw4gGioNk2/OM3z4TskFvVeZ7BCS2GZp0x8lRYlF7ezQ4AN\u002B667ear/FSfapv7kAzvjTP5xkIXaot0cK503miUWQKG3Gh9GpuoJRzI9vvxRmJXaQca1PbL6M1TRn1IJx38CwGZdLOkcnKoUZElXnOPcypMLXVReXQLuvObGdQeYA4OzPvqV8G\u002BsuaUcoNlpppZ08NDC/mYqoGdncnACWieieGTJoGHpRtojXqOvQbwphRpMUYQ22QEZiJqXMoH7qmN9eihwnAI0j6n6n6PGe2KnPelVsgijb59nsBvHUhRUK7BALceTtOUUG8XaOD1dUw037/CYpfRW3g6NCOvqbTmVpnfvgk2bF4UAQZpGyTNeBl0Kj2Iju4G76VO5Bq/5LaqIRJXJbdDDnNhrlGReEBTbLwKO393XceryN5j93gzZBxPvuoSdkJiMSvKJtCcdXdk64depbk3MtNKq2zo3xb7Lko1QclWQOZpp/pTvSbnD0NW/wvw5L5jCIwWx8rleVIUzwiWZzO\u002BDqqQ9Q2\u002B43WsY6wpgdALCkmL0jk9T4krhC6oTu4uQKgPqPBRX\u002B\u002BwpCUGelQuu\u002BdyCcS/GpT6cM8hdXDfFqSHfhL0GejvuapZyy4UJsUk/Mg3JjUpbzYTFSgxL\u002Bp\u002B4Y2AjvwxKqIOkkAqZU9m1kn6DHiol\u002BBvbh7s4QSwvpm/2umgk6fY88ImOJP1DwnmvD7uNyNx1kmdERDtVEmtTeO2aopVtkKSIRimgl9cal8E9iTF0ndmPgSgA3KG6694eOqwPpR/kPXsTBYa20PqQLbB2F4k13tsUDx1tbLQGzV5Lgl0nDu6lWU\u002B2YZRW1LAtbLLxRNBU6F/Q\u002B5oCdszHDDgob1KdbR7B0L49f31GvTZtPAAFEYSJ8pn9UhNUouJ\u002B81FcKmlhkAOQM3AWG2jejjpnkTbMwf6znni0nBsPbS3bvowr5pbJD6wAcOIUd9ctIsPU7Q2rsjFWqI/sqPPkgMZGOlzctqennoWKyE0Ynyqhi31XNnwcLAxa0ToG2GK4G\u002Bw==",
       "StatusCode": 202,
@@ -114,11 +94,7 @@
         "x-ms-client-request-id": "516429cb-6351-75a8-6a0a-ca72a1aca424",
         "x-ms-request-id": "a1dead54-f01f-004f-6791-333cf4000000",
         "x-ms-request-server-encrypted": "true",
-<<<<<<< HEAD
-        "x-ms-version": "2019-12-12"
-=======
-        "x-ms-version": "2020-02-10"
->>>>>>> 60f4876e
+        "x-ms-version": "2020-02-10"
       },
       "ResponseBody": []
     },
@@ -136,11 +112,7 @@
         "x-ms-client-request-id": "3e8fd382-37cc-4861-6ec9-c8317f5d23a2",
         "x-ms-date": "Tue, 26 May 2020 19:09:55 GMT",
         "x-ms-return-client-request-id": "true",
-<<<<<<< HEAD
-        "x-ms-version": "2019-12-12"
-=======
-        "x-ms-version": "2020-02-10"
->>>>>>> 60f4876e
+        "x-ms-version": "2020-02-10"
       },
       "RequestBody": null,
       "StatusCode": 200,
@@ -156,11 +128,7 @@
         "x-ms-client-request-id": "3e8fd382-37cc-4861-6ec9-c8317f5d23a2",
         "x-ms-request-id": "a1dead55-f01f-004f-6891-333cf4000000",
         "x-ms-request-server-encrypted": "false",
-<<<<<<< HEAD
-        "x-ms-version": "2019-12-12"
-=======
-        "x-ms-version": "2020-02-10"
->>>>>>> 60f4876e
+        "x-ms-version": "2020-02-10"
       },
       "ResponseBody": []
     },
@@ -177,11 +145,7 @@
         "x-ms-client-request-id": "cdefff8a-651c-e258-f344-f20588ea899a",
         "x-ms-date": "Tue, 26 May 2020 19:09:55 GMT",
         "x-ms-return-client-request-id": "true",
-<<<<<<< HEAD
-        "x-ms-version": "2019-12-12"
-=======
-        "x-ms-version": "2020-02-10"
->>>>>>> 60f4876e
+        "x-ms-version": "2020-02-10"
       },
       "RequestBody": null,
       "StatusCode": 200,
@@ -209,11 +173,7 @@
         "x-ms-meta-UPPER": "case",
         "x-ms-request-id": "73fcec94-c01e-0026-2d91-3305b8000000",
         "x-ms-server-encrypted": "true",
-<<<<<<< HEAD
-        "x-ms-version": "2019-12-12"
-=======
-        "x-ms-version": "2020-02-10"
->>>>>>> 60f4876e
+        "x-ms-version": "2020-02-10"
       },
       "ResponseBody": []
     },
@@ -230,11 +190,7 @@
         "x-ms-client-request-id": "7fa78199-566d-b786-cf69-baf74acff222",
         "x-ms-date": "Tue, 26 May 2020 19:09:55 GMT",
         "x-ms-return-client-request-id": "true",
-<<<<<<< HEAD
-        "x-ms-version": "2019-12-12"
-=======
-        "x-ms-version": "2020-02-10"
->>>>>>> 60f4876e
+        "x-ms-version": "2020-02-10"
       },
       "RequestBody": null,
       "StatusCode": 202,
@@ -247,11 +203,7 @@
         ],
         "x-ms-client-request-id": "7fa78199-566d-b786-cf69-baf74acff222",
         "x-ms-request-id": "73fceca3-c01e-0026-3791-3305b8000000",
-<<<<<<< HEAD
-        "x-ms-version": "2019-12-12"
-=======
-        "x-ms-version": "2020-02-10"
->>>>>>> 60f4876e
+        "x-ms-version": "2020-02-10"
       },
       "ResponseBody": []
     }
