{
  "Entries": [
    {
      "RequestUri": "https://seannse.blob.core.windows.net/test-filesystem-86a4c38a-ec8d-0121-fd84-edb46434554d?restype=container",
      "RequestMethod": "PUT",
      "RequestHeaders": {
        "Accept": "application/xml",
        "Authorization": "Sanitized",
<<<<<<< HEAD
        "traceparent": "00-6c0e9a1de659c04db8ec40e03edcd422-6b7b94743cc98d4a-00",
        "User-Agent": [
          "azsdk-net-Storage.Files.DataLake/12.7.0-alpha.20210202.1",
          "(.NET Framework 4.8.4250.0; Microsoft Windows 10.0.19042 )"
        ],
        "x-ms-blob-public-access": "container",
        "x-ms-client-request-id": "b13bf99f-6fc9-966c-d29c-f1215faea7e7",
        "x-ms-date": "Wed, 03 Feb 2021 02:09:38 GMT",
=======
        "traceparent": "00-352bdadaccfeb94691333dd2d3eb5c35-a08f00cd0c2a674f-00",
        "User-Agent": [
          "azsdk-net-Storage.Files.DataLake/12.7.0-alpha.20210217.1",
          "(.NET 5.0.3; Microsoft Windows 10.0.19042)"
        ],
        "x-ms-blob-public-access": "container",
        "x-ms-client-request-id": "b13bf99f-6fc9-966c-d29c-f1215faea7e7",
        "x-ms-date": "Wed, 17 Feb 2021 22:36:53 GMT",
>>>>>>> 1814567d
        "x-ms-return-client-request-id": "true",
        "x-ms-version": "2020-06-12"
      },
      "RequestBody": null,
      "StatusCode": 201,
      "ResponseHeaders": {
        "Content-Length": "0",
<<<<<<< HEAD
        "Date": "Wed, 03 Feb 2021 02:09:39 GMT",
        "ETag": "\u00220x8D8C7E8C32312F3\u0022",
        "Last-Modified": "Wed, 03 Feb 2021 02:09:39 GMT",
=======
        "Date": "Wed, 17 Feb 2021 22:36:53 GMT",
        "ETag": "\u00220x8D8D3948652DD98\u0022",
        "Last-Modified": "Wed, 17 Feb 2021 22:36:53 GMT",
>>>>>>> 1814567d
        "Server": [
          "Windows-Azure-Blob/1.0",
          "Microsoft-HTTPAPI/2.0"
        ],
        "x-ms-client-request-id": "b13bf99f-6fc9-966c-d29c-f1215faea7e7",
<<<<<<< HEAD
        "x-ms-request-id": "fd954345-601e-00b5-56d1-f9ec4d000000",
=======
        "x-ms-request-id": "9fd0734b-501e-00ae-447d-05d24e000000",
>>>>>>> 1814567d
        "x-ms-version": "2020-06-12"
      },
      "ResponseBody": []
    },
    {
      "RequestUri": "https://seannse.dfs.core.windows.net/test-filesystem-86a4c38a-ec8d-0121-fd84-edb46434554d/test-file-fbba5e35-ede3-3432-226b-b3b9bb72c09f?resource=file",
      "RequestMethod": "PUT",
      "RequestHeaders": {
        "Accept": "application/json",
        "Authorization": "Sanitized",
<<<<<<< HEAD
        "traceparent": "00-44af39fcddca3b458862e6363cc75f5e-e98fbd4b0f37a748-00",
        "User-Agent": [
          "azsdk-net-Storage.Files.DataLake/12.7.0-alpha.20210202.1",
          "(.NET Framework 4.8.4250.0; Microsoft Windows 10.0.19042 )"
        ],
        "x-ms-client-request-id": "a35dc752-9153-8389-9420-795a673088b3",
        "x-ms-date": "Wed, 03 Feb 2021 02:09:38 GMT",
=======
        "traceparent": "00-dff4438eae245b4ca3251597f2cf7c49-138c366e30f89744-00",
        "User-Agent": [
          "azsdk-net-Storage.Files.DataLake/12.7.0-alpha.20210217.1",
          "(.NET 5.0.3; Microsoft Windows 10.0.19042)"
        ],
        "x-ms-client-request-id": "a35dc752-9153-8389-9420-795a673088b3",
        "x-ms-date": "Wed, 17 Feb 2021 22:36:53 GMT",
>>>>>>> 1814567d
        "x-ms-properties": "foo=YmFy,meta=ZGF0YQ==,Capital=bGV0dGVy,UPPER=Y2FzZQ==",
        "x-ms-return-client-request-id": "true",
        "x-ms-version": "2020-06-12"
      },
      "RequestBody": null,
      "StatusCode": 201,
      "ResponseHeaders": {
        "Content-Length": "0",
<<<<<<< HEAD
        "Date": "Wed, 03 Feb 2021 02:09:39 GMT",
        "ETag": "\u00220x8D8C7E8C35F05D7\u0022",
        "Last-Modified": "Wed, 03 Feb 2021 02:09:39 GMT",
=======
        "Date": "Wed, 17 Feb 2021 22:36:53 GMT",
        "ETag": "\u00220x8D8D39486886368\u0022",
        "Last-Modified": "Wed, 17 Feb 2021 22:36:53 GMT",
>>>>>>> 1814567d
        "Server": [
          "Windows-Azure-HDFS/1.0",
          "Microsoft-HTTPAPI/2.0"
        ],
        "x-ms-client-request-id": "a35dc752-9153-8389-9420-795a673088b3",
<<<<<<< HEAD
        "x-ms-request-id": "2e66fd67-d01f-0019-24d1-f9ffe4000000",
=======
        "x-ms-request-id": "2fa58432-401f-0024-717d-0589ff000000",
>>>>>>> 1814567d
        "x-ms-version": "2020-06-12"
      },
      "ResponseBody": []
    },
    {
      "RequestUri": "https://seannse.dfs.core.windows.net/test-filesystem-86a4c38a-ec8d-0121-fd84-edb46434554d/test-file-fbba5e35-ede3-3432-226b-b3b9bb72c09f?action=append\u0026position=0",
      "RequestMethod": "PATCH",
      "RequestHeaders": {
        "Accept": "application/json",
        "Authorization": "Sanitized",
<<<<<<< HEAD
        "Content-Length": "1843",
        "Content-Type": "application/json",
        "traceparent": "00-46cd0153e5038445a1410ff2f4e4f91d-03be7a1f49192043-00",
        "User-Agent": [
          "azsdk-net-Storage.Files.DataLake/12.7.0-alpha.20210202.1",
          "(.NET Framework 4.8.4250.0; Microsoft Windows 10.0.19042 )"
        ],
        "x-ms-client-request-id": "516429cb-6351-75a8-6a0a-ca72a1aca424",
        "x-ms-date": "Wed, 03 Feb 2021 02:09:38 GMT",
=======
        "Content-Length": "1024",
        "traceparent": "00-41fa9919f18837438db811a1a0f33ee6-6cb9b1eac25a2946-00",
        "User-Agent": [
          "azsdk-net-Storage.Files.DataLake/12.7.0-alpha.20210217.1",
          "(.NET 5.0.3; Microsoft Windows 10.0.19042)"
        ],
        "x-ms-client-request-id": "516429cb-6351-75a8-6a0a-ca72a1aca424",
        "x-ms-date": "Wed, 17 Feb 2021 22:36:54 GMT",
>>>>>>> 1814567d
        "x-ms-return-client-request-id": "true",
        "x-ms-version": "2020-06-12"
      },
      "RequestBody": [
        "%\uFFFD\u0015j\uFFFD\uFFFD\uFFFD$\uFFFD\uFFFD\uFFFDrd~\uFFFD$,Iy\uFFFDc\uFFFD\uFFFD\uFFFD\u0006\uFFFD^\uFFFD\uFFFD\uFFFD\u0060\uFFFDQ\uFFFD\u0619=\uFFFD\u0696\b\u0022\u0013\uFFFD\u0424\uFFFD\uFFFD\uFFFDr\uFFFD\uFFFD\uFFFD\uFFFD\u0005c\uFFFD\uFFFD\u0014%h@\uFFFDz\uFFFD\u0013\uFFFD\u0000\uFFFD\uFFFD\\\uFFFD\b\fZ\u0060\uFFFD\u00076\uFFFD\uFFFD-\u0026hg\uFFFDT:\uFFFD5\uFFFD\uFFFD}\uFFFD.\uFFFD;\uFFFD)\uFFFD\u0022\uFFFD\u0003\uFFFD\u0016\u0010\uFFFD\uFFFDg\uFFFD\u015B\uFFFD*Y:\u001A}\u0012\uFFFD\uFFFDH-UUajR\u0792$\u0005\uFFFDy\uFFFD;)\uFFFDRV(d\uFFFD-o\uFFFD=S\\\uDB77\uDF45\uFFFD\uFFFD\uFFFDc\uFFFDH\uFFFD\uFFFD\uFFFD\u0012\u0500\uFFFD\uFFFDCb\u001D\u0010\uFFFD\u002B\uFFFDo[u\uFFFD\uFFFDW$\u0017\uFFFD\uFFFD\uFFFDf\u007FL|\uFFFD\uFFFD|?\uFFFD\uFFFD\uFFFDQ\uFFFD\uFFFD\uFFFD?\uFFFD\uFFFD\u003E\uFFFD\u001B\uFFFD\uFFFD!\uFFFDdc\uFFFD\uFFFD\uFFFD\uFFFD\u0027\uFFFD\u0019@q\uFFFDtE\uFFFDR\uFFFD\f\uFFFD\txR5\u0018)%\uFFFD\u0007\uFFFD\u0536\u002B\u0648t\uFFFDO\u000E \u001A*\r",
        "\uFFFDo\uFFFD3|\uFFFDN\uFFFD\u0005\uFFFDW\uFFFD\uFFFD\u0010\uFFFD\uFFFDfi\uFFFD\u001F%E\uFFFDE\uFFFD\uFFFD\uFFFD\uFFFD\u0003~\uFFFD\uFFFDj\uFFFD\uFFFDI\uFFFD\uFFFD\uFFFD\uFFFD\u0000\uFFFD\uFFFD\uFFFD?\uFFFDd!v\uFFFD\uFFFDG\n",
        "\uFFFDM\uFFFDE\uFFFD(m\u0187\u0469\uFFFD\uFFFDQ\u030Fo\uFFFD\u0014f%v\uFFFDq\uFFFDOl\uFFFD\uFFFD\uFFFD4g\u0502q\uFFFD\uFFFD\uFFFD\u0019\uFFFDK:G\u0027*\uFFFD\u0019\u0012U\uFFFD8\uFFFD2\uFFFD\uFFFD\uFFFDU\u0017\uFFFD@\uFFFD\uFFFD9\uFFFD\uFFFDA\uFFFD\u0000\uFFFD\uFFFD\u03FE\uFFFD|\u001B\uFFFD.iG(6Zi\uFFFD\uFFFD\u003C40\uFFFD\uFFFD\uFFFD\uFFFD\u0019\uFFFD\u071C\u0000\uFFFD\uFFFD\uFFFD\u00192h\u0018zQ\uFFFD\uFFFD\u05E8\uFFFD\uFFFDo\n",
        "aF\uFFFD\u0014a\r",
        "\uFFFD@Fb\u0026\uFFFD\u0320~\uFFFD\uFFFD^\uFFFD\u001C\u0027\u0000\uFFFD#\uFFFD~\uFFFD\uFFFD\uFFFD\u0629\uFFFDzUl\uFFFD(\uFFFD\uFFFD\uFFFD\uFFFD\u0006\uFFFD\u0505\u0015\n",
        "\uFFFD\u0010\u000Bq\uFFFD\uFFFD9E\u0006\uFFFDv\uFFFD\u000FWT\uFFFDM\uFFFD\uFFFD\u0026)}\u0015\uFFFD\uFFFD\uFFFDB:\uFFFD\uFFFDNei\uFFFD\uFFFD\uFFFDf\uFFFD\uFFFD@\u0010f\uFFFD\uFFFDL\u05C1\uFFFDB\uFFFD\u0608\uFFFD\uFFFDn\uFFFDT\uFFFDA\uFFFD\uFFFDKj\uFFFD\u0011%r[t0\uFFFD6\u001A\uFFFD\u0019\u0017\uFFFD\u00056\uFFFD\uFFFD\uFFFD\uFFFD\uFFFDu\uFFFDz\uFFFD\uFFFD\uFFFD?w\uFFFD6A\uFFFD\uFFFD\uFFFD\u0027d\u0026#\u0012\uFFFD\uFFFDm\t\uFFFDWvN\uFFFDu\uFFFD[\uFFFDs-4\uFFFD\uFFFD\u038D\uFFFDo\uFFFD\uFFFDT\u001C\uFFFDd\u000Ef\uFFFD\u007F\uFFFD;\uFFFDnp\uFFFD5o\uFFFD\u000EK\uFFFD0\uFFFD\uFFFDl|\uFFFDW\uFFFD!L\uFFFDfs;\uFFFD\uFFFD\u000FP\uFFFD\uFFFD7Z\uFFFD:\u0098\u001D\u0000\uFFFD\uFFFD\uFFFD\uFFFD#\uFFFD\uFFFD\uFFFD\uFFFD\uFFFDB\uFFFD\uFFFD\uFFFD\uFFFD\n",
        "\uFFFD\uFFFD\uFFFD\u0005\u0015\uFFFD\uFFFD\n",
        "BPg\uFFFDB\uFFFDw \uFFFDK\uFFFDO\uFFFD\f\uFFFD\u0017W\r",
        "\uFFFDjHw\uFFFD/A\uFFFD\uFFFD\uFFFD\uFFFD\uFFFD\uFFFD\uFFFD\uFFFDBlRO\u0303rcR\uFFFD\uFFFDa1R\uFFFD\u0012\uFFFD\uFFFD\uFFFD\u0018\uFFFD\b\uFFFD\uFFFD\u0012\uFFFD \uFFFD$\u0002\uFFFDT\uFFFDmd\uFFFD\uFFFD\u01CA\uFFFD~\u0006\uFFFD\uFFFD\uFFFD\uFFFD\u0010K\u000B\uFFFD\uFFFD\uFFFD\uFFFD\t:}\uFFFD\u003C\u0022c\uFFFD?P\uFFFDk\uFFFD\uFFFD\uFFFDr7\u001Dd\uFFFD\uFFFD\u0011\u000E\uFFFDD\uFFFD\uFFFD\uFFFD;f\uFFFD\uFFFD[d)\u0022\u0011\uFFFDh%\uFFFD\u01A5\uFFFDObL]\u0027vc\uFFFDJ\u00007(n\uFFFD\uFFFD\uFFFD\uFFFD\uFFFD\u0003\uFFFDG\uFFFD\u000F^\uFFFD\uFFFDa\uFFFD\uFFFD\u003E\uFFFD\u000Bl\u001D\uFFFD\uFFFDMw\uFFFD\uFFFD\u0003\uFFFD[[-\u0001\uFFFDW\uFFFD\uFFFDI\u00FB\uFFFDVS\uFFFDe\u0015\uFFFD,\u000B[,\uFFFDQ4\u0015:\u0017\uFFFD\u003E\u601D\uFFFD1\uFFFD\u000E\n",
        "\u001B\u0527[G\uFFFDt/\uFFFD_\uFFFDQ\uFFFDM\uFFFDO\u0000\u0001Da\u0022|\uFFFD\u007FT\uFFFD\uFFFD(\uFFFD\uFFFD\uFFFD\uFFFDW\n",
        "\uFFFDXd\u0000\uFFFD\f\uFFFD\u0005\uFFFD\uFFFD7\uFFFD\uFFFD\uFFFD\uFFFDM\uFFFD0\u007F\uFFFD\uFFFD-\u0027\u0006\uFFFD\uFFFDKv\uFFFD\n",
        "\uFFFD\uFFFD\uFFFDC\uFFFD\u0000\u001C8\uFFFD\u001D\uFFFD\uFFFDH\uFFFD\uFFFD;Cj\uFFFDU\uFFFD#\uFFFD*\u003C\uFFFD 1\uFFFD\uFFFD\uFFFD7-\uFFFD\uFFFD\uFFFDb\uFFFD\u0013F\u0027\u02A8b\uFFFDU\u035F\u0007\u000B\u0003\u0016\uFFFDN\uFFFD\uFFFD\u0018\uFFFD\u0006\uFFFD"
      ],
      "StatusCode": 202,
      "ResponseHeaders": {
        "Content-Length": "0",
<<<<<<< HEAD
        "Date": "Wed, 03 Feb 2021 02:09:39 GMT",
=======
        "Date": "Wed, 17 Feb 2021 22:36:53 GMT",
>>>>>>> 1814567d
        "Server": [
          "Windows-Azure-HDFS/1.0",
          "Microsoft-HTTPAPI/2.0"
        ],
        "x-ms-client-request-id": "516429cb-6351-75a8-6a0a-ca72a1aca424",
<<<<<<< HEAD
        "x-ms-request-id": "2e66fd6e-d01f-0019-2bd1-f9ffe4000000",
=======
        "x-ms-request-id": "2fa58439-401f-0024-787d-0589ff000000",
>>>>>>> 1814567d
        "x-ms-request-server-encrypted": "true",
        "x-ms-version": "2020-06-12"
      },
      "ResponseBody": []
    },
    {
      "RequestUri": "https://seannse.dfs.core.windows.net/test-filesystem-86a4c38a-ec8d-0121-fd84-edb46434554d/test-file-fbba5e35-ede3-3432-226b-b3b9bb72c09f?action=flush\u0026position=1024",
      "RequestMethod": "PATCH",
      "RequestHeaders": {
        "Accept": "application/json",
        "Authorization": "Sanitized",
<<<<<<< HEAD
        "traceparent": "00-75bdcece071f4340bbb2cd50051fa88e-ed72beaa1a05eb43-00",
        "User-Agent": [
          "azsdk-net-Storage.Files.DataLake/12.7.0-alpha.20210202.1",
          "(.NET Framework 4.8.4250.0; Microsoft Windows 10.0.19042 )"
        ],
        "x-ms-client-request-id": "3e8fd382-37cc-4861-6ec9-c8317f5d23a2",
        "x-ms-date": "Wed, 03 Feb 2021 02:09:39 GMT",
=======
        "Content-Length": "0",
        "traceparent": "00-37f5484c35c97544b4d42e760fff2fae-24e075a48e28f54a-00",
        "User-Agent": [
          "azsdk-net-Storage.Files.DataLake/12.7.0-alpha.20210217.1",
          "(.NET 5.0.3; Microsoft Windows 10.0.19042)"
        ],
        "x-ms-client-request-id": "3e8fd382-37cc-4861-6ec9-c8317f5d23a2",
        "x-ms-date": "Wed, 17 Feb 2021 22:36:54 GMT",
>>>>>>> 1814567d
        "x-ms-return-client-request-id": "true",
        "x-ms-version": "2020-06-12"
      },
      "RequestBody": null,
      "StatusCode": 200,
      "ResponseHeaders": {
        "Content-Length": "0",
<<<<<<< HEAD
        "Date": "Wed, 03 Feb 2021 02:09:39 GMT",
        "ETag": "\u00220x8D8C7E8C3879D5B\u0022",
        "Last-Modified": "Wed, 03 Feb 2021 02:09:39 GMT",
=======
        "Date": "Wed, 17 Feb 2021 22:36:53 GMT",
        "ETag": "\u00220x8D8D39486A34739\u0022",
        "Last-Modified": "Wed, 17 Feb 2021 22:36:54 GMT",
>>>>>>> 1814567d
        "Server": [
          "Windows-Azure-HDFS/1.0",
          "Microsoft-HTTPAPI/2.0"
        ],
        "x-ms-client-request-id": "3e8fd382-37cc-4861-6ec9-c8317f5d23a2",
<<<<<<< HEAD
        "x-ms-request-id": "2e66fd7e-d01f-0019-3bd1-f9ffe4000000",
=======
        "x-ms-request-id": "2fa58442-401f-0024-807d-0589ff000000",
>>>>>>> 1814567d
        "x-ms-request-server-encrypted": "false",
        "x-ms-version": "2020-06-12"
      },
      "ResponseBody": []
    },
    {
      "RequestUri": "https://seannse.blob.core.windows.net/test-filesystem-86a4c38a-ec8d-0121-fd84-edb46434554d/test-file-fbba5e35-ede3-3432-226b-b3b9bb72c09f",
      "RequestMethod": "HEAD",
      "RequestHeaders": {
        "Accept": "application/xml",
        "Authorization": "Sanitized",
<<<<<<< HEAD
        "traceparent": "00-1ba50937f8786b4eb89366d3210a7a45-2596c8976471be4e-00",
        "User-Agent": [
          "azsdk-net-Storage.Files.DataLake/12.7.0-alpha.20210202.1",
          "(.NET Framework 4.8.4250.0; Microsoft Windows 10.0.19042 )"
        ],
        "x-ms-client-request-id": "cdefff8a-651c-e258-f344-f20588ea899a",
        "x-ms-date": "Wed, 03 Feb 2021 02:09:39 GMT",
=======
        "traceparent": "00-d014fc4ec4ac4c44b19981db83ef899c-51ec97a30c670349-00",
        "User-Agent": [
          "azsdk-net-Storage.Files.DataLake/12.7.0-alpha.20210217.1",
          "(.NET 5.0.3; Microsoft Windows 10.0.19042)"
        ],
        "x-ms-client-request-id": "cdefff8a-651c-e258-f344-f20588ea899a",
        "x-ms-date": "Wed, 17 Feb 2021 22:36:54 GMT",
>>>>>>> 1814567d
        "x-ms-return-client-request-id": "true",
        "x-ms-version": "2020-06-12"
      },
      "RequestBody": null,
      "StatusCode": 200,
      "ResponseHeaders": {
        "Accept-Ranges": "bytes",
        "Content-Length": "1024",
        "Content-Type": "application/octet-stream",
<<<<<<< HEAD
        "Date": "Wed, 03 Feb 2021 02:09:39 GMT",
        "ETag": "\u00220x8D8C7E8C3879D5B\u0022",
        "Last-Modified": "Wed, 03 Feb 2021 02:09:39 GMT",
=======
        "Date": "Wed, 17 Feb 2021 22:36:53 GMT",
        "ETag": "\u00220x8D8D39486A34739\u0022",
        "Last-Modified": "Wed, 17 Feb 2021 22:36:54 GMT",
>>>>>>> 1814567d
        "Server": [
          "Windows-Azure-Blob/1.0",
          "Microsoft-HTTPAPI/2.0"
        ],
        "x-ms-access-tier": "Hot",
        "x-ms-access-tier-inferred": "true",
        "x-ms-blob-type": "BlockBlob",
        "x-ms-client-request-id": "cdefff8a-651c-e258-f344-f20588ea899a",
<<<<<<< HEAD
        "x-ms-creation-time": "Wed, 03 Feb 2021 02:09:39 GMT",
=======
        "x-ms-creation-time": "Wed, 17 Feb 2021 22:36:53 GMT",
>>>>>>> 1814567d
        "x-ms-group": "$superuser",
        "x-ms-lease-state": "available",
        "x-ms-lease-status": "unlocked",
        "x-ms-meta-Capital": "letter",
        "x-ms-meta-foo": "bar",
        "x-ms-meta-meta": "data",
        "x-ms-meta-UPPER": "case",
        "x-ms-owner": "$superuser",
        "x-ms-permissions": "rw-r-----",
<<<<<<< HEAD
        "x-ms-request-id": "fd95454b-601e-00b5-31d1-f9ec4d000000",
=======
        "x-ms-request-id": "9fd07674-501e-00ae-297d-05d24e000000",
>>>>>>> 1814567d
        "x-ms-server-encrypted": "true",
        "x-ms-version": "2020-06-12"
      },
      "ResponseBody": []
    },
    {
      "RequestUri": "https://seannse.blob.core.windows.net/test-filesystem-86a4c38a-ec8d-0121-fd84-edb46434554d?restype=container",
      "RequestMethod": "DELETE",
      "RequestHeaders": {
        "Accept": "application/xml",
        "Authorization": "Sanitized",
<<<<<<< HEAD
        "traceparent": "00-f0fa08bb6ddad244b173f74786fcb77e-254c1344c5353747-00",
        "User-Agent": [
          "azsdk-net-Storage.Files.DataLake/12.7.0-alpha.20210202.1",
          "(.NET Framework 4.8.4250.0; Microsoft Windows 10.0.19042 )"
        ],
        "x-ms-client-request-id": "7fa78199-566d-b786-cf69-baf74acff222",
        "x-ms-date": "Wed, 03 Feb 2021 02:09:39 GMT",
=======
        "traceparent": "00-34059cc6bc3cc249bd656f786a1e3913-c5eb9f58511e4148-00",
        "User-Agent": [
          "azsdk-net-Storage.Files.DataLake/12.7.0-alpha.20210217.1",
          "(.NET 5.0.3; Microsoft Windows 10.0.19042)"
        ],
        "x-ms-client-request-id": "7fa78199-566d-b786-cf69-baf74acff222",
        "x-ms-date": "Wed, 17 Feb 2021 22:36:54 GMT",
>>>>>>> 1814567d
        "x-ms-return-client-request-id": "true",
        "x-ms-version": "2020-06-12"
      },
      "RequestBody": null,
      "StatusCode": 202,
      "ResponseHeaders": {
        "Content-Length": "0",
<<<<<<< HEAD
        "Date": "Wed, 03 Feb 2021 02:09:39 GMT",
=======
        "Date": "Wed, 17 Feb 2021 22:36:53 GMT",
>>>>>>> 1814567d
        "Server": [
          "Windows-Azure-Blob/1.0",
          "Microsoft-HTTPAPI/2.0"
        ],
        "x-ms-client-request-id": "7fa78199-566d-b786-cf69-baf74acff222",
<<<<<<< HEAD
        "x-ms-request-id": "fd95459b-601e-00b5-79d1-f9ec4d000000",
=======
        "x-ms-request-id": "9fd076f5-501e-00ae-217d-05d24e000000",
>>>>>>> 1814567d
        "x-ms-version": "2020-06-12"
      },
      "ResponseBody": []
    }
  ],
  "Variables": {
    "RandomSeed": "927470457",
    "Storage_TestConfigHierarchicalNamespace": "NamespaceTenant\nseannse\nU2FuaXRpemVk\nhttps://seannse.blob.core.windows.net\nhttps://seannse.file.core.windows.net\nhttps://seannse.queue.core.windows.net\nhttps://seannse.table.core.windows.net\n\n\n\n\nhttps://seannse-secondary.blob.core.windows.net\nhttps://seannse-secondary.file.core.windows.net\nhttps://seannse-secondary.queue.core.windows.net\nhttps://seannse-secondary.table.core.windows.net\n68390a19-a643-458b-b726-408abf67b4fc\nSanitized\n72f988bf-86f1-41af-91ab-2d7cd011db47\nhttps://login.microsoftonline.com/\nCloud\nBlobEndpoint=https://seannse.blob.core.windows.net/;QueueEndpoint=https://seannse.queue.core.windows.net/;FileEndpoint=https://seannse.file.core.windows.net/;BlobSecondaryEndpoint=https://seannse-secondary.blob.core.windows.net/;QueueSecondaryEndpoint=https://seannse-secondary.queue.core.windows.net/;FileSecondaryEndpoint=https://seannse-secondary.file.core.windows.net/;AccountName=seannse;AccountKey=Sanitized\n"
  }
}<|MERGE_RESOLUTION|>--- conflicted
+++ resolved
@@ -1,30 +1,19 @@
 {
   "Entries": [
     {
-      "RequestUri": "https://seannse.blob.core.windows.net/test-filesystem-86a4c38a-ec8d-0121-fd84-edb46434554d?restype=container",
+      "RequestUri": "https://seannse.blob.core.windows.net/test-filesystem-d1adf3ba-20ca-06bc-d814-725ff1387859?restype=container",
       "RequestMethod": "PUT",
       "RequestHeaders": {
         "Accept": "application/xml",
         "Authorization": "Sanitized",
-<<<<<<< HEAD
-        "traceparent": "00-6c0e9a1de659c04db8ec40e03edcd422-6b7b94743cc98d4a-00",
-        "User-Agent": [
-          "azsdk-net-Storage.Files.DataLake/12.7.0-alpha.20210202.1",
-          "(.NET Framework 4.8.4250.0; Microsoft Windows 10.0.19042 )"
+        "traceparent": "00-1af0552bbd973446b46d0332ebe00968-bbc045bba600ca4d-00",
+        "User-Agent": [
+          "azsdk-net-Storage.Files.DataLake/12.7.0-alpha.20210219.1",
+          "(.NET 5.0.3; Microsoft Windows 10.0.19041)"
         ],
         "x-ms-blob-public-access": "container",
-        "x-ms-client-request-id": "b13bf99f-6fc9-966c-d29c-f1215faea7e7",
-        "x-ms-date": "Wed, 03 Feb 2021 02:09:38 GMT",
-=======
-        "traceparent": "00-352bdadaccfeb94691333dd2d3eb5c35-a08f00cd0c2a674f-00",
-        "User-Agent": [
-          "azsdk-net-Storage.Files.DataLake/12.7.0-alpha.20210217.1",
-          "(.NET 5.0.3; Microsoft Windows 10.0.19042)"
-        ],
-        "x-ms-blob-public-access": "container",
-        "x-ms-client-request-id": "b13bf99f-6fc9-966c-d29c-f1215faea7e7",
-        "x-ms-date": "Wed, 17 Feb 2021 22:36:53 GMT",
->>>>>>> 1814567d
+        "x-ms-client-request-id": "3162cc77-2ee2-4bdf-0043-97ec26b8331f",
+        "x-ms-date": "Fri, 19 Feb 2021 19:14:13 GMT",
         "x-ms-return-client-request-id": "true",
         "x-ms-version": "2020-06-12"
       },
@@ -32,52 +21,32 @@
       "StatusCode": 201,
       "ResponseHeaders": {
         "Content-Length": "0",
-<<<<<<< HEAD
-        "Date": "Wed, 03 Feb 2021 02:09:39 GMT",
-        "ETag": "\u00220x8D8C7E8C32312F3\u0022",
-        "Last-Modified": "Wed, 03 Feb 2021 02:09:39 GMT",
-=======
-        "Date": "Wed, 17 Feb 2021 22:36:53 GMT",
-        "ETag": "\u00220x8D8D3948652DD98\u0022",
-        "Last-Modified": "Wed, 17 Feb 2021 22:36:53 GMT",
->>>>>>> 1814567d
+        "Date": "Fri, 19 Feb 2021 19:14:12 GMT",
+        "ETag": "\u00220x8D8D50A8B0B2DD1\u0022",
+        "Last-Modified": "Fri, 19 Feb 2021 19:14:13 GMT",
         "Server": [
           "Windows-Azure-Blob/1.0",
           "Microsoft-HTTPAPI/2.0"
         ],
-        "x-ms-client-request-id": "b13bf99f-6fc9-966c-d29c-f1215faea7e7",
-<<<<<<< HEAD
-        "x-ms-request-id": "fd954345-601e-00b5-56d1-f9ec4d000000",
-=======
-        "x-ms-request-id": "9fd0734b-501e-00ae-447d-05d24e000000",
->>>>>>> 1814567d
-        "x-ms-version": "2020-06-12"
-      },
-      "ResponseBody": []
-    },
-    {
-      "RequestUri": "https://seannse.dfs.core.windows.net/test-filesystem-86a4c38a-ec8d-0121-fd84-edb46434554d/test-file-fbba5e35-ede3-3432-226b-b3b9bb72c09f?resource=file",
+        "x-ms-client-request-id": "3162cc77-2ee2-4bdf-0043-97ec26b8331f",
+        "x-ms-request-id": "2e6ea4de-201e-00a4-5cf3-0676f9000000",
+        "x-ms-version": "2020-06-12"
+      },
+      "ResponseBody": []
+    },
+    {
+      "RequestUri": "https://seannse.dfs.core.windows.net/test-filesystem-d1adf3ba-20ca-06bc-d814-725ff1387859/test-file-6d61720c-ab64-ca75-32ef-c39290234f26?resource=file",
       "RequestMethod": "PUT",
       "RequestHeaders": {
         "Accept": "application/json",
         "Authorization": "Sanitized",
-<<<<<<< HEAD
-        "traceparent": "00-44af39fcddca3b458862e6363cc75f5e-e98fbd4b0f37a748-00",
-        "User-Agent": [
-          "azsdk-net-Storage.Files.DataLake/12.7.0-alpha.20210202.1",
-          "(.NET Framework 4.8.4250.0; Microsoft Windows 10.0.19042 )"
-        ],
-        "x-ms-client-request-id": "a35dc752-9153-8389-9420-795a673088b3",
-        "x-ms-date": "Wed, 03 Feb 2021 02:09:38 GMT",
-=======
-        "traceparent": "00-dff4438eae245b4ca3251597f2cf7c49-138c366e30f89744-00",
-        "User-Agent": [
-          "azsdk-net-Storage.Files.DataLake/12.7.0-alpha.20210217.1",
-          "(.NET 5.0.3; Microsoft Windows 10.0.19042)"
-        ],
-        "x-ms-client-request-id": "a35dc752-9153-8389-9420-795a673088b3",
-        "x-ms-date": "Wed, 17 Feb 2021 22:36:53 GMT",
->>>>>>> 1814567d
+        "traceparent": "00-85d5aeb623b1274abe71da2af507b7e9-c5bd59809b350949-00",
+        "User-Agent": [
+          "azsdk-net-Storage.Files.DataLake/12.7.0-alpha.20210219.1",
+          "(.NET 5.0.3; Microsoft Windows 10.0.19041)"
+        ],
+        "x-ms-client-request-id": "c879f23e-d171-98b1-5dac-8ed29deb0ba9",
+        "x-ms-date": "Fri, 19 Feb 2021 19:14:14 GMT",
         "x-ms-properties": "foo=YmFy,meta=ZGF0YQ==,Capital=bGV0dGVy,UPPER=Y2FzZQ==",
         "x-ms-return-client-request-id": "true",
         "x-ms-version": "2020-06-12"
@@ -86,119 +55,76 @@
       "StatusCode": 201,
       "ResponseHeaders": {
         "Content-Length": "0",
-<<<<<<< HEAD
-        "Date": "Wed, 03 Feb 2021 02:09:39 GMT",
-        "ETag": "\u00220x8D8C7E8C35F05D7\u0022",
-        "Last-Modified": "Wed, 03 Feb 2021 02:09:39 GMT",
-=======
-        "Date": "Wed, 17 Feb 2021 22:36:53 GMT",
-        "ETag": "\u00220x8D8D39486886368\u0022",
-        "Last-Modified": "Wed, 17 Feb 2021 22:36:53 GMT",
->>>>>>> 1814567d
+        "Date": "Fri, 19 Feb 2021 19:14:12 GMT",
+        "ETag": "\u00220x8D8D50A8B1BE35B\u0022",
+        "Last-Modified": "Fri, 19 Feb 2021 19:14:13 GMT",
         "Server": [
           "Windows-Azure-HDFS/1.0",
           "Microsoft-HTTPAPI/2.0"
         ],
-        "x-ms-client-request-id": "a35dc752-9153-8389-9420-795a673088b3",
-<<<<<<< HEAD
-        "x-ms-request-id": "2e66fd67-d01f-0019-24d1-f9ffe4000000",
-=======
-        "x-ms-request-id": "2fa58432-401f-0024-717d-0589ff000000",
->>>>>>> 1814567d
-        "x-ms-version": "2020-06-12"
-      },
-      "ResponseBody": []
-    },
-    {
-      "RequestUri": "https://seannse.dfs.core.windows.net/test-filesystem-86a4c38a-ec8d-0121-fd84-edb46434554d/test-file-fbba5e35-ede3-3432-226b-b3b9bb72c09f?action=append\u0026position=0",
+        "x-ms-client-request-id": "c879f23e-d171-98b1-5dac-8ed29deb0ba9",
+        "x-ms-request-id": "6f4beb12-e01f-004f-34f3-060e0b000000",
+        "x-ms-version": "2020-06-12"
+      },
+      "ResponseBody": []
+    },
+    {
+      "RequestUri": "https://seannse.dfs.core.windows.net/test-filesystem-d1adf3ba-20ca-06bc-d814-725ff1387859/test-file-6d61720c-ab64-ca75-32ef-c39290234f26?action=append\u0026position=0",
       "RequestMethod": "PATCH",
       "RequestHeaders": {
         "Accept": "application/json",
         "Authorization": "Sanitized",
-<<<<<<< HEAD
-        "Content-Length": "1843",
+        "Content-Length": "1832",
         "Content-Type": "application/json",
-        "traceparent": "00-46cd0153e5038445a1410ff2f4e4f91d-03be7a1f49192043-00",
-        "User-Agent": [
-          "azsdk-net-Storage.Files.DataLake/12.7.0-alpha.20210202.1",
-          "(.NET Framework 4.8.4250.0; Microsoft Windows 10.0.19042 )"
-        ],
-        "x-ms-client-request-id": "516429cb-6351-75a8-6a0a-ca72a1aca424",
-        "x-ms-date": "Wed, 03 Feb 2021 02:09:38 GMT",
-=======
-        "Content-Length": "1024",
-        "traceparent": "00-41fa9919f18837438db811a1a0f33ee6-6cb9b1eac25a2946-00",
-        "User-Agent": [
-          "azsdk-net-Storage.Files.DataLake/12.7.0-alpha.20210217.1",
-          "(.NET 5.0.3; Microsoft Windows 10.0.19042)"
-        ],
-        "x-ms-client-request-id": "516429cb-6351-75a8-6a0a-ca72a1aca424",
-        "x-ms-date": "Wed, 17 Feb 2021 22:36:54 GMT",
->>>>>>> 1814567d
+        "traceparent": "00-b32fdd6b105fc948806afc7bc0d954d7-6f5195b93f29eb4c-00",
+        "User-Agent": [
+          "azsdk-net-Storage.Files.DataLake/12.7.0-alpha.20210219.1",
+          "(.NET 5.0.3; Microsoft Windows 10.0.19041)"
+        ],
+        "x-ms-client-request-id": "37d59a95-a30c-bed4-9eac-35f7b085f85b",
+        "x-ms-date": "Fri, 19 Feb 2021 19:14:14 GMT",
         "x-ms-return-client-request-id": "true",
         "x-ms-version": "2020-06-12"
       },
       "RequestBody": [
-        "%\uFFFD\u0015j\uFFFD\uFFFD\uFFFD$\uFFFD\uFFFD\uFFFDrd~\uFFFD$,Iy\uFFFDc\uFFFD\uFFFD\uFFFD\u0006\uFFFD^\uFFFD\uFFFD\uFFFD\u0060\uFFFDQ\uFFFD\u0619=\uFFFD\u0696\b\u0022\u0013\uFFFD\u0424\uFFFD\uFFFD\uFFFDr\uFFFD\uFFFD\uFFFD\uFFFD\u0005c\uFFFD\uFFFD\u0014%h@\uFFFDz\uFFFD\u0013\uFFFD\u0000\uFFFD\uFFFD\\\uFFFD\b\fZ\u0060\uFFFD\u00076\uFFFD\uFFFD-\u0026hg\uFFFDT:\uFFFD5\uFFFD\uFFFD}\uFFFD.\uFFFD;\uFFFD)\uFFFD\u0022\uFFFD\u0003\uFFFD\u0016\u0010\uFFFD\uFFFDg\uFFFD\u015B\uFFFD*Y:\u001A}\u0012\uFFFD\uFFFDH-UUajR\u0792$\u0005\uFFFDy\uFFFD;)\uFFFDRV(d\uFFFD-o\uFFFD=S\\\uDB77\uDF45\uFFFD\uFFFD\uFFFDc\uFFFDH\uFFFD\uFFFD\uFFFD\u0012\u0500\uFFFD\uFFFDCb\u001D\u0010\uFFFD\u002B\uFFFDo[u\uFFFD\uFFFDW$\u0017\uFFFD\uFFFD\uFFFDf\u007FL|\uFFFD\uFFFD|?\uFFFD\uFFFD\uFFFDQ\uFFFD\uFFFD\uFFFD?\uFFFD\uFFFD\u003E\uFFFD\u001B\uFFFD\uFFFD!\uFFFDdc\uFFFD\uFFFD\uFFFD\uFFFD\u0027\uFFFD\u0019@q\uFFFDtE\uFFFDR\uFFFD\f\uFFFD\txR5\u0018)%\uFFFD\u0007\uFFFD\u0536\u002B\u0648t\uFFFDO\u000E \u001A*\r",
-        "\uFFFDo\uFFFD3|\uFFFDN\uFFFD\u0005\uFFFDW\uFFFD\uFFFD\u0010\uFFFD\uFFFDfi\uFFFD\u001F%E\uFFFDE\uFFFD\uFFFD\uFFFD\uFFFD\u0003~\uFFFD\uFFFDj\uFFFD\uFFFDI\uFFFD\uFFFD\uFFFD\uFFFD\u0000\uFFFD\uFFFD\uFFFD?\uFFFDd!v\uFFFD\uFFFDG\n",
-        "\uFFFDM\uFFFDE\uFFFD(m\u0187\u0469\uFFFD\uFFFDQ\u030Fo\uFFFD\u0014f%v\uFFFDq\uFFFDOl\uFFFD\uFFFD\uFFFD4g\u0502q\uFFFD\uFFFD\uFFFD\u0019\uFFFDK:G\u0027*\uFFFD\u0019\u0012U\uFFFD8\uFFFD2\uFFFD\uFFFD\uFFFDU\u0017\uFFFD@\uFFFD\uFFFD9\uFFFD\uFFFDA\uFFFD\u0000\uFFFD\uFFFD\u03FE\uFFFD|\u001B\uFFFD.iG(6Zi\uFFFD\uFFFD\u003C40\uFFFD\uFFFD\uFFFD\uFFFD\u0019\uFFFD\u071C\u0000\uFFFD\uFFFD\uFFFD\u00192h\u0018zQ\uFFFD\uFFFD\u05E8\uFFFD\uFFFDo\n",
-        "aF\uFFFD\u0014a\r",
-        "\uFFFD@Fb\u0026\uFFFD\u0320~\uFFFD\uFFFD^\uFFFD\u001C\u0027\u0000\uFFFD#\uFFFD~\uFFFD\uFFFD\uFFFD\u0629\uFFFDzUl\uFFFD(\uFFFD\uFFFD\uFFFD\uFFFD\u0006\uFFFD\u0505\u0015\n",
-        "\uFFFD\u0010\u000Bq\uFFFD\uFFFD9E\u0006\uFFFDv\uFFFD\u000FWT\uFFFDM\uFFFD\uFFFD\u0026)}\u0015\uFFFD\uFFFD\uFFFDB:\uFFFD\uFFFDNei\uFFFD\uFFFD\uFFFDf\uFFFD\uFFFD@\u0010f\uFFFD\uFFFDL\u05C1\uFFFDB\uFFFD\u0608\uFFFD\uFFFDn\uFFFDT\uFFFDA\uFFFD\uFFFDKj\uFFFD\u0011%r[t0\uFFFD6\u001A\uFFFD\u0019\u0017\uFFFD\u00056\uFFFD\uFFFD\uFFFD\uFFFD\uFFFDu\uFFFDz\uFFFD\uFFFD\uFFFD?w\uFFFD6A\uFFFD\uFFFD\uFFFD\u0027d\u0026#\u0012\uFFFD\uFFFDm\t\uFFFDWvN\uFFFDu\uFFFD[\uFFFDs-4\uFFFD\uFFFD\u038D\uFFFDo\uFFFD\uFFFDT\u001C\uFFFDd\u000Ef\uFFFD\u007F\uFFFD;\uFFFDnp\uFFFD5o\uFFFD\u000EK\uFFFD0\uFFFD\uFFFDl|\uFFFDW\uFFFD!L\uFFFDfs;\uFFFD\uFFFD\u000FP\uFFFD\uFFFD7Z\uFFFD:\u0098\u001D\u0000\uFFFD\uFFFD\uFFFD\uFFFD#\uFFFD\uFFFD\uFFFD\uFFFD\uFFFDB\uFFFD\uFFFD\uFFFD\uFFFD\n",
-        "\uFFFD\uFFFD\uFFFD\u0005\u0015\uFFFD\uFFFD\n",
-        "BPg\uFFFDB\uFFFDw \uFFFDK\uFFFDO\uFFFD\f\uFFFD\u0017W\r",
-        "\uFFFDjHw\uFFFD/A\uFFFD\uFFFD\uFFFD\uFFFD\uFFFD\uFFFD\uFFFD\uFFFDBlRO\u0303rcR\uFFFD\uFFFDa1R\uFFFD\u0012\uFFFD\uFFFD\uFFFD\u0018\uFFFD\b\uFFFD\uFFFD\u0012\uFFFD \uFFFD$\u0002\uFFFDT\uFFFDmd\uFFFD\uFFFD\u01CA\uFFFD~\u0006\uFFFD\uFFFD\uFFFD\uFFFD\u0010K\u000B\uFFFD\uFFFD\uFFFD\uFFFD\t:}\uFFFD\u003C\u0022c\uFFFD?P\uFFFDk\uFFFD\uFFFD\uFFFDr7\u001Dd\uFFFD\uFFFD\u0011\u000E\uFFFDD\uFFFD\uFFFD\uFFFD;f\uFFFD\uFFFD[d)\u0022\u0011\uFFFDh%\uFFFD\u01A5\uFFFDObL]\u0027vc\uFFFDJ\u00007(n\uFFFD\uFFFD\uFFFD\uFFFD\uFFFD\u0003\uFFFDG\uFFFD\u000F^\uFFFD\uFFFDa\uFFFD\uFFFD\u003E\uFFFD\u000Bl\u001D\uFFFD\uFFFDMw\uFFFD\uFFFD\u0003\uFFFD[[-\u0001\uFFFDW\uFFFD\uFFFDI\u00FB\uFFFDVS\uFFFDe\u0015\uFFFD,\u000B[,\uFFFDQ4\u0015:\u0017\uFFFD\u003E\u601D\uFFFD1\uFFFD\u000E\n",
-        "\u001B\u0527[G\uFFFDt/\uFFFD_\uFFFDQ\uFFFDM\uFFFDO\u0000\u0001Da\u0022|\uFFFD\u007FT\uFFFD\uFFFD(\uFFFD\uFFFD\uFFFD\uFFFDW\n",
-        "\uFFFDXd\u0000\uFFFD\f\uFFFD\u0005\uFFFD\uFFFD7\uFFFD\uFFFD\uFFFD\uFFFDM\uFFFD0\u007F\uFFFD\uFFFD-\u0027\u0006\uFFFD\uFFFDKv\uFFFD\n",
-        "\uFFFD\uFFFD\uFFFDC\uFFFD\u0000\u001C8\uFFFD\u001D\uFFFD\uFFFDH\uFFFD\uFFFD;Cj\uFFFDU\uFFFD#\uFFFD*\u003C\uFFFD 1\uFFFD\uFFFD\uFFFD7-\uFFFD\uFFFD\uFFFDb\uFFFD\u0013F\u0027\u02A8b\uFFFDU\u035F\u0007\u000B\u0003\u0016\uFFFDN\uFFFD\uFFFD\u0018\uFFFD\u0006\uFFFD"
+        "\uFFFDj\uFFFD$\uFFFDGv\uFFFDv\\\uFFFD}X\u04D7U\u0004p\uFFFDCQ\uFFFD\uFFFDW\uFFFD\uFFFD\uFFFDjL\uFFFD\uFFFD\uFFFDq,\uFFFD\uFFFD\u000EI\uFFFD\uFFFD\uFFFD\uFFFD\b\r",
+        "\uFFFDq^Wn\uFFFD \uFFFD\f\uFFFD\uFFFD\uFFFD\u001A\uFFFD=G\uFFFDK)\uFFFD\uFFFD\uFFFD\uFFFD\u06C4\uFFFD\u0026\uFFFDG\uFFFD\uFFFD^\u0026\uFFFD\uFFFD\uFFFD\uFFFD\uFFFDF\uFFFDT\uFFFD\uFFFDA\f}x^\uFFFDfMn\uFFFD\uFFFD{\uFFFD\uFFFD\uFFFD\uFFFD-\uFFFD\u002B\\n\u0016\uFFFD\uFFFDPk\u0006y\uFFFDJR\uFFFD\u03B3\u0019J\uFFFDH#5q\uFFFD\uFFFD\u001F\u0011%\uFFFDw ok\uFFFDY\uFFFD\uFFFD\u0550\u000Ea\u0060\uFFFD\uFFFD?e\uFFFD\u001C\uFFFD\u07C4\uFFFD\uFFFD\uFFFD\uFFFD\uFFFD~z\uFFFD\uFFFD\u003EEd\u0002\uFFFD\uFFFD\uFFFD\u001Bt\uFFFD#t\u003E:\uFFFD\u055D$\\\uFFFD\uFFFD\uFFFD@\uFFFD\uFFFD)\uFFFD\uFFFD\uFFFDnU{\u0016\uFFFD\uFFFD\u001C\uFFFD\uFFFDId~y\uFFFD\u0005\uFFFD\u000F\uFFFD\uFFFD\u0003!NY\u001E;=I\u0004\uFFFD\u000FXQ@H\u0005\uFFFD\uFFFD^uj\uFFFD\uFFFD\uFFFD\uFFFD\uFFFD\u0004\u0010L;\u0006\uFFFDq\u07E2\uFFFD \uFFFD]\u068A\uFFFD\u0017Y\uFFFD\uFFFD\u0013=1\uFFFDz\u0013\uFFFDC@^G\uFFFD~\u00266-\uFFFD\u025B\u002B\uFFFDq\uFFFD\uFFFD\uFFFDK\uFFFD\uFFFD\u4340\b\uFFFD\uFFFD\uFFFD\u07AA\uFFFD\uFFFD1-\uFFFDDk\uFFFD|6\uFFFD\\\uFFFDM\uFFFD\uFFFD\t\uFFFD\uFFFD\uFFFD\uFFFD\uFFFD\uFFFD.X[\uFFFD\uFFFDz\uFFFDBoOR\t\uFFFD\uFFFD\uFFFD\uFFFDY*G\u0012\u0014\u07CD\\@\uFFFDq\uFFFDB\u0026A\uFFFD\uFFFD*\u0003\uFFFDBs\uFFFD#\uFFFD\uFFFD3\r",
+        "6C\u0014\uFFFDO\uFFFDFru\u0633N\uFFFD\uFFFD\uFFFD\u0004\b\uFFFD\u0000I\r",
+        "d4~\uFFFD\uFFFD\uFFFD#)!\uFFFD\uFFFD%\uFFFD\uFFFD\u0512s\uFFFD\uFFFDw\uFFFDv\uFFFD\tC\uFFFD\u001A7\uFFFD\uFFFD\uFFFD\uFFFD\u000F\uFFFD\uFFFDj\u003Ea\uFFFDR\uFFFD\uFFFD\uFFFDJ\u0653U4\u001F\uFFFDi\u003E\uFFFD7\bA\uFFFDM\u0001\uFFFD\t\uFFFD.\uFFFD\uFFFDT\uFFFD\u0019.(5~\uFFFD%M\uFFFD\u0012\uFFFDiPJ\uFFFD\u0018e\uFFFD\uFFFD\uFFFD\u060Ce\uFFFD\uFFFD_\u0005I\uFFFDc\uFFFD\u0245\uFFFD;\u0006\uFFFDX\uFFFD[\uFFFD\uFFFD$.\u001D\u3C5B\u0022\uFFFD\uFFFD?\uFFFDp\u0014\uFFFD\u021AC\u001E\uFFFD\u06D0\uFFFD1\uFFFD\uFFFD\u000F\uFFFD \f\uFFFDe\u001B\uFFFDg7p\r",
+        "\uFFFDj\u0026\u4662\t\u0014\uFFFD\uFFFD=]\u0014\uFFFD~\uFFFDY\uFFFD\uFFFD(\uFFFD\u0006\uFFFDB\uFFFD\uFFFD\uFFFDZT%%\uFFFD)6pr\uFFFD\uFFFD\uFFFD\uFFFD\uFFFD\u0019a\uFFFD\uFFFD\uFFFD\uFFFD\uFFFD/\uFFFD\uFFFD9H\u000E\uFFFD\uFFFD\uFFFD,\uFFFD\uFFFD\uFFFD\uFFFDk\uFFFD\uFFFD4\uFFFD[\u000B6\uFFFD\uFFFDn\u003C0\uFFFD\u002B\uFFFD\uFFFD\uFFFD\uFFFDs$\uFFFDbW\uFFFD\u0027\u0214\uFFFD\u007F\n",
+        "\uFFFD\u003C\u000F\uFFFD\uFFFD\uFFFD\uFFFD\u0019n\uFFFD\uFFFD\uFFFD\u0005\uFFFD\f\u07B9\uFFFDC7\u0017\u0019;\uFFFD\uFFFD\u0026TS\uFFFD\uFFFDve.\uFFFD\uFFFD\uFFFD!?R\uFFFDd\uFFFDp\uFFFD,\uFFFD]\uFFFD\uFFFDI\u000F\uFFFDG\uFFFD|\u0001s\u04F2\uFFFD;b\uFFFDe\uFFFD\uFFFDQ\uFFFD\f\uFFFDy\u0060\uFFFD\uFFFDk\uFFFD\uFFFDo1\uFFFD\u0200m\uFFFD\uFFFD\uFFFD\uFFFD\uFFFD[\uFFFD\uFFFDl\uFFFD\b)I\uFFFD1\uFFFD\uFFFD\f\uFFFD\u01CC\uFFFD\uFFFD\uFFFDt\uFFFD\uFFFD^\u0004\uFFFD\uFFFD\u067B\uFFFDW\u047C\u044F\uFFFD\u000F\u000F\r",
+        "\uFFFD\uFFFD\uFFFD\u0022\u0013q\uFFFD@\uFFFD0\uFFFD\uFFFD\uFFFD\u0013\uFFFDr:\uFFFD\uFFFD\uFFFD\u02F6.mS\u003E\u0060\uFFFD\u001E|\uFFFD\uFFFD|\uFFFD\uFFFDd\uFFFDd\uFFFD\uFFFD-\u0060,\uFFFD\u0002\u0015h\uFFFD\uFFFD_U\u000FofB\tb;\uFFFD\uFFFD\u0011\uFFFD!@0\u0000cfS|\uFFFD\uFFFD\u0232{j\uFFFD\uFFFDk\u003E\u0563\u0000\uFFFD\u0026\uFFFDH\u0016F\uFFFD\u0002\uFFFD\uFFFD\uFFFD\uFFFD3?\uFFFDx\u0001\uFFFD\u0002j_\uFFFD\uFFFDG\uFFFD\uFFFD\uFFFD\u007F\uFFFD\u040F\uFFFDn\uFFFDb\u001A@\uFFFDM \uFFFDy\u0017?\uFFFD\uFFFDG*\uFFFD\r",
+        "i\uFFFD\uFFFD8\uFFFD\u0007\uFFFD\uFFFD\uFFFD*n6\u0026\uFFFD\u0006\uFFFDm9\uFFFD\uFFFD7Hd\uFFFD\uFFFD\uFFFD@k\u592C\uFFFD\uFFFDf\u0002\u002B5WZs\uFFFD-#\uFFFDeSX8\uFFFDj\r",
+        "M\uFFFD\uFFFD!(\uFFFDj\uFFFDge=\uFFFD\uFFFD\uFFFDTWX\u0003\uFFFD7\uFFFD^\uFFFD\u001BA0h\uFFFDG\b{{\uFFFD_\u0016\uFFFDE\uFFFD:\u02DB\uFFFD\u000EZ\uFFFD\uFFFD\uFFFD\u0010\uFFFD\uFFFD5/2,\uFFFDm6\u0006\uFFFD\uFFFD\u0002* ]\uFFFD*\uFFFDb\u003E^\u0013)\uFFFDlF"
       ],
       "StatusCode": 202,
       "ResponseHeaders": {
         "Content-Length": "0",
-<<<<<<< HEAD
-        "Date": "Wed, 03 Feb 2021 02:09:39 GMT",
-=======
-        "Date": "Wed, 17 Feb 2021 22:36:53 GMT",
->>>>>>> 1814567d
+        "Date": "Fri, 19 Feb 2021 19:14:12 GMT",
         "Server": [
           "Windows-Azure-HDFS/1.0",
           "Microsoft-HTTPAPI/2.0"
         ],
-        "x-ms-client-request-id": "516429cb-6351-75a8-6a0a-ca72a1aca424",
-<<<<<<< HEAD
-        "x-ms-request-id": "2e66fd6e-d01f-0019-2bd1-f9ffe4000000",
-=======
-        "x-ms-request-id": "2fa58439-401f-0024-787d-0589ff000000",
->>>>>>> 1814567d
+        "x-ms-client-request-id": "37d59a95-a30c-bed4-9eac-35f7b085f85b",
+        "x-ms-request-id": "6f4beb27-e01f-004f-49f3-060e0b000000",
         "x-ms-request-server-encrypted": "true",
         "x-ms-version": "2020-06-12"
       },
       "ResponseBody": []
     },
     {
-      "RequestUri": "https://seannse.dfs.core.windows.net/test-filesystem-86a4c38a-ec8d-0121-fd84-edb46434554d/test-file-fbba5e35-ede3-3432-226b-b3b9bb72c09f?action=flush\u0026position=1024",
+      "RequestUri": "https://seannse.dfs.core.windows.net/test-filesystem-d1adf3ba-20ca-06bc-d814-725ff1387859/test-file-6d61720c-ab64-ca75-32ef-c39290234f26?action=flush\u0026position=1024",
       "RequestMethod": "PATCH",
       "RequestHeaders": {
         "Accept": "application/json",
         "Authorization": "Sanitized",
-<<<<<<< HEAD
-        "traceparent": "00-75bdcece071f4340bbb2cd50051fa88e-ed72beaa1a05eb43-00",
-        "User-Agent": [
-          "azsdk-net-Storage.Files.DataLake/12.7.0-alpha.20210202.1",
-          "(.NET Framework 4.8.4250.0; Microsoft Windows 10.0.19042 )"
-        ],
-        "x-ms-client-request-id": "3e8fd382-37cc-4861-6ec9-c8317f5d23a2",
-        "x-ms-date": "Wed, 03 Feb 2021 02:09:39 GMT",
-=======
-        "Content-Length": "0",
-        "traceparent": "00-37f5484c35c97544b4d42e760fff2fae-24e075a48e28f54a-00",
-        "User-Agent": [
-          "azsdk-net-Storage.Files.DataLake/12.7.0-alpha.20210217.1",
-          "(.NET 5.0.3; Microsoft Windows 10.0.19042)"
-        ],
-        "x-ms-client-request-id": "3e8fd382-37cc-4861-6ec9-c8317f5d23a2",
-        "x-ms-date": "Wed, 17 Feb 2021 22:36:54 GMT",
->>>>>>> 1814567d
+        "traceparent": "00-fbf2a94bb7838640b737c73f766d72e2-e80609bd148fe349-00",
+        "User-Agent": [
+          "azsdk-net-Storage.Files.DataLake/12.7.0-alpha.20210219.1",
+          "(.NET 5.0.3; Microsoft Windows 10.0.19041)"
+        ],
+        "x-ms-client-request-id": "023cc026-d416-229d-117b-7e453d4bd025",
+        "x-ms-date": "Fri, 19 Feb 2021 19:14:14 GMT",
         "x-ms-return-client-request-id": "true",
         "x-ms-version": "2020-06-12"
       },
@@ -206,53 +132,33 @@
       "StatusCode": 200,
       "ResponseHeaders": {
         "Content-Length": "0",
-<<<<<<< HEAD
-        "Date": "Wed, 03 Feb 2021 02:09:39 GMT",
-        "ETag": "\u00220x8D8C7E8C3879D5B\u0022",
-        "Last-Modified": "Wed, 03 Feb 2021 02:09:39 GMT",
-=======
-        "Date": "Wed, 17 Feb 2021 22:36:53 GMT",
-        "ETag": "\u00220x8D8D39486A34739\u0022",
-        "Last-Modified": "Wed, 17 Feb 2021 22:36:54 GMT",
->>>>>>> 1814567d
+        "Date": "Fri, 19 Feb 2021 19:14:12 GMT",
+        "ETag": "\u00220x8D8D50A8B336E73\u0022",
+        "Last-Modified": "Fri, 19 Feb 2021 19:14:13 GMT",
         "Server": [
           "Windows-Azure-HDFS/1.0",
           "Microsoft-HTTPAPI/2.0"
         ],
-        "x-ms-client-request-id": "3e8fd382-37cc-4861-6ec9-c8317f5d23a2",
-<<<<<<< HEAD
-        "x-ms-request-id": "2e66fd7e-d01f-0019-3bd1-f9ffe4000000",
-=======
-        "x-ms-request-id": "2fa58442-401f-0024-807d-0589ff000000",
->>>>>>> 1814567d
+        "x-ms-client-request-id": "023cc026-d416-229d-117b-7e453d4bd025",
+        "x-ms-request-id": "6f4beb34-e01f-004f-56f3-060e0b000000",
         "x-ms-request-server-encrypted": "false",
         "x-ms-version": "2020-06-12"
       },
       "ResponseBody": []
     },
     {
-      "RequestUri": "https://seannse.blob.core.windows.net/test-filesystem-86a4c38a-ec8d-0121-fd84-edb46434554d/test-file-fbba5e35-ede3-3432-226b-b3b9bb72c09f",
+      "RequestUri": "https://seannse.blob.core.windows.net/test-filesystem-d1adf3ba-20ca-06bc-d814-725ff1387859/test-file-6d61720c-ab64-ca75-32ef-c39290234f26",
       "RequestMethod": "HEAD",
       "RequestHeaders": {
         "Accept": "application/xml",
         "Authorization": "Sanitized",
-<<<<<<< HEAD
-        "traceparent": "00-1ba50937f8786b4eb89366d3210a7a45-2596c8976471be4e-00",
-        "User-Agent": [
-          "azsdk-net-Storage.Files.DataLake/12.7.0-alpha.20210202.1",
-          "(.NET Framework 4.8.4250.0; Microsoft Windows 10.0.19042 )"
-        ],
-        "x-ms-client-request-id": "cdefff8a-651c-e258-f344-f20588ea899a",
-        "x-ms-date": "Wed, 03 Feb 2021 02:09:39 GMT",
-=======
-        "traceparent": "00-d014fc4ec4ac4c44b19981db83ef899c-51ec97a30c670349-00",
-        "User-Agent": [
-          "azsdk-net-Storage.Files.DataLake/12.7.0-alpha.20210217.1",
-          "(.NET 5.0.3; Microsoft Windows 10.0.19042)"
-        ],
-        "x-ms-client-request-id": "cdefff8a-651c-e258-f344-f20588ea899a",
-        "x-ms-date": "Wed, 17 Feb 2021 22:36:54 GMT",
->>>>>>> 1814567d
+        "traceparent": "00-96bf2a33a3d4aa46b92f991d28474f75-7136a0ee7861dc49-00",
+        "User-Agent": [
+          "azsdk-net-Storage.Files.DataLake/12.7.0-alpha.20210219.1",
+          "(.NET 5.0.3; Microsoft Windows 10.0.19041)"
+        ],
+        "x-ms-client-request-id": "efd1b98a-f549-f245-0460-72df0c8c8e63",
+        "x-ms-date": "Fri, 19 Feb 2021 19:14:14 GMT",
         "x-ms-return-client-request-id": "true",
         "x-ms-version": "2020-06-12"
       },
@@ -262,15 +168,9 @@
         "Accept-Ranges": "bytes",
         "Content-Length": "1024",
         "Content-Type": "application/octet-stream",
-<<<<<<< HEAD
-        "Date": "Wed, 03 Feb 2021 02:09:39 GMT",
-        "ETag": "\u00220x8D8C7E8C3879D5B\u0022",
-        "Last-Modified": "Wed, 03 Feb 2021 02:09:39 GMT",
-=======
-        "Date": "Wed, 17 Feb 2021 22:36:53 GMT",
-        "ETag": "\u00220x8D8D39486A34739\u0022",
-        "Last-Modified": "Wed, 17 Feb 2021 22:36:54 GMT",
->>>>>>> 1814567d
+        "Date": "Fri, 19 Feb 2021 19:14:13 GMT",
+        "ETag": "\u00220x8D8D50A8B336E73\u0022",
+        "Last-Modified": "Fri, 19 Feb 2021 19:14:13 GMT",
         "Server": [
           "Windows-Azure-Blob/1.0",
           "Microsoft-HTTPAPI/2.0"
@@ -278,12 +178,8 @@
         "x-ms-access-tier": "Hot",
         "x-ms-access-tier-inferred": "true",
         "x-ms-blob-type": "BlockBlob",
-        "x-ms-client-request-id": "cdefff8a-651c-e258-f344-f20588ea899a",
-<<<<<<< HEAD
-        "x-ms-creation-time": "Wed, 03 Feb 2021 02:09:39 GMT",
-=======
-        "x-ms-creation-time": "Wed, 17 Feb 2021 22:36:53 GMT",
->>>>>>> 1814567d
+        "x-ms-client-request-id": "efd1b98a-f549-f245-0460-72df0c8c8e63",
+        "x-ms-creation-time": "Fri, 19 Feb 2021 19:14:13 GMT",
         "x-ms-group": "$superuser",
         "x-ms-lease-state": "available",
         "x-ms-lease-status": "unlocked",
@@ -293,39 +189,25 @@
         "x-ms-meta-UPPER": "case",
         "x-ms-owner": "$superuser",
         "x-ms-permissions": "rw-r-----",
-<<<<<<< HEAD
-        "x-ms-request-id": "fd95454b-601e-00b5-31d1-f9ec4d000000",
-=======
-        "x-ms-request-id": "9fd07674-501e-00ae-297d-05d24e000000",
->>>>>>> 1814567d
+        "x-ms-request-id": "2e6ea843-201e-00a4-18f3-0676f9000000",
         "x-ms-server-encrypted": "true",
         "x-ms-version": "2020-06-12"
       },
       "ResponseBody": []
     },
     {
-      "RequestUri": "https://seannse.blob.core.windows.net/test-filesystem-86a4c38a-ec8d-0121-fd84-edb46434554d?restype=container",
+      "RequestUri": "https://seannse.blob.core.windows.net/test-filesystem-d1adf3ba-20ca-06bc-d814-725ff1387859?restype=container",
       "RequestMethod": "DELETE",
       "RequestHeaders": {
         "Accept": "application/xml",
         "Authorization": "Sanitized",
-<<<<<<< HEAD
-        "traceparent": "00-f0fa08bb6ddad244b173f74786fcb77e-254c1344c5353747-00",
-        "User-Agent": [
-          "azsdk-net-Storage.Files.DataLake/12.7.0-alpha.20210202.1",
-          "(.NET Framework 4.8.4250.0; Microsoft Windows 10.0.19042 )"
-        ],
-        "x-ms-client-request-id": "7fa78199-566d-b786-cf69-baf74acff222",
-        "x-ms-date": "Wed, 03 Feb 2021 02:09:39 GMT",
-=======
-        "traceparent": "00-34059cc6bc3cc249bd656f786a1e3913-c5eb9f58511e4148-00",
-        "User-Agent": [
-          "azsdk-net-Storage.Files.DataLake/12.7.0-alpha.20210217.1",
-          "(.NET 5.0.3; Microsoft Windows 10.0.19042)"
-        ],
-        "x-ms-client-request-id": "7fa78199-566d-b786-cf69-baf74acff222",
-        "x-ms-date": "Wed, 17 Feb 2021 22:36:54 GMT",
->>>>>>> 1814567d
+        "traceparent": "00-953b16c8d966b840b7810056fbe74bb0-e91f2c832fa4a24f-00",
+        "User-Agent": [
+          "azsdk-net-Storage.Files.DataLake/12.7.0-alpha.20210219.1",
+          "(.NET 5.0.3; Microsoft Windows 10.0.19041)"
+        ],
+        "x-ms-client-request-id": "84bb06b5-e179-a5dc-37d1-d0fe8f93fe3d",
+        "x-ms-date": "Fri, 19 Feb 2021 19:14:14 GMT",
         "x-ms-return-client-request-id": "true",
         "x-ms-version": "2020-06-12"
       },
@@ -333,28 +215,20 @@
       "StatusCode": 202,
       "ResponseHeaders": {
         "Content-Length": "0",
-<<<<<<< HEAD
-        "Date": "Wed, 03 Feb 2021 02:09:39 GMT",
-=======
-        "Date": "Wed, 17 Feb 2021 22:36:53 GMT",
->>>>>>> 1814567d
+        "Date": "Fri, 19 Feb 2021 19:14:13 GMT",
         "Server": [
           "Windows-Azure-Blob/1.0",
           "Microsoft-HTTPAPI/2.0"
         ],
-        "x-ms-client-request-id": "7fa78199-566d-b786-cf69-baf74acff222",
-<<<<<<< HEAD
-        "x-ms-request-id": "fd95459b-601e-00b5-79d1-f9ec4d000000",
-=======
-        "x-ms-request-id": "9fd076f5-501e-00ae-217d-05d24e000000",
->>>>>>> 1814567d
+        "x-ms-client-request-id": "84bb06b5-e179-a5dc-37d1-d0fe8f93fe3d",
+        "x-ms-request-id": "2e6ea8f5-201e-00a4-3ff3-0676f9000000",
         "x-ms-version": "2020-06-12"
       },
       "ResponseBody": []
     }
   ],
   "Variables": {
-    "RandomSeed": "927470457",
+    "RandomSeed": "1780417148",
     "Storage_TestConfigHierarchicalNamespace": "NamespaceTenant\nseannse\nU2FuaXRpemVk\nhttps://seannse.blob.core.windows.net\nhttps://seannse.file.core.windows.net\nhttps://seannse.queue.core.windows.net\nhttps://seannse.table.core.windows.net\n\n\n\n\nhttps://seannse-secondary.blob.core.windows.net\nhttps://seannse-secondary.file.core.windows.net\nhttps://seannse-secondary.queue.core.windows.net\nhttps://seannse-secondary.table.core.windows.net\n68390a19-a643-458b-b726-408abf67b4fc\nSanitized\n72f988bf-86f1-41af-91ab-2d7cd011db47\nhttps://login.microsoftonline.com/\nCloud\nBlobEndpoint=https://seannse.blob.core.windows.net/;QueueEndpoint=https://seannse.queue.core.windows.net/;FileEndpoint=https://seannse.file.core.windows.net/;BlobSecondaryEndpoint=https://seannse-secondary.blob.core.windows.net/;QueueSecondaryEndpoint=https://seannse-secondary.queue.core.windows.net/;FileSecondaryEndpoint=https://seannse-secondary.file.core.windows.net/;AccountName=seannse;AccountKey=Sanitized\n"
   }
 }