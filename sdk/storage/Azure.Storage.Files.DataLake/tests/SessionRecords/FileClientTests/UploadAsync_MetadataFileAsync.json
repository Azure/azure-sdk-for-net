﻿{
  "Entries": [
    {
      "RequestUri": "https://seannse.blob.core.windows.net/test-filesystem-d1adf3ba-20ca-06bc-d814-725ff1387859?restype=container",
      "RequestMethod": "PUT",
      "RequestHeaders": {
        "Accept": "application/xml",
        "Authorization": "Sanitized",
        "traceparent": "00-f42539ffc6af7847a49d919f47229b0b-b667dd70a7cb0043-00",
        "User-Agent": [
          "azsdk-net-Storage.Files.DataLake/12.7.0-alpha.20210219.1",
          "(.NET 5.0.3; Microsoft Windows 10.0.19041)"
        ],
        "x-ms-blob-public-access": "container",
        "x-ms-client-request-id": "3162cc77-2ee2-4bdf-0043-97ec26b8331f",
        "x-ms-date": "Fri, 19 Feb 2021 19:59:19 GMT",
        "x-ms-return-client-request-id": "true",
<<<<<<< HEAD
        "x-ms-version": "2020-12-06"
=======
        "x-ms-version": "2021-02-12"
>>>>>>> 7e782c87
      },
      "RequestBody": null,
      "StatusCode": 201,
      "ResponseHeaders": {
        "Content-Length": "0",
        "Date": "Fri, 19 Feb 2021 19:59:17 GMT",
        "ETag": "\"0x8D8D510D7952171\"",
        "Last-Modified": "Fri, 19 Feb 2021 19:59:18 GMT",
        "Server": [
          "Windows-Azure-Blob/1.0",
          "Microsoft-HTTPAPI/2.0"
        ],
        "x-ms-client-request-id": "3162cc77-2ee2-4bdf-0043-97ec26b8331f",
        "x-ms-request-id": "46928f43-401e-0056-02f9-068eb0000000",
<<<<<<< HEAD
        "x-ms-version": "2020-12-06"
=======
        "x-ms-version": "2021-02-12"
>>>>>>> 7e782c87
      },
      "ResponseBody": []
    },
    {
      "RequestUri": "https://seannse.dfs.core.windows.net/test-filesystem-d1adf3ba-20ca-06bc-d814-725ff1387859/test-file-6d61720c-ab64-ca75-32ef-c39290234f26?resource=file",
      "RequestMethod": "PUT",
      "RequestHeaders": {
        "Accept": "application/json",
        "Authorization": "Sanitized",
        "traceparent": "00-ea47eac87e16164e8695eabde60a5763-a59ad862f158d447-00",
        "User-Agent": [
          "azsdk-net-Storage.Files.DataLake/12.7.0-alpha.20210219.1",
          "(.NET 5.0.3; Microsoft Windows 10.0.19041)"
        ],
        "x-ms-client-request-id": "c879f23e-d171-98b1-5dac-8ed29deb0ba9",
        "x-ms-date": "Fri, 19 Feb 2021 19:59:19 GMT",
        "x-ms-properties": "foo=YmFy,meta=ZGF0YQ==,Capital=bGV0dGVy,UPPER=Y2FzZQ==",
        "x-ms-return-client-request-id": "true",
<<<<<<< HEAD
        "x-ms-version": "2020-12-06"
=======
        "x-ms-version": "2021-02-12"
>>>>>>> 7e782c87
      },
      "RequestBody": null,
      "StatusCode": 201,
      "ResponseHeaders": {
        "Content-Length": "0",
        "Date": "Fri, 19 Feb 2021 19:59:17 GMT",
        "ETag": "\"0x8D8D510D7A6BF39\"",
        "Last-Modified": "Fri, 19 Feb 2021 19:59:18 GMT",
        "Server": [
          "Windows-Azure-HDFS/1.0",
          "Microsoft-HTTPAPI/2.0"
        ],
        "x-ms-client-request-id": "c879f23e-d171-98b1-5dac-8ed29deb0ba9",
        "x-ms-request-id": "d66ad2ac-f01f-0088-5ef9-069a56000000",
<<<<<<< HEAD
        "x-ms-version": "2020-12-06"
=======
        "x-ms-version": "2021-02-12"
>>>>>>> 7e782c87
      },
      "ResponseBody": []
    },
    {
      "RequestUri": "https://seannse.dfs.core.windows.net/test-filesystem-d1adf3ba-20ca-06bc-d814-725ff1387859/test-file-6d61720c-ab64-ca75-32ef-c39290234f26?action=append&position=0",
      "RequestMethod": "PATCH",
      "RequestHeaders": {
        "Accept": "application/json",
        "Authorization": "Sanitized",
        "Content-Length": "1024",
        "Content-Type": "application/octet-stream",
        "traceparent": "00-f9e00a01090a7149b5883554ae74d0ea-3b83fccba454584d-00",
        "User-Agent": [
          "azsdk-net-Storage.Files.DataLake/12.7.0-alpha.20210219.1",
          "(.NET 5.0.3; Microsoft Windows 10.0.19041)"
        ],
        "x-ms-client-request-id": "37d59a95-a30c-bed4-9eac-35f7b085f85b",
        "x-ms-date": "Fri, 19 Feb 2021 19:59:19 GMT",
        "x-ms-return-client-request-id": "true",
<<<<<<< HEAD
        "x-ms-version": "2020-12-06"
=======
        "x-ms-version": "2021-02-12"
>>>>>>> 7e782c87
      },
      "RequestBody": "v2rnJNVHdrZ2XJ19WNOXVQRwjENR56PMV5j/82pMu93zcSy80A5Jxfyq9ggN+HFeV26OIJYM1NjGGs09R4NLKaHAieem24T1JsdHp/Cbvl4moJv7vptG5pxU9bVBDH14XsxmTW6Kt3vqmPnOxS3oK1xuFqfnUGsGeaNKUubOsxlKzkgjNXHvnOgfESWhdyBva8pZ0/bVkA5hYNPLP2WVHOXfhPblxfbrfnq/xz5FZAKC2+YbdN8jdD46wdWdJFyDivRAwvMpiqbTblV7FsjPHPvRSWR+eacFuw+4qwMhTlkeOz1JBKIPWFFASAWKqF51aqXZy9v3BBBMOwbjcd+isiD7XdqKhRdZwvATPTGiehOxQ0BeR4J+JjYt/cmbK+dxnZXlj0uD6uSNgAjq48feqsDyMS2eRGudfDajXIhNvZcJoaCcvevILlhb0Md6k0JvT1IJqfq501kqRxIU341cQMNx4UImQe3VKgPUQnOjI+nzMw02QxScT85GcnXYs07L/48ECLEASQ1kNH725ZDlhiMpIauAJfyu1JJz3893/Ha1CUPjnxo38ur/0Q+Vpmo+YexSr5KiStmTVTQfjWk+7TcIQdtNAeYJ8S7AgVTtGS4oNX7jJU3jEr5pUErmGGWBwOTYjGWO8V8FSb1j4cmFpjsG91jrW8jpJC4d47GbItnJP8BwFI3ImkMe3duQgDH15KoP3yAMlmUb7mc3cA2uaibkmaIJFJGuPV0UzH7sWaT9KP8GjEK4valaVCUlkSk2cHK1q+aP688ZYaLD98rnL5XDOUgOp97jLNz4rsBriKs03lsLNq29bjww7Sug9MXfcySQYlfgJ8iU0X8KljwPrdj2jxlu3PjnBcsM3rmzQzcXGTub2iZUU7aSdmUus9j/IT9SqmSrcJcsqV2L00kP4Y5H8nwBc9Oyojti22WTuFHzDL15YJjSa6ijbzHIyIBtg5TW58Fb/a1soAgpSZUxmPAMl8eMlYH1dIfTXgSh6dm79VfRvNGPmA8PDcCQqSITcdZAvDC54O4T4XI6iJ+oy7YubVM+YNwefP+4fIjAZMtkwOwtYCyoAhVovdtfVQ9vZkIJYjvO1BH6IUAwAGNmU3yn1ciye2qJhWs+1aMAvybwSBZGtgKPluvbMz/seAGxAmpft4BHvevXf9zQj/9u+WIaQLhNIJx5Fz/c10cqnQ1pjdM4oQemqIsqbjYmvwbsbTnd0jdIZOLO5aBAa+WkrOLPZgIrNVdac5gtI7JlU1g48GoNTcvVISjxarxnZT2lhsFUV1gDwDfhg16fG0EwaJJHCHt7ll8W+UXZOsub8g5ah5zwEPv/NS8yLMptNgbnwQIqIF3CKvBiPl4TKYVsRg==",
      "StatusCode": 202,
      "ResponseHeaders": {
        "Content-Length": "0",
        "Date": "Fri, 19 Feb 2021 19:59:18 GMT",
        "Server": [
          "Windows-Azure-HDFS/1.0",
          "Microsoft-HTTPAPI/2.0"
        ],
        "x-ms-client-request-id": "37d59a95-a30c-bed4-9eac-35f7b085f85b",
        "x-ms-request-id": "d66ad2c3-f01f-0088-75f9-069a56000000",
        "x-ms-request-server-encrypted": "true",
<<<<<<< HEAD
        "x-ms-version": "2020-12-06"
=======
        "x-ms-version": "2021-02-12"
>>>>>>> 7e782c87
      },
      "ResponseBody": []
    },
    {
      "RequestUri": "https://seannse.dfs.core.windows.net/test-filesystem-d1adf3ba-20ca-06bc-d814-725ff1387859/test-file-6d61720c-ab64-ca75-32ef-c39290234f26?action=flush&position=1024",
      "RequestMethod": "PATCH",
      "RequestHeaders": {
        "Accept": "application/json",
        "Authorization": "Sanitized",
        "traceparent": "00-60fca2c73f3bb640ad106c72665f91f5-3d15aa9728012349-00",
        "User-Agent": [
          "azsdk-net-Storage.Files.DataLake/12.7.0-alpha.20210219.1",
          "(.NET 5.0.3; Microsoft Windows 10.0.19041)"
        ],
        "x-ms-client-request-id": "023cc026-d416-229d-117b-7e453d4bd025",
        "x-ms-date": "Fri, 19 Feb 2021 19:59:19 GMT",
        "x-ms-return-client-request-id": "true",
<<<<<<< HEAD
        "x-ms-version": "2020-12-06"
=======
        "x-ms-version": "2021-02-12"
>>>>>>> 7e782c87
      },
      "RequestBody": null,
      "StatusCode": 200,
      "ResponseHeaders": {
        "Content-Length": "0",
        "Date": "Fri, 19 Feb 2021 19:59:18 GMT",
        "ETag": "\"0x8D8D510D7C24469\"",
        "Last-Modified": "Fri, 19 Feb 2021 19:59:18 GMT",
        "Server": [
          "Windows-Azure-HDFS/1.0",
          "Microsoft-HTTPAPI/2.0"
        ],
        "x-ms-client-request-id": "023cc026-d416-229d-117b-7e453d4bd025",
        "x-ms-request-id": "d66ad2d3-f01f-0088-05f9-069a56000000",
        "x-ms-request-server-encrypted": "false",
<<<<<<< HEAD
        "x-ms-version": "2020-12-06"
=======
        "x-ms-version": "2021-02-12"
>>>>>>> 7e782c87
      },
      "ResponseBody": []
    },
    {
      "RequestUri": "https://seannse.blob.core.windows.net/test-filesystem-d1adf3ba-20ca-06bc-d814-725ff1387859/test-file-6d61720c-ab64-ca75-32ef-c39290234f26",
      "RequestMethod": "HEAD",
      "RequestHeaders": {
        "Accept": "application/xml",
        "Authorization": "Sanitized",
        "traceparent": "00-e770856e06b4ed47a465f1a69e309080-5733d3ba8e6cea40-00",
        "User-Agent": [
          "azsdk-net-Storage.Files.DataLake/12.7.0-alpha.20210219.1",
          "(.NET 5.0.3; Microsoft Windows 10.0.19041)"
        ],
        "x-ms-client-request-id": "efd1b98a-f549-f245-0460-72df0c8c8e63",
        "x-ms-date": "Fri, 19 Feb 2021 19:59:19 GMT",
        "x-ms-return-client-request-id": "true",
<<<<<<< HEAD
        "x-ms-version": "2020-12-06"
=======
        "x-ms-version": "2021-02-12"
>>>>>>> 7e782c87
      },
      "RequestBody": null,
      "StatusCode": 200,
      "ResponseHeaders": {
        "Accept-Ranges": "bytes",
        "Content-Length": "1024",
        "Content-Type": "application/octet-stream",
        "Date": "Fri, 19 Feb 2021 19:59:18 GMT",
        "ETag": "\"0x8D8D510D7C24469\"",
        "Last-Modified": "Fri, 19 Feb 2021 19:59:18 GMT",
        "Server": [
          "Windows-Azure-Blob/1.0",
          "Microsoft-HTTPAPI/2.0"
        ],
        "x-ms-access-tier": "Hot",
        "x-ms-access-tier-inferred": "true",
        "x-ms-blob-type": "BlockBlob",
        "x-ms-client-request-id": "efd1b98a-f549-f245-0460-72df0c8c8e63",
        "x-ms-creation-time": "Fri, 19 Feb 2021 19:59:18 GMT",
        "x-ms-group": "$superuser",
        "x-ms-lease-state": "available",
        "x-ms-lease-status": "unlocked",
        "x-ms-meta-Capital": "letter",
        "x-ms-meta-foo": "bar",
        "x-ms-meta-meta": "data",
        "x-ms-meta-UPPER": "case",
        "x-ms-owner": "$superuser",
        "x-ms-permissions": "rw-r-----",
        "x-ms-request-id": "46929073-401e-0056-1af9-068eb0000000",
        "x-ms-server-encrypted": "true",
<<<<<<< HEAD
        "x-ms-version": "2020-12-06"
=======
        "x-ms-version": "2021-02-12"
>>>>>>> 7e782c87
      },
      "ResponseBody": []
    },
    {
      "RequestUri": "https://seannse.blob.core.windows.net/test-filesystem-d1adf3ba-20ca-06bc-d814-725ff1387859?restype=container",
      "RequestMethod": "DELETE",
      "RequestHeaders": {
        "Accept": "application/xml",
        "Authorization": "Sanitized",
        "traceparent": "00-07a5b6fd083e504c8e23f1983ec1ab0d-8c07d5192b3e3141-00",
        "User-Agent": [
          "azsdk-net-Storage.Files.DataLake/12.7.0-alpha.20210219.1",
          "(.NET 5.0.3; Microsoft Windows 10.0.19041)"
        ],
        "x-ms-client-request-id": "84bb06b5-e179-a5dc-37d1-d0fe8f93fe3d",
        "x-ms-date": "Fri, 19 Feb 2021 19:59:19 GMT",
        "x-ms-return-client-request-id": "true",
<<<<<<< HEAD
        "x-ms-version": "2020-12-06"
=======
        "x-ms-version": "2021-02-12"
>>>>>>> 7e782c87
      },
      "RequestBody": null,
      "StatusCode": 202,
      "ResponseHeaders": {
        "Content-Length": "0",
        "Date": "Fri, 19 Feb 2021 19:59:18 GMT",
        "Server": [
          "Windows-Azure-Blob/1.0",
          "Microsoft-HTTPAPI/2.0"
        ],
        "x-ms-client-request-id": "84bb06b5-e179-a5dc-37d1-d0fe8f93fe3d",
        "x-ms-request-id": "469290cf-401e-0056-6bf9-068eb0000000",
<<<<<<< HEAD
        "x-ms-version": "2020-12-06"
=======
        "x-ms-version": "2021-02-12"
>>>>>>> 7e782c87
      },
      "ResponseBody": []
    }
  ],
  "Variables": {
    "RandomSeed": "1780417148",
    "Storage_TestConfigHierarchicalNamespace": "NamespaceTenant\nseannse\nU2FuaXRpemVk\nhttps://seannse.blob.core.windows.net\nhttps://seannse.file.core.windows.net\nhttps://seannse.queue.core.windows.net\nhttps://seannse.table.core.windows.net\n\n\n\n\nhttps://seannse-secondary.blob.core.windows.net\nhttps://seannse-secondary.file.core.windows.net\nhttps://seannse-secondary.queue.core.windows.net\nhttps://seannse-secondary.table.core.windows.net\n68390a19-a643-458b-b726-408abf67b4fc\nSanitized\n72f988bf-86f1-41af-91ab-2d7cd011db47\nhttps://login.microsoftonline.com/\nCloud\nBlobEndpoint=https://seannse.blob.core.windows.net/;QueueEndpoint=https://seannse.queue.core.windows.net/;FileEndpoint=https://seannse.file.core.windows.net/;BlobSecondaryEndpoint=https://seannse-secondary.blob.core.windows.net/;QueueSecondaryEndpoint=https://seannse-secondary.queue.core.windows.net/;FileSecondaryEndpoint=https://seannse-secondary.file.core.windows.net/;AccountName=seannse;AccountKey=Sanitized\n\n\n"
  }
}<|MERGE_RESOLUTION|>--- conflicted
+++ resolved
@@ -15,11 +15,7 @@
         "x-ms-client-request-id": "3162cc77-2ee2-4bdf-0043-97ec26b8331f",
         "x-ms-date": "Fri, 19 Feb 2021 19:59:19 GMT",
         "x-ms-return-client-request-id": "true",
-<<<<<<< HEAD
-        "x-ms-version": "2020-12-06"
-=======
-        "x-ms-version": "2021-02-12"
->>>>>>> 7e782c87
+        "x-ms-version": "2021-02-12"
       },
       "RequestBody": null,
       "StatusCode": 201,
@@ -34,11 +30,7 @@
         ],
         "x-ms-client-request-id": "3162cc77-2ee2-4bdf-0043-97ec26b8331f",
         "x-ms-request-id": "46928f43-401e-0056-02f9-068eb0000000",
-<<<<<<< HEAD
-        "x-ms-version": "2020-12-06"
-=======
-        "x-ms-version": "2021-02-12"
->>>>>>> 7e782c87
+        "x-ms-version": "2021-02-12"
       },
       "ResponseBody": []
     },
@@ -57,11 +49,7 @@
         "x-ms-date": "Fri, 19 Feb 2021 19:59:19 GMT",
         "x-ms-properties": "foo=YmFy,meta=ZGF0YQ==,Capital=bGV0dGVy,UPPER=Y2FzZQ==",
         "x-ms-return-client-request-id": "true",
-<<<<<<< HEAD
-        "x-ms-version": "2020-12-06"
-=======
-        "x-ms-version": "2021-02-12"
->>>>>>> 7e782c87
+        "x-ms-version": "2021-02-12"
       },
       "RequestBody": null,
       "StatusCode": 201,
@@ -76,11 +64,7 @@
         ],
         "x-ms-client-request-id": "c879f23e-d171-98b1-5dac-8ed29deb0ba9",
         "x-ms-request-id": "d66ad2ac-f01f-0088-5ef9-069a56000000",
-<<<<<<< HEAD
-        "x-ms-version": "2020-12-06"
-=======
-        "x-ms-version": "2021-02-12"
->>>>>>> 7e782c87
+        "x-ms-version": "2021-02-12"
       },
       "ResponseBody": []
     },
@@ -100,11 +84,7 @@
         "x-ms-client-request-id": "37d59a95-a30c-bed4-9eac-35f7b085f85b",
         "x-ms-date": "Fri, 19 Feb 2021 19:59:19 GMT",
         "x-ms-return-client-request-id": "true",
-<<<<<<< HEAD
-        "x-ms-version": "2020-12-06"
-=======
-        "x-ms-version": "2021-02-12"
->>>>>>> 7e782c87
+        "x-ms-version": "2021-02-12"
       },
       "RequestBody": "v2rnJNVHdrZ2XJ19WNOXVQRwjENR56PMV5j/82pMu93zcSy80A5Jxfyq9ggN+HFeV26OIJYM1NjGGs09R4NLKaHAieem24T1JsdHp/Cbvl4moJv7vptG5pxU9bVBDH14XsxmTW6Kt3vqmPnOxS3oK1xuFqfnUGsGeaNKUubOsxlKzkgjNXHvnOgfESWhdyBva8pZ0/bVkA5hYNPLP2WVHOXfhPblxfbrfnq/xz5FZAKC2+YbdN8jdD46wdWdJFyDivRAwvMpiqbTblV7FsjPHPvRSWR+eacFuw+4qwMhTlkeOz1JBKIPWFFASAWKqF51aqXZy9v3BBBMOwbjcd+isiD7XdqKhRdZwvATPTGiehOxQ0BeR4J+JjYt/cmbK+dxnZXlj0uD6uSNgAjq48feqsDyMS2eRGudfDajXIhNvZcJoaCcvevILlhb0Md6k0JvT1IJqfq501kqRxIU341cQMNx4UImQe3VKgPUQnOjI+nzMw02QxScT85GcnXYs07L/48ECLEASQ1kNH725ZDlhiMpIauAJfyu1JJz3893/Ha1CUPjnxo38ur/0Q+Vpmo+YexSr5KiStmTVTQfjWk+7TcIQdtNAeYJ8S7AgVTtGS4oNX7jJU3jEr5pUErmGGWBwOTYjGWO8V8FSb1j4cmFpjsG91jrW8jpJC4d47GbItnJP8BwFI3ImkMe3duQgDH15KoP3yAMlmUb7mc3cA2uaibkmaIJFJGuPV0UzH7sWaT9KP8GjEK4valaVCUlkSk2cHK1q+aP688ZYaLD98rnL5XDOUgOp97jLNz4rsBriKs03lsLNq29bjww7Sug9MXfcySQYlfgJ8iU0X8KljwPrdj2jxlu3PjnBcsM3rmzQzcXGTub2iZUU7aSdmUus9j/IT9SqmSrcJcsqV2L00kP4Y5H8nwBc9Oyojti22WTuFHzDL15YJjSa6ijbzHIyIBtg5TW58Fb/a1soAgpSZUxmPAMl8eMlYH1dIfTXgSh6dm79VfRvNGPmA8PDcCQqSITcdZAvDC54O4T4XI6iJ+oy7YubVM+YNwefP+4fIjAZMtkwOwtYCyoAhVovdtfVQ9vZkIJYjvO1BH6IUAwAGNmU3yn1ciye2qJhWs+1aMAvybwSBZGtgKPluvbMz/seAGxAmpft4BHvevXf9zQj/9u+WIaQLhNIJx5Fz/c10cqnQ1pjdM4oQemqIsqbjYmvwbsbTnd0jdIZOLO5aBAa+WkrOLPZgIrNVdac5gtI7JlU1g48GoNTcvVISjxarxnZT2lhsFUV1gDwDfhg16fG0EwaJJHCHt7ll8W+UXZOsub8g5ah5zwEPv/NS8yLMptNgbnwQIqIF3CKvBiPl4TKYVsRg==",
       "StatusCode": 202,
@@ -118,11 +98,7 @@
         "x-ms-client-request-id": "37d59a95-a30c-bed4-9eac-35f7b085f85b",
         "x-ms-request-id": "d66ad2c3-f01f-0088-75f9-069a56000000",
         "x-ms-request-server-encrypted": "true",
-<<<<<<< HEAD
-        "x-ms-version": "2020-12-06"
-=======
-        "x-ms-version": "2021-02-12"
->>>>>>> 7e782c87
+        "x-ms-version": "2021-02-12"
       },
       "ResponseBody": []
     },
@@ -140,11 +116,7 @@
         "x-ms-client-request-id": "023cc026-d416-229d-117b-7e453d4bd025",
         "x-ms-date": "Fri, 19 Feb 2021 19:59:19 GMT",
         "x-ms-return-client-request-id": "true",
-<<<<<<< HEAD
-        "x-ms-version": "2020-12-06"
-=======
-        "x-ms-version": "2021-02-12"
->>>>>>> 7e782c87
+        "x-ms-version": "2021-02-12"
       },
       "RequestBody": null,
       "StatusCode": 200,
@@ -160,11 +132,7 @@
         "x-ms-client-request-id": "023cc026-d416-229d-117b-7e453d4bd025",
         "x-ms-request-id": "d66ad2d3-f01f-0088-05f9-069a56000000",
         "x-ms-request-server-encrypted": "false",
-<<<<<<< HEAD
-        "x-ms-version": "2020-12-06"
-=======
-        "x-ms-version": "2021-02-12"
->>>>>>> 7e782c87
+        "x-ms-version": "2021-02-12"
       },
       "ResponseBody": []
     },
@@ -182,11 +150,7 @@
         "x-ms-client-request-id": "efd1b98a-f549-f245-0460-72df0c8c8e63",
         "x-ms-date": "Fri, 19 Feb 2021 19:59:19 GMT",
         "x-ms-return-client-request-id": "true",
-<<<<<<< HEAD
-        "x-ms-version": "2020-12-06"
-=======
-        "x-ms-version": "2021-02-12"
->>>>>>> 7e782c87
+        "x-ms-version": "2021-02-12"
       },
       "RequestBody": null,
       "StatusCode": 200,
@@ -217,11 +181,7 @@
         "x-ms-permissions": "rw-r-----",
         "x-ms-request-id": "46929073-401e-0056-1af9-068eb0000000",
         "x-ms-server-encrypted": "true",
-<<<<<<< HEAD
-        "x-ms-version": "2020-12-06"
-=======
-        "x-ms-version": "2021-02-12"
->>>>>>> 7e782c87
+        "x-ms-version": "2021-02-12"
       },
       "ResponseBody": []
     },
@@ -239,11 +199,7 @@
         "x-ms-client-request-id": "84bb06b5-e179-a5dc-37d1-d0fe8f93fe3d",
         "x-ms-date": "Fri, 19 Feb 2021 19:59:19 GMT",
         "x-ms-return-client-request-id": "true",
-<<<<<<< HEAD
-        "x-ms-version": "2020-12-06"
-=======
-        "x-ms-version": "2021-02-12"
->>>>>>> 7e782c87
+        "x-ms-version": "2021-02-12"
       },
       "RequestBody": null,
       "StatusCode": 202,
@@ -256,11 +212,7 @@
         ],
         "x-ms-client-request-id": "84bb06b5-e179-a5dc-37d1-d0fe8f93fe3d",
         "x-ms-request-id": "469290cf-401e-0056-6bf9-068eb0000000",
-<<<<<<< HEAD
-        "x-ms-version": "2020-12-06"
-=======
-        "x-ms-version": "2021-02-12"
->>>>>>> 7e782c87
+        "x-ms-version": "2021-02-12"
       },
       "ResponseBody": []
     }
