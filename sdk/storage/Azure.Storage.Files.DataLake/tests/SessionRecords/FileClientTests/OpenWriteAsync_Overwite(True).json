{
  "Entries": [
    {
      "RequestUri": "https://amandaadlscanary.blob.core.windows.net/test-filesystem-c51a9bef-4e1c-6d9f-000c-8982b3953663?restype=container",
      "RequestMethod": "PUT",
      "RequestHeaders": {
        "Accept": "application/xml",
        "Authorization": "Sanitized",
        "traceparent": "00-e52b7307d4656248bcbf0a119d901636-64e70cd5f4c1734c-00",
        "User-Agent": [
          "azsdk-net-Storage.Files.DataLake/12.8.0-alpha.20210820.1",
          "(.NET 5.0.9; Microsoft Windows 10.0.19043)"
        ],
        "x-ms-blob-public-access": "container",
        "x-ms-client-request-id": "4717759c-f774-141e-219f-6c2e3499b499",
        "x-ms-date": "Fri, 20 Aug 2021 22:57:32 GMT",
        "x-ms-return-client-request-id": "true",
        "x-ms-version": "2020-12-06"
      },
      "RequestBody": null,
      "StatusCode": 201,
      "ResponseHeaders": {
        "Content-Length": "0",
        "Date": "Fri, 20 Aug 2021 22:57:31 GMT",
        "ETag": "\u00220x8D9642DE4FCE4A6\u0022",
        "Last-Modified": "Fri, 20 Aug 2021 22:57:32 GMT",
        "Server": [
          "Windows-Azure-Blob/1.0",
          "Microsoft-HTTPAPI/2.0"
        ],
        "x-ms-client-request-id": "4717759c-f774-141e-219f-6c2e3499b499",
<<<<<<< HEAD
        "x-ms-request-id": "53bbd064-e01e-00d5-6f16-9619ac000000",
        "x-ms-version": "2020-10-02"
=======
        "x-ms-request-id": "46910294-401e-0056-33f9-068eb0000000",
        "x-ms-version": "2020-12-06"
>>>>>>> f7eb5f10
      },
      "ResponseBody": []
    },
    {
      "RequestUri": "https://amandaadlscanary.dfs.core.windows.net/test-filesystem-c51a9bef-4e1c-6d9f-000c-8982b3953663/test-file-341b370b-b252-1644-930f-92d38cb63f1f?resource=file",
      "RequestMethod": "PUT",
      "RequestHeaders": {
        "Accept": "application/json",
        "Authorization": "Sanitized",
        "traceparent": "00-4666171d8d7e034593a5f2ff4c279f9b-feb81c8e55ca854b-00",
        "User-Agent": [
          "azsdk-net-Storage.Files.DataLake/12.8.0-alpha.20210820.1",
          "(.NET 5.0.9; Microsoft Windows 10.0.19043)"
        ],
        "x-ms-client-request-id": "f6dd2894-81c5-e952-3001-b465644a876b",
        "x-ms-date": "Fri, 20 Aug 2021 22:57:32 GMT",
        "x-ms-return-client-request-id": "true",
        "x-ms-version": "2020-12-06"
      },
      "RequestBody": null,
      "StatusCode": 201,
      "ResponseHeaders": {
        "Content-Length": "0",
        "Date": "Fri, 20 Aug 2021 22:57:33 GMT",
        "ETag": "\u00220x8D9642DE5306E3D\u0022",
        "Last-Modified": "Fri, 20 Aug 2021 22:57:33 GMT",
        "Server": [
          "Windows-Azure-HDFS/1.0",
          "Microsoft-HTTPAPI/2.0"
        ],
        "x-ms-client-request-id": "f6dd2894-81c5-e952-3001-b465644a876b",
<<<<<<< HEAD
        "x-ms-request-id": "a9719298-301f-000d-1916-963ef5000000",
        "x-ms-request-server-encrypted": "true",
        "x-ms-version": "2020-10-02"
=======
        "x-ms-request-id": "d66a6992-f01f-0088-4df9-069a56000000",
        "x-ms-version": "2020-12-06"
>>>>>>> f7eb5f10
      },
      "ResponseBody": []
    },
    {
      "RequestUri": "https://amandaadlscanary.dfs.core.windows.net/test-filesystem-c51a9bef-4e1c-6d9f-000c-8982b3953663/test-file-341b370b-b252-1644-930f-92d38cb63f1f?resource=file",
      "RequestMethod": "PUT",
      "RequestHeaders": {
        "Accept": "application/json",
        "Authorization": "Sanitized",
        "traceparent": "00-3368bc2c7657194f8f34f5dc97d2bce1-446d1d8443efcb46-00",
        "User-Agent": [
          "azsdk-net-Storage.Files.DataLake/12.8.0-alpha.20210820.1",
          "(.NET 5.0.9; Microsoft Windows 10.0.19043)"
        ],
        "x-ms-client-request-id": "05e3cd08-cdfd-51e1-89d9-5d5fa9428a3b",
        "x-ms-date": "Fri, 20 Aug 2021 22:57:33 GMT",
        "x-ms-return-client-request-id": "true",
        "x-ms-version": "2020-12-06"
      },
      "RequestBody": null,
      "StatusCode": 201,
      "ResponseHeaders": {
        "Content-Length": "0",
        "Date": "Fri, 20 Aug 2021 22:57:33 GMT",
        "ETag": "\u00220x8D9642DE54199B6\u0022",
        "Last-Modified": "Fri, 20 Aug 2021 22:57:33 GMT",
        "Server": [
          "Windows-Azure-HDFS/1.0",
          "Microsoft-HTTPAPI/2.0"
        ],
        "x-ms-client-request-id": "05e3cd08-cdfd-51e1-89d9-5d5fa9428a3b",
<<<<<<< HEAD
        "x-ms-request-id": "a971929a-301f-000d-1a16-963ef5000000",
        "x-ms-request-server-encrypted": "true",
        "x-ms-version": "2020-10-02"
=======
        "x-ms-request-id": "d66a69ad-f01f-0088-68f9-069a56000000",
        "x-ms-version": "2020-12-06"
>>>>>>> f7eb5f10
      },
      "ResponseBody": []
    },
    {
      "RequestUri": "https://amandaadlscanary.dfs.core.windows.net/test-filesystem-c51a9bef-4e1c-6d9f-000c-8982b3953663/test-file-341b370b-b252-1644-930f-92d38cb63f1f?action=append\u0026position=0",
      "RequestMethod": "PATCH",
      "RequestHeaders": {
        "Accept": "application/json",
        "Authorization": "Sanitized",
        "Content-Length": "1024",
        "Content-Type": "application/octet-stream",
        "User-Agent": [
          "azsdk-net-Storage.Files.DataLake/12.8.0-alpha.20210820.1",
          "(.NET 5.0.9; Microsoft Windows 10.0.19043)"
        ],
        "x-ms-client-request-id": "4c025206-ad52-edce-e4b4-64f46cc11830",
        "x-ms-date": "Fri, 20 Aug 2021 22:57:33 GMT",
        "x-ms-return-client-request-id": "true",
        "x-ms-version": "2020-12-06"
      },
      "RequestBody": "YEzXT7N2GxxI23RdmiupuTj5P2TZSFrVkfwOfDqI23VtrLggAoflHgzBrukN9E8EV/otawsikhjyAr63Z5/hv//\u002B8O5yibaxEyFXF5pwyJytCiQ/W29qShqgLgDILrZt3\u002B7pDgRgkc5EfFjpynp\u002BgTkhCV16omSQlKXT0lu26OVr6jirhrmYTHhW\u002B98XgICgIqzGpyRZ8jyKWXpfjb9yjZNyft9B0vqAiL3kJKaFeBQlM7Cu8EDBEvj7IS0/OL\u002B5421LpAGgXk\u002BxRh5mdM2WBeBlOlkOw51TsWznRrHNQVD9K0A5OdQThNVg/KohWp0qZRxN2f5lqh/Q9/OUuRie5ATOaUmNXMsMUrWErsbzMlbPvOCUf2dRmIAgaEHgfsu9wRilUvFUnQhRQIZI4fxY3MWcxfw3CmSdfNDIbPSJK9PqxuyuTt9leh7YQz/hCbaEx4x7Q7nOhrezCNYgjDEUxxSyXhoPqY7mN0veX8Ylu3MaRKRnDegaG0A0\u002B0UJRO7tw3wqLqqcdB79lQxu8CbxjUxiBkeMrLksmEPZ261I3fJc8JtK\u002B43IfdCGanjcrCsZQ275pj6mYBbC/ZZnwphwtLcZEf\u002BLp5G\u002BmYh3BkJBUOsXv5g/TjeztpCEh/33Ybs3FrXAwporjpzdOgy2L1rUga2qTwIAMGWAZVpvBh\u002BTxzjNP/CMgI5Q7DH8YhQq/Yc2sAZQTBG4NuVPQFxAvIh8SXPU6O9pRwEeWWPRBM5RVmjTOFYZQnonFAgKPT8xEC\u002BofxigVhSXzGgEMfOu5jEW/er0bIMxYgb5rdTnXwrB7UgzKIW1sf9TPGztFBGGeC7W9D9VPaSrdxwSp6lAsG1dQ0Srer2sYEzqoDAXRE71cjSlEGrLa7Cjh7FoowlWEov/kNDM2/5wKZPya5x0lDLOHTV0mqACktiUB/ILRL1Ck46kGLR9KJY1NObW2P8TL/N/mYXU4Xjr/P34ONQMZeXWr9cO0Ht\u002BUfWfP2W5K7nYgNj\u002BjKo4brEVuBu2hPDBKc8AACknBV93AEiQNKISMdBEILf8Ddg6nkEm\u002BBdfyMwE3RWWuSqPsHt4h4thpzkPA4dLcWQ4xBz3xWLoAQ1HFzh8i1aMfHiltG88g4VM2PYHFvWQFFZnzBn5nvPIp65tMW9T5RzigoYOpbz1/EGWquxs4eoYtwLhFL89kt2F3Q3AzlIV\u002BfPZJJRugW\u002Bacs/XY/QGW8bDVXltctBcpe\u002BpicevNC3ugLD5krxWqjWTR6LvZi/ofoJG/XjYqIcifX\u002BkxPen6z6i6eJDDMgJbatD2SoubT7AwAtFaDe0Fdcp1xU9suU961xkTXxNpHG5PI/MlM9c8w9A5APsYoIG7dMKGTWzzA==",
      "StatusCode": 202,
      "ResponseHeaders": {
        "Content-Length": "0",
        "Date": "Fri, 20 Aug 2021 22:57:33 GMT",
        "Server": [
          "Windows-Azure-HDFS/1.0",
          "Microsoft-HTTPAPI/2.0"
        ],
        "x-ms-client-request-id": "4c025206-ad52-edce-e4b4-64f46cc11830",
        "x-ms-request-id": "a971929b-301f-000d-1b16-963ef5000000",
        "x-ms-request-server-encrypted": "true",
        "x-ms-version": "2020-12-06"
      },
      "ResponseBody": []
    },
    {
      "RequestUri": "https://amandaadlscanary.dfs.core.windows.net/test-filesystem-c51a9bef-4e1c-6d9f-000c-8982b3953663/test-file-341b370b-b252-1644-930f-92d38cb63f1f?action=flush\u0026position=1024",
      "RequestMethod": "PATCH",
      "RequestHeaders": {
        "Accept": "application/json",
        "Authorization": "Sanitized",
        "If-Match": "\u00220x8D9642DE54199B6\u0022",
        "User-Agent": [
          "azsdk-net-Storage.Files.DataLake/12.8.0-alpha.20210820.1",
          "(.NET 5.0.9; Microsoft Windows 10.0.19043)"
        ],
        "x-ms-client-request-id": "5759fe82-3e40-58e8-a1e7-22da7d99bd2e",
        "x-ms-date": "Fri, 20 Aug 2021 22:57:33 GMT",
        "x-ms-return-client-request-id": "true",
        "x-ms-version": "2020-12-06"
      },
      "RequestBody": null,
      "StatusCode": 200,
      "ResponseHeaders": {
        "Content-Length": "0",
        "Date": "Fri, 20 Aug 2021 22:57:33 GMT",
        "ETag": "\u00220x8D9642DE55AE4C6\u0022",
        "Last-Modified": "Fri, 20 Aug 2021 22:57:33 GMT",
        "Server": [
          "Windows-Azure-HDFS/1.0",
          "Microsoft-HTTPAPI/2.0"
        ],
        "x-ms-client-request-id": "5759fe82-3e40-58e8-a1e7-22da7d99bd2e",
        "x-ms-request-id": "a971929c-301f-000d-1c16-963ef5000000",
        "x-ms-request-server-encrypted": "false",
        "x-ms-version": "2020-12-06"
      },
      "ResponseBody": []
    },
    {
      "RequestUri": "https://amandaadlscanary.blob.core.windows.net/test-filesystem-c51a9bef-4e1c-6d9f-000c-8982b3953663/test-file-341b370b-b252-1644-930f-92d38cb63f1f",
      "RequestMethod": "GET",
      "RequestHeaders": {
        "Accept": "application/xml",
        "Authorization": "Sanitized",
        "traceparent": "00-ec72e92d036fc34681618b7b251b7936-eaddc0e8d62b844b-00",
        "User-Agent": [
          "azsdk-net-Storage.Files.DataLake/12.8.0-alpha.20210820.1",
          "(.NET 5.0.9; Microsoft Windows 10.0.19043)"
        ],
        "x-ms-client-request-id": "6e71b1b7-c067-52f0-742d-18ebbe18a9a6",
        "x-ms-date": "Fri, 20 Aug 2021 22:57:33 GMT",
        "x-ms-return-client-request-id": "true",
        "x-ms-version": "2020-12-06"
      },
      "RequestBody": null,
      "StatusCode": 200,
      "ResponseHeaders": {
        "Accept-Ranges": "bytes",
        "Content-Length": "1024",
        "Content-Type": "application/octet-stream",
        "Date": "Fri, 20 Aug 2021 22:57:32 GMT",
        "ETag": "\u00220x8D9642DE55AE4C6\u0022",
        "Last-Modified": "Fri, 20 Aug 2021 22:57:33 GMT",
        "Server": [
          "Windows-Azure-Blob/1.0",
          "Microsoft-HTTPAPI/2.0"
        ],
        "x-ms-blob-type": "BlockBlob",
        "x-ms-client-request-id": "6e71b1b7-c067-52f0-742d-18ebbe18a9a6",
        "x-ms-creation-time": "Fri, 20 Aug 2021 22:57:33 GMT",
        "x-ms-group": "$superuser",
        "x-ms-lease-state": "available",
        "x-ms-lease-status": "unlocked",
        "x-ms-owner": "$superuser",
        "x-ms-permissions": "rw-r-----",
        "x-ms-request-id": "53bbd0a1-e01e-00d5-1f16-9619ac000000",
        "x-ms-resource-type": "file",
        "x-ms-server-encrypted": "true",
        "x-ms-version": "2020-12-06"
      },
      "ResponseBody": "YEzXT7N2GxxI23RdmiupuTj5P2TZSFrVkfwOfDqI23VtrLggAoflHgzBrukN9E8EV/otawsikhjyAr63Z5/hv//\u002B8O5yibaxEyFXF5pwyJytCiQ/W29qShqgLgDILrZt3\u002B7pDgRgkc5EfFjpynp\u002BgTkhCV16omSQlKXT0lu26OVr6jirhrmYTHhW\u002B98XgICgIqzGpyRZ8jyKWXpfjb9yjZNyft9B0vqAiL3kJKaFeBQlM7Cu8EDBEvj7IS0/OL\u002B5421LpAGgXk\u002BxRh5mdM2WBeBlOlkOw51TsWznRrHNQVD9K0A5OdQThNVg/KohWp0qZRxN2f5lqh/Q9/OUuRie5ATOaUmNXMsMUrWErsbzMlbPvOCUf2dRmIAgaEHgfsu9wRilUvFUnQhRQIZI4fxY3MWcxfw3CmSdfNDIbPSJK9PqxuyuTt9leh7YQz/hCbaEx4x7Q7nOhrezCNYgjDEUxxSyXhoPqY7mN0veX8Ylu3MaRKRnDegaG0A0\u002B0UJRO7tw3wqLqqcdB79lQxu8CbxjUxiBkeMrLksmEPZ261I3fJc8JtK\u002B43IfdCGanjcrCsZQ275pj6mYBbC/ZZnwphwtLcZEf\u002BLp5G\u002BmYh3BkJBUOsXv5g/TjeztpCEh/33Ybs3FrXAwporjpzdOgy2L1rUga2qTwIAMGWAZVpvBh\u002BTxzjNP/CMgI5Q7DH8YhQq/Yc2sAZQTBG4NuVPQFxAvIh8SXPU6O9pRwEeWWPRBM5RVmjTOFYZQnonFAgKPT8xEC\u002BofxigVhSXzGgEMfOu5jEW/er0bIMxYgb5rdTnXwrB7UgzKIW1sf9TPGztFBGGeC7W9D9VPaSrdxwSp6lAsG1dQ0Srer2sYEzqoDAXRE71cjSlEGrLa7Cjh7FoowlWEov/kNDM2/5wKZPya5x0lDLOHTV0mqACktiUB/ILRL1Ck46kGLR9KJY1NObW2P8TL/N/mYXU4Xjr/P34ONQMZeXWr9cO0Ht\u002BUfWfP2W5K7nYgNj\u002BjKo4brEVuBu2hPDBKc8AACknBV93AEiQNKISMdBEILf8Ddg6nkEm\u002BBdfyMwE3RWWuSqPsHt4h4thpzkPA4dLcWQ4xBz3xWLoAQ1HFzh8i1aMfHiltG88g4VM2PYHFvWQFFZnzBn5nvPIp65tMW9T5RzigoYOpbz1/EGWquxs4eoYtwLhFL89kt2F3Q3AzlIV\u002BfPZJJRugW\u002Bacs/XY/QGW8bDVXltctBcpe\u002BpicevNC3ugLD5krxWqjWTR6LvZi/ofoJG/XjYqIcifX\u002BkxPen6z6i6eJDDMgJbatD2SoubT7AwAtFaDe0Fdcp1xU9suU961xkTXxNpHG5PI/MlM9c8w9A5APsYoIG7dMKGTWzzA=="
    },
    {
      "RequestUri": "https://amandaadlscanary.blob.core.windows.net/test-filesystem-c51a9bef-4e1c-6d9f-000c-8982b3953663?restype=container",
      "RequestMethod": "DELETE",
      "RequestHeaders": {
        "Accept": "application/xml",
        "Authorization": "Sanitized",
        "traceparent": "00-8768869f5f8537439ff63ef306fe45fa-1eaa060f0a91b54e-00",
        "User-Agent": [
          "azsdk-net-Storage.Files.DataLake/12.8.0-alpha.20210820.1",
          "(.NET 5.0.9; Microsoft Windows 10.0.19043)"
        ],
        "x-ms-client-request-id": "cb223856-4e27-a5c6-5003-812382a16647",
        "x-ms-date": "Fri, 20 Aug 2021 22:57:33 GMT",
        "x-ms-return-client-request-id": "true",
        "x-ms-version": "2020-12-06"
      },
      "RequestBody": null,
      "StatusCode": 202,
      "ResponseHeaders": {
        "Content-Length": "0",
        "Date": "Fri, 20 Aug 2021 22:57:32 GMT",
        "Server": [
          "Windows-Azure-Blob/1.0",
          "Microsoft-HTTPAPI/2.0"
        ],
        "x-ms-client-request-id": "cb223856-4e27-a5c6-5003-812382a16647",
<<<<<<< HEAD
        "x-ms-request-id": "53bbd0a8-e01e-00d5-2416-9619ac000000",
        "x-ms-version": "2020-10-02"
=======
        "x-ms-request-id": "46910509-401e-0056-73f9-068eb0000000",
        "x-ms-version": "2020-12-06"
>>>>>>> f7eb5f10
      },
      "ResponseBody": []
    }
  ],
  "Variables": {
    "RandomSeed": "1036192818",
    "Storage_TestConfigHierarchicalNamespace": "NamespaceTenant\namandaadlscanary\nU2FuaXRpemVk\nhttps://amandaadlscanary.blob.core.windows.net\nhttps://amandaadlscanary.file.core.windows.net\nhttps://amandaadlscanary.queue.core.windows.net\nhttps://amandaadlscanary.table.core.windows.net\n\n\n\n\nhttps://amandaadlscanary-secondary.blob.core.windows.net\nhttps://amandaadlscanary-secondary.file.core.windows.net\nhttps://amandaadlscanary-secondary.queue.core.windows.net\n\n68390a19-a643-458b-b726-408abf67b4fc\nSanitized\n72f988bf-86f1-41af-91ab-2d7cd011db47\nhttps://login.microsoftonline.com/\nCloud\nBlobEndpoint=https://amandaadlscanary.blob.core.windows.net/;QueueEndpoint=https://amandaadlscanary.queue.core.windows.net/;FileEndpoint=https://amandaadlscanary.file.core.windows.net/;BlobSecondaryEndpoint=https://amandaadlscanary-secondary.blob.core.windows.net/;QueueSecondaryEndpoint=https://amandaadlscanary-secondary.queue.core.windows.net/;FileSecondaryEndpoint=https://amandaadlscanary-secondary.file.core.windows.net/;AccountName=amandaadlscanary;AccountKey=Sanitized\n\n\n"
  }
}<|MERGE_RESOLUTION|>--- conflicted
+++ resolved
@@ -1,19 +1,19 @@
-{
+﻿{
   "Entries": [
     {
-      "RequestUri": "https://amandaadlscanary.blob.core.windows.net/test-filesystem-c51a9bef-4e1c-6d9f-000c-8982b3953663?restype=container",
+      "RequestUri": "https://seannse.blob.core.windows.net/test-filesystem-c51a9bef-4e1c-6d9f-000c-8982b3953663?restype=container",
       "RequestMethod": "PUT",
       "RequestHeaders": {
         "Accept": "application/xml",
         "Authorization": "Sanitized",
-        "traceparent": "00-e52b7307d4656248bcbf0a119d901636-64e70cd5f4c1734c-00",
-        "User-Agent": [
-          "azsdk-net-Storage.Files.DataLake/12.8.0-alpha.20210820.1",
-          "(.NET 5.0.9; Microsoft Windows 10.0.19043)"
+        "traceparent": "00-6b45ac6c1ccf444e8cf48bee444058f8-8488bedd2dd31f4b-00",
+        "User-Agent": [
+          "azsdk-net-Storage.Files.DataLake/12.7.0-alpha.20210219.1",
+          "(.NET 5.0.3; Microsoft Windows 10.0.19041)"
         ],
         "x-ms-blob-public-access": "container",
         "x-ms-client-request-id": "4717759c-f774-141e-219f-6c2e3499b499",
-        "x-ms-date": "Fri, 20 Aug 2021 22:57:32 GMT",
+        "x-ms-date": "Fri, 19 Feb 2021 19:56:39 GMT",
         "x-ms-return-client-request-id": "true",
         "x-ms-version": "2020-12-06"
       },
@@ -21,37 +21,32 @@
       "StatusCode": 201,
       "ResponseHeaders": {
         "Content-Length": "0",
-        "Date": "Fri, 20 Aug 2021 22:57:31 GMT",
-        "ETag": "\u00220x8D9642DE4FCE4A6\u0022",
-        "Last-Modified": "Fri, 20 Aug 2021 22:57:32 GMT",
+        "Date": "Fri, 19 Feb 2021 19:56:37 GMT",
+        "ETag": "\"0x8D8D5107821FDB3\"",
+        "Last-Modified": "Fri, 19 Feb 2021 19:56:38 GMT",
         "Server": [
           "Windows-Azure-Blob/1.0",
           "Microsoft-HTTPAPI/2.0"
         ],
         "x-ms-client-request-id": "4717759c-f774-141e-219f-6c2e3499b499",
-<<<<<<< HEAD
-        "x-ms-request-id": "53bbd064-e01e-00d5-6f16-9619ac000000",
-        "x-ms-version": "2020-10-02"
-=======
         "x-ms-request-id": "46910294-401e-0056-33f9-068eb0000000",
         "x-ms-version": "2020-12-06"
->>>>>>> f7eb5f10
-      },
-      "ResponseBody": []
-    },
-    {
-      "RequestUri": "https://amandaadlscanary.dfs.core.windows.net/test-filesystem-c51a9bef-4e1c-6d9f-000c-8982b3953663/test-file-341b370b-b252-1644-930f-92d38cb63f1f?resource=file",
+      },
+      "ResponseBody": []
+    },
+    {
+      "RequestUri": "https://seannse.dfs.core.windows.net/test-filesystem-c51a9bef-4e1c-6d9f-000c-8982b3953663/test-file-341b370b-b252-1644-930f-92d38cb63f1f?resource=file",
       "RequestMethod": "PUT",
       "RequestHeaders": {
         "Accept": "application/json",
         "Authorization": "Sanitized",
-        "traceparent": "00-4666171d8d7e034593a5f2ff4c279f9b-feb81c8e55ca854b-00",
-        "User-Agent": [
-          "azsdk-net-Storage.Files.DataLake/12.8.0-alpha.20210820.1",
-          "(.NET 5.0.9; Microsoft Windows 10.0.19043)"
+        "traceparent": "00-48b991bcc5087c44be317d5d469d528e-807bc352ae8ece46-00",
+        "User-Agent": [
+          "azsdk-net-Storage.Files.DataLake/12.7.0-alpha.20210219.1",
+          "(.NET 5.0.3; Microsoft Windows 10.0.19041)"
         ],
         "x-ms-client-request-id": "f6dd2894-81c5-e952-3001-b465644a876b",
-        "x-ms-date": "Fri, 20 Aug 2021 22:57:32 GMT",
+        "x-ms-date": "Fri, 19 Feb 2021 19:56:39 GMT",
         "x-ms-return-client-request-id": "true",
         "x-ms-version": "2020-12-06"
       },
@@ -59,38 +54,32 @@
       "StatusCode": 201,
       "ResponseHeaders": {
         "Content-Length": "0",
-        "Date": "Fri, 20 Aug 2021 22:57:33 GMT",
-        "ETag": "\u00220x8D9642DE5306E3D\u0022",
-        "Last-Modified": "Fri, 20 Aug 2021 22:57:33 GMT",
+        "Date": "Fri, 19 Feb 2021 19:56:37 GMT",
+        "ETag": "\"0x8D8D5107834E7E1\"",
+        "Last-Modified": "Fri, 19 Feb 2021 19:56:38 GMT",
         "Server": [
           "Windows-Azure-HDFS/1.0",
           "Microsoft-HTTPAPI/2.0"
         ],
         "x-ms-client-request-id": "f6dd2894-81c5-e952-3001-b465644a876b",
-<<<<<<< HEAD
-        "x-ms-request-id": "a9719298-301f-000d-1916-963ef5000000",
-        "x-ms-request-server-encrypted": "true",
-        "x-ms-version": "2020-10-02"
-=======
         "x-ms-request-id": "d66a6992-f01f-0088-4df9-069a56000000",
         "x-ms-version": "2020-12-06"
->>>>>>> f7eb5f10
-      },
-      "ResponseBody": []
-    },
-    {
-      "RequestUri": "https://amandaadlscanary.dfs.core.windows.net/test-filesystem-c51a9bef-4e1c-6d9f-000c-8982b3953663/test-file-341b370b-b252-1644-930f-92d38cb63f1f?resource=file",
+      },
+      "ResponseBody": []
+    },
+    {
+      "RequestUri": "https://seannse.dfs.core.windows.net/test-filesystem-c51a9bef-4e1c-6d9f-000c-8982b3953663/test-file-341b370b-b252-1644-930f-92d38cb63f1f?resource=file",
       "RequestMethod": "PUT",
       "RequestHeaders": {
         "Accept": "application/json",
         "Authorization": "Sanitized",
-        "traceparent": "00-3368bc2c7657194f8f34f5dc97d2bce1-446d1d8443efcb46-00",
-        "User-Agent": [
-          "azsdk-net-Storage.Files.DataLake/12.8.0-alpha.20210820.1",
-          "(.NET 5.0.9; Microsoft Windows 10.0.19043)"
+        "traceparent": "00-d851cf356b06ae45b1ba677282466750-7d91bd52d01ef04c-00",
+        "User-Agent": [
+          "azsdk-net-Storage.Files.DataLake/12.7.0-alpha.20210219.1",
+          "(.NET 5.0.3; Microsoft Windows 10.0.19041)"
         ],
         "x-ms-client-request-id": "05e3cd08-cdfd-51e1-89d9-5d5fa9428a3b",
-        "x-ms-date": "Fri, 20 Aug 2021 22:57:33 GMT",
+        "x-ms-date": "Fri, 19 Feb 2021 19:56:39 GMT",
         "x-ms-return-client-request-id": "true",
         "x-ms-version": "2020-12-06"
       },
@@ -98,27 +87,21 @@
       "StatusCode": 201,
       "ResponseHeaders": {
         "Content-Length": "0",
-        "Date": "Fri, 20 Aug 2021 22:57:33 GMT",
-        "ETag": "\u00220x8D9642DE54199B6\u0022",
-        "Last-Modified": "Fri, 20 Aug 2021 22:57:33 GMT",
+        "Date": "Fri, 19 Feb 2021 19:56:38 GMT",
+        "ETag": "\"0x8D8D5107842F338\"",
+        "Last-Modified": "Fri, 19 Feb 2021 19:56:38 GMT",
         "Server": [
           "Windows-Azure-HDFS/1.0",
           "Microsoft-HTTPAPI/2.0"
         ],
         "x-ms-client-request-id": "05e3cd08-cdfd-51e1-89d9-5d5fa9428a3b",
-<<<<<<< HEAD
-        "x-ms-request-id": "a971929a-301f-000d-1a16-963ef5000000",
-        "x-ms-request-server-encrypted": "true",
-        "x-ms-version": "2020-10-02"
-=======
         "x-ms-request-id": "d66a69ad-f01f-0088-68f9-069a56000000",
         "x-ms-version": "2020-12-06"
->>>>>>> f7eb5f10
-      },
-      "ResponseBody": []
-    },
-    {
-      "RequestUri": "https://amandaadlscanary.dfs.core.windows.net/test-filesystem-c51a9bef-4e1c-6d9f-000c-8982b3953663/test-file-341b370b-b252-1644-930f-92d38cb63f1f?action=append\u0026position=0",
+      },
+      "ResponseBody": []
+    },
+    {
+      "RequestUri": "https://seannse.dfs.core.windows.net/test-filesystem-c51a9bef-4e1c-6d9f-000c-8982b3953663/test-file-341b370b-b252-1644-930f-92d38cb63f1f?action=append&position=0",
       "RequestMethod": "PATCH",
       "RequestHeaders": {
         "Accept": "application/json",
@@ -126,43 +109,43 @@
         "Content-Length": "1024",
         "Content-Type": "application/octet-stream",
         "User-Agent": [
-          "azsdk-net-Storage.Files.DataLake/12.8.0-alpha.20210820.1",
-          "(.NET 5.0.9; Microsoft Windows 10.0.19043)"
+          "azsdk-net-Storage.Files.DataLake/12.7.0-alpha.20210219.1",
+          "(.NET 5.0.3; Microsoft Windows 10.0.19041)"
         ],
         "x-ms-client-request-id": "4c025206-ad52-edce-e4b4-64f46cc11830",
-        "x-ms-date": "Fri, 20 Aug 2021 22:57:33 GMT",
-        "x-ms-return-client-request-id": "true",
-        "x-ms-version": "2020-12-06"
-      },
-      "RequestBody": "YEzXT7N2GxxI23RdmiupuTj5P2TZSFrVkfwOfDqI23VtrLggAoflHgzBrukN9E8EV/otawsikhjyAr63Z5/hv//\u002B8O5yibaxEyFXF5pwyJytCiQ/W29qShqgLgDILrZt3\u002B7pDgRgkc5EfFjpynp\u002BgTkhCV16omSQlKXT0lu26OVr6jirhrmYTHhW\u002B98XgICgIqzGpyRZ8jyKWXpfjb9yjZNyft9B0vqAiL3kJKaFeBQlM7Cu8EDBEvj7IS0/OL\u002B5421LpAGgXk\u002BxRh5mdM2WBeBlOlkOw51TsWznRrHNQVD9K0A5OdQThNVg/KohWp0qZRxN2f5lqh/Q9/OUuRie5ATOaUmNXMsMUrWErsbzMlbPvOCUf2dRmIAgaEHgfsu9wRilUvFUnQhRQIZI4fxY3MWcxfw3CmSdfNDIbPSJK9PqxuyuTt9leh7YQz/hCbaEx4x7Q7nOhrezCNYgjDEUxxSyXhoPqY7mN0veX8Ylu3MaRKRnDegaG0A0\u002B0UJRO7tw3wqLqqcdB79lQxu8CbxjUxiBkeMrLksmEPZ261I3fJc8JtK\u002B43IfdCGanjcrCsZQ275pj6mYBbC/ZZnwphwtLcZEf\u002BLp5G\u002BmYh3BkJBUOsXv5g/TjeztpCEh/33Ybs3FrXAwporjpzdOgy2L1rUga2qTwIAMGWAZVpvBh\u002BTxzjNP/CMgI5Q7DH8YhQq/Yc2sAZQTBG4NuVPQFxAvIh8SXPU6O9pRwEeWWPRBM5RVmjTOFYZQnonFAgKPT8xEC\u002BofxigVhSXzGgEMfOu5jEW/er0bIMxYgb5rdTnXwrB7UgzKIW1sf9TPGztFBGGeC7W9D9VPaSrdxwSp6lAsG1dQ0Srer2sYEzqoDAXRE71cjSlEGrLa7Cjh7FoowlWEov/kNDM2/5wKZPya5x0lDLOHTV0mqACktiUB/ILRL1Ck46kGLR9KJY1NObW2P8TL/N/mYXU4Xjr/P34ONQMZeXWr9cO0Ht\u002BUfWfP2W5K7nYgNj\u002BjKo4brEVuBu2hPDBKc8AACknBV93AEiQNKISMdBEILf8Ddg6nkEm\u002BBdfyMwE3RWWuSqPsHt4h4thpzkPA4dLcWQ4xBz3xWLoAQ1HFzh8i1aMfHiltG88g4VM2PYHFvWQFFZnzBn5nvPIp65tMW9T5RzigoYOpbz1/EGWquxs4eoYtwLhFL89kt2F3Q3AzlIV\u002BfPZJJRugW\u002Bacs/XY/QGW8bDVXltctBcpe\u002BpicevNC3ugLD5krxWqjWTR6LvZi/ofoJG/XjYqIcifX\u002BkxPen6z6i6eJDDMgJbatD2SoubT7AwAtFaDe0Fdcp1xU9suU961xkTXxNpHG5PI/MlM9c8w9A5APsYoIG7dMKGTWzzA==",
+        "x-ms-date": "Fri, 19 Feb 2021 19:56:39 GMT",
+        "x-ms-return-client-request-id": "true",
+        "x-ms-version": "2020-12-06"
+      },
+      "RequestBody": "YEzXT7N2GxxI23RdmiupuTj5P2TZSFrVkfwOfDqI23VtrLggAoflHgzBrukN9E8EV/otawsikhjyAr63Z5/hv//+8O5yibaxEyFXF5pwyJytCiQ/W29qShqgLgDILrZt3+7pDgRgkc5EfFjpynp+gTkhCV16omSQlKXT0lu26OVr6jirhrmYTHhW+98XgICgIqzGpyRZ8jyKWXpfjb9yjZNyft9B0vqAiL3kJKaFeBQlM7Cu8EDBEvj7IS0/OL+5421LpAGgXk+xRh5mdM2WBeBlOlkOw51TsWznRrHNQVD9K0A5OdQThNVg/KohWp0qZRxN2f5lqh/Q9/OUuRie5ATOaUmNXMsMUrWErsbzMlbPvOCUf2dRmIAgaEHgfsu9wRilUvFUnQhRQIZI4fxY3MWcxfw3CmSdfNDIbPSJK9PqxuyuTt9leh7YQz/hCbaEx4x7Q7nOhrezCNYgjDEUxxSyXhoPqY7mN0veX8Ylu3MaRKRnDegaG0A0+0UJRO7tw3wqLqqcdB79lQxu8CbxjUxiBkeMrLksmEPZ261I3fJc8JtK+43IfdCGanjcrCsZQ275pj6mYBbC/ZZnwphwtLcZEf+Lp5G+mYh3BkJBUOsXv5g/TjeztpCEh/33Ybs3FrXAwporjpzdOgy2L1rUga2qTwIAMGWAZVpvBh+TxzjNP/CMgI5Q7DH8YhQq/Yc2sAZQTBG4NuVPQFxAvIh8SXPU6O9pRwEeWWPRBM5RVmjTOFYZQnonFAgKPT8xEC+ofxigVhSXzGgEMfOu5jEW/er0bIMxYgb5rdTnXwrB7UgzKIW1sf9TPGztFBGGeC7W9D9VPaSrdxwSp6lAsG1dQ0Srer2sYEzqoDAXRE71cjSlEGrLa7Cjh7FoowlWEov/kNDM2/5wKZPya5x0lDLOHTV0mqACktiUB/ILRL1Ck46kGLR9KJY1NObW2P8TL/N/mYXU4Xjr/P34ONQMZeXWr9cO0Ht+UfWfP2W5K7nYgNj+jKo4brEVuBu2hPDBKc8AACknBV93AEiQNKISMdBEILf8Ddg6nkEm+BdfyMwE3RWWuSqPsHt4h4thpzkPA4dLcWQ4xBz3xWLoAQ1HFzh8i1aMfHiltG88g4VM2PYHFvWQFFZnzBn5nvPIp65tMW9T5RzigoYOpbz1/EGWquxs4eoYtwLhFL89kt2F3Q3AzlIV+fPZJJRugW+acs/XY/QGW8bDVXltctBcpe+picevNC3ugLD5krxWqjWTR6LvZi/ofoJG/XjYqIcifX+kxPen6z6i6eJDDMgJbatD2SoubT7AwAtFaDe0Fdcp1xU9suU961xkTXxNpHG5PI/MlM9c8w9A5APsYoIG7dMKGTWzzA==",
       "StatusCode": 202,
       "ResponseHeaders": {
         "Content-Length": "0",
-        "Date": "Fri, 20 Aug 2021 22:57:33 GMT",
+        "Date": "Fri, 19 Feb 2021 19:56:38 GMT",
         "Server": [
           "Windows-Azure-HDFS/1.0",
           "Microsoft-HTTPAPI/2.0"
         ],
         "x-ms-client-request-id": "4c025206-ad52-edce-e4b4-64f46cc11830",
-        "x-ms-request-id": "a971929b-301f-000d-1b16-963ef5000000",
+        "x-ms-request-id": "d66a69c0-f01f-0088-7bf9-069a56000000",
         "x-ms-request-server-encrypted": "true",
         "x-ms-version": "2020-12-06"
       },
       "ResponseBody": []
     },
     {
-      "RequestUri": "https://amandaadlscanary.dfs.core.windows.net/test-filesystem-c51a9bef-4e1c-6d9f-000c-8982b3953663/test-file-341b370b-b252-1644-930f-92d38cb63f1f?action=flush\u0026position=1024",
+      "RequestUri": "https://seannse.dfs.core.windows.net/test-filesystem-c51a9bef-4e1c-6d9f-000c-8982b3953663/test-file-341b370b-b252-1644-930f-92d38cb63f1f?action=flush&position=1024",
       "RequestMethod": "PATCH",
       "RequestHeaders": {
         "Accept": "application/json",
         "Authorization": "Sanitized",
-        "If-Match": "\u00220x8D9642DE54199B6\u0022",
-        "User-Agent": [
-          "azsdk-net-Storage.Files.DataLake/12.8.0-alpha.20210820.1",
-          "(.NET 5.0.9; Microsoft Windows 10.0.19043)"
+        "If-Match": "0x8D8D5107842F338",
+        "User-Agent": [
+          "azsdk-net-Storage.Files.DataLake/12.7.0-alpha.20210219.1",
+          "(.NET 5.0.3; Microsoft Windows 10.0.19041)"
         ],
         "x-ms-client-request-id": "5759fe82-3e40-58e8-a1e7-22da7d99bd2e",
-        "x-ms-date": "Fri, 20 Aug 2021 22:57:33 GMT",
+        "x-ms-date": "Fri, 19 Feb 2021 19:56:39 GMT",
         "x-ms-return-client-request-id": "true",
         "x-ms-version": "2020-12-06"
       },
@@ -170,33 +153,33 @@
       "StatusCode": 200,
       "ResponseHeaders": {
         "Content-Length": "0",
-        "Date": "Fri, 20 Aug 2021 22:57:33 GMT",
-        "ETag": "\u00220x8D9642DE55AE4C6\u0022",
-        "Last-Modified": "Fri, 20 Aug 2021 22:57:33 GMT",
+        "Date": "Fri, 19 Feb 2021 19:56:38 GMT",
+        "ETag": "\"0x8D8D5107884F2A9\"",
+        "Last-Modified": "Fri, 19 Feb 2021 19:56:39 GMT",
         "Server": [
           "Windows-Azure-HDFS/1.0",
           "Microsoft-HTTPAPI/2.0"
         ],
         "x-ms-client-request-id": "5759fe82-3e40-58e8-a1e7-22da7d99bd2e",
-        "x-ms-request-id": "a971929c-301f-000d-1c16-963ef5000000",
+        "x-ms-request-id": "d66a69d2-f01f-0088-0df9-069a56000000",
         "x-ms-request-server-encrypted": "false",
         "x-ms-version": "2020-12-06"
       },
       "ResponseBody": []
     },
     {
-      "RequestUri": "https://amandaadlscanary.blob.core.windows.net/test-filesystem-c51a9bef-4e1c-6d9f-000c-8982b3953663/test-file-341b370b-b252-1644-930f-92d38cb63f1f",
+      "RequestUri": "https://seannse.blob.core.windows.net/test-filesystem-c51a9bef-4e1c-6d9f-000c-8982b3953663/test-file-341b370b-b252-1644-930f-92d38cb63f1f",
       "RequestMethod": "GET",
       "RequestHeaders": {
         "Accept": "application/xml",
         "Authorization": "Sanitized",
-        "traceparent": "00-ec72e92d036fc34681618b7b251b7936-eaddc0e8d62b844b-00",
-        "User-Agent": [
-          "azsdk-net-Storage.Files.DataLake/12.8.0-alpha.20210820.1",
-          "(.NET 5.0.9; Microsoft Windows 10.0.19043)"
+        "traceparent": "00-ebbbd7556e6eb84fbbc112e49e5fe493-679bc4a542f0394c-00",
+        "User-Agent": [
+          "azsdk-net-Storage.Files.DataLake/12.7.0-alpha.20210219.1",
+          "(.NET 5.0.3; Microsoft Windows 10.0.19041)"
         ],
         "x-ms-client-request-id": "6e71b1b7-c067-52f0-742d-18ebbe18a9a6",
-        "x-ms-date": "Fri, 20 Aug 2021 22:57:33 GMT",
+        "x-ms-date": "Fri, 19 Feb 2021 19:56:39 GMT",
         "x-ms-return-client-request-id": "true",
         "x-ms-version": "2020-12-06"
       },
@@ -206,41 +189,40 @@
         "Accept-Ranges": "bytes",
         "Content-Length": "1024",
         "Content-Type": "application/octet-stream",
-        "Date": "Fri, 20 Aug 2021 22:57:32 GMT",
-        "ETag": "\u00220x8D9642DE55AE4C6\u0022",
-        "Last-Modified": "Fri, 20 Aug 2021 22:57:33 GMT",
+        "Date": "Fri, 19 Feb 2021 19:56:38 GMT",
+        "ETag": "\"0x8D8D5107884F2A9\"",
+        "Last-Modified": "Fri, 19 Feb 2021 19:56:39 GMT",
         "Server": [
           "Windows-Azure-Blob/1.0",
           "Microsoft-HTTPAPI/2.0"
         ],
         "x-ms-blob-type": "BlockBlob",
         "x-ms-client-request-id": "6e71b1b7-c067-52f0-742d-18ebbe18a9a6",
-        "x-ms-creation-time": "Fri, 20 Aug 2021 22:57:33 GMT",
+        "x-ms-creation-time": "Fri, 19 Feb 2021 19:56:38 GMT",
         "x-ms-group": "$superuser",
         "x-ms-lease-state": "available",
         "x-ms-lease-status": "unlocked",
         "x-ms-owner": "$superuser",
         "x-ms-permissions": "rw-r-----",
-        "x-ms-request-id": "53bbd0a1-e01e-00d5-1f16-9619ac000000",
-        "x-ms-resource-type": "file",
+        "x-ms-request-id": "469104bd-401e-0056-2cf9-068eb0000000",
         "x-ms-server-encrypted": "true",
         "x-ms-version": "2020-12-06"
       },
-      "ResponseBody": "YEzXT7N2GxxI23RdmiupuTj5P2TZSFrVkfwOfDqI23VtrLggAoflHgzBrukN9E8EV/otawsikhjyAr63Z5/hv//\u002B8O5yibaxEyFXF5pwyJytCiQ/W29qShqgLgDILrZt3\u002B7pDgRgkc5EfFjpynp\u002BgTkhCV16omSQlKXT0lu26OVr6jirhrmYTHhW\u002B98XgICgIqzGpyRZ8jyKWXpfjb9yjZNyft9B0vqAiL3kJKaFeBQlM7Cu8EDBEvj7IS0/OL\u002B5421LpAGgXk\u002BxRh5mdM2WBeBlOlkOw51TsWznRrHNQVD9K0A5OdQThNVg/KohWp0qZRxN2f5lqh/Q9/OUuRie5ATOaUmNXMsMUrWErsbzMlbPvOCUf2dRmIAgaEHgfsu9wRilUvFUnQhRQIZI4fxY3MWcxfw3CmSdfNDIbPSJK9PqxuyuTt9leh7YQz/hCbaEx4x7Q7nOhrezCNYgjDEUxxSyXhoPqY7mN0veX8Ylu3MaRKRnDegaG0A0\u002B0UJRO7tw3wqLqqcdB79lQxu8CbxjUxiBkeMrLksmEPZ261I3fJc8JtK\u002B43IfdCGanjcrCsZQ275pj6mYBbC/ZZnwphwtLcZEf\u002BLp5G\u002BmYh3BkJBUOsXv5g/TjeztpCEh/33Ybs3FrXAwporjpzdOgy2L1rUga2qTwIAMGWAZVpvBh\u002BTxzjNP/CMgI5Q7DH8YhQq/Yc2sAZQTBG4NuVPQFxAvIh8SXPU6O9pRwEeWWPRBM5RVmjTOFYZQnonFAgKPT8xEC\u002BofxigVhSXzGgEMfOu5jEW/er0bIMxYgb5rdTnXwrB7UgzKIW1sf9TPGztFBGGeC7W9D9VPaSrdxwSp6lAsG1dQ0Srer2sYEzqoDAXRE71cjSlEGrLa7Cjh7FoowlWEov/kNDM2/5wKZPya5x0lDLOHTV0mqACktiUB/ILRL1Ck46kGLR9KJY1NObW2P8TL/N/mYXU4Xjr/P34ONQMZeXWr9cO0Ht\u002BUfWfP2W5K7nYgNj\u002BjKo4brEVuBu2hPDBKc8AACknBV93AEiQNKISMdBEILf8Ddg6nkEm\u002BBdfyMwE3RWWuSqPsHt4h4thpzkPA4dLcWQ4xBz3xWLoAQ1HFzh8i1aMfHiltG88g4VM2PYHFvWQFFZnzBn5nvPIp65tMW9T5RzigoYOpbz1/EGWquxs4eoYtwLhFL89kt2F3Q3AzlIV\u002BfPZJJRugW\u002Bacs/XY/QGW8bDVXltctBcpe\u002BpicevNC3ugLD5krxWqjWTR6LvZi/ofoJG/XjYqIcifX\u002BkxPen6z6i6eJDDMgJbatD2SoubT7AwAtFaDe0Fdcp1xU9suU961xkTXxNpHG5PI/MlM9c8w9A5APsYoIG7dMKGTWzzA=="
-    },
-    {
-      "RequestUri": "https://amandaadlscanary.blob.core.windows.net/test-filesystem-c51a9bef-4e1c-6d9f-000c-8982b3953663?restype=container",
+      "ResponseBody": "YEzXT7N2GxxI23RdmiupuTj5P2TZSFrVkfwOfDqI23VtrLggAoflHgzBrukN9E8EV/otawsikhjyAr63Z5/hv//+8O5yibaxEyFXF5pwyJytCiQ/W29qShqgLgDILrZt3+7pDgRgkc5EfFjpynp+gTkhCV16omSQlKXT0lu26OVr6jirhrmYTHhW+98XgICgIqzGpyRZ8jyKWXpfjb9yjZNyft9B0vqAiL3kJKaFeBQlM7Cu8EDBEvj7IS0/OL+5421LpAGgXk+xRh5mdM2WBeBlOlkOw51TsWznRrHNQVD9K0A5OdQThNVg/KohWp0qZRxN2f5lqh/Q9/OUuRie5ATOaUmNXMsMUrWErsbzMlbPvOCUf2dRmIAgaEHgfsu9wRilUvFUnQhRQIZI4fxY3MWcxfw3CmSdfNDIbPSJK9PqxuyuTt9leh7YQz/hCbaEx4x7Q7nOhrezCNYgjDEUxxSyXhoPqY7mN0veX8Ylu3MaRKRnDegaG0A0+0UJRO7tw3wqLqqcdB79lQxu8CbxjUxiBkeMrLksmEPZ261I3fJc8JtK+43IfdCGanjcrCsZQ275pj6mYBbC/ZZnwphwtLcZEf+Lp5G+mYh3BkJBUOsXv5g/TjeztpCEh/33Ybs3FrXAwporjpzdOgy2L1rUga2qTwIAMGWAZVpvBh+TxzjNP/CMgI5Q7DH8YhQq/Yc2sAZQTBG4NuVPQFxAvIh8SXPU6O9pRwEeWWPRBM5RVmjTOFYZQnonFAgKPT8xEC+ofxigVhSXzGgEMfOu5jEW/er0bIMxYgb5rdTnXwrB7UgzKIW1sf9TPGztFBGGeC7W9D9VPaSrdxwSp6lAsG1dQ0Srer2sYEzqoDAXRE71cjSlEGrLa7Cjh7FoowlWEov/kNDM2/5wKZPya5x0lDLOHTV0mqACktiUB/ILRL1Ck46kGLR9KJY1NObW2P8TL/N/mYXU4Xjr/P34ONQMZeXWr9cO0Ht+UfWfP2W5K7nYgNj+jKo4brEVuBu2hPDBKc8AACknBV93AEiQNKISMdBEILf8Ddg6nkEm+BdfyMwE3RWWuSqPsHt4h4thpzkPA4dLcWQ4xBz3xWLoAQ1HFzh8i1aMfHiltG88g4VM2PYHFvWQFFZnzBn5nvPIp65tMW9T5RzigoYOpbz1/EGWquxs4eoYtwLhFL89kt2F3Q3AzlIV+fPZJJRugW+acs/XY/QGW8bDVXltctBcpe+picevNC3ugLD5krxWqjWTR6LvZi/ofoJG/XjYqIcifX+kxPen6z6i6eJDDMgJbatD2SoubT7AwAtFaDe0Fdcp1xU9suU961xkTXxNpHG5PI/MlM9c8w9A5APsYoIG7dMKGTWzzA=="
+    },
+    {
+      "RequestUri": "https://seannse.blob.core.windows.net/test-filesystem-c51a9bef-4e1c-6d9f-000c-8982b3953663?restype=container",
       "RequestMethod": "DELETE",
       "RequestHeaders": {
         "Accept": "application/xml",
         "Authorization": "Sanitized",
-        "traceparent": "00-8768869f5f8537439ff63ef306fe45fa-1eaa060f0a91b54e-00",
-        "User-Agent": [
-          "azsdk-net-Storage.Files.DataLake/12.8.0-alpha.20210820.1",
-          "(.NET 5.0.9; Microsoft Windows 10.0.19043)"
+        "traceparent": "00-e9ad12c8635359468bd83dae800738dc-24d606dbb0e03e41-00",
+        "User-Agent": [
+          "azsdk-net-Storage.Files.DataLake/12.7.0-alpha.20210219.1",
+          "(.NET 5.0.3; Microsoft Windows 10.0.19041)"
         ],
         "x-ms-client-request-id": "cb223856-4e27-a5c6-5003-812382a16647",
-        "x-ms-date": "Fri, 20 Aug 2021 22:57:33 GMT",
+        "x-ms-date": "Fri, 19 Feb 2021 19:56:39 GMT",
         "x-ms-return-client-request-id": "true",
         "x-ms-version": "2020-12-06"
       },
@@ -248,25 +230,20 @@
       "StatusCode": 202,
       "ResponseHeaders": {
         "Content-Length": "0",
-        "Date": "Fri, 20 Aug 2021 22:57:32 GMT",
+        "Date": "Fri, 19 Feb 2021 19:56:38 GMT",
         "Server": [
           "Windows-Azure-Blob/1.0",
           "Microsoft-HTTPAPI/2.0"
         ],
         "x-ms-client-request-id": "cb223856-4e27-a5c6-5003-812382a16647",
-<<<<<<< HEAD
-        "x-ms-request-id": "53bbd0a8-e01e-00d5-2416-9619ac000000",
-        "x-ms-version": "2020-10-02"
-=======
         "x-ms-request-id": "46910509-401e-0056-73f9-068eb0000000",
         "x-ms-version": "2020-12-06"
->>>>>>> f7eb5f10
       },
       "ResponseBody": []
     }
   ],
   "Variables": {
     "RandomSeed": "1036192818",
-    "Storage_TestConfigHierarchicalNamespace": "NamespaceTenant\namandaadlscanary\nU2FuaXRpemVk\nhttps://amandaadlscanary.blob.core.windows.net\nhttps://amandaadlscanary.file.core.windows.net\nhttps://amandaadlscanary.queue.core.windows.net\nhttps://amandaadlscanary.table.core.windows.net\n\n\n\n\nhttps://amandaadlscanary-secondary.blob.core.windows.net\nhttps://amandaadlscanary-secondary.file.core.windows.net\nhttps://amandaadlscanary-secondary.queue.core.windows.net\n\n68390a19-a643-458b-b726-408abf67b4fc\nSanitized\n72f988bf-86f1-41af-91ab-2d7cd011db47\nhttps://login.microsoftonline.com/\nCloud\nBlobEndpoint=https://amandaadlscanary.blob.core.windows.net/;QueueEndpoint=https://amandaadlscanary.queue.core.windows.net/;FileEndpoint=https://amandaadlscanary.file.core.windows.net/;BlobSecondaryEndpoint=https://amandaadlscanary-secondary.blob.core.windows.net/;QueueSecondaryEndpoint=https://amandaadlscanary-secondary.queue.core.windows.net/;FileSecondaryEndpoint=https://amandaadlscanary-secondary.file.core.windows.net/;AccountName=amandaadlscanary;AccountKey=Sanitized\n\n\n"
+    "Storage_TestConfigHierarchicalNamespace": "NamespaceTenant\nseannse\nU2FuaXRpemVk\nhttps://seannse.blob.core.windows.net\nhttps://seannse.file.core.windows.net\nhttps://seannse.queue.core.windows.net\nhttps://seannse.table.core.windows.net\n\n\n\n\nhttps://seannse-secondary.blob.core.windows.net\nhttps://seannse-secondary.file.core.windows.net\nhttps://seannse-secondary.queue.core.windows.net\nhttps://seannse-secondary.table.core.windows.net\n68390a19-a643-458b-b726-408abf67b4fc\nSanitized\n72f988bf-86f1-41af-91ab-2d7cd011db47\nhttps://login.microsoftonline.com/\nCloud\nBlobEndpoint=https://seannse.blob.core.windows.net/;QueueEndpoint=https://seannse.queue.core.windows.net/;FileEndpoint=https://seannse.file.core.windows.net/;BlobSecondaryEndpoint=https://seannse-secondary.blob.core.windows.net/;QueueSecondaryEndpoint=https://seannse-secondary.queue.core.windows.net/;FileSecondaryEndpoint=https://seannse-secondary.file.core.windows.net/;AccountName=seannse;AccountKey=Sanitized\n\n\n"
   }
 }