--- conflicted
+++ resolved
@@ -1,143 +1,91 @@
 {
   "Entries": [
     {
-      "RequestUri": "https://seannse.blob.core.windows.net/test-filesystem-785a0557-e512-f80d-23ae-fbaf813de37b?restype=container",
-      "RequestMethod": "PUT",
-      "RequestHeaders": {
-        "Accept": "application/xml",
-        "Authorization": "Sanitized",
-<<<<<<< HEAD
-        "traceparent": "00-e87625e578989e4c8d8921650c65869e-28dc043e23ce0f4f-00",
-        "User-Agent": [
-          "azsdk-net-Storage.Files.DataLake/12.7.0-alpha.20210202.1",
-          "(.NET 5.0.2; Microsoft Windows 10.0.19042)"
+      "RequestUri": "https://seannse.blob.core.windows.net/test-filesystem-f03e9cd7-8931-ffd3-692f-dbae96560e86?restype=container",
+      "RequestMethod": "PUT",
+      "RequestHeaders": {
+        "Accept": "application/xml",
+        "Authorization": "Sanitized",
+        "traceparent": "00-259f7808327fca48b7da5fe376cc07ba-a2d0494331e45d41-00",
+        "User-Agent": [
+          "azsdk-net-Storage.Files.DataLake/12.7.0-alpha.20210219.1",
+          "(.NET 5.0.3; Microsoft Windows 10.0.19041)"
         ],
         "x-ms-blob-public-access": "container",
-        "x-ms-client-request-id": "f58415f7-ba28-db46-93a3-f1cfc6180b63",
-        "x-ms-date": "Tue, 02 Feb 2021 21:32:10 GMT",
-=======
-        "traceparent": "00-0fe17769311be548aef53c98b110ec30-772f474809abd94b-00",
-        "User-Agent": [
-          "azsdk-net-Storage.Files.DataLake/12.7.0-alpha.20210217.1",
-          "(.NET 5.0.3; Microsoft Windows 10.0.19042)"
-        ],
-        "x-ms-blob-public-access": "container",
-        "x-ms-client-request-id": "f58415f7-ba28-db46-93a3-f1cfc6180b63",
-        "x-ms-date": "Wed, 17 Feb 2021 22:36:23 GMT",
->>>>>>> 1814567d
-        "x-ms-return-client-request-id": "true",
-        "x-ms-version": "2020-06-12"
-      },
-      "RequestBody": null,
-      "StatusCode": 201,
-      "ResponseHeaders": {
-        "Content-Length": "0",
-<<<<<<< HEAD
-        "Date": "Tue, 02 Feb 2021 21:32:11 GMT",
-        "ETag": "\u00220x8D8C7C2007F7C79\u0022",
-        "Last-Modified": "Tue, 02 Feb 2021 21:32:11 GMT",
-=======
-        "Date": "Wed, 17 Feb 2021 22:36:23 GMT",
-        "ETag": "\u00220x8D8D39474B62B51\u0022",
-        "Last-Modified": "Wed, 17 Feb 2021 22:36:23 GMT",
->>>>>>> 1814567d
-        "Server": [
-          "Windows-Azure-Blob/1.0",
-          "Microsoft-HTTPAPI/2.0"
-        ],
-        "x-ms-client-request-id": "f58415f7-ba28-db46-93a3-f1cfc6180b63",
-<<<<<<< HEAD
-        "x-ms-request-id": "be8225a3-701e-00b9-22aa-f97b45000000",
-=======
-        "x-ms-request-id": "4e49cf7f-801e-003b-737d-053afb000000",
->>>>>>> 1814567d
-        "x-ms-version": "2020-06-12"
-      },
-      "ResponseBody": []
-    },
-    {
-      "RequestUri": "https://seannse.dfs.core.windows.net/test-filesystem-785a0557-e512-f80d-23ae-fbaf813de37b/test-file-8c3a251d-defd-e1db-8b5e-fc91b94ca28e?resource=file",
+        "x-ms-client-request-id": "4e3afb58-fd08-9c54-806c-9e1fc2a93a73",
+        "x-ms-date": "Fri, 19 Feb 2021 19:14:02 GMT",
+        "x-ms-return-client-request-id": "true",
+        "x-ms-version": "2020-06-12"
+      },
+      "RequestBody": null,
+      "StatusCode": 201,
+      "ResponseHeaders": {
+        "Content-Length": "0",
+        "Date": "Fri, 19 Feb 2021 19:14:01 GMT",
+        "ETag": "\u00220x8D8D50A843361AA\u0022",
+        "Last-Modified": "Fri, 19 Feb 2021 19:14:01 GMT",
+        "Server": [
+          "Windows-Azure-Blob/1.0",
+          "Microsoft-HTTPAPI/2.0"
+        ],
+        "x-ms-client-request-id": "4e3afb58-fd08-9c54-806c-9e1fc2a93a73",
+        "x-ms-request-id": "2e6e383a-201e-00a4-4ef3-0676f9000000",
+        "x-ms-version": "2020-06-12"
+      },
+      "ResponseBody": []
+    },
+    {
+      "RequestUri": "https://seannse.dfs.core.windows.net/test-filesystem-f03e9cd7-8931-ffd3-692f-dbae96560e86/test-file-bd441170-f667-b8d7-0f94-13b3e1e87580?resource=file",
       "RequestMethod": "PUT",
       "RequestHeaders": {
         "Accept": "application/json",
         "Authorization": "Sanitized",
-<<<<<<< HEAD
-        "traceparent": "00-7cfd0f7a76ac0e4aa3f76d8a110ebd58-c6677a7a661b7943-00",
-        "User-Agent": [
-          "azsdk-net-Storage.Files.DataLake/12.7.0-alpha.20210202.1",
-          "(.NET 5.0.2; Microsoft Windows 10.0.19042)"
-        ],
-        "x-ms-client-request-id": "30a3c875-5159-1997-3aa2-69c9bdb52247",
-        "x-ms-date": "Tue, 02 Feb 2021 21:32:11 GMT",
-=======
-        "traceparent": "00-2bd8e158db857b42b28919ab036c41a7-154177c2d66f8c47-00",
-        "User-Agent": [
-          "azsdk-net-Storage.Files.DataLake/12.7.0-alpha.20210217.1",
-          "(.NET 5.0.3; Microsoft Windows 10.0.19042)"
-        ],
-        "x-ms-client-request-id": "30a3c875-5159-1997-3aa2-69c9bdb52247",
-        "x-ms-date": "Wed, 17 Feb 2021 22:36:24 GMT",
->>>>>>> 1814567d
-        "x-ms-return-client-request-id": "true",
-        "x-ms-version": "2020-06-12"
-      },
-      "RequestBody": null,
-      "StatusCode": 201,
-      "ResponseHeaders": {
-        "Content-Length": "0",
-<<<<<<< HEAD
-        "Date": "Tue, 02 Feb 2021 21:32:12 GMT",
-        "ETag": "\u00220x8D8C7C200B7D919\u0022",
-        "Last-Modified": "Tue, 02 Feb 2021 21:32:12 GMT",
-=======
-        "Date": "Wed, 17 Feb 2021 22:36:24 GMT",
-        "ETag": "\u00220x8D8D39474EED4F8\u0022",
-        "Last-Modified": "Wed, 17 Feb 2021 22:36:24 GMT",
->>>>>>> 1814567d
+        "traceparent": "00-08c02c94f0cf144bbcac935e762c1b85-14382a2891bf8f46-00",
+        "User-Agent": [
+          "azsdk-net-Storage.Files.DataLake/12.7.0-alpha.20210219.1",
+          "(.NET 5.0.3; Microsoft Windows 10.0.19041)"
+        ],
+        "x-ms-client-request-id": "787a3543-7ba4-6239-2481-3e74eaa1bb97",
+        "x-ms-date": "Fri, 19 Feb 2021 19:14:02 GMT",
+        "x-ms-return-client-request-id": "true",
+        "x-ms-version": "2020-06-12"
+      },
+      "RequestBody": null,
+      "StatusCode": 201,
+      "ResponseHeaders": {
+        "Content-Length": "0",
+        "Date": "Fri, 19 Feb 2021 19:14:00 GMT",
+        "ETag": "\u00220x8D8D50A84428022\u0022",
+        "Last-Modified": "Fri, 19 Feb 2021 19:14:01 GMT",
         "Server": [
           "Windows-Azure-HDFS/1.0",
           "Microsoft-HTTPAPI/2.0"
         ],
-        "x-ms-client-request-id": "30a3c875-5159-1997-3aa2-69c9bdb52247",
-<<<<<<< HEAD
-        "x-ms-request-id": "9ed0002b-201f-0050-35aa-f9bd0f000000",
-=======
-        "x-ms-request-id": "8497b3bf-101f-0074-697d-054baf000000",
->>>>>>> 1814567d
-        "x-ms-version": "2020-06-12"
-      },
-      "ResponseBody": []
-    },
-    {
-      "RequestUri": "https://seannse.blob.core.windows.net/test-filesystem-785a0557-e512-f80d-23ae-fbaf813de37b/test-file-8c3a251d-defd-e1db-8b5e-fc91b94ca28e?comp=properties",
-      "RequestMethod": "PUT",
-      "RequestHeaders": {
-        "Accept": "application/xml",
-        "Authorization": "Sanitized",
-<<<<<<< HEAD
-        "If-Modified-Since": "Wed, 03 Feb 2021 21:32:10 GMT",
-        "User-Agent": [
-          "azsdk-net-Storage.Files.DataLake/12.7.0-alpha.20210202.1",
-          "(.NET 5.0.2; Microsoft Windows 10.0.19042)"
-=======
-        "If-Modified-Since": "Thu, 18 Feb 2021 22:36:23 GMT",
-        "User-Agent": [
-          "azsdk-net-Storage.Files.DataLake/12.7.0-alpha.20210217.1",
-          "(.NET 5.0.3; Microsoft Windows 10.0.19042)"
->>>>>>> 1814567d
-        ],
-        "x-ms-blob-cache-control": "mragpamrrytlooisuuyl",
-        "x-ms-blob-content-disposition": "iiwnaqevbbajquxhvrbm",
-        "x-ms-blob-content-encoding": "hfijsegdxputppfdtlfy",
-        "x-ms-blob-content-language": "uqpqxjttqavctmdcyntv",
-        "x-ms-blob-content-md5": "NBfmnANxxJ84lAjnt1IH4g==",
-        "x-ms-blob-content-type": "kaxkfftbptnjlcqqorkj",
-        "x-ms-client-request-id": "f01b9a29-71a8-7e34-ce9e-32168589e7cd",
-<<<<<<< HEAD
-        "x-ms-date": "Tue, 02 Feb 2021 21:32:11 GMT",
-=======
-        "x-ms-date": "Wed, 17 Feb 2021 22:36:24 GMT",
->>>>>>> 1814567d
+        "x-ms-client-request-id": "787a3543-7ba4-6239-2481-3e74eaa1bb97",
+        "x-ms-request-id": "6f4bde08-e01f-004f-3bf3-060e0b000000",
+        "x-ms-version": "2020-06-12"
+      },
+      "ResponseBody": []
+    },
+    {
+      "RequestUri": "https://seannse.blob.core.windows.net/test-filesystem-f03e9cd7-8931-ffd3-692f-dbae96560e86/test-file-bd441170-f667-b8d7-0f94-13b3e1e87580?comp=properties",
+      "RequestMethod": "PUT",
+      "RequestHeaders": {
+        "Accept": "application/xml",
+        "Authorization": "Sanitized",
+        "If-Modified-Since": "Sat, 20 Feb 2021 19:14:02 GMT",
+        "User-Agent": [
+          "azsdk-net-Storage.Files.DataLake/12.7.0-alpha.20210219.1",
+          "(.NET 5.0.3; Microsoft Windows 10.0.19041)"
+        ],
+        "x-ms-blob-cache-control": "hdnvgmgxrbvewnlwegmn",
+        "x-ms-blob-content-disposition": "hjwpoplyuakawooaxqfg",
+        "x-ms-blob-content-encoding": "bfixnxtgcwvrnoywfxhp",
+        "x-ms-blob-content-language": "ahdrpuhhykymagmbbycq",
+        "x-ms-blob-content-md5": "qFSH/kpwofRzGMzncYBmbQ==",
+        "x-ms-blob-content-type": "ufvwdrliprtajofscqhr",
+        "x-ms-client-request-id": "ab70dead-fc6e-7bdb-fff4-769a81093fd9",
+        "x-ms-date": "Fri, 19 Feb 2021 19:14:02 GMT",
         "x-ms-return-client-request-id": "true",
         "x-ms-version": "2020-06-12"
       },
@@ -146,58 +94,35 @@
       "ResponseHeaders": {
         "Content-Length": "252",
         "Content-Type": "application/xml",
-<<<<<<< HEAD
-        "Date": "Tue, 02 Feb 2021 21:32:11 GMT",
-=======
-        "Date": "Wed, 17 Feb 2021 22:36:23 GMT",
->>>>>>> 1814567d
-        "Server": [
-          "Windows-Azure-Blob/1.0",
-          "Microsoft-HTTPAPI/2.0"
-        ],
-        "x-ms-client-request-id": "f01b9a29-71a8-7e34-ce9e-32168589e7cd",
+        "Date": "Fri, 19 Feb 2021 19:14:01 GMT",
+        "Server": [
+          "Windows-Azure-Blob/1.0",
+          "Microsoft-HTTPAPI/2.0"
+        ],
+        "x-ms-client-request-id": "ab70dead-fc6e-7bdb-fff4-769a81093fd9",
         "x-ms-error-code": "ConditionNotMet",
-<<<<<<< HEAD
-        "x-ms-request-id": "be822748-701e-00b9-2eaa-f97b45000000",
-=======
-        "x-ms-request-id": "4e49d0f6-801e-003b-477d-053afb000000",
->>>>>>> 1814567d
+        "x-ms-request-id": "2e6e39d6-201e-00a4-50f3-0676f9000000",
         "x-ms-version": "2020-06-12"
       },
       "ResponseBody": [
         "\uFEFF\u003C?xml version=\u00221.0\u0022 encoding=\u0022utf-8\u0022?\u003E\u003CError\u003E\u003CCode\u003EConditionNotMet\u003C/Code\u003E\u003CMessage\u003EThe condition specified using HTTP conditional header(s) is not met.\n",
-<<<<<<< HEAD
-        "RequestId:be822748-701e-00b9-2eaa-f97b45000000\n",
-        "Time:2021-02-02T21:32:12.3596483Z\u003C/Message\u003E\u003C/Error\u003E"
-=======
-        "RequestId:4e49d0f6-801e-003b-477d-053afb000000\n",
-        "Time:2021-02-17T22:36:24.4194696Z\u003C/Message\u003E\u003C/Error\u003E"
->>>>>>> 1814567d
+        "RequestId:2e6e39d6-201e-00a4-50f3-0676f9000000\n",
+        "Time:2021-02-19T19:14:01.9015575Z\u003C/Message\u003E\u003C/Error\u003E"
       ]
     },
     {
-      "RequestUri": "https://seannse.blob.core.windows.net/test-filesystem-785a0557-e512-f80d-23ae-fbaf813de37b?restype=container",
+      "RequestUri": "https://seannse.blob.core.windows.net/test-filesystem-f03e9cd7-8931-ffd3-692f-dbae96560e86?restype=container",
       "RequestMethod": "DELETE",
       "RequestHeaders": {
         "Accept": "application/xml",
         "Authorization": "Sanitized",
-<<<<<<< HEAD
-        "traceparent": "00-b6ab14fd7643174cabb602f50d34ef8f-235aeb498448814d-00",
-        "User-Agent": [
-          "azsdk-net-Storage.Files.DataLake/12.7.0-alpha.20210202.1",
-          "(.NET 5.0.2; Microsoft Windows 10.0.19042)"
-        ],
-        "x-ms-client-request-id": "239f8746-3199-8f9e-2e80-92c26d94a948",
-        "x-ms-date": "Tue, 02 Feb 2021 21:32:11 GMT",
-=======
-        "traceparent": "00-518d2e5ed8cd45408216227bf2d6df12-bccdd867b1e7c447-00",
-        "User-Agent": [
-          "azsdk-net-Storage.Files.DataLake/12.7.0-alpha.20210217.1",
-          "(.NET 5.0.3; Microsoft Windows 10.0.19042)"
-        ],
-        "x-ms-client-request-id": "239f8746-3199-8f9e-2e80-92c26d94a948",
-        "x-ms-date": "Wed, 17 Feb 2021 22:36:24 GMT",
->>>>>>> 1814567d
+        "traceparent": "00-9a30391b0514cf43a486a87e74dd61ea-0718fa01c728cc48-00",
+        "User-Agent": [
+          "azsdk-net-Storage.Files.DataLake/12.7.0-alpha.20210219.1",
+          "(.NET 5.0.3; Microsoft Windows 10.0.19041)"
+        ],
+        "x-ms-client-request-id": "0bc79c49-0f30-fa29-42ad-885f29bd2e8a",
+        "x-ms-date": "Fri, 19 Feb 2021 19:14:02 GMT",
         "x-ms-return-client-request-id": "true",
         "x-ms-version": "2020-06-12"
       },
@@ -205,163 +130,103 @@
       "StatusCode": 202,
       "ResponseHeaders": {
         "Content-Length": "0",
-<<<<<<< HEAD
-        "Date": "Tue, 02 Feb 2021 21:32:11 GMT",
-=======
-        "Date": "Wed, 17 Feb 2021 22:36:23 GMT",
->>>>>>> 1814567d
-        "Server": [
-          "Windows-Azure-Blob/1.0",
-          "Microsoft-HTTPAPI/2.0"
-        ],
-        "x-ms-client-request-id": "239f8746-3199-8f9e-2e80-92c26d94a948",
-<<<<<<< HEAD
-        "x-ms-request-id": "be822790-701e-00b9-71aa-f97b45000000",
-=======
-        "x-ms-request-id": "4e49d138-801e-003b-047d-053afb000000",
->>>>>>> 1814567d
-        "x-ms-version": "2020-06-12"
-      },
-      "ResponseBody": []
-    },
-    {
-      "RequestUri": "https://seannse.blob.core.windows.net/test-filesystem-bff03cad-3a33-5537-9845-d233136f379c?restype=container",
-      "RequestMethod": "PUT",
-      "RequestHeaders": {
-        "Accept": "application/xml",
-        "Authorization": "Sanitized",
-<<<<<<< HEAD
-        "traceparent": "00-e9c85f26074dbf42b11a6b22be7f2ae0-359b05f010bca146-00",
-        "User-Agent": [
-          "azsdk-net-Storage.Files.DataLake/12.7.0-alpha.20210202.1",
-          "(.NET 5.0.2; Microsoft Windows 10.0.19042)"
+        "Date": "Fri, 19 Feb 2021 19:14:01 GMT",
+        "Server": [
+          "Windows-Azure-Blob/1.0",
+          "Microsoft-HTTPAPI/2.0"
+        ],
+        "x-ms-client-request-id": "0bc79c49-0f30-fa29-42ad-885f29bd2e8a",
+        "x-ms-request-id": "2e6e3a83-201e-00a4-75f3-0676f9000000",
+        "x-ms-version": "2020-06-12"
+      },
+      "ResponseBody": []
+    },
+    {
+      "RequestUri": "https://seannse.blob.core.windows.net/test-filesystem-491d6adb-d521-4e5d-fdcd-cda41752422b?restype=container",
+      "RequestMethod": "PUT",
+      "RequestHeaders": {
+        "Accept": "application/xml",
+        "Authorization": "Sanitized",
+        "traceparent": "00-10e8a50a9b071349bf50ffb52b0fd0a1-f4db6e7ce07b2644-00",
+        "User-Agent": [
+          "azsdk-net-Storage.Files.DataLake/12.7.0-alpha.20210219.1",
+          "(.NET 5.0.3; Microsoft Windows 10.0.19041)"
         ],
         "x-ms-blob-public-access": "container",
-        "x-ms-client-request-id": "0a1715cb-ae41-0b7e-4f4a-8b545f6b7bbe",
-        "x-ms-date": "Tue, 02 Feb 2021 21:32:11 GMT",
-=======
-        "traceparent": "00-7e4c81e91513754cbedfc502d939da4d-39108de62c3bc245-00",
-        "User-Agent": [
-          "azsdk-net-Storage.Files.DataLake/12.7.0-alpha.20210217.1",
-          "(.NET 5.0.3; Microsoft Windows 10.0.19042)"
-        ],
-        "x-ms-blob-public-access": "container",
-        "x-ms-client-request-id": "0a1715cb-ae41-0b7e-4f4a-8b545f6b7bbe",
-        "x-ms-date": "Wed, 17 Feb 2021 22:36:24 GMT",
->>>>>>> 1814567d
-        "x-ms-return-client-request-id": "true",
-        "x-ms-version": "2020-06-12"
-      },
-      "RequestBody": null,
-      "StatusCode": 201,
-      "ResponseHeaders": {
-        "Content-Length": "0",
-<<<<<<< HEAD
-        "Date": "Tue, 02 Feb 2021 21:32:12 GMT",
-        "ETag": "\u00220x8D8C7C2010EC608\u0022",
-        "Last-Modified": "Tue, 02 Feb 2021 21:32:12 GMT",
-=======
-        "Date": "Wed, 17 Feb 2021 22:36:24 GMT",
-        "ETag": "\u00220x8D8D39475407595\u0022",
-        "Last-Modified": "Wed, 17 Feb 2021 22:36:24 GMT",
->>>>>>> 1814567d
-        "Server": [
-          "Windows-Azure-Blob/1.0",
-          "Microsoft-HTTPAPI/2.0"
-        ],
-        "x-ms-client-request-id": "0a1715cb-ae41-0b7e-4f4a-8b545f6b7bbe",
-<<<<<<< HEAD
-        "x-ms-request-id": "83e643c5-601e-009a-58aa-f9e186000000",
-=======
-        "x-ms-request-id": "46e91965-401e-00b2-767d-05802e000000",
->>>>>>> 1814567d
-        "x-ms-version": "2020-06-12"
-      },
-      "ResponseBody": []
-    },
-    {
-      "RequestUri": "https://seannse.dfs.core.windows.net/test-filesystem-bff03cad-3a33-5537-9845-d233136f379c/test-file-ee91f549-abc4-e85e-09ac-7270470e1358?resource=file",
+        "x-ms-client-request-id": "ceae5a9b-c4b6-7381-3f78-0e634184e2f0",
+        "x-ms-date": "Fri, 19 Feb 2021 19:14:02 GMT",
+        "x-ms-return-client-request-id": "true",
+        "x-ms-version": "2020-06-12"
+      },
+      "RequestBody": null,
+      "StatusCode": 201,
+      "ResponseHeaders": {
+        "Content-Length": "0",
+        "Date": "Fri, 19 Feb 2021 19:14:01 GMT",
+        "ETag": "\u00220x8D8D50A84663B2C\u0022",
+        "Last-Modified": "Fri, 19 Feb 2021 19:14:02 GMT",
+        "Server": [
+          "Windows-Azure-Blob/1.0",
+          "Microsoft-HTTPAPI/2.0"
+        ],
+        "x-ms-client-request-id": "ceae5a9b-c4b6-7381-3f78-0e634184e2f0",
+        "x-ms-request-id": "2e6e3b42-201e-00a4-20f3-0676f9000000",
+        "x-ms-version": "2020-06-12"
+      },
+      "ResponseBody": []
+    },
+    {
+      "RequestUri": "https://seannse.dfs.core.windows.net/test-filesystem-491d6adb-d521-4e5d-fdcd-cda41752422b/test-file-55795d6b-4a6c-a747-c1e5-67bcb5c5787b?resource=file",
       "RequestMethod": "PUT",
       "RequestHeaders": {
         "Accept": "application/json",
         "Authorization": "Sanitized",
-<<<<<<< HEAD
-        "traceparent": "00-3d91dceb8958044daffd900b9513d71f-78d2aba5b70b8f40-00",
-        "User-Agent": [
-          "azsdk-net-Storage.Files.DataLake/12.7.0-alpha.20210202.1",
-          "(.NET 5.0.2; Microsoft Windows 10.0.19042)"
-        ],
-        "x-ms-client-request-id": "4cdf3447-7aae-1fc5-b62e-01943c0ec341",
-        "x-ms-date": "Tue, 02 Feb 2021 21:32:12 GMT",
-=======
-        "traceparent": "00-ea04f84991ff9b44bf5e9b57c10f93c9-24cbeb569f5be247-00",
-        "User-Agent": [
-          "azsdk-net-Storage.Files.DataLake/12.7.0-alpha.20210217.1",
-          "(.NET 5.0.3; Microsoft Windows 10.0.19042)"
-        ],
-        "x-ms-client-request-id": "4cdf3447-7aae-1fc5-b62e-01943c0ec341",
-        "x-ms-date": "Wed, 17 Feb 2021 22:36:25 GMT",
->>>>>>> 1814567d
-        "x-ms-return-client-request-id": "true",
-        "x-ms-version": "2020-06-12"
-      },
-      "RequestBody": null,
-      "StatusCode": 201,
-      "ResponseHeaders": {
-        "Content-Length": "0",
-<<<<<<< HEAD
-        "Date": "Tue, 02 Feb 2021 21:32:13 GMT",
-        "ETag": "\u00220x8D8C7C20149F0BB\u0022",
-        "Last-Modified": "Tue, 02 Feb 2021 21:32:13 GMT",
-=======
-        "Date": "Wed, 17 Feb 2021 22:36:25 GMT",
-        "ETag": "\u00220x8D8D39475778367\u0022",
-        "Last-Modified": "Wed, 17 Feb 2021 22:36:25 GMT",
->>>>>>> 1814567d
+        "traceparent": "00-fc39d4c31515fd449038df2d154659a6-c470daf239af5840-00",
+        "User-Agent": [
+          "azsdk-net-Storage.Files.DataLake/12.7.0-alpha.20210219.1",
+          "(.NET 5.0.3; Microsoft Windows 10.0.19041)"
+        ],
+        "x-ms-client-request-id": "782c2f82-2409-51b4-1206-0cd05cc4bd79",
+        "x-ms-date": "Fri, 19 Feb 2021 19:14:02 GMT",
+        "x-ms-return-client-request-id": "true",
+        "x-ms-version": "2020-06-12"
+      },
+      "RequestBody": null,
+      "StatusCode": 201,
+      "ResponseHeaders": {
+        "Content-Length": "0",
+        "Date": "Fri, 19 Feb 2021 19:14:01 GMT",
+        "ETag": "\u00220x8D8D50A8475DB1B\u0022",
+        "Last-Modified": "Fri, 19 Feb 2021 19:14:02 GMT",
         "Server": [
           "Windows-Azure-HDFS/1.0",
           "Microsoft-HTTPAPI/2.0"
         ],
-        "x-ms-client-request-id": "4cdf3447-7aae-1fc5-b62e-01943c0ec341",
-<<<<<<< HEAD
-        "x-ms-request-id": "07c8288f-101f-004b-0daa-f9830c000000",
-=======
-        "x-ms-request-id": "fc494e8c-c01f-0015-287d-0568ec000000",
->>>>>>> 1814567d
-        "x-ms-version": "2020-06-12"
-      },
-      "ResponseBody": []
-    },
-    {
-      "RequestUri": "https://seannse.blob.core.windows.net/test-filesystem-bff03cad-3a33-5537-9845-d233136f379c/test-file-ee91f549-abc4-e85e-09ac-7270470e1358?comp=properties",
-      "RequestMethod": "PUT",
-      "RequestHeaders": {
-        "Accept": "application/xml",
-        "Authorization": "Sanitized",
-<<<<<<< HEAD
-        "If-Unmodified-Since": "Mon, 01 Feb 2021 21:32:10 GMT",
-        "User-Agent": [
-          "azsdk-net-Storage.Files.DataLake/12.7.0-alpha.20210202.1",
-          "(.NET 5.0.2; Microsoft Windows 10.0.19042)"
-=======
-        "If-Unmodified-Since": "Tue, 16 Feb 2021 22:36:23 GMT",
-        "User-Agent": [
-          "azsdk-net-Storage.Files.DataLake/12.7.0-alpha.20210217.1",
-          "(.NET 5.0.3; Microsoft Windows 10.0.19042)"
->>>>>>> 1814567d
-        ],
-        "x-ms-blob-cache-control": "mragpamrrytlooisuuyl",
-        "x-ms-blob-content-disposition": "iiwnaqevbbajquxhvrbm",
-        "x-ms-blob-content-encoding": "hfijsegdxputppfdtlfy",
-        "x-ms-blob-content-language": "uqpqxjttqavctmdcyntv",
-        "x-ms-blob-content-md5": "NBfmnANxxJ84lAjnt1IH4g==",
-        "x-ms-blob-content-type": "kaxkfftbptnjlcqqorkj",
-        "x-ms-client-request-id": "132890c9-c62f-61aa-8347-47292ac745f1",
-<<<<<<< HEAD
-        "x-ms-date": "Tue, 02 Feb 2021 21:32:12 GMT",
-=======
-        "x-ms-date": "Wed, 17 Feb 2021 22:36:25 GMT",
->>>>>>> 1814567d
+        "x-ms-client-request-id": "782c2f82-2409-51b4-1206-0cd05cc4bd79",
+        "x-ms-request-id": "6f4bde6c-e01f-004f-1ff3-060e0b000000",
+        "x-ms-version": "2020-06-12"
+      },
+      "ResponseBody": []
+    },
+    {
+      "RequestUri": "https://seannse.blob.core.windows.net/test-filesystem-491d6adb-d521-4e5d-fdcd-cda41752422b/test-file-55795d6b-4a6c-a747-c1e5-67bcb5c5787b?comp=properties",
+      "RequestMethod": "PUT",
+      "RequestHeaders": {
+        "Accept": "application/xml",
+        "Authorization": "Sanitized",
+        "If-Unmodified-Since": "Thu, 18 Feb 2021 19:14:02 GMT",
+        "User-Agent": [
+          "azsdk-net-Storage.Files.DataLake/12.7.0-alpha.20210219.1",
+          "(.NET 5.0.3; Microsoft Windows 10.0.19041)"
+        ],
+        "x-ms-blob-cache-control": "hdnvgmgxrbvewnlwegmn",
+        "x-ms-blob-content-disposition": "hjwpoplyuakawooaxqfg",
+        "x-ms-blob-content-encoding": "bfixnxtgcwvrnoywfxhp",
+        "x-ms-blob-content-language": "ahdrpuhhykymagmbbycq",
+        "x-ms-blob-content-md5": "qFSH/kpwofRzGMzncYBmbQ==",
+        "x-ms-blob-content-type": "ufvwdrliprtajofscqhr",
+        "x-ms-client-request-id": "853a0bef-ff99-2e72-f8b8-aa9d67a4c48d",
+        "x-ms-date": "Fri, 19 Feb 2021 19:14:02 GMT",
         "x-ms-return-client-request-id": "true",
         "x-ms-version": "2020-06-12"
       },
@@ -370,58 +235,35 @@
       "ResponseHeaders": {
         "Content-Length": "252",
         "Content-Type": "application/xml",
-<<<<<<< HEAD
-        "Date": "Tue, 02 Feb 2021 21:32:12 GMT",
-=======
-        "Date": "Wed, 17 Feb 2021 22:36:24 GMT",
->>>>>>> 1814567d
-        "Server": [
-          "Windows-Azure-Blob/1.0",
-          "Microsoft-HTTPAPI/2.0"
-        ],
-        "x-ms-client-request-id": "132890c9-c62f-61aa-8347-47292ac745f1",
+        "Date": "Fri, 19 Feb 2021 19:14:01 GMT",
+        "Server": [
+          "Windows-Azure-Blob/1.0",
+          "Microsoft-HTTPAPI/2.0"
+        ],
+        "x-ms-client-request-id": "853a0bef-ff99-2e72-f8b8-aa9d67a4c48d",
         "x-ms-error-code": "ConditionNotMet",
-<<<<<<< HEAD
-        "x-ms-request-id": "83e64801-601e-009a-69aa-f9e186000000",
-=======
-        "x-ms-request-id": "46e92047-401e-00b2-707d-05802e000000",
->>>>>>> 1814567d
+        "x-ms-request-id": "2e6e3cd1-201e-00a4-13f3-0676f9000000",
         "x-ms-version": "2020-06-12"
       },
       "ResponseBody": [
         "\uFEFF\u003C?xml version=\u00221.0\u0022 encoding=\u0022utf-8\u0022?\u003E\u003CError\u003E\u003CCode\u003EConditionNotMet\u003C/Code\u003E\u003CMessage\u003EThe condition specified using HTTP conditional header(s) is not met.\n",
-<<<<<<< HEAD
-        "RequestId:83e64801-601e-009a-69aa-f9e186000000\n",
-        "Time:2021-02-02T21:32:13.3037040Z\u003C/Message\u003E\u003C/Error\u003E"
-=======
-        "RequestId:46e92047-401e-00b2-707d-05802e000000\n",
-        "Time:2021-02-17T22:36:25.3117659Z\u003C/Message\u003E\u003C/Error\u003E"
->>>>>>> 1814567d
+        "RequestId:2e6e3cd1-201e-00a4-13f3-0676f9000000\n",
+        "Time:2021-02-19T19:14:02.2348068Z\u003C/Message\u003E\u003C/Error\u003E"
       ]
     },
     {
-      "RequestUri": "https://seannse.blob.core.windows.net/test-filesystem-bff03cad-3a33-5537-9845-d233136f379c?restype=container",
+      "RequestUri": "https://seannse.blob.core.windows.net/test-filesystem-491d6adb-d521-4e5d-fdcd-cda41752422b?restype=container",
       "RequestMethod": "DELETE",
       "RequestHeaders": {
         "Accept": "application/xml",
         "Authorization": "Sanitized",
-<<<<<<< HEAD
-        "traceparent": "00-679aebdc2266bf4d8a413912341e2dba-a36ea32326c68242-00",
-        "User-Agent": [
-          "azsdk-net-Storage.Files.DataLake/12.7.0-alpha.20210202.1",
-          "(.NET 5.0.2; Microsoft Windows 10.0.19042)"
-        ],
-        "x-ms-client-request-id": "abcbd77e-b0e6-7012-8817-94bc363df3d2",
-        "x-ms-date": "Tue, 02 Feb 2021 21:32:12 GMT",
-=======
-        "traceparent": "00-90f204c1dc0b7c4f9efd40c29976059e-ddf0c23f10e73f45-00",
-        "User-Agent": [
-          "azsdk-net-Storage.Files.DataLake/12.7.0-alpha.20210217.1",
-          "(.NET 5.0.3; Microsoft Windows 10.0.19042)"
-        ],
-        "x-ms-client-request-id": "abcbd77e-b0e6-7012-8817-94bc363df3d2",
-        "x-ms-date": "Wed, 17 Feb 2021 22:36:25 GMT",
->>>>>>> 1814567d
+        "traceparent": "00-413a4c56a67af045b7a8478fe267ae1e-aab6322444aa6e43-00",
+        "User-Agent": [
+          "azsdk-net-Storage.Files.DataLake/12.7.0-alpha.20210219.1",
+          "(.NET 5.0.3; Microsoft Windows 10.0.19041)"
+        ],
+        "x-ms-client-request-id": "51e19083-388a-00e0-20e1-9bc27aae8f43",
+        "x-ms-date": "Fri, 19 Feb 2021 19:14:03 GMT",
         "x-ms-return-client-request-id": "true",
         "x-ms-version": "2020-06-12"
       },
@@ -429,161 +271,103 @@
       "StatusCode": 202,
       "ResponseHeaders": {
         "Content-Length": "0",
-<<<<<<< HEAD
-        "Date": "Tue, 02 Feb 2021 21:32:13 GMT",
-=======
-        "Date": "Wed, 17 Feb 2021 22:36:24 GMT",
->>>>>>> 1814567d
-        "Server": [
-          "Windows-Azure-Blob/1.0",
-          "Microsoft-HTTPAPI/2.0"
-        ],
-        "x-ms-client-request-id": "abcbd77e-b0e6-7012-8817-94bc363df3d2",
-<<<<<<< HEAD
-        "x-ms-request-id": "83e648c3-601e-009a-22aa-f9e186000000",
-=======
-        "x-ms-request-id": "46e92165-401e-00b2-7c7d-05802e000000",
->>>>>>> 1814567d
-        "x-ms-version": "2020-06-12"
-      },
-      "ResponseBody": []
-    },
-    {
-      "RequestUri": "https://seannse.blob.core.windows.net/test-filesystem-90fffcc9-aa56-fcc3-b25e-456d130bd4be?restype=container",
-      "RequestMethod": "PUT",
-      "RequestHeaders": {
-        "Accept": "application/xml",
-        "Authorization": "Sanitized",
-<<<<<<< HEAD
-        "traceparent": "00-2da5bfe8250d344b8ba4f64f906ae3c6-24da178cdd6bd948-00",
-        "User-Agent": [
-          "azsdk-net-Storage.Files.DataLake/12.7.0-alpha.20210202.1",
-          "(.NET 5.0.2; Microsoft Windows 10.0.19042)"
+        "Date": "Fri, 19 Feb 2021 19:14:02 GMT",
+        "Server": [
+          "Windows-Azure-Blob/1.0",
+          "Microsoft-HTTPAPI/2.0"
+        ],
+        "x-ms-client-request-id": "51e19083-388a-00e0-20e1-9bc27aae8f43",
+        "x-ms-request-id": "2e6e3d88-201e-00a4-3ff3-0676f9000000",
+        "x-ms-version": "2020-06-12"
+      },
+      "ResponseBody": []
+    },
+    {
+      "RequestUri": "https://seannse.blob.core.windows.net/test-filesystem-78707693-efb5-8d47-2adc-a2636fc10ed4?restype=container",
+      "RequestMethod": "PUT",
+      "RequestHeaders": {
+        "Accept": "application/xml",
+        "Authorization": "Sanitized",
+        "traceparent": "00-63da48bf47f6fe4faf763e34f724aeca-ff751cdf354bb642-00",
+        "User-Agent": [
+          "azsdk-net-Storage.Files.DataLake/12.7.0-alpha.20210219.1",
+          "(.NET 5.0.3; Microsoft Windows 10.0.19041)"
         ],
         "x-ms-blob-public-access": "container",
-        "x-ms-client-request-id": "90d4e0ce-91c5-d4a1-13ce-f8886ba45d7c",
-        "x-ms-date": "Tue, 02 Feb 2021 21:32:12 GMT",
-=======
-        "traceparent": "00-7541a6d25aac184e85065be7efda2b2d-a645ab16e5728b4a-00",
-        "User-Agent": [
-          "azsdk-net-Storage.Files.DataLake/12.7.0-alpha.20210217.1",
-          "(.NET 5.0.3; Microsoft Windows 10.0.19042)"
-        ],
-        "x-ms-blob-public-access": "container",
-        "x-ms-client-request-id": "90d4e0ce-91c5-d4a1-13ce-f8886ba45d7c",
-        "x-ms-date": "Wed, 17 Feb 2021 22:36:25 GMT",
->>>>>>> 1814567d
-        "x-ms-return-client-request-id": "true",
-        "x-ms-version": "2020-06-12"
-      },
-      "RequestBody": null,
-      "StatusCode": 201,
-      "ResponseHeaders": {
-        "Content-Length": "0",
-<<<<<<< HEAD
-        "Date": "Tue, 02 Feb 2021 21:32:13 GMT",
-        "ETag": "\u00220x8D8C7C201A171BA\u0022",
-        "Last-Modified": "Tue, 02 Feb 2021 21:32:13 GMT",
-=======
-        "Date": "Wed, 17 Feb 2021 22:36:24 GMT",
-        "ETag": "\u00220x8D8D39475C44DA2\u0022",
-        "Last-Modified": "Wed, 17 Feb 2021 22:36:25 GMT",
->>>>>>> 1814567d
-        "Server": [
-          "Windows-Azure-Blob/1.0",
-          "Microsoft-HTTPAPI/2.0"
-        ],
-        "x-ms-client-request-id": "90d4e0ce-91c5-d4a1-13ce-f8886ba45d7c",
-<<<<<<< HEAD
-        "x-ms-request-id": "13807d7f-d01e-006b-6aaa-f9f8ab000000",
-=======
-        "x-ms-request-id": "65e5f332-a01e-005e-367d-0594bf000000",
->>>>>>> 1814567d
-        "x-ms-version": "2020-06-12"
-      },
-      "ResponseBody": []
-    },
-    {
-      "RequestUri": "https://seannse.dfs.core.windows.net/test-filesystem-90fffcc9-aa56-fcc3-b25e-456d130bd4be/test-file-e697d543-9f92-30d6-f1af-355e2d74c491?resource=file",
+        "x-ms-client-request-id": "a91d4ca6-33b4-94de-4954-27ad957d905f",
+        "x-ms-date": "Fri, 19 Feb 2021 19:14:03 GMT",
+        "x-ms-return-client-request-id": "true",
+        "x-ms-version": "2020-06-12"
+      },
+      "RequestBody": null,
+      "StatusCode": 201,
+      "ResponseHeaders": {
+        "Content-Length": "0",
+        "Date": "Fri, 19 Feb 2021 19:14:02 GMT",
+        "ETag": "\u00220x8D8D50A849D3437\u0022",
+        "Last-Modified": "Fri, 19 Feb 2021 19:14:02 GMT",
+        "Server": [
+          "Windows-Azure-Blob/1.0",
+          "Microsoft-HTTPAPI/2.0"
+        ],
+        "x-ms-client-request-id": "a91d4ca6-33b4-94de-4954-27ad957d905f",
+        "x-ms-request-id": "2e6e3e33-201e-00a4-61f3-0676f9000000",
+        "x-ms-version": "2020-06-12"
+      },
+      "ResponseBody": []
+    },
+    {
+      "RequestUri": "https://seannse.dfs.core.windows.net/test-filesystem-78707693-efb5-8d47-2adc-a2636fc10ed4/test-file-64b7c7d2-b895-2080-7389-2eed7df3c70b?resource=file",
       "RequestMethod": "PUT",
       "RequestHeaders": {
         "Accept": "application/json",
         "Authorization": "Sanitized",
-<<<<<<< HEAD
-        "traceparent": "00-1d9b64b2d9ff5a4c94da8117f8872079-fd7f7411a18b7443-00",
-        "User-Agent": [
-          "azsdk-net-Storage.Files.DataLake/12.7.0-alpha.20210202.1",
-          "(.NET 5.0.2; Microsoft Windows 10.0.19042)"
-        ],
-        "x-ms-client-request-id": "620b009a-ad8a-2efe-0aa4-9f165c42a69e",
-        "x-ms-date": "Tue, 02 Feb 2021 21:32:13 GMT",
-=======
-        "traceparent": "00-febed57ba97dc14b87552ce1eef21606-52b8f795e0505440-00",
-        "User-Agent": [
-          "azsdk-net-Storage.Files.DataLake/12.7.0-alpha.20210217.1",
-          "(.NET 5.0.3; Microsoft Windows 10.0.19042)"
-        ],
-        "x-ms-client-request-id": "620b009a-ad8a-2efe-0aa4-9f165c42a69e",
-        "x-ms-date": "Wed, 17 Feb 2021 22:36:25 GMT",
->>>>>>> 1814567d
-        "x-ms-return-client-request-id": "true",
-        "x-ms-version": "2020-06-12"
-      },
-      "RequestBody": null,
-      "StatusCode": 201,
-      "ResponseHeaders": {
-        "Content-Length": "0",
-<<<<<<< HEAD
-        "Date": "Tue, 02 Feb 2021 21:32:13 GMT",
-        "ETag": "\u00220x8D8C7C201DD3571\u0022",
-        "Last-Modified": "Tue, 02 Feb 2021 21:32:14 GMT",
-=======
-        "Date": "Wed, 17 Feb 2021 22:36:25 GMT",
-        "ETag": "\u00220x8D8D39476032F4C\u0022",
-        "Last-Modified": "Wed, 17 Feb 2021 22:36:26 GMT",
->>>>>>> 1814567d
+        "traceparent": "00-e5f4fb3ceba9a84c80d698643f036ca0-049eef7ea99f4a49-00",
+        "User-Agent": [
+          "azsdk-net-Storage.Files.DataLake/12.7.0-alpha.20210219.1",
+          "(.NET 5.0.3; Microsoft Windows 10.0.19041)"
+        ],
+        "x-ms-client-request-id": "fe811237-7e67-ed9f-cbfd-352a05f01655",
+        "x-ms-date": "Fri, 19 Feb 2021 19:14:03 GMT",
+        "x-ms-return-client-request-id": "true",
+        "x-ms-version": "2020-06-12"
+      },
+      "RequestBody": null,
+      "StatusCode": 201,
+      "ResponseHeaders": {
+        "Content-Length": "0",
+        "Date": "Fri, 19 Feb 2021 19:14:01 GMT",
+        "ETag": "\u00220x8D8D50A84AE3657\u0022",
+        "Last-Modified": "Fri, 19 Feb 2021 19:14:02 GMT",
         "Server": [
           "Windows-Azure-HDFS/1.0",
           "Microsoft-HTTPAPI/2.0"
         ],
-        "x-ms-client-request-id": "620b009a-ad8a-2efe-0aa4-9f165c42a69e",
-<<<<<<< HEAD
-        "x-ms-request-id": "a8903246-e01f-0084-3faa-f90d5e000000",
-=======
-        "x-ms-request-id": "58a30bdf-c01f-003a-527d-056527000000",
->>>>>>> 1814567d
-        "x-ms-version": "2020-06-12"
-      },
-      "ResponseBody": []
-    },
-    {
-      "RequestUri": "https://seannse.blob.core.windows.net/test-filesystem-90fffcc9-aa56-fcc3-b25e-456d130bd4be/test-file-e697d543-9f92-30d6-f1af-355e2d74c491?comp=properties",
+        "x-ms-client-request-id": "fe811237-7e67-ed9f-cbfd-352a05f01655",
+        "x-ms-request-id": "6f4bdedc-e01f-004f-0ff3-060e0b000000",
+        "x-ms-version": "2020-06-12"
+      },
+      "ResponseBody": []
+    },
+    {
+      "RequestUri": "https://seannse.blob.core.windows.net/test-filesystem-78707693-efb5-8d47-2adc-a2636fc10ed4/test-file-64b7c7d2-b895-2080-7389-2eed7df3c70b?comp=properties",
       "RequestMethod": "PUT",
       "RequestHeaders": {
         "Accept": "application/xml",
         "Authorization": "Sanitized",
         "If-Match": "\u0022garbage\u0022",
         "User-Agent": [
-<<<<<<< HEAD
-          "azsdk-net-Storage.Files.DataLake/12.7.0-alpha.20210202.1",
-          "(.NET 5.0.2; Microsoft Windows 10.0.19042)"
-=======
-          "azsdk-net-Storage.Files.DataLake/12.7.0-alpha.20210217.1",
-          "(.NET 5.0.3; Microsoft Windows 10.0.19042)"
->>>>>>> 1814567d
-        ],
-        "x-ms-blob-cache-control": "mragpamrrytlooisuuyl",
-        "x-ms-blob-content-disposition": "iiwnaqevbbajquxhvrbm",
-        "x-ms-blob-content-encoding": "hfijsegdxputppfdtlfy",
-        "x-ms-blob-content-language": "uqpqxjttqavctmdcyntv",
-        "x-ms-blob-content-md5": "NBfmnANxxJ84lAjnt1IH4g==",
-        "x-ms-blob-content-type": "kaxkfftbptnjlcqqorkj",
-        "x-ms-client-request-id": "2cc37fca-6168-1c07-b670-2792a3e2376b",
-<<<<<<< HEAD
-        "x-ms-date": "Tue, 02 Feb 2021 21:32:13 GMT",
-=======
-        "x-ms-date": "Wed, 17 Feb 2021 22:36:26 GMT",
->>>>>>> 1814567d
+          "azsdk-net-Storage.Files.DataLake/12.7.0-alpha.20210219.1",
+          "(.NET 5.0.3; Microsoft Windows 10.0.19041)"
+        ],
+        "x-ms-blob-cache-control": "hdnvgmgxrbvewnlwegmn",
+        "x-ms-blob-content-disposition": "hjwpoplyuakawooaxqfg",
+        "x-ms-blob-content-encoding": "bfixnxtgcwvrnoywfxhp",
+        "x-ms-blob-content-language": "ahdrpuhhykymagmbbycq",
+        "x-ms-blob-content-md5": "qFSH/kpwofRzGMzncYBmbQ==",
+        "x-ms-blob-content-type": "ufvwdrliprtajofscqhr",
+        "x-ms-client-request-id": "6ab66038-c872-7ba4-cdcf-58a630f4d246",
+        "x-ms-date": "Fri, 19 Feb 2021 19:14:03 GMT",
         "x-ms-return-client-request-id": "true",
         "x-ms-version": "2020-06-12"
       },
@@ -592,58 +376,35 @@
       "ResponseHeaders": {
         "Content-Length": "252",
         "Content-Type": "application/xml",
-<<<<<<< HEAD
-        "Date": "Tue, 02 Feb 2021 21:32:13 GMT",
-=======
-        "Date": "Wed, 17 Feb 2021 22:36:25 GMT",
->>>>>>> 1814567d
-        "Server": [
-          "Windows-Azure-Blob/1.0",
-          "Microsoft-HTTPAPI/2.0"
-        ],
-        "x-ms-client-request-id": "2cc37fca-6168-1c07-b670-2792a3e2376b",
+        "Date": "Fri, 19 Feb 2021 19:14:02 GMT",
+        "Server": [
+          "Windows-Azure-Blob/1.0",
+          "Microsoft-HTTPAPI/2.0"
+        ],
+        "x-ms-client-request-id": "6ab66038-c872-7ba4-cdcf-58a630f4d246",
         "x-ms-error-code": "ConditionNotMet",
-<<<<<<< HEAD
-        "x-ms-request-id": "13807ef2-d01e-006b-3aaa-f9f8ab000000",
-=======
-        "x-ms-request-id": "65e5f3fd-a01e-005e-717d-0594bf000000",
->>>>>>> 1814567d
+        "x-ms-request-id": "2e6e3ffd-201e-00a4-0af3-0676f9000000",
         "x-ms-version": "2020-06-12"
       },
       "ResponseBody": [
         "\uFEFF\u003C?xml version=\u00221.0\u0022 encoding=\u0022utf-8\u0022?\u003E\u003CError\u003E\u003CCode\u003EConditionNotMet\u003C/Code\u003E\u003CMessage\u003EThe condition specified using HTTP conditional header(s) is not met.\n",
-<<<<<<< HEAD
-        "RequestId:13807ef2-d01e-006b-3aaa-f9f8ab000000\n",
-        "Time:2021-02-02T21:32:14.2829213Z\u003C/Message\u003E\u003C/Error\u003E"
-=======
-        "RequestId:65e5f3fd-a01e-005e-717d-0594bf000000\n",
-        "Time:2021-02-17T22:36:26.2188368Z\u003C/Message\u003E\u003C/Error\u003E"
->>>>>>> 1814567d
+        "RequestId:2e6e3ffd-201e-00a4-0af3-0676f9000000\n",
+        "Time:2021-02-19T19:14:02.6030832Z\u003C/Message\u003E\u003C/Error\u003E"
       ]
     },
     {
-      "RequestUri": "https://seannse.blob.core.windows.net/test-filesystem-90fffcc9-aa56-fcc3-b25e-456d130bd4be?restype=container",
+      "RequestUri": "https://seannse.blob.core.windows.net/test-filesystem-78707693-efb5-8d47-2adc-a2636fc10ed4?restype=container",
       "RequestMethod": "DELETE",
       "RequestHeaders": {
         "Accept": "application/xml",
         "Authorization": "Sanitized",
-<<<<<<< HEAD
-        "traceparent": "00-0bd860e00834904a8d3e3467210957ee-d9f9d28faa7a9748-00",
-        "User-Agent": [
-          "azsdk-net-Storage.Files.DataLake/12.7.0-alpha.20210202.1",
-          "(.NET 5.0.2; Microsoft Windows 10.0.19042)"
-        ],
-        "x-ms-client-request-id": "dd4c3114-7a7e-a835-5fa1-009503b35bfa",
-        "x-ms-date": "Tue, 02 Feb 2021 21:32:13 GMT",
-=======
-        "traceparent": "00-e163936aee177c4a82234ea41b2c4bab-1a98b4460a02fe4a-00",
-        "User-Agent": [
-          "azsdk-net-Storage.Files.DataLake/12.7.0-alpha.20210217.1",
-          "(.NET 5.0.3; Microsoft Windows 10.0.19042)"
-        ],
-        "x-ms-client-request-id": "dd4c3114-7a7e-a835-5fa1-009503b35bfa",
-        "x-ms-date": "Wed, 17 Feb 2021 22:36:26 GMT",
->>>>>>> 1814567d
+        "traceparent": "00-0338d09fbce7654bb2c6b99d795084d8-b2b48194f6f2d247-00",
+        "User-Agent": [
+          "azsdk-net-Storage.Files.DataLake/12.7.0-alpha.20210219.1",
+          "(.NET 5.0.3; Microsoft Windows 10.0.19041)"
+        ],
+        "x-ms-client-request-id": "a4f21728-ab3a-c4e3-7737-5af015153db2",
+        "x-ms-date": "Fri, 19 Feb 2021 19:14:03 GMT",
         "x-ms-return-client-request-id": "true",
         "x-ms-version": "2020-06-12"
       },
@@ -651,153 +412,96 @@
       "StatusCode": 202,
       "ResponseHeaders": {
         "Content-Length": "0",
-<<<<<<< HEAD
-        "Date": "Tue, 02 Feb 2021 21:32:13 GMT",
-=======
-        "Date": "Wed, 17 Feb 2021 22:36:25 GMT",
->>>>>>> 1814567d
-        "Server": [
-          "Windows-Azure-Blob/1.0",
-          "Microsoft-HTTPAPI/2.0"
-        ],
-        "x-ms-client-request-id": "dd4c3114-7a7e-a835-5fa1-009503b35bfa",
-<<<<<<< HEAD
-        "x-ms-request-id": "13807f38-d01e-006b-79aa-f9f8ab000000",
-=======
-        "x-ms-request-id": "65e5f433-a01e-005e-257d-0594bf000000",
->>>>>>> 1814567d
-        "x-ms-version": "2020-06-12"
-      },
-      "ResponseBody": []
-    },
-    {
-      "RequestUri": "https://seannse.blob.core.windows.net/test-filesystem-bd8ccccc-5685-9ba8-ce54-725cdc81a674?restype=container",
-      "RequestMethod": "PUT",
-      "RequestHeaders": {
-        "Accept": "application/xml",
-        "Authorization": "Sanitized",
-<<<<<<< HEAD
-        "traceparent": "00-e5615527a3836646bc306bc5bb5f235f-997bb4e75711d644-00",
-        "User-Agent": [
-          "azsdk-net-Storage.Files.DataLake/12.7.0-alpha.20210202.1",
-          "(.NET 5.0.2; Microsoft Windows 10.0.19042)"
+        "Date": "Fri, 19 Feb 2021 19:14:02 GMT",
+        "Server": [
+          "Windows-Azure-Blob/1.0",
+          "Microsoft-HTTPAPI/2.0"
+        ],
+        "x-ms-client-request-id": "a4f21728-ab3a-c4e3-7737-5af015153db2",
+        "x-ms-request-id": "2e6e40c7-201e-00a4-45f3-0676f9000000",
+        "x-ms-version": "2020-06-12"
+      },
+      "ResponseBody": []
+    },
+    {
+      "RequestUri": "https://seannse.blob.core.windows.net/test-filesystem-f2a1e60c-a430-0e7c-52ec-135e711c2b3e?restype=container",
+      "RequestMethod": "PUT",
+      "RequestHeaders": {
+        "Accept": "application/xml",
+        "Authorization": "Sanitized",
+        "traceparent": "00-8a0ec58609baef478f3e0fbb92e18e01-f82de2ada5ee4f4a-00",
+        "User-Agent": [
+          "azsdk-net-Storage.Files.DataLake/12.7.0-alpha.20210219.1",
+          "(.NET 5.0.3; Microsoft Windows 10.0.19041)"
         ],
         "x-ms-blob-public-access": "container",
-        "x-ms-client-request-id": "a9b98ab0-11b5-bedc-88b0-0e2a07d8cbde",
-        "x-ms-date": "Tue, 02 Feb 2021 21:32:13 GMT",
-=======
-        "traceparent": "00-7e9f40d33b44a049a45ceb1e5cf64dc9-de51a1c6a3ec4f49-00",
-        "User-Agent": [
-          "azsdk-net-Storage.Files.DataLake/12.7.0-alpha.20210217.1",
-          "(.NET 5.0.3; Microsoft Windows 10.0.19042)"
-        ],
-        "x-ms-blob-public-access": "container",
-        "x-ms-client-request-id": "a9b98ab0-11b5-bedc-88b0-0e2a07d8cbde",
-        "x-ms-date": "Wed, 17 Feb 2021 22:36:26 GMT",
->>>>>>> 1814567d
-        "x-ms-return-client-request-id": "true",
-        "x-ms-version": "2020-06-12"
-      },
-      "RequestBody": null,
-      "StatusCode": 201,
-      "ResponseHeaders": {
-        "Content-Length": "0",
-<<<<<<< HEAD
-        "Date": "Tue, 02 Feb 2021 21:32:14 GMT",
-        "ETag": "\u00220x8D8C7C20231717D\u0022",
-        "Last-Modified": "Tue, 02 Feb 2021 21:32:14 GMT",
-=======
-        "Date": "Wed, 17 Feb 2021 22:36:25 GMT",
-        "ETag": "\u00220x8D8D394764B7D61\u0022",
-        "Last-Modified": "Wed, 17 Feb 2021 22:36:26 GMT",
->>>>>>> 1814567d
-        "Server": [
-          "Windows-Azure-Blob/1.0",
-          "Microsoft-HTTPAPI/2.0"
-        ],
-        "x-ms-client-request-id": "a9b98ab0-11b5-bedc-88b0-0e2a07d8cbde",
-<<<<<<< HEAD
-        "x-ms-request-id": "f572527b-401e-001b-3eaa-f9415c000000",
-=======
-        "x-ms-request-id": "70d1270b-501e-0075-2a7d-051473000000",
->>>>>>> 1814567d
-        "x-ms-version": "2020-06-12"
-      },
-      "ResponseBody": []
-    },
-    {
-      "RequestUri": "https://seannse.dfs.core.windows.net/test-filesystem-bd8ccccc-5685-9ba8-ce54-725cdc81a674/test-file-3df38bfa-e935-7264-dfd7-51097c856db2?resource=file",
+        "x-ms-client-request-id": "6a7ca4d7-d1ee-8389-9be3-514d9785525a",
+        "x-ms-date": "Fri, 19 Feb 2021 19:14:03 GMT",
+        "x-ms-return-client-request-id": "true",
+        "x-ms-version": "2020-06-12"
+      },
+      "RequestBody": null,
+      "StatusCode": 201,
+      "ResponseHeaders": {
+        "Content-Length": "0",
+        "Date": "Fri, 19 Feb 2021 19:14:02 GMT",
+        "ETag": "\u00220x8D8D50A84D1E2E1\u0022",
+        "Last-Modified": "Fri, 19 Feb 2021 19:14:02 GMT",
+        "Server": [
+          "Windows-Azure-Blob/1.0",
+          "Microsoft-HTTPAPI/2.0"
+        ],
+        "x-ms-client-request-id": "6a7ca4d7-d1ee-8389-9be3-514d9785525a",
+        "x-ms-request-id": "2e6e4172-201e-00a4-68f3-0676f9000000",
+        "x-ms-version": "2020-06-12"
+      },
+      "ResponseBody": []
+    },
+    {
+      "RequestUri": "https://seannse.dfs.core.windows.net/test-filesystem-f2a1e60c-a430-0e7c-52ec-135e711c2b3e/test-file-76e51b0c-2497-ddb0-d9de-9d12ec124036?resource=file",
       "RequestMethod": "PUT",
       "RequestHeaders": {
         "Accept": "application/json",
         "Authorization": "Sanitized",
-<<<<<<< HEAD
-        "traceparent": "00-da8b60953a03a74ba5f9e50765716307-8904975651335943-00",
-        "User-Agent": [
-          "azsdk-net-Storage.Files.DataLake/12.7.0-alpha.20210202.1",
-          "(.NET 5.0.2; Microsoft Windows 10.0.19042)"
-        ],
-        "x-ms-client-request-id": "a228fbaf-2d27-c6d1-2547-caddbfd24203",
-        "x-ms-date": "Tue, 02 Feb 2021 21:32:14 GMT",
-=======
-        "traceparent": "00-fbc38b50fd49ff409e8d433ed0a0ea06-ae78b2877f84f24c-00",
-        "User-Agent": [
-          "azsdk-net-Storage.Files.DataLake/12.7.0-alpha.20210217.1",
-          "(.NET 5.0.3; Microsoft Windows 10.0.19042)"
-        ],
-        "x-ms-client-request-id": "a228fbaf-2d27-c6d1-2547-caddbfd24203",
-        "x-ms-date": "Wed, 17 Feb 2021 22:36:26 GMT",
->>>>>>> 1814567d
-        "x-ms-return-client-request-id": "true",
-        "x-ms-version": "2020-06-12"
-      },
-      "RequestBody": null,
-      "StatusCode": 201,
-      "ResponseHeaders": {
-        "Content-Length": "0",
-<<<<<<< HEAD
-        "Date": "Tue, 02 Feb 2021 21:32:14 GMT",
-        "ETag": "\u00220x8D8C7C202678F79\u0022",
-        "Last-Modified": "Tue, 02 Feb 2021 21:32:15 GMT",
-=======
-        "Date": "Wed, 17 Feb 2021 22:36:26 GMT",
-        "ETag": "\u00220x8D8D3947681F756\u0022",
-        "Last-Modified": "Wed, 17 Feb 2021 22:36:26 GMT",
->>>>>>> 1814567d
+        "traceparent": "00-f7dc86da638d1d4da9de3e9180dcf619-3e21b6bcf04e9042-00",
+        "User-Agent": [
+          "azsdk-net-Storage.Files.DataLake/12.7.0-alpha.20210219.1",
+          "(.NET 5.0.3; Microsoft Windows 10.0.19041)"
+        ],
+        "x-ms-client-request-id": "b25d5dca-3e37-b2aa-f39e-901034769789",
+        "x-ms-date": "Fri, 19 Feb 2021 19:14:03 GMT",
+        "x-ms-return-client-request-id": "true",
+        "x-ms-version": "2020-06-12"
+      },
+      "RequestBody": null,
+      "StatusCode": 201,
+      "ResponseHeaders": {
+        "Content-Length": "0",
+        "Date": "Fri, 19 Feb 2021 19:14:02 GMT",
+        "ETag": "\u00220x8D8D50A84E1136F\u0022",
+        "Last-Modified": "Fri, 19 Feb 2021 19:14:02 GMT",
         "Server": [
           "Windows-Azure-HDFS/1.0",
           "Microsoft-HTTPAPI/2.0"
         ],
-        "x-ms-client-request-id": "a228fbaf-2d27-c6d1-2547-caddbfd24203",
-<<<<<<< HEAD
-        "x-ms-request-id": "e3688fd4-201f-007f-66aa-f9b0c4000000",
-=======
-        "x-ms-request-id": "fc494f7f-c01f-0015-1a7d-0568ec000000",
->>>>>>> 1814567d
-        "x-ms-version": "2020-06-12"
-      },
-      "ResponseBody": []
-    },
-    {
-      "RequestUri": "https://seannse.blob.core.windows.net/test-filesystem-bd8ccccc-5685-9ba8-ce54-725cdc81a674/test-file-3df38bfa-e935-7264-dfd7-51097c856db2",
+        "x-ms-client-request-id": "b25d5dca-3e37-b2aa-f39e-901034769789",
+        "x-ms-request-id": "6f4bdf40-e01f-004f-73f3-060e0b000000",
+        "x-ms-version": "2020-06-12"
+      },
+      "ResponseBody": []
+    },
+    {
+      "RequestUri": "https://seannse.blob.core.windows.net/test-filesystem-f2a1e60c-a430-0e7c-52ec-135e711c2b3e/test-file-76e51b0c-2497-ddb0-d9de-9d12ec124036",
       "RequestMethod": "HEAD",
       "RequestHeaders": {
         "Accept": "application/xml",
         "Authorization": "Sanitized",
         "User-Agent": [
-<<<<<<< HEAD
-          "azsdk-net-Storage.Files.DataLake/12.7.0-alpha.20210202.1",
-          "(.NET 5.0.2; Microsoft Windows 10.0.19042)"
-        ],
-        "x-ms-client-request-id": "815abd29-ca5c-bb8a-9ae5-2c8032e1d016",
-        "x-ms-date": "Tue, 02 Feb 2021 21:32:14 GMT",
-=======
-          "azsdk-net-Storage.Files.DataLake/12.7.0-alpha.20210217.1",
-          "(.NET 5.0.3; Microsoft Windows 10.0.19042)"
-        ],
-        "x-ms-client-request-id": "815abd29-ca5c-bb8a-9ae5-2c8032e1d016",
-        "x-ms-date": "Wed, 17 Feb 2021 22:36:27 GMT",
->>>>>>> 1814567d
+          "azsdk-net-Storage.Files.DataLake/12.7.0-alpha.20210219.1",
+          "(.NET 5.0.3; Microsoft Windows 10.0.19041)"
+        ],
+        "x-ms-client-request-id": "8e47cdb3-8db5-fafe-27d4-d901303f069f",
+        "x-ms-date": "Fri, 19 Feb 2021 19:14:03 GMT",
         "x-ms-return-client-request-id": "true",
         "x-ms-version": "2020-06-12"
       },
@@ -807,15 +511,9 @@
         "Accept-Ranges": "bytes",
         "Content-Length": "0",
         "Content-Type": "application/octet-stream",
-<<<<<<< HEAD
-        "Date": "Tue, 02 Feb 2021 21:32:15 GMT",
-        "ETag": "\u00220x8D8C7C202678F79\u0022",
-        "Last-Modified": "Tue, 02 Feb 2021 21:32:15 GMT",
-=======
-        "Date": "Wed, 17 Feb 2021 22:36:26 GMT",
-        "ETag": "\u00220x8D8D3947681F756\u0022",
-        "Last-Modified": "Wed, 17 Feb 2021 22:36:26 GMT",
->>>>>>> 1814567d
+        "Date": "Fri, 19 Feb 2021 19:14:02 GMT",
+        "ETag": "\u00220x8D8D50A84E1136F\u0022",
+        "Last-Modified": "Fri, 19 Feb 2021 19:14:02 GMT",
         "Server": [
           "Windows-Azure-Blob/1.0",
           "Microsoft-HTTPAPI/2.0"
@@ -823,57 +521,38 @@
         "x-ms-access-tier": "Hot",
         "x-ms-access-tier-inferred": "true",
         "x-ms-blob-type": "BlockBlob",
-        "x-ms-client-request-id": "815abd29-ca5c-bb8a-9ae5-2c8032e1d016",
-<<<<<<< HEAD
-        "x-ms-creation-time": "Tue, 02 Feb 2021 21:32:15 GMT",
-=======
-        "x-ms-creation-time": "Wed, 17 Feb 2021 22:36:26 GMT",
->>>>>>> 1814567d
+        "x-ms-client-request-id": "8e47cdb3-8db5-fafe-27d4-d901303f069f",
+        "x-ms-creation-time": "Fri, 19 Feb 2021 19:14:02 GMT",
         "x-ms-group": "$superuser",
         "x-ms-lease-state": "available",
         "x-ms-lease-status": "unlocked",
         "x-ms-owner": "$superuser",
         "x-ms-permissions": "rw-r-----",
-<<<<<<< HEAD
-        "x-ms-request-id": "f57253bb-401e-001b-5faa-f9415c000000",
-=======
-        "x-ms-request-id": "70d128d5-501e-0075-507d-051473000000",
->>>>>>> 1814567d
+        "x-ms-request-id": "2e6e4304-201e-00a4-5ef3-0676f9000000",
         "x-ms-server-encrypted": "true",
         "x-ms-version": "2020-06-12"
       },
       "ResponseBody": []
     },
     {
-      "RequestUri": "https://seannse.blob.core.windows.net/test-filesystem-bd8ccccc-5685-9ba8-ce54-725cdc81a674/test-file-3df38bfa-e935-7264-dfd7-51097c856db2?comp=properties",
-      "RequestMethod": "PUT",
-      "RequestHeaders": {
-        "Accept": "application/xml",
-        "Authorization": "Sanitized",
-<<<<<<< HEAD
-        "If-None-Match": "\u00220x8D8C7C202678F79\u0022",
-        "User-Agent": [
-          "azsdk-net-Storage.Files.DataLake/12.7.0-alpha.20210202.1",
-          "(.NET 5.0.2; Microsoft Windows 10.0.19042)"
-=======
-        "If-None-Match": "0x8D8D3947681F756",
-        "User-Agent": [
-          "azsdk-net-Storage.Files.DataLake/12.7.0-alpha.20210217.1",
-          "(.NET 5.0.3; Microsoft Windows 10.0.19042)"
->>>>>>> 1814567d
-        ],
-        "x-ms-blob-cache-control": "mragpamrrytlooisuuyl",
-        "x-ms-blob-content-disposition": "iiwnaqevbbajquxhvrbm",
-        "x-ms-blob-content-encoding": "hfijsegdxputppfdtlfy",
-        "x-ms-blob-content-language": "uqpqxjttqavctmdcyntv",
-        "x-ms-blob-content-md5": "NBfmnANxxJ84lAjnt1IH4g==",
-        "x-ms-blob-content-type": "kaxkfftbptnjlcqqorkj",
-        "x-ms-client-request-id": "02b4ad20-c178-79a7-d085-02474c97cbeb",
-<<<<<<< HEAD
-        "x-ms-date": "Tue, 02 Feb 2021 21:32:14 GMT",
-=======
-        "x-ms-date": "Wed, 17 Feb 2021 22:36:27 GMT",
->>>>>>> 1814567d
+      "RequestUri": "https://seannse.blob.core.windows.net/test-filesystem-f2a1e60c-a430-0e7c-52ec-135e711c2b3e/test-file-76e51b0c-2497-ddb0-d9de-9d12ec124036?comp=properties",
+      "RequestMethod": "PUT",
+      "RequestHeaders": {
+        "Accept": "application/xml",
+        "Authorization": "Sanitized",
+        "If-None-Match": "0x8D8D50A84E1136F",
+        "User-Agent": [
+          "azsdk-net-Storage.Files.DataLake/12.7.0-alpha.20210219.1",
+          "(.NET 5.0.3; Microsoft Windows 10.0.19041)"
+        ],
+        "x-ms-blob-cache-control": "hdnvgmgxrbvewnlwegmn",
+        "x-ms-blob-content-disposition": "hjwpoplyuakawooaxqfg",
+        "x-ms-blob-content-encoding": "bfixnxtgcwvrnoywfxhp",
+        "x-ms-blob-content-language": "ahdrpuhhykymagmbbycq",
+        "x-ms-blob-content-md5": "qFSH/kpwofRzGMzncYBmbQ==",
+        "x-ms-blob-content-type": "ufvwdrliprtajofscqhr",
+        "x-ms-client-request-id": "665c759c-092e-16d4-1c1a-9d29abb81b8d",
+        "x-ms-date": "Fri, 19 Feb 2021 19:14:03 GMT",
         "x-ms-return-client-request-id": "true",
         "x-ms-version": "2020-06-12"
       },
@@ -882,58 +561,35 @@
       "ResponseHeaders": {
         "Content-Length": "252",
         "Content-Type": "application/xml",
-<<<<<<< HEAD
-        "Date": "Tue, 02 Feb 2021 21:32:15 GMT",
-=======
-        "Date": "Wed, 17 Feb 2021 22:36:26 GMT",
->>>>>>> 1814567d
-        "Server": [
-          "Windows-Azure-Blob/1.0",
-          "Microsoft-HTTPAPI/2.0"
-        ],
-        "x-ms-client-request-id": "02b4ad20-c178-79a7-d085-02474c97cbeb",
+        "Date": "Fri, 19 Feb 2021 19:14:02 GMT",
+        "Server": [
+          "Windows-Azure-Blob/1.0",
+          "Microsoft-HTTPAPI/2.0"
+        ],
+        "x-ms-client-request-id": "665c759c-092e-16d4-1c1a-9d29abb81b8d",
         "x-ms-error-code": "ConditionNotMet",
-<<<<<<< HEAD
-        "x-ms-request-id": "f57253da-401e-001b-7caa-f9415c000000",
-=======
-        "x-ms-request-id": "70d1293f-501e-0075-317d-051473000000",
->>>>>>> 1814567d
+        "x-ms-request-id": "2e6e43b6-201e-00a4-07f3-0676f9000000",
         "x-ms-version": "2020-06-12"
       },
       "ResponseBody": [
         "\uFEFF\u003C?xml version=\u00221.0\u0022 encoding=\u0022utf-8\u0022?\u003E\u003CError\u003E\u003CCode\u003EConditionNotMet\u003C/Code\u003E\u003CMessage\u003EThe condition specified using HTTP conditional header(s) is not met.\n",
-<<<<<<< HEAD
-        "RequestId:f57253da-401e-001b-7caa-f9415c000000\n",
-        "Time:2021-02-02T21:32:15.2426477Z\u003C/Message\u003E\u003C/Error\u003E"
-=======
-        "RequestId:70d1293f-501e-0075-317d-051473000000\n",
-        "Time:2021-02-17T22:36:27.1328196Z\u003C/Message\u003E\u003C/Error\u003E"
->>>>>>> 1814567d
+        "RequestId:2e6e43b6-201e-00a4-07f3-0676f9000000\n",
+        "Time:2021-02-19T19:14:03.0243988Z\u003C/Message\u003E\u003C/Error\u003E"
       ]
     },
     {
-      "RequestUri": "https://seannse.blob.core.windows.net/test-filesystem-bd8ccccc-5685-9ba8-ce54-725cdc81a674?restype=container",
+      "RequestUri": "https://seannse.blob.core.windows.net/test-filesystem-f2a1e60c-a430-0e7c-52ec-135e711c2b3e?restype=container",
       "RequestMethod": "DELETE",
       "RequestHeaders": {
         "Accept": "application/xml",
         "Authorization": "Sanitized",
-<<<<<<< HEAD
-        "traceparent": "00-c64d4c8c7f54d642b80cfb1efe41bcbb-a69d1b877c00b640-00",
-        "User-Agent": [
-          "azsdk-net-Storage.Files.DataLake/12.7.0-alpha.20210202.1",
-          "(.NET 5.0.2; Microsoft Windows 10.0.19042)"
-        ],
-        "x-ms-client-request-id": "845f861e-ce2c-bb9d-3f28-1ffc0f20e94c",
-        "x-ms-date": "Tue, 02 Feb 2021 21:32:14 GMT",
-=======
-        "traceparent": "00-28a2ec8229a951419b4afc0e833e8bbf-9f87a9afc12f9043-00",
-        "User-Agent": [
-          "azsdk-net-Storage.Files.DataLake/12.7.0-alpha.20210217.1",
-          "(.NET 5.0.3; Microsoft Windows 10.0.19042)"
-        ],
-        "x-ms-client-request-id": "845f861e-ce2c-bb9d-3f28-1ffc0f20e94c",
-        "x-ms-date": "Wed, 17 Feb 2021 22:36:27 GMT",
->>>>>>> 1814567d
+        "traceparent": "00-5ec1c6a611e7344b8741ef109db33a20-f754c52d2c06c848-00",
+        "User-Agent": [
+          "azsdk-net-Storage.Files.DataLake/12.7.0-alpha.20210219.1",
+          "(.NET 5.0.3; Microsoft Windows 10.0.19041)"
+        ],
+        "x-ms-client-request-id": "ba6579c9-9fe2-5a70-1f63-a390c7a89aea",
+        "x-ms-date": "Fri, 19 Feb 2021 19:14:03 GMT",
         "x-ms-return-client-request-id": "true",
         "x-ms-version": "2020-06-12"
       },
@@ -941,161 +597,103 @@
       "StatusCode": 202,
       "ResponseHeaders": {
         "Content-Length": "0",
-<<<<<<< HEAD
-        "Date": "Tue, 02 Feb 2021 21:32:15 GMT",
-=======
-        "Date": "Wed, 17 Feb 2021 22:36:26 GMT",
->>>>>>> 1814567d
-        "Server": [
-          "Windows-Azure-Blob/1.0",
-          "Microsoft-HTTPAPI/2.0"
-        ],
-        "x-ms-client-request-id": "845f861e-ce2c-bb9d-3f28-1ffc0f20e94c",
-<<<<<<< HEAD
-        "x-ms-request-id": "f572540e-401e-001b-2aaa-f9415c000000",
-=======
-        "x-ms-request-id": "70d1299c-501e-0075-077d-051473000000",
->>>>>>> 1814567d
-        "x-ms-version": "2020-06-12"
-      },
-      "ResponseBody": []
-    },
-    {
-      "RequestUri": "https://seannse.blob.core.windows.net/test-filesystem-9b32ea5f-ad5f-e9c8-129c-ab552475840a?restype=container",
-      "RequestMethod": "PUT",
-      "RequestHeaders": {
-        "Accept": "application/xml",
-        "Authorization": "Sanitized",
-<<<<<<< HEAD
-        "traceparent": "00-346daea2fa5f8d44b4c9d52beb7862ab-119797052f1b1440-00",
-        "User-Agent": [
-          "azsdk-net-Storage.Files.DataLake/12.7.0-alpha.20210202.1",
-          "(.NET 5.0.2; Microsoft Windows 10.0.19042)"
+        "Date": "Fri, 19 Feb 2021 19:14:02 GMT",
+        "Server": [
+          "Windows-Azure-Blob/1.0",
+          "Microsoft-HTTPAPI/2.0"
+        ],
+        "x-ms-client-request-id": "ba6579c9-9fe2-5a70-1f63-a390c7a89aea",
+        "x-ms-request-id": "2e6e4480-201e-00a4-44f3-0676f9000000",
+        "x-ms-version": "2020-06-12"
+      },
+      "ResponseBody": []
+    },
+    {
+      "RequestUri": "https://seannse.blob.core.windows.net/test-filesystem-1ce759f6-57d5-5b48-060e-6a2c1e3070aa?restype=container",
+      "RequestMethod": "PUT",
+      "RequestHeaders": {
+        "Accept": "application/xml",
+        "Authorization": "Sanitized",
+        "traceparent": "00-847e49135787544488286d4e15573b83-a61711dcaa4ff84f-00",
+        "User-Agent": [
+          "azsdk-net-Storage.Files.DataLake/12.7.0-alpha.20210219.1",
+          "(.NET 5.0.3; Microsoft Windows 10.0.19041)"
         ],
         "x-ms-blob-public-access": "container",
-        "x-ms-client-request-id": "09d2503a-4693-71df-bd76-7290224896c9",
-        "x-ms-date": "Tue, 02 Feb 2021 21:32:14 GMT",
-=======
-        "traceparent": "00-60cf63dd129a9b40bd9a7b437b32ac10-704814dec4663b4a-00",
-        "User-Agent": [
-          "azsdk-net-Storage.Files.DataLake/12.7.0-alpha.20210217.1",
-          "(.NET 5.0.3; Microsoft Windows 10.0.19042)"
-        ],
-        "x-ms-blob-public-access": "container",
-        "x-ms-client-request-id": "09d2503a-4693-71df-bd76-7290224896c9",
-        "x-ms-date": "Wed, 17 Feb 2021 22:36:27 GMT",
->>>>>>> 1814567d
-        "x-ms-return-client-request-id": "true",
-        "x-ms-version": "2020-06-12"
-      },
-      "RequestBody": null,
-      "StatusCode": 201,
-      "ResponseHeaders": {
-        "Content-Length": "0",
-<<<<<<< HEAD
-        "Date": "Tue, 02 Feb 2021 21:32:15 GMT",
-        "ETag": "\u00220x8D8C7C202C514B3\u0022",
-        "Last-Modified": "Tue, 02 Feb 2021 21:32:15 GMT",
-=======
-        "Date": "Wed, 17 Feb 2021 22:36:26 GMT",
-        "ETag": "\u00220x8D8D39476DCF60B\u0022",
-        "Last-Modified": "Wed, 17 Feb 2021 22:36:27 GMT",
->>>>>>> 1814567d
-        "Server": [
-          "Windows-Azure-Blob/1.0",
-          "Microsoft-HTTPAPI/2.0"
-        ],
-        "x-ms-client-request-id": "09d2503a-4693-71df-bd76-7290224896c9",
-<<<<<<< HEAD
-        "x-ms-request-id": "d05640c3-201e-008b-54aa-f97b32000000",
-=======
-        "x-ms-request-id": "533cbc54-701e-003f-417d-05b7fc000000",
->>>>>>> 1814567d
-        "x-ms-version": "2020-06-12"
-      },
-      "ResponseBody": []
-    },
-    {
-      "RequestUri": "https://seannse.dfs.core.windows.net/test-filesystem-9b32ea5f-ad5f-e9c8-129c-ab552475840a/test-file-4c5815a3-22f7-1814-2c6e-fa20d213d273?resource=file",
+        "x-ms-client-request-id": "4dad0068-008a-7144-300a-b4d334443bee",
+        "x-ms-date": "Fri, 19 Feb 2021 19:14:03 GMT",
+        "x-ms-return-client-request-id": "true",
+        "x-ms-version": "2020-06-12"
+      },
+      "RequestBody": null,
+      "StatusCode": 201,
+      "ResponseHeaders": {
+        "Content-Length": "0",
+        "Date": "Fri, 19 Feb 2021 19:14:02 GMT",
+        "ETag": "\u00220x8D8D50A8511902C\u0022",
+        "Last-Modified": "Fri, 19 Feb 2021 19:14:03 GMT",
+        "Server": [
+          "Windows-Azure-Blob/1.0",
+          "Microsoft-HTTPAPI/2.0"
+        ],
+        "x-ms-client-request-id": "4dad0068-008a-7144-300a-b4d334443bee",
+        "x-ms-request-id": "2e6e4539-201e-00a4-6ff3-0676f9000000",
+        "x-ms-version": "2020-06-12"
+      },
+      "ResponseBody": []
+    },
+    {
+      "RequestUri": "https://seannse.dfs.core.windows.net/test-filesystem-1ce759f6-57d5-5b48-060e-6a2c1e3070aa/test-file-4392f8f3-6847-9596-afe2-ccf6c393bd27?resource=file",
       "RequestMethod": "PUT",
       "RequestHeaders": {
         "Accept": "application/json",
         "Authorization": "Sanitized",
-<<<<<<< HEAD
-        "traceparent": "00-ed7de0483ea24a4baae72de66bd26d8c-0ade8a54bf92b743-00",
-        "User-Agent": [
-          "azsdk-net-Storage.Files.DataLake/12.7.0-alpha.20210202.1",
-          "(.NET 5.0.2; Microsoft Windows 10.0.19042)"
-        ],
-        "x-ms-client-request-id": "011211a8-bb46-173f-3bba-dc254bbf9eaa",
-        "x-ms-date": "Tue, 02 Feb 2021 21:32:15 GMT",
-=======
-        "traceparent": "00-0d987af152afe84585387c1612e462eb-47af0a2776e3bb47-00",
-        "User-Agent": [
-          "azsdk-net-Storage.Files.DataLake/12.7.0-alpha.20210217.1",
-          "(.NET 5.0.3; Microsoft Windows 10.0.19042)"
-        ],
-        "x-ms-client-request-id": "011211a8-bb46-173f-3bba-dc254bbf9eaa",
-        "x-ms-date": "Wed, 17 Feb 2021 22:36:27 GMT",
->>>>>>> 1814567d
-        "x-ms-return-client-request-id": "true",
-        "x-ms-version": "2020-06-12"
-      },
-      "RequestBody": null,
-      "StatusCode": 201,
-      "ResponseHeaders": {
-        "Content-Length": "0",
-<<<<<<< HEAD
-        "Date": "Tue, 02 Feb 2021 21:32:15 GMT",
-        "ETag": "\u00220x8D8C7C20302D077\u0022",
-        "Last-Modified": "Tue, 02 Feb 2021 21:32:16 GMT",
-=======
-        "Date": "Wed, 17 Feb 2021 22:36:27 GMT",
-        "ETag": "\u00220x8D8D394771382CC\u0022",
-        "Last-Modified": "Wed, 17 Feb 2021 22:36:27 GMT",
->>>>>>> 1814567d
+        "traceparent": "00-a364575a60657e4994240194bd44d103-4778a167420e0a49-00",
+        "User-Agent": [
+          "azsdk-net-Storage.Files.DataLake/12.7.0-alpha.20210219.1",
+          "(.NET 5.0.3; Microsoft Windows 10.0.19041)"
+        ],
+        "x-ms-client-request-id": "a4c1a5a3-424c-000c-6a18-9ea8334eae9c",
+        "x-ms-date": "Fri, 19 Feb 2021 19:14:03 GMT",
+        "x-ms-return-client-request-id": "true",
+        "x-ms-version": "2020-06-12"
+      },
+      "RequestBody": null,
+      "StatusCode": 201,
+      "ResponseHeaders": {
+        "Content-Length": "0",
+        "Date": "Fri, 19 Feb 2021 19:14:02 GMT",
+        "ETag": "\u00220x8D8D50A8520843C\u0022",
+        "Last-Modified": "Fri, 19 Feb 2021 19:14:03 GMT",
         "Server": [
           "Windows-Azure-HDFS/1.0",
           "Microsoft-HTTPAPI/2.0"
         ],
-        "x-ms-client-request-id": "011211a8-bb46-173f-3bba-dc254bbf9eaa",
-<<<<<<< HEAD
-        "x-ms-request-id": "0cb4af17-d01f-006b-34aa-f9f8ab000000",
-=======
-        "x-ms-request-id": "9916f1dc-001f-001a-807d-051e80000000",
->>>>>>> 1814567d
-        "x-ms-version": "2020-06-12"
-      },
-      "ResponseBody": []
-    },
-    {
-      "RequestUri": "https://seannse.blob.core.windows.net/test-filesystem-9b32ea5f-ad5f-e9c8-129c-ab552475840a/test-file-4c5815a3-22f7-1814-2c6e-fa20d213d273?comp=properties",
-      "RequestMethod": "PUT",
-      "RequestHeaders": {
-        "Accept": "application/xml",
-        "Authorization": "Sanitized",
-        "User-Agent": [
-<<<<<<< HEAD
-          "azsdk-net-Storage.Files.DataLake/12.7.0-alpha.20210202.1",
-          "(.NET 5.0.2; Microsoft Windows 10.0.19042)"
-=======
-          "azsdk-net-Storage.Files.DataLake/12.7.0-alpha.20210217.1",
-          "(.NET 5.0.3; Microsoft Windows 10.0.19042)"
->>>>>>> 1814567d
-        ],
-        "x-ms-blob-cache-control": "mragpamrrytlooisuuyl",
-        "x-ms-blob-content-disposition": "iiwnaqevbbajquxhvrbm",
-        "x-ms-blob-content-encoding": "hfijsegdxputppfdtlfy",
-        "x-ms-blob-content-language": "uqpqxjttqavctmdcyntv",
-        "x-ms-blob-content-md5": "NBfmnANxxJ84lAjnt1IH4g==",
-        "x-ms-blob-content-type": "kaxkfftbptnjlcqqorkj",
-        "x-ms-client-request-id": "c178a2cc-d001-d82c-3603-97e99e501123",
-<<<<<<< HEAD
-        "x-ms-date": "Tue, 02 Feb 2021 21:32:15 GMT",
-=======
-        "x-ms-date": "Wed, 17 Feb 2021 22:36:28 GMT",
->>>>>>> 1814567d
-        "x-ms-lease-id": "149ba1c1-c17e-8dc8-a001-a19b5670a5d3",
+        "x-ms-client-request-id": "a4c1a5a3-424c-000c-6a18-9ea8334eae9c",
+        "x-ms-request-id": "6f4bdfaf-e01f-004f-62f3-060e0b000000",
+        "x-ms-version": "2020-06-12"
+      },
+      "ResponseBody": []
+    },
+    {
+      "RequestUri": "https://seannse.blob.core.windows.net/test-filesystem-1ce759f6-57d5-5b48-060e-6a2c1e3070aa/test-file-4392f8f3-6847-9596-afe2-ccf6c393bd27?comp=properties",
+      "RequestMethod": "PUT",
+      "RequestHeaders": {
+        "Accept": "application/xml",
+        "Authorization": "Sanitized",
+        "User-Agent": [
+          "azsdk-net-Storage.Files.DataLake/12.7.0-alpha.20210219.1",
+          "(.NET 5.0.3; Microsoft Windows 10.0.19041)"
+        ],
+        "x-ms-blob-cache-control": "hdnvgmgxrbvewnlwegmn",
+        "x-ms-blob-content-disposition": "hjwpoplyuakawooaxqfg",
+        "x-ms-blob-content-encoding": "bfixnxtgcwvrnoywfxhp",
+        "x-ms-blob-content-language": "ahdrpuhhykymagmbbycq",
+        "x-ms-blob-content-md5": "qFSH/kpwofRzGMzncYBmbQ==",
+        "x-ms-blob-content-type": "ufvwdrliprtajofscqhr",
+        "x-ms-client-request-id": "1e52c011-19d1-45da-0ac4-b36a8578c9f1",
+        "x-ms-date": "Fri, 19 Feb 2021 19:14:04 GMT",
+        "x-ms-lease-id": "076b5326-9d4e-d057-ca7e-976c8c061999",
         "x-ms-return-client-request-id": "true",
         "x-ms-version": "2020-06-12"
       },
@@ -1104,58 +702,35 @@
       "ResponseHeaders": {
         "Content-Length": "241",
         "Content-Type": "application/xml",
-<<<<<<< HEAD
-        "Date": "Tue, 02 Feb 2021 21:32:16 GMT",
-=======
-        "Date": "Wed, 17 Feb 2021 22:36:27 GMT",
->>>>>>> 1814567d
-        "Server": [
-          "Windows-Azure-Blob/1.0",
-          "Microsoft-HTTPAPI/2.0"
-        ],
-        "x-ms-client-request-id": "c178a2cc-d001-d82c-3603-97e99e501123",
+        "Date": "Fri, 19 Feb 2021 19:14:03 GMT",
+        "Server": [
+          "Windows-Azure-Blob/1.0",
+          "Microsoft-HTTPAPI/2.0"
+        ],
+        "x-ms-client-request-id": "1e52c011-19d1-45da-0ac4-b36a8578c9f1",
         "x-ms-error-code": "LeaseNotPresentWithBlobOperation",
-<<<<<<< HEAD
-        "x-ms-request-id": "d056428f-201e-008b-05aa-f97b32000000",
-=======
-        "x-ms-request-id": "533cbca6-701e-003f-067d-05b7fc000000",
->>>>>>> 1814567d
+        "x-ms-request-id": "2e6e46bb-201e-00a4-55f3-0676f9000000",
         "x-ms-version": "2020-06-12"
       },
       "ResponseBody": [
         "\uFEFF\u003C?xml version=\u00221.0\u0022 encoding=\u0022utf-8\u0022?\u003E\u003CError\u003E\u003CCode\u003ELeaseNotPresentWithBlobOperation\u003C/Code\u003E\u003CMessage\u003EThere is currently no lease on the blob.\n",
-<<<<<<< HEAD
-        "RequestId:d056428f-201e-008b-05aa-f97b32000000\n",
-        "Time:2021-02-02T21:32:16.2021881Z\u003C/Message\u003E\u003C/Error\u003E"
-=======
-        "RequestId:533cbca6-701e-003f-067d-05b7fc000000\n",
-        "Time:2021-02-17T22:36:28.0151308Z\u003C/Message\u003E\u003C/Error\u003E"
->>>>>>> 1814567d
+        "RequestId:2e6e46bb-201e-00a4-55f3-0676f9000000\n",
+        "Time:2021-02-19T19:14:03.3526447Z\u003C/Message\u003E\u003C/Error\u003E"
       ]
     },
     {
-      "RequestUri": "https://seannse.blob.core.windows.net/test-filesystem-9b32ea5f-ad5f-e9c8-129c-ab552475840a?restype=container",
+      "RequestUri": "https://seannse.blob.core.windows.net/test-filesystem-1ce759f6-57d5-5b48-060e-6a2c1e3070aa?restype=container",
       "RequestMethod": "DELETE",
       "RequestHeaders": {
         "Accept": "application/xml",
         "Authorization": "Sanitized",
-<<<<<<< HEAD
-        "traceparent": "00-469e656338094c4d91a914b29feb0a79-0f85d98647aa4640-00",
-        "User-Agent": [
-          "azsdk-net-Storage.Files.DataLake/12.7.0-alpha.20210202.1",
-          "(.NET 5.0.2; Microsoft Windows 10.0.19042)"
-        ],
-        "x-ms-client-request-id": "a859de76-dc47-d3a9-d223-76292b3c894e",
-        "x-ms-date": "Tue, 02 Feb 2021 21:32:15 GMT",
-=======
-        "traceparent": "00-476973d9ee0dfd4b87992a0e9bcd0d5d-fa5a13da172c7b46-00",
-        "User-Agent": [
-          "azsdk-net-Storage.Files.DataLake/12.7.0-alpha.20210217.1",
-          "(.NET 5.0.3; Microsoft Windows 10.0.19042)"
-        ],
-        "x-ms-client-request-id": "a859de76-dc47-d3a9-d223-76292b3c894e",
-        "x-ms-date": "Wed, 17 Feb 2021 22:36:28 GMT",
->>>>>>> 1814567d
+        "traceparent": "00-308df1c97b22b24cb8863f2536b6185b-88ec0bae5768294c-00",
+        "User-Agent": [
+          "azsdk-net-Storage.Files.DataLake/12.7.0-alpha.20210219.1",
+          "(.NET 5.0.3; Microsoft Windows 10.0.19041)"
+        ],
+        "x-ms-client-request-id": "7397c52e-90fb-33ca-b206-12bc6b014a60",
+        "x-ms-date": "Fri, 19 Feb 2021 19:14:04 GMT",
         "x-ms-return-client-request-id": "true",
         "x-ms-version": "2020-06-12"
       },
@@ -1163,33 +738,21 @@
       "StatusCode": 202,
       "ResponseHeaders": {
         "Content-Length": "0",
-<<<<<<< HEAD
-        "Date": "Tue, 02 Feb 2021 21:32:16 GMT",
-=======
-        "Date": "Wed, 17 Feb 2021 22:36:27 GMT",
->>>>>>> 1814567d
-        "Server": [
-          "Windows-Azure-Blob/1.0",
-          "Microsoft-HTTPAPI/2.0"
-        ],
-        "x-ms-client-request-id": "a859de76-dc47-d3a9-d223-76292b3c894e",
-<<<<<<< HEAD
-        "x-ms-request-id": "d0564301-201e-008b-6eaa-f97b32000000",
-=======
-        "x-ms-request-id": "533cbcc0-701e-003f-1a7d-05b7fc000000",
->>>>>>> 1814567d
+        "Date": "Fri, 19 Feb 2021 19:14:03 GMT",
+        "Server": [
+          "Windows-Azure-Blob/1.0",
+          "Microsoft-HTTPAPI/2.0"
+        ],
+        "x-ms-client-request-id": "7397c52e-90fb-33ca-b206-12bc6b014a60",
+        "x-ms-request-id": "2e6e47aa-201e-00a4-38f3-0676f9000000",
         "x-ms-version": "2020-06-12"
       },
       "ResponseBody": []
     }
   ],
   "Variables": {
-<<<<<<< HEAD
-    "DateTimeOffsetNow": "2021-02-02T15:32:10.9772983-06:00",
-=======
-    "DateTimeOffsetNow": "2021-02-17T16:36:23.8161427-06:00",
->>>>>>> 1814567d
-    "RandomSeed": "1038859437",
+    "DateTimeOffsetNow": "2021-02-19T13:14:02.4202913-06:00",
+    "RandomSeed": "1050652194",
     "Storage_TestConfigHierarchicalNamespace": "NamespaceTenant\nseannse\nU2FuaXRpemVk\nhttps://seannse.blob.core.windows.net\nhttps://seannse.file.core.windows.net\nhttps://seannse.queue.core.windows.net\nhttps://seannse.table.core.windows.net\n\n\n\n\nhttps://seannse-secondary.blob.core.windows.net\nhttps://seannse-secondary.file.core.windows.net\nhttps://seannse-secondary.queue.core.windows.net\nhttps://seannse-secondary.table.core.windows.net\n68390a19-a643-458b-b726-408abf67b4fc\nSanitized\n72f988bf-86f1-41af-91ab-2d7cd011db47\nhttps://login.microsoftonline.com/\nCloud\nBlobEndpoint=https://seannse.blob.core.windows.net/;QueueEndpoint=https://seannse.queue.core.windows.net/;FileEndpoint=https://seannse.file.core.windows.net/;BlobSecondaryEndpoint=https://seannse-secondary.blob.core.windows.net/;QueueSecondaryEndpoint=https://seannse-secondary.queue.core.windows.net/;FileSecondaryEndpoint=https://seannse-secondary.file.core.windows.net/;AccountName=seannse;AccountKey=Sanitized\n"
   }
 }