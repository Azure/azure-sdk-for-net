--- conflicted
+++ resolved
@@ -15,25 +15,12 @@
         "x-ms-client-request-id": "4e3afb58-fd08-9c54-806c-9e1fc2a93a73",
         "x-ms-date": "Tue, 24 Aug 2021 19:05:39 GMT",
         "x-ms-return-client-request-id": "true",
-<<<<<<< HEAD
-        "x-ms-version": "2020-12-06"
-=======
-        "x-ms-version": "2021-02-12"
->>>>>>> 7e782c87
-      },
-      "RequestBody": null,
-      "StatusCode": 201,
-      "ResponseHeaders": {
-        "Content-Length": "0",
-<<<<<<< HEAD
-        "Date": "Mon, 26 Apr 2021 22:12:23 GMT",
-        "ETag": "\"0x8D909005E3BF711\"",
-        "Last-Modified": "Mon, 26 Apr 2021 22:12:23 GMT",
-        "Server": "Windows-Azure-Blob/1.0 Microsoft-HTTPAPI/2.0",
-        "x-ms-client-request-id": "860e5696-cf27-229e-c21e-8da9dd7da8ea",
-        "x-ms-request-id": "b09e721a-001e-000c-53e9-3ae8ba000000",
-        "x-ms-version": "2020-12-06"
-=======
+        "x-ms-version": "2021-02-12"
+      },
+      "RequestBody": null,
+      "StatusCode": 201,
+      "ResponseHeaders": {
+        "Content-Length": "0",
         "Date": "Tue, 24 Aug 2021 19:05:39 GMT",
         "ETag": "\u00220x8D9673229BEE183\u0022",
         "Last-Modified": "Tue, 24 Aug 2021 19:05:39 GMT",
@@ -44,7 +31,6 @@
         "x-ms-client-request-id": "4e3afb58-fd08-9c54-806c-9e1fc2a93a73",
         "x-ms-request-id": "7f8ba8b3-f01e-0060-321b-99313f000000",
         "x-ms-version": "2021-02-12"
->>>>>>> 7e782c87
       },
       "ResponseBody": []
     },
@@ -62,25 +48,12 @@
         "x-ms-client-request-id": "787a3543-7ba4-6239-2481-3e74eaa1bb97",
         "x-ms-date": "Tue, 24 Aug 2021 19:05:40 GMT",
         "x-ms-return-client-request-id": "true",
-<<<<<<< HEAD
-        "x-ms-version": "2020-12-06"
-=======
-        "x-ms-version": "2021-02-12"
->>>>>>> 7e782c87
-      },
-      "RequestBody": null,
-      "StatusCode": 201,
-      "ResponseHeaders": {
-        "Content-Length": "0",
-<<<<<<< HEAD
-        "Date": "Mon, 26 Apr 2021 22:12:23 GMT",
-        "ETag": "\"0x8D909005E4D9A7E\"",
-        "Last-Modified": "Mon, 26 Apr 2021 22:12:23 GMT",
-        "Server": "Windows-Azure-HDFS/1.0 Microsoft-HTTPAPI/2.0",
-        "x-ms-client-request-id": "8075e8e1-39f6-9a56-1cbf-7d297a02a256",
-        "x-ms-request-id": "49647507-501f-0011-7ae9-3ae506000000",
-        "x-ms-version": "2020-12-06"
-=======
+        "x-ms-version": "2021-02-12"
+      },
+      "RequestBody": null,
+      "StatusCode": 201,
+      "ResponseHeaders": {
+        "Content-Length": "0",
         "Date": "Tue, 24 Aug 2021 19:05:39 GMT",
         "ETag": "\u00220x8D9673229CBF144\u0022",
         "Last-Modified": "Tue, 24 Aug 2021 19:05:39 GMT",
@@ -92,7 +65,6 @@
         "x-ms-request-id": "682651a0-c01f-0019-0b1b-99cd1b000000",
         "x-ms-request-server-encrypted": "true",
         "x-ms-version": "2021-02-12"
->>>>>>> 7e782c87
       },
       "ResponseBody": []
     },
@@ -116,11 +88,7 @@
         "x-ms-client-request-id": "ab70dead-fc6e-7bdb-fff4-769a81093fd9",
         "x-ms-date": "Tue, 24 Aug 2021 19:05:40 GMT",
         "x-ms-return-client-request-id": "true",
-<<<<<<< HEAD
-        "x-ms-version": "2020-12-06"
-=======
-        "x-ms-version": "2021-02-12"
->>>>>>> 7e782c87
+        "x-ms-version": "2021-02-12"
       },
       "RequestBody": null,
       "StatusCode": 412,
@@ -134,13 +102,8 @@
         ],
         "x-ms-client-request-id": "ab70dead-fc6e-7bdb-fff4-769a81093fd9",
         "x-ms-error-code": "ConditionNotMet",
-<<<<<<< HEAD
-        "x-ms-request-id": "b09e7226-001e-000c-5de9-3ae8ba000000",
-        "x-ms-version": "2020-12-06"
-=======
         "x-ms-request-id": "7f8ba8be-f01e-0060-3b1b-99313f000000",
         "x-ms-version": "2021-02-12"
->>>>>>> 7e782c87
       },
       "ResponseBody": [
         "\uFEFF\u003C?xml version=\u00221.0\u0022 encoding=\u0022utf-8\u0022?\u003E\u003CError\u003E\u003CCode\u003EConditionNotMet\u003C/Code\u003E\u003CMessage\u003EThe condition specified using HTTP conditional header(s) is not met.\n",
@@ -162,23 +125,12 @@
         "x-ms-client-request-id": "0bc79c49-0f30-fa29-42ad-885f29bd2e8a",
         "x-ms-date": "Tue, 24 Aug 2021 19:05:40 GMT",
         "x-ms-return-client-request-id": "true",
-<<<<<<< HEAD
-        "x-ms-version": "2020-12-06"
-=======
-        "x-ms-version": "2021-02-12"
->>>>>>> 7e782c87
+        "x-ms-version": "2021-02-12"
       },
       "RequestBody": null,
       "StatusCode": 202,
       "ResponseHeaders": {
         "Content-Length": "0",
-<<<<<<< HEAD
-        "Date": "Mon, 26 Apr 2021 22:12:23 GMT",
-        "Server": "Windows-Azure-Blob/1.0 Microsoft-HTTPAPI/2.0",
-        "x-ms-client-request-id": "d93f0981-0a47-625f-455e-e1a3ddcae489",
-        "x-ms-request-id": "b09e7229-001e-000c-60e9-3ae8ba000000",
-        "x-ms-version": "2020-12-06"
-=======
         "Date": "Tue, 24 Aug 2021 19:05:39 GMT",
         "Server": [
           "Windows-Azure-Blob/1.0",
@@ -187,7 +139,6 @@
         "x-ms-client-request-id": "0bc79c49-0f30-fa29-42ad-885f29bd2e8a",
         "x-ms-request-id": "7f8ba8c4-f01e-0060-3f1b-99313f000000",
         "x-ms-version": "2021-02-12"
->>>>>>> 7e782c87
       },
       "ResponseBody": []
     },
@@ -206,25 +157,12 @@
         "x-ms-client-request-id": "ceae5a9b-c4b6-7381-3f78-0e634184e2f0",
         "x-ms-date": "Tue, 24 Aug 2021 19:05:40 GMT",
         "x-ms-return-client-request-id": "true",
-<<<<<<< HEAD
-        "x-ms-version": "2020-12-06"
-=======
-        "x-ms-version": "2021-02-12"
->>>>>>> 7e782c87
-      },
-      "RequestBody": null,
-      "StatusCode": 201,
-      "ResponseHeaders": {
-        "Content-Length": "0",
-<<<<<<< HEAD
-        "Date": "Mon, 26 Apr 2021 22:12:23 GMT",
-        "ETag": "\"0x8D909005E6FE1A6\"",
-        "Last-Modified": "Mon, 26 Apr 2021 22:12:23 GMT",
-        "Server": "Windows-Azure-Blob/1.0 Microsoft-HTTPAPI/2.0",
-        "x-ms-client-request-id": "2b425217-d3e5-e450-4233-a838e1642097",
-        "x-ms-request-id": "b09e7244-001e-000c-67e9-3ae8ba000000",
-        "x-ms-version": "2020-12-06"
-=======
+        "x-ms-version": "2021-02-12"
+      },
+      "RequestBody": null,
+      "StatusCode": 201,
+      "ResponseHeaders": {
+        "Content-Length": "0",
         "Date": "Tue, 24 Aug 2021 19:05:39 GMT",
         "ETag": "\u00220x8D9673229E59DB9\u0022",
         "Last-Modified": "Tue, 24 Aug 2021 19:05:39 GMT",
@@ -235,7 +173,6 @@
         "x-ms-client-request-id": "ceae5a9b-c4b6-7381-3f78-0e634184e2f0",
         "x-ms-request-id": "7f8ba8c7-f01e-0060-411b-99313f000000",
         "x-ms-version": "2021-02-12"
->>>>>>> 7e782c87
       },
       "ResponseBody": []
     },
@@ -253,25 +190,12 @@
         "x-ms-client-request-id": "782c2f82-2409-51b4-1206-0cd05cc4bd79",
         "x-ms-date": "Tue, 24 Aug 2021 19:05:40 GMT",
         "x-ms-return-client-request-id": "true",
-<<<<<<< HEAD
-        "x-ms-version": "2020-12-06"
-=======
-        "x-ms-version": "2021-02-12"
->>>>>>> 7e782c87
-      },
-      "RequestBody": null,
-      "StatusCode": 201,
-      "ResponseHeaders": {
-        "Content-Length": "0",
-<<<<<<< HEAD
-        "Date": "Mon, 26 Apr 2021 22:12:23 GMT",
-        "ETag": "\"0x8D909005E7E604D\"",
-        "Last-Modified": "Mon, 26 Apr 2021 22:12:23 GMT",
-        "Server": "Windows-Azure-HDFS/1.0 Microsoft-HTTPAPI/2.0",
-        "x-ms-client-request-id": "7b78c5b5-ad53-bd09-a374-752151dda5c9",
-        "x-ms-request-id": "49647508-501f-0011-7be9-3ae506000000",
-        "x-ms-version": "2020-12-06"
-=======
+        "x-ms-version": "2021-02-12"
+      },
+      "RequestBody": null,
+      "StatusCode": 201,
+      "ResponseHeaders": {
+        "Content-Length": "0",
         "Date": "Tue, 24 Aug 2021 19:05:39 GMT",
         "ETag": "\u00220x8D9673229F183A4\u0022",
         "Last-Modified": "Tue, 24 Aug 2021 19:05:39 GMT",
@@ -283,7 +207,6 @@
         "x-ms-request-id": "682651a1-c01f-0019-0c1b-99cd1b000000",
         "x-ms-request-server-encrypted": "true",
         "x-ms-version": "2021-02-12"
->>>>>>> 7e782c87
       },
       "ResponseBody": []
     },
@@ -307,11 +230,7 @@
         "x-ms-client-request-id": "853a0bef-ff99-2e72-f8b8-aa9d67a4c48d",
         "x-ms-date": "Tue, 24 Aug 2021 19:05:40 GMT",
         "x-ms-return-client-request-id": "true",
-<<<<<<< HEAD
-        "x-ms-version": "2020-12-06"
-=======
-        "x-ms-version": "2021-02-12"
->>>>>>> 7e782c87
+        "x-ms-version": "2021-02-12"
       },
       "RequestBody": null,
       "StatusCode": 412,
@@ -325,13 +244,8 @@
         ],
         "x-ms-client-request-id": "853a0bef-ff99-2e72-f8b8-aa9d67a4c48d",
         "x-ms-error-code": "ConditionNotMet",
-<<<<<<< HEAD
-        "x-ms-request-id": "b09e7263-001e-000c-78e9-3ae8ba000000",
-        "x-ms-version": "2020-12-06"
-=======
         "x-ms-request-id": "7f8ba8d0-f01e-0060-471b-99313f000000",
         "x-ms-version": "2021-02-12"
->>>>>>> 7e782c87
       },
       "ResponseBody": [
         "\uFEFF\u003C?xml version=\u00221.0\u0022 encoding=\u0022utf-8\u0022?\u003E\u003CError\u003E\u003CCode\u003EConditionNotMet\u003C/Code\u003E\u003CMessage\u003EThe condition specified using HTTP conditional header(s) is not met.\n",
@@ -353,23 +267,12 @@
         "x-ms-client-request-id": "51e19083-388a-00e0-20e1-9bc27aae8f43",
         "x-ms-date": "Tue, 24 Aug 2021 19:05:40 GMT",
         "x-ms-return-client-request-id": "true",
-<<<<<<< HEAD
-        "x-ms-version": "2020-12-06"
-=======
-        "x-ms-version": "2021-02-12"
->>>>>>> 7e782c87
+        "x-ms-version": "2021-02-12"
       },
       "RequestBody": null,
       "StatusCode": 202,
       "ResponseHeaders": {
         "Content-Length": "0",
-<<<<<<< HEAD
-        "Date": "Mon, 26 Apr 2021 22:12:24 GMT",
-        "Server": "Windows-Azure-Blob/1.0 Microsoft-HTTPAPI/2.0",
-        "x-ms-client-request-id": "8dc4a467-2b1f-92c8-3561-e15de33590b1",
-        "x-ms-request-id": "b09e726e-001e-000c-03e9-3ae8ba000000",
-        "x-ms-version": "2020-12-06"
-=======
         "Date": "Tue, 24 Aug 2021 19:05:39 GMT",
         "Server": [
           "Windows-Azure-Blob/1.0",
@@ -378,7 +281,6 @@
         "x-ms-client-request-id": "51e19083-388a-00e0-20e1-9bc27aae8f43",
         "x-ms-request-id": "7f8ba8d4-f01e-0060-4b1b-99313f000000",
         "x-ms-version": "2021-02-12"
->>>>>>> 7e782c87
       },
       "ResponseBody": []
     },
@@ -397,25 +299,12 @@
         "x-ms-client-request-id": "a91d4ca6-33b4-94de-4954-27ad957d905f",
         "x-ms-date": "Tue, 24 Aug 2021 19:05:40 GMT",
         "x-ms-return-client-request-id": "true",
-<<<<<<< HEAD
-        "x-ms-version": "2020-12-06"
-=======
-        "x-ms-version": "2021-02-12"
->>>>>>> 7e782c87
-      },
-      "RequestBody": null,
-      "StatusCode": 201,
-      "ResponseHeaders": {
-        "Content-Length": "0",
-<<<<<<< HEAD
-        "Date": "Mon, 26 Apr 2021 22:12:24 GMT",
-        "ETag": "\"0x8D909005EA7C49A\"",
-        "Last-Modified": "Mon, 26 Apr 2021 22:12:24 GMT",
-        "Server": "Windows-Azure-Blob/1.0 Microsoft-HTTPAPI/2.0",
-        "x-ms-client-request-id": "d40ec16f-150b-d719-c273-03e74ac87253",
-        "x-ms-request-id": "b09e7282-001e-000c-12e9-3ae8ba000000",
-        "x-ms-version": "2020-12-06"
-=======
+        "x-ms-version": "2021-02-12"
+      },
+      "RequestBody": null,
+      "StatusCode": 201,
+      "ResponseHeaders": {
+        "Content-Length": "0",
         "Date": "Tue, 24 Aug 2021 19:05:39 GMT",
         "ETag": "\u00220x8D967322A0A8572\u0022",
         "Last-Modified": "Tue, 24 Aug 2021 19:05:40 GMT",
@@ -426,7 +315,6 @@
         "x-ms-client-request-id": "a91d4ca6-33b4-94de-4954-27ad957d905f",
         "x-ms-request-id": "7f8ba8de-f01e-0060-531b-99313f000000",
         "x-ms-version": "2021-02-12"
->>>>>>> 7e782c87
       },
       "ResponseBody": []
     },
@@ -444,25 +332,12 @@
         "x-ms-client-request-id": "fe811237-7e67-ed9f-cbfd-352a05f01655",
         "x-ms-date": "Tue, 24 Aug 2021 19:05:40 GMT",
         "x-ms-return-client-request-id": "true",
-<<<<<<< HEAD
-        "x-ms-version": "2020-12-06"
-=======
-        "x-ms-version": "2021-02-12"
->>>>>>> 7e782c87
-      },
-      "RequestBody": null,
-      "StatusCode": 201,
-      "ResponseHeaders": {
-        "Content-Length": "0",
-<<<<<<< HEAD
-        "Date": "Mon, 26 Apr 2021 22:12:23 GMT",
-        "ETag": "\"0x8D909005EB5E390\"",
-        "Last-Modified": "Mon, 26 Apr 2021 22:12:24 GMT",
-        "Server": "Windows-Azure-HDFS/1.0 Microsoft-HTTPAPI/2.0",
-        "x-ms-client-request-id": "0bc7f37d-6df9-23bd-a365-1fd837858d6e",
-        "x-ms-request-id": "49647509-501f-0011-7ce9-3ae506000000",
-        "x-ms-version": "2020-12-06"
-=======
+        "x-ms-version": "2021-02-12"
+      },
+      "RequestBody": null,
+      "StatusCode": 201,
+      "ResponseHeaders": {
+        "Content-Length": "0",
         "Date": "Tue, 24 Aug 2021 19:05:40 GMT",
         "ETag": "\u00220x8D967322A1B9B03\u0022",
         "Last-Modified": "Tue, 24 Aug 2021 19:05:40 GMT",
@@ -474,7 +349,6 @@
         "x-ms-request-id": "682651a2-c01f-0019-0d1b-99cd1b000000",
         "x-ms-request-server-encrypted": "true",
         "x-ms-version": "2021-02-12"
->>>>>>> 7e782c87
       },
       "ResponseBody": []
     },
@@ -498,11 +372,7 @@
         "x-ms-client-request-id": "6ab66038-c872-7ba4-cdcf-58a630f4d246",
         "x-ms-date": "Tue, 24 Aug 2021 19:05:40 GMT",
         "x-ms-return-client-request-id": "true",
-<<<<<<< HEAD
-        "x-ms-version": "2020-12-06"
-=======
-        "x-ms-version": "2021-02-12"
->>>>>>> 7e782c87
+        "x-ms-version": "2021-02-12"
       },
       "RequestBody": null,
       "StatusCode": 412,
@@ -516,13 +386,8 @@
         ],
         "x-ms-client-request-id": "6ab66038-c872-7ba4-cdcf-58a630f4d246",
         "x-ms-error-code": "ConditionNotMet",
-<<<<<<< HEAD
-        "x-ms-request-id": "b09e728d-001e-000c-1ae9-3ae8ba000000",
-        "x-ms-version": "2020-12-06"
-=======
         "x-ms-request-id": "7f8ba8e9-f01e-0060-5b1b-99313f000000",
         "x-ms-version": "2021-02-12"
->>>>>>> 7e782c87
       },
       "ResponseBody": [
         "\uFEFF\u003C?xml version=\u00221.0\u0022 encoding=\u0022utf-8\u0022?\u003E\u003CError\u003E\u003CCode\u003EConditionNotMet\u003C/Code\u003E\u003CMessage\u003EThe condition specified using HTTP conditional header(s) is not met.\n",
@@ -544,23 +409,12 @@
         "x-ms-client-request-id": "a4f21728-ab3a-c4e3-7737-5af015153db2",
         "x-ms-date": "Tue, 24 Aug 2021 19:05:40 GMT",
         "x-ms-return-client-request-id": "true",
-<<<<<<< HEAD
-        "x-ms-version": "2020-12-06"
-=======
-        "x-ms-version": "2021-02-12"
->>>>>>> 7e782c87
+        "x-ms-version": "2021-02-12"
       },
       "RequestBody": null,
       "StatusCode": 202,
       "ResponseHeaders": {
         "Content-Length": "0",
-<<<<<<< HEAD
-        "Date": "Mon, 26 Apr 2021 22:12:24 GMT",
-        "Server": "Windows-Azure-Blob/1.0 Microsoft-HTTPAPI/2.0",
-        "x-ms-client-request-id": "46d2f430-386e-2fe1-a129-0dc956145688",
-        "x-ms-request-id": "b09e7292-001e-000c-1ee9-3ae8ba000000",
-        "x-ms-version": "2020-12-06"
-=======
         "Date": "Tue, 24 Aug 2021 19:05:39 GMT",
         "Server": [
           "Windows-Azure-Blob/1.0",
@@ -569,7 +423,6 @@
         "x-ms-client-request-id": "a4f21728-ab3a-c4e3-7737-5af015153db2",
         "x-ms-request-id": "7f8ba8f3-f01e-0060-651b-99313f000000",
         "x-ms-version": "2021-02-12"
->>>>>>> 7e782c87
       },
       "ResponseBody": []
     },
@@ -588,25 +441,12 @@
         "x-ms-client-request-id": "6a7ca4d7-d1ee-8389-9be3-514d9785525a",
         "x-ms-date": "Tue, 24 Aug 2021 19:05:40 GMT",
         "x-ms-return-client-request-id": "true",
-<<<<<<< HEAD
-        "x-ms-version": "2020-12-06"
-=======
-        "x-ms-version": "2021-02-12"
->>>>>>> 7e782c87
-      },
-      "RequestBody": null,
-      "StatusCode": 201,
-      "ResponseHeaders": {
-        "Content-Length": "0",
-<<<<<<< HEAD
-        "Date": "Mon, 26 Apr 2021 22:12:24 GMT",
-        "ETag": "\"0x8D909005ED8533C\"",
-        "Last-Modified": "Mon, 26 Apr 2021 22:12:24 GMT",
-        "Server": "Windows-Azure-Blob/1.0 Microsoft-HTTPAPI/2.0",
-        "x-ms-client-request-id": "3e2b1c71-9e0b-187e-022e-0cc2541db869",
-        "x-ms-request-id": "b09e729b-001e-000c-27e9-3ae8ba000000",
-        "x-ms-version": "2020-12-06"
-=======
+        "x-ms-version": "2021-02-12"
+      },
+      "RequestBody": null,
+      "StatusCode": 201,
+      "ResponseHeaders": {
+        "Content-Length": "0",
         "Date": "Tue, 24 Aug 2021 19:05:39 GMT",
         "ETag": "\u00220x8D967322A34C392\u0022",
         "Last-Modified": "Tue, 24 Aug 2021 19:05:40 GMT",
@@ -617,7 +457,6 @@
         "x-ms-client-request-id": "6a7ca4d7-d1ee-8389-9be3-514d9785525a",
         "x-ms-request-id": "7f8ba8fb-f01e-0060-6d1b-99313f000000",
         "x-ms-version": "2021-02-12"
->>>>>>> 7e782c87
       },
       "ResponseBody": []
     },
@@ -635,25 +474,12 @@
         "x-ms-client-request-id": "b25d5dca-3e37-b2aa-f39e-901034769789",
         "x-ms-date": "Tue, 24 Aug 2021 19:05:40 GMT",
         "x-ms-return-client-request-id": "true",
-<<<<<<< HEAD
-        "x-ms-version": "2020-12-06"
-=======
-        "x-ms-version": "2021-02-12"
->>>>>>> 7e782c87
-      },
-      "RequestBody": null,
-      "StatusCode": 201,
-      "ResponseHeaders": {
-        "Content-Length": "0",
-<<<<<<< HEAD
-        "Date": "Mon, 26 Apr 2021 22:12:24 GMT",
-        "ETag": "\"0x8D909005EE65234\"",
-        "Last-Modified": "Mon, 26 Apr 2021 22:12:24 GMT",
-        "Server": "Windows-Azure-HDFS/1.0 Microsoft-HTTPAPI/2.0",
-        "x-ms-client-request-id": "364012ec-d238-cd87-a0c0-4f3a15fa7d1e",
-        "x-ms-request-id": "4964750a-501f-0011-7de9-3ae506000000",
-        "x-ms-version": "2020-12-06"
-=======
+        "x-ms-version": "2021-02-12"
+      },
+      "RequestBody": null,
+      "StatusCode": 201,
+      "ResponseHeaders": {
+        "Content-Length": "0",
         "Date": "Tue, 24 Aug 2021 19:05:40 GMT",
         "ETag": "\u00220x8D967322A406D9B\u0022",
         "Last-Modified": "Tue, 24 Aug 2021 19:05:40 GMT",
@@ -665,7 +491,6 @@
         "x-ms-request-id": "682651a4-c01f-0019-0e1b-99cd1b000000",
         "x-ms-request-server-encrypted": "true",
         "x-ms-version": "2021-02-12"
->>>>>>> 7e782c87
       },
       "ResponseBody": []
     },
@@ -682,11 +507,7 @@
         "x-ms-client-request-id": "8e47cdb3-8db5-fafe-27d4-d901303f069f",
         "x-ms-date": "Tue, 24 Aug 2021 19:05:40 GMT",
         "x-ms-return-client-request-id": "true",
-<<<<<<< HEAD
-        "x-ms-version": "2020-12-06"
-=======
-        "x-ms-version": "2021-02-12"
->>>>>>> 7e782c87
+        "x-ms-version": "2021-02-12"
       },
       "RequestBody": null,
       "StatusCode": 200,
@@ -716,11 +537,7 @@
         "x-ms-request-id": "7f8ba90a-f01e-0060-791b-99313f000000",
         "x-ms-resource-type": "file",
         "x-ms-server-encrypted": "true",
-<<<<<<< HEAD
-        "x-ms-version": "2020-12-06"
-=======
-        "x-ms-version": "2021-02-12"
->>>>>>> 7e782c87
+        "x-ms-version": "2021-02-12"
       },
       "ResponseBody": []
     },
@@ -744,11 +561,7 @@
         "x-ms-client-request-id": "665c759c-092e-16d4-1c1a-9d29abb81b8d",
         "x-ms-date": "Tue, 24 Aug 2021 19:05:40 GMT",
         "x-ms-return-client-request-id": "true",
-<<<<<<< HEAD
-        "x-ms-version": "2020-12-06"
-=======
-        "x-ms-version": "2021-02-12"
->>>>>>> 7e782c87
+        "x-ms-version": "2021-02-12"
       },
       "RequestBody": null,
       "StatusCode": 412,
@@ -762,13 +575,8 @@
         ],
         "x-ms-client-request-id": "665c759c-092e-16d4-1c1a-9d29abb81b8d",
         "x-ms-error-code": "ConditionNotMet",
-<<<<<<< HEAD
-        "x-ms-request-id": "b09e72bd-001e-000c-40e9-3ae8ba000000",
-        "x-ms-version": "2020-12-06"
-=======
         "x-ms-request-id": "7f8ba911-f01e-0060-801b-99313f000000",
         "x-ms-version": "2021-02-12"
->>>>>>> 7e782c87
       },
       "ResponseBody": [
         "\uFEFF\u003C?xml version=\u00221.0\u0022 encoding=\u0022utf-8\u0022?\u003E\u003CError\u003E\u003CCode\u003EConditionNotMet\u003C/Code\u003E\u003CMessage\u003EThe condition specified using HTTP conditional header(s) is not met.\n",
@@ -790,23 +598,12 @@
         "x-ms-client-request-id": "ba6579c9-9fe2-5a70-1f63-a390c7a89aea",
         "x-ms-date": "Tue, 24 Aug 2021 19:05:40 GMT",
         "x-ms-return-client-request-id": "true",
-<<<<<<< HEAD
-        "x-ms-version": "2020-12-06"
-=======
-        "x-ms-version": "2021-02-12"
->>>>>>> 7e782c87
+        "x-ms-version": "2021-02-12"
       },
       "RequestBody": null,
       "StatusCode": 202,
       "ResponseHeaders": {
         "Content-Length": "0",
-<<<<<<< HEAD
-        "Date": "Mon, 26 Apr 2021 22:12:24 GMT",
-        "Server": "Windows-Azure-Blob/1.0 Microsoft-HTTPAPI/2.0",
-        "x-ms-client-request-id": "8d1bb8ab-c1a4-b339-1841-6f4efb02eba3",
-        "x-ms-request-id": "b09e72c1-001e-000c-43e9-3ae8ba000000",
-        "x-ms-version": "2020-12-06"
-=======
         "Date": "Tue, 24 Aug 2021 19:05:40 GMT",
         "Server": [
           "Windows-Azure-Blob/1.0",
@@ -815,7 +612,6 @@
         "x-ms-client-request-id": "ba6579c9-9fe2-5a70-1f63-a390c7a89aea",
         "x-ms-request-id": "7f8ba917-f01e-0060-061b-99313f000000",
         "x-ms-version": "2021-02-12"
->>>>>>> 7e782c87
       },
       "ResponseBody": []
     },
@@ -834,25 +630,12 @@
         "x-ms-client-request-id": "4dad0068-008a-7144-300a-b4d334443bee",
         "x-ms-date": "Tue, 24 Aug 2021 19:05:41 GMT",
         "x-ms-return-client-request-id": "true",
-<<<<<<< HEAD
-        "x-ms-version": "2020-12-06"
-=======
-        "x-ms-version": "2021-02-12"
->>>>>>> 7e782c87
-      },
-      "RequestBody": null,
-      "StatusCode": 201,
-      "ResponseHeaders": {
-        "Content-Length": "0",
-<<<<<<< HEAD
-        "Date": "Mon, 26 Apr 2021 22:12:24 GMT",
-        "ETag": "\"0x8D909005F1A230D\"",
-        "Last-Modified": "Mon, 26 Apr 2021 22:12:24 GMT",
-        "Server": "Windows-Azure-Blob/1.0 Microsoft-HTTPAPI/2.0",
-        "x-ms-client-request-id": "aa70301e-84fd-3260-5360-aa0550df94b4",
-        "x-ms-request-id": "b09e72c5-001e-000c-46e9-3ae8ba000000",
-        "x-ms-version": "2020-12-06"
-=======
+        "x-ms-version": "2021-02-12"
+      },
+      "RequestBody": null,
+      "StatusCode": 201,
+      "ResponseHeaders": {
+        "Content-Length": "0",
         "Date": "Tue, 24 Aug 2021 19:05:40 GMT",
         "ETag": "\u00220x8D967322A617254\u0022",
         "Last-Modified": "Tue, 24 Aug 2021 19:05:40 GMT",
@@ -863,7 +646,6 @@
         "x-ms-client-request-id": "4dad0068-008a-7144-300a-b4d334443bee",
         "x-ms-request-id": "7f8ba91a-f01e-0060-091b-99313f000000",
         "x-ms-version": "2021-02-12"
->>>>>>> 7e782c87
       },
       "ResponseBody": []
     },
@@ -881,25 +663,12 @@
         "x-ms-client-request-id": "a4c1a5a3-424c-000c-6a18-9ea8334eae9c",
         "x-ms-date": "Tue, 24 Aug 2021 19:05:41 GMT",
         "x-ms-return-client-request-id": "true",
-<<<<<<< HEAD
-        "x-ms-version": "2020-12-06"
-=======
-        "x-ms-version": "2021-02-12"
->>>>>>> 7e782c87
-      },
-      "RequestBody": null,
-      "StatusCode": 201,
-      "ResponseHeaders": {
-        "Content-Length": "0",
-<<<<<<< HEAD
-        "Date": "Mon, 26 Apr 2021 22:12:24 GMT",
-        "ETag": "\"0x8D909005F284EB4\"",
-        "Last-Modified": "Mon, 26 Apr 2021 22:12:25 GMT",
-        "Server": "Windows-Azure-HDFS/1.0 Microsoft-HTTPAPI/2.0",
-        "x-ms-client-request-id": "27bd93c3-1788-1dc4-8223-20fd3fee0149",
-        "x-ms-request-id": "4964750b-501f-0011-7ee9-3ae506000000",
-        "x-ms-version": "2020-12-06"
-=======
+        "x-ms-version": "2021-02-12"
+      },
+      "RequestBody": null,
+      "StatusCode": 201,
+      "ResponseHeaders": {
+        "Content-Length": "0",
         "Date": "Tue, 24 Aug 2021 19:05:40 GMT",
         "ETag": "\u00220x8D967322A6D0F6F\u0022",
         "Last-Modified": "Tue, 24 Aug 2021 19:05:40 GMT",
@@ -911,7 +680,6 @@
         "x-ms-request-id": "682651a5-c01f-0019-0f1b-99cd1b000000",
         "x-ms-request-server-encrypted": "true",
         "x-ms-version": "2021-02-12"
->>>>>>> 7e782c87
       },
       "ResponseBody": []
     },
@@ -935,11 +703,7 @@
         "x-ms-date": "Tue, 24 Aug 2021 19:05:41 GMT",
         "x-ms-lease-id": "076b5326-9d4e-d057-ca7e-976c8c061999",
         "x-ms-return-client-request-id": "true",
-<<<<<<< HEAD
-        "x-ms-version": "2020-12-06"
-=======
-        "x-ms-version": "2021-02-12"
->>>>>>> 7e782c87
+        "x-ms-version": "2021-02-12"
       },
       "RequestBody": null,
       "StatusCode": 412,
@@ -953,13 +717,8 @@
         ],
         "x-ms-client-request-id": "1e52c011-19d1-45da-0ac4-b36a8578c9f1",
         "x-ms-error-code": "LeaseNotPresentWithBlobOperation",
-<<<<<<< HEAD
-        "x-ms-request-id": "b09e72ca-001e-000c-49e9-3ae8ba000000",
-        "x-ms-version": "2020-12-06"
-=======
         "x-ms-request-id": "7f8ba921-f01e-0060-0e1b-99313f000000",
         "x-ms-version": "2021-02-12"
->>>>>>> 7e782c87
       },
       "ResponseBody": [
         "\uFEFF\u003C?xml version=\u00221.0\u0022 encoding=\u0022utf-8\u0022?\u003E\u003CError\u003E\u003CCode\u003ELeaseNotPresentWithBlobOperation\u003C/Code\u003E\u003CMessage\u003EThere is currently no lease on the blob.\n",
@@ -981,23 +740,12 @@
         "x-ms-client-request-id": "7397c52e-90fb-33ca-b206-12bc6b014a60",
         "x-ms-date": "Tue, 24 Aug 2021 19:05:41 GMT",
         "x-ms-return-client-request-id": "true",
-<<<<<<< HEAD
-        "x-ms-version": "2020-12-06"
-=======
-        "x-ms-version": "2021-02-12"
->>>>>>> 7e782c87
+        "x-ms-version": "2021-02-12"
       },
       "RequestBody": null,
       "StatusCode": 202,
       "ResponseHeaders": {
         "Content-Length": "0",
-<<<<<<< HEAD
-        "Date": "Mon, 26 Apr 2021 22:12:25 GMT",
-        "Server": "Windows-Azure-Blob/1.0 Microsoft-HTTPAPI/2.0",
-        "x-ms-client-request-id": "f1c97885-6440-1ffc-8bb3-8b8438f1ccb8",
-        "x-ms-request-id": "b09e72cc-001e-000c-4be9-3ae8ba000000",
-        "x-ms-version": "2020-12-06"
-=======
         "Date": "Tue, 24 Aug 2021 19:05:40 GMT",
         "Server": [
           "Windows-Azure-Blob/1.0",
@@ -1006,7 +754,6 @@
         "x-ms-client-request-id": "7397c52e-90fb-33ca-b206-12bc6b014a60",
         "x-ms-request-id": "7f8ba923-f01e-0060-101b-99313f000000",
         "x-ms-version": "2021-02-12"
->>>>>>> 7e782c87
       },
       "ResponseBody": []
     }
