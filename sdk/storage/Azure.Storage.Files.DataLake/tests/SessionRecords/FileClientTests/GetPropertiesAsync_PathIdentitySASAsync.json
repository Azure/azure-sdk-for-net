--- conflicted
+++ resolved
@@ -1,22 +1,6 @@
 {
   "Entries": [
     {
-<<<<<<< HEAD
-      "RequestUri": "https://seannsecanary.blob.core.windows.net/test-filesystem-c582294f-ab5c-f894-51cd-d4d6f15d55b9?restype=container",
-      "RequestMethod": "PUT",
-      "RequestHeaders": {
-        "Authorization": "Sanitized",
-        "traceparent": "00-180eff05ddb7e447ae1b4cb86c76cc75-a057acf6c42f644f-00",
-        "User-Agent": [
-          "azsdk-net-Storage.Files.DataLake/12.3.0-dev.20200601.1",
-          "(.NET Core 4.6.28619.01; Microsoft Windows 10.0.18362 )"
-        ],
-        "x-ms-blob-public-access": "container",
-        "x-ms-client-request-id": "af9a33e7-dbdd-9c1c-d411-9f095bfd6bb7",
-        "x-ms-date": "Mon, 01 Jun 2020 20:26:14 GMT",
-        "x-ms-return-client-request-id": "true",
-        "x-ms-version": "2019-12-12"
-=======
       "RequestUri": "https://storagedotnetdatalake.blob.core.windows.net/test-filesystem-7fd9bb45-472a-3b46-bce0-21bb28fb6d47?restype=container",
       "RequestMethod": "PUT",
       "RequestHeaders": {
@@ -31,53 +15,25 @@
         "x-ms-date": "Thu, 09 Jul 2020 05:05:44 GMT",
         "x-ms-return-client-request-id": "true",
         "x-ms-version": "2020-02-10"
->>>>>>> 60f4876e
       },
       "RequestBody": null,
       "StatusCode": 201,
       "ResponseHeaders": {
         "Content-Length": "0",
-<<<<<<< HEAD
-        "Date": "Mon, 01 Jun 2020 20:26:15 GMT",
-        "ETag": "\u00220x8D8066A08CB67B3\u0022",
-        "Last-Modified": "Mon, 01 Jun 2020 20:26:15 GMT",
-=======
         "Date": "Thu, 09 Jul 2020 05:05:43 GMT",
         "ETag": "\u00220x8D823C5BBF53329\u0022",
         "Last-Modified": "Thu, 09 Jul 2020 05:05:44 GMT",
->>>>>>> 60f4876e
-        "Server": [
-          "Windows-Azure-Blob/1.0",
-          "Microsoft-HTTPAPI/2.0"
-        ],
-<<<<<<< HEAD
-        "x-ms-client-request-id": "af9a33e7-dbdd-9c1c-d411-9f095bfd6bb7",
-        "x-ms-request-id": "cb2a2790-c01e-0044-2452-38c79f000000",
-        "x-ms-version": "2019-12-12"
-=======
+        "Server": [
+          "Windows-Azure-Blob/1.0",
+          "Microsoft-HTTPAPI/2.0"
+        ],
         "x-ms-client-request-id": "62f91ef5-4fd0-dbdd-b3b8-27f50ce42de3",
         "x-ms-request-id": "63f04fe9-001e-013d-62ae-5572cc000000",
         "x-ms-version": "2020-02-10"
->>>>>>> 60f4876e
-      },
-      "ResponseBody": []
-    },
-    {
-<<<<<<< HEAD
-      "RequestUri": "https://seannsecanary.dfs.core.windows.net/test-filesystem-c582294f-ab5c-f894-51cd-d4d6f15d55b9/test-directory-820a8598-a154-6cfb-c40f-b32aacdee5a1?resource=directory",
-      "RequestMethod": "PUT",
-      "RequestHeaders": {
-        "Authorization": "Sanitized",
-        "traceparent": "00-929546633c343848b62aa136d25d65a0-99db3e4d43e8674e-00",
-        "User-Agent": [
-          "azsdk-net-Storage.Files.DataLake/12.3.0-dev.20200601.1",
-          "(.NET Core 4.6.28619.01; Microsoft Windows 10.0.18362 )"
-        ],
-        "x-ms-client-request-id": "cd16d3ff-7472-cde7-2d9d-a2e237565230",
-        "x-ms-date": "Mon, 01 Jun 2020 20:26:14 GMT",
-        "x-ms-return-client-request-id": "true",
-        "x-ms-version": "2019-12-12"
-=======
+      },
+      "ResponseBody": []
+    },
+    {
       "RequestUri": "https://storagedotnetdatalake.dfs.core.windows.net/test-filesystem-7fd9bb45-472a-3b46-bce0-21bb28fb6d47/test-directory-aed6f025-f0d4-c5ed-9860-b4eb62a0ea02?resource=directory",
       "RequestMethod": "PUT",
       "RequestHeaders": {
@@ -91,56 +47,30 @@
         "x-ms-date": "Thu, 09 Jul 2020 05:05:44 GMT",
         "x-ms-return-client-request-id": "true",
         "x-ms-version": "2020-02-10"
->>>>>>> 60f4876e
       },
       "RequestBody": null,
       "StatusCode": 201,
       "ResponseHeaders": {
         "Content-Length": "0",
-<<<<<<< HEAD
-        "Date": "Mon, 01 Jun 2020 20:26:15 GMT",
-        "ETag": "\u00220x8D8066A08F9B9B2\u0022",
-        "Last-Modified": "Mon, 01 Jun 2020 20:26:15 GMT",
-=======
         "Date": "Thu, 09 Jul 2020 05:05:43 GMT",
         "ETag": "\u00220x8D823C5BC1B252F\u0022",
         "Last-Modified": "Thu, 09 Jul 2020 05:05:44 GMT",
->>>>>>> 60f4876e
         "Server": [
           "Windows-Azure-HDFS/1.0",
           "Microsoft-HTTPAPI/2.0"
         ],
-<<<<<<< HEAD
-        "x-ms-client-request-id": "cd16d3ff-7472-cde7-2d9d-a2e237565230",
-        "x-ms-request-id": "2082c8c6-e01f-0031-3552-38acb3000000",
-        "x-ms-version": "2019-12-12"
-=======
         "x-ms-client-request-id": "7a14c706-8fbc-04e2-db2e-b3cb791c47ea",
         "x-ms-request-id": "09fb7416-801f-00cd-2cae-55e4f7000000",
         "x-ms-version": "2020-02-10"
->>>>>>> 60f4876e
-      },
-      "ResponseBody": []
-    },
-    {
-<<<<<<< HEAD
-      "RequestUri": "https://seannsecanary.dfs.core.windows.net/test-filesystem-c582294f-ab5c-f894-51cd-d4d6f15d55b9/test-directory-820a8598-a154-6cfb-c40f-b32aacdee5a1/test-file-7a7f423c-fb9d-f8b0-e34b-46fd010c23c5?resource=file",
-=======
+      },
+      "ResponseBody": []
+    },
+    {
       "RequestUri": "https://storagedotnetdatalake.dfs.core.windows.net/test-filesystem-7fd9bb45-472a-3b46-bce0-21bb28fb6d47/test-directory-aed6f025-f0d4-c5ed-9860-b4eb62a0ea02/test-file-1e2bc6c2-4969-1d3c-87df-e40998b5f1b2?resource=file",
->>>>>>> 60f4876e
       "RequestMethod": "PUT",
       "RequestHeaders": {
         "Authorization": "Sanitized",
         "User-Agent": [
-<<<<<<< HEAD
-          "azsdk-net-Storage.Files.DataLake/12.3.0-dev.20200601.1",
-          "(.NET Core 4.6.28619.01; Microsoft Windows 10.0.18362 )"
-        ],
-        "x-ms-client-request-id": "870a2610-9ee7-7745-05b3-3606cbca2e8a",
-        "x-ms-date": "Mon, 01 Jun 2020 20:26:15 GMT",
-        "x-ms-return-client-request-id": "true",
-        "x-ms-version": "2019-12-12"
-=======
           "azsdk-net-Storage.Files.DataLake/12.3.0-dev.20200708.1",
           "(.NET Core 4.6.28928.01; Microsoft Windows 10.0.18363 )"
         ],
@@ -148,112 +78,38 @@
         "x-ms-date": "Thu, 09 Jul 2020 05:05:44 GMT",
         "x-ms-return-client-request-id": "true",
         "x-ms-version": "2020-02-10"
->>>>>>> 60f4876e
       },
       "RequestBody": null,
       "StatusCode": 201,
       "ResponseHeaders": {
         "Content-Length": "0",
-<<<<<<< HEAD
-        "Date": "Mon, 01 Jun 2020 20:26:15 GMT",
-        "ETag": "\u00220x8D8066A0903AEB3\u0022",
-        "Last-Modified": "Mon, 01 Jun 2020 20:26:16 GMT",
-=======
         "Date": "Thu, 09 Jul 2020 05:05:44 GMT",
         "ETag": "\u00220x8D823C5BC2418D5\u0022",
         "Last-Modified": "Thu, 09 Jul 2020 05:05:44 GMT",
->>>>>>> 60f4876e
         "Server": [
           "Windows-Azure-HDFS/1.0",
           "Microsoft-HTTPAPI/2.0"
         ],
-<<<<<<< HEAD
-        "x-ms-client-request-id": "870a2610-9ee7-7745-05b3-3606cbca2e8a",
-        "x-ms-request-id": "2082c8c7-e01f-0031-3652-38acb3000000",
-        "x-ms-version": "2019-12-12"
-=======
         "x-ms-client-request-id": "45eefb2d-b2d0-df27-1f94-ce66cfb2a897",
         "x-ms-request-id": "09fb7417-801f-00cd-2dae-55e4f7000000",
         "x-ms-version": "2020-02-10"
->>>>>>> 60f4876e
-      },
-      "ResponseBody": []
-    },
-    {
-<<<<<<< HEAD
-      "RequestUri": "https://login.microsoftonline.com/72f988bf-86f1-41af-91ab-2d7cd011db47/oauth2/v2.0/token",
-      "RequestMethod": "POST",
-      "RequestHeaders": {
-        "Content-Length": "169",
-        "Content-Type": "application/x-www-form-urlencoded",
-        "traceparent": "00-aa2b167318bef9478b82bea3724054e7-fd4a97864e332748-00",
-        "User-Agent": [
-          "azsdk-net-Identity/1.1.1",
-          "(.NET Core 4.6.28619.01; Microsoft Windows 10.0.18362 )"
-        ],
-        "x-ms-client-request-id": "718b4206f0b7196f94f2824b5708d029",
-        "x-ms-return-client-request-id": "true"
-      },
-      "RequestBody": "response_type=token\u0026grant_type=client_credentials\u0026client_id=68390a19-a643-458b-b726-408abf67b4fc\u0026client_secret=Sanitized\u0026scope=https%3A%2F%2Fstorage.azure.com%2F.default",
-      "StatusCode": 200,
-      "ResponseHeaders": {
-        "Cache-Control": "no-store, no-cache",
-        "Content-Length": "92",
-        "Content-Type": "application/json; charset=utf-8",
-        "Date": "Mon, 01 Jun 2020 20:26:15 GMT",
-        "Expires": "-1",
-        "P3P": "CP=\u0022DSP CUR OTPi IND OTRi ONL FIN\u0022",
-        "Pragma": "no-cache",
-        "Set-Cookie": [
-          "fpc=AtVf7Wb-1gNJpXgqVj4dqoneSEc1CAAAAEZbZ9YOAAAA; expires=Wed, 01-Jul-2020 20:26:16 GMT; path=/; secure; HttpOnly; SameSite=None",
-          "x-ms-gateway-slice=estsfd; path=/; SameSite=None; secure; HttpOnly",
-          "stsservicecookie=estsfd; path=/; secure; HttpOnly; SameSite=None"
-        ],
-        "Strict-Transport-Security": "max-age=31536000; includeSubDomains",
-        "X-Content-Type-Options": "nosniff",
-        "x-ms-ests-server": "2.1.10656.6 - NCUS ProdSlices",
-        "x-ms-request-id": "70f04fc2-6c4d-4e01-a85e-68fbe0e73b00"
-      },
-      "ResponseBody": {
-        "token_type": "Bearer",
-        "expires_in": 86399,
-        "ext_expires_in": 86399,
-        "access_token": "Sanitized"
-      }
-    },
-    {
-      "RequestUri": "https://seannsecanary.blob.core.windows.net/?restype=service\u0026comp=userdelegationkey",
-=======
+      },
+      "ResponseBody": []
+    },
+    {
       "RequestUri": "https://storagedotnetdatalake.blob.core.windows.net/?restype=service\u0026comp=userdelegationkey",
->>>>>>> 60f4876e
       "RequestMethod": "POST",
       "RequestHeaders": {
         "Authorization": "Sanitized",
         "Content-Length": "56",
         "Content-Type": "application/xml",
-<<<<<<< HEAD
-        "traceparent": "00-aa2b167318bef9478b82bea3724054e7-a264b0b097177f41-00",
-        "User-Agent": [
-          "azsdk-net-Storage.Files.DataLake/12.3.0-dev.20200601.1",
-          "(.NET Core 4.6.28619.01; Microsoft Windows 10.0.18362 )"
-=======
         "traceparent": "00-781ad793b5f0f14193674a657bdcabd1-46ef31552c064246-00",
         "User-Agent": [
           "azsdk-net-Storage.Files.DataLake/12.3.0-dev.20200708.1",
           "(.NET Core 4.6.28928.01; Microsoft Windows 10.0.18363 )"
->>>>>>> 60f4876e
         ],
         "x-ms-client-request-id": "7e9e71b6-022e-331a-db7c-6f2e5f20a3ee",
         "x-ms-return-client-request-id": "true",
-<<<<<<< HEAD
-        "x-ms-version": "2019-12-12"
-      },
-      "RequestBody": "\u003CKeyInfo\u003E\u003CExpiry\u003E2020-06-01T21:26:15Z\u003C/Expiry\u003E\u003C/KeyInfo\u003E",
-      "StatusCode": 200,
-      "ResponseHeaders": {
-        "Content-Type": "application/xml",
-        "Date": "Mon, 01 Jun 2020 20:26:15 GMT",
-=======
         "x-ms-version": "2020-02-10"
       },
       "RequestBody": "\u003CKeyInfo\u003E\u003CExpiry\u003E2020-07-09T06:05:44Z\u003C/Expiry\u003E\u003C/KeyInfo\u003E",
@@ -261,28 +117,11 @@
       "ResponseHeaders": {
         "Content-Type": "application/xml",
         "Date": "Thu, 09 Jul 2020 05:05:44 GMT",
->>>>>>> 60f4876e
         "Server": [
           "Windows-Azure-Blob/1.0",
           "Microsoft-HTTPAPI/2.0"
         ],
         "Transfer-Encoding": "chunked",
-<<<<<<< HEAD
-        "x-ms-client-request-id": "11d230fb-ca4c-0b48-03ea-0434b1c7adbc",
-        "x-ms-request-id": "2f2b2320-201e-0097-4a52-381bad000000",
-        "x-ms-version": "2019-12-12"
-      },
-      "ResponseBody": "\uFEFF\u003C?xml version=\u00221.0\u0022 encoding=\u0022utf-8\u0022?\u003E\u003CUserDelegationKey\u003E\u003CSignedOid\u003Ec4f48289-bb84-4086-b250-6f94a8f64cee\u003C/SignedOid\u003E\u003CSignedTid\u003E72f988bf-86f1-41af-91ab-2d7cd011db47\u003C/SignedTid\u003E\u003CSignedStart\u003E2020-06-01T20:26:16Z\u003C/SignedStart\u003E\u003CSignedExpiry\u003E2020-06-01T21:26:15Z\u003C/SignedExpiry\u003E\u003CSignedService\u003Eb\u003C/SignedService\u003E\u003CSignedVersion\u003E2019-12-12\u003C/SignedVersion\u003E\u003CValue\u003EOnBdAnUjbGvxU2JqZqBXMiZaulQuqryO1XBQ4OkJiTY=\u003C/Value\u003E\u003C/UserDelegationKey\u003E"
-    },
-    {
-      "RequestUri": "https://seannsecanary.blob.core.windows.net/test-filesystem-c582294f-ab5c-f894-51cd-d4d6f15d55b9/test-directory-820a8598-a154-6cfb-c40f-b32aacdee5a1/test-file-7a7f423c-fb9d-f8b0-e34b-46fd010c23c5?skoid=c4f48289-bb84-4086-b250-6f94a8f64cee\u0026sktid=72f988bf-86f1-41af-91ab-2d7cd011db47\u0026skt=2020-06-01T20%3A26%3A16Z\u0026ske=2020-06-01T21%3A26%3A15Z\u0026sks=b\u0026skv=2019-12-12\u0026sv=2019-12-12\u0026st=2020-06-01T19%3A26%3A15Z\u0026se=2020-06-01T21%3A26%3A15Z\u0026sr=b\u0026sp=racwd\u0026sig=Sanitized",
-      "RequestMethod": "HEAD",
-      "RequestHeaders": {
-        "traceparent": "00-e13d9d0cf054e84a96c8200b480b7545-be7d51b83c8b3249-00",
-        "User-Agent": [
-          "azsdk-net-Storage.Files.DataLake/12.3.0-dev.20200601.1",
-          "(.NET Core 4.6.28619.01; Microsoft Windows 10.0.18362 )"
-=======
         "x-ms-client-request-id": "7e9e71b6-022e-331a-db7c-6f2e5f20a3ee",
         "x-ms-request-id": "805291ed-201e-000c-4eae-556f4e000000",
         "x-ms-version": "2020-02-10"
@@ -297,15 +136,10 @@
         "User-Agent": [
           "azsdk-net-Storage.Files.DataLake/12.3.0-dev.20200708.1",
           "(.NET Core 4.6.28928.01; Microsoft Windows 10.0.18363 )"
->>>>>>> 60f4876e
         ],
         "x-ms-client-request-id": "5daf7a8e-2913-8d69-4b3c-859a8b3a7820",
         "x-ms-return-client-request-id": "true",
-<<<<<<< HEAD
-        "x-ms-version": "2019-12-12"
-=======
-        "x-ms-version": "2020-02-10"
->>>>>>> 60f4876e
+        "x-ms-version": "2020-02-10"
       },
       "RequestBody": null,
       "StatusCode": 200,
@@ -313,15 +147,9 @@
         "Accept-Ranges": "bytes",
         "Content-Length": "0",
         "Content-Type": "application/octet-stream",
-<<<<<<< HEAD
-        "Date": "Mon, 01 Jun 2020 20:26:16 GMT",
-        "ETag": "\u00220x8D8066A0903AEB3\u0022",
-        "Last-Modified": "Mon, 01 Jun 2020 20:26:16 GMT",
-=======
         "Date": "Thu, 09 Jul 2020 05:05:45 GMT",
         "ETag": "\u00220x8D823C5BC2418D5\u0022",
         "Last-Modified": "Thu, 09 Jul 2020 05:05:44 GMT",
->>>>>>> 60f4876e
         "Server": [
           "Windows-Azure-Blob/1.0",
           "Microsoft-HTTPAPI/2.0"
@@ -329,15 +157,6 @@
         "x-ms-access-tier": "Hot",
         "x-ms-access-tier-inferred": "true",
         "x-ms-blob-type": "BlockBlob",
-<<<<<<< HEAD
-        "x-ms-client-request-id": "64368aee-cd50-0be1-c1b8-7c5947fdb4fb",
-        "x-ms-creation-time": "Mon, 01 Jun 2020 20:26:16 GMT",
-        "x-ms-lease-state": "available",
-        "x-ms-lease-status": "unlocked",
-        "x-ms-request-id": "a742ec7f-601e-004d-1452-38824c000000",
-        "x-ms-server-encrypted": "true",
-        "x-ms-version": "2019-12-12"
-=======
         "x-ms-client-request-id": "5daf7a8e-2913-8d69-4b3c-859a8b3a7820",
         "x-ms-creation-time": "Thu, 09 Jul 2020 05:05:44 GMT",
         "x-ms-lease-state": "available",
@@ -345,26 +164,10 @@
         "x-ms-request-id": "13463b95-d01e-00b3-38ae-557b38000000",
         "x-ms-server-encrypted": "true",
         "x-ms-version": "2020-02-10"
->>>>>>> 60f4876e
-      },
-      "ResponseBody": []
-    },
-    {
-<<<<<<< HEAD
-      "RequestUri": "https://seannsecanary.blob.core.windows.net/test-filesystem-c582294f-ab5c-f894-51cd-d4d6f15d55b9?restype=container",
-      "RequestMethod": "DELETE",
-      "RequestHeaders": {
-        "Authorization": "Sanitized",
-        "traceparent": "00-a5a388f6a2860c4eb7f4cb7b0d38e1b7-9ad8968ab73ad746-00",
-        "User-Agent": [
-          "azsdk-net-Storage.Files.DataLake/12.3.0-dev.20200601.1",
-          "(.NET Core 4.6.28619.01; Microsoft Windows 10.0.18362 )"
-        ],
-        "x-ms-client-request-id": "cc5c448c-6bd1-a6d8-bcff-d93fa0e46dd6",
-        "x-ms-date": "Mon, 01 Jun 2020 20:26:16 GMT",
-        "x-ms-return-client-request-id": "true",
-        "x-ms-version": "2019-12-12"
-=======
+      },
+      "ResponseBody": []
+    },
+    {
       "RequestUri": "https://storagedotnetdatalake.blob.core.windows.net/test-filesystem-7fd9bb45-472a-3b46-bce0-21bb28fb6d47?restype=container",
       "RequestMethod": "DELETE",
       "RequestHeaders": {
@@ -378,43 +181,26 @@
         "x-ms-date": "Thu, 09 Jul 2020 05:05:45 GMT",
         "x-ms-return-client-request-id": "true",
         "x-ms-version": "2020-02-10"
->>>>>>> 60f4876e
       },
       "RequestBody": null,
       "StatusCode": 202,
       "ResponseHeaders": {
         "Content-Length": "0",
-<<<<<<< HEAD
-        "Date": "Mon, 01 Jun 2020 20:26:16 GMT",
-=======
         "Date": "Thu, 09 Jul 2020 05:05:45 GMT",
->>>>>>> 60f4876e
-        "Server": [
-          "Windows-Azure-Blob/1.0",
-          "Microsoft-HTTPAPI/2.0"
-        ],
-<<<<<<< HEAD
-        "x-ms-client-request-id": "cc5c448c-6bd1-a6d8-bcff-d93fa0e46dd6",
-        "x-ms-request-id": "cb2a2888-c01e-0044-7052-38c79f000000",
-        "x-ms-version": "2019-12-12"
-=======
+        "Server": [
+          "Windows-Azure-Blob/1.0",
+          "Microsoft-HTTPAPI/2.0"
+        ],
         "x-ms-client-request-id": "e49f387e-4570-05da-acdc-4dda9191a556",
         "x-ms-request-id": "63f051aa-001e-013d-62ae-5572cc000000",
         "x-ms-version": "2020-02-10"
->>>>>>> 60f4876e
       },
       "ResponseBody": []
     }
   ],
   "Variables": {
-<<<<<<< HEAD
-    "DateTimeOffsetNow": "2020-06-01T15:26:15.1333738-05:00",
-    "RandomSeed": "107319691",
-    "Storage_TestConfigHierarchicalNamespace": "NamespaceTenant\nseannsecanary\nU2FuaXRpemVk\nhttps://seannsecanary.blob.core.windows.net\nhttps://seannsecanary.file.core.windows.net\nhttps://seannsecanary.queue.core.windows.net\nhttps://seannsecanary.table.core.windows.net\n\n\n\n\nhttps://seannsecanary-secondary.blob.core.windows.net\nhttps://seannsecanary-secondary.file.core.windows.net\nhttps://seannsecanary-secondary.queue.core.windows.net\nhttps://seannsecanary-secondary.table.core.windows.net\n68390a19-a643-458b-b726-408abf67b4fc\nSanitized\n72f988bf-86f1-41af-91ab-2d7cd011db47\nhttps://login.microsoftonline.com/\nCloud\nBlobEndpoint=https://seannsecanary.blob.core.windows.net/;QueueEndpoint=https://seannsecanary.queue.core.windows.net/;FileEndpoint=https://seannsecanary.file.core.windows.net/;BlobSecondaryEndpoint=https://seannsecanary-secondary.blob.core.windows.net/;QueueSecondaryEndpoint=https://seannsecanary-secondary.queue.core.windows.net/;FileSecondaryEndpoint=https://seannsecanary-secondary.file.core.windows.net/;AccountName=seannsecanary;AccountKey=Sanitized\n"
-=======
     "DateTimeOffsetNow": "2020-07-08T22:05:44.5325940-07:00",
     "RandomSeed": "699779062",
     "Storage_TestConfigHierarchicalNamespace": "NamespaceTenant\nstoragedotnetdatalake\nU2FuaXRpemVk\nhttps://storagedotnetdatalake.blob.core.windows.net\nhttps://storagedotnetdatalake.file.core.windows.net\nhttps://storagedotnetdatalake.queue.core.windows.net\nhttps://storagedotnetdatalake.table.core.windows.net\n\n\n\n\nhttps://storagedotnetdatalake-secondary.blob.core.windows.net\nhttps://storagedotnetdatalake-secondary.file.core.windows.net\nhttps://storagedotnetdatalake-secondary.queue.core.windows.net\nhttps://storagedotnetdatalake-secondary.table.core.windows.net\n183fee76-3bc8-488e-866f-b6562a249293\nSanitized\n72f988bf-86f1-41af-91ab-2d7cd011db47\nhttps://login.microsoftonline.com/\nCloud\nBlobEndpoint=https://storagedotnetdatalake.blob.core.windows.net/;QueueEndpoint=https://storagedotnetdatalake.queue.core.windows.net/;FileEndpoint=https://storagedotnetdatalake.file.core.windows.net/;BlobSecondaryEndpoint=https://storagedotnetdatalake-secondary.blob.core.windows.net/;QueueSecondaryEndpoint=https://storagedotnetdatalake-secondary.queue.core.windows.net/;FileSecondaryEndpoint=https://storagedotnetdatalake-secondary.file.core.windows.net/;AccountName=storagedotnetdatalake;AccountKey=Sanitized\n"
->>>>>>> 60f4876e
   }
 }