--- conflicted
+++ resolved
@@ -1,30 +1,19 @@
 {
   "Entries": [
     {
-      "RequestUri": "https://seannse.blob.core.windows.net/test-filesystem-7fd9bb45-472a-3b46-bce0-21bb28fb6d47?restype=container",
+      "RequestUri": "https://seannse.blob.core.windows.net/test-filesystem-d957207a-fe77-b884-b8ce-6d689f2b19d2?restype=container",
       "RequestMethod": "PUT",
       "RequestHeaders": {
         "Accept": "application/xml",
         "Authorization": "Sanitized",
-<<<<<<< HEAD
-        "traceparent": "00-f3fd55e9a5e03c449c3ffde24f4f2ede-9412b55507ca7c4a-00",
-        "User-Agent": [
-          "azsdk-net-Storage.Files.DataLake/12.7.0-alpha.20210202.1",
-          "(.NET 5.0.2; Microsoft Windows 10.0.19042)"
+        "traceparent": "00-1b5cef219283804fba2466eb94e9a35e-25b26ad8a191bb44-00",
+        "User-Agent": [
+          "azsdk-net-Storage.Files.DataLake/12.7.0-alpha.20210219.1",
+          "(.NET 5.0.3; Microsoft Windows 10.0.19041)"
         ],
         "x-ms-blob-public-access": "container",
-        "x-ms-client-request-id": "62f91ef5-4fd0-dbdd-b3b8-27f50ce42de3",
-        "x-ms-date": "Tue, 02 Feb 2021 21:29:22 GMT",
-=======
-        "traceparent": "00-559f8a7ba65b274aba60c022aa356761-a04e2a16e9c37049-00",
-        "User-Agent": [
-          "azsdk-net-Storage.Files.DataLake/12.7.0-alpha.20210217.1",
-          "(.NET 5.0.3; Microsoft Windows 10.0.19042)"
-        ],
-        "x-ms-blob-public-access": "container",
-        "x-ms-client-request-id": "62f91ef5-4fd0-dbdd-b3b8-27f50ce42de3",
-        "x-ms-date": "Wed, 17 Feb 2021 22:33:41 GMT",
->>>>>>> 1814567d
+        "x-ms-client-request-id": "641bf81a-9ccb-140d-362c-9d5363ed4e4a",
+        "x-ms-date": "Fri, 19 Feb 2021 19:12:45 GMT",
         "x-ms-return-client-request-id": "true",
         "x-ms-version": "2020-06-12"
       },
@@ -32,52 +21,32 @@
       "StatusCode": 201,
       "ResponseHeaders": {
         "Content-Length": "0",
-<<<<<<< HEAD
-        "Date": "Tue, 02 Feb 2021 21:29:22 GMT",
-        "ETag": "\u00220x8D8C7C19BF11A5D\u0022",
-        "Last-Modified": "Tue, 02 Feb 2021 21:29:23 GMT",
-=======
-        "Date": "Wed, 17 Feb 2021 22:33:41 GMT",
-        "ETag": "\u00220x8D8D394142925CD\u0022",
-        "Last-Modified": "Wed, 17 Feb 2021 22:33:41 GMT",
->>>>>>> 1814567d
-        "Server": [
-          "Windows-Azure-Blob/1.0",
-          "Microsoft-HTTPAPI/2.0"
-        ],
-        "x-ms-client-request-id": "62f91ef5-4fd0-dbdd-b3b8-27f50ce42de3",
-<<<<<<< HEAD
-        "x-ms-request-id": "227e6541-701e-0086-34aa-f9b3e6000000",
-=======
-        "x-ms-request-id": "533bc6c4-701e-003f-417c-05b7fc000000",
->>>>>>> 1814567d
-        "x-ms-version": "2020-06-12"
-      },
-      "ResponseBody": []
-    },
-    {
-      "RequestUri": "https://seannse.dfs.core.windows.net/test-filesystem-7fd9bb45-472a-3b46-bce0-21bb28fb6d47/test-directory-aed6f025-f0d4-c5ed-9860-b4eb62a0ea02?resource=directory",
+        "Date": "Fri, 19 Feb 2021 19:12:44 GMT",
+        "ETag": "\u00220x8D8D50A56642CB0\u0022",
+        "Last-Modified": "Fri, 19 Feb 2021 19:12:44 GMT",
+        "Server": [
+          "Windows-Azure-Blob/1.0",
+          "Microsoft-HTTPAPI/2.0"
+        ],
+        "x-ms-client-request-id": "641bf81a-9ccb-140d-362c-9d5363ed4e4a",
+        "x-ms-request-id": "2e6b7e5b-201e-00a4-02f3-0676f9000000",
+        "x-ms-version": "2020-06-12"
+      },
+      "ResponseBody": []
+    },
+    {
+      "RequestUri": "https://seannse.dfs.core.windows.net/test-filesystem-d957207a-fe77-b884-b8ce-6d689f2b19d2/test-directory-a9cbb94f-dde0-6c50-c78b-4d85672fb474?resource=directory",
       "RequestMethod": "PUT",
       "RequestHeaders": {
         "Accept": "application/json",
         "Authorization": "Sanitized",
-<<<<<<< HEAD
-        "traceparent": "00-74f45e61384b6941b9ae087eaad573e7-1eb9798be32b0547-00",
-        "User-Agent": [
-          "azsdk-net-Storage.Files.DataLake/12.7.0-alpha.20210202.1",
-          "(.NET 5.0.2; Microsoft Windows 10.0.19042)"
-        ],
-        "x-ms-client-request-id": "7a14c706-8fbc-04e2-db2e-b3cb791c47ea",
-        "x-ms-date": "Tue, 02 Feb 2021 21:29:22 GMT",
-=======
-        "traceparent": "00-56cf115e116abf458f7c357f6487e9ad-d95a8b2cc4999549-00",
-        "User-Agent": [
-          "azsdk-net-Storage.Files.DataLake/12.7.0-alpha.20210217.1",
-          "(.NET 5.0.3; Microsoft Windows 10.0.19042)"
-        ],
-        "x-ms-client-request-id": "7a14c706-8fbc-04e2-db2e-b3cb791c47ea",
-        "x-ms-date": "Wed, 17 Feb 2021 22:33:42 GMT",
->>>>>>> 1814567d
+        "traceparent": "00-032b5ec660f4164ca96d15786fe8ed4c-435ca4721e818345-00",
+        "User-Agent": [
+          "azsdk-net-Storage.Files.DataLake/12.7.0-alpha.20210219.1",
+          "(.NET 5.0.3; Microsoft Windows 10.0.19041)"
+        ],
+        "x-ms-client-request-id": "2548ef3c-0661-76a9-c796-0de37b4f39e2",
+        "x-ms-date": "Fri, 19 Feb 2021 19:12:45 GMT",
         "x-ms-return-client-request-id": "true",
         "x-ms-version": "2020-06-12"
       },
@@ -85,49 +54,31 @@
       "StatusCode": 201,
       "ResponseHeaders": {
         "Content-Length": "0",
-<<<<<<< HEAD
-        "Date": "Tue, 02 Feb 2021 21:29:23 GMT",
-        "ETag": "\u00220x8D8C7C19C29D3DD\u0022",
-        "Last-Modified": "Tue, 02 Feb 2021 21:29:23 GMT",
-=======
-        "Date": "Wed, 17 Feb 2021 22:33:41 GMT",
-        "ETag": "\u00220x8D8D3941459B279\u0022",
-        "Last-Modified": "Wed, 17 Feb 2021 22:33:42 GMT",
->>>>>>> 1814567d
+        "Date": "Fri, 19 Feb 2021 19:12:44 GMT",
+        "ETag": "\u00220x8D8D50A5672981F\u0022",
+        "Last-Modified": "Fri, 19 Feb 2021 19:12:44 GMT",
         "Server": [
           "Windows-Azure-HDFS/1.0",
           "Microsoft-HTTPAPI/2.0"
         ],
-        "x-ms-client-request-id": "7a14c706-8fbc-04e2-db2e-b3cb791c47ea",
-<<<<<<< HEAD
-        "x-ms-request-id": "3ff1faa0-f01f-0031-1daa-f99e4c000000",
-=======
-        "x-ms-request-id": "03225eaa-a01f-0013-517c-055b53000000",
->>>>>>> 1814567d
-        "x-ms-version": "2020-06-12"
-      },
-      "ResponseBody": []
-    },
-    {
-      "RequestUri": "https://seannse.dfs.core.windows.net/test-filesystem-7fd9bb45-472a-3b46-bce0-21bb28fb6d47/test-directory-aed6f025-f0d4-c5ed-9860-b4eb62a0ea02/test-file-1e2bc6c2-4969-1d3c-87df-e40998b5f1b2?resource=file",
+        "x-ms-client-request-id": "2548ef3c-0661-76a9-c796-0de37b4f39e2",
+        "x-ms-request-id": "6f4ba4a6-e01f-004f-16f3-060e0b000000",
+        "x-ms-version": "2020-06-12"
+      },
+      "ResponseBody": []
+    },
+    {
+      "RequestUri": "https://seannse.dfs.core.windows.net/test-filesystem-d957207a-fe77-b884-b8ce-6d689f2b19d2/test-directory-a9cbb94f-dde0-6c50-c78b-4d85672fb474/test-file-7d5f3a4c-3ac4-9f82-0c8d-79631d7d6b74?resource=file",
       "RequestMethod": "PUT",
       "RequestHeaders": {
         "Accept": "application/json",
         "Authorization": "Sanitized",
         "User-Agent": [
-<<<<<<< HEAD
-          "azsdk-net-Storage.Files.DataLake/12.7.0-alpha.20210202.1",
-          "(.NET 5.0.2; Microsoft Windows 10.0.19042)"
-        ],
-        "x-ms-client-request-id": "45eefb2d-b2d0-df27-1f94-ce66cfb2a897",
-        "x-ms-date": "Tue, 02 Feb 2021 21:29:23 GMT",
-=======
-          "azsdk-net-Storage.Files.DataLake/12.7.0-alpha.20210217.1",
-          "(.NET 5.0.3; Microsoft Windows 10.0.19042)"
-        ],
-        "x-ms-client-request-id": "45eefb2d-b2d0-df27-1f94-ce66cfb2a897",
-        "x-ms-date": "Wed, 17 Feb 2021 22:33:42 GMT",
->>>>>>> 1814567d
+          "azsdk-net-Storage.Files.DataLake/12.7.0-alpha.20210219.1",
+          "(.NET 5.0.3; Microsoft Windows 10.0.19041)"
+        ],
+        "x-ms-client-request-id": "73168f3e-29a4-18e8-2ffc-cbec6380b848",
+        "x-ms-date": "Fri, 19 Feb 2021 19:12:45 GMT",
         "x-ms-return-client-request-id": "true",
         "x-ms-version": "2020-06-12"
       },
@@ -135,25 +86,15 @@
       "StatusCode": 201,
       "ResponseHeaders": {
         "Content-Length": "0",
-<<<<<<< HEAD
-        "Date": "Tue, 02 Feb 2021 21:29:23 GMT",
-        "ETag": "\u00220x8D8C7C19C386F48\u0022",
-        "Last-Modified": "Tue, 02 Feb 2021 21:29:23 GMT",
-=======
-        "Date": "Wed, 17 Feb 2021 22:33:41 GMT",
-        "ETag": "\u00220x8D8D3941466AE3D\u0022",
-        "Last-Modified": "Wed, 17 Feb 2021 22:33:42 GMT",
->>>>>>> 1814567d
+        "Date": "Fri, 19 Feb 2021 19:12:44 GMT",
+        "ETag": "\u00220x8D8D50A5680D7D4\u0022",
+        "Last-Modified": "Fri, 19 Feb 2021 19:12:45 GMT",
         "Server": [
           "Windows-Azure-HDFS/1.0",
           "Microsoft-HTTPAPI/2.0"
         ],
-        "x-ms-client-request-id": "45eefb2d-b2d0-df27-1f94-ce66cfb2a897",
-<<<<<<< HEAD
-        "x-ms-request-id": "3ff1faa9-f01f-0031-26aa-f99e4c000000",
-=======
-        "x-ms-request-id": "03225eb1-a01f-0013-587c-055b53000000",
->>>>>>> 1814567d
+        "x-ms-client-request-id": "73168f3e-29a4-18e8-2ffc-cbec6380b848",
+        "x-ms-request-id": "6f4ba4b5-e01f-004f-25f3-060e0b000000",
         "x-ms-version": "2020-06-12"
       },
       "ResponseBody": []
@@ -166,91 +107,54 @@
         "Authorization": "Sanitized",
         "Content-Length": "59",
         "Content-Type": "application/xml",
-<<<<<<< HEAD
-        "traceparent": "00-dbe2426137dfb64ca8973360a178a48d-8276d2374b1b704a-00",
-        "User-Agent": [
-          "azsdk-net-Storage.Files.DataLake/12.7.0-alpha.20210202.1",
-          "(.NET 5.0.2; Microsoft Windows 10.0.19042)"
-=======
-        "traceparent": "00-da1401fb698ffb4ba424c2fcc650534f-894decd0140a0140-00",
-        "User-Agent": [
-          "azsdk-net-Storage.Files.DataLake/12.7.0-alpha.20210217.1",
-          "(.NET 5.0.3; Microsoft Windows 10.0.19042)"
->>>>>>> 1814567d
-        ],
-        "x-ms-client-request-id": "7e9e71b6-022e-331a-db7c-6f2e5f20a3ee",
-        "x-ms-return-client-request-id": "true",
-        "x-ms-version": "2020-06-12"
-      },
-<<<<<<< HEAD
-      "RequestBody": "\u003CKeyInfo\u003E\u003CExpiry\u003E2021-02-02T22:29:23Z\u003C/Expiry\u003E\u003C/KeyInfo\u003E",
+        "traceparent": "00-5a53767bd00e8443969a6d31ed7640e6-51b7a0a2d8c7cd43-00",
+        "User-Agent": [
+          "azsdk-net-Storage.Files.DataLake/12.7.0-alpha.20210219.1",
+          "(.NET 5.0.3; Microsoft Windows 10.0.19041)"
+        ],
+        "x-ms-client-request-id": "eba56daa-c538-733d-dfb3-a88ef2194613",
+        "x-ms-return-client-request-id": "true",
+        "x-ms-version": "2020-06-12"
+      },
+      "RequestBody": "\uFEFF\u003CKeyInfo\u003E\u003CExpiry\u003E2021-02-19T20:12:45Z\u003C/Expiry\u003E\u003C/KeyInfo\u003E",
       "StatusCode": 200,
       "ResponseHeaders": {
         "Content-Type": "application/xml",
-        "Date": "Tue, 02 Feb 2021 21:29:24 GMT",
-=======
-      "RequestBody": "\uFEFF\u003CKeyInfo\u003E\u003CExpiry\u003E2021-02-17T23:33:42Z\u003C/Expiry\u003E\u003C/KeyInfo\u003E",
+        "Date": "Fri, 19 Feb 2021 19:12:45 GMT",
+        "Server": [
+          "Windows-Azure-Blob/1.0",
+          "Microsoft-HTTPAPI/2.0"
+        ],
+        "Transfer-Encoding": "chunked",
+        "x-ms-client-request-id": "eba56daa-c538-733d-dfb3-a88ef2194613",
+        "x-ms-request-id": "2e6b82d3-201e-00a4-11f3-0676f9000000",
+        "x-ms-version": "2020-06-12"
+      },
+      "ResponseBody": "\uFEFF\u003C?xml version=\u00221.0\u0022 encoding=\u0022utf-8\u0022?\u003E\u003CUserDelegationKey\u003E\u003CSignedOid\u003Ec4f48289-bb84-4086-b250-6f94a8f64cee\u003C/SignedOid\u003E\u003CSignedTid\u003E72f988bf-86f1-41af-91ab-2d7cd011db47\u003C/SignedTid\u003E\u003CSignedStart\u003E2021-02-19T19:12:45Z\u003C/SignedStart\u003E\u003CSignedExpiry\u003E2021-02-19T20:12:45Z\u003C/SignedExpiry\u003E\u003CSignedService\u003Eb\u003C/SignedService\u003E\u003CSignedVersion\u003E2020-06-12\u003C/SignedVersion\u003E\u003CValue\u003EmjbohYyonOUnXjFttfyVFKzLiuf2eP4KtsB6UDSukIE=\u003C/Value\u003E\u003C/UserDelegationKey\u003E"
+    },
+    {
+      "RequestUri": "https://seannse.blob.core.windows.net/test-filesystem-d957207a-fe77-b884-b8ce-6d689f2b19d2/test-directory-a9cbb94f-dde0-6c50-c78b-4d85672fb474/test-file-7d5f3a4c-3ac4-9f82-0c8d-79631d7d6b74?skoid=c4f48289-bb84-4086-b250-6f94a8f64cee\u0026sktid=72f988bf-86f1-41af-91ab-2d7cd011db47\u0026skt=2021-02-19T19%3A12%3A45Z\u0026ske=2021-02-19T20%3A12%3A45Z\u0026sks=b\u0026skv=2020-06-12\u0026sv=2020-06-12\u0026st=2021-02-19T18%3A12%3A45Z\u0026se=2021-02-19T20%3A12%3A45Z\u0026sr=b\u0026sp=racwd\u0026sig=Sanitized",
+      "RequestMethod": "HEAD",
+      "RequestHeaders": {
+        "Accept": "application/xml",
+        "traceparent": "00-aefd994f60136d4abb56ba12f70fcea7-38ca05a16c90c342-00",
+        "User-Agent": [
+          "azsdk-net-Storage.Files.DataLake/12.7.0-alpha.20210219.1",
+          "(.NET 5.0.3; Microsoft Windows 10.0.19041)"
+        ],
+        "x-ms-client-request-id": "f5423974-cdda-c30f-8dc7-80166df38cd0",
+        "x-ms-return-client-request-id": "true",
+        "x-ms-version": "2020-06-12"
+      },
+      "RequestBody": null,
       "StatusCode": 200,
       "ResponseHeaders": {
-        "Content-Type": "application/xml",
-        "Date": "Wed, 17 Feb 2021 22:33:42 GMT",
->>>>>>> 1814567d
-        "Server": [
-          "Windows-Azure-Blob/1.0",
-          "Microsoft-HTTPAPI/2.0"
-        ],
-        "Transfer-Encoding": "chunked",
-        "x-ms-client-request-id": "7e9e71b6-022e-331a-db7c-6f2e5f20a3ee",
-<<<<<<< HEAD
-        "x-ms-request-id": "60af87f9-801e-0049-67aa-f93db4000000",
-        "x-ms-version": "2020-06-12"
-      },
-      "ResponseBody": "\uFEFF\u003C?xml version=\u00221.0\u0022 encoding=\u0022utf-8\u0022?\u003E\u003CUserDelegationKey\u003E\u003CSignedOid\u003Ec4f48289-bb84-4086-b250-6f94a8f64cee\u003C/SignedOid\u003E\u003CSignedTid\u003E72f988bf-86f1-41af-91ab-2d7cd011db47\u003C/SignedTid\u003E\u003CSignedStart\u003E2021-02-02T21:29:24Z\u003C/SignedStart\u003E\u003CSignedExpiry\u003E2021-02-02T22:29:23Z\u003C/SignedExpiry\u003E\u003CSignedService\u003Eb\u003C/SignedService\u003E\u003CSignedVersion\u003E2020-06-12\u003C/SignedVersion\u003E\u003CValue\u003EvLyzrSzjBDhz6\u002BQ01iAhCg9wjq\u002Bie9OSCkEsLcP2jKQ=\u003C/Value\u003E\u003C/UserDelegationKey\u003E"
-    },
-    {
-      "RequestUri": "https://seannse.blob.core.windows.net/test-filesystem-7fd9bb45-472a-3b46-bce0-21bb28fb6d47/test-directory-aed6f025-f0d4-c5ed-9860-b4eb62a0ea02/test-file-1e2bc6c2-4969-1d3c-87df-e40998b5f1b2?skoid=c4f48289-bb84-4086-b250-6f94a8f64cee\u0026sktid=72f988bf-86f1-41af-91ab-2d7cd011db47\u0026skt=2021-02-02T21%3A29%3A24Z\u0026ske=2021-02-02T22%3A29%3A23Z\u0026sks=b\u0026skv=2020-06-12\u0026sv=2020-06-12\u0026st=2021-02-02T20%3A29%3A23Z\u0026se=2021-02-02T22%3A29%3A23Z\u0026sr=b\u0026sp=racwd\u0026sig=Sanitized",
-      "RequestMethod": "HEAD",
-      "RequestHeaders": {
-        "traceparent": "00-d6ba3279c610054c9d6d55481a20fcb2-299f30607af98b4c-00",
-        "User-Agent": [
-          "azsdk-net-Storage.Files.DataLake/12.7.0-alpha.20210202.1",
-          "(.NET 5.0.2; Microsoft Windows 10.0.19042)"
-=======
-        "x-ms-request-id": "88f1d544-201e-007f-117c-05b0c4000000",
-        "x-ms-version": "2020-06-12"
-      },
-      "ResponseBody": "\uFEFF\u003C?xml version=\u00221.0\u0022 encoding=\u0022utf-8\u0022?\u003E\u003CUserDelegationKey\u003E\u003CSignedOid\u003Ec4f48289-bb84-4086-b250-6f94a8f64cee\u003C/SignedOid\u003E\u003CSignedTid\u003E72f988bf-86f1-41af-91ab-2d7cd011db47\u003C/SignedTid\u003E\u003CSignedStart\u003E2021-02-17T22:33:42Z\u003C/SignedStart\u003E\u003CSignedExpiry\u003E2021-02-17T23:33:42Z\u003C/SignedExpiry\u003E\u003CSignedService\u003Eb\u003C/SignedService\u003E\u003CSignedVersion\u003E2020-06-12\u003C/SignedVersion\u003E\u003CValue\u003EwsxKLGzEZW\u002BgWJl5pa9iSDgycXBnRS1dXfl9VT8SH\u002Bo=\u003C/Value\u003E\u003C/UserDelegationKey\u003E"
-    },
-    {
-      "RequestUri": "https://seannse.blob.core.windows.net/test-filesystem-7fd9bb45-472a-3b46-bce0-21bb28fb6d47/test-directory-aed6f025-f0d4-c5ed-9860-b4eb62a0ea02/test-file-1e2bc6c2-4969-1d3c-87df-e40998b5f1b2?skoid=c4f48289-bb84-4086-b250-6f94a8f64cee\u0026sktid=72f988bf-86f1-41af-91ab-2d7cd011db47\u0026skt=2021-02-17T22%3A33%3A42Z\u0026ske=2021-02-17T23%3A33%3A42Z\u0026sks=b\u0026skv=2020-06-12\u0026sv=2020-06-12\u0026st=2021-02-17T21%3A33%3A42Z\u0026se=2021-02-17T23%3A33%3A42Z\u0026sr=b\u0026sp=racwd\u0026sig=Sanitized",
-      "RequestMethod": "HEAD",
-      "RequestHeaders": {
-        "Accept": "application/xml",
-        "traceparent": "00-be93ed4215205747aadde9f3c6730976-dcc27256ff96fc48-00",
-        "User-Agent": [
-          "azsdk-net-Storage.Files.DataLake/12.7.0-alpha.20210217.1",
-          "(.NET 5.0.3; Microsoft Windows 10.0.19042)"
->>>>>>> 1814567d
-        ],
-        "x-ms-client-request-id": "5daf7a8e-2913-8d69-4b3c-859a8b3a7820",
-        "x-ms-return-client-request-id": "true",
-        "x-ms-version": "2020-06-12"
-      },
-      "RequestBody": null,
-      "StatusCode": 200,
-      "ResponseHeaders": {
         "Accept-Ranges": "bytes",
         "Content-Length": "0",
         "Content-Type": "application/octet-stream",
-<<<<<<< HEAD
-        "Date": "Tue, 02 Feb 2021 21:29:24 GMT",
-        "ETag": "\u00220x8D8C7C19C386F48\u0022",
-        "Last-Modified": "Tue, 02 Feb 2021 21:29:23 GMT",
-=======
-        "Date": "Wed, 17 Feb 2021 22:33:42 GMT",
-        "ETag": "\u00220x8D8D3941466AE3D\u0022",
-        "Last-Modified": "Wed, 17 Feb 2021 22:33:42 GMT",
->>>>>>> 1814567d
+        "Date": "Fri, 19 Feb 2021 19:12:45 GMT",
+        "ETag": "\u00220x8D8D50A5680D7D4\u0022",
+        "Last-Modified": "Fri, 19 Feb 2021 19:12:45 GMT",
         "Server": [
           "Windows-Azure-Blob/1.0",
           "Microsoft-HTTPAPI/2.0"
@@ -258,50 +162,32 @@
         "x-ms-access-tier": "Hot",
         "x-ms-access-tier-inferred": "true",
         "x-ms-blob-type": "BlockBlob",
-        "x-ms-client-request-id": "5daf7a8e-2913-8d69-4b3c-859a8b3a7820",
-<<<<<<< HEAD
-        "x-ms-creation-time": "Tue, 02 Feb 2021 21:29:23 GMT",
-=======
-        "x-ms-creation-time": "Wed, 17 Feb 2021 22:33:42 GMT",
->>>>>>> 1814567d
+        "x-ms-client-request-id": "f5423974-cdda-c30f-8dc7-80166df38cd0",
+        "x-ms-creation-time": "Fri, 19 Feb 2021 19:12:45 GMT",
         "x-ms-group": "$superuser",
         "x-ms-lease-state": "available",
         "x-ms-lease-status": "unlocked",
         "x-ms-owner": "$superuser",
         "x-ms-permissions": "rw-r-----",
-<<<<<<< HEAD
-        "x-ms-request-id": "2e9228db-101e-0006-4caa-f94ce0000000",
-=======
-        "x-ms-request-id": "8c5ade54-f01e-000e-737c-0556ef000000",
->>>>>>> 1814567d
+        "x-ms-request-id": "2e6b8384-201e-00a4-38f3-0676f9000000",
         "x-ms-server-encrypted": "true",
         "x-ms-version": "2020-06-12"
       },
       "ResponseBody": []
     },
     {
-      "RequestUri": "https://seannse.blob.core.windows.net/test-filesystem-7fd9bb45-472a-3b46-bce0-21bb28fb6d47?restype=container",
+      "RequestUri": "https://seannse.blob.core.windows.net/test-filesystem-d957207a-fe77-b884-b8ce-6d689f2b19d2?restype=container",
       "RequestMethod": "DELETE",
       "RequestHeaders": {
         "Accept": "application/xml",
         "Authorization": "Sanitized",
-<<<<<<< HEAD
-        "traceparent": "00-19ca9624edd78e4e852938d7b8e0984c-1ce13ad799004745-00",
-        "User-Agent": [
-          "azsdk-net-Storage.Files.DataLake/12.7.0-alpha.20210202.1",
-          "(.NET 5.0.2; Microsoft Windows 10.0.19042)"
-        ],
-        "x-ms-client-request-id": "e49f387e-4570-05da-acdc-4dda9191a556",
-        "x-ms-date": "Tue, 02 Feb 2021 21:29:23 GMT",
-=======
-        "traceparent": "00-1acf23b6fd16b641826bee7ad7cd573d-0729b86257c4a64b-00",
-        "User-Agent": [
-          "azsdk-net-Storage.Files.DataLake/12.7.0-alpha.20210217.1",
-          "(.NET 5.0.3; Microsoft Windows 10.0.19042)"
-        ],
-        "x-ms-client-request-id": "e49f387e-4570-05da-acdc-4dda9191a556",
-        "x-ms-date": "Wed, 17 Feb 2021 22:33:43 GMT",
->>>>>>> 1814567d
+        "traceparent": "00-e1fcd16e8bbd1f43acefbf897db46316-852ab95266fda14b-00",
+        "User-Agent": [
+          "azsdk-net-Storage.Files.DataLake/12.7.0-alpha.20210219.1",
+          "(.NET 5.0.3; Microsoft Windows 10.0.19041)"
+        ],
+        "x-ms-client-request-id": "b81a18d4-51d6-6138-75bc-97320abeba1a",
+        "x-ms-date": "Fri, 19 Feb 2021 19:12:46 GMT",
         "x-ms-return-client-request-id": "true",
         "x-ms-version": "2020-06-12"
       },
@@ -309,33 +195,21 @@
       "StatusCode": 202,
       "ResponseHeaders": {
         "Content-Length": "0",
-<<<<<<< HEAD
-        "Date": "Tue, 02 Feb 2021 21:29:24 GMT",
-=======
-        "Date": "Wed, 17 Feb 2021 22:33:42 GMT",
->>>>>>> 1814567d
-        "Server": [
-          "Windows-Azure-Blob/1.0",
-          "Microsoft-HTTPAPI/2.0"
-        ],
-        "x-ms-client-request-id": "e49f387e-4570-05da-acdc-4dda9191a556",
-<<<<<<< HEAD
-        "x-ms-request-id": "227e6997-701e-0086-2daa-f9b3e6000000",
-=======
-        "x-ms-request-id": "533bc9a3-701e-003f-617c-05b7fc000000",
->>>>>>> 1814567d
+        "Date": "Fri, 19 Feb 2021 19:12:45 GMT",
+        "Server": [
+          "Windows-Azure-Blob/1.0",
+          "Microsoft-HTTPAPI/2.0"
+        ],
+        "x-ms-client-request-id": "b81a18d4-51d6-6138-75bc-97320abeba1a",
+        "x-ms-request-id": "2e6b8441-201e-00a4-6df3-0676f9000000",
         "x-ms-version": "2020-06-12"
       },
       "ResponseBody": []
     }
   ],
   "Variables": {
-<<<<<<< HEAD
-    "DateTimeOffsetNow": "2021-02-02T15:29:23.0964675-06:00",
-=======
-    "DateTimeOffsetNow": "2021-02-17T16:33:42.5398696-06:00",
->>>>>>> 1814567d
-    "RandomSeed": "699779062",
+    "DateTimeOffsetNow": "2021-02-19T13:12:45.8234918-06:00",
+    "RandomSeed": "1093853",
     "Storage_TestConfigHierarchicalNamespace": "NamespaceTenant\nseannse\nU2FuaXRpemVk\nhttps://seannse.blob.core.windows.net\nhttps://seannse.file.core.windows.net\nhttps://seannse.queue.core.windows.net\nhttps://seannse.table.core.windows.net\n\n\n\n\nhttps://seannse-secondary.blob.core.windows.net\nhttps://seannse-secondary.file.core.windows.net\nhttps://seannse-secondary.queue.core.windows.net\nhttps://seannse-secondary.table.core.windows.net\n68390a19-a643-458b-b726-408abf67b4fc\nSanitized\n72f988bf-86f1-41af-91ab-2d7cd011db47\nhttps://login.microsoftonline.com/\nCloud\nBlobEndpoint=https://seannse.blob.core.windows.net/;QueueEndpoint=https://seannse.queue.core.windows.net/;FileEndpoint=https://seannse.file.core.windows.net/;BlobSecondaryEndpoint=https://seannse-secondary.blob.core.windows.net/;QueueSecondaryEndpoint=https://seannse-secondary.queue.core.windows.net/;FileSecondaryEndpoint=https://seannse-secondary.file.core.windows.net/;AccountName=seannse;AccountKey=Sanitized\n"
   }
 }