﻿{
  "Entries": [
    {
      "RequestUri": "https://seannse.blob.core.windows.net/test-filesystem-d957207a-fe77-b884-b8ce-6d689f2b19d2?restype=container",
      "RequestMethod": "PUT",
      "RequestHeaders": {
        "Accept": "application/xml",
        "Authorization": "Sanitized",
        "traceparent": "00-1b5cef219283804fba2466eb94e9a35e-25b26ad8a191bb44-00",
        "User-Agent": [
          "azsdk-net-Storage.Files.DataLake/12.7.0-alpha.20210219.1",
          "(.NET 5.0.3; Microsoft Windows 10.0.19041)"
        ],
        "x-ms-blob-public-access": "container",
        "x-ms-client-request-id": "641bf81a-9ccb-140d-362c-9d5363ed4e4a",
        "x-ms-date": "Fri, 19 Feb 2021 19:12:45 GMT",
        "x-ms-return-client-request-id": "true",
<<<<<<< HEAD
        "x-ms-version": "2020-12-06"
=======
        "x-ms-version": "2021-02-12"
>>>>>>> 7e782c87
      },
      "RequestBody": null,
      "StatusCode": 201,
      "ResponseHeaders": {
        "Content-Length": "0",
        "Date": "Fri, 19 Feb 2021 19:12:44 GMT",
        "ETag": "\"0x8D8D50A56642CB0\"",
        "Last-Modified": "Fri, 19 Feb 2021 19:12:44 GMT",
        "Server": [
          "Windows-Azure-Blob/1.0",
          "Microsoft-HTTPAPI/2.0"
        ],
        "x-ms-client-request-id": "641bf81a-9ccb-140d-362c-9d5363ed4e4a",
        "x-ms-request-id": "2e6b7e5b-201e-00a4-02f3-0676f9000000",
<<<<<<< HEAD
        "x-ms-version": "2020-12-06"
=======
        "x-ms-version": "2021-02-12"
>>>>>>> 7e782c87
      },
      "ResponseBody": []
    },
    {
      "RequestUri": "https://seannse.dfs.core.windows.net/test-filesystem-d957207a-fe77-b884-b8ce-6d689f2b19d2/test-directory-a9cbb94f-dde0-6c50-c78b-4d85672fb474?resource=directory",
      "RequestMethod": "PUT",
      "RequestHeaders": {
        "Accept": "application/json",
        "Authorization": "Sanitized",
        "traceparent": "00-032b5ec660f4164ca96d15786fe8ed4c-435ca4721e818345-00",
        "User-Agent": [
          "azsdk-net-Storage.Files.DataLake/12.7.0-alpha.20210219.1",
          "(.NET 5.0.3; Microsoft Windows 10.0.19041)"
        ],
        "x-ms-client-request-id": "2548ef3c-0661-76a9-c796-0de37b4f39e2",
        "x-ms-date": "Fri, 19 Feb 2021 19:12:45 GMT",
        "x-ms-return-client-request-id": "true",
<<<<<<< HEAD
        "x-ms-version": "2020-12-06"
=======
        "x-ms-version": "2021-02-12"
>>>>>>> 7e782c87
      },
      "RequestBody": null,
      "StatusCode": 201,
      "ResponseHeaders": {
        "Content-Length": "0",
        "Date": "Fri, 19 Feb 2021 19:12:44 GMT",
        "ETag": "\"0x8D8D50A5672981F\"",
        "Last-Modified": "Fri, 19 Feb 2021 19:12:44 GMT",
        "Server": [
          "Windows-Azure-HDFS/1.0",
          "Microsoft-HTTPAPI/2.0"
        ],
        "x-ms-client-request-id": "2548ef3c-0661-76a9-c796-0de37b4f39e2",
        "x-ms-request-id": "6f4ba4a6-e01f-004f-16f3-060e0b000000",
<<<<<<< HEAD
        "x-ms-version": "2020-12-06"
=======
        "x-ms-version": "2021-02-12"
>>>>>>> 7e782c87
      },
      "ResponseBody": []
    },
    {
      "RequestUri": "https://seannse.dfs.core.windows.net/test-filesystem-d957207a-fe77-b884-b8ce-6d689f2b19d2/test-directory-a9cbb94f-dde0-6c50-c78b-4d85672fb474/test-file-7d5f3a4c-3ac4-9f82-0c8d-79631d7d6b74?resource=file",
      "RequestMethod": "PUT",
      "RequestHeaders": {
        "Accept": "application/json",
        "Authorization": "Sanitized",
        "User-Agent": [
          "azsdk-net-Storage.Files.DataLake/12.7.0-alpha.20210219.1",
          "(.NET 5.0.3; Microsoft Windows 10.0.19041)"
        ],
        "x-ms-client-request-id": "73168f3e-29a4-18e8-2ffc-cbec6380b848",
        "x-ms-date": "Fri, 19 Feb 2021 19:12:45 GMT",
        "x-ms-return-client-request-id": "true",
<<<<<<< HEAD
        "x-ms-version": "2020-12-06"
=======
        "x-ms-version": "2021-02-12"
>>>>>>> 7e782c87
      },
      "RequestBody": null,
      "StatusCode": 201,
      "ResponseHeaders": {
        "Content-Length": "0",
        "Date": "Fri, 19 Feb 2021 19:12:44 GMT",
        "ETag": "\"0x8D8D50A5680D7D4\"",
        "Last-Modified": "Fri, 19 Feb 2021 19:12:45 GMT",
        "Server": [
          "Windows-Azure-HDFS/1.0",
          "Microsoft-HTTPAPI/2.0"
        ],
        "x-ms-client-request-id": "73168f3e-29a4-18e8-2ffc-cbec6380b848",
        "x-ms-request-id": "6f4ba4b5-e01f-004f-25f3-060e0b000000",
<<<<<<< HEAD
        "x-ms-version": "2020-12-06"
=======
        "x-ms-version": "2021-02-12"
>>>>>>> 7e782c87
      },
      "ResponseBody": []
    },
    {
      "RequestUri": "https://seannse.blob.core.windows.net/?restype=service&comp=userdelegationkey",
      "RequestMethod": "POST",
      "RequestHeaders": {
        "Accept": "application/xml",
        "Authorization": "Sanitized",
        "Content-Length": "59",
        "Content-Type": "application/xml",
        "traceparent": "00-5a53767bd00e8443969a6d31ed7640e6-51b7a0a2d8c7cd43-00",
        "User-Agent": [
          "azsdk-net-Storage.Files.DataLake/12.7.0-alpha.20210219.1",
          "(.NET 5.0.3; Microsoft Windows 10.0.19041)"
        ],
        "x-ms-client-request-id": "eba56daa-c538-733d-dfb3-a88ef2194613",
        "x-ms-return-client-request-id": "true",
<<<<<<< HEAD
        "x-ms-version": "2020-12-06"
=======
        "x-ms-version": "2021-02-12"
>>>>>>> 7e782c87
      },
      "RequestBody": "﻿<KeyInfo><Expiry>2021-02-19T20:12:45Z</Expiry></KeyInfo>",
      "StatusCode": 200,
      "ResponseHeaders": {
        "Content-Type": "application/xml",
        "Date": "Fri, 19 Feb 2021 19:12:45 GMT",
        "Server": [
          "Windows-Azure-Blob/1.0",
          "Microsoft-HTTPAPI/2.0"
        ],
        "Transfer-Encoding": "chunked",
        "x-ms-client-request-id": "eba56daa-c538-733d-dfb3-a88ef2194613",
        "x-ms-request-id": "2e6b82d3-201e-00a4-11f3-0676f9000000",
<<<<<<< HEAD
        "x-ms-version": "2020-12-06"
=======
        "x-ms-version": "2021-02-12"
>>>>>>> 7e782c87
      },
      "ResponseBody": "﻿<?xml version=\"1.0\" encoding=\"utf-8\"?><UserDelegationKey><SignedOid>c4f48289-bb84-4086-b250-6f94a8f64cee</SignedOid><SignedTid>72f988bf-86f1-41af-91ab-2d7cd011db47</SignedTid><SignedStart>2021-02-19T19:12:45Z</SignedStart><SignedExpiry>2021-02-19T20:12:45Z</SignedExpiry><SignedService>b</SignedService><SignedVersion>2020-06-12</SignedVersion><Value>mjbohYyonOUnXjFttfyVFKzLiuf2eP4KtsB6UDSukIE=</Value></UserDelegationKey>"
    },
    {
<<<<<<< HEAD
      "RequestUri": "https://seannse.blob.core.windows.net/test-filesystem-d957207a-fe77-b884-b8ce-6d689f2b19d2/test-directory-a9cbb94f-dde0-6c50-c78b-4d85672fb474/test-file-7d5f3a4c-3ac4-9f82-0c8d-79631d7d6b74?skoid=c4f48289-bb84-4086-b250-6f94a8f64cee&sktid=72f988bf-86f1-41af-91ab-2d7cd011db47&skt=2021-02-19T19%3A12%3A45Z&ske=2021-02-19T20%3A12%3A45Z&sks=b&skv=2020-06-12&sv=2020-12-06&st=2021-02-19T18%3A12%3A45Z&se=2021-02-19T20%3A12%3A45Z&sr=b&sp=racwd&sig=Sanitized",
=======
      "RequestUri": "https://seannse.blob.core.windows.net/test-filesystem-d957207a-fe77-b884-b8ce-6d689f2b19d2/test-directory-a9cbb94f-dde0-6c50-c78b-4d85672fb474/test-file-7d5f3a4c-3ac4-9f82-0c8d-79631d7d6b74?skoid=c4f48289-bb84-4086-b250-6f94a8f64cee&sktid=72f988bf-86f1-41af-91ab-2d7cd011db47&skt=2021-02-19T19%3A12%3A45Z&ske=2021-02-19T20%3A12%3A45Z&sks=b&skv=2020-06-12&sv=2021-02-12&st=2021-02-19T18%3A12%3A45Z&se=2021-02-19T20%3A12%3A45Z&sr=b&sp=racwd&sig=Sanitized",
>>>>>>> 7e782c87
      "RequestMethod": "HEAD",
      "RequestHeaders": {
        "Accept": "application/xml",
        "traceparent": "00-aefd994f60136d4abb56ba12f70fcea7-38ca05a16c90c342-00",
        "User-Agent": [
          "azsdk-net-Storage.Files.DataLake/12.7.0-alpha.20210219.1",
          "(.NET 5.0.3; Microsoft Windows 10.0.19041)"
        ],
        "x-ms-client-request-id": "f5423974-cdda-c30f-8dc7-80166df38cd0",
        "x-ms-return-client-request-id": "true",
<<<<<<< HEAD
        "x-ms-version": "2020-12-06"
=======
        "x-ms-version": "2021-02-12"
>>>>>>> 7e782c87
      },
      "RequestBody": null,
      "StatusCode": 200,
      "ResponseHeaders": {
        "Accept-Ranges": "bytes",
        "Content-Length": "0",
        "Content-Type": "application/octet-stream",
        "Date": "Fri, 19 Feb 2021 19:12:45 GMT",
        "ETag": "\"0x8D8D50A5680D7D4\"",
        "Last-Modified": "Fri, 19 Feb 2021 19:12:45 GMT",
        "Server": [
          "Windows-Azure-Blob/1.0",
          "Microsoft-HTTPAPI/2.0"
        ],
        "x-ms-access-tier": "Hot",
        "x-ms-access-tier-inferred": "true",
        "x-ms-blob-type": "BlockBlob",
        "x-ms-client-request-id": "f5423974-cdda-c30f-8dc7-80166df38cd0",
        "x-ms-creation-time": "Fri, 19 Feb 2021 19:12:45 GMT",
        "x-ms-group": "$superuser",
        "x-ms-lease-state": "available",
        "x-ms-lease-status": "unlocked",
        "x-ms-owner": "$superuser",
        "x-ms-permissions": "rw-r-----",
        "x-ms-request-id": "2e6b8384-201e-00a4-38f3-0676f9000000",
        "x-ms-server-encrypted": "true",
<<<<<<< HEAD
        "x-ms-version": "2020-12-06"
=======
        "x-ms-version": "2021-02-12"
>>>>>>> 7e782c87
      },
      "ResponseBody": []
    },
    {
      "RequestUri": "https://seannse.blob.core.windows.net/test-filesystem-d957207a-fe77-b884-b8ce-6d689f2b19d2?restype=container",
      "RequestMethod": "DELETE",
      "RequestHeaders": {
        "Accept": "application/xml",
        "Authorization": "Sanitized",
        "traceparent": "00-e1fcd16e8bbd1f43acefbf897db46316-852ab95266fda14b-00",
        "User-Agent": [
          "azsdk-net-Storage.Files.DataLake/12.7.0-alpha.20210219.1",
          "(.NET 5.0.3; Microsoft Windows 10.0.19041)"
        ],
        "x-ms-client-request-id": "b81a18d4-51d6-6138-75bc-97320abeba1a",
        "x-ms-date": "Fri, 19 Feb 2021 19:12:46 GMT",
        "x-ms-return-client-request-id": "true",
<<<<<<< HEAD
        "x-ms-version": "2020-12-06"
=======
        "x-ms-version": "2021-02-12"
>>>>>>> 7e782c87
      },
      "RequestBody": null,
      "StatusCode": 202,
      "ResponseHeaders": {
        "Content-Length": "0",
        "Date": "Fri, 19 Feb 2021 19:12:45 GMT",
        "Server": [
          "Windows-Azure-Blob/1.0",
          "Microsoft-HTTPAPI/2.0"
        ],
        "x-ms-client-request-id": "b81a18d4-51d6-6138-75bc-97320abeba1a",
        "x-ms-request-id": "2e6b8441-201e-00a4-6df3-0676f9000000",
<<<<<<< HEAD
        "x-ms-version": "2020-12-06"
=======
        "x-ms-version": "2021-02-12"
>>>>>>> 7e782c87
      },
      "ResponseBody": []
    }
  ],
  "Variables": {
    "DateTimeOffsetNow": "2021-02-19T13:12:45.8234918-06:00",
    "RandomSeed": "1093853",
    "Storage_TestConfigHierarchicalNamespace": "NamespaceTenant\nseannse\nU2FuaXRpemVk\nhttps://seannse.blob.core.windows.net\nhttps://seannse.file.core.windows.net\nhttps://seannse.queue.core.windows.net\nhttps://seannse.table.core.windows.net\n\n\n\n\nhttps://seannse-secondary.blob.core.windows.net\nhttps://seannse-secondary.file.core.windows.net\nhttps://seannse-secondary.queue.core.windows.net\nhttps://seannse-secondary.table.core.windows.net\n68390a19-a643-458b-b726-408abf67b4fc\nSanitized\n72f988bf-86f1-41af-91ab-2d7cd011db47\nhttps://login.microsoftonline.com/\nCloud\nBlobEndpoint=https://seannse.blob.core.windows.net/;QueueEndpoint=https://seannse.queue.core.windows.net/;FileEndpoint=https://seannse.file.core.windows.net/;BlobSecondaryEndpoint=https://seannse-secondary.blob.core.windows.net/;QueueSecondaryEndpoint=https://seannse-secondary.queue.core.windows.net/;FileSecondaryEndpoint=https://seannse-secondary.file.core.windows.net/;AccountName=seannse;AccountKey=Sanitized\n\n\n"
  }
}<|MERGE_RESOLUTION|>--- conflicted
+++ resolved
@@ -15,11 +15,7 @@
         "x-ms-client-request-id": "641bf81a-9ccb-140d-362c-9d5363ed4e4a",
         "x-ms-date": "Fri, 19 Feb 2021 19:12:45 GMT",
         "x-ms-return-client-request-id": "true",
-<<<<<<< HEAD
-        "x-ms-version": "2020-12-06"
-=======
-        "x-ms-version": "2021-02-12"
->>>>>>> 7e782c87
+        "x-ms-version": "2021-02-12"
       },
       "RequestBody": null,
       "StatusCode": 201,
@@ -34,11 +30,7 @@
         ],
         "x-ms-client-request-id": "641bf81a-9ccb-140d-362c-9d5363ed4e4a",
         "x-ms-request-id": "2e6b7e5b-201e-00a4-02f3-0676f9000000",
-<<<<<<< HEAD
-        "x-ms-version": "2020-12-06"
-=======
-        "x-ms-version": "2021-02-12"
->>>>>>> 7e782c87
+        "x-ms-version": "2021-02-12"
       },
       "ResponseBody": []
     },
@@ -56,11 +48,7 @@
         "x-ms-client-request-id": "2548ef3c-0661-76a9-c796-0de37b4f39e2",
         "x-ms-date": "Fri, 19 Feb 2021 19:12:45 GMT",
         "x-ms-return-client-request-id": "true",
-<<<<<<< HEAD
-        "x-ms-version": "2020-12-06"
-=======
-        "x-ms-version": "2021-02-12"
->>>>>>> 7e782c87
+        "x-ms-version": "2021-02-12"
       },
       "RequestBody": null,
       "StatusCode": 201,
@@ -75,11 +63,7 @@
         ],
         "x-ms-client-request-id": "2548ef3c-0661-76a9-c796-0de37b4f39e2",
         "x-ms-request-id": "6f4ba4a6-e01f-004f-16f3-060e0b000000",
-<<<<<<< HEAD
-        "x-ms-version": "2020-12-06"
-=======
-        "x-ms-version": "2021-02-12"
->>>>>>> 7e782c87
+        "x-ms-version": "2021-02-12"
       },
       "ResponseBody": []
     },
@@ -96,11 +80,7 @@
         "x-ms-client-request-id": "73168f3e-29a4-18e8-2ffc-cbec6380b848",
         "x-ms-date": "Fri, 19 Feb 2021 19:12:45 GMT",
         "x-ms-return-client-request-id": "true",
-<<<<<<< HEAD
-        "x-ms-version": "2020-12-06"
-=======
-        "x-ms-version": "2021-02-12"
->>>>>>> 7e782c87
+        "x-ms-version": "2021-02-12"
       },
       "RequestBody": null,
       "StatusCode": 201,
@@ -115,11 +95,7 @@
         ],
         "x-ms-client-request-id": "73168f3e-29a4-18e8-2ffc-cbec6380b848",
         "x-ms-request-id": "6f4ba4b5-e01f-004f-25f3-060e0b000000",
-<<<<<<< HEAD
-        "x-ms-version": "2020-12-06"
-=======
-        "x-ms-version": "2021-02-12"
->>>>>>> 7e782c87
+        "x-ms-version": "2021-02-12"
       },
       "ResponseBody": []
     },
@@ -138,11 +114,7 @@
         ],
         "x-ms-client-request-id": "eba56daa-c538-733d-dfb3-a88ef2194613",
         "x-ms-return-client-request-id": "true",
-<<<<<<< HEAD
-        "x-ms-version": "2020-12-06"
-=======
-        "x-ms-version": "2021-02-12"
->>>>>>> 7e782c87
+        "x-ms-version": "2021-02-12"
       },
       "RequestBody": "﻿<KeyInfo><Expiry>2021-02-19T20:12:45Z</Expiry></KeyInfo>",
       "StatusCode": 200,
@@ -156,20 +128,12 @@
         "Transfer-Encoding": "chunked",
         "x-ms-client-request-id": "eba56daa-c538-733d-dfb3-a88ef2194613",
         "x-ms-request-id": "2e6b82d3-201e-00a4-11f3-0676f9000000",
-<<<<<<< HEAD
-        "x-ms-version": "2020-12-06"
-=======
-        "x-ms-version": "2021-02-12"
->>>>>>> 7e782c87
+        "x-ms-version": "2021-02-12"
       },
       "ResponseBody": "﻿<?xml version=\"1.0\" encoding=\"utf-8\"?><UserDelegationKey><SignedOid>c4f48289-bb84-4086-b250-6f94a8f64cee</SignedOid><SignedTid>72f988bf-86f1-41af-91ab-2d7cd011db47</SignedTid><SignedStart>2021-02-19T19:12:45Z</SignedStart><SignedExpiry>2021-02-19T20:12:45Z</SignedExpiry><SignedService>b</SignedService><SignedVersion>2020-06-12</SignedVersion><Value>mjbohYyonOUnXjFttfyVFKzLiuf2eP4KtsB6UDSukIE=</Value></UserDelegationKey>"
     },
     {
-<<<<<<< HEAD
-      "RequestUri": "https://seannse.blob.core.windows.net/test-filesystem-d957207a-fe77-b884-b8ce-6d689f2b19d2/test-directory-a9cbb94f-dde0-6c50-c78b-4d85672fb474/test-file-7d5f3a4c-3ac4-9f82-0c8d-79631d7d6b74?skoid=c4f48289-bb84-4086-b250-6f94a8f64cee&sktid=72f988bf-86f1-41af-91ab-2d7cd011db47&skt=2021-02-19T19%3A12%3A45Z&ske=2021-02-19T20%3A12%3A45Z&sks=b&skv=2020-06-12&sv=2020-12-06&st=2021-02-19T18%3A12%3A45Z&se=2021-02-19T20%3A12%3A45Z&sr=b&sp=racwd&sig=Sanitized",
-=======
       "RequestUri": "https://seannse.blob.core.windows.net/test-filesystem-d957207a-fe77-b884-b8ce-6d689f2b19d2/test-directory-a9cbb94f-dde0-6c50-c78b-4d85672fb474/test-file-7d5f3a4c-3ac4-9f82-0c8d-79631d7d6b74?skoid=c4f48289-bb84-4086-b250-6f94a8f64cee&sktid=72f988bf-86f1-41af-91ab-2d7cd011db47&skt=2021-02-19T19%3A12%3A45Z&ske=2021-02-19T20%3A12%3A45Z&sks=b&skv=2020-06-12&sv=2021-02-12&st=2021-02-19T18%3A12%3A45Z&se=2021-02-19T20%3A12%3A45Z&sr=b&sp=racwd&sig=Sanitized",
->>>>>>> 7e782c87
       "RequestMethod": "HEAD",
       "RequestHeaders": {
         "Accept": "application/xml",
@@ -180,11 +144,7 @@
         ],
         "x-ms-client-request-id": "f5423974-cdda-c30f-8dc7-80166df38cd0",
         "x-ms-return-client-request-id": "true",
-<<<<<<< HEAD
-        "x-ms-version": "2020-12-06"
-=======
-        "x-ms-version": "2021-02-12"
->>>>>>> 7e782c87
+        "x-ms-version": "2021-02-12"
       },
       "RequestBody": null,
       "StatusCode": 200,
@@ -211,11 +171,7 @@
         "x-ms-permissions": "rw-r-----",
         "x-ms-request-id": "2e6b8384-201e-00a4-38f3-0676f9000000",
         "x-ms-server-encrypted": "true",
-<<<<<<< HEAD
-        "x-ms-version": "2020-12-06"
-=======
-        "x-ms-version": "2021-02-12"
->>>>>>> 7e782c87
+        "x-ms-version": "2021-02-12"
       },
       "ResponseBody": []
     },
@@ -233,11 +189,7 @@
         "x-ms-client-request-id": "b81a18d4-51d6-6138-75bc-97320abeba1a",
         "x-ms-date": "Fri, 19 Feb 2021 19:12:46 GMT",
         "x-ms-return-client-request-id": "true",
-<<<<<<< HEAD
-        "x-ms-version": "2020-12-06"
-=======
-        "x-ms-version": "2021-02-12"
->>>>>>> 7e782c87
+        "x-ms-version": "2021-02-12"
       },
       "RequestBody": null,
       "StatusCode": 202,
@@ -250,11 +202,7 @@
         ],
         "x-ms-client-request-id": "b81a18d4-51d6-6138-75bc-97320abeba1a",
         "x-ms-request-id": "2e6b8441-201e-00a4-6df3-0676f9000000",
-<<<<<<< HEAD
-        "x-ms-version": "2020-12-06"
-=======
-        "x-ms-version": "2021-02-12"
->>>>>>> 7e782c87
+        "x-ms-version": "2021-02-12"
       },
       "ResponseBody": []
     }
