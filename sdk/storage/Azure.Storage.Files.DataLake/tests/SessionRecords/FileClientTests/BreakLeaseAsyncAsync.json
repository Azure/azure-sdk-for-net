--- conflicted
+++ resolved
@@ -1,30 +1,19 @@
 {
   "Entries": [
     {
-      "RequestUri": "https://seannse.blob.core.windows.net/test-filesystem-efe995e7-c7a8-67fd-661a-43ec41bbdbe0?restype=container",
+      "RequestUri": "https://seannse.blob.core.windows.net/test-filesystem-e31f0c16-7c32-016f-a582-be9aa6ad9fb6?restype=container",
       "RequestMethod": "PUT",
       "RequestHeaders": {
         "Accept": "application/xml",
         "Authorization": "Sanitized",
-<<<<<<< HEAD
-        "traceparent": "00-1bcabc7b70bcef4b88d04da22ec24009-2b1bc537dcaeb24a-00",
+        "traceparent": "00-f272af1a28ffb64786ba4ec80139b839-f9486807c778c84f-00",
         "User-Agent": [
-          "azsdk-net-Storage.Files.DataLake/12.7.0-alpha.20210202.1",
-          "(.NET 5.0.2; Microsoft Windows 10.0.19042)"
+          "azsdk-net-Storage.Files.DataLake/12.7.0-alpha.20210219.1",
+          "(.NET 5.0.3; Microsoft Windows 10.0.19041)"
         ],
         "x-ms-blob-public-access": "container",
-        "x-ms-client-request-id": "f4394dbc-024e-227a-037d-24ab07970c83",
-        "x-ms-date": "Tue, 02 Feb 2021 21:27:17 GMT",
-=======
-        "traceparent": "00-d5dd78f311d0d04bb8d3485456e52fdf-c2002590c9080e4b-00",
-        "User-Agent": [
-          "azsdk-net-Storage.Files.DataLake/12.7.0-alpha.20210217.1",
-          "(.NET 5.0.3; Microsoft Windows 10.0.19042)"
-        ],
-        "x-ms-blob-public-access": "container",
-        "x-ms-client-request-id": "f4394dbc-024e-227a-037d-24ab07970c83",
-        "x-ms-date": "Wed, 17 Feb 2021 22:31:46 GMT",
->>>>>>> 1814567d
+        "x-ms-client-request-id": "f4c85eb5-a14a-203c-6d43-7c39f428b97d",
+        "x-ms-date": "Fri, 19 Feb 2021 19:11:58 GMT",
         "x-ms-return-client-request-id": "true",
         "x-ms-version": "2020-06-12"
       },
@@ -32,52 +21,32 @@
       "StatusCode": 201,
       "ResponseHeaders": {
         "Content-Length": "0",
-<<<<<<< HEAD
-        "Date": "Tue, 02 Feb 2021 21:27:17 GMT",
-        "ETag": "\u00220x8D8C7C15167473E\u0022",
-        "Last-Modified": "Tue, 02 Feb 2021 21:27:18 GMT",
-=======
-        "Date": "Wed, 17 Feb 2021 22:31:45 GMT",
-        "ETag": "\u00220x8D8D393CF2C1603\u0022",
-        "Last-Modified": "Wed, 17 Feb 2021 22:31:46 GMT",
->>>>>>> 1814567d
+        "Date": "Fri, 19 Feb 2021 19:11:57 GMT",
+        "ETag": "\u00220x8D8D50A3A64CD15\u0022",
+        "Last-Modified": "Fri, 19 Feb 2021 19:11:57 GMT",
         "Server": [
           "Windows-Azure-Blob/1.0",
           "Microsoft-HTTPAPI/2.0"
         ],
-        "x-ms-client-request-id": "f4394dbc-024e-227a-037d-24ab07970c83",
-<<<<<<< HEAD
-        "x-ms-request-id": "e6c0d733-e01e-0084-72aa-f90d5e000000",
-=======
-        "x-ms-request-id": "c71efe6a-b01e-00b6-587c-050d29000000",
->>>>>>> 1814567d
+        "x-ms-client-request-id": "f4c85eb5-a14a-203c-6d43-7c39f428b97d",
+        "x-ms-request-id": "2e69b0b9-201e-00a4-5bf3-0676f9000000",
         "x-ms-version": "2020-06-12"
       },
       "ResponseBody": []
     },
     {
-      "RequestUri": "https://seannse.dfs.core.windows.net/test-filesystem-efe995e7-c7a8-67fd-661a-43ec41bbdbe0/test-file-68c7ba08-8e12-79a0-fd75-9324502dba55?resource=file",
+      "RequestUri": "https://seannse.dfs.core.windows.net/test-filesystem-e31f0c16-7c32-016f-a582-be9aa6ad9fb6/test-file-b9cbce48-c1b7-dc44-35bc-7754c99dfca6?resource=file",
       "RequestMethod": "PUT",
       "RequestHeaders": {
         "Accept": "application/json",
         "Authorization": "Sanitized",
-<<<<<<< HEAD
-        "traceparent": "00-525daf90f4d49a47a562701cdd93757f-c508824cc0883945-00",
+        "traceparent": "00-21037089d4174c438e321489d0bc4ed8-c3a1395a09d9154b-00",
         "User-Agent": [
-          "azsdk-net-Storage.Files.DataLake/12.7.0-alpha.20210202.1",
-          "(.NET 5.0.2; Microsoft Windows 10.0.19042)"
+          "azsdk-net-Storage.Files.DataLake/12.7.0-alpha.20210219.1",
+          "(.NET 5.0.3; Microsoft Windows 10.0.19041)"
         ],
-        "x-ms-client-request-id": "f2c6f277-f948-2e1d-adbf-f7d96e55d1d6",
-        "x-ms-date": "Tue, 02 Feb 2021 21:27:17 GMT",
-=======
-        "traceparent": "00-03bb33be99455a4b9d1fff5bff4d9e38-8f2a2ddbf0a0f646-00",
-        "User-Agent": [
-          "azsdk-net-Storage.Files.DataLake/12.7.0-alpha.20210217.1",
-          "(.NET 5.0.3; Microsoft Windows 10.0.19042)"
-        ],
-        "x-ms-client-request-id": "f2c6f277-f948-2e1d-adbf-f7d96e55d1d6",
-        "x-ms-date": "Wed, 17 Feb 2021 22:31:46 GMT",
->>>>>>> 1814567d
+        "x-ms-client-request-id": "35893523-1033-f37a-19eb-be8d29e757cf",
+        "x-ms-date": "Fri, 19 Feb 2021 19:11:58 GMT",
         "x-ms-return-client-request-id": "true",
         "x-ms-version": "2020-06-12"
       },
@@ -85,55 +54,35 @@
       "StatusCode": 201,
       "ResponseHeaders": {
         "Content-Length": "0",
-<<<<<<< HEAD
-        "Date": "Tue, 02 Feb 2021 21:27:17 GMT",
-        "ETag": "\u00220x8D8C7C151AB3F58\u0022",
-        "Last-Modified": "Tue, 02 Feb 2021 21:27:18 GMT",
-=======
-        "Date": "Wed, 17 Feb 2021 22:31:46 GMT",
-        "ETag": "\u00220x8D8D393CF61FE5C\u0022",
-        "Last-Modified": "Wed, 17 Feb 2021 22:31:46 GMT",
->>>>>>> 1814567d
+        "Date": "Fri, 19 Feb 2021 19:11:57 GMT",
+        "ETag": "\u00220x8D8D50A3A743627\u0022",
+        "Last-Modified": "Fri, 19 Feb 2021 19:11:58 GMT",
         "Server": [
           "Windows-Azure-HDFS/1.0",
           "Microsoft-HTTPAPI/2.0"
         ],
-        "x-ms-client-request-id": "f2c6f277-f948-2e1d-adbf-f7d96e55d1d6",
-<<<<<<< HEAD
-        "x-ms-request-id": "99da3870-701f-004d-63aa-f9b0b3000000",
-=======
-        "x-ms-request-id": "94151e51-d01f-0036-527c-05f22f000000",
->>>>>>> 1814567d
+        "x-ms-client-request-id": "35893523-1033-f37a-19eb-be8d29e757cf",
+        "x-ms-request-id": "6f4b7d6b-e01f-004f-04f3-060e0b000000",
         "x-ms-version": "2020-06-12"
       },
       "ResponseBody": []
     },
     {
-      "RequestUri": "https://seannse.blob.core.windows.net/test-filesystem-efe995e7-c7a8-67fd-661a-43ec41bbdbe0/test-file-68c7ba08-8e12-79a0-fd75-9324502dba55?comp=lease",
+      "RequestUri": "https://seannse.blob.core.windows.net/test-filesystem-e31f0c16-7c32-016f-a582-be9aa6ad9fb6/test-file-b9cbce48-c1b7-dc44-35bc-7754c99dfca6?comp=lease",
       "RequestMethod": "PUT",
       "RequestHeaders": {
         "Accept": "application/xml",
         "Authorization": "Sanitized",
-<<<<<<< HEAD
-        "traceparent": "00-93d975b22d661f4d860472f975c67483-97931966245ebb41-00",
+        "traceparent": "00-006f58abf873154fa14c4bd548c9a486-eb43915980f07a49-00",
         "User-Agent": [
-          "azsdk-net-Storage.Files.DataLake/12.7.0-alpha.20210202.1",
-          "(.NET 5.0.2; Microsoft Windows 10.0.19042)"
+          "azsdk-net-Storage.Files.DataLake/12.7.0-alpha.20210219.1",
+          "(.NET 5.0.3; Microsoft Windows 10.0.19041)"
         ],
-        "x-ms-client-request-id": "7ad88292-78fb-5e5d-f0a5-c99bbb70f9a8",
-        "x-ms-date": "Tue, 02 Feb 2021 21:27:18 GMT",
-=======
-        "traceparent": "00-e10b575386517945b85a604cf1562bf1-85b3bf76fdf47646-00",
-        "User-Agent": [
-          "azsdk-net-Storage.Files.DataLake/12.7.0-alpha.20210217.1",
-          "(.NET 5.0.3; Microsoft Windows 10.0.19042)"
-        ],
-        "x-ms-client-request-id": "7ad88292-78fb-5e5d-f0a5-c99bbb70f9a8",
-        "x-ms-date": "Wed, 17 Feb 2021 22:31:46 GMT",
->>>>>>> 1814567d
+        "x-ms-client-request-id": "e829360d-061b-b201-9ceb-d2afb5283846",
+        "x-ms-date": "Fri, 19 Feb 2021 19:11:58 GMT",
         "x-ms-lease-action": "acquire",
         "x-ms-lease-duration": "15",
-        "x-ms-proposed-lease-id": "f3f1cec2-1867-2101-28ad-3dad35053010",
+        "x-ms-proposed-lease-id": "6680d547-7142-9e98-6383-5b51bbd31f99",
         "x-ms-return-client-request-id": "true",
         "x-ms-version": "2020-06-12"
       },
@@ -141,53 +90,33 @@
       "StatusCode": 201,
       "ResponseHeaders": {
         "Content-Length": "0",
-<<<<<<< HEAD
-        "Date": "Tue, 02 Feb 2021 21:27:17 GMT",
-        "ETag": "\u00220x8D8C7C151AB3F58\u0022",
-        "Last-Modified": "Tue, 02 Feb 2021 21:27:18 GMT",
-=======
-        "Date": "Wed, 17 Feb 2021 22:31:45 GMT",
-        "ETag": "\u00220x8D8D393CF61FE5C\u0022",
-        "Last-Modified": "Wed, 17 Feb 2021 22:31:46 GMT",
->>>>>>> 1814567d
+        "Date": "Fri, 19 Feb 2021 19:11:57 GMT",
+        "ETag": "\u00220x8D8D50A3A743627\u0022",
+        "Last-Modified": "Fri, 19 Feb 2021 19:11:58 GMT",
         "Server": [
           "Windows-Azure-Blob/1.0",
           "Microsoft-HTTPAPI/2.0"
         ],
-        "x-ms-client-request-id": "7ad88292-78fb-5e5d-f0a5-c99bbb70f9a8",
-        "x-ms-lease-id": "f3f1cec2-1867-2101-28ad-3dad35053010",
-<<<<<<< HEAD
-        "x-ms-request-id": "e6c0d86a-e01e-0084-0eaa-f90d5e000000",
-=======
-        "x-ms-request-id": "c71f0009-b01e-00b6-667c-050d29000000",
->>>>>>> 1814567d
+        "x-ms-client-request-id": "e829360d-061b-b201-9ceb-d2afb5283846",
+        "x-ms-lease-id": "6680d547-7142-9e98-6383-5b51bbd31f99",
+        "x-ms-request-id": "2e69b278-201e-00a4-04f3-0676f9000000",
         "x-ms-version": "2020-06-12"
       },
       "ResponseBody": []
     },
     {
-      "RequestUri": "https://seannse.blob.core.windows.net/test-filesystem-efe995e7-c7a8-67fd-661a-43ec41bbdbe0/test-file-68c7ba08-8e12-79a0-fd75-9324502dba55?comp=lease",
+      "RequestUri": "https://seannse.blob.core.windows.net/test-filesystem-e31f0c16-7c32-016f-a582-be9aa6ad9fb6/test-file-b9cbce48-c1b7-dc44-35bc-7754c99dfca6?comp=lease",
       "RequestMethod": "PUT",
       "RequestHeaders": {
         "Accept": "application/xml",
         "Authorization": "Sanitized",
-<<<<<<< HEAD
-        "traceparent": "00-01c1938d09b7854dbe743e8095f080d4-7e3abcd81327884b-00",
+        "traceparent": "00-918e75584560ea42baccfeec32cba226-242950fabc55d340-00",
         "User-Agent": [
-          "azsdk-net-Storage.Files.DataLake/12.7.0-alpha.20210202.1",
-          "(.NET 5.0.2; Microsoft Windows 10.0.19042)"
+          "azsdk-net-Storage.Files.DataLake/12.7.0-alpha.20210219.1",
+          "(.NET 5.0.3; Microsoft Windows 10.0.19041)"
         ],
-        "x-ms-client-request-id": "b21b6801-b62c-8f15-714e-6dc1ff720485",
-        "x-ms-date": "Tue, 02 Feb 2021 21:27:18 GMT",
-=======
-        "traceparent": "00-38a4fbc658ee6140928b615343d90cdc-370e2149efd94a46-00",
-        "User-Agent": [
-          "azsdk-net-Storage.Files.DataLake/12.7.0-alpha.20210217.1",
-          "(.NET 5.0.3; Microsoft Windows 10.0.19042)"
-        ],
-        "x-ms-client-request-id": "b21b6801-b62c-8f15-714e-6dc1ff720485",
-        "x-ms-date": "Wed, 17 Feb 2021 22:31:46 GMT",
->>>>>>> 1814567d
+        "x-ms-client-request-id": "8443e466-36a9-487d-317e-f828f4c3f2eb",
+        "x-ms-date": "Fri, 19 Feb 2021 19:11:58 GMT",
         "x-ms-lease-action": "break",
         "x-ms-return-client-request-id": "true",
         "x-ms-version": "2020-06-12"
@@ -196,53 +125,33 @@
       "StatusCode": 202,
       "ResponseHeaders": {
         "Content-Length": "0",
-<<<<<<< HEAD
-        "Date": "Tue, 02 Feb 2021 21:27:17 GMT",
-        "ETag": "\u00220x8D8C7C151AB3F58\u0022",
-        "Last-Modified": "Tue, 02 Feb 2021 21:27:18 GMT",
-=======
-        "Date": "Wed, 17 Feb 2021 22:31:45 GMT",
-        "ETag": "\u00220x8D8D393CF61FE5C\u0022",
-        "Last-Modified": "Wed, 17 Feb 2021 22:31:46 GMT",
->>>>>>> 1814567d
+        "Date": "Fri, 19 Feb 2021 19:11:57 GMT",
+        "ETag": "\u00220x8D8D50A3A743627\u0022",
+        "Last-Modified": "Fri, 19 Feb 2021 19:11:58 GMT",
         "Server": [
           "Windows-Azure-Blob/1.0",
           "Microsoft-HTTPAPI/2.0"
         ],
-        "x-ms-client-request-id": "b21b6801-b62c-8f15-714e-6dc1ff720485",
+        "x-ms-client-request-id": "8443e466-36a9-487d-317e-f828f4c3f2eb",
         "x-ms-lease-time": "0",
-<<<<<<< HEAD
-        "x-ms-request-id": "e6c0d8ab-e01e-0084-4aaa-f90d5e000000",
-=======
-        "x-ms-request-id": "c71f0047-b01e-00b6-227c-050d29000000",
->>>>>>> 1814567d
+        "x-ms-request-id": "2e69b363-201e-00a4-65f3-0676f9000000",
         "x-ms-version": "2020-06-12"
       },
       "ResponseBody": []
     },
     {
-      "RequestUri": "https://seannse.blob.core.windows.net/test-filesystem-efe995e7-c7a8-67fd-661a-43ec41bbdbe0?restype=container",
+      "RequestUri": "https://seannse.blob.core.windows.net/test-filesystem-e31f0c16-7c32-016f-a582-be9aa6ad9fb6?restype=container",
       "RequestMethod": "DELETE",
       "RequestHeaders": {
         "Accept": "application/xml",
         "Authorization": "Sanitized",
-<<<<<<< HEAD
-        "traceparent": "00-acd6e4e8f766ba46bd0e22cb72f6268f-09a60861ea832c4a-00",
+        "traceparent": "00-f7cc274f24890d4ba9afc22e6cf9e59a-5cdbc41951773648-00",
         "User-Agent": [
-          "azsdk-net-Storage.Files.DataLake/12.7.0-alpha.20210202.1",
-          "(.NET 5.0.2; Microsoft Windows 10.0.19042)"
+          "azsdk-net-Storage.Files.DataLake/12.7.0-alpha.20210219.1",
+          "(.NET 5.0.3; Microsoft Windows 10.0.19041)"
         ],
-        "x-ms-client-request-id": "53995a73-4655-d87b-d040-2e5a05aefa4f",
-        "x-ms-date": "Tue, 02 Feb 2021 21:27:18 GMT",
-=======
-        "traceparent": "00-f1960a89717cc3438d18c769a8f6fdf0-e087dee44b699544-00",
-        "User-Agent": [
-          "azsdk-net-Storage.Files.DataLake/12.7.0-alpha.20210217.1",
-          "(.NET 5.0.3; Microsoft Windows 10.0.19042)"
-        ],
-        "x-ms-client-request-id": "53995a73-4655-d87b-d040-2e5a05aefa4f",
-        "x-ms-date": "Wed, 17 Feb 2021 22:31:46 GMT",
->>>>>>> 1814567d
+        "x-ms-client-request-id": "d0494c39-b3e4-959c-a7f6-c437ca928b9f",
+        "x-ms-date": "Fri, 19 Feb 2021 19:11:58 GMT",
         "x-ms-return-client-request-id": "true",
         "x-ms-version": "2020-06-12"
       },
@@ -250,28 +159,20 @@
       "StatusCode": 202,
       "ResponseHeaders": {
         "Content-Length": "0",
-<<<<<<< HEAD
-        "Date": "Tue, 02 Feb 2021 21:27:17 GMT",
-=======
-        "Date": "Wed, 17 Feb 2021 22:31:46 GMT",
->>>>>>> 1814567d
+        "Date": "Fri, 19 Feb 2021 19:11:58 GMT",
         "Server": [
           "Windows-Azure-Blob/1.0",
           "Microsoft-HTTPAPI/2.0"
         ],
-        "x-ms-client-request-id": "53995a73-4655-d87b-d040-2e5a05aefa4f",
-<<<<<<< HEAD
-        "x-ms-request-id": "e6c0d8d2-e01e-0084-6faa-f90d5e000000",
-=======
-        "x-ms-request-id": "c71f009f-b01e-00b6-727c-050d29000000",
->>>>>>> 1814567d
+        "x-ms-client-request-id": "d0494c39-b3e4-959c-a7f6-c437ca928b9f",
+        "x-ms-request-id": "2e69b43e-201e-00a4-34f3-0676f9000000",
         "x-ms-version": "2020-06-12"
       },
       "ResponseBody": []
     }
   ],
   "Variables": {
-    "RandomSeed": "1190302853",
+    "RandomSeed": "1648323488",
     "Storage_TestConfigHierarchicalNamespace": "NamespaceTenant\nseannse\nU2FuaXRpemVk\nhttps://seannse.blob.core.windows.net\nhttps://seannse.file.core.windows.net\nhttps://seannse.queue.core.windows.net\nhttps://seannse.table.core.windows.net\n\n\n\n\nhttps://seannse-secondary.blob.core.windows.net\nhttps://seannse-secondary.file.core.windows.net\nhttps://seannse-secondary.queue.core.windows.net\nhttps://seannse-secondary.table.core.windows.net\n68390a19-a643-458b-b726-408abf67b4fc\nSanitized\n72f988bf-86f1-41af-91ab-2d7cd011db47\nhttps://login.microsoftonline.com/\nCloud\nBlobEndpoint=https://seannse.blob.core.windows.net/;QueueEndpoint=https://seannse.queue.core.windows.net/;FileEndpoint=https://seannse.file.core.windows.net/;BlobSecondaryEndpoint=https://seannse-secondary.blob.core.windows.net/;QueueSecondaryEndpoint=https://seannse-secondary.queue.core.windows.net/;FileSecondaryEndpoint=https://seannse-secondary.file.core.windows.net/;AccountName=seannse;AccountKey=Sanitized\n"
   }
 }