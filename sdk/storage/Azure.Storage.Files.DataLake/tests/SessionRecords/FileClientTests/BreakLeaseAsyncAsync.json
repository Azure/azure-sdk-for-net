{
  "Entries": [
    {
      "RequestUri": "http://seannsecanary.blob.core.windows.net/test-filesystem-efe995e7-c7a8-67fd-661a-43ec41bbdbe0?restype=container",
      "RequestMethod": "PUT",
      "RequestHeaders": {
        "Authorization": "Sanitized",
        "traceparent": "00-855b2a788e91144a82ff52904bd05c6f-c35ce650e7aa5241-00",
        "User-Agent": [
          "azsdk-net-Storage.Files.DataLake/12.1.0-dev.20200403.1",
          "(.NET Core 4.6.28325.01; Microsoft Windows 10.0.18362 )"
        ],
        "x-ms-blob-public-access": "container",
        "x-ms-client-request-id": "f4394dbc-024e-227a-037d-24ab07970c83",
        "x-ms-date": "Fri, 03 Apr 2020 21:01:34 GMT",
        "x-ms-return-client-request-id": "true",
<<<<<<< HEAD
        "x-ms-version": "2019-12-12"
=======
        "x-ms-version": "2020-02-10"
>>>>>>> 60f4876e
      },
      "RequestBody": null,
      "StatusCode": 201,
      "ResponseHeaders": {
        "Content-Length": "0",
        "Date": "Fri, 03 Apr 2020 21:01:33 GMT",
        "ETag": "\u00220x8D7D81230936DAF\u0022",
        "Last-Modified": "Fri, 03 Apr 2020 21:01:33 GMT",
        "Server": [
          "Windows-Azure-Blob/1.0",
          "Microsoft-HTTPAPI/2.0"
        ],
        "x-ms-client-request-id": "f4394dbc-024e-227a-037d-24ab07970c83",
        "x-ms-request-id": "96223b89-f01e-0012-51fb-093670000000",
<<<<<<< HEAD
        "x-ms-version": "2019-12-12"
=======
        "x-ms-version": "2020-02-10"
>>>>>>> 60f4876e
      },
      "ResponseBody": []
    },
    {
      "RequestUri": "http://seannsecanary.dfs.core.windows.net/test-filesystem-efe995e7-c7a8-67fd-661a-43ec41bbdbe0/test-file-68c7ba08-8e12-79a0-fd75-9324502dba55?resource=file",
      "RequestMethod": "PUT",
      "RequestHeaders": {
        "Authorization": "Sanitized",
        "traceparent": "00-e79e31d622e2eb48b55c337d01085d4d-0965bee6f55c234b-00",
        "User-Agent": [
          "azsdk-net-Storage.Files.DataLake/12.1.0-dev.20200403.1",
          "(.NET Core 4.6.28325.01; Microsoft Windows 10.0.18362 )"
        ],
        "x-ms-client-request-id": "f2c6f277-f948-2e1d-adbf-f7d96e55d1d6",
        "x-ms-date": "Fri, 03 Apr 2020 21:01:34 GMT",
        "x-ms-return-client-request-id": "true",
<<<<<<< HEAD
        "x-ms-version": "2019-12-12"
=======
        "x-ms-version": "2020-02-10"
>>>>>>> 60f4876e
      },
      "RequestBody": null,
      "StatusCode": 201,
      "ResponseHeaders": {
        "Content-Length": "0",
        "Date": "Fri, 03 Apr 2020 21:01:32 GMT",
        "ETag": "\u00220x8D7D81230ACFC6C\u0022",
        "Last-Modified": "Fri, 03 Apr 2020 21:01:33 GMT",
        "Server": [
          "Windows-Azure-HDFS/1.0",
          "Microsoft-HTTPAPI/2.0"
        ],
        "x-ms-client-request-id": "f2c6f277-f948-2e1d-adbf-f7d96e55d1d6",
        "x-ms-request-id": "fa440149-201f-0097-27fb-091bad000000",
<<<<<<< HEAD
        "x-ms-version": "2019-12-12"
=======
        "x-ms-version": "2020-02-10"
>>>>>>> 60f4876e
      },
      "ResponseBody": []
    },
    {
      "RequestUri": "http://seannsecanary.blob.core.windows.net/test-filesystem-efe995e7-c7a8-67fd-661a-43ec41bbdbe0/test-file-68c7ba08-8e12-79a0-fd75-9324502dba55?comp=lease",
      "RequestMethod": "PUT",
      "RequestHeaders": {
        "Authorization": "Sanitized",
        "traceparent": "00-919397a478144a4b8809525ff13d0b11-70e67ccd1347f74b-00",
        "User-Agent": [
          "azsdk-net-Storage.Files.DataLake/12.1.0-dev.20200403.1",
          "(.NET Core 4.6.28325.01; Microsoft Windows 10.0.18362 )"
        ],
        "x-ms-client-request-id": "7ad88292-78fb-5e5d-f0a5-c99bbb70f9a8",
        "x-ms-date": "Fri, 03 Apr 2020 21:01:34 GMT",
        "x-ms-lease-action": "acquire",
        "x-ms-lease-duration": "15",
        "x-ms-proposed-lease-id": "f3f1cec2-1867-2101-28ad-3dad35053010",
        "x-ms-return-client-request-id": "true",
<<<<<<< HEAD
        "x-ms-version": "2019-12-12"
=======
        "x-ms-version": "2020-02-10"
>>>>>>> 60f4876e
      },
      "RequestBody": null,
      "StatusCode": 201,
      "ResponseHeaders": {
        "Content-Length": "0",
        "Date": "Fri, 03 Apr 2020 21:01:33 GMT",
        "ETag": "\u00220x8D7D81230ACFC6C\u0022",
        "Last-Modified": "Fri, 03 Apr 2020 21:01:33 GMT",
        "Server": [
          "Windows-Azure-Blob/1.0",
          "Microsoft-HTTPAPI/2.0"
        ],
        "x-ms-client-request-id": "7ad88292-78fb-5e5d-f0a5-c99bbb70f9a8",
        "x-ms-lease-id": "f3f1cec2-1867-2101-28ad-3dad35053010",
        "x-ms-request-id": "96223bad-f01e-0012-70fb-093670000000",
<<<<<<< HEAD
        "x-ms-version": "2019-12-12"
=======
        "x-ms-version": "2020-02-10"
>>>>>>> 60f4876e
      },
      "ResponseBody": []
    },
    {
      "RequestUri": "http://seannsecanary.blob.core.windows.net/test-filesystem-efe995e7-c7a8-67fd-661a-43ec41bbdbe0/test-file-68c7ba08-8e12-79a0-fd75-9324502dba55?comp=lease",
      "RequestMethod": "PUT",
      "RequestHeaders": {
        "Authorization": "Sanitized",
        "traceparent": "00-cf7969a4480cff4f99513a63acc3efc4-64941357a5ba2547-00",
        "User-Agent": [
          "azsdk-net-Storage.Files.DataLake/12.1.0-dev.20200403.1",
          "(.NET Core 4.6.28325.01; Microsoft Windows 10.0.18362 )"
        ],
        "x-ms-client-request-id": "b21b6801-b62c-8f15-714e-6dc1ff720485",
        "x-ms-date": "Fri, 03 Apr 2020 21:01:35 GMT",
        "x-ms-lease-action": "break",
        "x-ms-return-client-request-id": "true",
<<<<<<< HEAD
        "x-ms-version": "2019-12-12"
=======
        "x-ms-version": "2020-02-10"
>>>>>>> 60f4876e
      },
      "RequestBody": null,
      "StatusCode": 202,
      "ResponseHeaders": {
        "Content-Length": "0",
        "Date": "Fri, 03 Apr 2020 21:01:33 GMT",
        "ETag": "\u00220x8D7D81230ACFC6C\u0022",
        "Last-Modified": "Fri, 03 Apr 2020 21:01:33 GMT",
        "Server": [
          "Windows-Azure-Blob/1.0",
          "Microsoft-HTTPAPI/2.0"
        ],
        "x-ms-client-request-id": "b21b6801-b62c-8f15-714e-6dc1ff720485",
        "x-ms-lease-time": "0",
        "x-ms-request-id": "96223bb6-f01e-0012-78fb-093670000000",
<<<<<<< HEAD
        "x-ms-version": "2019-12-12"
=======
        "x-ms-version": "2020-02-10"
>>>>>>> 60f4876e
      },
      "ResponseBody": []
    },
    {
      "RequestUri": "http://seannsecanary.blob.core.windows.net/test-filesystem-efe995e7-c7a8-67fd-661a-43ec41bbdbe0?restype=container",
      "RequestMethod": "DELETE",
      "RequestHeaders": {
        "Authorization": "Sanitized",
        "traceparent": "00-881f5cf279ceef49b1a55235800a5dd6-d101cf0df337f64b-00",
        "User-Agent": [
          "azsdk-net-Storage.Files.DataLake/12.1.0-dev.20200403.1",
          "(.NET Core 4.6.28325.01; Microsoft Windows 10.0.18362 )"
        ],
        "x-ms-client-request-id": "53995a73-4655-d87b-d040-2e5a05aefa4f",
        "x-ms-date": "Fri, 03 Apr 2020 21:01:35 GMT",
        "x-ms-return-client-request-id": "true",
<<<<<<< HEAD
        "x-ms-version": "2019-12-12"
=======
        "x-ms-version": "2020-02-10"
>>>>>>> 60f4876e
      },
      "RequestBody": null,
      "StatusCode": 202,
      "ResponseHeaders": {
        "Content-Length": "0",
        "Date": "Fri, 03 Apr 2020 21:01:33 GMT",
        "Server": [
          "Windows-Azure-Blob/1.0",
          "Microsoft-HTTPAPI/2.0"
        ],
        "x-ms-client-request-id": "53995a73-4655-d87b-d040-2e5a05aefa4f",
        "x-ms-request-id": "96223bb8-f01e-0012-7afb-093670000000",
<<<<<<< HEAD
        "x-ms-version": "2019-12-12"
=======
        "x-ms-version": "2020-02-10"
>>>>>>> 60f4876e
      },
      "ResponseBody": []
    }
  ],
  "Variables": {
    "RandomSeed": "1190302853",
    "Storage_TestConfigHierarchicalNamespace": "NamespaceTenant\nseannsecanary\nU2FuaXRpemVk\nhttp://seannsecanary.blob.core.windows.net\nhttp://seannsecanary.file.core.windows.net\nhttp://seannsecanary.queue.core.windows.net\nhttp://seannsecanary.table.core.windows.net\n\n\n\n\nhttp://seannsecanary-secondary.blob.core.windows.net\nhttp://seannsecanary-secondary.file.core.windows.net\nhttp://seannsecanary-secondary.queue.core.windows.net\nhttp://seannsecanary-secondary.table.core.windows.net\n68390a19-a643-458b-b726-408abf67b4fc\nSanitized\n72f988bf-86f1-41af-91ab-2d7cd011db47\nhttps://login.microsoftonline.com/\nCloud\nBlobEndpoint=http://seannsecanary.blob.core.windows.net/;QueueEndpoint=http://seannsecanary.queue.core.windows.net/;FileEndpoint=http://seannsecanary.file.core.windows.net/;BlobSecondaryEndpoint=http://seannsecanary-secondary.blob.core.windows.net/;QueueSecondaryEndpoint=http://seannsecanary-secondary.queue.core.windows.net/;FileSecondaryEndpoint=http://seannsecanary-secondary.file.core.windows.net/;AccountName=seannsecanary;AccountKey=Sanitized\n"
  }
}<|MERGE_RESOLUTION|>--- conflicted
+++ resolved
@@ -14,11 +14,7 @@
         "x-ms-client-request-id": "f4394dbc-024e-227a-037d-24ab07970c83",
         "x-ms-date": "Fri, 03 Apr 2020 21:01:34 GMT",
         "x-ms-return-client-request-id": "true",
-<<<<<<< HEAD
-        "x-ms-version": "2019-12-12"
-=======
         "x-ms-version": "2020-02-10"
->>>>>>> 60f4876e
       },
       "RequestBody": null,
       "StatusCode": 201,
@@ -33,11 +29,7 @@
         ],
         "x-ms-client-request-id": "f4394dbc-024e-227a-037d-24ab07970c83",
         "x-ms-request-id": "96223b89-f01e-0012-51fb-093670000000",
-<<<<<<< HEAD
-        "x-ms-version": "2019-12-12"
-=======
         "x-ms-version": "2020-02-10"
->>>>>>> 60f4876e
       },
       "ResponseBody": []
     },
@@ -54,11 +46,7 @@
         "x-ms-client-request-id": "f2c6f277-f948-2e1d-adbf-f7d96e55d1d6",
         "x-ms-date": "Fri, 03 Apr 2020 21:01:34 GMT",
         "x-ms-return-client-request-id": "true",
-<<<<<<< HEAD
-        "x-ms-version": "2019-12-12"
-=======
         "x-ms-version": "2020-02-10"
->>>>>>> 60f4876e
       },
       "RequestBody": null,
       "StatusCode": 201,
@@ -73,11 +61,7 @@
         ],
         "x-ms-client-request-id": "f2c6f277-f948-2e1d-adbf-f7d96e55d1d6",
         "x-ms-request-id": "fa440149-201f-0097-27fb-091bad000000",
-<<<<<<< HEAD
-        "x-ms-version": "2019-12-12"
-=======
         "x-ms-version": "2020-02-10"
->>>>>>> 60f4876e
       },
       "ResponseBody": []
     },
@@ -97,11 +81,7 @@
         "x-ms-lease-duration": "15",
         "x-ms-proposed-lease-id": "f3f1cec2-1867-2101-28ad-3dad35053010",
         "x-ms-return-client-request-id": "true",
-<<<<<<< HEAD
-        "x-ms-version": "2019-12-12"
-=======
         "x-ms-version": "2020-02-10"
->>>>>>> 60f4876e
       },
       "RequestBody": null,
       "StatusCode": 201,
@@ -117,11 +97,7 @@
         "x-ms-client-request-id": "7ad88292-78fb-5e5d-f0a5-c99bbb70f9a8",
         "x-ms-lease-id": "f3f1cec2-1867-2101-28ad-3dad35053010",
         "x-ms-request-id": "96223bad-f01e-0012-70fb-093670000000",
-<<<<<<< HEAD
-        "x-ms-version": "2019-12-12"
-=======
         "x-ms-version": "2020-02-10"
->>>>>>> 60f4876e
       },
       "ResponseBody": []
     },
@@ -139,11 +115,7 @@
         "x-ms-date": "Fri, 03 Apr 2020 21:01:35 GMT",
         "x-ms-lease-action": "break",
         "x-ms-return-client-request-id": "true",
-<<<<<<< HEAD
-        "x-ms-version": "2019-12-12"
-=======
         "x-ms-version": "2020-02-10"
->>>>>>> 60f4876e
       },
       "RequestBody": null,
       "StatusCode": 202,
@@ -159,11 +131,7 @@
         "x-ms-client-request-id": "b21b6801-b62c-8f15-714e-6dc1ff720485",
         "x-ms-lease-time": "0",
         "x-ms-request-id": "96223bb6-f01e-0012-78fb-093670000000",
-<<<<<<< HEAD
-        "x-ms-version": "2019-12-12"
-=======
         "x-ms-version": "2020-02-10"
->>>>>>> 60f4876e
       },
       "ResponseBody": []
     },
@@ -180,11 +148,7 @@
         "x-ms-client-request-id": "53995a73-4655-d87b-d040-2e5a05aefa4f",
         "x-ms-date": "Fri, 03 Apr 2020 21:01:35 GMT",
         "x-ms-return-client-request-id": "true",
-<<<<<<< HEAD
-        "x-ms-version": "2019-12-12"
-=======
         "x-ms-version": "2020-02-10"
->>>>>>> 60f4876e
       },
       "RequestBody": null,
       "StatusCode": 202,
@@ -197,11 +161,7 @@
         ],
         "x-ms-client-request-id": "53995a73-4655-d87b-d040-2e5a05aefa4f",
         "x-ms-request-id": "96223bb8-f01e-0012-7afb-093670000000",
-<<<<<<< HEAD
-        "x-ms-version": "2019-12-12"
-=======
         "x-ms-version": "2020-02-10"
->>>>>>> 60f4876e
       },
       "ResponseBody": []
     }
