{
  "Entries": [
    {
      "RequestUri": "https://seannse.blob.core.windows.net/test-filesystem-e2f31b9c-a2e2-7368-c4ed-52e7388311fd?restype=container",
      "RequestMethod": "PUT",
      "RequestHeaders": {
        "Accept": "application/xml",
        "Authorization": "Sanitized",
<<<<<<< HEAD
        "traceparent": "00-99641fbd1d9e284c85f85fd166d84931-9d24b3e0f127d747-00",
        "User-Agent": [
          "azsdk-net-Storage.Files.DataLake/12.7.0-alpha.20210202.1",
          "(.NET 5.0.2; Microsoft Windows 10.0.19042)"
        ],
        "x-ms-blob-public-access": "container",
        "x-ms-client-request-id": "fd4b3898-fd9d-5185-bb18-38f31fa133aa",
        "x-ms-date": "Tue, 02 Feb 2021 21:35:24 GMT",
=======
        "traceparent": "00-72e0a47915ae5045b6167b4d760e1560-889b4628f19ea045-00",
        "User-Agent": [
          "azsdk-net-Storage.Files.DataLake/12.7.0-alpha.20210217.1",
          "(.NET 5.0.3; Microsoft Windows 10.0.19042)"
        ],
        "x-ms-blob-public-access": "container",
        "x-ms-client-request-id": "fd4b3898-fd9d-5185-bb18-38f31fa133aa",
        "x-ms-date": "Wed, 17 Feb 2021 22:25:08 GMT",
>>>>>>> 1814567d
        "x-ms-return-client-request-id": "true",
        "x-ms-version": "2020-06-12"
      },
      "RequestBody": null,
      "StatusCode": 201,
      "ResponseHeaders": {
        "Content-Length": "0",
<<<<<<< HEAD
        "Date": "Tue, 02 Feb 2021 21:35:24 GMT",
        "ETag": "\u00220x8D8C7C273965819\u0022",
        "Last-Modified": "Tue, 02 Feb 2021 21:35:24 GMT",
=======
        "Date": "Wed, 17 Feb 2021 22:25:07 GMT",
        "ETag": "\u00220x8D8D392E1F6B443\u0022",
        "Last-Modified": "Wed, 17 Feb 2021 22:25:08 GMT",
>>>>>>> 1814567d
        "Server": [
          "Windows-Azure-Blob/1.0",
          "Microsoft-HTTPAPI/2.0"
        ],
        "x-ms-client-request-id": "fd4b3898-fd9d-5185-bb18-38f31fa133aa",
<<<<<<< HEAD
        "x-ms-request-id": "ac6bbce4-201e-001d-38ab-f972e3000000",
=======
        "x-ms-request-id": "cdfe1e0e-601e-00b5-517b-05ec4d000000",
>>>>>>> 1814567d
        "x-ms-version": "2020-06-12"
      },
      "ResponseBody": []
    },
    {
      "RequestUri": "https://seannse.dfs.core.windows.net/test-filesystem-e2f31b9c-a2e2-7368-c4ed-52e7388311fd/test-file-808e2080-d0f3-3864-851d-ba0ff258f291?resource=file",
      "RequestMethod": "PUT",
      "RequestHeaders": {
        "Accept": "application/json",
        "Authorization": "Sanitized",
<<<<<<< HEAD
        "traceparent": "00-b8c63108b5d72b4bba8f829d66e96308-57eaf7784a80ce44-00",
        "User-Agent": [
          "azsdk-net-Storage.Files.DataLake/12.7.0-alpha.20210202.1",
          "(.NET 5.0.2; Microsoft Windows 10.0.19042)"
        ],
        "x-ms-client-request-id": "6190059f-3ca4-c8f4-d313-778042765e63",
        "x-ms-date": "Tue, 02 Feb 2021 21:35:24 GMT",
=======
        "traceparent": "00-e6731f67905a6f49a9c5eadf24d1512d-7a520df1cde22d47-00",
        "User-Agent": [
          "azsdk-net-Storage.Files.DataLake/12.7.0-alpha.20210217.1",
          "(.NET 5.0.3; Microsoft Windows 10.0.19042)"
        ],
        "x-ms-client-request-id": "6190059f-3ca4-c8f4-d313-778042765e63",
        "x-ms-date": "Wed, 17 Feb 2021 22:25:08 GMT",
>>>>>>> 1814567d
        "x-ms-return-client-request-id": "true",
        "x-ms-version": "2020-06-12"
      },
      "RequestBody": null,
      "StatusCode": 201,
      "ResponseHeaders": {
        "Content-Length": "0",
<<<<<<< HEAD
        "Date": "Tue, 02 Feb 2021 21:35:25 GMT",
        "ETag": "\u00220x8D8C7C273CF6DF4\u0022",
        "Last-Modified": "Tue, 02 Feb 2021 21:35:25 GMT",
=======
        "Date": "Wed, 17 Feb 2021 22:25:08 GMT",
        "ETag": "\u00220x8D8D392E22CA23E\u0022",
        "Last-Modified": "Wed, 17 Feb 2021 22:25:08 GMT",
>>>>>>> 1814567d
        "Server": [
          "Windows-Azure-HDFS/1.0",
          "Microsoft-HTTPAPI/2.0"
        ],
        "x-ms-client-request-id": "6190059f-3ca4-c8f4-d313-778042765e63",
<<<<<<< HEAD
        "x-ms-request-id": "85a40a88-101f-0074-79ab-f94baf000000",
=======
        "x-ms-request-id": "5e728096-e01f-004f-407b-050e0b000000",
>>>>>>> 1814567d
        "x-ms-version": "2020-06-12"
      },
      "ResponseBody": []
    },
    {
      "RequestUri": "https://seannse.blob.core.windows.net/test-filesystem-e2f31b9c-a2e2-7368-c4ed-52e7388311fd/test-file-808e2080-d0f3-3864-851d-ba0ff258f291?comp=lease",
      "RequestMethod": "PUT",
      "RequestHeaders": {
        "Accept": "application/xml",
        "Authorization": "Sanitized",
<<<<<<< HEAD
        "traceparent": "00-1abff46aac89834996c817579cdd98b3-a3a50904df24a342-00",
        "User-Agent": [
          "azsdk-net-Storage.Files.DataLake/12.7.0-alpha.20210202.1",
          "(.NET 5.0.2; Microsoft Windows 10.0.19042)"
        ],
        "x-ms-client-request-id": "846a9876-02de-6c34-9323-a0c276d7f3fe",
        "x-ms-date": "Tue, 02 Feb 2021 21:35:24 GMT",
=======
        "traceparent": "00-86001d86e9ab7a4cbdf9ce667c933694-fcd54b0350a0254a-00",
        "User-Agent": [
          "azsdk-net-Storage.Files.DataLake/12.7.0-alpha.20210217.1",
          "(.NET 5.0.3; Microsoft Windows 10.0.19042)"
        ],
        "x-ms-client-request-id": "846a9876-02de-6c34-9323-a0c276d7f3fe",
        "x-ms-date": "Wed, 17 Feb 2021 22:25:08 GMT",
>>>>>>> 1814567d
        "x-ms-lease-action": "acquire",
        "x-ms-lease-duration": "15",
        "x-ms-proposed-lease-id": "b4c3a625-3352-6c72-c0e2-c51dd4d40ce3",
        "x-ms-return-client-request-id": "true",
        "x-ms-version": "2020-06-12"
      },
      "RequestBody": null,
      "StatusCode": 201,
      "ResponseHeaders": {
        "Content-Length": "0",
<<<<<<< HEAD
        "Date": "Tue, 02 Feb 2021 21:35:24 GMT",
        "ETag": "\u00220x8D8C7C273CF6DF4\u0022",
        "Last-Modified": "Tue, 02 Feb 2021 21:35:25 GMT",
=======
        "Date": "Wed, 17 Feb 2021 22:25:08 GMT",
        "ETag": "\u00220x8D8D392E22CA23E\u0022",
        "Last-Modified": "Wed, 17 Feb 2021 22:25:08 GMT",
>>>>>>> 1814567d
        "Server": [
          "Windows-Azure-Blob/1.0",
          "Microsoft-HTTPAPI/2.0"
        ],
        "x-ms-client-request-id": "846a9876-02de-6c34-9323-a0c276d7f3fe",
        "x-ms-lease-id": "b4c3a625-3352-6c72-c0e2-c51dd4d40ce3",
<<<<<<< HEAD
        "x-ms-request-id": "ac6bbe92-201e-001d-49ab-f972e3000000",
=======
        "x-ms-request-id": "cdfe2012-601e-00b5-2f7b-05ec4d000000",
>>>>>>> 1814567d
        "x-ms-version": "2020-06-12"
      },
      "ResponseBody": []
    },
    {
      "RequestUri": "https://seannse.blob.core.windows.net/test-filesystem-e2f31b9c-a2e2-7368-c4ed-52e7388311fd/test-file-808e2080-d0f3-3864-851d-ba0ff258f291?comp=lease",
      "RequestMethod": "PUT",
      "RequestHeaders": {
        "Accept": "application/xml",
        "Authorization": "Sanitized",
<<<<<<< HEAD
        "traceparent": "00-052c922eb37b9b4680dc5bc9a3a895c3-eaf97f3be3165b4a-00",
        "User-Agent": [
          "azsdk-net-Storage.Files.DataLake/12.7.0-alpha.20210202.1",
          "(.NET 5.0.2; Microsoft Windows 10.0.19042)"
        ],
        "x-ms-client-request-id": "3ca68178-8869-6305-0003-59a3f02a7d9f",
        "x-ms-date": "Tue, 02 Feb 2021 21:35:24 GMT",
=======
        "traceparent": "00-64486a28a73540469d46144c32de86d2-545cf63a3f516f4f-00",
        "User-Agent": [
          "azsdk-net-Storage.Files.DataLake/12.7.0-alpha.20210217.1",
          "(.NET 5.0.3; Microsoft Windows 10.0.19042)"
        ],
        "x-ms-client-request-id": "3ca68178-8869-6305-0003-59a3f02a7d9f",
        "x-ms-date": "Wed, 17 Feb 2021 22:25:08 GMT",
>>>>>>> 1814567d
        "x-ms-lease-action": "break",
        "x-ms-return-client-request-id": "true",
        "x-ms-version": "2020-06-12"
      },
      "RequestBody": null,
      "StatusCode": 202,
      "ResponseHeaders": {
        "Content-Length": "0",
<<<<<<< HEAD
        "Date": "Tue, 02 Feb 2021 21:35:24 GMT",
        "ETag": "\u00220x8D8C7C273CF6DF4\u0022",
        "Last-Modified": "Tue, 02 Feb 2021 21:35:25 GMT",
=======
        "Date": "Wed, 17 Feb 2021 22:25:08 GMT",
        "ETag": "\u00220x8D8D392E22CA23E\u0022",
        "Last-Modified": "Wed, 17 Feb 2021 22:25:08 GMT",
>>>>>>> 1814567d
        "Server": [
          "Windows-Azure-Blob/1.0",
          "Microsoft-HTTPAPI/2.0"
        ],
        "x-ms-client-request-id": "3ca68178-8869-6305-0003-59a3f02a7d9f",
        "x-ms-lease-time": "0",
<<<<<<< HEAD
        "x-ms-request-id": "ac6bbed2-201e-001d-07ab-f972e3000000",
=======
        "x-ms-request-id": "cdfe2070-601e-00b5-0a7b-05ec4d000000",
>>>>>>> 1814567d
        "x-ms-version": "2020-06-12"
      },
      "ResponseBody": []
    },
    {
      "RequestUri": "https://seannse.blob.core.windows.net/test-filesystem-e2f31b9c-a2e2-7368-c4ed-52e7388311fd?restype=container",
      "RequestMethod": "DELETE",
      "RequestHeaders": {
        "Accept": "application/xml",
        "Authorization": "Sanitized",
<<<<<<< HEAD
        "traceparent": "00-8f0752687d159f468f46f7b24fa54887-969ad52da089364e-00",
        "User-Agent": [
          "azsdk-net-Storage.Files.DataLake/12.7.0-alpha.20210202.1",
          "(.NET 5.0.2; Microsoft Windows 10.0.19042)"
        ],
        "x-ms-client-request-id": "f449bf52-b730-7e95-8eb6-0d0218f8a38f",
        "x-ms-date": "Tue, 02 Feb 2021 21:35:24 GMT",
=======
        "traceparent": "00-815c349bbf0d8346b56973a1efc2eb2e-8c1fc4029cc67347-00",
        "User-Agent": [
          "azsdk-net-Storage.Files.DataLake/12.7.0-alpha.20210217.1",
          "(.NET 5.0.3; Microsoft Windows 10.0.19042)"
        ],
        "x-ms-client-request-id": "f449bf52-b730-7e95-8eb6-0d0218f8a38f",
        "x-ms-date": "Wed, 17 Feb 2021 22:25:08 GMT",
>>>>>>> 1814567d
        "x-ms-return-client-request-id": "true",
        "x-ms-version": "2020-06-12"
      },
      "RequestBody": null,
      "StatusCode": 202,
      "ResponseHeaders": {
        "Content-Length": "0",
<<<<<<< HEAD
        "Date": "Tue, 02 Feb 2021 21:35:24 GMT",
=======
        "Date": "Wed, 17 Feb 2021 22:25:08 GMT",
>>>>>>> 1814567d
        "Server": [
          "Windows-Azure-Blob/1.0",
          "Microsoft-HTTPAPI/2.0"
        ],
        "x-ms-client-request-id": "f449bf52-b730-7e95-8eb6-0d0218f8a38f",
<<<<<<< HEAD
        "x-ms-request-id": "ac6bbf10-201e-001d-43ab-f972e3000000",
=======
        "x-ms-request-id": "cdfe20cc-601e-00b5-617b-05ec4d000000",
>>>>>>> 1814567d
        "x-ms-version": "2020-06-12"
      },
      "ResponseBody": []
    },
    {
      "RequestUri": "https://seannse.blob.core.windows.net/test-filesystem-d6389f52-c92f-1e1d-43a1-4093bdf69f98?restype=container",
      "RequestMethod": "PUT",
      "RequestHeaders": {
        "Accept": "application/xml",
        "Authorization": "Sanitized",
<<<<<<< HEAD
        "traceparent": "00-f185b23ebf49b746b88523ae6885e60c-54d6a480cf82b04d-00",
        "User-Agent": [
          "azsdk-net-Storage.Files.DataLake/12.7.0-alpha.20210202.1",
          "(.NET 5.0.2; Microsoft Windows 10.0.19042)"
        ],
        "x-ms-blob-public-access": "container",
        "x-ms-client-request-id": "24bc3b32-902f-8816-a22b-b18e7601c198",
        "x-ms-date": "Tue, 02 Feb 2021 21:35:25 GMT",
=======
        "traceparent": "00-7ca5da3a92a4f741b9810df6f45364ce-667d41e6174b7544-00",
        "User-Agent": [
          "azsdk-net-Storage.Files.DataLake/12.7.0-alpha.20210217.1",
          "(.NET 5.0.3; Microsoft Windows 10.0.19042)"
        ],
        "x-ms-blob-public-access": "container",
        "x-ms-client-request-id": "24bc3b32-902f-8816-a22b-b18e7601c198",
        "x-ms-date": "Wed, 17 Feb 2021 22:25:09 GMT",
>>>>>>> 1814567d
        "x-ms-return-client-request-id": "true",
        "x-ms-version": "2020-06-12"
      },
      "RequestBody": null,
      "StatusCode": 201,
      "ResponseHeaders": {
        "Content-Length": "0",
<<<<<<< HEAD
        "Date": "Tue, 02 Feb 2021 21:35:25 GMT",
        "ETag": "\u00220x8D8C7C2742B57E5\u0022",
        "Last-Modified": "Tue, 02 Feb 2021 21:35:25 GMT",
=======
        "Date": "Wed, 17 Feb 2021 22:25:08 GMT",
        "ETag": "\u00220x8D8D392E2860836\u0022",
        "Last-Modified": "Wed, 17 Feb 2021 22:25:09 GMT",
>>>>>>> 1814567d
        "Server": [
          "Windows-Azure-Blob/1.0",
          "Microsoft-HTTPAPI/2.0"
        ],
        "x-ms-client-request-id": "24bc3b32-902f-8816-a22b-b18e7601c198",
<<<<<<< HEAD
        "x-ms-request-id": "f42a217b-401e-0046-2bab-f94bd8000000",
=======
        "x-ms-request-id": "77a1a3a5-b01e-0099-6a7b-0500e2000000",
>>>>>>> 1814567d
        "x-ms-version": "2020-06-12"
      },
      "ResponseBody": []
    },
    {
      "RequestUri": "https://seannse.dfs.core.windows.net/test-filesystem-d6389f52-c92f-1e1d-43a1-4093bdf69f98/test-file-04667516-72a7-caae-305d-3c8f510fd108?resource=file",
      "RequestMethod": "PUT",
      "RequestHeaders": {
        "Accept": "application/json",
        "Authorization": "Sanitized",
<<<<<<< HEAD
        "traceparent": "00-3d4ce2270091ea4fb4e0f545bae6aa30-bb3b622bf444a440-00",
        "User-Agent": [
          "azsdk-net-Storage.Files.DataLake/12.7.0-alpha.20210202.1",
          "(.NET 5.0.2; Microsoft Windows 10.0.19042)"
        ],
        "x-ms-client-request-id": "d7f6dfde-e7d4-c05c-8cf2-f4d254863792",
        "x-ms-date": "Tue, 02 Feb 2021 21:35:25 GMT",
=======
        "traceparent": "00-0c0ca13d84b46b468076c09ce70527c8-f9e8d84adac2ac46-00",
        "User-Agent": [
          "azsdk-net-Storage.Files.DataLake/12.7.0-alpha.20210217.1",
          "(.NET 5.0.3; Microsoft Windows 10.0.19042)"
        ],
        "x-ms-client-request-id": "d7f6dfde-e7d4-c05c-8cf2-f4d254863792",
        "x-ms-date": "Wed, 17 Feb 2021 22:25:09 GMT",
>>>>>>> 1814567d
        "x-ms-return-client-request-id": "true",
        "x-ms-version": "2020-06-12"
      },
      "RequestBody": null,
      "StatusCode": 201,
      "ResponseHeaders": {
        "Content-Length": "0",
<<<<<<< HEAD
        "Date": "Tue, 02 Feb 2021 21:35:26 GMT",
        "ETag": "\u00220x8D8C7C2746AC79B\u0022",
        "Last-Modified": "Tue, 02 Feb 2021 21:35:26 GMT",
=======
        "Date": "Wed, 17 Feb 2021 22:25:08 GMT",
        "ETag": "\u00220x8D8D392E2B8EEB9\u0022",
        "Last-Modified": "Wed, 17 Feb 2021 22:25:09 GMT",
>>>>>>> 1814567d
        "Server": [
          "Windows-Azure-HDFS/1.0",
          "Microsoft-HTTPAPI/2.0"
        ],
        "x-ms-client-request-id": "d7f6dfde-e7d4-c05c-8cf2-f4d254863792",
<<<<<<< HEAD
        "x-ms-request-id": "7304e123-501f-005a-44ab-f919b8000000",
=======
        "x-ms-request-id": "a8fc13be-701f-0072-667b-057810000000",
>>>>>>> 1814567d
        "x-ms-version": "2020-06-12"
      },
      "ResponseBody": []
    },
    {
      "RequestUri": "https://seannse.blob.core.windows.net/test-filesystem-d6389f52-c92f-1e1d-43a1-4093bdf69f98/test-file-04667516-72a7-caae-305d-3c8f510fd108?comp=lease",
      "RequestMethod": "PUT",
      "RequestHeaders": {
        "Accept": "application/xml",
        "Authorization": "Sanitized",
<<<<<<< HEAD
        "traceparent": "00-bb73becd37e7bc41abae4fea1a2e499d-35b6fa53f7cfd746-00",
        "User-Agent": [
          "azsdk-net-Storage.Files.DataLake/12.7.0-alpha.20210202.1",
          "(.NET 5.0.2; Microsoft Windows 10.0.19042)"
        ],
        "x-ms-client-request-id": "2d5afc91-2c06-9ff6-815b-ca78df7ddc92",
        "x-ms-date": "Tue, 02 Feb 2021 21:35:25 GMT",
=======
        "traceparent": "00-49278826e6f0504b8a687d61769552c8-9de7702d2140a34c-00",
        "User-Agent": [
          "azsdk-net-Storage.Files.DataLake/12.7.0-alpha.20210217.1",
          "(.NET 5.0.3; Microsoft Windows 10.0.19042)"
        ],
        "x-ms-client-request-id": "2d5afc91-2c06-9ff6-815b-ca78df7ddc92",
        "x-ms-date": "Wed, 17 Feb 2021 22:25:09 GMT",
>>>>>>> 1814567d
        "x-ms-lease-action": "acquire",
        "x-ms-lease-duration": "15",
        "x-ms-proposed-lease-id": "39d8a95a-3fa1-9b5e-0d5b-07dee3f9f350",
        "x-ms-return-client-request-id": "true",
        "x-ms-version": "2020-06-12"
      },
      "RequestBody": null,
      "StatusCode": 201,
      "ResponseHeaders": {
        "Content-Length": "0",
<<<<<<< HEAD
        "Date": "Tue, 02 Feb 2021 21:35:25 GMT",
        "ETag": "\u00220x8D8C7C2746AC79B\u0022",
        "Last-Modified": "Tue, 02 Feb 2021 21:35:26 GMT",
=======
        "Date": "Wed, 17 Feb 2021 22:25:08 GMT",
        "ETag": "\u00220x8D8D392E2B8EEB9\u0022",
        "Last-Modified": "Wed, 17 Feb 2021 22:25:09 GMT",
>>>>>>> 1814567d
        "Server": [
          "Windows-Azure-Blob/1.0",
          "Microsoft-HTTPAPI/2.0"
        ],
        "x-ms-client-request-id": "2d5afc91-2c06-9ff6-815b-ca78df7ddc92",
        "x-ms-lease-id": "39d8a95a-3fa1-9b5e-0d5b-07dee3f9f350",
<<<<<<< HEAD
        "x-ms-request-id": "f42a2221-401e-0046-39ab-f94bd8000000",
=======
        "x-ms-request-id": "77a1a4bc-b01e-0099-5b7b-0500e2000000",
>>>>>>> 1814567d
        "x-ms-version": "2020-06-12"
      },
      "ResponseBody": []
    },
    {
      "RequestUri": "https://seannse.blob.core.windows.net/test-filesystem-d6389f52-c92f-1e1d-43a1-4093bdf69f98/test-file-04667516-72a7-caae-305d-3c8f510fd108?comp=lease",
      "RequestMethod": "PUT",
      "RequestHeaders": {
        "Accept": "application/xml",
        "Authorization": "Sanitized",
<<<<<<< HEAD
        "If-Modified-Since": "Mon, 01 Feb 2021 21:35:24 GMT",
        "traceparent": "00-1dc71b14a95e1e498d56bc14d597695e-a3639cb237d1454e-00",
        "User-Agent": [
          "azsdk-net-Storage.Files.DataLake/12.7.0-alpha.20210202.1",
          "(.NET 5.0.2; Microsoft Windows 10.0.19042)"
        ],
        "x-ms-client-request-id": "e74d90a4-c59f-cb4a-ae11-f0bd2fbaee63",
        "x-ms-date": "Tue, 02 Feb 2021 21:35:25 GMT",
=======
        "If-Modified-Since": "Tue, 16 Feb 2021 22:25:08 GMT",
        "traceparent": "00-cdf52d9475f4f7458568ed66c6582b95-70b4be7622c0794f-00",
        "User-Agent": [
          "azsdk-net-Storage.Files.DataLake/12.7.0-alpha.20210217.1",
          "(.NET 5.0.3; Microsoft Windows 10.0.19042)"
        ],
        "x-ms-client-request-id": "e74d90a4-c59f-cb4a-ae11-f0bd2fbaee63",
        "x-ms-date": "Wed, 17 Feb 2021 22:25:09 GMT",
>>>>>>> 1814567d
        "x-ms-lease-action": "break",
        "x-ms-return-client-request-id": "true",
        "x-ms-version": "2020-06-12"
      },
      "RequestBody": null,
      "StatusCode": 202,
      "ResponseHeaders": {
        "Content-Length": "0",
<<<<<<< HEAD
        "Date": "Tue, 02 Feb 2021 21:35:25 GMT",
        "ETag": "\u00220x8D8C7C2746AC79B\u0022",
        "Last-Modified": "Tue, 02 Feb 2021 21:35:26 GMT",
=======
        "Date": "Wed, 17 Feb 2021 22:25:08 GMT",
        "ETag": "\u00220x8D8D392E2B8EEB9\u0022",
        "Last-Modified": "Wed, 17 Feb 2021 22:25:09 GMT",
>>>>>>> 1814567d
        "Server": [
          "Windows-Azure-Blob/1.0",
          "Microsoft-HTTPAPI/2.0"
        ],
        "x-ms-client-request-id": "e74d90a4-c59f-cb4a-ae11-f0bd2fbaee63",
        "x-ms-lease-time": "0",
<<<<<<< HEAD
        "x-ms-request-id": "f42a2235-401e-0046-4aab-f94bd8000000",
=======
        "x-ms-request-id": "77a1a4e7-b01e-0099-017b-0500e2000000",
>>>>>>> 1814567d
        "x-ms-version": "2020-06-12"
      },
      "ResponseBody": []
    },
    {
      "RequestUri": "https://seannse.blob.core.windows.net/test-filesystem-d6389f52-c92f-1e1d-43a1-4093bdf69f98?restype=container",
      "RequestMethod": "DELETE",
      "RequestHeaders": {
        "Accept": "application/xml",
        "Authorization": "Sanitized",
<<<<<<< HEAD
        "traceparent": "00-174f57ccf4134a43bbf38d42af1d4d23-c9493ee04d91884a-00",
        "User-Agent": [
          "azsdk-net-Storage.Files.DataLake/12.7.0-alpha.20210202.1",
          "(.NET 5.0.2; Microsoft Windows 10.0.19042)"
        ],
        "x-ms-client-request-id": "4fd45347-f530-38f3-580e-01c4d5bc30ba",
        "x-ms-date": "Tue, 02 Feb 2021 21:35:25 GMT",
=======
        "traceparent": "00-540d61695dad2f4aaeb37dc70ec46e74-329ee6be31902c46-00",
        "User-Agent": [
          "azsdk-net-Storage.Files.DataLake/12.7.0-alpha.20210217.1",
          "(.NET 5.0.3; Microsoft Windows 10.0.19042)"
        ],
        "x-ms-client-request-id": "4fd45347-f530-38f3-580e-01c4d5bc30ba",
        "x-ms-date": "Wed, 17 Feb 2021 22:25:09 GMT",
>>>>>>> 1814567d
        "x-ms-return-client-request-id": "true",
        "x-ms-version": "2020-06-12"
      },
      "RequestBody": null,
      "StatusCode": 202,
      "ResponseHeaders": {
        "Content-Length": "0",
<<<<<<< HEAD
        "Date": "Tue, 02 Feb 2021 21:35:25 GMT",
=======
        "Date": "Wed, 17 Feb 2021 22:25:08 GMT",
>>>>>>> 1814567d
        "Server": [
          "Windows-Azure-Blob/1.0",
          "Microsoft-HTTPAPI/2.0"
        ],
        "x-ms-client-request-id": "4fd45347-f530-38f3-580e-01c4d5bc30ba",
<<<<<<< HEAD
        "x-ms-request-id": "f42a224b-401e-0046-5dab-f94bd8000000",
=======
        "x-ms-request-id": "77a1a50d-b01e-0099-247b-0500e2000000",
>>>>>>> 1814567d
        "x-ms-version": "2020-06-12"
      },
      "ResponseBody": []
    },
    {
      "RequestUri": "https://seannse.blob.core.windows.net/test-filesystem-e53df41b-30cd-9db9-ef82-64a40d4df7b8?restype=container",
      "RequestMethod": "PUT",
      "RequestHeaders": {
        "Accept": "application/xml",
        "Authorization": "Sanitized",
<<<<<<< HEAD
        "traceparent": "00-811fec06ea703540933edaba9938475d-173af897b4a9b74d-00",
        "User-Agent": [
          "azsdk-net-Storage.Files.DataLake/12.7.0-alpha.20210202.1",
          "(.NET 5.0.2; Microsoft Windows 10.0.19042)"
        ],
        "x-ms-blob-public-access": "container",
        "x-ms-client-request-id": "dfe1fdc9-70b7-169d-9936-5fad904e2b0b",
        "x-ms-date": "Tue, 02 Feb 2021 21:35:26 GMT",
=======
        "traceparent": "00-fdc12b1f5b1beb44976ca6e984659bb4-90433737014be945-00",
        "User-Agent": [
          "azsdk-net-Storage.Files.DataLake/12.7.0-alpha.20210217.1",
          "(.NET 5.0.3; Microsoft Windows 10.0.19042)"
        ],
        "x-ms-blob-public-access": "container",
        "x-ms-client-request-id": "dfe1fdc9-70b7-169d-9936-5fad904e2b0b",
        "x-ms-date": "Wed, 17 Feb 2021 22:25:09 GMT",
>>>>>>> 1814567d
        "x-ms-return-client-request-id": "true",
        "x-ms-version": "2020-06-12"
      },
      "RequestBody": null,
      "StatusCode": 201,
      "ResponseHeaders": {
        "Content-Length": "0",
<<<<<<< HEAD
        "Date": "Tue, 02 Feb 2021 21:35:26 GMT",
        "ETag": "\u00220x8D8C7C274C52465\u0022",
        "Last-Modified": "Tue, 02 Feb 2021 21:35:26 GMT",
=======
        "Date": "Wed, 17 Feb 2021 22:25:09 GMT",
        "ETag": "\u00220x8D8D392E3150ABD\u0022",
        "Last-Modified": "Wed, 17 Feb 2021 22:25:10 GMT",
>>>>>>> 1814567d
        "Server": [
          "Windows-Azure-Blob/1.0",
          "Microsoft-HTTPAPI/2.0"
        ],
        "x-ms-client-request-id": "dfe1fdc9-70b7-169d-9936-5fad904e2b0b",
<<<<<<< HEAD
        "x-ms-request-id": "60b174fa-801e-0049-2eab-f93db4000000",
=======
        "x-ms-request-id": "52fe3f7a-301e-0063-047b-05e2a4000000",
>>>>>>> 1814567d
        "x-ms-version": "2020-06-12"
      },
      "ResponseBody": []
    },
    {
      "RequestUri": "https://seannse.dfs.core.windows.net/test-filesystem-e53df41b-30cd-9db9-ef82-64a40d4df7b8/test-file-4f084816-5446-7bd3-c16f-76bca50b9713?resource=file",
      "RequestMethod": "PUT",
      "RequestHeaders": {
        "Accept": "application/json",
        "Authorization": "Sanitized",
<<<<<<< HEAD
        "traceparent": "00-a83a1eefad496343ba8c8db1b79e61aa-be263f116fa95242-00",
        "User-Agent": [
          "azsdk-net-Storage.Files.DataLake/12.7.0-alpha.20210202.1",
          "(.NET 5.0.2; Microsoft Windows 10.0.19042)"
        ],
        "x-ms-client-request-id": "bd977fe5-a6d4-757f-2965-1e48fae0718e",
        "x-ms-date": "Tue, 02 Feb 2021 21:35:26 GMT",
=======
        "traceparent": "00-08c81bb4e6d2004ab64ee985243fbaa8-bba50de4d38d3841-00",
        "User-Agent": [
          "azsdk-net-Storage.Files.DataLake/12.7.0-alpha.20210217.1",
          "(.NET 5.0.3; Microsoft Windows 10.0.19042)"
        ],
        "x-ms-client-request-id": "bd977fe5-a6d4-757f-2965-1e48fae0718e",
        "x-ms-date": "Wed, 17 Feb 2021 22:25:10 GMT",
>>>>>>> 1814567d
        "x-ms-return-client-request-id": "true",
        "x-ms-version": "2020-06-12"
      },
      "RequestBody": null,
      "StatusCode": 201,
      "ResponseHeaders": {
        "Content-Length": "0",
<<<<<<< HEAD
        "Date": "Tue, 02 Feb 2021 21:35:26 GMT",
        "ETag": "\u00220x8D8C7C274FA1C4D\u0022",
        "Last-Modified": "Tue, 02 Feb 2021 21:35:27 GMT",
=======
        "Date": "Wed, 17 Feb 2021 22:25:09 GMT",
        "ETag": "\u00220x8D8D392E34D711C\u0022",
        "Last-Modified": "Wed, 17 Feb 2021 22:25:10 GMT",
>>>>>>> 1814567d
        "Server": [
          "Windows-Azure-HDFS/1.0",
          "Microsoft-HTTPAPI/2.0"
        ],
        "x-ms-client-request-id": "bd977fe5-a6d4-757f-2965-1e48fae0718e",
<<<<<<< HEAD
        "x-ms-request-id": "3b0a0805-e01f-005f-03ab-f9cb63000000",
=======
        "x-ms-request-id": "8ee9172d-601f-000c-297b-05e857000000",
>>>>>>> 1814567d
        "x-ms-version": "2020-06-12"
      },
      "ResponseBody": []
    },
    {
      "RequestUri": "https://seannse.blob.core.windows.net/test-filesystem-e53df41b-30cd-9db9-ef82-64a40d4df7b8/test-file-4f084816-5446-7bd3-c16f-76bca50b9713?comp=lease",
      "RequestMethod": "PUT",
      "RequestHeaders": {
        "Accept": "application/xml",
        "Authorization": "Sanitized",
<<<<<<< HEAD
        "traceparent": "00-330fc3c873bf6c429a5403f49e698c22-b7d47a801f158045-00",
        "User-Agent": [
          "azsdk-net-Storage.Files.DataLake/12.7.0-alpha.20210202.1",
          "(.NET 5.0.2; Microsoft Windows 10.0.19042)"
        ],
        "x-ms-client-request-id": "f410b3ed-4b63-caae-e099-761640986305",
        "x-ms-date": "Tue, 02 Feb 2021 21:35:26 GMT",
=======
        "traceparent": "00-ff4ccb61d7050a41b278063e54b0dad4-42fb4089f974334a-00",
        "User-Agent": [
          "azsdk-net-Storage.Files.DataLake/12.7.0-alpha.20210217.1",
          "(.NET 5.0.3; Microsoft Windows 10.0.19042)"
        ],
        "x-ms-client-request-id": "f410b3ed-4b63-caae-e099-761640986305",
        "x-ms-date": "Wed, 17 Feb 2021 22:25:10 GMT",
>>>>>>> 1814567d
        "x-ms-lease-action": "acquire",
        "x-ms-lease-duration": "15",
        "x-ms-proposed-lease-id": "f1214c9f-1b73-fe9f-47bd-66e712243b3b",
        "x-ms-return-client-request-id": "true",
        "x-ms-version": "2020-06-12"
      },
      "RequestBody": null,
      "StatusCode": 201,
      "ResponseHeaders": {
        "Content-Length": "0",
<<<<<<< HEAD
        "Date": "Tue, 02 Feb 2021 21:35:26 GMT",
        "ETag": "\u00220x8D8C7C274FA1C4D\u0022",
        "Last-Modified": "Tue, 02 Feb 2021 21:35:27 GMT",
=======
        "Date": "Wed, 17 Feb 2021 22:25:10 GMT",
        "ETag": "\u00220x8D8D392E34D711C\u0022",
        "Last-Modified": "Wed, 17 Feb 2021 22:25:10 GMT",
>>>>>>> 1814567d
        "Server": [
          "Windows-Azure-Blob/1.0",
          "Microsoft-HTTPAPI/2.0"
        ],
        "x-ms-client-request-id": "f410b3ed-4b63-caae-e099-761640986305",
        "x-ms-lease-id": "f1214c9f-1b73-fe9f-47bd-66e712243b3b",
<<<<<<< HEAD
        "x-ms-request-id": "60b17575-801e-0049-0eab-f93db4000000",
=======
        "x-ms-request-id": "52fe407b-301e-0063-687b-05e2a4000000",
>>>>>>> 1814567d
        "x-ms-version": "2020-06-12"
      },
      "ResponseBody": []
    },
    {
      "RequestUri": "https://seannse.blob.core.windows.net/test-filesystem-e53df41b-30cd-9db9-ef82-64a40d4df7b8/test-file-4f084816-5446-7bd3-c16f-76bca50b9713?comp=lease",
      "RequestMethod": "PUT",
      "RequestHeaders": {
        "Accept": "application/xml",
        "Authorization": "Sanitized",
<<<<<<< HEAD
        "If-Unmodified-Since": "Wed, 03 Feb 2021 21:35:24 GMT",
        "traceparent": "00-cdd85122aacb1e428ff1c551b383997c-88a005695b582641-00",
        "User-Agent": [
          "azsdk-net-Storage.Files.DataLake/12.7.0-alpha.20210202.1",
          "(.NET 5.0.2; Microsoft Windows 10.0.19042)"
        ],
        "x-ms-client-request-id": "5ef95e6c-4613-e6d7-a60c-44da6328a587",
        "x-ms-date": "Tue, 02 Feb 2021 21:35:26 GMT",
=======
        "If-Unmodified-Since": "Thu, 18 Feb 2021 22:25:08 GMT",
        "traceparent": "00-a7ed2bba19c9184987e37cc4e348c9fd-a91f27eb309c7c4c-00",
        "User-Agent": [
          "azsdk-net-Storage.Files.DataLake/12.7.0-alpha.20210217.1",
          "(.NET 5.0.3; Microsoft Windows 10.0.19042)"
        ],
        "x-ms-client-request-id": "5ef95e6c-4613-e6d7-a60c-44da6328a587",
        "x-ms-date": "Wed, 17 Feb 2021 22:25:10 GMT",
>>>>>>> 1814567d
        "x-ms-lease-action": "break",
        "x-ms-return-client-request-id": "true",
        "x-ms-version": "2020-06-12"
      },
      "RequestBody": null,
      "StatusCode": 202,
      "ResponseHeaders": {
        "Content-Length": "0",
<<<<<<< HEAD
        "Date": "Tue, 02 Feb 2021 21:35:27 GMT",
        "ETag": "\u00220x8D8C7C274FA1C4D\u0022",
        "Last-Modified": "Tue, 02 Feb 2021 21:35:27 GMT",
=======
        "Date": "Wed, 17 Feb 2021 22:25:10 GMT",
        "ETag": "\u00220x8D8D392E34D711C\u0022",
        "Last-Modified": "Wed, 17 Feb 2021 22:25:10 GMT",
>>>>>>> 1814567d
        "Server": [
          "Windows-Azure-Blob/1.0",
          "Microsoft-HTTPAPI/2.0"
        ],
        "x-ms-client-request-id": "5ef95e6c-4613-e6d7-a60c-44da6328a587",
        "x-ms-lease-time": "0",
<<<<<<< HEAD
        "x-ms-request-id": "60b1759a-801e-0049-2dab-f93db4000000",
=======
        "x-ms-request-id": "52fe40aa-301e-0063-127b-05e2a4000000",
>>>>>>> 1814567d
        "x-ms-version": "2020-06-12"
      },
      "ResponseBody": []
    },
    {
      "RequestUri": "https://seannse.blob.core.windows.net/test-filesystem-e53df41b-30cd-9db9-ef82-64a40d4df7b8?restype=container",
      "RequestMethod": "DELETE",
      "RequestHeaders": {
        "Accept": "application/xml",
        "Authorization": "Sanitized",
<<<<<<< HEAD
        "traceparent": "00-2f8d27d7d59d784991007675819cd3ca-6b8535d507b6cb48-00",
        "User-Agent": [
          "azsdk-net-Storage.Files.DataLake/12.7.0-alpha.20210202.1",
          "(.NET 5.0.2; Microsoft Windows 10.0.19042)"
        ],
        "x-ms-client-request-id": "e1aae794-049e-e4f1-0b2f-fefc073f61e4",
        "x-ms-date": "Tue, 02 Feb 2021 21:35:26 GMT",
=======
        "traceparent": "00-db2862293e441648a9d931938518d1b0-69ecf85cff5da248-00",
        "User-Agent": [
          "azsdk-net-Storage.Files.DataLake/12.7.0-alpha.20210217.1",
          "(.NET 5.0.3; Microsoft Windows 10.0.19042)"
        ],
        "x-ms-client-request-id": "e1aae794-049e-e4f1-0b2f-fefc073f61e4",
        "x-ms-date": "Wed, 17 Feb 2021 22:25:10 GMT",
>>>>>>> 1814567d
        "x-ms-return-client-request-id": "true",
        "x-ms-version": "2020-06-12"
      },
      "RequestBody": null,
      "StatusCode": 202,
      "ResponseHeaders": {
        "Content-Length": "0",
<<<<<<< HEAD
        "Date": "Tue, 02 Feb 2021 21:35:27 GMT",
=======
        "Date": "Wed, 17 Feb 2021 22:25:10 GMT",
>>>>>>> 1814567d
        "Server": [
          "Windows-Azure-Blob/1.0",
          "Microsoft-HTTPAPI/2.0"
        ],
        "x-ms-client-request-id": "e1aae794-049e-e4f1-0b2f-fefc073f61e4",
<<<<<<< HEAD
        "x-ms-request-id": "60b175d3-801e-0049-63ab-f93db4000000",
=======
        "x-ms-request-id": "52fe40d3-301e-0063-3a7b-05e2a4000000",
>>>>>>> 1814567d
        "x-ms-version": "2020-06-12"
      },
      "ResponseBody": []
    },
    {
      "RequestUri": "https://seannse.blob.core.windows.net/test-filesystem-54094a97-ecbd-c0ec-5e58-c4c95faf6d05?restype=container",
      "RequestMethod": "PUT",
      "RequestHeaders": {
        "Accept": "application/xml",
        "Authorization": "Sanitized",
<<<<<<< HEAD
        "traceparent": "00-f16ed6d1cf9489428aedff961ae60583-3b535e26a6496b49-00",
        "User-Agent": [
          "azsdk-net-Storage.Files.DataLake/12.7.0-alpha.20210202.1",
          "(.NET 5.0.2; Microsoft Windows 10.0.19042)"
        ],
        "x-ms-blob-public-access": "container",
        "x-ms-client-request-id": "2e9003e9-4197-a78a-faea-83454028855b",
        "x-ms-date": "Tue, 02 Feb 2021 21:35:27 GMT",
=======
        "traceparent": "00-c44d27031c1db749b2c0f8ef2019b8f6-cc8007de1bd0454d-00",
        "User-Agent": [
          "azsdk-net-Storage.Files.DataLake/12.7.0-alpha.20210217.1",
          "(.NET 5.0.3; Microsoft Windows 10.0.19042)"
        ],
        "x-ms-blob-public-access": "container",
        "x-ms-client-request-id": "2e9003e9-4197-a78a-faea-83454028855b",
        "x-ms-date": "Wed, 17 Feb 2021 22:25:10 GMT",
>>>>>>> 1814567d
        "x-ms-return-client-request-id": "true",
        "x-ms-version": "2020-06-12"
      },
      "RequestBody": null,
      "StatusCode": 201,
      "ResponseHeaders": {
        "Content-Length": "0",
<<<<<<< HEAD
        "Date": "Tue, 02 Feb 2021 21:35:27 GMT",
        "ETag": "\u00220x8D8C7C2755B2728\u0022",
        "Last-Modified": "Tue, 02 Feb 2021 21:35:27 GMT",
=======
        "Date": "Wed, 17 Feb 2021 22:25:10 GMT",
        "ETag": "\u00220x8D8D392E3A39BC3\u0022",
        "Last-Modified": "Wed, 17 Feb 2021 22:25:11 GMT",
>>>>>>> 1814567d
        "Server": [
          "Windows-Azure-Blob/1.0",
          "Microsoft-HTTPAPI/2.0"
        ],
        "x-ms-client-request-id": "2e9003e9-4197-a78a-faea-83454028855b",
<<<<<<< HEAD
        "x-ms-request-id": "7df71975-901e-008e-69ab-f9a9e9000000",
=======
        "x-ms-request-id": "2628e31d-e01e-0012-787b-05048f000000",
>>>>>>> 1814567d
        "x-ms-version": "2020-06-12"
      },
      "ResponseBody": []
    },
    {
      "RequestUri": "https://seannse.dfs.core.windows.net/test-filesystem-54094a97-ecbd-c0ec-5e58-c4c95faf6d05/test-file-0a84f9c1-e4f9-d366-600b-65c6e079135b?resource=file",
      "RequestMethod": "PUT",
      "RequestHeaders": {
        "Accept": "application/json",
        "Authorization": "Sanitized",
<<<<<<< HEAD
        "traceparent": "00-7f0dd6a79a337a4d99c0a9aac945b555-2cfd5446752c314b-00",
        "User-Agent": [
          "azsdk-net-Storage.Files.DataLake/12.7.0-alpha.20210202.1",
          "(.NET 5.0.2; Microsoft Windows 10.0.19042)"
        ],
        "x-ms-client-request-id": "b3b1b171-8e7e-0461-9cbc-ce8cdcc3c780",
        "x-ms-date": "Tue, 02 Feb 2021 21:35:27 GMT",
=======
        "traceparent": "00-884d8c67806a5e4b8ba28597dfc88b17-48353ad371460a4b-00",
        "User-Agent": [
          "azsdk-net-Storage.Files.DataLake/12.7.0-alpha.20210217.1",
          "(.NET 5.0.3; Microsoft Windows 10.0.19042)"
        ],
        "x-ms-client-request-id": "b3b1b171-8e7e-0461-9cbc-ce8cdcc3c780",
        "x-ms-date": "Wed, 17 Feb 2021 22:25:11 GMT",
>>>>>>> 1814567d
        "x-ms-return-client-request-id": "true",
        "x-ms-version": "2020-06-12"
      },
      "RequestBody": null,
      "StatusCode": 201,
      "ResponseHeaders": {
        "Content-Length": "0",
<<<<<<< HEAD
        "Date": "Tue, 02 Feb 2021 21:35:27 GMT",
        "ETag": "\u00220x8D8C7C275977F26\u0022",
        "Last-Modified": "Tue, 02 Feb 2021 21:35:28 GMT",
=======
        "Date": "Wed, 17 Feb 2021 22:25:10 GMT",
        "ETag": "\u00220x8D8D392E3D4DAF5\u0022",
        "Last-Modified": "Wed, 17 Feb 2021 22:25:11 GMT",
>>>>>>> 1814567d
        "Server": [
          "Windows-Azure-HDFS/1.0",
          "Microsoft-HTTPAPI/2.0"
        ],
        "x-ms-client-request-id": "b3b1b171-8e7e-0461-9cbc-ce8cdcc3c780",
<<<<<<< HEAD
        "x-ms-request-id": "c30a4bc6-801f-0059-0eab-f9f8dc000000",
=======
        "x-ms-request-id": "45c7189f-301f-0001-7b7b-052083000000",
>>>>>>> 1814567d
        "x-ms-version": "2020-06-12"
      },
      "ResponseBody": []
    },
    {
      "RequestUri": "https://seannse.blob.core.windows.net/test-filesystem-54094a97-ecbd-c0ec-5e58-c4c95faf6d05/test-file-0a84f9c1-e4f9-d366-600b-65c6e079135b",
      "RequestMethod": "HEAD",
      "RequestHeaders": {
        "Accept": "application/xml",
        "Authorization": "Sanitized",
        "User-Agent": [
<<<<<<< HEAD
          "azsdk-net-Storage.Files.DataLake/12.7.0-alpha.20210202.1",
          "(.NET 5.0.2; Microsoft Windows 10.0.19042)"
        ],
        "x-ms-client-request-id": "18bd01d7-e61d-487e-752e-272ef606a1c9",
        "x-ms-date": "Tue, 02 Feb 2021 21:35:27 GMT",
=======
          "azsdk-net-Storage.Files.DataLake/12.7.0-alpha.20210217.1",
          "(.NET 5.0.3; Microsoft Windows 10.0.19042)"
        ],
        "x-ms-client-request-id": "18bd01d7-e61d-487e-752e-272ef606a1c9",
        "x-ms-date": "Wed, 17 Feb 2021 22:25:11 GMT",
>>>>>>> 1814567d
        "x-ms-return-client-request-id": "true",
        "x-ms-version": "2020-06-12"
      },
      "RequestBody": null,
      "StatusCode": 200,
      "ResponseHeaders": {
        "Accept-Ranges": "bytes",
        "Content-Length": "0",
        "Content-Type": "application/octet-stream",
<<<<<<< HEAD
        "Date": "Tue, 02 Feb 2021 21:35:28 GMT",
        "ETag": "\u00220x8D8C7C275977F26\u0022",
        "Last-Modified": "Tue, 02 Feb 2021 21:35:28 GMT",
=======
        "Date": "Wed, 17 Feb 2021 22:25:11 GMT",
        "ETag": "\u00220x8D8D392E3D4DAF5\u0022",
        "Last-Modified": "Wed, 17 Feb 2021 22:25:11 GMT",
>>>>>>> 1814567d
        "Server": [
          "Windows-Azure-Blob/1.0",
          "Microsoft-HTTPAPI/2.0"
        ],
        "x-ms-access-tier": "Hot",
        "x-ms-access-tier-inferred": "true",
        "x-ms-blob-type": "BlockBlob",
        "x-ms-client-request-id": "18bd01d7-e61d-487e-752e-272ef606a1c9",
<<<<<<< HEAD
        "x-ms-creation-time": "Tue, 02 Feb 2021 21:35:28 GMT",
=======
        "x-ms-creation-time": "Wed, 17 Feb 2021 22:25:11 GMT",
>>>>>>> 1814567d
        "x-ms-group": "$superuser",
        "x-ms-lease-state": "available",
        "x-ms-lease-status": "unlocked",
        "x-ms-owner": "$superuser",
        "x-ms-permissions": "rw-r-----",
<<<<<<< HEAD
        "x-ms-request-id": "7df71c94-901e-008e-50ab-f9a9e9000000",
=======
        "x-ms-request-id": "2628e38a-e01e-0012-507b-05048f000000",
>>>>>>> 1814567d
        "x-ms-server-encrypted": "true",
        "x-ms-version": "2020-06-12"
      },
      "ResponseBody": []
    },
    {
      "RequestUri": "https://seannse.blob.core.windows.net/test-filesystem-54094a97-ecbd-c0ec-5e58-c4c95faf6d05/test-file-0a84f9c1-e4f9-d366-600b-65c6e079135b?comp=lease",
      "RequestMethod": "PUT",
      "RequestHeaders": {
        "Accept": "application/xml",
        "Authorization": "Sanitized",
<<<<<<< HEAD
        "traceparent": "00-afe2a1e66a8791438ae826aab53fb2d8-a5f5b3cfd63d9748-00",
        "User-Agent": [
          "azsdk-net-Storage.Files.DataLake/12.7.0-alpha.20210202.1",
          "(.NET 5.0.2; Microsoft Windows 10.0.19042)"
        ],
        "x-ms-client-request-id": "6083e8f5-7a15-669f-200b-ba9938ae3a01",
        "x-ms-date": "Tue, 02 Feb 2021 21:35:27 GMT",
=======
        "traceparent": "00-d1e373c0ccb4264d89d535422a809625-11ade9fadbdce446-00",
        "User-Agent": [
          "azsdk-net-Storage.Files.DataLake/12.7.0-alpha.20210217.1",
          "(.NET 5.0.3; Microsoft Windows 10.0.19042)"
        ],
        "x-ms-client-request-id": "6083e8f5-7a15-669f-200b-ba9938ae3a01",
        "x-ms-date": "Wed, 17 Feb 2021 22:25:11 GMT",
>>>>>>> 1814567d
        "x-ms-lease-action": "acquire",
        "x-ms-lease-duration": "15",
        "x-ms-proposed-lease-id": "d68527d6-2948-823c-8b4f-975a62d293bd",
        "x-ms-return-client-request-id": "true",
        "x-ms-version": "2020-06-12"
      },
      "RequestBody": null,
      "StatusCode": 201,
      "ResponseHeaders": {
        "Content-Length": "0",
<<<<<<< HEAD
        "Date": "Tue, 02 Feb 2021 21:35:28 GMT",
        "ETag": "\u00220x8D8C7C275977F26\u0022",
        "Last-Modified": "Tue, 02 Feb 2021 21:35:28 GMT",
=======
        "Date": "Wed, 17 Feb 2021 22:25:11 GMT",
        "ETag": "\u00220x8D8D392E3D4DAF5\u0022",
        "Last-Modified": "Wed, 17 Feb 2021 22:25:11 GMT",
>>>>>>> 1814567d
        "Server": [
          "Windows-Azure-Blob/1.0",
          "Microsoft-HTTPAPI/2.0"
        ],
        "x-ms-client-request-id": "6083e8f5-7a15-669f-200b-ba9938ae3a01",
        "x-ms-lease-id": "d68527d6-2948-823c-8b4f-975a62d293bd",
<<<<<<< HEAD
        "x-ms-request-id": "7df71d05-901e-008e-37ab-f9a9e9000000",
=======
        "x-ms-request-id": "2628e3ae-e01e-0012-707b-05048f000000",
>>>>>>> 1814567d
        "x-ms-version": "2020-06-12"
      },
      "ResponseBody": []
    },
    {
      "RequestUri": "https://seannse.blob.core.windows.net/test-filesystem-54094a97-ecbd-c0ec-5e58-c4c95faf6d05/test-file-0a84f9c1-e4f9-d366-600b-65c6e079135b?comp=lease",
      "RequestMethod": "PUT",
      "RequestHeaders": {
        "Accept": "application/xml",
        "Authorization": "Sanitized",
<<<<<<< HEAD
        "If-Match": "\u00220x8D8C7C275977F26\u0022",
        "traceparent": "00-676249c0d6512c4da374d4aa6664eba2-63169e1485d12949-00",
        "User-Agent": [
          "azsdk-net-Storage.Files.DataLake/12.7.0-alpha.20210202.1",
          "(.NET 5.0.2; Microsoft Windows 10.0.19042)"
        ],
        "x-ms-client-request-id": "0d397c1c-4183-aeb4-71d8-1d63dd1f3e9a",
        "x-ms-date": "Tue, 02 Feb 2021 21:35:27 GMT",
=======
        "If-Match": "0x8D8D392E3D4DAF5",
        "traceparent": "00-77abf9d3879f724a81594f8a4a4e6533-3e690db659890642-00",
        "User-Agent": [
          "azsdk-net-Storage.Files.DataLake/12.7.0-alpha.20210217.1",
          "(.NET 5.0.3; Microsoft Windows 10.0.19042)"
        ],
        "x-ms-client-request-id": "0d397c1c-4183-aeb4-71d8-1d63dd1f3e9a",
        "x-ms-date": "Wed, 17 Feb 2021 22:25:11 GMT",
>>>>>>> 1814567d
        "x-ms-lease-action": "break",
        "x-ms-return-client-request-id": "true",
        "x-ms-version": "2020-06-12"
      },
      "RequestBody": null,
      "StatusCode": 202,
      "ResponseHeaders": {
        "Content-Length": "0",
<<<<<<< HEAD
        "Date": "Tue, 02 Feb 2021 21:35:28 GMT",
        "ETag": "\u00220x8D8C7C275977F26\u0022",
        "Last-Modified": "Tue, 02 Feb 2021 21:35:28 GMT",
=======
        "Date": "Wed, 17 Feb 2021 22:25:11 GMT",
        "ETag": "\u00220x8D8D392E3D4DAF5\u0022",
        "Last-Modified": "Wed, 17 Feb 2021 22:25:11 GMT",
>>>>>>> 1814567d
        "Server": [
          "Windows-Azure-Blob/1.0",
          "Microsoft-HTTPAPI/2.0"
        ],
        "x-ms-client-request-id": "0d397c1c-4183-aeb4-71d8-1d63dd1f3e9a",
        "x-ms-lease-time": "0",
<<<<<<< HEAD
        "x-ms-request-id": "7df71d6c-901e-008e-19ab-f9a9e9000000",
=======
        "x-ms-request-id": "2628e3bd-e01e-0012-7e7b-05048f000000",
>>>>>>> 1814567d
        "x-ms-version": "2020-06-12"
      },
      "ResponseBody": []
    },
    {
      "RequestUri": "https://seannse.blob.core.windows.net/test-filesystem-54094a97-ecbd-c0ec-5e58-c4c95faf6d05?restype=container",
      "RequestMethod": "DELETE",
      "RequestHeaders": {
        "Accept": "application/xml",
        "Authorization": "Sanitized",
<<<<<<< HEAD
        "traceparent": "00-57cf6d03fc5f1147b60086caa2f9b385-c89e771a946a514a-00",
        "User-Agent": [
          "azsdk-net-Storage.Files.DataLake/12.7.0-alpha.20210202.1",
          "(.NET 5.0.2; Microsoft Windows 10.0.19042)"
        ],
        "x-ms-client-request-id": "bb7d1e2c-2c75-f87e-418a-eec9fedb6129",
        "x-ms-date": "Tue, 02 Feb 2021 21:35:28 GMT",
=======
        "traceparent": "00-180ba2ea5ddf9e469f1193ee6e8e8121-e0693f4708736945-00",
        "User-Agent": [
          "azsdk-net-Storage.Files.DataLake/12.7.0-alpha.20210217.1",
          "(.NET 5.0.3; Microsoft Windows 10.0.19042)"
        ],
        "x-ms-client-request-id": "bb7d1e2c-2c75-f87e-418a-eec9fedb6129",
        "x-ms-date": "Wed, 17 Feb 2021 22:25:11 GMT",
>>>>>>> 1814567d
        "x-ms-return-client-request-id": "true",
        "x-ms-version": "2020-06-12"
      },
      "RequestBody": null,
      "StatusCode": 202,
      "ResponseHeaders": {
        "Content-Length": "0",
<<<<<<< HEAD
        "Date": "Tue, 02 Feb 2021 21:35:28 GMT",
=======
        "Date": "Wed, 17 Feb 2021 22:25:11 GMT",
>>>>>>> 1814567d
        "Server": [
          "Windows-Azure-Blob/1.0",
          "Microsoft-HTTPAPI/2.0"
        ],
        "x-ms-client-request-id": "bb7d1e2c-2c75-f87e-418a-eec9fedb6129",
<<<<<<< HEAD
        "x-ms-request-id": "7df71dd5-901e-008e-7dab-f9a9e9000000",
=======
        "x-ms-request-id": "2628e3cc-e01e-0012-087b-05048f000000",
>>>>>>> 1814567d
        "x-ms-version": "2020-06-12"
      },
      "ResponseBody": []
    },
    {
      "RequestUri": "https://seannse.blob.core.windows.net/test-filesystem-4aaf3407-6bde-6afa-735e-653f29e5029a?restype=container",
      "RequestMethod": "PUT",
      "RequestHeaders": {
        "Accept": "application/xml",
        "Authorization": "Sanitized",
<<<<<<< HEAD
        "traceparent": "00-15ddee0c5dc30b47879c8d1350c499a0-60418536a241dd42-00",
        "User-Agent": [
          "azsdk-net-Storage.Files.DataLake/12.7.0-alpha.20210202.1",
          "(.NET 5.0.2; Microsoft Windows 10.0.19042)"
        ],
        "x-ms-blob-public-access": "container",
        "x-ms-client-request-id": "77c7eee2-0327-c030-2412-4716c73fcf5c",
        "x-ms-date": "Tue, 02 Feb 2021 21:35:28 GMT",
=======
        "traceparent": "00-2a53c95fb3a39f489cbe0e386fc0acb6-fda912089e052d40-00",
        "User-Agent": [
          "azsdk-net-Storage.Files.DataLake/12.7.0-alpha.20210217.1",
          "(.NET 5.0.3; Microsoft Windows 10.0.19042)"
        ],
        "x-ms-blob-public-access": "container",
        "x-ms-client-request-id": "77c7eee2-0327-c030-2412-4716c73fcf5c",
        "x-ms-date": "Wed, 17 Feb 2021 22:25:11 GMT",
>>>>>>> 1814567d
        "x-ms-return-client-request-id": "true",
        "x-ms-version": "2020-06-12"
      },
      "RequestBody": null,
      "StatusCode": 201,
      "ResponseHeaders": {
        "Content-Length": "0",
<<<<<<< HEAD
        "Date": "Tue, 02 Feb 2021 21:35:28 GMT",
        "ETag": "\u00220x8D8C7C2760CCDA0\u0022",
        "Last-Modified": "Tue, 02 Feb 2021 21:35:29 GMT",
=======
        "Date": "Wed, 17 Feb 2021 22:25:11 GMT",
        "ETag": "\u00220x8D8D392E43B7AC0\u0022",
        "Last-Modified": "Wed, 17 Feb 2021 22:25:12 GMT",
>>>>>>> 1814567d
        "Server": [
          "Windows-Azure-Blob/1.0",
          "Microsoft-HTTPAPI/2.0"
        ],
        "x-ms-client-request-id": "77c7eee2-0327-c030-2412-4716c73fcf5c",
<<<<<<< HEAD
        "x-ms-request-id": "6d9c6f19-901e-0055-6bab-f96fd4000000",
=======
        "x-ms-request-id": "10b16253-c01e-0048-097b-056268000000",
>>>>>>> 1814567d
        "x-ms-version": "2020-06-12"
      },
      "ResponseBody": []
    },
    {
      "RequestUri": "https://seannse.dfs.core.windows.net/test-filesystem-4aaf3407-6bde-6afa-735e-653f29e5029a/test-file-f0405387-a3a4-8487-0ec2-fba439e3a634?resource=file",
      "RequestMethod": "PUT",
      "RequestHeaders": {
        "Accept": "application/json",
        "Authorization": "Sanitized",
<<<<<<< HEAD
        "traceparent": "00-c0ed1ef6da9b9a4cabcb5d0f33ef7fa3-07230f169eea4e40-00",
        "User-Agent": [
          "azsdk-net-Storage.Files.DataLake/12.7.0-alpha.20210202.1",
          "(.NET 5.0.2; Microsoft Windows 10.0.19042)"
        ],
        "x-ms-client-request-id": "708ed66a-eafe-3f29-6642-6964078c8740",
        "x-ms-date": "Tue, 02 Feb 2021 21:35:28 GMT",
=======
        "traceparent": "00-917e044f5c948c49afcac2ccb217406d-3a54a6f6d815f845-00",
        "User-Agent": [
          "azsdk-net-Storage.Files.DataLake/12.7.0-alpha.20210217.1",
          "(.NET 5.0.3; Microsoft Windows 10.0.19042)"
        ],
        "x-ms-client-request-id": "708ed66a-eafe-3f29-6642-6964078c8740",
        "x-ms-date": "Wed, 17 Feb 2021 22:25:12 GMT",
>>>>>>> 1814567d
        "x-ms-return-client-request-id": "true",
        "x-ms-version": "2020-06-12"
      },
      "RequestBody": null,
      "StatusCode": 201,
      "ResponseHeaders": {
        "Content-Length": "0",
<<<<<<< HEAD
        "Date": "Tue, 02 Feb 2021 21:35:29 GMT",
        "ETag": "\u00220x8D8C7C276478990\u0022",
        "Last-Modified": "Tue, 02 Feb 2021 21:35:29 GMT",
=======
        "Date": "Wed, 17 Feb 2021 22:25:11 GMT",
        "ETag": "\u00220x8D8D392E4762081\u0022",
        "Last-Modified": "Wed, 17 Feb 2021 22:25:12 GMT",
>>>>>>> 1814567d
        "Server": [
          "Windows-Azure-HDFS/1.0",
          "Microsoft-HTTPAPI/2.0"
        ],
        "x-ms-client-request-id": "708ed66a-eafe-3f29-6642-6964078c8740",
<<<<<<< HEAD
        "x-ms-request-id": "0dab239a-a01f-0013-78ab-f95b53000000",
=======
        "x-ms-request-id": "4cca26f6-a01f-0061-7e7b-055c1c000000",
>>>>>>> 1814567d
        "x-ms-version": "2020-06-12"
      },
      "ResponseBody": []
    },
    {
      "RequestUri": "https://seannse.blob.core.windows.net/test-filesystem-4aaf3407-6bde-6afa-735e-653f29e5029a/test-file-f0405387-a3a4-8487-0ec2-fba439e3a634?comp=lease",
      "RequestMethod": "PUT",
      "RequestHeaders": {
        "Accept": "application/xml",
        "Authorization": "Sanitized",
<<<<<<< HEAD
        "traceparent": "00-f2882ba9c98d4b469d72d88a35d61ad9-254e8b45f7c2a444-00",
        "User-Agent": [
          "azsdk-net-Storage.Files.DataLake/12.7.0-alpha.20210202.1",
          "(.NET 5.0.2; Microsoft Windows 10.0.19042)"
        ],
        "x-ms-client-request-id": "292259f0-f57b-d62d-9891-9044d6fc366d",
        "x-ms-date": "Tue, 02 Feb 2021 21:35:28 GMT",
=======
        "traceparent": "00-c31472350203f64bb9a8aae5976ae704-8593c6f0e9ce6a41-00",
        "User-Agent": [
          "azsdk-net-Storage.Files.DataLake/12.7.0-alpha.20210217.1",
          "(.NET 5.0.3; Microsoft Windows 10.0.19042)"
        ],
        "x-ms-client-request-id": "292259f0-f57b-d62d-9891-9044d6fc366d",
        "x-ms-date": "Wed, 17 Feb 2021 22:25:12 GMT",
>>>>>>> 1814567d
        "x-ms-lease-action": "acquire",
        "x-ms-lease-duration": "15",
        "x-ms-proposed-lease-id": "2f93126c-94e2-fd3d-dfba-132c09f84700",
        "x-ms-return-client-request-id": "true",
        "x-ms-version": "2020-06-12"
      },
      "RequestBody": null,
      "StatusCode": 201,
      "ResponseHeaders": {
        "Content-Length": "0",
<<<<<<< HEAD
        "Date": "Tue, 02 Feb 2021 21:35:28 GMT",
        "ETag": "\u00220x8D8C7C276478990\u0022",
        "Last-Modified": "Tue, 02 Feb 2021 21:35:29 GMT",
=======
        "Date": "Wed, 17 Feb 2021 22:25:12 GMT",
        "ETag": "\u00220x8D8D392E4762081\u0022",
        "Last-Modified": "Wed, 17 Feb 2021 22:25:12 GMT",
>>>>>>> 1814567d
        "Server": [
          "Windows-Azure-Blob/1.0",
          "Microsoft-HTTPAPI/2.0"
        ],
        "x-ms-client-request-id": "292259f0-f57b-d62d-9891-9044d6fc366d",
        "x-ms-lease-id": "2f93126c-94e2-fd3d-dfba-132c09f84700",
<<<<<<< HEAD
        "x-ms-request-id": "6d9c700f-901e-0055-51ab-f96fd4000000",
=======
        "x-ms-request-id": "10b16402-c01e-0048-047b-056268000000",
>>>>>>> 1814567d
        "x-ms-version": "2020-06-12"
      },
      "ResponseBody": []
    },
    {
      "RequestUri": "https://seannse.blob.core.windows.net/test-filesystem-4aaf3407-6bde-6afa-735e-653f29e5029a/test-file-f0405387-a3a4-8487-0ec2-fba439e3a634?comp=lease",
      "RequestMethod": "PUT",
      "RequestHeaders": {
        "Accept": "application/xml",
        "Authorization": "Sanitized",
        "If-None-Match": "\u0022garbage\u0022",
<<<<<<< HEAD
        "traceparent": "00-6ac0e7ffa66dee4c9cfa1766729cfff9-233ae96d5136ef4d-00",
        "User-Agent": [
          "azsdk-net-Storage.Files.DataLake/12.7.0-alpha.20210202.1",
          "(.NET 5.0.2; Microsoft Windows 10.0.19042)"
        ],
        "x-ms-client-request-id": "b03cc33c-1ed6-a785-be63-cac3a5f1c272",
        "x-ms-date": "Tue, 02 Feb 2021 21:35:29 GMT",
=======
        "traceparent": "00-cdd8954472ea7940a8cde76d4252bce4-41e43155bae20a4f-00",
        "User-Agent": [
          "azsdk-net-Storage.Files.DataLake/12.7.0-alpha.20210217.1",
          "(.NET 5.0.3; Microsoft Windows 10.0.19042)"
        ],
        "x-ms-client-request-id": "b03cc33c-1ed6-a785-be63-cac3a5f1c272",
        "x-ms-date": "Wed, 17 Feb 2021 22:25:12 GMT",
>>>>>>> 1814567d
        "x-ms-lease-action": "break",
        "x-ms-return-client-request-id": "true",
        "x-ms-version": "2020-06-12"
      },
      "RequestBody": null,
      "StatusCode": 202,
      "ResponseHeaders": {
        "Content-Length": "0",
<<<<<<< HEAD
        "Date": "Tue, 02 Feb 2021 21:35:28 GMT",
        "ETag": "\u00220x8D8C7C276478990\u0022",
        "Last-Modified": "Tue, 02 Feb 2021 21:35:29 GMT",
=======
        "Date": "Wed, 17 Feb 2021 22:25:12 GMT",
        "ETag": "\u00220x8D8D392E4762081\u0022",
        "Last-Modified": "Wed, 17 Feb 2021 22:25:12 GMT",
>>>>>>> 1814567d
        "Server": [
          "Windows-Azure-Blob/1.0",
          "Microsoft-HTTPAPI/2.0"
        ],
        "x-ms-client-request-id": "b03cc33c-1ed6-a785-be63-cac3a5f1c272",
        "x-ms-lease-time": "0",
<<<<<<< HEAD
        "x-ms-request-id": "6d9c7054-901e-0055-10ab-f96fd4000000",
=======
        "x-ms-request-id": "10b16441-c01e-0048-417b-056268000000",
>>>>>>> 1814567d
        "x-ms-version": "2020-06-12"
      },
      "ResponseBody": []
    },
    {
      "RequestUri": "https://seannse.blob.core.windows.net/test-filesystem-4aaf3407-6bde-6afa-735e-653f29e5029a?restype=container",
      "RequestMethod": "DELETE",
      "RequestHeaders": {
        "Accept": "application/xml",
        "Authorization": "Sanitized",
<<<<<<< HEAD
        "traceparent": "00-1709c70949de7d408d68c9d75f8d89e9-f11e06e4e2017741-00",
        "User-Agent": [
          "azsdk-net-Storage.Files.DataLake/12.7.0-alpha.20210202.1",
          "(.NET 5.0.2; Microsoft Windows 10.0.19042)"
        ],
        "x-ms-client-request-id": "1307bfb5-86bf-dc97-e320-5ef0592890eb",
        "x-ms-date": "Tue, 02 Feb 2021 21:35:29 GMT",
=======
        "traceparent": "00-17a5aed2e6663f4585e2cc6dc33ca4c8-5221bde2fd692d4c-00",
        "User-Agent": [
          "azsdk-net-Storage.Files.DataLake/12.7.0-alpha.20210217.1",
          "(.NET 5.0.3; Microsoft Windows 10.0.19042)"
        ],
        "x-ms-client-request-id": "1307bfb5-86bf-dc97-e320-5ef0592890eb",
        "x-ms-date": "Wed, 17 Feb 2021 22:25:12 GMT",
>>>>>>> 1814567d
        "x-ms-return-client-request-id": "true",
        "x-ms-version": "2020-06-12"
      },
      "RequestBody": null,
      "StatusCode": 202,
      "ResponseHeaders": {
        "Content-Length": "0",
<<<<<<< HEAD
        "Date": "Tue, 02 Feb 2021 21:35:29 GMT",
=======
        "Date": "Wed, 17 Feb 2021 22:25:12 GMT",
>>>>>>> 1814567d
        "Server": [
          "Windows-Azure-Blob/1.0",
          "Microsoft-HTTPAPI/2.0"
        ],
        "x-ms-client-request-id": "1307bfb5-86bf-dc97-e320-5ef0592890eb",
<<<<<<< HEAD
        "x-ms-request-id": "6d9c7093-901e-0055-4eab-f96fd4000000",
=======
        "x-ms-request-id": "10b16490-c01e-0048-067b-056268000000",
>>>>>>> 1814567d
        "x-ms-version": "2020-06-12"
      },
      "ResponseBody": []
    }
  ],
  "Variables": {
<<<<<<< HEAD
    "DateTimeOffsetNow": "2021-02-02T15:35:24.0776771-06:00",
=======
    "DateTimeOffsetNow": "2021-02-17T16:25:08.0975044-06:00",
>>>>>>> 1814567d
    "RandomSeed": "1654029826",
    "Storage_TestConfigHierarchicalNamespace": "NamespaceTenant\nseannse\nU2FuaXRpemVk\nhttps://seannse.blob.core.windows.net\nhttps://seannse.file.core.windows.net\nhttps://seannse.queue.core.windows.net\nhttps://seannse.table.core.windows.net\n\n\n\n\nhttps://seannse-secondary.blob.core.windows.net\nhttps://seannse-secondary.file.core.windows.net\nhttps://seannse-secondary.queue.core.windows.net\nhttps://seannse-secondary.table.core.windows.net\n68390a19-a643-458b-b726-408abf67b4fc\nSanitized\n72f988bf-86f1-41af-91ab-2d7cd011db47\nhttps://login.microsoftonline.com/\nCloud\nBlobEndpoint=https://seannse.blob.core.windows.net/;QueueEndpoint=https://seannse.queue.core.windows.net/;FileEndpoint=https://seannse.file.core.windows.net/;BlobSecondaryEndpoint=https://seannse-secondary.blob.core.windows.net/;QueueSecondaryEndpoint=https://seannse-secondary.queue.core.windows.net/;FileSecondaryEndpoint=https://seannse-secondary.file.core.windows.net/;AccountName=seannse;AccountKey=Sanitized\n"
  }
}<|MERGE_RESOLUTION|>--- conflicted
+++ resolved
@@ -1,193 +1,122 @@
 {
   "Entries": [
     {
-      "RequestUri": "https://seannse.blob.core.windows.net/test-filesystem-e2f31b9c-a2e2-7368-c4ed-52e7388311fd?restype=container",
-      "RequestMethod": "PUT",
-      "RequestHeaders": {
-        "Accept": "application/xml",
-        "Authorization": "Sanitized",
-<<<<<<< HEAD
-        "traceparent": "00-99641fbd1d9e284c85f85fd166d84931-9d24b3e0f127d747-00",
-        "User-Agent": [
-          "azsdk-net-Storage.Files.DataLake/12.7.0-alpha.20210202.1",
-          "(.NET 5.0.2; Microsoft Windows 10.0.19042)"
+      "RequestUri": "https://seannse.blob.core.windows.net/test-filesystem-3d192408-25a2-ac89-6f8c-9bf729a97c60?restype=container",
+      "RequestMethod": "PUT",
+      "RequestHeaders": {
+        "Accept": "application/xml",
+        "Authorization": "Sanitized",
+        "traceparent": "00-aad200fdfadf9141946238dc204cd86a-62682dbc1e3bf44a-00",
+        "User-Agent": [
+          "azsdk-net-Storage.Files.DataLake/12.7.0-alpha.20210219.1",
+          "(.NET 5.0.3; Microsoft Windows 10.0.19041)"
         ],
         "x-ms-blob-public-access": "container",
-        "x-ms-client-request-id": "fd4b3898-fd9d-5185-bb18-38f31fa133aa",
-        "x-ms-date": "Tue, 02 Feb 2021 21:35:24 GMT",
-=======
-        "traceparent": "00-72e0a47915ae5045b6167b4d760e1560-889b4628f19ea045-00",
-        "User-Agent": [
-          "azsdk-net-Storage.Files.DataLake/12.7.0-alpha.20210217.1",
-          "(.NET 5.0.3; Microsoft Windows 10.0.19042)"
-        ],
-        "x-ms-blob-public-access": "container",
-        "x-ms-client-request-id": "fd4b3898-fd9d-5185-bb18-38f31fa133aa",
-        "x-ms-date": "Wed, 17 Feb 2021 22:25:08 GMT",
->>>>>>> 1814567d
-        "x-ms-return-client-request-id": "true",
-        "x-ms-version": "2020-06-12"
-      },
-      "RequestBody": null,
-      "StatusCode": 201,
-      "ResponseHeaders": {
-        "Content-Length": "0",
-<<<<<<< HEAD
-        "Date": "Tue, 02 Feb 2021 21:35:24 GMT",
-        "ETag": "\u00220x8D8C7C273965819\u0022",
-        "Last-Modified": "Tue, 02 Feb 2021 21:35:24 GMT",
-=======
-        "Date": "Wed, 17 Feb 2021 22:25:07 GMT",
-        "ETag": "\u00220x8D8D392E1F6B443\u0022",
-        "Last-Modified": "Wed, 17 Feb 2021 22:25:08 GMT",
->>>>>>> 1814567d
-        "Server": [
-          "Windows-Azure-Blob/1.0",
-          "Microsoft-HTTPAPI/2.0"
-        ],
-        "x-ms-client-request-id": "fd4b3898-fd9d-5185-bb18-38f31fa133aa",
-<<<<<<< HEAD
-        "x-ms-request-id": "ac6bbce4-201e-001d-38ab-f972e3000000",
-=======
-        "x-ms-request-id": "cdfe1e0e-601e-00b5-517b-05ec4d000000",
->>>>>>> 1814567d
-        "x-ms-version": "2020-06-12"
-      },
-      "ResponseBody": []
-    },
-    {
-      "RequestUri": "https://seannse.dfs.core.windows.net/test-filesystem-e2f31b9c-a2e2-7368-c4ed-52e7388311fd/test-file-808e2080-d0f3-3864-851d-ba0ff258f291?resource=file",
+        "x-ms-client-request-id": "6f7bf76d-5b28-7caa-df87-3a48fcb0baf6",
+        "x-ms-date": "Fri, 19 Feb 2021 19:08:52 GMT",
+        "x-ms-return-client-request-id": "true",
+        "x-ms-version": "2020-06-12"
+      },
+      "RequestBody": null,
+      "StatusCode": 201,
+      "ResponseHeaders": {
+        "Content-Length": "0",
+        "Date": "Fri, 19 Feb 2021 19:08:51 GMT",
+        "ETag": "\u00220x8D8D509CB813208\u0022",
+        "Last-Modified": "Fri, 19 Feb 2021 19:08:51 GMT",
+        "Server": [
+          "Windows-Azure-Blob/1.0",
+          "Microsoft-HTTPAPI/2.0"
+        ],
+        "x-ms-client-request-id": "6f7bf76d-5b28-7caa-df87-3a48fcb0baf6",
+        "x-ms-request-id": "2e629365-201e-00a4-61f2-0676f9000000",
+        "x-ms-version": "2020-06-12"
+      },
+      "ResponseBody": []
+    },
+    {
+      "RequestUri": "https://seannse.dfs.core.windows.net/test-filesystem-3d192408-25a2-ac89-6f8c-9bf729a97c60/test-file-2d321a52-0daf-ab58-3fdd-0628b1d0ae45?resource=file",
       "RequestMethod": "PUT",
       "RequestHeaders": {
         "Accept": "application/json",
         "Authorization": "Sanitized",
-<<<<<<< HEAD
-        "traceparent": "00-b8c63108b5d72b4bba8f829d66e96308-57eaf7784a80ce44-00",
-        "User-Agent": [
-          "azsdk-net-Storage.Files.DataLake/12.7.0-alpha.20210202.1",
-          "(.NET 5.0.2; Microsoft Windows 10.0.19042)"
-        ],
-        "x-ms-client-request-id": "6190059f-3ca4-c8f4-d313-778042765e63",
-        "x-ms-date": "Tue, 02 Feb 2021 21:35:24 GMT",
-=======
-        "traceparent": "00-e6731f67905a6f49a9c5eadf24d1512d-7a520df1cde22d47-00",
-        "User-Agent": [
-          "azsdk-net-Storage.Files.DataLake/12.7.0-alpha.20210217.1",
-          "(.NET 5.0.3; Microsoft Windows 10.0.19042)"
-        ],
-        "x-ms-client-request-id": "6190059f-3ca4-c8f4-d313-778042765e63",
-        "x-ms-date": "Wed, 17 Feb 2021 22:25:08 GMT",
->>>>>>> 1814567d
-        "x-ms-return-client-request-id": "true",
-        "x-ms-version": "2020-06-12"
-      },
-      "RequestBody": null,
-      "StatusCode": 201,
-      "ResponseHeaders": {
-        "Content-Length": "0",
-<<<<<<< HEAD
-        "Date": "Tue, 02 Feb 2021 21:35:25 GMT",
-        "ETag": "\u00220x8D8C7C273CF6DF4\u0022",
-        "Last-Modified": "Tue, 02 Feb 2021 21:35:25 GMT",
-=======
-        "Date": "Wed, 17 Feb 2021 22:25:08 GMT",
-        "ETag": "\u00220x8D8D392E22CA23E\u0022",
-        "Last-Modified": "Wed, 17 Feb 2021 22:25:08 GMT",
->>>>>>> 1814567d
+        "traceparent": "00-210d13c46e393b41a28647161f482e7b-e7d8ff7c64d0824c-00",
+        "User-Agent": [
+          "azsdk-net-Storage.Files.DataLake/12.7.0-alpha.20210219.1",
+          "(.NET 5.0.3; Microsoft Windows 10.0.19041)"
+        ],
+        "x-ms-client-request-id": "e3657dbf-3af7-605f-9fd0-2f4b5582cb0f",
+        "x-ms-date": "Fri, 19 Feb 2021 19:08:52 GMT",
+        "x-ms-return-client-request-id": "true",
+        "x-ms-version": "2020-06-12"
+      },
+      "RequestBody": null,
+      "StatusCode": 201,
+      "ResponseHeaders": {
+        "Content-Length": "0",
+        "Date": "Fri, 19 Feb 2021 19:08:51 GMT",
+        "ETag": "\u00220x8D8D509CB9013F3\u0022",
+        "Last-Modified": "Fri, 19 Feb 2021 19:08:51 GMT",
         "Server": [
           "Windows-Azure-HDFS/1.0",
           "Microsoft-HTTPAPI/2.0"
         ],
-        "x-ms-client-request-id": "6190059f-3ca4-c8f4-d313-778042765e63",
-<<<<<<< HEAD
-        "x-ms-request-id": "85a40a88-101f-0074-79ab-f94baf000000",
-=======
-        "x-ms-request-id": "5e728096-e01f-004f-407b-050e0b000000",
->>>>>>> 1814567d
-        "x-ms-version": "2020-06-12"
-      },
-      "ResponseBody": []
-    },
-    {
-      "RequestUri": "https://seannse.blob.core.windows.net/test-filesystem-e2f31b9c-a2e2-7368-c4ed-52e7388311fd/test-file-808e2080-d0f3-3864-851d-ba0ff258f291?comp=lease",
-      "RequestMethod": "PUT",
-      "RequestHeaders": {
-        "Accept": "application/xml",
-        "Authorization": "Sanitized",
-<<<<<<< HEAD
-        "traceparent": "00-1abff46aac89834996c817579cdd98b3-a3a50904df24a342-00",
-        "User-Agent": [
-          "azsdk-net-Storage.Files.DataLake/12.7.0-alpha.20210202.1",
-          "(.NET 5.0.2; Microsoft Windows 10.0.19042)"
-        ],
-        "x-ms-client-request-id": "846a9876-02de-6c34-9323-a0c276d7f3fe",
-        "x-ms-date": "Tue, 02 Feb 2021 21:35:24 GMT",
-=======
-        "traceparent": "00-86001d86e9ab7a4cbdf9ce667c933694-fcd54b0350a0254a-00",
-        "User-Agent": [
-          "azsdk-net-Storage.Files.DataLake/12.7.0-alpha.20210217.1",
-          "(.NET 5.0.3; Microsoft Windows 10.0.19042)"
-        ],
-        "x-ms-client-request-id": "846a9876-02de-6c34-9323-a0c276d7f3fe",
-        "x-ms-date": "Wed, 17 Feb 2021 22:25:08 GMT",
->>>>>>> 1814567d
+        "x-ms-client-request-id": "e3657dbf-3af7-605f-9fd0-2f4b5582cb0f",
+        "x-ms-request-id": "6f4af26a-e01f-004f-20f2-060e0b000000",
+        "x-ms-version": "2020-06-12"
+      },
+      "ResponseBody": []
+    },
+    {
+      "RequestUri": "https://seannse.blob.core.windows.net/test-filesystem-3d192408-25a2-ac89-6f8c-9bf729a97c60/test-file-2d321a52-0daf-ab58-3fdd-0628b1d0ae45?comp=lease",
+      "RequestMethod": "PUT",
+      "RequestHeaders": {
+        "Accept": "application/xml",
+        "Authorization": "Sanitized",
+        "traceparent": "00-de1382c2fab5e6438d906cd80f70f7d8-78586a6e59015e4a-00",
+        "User-Agent": [
+          "azsdk-net-Storage.Files.DataLake/12.7.0-alpha.20210219.1",
+          "(.NET 5.0.3; Microsoft Windows 10.0.19041)"
+        ],
+        "x-ms-client-request-id": "2d8e3199-cf78-365e-b41f-00fb3d1594ad",
+        "x-ms-date": "Fri, 19 Feb 2021 19:08:52 GMT",
         "x-ms-lease-action": "acquire",
         "x-ms-lease-duration": "15",
-        "x-ms-proposed-lease-id": "b4c3a625-3352-6c72-c0e2-c51dd4d40ce3",
-        "x-ms-return-client-request-id": "true",
-        "x-ms-version": "2020-06-12"
-      },
-      "RequestBody": null,
-      "StatusCode": 201,
-      "ResponseHeaders": {
-        "Content-Length": "0",
-<<<<<<< HEAD
-        "Date": "Tue, 02 Feb 2021 21:35:24 GMT",
-        "ETag": "\u00220x8D8C7C273CF6DF4\u0022",
-        "Last-Modified": "Tue, 02 Feb 2021 21:35:25 GMT",
-=======
-        "Date": "Wed, 17 Feb 2021 22:25:08 GMT",
-        "ETag": "\u00220x8D8D392E22CA23E\u0022",
-        "Last-Modified": "Wed, 17 Feb 2021 22:25:08 GMT",
->>>>>>> 1814567d
-        "Server": [
-          "Windows-Azure-Blob/1.0",
-          "Microsoft-HTTPAPI/2.0"
-        ],
-        "x-ms-client-request-id": "846a9876-02de-6c34-9323-a0c276d7f3fe",
-        "x-ms-lease-id": "b4c3a625-3352-6c72-c0e2-c51dd4d40ce3",
-<<<<<<< HEAD
-        "x-ms-request-id": "ac6bbe92-201e-001d-49ab-f972e3000000",
-=======
-        "x-ms-request-id": "cdfe2012-601e-00b5-2f7b-05ec4d000000",
->>>>>>> 1814567d
-        "x-ms-version": "2020-06-12"
-      },
-      "ResponseBody": []
-    },
-    {
-      "RequestUri": "https://seannse.blob.core.windows.net/test-filesystem-e2f31b9c-a2e2-7368-c4ed-52e7388311fd/test-file-808e2080-d0f3-3864-851d-ba0ff258f291?comp=lease",
-      "RequestMethod": "PUT",
-      "RequestHeaders": {
-        "Accept": "application/xml",
-        "Authorization": "Sanitized",
-<<<<<<< HEAD
-        "traceparent": "00-052c922eb37b9b4680dc5bc9a3a895c3-eaf97f3be3165b4a-00",
-        "User-Agent": [
-          "azsdk-net-Storage.Files.DataLake/12.7.0-alpha.20210202.1",
-          "(.NET 5.0.2; Microsoft Windows 10.0.19042)"
-        ],
-        "x-ms-client-request-id": "3ca68178-8869-6305-0003-59a3f02a7d9f",
-        "x-ms-date": "Tue, 02 Feb 2021 21:35:24 GMT",
-=======
-        "traceparent": "00-64486a28a73540469d46144c32de86d2-545cf63a3f516f4f-00",
-        "User-Agent": [
-          "azsdk-net-Storage.Files.DataLake/12.7.0-alpha.20210217.1",
-          "(.NET 5.0.3; Microsoft Windows 10.0.19042)"
-        ],
-        "x-ms-client-request-id": "3ca68178-8869-6305-0003-59a3f02a7d9f",
-        "x-ms-date": "Wed, 17 Feb 2021 22:25:08 GMT",
->>>>>>> 1814567d
+        "x-ms-proposed-lease-id": "7023f5d8-8927-45c9-e2fc-fc4accf289a2",
+        "x-ms-return-client-request-id": "true",
+        "x-ms-version": "2020-06-12"
+      },
+      "RequestBody": null,
+      "StatusCode": 201,
+      "ResponseHeaders": {
+        "Content-Length": "0",
+        "Date": "Fri, 19 Feb 2021 19:08:52 GMT",
+        "ETag": "\u00220x8D8D509CB9013F3\u0022",
+        "Last-Modified": "Fri, 19 Feb 2021 19:08:51 GMT",
+        "Server": [
+          "Windows-Azure-Blob/1.0",
+          "Microsoft-HTTPAPI/2.0"
+        ],
+        "x-ms-client-request-id": "2d8e3199-cf78-365e-b41f-00fb3d1594ad",
+        "x-ms-lease-id": "7023f5d8-8927-45c9-e2fc-fc4accf289a2",
+        "x-ms-request-id": "2e6294e8-201e-00a4-55f2-0676f9000000",
+        "x-ms-version": "2020-06-12"
+      },
+      "ResponseBody": []
+    },
+    {
+      "RequestUri": "https://seannse.blob.core.windows.net/test-filesystem-3d192408-25a2-ac89-6f8c-9bf729a97c60/test-file-2d321a52-0daf-ab58-3fdd-0628b1d0ae45?comp=lease",
+      "RequestMethod": "PUT",
+      "RequestHeaders": {
+        "Accept": "application/xml",
+        "Authorization": "Sanitized",
+        "traceparent": "00-e642da672cf36e4880b61f746a5dd565-7637588ea5478a4c-00",
+        "User-Agent": [
+          "azsdk-net-Storage.Files.DataLake/12.7.0-alpha.20210219.1",
+          "(.NET 5.0.3; Microsoft Windows 10.0.19041)"
+        ],
+        "x-ms-client-request-id": "9bb04d1c-5b63-cd2a-2031-7f4bcb52ac17",
+        "x-ms-date": "Fri, 19 Feb 2021 19:08:52 GMT",
         "x-ms-lease-action": "break",
         "x-ms-return-client-request-id": "true",
         "x-ms-version": "2020-06-12"
@@ -196,53 +125,33 @@
       "StatusCode": 202,
       "ResponseHeaders": {
         "Content-Length": "0",
-<<<<<<< HEAD
-        "Date": "Tue, 02 Feb 2021 21:35:24 GMT",
-        "ETag": "\u00220x8D8C7C273CF6DF4\u0022",
-        "Last-Modified": "Tue, 02 Feb 2021 21:35:25 GMT",
-=======
-        "Date": "Wed, 17 Feb 2021 22:25:08 GMT",
-        "ETag": "\u00220x8D8D392E22CA23E\u0022",
-        "Last-Modified": "Wed, 17 Feb 2021 22:25:08 GMT",
->>>>>>> 1814567d
-        "Server": [
-          "Windows-Azure-Blob/1.0",
-          "Microsoft-HTTPAPI/2.0"
-        ],
-        "x-ms-client-request-id": "3ca68178-8869-6305-0003-59a3f02a7d9f",
+        "Date": "Fri, 19 Feb 2021 19:08:52 GMT",
+        "ETag": "\u00220x8D8D509CB9013F3\u0022",
+        "Last-Modified": "Fri, 19 Feb 2021 19:08:51 GMT",
+        "Server": [
+          "Windows-Azure-Blob/1.0",
+          "Microsoft-HTTPAPI/2.0"
+        ],
+        "x-ms-client-request-id": "9bb04d1c-5b63-cd2a-2031-7f4bcb52ac17",
         "x-ms-lease-time": "0",
-<<<<<<< HEAD
-        "x-ms-request-id": "ac6bbed2-201e-001d-07ab-f972e3000000",
-=======
-        "x-ms-request-id": "cdfe2070-601e-00b5-0a7b-05ec4d000000",
->>>>>>> 1814567d
-        "x-ms-version": "2020-06-12"
-      },
-      "ResponseBody": []
-    },
-    {
-      "RequestUri": "https://seannse.blob.core.windows.net/test-filesystem-e2f31b9c-a2e2-7368-c4ed-52e7388311fd?restype=container",
+        "x-ms-request-id": "2e6295d4-201e-00a4-33f2-0676f9000000",
+        "x-ms-version": "2020-06-12"
+      },
+      "ResponseBody": []
+    },
+    {
+      "RequestUri": "https://seannse.blob.core.windows.net/test-filesystem-3d192408-25a2-ac89-6f8c-9bf729a97c60?restype=container",
       "RequestMethod": "DELETE",
       "RequestHeaders": {
         "Accept": "application/xml",
         "Authorization": "Sanitized",
-<<<<<<< HEAD
-        "traceparent": "00-8f0752687d159f468f46f7b24fa54887-969ad52da089364e-00",
-        "User-Agent": [
-          "azsdk-net-Storage.Files.DataLake/12.7.0-alpha.20210202.1",
-          "(.NET 5.0.2; Microsoft Windows 10.0.19042)"
-        ],
-        "x-ms-client-request-id": "f449bf52-b730-7e95-8eb6-0d0218f8a38f",
-        "x-ms-date": "Tue, 02 Feb 2021 21:35:24 GMT",
-=======
-        "traceparent": "00-815c349bbf0d8346b56973a1efc2eb2e-8c1fc4029cc67347-00",
-        "User-Agent": [
-          "azsdk-net-Storage.Files.DataLake/12.7.0-alpha.20210217.1",
-          "(.NET 5.0.3; Microsoft Windows 10.0.19042)"
-        ],
-        "x-ms-client-request-id": "f449bf52-b730-7e95-8eb6-0d0218f8a38f",
-        "x-ms-date": "Wed, 17 Feb 2021 22:25:08 GMT",
->>>>>>> 1814567d
+        "traceparent": "00-2bfc3ef5be63d243ac7d7048713ea619-4a5cd9417d821847-00",
+        "User-Agent": [
+          "azsdk-net-Storage.Files.DataLake/12.7.0-alpha.20210219.1",
+          "(.NET 5.0.3; Microsoft Windows 10.0.19041)"
+        ],
+        "x-ms-client-request-id": "f0de09b7-f864-eb49-63e0-b4e817584255",
+        "x-ms-date": "Fri, 19 Feb 2021 19:08:52 GMT",
         "x-ms-return-client-request-id": "true",
         "x-ms-version": "2020-06-12"
       },
@@ -250,215 +159,135 @@
       "StatusCode": 202,
       "ResponseHeaders": {
         "Content-Length": "0",
-<<<<<<< HEAD
-        "Date": "Tue, 02 Feb 2021 21:35:24 GMT",
-=======
-        "Date": "Wed, 17 Feb 2021 22:25:08 GMT",
->>>>>>> 1814567d
-        "Server": [
-          "Windows-Azure-Blob/1.0",
-          "Microsoft-HTTPAPI/2.0"
-        ],
-        "x-ms-client-request-id": "f449bf52-b730-7e95-8eb6-0d0218f8a38f",
-<<<<<<< HEAD
-        "x-ms-request-id": "ac6bbf10-201e-001d-43ab-f972e3000000",
-=======
-        "x-ms-request-id": "cdfe20cc-601e-00b5-617b-05ec4d000000",
->>>>>>> 1814567d
-        "x-ms-version": "2020-06-12"
-      },
-      "ResponseBody": []
-    },
-    {
-      "RequestUri": "https://seannse.blob.core.windows.net/test-filesystem-d6389f52-c92f-1e1d-43a1-4093bdf69f98?restype=container",
-      "RequestMethod": "PUT",
-      "RequestHeaders": {
-        "Accept": "application/xml",
-        "Authorization": "Sanitized",
-<<<<<<< HEAD
-        "traceparent": "00-f185b23ebf49b746b88523ae6885e60c-54d6a480cf82b04d-00",
-        "User-Agent": [
-          "azsdk-net-Storage.Files.DataLake/12.7.0-alpha.20210202.1",
-          "(.NET 5.0.2; Microsoft Windows 10.0.19042)"
+        "Date": "Fri, 19 Feb 2021 19:08:52 GMT",
+        "Server": [
+          "Windows-Azure-Blob/1.0",
+          "Microsoft-HTTPAPI/2.0"
+        ],
+        "x-ms-client-request-id": "f0de09b7-f864-eb49-63e0-b4e817584255",
+        "x-ms-request-id": "2e6296b2-201e-00a4-02f2-0676f9000000",
+        "x-ms-version": "2020-06-12"
+      },
+      "ResponseBody": []
+    },
+    {
+      "RequestUri": "https://seannse.blob.core.windows.net/test-filesystem-126b2c8c-1854-12b8-b8ae-0de2d5ea40c1?restype=container",
+      "RequestMethod": "PUT",
+      "RequestHeaders": {
+        "Accept": "application/xml",
+        "Authorization": "Sanitized",
+        "traceparent": "00-1e2363f65e824647a0e777ae859876b3-07f716db5e262d4b-00",
+        "User-Agent": [
+          "azsdk-net-Storage.Files.DataLake/12.7.0-alpha.20210219.1",
+          "(.NET 5.0.3; Microsoft Windows 10.0.19041)"
         ],
         "x-ms-blob-public-access": "container",
-        "x-ms-client-request-id": "24bc3b32-902f-8816-a22b-b18e7601c198",
-        "x-ms-date": "Tue, 02 Feb 2021 21:35:25 GMT",
-=======
-        "traceparent": "00-7ca5da3a92a4f741b9810df6f45364ce-667d41e6174b7544-00",
-        "User-Agent": [
-          "azsdk-net-Storage.Files.DataLake/12.7.0-alpha.20210217.1",
-          "(.NET 5.0.3; Microsoft Windows 10.0.19042)"
-        ],
-        "x-ms-blob-public-access": "container",
-        "x-ms-client-request-id": "24bc3b32-902f-8816-a22b-b18e7601c198",
-        "x-ms-date": "Wed, 17 Feb 2021 22:25:09 GMT",
->>>>>>> 1814567d
-        "x-ms-return-client-request-id": "true",
-        "x-ms-version": "2020-06-12"
-      },
-      "RequestBody": null,
-      "StatusCode": 201,
-      "ResponseHeaders": {
-        "Content-Length": "0",
-<<<<<<< HEAD
-        "Date": "Tue, 02 Feb 2021 21:35:25 GMT",
-        "ETag": "\u00220x8D8C7C2742B57E5\u0022",
-        "Last-Modified": "Tue, 02 Feb 2021 21:35:25 GMT",
-=======
-        "Date": "Wed, 17 Feb 2021 22:25:08 GMT",
-        "ETag": "\u00220x8D8D392E2860836\u0022",
-        "Last-Modified": "Wed, 17 Feb 2021 22:25:09 GMT",
->>>>>>> 1814567d
-        "Server": [
-          "Windows-Azure-Blob/1.0",
-          "Microsoft-HTTPAPI/2.0"
-        ],
-        "x-ms-client-request-id": "24bc3b32-902f-8816-a22b-b18e7601c198",
-<<<<<<< HEAD
-        "x-ms-request-id": "f42a217b-401e-0046-2bab-f94bd8000000",
-=======
-        "x-ms-request-id": "77a1a3a5-b01e-0099-6a7b-0500e2000000",
->>>>>>> 1814567d
-        "x-ms-version": "2020-06-12"
-      },
-      "ResponseBody": []
-    },
-    {
-      "RequestUri": "https://seannse.dfs.core.windows.net/test-filesystem-d6389f52-c92f-1e1d-43a1-4093bdf69f98/test-file-04667516-72a7-caae-305d-3c8f510fd108?resource=file",
+        "x-ms-client-request-id": "60b3303e-2cf4-9ef3-50cc-38b5ea661578",
+        "x-ms-date": "Fri, 19 Feb 2021 19:08:53 GMT",
+        "x-ms-return-client-request-id": "true",
+        "x-ms-version": "2020-06-12"
+      },
+      "RequestBody": null,
+      "StatusCode": 201,
+      "ResponseHeaders": {
+        "Content-Length": "0",
+        "Date": "Fri, 19 Feb 2021 19:08:52 GMT",
+        "ETag": "\u00220x8D8D509CBCC7A44\u0022",
+        "Last-Modified": "Fri, 19 Feb 2021 19:08:52 GMT",
+        "Server": [
+          "Windows-Azure-Blob/1.0",
+          "Microsoft-HTTPAPI/2.0"
+        ],
+        "x-ms-client-request-id": "60b3303e-2cf4-9ef3-50cc-38b5ea661578",
+        "x-ms-request-id": "2e62979a-201e-00a4-5df2-0676f9000000",
+        "x-ms-version": "2020-06-12"
+      },
+      "ResponseBody": []
+    },
+    {
+      "RequestUri": "https://seannse.dfs.core.windows.net/test-filesystem-126b2c8c-1854-12b8-b8ae-0de2d5ea40c1/test-file-e1f6f3a0-80c4-d0e2-79cf-76292b5cbc0b?resource=file",
       "RequestMethod": "PUT",
       "RequestHeaders": {
         "Accept": "application/json",
         "Authorization": "Sanitized",
-<<<<<<< HEAD
-        "traceparent": "00-3d4ce2270091ea4fb4e0f545bae6aa30-bb3b622bf444a440-00",
-        "User-Agent": [
-          "azsdk-net-Storage.Files.DataLake/12.7.0-alpha.20210202.1",
-          "(.NET 5.0.2; Microsoft Windows 10.0.19042)"
-        ],
-        "x-ms-client-request-id": "d7f6dfde-e7d4-c05c-8cf2-f4d254863792",
-        "x-ms-date": "Tue, 02 Feb 2021 21:35:25 GMT",
-=======
-        "traceparent": "00-0c0ca13d84b46b468076c09ce70527c8-f9e8d84adac2ac46-00",
-        "User-Agent": [
-          "azsdk-net-Storage.Files.DataLake/12.7.0-alpha.20210217.1",
-          "(.NET 5.0.3; Microsoft Windows 10.0.19042)"
-        ],
-        "x-ms-client-request-id": "d7f6dfde-e7d4-c05c-8cf2-f4d254863792",
-        "x-ms-date": "Wed, 17 Feb 2021 22:25:09 GMT",
->>>>>>> 1814567d
-        "x-ms-return-client-request-id": "true",
-        "x-ms-version": "2020-06-12"
-      },
-      "RequestBody": null,
-      "StatusCode": 201,
-      "ResponseHeaders": {
-        "Content-Length": "0",
-<<<<<<< HEAD
-        "Date": "Tue, 02 Feb 2021 21:35:26 GMT",
-        "ETag": "\u00220x8D8C7C2746AC79B\u0022",
-        "Last-Modified": "Tue, 02 Feb 2021 21:35:26 GMT",
-=======
-        "Date": "Wed, 17 Feb 2021 22:25:08 GMT",
-        "ETag": "\u00220x8D8D392E2B8EEB9\u0022",
-        "Last-Modified": "Wed, 17 Feb 2021 22:25:09 GMT",
->>>>>>> 1814567d
+        "traceparent": "00-559a32a3f84e414f83676286e6a6a667-a222e150267ef44c-00",
+        "User-Agent": [
+          "azsdk-net-Storage.Files.DataLake/12.7.0-alpha.20210219.1",
+          "(.NET 5.0.3; Microsoft Windows 10.0.19041)"
+        ],
+        "x-ms-client-request-id": "62bc7415-09b6-be71-4ee3-e624b6ca73f4",
+        "x-ms-date": "Fri, 19 Feb 2021 19:08:53 GMT",
+        "x-ms-return-client-request-id": "true",
+        "x-ms-version": "2020-06-12"
+      },
+      "RequestBody": null,
+      "StatusCode": 201,
+      "ResponseHeaders": {
+        "Content-Length": "0",
+        "Date": "Fri, 19 Feb 2021 19:08:51 GMT",
+        "ETag": "\u00220x8D8D509CBDEECE7\u0022",
+        "Last-Modified": "Fri, 19 Feb 2021 19:08:52 GMT",
         "Server": [
           "Windows-Azure-HDFS/1.0",
           "Microsoft-HTTPAPI/2.0"
         ],
-        "x-ms-client-request-id": "d7f6dfde-e7d4-c05c-8cf2-f4d254863792",
-<<<<<<< HEAD
-        "x-ms-request-id": "7304e123-501f-005a-44ab-f919b8000000",
-=======
-        "x-ms-request-id": "a8fc13be-701f-0072-667b-057810000000",
->>>>>>> 1814567d
-        "x-ms-version": "2020-06-12"
-      },
-      "ResponseBody": []
-    },
-    {
-      "RequestUri": "https://seannse.blob.core.windows.net/test-filesystem-d6389f52-c92f-1e1d-43a1-4093bdf69f98/test-file-04667516-72a7-caae-305d-3c8f510fd108?comp=lease",
-      "RequestMethod": "PUT",
-      "RequestHeaders": {
-        "Accept": "application/xml",
-        "Authorization": "Sanitized",
-<<<<<<< HEAD
-        "traceparent": "00-bb73becd37e7bc41abae4fea1a2e499d-35b6fa53f7cfd746-00",
-        "User-Agent": [
-          "azsdk-net-Storage.Files.DataLake/12.7.0-alpha.20210202.1",
-          "(.NET 5.0.2; Microsoft Windows 10.0.19042)"
-        ],
-        "x-ms-client-request-id": "2d5afc91-2c06-9ff6-815b-ca78df7ddc92",
-        "x-ms-date": "Tue, 02 Feb 2021 21:35:25 GMT",
-=======
-        "traceparent": "00-49278826e6f0504b8a687d61769552c8-9de7702d2140a34c-00",
-        "User-Agent": [
-          "azsdk-net-Storage.Files.DataLake/12.7.0-alpha.20210217.1",
-          "(.NET 5.0.3; Microsoft Windows 10.0.19042)"
-        ],
-        "x-ms-client-request-id": "2d5afc91-2c06-9ff6-815b-ca78df7ddc92",
-        "x-ms-date": "Wed, 17 Feb 2021 22:25:09 GMT",
->>>>>>> 1814567d
+        "x-ms-client-request-id": "62bc7415-09b6-be71-4ee3-e624b6ca73f4",
+        "x-ms-request-id": "6f4af2bb-e01f-004f-71f2-060e0b000000",
+        "x-ms-version": "2020-06-12"
+      },
+      "ResponseBody": []
+    },
+    {
+      "RequestUri": "https://seannse.blob.core.windows.net/test-filesystem-126b2c8c-1854-12b8-b8ae-0de2d5ea40c1/test-file-e1f6f3a0-80c4-d0e2-79cf-76292b5cbc0b?comp=lease",
+      "RequestMethod": "PUT",
+      "RequestHeaders": {
+        "Accept": "application/xml",
+        "Authorization": "Sanitized",
+        "traceparent": "00-7e148251e472af4aa0fee5d43c05e191-3ab69b2c63e91a45-00",
+        "User-Agent": [
+          "azsdk-net-Storage.Files.DataLake/12.7.0-alpha.20210219.1",
+          "(.NET 5.0.3; Microsoft Windows 10.0.19041)"
+        ],
+        "x-ms-client-request-id": "57967b81-9e0b-a673-32fd-3b846aa2ad13",
+        "x-ms-date": "Fri, 19 Feb 2021 19:08:53 GMT",
         "x-ms-lease-action": "acquire",
         "x-ms-lease-duration": "15",
-        "x-ms-proposed-lease-id": "39d8a95a-3fa1-9b5e-0d5b-07dee3f9f350",
-        "x-ms-return-client-request-id": "true",
-        "x-ms-version": "2020-06-12"
-      },
-      "RequestBody": null,
-      "StatusCode": 201,
-      "ResponseHeaders": {
-        "Content-Length": "0",
-<<<<<<< HEAD
-        "Date": "Tue, 02 Feb 2021 21:35:25 GMT",
-        "ETag": "\u00220x8D8C7C2746AC79B\u0022",
-        "Last-Modified": "Tue, 02 Feb 2021 21:35:26 GMT",
-=======
-        "Date": "Wed, 17 Feb 2021 22:25:08 GMT",
-        "ETag": "\u00220x8D8D392E2B8EEB9\u0022",
-        "Last-Modified": "Wed, 17 Feb 2021 22:25:09 GMT",
->>>>>>> 1814567d
-        "Server": [
-          "Windows-Azure-Blob/1.0",
-          "Microsoft-HTTPAPI/2.0"
-        ],
-        "x-ms-client-request-id": "2d5afc91-2c06-9ff6-815b-ca78df7ddc92",
-        "x-ms-lease-id": "39d8a95a-3fa1-9b5e-0d5b-07dee3f9f350",
-<<<<<<< HEAD
-        "x-ms-request-id": "f42a2221-401e-0046-39ab-f94bd8000000",
-=======
-        "x-ms-request-id": "77a1a4bc-b01e-0099-5b7b-0500e2000000",
->>>>>>> 1814567d
-        "x-ms-version": "2020-06-12"
-      },
-      "ResponseBody": []
-    },
-    {
-      "RequestUri": "https://seannse.blob.core.windows.net/test-filesystem-d6389f52-c92f-1e1d-43a1-4093bdf69f98/test-file-04667516-72a7-caae-305d-3c8f510fd108?comp=lease",
-      "RequestMethod": "PUT",
-      "RequestHeaders": {
-        "Accept": "application/xml",
-        "Authorization": "Sanitized",
-<<<<<<< HEAD
-        "If-Modified-Since": "Mon, 01 Feb 2021 21:35:24 GMT",
-        "traceparent": "00-1dc71b14a95e1e498d56bc14d597695e-a3639cb237d1454e-00",
-        "User-Agent": [
-          "azsdk-net-Storage.Files.DataLake/12.7.0-alpha.20210202.1",
-          "(.NET 5.0.2; Microsoft Windows 10.0.19042)"
-        ],
-        "x-ms-client-request-id": "e74d90a4-c59f-cb4a-ae11-f0bd2fbaee63",
-        "x-ms-date": "Tue, 02 Feb 2021 21:35:25 GMT",
-=======
-        "If-Modified-Since": "Tue, 16 Feb 2021 22:25:08 GMT",
-        "traceparent": "00-cdf52d9475f4f7458568ed66c6582b95-70b4be7622c0794f-00",
-        "User-Agent": [
-          "azsdk-net-Storage.Files.DataLake/12.7.0-alpha.20210217.1",
-          "(.NET 5.0.3; Microsoft Windows 10.0.19042)"
-        ],
-        "x-ms-client-request-id": "e74d90a4-c59f-cb4a-ae11-f0bd2fbaee63",
-        "x-ms-date": "Wed, 17 Feb 2021 22:25:09 GMT",
->>>>>>> 1814567d
+        "x-ms-proposed-lease-id": "12f12c10-6fc2-bf41-2631-9ecf103b4c7c",
+        "x-ms-return-client-request-id": "true",
+        "x-ms-version": "2020-06-12"
+      },
+      "RequestBody": null,
+      "StatusCode": 201,
+      "ResponseHeaders": {
+        "Content-Length": "0",
+        "Date": "Fri, 19 Feb 2021 19:08:52 GMT",
+        "ETag": "\u00220x8D8D509CBDEECE7\u0022",
+        "Last-Modified": "Fri, 19 Feb 2021 19:08:52 GMT",
+        "Server": [
+          "Windows-Azure-Blob/1.0",
+          "Microsoft-HTTPAPI/2.0"
+        ],
+        "x-ms-client-request-id": "57967b81-9e0b-a673-32fd-3b846aa2ad13",
+        "x-ms-lease-id": "12f12c10-6fc2-bf41-2631-9ecf103b4c7c",
+        "x-ms-request-id": "2e629975-201e-00a4-24f2-0676f9000000",
+        "x-ms-version": "2020-06-12"
+      },
+      "ResponseBody": []
+    },
+    {
+      "RequestUri": "https://seannse.blob.core.windows.net/test-filesystem-126b2c8c-1854-12b8-b8ae-0de2d5ea40c1/test-file-e1f6f3a0-80c4-d0e2-79cf-76292b5cbc0b?comp=lease",
+      "RequestMethod": "PUT",
+      "RequestHeaders": {
+        "Accept": "application/xml",
+        "Authorization": "Sanitized",
+        "If-Modified-Since": "Thu, 18 Feb 2021 19:08:52 GMT",
+        "traceparent": "00-677845ee21012a40aca71cda966aeca2-24896c263979624f-00",
+        "User-Agent": [
+          "azsdk-net-Storage.Files.DataLake/12.7.0-alpha.20210219.1",
+          "(.NET 5.0.3; Microsoft Windows 10.0.19041)"
+        ],
+        "x-ms-client-request-id": "944d2622-f5a5-8070-ce6d-84a11ed051c5",
+        "x-ms-date": "Fri, 19 Feb 2021 19:08:53 GMT",
         "x-ms-lease-action": "break",
         "x-ms-return-client-request-id": "true",
         "x-ms-version": "2020-06-12"
@@ -467,53 +296,33 @@
       "StatusCode": 202,
       "ResponseHeaders": {
         "Content-Length": "0",
-<<<<<<< HEAD
-        "Date": "Tue, 02 Feb 2021 21:35:25 GMT",
-        "ETag": "\u00220x8D8C7C2746AC79B\u0022",
-        "Last-Modified": "Tue, 02 Feb 2021 21:35:26 GMT",
-=======
-        "Date": "Wed, 17 Feb 2021 22:25:08 GMT",
-        "ETag": "\u00220x8D8D392E2B8EEB9\u0022",
-        "Last-Modified": "Wed, 17 Feb 2021 22:25:09 GMT",
->>>>>>> 1814567d
-        "Server": [
-          "Windows-Azure-Blob/1.0",
-          "Microsoft-HTTPAPI/2.0"
-        ],
-        "x-ms-client-request-id": "e74d90a4-c59f-cb4a-ae11-f0bd2fbaee63",
+        "Date": "Fri, 19 Feb 2021 19:08:52 GMT",
+        "ETag": "\u00220x8D8D509CBDEECE7\u0022",
+        "Last-Modified": "Fri, 19 Feb 2021 19:08:52 GMT",
+        "Server": [
+          "Windows-Azure-Blob/1.0",
+          "Microsoft-HTTPAPI/2.0"
+        ],
+        "x-ms-client-request-id": "944d2622-f5a5-8070-ce6d-84a11ed051c5",
         "x-ms-lease-time": "0",
-<<<<<<< HEAD
-        "x-ms-request-id": "f42a2235-401e-0046-4aab-f94bd8000000",
-=======
-        "x-ms-request-id": "77a1a4e7-b01e-0099-017b-0500e2000000",
->>>>>>> 1814567d
-        "x-ms-version": "2020-06-12"
-      },
-      "ResponseBody": []
-    },
-    {
-      "RequestUri": "https://seannse.blob.core.windows.net/test-filesystem-d6389f52-c92f-1e1d-43a1-4093bdf69f98?restype=container",
+        "x-ms-request-id": "2e629a3f-201e-00a4-69f2-0676f9000000",
+        "x-ms-version": "2020-06-12"
+      },
+      "ResponseBody": []
+    },
+    {
+      "RequestUri": "https://seannse.blob.core.windows.net/test-filesystem-126b2c8c-1854-12b8-b8ae-0de2d5ea40c1?restype=container",
       "RequestMethod": "DELETE",
       "RequestHeaders": {
         "Accept": "application/xml",
         "Authorization": "Sanitized",
-<<<<<<< HEAD
-        "traceparent": "00-174f57ccf4134a43bbf38d42af1d4d23-c9493ee04d91884a-00",
-        "User-Agent": [
-          "azsdk-net-Storage.Files.DataLake/12.7.0-alpha.20210202.1",
-          "(.NET 5.0.2; Microsoft Windows 10.0.19042)"
-        ],
-        "x-ms-client-request-id": "4fd45347-f530-38f3-580e-01c4d5bc30ba",
-        "x-ms-date": "Tue, 02 Feb 2021 21:35:25 GMT",
-=======
-        "traceparent": "00-540d61695dad2f4aaeb37dc70ec46e74-329ee6be31902c46-00",
-        "User-Agent": [
-          "azsdk-net-Storage.Files.DataLake/12.7.0-alpha.20210217.1",
-          "(.NET 5.0.3; Microsoft Windows 10.0.19042)"
-        ],
-        "x-ms-client-request-id": "4fd45347-f530-38f3-580e-01c4d5bc30ba",
-        "x-ms-date": "Wed, 17 Feb 2021 22:25:09 GMT",
->>>>>>> 1814567d
+        "traceparent": "00-41a2da0d89df6846b3e74dad1ac3b03a-b0a3d85e5a5aae4e-00",
+        "User-Agent": [
+          "azsdk-net-Storage.Files.DataLake/12.7.0-alpha.20210219.1",
+          "(.NET 5.0.3; Microsoft Windows 10.0.19041)"
+        ],
+        "x-ms-client-request-id": "4461bc38-1954-a16e-f985-a64937b39706",
+        "x-ms-date": "Fri, 19 Feb 2021 19:08:53 GMT",
         "x-ms-return-client-request-id": "true",
         "x-ms-version": "2020-06-12"
       },
@@ -521,215 +330,135 @@
       "StatusCode": 202,
       "ResponseHeaders": {
         "Content-Length": "0",
-<<<<<<< HEAD
-        "Date": "Tue, 02 Feb 2021 21:35:25 GMT",
-=======
-        "Date": "Wed, 17 Feb 2021 22:25:08 GMT",
->>>>>>> 1814567d
-        "Server": [
-          "Windows-Azure-Blob/1.0",
-          "Microsoft-HTTPAPI/2.0"
-        ],
-        "x-ms-client-request-id": "4fd45347-f530-38f3-580e-01c4d5bc30ba",
-<<<<<<< HEAD
-        "x-ms-request-id": "f42a224b-401e-0046-5dab-f94bd8000000",
-=======
-        "x-ms-request-id": "77a1a50d-b01e-0099-247b-0500e2000000",
->>>>>>> 1814567d
-        "x-ms-version": "2020-06-12"
-      },
-      "ResponseBody": []
-    },
-    {
-      "RequestUri": "https://seannse.blob.core.windows.net/test-filesystem-e53df41b-30cd-9db9-ef82-64a40d4df7b8?restype=container",
-      "RequestMethod": "PUT",
-      "RequestHeaders": {
-        "Accept": "application/xml",
-        "Authorization": "Sanitized",
-<<<<<<< HEAD
-        "traceparent": "00-811fec06ea703540933edaba9938475d-173af897b4a9b74d-00",
-        "User-Agent": [
-          "azsdk-net-Storage.Files.DataLake/12.7.0-alpha.20210202.1",
-          "(.NET 5.0.2; Microsoft Windows 10.0.19042)"
+        "Date": "Fri, 19 Feb 2021 19:08:52 GMT",
+        "Server": [
+          "Windows-Azure-Blob/1.0",
+          "Microsoft-HTTPAPI/2.0"
+        ],
+        "x-ms-client-request-id": "4461bc38-1954-a16e-f985-a64937b39706",
+        "x-ms-request-id": "2e629af3-201e-00a4-14f2-0676f9000000",
+        "x-ms-version": "2020-06-12"
+      },
+      "ResponseBody": []
+    },
+    {
+      "RequestUri": "https://seannse.blob.core.windows.net/test-filesystem-d4a4e4e4-3531-88dc-6488-6ec5759a8c37?restype=container",
+      "RequestMethod": "PUT",
+      "RequestHeaders": {
+        "Accept": "application/xml",
+        "Authorization": "Sanitized",
+        "traceparent": "00-a0cba11a0c4f1445b747a9f3d905eff1-0707ae68f6ca544e-00",
+        "User-Agent": [
+          "azsdk-net-Storage.Files.DataLake/12.7.0-alpha.20210219.1",
+          "(.NET 5.0.3; Microsoft Windows 10.0.19041)"
         ],
         "x-ms-blob-public-access": "container",
-        "x-ms-client-request-id": "dfe1fdc9-70b7-169d-9936-5fad904e2b0b",
-        "x-ms-date": "Tue, 02 Feb 2021 21:35:26 GMT",
-=======
-        "traceparent": "00-fdc12b1f5b1beb44976ca6e984659bb4-90433737014be945-00",
-        "User-Agent": [
-          "azsdk-net-Storage.Files.DataLake/12.7.0-alpha.20210217.1",
-          "(.NET 5.0.3; Microsoft Windows 10.0.19042)"
-        ],
-        "x-ms-blob-public-access": "container",
-        "x-ms-client-request-id": "dfe1fdc9-70b7-169d-9936-5fad904e2b0b",
-        "x-ms-date": "Wed, 17 Feb 2021 22:25:09 GMT",
->>>>>>> 1814567d
-        "x-ms-return-client-request-id": "true",
-        "x-ms-version": "2020-06-12"
-      },
-      "RequestBody": null,
-      "StatusCode": 201,
-      "ResponseHeaders": {
-        "Content-Length": "0",
-<<<<<<< HEAD
-        "Date": "Tue, 02 Feb 2021 21:35:26 GMT",
-        "ETag": "\u00220x8D8C7C274C52465\u0022",
-        "Last-Modified": "Tue, 02 Feb 2021 21:35:26 GMT",
-=======
-        "Date": "Wed, 17 Feb 2021 22:25:09 GMT",
-        "ETag": "\u00220x8D8D392E3150ABD\u0022",
-        "Last-Modified": "Wed, 17 Feb 2021 22:25:10 GMT",
->>>>>>> 1814567d
-        "Server": [
-          "Windows-Azure-Blob/1.0",
-          "Microsoft-HTTPAPI/2.0"
-        ],
-        "x-ms-client-request-id": "dfe1fdc9-70b7-169d-9936-5fad904e2b0b",
-<<<<<<< HEAD
-        "x-ms-request-id": "60b174fa-801e-0049-2eab-f93db4000000",
-=======
-        "x-ms-request-id": "52fe3f7a-301e-0063-047b-05e2a4000000",
->>>>>>> 1814567d
-        "x-ms-version": "2020-06-12"
-      },
-      "ResponseBody": []
-    },
-    {
-      "RequestUri": "https://seannse.dfs.core.windows.net/test-filesystem-e53df41b-30cd-9db9-ef82-64a40d4df7b8/test-file-4f084816-5446-7bd3-c16f-76bca50b9713?resource=file",
+        "x-ms-client-request-id": "0ff27948-b8f1-0212-e0d9-e0ccaaa82c5f",
+        "x-ms-date": "Fri, 19 Feb 2021 19:08:53 GMT",
+        "x-ms-return-client-request-id": "true",
+        "x-ms-version": "2020-06-12"
+      },
+      "RequestBody": null,
+      "StatusCode": 201,
+      "ResponseHeaders": {
+        "Content-Length": "0",
+        "Date": "Fri, 19 Feb 2021 19:08:52 GMT",
+        "ETag": "\u00220x8D8D509CC13F139\u0022",
+        "Last-Modified": "Fri, 19 Feb 2021 19:08:52 GMT",
+        "Server": [
+          "Windows-Azure-Blob/1.0",
+          "Microsoft-HTTPAPI/2.0"
+        ],
+        "x-ms-client-request-id": "0ff27948-b8f1-0212-e0d9-e0ccaaa82c5f",
+        "x-ms-request-id": "2e629bd8-201e-00a4-6ff2-0676f9000000",
+        "x-ms-version": "2020-06-12"
+      },
+      "ResponseBody": []
+    },
+    {
+      "RequestUri": "https://seannse.dfs.core.windows.net/test-filesystem-d4a4e4e4-3531-88dc-6488-6ec5759a8c37/test-file-f6686ef8-354a-d797-7386-fe179fbe94ec?resource=file",
       "RequestMethod": "PUT",
       "RequestHeaders": {
         "Accept": "application/json",
         "Authorization": "Sanitized",
-<<<<<<< HEAD
-        "traceparent": "00-a83a1eefad496343ba8c8db1b79e61aa-be263f116fa95242-00",
-        "User-Agent": [
-          "azsdk-net-Storage.Files.DataLake/12.7.0-alpha.20210202.1",
-          "(.NET 5.0.2; Microsoft Windows 10.0.19042)"
-        ],
-        "x-ms-client-request-id": "bd977fe5-a6d4-757f-2965-1e48fae0718e",
-        "x-ms-date": "Tue, 02 Feb 2021 21:35:26 GMT",
-=======
-        "traceparent": "00-08c81bb4e6d2004ab64ee985243fbaa8-bba50de4d38d3841-00",
-        "User-Agent": [
-          "azsdk-net-Storage.Files.DataLake/12.7.0-alpha.20210217.1",
-          "(.NET 5.0.3; Microsoft Windows 10.0.19042)"
-        ],
-        "x-ms-client-request-id": "bd977fe5-a6d4-757f-2965-1e48fae0718e",
-        "x-ms-date": "Wed, 17 Feb 2021 22:25:10 GMT",
->>>>>>> 1814567d
-        "x-ms-return-client-request-id": "true",
-        "x-ms-version": "2020-06-12"
-      },
-      "RequestBody": null,
-      "StatusCode": 201,
-      "ResponseHeaders": {
-        "Content-Length": "0",
-<<<<<<< HEAD
-        "Date": "Tue, 02 Feb 2021 21:35:26 GMT",
-        "ETag": "\u00220x8D8C7C274FA1C4D\u0022",
-        "Last-Modified": "Tue, 02 Feb 2021 21:35:27 GMT",
-=======
-        "Date": "Wed, 17 Feb 2021 22:25:09 GMT",
-        "ETag": "\u00220x8D8D392E34D711C\u0022",
-        "Last-Modified": "Wed, 17 Feb 2021 22:25:10 GMT",
->>>>>>> 1814567d
+        "traceparent": "00-8bf2862670d1394e9b50ab1dceddc40f-03d89815b615b54b-00",
+        "User-Agent": [
+          "azsdk-net-Storage.Files.DataLake/12.7.0-alpha.20210219.1",
+          "(.NET 5.0.3; Microsoft Windows 10.0.19041)"
+        ],
+        "x-ms-client-request-id": "852437ee-970f-1227-e21a-9b6bb9fb6322",
+        "x-ms-date": "Fri, 19 Feb 2021 19:08:53 GMT",
+        "x-ms-return-client-request-id": "true",
+        "x-ms-version": "2020-06-12"
+      },
+      "RequestBody": null,
+      "StatusCode": 201,
+      "ResponseHeaders": {
+        "Content-Length": "0",
+        "Date": "Fri, 19 Feb 2021 19:08:52 GMT",
+        "ETag": "\u00220x8D8D509CC23E39E\u0022",
+        "Last-Modified": "Fri, 19 Feb 2021 19:08:52 GMT",
         "Server": [
           "Windows-Azure-HDFS/1.0",
           "Microsoft-HTTPAPI/2.0"
         ],
-        "x-ms-client-request-id": "bd977fe5-a6d4-757f-2965-1e48fae0718e",
-<<<<<<< HEAD
-        "x-ms-request-id": "3b0a0805-e01f-005f-03ab-f9cb63000000",
-=======
-        "x-ms-request-id": "8ee9172d-601f-000c-297b-05e857000000",
->>>>>>> 1814567d
-        "x-ms-version": "2020-06-12"
-      },
-      "ResponseBody": []
-    },
-    {
-      "RequestUri": "https://seannse.blob.core.windows.net/test-filesystem-e53df41b-30cd-9db9-ef82-64a40d4df7b8/test-file-4f084816-5446-7bd3-c16f-76bca50b9713?comp=lease",
-      "RequestMethod": "PUT",
-      "RequestHeaders": {
-        "Accept": "application/xml",
-        "Authorization": "Sanitized",
-<<<<<<< HEAD
-        "traceparent": "00-330fc3c873bf6c429a5403f49e698c22-b7d47a801f158045-00",
-        "User-Agent": [
-          "azsdk-net-Storage.Files.DataLake/12.7.0-alpha.20210202.1",
-          "(.NET 5.0.2; Microsoft Windows 10.0.19042)"
-        ],
-        "x-ms-client-request-id": "f410b3ed-4b63-caae-e099-761640986305",
-        "x-ms-date": "Tue, 02 Feb 2021 21:35:26 GMT",
-=======
-        "traceparent": "00-ff4ccb61d7050a41b278063e54b0dad4-42fb4089f974334a-00",
-        "User-Agent": [
-          "azsdk-net-Storage.Files.DataLake/12.7.0-alpha.20210217.1",
-          "(.NET 5.0.3; Microsoft Windows 10.0.19042)"
-        ],
-        "x-ms-client-request-id": "f410b3ed-4b63-caae-e099-761640986305",
-        "x-ms-date": "Wed, 17 Feb 2021 22:25:10 GMT",
->>>>>>> 1814567d
+        "x-ms-client-request-id": "852437ee-970f-1227-e21a-9b6bb9fb6322",
+        "x-ms-request-id": "6f4af312-e01f-004f-48f2-060e0b000000",
+        "x-ms-version": "2020-06-12"
+      },
+      "ResponseBody": []
+    },
+    {
+      "RequestUri": "https://seannse.blob.core.windows.net/test-filesystem-d4a4e4e4-3531-88dc-6488-6ec5759a8c37/test-file-f6686ef8-354a-d797-7386-fe179fbe94ec?comp=lease",
+      "RequestMethod": "PUT",
+      "RequestHeaders": {
+        "Accept": "application/xml",
+        "Authorization": "Sanitized",
+        "traceparent": "00-fecde911d47145458ebf5fbe1608ebc8-dda519bda354a54e-00",
+        "User-Agent": [
+          "azsdk-net-Storage.Files.DataLake/12.7.0-alpha.20210219.1",
+          "(.NET 5.0.3; Microsoft Windows 10.0.19041)"
+        ],
+        "x-ms-client-request-id": "38505f03-c6d2-bd00-80a8-5ccfcf445fe0",
+        "x-ms-date": "Fri, 19 Feb 2021 19:08:53 GMT",
         "x-ms-lease-action": "acquire",
         "x-ms-lease-duration": "15",
-        "x-ms-proposed-lease-id": "f1214c9f-1b73-fe9f-47bd-66e712243b3b",
-        "x-ms-return-client-request-id": "true",
-        "x-ms-version": "2020-06-12"
-      },
-      "RequestBody": null,
-      "StatusCode": 201,
-      "ResponseHeaders": {
-        "Content-Length": "0",
-<<<<<<< HEAD
-        "Date": "Tue, 02 Feb 2021 21:35:26 GMT",
-        "ETag": "\u00220x8D8C7C274FA1C4D\u0022",
-        "Last-Modified": "Tue, 02 Feb 2021 21:35:27 GMT",
-=======
-        "Date": "Wed, 17 Feb 2021 22:25:10 GMT",
-        "ETag": "\u00220x8D8D392E34D711C\u0022",
-        "Last-Modified": "Wed, 17 Feb 2021 22:25:10 GMT",
->>>>>>> 1814567d
-        "Server": [
-          "Windows-Azure-Blob/1.0",
-          "Microsoft-HTTPAPI/2.0"
-        ],
-        "x-ms-client-request-id": "f410b3ed-4b63-caae-e099-761640986305",
-        "x-ms-lease-id": "f1214c9f-1b73-fe9f-47bd-66e712243b3b",
-<<<<<<< HEAD
-        "x-ms-request-id": "60b17575-801e-0049-0eab-f93db4000000",
-=======
-        "x-ms-request-id": "52fe407b-301e-0063-687b-05e2a4000000",
->>>>>>> 1814567d
-        "x-ms-version": "2020-06-12"
-      },
-      "ResponseBody": []
-    },
-    {
-      "RequestUri": "https://seannse.blob.core.windows.net/test-filesystem-e53df41b-30cd-9db9-ef82-64a40d4df7b8/test-file-4f084816-5446-7bd3-c16f-76bca50b9713?comp=lease",
-      "RequestMethod": "PUT",
-      "RequestHeaders": {
-        "Accept": "application/xml",
-        "Authorization": "Sanitized",
-<<<<<<< HEAD
-        "If-Unmodified-Since": "Wed, 03 Feb 2021 21:35:24 GMT",
-        "traceparent": "00-cdd85122aacb1e428ff1c551b383997c-88a005695b582641-00",
-        "User-Agent": [
-          "azsdk-net-Storage.Files.DataLake/12.7.0-alpha.20210202.1",
-          "(.NET 5.0.2; Microsoft Windows 10.0.19042)"
-        ],
-        "x-ms-client-request-id": "5ef95e6c-4613-e6d7-a60c-44da6328a587",
-        "x-ms-date": "Tue, 02 Feb 2021 21:35:26 GMT",
-=======
-        "If-Unmodified-Since": "Thu, 18 Feb 2021 22:25:08 GMT",
-        "traceparent": "00-a7ed2bba19c9184987e37cc4e348c9fd-a91f27eb309c7c4c-00",
-        "User-Agent": [
-          "azsdk-net-Storage.Files.DataLake/12.7.0-alpha.20210217.1",
-          "(.NET 5.0.3; Microsoft Windows 10.0.19042)"
-        ],
-        "x-ms-client-request-id": "5ef95e6c-4613-e6d7-a60c-44da6328a587",
-        "x-ms-date": "Wed, 17 Feb 2021 22:25:10 GMT",
->>>>>>> 1814567d
+        "x-ms-proposed-lease-id": "add2f345-302c-7bb7-2840-c8e3b301abcf",
+        "x-ms-return-client-request-id": "true",
+        "x-ms-version": "2020-06-12"
+      },
+      "RequestBody": null,
+      "StatusCode": 201,
+      "ResponseHeaders": {
+        "Content-Length": "0",
+        "Date": "Fri, 19 Feb 2021 19:08:52 GMT",
+        "ETag": "\u00220x8D8D509CC23E39E\u0022",
+        "Last-Modified": "Fri, 19 Feb 2021 19:08:52 GMT",
+        "Server": [
+          "Windows-Azure-Blob/1.0",
+          "Microsoft-HTTPAPI/2.0"
+        ],
+        "x-ms-client-request-id": "38505f03-c6d2-bd00-80a8-5ccfcf445fe0",
+        "x-ms-lease-id": "add2f345-302c-7bb7-2840-c8e3b301abcf",
+        "x-ms-request-id": "2e629d99-201e-00a4-19f2-0676f9000000",
+        "x-ms-version": "2020-06-12"
+      },
+      "ResponseBody": []
+    },
+    {
+      "RequestUri": "https://seannse.blob.core.windows.net/test-filesystem-d4a4e4e4-3531-88dc-6488-6ec5759a8c37/test-file-f6686ef8-354a-d797-7386-fe179fbe94ec?comp=lease",
+      "RequestMethod": "PUT",
+      "RequestHeaders": {
+        "Accept": "application/xml",
+        "Authorization": "Sanitized",
+        "If-Unmodified-Since": "Sat, 20 Feb 2021 19:08:52 GMT",
+        "traceparent": "00-c706b392767f2341a91618536960145e-4897f4feb7d98040-00",
+        "User-Agent": [
+          "azsdk-net-Storage.Files.DataLake/12.7.0-alpha.20210219.1",
+          "(.NET 5.0.3; Microsoft Windows 10.0.19041)"
+        ],
+        "x-ms-client-request-id": "54df94d2-72b1-4bfd-d06b-e7f0b30d9390",
+        "x-ms-date": "Fri, 19 Feb 2021 19:08:53 GMT",
         "x-ms-lease-action": "break",
         "x-ms-return-client-request-id": "true",
         "x-ms-version": "2020-06-12"
@@ -738,53 +467,33 @@
       "StatusCode": 202,
       "ResponseHeaders": {
         "Content-Length": "0",
-<<<<<<< HEAD
-        "Date": "Tue, 02 Feb 2021 21:35:27 GMT",
-        "ETag": "\u00220x8D8C7C274FA1C4D\u0022",
-        "Last-Modified": "Tue, 02 Feb 2021 21:35:27 GMT",
-=======
-        "Date": "Wed, 17 Feb 2021 22:25:10 GMT",
-        "ETag": "\u00220x8D8D392E34D711C\u0022",
-        "Last-Modified": "Wed, 17 Feb 2021 22:25:10 GMT",
->>>>>>> 1814567d
-        "Server": [
-          "Windows-Azure-Blob/1.0",
-          "Microsoft-HTTPAPI/2.0"
-        ],
-        "x-ms-client-request-id": "5ef95e6c-4613-e6d7-a60c-44da6328a587",
+        "Date": "Fri, 19 Feb 2021 19:08:53 GMT",
+        "ETag": "\u00220x8D8D509CC23E39E\u0022",
+        "Last-Modified": "Fri, 19 Feb 2021 19:08:52 GMT",
+        "Server": [
+          "Windows-Azure-Blob/1.0",
+          "Microsoft-HTTPAPI/2.0"
+        ],
+        "x-ms-client-request-id": "54df94d2-72b1-4bfd-d06b-e7f0b30d9390",
         "x-ms-lease-time": "0",
-<<<<<<< HEAD
-        "x-ms-request-id": "60b1759a-801e-0049-2dab-f93db4000000",
-=======
-        "x-ms-request-id": "52fe40aa-301e-0063-127b-05e2a4000000",
->>>>>>> 1814567d
-        "x-ms-version": "2020-06-12"
-      },
-      "ResponseBody": []
-    },
-    {
-      "RequestUri": "https://seannse.blob.core.windows.net/test-filesystem-e53df41b-30cd-9db9-ef82-64a40d4df7b8?restype=container",
+        "x-ms-request-id": "2e629e47-201e-00a4-3ff2-0676f9000000",
+        "x-ms-version": "2020-06-12"
+      },
+      "ResponseBody": []
+    },
+    {
+      "RequestUri": "https://seannse.blob.core.windows.net/test-filesystem-d4a4e4e4-3531-88dc-6488-6ec5759a8c37?restype=container",
       "RequestMethod": "DELETE",
       "RequestHeaders": {
         "Accept": "application/xml",
         "Authorization": "Sanitized",
-<<<<<<< HEAD
-        "traceparent": "00-2f8d27d7d59d784991007675819cd3ca-6b8535d507b6cb48-00",
-        "User-Agent": [
-          "azsdk-net-Storage.Files.DataLake/12.7.0-alpha.20210202.1",
-          "(.NET 5.0.2; Microsoft Windows 10.0.19042)"
-        ],
-        "x-ms-client-request-id": "e1aae794-049e-e4f1-0b2f-fefc073f61e4",
-        "x-ms-date": "Tue, 02 Feb 2021 21:35:26 GMT",
-=======
-        "traceparent": "00-db2862293e441648a9d931938518d1b0-69ecf85cff5da248-00",
-        "User-Agent": [
-          "azsdk-net-Storage.Files.DataLake/12.7.0-alpha.20210217.1",
-          "(.NET 5.0.3; Microsoft Windows 10.0.19042)"
-        ],
-        "x-ms-client-request-id": "e1aae794-049e-e4f1-0b2f-fefc073f61e4",
-        "x-ms-date": "Wed, 17 Feb 2021 22:25:10 GMT",
->>>>>>> 1814567d
+        "traceparent": "00-1591e95ca483fb42aa50afa771b926c6-ea13876036279c47-00",
+        "User-Agent": [
+          "azsdk-net-Storage.Files.DataLake/12.7.0-alpha.20210219.1",
+          "(.NET 5.0.3; Microsoft Windows 10.0.19041)"
+        ],
+        "x-ms-client-request-id": "3afc0d0f-0a64-fb2f-ce0e-16661497820a",
+        "x-ms-date": "Fri, 19 Feb 2021 19:08:53 GMT",
         "x-ms-return-client-request-id": "true",
         "x-ms-version": "2020-06-12"
       },
@@ -792,153 +501,96 @@
       "StatusCode": 202,
       "ResponseHeaders": {
         "Content-Length": "0",
-<<<<<<< HEAD
-        "Date": "Tue, 02 Feb 2021 21:35:27 GMT",
-=======
-        "Date": "Wed, 17 Feb 2021 22:25:10 GMT",
->>>>>>> 1814567d
-        "Server": [
-          "Windows-Azure-Blob/1.0",
-          "Microsoft-HTTPAPI/2.0"
-        ],
-        "x-ms-client-request-id": "e1aae794-049e-e4f1-0b2f-fefc073f61e4",
-<<<<<<< HEAD
-        "x-ms-request-id": "60b175d3-801e-0049-63ab-f93db4000000",
-=======
-        "x-ms-request-id": "52fe40d3-301e-0063-3a7b-05e2a4000000",
->>>>>>> 1814567d
-        "x-ms-version": "2020-06-12"
-      },
-      "ResponseBody": []
-    },
-    {
-      "RequestUri": "https://seannse.blob.core.windows.net/test-filesystem-54094a97-ecbd-c0ec-5e58-c4c95faf6d05?restype=container",
-      "RequestMethod": "PUT",
-      "RequestHeaders": {
-        "Accept": "application/xml",
-        "Authorization": "Sanitized",
-<<<<<<< HEAD
-        "traceparent": "00-f16ed6d1cf9489428aedff961ae60583-3b535e26a6496b49-00",
-        "User-Agent": [
-          "azsdk-net-Storage.Files.DataLake/12.7.0-alpha.20210202.1",
-          "(.NET 5.0.2; Microsoft Windows 10.0.19042)"
+        "Date": "Fri, 19 Feb 2021 19:08:53 GMT",
+        "Server": [
+          "Windows-Azure-Blob/1.0",
+          "Microsoft-HTTPAPI/2.0"
+        ],
+        "x-ms-client-request-id": "3afc0d0f-0a64-fb2f-ce0e-16661497820a",
+        "x-ms-request-id": "2e629f08-201e-00a4-78f2-0676f9000000",
+        "x-ms-version": "2020-06-12"
+      },
+      "ResponseBody": []
+    },
+    {
+      "RequestUri": "https://seannse.blob.core.windows.net/test-filesystem-dcb848dc-8309-4bcf-32d8-7d96529a5e92?restype=container",
+      "RequestMethod": "PUT",
+      "RequestHeaders": {
+        "Accept": "application/xml",
+        "Authorization": "Sanitized",
+        "traceparent": "00-77a7daa148a16d45aeed4d6e3ecc9e95-8a33e8699d2c0e47-00",
+        "User-Agent": [
+          "azsdk-net-Storage.Files.DataLake/12.7.0-alpha.20210219.1",
+          "(.NET 5.0.3; Microsoft Windows 10.0.19041)"
         ],
         "x-ms-blob-public-access": "container",
-        "x-ms-client-request-id": "2e9003e9-4197-a78a-faea-83454028855b",
-        "x-ms-date": "Tue, 02 Feb 2021 21:35:27 GMT",
-=======
-        "traceparent": "00-c44d27031c1db749b2c0f8ef2019b8f6-cc8007de1bd0454d-00",
-        "User-Agent": [
-          "azsdk-net-Storage.Files.DataLake/12.7.0-alpha.20210217.1",
-          "(.NET 5.0.3; Microsoft Windows 10.0.19042)"
-        ],
-        "x-ms-blob-public-access": "container",
-        "x-ms-client-request-id": "2e9003e9-4197-a78a-faea-83454028855b",
-        "x-ms-date": "Wed, 17 Feb 2021 22:25:10 GMT",
->>>>>>> 1814567d
-        "x-ms-return-client-request-id": "true",
-        "x-ms-version": "2020-06-12"
-      },
-      "RequestBody": null,
-      "StatusCode": 201,
-      "ResponseHeaders": {
-        "Content-Length": "0",
-<<<<<<< HEAD
-        "Date": "Tue, 02 Feb 2021 21:35:27 GMT",
-        "ETag": "\u00220x8D8C7C2755B2728\u0022",
-        "Last-Modified": "Tue, 02 Feb 2021 21:35:27 GMT",
-=======
-        "Date": "Wed, 17 Feb 2021 22:25:10 GMT",
-        "ETag": "\u00220x8D8D392E3A39BC3\u0022",
-        "Last-Modified": "Wed, 17 Feb 2021 22:25:11 GMT",
->>>>>>> 1814567d
-        "Server": [
-          "Windows-Azure-Blob/1.0",
-          "Microsoft-HTTPAPI/2.0"
-        ],
-        "x-ms-client-request-id": "2e9003e9-4197-a78a-faea-83454028855b",
-<<<<<<< HEAD
-        "x-ms-request-id": "7df71975-901e-008e-69ab-f9a9e9000000",
-=======
-        "x-ms-request-id": "2628e31d-e01e-0012-787b-05048f000000",
->>>>>>> 1814567d
-        "x-ms-version": "2020-06-12"
-      },
-      "ResponseBody": []
-    },
-    {
-      "RequestUri": "https://seannse.dfs.core.windows.net/test-filesystem-54094a97-ecbd-c0ec-5e58-c4c95faf6d05/test-file-0a84f9c1-e4f9-d366-600b-65c6e079135b?resource=file",
+        "x-ms-client-request-id": "a5861698-cb86-8b4d-3eb1-088b8d98a934",
+        "x-ms-date": "Fri, 19 Feb 2021 19:08:53 GMT",
+        "x-ms-return-client-request-id": "true",
+        "x-ms-version": "2020-06-12"
+      },
+      "RequestBody": null,
+      "StatusCode": 201,
+      "ResponseHeaders": {
+        "Content-Length": "0",
+        "Date": "Fri, 19 Feb 2021 19:08:53 GMT",
+        "ETag": "\u00220x8D8D509CC554C86\u0022",
+        "Last-Modified": "Fri, 19 Feb 2021 19:08:53 GMT",
+        "Server": [
+          "Windows-Azure-Blob/1.0",
+          "Microsoft-HTTPAPI/2.0"
+        ],
+        "x-ms-client-request-id": "a5861698-cb86-8b4d-3eb1-088b8d98a934",
+        "x-ms-request-id": "2e629fd0-201e-00a4-38f2-0676f9000000",
+        "x-ms-version": "2020-06-12"
+      },
+      "ResponseBody": []
+    },
+    {
+      "RequestUri": "https://seannse.dfs.core.windows.net/test-filesystem-dcb848dc-8309-4bcf-32d8-7d96529a5e92/test-file-83a283b0-dcb5-84fa-1cb8-d1e63c5ddb37?resource=file",
       "RequestMethod": "PUT",
       "RequestHeaders": {
         "Accept": "application/json",
         "Authorization": "Sanitized",
-<<<<<<< HEAD
-        "traceparent": "00-7f0dd6a79a337a4d99c0a9aac945b555-2cfd5446752c314b-00",
-        "User-Agent": [
-          "azsdk-net-Storage.Files.DataLake/12.7.0-alpha.20210202.1",
-          "(.NET 5.0.2; Microsoft Windows 10.0.19042)"
-        ],
-        "x-ms-client-request-id": "b3b1b171-8e7e-0461-9cbc-ce8cdcc3c780",
-        "x-ms-date": "Tue, 02 Feb 2021 21:35:27 GMT",
-=======
-        "traceparent": "00-884d8c67806a5e4b8ba28597dfc88b17-48353ad371460a4b-00",
-        "User-Agent": [
-          "azsdk-net-Storage.Files.DataLake/12.7.0-alpha.20210217.1",
-          "(.NET 5.0.3; Microsoft Windows 10.0.19042)"
-        ],
-        "x-ms-client-request-id": "b3b1b171-8e7e-0461-9cbc-ce8cdcc3c780",
-        "x-ms-date": "Wed, 17 Feb 2021 22:25:11 GMT",
->>>>>>> 1814567d
-        "x-ms-return-client-request-id": "true",
-        "x-ms-version": "2020-06-12"
-      },
-      "RequestBody": null,
-      "StatusCode": 201,
-      "ResponseHeaders": {
-        "Content-Length": "0",
-<<<<<<< HEAD
-        "Date": "Tue, 02 Feb 2021 21:35:27 GMT",
-        "ETag": "\u00220x8D8C7C275977F26\u0022",
-        "Last-Modified": "Tue, 02 Feb 2021 21:35:28 GMT",
-=======
-        "Date": "Wed, 17 Feb 2021 22:25:10 GMT",
-        "ETag": "\u00220x8D8D392E3D4DAF5\u0022",
-        "Last-Modified": "Wed, 17 Feb 2021 22:25:11 GMT",
->>>>>>> 1814567d
+        "traceparent": "00-64305baadfb21045b84186e2ebdcc314-7a3f5c17c22c2c4e-00",
+        "User-Agent": [
+          "azsdk-net-Storage.Files.DataLake/12.7.0-alpha.20210219.1",
+          "(.NET 5.0.3; Microsoft Windows 10.0.19041)"
+        ],
+        "x-ms-client-request-id": "ecc11279-6f58-bb8a-1c01-88cdf9664ee0",
+        "x-ms-date": "Fri, 19 Feb 2021 19:08:54 GMT",
+        "x-ms-return-client-request-id": "true",
+        "x-ms-version": "2020-06-12"
+      },
+      "RequestBody": null,
+      "StatusCode": 201,
+      "ResponseHeaders": {
+        "Content-Length": "0",
+        "Date": "Fri, 19 Feb 2021 19:08:52 GMT",
+        "ETag": "\u00220x8D8D509CC63ABD9\u0022",
+        "Last-Modified": "Fri, 19 Feb 2021 19:08:53 GMT",
         "Server": [
           "Windows-Azure-HDFS/1.0",
           "Microsoft-HTTPAPI/2.0"
         ],
-        "x-ms-client-request-id": "b3b1b171-8e7e-0461-9cbc-ce8cdcc3c780",
-<<<<<<< HEAD
-        "x-ms-request-id": "c30a4bc6-801f-0059-0eab-f9f8dc000000",
-=======
-        "x-ms-request-id": "45c7189f-301f-0001-7b7b-052083000000",
->>>>>>> 1814567d
-        "x-ms-version": "2020-06-12"
-      },
-      "ResponseBody": []
-    },
-    {
-      "RequestUri": "https://seannse.blob.core.windows.net/test-filesystem-54094a97-ecbd-c0ec-5e58-c4c95faf6d05/test-file-0a84f9c1-e4f9-d366-600b-65c6e079135b",
+        "x-ms-client-request-id": "ecc11279-6f58-bb8a-1c01-88cdf9664ee0",
+        "x-ms-request-id": "6f4af34a-e01f-004f-7ff2-060e0b000000",
+        "x-ms-version": "2020-06-12"
+      },
+      "ResponseBody": []
+    },
+    {
+      "RequestUri": "https://seannse.blob.core.windows.net/test-filesystem-dcb848dc-8309-4bcf-32d8-7d96529a5e92/test-file-83a283b0-dcb5-84fa-1cb8-d1e63c5ddb37",
       "RequestMethod": "HEAD",
       "RequestHeaders": {
         "Accept": "application/xml",
         "Authorization": "Sanitized",
         "User-Agent": [
-<<<<<<< HEAD
-          "azsdk-net-Storage.Files.DataLake/12.7.0-alpha.20210202.1",
-          "(.NET 5.0.2; Microsoft Windows 10.0.19042)"
-        ],
-        "x-ms-client-request-id": "18bd01d7-e61d-487e-752e-272ef606a1c9",
-        "x-ms-date": "Tue, 02 Feb 2021 21:35:27 GMT",
-=======
-          "azsdk-net-Storage.Files.DataLake/12.7.0-alpha.20210217.1",
-          "(.NET 5.0.3; Microsoft Windows 10.0.19042)"
-        ],
-        "x-ms-client-request-id": "18bd01d7-e61d-487e-752e-272ef606a1c9",
-        "x-ms-date": "Wed, 17 Feb 2021 22:25:11 GMT",
->>>>>>> 1814567d
+          "azsdk-net-Storage.Files.DataLake/12.7.0-alpha.20210219.1",
+          "(.NET 5.0.3; Microsoft Windows 10.0.19041)"
+        ],
+        "x-ms-client-request-id": "7f898708-21f9-0bd7-f2ca-74ae2e2b4681",
+        "x-ms-date": "Fri, 19 Feb 2021 19:08:54 GMT",
         "x-ms-return-client-request-id": "true",
         "x-ms-version": "2020-06-12"
       },
@@ -948,15 +600,9 @@
         "Accept-Ranges": "bytes",
         "Content-Length": "0",
         "Content-Type": "application/octet-stream",
-<<<<<<< HEAD
-        "Date": "Tue, 02 Feb 2021 21:35:28 GMT",
-        "ETag": "\u00220x8D8C7C275977F26\u0022",
-        "Last-Modified": "Tue, 02 Feb 2021 21:35:28 GMT",
-=======
-        "Date": "Wed, 17 Feb 2021 22:25:11 GMT",
-        "ETag": "\u00220x8D8D392E3D4DAF5\u0022",
-        "Last-Modified": "Wed, 17 Feb 2021 22:25:11 GMT",
->>>>>>> 1814567d
+        "Date": "Fri, 19 Feb 2021 19:08:53 GMT",
+        "ETag": "\u00220x8D8D509CC63ABD9\u0022",
+        "Last-Modified": "Fri, 19 Feb 2021 19:08:53 GMT",
         "Server": [
           "Windows-Azure-Blob/1.0",
           "Microsoft-HTTPAPI/2.0"
@@ -964,109 +610,70 @@
         "x-ms-access-tier": "Hot",
         "x-ms-access-tier-inferred": "true",
         "x-ms-blob-type": "BlockBlob",
-        "x-ms-client-request-id": "18bd01d7-e61d-487e-752e-272ef606a1c9",
-<<<<<<< HEAD
-        "x-ms-creation-time": "Tue, 02 Feb 2021 21:35:28 GMT",
-=======
-        "x-ms-creation-time": "Wed, 17 Feb 2021 22:25:11 GMT",
->>>>>>> 1814567d
+        "x-ms-client-request-id": "7f898708-21f9-0bd7-f2ca-74ae2e2b4681",
+        "x-ms-creation-time": "Fri, 19 Feb 2021 19:08:53 GMT",
         "x-ms-group": "$superuser",
         "x-ms-lease-state": "available",
         "x-ms-lease-status": "unlocked",
         "x-ms-owner": "$superuser",
         "x-ms-permissions": "rw-r-----",
-<<<<<<< HEAD
-        "x-ms-request-id": "7df71c94-901e-008e-50ab-f9a9e9000000",
-=======
-        "x-ms-request-id": "2628e38a-e01e-0012-507b-05048f000000",
->>>>>>> 1814567d
+        "x-ms-request-id": "2e62a193-201e-00a4-66f2-0676f9000000",
         "x-ms-server-encrypted": "true",
         "x-ms-version": "2020-06-12"
       },
       "ResponseBody": []
     },
     {
-      "RequestUri": "https://seannse.blob.core.windows.net/test-filesystem-54094a97-ecbd-c0ec-5e58-c4c95faf6d05/test-file-0a84f9c1-e4f9-d366-600b-65c6e079135b?comp=lease",
-      "RequestMethod": "PUT",
-      "RequestHeaders": {
-        "Accept": "application/xml",
-        "Authorization": "Sanitized",
-<<<<<<< HEAD
-        "traceparent": "00-afe2a1e66a8791438ae826aab53fb2d8-a5f5b3cfd63d9748-00",
-        "User-Agent": [
-          "azsdk-net-Storage.Files.DataLake/12.7.0-alpha.20210202.1",
-          "(.NET 5.0.2; Microsoft Windows 10.0.19042)"
-        ],
-        "x-ms-client-request-id": "6083e8f5-7a15-669f-200b-ba9938ae3a01",
-        "x-ms-date": "Tue, 02 Feb 2021 21:35:27 GMT",
-=======
-        "traceparent": "00-d1e373c0ccb4264d89d535422a809625-11ade9fadbdce446-00",
-        "User-Agent": [
-          "azsdk-net-Storage.Files.DataLake/12.7.0-alpha.20210217.1",
-          "(.NET 5.0.3; Microsoft Windows 10.0.19042)"
-        ],
-        "x-ms-client-request-id": "6083e8f5-7a15-669f-200b-ba9938ae3a01",
-        "x-ms-date": "Wed, 17 Feb 2021 22:25:11 GMT",
->>>>>>> 1814567d
+      "RequestUri": "https://seannse.blob.core.windows.net/test-filesystem-dcb848dc-8309-4bcf-32d8-7d96529a5e92/test-file-83a283b0-dcb5-84fa-1cb8-d1e63c5ddb37?comp=lease",
+      "RequestMethod": "PUT",
+      "RequestHeaders": {
+        "Accept": "application/xml",
+        "Authorization": "Sanitized",
+        "traceparent": "00-f181ac0326f6464e807b02f03562255e-ed7d1d1d28c7664f-00",
+        "User-Agent": [
+          "azsdk-net-Storage.Files.DataLake/12.7.0-alpha.20210219.1",
+          "(.NET 5.0.3; Microsoft Windows 10.0.19041)"
+        ],
+        "x-ms-client-request-id": "ed5664aa-b411-2482-8861-37d27a304786",
+        "x-ms-date": "Fri, 19 Feb 2021 19:08:54 GMT",
         "x-ms-lease-action": "acquire",
         "x-ms-lease-duration": "15",
-        "x-ms-proposed-lease-id": "d68527d6-2948-823c-8b4f-975a62d293bd",
-        "x-ms-return-client-request-id": "true",
-        "x-ms-version": "2020-06-12"
-      },
-      "RequestBody": null,
-      "StatusCode": 201,
-      "ResponseHeaders": {
-        "Content-Length": "0",
-<<<<<<< HEAD
-        "Date": "Tue, 02 Feb 2021 21:35:28 GMT",
-        "ETag": "\u00220x8D8C7C275977F26\u0022",
-        "Last-Modified": "Tue, 02 Feb 2021 21:35:28 GMT",
-=======
-        "Date": "Wed, 17 Feb 2021 22:25:11 GMT",
-        "ETag": "\u00220x8D8D392E3D4DAF5\u0022",
-        "Last-Modified": "Wed, 17 Feb 2021 22:25:11 GMT",
->>>>>>> 1814567d
-        "Server": [
-          "Windows-Azure-Blob/1.0",
-          "Microsoft-HTTPAPI/2.0"
-        ],
-        "x-ms-client-request-id": "6083e8f5-7a15-669f-200b-ba9938ae3a01",
-        "x-ms-lease-id": "d68527d6-2948-823c-8b4f-975a62d293bd",
-<<<<<<< HEAD
-        "x-ms-request-id": "7df71d05-901e-008e-37ab-f9a9e9000000",
-=======
-        "x-ms-request-id": "2628e3ae-e01e-0012-707b-05048f000000",
->>>>>>> 1814567d
-        "x-ms-version": "2020-06-12"
-      },
-      "ResponseBody": []
-    },
-    {
-      "RequestUri": "https://seannse.blob.core.windows.net/test-filesystem-54094a97-ecbd-c0ec-5e58-c4c95faf6d05/test-file-0a84f9c1-e4f9-d366-600b-65c6e079135b?comp=lease",
-      "RequestMethod": "PUT",
-      "RequestHeaders": {
-        "Accept": "application/xml",
-        "Authorization": "Sanitized",
-<<<<<<< HEAD
-        "If-Match": "\u00220x8D8C7C275977F26\u0022",
-        "traceparent": "00-676249c0d6512c4da374d4aa6664eba2-63169e1485d12949-00",
-        "User-Agent": [
-          "azsdk-net-Storage.Files.DataLake/12.7.0-alpha.20210202.1",
-          "(.NET 5.0.2; Microsoft Windows 10.0.19042)"
-        ],
-        "x-ms-client-request-id": "0d397c1c-4183-aeb4-71d8-1d63dd1f3e9a",
-        "x-ms-date": "Tue, 02 Feb 2021 21:35:27 GMT",
-=======
-        "If-Match": "0x8D8D392E3D4DAF5",
-        "traceparent": "00-77abf9d3879f724a81594f8a4a4e6533-3e690db659890642-00",
-        "User-Agent": [
-          "azsdk-net-Storage.Files.DataLake/12.7.0-alpha.20210217.1",
-          "(.NET 5.0.3; Microsoft Windows 10.0.19042)"
-        ],
-        "x-ms-client-request-id": "0d397c1c-4183-aeb4-71d8-1d63dd1f3e9a",
-        "x-ms-date": "Wed, 17 Feb 2021 22:25:11 GMT",
->>>>>>> 1814567d
+        "x-ms-proposed-lease-id": "50a6d0d5-6e9a-f720-77aa-405e749b347c",
+        "x-ms-return-client-request-id": "true",
+        "x-ms-version": "2020-06-12"
+      },
+      "RequestBody": null,
+      "StatusCode": 201,
+      "ResponseHeaders": {
+        "Content-Length": "0",
+        "Date": "Fri, 19 Feb 2021 19:08:53 GMT",
+        "ETag": "\u00220x8D8D509CC63ABD9\u0022",
+        "Last-Modified": "Fri, 19 Feb 2021 19:08:53 GMT",
+        "Server": [
+          "Windows-Azure-Blob/1.0",
+          "Microsoft-HTTPAPI/2.0"
+        ],
+        "x-ms-client-request-id": "ed5664aa-b411-2482-8861-37d27a304786",
+        "x-ms-lease-id": "50a6d0d5-6e9a-f720-77aa-405e749b347c",
+        "x-ms-request-id": "2e62a263-201e-00a4-20f2-0676f9000000",
+        "x-ms-version": "2020-06-12"
+      },
+      "ResponseBody": []
+    },
+    {
+      "RequestUri": "https://seannse.blob.core.windows.net/test-filesystem-dcb848dc-8309-4bcf-32d8-7d96529a5e92/test-file-83a283b0-dcb5-84fa-1cb8-d1e63c5ddb37?comp=lease",
+      "RequestMethod": "PUT",
+      "RequestHeaders": {
+        "Accept": "application/xml",
+        "Authorization": "Sanitized",
+        "If-Match": "0x8D8D509CC63ABD9",
+        "traceparent": "00-55cb498b1e2ede44a5e025a4a58b040c-f6f133219c041c4d-00",
+        "User-Agent": [
+          "azsdk-net-Storage.Files.DataLake/12.7.0-alpha.20210219.1",
+          "(.NET 5.0.3; Microsoft Windows 10.0.19041)"
+        ],
+        "x-ms-client-request-id": "ca033c03-59d5-186f-8a62-1098ec716bc1",
+        "x-ms-date": "Fri, 19 Feb 2021 19:08:54 GMT",
         "x-ms-lease-action": "break",
         "x-ms-return-client-request-id": "true",
         "x-ms-version": "2020-06-12"
@@ -1075,53 +682,33 @@
       "StatusCode": 202,
       "ResponseHeaders": {
         "Content-Length": "0",
-<<<<<<< HEAD
-        "Date": "Tue, 02 Feb 2021 21:35:28 GMT",
-        "ETag": "\u00220x8D8C7C275977F26\u0022",
-        "Last-Modified": "Tue, 02 Feb 2021 21:35:28 GMT",
-=======
-        "Date": "Wed, 17 Feb 2021 22:25:11 GMT",
-        "ETag": "\u00220x8D8D392E3D4DAF5\u0022",
-        "Last-Modified": "Wed, 17 Feb 2021 22:25:11 GMT",
->>>>>>> 1814567d
-        "Server": [
-          "Windows-Azure-Blob/1.0",
-          "Microsoft-HTTPAPI/2.0"
-        ],
-        "x-ms-client-request-id": "0d397c1c-4183-aeb4-71d8-1d63dd1f3e9a",
+        "Date": "Fri, 19 Feb 2021 19:08:53 GMT",
+        "ETag": "\u00220x8D8D509CC63ABD9\u0022",
+        "Last-Modified": "Fri, 19 Feb 2021 19:08:53 GMT",
+        "Server": [
+          "Windows-Azure-Blob/1.0",
+          "Microsoft-HTTPAPI/2.0"
+        ],
+        "x-ms-client-request-id": "ca033c03-59d5-186f-8a62-1098ec716bc1",
         "x-ms-lease-time": "0",
-<<<<<<< HEAD
-        "x-ms-request-id": "7df71d6c-901e-008e-19ab-f9a9e9000000",
-=======
-        "x-ms-request-id": "2628e3bd-e01e-0012-7e7b-05048f000000",
->>>>>>> 1814567d
-        "x-ms-version": "2020-06-12"
-      },
-      "ResponseBody": []
-    },
-    {
-      "RequestUri": "https://seannse.blob.core.windows.net/test-filesystem-54094a97-ecbd-c0ec-5e58-c4c95faf6d05?restype=container",
+        "x-ms-request-id": "2e62a35c-201e-00a4-0df2-0676f9000000",
+        "x-ms-version": "2020-06-12"
+      },
+      "ResponseBody": []
+    },
+    {
+      "RequestUri": "https://seannse.blob.core.windows.net/test-filesystem-dcb848dc-8309-4bcf-32d8-7d96529a5e92?restype=container",
       "RequestMethod": "DELETE",
       "RequestHeaders": {
         "Accept": "application/xml",
         "Authorization": "Sanitized",
-<<<<<<< HEAD
-        "traceparent": "00-57cf6d03fc5f1147b60086caa2f9b385-c89e771a946a514a-00",
-        "User-Agent": [
-          "azsdk-net-Storage.Files.DataLake/12.7.0-alpha.20210202.1",
-          "(.NET 5.0.2; Microsoft Windows 10.0.19042)"
-        ],
-        "x-ms-client-request-id": "bb7d1e2c-2c75-f87e-418a-eec9fedb6129",
-        "x-ms-date": "Tue, 02 Feb 2021 21:35:28 GMT",
-=======
-        "traceparent": "00-180ba2ea5ddf9e469f1193ee6e8e8121-e0693f4708736945-00",
-        "User-Agent": [
-          "azsdk-net-Storage.Files.DataLake/12.7.0-alpha.20210217.1",
-          "(.NET 5.0.3; Microsoft Windows 10.0.19042)"
-        ],
-        "x-ms-client-request-id": "bb7d1e2c-2c75-f87e-418a-eec9fedb6129",
-        "x-ms-date": "Wed, 17 Feb 2021 22:25:11 GMT",
->>>>>>> 1814567d
+        "traceparent": "00-5d86412696eef44dbf3fb843b72cb3cf-ebb02e7627eb5f40-00",
+        "User-Agent": [
+          "azsdk-net-Storage.Files.DataLake/12.7.0-alpha.20210219.1",
+          "(.NET 5.0.3; Microsoft Windows 10.0.19041)"
+        ],
+        "x-ms-client-request-id": "3ecf53a5-7d2c-a2b1-2e2b-9954564af8d1",
+        "x-ms-date": "Fri, 19 Feb 2021 19:08:54 GMT",
         "x-ms-return-client-request-id": "true",
         "x-ms-version": "2020-06-12"
       },
@@ -1129,214 +716,135 @@
       "StatusCode": 202,
       "ResponseHeaders": {
         "Content-Length": "0",
-<<<<<<< HEAD
-        "Date": "Tue, 02 Feb 2021 21:35:28 GMT",
-=======
-        "Date": "Wed, 17 Feb 2021 22:25:11 GMT",
->>>>>>> 1814567d
-        "Server": [
-          "Windows-Azure-Blob/1.0",
-          "Microsoft-HTTPAPI/2.0"
-        ],
-        "x-ms-client-request-id": "bb7d1e2c-2c75-f87e-418a-eec9fedb6129",
-<<<<<<< HEAD
-        "x-ms-request-id": "7df71dd5-901e-008e-7dab-f9a9e9000000",
-=======
-        "x-ms-request-id": "2628e3cc-e01e-0012-087b-05048f000000",
->>>>>>> 1814567d
-        "x-ms-version": "2020-06-12"
-      },
-      "ResponseBody": []
-    },
-    {
-      "RequestUri": "https://seannse.blob.core.windows.net/test-filesystem-4aaf3407-6bde-6afa-735e-653f29e5029a?restype=container",
-      "RequestMethod": "PUT",
-      "RequestHeaders": {
-        "Accept": "application/xml",
-        "Authorization": "Sanitized",
-<<<<<<< HEAD
-        "traceparent": "00-15ddee0c5dc30b47879c8d1350c499a0-60418536a241dd42-00",
-        "User-Agent": [
-          "azsdk-net-Storage.Files.DataLake/12.7.0-alpha.20210202.1",
-          "(.NET 5.0.2; Microsoft Windows 10.0.19042)"
+        "Date": "Fri, 19 Feb 2021 19:08:53 GMT",
+        "Server": [
+          "Windows-Azure-Blob/1.0",
+          "Microsoft-HTTPAPI/2.0"
+        ],
+        "x-ms-client-request-id": "3ecf53a5-7d2c-a2b1-2e2b-9954564af8d1",
+        "x-ms-request-id": "2e62a45c-201e-00a4-04f2-0676f9000000",
+        "x-ms-version": "2020-06-12"
+      },
+      "ResponseBody": []
+    },
+    {
+      "RequestUri": "https://seannse.blob.core.windows.net/test-filesystem-6bdfcc36-0b22-5f1a-bbbf-4863affff1d0?restype=container",
+      "RequestMethod": "PUT",
+      "RequestHeaders": {
+        "Accept": "application/xml",
+        "Authorization": "Sanitized",
+        "traceparent": "00-50956e9be6e8614891223aa9388f6090-1e912bc2ab07024f-00",
+        "User-Agent": [
+          "azsdk-net-Storage.Files.DataLake/12.7.0-alpha.20210219.1",
+          "(.NET 5.0.3; Microsoft Windows 10.0.19041)"
         ],
         "x-ms-blob-public-access": "container",
-        "x-ms-client-request-id": "77c7eee2-0327-c030-2412-4716c73fcf5c",
-        "x-ms-date": "Tue, 02 Feb 2021 21:35:28 GMT",
-=======
-        "traceparent": "00-2a53c95fb3a39f489cbe0e386fc0acb6-fda912089e052d40-00",
-        "User-Agent": [
-          "azsdk-net-Storage.Files.DataLake/12.7.0-alpha.20210217.1",
-          "(.NET 5.0.3; Microsoft Windows 10.0.19042)"
-        ],
-        "x-ms-blob-public-access": "container",
-        "x-ms-client-request-id": "77c7eee2-0327-c030-2412-4716c73fcf5c",
-        "x-ms-date": "Wed, 17 Feb 2021 22:25:11 GMT",
->>>>>>> 1814567d
-        "x-ms-return-client-request-id": "true",
-        "x-ms-version": "2020-06-12"
-      },
-      "RequestBody": null,
-      "StatusCode": 201,
-      "ResponseHeaders": {
-        "Content-Length": "0",
-<<<<<<< HEAD
-        "Date": "Tue, 02 Feb 2021 21:35:28 GMT",
-        "ETag": "\u00220x8D8C7C2760CCDA0\u0022",
-        "Last-Modified": "Tue, 02 Feb 2021 21:35:29 GMT",
-=======
-        "Date": "Wed, 17 Feb 2021 22:25:11 GMT",
-        "ETag": "\u00220x8D8D392E43B7AC0\u0022",
-        "Last-Modified": "Wed, 17 Feb 2021 22:25:12 GMT",
->>>>>>> 1814567d
-        "Server": [
-          "Windows-Azure-Blob/1.0",
-          "Microsoft-HTTPAPI/2.0"
-        ],
-        "x-ms-client-request-id": "77c7eee2-0327-c030-2412-4716c73fcf5c",
-<<<<<<< HEAD
-        "x-ms-request-id": "6d9c6f19-901e-0055-6bab-f96fd4000000",
-=======
-        "x-ms-request-id": "10b16253-c01e-0048-097b-056268000000",
->>>>>>> 1814567d
-        "x-ms-version": "2020-06-12"
-      },
-      "ResponseBody": []
-    },
-    {
-      "RequestUri": "https://seannse.dfs.core.windows.net/test-filesystem-4aaf3407-6bde-6afa-735e-653f29e5029a/test-file-f0405387-a3a4-8487-0ec2-fba439e3a634?resource=file",
+        "x-ms-client-request-id": "5a38d879-36da-99e6-386f-826d344df22e",
+        "x-ms-date": "Fri, 19 Feb 2021 19:08:54 GMT",
+        "x-ms-return-client-request-id": "true",
+        "x-ms-version": "2020-06-12"
+      },
+      "RequestBody": null,
+      "StatusCode": 201,
+      "ResponseHeaders": {
+        "Content-Length": "0",
+        "Date": "Fri, 19 Feb 2021 19:08:53 GMT",
+        "ETag": "\u00220x8D8D509CCA290F3\u0022",
+        "Last-Modified": "Fri, 19 Feb 2021 19:08:53 GMT",
+        "Server": [
+          "Windows-Azure-Blob/1.0",
+          "Microsoft-HTTPAPI/2.0"
+        ],
+        "x-ms-client-request-id": "5a38d879-36da-99e6-386f-826d344df22e",
+        "x-ms-request-id": "2e62a572-201e-00a4-0bf2-0676f9000000",
+        "x-ms-version": "2020-06-12"
+      },
+      "ResponseBody": []
+    },
+    {
+      "RequestUri": "https://seannse.dfs.core.windows.net/test-filesystem-6bdfcc36-0b22-5f1a-bbbf-4863affff1d0/test-file-4f93c83a-5f57-092e-3872-04688a7d558e?resource=file",
       "RequestMethod": "PUT",
       "RequestHeaders": {
         "Accept": "application/json",
         "Authorization": "Sanitized",
-<<<<<<< HEAD
-        "traceparent": "00-c0ed1ef6da9b9a4cabcb5d0f33ef7fa3-07230f169eea4e40-00",
-        "User-Agent": [
-          "azsdk-net-Storage.Files.DataLake/12.7.0-alpha.20210202.1",
-          "(.NET 5.0.2; Microsoft Windows 10.0.19042)"
-        ],
-        "x-ms-client-request-id": "708ed66a-eafe-3f29-6642-6964078c8740",
-        "x-ms-date": "Tue, 02 Feb 2021 21:35:28 GMT",
-=======
-        "traceparent": "00-917e044f5c948c49afcac2ccb217406d-3a54a6f6d815f845-00",
-        "User-Agent": [
-          "azsdk-net-Storage.Files.DataLake/12.7.0-alpha.20210217.1",
-          "(.NET 5.0.3; Microsoft Windows 10.0.19042)"
-        ],
-        "x-ms-client-request-id": "708ed66a-eafe-3f29-6642-6964078c8740",
-        "x-ms-date": "Wed, 17 Feb 2021 22:25:12 GMT",
->>>>>>> 1814567d
-        "x-ms-return-client-request-id": "true",
-        "x-ms-version": "2020-06-12"
-      },
-      "RequestBody": null,
-      "StatusCode": 201,
-      "ResponseHeaders": {
-        "Content-Length": "0",
-<<<<<<< HEAD
-        "Date": "Tue, 02 Feb 2021 21:35:29 GMT",
-        "ETag": "\u00220x8D8C7C276478990\u0022",
-        "Last-Modified": "Tue, 02 Feb 2021 21:35:29 GMT",
-=======
-        "Date": "Wed, 17 Feb 2021 22:25:11 GMT",
-        "ETag": "\u00220x8D8D392E4762081\u0022",
-        "Last-Modified": "Wed, 17 Feb 2021 22:25:12 GMT",
->>>>>>> 1814567d
+        "traceparent": "00-9a8f48c1f7791c41af392c9b6d01c4c0-bf48ae2b5ca27e46-00",
+        "User-Agent": [
+          "azsdk-net-Storage.Files.DataLake/12.7.0-alpha.20210219.1",
+          "(.NET 5.0.3; Microsoft Windows 10.0.19041)"
+        ],
+        "x-ms-client-request-id": "416352c7-9e98-19e0-a92f-2168327e0fba",
+        "x-ms-date": "Fri, 19 Feb 2021 19:08:54 GMT",
+        "x-ms-return-client-request-id": "true",
+        "x-ms-version": "2020-06-12"
+      },
+      "RequestBody": null,
+      "StatusCode": 201,
+      "ResponseHeaders": {
+        "Content-Length": "0",
+        "Date": "Fri, 19 Feb 2021 19:08:53 GMT",
+        "ETag": "\u00220x8D8D509CCB14BE2\u0022",
+        "Last-Modified": "Fri, 19 Feb 2021 19:08:53 GMT",
         "Server": [
           "Windows-Azure-HDFS/1.0",
           "Microsoft-HTTPAPI/2.0"
         ],
-        "x-ms-client-request-id": "708ed66a-eafe-3f29-6642-6964078c8740",
-<<<<<<< HEAD
-        "x-ms-request-id": "0dab239a-a01f-0013-78ab-f95b53000000",
-=======
-        "x-ms-request-id": "4cca26f6-a01f-0061-7e7b-055c1c000000",
->>>>>>> 1814567d
-        "x-ms-version": "2020-06-12"
-      },
-      "ResponseBody": []
-    },
-    {
-      "RequestUri": "https://seannse.blob.core.windows.net/test-filesystem-4aaf3407-6bde-6afa-735e-653f29e5029a/test-file-f0405387-a3a4-8487-0ec2-fba439e3a634?comp=lease",
-      "RequestMethod": "PUT",
-      "RequestHeaders": {
-        "Accept": "application/xml",
-        "Authorization": "Sanitized",
-<<<<<<< HEAD
-        "traceparent": "00-f2882ba9c98d4b469d72d88a35d61ad9-254e8b45f7c2a444-00",
-        "User-Agent": [
-          "azsdk-net-Storage.Files.DataLake/12.7.0-alpha.20210202.1",
-          "(.NET 5.0.2; Microsoft Windows 10.0.19042)"
-        ],
-        "x-ms-client-request-id": "292259f0-f57b-d62d-9891-9044d6fc366d",
-        "x-ms-date": "Tue, 02 Feb 2021 21:35:28 GMT",
-=======
-        "traceparent": "00-c31472350203f64bb9a8aae5976ae704-8593c6f0e9ce6a41-00",
-        "User-Agent": [
-          "azsdk-net-Storage.Files.DataLake/12.7.0-alpha.20210217.1",
-          "(.NET 5.0.3; Microsoft Windows 10.0.19042)"
-        ],
-        "x-ms-client-request-id": "292259f0-f57b-d62d-9891-9044d6fc366d",
-        "x-ms-date": "Wed, 17 Feb 2021 22:25:12 GMT",
->>>>>>> 1814567d
+        "x-ms-client-request-id": "416352c7-9e98-19e0-a92f-2168327e0fba",
+        "x-ms-request-id": "6f4af38c-e01f-004f-40f2-060e0b000000",
+        "x-ms-version": "2020-06-12"
+      },
+      "ResponseBody": []
+    },
+    {
+      "RequestUri": "https://seannse.blob.core.windows.net/test-filesystem-6bdfcc36-0b22-5f1a-bbbf-4863affff1d0/test-file-4f93c83a-5f57-092e-3872-04688a7d558e?comp=lease",
+      "RequestMethod": "PUT",
+      "RequestHeaders": {
+        "Accept": "application/xml",
+        "Authorization": "Sanitized",
+        "traceparent": "00-fdde3557aeaedd4fb3d258e43b913e23-6baa810e0446884e-00",
+        "User-Agent": [
+          "azsdk-net-Storage.Files.DataLake/12.7.0-alpha.20210219.1",
+          "(.NET 5.0.3; Microsoft Windows 10.0.19041)"
+        ],
+        "x-ms-client-request-id": "b719a54a-1389-abb5-ebc0-6d8f6ee21aae",
+        "x-ms-date": "Fri, 19 Feb 2021 19:08:54 GMT",
         "x-ms-lease-action": "acquire",
         "x-ms-lease-duration": "15",
-        "x-ms-proposed-lease-id": "2f93126c-94e2-fd3d-dfba-132c09f84700",
-        "x-ms-return-client-request-id": "true",
-        "x-ms-version": "2020-06-12"
-      },
-      "RequestBody": null,
-      "StatusCode": 201,
-      "ResponseHeaders": {
-        "Content-Length": "0",
-<<<<<<< HEAD
-        "Date": "Tue, 02 Feb 2021 21:35:28 GMT",
-        "ETag": "\u00220x8D8C7C276478990\u0022",
-        "Last-Modified": "Tue, 02 Feb 2021 21:35:29 GMT",
-=======
-        "Date": "Wed, 17 Feb 2021 22:25:12 GMT",
-        "ETag": "\u00220x8D8D392E4762081\u0022",
-        "Last-Modified": "Wed, 17 Feb 2021 22:25:12 GMT",
->>>>>>> 1814567d
-        "Server": [
-          "Windows-Azure-Blob/1.0",
-          "Microsoft-HTTPAPI/2.0"
-        ],
-        "x-ms-client-request-id": "292259f0-f57b-d62d-9891-9044d6fc366d",
-        "x-ms-lease-id": "2f93126c-94e2-fd3d-dfba-132c09f84700",
-<<<<<<< HEAD
-        "x-ms-request-id": "6d9c700f-901e-0055-51ab-f96fd4000000",
-=======
-        "x-ms-request-id": "10b16402-c01e-0048-047b-056268000000",
->>>>>>> 1814567d
-        "x-ms-version": "2020-06-12"
-      },
-      "ResponseBody": []
-    },
-    {
-      "RequestUri": "https://seannse.blob.core.windows.net/test-filesystem-4aaf3407-6bde-6afa-735e-653f29e5029a/test-file-f0405387-a3a4-8487-0ec2-fba439e3a634?comp=lease",
+        "x-ms-proposed-lease-id": "249df319-1b63-a367-d309-30fdfffb5e12",
+        "x-ms-return-client-request-id": "true",
+        "x-ms-version": "2020-06-12"
+      },
+      "RequestBody": null,
+      "StatusCode": 201,
+      "ResponseHeaders": {
+        "Content-Length": "0",
+        "Date": "Fri, 19 Feb 2021 19:08:53 GMT",
+        "ETag": "\u00220x8D8D509CCB14BE2\u0022",
+        "Last-Modified": "Fri, 19 Feb 2021 19:08:53 GMT",
+        "Server": [
+          "Windows-Azure-Blob/1.0",
+          "Microsoft-HTTPAPI/2.0"
+        ],
+        "x-ms-client-request-id": "b719a54a-1389-abb5-ebc0-6d8f6ee21aae",
+        "x-ms-lease-id": "249df319-1b63-a367-d309-30fdfffb5e12",
+        "x-ms-request-id": "2e62a758-201e-00a4-56f2-0676f9000000",
+        "x-ms-version": "2020-06-12"
+      },
+      "ResponseBody": []
+    },
+    {
+      "RequestUri": "https://seannse.blob.core.windows.net/test-filesystem-6bdfcc36-0b22-5f1a-bbbf-4863affff1d0/test-file-4f93c83a-5f57-092e-3872-04688a7d558e?comp=lease",
       "RequestMethod": "PUT",
       "RequestHeaders": {
         "Accept": "application/xml",
         "Authorization": "Sanitized",
         "If-None-Match": "\u0022garbage\u0022",
-<<<<<<< HEAD
-        "traceparent": "00-6ac0e7ffa66dee4c9cfa1766729cfff9-233ae96d5136ef4d-00",
-        "User-Agent": [
-          "azsdk-net-Storage.Files.DataLake/12.7.0-alpha.20210202.1",
-          "(.NET 5.0.2; Microsoft Windows 10.0.19042)"
-        ],
-        "x-ms-client-request-id": "b03cc33c-1ed6-a785-be63-cac3a5f1c272",
-        "x-ms-date": "Tue, 02 Feb 2021 21:35:29 GMT",
-=======
-        "traceparent": "00-cdd8954472ea7940a8cde76d4252bce4-41e43155bae20a4f-00",
-        "User-Agent": [
-          "azsdk-net-Storage.Files.DataLake/12.7.0-alpha.20210217.1",
-          "(.NET 5.0.3; Microsoft Windows 10.0.19042)"
-        ],
-        "x-ms-client-request-id": "b03cc33c-1ed6-a785-be63-cac3a5f1c272",
-        "x-ms-date": "Wed, 17 Feb 2021 22:25:12 GMT",
->>>>>>> 1814567d
+        "traceparent": "00-dc786b7540d4f24ea88acc479f6dc738-250478a697bc0d4c-00",
+        "User-Agent": [
+          "azsdk-net-Storage.Files.DataLake/12.7.0-alpha.20210219.1",
+          "(.NET 5.0.3; Microsoft Windows 10.0.19041)"
+        ],
+        "x-ms-client-request-id": "5ab38fb1-a6e1-2789-36f5-4c59a666c34e",
+        "x-ms-date": "Fri, 19 Feb 2021 19:08:54 GMT",
         "x-ms-lease-action": "break",
         "x-ms-return-client-request-id": "true",
         "x-ms-version": "2020-06-12"
@@ -1345,53 +853,33 @@
       "StatusCode": 202,
       "ResponseHeaders": {
         "Content-Length": "0",
-<<<<<<< HEAD
-        "Date": "Tue, 02 Feb 2021 21:35:28 GMT",
-        "ETag": "\u00220x8D8C7C276478990\u0022",
-        "Last-Modified": "Tue, 02 Feb 2021 21:35:29 GMT",
-=======
-        "Date": "Wed, 17 Feb 2021 22:25:12 GMT",
-        "ETag": "\u00220x8D8D392E4762081\u0022",
-        "Last-Modified": "Wed, 17 Feb 2021 22:25:12 GMT",
->>>>>>> 1814567d
-        "Server": [
-          "Windows-Azure-Blob/1.0",
-          "Microsoft-HTTPAPI/2.0"
-        ],
-        "x-ms-client-request-id": "b03cc33c-1ed6-a785-be63-cac3a5f1c272",
+        "Date": "Fri, 19 Feb 2021 19:08:54 GMT",
+        "ETag": "\u00220x8D8D509CCB14BE2\u0022",
+        "Last-Modified": "Fri, 19 Feb 2021 19:08:53 GMT",
+        "Server": [
+          "Windows-Azure-Blob/1.0",
+          "Microsoft-HTTPAPI/2.0"
+        ],
+        "x-ms-client-request-id": "5ab38fb1-a6e1-2789-36f5-4c59a666c34e",
         "x-ms-lease-time": "0",
-<<<<<<< HEAD
-        "x-ms-request-id": "6d9c7054-901e-0055-10ab-f96fd4000000",
-=======
-        "x-ms-request-id": "10b16441-c01e-0048-417b-056268000000",
->>>>>>> 1814567d
-        "x-ms-version": "2020-06-12"
-      },
-      "ResponseBody": []
-    },
-    {
-      "RequestUri": "https://seannse.blob.core.windows.net/test-filesystem-4aaf3407-6bde-6afa-735e-653f29e5029a?restype=container",
+        "x-ms-request-id": "2e62a823-201e-00a4-18f2-0676f9000000",
+        "x-ms-version": "2020-06-12"
+      },
+      "ResponseBody": []
+    },
+    {
+      "RequestUri": "https://seannse.blob.core.windows.net/test-filesystem-6bdfcc36-0b22-5f1a-bbbf-4863affff1d0?restype=container",
       "RequestMethod": "DELETE",
       "RequestHeaders": {
         "Accept": "application/xml",
         "Authorization": "Sanitized",
-<<<<<<< HEAD
-        "traceparent": "00-1709c70949de7d408d68c9d75f8d89e9-f11e06e4e2017741-00",
-        "User-Agent": [
-          "azsdk-net-Storage.Files.DataLake/12.7.0-alpha.20210202.1",
-          "(.NET 5.0.2; Microsoft Windows 10.0.19042)"
-        ],
-        "x-ms-client-request-id": "1307bfb5-86bf-dc97-e320-5ef0592890eb",
-        "x-ms-date": "Tue, 02 Feb 2021 21:35:29 GMT",
-=======
-        "traceparent": "00-17a5aed2e6663f4585e2cc6dc33ca4c8-5221bde2fd692d4c-00",
-        "User-Agent": [
-          "azsdk-net-Storage.Files.DataLake/12.7.0-alpha.20210217.1",
-          "(.NET 5.0.3; Microsoft Windows 10.0.19042)"
-        ],
-        "x-ms-client-request-id": "1307bfb5-86bf-dc97-e320-5ef0592890eb",
-        "x-ms-date": "Wed, 17 Feb 2021 22:25:12 GMT",
->>>>>>> 1814567d
+        "traceparent": "00-0fe101c10c655c44919e7d0bda9e116c-36d3450cb559e84e-00",
+        "User-Agent": [
+          "azsdk-net-Storage.Files.DataLake/12.7.0-alpha.20210219.1",
+          "(.NET 5.0.3; Microsoft Windows 10.0.19041)"
+        ],
+        "x-ms-client-request-id": "dedd2792-bf2e-2acc-8605-0fe68b465f96",
+        "x-ms-date": "Fri, 19 Feb 2021 19:08:54 GMT",
         "x-ms-return-client-request-id": "true",
         "x-ms-version": "2020-06-12"
       },
@@ -1399,33 +887,21 @@
       "StatusCode": 202,
       "ResponseHeaders": {
         "Content-Length": "0",
-<<<<<<< HEAD
-        "Date": "Tue, 02 Feb 2021 21:35:29 GMT",
-=======
-        "Date": "Wed, 17 Feb 2021 22:25:12 GMT",
->>>>>>> 1814567d
-        "Server": [
-          "Windows-Azure-Blob/1.0",
-          "Microsoft-HTTPAPI/2.0"
-        ],
-        "x-ms-client-request-id": "1307bfb5-86bf-dc97-e320-5ef0592890eb",
-<<<<<<< HEAD
-        "x-ms-request-id": "6d9c7093-901e-0055-4eab-f96fd4000000",
-=======
-        "x-ms-request-id": "10b16490-c01e-0048-067b-056268000000",
->>>>>>> 1814567d
+        "Date": "Fri, 19 Feb 2021 19:08:54 GMT",
+        "Server": [
+          "Windows-Azure-Blob/1.0",
+          "Microsoft-HTTPAPI/2.0"
+        ],
+        "x-ms-client-request-id": "dedd2792-bf2e-2acc-8605-0fe68b465f96",
+        "x-ms-request-id": "2e62a916-201e-00a4-78f2-0676f9000000",
         "x-ms-version": "2020-06-12"
       },
       "ResponseBody": []
     }
   ],
   "Variables": {
-<<<<<<< HEAD
-    "DateTimeOffsetNow": "2021-02-02T15:35:24.0776771-06:00",
-=======
-    "DateTimeOffsetNow": "2021-02-17T16:25:08.0975044-06:00",
->>>>>>> 1814567d
-    "RandomSeed": "1654029826",
+    "DateTimeOffsetNow": "2021-02-19T13:08:52.5468930-06:00",
+    "RandomSeed": "148552468",
     "Storage_TestConfigHierarchicalNamespace": "NamespaceTenant\nseannse\nU2FuaXRpemVk\nhttps://seannse.blob.core.windows.net\nhttps://seannse.file.core.windows.net\nhttps://seannse.queue.core.windows.net\nhttps://seannse.table.core.windows.net\n\n\n\n\nhttps://seannse-secondary.blob.core.windows.net\nhttps://seannse-secondary.file.core.windows.net\nhttps://seannse-secondary.queue.core.windows.net\nhttps://seannse-secondary.table.core.windows.net\n68390a19-a643-458b-b726-408abf67b4fc\nSanitized\n72f988bf-86f1-41af-91ab-2d7cd011db47\nhttps://login.microsoftonline.com/\nCloud\nBlobEndpoint=https://seannse.blob.core.windows.net/;QueueEndpoint=https://seannse.queue.core.windows.net/;FileEndpoint=https://seannse.file.core.windows.net/;BlobSecondaryEndpoint=https://seannse-secondary.blob.core.windows.net/;QueueSecondaryEndpoint=https://seannse-secondary.queue.core.windows.net/;FileSecondaryEndpoint=https://seannse-secondary.file.core.windows.net/;AccountName=seannse;AccountKey=Sanitized\n"
   }
 }