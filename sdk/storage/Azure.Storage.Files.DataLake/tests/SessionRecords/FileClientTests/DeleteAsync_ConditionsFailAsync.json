{
  "Entries": [
    {
      "RequestUri": "https://seannse.blob.core.windows.net/test-filesystem-4f24309a-e204-1b6d-3a43-cac9867b6c86?restype=container",
      "RequestMethod": "PUT",
      "RequestHeaders": {
        "Accept": "application/xml",
        "Authorization": "Sanitized",
<<<<<<< HEAD
        "traceparent": "00-996323a13fb5744b93a2428093ee8707-9f6062099fd84d4a-00",
        "User-Agent": [
          "azsdk-net-Storage.Files.DataLake/12.7.0-alpha.20210202.1",
          "(.NET 5.0.2; Microsoft Windows 10.0.19042)"
        ],
        "x-ms-blob-public-access": "container",
        "x-ms-client-request-id": "13913336-952a-9c7f-7546-1ec2714d308e",
        "x-ms-date": "Tue, 02 Feb 2021 21:28:15 GMT",
=======
        "traceparent": "00-2607fbf87af5994392ffdfee2128173d-cd104267d4fc794e-00",
        "User-Agent": [
          "azsdk-net-Storage.Files.DataLake/12.7.0-alpha.20210217.1",
          "(.NET 5.0.3; Microsoft Windows 10.0.19042)"
        ],
        "x-ms-blob-public-access": "container",
        "x-ms-client-request-id": "13913336-952a-9c7f-7546-1ec2714d308e",
        "x-ms-date": "Wed, 17 Feb 2021 22:32:40 GMT",
>>>>>>> 1814567d
        "x-ms-return-client-request-id": "true",
        "x-ms-version": "2020-06-12"
      },
      "RequestBody": null,
      "StatusCode": 201,
      "ResponseHeaders": {
        "Content-Length": "0",
<<<<<<< HEAD
        "Date": "Tue, 02 Feb 2021 21:28:15 GMT",
        "ETag": "\u00220x8D8C7C173E45533\u0022",
        "Last-Modified": "Tue, 02 Feb 2021 21:28:15 GMT",
=======
        "Date": "Wed, 17 Feb 2021 22:32:40 GMT",
        "ETag": "\u00220x8D8D393EF5B9622\u0022",
        "Last-Modified": "Wed, 17 Feb 2021 22:32:40 GMT",
>>>>>>> 1814567d
        "Server": [
          "Windows-Azure-Blob/1.0",
          "Microsoft-HTTPAPI/2.0"
        ],
        "x-ms-client-request-id": "13913336-952a-9c7f-7546-1ec2714d308e",
<<<<<<< HEAD
        "x-ms-request-id": "822c6038-101e-0016-49aa-f98988000000",
=======
        "x-ms-request-id": "21128a46-301e-00b8-4e7c-052499000000",
>>>>>>> 1814567d
        "x-ms-version": "2020-06-12"
      },
      "ResponseBody": []
    },
    {
      "RequestUri": "https://seannse.dfs.core.windows.net/test-filesystem-4f24309a-e204-1b6d-3a43-cac9867b6c86/test-file-0d2daa75-a893-c4a3-520c-2222dc271c3f?resource=file",
      "RequestMethod": "PUT",
      "RequestHeaders": {
        "Accept": "application/json",
        "Authorization": "Sanitized",
<<<<<<< HEAD
        "traceparent": "00-9722c230f58f8249ab1c83f93303640f-179f7d820467ba42-00",
        "User-Agent": [
          "azsdk-net-Storage.Files.DataLake/12.7.0-alpha.20210202.1",
          "(.NET 5.0.2; Microsoft Windows 10.0.19042)"
        ],
        "x-ms-client-request-id": "54cf77b1-1bcc-8ea2-90cd-c11d725cbf4d",
        "x-ms-date": "Tue, 02 Feb 2021 21:28:15 GMT",
=======
        "traceparent": "00-90bfe0525aa4b04c80e714080a74e27e-c91692f68c5e604d-00",
        "User-Agent": [
          "azsdk-net-Storage.Files.DataLake/12.7.0-alpha.20210217.1",
          "(.NET 5.0.3; Microsoft Windows 10.0.19042)"
        ],
        "x-ms-client-request-id": "54cf77b1-1bcc-8ea2-90cd-c11d725cbf4d",
        "x-ms-date": "Wed, 17 Feb 2021 22:32:40 GMT",
>>>>>>> 1814567d
        "x-ms-return-client-request-id": "true",
        "x-ms-version": "2020-06-12"
      },
      "RequestBody": null,
      "StatusCode": 201,
      "ResponseHeaders": {
        "Content-Length": "0",
<<<<<<< HEAD
        "Date": "Tue, 02 Feb 2021 21:28:15 GMT",
        "ETag": "\u00220x8D8C7C1741FA9F7\u0022",
        "Last-Modified": "Tue, 02 Feb 2021 21:28:16 GMT",
=======
        "Date": "Wed, 17 Feb 2021 22:32:40 GMT",
        "ETag": "\u00220x8D8D393EF8B90AF\u0022",
        "Last-Modified": "Wed, 17 Feb 2021 22:32:40 GMT",
>>>>>>> 1814567d
        "Server": [
          "Windows-Azure-HDFS/1.0",
          "Microsoft-HTTPAPI/2.0"
        ],
        "x-ms-client-request-id": "54cf77b1-1bcc-8ea2-90cd-c11d725cbf4d",
<<<<<<< HEAD
        "x-ms-request-id": "07c753e8-101f-004b-57aa-f9830c000000",
=======
        "x-ms-request-id": "d3d4a655-f01f-0021-097c-055b24000000",
>>>>>>> 1814567d
        "x-ms-version": "2020-06-12"
      },
      "ResponseBody": []
    },
    {
      "RequestUri": "https://seannse.dfs.core.windows.net/test-filesystem-4f24309a-e204-1b6d-3a43-cac9867b6c86/test-file-0d2daa75-a893-c4a3-520c-2222dc271c3f",
      "RequestMethod": "DELETE",
      "RequestHeaders": {
        "Accept": "application/json",
        "Authorization": "Sanitized",
<<<<<<< HEAD
        "If-Modified-Since": "Wed, 03 Feb 2021 21:28:15 GMT",
        "User-Agent": [
          "azsdk-net-Storage.Files.DataLake/12.7.0-alpha.20210202.1",
          "(.NET 5.0.2; Microsoft Windows 10.0.19042)"
        ],
        "x-ms-client-request-id": "65704367-c857-fe73-f203-c11c973d1d83",
        "x-ms-date": "Tue, 02 Feb 2021 21:28:15 GMT",
=======
        "If-Modified-Since": "Thu, 18 Feb 2021 22:32:40 GMT",
        "User-Agent": [
          "azsdk-net-Storage.Files.DataLake/12.7.0-alpha.20210217.1",
          "(.NET 5.0.3; Microsoft Windows 10.0.19042)"
        ],
        "x-ms-client-request-id": "65704367-c857-fe73-f203-c11c973d1d83",
        "x-ms-date": "Wed, 17 Feb 2021 22:32:40 GMT",
>>>>>>> 1814567d
        "x-ms-return-client-request-id": "true",
        "x-ms-version": "2020-06-12"
      },
      "RequestBody": null,
      "StatusCode": 412,
      "ResponseHeaders": {
        "Content-Length": "200",
        "Content-Type": "application/json; charset=utf-8",
<<<<<<< HEAD
        "Date": "Tue, 02 Feb 2021 21:28:15 GMT",
=======
        "Date": "Wed, 17 Feb 2021 22:32:40 GMT",
>>>>>>> 1814567d
        "Server": [
          "Windows-Azure-HDFS/1.0",
          "Microsoft-HTTPAPI/2.0"
        ],
        "x-ms-client-request-id": "65704367-c857-fe73-f203-c11c973d1d83",
        "x-ms-error-code": "ConditionNotMet",
<<<<<<< HEAD
        "x-ms-request-id": "07c75401-101f-004b-70aa-f9830c000000",
=======
        "x-ms-request-id": "d3d4a664-f01f-0021-187c-055b24000000",
>>>>>>> 1814567d
        "x-ms-version": "2020-06-12"
      },
      "ResponseBody": {
        "error": {
          "code": "ConditionNotMet",
<<<<<<< HEAD
          "message": "The condition specified using HTTP conditional header(s) is not met.\nRequestId:07c75401-101f-004b-70aa-f9830c000000\nTime:2021-02-02T21:28:16.4852451Z"
=======
          "message": "The condition specified using HTTP conditional header(s) is not met.\nRequestId:d3d4a664-f01f-0021-187c-055b24000000\nTime:2021-02-17T22:32:40.6245495Z"
>>>>>>> 1814567d
        }
      }
    },
    {
      "RequestUri": "https://seannse.blob.core.windows.net/test-filesystem-4f24309a-e204-1b6d-3a43-cac9867b6c86?restype=container",
      "RequestMethod": "DELETE",
      "RequestHeaders": {
        "Accept": "application/xml",
        "Authorization": "Sanitized",
<<<<<<< HEAD
        "traceparent": "00-6a2a4a4e092ef24690ac8a67dbaa371f-2b412644ab808d4c-00",
        "User-Agent": [
          "azsdk-net-Storage.Files.DataLake/12.7.0-alpha.20210202.1",
          "(.NET 5.0.2; Microsoft Windows 10.0.19042)"
        ],
        "x-ms-client-request-id": "2fb68ac0-59ec-61f5-6ba8-eab81d878511",
        "x-ms-date": "Tue, 02 Feb 2021 21:28:15 GMT",
=======
        "traceparent": "00-3bc8553ddc559a47bb312362dd4d8f99-408eb1a318a42349-00",
        "User-Agent": [
          "azsdk-net-Storage.Files.DataLake/12.7.0-alpha.20210217.1",
          "(.NET 5.0.3; Microsoft Windows 10.0.19042)"
        ],
        "x-ms-client-request-id": "2fb68ac0-59ec-61f5-6ba8-eab81d878511",
        "x-ms-date": "Wed, 17 Feb 2021 22:32:40 GMT",
>>>>>>> 1814567d
        "x-ms-return-client-request-id": "true",
        "x-ms-version": "2020-06-12"
      },
      "RequestBody": null,
      "StatusCode": 202,
      "ResponseHeaders": {
        "Content-Length": "0",
<<<<<<< HEAD
        "Date": "Tue, 02 Feb 2021 21:28:16 GMT",
=======
        "Date": "Wed, 17 Feb 2021 22:32:40 GMT",
>>>>>>> 1814567d
        "Server": [
          "Windows-Azure-Blob/1.0",
          "Microsoft-HTTPAPI/2.0"
        ],
        "x-ms-client-request-id": "2fb68ac0-59ec-61f5-6ba8-eab81d878511",
<<<<<<< HEAD
        "x-ms-request-id": "822c6268-101e-0016-40aa-f98988000000",
=======
        "x-ms-request-id": "21128d59-301e-00b8-277c-052499000000",
>>>>>>> 1814567d
        "x-ms-version": "2020-06-12"
      },
      "ResponseBody": []
    },
    {
      "RequestUri": "https://seannse.blob.core.windows.net/test-filesystem-0e87a87f-3418-9ec1-1f9d-92a4c3430ffe?restype=container",
      "RequestMethod": "PUT",
      "RequestHeaders": {
        "Accept": "application/xml",
        "Authorization": "Sanitized",
<<<<<<< HEAD
        "traceparent": "00-9f3a7741c8c6244f8afb689b4ce7d380-f3372148876fcb43-00",
        "User-Agent": [
          "azsdk-net-Storage.Files.DataLake/12.7.0-alpha.20210202.1",
          "(.NET 5.0.2; Microsoft Windows 10.0.19042)"
        ],
        "x-ms-blob-public-access": "container",
        "x-ms-client-request-id": "46aff32d-ca6c-8cae-c817-104ec6509e27",
        "x-ms-date": "Tue, 02 Feb 2021 21:28:16 GMT",
=======
        "traceparent": "00-07a5f41be9d24344a89b053bbcb1da47-ef0b4a566d62cc48-00",
        "User-Agent": [
          "azsdk-net-Storage.Files.DataLake/12.7.0-alpha.20210217.1",
          "(.NET 5.0.3; Microsoft Windows 10.0.19042)"
        ],
        "x-ms-blob-public-access": "container",
        "x-ms-client-request-id": "46aff32d-ca6c-8cae-c817-104ec6509e27",
        "x-ms-date": "Wed, 17 Feb 2021 22:32:40 GMT",
>>>>>>> 1814567d
        "x-ms-return-client-request-id": "true",
        "x-ms-version": "2020-06-12"
      },
      "RequestBody": null,
      "StatusCode": 201,
      "ResponseHeaders": {
        "Content-Length": "0",
<<<<<<< HEAD
        "Date": "Tue, 02 Feb 2021 21:28:16 GMT",
        "ETag": "\u00220x8D8C7C174747022\u0022",
        "Last-Modified": "Tue, 02 Feb 2021 21:28:16 GMT",
=======
        "Date": "Wed, 17 Feb 2021 22:32:40 GMT",
        "ETag": "\u00220x8D8D393EFD79533\u0022",
        "Last-Modified": "Wed, 17 Feb 2021 22:32:41 GMT",
>>>>>>> 1814567d
        "Server": [
          "Windows-Azure-Blob/1.0",
          "Microsoft-HTTPAPI/2.0"
        ],
        "x-ms-client-request-id": "46aff32d-ca6c-8cae-c817-104ec6509e27",
<<<<<<< HEAD
        "x-ms-request-id": "d8a0face-501e-005a-28aa-f919b8000000",
=======
        "x-ms-request-id": "2b95b365-b01e-0030-777c-05c190000000",
>>>>>>> 1814567d
        "x-ms-version": "2020-06-12"
      },
      "ResponseBody": []
    },
    {
      "RequestUri": "https://seannse.dfs.core.windows.net/test-filesystem-0e87a87f-3418-9ec1-1f9d-92a4c3430ffe/test-file-238eec99-782a-928a-11bb-5ecac6f6c1b4?resource=file",
      "RequestMethod": "PUT",
      "RequestHeaders": {
        "Accept": "application/json",
        "Authorization": "Sanitized",
<<<<<<< HEAD
        "traceparent": "00-c8a21d779e31b2429a1ddde3e3471092-91bd1a7decc8bf40-00",
        "User-Agent": [
          "azsdk-net-Storage.Files.DataLake/12.7.0-alpha.20210202.1",
          "(.NET 5.0.2; Microsoft Windows 10.0.19042)"
        ],
        "x-ms-client-request-id": "f03145b0-92dc-b520-691d-34b06ce4c5d2",
        "x-ms-date": "Tue, 02 Feb 2021 21:28:16 GMT",
=======
        "traceparent": "00-149ab6a4134b6848bbc3056ac7d4c7e6-d2b97e52838bda45-00",
        "User-Agent": [
          "azsdk-net-Storage.Files.DataLake/12.7.0-alpha.20210217.1",
          "(.NET 5.0.3; Microsoft Windows 10.0.19042)"
        ],
        "x-ms-client-request-id": "f03145b0-92dc-b520-691d-34b06ce4c5d2",
        "x-ms-date": "Wed, 17 Feb 2021 22:32:41 GMT",
>>>>>>> 1814567d
        "x-ms-return-client-request-id": "true",
        "x-ms-version": "2020-06-12"
      },
      "RequestBody": null,
      "StatusCode": 201,
      "ResponseHeaders": {
        "Content-Length": "0",
<<<<<<< HEAD
        "Date": "Tue, 02 Feb 2021 21:28:17 GMT",
        "ETag": "\u00220x8D8C7C174AEA286\u0022",
        "Last-Modified": "Tue, 02 Feb 2021 21:28:17 GMT",
=======
        "Date": "Wed, 17 Feb 2021 22:32:40 GMT",
        "ETag": "\u00220x8D8D393F00D5A5D\u0022",
        "Last-Modified": "Wed, 17 Feb 2021 22:32:41 GMT",
>>>>>>> 1814567d
        "Server": [
          "Windows-Azure-HDFS/1.0",
          "Microsoft-HTTPAPI/2.0"
        ],
        "x-ms-client-request-id": "f03145b0-92dc-b520-691d-34b06ce4c5d2",
<<<<<<< HEAD
        "x-ms-request-id": "868d3621-c01f-003a-4baa-f96527000000",
=======
        "x-ms-request-id": "e8ac6a14-501f-004a-367c-05dcd0000000",
>>>>>>> 1814567d
        "x-ms-version": "2020-06-12"
      },
      "ResponseBody": []
    },
    {
      "RequestUri": "https://seannse.dfs.core.windows.net/test-filesystem-0e87a87f-3418-9ec1-1f9d-92a4c3430ffe/test-file-238eec99-782a-928a-11bb-5ecac6f6c1b4",
      "RequestMethod": "DELETE",
      "RequestHeaders": {
        "Accept": "application/json",
        "Authorization": "Sanitized",
<<<<<<< HEAD
        "If-Unmodified-Since": "Mon, 01 Feb 2021 21:28:15 GMT",
        "User-Agent": [
          "azsdk-net-Storage.Files.DataLake/12.7.0-alpha.20210202.1",
          "(.NET 5.0.2; Microsoft Windows 10.0.19042)"
        ],
        "x-ms-client-request-id": "801afeb6-d0c4-55d8-26c2-667794e0f266",
        "x-ms-date": "Tue, 02 Feb 2021 21:28:16 GMT",
=======
        "If-Unmodified-Since": "Tue, 16 Feb 2021 22:32:40 GMT",
        "User-Agent": [
          "azsdk-net-Storage.Files.DataLake/12.7.0-alpha.20210217.1",
          "(.NET 5.0.3; Microsoft Windows 10.0.19042)"
        ],
        "x-ms-client-request-id": "801afeb6-d0c4-55d8-26c2-667794e0f266",
        "x-ms-date": "Wed, 17 Feb 2021 22:32:41 GMT",
>>>>>>> 1814567d
        "x-ms-return-client-request-id": "true",
        "x-ms-version": "2020-06-12"
      },
      "RequestBody": null,
      "StatusCode": 412,
      "ResponseHeaders": {
        "Content-Length": "200",
        "Content-Type": "application/json; charset=utf-8",
<<<<<<< HEAD
        "Date": "Tue, 02 Feb 2021 21:28:17 GMT",
=======
        "Date": "Wed, 17 Feb 2021 22:32:40 GMT",
>>>>>>> 1814567d
        "Server": [
          "Windows-Azure-HDFS/1.0",
          "Microsoft-HTTPAPI/2.0"
        ],
        "x-ms-client-request-id": "801afeb6-d0c4-55d8-26c2-667794e0f266",
        "x-ms-error-code": "ConditionNotMet",
<<<<<<< HEAD
        "x-ms-request-id": "868d363c-c01f-003a-66aa-f96527000000",
=======
        "x-ms-request-id": "e8ac6a20-501f-004a-427c-05dcd0000000",
>>>>>>> 1814567d
        "x-ms-version": "2020-06-12"
      },
      "ResponseBody": {
        "error": {
          "code": "ConditionNotMet",
<<<<<<< HEAD
          "message": "The condition specified using HTTP conditional header(s) is not met.\nRequestId:868d363c-c01f-003a-66aa-f96527000000\nTime:2021-02-02T21:28:17.4067442Z"
=======
          "message": "The condition specified using HTTP conditional header(s) is not met.\nRequestId:e8ac6a20-501f-004a-427c-05dcd0000000\nTime:2021-02-17T22:32:41.4768927Z"
>>>>>>> 1814567d
        }
      }
    },
    {
      "RequestUri": "https://seannse.blob.core.windows.net/test-filesystem-0e87a87f-3418-9ec1-1f9d-92a4c3430ffe?restype=container",
      "RequestMethod": "DELETE",
      "RequestHeaders": {
        "Accept": "application/xml",
        "Authorization": "Sanitized",
<<<<<<< HEAD
        "traceparent": "00-80279ae379ab2c419e69e086a336b27d-f7c9e8537dc31b4d-00",
        "User-Agent": [
          "azsdk-net-Storage.Files.DataLake/12.7.0-alpha.20210202.1",
          "(.NET 5.0.2; Microsoft Windows 10.0.19042)"
        ],
        "x-ms-client-request-id": "6df96c68-44ca-850e-8211-5817681b3c7a",
        "x-ms-date": "Tue, 02 Feb 2021 21:28:16 GMT",
=======
        "traceparent": "00-604b13e89be26046bed088af1bc6cf54-97e3d13fbc786448-00",
        "User-Agent": [
          "azsdk-net-Storage.Files.DataLake/12.7.0-alpha.20210217.1",
          "(.NET 5.0.3; Microsoft Windows 10.0.19042)"
        ],
        "x-ms-client-request-id": "6df96c68-44ca-850e-8211-5817681b3c7a",
        "x-ms-date": "Wed, 17 Feb 2021 22:32:41 GMT",
>>>>>>> 1814567d
        "x-ms-return-client-request-id": "true",
        "x-ms-version": "2020-06-12"
      },
      "RequestBody": null,
      "StatusCode": 202,
      "ResponseHeaders": {
        "Content-Length": "0",
<<<<<<< HEAD
        "Date": "Tue, 02 Feb 2021 21:28:16 GMT",
=======
        "Date": "Wed, 17 Feb 2021 22:32:41 GMT",
>>>>>>> 1814567d
        "Server": [
          "Windows-Azure-Blob/1.0",
          "Microsoft-HTTPAPI/2.0"
        ],
        "x-ms-client-request-id": "6df96c68-44ca-850e-8211-5817681b3c7a",
<<<<<<< HEAD
        "x-ms-request-id": "d8a0fb80-501e-005a-46aa-f919b8000000",
=======
        "x-ms-request-id": "2b95b577-b01e-0030-667c-05c190000000",
>>>>>>> 1814567d
        "x-ms-version": "2020-06-12"
      },
      "ResponseBody": []
    },
    {
      "RequestUri": "https://seannse.blob.core.windows.net/test-filesystem-c350703d-3203-31e5-7839-cd623a2b9a60?restype=container",
      "RequestMethod": "PUT",
      "RequestHeaders": {
        "Accept": "application/xml",
        "Authorization": "Sanitized",
<<<<<<< HEAD
        "traceparent": "00-832de8d080043046866fafc84427278b-dd85ab3b63cec845-00",
        "User-Agent": [
          "azsdk-net-Storage.Files.DataLake/12.7.0-alpha.20210202.1",
          "(.NET 5.0.2; Microsoft Windows 10.0.19042)"
        ],
        "x-ms-blob-public-access": "container",
        "x-ms-client-request-id": "496f1b24-bc75-364a-86c8-f59076ab4a56",
        "x-ms-date": "Tue, 02 Feb 2021 21:28:16 GMT",
=======
        "traceparent": "00-5289bfbebe8ec445b0e2982fddb06c98-9237125e44131c42-00",
        "User-Agent": [
          "azsdk-net-Storage.Files.DataLake/12.7.0-alpha.20210217.1",
          "(.NET 5.0.3; Microsoft Windows 10.0.19042)"
        ],
        "x-ms-blob-public-access": "container",
        "x-ms-client-request-id": "496f1b24-bc75-364a-86c8-f59076ab4a56",
        "x-ms-date": "Wed, 17 Feb 2021 22:32:41 GMT",
>>>>>>> 1814567d
        "x-ms-return-client-request-id": "true",
        "x-ms-version": "2020-06-12"
      },
      "RequestBody": null,
      "StatusCode": 201,
      "ResponseHeaders": {
        "Content-Length": "0",
<<<<<<< HEAD
        "Date": "Tue, 02 Feb 2021 21:28:17 GMT",
        "ETag": "\u00220x8D8C7C174FEEFD0\u0022",
        "Last-Modified": "Tue, 02 Feb 2021 21:28:17 GMT",
=======
        "Date": "Wed, 17 Feb 2021 22:32:41 GMT",
        "ETag": "\u00220x8D8D393F0540A31\u0022",
        "Last-Modified": "Wed, 17 Feb 2021 22:32:41 GMT",
>>>>>>> 1814567d
        "Server": [
          "Windows-Azure-Blob/1.0",
          "Microsoft-HTTPAPI/2.0"
        ],
        "x-ms-client-request-id": "496f1b24-bc75-364a-86c8-f59076ab4a56",
<<<<<<< HEAD
        "x-ms-request-id": "0527fa84-701e-0096-12aa-f9768e000000",
=======
        "x-ms-request-id": "d108a1a8-e01e-003d-177c-050944000000",
>>>>>>> 1814567d
        "x-ms-version": "2020-06-12"
      },
      "ResponseBody": []
    },
    {
      "RequestUri": "https://seannse.dfs.core.windows.net/test-filesystem-c350703d-3203-31e5-7839-cd623a2b9a60/test-file-4fd5f776-150c-b893-d38a-607032140309?resource=file",
      "RequestMethod": "PUT",
      "RequestHeaders": {
        "Accept": "application/json",
        "Authorization": "Sanitized",
<<<<<<< HEAD
        "traceparent": "00-f089266e7d17f14daa0a6a758b93088d-817bb8019b7b7845-00",
        "User-Agent": [
          "azsdk-net-Storage.Files.DataLake/12.7.0-alpha.20210202.1",
          "(.NET 5.0.2; Microsoft Windows 10.0.19042)"
        ],
        "x-ms-client-request-id": "355aa948-2899-0f8a-88b6-76ea5cd90472",
        "x-ms-date": "Tue, 02 Feb 2021 21:28:17 GMT",
=======
        "traceparent": "00-7ec071f5b22f2f4584713c25c7a9b2c4-7b1a1cb7c2883e47-00",
        "User-Agent": [
          "azsdk-net-Storage.Files.DataLake/12.7.0-alpha.20210217.1",
          "(.NET 5.0.3; Microsoft Windows 10.0.19042)"
        ],
        "x-ms-client-request-id": "355aa948-2899-0f8a-88b6-76ea5cd90472",
        "x-ms-date": "Wed, 17 Feb 2021 22:32:42 GMT",
>>>>>>> 1814567d
        "x-ms-return-client-request-id": "true",
        "x-ms-version": "2020-06-12"
      },
      "RequestBody": null,
      "StatusCode": 201,
      "ResponseHeaders": {
        "Content-Length": "0",
<<<<<<< HEAD
        "Date": "Tue, 02 Feb 2021 21:28:17 GMT",
        "ETag": "\u00220x8D8C7C1753A041D\u0022",
        "Last-Modified": "Tue, 02 Feb 2021 21:28:18 GMT",
=======
        "Date": "Wed, 17 Feb 2021 22:32:41 GMT",
        "ETag": "\u00220x8D8D393F088DF21\u0022",
        "Last-Modified": "Wed, 17 Feb 2021 22:32:42 GMT",
>>>>>>> 1814567d
        "Server": [
          "Windows-Azure-HDFS/1.0",
          "Microsoft-HTTPAPI/2.0"
        ],
        "x-ms-client-request-id": "355aa948-2899-0f8a-88b6-76ea5cd90472",
<<<<<<< HEAD
        "x-ms-request-id": "d2da6dfe-501f-0028-53aa-f91ef7000000",
=======
        "x-ms-request-id": "e58dc844-f01f-000e-607c-0556ef000000",
>>>>>>> 1814567d
        "x-ms-version": "2020-06-12"
      },
      "ResponseBody": []
    },
    {
      "RequestUri": "https://seannse.dfs.core.windows.net/test-filesystem-c350703d-3203-31e5-7839-cd623a2b9a60/test-file-4fd5f776-150c-b893-d38a-607032140309",
      "RequestMethod": "DELETE",
      "RequestHeaders": {
        "Accept": "application/json",
        "Authorization": "Sanitized",
        "If-Match": "\u0022garbage\u0022",
        "User-Agent": [
<<<<<<< HEAD
          "azsdk-net-Storage.Files.DataLake/12.7.0-alpha.20210202.1",
          "(.NET 5.0.2; Microsoft Windows 10.0.19042)"
        ],
        "x-ms-client-request-id": "8828a83c-cdb9-9870-ac2e-9705da0028f4",
        "x-ms-date": "Tue, 02 Feb 2021 21:28:17 GMT",
=======
          "azsdk-net-Storage.Files.DataLake/12.7.0-alpha.20210217.1",
          "(.NET 5.0.3; Microsoft Windows 10.0.19042)"
        ],
        "x-ms-client-request-id": "8828a83c-cdb9-9870-ac2e-9705da0028f4",
        "x-ms-date": "Wed, 17 Feb 2021 22:32:42 GMT",
>>>>>>> 1814567d
        "x-ms-return-client-request-id": "true",
        "x-ms-version": "2020-06-12"
      },
      "RequestBody": null,
      "StatusCode": 412,
      "ResponseHeaders": {
        "Content-Length": "200",
        "Content-Type": "application/json; charset=utf-8",
<<<<<<< HEAD
        "Date": "Tue, 02 Feb 2021 21:28:17 GMT",
=======
        "Date": "Wed, 17 Feb 2021 22:32:41 GMT",
>>>>>>> 1814567d
        "Server": [
          "Windows-Azure-HDFS/1.0",
          "Microsoft-HTTPAPI/2.0"
        ],
        "x-ms-client-request-id": "8828a83c-cdb9-9870-ac2e-9705da0028f4",
        "x-ms-error-code": "ConditionNotMet",
<<<<<<< HEAD
        "x-ms-request-id": "d2da6e0c-501f-0028-61aa-f91ef7000000",
=======
        "x-ms-request-id": "e58dc85f-f01f-000e-7b7c-0556ef000000",
>>>>>>> 1814567d
        "x-ms-version": "2020-06-12"
      },
      "ResponseBody": {
        "error": {
          "code": "ConditionNotMet",
<<<<<<< HEAD
          "message": "The condition specified using HTTP conditional header(s) is not met.\nRequestId:d2da6e0c-501f-0028-61aa-f91ef7000000\nTime:2021-02-02T21:28:18.3102385Z"
=======
          "message": "The condition specified using HTTP conditional header(s) is not met.\nRequestId:e58dc85f-f01f-000e-7b7c-0556ef000000\nTime:2021-02-17T22:32:42.3028005Z"
>>>>>>> 1814567d
        }
      }
    },
    {
      "RequestUri": "https://seannse.blob.core.windows.net/test-filesystem-c350703d-3203-31e5-7839-cd623a2b9a60?restype=container",
      "RequestMethod": "DELETE",
      "RequestHeaders": {
        "Accept": "application/xml",
        "Authorization": "Sanitized",
<<<<<<< HEAD
        "traceparent": "00-eaf3fa816b46554780ac7bee3bde96e0-e6fe97c758511f4f-00",
        "User-Agent": [
          "azsdk-net-Storage.Files.DataLake/12.7.0-alpha.20210202.1",
          "(.NET 5.0.2; Microsoft Windows 10.0.19042)"
        ],
        "x-ms-client-request-id": "b4aeae8c-7bb1-f6b9-7b37-933e93944b0b",
        "x-ms-date": "Tue, 02 Feb 2021 21:28:17 GMT",
=======
        "traceparent": "00-e412af080597ca498becd9ce052a3eeb-1f003db3a54e414d-00",
        "User-Agent": [
          "azsdk-net-Storage.Files.DataLake/12.7.0-alpha.20210217.1",
          "(.NET 5.0.3; Microsoft Windows 10.0.19042)"
        ],
        "x-ms-client-request-id": "b4aeae8c-7bb1-f6b9-7b37-933e93944b0b",
        "x-ms-date": "Wed, 17 Feb 2021 22:32:42 GMT",
>>>>>>> 1814567d
        "x-ms-return-client-request-id": "true",
        "x-ms-version": "2020-06-12"
      },
      "RequestBody": null,
      "StatusCode": 202,
      "ResponseHeaders": {
        "Content-Length": "0",
<<<<<<< HEAD
        "Date": "Tue, 02 Feb 2021 21:28:18 GMT",
=======
        "Date": "Wed, 17 Feb 2021 22:32:42 GMT",
>>>>>>> 1814567d
        "Server": [
          "Windows-Azure-Blob/1.0",
          "Microsoft-HTTPAPI/2.0"
        ],
        "x-ms-client-request-id": "b4aeae8c-7bb1-f6b9-7b37-933e93944b0b",
<<<<<<< HEAD
        "x-ms-request-id": "0527fba5-701e-0096-0faa-f9768e000000",
=======
        "x-ms-request-id": "d108a25f-e01e-003d-3d7c-050944000000",
>>>>>>> 1814567d
        "x-ms-version": "2020-06-12"
      },
      "ResponseBody": []
    },
    {
      "RequestUri": "https://seannse.blob.core.windows.net/test-filesystem-465f8c27-861b-2d8b-5c0b-7984a427f056?restype=container",
      "RequestMethod": "PUT",
      "RequestHeaders": {
        "Accept": "application/xml",
        "Authorization": "Sanitized",
<<<<<<< HEAD
        "traceparent": "00-be167c96321e68459d866f22b67b260d-9b978676dea5b441-00",
        "User-Agent": [
          "azsdk-net-Storage.Files.DataLake/12.7.0-alpha.20210202.1",
          "(.NET 5.0.2; Microsoft Windows 10.0.19042)"
        ],
        "x-ms-blob-public-access": "container",
        "x-ms-client-request-id": "1b211ee8-54f6-06f8-2280-57a601345254",
        "x-ms-date": "Tue, 02 Feb 2021 21:28:17 GMT",
=======
        "traceparent": "00-8d5d2ac5b6bb2747b897b6f2e33185f5-af36d9201649774e-00",
        "User-Agent": [
          "azsdk-net-Storage.Files.DataLake/12.7.0-alpha.20210217.1",
          "(.NET 5.0.3; Microsoft Windows 10.0.19042)"
        ],
        "x-ms-blob-public-access": "container",
        "x-ms-client-request-id": "1b211ee8-54f6-06f8-2280-57a601345254",
        "x-ms-date": "Wed, 17 Feb 2021 22:32:42 GMT",
>>>>>>> 1814567d
        "x-ms-return-client-request-id": "true",
        "x-ms-version": "2020-06-12"
      },
      "RequestBody": null,
      "StatusCode": 201,
      "ResponseHeaders": {
        "Content-Length": "0",
<<<<<<< HEAD
        "Date": "Tue, 02 Feb 2021 21:28:17 GMT",
        "ETag": "\u00220x8D8C7C17587E475\u0022",
        "Last-Modified": "Tue, 02 Feb 2021 21:28:18 GMT",
=======
        "Date": "Wed, 17 Feb 2021 22:32:41 GMT",
        "ETag": "\u00220x8D8D393F0DD24FA\u0022",
        "Last-Modified": "Wed, 17 Feb 2021 22:32:42 GMT",
>>>>>>> 1814567d
        "Server": [
          "Windows-Azure-Blob/1.0",
          "Microsoft-HTTPAPI/2.0"
        ],
        "x-ms-client-request-id": "1b211ee8-54f6-06f8-2280-57a601345254",
<<<<<<< HEAD
        "x-ms-request-id": "a8dc9548-801e-002b-7faa-f9ff93000000",
=======
        "x-ms-request-id": "d0dd6321-401e-001b-777c-05415c000000",
>>>>>>> 1814567d
        "x-ms-version": "2020-06-12"
      },
      "ResponseBody": []
    },
    {
      "RequestUri": "https://seannse.dfs.core.windows.net/test-filesystem-465f8c27-861b-2d8b-5c0b-7984a427f056/test-file-10ab3c47-1f1b-b4b9-4805-d1b85e87b250?resource=file",
      "RequestMethod": "PUT",
      "RequestHeaders": {
        "Accept": "application/json",
        "Authorization": "Sanitized",
<<<<<<< HEAD
        "traceparent": "00-71e04f9a5c2f1c4280dc60ffc2deea81-45b5895f11982648-00",
        "User-Agent": [
          "azsdk-net-Storage.Files.DataLake/12.7.0-alpha.20210202.1",
          "(.NET 5.0.2; Microsoft Windows 10.0.19042)"
        ],
        "x-ms-client-request-id": "3ebcd30f-7960-c95f-646d-d2f18340a79b",
        "x-ms-date": "Tue, 02 Feb 2021 21:28:18 GMT",
=======
        "traceparent": "00-be953e5e06c3884fa5a2254e3ff79122-de75da3685399e4e-00",
        "User-Agent": [
          "azsdk-net-Storage.Files.DataLake/12.7.0-alpha.20210217.1",
          "(.NET 5.0.3; Microsoft Windows 10.0.19042)"
        ],
        "x-ms-client-request-id": "3ebcd30f-7960-c95f-646d-d2f18340a79b",
        "x-ms-date": "Wed, 17 Feb 2021 22:32:42 GMT",
>>>>>>> 1814567d
        "x-ms-return-client-request-id": "true",
        "x-ms-version": "2020-06-12"
      },
      "RequestBody": null,
      "StatusCode": 201,
      "ResponseHeaders": {
        "Content-Length": "0",
<<<<<<< HEAD
        "Date": "Tue, 02 Feb 2021 21:28:18 GMT",
        "ETag": "\u00220x8D8C7C175BFCB89\u0022",
        "Last-Modified": "Tue, 02 Feb 2021 21:28:19 GMT",
=======
        "Date": "Wed, 17 Feb 2021 22:32:42 GMT",
        "ETag": "\u00220x8D8D393F10FAEB5\u0022",
        "Last-Modified": "Wed, 17 Feb 2021 22:32:43 GMT",
>>>>>>> 1814567d
        "Server": [
          "Windows-Azure-HDFS/1.0",
          "Microsoft-HTTPAPI/2.0"
        ],
        "x-ms-client-request-id": "3ebcd30f-7960-c95f-646d-d2f18340a79b",
<<<<<<< HEAD
        "x-ms-request-id": "1c9eeeb4-a01f-0085-34aa-f95282000000",
=======
        "x-ms-request-id": "2fa4fd88-401f-0024-177c-0589ff000000",
>>>>>>> 1814567d
        "x-ms-version": "2020-06-12"
      },
      "ResponseBody": []
    },
    {
      "RequestUri": "https://seannse.blob.core.windows.net/test-filesystem-465f8c27-861b-2d8b-5c0b-7984a427f056/test-file-10ab3c47-1f1b-b4b9-4805-d1b85e87b250",
      "RequestMethod": "HEAD",
      "RequestHeaders": {
        "Accept": "application/xml",
        "Authorization": "Sanitized",
        "User-Agent": [
<<<<<<< HEAD
          "azsdk-net-Storage.Files.DataLake/12.7.0-alpha.20210202.1",
          "(.NET 5.0.2; Microsoft Windows 10.0.19042)"
        ],
        "x-ms-client-request-id": "8ba890ad-74cb-09ef-a0d3-2198016ebb4b",
        "x-ms-date": "Tue, 02 Feb 2021 21:28:18 GMT",
=======
          "azsdk-net-Storage.Files.DataLake/12.7.0-alpha.20210217.1",
          "(.NET 5.0.3; Microsoft Windows 10.0.19042)"
        ],
        "x-ms-client-request-id": "8ba890ad-74cb-09ef-a0d3-2198016ebb4b",
        "x-ms-date": "Wed, 17 Feb 2021 22:32:43 GMT",
>>>>>>> 1814567d
        "x-ms-return-client-request-id": "true",
        "x-ms-version": "2020-06-12"
      },
      "RequestBody": null,
      "StatusCode": 200,
      "ResponseHeaders": {
        "Accept-Ranges": "bytes",
        "Content-Length": "0",
        "Content-Type": "application/octet-stream",
<<<<<<< HEAD
        "Date": "Tue, 02 Feb 2021 21:28:18 GMT",
        "ETag": "\u00220x8D8C7C175BFCB89\u0022",
        "Last-Modified": "Tue, 02 Feb 2021 21:28:19 GMT",
=======
        "Date": "Wed, 17 Feb 2021 22:32:42 GMT",
        "ETag": "\u00220x8D8D393F10FAEB5\u0022",
        "Last-Modified": "Wed, 17 Feb 2021 22:32:43 GMT",
>>>>>>> 1814567d
        "Server": [
          "Windows-Azure-Blob/1.0",
          "Microsoft-HTTPAPI/2.0"
        ],
        "x-ms-access-tier": "Hot",
        "x-ms-access-tier-inferred": "true",
        "x-ms-blob-type": "BlockBlob",
        "x-ms-client-request-id": "8ba890ad-74cb-09ef-a0d3-2198016ebb4b",
<<<<<<< HEAD
        "x-ms-creation-time": "Tue, 02 Feb 2021 21:28:19 GMT",
=======
        "x-ms-creation-time": "Wed, 17 Feb 2021 22:32:43 GMT",
>>>>>>> 1814567d
        "x-ms-group": "$superuser",
        "x-ms-lease-state": "available",
        "x-ms-lease-status": "unlocked",
        "x-ms-owner": "$superuser",
        "x-ms-permissions": "rw-r-----",
<<<<<<< HEAD
        "x-ms-request-id": "a8dc960c-801e-002b-2faa-f9ff93000000",
=======
        "x-ms-request-id": "d0dd6519-401e-001b-567c-05415c000000",
>>>>>>> 1814567d
        "x-ms-server-encrypted": "true",
        "x-ms-version": "2020-06-12"
      },
      "ResponseBody": []
    },
    {
      "RequestUri": "https://seannse.dfs.core.windows.net/test-filesystem-465f8c27-861b-2d8b-5c0b-7984a427f056/test-file-10ab3c47-1f1b-b4b9-4805-d1b85e87b250",
      "RequestMethod": "DELETE",
      "RequestHeaders": {
        "Accept": "application/json",
        "Authorization": "Sanitized",
<<<<<<< HEAD
        "If-None-Match": "\u00220x8D8C7C175BFCB89\u0022",
        "User-Agent": [
          "azsdk-net-Storage.Files.DataLake/12.7.0-alpha.20210202.1",
          "(.NET 5.0.2; Microsoft Windows 10.0.19042)"
        ],
        "x-ms-client-request-id": "f24326d4-1c97-59cf-171a-62c4aab6726f",
        "x-ms-date": "Tue, 02 Feb 2021 21:28:18 GMT",
=======
        "If-None-Match": "0x8D8D393F10FAEB5",
        "User-Agent": [
          "azsdk-net-Storage.Files.DataLake/12.7.0-alpha.20210217.1",
          "(.NET 5.0.3; Microsoft Windows 10.0.19042)"
        ],
        "x-ms-client-request-id": "f24326d4-1c97-59cf-171a-62c4aab6726f",
        "x-ms-date": "Wed, 17 Feb 2021 22:32:43 GMT",
>>>>>>> 1814567d
        "x-ms-return-client-request-id": "true",
        "x-ms-version": "2020-06-12"
      },
      "RequestBody": null,
      "StatusCode": 412,
      "ResponseHeaders": {
        "Content-Length": "200",
        "Content-Type": "application/json; charset=utf-8",
<<<<<<< HEAD
        "Date": "Tue, 02 Feb 2021 21:28:18 GMT",
=======
        "Date": "Wed, 17 Feb 2021 22:32:42 GMT",
>>>>>>> 1814567d
        "Server": [
          "Windows-Azure-HDFS/1.0",
          "Microsoft-HTTPAPI/2.0"
        ],
        "x-ms-client-request-id": "f24326d4-1c97-59cf-171a-62c4aab6726f",
        "x-ms-error-code": "ConditionNotMet",
<<<<<<< HEAD
        "x-ms-request-id": "1c9eeec4-a01f-0085-44aa-f95282000000",
=======
        "x-ms-request-id": "2fa4fd9b-401f-0024-2a7c-0589ff000000",
>>>>>>> 1814567d
        "x-ms-version": "2020-06-12"
      },
      "ResponseBody": {
        "error": {
          "code": "ConditionNotMet",
<<<<<<< HEAD
          "message": "The condition specified using HTTP conditional header(s) is not met.\nRequestId:1c9eeec4-a01f-0085-44aa-f95282000000\nTime:2021-02-02T21:28:19.2741255Z"
=======
          "message": "The condition specified using HTTP conditional header(s) is not met.\nRequestId:2fa4fd9b-401f-0024-2a7c-0589ff000000\nTime:2021-02-17T22:32:43.2483512Z"
>>>>>>> 1814567d
        }
      }
    },
    {
      "RequestUri": "https://seannse.blob.core.windows.net/test-filesystem-465f8c27-861b-2d8b-5c0b-7984a427f056?restype=container",
      "RequestMethod": "DELETE",
      "RequestHeaders": {
        "Accept": "application/xml",
        "Authorization": "Sanitized",
<<<<<<< HEAD
        "traceparent": "00-caf909d9f6bb81498ddfc7d6fd92dbb9-f7fe3ffb2d488946-00",
        "User-Agent": [
          "azsdk-net-Storage.Files.DataLake/12.7.0-alpha.20210202.1",
          "(.NET 5.0.2; Microsoft Windows 10.0.19042)"
        ],
        "x-ms-client-request-id": "dac3a620-c82a-adb3-9eaa-fd5df3e499ce",
        "x-ms-date": "Tue, 02 Feb 2021 21:28:18 GMT",
=======
        "traceparent": "00-51d099c676d21c418009d3ecfa48ef25-4568021ee6d8e942-00",
        "User-Agent": [
          "azsdk-net-Storage.Files.DataLake/12.7.0-alpha.20210217.1",
          "(.NET 5.0.3; Microsoft Windows 10.0.19042)"
        ],
        "x-ms-client-request-id": "dac3a620-c82a-adb3-9eaa-fd5df3e499ce",
        "x-ms-date": "Wed, 17 Feb 2021 22:32:43 GMT",
>>>>>>> 1814567d
        "x-ms-return-client-request-id": "true",
        "x-ms-version": "2020-06-12"
      },
      "RequestBody": null,
      "StatusCode": 202,
      "ResponseHeaders": {
        "Content-Length": "0",
<<<<<<< HEAD
        "Date": "Tue, 02 Feb 2021 21:28:18 GMT",
=======
        "Date": "Wed, 17 Feb 2021 22:32:42 GMT",
>>>>>>> 1814567d
        "Server": [
          "Windows-Azure-Blob/1.0",
          "Microsoft-HTTPAPI/2.0"
        ],
        "x-ms-client-request-id": "dac3a620-c82a-adb3-9eaa-fd5df3e499ce",
<<<<<<< HEAD
        "x-ms-request-id": "a8dc964b-801e-002b-65aa-f9ff93000000",
=======
        "x-ms-request-id": "d0dd65fd-401e-001b-2e7c-05415c000000",
>>>>>>> 1814567d
        "x-ms-version": "2020-06-12"
      },
      "ResponseBody": []
    },
    {
      "RequestUri": "https://seannse.blob.core.windows.net/test-filesystem-ba41f1d6-0ad6-5196-f3ec-0a32144c441c?restype=container",
      "RequestMethod": "PUT",
      "RequestHeaders": {
        "Accept": "application/xml",
        "Authorization": "Sanitized",
<<<<<<< HEAD
        "traceparent": "00-4e31e2904dd9b642ad1a4692d260b581-91c1abfc940ef44a-00",
        "User-Agent": [
          "azsdk-net-Storage.Files.DataLake/12.7.0-alpha.20210202.1",
          "(.NET 5.0.2; Microsoft Windows 10.0.19042)"
        ],
        "x-ms-blob-public-access": "container",
        "x-ms-client-request-id": "22ac39cb-5ab9-1514-0f72-e73ebd809951",
        "x-ms-date": "Tue, 02 Feb 2021 21:28:18 GMT",
=======
        "traceparent": "00-ac13cc2467458c4195d66556e21f4c1b-8c99d5997e802f4c-00",
        "User-Agent": [
          "azsdk-net-Storage.Files.DataLake/12.7.0-alpha.20210217.1",
          "(.NET 5.0.3; Microsoft Windows 10.0.19042)"
        ],
        "x-ms-blob-public-access": "container",
        "x-ms-client-request-id": "22ac39cb-5ab9-1514-0f72-e73ebd809951",
        "x-ms-date": "Wed, 17 Feb 2021 22:32:43 GMT",
>>>>>>> 1814567d
        "x-ms-return-client-request-id": "true",
        "x-ms-version": "2020-06-12"
      },
      "RequestBody": null,
      "StatusCode": 201,
      "ResponseHeaders": {
        "Content-Length": "0",
<<<<<<< HEAD
        "Date": "Tue, 02 Feb 2021 21:28:19 GMT",
        "ETag": "\u00220x8D8C7C1761DED1A\u0022",
        "Last-Modified": "Tue, 02 Feb 2021 21:28:19 GMT",
=======
        "Date": "Wed, 17 Feb 2021 22:32:42 GMT",
        "ETag": "\u00220x8D8D393F168F09D\u0022",
        "Last-Modified": "Wed, 17 Feb 2021 22:32:43 GMT",
>>>>>>> 1814567d
        "Server": [
          "Windows-Azure-Blob/1.0",
          "Microsoft-HTTPAPI/2.0"
        ],
        "x-ms-client-request-id": "22ac39cb-5ab9-1514-0f72-e73ebd809951",
<<<<<<< HEAD
        "x-ms-request-id": "3dbc5cf9-601e-0033-1daa-f920f4000000",
=======
        "x-ms-request-id": "e582cb00-801e-0059-297c-05f8dc000000",
>>>>>>> 1814567d
        "x-ms-version": "2020-06-12"
      },
      "ResponseBody": []
    },
    {
      "RequestUri": "https://seannse.dfs.core.windows.net/test-filesystem-ba41f1d6-0ad6-5196-f3ec-0a32144c441c/test-file-7c57e165-9440-3edc-ac58-33a4015ccb1d?resource=file",
      "RequestMethod": "PUT",
      "RequestHeaders": {
        "Accept": "application/json",
        "Authorization": "Sanitized",
<<<<<<< HEAD
        "traceparent": "00-51f64dae24764749a5895e88d70f7282-b88e2d7454f2b541-00",
        "User-Agent": [
          "azsdk-net-Storage.Files.DataLake/12.7.0-alpha.20210202.1",
          "(.NET 5.0.2; Microsoft Windows 10.0.19042)"
        ],
        "x-ms-client-request-id": "a4d4b798-e77e-36c3-5d6e-7661266f13b3",
        "x-ms-date": "Tue, 02 Feb 2021 21:28:19 GMT",
=======
        "traceparent": "00-7658c49e09a59b489f1507a933fcf74c-c81a2bc12c60d549-00",
        "User-Agent": [
          "azsdk-net-Storage.Files.DataLake/12.7.0-alpha.20210217.1",
          "(.NET 5.0.3; Microsoft Windows 10.0.19042)"
        ],
        "x-ms-client-request-id": "a4d4b798-e77e-36c3-5d6e-7661266f13b3",
        "x-ms-date": "Wed, 17 Feb 2021 22:32:43 GMT",
>>>>>>> 1814567d
        "x-ms-return-client-request-id": "true",
        "x-ms-version": "2020-06-12"
      },
      "RequestBody": null,
      "StatusCode": 201,
      "ResponseHeaders": {
        "Content-Length": "0",
<<<<<<< HEAD
        "Date": "Tue, 02 Feb 2021 21:28:19 GMT",
        "ETag": "\u00220x8D8C7C17668B3FF\u0022",
        "Last-Modified": "Tue, 02 Feb 2021 21:28:20 GMT",
=======
        "Date": "Wed, 17 Feb 2021 22:32:43 GMT",
        "ETag": "\u00220x8D8D393F19CC62C\u0022",
        "Last-Modified": "Wed, 17 Feb 2021 22:32:44 GMT",
>>>>>>> 1814567d
        "Server": [
          "Windows-Azure-HDFS/1.0",
          "Microsoft-HTTPAPI/2.0"
        ],
        "x-ms-client-request-id": "a4d4b798-e77e-36c3-5d6e-7661266f13b3",
<<<<<<< HEAD
        "x-ms-request-id": "f0bafd99-b01f-000f-05aa-f90933000000",
=======
        "x-ms-request-id": "abc3da26-201f-007f-147c-05b0c4000000",
>>>>>>> 1814567d
        "x-ms-version": "2020-06-12"
      },
      "ResponseBody": []
    },
    {
      "RequestUri": "https://seannse.dfs.core.windows.net/test-filesystem-ba41f1d6-0ad6-5196-f3ec-0a32144c441c/test-file-7c57e165-9440-3edc-ac58-33a4015ccb1d",
      "RequestMethod": "DELETE",
      "RequestHeaders": {
        "Accept": "application/json",
        "Authorization": "Sanitized",
        "User-Agent": [
<<<<<<< HEAD
          "azsdk-net-Storage.Files.DataLake/12.7.0-alpha.20210202.1",
          "(.NET 5.0.2; Microsoft Windows 10.0.19042)"
        ],
        "x-ms-client-request-id": "4a0c2d2c-2687-a09f-4330-7e32ab0085f3",
        "x-ms-date": "Tue, 02 Feb 2021 21:28:19 GMT",
=======
          "azsdk-net-Storage.Files.DataLake/12.7.0-alpha.20210217.1",
          "(.NET 5.0.3; Microsoft Windows 10.0.19042)"
        ],
        "x-ms-client-request-id": "4a0c2d2c-2687-a09f-4330-7e32ab0085f3",
        "x-ms-date": "Wed, 17 Feb 2021 22:32:44 GMT",
>>>>>>> 1814567d
        "x-ms-lease-id": "5862e27f-3c05-b617-09e2-30536d1511c4",
        "x-ms-return-client-request-id": "true",
        "x-ms-version": "2020-06-12"
      },
      "RequestBody": null,
      "StatusCode": 412,
      "ResponseHeaders": {
        "Content-Length": "176",
        "Content-Type": "application/json; charset=utf-8",
<<<<<<< HEAD
        "Date": "Tue, 02 Feb 2021 21:28:20 GMT",
=======
        "Date": "Wed, 17 Feb 2021 22:32:44 GMT",
>>>>>>> 1814567d
        "Server": [
          "Windows-Azure-HDFS/1.0",
          "Microsoft-HTTPAPI/2.0"
        ],
        "x-ms-client-request-id": "4a0c2d2c-2687-a09f-4330-7e32ab0085f3",
        "x-ms-error-code": "LeaseNotPresent",
<<<<<<< HEAD
        "x-ms-request-id": "f0bafdb6-b01f-000f-22aa-f90933000000",
=======
        "x-ms-request-id": "abc3da35-201f-007f-237c-05b0c4000000",
>>>>>>> 1814567d
        "x-ms-version": "2020-06-12"
      },
      "ResponseBody": {
        "error": {
          "code": "LeaseNotPresent",
<<<<<<< HEAD
          "message": "There is currently no lease on the resource.\nRequestId:f0bafdb6-b01f-000f-22aa-f90933000000\nTime:2021-02-02T21:28:20.2987024Z"
=======
          "message": "There is currently no lease on the resource.\nRequestId:abc3da35-201f-007f-237c-05b0c4000000\nTime:2021-02-17T22:32:44.0883845Z"
>>>>>>> 1814567d
        }
      }
    },
    {
      "RequestUri": "https://seannse.blob.core.windows.net/test-filesystem-ba41f1d6-0ad6-5196-f3ec-0a32144c441c?restype=container",
      "RequestMethod": "DELETE",
      "RequestHeaders": {
        "Accept": "application/xml",
        "Authorization": "Sanitized",
<<<<<<< HEAD
        "traceparent": "00-07567241e4684144b47db7371bea7dd1-93fc5cc950b20f4a-00",
        "User-Agent": [
          "azsdk-net-Storage.Files.DataLake/12.7.0-alpha.20210202.1",
          "(.NET 5.0.2; Microsoft Windows 10.0.19042)"
        ],
        "x-ms-client-request-id": "f834d0e1-c962-7f2b-2a15-72e83f7f987e",
        "x-ms-date": "Tue, 02 Feb 2021 21:28:19 GMT",
=======
        "traceparent": "00-f89164b3d9fd1e4ba52ae5a8a9e5e949-d5159aa387a65b41-00",
        "User-Agent": [
          "azsdk-net-Storage.Files.DataLake/12.7.0-alpha.20210217.1",
          "(.NET 5.0.3; Microsoft Windows 10.0.19042)"
        ],
        "x-ms-client-request-id": "f834d0e1-c962-7f2b-2a15-72e83f7f987e",
        "x-ms-date": "Wed, 17 Feb 2021 22:32:44 GMT",
>>>>>>> 1814567d
        "x-ms-return-client-request-id": "true",
        "x-ms-version": "2020-06-12"
      },
      "RequestBody": null,
      "StatusCode": 202,
      "ResponseHeaders": {
        "Content-Length": "0",
<<<<<<< HEAD
        "Date": "Tue, 02 Feb 2021 21:28:20 GMT",
=======
        "Date": "Wed, 17 Feb 2021 22:32:43 GMT",
>>>>>>> 1814567d
        "Server": [
          "Windows-Azure-Blob/1.0",
          "Microsoft-HTTPAPI/2.0"
        ],
        "x-ms-client-request-id": "f834d0e1-c962-7f2b-2a15-72e83f7f987e",
<<<<<<< HEAD
        "x-ms-request-id": "3dbc5e70-601e-0033-4eaa-f920f4000000",
=======
        "x-ms-request-id": "e582cc16-801e-0059-207c-05f8dc000000",
>>>>>>> 1814567d
        "x-ms-version": "2020-06-12"
      },
      "ResponseBody": []
    }
  ],
  "Variables": {
<<<<<<< HEAD
    "DateTimeOffsetNow": "2021-02-02T15:28:15.0548526-06:00",
=======
    "DateTimeOffsetNow": "2021-02-17T16:32:40.0414030-06:00",
>>>>>>> 1814567d
    "RandomSeed": "1298174292",
    "Storage_TestConfigHierarchicalNamespace": "NamespaceTenant\nseannse\nU2FuaXRpemVk\nhttps://seannse.blob.core.windows.net\nhttps://seannse.file.core.windows.net\nhttps://seannse.queue.core.windows.net\nhttps://seannse.table.core.windows.net\n\n\n\n\nhttps://seannse-secondary.blob.core.windows.net\nhttps://seannse-secondary.file.core.windows.net\nhttps://seannse-secondary.queue.core.windows.net\nhttps://seannse-secondary.table.core.windows.net\n68390a19-a643-458b-b726-408abf67b4fc\nSanitized\n72f988bf-86f1-41af-91ab-2d7cd011db47\nhttps://login.microsoftonline.com/\nCloud\nBlobEndpoint=https://seannse.blob.core.windows.net/;QueueEndpoint=https://seannse.queue.core.windows.net/;FileEndpoint=https://seannse.file.core.windows.net/;BlobSecondaryEndpoint=https://seannse-secondary.blob.core.windows.net/;QueueSecondaryEndpoint=https://seannse-secondary.queue.core.windows.net/;FileSecondaryEndpoint=https://seannse-secondary.file.core.windows.net/;AccountName=seannse;AccountKey=Sanitized\n"
  }
}<|MERGE_RESOLUTION|>--- conflicted
+++ resolved
@@ -1,136 +1,85 @@
 {
   "Entries": [
     {
-      "RequestUri": "https://seannse.blob.core.windows.net/test-filesystem-4f24309a-e204-1b6d-3a43-cac9867b6c86?restype=container",
-      "RequestMethod": "PUT",
-      "RequestHeaders": {
-        "Accept": "application/xml",
-        "Authorization": "Sanitized",
-<<<<<<< HEAD
-        "traceparent": "00-996323a13fb5744b93a2428093ee8707-9f6062099fd84d4a-00",
-        "User-Agent": [
-          "azsdk-net-Storage.Files.DataLake/12.7.0-alpha.20210202.1",
-          "(.NET 5.0.2; Microsoft Windows 10.0.19042)"
+      "RequestUri": "https://seannse.blob.core.windows.net/test-filesystem-467a2853-875b-cd99-e427-639aa921d68d?restype=container",
+      "RequestMethod": "PUT",
+      "RequestHeaders": {
+        "Accept": "application/xml",
+        "Authorization": "Sanitized",
+        "traceparent": "00-1417404bc148be49a1c0f8e7243bd8f5-c70f0319598ff941-00",
+        "User-Agent": [
+          "azsdk-net-Storage.Files.DataLake/12.7.0-alpha.20210219.1",
+          "(.NET 5.0.3; Microsoft Windows 10.0.19041)"
         ],
         "x-ms-blob-public-access": "container",
-        "x-ms-client-request-id": "13913336-952a-9c7f-7546-1ec2714d308e",
-        "x-ms-date": "Tue, 02 Feb 2021 21:28:15 GMT",
-=======
-        "traceparent": "00-2607fbf87af5994392ffdfee2128173d-cd104267d4fc794e-00",
-        "User-Agent": [
-          "azsdk-net-Storage.Files.DataLake/12.7.0-alpha.20210217.1",
-          "(.NET 5.0.3; Microsoft Windows 10.0.19042)"
-        ],
-        "x-ms-blob-public-access": "container",
-        "x-ms-client-request-id": "13913336-952a-9c7f-7546-1ec2714d308e",
-        "x-ms-date": "Wed, 17 Feb 2021 22:32:40 GMT",
->>>>>>> 1814567d
-        "x-ms-return-client-request-id": "true",
-        "x-ms-version": "2020-06-12"
-      },
-      "RequestBody": null,
-      "StatusCode": 201,
-      "ResponseHeaders": {
-        "Content-Length": "0",
-<<<<<<< HEAD
-        "Date": "Tue, 02 Feb 2021 21:28:15 GMT",
-        "ETag": "\u00220x8D8C7C173E45533\u0022",
-        "Last-Modified": "Tue, 02 Feb 2021 21:28:15 GMT",
-=======
-        "Date": "Wed, 17 Feb 2021 22:32:40 GMT",
-        "ETag": "\u00220x8D8D393EF5B9622\u0022",
-        "Last-Modified": "Wed, 17 Feb 2021 22:32:40 GMT",
->>>>>>> 1814567d
-        "Server": [
-          "Windows-Azure-Blob/1.0",
-          "Microsoft-HTTPAPI/2.0"
-        ],
-        "x-ms-client-request-id": "13913336-952a-9c7f-7546-1ec2714d308e",
-<<<<<<< HEAD
-        "x-ms-request-id": "822c6038-101e-0016-49aa-f98988000000",
-=======
-        "x-ms-request-id": "21128a46-301e-00b8-4e7c-052499000000",
->>>>>>> 1814567d
-        "x-ms-version": "2020-06-12"
-      },
-      "ResponseBody": []
-    },
-    {
-      "RequestUri": "https://seannse.dfs.core.windows.net/test-filesystem-4f24309a-e204-1b6d-3a43-cac9867b6c86/test-file-0d2daa75-a893-c4a3-520c-2222dc271c3f?resource=file",
-      "RequestMethod": "PUT",
-      "RequestHeaders": {
-        "Accept": "application/json",
-        "Authorization": "Sanitized",
-<<<<<<< HEAD
-        "traceparent": "00-9722c230f58f8249ab1c83f93303640f-179f7d820467ba42-00",
-        "User-Agent": [
-          "azsdk-net-Storage.Files.DataLake/12.7.0-alpha.20210202.1",
-          "(.NET 5.0.2; Microsoft Windows 10.0.19042)"
-        ],
-        "x-ms-client-request-id": "54cf77b1-1bcc-8ea2-90cd-c11d725cbf4d",
-        "x-ms-date": "Tue, 02 Feb 2021 21:28:15 GMT",
-=======
-        "traceparent": "00-90bfe0525aa4b04c80e714080a74e27e-c91692f68c5e604d-00",
-        "User-Agent": [
-          "azsdk-net-Storage.Files.DataLake/12.7.0-alpha.20210217.1",
-          "(.NET 5.0.3; Microsoft Windows 10.0.19042)"
-        ],
-        "x-ms-client-request-id": "54cf77b1-1bcc-8ea2-90cd-c11d725cbf4d",
-        "x-ms-date": "Wed, 17 Feb 2021 22:32:40 GMT",
->>>>>>> 1814567d
-        "x-ms-return-client-request-id": "true",
-        "x-ms-version": "2020-06-12"
-      },
-      "RequestBody": null,
-      "StatusCode": 201,
-      "ResponseHeaders": {
-        "Content-Length": "0",
-<<<<<<< HEAD
-        "Date": "Tue, 02 Feb 2021 21:28:15 GMT",
-        "ETag": "\u00220x8D8C7C1741FA9F7\u0022",
-        "Last-Modified": "Tue, 02 Feb 2021 21:28:16 GMT",
-=======
-        "Date": "Wed, 17 Feb 2021 22:32:40 GMT",
-        "ETag": "\u00220x8D8D393EF8B90AF\u0022",
-        "Last-Modified": "Wed, 17 Feb 2021 22:32:40 GMT",
->>>>>>> 1814567d
-        "Server": [
-          "Windows-Azure-HDFS/1.0",
-          "Microsoft-HTTPAPI/2.0"
-        ],
-        "x-ms-client-request-id": "54cf77b1-1bcc-8ea2-90cd-c11d725cbf4d",
-<<<<<<< HEAD
-        "x-ms-request-id": "07c753e8-101f-004b-57aa-f9830c000000",
-=======
-        "x-ms-request-id": "d3d4a655-f01f-0021-097c-055b24000000",
->>>>>>> 1814567d
-        "x-ms-version": "2020-06-12"
-      },
-      "ResponseBody": []
-    },
-    {
-      "RequestUri": "https://seannse.dfs.core.windows.net/test-filesystem-4f24309a-e204-1b6d-3a43-cac9867b6c86/test-file-0d2daa75-a893-c4a3-520c-2222dc271c3f",
-      "RequestMethod": "DELETE",
-      "RequestHeaders": {
-        "Accept": "application/json",
-        "Authorization": "Sanitized",
-<<<<<<< HEAD
-        "If-Modified-Since": "Wed, 03 Feb 2021 21:28:15 GMT",
-        "User-Agent": [
-          "azsdk-net-Storage.Files.DataLake/12.7.0-alpha.20210202.1",
-          "(.NET 5.0.2; Microsoft Windows 10.0.19042)"
-        ],
-        "x-ms-client-request-id": "65704367-c857-fe73-f203-c11c973d1d83",
-        "x-ms-date": "Tue, 02 Feb 2021 21:28:15 GMT",
-=======
-        "If-Modified-Since": "Thu, 18 Feb 2021 22:32:40 GMT",
-        "User-Agent": [
-          "azsdk-net-Storage.Files.DataLake/12.7.0-alpha.20210217.1",
-          "(.NET 5.0.3; Microsoft Windows 10.0.19042)"
-        ],
-        "x-ms-client-request-id": "65704367-c857-fe73-f203-c11c973d1d83",
-        "x-ms-date": "Wed, 17 Feb 2021 22:32:40 GMT",
->>>>>>> 1814567d
+        "x-ms-client-request-id": "fa27d999-8ce4-f19f-a085-8ab78ede190b",
+        "x-ms-date": "Fri, 19 Feb 2021 19:12:20 GMT",
+        "x-ms-return-client-request-id": "true",
+        "x-ms-version": "2020-06-12"
+      },
+      "RequestBody": null,
+      "StatusCode": 201,
+      "ResponseHeaders": {
+        "Content-Length": "0",
+        "Date": "Fri, 19 Feb 2021 19:12:19 GMT",
+        "ETag": "\u00220x8D8D50A47885E16\u0022",
+        "Last-Modified": "Fri, 19 Feb 2021 19:12:19 GMT",
+        "Server": [
+          "Windows-Azure-Blob/1.0",
+          "Microsoft-HTTPAPI/2.0"
+        ],
+        "x-ms-client-request-id": "fa27d999-8ce4-f19f-a085-8ab78ede190b",
+        "x-ms-request-id": "2e6a9187-201e-00a4-47f3-0676f9000000",
+        "x-ms-version": "2020-06-12"
+      },
+      "ResponseBody": []
+    },
+    {
+      "RequestUri": "https://seannse.dfs.core.windows.net/test-filesystem-467a2853-875b-cd99-e427-639aa921d68d/test-file-83311f0e-da14-ec80-bf56-2d1443295f4a?resource=file",
+      "RequestMethod": "PUT",
+      "RequestHeaders": {
+        "Accept": "application/json",
+        "Authorization": "Sanitized",
+        "traceparent": "00-8870b6895a094c47b9d58a6c1f06d7a2-51a82cd3f871564f-00",
+        "User-Agent": [
+          "azsdk-net-Storage.Files.DataLake/12.7.0-alpha.20210219.1",
+          "(.NET 5.0.3; Microsoft Windows 10.0.19041)"
+        ],
+        "x-ms-client-request-id": "4e61382d-d068-beaa-583b-3b8e5e8aad76",
+        "x-ms-date": "Fri, 19 Feb 2021 19:12:20 GMT",
+        "x-ms-return-client-request-id": "true",
+        "x-ms-version": "2020-06-12"
+      },
+      "RequestBody": null,
+      "StatusCode": 201,
+      "ResponseHeaders": {
+        "Content-Length": "0",
+        "Date": "Fri, 19 Feb 2021 19:12:19 GMT",
+        "ETag": "\u00220x8D8D50A479720A2\u0022",
+        "Last-Modified": "Fri, 19 Feb 2021 19:12:20 GMT",
+        "Server": [
+          "Windows-Azure-HDFS/1.0",
+          "Microsoft-HTTPAPI/2.0"
+        ],
+        "x-ms-client-request-id": "4e61382d-d068-beaa-583b-3b8e5e8aad76",
+        "x-ms-request-id": "6f4b8e3d-e01f-004f-46f3-060e0b000000",
+        "x-ms-version": "2020-06-12"
+      },
+      "ResponseBody": []
+    },
+    {
+      "RequestUri": "https://seannse.dfs.core.windows.net/test-filesystem-467a2853-875b-cd99-e427-639aa921d68d/test-file-83311f0e-da14-ec80-bf56-2d1443295f4a",
+      "RequestMethod": "DELETE",
+      "RequestHeaders": {
+        "Accept": "application/json",
+        "Authorization": "Sanitized",
+        "If-Modified-Since": "Sat, 20 Feb 2021 19:12:20 GMT",
+        "User-Agent": [
+          "azsdk-net-Storage.Files.DataLake/12.7.0-alpha.20210219.1",
+          "(.NET 5.0.3; Microsoft Windows 10.0.19041)"
+        ],
+        "x-ms-client-request-id": "0be6f3c1-11c8-03e1-fa43-77bea0197be8",
+        "x-ms-date": "Fri, 19 Feb 2021 19:12:20 GMT",
         "x-ms-return-client-request-id": "true",
         "x-ms-version": "2020-06-12"
       },
@@ -139,58 +88,36 @@
       "ResponseHeaders": {
         "Content-Length": "200",
         "Content-Type": "application/json; charset=utf-8",
-<<<<<<< HEAD
-        "Date": "Tue, 02 Feb 2021 21:28:15 GMT",
-=======
-        "Date": "Wed, 17 Feb 2021 22:32:40 GMT",
->>>>>>> 1814567d
-        "Server": [
-          "Windows-Azure-HDFS/1.0",
-          "Microsoft-HTTPAPI/2.0"
-        ],
-        "x-ms-client-request-id": "65704367-c857-fe73-f203-c11c973d1d83",
+        "Date": "Fri, 19 Feb 2021 19:12:19 GMT",
+        "Server": [
+          "Windows-Azure-HDFS/1.0",
+          "Microsoft-HTTPAPI/2.0"
+        ],
+        "x-ms-client-request-id": "0be6f3c1-11c8-03e1-fa43-77bea0197be8",
         "x-ms-error-code": "ConditionNotMet",
-<<<<<<< HEAD
-        "x-ms-request-id": "07c75401-101f-004b-70aa-f9830c000000",
-=======
-        "x-ms-request-id": "d3d4a664-f01f-0021-187c-055b24000000",
->>>>>>> 1814567d
+        "x-ms-request-id": "6f4b8e50-e01f-004f-59f3-060e0b000000",
         "x-ms-version": "2020-06-12"
       },
       "ResponseBody": {
         "error": {
           "code": "ConditionNotMet",
-<<<<<<< HEAD
-          "message": "The condition specified using HTTP conditional header(s) is not met.\nRequestId:07c75401-101f-004b-70aa-f9830c000000\nTime:2021-02-02T21:28:16.4852451Z"
-=======
-          "message": "The condition specified using HTTP conditional header(s) is not met.\nRequestId:d3d4a664-f01f-0021-187c-055b24000000\nTime:2021-02-17T22:32:40.6245495Z"
->>>>>>> 1814567d
+          "message": "The condition specified using HTTP conditional header(s) is not met.\nRequestId:6f4b8e50-e01f-004f-59f3-060e0b000000\nTime:2021-02-19T19:12:20.1090991Z"
         }
       }
     },
     {
-      "RequestUri": "https://seannse.blob.core.windows.net/test-filesystem-4f24309a-e204-1b6d-3a43-cac9867b6c86?restype=container",
-      "RequestMethod": "DELETE",
-      "RequestHeaders": {
-        "Accept": "application/xml",
-        "Authorization": "Sanitized",
-<<<<<<< HEAD
-        "traceparent": "00-6a2a4a4e092ef24690ac8a67dbaa371f-2b412644ab808d4c-00",
-        "User-Agent": [
-          "azsdk-net-Storage.Files.DataLake/12.7.0-alpha.20210202.1",
-          "(.NET 5.0.2; Microsoft Windows 10.0.19042)"
-        ],
-        "x-ms-client-request-id": "2fb68ac0-59ec-61f5-6ba8-eab81d878511",
-        "x-ms-date": "Tue, 02 Feb 2021 21:28:15 GMT",
-=======
-        "traceparent": "00-3bc8553ddc559a47bb312362dd4d8f99-408eb1a318a42349-00",
-        "User-Agent": [
-          "azsdk-net-Storage.Files.DataLake/12.7.0-alpha.20210217.1",
-          "(.NET 5.0.3; Microsoft Windows 10.0.19042)"
-        ],
-        "x-ms-client-request-id": "2fb68ac0-59ec-61f5-6ba8-eab81d878511",
-        "x-ms-date": "Wed, 17 Feb 2021 22:32:40 GMT",
->>>>>>> 1814567d
+      "RequestUri": "https://seannse.blob.core.windows.net/test-filesystem-467a2853-875b-cd99-e427-639aa921d68d?restype=container",
+      "RequestMethod": "DELETE",
+      "RequestHeaders": {
+        "Accept": "application/xml",
+        "Authorization": "Sanitized",
+        "traceparent": "00-d8e92a817226f646a9fd8e3a8df4ab96-fdf2e7b92abe5841-00",
+        "User-Agent": [
+          "azsdk-net-Storage.Files.DataLake/12.7.0-alpha.20210219.1",
+          "(.NET 5.0.3; Microsoft Windows 10.0.19041)"
+        ],
+        "x-ms-client-request-id": "6bcd2d2b-a1a4-14ae-5ee0-ef99d253925d",
+        "x-ms-date": "Fri, 19 Feb 2021 19:12:20 GMT",
         "x-ms-return-client-request-id": "true",
         "x-ms-version": "2020-06-12"
       },
@@ -198,156 +125,97 @@
       "StatusCode": 202,
       "ResponseHeaders": {
         "Content-Length": "0",
-<<<<<<< HEAD
-        "Date": "Tue, 02 Feb 2021 21:28:16 GMT",
-=======
-        "Date": "Wed, 17 Feb 2021 22:32:40 GMT",
->>>>>>> 1814567d
-        "Server": [
-          "Windows-Azure-Blob/1.0",
-          "Microsoft-HTTPAPI/2.0"
-        ],
-        "x-ms-client-request-id": "2fb68ac0-59ec-61f5-6ba8-eab81d878511",
-<<<<<<< HEAD
-        "x-ms-request-id": "822c6268-101e-0016-40aa-f98988000000",
-=======
-        "x-ms-request-id": "21128d59-301e-00b8-277c-052499000000",
->>>>>>> 1814567d
-        "x-ms-version": "2020-06-12"
-      },
-      "ResponseBody": []
-    },
-    {
-      "RequestUri": "https://seannse.blob.core.windows.net/test-filesystem-0e87a87f-3418-9ec1-1f9d-92a4c3430ffe?restype=container",
-      "RequestMethod": "PUT",
-      "RequestHeaders": {
-        "Accept": "application/xml",
-        "Authorization": "Sanitized",
-<<<<<<< HEAD
-        "traceparent": "00-9f3a7741c8c6244f8afb689b4ce7d380-f3372148876fcb43-00",
-        "User-Agent": [
-          "azsdk-net-Storage.Files.DataLake/12.7.0-alpha.20210202.1",
-          "(.NET 5.0.2; Microsoft Windows 10.0.19042)"
+        "Date": "Fri, 19 Feb 2021 19:12:20 GMT",
+        "Server": [
+          "Windows-Azure-Blob/1.0",
+          "Microsoft-HTTPAPI/2.0"
+        ],
+        "x-ms-client-request-id": "6bcd2d2b-a1a4-14ae-5ee0-ef99d253925d",
+        "x-ms-request-id": "2e6a9412-201e-00a4-31f3-0676f9000000",
+        "x-ms-version": "2020-06-12"
+      },
+      "ResponseBody": []
+    },
+    {
+      "RequestUri": "https://seannse.blob.core.windows.net/test-filesystem-fb8128da-7499-1640-9602-e4983ace44c4?restype=container",
+      "RequestMethod": "PUT",
+      "RequestHeaders": {
+        "Accept": "application/xml",
+        "Authorization": "Sanitized",
+        "traceparent": "00-d8c7242a6fe5ff49913f43c1e7cebd28-6be740e1dd9b7e4a-00",
+        "User-Agent": [
+          "azsdk-net-Storage.Files.DataLake/12.7.0-alpha.20210219.1",
+          "(.NET 5.0.3; Microsoft Windows 10.0.19041)"
         ],
         "x-ms-blob-public-access": "container",
-        "x-ms-client-request-id": "46aff32d-ca6c-8cae-c817-104ec6509e27",
-        "x-ms-date": "Tue, 02 Feb 2021 21:28:16 GMT",
-=======
-        "traceparent": "00-07a5f41be9d24344a89b053bbcb1da47-ef0b4a566d62cc48-00",
-        "User-Agent": [
-          "azsdk-net-Storage.Files.DataLake/12.7.0-alpha.20210217.1",
-          "(.NET 5.0.3; Microsoft Windows 10.0.19042)"
-        ],
-        "x-ms-blob-public-access": "container",
-        "x-ms-client-request-id": "46aff32d-ca6c-8cae-c817-104ec6509e27",
-        "x-ms-date": "Wed, 17 Feb 2021 22:32:40 GMT",
->>>>>>> 1814567d
-        "x-ms-return-client-request-id": "true",
-        "x-ms-version": "2020-06-12"
-      },
-      "RequestBody": null,
-      "StatusCode": 201,
-      "ResponseHeaders": {
-        "Content-Length": "0",
-<<<<<<< HEAD
-        "Date": "Tue, 02 Feb 2021 21:28:16 GMT",
-        "ETag": "\u00220x8D8C7C174747022\u0022",
-        "Last-Modified": "Tue, 02 Feb 2021 21:28:16 GMT",
-=======
-        "Date": "Wed, 17 Feb 2021 22:32:40 GMT",
-        "ETag": "\u00220x8D8D393EFD79533\u0022",
-        "Last-Modified": "Wed, 17 Feb 2021 22:32:41 GMT",
->>>>>>> 1814567d
-        "Server": [
-          "Windows-Azure-Blob/1.0",
-          "Microsoft-HTTPAPI/2.0"
-        ],
-        "x-ms-client-request-id": "46aff32d-ca6c-8cae-c817-104ec6509e27",
-<<<<<<< HEAD
-        "x-ms-request-id": "d8a0face-501e-005a-28aa-f919b8000000",
-=======
-        "x-ms-request-id": "2b95b365-b01e-0030-777c-05c190000000",
->>>>>>> 1814567d
-        "x-ms-version": "2020-06-12"
-      },
-      "ResponseBody": []
-    },
-    {
-      "RequestUri": "https://seannse.dfs.core.windows.net/test-filesystem-0e87a87f-3418-9ec1-1f9d-92a4c3430ffe/test-file-238eec99-782a-928a-11bb-5ecac6f6c1b4?resource=file",
-      "RequestMethod": "PUT",
-      "RequestHeaders": {
-        "Accept": "application/json",
-        "Authorization": "Sanitized",
-<<<<<<< HEAD
-        "traceparent": "00-c8a21d779e31b2429a1ddde3e3471092-91bd1a7decc8bf40-00",
-        "User-Agent": [
-          "azsdk-net-Storage.Files.DataLake/12.7.0-alpha.20210202.1",
-          "(.NET 5.0.2; Microsoft Windows 10.0.19042)"
-        ],
-        "x-ms-client-request-id": "f03145b0-92dc-b520-691d-34b06ce4c5d2",
-        "x-ms-date": "Tue, 02 Feb 2021 21:28:16 GMT",
-=======
-        "traceparent": "00-149ab6a4134b6848bbc3056ac7d4c7e6-d2b97e52838bda45-00",
-        "User-Agent": [
-          "azsdk-net-Storage.Files.DataLake/12.7.0-alpha.20210217.1",
-          "(.NET 5.0.3; Microsoft Windows 10.0.19042)"
-        ],
-        "x-ms-client-request-id": "f03145b0-92dc-b520-691d-34b06ce4c5d2",
-        "x-ms-date": "Wed, 17 Feb 2021 22:32:41 GMT",
->>>>>>> 1814567d
-        "x-ms-return-client-request-id": "true",
-        "x-ms-version": "2020-06-12"
-      },
-      "RequestBody": null,
-      "StatusCode": 201,
-      "ResponseHeaders": {
-        "Content-Length": "0",
-<<<<<<< HEAD
-        "Date": "Tue, 02 Feb 2021 21:28:17 GMT",
-        "ETag": "\u00220x8D8C7C174AEA286\u0022",
-        "Last-Modified": "Tue, 02 Feb 2021 21:28:17 GMT",
-=======
-        "Date": "Wed, 17 Feb 2021 22:32:40 GMT",
-        "ETag": "\u00220x8D8D393F00D5A5D\u0022",
-        "Last-Modified": "Wed, 17 Feb 2021 22:32:41 GMT",
->>>>>>> 1814567d
-        "Server": [
-          "Windows-Azure-HDFS/1.0",
-          "Microsoft-HTTPAPI/2.0"
-        ],
-        "x-ms-client-request-id": "f03145b0-92dc-b520-691d-34b06ce4c5d2",
-<<<<<<< HEAD
-        "x-ms-request-id": "868d3621-c01f-003a-4baa-f96527000000",
-=======
-        "x-ms-request-id": "e8ac6a14-501f-004a-367c-05dcd0000000",
->>>>>>> 1814567d
-        "x-ms-version": "2020-06-12"
-      },
-      "ResponseBody": []
-    },
-    {
-      "RequestUri": "https://seannse.dfs.core.windows.net/test-filesystem-0e87a87f-3418-9ec1-1f9d-92a4c3430ffe/test-file-238eec99-782a-928a-11bb-5ecac6f6c1b4",
-      "RequestMethod": "DELETE",
-      "RequestHeaders": {
-        "Accept": "application/json",
-        "Authorization": "Sanitized",
-<<<<<<< HEAD
-        "If-Unmodified-Since": "Mon, 01 Feb 2021 21:28:15 GMT",
-        "User-Agent": [
-          "azsdk-net-Storage.Files.DataLake/12.7.0-alpha.20210202.1",
-          "(.NET 5.0.2; Microsoft Windows 10.0.19042)"
-        ],
-        "x-ms-client-request-id": "801afeb6-d0c4-55d8-26c2-667794e0f266",
-        "x-ms-date": "Tue, 02 Feb 2021 21:28:16 GMT",
-=======
-        "If-Unmodified-Since": "Tue, 16 Feb 2021 22:32:40 GMT",
-        "User-Agent": [
-          "azsdk-net-Storage.Files.DataLake/12.7.0-alpha.20210217.1",
-          "(.NET 5.0.3; Microsoft Windows 10.0.19042)"
-        ],
-        "x-ms-client-request-id": "801afeb6-d0c4-55d8-26c2-667794e0f266",
-        "x-ms-date": "Wed, 17 Feb 2021 22:32:41 GMT",
->>>>>>> 1814567d
+        "x-ms-client-request-id": "9638799c-94b4-b7c4-edb7-d4a2bc15da8f",
+        "x-ms-date": "Fri, 19 Feb 2021 19:12:20 GMT",
+        "x-ms-return-client-request-id": "true",
+        "x-ms-version": "2020-06-12"
+      },
+      "RequestBody": null,
+      "StatusCode": 201,
+      "ResponseHeaders": {
+        "Content-Length": "0",
+        "Date": "Fri, 19 Feb 2021 19:12:20 GMT",
+        "ETag": "\u00220x8D8D50A47BD5AEB\u0022",
+        "Last-Modified": "Fri, 19 Feb 2021 19:12:20 GMT",
+        "Server": [
+          "Windows-Azure-Blob/1.0",
+          "Microsoft-HTTPAPI/2.0"
+        ],
+        "x-ms-client-request-id": "9638799c-94b4-b7c4-edb7-d4a2bc15da8f",
+        "x-ms-request-id": "2e6a9537-201e-00a4-40f3-0676f9000000",
+        "x-ms-version": "2020-06-12"
+      },
+      "ResponseBody": []
+    },
+    {
+      "RequestUri": "https://seannse.dfs.core.windows.net/test-filesystem-fb8128da-7499-1640-9602-e4983ace44c4/test-file-b8e52b9c-1fbf-c910-e42f-754d36525ad3?resource=file",
+      "RequestMethod": "PUT",
+      "RequestHeaders": {
+        "Accept": "application/json",
+        "Authorization": "Sanitized",
+        "traceparent": "00-547dedc0a8327c4c97e208b5dd907081-207b6547a7c7554f-00",
+        "User-Agent": [
+          "azsdk-net-Storage.Files.DataLake/12.7.0-alpha.20210219.1",
+          "(.NET 5.0.3; Microsoft Windows 10.0.19041)"
+        ],
+        "x-ms-client-request-id": "8f50ad71-59de-7d13-686f-b1851f76809a",
+        "x-ms-date": "Fri, 19 Feb 2021 19:12:21 GMT",
+        "x-ms-return-client-request-id": "true",
+        "x-ms-version": "2020-06-12"
+      },
+      "RequestBody": null,
+      "StatusCode": 201,
+      "ResponseHeaders": {
+        "Content-Length": "0",
+        "Date": "Fri, 19 Feb 2021 19:12:19 GMT",
+        "ETag": "\u00220x8D8D50A47CC67F0\u0022",
+        "Last-Modified": "Fri, 19 Feb 2021 19:12:20 GMT",
+        "Server": [
+          "Windows-Azure-HDFS/1.0",
+          "Microsoft-HTTPAPI/2.0"
+        ],
+        "x-ms-client-request-id": "8f50ad71-59de-7d13-686f-b1851f76809a",
+        "x-ms-request-id": "6f4b8ebe-e01f-004f-47f3-060e0b000000",
+        "x-ms-version": "2020-06-12"
+      },
+      "ResponseBody": []
+    },
+    {
+      "RequestUri": "https://seannse.dfs.core.windows.net/test-filesystem-fb8128da-7499-1640-9602-e4983ace44c4/test-file-b8e52b9c-1fbf-c910-e42f-754d36525ad3",
+      "RequestMethod": "DELETE",
+      "RequestHeaders": {
+        "Accept": "application/json",
+        "Authorization": "Sanitized",
+        "If-Unmodified-Since": "Thu, 18 Feb 2021 19:12:20 GMT",
+        "User-Agent": [
+          "azsdk-net-Storage.Files.DataLake/12.7.0-alpha.20210219.1",
+          "(.NET 5.0.3; Microsoft Windows 10.0.19041)"
+        ],
+        "x-ms-client-request-id": "88dc049a-cb02-96f4-fd7e-5826fb8a00de",
+        "x-ms-date": "Fri, 19 Feb 2021 19:12:21 GMT",
         "x-ms-return-client-request-id": "true",
         "x-ms-version": "2020-06-12"
       },
@@ -356,58 +224,36 @@
       "ResponseHeaders": {
         "Content-Length": "200",
         "Content-Type": "application/json; charset=utf-8",
-<<<<<<< HEAD
-        "Date": "Tue, 02 Feb 2021 21:28:17 GMT",
-=======
-        "Date": "Wed, 17 Feb 2021 22:32:40 GMT",
->>>>>>> 1814567d
-        "Server": [
-          "Windows-Azure-HDFS/1.0",
-          "Microsoft-HTTPAPI/2.0"
-        ],
-        "x-ms-client-request-id": "801afeb6-d0c4-55d8-26c2-667794e0f266",
+        "Date": "Fri, 19 Feb 2021 19:12:19 GMT",
+        "Server": [
+          "Windows-Azure-HDFS/1.0",
+          "Microsoft-HTTPAPI/2.0"
+        ],
+        "x-ms-client-request-id": "88dc049a-cb02-96f4-fd7e-5826fb8a00de",
         "x-ms-error-code": "ConditionNotMet",
-<<<<<<< HEAD
-        "x-ms-request-id": "868d363c-c01f-003a-66aa-f96527000000",
-=======
-        "x-ms-request-id": "e8ac6a20-501f-004a-427c-05dcd0000000",
->>>>>>> 1814567d
+        "x-ms-request-id": "6f4b8edb-e01f-004f-64f3-060e0b000000",
         "x-ms-version": "2020-06-12"
       },
       "ResponseBody": {
         "error": {
           "code": "ConditionNotMet",
-<<<<<<< HEAD
-          "message": "The condition specified using HTTP conditional header(s) is not met.\nRequestId:868d363c-c01f-003a-66aa-f96527000000\nTime:2021-02-02T21:28:17.4067442Z"
-=======
-          "message": "The condition specified using HTTP conditional header(s) is not met.\nRequestId:e8ac6a20-501f-004a-427c-05dcd0000000\nTime:2021-02-17T22:32:41.4768927Z"
->>>>>>> 1814567d
+          "message": "The condition specified using HTTP conditional header(s) is not met.\nRequestId:6f4b8edb-e01f-004f-64f3-060e0b000000\nTime:2021-02-19T19:12:20.4623475Z"
         }
       }
     },
     {
-      "RequestUri": "https://seannse.blob.core.windows.net/test-filesystem-0e87a87f-3418-9ec1-1f9d-92a4c3430ffe?restype=container",
-      "RequestMethod": "DELETE",
-      "RequestHeaders": {
-        "Accept": "application/xml",
-        "Authorization": "Sanitized",
-<<<<<<< HEAD
-        "traceparent": "00-80279ae379ab2c419e69e086a336b27d-f7c9e8537dc31b4d-00",
-        "User-Agent": [
-          "azsdk-net-Storage.Files.DataLake/12.7.0-alpha.20210202.1",
-          "(.NET 5.0.2; Microsoft Windows 10.0.19042)"
-        ],
-        "x-ms-client-request-id": "6df96c68-44ca-850e-8211-5817681b3c7a",
-        "x-ms-date": "Tue, 02 Feb 2021 21:28:16 GMT",
-=======
-        "traceparent": "00-604b13e89be26046bed088af1bc6cf54-97e3d13fbc786448-00",
-        "User-Agent": [
-          "azsdk-net-Storage.Files.DataLake/12.7.0-alpha.20210217.1",
-          "(.NET 5.0.3; Microsoft Windows 10.0.19042)"
-        ],
-        "x-ms-client-request-id": "6df96c68-44ca-850e-8211-5817681b3c7a",
-        "x-ms-date": "Wed, 17 Feb 2021 22:32:41 GMT",
->>>>>>> 1814567d
+      "RequestUri": "https://seannse.blob.core.windows.net/test-filesystem-fb8128da-7499-1640-9602-e4983ace44c4?restype=container",
+      "RequestMethod": "DELETE",
+      "RequestHeaders": {
+        "Accept": "application/xml",
+        "Authorization": "Sanitized",
+        "traceparent": "00-dec0b5fcd565ac40b7bb037637b5d79a-ac9ae99991c0b34e-00",
+        "User-Agent": [
+          "azsdk-net-Storage.Files.DataLake/12.7.0-alpha.20210219.1",
+          "(.NET 5.0.3; Microsoft Windows 10.0.19041)"
+        ],
+        "x-ms-client-request-id": "1aea6ee2-f799-9198-0c1c-ae9ac0d3f391",
+        "x-ms-date": "Fri, 19 Feb 2021 19:12:21 GMT",
         "x-ms-return-client-request-id": "true",
         "x-ms-version": "2020-06-12"
       },
@@ -415,154 +261,97 @@
       "StatusCode": 202,
       "ResponseHeaders": {
         "Content-Length": "0",
-<<<<<<< HEAD
-        "Date": "Tue, 02 Feb 2021 21:28:16 GMT",
-=======
-        "Date": "Wed, 17 Feb 2021 22:32:41 GMT",
->>>>>>> 1814567d
-        "Server": [
-          "Windows-Azure-Blob/1.0",
-          "Microsoft-HTTPAPI/2.0"
-        ],
-        "x-ms-client-request-id": "6df96c68-44ca-850e-8211-5817681b3c7a",
-<<<<<<< HEAD
-        "x-ms-request-id": "d8a0fb80-501e-005a-46aa-f919b8000000",
-=======
-        "x-ms-request-id": "2b95b577-b01e-0030-667c-05c190000000",
->>>>>>> 1814567d
-        "x-ms-version": "2020-06-12"
-      },
-      "ResponseBody": []
-    },
-    {
-      "RequestUri": "https://seannse.blob.core.windows.net/test-filesystem-c350703d-3203-31e5-7839-cd623a2b9a60?restype=container",
-      "RequestMethod": "PUT",
-      "RequestHeaders": {
-        "Accept": "application/xml",
-        "Authorization": "Sanitized",
-<<<<<<< HEAD
-        "traceparent": "00-832de8d080043046866fafc84427278b-dd85ab3b63cec845-00",
-        "User-Agent": [
-          "azsdk-net-Storage.Files.DataLake/12.7.0-alpha.20210202.1",
-          "(.NET 5.0.2; Microsoft Windows 10.0.19042)"
+        "Date": "Fri, 19 Feb 2021 19:12:20 GMT",
+        "Server": [
+          "Windows-Azure-Blob/1.0",
+          "Microsoft-HTTPAPI/2.0"
+        ],
+        "x-ms-client-request-id": "1aea6ee2-f799-9198-0c1c-ae9ac0d3f391",
+        "x-ms-request-id": "2e6a9796-201e-00a4-7df3-0676f9000000",
+        "x-ms-version": "2020-06-12"
+      },
+      "ResponseBody": []
+    },
+    {
+      "RequestUri": "https://seannse.blob.core.windows.net/test-filesystem-b08784c4-5242-b053-ad84-d4a157dca0cc?restype=container",
+      "RequestMethod": "PUT",
+      "RequestHeaders": {
+        "Accept": "application/xml",
+        "Authorization": "Sanitized",
+        "traceparent": "00-2610292789c03146b1abd22f973f841f-bb3d79a46b83c34b-00",
+        "User-Agent": [
+          "azsdk-net-Storage.Files.DataLake/12.7.0-alpha.20210219.1",
+          "(.NET 5.0.3; Microsoft Windows 10.0.19041)"
         ],
         "x-ms-blob-public-access": "container",
-        "x-ms-client-request-id": "496f1b24-bc75-364a-86c8-f59076ab4a56",
-        "x-ms-date": "Tue, 02 Feb 2021 21:28:16 GMT",
-=======
-        "traceparent": "00-5289bfbebe8ec445b0e2982fddb06c98-9237125e44131c42-00",
-        "User-Agent": [
-          "azsdk-net-Storage.Files.DataLake/12.7.0-alpha.20210217.1",
-          "(.NET 5.0.3; Microsoft Windows 10.0.19042)"
-        ],
-        "x-ms-blob-public-access": "container",
-        "x-ms-client-request-id": "496f1b24-bc75-364a-86c8-f59076ab4a56",
-        "x-ms-date": "Wed, 17 Feb 2021 22:32:41 GMT",
->>>>>>> 1814567d
-        "x-ms-return-client-request-id": "true",
-        "x-ms-version": "2020-06-12"
-      },
-      "RequestBody": null,
-      "StatusCode": 201,
-      "ResponseHeaders": {
-        "Content-Length": "0",
-<<<<<<< HEAD
-        "Date": "Tue, 02 Feb 2021 21:28:17 GMT",
-        "ETag": "\u00220x8D8C7C174FEEFD0\u0022",
-        "Last-Modified": "Tue, 02 Feb 2021 21:28:17 GMT",
-=======
-        "Date": "Wed, 17 Feb 2021 22:32:41 GMT",
-        "ETag": "\u00220x8D8D393F0540A31\u0022",
-        "Last-Modified": "Wed, 17 Feb 2021 22:32:41 GMT",
->>>>>>> 1814567d
-        "Server": [
-          "Windows-Azure-Blob/1.0",
-          "Microsoft-HTTPAPI/2.0"
-        ],
-        "x-ms-client-request-id": "496f1b24-bc75-364a-86c8-f59076ab4a56",
-<<<<<<< HEAD
-        "x-ms-request-id": "0527fa84-701e-0096-12aa-f9768e000000",
-=======
-        "x-ms-request-id": "d108a1a8-e01e-003d-177c-050944000000",
->>>>>>> 1814567d
-        "x-ms-version": "2020-06-12"
-      },
-      "ResponseBody": []
-    },
-    {
-      "RequestUri": "https://seannse.dfs.core.windows.net/test-filesystem-c350703d-3203-31e5-7839-cd623a2b9a60/test-file-4fd5f776-150c-b893-d38a-607032140309?resource=file",
-      "RequestMethod": "PUT",
-      "RequestHeaders": {
-        "Accept": "application/json",
-        "Authorization": "Sanitized",
-<<<<<<< HEAD
-        "traceparent": "00-f089266e7d17f14daa0a6a758b93088d-817bb8019b7b7845-00",
-        "User-Agent": [
-          "azsdk-net-Storage.Files.DataLake/12.7.0-alpha.20210202.1",
-          "(.NET 5.0.2; Microsoft Windows 10.0.19042)"
-        ],
-        "x-ms-client-request-id": "355aa948-2899-0f8a-88b6-76ea5cd90472",
-        "x-ms-date": "Tue, 02 Feb 2021 21:28:17 GMT",
-=======
-        "traceparent": "00-7ec071f5b22f2f4584713c25c7a9b2c4-7b1a1cb7c2883e47-00",
-        "User-Agent": [
-          "azsdk-net-Storage.Files.DataLake/12.7.0-alpha.20210217.1",
-          "(.NET 5.0.3; Microsoft Windows 10.0.19042)"
-        ],
-        "x-ms-client-request-id": "355aa948-2899-0f8a-88b6-76ea5cd90472",
-        "x-ms-date": "Wed, 17 Feb 2021 22:32:42 GMT",
->>>>>>> 1814567d
-        "x-ms-return-client-request-id": "true",
-        "x-ms-version": "2020-06-12"
-      },
-      "RequestBody": null,
-      "StatusCode": 201,
-      "ResponseHeaders": {
-        "Content-Length": "0",
-<<<<<<< HEAD
-        "Date": "Tue, 02 Feb 2021 21:28:17 GMT",
-        "ETag": "\u00220x8D8C7C1753A041D\u0022",
-        "Last-Modified": "Tue, 02 Feb 2021 21:28:18 GMT",
-=======
-        "Date": "Wed, 17 Feb 2021 22:32:41 GMT",
-        "ETag": "\u00220x8D8D393F088DF21\u0022",
-        "Last-Modified": "Wed, 17 Feb 2021 22:32:42 GMT",
->>>>>>> 1814567d
-        "Server": [
-          "Windows-Azure-HDFS/1.0",
-          "Microsoft-HTTPAPI/2.0"
-        ],
-        "x-ms-client-request-id": "355aa948-2899-0f8a-88b6-76ea5cd90472",
-<<<<<<< HEAD
-        "x-ms-request-id": "d2da6dfe-501f-0028-53aa-f91ef7000000",
-=======
-        "x-ms-request-id": "e58dc844-f01f-000e-607c-0556ef000000",
->>>>>>> 1814567d
-        "x-ms-version": "2020-06-12"
-      },
-      "ResponseBody": []
-    },
-    {
-      "RequestUri": "https://seannse.dfs.core.windows.net/test-filesystem-c350703d-3203-31e5-7839-cd623a2b9a60/test-file-4fd5f776-150c-b893-d38a-607032140309",
+        "x-ms-client-request-id": "7153e16d-31a9-8fab-1a39-6c1522f63930",
+        "x-ms-date": "Fri, 19 Feb 2021 19:12:21 GMT",
+        "x-ms-return-client-request-id": "true",
+        "x-ms-version": "2020-06-12"
+      },
+      "RequestBody": null,
+      "StatusCode": 201,
+      "ResponseHeaders": {
+        "Content-Length": "0",
+        "Date": "Fri, 19 Feb 2021 19:12:20 GMT",
+        "ETag": "\u00220x8D8D50A47EF710A\u0022",
+        "Last-Modified": "Fri, 19 Feb 2021 19:12:20 GMT",
+        "Server": [
+          "Windows-Azure-Blob/1.0",
+          "Microsoft-HTTPAPI/2.0"
+        ],
+        "x-ms-client-request-id": "7153e16d-31a9-8fab-1a39-6c1522f63930",
+        "x-ms-request-id": "2e6a986b-201e-00a4-49f3-0676f9000000",
+        "x-ms-version": "2020-06-12"
+      },
+      "ResponseBody": []
+    },
+    {
+      "RequestUri": "https://seannse.dfs.core.windows.net/test-filesystem-b08784c4-5242-b053-ad84-d4a157dca0cc/test-file-55fee17b-658f-def2-3f23-5e9a248075f1?resource=file",
+      "RequestMethod": "PUT",
+      "RequestHeaders": {
+        "Accept": "application/json",
+        "Authorization": "Sanitized",
+        "traceparent": "00-6d752ab729904043ace055ba306e7f99-ec182eb9147dab4b-00",
+        "User-Agent": [
+          "azsdk-net-Storage.Files.DataLake/12.7.0-alpha.20210219.1",
+          "(.NET 5.0.3; Microsoft Windows 10.0.19041)"
+        ],
+        "x-ms-client-request-id": "5957fd6d-41bd-0851-ef74-3185d2106b99",
+        "x-ms-date": "Fri, 19 Feb 2021 19:12:21 GMT",
+        "x-ms-return-client-request-id": "true",
+        "x-ms-version": "2020-06-12"
+      },
+      "RequestBody": null,
+      "StatusCode": 201,
+      "ResponseHeaders": {
+        "Content-Length": "0",
+        "Date": "Fri, 19 Feb 2021 19:12:19 GMT",
+        "ETag": "\u00220x8D8D50A47FDE6DB\u0022",
+        "Last-Modified": "Fri, 19 Feb 2021 19:12:20 GMT",
+        "Server": [
+          "Windows-Azure-HDFS/1.0",
+          "Microsoft-HTTPAPI/2.0"
+        ],
+        "x-ms-client-request-id": "5957fd6d-41bd-0851-ef74-3185d2106b99",
+        "x-ms-request-id": "6f4b8f1d-e01f-004f-26f3-060e0b000000",
+        "x-ms-version": "2020-06-12"
+      },
+      "ResponseBody": []
+    },
+    {
+      "RequestUri": "https://seannse.dfs.core.windows.net/test-filesystem-b08784c4-5242-b053-ad84-d4a157dca0cc/test-file-55fee17b-658f-def2-3f23-5e9a248075f1",
       "RequestMethod": "DELETE",
       "RequestHeaders": {
         "Accept": "application/json",
         "Authorization": "Sanitized",
         "If-Match": "\u0022garbage\u0022",
         "User-Agent": [
-<<<<<<< HEAD
-          "azsdk-net-Storage.Files.DataLake/12.7.0-alpha.20210202.1",
-          "(.NET 5.0.2; Microsoft Windows 10.0.19042)"
-        ],
-        "x-ms-client-request-id": "8828a83c-cdb9-9870-ac2e-9705da0028f4",
-        "x-ms-date": "Tue, 02 Feb 2021 21:28:17 GMT",
-=======
-          "azsdk-net-Storage.Files.DataLake/12.7.0-alpha.20210217.1",
-          "(.NET 5.0.3; Microsoft Windows 10.0.19042)"
-        ],
-        "x-ms-client-request-id": "8828a83c-cdb9-9870-ac2e-9705da0028f4",
-        "x-ms-date": "Wed, 17 Feb 2021 22:32:42 GMT",
->>>>>>> 1814567d
+          "azsdk-net-Storage.Files.DataLake/12.7.0-alpha.20210219.1",
+          "(.NET 5.0.3; Microsoft Windows 10.0.19041)"
+        ],
+        "x-ms-client-request-id": "262c03e1-1c29-ab34-a32b-8614fd9d98af",
+        "x-ms-date": "Fri, 19 Feb 2021 19:12:21 GMT",
         "x-ms-return-client-request-id": "true",
         "x-ms-version": "2020-06-12"
       },
@@ -571,58 +360,36 @@
       "ResponseHeaders": {
         "Content-Length": "200",
         "Content-Type": "application/json; charset=utf-8",
-<<<<<<< HEAD
-        "Date": "Tue, 02 Feb 2021 21:28:17 GMT",
-=======
-        "Date": "Wed, 17 Feb 2021 22:32:41 GMT",
->>>>>>> 1814567d
-        "Server": [
-          "Windows-Azure-HDFS/1.0",
-          "Microsoft-HTTPAPI/2.0"
-        ],
-        "x-ms-client-request-id": "8828a83c-cdb9-9870-ac2e-9705da0028f4",
+        "Date": "Fri, 19 Feb 2021 19:12:20 GMT",
+        "Server": [
+          "Windows-Azure-HDFS/1.0",
+          "Microsoft-HTTPAPI/2.0"
+        ],
+        "x-ms-client-request-id": "262c03e1-1c29-ab34-a32b-8614fd9d98af",
         "x-ms-error-code": "ConditionNotMet",
-<<<<<<< HEAD
-        "x-ms-request-id": "d2da6e0c-501f-0028-61aa-f91ef7000000",
-=======
-        "x-ms-request-id": "e58dc85f-f01f-000e-7b7c-0556ef000000",
->>>>>>> 1814567d
+        "x-ms-request-id": "6f4b8f28-e01f-004f-31f3-060e0b000000",
         "x-ms-version": "2020-06-12"
       },
       "ResponseBody": {
         "error": {
           "code": "ConditionNotMet",
-<<<<<<< HEAD
-          "message": "The condition specified using HTTP conditional header(s) is not met.\nRequestId:d2da6e0c-501f-0028-61aa-f91ef7000000\nTime:2021-02-02T21:28:18.3102385Z"
-=======
-          "message": "The condition specified using HTTP conditional header(s) is not met.\nRequestId:e58dc85f-f01f-000e-7b7c-0556ef000000\nTime:2021-02-17T22:32:42.3028005Z"
->>>>>>> 1814567d
+          "message": "The condition specified using HTTP conditional header(s) is not met.\nRequestId:6f4b8f28-e01f-004f-31f3-060e0b000000\nTime:2021-02-19T19:12:20.7775693Z"
         }
       }
     },
     {
-      "RequestUri": "https://seannse.blob.core.windows.net/test-filesystem-c350703d-3203-31e5-7839-cd623a2b9a60?restype=container",
-      "RequestMethod": "DELETE",
-      "RequestHeaders": {
-        "Accept": "application/xml",
-        "Authorization": "Sanitized",
-<<<<<<< HEAD
-        "traceparent": "00-eaf3fa816b46554780ac7bee3bde96e0-e6fe97c758511f4f-00",
-        "User-Agent": [
-          "azsdk-net-Storage.Files.DataLake/12.7.0-alpha.20210202.1",
-          "(.NET 5.0.2; Microsoft Windows 10.0.19042)"
-        ],
-        "x-ms-client-request-id": "b4aeae8c-7bb1-f6b9-7b37-933e93944b0b",
-        "x-ms-date": "Tue, 02 Feb 2021 21:28:17 GMT",
-=======
-        "traceparent": "00-e412af080597ca498becd9ce052a3eeb-1f003db3a54e414d-00",
-        "User-Agent": [
-          "azsdk-net-Storage.Files.DataLake/12.7.0-alpha.20210217.1",
-          "(.NET 5.0.3; Microsoft Windows 10.0.19042)"
-        ],
-        "x-ms-client-request-id": "b4aeae8c-7bb1-f6b9-7b37-933e93944b0b",
-        "x-ms-date": "Wed, 17 Feb 2021 22:32:42 GMT",
->>>>>>> 1814567d
+      "RequestUri": "https://seannse.blob.core.windows.net/test-filesystem-b08784c4-5242-b053-ad84-d4a157dca0cc?restype=container",
+      "RequestMethod": "DELETE",
+      "RequestHeaders": {
+        "Accept": "application/xml",
+        "Authorization": "Sanitized",
+        "traceparent": "00-44d376ee0e39da4a97a1ac48040a3be8-e8130943aa207d4a-00",
+        "User-Agent": [
+          "azsdk-net-Storage.Files.DataLake/12.7.0-alpha.20210219.1",
+          "(.NET 5.0.3; Microsoft Windows 10.0.19041)"
+        ],
+        "x-ms-client-request-id": "cea32110-44e4-a770-467c-8b973d935020",
+        "x-ms-date": "Fri, 19 Feb 2021 19:12:21 GMT",
         "x-ms-return-client-request-id": "true",
         "x-ms-version": "2020-06-12"
       },
@@ -630,153 +397,96 @@
       "StatusCode": 202,
       "ResponseHeaders": {
         "Content-Length": "0",
-<<<<<<< HEAD
-        "Date": "Tue, 02 Feb 2021 21:28:18 GMT",
-=======
-        "Date": "Wed, 17 Feb 2021 22:32:42 GMT",
->>>>>>> 1814567d
-        "Server": [
-          "Windows-Azure-Blob/1.0",
-          "Microsoft-HTTPAPI/2.0"
-        ],
-        "x-ms-client-request-id": "b4aeae8c-7bb1-f6b9-7b37-933e93944b0b",
-<<<<<<< HEAD
-        "x-ms-request-id": "0527fba5-701e-0096-0faa-f9768e000000",
-=======
-        "x-ms-request-id": "d108a25f-e01e-003d-3d7c-050944000000",
->>>>>>> 1814567d
-        "x-ms-version": "2020-06-12"
-      },
-      "ResponseBody": []
-    },
-    {
-      "RequestUri": "https://seannse.blob.core.windows.net/test-filesystem-465f8c27-861b-2d8b-5c0b-7984a427f056?restype=container",
-      "RequestMethod": "PUT",
-      "RequestHeaders": {
-        "Accept": "application/xml",
-        "Authorization": "Sanitized",
-<<<<<<< HEAD
-        "traceparent": "00-be167c96321e68459d866f22b67b260d-9b978676dea5b441-00",
-        "User-Agent": [
-          "azsdk-net-Storage.Files.DataLake/12.7.0-alpha.20210202.1",
-          "(.NET 5.0.2; Microsoft Windows 10.0.19042)"
+        "Date": "Fri, 19 Feb 2021 19:12:20 GMT",
+        "Server": [
+          "Windows-Azure-Blob/1.0",
+          "Microsoft-HTTPAPI/2.0"
+        ],
+        "x-ms-client-request-id": "cea32110-44e4-a770-467c-8b973d935020",
+        "x-ms-request-id": "2e6a9ade-201e-00a4-19f3-0676f9000000",
+        "x-ms-version": "2020-06-12"
+      },
+      "ResponseBody": []
+    },
+    {
+      "RequestUri": "https://seannse.blob.core.windows.net/test-filesystem-1991e5fa-65eb-cf09-6b82-cf1e8109ff2c?restype=container",
+      "RequestMethod": "PUT",
+      "RequestHeaders": {
+        "Accept": "application/xml",
+        "Authorization": "Sanitized",
+        "traceparent": "00-c01b89266275a648af4787f7ff15f107-377c6ba7c260c24b-00",
+        "User-Agent": [
+          "azsdk-net-Storage.Files.DataLake/12.7.0-alpha.20210219.1",
+          "(.NET 5.0.3; Microsoft Windows 10.0.19041)"
         ],
         "x-ms-blob-public-access": "container",
-        "x-ms-client-request-id": "1b211ee8-54f6-06f8-2280-57a601345254",
-        "x-ms-date": "Tue, 02 Feb 2021 21:28:17 GMT",
-=======
-        "traceparent": "00-8d5d2ac5b6bb2747b897b6f2e33185f5-af36d9201649774e-00",
-        "User-Agent": [
-          "azsdk-net-Storage.Files.DataLake/12.7.0-alpha.20210217.1",
-          "(.NET 5.0.3; Microsoft Windows 10.0.19042)"
-        ],
-        "x-ms-blob-public-access": "container",
-        "x-ms-client-request-id": "1b211ee8-54f6-06f8-2280-57a601345254",
-        "x-ms-date": "Wed, 17 Feb 2021 22:32:42 GMT",
->>>>>>> 1814567d
-        "x-ms-return-client-request-id": "true",
-        "x-ms-version": "2020-06-12"
-      },
-      "RequestBody": null,
-      "StatusCode": 201,
-      "ResponseHeaders": {
-        "Content-Length": "0",
-<<<<<<< HEAD
-        "Date": "Tue, 02 Feb 2021 21:28:17 GMT",
-        "ETag": "\u00220x8D8C7C17587E475\u0022",
-        "Last-Modified": "Tue, 02 Feb 2021 21:28:18 GMT",
-=======
-        "Date": "Wed, 17 Feb 2021 22:32:41 GMT",
-        "ETag": "\u00220x8D8D393F0DD24FA\u0022",
-        "Last-Modified": "Wed, 17 Feb 2021 22:32:42 GMT",
->>>>>>> 1814567d
-        "Server": [
-          "Windows-Azure-Blob/1.0",
-          "Microsoft-HTTPAPI/2.0"
-        ],
-        "x-ms-client-request-id": "1b211ee8-54f6-06f8-2280-57a601345254",
-<<<<<<< HEAD
-        "x-ms-request-id": "a8dc9548-801e-002b-7faa-f9ff93000000",
-=======
-        "x-ms-request-id": "d0dd6321-401e-001b-777c-05415c000000",
->>>>>>> 1814567d
-        "x-ms-version": "2020-06-12"
-      },
-      "ResponseBody": []
-    },
-    {
-      "RequestUri": "https://seannse.dfs.core.windows.net/test-filesystem-465f8c27-861b-2d8b-5c0b-7984a427f056/test-file-10ab3c47-1f1b-b4b9-4805-d1b85e87b250?resource=file",
-      "RequestMethod": "PUT",
-      "RequestHeaders": {
-        "Accept": "application/json",
-        "Authorization": "Sanitized",
-<<<<<<< HEAD
-        "traceparent": "00-71e04f9a5c2f1c4280dc60ffc2deea81-45b5895f11982648-00",
-        "User-Agent": [
-          "azsdk-net-Storage.Files.DataLake/12.7.0-alpha.20210202.1",
-          "(.NET 5.0.2; Microsoft Windows 10.0.19042)"
-        ],
-        "x-ms-client-request-id": "3ebcd30f-7960-c95f-646d-d2f18340a79b",
-        "x-ms-date": "Tue, 02 Feb 2021 21:28:18 GMT",
-=======
-        "traceparent": "00-be953e5e06c3884fa5a2254e3ff79122-de75da3685399e4e-00",
-        "User-Agent": [
-          "azsdk-net-Storage.Files.DataLake/12.7.0-alpha.20210217.1",
-          "(.NET 5.0.3; Microsoft Windows 10.0.19042)"
-        ],
-        "x-ms-client-request-id": "3ebcd30f-7960-c95f-646d-d2f18340a79b",
-        "x-ms-date": "Wed, 17 Feb 2021 22:32:42 GMT",
->>>>>>> 1814567d
-        "x-ms-return-client-request-id": "true",
-        "x-ms-version": "2020-06-12"
-      },
-      "RequestBody": null,
-      "StatusCode": 201,
-      "ResponseHeaders": {
-        "Content-Length": "0",
-<<<<<<< HEAD
-        "Date": "Tue, 02 Feb 2021 21:28:18 GMT",
-        "ETag": "\u00220x8D8C7C175BFCB89\u0022",
-        "Last-Modified": "Tue, 02 Feb 2021 21:28:19 GMT",
-=======
-        "Date": "Wed, 17 Feb 2021 22:32:42 GMT",
-        "ETag": "\u00220x8D8D393F10FAEB5\u0022",
-        "Last-Modified": "Wed, 17 Feb 2021 22:32:43 GMT",
->>>>>>> 1814567d
-        "Server": [
-          "Windows-Azure-HDFS/1.0",
-          "Microsoft-HTTPAPI/2.0"
-        ],
-        "x-ms-client-request-id": "3ebcd30f-7960-c95f-646d-d2f18340a79b",
-<<<<<<< HEAD
-        "x-ms-request-id": "1c9eeeb4-a01f-0085-34aa-f95282000000",
-=======
-        "x-ms-request-id": "2fa4fd88-401f-0024-177c-0589ff000000",
->>>>>>> 1814567d
-        "x-ms-version": "2020-06-12"
-      },
-      "ResponseBody": []
-    },
-    {
-      "RequestUri": "https://seannse.blob.core.windows.net/test-filesystem-465f8c27-861b-2d8b-5c0b-7984a427f056/test-file-10ab3c47-1f1b-b4b9-4805-d1b85e87b250",
+        "x-ms-client-request-id": "c6307aba-fce4-ab76-17d4-63617551263d",
+        "x-ms-date": "Fri, 19 Feb 2021 19:12:21 GMT",
+        "x-ms-return-client-request-id": "true",
+        "x-ms-version": "2020-06-12"
+      },
+      "RequestBody": null,
+      "StatusCode": 201,
+      "ResponseHeaders": {
+        "Content-Length": "0",
+        "Date": "Fri, 19 Feb 2021 19:12:20 GMT",
+        "ETag": "\u00220x8D8D50A481F3CC1\u0022",
+        "Last-Modified": "Fri, 19 Feb 2021 19:12:20 GMT",
+        "Server": [
+          "Windows-Azure-Blob/1.0",
+          "Microsoft-HTTPAPI/2.0"
+        ],
+        "x-ms-client-request-id": "c6307aba-fce4-ab76-17d4-63617551263d",
+        "x-ms-request-id": "2e6a9bd3-201e-00a4-08f3-0676f9000000",
+        "x-ms-version": "2020-06-12"
+      },
+      "ResponseBody": []
+    },
+    {
+      "RequestUri": "https://seannse.dfs.core.windows.net/test-filesystem-1991e5fa-65eb-cf09-6b82-cf1e8109ff2c/test-file-19815f7d-748f-3027-1a8d-b0f2ab7f476a?resource=file",
+      "RequestMethod": "PUT",
+      "RequestHeaders": {
+        "Accept": "application/json",
+        "Authorization": "Sanitized",
+        "traceparent": "00-aa3fa3e28f17cb40acb5ad99a52f9cd9-1a4a141da6dd4942-00",
+        "User-Agent": [
+          "azsdk-net-Storage.Files.DataLake/12.7.0-alpha.20210219.1",
+          "(.NET 5.0.3; Microsoft Windows 10.0.19041)"
+        ],
+        "x-ms-client-request-id": "280c7bd2-527f-4533-5200-ab564b84ff97",
+        "x-ms-date": "Fri, 19 Feb 2021 19:12:21 GMT",
+        "x-ms-return-client-request-id": "true",
+        "x-ms-version": "2020-06-12"
+      },
+      "RequestBody": null,
+      "StatusCode": 201,
+      "ResponseHeaders": {
+        "Content-Length": "0",
+        "Date": "Fri, 19 Feb 2021 19:12:20 GMT",
+        "ETag": "\u00220x8D8D50A482EAC33\u0022",
+        "Last-Modified": "Fri, 19 Feb 2021 19:12:21 GMT",
+        "Server": [
+          "Windows-Azure-HDFS/1.0",
+          "Microsoft-HTTPAPI/2.0"
+        ],
+        "x-ms-client-request-id": "280c7bd2-527f-4533-5200-ab564b84ff97",
+        "x-ms-request-id": "6f4b8f60-e01f-004f-69f3-060e0b000000",
+        "x-ms-version": "2020-06-12"
+      },
+      "ResponseBody": []
+    },
+    {
+      "RequestUri": "https://seannse.blob.core.windows.net/test-filesystem-1991e5fa-65eb-cf09-6b82-cf1e8109ff2c/test-file-19815f7d-748f-3027-1a8d-b0f2ab7f476a",
       "RequestMethod": "HEAD",
       "RequestHeaders": {
         "Accept": "application/xml",
         "Authorization": "Sanitized",
         "User-Agent": [
-<<<<<<< HEAD
-          "azsdk-net-Storage.Files.DataLake/12.7.0-alpha.20210202.1",
-          "(.NET 5.0.2; Microsoft Windows 10.0.19042)"
-        ],
-        "x-ms-client-request-id": "8ba890ad-74cb-09ef-a0d3-2198016ebb4b",
-        "x-ms-date": "Tue, 02 Feb 2021 21:28:18 GMT",
-=======
-          "azsdk-net-Storage.Files.DataLake/12.7.0-alpha.20210217.1",
-          "(.NET 5.0.3; Microsoft Windows 10.0.19042)"
-        ],
-        "x-ms-client-request-id": "8ba890ad-74cb-09ef-a0d3-2198016ebb4b",
-        "x-ms-date": "Wed, 17 Feb 2021 22:32:43 GMT",
->>>>>>> 1814567d
+          "azsdk-net-Storage.Files.DataLake/12.7.0-alpha.20210219.1",
+          "(.NET 5.0.3; Microsoft Windows 10.0.19041)"
+        ],
+        "x-ms-client-request-id": "301f99ff-1e73-c4ea-d81e-b4d88df0ce29",
+        "x-ms-date": "Fri, 19 Feb 2021 19:12:21 GMT",
         "x-ms-return-client-request-id": "true",
         "x-ms-version": "2020-06-12"
       },
@@ -786,15 +496,9 @@
         "Accept-Ranges": "bytes",
         "Content-Length": "0",
         "Content-Type": "application/octet-stream",
-<<<<<<< HEAD
-        "Date": "Tue, 02 Feb 2021 21:28:18 GMT",
-        "ETag": "\u00220x8D8C7C175BFCB89\u0022",
-        "Last-Modified": "Tue, 02 Feb 2021 21:28:19 GMT",
-=======
-        "Date": "Wed, 17 Feb 2021 22:32:42 GMT",
-        "ETag": "\u00220x8D8D393F10FAEB5\u0022",
-        "Last-Modified": "Wed, 17 Feb 2021 22:32:43 GMT",
->>>>>>> 1814567d
+        "Date": "Fri, 19 Feb 2021 19:12:20 GMT",
+        "ETag": "\u00220x8D8D50A482EAC33\u0022",
+        "Last-Modified": "Fri, 19 Feb 2021 19:12:21 GMT",
         "Server": [
           "Windows-Azure-Blob/1.0",
           "Microsoft-HTTPAPI/2.0"
@@ -802,50 +506,32 @@
         "x-ms-access-tier": "Hot",
         "x-ms-access-tier-inferred": "true",
         "x-ms-blob-type": "BlockBlob",
-        "x-ms-client-request-id": "8ba890ad-74cb-09ef-a0d3-2198016ebb4b",
-<<<<<<< HEAD
-        "x-ms-creation-time": "Tue, 02 Feb 2021 21:28:19 GMT",
-=======
-        "x-ms-creation-time": "Wed, 17 Feb 2021 22:32:43 GMT",
->>>>>>> 1814567d
+        "x-ms-client-request-id": "301f99ff-1e73-c4ea-d81e-b4d88df0ce29",
+        "x-ms-creation-time": "Fri, 19 Feb 2021 19:12:21 GMT",
         "x-ms-group": "$superuser",
         "x-ms-lease-state": "available",
         "x-ms-lease-status": "unlocked",
         "x-ms-owner": "$superuser",
         "x-ms-permissions": "rw-r-----",
-<<<<<<< HEAD
-        "x-ms-request-id": "a8dc960c-801e-002b-2faa-f9ff93000000",
-=======
-        "x-ms-request-id": "d0dd6519-401e-001b-567c-05415c000000",
->>>>>>> 1814567d
+        "x-ms-request-id": "2e6a9dc3-201e-00a4-5df3-0676f9000000",
         "x-ms-server-encrypted": "true",
         "x-ms-version": "2020-06-12"
       },
       "ResponseBody": []
     },
     {
-      "RequestUri": "https://seannse.dfs.core.windows.net/test-filesystem-465f8c27-861b-2d8b-5c0b-7984a427f056/test-file-10ab3c47-1f1b-b4b9-4805-d1b85e87b250",
-      "RequestMethod": "DELETE",
-      "RequestHeaders": {
-        "Accept": "application/json",
-        "Authorization": "Sanitized",
-<<<<<<< HEAD
-        "If-None-Match": "\u00220x8D8C7C175BFCB89\u0022",
-        "User-Agent": [
-          "azsdk-net-Storage.Files.DataLake/12.7.0-alpha.20210202.1",
-          "(.NET 5.0.2; Microsoft Windows 10.0.19042)"
-        ],
-        "x-ms-client-request-id": "f24326d4-1c97-59cf-171a-62c4aab6726f",
-        "x-ms-date": "Tue, 02 Feb 2021 21:28:18 GMT",
-=======
-        "If-None-Match": "0x8D8D393F10FAEB5",
-        "User-Agent": [
-          "azsdk-net-Storage.Files.DataLake/12.7.0-alpha.20210217.1",
-          "(.NET 5.0.3; Microsoft Windows 10.0.19042)"
-        ],
-        "x-ms-client-request-id": "f24326d4-1c97-59cf-171a-62c4aab6726f",
-        "x-ms-date": "Wed, 17 Feb 2021 22:32:43 GMT",
->>>>>>> 1814567d
+      "RequestUri": "https://seannse.dfs.core.windows.net/test-filesystem-1991e5fa-65eb-cf09-6b82-cf1e8109ff2c/test-file-19815f7d-748f-3027-1a8d-b0f2ab7f476a",
+      "RequestMethod": "DELETE",
+      "RequestHeaders": {
+        "Accept": "application/json",
+        "Authorization": "Sanitized",
+        "If-None-Match": "0x8D8D50A482EAC33",
+        "User-Agent": [
+          "azsdk-net-Storage.Files.DataLake/12.7.0-alpha.20210219.1",
+          "(.NET 5.0.3; Microsoft Windows 10.0.19041)"
+        ],
+        "x-ms-client-request-id": "b157f935-cf64-6e23-0f86-8fce6b8cb626",
+        "x-ms-date": "Fri, 19 Feb 2021 19:12:21 GMT",
         "x-ms-return-client-request-id": "true",
         "x-ms-version": "2020-06-12"
       },
@@ -854,58 +540,36 @@
       "ResponseHeaders": {
         "Content-Length": "200",
         "Content-Type": "application/json; charset=utf-8",
-<<<<<<< HEAD
-        "Date": "Tue, 02 Feb 2021 21:28:18 GMT",
-=======
-        "Date": "Wed, 17 Feb 2021 22:32:42 GMT",
->>>>>>> 1814567d
-        "Server": [
-          "Windows-Azure-HDFS/1.0",
-          "Microsoft-HTTPAPI/2.0"
-        ],
-        "x-ms-client-request-id": "f24326d4-1c97-59cf-171a-62c4aab6726f",
+        "Date": "Fri, 19 Feb 2021 19:12:20 GMT",
+        "Server": [
+          "Windows-Azure-HDFS/1.0",
+          "Microsoft-HTTPAPI/2.0"
+        ],
+        "x-ms-client-request-id": "b157f935-cf64-6e23-0f86-8fce6b8cb626",
         "x-ms-error-code": "ConditionNotMet",
-<<<<<<< HEAD
-        "x-ms-request-id": "1c9eeec4-a01f-0085-44aa-f95282000000",
-=======
-        "x-ms-request-id": "2fa4fd9b-401f-0024-2a7c-0589ff000000",
->>>>>>> 1814567d
+        "x-ms-request-id": "6f4b8f9b-e01f-004f-24f3-060e0b000000",
         "x-ms-version": "2020-06-12"
       },
       "ResponseBody": {
         "error": {
           "code": "ConditionNotMet",
-<<<<<<< HEAD
-          "message": "The condition specified using HTTP conditional header(s) is not met.\nRequestId:1c9eeec4-a01f-0085-44aa-f95282000000\nTime:2021-02-02T21:28:19.2741255Z"
-=======
-          "message": "The condition specified using HTTP conditional header(s) is not met.\nRequestId:2fa4fd9b-401f-0024-2a7c-0589ff000000\nTime:2021-02-17T22:32:43.2483512Z"
->>>>>>> 1814567d
+          "message": "The condition specified using HTTP conditional header(s) is not met.\nRequestId:6f4b8f9b-e01f-004f-24f3-060e0b000000\nTime:2021-02-19T19:12:21.1768501Z"
         }
       }
     },
     {
-      "RequestUri": "https://seannse.blob.core.windows.net/test-filesystem-465f8c27-861b-2d8b-5c0b-7984a427f056?restype=container",
-      "RequestMethod": "DELETE",
-      "RequestHeaders": {
-        "Accept": "application/xml",
-        "Authorization": "Sanitized",
-<<<<<<< HEAD
-        "traceparent": "00-caf909d9f6bb81498ddfc7d6fd92dbb9-f7fe3ffb2d488946-00",
-        "User-Agent": [
-          "azsdk-net-Storage.Files.DataLake/12.7.0-alpha.20210202.1",
-          "(.NET 5.0.2; Microsoft Windows 10.0.19042)"
-        ],
-        "x-ms-client-request-id": "dac3a620-c82a-adb3-9eaa-fd5df3e499ce",
-        "x-ms-date": "Tue, 02 Feb 2021 21:28:18 GMT",
-=======
-        "traceparent": "00-51d099c676d21c418009d3ecfa48ef25-4568021ee6d8e942-00",
-        "User-Agent": [
-          "azsdk-net-Storage.Files.DataLake/12.7.0-alpha.20210217.1",
-          "(.NET 5.0.3; Microsoft Windows 10.0.19042)"
-        ],
-        "x-ms-client-request-id": "dac3a620-c82a-adb3-9eaa-fd5df3e499ce",
-        "x-ms-date": "Wed, 17 Feb 2021 22:32:43 GMT",
->>>>>>> 1814567d
+      "RequestUri": "https://seannse.blob.core.windows.net/test-filesystem-1991e5fa-65eb-cf09-6b82-cf1e8109ff2c?restype=container",
+      "RequestMethod": "DELETE",
+      "RequestHeaders": {
+        "Accept": "application/xml",
+        "Authorization": "Sanitized",
+        "traceparent": "00-e73c7167ec6dcf4daa26d5a4f9d01549-e7c55f6ae151a042-00",
+        "User-Agent": [
+          "azsdk-net-Storage.Files.DataLake/12.7.0-alpha.20210219.1",
+          "(.NET 5.0.3; Microsoft Windows 10.0.19041)"
+        ],
+        "x-ms-client-request-id": "94a26489-1d98-89c5-0828-5d97965b478a",
+        "x-ms-date": "Fri, 19 Feb 2021 19:12:21 GMT",
         "x-ms-return-client-request-id": "true",
         "x-ms-version": "2020-06-12"
       },
@@ -913,154 +577,97 @@
       "StatusCode": 202,
       "ResponseHeaders": {
         "Content-Length": "0",
-<<<<<<< HEAD
-        "Date": "Tue, 02 Feb 2021 21:28:18 GMT",
-=======
-        "Date": "Wed, 17 Feb 2021 22:32:42 GMT",
->>>>>>> 1814567d
-        "Server": [
-          "Windows-Azure-Blob/1.0",
-          "Microsoft-HTTPAPI/2.0"
-        ],
-        "x-ms-client-request-id": "dac3a620-c82a-adb3-9eaa-fd5df3e499ce",
-<<<<<<< HEAD
-        "x-ms-request-id": "a8dc964b-801e-002b-65aa-f9ff93000000",
-=======
-        "x-ms-request-id": "d0dd65fd-401e-001b-2e7c-05415c000000",
->>>>>>> 1814567d
-        "x-ms-version": "2020-06-12"
-      },
-      "ResponseBody": []
-    },
-    {
-      "RequestUri": "https://seannse.blob.core.windows.net/test-filesystem-ba41f1d6-0ad6-5196-f3ec-0a32144c441c?restype=container",
-      "RequestMethod": "PUT",
-      "RequestHeaders": {
-        "Accept": "application/xml",
-        "Authorization": "Sanitized",
-<<<<<<< HEAD
-        "traceparent": "00-4e31e2904dd9b642ad1a4692d260b581-91c1abfc940ef44a-00",
-        "User-Agent": [
-          "azsdk-net-Storage.Files.DataLake/12.7.0-alpha.20210202.1",
-          "(.NET 5.0.2; Microsoft Windows 10.0.19042)"
+        "Date": "Fri, 19 Feb 2021 19:12:21 GMT",
+        "Server": [
+          "Windows-Azure-Blob/1.0",
+          "Microsoft-HTTPAPI/2.0"
+        ],
+        "x-ms-client-request-id": "94a26489-1d98-89c5-0828-5d97965b478a",
+        "x-ms-request-id": "2e6a9f62-201e-00a4-67f3-0676f9000000",
+        "x-ms-version": "2020-06-12"
+      },
+      "ResponseBody": []
+    },
+    {
+      "RequestUri": "https://seannse.blob.core.windows.net/test-filesystem-a47fea11-111d-d7e4-657e-41f8b677603c?restype=container",
+      "RequestMethod": "PUT",
+      "RequestHeaders": {
+        "Accept": "application/xml",
+        "Authorization": "Sanitized",
+        "traceparent": "00-b5e133655ccd364ab5b86f9ef36ab0d2-d27431b5d885a14c-00",
+        "User-Agent": [
+          "azsdk-net-Storage.Files.DataLake/12.7.0-alpha.20210219.1",
+          "(.NET 5.0.3; Microsoft Windows 10.0.19041)"
         ],
         "x-ms-blob-public-access": "container",
-        "x-ms-client-request-id": "22ac39cb-5ab9-1514-0f72-e73ebd809951",
-        "x-ms-date": "Tue, 02 Feb 2021 21:28:18 GMT",
-=======
-        "traceparent": "00-ac13cc2467458c4195d66556e21f4c1b-8c99d5997e802f4c-00",
-        "User-Agent": [
-          "azsdk-net-Storage.Files.DataLake/12.7.0-alpha.20210217.1",
-          "(.NET 5.0.3; Microsoft Windows 10.0.19042)"
-        ],
-        "x-ms-blob-public-access": "container",
-        "x-ms-client-request-id": "22ac39cb-5ab9-1514-0f72-e73ebd809951",
-        "x-ms-date": "Wed, 17 Feb 2021 22:32:43 GMT",
->>>>>>> 1814567d
-        "x-ms-return-client-request-id": "true",
-        "x-ms-version": "2020-06-12"
-      },
-      "RequestBody": null,
-      "StatusCode": 201,
-      "ResponseHeaders": {
-        "Content-Length": "0",
-<<<<<<< HEAD
-        "Date": "Tue, 02 Feb 2021 21:28:19 GMT",
-        "ETag": "\u00220x8D8C7C1761DED1A\u0022",
-        "Last-Modified": "Tue, 02 Feb 2021 21:28:19 GMT",
-=======
-        "Date": "Wed, 17 Feb 2021 22:32:42 GMT",
-        "ETag": "\u00220x8D8D393F168F09D\u0022",
-        "Last-Modified": "Wed, 17 Feb 2021 22:32:43 GMT",
->>>>>>> 1814567d
-        "Server": [
-          "Windows-Azure-Blob/1.0",
-          "Microsoft-HTTPAPI/2.0"
-        ],
-        "x-ms-client-request-id": "22ac39cb-5ab9-1514-0f72-e73ebd809951",
-<<<<<<< HEAD
-        "x-ms-request-id": "3dbc5cf9-601e-0033-1daa-f920f4000000",
-=======
-        "x-ms-request-id": "e582cb00-801e-0059-297c-05f8dc000000",
->>>>>>> 1814567d
-        "x-ms-version": "2020-06-12"
-      },
-      "ResponseBody": []
-    },
-    {
-      "RequestUri": "https://seannse.dfs.core.windows.net/test-filesystem-ba41f1d6-0ad6-5196-f3ec-0a32144c441c/test-file-7c57e165-9440-3edc-ac58-33a4015ccb1d?resource=file",
-      "RequestMethod": "PUT",
-      "RequestHeaders": {
-        "Accept": "application/json",
-        "Authorization": "Sanitized",
-<<<<<<< HEAD
-        "traceparent": "00-51f64dae24764749a5895e88d70f7282-b88e2d7454f2b541-00",
-        "User-Agent": [
-          "azsdk-net-Storage.Files.DataLake/12.7.0-alpha.20210202.1",
-          "(.NET 5.0.2; Microsoft Windows 10.0.19042)"
-        ],
-        "x-ms-client-request-id": "a4d4b798-e77e-36c3-5d6e-7661266f13b3",
-        "x-ms-date": "Tue, 02 Feb 2021 21:28:19 GMT",
-=======
-        "traceparent": "00-7658c49e09a59b489f1507a933fcf74c-c81a2bc12c60d549-00",
-        "User-Agent": [
-          "azsdk-net-Storage.Files.DataLake/12.7.0-alpha.20210217.1",
-          "(.NET 5.0.3; Microsoft Windows 10.0.19042)"
-        ],
-        "x-ms-client-request-id": "a4d4b798-e77e-36c3-5d6e-7661266f13b3",
-        "x-ms-date": "Wed, 17 Feb 2021 22:32:43 GMT",
->>>>>>> 1814567d
-        "x-ms-return-client-request-id": "true",
-        "x-ms-version": "2020-06-12"
-      },
-      "RequestBody": null,
-      "StatusCode": 201,
-      "ResponseHeaders": {
-        "Content-Length": "0",
-<<<<<<< HEAD
-        "Date": "Tue, 02 Feb 2021 21:28:19 GMT",
-        "ETag": "\u00220x8D8C7C17668B3FF\u0022",
-        "Last-Modified": "Tue, 02 Feb 2021 21:28:20 GMT",
-=======
-        "Date": "Wed, 17 Feb 2021 22:32:43 GMT",
-        "ETag": "\u00220x8D8D393F19CC62C\u0022",
-        "Last-Modified": "Wed, 17 Feb 2021 22:32:44 GMT",
->>>>>>> 1814567d
-        "Server": [
-          "Windows-Azure-HDFS/1.0",
-          "Microsoft-HTTPAPI/2.0"
-        ],
-        "x-ms-client-request-id": "a4d4b798-e77e-36c3-5d6e-7661266f13b3",
-<<<<<<< HEAD
-        "x-ms-request-id": "f0bafd99-b01f-000f-05aa-f90933000000",
-=======
-        "x-ms-request-id": "abc3da26-201f-007f-147c-05b0c4000000",
->>>>>>> 1814567d
-        "x-ms-version": "2020-06-12"
-      },
-      "ResponseBody": []
-    },
-    {
-      "RequestUri": "https://seannse.dfs.core.windows.net/test-filesystem-ba41f1d6-0ad6-5196-f3ec-0a32144c441c/test-file-7c57e165-9440-3edc-ac58-33a4015ccb1d",
-      "RequestMethod": "DELETE",
-      "RequestHeaders": {
-        "Accept": "application/json",
-        "Authorization": "Sanitized",
-        "User-Agent": [
-<<<<<<< HEAD
-          "azsdk-net-Storage.Files.DataLake/12.7.0-alpha.20210202.1",
-          "(.NET 5.0.2; Microsoft Windows 10.0.19042)"
-        ],
-        "x-ms-client-request-id": "4a0c2d2c-2687-a09f-4330-7e32ab0085f3",
-        "x-ms-date": "Tue, 02 Feb 2021 21:28:19 GMT",
-=======
-          "azsdk-net-Storage.Files.DataLake/12.7.0-alpha.20210217.1",
-          "(.NET 5.0.3; Microsoft Windows 10.0.19042)"
-        ],
-        "x-ms-client-request-id": "4a0c2d2c-2687-a09f-4330-7e32ab0085f3",
-        "x-ms-date": "Wed, 17 Feb 2021 22:32:44 GMT",
->>>>>>> 1814567d
-        "x-ms-lease-id": "5862e27f-3c05-b617-09e2-30536d1511c4",
+        "x-ms-client-request-id": "239a8e24-3853-77be-80cb-2e1adbccd290",
+        "x-ms-date": "Fri, 19 Feb 2021 19:12:22 GMT",
+        "x-ms-return-client-request-id": "true",
+        "x-ms-version": "2020-06-12"
+      },
+      "RequestBody": null,
+      "StatusCode": 201,
+      "ResponseHeaders": {
+        "Content-Length": "0",
+        "Date": "Fri, 19 Feb 2021 19:12:21 GMT",
+        "ETag": "\u00220x8D8D50A48675018\u0022",
+        "Last-Modified": "Fri, 19 Feb 2021 19:12:21 GMT",
+        "Server": [
+          "Windows-Azure-Blob/1.0",
+          "Microsoft-HTTPAPI/2.0"
+        ],
+        "x-ms-client-request-id": "239a8e24-3853-77be-80cb-2e1adbccd290",
+        "x-ms-request-id": "2e6aa0b7-201e-00a4-2af3-0676f9000000",
+        "x-ms-version": "2020-06-12"
+      },
+      "ResponseBody": []
+    },
+    {
+      "RequestUri": "https://seannse.dfs.core.windows.net/test-filesystem-a47fea11-111d-d7e4-657e-41f8b677603c/test-file-e2ef20c8-4015-eea1-5c03-28c896a1d569?resource=file",
+      "RequestMethod": "PUT",
+      "RequestHeaders": {
+        "Accept": "application/json",
+        "Authorization": "Sanitized",
+        "traceparent": "00-0d08d69a66160d498a2bbcb232dbf4ac-0a860e338305514b-00",
+        "User-Agent": [
+          "azsdk-net-Storage.Files.DataLake/12.7.0-alpha.20210219.1",
+          "(.NET 5.0.3; Microsoft Windows 10.0.19041)"
+        ],
+        "x-ms-client-request-id": "e07aea82-5f0c-e4fe-ecab-c75010f5e0df",
+        "x-ms-date": "Fri, 19 Feb 2021 19:12:22 GMT",
+        "x-ms-return-client-request-id": "true",
+        "x-ms-version": "2020-06-12"
+      },
+      "RequestBody": null,
+      "StatusCode": 201,
+      "ResponseHeaders": {
+        "Content-Length": "0",
+        "Date": "Fri, 19 Feb 2021 19:12:20 GMT",
+        "ETag": "\u00220x8D8D50A487590D9\u0022",
+        "Last-Modified": "Fri, 19 Feb 2021 19:12:21 GMT",
+        "Server": [
+          "Windows-Azure-HDFS/1.0",
+          "Microsoft-HTTPAPI/2.0"
+        ],
+        "x-ms-client-request-id": "e07aea82-5f0c-e4fe-ecab-c75010f5e0df",
+        "x-ms-request-id": "6f4b8fe8-e01f-004f-71f3-060e0b000000",
+        "x-ms-version": "2020-06-12"
+      },
+      "ResponseBody": []
+    },
+    {
+      "RequestUri": "https://seannse.dfs.core.windows.net/test-filesystem-a47fea11-111d-d7e4-657e-41f8b677603c/test-file-e2ef20c8-4015-eea1-5c03-28c896a1d569",
+      "RequestMethod": "DELETE",
+      "RequestHeaders": {
+        "Accept": "application/json",
+        "Authorization": "Sanitized",
+        "User-Agent": [
+          "azsdk-net-Storage.Files.DataLake/12.7.0-alpha.20210219.1",
+          "(.NET 5.0.3; Microsoft Windows 10.0.19041)"
+        ],
+        "x-ms-client-request-id": "ab467863-f526-dc5c-2def-3b3174985fff",
+        "x-ms-date": "Fri, 19 Feb 2021 19:12:22 GMT",
+        "x-ms-lease-id": "6f533a78-f2df-c279-2de4-ac9896a6268c",
         "x-ms-return-client-request-id": "true",
         "x-ms-version": "2020-06-12"
       },
@@ -1069,58 +676,36 @@
       "ResponseHeaders": {
         "Content-Length": "176",
         "Content-Type": "application/json; charset=utf-8",
-<<<<<<< HEAD
-        "Date": "Tue, 02 Feb 2021 21:28:20 GMT",
-=======
-        "Date": "Wed, 17 Feb 2021 22:32:44 GMT",
->>>>>>> 1814567d
-        "Server": [
-          "Windows-Azure-HDFS/1.0",
-          "Microsoft-HTTPAPI/2.0"
-        ],
-        "x-ms-client-request-id": "4a0c2d2c-2687-a09f-4330-7e32ab0085f3",
+        "Date": "Fri, 19 Feb 2021 19:12:20 GMT",
+        "Server": [
+          "Windows-Azure-HDFS/1.0",
+          "Microsoft-HTTPAPI/2.0"
+        ],
+        "x-ms-client-request-id": "ab467863-f526-dc5c-2def-3b3174985fff",
         "x-ms-error-code": "LeaseNotPresent",
-<<<<<<< HEAD
-        "x-ms-request-id": "f0bafdb6-b01f-000f-22aa-f90933000000",
-=======
-        "x-ms-request-id": "abc3da35-201f-007f-237c-05b0c4000000",
->>>>>>> 1814567d
+        "x-ms-request-id": "6f4b9008-e01f-004f-11f3-060e0b000000",
         "x-ms-version": "2020-06-12"
       },
       "ResponseBody": {
         "error": {
           "code": "LeaseNotPresent",
-<<<<<<< HEAD
-          "message": "There is currently no lease on the resource.\nRequestId:f0bafdb6-b01f-000f-22aa-f90933000000\nTime:2021-02-02T21:28:20.2987024Z"
-=======
-          "message": "There is currently no lease on the resource.\nRequestId:abc3da35-201f-007f-237c-05b0c4000000\nTime:2021-02-17T22:32:44.0883845Z"
->>>>>>> 1814567d
+          "message": "There is currently no lease on the resource.\nRequestId:6f4b9008-e01f-004f-11f3-060e0b000000\nTime:2021-02-19T19:12:21.5671242Z"
         }
       }
     },
     {
-      "RequestUri": "https://seannse.blob.core.windows.net/test-filesystem-ba41f1d6-0ad6-5196-f3ec-0a32144c441c?restype=container",
-      "RequestMethod": "DELETE",
-      "RequestHeaders": {
-        "Accept": "application/xml",
-        "Authorization": "Sanitized",
-<<<<<<< HEAD
-        "traceparent": "00-07567241e4684144b47db7371bea7dd1-93fc5cc950b20f4a-00",
-        "User-Agent": [
-          "azsdk-net-Storage.Files.DataLake/12.7.0-alpha.20210202.1",
-          "(.NET 5.0.2; Microsoft Windows 10.0.19042)"
-        ],
-        "x-ms-client-request-id": "f834d0e1-c962-7f2b-2a15-72e83f7f987e",
-        "x-ms-date": "Tue, 02 Feb 2021 21:28:19 GMT",
-=======
-        "traceparent": "00-f89164b3d9fd1e4ba52ae5a8a9e5e949-d5159aa387a65b41-00",
-        "User-Agent": [
-          "azsdk-net-Storage.Files.DataLake/12.7.0-alpha.20210217.1",
-          "(.NET 5.0.3; Microsoft Windows 10.0.19042)"
-        ],
-        "x-ms-client-request-id": "f834d0e1-c962-7f2b-2a15-72e83f7f987e",
-        "x-ms-date": "Wed, 17 Feb 2021 22:32:44 GMT",
->>>>>>> 1814567d
+      "RequestUri": "https://seannse.blob.core.windows.net/test-filesystem-a47fea11-111d-d7e4-657e-41f8b677603c?restype=container",
+      "RequestMethod": "DELETE",
+      "RequestHeaders": {
+        "Accept": "application/xml",
+        "Authorization": "Sanitized",
+        "traceparent": "00-7fd70bf1361c4f48aa63bac4834b78be-d301176a1c583c47-00",
+        "User-Agent": [
+          "azsdk-net-Storage.Files.DataLake/12.7.0-alpha.20210219.1",
+          "(.NET 5.0.3; Microsoft Windows 10.0.19041)"
+        ],
+        "x-ms-client-request-id": "98ecdfb0-35af-00b9-6701-800a6e81169f",
+        "x-ms-date": "Fri, 19 Feb 2021 19:12:22 GMT",
         "x-ms-return-client-request-id": "true",
         "x-ms-version": "2020-06-12"
       },
@@ -1128,33 +713,21 @@
       "StatusCode": 202,
       "ResponseHeaders": {
         "Content-Length": "0",
-<<<<<<< HEAD
-        "Date": "Tue, 02 Feb 2021 21:28:20 GMT",
-=======
-        "Date": "Wed, 17 Feb 2021 22:32:43 GMT",
->>>>>>> 1814567d
-        "Server": [
-          "Windows-Azure-Blob/1.0",
-          "Microsoft-HTTPAPI/2.0"
-        ],
-        "x-ms-client-request-id": "f834d0e1-c962-7f2b-2a15-72e83f7f987e",
-<<<<<<< HEAD
-        "x-ms-request-id": "3dbc5e70-601e-0033-4eaa-f920f4000000",
-=======
-        "x-ms-request-id": "e582cc16-801e-0059-207c-05f8dc000000",
->>>>>>> 1814567d
+        "Date": "Fri, 19 Feb 2021 19:12:21 GMT",
+        "Server": [
+          "Windows-Azure-Blob/1.0",
+          "Microsoft-HTTPAPI/2.0"
+        ],
+        "x-ms-client-request-id": "98ecdfb0-35af-00b9-6701-800a6e81169f",
+        "x-ms-request-id": "2e6aa2c5-201e-00a4-20f3-0676f9000000",
         "x-ms-version": "2020-06-12"
       },
       "ResponseBody": []
     }
   ],
   "Variables": {
-<<<<<<< HEAD
-    "DateTimeOffsetNow": "2021-02-02T15:28:15.0548526-06:00",
-=======
-    "DateTimeOffsetNow": "2021-02-17T16:32:40.0414030-06:00",
->>>>>>> 1814567d
-    "RandomSeed": "1298174292",
+    "DateTimeOffsetNow": "2021-02-19T13:12:20.6367409-06:00",
+    "RandomSeed": "1043023964",
     "Storage_TestConfigHierarchicalNamespace": "NamespaceTenant\nseannse\nU2FuaXRpemVk\nhttps://seannse.blob.core.windows.net\nhttps://seannse.file.core.windows.net\nhttps://seannse.queue.core.windows.net\nhttps://seannse.table.core.windows.net\n\n\n\n\nhttps://seannse-secondary.blob.core.windows.net\nhttps://seannse-secondary.file.core.windows.net\nhttps://seannse-secondary.queue.core.windows.net\nhttps://seannse-secondary.table.core.windows.net\n68390a19-a643-458b-b726-408abf67b4fc\nSanitized\n72f988bf-86f1-41af-91ab-2d7cd011db47\nhttps://login.microsoftonline.com/\nCloud\nBlobEndpoint=https://seannse.blob.core.windows.net/;QueueEndpoint=https://seannse.queue.core.windows.net/;FileEndpoint=https://seannse.file.core.windows.net/;BlobSecondaryEndpoint=https://seannse-secondary.blob.core.windows.net/;QueueSecondaryEndpoint=https://seannse-secondary.queue.core.windows.net/;FileSecondaryEndpoint=https://seannse-secondary.file.core.windows.net/;AccountName=seannse;AccountKey=Sanitized\n"
   }
 }