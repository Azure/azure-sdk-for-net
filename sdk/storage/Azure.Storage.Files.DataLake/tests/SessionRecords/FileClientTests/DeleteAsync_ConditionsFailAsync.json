﻿{
  "Entries": [
    {
      "RequestUri": "https://seannse.blob.core.windows.net/test-filesystem-467a2853-875b-cd99-e427-639aa921d68d?restype=container",
      "RequestMethod": "PUT",
      "RequestHeaders": {
        "Accept": "application/xml",
        "Authorization": "Sanitized",
        "traceparent": "00-1417404bc148be49a1c0f8e7243bd8f5-c70f0319598ff941-00",
        "User-Agent": [
          "azsdk-net-Storage.Files.DataLake/12.7.0-alpha.20210219.1",
          "(.NET 5.0.3; Microsoft Windows 10.0.19041)"
        ],
        "x-ms-blob-public-access": "container",
        "x-ms-client-request-id": "fa27d999-8ce4-f19f-a085-8ab78ede190b",
        "x-ms-date": "Fri, 19 Feb 2021 19:12:20 GMT",
        "x-ms-return-client-request-id": "true",
<<<<<<< HEAD
        "x-ms-version": "2020-12-06"
=======
        "x-ms-version": "2021-02-12"
>>>>>>> 7e782c87
      },
      "RequestBody": null,
      "StatusCode": 201,
      "ResponseHeaders": {
        "Content-Length": "0",
        "Date": "Fri, 19 Feb 2021 19:12:19 GMT",
        "ETag": "\"0x8D8D50A47885E16\"",
        "Last-Modified": "Fri, 19 Feb 2021 19:12:19 GMT",
        "Server": [
          "Windows-Azure-Blob/1.0",
          "Microsoft-HTTPAPI/2.0"
        ],
        "x-ms-client-request-id": "fa27d999-8ce4-f19f-a085-8ab78ede190b",
        "x-ms-request-id": "2e6a9187-201e-00a4-47f3-0676f9000000",
<<<<<<< HEAD
        "x-ms-version": "2020-12-06"
=======
        "x-ms-version": "2021-02-12"
>>>>>>> 7e782c87
      },
      "ResponseBody": []
    },
    {
      "RequestUri": "https://seannse.dfs.core.windows.net/test-filesystem-467a2853-875b-cd99-e427-639aa921d68d/test-file-83311f0e-da14-ec80-bf56-2d1443295f4a?resource=file",
      "RequestMethod": "PUT",
      "RequestHeaders": {
        "Accept": "application/json",
        "Authorization": "Sanitized",
        "traceparent": "00-8870b6895a094c47b9d58a6c1f06d7a2-51a82cd3f871564f-00",
        "User-Agent": [
          "azsdk-net-Storage.Files.DataLake/12.7.0-alpha.20210219.1",
          "(.NET 5.0.3; Microsoft Windows 10.0.19041)"
        ],
        "x-ms-client-request-id": "4e61382d-d068-beaa-583b-3b8e5e8aad76",
        "x-ms-date": "Fri, 19 Feb 2021 19:12:20 GMT",
        "x-ms-return-client-request-id": "true",
<<<<<<< HEAD
        "x-ms-version": "2020-12-06"
=======
        "x-ms-version": "2021-02-12"
>>>>>>> 7e782c87
      },
      "RequestBody": null,
      "StatusCode": 201,
      "ResponseHeaders": {
        "Content-Length": "0",
        "Date": "Fri, 19 Feb 2021 19:12:19 GMT",
        "ETag": "\"0x8D8D50A479720A2\"",
        "Last-Modified": "Fri, 19 Feb 2021 19:12:20 GMT",
        "Server": [
          "Windows-Azure-HDFS/1.0",
          "Microsoft-HTTPAPI/2.0"
        ],
        "x-ms-client-request-id": "4e61382d-d068-beaa-583b-3b8e5e8aad76",
        "x-ms-request-id": "6f4b8e3d-e01f-004f-46f3-060e0b000000",
<<<<<<< HEAD
        "x-ms-version": "2020-12-06"
=======
        "x-ms-version": "2021-02-12"
>>>>>>> 7e782c87
      },
      "ResponseBody": []
    },
    {
      "RequestUri": "https://seannse.dfs.core.windows.net/test-filesystem-467a2853-875b-cd99-e427-639aa921d68d/test-file-83311f0e-da14-ec80-bf56-2d1443295f4a",
      "RequestMethod": "DELETE",
      "RequestHeaders": {
        "Accept": "application/json",
        "Authorization": "Sanitized",
        "If-Modified-Since": "Sat, 20 Feb 2021 19:12:20 GMT",
        "User-Agent": [
          "azsdk-net-Storage.Files.DataLake/12.7.0-alpha.20210219.1",
          "(.NET 5.0.3; Microsoft Windows 10.0.19041)"
        ],
        "x-ms-client-request-id": "0be6f3c1-11c8-03e1-fa43-77bea0197be8",
        "x-ms-date": "Fri, 19 Feb 2021 19:12:20 GMT",
        "x-ms-return-client-request-id": "true",
<<<<<<< HEAD
        "x-ms-version": "2020-12-06"
=======
        "x-ms-version": "2021-02-12"
>>>>>>> 7e782c87
      },
      "RequestBody": null,
      "StatusCode": 412,
      "ResponseHeaders": {
        "Content-Length": "200",
        "Content-Type": "application/json; charset=utf-8",
        "Date": "Fri, 19 Feb 2021 19:12:19 GMT",
        "Server": [
          "Windows-Azure-HDFS/1.0",
          "Microsoft-HTTPAPI/2.0"
        ],
        "x-ms-client-request-id": "0be6f3c1-11c8-03e1-fa43-77bea0197be8",
        "x-ms-error-code": "ConditionNotMet",
        "x-ms-request-id": "6f4b8e50-e01f-004f-59f3-060e0b000000",
<<<<<<< HEAD
        "x-ms-version": "2020-12-06"
=======
        "x-ms-version": "2021-02-12"
>>>>>>> 7e782c87
      },
      "ResponseBody": {
        "error": {
          "code": "ConditionNotMet",
          "message": "The condition specified using HTTP conditional header(s) is not met.\nRequestId:6f4b8e50-e01f-004f-59f3-060e0b000000\nTime:2021-02-19T19:12:20.1090991Z"
        }
      }
    },
    {
      "RequestUri": "https://seannse.blob.core.windows.net/test-filesystem-467a2853-875b-cd99-e427-639aa921d68d?restype=container",
      "RequestMethod": "DELETE",
      "RequestHeaders": {
        "Accept": "application/xml",
        "Authorization": "Sanitized",
        "traceparent": "00-d8e92a817226f646a9fd8e3a8df4ab96-fdf2e7b92abe5841-00",
        "User-Agent": [
          "azsdk-net-Storage.Files.DataLake/12.7.0-alpha.20210219.1",
          "(.NET 5.0.3; Microsoft Windows 10.0.19041)"
        ],
        "x-ms-client-request-id": "6bcd2d2b-a1a4-14ae-5ee0-ef99d253925d",
        "x-ms-date": "Fri, 19 Feb 2021 19:12:20 GMT",
        "x-ms-return-client-request-id": "true",
<<<<<<< HEAD
        "x-ms-version": "2020-12-06"
=======
        "x-ms-version": "2021-02-12"
>>>>>>> 7e782c87
      },
      "RequestBody": null,
      "StatusCode": 202,
      "ResponseHeaders": {
        "Content-Length": "0",
        "Date": "Fri, 19 Feb 2021 19:12:20 GMT",
        "Server": [
          "Windows-Azure-Blob/1.0",
          "Microsoft-HTTPAPI/2.0"
        ],
        "x-ms-client-request-id": "6bcd2d2b-a1a4-14ae-5ee0-ef99d253925d",
        "x-ms-request-id": "2e6a9412-201e-00a4-31f3-0676f9000000",
<<<<<<< HEAD
        "x-ms-version": "2020-12-06"
=======
        "x-ms-version": "2021-02-12"
>>>>>>> 7e782c87
      },
      "ResponseBody": []
    },
    {
      "RequestUri": "https://seannse.blob.core.windows.net/test-filesystem-fb8128da-7499-1640-9602-e4983ace44c4?restype=container",
      "RequestMethod": "PUT",
      "RequestHeaders": {
        "Accept": "application/xml",
        "Authorization": "Sanitized",
        "traceparent": "00-d8c7242a6fe5ff49913f43c1e7cebd28-6be740e1dd9b7e4a-00",
        "User-Agent": [
          "azsdk-net-Storage.Files.DataLake/12.7.0-alpha.20210219.1",
          "(.NET 5.0.3; Microsoft Windows 10.0.19041)"
        ],
        "x-ms-blob-public-access": "container",
        "x-ms-client-request-id": "9638799c-94b4-b7c4-edb7-d4a2bc15da8f",
        "x-ms-date": "Fri, 19 Feb 2021 19:12:20 GMT",
        "x-ms-return-client-request-id": "true",
<<<<<<< HEAD
        "x-ms-version": "2020-12-06"
=======
        "x-ms-version": "2021-02-12"
>>>>>>> 7e782c87
      },
      "RequestBody": null,
      "StatusCode": 201,
      "ResponseHeaders": {
        "Content-Length": "0",
        "Date": "Fri, 19 Feb 2021 19:12:20 GMT",
        "ETag": "\"0x8D8D50A47BD5AEB\"",
        "Last-Modified": "Fri, 19 Feb 2021 19:12:20 GMT",
        "Server": [
          "Windows-Azure-Blob/1.0",
          "Microsoft-HTTPAPI/2.0"
        ],
        "x-ms-client-request-id": "9638799c-94b4-b7c4-edb7-d4a2bc15da8f",
        "x-ms-request-id": "2e6a9537-201e-00a4-40f3-0676f9000000",
<<<<<<< HEAD
        "x-ms-version": "2020-12-06"
=======
        "x-ms-version": "2021-02-12"
>>>>>>> 7e782c87
      },
      "ResponseBody": []
    },
    {
      "RequestUri": "https://seannse.dfs.core.windows.net/test-filesystem-fb8128da-7499-1640-9602-e4983ace44c4/test-file-b8e52b9c-1fbf-c910-e42f-754d36525ad3?resource=file",
      "RequestMethod": "PUT",
      "RequestHeaders": {
        "Accept": "application/json",
        "Authorization": "Sanitized",
        "traceparent": "00-547dedc0a8327c4c97e208b5dd907081-207b6547a7c7554f-00",
        "User-Agent": [
          "azsdk-net-Storage.Files.DataLake/12.7.0-alpha.20210219.1",
          "(.NET 5.0.3; Microsoft Windows 10.0.19041)"
        ],
        "x-ms-client-request-id": "8f50ad71-59de-7d13-686f-b1851f76809a",
        "x-ms-date": "Fri, 19 Feb 2021 19:12:21 GMT",
        "x-ms-return-client-request-id": "true",
<<<<<<< HEAD
        "x-ms-version": "2020-12-06"
=======
        "x-ms-version": "2021-02-12"
>>>>>>> 7e782c87
      },
      "RequestBody": null,
      "StatusCode": 201,
      "ResponseHeaders": {
        "Content-Length": "0",
        "Date": "Fri, 19 Feb 2021 19:12:19 GMT",
        "ETag": "\"0x8D8D50A47CC67F0\"",
        "Last-Modified": "Fri, 19 Feb 2021 19:12:20 GMT",
        "Server": [
          "Windows-Azure-HDFS/1.0",
          "Microsoft-HTTPAPI/2.0"
        ],
        "x-ms-client-request-id": "8f50ad71-59de-7d13-686f-b1851f76809a",
        "x-ms-request-id": "6f4b8ebe-e01f-004f-47f3-060e0b000000",
<<<<<<< HEAD
        "x-ms-version": "2020-12-06"
=======
        "x-ms-version": "2021-02-12"
>>>>>>> 7e782c87
      },
      "ResponseBody": []
    },
    {
      "RequestUri": "https://seannse.dfs.core.windows.net/test-filesystem-fb8128da-7499-1640-9602-e4983ace44c4/test-file-b8e52b9c-1fbf-c910-e42f-754d36525ad3",
      "RequestMethod": "DELETE",
      "RequestHeaders": {
        "Accept": "application/json",
        "Authorization": "Sanitized",
        "If-Unmodified-Since": "Thu, 18 Feb 2021 19:12:20 GMT",
        "User-Agent": [
          "azsdk-net-Storage.Files.DataLake/12.7.0-alpha.20210219.1",
          "(.NET 5.0.3; Microsoft Windows 10.0.19041)"
        ],
        "x-ms-client-request-id": "88dc049a-cb02-96f4-fd7e-5826fb8a00de",
        "x-ms-date": "Fri, 19 Feb 2021 19:12:21 GMT",
        "x-ms-return-client-request-id": "true",
<<<<<<< HEAD
        "x-ms-version": "2020-12-06"
=======
        "x-ms-version": "2021-02-12"
>>>>>>> 7e782c87
      },
      "RequestBody": null,
      "StatusCode": 412,
      "ResponseHeaders": {
        "Content-Length": "200",
        "Content-Type": "application/json; charset=utf-8",
        "Date": "Fri, 19 Feb 2021 19:12:19 GMT",
        "Server": [
          "Windows-Azure-HDFS/1.0",
          "Microsoft-HTTPAPI/2.0"
        ],
        "x-ms-client-request-id": "88dc049a-cb02-96f4-fd7e-5826fb8a00de",
        "x-ms-error-code": "ConditionNotMet",
        "x-ms-request-id": "6f4b8edb-e01f-004f-64f3-060e0b000000",
<<<<<<< HEAD
        "x-ms-version": "2020-12-06"
=======
        "x-ms-version": "2021-02-12"
>>>>>>> 7e782c87
      },
      "ResponseBody": {
        "error": {
          "code": "ConditionNotMet",
          "message": "The condition specified using HTTP conditional header(s) is not met.\nRequestId:6f4b8edb-e01f-004f-64f3-060e0b000000\nTime:2021-02-19T19:12:20.4623475Z"
        }
      }
    },
    {
      "RequestUri": "https://seannse.blob.core.windows.net/test-filesystem-fb8128da-7499-1640-9602-e4983ace44c4?restype=container",
      "RequestMethod": "DELETE",
      "RequestHeaders": {
        "Accept": "application/xml",
        "Authorization": "Sanitized",
        "traceparent": "00-dec0b5fcd565ac40b7bb037637b5d79a-ac9ae99991c0b34e-00",
        "User-Agent": [
          "azsdk-net-Storage.Files.DataLake/12.7.0-alpha.20210219.1",
          "(.NET 5.0.3; Microsoft Windows 10.0.19041)"
        ],
        "x-ms-client-request-id": "1aea6ee2-f799-9198-0c1c-ae9ac0d3f391",
        "x-ms-date": "Fri, 19 Feb 2021 19:12:21 GMT",
        "x-ms-return-client-request-id": "true",
<<<<<<< HEAD
        "x-ms-version": "2020-12-06"
=======
        "x-ms-version": "2021-02-12"
>>>>>>> 7e782c87
      },
      "RequestBody": null,
      "StatusCode": 202,
      "ResponseHeaders": {
        "Content-Length": "0",
        "Date": "Fri, 19 Feb 2021 19:12:20 GMT",
        "Server": [
          "Windows-Azure-Blob/1.0",
          "Microsoft-HTTPAPI/2.0"
        ],
        "x-ms-client-request-id": "1aea6ee2-f799-9198-0c1c-ae9ac0d3f391",
        "x-ms-request-id": "2e6a9796-201e-00a4-7df3-0676f9000000",
<<<<<<< HEAD
        "x-ms-version": "2020-12-06"
=======
        "x-ms-version": "2021-02-12"
>>>>>>> 7e782c87
      },
      "ResponseBody": []
    },
    {
      "RequestUri": "https://seannse.blob.core.windows.net/test-filesystem-b08784c4-5242-b053-ad84-d4a157dca0cc?restype=container",
      "RequestMethod": "PUT",
      "RequestHeaders": {
        "Accept": "application/xml",
        "Authorization": "Sanitized",
        "traceparent": "00-2610292789c03146b1abd22f973f841f-bb3d79a46b83c34b-00",
        "User-Agent": [
          "azsdk-net-Storage.Files.DataLake/12.7.0-alpha.20210219.1",
          "(.NET 5.0.3; Microsoft Windows 10.0.19041)"
        ],
        "x-ms-blob-public-access": "container",
        "x-ms-client-request-id": "7153e16d-31a9-8fab-1a39-6c1522f63930",
        "x-ms-date": "Fri, 19 Feb 2021 19:12:21 GMT",
        "x-ms-return-client-request-id": "true",
<<<<<<< HEAD
        "x-ms-version": "2020-12-06"
=======
        "x-ms-version": "2021-02-12"
>>>>>>> 7e782c87
      },
      "RequestBody": null,
      "StatusCode": 201,
      "ResponseHeaders": {
        "Content-Length": "0",
        "Date": "Fri, 19 Feb 2021 19:12:20 GMT",
        "ETag": "\"0x8D8D50A47EF710A\"",
        "Last-Modified": "Fri, 19 Feb 2021 19:12:20 GMT",
        "Server": [
          "Windows-Azure-Blob/1.0",
          "Microsoft-HTTPAPI/2.0"
        ],
        "x-ms-client-request-id": "7153e16d-31a9-8fab-1a39-6c1522f63930",
        "x-ms-request-id": "2e6a986b-201e-00a4-49f3-0676f9000000",
<<<<<<< HEAD
        "x-ms-version": "2020-12-06"
=======
        "x-ms-version": "2021-02-12"
>>>>>>> 7e782c87
      },
      "ResponseBody": []
    },
    {
      "RequestUri": "https://seannse.dfs.core.windows.net/test-filesystem-b08784c4-5242-b053-ad84-d4a157dca0cc/test-file-55fee17b-658f-def2-3f23-5e9a248075f1?resource=file",
      "RequestMethod": "PUT",
      "RequestHeaders": {
        "Accept": "application/json",
        "Authorization": "Sanitized",
        "traceparent": "00-6d752ab729904043ace055ba306e7f99-ec182eb9147dab4b-00",
        "User-Agent": [
          "azsdk-net-Storage.Files.DataLake/12.7.0-alpha.20210219.1",
          "(.NET 5.0.3; Microsoft Windows 10.0.19041)"
        ],
        "x-ms-client-request-id": "5957fd6d-41bd-0851-ef74-3185d2106b99",
        "x-ms-date": "Fri, 19 Feb 2021 19:12:21 GMT",
        "x-ms-return-client-request-id": "true",
<<<<<<< HEAD
        "x-ms-version": "2020-12-06"
=======
        "x-ms-version": "2021-02-12"
>>>>>>> 7e782c87
      },
      "RequestBody": null,
      "StatusCode": 201,
      "ResponseHeaders": {
        "Content-Length": "0",
        "Date": "Fri, 19 Feb 2021 19:12:19 GMT",
        "ETag": "\"0x8D8D50A47FDE6DB\"",
        "Last-Modified": "Fri, 19 Feb 2021 19:12:20 GMT",
        "Server": [
          "Windows-Azure-HDFS/1.0",
          "Microsoft-HTTPAPI/2.0"
        ],
        "x-ms-client-request-id": "5957fd6d-41bd-0851-ef74-3185d2106b99",
        "x-ms-request-id": "6f4b8f1d-e01f-004f-26f3-060e0b000000",
<<<<<<< HEAD
        "x-ms-version": "2020-12-06"
=======
        "x-ms-version": "2021-02-12"
>>>>>>> 7e782c87
      },
      "ResponseBody": []
    },
    {
      "RequestUri": "https://seannse.dfs.core.windows.net/test-filesystem-b08784c4-5242-b053-ad84-d4a157dca0cc/test-file-55fee17b-658f-def2-3f23-5e9a248075f1",
      "RequestMethod": "DELETE",
      "RequestHeaders": {
        "Accept": "application/json",
        "Authorization": "Sanitized",
        "If-Match": "\"garbage\"",
        "User-Agent": [
          "azsdk-net-Storage.Files.DataLake/12.7.0-alpha.20210219.1",
          "(.NET 5.0.3; Microsoft Windows 10.0.19041)"
        ],
        "x-ms-client-request-id": "262c03e1-1c29-ab34-a32b-8614fd9d98af",
        "x-ms-date": "Fri, 19 Feb 2021 19:12:21 GMT",
        "x-ms-return-client-request-id": "true",
<<<<<<< HEAD
        "x-ms-version": "2020-12-06"
=======
        "x-ms-version": "2021-02-12"
>>>>>>> 7e782c87
      },
      "RequestBody": null,
      "StatusCode": 412,
      "ResponseHeaders": {
        "Content-Length": "200",
        "Content-Type": "application/json; charset=utf-8",
        "Date": "Fri, 19 Feb 2021 19:12:20 GMT",
        "Server": [
          "Windows-Azure-HDFS/1.0",
          "Microsoft-HTTPAPI/2.0"
        ],
        "x-ms-client-request-id": "262c03e1-1c29-ab34-a32b-8614fd9d98af",
        "x-ms-error-code": "ConditionNotMet",
        "x-ms-request-id": "6f4b8f28-e01f-004f-31f3-060e0b000000",
<<<<<<< HEAD
        "x-ms-version": "2020-12-06"
=======
        "x-ms-version": "2021-02-12"
>>>>>>> 7e782c87
      },
      "ResponseBody": {
        "error": {
          "code": "ConditionNotMet",
          "message": "The condition specified using HTTP conditional header(s) is not met.\nRequestId:6f4b8f28-e01f-004f-31f3-060e0b000000\nTime:2021-02-19T19:12:20.7775693Z"
        }
      }
    },
    {
      "RequestUri": "https://seannse.blob.core.windows.net/test-filesystem-b08784c4-5242-b053-ad84-d4a157dca0cc?restype=container",
      "RequestMethod": "DELETE",
      "RequestHeaders": {
        "Accept": "application/xml",
        "Authorization": "Sanitized",
        "traceparent": "00-44d376ee0e39da4a97a1ac48040a3be8-e8130943aa207d4a-00",
        "User-Agent": [
          "azsdk-net-Storage.Files.DataLake/12.7.0-alpha.20210219.1",
          "(.NET 5.0.3; Microsoft Windows 10.0.19041)"
        ],
        "x-ms-client-request-id": "cea32110-44e4-a770-467c-8b973d935020",
        "x-ms-date": "Fri, 19 Feb 2021 19:12:21 GMT",
        "x-ms-return-client-request-id": "true",
<<<<<<< HEAD
        "x-ms-version": "2020-12-06"
=======
        "x-ms-version": "2021-02-12"
>>>>>>> 7e782c87
      },
      "RequestBody": null,
      "StatusCode": 202,
      "ResponseHeaders": {
        "Content-Length": "0",
        "Date": "Fri, 19 Feb 2021 19:12:20 GMT",
        "Server": [
          "Windows-Azure-Blob/1.0",
          "Microsoft-HTTPAPI/2.0"
        ],
        "x-ms-client-request-id": "cea32110-44e4-a770-467c-8b973d935020",
        "x-ms-request-id": "2e6a9ade-201e-00a4-19f3-0676f9000000",
<<<<<<< HEAD
        "x-ms-version": "2020-12-06"
=======
        "x-ms-version": "2021-02-12"
>>>>>>> 7e782c87
      },
      "ResponseBody": []
    },
    {
      "RequestUri": "https://seannse.blob.core.windows.net/test-filesystem-1991e5fa-65eb-cf09-6b82-cf1e8109ff2c?restype=container",
      "RequestMethod": "PUT",
      "RequestHeaders": {
        "Accept": "application/xml",
        "Authorization": "Sanitized",
        "traceparent": "00-c01b89266275a648af4787f7ff15f107-377c6ba7c260c24b-00",
        "User-Agent": [
          "azsdk-net-Storage.Files.DataLake/12.7.0-alpha.20210219.1",
          "(.NET 5.0.3; Microsoft Windows 10.0.19041)"
        ],
        "x-ms-blob-public-access": "container",
        "x-ms-client-request-id": "c6307aba-fce4-ab76-17d4-63617551263d",
        "x-ms-date": "Fri, 19 Feb 2021 19:12:21 GMT",
        "x-ms-return-client-request-id": "true",
<<<<<<< HEAD
        "x-ms-version": "2020-12-06"
=======
        "x-ms-version": "2021-02-12"
>>>>>>> 7e782c87
      },
      "RequestBody": null,
      "StatusCode": 201,
      "ResponseHeaders": {
        "Content-Length": "0",
        "Date": "Fri, 19 Feb 2021 19:12:20 GMT",
        "ETag": "\"0x8D8D50A481F3CC1\"",
        "Last-Modified": "Fri, 19 Feb 2021 19:12:20 GMT",
        "Server": [
          "Windows-Azure-Blob/1.0",
          "Microsoft-HTTPAPI/2.0"
        ],
        "x-ms-client-request-id": "c6307aba-fce4-ab76-17d4-63617551263d",
        "x-ms-request-id": "2e6a9bd3-201e-00a4-08f3-0676f9000000",
<<<<<<< HEAD
        "x-ms-version": "2020-12-06"
=======
        "x-ms-version": "2021-02-12"
>>>>>>> 7e782c87
      },
      "ResponseBody": []
    },
    {
      "RequestUri": "https://seannse.dfs.core.windows.net/test-filesystem-1991e5fa-65eb-cf09-6b82-cf1e8109ff2c/test-file-19815f7d-748f-3027-1a8d-b0f2ab7f476a?resource=file",
      "RequestMethod": "PUT",
      "RequestHeaders": {
        "Accept": "application/json",
        "Authorization": "Sanitized",
        "traceparent": "00-aa3fa3e28f17cb40acb5ad99a52f9cd9-1a4a141da6dd4942-00",
        "User-Agent": [
          "azsdk-net-Storage.Files.DataLake/12.7.0-alpha.20210219.1",
          "(.NET 5.0.3; Microsoft Windows 10.0.19041)"
        ],
        "x-ms-client-request-id": "280c7bd2-527f-4533-5200-ab564b84ff97",
        "x-ms-date": "Fri, 19 Feb 2021 19:12:21 GMT",
        "x-ms-return-client-request-id": "true",
<<<<<<< HEAD
        "x-ms-version": "2020-12-06"
=======
        "x-ms-version": "2021-02-12"
>>>>>>> 7e782c87
      },
      "RequestBody": null,
      "StatusCode": 201,
      "ResponseHeaders": {
        "Content-Length": "0",
        "Date": "Fri, 19 Feb 2021 19:12:20 GMT",
        "ETag": "\"0x8D8D50A482EAC33\"",
        "Last-Modified": "Fri, 19 Feb 2021 19:12:21 GMT",
        "Server": [
          "Windows-Azure-HDFS/1.0",
          "Microsoft-HTTPAPI/2.0"
        ],
        "x-ms-client-request-id": "280c7bd2-527f-4533-5200-ab564b84ff97",
        "x-ms-request-id": "6f4b8f60-e01f-004f-69f3-060e0b000000",
<<<<<<< HEAD
        "x-ms-version": "2020-12-06"
=======
        "x-ms-version": "2021-02-12"
>>>>>>> 7e782c87
      },
      "ResponseBody": []
    },
    {
      "RequestUri": "https://seannse.blob.core.windows.net/test-filesystem-1991e5fa-65eb-cf09-6b82-cf1e8109ff2c/test-file-19815f7d-748f-3027-1a8d-b0f2ab7f476a",
      "RequestMethod": "HEAD",
      "RequestHeaders": {
        "Accept": "application/xml",
        "Authorization": "Sanitized",
        "User-Agent": [
          "azsdk-net-Storage.Files.DataLake/12.7.0-alpha.20210219.1",
          "(.NET 5.0.3; Microsoft Windows 10.0.19041)"
        ],
        "x-ms-client-request-id": "301f99ff-1e73-c4ea-d81e-b4d88df0ce29",
        "x-ms-date": "Fri, 19 Feb 2021 19:12:21 GMT",
        "x-ms-return-client-request-id": "true",
<<<<<<< HEAD
        "x-ms-version": "2020-12-06"
=======
        "x-ms-version": "2021-02-12"
>>>>>>> 7e782c87
      },
      "RequestBody": null,
      "StatusCode": 200,
      "ResponseHeaders": {
        "Accept-Ranges": "bytes",
        "Content-Length": "0",
        "Content-Type": "application/octet-stream",
        "Date": "Fri, 19 Feb 2021 19:12:20 GMT",
        "ETag": "\"0x8D8D50A482EAC33\"",
        "Last-Modified": "Fri, 19 Feb 2021 19:12:21 GMT",
        "Server": [
          "Windows-Azure-Blob/1.0",
          "Microsoft-HTTPAPI/2.0"
        ],
        "x-ms-access-tier": "Hot",
        "x-ms-access-tier-inferred": "true",
        "x-ms-blob-type": "BlockBlob",
        "x-ms-client-request-id": "301f99ff-1e73-c4ea-d81e-b4d88df0ce29",
        "x-ms-creation-time": "Fri, 19 Feb 2021 19:12:21 GMT",
        "x-ms-group": "$superuser",
        "x-ms-lease-state": "available",
        "x-ms-lease-status": "unlocked",
        "x-ms-owner": "$superuser",
        "x-ms-permissions": "rw-r-----",
        "x-ms-request-id": "2e6a9dc3-201e-00a4-5df3-0676f9000000",
        "x-ms-server-encrypted": "true",
<<<<<<< HEAD
        "x-ms-version": "2020-12-06"
=======
        "x-ms-version": "2021-02-12"
>>>>>>> 7e782c87
      },
      "ResponseBody": []
    },
    {
      "RequestUri": "https://seannse.dfs.core.windows.net/test-filesystem-1991e5fa-65eb-cf09-6b82-cf1e8109ff2c/test-file-19815f7d-748f-3027-1a8d-b0f2ab7f476a",
      "RequestMethod": "DELETE",
      "RequestHeaders": {
        "Accept": "application/json",
        "Authorization": "Sanitized",
        "If-None-Match": "0x8D8D50A482EAC33",
        "User-Agent": [
          "azsdk-net-Storage.Files.DataLake/12.7.0-alpha.20210219.1",
          "(.NET 5.0.3; Microsoft Windows 10.0.19041)"
        ],
        "x-ms-client-request-id": "b157f935-cf64-6e23-0f86-8fce6b8cb626",
        "x-ms-date": "Fri, 19 Feb 2021 19:12:21 GMT",
        "x-ms-return-client-request-id": "true",
<<<<<<< HEAD
        "x-ms-version": "2020-12-06"
=======
        "x-ms-version": "2021-02-12"
>>>>>>> 7e782c87
      },
      "RequestBody": null,
      "StatusCode": 412,
      "ResponseHeaders": {
        "Content-Length": "200",
        "Content-Type": "application/json; charset=utf-8",
        "Date": "Fri, 19 Feb 2021 19:12:20 GMT",
        "Server": [
          "Windows-Azure-HDFS/1.0",
          "Microsoft-HTTPAPI/2.0"
        ],
        "x-ms-client-request-id": "b157f935-cf64-6e23-0f86-8fce6b8cb626",
        "x-ms-error-code": "ConditionNotMet",
        "x-ms-request-id": "6f4b8f9b-e01f-004f-24f3-060e0b000000",
<<<<<<< HEAD
        "x-ms-version": "2020-12-06"
=======
        "x-ms-version": "2021-02-12"
>>>>>>> 7e782c87
      },
      "ResponseBody": {
        "error": {
          "code": "ConditionNotMet",
          "message": "The condition specified using HTTP conditional header(s) is not met.\nRequestId:6f4b8f9b-e01f-004f-24f3-060e0b000000\nTime:2021-02-19T19:12:21.1768501Z"
        }
      }
    },
    {
      "RequestUri": "https://seannse.blob.core.windows.net/test-filesystem-1991e5fa-65eb-cf09-6b82-cf1e8109ff2c?restype=container",
      "RequestMethod": "DELETE",
      "RequestHeaders": {
        "Accept": "application/xml",
        "Authorization": "Sanitized",
        "traceparent": "00-e73c7167ec6dcf4daa26d5a4f9d01549-e7c55f6ae151a042-00",
        "User-Agent": [
          "azsdk-net-Storage.Files.DataLake/12.7.0-alpha.20210219.1",
          "(.NET 5.0.3; Microsoft Windows 10.0.19041)"
        ],
        "x-ms-client-request-id": "94a26489-1d98-89c5-0828-5d97965b478a",
        "x-ms-date": "Fri, 19 Feb 2021 19:12:21 GMT",
        "x-ms-return-client-request-id": "true",
<<<<<<< HEAD
        "x-ms-version": "2020-12-06"
=======
        "x-ms-version": "2021-02-12"
>>>>>>> 7e782c87
      },
      "RequestBody": null,
      "StatusCode": 202,
      "ResponseHeaders": {
        "Content-Length": "0",
        "Date": "Fri, 19 Feb 2021 19:12:21 GMT",
        "Server": [
          "Windows-Azure-Blob/1.0",
          "Microsoft-HTTPAPI/2.0"
        ],
        "x-ms-client-request-id": "94a26489-1d98-89c5-0828-5d97965b478a",
        "x-ms-request-id": "2e6a9f62-201e-00a4-67f3-0676f9000000",
<<<<<<< HEAD
        "x-ms-version": "2020-12-06"
=======
        "x-ms-version": "2021-02-12"
>>>>>>> 7e782c87
      },
      "ResponseBody": []
    },
    {
      "RequestUri": "https://seannse.blob.core.windows.net/test-filesystem-a47fea11-111d-d7e4-657e-41f8b677603c?restype=container",
      "RequestMethod": "PUT",
      "RequestHeaders": {
        "Accept": "application/xml",
        "Authorization": "Sanitized",
        "traceparent": "00-b5e133655ccd364ab5b86f9ef36ab0d2-d27431b5d885a14c-00",
        "User-Agent": [
          "azsdk-net-Storage.Files.DataLake/12.7.0-alpha.20210219.1",
          "(.NET 5.0.3; Microsoft Windows 10.0.19041)"
        ],
        "x-ms-blob-public-access": "container",
        "x-ms-client-request-id": "239a8e24-3853-77be-80cb-2e1adbccd290",
        "x-ms-date": "Fri, 19 Feb 2021 19:12:22 GMT",
        "x-ms-return-client-request-id": "true",
<<<<<<< HEAD
        "x-ms-version": "2020-12-06"
=======
        "x-ms-version": "2021-02-12"
>>>>>>> 7e782c87
      },
      "RequestBody": null,
      "StatusCode": 201,
      "ResponseHeaders": {
        "Content-Length": "0",
        "Date": "Fri, 19 Feb 2021 19:12:21 GMT",
        "ETag": "\"0x8D8D50A48675018\"",
        "Last-Modified": "Fri, 19 Feb 2021 19:12:21 GMT",
        "Server": [
          "Windows-Azure-Blob/1.0",
          "Microsoft-HTTPAPI/2.0"
        ],
        "x-ms-client-request-id": "239a8e24-3853-77be-80cb-2e1adbccd290",
        "x-ms-request-id": "2e6aa0b7-201e-00a4-2af3-0676f9000000",
<<<<<<< HEAD
        "x-ms-version": "2020-12-06"
=======
        "x-ms-version": "2021-02-12"
>>>>>>> 7e782c87
      },
      "ResponseBody": []
    },
    {
      "RequestUri": "https://seannse.dfs.core.windows.net/test-filesystem-a47fea11-111d-d7e4-657e-41f8b677603c/test-file-e2ef20c8-4015-eea1-5c03-28c896a1d569?resource=file",
      "RequestMethod": "PUT",
      "RequestHeaders": {
        "Accept": "application/json",
        "Authorization": "Sanitized",
        "traceparent": "00-0d08d69a66160d498a2bbcb232dbf4ac-0a860e338305514b-00",
        "User-Agent": [
          "azsdk-net-Storage.Files.DataLake/12.7.0-alpha.20210219.1",
          "(.NET 5.0.3; Microsoft Windows 10.0.19041)"
        ],
        "x-ms-client-request-id": "e07aea82-5f0c-e4fe-ecab-c75010f5e0df",
        "x-ms-date": "Fri, 19 Feb 2021 19:12:22 GMT",
        "x-ms-return-client-request-id": "true",
<<<<<<< HEAD
        "x-ms-version": "2020-12-06"
=======
        "x-ms-version": "2021-02-12"
>>>>>>> 7e782c87
      },
      "RequestBody": null,
      "StatusCode": 201,
      "ResponseHeaders": {
        "Content-Length": "0",
        "Date": "Fri, 19 Feb 2021 19:12:20 GMT",
        "ETag": "\"0x8D8D50A487590D9\"",
        "Last-Modified": "Fri, 19 Feb 2021 19:12:21 GMT",
        "Server": [
          "Windows-Azure-HDFS/1.0",
          "Microsoft-HTTPAPI/2.0"
        ],
        "x-ms-client-request-id": "e07aea82-5f0c-e4fe-ecab-c75010f5e0df",
        "x-ms-request-id": "6f4b8fe8-e01f-004f-71f3-060e0b000000",
<<<<<<< HEAD
        "x-ms-version": "2020-12-06"
=======
        "x-ms-version": "2021-02-12"
>>>>>>> 7e782c87
      },
      "ResponseBody": []
    },
    {
      "RequestUri": "https://seannse.dfs.core.windows.net/test-filesystem-a47fea11-111d-d7e4-657e-41f8b677603c/test-file-e2ef20c8-4015-eea1-5c03-28c896a1d569",
      "RequestMethod": "DELETE",
      "RequestHeaders": {
        "Accept": "application/json",
        "Authorization": "Sanitized",
        "User-Agent": [
          "azsdk-net-Storage.Files.DataLake/12.7.0-alpha.20210219.1",
          "(.NET 5.0.3; Microsoft Windows 10.0.19041)"
        ],
        "x-ms-client-request-id": "ab467863-f526-dc5c-2def-3b3174985fff",
        "x-ms-date": "Fri, 19 Feb 2021 19:12:22 GMT",
        "x-ms-lease-id": "6f533a78-f2df-c279-2de4-ac9896a6268c",
        "x-ms-return-client-request-id": "true",
<<<<<<< HEAD
        "x-ms-version": "2020-12-06"
=======
        "x-ms-version": "2021-02-12"
>>>>>>> 7e782c87
      },
      "RequestBody": null,
      "StatusCode": 412,
      "ResponseHeaders": {
        "Content-Length": "176",
        "Content-Type": "application/json; charset=utf-8",
        "Date": "Fri, 19 Feb 2021 19:12:20 GMT",
        "Server": [
          "Windows-Azure-HDFS/1.0",
          "Microsoft-HTTPAPI/2.0"
        ],
        "x-ms-client-request-id": "ab467863-f526-dc5c-2def-3b3174985fff",
        "x-ms-error-code": "LeaseNotPresent",
        "x-ms-request-id": "6f4b9008-e01f-004f-11f3-060e0b000000",
<<<<<<< HEAD
        "x-ms-version": "2020-12-06"
=======
        "x-ms-version": "2021-02-12"
>>>>>>> 7e782c87
      },
      "ResponseBody": {
        "error": {
          "code": "LeaseNotPresent",
          "message": "There is currently no lease on the resource.\nRequestId:6f4b9008-e01f-004f-11f3-060e0b000000\nTime:2021-02-19T19:12:21.5671242Z"
        }
      }
    },
    {
      "RequestUri": "https://seannse.blob.core.windows.net/test-filesystem-a47fea11-111d-d7e4-657e-41f8b677603c?restype=container",
      "RequestMethod": "DELETE",
      "RequestHeaders": {
        "Accept": "application/xml",
        "Authorization": "Sanitized",
        "traceparent": "00-7fd70bf1361c4f48aa63bac4834b78be-d301176a1c583c47-00",
        "User-Agent": [
          "azsdk-net-Storage.Files.DataLake/12.7.0-alpha.20210219.1",
          "(.NET 5.0.3; Microsoft Windows 10.0.19041)"
        ],
        "x-ms-client-request-id": "98ecdfb0-35af-00b9-6701-800a6e81169f",
        "x-ms-date": "Fri, 19 Feb 2021 19:12:22 GMT",
        "x-ms-return-client-request-id": "true",
<<<<<<< HEAD
        "x-ms-version": "2020-12-06"
=======
        "x-ms-version": "2021-02-12"
>>>>>>> 7e782c87
      },
      "RequestBody": null,
      "StatusCode": 202,
      "ResponseHeaders": {
        "Content-Length": "0",
        "Date": "Fri, 19 Feb 2021 19:12:21 GMT",
        "Server": [
          "Windows-Azure-Blob/1.0",
          "Microsoft-HTTPAPI/2.0"
        ],
        "x-ms-client-request-id": "98ecdfb0-35af-00b9-6701-800a6e81169f",
        "x-ms-request-id": "2e6aa2c5-201e-00a4-20f3-0676f9000000",
<<<<<<< HEAD
        "x-ms-version": "2020-12-06"
=======
        "x-ms-version": "2021-02-12"
>>>>>>> 7e782c87
      },
      "ResponseBody": []
    }
  ],
  "Variables": {
    "DateTimeOffsetNow": "2021-02-19T13:12:20.6367409-06:00",
    "RandomSeed": "1043023964",
    "Storage_TestConfigHierarchicalNamespace": "NamespaceTenant\nseannse\nU2FuaXRpemVk\nhttps://seannse.blob.core.windows.net\nhttps://seannse.file.core.windows.net\nhttps://seannse.queue.core.windows.net\nhttps://seannse.table.core.windows.net\n\n\n\n\nhttps://seannse-secondary.blob.core.windows.net\nhttps://seannse-secondary.file.core.windows.net\nhttps://seannse-secondary.queue.core.windows.net\nhttps://seannse-secondary.table.core.windows.net\n68390a19-a643-458b-b726-408abf67b4fc\nSanitized\n72f988bf-86f1-41af-91ab-2d7cd011db47\nhttps://login.microsoftonline.com/\nCloud\nBlobEndpoint=https://seannse.blob.core.windows.net/;QueueEndpoint=https://seannse.queue.core.windows.net/;FileEndpoint=https://seannse.file.core.windows.net/;BlobSecondaryEndpoint=https://seannse-secondary.blob.core.windows.net/;QueueSecondaryEndpoint=https://seannse-secondary.queue.core.windows.net/;FileSecondaryEndpoint=https://seannse-secondary.file.core.windows.net/;AccountName=seannse;AccountKey=Sanitized\n\n\n"
  }
}<|MERGE_RESOLUTION|>--- conflicted
+++ resolved
@@ -15,11 +15,7 @@
         "x-ms-client-request-id": "fa27d999-8ce4-f19f-a085-8ab78ede190b",
         "x-ms-date": "Fri, 19 Feb 2021 19:12:20 GMT",
         "x-ms-return-client-request-id": "true",
-<<<<<<< HEAD
-        "x-ms-version": "2020-12-06"
-=======
-        "x-ms-version": "2021-02-12"
->>>>>>> 7e782c87
+        "x-ms-version": "2021-02-12"
       },
       "RequestBody": null,
       "StatusCode": 201,
@@ -34,11 +30,7 @@
         ],
         "x-ms-client-request-id": "fa27d999-8ce4-f19f-a085-8ab78ede190b",
         "x-ms-request-id": "2e6a9187-201e-00a4-47f3-0676f9000000",
-<<<<<<< HEAD
-        "x-ms-version": "2020-12-06"
-=======
-        "x-ms-version": "2021-02-12"
->>>>>>> 7e782c87
+        "x-ms-version": "2021-02-12"
       },
       "ResponseBody": []
     },
@@ -56,11 +48,7 @@
         "x-ms-client-request-id": "4e61382d-d068-beaa-583b-3b8e5e8aad76",
         "x-ms-date": "Fri, 19 Feb 2021 19:12:20 GMT",
         "x-ms-return-client-request-id": "true",
-<<<<<<< HEAD
-        "x-ms-version": "2020-12-06"
-=======
-        "x-ms-version": "2021-02-12"
->>>>>>> 7e782c87
+        "x-ms-version": "2021-02-12"
       },
       "RequestBody": null,
       "StatusCode": 201,
@@ -75,11 +63,7 @@
         ],
         "x-ms-client-request-id": "4e61382d-d068-beaa-583b-3b8e5e8aad76",
         "x-ms-request-id": "6f4b8e3d-e01f-004f-46f3-060e0b000000",
-<<<<<<< HEAD
-        "x-ms-version": "2020-12-06"
-=======
-        "x-ms-version": "2021-02-12"
->>>>>>> 7e782c87
+        "x-ms-version": "2021-02-12"
       },
       "ResponseBody": []
     },
@@ -97,11 +81,7 @@
         "x-ms-client-request-id": "0be6f3c1-11c8-03e1-fa43-77bea0197be8",
         "x-ms-date": "Fri, 19 Feb 2021 19:12:20 GMT",
         "x-ms-return-client-request-id": "true",
-<<<<<<< HEAD
-        "x-ms-version": "2020-12-06"
-=======
-        "x-ms-version": "2021-02-12"
->>>>>>> 7e782c87
+        "x-ms-version": "2021-02-12"
       },
       "RequestBody": null,
       "StatusCode": 412,
@@ -116,11 +96,7 @@
         "x-ms-client-request-id": "0be6f3c1-11c8-03e1-fa43-77bea0197be8",
         "x-ms-error-code": "ConditionNotMet",
         "x-ms-request-id": "6f4b8e50-e01f-004f-59f3-060e0b000000",
-<<<<<<< HEAD
-        "x-ms-version": "2020-12-06"
-=======
-        "x-ms-version": "2021-02-12"
->>>>>>> 7e782c87
+        "x-ms-version": "2021-02-12"
       },
       "ResponseBody": {
         "error": {
@@ -143,11 +119,7 @@
         "x-ms-client-request-id": "6bcd2d2b-a1a4-14ae-5ee0-ef99d253925d",
         "x-ms-date": "Fri, 19 Feb 2021 19:12:20 GMT",
         "x-ms-return-client-request-id": "true",
-<<<<<<< HEAD
-        "x-ms-version": "2020-12-06"
-=======
-        "x-ms-version": "2021-02-12"
->>>>>>> 7e782c87
+        "x-ms-version": "2021-02-12"
       },
       "RequestBody": null,
       "StatusCode": 202,
@@ -160,11 +132,7 @@
         ],
         "x-ms-client-request-id": "6bcd2d2b-a1a4-14ae-5ee0-ef99d253925d",
         "x-ms-request-id": "2e6a9412-201e-00a4-31f3-0676f9000000",
-<<<<<<< HEAD
-        "x-ms-version": "2020-12-06"
-=======
-        "x-ms-version": "2021-02-12"
->>>>>>> 7e782c87
+        "x-ms-version": "2021-02-12"
       },
       "ResponseBody": []
     },
@@ -183,11 +151,7 @@
         "x-ms-client-request-id": "9638799c-94b4-b7c4-edb7-d4a2bc15da8f",
         "x-ms-date": "Fri, 19 Feb 2021 19:12:20 GMT",
         "x-ms-return-client-request-id": "true",
-<<<<<<< HEAD
-        "x-ms-version": "2020-12-06"
-=======
-        "x-ms-version": "2021-02-12"
->>>>>>> 7e782c87
+        "x-ms-version": "2021-02-12"
       },
       "RequestBody": null,
       "StatusCode": 201,
@@ -202,11 +166,7 @@
         ],
         "x-ms-client-request-id": "9638799c-94b4-b7c4-edb7-d4a2bc15da8f",
         "x-ms-request-id": "2e6a9537-201e-00a4-40f3-0676f9000000",
-<<<<<<< HEAD
-        "x-ms-version": "2020-12-06"
-=======
-        "x-ms-version": "2021-02-12"
->>>>>>> 7e782c87
+        "x-ms-version": "2021-02-12"
       },
       "ResponseBody": []
     },
@@ -224,11 +184,7 @@
         "x-ms-client-request-id": "8f50ad71-59de-7d13-686f-b1851f76809a",
         "x-ms-date": "Fri, 19 Feb 2021 19:12:21 GMT",
         "x-ms-return-client-request-id": "true",
-<<<<<<< HEAD
-        "x-ms-version": "2020-12-06"
-=======
-        "x-ms-version": "2021-02-12"
->>>>>>> 7e782c87
+        "x-ms-version": "2021-02-12"
       },
       "RequestBody": null,
       "StatusCode": 201,
@@ -243,11 +199,7 @@
         ],
         "x-ms-client-request-id": "8f50ad71-59de-7d13-686f-b1851f76809a",
         "x-ms-request-id": "6f4b8ebe-e01f-004f-47f3-060e0b000000",
-<<<<<<< HEAD
-        "x-ms-version": "2020-12-06"
-=======
-        "x-ms-version": "2021-02-12"
->>>>>>> 7e782c87
+        "x-ms-version": "2021-02-12"
       },
       "ResponseBody": []
     },
@@ -265,11 +217,7 @@
         "x-ms-client-request-id": "88dc049a-cb02-96f4-fd7e-5826fb8a00de",
         "x-ms-date": "Fri, 19 Feb 2021 19:12:21 GMT",
         "x-ms-return-client-request-id": "true",
-<<<<<<< HEAD
-        "x-ms-version": "2020-12-06"
-=======
-        "x-ms-version": "2021-02-12"
->>>>>>> 7e782c87
+        "x-ms-version": "2021-02-12"
       },
       "RequestBody": null,
       "StatusCode": 412,
@@ -284,11 +232,7 @@
         "x-ms-client-request-id": "88dc049a-cb02-96f4-fd7e-5826fb8a00de",
         "x-ms-error-code": "ConditionNotMet",
         "x-ms-request-id": "6f4b8edb-e01f-004f-64f3-060e0b000000",
-<<<<<<< HEAD
-        "x-ms-version": "2020-12-06"
-=======
-        "x-ms-version": "2021-02-12"
->>>>>>> 7e782c87
+        "x-ms-version": "2021-02-12"
       },
       "ResponseBody": {
         "error": {
@@ -311,11 +255,7 @@
         "x-ms-client-request-id": "1aea6ee2-f799-9198-0c1c-ae9ac0d3f391",
         "x-ms-date": "Fri, 19 Feb 2021 19:12:21 GMT",
         "x-ms-return-client-request-id": "true",
-<<<<<<< HEAD
-        "x-ms-version": "2020-12-06"
-=======
-        "x-ms-version": "2021-02-12"
->>>>>>> 7e782c87
+        "x-ms-version": "2021-02-12"
       },
       "RequestBody": null,
       "StatusCode": 202,
@@ -328,11 +268,7 @@
         ],
         "x-ms-client-request-id": "1aea6ee2-f799-9198-0c1c-ae9ac0d3f391",
         "x-ms-request-id": "2e6a9796-201e-00a4-7df3-0676f9000000",
-<<<<<<< HEAD
-        "x-ms-version": "2020-12-06"
-=======
-        "x-ms-version": "2021-02-12"
->>>>>>> 7e782c87
+        "x-ms-version": "2021-02-12"
       },
       "ResponseBody": []
     },
@@ -351,11 +287,7 @@
         "x-ms-client-request-id": "7153e16d-31a9-8fab-1a39-6c1522f63930",
         "x-ms-date": "Fri, 19 Feb 2021 19:12:21 GMT",
         "x-ms-return-client-request-id": "true",
-<<<<<<< HEAD
-        "x-ms-version": "2020-12-06"
-=======
-        "x-ms-version": "2021-02-12"
->>>>>>> 7e782c87
+        "x-ms-version": "2021-02-12"
       },
       "RequestBody": null,
       "StatusCode": 201,
@@ -370,11 +302,7 @@
         ],
         "x-ms-client-request-id": "7153e16d-31a9-8fab-1a39-6c1522f63930",
         "x-ms-request-id": "2e6a986b-201e-00a4-49f3-0676f9000000",
-<<<<<<< HEAD
-        "x-ms-version": "2020-12-06"
-=======
-        "x-ms-version": "2021-02-12"
->>>>>>> 7e782c87
+        "x-ms-version": "2021-02-12"
       },
       "ResponseBody": []
     },
@@ -392,11 +320,7 @@
         "x-ms-client-request-id": "5957fd6d-41bd-0851-ef74-3185d2106b99",
         "x-ms-date": "Fri, 19 Feb 2021 19:12:21 GMT",
         "x-ms-return-client-request-id": "true",
-<<<<<<< HEAD
-        "x-ms-version": "2020-12-06"
-=======
-        "x-ms-version": "2021-02-12"
->>>>>>> 7e782c87
+        "x-ms-version": "2021-02-12"
       },
       "RequestBody": null,
       "StatusCode": 201,
@@ -411,11 +335,7 @@
         ],
         "x-ms-client-request-id": "5957fd6d-41bd-0851-ef74-3185d2106b99",
         "x-ms-request-id": "6f4b8f1d-e01f-004f-26f3-060e0b000000",
-<<<<<<< HEAD
-        "x-ms-version": "2020-12-06"
-=======
-        "x-ms-version": "2021-02-12"
->>>>>>> 7e782c87
+        "x-ms-version": "2021-02-12"
       },
       "ResponseBody": []
     },
@@ -433,11 +353,7 @@
         "x-ms-client-request-id": "262c03e1-1c29-ab34-a32b-8614fd9d98af",
         "x-ms-date": "Fri, 19 Feb 2021 19:12:21 GMT",
         "x-ms-return-client-request-id": "true",
-<<<<<<< HEAD
-        "x-ms-version": "2020-12-06"
-=======
-        "x-ms-version": "2021-02-12"
->>>>>>> 7e782c87
+        "x-ms-version": "2021-02-12"
       },
       "RequestBody": null,
       "StatusCode": 412,
@@ -452,11 +368,7 @@
         "x-ms-client-request-id": "262c03e1-1c29-ab34-a32b-8614fd9d98af",
         "x-ms-error-code": "ConditionNotMet",
         "x-ms-request-id": "6f4b8f28-e01f-004f-31f3-060e0b000000",
-<<<<<<< HEAD
-        "x-ms-version": "2020-12-06"
-=======
-        "x-ms-version": "2021-02-12"
->>>>>>> 7e782c87
+        "x-ms-version": "2021-02-12"
       },
       "ResponseBody": {
         "error": {
@@ -479,11 +391,7 @@
         "x-ms-client-request-id": "cea32110-44e4-a770-467c-8b973d935020",
         "x-ms-date": "Fri, 19 Feb 2021 19:12:21 GMT",
         "x-ms-return-client-request-id": "true",
-<<<<<<< HEAD
-        "x-ms-version": "2020-12-06"
-=======
-        "x-ms-version": "2021-02-12"
->>>>>>> 7e782c87
+        "x-ms-version": "2021-02-12"
       },
       "RequestBody": null,
       "StatusCode": 202,
@@ -496,11 +404,7 @@
         ],
         "x-ms-client-request-id": "cea32110-44e4-a770-467c-8b973d935020",
         "x-ms-request-id": "2e6a9ade-201e-00a4-19f3-0676f9000000",
-<<<<<<< HEAD
-        "x-ms-version": "2020-12-06"
-=======
-        "x-ms-version": "2021-02-12"
->>>>>>> 7e782c87
+        "x-ms-version": "2021-02-12"
       },
       "ResponseBody": []
     },
@@ -519,11 +423,7 @@
         "x-ms-client-request-id": "c6307aba-fce4-ab76-17d4-63617551263d",
         "x-ms-date": "Fri, 19 Feb 2021 19:12:21 GMT",
         "x-ms-return-client-request-id": "true",
-<<<<<<< HEAD
-        "x-ms-version": "2020-12-06"
-=======
-        "x-ms-version": "2021-02-12"
->>>>>>> 7e782c87
+        "x-ms-version": "2021-02-12"
       },
       "RequestBody": null,
       "StatusCode": 201,
@@ -538,11 +438,7 @@
         ],
         "x-ms-client-request-id": "c6307aba-fce4-ab76-17d4-63617551263d",
         "x-ms-request-id": "2e6a9bd3-201e-00a4-08f3-0676f9000000",
-<<<<<<< HEAD
-        "x-ms-version": "2020-12-06"
-=======
-        "x-ms-version": "2021-02-12"
->>>>>>> 7e782c87
+        "x-ms-version": "2021-02-12"
       },
       "ResponseBody": []
     },
@@ -560,11 +456,7 @@
         "x-ms-client-request-id": "280c7bd2-527f-4533-5200-ab564b84ff97",
         "x-ms-date": "Fri, 19 Feb 2021 19:12:21 GMT",
         "x-ms-return-client-request-id": "true",
-<<<<<<< HEAD
-        "x-ms-version": "2020-12-06"
-=======
-        "x-ms-version": "2021-02-12"
->>>>>>> 7e782c87
+        "x-ms-version": "2021-02-12"
       },
       "RequestBody": null,
       "StatusCode": 201,
@@ -579,11 +471,7 @@
         ],
         "x-ms-client-request-id": "280c7bd2-527f-4533-5200-ab564b84ff97",
         "x-ms-request-id": "6f4b8f60-e01f-004f-69f3-060e0b000000",
-<<<<<<< HEAD
-        "x-ms-version": "2020-12-06"
-=======
-        "x-ms-version": "2021-02-12"
->>>>>>> 7e782c87
+        "x-ms-version": "2021-02-12"
       },
       "ResponseBody": []
     },
@@ -600,11 +488,7 @@
         "x-ms-client-request-id": "301f99ff-1e73-c4ea-d81e-b4d88df0ce29",
         "x-ms-date": "Fri, 19 Feb 2021 19:12:21 GMT",
         "x-ms-return-client-request-id": "true",
-<<<<<<< HEAD
-        "x-ms-version": "2020-12-06"
-=======
-        "x-ms-version": "2021-02-12"
->>>>>>> 7e782c87
+        "x-ms-version": "2021-02-12"
       },
       "RequestBody": null,
       "StatusCode": 200,
@@ -631,11 +515,7 @@
         "x-ms-permissions": "rw-r-----",
         "x-ms-request-id": "2e6a9dc3-201e-00a4-5df3-0676f9000000",
         "x-ms-server-encrypted": "true",
-<<<<<<< HEAD
-        "x-ms-version": "2020-12-06"
-=======
-        "x-ms-version": "2021-02-12"
->>>>>>> 7e782c87
+        "x-ms-version": "2021-02-12"
       },
       "ResponseBody": []
     },
@@ -653,11 +533,7 @@
         "x-ms-client-request-id": "b157f935-cf64-6e23-0f86-8fce6b8cb626",
         "x-ms-date": "Fri, 19 Feb 2021 19:12:21 GMT",
         "x-ms-return-client-request-id": "true",
-<<<<<<< HEAD
-        "x-ms-version": "2020-12-06"
-=======
-        "x-ms-version": "2021-02-12"
->>>>>>> 7e782c87
+        "x-ms-version": "2021-02-12"
       },
       "RequestBody": null,
       "StatusCode": 412,
@@ -672,11 +548,7 @@
         "x-ms-client-request-id": "b157f935-cf64-6e23-0f86-8fce6b8cb626",
         "x-ms-error-code": "ConditionNotMet",
         "x-ms-request-id": "6f4b8f9b-e01f-004f-24f3-060e0b000000",
-<<<<<<< HEAD
-        "x-ms-version": "2020-12-06"
-=======
-        "x-ms-version": "2021-02-12"
->>>>>>> 7e782c87
+        "x-ms-version": "2021-02-12"
       },
       "ResponseBody": {
         "error": {
@@ -699,11 +571,7 @@
         "x-ms-client-request-id": "94a26489-1d98-89c5-0828-5d97965b478a",
         "x-ms-date": "Fri, 19 Feb 2021 19:12:21 GMT",
         "x-ms-return-client-request-id": "true",
-<<<<<<< HEAD
-        "x-ms-version": "2020-12-06"
-=======
-        "x-ms-version": "2021-02-12"
->>>>>>> 7e782c87
+        "x-ms-version": "2021-02-12"
       },
       "RequestBody": null,
       "StatusCode": 202,
@@ -716,11 +584,7 @@
         ],
         "x-ms-client-request-id": "94a26489-1d98-89c5-0828-5d97965b478a",
         "x-ms-request-id": "2e6a9f62-201e-00a4-67f3-0676f9000000",
-<<<<<<< HEAD
-        "x-ms-version": "2020-12-06"
-=======
-        "x-ms-version": "2021-02-12"
->>>>>>> 7e782c87
+        "x-ms-version": "2021-02-12"
       },
       "ResponseBody": []
     },
@@ -739,11 +603,7 @@
         "x-ms-client-request-id": "239a8e24-3853-77be-80cb-2e1adbccd290",
         "x-ms-date": "Fri, 19 Feb 2021 19:12:22 GMT",
         "x-ms-return-client-request-id": "true",
-<<<<<<< HEAD
-        "x-ms-version": "2020-12-06"
-=======
-        "x-ms-version": "2021-02-12"
->>>>>>> 7e782c87
+        "x-ms-version": "2021-02-12"
       },
       "RequestBody": null,
       "StatusCode": 201,
@@ -758,11 +618,7 @@
         ],
         "x-ms-client-request-id": "239a8e24-3853-77be-80cb-2e1adbccd290",
         "x-ms-request-id": "2e6aa0b7-201e-00a4-2af3-0676f9000000",
-<<<<<<< HEAD
-        "x-ms-version": "2020-12-06"
-=======
-        "x-ms-version": "2021-02-12"
->>>>>>> 7e782c87
+        "x-ms-version": "2021-02-12"
       },
       "ResponseBody": []
     },
@@ -780,11 +636,7 @@
         "x-ms-client-request-id": "e07aea82-5f0c-e4fe-ecab-c75010f5e0df",
         "x-ms-date": "Fri, 19 Feb 2021 19:12:22 GMT",
         "x-ms-return-client-request-id": "true",
-<<<<<<< HEAD
-        "x-ms-version": "2020-12-06"
-=======
-        "x-ms-version": "2021-02-12"
->>>>>>> 7e782c87
+        "x-ms-version": "2021-02-12"
       },
       "RequestBody": null,
       "StatusCode": 201,
@@ -799,11 +651,7 @@
         ],
         "x-ms-client-request-id": "e07aea82-5f0c-e4fe-ecab-c75010f5e0df",
         "x-ms-request-id": "6f4b8fe8-e01f-004f-71f3-060e0b000000",
-<<<<<<< HEAD
-        "x-ms-version": "2020-12-06"
-=======
-        "x-ms-version": "2021-02-12"
->>>>>>> 7e782c87
+        "x-ms-version": "2021-02-12"
       },
       "ResponseBody": []
     },
@@ -821,11 +669,7 @@
         "x-ms-date": "Fri, 19 Feb 2021 19:12:22 GMT",
         "x-ms-lease-id": "6f533a78-f2df-c279-2de4-ac9896a6268c",
         "x-ms-return-client-request-id": "true",
-<<<<<<< HEAD
-        "x-ms-version": "2020-12-06"
-=======
-        "x-ms-version": "2021-02-12"
->>>>>>> 7e782c87
+        "x-ms-version": "2021-02-12"
       },
       "RequestBody": null,
       "StatusCode": 412,
@@ -840,11 +684,7 @@
         "x-ms-client-request-id": "ab467863-f526-dc5c-2def-3b3174985fff",
         "x-ms-error-code": "LeaseNotPresent",
         "x-ms-request-id": "6f4b9008-e01f-004f-11f3-060e0b000000",
-<<<<<<< HEAD
-        "x-ms-version": "2020-12-06"
-=======
-        "x-ms-version": "2021-02-12"
->>>>>>> 7e782c87
+        "x-ms-version": "2021-02-12"
       },
       "ResponseBody": {
         "error": {
@@ -867,11 +707,7 @@
         "x-ms-client-request-id": "98ecdfb0-35af-00b9-6701-800a6e81169f",
         "x-ms-date": "Fri, 19 Feb 2021 19:12:22 GMT",
         "x-ms-return-client-request-id": "true",
-<<<<<<< HEAD
-        "x-ms-version": "2020-12-06"
-=======
-        "x-ms-version": "2021-02-12"
->>>>>>> 7e782c87
+        "x-ms-version": "2021-02-12"
       },
       "RequestBody": null,
       "StatusCode": 202,
@@ -884,11 +720,7 @@
         ],
         "x-ms-client-request-id": "98ecdfb0-35af-00b9-6701-800a6e81169f",
         "x-ms-request-id": "2e6aa2c5-201e-00a4-20f3-0676f9000000",
-<<<<<<< HEAD
-        "x-ms-version": "2020-12-06"
-=======
-        "x-ms-version": "2021-02-12"
->>>>>>> 7e782c87
+        "x-ms-version": "2021-02-12"
       },
       "ResponseBody": []
     }
