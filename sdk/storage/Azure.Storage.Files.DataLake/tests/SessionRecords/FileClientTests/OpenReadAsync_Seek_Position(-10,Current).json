{
  "Entries": [
    {
<<<<<<< HEAD
      "RequestUri": "https://amandaadlscanary.blob.core.windows.net/test-filesystem-094a388c-5687-f7f6-8beb-e6ffd89748e6?restype=container",
=======
      "RequestUri": "http://seanmcccanary3.blob.core.windows.net/test-filesystem-094a388c-5687-f7f6-8beb-e6ffd89748e6?restype=container",
>>>>>>> f7eb5f10
      "RequestMethod": "PUT",
      "RequestHeaders": {
        "Accept": "application/xml",
        "Authorization": "Sanitized",
<<<<<<< HEAD
        "traceparent": "00-ebbf644bd175a54fa9e92f497c6367e6-9492e02e7b50164e-00",
        "User-Agent": [
          "azsdk-net-Storage.Files.DataLake/12.8.0-alpha.20210820.1",
          "(.NET 5.0.9; Microsoft Windows 10.0.19043)"
        ],
        "x-ms-blob-public-access": "container",
        "x-ms-client-request-id": "31c6e2f0-2b2e-c992-9ce6-924c07e4b570",
        "x-ms-date": "Fri, 20 Aug 2021 22:57:10 GMT",
=======
        "traceparent": "00-fe321b817d923e47ab8a6e17ff497138-7328ec85065e9545-00",
        "User-Agent": "azsdk-net-Storage.Files.DataLake/12.9.0-alpha.20210921.1 (.NET Framework 4.8.4300.0; Microsoft Windows 10.0.19043 )",
        "x-ms-blob-public-access": "container",
        "x-ms-client-request-id": "31c6e2f0-2b2e-c992-9ce6-924c07e4b570",
        "x-ms-date": "Tue, 21 Sep 2021 19:48:37 GMT",
>>>>>>> f7eb5f10
        "x-ms-return-client-request-id": "true",
        "x-ms-version": "2020-12-06"
      },
      "RequestBody": null,
      "StatusCode": 201,
      "ResponseHeaders": {
        "Content-Length": "0",
<<<<<<< HEAD
        "Date": "Fri, 20 Aug 2021 22:57:09 GMT",
        "ETag": "\u00220x8D9642DD78BCD09\u0022",
        "Last-Modified": "Fri, 20 Aug 2021 22:57:10 GMT",
        "Server": [
          "Windows-Azure-Blob/1.0",
          "Microsoft-HTTPAPI/2.0"
        ],
        "x-ms-client-request-id": "31c6e2f0-2b2e-c992-9ce6-924c07e4b570",
        "x-ms-request-id": "53bbc79a-e01e-00d5-4516-9619ac000000",
        "x-ms-version": "2020-10-02"
=======
        "Date": "Tue, 21 Sep 2021 19:48:36 GMT",
        "ETag": "\u00220x8D97D38CDADE1F6\u0022",
        "Last-Modified": "Tue, 21 Sep 2021 19:48:37 GMT",
        "Server": "Windows-Azure-Blob/1.0 Microsoft-HTTPAPI/2.0",
        "x-ms-client-request-id": "31c6e2f0-2b2e-c992-9ce6-924c07e4b570",
        "x-ms-request-id": "3a7d1662-e01e-0095-0f21-af3277000000",
        "x-ms-version": "2020-12-06"
>>>>>>> f7eb5f10
      },
      "ResponseBody": []
    },
    {
<<<<<<< HEAD
      "RequestUri": "https://amandaadlscanary.dfs.core.windows.net/test-filesystem-094a388c-5687-f7f6-8beb-e6ffd89748e6/test-file-f34e9f51-d56f-dc67-c515-856b5000106b?resource=file",
=======
      "RequestUri": "http://seanmcccanary3.dfs.core.windows.net/test-filesystem-094a388c-5687-f7f6-8beb-e6ffd89748e6/test-file-f34e9f51-d56f-dc67-c515-856b5000106b?resource=file",
>>>>>>> f7eb5f10
      "RequestMethod": "PUT",
      "RequestHeaders": {
        "Accept": "application/json",
        "Authorization": "Sanitized",
        "If-None-Match": "*",
<<<<<<< HEAD
        "traceparent": "00-09030ad309e9f14e97db127e766f5349-72930e413c2fd342-00",
        "User-Agent": [
          "azsdk-net-Storage.Files.DataLake/12.8.0-alpha.20210820.1",
          "(.NET 5.0.9; Microsoft Windows 10.0.19043)"
        ],
        "x-ms-client-request-id": "de35191f-abed-61c0-db2a-b681d81c8f04",
        "x-ms-date": "Fri, 20 Aug 2021 22:57:10 GMT",
=======
        "traceparent": "00-53393818472f374ba04a5bd3bd49efc9-b35e1827a441ec4c-00",
        "User-Agent": "azsdk-net-Storage.Files.DataLake/12.9.0-alpha.20210921.1 (.NET Framework 4.8.4300.0; Microsoft Windows 10.0.19043 )",
        "x-ms-client-request-id": "de35191f-abed-61c0-db2a-b681d81c8f04",
        "x-ms-date": "Tue, 21 Sep 2021 19:48:37 GMT",
>>>>>>> f7eb5f10
        "x-ms-return-client-request-id": "true",
        "x-ms-version": "2020-12-06"
      },
      "RequestBody": null,
      "StatusCode": 201,
      "ResponseHeaders": {
        "Content-Length": "0",
<<<<<<< HEAD
        "Date": "Fri, 20 Aug 2021 22:57:09 GMT",
        "ETag": "\u00220x8D9642DD7C5A153\u0022",
        "Last-Modified": "Fri, 20 Aug 2021 22:57:10 GMT",
        "Server": [
          "Windows-Azure-HDFS/1.0",
          "Microsoft-HTTPAPI/2.0"
        ],
        "x-ms-client-request-id": "de35191f-abed-61c0-db2a-b681d81c8f04",
        "x-ms-request-id": "9221048a-f01f-00e6-1516-964607000000",
=======
        "Date": "Tue, 21 Sep 2021 19:48:37 GMT",
        "ETag": "\u00220x8D97D38CDB69698\u0022",
        "Last-Modified": "Tue, 21 Sep 2021 19:48:37 GMT",
        "Server": "Windows-Azure-HDFS/1.0 Microsoft-HTTPAPI/2.0",
        "x-ms-client-request-id": "de35191f-abed-61c0-db2a-b681d81c8f04",
        "x-ms-request-id": "6d24e80b-701f-004c-2521-af4af2000000",
>>>>>>> f7eb5f10
        "x-ms-request-server-encrypted": "true",
        "x-ms-version": "2020-12-06"
      },
      "ResponseBody": []
    },
    {
<<<<<<< HEAD
      "RequestUri": "https://amandaadlscanary.dfs.core.windows.net/test-filesystem-094a388c-5687-f7f6-8beb-e6ffd89748e6/test-file-f34e9f51-d56f-dc67-c515-856b5000106b?action=append\u0026position=0",
=======
      "RequestUri": "http://seanmcccanary3.dfs.core.windows.net/test-filesystem-094a388c-5687-f7f6-8beb-e6ffd89748e6/test-file-f34e9f51-d56f-dc67-c515-856b5000106b?action=append\u0026position=0",
>>>>>>> f7eb5f10
      "RequestMethod": "PATCH",
      "RequestHeaders": {
        "Accept": "application/json",
        "Authorization": "Sanitized",
        "Content-Length": "1024",
        "Content-Type": "application/octet-stream",
<<<<<<< HEAD
        "traceparent": "00-34c67fc6e2f2a6489dc7af1957761e43-16f2b96f6c54dc49-00",
        "User-Agent": [
          "azsdk-net-Storage.Files.DataLake/12.8.0-alpha.20210820.1",
          "(.NET 5.0.9; Microsoft Windows 10.0.19043)"
        ],
        "x-ms-client-request-id": "374cdd9f-31ca-7a7e-dab5-3472ec38473d",
        "x-ms-date": "Fri, 20 Aug 2021 22:57:10 GMT",
=======
        "traceparent": "00-65a51c75f29f2a4b96d489ab2f1e57dd-6e88157df3c9804f-00",
        "User-Agent": "azsdk-net-Storage.Files.DataLake/12.9.0-alpha.20210921.1 (.NET Framework 4.8.4300.0; Microsoft Windows 10.0.19043 )",
        "x-ms-client-request-id": "374cdd9f-31ca-7a7e-dab5-3472ec38473d",
        "x-ms-date": "Tue, 21 Sep 2021 19:48:37 GMT",
>>>>>>> f7eb5f10
        "x-ms-return-client-request-id": "true",
        "x-ms-version": "2020-12-06"
      },
      "RequestBody": "MWK2cphW1NS\u002BHvJhzWHTZJKrDvbQFrgv/JgbqiUtJDJvGWLBcOeimg7ycw85MPs7Ey26W9a/nxuqh3b/OimukPq/8rT/EfSqCHPn3qOo9cuc4Jf3c8hcr3lHFuhxol/kQ\u002BIUej5HOwE5D1Ji18F3AZGqY1qStx0xY0I6t/sLOWYTA5vBk3uMVaSWvmN2\u002Bdi30BRXxj8FUozE4xf8DIQFLdbsTtQmtm0VHQ61/Pi5u2lqg\u002Bfms3ImDrAP/LBkkEggkJCNiasDkRqmQqgxT1aTCietkYmdH3ljxkAjF7m9sIzFlWxoLDG9ZvHNP3HK9L5ae/GItv6\u002BgnAWKsNr33pg6ZEba7rpKt728CuY0N8ImNGByZvHNPqNBxP7UQFtUoZ2bFbgrogEcFATkcbTJrKRDpHy6RbfmLSWjmSn7tndiZ2kIWOIJ\u002BpIfVhKtKIzuuFgakNwe2hwl9SiSSAkXYJ3NggpLgROCOemqWy\u002BleMRY9OCRoOVbA00NImP5t3KJB/V0n6ZCovcEmFcydH8sgLwkOZMoRf\u002B4sn69Pp6viEJ3IVM6MJkd1lIpjMiOaM8OIGHn1b3foII1vC1nxWQYVM/Uu1Lr8k/ixiNA/vj3Kklvrx48x/LEl0DQxLSr9hDt0Tf4ua28Ii4RxM9aXqGJflGj\u002BBZF240dECPSGu3bdxASUy3A/rDb80zwKwMjqjjfB4Yix/46p/Wq22lJ6ccANo2/SAuzyH\u002BgyASJVfCJ\u002BaXq8tNnuG9R1\u002Bs4ViNHUcmF7/R1ZCIta39GQj\u002B5cVIFIOHDXvbz2H4ebXBgu3IcWbY7A2X8FJVD/YeT4TZvmKaY83VBQ/LSkhd2VvaxjLANaiiJfi3sSMwMf6FvX/cH7tTJx4g82tWDKLFORb3ekjDXhrcNphp4rKppNMRRozIgbmfh58Tn0E8TBhW8ncMObe1wV9lAOgi6URsdk\u002BXRMYW/LhdV/Kpr77Yn\u002BqAE/A6nGocXIUsYoDQfJ5bpynypAdSP/W/r\u002BHECxGhjWD9otVTMdrke\u002BdB6Zo3jNpUTgiV5vrjLdP7e\u002ByIWFFzi9Uf0tnIB3ZPDSkfEVVbhyMHb70JDKZmGnUBWLXtWyKWzV7EGLkAi0eSRdjQwxx\u002BoPTJgeiTan4uubhkx67AYrIHiEP3lm9pBuR1dsbOlVZYg7jAI9k5A2PflV4BnMOY0eMmyTvYhgmFYHsDHfO4YCRhC0P1/z/YzYXgFwEQaGog3KTiqMsbf/yvOsJeNeVvJzU6n5CAo9GkTvu1\u002BG4HdfgR40BP1bhYRotGRsV8eZegcfDM1sjaoDnSPlrQZYeOp8XKTVKkH1F94lkEOVwMKNRkFYd9O58vN0IHfJddiOAEuJ7/sixE/A==",
      "StatusCode": 202,
      "ResponseHeaders": {
        "Content-Length": "0",
<<<<<<< HEAD
        "Date": "Fri, 20 Aug 2021 22:57:10 GMT",
        "Server": [
          "Windows-Azure-HDFS/1.0",
          "Microsoft-HTTPAPI/2.0"
        ],
        "x-ms-client-request-id": "374cdd9f-31ca-7a7e-dab5-3472ec38473d",
        "x-ms-request-id": "9221048b-f01f-00e6-1616-964607000000",
=======
        "Date": "Tue, 21 Sep 2021 19:48:37 GMT",
        "Server": "Windows-Azure-HDFS/1.0 Microsoft-HTTPAPI/2.0",
        "x-ms-client-request-id": "374cdd9f-31ca-7a7e-dab5-3472ec38473d",
        "x-ms-request-id": "6d24e80c-701f-004c-2621-af4af2000000",
>>>>>>> f7eb5f10
        "x-ms-request-server-encrypted": "true",
        "x-ms-version": "2020-12-06"
      },
      "ResponseBody": []
    },
    {
<<<<<<< HEAD
      "RequestUri": "https://amandaadlscanary.dfs.core.windows.net/test-filesystem-094a388c-5687-f7f6-8beb-e6ffd89748e6/test-file-f34e9f51-d56f-dc67-c515-856b5000106b?action=flush\u0026position=1024",
=======
      "RequestUri": "http://seanmcccanary3.dfs.core.windows.net/test-filesystem-094a388c-5687-f7f6-8beb-e6ffd89748e6/test-file-f34e9f51-d56f-dc67-c515-856b5000106b?action=flush\u0026position=1024",
>>>>>>> f7eb5f10
      "RequestMethod": "PATCH",
      "RequestHeaders": {
        "Accept": "application/json",
        "Authorization": "Sanitized",
<<<<<<< HEAD
        "traceparent": "00-8048586d88f3454396ffdbe2625e9de7-f879d2595885a849-00",
        "User-Agent": [
          "azsdk-net-Storage.Files.DataLake/12.8.0-alpha.20210820.1",
          "(.NET 5.0.9; Microsoft Windows 10.0.19043)"
        ],
        "x-ms-client-request-id": "fae1fd0b-58cf-7639-b45e-3d60ffebc0ac",
        "x-ms-date": "Fri, 20 Aug 2021 22:57:10 GMT",
=======
        "traceparent": "00-51f0f1b31cc27d448569a088437c83f8-b6fc5d858382c94c-00",
        "User-Agent": "azsdk-net-Storage.Files.DataLake/12.9.0-alpha.20210921.1 (.NET Framework 4.8.4300.0; Microsoft Windows 10.0.19043 )",
        "x-ms-client-request-id": "fae1fd0b-58cf-7639-b45e-3d60ffebc0ac",
        "x-ms-date": "Tue, 21 Sep 2021 19:48:37 GMT",
>>>>>>> f7eb5f10
        "x-ms-return-client-request-id": "true",
        "x-ms-version": "2020-12-06"
      },
      "RequestBody": null,
      "StatusCode": 200,
      "ResponseHeaders": {
        "Content-Length": "0",
<<<<<<< HEAD
        "Date": "Fri, 20 Aug 2021 22:57:10 GMT",
        "ETag": "\u00220x8D9642DD7E0C611\u0022",
        "Last-Modified": "Fri, 20 Aug 2021 22:57:10 GMT",
        "Server": [
          "Windows-Azure-HDFS/1.0",
          "Microsoft-HTTPAPI/2.0"
        ],
        "x-ms-client-request-id": "fae1fd0b-58cf-7639-b45e-3d60ffebc0ac",
        "x-ms-request-id": "9221048c-f01f-00e6-1716-964607000000",
=======
        "Date": "Tue, 21 Sep 2021 19:48:37 GMT",
        "ETag": "\u00220x8D97D38CDCFE74B\u0022",
        "Last-Modified": "Tue, 21 Sep 2021 19:48:37 GMT",
        "Server": "Windows-Azure-HDFS/1.0 Microsoft-HTTPAPI/2.0",
        "x-ms-client-request-id": "fae1fd0b-58cf-7639-b45e-3d60ffebc0ac",
        "x-ms-request-id": "6d24e80d-701f-004c-2721-af4af2000000",
>>>>>>> f7eb5f10
        "x-ms-request-server-encrypted": "false",
        "x-ms-version": "2020-12-06"
      },
      "ResponseBody": []
    },
    {
<<<<<<< HEAD
      "RequestUri": "https://amandaadlscanary.blob.core.windows.net/test-filesystem-094a388c-5687-f7f6-8beb-e6ffd89748e6/test-file-f34e9f51-d56f-dc67-c515-856b5000106b",
=======
      "RequestUri": "http://seanmcccanary3.blob.core.windows.net/test-filesystem-094a388c-5687-f7f6-8beb-e6ffd89748e6/test-file-f34e9f51-d56f-dc67-c515-856b5000106b",
>>>>>>> f7eb5f10
      "RequestMethod": "HEAD",
      "RequestHeaders": {
        "Accept": "application/xml",
        "Authorization": "Sanitized",
<<<<<<< HEAD
        "traceparent": "00-161343039b7be84aaecb11387277f31a-f1addb65663f7048-00",
        "User-Agent": [
          "azsdk-net-Storage.Files.DataLake/12.8.0-alpha.20210820.1",
          "(.NET 5.0.9; Microsoft Windows 10.0.19043)"
        ],
        "x-ms-client-request-id": "ef673f2a-4c57-906e-c162-d6d42031ebce",
        "x-ms-date": "Fri, 20 Aug 2021 22:57:10 GMT",
=======
        "traceparent": "00-5d33564e9a70ef4b80b200eee4675b8f-b2a1b01bf714d049-00",
        "User-Agent": "azsdk-net-Storage.Files.DataLake/12.9.0-alpha.20210921.1 (.NET Framework 4.8.4300.0; Microsoft Windows 10.0.19043 )",
        "x-ms-client-request-id": "ef673f2a-4c57-906e-c162-d6d42031ebce",
        "x-ms-date": "Tue, 21 Sep 2021 19:48:37 GMT",
>>>>>>> f7eb5f10
        "x-ms-return-client-request-id": "true",
        "x-ms-version": "2020-12-06"
      },
      "RequestBody": null,
      "StatusCode": 200,
      "ResponseHeaders": {
        "Accept-Ranges": "bytes",
        "Access-Control-Allow-Origin": "*",
        "Access-Control-Expose-Headers": "x-ms-request-id,x-ms-client-request-id,Server,x-ms-version,Content-Type,Last-Modified,ETag,x-ms-creation-time,x-ms-lease-status,x-ms-lease-state,x-ms-blob-type,x-ms-server-encrypted,x-ms-access-tier,x-ms-access-tier-inferred,Accept-Ranges,x-ms-last-access-time,Content-Length,Date,Transfer-Encoding",
        "Content-Length": "1024",
        "Content-Type": "application/octet-stream",
<<<<<<< HEAD
        "Date": "Fri, 20 Aug 2021 22:57:10 GMT",
        "ETag": "\u00220x8D9642DD7E0C611\u0022",
        "Last-Modified": "Fri, 20 Aug 2021 22:57:10 GMT",
        "Server": [
          "Windows-Azure-Blob/1.0",
          "Microsoft-HTTPAPI/2.0"
        ],
=======
        "Date": "Tue, 21 Sep 2021 19:48:36 GMT",
        "ETag": "\u00220x8D97D38CDCFE74B\u0022",
        "Last-Modified": "Tue, 21 Sep 2021 19:48:37 GMT",
        "Server": "Windows-Azure-Blob/1.0 Microsoft-HTTPAPI/2.0",
>>>>>>> f7eb5f10
        "x-ms-access-tier": "Hot",
        "x-ms-access-tier-inferred": "true",
        "x-ms-blob-type": "BlockBlob",
        "x-ms-client-request-id": "ef673f2a-4c57-906e-c162-d6d42031ebce",
<<<<<<< HEAD
        "x-ms-creation-time": "Fri, 20 Aug 2021 22:57:10 GMT",
        "x-ms-group": "$superuser",
        "x-ms-lease-state": "available",
        "x-ms-lease-status": "unlocked",
        "x-ms-owner": "$superuser",
        "x-ms-permissions": "rw-r-----",
        "x-ms-request-id": "53bbc7df-e01e-00d5-7616-9619ac000000",
        "x-ms-resource-type": "file",
=======
        "x-ms-creation-time": "Tue, 21 Sep 2021 19:48:37 GMT",
        "x-ms-last-access-time": "Tue, 21 Sep 2021 19:48:37 GMT",
        "x-ms-lease-state": "available",
        "x-ms-lease-status": "unlocked",
        "x-ms-request-id": "6c713d2f-d01e-0027-0821-afcd06000000",
>>>>>>> f7eb5f10
        "x-ms-server-encrypted": "true",
        "x-ms-version": "2020-12-06"
      },
      "ResponseBody": []
    },
    {
<<<<<<< HEAD
      "RequestUri": "https://amandaadlscanary.blob.core.windows.net/test-filesystem-094a388c-5687-f7f6-8beb-e6ffd89748e6/test-file-f34e9f51-d56f-dc67-c515-856b5000106b",
=======
      "RequestUri": "http://seanmcccanary3.blob.core.windows.net/test-filesystem-094a388c-5687-f7f6-8beb-e6ffd89748e6/test-file-f34e9f51-d56f-dc67-c515-856b5000106b",
>>>>>>> f7eb5f10
      "RequestMethod": "GET",
      "RequestHeaders": {
        "Accept": "application/xml",
        "Authorization": "Sanitized",
<<<<<<< HEAD
        "If-Match": "\u00220x8D9642DD7E0C611\u0022",
        "User-Agent": [
          "azsdk-net-Storage.Files.DataLake/12.8.0-alpha.20210820.1",
          "(.NET 5.0.9; Microsoft Windows 10.0.19043)"
        ],
        "x-ms-client-request-id": "bf362cf5-d184-9b55-ee7e-18abbeb02118",
        "x-ms-date": "Fri, 20 Aug 2021 22:57:10 GMT",
=======
        "If-Match": "0x8D97D38CDCFE74B",
        "User-Agent": "azsdk-net-Storage.Files.DataLake/12.9.0-alpha.20210921.1 (.NET Framework 4.8.4300.0; Microsoft Windows 10.0.19043 )",
        "x-ms-client-request-id": "bf362cf5-d184-9b55-ee7e-18abbeb02118",
        "x-ms-date": "Tue, 21 Sep 2021 19:48:37 GMT",
>>>>>>> f7eb5f10
        "x-ms-range": "bytes=0-4194303",
        "x-ms-return-client-request-id": "true",
        "x-ms-version": "2020-12-06"
      },
      "RequestBody": null,
      "StatusCode": 206,
      "ResponseHeaders": {
        "Accept-Ranges": "bytes",
        "Access-Control-Allow-Origin": "*",
        "Access-Control-Expose-Headers": "x-ms-request-id,x-ms-client-request-id,Server,x-ms-version,Content-Type,Last-Modified,ETag,x-ms-creation-time,x-ms-lease-status,x-ms-lease-state,x-ms-blob-type,x-ms-server-encrypted,Accept-Ranges,x-ms-last-access-time,Content-Length,Date,Transfer-Encoding",
        "Content-Length": "1024",
        "Content-Range": "bytes 0-1023/1024",
        "Content-Type": "application/octet-stream",
<<<<<<< HEAD
        "Date": "Fri, 20 Aug 2021 22:57:10 GMT",
        "ETag": "\u00220x8D9642DD7E0C611\u0022",
        "Last-Modified": "Fri, 20 Aug 2021 22:57:10 GMT",
        "Server": [
          "Windows-Azure-Blob/1.0",
          "Microsoft-HTTPAPI/2.0"
        ],
        "x-ms-blob-type": "BlockBlob",
        "x-ms-client-request-id": "bf362cf5-d184-9b55-ee7e-18abbeb02118",
        "x-ms-creation-time": "Fri, 20 Aug 2021 22:57:10 GMT",
        "x-ms-group": "$superuser",
        "x-ms-lease-state": "available",
        "x-ms-lease-status": "unlocked",
        "x-ms-owner": "$superuser",
        "x-ms-permissions": "rw-r-----",
        "x-ms-request-id": "53bbc7e2-e01e-00d5-7916-9619ac000000",
        "x-ms-resource-type": "file",
=======
        "Date": "Tue, 21 Sep 2021 19:48:36 GMT",
        "ETag": "\u00220x8D97D38CDCFE74B\u0022",
        "Last-Modified": "Tue, 21 Sep 2021 19:48:37 GMT",
        "Server": "Windows-Azure-Blob/1.0 Microsoft-HTTPAPI/2.0",
        "x-ms-blob-type": "BlockBlob",
        "x-ms-client-request-id": "bf362cf5-d184-9b55-ee7e-18abbeb02118",
        "x-ms-creation-time": "Tue, 21 Sep 2021 19:48:37 GMT",
        "x-ms-last-access-time": "Tue, 21 Sep 2021 19:48:37 GMT",
        "x-ms-lease-state": "available",
        "x-ms-lease-status": "unlocked",
        "x-ms-request-id": "6c713d3a-d01e-0027-1121-afcd06000000",
>>>>>>> f7eb5f10
        "x-ms-server-encrypted": "true",
        "x-ms-version": "2020-12-06"
      },
      "ResponseBody": "MWK2cphW1NS\u002BHvJhzWHTZJKrDvbQFrgv/JgbqiUtJDJvGWLBcOeimg7ycw85MPs7Ey26W9a/nxuqh3b/OimukPq/8rT/EfSqCHPn3qOo9cuc4Jf3c8hcr3lHFuhxol/kQ\u002BIUej5HOwE5D1Ji18F3AZGqY1qStx0xY0I6t/sLOWYTA5vBk3uMVaSWvmN2\u002Bdi30BRXxj8FUozE4xf8DIQFLdbsTtQmtm0VHQ61/Pi5u2lqg\u002Bfms3ImDrAP/LBkkEggkJCNiasDkRqmQqgxT1aTCietkYmdH3ljxkAjF7m9sIzFlWxoLDG9ZvHNP3HK9L5ae/GItv6\u002BgnAWKsNr33pg6ZEba7rpKt728CuY0N8ImNGByZvHNPqNBxP7UQFtUoZ2bFbgrogEcFATkcbTJrKRDpHy6RbfmLSWjmSn7tndiZ2kIWOIJ\u002BpIfVhKtKIzuuFgakNwe2hwl9SiSSAkXYJ3NggpLgROCOemqWy\u002BleMRY9OCRoOVbA00NImP5t3KJB/V0n6ZCovcEmFcydH8sgLwkOZMoRf\u002B4sn69Pp6viEJ3IVM6MJkd1lIpjMiOaM8OIGHn1b3foII1vC1nxWQYVM/Uu1Lr8k/ixiNA/vj3Kklvrx48x/LEl0DQxLSr9hDt0Tf4ua28Ii4RxM9aXqGJflGj\u002BBZF240dECPSGu3bdxASUy3A/rDb80zwKwMjqjjfB4Yix/46p/Wq22lJ6ccANo2/SAuzyH\u002BgyASJVfCJ\u002BaXq8tNnuG9R1\u002Bs4ViNHUcmF7/R1ZCIta39GQj\u002B5cVIFIOHDXvbz2H4ebXBgu3IcWbY7A2X8FJVD/YeT4TZvmKaY83VBQ/LSkhd2VvaxjLANaiiJfi3sSMwMf6FvX/cH7tTJx4g82tWDKLFORb3ekjDXhrcNphp4rKppNMRRozIgbmfh58Tn0E8TBhW8ncMObe1wV9lAOgi6URsdk\u002BXRMYW/LhdV/Kpr77Yn\u002BqAE/A6nGocXIUsYoDQfJ5bpynypAdSP/W/r\u002BHECxGhjWD9otVTMdrke\u002BdB6Zo3jNpUTgiV5vrjLdP7e\u002ByIWFFzi9Uf0tnIB3ZPDSkfEVVbhyMHb70JDKZmGnUBWLXtWyKWzV7EGLkAi0eSRdjQwxx\u002BoPTJgeiTan4uubhkx67AYrIHiEP3lm9pBuR1dsbOlVZYg7jAI9k5A2PflV4BnMOY0eMmyTvYhgmFYHsDHfO4YCRhC0P1/z/YzYXgFwEQaGog3KTiqMsbf/yvOsJeNeVvJzU6n5CAo9GkTvu1\u002BG4HdfgR40BP1bhYRotGRsV8eZegcfDM1sjaoDnSPlrQZYeOp8XKTVKkH1F94lkEOVwMKNRkFYd9O58vN0IHfJddiOAEuJ7/sixE/A=="
    },
    {
<<<<<<< HEAD
      "RequestUri": "https://amandaadlscanary.blob.core.windows.net/test-filesystem-094a388c-5687-f7f6-8beb-e6ffd89748e6?restype=container",
=======
      "RequestUri": "http://seanmcccanary3.blob.core.windows.net/test-filesystem-094a388c-5687-f7f6-8beb-e6ffd89748e6?restype=container",
>>>>>>> f7eb5f10
      "RequestMethod": "DELETE",
      "RequestHeaders": {
        "Accept": "application/xml",
        "Authorization": "Sanitized",
<<<<<<< HEAD
        "traceparent": "00-0b1e359c1421f342aa7f153441afee5f-b1a1937a80567742-00",
        "User-Agent": [
          "azsdk-net-Storage.Files.DataLake/12.8.0-alpha.20210820.1",
          "(.NET 5.0.9; Microsoft Windows 10.0.19043)"
        ],
        "x-ms-client-request-id": "f4dfe224-2bfb-f54a-f63a-c63c973cb8c8",
        "x-ms-date": "Fri, 20 Aug 2021 22:57:10 GMT",
=======
        "traceparent": "00-eef7244227655646b841115a0f610760-1661fc4116c1dd4c-00",
        "User-Agent": "azsdk-net-Storage.Files.DataLake/12.9.0-alpha.20210921.1 (.NET Framework 4.8.4300.0; Microsoft Windows 10.0.19043 )",
        "x-ms-client-request-id": "f4dfe224-2bfb-f54a-f63a-c63c973cb8c8",
        "x-ms-date": "Tue, 21 Sep 2021 19:48:37 GMT",
>>>>>>> f7eb5f10
        "x-ms-return-client-request-id": "true",
        "x-ms-version": "2020-12-06"
      },
      "RequestBody": null,
      "StatusCode": 202,
      "ResponseHeaders": {
        "Content-Length": "0",
<<<<<<< HEAD
        "Date": "Fri, 20 Aug 2021 22:57:10 GMT",
        "Server": [
          "Windows-Azure-Blob/1.0",
          "Microsoft-HTTPAPI/2.0"
        ],
        "x-ms-client-request-id": "f4dfe224-2bfb-f54a-f63a-c63c973cb8c8",
        "x-ms-request-id": "53bbc7eb-e01e-00d5-0116-9619ac000000",
        "x-ms-version": "2020-10-02"
=======
        "Date": "Tue, 21 Sep 2021 19:48:37 GMT",
        "Server": "Windows-Azure-Blob/1.0 Microsoft-HTTPAPI/2.0",
        "x-ms-client-request-id": "f4dfe224-2bfb-f54a-f63a-c63c973cb8c8",
        "x-ms-request-id": "6c713d45-d01e-0027-1921-afcd06000000",
        "x-ms-version": "2020-12-06"
>>>>>>> f7eb5f10
      },
      "ResponseBody": []
    }
  ],
  "Variables": {
    "RandomSeed": "1015697105",
<<<<<<< HEAD
    "Storage_TestConfigHierarchicalNamespace": "NamespaceTenant\namandaadlscanary\nU2FuaXRpemVk\nhttps://amandaadlscanary.blob.core.windows.net\nhttps://amandaadlscanary.file.core.windows.net\nhttps://amandaadlscanary.queue.core.windows.net\nhttps://amandaadlscanary.table.core.windows.net\n\n\n\n\nhttps://amandaadlscanary-secondary.blob.core.windows.net\nhttps://amandaadlscanary-secondary.file.core.windows.net\nhttps://amandaadlscanary-secondary.queue.core.windows.net\n\n68390a19-a643-458b-b726-408abf67b4fc\nSanitized\n72f988bf-86f1-41af-91ab-2d7cd011db47\nhttps://login.microsoftonline.com/\nCloud\nBlobEndpoint=https://amandaadlscanary.blob.core.windows.net/;QueueEndpoint=https://amandaadlscanary.queue.core.windows.net/;FileEndpoint=https://amandaadlscanary.file.core.windows.net/;BlobSecondaryEndpoint=https://amandaadlscanary-secondary.blob.core.windows.net/;QueueSecondaryEndpoint=https://amandaadlscanary-secondary.queue.core.windows.net/;FileSecondaryEndpoint=https://amandaadlscanary-secondary.file.core.windows.net/;AccountName=amandaadlscanary;AccountKey=Sanitized\n\n\n"
=======
    "Storage_TestConfigHierarchicalNamespace": "NamespaceTenant\nseanmcccanary3\nU2FuaXRpemVk\nhttp://seanmcccanary3.blob.core.windows.net\nhttp://seanmcccanary3.file.core.windows.net\nhttp://seanmcccanary3.queue.core.windows.net\nhttp://seanmcccanary3.table.core.windows.net\n\n\n\n\nhttp://seanmcccanary3-secondary.blob.core.windows.net\nhttp://seanmcccanary3-secondary.file.core.windows.net\nhttp://seanmcccanary3-secondary.queue.core.windows.net\nhttp://seanmcccanary3-secondary.table.core.windows.net\n\nSanitized\n\n\nCloud\nBlobEndpoint=http://seanmcccanary3.blob.core.windows.net/;QueueEndpoint=http://seanmcccanary3.queue.core.windows.net/;FileEndpoint=http://seanmcccanary3.file.core.windows.net/;BlobSecondaryEndpoint=http://seanmcccanary3-secondary.blob.core.windows.net/;QueueSecondaryEndpoint=http://seanmcccanary3-secondary.queue.core.windows.net/;FileSecondaryEndpoint=http://seanmcccanary3-secondary.file.core.windows.net/;AccountName=seanmcccanary3;AccountKey=Sanitized\n\n\n"
>>>>>>> f7eb5f10
  }
}<|MERGE_RESOLUTION|>--- conflicted
+++ resolved
@@ -1,31 +1,16 @@
 {
   "Entries": [
     {
-<<<<<<< HEAD
-      "RequestUri": "https://amandaadlscanary.blob.core.windows.net/test-filesystem-094a388c-5687-f7f6-8beb-e6ffd89748e6?restype=container",
-=======
       "RequestUri": "http://seanmcccanary3.blob.core.windows.net/test-filesystem-094a388c-5687-f7f6-8beb-e6ffd89748e6?restype=container",
->>>>>>> f7eb5f10
       "RequestMethod": "PUT",
       "RequestHeaders": {
         "Accept": "application/xml",
         "Authorization": "Sanitized",
-<<<<<<< HEAD
-        "traceparent": "00-ebbf644bd175a54fa9e92f497c6367e6-9492e02e7b50164e-00",
-        "User-Agent": [
-          "azsdk-net-Storage.Files.DataLake/12.8.0-alpha.20210820.1",
-          "(.NET 5.0.9; Microsoft Windows 10.0.19043)"
-        ],
+        "traceparent": "00-fe321b817d923e47ab8a6e17ff497138-7328ec85065e9545-00",
+        "User-Agent": "azsdk-net-Storage.Files.DataLake/12.9.0-alpha.20210921.1 (.NET Framework 4.8.4300.0; Microsoft Windows 10.0.19043 )",
         "x-ms-blob-public-access": "container",
         "x-ms-client-request-id": "31c6e2f0-2b2e-c992-9ce6-924c07e4b570",
-        "x-ms-date": "Fri, 20 Aug 2021 22:57:10 GMT",
-=======
-        "traceparent": "00-fe321b817d923e47ab8a6e17ff497138-7328ec85065e9545-00",
-        "User-Agent": "azsdk-net-Storage.Files.DataLake/12.9.0-alpha.20210921.1 (.NET Framework 4.8.4300.0; Microsoft Windows 10.0.19043 )",
-        "x-ms-blob-public-access": "container",
-        "x-ms-client-request-id": "31c6e2f0-2b2e-c992-9ce6-924c07e4b570",
-        "x-ms-date": "Tue, 21 Sep 2021 19:48:37 GMT",
->>>>>>> f7eb5f10
+        "x-ms-date": "Tue, 21 Sep 2021 19:48:37 GMT",
         "x-ms-return-client-request-id": "true",
         "x-ms-version": "2020-12-06"
       },
@@ -33,18 +18,6 @@
       "StatusCode": 201,
       "ResponseHeaders": {
         "Content-Length": "0",
-<<<<<<< HEAD
-        "Date": "Fri, 20 Aug 2021 22:57:09 GMT",
-        "ETag": "\u00220x8D9642DD78BCD09\u0022",
-        "Last-Modified": "Fri, 20 Aug 2021 22:57:10 GMT",
-        "Server": [
-          "Windows-Azure-Blob/1.0",
-          "Microsoft-HTTPAPI/2.0"
-        ],
-        "x-ms-client-request-id": "31c6e2f0-2b2e-c992-9ce6-924c07e4b570",
-        "x-ms-request-id": "53bbc79a-e01e-00d5-4516-9619ac000000",
-        "x-ms-version": "2020-10-02"
-=======
         "Date": "Tue, 21 Sep 2021 19:48:36 GMT",
         "ETag": "\u00220x8D97D38CDADE1F6\u0022",
         "Last-Modified": "Tue, 21 Sep 2021 19:48:37 GMT",
@@ -52,35 +25,20 @@
         "x-ms-client-request-id": "31c6e2f0-2b2e-c992-9ce6-924c07e4b570",
         "x-ms-request-id": "3a7d1662-e01e-0095-0f21-af3277000000",
         "x-ms-version": "2020-12-06"
->>>>>>> f7eb5f10
-      },
-      "ResponseBody": []
-    },
-    {
-<<<<<<< HEAD
-      "RequestUri": "https://amandaadlscanary.dfs.core.windows.net/test-filesystem-094a388c-5687-f7f6-8beb-e6ffd89748e6/test-file-f34e9f51-d56f-dc67-c515-856b5000106b?resource=file",
-=======
+      },
+      "ResponseBody": []
+    },
+    {
       "RequestUri": "http://seanmcccanary3.dfs.core.windows.net/test-filesystem-094a388c-5687-f7f6-8beb-e6ffd89748e6/test-file-f34e9f51-d56f-dc67-c515-856b5000106b?resource=file",
->>>>>>> f7eb5f10
       "RequestMethod": "PUT",
       "RequestHeaders": {
         "Accept": "application/json",
         "Authorization": "Sanitized",
         "If-None-Match": "*",
-<<<<<<< HEAD
-        "traceparent": "00-09030ad309e9f14e97db127e766f5349-72930e413c2fd342-00",
-        "User-Agent": [
-          "azsdk-net-Storage.Files.DataLake/12.8.0-alpha.20210820.1",
-          "(.NET 5.0.9; Microsoft Windows 10.0.19043)"
-        ],
+        "traceparent": "00-53393818472f374ba04a5bd3bd49efc9-b35e1827a441ec4c-00",
+        "User-Agent": "azsdk-net-Storage.Files.DataLake/12.9.0-alpha.20210921.1 (.NET Framework 4.8.4300.0; Microsoft Windows 10.0.19043 )",
         "x-ms-client-request-id": "de35191f-abed-61c0-db2a-b681d81c8f04",
-        "x-ms-date": "Fri, 20 Aug 2021 22:57:10 GMT",
-=======
-        "traceparent": "00-53393818472f374ba04a5bd3bd49efc9-b35e1827a441ec4c-00",
-        "User-Agent": "azsdk-net-Storage.Files.DataLake/12.9.0-alpha.20210921.1 (.NET Framework 4.8.4300.0; Microsoft Windows 10.0.19043 )",
-        "x-ms-client-request-id": "de35191f-abed-61c0-db2a-b681d81c8f04",
-        "x-ms-date": "Tue, 21 Sep 2021 19:48:37 GMT",
->>>>>>> f7eb5f10
+        "x-ms-date": "Tue, 21 Sep 2021 19:48:37 GMT",
         "x-ms-return-client-request-id": "true",
         "x-ms-version": "2020-12-06"
       },
@@ -88,55 +46,29 @@
       "StatusCode": 201,
       "ResponseHeaders": {
         "Content-Length": "0",
-<<<<<<< HEAD
-        "Date": "Fri, 20 Aug 2021 22:57:09 GMT",
-        "ETag": "\u00220x8D9642DD7C5A153\u0022",
-        "Last-Modified": "Fri, 20 Aug 2021 22:57:10 GMT",
-        "Server": [
-          "Windows-Azure-HDFS/1.0",
-          "Microsoft-HTTPAPI/2.0"
-        ],
-        "x-ms-client-request-id": "de35191f-abed-61c0-db2a-b681d81c8f04",
-        "x-ms-request-id": "9221048a-f01f-00e6-1516-964607000000",
-=======
         "Date": "Tue, 21 Sep 2021 19:48:37 GMT",
         "ETag": "\u00220x8D97D38CDB69698\u0022",
         "Last-Modified": "Tue, 21 Sep 2021 19:48:37 GMT",
         "Server": "Windows-Azure-HDFS/1.0 Microsoft-HTTPAPI/2.0",
         "x-ms-client-request-id": "de35191f-abed-61c0-db2a-b681d81c8f04",
         "x-ms-request-id": "6d24e80b-701f-004c-2521-af4af2000000",
->>>>>>> f7eb5f10
         "x-ms-request-server-encrypted": "true",
         "x-ms-version": "2020-12-06"
       },
       "ResponseBody": []
     },
     {
-<<<<<<< HEAD
-      "RequestUri": "https://amandaadlscanary.dfs.core.windows.net/test-filesystem-094a388c-5687-f7f6-8beb-e6ffd89748e6/test-file-f34e9f51-d56f-dc67-c515-856b5000106b?action=append\u0026position=0",
-=======
       "RequestUri": "http://seanmcccanary3.dfs.core.windows.net/test-filesystem-094a388c-5687-f7f6-8beb-e6ffd89748e6/test-file-f34e9f51-d56f-dc67-c515-856b5000106b?action=append\u0026position=0",
->>>>>>> f7eb5f10
       "RequestMethod": "PATCH",
       "RequestHeaders": {
         "Accept": "application/json",
         "Authorization": "Sanitized",
         "Content-Length": "1024",
         "Content-Type": "application/octet-stream",
-<<<<<<< HEAD
-        "traceparent": "00-34c67fc6e2f2a6489dc7af1957761e43-16f2b96f6c54dc49-00",
-        "User-Agent": [
-          "azsdk-net-Storage.Files.DataLake/12.8.0-alpha.20210820.1",
-          "(.NET 5.0.9; Microsoft Windows 10.0.19043)"
-        ],
+        "traceparent": "00-65a51c75f29f2a4b96d489ab2f1e57dd-6e88157df3c9804f-00",
+        "User-Agent": "azsdk-net-Storage.Files.DataLake/12.9.0-alpha.20210921.1 (.NET Framework 4.8.4300.0; Microsoft Windows 10.0.19043 )",
         "x-ms-client-request-id": "374cdd9f-31ca-7a7e-dab5-3472ec38473d",
-        "x-ms-date": "Fri, 20 Aug 2021 22:57:10 GMT",
-=======
-        "traceparent": "00-65a51c75f29f2a4b96d489ab2f1e57dd-6e88157df3c9804f-00",
-        "User-Agent": "azsdk-net-Storage.Files.DataLake/12.9.0-alpha.20210921.1 (.NET Framework 4.8.4300.0; Microsoft Windows 10.0.19043 )",
-        "x-ms-client-request-id": "374cdd9f-31ca-7a7e-dab5-3472ec38473d",
-        "x-ms-date": "Tue, 21 Sep 2021 19:48:37 GMT",
->>>>>>> f7eb5f10
+        "x-ms-date": "Tue, 21 Sep 2021 19:48:37 GMT",
         "x-ms-return-client-request-id": "true",
         "x-ms-version": "2020-12-06"
       },
@@ -144,49 +76,25 @@
       "StatusCode": 202,
       "ResponseHeaders": {
         "Content-Length": "0",
-<<<<<<< HEAD
-        "Date": "Fri, 20 Aug 2021 22:57:10 GMT",
-        "Server": [
-          "Windows-Azure-HDFS/1.0",
-          "Microsoft-HTTPAPI/2.0"
-        ],
-        "x-ms-client-request-id": "374cdd9f-31ca-7a7e-dab5-3472ec38473d",
-        "x-ms-request-id": "9221048b-f01f-00e6-1616-964607000000",
-=======
         "Date": "Tue, 21 Sep 2021 19:48:37 GMT",
         "Server": "Windows-Azure-HDFS/1.0 Microsoft-HTTPAPI/2.0",
         "x-ms-client-request-id": "374cdd9f-31ca-7a7e-dab5-3472ec38473d",
         "x-ms-request-id": "6d24e80c-701f-004c-2621-af4af2000000",
->>>>>>> f7eb5f10
         "x-ms-request-server-encrypted": "true",
         "x-ms-version": "2020-12-06"
       },
       "ResponseBody": []
     },
     {
-<<<<<<< HEAD
-      "RequestUri": "https://amandaadlscanary.dfs.core.windows.net/test-filesystem-094a388c-5687-f7f6-8beb-e6ffd89748e6/test-file-f34e9f51-d56f-dc67-c515-856b5000106b?action=flush\u0026position=1024",
-=======
       "RequestUri": "http://seanmcccanary3.dfs.core.windows.net/test-filesystem-094a388c-5687-f7f6-8beb-e6ffd89748e6/test-file-f34e9f51-d56f-dc67-c515-856b5000106b?action=flush\u0026position=1024",
->>>>>>> f7eb5f10
       "RequestMethod": "PATCH",
       "RequestHeaders": {
         "Accept": "application/json",
         "Authorization": "Sanitized",
-<<<<<<< HEAD
-        "traceparent": "00-8048586d88f3454396ffdbe2625e9de7-f879d2595885a849-00",
-        "User-Agent": [
-          "azsdk-net-Storage.Files.DataLake/12.8.0-alpha.20210820.1",
-          "(.NET 5.0.9; Microsoft Windows 10.0.19043)"
-        ],
+        "traceparent": "00-51f0f1b31cc27d448569a088437c83f8-b6fc5d858382c94c-00",
+        "User-Agent": "azsdk-net-Storage.Files.DataLake/12.9.0-alpha.20210921.1 (.NET Framework 4.8.4300.0; Microsoft Windows 10.0.19043 )",
         "x-ms-client-request-id": "fae1fd0b-58cf-7639-b45e-3d60ffebc0ac",
-        "x-ms-date": "Fri, 20 Aug 2021 22:57:10 GMT",
-=======
-        "traceparent": "00-51f0f1b31cc27d448569a088437c83f8-b6fc5d858382c94c-00",
-        "User-Agent": "azsdk-net-Storage.Files.DataLake/12.9.0-alpha.20210921.1 (.NET Framework 4.8.4300.0; Microsoft Windows 10.0.19043 )",
-        "x-ms-client-request-id": "fae1fd0b-58cf-7639-b45e-3d60ffebc0ac",
-        "x-ms-date": "Tue, 21 Sep 2021 19:48:37 GMT",
->>>>>>> f7eb5f10
+        "x-ms-date": "Tue, 21 Sep 2021 19:48:37 GMT",
         "x-ms-return-client-request-id": "true",
         "x-ms-version": "2020-12-06"
       },
@@ -194,53 +102,27 @@
       "StatusCode": 200,
       "ResponseHeaders": {
         "Content-Length": "0",
-<<<<<<< HEAD
-        "Date": "Fri, 20 Aug 2021 22:57:10 GMT",
-        "ETag": "\u00220x8D9642DD7E0C611\u0022",
-        "Last-Modified": "Fri, 20 Aug 2021 22:57:10 GMT",
-        "Server": [
-          "Windows-Azure-HDFS/1.0",
-          "Microsoft-HTTPAPI/2.0"
-        ],
-        "x-ms-client-request-id": "fae1fd0b-58cf-7639-b45e-3d60ffebc0ac",
-        "x-ms-request-id": "9221048c-f01f-00e6-1716-964607000000",
-=======
         "Date": "Tue, 21 Sep 2021 19:48:37 GMT",
         "ETag": "\u00220x8D97D38CDCFE74B\u0022",
         "Last-Modified": "Tue, 21 Sep 2021 19:48:37 GMT",
         "Server": "Windows-Azure-HDFS/1.0 Microsoft-HTTPAPI/2.0",
         "x-ms-client-request-id": "fae1fd0b-58cf-7639-b45e-3d60ffebc0ac",
         "x-ms-request-id": "6d24e80d-701f-004c-2721-af4af2000000",
->>>>>>> f7eb5f10
         "x-ms-request-server-encrypted": "false",
         "x-ms-version": "2020-12-06"
       },
       "ResponseBody": []
     },
     {
-<<<<<<< HEAD
-      "RequestUri": "https://amandaadlscanary.blob.core.windows.net/test-filesystem-094a388c-5687-f7f6-8beb-e6ffd89748e6/test-file-f34e9f51-d56f-dc67-c515-856b5000106b",
-=======
       "RequestUri": "http://seanmcccanary3.blob.core.windows.net/test-filesystem-094a388c-5687-f7f6-8beb-e6ffd89748e6/test-file-f34e9f51-d56f-dc67-c515-856b5000106b",
->>>>>>> f7eb5f10
       "RequestMethod": "HEAD",
       "RequestHeaders": {
         "Accept": "application/xml",
         "Authorization": "Sanitized",
-<<<<<<< HEAD
-        "traceparent": "00-161343039b7be84aaecb11387277f31a-f1addb65663f7048-00",
-        "User-Agent": [
-          "azsdk-net-Storage.Files.DataLake/12.8.0-alpha.20210820.1",
-          "(.NET 5.0.9; Microsoft Windows 10.0.19043)"
-        ],
+        "traceparent": "00-5d33564e9a70ef4b80b200eee4675b8f-b2a1b01bf714d049-00",
+        "User-Agent": "azsdk-net-Storage.Files.DataLake/12.9.0-alpha.20210921.1 (.NET Framework 4.8.4300.0; Microsoft Windows 10.0.19043 )",
         "x-ms-client-request-id": "ef673f2a-4c57-906e-c162-d6d42031ebce",
-        "x-ms-date": "Fri, 20 Aug 2021 22:57:10 GMT",
-=======
-        "traceparent": "00-5d33564e9a70ef4b80b200eee4675b8f-b2a1b01bf714d049-00",
-        "User-Agent": "azsdk-net-Storage.Files.DataLake/12.9.0-alpha.20210921.1 (.NET Framework 4.8.4300.0; Microsoft Windows 10.0.19043 )",
-        "x-ms-client-request-id": "ef673f2a-4c57-906e-c162-d6d42031ebce",
-        "x-ms-date": "Tue, 21 Sep 2021 19:48:37 GMT",
->>>>>>> f7eb5f10
+        "x-ms-date": "Tue, 21 Sep 2021 19:48:37 GMT",
         "x-ms-return-client-request-id": "true",
         "x-ms-version": "2020-12-06"
       },
@@ -252,69 +134,34 @@
         "Access-Control-Expose-Headers": "x-ms-request-id,x-ms-client-request-id,Server,x-ms-version,Content-Type,Last-Modified,ETag,x-ms-creation-time,x-ms-lease-status,x-ms-lease-state,x-ms-blob-type,x-ms-server-encrypted,x-ms-access-tier,x-ms-access-tier-inferred,Accept-Ranges,x-ms-last-access-time,Content-Length,Date,Transfer-Encoding",
         "Content-Length": "1024",
         "Content-Type": "application/octet-stream",
-<<<<<<< HEAD
-        "Date": "Fri, 20 Aug 2021 22:57:10 GMT",
-        "ETag": "\u00220x8D9642DD7E0C611\u0022",
-        "Last-Modified": "Fri, 20 Aug 2021 22:57:10 GMT",
-        "Server": [
-          "Windows-Azure-Blob/1.0",
-          "Microsoft-HTTPAPI/2.0"
-        ],
-=======
         "Date": "Tue, 21 Sep 2021 19:48:36 GMT",
         "ETag": "\u00220x8D97D38CDCFE74B\u0022",
         "Last-Modified": "Tue, 21 Sep 2021 19:48:37 GMT",
         "Server": "Windows-Azure-Blob/1.0 Microsoft-HTTPAPI/2.0",
->>>>>>> f7eb5f10
         "x-ms-access-tier": "Hot",
         "x-ms-access-tier-inferred": "true",
         "x-ms-blob-type": "BlockBlob",
         "x-ms-client-request-id": "ef673f2a-4c57-906e-c162-d6d42031ebce",
-<<<<<<< HEAD
-        "x-ms-creation-time": "Fri, 20 Aug 2021 22:57:10 GMT",
-        "x-ms-group": "$superuser",
-        "x-ms-lease-state": "available",
-        "x-ms-lease-status": "unlocked",
-        "x-ms-owner": "$superuser",
-        "x-ms-permissions": "rw-r-----",
-        "x-ms-request-id": "53bbc7df-e01e-00d5-7616-9619ac000000",
-        "x-ms-resource-type": "file",
-=======
         "x-ms-creation-time": "Tue, 21 Sep 2021 19:48:37 GMT",
         "x-ms-last-access-time": "Tue, 21 Sep 2021 19:48:37 GMT",
         "x-ms-lease-state": "available",
         "x-ms-lease-status": "unlocked",
         "x-ms-request-id": "6c713d2f-d01e-0027-0821-afcd06000000",
->>>>>>> f7eb5f10
         "x-ms-server-encrypted": "true",
         "x-ms-version": "2020-12-06"
       },
       "ResponseBody": []
     },
     {
-<<<<<<< HEAD
-      "RequestUri": "https://amandaadlscanary.blob.core.windows.net/test-filesystem-094a388c-5687-f7f6-8beb-e6ffd89748e6/test-file-f34e9f51-d56f-dc67-c515-856b5000106b",
-=======
       "RequestUri": "http://seanmcccanary3.blob.core.windows.net/test-filesystem-094a388c-5687-f7f6-8beb-e6ffd89748e6/test-file-f34e9f51-d56f-dc67-c515-856b5000106b",
->>>>>>> f7eb5f10
       "RequestMethod": "GET",
       "RequestHeaders": {
         "Accept": "application/xml",
         "Authorization": "Sanitized",
-<<<<<<< HEAD
-        "If-Match": "\u00220x8D9642DD7E0C611\u0022",
-        "User-Agent": [
-          "azsdk-net-Storage.Files.DataLake/12.8.0-alpha.20210820.1",
-          "(.NET 5.0.9; Microsoft Windows 10.0.19043)"
-        ],
+        "If-Match": "0x8D97D38CDCFE74B",
+        "User-Agent": "azsdk-net-Storage.Files.DataLake/12.9.0-alpha.20210921.1 (.NET Framework 4.8.4300.0; Microsoft Windows 10.0.19043 )",
         "x-ms-client-request-id": "bf362cf5-d184-9b55-ee7e-18abbeb02118",
-        "x-ms-date": "Fri, 20 Aug 2021 22:57:10 GMT",
-=======
-        "If-Match": "0x8D97D38CDCFE74B",
-        "User-Agent": "azsdk-net-Storage.Files.DataLake/12.9.0-alpha.20210921.1 (.NET Framework 4.8.4300.0; Microsoft Windows 10.0.19043 )",
-        "x-ms-client-request-id": "bf362cf5-d184-9b55-ee7e-18abbeb02118",
-        "x-ms-date": "Tue, 21 Sep 2021 19:48:37 GMT",
->>>>>>> f7eb5f10
+        "x-ms-date": "Tue, 21 Sep 2021 19:48:37 GMT",
         "x-ms-range": "bytes=0-4194303",
         "x-ms-return-client-request-id": "true",
         "x-ms-version": "2020-12-06"
@@ -328,25 +175,6 @@
         "Content-Length": "1024",
         "Content-Range": "bytes 0-1023/1024",
         "Content-Type": "application/octet-stream",
-<<<<<<< HEAD
-        "Date": "Fri, 20 Aug 2021 22:57:10 GMT",
-        "ETag": "\u00220x8D9642DD7E0C611\u0022",
-        "Last-Modified": "Fri, 20 Aug 2021 22:57:10 GMT",
-        "Server": [
-          "Windows-Azure-Blob/1.0",
-          "Microsoft-HTTPAPI/2.0"
-        ],
-        "x-ms-blob-type": "BlockBlob",
-        "x-ms-client-request-id": "bf362cf5-d184-9b55-ee7e-18abbeb02118",
-        "x-ms-creation-time": "Fri, 20 Aug 2021 22:57:10 GMT",
-        "x-ms-group": "$superuser",
-        "x-ms-lease-state": "available",
-        "x-ms-lease-status": "unlocked",
-        "x-ms-owner": "$superuser",
-        "x-ms-permissions": "rw-r-----",
-        "x-ms-request-id": "53bbc7e2-e01e-00d5-7916-9619ac000000",
-        "x-ms-resource-type": "file",
-=======
         "Date": "Tue, 21 Sep 2021 19:48:36 GMT",
         "ETag": "\u00220x8D97D38CDCFE74B\u0022",
         "Last-Modified": "Tue, 21 Sep 2021 19:48:37 GMT",
@@ -358,36 +186,21 @@
         "x-ms-lease-state": "available",
         "x-ms-lease-status": "unlocked",
         "x-ms-request-id": "6c713d3a-d01e-0027-1121-afcd06000000",
->>>>>>> f7eb5f10
         "x-ms-server-encrypted": "true",
         "x-ms-version": "2020-12-06"
       },
       "ResponseBody": "MWK2cphW1NS\u002BHvJhzWHTZJKrDvbQFrgv/JgbqiUtJDJvGWLBcOeimg7ycw85MPs7Ey26W9a/nxuqh3b/OimukPq/8rT/EfSqCHPn3qOo9cuc4Jf3c8hcr3lHFuhxol/kQ\u002BIUej5HOwE5D1Ji18F3AZGqY1qStx0xY0I6t/sLOWYTA5vBk3uMVaSWvmN2\u002Bdi30BRXxj8FUozE4xf8DIQFLdbsTtQmtm0VHQ61/Pi5u2lqg\u002Bfms3ImDrAP/LBkkEggkJCNiasDkRqmQqgxT1aTCietkYmdH3ljxkAjF7m9sIzFlWxoLDG9ZvHNP3HK9L5ae/GItv6\u002BgnAWKsNr33pg6ZEba7rpKt728CuY0N8ImNGByZvHNPqNBxP7UQFtUoZ2bFbgrogEcFATkcbTJrKRDpHy6RbfmLSWjmSn7tndiZ2kIWOIJ\u002BpIfVhKtKIzuuFgakNwe2hwl9SiSSAkXYJ3NggpLgROCOemqWy\u002BleMRY9OCRoOVbA00NImP5t3KJB/V0n6ZCovcEmFcydH8sgLwkOZMoRf\u002B4sn69Pp6viEJ3IVM6MJkd1lIpjMiOaM8OIGHn1b3foII1vC1nxWQYVM/Uu1Lr8k/ixiNA/vj3Kklvrx48x/LEl0DQxLSr9hDt0Tf4ua28Ii4RxM9aXqGJflGj\u002BBZF240dECPSGu3bdxASUy3A/rDb80zwKwMjqjjfB4Yix/46p/Wq22lJ6ccANo2/SAuzyH\u002BgyASJVfCJ\u002BaXq8tNnuG9R1\u002Bs4ViNHUcmF7/R1ZCIta39GQj\u002B5cVIFIOHDXvbz2H4ebXBgu3IcWbY7A2X8FJVD/YeT4TZvmKaY83VBQ/LSkhd2VvaxjLANaiiJfi3sSMwMf6FvX/cH7tTJx4g82tWDKLFORb3ekjDXhrcNphp4rKppNMRRozIgbmfh58Tn0E8TBhW8ncMObe1wV9lAOgi6URsdk\u002BXRMYW/LhdV/Kpr77Yn\u002BqAE/A6nGocXIUsYoDQfJ5bpynypAdSP/W/r\u002BHECxGhjWD9otVTMdrke\u002BdB6Zo3jNpUTgiV5vrjLdP7e\u002ByIWFFzi9Uf0tnIB3ZPDSkfEVVbhyMHb70JDKZmGnUBWLXtWyKWzV7EGLkAi0eSRdjQwxx\u002BoPTJgeiTan4uubhkx67AYrIHiEP3lm9pBuR1dsbOlVZYg7jAI9k5A2PflV4BnMOY0eMmyTvYhgmFYHsDHfO4YCRhC0P1/z/YzYXgFwEQaGog3KTiqMsbf/yvOsJeNeVvJzU6n5CAo9GkTvu1\u002BG4HdfgR40BP1bhYRotGRsV8eZegcfDM1sjaoDnSPlrQZYeOp8XKTVKkH1F94lkEOVwMKNRkFYd9O58vN0IHfJddiOAEuJ7/sixE/A=="
     },
     {
-<<<<<<< HEAD
-      "RequestUri": "https://amandaadlscanary.blob.core.windows.net/test-filesystem-094a388c-5687-f7f6-8beb-e6ffd89748e6?restype=container",
-=======
       "RequestUri": "http://seanmcccanary3.blob.core.windows.net/test-filesystem-094a388c-5687-f7f6-8beb-e6ffd89748e6?restype=container",
->>>>>>> f7eb5f10
       "RequestMethod": "DELETE",
       "RequestHeaders": {
         "Accept": "application/xml",
         "Authorization": "Sanitized",
-<<<<<<< HEAD
-        "traceparent": "00-0b1e359c1421f342aa7f153441afee5f-b1a1937a80567742-00",
-        "User-Agent": [
-          "azsdk-net-Storage.Files.DataLake/12.8.0-alpha.20210820.1",
-          "(.NET 5.0.9; Microsoft Windows 10.0.19043)"
-        ],
+        "traceparent": "00-eef7244227655646b841115a0f610760-1661fc4116c1dd4c-00",
+        "User-Agent": "azsdk-net-Storage.Files.DataLake/12.9.0-alpha.20210921.1 (.NET Framework 4.8.4300.0; Microsoft Windows 10.0.19043 )",
         "x-ms-client-request-id": "f4dfe224-2bfb-f54a-f63a-c63c973cb8c8",
-        "x-ms-date": "Fri, 20 Aug 2021 22:57:10 GMT",
-=======
-        "traceparent": "00-eef7244227655646b841115a0f610760-1661fc4116c1dd4c-00",
-        "User-Agent": "azsdk-net-Storage.Files.DataLake/12.9.0-alpha.20210921.1 (.NET Framework 4.8.4300.0; Microsoft Windows 10.0.19043 )",
-        "x-ms-client-request-id": "f4dfe224-2bfb-f54a-f63a-c63c973cb8c8",
-        "x-ms-date": "Tue, 21 Sep 2021 19:48:37 GMT",
->>>>>>> f7eb5f10
+        "x-ms-date": "Tue, 21 Sep 2021 19:48:37 GMT",
         "x-ms-return-client-request-id": "true",
         "x-ms-version": "2020-12-06"
       },
@@ -395,32 +208,17 @@
       "StatusCode": 202,
       "ResponseHeaders": {
         "Content-Length": "0",
-<<<<<<< HEAD
-        "Date": "Fri, 20 Aug 2021 22:57:10 GMT",
-        "Server": [
-          "Windows-Azure-Blob/1.0",
-          "Microsoft-HTTPAPI/2.0"
-        ],
-        "x-ms-client-request-id": "f4dfe224-2bfb-f54a-f63a-c63c973cb8c8",
-        "x-ms-request-id": "53bbc7eb-e01e-00d5-0116-9619ac000000",
-        "x-ms-version": "2020-10-02"
-=======
         "Date": "Tue, 21 Sep 2021 19:48:37 GMT",
         "Server": "Windows-Azure-Blob/1.0 Microsoft-HTTPAPI/2.0",
         "x-ms-client-request-id": "f4dfe224-2bfb-f54a-f63a-c63c973cb8c8",
         "x-ms-request-id": "6c713d45-d01e-0027-1921-afcd06000000",
         "x-ms-version": "2020-12-06"
->>>>>>> f7eb5f10
       },
       "ResponseBody": []
     }
   ],
   "Variables": {
     "RandomSeed": "1015697105",
-<<<<<<< HEAD
-    "Storage_TestConfigHierarchicalNamespace": "NamespaceTenant\namandaadlscanary\nU2FuaXRpemVk\nhttps://amandaadlscanary.blob.core.windows.net\nhttps://amandaadlscanary.file.core.windows.net\nhttps://amandaadlscanary.queue.core.windows.net\nhttps://amandaadlscanary.table.core.windows.net\n\n\n\n\nhttps://amandaadlscanary-secondary.blob.core.windows.net\nhttps://amandaadlscanary-secondary.file.core.windows.net\nhttps://amandaadlscanary-secondary.queue.core.windows.net\n\n68390a19-a643-458b-b726-408abf67b4fc\nSanitized\n72f988bf-86f1-41af-91ab-2d7cd011db47\nhttps://login.microsoftonline.com/\nCloud\nBlobEndpoint=https://amandaadlscanary.blob.core.windows.net/;QueueEndpoint=https://amandaadlscanary.queue.core.windows.net/;FileEndpoint=https://amandaadlscanary.file.core.windows.net/;BlobSecondaryEndpoint=https://amandaadlscanary-secondary.blob.core.windows.net/;QueueSecondaryEndpoint=https://amandaadlscanary-secondary.queue.core.windows.net/;FileSecondaryEndpoint=https://amandaadlscanary-secondary.file.core.windows.net/;AccountName=amandaadlscanary;AccountKey=Sanitized\n\n\n"
-=======
     "Storage_TestConfigHierarchicalNamespace": "NamespaceTenant\nseanmcccanary3\nU2FuaXRpemVk\nhttp://seanmcccanary3.blob.core.windows.net\nhttp://seanmcccanary3.file.core.windows.net\nhttp://seanmcccanary3.queue.core.windows.net\nhttp://seanmcccanary3.table.core.windows.net\n\n\n\n\nhttp://seanmcccanary3-secondary.blob.core.windows.net\nhttp://seanmcccanary3-secondary.file.core.windows.net\nhttp://seanmcccanary3-secondary.queue.core.windows.net\nhttp://seanmcccanary3-secondary.table.core.windows.net\n\nSanitized\n\n\nCloud\nBlobEndpoint=http://seanmcccanary3.blob.core.windows.net/;QueueEndpoint=http://seanmcccanary3.queue.core.windows.net/;FileEndpoint=http://seanmcccanary3.file.core.windows.net/;BlobSecondaryEndpoint=http://seanmcccanary3-secondary.blob.core.windows.net/;QueueSecondaryEndpoint=http://seanmcccanary3-secondary.queue.core.windows.net/;FileSecondaryEndpoint=http://seanmcccanary3-secondary.file.core.windows.net/;AccountName=seanmcccanary3;AccountKey=Sanitized\n\n\n"
->>>>>>> f7eb5f10
   }
 }