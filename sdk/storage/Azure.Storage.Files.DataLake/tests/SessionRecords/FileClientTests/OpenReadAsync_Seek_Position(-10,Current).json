{
  "Entries": [
    {
      "RequestUri": "https://amandaadlscanary.blob.core.windows.net/test-filesystem-094a388c-5687-f7f6-8beb-e6ffd89748e6?restype=container",
      "RequestMethod": "PUT",
      "RequestHeaders": {
        "Accept": "application/xml",
        "Authorization": "Sanitized",
        "traceparent": "00-0f25e2dfae0190439014d5a60d152aec-bc649072912a7441-00",
        "User-Agent": [
          "azsdk-net-Storage.Files.DataLake/12.9.0-alpha.20211020.1",
          "(.NET 5.0.11; Microsoft Windows 10.0.19043)"
        ],
        "x-ms-blob-public-access": "container",
        "x-ms-client-request-id": "31c6e2f0-2b2e-c992-9ce6-924c07e4b570",
        "x-ms-date": "Wed, 20 Oct 2021 18:00:15 GMT",
        "x-ms-return-client-request-id": "true",
        "x-ms-version": "2021-02-12"
      },
      "RequestBody": null,
      "StatusCode": 201,
      "ResponseHeaders": {
        "Content-Length": "0",
        "Date": "Wed, 20 Oct 2021 18:00:14 GMT",
        "ETag": "\u00220x8D993F3781BA3FD\u0022",
        "Last-Modified": "Wed, 20 Oct 2021 18:00:15 GMT",
        "Server": [
          "Windows-Azure-Blob/1.0",
          "Microsoft-HTTPAPI/2.0"
        ],
        "x-ms-client-request-id": "31c6e2f0-2b2e-c992-9ce6-924c07e4b570",
<<<<<<< HEAD
        "x-ms-request-id": "3a7d1662-e01e-0095-0f21-af3277000000",
        "x-ms-version": "2021-02-12"
=======
        "x-ms-request-id": "abb321e3-901e-00ad-54dc-c5ba54000000",
        "x-ms-version": "2020-12-06"
>>>>>>> 6b7c7623
      },
      "ResponseBody": []
    },
    {
      "RequestUri": "https://amandaadlscanary.dfs.core.windows.net/test-filesystem-094a388c-5687-f7f6-8beb-e6ffd89748e6/test-file-f34e9f51-d56f-dc67-c515-856b5000106b?resource=file",
      "RequestMethod": "PUT",
      "RequestHeaders": {
        "Accept": "application/json",
        "Authorization": "Sanitized",
        "If-None-Match": "*",
        "traceparent": "00-878745b870454842822e044873f737bd-6fece6fbd892b84f-00",
        "User-Agent": [
          "azsdk-net-Storage.Files.DataLake/12.9.0-alpha.20211020.1",
          "(.NET 5.0.11; Microsoft Windows 10.0.19043)"
        ],
        "x-ms-client-request-id": "de35191f-abed-61c0-db2a-b681d81c8f04",
        "x-ms-date": "Wed, 20 Oct 2021 18:00:15 GMT",
        "x-ms-return-client-request-id": "true",
        "x-ms-version": "2021-02-12"
      },
      "RequestBody": null,
      "StatusCode": 201,
      "ResponseHeaders": {
        "Content-Length": "0",
        "Date": "Wed, 20 Oct 2021 18:00:15 GMT",
        "ETag": "\u00220x8D993F37858A428\u0022",
        "Last-Modified": "Wed, 20 Oct 2021 18:00:15 GMT",
        "Server": [
          "Windows-Azure-HDFS/1.0",
          "Microsoft-HTTPAPI/2.0"
        ],
        "x-ms-client-request-id": "de35191f-abed-61c0-db2a-b681d81c8f04",
        "x-ms-request-id": "0310c75d-d01f-003a-6fdc-c5ec59000000",
        "x-ms-request-server-encrypted": "true",
        "x-ms-version": "2021-02-12"
      },
      "ResponseBody": []
    },
    {
      "RequestUri": "https://amandaadlscanary.dfs.core.windows.net/test-filesystem-094a388c-5687-f7f6-8beb-e6ffd89748e6/test-file-f34e9f51-d56f-dc67-c515-856b5000106b?action=append\u0026position=0",
      "RequestMethod": "PATCH",
      "RequestHeaders": {
        "Accept": "application/json",
        "Authorization": "Sanitized",
        "Content-Length": "1024",
        "Content-Type": "application/octet-stream",
        "traceparent": "00-4c09c6334541c64a8f14b7d2f17e2bfa-1d446e8e996d8043-00",
        "User-Agent": [
          "azsdk-net-Storage.Files.DataLake/12.9.0-alpha.20211020.1",
          "(.NET 5.0.11; Microsoft Windows 10.0.19043)"
        ],
        "x-ms-client-request-id": "374cdd9f-31ca-7a7e-dab5-3472ec38473d",
        "x-ms-date": "Wed, 20 Oct 2021 18:00:15 GMT",
        "x-ms-return-client-request-id": "true",
        "x-ms-version": "2021-02-12"
      },
      "RequestBody": "MWK2cphW1NS\u002BHvJhzWHTZJKrDvbQFrgv/JgbqiUtJDJvGWLBcOeimg7ycw85MPs7Ey26W9a/nxuqh3b/OimukPq/8rT/EfSqCHPn3qOo9cuc4Jf3c8hcr3lHFuhxol/kQ\u002BIUej5HOwE5D1Ji18F3AZGqY1qStx0xY0I6t/sLOWYTA5vBk3uMVaSWvmN2\u002Bdi30BRXxj8FUozE4xf8DIQFLdbsTtQmtm0VHQ61/Pi5u2lqg\u002Bfms3ImDrAP/LBkkEggkJCNiasDkRqmQqgxT1aTCietkYmdH3ljxkAjF7m9sIzFlWxoLDG9ZvHNP3HK9L5ae/GItv6\u002BgnAWKsNr33pg6ZEba7rpKt728CuY0N8ImNGByZvHNPqNBxP7UQFtUoZ2bFbgrogEcFATkcbTJrKRDpHy6RbfmLSWjmSn7tndiZ2kIWOIJ\u002BpIfVhKtKIzuuFgakNwe2hwl9SiSSAkXYJ3NggpLgROCOemqWy\u002BleMRY9OCRoOVbA00NImP5t3KJB/V0n6ZCovcEmFcydH8sgLwkOZMoRf\u002B4sn69Pp6viEJ3IVM6MJkd1lIpjMiOaM8OIGHn1b3foII1vC1nxWQYVM/Uu1Lr8k/ixiNA/vj3Kklvrx48x/LEl0DQxLSr9hDt0Tf4ua28Ii4RxM9aXqGJflGj\u002BBZF240dECPSGu3bdxASUy3A/rDb80zwKwMjqjjfB4Yix/46p/Wq22lJ6ccANo2/SAuzyH\u002BgyASJVfCJ\u002BaXq8tNnuG9R1\u002Bs4ViNHUcmF7/R1ZCIta39GQj\u002B5cVIFIOHDXvbz2H4ebXBgu3IcWbY7A2X8FJVD/YeT4TZvmKaY83VBQ/LSkhd2VvaxjLANaiiJfi3sSMwMf6FvX/cH7tTJx4g82tWDKLFORb3ekjDXhrcNphp4rKppNMRRozIgbmfh58Tn0E8TBhW8ncMObe1wV9lAOgi6URsdk\u002BXRMYW/LhdV/Kpr77Yn\u002BqAE/A6nGocXIUsYoDQfJ5bpynypAdSP/W/r\u002BHECxGhjWD9otVTMdrke\u002BdB6Zo3jNpUTgiV5vrjLdP7e\u002ByIWFFzi9Uf0tnIB3ZPDSkfEVVbhyMHb70JDKZmGnUBWLXtWyKWzV7EGLkAi0eSRdjQwxx\u002BoPTJgeiTan4uubhkx67AYrIHiEP3lm9pBuR1dsbOlVZYg7jAI9k5A2PflV4BnMOY0eMmyTvYhgmFYHsDHfO4YCRhC0P1/z/YzYXgFwEQaGog3KTiqMsbf/yvOsJeNeVvJzU6n5CAo9GkTvu1\u002BG4HdfgR40BP1bhYRotGRsV8eZegcfDM1sjaoDnSPlrQZYeOp8XKTVKkH1F94lkEOVwMKNRkFYd9O58vN0IHfJddiOAEuJ7/sixE/A==",
      "StatusCode": 202,
      "ResponseHeaders": {
        "Content-Length": "0",
        "Date": "Wed, 20 Oct 2021 18:00:15 GMT",
        "Server": [
          "Windows-Azure-HDFS/1.0",
          "Microsoft-HTTPAPI/2.0"
        ],
        "x-ms-client-request-id": "374cdd9f-31ca-7a7e-dab5-3472ec38473d",
        "x-ms-request-id": "0310c75e-d01f-003a-70dc-c5ec59000000",
        "x-ms-request-server-encrypted": "true",
        "x-ms-version": "2021-02-12"
      },
      "ResponseBody": []
    },
    {
      "RequestUri": "https://amandaadlscanary.dfs.core.windows.net/test-filesystem-094a388c-5687-f7f6-8beb-e6ffd89748e6/test-file-f34e9f51-d56f-dc67-c515-856b5000106b?action=flush\u0026position=1024",
      "RequestMethod": "PATCH",
      "RequestHeaders": {
        "Accept": "application/json",
        "Authorization": "Sanitized",
        "traceparent": "00-43fbd769d124ae48aa799a4479d6df3b-9eaff03dcfd2fd4f-00",
        "User-Agent": [
          "azsdk-net-Storage.Files.DataLake/12.9.0-alpha.20211020.1",
          "(.NET 5.0.11; Microsoft Windows 10.0.19043)"
        ],
        "x-ms-client-request-id": "fae1fd0b-58cf-7639-b45e-3d60ffebc0ac",
        "x-ms-date": "Wed, 20 Oct 2021 18:00:15 GMT",
        "x-ms-return-client-request-id": "true",
        "x-ms-version": "2021-02-12"
      },
      "RequestBody": null,
      "StatusCode": 200,
      "ResponseHeaders": {
        "Content-Length": "0",
        "Date": "Wed, 20 Oct 2021 18:00:15 GMT",
        "ETag": "\u00220x8D993F37879AC2B\u0022",
        "Last-Modified": "Wed, 20 Oct 2021 18:00:15 GMT",
        "Server": [
          "Windows-Azure-HDFS/1.0",
          "Microsoft-HTTPAPI/2.0"
        ],
        "x-ms-client-request-id": "fae1fd0b-58cf-7639-b45e-3d60ffebc0ac",
        "x-ms-request-id": "0310c75f-d01f-003a-71dc-c5ec59000000",
        "x-ms-request-server-encrypted": "false",
        "x-ms-version": "2021-02-12"
      },
      "ResponseBody": []
    },
    {
      "RequestUri": "https://amandaadlscanary.blob.core.windows.net/test-filesystem-094a388c-5687-f7f6-8beb-e6ffd89748e6/test-file-f34e9f51-d56f-dc67-c515-856b5000106b",
      "RequestMethod": "HEAD",
      "RequestHeaders": {
        "Accept": "application/xml",
        "Authorization": "Sanitized",
        "traceparent": "00-abafba662737ca43ac301826eea134b0-591f508dec551a45-00",
        "User-Agent": [
          "azsdk-net-Storage.Files.DataLake/12.9.0-alpha.20211020.1",
          "(.NET 5.0.11; Microsoft Windows 10.0.19043)"
        ],
        "x-ms-client-request-id": "ef673f2a-4c57-906e-c162-d6d42031ebce",
        "x-ms-date": "Wed, 20 Oct 2021 18:00:15 GMT",
        "x-ms-return-client-request-id": "true",
        "x-ms-version": "2021-02-12"
      },
      "RequestBody": null,
      "StatusCode": 200,
      "ResponseHeaders": {
        "Accept-Ranges": "bytes",
        "Content-Length": "1024",
        "Content-Type": "application/octet-stream",
        "Date": "Wed, 20 Oct 2021 18:00:14 GMT",
        "ETag": "\u00220x8D993F37879AC2B\u0022",
        "Last-Modified": "Wed, 20 Oct 2021 18:00:15 GMT",
        "Server": [
          "Windows-Azure-Blob/1.0",
          "Microsoft-HTTPAPI/2.0"
        ],
        "x-ms-access-tier": "Hot",
        "x-ms-access-tier-inferred": "true",
        "x-ms-blob-type": "BlockBlob",
        "x-ms-client-request-id": "ef673f2a-4c57-906e-c162-d6d42031ebce",
        "x-ms-creation-time": "Wed, 20 Oct 2021 18:00:15 GMT",
        "x-ms-group": "$superuser",
        "x-ms-lease-state": "available",
        "x-ms-lease-status": "unlocked",
        "x-ms-owner": "$superuser",
        "x-ms-permissions": "rw-r-----",
        "x-ms-request-id": "abb32272-901e-00ad-58dc-c5ba54000000",
        "x-ms-resource-type": "file",
        "x-ms-server-encrypted": "true",
        "x-ms-version": "2021-02-12"
      },
      "ResponseBody": []
    },
    {
      "RequestUri": "https://amandaadlscanary.blob.core.windows.net/test-filesystem-094a388c-5687-f7f6-8beb-e6ffd89748e6/test-file-f34e9f51-d56f-dc67-c515-856b5000106b",
      "RequestMethod": "GET",
      "RequestHeaders": {
        "Accept": "application/xml",
        "Authorization": "Sanitized",
        "If-Match": "\u00220x8D993F37879AC2B\u0022",
        "User-Agent": [
          "azsdk-net-Storage.Files.DataLake/12.9.0-alpha.20211020.1",
          "(.NET 5.0.11; Microsoft Windows 10.0.19043)"
        ],
        "x-ms-client-request-id": "bf362cf5-d184-9b55-ee7e-18abbeb02118",
        "x-ms-date": "Wed, 20 Oct 2021 18:00:15 GMT",
        "x-ms-range": "bytes=0-4194303",
        "x-ms-return-client-request-id": "true",
        "x-ms-version": "2021-02-12"
      },
      "RequestBody": null,
      "StatusCode": 206,
      "ResponseHeaders": {
        "Accept-Ranges": "bytes",
        "Content-Length": "1024",
        "Content-Range": "bytes 0-1023/1024",
        "Content-Type": "application/octet-stream",
        "Date": "Wed, 20 Oct 2021 18:00:15 GMT",
        "ETag": "\u00220x8D993F37879AC2B\u0022",
        "Last-Modified": "Wed, 20 Oct 2021 18:00:15 GMT",
        "Server": [
          "Windows-Azure-Blob/1.0",
          "Microsoft-HTTPAPI/2.0"
        ],
        "x-ms-blob-type": "BlockBlob",
        "x-ms-client-request-id": "bf362cf5-d184-9b55-ee7e-18abbeb02118",
        "x-ms-creation-time": "Wed, 20 Oct 2021 18:00:15 GMT",
        "x-ms-group": "$superuser",
        "x-ms-lease-state": "available",
        "x-ms-lease-status": "unlocked",
        "x-ms-owner": "$superuser",
        "x-ms-permissions": "rw-r-----",
        "x-ms-request-id": "abb32284-901e-00ad-68dc-c5ba54000000",
        "x-ms-resource-type": "file",
        "x-ms-server-encrypted": "true",
        "x-ms-version": "2021-02-12"
      },
      "ResponseBody": "MWK2cphW1NS\u002BHvJhzWHTZJKrDvbQFrgv/JgbqiUtJDJvGWLBcOeimg7ycw85MPs7Ey26W9a/nxuqh3b/OimukPq/8rT/EfSqCHPn3qOo9cuc4Jf3c8hcr3lHFuhxol/kQ\u002BIUej5HOwE5D1Ji18F3AZGqY1qStx0xY0I6t/sLOWYTA5vBk3uMVaSWvmN2\u002Bdi30BRXxj8FUozE4xf8DIQFLdbsTtQmtm0VHQ61/Pi5u2lqg\u002Bfms3ImDrAP/LBkkEggkJCNiasDkRqmQqgxT1aTCietkYmdH3ljxkAjF7m9sIzFlWxoLDG9ZvHNP3HK9L5ae/GItv6\u002BgnAWKsNr33pg6ZEba7rpKt728CuY0N8ImNGByZvHNPqNBxP7UQFtUoZ2bFbgrogEcFATkcbTJrKRDpHy6RbfmLSWjmSn7tndiZ2kIWOIJ\u002BpIfVhKtKIzuuFgakNwe2hwl9SiSSAkXYJ3NggpLgROCOemqWy\u002BleMRY9OCRoOVbA00NImP5t3KJB/V0n6ZCovcEmFcydH8sgLwkOZMoRf\u002B4sn69Pp6viEJ3IVM6MJkd1lIpjMiOaM8OIGHn1b3foII1vC1nxWQYVM/Uu1Lr8k/ixiNA/vj3Kklvrx48x/LEl0DQxLSr9hDt0Tf4ua28Ii4RxM9aXqGJflGj\u002BBZF240dECPSGu3bdxASUy3A/rDb80zwKwMjqjjfB4Yix/46p/Wq22lJ6ccANo2/SAuzyH\u002BgyASJVfCJ\u002BaXq8tNnuG9R1\u002Bs4ViNHUcmF7/R1ZCIta39GQj\u002B5cVIFIOHDXvbz2H4ebXBgu3IcWbY7A2X8FJVD/YeT4TZvmKaY83VBQ/LSkhd2VvaxjLANaiiJfi3sSMwMf6FvX/cH7tTJx4g82tWDKLFORb3ekjDXhrcNphp4rKppNMRRozIgbmfh58Tn0E8TBhW8ncMObe1wV9lAOgi6URsdk\u002BXRMYW/LhdV/Kpr77Yn\u002BqAE/A6nGocXIUsYoDQfJ5bpynypAdSP/W/r\u002BHECxGhjWD9otVTMdrke\u002BdB6Zo3jNpUTgiV5vrjLdP7e\u002ByIWFFzi9Uf0tnIB3ZPDSkfEVVbhyMHb70JDKZmGnUBWLXtWyKWzV7EGLkAi0eSRdjQwxx\u002BoPTJgeiTan4uubhkx67AYrIHiEP3lm9pBuR1dsbOlVZYg7jAI9k5A2PflV4BnMOY0eMmyTvYhgmFYHsDHfO4YCRhC0P1/z/YzYXgFwEQaGog3KTiqMsbf/yvOsJeNeVvJzU6n5CAo9GkTvu1\u002BG4HdfgR40BP1bhYRotGRsV8eZegcfDM1sjaoDnSPlrQZYeOp8XKTVKkH1F94lkEOVwMKNRkFYd9O58vN0IHfJddiOAEuJ7/sixE/A=="
    },
    {
      "RequestUri": "https://amandaadlscanary.blob.core.windows.net/test-filesystem-094a388c-5687-f7f6-8beb-e6ffd89748e6?restype=container",
      "RequestMethod": "DELETE",
      "RequestHeaders": {
        "Accept": "application/xml",
        "Authorization": "Sanitized",
        "traceparent": "00-a6f2d6bbe7b3874aa636e13bf0428398-408e1ffe90186044-00",
        "User-Agent": [
          "azsdk-net-Storage.Files.DataLake/12.9.0-alpha.20211020.1",
          "(.NET 5.0.11; Microsoft Windows 10.0.19043)"
        ],
        "x-ms-client-request-id": "f4dfe224-2bfb-f54a-f63a-c63c973cb8c8",
        "x-ms-date": "Wed, 20 Oct 2021 18:00:15 GMT",
        "x-ms-return-client-request-id": "true",
        "x-ms-version": "2021-02-12"
      },
      "RequestBody": null,
      "StatusCode": 202,
      "ResponseHeaders": {
        "Content-Length": "0",
        "Date": "Wed, 20 Oct 2021 18:00:15 GMT",
        "Server": [
          "Windows-Azure-Blob/1.0",
          "Microsoft-HTTPAPI/2.0"
        ],
        "x-ms-client-request-id": "f4dfe224-2bfb-f54a-f63a-c63c973cb8c8",
<<<<<<< HEAD
        "x-ms-request-id": "6c713d45-d01e-0027-1921-afcd06000000",
        "x-ms-version": "2021-02-12"
=======
        "x-ms-request-id": "abb32298-901e-00ad-78dc-c5ba54000000",
        "x-ms-version": "2020-12-06"
>>>>>>> 6b7c7623
      },
      "ResponseBody": []
    }
  ],
  "Variables": {
    "RandomSeed": "1015697105",
    "Storage_TestConfigHierarchicalNamespace": "NamespaceTenant\namandaadlscanary\nU2FuaXRpemVk\nhttps://amandaadlscanary.blob.core.windows.net\nhttps://amandaadlscanary.file.core.windows.net\nhttps://amandaadlscanary.queue.core.windows.net\nhttps://amandaadlscanary.table.core.windows.net\n\n\n\n\nhttps://amandaadlscanary-secondary.blob.core.windows.net\nhttps://amandaadlscanary-secondary.file.core.windows.net\nhttps://amandaadlscanary-secondary.queue.core.windows.net\n\n68390a19-a643-458b-b726-408abf67b4fc\nSanitized\n72f988bf-86f1-41af-91ab-2d7cd011db47\nhttps://login.microsoftonline.com/\nCloud\nBlobEndpoint=https://amandaadlscanary.blob.core.windows.net/;QueueEndpoint=https://amandaadlscanary.queue.core.windows.net/;FileEndpoint=https://amandaadlscanary.file.core.windows.net/;BlobSecondaryEndpoint=https://amandaadlscanary-secondary.blob.core.windows.net/;QueueSecondaryEndpoint=https://amandaadlscanary-secondary.queue.core.windows.net/;FileSecondaryEndpoint=https://amandaadlscanary-secondary.file.core.windows.net/;AccountName=amandaadlscanary;AccountKey=Sanitized\n\n\n"
  }
}<|MERGE_RESOLUTION|>--- conflicted
+++ resolved
@@ -29,13 +29,8 @@
           "Microsoft-HTTPAPI/2.0"
         ],
         "x-ms-client-request-id": "31c6e2f0-2b2e-c992-9ce6-924c07e4b570",
-<<<<<<< HEAD
-        "x-ms-request-id": "3a7d1662-e01e-0095-0f21-af3277000000",
-        "x-ms-version": "2021-02-12"
-=======
         "x-ms-request-id": "abb321e3-901e-00ad-54dc-c5ba54000000",
-        "x-ms-version": "2020-12-06"
->>>>>>> 6b7c7623
+        "x-ms-version": "2021-02-12"
       },
       "ResponseBody": []
     },
@@ -260,13 +255,8 @@
           "Microsoft-HTTPAPI/2.0"
         ],
         "x-ms-client-request-id": "f4dfe224-2bfb-f54a-f63a-c63c973cb8c8",
-<<<<<<< HEAD
-        "x-ms-request-id": "6c713d45-d01e-0027-1921-afcd06000000",
-        "x-ms-version": "2021-02-12"
-=======
         "x-ms-request-id": "abb32298-901e-00ad-78dc-c5ba54000000",
-        "x-ms-version": "2020-12-06"
->>>>>>> 6b7c7623
+        "x-ms-version": "2021-02-12"
       },
       "ResponseBody": []
     }
