--- conflicted
+++ resolved
@@ -1,30 +1,19 @@
 {
   "Entries": [
     {
-      "RequestUri": "https://seannse.blob.core.windows.net/test-filesystem-566dd1e2-017a-8113-6951-a52791f40bc0?restype=container",
+      "RequestUri": "https://seannse.blob.core.windows.net/test-filesystem-8ef20b24-e6c7-2a3b-ee3f-e58c8020b605?restype=container",
       "RequestMethod": "PUT",
       "RequestHeaders": {
         "Accept": "application/xml",
         "Authorization": "Sanitized",
-<<<<<<< HEAD
-        "traceparent": "00-621fcc0be3310c44963c711e2c876d2a-47bb1609cd9d6b42-00",
-        "User-Agent": [
-          "azsdk-net-Storage.Files.DataLake/12.7.0-alpha.20210202.1",
-          "(.NET Framework 4.8.4250.0; Microsoft Windows 10.0.19042 )"
+        "traceparent": "00-8c0cabafa0168b479484c9ec1b0e697d-5d02d329d5cca042-00",
+        "User-Agent": [
+          "azsdk-net-Storage.Files.DataLake/12.7.0-alpha.20210219.1",
+          "(.NET 5.0.3; Microsoft Windows 10.0.19041)"
         ],
         "x-ms-blob-public-access": "container",
-        "x-ms-client-request-id": "74a01403-ac7a-cc05-c315-f06c6876a6a6",
-        "x-ms-date": "Wed, 03 Feb 2021 02:12:30 GMT",
-=======
-        "traceparent": "00-3a71a4815e85ff4cb2c74808000cdddc-8cc172e9949b1a48-00",
-        "User-Agent": [
-          "azsdk-net-Storage.Files.DataLake/12.7.0-alpha.20210217.1",
-          "(.NET 5.0.3; Microsoft Windows 10.0.19042)"
-        ],
-        "x-ms-blob-public-access": "container",
-        "x-ms-client-request-id": "74a01403-ac7a-cc05-c315-f06c6876a6a6",
-        "x-ms-date": "Wed, 17 Feb 2021 22:30:18 GMT",
->>>>>>> 1814567d
+        "x-ms-client-request-id": "907308ef-656c-d09b-a6ff-ae47bea8e450",
+        "x-ms-date": "Fri, 19 Feb 2021 19:11:14 GMT",
         "x-ms-return-client-request-id": "true",
         "x-ms-version": "2020-06-12"
       },
@@ -32,52 +21,32 @@
       "StatusCode": 201,
       "ResponseHeaders": {
         "Content-Length": "0",
-<<<<<<< HEAD
-        "Date": "Wed, 03 Feb 2021 02:12:30 GMT",
-        "ETag": "\u00220x8D8C7E929D84F5A\u0022",
-        "Last-Modified": "Wed, 03 Feb 2021 02:12:31 GMT",
-=======
-        "Date": "Wed, 17 Feb 2021 22:30:18 GMT",
-        "ETag": "\u00220x8D8D3939AD5720C\u0022",
-        "Last-Modified": "Wed, 17 Feb 2021 22:30:18 GMT",
->>>>>>> 1814567d
+        "Date": "Fri, 19 Feb 2021 19:11:13 GMT",
+        "ETag": "\u00220x8D8D50A1FE1CEEF\u0022",
+        "Last-Modified": "Fri, 19 Feb 2021 19:11:13 GMT",
         "Server": [
           "Windows-Azure-Blob/1.0",
           "Microsoft-HTTPAPI/2.0"
         ],
-        "x-ms-client-request-id": "74a01403-ac7a-cc05-c315-f06c6876a6a6",
-<<<<<<< HEAD
-        "x-ms-request-id": "1cb84247-501e-0017-6fd2-f9d654000000",
-=======
-        "x-ms-request-id": "aeb4cc12-a01e-003c-4f7c-055698000000",
->>>>>>> 1814567d
-        "x-ms-version": "2020-06-12"
-      },
-      "ResponseBody": []
-    },
-    {
-      "RequestUri": "https://seannse.dfs.core.windows.net/test-filesystem-566dd1e2-017a-8113-6951-a52791f40bc0/test-file-f84d74fe-30ff-a9a2-1c95-e773b3e0f6bb?resource=file",
+        "x-ms-client-request-id": "907308ef-656c-d09b-a6ff-ae47bea8e450",
+        "x-ms-request-id": "2e67fb6d-201e-00a4-3df2-0676f9000000",
+        "x-ms-version": "2020-06-12"
+      },
+      "ResponseBody": []
+    },
+    {
+      "RequestUri": "https://seannse.dfs.core.windows.net/test-filesystem-8ef20b24-e6c7-2a3b-ee3f-e58c8020b605/test-file-57d3ac67-cc2d-4be8-bf22-c2ee70286c02?resource=file",
       "RequestMethod": "PUT",
       "RequestHeaders": {
         "Accept": "application/json",
         "Authorization": "Sanitized",
-<<<<<<< HEAD
-        "traceparent": "00-57b89aa3dc25264d8d8608e1f33d805e-3f8eeab56c0ca242-00",
-        "User-Agent": [
-          "azsdk-net-Storage.Files.DataLake/12.7.0-alpha.20210202.1",
-          "(.NET Framework 4.8.4250.0; Microsoft Windows 10.0.19042 )"
-        ],
-        "x-ms-client-request-id": "1634a660-8d60-d220-72f6-58e5c49218e3",
-        "x-ms-date": "Wed, 03 Feb 2021 02:12:30 GMT",
-=======
-        "traceparent": "00-c3f50e3ce4fcb24ebca0c24a70dab1c8-8f16171ef4310b47-00",
-        "User-Agent": [
-          "azsdk-net-Storage.Files.DataLake/12.7.0-alpha.20210217.1",
-          "(.NET 5.0.3; Microsoft Windows 10.0.19042)"
-        ],
-        "x-ms-client-request-id": "1634a660-8d60-d220-72f6-58e5c49218e3",
-        "x-ms-date": "Wed, 17 Feb 2021 22:30:18 GMT",
->>>>>>> 1814567d
+        "traceparent": "00-c0c6c2d67f0e694883a9ba40a3e171af-ed6eea8ef32f714b-00",
+        "User-Agent": [
+          "azsdk-net-Storage.Files.DataLake/12.7.0-alpha.20210219.1",
+          "(.NET 5.0.3; Microsoft Windows 10.0.19041)"
+        ],
+        "x-ms-client-request-id": "12ab26f4-2a18-227f-2027-d049a2ac607d",
+        "x-ms-date": "Fri, 19 Feb 2021 19:11:14 GMT",
         "x-ms-return-client-request-id": "true",
         "x-ms-version": "2020-06-12"
       },
@@ -85,49 +54,31 @@
       "StatusCode": 201,
       "ResponseHeaders": {
         "Content-Length": "0",
-<<<<<<< HEAD
-        "Date": "Wed, 03 Feb 2021 02:12:31 GMT",
-        "ETag": "\u00220x8D8C7E92A17CA51\u0022",
-        "Last-Modified": "Wed, 03 Feb 2021 02:12:32 GMT",
-=======
-        "Date": "Wed, 17 Feb 2021 22:30:18 GMT",
-        "ETag": "\u00220x8D8D3939B0B1B88\u0022",
-        "Last-Modified": "Wed, 17 Feb 2021 22:30:18 GMT",
->>>>>>> 1814567d
-        "Server": [
-          "Windows-Azure-HDFS/1.0",
-          "Microsoft-HTTPAPI/2.0"
-        ],
-        "x-ms-client-request-id": "1634a660-8d60-d220-72f6-58e5c49218e3",
-<<<<<<< HEAD
-        "x-ms-request-id": "14cc1a54-901f-0027-02d2-f9689b000000",
-=======
-        "x-ms-request-id": "e8874641-701f-0010-7a7c-05ba37000000",
->>>>>>> 1814567d
-        "x-ms-version": "2020-06-12"
-      },
-      "ResponseBody": []
-    },
-    {
-      "RequestUri": "https://seannse.dfs.core.windows.net/test-filesystem-566dd1e2-017a-8113-6951-a52791f40bc0/test-file-f84d74fe-30ff-a9a2-1c95-e773b3e0f6bb?resource=file",
+        "Date": "Fri, 19 Feb 2021 19:11:12 GMT",
+        "ETag": "\u00220x8D8D50A1FF04000\u0022",
+        "Last-Modified": "Fri, 19 Feb 2021 19:11:13 GMT",
+        "Server": [
+          "Windows-Azure-HDFS/1.0",
+          "Microsoft-HTTPAPI/2.0"
+        ],
+        "x-ms-client-request-id": "12ab26f4-2a18-227f-2027-d049a2ac607d",
+        "x-ms-request-id": "6f4b5c3c-e01f-004f-78f2-060e0b000000",
+        "x-ms-version": "2020-06-12"
+      },
+      "ResponseBody": []
+    },
+    {
+      "RequestUri": "https://seannse.dfs.core.windows.net/test-filesystem-8ef20b24-e6c7-2a3b-ee3f-e58c8020b605/test-file-57d3ac67-cc2d-4be8-bf22-c2ee70286c02?resource=file",
       "RequestMethod": "PUT",
       "RequestHeaders": {
         "Accept": "application/json",
         "Authorization": "Sanitized",
         "User-Agent": [
-<<<<<<< HEAD
-          "azsdk-net-Storage.Files.DataLake/12.7.0-alpha.20210202.1",
-          "(.NET Framework 4.8.4250.0; Microsoft Windows 10.0.19042 )"
-        ],
-        "x-ms-client-request-id": "303b8e86-564d-3a06-a88f-4b841b233729",
-        "x-ms-date": "Wed, 03 Feb 2021 02:12:31 GMT",
-=======
-          "azsdk-net-Storage.Files.DataLake/12.7.0-alpha.20210217.1",
-          "(.NET 5.0.3; Microsoft Windows 10.0.19042)"
-        ],
-        "x-ms-client-request-id": "303b8e86-564d-3a06-a88f-4b841b233729",
-        "x-ms-date": "Wed, 17 Feb 2021 22:30:18 GMT",
->>>>>>> 1814567d
+          "azsdk-net-Storage.Files.DataLake/12.7.0-alpha.20210219.1",
+          "(.NET 5.0.3; Microsoft Windows 10.0.19041)"
+        ],
+        "x-ms-client-request-id": "6b8239c6-c3d9-5fd7-9ebb-88ff191f8f84",
+        "x-ms-date": "Fri, 19 Feb 2021 19:11:14 GMT",
         "x-ms-return-client-request-id": "true",
         "x-ms-version": "2020-06-12"
       },
@@ -135,110 +86,76 @@
       "StatusCode": 201,
       "ResponseHeaders": {
         "Content-Length": "0",
-<<<<<<< HEAD
-        "Date": "Wed, 03 Feb 2021 02:12:31 GMT",
-        "ETag": "\u00220x8D8C7E92A28A09A\u0022",
-        "Last-Modified": "Wed, 03 Feb 2021 02:12:32 GMT",
-=======
-        "Date": "Wed, 17 Feb 2021 22:30:18 GMT",
-        "ETag": "\u00220x8D8D3939B1BF811\u0022",
-        "Last-Modified": "Wed, 17 Feb 2021 22:30:18 GMT",
->>>>>>> 1814567d
-        "Server": [
-          "Windows-Azure-HDFS/1.0",
-          "Microsoft-HTTPAPI/2.0"
-        ],
-        "x-ms-client-request-id": "303b8e86-564d-3a06-a88f-4b841b233729",
-<<<<<<< HEAD
-        "x-ms-request-id": "14cc1a72-901f-0027-20d2-f9689b000000",
-=======
-        "x-ms-request-id": "e8874677-701f-0010-2f7c-05ba37000000",
->>>>>>> 1814567d
-        "x-ms-version": "2020-06-12"
-      },
-      "ResponseBody": []
-    },
-    {
-      "RequestUri": "https://seannse.dfs.core.windows.net/test-filesystem-566dd1e2-017a-8113-6951-a52791f40bc0/test-file-f84d74fe-30ff-a9a2-1c95-e773b3e0f6bb?action=append\u0026position=0",
+        "Date": "Fri, 19 Feb 2021 19:11:12 GMT",
+        "ETag": "\u00220x8D8D50A1FFCC1BF\u0022",
+        "Last-Modified": "Fri, 19 Feb 2021 19:11:13 GMT",
+        "Server": [
+          "Windows-Azure-HDFS/1.0",
+          "Microsoft-HTTPAPI/2.0"
+        ],
+        "x-ms-client-request-id": "6b8239c6-c3d9-5fd7-9ebb-88ff191f8f84",
+        "x-ms-request-id": "6f4b5c49-e01f-004f-05f2-060e0b000000",
+        "x-ms-version": "2020-06-12"
+      },
+      "ResponseBody": []
+    },
+    {
+      "RequestUri": "https://seannse.dfs.core.windows.net/test-filesystem-8ef20b24-e6c7-2a3b-ee3f-e58c8020b605/test-file-57d3ac67-cc2d-4be8-bf22-c2ee70286c02?action=append\u0026position=0",
       "RequestMethod": "PATCH",
       "RequestHeaders": {
         "Accept": "application/json",
         "Authorization": "Sanitized",
-        "Content-Length": "1805",
+        "Content-Length": "1885",
         "Content-Type": "application/json",
         "User-Agent": [
-<<<<<<< HEAD
-          "azsdk-net-Storage.Files.DataLake/12.7.0-alpha.20210202.1",
-          "(.NET Framework 4.8.4250.0; Microsoft Windows 10.0.19042 )"
-        ],
-        "x-ms-client-request-id": "ad0b2077-6d95-4e38-6cb4-36e2b13ccc39",
-        "x-ms-date": "Wed, 03 Feb 2021 02:12:31 GMT",
-=======
-          "azsdk-net-Storage.Files.DataLake/12.7.0-alpha.20210217.1",
-          "(.NET 5.0.3; Microsoft Windows 10.0.19042)"
-        ],
-        "x-ms-client-request-id": "ad0b2077-6d95-4e38-6cb4-36e2b13ccc39",
-        "x-ms-date": "Wed, 17 Feb 2021 22:30:19 GMT",
->>>>>>> 1814567d
+          "azsdk-net-Storage.Files.DataLake/12.7.0-alpha.20210219.1",
+          "(.NET 5.0.3; Microsoft Windows 10.0.19041)"
+        ],
+        "x-ms-client-request-id": "86c50c84-4491-3f83-2b6d-29e09189672a",
+        "x-ms-date": "Fri, 19 Feb 2021 19:11:14 GMT",
         "x-ms-return-client-request-id": "true",
         "x-ms-version": "2020-06-12"
       },
       "RequestBody": [
-        "\u001F4\uFFFD\uFFFDR*Rh.\uFFFDbvc\uFFFD\u0060\uFFFD\u0026\uFFFD\u0013\r",
-        "\uFFFD\uFFFDZ=fQ\n",
-        "]=\u0060\uFFFD\u0003p\uFFFD\u0014\uFFFD\uFFFD\uFFFD5T\uFFFD\uFFFD\u002B\uFFFDn\uFFFD\uFFFD\uFFFD\uFFFD\uFFFD\u007F\u000B8\u003E\uFFFDb{\u0001\u001F\uFFFD*\uFFFD\uFFFD^\u0006z\u001FL)\uFFFDI\u0779\uFFFD\uFFFD\uFFFD\u0012\uFFFD\uFFFDj\u01F8\uFFFD\uFFFD\uFFFDd\uFFFDs:E\u0010\uFFFD\u0016_\uFFFD\u0019\uFFFD\u0363\uFFFDI[$\uFFFD\uFFFDRYE*P\uFFFD\u001E\uFFFD-r,\uFFFD\u06A1\u026C\u0011\u4264\uFFFDY;\uFFFD\uFFFDD\u0019\uFFFD\uFFFD~\\}p\uFFFD\u0011W-\u000F\uFFFDQ\uFFFDa10\uFFFD\uFFFD\uFFFD\u0002*\uFFFD7w\uFFFD\uFFFD\uFFFD\uFFFD\u001Df@\u000B\uFFFD0\u032F\u0015\uFFFDv\uFFFD\uFFFDr\u007F\u0002\uFFFD8\u001Ee\u0027\u000B\uFFFD\tQ\u0017\uFFFD\u0014F\uFFFD\uFFFD\u0006\u00199\uFFFD\uFFFD\uFFFDT\uFFFD\uFFFD\u001A\u003Ei\uFFFDr\uFFFDU5\uFFFDb\uFFFDv\uFFFD\u0012t7\uFFFD\uFFFDl\uFFFDh1\uFFFD\uFFFD\uFFFDv9\uFFFD3\u0005\uFFFD\uFFFD\u03E5\uFFFDV\uFFFD\f\uFFFD\u0010[\uFFFD\uFFFD\uFFFDH\u0026R\uFFFD/\u001C\uFFFD\uFFFD\u001A\uFFFDq{\n",
-        "\uFFFD}\uFFFD\u0002\uFFFD\uFFFD\u0000\uFFFD\u002B\u0022\uFFFD\uFFFDc\uFFFD_\uFFFDX\uFFFDL/a-\u0013e\uFFFD\uFFFDp\uFFFD\uFFFD\u0007B%L\uFFFD\uFFFD!\u000E\u062A\uFFFD\uFFFD\u001C\u0003\uFFFD\u0001\uFFFD2\uFFFD\uFFFD\uFFFD\u0012%K\uFFFD\uFFFDi7g\uFFFDe\u001E\uFFFD\uFFFD\u001B~q\u0017A\uFFFD\uFFFDI\uFFFD\uFFFDpx\u0010\u000F\u04D9\u000B=X\r",
-        "\uFFFD\uFFFD\u001C\u0663\uFFFD%\uFFFD,D\uFFFD4|\uFFFD\u0013\uFFFD\uFFFD\uFFFD\u000Ex\u0015\uFFFD\uFFFD0\uFFFDYc\u0360(\u01A7\uFFFD\u0026b\uFFFDsg\uFFFD\uFFFD\uFFFD\\\uFFFDD\uFFFD\u0027\uFFFD\tWK\uFFFD\uFFFDP\u07D7\uFFFDs\u001C\u02C6\u064B\u001C\u064C\uFFFD\uFFFD\uFFFD\uFFFD@\uFFFD\r",
-        "!\uFFFDC(\n",
-        "\uFFFD)2\uFFFD\uFFFDI\uFFFD%\uFFFD\uFFFDG\u0299\u0000K\uFFFDf\uFFFDF@\uFFFD\uFFFD\uFFFDe\u000E\u0010\u0017\uFFFD\uFFFD\uFFFD{\uFFFDo\uFFFD\uFFFD\uFFFD\u0016A?\uFFFD\uFFFD\u001Dz\uFFFD_?\u003E.\uFFFD\f\uFFFD\uFFFD\u001259\u0315\uFFFD1\u001B\uFFFD\uFFFD\u000B\uFFFDZ\uFFFDyXE\uFFFD\uFFFD\u0004\u0000C\uFFFD\uFFFD\uFFFD\u0027\uFFFD\u0603d\u0022n\uFFFD\uFFFD\uFFFDQ\uFFFD\uFFFDLc\u0010$ \u0019\u0012\u038C\uFFFD\uFFFD\uFFFD\uFFFD6Z\uFFFD\uFFFD\uFFFDbf\uFFFDn\u0000Y\uFFFD.\uFFFD\uFFFD\f\uFFFD\uFFFD(\uFFFDy7N\uFFFD\uFFFD\u0022\uFFFD\uFFFD\u001C\uFFFD\uFFFD\u0012\uFFFD{\uFFFD\u0014\uFFFD\uFFFD\u0011\uFFFDS\uFFFD\uFFFDc\uFFFD\uFFFD\uFFFDpu\uFFFD\uFFFD\uFFFD\uFFFDHo\uFFFD\f\u0005\u000B\uFFFD\uFFFD\uFFFD\uFFFD\uFFFD\bF\uFFFD\uFFFD\uFFFD\uFFFDg2\uFFFD8J\uFFFDY\uFFFD=O0IJZ\uFFFD\u0002uT\f\uFFFD\b\uFFFD\uFFFDeG\uFFFD%\n",
-        "Zo\uFFFD?\uFFFD\uFFFDZ\uFFFDBd\uFFFD\uFFFD \u01FB{^\\j\uFFFD\u0005\u0466\uFFFD\u0440\u01DEM\uFFFDhN\uFFFD\u037D\uFFFD]\uFFFD\\\uFFFD\u0010W\u002BF\uFFFD\uFFFD\uFFFD\uFFFD\uFFFDO\uFFFD\u0019T\uFFFD\uFFFD\uFFFDl\uFFFD\uFFFD\uFFFDs_wV\uFFFD\uFFFD\uFFFD\uFFFD\uFFFD\uFFFDj\uFFFDD\uFFFDNz\uFFFD\uFFFD\uFFFD\uFFFDd\bN\uFFFD4;/\uFFFDX\uFFFD\uFFFDlt\u031D\uFFFD\uFFFD\uFFFDW\uFFFD\uFFFD^!PP\uFFFD\u0010\u079C\u001EV\u04A4\u0022\uFFFDj\u0010\uFFFD!T\uFFFD\u002B2\u0011\r",
-        "\uFFFD x\u0022V\u019BA\u000F\uFFFD\u0005\uFFFD\uFFFD]\uFFFD\u002BP5:\u0060\u001E\uFFFDQ;2\uFFFD\uFFFD\uFFFD\u0002\u0014\uFFFD,\u0010CRc\uFFFD\uFFFDFW\uFFFD\uFFFD\uFFFD8\uFFFD\uFFFD\u0012lq(y\uFFFD\uFFFD\uFFFD\uFFFD5\uFFFD=\uFFFDn\uFFFD\uFFFD\u003E\uFFFD;\uFFFD\u05BA\u000BL\uFFFD\uFFFD\uFFFD\u294D2\u0019\uFFFD\uFFFD\uFFFD}\\\u069B\uFFFD4_T\u001C\uFFFDZ\uFFFD\uFFFD{\uFFFDQ\uFFFD\uFFFD\uFFFD\uFFFDXa%\uFFFD\uFFFD\u0005\u0015\u000B\u0060\u0003\uFFFD\uFFFDA\uFFFD_qd_\uFFFD\uFFFDwe\uFFFD:\uFFFD\u0018g\uFFFD\u003C\uFFFD\u001C\uFFFD\u0002}\u001B6F\uFFFD\uFFFD\u001FT\uFFFD\u0018\uFFFD\u034A\u003E\u001B|\uFFFD\u003C{\r",
-        "5\uFFFDrmY\u001B\uFFFDS$l\uFFFD\uFFFD?\u001BC:\u001E\uFFFD\u0385#q\uFFFD\uFFFDl?\uFFFDK;NZ\uFFFD\uFFFD\u030A\uFFFD\uFFFD\uFFFD\uFFFDp\u0000\u03ECCAK#\uFFFDA\u03D3\uFFFD\uFFFD\u0012\uFFFD\uFFFD\uFFFD\uFFFD\uFFFD\u0014b\u0018\uFFFD\u0011\uFFFD\uFFFDr\uFFFD\uFFFDq0\r",
-        "\b\u0014\u0022\uFFFD*\uFFFD\u002B\uFFFDt\uFFFD\u007F\uFFFD\uFFFDj\uFFFD\t\f6\u0000\uFFFD\uFFFD\u000E\uFFFD\uFFFD\uFFFDJ\uFFFD\u0612\u003C\u041E\uFFFD"
+        "\uFFFD\uFFFD\uFFFD\uFFFD\u000Bm\uFFFDA\u0012\uFFFDl\uFFFDw\uFFFD!\uFFFD\u0011\uFFFD\uFFFDJ}Z\uA4B8zW\uFFFDUPd\u003E\u0006\uFFFDt~y\uFFFD\u0018\uFFFD\uFFFDi\uFFFDL\uFFFD\uFFFD\uFFFD?\u0006\u00157\u0004\uFFFD\u0016\u00008\uFFFD\uFFFD\u0350\u0016\u001F\uFFFD\uFFFDg-\uFFFD\uFFFDl\uFFFDA\uFFFD\uFFFDr\uFFFD\u0013[\uFFFD\uFFFD\uFFFD\uFFFD\u0018}@\u0018\u0060\uFFFD\uFFFD\uFFFD\u003C\uFFFD\uFFFD\uFFFD\uFFFDqb}\u003C\uFFFD\uFFFD\u000B\uFFFDd\u04F1~@N\uFFFD\uFFFD!#\uFFFD\uFFFD\uFFFD\uFFFD\uFFFD\uFFFD\u0007\uFFFD\uFFFD\uFFFD0\uFFFD\uFFFD\uFFFD\u0001d\uFFFD\u001E\uFFFDD\u0005\uFFFDE\u0019mg\uFFFDK\uFFFD\uFFFD^\uFFFD^\uFFFD\uFFFDs\uFFFD\u0453\uFFFD\uFFFD*D\uFFFD\uFFFD\u0013\uFFFD?\uFFFDU\uFFFDg\uFFFD\uFFFD\uFFFD\uFFFD\uFFFD\u003EB%W-\uFFFD\uFFFDGa\uFFFD5\uFFFD\uFFFD\u010B\uFFFDV\uFFFD\u007F\uFFFD\uFFFDY}a\f\uFFFD\uFFFD\uFFFD4~(\u02FB8\uFFFDP\uFFFD\uFFFD\uFFFDg\uFFFD8\uFFFD\u0012K\uFFFDE\uFFFD4\uFFFD\uFFFD\uFFFD|\u0015\uFFFD\uFFFD\uFFFD\uFFFDJuG2\u0012\uFFFDj\uFFFDk1:$\uFFFD\uFFFD\u0017\uFFFD\u0060\uFFFDj\u0016Zr\u0004k\uFFFD\uFFFD\u003CN\uFFFDH\uFFFD\uFFFD\uFFFDK\uFFFD \uFFFD%\uFFFDd\uFFFD\uFFFD\uFFFD^\uFFFDf\uFFFD\r",
+        "eB\uFFFD=Z\uFFFD\uFFFD\u0003C\uFFFDi\uFFFDq\u001B,#\uFFFD\uFFFD0sX\uFFFD3:\uFFFD\u00065|\uFFFD\uFFFDqB,/\uFFFDc\uFFFDp0E[\uFFFD\uFFFD\u05FC\uFFFD\uFFFD\u0172\uFFFD\uFFFDI5U\uFFFDn\u000FSdSysk\uFFFDT\u0026\uFFFDB2\uFFFDi\u0013~\uFFFD\u0018\uFFFD\u0019[~\uFFFD\u0014o\uFFFD\uFFFD\uFFFD(\f\uFFFDzzSf\f\uFFFD\uFFFD\uFFFD\u0017?\uFFFD\uFFFD \uFFFD\uFFFD\uFFFDM\uFFFD\uFFFDJ=\uFFFDU\uFFFD\uFFFDl?\t\uFFFD\uFFFD\uFFFD,\u001A\uFFFD\u01F7u\u0002\u0006\uFFFD\u001F/\uFFFD\uFFFD\uFFFD\uFFFD\uFFFDc\uFFFD\uFFFD\u0002]\u0098\uFFFD%\uFFFD\uFFFD\uFFFD\uFFFD\uFFFD\u003E\uFFFDlV{5\uFFFD\uFFFDsJ\uFFFD)*\r",
+        "#{\uFFFD\uFFFD\uFFFD,\uFFFD\uFFFD\uFFFD\uFFFDWQ,\uFFFD\uFFFDqf\u0004\\\uFFFD.m\uFFFDm\uFFFDz\u0001mIA3\uFFFD\uFFFDw\uFFFD\u01A4\n",
+        "\uFFFD\uFFFDv\uFFFD\uFFFD\uFFFD#\uFFFDI\uFFFD\uFFFDZ%\uFFFD\u001C\uFFFD\r",
+        "W~\uFFFDa*Z\uFFFD\uFFFD\uFFFD\uFFFD\u01B5\uFFFD\u000E\uFFFD\\B\uFFFD{\uFFFD\uFFFD\uFFFDI\uFFFD\uFFFD\uFFFD\uFFFDq\uFFFD\u000E\uFFFDn\uFFFD\uFFFDo%\u0016_l\u001B\uFFFD\u000B\uFFFDc\u001C\u0007a\uFFFD\u000B\uFFFD\uFFFD\t\uFFFD^;Z55\uFFFDq\uFFFD:\uFFFD\uFFFD\uFFFDW2K\uFFFD\uFFFDE\uFFFDX_\uFFFD\uFFFD\u0011\u6876W\u003Ef\uFFFD,\uFFFD\uFFFD$a\u0014\uFFFD\uFFFD\uFFFD\uFFFD\uFFFDb^l\uFFFD\uFFFD\u0015\uFFFDc\uFFFD\uFFFD\uFFFDA\uFFFDtIO\uFFFD\uFFFD\u0019N\u053F\u00607\uFFFD\u000E\uA2B6d\u0027]\uFFFD\uFFFDd\uFFFDz\uFFFD\uFFFDAL\u00020-\u000F\uFFFDo\uFFFD\u02A1M\uFFFD\uFFFD@\u0722\uFFFD4:\uFFFD\u002Bf\uFFFDT\uFFFDRp\uFFFD\u0010\uFFFD\u0577\n",
+        "\uFFFD\u0001\u048F3(\uFFFD\uFFFD\uFFFD\uFFFD\u0015\u0016X|\uFFFD\u001B\uFFFD\uFFFDE\uFFFD\u001C\u0016\uFFFDU\uFFFDU\uFFFD\u001B\uFFFD\uFFFD4\u0316\uFFFD\t?\n",
+        "\u0013\uFFFD\u000B\u003C\u0027.\uFFFD\uFFFD\u003E~\uFFFD\uFFFDO\uFFFD\u0015\uFFFD\uFFFD\u001B}\uFFFD\uFFFDl\uFFFD\uFFFD \uFFFDH\u007F\uFFFDrP\u0011\uFFFD\uFFFD:e\uFFFD\uFFFD\u003E\uFFFD\uFFFD\uFFFD\uFFFD9\u0013\uFFFDS=\uFFFD\uFFFDG#\uFFFD_\uFFFDX=\r",
+        "\u001BN\uFFFD\uFFFDc\uFFFD\uFFFD\uFFFD\uFFFDT\uFFFD\uFFFD\uFFFD\u077F\u0016\u0005\uFFFD\uFFFD\u05D38\u000B\uFFFD\uFFFD\u002B,\uFFFDN\uFFFD\uFFFD\r",
+        "\uFFFD\uFFFD#o\uFFFD\uC068\uFFFD\uFFFD\\\uFFFD\uFFFD\uFFFDmF\uFFFDH\uFFFD\u0018\uFFFDfz\uFFFDB\uFFFD,8c\u000BR\uFFFD\uFFFD\uFFFDB\u0000\uFFFDP8\u0018\u0005\u0000S\uFFFD\uFFFD#\u002B\uFFFD\uFFFD\u0005\u0015\uFFFD^P_?,\u001D\uFFFDIDw\uFFFDc/0\uFFFDm\uFFFD}\u0010\uFFFD\u0012\uFFFD\u0012\uFFFD\u0007\u001F\uFFFDLy}UM\uFFFD5C\uFFFDz$\u001AX\uFFFD\uFFFD\uFFFD\r",
+        "x\uFFFD\uFFFDEQ[8\uFFFDGp\uFFFD\u003E\uFFFD8\f\uFFFDt\uFFFD\uFFFD!L\uFFFD\uFFFD\uFFFD\uFFFD\uFFFD\u0011X\uFFFDuW\uFFFD6\u018E\u002B\uFFFD\u0006(\u0022\u001CW\uFFFD\u0114\uFFFD\u0014A\u0017\uFFFD\uFFFD\uFFFD\uFFFD\uFFFD\uFFFD\uFFFD\r",
+        "\uFFFD\uFFFDI\uFFFD\uFFFD\uFFFD\u0018\uFFFD\u0007\u0169\uFFFD\uFFFDm\uFFFD\uFFFD\u0004\uFFFD\uFFFD4X\uFFFD\uFFFD\uFFFDAb\uFFFDl\uFFFD|\u0005\uFFFD1\uFFFDj\uFFFD\uFFFD\u003CX\u026B\u05EBO\uFFFD6\uFFFDwDM\uFFFD\uFFFD\u0014\u0174\uFFFD\uFFFDy\uFFFD\uFFFD@\uFFFD\uFFFD\uFFFD\uFFFD\u0013\uFFFD]"
       ],
       "StatusCode": 202,
       "ResponseHeaders": {
         "Content-Length": "0",
-<<<<<<< HEAD
-        "Date": "Wed, 03 Feb 2021 02:12:32 GMT",
-=======
-        "Date": "Wed, 17 Feb 2021 22:30:18 GMT",
->>>>>>> 1814567d
-        "Server": [
-          "Windows-Azure-HDFS/1.0",
-          "Microsoft-HTTPAPI/2.0"
-        ],
-        "x-ms-client-request-id": "ad0b2077-6d95-4e38-6cb4-36e2b13ccc39",
-<<<<<<< HEAD
-        "x-ms-request-id": "14cc1a87-901f-0027-35d2-f9689b000000",
-=======
-        "x-ms-request-id": "e88746ab-701f-0010-637c-05ba37000000",
->>>>>>> 1814567d
+        "Date": "Fri, 19 Feb 2021 19:11:12 GMT",
+        "Server": [
+          "Windows-Azure-HDFS/1.0",
+          "Microsoft-HTTPAPI/2.0"
+        ],
+        "x-ms-client-request-id": "86c50c84-4491-3f83-2b6d-29e09189672a",
+        "x-ms-request-id": "6f4b5c4e-e01f-004f-0af2-060e0b000000",
         "x-ms-request-server-encrypted": "true",
         "x-ms-version": "2020-06-12"
       },
       "ResponseBody": []
     },
     {
-      "RequestUri": "https://seannse.dfs.core.windows.net/test-filesystem-566dd1e2-017a-8113-6951-a52791f40bc0/test-file-f84d74fe-30ff-a9a2-1c95-e773b3e0f6bb?action=flush\u0026position=1024",
+      "RequestUri": "https://seannse.dfs.core.windows.net/test-filesystem-8ef20b24-e6c7-2a3b-ee3f-e58c8020b605/test-file-57d3ac67-cc2d-4be8-bf22-c2ee70286c02?action=flush\u0026position=1024",
       "RequestMethod": "PATCH",
       "RequestHeaders": {
         "Accept": "application/json",
         "Authorization": "Sanitized",
         "User-Agent": [
-<<<<<<< HEAD
-          "azsdk-net-Storage.Files.DataLake/12.7.0-alpha.20210202.1",
-          "(.NET Framework 4.8.4250.0; Microsoft Windows 10.0.19042 )"
-        ],
-        "x-ms-client-request-id": "fb0d0440-8918-7394-0901-8b15f4b78701",
-        "x-ms-date": "Wed, 03 Feb 2021 02:12:31 GMT",
-=======
-          "azsdk-net-Storage.Files.DataLake/12.7.0-alpha.20210217.1",
-          "(.NET 5.0.3; Microsoft Windows 10.0.19042)"
-        ],
-        "x-ms-client-request-id": "fb0d0440-8918-7394-0901-8b15f4b78701",
-        "x-ms-date": "Wed, 17 Feb 2021 22:30:19 GMT",
->>>>>>> 1814567d
+          "azsdk-net-Storage.Files.DataLake/12.7.0-alpha.20210219.1",
+          "(.NET 5.0.3; Microsoft Windows 10.0.19041)"
+        ],
+        "x-ms-client-request-id": "0d7a61da-095a-42f2-c734-1412c34f67b2",
+        "x-ms-date": "Fri, 19 Feb 2021 19:11:14 GMT",
         "x-ms-return-client-request-id": "true",
         "x-ms-version": "2020-06-12"
       },
@@ -246,50 +163,32 @@
       "StatusCode": 200,
       "ResponseHeaders": {
         "Content-Length": "0",
-<<<<<<< HEAD
-        "Date": "Wed, 03 Feb 2021 02:12:32 GMT",
-        "ETag": "\u00220x8D8C7E92A57B611\u0022",
-        "Last-Modified": "Wed, 03 Feb 2021 02:12:32 GMT",
-=======
-        "Date": "Wed, 17 Feb 2021 22:30:18 GMT",
-        "ETag": "\u00220x8D8D3939B361452\u0022",
-        "Last-Modified": "Wed, 17 Feb 2021 22:30:19 GMT",
->>>>>>> 1814567d
-        "Server": [
-          "Windows-Azure-HDFS/1.0",
-          "Microsoft-HTTPAPI/2.0"
-        ],
-        "x-ms-client-request-id": "fb0d0440-8918-7394-0901-8b15f4b78701",
-<<<<<<< HEAD
-        "x-ms-request-id": "14cc1ab2-901f-0027-60d2-f9689b000000",
-=======
-        "x-ms-request-id": "e88746d5-701f-0010-0d7c-05ba37000000",
->>>>>>> 1814567d
+        "Date": "Fri, 19 Feb 2021 19:11:13 GMT",
+        "ETag": "\u00220x8D8D50A20157B79\u0022",
+        "Last-Modified": "Fri, 19 Feb 2021 19:11:13 GMT",
+        "Server": [
+          "Windows-Azure-HDFS/1.0",
+          "Microsoft-HTTPAPI/2.0"
+        ],
+        "x-ms-client-request-id": "0d7a61da-095a-42f2-c734-1412c34f67b2",
+        "x-ms-request-id": "6f4b5c5e-e01f-004f-1af2-060e0b000000",
         "x-ms-request-server-encrypted": "false",
         "x-ms-version": "2020-06-12"
       },
       "ResponseBody": []
     },
     {
-      "RequestUri": "https://seannse.blob.core.windows.net/test-filesystem-566dd1e2-017a-8113-6951-a52791f40bc0/test-file-f84d74fe-30ff-a9a2-1c95-e773b3e0f6bb",
+      "RequestUri": "https://seannse.blob.core.windows.net/test-filesystem-8ef20b24-e6c7-2a3b-ee3f-e58c8020b605/test-file-57d3ac67-cc2d-4be8-bf22-c2ee70286c02",
       "RequestMethod": "GET",
       "RequestHeaders": {
         "Accept": "application/xml",
         "Authorization": "Sanitized",
         "User-Agent": [
-<<<<<<< HEAD
-          "azsdk-net-Storage.Files.DataLake/12.7.0-alpha.20210202.1",
-          "(.NET Framework 4.8.4250.0; Microsoft Windows 10.0.19042 )"
-        ],
-        "x-ms-client-request-id": "aca23143-d12f-2c21-6101-ffb3acd8673d",
-        "x-ms-date": "Wed, 03 Feb 2021 02:12:31 GMT",
-=======
-          "azsdk-net-Storage.Files.DataLake/12.7.0-alpha.20210217.1",
-          "(.NET 5.0.3; Microsoft Windows 10.0.19042)"
-        ],
-        "x-ms-client-request-id": "aca23143-d12f-2c21-6101-ffb3acd8673d",
-        "x-ms-date": "Wed, 17 Feb 2021 22:30:19 GMT",
->>>>>>> 1814567d
+          "azsdk-net-Storage.Files.DataLake/12.7.0-alpha.20210219.1",
+          "(.NET 5.0.3; Microsoft Windows 10.0.19041)"
+        ],
+        "x-ms-client-request-id": "30051f4f-590f-d0d0-c142-a971d21d15ba",
+        "x-ms-date": "Fri, 19 Feb 2021 19:11:14 GMT",
         "x-ms-range": "bytes=0-268435455",
         "x-ms-return-client-request-id": "true",
         "x-ms-version": "2020-06-12"
@@ -301,64 +200,40 @@
         "Content-Length": "1024",
         "Content-Range": "bytes 0-1023/1024",
         "Content-Type": "application/octet-stream",
-<<<<<<< HEAD
-        "Date": "Wed, 03 Feb 2021 02:12:31 GMT",
-        "ETag": "\u00220x8D8C7E92A57B611\u0022",
-        "Last-Modified": "Wed, 03 Feb 2021 02:12:32 GMT",
-=======
-        "Date": "Wed, 17 Feb 2021 22:30:19 GMT",
-        "ETag": "\u00220x8D8D3939B361452\u0022",
-        "Last-Modified": "Wed, 17 Feb 2021 22:30:19 GMT",
->>>>>>> 1814567d
+        "Date": "Fri, 19 Feb 2021 19:11:13 GMT",
+        "ETag": "\u00220x8D8D50A20157B79\u0022",
+        "Last-Modified": "Fri, 19 Feb 2021 19:11:13 GMT",
         "Server": [
           "Windows-Azure-Blob/1.0",
           "Microsoft-HTTPAPI/2.0"
         ],
         "x-ms-blob-type": "BlockBlob",
-        "x-ms-client-request-id": "aca23143-d12f-2c21-6101-ffb3acd8673d",
-<<<<<<< HEAD
-        "x-ms-creation-time": "Wed, 03 Feb 2021 02:12:32 GMT",
-=======
-        "x-ms-creation-time": "Wed, 17 Feb 2021 22:30:18 GMT",
->>>>>>> 1814567d
+        "x-ms-client-request-id": "30051f4f-590f-d0d0-c142-a971d21d15ba",
+        "x-ms-creation-time": "Fri, 19 Feb 2021 19:11:13 GMT",
         "x-ms-group": "$superuser",
         "x-ms-lease-state": "available",
         "x-ms-lease-status": "unlocked",
         "x-ms-owner": "$superuser",
         "x-ms-permissions": "rw-r-----",
-<<<<<<< HEAD
-        "x-ms-request-id": "1cb844aa-501e-0017-1bd2-f9d654000000",
-=======
-        "x-ms-request-id": "aeb4cf58-a01e-003c-6a7c-055698000000",
->>>>>>> 1814567d
+        "x-ms-request-id": "2e67ff1c-201e-00a4-47f2-0676f9000000",
         "x-ms-server-encrypted": "true",
         "x-ms-version": "2020-06-12"
       },
-      "ResponseBody": "HzSg4lIqUmgutmJ2Y9Fg0ibvEw2r4Fo9ZlEKXT1g0gNw6bEUqIymNVTM56orqW6glYW\u002B1X8LOD7aYnsBH/QqzuNeBnofTCmaSd253vivErziase4of2EZLBzOkUQpBZfohnGzaP0gUlbJIyiUllFKlC/HrUtcizm2qHJrBHkiaTGWTvf6UQZ7ul\u002BXH1w4hFXLQ/1UYVhMTDt3/MCKtQ3d5ro2/gdZkALpTDMrxWudvePcn8C7jgeZScL8glRF8QURuTiiAYZOcbO6atUlYIaPmn7crdVNYhiyXbQEnQ3uo5st2gxzO3xdjm4MwWMyc\u002Bl8LOgVqQMvxBbgL6PSCZSly8c6N0a6XF7Cvx9nQKD1QCmKyLAlmPpX/hY1kwvYS0TZZvWcOHyiwdCJUyojyEO2Kq\u002B6BwDkgHLMojlwhIlS6jOaTdnrGUetKAbfnEXQdDWSf2hcHgQD9OZCz1YDcn0HNmj2SXqpyxEnzR86BOQs/G4DngVhNswvVljzaAoxqfXJmKXc2eq7KLRXNBElCe/CVdLoP5Q35f\u002BcxzLhtmLHNmMpMGx\u002BECJDSHVQygK7CkypMNJ3CWohkfKmQBL32bIRkD3t/BlDhAXwZLde5tv84bzmeIWQT\u002Bz5B16518/Pi67DP3nEjU5zJWyMRuSywurWqV5WEWEsgQAQ9LS6yex2INkIm6eh\u002BBRusxMYxAkIBkSzoy5xeboNlr5589iZuFuAFmXLqicDNPEKJ55N0703CK5vxyb\u002BBKce\u002BsUpaAR71Pq3mO2jPJwdcG59Z1Ib/8MBQusqKbF0whG\u002BrK9iGcysjhKjlnrPU8wSUpa4gJ1VAzsCKCUZUesJQpab5E/suxahkJk/eClIMe7e15cavEF0aam0YDHnk3xnmhOkM298Zdd/1zAEFcrRufY2OnoT7sZVJ7rmOBsk\u002Bf0c193VpD5/orH/mqVRMBOeoqZ7sVkCE6tNDsv0li28Wx0zJ34tO9X39peIVBQhBDenB5W0qQikGoQyiFUyisyEQ39IHgiVsabQQ/qBef9XbArUDU6YB7IUTsy6OnNAhSvLBBDUmOXu0ZXupCVOIqDEmxxKHn197DuNc898G7czT76O9nWugtMlJXv4qWNMhmxrtV9XNqbuTRfVByUWsvXe\u002B1Rm/yxrFhhJZPkBRULYAO2jEGYX3FkX4Gkd2XuuDrJGGe3PJYc/wJ9GzZGtrMfVPQY3c2KPht87Tx7DTXycm1ZG\u002B2uUyRsmow/G0M6HqjOhSNx1tpsP9lLO05aofLMiqjJ7ZvFcADPrENBSyPXQc\u002BTrIcSgZyT7NsUYhjVEfiacpCacTANCBQioSqWK/O2dPl/x/RqugkMNgC/sQ7o\u002BZpKptiSPNCehg=="
-    },
-    {
-      "RequestUri": "https://seannse.blob.core.windows.net/test-filesystem-566dd1e2-017a-8113-6951-a52791f40bc0?restype=container",
+      "ResponseBody": "kquKhQtto0ESy2zGd\u002BEhuxGe\u002BUp9WuqSuHpXhFVQZD4G13R\u002BeYsYh4Jp/0y\u002Buas/BhU3BLIWADjA982QFh/swmctv59sokGGhXLHE1ue1P/PGH1AGGCL8Nc8voG\u002BiHFifTzkkPkL0mTTsX5ATuzdISPNwP2iq6kHos/HMOS/x/0BZJYeukQFw0UZbWfhS6HrXpxe8MdzwNGT3e0qRKKAE\u002BmAP\u002BlVv2ffx/y4iD5CJVct3NFHYdc1jaPEi9xW23\u002BjmVl9YQy3lZ80fijLuziSULiW/GfQOLESS7FFkDSLiex8Fe/kxcRKdUcyEuKuatJrMTokv98X0mCnahZacgRrqfU8TqZIrYvzS4YgniXOZODe2V75ZskNZUKOPVqu7wNDxmntcRssI4SvMHNY9jM62AY1fJilcUIsL\u002BljunAwRVuD3de84fLFsrbaSTVVtG4PU2RTeXNrnVQmwUIyyWkTfusY1BlbfvcUb8rhyigM1np6U2YM3czoFz\u002BClSCwkuhNx8pKPeBVs9VsPwmpidMsGurHt3UCBqEfL7zZ2ejXY93hlAJdwpiaJaCRn53DPo5sVns16dtzSsEpKg0je9rsldwsyPXRz1dRLJLUcWYEXPEubYNtoXoBbUlBM5eLd6rGpArBlnaYm4Yj47xJnthaJc4c9A1XfvNhKlqsj5vAxrXnDs1cQsV7ltL8Sb69uM5x5g7IboKcbyUWX2wb7AvrYxwHYZAL/uIJoV47WjU1o3GMOqiM91cyS5\u002BnReNYX6nGEeahtlc\u002BZugsv80kYRTw4bv7j7FiXmzE1BXxY7j\u002BsEG0dElPk\u002BwZTtS/YDeKDuqKtmQnXdD4ZLJ63OJBTAIwLQ\u002BLb\u002BzKoU3O4UDcov00OsYrZqxU11JwvBCW1bcK2AHSjzMo/p79vxUWWHyPG8G1RaIcFuVV21W8G7PcNMyWxAk/ChPKCzwnLqeXPn7W4aBP4Y8V7cEbfbPdbOPqIItIf5RyUBGt6jpl9Oc\u002BvZ3X5TkTjVM9gdZHI41f7Z5YPQ0bTr7qY5CPofZUr/na3b8WBYap15M4C/29KyyDTv2bDbfaI2/e7IGog\u002Bxc6NLdbUbNSOcYr2Z640LBLDhjC1L5uaFCALpQOBgFAFOm2yMr4L7mtgUVg15QXz8sHcBJRHeZYy8wmm2LfRDOEq4S0wcflkx5fVVN4zVD8aB6JBpYu7vcDXj0\u002BkVRWzj1R3CvPos4DId0z8chTID57anMEVj1dVfyNsaOK5sGKCIcV5vElLMUQReT5OvzusD4\u002Bg2chEng/9EYvAfFqeHrbaelBPTkNFj2uNBBYpBs/3wFljGOaqPYPFjJq9erT5c2p3dETbXMFMW0psx5npxArL2LvxOvXQ=="
+    },
+    {
+      "RequestUri": "https://seannse.blob.core.windows.net/test-filesystem-8ef20b24-e6c7-2a3b-ee3f-e58c8020b605?restype=container",
       "RequestMethod": "DELETE",
       "RequestHeaders": {
         "Accept": "application/xml",
         "Authorization": "Sanitized",
-<<<<<<< HEAD
-        "traceparent": "00-52226cff80016a44a9698205afdbc107-e9ae5242ff4c4f49-00",
-        "User-Agent": [
-          "azsdk-net-Storage.Files.DataLake/12.7.0-alpha.20210202.1",
-          "(.NET Framework 4.8.4250.0; Microsoft Windows 10.0.19042 )"
-        ],
-        "x-ms-client-request-id": "c2d203b6-db15-39d2-f73d-722b46de925a",
-        "x-ms-date": "Wed, 03 Feb 2021 02:12:31 GMT",
-=======
-        "traceparent": "00-52dc769b7f4058438f586718c8a77d5e-35970d32f6252843-00",
-        "User-Agent": [
-          "azsdk-net-Storage.Files.DataLake/12.7.0-alpha.20210217.1",
-          "(.NET 5.0.3; Microsoft Windows 10.0.19042)"
-        ],
-        "x-ms-client-request-id": "c2d203b6-db15-39d2-f73d-722b46de925a",
-        "x-ms-date": "Wed, 17 Feb 2021 22:30:19 GMT",
->>>>>>> 1814567d
+        "traceparent": "00-715cde13d31da34e8cb16f330360dfdd-09dc22c2257ebd43-00",
+        "User-Agent": [
+          "azsdk-net-Storage.Files.DataLake/12.7.0-alpha.20210219.1",
+          "(.NET 5.0.3; Microsoft Windows 10.0.19041)"
+        ],
+        "x-ms-client-request-id": "a4c25d5d-3749-72a3-60b9-cccdc710cabe",
+        "x-ms-date": "Fri, 19 Feb 2021 19:11:14 GMT",
         "x-ms-return-client-request-id": "true",
         "x-ms-version": "2020-06-12"
       },
@@ -366,28 +241,20 @@
       "StatusCode": 202,
       "ResponseHeaders": {
         "Content-Length": "0",
-<<<<<<< HEAD
-        "Date": "Wed, 03 Feb 2021 02:12:31 GMT",
-=======
-        "Date": "Wed, 17 Feb 2021 22:30:19 GMT",
->>>>>>> 1814567d
+        "Date": "Fri, 19 Feb 2021 19:11:13 GMT",
         "Server": [
           "Windows-Azure-Blob/1.0",
           "Microsoft-HTTPAPI/2.0"
         ],
-        "x-ms-client-request-id": "c2d203b6-db15-39d2-f73d-722b46de925a",
-<<<<<<< HEAD
-        "x-ms-request-id": "1cb844eb-501e-0017-5cd2-f9d654000000",
-=======
-        "x-ms-request-id": "aeb4cfd7-a01e-003c-647c-055698000000",
->>>>>>> 1814567d
+        "x-ms-client-request-id": "a4c25d5d-3749-72a3-60b9-cccdc710cabe",
+        "x-ms-request-id": "2e67ffbf-201e-00a4-66f2-0676f9000000",
         "x-ms-version": "2020-06-12"
       },
       "ResponseBody": []
     }
   ],
   "Variables": {
-    "RandomSeed": "266717629",
+    "RandomSeed": "172012873",
     "Storage_TestConfigHierarchicalNamespace": "NamespaceTenant\nseannse\nU2FuaXRpemVk\nhttps://seannse.blob.core.windows.net\nhttps://seannse.file.core.windows.net\nhttps://seannse.queue.core.windows.net\nhttps://seannse.table.core.windows.net\n\n\n\n\nhttps://seannse-secondary.blob.core.windows.net\nhttps://seannse-secondary.file.core.windows.net\nhttps://seannse-secondary.queue.core.windows.net\nhttps://seannse-secondary.table.core.windows.net\n68390a19-a643-458b-b726-408abf67b4fc\nSanitized\n72f988bf-86f1-41af-91ab-2d7cd011db47\nhttps://login.microsoftonline.com/\nCloud\nBlobEndpoint=https://seannse.blob.core.windows.net/;QueueEndpoint=https://seannse.queue.core.windows.net/;FileEndpoint=https://seannse.file.core.windows.net/;BlobSecondaryEndpoint=https://seannse-secondary.blob.core.windows.net/;QueueSecondaryEndpoint=https://seannse-secondary.queue.core.windows.net/;FileSecondaryEndpoint=https://seannse-secondary.file.core.windows.net/;AccountName=seannse;AccountKey=Sanitized\n"
   }
 }