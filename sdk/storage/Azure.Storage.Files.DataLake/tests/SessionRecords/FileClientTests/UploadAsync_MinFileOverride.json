--- conflicted
+++ resolved
@@ -15,11 +15,7 @@
         "x-ms-client-request-id": "907308ef-656c-d09b-a6ff-ae47bea8e450",
         "x-ms-date": "Fri, 19 Feb 2021 19:57:44 GMT",
         "x-ms-return-client-request-id": "true",
-<<<<<<< HEAD
-        "x-ms-version": "2020-12-06"
-=======
-        "x-ms-version": "2021-02-12"
->>>>>>> 7e782c87
+        "x-ms-version": "2021-02-12"
       },
       "RequestBody": null,
       "StatusCode": 201,
@@ -34,11 +30,7 @@
         ],
         "x-ms-client-request-id": "907308ef-656c-d09b-a6ff-ae47bea8e450",
         "x-ms-request-id": "4691a5f4-401e-0056-33f9-068eb0000000",
-<<<<<<< HEAD
-        "x-ms-version": "2020-12-06"
-=======
-        "x-ms-version": "2021-02-12"
->>>>>>> 7e782c87
+        "x-ms-version": "2021-02-12"
       },
       "ResponseBody": []
     },
@@ -56,11 +48,7 @@
         "x-ms-client-request-id": "12ab26f4-2a18-227f-2027-d049a2ac607d",
         "x-ms-date": "Fri, 19 Feb 2021 19:57:44 GMT",
         "x-ms-return-client-request-id": "true",
-<<<<<<< HEAD
-        "x-ms-version": "2020-12-06"
-=======
-        "x-ms-version": "2021-02-12"
->>>>>>> 7e782c87
+        "x-ms-version": "2021-02-12"
       },
       "RequestBody": null,
       "StatusCode": 201,
@@ -75,11 +63,7 @@
         ],
         "x-ms-client-request-id": "12ab26f4-2a18-227f-2027-d049a2ac607d",
         "x-ms-request-id": "d66a999e-f01f-0088-1df9-069a56000000",
-<<<<<<< HEAD
-        "x-ms-version": "2020-12-06"
-=======
-        "x-ms-version": "2021-02-12"
->>>>>>> 7e782c87
+        "x-ms-version": "2021-02-12"
       },
       "ResponseBody": []
     },
@@ -96,11 +80,7 @@
         "x-ms-client-request-id": "6b8239c6-c3d9-5fd7-9ebb-88ff191f8f84",
         "x-ms-date": "Fri, 19 Feb 2021 19:57:44 GMT",
         "x-ms-return-client-request-id": "true",
-<<<<<<< HEAD
-        "x-ms-version": "2020-12-06"
-=======
-        "x-ms-version": "2021-02-12"
->>>>>>> 7e782c87
+        "x-ms-version": "2021-02-12"
       },
       "RequestBody": null,
       "StatusCode": 201,
@@ -115,11 +95,7 @@
         ],
         "x-ms-client-request-id": "6b8239c6-c3d9-5fd7-9ebb-88ff191f8f84",
         "x-ms-request-id": "d66a99ad-f01f-0088-2cf9-069a56000000",
-<<<<<<< HEAD
-        "x-ms-version": "2020-12-06"
-=======
-        "x-ms-version": "2021-02-12"
->>>>>>> 7e782c87
+        "x-ms-version": "2021-02-12"
       },
       "ResponseBody": []
     },
@@ -138,11 +114,7 @@
         "x-ms-client-request-id": "86c50c84-4491-3f83-2b6d-29e09189672a",
         "x-ms-date": "Fri, 19 Feb 2021 19:57:44 GMT",
         "x-ms-return-client-request-id": "true",
-<<<<<<< HEAD
-        "x-ms-version": "2020-12-06"
-=======
-        "x-ms-version": "2021-02-12"
->>>>>>> 7e782c87
+        "x-ms-version": "2021-02-12"
       },
       "RequestBody": "kquKhQtto0ESy2zGd+EhuxGe+Up9WuqSuHpXhFVQZD4G13R+eYsYh4Jp/0y+uas/BhU3BLIWADjA982QFh/swmctv59sokGGhXLHE1ue1P/PGH1AGGCL8Nc8voG+iHFifTzkkPkL0mTTsX5ATuzdISPNwP2iq6kHos/HMOS/x/0BZJYeukQFw0UZbWfhS6HrXpxe8MdzwNGT3e0qRKKAE+mAP+lVv2ffx/y4iD5CJVct3NFHYdc1jaPEi9xW23+jmVl9YQy3lZ80fijLuziSULiW/GfQOLESS7FFkDSLiex8Fe/kxcRKdUcyEuKuatJrMTokv98X0mCnahZacgRrqfU8TqZIrYvzS4YgniXOZODe2V75ZskNZUKOPVqu7wNDxmntcRssI4SvMHNY9jM62AY1fJilcUIsL+ljunAwRVuD3de84fLFsrbaSTVVtG4PU2RTeXNrnVQmwUIyyWkTfusY1BlbfvcUb8rhyigM1np6U2YM3czoFz+ClSCwkuhNx8pKPeBVs9VsPwmpidMsGurHt3UCBqEfL7zZ2ejXY93hlAJdwpiaJaCRn53DPo5sVns16dtzSsEpKg0je9rsldwsyPXRz1dRLJLUcWYEXPEubYNtoXoBbUlBM5eLd6rGpArBlnaYm4Yj47xJnthaJc4c9A1XfvNhKlqsj5vAxrXnDs1cQsV7ltL8Sb69uM5x5g7IboKcbyUWX2wb7AvrYxwHYZAL/uIJoV47WjU1o3GMOqiM91cyS5+nReNYX6nGEeahtlc+Zugsv80kYRTw4bv7j7FiXmzE1BXxY7j+sEG0dElPk+wZTtS/YDeKDuqKtmQnXdD4ZLJ63OJBTAIwLQ+Lb+zKoU3O4UDcov00OsYrZqxU11JwvBCW1bcK2AHSjzMo/p79vxUWWHyPG8G1RaIcFuVV21W8G7PcNMyWxAk/ChPKCzwnLqeXPn7W4aBP4Y8V7cEbfbPdbOPqIItIf5RyUBGt6jpl9Oc+vZ3X5TkTjVM9gdZHI41f7Z5YPQ0bTr7qY5CPofZUr/na3b8WBYap15M4C/29KyyDTv2bDbfaI2/e7IGog+xc6NLdbUbNSOcYr2Z640LBLDhjC1L5uaFCALpQOBgFAFOm2yMr4L7mtgUVg15QXz8sHcBJRHeZYy8wmm2LfRDOEq4S0wcflkx5fVVN4zVD8aB6JBpYu7vcDXj0+kVRWzj1R3CvPos4DId0z8chTID57anMEVj1dVfyNsaOK5sGKCIcV5vElLMUQReT5OvzusD4+g2chEng/9EYvAfFqeHrbaelBPTkNFj2uNBBYpBs/3wFljGOaqPYPFjJq9erT5c2p3dETbXMFMW0psx5npxArL2LvxOvXQ==",
       "StatusCode": 202,
@@ -156,11 +128,7 @@
         "x-ms-client-request-id": "86c50c84-4491-3f83-2b6d-29e09189672a",
         "x-ms-request-id": "d66a99c8-f01f-0088-47f9-069a56000000",
         "x-ms-request-server-encrypted": "true",
-<<<<<<< HEAD
-        "x-ms-version": "2020-12-06"
-=======
-        "x-ms-version": "2021-02-12"
->>>>>>> 7e782c87
+        "x-ms-version": "2021-02-12"
       },
       "ResponseBody": []
     },
@@ -177,11 +145,7 @@
         "x-ms-client-request-id": "0d7a61da-095a-42f2-c734-1412c34f67b2",
         "x-ms-date": "Fri, 19 Feb 2021 19:57:44 GMT",
         "x-ms-return-client-request-id": "true",
-<<<<<<< HEAD
-        "x-ms-version": "2020-12-06"
-=======
-        "x-ms-version": "2021-02-12"
->>>>>>> 7e782c87
+        "x-ms-version": "2021-02-12"
       },
       "RequestBody": null,
       "StatusCode": 200,
@@ -197,11 +161,7 @@
         "x-ms-client-request-id": "0d7a61da-095a-42f2-c734-1412c34f67b2",
         "x-ms-request-id": "d66a99da-f01f-0088-59f9-069a56000000",
         "x-ms-request-server-encrypted": "false",
-<<<<<<< HEAD
-        "x-ms-version": "2020-12-06"
-=======
-        "x-ms-version": "2021-02-12"
->>>>>>> 7e782c87
+        "x-ms-version": "2021-02-12"
       },
       "ResponseBody": []
     },
@@ -219,11 +179,7 @@
         "x-ms-date": "Fri, 19 Feb 2021 19:57:44 GMT",
         "x-ms-range": "bytes=0-268435455",
         "x-ms-return-client-request-id": "true",
-<<<<<<< HEAD
-        "x-ms-version": "2020-12-06"
-=======
-        "x-ms-version": "2021-02-12"
->>>>>>> 7e782c87
+        "x-ms-version": "2021-02-12"
       },
       "RequestBody": null,
       "StatusCode": 206,
@@ -249,11 +205,7 @@
         "x-ms-permissions": "rw-r-----",
         "x-ms-request-id": "4691a6c5-401e-0056-77f9-068eb0000000",
         "x-ms-server-encrypted": "true",
-<<<<<<< HEAD
-        "x-ms-version": "2020-12-06"
-=======
-        "x-ms-version": "2021-02-12"
->>>>>>> 7e782c87
+        "x-ms-version": "2021-02-12"
       },
       "ResponseBody": "kquKhQtto0ESy2zGd+EhuxGe+Up9WuqSuHpXhFVQZD4G13R+eYsYh4Jp/0y+uas/BhU3BLIWADjA982QFh/swmctv59sokGGhXLHE1ue1P/PGH1AGGCL8Nc8voG+iHFifTzkkPkL0mTTsX5ATuzdISPNwP2iq6kHos/HMOS/x/0BZJYeukQFw0UZbWfhS6HrXpxe8MdzwNGT3e0qRKKAE+mAP+lVv2ffx/y4iD5CJVct3NFHYdc1jaPEi9xW23+jmVl9YQy3lZ80fijLuziSULiW/GfQOLESS7FFkDSLiex8Fe/kxcRKdUcyEuKuatJrMTokv98X0mCnahZacgRrqfU8TqZIrYvzS4YgniXOZODe2V75ZskNZUKOPVqu7wNDxmntcRssI4SvMHNY9jM62AY1fJilcUIsL+ljunAwRVuD3de84fLFsrbaSTVVtG4PU2RTeXNrnVQmwUIyyWkTfusY1BlbfvcUb8rhyigM1np6U2YM3czoFz+ClSCwkuhNx8pKPeBVs9VsPwmpidMsGurHt3UCBqEfL7zZ2ejXY93hlAJdwpiaJaCRn53DPo5sVns16dtzSsEpKg0je9rsldwsyPXRz1dRLJLUcWYEXPEubYNtoXoBbUlBM5eLd6rGpArBlnaYm4Yj47xJnthaJc4c9A1XfvNhKlqsj5vAxrXnDs1cQsV7ltL8Sb69uM5x5g7IboKcbyUWX2wb7AvrYxwHYZAL/uIJoV47WjU1o3GMOqiM91cyS5+nReNYX6nGEeahtlc+Zugsv80kYRTw4bv7j7FiXmzE1BXxY7j+sEG0dElPk+wZTtS/YDeKDuqKtmQnXdD4ZLJ63OJBTAIwLQ+Lb+zKoU3O4UDcov00OsYrZqxU11JwvBCW1bcK2AHSjzMo/p79vxUWWHyPG8G1RaIcFuVV21W8G7PcNMyWxAk/ChPKCzwnLqeXPn7W4aBP4Y8V7cEbfbPdbOPqIItIf5RyUBGt6jpl9Oc+vZ3X5TkTjVM9gdZHI41f7Z5YPQ0bTr7qY5CPofZUr/na3b8WBYap15M4C/29KyyDTv2bDbfaI2/e7IGog+xc6NLdbUbNSOcYr2Z640LBLDhjC1L5uaFCALpQOBgFAFOm2yMr4L7mtgUVg15QXz8sHcBJRHeZYy8wmm2LfRDOEq4S0wcflkx5fVVN4zVD8aB6JBpYu7vcDXj0+kVRWzj1R3CvPos4DId0z8chTID57anMEVj1dVfyNsaOK5sGKCIcV5vElLMUQReT5OvzusD4+g2chEng/9EYvAfFqeHrbaelBPTkNFj2uNBBYpBs/3wFljGOaqPYPFjJq9erT5c2p3dETbXMFMW0psx5npxArL2LvxOvXQ=="
     },
@@ -271,11 +223,7 @@
         "x-ms-client-request-id": "a4c25d5d-3749-72a3-60b9-cccdc710cabe",
         "x-ms-date": "Fri, 19 Feb 2021 19:57:44 GMT",
         "x-ms-return-client-request-id": "true",
-<<<<<<< HEAD
-        "x-ms-version": "2020-12-06"
-=======
-        "x-ms-version": "2021-02-12"
->>>>>>> 7e782c87
+        "x-ms-version": "2021-02-12"
       },
       "RequestBody": null,
       "StatusCode": 202,
@@ -288,11 +236,7 @@
         ],
         "x-ms-client-request-id": "a4c25d5d-3749-72a3-60b9-cccdc710cabe",
         "x-ms-request-id": "4691a6f9-401e-0056-28f9-068eb0000000",
-<<<<<<< HEAD
-        "x-ms-version": "2020-12-06"
-=======
-        "x-ms-version": "2021-02-12"
->>>>>>> 7e782c87
+        "x-ms-version": "2021-02-12"
       },
       "ResponseBody": []
     }
