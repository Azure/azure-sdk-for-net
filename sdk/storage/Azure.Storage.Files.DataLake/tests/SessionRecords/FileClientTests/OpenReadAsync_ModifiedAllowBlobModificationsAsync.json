{
  "Entries": [
    {
      "RequestUri": "https://seannse.blob.core.windows.net/test-filesystem-696e32ba-25ad-338d-5506-a71c78d025ed?restype=container",
      "RequestMethod": "PUT",
      "RequestHeaders": {
        "Accept": "application/xml",
        "Authorization": "Sanitized",
<<<<<<< HEAD
        "traceparent": "00-bcc23be47579a2489c37d0969fc69595-fe0b5ad9ac166740-00",
        "User-Agent": [
          "azsdk-net-Storage.Files.DataLake/12.7.0-alpha.20210202.1",
          "(.NET Framework 4.8.4250.0; Microsoft Windows 10.0.19042 )"
        ],
        "x-ms-blob-public-access": "container",
        "x-ms-client-request-id": "33437017-1084-2154-f7a8-cc432b6c0967",
        "x-ms-date": "Wed, 03 Feb 2021 02:08:52 GMT",
=======
        "traceparent": "00-ccc269d73bd03345a255b78eedaf1f06-9329176bdd29f244-00",
        "User-Agent": [
          "azsdk-net-Storage.Files.DataLake/12.7.0-alpha.20210217.1",
          "(.NET 5.0.3; Microsoft Windows 10.0.19042)"
        ],
        "x-ms-blob-public-access": "container",
        "x-ms-client-request-id": "33437017-1084-2154-f7a8-cc432b6c0967",
        "x-ms-date": "Wed, 17 Feb 2021 22:34:11 GMT",
>>>>>>> 1814567d
        "x-ms-return-client-request-id": "true",
        "x-ms-version": "2020-06-12"
      },
      "RequestBody": null,
      "StatusCode": 201,
      "ResponseHeaders": {
        "Content-Length": "0",
<<<<<<< HEAD
        "Date": "Wed, 03 Feb 2021 02:08:53 GMT",
        "ETag": "\u00220x8D8C7E8A82022AA\u0022",
        "Last-Modified": "Wed, 03 Feb 2021 02:08:53 GMT",
=======
        "Date": "Wed, 17 Feb 2021 22:34:10 GMT",
        "ETag": "\u00220x8D8D394259538CA\u0022",
        "Last-Modified": "Wed, 17 Feb 2021 22:34:11 GMT",
>>>>>>> 1814567d
        "Server": [
          "Windows-Azure-Blob/1.0",
          "Microsoft-HTTPAPI/2.0"
        ],
        "x-ms-client-request-id": "33437017-1084-2154-f7a8-cc432b6c0967",
<<<<<<< HEAD
        "x-ms-request-id": "8fb33c32-f01e-0031-5cd1-f99e4c000000",
=======
        "x-ms-request-id": "718c6f18-d01e-0036-5f7d-05f22f000000",
>>>>>>> 1814567d
        "x-ms-version": "2020-06-12"
      },
      "ResponseBody": []
    },
    {
      "RequestUri": "https://seannse.dfs.core.windows.net/test-filesystem-696e32ba-25ad-338d-5506-a71c78d025ed/test-file-771d4a92-5a5e-df81-9ef5-2b00226d01db?resource=file",
      "RequestMethod": "PUT",
      "RequestHeaders": {
        "Accept": "application/json",
        "Authorization": "Sanitized",
        "If-None-Match": "*",
<<<<<<< HEAD
        "traceparent": "00-8c8c1fe9d30b85449925959e0a19c74d-d23227f259f9e94e-00",
        "User-Agent": [
          "azsdk-net-Storage.Files.DataLake/12.7.0-alpha.20210202.1",
          "(.NET Framework 4.8.4250.0; Microsoft Windows 10.0.19042 )"
        ],
        "x-ms-client-request-id": "b22cbeab-5771-cd5d-5825-c4bd04b2f084",
        "x-ms-date": "Wed, 03 Feb 2021 02:08:53 GMT",
=======
        "traceparent": "00-3bb9e20e210a5d4daea5e5fb4e05a0a2-501b73d4e34c1042-00",
        "User-Agent": [
          "azsdk-net-Storage.Files.DataLake/12.7.0-alpha.20210217.1",
          "(.NET 5.0.3; Microsoft Windows 10.0.19042)"
        ],
        "x-ms-client-request-id": "b22cbeab-5771-cd5d-5825-c4bd04b2f084",
        "x-ms-date": "Wed, 17 Feb 2021 22:34:11 GMT",
>>>>>>> 1814567d
        "x-ms-return-client-request-id": "true",
        "x-ms-version": "2020-06-12"
      },
      "RequestBody": null,
      "StatusCode": 201,
      "ResponseHeaders": {
        "Content-Length": "0",
<<<<<<< HEAD
        "Date": "Wed, 03 Feb 2021 02:08:53 GMT",
        "ETag": "\u00220x8D8C7E8A8585F7D\u0022",
        "Last-Modified": "Wed, 03 Feb 2021 02:08:54 GMT",
=======
        "Date": "Wed, 17 Feb 2021 22:34:11 GMT",
        "ETag": "\u00220x8D8D39425CE3269\u0022",
        "Last-Modified": "Wed, 17 Feb 2021 22:34:11 GMT",
>>>>>>> 1814567d
        "Server": [
          "Windows-Azure-HDFS/1.0",
          "Microsoft-HTTPAPI/2.0"
        ],
        "x-ms-client-request-id": "b22cbeab-5771-cd5d-5825-c4bd04b2f084",
<<<<<<< HEAD
        "x-ms-request-id": "d3bc8f4c-301f-005c-45d1-f92a07000000",
=======
        "x-ms-request-id": "2fa5262a-401f-0024-757d-0589ff000000",
>>>>>>> 1814567d
        "x-ms-version": "2020-06-12"
      },
      "ResponseBody": []
    },
    {
      "RequestUri": "https://seannse.dfs.core.windows.net/test-filesystem-696e32ba-25ad-338d-5506-a71c78d025ed/test-file-771d4a92-5a5e-df81-9ef5-2b00226d01db?action=append\u0026position=0",
      "RequestMethod": "PATCH",
      "RequestHeaders": {
        "Accept": "application/json",
        "Authorization": "Sanitized",
<<<<<<< HEAD
        "Content-Length": "1825",
        "Content-Type": "application/json",
        "traceparent": "00-e73849f92c1dda4db0add4773d084dae-b4c34b4738a15f4b-00",
        "User-Agent": [
          "azsdk-net-Storage.Files.DataLake/12.7.0-alpha.20210202.1",
          "(.NET Framework 4.8.4250.0; Microsoft Windows 10.0.19042 )"
        ],
        "x-ms-client-request-id": "6379f24d-6b0e-0164-800e-c5653bafe337",
        "x-ms-date": "Wed, 03 Feb 2021 02:08:53 GMT",
=======
        "Content-Length": "1024",
        "traceparent": "00-24f1b56551a34d4b884895a9c51183c2-47b38432920d2143-00",
        "User-Agent": [
          "azsdk-net-Storage.Files.DataLake/12.7.0-alpha.20210217.1",
          "(.NET 5.0.3; Microsoft Windows 10.0.19042)"
        ],
        "x-ms-client-request-id": "6379f24d-6b0e-0164-800e-c5653bafe337",
        "x-ms-date": "Wed, 17 Feb 2021 22:34:11 GMT",
>>>>>>> 1814567d
        "x-ms-return-client-request-id": "true",
        "x-ms-version": "2020-06-12"
      },
      "RequestBody": [
        "sT\u0004\b\uFFFD\uFFFDi\u0000\uFFFD95\uFFFD\u000FOM\u0463\uFFFD\uFFFD\uFFFD\\\u001B\uFFFD\uFFFDd\uFFFD\uFFFD\uFFFDS\uFFFD\uFFFD\uFFFD\uFFFD\uFFFD\uFFFDg\u0001\u06A1\uFFFD\u001D\uFFFD%%\uFFFD\uFFFDO\uFFFDZ\\\uFFFD\uFFFD\u001A\u007FW\u0060G\u0018(\\\uFFFD\u001Bx:\uFFFD\uFFFD\u001E~vi\uFFFD\uFFFD\uFFFD\u0005?o\u0398\u0007\uFFFDE\uFFFD\uFFFDx\uFFFD\uFFFDqxv \uFFFDE\u0006\u00013\uFFFDz\uFFFD\uFFFD1\uFFFD\uFFFD\uFFFD\u0015@\u74AE\u0010\uFFFD\u0016\uFFFD\uFFFD\uFFFDg\uFFFD\u0006\u0000I\uFFFD\u0010\uFFFD\uFFFD=\u003C\uFFFD\u001D\u0013\uFFFDu\uFFFD\uFFFD=\uFFFD\uFFFDv0\uFFFD\uFFFDq\uFFFD\u001C/\u0014o\uFFFD*z\uFFFD\u0004\uFFFD0\uFFFD\uFFFD\uFFFDM\u0016\u0002\uFFFD\uFFFD\uFFFD\uFFFD\uFFFD\uFFFD\u003C\uFFFDC\r",
        "I\uFFFD|u\u001C\uFFFD\uFFFD\uFFFDv\uFFFD\u034A\uFFFD\uFFFD\uFFFD\u07AB\uFFFD\uFFFD\u003E\u0000h_.\uFFFD4\uFFFD\uFFFDi\uFFFD\uFFFDxn\u001D1\uFFFD\uFFFDU\u0014\uFFFD\u001C\uFFFD\uFFFD,4!\uFFFD\uFFFDw\uFFFD\uFFFD\uFFFD\u0004\u0005\f\uFFFDN\uFFFD\uFFFD\uFFFD\b\uFFFD\uFFFD\u0012U\u001B\uFFFDq\uFFFDVUq#!@\uFFFD3\uFFFD\uFFFD=\uFFFDb\uFFFD\uFFFD!si\u0010P\u000B8\uFFFD\u002B\uFFFD\u00145\uFFFD\u0019\uFFFD\u0006Z|\uFFFD}\uFFFDD\uFFFD\uFFFD\uFFFDN]T\u02EA\u0005\uFFFD\uFFFDO\uFFFD\u1C4B!\uFFFD\u001E\uFFFDEK\f\u000B\uFFFD\u001A\u001A\uFFFD\uFFFDv\uFFFD\u0016\uFFFD\u0752\uFFFDD\u0001\uFFFD\uFFFD\uFFFD\uFFFD\uFFFDn\u003E\uFFFD)\uFFFDT\uFFFDZ\uFFFD_\u0010\uFFFD\uFFFD\uFFFD\uFFFD\uFFFDC:\r",
        "\u01CF\uFFFD\uFFFDW\u0013O-G\u001F0:\uFFFD\uFFFDy\uFFFD\uFFFD\u0004\uFFFD\u001Di\u0013\u001B\u0027\uFFFD\uFFFD\uFFFD\uFFFD\uFFFD\uFFFDVj\uFFFD\uFFFDC\uFFFD_G\u0015\uFFFD\u0027\uFFFD;}%z:\u001C9\uFFFDR\u001D\uFFFD\uFFFDs\uFFFD(o5Q\u007F\uFFFD\uFFFD\u0150\uFFFD\n",
        "5\uFFFDm\uFFFD\uFFFDoB\uFFFD\u0A51m\uFFFD\uFFFDs\uFFFD\uFFFD\u0018\uFFFDG\u0005\uFFFD\uFFFD6\uFFFD\uFFFD\\\uFFFD\uFFFDq\uFFFD\uFFFD\uFFFD0\uFFFD:\uFFFD\uFFFDv\uFFFDb)\uFFFD\uFFFD\uFFFD\u0002\uFFFDo\u000B6\u001A\uFFFD\u0004a\u0004e\u00076\uFFFD\uFFFD\u0012\uFFFD\uFFFDn\uFFFD\uFFFD\uFFFDs\uFFFD9\u0006\u0122\uFFFD\uFFFD\uFFFD\u003C\uFFFD\uFFFD\uFFFDO\uD70DV\n",
        "\uFFFDo,\uFFFD2Q\u0004{\uFFFD\uFFFDa%\f\uFFFDf\u001Dt\uFFFD/U\u000B\u0026|\u0027(\u0010\uFFFD\u000F\uFFFD%\uFFFD9\u0017\uFFFDl\u002BGy\u0006\uFFFD\uFFFD\u0026B\u001Cz\u0017\uFFFD\u0005n2x\uFFFD^\u0001\uFFFDi\uFFFD\u0004X\u0022\uFFFD\uFFFD\uFFFDv\uFFFD(\r",
        "%-;\uFFFD\uFFFD\uFFFDz\uFFFD\uFFFD\uFFFD_\uFFFD\u0011%\uFFFD\uFFFDy\uFFFD4\uFFFD\u0016\uFFFD\u00038B \uFFFD\uFFFD\uFFFDV\uFFFDRR\t\uFFFD\uFFFD2\\}\uFFFD\uFFFDk\u001B\uFFFD\uFFFDXG\uFFFD)SV\u0255M\uFFFD\u003E*\u0003\uFFFD\uFFFD\uFFFD\u007F\u02CD\u0018\r",
        "Z\u0007_\uFFFDn\u001D/7\uFFFD\uFFFD\uFFFD}\uFFFD\uFFFD\uFFFD\uFFFD\uFFFDw\uFFFD\u0001\uFFFD\u0004\u0012\uFFFD\uFFFD/\u0262\u0013e\uFFFD\uFFFDl\uFFFD\uFFFD?\uFFFDo\uFFFD9\uFFFD]VLq\uFFFD^\uFFFD\u0001\u0003\uFFFDS\uFFFD\u0016OU\uFFFD\uFFFD\r",
        "\u003ES\uFFFD$\uFFFD\n",
        "?\u0011\u001E\uFFFDGa\uFFFD\uFFFDf\u0060\uFFFD\uFFFD\u0015\uFFFD\uFFFD!\uFFFD\u000F\uFFFDL\uFFFDU6\uFFFDJ\uFFFDb\uFFFD\uFFFD\u000E9\uFFFDA2\uFFFD@\uFFFDh\uFFFDL\uFFFD\u01EF\uFFFD/\uFFFD\r",
        "m2\uFFFD\u0014\u06BE@\uFFFD\uFFFDCN\uFFFD\uFFFD\uFFFD\uFFFDX\u0026\uFFFD\uFFFDc\uFFFDe8Sj\uFFFD7\uFFFDG\u0001\u001B\u0001T9\uFFFD#$\uFFFD\uFFFD\uFFFDXx\u00199L\uFFFD\uFFFDW\u023E\uFFFD\uFFFD\uFFFD\u0372\uFFFDp4\b\u0014\uFFFDA3\uFFFD\uFFFD\uFFFD-5\u0001\uFFFD\u0001\uFFFD8\uFFFD\u001E\u0019\u001D\uFFFDPO~Bp!\uFFFD\\\uFFFDpdzN\uFFFD\u02F86\u6E61\u0026\uFFFD!\uFFFD\uFFFD\uFFFD\uFFFD\u0027\uFFFD\uFFFD\uFFFDR\uFFFD\uFFFD\uFFFD!\uFFFD\uFFFD^\u0001TG\u011D\uFFFD\uFFFD\u0007\uFFFD\u007F\uFFFD8\u0060|\uFFFD\uFFFD-\uFFFD\uFFFD\uFFFD2\uFFFD\uFFFD\u0006\u073D\u0027\uFFFD2\u0005\uFFFD7#Z\uFFFD\uFFFDq\\(\u003C\uFFFD\uFFFDp$)[F\uFFFD\uFFFD\u001F\uFFFDh|\uFFFD,~\uFFFDA\uFFFD\uFFFD\\\uFFFD\u0531\uFFFD\u007F\u0015\u0005\u06FA%\u040FE\uFFFDJ\u0012\uFFFD\u0701vP\uFFFD\u0012m.\uFFFD\u0026.\u002250uH\uFFFD\u0010\u0013\uFFFD;\uFFFDE@\uFFFD;\uFFFD\uFFFD\uFFFD6\u002B\uFFFDk\bdei\u000B\u000F\uFFFDC\uFFFD\uFFFD\uFFFD\u05F9\uFFFD\uFFFD[Fe\uFFFD6SX3\u003C5V\uFFFD\u0018\uFFFDU\uFFFD\uFFFDK\uFFFD-\uFFFD\u000F\uFFFD\uFFFD\u0000Q{\uFFFD\uFFFDV"
      ],
      "StatusCode": 202,
      "ResponseHeaders": {
        "Content-Length": "0",
<<<<<<< HEAD
        "Date": "Wed, 03 Feb 2021 02:08:53 GMT",
=======
        "Date": "Wed, 17 Feb 2021 22:34:11 GMT",
>>>>>>> 1814567d
        "Server": [
          "Windows-Azure-HDFS/1.0",
          "Microsoft-HTTPAPI/2.0"
        ],
        "x-ms-client-request-id": "6379f24d-6b0e-0164-800e-c5653bafe337",
<<<<<<< HEAD
        "x-ms-request-id": "d3bc8f5b-301f-005c-54d1-f92a07000000",
=======
        "x-ms-request-id": "2fa52638-401f-0024-037d-0589ff000000",
>>>>>>> 1814567d
        "x-ms-request-server-encrypted": "true",
        "x-ms-version": "2020-06-12"
      },
      "ResponseBody": []
    },
    {
      "RequestUri": "https://seannse.dfs.core.windows.net/test-filesystem-696e32ba-25ad-338d-5506-a71c78d025ed/test-file-771d4a92-5a5e-df81-9ef5-2b00226d01db?action=flush\u0026position=1024",
      "RequestMethod": "PATCH",
      "RequestHeaders": {
        "Accept": "application/json",
        "Authorization": "Sanitized",
<<<<<<< HEAD
        "traceparent": "00-581046565a95eb4b8138db8a3ae9ac61-2a43974d8d23b24b-00",
        "User-Agent": [
          "azsdk-net-Storage.Files.DataLake/12.7.0-alpha.20210202.1",
          "(.NET Framework 4.8.4250.0; Microsoft Windows 10.0.19042 )"
        ],
        "x-ms-client-request-id": "116fb891-8c39-1e75-6758-855d68c822be",
        "x-ms-date": "Wed, 03 Feb 2021 02:08:53 GMT",
=======
        "Content-Length": "0",
        "traceparent": "00-d94deb5eaf2892488d42d224166625de-4fdd847c99d06c44-00",
        "User-Agent": [
          "azsdk-net-Storage.Files.DataLake/12.7.0-alpha.20210217.1",
          "(.NET 5.0.3; Microsoft Windows 10.0.19042)"
        ],
        "x-ms-client-request-id": "116fb891-8c39-1e75-6758-855d68c822be",
        "x-ms-date": "Wed, 17 Feb 2021 22:34:11 GMT",
>>>>>>> 1814567d
        "x-ms-return-client-request-id": "true",
        "x-ms-version": "2020-06-12"
      },
      "RequestBody": null,
      "StatusCode": 200,
      "ResponseHeaders": {
        "Content-Length": "0",
<<<<<<< HEAD
        "Date": "Wed, 03 Feb 2021 02:08:53 GMT",
        "ETag": "\u00220x8D8C7E8A87FA2B6\u0022",
        "Last-Modified": "Wed, 03 Feb 2021 02:08:54 GMT",
=======
        "Date": "Wed, 17 Feb 2021 22:34:11 GMT",
        "ETag": "\u00220x8D8D39425EAAE85\u0022",
        "Last-Modified": "Wed, 17 Feb 2021 22:34:11 GMT",
>>>>>>> 1814567d
        "Server": [
          "Windows-Azure-HDFS/1.0",
          "Microsoft-HTTPAPI/2.0"
        ],
        "x-ms-client-request-id": "116fb891-8c39-1e75-6758-855d68c822be",
<<<<<<< HEAD
        "x-ms-request-id": "d3bc8f73-301f-005c-6cd1-f92a07000000",
=======
        "x-ms-request-id": "2fa5264e-401f-0024-197d-0589ff000000",
>>>>>>> 1814567d
        "x-ms-request-server-encrypted": "false",
        "x-ms-version": "2020-06-12"
      },
      "ResponseBody": []
    },
    {
      "RequestUri": "https://seannse.blob.core.windows.net/test-filesystem-696e32ba-25ad-338d-5506-a71c78d025ed/test-file-771d4a92-5a5e-df81-9ef5-2b00226d01db",
      "RequestMethod": "HEAD",
      "RequestHeaders": {
        "Accept": "application/xml",
        "Authorization": "Sanitized",
<<<<<<< HEAD
        "traceparent": "00-f615e2e47f8f264ab2a135cec1c6d66c-a5889146e0587242-00",
        "User-Agent": [
          "azsdk-net-Storage.Files.DataLake/12.7.0-alpha.20210202.1",
          "(.NET Framework 4.8.4250.0; Microsoft Windows 10.0.19042 )"
        ],
        "x-ms-client-request-id": "83d41424-d13f-ccfe-d4a8-dfa74d3415c7",
        "x-ms-date": "Wed, 03 Feb 2021 02:08:53 GMT",
=======
        "traceparent": "00-d5e5719882e9894a81d96054bcca7e9a-20ecf152c6331e47-00",
        "User-Agent": [
          "azsdk-net-Storage.Files.DataLake/12.7.0-alpha.20210217.1",
          "(.NET 5.0.3; Microsoft Windows 10.0.19042)"
        ],
        "x-ms-client-request-id": "83d41424-d13f-ccfe-d4a8-dfa74d3415c7",
        "x-ms-date": "Wed, 17 Feb 2021 22:34:11 GMT",
>>>>>>> 1814567d
        "x-ms-return-client-request-id": "true",
        "x-ms-version": "2020-06-12"
      },
      "RequestBody": null,
      "StatusCode": 200,
      "ResponseHeaders": {
        "Accept-Ranges": "bytes",
        "Content-Length": "1024",
        "Content-Type": "application/octet-stream",
<<<<<<< HEAD
        "Date": "Wed, 03 Feb 2021 02:08:53 GMT",
        "ETag": "\u00220x8D8C7E8A87FA2B6\u0022",
        "Last-Modified": "Wed, 03 Feb 2021 02:08:54 GMT",
=======
        "Date": "Wed, 17 Feb 2021 22:34:11 GMT",
        "ETag": "\u00220x8D8D39425EAAE85\u0022",
        "Last-Modified": "Wed, 17 Feb 2021 22:34:11 GMT",
>>>>>>> 1814567d
        "Server": [
          "Windows-Azure-Blob/1.0",
          "Microsoft-HTTPAPI/2.0"
        ],
        "x-ms-access-tier": "Hot",
        "x-ms-access-tier-inferred": "true",
        "x-ms-blob-type": "BlockBlob",
        "x-ms-client-request-id": "83d41424-d13f-ccfe-d4a8-dfa74d3415c7",
<<<<<<< HEAD
        "x-ms-creation-time": "Wed, 03 Feb 2021 02:08:54 GMT",
=======
        "x-ms-creation-time": "Wed, 17 Feb 2021 22:34:11 GMT",
>>>>>>> 1814567d
        "x-ms-group": "$superuser",
        "x-ms-lease-state": "available",
        "x-ms-lease-status": "unlocked",
        "x-ms-owner": "$superuser",
        "x-ms-permissions": "rw-r-----",
<<<<<<< HEAD
        "x-ms-request-id": "8fb33f7b-f01e-0031-59d1-f99e4c000000",
=======
        "x-ms-request-id": "718c7097-d01e-0036-3d7d-05f22f000000",
>>>>>>> 1814567d
        "x-ms-server-encrypted": "true",
        "x-ms-version": "2020-06-12"
      },
      "ResponseBody": []
    },
    {
      "RequestUri": "https://seannse.blob.core.windows.net/test-filesystem-696e32ba-25ad-338d-5506-a71c78d025ed/test-file-771d4a92-5a5e-df81-9ef5-2b00226d01db",
      "RequestMethod": "GET",
      "RequestHeaders": {
        "Accept": "application/xml",
        "Authorization": "Sanitized",
        "User-Agent": [
<<<<<<< HEAD
          "azsdk-net-Storage.Files.DataLake/12.7.0-alpha.20210202.1",
          "(.NET Framework 4.8.4250.0; Microsoft Windows 10.0.19042 )"
        ],
        "x-ms-client-request-id": "5339f1f3-9ff4-fd7e-864c-c3396c632c2b",
        "x-ms-date": "Wed, 03 Feb 2021 02:08:53 GMT",
=======
          "azsdk-net-Storage.Files.DataLake/12.7.0-alpha.20210217.1",
          "(.NET 5.0.3; Microsoft Windows 10.0.19042)"
        ],
        "x-ms-client-request-id": "5339f1f3-9ff4-fd7e-864c-c3396c632c2b",
        "x-ms-date": "Wed, 17 Feb 2021 22:34:12 GMT",
>>>>>>> 1814567d
        "x-ms-range": "bytes=0-4194303",
        "x-ms-return-client-request-id": "true",
        "x-ms-version": "2020-06-12"
      },
      "RequestBody": null,
      "StatusCode": 206,
      "ResponseHeaders": {
        "Accept-Ranges": "bytes",
        "Content-Length": "1024",
        "Content-Range": "bytes 0-1023/1024",
        "Content-Type": "application/octet-stream",
<<<<<<< HEAD
        "Date": "Wed, 03 Feb 2021 02:08:53 GMT",
        "ETag": "\u00220x8D8C7E8A87FA2B6\u0022",
        "Last-Modified": "Wed, 03 Feb 2021 02:08:54 GMT",
=======
        "Date": "Wed, 17 Feb 2021 22:34:11 GMT",
        "ETag": "\u00220x8D8D39425EAAE85\u0022",
        "Last-Modified": "Wed, 17 Feb 2021 22:34:11 GMT",
>>>>>>> 1814567d
        "Server": [
          "Windows-Azure-Blob/1.0",
          "Microsoft-HTTPAPI/2.0"
        ],
        "x-ms-blob-type": "BlockBlob",
        "x-ms-client-request-id": "5339f1f3-9ff4-fd7e-864c-c3396c632c2b",
<<<<<<< HEAD
        "x-ms-creation-time": "Wed, 03 Feb 2021 02:08:54 GMT",
=======
        "x-ms-creation-time": "Wed, 17 Feb 2021 22:34:11 GMT",
>>>>>>> 1814567d
        "x-ms-group": "$superuser",
        "x-ms-lease-state": "available",
        "x-ms-lease-status": "unlocked",
        "x-ms-owner": "$superuser",
        "x-ms-permissions": "rw-r-----",
<<<<<<< HEAD
        "x-ms-request-id": "8fb33fd5-f01e-0031-32d1-f99e4c000000",
=======
        "x-ms-request-id": "718c70bf-d01e-0036-627d-05f22f000000",
>>>>>>> 1814567d
        "x-ms-server-encrypted": "true",
        "x-ms-version": "2020-06-12"
      },
      "ResponseBody": "c1QECI3xaQDMOTWZD09N0aOcjeZcG/S972SVj\u002BRT/oqm8NDXZwHaoeEdqyUl59BPp1pcht8af1dgRxgoXNobeDqq8x5\u002BdmmiwesFP2/OmAeTReeK93iqi3F4diDosUUGATPrevSx0DHwucT0FUDnkq4QlRbykYHB/2etBgBJuhCm/j084h0T4nW2mT20tnYwkONx1xwvFG\u002ByKnqNBMowpv\u002B0TRYCq6\u002BR/bKgPPdDDUnwfHUc1\u002BL0durNirijht6rhfI\u002BAGhfLuU04Nppjth4bh0xnIdVFM8cv9YsNCH27nfU9bYEBQzgkE6P6PcIiugSVRubcepWVXEjIUCRM/nDPfJilJghc2kQUAs4xSvXFDXuGd8GWnyNfaBE4OTMTl1Uy6oFpfZP8OGxiyHeHo9FSwwLoxoaveJ21Rb43ZKERAGu4/qB0m4\u002Bnin9VM9arl8Q/pXXwatDOg3Hj8/fVxNPLUcfMDqVxHmdzATxHWkTGye25979rYJWaqnsukOfX0cVrieIO30lejocOfSnUh2ktHOoKG81UX/EycWQqQo1/m29229Ci\u002BCpkW2j4XOOrhiMRwXQ9jbX4Fynw3G3lNEw5jqH6nauYimT/pcCkW8LNhqtBGEEZQc25fsSmsdu8fybc/o5BsSi3uXcPPef1U/tnI1WCpBvLIEyUQR7m8hhJQyaZh100i9VCyZ8JygQlg\u002BrJf45F\u002BdsK0d5BrW/JkIcehfqBW4yeMleAf9p8wRYIrr10HbKKA0lLTvV\u002B8x6leTkX6wRJZGheaw02xbnAzhCIOP6ylbLUlIJxdcyXH385GsbhZNYR/0pU1bJlU33PioDktrpf8uNGA1aB1\u002B5bh0vN/arzH2k6tnl0Xf/Ab0EEoesL8miE2WgjWyG/j\u002Bdb\u002BU5ml1WTHGtXqgBA65TjRZPVfXYDT5TjCSRCj8RHuyZR2GRxmZgrcYV/9EhoQ\u002B2TP9VNqhKxWKm5Q45xUEym0C7aLxMwsev76cvww1tMusU2r5Au\u002BdDToL/6uBYJuiE42OQZThTaoo3pkcBGwFUObMjJOqD8uBYeBk5TNfmV8i\u002BquCq3M2ywHA0CBSgQTOAq7EtNQH\u002BAfCCOO0eGR2yUE9\u002BQnAhqlzmcGR6TunLuDbmuaEmuSHGwKnvJ6Tgk6ZSgrfFIf/DXgFUR8SdhLIHt3\u002B2OGB8i5ctuILHMoK4Bty9J8wyBZc3I1qg0XFcKDz26HAkKVtG1vYfmGh8/Cx\u002BnEHn4Fzm1LHofxUF27ol0I9F0EoSk9yBdlDWEm0uuiYuIjUwdUjfEBO\u002BO6lFQPo7\u002BsjZNiviawhkZWkLD8JDusXu17mE9VtGZcA2U1gzPDVWmhilVYP7S7YtzA/f1ABRe4HkVg=="
    },
    {
      "RequestUri": "https://seannse.dfs.core.windows.net/test-filesystem-696e32ba-25ad-338d-5506-a71c78d025ed/test-file-771d4a92-5a5e-df81-9ef5-2b00226d01db?action=append\u0026position=1024",
      "RequestMethod": "PATCH",
      "RequestHeaders": {
        "Accept": "application/json",
        "Authorization": "Sanitized",
<<<<<<< HEAD
        "Content-Length": "1846",
        "Content-Type": "application/json",
        "traceparent": "00-d7037fa67fe47745be571f27ceb26ea6-95a13cdc2503ea49-00",
        "User-Agent": [
          "azsdk-net-Storage.Files.DataLake/12.7.0-alpha.20210202.1",
          "(.NET Framework 4.8.4250.0; Microsoft Windows 10.0.19042 )"
        ],
        "x-ms-client-request-id": "5cb41cb1-c1fb-0cd2-06f3-91878e96d849",
        "x-ms-date": "Wed, 03 Feb 2021 02:08:54 GMT",
=======
        "Content-Length": "1024",
        "traceparent": "00-60e7fdf41a0c3444a5709748984d5fdf-0bfeb1a084731243-00",
        "User-Agent": [
          "azsdk-net-Storage.Files.DataLake/12.7.0-alpha.20210217.1",
          "(.NET 5.0.3; Microsoft Windows 10.0.19042)"
        ],
        "x-ms-client-request-id": "5cb41cb1-c1fb-0cd2-06f3-91878e96d849",
        "x-ms-date": "Wed, 17 Feb 2021 22:34:12 GMT",
>>>>>>> 1814567d
        "x-ms-return-client-request-id": "true",
        "x-ms-version": "2020-06-12"
      },
      "RequestBody": [
        "iA\uFFFD\u0004l\uFFFD\uFFFDk\uFFFD\u0017\uFFFD1)3\uFFFDu\uFFFD\uFFFDeA\uFFFD\u0003V)Lf\uFFFD\uFFFD\uFFFD\uFFFD\uFFFDN\uFFFD\uFFFD\u0014\uFFFD\u00138\u00B3\uFFFD\uFFFD\uFFFD}\uFFFD\uFFFD\u001F\uFFFD\uFFFD\uFFFD\u001C\uFFFDc\uFFFD=\u0060\uFFFD \u002B?\uFFFD\uFFFD?\uFFFD\uFFFDCf\uFFFD\uFFFD\uFFFDe\uFFFD\uFFFDb\uFFFDd\u064Ef\uFFFDr5=\uFFFD\uFFFD\uFFFD\uFFFD\uFFFD\u05C28\u0018\uFFFDs\uFFFD\uFFFD^\uFFFD\uFFFD\uFFFDF~\uFFFD\u0011xy\u0014\u0000\uFFFD\u0607M\uFFFDq\uFFFDu\uFFFDD\u001E6\uFFFDw\uFFFD\u0010]L\f\u001A}\u0010\u00055\uFFFD\uFFFDs\uFFFD=,\uFFFDA\uFFFD\uFFFD\uFFFD\uFFFD\uFFFD\uFFFD^$\uFFFDpR\u001A\uFFFD\uFFFD\uFFFD\u03B5\uFFFD\u002Bm\uFFFD\uFFFD\uFFFD\uFFFDRv\uFFFD\uFFFD\uFFFD7[\uFFFD\u075F?{\uFFFD\u0015r\uFFFD\uFFFDs\f\uFFFD\uFFFDT\uFFFD\u003EUwX\u04DD\uFFFD\u0019\u002B\uFFFDth\u0026\uFFFD9\uFFFDY\uFFFD\uFFFDR\uFFFD\uFFFDA\u003C\uFFFD\uFFFDv$\uFFFD\u0022\u0011X\uFFFD\uFFFD\uFFFDi\t\u0001Ab\uFFFDl\uFFFD\uFFFD\uFFFD\uFFFD\uFFFD\u0192\u0007qCRT\uFFFD6\u001BM\u0017\uFFFD\uFFFDC\u0006QW\uFFFD3W\u0012\uFFFD\uFFFD^\uFFFDIfB\uFFFD\uFFFD\uFFFD^U\uFFFD\uFFFD\uFFFD\u0006E^\uFFFDM\uFFFD\uFFFDn\\e\uFFFD.\uFFFDq{\uFFFD\uFFFDh\uFFFD\uFFFDb\u000B\u001D\uFFFDd\uFFFD6\uFFFD\uFFFDj\uFFFD\uFFFD\uFFFD\uFFFD\uFFFDe\uFFFD\uFFFD\uFFFD\uFFFD\uFFFD\uFFFD\u0000\uFFFD\uFFFD\uFFFDn\u0027\uFFFD\uFFFD3 \uFFFD:A\uFFFD\uFFFD3\uFFFD\uFFFD\uFFFDo\uFFFD\f\uFFFD*\uFFFD\uFFFDN\uFFFD\uFFFD\uFFFD@\uFFFD\u001E\u001C]\u0734\u023B\uFFFD:7\uFFFD\uFFFD#\uFFFD\uFFFD\uFFFD\uFFFD\uFFFDC\u0329}\u0005\uFFFD\uFFFD\uFFFD[\uFFFD\uFFFD\uFFFD\uFFFD\uFFFD\u001B$[\r",
        "\u007F\uFFFD\u001B\uFFFD4\u00CC\u0006\u0007\uFFFD\u02A2G\uFFFDUs6\uFFFD\u0017\uFFFD\uFFFD\u000B\uFFFD\u0016\uFFFD\uFFFD\uFFFD\uFFFD\uFFFD\u0060\uFFFD\uFFFDO\uFFFD/X\uFFFD\uFFFDHA\uFFFD\u06E1\u001B\u06B9l\uFFFD15\uFFFDy\r",
        "\uFFFD\u0014t\r",
        "\u0004\\\uFFFD:\uFFFD\u0011\uFFFD67R\uFFFD\uFFFD\uFFFD\uFFFDxY\uFFFD\uFFFD\u001Di\uFFFD;\uFFFD\u001A\uFFFD\uFFFD\uFFFD\uFFFD\u001E\uFFFD\u0217\uFFFDJ\uFFFDa\uFFFD\u0007j\uFFFD\uFFFD\uFFFDf\uFFFD34s\u0013 7\uFFFD\uFFFD\n",
        "K\u0205\uFFFD\uFFFD\uFFFDP\uFFFD\u0018\uFFFD\uFFFD\u0004\uFFFD\u0014\u0017\uFFFD\uFFFDlRn\u0758pI{\uFFFDL\uFFFD\uFFFDN\u0018\uFFFD\uFFFD\uFFFD\uFFFD\uFFFD\u0006{\uFFFDz(\uFFFD\uFFFD\uFFFD\uFFFDI\uFFFD_\uFFFDbiC\uFFFD\uFFFDn/\u0015J\u00106\u0004\u0012\u001Acrc9\uFFFD/:\uFFFDQ\uFFFD\uFFFDF\u0011\uFFFD\uFFFD}1\u0012\uFFFD\u00DB\uFFFD\uFFFD\uFFFD\u0014\uFFFD\uFFFD\u01FBkiu\u0015\uFFFD\uFFFDih\u000F\uFFFD/\u00A9\u0017v\uFFFDU]\uFFFD\uFFFD\uFFFD\uFFFD#\u0016O~~\uFFFDf%\u0022zs\uFFFD\uFFFDbb1_\u0016\u002B\u0014\u0022C\uFFFD\u0000\uFFFD\uFFFD_2\uFFFD3\u002BF\uFFFDF_\uFFFD2\u0010\uFFFD\u0002\uAAF5N\uFFFD1\u0013h#\uFFFDrU\uFFFD\uFFFD\uFFFDYN\uFFFD\uFFFD=4e\uFFFDN,\u000EY\u001C\u0003k-\u0006^\u00117\uFFFD\u0007\uFFFDE\uFFFDK\u025B5\uFFFD\uFFFD4\uFFFDe\u0005w\uFFFD]\uFFFD\u0384\uFFFDf!\uFFFD\uFFFD\uFFFDd\uFFFD\uFFFDl\uFFFD\uFFFD\uFFFDHQ\uFFFDG\u0018\uFFFDj\u0279\uFFFD;\u0688\uFFFD\uFFFD\uFFFD\uFFFDB\uFFFD\u06E0\uFFFD\uFFFD\uFFFDUe\uFFFDeL\uFFFD\uFFFDK\u001D\uFFFD\uFFFD^E\uFFFDd\uFFFD\u0002\uFFFD\uFFFD\uFFFDP?f\uFFFDH\uFFFD\u0027d\uFFFDl\uFFFD\u000B\uFFFDV\uFFFD\u0005\uFFFDSJAM\u003C\uFFFDJ\u0019)c2\uFFFD\uFFFD\uFFFD\u042A\uFFFDq\u0015\uFFFD\u001F\u001D\uFFFD\uFFFD\u0027z\uFFFD\u0002\u03FF\uFFFD\u0000^\u052F\uFFFD\uFFFDu\u0013\uFFFD\u001C\uFFFD\u001F\u0060\uFFFD\uFFFD\u0654\uFFFD\u0060\uFFFD\uFFFD\u0007\uFFFD6\uFFFDn%\uFFFD\uFFFDGIis2\uFFFD#)I\u0006n^o\uFFFDt\uFFFD(\u0761\uFFFD\u001C!o\u0005\u000ByW\r",
        "y\uFFFD5PQ\uFFFD\uFFFD\u0060\uFFFD\uFFFD\uFFFD\u0005\uFFFDk\uFFFDZK\uFFFD\u0017%R8\uFFFD\uFFFD\uFFFD\u0022\uFFFD%\uFFFDdh\uFFFD)\u0015\uFFFD\uFFFD\uFFFD\u001E\r",
        "\uFFFD\f\u0013H;\u001A\uFFFD\u9C4A\u0014\uFFFD\uFFFDb1\uFFFDA\u002B\uFFFD\uFFFD.\uFFFDQ\uFFFD\n",
        "\u0721\uFFFD\u0012\uFFFD,xe\u0018\u003E\uFFFD^w\uFFFD8\u001A\uFFFD\u01AA\uFFFDV\uFFFDYoX,Q\uFFFD\uFFFD]\uFFFD\uFFFD\uFFFD\u000F\uFFFDG\uFFFDx\uFFFD\uFFFD\f\uFFFD\u0018}Q\uFFFD,\uFFFD\uFFFD\uFFFD\u0013\uFFFD\uFFFD\uFFFD\uFFFD\uFFFDHK\uFFFD]\u069A\uFFFD\uFFFD\uFFFD\uFFFD\uFFFDg\u0027\uFFFD$\u0022;\u001D\uFFFD"
      ],
      "StatusCode": 202,
      "ResponseHeaders": {
        "Content-Length": "0",
<<<<<<< HEAD
        "Date": "Wed, 03 Feb 2021 02:08:54 GMT",
=======
        "Date": "Wed, 17 Feb 2021 22:34:11 GMT",
>>>>>>> 1814567d
        "Server": [
          "Windows-Azure-HDFS/1.0",
          "Microsoft-HTTPAPI/2.0"
        ],
        "x-ms-client-request-id": "5cb41cb1-c1fb-0cd2-06f3-91878e96d849",
<<<<<<< HEAD
        "x-ms-request-id": "d3bc8f8b-301f-005c-04d1-f92a07000000",
=======
        "x-ms-request-id": "2fa52685-401f-0024-507d-0589ff000000",
>>>>>>> 1814567d
        "x-ms-request-server-encrypted": "true",
        "x-ms-version": "2020-06-12"
      },
      "ResponseBody": []
    },
    {
      "RequestUri": "https://seannse.dfs.core.windows.net/test-filesystem-696e32ba-25ad-338d-5506-a71c78d025ed/test-file-771d4a92-5a5e-df81-9ef5-2b00226d01db?action=flush\u0026position=2048",
      "RequestMethod": "PATCH",
      "RequestHeaders": {
        "Accept": "application/json",
        "Authorization": "Sanitized",
<<<<<<< HEAD
        "traceparent": "00-6e67ac74b3678d43b18f3a7914743f8d-67f2c446df10aa40-00",
        "User-Agent": [
          "azsdk-net-Storage.Files.DataLake/12.7.0-alpha.20210202.1",
          "(.NET Framework 4.8.4250.0; Microsoft Windows 10.0.19042 )"
        ],
        "x-ms-client-request-id": "50872439-d0ae-2430-3887-9bc0bc3942af",
        "x-ms-date": "Wed, 03 Feb 2021 02:08:54 GMT",
=======
        "Content-Length": "0",
        "traceparent": "00-8774bdad145ef040a74e639db3bd9a93-21dcca1930523246-00",
        "User-Agent": [
          "azsdk-net-Storage.Files.DataLake/12.7.0-alpha.20210217.1",
          "(.NET 5.0.3; Microsoft Windows 10.0.19042)"
        ],
        "x-ms-client-request-id": "50872439-d0ae-2430-3887-9bc0bc3942af",
        "x-ms-date": "Wed, 17 Feb 2021 22:34:12 GMT",
>>>>>>> 1814567d
        "x-ms-return-client-request-id": "true",
        "x-ms-version": "2020-06-12"
      },
      "RequestBody": null,
      "StatusCode": 200,
      "ResponseHeaders": {
        "Content-Length": "0",
<<<<<<< HEAD
        "Date": "Wed, 03 Feb 2021 02:08:54 GMT",
        "ETag": "\u00220x8D8C7E8A8C5B8B4\u0022",
        "Last-Modified": "Wed, 03 Feb 2021 02:08:55 GMT",
=======
        "Date": "Wed, 17 Feb 2021 22:34:11 GMT",
        "ETag": "\u00220x8D8D3942622A3B4\u0022",
        "Last-Modified": "Wed, 17 Feb 2021 22:34:12 GMT",
>>>>>>> 1814567d
        "Server": [
          "Windows-Azure-HDFS/1.0",
          "Microsoft-HTTPAPI/2.0"
        ],
        "x-ms-client-request-id": "50872439-d0ae-2430-3887-9bc0bc3942af",
<<<<<<< HEAD
        "x-ms-request-id": "d3bc8f9a-301f-005c-13d1-f92a07000000",
=======
        "x-ms-request-id": "2fa5269f-401f-0024-6a7d-0589ff000000",
>>>>>>> 1814567d
        "x-ms-request-server-encrypted": "false",
        "x-ms-version": "2020-06-12"
      },
      "ResponseBody": []
    },
    {
      "RequestUri": "https://seannse.blob.core.windows.net/test-filesystem-696e32ba-25ad-338d-5506-a71c78d025ed/test-file-771d4a92-5a5e-df81-9ef5-2b00226d01db",
      "RequestMethod": "HEAD",
      "RequestHeaders": {
        "Accept": "application/xml",
        "Authorization": "Sanitized",
        "User-Agent": [
<<<<<<< HEAD
          "azsdk-net-Storage.Files.DataLake/12.7.0-alpha.20210202.1",
          "(.NET Framework 4.8.4250.0; Microsoft Windows 10.0.19042 )"
        ],
        "x-ms-client-request-id": "6a4dcb16-880e-f99a-5532-741ab94ee9f6",
        "x-ms-date": "Wed, 03 Feb 2021 02:08:54 GMT",
=======
          "azsdk-net-Storage.Files.DataLake/12.7.0-alpha.20210217.1",
          "(.NET 5.0.3; Microsoft Windows 10.0.19042)"
        ],
        "x-ms-client-request-id": "6a4dcb16-880e-f99a-5532-741ab94ee9f6",
        "x-ms-date": "Wed, 17 Feb 2021 22:34:12 GMT",
>>>>>>> 1814567d
        "x-ms-return-client-request-id": "true",
        "x-ms-version": "2020-06-12"
      },
      "RequestBody": null,
      "StatusCode": 200,
      "ResponseHeaders": {
        "Accept-Ranges": "bytes",
        "Content-Length": "2048",
        "Content-Type": "application/octet-stream",
<<<<<<< HEAD
        "Date": "Wed, 03 Feb 2021 02:08:54 GMT",
        "ETag": "\u00220x8D8C7E8A8C5B8B4\u0022",
        "Last-Modified": "Wed, 03 Feb 2021 02:08:55 GMT",
=======
        "Date": "Wed, 17 Feb 2021 22:34:11 GMT",
        "ETag": "\u00220x8D8D3942622A3B4\u0022",
        "Last-Modified": "Wed, 17 Feb 2021 22:34:12 GMT",
>>>>>>> 1814567d
        "Server": [
          "Windows-Azure-Blob/1.0",
          "Microsoft-HTTPAPI/2.0"
        ],
        "x-ms-access-tier": "Hot",
        "x-ms-access-tier-inferred": "true",
        "x-ms-blob-type": "BlockBlob",
        "x-ms-client-request-id": "6a4dcb16-880e-f99a-5532-741ab94ee9f6",
<<<<<<< HEAD
        "x-ms-creation-time": "Wed, 03 Feb 2021 02:08:54 GMT",
=======
        "x-ms-creation-time": "Wed, 17 Feb 2021 22:34:11 GMT",
>>>>>>> 1814567d
        "x-ms-group": "$superuser",
        "x-ms-lease-state": "available",
        "x-ms-lease-status": "unlocked",
        "x-ms-owner": "$superuser",
        "x-ms-permissions": "rw-r-----",
<<<<<<< HEAD
        "x-ms-request-id": "8fb340ee-f01e-0031-23d1-f99e4c000000",
=======
        "x-ms-request-id": "718c7166-d01e-0036-7a7d-05f22f000000",
>>>>>>> 1814567d
        "x-ms-server-encrypted": "true",
        "x-ms-version": "2020-06-12"
      },
      "ResponseBody": []
    },
    {
      "RequestUri": "https://seannse.blob.core.windows.net/test-filesystem-696e32ba-25ad-338d-5506-a71c78d025ed/test-file-771d4a92-5a5e-df81-9ef5-2b00226d01db",
      "RequestMethod": "GET",
      "RequestHeaders": {
        "Accept": "application/xml",
        "Authorization": "Sanitized",
        "User-Agent": [
<<<<<<< HEAD
          "azsdk-net-Storage.Files.DataLake/12.7.0-alpha.20210202.1",
          "(.NET Framework 4.8.4250.0; Microsoft Windows 10.0.19042 )"
        ],
        "x-ms-client-request-id": "f0aac944-d8eb-2fa0-f288-4436f0e3a3bf",
        "x-ms-date": "Wed, 03 Feb 2021 02:08:54 GMT",
=======
          "azsdk-net-Storage.Files.DataLake/12.7.0-alpha.20210217.1",
          "(.NET 5.0.3; Microsoft Windows 10.0.19042)"
        ],
        "x-ms-client-request-id": "f0aac944-d8eb-2fa0-f288-4436f0e3a3bf",
        "x-ms-date": "Wed, 17 Feb 2021 22:34:12 GMT",
>>>>>>> 1814567d
        "x-ms-range": "bytes=1024-4195327",
        "x-ms-return-client-request-id": "true",
        "x-ms-version": "2020-06-12"
      },
      "RequestBody": null,
      "StatusCode": 206,
      "ResponseHeaders": {
        "Accept-Ranges": "bytes",
        "Content-Length": "1024",
        "Content-Range": "bytes 1024-2047/2048",
        "Content-Type": "application/octet-stream",
<<<<<<< HEAD
        "Date": "Wed, 03 Feb 2021 02:08:54 GMT",
        "ETag": "\u00220x8D8C7E8A8C5B8B4\u0022",
        "Last-Modified": "Wed, 03 Feb 2021 02:08:55 GMT",
=======
        "Date": "Wed, 17 Feb 2021 22:34:11 GMT",
        "ETag": "\u00220x8D8D3942622A3B4\u0022",
        "Last-Modified": "Wed, 17 Feb 2021 22:34:12 GMT",
>>>>>>> 1814567d
        "Server": [
          "Windows-Azure-Blob/1.0",
          "Microsoft-HTTPAPI/2.0"
        ],
        "x-ms-blob-type": "BlockBlob",
        "x-ms-client-request-id": "f0aac944-d8eb-2fa0-f288-4436f0e3a3bf",
<<<<<<< HEAD
        "x-ms-creation-time": "Wed, 03 Feb 2021 02:08:54 GMT",
=======
        "x-ms-creation-time": "Wed, 17 Feb 2021 22:34:11 GMT",
>>>>>>> 1814567d
        "x-ms-group": "$superuser",
        "x-ms-lease-state": "available",
        "x-ms-lease-status": "unlocked",
        "x-ms-owner": "$superuser",
        "x-ms-permissions": "rw-r-----",
<<<<<<< HEAD
        "x-ms-request-id": "8fb34126-f01e-0031-55d1-f99e4c000000",
=======
        "x-ms-request-id": "718c719f-d01e-0036-2c7d-05f22f000000",
>>>>>>> 1814567d
        "x-ms-server-encrypted": "true",
        "x-ms-version": "2020-06-12"
      },
      "ResponseBody": "aUG3BGyS0GurF7AxKTO1dameZUHziwNWKUxmkcDl2NZO5cwU4hM4wrOQoJ59muWsH4qn3RyiY909YNsgKz\u002BqxT/Z4kNmoJKVZaKOYutk2Y5muXI1Pfu6q4Lu14I4GJZz5dpepLiiRn74EXh5FADy2IdNuXHMdYdEHjbBd8kQXUwMGn0QBTXWxHPzPSyDQZeB\u002B/77614kpnBSGoWB4M6157QrbfmD4tNSdvX\u002B2Ddbwd2fP3vLFXLu53MMveuvVOOlPlV3WNOd/hkrqHRoJs459lmo4qBS6dJBPIaGdiTnoiIRWJrh42kJAUFioGz\u002BhcCl08aSB3FDUlSDNhtNF4f0QwZRV80zVxLwn\u002BFe8ElmQrbF4KNeVZuwzgZFXq1Nu\u002Bq6blxlrS7ycXuzomiQ5GILHfNkhzbjlu1qoIjH7vllouP3o4HsAJWI024nqrMzIOmjOkG56TOz19dv\u002BgylKoOCTv\u002BEmUDgHhxd3LTIu\u002Bs6N4CeI7S3q7ivQ8ypfQWJ4qjqpVuzroapwxskWw1/6xvsNMOMBgfPyqJH1VVzNqEX1PkL3RaPhoj59WCYk0\u002BrL1ixvUhB/duhG9q5bNkxNYx5DYcUdA0EXK46khGmNjdSm6X9wXhZ1dcdacE71hqvyMDTHobIl7tKrWGaB2rK\u002BuSjZtAzNHMTIDew9gpLyIWUi8pQ0hixigTqshQXvs1sUm7dmHBJe5RMv/1OGKCw/uXcBnugeijM8tvMSYFf/GJpQ6Obbi8VShA2BBIaY3JjObMvOrhRzNhGEaaUfTES7cOb5NX9FJC1x7traXUVsY9paA/OL8KpF3bLVV2JgM3eIxZPfn6cZiUienP95mJiMV8WKxQiQ70A8sxfMr8zK0bujUZfxTIQzALqq7VOrDETaCP9clW5vOBZToyyPTRl704sDlkcA2stBl4RN5cHskWaS8mbNbjxNNBlBXelXY7OhLxmIZ3Y9mS40Gz3p4RIUZxHGPJqybmWO9qItv30h6jPQrLboJCowVVl42VM\u002BoxLHbPaXkWcZLsC0ObDUD9mxEjDJ2TRbLELn1acBeZTSkFNPJlKGSljMt732NCq5HEV/h8diNInerACz7/vAF7Ur4akdROmHKofYPWG2ZTgYLrkhgfGNsFuJcLoR0lpczKAIylJBm5eb\u002BF0/ijdoaAcIW8FC3lXDXnFNVBRvdRgte3DBbZrl1pLhRclUjiZkYMizCXaZGi4KRWwhNAeDbEME0g7GpzpsYoUuYViMbtBK6TMLvGvhVGECtyhuhKKLHhlGD7vXnfnOBqbxqriVvdZb1gsUd7AXY33tg\u002B/R/Z4io0M/Bh9Uc0s5fbWE7\u002BmorTlSEu5Xdqapbuw\u002BKhnJ/EkIjsd1g=="
    },
    {
      "RequestUri": "https://seannse.blob.core.windows.net/test-filesystem-696e32ba-25ad-338d-5506-a71c78d025ed?restype=container",
      "RequestMethod": "DELETE",
      "RequestHeaders": {
        "Accept": "application/xml",
        "Authorization": "Sanitized",
<<<<<<< HEAD
        "traceparent": "00-7b447a39a6f960439f86a2abd1b8f749-3890c3e24dc7124d-00",
        "User-Agent": [
          "azsdk-net-Storage.Files.DataLake/12.7.0-alpha.20210202.1",
          "(.NET Framework 4.8.4250.0; Microsoft Windows 10.0.19042 )"
        ],
        "x-ms-client-request-id": "efd5a9c0-f9a3-4c0a-be7f-4a2bfe26e443",
        "x-ms-date": "Wed, 03 Feb 2021 02:08:54 GMT",
=======
        "traceparent": "00-dbbb89350a4b884b821becffe18d8575-777500dd67bb1141-00",
        "User-Agent": [
          "azsdk-net-Storage.Files.DataLake/12.7.0-alpha.20210217.1",
          "(.NET 5.0.3; Microsoft Windows 10.0.19042)"
        ],
        "x-ms-client-request-id": "efd5a9c0-f9a3-4c0a-be7f-4a2bfe26e443",
        "x-ms-date": "Wed, 17 Feb 2021 22:34:12 GMT",
>>>>>>> 1814567d
        "x-ms-return-client-request-id": "true",
        "x-ms-version": "2020-06-12"
      },
      "RequestBody": null,
      "StatusCode": 202,
      "ResponseHeaders": {
        "Content-Length": "0",
<<<<<<< HEAD
        "Date": "Wed, 03 Feb 2021 02:08:54 GMT",
=======
        "Date": "Wed, 17 Feb 2021 22:34:11 GMT",
>>>>>>> 1814567d
        "Server": [
          "Windows-Azure-Blob/1.0",
          "Microsoft-HTTPAPI/2.0"
        ],
        "x-ms-client-request-id": "efd5a9c0-f9a3-4c0a-be7f-4a2bfe26e443",
<<<<<<< HEAD
        "x-ms-request-id": "8fb34166-f01e-0031-0dd1-f99e4c000000",
=======
        "x-ms-request-id": "718c71df-d01e-0036-6c7d-05f22f000000",
>>>>>>> 1814567d
        "x-ms-version": "2020-06-12"
      },
      "ResponseBody": []
    }
  ],
  "Variables": {
    "RandomSeed": "260879824",
    "Storage_TestConfigHierarchicalNamespace": "NamespaceTenant\nseannse\nU2FuaXRpemVk\nhttps://seannse.blob.core.windows.net\nhttps://seannse.file.core.windows.net\nhttps://seannse.queue.core.windows.net\nhttps://seannse.table.core.windows.net\n\n\n\n\nhttps://seannse-secondary.blob.core.windows.net\nhttps://seannse-secondary.file.core.windows.net\nhttps://seannse-secondary.queue.core.windows.net\nhttps://seannse-secondary.table.core.windows.net\n68390a19-a643-458b-b726-408abf67b4fc\nSanitized\n72f988bf-86f1-41af-91ab-2d7cd011db47\nhttps://login.microsoftonline.com/\nCloud\nBlobEndpoint=https://seannse.blob.core.windows.net/;QueueEndpoint=https://seannse.queue.core.windows.net/;FileEndpoint=https://seannse.file.core.windows.net/;BlobSecondaryEndpoint=https://seannse-secondary.blob.core.windows.net/;QueueSecondaryEndpoint=https://seannse-secondary.queue.core.windows.net/;FileSecondaryEndpoint=https://seannse-secondary.file.core.windows.net/;AccountName=seannse;AccountKey=Sanitized\n"
  }
}<|MERGE_RESOLUTION|>--- conflicted
+++ resolved
@@ -1,30 +1,19 @@
 {
   "Entries": [
     {
-      "RequestUri": "https://seannse.blob.core.windows.net/test-filesystem-696e32ba-25ad-338d-5506-a71c78d025ed?restype=container",
+      "RequestUri": "https://seannse.blob.core.windows.net/test-filesystem-be5aa519-8ad0-6ff9-ccf2-ac5bbd148009?restype=container",
       "RequestMethod": "PUT",
       "RequestHeaders": {
         "Accept": "application/xml",
         "Authorization": "Sanitized",
-<<<<<<< HEAD
-        "traceparent": "00-bcc23be47579a2489c37d0969fc69595-fe0b5ad9ac166740-00",
-        "User-Agent": [
-          "azsdk-net-Storage.Files.DataLake/12.7.0-alpha.20210202.1",
-          "(.NET Framework 4.8.4250.0; Microsoft Windows 10.0.19042 )"
+        "traceparent": "00-52c5ceac3e6d1741b4ebd0c039dae9a1-7a9ed3ac2ca34c45-00",
+        "User-Agent": [
+          "azsdk-net-Storage.Files.DataLake/12.7.0-alpha.20210219.1",
+          "(.NET 5.0.3; Microsoft Windows 10.0.19041)"
         ],
         "x-ms-blob-public-access": "container",
-        "x-ms-client-request-id": "33437017-1084-2154-f7a8-cc432b6c0967",
-        "x-ms-date": "Wed, 03 Feb 2021 02:08:52 GMT",
-=======
-        "traceparent": "00-ccc269d73bd03345a255b78eedaf1f06-9329176bdd29f244-00",
-        "User-Agent": [
-          "azsdk-net-Storage.Files.DataLake/12.7.0-alpha.20210217.1",
-          "(.NET 5.0.3; Microsoft Windows 10.0.19042)"
-        ],
-        "x-ms-blob-public-access": "container",
-        "x-ms-client-request-id": "33437017-1084-2154-f7a8-cc432b6c0967",
-        "x-ms-date": "Wed, 17 Feb 2021 22:34:11 GMT",
->>>>>>> 1814567d
+        "x-ms-client-request-id": "196297e5-215b-4690-4768-44a0a86208a6",
+        "x-ms-date": "Fri, 19 Feb 2021 19:13:02 GMT",
         "x-ms-return-client-request-id": "true",
         "x-ms-version": "2020-06-12"
       },
@@ -32,53 +21,33 @@
       "StatusCode": 201,
       "ResponseHeaders": {
         "Content-Length": "0",
-<<<<<<< HEAD
-        "Date": "Wed, 03 Feb 2021 02:08:53 GMT",
-        "ETag": "\u00220x8D8C7E8A82022AA\u0022",
-        "Last-Modified": "Wed, 03 Feb 2021 02:08:53 GMT",
-=======
-        "Date": "Wed, 17 Feb 2021 22:34:10 GMT",
-        "ETag": "\u00220x8D8D394259538CA\u0022",
-        "Last-Modified": "Wed, 17 Feb 2021 22:34:11 GMT",
->>>>>>> 1814567d
-        "Server": [
-          "Windows-Azure-Blob/1.0",
-          "Microsoft-HTTPAPI/2.0"
-        ],
-        "x-ms-client-request-id": "33437017-1084-2154-f7a8-cc432b6c0967",
-<<<<<<< HEAD
-        "x-ms-request-id": "8fb33c32-f01e-0031-5cd1-f99e4c000000",
-=======
-        "x-ms-request-id": "718c6f18-d01e-0036-5f7d-05f22f000000",
->>>>>>> 1814567d
-        "x-ms-version": "2020-06-12"
-      },
-      "ResponseBody": []
-    },
-    {
-      "RequestUri": "https://seannse.dfs.core.windows.net/test-filesystem-696e32ba-25ad-338d-5506-a71c78d025ed/test-file-771d4a92-5a5e-df81-9ef5-2b00226d01db?resource=file",
+        "Date": "Fri, 19 Feb 2021 19:13:01 GMT",
+        "ETag": "\u00220x8D8D50A6043162F\u0022",
+        "Last-Modified": "Fri, 19 Feb 2021 19:13:01 GMT",
+        "Server": [
+          "Windows-Azure-Blob/1.0",
+          "Microsoft-HTTPAPI/2.0"
+        ],
+        "x-ms-client-request-id": "196297e5-215b-4690-4768-44a0a86208a6",
+        "x-ms-request-id": "2e6c1099-201e-00a4-7ff3-0676f9000000",
+        "x-ms-version": "2020-06-12"
+      },
+      "ResponseBody": []
+    },
+    {
+      "RequestUri": "https://seannse.dfs.core.windows.net/test-filesystem-be5aa519-8ad0-6ff9-ccf2-ac5bbd148009/test-file-0207d46c-46e2-0a11-aa5b-24c214e48bdc?resource=file",
       "RequestMethod": "PUT",
       "RequestHeaders": {
         "Accept": "application/json",
         "Authorization": "Sanitized",
         "If-None-Match": "*",
-<<<<<<< HEAD
-        "traceparent": "00-8c8c1fe9d30b85449925959e0a19c74d-d23227f259f9e94e-00",
-        "User-Agent": [
-          "azsdk-net-Storage.Files.DataLake/12.7.0-alpha.20210202.1",
-          "(.NET Framework 4.8.4250.0; Microsoft Windows 10.0.19042 )"
-        ],
-        "x-ms-client-request-id": "b22cbeab-5771-cd5d-5825-c4bd04b2f084",
-        "x-ms-date": "Wed, 03 Feb 2021 02:08:53 GMT",
-=======
-        "traceparent": "00-3bb9e20e210a5d4daea5e5fb4e05a0a2-501b73d4e34c1042-00",
-        "User-Agent": [
-          "azsdk-net-Storage.Files.DataLake/12.7.0-alpha.20210217.1",
-          "(.NET 5.0.3; Microsoft Windows 10.0.19042)"
-        ],
-        "x-ms-client-request-id": "b22cbeab-5771-cd5d-5825-c4bd04b2f084",
-        "x-ms-date": "Wed, 17 Feb 2021 22:34:11 GMT",
->>>>>>> 1814567d
+        "traceparent": "00-a321314861da464eb9b07d8234cd73f4-de18ba1bc86d934c-00",
+        "User-Agent": [
+          "azsdk-net-Storage.Files.DataLake/12.7.0-alpha.20210219.1",
+          "(.NET 5.0.3; Microsoft Windows 10.0.19041)"
+        ],
+        "x-ms-client-request-id": "e7ce3238-7c9d-c787-b0b4-b452c672ab3a",
+        "x-ms-date": "Fri, 19 Feb 2021 19:13:02 GMT",
         "x-ms-return-client-request-id": "true",
         "x-ms-version": "2020-06-12"
       },
@@ -86,117 +55,75 @@
       "StatusCode": 201,
       "ResponseHeaders": {
         "Content-Length": "0",
-<<<<<<< HEAD
-        "Date": "Wed, 03 Feb 2021 02:08:53 GMT",
-        "ETag": "\u00220x8D8C7E8A8585F7D\u0022",
-        "Last-Modified": "Wed, 03 Feb 2021 02:08:54 GMT",
-=======
-        "Date": "Wed, 17 Feb 2021 22:34:11 GMT",
-        "ETag": "\u00220x8D8D39425CE3269\u0022",
-        "Last-Modified": "Wed, 17 Feb 2021 22:34:11 GMT",
->>>>>>> 1814567d
+        "Date": "Fri, 19 Feb 2021 19:13:00 GMT",
+        "ETag": "\u00220x8D8D50A60547FCA\u0022",
+        "Last-Modified": "Fri, 19 Feb 2021 19:13:01 GMT",
         "Server": [
           "Windows-Azure-HDFS/1.0",
           "Microsoft-HTTPAPI/2.0"
         ],
-        "x-ms-client-request-id": "b22cbeab-5771-cd5d-5825-c4bd04b2f084",
-<<<<<<< HEAD
-        "x-ms-request-id": "d3bc8f4c-301f-005c-45d1-f92a07000000",
-=======
-        "x-ms-request-id": "2fa5262a-401f-0024-757d-0589ff000000",
->>>>>>> 1814567d
-        "x-ms-version": "2020-06-12"
-      },
-      "ResponseBody": []
-    },
-    {
-      "RequestUri": "https://seannse.dfs.core.windows.net/test-filesystem-696e32ba-25ad-338d-5506-a71c78d025ed/test-file-771d4a92-5a5e-df81-9ef5-2b00226d01db?action=append\u0026position=0",
+        "x-ms-client-request-id": "e7ce3238-7c9d-c787-b0b4-b452c672ab3a",
+        "x-ms-request-id": "6f4bb305-e01f-004f-69f3-060e0b000000",
+        "x-ms-version": "2020-06-12"
+      },
+      "ResponseBody": []
+    },
+    {
+      "RequestUri": "https://seannse.dfs.core.windows.net/test-filesystem-be5aa519-8ad0-6ff9-ccf2-ac5bbd148009/test-file-0207d46c-46e2-0a11-aa5b-24c214e48bdc?action=append\u0026position=0",
       "RequestMethod": "PATCH",
       "RequestHeaders": {
         "Accept": "application/json",
         "Authorization": "Sanitized",
-<<<<<<< HEAD
-        "Content-Length": "1825",
+        "Content-Length": "1871",
         "Content-Type": "application/json",
-        "traceparent": "00-e73849f92c1dda4db0add4773d084dae-b4c34b4738a15f4b-00",
-        "User-Agent": [
-          "azsdk-net-Storage.Files.DataLake/12.7.0-alpha.20210202.1",
-          "(.NET Framework 4.8.4250.0; Microsoft Windows 10.0.19042 )"
-        ],
-        "x-ms-client-request-id": "6379f24d-6b0e-0164-800e-c5653bafe337",
-        "x-ms-date": "Wed, 03 Feb 2021 02:08:53 GMT",
-=======
-        "Content-Length": "1024",
-        "traceparent": "00-24f1b56551a34d4b884895a9c51183c2-47b38432920d2143-00",
-        "User-Agent": [
-          "azsdk-net-Storage.Files.DataLake/12.7.0-alpha.20210217.1",
-          "(.NET 5.0.3; Microsoft Windows 10.0.19042)"
-        ],
-        "x-ms-client-request-id": "6379f24d-6b0e-0164-800e-c5653bafe337",
-        "x-ms-date": "Wed, 17 Feb 2021 22:34:11 GMT",
->>>>>>> 1814567d
+        "traceparent": "00-a0c97798f46988488e266d5b9d1fa28e-927de49f5ce9554e-00",
+        "User-Agent": [
+          "azsdk-net-Storage.Files.DataLake/12.7.0-alpha.20210219.1",
+          "(.NET 5.0.3; Microsoft Windows 10.0.19041)"
+        ],
+        "x-ms-client-request-id": "acfc05ee-09fc-86ec-df9b-e4a77538b218",
+        "x-ms-date": "Fri, 19 Feb 2021 19:13:02 GMT",
         "x-ms-return-client-request-id": "true",
         "x-ms-version": "2020-06-12"
       },
       "RequestBody": [
-        "sT\u0004\b\uFFFD\uFFFDi\u0000\uFFFD95\uFFFD\u000FOM\u0463\uFFFD\uFFFD\uFFFD\\\u001B\uFFFD\uFFFDd\uFFFD\uFFFD\uFFFDS\uFFFD\uFFFD\uFFFD\uFFFD\uFFFD\uFFFDg\u0001\u06A1\uFFFD\u001D\uFFFD%%\uFFFD\uFFFDO\uFFFDZ\\\uFFFD\uFFFD\u001A\u007FW\u0060G\u0018(\\\uFFFD\u001Bx:\uFFFD\uFFFD\u001E~vi\uFFFD\uFFFD\uFFFD\u0005?o\u0398\u0007\uFFFDE\uFFFD\uFFFDx\uFFFD\uFFFDqxv \uFFFDE\u0006\u00013\uFFFDz\uFFFD\uFFFD1\uFFFD\uFFFD\uFFFD\u0015@\u74AE\u0010\uFFFD\u0016\uFFFD\uFFFD\uFFFDg\uFFFD\u0006\u0000I\uFFFD\u0010\uFFFD\uFFFD=\u003C\uFFFD\u001D\u0013\uFFFDu\uFFFD\uFFFD=\uFFFD\uFFFDv0\uFFFD\uFFFDq\uFFFD\u001C/\u0014o\uFFFD*z\uFFFD\u0004\uFFFD0\uFFFD\uFFFD\uFFFDM\u0016\u0002\uFFFD\uFFFD\uFFFD\uFFFD\uFFFD\uFFFD\u003C\uFFFDC\r",
-        "I\uFFFD|u\u001C\uFFFD\uFFFD\uFFFDv\uFFFD\u034A\uFFFD\uFFFD\uFFFD\u07AB\uFFFD\uFFFD\u003E\u0000h_.\uFFFD4\uFFFD\uFFFDi\uFFFD\uFFFDxn\u001D1\uFFFD\uFFFDU\u0014\uFFFD\u001C\uFFFD\uFFFD,4!\uFFFD\uFFFDw\uFFFD\uFFFD\uFFFD\u0004\u0005\f\uFFFDN\uFFFD\uFFFD\uFFFD\b\uFFFD\uFFFD\u0012U\u001B\uFFFDq\uFFFDVUq#!@\uFFFD3\uFFFD\uFFFD=\uFFFDb\uFFFD\uFFFD!si\u0010P\u000B8\uFFFD\u002B\uFFFD\u00145\uFFFD\u0019\uFFFD\u0006Z|\uFFFD}\uFFFDD\uFFFD\uFFFD\uFFFDN]T\u02EA\u0005\uFFFD\uFFFDO\uFFFD\u1C4B!\uFFFD\u001E\uFFFDEK\f\u000B\uFFFD\u001A\u001A\uFFFD\uFFFDv\uFFFD\u0016\uFFFD\u0752\uFFFDD\u0001\uFFFD\uFFFD\uFFFD\uFFFD\uFFFDn\u003E\uFFFD)\uFFFDT\uFFFDZ\uFFFD_\u0010\uFFFD\uFFFD\uFFFD\uFFFD\uFFFDC:\r",
-        "\u01CF\uFFFD\uFFFDW\u0013O-G\u001F0:\uFFFD\uFFFDy\uFFFD\uFFFD\u0004\uFFFD\u001Di\u0013\u001B\u0027\uFFFD\uFFFD\uFFFD\uFFFD\uFFFD\uFFFDVj\uFFFD\uFFFDC\uFFFD_G\u0015\uFFFD\u0027\uFFFD;}%z:\u001C9\uFFFDR\u001D\uFFFD\uFFFDs\uFFFD(o5Q\u007F\uFFFD\uFFFD\u0150\uFFFD\n",
-        "5\uFFFDm\uFFFD\uFFFDoB\uFFFD\u0A51m\uFFFD\uFFFDs\uFFFD\uFFFD\u0018\uFFFDG\u0005\uFFFD\uFFFD6\uFFFD\uFFFD\\\uFFFD\uFFFDq\uFFFD\uFFFD\uFFFD0\uFFFD:\uFFFD\uFFFDv\uFFFDb)\uFFFD\uFFFD\uFFFD\u0002\uFFFDo\u000B6\u001A\uFFFD\u0004a\u0004e\u00076\uFFFD\uFFFD\u0012\uFFFD\uFFFDn\uFFFD\uFFFD\uFFFDs\uFFFD9\u0006\u0122\uFFFD\uFFFD\uFFFD\u003C\uFFFD\uFFFD\uFFFDO\uD70DV\n",
-        "\uFFFDo,\uFFFD2Q\u0004{\uFFFD\uFFFDa%\f\uFFFDf\u001Dt\uFFFD/U\u000B\u0026|\u0027(\u0010\uFFFD\u000F\uFFFD%\uFFFD9\u0017\uFFFDl\u002BGy\u0006\uFFFD\uFFFD\u0026B\u001Cz\u0017\uFFFD\u0005n2x\uFFFD^\u0001\uFFFDi\uFFFD\u0004X\u0022\uFFFD\uFFFD\uFFFDv\uFFFD(\r",
-        "%-;\uFFFD\uFFFD\uFFFDz\uFFFD\uFFFD\uFFFD_\uFFFD\u0011%\uFFFD\uFFFDy\uFFFD4\uFFFD\u0016\uFFFD\u00038B \uFFFD\uFFFD\uFFFDV\uFFFDRR\t\uFFFD\uFFFD2\\}\uFFFD\uFFFDk\u001B\uFFFD\uFFFDXG\uFFFD)SV\u0255M\uFFFD\u003E*\u0003\uFFFD\uFFFD\uFFFD\u007F\u02CD\u0018\r",
-        "Z\u0007_\uFFFDn\u001D/7\uFFFD\uFFFD\uFFFD}\uFFFD\uFFFD\uFFFD\uFFFD\uFFFDw\uFFFD\u0001\uFFFD\u0004\u0012\uFFFD\uFFFD/\u0262\u0013e\uFFFD\uFFFDl\uFFFD\uFFFD?\uFFFDo\uFFFD9\uFFFD]VLq\uFFFD^\uFFFD\u0001\u0003\uFFFDS\uFFFD\u0016OU\uFFFD\uFFFD\r",
-        "\u003ES\uFFFD$\uFFFD\n",
-        "?\u0011\u001E\uFFFDGa\uFFFD\uFFFDf\u0060\uFFFD\uFFFD\u0015\uFFFD\uFFFD!\uFFFD\u000F\uFFFDL\uFFFDU6\uFFFDJ\uFFFDb\uFFFD\uFFFD\u000E9\uFFFDA2\uFFFD@\uFFFDh\uFFFDL\uFFFD\u01EF\uFFFD/\uFFFD\r",
-        "m2\uFFFD\u0014\u06BE@\uFFFD\uFFFDCN\uFFFD\uFFFD\uFFFD\uFFFDX\u0026\uFFFD\uFFFDc\uFFFDe8Sj\uFFFD7\uFFFDG\u0001\u001B\u0001T9\uFFFD#$\uFFFD\uFFFD\uFFFDXx\u00199L\uFFFD\uFFFDW\u023E\uFFFD\uFFFD\uFFFD\u0372\uFFFDp4\b\u0014\uFFFDA3\uFFFD\uFFFD\uFFFD-5\u0001\uFFFD\u0001\uFFFD8\uFFFD\u001E\u0019\u001D\uFFFDPO~Bp!\uFFFD\\\uFFFDpdzN\uFFFD\u02F86\u6E61\u0026\uFFFD!\uFFFD\uFFFD\uFFFD\uFFFD\u0027\uFFFD\uFFFD\uFFFDR\uFFFD\uFFFD\uFFFD!\uFFFD\uFFFD^\u0001TG\u011D\uFFFD\uFFFD\u0007\uFFFD\u007F\uFFFD8\u0060|\uFFFD\uFFFD-\uFFFD\uFFFD\uFFFD2\uFFFD\uFFFD\u0006\u073D\u0027\uFFFD2\u0005\uFFFD7#Z\uFFFD\uFFFDq\\(\u003C\uFFFD\uFFFDp$)[F\uFFFD\uFFFD\u001F\uFFFDh|\uFFFD,~\uFFFDA\uFFFD\uFFFD\\\uFFFD\u0531\uFFFD\u007F\u0015\u0005\u06FA%\u040FE\uFFFDJ\u0012\uFFFD\u0701vP\uFFFD\u0012m.\uFFFD\u0026.\u002250uH\uFFFD\u0010\u0013\uFFFD;\uFFFDE@\uFFFD;\uFFFD\uFFFD\uFFFD6\u002B\uFFFDk\bdei\u000B\u000F\uFFFDC\uFFFD\uFFFD\uFFFD\u05F9\uFFFD\uFFFD[Fe\uFFFD6SX3\u003C5V\uFFFD\u0018\uFFFDU\uFFFD\uFFFDK\uFFFD-\uFFFD\u000F\uFFFD\uFFFD\u0000Q{\uFFFD\uFFFDV"
+        "A\uFFFDu\u0026\uFFFDg\uFFFD7\uFFFD\uFFFDf-\uFFFD[W6\u0005\u0429\u0010\uFFFD7\uFFFD\uFFFDXn\uFFFD\uFFFD\uFFFD2c\uFFFDg^\u0015\uFFFD\uFFFD\uFFFD\u0004\u0026\uFFFDXY\uFFFD\uFFFD@O\u0003\uFFFDC;{\uFFFD\uFFFDZ\u05A0Z\uFFFD\uFFFD;\uFFFDV\u0002Pb\uFFFDAI#\u0724\uFFFD\u0016U\u07BE\uFFFD\u0017\u001F\uFFFD\u000E\u0011\uFFFD(br\u02BB\u0016B\uFFFD\u000Bw\uFFFD}\u0002\u0753\uFFFDR\uFFFD\uFFFD\uFFFDg\uFFFD\uFFFD\uFFFD\u003E{\u0017\uFFFDB\u0672,\uFFFDh\uFFFD\uFFFD\uFFFD2\uFFFD2\uFFFDB\uFFFDr\uFFFD\uFFFD\uFFFD\uFFFD\u000E9\uFFFD:ix\uFFFD\uFFFD\u0453\uFFFD?\uFFFDCW2\uFFFDh\uFFFD\uFFFD\u0002\uFFFD\uFFFD ;q\uFFFD$\uFFFD\u001E]f\uFFFD6\uFFFD\t\fx\uFFFDQ\uFFFDH\u001B[\uFFFDG4\uFFFD\uFFFDf\uFFFD\u0018$B\uFFFDhK\uFFFD\uFFFD\uFFFD\uFFFDb\uFFFD\uFFFD6\u0026\uFFFD\uFFFDTN%L\uFFFDb\uFFFD\uFFFD\uFFFD\uFFFDz\uFFFD=\u001A9\uFFFDpDA\\W\uFFFD\uFFFD_y\u02D1\u007F\uFFFDh%\u007F\uFFFDkI\uFFFD@as\uFFFD\uFFFD#\u07B82\u000B\uFFFD\uFFFD)\uFFFDC\uFFFD\uFFFDCp\u0310\uFFFD\uFFFD\uFFFD\uFFFD8\u0006!l\uFFFDK\uFFFD\u045CW\u000E\uFFFD\u007F\uFFFD4\uFFFD\u0005-m\u0012\uFFFDV\uFFFD%4\uFFFDd\uFFFD|\fz\uFFFD\uFFFD\uFFFDR\u001D\uFFFDK7\uFFFD\uFFFD\u04CC\uFFFD4\u001Fdq\u003C#\uFFFD\uFFFDf\uFFFD\uFFFD\uFFFDM\uFFFD8a\uFFFD\uFFFDU\uFFFD\u07007\uFFFD\u007F\u0016\uFFFD\uFFFD\uFFFD*\u0017\uFFFD\u0012\uFFFD\u00145\uFFFDY\uFFFD\uFFFD\u0027\uFFFD\u000Bp\uFFFD\uFFFD\u0013\uFFFD\uFFFD\u0011~\uFFFD\u0233\uFFFD\uFFFD\uFFFD\u00266\u04A3\uFFFD\uFFFD\uFFFD\u0018:\n",
+        "$\u002B\uFFFD\u0017\uFFFD\u000E\uFFFDYd\uFFFD\u000FF\u002B\uFFFD\u001F\uFFFD\u0018\uFFFD\uFFFDJ\u003E,_\u0001\uFFFD\u0022\uFFFD\u003Eo5\u003EW\uFFFD\uFFFD\uFFFD\uFFFD\uFFFD\uFFFD\uFFFD\uFFFDY\uFFFDR\uFFFD\uFFFD\u000B,\uFFFD\uFFFD4L\uFFFD\uFFFD\uFFFD\uFFFD\uFFFD~\uFFFD_\uFFFD\uFFFD/E\uFFFD\uFFFDu\uFFFDu\uFFFD\u001E\u0016\uFFFD}\uFFFD\r",
+        "\u001E\uFFFD\u0016\uFFFD\uFFFD\uFFFD\uFFFD\t\u000B\uFFFD\uFFFD\uFFFD\uFFFD\uFFFD{\uFFFD\uFFFD\u000FoS\r",
+        "\u002B/\uFFFDt\r",
+        "\uFFFDf\u001Dnr\uFFFDO\uFFFD\uFFFD\uFFFD\uFFFD\uFFFD\u0002_~;\uFFFD\f\uFFFD\uFFFD\uFFFD\uFFFD\uFFFDmNntU\uFFFD\uFFFD\u000E\uFFFD\uFFFDJ\uFFFD1\u0001\uFFFD\u001F\u001E\uFFFD\uFFFD\f\u0010\uFFFD\uFFFD~#\n",
+        "\uFFFDw\uFFFD\u00F0\u001F\u0004t\uFFFD\uFFFD\uFFFD;B\uFFFDU\uFFFD3O\u000F\u068A\u001Bv\uFFFD\uC1DBac\u007F.tfv[5\uFFFD\uFFFD;}-\uFFFD\uFFFDa=z\uFFFD\uFFFDG\uFFFD\uFFFDnH\u007F\uFFFD\u0000\u001C\uFFFD(\uFFFD\uFFFD\u0010z\uFFFDl\uFFFD\uFFFDs\u001F,\uFFFD\u0013\uFFFD\uFFFD\uFFFDo\u0015\uFFFDr\u4DEA\u001B\u076C\u0006\u001D\uFFFD\uFFFD5\uFFFD\uFFFD\u0013\uFFFD\uFFFD{0\uFFFD\u0464\uFFFDq\uFFFD\u001B\uFFFDn\u071B\uFFFD(\uFFFD|dC\uFFFD\uFFFD\uFFFD\uFFFD\uFFFDf\uFFFD\u056F\uFFFD\uFFFD\uFFFD\uFFFD#\uFFFD\u003EE\uFFFD\uFFFD\r",
+        "F\u0013\u0000\uFFFD=*\uFFFDt\uFFFDJ\u0003L\uFFFD,\uFFFD\uFFFD\uFFFD\uFFFDk\uFFFD\u0001\uFFFD\uFFFDp\uFFFDnBx\uFFFD\u996F\uFFFD5\uFFFD\uFFFD\uFFFD\uFFFD\uFFFD\u003C5a\u0015\uFFFD\uFFFD\uFFFD/l\uFFFD\uFFFD\uFFFDXb\uFFFD\f\uFFFDg\uFFFD\uFFFD\uFFFD\uFFFD\tt\uFFFD\uFFFDT\uFFFD\uFFFD\uFFFD\uFFFD\uFFFD\uFFFDE/\uFFFD\uFFFD\uFFFD\u000B\uFFFDL?\uFFFD\uFFFD\u0003\u003EMM\uFFFD)\u0001}e\uFFFD\uFFFDT,\uFFFDc\uFFFDR\uFFFD\uFFFD\uFFFD\uFFFDj\uFFFD\u00132)l\uFFFD[\u01A0\uFFFD\u0011#prW\u0007\uFFFDq\uFFFD/\u002B\u0017m\u068A\uFFFDH\u000FvS\uFFFD\u000F\u0001\uFFFDs9\u001A\uFFFD\uFFFD(!\uFFFD\u0027IB\b|\uFFFDK\uFFFD\u0022!\uFFFD\u003E\uFFFD\uFFFDX\uFFFD\uFFFD\uFFFDLPM\uFFFD\u0002!\uFFFD\uFFFD\u001D\uFFFDr\uFFFD|\r",
+        "\uFFFD\uFFFD#\uFFFD\uFFFD7Vi\u002BY\uFFFD\uFFFDLZ\uFFFD\uFFFD\uFFFD\uFFFD\u0003\uFFFD\uFFFDN\uFFFDf?\uFFFD\uFFFD]\uFFFDn\uFFFD\uFFFD\uFFFD\u0102\uFFFD\u001D\uFFFD:\uFFFD%\uFFFDZ\u0014\uFFFD|A\uFFFD\u002B\uFFFD\uFFFD\uFFFD8?\u0016\uFFFDX\uFFFD\uFFFDd\uFFFD\uFFFD\uFFFD\u001AI\uFFFD\uFFFD\uFFFD\u0010\u0001\u0401]\uFFFD(\uFFFD\u000B\u002B\u0011(\uFFFD\uFFFD1\u0003\uFFFD\uFFFDnq\uFFFD\uFFFDh\uFFFD\uFFFD\uFFFD\u0000W#@\uFFFD0\uFFFDGz*\uFFFD/\uFFFDE\u00161\uFFFD,\uFFFDi\uFFFD\uFFFD\uFFFD\\\uFFFD57KK\uFFFDN\uFFFD\uFFFD\uFFFD\uFFFD\uFFFD\uFFFD_\uFFFDUi\uFFFD\u0007O\uFFFD6)[|\u0013;\uFFFD\uFFFD#\u001B\uFFFDU\uFFFD@\uFFFD\uFFFD\uFFFD/\uFFFDf\uFFFD\u0001SDo\uFFFD\u0367\u0014Ha\uFFFD~"
       ],
       "StatusCode": 202,
       "ResponseHeaders": {
         "Content-Length": "0",
-<<<<<<< HEAD
-        "Date": "Wed, 03 Feb 2021 02:08:53 GMT",
-=======
-        "Date": "Wed, 17 Feb 2021 22:34:11 GMT",
->>>>>>> 1814567d
+        "Date": "Fri, 19 Feb 2021 19:13:00 GMT",
         "Server": [
           "Windows-Azure-HDFS/1.0",
           "Microsoft-HTTPAPI/2.0"
         ],
-        "x-ms-client-request-id": "6379f24d-6b0e-0164-800e-c5653bafe337",
-<<<<<<< HEAD
-        "x-ms-request-id": "d3bc8f5b-301f-005c-54d1-f92a07000000",
-=======
-        "x-ms-request-id": "2fa52638-401f-0024-037d-0589ff000000",
->>>>>>> 1814567d
+        "x-ms-client-request-id": "acfc05ee-09fc-86ec-df9b-e4a77538b218",
+        "x-ms-request-id": "6f4bb315-e01f-004f-79f3-060e0b000000",
         "x-ms-request-server-encrypted": "true",
         "x-ms-version": "2020-06-12"
       },
       "ResponseBody": []
     },
     {
-      "RequestUri": "https://seannse.dfs.core.windows.net/test-filesystem-696e32ba-25ad-338d-5506-a71c78d025ed/test-file-771d4a92-5a5e-df81-9ef5-2b00226d01db?action=flush\u0026position=1024",
+      "RequestUri": "https://seannse.dfs.core.windows.net/test-filesystem-be5aa519-8ad0-6ff9-ccf2-ac5bbd148009/test-file-0207d46c-46e2-0a11-aa5b-24c214e48bdc?action=flush\u0026position=1024",
       "RequestMethod": "PATCH",
       "RequestHeaders": {
         "Accept": "application/json",
         "Authorization": "Sanitized",
-<<<<<<< HEAD
-        "traceparent": "00-581046565a95eb4b8138db8a3ae9ac61-2a43974d8d23b24b-00",
-        "User-Agent": [
-          "azsdk-net-Storage.Files.DataLake/12.7.0-alpha.20210202.1",
-          "(.NET Framework 4.8.4250.0; Microsoft Windows 10.0.19042 )"
-        ],
-        "x-ms-client-request-id": "116fb891-8c39-1e75-6758-855d68c822be",
-        "x-ms-date": "Wed, 03 Feb 2021 02:08:53 GMT",
-=======
-        "Content-Length": "0",
-        "traceparent": "00-d94deb5eaf2892488d42d224166625de-4fdd847c99d06c44-00",
-        "User-Agent": [
-          "azsdk-net-Storage.Files.DataLake/12.7.0-alpha.20210217.1",
-          "(.NET 5.0.3; Microsoft Windows 10.0.19042)"
-        ],
-        "x-ms-client-request-id": "116fb891-8c39-1e75-6758-855d68c822be",
-        "x-ms-date": "Wed, 17 Feb 2021 22:34:11 GMT",
->>>>>>> 1814567d
+        "traceparent": "00-5d223755c4c2ee4c958796d9bbf550c0-20315a53296e9843-00",
+        "User-Agent": [
+          "azsdk-net-Storage.Files.DataLake/12.7.0-alpha.20210219.1",
+          "(.NET 5.0.3; Microsoft Windows 10.0.19041)"
+        ],
+        "x-ms-client-request-id": "c063266e-fe75-423d-80aa-36ec5d38f72a",
+        "x-ms-date": "Fri, 19 Feb 2021 19:13:02 GMT",
         "x-ms-return-client-request-id": "true",
         "x-ms-version": "2020-06-12"
       },
@@ -204,53 +131,33 @@
       "StatusCode": 200,
       "ResponseHeaders": {
         "Content-Length": "0",
-<<<<<<< HEAD
-        "Date": "Wed, 03 Feb 2021 02:08:53 GMT",
-        "ETag": "\u00220x8D8C7E8A87FA2B6\u0022",
-        "Last-Modified": "Wed, 03 Feb 2021 02:08:54 GMT",
-=======
-        "Date": "Wed, 17 Feb 2021 22:34:11 GMT",
-        "ETag": "\u00220x8D8D39425EAAE85\u0022",
-        "Last-Modified": "Wed, 17 Feb 2021 22:34:11 GMT",
->>>>>>> 1814567d
+        "Date": "Fri, 19 Feb 2021 19:13:00 GMT",
+        "ETag": "\u00220x8D8D50A606AD477\u0022",
+        "Last-Modified": "Fri, 19 Feb 2021 19:13:01 GMT",
         "Server": [
           "Windows-Azure-HDFS/1.0",
           "Microsoft-HTTPAPI/2.0"
         ],
-        "x-ms-client-request-id": "116fb891-8c39-1e75-6758-855d68c822be",
-<<<<<<< HEAD
-        "x-ms-request-id": "d3bc8f73-301f-005c-6cd1-f92a07000000",
-=======
-        "x-ms-request-id": "2fa5264e-401f-0024-197d-0589ff000000",
->>>>>>> 1814567d
+        "x-ms-client-request-id": "c063266e-fe75-423d-80aa-36ec5d38f72a",
+        "x-ms-request-id": "6f4bb326-e01f-004f-0af3-060e0b000000",
         "x-ms-request-server-encrypted": "false",
         "x-ms-version": "2020-06-12"
       },
       "ResponseBody": []
     },
     {
-      "RequestUri": "https://seannse.blob.core.windows.net/test-filesystem-696e32ba-25ad-338d-5506-a71c78d025ed/test-file-771d4a92-5a5e-df81-9ef5-2b00226d01db",
+      "RequestUri": "https://seannse.blob.core.windows.net/test-filesystem-be5aa519-8ad0-6ff9-ccf2-ac5bbd148009/test-file-0207d46c-46e2-0a11-aa5b-24c214e48bdc",
       "RequestMethod": "HEAD",
       "RequestHeaders": {
         "Accept": "application/xml",
         "Authorization": "Sanitized",
-<<<<<<< HEAD
-        "traceparent": "00-f615e2e47f8f264ab2a135cec1c6d66c-a5889146e0587242-00",
-        "User-Agent": [
-          "azsdk-net-Storage.Files.DataLake/12.7.0-alpha.20210202.1",
-          "(.NET Framework 4.8.4250.0; Microsoft Windows 10.0.19042 )"
-        ],
-        "x-ms-client-request-id": "83d41424-d13f-ccfe-d4a8-dfa74d3415c7",
-        "x-ms-date": "Wed, 03 Feb 2021 02:08:53 GMT",
-=======
-        "traceparent": "00-d5e5719882e9894a81d96054bcca7e9a-20ecf152c6331e47-00",
-        "User-Agent": [
-          "azsdk-net-Storage.Files.DataLake/12.7.0-alpha.20210217.1",
-          "(.NET 5.0.3; Microsoft Windows 10.0.19042)"
-        ],
-        "x-ms-client-request-id": "83d41424-d13f-ccfe-d4a8-dfa74d3415c7",
-        "x-ms-date": "Wed, 17 Feb 2021 22:34:11 GMT",
->>>>>>> 1814567d
+        "traceparent": "00-cd2672f0fa29ef459b8799b17154c6aa-30eb3e15328ff34e-00",
+        "User-Agent": [
+          "azsdk-net-Storage.Files.DataLake/12.7.0-alpha.20210219.1",
+          "(.NET 5.0.3; Microsoft Windows 10.0.19041)"
+        ],
+        "x-ms-client-request-id": "4e39fec3-f1d4-80a3-b400-afcbf45f991a",
+        "x-ms-date": "Fri, 19 Feb 2021 19:13:02 GMT",
         "x-ms-return-client-request-id": "true",
         "x-ms-version": "2020-06-12"
       },
@@ -260,15 +167,9 @@
         "Accept-Ranges": "bytes",
         "Content-Length": "1024",
         "Content-Type": "application/octet-stream",
-<<<<<<< HEAD
-        "Date": "Wed, 03 Feb 2021 02:08:53 GMT",
-        "ETag": "\u00220x8D8C7E8A87FA2B6\u0022",
-        "Last-Modified": "Wed, 03 Feb 2021 02:08:54 GMT",
-=======
-        "Date": "Wed, 17 Feb 2021 22:34:11 GMT",
-        "ETag": "\u00220x8D8D39425EAAE85\u0022",
-        "Last-Modified": "Wed, 17 Feb 2021 22:34:11 GMT",
->>>>>>> 1814567d
+        "Date": "Fri, 19 Feb 2021 19:13:01 GMT",
+        "ETag": "\u00220x8D8D50A606AD477\u0022",
+        "Last-Modified": "Fri, 19 Feb 2021 19:13:01 GMT",
         "Server": [
           "Windows-Azure-Blob/1.0",
           "Microsoft-HTTPAPI/2.0"
@@ -276,47 +177,31 @@
         "x-ms-access-tier": "Hot",
         "x-ms-access-tier-inferred": "true",
         "x-ms-blob-type": "BlockBlob",
-        "x-ms-client-request-id": "83d41424-d13f-ccfe-d4a8-dfa74d3415c7",
-<<<<<<< HEAD
-        "x-ms-creation-time": "Wed, 03 Feb 2021 02:08:54 GMT",
-=======
-        "x-ms-creation-time": "Wed, 17 Feb 2021 22:34:11 GMT",
->>>>>>> 1814567d
+        "x-ms-client-request-id": "4e39fec3-f1d4-80a3-b400-afcbf45f991a",
+        "x-ms-creation-time": "Fri, 19 Feb 2021 19:13:01 GMT",
         "x-ms-group": "$superuser",
         "x-ms-lease-state": "available",
         "x-ms-lease-status": "unlocked",
         "x-ms-owner": "$superuser",
         "x-ms-permissions": "rw-r-----",
-<<<<<<< HEAD
-        "x-ms-request-id": "8fb33f7b-f01e-0031-59d1-f99e4c000000",
-=======
-        "x-ms-request-id": "718c7097-d01e-0036-3d7d-05f22f000000",
->>>>>>> 1814567d
+        "x-ms-request-id": "2e6c1329-201e-00a4-60f3-0676f9000000",
         "x-ms-server-encrypted": "true",
         "x-ms-version": "2020-06-12"
       },
       "ResponseBody": []
     },
     {
-      "RequestUri": "https://seannse.blob.core.windows.net/test-filesystem-696e32ba-25ad-338d-5506-a71c78d025ed/test-file-771d4a92-5a5e-df81-9ef5-2b00226d01db",
+      "RequestUri": "https://seannse.blob.core.windows.net/test-filesystem-be5aa519-8ad0-6ff9-ccf2-ac5bbd148009/test-file-0207d46c-46e2-0a11-aa5b-24c214e48bdc",
       "RequestMethod": "GET",
       "RequestHeaders": {
         "Accept": "application/xml",
         "Authorization": "Sanitized",
         "User-Agent": [
-<<<<<<< HEAD
-          "azsdk-net-Storage.Files.DataLake/12.7.0-alpha.20210202.1",
-          "(.NET Framework 4.8.4250.0; Microsoft Windows 10.0.19042 )"
-        ],
-        "x-ms-client-request-id": "5339f1f3-9ff4-fd7e-864c-c3396c632c2b",
-        "x-ms-date": "Wed, 03 Feb 2021 02:08:53 GMT",
-=======
-          "azsdk-net-Storage.Files.DataLake/12.7.0-alpha.20210217.1",
-          "(.NET 5.0.3; Microsoft Windows 10.0.19042)"
-        ],
-        "x-ms-client-request-id": "5339f1f3-9ff4-fd7e-864c-c3396c632c2b",
-        "x-ms-date": "Wed, 17 Feb 2021 22:34:12 GMT",
->>>>>>> 1814567d
+          "azsdk-net-Storage.Files.DataLake/12.7.0-alpha.20210219.1",
+          "(.NET 5.0.3; Microsoft Windows 10.0.19041)"
+        ],
+        "x-ms-client-request-id": "5e289772-a8fe-4e56-7247-4887674bcf5b",
+        "x-ms-date": "Fri, 19 Feb 2021 19:13:02 GMT",
         "x-ms-range": "bytes=0-4194303",
         "x-ms-return-client-request-id": "true",
         "x-ms-version": "2020-06-12"
@@ -328,127 +213,89 @@
         "Content-Length": "1024",
         "Content-Range": "bytes 0-1023/1024",
         "Content-Type": "application/octet-stream",
-<<<<<<< HEAD
-        "Date": "Wed, 03 Feb 2021 02:08:53 GMT",
-        "ETag": "\u00220x8D8C7E8A87FA2B6\u0022",
-        "Last-Modified": "Wed, 03 Feb 2021 02:08:54 GMT",
-=======
-        "Date": "Wed, 17 Feb 2021 22:34:11 GMT",
-        "ETag": "\u00220x8D8D39425EAAE85\u0022",
-        "Last-Modified": "Wed, 17 Feb 2021 22:34:11 GMT",
->>>>>>> 1814567d
+        "Date": "Fri, 19 Feb 2021 19:13:01 GMT",
+        "ETag": "\u00220x8D8D50A606AD477\u0022",
+        "Last-Modified": "Fri, 19 Feb 2021 19:13:01 GMT",
         "Server": [
           "Windows-Azure-Blob/1.0",
           "Microsoft-HTTPAPI/2.0"
         ],
         "x-ms-blob-type": "BlockBlob",
-        "x-ms-client-request-id": "5339f1f3-9ff4-fd7e-864c-c3396c632c2b",
-<<<<<<< HEAD
-        "x-ms-creation-time": "Wed, 03 Feb 2021 02:08:54 GMT",
-=======
-        "x-ms-creation-time": "Wed, 17 Feb 2021 22:34:11 GMT",
->>>>>>> 1814567d
+        "x-ms-client-request-id": "5e289772-a8fe-4e56-7247-4887674bcf5b",
+        "x-ms-creation-time": "Fri, 19 Feb 2021 19:13:01 GMT",
         "x-ms-group": "$superuser",
         "x-ms-lease-state": "available",
         "x-ms-lease-status": "unlocked",
         "x-ms-owner": "$superuser",
         "x-ms-permissions": "rw-r-----",
-<<<<<<< HEAD
-        "x-ms-request-id": "8fb33fd5-f01e-0031-32d1-f99e4c000000",
-=======
-        "x-ms-request-id": "718c70bf-d01e-0036-627d-05f22f000000",
->>>>>>> 1814567d
+        "x-ms-request-id": "2e6c13ea-201e-00a4-13f3-0676f9000000",
         "x-ms-server-encrypted": "true",
         "x-ms-version": "2020-06-12"
       },
-      "ResponseBody": "c1QECI3xaQDMOTWZD09N0aOcjeZcG/S972SVj\u002BRT/oqm8NDXZwHaoeEdqyUl59BPp1pcht8af1dgRxgoXNobeDqq8x5\u002BdmmiwesFP2/OmAeTReeK93iqi3F4diDosUUGATPrevSx0DHwucT0FUDnkq4QlRbykYHB/2etBgBJuhCm/j084h0T4nW2mT20tnYwkONx1xwvFG\u002ByKnqNBMowpv\u002B0TRYCq6\u002BR/bKgPPdDDUnwfHUc1\u002BL0durNirijht6rhfI\u002BAGhfLuU04Nppjth4bh0xnIdVFM8cv9YsNCH27nfU9bYEBQzgkE6P6PcIiugSVRubcepWVXEjIUCRM/nDPfJilJghc2kQUAs4xSvXFDXuGd8GWnyNfaBE4OTMTl1Uy6oFpfZP8OGxiyHeHo9FSwwLoxoaveJ21Rb43ZKERAGu4/qB0m4\u002Bnin9VM9arl8Q/pXXwatDOg3Hj8/fVxNPLUcfMDqVxHmdzATxHWkTGye25979rYJWaqnsukOfX0cVrieIO30lejocOfSnUh2ktHOoKG81UX/EycWQqQo1/m29229Ci\u002BCpkW2j4XOOrhiMRwXQ9jbX4Fynw3G3lNEw5jqH6nauYimT/pcCkW8LNhqtBGEEZQc25fsSmsdu8fybc/o5BsSi3uXcPPef1U/tnI1WCpBvLIEyUQR7m8hhJQyaZh100i9VCyZ8JygQlg\u002BrJf45F\u002BdsK0d5BrW/JkIcehfqBW4yeMleAf9p8wRYIrr10HbKKA0lLTvV\u002B8x6leTkX6wRJZGheaw02xbnAzhCIOP6ylbLUlIJxdcyXH385GsbhZNYR/0pU1bJlU33PioDktrpf8uNGA1aB1\u002B5bh0vN/arzH2k6tnl0Xf/Ab0EEoesL8miE2WgjWyG/j\u002Bdb\u002BU5ml1WTHGtXqgBA65TjRZPVfXYDT5TjCSRCj8RHuyZR2GRxmZgrcYV/9EhoQ\u002B2TP9VNqhKxWKm5Q45xUEym0C7aLxMwsev76cvww1tMusU2r5Au\u002BdDToL/6uBYJuiE42OQZThTaoo3pkcBGwFUObMjJOqD8uBYeBk5TNfmV8i\u002BquCq3M2ywHA0CBSgQTOAq7EtNQH\u002BAfCCOO0eGR2yUE9\u002BQnAhqlzmcGR6TunLuDbmuaEmuSHGwKnvJ6Tgk6ZSgrfFIf/DXgFUR8SdhLIHt3\u002B2OGB8i5ctuILHMoK4Bty9J8wyBZc3I1qg0XFcKDz26HAkKVtG1vYfmGh8/Cx\u002BnEHn4Fzm1LHofxUF27ol0I9F0EoSk9yBdlDWEm0uuiYuIjUwdUjfEBO\u002BO6lFQPo7\u002BsjZNiviawhkZWkLD8JDusXu17mE9VtGZcA2U1gzPDVWmhilVYP7S7YtzA/f1ABRe4HkVg=="
-    },
-    {
-      "RequestUri": "https://seannse.dfs.core.windows.net/test-filesystem-696e32ba-25ad-338d-5506-a71c78d025ed/test-file-771d4a92-5a5e-df81-9ef5-2b00226d01db?action=append\u0026position=1024",
+      "ResponseBody": "QZJ1JrJnrjepiWYtyltXNgXQqRDnrjeehVhu//zOMmPdZ14V7eLzBCbQWFng40BPA\u002B68Qzt79ZNa1qBa\u002BK4721YCUGL9QUkj3KTqFlXevqIXH/wOEe4oYnLKuxZCmQt3lX0C3ZPeUsGkmWeWkd4\u002Bexf\u002BQtmyLMlo2u3vMoYy4UKYcoHX3OEOOcw6aXiGkdGTjD/\u002BQ1cyxGizmQKm7iA7cbgk/R5dZp827wkMeMNR4UgbW6VHNJ3rZq4YJELeaEus//fAYpOzNiafyFROJUylYre6ipJ68z0aOZdwREFcV4e9X3nLkX\u002B0aCV/p2tJnUBhc8GKI964Mgu5pSn8Q/HkQ3DMkMbT2dE4BiFs\u002B0vR0ZxXDtF/0TSpBS1tEutWuCU0mmT7fAx6jZrwUh28Sze/59OMpTQfZHE8I4uZZsfl4k37OGHm1lWP3IA3jn8W7Ln2rSoXyRLxFDXzv1mB4SfSC3DQwBPW2RF\u002B/ciz6NXyJjbSo7idzRg6CiQr8xf8DvtZZIMPRiumH9QYmcxKPixfAZkirz5vNT5XlbbuquX6gu7MWYNS4uALLIPkhDRM8Mz4y/J\u002B2V\u002B96i9Ft7B1t3XvHhbdfeSoDR64FoK6i7AJC6Tp9d7ze6iPD29TDSsvlnQN9WYdbnLoT77UxcPcAl9\u002BO6wMi8GW\u002B6JtTm50Vf/ziYAOrZZK7JwxAaYfHrblsgwQ1dF\u002BIwqzd/nDsB8EdPq\u002B4TtCzlXJM08P2oobdt3sh5thY38udGZ2WzWchzt9LYyrYT16o\u002BS2R6GCbkh/lwAc1iiDoxB6kGzVzHMfLKsTkq39bxWfcuS3qhvdrAYd9sM1gLAT\u002BYl7MNDRpNdxlxv1btybgSjrfGRDzPj1nORmt9Wv6qv6/5kjgj5Fzc0NRhMA6D0qgnSaSgNM0CyRhpPsa\u002BwBwaxw\u002Bm5CeP/ppa\u002BXNYbk9bSmPDVhFaCnri9skfuqWGLgDIVnj\u002B3O5wl0saRUtZqmrJHeRS\u002B2n6wLyEw/1eYDPk1NtikBfWXH2FQs7GP8UvmUxuRqyxMyKWzYW8agjhEjcHJXB/5xpS8rF23airNID3ZTqw8BmXM5Goy8KCGeJ0lCCHzxpUv6IiG1PrSmWJ\u002B5kExQTeMCIdf/He1ytHwNjfAjl4E3VmkrWYjtTFq\u002Bk8HtA5fVTtlmP\u002Bek8oddh26kp7HEgsAdgjriJfRaFNV8QYorhLDlOD8WvViakmTizdEaSaSp\u002BRAB0IFd8ijlCysRKLH9MQO9vm5xrsVogvDWAFcjQMsw0kd6KrQviEUWMbEsiGmy5JvNXIo1N0tLmU6QhvLRwstf4VVpgwdPjTYpW3wTO/mGIxu7VeRA\u002Bpv8L5BmnwFTRG/mzacUSGGTfg=="
+    },
+    {
+      "RequestUri": "https://seannse.dfs.core.windows.net/test-filesystem-be5aa519-8ad0-6ff9-ccf2-ac5bbd148009/test-file-0207d46c-46e2-0a11-aa5b-24c214e48bdc?action=append\u0026position=1024",
       "RequestMethod": "PATCH",
       "RequestHeaders": {
         "Accept": "application/json",
         "Authorization": "Sanitized",
-<<<<<<< HEAD
-        "Content-Length": "1846",
+        "Content-Length": "1904",
         "Content-Type": "application/json",
-        "traceparent": "00-d7037fa67fe47745be571f27ceb26ea6-95a13cdc2503ea49-00",
-        "User-Agent": [
-          "azsdk-net-Storage.Files.DataLake/12.7.0-alpha.20210202.1",
-          "(.NET Framework 4.8.4250.0; Microsoft Windows 10.0.19042 )"
-        ],
-        "x-ms-client-request-id": "5cb41cb1-c1fb-0cd2-06f3-91878e96d849",
-        "x-ms-date": "Wed, 03 Feb 2021 02:08:54 GMT",
-=======
-        "Content-Length": "1024",
-        "traceparent": "00-60e7fdf41a0c3444a5709748984d5fdf-0bfeb1a084731243-00",
-        "User-Agent": [
-          "azsdk-net-Storage.Files.DataLake/12.7.0-alpha.20210217.1",
-          "(.NET 5.0.3; Microsoft Windows 10.0.19042)"
-        ],
-        "x-ms-client-request-id": "5cb41cb1-c1fb-0cd2-06f3-91878e96d849",
-        "x-ms-date": "Wed, 17 Feb 2021 22:34:12 GMT",
->>>>>>> 1814567d
+        "traceparent": "00-885dd0402d97d74f93b58005cdfc993b-fc7a3e2ba31a3747-00",
+        "User-Agent": [
+          "azsdk-net-Storage.Files.DataLake/12.7.0-alpha.20210219.1",
+          "(.NET 5.0.3; Microsoft Windows 10.0.19041)"
+        ],
+        "x-ms-client-request-id": "5c596f43-3a36-c21c-021d-c62f92d6f0c4",
+        "x-ms-date": "Fri, 19 Feb 2021 19:13:02 GMT",
         "x-ms-return-client-request-id": "true",
         "x-ms-version": "2020-06-12"
       },
       "RequestBody": [
-        "iA\uFFFD\u0004l\uFFFD\uFFFDk\uFFFD\u0017\uFFFD1)3\uFFFDu\uFFFD\uFFFDeA\uFFFD\u0003V)Lf\uFFFD\uFFFD\uFFFD\uFFFD\uFFFDN\uFFFD\uFFFD\u0014\uFFFD\u00138\u00B3\uFFFD\uFFFD\uFFFD}\uFFFD\uFFFD\u001F\uFFFD\uFFFD\uFFFD\u001C\uFFFDc\uFFFD=\u0060\uFFFD \u002B?\uFFFD\uFFFD?\uFFFD\uFFFDCf\uFFFD\uFFFD\uFFFDe\uFFFD\uFFFDb\uFFFDd\u064Ef\uFFFDr5=\uFFFD\uFFFD\uFFFD\uFFFD\uFFFD\u05C28\u0018\uFFFDs\uFFFD\uFFFD^\uFFFD\uFFFD\uFFFDF~\uFFFD\u0011xy\u0014\u0000\uFFFD\u0607M\uFFFDq\uFFFDu\uFFFDD\u001E6\uFFFDw\uFFFD\u0010]L\f\u001A}\u0010\u00055\uFFFD\uFFFDs\uFFFD=,\uFFFDA\uFFFD\uFFFD\uFFFD\uFFFD\uFFFD\uFFFD^$\uFFFDpR\u001A\uFFFD\uFFFD\uFFFD\u03B5\uFFFD\u002Bm\uFFFD\uFFFD\uFFFD\uFFFDRv\uFFFD\uFFFD\uFFFD7[\uFFFD\u075F?{\uFFFD\u0015r\uFFFD\uFFFDs\f\uFFFD\uFFFDT\uFFFD\u003EUwX\u04DD\uFFFD\u0019\u002B\uFFFDth\u0026\uFFFD9\uFFFDY\uFFFD\uFFFDR\uFFFD\uFFFDA\u003C\uFFFD\uFFFDv$\uFFFD\u0022\u0011X\uFFFD\uFFFD\uFFFDi\t\u0001Ab\uFFFDl\uFFFD\uFFFD\uFFFD\uFFFD\uFFFD\u0192\u0007qCRT\uFFFD6\u001BM\u0017\uFFFD\uFFFDC\u0006QW\uFFFD3W\u0012\uFFFD\uFFFD^\uFFFDIfB\uFFFD\uFFFD\uFFFD^U\uFFFD\uFFFD\uFFFD\u0006E^\uFFFDM\uFFFD\uFFFDn\\e\uFFFD.\uFFFDq{\uFFFD\uFFFDh\uFFFD\uFFFDb\u000B\u001D\uFFFDd\uFFFD6\uFFFD\uFFFDj\uFFFD\uFFFD\uFFFD\uFFFD\uFFFDe\uFFFD\uFFFD\uFFFD\uFFFD\uFFFD\uFFFD\u0000\uFFFD\uFFFD\uFFFDn\u0027\uFFFD\uFFFD3 \uFFFD:A\uFFFD\uFFFD3\uFFFD\uFFFD\uFFFDo\uFFFD\f\uFFFD*\uFFFD\uFFFDN\uFFFD\uFFFD\uFFFD@\uFFFD\u001E\u001C]\u0734\u023B\uFFFD:7\uFFFD\uFFFD#\uFFFD\uFFFD\uFFFD\uFFFD\uFFFDC\u0329}\u0005\uFFFD\uFFFD\uFFFD[\uFFFD\uFFFD\uFFFD\uFFFD\uFFFD\u001B$[\r",
-        "\u007F\uFFFD\u001B\uFFFD4\u00CC\u0006\u0007\uFFFD\u02A2G\uFFFDUs6\uFFFD\u0017\uFFFD\uFFFD\u000B\uFFFD\u0016\uFFFD\uFFFD\uFFFD\uFFFD\uFFFD\u0060\uFFFD\uFFFDO\uFFFD/X\uFFFD\uFFFDHA\uFFFD\u06E1\u001B\u06B9l\uFFFD15\uFFFDy\r",
-        "\uFFFD\u0014t\r",
-        "\u0004\\\uFFFD:\uFFFD\u0011\uFFFD67R\uFFFD\uFFFD\uFFFD\uFFFDxY\uFFFD\uFFFD\u001Di\uFFFD;\uFFFD\u001A\uFFFD\uFFFD\uFFFD\uFFFD\u001E\uFFFD\u0217\uFFFDJ\uFFFDa\uFFFD\u0007j\uFFFD\uFFFD\uFFFDf\uFFFD34s\u0013 7\uFFFD\uFFFD\n",
-        "K\u0205\uFFFD\uFFFD\uFFFDP\uFFFD\u0018\uFFFD\uFFFD\u0004\uFFFD\u0014\u0017\uFFFD\uFFFDlRn\u0758pI{\uFFFDL\uFFFD\uFFFDN\u0018\uFFFD\uFFFD\uFFFD\uFFFD\uFFFD\u0006{\uFFFDz(\uFFFD\uFFFD\uFFFD\uFFFDI\uFFFD_\uFFFDbiC\uFFFD\uFFFDn/\u0015J\u00106\u0004\u0012\u001Acrc9\uFFFD/:\uFFFDQ\uFFFD\uFFFDF\u0011\uFFFD\uFFFD}1\u0012\uFFFD\u00DB\uFFFD\uFFFD\uFFFD\u0014\uFFFD\uFFFD\u01FBkiu\u0015\uFFFD\uFFFDih\u000F\uFFFD/\u00A9\u0017v\uFFFDU]\uFFFD\uFFFD\uFFFD\uFFFD#\u0016O~~\uFFFDf%\u0022zs\uFFFD\uFFFDbb1_\u0016\u002B\u0014\u0022C\uFFFD\u0000\uFFFD\uFFFD_2\uFFFD3\u002BF\uFFFDF_\uFFFD2\u0010\uFFFD\u0002\uAAF5N\uFFFD1\u0013h#\uFFFDrU\uFFFD\uFFFD\uFFFDYN\uFFFD\uFFFD=4e\uFFFDN,\u000EY\u001C\u0003k-\u0006^\u00117\uFFFD\u0007\uFFFDE\uFFFDK\u025B5\uFFFD\uFFFD4\uFFFDe\u0005w\uFFFD]\uFFFD\u0384\uFFFDf!\uFFFD\uFFFD\uFFFDd\uFFFD\uFFFDl\uFFFD\uFFFD\uFFFDHQ\uFFFDG\u0018\uFFFDj\u0279\uFFFD;\u0688\uFFFD\uFFFD\uFFFD\uFFFDB\uFFFD\u06E0\uFFFD\uFFFD\uFFFDUe\uFFFDeL\uFFFD\uFFFDK\u001D\uFFFD\uFFFD^E\uFFFDd\uFFFD\u0002\uFFFD\uFFFD\uFFFDP?f\uFFFDH\uFFFD\u0027d\uFFFDl\uFFFD\u000B\uFFFDV\uFFFD\u0005\uFFFDSJAM\u003C\uFFFDJ\u0019)c2\uFFFD\uFFFD\uFFFD\u042A\uFFFDq\u0015\uFFFD\u001F\u001D\uFFFD\uFFFD\u0027z\uFFFD\u0002\u03FF\uFFFD\u0000^\u052F\uFFFD\uFFFDu\u0013\uFFFD\u001C\uFFFD\u001F\u0060\uFFFD\uFFFD\u0654\uFFFD\u0060\uFFFD\uFFFD\u0007\uFFFD6\uFFFDn%\uFFFD\uFFFDGIis2\uFFFD#)I\u0006n^o\uFFFDt\uFFFD(\u0761\uFFFD\u001C!o\u0005\u000ByW\r",
-        "y\uFFFD5PQ\uFFFD\uFFFD\u0060\uFFFD\uFFFD\uFFFD\u0005\uFFFDk\uFFFDZK\uFFFD\u0017%R8\uFFFD\uFFFD\uFFFD\u0022\uFFFD%\uFFFDdh\uFFFD)\u0015\uFFFD\uFFFD\uFFFD\u001E\r",
-        "\uFFFD\f\u0013H;\u001A\uFFFD\u9C4A\u0014\uFFFD\uFFFDb1\uFFFDA\u002B\uFFFD\uFFFD.\uFFFDQ\uFFFD\n",
-        "\u0721\uFFFD\u0012\uFFFD,xe\u0018\u003E\uFFFD^w\uFFFD8\u001A\uFFFD\u01AA\uFFFDV\uFFFDYoX,Q\uFFFD\uFFFD]\uFFFD\uFFFD\uFFFD\u000F\uFFFDG\uFFFDx\uFFFD\uFFFD\f\uFFFD\u0018}Q\uFFFD,\uFFFD\uFFFD\uFFFD\u0013\uFFFD\uFFFD\uFFFD\uFFFD\uFFFDHK\uFFFD]\u069A\uFFFD\uFFFD\uFFFD\uFFFD\uFFFDg\u0027\uFFFD$\u0022;\u001D\uFFFD"
+        "\uFFFDT\f\uFFFD\uFFFD7]T\n",
+        "c\uFFFD\u0015m\uFFFD\u001F\uFFFDmSv\uFFFD\uFFFD4\uFFFD\u0016\r",
+        "-nQq\u06B9\u0027\uFFFD\u0015\uFFFD\uFFFD\uFFFD-\uFFFD3\u0011\uFFFD\uFFFD|/\u0001\uFFFD\uFFFD\uFFFDY\uFFFD\r",
+        "\u001D\uFFFD\uFFFD\u001F7\uFFFD\uFFFD\t\uFFFD\u0002\uFFFD\uFFFD\u001D\uFFFD\uFFFD3\uFFFD\uFFFD@[C\uFFFDZ\uFFFDX\uFFFD\u000B/\uFFFD\uFFFD\u0018\uFFFD\uFFFD\n",
+        "@4\u02F6\uFFFDm\uFFFDC\u000E\uFFFD\u0015_@k,y\uFFFD]\uFFFD\uFFFD\u067D\uFFFD\uFFFD\uFFFD\u07B4\uFFFD.r\uFFFD\uFFFDq\uFFFDU\uFFFDhB\u0002\uFFFDm\uFFFD\uFFFD^\uFFFD\uFFFD\uFFFD\uFFFD\u0002G\u01FAe\uFFFD1\uFFFD\uFFFDB\uFFFD\u001B\uFFFD\u0014\u0015\uFFFD{\uFFFD\uFFFD]\u0015\uFFFD\u0011\uFFFD[\uFFFDD\uFFFD\uFFFD\u0027\t\uFFFD7\u0013\uFFFD\uFFFD\uFFFD#w\uFFFD\uFFFD\uFFFD%i\uFFFD\u001AY\uFFFD,\uFFFD\uFFFD\n",
+        "I\uFFFDs5@_\uFFFD\uFFFDX\uFFFD\uFFFD9\uFFFD\uFFFD\u003C.\uFFFDjw\uFFFDB\uFFFD\uFFFD\u001Cs\uFFFD\uFFFD\uFFFD\uFFFDD\u0016\uFFFD\uFFFDd\uFFFDjf\uFFFD\uFFFDZDg\uFFFDw\u0003u\u001C\uFFFD;-\uFFFD\uFFFD\uFFFDH\uFFFDJ#\uFFFD\uFFFD\uFFFDi\uFFFDB#\u0017\uFFFD\u001C\uFFFD|\uFFFDO\uFFFDQ\uFFFD9\uFFFD\uFFFDo6\uFFFD1\uFFFD\u0017\uFFFDGP?\uFFFDfFy\uFFFD\uFFFD\uFFFD~$\uFFFD_\u000EYD?\uFFFD\u0764\uFFFDLJ\uFFFDK~|\uFFFD\uFFFD79*\uFFFD\u0425\uFFFDF\u0015A\uFFFDP\uFFFD\u0060\uFFFD\u00155Fa\u074A\uFFFD\uFFFD:\uFFFDi\u0003\uFFFD\uFFFD\u001B\uFFFD\uFFFD\uFFFD\uFFFD\uFFFDD\uFFFD3\uFFFDh|\uFFFD)r\u0007S!\uFFFD\u0283\u00157\u001A\uFFFDpE\u0060\uFFFDg\uFFFD\uFFFDM\uFFFDy\uFFFDw\uFFFD\uFFFD;\u001B\u0001\uFFFD\uFFFDa\uFFFD\uFFFDf2\uFFFDG\u0017*u\u0005\uFFFD\uFFFD\uFFFD\uFFFDt\uFFFD\b\uFFFD\u0027\u0193\uFFFD/\uFFFD/\uFFFDbE\uFFFDh\u0014\uFFFD\u0022|\uFFFD|\uFFFD\uFFFD\u0017 \uFFFD\uFFFD\uFFFD\uFFFD\uFFFD\uFFFD{23W\u0012{\uFFFD1\uFFFD\u0719l\u0003\uFFFD\uFFFD\u049B\f\uFFFD\u000F\uFFFD\u007F\uFFFD\uFFFD\uFFFDJo\u0007\u003C\uFFFD\uFFFD:\u00109\u0060/\u00116V\uFFFD\uFFFD\uFFFD\u0007\u33BA]:\uFFFD\u0022\uFFFD\u0002\uFFFD4\uFFFD\uFFFD;n\uFFFD\u000B\uFFFD\uFFFD\uFFFD\u0004^\\\uFFFDY\uFFFD\uFFFDe\uFFFDX \uFFFD\u0462\u0014[\uFFFD\u0011\u0303\uFFFD\f87\u0004e\uFFFD\uFFFD\u01CE\uFFFDe\uFFFD\uFFFD\u0002\uFFFD2\uFFFD\u0004\uFFFD\uFFFD\uFFFD\u0014\uFFFD\uFFFDd*\uFFFD\u0027\u00136\uFFFD\uFFFDrE\uFFFD\u0026$\uFFFD\uFFFD\u000E\uFFFD(\u02FA\uFFFD\u001B\uFFFD\uFFFD(\uFFFD\r",
+        "G\uFFFD\uFFFD\uFFFD\uFFFD~\uFFFD;\uFFFD\uFFFD\uFFFDW\uFFFD\uFFFD\uFFFDp\u000B^\r",
+        "*\u000Fv\u000E\u001F\uFFFD\uFFFD\uFFFD\uFFFD\u000EF\uFFFD\uFFFD\uFFFDu\uFFFDO\uFFFD\uFFFD\uFFFD%\uFFFDL:\uFFFD\uFFFD8\u0012L\uFFFD\uFFFD0\u001Bu\uFFFD\uFFFD|\uFFFD\n",
+        "\uFFFD\uFFFD\u000F,{\u0017\uFFFD\uFFFD\uFFFD2\uFFFD!\u000B\uFFFDf\u0005V*\uFFFD6\u001C\uFFFD\uFFFDCc\uFFFDg\uFFFD \uFFFDjx\uFFFD\uFFFD%\u0015\uFFFD\uFFFD#\u001F\u000E\uFFFD\u07EA\uFFFD\uFFFDi\uFFFDp\uFFFD\uFFFD\uFFFD\uFFFD\uFFFD\t\uFFFD\uFFFD\uFFFD\u022F\uFFFD\uFFFD\uFFFD\uFFFD7\uFFFD\u0016\uFFFD@\uFFFD\uFFFDX\uFFFD\u0017\r",
+        "\u0014\u000B\uFFFD\uFFFD)\uFFFD\u0019\uFFFDG\uFFFD\uFFFD\uFFFD\u0006\u07D0I\uFFFD\bs#m\uFFFDRr\uFFFDr\uFFFDt\u007F\uFFFDM\uFFFD\uFFFD\uFFFD\uFFFD2\uE7F1\uFFFD\uFFFDp\uFFFDu\uFFFD\u000F\uFFFD\uFFFD\uFFFD\u0005P\u003C\uFFFD;\uFFFD\u0027\uFFFD\uFFFDq\uFFFD0k\uFFFD\uFFFDO%\uFFFD\u0006\u0017\uFFFDh\uFFFDA}h\uFFFD\uFFFD\u0010b\uFFFD\uFFFD\uFFFD\uFFFD\uFFFD\uFFFD\uFFFD@\uFFFD\uFFFD\u000B\uFFFD\uFFFD?=\uFFFD\u0005\u072A\uFFFD\uFFFD\u0012\uFFFD\uFFFD0\uFFFDz\uFFFD\u0022\uFFFD\uFFFD)\uFFFDT\uFFFD\uFFFDW\uFFFD\uFFFD\u000F\uFFFD\uFFFD15\u000B\uFFFD\uFFFD\uFFFD\u0004\uFFFDc\uFFFDR\uFFFDx{\u001AI\uFFFD\u0015@\uFFFD\u001D\uFFFD\uFFFD\uFFFD\r",
+        "\uFFFD\\\\hq(\uFFFD\uFFFD\u0004\uFFFDt\uFFFDOg\uFFFD\uFFFDdn\r",
+        "\uFFFDX\uFFFDh\uFFFD\u000E\uFFFD\uFFFD\uFFFD\uFFFDJX*\uFFFD\uFFFD\u0026\uFFFDU\uFFFD\uFFFDs\uFFFD\uFFFD\uFFFDV\uFFFDH6\uFFFDx\uFFFD\n",
+        "\uFFFD\uFFFD\uFFFD\uFFFDY\uFFFD\uFFFD\uFFFD\uFFFD=\uFFFD\u001BY|{\uFFFD\u0005\u000F|M\u001E\uFFFDh\uFFFD\u001FH\uFFFD\uFFFD\u000E\u0449 \u001E31\u0010\uFFFDn6\uFFFD\uFFFD5\u0002\uFFFDl\uFFFD2w1\uFFFD\uFFFD\uFFFD\uFFFD\u0026O\u0026x\u0011\uFFFDEN/\u01528^G\uFFFD\uFFFD\u0013\r",
+        "\u00172\uFFFD2\u02D4\u06FC\uFFFD\u000Fod\uFFFD\u00075\uFFFD\uFFFD\u000B\uFFFD\uA09F\uFFFD\uFFFD\u0005\u003C\uFFFD4{\uFFFD\uFFFD\u003C\uFFFD\uFFFDj\uFFFDq\u001CZ\uFFFD5/\uFFFD5\uFFFD\uFFFD\uFFFD\uFFFD"
       ],
       "StatusCode": 202,
       "ResponseHeaders": {
         "Content-Length": "0",
-<<<<<<< HEAD
-        "Date": "Wed, 03 Feb 2021 02:08:54 GMT",
-=======
-        "Date": "Wed, 17 Feb 2021 22:34:11 GMT",
->>>>>>> 1814567d
+        "Date": "Fri, 19 Feb 2021 19:13:01 GMT",
         "Server": [
           "Windows-Azure-HDFS/1.0",
           "Microsoft-HTTPAPI/2.0"
         ],
-        "x-ms-client-request-id": "5cb41cb1-c1fb-0cd2-06f3-91878e96d849",
-<<<<<<< HEAD
-        "x-ms-request-id": "d3bc8f8b-301f-005c-04d1-f92a07000000",
-=======
-        "x-ms-request-id": "2fa52685-401f-0024-507d-0589ff000000",
->>>>>>> 1814567d
+        "x-ms-client-request-id": "5c596f43-3a36-c21c-021d-c62f92d6f0c4",
+        "x-ms-request-id": "6f4bb358-e01f-004f-3cf3-060e0b000000",
         "x-ms-request-server-encrypted": "true",
         "x-ms-version": "2020-06-12"
       },
       "ResponseBody": []
     },
     {
-      "RequestUri": "https://seannse.dfs.core.windows.net/test-filesystem-696e32ba-25ad-338d-5506-a71c78d025ed/test-file-771d4a92-5a5e-df81-9ef5-2b00226d01db?action=flush\u0026position=2048",
+      "RequestUri": "https://seannse.dfs.core.windows.net/test-filesystem-be5aa519-8ad0-6ff9-ccf2-ac5bbd148009/test-file-0207d46c-46e2-0a11-aa5b-24c214e48bdc?action=flush\u0026position=2048",
       "RequestMethod": "PATCH",
       "RequestHeaders": {
         "Accept": "application/json",
         "Authorization": "Sanitized",
-<<<<<<< HEAD
-        "traceparent": "00-6e67ac74b3678d43b18f3a7914743f8d-67f2c446df10aa40-00",
-        "User-Agent": [
-          "azsdk-net-Storage.Files.DataLake/12.7.0-alpha.20210202.1",
-          "(.NET Framework 4.8.4250.0; Microsoft Windows 10.0.19042 )"
-        ],
-        "x-ms-client-request-id": "50872439-d0ae-2430-3887-9bc0bc3942af",
-        "x-ms-date": "Wed, 03 Feb 2021 02:08:54 GMT",
-=======
-        "Content-Length": "0",
-        "traceparent": "00-8774bdad145ef040a74e639db3bd9a93-21dcca1930523246-00",
-        "User-Agent": [
-          "azsdk-net-Storage.Files.DataLake/12.7.0-alpha.20210217.1",
-          "(.NET 5.0.3; Microsoft Windows 10.0.19042)"
-        ],
-        "x-ms-client-request-id": "50872439-d0ae-2430-3887-9bc0bc3942af",
-        "x-ms-date": "Wed, 17 Feb 2021 22:34:12 GMT",
->>>>>>> 1814567d
+        "traceparent": "00-4a7564f164db8f49be2b08d04f8dc4c7-47297896192ab24b-00",
+        "User-Agent": [
+          "azsdk-net-Storage.Files.DataLake/12.7.0-alpha.20210219.1",
+          "(.NET 5.0.3; Microsoft Windows 10.0.19041)"
+        ],
+        "x-ms-client-request-id": "f844376c-73f1-3224-226c-2ab73af755ca",
+        "x-ms-date": "Fri, 19 Feb 2021 19:13:02 GMT",
         "x-ms-return-client-request-id": "true",
         "x-ms-version": "2020-06-12"
       },
@@ -456,50 +303,32 @@
       "StatusCode": 200,
       "ResponseHeaders": {
         "Content-Length": "0",
-<<<<<<< HEAD
-        "Date": "Wed, 03 Feb 2021 02:08:54 GMT",
-        "ETag": "\u00220x8D8C7E8A8C5B8B4\u0022",
-        "Last-Modified": "Wed, 03 Feb 2021 02:08:55 GMT",
-=======
-        "Date": "Wed, 17 Feb 2021 22:34:11 GMT",
-        "ETag": "\u00220x8D8D3942622A3B4\u0022",
-        "Last-Modified": "Wed, 17 Feb 2021 22:34:12 GMT",
->>>>>>> 1814567d
+        "Date": "Fri, 19 Feb 2021 19:13:01 GMT",
+        "ETag": "\u00220x8D8D50A609C5587\u0022",
+        "Last-Modified": "Fri, 19 Feb 2021 19:13:02 GMT",
         "Server": [
           "Windows-Azure-HDFS/1.0",
           "Microsoft-HTTPAPI/2.0"
         ],
-        "x-ms-client-request-id": "50872439-d0ae-2430-3887-9bc0bc3942af",
-<<<<<<< HEAD
-        "x-ms-request-id": "d3bc8f9a-301f-005c-13d1-f92a07000000",
-=======
-        "x-ms-request-id": "2fa5269f-401f-0024-6a7d-0589ff000000",
->>>>>>> 1814567d
+        "x-ms-client-request-id": "f844376c-73f1-3224-226c-2ab73af755ca",
+        "x-ms-request-id": "6f4bb365-e01f-004f-49f3-060e0b000000",
         "x-ms-request-server-encrypted": "false",
         "x-ms-version": "2020-06-12"
       },
       "ResponseBody": []
     },
     {
-      "RequestUri": "https://seannse.blob.core.windows.net/test-filesystem-696e32ba-25ad-338d-5506-a71c78d025ed/test-file-771d4a92-5a5e-df81-9ef5-2b00226d01db",
+      "RequestUri": "https://seannse.blob.core.windows.net/test-filesystem-be5aa519-8ad0-6ff9-ccf2-ac5bbd148009/test-file-0207d46c-46e2-0a11-aa5b-24c214e48bdc",
       "RequestMethod": "HEAD",
       "RequestHeaders": {
         "Accept": "application/xml",
         "Authorization": "Sanitized",
         "User-Agent": [
-<<<<<<< HEAD
-          "azsdk-net-Storage.Files.DataLake/12.7.0-alpha.20210202.1",
-          "(.NET Framework 4.8.4250.0; Microsoft Windows 10.0.19042 )"
-        ],
-        "x-ms-client-request-id": "6a4dcb16-880e-f99a-5532-741ab94ee9f6",
-        "x-ms-date": "Wed, 03 Feb 2021 02:08:54 GMT",
-=======
-          "azsdk-net-Storage.Files.DataLake/12.7.0-alpha.20210217.1",
-          "(.NET 5.0.3; Microsoft Windows 10.0.19042)"
-        ],
-        "x-ms-client-request-id": "6a4dcb16-880e-f99a-5532-741ab94ee9f6",
-        "x-ms-date": "Wed, 17 Feb 2021 22:34:12 GMT",
->>>>>>> 1814567d
+          "azsdk-net-Storage.Files.DataLake/12.7.0-alpha.20210219.1",
+          "(.NET 5.0.3; Microsoft Windows 10.0.19041)"
+        ],
+        "x-ms-client-request-id": "5bc388ba-f792-5dd2-85d0-430866b33878",
+        "x-ms-date": "Fri, 19 Feb 2021 19:13:02 GMT",
         "x-ms-return-client-request-id": "true",
         "x-ms-version": "2020-06-12"
       },
@@ -509,15 +338,9 @@
         "Accept-Ranges": "bytes",
         "Content-Length": "2048",
         "Content-Type": "application/octet-stream",
-<<<<<<< HEAD
-        "Date": "Wed, 03 Feb 2021 02:08:54 GMT",
-        "ETag": "\u00220x8D8C7E8A8C5B8B4\u0022",
-        "Last-Modified": "Wed, 03 Feb 2021 02:08:55 GMT",
-=======
-        "Date": "Wed, 17 Feb 2021 22:34:11 GMT",
-        "ETag": "\u00220x8D8D3942622A3B4\u0022",
-        "Last-Modified": "Wed, 17 Feb 2021 22:34:12 GMT",
->>>>>>> 1814567d
+        "Date": "Fri, 19 Feb 2021 19:13:01 GMT",
+        "ETag": "\u00220x8D8D50A609C5587\u0022",
+        "Last-Modified": "Fri, 19 Feb 2021 19:13:02 GMT",
         "Server": [
           "Windows-Azure-Blob/1.0",
           "Microsoft-HTTPAPI/2.0"
@@ -525,47 +348,31 @@
         "x-ms-access-tier": "Hot",
         "x-ms-access-tier-inferred": "true",
         "x-ms-blob-type": "BlockBlob",
-        "x-ms-client-request-id": "6a4dcb16-880e-f99a-5532-741ab94ee9f6",
-<<<<<<< HEAD
-        "x-ms-creation-time": "Wed, 03 Feb 2021 02:08:54 GMT",
-=======
-        "x-ms-creation-time": "Wed, 17 Feb 2021 22:34:11 GMT",
->>>>>>> 1814567d
+        "x-ms-client-request-id": "5bc388ba-f792-5dd2-85d0-430866b33878",
+        "x-ms-creation-time": "Fri, 19 Feb 2021 19:13:01 GMT",
         "x-ms-group": "$superuser",
         "x-ms-lease-state": "available",
         "x-ms-lease-status": "unlocked",
         "x-ms-owner": "$superuser",
         "x-ms-permissions": "rw-r-----",
-<<<<<<< HEAD
-        "x-ms-request-id": "8fb340ee-f01e-0031-23d1-f99e4c000000",
-=======
-        "x-ms-request-id": "718c7166-d01e-0036-7a7d-05f22f000000",
->>>>>>> 1814567d
+        "x-ms-request-id": "2e6c15e4-201e-00a4-6ff3-0676f9000000",
         "x-ms-server-encrypted": "true",
         "x-ms-version": "2020-06-12"
       },
       "ResponseBody": []
     },
     {
-      "RequestUri": "https://seannse.blob.core.windows.net/test-filesystem-696e32ba-25ad-338d-5506-a71c78d025ed/test-file-771d4a92-5a5e-df81-9ef5-2b00226d01db",
+      "RequestUri": "https://seannse.blob.core.windows.net/test-filesystem-be5aa519-8ad0-6ff9-ccf2-ac5bbd148009/test-file-0207d46c-46e2-0a11-aa5b-24c214e48bdc",
       "RequestMethod": "GET",
       "RequestHeaders": {
         "Accept": "application/xml",
         "Authorization": "Sanitized",
         "User-Agent": [
-<<<<<<< HEAD
-          "azsdk-net-Storage.Files.DataLake/12.7.0-alpha.20210202.1",
-          "(.NET Framework 4.8.4250.0; Microsoft Windows 10.0.19042 )"
-        ],
-        "x-ms-client-request-id": "f0aac944-d8eb-2fa0-f288-4436f0e3a3bf",
-        "x-ms-date": "Wed, 03 Feb 2021 02:08:54 GMT",
-=======
-          "azsdk-net-Storage.Files.DataLake/12.7.0-alpha.20210217.1",
-          "(.NET 5.0.3; Microsoft Windows 10.0.19042)"
-        ],
-        "x-ms-client-request-id": "f0aac944-d8eb-2fa0-f288-4436f0e3a3bf",
-        "x-ms-date": "Wed, 17 Feb 2021 22:34:12 GMT",
->>>>>>> 1814567d
+          "azsdk-net-Storage.Files.DataLake/12.7.0-alpha.20210219.1",
+          "(.NET 5.0.3; Microsoft Windows 10.0.19041)"
+        ],
+        "x-ms-client-request-id": "b1fc4913-fa34-fa37-a806-bb6132924b51",
+        "x-ms-date": "Fri, 19 Feb 2021 19:13:02 GMT",
         "x-ms-range": "bytes=1024-4195327",
         "x-ms-return-client-request-id": "true",
         "x-ms-version": "2020-06-12"
@@ -577,64 +384,40 @@
         "Content-Length": "1024",
         "Content-Range": "bytes 1024-2047/2048",
         "Content-Type": "application/octet-stream",
-<<<<<<< HEAD
-        "Date": "Wed, 03 Feb 2021 02:08:54 GMT",
-        "ETag": "\u00220x8D8C7E8A8C5B8B4\u0022",
-        "Last-Modified": "Wed, 03 Feb 2021 02:08:55 GMT",
-=======
-        "Date": "Wed, 17 Feb 2021 22:34:11 GMT",
-        "ETag": "\u00220x8D8D3942622A3B4\u0022",
-        "Last-Modified": "Wed, 17 Feb 2021 22:34:12 GMT",
->>>>>>> 1814567d
+        "Date": "Fri, 19 Feb 2021 19:13:01 GMT",
+        "ETag": "\u00220x8D8D50A609C5587\u0022",
+        "Last-Modified": "Fri, 19 Feb 2021 19:13:02 GMT",
         "Server": [
           "Windows-Azure-Blob/1.0",
           "Microsoft-HTTPAPI/2.0"
         ],
         "x-ms-blob-type": "BlockBlob",
-        "x-ms-client-request-id": "f0aac944-d8eb-2fa0-f288-4436f0e3a3bf",
-<<<<<<< HEAD
-        "x-ms-creation-time": "Wed, 03 Feb 2021 02:08:54 GMT",
-=======
-        "x-ms-creation-time": "Wed, 17 Feb 2021 22:34:11 GMT",
->>>>>>> 1814567d
+        "x-ms-client-request-id": "b1fc4913-fa34-fa37-a806-bb6132924b51",
+        "x-ms-creation-time": "Fri, 19 Feb 2021 19:13:01 GMT",
         "x-ms-group": "$superuser",
         "x-ms-lease-state": "available",
         "x-ms-lease-status": "unlocked",
         "x-ms-owner": "$superuser",
         "x-ms-permissions": "rw-r-----",
-<<<<<<< HEAD
-        "x-ms-request-id": "8fb34126-f01e-0031-55d1-f99e4c000000",
-=======
-        "x-ms-request-id": "718c719f-d01e-0036-2c7d-05f22f000000",
->>>>>>> 1814567d
+        "x-ms-request-id": "2e6c16a5-201e-00a4-22f3-0676f9000000",
         "x-ms-server-encrypted": "true",
         "x-ms-version": "2020-06-12"
       },
-      "ResponseBody": "aUG3BGyS0GurF7AxKTO1dameZUHziwNWKUxmkcDl2NZO5cwU4hM4wrOQoJ59muWsH4qn3RyiY909YNsgKz\u002BqxT/Z4kNmoJKVZaKOYutk2Y5muXI1Pfu6q4Lu14I4GJZz5dpepLiiRn74EXh5FADy2IdNuXHMdYdEHjbBd8kQXUwMGn0QBTXWxHPzPSyDQZeB\u002B/77614kpnBSGoWB4M6157QrbfmD4tNSdvX\u002B2Ddbwd2fP3vLFXLu53MMveuvVOOlPlV3WNOd/hkrqHRoJs459lmo4qBS6dJBPIaGdiTnoiIRWJrh42kJAUFioGz\u002BhcCl08aSB3FDUlSDNhtNF4f0QwZRV80zVxLwn\u002BFe8ElmQrbF4KNeVZuwzgZFXq1Nu\u002Bq6blxlrS7ycXuzomiQ5GILHfNkhzbjlu1qoIjH7vllouP3o4HsAJWI024nqrMzIOmjOkG56TOz19dv\u002BgylKoOCTv\u002BEmUDgHhxd3LTIu\u002Bs6N4CeI7S3q7ivQ8ypfQWJ4qjqpVuzroapwxskWw1/6xvsNMOMBgfPyqJH1VVzNqEX1PkL3RaPhoj59WCYk0\u002BrL1ixvUhB/duhG9q5bNkxNYx5DYcUdA0EXK46khGmNjdSm6X9wXhZ1dcdacE71hqvyMDTHobIl7tKrWGaB2rK\u002BuSjZtAzNHMTIDew9gpLyIWUi8pQ0hixigTqshQXvs1sUm7dmHBJe5RMv/1OGKCw/uXcBnugeijM8tvMSYFf/GJpQ6Obbi8VShA2BBIaY3JjObMvOrhRzNhGEaaUfTES7cOb5NX9FJC1x7traXUVsY9paA/OL8KpF3bLVV2JgM3eIxZPfn6cZiUienP95mJiMV8WKxQiQ70A8sxfMr8zK0bujUZfxTIQzALqq7VOrDETaCP9clW5vOBZToyyPTRl704sDlkcA2stBl4RN5cHskWaS8mbNbjxNNBlBXelXY7OhLxmIZ3Y9mS40Gz3p4RIUZxHGPJqybmWO9qItv30h6jPQrLboJCowVVl42VM\u002BoxLHbPaXkWcZLsC0ObDUD9mxEjDJ2TRbLELn1acBeZTSkFNPJlKGSljMt732NCq5HEV/h8diNInerACz7/vAF7Ur4akdROmHKofYPWG2ZTgYLrkhgfGNsFuJcLoR0lpczKAIylJBm5eb\u002BF0/ijdoaAcIW8FC3lXDXnFNVBRvdRgte3DBbZrl1pLhRclUjiZkYMizCXaZGi4KRWwhNAeDbEME0g7GpzpsYoUuYViMbtBK6TMLvGvhVGECtyhuhKKLHhlGD7vXnfnOBqbxqriVvdZb1gsUd7AXY33tg\u002B/R/Z4io0M/Bh9Uc0s5fbWE7\u002BmorTlSEu5Xdqapbuw\u002BKhnJ/EkIjsd1g=="
-    },
-    {
-      "RequestUri": "https://seannse.blob.core.windows.net/test-filesystem-696e32ba-25ad-338d-5506-a71c78d025ed?restype=container",
+      "ResponseBody": "zlQM3M43XVQKY9YVbecf5rptU3bp7jTVFg0tblFx2rkn1hXr7b4t9zMRlJ58LwH\u002BrcFZ2g0dleAfN8XACe8CmIgd7pbSM/j7QFtD11qWWOcLL8CQGP\u002BrCkA0y7b5be5DDvsVX0BrLHnIXZqx2b2Gid7etNoucoCIceNVnWhCAtNt/8hegPmmoAJHx7pl\u002BTGDrkLYG7gUFZx7je5dFY8RhlvHRNn0JwnlNxPX56rFI3ey0u4laecaWeos4vMKSYtzNUBfnbVYjoc58uOkPC7xtWp3q0Kg6xxzrOvuyEQW2u6IZLFqZoXCWkRn7HcDdRy8Oy2Ik51I0koj7PHJacZCIxf1HNh8h0/ktVH\u002BOf6lbzbOMYwXjUdQP5FmRnmU\u002BPB\u002BJMlfDllEP7PdpN5MSphLfny6\u002Bjc5KpXQpd1GFUHVULxggBU1RmHdivLYOuhpA/T4G8f92f25RPkzjmh8/SlyB1Mh7MqDFTca3XBFYPCtZ6HoTfp52He/pzsbAbf4YYzIZjKVRxcqdQWQ4vyNdOMIhifGk7Av\u002BS/bYkWOaBSAInzjfPq9FyCKvtj06fV7MjNXEnuQMc3cmWwDueXSmwzxD8B/qffpSm8HPNXYOhA5YC8RNlaY7/CuB\u002BOOul06uCLLAtk0\u002B4g7bscLifX4BF5cylm1wGW2WCDQ0aIUW5ARzIOyDDg3BGWn1seOjWX6tgKFMvAEhfi8FKq4ZCrlJxM2\u002Bb1yRfcmJMX0DumdKMu61RufjyigDUeL9veNfp87wa\u002B0V5OoiHALXg0qD3YOH\u002Bze/Y8ORpjqlux15k//mKYluUw66NA4EkyqlDAbdf3QfNYKr4APLHsXycGmMqIhC8ZmBVYq1DYcputDY7JnziDupWp49eglFYzRIx8Okd\u002BqiYhptXCmpqig7gmVzMjIr/uguI03qBbdQPDKWLAXDRQLmdop/RmwR//C2AbfkEnECHMjbdlScuFyjHR/3E33iOD0ijLun7Hh8HCOddAP/bCmBVA886A7uCf5tnGkMGuxyk8l6gYX1WjCQX1oxP0QYo7E2db8upVAudEL9eg/Pb8F3KqA6hKpjzDnerEi0vQp6FTj4FeUtA\u002B65TE1C\u002BCAggS9Y\u002BdSj3h7GkmmFUDjHefc4Q2UXFxocSiaxgThdINPZ/etZG4N11jcaMUO7Z/P1sdKWCrT7CanVfK/uMlzmabFVq5INrh4zwq0uPSXWYOIy\u002B89lxtZfHvRBQ98TR6OaM4fSJbxhqAO0YkgHjMxEPtuNuzZNQKKbNoydzGp/IHrJk8meBHsl0VOL8WSOF5HoPQTDRcytDLLlNu8vg9vZNUHNfjkC5jqgp\u002BnigU89zR769Y8le5quHEcWuM1L9k138vwig=="
+    },
+    {
+      "RequestUri": "https://seannse.blob.core.windows.net/test-filesystem-be5aa519-8ad0-6ff9-ccf2-ac5bbd148009?restype=container",
       "RequestMethod": "DELETE",
       "RequestHeaders": {
         "Accept": "application/xml",
         "Authorization": "Sanitized",
-<<<<<<< HEAD
-        "traceparent": "00-7b447a39a6f960439f86a2abd1b8f749-3890c3e24dc7124d-00",
-        "User-Agent": [
-          "azsdk-net-Storage.Files.DataLake/12.7.0-alpha.20210202.1",
-          "(.NET Framework 4.8.4250.0; Microsoft Windows 10.0.19042 )"
-        ],
-        "x-ms-client-request-id": "efd5a9c0-f9a3-4c0a-be7f-4a2bfe26e443",
-        "x-ms-date": "Wed, 03 Feb 2021 02:08:54 GMT",
-=======
-        "traceparent": "00-dbbb89350a4b884b821becffe18d8575-777500dd67bb1141-00",
-        "User-Agent": [
-          "azsdk-net-Storage.Files.DataLake/12.7.0-alpha.20210217.1",
-          "(.NET 5.0.3; Microsoft Windows 10.0.19042)"
-        ],
-        "x-ms-client-request-id": "efd5a9c0-f9a3-4c0a-be7f-4a2bfe26e443",
-        "x-ms-date": "Wed, 17 Feb 2021 22:34:12 GMT",
->>>>>>> 1814567d
+        "traceparent": "00-70c5063b307a6a4c80ddb62bb965dfb4-4c854b64420e9c43-00",
+        "User-Agent": [
+          "azsdk-net-Storage.Files.DataLake/12.7.0-alpha.20210219.1",
+          "(.NET 5.0.3; Microsoft Windows 10.0.19041)"
+        ],
+        "x-ms-client-request-id": "1df5201a-86b6-ef44-bc30-46b766aac409",
+        "x-ms-date": "Fri, 19 Feb 2021 19:13:02 GMT",
         "x-ms-return-client-request-id": "true",
         "x-ms-version": "2020-06-12"
       },
@@ -642,28 +425,20 @@
       "StatusCode": 202,
       "ResponseHeaders": {
         "Content-Length": "0",
-<<<<<<< HEAD
-        "Date": "Wed, 03 Feb 2021 02:08:54 GMT",
-=======
-        "Date": "Wed, 17 Feb 2021 22:34:11 GMT",
->>>>>>> 1814567d
-        "Server": [
-          "Windows-Azure-Blob/1.0",
-          "Microsoft-HTTPAPI/2.0"
-        ],
-        "x-ms-client-request-id": "efd5a9c0-f9a3-4c0a-be7f-4a2bfe26e443",
-<<<<<<< HEAD
-        "x-ms-request-id": "8fb34166-f01e-0031-0dd1-f99e4c000000",
-=======
-        "x-ms-request-id": "718c71df-d01e-0036-6c7d-05f22f000000",
->>>>>>> 1814567d
+        "Date": "Fri, 19 Feb 2021 19:13:02 GMT",
+        "Server": [
+          "Windows-Azure-Blob/1.0",
+          "Microsoft-HTTPAPI/2.0"
+        ],
+        "x-ms-client-request-id": "1df5201a-86b6-ef44-bc30-46b766aac409",
+        "x-ms-request-id": "2e6c1792-201e-00a4-01f3-0676f9000000",
         "x-ms-version": "2020-06-12"
       },
       "ResponseBody": []
     }
   ],
   "Variables": {
-    "RandomSeed": "260879824",
+    "RandomSeed": "907595562",
     "Storage_TestConfigHierarchicalNamespace": "NamespaceTenant\nseannse\nU2FuaXRpemVk\nhttps://seannse.blob.core.windows.net\nhttps://seannse.file.core.windows.net\nhttps://seannse.queue.core.windows.net\nhttps://seannse.table.core.windows.net\n\n\n\n\nhttps://seannse-secondary.blob.core.windows.net\nhttps://seannse-secondary.file.core.windows.net\nhttps://seannse-secondary.queue.core.windows.net\nhttps://seannse-secondary.table.core.windows.net\n68390a19-a643-458b-b726-408abf67b4fc\nSanitized\n72f988bf-86f1-41af-91ab-2d7cd011db47\nhttps://login.microsoftonline.com/\nCloud\nBlobEndpoint=https://seannse.blob.core.windows.net/;QueueEndpoint=https://seannse.queue.core.windows.net/;FileEndpoint=https://seannse.file.core.windows.net/;BlobSecondaryEndpoint=https://seannse-secondary.blob.core.windows.net/;QueueSecondaryEndpoint=https://seannse-secondary.queue.core.windows.net/;FileSecondaryEndpoint=https://seannse-secondary.file.core.windows.net/;AccountName=seannse;AccountKey=Sanitized\n"
   }
 }