{
  "Entries": [
    {
      "RequestUri": "https://seannse.blob.core.windows.net/test-filesystem-38267723-17b1-e913-1b32-10eaa2722ffc?restype=container",
      "RequestMethod": "PUT",
      "RequestHeaders": {
        "Accept": "application/xml",
        "Authorization": "Sanitized",
<<<<<<< HEAD
        "traceparent": "00-cac285c7ab700c45a61c24302f8b147b-f77fdc49e41c2044-00",
        "User-Agent": [
          "azsdk-net-Storage.Files.DataLake/12.7.0-alpha.20210202.1",
          "(.NET 5.0.2; Microsoft Windows 10.0.19042)"
        ],
        "x-ms-blob-public-access": "container",
        "x-ms-client-request-id": "6b33d009-d476-3e86-29d8-a723b9f9f853",
        "x-ms-date": "Tue, 02 Feb 2021 21:31:46 GMT",
=======
        "traceparent": "00-2cb213969f61a94f9f0e83f6f52356ba-0243de45f0be784b-00",
        "User-Agent": [
          "azsdk-net-Storage.Files.DataLake/12.7.0-alpha.20210217.1",
          "(.NET 5.0.3; Microsoft Windows 10.0.19042)"
        ],
        "x-ms-blob-public-access": "container",
        "x-ms-client-request-id": "6b33d009-d476-3e86-29d8-a723b9f9f853",
        "x-ms-date": "Wed, 17 Feb 2021 22:36:00 GMT",
>>>>>>> 1814567d
        "x-ms-return-client-request-id": "true",
        "x-ms-version": "2020-06-12"
      },
      "RequestBody": null,
      "StatusCode": 201,
      "ResponseHeaders": {
        "Content-Length": "0",
<<<<<<< HEAD
        "Date": "Tue, 02 Feb 2021 21:31:46 GMT",
        "ETag": "\u00220x8D8C7C1F1C11E13\u0022",
        "Last-Modified": "Tue, 02 Feb 2021 21:31:47 GMT",
=======
        "Date": "Wed, 17 Feb 2021 22:36:00 GMT",
        "ETag": "\u00220x8D8D39466EAD5CA\u0022",
        "Last-Modified": "Wed, 17 Feb 2021 22:36:00 GMT",
>>>>>>> 1814567d
        "Server": [
          "Windows-Azure-Blob/1.0",
          "Microsoft-HTTPAPI/2.0"
        ],
        "x-ms-client-request-id": "6b33d009-d476-3e86-29d8-a723b9f9f853",
<<<<<<< HEAD
        "x-ms-request-id": "ba207f0d-201e-009b-65aa-f9be5a000000",
=======
        "x-ms-request-id": "e21c42a6-601e-0041-617d-0527bb000000",
>>>>>>> 1814567d
        "x-ms-version": "2020-06-12"
      },
      "ResponseBody": []
    },
    {
      "RequestUri": "https://seannse.blob.core.windows.net/test-filesystem-38267723-17b1-e913-1b32-10eaa2722ffc/test-file-5dded77b-e0d6-1042-f516-5951ab5877ed?comp=expiry",
      "RequestMethod": "PUT",
      "RequestHeaders": {
        "Accept": "application/json",
        "Authorization": "Sanitized",
<<<<<<< HEAD
        "traceparent": "00-8213da09e7f0b945bbc05e0bb6096e98-58ec4ba10c41b94e-00",
        "User-Agent": [
          "azsdk-net-Storage.Files.DataLake/12.7.0-alpha.20210202.1",
          "(.NET 5.0.2; Microsoft Windows 10.0.19042)"
        ],
        "x-ms-client-request-id": "9a3f1867-614f-28cf-8e22-76607a3592d0",
        "x-ms-date": "Tue, 02 Feb 2021 21:31:46 GMT",
=======
        "traceparent": "00-35826f4c3c78f847b62882c5220ccd2b-ddb5f55dcf30da45-00",
        "User-Agent": [
          "azsdk-net-Storage.Files.DataLake/12.7.0-alpha.20210217.1",
          "(.NET 5.0.3; Microsoft Windows 10.0.19042)"
        ],
        "x-ms-client-request-id": "9a3f1867-614f-28cf-8e22-76607a3592d0",
        "x-ms-date": "Wed, 17 Feb 2021 22:36:01 GMT",
>>>>>>> 1814567d
        "x-ms-expiry-option": "RelativeToNow",
        "x-ms-expiry-time": "3600000",
        "x-ms-return-client-request-id": "true",
        "x-ms-version": "2020-06-12"
      },
      "RequestBody": null,
      "StatusCode": 404,
      "ResponseHeaders": {
        "Content-Length": "216",
        "Content-Type": "application/xml",
<<<<<<< HEAD
        "Date": "Tue, 02 Feb 2021 21:31:47 GMT",
=======
        "Date": "Wed, 17 Feb 2021 22:36:00 GMT",
>>>>>>> 1814567d
        "Server": [
          "Windows-Azure-Blob/1.0",
          "Microsoft-HTTPAPI/2.0"
        ],
        "x-ms-client-request-id": "9a3f1867-614f-28cf-8e22-76607a3592d0",
        "x-ms-error-code": "BlobNotFound",
<<<<<<< HEAD
        "x-ms-request-id": "ba207fc9-201e-009b-16aa-f9be5a000000",
=======
        "x-ms-request-id": "e21c42df-601e-0041-0a7d-0527bb000000",
>>>>>>> 1814567d
        "x-ms-version": "2020-06-12"
      },
      "ResponseBody": [
        "\uFEFF\u003C?xml version=\u00221.0\u0022 encoding=\u0022utf-8\u0022?\u003E\n",
        "\u003CError\u003E\u003CCode\u003EBlobNotFound\u003C/Code\u003E\u003CMessage\u003EThe specified blob does not exist.\n",
<<<<<<< HEAD
        "RequestId:ba207fc9-201e-009b-16aa-f9be5a000000\n",
        "Time:2021-02-02T21:31:47.3167175Z\u003C/Message\u003E\u003C/Error\u003E"
=======
        "RequestId:e21c42df-601e-0041-0a7d-0527bb000000\n",
        "Time:2021-02-17T22:36:00.9402753Z\u003C/Message\u003E\u003C/Error\u003E"
>>>>>>> 1814567d
      ]
    },
    {
      "RequestUri": "https://seannse.blob.core.windows.net/test-filesystem-38267723-17b1-e913-1b32-10eaa2722ffc?restype=container",
      "RequestMethod": "DELETE",
      "RequestHeaders": {
        "Accept": "application/xml",
        "Authorization": "Sanitized",
<<<<<<< HEAD
        "traceparent": "00-67c533fd7312bb4d9331e977961dea83-9cf4ff8c02be8a43-00",
        "User-Agent": [
          "azsdk-net-Storage.Files.DataLake/12.7.0-alpha.20210202.1",
          "(.NET 5.0.2; Microsoft Windows 10.0.19042)"
        ],
        "x-ms-client-request-id": "93e973bf-dc19-129d-9ab8-431c4d253501",
        "x-ms-date": "Tue, 02 Feb 2021 21:31:46 GMT",
=======
        "traceparent": "00-94ccbe8394a33847a4be874b5d81299c-ddd646dc664bc44f-00",
        "User-Agent": [
          "azsdk-net-Storage.Files.DataLake/12.7.0-alpha.20210217.1",
          "(.NET 5.0.3; Microsoft Windows 10.0.19042)"
        ],
        "x-ms-client-request-id": "93e973bf-dc19-129d-9ab8-431c4d253501",
        "x-ms-date": "Wed, 17 Feb 2021 22:36:01 GMT",
>>>>>>> 1814567d
        "x-ms-return-client-request-id": "true",
        "x-ms-version": "2020-06-12"
      },
      "RequestBody": null,
      "StatusCode": 202,
      "ResponseHeaders": {
        "Content-Length": "0",
<<<<<<< HEAD
        "Date": "Tue, 02 Feb 2021 21:31:47 GMT",
=======
        "Date": "Wed, 17 Feb 2021 22:36:00 GMT",
>>>>>>> 1814567d
        "Server": [
          "Windows-Azure-Blob/1.0",
          "Microsoft-HTTPAPI/2.0"
        ],
        "x-ms-client-request-id": "93e973bf-dc19-129d-9ab8-431c4d253501",
<<<<<<< HEAD
        "x-ms-request-id": "ba2080c1-201e-009b-04aa-f9be5a000000",
=======
        "x-ms-request-id": "e21c4308-601e-0041-2e7d-0527bb000000",
>>>>>>> 1814567d
        "x-ms-version": "2020-06-12"
      },
      "ResponseBody": []
    }
  ],
  "Variables": {
    "RandomSeed": "2144574974",
    "Storage_TestConfigHierarchicalNamespace": "NamespaceTenant\nseannse\nU2FuaXRpemVk\nhttps://seannse.blob.core.windows.net\nhttps://seannse.file.core.windows.net\nhttps://seannse.queue.core.windows.net\nhttps://seannse.table.core.windows.net\n\n\n\n\nhttps://seannse-secondary.blob.core.windows.net\nhttps://seannse-secondary.file.core.windows.net\nhttps://seannse-secondary.queue.core.windows.net\nhttps://seannse-secondary.table.core.windows.net\n68390a19-a643-458b-b726-408abf67b4fc\nSanitized\n72f988bf-86f1-41af-91ab-2d7cd011db47\nhttps://login.microsoftonline.com/\nCloud\nBlobEndpoint=https://seannse.blob.core.windows.net/;QueueEndpoint=https://seannse.queue.core.windows.net/;FileEndpoint=https://seannse.file.core.windows.net/;BlobSecondaryEndpoint=https://seannse-secondary.blob.core.windows.net/;QueueSecondaryEndpoint=https://seannse-secondary.queue.core.windows.net/;FileSecondaryEndpoint=https://seannse-secondary.file.core.windows.net/;AccountName=seannse;AccountKey=Sanitized\n"
  }
}<|MERGE_RESOLUTION|>--- conflicted
+++ resolved
@@ -1,30 +1,19 @@
 {
   "Entries": [
     {
-      "RequestUri": "https://seannse.blob.core.windows.net/test-filesystem-38267723-17b1-e913-1b32-10eaa2722ffc?restype=container",
+      "RequestUri": "https://seannse.blob.core.windows.net/test-filesystem-d049da31-839f-c2f5-2215-511b64ed5918?restype=container",
       "RequestMethod": "PUT",
       "RequestHeaders": {
         "Accept": "application/xml",
         "Authorization": "Sanitized",
-<<<<<<< HEAD
-        "traceparent": "00-cac285c7ab700c45a61c24302f8b147b-f77fdc49e41c2044-00",
+        "traceparent": "00-a904f0f08600d64cb0b737aecb3e92b8-77bc2fc2aa586f43-00",
         "User-Agent": [
-          "azsdk-net-Storage.Files.DataLake/12.7.0-alpha.20210202.1",
-          "(.NET 5.0.2; Microsoft Windows 10.0.19042)"
+          "azsdk-net-Storage.Files.DataLake/12.7.0-alpha.20210219.1",
+          "(.NET 5.0.3; Microsoft Windows 10.0.19041)"
         ],
         "x-ms-blob-public-access": "container",
-        "x-ms-client-request-id": "6b33d009-d476-3e86-29d8-a723b9f9f853",
-        "x-ms-date": "Tue, 02 Feb 2021 21:31:46 GMT",
-=======
-        "traceparent": "00-2cb213969f61a94f9f0e83f6f52356ba-0243de45f0be784b-00",
-        "User-Agent": [
-          "azsdk-net-Storage.Files.DataLake/12.7.0-alpha.20210217.1",
-          "(.NET 5.0.3; Microsoft Windows 10.0.19042)"
-        ],
-        "x-ms-blob-public-access": "container",
-        "x-ms-client-request-id": "6b33d009-d476-3e86-29d8-a723b9f9f853",
-        "x-ms-date": "Wed, 17 Feb 2021 22:36:00 GMT",
->>>>>>> 1814567d
+        "x-ms-client-request-id": "da37a5c7-a089-f5e6-860a-6dd9deffd642",
+        "x-ms-date": "Fri, 19 Feb 2021 19:13:52 GMT",
         "x-ms-return-client-request-id": "true",
         "x-ms-version": "2020-06-12"
       },
@@ -32,52 +21,32 @@
       "StatusCode": 201,
       "ResponseHeaders": {
         "Content-Length": "0",
-<<<<<<< HEAD
-        "Date": "Tue, 02 Feb 2021 21:31:46 GMT",
-        "ETag": "\u00220x8D8C7C1F1C11E13\u0022",
-        "Last-Modified": "Tue, 02 Feb 2021 21:31:47 GMT",
-=======
-        "Date": "Wed, 17 Feb 2021 22:36:00 GMT",
-        "ETag": "\u00220x8D8D39466EAD5CA\u0022",
-        "Last-Modified": "Wed, 17 Feb 2021 22:36:00 GMT",
->>>>>>> 1814567d
+        "Date": "Fri, 19 Feb 2021 19:13:51 GMT",
+        "ETag": "\u00220x8D8D50A7E3F1C35\u0022",
+        "Last-Modified": "Fri, 19 Feb 2021 19:13:51 GMT",
         "Server": [
           "Windows-Azure-Blob/1.0",
           "Microsoft-HTTPAPI/2.0"
         ],
-        "x-ms-client-request-id": "6b33d009-d476-3e86-29d8-a723b9f9f853",
-<<<<<<< HEAD
-        "x-ms-request-id": "ba207f0d-201e-009b-65aa-f9be5a000000",
-=======
-        "x-ms-request-id": "e21c42a6-601e-0041-617d-0527bb000000",
->>>>>>> 1814567d
+        "x-ms-client-request-id": "da37a5c7-a089-f5e6-860a-6dd9deffd642",
+        "x-ms-request-id": "2e6dde06-201e-00a4-41f3-0676f9000000",
         "x-ms-version": "2020-06-12"
       },
       "ResponseBody": []
     },
     {
-      "RequestUri": "https://seannse.blob.core.windows.net/test-filesystem-38267723-17b1-e913-1b32-10eaa2722ffc/test-file-5dded77b-e0d6-1042-f516-5951ab5877ed?comp=expiry",
+      "RequestUri": "https://seannse.blob.core.windows.net/test-filesystem-d049da31-839f-c2f5-2215-511b64ed5918/test-file-a0e87044-1839-447f-a986-49fbdb0d9661?comp=expiry",
       "RequestMethod": "PUT",
       "RequestHeaders": {
         "Accept": "application/json",
         "Authorization": "Sanitized",
-<<<<<<< HEAD
-        "traceparent": "00-8213da09e7f0b945bbc05e0bb6096e98-58ec4ba10c41b94e-00",
+        "traceparent": "00-c0e3a019117cc34cb07e2b4e49fce54e-4a66d98cca701a4a-00",
         "User-Agent": [
-          "azsdk-net-Storage.Files.DataLake/12.7.0-alpha.20210202.1",
-          "(.NET 5.0.2; Microsoft Windows 10.0.19042)"
+          "azsdk-net-Storage.Files.DataLake/12.7.0-alpha.20210219.1",
+          "(.NET 5.0.3; Microsoft Windows 10.0.19041)"
         ],
-        "x-ms-client-request-id": "9a3f1867-614f-28cf-8e22-76607a3592d0",
-        "x-ms-date": "Tue, 02 Feb 2021 21:31:46 GMT",
-=======
-        "traceparent": "00-35826f4c3c78f847b62882c5220ccd2b-ddb5f55dcf30da45-00",
-        "User-Agent": [
-          "azsdk-net-Storage.Files.DataLake/12.7.0-alpha.20210217.1",
-          "(.NET 5.0.3; Microsoft Windows 10.0.19042)"
-        ],
-        "x-ms-client-request-id": "9a3f1867-614f-28cf-8e22-76607a3592d0",
-        "x-ms-date": "Wed, 17 Feb 2021 22:36:01 GMT",
->>>>>>> 1814567d
+        "x-ms-client-request-id": "baa365cc-1fd8-afce-26f2-310256eb1978",
+        "x-ms-date": "Fri, 19 Feb 2021 19:13:52 GMT",
         "x-ms-expiry-option": "RelativeToNow",
         "x-ms-expiry-time": "3600000",
         "x-ms-return-client-request-id": "true",
@@ -88,59 +57,36 @@
       "ResponseHeaders": {
         "Content-Length": "216",
         "Content-Type": "application/xml",
-<<<<<<< HEAD
-        "Date": "Tue, 02 Feb 2021 21:31:47 GMT",
-=======
-        "Date": "Wed, 17 Feb 2021 22:36:00 GMT",
->>>>>>> 1814567d
+        "Date": "Fri, 19 Feb 2021 19:13:51 GMT",
         "Server": [
           "Windows-Azure-Blob/1.0",
           "Microsoft-HTTPAPI/2.0"
         ],
-        "x-ms-client-request-id": "9a3f1867-614f-28cf-8e22-76607a3592d0",
+        "x-ms-client-request-id": "baa365cc-1fd8-afce-26f2-310256eb1978",
         "x-ms-error-code": "BlobNotFound",
-<<<<<<< HEAD
-        "x-ms-request-id": "ba207fc9-201e-009b-16aa-f9be5a000000",
-=======
-        "x-ms-request-id": "e21c42df-601e-0041-0a7d-0527bb000000",
->>>>>>> 1814567d
+        "x-ms-request-id": "2e6ddee0-201e-00a4-12f3-0676f9000000",
         "x-ms-version": "2020-06-12"
       },
       "ResponseBody": [
         "\uFEFF\u003C?xml version=\u00221.0\u0022 encoding=\u0022utf-8\u0022?\u003E\n",
         "\u003CError\u003E\u003CCode\u003EBlobNotFound\u003C/Code\u003E\u003CMessage\u003EThe specified blob does not exist.\n",
-<<<<<<< HEAD
-        "RequestId:ba207fc9-201e-009b-16aa-f9be5a000000\n",
-        "Time:2021-02-02T21:31:47.3167175Z\u003C/Message\u003E\u003C/Error\u003E"
-=======
-        "RequestId:e21c42df-601e-0041-0a7d-0527bb000000\n",
-        "Time:2021-02-17T22:36:00.9402753Z\u003C/Message\u003E\u003C/Error\u003E"
->>>>>>> 1814567d
+        "RequestId:2e6ddee0-201e-00a4-12f3-0676f9000000\n",
+        "Time:2021-02-19T19:13:51.8310329Z\u003C/Message\u003E\u003C/Error\u003E"
       ]
     },
     {
-      "RequestUri": "https://seannse.blob.core.windows.net/test-filesystem-38267723-17b1-e913-1b32-10eaa2722ffc?restype=container",
+      "RequestUri": "https://seannse.blob.core.windows.net/test-filesystem-d049da31-839f-c2f5-2215-511b64ed5918?restype=container",
       "RequestMethod": "DELETE",
       "RequestHeaders": {
         "Accept": "application/xml",
         "Authorization": "Sanitized",
-<<<<<<< HEAD
-        "traceparent": "00-67c533fd7312bb4d9331e977961dea83-9cf4ff8c02be8a43-00",
+        "traceparent": "00-57034fd48ccc9549b9db59bf30969b3a-a3f737338daca041-00",
         "User-Agent": [
-          "azsdk-net-Storage.Files.DataLake/12.7.0-alpha.20210202.1",
-          "(.NET 5.0.2; Microsoft Windows 10.0.19042)"
+          "azsdk-net-Storage.Files.DataLake/12.7.0-alpha.20210219.1",
+          "(.NET 5.0.3; Microsoft Windows 10.0.19041)"
         ],
-        "x-ms-client-request-id": "93e973bf-dc19-129d-9ab8-431c4d253501",
-        "x-ms-date": "Tue, 02 Feb 2021 21:31:46 GMT",
-=======
-        "traceparent": "00-94ccbe8394a33847a4be874b5d81299c-ddd646dc664bc44f-00",
-        "User-Agent": [
-          "azsdk-net-Storage.Files.DataLake/12.7.0-alpha.20210217.1",
-          "(.NET 5.0.3; Microsoft Windows 10.0.19042)"
-        ],
-        "x-ms-client-request-id": "93e973bf-dc19-129d-9ab8-431c4d253501",
-        "x-ms-date": "Wed, 17 Feb 2021 22:36:01 GMT",
->>>>>>> 1814567d
+        "x-ms-client-request-id": "752ec2a1-db6a-3688-7aa4-98c34d8cf8a0",
+        "x-ms-date": "Fri, 19 Feb 2021 19:13:52 GMT",
         "x-ms-return-client-request-id": "true",
         "x-ms-version": "2020-06-12"
       },
@@ -148,28 +94,20 @@
       "StatusCode": 202,
       "ResponseHeaders": {
         "Content-Length": "0",
-<<<<<<< HEAD
-        "Date": "Tue, 02 Feb 2021 21:31:47 GMT",
-=======
-        "Date": "Wed, 17 Feb 2021 22:36:00 GMT",
->>>>>>> 1814567d
+        "Date": "Fri, 19 Feb 2021 19:13:51 GMT",
         "Server": [
           "Windows-Azure-Blob/1.0",
           "Microsoft-HTTPAPI/2.0"
         ],
-        "x-ms-client-request-id": "93e973bf-dc19-129d-9ab8-431c4d253501",
-<<<<<<< HEAD
-        "x-ms-request-id": "ba2080c1-201e-009b-04aa-f9be5a000000",
-=======
-        "x-ms-request-id": "e21c4308-601e-0041-2e7d-0527bb000000",
->>>>>>> 1814567d
+        "x-ms-client-request-id": "752ec2a1-db6a-3688-7aa4-98c34d8cf8a0",
+        "x-ms-request-id": "2e6ddfd8-201e-00a4-78f3-0676f9000000",
         "x-ms-version": "2020-06-12"
       },
       "ResponseBody": []
     }
   ],
   "Variables": {
-    "RandomSeed": "2144574974",
+    "RandomSeed": "967431975",
     "Storage_TestConfigHierarchicalNamespace": "NamespaceTenant\nseannse\nU2FuaXRpemVk\nhttps://seannse.blob.core.windows.net\nhttps://seannse.file.core.windows.net\nhttps://seannse.queue.core.windows.net\nhttps://seannse.table.core.windows.net\n\n\n\n\nhttps://seannse-secondary.blob.core.windows.net\nhttps://seannse-secondary.file.core.windows.net\nhttps://seannse-secondary.queue.core.windows.net\nhttps://seannse-secondary.table.core.windows.net\n68390a19-a643-458b-b726-408abf67b4fc\nSanitized\n72f988bf-86f1-41af-91ab-2d7cd011db47\nhttps://login.microsoftonline.com/\nCloud\nBlobEndpoint=https://seannse.blob.core.windows.net/;QueueEndpoint=https://seannse.queue.core.windows.net/;FileEndpoint=https://seannse.file.core.windows.net/;BlobSecondaryEndpoint=https://seannse-secondary.blob.core.windows.net/;QueueSecondaryEndpoint=https://seannse-secondary.queue.core.windows.net/;FileSecondaryEndpoint=https://seannse-secondary.file.core.windows.net/;AccountName=seannse;AccountKey=Sanitized\n"
   }
 }