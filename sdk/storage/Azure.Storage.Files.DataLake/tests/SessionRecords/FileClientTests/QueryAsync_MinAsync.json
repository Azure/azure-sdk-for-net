{
  "Entries": [
    {
      "RequestUri": "https://seannse.blob.core.windows.net/test-filesystem-bdc9b4ed-68e3-790f-51d2-154bcb3dd90f?restype=container",
      "RequestMethod": "PUT",
      "RequestHeaders": {
        "Accept": "application/xml",
        "Authorization": "Sanitized",
<<<<<<< HEAD
        "traceparent": "00-fbf55f7053d0b8408c403c17e92e918a-1a5414328840cc41-00",
        "User-Agent": [
          "azsdk-net-Storage.Files.DataLake/12.7.0-alpha.20210202.1",
          "(.NET 5.0.2; Microsoft Windows 10.0.19042)"
        ],
        "x-ms-blob-public-access": "container",
        "x-ms-client-request-id": "09c39f44-91be-072d-90a2-31dbbf799f63",
        "x-ms-date": "Tue, 02 Feb 2021 21:30:28 GMT",
=======
        "traceparent": "00-a2b0075e3d1fd24791039d25ede6551d-dd2b31401f26db4f-00",
        "User-Agent": [
          "azsdk-net-Storage.Files.DataLake/12.7.0-alpha.20210217.1",
          "(.NET 5.0.3; Microsoft Windows 10.0.19042)"
        ],
        "x-ms-blob-public-access": "container",
        "x-ms-client-request-id": "09c39f44-91be-072d-90a2-31dbbf799f63",
        "x-ms-date": "Wed, 17 Feb 2021 22:34:45 GMT",
>>>>>>> 1814567d
        "x-ms-return-client-request-id": "true",
        "x-ms-version": "2020-06-12"
      },
      "RequestBody": null,
      "StatusCode": 201,
      "ResponseHeaders": {
        "Content-Length": "0",
<<<<<<< HEAD
        "Date": "Tue, 02 Feb 2021 21:30:29 GMT",
        "ETag": "\u00220x8D8C7C1C3A4C96F\u0022",
        "Last-Modified": "Tue, 02 Feb 2021 21:30:29 GMT",
=======
        "Date": "Wed, 17 Feb 2021 22:34:45 GMT",
        "ETag": "\u00220x8D8D3943A67D575\u0022",
        "Last-Modified": "Wed, 17 Feb 2021 22:34:46 GMT",
>>>>>>> 1814567d
        "Server": [
          "Windows-Azure-Blob/1.0",
          "Microsoft-HTTPAPI/2.0"
        ],
        "x-ms-client-request-id": "09c39f44-91be-072d-90a2-31dbbf799f63",
<<<<<<< HEAD
        "x-ms-request-id": "2bc4d8e3-d01e-0019-57aa-f9ffe4000000",
=======
        "x-ms-request-id": "1f1e4e51-301e-00a8-797d-05e1f1000000",
>>>>>>> 1814567d
        "x-ms-version": "2020-06-12"
      },
      "ResponseBody": []
    },
    {
      "RequestUri": "https://seannse.dfs.core.windows.net/test-filesystem-bdc9b4ed-68e3-790f-51d2-154bcb3dd90f/test-file-7823c6db-1d11-d2c3-05f3-0286aaab344d?resource=file",
      "RequestMethod": "PUT",
      "RequestHeaders": {
        "Accept": "application/json",
        "Authorization": "Sanitized",
        "If-None-Match": "*",
<<<<<<< HEAD
        "traceparent": "00-2228fba3064ac742b617398e24ec6732-09efc3122503ce4a-00",
        "User-Agent": [
          "azsdk-net-Storage.Files.DataLake/12.7.0-alpha.20210202.1",
          "(.NET 5.0.2; Microsoft Windows 10.0.19042)"
        ],
        "x-ms-client-request-id": "7e885abc-7edf-2723-dcf0-03cb8fa65de4",
        "x-ms-date": "Tue, 02 Feb 2021 21:30:29 GMT",
=======
        "traceparent": "00-8149e71907758746971560f0d5cd7e0b-2993ef072e0c5849-00",
        "User-Agent": [
          "azsdk-net-Storage.Files.DataLake/12.7.0-alpha.20210217.1",
          "(.NET 5.0.3; Microsoft Windows 10.0.19042)"
        ],
        "x-ms-client-request-id": "7e885abc-7edf-2723-dcf0-03cb8fa65de4",
        "x-ms-date": "Wed, 17 Feb 2021 22:34:46 GMT",
>>>>>>> 1814567d
        "x-ms-return-client-request-id": "true",
        "x-ms-version": "2020-06-12"
      },
      "RequestBody": null,
      "StatusCode": 201,
      "ResponseHeaders": {
        "Content-Length": "0",
<<<<<<< HEAD
        "Date": "Tue, 02 Feb 2021 21:30:29 GMT",
        "ETag": "\u00220x8D8C7C1C3E25EC7\u0022",
        "Last-Modified": "Tue, 02 Feb 2021 21:30:30 GMT",
=======
        "Date": "Wed, 17 Feb 2021 22:34:45 GMT",
        "ETag": "\u00220x8D8D3943A976CD0\u0022",
        "Last-Modified": "Wed, 17 Feb 2021 22:34:46 GMT",
>>>>>>> 1814567d
        "Server": [
          "Windows-Azure-HDFS/1.0",
          "Microsoft-HTTPAPI/2.0"
        ],
        "x-ms-client-request-id": "7e885abc-7edf-2723-dcf0-03cb8fa65de4",
<<<<<<< HEAD
        "x-ms-request-id": "cc99a8a1-e01f-002d-7aaa-f9cc2c000000",
=======
        "x-ms-request-id": "a58f3795-601f-0023-417d-05e59c000000",
>>>>>>> 1814567d
        "x-ms-version": "2020-06-12"
      },
      "ResponseBody": []
    },
    {
      "RequestUri": "https://seannse.dfs.core.windows.net/test-filesystem-bdc9b4ed-68e3-790f-51d2-154bcb3dd90f/test-file-7823c6db-1d11-d2c3-05f3-0286aaab344d?action=append\u0026position=0",
      "RequestMethod": "PATCH",
      "RequestHeaders": {
        "Accept": "application/json",
        "Authorization": "Sanitized",
        "Content-Length": "1024",
<<<<<<< HEAD
        "Content-Type": "application/json",
        "traceparent": "00-03b42769b3fc6f47ae7b4f862c41f462-6173828bb77b1248-00",
        "User-Agent": [
          "azsdk-net-Storage.Files.DataLake/12.7.0-alpha.20210202.1",
          "(.NET 5.0.2; Microsoft Windows 10.0.19042)"
        ],
        "x-ms-client-request-id": "4fcac1dc-b623-5c6d-bdde-4f88cc857e1a",
        "x-ms-date": "Tue, 02 Feb 2021 21:30:29 GMT",
=======
        "traceparent": "00-a424244264bcd140a1aee3ddf8f75589-46cfe8205fb15e44-00",
        "User-Agent": [
          "azsdk-net-Storage.Files.DataLake/12.7.0-alpha.20210217.1",
          "(.NET 5.0.3; Microsoft Windows 10.0.19042)"
        ],
        "x-ms-client-request-id": "4fcac1dc-b623-5c6d-bdde-4f88cc857e1a",
        "x-ms-date": "Wed, 17 Feb 2021 22:34:46 GMT",
>>>>>>> 1814567d
        "x-ms-return-client-request-id": "true",
        "x-ms-version": "2020-06-12"
      },
      "RequestBody": [
        "100,200,300,400\n",
        "300,400,500,600\n",
        "100,200,300,400\n",
        "300,400,500,600\n",
        "100,200,300,400\n",
        "300,400,500,600\n",
        "100,200,300,400\n",
        "300,400,500,600\n",
        "100,200,300,400\n",
        "300,400,500,600\n",
        "100,200,300,400\n",
        "300,400,500,600\n",
        "100,200,300,400\n",
        "300,400,500,600\n",
        "100,200,300,400\n",
        "300,400,500,600\n",
        "100,200,300,400\n",
        "300,400,500,600\n",
        "100,200,300,400\n",
        "300,400,500,600\n",
        "100,200,300,400\n",
        "300,400,500,600\n",
        "100,200,300,400\n",
        "300,400,500,600\n",
        "100,200,300,400\n",
        "300,400,500,600\n",
        "100,200,300,400\n",
        "300,400,500,600\n",
        "100,200,300,400\n",
        "300,400,500,600\n",
        "100,200,300,400\n",
        "300,400,500,600\n",
        "100,200,300,400\n",
        "300,400,500,600\n",
        "100,200,300,400\n",
        "300,400,500,600\n",
        "100,200,300,400\n",
        "300,400,500,600\n",
        "100,200,300,400\n",
        "300,400,500,600\n",
        "100,200,300,400\n",
        "300,400,500,600\n",
        "100,200,300,400\n",
        "300,400,500,600\n",
        "100,200,300,400\n",
        "300,400,500,600\n",
        "100,200,300,400\n",
        "300,400,500,600\n",
        "100,200,300,400\n",
        "300,400,500,600\n",
        "100,200,300,400\n",
        "300,400,500,600\n",
        "100,200,300,400\n",
        "300,400,500,600\n",
        "100,200,300,400\n",
        "300,400,500,600\n",
        "100,200,300,400\n",
        "300,400,500,600\n",
        "100,200,300,400\n",
        "300,400,500,600\n",
        "100,200,300,400\n",
        "300,400,500,600\n",
        "100,200,300,400\n",
        "300,400,500,600\n"
      ],
      "StatusCode": 202,
      "ResponseHeaders": {
        "Content-Length": "0",
<<<<<<< HEAD
        "Date": "Tue, 02 Feb 2021 21:30:29 GMT",
=======
        "Date": "Wed, 17 Feb 2021 22:34:45 GMT",
>>>>>>> 1814567d
        "Server": [
          "Windows-Azure-HDFS/1.0",
          "Microsoft-HTTPAPI/2.0"
        ],
        "x-ms-client-request-id": "4fcac1dc-b623-5c6d-bdde-4f88cc857e1a",
<<<<<<< HEAD
        "x-ms-request-id": "cc99a8c3-e01f-002d-1caa-f9cc2c000000",
=======
        "x-ms-request-id": "a58f37ab-601f-0023-577d-05e59c000000",
>>>>>>> 1814567d
        "x-ms-request-server-encrypted": "true",
        "x-ms-version": "2020-06-12"
      },
      "ResponseBody": []
    },
    {
      "RequestUri": "https://seannse.dfs.core.windows.net/test-filesystem-bdc9b4ed-68e3-790f-51d2-154bcb3dd90f/test-file-7823c6db-1d11-d2c3-05f3-0286aaab344d?action=flush\u0026position=1024",
      "RequestMethod": "PATCH",
      "RequestHeaders": {
        "Accept": "application/json",
        "Authorization": "Sanitized",
<<<<<<< HEAD
        "traceparent": "00-4f6c26cd9bacb04c940ef211135f53f3-e3b656dac4e0964d-00",
        "User-Agent": [
          "azsdk-net-Storage.Files.DataLake/12.7.0-alpha.20210202.1",
          "(.NET 5.0.2; Microsoft Windows 10.0.19042)"
        ],
        "x-ms-client-request-id": "ceeed106-0ddc-b7c0-77a3-219423623ff0",
        "x-ms-date": "Tue, 02 Feb 2021 21:30:29 GMT",
=======
        "Content-Length": "0",
        "traceparent": "00-3823f888b42a8345b8cf90c05df72cc5-2324763ab8005b41-00",
        "User-Agent": [
          "azsdk-net-Storage.Files.DataLake/12.7.0-alpha.20210217.1",
          "(.NET 5.0.3; Microsoft Windows 10.0.19042)"
        ],
        "x-ms-client-request-id": "ceeed106-0ddc-b7c0-77a3-219423623ff0",
        "x-ms-date": "Wed, 17 Feb 2021 22:34:46 GMT",
>>>>>>> 1814567d
        "x-ms-return-client-request-id": "true",
        "x-ms-version": "2020-06-12"
      },
      "RequestBody": null,
      "StatusCode": 200,
      "ResponseHeaders": {
        "Content-Length": "0",
<<<<<<< HEAD
        "Date": "Tue, 02 Feb 2021 21:30:30 GMT",
        "ETag": "\u00220x8D8C7C1C3FF0EBB\u0022",
        "Last-Modified": "Tue, 02 Feb 2021 21:30:30 GMT",
=======
        "Date": "Wed, 17 Feb 2021 22:34:46 GMT",
        "ETag": "\u00220x8D8D3943AB523F2\u0022",
        "Last-Modified": "Wed, 17 Feb 2021 22:34:46 GMT",
>>>>>>> 1814567d
        "Server": [
          "Windows-Azure-HDFS/1.0",
          "Microsoft-HTTPAPI/2.0"
        ],
        "x-ms-client-request-id": "ceeed106-0ddc-b7c0-77a3-219423623ff0",
<<<<<<< HEAD
        "x-ms-request-id": "cc99a8e1-e01f-002d-3aaa-f9cc2c000000",
=======
        "x-ms-request-id": "a58f37c7-601f-0023-737d-05e59c000000",
>>>>>>> 1814567d
        "x-ms-request-server-encrypted": "false",
        "x-ms-version": "2020-06-12"
      },
      "ResponseBody": []
    },
    {
      "RequestUri": "https://seannse.blob.core.windows.net/test-filesystem-bdc9b4ed-68e3-790f-51d2-154bcb3dd90f/test-file-7823c6db-1d11-d2c3-05f3-0286aaab344d?comp=query",
      "RequestMethod": "POST",
      "RequestHeaders": {
        "Accept": "application/xml",
        "Authorization": "Sanitized",
        "Content-Length": "128",
        "Content-Type": "application/xml",
<<<<<<< HEAD
        "traceparent": "00-7386b83bd5f3a4489b80dca5f38a12e5-41913b92a1ef384d-00",
        "User-Agent": [
          "azsdk-net-Storage.Files.DataLake/12.7.0-alpha.20210202.1",
          "(.NET 5.0.2; Microsoft Windows 10.0.19042)"
        ],
        "x-ms-client-request-id": "fa818ca8-af96-363d-8584-8d2f1638250e",
        "x-ms-date": "Tue, 02 Feb 2021 21:30:29 GMT",
=======
        "traceparent": "00-a0d5f251520b1d4aaebe567952da9cc7-cab03c50577b1746-00",
        "User-Agent": [
          "azsdk-net-Storage.Files.DataLake/12.7.0-alpha.20210217.1",
          "(.NET 5.0.3; Microsoft Windows 10.0.19042)"
        ],
        "x-ms-client-request-id": "fa818ca8-af96-363d-8584-8d2f1638250e",
        "x-ms-date": "Wed, 17 Feb 2021 22:34:46 GMT",
>>>>>>> 1814567d
        "x-ms-return-client-request-id": "true",
        "x-ms-version": "2020-06-12"
      },
      "RequestBody": "\uFEFF\u003CQueryRequest\u003E\u003CQueryType\u003ESQL\u003C/QueryType\u003E\u003CExpression\u003ESELECT _2 from BlobStorage WHERE _1 \u0026gt; 250;\u003C/Expression\u003E\u003C/QueryRequest\u003E",
      "StatusCode": 200,
      "ResponseHeaders": {
        "Accept-Ranges": "bytes",
        "Content-Type": "avro/binary",
<<<<<<< HEAD
        "Date": "Tue, 02 Feb 2021 21:30:29 GMT",
        "ETag": "\u00220x8D8C7C1C3FF0EBB\u0022",
        "Last-Modified": "Tue, 02 Feb 2021 21:30:30 GMT",
=======
        "Date": "Wed, 17 Feb 2021 22:34:46 GMT",
        "ETag": "\u00220x8D8D3943AB523F2\u0022",
        "Last-Modified": "Wed, 17 Feb 2021 22:34:46 GMT",
>>>>>>> 1814567d
        "Server": [
          "Windows-Azure-Blob/1.0",
          "Microsoft-HTTPAPI/2.0"
        ],
        "Transfer-Encoding": "chunked",
        "x-ms-blob-type": "BlockBlob",
        "x-ms-client-request-id": "fa818ca8-af96-363d-8584-8d2f1638250e",
<<<<<<< HEAD
        "x-ms-creation-time": "Tue, 02 Feb 2021 21:30:30 GMT",
        "x-ms-lease-state": "available",
        "x-ms-lease-status": "unlocked",
        "x-ms-request-id": "2bc4d96c-d01e-0019-4baa-f9ffe4000000",
        "x-ms-server-encrypted": "false",
        "x-ms-version": "2020-06-12"
      },
      "ResponseBody": "T2JqAQIWYXZyby5zY2hlbWG\u002BHlsKICB7CiAgICAidHlwZSI6ICJyZWNvcmQiLAogICAgIm5hbWUiOiAiY29tLm1pY3Jvc29mdC5henVyZS5zdG9yYWdlLnF1ZXJ5QmxvYkNvbnRlbnRzLnJlc3VsdERhdGEiLAogICAgImRvYyI6ICJIb2xkcyByZXN1bHQgZGF0YSBpbiB0aGUgZm9ybWF0IHNwZWNpZmllZCBmb3IgdGhpcyBxdWVyeSAoQ1NWLCBKU09OLCBldGMuKS4iLAogICAgImZpZWxkcyI6IFsKICAgICAgewogICAgICAgICJuYW1lIjogImRhdGEiLAogICAgICAgICJ0eXBlIjogImJ5dGVzIgogICAgICB9CiAgICBdCiAgfSwKICB7CiAgICAidHlwZSI6ICJyZWNvcmQiLAogICAgIm5hbWUiOiAiY29tLm1pY3Jvc29mdC5henVyZS5zdG9yYWdlLnF1ZXJ5QmxvYkNvbnRlbnRzLmVycm9yIiwKICAgICJkb2MiOiAiQW4gZXJyb3IgdGhhdCBvY2N1cnJlZCB3aGlsZSBwcm9jZXNzaW5nIHRoZSBxdWVyeS4iLAogICAgImZpZWxkcyI6IFsKICAgICAgewogICAgICAgICJuYW1lIjogImZhdGFsIiwKICAgICAgICAidHlwZSI6ICJib29sZWFuIiwKICAgICAgICAiZG9jIjogIklmIHRydWUsIHRoaXMgZXJyb3IgcHJldmVudHMgZnVydGhlciBxdWVyeSBwcm9jZXNzaW5nLiAgTW9yZSByZXN1bHQgZGF0YSBtYXkgYmUgcmV0dXJuZWQsIGJ1dCB0aGVyZSBpcyBubyBndWFyYW50ZWUgdGhhdCBhbGwgb2YgdGhlIG9yaWdpbmFsIGRhdGEgd2lsbCBiZSBwcm9jZXNzZWQuICBJZiBmYWxzZSwgdGhpcyBlcnJvciBkb2VzIG5vdCBwcmV2ZW50IGZ1cnRoZXIgcXVlcnkgcHJvY2Vzc2luZy4iCiAgICAgIH0sCiAgICAgIHsKICAgICAgICAibmFtZSI6ICJuYW1lIiwKICAgICAgICAidHlwZSI6ICJzdHJpbmciLAogICAgICAgICJkb2MiOiAiVGhlIG5hbWUgb2YgdGhlIGVycm9yIgogICAgICB9LAogICAgICB7CiAgICAgICAgIm5hbWUiOiAiZGVzY3JpcHRpb24iLAogICAgICAgICJ0eXBlIjogInN0cmluZyIsCiAgICAgICAgImRvYyI6ICJBIGRlc2NyaXB0aW9uIG9mIHRoZSBlcnJvciIKICAgICAgfSwKICAgICAgewogICAgICAgICJuYW1lIjogInBvc2l0aW9uIiwKICAgICAgICAidHlwZSI6ICJsb25nIiwKICAgICAgICAiZG9jIjogIlRoZSBibG9iIG9mZnNldCBhdCB3aGljaCB0aGUgZXJyb3Igb2NjdXJyZWQiCiAgICAgIH0KICAgIF0KICB9LAogIHsKICAgICJ0eXBlIjogInJlY29yZCIsCiAgICAibmFtZSI6ICJjb20ubWljcm9zb2Z0LmF6dXJlLnN0b3JhZ2UucXVlcnlCbG9iQ29udGVudHMucHJvZ3Jlc3MiLAogICAgImRvYyI6ICJJbmZvcm1hdGlvbiBhYm91dCB0aGUgcHJvZ3Jlc3Mgb2YgdGhlIHF1ZXJ5IiwKICAgICJmaWVsZHMiOiBbCiAgICAgIHsKICAgICAgICAibmFtZSI6ICJieXRlc1NjYW5uZWQiLAogICAgICAgICJ0eXBlIjogImxvbmciLAogICAgICAgICJkb2MiOiAiVGhlIG51bWJlciBvZiBieXRlcyB0aGF0IGhhdmUgYmVlbiBzY2FubmVkIgogICAgICB9LAogICAgICB7CiAgICAgICAgIm5hbWUiOiAidG90YWxCeXRlcyIsCiAgICAgICAgInR5cGUiOiAibG9uZyIsCiAgICAgICAgImRvYyI6ICJUaGUgdG90YWwgbnVtYmVyIG9mIGJ5dGVzIHRvIGJlIHNjYW5uZWQgaW4gdGhpcyBxdWVyeSIKICAgICAgfQogICAgXQogIH0sCiAgewogICAgInR5cGUiOiAicmVjb3JkIiwKICAgICJuYW1lIjogImNvbS5taWNyb3NvZnQuYXp1cmUuc3RvcmFnZS5xdWVyeUJsb2JDb250ZW50cy5lbmQiLAogICAgImRvYyI6ICJTZW50IGFzIHRoZSBmaW5hbCBtZXNzYWdlIG9mIHRoZSByZXNwb25zZSwgaW5kaWNhdGluZyB0aGF0IGFsbCByZXN1bHRzIGhhdmUgYmVlbiBzZW50LiIsCiAgICAiZmllbGRzIjogWwogICAgICB7CiAgICAgICAgIm5hbWUiOiAidG90YWxCeXRlcyIsCiAgICAgICAgInR5cGUiOiAibG9uZyIsCiAgICAgICAgImRvYyI6ICJUaGUgdG90YWwgbnVtYmVyIG9mIGJ5dGVzIHRvIGJlIHNjYW5uZWQgaW4gdGhpcyBxdWVyeSIKICAgICAgfQogICAgXQogIH0KXQoA9/aEHTsbCUSNJ1Hx4gN95QKGAgCAAjQwMAo0MDAKNDAwCjQwMAo0MDAKNDAwCjQwMAo0MDAKNDAwCjQwMAo0MDAKNDAwCjQwMAo0MDAKNDAwCjQwMAo0MDAKNDAwCjQwMAo0MDAKNDAwCjQwMAo0MDAKNDAwCjQwMAo0MDAKNDAwCjQwMAo0MDAKNDAwCjQwMAo0MDAK9/aEHTsbCUSNJ1Hx4gN95QIKBIAQgBD39oQdOxsJRI0nUfHiA33lAgYGgBD39oQdOxsJRI0nUfHiA33l"
=======
        "x-ms-creation-time": "Wed, 17 Feb 2021 22:34:46 GMT",
        "x-ms-lease-state": "available",
        "x-ms-lease-status": "unlocked",
        "x-ms-request-id": "1f1e50f4-301e-00a8-507d-05e1f1000000",
        "x-ms-server-encrypted": "false",
        "x-ms-version": "2020-06-12"
      },
      "ResponseBody": "T2JqAQIWYXZyby5zY2hlbWG\u002BHlsKICB7CiAgICAidHlwZSI6ICJyZWNvcmQiLAogICAgIm5hbWUiOiAiY29tLm1pY3Jvc29mdC5henVyZS5zdG9yYWdlLnF1ZXJ5QmxvYkNvbnRlbnRzLnJlc3VsdERhdGEiLAogICAgImRvYyI6ICJIb2xkcyByZXN1bHQgZGF0YSBpbiB0aGUgZm9ybWF0IHNwZWNpZmllZCBmb3IgdGhpcyBxdWVyeSAoQ1NWLCBKU09OLCBldGMuKS4iLAogICAgImZpZWxkcyI6IFsKICAgICAgewogICAgICAgICJuYW1lIjogImRhdGEiLAogICAgICAgICJ0eXBlIjogImJ5dGVzIgogICAgICB9CiAgICBdCiAgfSwKICB7CiAgICAidHlwZSI6ICJyZWNvcmQiLAogICAgIm5hbWUiOiAiY29tLm1pY3Jvc29mdC5henVyZS5zdG9yYWdlLnF1ZXJ5QmxvYkNvbnRlbnRzLmVycm9yIiwKICAgICJkb2MiOiAiQW4gZXJyb3IgdGhhdCBvY2N1cnJlZCB3aGlsZSBwcm9jZXNzaW5nIHRoZSBxdWVyeS4iLAogICAgImZpZWxkcyI6IFsKICAgICAgewogICAgICAgICJuYW1lIjogImZhdGFsIiwKICAgICAgICAidHlwZSI6ICJib29sZWFuIiwKICAgICAgICAiZG9jIjogIklmIHRydWUsIHRoaXMgZXJyb3IgcHJldmVudHMgZnVydGhlciBxdWVyeSBwcm9jZXNzaW5nLiAgTW9yZSByZXN1bHQgZGF0YSBtYXkgYmUgcmV0dXJuZWQsIGJ1dCB0aGVyZSBpcyBubyBndWFyYW50ZWUgdGhhdCBhbGwgb2YgdGhlIG9yaWdpbmFsIGRhdGEgd2lsbCBiZSBwcm9jZXNzZWQuICBJZiBmYWxzZSwgdGhpcyBlcnJvciBkb2VzIG5vdCBwcmV2ZW50IGZ1cnRoZXIgcXVlcnkgcHJvY2Vzc2luZy4iCiAgICAgIH0sCiAgICAgIHsKICAgICAgICAibmFtZSI6ICJuYW1lIiwKICAgICAgICAidHlwZSI6ICJzdHJpbmciLAogICAgICAgICJkb2MiOiAiVGhlIG5hbWUgb2YgdGhlIGVycm9yIgogICAgICB9LAogICAgICB7CiAgICAgICAgIm5hbWUiOiAiZGVzY3JpcHRpb24iLAogICAgICAgICJ0eXBlIjogInN0cmluZyIsCiAgICAgICAgImRvYyI6ICJBIGRlc2NyaXB0aW9uIG9mIHRoZSBlcnJvciIKICAgICAgfSwKICAgICAgewogICAgICAgICJuYW1lIjogInBvc2l0aW9uIiwKICAgICAgICAidHlwZSI6ICJsb25nIiwKICAgICAgICAiZG9jIjogIlRoZSBibG9iIG9mZnNldCBhdCB3aGljaCB0aGUgZXJyb3Igb2NjdXJyZWQiCiAgICAgIH0KICAgIF0KICB9LAogIHsKICAgICJ0eXBlIjogInJlY29yZCIsCiAgICAibmFtZSI6ICJjb20ubWljcm9zb2Z0LmF6dXJlLnN0b3JhZ2UucXVlcnlCbG9iQ29udGVudHMucHJvZ3Jlc3MiLAogICAgImRvYyI6ICJJbmZvcm1hdGlvbiBhYm91dCB0aGUgcHJvZ3Jlc3Mgb2YgdGhlIHF1ZXJ5IiwKICAgICJmaWVsZHMiOiBbCiAgICAgIHsKICAgICAgICAibmFtZSI6ICJieXRlc1NjYW5uZWQiLAogICAgICAgICJ0eXBlIjogImxvbmciLAogICAgICAgICJkb2MiOiAiVGhlIG51bWJlciBvZiBieXRlcyB0aGF0IGhhdmUgYmVlbiBzY2FubmVkIgogICAgICB9LAogICAgICB7CiAgICAgICAgIm5hbWUiOiAidG90YWxCeXRlcyIsCiAgICAgICAgInR5cGUiOiAibG9uZyIsCiAgICAgICAgImRvYyI6ICJUaGUgdG90YWwgbnVtYmVyIG9mIGJ5dGVzIHRvIGJlIHNjYW5uZWQgaW4gdGhpcyBxdWVyeSIKICAgICAgfQogICAgXQogIH0sCiAgewogICAgInR5cGUiOiAicmVjb3JkIiwKICAgICJuYW1lIjogImNvbS5taWNyb3NvZnQuYXp1cmUuc3RvcmFnZS5xdWVyeUJsb2JDb250ZW50cy5lbmQiLAogICAgImRvYyI6ICJTZW50IGFzIHRoZSBmaW5hbCBtZXNzYWdlIG9mIHRoZSByZXNwb25zZSwgaW5kaWNhdGluZyB0aGF0IGFsbCByZXN1bHRzIGhhdmUgYmVlbiBzZW50LiIsCiAgICAiZmllbGRzIjogWwogICAgICB7CiAgICAgICAgIm5hbWUiOiAidG90YWxCeXRlcyIsCiAgICAgICAgInR5cGUiOiAibG9uZyIsCiAgICAgICAgImRvYyI6ICJUaGUgdG90YWwgbnVtYmVyIG9mIGJ5dGVzIHRvIGJlIHNjYW5uZWQgaW4gdGhpcyBxdWVyeSIKICAgICAgfQogICAgXQogIH0KXQoAeik8ULY9qEe32oL3kwdW\u002BQKGAgCAAjQwMAo0MDAKNDAwCjQwMAo0MDAKNDAwCjQwMAo0MDAKNDAwCjQwMAo0MDAKNDAwCjQwMAo0MDAKNDAwCjQwMAo0MDAKNDAwCjQwMAo0MDAKNDAwCjQwMAo0MDAKNDAwCjQwMAo0MDAKNDAwCjQwMAo0MDAKNDAwCjQwMAo0MDAKeik8ULY9qEe32oL3kwdW\u002BQIKBIAQgBB6KTxQtj2oR7fagveTB1b5AgYGgBB6KTxQtj2oR7fagveTB1b5"
>>>>>>> 1814567d
    },
    {
      "RequestUri": "https://seannse.blob.core.windows.net/test-filesystem-bdc9b4ed-68e3-790f-51d2-154bcb3dd90f?restype=container",
      "RequestMethod": "DELETE",
      "RequestHeaders": {
        "Accept": "application/xml",
        "Authorization": "Sanitized",
<<<<<<< HEAD
        "traceparent": "00-8f3e6f881828d547888f792777cccb31-c5459bc1cd630f43-00",
        "User-Agent": [
          "azsdk-net-Storage.Files.DataLake/12.7.0-alpha.20210202.1",
          "(.NET 5.0.2; Microsoft Windows 10.0.19042)"
        ],
        "x-ms-client-request-id": "97ec180e-44e0-e85a-5ff5-2559582f8ebb",
        "x-ms-date": "Tue, 02 Feb 2021 21:30:30 GMT",
=======
        "traceparent": "00-009f34c21434dd4bbba705bcac4dd3cf-49eb24c994d27547-00",
        "User-Agent": [
          "azsdk-net-Storage.Files.DataLake/12.7.0-alpha.20210217.1",
          "(.NET 5.0.3; Microsoft Windows 10.0.19042)"
        ],
        "x-ms-client-request-id": "97ec180e-44e0-e85a-5ff5-2559582f8ebb",
        "x-ms-date": "Wed, 17 Feb 2021 22:34:47 GMT",
>>>>>>> 1814567d
        "x-ms-return-client-request-id": "true",
        "x-ms-version": "2020-06-12"
      },
      "RequestBody": null,
      "StatusCode": 202,
      "ResponseHeaders": {
        "Content-Length": "0",
<<<<<<< HEAD
        "Date": "Tue, 02 Feb 2021 21:30:29 GMT",
=======
        "Date": "Wed, 17 Feb 2021 22:34:46 GMT",
>>>>>>> 1814567d
        "Server": [
          "Windows-Azure-Blob/1.0",
          "Microsoft-HTTPAPI/2.0"
        ],
        "x-ms-client-request-id": "97ec180e-44e0-e85a-5ff5-2559582f8ebb",
<<<<<<< HEAD
        "x-ms-request-id": "2bc4d984-d01e-0019-62aa-f9ffe4000000",
=======
        "x-ms-request-id": "1f1e525e-301e-00a8-267d-05e1f1000000",
>>>>>>> 1814567d
        "x-ms-version": "2020-06-12"
      },
      "ResponseBody": []
    }
  ],
  "Variables": {
    "RandomSeed": "1422904567",
    "Storage_TestConfigHierarchicalNamespace": "NamespaceTenant\nseannse\nU2FuaXRpemVk\nhttps://seannse.blob.core.windows.net\nhttps://seannse.file.core.windows.net\nhttps://seannse.queue.core.windows.net\nhttps://seannse.table.core.windows.net\n\n\n\n\nhttps://seannse-secondary.blob.core.windows.net\nhttps://seannse-secondary.file.core.windows.net\nhttps://seannse-secondary.queue.core.windows.net\nhttps://seannse-secondary.table.core.windows.net\n68390a19-a643-458b-b726-408abf67b4fc\nSanitized\n72f988bf-86f1-41af-91ab-2d7cd011db47\nhttps://login.microsoftonline.com/\nCloud\nBlobEndpoint=https://seannse.blob.core.windows.net/;QueueEndpoint=https://seannse.queue.core.windows.net/;FileEndpoint=https://seannse.file.core.windows.net/;BlobSecondaryEndpoint=https://seannse-secondary.blob.core.windows.net/;QueueSecondaryEndpoint=https://seannse-secondary.queue.core.windows.net/;FileSecondaryEndpoint=https://seannse-secondary.file.core.windows.net/;AccountName=seannse;AccountKey=Sanitized\n"
  }
}<|MERGE_RESOLUTION|>--- conflicted
+++ resolved
@@ -1,30 +1,19 @@
 {
   "Entries": [
     {
-      "RequestUri": "https://seannse.blob.core.windows.net/test-filesystem-bdc9b4ed-68e3-790f-51d2-154bcb3dd90f?restype=container",
+      "RequestUri": "https://seannse.blob.core.windows.net/test-filesystem-364354e0-924c-97b4-a10c-006359510dfe?restype=container",
       "RequestMethod": "PUT",
       "RequestHeaders": {
         "Accept": "application/xml",
         "Authorization": "Sanitized",
-<<<<<<< HEAD
-        "traceparent": "00-fbf55f7053d0b8408c403c17e92e918a-1a5414328840cc41-00",
-        "User-Agent": [
-          "azsdk-net-Storage.Files.DataLake/12.7.0-alpha.20210202.1",
-          "(.NET 5.0.2; Microsoft Windows 10.0.19042)"
+        "traceparent": "00-3ec64c4c6cd16445a6e1f5b564b94f96-dfbb938806459249-00",
+        "User-Agent": [
+          "azsdk-net-Storage.Files.DataLake/12.7.0-alpha.20210219.1",
+          "(.NET 5.0.3; Microsoft Windows 10.0.19041)"
         ],
         "x-ms-blob-public-access": "container",
-        "x-ms-client-request-id": "09c39f44-91be-072d-90a2-31dbbf799f63",
-        "x-ms-date": "Tue, 02 Feb 2021 21:30:28 GMT",
-=======
-        "traceparent": "00-a2b0075e3d1fd24791039d25ede6551d-dd2b31401f26db4f-00",
-        "User-Agent": [
-          "azsdk-net-Storage.Files.DataLake/12.7.0-alpha.20210217.1",
-          "(.NET 5.0.3; Microsoft Windows 10.0.19042)"
-        ],
-        "x-ms-blob-public-access": "container",
-        "x-ms-client-request-id": "09c39f44-91be-072d-90a2-31dbbf799f63",
-        "x-ms-date": "Wed, 17 Feb 2021 22:34:45 GMT",
->>>>>>> 1814567d
+        "x-ms-client-request-id": "d16faf4c-1599-7174-824c-6ba59981db24",
+        "x-ms-date": "Fri, 19 Feb 2021 19:13:20 GMT",
         "x-ms-return-client-request-id": "true",
         "x-ms-version": "2020-06-12"
       },
@@ -32,53 +21,33 @@
       "StatusCode": 201,
       "ResponseHeaders": {
         "Content-Length": "0",
-<<<<<<< HEAD
-        "Date": "Tue, 02 Feb 2021 21:30:29 GMT",
-        "ETag": "\u00220x8D8C7C1C3A4C96F\u0022",
-        "Last-Modified": "Tue, 02 Feb 2021 21:30:29 GMT",
-=======
-        "Date": "Wed, 17 Feb 2021 22:34:45 GMT",
-        "ETag": "\u00220x8D8D3943A67D575\u0022",
-        "Last-Modified": "Wed, 17 Feb 2021 22:34:46 GMT",
->>>>>>> 1814567d
+        "Date": "Fri, 19 Feb 2021 19:13:19 GMT",
+        "ETag": "\u00220x8D8D50A6B03B152\u0022",
+        "Last-Modified": "Fri, 19 Feb 2021 19:13:19 GMT",
         "Server": [
           "Windows-Azure-Blob/1.0",
           "Microsoft-HTTPAPI/2.0"
         ],
-        "x-ms-client-request-id": "09c39f44-91be-072d-90a2-31dbbf799f63",
-<<<<<<< HEAD
-        "x-ms-request-id": "2bc4d8e3-d01e-0019-57aa-f9ffe4000000",
-=======
-        "x-ms-request-id": "1f1e4e51-301e-00a8-797d-05e1f1000000",
->>>>>>> 1814567d
-        "x-ms-version": "2020-06-12"
-      },
-      "ResponseBody": []
-    },
-    {
-      "RequestUri": "https://seannse.dfs.core.windows.net/test-filesystem-bdc9b4ed-68e3-790f-51d2-154bcb3dd90f/test-file-7823c6db-1d11-d2c3-05f3-0286aaab344d?resource=file",
+        "x-ms-client-request-id": "d16faf4c-1599-7174-824c-6ba59981db24",
+        "x-ms-request-id": "2e6cb3f7-201e-00a4-79f3-0676f9000000",
+        "x-ms-version": "2020-06-12"
+      },
+      "ResponseBody": []
+    },
+    {
+      "RequestUri": "https://seannse.dfs.core.windows.net/test-filesystem-364354e0-924c-97b4-a10c-006359510dfe/test-file-13cd1be3-5434-f4c2-df65-702cc5964301?resource=file",
       "RequestMethod": "PUT",
       "RequestHeaders": {
         "Accept": "application/json",
         "Authorization": "Sanitized",
         "If-None-Match": "*",
-<<<<<<< HEAD
-        "traceparent": "00-2228fba3064ac742b617398e24ec6732-09efc3122503ce4a-00",
-        "User-Agent": [
-          "azsdk-net-Storage.Files.DataLake/12.7.0-alpha.20210202.1",
-          "(.NET 5.0.2; Microsoft Windows 10.0.19042)"
-        ],
-        "x-ms-client-request-id": "7e885abc-7edf-2723-dcf0-03cb8fa65de4",
-        "x-ms-date": "Tue, 02 Feb 2021 21:30:29 GMT",
-=======
-        "traceparent": "00-8149e71907758746971560f0d5cd7e0b-2993ef072e0c5849-00",
-        "User-Agent": [
-          "azsdk-net-Storage.Files.DataLake/12.7.0-alpha.20210217.1",
-          "(.NET 5.0.3; Microsoft Windows 10.0.19042)"
-        ],
-        "x-ms-client-request-id": "7e885abc-7edf-2723-dcf0-03cb8fa65de4",
-        "x-ms-date": "Wed, 17 Feb 2021 22:34:46 GMT",
->>>>>>> 1814567d
+        "traceparent": "00-c5b0919ae2f6ab49affbfa5057848d6b-5bf1c9f5ff813c46-00",
+        "User-Agent": [
+          "azsdk-net-Storage.Files.DataLake/12.7.0-alpha.20210219.1",
+          "(.NET 5.0.3; Microsoft Windows 10.0.19041)"
+        ],
+        "x-ms-client-request-id": "373aa843-91d2-f7ad-ed7b-f133a447acec",
+        "x-ms-date": "Fri, 19 Feb 2021 19:13:20 GMT",
         "x-ms-return-client-request-id": "true",
         "x-ms-version": "2020-06-12"
       },
@@ -86,54 +55,34 @@
       "StatusCode": 201,
       "ResponseHeaders": {
         "Content-Length": "0",
-<<<<<<< HEAD
-        "Date": "Tue, 02 Feb 2021 21:30:29 GMT",
-        "ETag": "\u00220x8D8C7C1C3E25EC7\u0022",
-        "Last-Modified": "Tue, 02 Feb 2021 21:30:30 GMT",
-=======
-        "Date": "Wed, 17 Feb 2021 22:34:45 GMT",
-        "ETag": "\u00220x8D8D3943A976CD0\u0022",
-        "Last-Modified": "Wed, 17 Feb 2021 22:34:46 GMT",
->>>>>>> 1814567d
+        "Date": "Fri, 19 Feb 2021 19:13:18 GMT",
+        "ETag": "\u00220x8D8D50A6B128C00\u0022",
+        "Last-Modified": "Fri, 19 Feb 2021 19:13:19 GMT",
         "Server": [
           "Windows-Azure-HDFS/1.0",
           "Microsoft-HTTPAPI/2.0"
         ],
-        "x-ms-client-request-id": "7e885abc-7edf-2723-dcf0-03cb8fa65de4",
-<<<<<<< HEAD
-        "x-ms-request-id": "cc99a8a1-e01f-002d-7aaa-f9cc2c000000",
-=======
-        "x-ms-request-id": "a58f3795-601f-0023-417d-05e59c000000",
->>>>>>> 1814567d
-        "x-ms-version": "2020-06-12"
-      },
-      "ResponseBody": []
-    },
-    {
-      "RequestUri": "https://seannse.dfs.core.windows.net/test-filesystem-bdc9b4ed-68e3-790f-51d2-154bcb3dd90f/test-file-7823c6db-1d11-d2c3-05f3-0286aaab344d?action=append\u0026position=0",
+        "x-ms-client-request-id": "373aa843-91d2-f7ad-ed7b-f133a447acec",
+        "x-ms-request-id": "6f4bc12f-e01f-004f-80f3-060e0b000000",
+        "x-ms-version": "2020-06-12"
+      },
+      "ResponseBody": []
+    },
+    {
+      "RequestUri": "https://seannse.dfs.core.windows.net/test-filesystem-364354e0-924c-97b4-a10c-006359510dfe/test-file-13cd1be3-5434-f4c2-df65-702cc5964301?action=append\u0026position=0",
       "RequestMethod": "PATCH",
       "RequestHeaders": {
         "Accept": "application/json",
         "Authorization": "Sanitized",
         "Content-Length": "1024",
-<<<<<<< HEAD
         "Content-Type": "application/json",
-        "traceparent": "00-03b42769b3fc6f47ae7b4f862c41f462-6173828bb77b1248-00",
-        "User-Agent": [
-          "azsdk-net-Storage.Files.DataLake/12.7.0-alpha.20210202.1",
-          "(.NET 5.0.2; Microsoft Windows 10.0.19042)"
-        ],
-        "x-ms-client-request-id": "4fcac1dc-b623-5c6d-bdde-4f88cc857e1a",
-        "x-ms-date": "Tue, 02 Feb 2021 21:30:29 GMT",
-=======
-        "traceparent": "00-a424244264bcd140a1aee3ddf8f75589-46cfe8205fb15e44-00",
-        "User-Agent": [
-          "azsdk-net-Storage.Files.DataLake/12.7.0-alpha.20210217.1",
-          "(.NET 5.0.3; Microsoft Windows 10.0.19042)"
-        ],
-        "x-ms-client-request-id": "4fcac1dc-b623-5c6d-bdde-4f88cc857e1a",
-        "x-ms-date": "Wed, 17 Feb 2021 22:34:46 GMT",
->>>>>>> 1814567d
+        "traceparent": "00-94a1e269b011c8459ba03ee91b037c28-0a034714b1160c4e-00",
+        "User-Agent": [
+          "azsdk-net-Storage.Files.DataLake/12.7.0-alpha.20210219.1",
+          "(.NET 5.0.3; Microsoft Windows 10.0.19041)"
+        ],
+        "x-ms-client-request-id": "1ce82c20-0c5c-d62f-701f-bc664a3167aa",
+        "x-ms-date": "Fri, 19 Feb 2021 19:13:20 GMT",
         "x-ms-return-client-request-id": "true",
         "x-ms-version": "2020-06-12"
       },
@@ -206,50 +155,31 @@
       "StatusCode": 202,
       "ResponseHeaders": {
         "Content-Length": "0",
-<<<<<<< HEAD
-        "Date": "Tue, 02 Feb 2021 21:30:29 GMT",
-=======
-        "Date": "Wed, 17 Feb 2021 22:34:45 GMT",
->>>>>>> 1814567d
+        "Date": "Fri, 19 Feb 2021 19:13:18 GMT",
         "Server": [
           "Windows-Azure-HDFS/1.0",
           "Microsoft-HTTPAPI/2.0"
         ],
-        "x-ms-client-request-id": "4fcac1dc-b623-5c6d-bdde-4f88cc857e1a",
-<<<<<<< HEAD
-        "x-ms-request-id": "cc99a8c3-e01f-002d-1caa-f9cc2c000000",
-=======
-        "x-ms-request-id": "a58f37ab-601f-0023-577d-05e59c000000",
->>>>>>> 1814567d
+        "x-ms-client-request-id": "1ce82c20-0c5c-d62f-701f-bc664a3167aa",
+        "x-ms-request-id": "6f4bc14c-e01f-004f-1df3-060e0b000000",
         "x-ms-request-server-encrypted": "true",
         "x-ms-version": "2020-06-12"
       },
       "ResponseBody": []
     },
     {
-      "RequestUri": "https://seannse.dfs.core.windows.net/test-filesystem-bdc9b4ed-68e3-790f-51d2-154bcb3dd90f/test-file-7823c6db-1d11-d2c3-05f3-0286aaab344d?action=flush\u0026position=1024",
+      "RequestUri": "https://seannse.dfs.core.windows.net/test-filesystem-364354e0-924c-97b4-a10c-006359510dfe/test-file-13cd1be3-5434-f4c2-df65-702cc5964301?action=flush\u0026position=1024",
       "RequestMethod": "PATCH",
       "RequestHeaders": {
         "Accept": "application/json",
         "Authorization": "Sanitized",
-<<<<<<< HEAD
-        "traceparent": "00-4f6c26cd9bacb04c940ef211135f53f3-e3b656dac4e0964d-00",
-        "User-Agent": [
-          "azsdk-net-Storage.Files.DataLake/12.7.0-alpha.20210202.1",
-          "(.NET 5.0.2; Microsoft Windows 10.0.19042)"
-        ],
-        "x-ms-client-request-id": "ceeed106-0ddc-b7c0-77a3-219423623ff0",
-        "x-ms-date": "Tue, 02 Feb 2021 21:30:29 GMT",
-=======
-        "Content-Length": "0",
-        "traceparent": "00-3823f888b42a8345b8cf90c05df72cc5-2324763ab8005b41-00",
-        "User-Agent": [
-          "azsdk-net-Storage.Files.DataLake/12.7.0-alpha.20210217.1",
-          "(.NET 5.0.3; Microsoft Windows 10.0.19042)"
-        ],
-        "x-ms-client-request-id": "ceeed106-0ddc-b7c0-77a3-219423623ff0",
-        "x-ms-date": "Wed, 17 Feb 2021 22:34:46 GMT",
->>>>>>> 1814567d
+        "traceparent": "00-c57ee2a11fa2ba41bf6138bab47d6748-e99aef2fb0e88345-00",
+        "User-Agent": [
+          "azsdk-net-Storage.Files.DataLake/12.7.0-alpha.20210219.1",
+          "(.NET 5.0.3; Microsoft Windows 10.0.19041)"
+        ],
+        "x-ms-client-request-id": "7713e107-8f5e-fc8f-3967-0b4a76dc5c84",
+        "x-ms-date": "Fri, 19 Feb 2021 19:13:20 GMT",
         "x-ms-return-client-request-id": "true",
         "x-ms-version": "2020-06-12"
       },
@@ -257,55 +187,35 @@
       "StatusCode": 200,
       "ResponseHeaders": {
         "Content-Length": "0",
-<<<<<<< HEAD
-        "Date": "Tue, 02 Feb 2021 21:30:30 GMT",
-        "ETag": "\u00220x8D8C7C1C3FF0EBB\u0022",
-        "Last-Modified": "Tue, 02 Feb 2021 21:30:30 GMT",
-=======
-        "Date": "Wed, 17 Feb 2021 22:34:46 GMT",
-        "ETag": "\u00220x8D8D3943AB523F2\u0022",
-        "Last-Modified": "Wed, 17 Feb 2021 22:34:46 GMT",
->>>>>>> 1814567d
+        "Date": "Fri, 19 Feb 2021 19:13:18 GMT",
+        "ETag": "\u00220x8D8D50A6B2A8092\u0022",
+        "Last-Modified": "Fri, 19 Feb 2021 19:13:19 GMT",
         "Server": [
           "Windows-Azure-HDFS/1.0",
           "Microsoft-HTTPAPI/2.0"
         ],
-        "x-ms-client-request-id": "ceeed106-0ddc-b7c0-77a3-219423623ff0",
-<<<<<<< HEAD
-        "x-ms-request-id": "cc99a8e1-e01f-002d-3aaa-f9cc2c000000",
-=======
-        "x-ms-request-id": "a58f37c7-601f-0023-737d-05e59c000000",
->>>>>>> 1814567d
+        "x-ms-client-request-id": "7713e107-8f5e-fc8f-3967-0b4a76dc5c84",
+        "x-ms-request-id": "6f4bc15c-e01f-004f-2df3-060e0b000000",
         "x-ms-request-server-encrypted": "false",
         "x-ms-version": "2020-06-12"
       },
       "ResponseBody": []
     },
     {
-      "RequestUri": "https://seannse.blob.core.windows.net/test-filesystem-bdc9b4ed-68e3-790f-51d2-154bcb3dd90f/test-file-7823c6db-1d11-d2c3-05f3-0286aaab344d?comp=query",
+      "RequestUri": "https://seannse.blob.core.windows.net/test-filesystem-364354e0-924c-97b4-a10c-006359510dfe/test-file-13cd1be3-5434-f4c2-df65-702cc5964301?comp=query",
       "RequestMethod": "POST",
       "RequestHeaders": {
         "Accept": "application/xml",
         "Authorization": "Sanitized",
         "Content-Length": "128",
         "Content-Type": "application/xml",
-<<<<<<< HEAD
-        "traceparent": "00-7386b83bd5f3a4489b80dca5f38a12e5-41913b92a1ef384d-00",
-        "User-Agent": [
-          "azsdk-net-Storage.Files.DataLake/12.7.0-alpha.20210202.1",
-          "(.NET 5.0.2; Microsoft Windows 10.0.19042)"
-        ],
-        "x-ms-client-request-id": "fa818ca8-af96-363d-8584-8d2f1638250e",
-        "x-ms-date": "Tue, 02 Feb 2021 21:30:29 GMT",
-=======
-        "traceparent": "00-a0d5f251520b1d4aaebe567952da9cc7-cab03c50577b1746-00",
-        "User-Agent": [
-          "azsdk-net-Storage.Files.DataLake/12.7.0-alpha.20210217.1",
-          "(.NET 5.0.3; Microsoft Windows 10.0.19042)"
-        ],
-        "x-ms-client-request-id": "fa818ca8-af96-363d-8584-8d2f1638250e",
-        "x-ms-date": "Wed, 17 Feb 2021 22:34:46 GMT",
->>>>>>> 1814567d
+        "traceparent": "00-1cccc1670f192144827218621797cc57-9553b45deeb21744-00",
+        "User-Agent": [
+          "azsdk-net-Storage.Files.DataLake/12.7.0-alpha.20210219.1",
+          "(.NET 5.0.3; Microsoft Windows 10.0.19041)"
+        ],
+        "x-ms-client-request-id": "695e91dc-ef1e-5f4c-24fc-de2abd8e9b89",
+        "x-ms-date": "Fri, 19 Feb 2021 19:13:20 GMT",
         "x-ms-return-client-request-id": "true",
         "x-ms-version": "2020-06-12"
       },
@@ -314,65 +224,38 @@
       "ResponseHeaders": {
         "Accept-Ranges": "bytes",
         "Content-Type": "avro/binary",
-<<<<<<< HEAD
-        "Date": "Tue, 02 Feb 2021 21:30:29 GMT",
-        "ETag": "\u00220x8D8C7C1C3FF0EBB\u0022",
-        "Last-Modified": "Tue, 02 Feb 2021 21:30:30 GMT",
-=======
-        "Date": "Wed, 17 Feb 2021 22:34:46 GMT",
-        "ETag": "\u00220x8D8D3943AB523F2\u0022",
-        "Last-Modified": "Wed, 17 Feb 2021 22:34:46 GMT",
->>>>>>> 1814567d
+        "Date": "Fri, 19 Feb 2021 19:13:19 GMT",
+        "ETag": "\u00220x8D8D50A6B2A8092\u0022",
+        "Last-Modified": "Fri, 19 Feb 2021 19:13:19 GMT",
         "Server": [
           "Windows-Azure-Blob/1.0",
           "Microsoft-HTTPAPI/2.0"
         ],
         "Transfer-Encoding": "chunked",
         "x-ms-blob-type": "BlockBlob",
-        "x-ms-client-request-id": "fa818ca8-af96-363d-8584-8d2f1638250e",
-<<<<<<< HEAD
-        "x-ms-creation-time": "Tue, 02 Feb 2021 21:30:30 GMT",
+        "x-ms-client-request-id": "695e91dc-ef1e-5f4c-24fc-de2abd8e9b89",
+        "x-ms-creation-time": "Fri, 19 Feb 2021 19:13:19 GMT",
         "x-ms-lease-state": "available",
         "x-ms-lease-status": "unlocked",
-        "x-ms-request-id": "2bc4d96c-d01e-0019-4baa-f9ffe4000000",
+        "x-ms-request-id": "2e6cb6d3-201e-00a4-2bf3-0676f9000000",
         "x-ms-server-encrypted": "false",
         "x-ms-version": "2020-06-12"
       },
-      "ResponseBody": "T2JqAQIWYXZyby5zY2hlbWG\u002BHlsKICB7CiAgICAidHlwZSI6ICJyZWNvcmQiLAogICAgIm5hbWUiOiAiY29tLm1pY3Jvc29mdC5henVyZS5zdG9yYWdlLnF1ZXJ5QmxvYkNvbnRlbnRzLnJlc3VsdERhdGEiLAogICAgImRvYyI6ICJIb2xkcyByZXN1bHQgZGF0YSBpbiB0aGUgZm9ybWF0IHNwZWNpZmllZCBmb3IgdGhpcyBxdWVyeSAoQ1NWLCBKU09OLCBldGMuKS4iLAogICAgImZpZWxkcyI6IFsKICAgICAgewogICAgICAgICJuYW1lIjogImRhdGEiLAogICAgICAgICJ0eXBlIjogImJ5dGVzIgogICAgICB9CiAgICBdCiAgfSwKICB7CiAgICAidHlwZSI6ICJyZWNvcmQiLAogICAgIm5hbWUiOiAiY29tLm1pY3Jvc29mdC5henVyZS5zdG9yYWdlLnF1ZXJ5QmxvYkNvbnRlbnRzLmVycm9yIiwKICAgICJkb2MiOiAiQW4gZXJyb3IgdGhhdCBvY2N1cnJlZCB3aGlsZSBwcm9jZXNzaW5nIHRoZSBxdWVyeS4iLAogICAgImZpZWxkcyI6IFsKICAgICAgewogICAgICAgICJuYW1lIjogImZhdGFsIiwKICAgICAgICAidHlwZSI6ICJib29sZWFuIiwKICAgICAgICAiZG9jIjogIklmIHRydWUsIHRoaXMgZXJyb3IgcHJldmVudHMgZnVydGhlciBxdWVyeSBwcm9jZXNzaW5nLiAgTW9yZSByZXN1bHQgZGF0YSBtYXkgYmUgcmV0dXJuZWQsIGJ1dCB0aGVyZSBpcyBubyBndWFyYW50ZWUgdGhhdCBhbGwgb2YgdGhlIG9yaWdpbmFsIGRhdGEgd2lsbCBiZSBwcm9jZXNzZWQuICBJZiBmYWxzZSwgdGhpcyBlcnJvciBkb2VzIG5vdCBwcmV2ZW50IGZ1cnRoZXIgcXVlcnkgcHJvY2Vzc2luZy4iCiAgICAgIH0sCiAgICAgIHsKICAgICAgICAibmFtZSI6ICJuYW1lIiwKICAgICAgICAidHlwZSI6ICJzdHJpbmciLAogICAgICAgICJkb2MiOiAiVGhlIG5hbWUgb2YgdGhlIGVycm9yIgogICAgICB9LAogICAgICB7CiAgICAgICAgIm5hbWUiOiAiZGVzY3JpcHRpb24iLAogICAgICAgICJ0eXBlIjogInN0cmluZyIsCiAgICAgICAgImRvYyI6ICJBIGRlc2NyaXB0aW9uIG9mIHRoZSBlcnJvciIKICAgICAgfSwKICAgICAgewogICAgICAgICJuYW1lIjogInBvc2l0aW9uIiwKICAgICAgICAidHlwZSI6ICJsb25nIiwKICAgICAgICAiZG9jIjogIlRoZSBibG9iIG9mZnNldCBhdCB3aGljaCB0aGUgZXJyb3Igb2NjdXJyZWQiCiAgICAgIH0KICAgIF0KICB9LAogIHsKICAgICJ0eXBlIjogInJlY29yZCIsCiAgICAibmFtZSI6ICJjb20ubWljcm9zb2Z0LmF6dXJlLnN0b3JhZ2UucXVlcnlCbG9iQ29udGVudHMucHJvZ3Jlc3MiLAogICAgImRvYyI6ICJJbmZvcm1hdGlvbiBhYm91dCB0aGUgcHJvZ3Jlc3Mgb2YgdGhlIHF1ZXJ5IiwKICAgICJmaWVsZHMiOiBbCiAgICAgIHsKICAgICAgICAibmFtZSI6ICJieXRlc1NjYW5uZWQiLAogICAgICAgICJ0eXBlIjogImxvbmciLAogICAgICAgICJkb2MiOiAiVGhlIG51bWJlciBvZiBieXRlcyB0aGF0IGhhdmUgYmVlbiBzY2FubmVkIgogICAgICB9LAogICAgICB7CiAgICAgICAgIm5hbWUiOiAidG90YWxCeXRlcyIsCiAgICAgICAgInR5cGUiOiAibG9uZyIsCiAgICAgICAgImRvYyI6ICJUaGUgdG90YWwgbnVtYmVyIG9mIGJ5dGVzIHRvIGJlIHNjYW5uZWQgaW4gdGhpcyBxdWVyeSIKICAgICAgfQogICAgXQogIH0sCiAgewogICAgInR5cGUiOiAicmVjb3JkIiwKICAgICJuYW1lIjogImNvbS5taWNyb3NvZnQuYXp1cmUuc3RvcmFnZS5xdWVyeUJsb2JDb250ZW50cy5lbmQiLAogICAgImRvYyI6ICJTZW50IGFzIHRoZSBmaW5hbCBtZXNzYWdlIG9mIHRoZSByZXNwb25zZSwgaW5kaWNhdGluZyB0aGF0IGFsbCByZXN1bHRzIGhhdmUgYmVlbiBzZW50LiIsCiAgICAiZmllbGRzIjogWwogICAgICB7CiAgICAgICAgIm5hbWUiOiAidG90YWxCeXRlcyIsCiAgICAgICAgInR5cGUiOiAibG9uZyIsCiAgICAgICAgImRvYyI6ICJUaGUgdG90YWwgbnVtYmVyIG9mIGJ5dGVzIHRvIGJlIHNjYW5uZWQgaW4gdGhpcyBxdWVyeSIKICAgICAgfQogICAgXQogIH0KXQoA9/aEHTsbCUSNJ1Hx4gN95QKGAgCAAjQwMAo0MDAKNDAwCjQwMAo0MDAKNDAwCjQwMAo0MDAKNDAwCjQwMAo0MDAKNDAwCjQwMAo0MDAKNDAwCjQwMAo0MDAKNDAwCjQwMAo0MDAKNDAwCjQwMAo0MDAKNDAwCjQwMAo0MDAKNDAwCjQwMAo0MDAKNDAwCjQwMAo0MDAK9/aEHTsbCUSNJ1Hx4gN95QIKBIAQgBD39oQdOxsJRI0nUfHiA33lAgYGgBD39oQdOxsJRI0nUfHiA33l"
-=======
-        "x-ms-creation-time": "Wed, 17 Feb 2021 22:34:46 GMT",
-        "x-ms-lease-state": "available",
-        "x-ms-lease-status": "unlocked",
-        "x-ms-request-id": "1f1e50f4-301e-00a8-507d-05e1f1000000",
-        "x-ms-server-encrypted": "false",
-        "x-ms-version": "2020-06-12"
-      },
-      "ResponseBody": "T2JqAQIWYXZyby5zY2hlbWG\u002BHlsKICB7CiAgICAidHlwZSI6ICJyZWNvcmQiLAogICAgIm5hbWUiOiAiY29tLm1pY3Jvc29mdC5henVyZS5zdG9yYWdlLnF1ZXJ5QmxvYkNvbnRlbnRzLnJlc3VsdERhdGEiLAogICAgImRvYyI6ICJIb2xkcyByZXN1bHQgZGF0YSBpbiB0aGUgZm9ybWF0IHNwZWNpZmllZCBmb3IgdGhpcyBxdWVyeSAoQ1NWLCBKU09OLCBldGMuKS4iLAogICAgImZpZWxkcyI6IFsKICAgICAgewogICAgICAgICJuYW1lIjogImRhdGEiLAogICAgICAgICJ0eXBlIjogImJ5dGVzIgogICAgICB9CiAgICBdCiAgfSwKICB7CiAgICAidHlwZSI6ICJyZWNvcmQiLAogICAgIm5hbWUiOiAiY29tLm1pY3Jvc29mdC5henVyZS5zdG9yYWdlLnF1ZXJ5QmxvYkNvbnRlbnRzLmVycm9yIiwKICAgICJkb2MiOiAiQW4gZXJyb3IgdGhhdCBvY2N1cnJlZCB3aGlsZSBwcm9jZXNzaW5nIHRoZSBxdWVyeS4iLAogICAgImZpZWxkcyI6IFsKICAgICAgewogICAgICAgICJuYW1lIjogImZhdGFsIiwKICAgICAgICAidHlwZSI6ICJib29sZWFuIiwKICAgICAgICAiZG9jIjogIklmIHRydWUsIHRoaXMgZXJyb3IgcHJldmVudHMgZnVydGhlciBxdWVyeSBwcm9jZXNzaW5nLiAgTW9yZSByZXN1bHQgZGF0YSBtYXkgYmUgcmV0dXJuZWQsIGJ1dCB0aGVyZSBpcyBubyBndWFyYW50ZWUgdGhhdCBhbGwgb2YgdGhlIG9yaWdpbmFsIGRhdGEgd2lsbCBiZSBwcm9jZXNzZWQuICBJZiBmYWxzZSwgdGhpcyBlcnJvciBkb2VzIG5vdCBwcmV2ZW50IGZ1cnRoZXIgcXVlcnkgcHJvY2Vzc2luZy4iCiAgICAgIH0sCiAgICAgIHsKICAgICAgICAibmFtZSI6ICJuYW1lIiwKICAgICAgICAidHlwZSI6ICJzdHJpbmciLAogICAgICAgICJkb2MiOiAiVGhlIG5hbWUgb2YgdGhlIGVycm9yIgogICAgICB9LAogICAgICB7CiAgICAgICAgIm5hbWUiOiAiZGVzY3JpcHRpb24iLAogICAgICAgICJ0eXBlIjogInN0cmluZyIsCiAgICAgICAgImRvYyI6ICJBIGRlc2NyaXB0aW9uIG9mIHRoZSBlcnJvciIKICAgICAgfSwKICAgICAgewogICAgICAgICJuYW1lIjogInBvc2l0aW9uIiwKICAgICAgICAidHlwZSI6ICJsb25nIiwKICAgICAgICAiZG9jIjogIlRoZSBibG9iIG9mZnNldCBhdCB3aGljaCB0aGUgZXJyb3Igb2NjdXJyZWQiCiAgICAgIH0KICAgIF0KICB9LAogIHsKICAgICJ0eXBlIjogInJlY29yZCIsCiAgICAibmFtZSI6ICJjb20ubWljcm9zb2Z0LmF6dXJlLnN0b3JhZ2UucXVlcnlCbG9iQ29udGVudHMucHJvZ3Jlc3MiLAogICAgImRvYyI6ICJJbmZvcm1hdGlvbiBhYm91dCB0aGUgcHJvZ3Jlc3Mgb2YgdGhlIHF1ZXJ5IiwKICAgICJmaWVsZHMiOiBbCiAgICAgIHsKICAgICAgICAibmFtZSI6ICJieXRlc1NjYW5uZWQiLAogICAgICAgICJ0eXBlIjogImxvbmciLAogICAgICAgICJkb2MiOiAiVGhlIG51bWJlciBvZiBieXRlcyB0aGF0IGhhdmUgYmVlbiBzY2FubmVkIgogICAgICB9LAogICAgICB7CiAgICAgICAgIm5hbWUiOiAidG90YWxCeXRlcyIsCiAgICAgICAgInR5cGUiOiAibG9uZyIsCiAgICAgICAgImRvYyI6ICJUaGUgdG90YWwgbnVtYmVyIG9mIGJ5dGVzIHRvIGJlIHNjYW5uZWQgaW4gdGhpcyBxdWVyeSIKICAgICAgfQogICAgXQogIH0sCiAgewogICAgInR5cGUiOiAicmVjb3JkIiwKICAgICJuYW1lIjogImNvbS5taWNyb3NvZnQuYXp1cmUuc3RvcmFnZS5xdWVyeUJsb2JDb250ZW50cy5lbmQiLAogICAgImRvYyI6ICJTZW50IGFzIHRoZSBmaW5hbCBtZXNzYWdlIG9mIHRoZSByZXNwb25zZSwgaW5kaWNhdGluZyB0aGF0IGFsbCByZXN1bHRzIGhhdmUgYmVlbiBzZW50LiIsCiAgICAiZmllbGRzIjogWwogICAgICB7CiAgICAgICAgIm5hbWUiOiAidG90YWxCeXRlcyIsCiAgICAgICAgInR5cGUiOiAibG9uZyIsCiAgICAgICAgImRvYyI6ICJUaGUgdG90YWwgbnVtYmVyIG9mIGJ5dGVzIHRvIGJlIHNjYW5uZWQgaW4gdGhpcyBxdWVyeSIKICAgICAgfQogICAgXQogIH0KXQoAeik8ULY9qEe32oL3kwdW\u002BQKGAgCAAjQwMAo0MDAKNDAwCjQwMAo0MDAKNDAwCjQwMAo0MDAKNDAwCjQwMAo0MDAKNDAwCjQwMAo0MDAKNDAwCjQwMAo0MDAKNDAwCjQwMAo0MDAKNDAwCjQwMAo0MDAKNDAwCjQwMAo0MDAKNDAwCjQwMAo0MDAKNDAwCjQwMAo0MDAKeik8ULY9qEe32oL3kwdW\u002BQIKBIAQgBB6KTxQtj2oR7fagveTB1b5AgYGgBB6KTxQtj2oR7fagveTB1b5"
->>>>>>> 1814567d
-    },
-    {
-      "RequestUri": "https://seannse.blob.core.windows.net/test-filesystem-bdc9b4ed-68e3-790f-51d2-154bcb3dd90f?restype=container",
+      "ResponseBody": "T2JqAQIWYXZyby5zY2hlbWG\u002BHlsKICB7CiAgICAidHlwZSI6ICJyZWNvcmQiLAogICAgIm5hbWUiOiAiY29tLm1pY3Jvc29mdC5henVyZS5zdG9yYWdlLnF1ZXJ5QmxvYkNvbnRlbnRzLnJlc3VsdERhdGEiLAogICAgImRvYyI6ICJIb2xkcyByZXN1bHQgZGF0YSBpbiB0aGUgZm9ybWF0IHNwZWNpZmllZCBmb3IgdGhpcyBxdWVyeSAoQ1NWLCBKU09OLCBldGMuKS4iLAogICAgImZpZWxkcyI6IFsKICAgICAgewogICAgICAgICJuYW1lIjogImRhdGEiLAogICAgICAgICJ0eXBlIjogImJ5dGVzIgogICAgICB9CiAgICBdCiAgfSwKICB7CiAgICAidHlwZSI6ICJyZWNvcmQiLAogICAgIm5hbWUiOiAiY29tLm1pY3Jvc29mdC5henVyZS5zdG9yYWdlLnF1ZXJ5QmxvYkNvbnRlbnRzLmVycm9yIiwKICAgICJkb2MiOiAiQW4gZXJyb3IgdGhhdCBvY2N1cnJlZCB3aGlsZSBwcm9jZXNzaW5nIHRoZSBxdWVyeS4iLAogICAgImZpZWxkcyI6IFsKICAgICAgewogICAgICAgICJuYW1lIjogImZhdGFsIiwKICAgICAgICAidHlwZSI6ICJib29sZWFuIiwKICAgICAgICAiZG9jIjogIklmIHRydWUsIHRoaXMgZXJyb3IgcHJldmVudHMgZnVydGhlciBxdWVyeSBwcm9jZXNzaW5nLiAgTW9yZSByZXN1bHQgZGF0YSBtYXkgYmUgcmV0dXJuZWQsIGJ1dCB0aGVyZSBpcyBubyBndWFyYW50ZWUgdGhhdCBhbGwgb2YgdGhlIG9yaWdpbmFsIGRhdGEgd2lsbCBiZSBwcm9jZXNzZWQuICBJZiBmYWxzZSwgdGhpcyBlcnJvciBkb2VzIG5vdCBwcmV2ZW50IGZ1cnRoZXIgcXVlcnkgcHJvY2Vzc2luZy4iCiAgICAgIH0sCiAgICAgIHsKICAgICAgICAibmFtZSI6ICJuYW1lIiwKICAgICAgICAidHlwZSI6ICJzdHJpbmciLAogICAgICAgICJkb2MiOiAiVGhlIG5hbWUgb2YgdGhlIGVycm9yIgogICAgICB9LAogICAgICB7CiAgICAgICAgIm5hbWUiOiAiZGVzY3JpcHRpb24iLAogICAgICAgICJ0eXBlIjogInN0cmluZyIsCiAgICAgICAgImRvYyI6ICJBIGRlc2NyaXB0aW9uIG9mIHRoZSBlcnJvciIKICAgICAgfSwKICAgICAgewogICAgICAgICJuYW1lIjogInBvc2l0aW9uIiwKICAgICAgICAidHlwZSI6ICJsb25nIiwKICAgICAgICAiZG9jIjogIlRoZSBibG9iIG9mZnNldCBhdCB3aGljaCB0aGUgZXJyb3Igb2NjdXJyZWQiCiAgICAgIH0KICAgIF0KICB9LAogIHsKICAgICJ0eXBlIjogInJlY29yZCIsCiAgICAibmFtZSI6ICJjb20ubWljcm9zb2Z0LmF6dXJlLnN0b3JhZ2UucXVlcnlCbG9iQ29udGVudHMucHJvZ3Jlc3MiLAogICAgImRvYyI6ICJJbmZvcm1hdGlvbiBhYm91dCB0aGUgcHJvZ3Jlc3Mgb2YgdGhlIHF1ZXJ5IiwKICAgICJmaWVsZHMiOiBbCiAgICAgIHsKICAgICAgICAibmFtZSI6ICJieXRlc1NjYW5uZWQiLAogICAgICAgICJ0eXBlIjogImxvbmciLAogICAgICAgICJkb2MiOiAiVGhlIG51bWJlciBvZiBieXRlcyB0aGF0IGhhdmUgYmVlbiBzY2FubmVkIgogICAgICB9LAogICAgICB7CiAgICAgICAgIm5hbWUiOiAidG90YWxCeXRlcyIsCiAgICAgICAgInR5cGUiOiAibG9uZyIsCiAgICAgICAgImRvYyI6ICJUaGUgdG90YWwgbnVtYmVyIG9mIGJ5dGVzIHRvIGJlIHNjYW5uZWQgaW4gdGhpcyBxdWVyeSIKICAgICAgfQogICAgXQogIH0sCiAgewogICAgInR5cGUiOiAicmVjb3JkIiwKICAgICJuYW1lIjogImNvbS5taWNyb3NvZnQuYXp1cmUuc3RvcmFnZS5xdWVyeUJsb2JDb250ZW50cy5lbmQiLAogICAgImRvYyI6ICJTZW50IGFzIHRoZSBmaW5hbCBtZXNzYWdlIG9mIHRoZSByZXNwb25zZSwgaW5kaWNhdGluZyB0aGF0IGFsbCByZXN1bHRzIGhhdmUgYmVlbiBzZW50LiIsCiAgICAiZmllbGRzIjogWwogICAgICB7CiAgICAgICAgIm5hbWUiOiAidG90YWxCeXRlcyIsCiAgICAgICAgInR5cGUiOiAibG9uZyIsCiAgICAgICAgImRvYyI6ICJUaGUgdG90YWwgbnVtYmVyIG9mIGJ5dGVzIHRvIGJlIHNjYW5uZWQgaW4gdGhpcyBxdWVyeSIKICAgICAgfQogICAgXQogIH0KXQoA6TSA5IlAvkOeeiVw0EakWAKGAgCAAjQwMAo0MDAKNDAwCjQwMAo0MDAKNDAwCjQwMAo0MDAKNDAwCjQwMAo0MDAKNDAwCjQwMAo0MDAKNDAwCjQwMAo0MDAKNDAwCjQwMAo0MDAKNDAwCjQwMAo0MDAKNDAwCjQwMAo0MDAKNDAwCjQwMAo0MDAKNDAwCjQwMAo0MDAK6TSA5IlAvkOeeiVw0EakWAIKBIAQgBDpNIDkiUC\u002BQ556JXDQRqRYAgYGgBDpNIDkiUC\u002BQ556JXDQRqRY"
+    },
+    {
+      "RequestUri": "https://seannse.blob.core.windows.net/test-filesystem-364354e0-924c-97b4-a10c-006359510dfe?restype=container",
       "RequestMethod": "DELETE",
       "RequestHeaders": {
         "Accept": "application/xml",
         "Authorization": "Sanitized",
-<<<<<<< HEAD
-        "traceparent": "00-8f3e6f881828d547888f792777cccb31-c5459bc1cd630f43-00",
-        "User-Agent": [
-          "azsdk-net-Storage.Files.DataLake/12.7.0-alpha.20210202.1",
-          "(.NET 5.0.2; Microsoft Windows 10.0.19042)"
-        ],
-        "x-ms-client-request-id": "97ec180e-44e0-e85a-5ff5-2559582f8ebb",
-        "x-ms-date": "Tue, 02 Feb 2021 21:30:30 GMT",
-=======
-        "traceparent": "00-009f34c21434dd4bbba705bcac4dd3cf-49eb24c994d27547-00",
-        "User-Agent": [
-          "azsdk-net-Storage.Files.DataLake/12.7.0-alpha.20210217.1",
-          "(.NET 5.0.3; Microsoft Windows 10.0.19042)"
-        ],
-        "x-ms-client-request-id": "97ec180e-44e0-e85a-5ff5-2559582f8ebb",
-        "x-ms-date": "Wed, 17 Feb 2021 22:34:47 GMT",
->>>>>>> 1814567d
+        "traceparent": "00-c59cf6baecd3144aa9ca9a6a1542c735-41564fa312127f49-00",
+        "User-Agent": [
+          "azsdk-net-Storage.Files.DataLake/12.7.0-alpha.20210219.1",
+          "(.NET 5.0.3; Microsoft Windows 10.0.19041)"
+        ],
+        "x-ms-client-request-id": "e56db001-f37d-6a66-2a4b-dacd7c5499c4",
+        "x-ms-date": "Fri, 19 Feb 2021 19:13:20 GMT",
         "x-ms-return-client-request-id": "true",
         "x-ms-version": "2020-06-12"
       },
@@ -380,28 +263,20 @@
       "StatusCode": 202,
       "ResponseHeaders": {
         "Content-Length": "0",
-<<<<<<< HEAD
-        "Date": "Tue, 02 Feb 2021 21:30:29 GMT",
-=======
-        "Date": "Wed, 17 Feb 2021 22:34:46 GMT",
->>>>>>> 1814567d
+        "Date": "Fri, 19 Feb 2021 19:13:19 GMT",
         "Server": [
           "Windows-Azure-Blob/1.0",
           "Microsoft-HTTPAPI/2.0"
         ],
-        "x-ms-client-request-id": "97ec180e-44e0-e85a-5ff5-2559582f8ebb",
-<<<<<<< HEAD
-        "x-ms-request-id": "2bc4d984-d01e-0019-62aa-f9ffe4000000",
-=======
-        "x-ms-request-id": "1f1e525e-301e-00a8-267d-05e1f1000000",
->>>>>>> 1814567d
+        "x-ms-client-request-id": "e56db001-f37d-6a66-2a4b-dacd7c5499c4",
+        "x-ms-request-id": "2e6cb787-201e-00a4-52f3-0676f9000000",
         "x-ms-version": "2020-06-12"
       },
       "ResponseBody": []
     }
   ],
   "Variables": {
-    "RandomSeed": "1422904567",
+    "RandomSeed": "223032387",
     "Storage_TestConfigHierarchicalNamespace": "NamespaceTenant\nseannse\nU2FuaXRpemVk\nhttps://seannse.blob.core.windows.net\nhttps://seannse.file.core.windows.net\nhttps://seannse.queue.core.windows.net\nhttps://seannse.table.core.windows.net\n\n\n\n\nhttps://seannse-secondary.blob.core.windows.net\nhttps://seannse-secondary.file.core.windows.net\nhttps://seannse-secondary.queue.core.windows.net\nhttps://seannse-secondary.table.core.windows.net\n68390a19-a643-458b-b726-408abf67b4fc\nSanitized\n72f988bf-86f1-41af-91ab-2d7cd011db47\nhttps://login.microsoftonline.com/\nCloud\nBlobEndpoint=https://seannse.blob.core.windows.net/;QueueEndpoint=https://seannse.queue.core.windows.net/;FileEndpoint=https://seannse.file.core.windows.net/;BlobSecondaryEndpoint=https://seannse-secondary.blob.core.windows.net/;QueueSecondaryEndpoint=https://seannse-secondary.queue.core.windows.net/;FileSecondaryEndpoint=https://seannse-secondary.file.core.windows.net/;AccountName=seannse;AccountKey=Sanitized\n"
   }
 }