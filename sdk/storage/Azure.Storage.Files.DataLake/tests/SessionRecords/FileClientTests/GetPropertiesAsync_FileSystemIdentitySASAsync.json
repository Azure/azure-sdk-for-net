--- conflicted
+++ resolved
@@ -1,30 +1,19 @@
 {
   "Entries": [
     {
-      "RequestUri": "https://seannse.blob.core.windows.net/test-filesystem-2ab5c1e6-edb2-63c4-0ece-e700ee38ab31?restype=container",
+      "RequestUri": "https://seannse.blob.core.windows.net/test-filesystem-ffab5987-6e0a-7d25-b05d-30253a19385e?restype=container",
       "RequestMethod": "PUT",
       "RequestHeaders": {
         "Accept": "application/xml",
         "Authorization": "Sanitized",
-<<<<<<< HEAD
-        "traceparent": "00-9dc8ecfb1a275d4086f989aef58e7e05-83016d53e3fd124d-00",
-        "User-Agent": [
-          "azsdk-net-Storage.Files.DataLake/12.7.0-alpha.20210202.1",
-          "(.NET 5.0.2; Microsoft Windows 10.0.19042)"
+        "traceparent": "00-83629a1ab341e44592dc26cca863e6e2-50e55da2536aa84c-00",
+        "User-Agent": [
+          "azsdk-net-Storage.Files.DataLake/12.7.0-alpha.20210219.1",
+          "(.NET 5.0.3; Microsoft Windows 10.0.19041)"
         ],
         "x-ms-blob-public-access": "container",
-        "x-ms-client-request-id": "dd7a3233-958b-c92e-6721-5eeefb51d940",
-        "x-ms-date": "Tue, 02 Feb 2021 21:29:17 GMT",
-=======
-        "traceparent": "00-48396abc5044db40a7376288284df6d1-33d32de6a5f3934a-00",
-        "User-Agent": [
-          "azsdk-net-Storage.Files.DataLake/12.7.0-alpha.20210217.1",
-          "(.NET 5.0.3; Microsoft Windows 10.0.19042)"
-        ],
-        "x-ms-blob-public-access": "container",
-        "x-ms-client-request-id": "dd7a3233-958b-c92e-6721-5eeefb51d940",
-        "x-ms-date": "Wed, 17 Feb 2021 22:33:37 GMT",
->>>>>>> 1814567d
+        "x-ms-client-request-id": "c56d4dec-9441-1e73-2d2b-008fa0be28ba",
+        "x-ms-date": "Fri, 19 Feb 2021 19:12:43 GMT",
         "x-ms-return-client-request-id": "true",
         "x-ms-version": "2020-06-12"
       },
@@ -32,52 +21,32 @@
       "StatusCode": 201,
       "ResponseHeaders": {
         "Content-Length": "0",
-<<<<<<< HEAD
-        "Date": "Tue, 02 Feb 2021 21:29:18 GMT",
-        "ETag": "\u00220x8D8C7C1994BE8DF\u0022",
-        "Last-Modified": "Tue, 02 Feb 2021 21:29:18 GMT",
-=======
-        "Date": "Wed, 17 Feb 2021 22:33:37 GMT",
-        "ETag": "\u00220x8D8D39411CEB999\u0022",
-        "Last-Modified": "Wed, 17 Feb 2021 22:33:38 GMT",
->>>>>>> 1814567d
-        "Server": [
-          "Windows-Azure-Blob/1.0",
-          "Microsoft-HTTPAPI/2.0"
-        ],
-        "x-ms-client-request-id": "dd7a3233-958b-c92e-6721-5eeefb51d940",
-<<<<<<< HEAD
-        "x-ms-request-id": "1fb0b2ba-e01e-003d-64aa-f90944000000",
-=======
-        "x-ms-request-id": "573f58ae-201e-0050-597c-05bd0f000000",
->>>>>>> 1814567d
-        "x-ms-version": "2020-06-12"
-      },
-      "ResponseBody": []
-    },
-    {
-      "RequestUri": "https://seannse.dfs.core.windows.net/test-filesystem-2ab5c1e6-edb2-63c4-0ece-e700ee38ab31/test-directory-636b38b2-36b5-7fd8-167a-0c283f329ab5?resource=directory",
+        "Date": "Fri, 19 Feb 2021 19:12:43 GMT",
+        "ETag": "\u00220x8D8D50A5574E3DC\u0022",
+        "Last-Modified": "Fri, 19 Feb 2021 19:12:43 GMT",
+        "Server": [
+          "Windows-Azure-Blob/1.0",
+          "Microsoft-HTTPAPI/2.0"
+        ],
+        "x-ms-client-request-id": "c56d4dec-9441-1e73-2d2b-008fa0be28ba",
+        "x-ms-request-id": "2e6b707e-201e-00a4-7cf3-0676f9000000",
+        "x-ms-version": "2020-06-12"
+      },
+      "ResponseBody": []
+    },
+    {
+      "RequestUri": "https://seannse.dfs.core.windows.net/test-filesystem-ffab5987-6e0a-7d25-b05d-30253a19385e/test-directory-516cd290-e1e3-e502-4c4c-2381d07771e3?resource=directory",
       "RequestMethod": "PUT",
       "RequestHeaders": {
         "Accept": "application/json",
         "Authorization": "Sanitized",
-<<<<<<< HEAD
-        "traceparent": "00-780fcebdfc3cc6449faf01a0470a813e-6fc354d2cd563843-00",
-        "User-Agent": [
-          "azsdk-net-Storage.Files.DataLake/12.7.0-alpha.20210202.1",
-          "(.NET 5.0.2; Microsoft Windows 10.0.19042)"
-        ],
-        "x-ms-client-request-id": "74535ea2-ad5b-2986-c17a-0484f5fcb497",
-        "x-ms-date": "Tue, 02 Feb 2021 21:29:18 GMT",
-=======
-        "traceparent": "00-ae6251fb288b594aad7ab9de7250832f-3f6d70316d6a2d40-00",
-        "User-Agent": [
-          "azsdk-net-Storage.Files.DataLake/12.7.0-alpha.20210217.1",
-          "(.NET 5.0.3; Microsoft Windows 10.0.19042)"
-        ],
-        "x-ms-client-request-id": "74535ea2-ad5b-2986-c17a-0484f5fcb497",
-        "x-ms-date": "Wed, 17 Feb 2021 22:33:38 GMT",
->>>>>>> 1814567d
+        "traceparent": "00-43e9b0084ff66449a793fb1159cc5c2f-f9e174a58392824a-00",
+        "User-Agent": [
+          "azsdk-net-Storage.Files.DataLake/12.7.0-alpha.20210219.1",
+          "(.NET 5.0.3; Microsoft Windows 10.0.19041)"
+        ],
+        "x-ms-client-request-id": "705807a7-e124-0b87-abf7-c48f06900598",
+        "x-ms-date": "Fri, 19 Feb 2021 19:12:44 GMT",
         "x-ms-return-client-request-id": "true",
         "x-ms-version": "2020-06-12"
       },
@@ -85,49 +54,31 @@
       "StatusCode": 201,
       "ResponseHeaders": {
         "Content-Length": "0",
-<<<<<<< HEAD
-        "Date": "Tue, 02 Feb 2021 21:29:18 GMT",
-        "ETag": "\u00220x8D8C7C19985D403\u0022",
-        "Last-Modified": "Tue, 02 Feb 2021 21:29:19 GMT",
-=======
-        "Date": "Wed, 17 Feb 2021 22:33:37 GMT",
-        "ETag": "\u00220x8D8D39412011729\u0022",
-        "Last-Modified": "Wed, 17 Feb 2021 22:33:38 GMT",
->>>>>>> 1814567d
+        "Date": "Fri, 19 Feb 2021 19:12:42 GMT",
+        "ETag": "\u00220x8D8D50A55824207\u0022",
+        "Last-Modified": "Fri, 19 Feb 2021 19:12:43 GMT",
         "Server": [
           "Windows-Azure-HDFS/1.0",
           "Microsoft-HTTPAPI/2.0"
         ],
-        "x-ms-client-request-id": "74535ea2-ad5b-2986-c17a-0484f5fcb497",
-<<<<<<< HEAD
-        "x-ms-request-id": "bb2aa066-d01f-0054-11aa-f93008000000",
-=======
-        "x-ms-request-id": "56842ce9-701f-004d-727c-05b0b3000000",
->>>>>>> 1814567d
-        "x-ms-version": "2020-06-12"
-      },
-      "ResponseBody": []
-    },
-    {
-      "RequestUri": "https://seannse.dfs.core.windows.net/test-filesystem-2ab5c1e6-edb2-63c4-0ece-e700ee38ab31/test-directory-636b38b2-36b5-7fd8-167a-0c283f329ab5/test-file-15ad1186-e803-49d0-04c6-3b87a6d58a11?resource=file",
+        "x-ms-client-request-id": "705807a7-e124-0b87-abf7-c48f06900598",
+        "x-ms-request-id": "6f4ba378-e01f-004f-69f3-060e0b000000",
+        "x-ms-version": "2020-06-12"
+      },
+      "ResponseBody": []
+    },
+    {
+      "RequestUri": "https://seannse.dfs.core.windows.net/test-filesystem-ffab5987-6e0a-7d25-b05d-30253a19385e/test-directory-516cd290-e1e3-e502-4c4c-2381d07771e3/test-file-a4d874b8-71ea-41a4-5153-4044bd91a7c9?resource=file",
       "RequestMethod": "PUT",
       "RequestHeaders": {
         "Accept": "application/json",
         "Authorization": "Sanitized",
         "User-Agent": [
-<<<<<<< HEAD
-          "azsdk-net-Storage.Files.DataLake/12.7.0-alpha.20210202.1",
-          "(.NET 5.0.2; Microsoft Windows 10.0.19042)"
-        ],
-        "x-ms-client-request-id": "9c4cf6b8-65fd-42e4-743f-8e74298b3c2a",
-        "x-ms-date": "Tue, 02 Feb 2021 21:29:18 GMT",
-=======
-          "azsdk-net-Storage.Files.DataLake/12.7.0-alpha.20210217.1",
-          "(.NET 5.0.3; Microsoft Windows 10.0.19042)"
-        ],
-        "x-ms-client-request-id": "9c4cf6b8-65fd-42e4-743f-8e74298b3c2a",
-        "x-ms-date": "Wed, 17 Feb 2021 22:33:38 GMT",
->>>>>>> 1814567d
+          "azsdk-net-Storage.Files.DataLake/12.7.0-alpha.20210219.1",
+          "(.NET 5.0.3; Microsoft Windows 10.0.19041)"
+        ],
+        "x-ms-client-request-id": "98e75335-b765-c495-d1d5-0669bb99abc3",
+        "x-ms-date": "Fri, 19 Feb 2021 19:12:44 GMT",
         "x-ms-return-client-request-id": "true",
         "x-ms-version": "2020-06-12"
       },
@@ -135,25 +86,15 @@
       "StatusCode": 201,
       "ResponseHeaders": {
         "Content-Length": "0",
-<<<<<<< HEAD
-        "Date": "Tue, 02 Feb 2021 21:29:18 GMT",
-        "ETag": "\u00220x8D8C7C19997B35F\u0022",
-        "Last-Modified": "Tue, 02 Feb 2021 21:29:19 GMT",
-=======
-        "Date": "Wed, 17 Feb 2021 22:33:37 GMT",
-        "ETag": "\u00220x8D8D394120F4798\u0022",
-        "Last-Modified": "Wed, 17 Feb 2021 22:33:38 GMT",
->>>>>>> 1814567d
+        "Date": "Fri, 19 Feb 2021 19:12:42 GMT",
+        "ETag": "\u00220x8D8D50A558E8B0C\u0022",
+        "Last-Modified": "Fri, 19 Feb 2021 19:12:43 GMT",
         "Server": [
           "Windows-Azure-HDFS/1.0",
           "Microsoft-HTTPAPI/2.0"
         ],
-        "x-ms-client-request-id": "9c4cf6b8-65fd-42e4-743f-8e74298b3c2a",
-<<<<<<< HEAD
-        "x-ms-request-id": "bb2aa08a-d01f-0054-34aa-f93008000000",
-=======
-        "x-ms-request-id": "56842cee-701f-004d-777c-05b0b3000000",
->>>>>>> 1814567d
+        "x-ms-client-request-id": "98e75335-b765-c495-d1d5-0669bb99abc3",
+        "x-ms-request-id": "6f4ba386-e01f-004f-77f3-060e0b000000",
         "x-ms-version": "2020-06-12"
       },
       "ResponseBody": []
@@ -166,91 +107,54 @@
         "Authorization": "Sanitized",
         "Content-Length": "59",
         "Content-Type": "application/xml",
-<<<<<<< HEAD
-        "traceparent": "00-7194e905c44d2f49bd114b9f4c523ade-25320d843313dd46-00",
-        "User-Agent": [
-          "azsdk-net-Storage.Files.DataLake/12.7.0-alpha.20210202.1",
-          "(.NET 5.0.2; Microsoft Windows 10.0.19042)"
-=======
-        "traceparent": "00-5bac8d2492fd4141b82173883eabd712-ed33d1e3478b934d-00",
-        "User-Agent": [
-          "azsdk-net-Storage.Files.DataLake/12.7.0-alpha.20210217.1",
-          "(.NET 5.0.3; Microsoft Windows 10.0.19042)"
->>>>>>> 1814567d
-        ],
-        "x-ms-client-request-id": "ffcc3585-17b0-f899-ef05-71f34579db97",
-        "x-ms-return-client-request-id": "true",
-        "x-ms-version": "2020-06-12"
-      },
-<<<<<<< HEAD
-      "RequestBody": "\u003CKeyInfo\u003E\u003CExpiry\u003E2021-02-02T22:29:18Z\u003C/Expiry\u003E\u003C/KeyInfo\u003E",
+        "traceparent": "00-57e1ec65ff8a8f42935d61c1461abc1f-b037da69225ccb47-00",
+        "User-Agent": [
+          "azsdk-net-Storage.Files.DataLake/12.7.0-alpha.20210219.1",
+          "(.NET 5.0.3; Microsoft Windows 10.0.19041)"
+        ],
+        "x-ms-client-request-id": "b2597d98-6da9-e633-6253-1fecf36db18a",
+        "x-ms-return-client-request-id": "true",
+        "x-ms-version": "2020-06-12"
+      },
+      "RequestBody": "\uFEFF\u003CKeyInfo\u003E\u003CExpiry\u003E2021-02-19T20:12:44Z\u003C/Expiry\u003E\u003C/KeyInfo\u003E",
       "StatusCode": 200,
       "ResponseHeaders": {
         "Content-Type": "application/xml",
-        "Date": "Tue, 02 Feb 2021 21:29:19 GMT",
-=======
-      "RequestBody": "\uFEFF\u003CKeyInfo\u003E\u003CExpiry\u003E2021-02-17T23:33:38Z\u003C/Expiry\u003E\u003C/KeyInfo\u003E",
+        "Date": "Fri, 19 Feb 2021 19:12:43 GMT",
+        "Server": [
+          "Windows-Azure-Blob/1.0",
+          "Microsoft-HTTPAPI/2.0"
+        ],
+        "Transfer-Encoding": "chunked",
+        "x-ms-client-request-id": "b2597d98-6da9-e633-6253-1fecf36db18a",
+        "x-ms-request-id": "2e6b7418-201e-00a4-5ff3-0676f9000000",
+        "x-ms-version": "2020-06-12"
+      },
+      "ResponseBody": "\uFEFF\u003C?xml version=\u00221.0\u0022 encoding=\u0022utf-8\u0022?\u003E\u003CUserDelegationKey\u003E\u003CSignedOid\u003Ec4f48289-bb84-4086-b250-6f94a8f64cee\u003C/SignedOid\u003E\u003CSignedTid\u003E72f988bf-86f1-41af-91ab-2d7cd011db47\u003C/SignedTid\u003E\u003CSignedStart\u003E2021-02-19T19:12:43Z\u003C/SignedStart\u003E\u003CSignedExpiry\u003E2021-02-19T20:12:44Z\u003C/SignedExpiry\u003E\u003CSignedService\u003Eb\u003C/SignedService\u003E\u003CSignedVersion\u003E2020-06-12\u003C/SignedVersion\u003E\u003CValue\u003EV2ArfNB47L3HJQMxqfaMHwQCR91ME8fMkxYi51eakj8=\u003C/Value\u003E\u003C/UserDelegationKey\u003E"
+    },
+    {
+      "RequestUri": "https://seannse.blob.core.windows.net/test-filesystem-ffab5987-6e0a-7d25-b05d-30253a19385e/test-directory-516cd290-e1e3-e502-4c4c-2381d07771e3/test-file-a4d874b8-71ea-41a4-5153-4044bd91a7c9?skoid=c4f48289-bb84-4086-b250-6f94a8f64cee\u0026sktid=72f988bf-86f1-41af-91ab-2d7cd011db47\u0026skt=2021-02-19T19%3A12%3A43Z\u0026ske=2021-02-19T20%3A12%3A44Z\u0026sks=b\u0026skv=2020-06-12\u0026sv=2020-06-12\u0026st=2021-02-19T18%3A12%3A44Z\u0026se=2021-02-19T20%3A12%3A44Z\u0026sr=c\u0026sp=racwdlmeop\u0026sig=Sanitized",
+      "RequestMethod": "HEAD",
+      "RequestHeaders": {
+        "Accept": "application/xml",
+        "traceparent": "00-8fe3b37ef75c5f499c2d9d52a27f2a4d-f87cbde41ff70d47-00",
+        "User-Agent": [
+          "azsdk-net-Storage.Files.DataLake/12.7.0-alpha.20210219.1",
+          "(.NET 5.0.3; Microsoft Windows 10.0.19041)"
+        ],
+        "x-ms-client-request-id": "3dd1aa11-f940-be1a-82a0-637ae4fdb8c2",
+        "x-ms-return-client-request-id": "true",
+        "x-ms-version": "2020-06-12"
+      },
+      "RequestBody": null,
       "StatusCode": 200,
       "ResponseHeaders": {
-        "Content-Type": "application/xml",
-        "Date": "Wed, 17 Feb 2021 22:33:38 GMT",
->>>>>>> 1814567d
-        "Server": [
-          "Windows-Azure-Blob/1.0",
-          "Microsoft-HTTPAPI/2.0"
-        ],
-        "Transfer-Encoding": "chunked",
-        "x-ms-client-request-id": "ffcc3585-17b0-f899-ef05-71f34579db97",
-<<<<<<< HEAD
-        "x-ms-request-id": "0e680afb-c01e-0093-7daa-f9a455000000",
-        "x-ms-version": "2020-06-12"
-      },
-      "ResponseBody": "\uFEFF\u003C?xml version=\u00221.0\u0022 encoding=\u0022utf-8\u0022?\u003E\u003CUserDelegationKey\u003E\u003CSignedOid\u003Ec4f48289-bb84-4086-b250-6f94a8f64cee\u003C/SignedOid\u003E\u003CSignedTid\u003E72f988bf-86f1-41af-91ab-2d7cd011db47\u003C/SignedTid\u003E\u003CSignedStart\u003E2021-02-02T21:29:19Z\u003C/SignedStart\u003E\u003CSignedExpiry\u003E2021-02-02T22:29:18Z\u003C/SignedExpiry\u003E\u003CSignedService\u003Eb\u003C/SignedService\u003E\u003CSignedVersion\u003E2020-06-12\u003C/SignedVersion\u003E\u003CValue\u003EcPavKKOh/fVJFgRU3ErVfnN\u002B1/l47e5edfD50N16SNI=\u003C/Value\u003E\u003C/UserDelegationKey\u003E"
-    },
-    {
-      "RequestUri": "https://seannse.blob.core.windows.net/test-filesystem-2ab5c1e6-edb2-63c4-0ece-e700ee38ab31/test-directory-636b38b2-36b5-7fd8-167a-0c283f329ab5/test-file-15ad1186-e803-49d0-04c6-3b87a6d58a11?skoid=c4f48289-bb84-4086-b250-6f94a8f64cee\u0026sktid=72f988bf-86f1-41af-91ab-2d7cd011db47\u0026skt=2021-02-02T21%3A29%3A19Z\u0026ske=2021-02-02T22%3A29%3A18Z\u0026sks=b\u0026skv=2020-06-12\u0026sv=2020-06-12\u0026st=2021-02-02T20%3A29%3A18Z\u0026se=2021-02-02T22%3A29%3A18Z\u0026sr=c\u0026sp=racwdlmeop\u0026sig=Sanitized",
-      "RequestMethod": "HEAD",
-      "RequestHeaders": {
-        "traceparent": "00-e54b66c13d242a4bbaf6512c6eb6264a-177797ed5ea5064b-00",
-        "User-Agent": [
-          "azsdk-net-Storage.Files.DataLake/12.7.0-alpha.20210202.1",
-          "(.NET 5.0.2; Microsoft Windows 10.0.19042)"
-=======
-        "x-ms-request-id": "5a608e9d-301e-0001-597c-052083000000",
-        "x-ms-version": "2020-06-12"
-      },
-      "ResponseBody": "\uFEFF\u003C?xml version=\u00221.0\u0022 encoding=\u0022utf-8\u0022?\u003E\u003CUserDelegationKey\u003E\u003CSignedOid\u003Ec4f48289-bb84-4086-b250-6f94a8f64cee\u003C/SignedOid\u003E\u003CSignedTid\u003E72f988bf-86f1-41af-91ab-2d7cd011db47\u003C/SignedTid\u003E\u003CSignedStart\u003E2021-02-17T22:33:38Z\u003C/SignedStart\u003E\u003CSignedExpiry\u003E2021-02-17T23:33:38Z\u003C/SignedExpiry\u003E\u003CSignedService\u003Eb\u003C/SignedService\u003E\u003CSignedVersion\u003E2020-06-12\u003C/SignedVersion\u003E\u003CValue\u003EwGs\u002Bev4Nuod0Q5kYa0/0wjGRwYzZkfUraJHaBuJU5LY=\u003C/Value\u003E\u003C/UserDelegationKey\u003E"
-    },
-    {
-      "RequestUri": "https://seannse.blob.core.windows.net/test-filesystem-2ab5c1e6-edb2-63c4-0ece-e700ee38ab31/test-directory-636b38b2-36b5-7fd8-167a-0c283f329ab5/test-file-15ad1186-e803-49d0-04c6-3b87a6d58a11?skoid=c4f48289-bb84-4086-b250-6f94a8f64cee\u0026sktid=72f988bf-86f1-41af-91ab-2d7cd011db47\u0026skt=2021-02-17T22%3A33%3A38Z\u0026ske=2021-02-17T23%3A33%3A38Z\u0026sks=b\u0026skv=2020-06-12\u0026sv=2020-06-12\u0026st=2021-02-17T21%3A33%3A38Z\u0026se=2021-02-17T23%3A33%3A38Z\u0026sr=c\u0026sp=racwdlmeop\u0026sig=Sanitized",
-      "RequestMethod": "HEAD",
-      "RequestHeaders": {
-        "Accept": "application/xml",
-        "traceparent": "00-0f2025b14d096c4a8eb6cca5662894c7-b57c592915919642-00",
-        "User-Agent": [
-          "azsdk-net-Storage.Files.DataLake/12.7.0-alpha.20210217.1",
-          "(.NET 5.0.3; Microsoft Windows 10.0.19042)"
->>>>>>> 1814567d
-        ],
-        "x-ms-client-request-id": "f4ef2d7e-3dbe-327a-fb77-104b114288f7",
-        "x-ms-return-client-request-id": "true",
-        "x-ms-version": "2020-06-12"
-      },
-      "RequestBody": null,
-      "StatusCode": 200,
-      "ResponseHeaders": {
         "Accept-Ranges": "bytes",
         "Content-Length": "0",
         "Content-Type": "application/octet-stream",
-<<<<<<< HEAD
-        "Date": "Tue, 02 Feb 2021 21:29:19 GMT",
-        "ETag": "\u00220x8D8C7C19997B35F\u0022",
-        "Last-Modified": "Tue, 02 Feb 2021 21:29:19 GMT",
-=======
-        "Date": "Wed, 17 Feb 2021 22:33:38 GMT",
-        "ETag": "\u00220x8D8D394120F4798\u0022",
-        "Last-Modified": "Wed, 17 Feb 2021 22:33:38 GMT",
->>>>>>> 1814567d
+        "Date": "Fri, 19 Feb 2021 19:12:43 GMT",
+        "ETag": "\u00220x8D8D50A558E8B0C\u0022",
+        "Last-Modified": "Fri, 19 Feb 2021 19:12:43 GMT",
         "Server": [
           "Windows-Azure-Blob/1.0",
           "Microsoft-HTTPAPI/2.0"
@@ -258,50 +162,32 @@
         "x-ms-access-tier": "Hot",
         "x-ms-access-tier-inferred": "true",
         "x-ms-blob-type": "BlockBlob",
-        "x-ms-client-request-id": "f4ef2d7e-3dbe-327a-fb77-104b114288f7",
-<<<<<<< HEAD
-        "x-ms-creation-time": "Tue, 02 Feb 2021 21:29:19 GMT",
-=======
-        "x-ms-creation-time": "Wed, 17 Feb 2021 22:33:38 GMT",
->>>>>>> 1814567d
+        "x-ms-client-request-id": "3dd1aa11-f940-be1a-82a0-637ae4fdb8c2",
+        "x-ms-creation-time": "Fri, 19 Feb 2021 19:12:43 GMT",
         "x-ms-group": "$superuser",
         "x-ms-lease-state": "available",
         "x-ms-lease-status": "unlocked",
         "x-ms-owner": "$superuser",
         "x-ms-permissions": "rw-r-----",
-<<<<<<< HEAD
-        "x-ms-request-id": "98256038-101e-00af-46aa-f98d92000000",
-=======
-        "x-ms-request-id": "10b88d3a-c01e-0048-5a7c-056268000000",
->>>>>>> 1814567d
+        "x-ms-request-id": "2e6b74cb-201e-00a4-0bf3-0676f9000000",
         "x-ms-server-encrypted": "true",
         "x-ms-version": "2020-06-12"
       },
       "ResponseBody": []
     },
     {
-      "RequestUri": "https://seannse.blob.core.windows.net/test-filesystem-2ab5c1e6-edb2-63c4-0ece-e700ee38ab31?restype=container",
+      "RequestUri": "https://seannse.blob.core.windows.net/test-filesystem-ffab5987-6e0a-7d25-b05d-30253a19385e?restype=container",
       "RequestMethod": "DELETE",
       "RequestHeaders": {
         "Accept": "application/xml",
         "Authorization": "Sanitized",
-<<<<<<< HEAD
-        "traceparent": "00-c3f9719f7a06e542bfbd340da02f73c6-32c288df105e644b-00",
-        "User-Agent": [
-          "azsdk-net-Storage.Files.DataLake/12.7.0-alpha.20210202.1",
-          "(.NET 5.0.2; Microsoft Windows 10.0.19042)"
-        ],
-        "x-ms-client-request-id": "1874f7b9-e78a-cfd8-1110-d779e333237d",
-        "x-ms-date": "Tue, 02 Feb 2021 21:29:19 GMT",
-=======
-        "traceparent": "00-6995a601153192469c257ca8de336736-1ee88c7a9439bc43-00",
-        "User-Agent": [
-          "azsdk-net-Storage.Files.DataLake/12.7.0-alpha.20210217.1",
-          "(.NET 5.0.3; Microsoft Windows 10.0.19042)"
-        ],
-        "x-ms-client-request-id": "1874f7b9-e78a-cfd8-1110-d779e333237d",
-        "x-ms-date": "Wed, 17 Feb 2021 22:33:39 GMT",
->>>>>>> 1814567d
+        "traceparent": "00-cdc01a46d6fad340b157a4867cb7d438-94f15ac37938cf46-00",
+        "User-Agent": [
+          "azsdk-net-Storage.Files.DataLake/12.7.0-alpha.20210219.1",
+          "(.NET 5.0.3; Microsoft Windows 10.0.19041)"
+        ],
+        "x-ms-client-request-id": "49dbc5ff-739c-174a-9324-0f2735fd4d6c",
+        "x-ms-date": "Fri, 19 Feb 2021 19:12:44 GMT",
         "x-ms-return-client-request-id": "true",
         "x-ms-version": "2020-06-12"
       },
@@ -309,33 +195,21 @@
       "StatusCode": 202,
       "ResponseHeaders": {
         "Content-Length": "0",
-<<<<<<< HEAD
-        "Date": "Tue, 02 Feb 2021 21:29:19 GMT",
-=======
-        "Date": "Wed, 17 Feb 2021 22:33:39 GMT",
->>>>>>> 1814567d
-        "Server": [
-          "Windows-Azure-Blob/1.0",
-          "Microsoft-HTTPAPI/2.0"
-        ],
-        "x-ms-client-request-id": "1874f7b9-e78a-cfd8-1110-d779e333237d",
-<<<<<<< HEAD
-        "x-ms-request-id": "1fb0b8f3-e01e-003d-66aa-f90944000000",
-=======
-        "x-ms-request-id": "573f5c07-201e-0050-3a7c-05bd0f000000",
->>>>>>> 1814567d
+        "Date": "Fri, 19 Feb 2021 19:12:43 GMT",
+        "Server": [
+          "Windows-Azure-Blob/1.0",
+          "Microsoft-HTTPAPI/2.0"
+        ],
+        "x-ms-client-request-id": "49dbc5ff-739c-174a-9324-0f2735fd4d6c",
+        "x-ms-request-id": "2e6b75aa-201e-00a4-62f3-0676f9000000",
         "x-ms-version": "2020-06-12"
       },
       "ResponseBody": []
     }
   ],
   "Variables": {
-<<<<<<< HEAD
-    "DateTimeOffsetNow": "2021-02-02T15:29:18.6895803-06:00",
-=======
-    "DateTimeOffsetNow": "2021-02-17T16:33:38.6174083-06:00",
->>>>>>> 1814567d
-    "RandomSeed": "85637144",
+    "DateTimeOffsetNow": "2021-02-19T13:12:44.2355875-06:00",
+    "RandomSeed": "570161634",
     "Storage_TestConfigHierarchicalNamespace": "NamespaceTenant\nseannse\nU2FuaXRpemVk\nhttps://seannse.blob.core.windows.net\nhttps://seannse.file.core.windows.net\nhttps://seannse.queue.core.windows.net\nhttps://seannse.table.core.windows.net\n\n\n\n\nhttps://seannse-secondary.blob.core.windows.net\nhttps://seannse-secondary.file.core.windows.net\nhttps://seannse-secondary.queue.core.windows.net\nhttps://seannse-secondary.table.core.windows.net\n68390a19-a643-458b-b726-408abf67b4fc\nSanitized\n72f988bf-86f1-41af-91ab-2d7cd011db47\nhttps://login.microsoftonline.com/\nCloud\nBlobEndpoint=https://seannse.blob.core.windows.net/;QueueEndpoint=https://seannse.queue.core.windows.net/;FileEndpoint=https://seannse.file.core.windows.net/;BlobSecondaryEndpoint=https://seannse-secondary.blob.core.windows.net/;QueueSecondaryEndpoint=https://seannse-secondary.queue.core.windows.net/;FileSecondaryEndpoint=https://seannse-secondary.file.core.windows.net/;AccountName=seannse;AccountKey=Sanitized\n"
   }
 }