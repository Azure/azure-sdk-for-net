--- conflicted
+++ resolved
@@ -14,11 +14,7 @@
         "x-ms-client-request-id": "2012af36-b488-fd58-604f-9a2cdd2fe5c1",
         "x-ms-date": "Fri, 03 Apr 2020 21:01:30 GMT",
         "x-ms-return-client-request-id": "true",
-<<<<<<< HEAD
-        "x-ms-version": "2019-12-12"
-=======
         "x-ms-version": "2020-02-10"
->>>>>>> 60f4876e
       },
       "RequestBody": null,
       "StatusCode": 201,
@@ -33,11 +29,7 @@
         ],
         "x-ms-client-request-id": "2012af36-b488-fd58-604f-9a2cdd2fe5c1",
         "x-ms-request-id": "96223944-f01e-0012-0ffb-093670000000",
-<<<<<<< HEAD
-        "x-ms-version": "2019-12-12"
-=======
         "x-ms-version": "2020-02-10"
->>>>>>> 60f4876e
       },
       "ResponseBody": []
     },
@@ -57,11 +49,7 @@
         "x-ms-lease-duration": "15",
         "x-ms-proposed-lease-id": "4bf81d71-5ade-324b-c37f-b8226404ae39",
         "x-ms-return-client-request-id": "true",
-<<<<<<< HEAD
-        "x-ms-version": "2019-12-12"
-=======
         "x-ms-version": "2020-02-10"
->>>>>>> 60f4876e
       },
       "RequestBody": null,
       "StatusCode": 404,
@@ -76,11 +64,7 @@
         "x-ms-client-request-id": "bfbbc68d-9937-10e2-b7fb-a96e13c5661f",
         "x-ms-error-code": "BlobNotFound",
         "x-ms-request-id": "9622394a-f01e-0012-14fb-093670000000",
-<<<<<<< HEAD
-        "x-ms-version": "2019-12-12"
-=======
         "x-ms-version": "2020-02-10"
->>>>>>> 60f4876e
       },
       "ResponseBody": [
         "\uFEFF\u003C?xml version=\u00221.0\u0022 encoding=\u0022utf-8\u0022?\u003E\u003CError\u003E\u003CCode\u003EBlobNotFound\u003C/Code\u003E\u003CMessage\u003EThe specified blob does not exist.\n",
@@ -101,11 +85,7 @@
         "x-ms-client-request-id": "9e95ca8f-ee49-c902-5f1d-2795d29c5702",
         "x-ms-date": "Fri, 03 Apr 2020 21:01:30 GMT",
         "x-ms-return-client-request-id": "true",
-<<<<<<< HEAD
-        "x-ms-version": "2019-12-12"
-=======
         "x-ms-version": "2020-02-10"
->>>>>>> 60f4876e
       },
       "RequestBody": null,
       "StatusCode": 202,
@@ -118,11 +98,7 @@
         ],
         "x-ms-client-request-id": "9e95ca8f-ee49-c902-5f1d-2795d29c5702",
         "x-ms-request-id": "9622394f-f01e-0012-19fb-093670000000",
-<<<<<<< HEAD
-        "x-ms-version": "2019-12-12"
-=======
         "x-ms-version": "2020-02-10"
->>>>>>> 60f4876e
       },
       "ResponseBody": []
     }
