--- conflicted
+++ resolved
@@ -1,30 +1,19 @@
 {
   "Entries": [
     {
-      "RequestUri": "https://seannse.blob.core.windows.net/test-filesystem-88a2dc66-5e45-3c09-265f-a90d5afbb610?restype=container",
+      "RequestUri": "https://seannse.blob.core.windows.net/test-filesystem-65288dff-4827-d3b0-8598-bca437ee359e?restype=container",
       "RequestMethod": "PUT",
       "RequestHeaders": {
         "Accept": "application/xml",
         "Authorization": "Sanitized",
-<<<<<<< HEAD
-        "traceparent": "00-f1baefb3b8a1244e88392f498c8d76be-38560ac6b9d20744-00",
+        "traceparent": "00-9cbe1e48b03e0345a0f4680ce98377f6-7c0814e03fa65742-00",
         "User-Agent": [
-          "azsdk-net-Storage.Files.DataLake/12.7.0-alpha.20210202.1",
-          "(.NET 5.0.2; Microsoft Windows 10.0.19042)"
+          "azsdk-net-Storage.Files.DataLake/12.7.0-alpha.20210219.1",
+          "(.NET 5.0.3; Microsoft Windows 10.0.19041)"
         ],
         "x-ms-blob-public-access": "container",
-        "x-ms-client-request-id": "03747762-6c18-4b4d-66b6-bc080336ace0",
-        "x-ms-date": "Tue, 02 Feb 2021 21:31:46 GMT",
-=======
-        "traceparent": "00-46d9e84daae4ad4c8540a2d52528a645-0c09839d72884b47-00",
-        "User-Agent": [
-          "azsdk-net-Storage.Files.DataLake/12.7.0-alpha.20210217.1",
-          "(.NET 5.0.3; Microsoft Windows 10.0.19042)"
-        ],
-        "x-ms-blob-public-access": "container",
-        "x-ms-client-request-id": "03747762-6c18-4b4d-66b6-bc080336ace0",
-        "x-ms-date": "Wed, 17 Feb 2021 22:36:01 GMT",
->>>>>>> 1814567d
+        "x-ms-client-request-id": "a2ee7dd9-e498-9f8d-7ea0-4a9d94f46f19",
+        "x-ms-date": "Fri, 19 Feb 2021 19:13:52 GMT",
         "x-ms-return-client-request-id": "true",
         "x-ms-version": "2020-06-12"
       },
@@ -32,52 +21,32 @@
       "StatusCode": 201,
       "ResponseHeaders": {
         "Content-Length": "0",
-<<<<<<< HEAD
-        "Date": "Tue, 02 Feb 2021 21:31:47 GMT",
-        "ETag": "\u00220x8D8C7C1F21E5F3B\u0022",
-        "Last-Modified": "Tue, 02 Feb 2021 21:31:47 GMT",
-=======
-        "Date": "Wed, 17 Feb 2021 22:36:00 GMT",
-        "ETag": "\u00220x8D8D394674268A0\u0022",
-        "Last-Modified": "Wed, 17 Feb 2021 22:36:01 GMT",
->>>>>>> 1814567d
+        "Date": "Fri, 19 Feb 2021 19:13:51 GMT",
+        "ETag": "\u00220x8D8D50A7E68A524\u0022",
+        "Last-Modified": "Fri, 19 Feb 2021 19:13:52 GMT",
         "Server": [
           "Windows-Azure-Blob/1.0",
           "Microsoft-HTTPAPI/2.0"
         ],
-        "x-ms-client-request-id": "03747762-6c18-4b4d-66b6-bc080336ace0",
-<<<<<<< HEAD
-        "x-ms-request-id": "72668506-401e-0079-26aa-f9837b000000",
-=======
-        "x-ms-request-id": "533c9d82-701e-003f-2a7d-05b7fc000000",
->>>>>>> 1814567d
+        "x-ms-client-request-id": "a2ee7dd9-e498-9f8d-7ea0-4a9d94f46f19",
+        "x-ms-request-id": "2e6de091-201e-00a4-2bf3-0676f9000000",
         "x-ms-version": "2020-06-12"
       },
       "ResponseBody": []
     },
     {
-      "RequestUri": "https://seannse.dfs.core.windows.net/test-filesystem-88a2dc66-5e45-3c09-265f-a90d5afbb610/test-file-ae7fc485-4832-4783-5c80-d189c9587cbd?resource=file",
+      "RequestUri": "https://seannse.dfs.core.windows.net/test-filesystem-65288dff-4827-d3b0-8598-bca437ee359e/test-file-42249ced-0e94-635f-81d8-709d2dbea326?resource=file",
       "RequestMethod": "PUT",
       "RequestHeaders": {
         "Accept": "application/json",
         "Authorization": "Sanitized",
-<<<<<<< HEAD
-        "traceparent": "00-6581f5063e068b488f8a9d1eff90920c-f58c063b2a0e474e-00",
+        "traceparent": "00-5e43d6b16b8e3c41b01066900d8d2647-5b0d972671c00448-00",
         "User-Agent": [
-          "azsdk-net-Storage.Files.DataLake/12.7.0-alpha.20210202.1",
-          "(.NET 5.0.2; Microsoft Windows 10.0.19042)"
+          "azsdk-net-Storage.Files.DataLake/12.7.0-alpha.20210219.1",
+          "(.NET 5.0.3; Microsoft Windows 10.0.19041)"
         ],
-        "x-ms-client-request-id": "fa2bb40f-72e9-1984-f32d-a7989bc4810e",
-        "x-ms-date": "Tue, 02 Feb 2021 21:31:47 GMT",
-=======
-        "traceparent": "00-a402e0dcae0ec04d967c8554612dae0c-925a786459146f46-00",
-        "User-Agent": [
-          "azsdk-net-Storage.Files.DataLake/12.7.0-alpha.20210217.1",
-          "(.NET 5.0.3; Microsoft Windows 10.0.19042)"
-        ],
-        "x-ms-client-request-id": "fa2bb40f-72e9-1984-f32d-a7989bc4810e",
-        "x-ms-date": "Wed, 17 Feb 2021 22:36:01 GMT",
->>>>>>> 1814567d
+        "x-ms-client-request-id": "9304011a-293a-cbc8-1d8a-20c074f072bf",
+        "x-ms-date": "Fri, 19 Feb 2021 19:13:52 GMT",
         "x-ms-return-client-request-id": "true",
         "x-ms-version": "2020-06-12"
       },
@@ -85,49 +54,31 @@
       "StatusCode": 201,
       "ResponseHeaders": {
         "Content-Length": "0",
-<<<<<<< HEAD
-        "Date": "Tue, 02 Feb 2021 21:31:47 GMT",
-        "ETag": "\u00220x8D8C7C1F259B0AD\u0022",
-        "Last-Modified": "Tue, 02 Feb 2021 21:31:48 GMT",
-=======
-        "Date": "Wed, 17 Feb 2021 22:36:01 GMT",
-        "ETag": "\u00220x8D8D39467804340\u0022",
-        "Last-Modified": "Wed, 17 Feb 2021 22:36:01 GMT",
->>>>>>> 1814567d
+        "Date": "Fri, 19 Feb 2021 19:13:51 GMT",
+        "ETag": "\u00220x8D8D50A7E76C226\u0022",
+        "Last-Modified": "Fri, 19 Feb 2021 19:13:52 GMT",
         "Server": [
           "Windows-Azure-HDFS/1.0",
           "Microsoft-HTTPAPI/2.0"
         ],
-        "x-ms-client-request-id": "fa2bb40f-72e9-1984-f32d-a7989bc4810e",
-<<<<<<< HEAD
-        "x-ms-request-id": "2e3b9b5f-d01f-0019-80aa-f9ffe4000000",
-=======
-        "x-ms-request-id": "9d78e63f-701f-0062-4d7d-05bd78000000",
->>>>>>> 1814567d
+        "x-ms-client-request-id": "9304011a-293a-cbc8-1d8a-20c074f072bf",
+        "x-ms-request-id": "6f4bd459-e01f-004f-15f3-060e0b000000",
         "x-ms-version": "2020-06-12"
       },
       "ResponseBody": []
     },
     {
-      "RequestUri": "https://seannse.blob.core.windows.net/test-filesystem-88a2dc66-5e45-3c09-265f-a90d5afbb610/test-file-ae7fc485-4832-4783-5c80-d189c9587cbd?comp=expiry",
+      "RequestUri": "https://seannse.blob.core.windows.net/test-filesystem-65288dff-4827-d3b0-8598-bca437ee359e/test-file-42249ced-0e94-635f-81d8-709d2dbea326?comp=expiry",
       "RequestMethod": "PUT",
       "RequestHeaders": {
         "Accept": "application/json",
         "Authorization": "Sanitized",
         "User-Agent": [
-<<<<<<< HEAD
-          "azsdk-net-Storage.Files.DataLake/12.7.0-alpha.20210202.1",
-          "(.NET 5.0.2; Microsoft Windows 10.0.19042)"
+          "azsdk-net-Storage.Files.DataLake/12.7.0-alpha.20210219.1",
+          "(.NET 5.0.3; Microsoft Windows 10.0.19041)"
         ],
-        "x-ms-client-request-id": "14795061-812c-cbd4-6e92-f0590b5fa10e",
-        "x-ms-date": "Tue, 02 Feb 2021 21:31:48 GMT",
-=======
-          "azsdk-net-Storage.Files.DataLake/12.7.0-alpha.20210217.1",
-          "(.NET 5.0.3; Microsoft Windows 10.0.19042)"
-        ],
-        "x-ms-client-request-id": "14795061-812c-cbd4-6e92-f0590b5fa10e",
-        "x-ms-date": "Wed, 17 Feb 2021 22:36:02 GMT",
->>>>>>> 1814567d
+        "x-ms-client-request-id": "2b82701b-0fba-02eb-97ff-9c7673449380",
+        "x-ms-date": "Fri, 19 Feb 2021 19:13:53 GMT",
         "x-ms-expiry-option": "RelativeToNow",
         "x-ms-expiry-time": "3600000",
         "x-ms-return-client-request-id": "true",
@@ -137,49 +88,31 @@
       "StatusCode": 200,
       "ResponseHeaders": {
         "Content-Length": "0",
-<<<<<<< HEAD
-        "Date": "Tue, 02 Feb 2021 21:31:49 GMT",
-        "ETag": "\u00220x8D8C7C1F259B0AD\u0022",
-        "Last-Modified": "Tue, 02 Feb 2021 21:31:48 GMT",
-=======
-        "Date": "Wed, 17 Feb 2021 22:36:02 GMT",
-        "ETag": "\u00220x8D8D39467804340\u0022",
-        "Last-Modified": "Wed, 17 Feb 2021 22:36:01 GMT",
->>>>>>> 1814567d
+        "Date": "Fri, 19 Feb 2021 19:13:52 GMT",
+        "ETag": "\u00220x8D8D50A7E76C226\u0022",
+        "Last-Modified": "Fri, 19 Feb 2021 19:13:52 GMT",
         "Server": [
           "Windows-Azure-Blob/1.0",
           "Microsoft-HTTPAPI/2.0"
         ],
-        "x-ms-client-request-id": "14795061-812c-cbd4-6e92-f0590b5fa10e",
-<<<<<<< HEAD
-        "x-ms-request-id": "7266878f-401e-0079-71aa-f9837b000000",
-=======
-        "x-ms-request-id": "533c9ecc-701e-003f-417d-05b7fc000000",
->>>>>>> 1814567d
+        "x-ms-client-request-id": "2b82701b-0fba-02eb-97ff-9c7673449380",
+        "x-ms-request-id": "2e6debbe-201e-00a4-4cf3-0676f9000000",
         "x-ms-version": "2020-06-12"
       },
       "ResponseBody": []
     },
     {
-      "RequestUri": "https://seannse.blob.core.windows.net/test-filesystem-88a2dc66-5e45-3c09-265f-a90d5afbb610/test-file-ae7fc485-4832-4783-5c80-d189c9587cbd",
+      "RequestUri": "https://seannse.blob.core.windows.net/test-filesystem-65288dff-4827-d3b0-8598-bca437ee359e/test-file-42249ced-0e94-635f-81d8-709d2dbea326",
       "RequestMethod": "HEAD",
       "RequestHeaders": {
         "Accept": "application/xml",
         "Authorization": "Sanitized",
         "User-Agent": [
-<<<<<<< HEAD
-          "azsdk-net-Storage.Files.DataLake/12.7.0-alpha.20210202.1",
-          "(.NET 5.0.2; Microsoft Windows 10.0.19042)"
+          "azsdk-net-Storage.Files.DataLake/12.7.0-alpha.20210219.1",
+          "(.NET 5.0.3; Microsoft Windows 10.0.19041)"
         ],
-        "x-ms-client-request-id": "4a36c149-6d4a-b7e1-2aff-a2f9d800c66c",
-        "x-ms-date": "Tue, 02 Feb 2021 21:31:48 GMT",
-=======
-          "azsdk-net-Storage.Files.DataLake/12.7.0-alpha.20210217.1",
-          "(.NET 5.0.3; Microsoft Windows 10.0.19042)"
-        ],
-        "x-ms-client-request-id": "4a36c149-6d4a-b7e1-2aff-a2f9d800c66c",
-        "x-ms-date": "Wed, 17 Feb 2021 22:36:03 GMT",
->>>>>>> 1814567d
+        "x-ms-client-request-id": "03a50d77-466d-ed05-386e-9d2a18a2e651",
+        "x-ms-date": "Fri, 19 Feb 2021 19:13:53 GMT",
         "x-ms-return-client-request-id": "true",
         "x-ms-version": "2020-06-12"
       },
@@ -189,15 +122,9 @@
         "Accept-Ranges": "bytes",
         "Content-Length": "0",
         "Content-Type": "application/octet-stream",
-<<<<<<< HEAD
-        "Date": "Tue, 02 Feb 2021 21:31:49 GMT",
-        "ETag": "\u00220x8D8C7C1F259B0AD\u0022",
-        "Last-Modified": "Tue, 02 Feb 2021 21:31:48 GMT",
-=======
-        "Date": "Wed, 17 Feb 2021 22:36:02 GMT",
-        "ETag": "\u00220x8D8D39467804340\u0022",
-        "Last-Modified": "Wed, 17 Feb 2021 22:36:01 GMT",
->>>>>>> 1814567d
+        "Date": "Fri, 19 Feb 2021 19:13:53 GMT",
+        "ETag": "\u00220x8D8D50A7E76C226\u0022",
+        "Last-Modified": "Fri, 19 Feb 2021 19:13:52 GMT",
         "Server": [
           "Windows-Azure-Blob/1.0",
           "Microsoft-HTTPAPI/2.0"
@@ -205,52 +132,33 @@
         "x-ms-access-tier": "Hot",
         "x-ms-access-tier-inferred": "true",
         "x-ms-blob-type": "BlockBlob",
-        "x-ms-client-request-id": "4a36c149-6d4a-b7e1-2aff-a2f9d800c66c",
-<<<<<<< HEAD
-        "x-ms-creation-time": "Tue, 02 Feb 2021 21:31:48 GMT",
-        "x-ms-expiry-time": "Tue, 02 Feb 2021 22:31:49 GMT",
-=======
-        "x-ms-creation-time": "Wed, 17 Feb 2021 22:36:01 GMT",
-        "x-ms-expiry-time": "Wed, 17 Feb 2021 23:36:02 GMT",
->>>>>>> 1814567d
+        "x-ms-client-request-id": "03a50d77-466d-ed05-386e-9d2a18a2e651",
+        "x-ms-creation-time": "Fri, 19 Feb 2021 19:13:52 GMT",
+        "x-ms-expiry-time": "Fri, 19 Feb 2021 20:13:53 GMT",
         "x-ms-group": "$superuser",
         "x-ms-lease-state": "available",
         "x-ms-lease-status": "unlocked",
         "x-ms-owner": "$superuser",
         "x-ms-permissions": "rw-r-----",
-<<<<<<< HEAD
-        "x-ms-request-id": "726687bd-401e-0079-1caa-f9837b000000",
-=======
-        "x-ms-request-id": "533c9eeb-701e-003f-607d-05b7fc000000",
->>>>>>> 1814567d
+        "x-ms-request-id": "2e6dec75-201e-00a4-7df3-0676f9000000",
         "x-ms-server-encrypted": "true",
         "x-ms-version": "2020-06-12"
       },
       "ResponseBody": []
     },
     {
-      "RequestUri": "https://seannse.blob.core.windows.net/test-filesystem-88a2dc66-5e45-3c09-265f-a90d5afbb610?restype=container",
+      "RequestUri": "https://seannse.blob.core.windows.net/test-filesystem-65288dff-4827-d3b0-8598-bca437ee359e?restype=container",
       "RequestMethod": "DELETE",
       "RequestHeaders": {
         "Accept": "application/xml",
         "Authorization": "Sanitized",
-<<<<<<< HEAD
-        "traceparent": "00-c36bb8d46493234ea7ab2f762fb7b4b4-d9f67f7ef4661243-00",
+        "traceparent": "00-ab5d22ecd70f714997ec0f21e502360d-b7fe9e5ed59fb045-00",
         "User-Agent": [
-          "azsdk-net-Storage.Files.DataLake/12.7.0-alpha.20210202.1",
-          "(.NET 5.0.2; Microsoft Windows 10.0.19042)"
+          "azsdk-net-Storage.Files.DataLake/12.7.0-alpha.20210219.1",
+          "(.NET 5.0.3; Microsoft Windows 10.0.19041)"
         ],
-        "x-ms-client-request-id": "4a10f29c-5729-3cc3-359d-39ac6bfb6e5a",
-        "x-ms-date": "Tue, 02 Feb 2021 21:31:48 GMT",
-=======
-        "traceparent": "00-a0204ed34fdd8c4d9b43cc19f03f73ed-a553a79ef6088c40-00",
-        "User-Agent": [
-          "azsdk-net-Storage.Files.DataLake/12.7.0-alpha.20210217.1",
-          "(.NET 5.0.3; Microsoft Windows 10.0.19042)"
-        ],
-        "x-ms-client-request-id": "4a10f29c-5729-3cc3-359d-39ac6bfb6e5a",
-        "x-ms-date": "Wed, 17 Feb 2021 22:36:03 GMT",
->>>>>>> 1814567d
+        "x-ms-client-request-id": "65ffd84e-8f9f-ef12-2e1a-f38eebac4c45",
+        "x-ms-date": "Fri, 19 Feb 2021 19:13:54 GMT",
         "x-ms-return-client-request-id": "true",
         "x-ms-version": "2020-06-12"
       },
@@ -258,28 +166,20 @@
       "StatusCode": 202,
       "ResponseHeaders": {
         "Content-Length": "0",
-<<<<<<< HEAD
-        "Date": "Tue, 02 Feb 2021 21:31:49 GMT",
-=======
-        "Date": "Wed, 17 Feb 2021 22:36:02 GMT",
->>>>>>> 1814567d
+        "Date": "Fri, 19 Feb 2021 19:13:53 GMT",
         "Server": [
           "Windows-Azure-Blob/1.0",
           "Microsoft-HTTPAPI/2.0"
         ],
-        "x-ms-client-request-id": "4a10f29c-5729-3cc3-359d-39ac6bfb6e5a",
-<<<<<<< HEAD
-        "x-ms-request-id": "72668803-401e-0079-5daa-f9837b000000",
-=======
-        "x-ms-request-id": "533c9f20-701e-003f-0d7d-05b7fc000000",
->>>>>>> 1814567d
+        "x-ms-client-request-id": "65ffd84e-8f9f-ef12-2e1a-f38eebac4c45",
+        "x-ms-request-id": "2e6ded1e-201e-00a4-20f3-0676f9000000",
         "x-ms-version": "2020-06-12"
       },
       "ResponseBody": []
     }
   ],
   "Variables": {
-    "RandomSeed": "251696975",
+    "RandomSeed": "759785034",
     "Storage_TestConfigHierarchicalNamespace": "NamespaceTenant\nseannse\nU2FuaXRpemVk\nhttps://seannse.blob.core.windows.net\nhttps://seannse.file.core.windows.net\nhttps://seannse.queue.core.windows.net\nhttps://seannse.table.core.windows.net\n\n\n\n\nhttps://seannse-secondary.blob.core.windows.net\nhttps://seannse-secondary.file.core.windows.net\nhttps://seannse-secondary.queue.core.windows.net\nhttps://seannse-secondary.table.core.windows.net\n68390a19-a643-458b-b726-408abf67b4fc\nSanitized\n72f988bf-86f1-41af-91ab-2d7cd011db47\nhttps://login.microsoftonline.com/\nCloud\nBlobEndpoint=https://seannse.blob.core.windows.net/;QueueEndpoint=https://seannse.queue.core.windows.net/;FileEndpoint=https://seannse.file.core.windows.net/;BlobSecondaryEndpoint=https://seannse-secondary.blob.core.windows.net/;QueueSecondaryEndpoint=https://seannse-secondary.queue.core.windows.net/;FileSecondaryEndpoint=https://seannse-secondary.file.core.windows.net/;AccountName=seannse;AccountKey=Sanitized\n"
   }
 }