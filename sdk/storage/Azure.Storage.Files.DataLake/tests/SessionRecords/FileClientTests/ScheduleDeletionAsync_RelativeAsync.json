﻿{
  "Entries": [
    {
      "RequestUri": "https://seannse.blob.core.windows.net/test-filesystem-65288dff-4827-d3b0-8598-bca437ee359e?restype=container",
      "RequestMethod": "PUT",
      "RequestHeaders": {
        "Accept": "application/xml",
        "Authorization": "Sanitized",
        "traceparent": "00-9cbe1e48b03e0345a0f4680ce98377f6-7c0814e03fa65742-00",
        "User-Agent": [
          "azsdk-net-Storage.Files.DataLake/12.7.0-alpha.20210219.1",
          "(.NET 5.0.3; Microsoft Windows 10.0.19041)"
        ],
        "x-ms-blob-public-access": "container",
        "x-ms-client-request-id": "a2ee7dd9-e498-9f8d-7ea0-4a9d94f46f19",
        "x-ms-date": "Fri, 19 Feb 2021 19:13:52 GMT",
        "x-ms-return-client-request-id": "true",
<<<<<<< HEAD
        "x-ms-version": "2020-12-06"
=======
        "x-ms-version": "2021-02-12"
>>>>>>> 7e782c87
      },
      "RequestBody": null,
      "StatusCode": 201,
      "ResponseHeaders": {
        "Content-Length": "0",
        "Date": "Fri, 19 Feb 2021 19:13:51 GMT",
        "ETag": "\"0x8D8D50A7E68A524\"",
        "Last-Modified": "Fri, 19 Feb 2021 19:13:52 GMT",
        "Server": [
          "Windows-Azure-Blob/1.0",
          "Microsoft-HTTPAPI/2.0"
        ],
        "x-ms-client-request-id": "a2ee7dd9-e498-9f8d-7ea0-4a9d94f46f19",
        "x-ms-request-id": "2e6de091-201e-00a4-2bf3-0676f9000000",
<<<<<<< HEAD
        "x-ms-version": "2020-12-06"
=======
        "x-ms-version": "2021-02-12"
>>>>>>> 7e782c87
      },
      "ResponseBody": []
    },
    {
      "RequestUri": "https://seannse.dfs.core.windows.net/test-filesystem-65288dff-4827-d3b0-8598-bca437ee359e/test-file-42249ced-0e94-635f-81d8-709d2dbea326?resource=file",
      "RequestMethod": "PUT",
      "RequestHeaders": {
        "Accept": "application/json",
        "Authorization": "Sanitized",
        "traceparent": "00-5e43d6b16b8e3c41b01066900d8d2647-5b0d972671c00448-00",
        "User-Agent": [
          "azsdk-net-Storage.Files.DataLake/12.7.0-alpha.20210219.1",
          "(.NET 5.0.3; Microsoft Windows 10.0.19041)"
        ],
        "x-ms-client-request-id": "9304011a-293a-cbc8-1d8a-20c074f072bf",
        "x-ms-date": "Fri, 19 Feb 2021 19:13:52 GMT",
        "x-ms-return-client-request-id": "true",
<<<<<<< HEAD
        "x-ms-version": "2020-12-06"
=======
        "x-ms-version": "2021-02-12"
>>>>>>> 7e782c87
      },
      "RequestBody": null,
      "StatusCode": 201,
      "ResponseHeaders": {
        "Content-Length": "0",
        "Date": "Fri, 19 Feb 2021 19:13:51 GMT",
        "ETag": "\"0x8D8D50A7E76C226\"",
        "Last-Modified": "Fri, 19 Feb 2021 19:13:52 GMT",
        "Server": [
          "Windows-Azure-HDFS/1.0",
          "Microsoft-HTTPAPI/2.0"
        ],
        "x-ms-client-request-id": "9304011a-293a-cbc8-1d8a-20c074f072bf",
        "x-ms-request-id": "6f4bd459-e01f-004f-15f3-060e0b000000",
<<<<<<< HEAD
        "x-ms-version": "2020-12-06"
=======
        "x-ms-version": "2021-02-12"
>>>>>>> 7e782c87
      },
      "ResponseBody": []
    },
    {
      "RequestUri": "https://seannse.blob.core.windows.net/test-filesystem-65288dff-4827-d3b0-8598-bca437ee359e/test-file-42249ced-0e94-635f-81d8-709d2dbea326?comp=expiry",
      "RequestMethod": "PUT",
      "RequestHeaders": {
        "Accept": "application/json",
        "Authorization": "Sanitized",
        "User-Agent": [
          "azsdk-net-Storage.Files.DataLake/12.7.0-alpha.20210219.1",
          "(.NET 5.0.3; Microsoft Windows 10.0.19041)"
        ],
        "x-ms-client-request-id": "2b82701b-0fba-02eb-97ff-9c7673449380",
        "x-ms-date": "Fri, 19 Feb 2021 19:13:53 GMT",
        "x-ms-expiry-option": "RelativeToNow",
        "x-ms-expiry-time": "3600000",
        "x-ms-return-client-request-id": "true",
<<<<<<< HEAD
        "x-ms-version": "2020-12-06"
=======
        "x-ms-version": "2021-02-12"
>>>>>>> 7e782c87
      },
      "RequestBody": null,
      "StatusCode": 200,
      "ResponseHeaders": {
        "Content-Length": "0",
        "Date": "Fri, 19 Feb 2021 19:13:52 GMT",
        "ETag": "\"0x8D8D50A7E76C226\"",
        "Last-Modified": "Fri, 19 Feb 2021 19:13:52 GMT",
        "Server": [
          "Windows-Azure-Blob/1.0",
          "Microsoft-HTTPAPI/2.0"
        ],
        "x-ms-client-request-id": "2b82701b-0fba-02eb-97ff-9c7673449380",
        "x-ms-request-id": "2e6debbe-201e-00a4-4cf3-0676f9000000",
<<<<<<< HEAD
        "x-ms-version": "2020-12-06"
=======
        "x-ms-version": "2021-02-12"
>>>>>>> 7e782c87
      },
      "ResponseBody": []
    },
    {
      "RequestUri": "https://seannse.blob.core.windows.net/test-filesystem-65288dff-4827-d3b0-8598-bca437ee359e/test-file-42249ced-0e94-635f-81d8-709d2dbea326",
      "RequestMethod": "HEAD",
      "RequestHeaders": {
        "Accept": "application/xml",
        "Authorization": "Sanitized",
        "User-Agent": [
          "azsdk-net-Storage.Files.DataLake/12.7.0-alpha.20210219.1",
          "(.NET 5.0.3; Microsoft Windows 10.0.19041)"
        ],
        "x-ms-client-request-id": "03a50d77-466d-ed05-386e-9d2a18a2e651",
        "x-ms-date": "Fri, 19 Feb 2021 19:13:53 GMT",
        "x-ms-return-client-request-id": "true",
<<<<<<< HEAD
        "x-ms-version": "2020-12-06"
=======
        "x-ms-version": "2021-02-12"
>>>>>>> 7e782c87
      },
      "RequestBody": null,
      "StatusCode": 200,
      "ResponseHeaders": {
        "Accept-Ranges": "bytes",
        "Content-Length": "0",
        "Content-Type": "application/octet-stream",
        "Date": "Fri, 19 Feb 2021 19:13:53 GMT",
        "ETag": "\"0x8D8D50A7E76C226\"",
        "Last-Modified": "Fri, 19 Feb 2021 19:13:52 GMT",
        "Server": [
          "Windows-Azure-Blob/1.0",
          "Microsoft-HTTPAPI/2.0"
        ],
        "x-ms-access-tier": "Hot",
        "x-ms-access-tier-inferred": "true",
        "x-ms-blob-type": "BlockBlob",
        "x-ms-client-request-id": "03a50d77-466d-ed05-386e-9d2a18a2e651",
        "x-ms-creation-time": "Fri, 19 Feb 2021 19:13:52 GMT",
        "x-ms-expiry-time": "Fri, 19 Feb 2021 20:13:53 GMT",
        "x-ms-group": "$superuser",
        "x-ms-lease-state": "available",
        "x-ms-lease-status": "unlocked",
        "x-ms-owner": "$superuser",
        "x-ms-permissions": "rw-r-----",
        "x-ms-request-id": "2e6dec75-201e-00a4-7df3-0676f9000000",
        "x-ms-server-encrypted": "true",
<<<<<<< HEAD
        "x-ms-version": "2020-12-06"
=======
        "x-ms-version": "2021-02-12"
>>>>>>> 7e782c87
      },
      "ResponseBody": []
    },
    {
      "RequestUri": "https://seannse.blob.core.windows.net/test-filesystem-65288dff-4827-d3b0-8598-bca437ee359e?restype=container",
      "RequestMethod": "DELETE",
      "RequestHeaders": {
        "Accept": "application/xml",
        "Authorization": "Sanitized",
        "traceparent": "00-ab5d22ecd70f714997ec0f21e502360d-b7fe9e5ed59fb045-00",
        "User-Agent": [
          "azsdk-net-Storage.Files.DataLake/12.7.0-alpha.20210219.1",
          "(.NET 5.0.3; Microsoft Windows 10.0.19041)"
        ],
        "x-ms-client-request-id": "65ffd84e-8f9f-ef12-2e1a-f38eebac4c45",
        "x-ms-date": "Fri, 19 Feb 2021 19:13:54 GMT",
        "x-ms-return-client-request-id": "true",
<<<<<<< HEAD
        "x-ms-version": "2020-12-06"
=======
        "x-ms-version": "2021-02-12"
>>>>>>> 7e782c87
      },
      "RequestBody": null,
      "StatusCode": 202,
      "ResponseHeaders": {
        "Content-Length": "0",
        "Date": "Fri, 19 Feb 2021 19:13:53 GMT",
        "Server": [
          "Windows-Azure-Blob/1.0",
          "Microsoft-HTTPAPI/2.0"
        ],
        "x-ms-client-request-id": "65ffd84e-8f9f-ef12-2e1a-f38eebac4c45",
        "x-ms-request-id": "2e6ded1e-201e-00a4-20f3-0676f9000000",
<<<<<<< HEAD
        "x-ms-version": "2020-12-06"
=======
        "x-ms-version": "2021-02-12"
>>>>>>> 7e782c87
      },
      "ResponseBody": []
    }
  ],
  "Variables": {
    "RandomSeed": "759785034",
    "Storage_TestConfigHierarchicalNamespace": "NamespaceTenant\nseannse\nU2FuaXRpemVk\nhttps://seannse.blob.core.windows.net\nhttps://seannse.file.core.windows.net\nhttps://seannse.queue.core.windows.net\nhttps://seannse.table.core.windows.net\n\n\n\n\nhttps://seannse-secondary.blob.core.windows.net\nhttps://seannse-secondary.file.core.windows.net\nhttps://seannse-secondary.queue.core.windows.net\nhttps://seannse-secondary.table.core.windows.net\n68390a19-a643-458b-b726-408abf67b4fc\nSanitized\n72f988bf-86f1-41af-91ab-2d7cd011db47\nhttps://login.microsoftonline.com/\nCloud\nBlobEndpoint=https://seannse.blob.core.windows.net/;QueueEndpoint=https://seannse.queue.core.windows.net/;FileEndpoint=https://seannse.file.core.windows.net/;BlobSecondaryEndpoint=https://seannse-secondary.blob.core.windows.net/;QueueSecondaryEndpoint=https://seannse-secondary.queue.core.windows.net/;FileSecondaryEndpoint=https://seannse-secondary.file.core.windows.net/;AccountName=seannse;AccountKey=Sanitized\n\n\n"
  }
}<|MERGE_RESOLUTION|>--- conflicted
+++ resolved
@@ -15,11 +15,7 @@
         "x-ms-client-request-id": "a2ee7dd9-e498-9f8d-7ea0-4a9d94f46f19",
         "x-ms-date": "Fri, 19 Feb 2021 19:13:52 GMT",
         "x-ms-return-client-request-id": "true",
-<<<<<<< HEAD
-        "x-ms-version": "2020-12-06"
-=======
         "x-ms-version": "2021-02-12"
->>>>>>> 7e782c87
       },
       "RequestBody": null,
       "StatusCode": 201,
@@ -34,11 +30,7 @@
         ],
         "x-ms-client-request-id": "a2ee7dd9-e498-9f8d-7ea0-4a9d94f46f19",
         "x-ms-request-id": "2e6de091-201e-00a4-2bf3-0676f9000000",
-<<<<<<< HEAD
-        "x-ms-version": "2020-12-06"
-=======
         "x-ms-version": "2021-02-12"
->>>>>>> 7e782c87
       },
       "ResponseBody": []
     },
@@ -56,11 +48,7 @@
         "x-ms-client-request-id": "9304011a-293a-cbc8-1d8a-20c074f072bf",
         "x-ms-date": "Fri, 19 Feb 2021 19:13:52 GMT",
         "x-ms-return-client-request-id": "true",
-<<<<<<< HEAD
-        "x-ms-version": "2020-12-06"
-=======
         "x-ms-version": "2021-02-12"
->>>>>>> 7e782c87
       },
       "RequestBody": null,
       "StatusCode": 201,
@@ -75,11 +63,7 @@
         ],
         "x-ms-client-request-id": "9304011a-293a-cbc8-1d8a-20c074f072bf",
         "x-ms-request-id": "6f4bd459-e01f-004f-15f3-060e0b000000",
-<<<<<<< HEAD
-        "x-ms-version": "2020-12-06"
-=======
         "x-ms-version": "2021-02-12"
->>>>>>> 7e782c87
       },
       "ResponseBody": []
     },
@@ -98,11 +82,7 @@
         "x-ms-expiry-option": "RelativeToNow",
         "x-ms-expiry-time": "3600000",
         "x-ms-return-client-request-id": "true",
-<<<<<<< HEAD
-        "x-ms-version": "2020-12-06"
-=======
         "x-ms-version": "2021-02-12"
->>>>>>> 7e782c87
       },
       "RequestBody": null,
       "StatusCode": 200,
@@ -117,11 +97,7 @@
         ],
         "x-ms-client-request-id": "2b82701b-0fba-02eb-97ff-9c7673449380",
         "x-ms-request-id": "2e6debbe-201e-00a4-4cf3-0676f9000000",
-<<<<<<< HEAD
-        "x-ms-version": "2020-12-06"
-=======
         "x-ms-version": "2021-02-12"
->>>>>>> 7e782c87
       },
       "ResponseBody": []
     },
@@ -138,11 +114,7 @@
         "x-ms-client-request-id": "03a50d77-466d-ed05-386e-9d2a18a2e651",
         "x-ms-date": "Fri, 19 Feb 2021 19:13:53 GMT",
         "x-ms-return-client-request-id": "true",
-<<<<<<< HEAD
-        "x-ms-version": "2020-12-06"
-=======
         "x-ms-version": "2021-02-12"
->>>>>>> 7e782c87
       },
       "RequestBody": null,
       "StatusCode": 200,
@@ -170,11 +142,7 @@
         "x-ms-permissions": "rw-r-----",
         "x-ms-request-id": "2e6dec75-201e-00a4-7df3-0676f9000000",
         "x-ms-server-encrypted": "true",
-<<<<<<< HEAD
-        "x-ms-version": "2020-12-06"
-=======
         "x-ms-version": "2021-02-12"
->>>>>>> 7e782c87
       },
       "ResponseBody": []
     },
@@ -192,11 +160,7 @@
         "x-ms-client-request-id": "65ffd84e-8f9f-ef12-2e1a-f38eebac4c45",
         "x-ms-date": "Fri, 19 Feb 2021 19:13:54 GMT",
         "x-ms-return-client-request-id": "true",
-<<<<<<< HEAD
-        "x-ms-version": "2020-12-06"
-=======
         "x-ms-version": "2021-02-12"
->>>>>>> 7e782c87
       },
       "RequestBody": null,
       "StatusCode": 202,
@@ -209,11 +173,7 @@
         ],
         "x-ms-client-request-id": "65ffd84e-8f9f-ef12-2e1a-f38eebac4c45",
         "x-ms-request-id": "2e6ded1e-201e-00a4-20f3-0676f9000000",
-<<<<<<< HEAD
-        "x-ms-version": "2020-12-06"
-=======
         "x-ms-version": "2021-02-12"
->>>>>>> 7e782c87
       },
       "ResponseBody": []
     }
