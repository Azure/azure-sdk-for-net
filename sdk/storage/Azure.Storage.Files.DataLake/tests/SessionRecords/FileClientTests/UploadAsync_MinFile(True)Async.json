﻿{
  "Entries": [
    {
      "RequestUri": "https://seannse.blob.core.windows.net/test-filesystem-f513720d-15fa-df9e-a30b-1c3e9dae11c5?restype=container",
      "RequestMethod": "PUT",
      "RequestHeaders": {
        "Accept": "application/xml",
        "Authorization": "Sanitized",
        "traceparent": "00-b61a1d875fdea84e976b5681ca4b5886-30c76f276312714a-00",
        "User-Agent": [
          "azsdk-net-Storage.Files.DataLake/12.7.0-alpha.20210219.1",
          "(.NET 5.0.3; Microsoft Windows 10.0.19041)"
        ],
        "x-ms-blob-public-access": "container",
        "x-ms-client-request-id": "f74db69d-5198-d643-dd3d-da98dd3953a8",
        "x-ms-date": "Fri, 19 Feb 2021 19:58:15 GMT",
        "x-ms-return-client-request-id": "true",
<<<<<<< HEAD
        "x-ms-version": "2020-12-06"
=======
        "x-ms-version": "2021-02-12"
>>>>>>> 7e782c87
      },
      "RequestBody": null,
      "StatusCode": 201,
      "ResponseHeaders": {
        "Content-Length": "0",
        "Date": "Fri, 19 Feb 2021 19:58:13 GMT",
        "ETag": "\"0x8D8D510B18E804F\"",
        "Last-Modified": "Fri, 19 Feb 2021 19:58:14 GMT",
        "Server": [
          "Windows-Azure-Blob/1.0",
          "Microsoft-HTTPAPI/2.0"
        ],
        "x-ms-client-request-id": "f74db69d-5198-d643-dd3d-da98dd3953a8",
        "x-ms-request-id": "4691ef70-401e-0056-18f9-068eb0000000",
<<<<<<< HEAD
        "x-ms-version": "2020-12-06"
=======
        "x-ms-version": "2021-02-12"
>>>>>>> 7e782c87
      },
      "ResponseBody": []
    },
    {
      "RequestUri": "https://seannse.dfs.core.windows.net/test-filesystem-f513720d-15fa-df9e-a30b-1c3e9dae11c5/test-file-c7412b53-07ff-973d-d130-c038b25f123d?resource=file",
      "RequestMethod": "PUT",
      "RequestHeaders": {
        "Accept": "application/json",
        "Authorization": "Sanitized",
        "If-None-Match": "*",
        "traceparent": "00-9c07a85e9458fa4ea4083595afc6feac-e022a53d0e6dad47-00",
        "User-Agent": [
          "azsdk-net-Storage.Files.DataLake/12.7.0-alpha.20210219.1",
          "(.NET 5.0.3; Microsoft Windows 10.0.19041)"
        ],
        "x-ms-client-request-id": "94af6f3c-9fb9-b9d9-638c-85f8f943cc1b",
        "x-ms-date": "Fri, 19 Feb 2021 19:58:15 GMT",
        "x-ms-return-client-request-id": "true",
<<<<<<< HEAD
        "x-ms-version": "2020-12-06"
=======
        "x-ms-version": "2021-02-12"
>>>>>>> 7e782c87
      },
      "RequestBody": null,
      "StatusCode": 201,
      "ResponseHeaders": {
        "Content-Length": "0",
        "Date": "Fri, 19 Feb 2021 19:58:14 GMT",
        "ETag": "\"0x8D8D510B1A54B60\"",
        "Last-Modified": "Fri, 19 Feb 2021 19:58:14 GMT",
        "Server": [
          "Windows-Azure-HDFS/1.0",
          "Microsoft-HTTPAPI/2.0"
        ],
        "x-ms-client-request-id": "94af6f3c-9fb9-b9d9-638c-85f8f943cc1b",
        "x-ms-request-id": "d66aad51-f01f-0088-3cf9-069a56000000",
<<<<<<< HEAD
        "x-ms-version": "2020-12-06"
=======
        "x-ms-version": "2021-02-12"
>>>>>>> 7e782c87
      },
      "ResponseBody": []
    },
    {
      "RequestUri": "https://seannse.dfs.core.windows.net/test-filesystem-f513720d-15fa-df9e-a30b-1c3e9dae11c5/test-file-c7412b53-07ff-973d-d130-c038b25f123d?action=append&position=0",
      "RequestMethod": "PATCH",
      "RequestHeaders": {
        "Accept": "application/json",
        "Authorization": "Sanitized",
        "Content-Length": "1024",
        "Content-Type": "application/octet-stream",
        "traceparent": "00-084b55ce5a0b5747ae5d0e478277953d-e2d6766cc6a37f4a-00",
        "User-Agent": [
          "azsdk-net-Storage.Files.DataLake/12.7.0-alpha.20210219.1",
          "(.NET 5.0.3; Microsoft Windows 10.0.19041)"
        ],
        "x-ms-client-request-id": "7beb711d-31f0-28d4-5361-57000536083e",
        "x-ms-date": "Fri, 19 Feb 2021 19:58:15 GMT",
        "x-ms-return-client-request-id": "true",
<<<<<<< HEAD
        "x-ms-version": "2020-12-06"
=======
        "x-ms-version": "2021-02-12"
>>>>>>> 7e782c87
      },
      "RequestBody": "oIWh52EaLP5jQXiPmwgG+22666Ako5eWeLUlaJEKI30qnfhXmGxGOf9DZL2OrvvIKsTL+HRyGfzuCm6r9MNsWR36Zf4QrmMBc7Kh4D/ZB8q6XT7NPysJt4T7aI39m0Q71wqglEn9uHtgyYXC0Ti9FAOk8ZeFnhny8a16FEXVBNdtZQk0OHOBvaTCbHWlRuZLPlSKWKqstTjxrqKbgqM1i8WtVGsviNuQIzPzwzKjTKvGLtbxSqstwbDQQ4rR5ToAjeGw9/F6HLV4+jV2ufIGTWH21VPNQ0AagJO7XkVRvz758jZQ81S5TBIgeVB2tge9yvYo2g/mM0mglXddv71wJjr2fce8tVkNPIlBrMnvpMmM/ZRPKOUuEr7ssF3dW4xUsFMWfzk/ARScG52GpYd/sPGt0cEpIf1VyGsJzwT7L+D87Pt22SWQTPt/sg1Hp2w2bABrL4rKK49VwLbNNjEPoOu8irmLCdbMHYTGqm7wDSH/0mMEkABWMcBsIBluwhbJbxEhix2yq2IpnxIGBIEgZbKVzmPOCxDrZlj5H+i9Xltu/DpczoIETCcA2/DuUC0/S7tm2fOy+2QBNSXEuYt6a0G2lwdHw5YwkYI8zS8f/RUrutMtV4RnuwHVW5hdP5Obhm+vN7gl+IckNkdxdS014TgPmf63TBS8T9wGcWj901HuoEe/b8ZdBcJLCCE99kbToHlgTaaU5Dlb8+fcHoYfJmP2gtXldXFxspM8a0TzflmWMtDunYWrWrwNY3vegeY7LOG9RnNw7isH7psSV3j1aHSORuy2MYndSygZ1xH2kjCsAT9iNTjmJUSk5q7pmAJDGPsGUDr6hPpY4PtKVxYZEVtqZlY5kjM8qCGnEUva87Il1b8V70L1sXxFClU8m80uitRSfzKsCoXIyqgZU3KufexJJYFWBCIZdLTZ9IjdAAxTeId3iHSAecs5TSSZ214Klo1o83VL2IaxOQp90hX96smbxtvrN/V3yKu2HLb9f5hVz177dQ2WB6AAxU9qAqa1PGNb/RWDHl6X8CrJlbvQs7lxJwO3AXW8BL8663GlDcUFAOBTooGD0rH/Y4TizHHlMBKV+dqi/jrtn/lWSDPt8uNlxJXafBA37VVSuJ7w2ThNVbpfDxTqYgGlZQOILYl9EnGgfQjcCrMBXguFUEWc/MXACfN4juLPemGTNRYNrsDL1KYsUFwvcEoHXbEIZRK8CGg+xySWBYSP0QKnSNSc9LBLuXufcKxokZiocTAwxhVO1y2tzuacNc8hnX5aiCh2amgBvauXHJi81TaL7ZNTXgrsWHGn7iXJroSrfdItDQlwMgfILwhqt7qU8fmwEEc7zj50bi+2zntCNw8n65/Fjg==",
      "StatusCode": 202,
      "ResponseHeaders": {
        "Content-Length": "0",
        "Date": "Fri, 19 Feb 2021 19:58:14 GMT",
        "Server": [
          "Windows-Azure-HDFS/1.0",
          "Microsoft-HTTPAPI/2.0"
        ],
        "x-ms-client-request-id": "7beb711d-31f0-28d4-5361-57000536083e",
        "x-ms-request-id": "d66aad6f-f01f-0088-5af9-069a56000000",
        "x-ms-request-server-encrypted": "true",
<<<<<<< HEAD
        "x-ms-version": "2020-12-06"
=======
        "x-ms-version": "2021-02-12"
>>>>>>> 7e782c87
      },
      "ResponseBody": []
    },
    {
      "RequestUri": "https://seannse.dfs.core.windows.net/test-filesystem-f513720d-15fa-df9e-a30b-1c3e9dae11c5/test-file-c7412b53-07ff-973d-d130-c038b25f123d?action=flush&position=1024",
      "RequestMethod": "PATCH",
      "RequestHeaders": {
        "Accept": "application/json",
        "Authorization": "Sanitized",
        "traceparent": "00-343c4e055660b140b0826a6f5efbf5f8-274b2f11bd45914b-00",
        "User-Agent": [
          "azsdk-net-Storage.Files.DataLake/12.7.0-alpha.20210219.1",
          "(.NET 5.0.3; Microsoft Windows 10.0.19041)"
        ],
        "x-ms-client-request-id": "88da6f0e-5058-9e2b-8e09-2f9334af3ed8",
        "x-ms-date": "Fri, 19 Feb 2021 19:58:15 GMT",
        "x-ms-return-client-request-id": "true",
<<<<<<< HEAD
        "x-ms-version": "2020-12-06"
=======
        "x-ms-version": "2021-02-12"
>>>>>>> 7e782c87
      },
      "RequestBody": null,
      "StatusCode": 200,
      "ResponseHeaders": {
        "Content-Length": "0",
        "Date": "Fri, 19 Feb 2021 19:58:14 GMT",
        "ETag": "\"0x8D8D510B1C2DC1D\"",
        "Last-Modified": "Fri, 19 Feb 2021 19:58:15 GMT",
        "Server": [
          "Windows-Azure-HDFS/1.0",
          "Microsoft-HTTPAPI/2.0"
        ],
        "x-ms-client-request-id": "88da6f0e-5058-9e2b-8e09-2f9334af3ed8",
        "x-ms-request-id": "d66aad87-f01f-0088-72f9-069a56000000",
        "x-ms-request-server-encrypted": "false",
<<<<<<< HEAD
        "x-ms-version": "2020-12-06"
=======
        "x-ms-version": "2021-02-12"
>>>>>>> 7e782c87
      },
      "ResponseBody": []
    },
    {
      "RequestUri": "https://seannse.blob.core.windows.net/test-filesystem-f513720d-15fa-df9e-a30b-1c3e9dae11c5/test-file-c7412b53-07ff-973d-d130-c038b25f123d",
      "RequestMethod": "GET",
      "RequestHeaders": {
        "Accept": "application/xml",
        "Authorization": "Sanitized",
        "traceparent": "00-f432374c57e8954ca30418e3c488be91-db6c9dae7ee7de4a-00",
        "User-Agent": [
          "azsdk-net-Storage.Files.DataLake/12.7.0-alpha.20210219.1",
          "(.NET 5.0.3; Microsoft Windows 10.0.19041)"
        ],
        "x-ms-client-request-id": "95f1afa8-805b-83e5-70a5-0cf167157b11",
        "x-ms-date": "Fri, 19 Feb 2021 19:58:15 GMT",
        "x-ms-range": "bytes=0-268435455",
        "x-ms-return-client-request-id": "true",
<<<<<<< HEAD
        "x-ms-version": "2020-12-06"
=======
        "x-ms-version": "2021-02-12"
>>>>>>> 7e782c87
      },
      "RequestBody": null,
      "StatusCode": 206,
      "ResponseHeaders": {
        "Accept-Ranges": "bytes",
        "Content-Length": "1024",
        "Content-Range": "bytes 0-1023/1024",
        "Content-Type": "application/octet-stream",
        "Date": "Fri, 19 Feb 2021 19:58:14 GMT",
        "ETag": "\"0x8D8D510B1C2DC1D\"",
        "Last-Modified": "Fri, 19 Feb 2021 19:58:15 GMT",
        "Server": [
          "Windows-Azure-Blob/1.0",
          "Microsoft-HTTPAPI/2.0"
        ],
        "x-ms-blob-type": "BlockBlob",
        "x-ms-client-request-id": "95f1afa8-805b-83e5-70a5-0cf167157b11",
        "x-ms-creation-time": "Fri, 19 Feb 2021 19:58:14 GMT",
        "x-ms-group": "$superuser",
        "x-ms-lease-state": "available",
        "x-ms-lease-status": "unlocked",
        "x-ms-owner": "$superuser",
        "x-ms-permissions": "rw-r-----",
        "x-ms-request-id": "4691f03f-401e-0056-3ff9-068eb0000000",
        "x-ms-server-encrypted": "true",
<<<<<<< HEAD
        "x-ms-version": "2020-12-06"
=======
        "x-ms-version": "2021-02-12"
>>>>>>> 7e782c87
      },
      "ResponseBody": "oIWh52EaLP5jQXiPmwgG+22666Ako5eWeLUlaJEKI30qnfhXmGxGOf9DZL2OrvvIKsTL+HRyGfzuCm6r9MNsWR36Zf4QrmMBc7Kh4D/ZB8q6XT7NPysJt4T7aI39m0Q71wqglEn9uHtgyYXC0Ti9FAOk8ZeFnhny8a16FEXVBNdtZQk0OHOBvaTCbHWlRuZLPlSKWKqstTjxrqKbgqM1i8WtVGsviNuQIzPzwzKjTKvGLtbxSqstwbDQQ4rR5ToAjeGw9/F6HLV4+jV2ufIGTWH21VPNQ0AagJO7XkVRvz758jZQ81S5TBIgeVB2tge9yvYo2g/mM0mglXddv71wJjr2fce8tVkNPIlBrMnvpMmM/ZRPKOUuEr7ssF3dW4xUsFMWfzk/ARScG52GpYd/sPGt0cEpIf1VyGsJzwT7L+D87Pt22SWQTPt/sg1Hp2w2bABrL4rKK49VwLbNNjEPoOu8irmLCdbMHYTGqm7wDSH/0mMEkABWMcBsIBluwhbJbxEhix2yq2IpnxIGBIEgZbKVzmPOCxDrZlj5H+i9Xltu/DpczoIETCcA2/DuUC0/S7tm2fOy+2QBNSXEuYt6a0G2lwdHw5YwkYI8zS8f/RUrutMtV4RnuwHVW5hdP5Obhm+vN7gl+IckNkdxdS014TgPmf63TBS8T9wGcWj901HuoEe/b8ZdBcJLCCE99kbToHlgTaaU5Dlb8+fcHoYfJmP2gtXldXFxspM8a0TzflmWMtDunYWrWrwNY3vegeY7LOG9RnNw7isH7psSV3j1aHSORuy2MYndSygZ1xH2kjCsAT9iNTjmJUSk5q7pmAJDGPsGUDr6hPpY4PtKVxYZEVtqZlY5kjM8qCGnEUva87Il1b8V70L1sXxFClU8m80uitRSfzKsCoXIyqgZU3KufexJJYFWBCIZdLTZ9IjdAAxTeId3iHSAecs5TSSZ214Klo1o83VL2IaxOQp90hX96smbxtvrN/V3yKu2HLb9f5hVz177dQ2WB6AAxU9qAqa1PGNb/RWDHl6X8CrJlbvQs7lxJwO3AXW8BL8663GlDcUFAOBTooGD0rH/Y4TizHHlMBKV+dqi/jrtn/lWSDPt8uNlxJXafBA37VVSuJ7w2ThNVbpfDxTqYgGlZQOILYl9EnGgfQjcCrMBXguFUEWc/MXACfN4juLPemGTNRYNrsDL1KYsUFwvcEoHXbEIZRK8CGg+xySWBYSP0QKnSNSc9LBLuXufcKxokZiocTAwxhVO1y2tzuacNc8hnX5aiCh2amgBvauXHJi81TaL7ZNTXgrsWHGn7iXJroSrfdItDQlwMgfILwhqt7qU8fmwEEc7zj50bi+2zntCNw8n65/Fjg=="
    },
    {
      "RequestUri": "https://seannse.blob.core.windows.net/test-filesystem-f513720d-15fa-df9e-a30b-1c3e9dae11c5?restype=container",
      "RequestMethod": "DELETE",
      "RequestHeaders": {
        "Accept": "application/xml",
        "Authorization": "Sanitized",
        "traceparent": "00-4078670c86ed6d499e19b5a70cedf88a-7d4282cad59e054d-00",
        "User-Agent": [
          "azsdk-net-Storage.Files.DataLake/12.7.0-alpha.20210219.1",
          "(.NET 5.0.3; Microsoft Windows 10.0.19041)"
        ],
        "x-ms-client-request-id": "85eb2693-a8bd-e87c-c936-f4d2d7291fb2",
        "x-ms-date": "Fri, 19 Feb 2021 19:58:16 GMT",
        "x-ms-return-client-request-id": "true",
<<<<<<< HEAD
        "x-ms-version": "2020-12-06"
=======
        "x-ms-version": "2021-02-12"
>>>>>>> 7e782c87
      },
      "RequestBody": null,
      "StatusCode": 202,
      "ResponseHeaders": {
        "Content-Length": "0",
        "Date": "Fri, 19 Feb 2021 19:58:14 GMT",
        "Server": [
          "Windows-Azure-Blob/1.0",
          "Microsoft-HTTPAPI/2.0"
        ],
        "x-ms-client-request-id": "85eb2693-a8bd-e87c-c936-f4d2d7291fb2",
        "x-ms-request-id": "4691f063-401e-0056-5cf9-068eb0000000",
<<<<<<< HEAD
        "x-ms-version": "2020-12-06"
=======
        "x-ms-version": "2021-02-12"
>>>>>>> 7e782c87
      },
      "ResponseBody": []
    }
  ],
  "Variables": {
    "RandomSeed": "1823522383",
    "Storage_TestConfigHierarchicalNamespace": "NamespaceTenant\nseannse\nU2FuaXRpemVk\nhttps://seannse.blob.core.windows.net\nhttps://seannse.file.core.windows.net\nhttps://seannse.queue.core.windows.net\nhttps://seannse.table.core.windows.net\n\n\n\n\nhttps://seannse-secondary.blob.core.windows.net\nhttps://seannse-secondary.file.core.windows.net\nhttps://seannse-secondary.queue.core.windows.net\nhttps://seannse-secondary.table.core.windows.net\n68390a19-a643-458b-b726-408abf67b4fc\nSanitized\n72f988bf-86f1-41af-91ab-2d7cd011db47\nhttps://login.microsoftonline.com/\nCloud\nBlobEndpoint=https://seannse.blob.core.windows.net/;QueueEndpoint=https://seannse.queue.core.windows.net/;FileEndpoint=https://seannse.file.core.windows.net/;BlobSecondaryEndpoint=https://seannse-secondary.blob.core.windows.net/;QueueSecondaryEndpoint=https://seannse-secondary.queue.core.windows.net/;FileSecondaryEndpoint=https://seannse-secondary.file.core.windows.net/;AccountName=seannse;AccountKey=Sanitized\n\n\n"
  }
}<|MERGE_RESOLUTION|>--- conflicted
+++ resolved
@@ -15,11 +15,7 @@
         "x-ms-client-request-id": "f74db69d-5198-d643-dd3d-da98dd3953a8",
         "x-ms-date": "Fri, 19 Feb 2021 19:58:15 GMT",
         "x-ms-return-client-request-id": "true",
-<<<<<<< HEAD
-        "x-ms-version": "2020-12-06"
-=======
-        "x-ms-version": "2021-02-12"
->>>>>>> 7e782c87
+        "x-ms-version": "2021-02-12"
       },
       "RequestBody": null,
       "StatusCode": 201,
@@ -34,11 +30,7 @@
         ],
         "x-ms-client-request-id": "f74db69d-5198-d643-dd3d-da98dd3953a8",
         "x-ms-request-id": "4691ef70-401e-0056-18f9-068eb0000000",
-<<<<<<< HEAD
-        "x-ms-version": "2020-12-06"
-=======
-        "x-ms-version": "2021-02-12"
->>>>>>> 7e782c87
+        "x-ms-version": "2021-02-12"
       },
       "ResponseBody": []
     },
@@ -57,11 +49,7 @@
         "x-ms-client-request-id": "94af6f3c-9fb9-b9d9-638c-85f8f943cc1b",
         "x-ms-date": "Fri, 19 Feb 2021 19:58:15 GMT",
         "x-ms-return-client-request-id": "true",
-<<<<<<< HEAD
-        "x-ms-version": "2020-12-06"
-=======
-        "x-ms-version": "2021-02-12"
->>>>>>> 7e782c87
+        "x-ms-version": "2021-02-12"
       },
       "RequestBody": null,
       "StatusCode": 201,
@@ -76,11 +64,7 @@
         ],
         "x-ms-client-request-id": "94af6f3c-9fb9-b9d9-638c-85f8f943cc1b",
         "x-ms-request-id": "d66aad51-f01f-0088-3cf9-069a56000000",
-<<<<<<< HEAD
-        "x-ms-version": "2020-12-06"
-=======
-        "x-ms-version": "2021-02-12"
->>>>>>> 7e782c87
+        "x-ms-version": "2021-02-12"
       },
       "ResponseBody": []
     },
@@ -100,11 +84,7 @@
         "x-ms-client-request-id": "7beb711d-31f0-28d4-5361-57000536083e",
         "x-ms-date": "Fri, 19 Feb 2021 19:58:15 GMT",
         "x-ms-return-client-request-id": "true",
-<<<<<<< HEAD
-        "x-ms-version": "2020-12-06"
-=======
-        "x-ms-version": "2021-02-12"
->>>>>>> 7e782c87
+        "x-ms-version": "2021-02-12"
       },
       "RequestBody": "oIWh52EaLP5jQXiPmwgG+22666Ako5eWeLUlaJEKI30qnfhXmGxGOf9DZL2OrvvIKsTL+HRyGfzuCm6r9MNsWR36Zf4QrmMBc7Kh4D/ZB8q6XT7NPysJt4T7aI39m0Q71wqglEn9uHtgyYXC0Ti9FAOk8ZeFnhny8a16FEXVBNdtZQk0OHOBvaTCbHWlRuZLPlSKWKqstTjxrqKbgqM1i8WtVGsviNuQIzPzwzKjTKvGLtbxSqstwbDQQ4rR5ToAjeGw9/F6HLV4+jV2ufIGTWH21VPNQ0AagJO7XkVRvz758jZQ81S5TBIgeVB2tge9yvYo2g/mM0mglXddv71wJjr2fce8tVkNPIlBrMnvpMmM/ZRPKOUuEr7ssF3dW4xUsFMWfzk/ARScG52GpYd/sPGt0cEpIf1VyGsJzwT7L+D87Pt22SWQTPt/sg1Hp2w2bABrL4rKK49VwLbNNjEPoOu8irmLCdbMHYTGqm7wDSH/0mMEkABWMcBsIBluwhbJbxEhix2yq2IpnxIGBIEgZbKVzmPOCxDrZlj5H+i9Xltu/DpczoIETCcA2/DuUC0/S7tm2fOy+2QBNSXEuYt6a0G2lwdHw5YwkYI8zS8f/RUrutMtV4RnuwHVW5hdP5Obhm+vN7gl+IckNkdxdS014TgPmf63TBS8T9wGcWj901HuoEe/b8ZdBcJLCCE99kbToHlgTaaU5Dlb8+fcHoYfJmP2gtXldXFxspM8a0TzflmWMtDunYWrWrwNY3vegeY7LOG9RnNw7isH7psSV3j1aHSORuy2MYndSygZ1xH2kjCsAT9iNTjmJUSk5q7pmAJDGPsGUDr6hPpY4PtKVxYZEVtqZlY5kjM8qCGnEUva87Il1b8V70L1sXxFClU8m80uitRSfzKsCoXIyqgZU3KufexJJYFWBCIZdLTZ9IjdAAxTeId3iHSAecs5TSSZ214Klo1o83VL2IaxOQp90hX96smbxtvrN/V3yKu2HLb9f5hVz177dQ2WB6AAxU9qAqa1PGNb/RWDHl6X8CrJlbvQs7lxJwO3AXW8BL8663GlDcUFAOBTooGD0rH/Y4TizHHlMBKV+dqi/jrtn/lWSDPt8uNlxJXafBA37VVSuJ7w2ThNVbpfDxTqYgGlZQOILYl9EnGgfQjcCrMBXguFUEWc/MXACfN4juLPemGTNRYNrsDL1KYsUFwvcEoHXbEIZRK8CGg+xySWBYSP0QKnSNSc9LBLuXufcKxokZiocTAwxhVO1y2tzuacNc8hnX5aiCh2amgBvauXHJi81TaL7ZNTXgrsWHGn7iXJroSrfdItDQlwMgfILwhqt7qU8fmwEEc7zj50bi+2zntCNw8n65/Fjg==",
       "StatusCode": 202,
@@ -118,11 +98,7 @@
         "x-ms-client-request-id": "7beb711d-31f0-28d4-5361-57000536083e",
         "x-ms-request-id": "d66aad6f-f01f-0088-5af9-069a56000000",
         "x-ms-request-server-encrypted": "true",
-<<<<<<< HEAD
-        "x-ms-version": "2020-12-06"
-=======
-        "x-ms-version": "2021-02-12"
->>>>>>> 7e782c87
+        "x-ms-version": "2021-02-12"
       },
       "ResponseBody": []
     },
@@ -140,11 +116,7 @@
         "x-ms-client-request-id": "88da6f0e-5058-9e2b-8e09-2f9334af3ed8",
         "x-ms-date": "Fri, 19 Feb 2021 19:58:15 GMT",
         "x-ms-return-client-request-id": "true",
-<<<<<<< HEAD
-        "x-ms-version": "2020-12-06"
-=======
-        "x-ms-version": "2021-02-12"
->>>>>>> 7e782c87
+        "x-ms-version": "2021-02-12"
       },
       "RequestBody": null,
       "StatusCode": 200,
@@ -160,11 +132,7 @@
         "x-ms-client-request-id": "88da6f0e-5058-9e2b-8e09-2f9334af3ed8",
         "x-ms-request-id": "d66aad87-f01f-0088-72f9-069a56000000",
         "x-ms-request-server-encrypted": "false",
-<<<<<<< HEAD
-        "x-ms-version": "2020-12-06"
-=======
-        "x-ms-version": "2021-02-12"
->>>>>>> 7e782c87
+        "x-ms-version": "2021-02-12"
       },
       "ResponseBody": []
     },
@@ -183,11 +151,7 @@
         "x-ms-date": "Fri, 19 Feb 2021 19:58:15 GMT",
         "x-ms-range": "bytes=0-268435455",
         "x-ms-return-client-request-id": "true",
-<<<<<<< HEAD
-        "x-ms-version": "2020-12-06"
-=======
-        "x-ms-version": "2021-02-12"
->>>>>>> 7e782c87
+        "x-ms-version": "2021-02-12"
       },
       "RequestBody": null,
       "StatusCode": 206,
@@ -213,11 +177,7 @@
         "x-ms-permissions": "rw-r-----",
         "x-ms-request-id": "4691f03f-401e-0056-3ff9-068eb0000000",
         "x-ms-server-encrypted": "true",
-<<<<<<< HEAD
-        "x-ms-version": "2020-12-06"
-=======
-        "x-ms-version": "2021-02-12"
->>>>>>> 7e782c87
+        "x-ms-version": "2021-02-12"
       },
       "ResponseBody": "oIWh52EaLP5jQXiPmwgG+22666Ako5eWeLUlaJEKI30qnfhXmGxGOf9DZL2OrvvIKsTL+HRyGfzuCm6r9MNsWR36Zf4QrmMBc7Kh4D/ZB8q6XT7NPysJt4T7aI39m0Q71wqglEn9uHtgyYXC0Ti9FAOk8ZeFnhny8a16FEXVBNdtZQk0OHOBvaTCbHWlRuZLPlSKWKqstTjxrqKbgqM1i8WtVGsviNuQIzPzwzKjTKvGLtbxSqstwbDQQ4rR5ToAjeGw9/F6HLV4+jV2ufIGTWH21VPNQ0AagJO7XkVRvz758jZQ81S5TBIgeVB2tge9yvYo2g/mM0mglXddv71wJjr2fce8tVkNPIlBrMnvpMmM/ZRPKOUuEr7ssF3dW4xUsFMWfzk/ARScG52GpYd/sPGt0cEpIf1VyGsJzwT7L+D87Pt22SWQTPt/sg1Hp2w2bABrL4rKK49VwLbNNjEPoOu8irmLCdbMHYTGqm7wDSH/0mMEkABWMcBsIBluwhbJbxEhix2yq2IpnxIGBIEgZbKVzmPOCxDrZlj5H+i9Xltu/DpczoIETCcA2/DuUC0/S7tm2fOy+2QBNSXEuYt6a0G2lwdHw5YwkYI8zS8f/RUrutMtV4RnuwHVW5hdP5Obhm+vN7gl+IckNkdxdS014TgPmf63TBS8T9wGcWj901HuoEe/b8ZdBcJLCCE99kbToHlgTaaU5Dlb8+fcHoYfJmP2gtXldXFxspM8a0TzflmWMtDunYWrWrwNY3vegeY7LOG9RnNw7isH7psSV3j1aHSORuy2MYndSygZ1xH2kjCsAT9iNTjmJUSk5q7pmAJDGPsGUDr6hPpY4PtKVxYZEVtqZlY5kjM8qCGnEUva87Il1b8V70L1sXxFClU8m80uitRSfzKsCoXIyqgZU3KufexJJYFWBCIZdLTZ9IjdAAxTeId3iHSAecs5TSSZ214Klo1o83VL2IaxOQp90hX96smbxtvrN/V3yKu2HLb9f5hVz177dQ2WB6AAxU9qAqa1PGNb/RWDHl6X8CrJlbvQs7lxJwO3AXW8BL8663GlDcUFAOBTooGD0rH/Y4TizHHlMBKV+dqi/jrtn/lWSDPt8uNlxJXafBA37VVSuJ7w2ThNVbpfDxTqYgGlZQOILYl9EnGgfQjcCrMBXguFUEWc/MXACfN4juLPemGTNRYNrsDL1KYsUFwvcEoHXbEIZRK8CGg+xySWBYSP0QKnSNSc9LBLuXufcKxokZiocTAwxhVO1y2tzuacNc8hnX5aiCh2amgBvauXHJi81TaL7ZNTXgrsWHGn7iXJroSrfdItDQlwMgfILwhqt7qU8fmwEEc7zj50bi+2zntCNw8n65/Fjg=="
     },
@@ -235,11 +195,7 @@
         "x-ms-client-request-id": "85eb2693-a8bd-e87c-c936-f4d2d7291fb2",
         "x-ms-date": "Fri, 19 Feb 2021 19:58:16 GMT",
         "x-ms-return-client-request-id": "true",
-<<<<<<< HEAD
-        "x-ms-version": "2020-12-06"
-=======
-        "x-ms-version": "2021-02-12"
->>>>>>> 7e782c87
+        "x-ms-version": "2021-02-12"
       },
       "RequestBody": null,
       "StatusCode": 202,
@@ -252,11 +208,7 @@
         ],
         "x-ms-client-request-id": "85eb2693-a8bd-e87c-c936-f4d2d7291fb2",
         "x-ms-request-id": "4691f063-401e-0056-5cf9-068eb0000000",
-<<<<<<< HEAD
-        "x-ms-version": "2020-12-06"
-=======
-        "x-ms-version": "2021-02-12"
->>>>>>> 7e782c87
+        "x-ms-version": "2021-02-12"
       },
       "ResponseBody": []
     }
