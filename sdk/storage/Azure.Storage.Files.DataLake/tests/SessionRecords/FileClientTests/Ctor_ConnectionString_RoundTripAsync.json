--- conflicted
+++ resolved
@@ -1,30 +1,19 @@
 {
   "Entries": [
     {
-      "RequestUri": "https://seannse.blob.core.windows.net/test-filesystem-6e8dd5b1-0ce4-971d-1634-52308c2544af?restype=container",
+      "RequestUri": "https://seannse.blob.core.windows.net/test-filesystem-d1fb0bd9-bb96-e382-1a5a-7a8dd1790a93?restype=container",
       "RequestMethod": "PUT",
       "RequestHeaders": {
         "Accept": "application/xml",
         "Authorization": "Sanitized",
-<<<<<<< HEAD
-        "traceparent": "00-91847e20ed55a24bb40dd05b184a7527-579e2f2f10c7a447-00",
+        "traceparent": "00-55c916ff002e4741a32c490ed6e44968-d84343a660902040-00",
         "User-Agent": [
-          "azsdk-net-Storage.Files.DataLake/12.7.0-alpha.20210202.1",
-          "(.NET 5.0.2; Microsoft Windows 10.0.19042)"
+          "azsdk-net-Storage.Files.DataLake/12.7.0-alpha.20210219.1",
+          "(.NET 5.0.3; Microsoft Windows 10.0.19041)"
         ],
         "x-ms-blob-public-access": "container",
-        "x-ms-client-request-id": "383e4927-81e9-6e51-fa07-65fdc49511ce",
-        "x-ms-date": "Tue, 02 Feb 2021 21:28:02 GMT",
-=======
-        "traceparent": "00-e0441904ff1d8b499bf718114f8bda75-5e6662d2a4c6974c-00",
-        "User-Agent": [
-          "azsdk-net-Storage.Files.DataLake/12.7.0-alpha.20210217.1",
-          "(.NET 5.0.3; Microsoft Windows 10.0.19042)"
-        ],
-        "x-ms-blob-public-access": "container",
-        "x-ms-client-request-id": "383e4927-81e9-6e51-fa07-65fdc49511ce",
-        "x-ms-date": "Wed, 17 Feb 2021 22:32:27 GMT",
->>>>>>> 1814567d
+        "x-ms-client-request-id": "3d6ea02e-b6e6-7db3-4989-2010d27bb64d",
+        "x-ms-date": "Fri, 19 Feb 2021 19:12:15 GMT",
         "x-ms-return-client-request-id": "true",
         "x-ms-version": "2020-06-12"
       },
@@ -32,52 +21,32 @@
       "StatusCode": 201,
       "ResponseHeaders": {
         "Content-Length": "0",
-<<<<<<< HEAD
-        "Date": "Tue, 02 Feb 2021 21:28:02 GMT",
-        "ETag": "\u00220x8D8C7C16C197D44\u0022",
-        "Last-Modified": "Tue, 02 Feb 2021 21:28:02 GMT",
-=======
-        "Date": "Wed, 17 Feb 2021 22:32:27 GMT",
-        "ETag": "\u00220x8D8D393E8115E9C\u0022",
-        "Last-Modified": "Wed, 17 Feb 2021 22:32:28 GMT",
->>>>>>> 1814567d
+        "Date": "Fri, 19 Feb 2021 19:12:14 GMT",
+        "ETag": "\u00220x8D8D50A44A5E6A8\u0022",
+        "Last-Modified": "Fri, 19 Feb 2021 19:12:15 GMT",
         "Server": [
           "Windows-Azure-Blob/1.0",
           "Microsoft-HTTPAPI/2.0"
         ],
-        "x-ms-client-request-id": "383e4927-81e9-6e51-fa07-65fdc49511ce",
-<<<<<<< HEAD
-        "x-ms-request-id": "470f0bc1-301e-003e-0eaa-f9e820000000",
-=======
-        "x-ms-request-id": "0a379b93-101e-0006-697c-054ce0000000",
->>>>>>> 1814567d
+        "x-ms-client-request-id": "3d6ea02e-b6e6-7db3-4989-2010d27bb64d",
+        "x-ms-request-id": "2e6a6470-201e-00a4-65f3-0676f9000000",
         "x-ms-version": "2020-06-12"
       },
       "ResponseBody": []
     },
     {
-      "RequestUri": "https://seannse.dfs.core.windows.net/test-filesystem-6e8dd5b1-0ce4-971d-1634-52308c2544af/test-directory-c789b72f-4209-86da-09e7-488886475c34?resource=directory",
+      "RequestUri": "https://seannse.dfs.core.windows.net/test-filesystem-d1fb0bd9-bb96-e382-1a5a-7a8dd1790a93/test-directory-00c9d96f-5bd6-71c2-b185-e9062dcc7fd8?resource=directory",
       "RequestMethod": "PUT",
       "RequestHeaders": {
         "Accept": "application/json",
         "Authorization": "Sanitized",
-<<<<<<< HEAD
-        "traceparent": "00-742607bff3054c42a168f845db6a35d1-4f330b0ed6486444-00",
+        "traceparent": "00-5b792adddf0d1e47ae8b29dd8341cacf-266693c553a12743-00",
         "User-Agent": [
-          "azsdk-net-Storage.Files.DataLake/12.7.0-alpha.20210202.1",
-          "(.NET 5.0.2; Microsoft Windows 10.0.19042)"
+          "azsdk-net-Storage.Files.DataLake/12.7.0-alpha.20210219.1",
+          "(.NET 5.0.3; Microsoft Windows 10.0.19041)"
         ],
-        "x-ms-client-request-id": "3c6097a8-2409-d74b-583b-d1f659117639",
-        "x-ms-date": "Tue, 02 Feb 2021 21:28:02 GMT",
-=======
-        "traceparent": "00-32066f6366ea2244bca865392dc99332-8bf55df8e4df1f44-00",
-        "User-Agent": [
-          "azsdk-net-Storage.Files.DataLake/12.7.0-alpha.20210217.1",
-          "(.NET 5.0.3; Microsoft Windows 10.0.19042)"
-        ],
-        "x-ms-client-request-id": "3c6097a8-2409-d74b-583b-d1f659117639",
-        "x-ms-date": "Wed, 17 Feb 2021 22:32:28 GMT",
->>>>>>> 1814567d
+        "x-ms-client-request-id": "8cd8bf6c-425d-34f1-813b-2bd21b203928",
+        "x-ms-date": "Fri, 19 Feb 2021 19:12:15 GMT",
         "x-ms-return-client-request-id": "true",
         "x-ms-version": "2020-06-12"
       },
@@ -85,52 +54,32 @@
       "StatusCode": 201,
       "ResponseHeaders": {
         "Content-Length": "0",
-<<<<<<< HEAD
-        "Date": "Tue, 02 Feb 2021 21:28:02 GMT",
-        "ETag": "\u00220x8D8C7C16C50E904\u0022",
-        "Last-Modified": "Tue, 02 Feb 2021 21:28:03 GMT",
-=======
-        "Date": "Wed, 17 Feb 2021 22:32:27 GMT",
-        "ETag": "\u00220x8D8D393E846082E\u0022",
-        "Last-Modified": "Wed, 17 Feb 2021 22:32:28 GMT",
->>>>>>> 1814567d
+        "Date": "Fri, 19 Feb 2021 19:12:14 GMT",
+        "ETag": "\u00220x8D8D50A44B55388\u0022",
+        "Last-Modified": "Fri, 19 Feb 2021 19:12:15 GMT",
         "Server": [
           "Windows-Azure-HDFS/1.0",
           "Microsoft-HTTPAPI/2.0"
         ],
-        "x-ms-client-request-id": "3c6097a8-2409-d74b-583b-d1f659117639",
-<<<<<<< HEAD
-        "x-ms-request-id": "9ecf28a8-201f-0050-30aa-f9bd0f000000",
-=======
-        "x-ms-request-id": "f1fb4269-a01f-005e-527c-0594bf000000",
->>>>>>> 1814567d
+        "x-ms-client-request-id": "8cd8bf6c-425d-34f1-813b-2bd21b203928",
+        "x-ms-request-id": "6f4b8a0e-e01f-004f-19f3-060e0b000000",
         "x-ms-version": "2020-06-12"
       },
       "ResponseBody": []
     },
     {
-      "RequestUri": "https://seannse.blob.core.windows.net/test-filesystem-6e8dd5b1-0ce4-971d-1634-52308c2544af/test-directory-c789b72f-4209-86da-09e7-488886475c34",
+      "RequestUri": "https://seannse.blob.core.windows.net/test-filesystem-d1fb0bd9-bb96-e382-1a5a-7a8dd1790a93/test-directory-00c9d96f-5bd6-71c2-b185-e9062dcc7fd8",
       "RequestMethod": "HEAD",
       "RequestHeaders": {
         "Accept": "application/xml",
         "Authorization": "Sanitized",
-<<<<<<< HEAD
-        "traceparent": "00-ea4cc09cafe37441a2fdecb8f52648e6-5bd4034882e9024a-00",
+        "traceparent": "00-2a2ce40326f62a4a942dd7923547f7b6-9c8530f1da8bee42-00",
         "User-Agent": [
-          "azsdk-net-Storage.Files.DataLake/12.7.0-alpha.20210202.1",
-          "(.NET 5.0.2; Microsoft Windows 10.0.19042)"
+          "azsdk-net-Storage.Files.DataLake/12.7.0-alpha.20210219.1",
+          "(.NET 5.0.3; Microsoft Windows 10.0.19041)"
         ],
-        "x-ms-client-request-id": "2c546b9c-d434-b4c5-d200-8940a5bb1697",
-        "x-ms-date": "Tue, 02 Feb 2021 21:28:02 GMT",
-=======
-        "traceparent": "00-b9b68953fa2cdd4786aeb46fc27e6449-b3cb2df2b79d874c-00",
-        "User-Agent": [
-          "azsdk-net-Storage.Files.DataLake/12.7.0-alpha.20210217.1",
-          "(.NET 5.0.3; Microsoft Windows 10.0.19042)"
-        ],
-        "x-ms-client-request-id": "2c546b9c-d434-b4c5-d200-8940a5bb1697",
-        "x-ms-date": "Wed, 17 Feb 2021 22:32:28 GMT",
->>>>>>> 1814567d
+        "x-ms-client-request-id": "12a31301-2aa3-97f0-b06e-1a8469641787",
+        "x-ms-date": "Fri, 19 Feb 2021 19:12:15 GMT",
         "x-ms-return-client-request-id": "true",
         "x-ms-version": "2020-06-12"
       },
@@ -140,15 +89,9 @@
         "Accept-Ranges": "bytes",
         "Content-Length": "0",
         "Content-Type": "application/octet-stream",
-<<<<<<< HEAD
-        "Date": "Tue, 02 Feb 2021 21:28:03 GMT",
-        "ETag": "\u00220x8D8C7C16C50E904\u0022",
-        "Last-Modified": "Tue, 02 Feb 2021 21:28:03 GMT",
-=======
-        "Date": "Wed, 17 Feb 2021 22:32:27 GMT",
-        "ETag": "\u00220x8D8D393E846082E\u0022",
-        "Last-Modified": "Wed, 17 Feb 2021 22:32:28 GMT",
->>>>>>> 1814567d
+        "Date": "Fri, 19 Feb 2021 19:12:15 GMT",
+        "ETag": "\u00220x8D8D50A44B55388\u0022",
+        "Last-Modified": "Fri, 19 Feb 2021 19:12:15 GMT",
         "Server": [
           "Windows-Azure-Blob/1.0",
           "Microsoft-HTTPAPI/2.0"
@@ -156,107 +99,69 @@
         "x-ms-access-tier": "Hot",
         "x-ms-access-tier-inferred": "true",
         "x-ms-blob-type": "BlockBlob",
-        "x-ms-client-request-id": "2c546b9c-d434-b4c5-d200-8940a5bb1697",
-<<<<<<< HEAD
-        "x-ms-creation-time": "Tue, 02 Feb 2021 21:28:03 GMT",
-=======
-        "x-ms-creation-time": "Wed, 17 Feb 2021 22:32:28 GMT",
->>>>>>> 1814567d
+        "x-ms-client-request-id": "12a31301-2aa3-97f0-b06e-1a8469641787",
+        "x-ms-creation-time": "Fri, 19 Feb 2021 19:12:15 GMT",
         "x-ms-group": "$superuser",
         "x-ms-lease-state": "available",
         "x-ms-lease-status": "unlocked",
         "x-ms-meta-hdi_isfolder": "true",
         "x-ms-owner": "$superuser",
         "x-ms-permissions": "rwxr-x---",
-<<<<<<< HEAD
-        "x-ms-request-id": "90bd98fd-101e-005b-6caa-f94664000000",
-=======
-        "x-ms-request-id": "c3f0f78c-301e-002e-0d7c-052d48000000",
->>>>>>> 1814567d
+        "x-ms-request-id": "2e6a6690-201e-00a4-57f3-0676f9000000",
         "x-ms-server-encrypted": "true",
         "x-ms-version": "2020-06-12"
       },
       "ResponseBody": []
     },
     {
-      "RequestUri": "https://seannse.dfs.core.windows.net/test-filesystem-6e8dd5b1-0ce4-971d-1634-52308c2544af/test-directory-c789b72f-4209-86da-09e7-488886475c34?action=getAccessControl",
+      "RequestUri": "https://seannse.dfs.core.windows.net/test-filesystem-d1fb0bd9-bb96-e382-1a5a-7a8dd1790a93/test-directory-00c9d96f-5bd6-71c2-b185-e9062dcc7fd8?action=getAccessControl",
       "RequestMethod": "HEAD",
       "RequestHeaders": {
         "Accept": "application/json",
         "Authorization": "Sanitized",
-<<<<<<< HEAD
-        "traceparent": "00-dfd3be2c7ef81c4db87be8d8a3a98008-019be8bc2a91b34a-00",
+        "traceparent": "00-555805996a5aba41b3b76c55285faedf-bce8ea4c554a974f-00",
         "User-Agent": [
-          "azsdk-net-Storage.Files.DataLake/12.7.0-alpha.20210202.1",
-          "(.NET 5.0.2; Microsoft Windows 10.0.19042)"
+          "azsdk-net-Storage.Files.DataLake/12.7.0-alpha.20210219.1",
+          "(.NET 5.0.3; Microsoft Windows 10.0.19041)"
         ],
-        "x-ms-client-request-id": "ed5914ef-49bc-a104-8c10-2a37d3f30add",
-        "x-ms-date": "Tue, 02 Feb 2021 21:28:03 GMT",
-=======
-        "traceparent": "00-32f037dd9a6a834d86525e2a80869c60-ab83454ed0ff3d41-00",
-        "User-Agent": [
-          "azsdk-net-Storage.Files.DataLake/12.7.0-alpha.20210217.1",
-          "(.NET 5.0.3; Microsoft Windows 10.0.19042)"
-        ],
-        "x-ms-client-request-id": "ed5914ef-49bc-a104-8c10-2a37d3f30add",
-        "x-ms-date": "Wed, 17 Feb 2021 22:32:28 GMT",
->>>>>>> 1814567d
+        "x-ms-client-request-id": "08d1dcb4-277c-9285-2857-969361e52f05",
+        "x-ms-date": "Fri, 19 Feb 2021 19:12:16 GMT",
         "x-ms-return-client-request-id": "true",
         "x-ms-version": "2020-06-12"
       },
       "RequestBody": null,
       "StatusCode": 200,
       "ResponseHeaders": {
-<<<<<<< HEAD
-        "Date": "Tue, 02 Feb 2021 21:28:03 GMT",
-        "ETag": "\u00220x8D8C7C16C50E904\u0022",
-        "Last-Modified": "Tue, 02 Feb 2021 21:28:03 GMT",
-=======
-        "Date": "Wed, 17 Feb 2021 22:32:28 GMT",
-        "ETag": "\u00220x8D8D393E846082E\u0022",
-        "Last-Modified": "Wed, 17 Feb 2021 22:32:28 GMT",
->>>>>>> 1814567d
+        "Date": "Fri, 19 Feb 2021 19:12:14 GMT",
+        "ETag": "\u00220x8D8D50A44B55388\u0022",
+        "Last-Modified": "Fri, 19 Feb 2021 19:12:15 GMT",
         "Server": [
           "Windows-Azure-HDFS/1.0",
           "Microsoft-HTTPAPI/2.0"
         ],
         "x-ms-acl": "user::rwx,group::r-x,other::---",
-        "x-ms-client-request-id": "ed5914ef-49bc-a104-8c10-2a37d3f30add",
+        "x-ms-client-request-id": "08d1dcb4-277c-9285-2857-969361e52f05",
         "x-ms-group": "$superuser",
         "x-ms-owner": "$superuser",
         "x-ms-permissions": "rwxr-x---",
-<<<<<<< HEAD
-        "x-ms-request-id": "fb5abeaa-c01f-002a-08aa-f9a04f000000",
-=======
-        "x-ms-request-id": "2177e1bc-701f-005d-617c-0575db000000",
->>>>>>> 1814567d
+        "x-ms-request-id": "6f4b8a4d-e01f-004f-58f3-060e0b000000",
         "x-ms-version": "2020-06-12"
       },
       "ResponseBody": []
     },
     {
-      "RequestUri": "https://seannse.blob.core.windows.net/test-filesystem-6e8dd5b1-0ce4-971d-1634-52308c2544af?restype=container",
+      "RequestUri": "https://seannse.blob.core.windows.net/test-filesystem-d1fb0bd9-bb96-e382-1a5a-7a8dd1790a93?restype=container",
       "RequestMethod": "DELETE",
       "RequestHeaders": {
         "Accept": "application/xml",
         "Authorization": "Sanitized",
-<<<<<<< HEAD
-        "traceparent": "00-cd884ae89bbbc14eb8611c3369f7e0d3-0e1359c59a03a54d-00",
+        "traceparent": "00-524b9c0f6a02f34f974c3fd206f95544-4e4cdf08ac7fad48-00",
         "User-Agent": [
-          "azsdk-net-Storage.Files.DataLake/12.7.0-alpha.20210202.1",
-          "(.NET 5.0.2; Microsoft Windows 10.0.19042)"
+          "azsdk-net-Storage.Files.DataLake/12.7.0-alpha.20210219.1",
+          "(.NET 5.0.3; Microsoft Windows 10.0.19041)"
         ],
-        "x-ms-client-request-id": "905000b2-2862-8dda-ba68-44684189796f",
-        "x-ms-date": "Tue, 02 Feb 2021 21:28:03 GMT",
-=======
-        "traceparent": "00-a5aacbd29018f247ac61a99736d9357e-a6047885d261d241-00",
-        "User-Agent": [
-          "azsdk-net-Storage.Files.DataLake/12.7.0-alpha.20210217.1",
-          "(.NET 5.0.3; Microsoft Windows 10.0.19042)"
-        ],
-        "x-ms-client-request-id": "905000b2-2862-8dda-ba68-44684189796f",
-        "x-ms-date": "Wed, 17 Feb 2021 22:32:29 GMT",
->>>>>>> 1814567d
+        "x-ms-client-request-id": "8cd0ea94-0f93-5d0b-ae12-b3b4ab778f70",
+        "x-ms-date": "Fri, 19 Feb 2021 19:12:16 GMT",
         "x-ms-return-client-request-id": "true",
         "x-ms-version": "2020-06-12"
       },
@@ -264,28 +169,20 @@
       "StatusCode": 202,
       "ResponseHeaders": {
         "Content-Length": "0",
-<<<<<<< HEAD
-        "Date": "Tue, 02 Feb 2021 21:28:03 GMT",
-=======
-        "Date": "Wed, 17 Feb 2021 22:32:28 GMT",
->>>>>>> 1814567d
+        "Date": "Fri, 19 Feb 2021 19:12:15 GMT",
         "Server": [
           "Windows-Azure-Blob/1.0",
           "Microsoft-HTTPAPI/2.0"
         ],
-        "x-ms-client-request-id": "905000b2-2862-8dda-ba68-44684189796f",
-<<<<<<< HEAD
-        "x-ms-request-id": "470f0e58-301e-003e-77aa-f9e820000000",
-=======
-        "x-ms-request-id": "0a379ff8-101e-0006-627c-054ce0000000",
->>>>>>> 1814567d
+        "x-ms-client-request-id": "8cd0ea94-0f93-5d0b-ae12-b3b4ab778f70",
+        "x-ms-request-id": "2e6a6818-201e-00a4-3cf3-0676f9000000",
         "x-ms-version": "2020-06-12"
       },
       "ResponseBody": []
     }
   ],
   "Variables": {
-    "RandomSeed": "730817223",
+    "RandomSeed": "1123688465",
     "Storage_TestConfigHierarchicalNamespace": "NamespaceTenant\nseannse\nU2FuaXRpemVk\nhttps://seannse.blob.core.windows.net\nhttps://seannse.file.core.windows.net\nhttps://seannse.queue.core.windows.net\nhttps://seannse.table.core.windows.net\n\n\n\n\nhttps://seannse-secondary.blob.core.windows.net\nhttps://seannse-secondary.file.core.windows.net\nhttps://seannse-secondary.queue.core.windows.net\nhttps://seannse-secondary.table.core.windows.net\n68390a19-a643-458b-b726-408abf67b4fc\nSanitized\n72f988bf-86f1-41af-91ab-2d7cd011db47\nhttps://login.microsoftonline.com/\nCloud\nBlobEndpoint=https://seannse.blob.core.windows.net/;QueueEndpoint=https://seannse.queue.core.windows.net/;FileEndpoint=https://seannse.file.core.windows.net/;BlobSecondaryEndpoint=https://seannse-secondary.blob.core.windows.net/;QueueSecondaryEndpoint=https://seannse-secondary.queue.core.windows.net/;FileSecondaryEndpoint=https://seannse-secondary.file.core.windows.net/;AccountName=seannse;AccountKey=Sanitized\n"
   }
 }