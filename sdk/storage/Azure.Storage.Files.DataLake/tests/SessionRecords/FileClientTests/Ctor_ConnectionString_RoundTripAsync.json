﻿{
  "Entries": [
    {
      "RequestUri": "https://seannse.blob.core.windows.net/test-filesystem-d1fb0bd9-bb96-e382-1a5a-7a8dd1790a93?restype=container",
      "RequestMethod": "PUT",
      "RequestHeaders": {
        "Accept": "application/xml",
        "Authorization": "Sanitized",
        "traceparent": "00-55c916ff002e4741a32c490ed6e44968-d84343a660902040-00",
        "User-Agent": [
          "azsdk-net-Storage.Files.DataLake/12.7.0-alpha.20210219.1",
          "(.NET 5.0.3; Microsoft Windows 10.0.19041)"
        ],
        "x-ms-blob-public-access": "container",
        "x-ms-client-request-id": "3d6ea02e-b6e6-7db3-4989-2010d27bb64d",
        "x-ms-date": "Fri, 19 Feb 2021 19:12:15 GMT",
        "x-ms-return-client-request-id": "true",
<<<<<<< HEAD
        "x-ms-version": "2020-12-06"
=======
        "x-ms-version": "2021-02-12"
>>>>>>> 7e782c87
      },
      "RequestBody": null,
      "StatusCode": 201,
      "ResponseHeaders": {
        "Content-Length": "0",
        "Date": "Fri, 19 Feb 2021 19:12:14 GMT",
        "ETag": "\"0x8D8D50A44A5E6A8\"",
        "Last-Modified": "Fri, 19 Feb 2021 19:12:15 GMT",
        "Server": [
          "Windows-Azure-Blob/1.0",
          "Microsoft-HTTPAPI/2.0"
        ],
        "x-ms-client-request-id": "3d6ea02e-b6e6-7db3-4989-2010d27bb64d",
        "x-ms-request-id": "2e6a6470-201e-00a4-65f3-0676f9000000",
<<<<<<< HEAD
        "x-ms-version": "2020-12-06"
=======
        "x-ms-version": "2021-02-12"
>>>>>>> 7e782c87
      },
      "ResponseBody": []
    },
    {
      "RequestUri": "https://seannse.dfs.core.windows.net/test-filesystem-d1fb0bd9-bb96-e382-1a5a-7a8dd1790a93/test-directory-00c9d96f-5bd6-71c2-b185-e9062dcc7fd8?resource=directory",
      "RequestMethod": "PUT",
      "RequestHeaders": {
        "Accept": "application/json",
        "Authorization": "Sanitized",
        "traceparent": "00-5b792adddf0d1e47ae8b29dd8341cacf-266693c553a12743-00",
        "User-Agent": [
          "azsdk-net-Storage.Files.DataLake/12.7.0-alpha.20210219.1",
          "(.NET 5.0.3; Microsoft Windows 10.0.19041)"
        ],
        "x-ms-client-request-id": "8cd8bf6c-425d-34f1-813b-2bd21b203928",
        "x-ms-date": "Fri, 19 Feb 2021 19:12:15 GMT",
        "x-ms-return-client-request-id": "true",
<<<<<<< HEAD
        "x-ms-version": "2020-12-06"
=======
        "x-ms-version": "2021-02-12"
>>>>>>> 7e782c87
      },
      "RequestBody": null,
      "StatusCode": 201,
      "ResponseHeaders": {
        "Content-Length": "0",
        "Date": "Fri, 19 Feb 2021 19:12:14 GMT",
        "ETag": "\"0x8D8D50A44B55388\"",
        "Last-Modified": "Fri, 19 Feb 2021 19:12:15 GMT",
        "Server": [
          "Windows-Azure-HDFS/1.0",
          "Microsoft-HTTPAPI/2.0"
        ],
        "x-ms-client-request-id": "8cd8bf6c-425d-34f1-813b-2bd21b203928",
        "x-ms-request-id": "6f4b8a0e-e01f-004f-19f3-060e0b000000",
<<<<<<< HEAD
        "x-ms-version": "2020-12-06"
=======
        "x-ms-version": "2021-02-12"
>>>>>>> 7e782c87
      },
      "ResponseBody": []
    },
    {
      "RequestUri": "https://seannse.blob.core.windows.net/test-filesystem-d1fb0bd9-bb96-e382-1a5a-7a8dd1790a93/test-directory-00c9d96f-5bd6-71c2-b185-e9062dcc7fd8",
      "RequestMethod": "HEAD",
      "RequestHeaders": {
        "Accept": "application/xml",
        "Authorization": "Sanitized",
        "traceparent": "00-2a2ce40326f62a4a942dd7923547f7b6-9c8530f1da8bee42-00",
        "User-Agent": [
          "azsdk-net-Storage.Files.DataLake/12.7.0-alpha.20210219.1",
          "(.NET 5.0.3; Microsoft Windows 10.0.19041)"
        ],
        "x-ms-client-request-id": "12a31301-2aa3-97f0-b06e-1a8469641787",
        "x-ms-date": "Fri, 19 Feb 2021 19:12:15 GMT",
        "x-ms-return-client-request-id": "true",
<<<<<<< HEAD
        "x-ms-version": "2020-12-06"
=======
        "x-ms-version": "2021-02-12"
>>>>>>> 7e782c87
      },
      "RequestBody": null,
      "StatusCode": 200,
      "ResponseHeaders": {
        "Accept-Ranges": "bytes",
        "Content-Length": "0",
        "Content-Type": "application/octet-stream",
        "Date": "Fri, 19 Feb 2021 19:12:15 GMT",
        "ETag": "\"0x8D8D50A44B55388\"",
        "Last-Modified": "Fri, 19 Feb 2021 19:12:15 GMT",
        "Server": [
          "Windows-Azure-Blob/1.0",
          "Microsoft-HTTPAPI/2.0"
        ],
        "x-ms-access-tier": "Hot",
        "x-ms-access-tier-inferred": "true",
        "x-ms-blob-type": "BlockBlob",
        "x-ms-client-request-id": "12a31301-2aa3-97f0-b06e-1a8469641787",
        "x-ms-creation-time": "Fri, 19 Feb 2021 19:12:15 GMT",
        "x-ms-group": "$superuser",
        "x-ms-lease-state": "available",
        "x-ms-lease-status": "unlocked",
        "x-ms-meta-hdi_isfolder": "true",
        "x-ms-owner": "$superuser",
        "x-ms-permissions": "rwxr-x---",
        "x-ms-request-id": "2e6a6690-201e-00a4-57f3-0676f9000000",
        "x-ms-server-encrypted": "true",
<<<<<<< HEAD
        "x-ms-version": "2020-12-06"
=======
        "x-ms-version": "2021-02-12"
>>>>>>> 7e782c87
      },
      "ResponseBody": []
    },
    {
      "RequestUri": "https://seannse.dfs.core.windows.net/test-filesystem-d1fb0bd9-bb96-e382-1a5a-7a8dd1790a93/test-directory-00c9d96f-5bd6-71c2-b185-e9062dcc7fd8?action=getAccessControl",
      "RequestMethod": "HEAD",
      "RequestHeaders": {
        "Accept": "application/json",
        "Authorization": "Sanitized",
        "traceparent": "00-555805996a5aba41b3b76c55285faedf-bce8ea4c554a974f-00",
        "User-Agent": [
          "azsdk-net-Storage.Files.DataLake/12.7.0-alpha.20210219.1",
          "(.NET 5.0.3; Microsoft Windows 10.0.19041)"
        ],
        "x-ms-client-request-id": "08d1dcb4-277c-9285-2857-969361e52f05",
        "x-ms-date": "Fri, 19 Feb 2021 19:12:16 GMT",
        "x-ms-return-client-request-id": "true",
<<<<<<< HEAD
        "x-ms-version": "2020-12-06"
=======
        "x-ms-version": "2021-02-12"
>>>>>>> 7e782c87
      },
      "RequestBody": null,
      "StatusCode": 200,
      "ResponseHeaders": {
        "Date": "Fri, 19 Feb 2021 19:12:14 GMT",
        "ETag": "\"0x8D8D50A44B55388\"",
        "Last-Modified": "Fri, 19 Feb 2021 19:12:15 GMT",
        "Server": [
          "Windows-Azure-HDFS/1.0",
          "Microsoft-HTTPAPI/2.0"
        ],
        "x-ms-acl": "user::rwx,group::r-x,other::---",
        "x-ms-client-request-id": "08d1dcb4-277c-9285-2857-969361e52f05",
        "x-ms-group": "$superuser",
        "x-ms-owner": "$superuser",
        "x-ms-permissions": "rwxr-x---",
        "x-ms-request-id": "6f4b8a4d-e01f-004f-58f3-060e0b000000",
<<<<<<< HEAD
        "x-ms-version": "2020-12-06"
=======
        "x-ms-version": "2021-02-12"
>>>>>>> 7e782c87
      },
      "ResponseBody": []
    },
    {
      "RequestUri": "https://seannse.blob.core.windows.net/test-filesystem-d1fb0bd9-bb96-e382-1a5a-7a8dd1790a93?restype=container",
      "RequestMethod": "DELETE",
      "RequestHeaders": {
        "Accept": "application/xml",
        "Authorization": "Sanitized",
        "traceparent": "00-524b9c0f6a02f34f974c3fd206f95544-4e4cdf08ac7fad48-00",
        "User-Agent": [
          "azsdk-net-Storage.Files.DataLake/12.7.0-alpha.20210219.1",
          "(.NET 5.0.3; Microsoft Windows 10.0.19041)"
        ],
        "x-ms-client-request-id": "8cd0ea94-0f93-5d0b-ae12-b3b4ab778f70",
        "x-ms-date": "Fri, 19 Feb 2021 19:12:16 GMT",
        "x-ms-return-client-request-id": "true",
<<<<<<< HEAD
        "x-ms-version": "2020-12-06"
=======
        "x-ms-version": "2021-02-12"
>>>>>>> 7e782c87
      },
      "RequestBody": null,
      "StatusCode": 202,
      "ResponseHeaders": {
        "Content-Length": "0",
        "Date": "Fri, 19 Feb 2021 19:12:15 GMT",
        "Server": [
          "Windows-Azure-Blob/1.0",
          "Microsoft-HTTPAPI/2.0"
        ],
        "x-ms-client-request-id": "8cd0ea94-0f93-5d0b-ae12-b3b4ab778f70",
        "x-ms-request-id": "2e6a6818-201e-00a4-3cf3-0676f9000000",
<<<<<<< HEAD
        "x-ms-version": "2020-12-06"
=======
        "x-ms-version": "2021-02-12"
>>>>>>> 7e782c87
      },
      "ResponseBody": []
    }
  ],
  "Variables": {
    "RandomSeed": "1123688465",
    "Storage_TestConfigHierarchicalNamespace": "NamespaceTenant\nseannse\nU2FuaXRpemVk\nhttps://seannse.blob.core.windows.net\nhttps://seannse.file.core.windows.net\nhttps://seannse.queue.core.windows.net\nhttps://seannse.table.core.windows.net\n\n\n\n\nhttps://seannse-secondary.blob.core.windows.net\nhttps://seannse-secondary.file.core.windows.net\nhttps://seannse-secondary.queue.core.windows.net\nhttps://seannse-secondary.table.core.windows.net\n68390a19-a643-458b-b726-408abf67b4fc\nSanitized\n72f988bf-86f1-41af-91ab-2d7cd011db47\nhttps://login.microsoftonline.com/\nCloud\nBlobEndpoint=https://seannse.blob.core.windows.net/;QueueEndpoint=https://seannse.queue.core.windows.net/;FileEndpoint=https://seannse.file.core.windows.net/;BlobSecondaryEndpoint=https://seannse-secondary.blob.core.windows.net/;QueueSecondaryEndpoint=https://seannse-secondary.queue.core.windows.net/;FileSecondaryEndpoint=https://seannse-secondary.file.core.windows.net/;AccountName=seannse;AccountKey=Sanitized\n\n\n"
  }
}<|MERGE_RESOLUTION|>--- conflicted
+++ resolved
@@ -15,11 +15,7 @@
         "x-ms-client-request-id": "3d6ea02e-b6e6-7db3-4989-2010d27bb64d",
         "x-ms-date": "Fri, 19 Feb 2021 19:12:15 GMT",
         "x-ms-return-client-request-id": "true",
-<<<<<<< HEAD
-        "x-ms-version": "2020-12-06"
-=======
         "x-ms-version": "2021-02-12"
->>>>>>> 7e782c87
       },
       "RequestBody": null,
       "StatusCode": 201,
@@ -34,11 +30,7 @@
         ],
         "x-ms-client-request-id": "3d6ea02e-b6e6-7db3-4989-2010d27bb64d",
         "x-ms-request-id": "2e6a6470-201e-00a4-65f3-0676f9000000",
-<<<<<<< HEAD
-        "x-ms-version": "2020-12-06"
-=======
         "x-ms-version": "2021-02-12"
->>>>>>> 7e782c87
       },
       "ResponseBody": []
     },
@@ -56,11 +48,7 @@
         "x-ms-client-request-id": "8cd8bf6c-425d-34f1-813b-2bd21b203928",
         "x-ms-date": "Fri, 19 Feb 2021 19:12:15 GMT",
         "x-ms-return-client-request-id": "true",
-<<<<<<< HEAD
-        "x-ms-version": "2020-12-06"
-=======
         "x-ms-version": "2021-02-12"
->>>>>>> 7e782c87
       },
       "RequestBody": null,
       "StatusCode": 201,
@@ -75,11 +63,7 @@
         ],
         "x-ms-client-request-id": "8cd8bf6c-425d-34f1-813b-2bd21b203928",
         "x-ms-request-id": "6f4b8a0e-e01f-004f-19f3-060e0b000000",
-<<<<<<< HEAD
-        "x-ms-version": "2020-12-06"
-=======
         "x-ms-version": "2021-02-12"
->>>>>>> 7e782c87
       },
       "ResponseBody": []
     },
@@ -97,11 +81,7 @@
         "x-ms-client-request-id": "12a31301-2aa3-97f0-b06e-1a8469641787",
         "x-ms-date": "Fri, 19 Feb 2021 19:12:15 GMT",
         "x-ms-return-client-request-id": "true",
-<<<<<<< HEAD
-        "x-ms-version": "2020-12-06"
-=======
         "x-ms-version": "2021-02-12"
->>>>>>> 7e782c87
       },
       "RequestBody": null,
       "StatusCode": 200,
@@ -129,11 +109,7 @@
         "x-ms-permissions": "rwxr-x---",
         "x-ms-request-id": "2e6a6690-201e-00a4-57f3-0676f9000000",
         "x-ms-server-encrypted": "true",
-<<<<<<< HEAD
-        "x-ms-version": "2020-12-06"
-=======
         "x-ms-version": "2021-02-12"
->>>>>>> 7e782c87
       },
       "ResponseBody": []
     },
@@ -151,11 +127,7 @@
         "x-ms-client-request-id": "08d1dcb4-277c-9285-2857-969361e52f05",
         "x-ms-date": "Fri, 19 Feb 2021 19:12:16 GMT",
         "x-ms-return-client-request-id": "true",
-<<<<<<< HEAD
-        "x-ms-version": "2020-12-06"
-=======
         "x-ms-version": "2021-02-12"
->>>>>>> 7e782c87
       },
       "RequestBody": null,
       "StatusCode": 200,
@@ -173,11 +145,7 @@
         "x-ms-owner": "$superuser",
         "x-ms-permissions": "rwxr-x---",
         "x-ms-request-id": "6f4b8a4d-e01f-004f-58f3-060e0b000000",
-<<<<<<< HEAD
-        "x-ms-version": "2020-12-06"
-=======
         "x-ms-version": "2021-02-12"
->>>>>>> 7e782c87
       },
       "ResponseBody": []
     },
@@ -195,11 +163,7 @@
         "x-ms-client-request-id": "8cd0ea94-0f93-5d0b-ae12-b3b4ab778f70",
         "x-ms-date": "Fri, 19 Feb 2021 19:12:16 GMT",
         "x-ms-return-client-request-id": "true",
-<<<<<<< HEAD
-        "x-ms-version": "2020-12-06"
-=======
         "x-ms-version": "2021-02-12"
->>>>>>> 7e782c87
       },
       "RequestBody": null,
       "StatusCode": 202,
@@ -212,11 +176,7 @@
         ],
         "x-ms-client-request-id": "8cd0ea94-0f93-5d0b-ae12-b3b4ab778f70",
         "x-ms-request-id": "2e6a6818-201e-00a4-3cf3-0676f9000000",
-<<<<<<< HEAD
-        "x-ms-version": "2020-12-06"
-=======
         "x-ms-version": "2021-02-12"
->>>>>>> 7e782c87
       },
       "ResponseBody": []
     }
