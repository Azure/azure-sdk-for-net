--- conflicted
+++ resolved
@@ -1,31 +1,16 @@
 {
   "Entries": [
     {
-<<<<<<< HEAD
-      "RequestUri": "https://amandaadlscanary.blob.core.windows.net/test-filesystem-0d765bb9-4a2f-a922-5d04-04422c4735f0?restype=container",
-=======
       "RequestUri": "http://seanmcccanary3.blob.core.windows.net/test-filesystem-0d765bb9-4a2f-a922-5d04-04422c4735f0?restype=container",
->>>>>>> f7eb5f10
       "RequestMethod": "PUT",
       "RequestHeaders": {
         "Accept": "application/xml",
         "Authorization": "Sanitized",
-<<<<<<< HEAD
-        "traceparent": "00-6ce651a893216a41a35578cebd5d1970-80f24cda15c42b4d-00",
-        "User-Agent": [
-          "azsdk-net-Storage.Files.DataLake/12.8.0-alpha.20210820.1",
-          "(.NET 5.0.9; Microsoft Windows 10.0.19043)"
-        ],
+        "traceparent": "00-561229f4a9651d448a7ae47fb0c78180-f0c1c0f690f5144a-00",
+        "User-Agent": "azsdk-net-Storage.Files.DataLake/12.9.0-alpha.20210921.1 (.NET Framework 4.8.4300.0; Microsoft Windows 10.0.19043 )",
         "x-ms-blob-public-access": "container",
         "x-ms-client-request-id": "f48ba88c-8a13-8452-9b96-87a715958dd5",
-        "x-ms-date": "Fri, 20 Aug 2021 22:58:10 GMT",
-=======
-        "traceparent": "00-561229f4a9651d448a7ae47fb0c78180-f0c1c0f690f5144a-00",
-        "User-Agent": "azsdk-net-Storage.Files.DataLake/12.9.0-alpha.20210921.1 (.NET Framework 4.8.4300.0; Microsoft Windows 10.0.19043 )",
-        "x-ms-blob-public-access": "container",
-        "x-ms-client-request-id": "f48ba88c-8a13-8452-9b96-87a715958dd5",
-        "x-ms-date": "Tue, 21 Sep 2021 19:48:35 GMT",
->>>>>>> f7eb5f10
+        "x-ms-date": "Tue, 21 Sep 2021 19:48:35 GMT",
         "x-ms-return-client-request-id": "true",
         "x-ms-version": "2020-12-06"
       },
@@ -33,18 +18,6 @@
       "StatusCode": 201,
       "ResponseHeaders": {
         "Content-Length": "0",
-<<<<<<< HEAD
-        "Date": "Fri, 20 Aug 2021 22:58:10 GMT",
-        "ETag": "\u00220x8D9642DFB4AAC0D\u0022",
-        "Last-Modified": "Fri, 20 Aug 2021 22:58:10 GMT",
-        "Server": [
-          "Windows-Azure-Blob/1.0",
-          "Microsoft-HTTPAPI/2.0"
-        ],
-        "x-ms-client-request-id": "f48ba88c-8a13-8452-9b96-87a715958dd5",
-        "x-ms-request-id": "53bbdfe7-e01e-00d5-6d16-9619ac000000",
-        "x-ms-version": "2020-10-02"
-=======
         "Date": "Tue, 21 Sep 2021 19:48:34 GMT",
         "ETag": "\u00220x8D97D38CC766BF4\u0022",
         "Last-Modified": "Tue, 21 Sep 2021 19:48:35 GMT",
@@ -52,35 +25,20 @@
         "x-ms-client-request-id": "f48ba88c-8a13-8452-9b96-87a715958dd5",
         "x-ms-request-id": "6c713b0d-d01e-0027-6d21-afcd06000000",
         "x-ms-version": "2020-12-06"
->>>>>>> f7eb5f10
-      },
-      "ResponseBody": []
-    },
-    {
-<<<<<<< HEAD
-      "RequestUri": "https://amandaadlscanary.dfs.core.windows.net/test-filesystem-0d765bb9-4a2f-a922-5d04-04422c4735f0/test-file-26f9b062-2d37-8648-f09f-e376508382e8?resource=file",
-=======
+      },
+      "ResponseBody": []
+    },
+    {
       "RequestUri": "http://seanmcccanary3.dfs.core.windows.net/test-filesystem-0d765bb9-4a2f-a922-5d04-04422c4735f0/test-file-26f9b062-2d37-8648-f09f-e376508382e8?resource=file",
->>>>>>> f7eb5f10
       "RequestMethod": "PUT",
       "RequestHeaders": {
         "Accept": "application/json",
         "Authorization": "Sanitized",
         "If-None-Match": "*",
-<<<<<<< HEAD
-        "traceparent": "00-4c8cc1c36fe524429daa93f309125f42-b6c90cc5351f4e4a-00",
-        "User-Agent": [
-          "azsdk-net-Storage.Files.DataLake/12.8.0-alpha.20210820.1",
-          "(.NET 5.0.9; Microsoft Windows 10.0.19043)"
-        ],
+        "traceparent": "00-b5c5af4496b022478b61ac70ce81e7dc-d014d7dbc81a3741-00",
+        "User-Agent": "azsdk-net-Storage.Files.DataLake/12.9.0-alpha.20210921.1 (.NET Framework 4.8.4300.0; Microsoft Windows 10.0.19043 )",
         "x-ms-client-request-id": "49f373b7-2217-b661-c8f4-5008e8909f83",
-        "x-ms-date": "Fri, 20 Aug 2021 22:58:10 GMT",
-=======
-        "traceparent": "00-b5c5af4496b022478b61ac70ce81e7dc-d014d7dbc81a3741-00",
-        "User-Agent": "azsdk-net-Storage.Files.DataLake/12.9.0-alpha.20210921.1 (.NET Framework 4.8.4300.0; Microsoft Windows 10.0.19043 )",
-        "x-ms-client-request-id": "49f373b7-2217-b661-c8f4-5008e8909f83",
-        "x-ms-date": "Tue, 21 Sep 2021 19:48:35 GMT",
->>>>>>> f7eb5f10
+        "x-ms-date": "Tue, 21 Sep 2021 19:48:35 GMT",
         "x-ms-return-client-request-id": "true",
         "x-ms-version": "2020-12-06"
       },
@@ -88,55 +46,29 @@
       "StatusCode": 201,
       "ResponseHeaders": {
         "Content-Length": "0",
-<<<<<<< HEAD
-        "Date": "Fri, 20 Aug 2021 22:58:10 GMT",
-        "ETag": "\u00220x8D9642DFB8362C7\u0022",
-        "Last-Modified": "Fri, 20 Aug 2021 22:58:10 GMT",
-        "Server": [
-          "Windows-Azure-HDFS/1.0",
-          "Microsoft-HTTPAPI/2.0"
-        ],
-        "x-ms-client-request-id": "49f373b7-2217-b661-c8f4-5008e8909f83",
-        "x-ms-request-id": "566fea7a-701f-00e8-2716-966fb7000000",
-=======
         "Date": "Tue, 21 Sep 2021 19:48:35 GMT",
         "ETag": "\u00220x8D97D38CC7FA350\u0022",
         "Last-Modified": "Tue, 21 Sep 2021 19:48:35 GMT",
         "Server": "Windows-Azure-HDFS/1.0 Microsoft-HTTPAPI/2.0",
         "x-ms-client-request-id": "49f373b7-2217-b661-c8f4-5008e8909f83",
         "x-ms-request-id": "c8cf8c86-b01f-007c-4221-aff43d000000",
->>>>>>> f7eb5f10
         "x-ms-request-server-encrypted": "true",
         "x-ms-version": "2020-12-06"
       },
       "ResponseBody": []
     },
     {
-<<<<<<< HEAD
-      "RequestUri": "https://amandaadlscanary.dfs.core.windows.net/test-filesystem-0d765bb9-4a2f-a922-5d04-04422c4735f0/test-file-26f9b062-2d37-8648-f09f-e376508382e8?action=append\u0026position=0",
-=======
       "RequestUri": "http://seanmcccanary3.dfs.core.windows.net/test-filesystem-0d765bb9-4a2f-a922-5d04-04422c4735f0/test-file-26f9b062-2d37-8648-f09f-e376508382e8?action=append\u0026position=0",
->>>>>>> f7eb5f10
       "RequestMethod": "PATCH",
       "RequestHeaders": {
         "Accept": "application/json",
         "Authorization": "Sanitized",
         "Content-Length": "1024",
         "Content-Type": "application/octet-stream",
-<<<<<<< HEAD
-        "traceparent": "00-0bb2d8fc1e947d448913d3e3e8a2f16b-dd9aca94f8ec6343-00",
-        "User-Agent": [
-          "azsdk-net-Storage.Files.DataLake/12.8.0-alpha.20210820.1",
-          "(.NET 5.0.9; Microsoft Windows 10.0.19043)"
-        ],
+        "traceparent": "00-27ee1d6aa9bbc844b67680749cfb82c7-a4aceb9ef1215347-00",
+        "User-Agent": "azsdk-net-Storage.Files.DataLake/12.9.0-alpha.20210921.1 (.NET Framework 4.8.4300.0; Microsoft Windows 10.0.19043 )",
         "x-ms-client-request-id": "dcbe7f32-388f-e9d0-51db-845050772a94",
-        "x-ms-date": "Fri, 20 Aug 2021 22:58:10 GMT",
-=======
-        "traceparent": "00-27ee1d6aa9bbc844b67680749cfb82c7-a4aceb9ef1215347-00",
-        "User-Agent": "azsdk-net-Storage.Files.DataLake/12.9.0-alpha.20210921.1 (.NET Framework 4.8.4300.0; Microsoft Windows 10.0.19043 )",
-        "x-ms-client-request-id": "dcbe7f32-388f-e9d0-51db-845050772a94",
-        "x-ms-date": "Tue, 21 Sep 2021 19:48:35 GMT",
->>>>>>> f7eb5f10
+        "x-ms-date": "Tue, 21 Sep 2021 19:48:35 GMT",
         "x-ms-return-client-request-id": "true",
         "x-ms-version": "2020-12-06"
       },
@@ -144,49 +76,25 @@
       "StatusCode": 202,
       "ResponseHeaders": {
         "Content-Length": "0",
-<<<<<<< HEAD
-        "Date": "Fri, 20 Aug 2021 22:58:10 GMT",
-        "Server": [
-          "Windows-Azure-HDFS/1.0",
-          "Microsoft-HTTPAPI/2.0"
-        ],
-        "x-ms-client-request-id": "dcbe7f32-388f-e9d0-51db-845050772a94",
-        "x-ms-request-id": "566fea7c-701f-00e8-2816-966fb7000000",
-=======
         "Date": "Tue, 21 Sep 2021 19:48:35 GMT",
         "Server": "Windows-Azure-HDFS/1.0 Microsoft-HTTPAPI/2.0",
         "x-ms-client-request-id": "dcbe7f32-388f-e9d0-51db-845050772a94",
         "x-ms-request-id": "c8cf8c87-b01f-007c-4321-aff43d000000",
->>>>>>> f7eb5f10
         "x-ms-request-server-encrypted": "true",
         "x-ms-version": "2020-12-06"
       },
       "ResponseBody": []
     },
     {
-<<<<<<< HEAD
-      "RequestUri": "https://amandaadlscanary.dfs.core.windows.net/test-filesystem-0d765bb9-4a2f-a922-5d04-04422c4735f0/test-file-26f9b062-2d37-8648-f09f-e376508382e8?action=flush\u0026position=1024",
-=======
       "RequestUri": "http://seanmcccanary3.dfs.core.windows.net/test-filesystem-0d765bb9-4a2f-a922-5d04-04422c4735f0/test-file-26f9b062-2d37-8648-f09f-e376508382e8?action=flush\u0026position=1024",
->>>>>>> f7eb5f10
       "RequestMethod": "PATCH",
       "RequestHeaders": {
         "Accept": "application/json",
         "Authorization": "Sanitized",
-<<<<<<< HEAD
-        "traceparent": "00-ed8241d92b47234e8e036b08622a8ba2-1e454e37b199314b-00",
-        "User-Agent": [
-          "azsdk-net-Storage.Files.DataLake/12.8.0-alpha.20210820.1",
-          "(.NET 5.0.9; Microsoft Windows 10.0.19043)"
-        ],
+        "traceparent": "00-59dea69522225c439fb961f1be27f945-c4ab2a8909812c4e-00",
+        "User-Agent": "azsdk-net-Storage.Files.DataLake/12.9.0-alpha.20210921.1 (.NET Framework 4.8.4300.0; Microsoft Windows 10.0.19043 )",
         "x-ms-client-request-id": "69d5493f-c2d2-07f3-47ee-f52f8a3071b9",
-        "x-ms-date": "Fri, 20 Aug 2021 22:58:10 GMT",
-=======
-        "traceparent": "00-59dea69522225c439fb961f1be27f945-c4ab2a8909812c4e-00",
-        "User-Agent": "azsdk-net-Storage.Files.DataLake/12.9.0-alpha.20210921.1 (.NET Framework 4.8.4300.0; Microsoft Windows 10.0.19043 )",
-        "x-ms-client-request-id": "69d5493f-c2d2-07f3-47ee-f52f8a3071b9",
-        "x-ms-date": "Tue, 21 Sep 2021 19:48:35 GMT",
->>>>>>> f7eb5f10
+        "x-ms-date": "Tue, 21 Sep 2021 19:48:35 GMT",
         "x-ms-return-client-request-id": "true",
         "x-ms-version": "2020-12-06"
       },
@@ -194,53 +102,27 @@
       "StatusCode": 200,
       "ResponseHeaders": {
         "Content-Length": "0",
-<<<<<<< HEAD
-        "Date": "Fri, 20 Aug 2021 22:58:10 GMT",
-        "ETag": "\u00220x8D9642DFB9F5322\u0022",
-        "Last-Modified": "Fri, 20 Aug 2021 22:58:10 GMT",
-        "Server": [
-          "Windows-Azure-HDFS/1.0",
-          "Microsoft-HTTPAPI/2.0"
-        ],
-        "x-ms-client-request-id": "69d5493f-c2d2-07f3-47ee-f52f8a3071b9",
-        "x-ms-request-id": "566fea7d-701f-00e8-2916-966fb7000000",
-=======
         "Date": "Tue, 21 Sep 2021 19:48:35 GMT",
         "ETag": "\u00220x8D97D38CC994215\u0022",
         "Last-Modified": "Tue, 21 Sep 2021 19:48:35 GMT",
         "Server": "Windows-Azure-HDFS/1.0 Microsoft-HTTPAPI/2.0",
         "x-ms-client-request-id": "69d5493f-c2d2-07f3-47ee-f52f8a3071b9",
         "x-ms-request-id": "c8cf8c88-b01f-007c-4421-aff43d000000",
->>>>>>> f7eb5f10
         "x-ms-request-server-encrypted": "false",
         "x-ms-version": "2020-12-06"
       },
       "ResponseBody": []
     },
     {
-<<<<<<< HEAD
-      "RequestUri": "https://amandaadlscanary.blob.core.windows.net/test-filesystem-0d765bb9-4a2f-a922-5d04-04422c4735f0/test-file-26f9b062-2d37-8648-f09f-e376508382e8",
-=======
       "RequestUri": "http://seanmcccanary3.blob.core.windows.net/test-filesystem-0d765bb9-4a2f-a922-5d04-04422c4735f0/test-file-26f9b062-2d37-8648-f09f-e376508382e8",
->>>>>>> f7eb5f10
       "RequestMethod": "HEAD",
       "RequestHeaders": {
         "Accept": "application/xml",
         "Authorization": "Sanitized",
-<<<<<<< HEAD
-        "traceparent": "00-83a092a525b34447b08c41526bded481-f9e45aa3a8d3ee4d-00",
-        "User-Agent": [
-          "azsdk-net-Storage.Files.DataLake/12.8.0-alpha.20210820.1",
-          "(.NET 5.0.9; Microsoft Windows 10.0.19043)"
-        ],
+        "traceparent": "00-d02cedf1e6e4f747988a3bdc15663964-4dbc1825fd16ac44-00",
+        "User-Agent": "azsdk-net-Storage.Files.DataLake/12.9.0-alpha.20210921.1 (.NET Framework 4.8.4300.0; Microsoft Windows 10.0.19043 )",
         "x-ms-client-request-id": "0611ebcb-c1a1-0bc2-10d1-70222f291ec1",
-        "x-ms-date": "Fri, 20 Aug 2021 22:58:10 GMT",
-=======
-        "traceparent": "00-d02cedf1e6e4f747988a3bdc15663964-4dbc1825fd16ac44-00",
-        "User-Agent": "azsdk-net-Storage.Files.DataLake/12.9.0-alpha.20210921.1 (.NET Framework 4.8.4300.0; Microsoft Windows 10.0.19043 )",
-        "x-ms-client-request-id": "0611ebcb-c1a1-0bc2-10d1-70222f291ec1",
-        "x-ms-date": "Tue, 21 Sep 2021 19:48:35 GMT",
->>>>>>> f7eb5f10
+        "x-ms-date": "Tue, 21 Sep 2021 19:48:35 GMT",
         "x-ms-return-client-request-id": "true",
         "x-ms-version": "2020-12-06"
       },
@@ -252,70 +134,35 @@
         "Access-Control-Expose-Headers": "x-ms-request-id,x-ms-client-request-id,Server,x-ms-version,Content-Type,Last-Modified,ETag,x-ms-creation-time,x-ms-lease-status,x-ms-lease-state,x-ms-blob-type,x-ms-server-encrypted,x-ms-access-tier,x-ms-access-tier-inferred,Accept-Ranges,x-ms-last-access-time,Content-Length,Date,Transfer-Encoding",
         "Content-Length": "1024",
         "Content-Type": "application/octet-stream",
-<<<<<<< HEAD
-        "Date": "Fri, 20 Aug 2021 22:58:10 GMT",
-        "ETag": "\u00220x8D9642DFB9F5322\u0022",
-        "Last-Modified": "Fri, 20 Aug 2021 22:58:10 GMT",
-        "Server": [
-          "Windows-Azure-Blob/1.0",
-          "Microsoft-HTTPAPI/2.0"
-        ],
-=======
         "Date": "Tue, 21 Sep 2021 19:48:34 GMT",
         "ETag": "\u00220x8D97D38CC994215\u0022",
         "Last-Modified": "Tue, 21 Sep 2021 19:48:35 GMT",
         "Server": "Windows-Azure-Blob/1.0 Microsoft-HTTPAPI/2.0",
->>>>>>> f7eb5f10
         "x-ms-access-tier": "Hot",
         "x-ms-access-tier-inferred": "true",
         "x-ms-blob-type": "BlockBlob",
         "x-ms-client-request-id": "0611ebcb-c1a1-0bc2-10d1-70222f291ec1",
-<<<<<<< HEAD
-        "x-ms-creation-time": "Fri, 20 Aug 2021 22:58:10 GMT",
-        "x-ms-group": "$superuser",
-        "x-ms-lease-state": "available",
-        "x-ms-lease-status": "unlocked",
-        "x-ms-owner": "$superuser",
-        "x-ms-permissions": "rw-r-----",
-        "x-ms-request-id": "53bbe037-e01e-00d5-2a16-9619ac000000",
-        "x-ms-resource-type": "file",
-=======
         "x-ms-creation-time": "Tue, 21 Sep 2021 19:48:35 GMT",
         "x-ms-last-access-time": "Tue, 21 Sep 2021 19:48:35 GMT",
         "x-ms-lease-state": "available",
         "x-ms-lease-status": "unlocked",
         "x-ms-request-id": "3a7d1317-e01e-0095-5e21-af3277000000",
->>>>>>> f7eb5f10
         "x-ms-server-encrypted": "true",
         "x-ms-version": "2020-12-06"
       },
       "ResponseBody": []
     },
     {
-<<<<<<< HEAD
-      "RequestUri": "https://amandaadlscanary.blob.core.windows.net/test-filesystem-0d765bb9-4a2f-a922-5d04-04422c4735f0/test-file-26f9b062-2d37-8648-f09f-e376508382e8",
-=======
       "RequestUri": "http://seanmcccanary3.blob.core.windows.net/test-filesystem-0d765bb9-4a2f-a922-5d04-04422c4735f0/test-file-26f9b062-2d37-8648-f09f-e376508382e8",
->>>>>>> f7eb5f10
       "RequestMethod": "GET",
       "RequestHeaders": {
         "Accept": "application/xml",
         "Authorization": "Sanitized",
-<<<<<<< HEAD
-        "If-Match": "\u00220x8D9642DFB9F5322\u0022",
-        "User-Agent": [
-          "azsdk-net-Storage.Files.DataLake/12.8.0-alpha.20210820.1",
-          "(.NET 5.0.9; Microsoft Windows 10.0.19043)"
-        ],
-        "x-ms-client-request-id": "9f633b25-6a1e-f817-abf0-91848bd4defd",
-        "x-ms-date": "Fri, 20 Aug 2021 22:58:10 GMT",
-=======
         "If-Match": "0x8D97D38CC994215",
         "traceparent": "00-1b274455cb59614d9aaee9bf70a0ab73-781907500ff3ee43-00",
         "User-Agent": "azsdk-net-Storage.Files.DataLake/12.9.0-alpha.20210921.1 (.NET Framework 4.8.4300.0; Microsoft Windows 10.0.19043 )",
         "x-ms-client-request-id": "9f633b25-6a1e-f817-abf0-91848bd4defd",
         "x-ms-date": "Tue, 21 Sep 2021 19:48:35 GMT",
->>>>>>> f7eb5f10
         "x-ms-range": "bytes=0-4194303",
         "x-ms-return-client-request-id": "true",
         "x-ms-version": "2020-12-06"
@@ -329,25 +176,6 @@
         "Content-Length": "1024",
         "Content-Range": "bytes 0-1023/1024",
         "Content-Type": "application/octet-stream",
-<<<<<<< HEAD
-        "Date": "Fri, 20 Aug 2021 22:58:10 GMT",
-        "ETag": "\u00220x8D9642DFB9F5322\u0022",
-        "Last-Modified": "Fri, 20 Aug 2021 22:58:10 GMT",
-        "Server": [
-          "Windows-Azure-Blob/1.0",
-          "Microsoft-HTTPAPI/2.0"
-        ],
-        "x-ms-blob-type": "BlockBlob",
-        "x-ms-client-request-id": "9f633b25-6a1e-f817-abf0-91848bd4defd",
-        "x-ms-creation-time": "Fri, 20 Aug 2021 22:58:10 GMT",
-        "x-ms-group": "$superuser",
-        "x-ms-lease-state": "available",
-        "x-ms-lease-status": "unlocked",
-        "x-ms-owner": "$superuser",
-        "x-ms-permissions": "rw-r-----",
-        "x-ms-request-id": "53bbe03e-e01e-00d5-3016-9619ac000000",
-        "x-ms-resource-type": "file",
-=======
         "Date": "Tue, 21 Sep 2021 19:48:34 GMT",
         "ETag": "\u00220x8D97D38CC994215\u0022",
         "Last-Modified": "Tue, 21 Sep 2021 19:48:35 GMT",
@@ -359,36 +187,21 @@
         "x-ms-lease-state": "available",
         "x-ms-lease-status": "unlocked",
         "x-ms-request-id": "3a7d132f-e01e-0095-6e21-af3277000000",
->>>>>>> f7eb5f10
         "x-ms-server-encrypted": "true",
         "x-ms-version": "2020-12-06"
       },
       "ResponseBody": "BUuPTNQWawky0lFV4iTwfhWatYO7QNwOF\u002B2bECiBjiZMkvhsUKKWdj2CwkA4/KF3pQmRe98JGsRugDXme1rgsEMqCVAshC1zAz9FOX6c1RpMJGof8BJHQng0/tBtr/rioRL8DfNRSyHbHXegxOBG0qoamlfwwb8x48fY94ZdBlNEY5drn8gn\u002BtlIQ9Kap36X7SslUhWj8uBSyyoreVObfRcjW2FJ2zLi859\u002BqH3tljxJQAlaOLQ\u002BoHC2GNOd\u002B4GFrMa6dksdThL4Q191JUljZTXu4jlJQUVj5brwksJeRPce\u002BPu2Mh/wLPL3YfRUyHsnU7KerxlIPGuAV5GRLLxPmf5oVy1OrDIV/rZHUuBRDhw/yD4PwJXe1ryQNtqOX/81p8f27HFN2aaAibFiAeqKL0h0UWR9QNloioBxvXZXh563EaoZWiKr8e\u002BYjzbke9XRBQaRGQ2buGftjWLw3BsvKAESq\u002B8/cdQmyV905LCihA6qn7dwxm2QHFhDK82/uhTTaGc10s/lkpMxalCtJtO3SglTRT1jv2GUgY\u002BX\u002B0YGZw5LoHxIbbE/xQwkPlsd4vWEjOHEa3TXcKgFoFBATpZNKgNBYoZXbtxXFIAwP4EGdp6aEm9kQvuadDDTQsxg/nZ21hNX24BuLR0EbFfzpjAn/iqypjwn6OgHp\u002B5WgywP9hUJumltr5seK\u002BRRYNWkps3/rEOirlg6T\u002B0rUDORGKnx9XZB6evGuU\u002BOk3tX1YgSYgEgVtfobEi9z2t7Ql9njBI6X2pfY7zhOPLzFBvd4nlkGO0xcMLRCYgtgxqAS3bwJgZoHHUds/9FPx3l9Fgs4O3xFipyNRxQaVbiMd\u002BiYe18A\u002B0UdMUER2Xt7DGk7BQvAaMsjjRMfvDqGLMfO4Ego90vaPFrGGsn7c/FhEnqq3xBsjA7ddK5L4T8KlwR5AvjzUlTdYMjxOg4BKBkh/mn/2033YhR5C0Kdjlsbu0PFgjD4bcAlzb4Hu1HA3AyVKiKVSvv2QeCkugbSf9KtlX6Ke6XoKVCp2g2P7\u002BbCeG92CGQ4RnCHzwBQE/O5E02rWeYTNmBmrMDSK3DuJpI54gHXXDdutQ7OAmylmBWc8Ia/5FYArwHOz5tjZls/2ehuVjGx4bdWfOSXBTQzwNTrdTqqbgJ8OTM/yEycCw7zziiEN0Hj6s7PKadxaanN2w6Gd/FgVaumMlz\u002BchkqujGVozbLr4mTB0or2wRayo\u002BJMe1\u002BFdMdk7i83gUk5Xj15K\u002B1m4ZywmtE8zCnNLqnSyeNdQAr7GReuA\u002B\u002BTtGErmHRdjZU5S7JFm\u002BB\u002BWKitp8\u002BFZLdV3A4ifgLFyO29LOZwETOlb6EEmY4xF7QafMB\u002B8GwgDk\u002Bp1bxg=="
     },
     {
-<<<<<<< HEAD
-      "RequestUri": "https://amandaadlscanary.blob.core.windows.net/test-filesystem-0d765bb9-4a2f-a922-5d04-04422c4735f0?restype=container",
-=======
       "RequestUri": "http://seanmcccanary3.blob.core.windows.net/test-filesystem-0d765bb9-4a2f-a922-5d04-04422c4735f0?restype=container",
->>>>>>> f7eb5f10
       "RequestMethod": "DELETE",
       "RequestHeaders": {
         "Accept": "application/xml",
         "Authorization": "Sanitized",
-<<<<<<< HEAD
-        "traceparent": "00-93640fc9c46dfb47b4c6640d9cd1f6cb-9de5a389185ec648-00",
-        "User-Agent": [
-          "azsdk-net-Storage.Files.DataLake/12.8.0-alpha.20210820.1",
-          "(.NET 5.0.9; Microsoft Windows 10.0.19043)"
-        ],
+        "traceparent": "00-ae82b460497864449a08ab2e3b715617-d8dcf8df39a4d041-00",
+        "User-Agent": "azsdk-net-Storage.Files.DataLake/12.9.0-alpha.20210921.1 (.NET Framework 4.8.4300.0; Microsoft Windows 10.0.19043 )",
         "x-ms-client-request-id": "f4fdc7e9-7fc5-56a2-487e-08aadbbeb67e",
-        "x-ms-date": "Fri, 20 Aug 2021 22:58:10 GMT",
-=======
-        "traceparent": "00-ae82b460497864449a08ab2e3b715617-d8dcf8df39a4d041-00",
-        "User-Agent": "azsdk-net-Storage.Files.DataLake/12.9.0-alpha.20210921.1 (.NET Framework 4.8.4300.0; Microsoft Windows 10.0.19043 )",
-        "x-ms-client-request-id": "f4fdc7e9-7fc5-56a2-487e-08aadbbeb67e",
-        "x-ms-date": "Tue, 21 Sep 2021 19:48:35 GMT",
->>>>>>> f7eb5f10
+        "x-ms-date": "Tue, 21 Sep 2021 19:48:35 GMT",
         "x-ms-return-client-request-id": "true",
         "x-ms-version": "2020-12-06"
       },
@@ -396,32 +209,17 @@
       "StatusCode": 202,
       "ResponseHeaders": {
         "Content-Length": "0",
-<<<<<<< HEAD
-        "Date": "Fri, 20 Aug 2021 22:58:10 GMT",
-        "Server": [
-          "Windows-Azure-Blob/1.0",
-          "Microsoft-HTTPAPI/2.0"
-        ],
-        "x-ms-client-request-id": "f4fdc7e9-7fc5-56a2-487e-08aadbbeb67e",
-        "x-ms-request-id": "53bbe046-e01e-00d5-3816-9619ac000000",
-        "x-ms-version": "2020-10-02"
-=======
         "Date": "Tue, 21 Sep 2021 19:48:34 GMT",
         "Server": "Windows-Azure-Blob/1.0 Microsoft-HTTPAPI/2.0",
         "x-ms-client-request-id": "f4fdc7e9-7fc5-56a2-487e-08aadbbeb67e",
         "x-ms-request-id": "3a7d134e-e01e-0095-0221-af3277000000",
         "x-ms-version": "2020-12-06"
->>>>>>> f7eb5f10
       },
       "ResponseBody": []
     }
   ],
   "Variables": {
     "RandomSeed": "458247072",
-<<<<<<< HEAD
-    "Storage_TestConfigHierarchicalNamespace": "NamespaceTenant\namandaadlscanary\nU2FuaXRpemVk\nhttps://amandaadlscanary.blob.core.windows.net\nhttps://amandaadlscanary.file.core.windows.net\nhttps://amandaadlscanary.queue.core.windows.net\nhttps://amandaadlscanary.table.core.windows.net\n\n\n\n\nhttps://amandaadlscanary-secondary.blob.core.windows.net\nhttps://amandaadlscanary-secondary.file.core.windows.net\nhttps://amandaadlscanary-secondary.queue.core.windows.net\n\n68390a19-a643-458b-b726-408abf67b4fc\nSanitized\n72f988bf-86f1-41af-91ab-2d7cd011db47\nhttps://login.microsoftonline.com/\nCloud\nBlobEndpoint=https://amandaadlscanary.blob.core.windows.net/;QueueEndpoint=https://amandaadlscanary.queue.core.windows.net/;FileEndpoint=https://amandaadlscanary.file.core.windows.net/;BlobSecondaryEndpoint=https://amandaadlscanary-secondary.blob.core.windows.net/;QueueSecondaryEndpoint=https://amandaadlscanary-secondary.queue.core.windows.net/;FileSecondaryEndpoint=https://amandaadlscanary-secondary.file.core.windows.net/;AccountName=amandaadlscanary;AccountKey=Sanitized\n\n\n"
-=======
     "Storage_TestConfigHierarchicalNamespace": "NamespaceTenant\nseanmcccanary3\nU2FuaXRpemVk\nhttp://seanmcccanary3.blob.core.windows.net\nhttp://seanmcccanary3.file.core.windows.net\nhttp://seanmcccanary3.queue.core.windows.net\nhttp://seanmcccanary3.table.core.windows.net\n\n\n\n\nhttp://seanmcccanary3-secondary.blob.core.windows.net\nhttp://seanmcccanary3-secondary.file.core.windows.net\nhttp://seanmcccanary3-secondary.queue.core.windows.net\nhttp://seanmcccanary3-secondary.table.core.windows.net\n\nSanitized\n\n\nCloud\nBlobEndpoint=http://seanmcccanary3.blob.core.windows.net/;QueueEndpoint=http://seanmcccanary3.queue.core.windows.net/;FileEndpoint=http://seanmcccanary3.file.core.windows.net/;BlobSecondaryEndpoint=http://seanmcccanary3-secondary.blob.core.windows.net/;QueueSecondaryEndpoint=http://seanmcccanary3-secondary.queue.core.windows.net/;FileSecondaryEndpoint=http://seanmcccanary3-secondary.file.core.windows.net/;AccountName=seanmcccanary3;AccountKey=Sanitized\n\n\n"
->>>>>>> f7eb5f10
   }
 }