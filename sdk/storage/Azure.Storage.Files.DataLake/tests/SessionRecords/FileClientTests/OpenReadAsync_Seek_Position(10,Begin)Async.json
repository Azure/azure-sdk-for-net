--- conflicted
+++ resolved
@@ -15,11 +15,7 @@
         "x-ms-client-request-id": "f48ba88c-8a13-8452-9b96-87a715958dd5",
         "x-ms-date": "Tue, 25 May 2021 00:05:08 GMT",
         "x-ms-return-client-request-id": "true",
-<<<<<<< HEAD
-        "x-ms-version": "2020-12-06"
-=======
-        "x-ms-version": "2021-02-12"
->>>>>>> 7e782c87
+        "x-ms-version": "2021-02-12"
       },
       "RequestBody": null,
       "StatusCode": 201,
@@ -34,11 +30,7 @@
         ],
         "x-ms-client-request-id": "f48ba88c-8a13-8452-9b96-87a715958dd5",
         "x-ms-request-id": "b3241b3c-501e-004c-06f9-50ef82000000",
-<<<<<<< HEAD
-        "x-ms-version": "2020-12-06"
-=======
-        "x-ms-version": "2021-02-12"
->>>>>>> 7e782c87
+        "x-ms-version": "2021-02-12"
       },
       "ResponseBody": []
     },
@@ -57,11 +49,7 @@
         "x-ms-client-request-id": "49f373b7-2217-b661-c8f4-5008e8909f83",
         "x-ms-date": "Tue, 25 May 2021 00:05:08 GMT",
         "x-ms-return-client-request-id": "true",
-<<<<<<< HEAD
-        "x-ms-version": "2020-12-06"
-=======
-        "x-ms-version": "2021-02-12"
->>>>>>> 7e782c87
+        "x-ms-version": "2021-02-12"
       },
       "RequestBody": null,
       "StatusCode": 201,
@@ -77,11 +65,7 @@
         "x-ms-client-request-id": "49f373b7-2217-b661-c8f4-5008e8909f83",
         "x-ms-request-id": "da4c69e3-a01f-002a-2df9-50a0a2000000",
         "x-ms-request-server-encrypted": "true",
-<<<<<<< HEAD
-        "x-ms-version": "2020-12-06"
-=======
-        "x-ms-version": "2021-02-12"
->>>>>>> 7e782c87
+        "x-ms-version": "2021-02-12"
       },
       "ResponseBody": []
     },
@@ -101,11 +85,7 @@
         "x-ms-client-request-id": "dcbe7f32-388f-e9d0-51db-845050772a94",
         "x-ms-date": "Tue, 25 May 2021 00:05:08 GMT",
         "x-ms-return-client-request-id": "true",
-<<<<<<< HEAD
-        "x-ms-version": "2020-12-06"
-=======
-        "x-ms-version": "2021-02-12"
->>>>>>> 7e782c87
+        "x-ms-version": "2021-02-12"
       },
       "RequestBody": "BUuPTNQWawky0lFV4iTwfhWatYO7QNwOF+2bECiBjiZMkvhsUKKWdj2CwkA4/KF3pQmRe98JGsRugDXme1rgsEMqCVAshC1zAz9FOX6c1RpMJGof8BJHQng0/tBtr/rioRL8DfNRSyHbHXegxOBG0qoamlfwwb8x48fY94ZdBlNEY5drn8gn+tlIQ9Kap36X7SslUhWj8uBSyyoreVObfRcjW2FJ2zLi859+qH3tljxJQAlaOLQ+oHC2GNOd+4GFrMa6dksdThL4Q191JUljZTXu4jlJQUVj5brwksJeRPce+Pu2Mh/wLPL3YfRUyHsnU7KerxlIPGuAV5GRLLxPmf5oVy1OrDIV/rZHUuBRDhw/yD4PwJXe1ryQNtqOX/81p8f27HFN2aaAibFiAeqKL0h0UWR9QNloioBxvXZXh563EaoZWiKr8e+Yjzbke9XRBQaRGQ2buGftjWLw3BsvKAESq+8/cdQmyV905LCihA6qn7dwxm2QHFhDK82/uhTTaGc10s/lkpMxalCtJtO3SglTRT1jv2GUgY+X+0YGZw5LoHxIbbE/xQwkPlsd4vWEjOHEa3TXcKgFoFBATpZNKgNBYoZXbtxXFIAwP4EGdp6aEm9kQvuadDDTQsxg/nZ21hNX24BuLR0EbFfzpjAn/iqypjwn6OgHp+5WgywP9hUJumltr5seK+RRYNWkps3/rEOirlg6T+0rUDORGKnx9XZB6evGuU+Ok3tX1YgSYgEgVtfobEi9z2t7Ql9njBI6X2pfY7zhOPLzFBvd4nlkGO0xcMLRCYgtgxqAS3bwJgZoHHUds/9FPx3l9Fgs4O3xFipyNRxQaVbiMd+iYe18A+0UdMUER2Xt7DGk7BQvAaMsjjRMfvDqGLMfO4Ego90vaPFrGGsn7c/FhEnqq3xBsjA7ddK5L4T8KlwR5AvjzUlTdYMjxOg4BKBkh/mn/2033YhR5C0Kdjlsbu0PFgjD4bcAlzb4Hu1HA3AyVKiKVSvv2QeCkugbSf9KtlX6Ke6XoKVCp2g2P7+bCeG92CGQ4RnCHzwBQE/O5E02rWeYTNmBmrMDSK3DuJpI54gHXXDdutQ7OAmylmBWc8Ia/5FYArwHOz5tjZls/2ehuVjGx4bdWfOSXBTQzwNTrdTqqbgJ8OTM/yEycCw7zziiEN0Hj6s7PKadxaanN2w6Gd/FgVaumMlz+chkqujGVozbLr4mTB0or2wRayo+JMe1+FdMdk7i83gUk5Xj15K+1m4ZywmtE8zCnNLqnSyeNdQAr7GReuA++TtGErmHRdjZU5S7JFm+B+WKitp8+FZLdV3A4ifgLFyO29LOZwETOlb6EEmY4xF7QafMB+8GwgDk+p1bxg==",
       "StatusCode": 202,
@@ -119,11 +99,7 @@
         "x-ms-client-request-id": "dcbe7f32-388f-e9d0-51db-845050772a94",
         "x-ms-request-id": "da4c69e5-a01f-002a-2ff9-50a0a2000000",
         "x-ms-request-server-encrypted": "true",
-<<<<<<< HEAD
-        "x-ms-version": "2020-12-06"
-=======
-        "x-ms-version": "2021-02-12"
->>>>>>> 7e782c87
+        "x-ms-version": "2021-02-12"
       },
       "ResponseBody": []
     },
@@ -141,11 +117,7 @@
         "x-ms-client-request-id": "69d5493f-c2d2-07f3-47ee-f52f8a3071b9",
         "x-ms-date": "Tue, 25 May 2021 00:05:08 GMT",
         "x-ms-return-client-request-id": "true",
-<<<<<<< HEAD
-        "x-ms-version": "2020-12-06"
-=======
-        "x-ms-version": "2021-02-12"
->>>>>>> 7e782c87
+        "x-ms-version": "2021-02-12"
       },
       "RequestBody": null,
       "StatusCode": 200,
@@ -161,11 +133,7 @@
         "x-ms-client-request-id": "69d5493f-c2d2-07f3-47ee-f52f8a3071b9",
         "x-ms-request-id": "da4c69e6-a01f-002a-30f9-50a0a2000000",
         "x-ms-request-server-encrypted": "false",
-<<<<<<< HEAD
-        "x-ms-version": "2020-12-06"
-=======
-        "x-ms-version": "2021-02-12"
->>>>>>> 7e782c87
+        "x-ms-version": "2021-02-12"
       },
       "ResponseBody": []
     },
@@ -183,11 +151,7 @@
         "x-ms-client-request-id": "0611ebcb-c1a1-0bc2-10d1-70222f291ec1",
         "x-ms-date": "Tue, 25 May 2021 00:05:08 GMT",
         "x-ms-return-client-request-id": "true",
-<<<<<<< HEAD
-        "x-ms-version": "2020-12-06"
-=======
-        "x-ms-version": "2021-02-12"
->>>>>>> 7e782c87
+        "x-ms-version": "2021-02-12"
       },
       "RequestBody": null,
       "StatusCode": 200,
@@ -214,11 +178,7 @@
         "x-ms-permissions": "rw-r-----",
         "x-ms-request-id": "b3241c4d-501e-004c-0ff9-50ef82000000",
         "x-ms-server-encrypted": "true",
-<<<<<<< HEAD
-        "x-ms-version": "2020-12-06"
-=======
-        "x-ms-version": "2021-02-12"
->>>>>>> 7e782c87
+        "x-ms-version": "2021-02-12"
       },
       "ResponseBody": []
     },
@@ -237,11 +197,7 @@
         "x-ms-date": "Tue, 25 May 2021 00:05:08 GMT",
         "x-ms-range": "bytes=0-4194303",
         "x-ms-return-client-request-id": "true",
-<<<<<<< HEAD
-        "x-ms-version": "2020-12-06"
-=======
-        "x-ms-version": "2021-02-12"
->>>>>>> 7e782c87
+        "x-ms-version": "2021-02-12"
       },
       "RequestBody": null,
       "StatusCode": 206,
@@ -267,11 +223,7 @@
         "x-ms-permissions": "rw-r-----",
         "x-ms-request-id": "b3241c9e-501e-004c-5ef9-50ef82000000",
         "x-ms-server-encrypted": "true",
-<<<<<<< HEAD
-        "x-ms-version": "2020-12-06"
-=======
-        "x-ms-version": "2021-02-12"
->>>>>>> 7e782c87
+        "x-ms-version": "2021-02-12"
       },
       "ResponseBody": "BUuPTNQWawky0lFV4iTwfhWatYO7QNwOF+2bECiBjiZMkvhsUKKWdj2CwkA4/KF3pQmRe98JGsRugDXme1rgsEMqCVAshC1zAz9FOX6c1RpMJGof8BJHQng0/tBtr/rioRL8DfNRSyHbHXegxOBG0qoamlfwwb8x48fY94ZdBlNEY5drn8gn+tlIQ9Kap36X7SslUhWj8uBSyyoreVObfRcjW2FJ2zLi859+qH3tljxJQAlaOLQ+oHC2GNOd+4GFrMa6dksdThL4Q191JUljZTXu4jlJQUVj5brwksJeRPce+Pu2Mh/wLPL3YfRUyHsnU7KerxlIPGuAV5GRLLxPmf5oVy1OrDIV/rZHUuBRDhw/yD4PwJXe1ryQNtqOX/81p8f27HFN2aaAibFiAeqKL0h0UWR9QNloioBxvXZXh563EaoZWiKr8e+Yjzbke9XRBQaRGQ2buGftjWLw3BsvKAESq+8/cdQmyV905LCihA6qn7dwxm2QHFhDK82/uhTTaGc10s/lkpMxalCtJtO3SglTRT1jv2GUgY+X+0YGZw5LoHxIbbE/xQwkPlsd4vWEjOHEa3TXcKgFoFBATpZNKgNBYoZXbtxXFIAwP4EGdp6aEm9kQvuadDDTQsxg/nZ21hNX24BuLR0EbFfzpjAn/iqypjwn6OgHp+5WgywP9hUJumltr5seK+RRYNWkps3/rEOirlg6T+0rUDORGKnx9XZB6evGuU+Ok3tX1YgSYgEgVtfobEi9z2t7Ql9njBI6X2pfY7zhOPLzFBvd4nlkGO0xcMLRCYgtgxqAS3bwJgZoHHUds/9FPx3l9Fgs4O3xFipyNRxQaVbiMd+iYe18A+0UdMUER2Xt7DGk7BQvAaMsjjRMfvDqGLMfO4Ego90vaPFrGGsn7c/FhEnqq3xBsjA7ddK5L4T8KlwR5AvjzUlTdYMjxOg4BKBkh/mn/2033YhR5C0Kdjlsbu0PFgjD4bcAlzb4Hu1HA3AyVKiKVSvv2QeCkugbSf9KtlX6Ke6XoKVCp2g2P7+bCeG92CGQ4RnCHzwBQE/O5E02rWeYTNmBmrMDSK3DuJpI54gHXXDdutQ7OAmylmBWc8Ia/5FYArwHOz5tjZls/2ehuVjGx4bdWfOSXBTQzwNTrdTqqbgJ8OTM/yEycCw7zziiEN0Hj6s7PKadxaanN2w6Gd/FgVaumMlz+chkqujGVozbLr4mTB0or2wRayo+JMe1+FdMdk7i83gUk5Xj15K+1m4ZywmtE8zCnNLqnSyeNdQAr7GReuA++TtGErmHRdjZU5S7JFm+B+WKitp8+FZLdV3A4ifgLFyO29LOZwETOlb6EEmY4xF7QafMB+8GwgDk+p1bxg=="
     },
@@ -289,11 +241,7 @@
         "x-ms-client-request-id": "f4fdc7e9-7fc5-56a2-487e-08aadbbeb67e",
         "x-ms-date": "Tue, 25 May 2021 00:05:08 GMT",
         "x-ms-return-client-request-id": "true",
-<<<<<<< HEAD
-        "x-ms-version": "2020-12-06"
-=======
-        "x-ms-version": "2021-02-12"
->>>>>>> 7e782c87
+        "x-ms-version": "2021-02-12"
       },
       "RequestBody": null,
       "StatusCode": 202,
@@ -306,11 +254,7 @@
         ],
         "x-ms-client-request-id": "f4fdc7e9-7fc5-56a2-487e-08aadbbeb67e",
         "x-ms-request-id": "b3241cd2-501e-004c-12f9-50ef82000000",
-<<<<<<< HEAD
-        "x-ms-version": "2020-12-06"
-=======
-        "x-ms-version": "2021-02-12"
->>>>>>> 7e782c87
+        "x-ms-version": "2021-02-12"
       },
       "ResponseBody": []
     }
