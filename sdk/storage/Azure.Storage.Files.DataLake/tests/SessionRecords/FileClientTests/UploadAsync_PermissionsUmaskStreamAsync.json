--- conflicted
+++ resolved
@@ -14,11 +14,7 @@
         "x-ms-client-request-id": "617cec89-9a64-aae5-d560-60931343614c",
         "x-ms-date": "Tue, 26 May 2020 19:10:02 GMT",
         "x-ms-return-client-request-id": "true",
-<<<<<<< HEAD
-        "x-ms-version": "2019-12-12"
-=======
-        "x-ms-version": "2020-02-10"
->>>>>>> 60f4876e
+        "x-ms-version": "2020-02-10"
       },
       "RequestBody": null,
       "StatusCode": 201,
@@ -33,11 +29,7 @@
         ],
         "x-ms-client-request-id": "617cec89-9a64-aae5-d560-60931343614c",
         "x-ms-request-id": "4df70b3d-901e-002b-3391-33cd6c000000",
-<<<<<<< HEAD
-        "x-ms-version": "2019-12-12"
-=======
-        "x-ms-version": "2020-02-10"
->>>>>>> 60f4876e
+        "x-ms-version": "2020-02-10"
       },
       "ResponseBody": []
     },
@@ -56,11 +48,7 @@
         "x-ms-permissions": "0777",
         "x-ms-return-client-request-id": "true",
         "x-ms-umask": "0057",
-<<<<<<< HEAD
-        "x-ms-version": "2019-12-12"
-=======
-        "x-ms-version": "2020-02-10"
->>>>>>> 60f4876e
+        "x-ms-version": "2020-02-10"
       },
       "RequestBody": null,
       "StatusCode": 201,
@@ -75,11 +63,7 @@
         ],
         "x-ms-client-request-id": "82a57a8e-431e-5f47-0aac-807ae4ad5ba5",
         "x-ms-request-id": "d3457fb8-801f-007a-7191-3350e0000000",
-<<<<<<< HEAD
-        "x-ms-version": "2019-12-12"
-=======
-        "x-ms-version": "2020-02-10"
->>>>>>> 60f4876e
+        "x-ms-version": "2020-02-10"
       },
       "ResponseBody": []
     },
@@ -97,11 +81,7 @@
         "x-ms-client-request-id": "4649deaa-32fd-7d4f-7f4e-c637a5b4224d",
         "x-ms-date": "Tue, 26 May 2020 19:10:03 GMT",
         "x-ms-return-client-request-id": "true",
-<<<<<<< HEAD
-        "x-ms-version": "2019-12-12"
-=======
-        "x-ms-version": "2020-02-10"
->>>>>>> 60f4876e
+        "x-ms-version": "2020-02-10"
       },
       "RequestBody": "NlWIi0ddb9wcJUsoUeMcAHiaWPJewMvhQLZ5Opd2pLzhAFy\u002ButUEOXzh64Vcg3QEDQL2a8GMAHWKp0qR4zVFpYGORlCGXkailR92fNVFhb1BdSyUfzn7Vf/nMxOLclZHnEUEzTwjfa68VNWiFoSfRSGNUG0IsSVIk/FRnysyFiLIL\u002BCQQbiAHfd\u002B1ytjWT97R\u002B7y/iLoPusgvDpK0t6Dij2y2eakDwRpDDJ1idr65Dmy1Vc9QBgA4PD0b4R\u002BNksZ\u002BkztsIBY1zfqiPLwc7QRJtcAl/2HRkoksvj2r59/69XnXI6NDDS5Wv4gUrcmD20740mtfZ5NkbQCyP2HYSeXa50cCRYlhBqjRj3\u002BZ/OS/qOLu8xW0W03mcraikM2MfnWiOcZCgZWFV4vCjdhTirBb8pa\u002B6ZbQZkw5G9MS/nWbBRDKN4LePOcNaVtJ8c11UqfGBp53DZTe0dO6SWWCcllWJ0iHSZMtfbWvcYA7RnR\u002Bg4lrDLeXZDe8K2XvI/OBivcB84qE7gkU2Ikoh5vU40tfe4WcV2Wh/sMQy15tPlnCLeaI\u002BVLpudWAVnPurpybp0faj\u002Bgt5XORYDSHc\u002BKqp9pvJpn1C\u002Bn4tYHwG8ExsxBmtWQWUq6xlEhzN5leIgXzFa6Zv0gCplteIhomPYlyn6zkYP6\u002BlFUr/VJRQhRQmlN8PQZSWDPII87IuDCUS5a/AJfseYFHdEEZbYH1sWRHDYeGqgCDIAe5HDzv9dwkl7H70kF8ZCDSNMiFOSqx0rKqQaqozaFV/CCQc11El35k9JYQOd8jCqmm9LU4PebdBwmKBbRxu4nQZdZg7DCDTV1KIERUYdiTh3cBAhksXf45s2wTulHKM3kMf5PIwh5442dX7d2iiKVw9r49cLmwpAgYJzjEr5MLgCzLSCIEysUYiB6x1HAglyqGooOTjMK/W5tL8JsltHOUDC3wlwCDLCv5JOha/s\u002BYN0/OPc0Pd/MqS\u002BxGuNoqMtPrHYhCMD/qA3aX2qgaJJzL87lLF7amhNR6hgtUfLMRzzHUr\u002BFHVcdP5DpWd50LECdPusUgnttdRFizx6n0lcbDRcu2BXS7RF3x\u002BzN8EA13L7YjxIGuMTAWd2tIk45dmw4zUzGRlMry1DanbqOn4TQLfJfz0NEFVVSbX84JMvDPVGAlSP0bpZqrMTCLBoJMblZ3fRb2acp9Lf3dNjU8qaEFl9pDgpg3L9c9SJ/gek6SDzF30fWZ2SqVqBr/Pq9lrodPRW6oCKv\u002BAA1/\u002BSEqnLNvCucDhNfrq/7v7hp9N/Enl9oYUTUf6gZFudGoGh/Jawunj/OIYemvo9lv\u002BFqRQMgcGGEHEgu\u002BT2Cg/gsGA1He5kLO1ag9nzXwaO0bg==",
       "StatusCode": 202,
@@ -115,11 +95,7 @@
         "x-ms-client-request-id": "4649deaa-32fd-7d4f-7f4e-c637a5b4224d",
         "x-ms-request-id": "d3457fb9-801f-007a-7291-3350e0000000",
         "x-ms-request-server-encrypted": "true",
-<<<<<<< HEAD
-        "x-ms-version": "2019-12-12"
-=======
-        "x-ms-version": "2020-02-10"
->>>>>>> 60f4876e
+        "x-ms-version": "2020-02-10"
       },
       "ResponseBody": []
     },
@@ -137,11 +113,7 @@
         "x-ms-client-request-id": "05d0e2f9-1463-47a8-3bfe-3c8661104c28",
         "x-ms-date": "Tue, 26 May 2020 19:10:03 GMT",
         "x-ms-return-client-request-id": "true",
-<<<<<<< HEAD
-        "x-ms-version": "2019-12-12"
-=======
-        "x-ms-version": "2020-02-10"
->>>>>>> 60f4876e
+        "x-ms-version": "2020-02-10"
       },
       "RequestBody": null,
       "StatusCode": 200,
@@ -157,11 +129,7 @@
         "x-ms-client-request-id": "05d0e2f9-1463-47a8-3bfe-3c8661104c28",
         "x-ms-request-id": "d3457fba-801f-007a-7391-3350e0000000",
         "x-ms-request-server-encrypted": "false",
-<<<<<<< HEAD
-        "x-ms-version": "2019-12-12"
-=======
-        "x-ms-version": "2020-02-10"
->>>>>>> 60f4876e
+        "x-ms-version": "2020-02-10"
       },
       "ResponseBody": []
     },
@@ -178,11 +146,7 @@
         "x-ms-client-request-id": "c33df796-1ce4-98e9-163f-dd8753420522",
         "x-ms-date": "Tue, 26 May 2020 19:10:03 GMT",
         "x-ms-return-client-request-id": "true",
-<<<<<<< HEAD
-        "x-ms-version": "2019-12-12"
-=======
-        "x-ms-version": "2020-02-10"
->>>>>>> 60f4876e
+        "x-ms-version": "2020-02-10"
       },
       "RequestBody": null,
       "StatusCode": 200,
@@ -200,11 +164,7 @@
         "x-ms-owner": "$superuser",
         "x-ms-permissions": "rwx-w----",
         "x-ms-request-id": "d3457fbb-801f-007a-7491-3350e0000000",
-<<<<<<< HEAD
-        "x-ms-version": "2019-12-12"
-=======
-        "x-ms-version": "2020-02-10"
->>>>>>> 60f4876e
+        "x-ms-version": "2020-02-10"
       },
       "ResponseBody": []
     },
@@ -221,11 +181,7 @@
         "x-ms-client-request-id": "69f07343-89d2-0044-494a-d175bb90c6d2",
         "x-ms-date": "Tue, 26 May 2020 19:10:03 GMT",
         "x-ms-return-client-request-id": "true",
-<<<<<<< HEAD
-        "x-ms-version": "2019-12-12"
-=======
-        "x-ms-version": "2020-02-10"
->>>>>>> 60f4876e
+        "x-ms-version": "2020-02-10"
       },
       "RequestBody": null,
       "StatusCode": 202,
@@ -238,11 +194,7 @@
         ],
         "x-ms-client-request-id": "69f07343-89d2-0044-494a-d175bb90c6d2",
         "x-ms-request-id": "4df70ba6-901e-002b-0591-33cd6c000000",
-<<<<<<< HEAD
-        "x-ms-version": "2019-12-12"
-=======
-        "x-ms-version": "2020-02-10"
->>>>>>> 60f4876e
+        "x-ms-version": "2020-02-10"
       },
       "ResponseBody": []
     }
