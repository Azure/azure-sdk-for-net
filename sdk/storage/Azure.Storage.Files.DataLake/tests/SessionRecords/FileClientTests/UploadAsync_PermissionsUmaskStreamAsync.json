{
  "Entries": [
    {
      "RequestUri": "https://seannse.blob.core.windows.net/test-filesystem-485a5e77-ec48-5d08-7cfe-cb1177c4bed3?restype=container",
      "RequestMethod": "PUT",
      "RequestHeaders": {
        "Accept": "application/xml",
        "Authorization": "Sanitized",
<<<<<<< HEAD
        "traceparent": "00-fe43d548b0b3a2488c0342ca95a084f5-4a55a8ec2d329740-00",
        "User-Agent": [
          "azsdk-net-Storage.Files.DataLake/12.7.0-alpha.20210202.1",
          "(.NET Framework 4.8.4250.0; Microsoft Windows 10.0.19042 )"
        ],
        "x-ms-blob-public-access": "container",
        "x-ms-client-request-id": "617cec89-9a64-aae5-d560-60931343614c",
        "x-ms-date": "Wed, 03 Feb 2021 02:09:50 GMT",
=======
        "traceparent": "00-2cdff38134d8b542a8b374d0e974574b-603b4523c236af4f-00",
        "User-Agent": [
          "azsdk-net-Storage.Files.DataLake/12.7.0-alpha.20210217.1",
          "(.NET 5.0.3; Microsoft Windows 10.0.19042)"
        ],
        "x-ms-blob-public-access": "container",
        "x-ms-client-request-id": "617cec89-9a64-aae5-d560-60931343614c",
        "x-ms-date": "Wed, 17 Feb 2021 22:37:04 GMT",
>>>>>>> 1814567d
        "x-ms-return-client-request-id": "true",
        "x-ms-version": "2020-06-12"
      },
      "RequestBody": null,
      "StatusCode": 201,
      "ResponseHeaders": {
        "Content-Length": "0",
<<<<<<< HEAD
        "Date": "Wed, 03 Feb 2021 02:09:50 GMT",
        "ETag": "\u00220x8D8C7E8CA4DDD23\u0022",
        "Last-Modified": "Wed, 03 Feb 2021 02:09:51 GMT",
=======
        "Date": "Wed, 17 Feb 2021 22:37:04 GMT",
        "ETag": "\u00220x8D8D3948D3071F1\u0022",
        "Last-Modified": "Wed, 17 Feb 2021 22:37:05 GMT",
>>>>>>> 1814567d
        "Server": [
          "Windows-Azure-Blob/1.0",
          "Microsoft-HTTPAPI/2.0"
        ],
        "x-ms-client-request-id": "617cec89-9a64-aae5-d560-60931343614c",
<<<<<<< HEAD
        "x-ms-request-id": "c920a222-f01e-006c-2ad1-f994c8000000",
=======
        "x-ms-request-id": "d10a721e-e01e-003d-4e7d-050944000000",
>>>>>>> 1814567d
        "x-ms-version": "2020-06-12"
      },
      "ResponseBody": []
    },
    {
      "RequestUri": "https://seannse.dfs.core.windows.net/test-filesystem-485a5e77-ec48-5d08-7cfe-cb1177c4bed3/test-file-07beeb96-a7ab-c6ab-e729-036f05197f5f?resource=file",
      "RequestMethod": "PUT",
      "RequestHeaders": {
        "Accept": "application/json",
        "Authorization": "Sanitized",
<<<<<<< HEAD
        "traceparent": "00-947ae495a4ae4f4d99d8d349c1f51c8d-add7e2fb8a16a64a-00",
        "User-Agent": [
          "azsdk-net-Storage.Files.DataLake/12.7.0-alpha.20210202.1",
          "(.NET Framework 4.8.4250.0; Microsoft Windows 10.0.19042 )"
        ],
        "x-ms-client-request-id": "82a57a8e-431e-5f47-0aac-807ae4ad5ba5",
        "x-ms-date": "Wed, 03 Feb 2021 02:09:50 GMT",
=======
        "traceparent": "00-3699d73a5184f54ab3021da722b6776d-a492993c3e847a4a-00",
        "User-Agent": [
          "azsdk-net-Storage.Files.DataLake/12.7.0-alpha.20210217.1",
          "(.NET 5.0.3; Microsoft Windows 10.0.19042)"
        ],
        "x-ms-client-request-id": "82a57a8e-431e-5f47-0aac-807ae4ad5ba5",
        "x-ms-date": "Wed, 17 Feb 2021 22:37:05 GMT",
>>>>>>> 1814567d
        "x-ms-permissions": "0777",
        "x-ms-return-client-request-id": "true",
        "x-ms-umask": "0057",
        "x-ms-version": "2020-06-12"
      },
      "RequestBody": null,
      "StatusCode": 201,
      "ResponseHeaders": {
        "Content-Length": "0",
<<<<<<< HEAD
        "Date": "Wed, 03 Feb 2021 02:09:51 GMT",
        "ETag": "\u00220x8D8C7E8CA92BA1F\u0022",
        "Last-Modified": "Wed, 03 Feb 2021 02:09:51 GMT",
=======
        "Date": "Wed, 17 Feb 2021 22:37:04 GMT",
        "ETag": "\u00220x8D8D3948D6291B2\u0022",
        "Last-Modified": "Wed, 17 Feb 2021 22:37:05 GMT",
>>>>>>> 1814567d
        "Server": [
          "Windows-Azure-HDFS/1.0",
          "Microsoft-HTTPAPI/2.0"
        ],
        "x-ms-client-request-id": "82a57a8e-431e-5f47-0aac-807ae4ad5ba5",
<<<<<<< HEAD
        "x-ms-request-id": "dbf560cc-a01f-003c-2dd1-f95698000000",
=======
        "x-ms-request-id": "0e06c32c-801f-0014-127d-053730000000",
>>>>>>> 1814567d
        "x-ms-version": "2020-06-12"
      },
      "ResponseBody": []
    },
    {
      "RequestUri": "https://seannse.dfs.core.windows.net/test-filesystem-485a5e77-ec48-5d08-7cfe-cb1177c4bed3/test-file-07beeb96-a7ab-c6ab-e729-036f05197f5f?action=append\u0026position=0",
      "RequestMethod": "PATCH",
      "RequestHeaders": {
        "Accept": "application/json",
        "Authorization": "Sanitized",
<<<<<<< HEAD
        "Content-Length": "1851",
        "Content-Type": "application/json",
        "traceparent": "00-2f3f1a54268d5445ad844ac596207cac-418c63ff35d12d41-00",
        "User-Agent": [
          "azsdk-net-Storage.Files.DataLake/12.7.0-alpha.20210202.1",
          "(.NET Framework 4.8.4250.0; Microsoft Windows 10.0.19042 )"
        ],
        "x-ms-client-request-id": "4649deaa-32fd-7d4f-7f4e-c637a5b4224d",
        "x-ms-date": "Wed, 03 Feb 2021 02:09:51 GMT",
=======
        "Content-Length": "1024",
        "traceparent": "00-83907a8f6d2d0844bca3838e32c107f3-0a5ed9bd7a6f7340-00",
        "User-Agent": [
          "azsdk-net-Storage.Files.DataLake/12.7.0-alpha.20210217.1",
          "(.NET 5.0.3; Microsoft Windows 10.0.19042)"
        ],
        "x-ms-client-request-id": "4649deaa-32fd-7d4f-7f4e-c637a5b4224d",
        "x-ms-date": "Wed, 17 Feb 2021 22:37:05 GMT",
>>>>>>> 1814567d
        "x-ms-return-client-request-id": "true",
        "x-ms-version": "2020-06-12"
      },
      "RequestBody": [
        "6U\uFFFD\uFFFDG]o\uFFFD\u001C%K(Q\uFFFD\u001C\u0000x\uFFFDX\uFFFD^\uFFFD\uFFFD\uFFFD@\uFFFDy:\uFFFDv\uFFFD\uFFFD\uFFFD\u0000\\\uFFFD\uFFFD\uFFFD\u00049|\uFFFD\uFFFD\\\uFFFDt\u0004\r",
        "\u0002\uFFFDk\uFFFD\uFFFD\u0000u\uFFFD\uFFFDJ\uFFFD\uFFFD5E\uFFFD\uFFFD\uFFFDFP\uFFFD^F\uFFFD\uFFFD\u001Fv|\uFFFDE\uFFFD\uFFFDAu,\uFFFD\u007F9\uFFFDU\uFFFD\uFFFD3\u0013\uFFFDrVG\uFFFDE\u0004\uFFFD\u003C#}\uFFFD\uFFFDT\u0562\u0016\uFFFD\uFFFDE!\uFFFDPm\b\uFFFD%H\uFFFD\uFFFDQ\uFFFD\u002B2\u0016\u0022\uFFFD/\uFFFDA\uFFFD\uFFFD\u001D\uFFFD~\uFFFD\u002BcY?{G\uFFFD\uFFFD\uFFFD\u0022\uFFFD\u003E\uFFFD \uFFFD:J\uFFFD\u0783\uFFFD=\uFFFD\uFFFD\uFFFD\u000F\u0004i\f2u\uFFFD\uFFFD\uFFFD\uFFFD9\uFFFD\uFFFDW=@\u0018\u0000\uFFFD\uFFFD\uFFFDo\uFFFD~6K\u0019\uFFFDL\uFFFD\uFFFDX\uFFFD7\uFFFD\uFFFD\uFFFDs\uFFFD\u0011\u0026\uFFFD\u0000\uFFFD\uFFFD\uFFFDFJ$\uFFFD\uFFFD\uFFFD\uFFFD\uFFFD\u007F\uFFFD\uFFFD\uFFFD\\\uFFFD\uFFFD\f4\uFFFDZ\uFFFD R\uFFFD\u0026\u000Fm;\uFFFDI\uFFFD}\uFFFDM\uFFFD\uFFFD\u0002\uFFFD\uFFFD\uFFFDa\u0027\uFFFDk\uFFFD\u001C\t\u0016%\uFFFD\u001A\uFFFDF=\uFFFDg\uFFFD\uFFFD\uFFFD\uFFFD\uFFFD\uFFFDV\uFFFDm7\uFFFD\uFFFD\u068AC61\uFFFD\u0588\uFFFD\u0019\n",
        "\u0006V\u0015^/\n",
        "7aN*\uFFFDo\uFFFDZ\uFFFD\uFFFD[A\uFFFD0\uFFFDoLK\uFFFD\uFFFDl\u0014C(\uFFFD\u000Bx\uFFFD5\uFFFDm\u0027\uFFFD5\uFFFDJ\uFFFD\u0018\u001Ay\uFFFD6S{GN\uFFFD%\uFFFD\t\uFFFDeX\uFFFD\u0022\u001D\u0026L\uFFFD\uFFFD\u05BD\uFFFD\u0000\uFFFD\u0019\uFFFD\uFFFD\u000E%\uFFFD2\uFFFD]\uFFFD\uFFFD\uD875\uDDFC\uFFFD\uFFFD\u0006\u002B\uFFFD\u0007\uFFFD*\u0013\uFFFD$Sb$\uFFFD\u001EoS\uFFFD-}\uFFFD\u0016q]\uFFFD\uFFFD\uFFFD\fC-y\uFFFD\uFFFDg\b\uFFFD\uFFFD#\uFFFDK\uFFFD\uFFFDV\u0001Y\u03FA\uFFFDrn\uFFFD\u001Fj?\uFFFD\uFFFD\uFFFD\uFFFDE\uFFFD\uFFFD\u001D\u03CA\uFFFD\uFFFDi\uFFFD\uFFFDg\uFFFD/\uFFFD\uFFFD\uFFFD\u0007\uFFFDo\u0004\uFFFD\uFFFDA\uFFFD\u0550YJ\uFFFD\uFFFDQ!\uFFFD\uFFFDex\uFFFD\u0017\uFFFDV\uFFFDf\uFFFD \n",
        "\uFFFDmx\uFFFDh\uFFFD\uFFFD%\uFFFD~\uFFFD\uFFFD\uFFFD\uFFFD\uFFFDQT\uFFFD\uFFFDIE\bQBiM\uFFFD\uFFFD\u0019I\u0060\uFFFD \uFFFD;\u0022\uFFFD\uFFFDQ.Z\uFFFD\u0002_\uFFFD\uFFFD\u0005\u001D\uFFFD\u0004e\uFFFD\u0007\uFFFD\u0151\u001C6\u001E\u001A\uFFFD\u0002\f\uFFFD\u001E\uFFFDp\uFFFD\uFFFDp\uFFFD^\uFFFD\uFFFDI\u0005\uFFFDH\uFFFD\u0022\u0014\uFFFD\uFFFDJ\u02A9\u0006\uFFFD\uFFFD6\uFFFDW\uFFFDA\uFFFDu\u0012]\uFFFD\uFFFD\uFFFDX@\uFFFD|\uFFFD*\uFFFD\uFFFD\uFFFD\uFFFD\uFFFD\uFFFD\uFFFDt\u001C\u0026(\u0016\uFFFD\uFFFD\uFFFD\u0027A\uFFFDY\uFFFD\uFFFD\uFFFD\r",
        "5u(\uFFFD\u0011Q\uFFFDbN\u001D\uFFFD\u0004\bd\uFFFDw\uFFFD\uFFFD\u0370N\uFFFDG(\uFFFD\uFFFD1\uFFFDO#\by\u335D_\uFFFDv\uFFFD\u0022\uFFFD\uFFFD\uFFFD\uFFFD\uFFFD\uFFFD\uFFFD\u0090 \u0060\uFFFD\uFFFD\u0012\uFFFDL.\u0000\uFFFD- \uFFFD\u0013\u002B\u0014b z\uFFFDQ\uFFFD\uFFFD\\\uFFFD\u001A\uFFFD\u000EN3\n",
        "\uFFFDnm/\uFFFDl\uFFFD\uFFFD\uFFFDP0\uFFFD\uFFFD\\\u0002\f\uFFFD\uFFFD\u44E1k\uFFFD\u003E\u0060\uFFFD?8\uFFFD4=\uFFFD\u0329/\uFFFD\u001A\uFFFDh\uFFFD\uFFFDO\uFFFDv!\b\uFFFD\uFFFD\uFFFD\r",
        "\uFFFD_j\uFFFDh\uFFFDs/\uFFFD\uFFFD,^\u069A\u0013Q\uFFFD\u0018-Q\uFFFD\uFFFDG\u003C\uFFFDR\uFFFD\uFFFD\u001DW\u001D?\uFFFD\uFFFDY\uFFFDt,@\uFFFD\u003E\uFFFD\u0014\uFFFD{mu\u0011b\uFFFD\u001E\uFFFD\uFFFDW\u001B\r",
        "\u0017.\uFFFD\u0015\uFFFD\uFFFD\u0011w\uFFFD\uFFFD\uFFFD\uFFFD@5\u073E\u060F\u0012\u0006\uFFFD\uFFFD\uFFFDY\u076D\u0022N9vl8\uFFFDL\uFFFDFS\u002B\uFFFDP\u069D\uFFFD\uFFFD\uFFFD\uFFFD\uFFFD-\uFFFD_\uFFFDCD\u0015URm\u007F8$\uFFFD\uFFFD=Q\uFFFD\uFFFD#\uFFFDn\uFFFDj\uFFFD\uFFFD\uFFFD,\u001A\t1\uFFFDY\uFFFD\uFFFD[\u0667)\uFFFD\uFFFDt\uFFFD\uFFFD\uFFFD\u0016_i\u000E\n",
        "\u0060\u073F\\\uFFFD\u0022\u007F\uFFFD\uFFFD:H\u003C\uFFFD\uFFFDG\uFFFDgd\uFFFDV\uFFFDk\uFFFD\uFFFD\uFFFD\uFFFD\uFFFD\u001D=\u0015\uFFFD\uFFFD\u0022\uFFFD\uFFFD\u00005\uFFFD\u412Ar\u037C\u002B\uFFFD\u000E\u0013_\uFFFD\uFFFD\uFFFD\uFFFD\uFFFDi\uFFFD\uFFFD\u011E_haD\uFFFD\u007F\uFFFD\u0019\u0016\uFFFDF\uFFFDh\u007F%\uFFFD.\uFFFD?\uFFFD!\uFFFD\uFFFD\uFFFD\uFFFDe\uFFFD\uFFFDjE\u0003 pa\uFFFD\u001CH.\uFFFD=\uFFFD\uFFFD\uFFFD,\u0018\r",
        "G{\uFFFD\u000B;V\uFFFD\uFFFD|\uFFFD\uFFFD\uFFFD\uFFFDn"
      ],
      "StatusCode": 202,
      "ResponseHeaders": {
        "Content-Length": "0",
<<<<<<< HEAD
        "Date": "Wed, 03 Feb 2021 02:09:51 GMT",
=======
        "Date": "Wed, 17 Feb 2021 22:37:04 GMT",
>>>>>>> 1814567d
        "Server": [
          "Windows-Azure-HDFS/1.0",
          "Microsoft-HTTPAPI/2.0"
        ],
        "x-ms-client-request-id": "4649deaa-32fd-7d4f-7f4e-c637a5b4224d",
<<<<<<< HEAD
        "x-ms-request-id": "dbf560e3-a01f-003c-44d1-f95698000000",
=======
        "x-ms-request-id": "0e06c344-801f-0014-2a7d-053730000000",
>>>>>>> 1814567d
        "x-ms-request-server-encrypted": "true",
        "x-ms-version": "2020-06-12"
      },
      "ResponseBody": []
    },
    {
      "RequestUri": "https://seannse.dfs.core.windows.net/test-filesystem-485a5e77-ec48-5d08-7cfe-cb1177c4bed3/test-file-07beeb96-a7ab-c6ab-e729-036f05197f5f?action=flush\u0026position=1024",
      "RequestMethod": "PATCH",
      "RequestHeaders": {
        "Accept": "application/json",
        "Authorization": "Sanitized",
<<<<<<< HEAD
        "traceparent": "00-35d7732f9462284db37eed3cf55d0a98-58d5dcfe332bd94c-00",
        "User-Agent": [
          "azsdk-net-Storage.Files.DataLake/12.7.0-alpha.20210202.1",
          "(.NET Framework 4.8.4250.0; Microsoft Windows 10.0.19042 )"
        ],
        "x-ms-client-request-id": "05d0e2f9-1463-47a8-3bfe-3c8661104c28",
        "x-ms-date": "Wed, 03 Feb 2021 02:09:51 GMT",
=======
        "Content-Length": "0",
        "traceparent": "00-04e4e3dac40e6f46883dff6bf3062e88-87b89e638f47ed46-00",
        "User-Agent": [
          "azsdk-net-Storage.Files.DataLake/12.7.0-alpha.20210217.1",
          "(.NET 5.0.3; Microsoft Windows 10.0.19042)"
        ],
        "x-ms-client-request-id": "05d0e2f9-1463-47a8-3bfe-3c8661104c28",
        "x-ms-date": "Wed, 17 Feb 2021 22:37:05 GMT",
>>>>>>> 1814567d
        "x-ms-return-client-request-id": "true",
        "x-ms-version": "2020-06-12"
      },
      "RequestBody": null,
      "StatusCode": 200,
      "ResponseHeaders": {
        "Content-Length": "0",
<<<<<<< HEAD
        "Date": "Wed, 03 Feb 2021 02:09:52 GMT",
        "ETag": "\u00220x8D8C7E8CAC70D15\u0022",
        "Last-Modified": "Wed, 03 Feb 2021 02:09:52 GMT",
=======
        "Date": "Wed, 17 Feb 2021 22:37:04 GMT",
        "ETag": "\u00220x8D8D3948D7AF2EF\u0022",
        "Last-Modified": "Wed, 17 Feb 2021 22:37:05 GMT",
>>>>>>> 1814567d
        "Server": [
          "Windows-Azure-HDFS/1.0",
          "Microsoft-HTTPAPI/2.0"
        ],
        "x-ms-client-request-id": "05d0e2f9-1463-47a8-3bfe-3c8661104c28",
<<<<<<< HEAD
        "x-ms-request-id": "dbf560fa-a01f-003c-5bd1-f95698000000",
=======
        "x-ms-request-id": "0e06c353-801f-0014-397d-053730000000",
>>>>>>> 1814567d
        "x-ms-request-server-encrypted": "false",
        "x-ms-version": "2020-06-12"
      },
      "ResponseBody": []
    },
    {
      "RequestUri": "https://seannse.dfs.core.windows.net/test-filesystem-485a5e77-ec48-5d08-7cfe-cb1177c4bed3/test-file-07beeb96-a7ab-c6ab-e729-036f05197f5f?action=getAccessControl",
      "RequestMethod": "HEAD",
      "RequestHeaders": {
        "Accept": "application/json",
        "Authorization": "Sanitized",
<<<<<<< HEAD
        "traceparent": "00-38da56759af4d348897a82a5d5764deb-05bc1f17b8e12e4e-00",
        "User-Agent": [
          "azsdk-net-Storage.Files.DataLake/12.7.0-alpha.20210202.1",
          "(.NET Framework 4.8.4250.0; Microsoft Windows 10.0.19042 )"
        ],
        "x-ms-client-request-id": "c33df796-1ce4-98e9-163f-dd8753420522",
        "x-ms-date": "Wed, 03 Feb 2021 02:09:51 GMT",
=======
        "traceparent": "00-5993c62de6883d44a209b191c862b35f-a405001ce659d44d-00",
        "User-Agent": [
          "azsdk-net-Storage.Files.DataLake/12.7.0-alpha.20210217.1",
          "(.NET 5.0.3; Microsoft Windows 10.0.19042)"
        ],
        "x-ms-client-request-id": "c33df796-1ce4-98e9-163f-dd8753420522",
        "x-ms-date": "Wed, 17 Feb 2021 22:37:05 GMT",
>>>>>>> 1814567d
        "x-ms-return-client-request-id": "true",
        "x-ms-version": "2020-06-12"
      },
      "RequestBody": null,
      "StatusCode": 200,
      "ResponseHeaders": {
<<<<<<< HEAD
        "Date": "Wed, 03 Feb 2021 02:09:52 GMT",
        "ETag": "\u00220x8D8C7E8CAC70D15\u0022",
        "Last-Modified": "Wed, 03 Feb 2021 02:09:52 GMT",
=======
        "Date": "Wed, 17 Feb 2021 22:37:05 GMT",
        "ETag": "\u00220x8D8D3948D7AF2EF\u0022",
        "Last-Modified": "Wed, 17 Feb 2021 22:37:05 GMT",
>>>>>>> 1814567d
        "Server": [
          "Windows-Azure-HDFS/1.0",
          "Microsoft-HTTPAPI/2.0"
        ],
        "x-ms-acl": "user::rwx,group::-w-,other::---",
        "x-ms-client-request-id": "c33df796-1ce4-98e9-163f-dd8753420522",
        "x-ms-group": "$superuser",
        "x-ms-owner": "$superuser",
        "x-ms-permissions": "rwx-w----",
<<<<<<< HEAD
        "x-ms-request-id": "dbf56104-a01f-003c-65d1-f95698000000",
=======
        "x-ms-request-id": "0e06c36a-801f-0014-507d-053730000000",
>>>>>>> 1814567d
        "x-ms-version": "2020-06-12"
      },
      "ResponseBody": []
    },
    {
      "RequestUri": "https://seannse.blob.core.windows.net/test-filesystem-485a5e77-ec48-5d08-7cfe-cb1177c4bed3?restype=container",
      "RequestMethod": "DELETE",
      "RequestHeaders": {
        "Accept": "application/xml",
        "Authorization": "Sanitized",
<<<<<<< HEAD
        "traceparent": "00-b3d6caffb66b2c42ab4fe23201a11af2-109e4272f8acd645-00",
        "User-Agent": [
          "azsdk-net-Storage.Files.DataLake/12.7.0-alpha.20210202.1",
          "(.NET Framework 4.8.4250.0; Microsoft Windows 10.0.19042 )"
        ],
        "x-ms-client-request-id": "69f07343-89d2-0044-494a-d175bb90c6d2",
        "x-ms-date": "Wed, 03 Feb 2021 02:09:51 GMT",
=======
        "traceparent": "00-e5eb9da7b0b15d448e9799d72f3e8e90-9db1a726aa23fe4b-00",
        "User-Agent": [
          "azsdk-net-Storage.Files.DataLake/12.7.0-alpha.20210217.1",
          "(.NET 5.0.3; Microsoft Windows 10.0.19042)"
        ],
        "x-ms-client-request-id": "69f07343-89d2-0044-494a-d175bb90c6d2",
        "x-ms-date": "Wed, 17 Feb 2021 22:37:05 GMT",
>>>>>>> 1814567d
        "x-ms-return-client-request-id": "true",
        "x-ms-version": "2020-06-12"
      },
      "RequestBody": null,
      "StatusCode": 202,
      "ResponseHeaders": {
        "Content-Length": "0",
<<<<<<< HEAD
        "Date": "Wed, 03 Feb 2021 02:09:51 GMT",
=======
        "Date": "Wed, 17 Feb 2021 22:37:05 GMT",
>>>>>>> 1814567d
        "Server": [
          "Windows-Azure-Blob/1.0",
          "Microsoft-HTTPAPI/2.0"
        ],
        "x-ms-client-request-id": "69f07343-89d2-0044-494a-d175bb90c6d2",
<<<<<<< HEAD
        "x-ms-request-id": "c920a4b3-f01e-006c-0bd1-f994c8000000",
=======
        "x-ms-request-id": "d10a732c-e01e-003d-437d-050944000000",
>>>>>>> 1814567d
        "x-ms-version": "2020-06-12"
      },
      "ResponseBody": []
    }
  ],
  "Variables": {
    "RandomSeed": "759214845",
    "Storage_TestConfigHierarchicalNamespace": "NamespaceTenant\nseannse\nU2FuaXRpemVk\nhttps://seannse.blob.core.windows.net\nhttps://seannse.file.core.windows.net\nhttps://seannse.queue.core.windows.net\nhttps://seannse.table.core.windows.net\n\n\n\n\nhttps://seannse-secondary.blob.core.windows.net\nhttps://seannse-secondary.file.core.windows.net\nhttps://seannse-secondary.queue.core.windows.net\nhttps://seannse-secondary.table.core.windows.net\n68390a19-a643-458b-b726-408abf67b4fc\nSanitized\n72f988bf-86f1-41af-91ab-2d7cd011db47\nhttps://login.microsoftonline.com/\nCloud\nBlobEndpoint=https://seannse.blob.core.windows.net/;QueueEndpoint=https://seannse.queue.core.windows.net/;FileEndpoint=https://seannse.file.core.windows.net/;BlobSecondaryEndpoint=https://seannse-secondary.blob.core.windows.net/;QueueSecondaryEndpoint=https://seannse-secondary.queue.core.windows.net/;FileSecondaryEndpoint=https://seannse-secondary.file.core.windows.net/;AccountName=seannse;AccountKey=Sanitized\n"
  }
}<|MERGE_RESOLUTION|>--- conflicted
+++ resolved
@@ -1,30 +1,19 @@
 {
   "Entries": [
     {
-      "RequestUri": "https://seannse.blob.core.windows.net/test-filesystem-485a5e77-ec48-5d08-7cfe-cb1177c4bed3?restype=container",
+      "RequestUri": "https://seannse.blob.core.windows.net/test-filesystem-8889e6cf-1793-a06d-dcae-fe20988a6d35?restype=container",
       "RequestMethod": "PUT",
       "RequestHeaders": {
         "Accept": "application/xml",
         "Authorization": "Sanitized",
-<<<<<<< HEAD
-        "traceparent": "00-fe43d548b0b3a2488c0342ca95a084f5-4a55a8ec2d329740-00",
-        "User-Agent": [
-          "azsdk-net-Storage.Files.DataLake/12.7.0-alpha.20210202.1",
-          "(.NET Framework 4.8.4250.0; Microsoft Windows 10.0.19042 )"
+        "traceparent": "00-00ed50139ba7784f9f58910b7944a8b4-d60f09101afff84a-00",
+        "User-Agent": [
+          "azsdk-net-Storage.Files.DataLake/12.7.0-alpha.20210219.1",
+          "(.NET 5.0.3; Microsoft Windows 10.0.19041)"
         ],
         "x-ms-blob-public-access": "container",
-        "x-ms-client-request-id": "617cec89-9a64-aae5-d560-60931343614c",
-        "x-ms-date": "Wed, 03 Feb 2021 02:09:50 GMT",
-=======
-        "traceparent": "00-2cdff38134d8b542a8b374d0e974574b-603b4523c236af4f-00",
-        "User-Agent": [
-          "azsdk-net-Storage.Files.DataLake/12.7.0-alpha.20210217.1",
-          "(.NET 5.0.3; Microsoft Windows 10.0.19042)"
-        ],
-        "x-ms-blob-public-access": "container",
-        "x-ms-client-request-id": "617cec89-9a64-aae5-d560-60931343614c",
-        "x-ms-date": "Wed, 17 Feb 2021 22:37:04 GMT",
->>>>>>> 1814567d
+        "x-ms-client-request-id": "454e4c56-477d-75d4-b6a9-679ef0f192e5",
+        "x-ms-date": "Fri, 19 Feb 2021 19:14:19 GMT",
         "x-ms-return-client-request-id": "true",
         "x-ms-version": "2020-06-12"
       },
@@ -32,52 +21,32 @@
       "StatusCode": 201,
       "ResponseHeaders": {
         "Content-Length": "0",
-<<<<<<< HEAD
-        "Date": "Wed, 03 Feb 2021 02:09:50 GMT",
-        "ETag": "\u00220x8D8C7E8CA4DDD23\u0022",
-        "Last-Modified": "Wed, 03 Feb 2021 02:09:51 GMT",
-=======
-        "Date": "Wed, 17 Feb 2021 22:37:04 GMT",
-        "ETag": "\u00220x8D8D3948D3071F1\u0022",
-        "Last-Modified": "Wed, 17 Feb 2021 22:37:05 GMT",
->>>>>>> 1814567d
+        "Date": "Fri, 19 Feb 2021 19:14:18 GMT",
+        "ETag": "\u00220x8D8D50A8E8CC2D5\u0022",
+        "Last-Modified": "Fri, 19 Feb 2021 19:14:19 GMT",
         "Server": [
           "Windows-Azure-Blob/1.0",
           "Microsoft-HTTPAPI/2.0"
         ],
-        "x-ms-client-request-id": "617cec89-9a64-aae5-d560-60931343614c",
-<<<<<<< HEAD
-        "x-ms-request-id": "c920a222-f01e-006c-2ad1-f994c8000000",
-=======
-        "x-ms-request-id": "d10a721e-e01e-003d-4e7d-050944000000",
->>>>>>> 1814567d
-        "x-ms-version": "2020-06-12"
-      },
-      "ResponseBody": []
-    },
-    {
-      "RequestUri": "https://seannse.dfs.core.windows.net/test-filesystem-485a5e77-ec48-5d08-7cfe-cb1177c4bed3/test-file-07beeb96-a7ab-c6ab-e729-036f05197f5f?resource=file",
+        "x-ms-client-request-id": "454e4c56-477d-75d4-b6a9-679ef0f192e5",
+        "x-ms-request-id": "2e6edd3a-201e-00a4-5af3-0676f9000000",
+        "x-ms-version": "2020-06-12"
+      },
+      "ResponseBody": []
+    },
+    {
+      "RequestUri": "https://seannse.dfs.core.windows.net/test-filesystem-8889e6cf-1793-a06d-dcae-fe20988a6d35/test-file-9305e093-c3bd-f0e3-0a36-88f164ff8103?resource=file",
       "RequestMethod": "PUT",
       "RequestHeaders": {
         "Accept": "application/json",
         "Authorization": "Sanitized",
-<<<<<<< HEAD
-        "traceparent": "00-947ae495a4ae4f4d99d8d349c1f51c8d-add7e2fb8a16a64a-00",
-        "User-Agent": [
-          "azsdk-net-Storage.Files.DataLake/12.7.0-alpha.20210202.1",
-          "(.NET Framework 4.8.4250.0; Microsoft Windows 10.0.19042 )"
-        ],
-        "x-ms-client-request-id": "82a57a8e-431e-5f47-0aac-807ae4ad5ba5",
-        "x-ms-date": "Wed, 03 Feb 2021 02:09:50 GMT",
-=======
-        "traceparent": "00-3699d73a5184f54ab3021da722b6776d-a492993c3e847a4a-00",
-        "User-Agent": [
-          "azsdk-net-Storage.Files.DataLake/12.7.0-alpha.20210217.1",
-          "(.NET 5.0.3; Microsoft Windows 10.0.19042)"
-        ],
-        "x-ms-client-request-id": "82a57a8e-431e-5f47-0aac-807ae4ad5ba5",
-        "x-ms-date": "Wed, 17 Feb 2021 22:37:05 GMT",
->>>>>>> 1814567d
+        "traceparent": "00-20da6b7a8ca8814ab2c9e105026eb46e-9ff6bd60e692314d-00",
+        "User-Agent": [
+          "azsdk-net-Storage.Files.DataLake/12.7.0-alpha.20210219.1",
+          "(.NET 5.0.3; Microsoft Windows 10.0.19041)"
+        ],
+        "x-ms-client-request-id": "112e3cdb-fdb5-057c-f27e-f0209dd2b267",
+        "x-ms-date": "Fri, 19 Feb 2021 19:14:19 GMT",
         "x-ms-permissions": "0777",
         "x-ms-return-client-request-id": "true",
         "x-ms-umask": "0057",
@@ -87,118 +56,80 @@
       "StatusCode": 201,
       "ResponseHeaders": {
         "Content-Length": "0",
-<<<<<<< HEAD
-        "Date": "Wed, 03 Feb 2021 02:09:51 GMT",
-        "ETag": "\u00220x8D8C7E8CA92BA1F\u0022",
-        "Last-Modified": "Wed, 03 Feb 2021 02:09:51 GMT",
-=======
-        "Date": "Wed, 17 Feb 2021 22:37:04 GMT",
-        "ETag": "\u00220x8D8D3948D6291B2\u0022",
-        "Last-Modified": "Wed, 17 Feb 2021 22:37:05 GMT",
->>>>>>> 1814567d
-        "Server": [
-          "Windows-Azure-HDFS/1.0",
-          "Microsoft-HTTPAPI/2.0"
-        ],
-        "x-ms-client-request-id": "82a57a8e-431e-5f47-0aac-807ae4ad5ba5",
-<<<<<<< HEAD
-        "x-ms-request-id": "dbf560cc-a01f-003c-2dd1-f95698000000",
-=======
-        "x-ms-request-id": "0e06c32c-801f-0014-127d-053730000000",
->>>>>>> 1814567d
-        "x-ms-version": "2020-06-12"
-      },
-      "ResponseBody": []
-    },
-    {
-      "RequestUri": "https://seannse.dfs.core.windows.net/test-filesystem-485a5e77-ec48-5d08-7cfe-cb1177c4bed3/test-file-07beeb96-a7ab-c6ab-e729-036f05197f5f?action=append\u0026position=0",
+        "Date": "Fri, 19 Feb 2021 19:14:18 GMT",
+        "ETag": "\u00220x8D8D50A8E9BFC9D\u0022",
+        "Last-Modified": "Fri, 19 Feb 2021 19:14:19 GMT",
+        "Server": [
+          "Windows-Azure-HDFS/1.0",
+          "Microsoft-HTTPAPI/2.0"
+        ],
+        "x-ms-client-request-id": "112e3cdb-fdb5-057c-f27e-f0209dd2b267",
+        "x-ms-request-id": "53bb85a8-201f-006f-6cf3-0675ac000000",
+        "x-ms-version": "2020-06-12"
+      },
+      "ResponseBody": []
+    },
+    {
+      "RequestUri": "https://seannse.dfs.core.windows.net/test-filesystem-8889e6cf-1793-a06d-dcae-fe20988a6d35/test-file-9305e093-c3bd-f0e3-0a36-88f164ff8103?action=append\u0026position=0",
       "RequestMethod": "PATCH",
       "RequestHeaders": {
         "Accept": "application/json",
         "Authorization": "Sanitized",
-<<<<<<< HEAD
-        "Content-Length": "1851",
+        "Content-Length": "1838",
         "Content-Type": "application/json",
-        "traceparent": "00-2f3f1a54268d5445ad844ac596207cac-418c63ff35d12d41-00",
-        "User-Agent": [
-          "azsdk-net-Storage.Files.DataLake/12.7.0-alpha.20210202.1",
-          "(.NET Framework 4.8.4250.0; Microsoft Windows 10.0.19042 )"
-        ],
-        "x-ms-client-request-id": "4649deaa-32fd-7d4f-7f4e-c637a5b4224d",
-        "x-ms-date": "Wed, 03 Feb 2021 02:09:51 GMT",
-=======
-        "Content-Length": "1024",
-        "traceparent": "00-83907a8f6d2d0844bca3838e32c107f3-0a5ed9bd7a6f7340-00",
-        "User-Agent": [
-          "azsdk-net-Storage.Files.DataLake/12.7.0-alpha.20210217.1",
-          "(.NET 5.0.3; Microsoft Windows 10.0.19042)"
-        ],
-        "x-ms-client-request-id": "4649deaa-32fd-7d4f-7f4e-c637a5b4224d",
-        "x-ms-date": "Wed, 17 Feb 2021 22:37:05 GMT",
->>>>>>> 1814567d
+        "traceparent": "00-49ff955a57f88344a112a7ff36f6ebbd-897d0295962b0144-00",
+        "User-Agent": [
+          "azsdk-net-Storage.Files.DataLake/12.7.0-alpha.20210219.1",
+          "(.NET 5.0.3; Microsoft Windows 10.0.19041)"
+        ],
+        "x-ms-client-request-id": "6fdccecb-e688-650a-8dcc-a83f932f129f",
+        "x-ms-date": "Fri, 19 Feb 2021 19:14:19 GMT",
         "x-ms-return-client-request-id": "true",
         "x-ms-version": "2020-06-12"
       },
       "RequestBody": [
-        "6U\uFFFD\uFFFDG]o\uFFFD\u001C%K(Q\uFFFD\u001C\u0000x\uFFFDX\uFFFD^\uFFFD\uFFFD\uFFFD@\uFFFDy:\uFFFDv\uFFFD\uFFFD\uFFFD\u0000\\\uFFFD\uFFFD\uFFFD\u00049|\uFFFD\uFFFD\\\uFFFDt\u0004\r",
-        "\u0002\uFFFDk\uFFFD\uFFFD\u0000u\uFFFD\uFFFDJ\uFFFD\uFFFD5E\uFFFD\uFFFD\uFFFDFP\uFFFD^F\uFFFD\uFFFD\u001Fv|\uFFFDE\uFFFD\uFFFDAu,\uFFFD\u007F9\uFFFDU\uFFFD\uFFFD3\u0013\uFFFDrVG\uFFFDE\u0004\uFFFD\u003C#}\uFFFD\uFFFDT\u0562\u0016\uFFFD\uFFFDE!\uFFFDPm\b\uFFFD%H\uFFFD\uFFFDQ\uFFFD\u002B2\u0016\u0022\uFFFD/\uFFFDA\uFFFD\uFFFD\u001D\uFFFD~\uFFFD\u002BcY?{G\uFFFD\uFFFD\uFFFD\u0022\uFFFD\u003E\uFFFD \uFFFD:J\uFFFD\u0783\uFFFD=\uFFFD\uFFFD\uFFFD\u000F\u0004i\f2u\uFFFD\uFFFD\uFFFD\uFFFD9\uFFFD\uFFFDW=@\u0018\u0000\uFFFD\uFFFD\uFFFDo\uFFFD~6K\u0019\uFFFDL\uFFFD\uFFFDX\uFFFD7\uFFFD\uFFFD\uFFFDs\uFFFD\u0011\u0026\uFFFD\u0000\uFFFD\uFFFD\uFFFDFJ$\uFFFD\uFFFD\uFFFD\uFFFD\uFFFD\u007F\uFFFD\uFFFD\uFFFD\\\uFFFD\uFFFD\f4\uFFFDZ\uFFFD R\uFFFD\u0026\u000Fm;\uFFFDI\uFFFD}\uFFFDM\uFFFD\uFFFD\u0002\uFFFD\uFFFD\uFFFDa\u0027\uFFFDk\uFFFD\u001C\t\u0016%\uFFFD\u001A\uFFFDF=\uFFFDg\uFFFD\uFFFD\uFFFD\uFFFD\uFFFD\uFFFDV\uFFFDm7\uFFFD\uFFFD\u068AC61\uFFFD\u0588\uFFFD\u0019\n",
-        "\u0006V\u0015^/\n",
-        "7aN*\uFFFDo\uFFFDZ\uFFFD\uFFFD[A\uFFFD0\uFFFDoLK\uFFFD\uFFFDl\u0014C(\uFFFD\u000Bx\uFFFD5\uFFFDm\u0027\uFFFD5\uFFFDJ\uFFFD\u0018\u001Ay\uFFFD6S{GN\uFFFD%\uFFFD\t\uFFFDeX\uFFFD\u0022\u001D\u0026L\uFFFD\uFFFD\u05BD\uFFFD\u0000\uFFFD\u0019\uFFFD\uFFFD\u000E%\uFFFD2\uFFFD]\uFFFD\uFFFD\uD875\uDDFC\uFFFD\uFFFD\u0006\u002B\uFFFD\u0007\uFFFD*\u0013\uFFFD$Sb$\uFFFD\u001EoS\uFFFD-}\uFFFD\u0016q]\uFFFD\uFFFD\uFFFD\fC-y\uFFFD\uFFFDg\b\uFFFD\uFFFD#\uFFFDK\uFFFD\uFFFDV\u0001Y\u03FA\uFFFDrn\uFFFD\u001Fj?\uFFFD\uFFFD\uFFFD\uFFFDE\uFFFD\uFFFD\u001D\u03CA\uFFFD\uFFFDi\uFFFD\uFFFDg\uFFFD/\uFFFD\uFFFD\uFFFD\u0007\uFFFDo\u0004\uFFFD\uFFFDA\uFFFD\u0550YJ\uFFFD\uFFFDQ!\uFFFD\uFFFDex\uFFFD\u0017\uFFFDV\uFFFDf\uFFFD \n",
-        "\uFFFDmx\uFFFDh\uFFFD\uFFFD%\uFFFD~\uFFFD\uFFFD\uFFFD\uFFFD\uFFFDQT\uFFFD\uFFFDIE\bQBiM\uFFFD\uFFFD\u0019I\u0060\uFFFD \uFFFD;\u0022\uFFFD\uFFFDQ.Z\uFFFD\u0002_\uFFFD\uFFFD\u0005\u001D\uFFFD\u0004e\uFFFD\u0007\uFFFD\u0151\u001C6\u001E\u001A\uFFFD\u0002\f\uFFFD\u001E\uFFFDp\uFFFD\uFFFDp\uFFFD^\uFFFD\uFFFDI\u0005\uFFFDH\uFFFD\u0022\u0014\uFFFD\uFFFDJ\u02A9\u0006\uFFFD\uFFFD6\uFFFDW\uFFFDA\uFFFDu\u0012]\uFFFD\uFFFD\uFFFDX@\uFFFD|\uFFFD*\uFFFD\uFFFD\uFFFD\uFFFD\uFFFD\uFFFD\uFFFDt\u001C\u0026(\u0016\uFFFD\uFFFD\uFFFD\u0027A\uFFFDY\uFFFD\uFFFD\uFFFD\r",
-        "5u(\uFFFD\u0011Q\uFFFDbN\u001D\uFFFD\u0004\bd\uFFFDw\uFFFD\uFFFD\u0370N\uFFFDG(\uFFFD\uFFFD1\uFFFDO#\by\u335D_\uFFFDv\uFFFD\u0022\uFFFD\uFFFD\uFFFD\uFFFD\uFFFD\uFFFD\uFFFD\u0090 \u0060\uFFFD\uFFFD\u0012\uFFFDL.\u0000\uFFFD- \uFFFD\u0013\u002B\u0014b z\uFFFDQ\uFFFD\uFFFD\\\uFFFD\u001A\uFFFD\u000EN3\n",
-        "\uFFFDnm/\uFFFDl\uFFFD\uFFFD\uFFFDP0\uFFFD\uFFFD\\\u0002\f\uFFFD\uFFFD\u44E1k\uFFFD\u003E\u0060\uFFFD?8\uFFFD4=\uFFFD\u0329/\uFFFD\u001A\uFFFDh\uFFFD\uFFFDO\uFFFDv!\b\uFFFD\uFFFD\uFFFD\r",
-        "\uFFFD_j\uFFFDh\uFFFDs/\uFFFD\uFFFD,^\u069A\u0013Q\uFFFD\u0018-Q\uFFFD\uFFFDG\u003C\uFFFDR\uFFFD\uFFFD\u001DW\u001D?\uFFFD\uFFFDY\uFFFDt,@\uFFFD\u003E\uFFFD\u0014\uFFFD{mu\u0011b\uFFFD\u001E\uFFFD\uFFFDW\u001B\r",
-        "\u0017.\uFFFD\u0015\uFFFD\uFFFD\u0011w\uFFFD\uFFFD\uFFFD\uFFFD@5\u073E\u060F\u0012\u0006\uFFFD\uFFFD\uFFFDY\u076D\u0022N9vl8\uFFFDL\uFFFDFS\u002B\uFFFDP\u069D\uFFFD\uFFFD\uFFFD\uFFFD\uFFFD-\uFFFD_\uFFFDCD\u0015URm\u007F8$\uFFFD\uFFFD=Q\uFFFD\uFFFD#\uFFFDn\uFFFDj\uFFFD\uFFFD\uFFFD,\u001A\t1\uFFFDY\uFFFD\uFFFD[\u0667)\uFFFD\uFFFDt\uFFFD\uFFFD\uFFFD\u0016_i\u000E\n",
-        "\u0060\u073F\\\uFFFD\u0022\u007F\uFFFD\uFFFD:H\u003C\uFFFD\uFFFDG\uFFFDgd\uFFFDV\uFFFDk\uFFFD\uFFFD\uFFFD\uFFFD\uFFFD\u001D=\u0015\uFFFD\uFFFD\u0022\uFFFD\uFFFD\u00005\uFFFD\u412Ar\u037C\u002B\uFFFD\u000E\u0013_\uFFFD\uFFFD\uFFFD\uFFFD\uFFFDi\uFFFD\uFFFD\u011E_haD\uFFFD\u007F\uFFFD\u0019\u0016\uFFFDF\uFFFDh\u007F%\uFFFD.\uFFFD?\uFFFD!\uFFFD\uFFFD\uFFFD\uFFFDe\uFFFD\uFFFDjE\u0003 pa\uFFFD\u001CH.\uFFFD=\uFFFD\uFFFD\uFFFD,\u0018\r",
-        "G{\uFFFD\u000B;V\uFFFD\uFFFD|\uFFFD\uFFFD\uFFFD\uFFFDn"
+        "\uFFFDV\uFFFDL;\u0027\uFFFD\r",
+        "\uFFFD\uFFFD uv=b\u000E\u000F\uFFFD\uFFFD\u003E\uFFFDI\uFFFDi];G\uFFFD\uFFFD\u0010\uFFFD(d\u035A\u0027F\uFFFDl)\uFFFD\uFFFD\uFFFD\uFFFDmy\uFFFD\uFFFDz\uFFFD\u0026C0\uFFFDk6\uFFFD\uFFFD\uFFFDpN\u0773iM\u0012p\uFFFD\uFFFD\uFFFD$m\u0014\uFFFDv\uFFFD\uFFFD\uFFFD\uFFFDnsD\u0000z\uFFFD\uFFFD3E.\uFFFDc\u02C0\uFFFD\uFFFD\uFFFDF9 g\\\n",
+        "\uFFFD\u001Aq\uFFFD.T\u0011zE\uFFFD\uFFFD}\uFFFD\n",
+        "\uFFFD8\uFFFDh\uFFFD*\uFFFD\uFFFDdY\uFFFD[3\uFFFD\uFFFD\uFFFD\uFFFD|\u0012h\uFFFD\uFFFD\b\u0636\uFFFD4\uFFFD\uFFFD{\uFFFD\u0003\uFFFD\uFFFD\u0019\r",
+        "a\uFFFD\uFFFD1p\uFFFD\uFFFD\u0018\uFFFD\uFFFD!\uFFFD\u040E\f}j\uFFFDY\uFFFD/\uFFFD\uFFFD\u0000\uFFFD\uFFFDH\uFFFD\u97D4f\uFFFDU#\uFFFD\uFFFD\uFFFD\u00111\uFFFD\r",
+        "\u3F23\uFFFD\u001EnT\uFFFD(D#\uFFFDb\u0004\uFFFD:\uFFFDW\u0310\uFFFD3\uFFFD)49\u8208\uFFFDH\uFFFD?\uFFFD\uFFFDDR\u0004*y2PwPC\uFFFD\uFFFD\u001Fm\uFFFDn\uFFFDd\u0060\u002B\uFFFD/z\uFFFD\uFFFD\uFFFD\u0010\uFFFD\uFFFD^\uFFFDo5B\uFFFD,R]\uFFFD\uFFFD\u003C\uFFFDvE\uFFFD\u001A\uFFFD-\uFFFD\u0060\uFFFD\uFFFD\u001E\u0014\uFFFDVE\uFFFDf?\uFFFDT\uFFFD\u001E\uFFFD\uFFFD\u002B\uFFFD\uFFFD\u0012\u0002\uFFFD\uFFFD\uFFFD7\uFFFD\uFFFD\uFFFD/^m\uFFFD\uFFFD\uFFFD\u0017-\u0010/\uFFFD^\uFFFDP\uFFFD\uFFFD\u0000X\uFFFD\uFFFD\uFFFD\u0022E\u0001N\uFFFD*)!C\u001F\uFFFD7\uFFFD\u0010\uFFFD\uFFFD\uFFFD^\uFFFD\uFFFD\uFFFD\uFFFD\uFFFD\uFFFD\uFFFD\u000BJ$\u000B\uFFFD\uFFFD\uFFFD\uFFFD\uFFFD\f\u0018k\uFFFD\uFFFD~\uFFFD\u000B\uFFFD\u0010A\u0027B@C\uFFFD\u0018\uFFFD\uFFFD\r",
+        "\uFFFDt\uFFFD\\\uFFFD\uFFFD\uFFFD\u0005\u0016\uFFFD@\uFFFDZ\uFFFD\u0003t|8z[\uFFFD\uFFFD\uFFFDc\uFFFD\uFFFD\n",
+        "\uFFFD\u000B{\uFFFD\uFFFD\uFFFD\u0498\uFFFD\u000F\u0014\u0013\uFFFD\uFFFD\uFFFD\u001C\uFFFDw\uFFFDQ\u003C\u0383\uFFFD\u007F\uFFFD(\uFFFD\uFFFD\uFFFD\uFFFD\u000F\u0007\uFFFD$\n",
+        "4Z\u054B\u001Fk\uFFFDl$g\uFFFD\uFFFD\uFFFD\uFFFD\uFFFD\uFFFDw\uFFFD\u0012\uFFFD\uFFFDeg\uFFFD\uFFFD\u0006\uFFFD\u0017\u0004\u000B\uFFFD\uFFFD\uFFFD\uFFFDt\uFFFDA2\uFFFD\uFFFD\u0017\uFFFD\u0018\uFFFD,\u0002\uFFFD\t\u000BP\uFFFD\u0007\u0012\uFFFD\uFFFD\uFFFDn\uFFFDKe\u003CT\u001F[\uFFFD9\u0011\uFFFDdJ}E\uFFFD*p\uFFFDM\uFFFDz\uFFFD:\uFFFD\u000B\uFFFD{\uFFFD\uFFFDgP\u007F2[\uFFFDk\uFFFD\u009B\uFFFD\uFFFD\uFFFD\uFFFD\uFFFD\uFFFD\uFFFDJ\n",
+        "\uFFFD\u0011\uFFFD\uFFFD\uFFFDkz*\uFFFDIl\uFFFD4\uFFFD\uFFFD\uFFFD\uFFFD\u0017!_\uFFFD\u007F\uFFFDF\uFFFD\uFFFD\uFFFD\uFFFDK\uFFFDJ\uFFFD0\uFFFD\uFFFDV\uFFFD\uFFFD[\uFFFDkA\u000Ey.\u06E5kFa\uFFFD\uFFFD\uFFFD\uFFFDxgcp\u0015\u0019\uFFFD\u07A0\uFFFD\uFFFD\uFFFD~\uFFFDS\uFFFD\u000B\uFFFD0\uFFFDPq5\u0017\uFFFD\u0018\u001B\uFFFD\uFFFD;\uFFFD-E=a\uFFFD)\uFFFDB\f\uFFFDbnz\uFFFD\u002B\u0026\uFFFD\uFFFDn\uFFFD\uFFFD\uFFFD\u0027\uFFFD.Y_\u0000\uFFFD\u0000\uFFFDe]_jA\\a\uFFFDIy$\u0022\uFFFD\u0002\uFFFDu\uFFFD\uFFFDn\uFFFD{\uFFFD\uFFFD\uFFFDN\u0015k\uFFFD\uFFFDbBC\uFFFDm\t\u001DB\uFFFD\uFFFDP\uFFFD\uFFFDkt\\\uFFFD9\uFFFDs\uFFFD\uFFFD\u000EZXy\u07A9\uFFFD\u001C\u002B\uFFFD\uFFFD\uFFFD6\uFFFDQ\uFFFD\uFFFD\uFFFD2\uFFFD\f\u001E\u0016\uFFFD\u001A?Nx\uFFFDwQ\uFFFD3\uFFFDx\uFFFD*t\uFFFD\uFFFD\uFFFD_\uFFFD={\uFFFD\uFFFD\uFFFD\u0571\f\u0001\u003CB\uFFFD\uFFFDie\uFFFDOyL\r",
+        "X\u0002\uFFFD\u064B\uFFFD)\uFFFD$R\uFFFD\u0022*\uFFFD\u0001\uFFFD\uFFFD\u0022|{:\uFFFD2\uFFFD6Qf\n",
+        ")\u0001k\u59DE,:\uFFFD\uFFFD.,\uFFFD\u000E\uFFFD}\u001Fx.h\uFFFD\uFFFD,\uFFFD\uFFFD\uFFFD\uFFFD\uFFFDK\uFFFD9g\u001Ez\u0022\uFFFD\uFFFDz\uFFFDi\uFFFDPK\uFFFDP\uFFFD,\uFFFD\uFFFD/\u0016\uFFFD8\uFFFD\uFFFDT\u003E\uFFFD\uFFFD\uFFFDTj7\u0007\uFFFD\u010E\uFFFD\uFFFD\u01A4\uFFFD\uFFFD\u0121Bb7\uFFFD\u0002\uFFFD=L\u001B\uFFFDa/|\uFFFD\u03A8\uFFFD\uFFFD\u0014\\\u0018C\u0000\uFFFD@\uFFFD\u04FC\uFFFDq\uFFFDs\u0000T\uFFFD\u0006;\uFFFD$\u0017\u001D\u001Bz\uFFFD\uFFFD\u0011\uFFFD\uFFFD\u001E\uFFFD\u0001,\uFFFDD)\u001E7 \uFFFD\r",
+        "i\uFFFD\uFFFD\u001Bu\uFFFD{\uFFFD\u0721\uFFFD\u03DB\uFFFD\u003E\uFFFD\uFFFDm\uFFFD.\uFFFD\u071E\uFFFDo\uFFFD\u00FB*\uFFFD\uFFFD\u001A\u0011\u0016\uFFFD\uFFFD\uFFFD^\u001D\u0615!\u001A|\uFFFD2\uFFFD\uFFFD\u0006,U\uFFFD(\uFFFD%\uFFFD\uD8A2\uDF36\uFFFD\uFFFD"
       ],
       "StatusCode": 202,
       "ResponseHeaders": {
         "Content-Length": "0",
-<<<<<<< HEAD
-        "Date": "Wed, 03 Feb 2021 02:09:51 GMT",
-=======
-        "Date": "Wed, 17 Feb 2021 22:37:04 GMT",
->>>>>>> 1814567d
-        "Server": [
-          "Windows-Azure-HDFS/1.0",
-          "Microsoft-HTTPAPI/2.0"
-        ],
-        "x-ms-client-request-id": "4649deaa-32fd-7d4f-7f4e-c637a5b4224d",
-<<<<<<< HEAD
-        "x-ms-request-id": "dbf560e3-a01f-003c-44d1-f95698000000",
-=======
-        "x-ms-request-id": "0e06c344-801f-0014-2a7d-053730000000",
->>>>>>> 1814567d
+        "Date": "Fri, 19 Feb 2021 19:14:18 GMT",
+        "Server": [
+          "Windows-Azure-HDFS/1.0",
+          "Microsoft-HTTPAPI/2.0"
+        ],
+        "x-ms-client-request-id": "6fdccecb-e688-650a-8dcc-a83f932f129f",
+        "x-ms-request-id": "53bb85b6-201f-006f-7af3-0675ac000000",
         "x-ms-request-server-encrypted": "true",
         "x-ms-version": "2020-06-12"
       },
       "ResponseBody": []
     },
     {
-      "RequestUri": "https://seannse.dfs.core.windows.net/test-filesystem-485a5e77-ec48-5d08-7cfe-cb1177c4bed3/test-file-07beeb96-a7ab-c6ab-e729-036f05197f5f?action=flush\u0026position=1024",
+      "RequestUri": "https://seannse.dfs.core.windows.net/test-filesystem-8889e6cf-1793-a06d-dcae-fe20988a6d35/test-file-9305e093-c3bd-f0e3-0a36-88f164ff8103?action=flush\u0026position=1024",
       "RequestMethod": "PATCH",
       "RequestHeaders": {
         "Accept": "application/json",
         "Authorization": "Sanitized",
-<<<<<<< HEAD
-        "traceparent": "00-35d7732f9462284db37eed3cf55d0a98-58d5dcfe332bd94c-00",
-        "User-Agent": [
-          "azsdk-net-Storage.Files.DataLake/12.7.0-alpha.20210202.1",
-          "(.NET Framework 4.8.4250.0; Microsoft Windows 10.0.19042 )"
-        ],
-        "x-ms-client-request-id": "05d0e2f9-1463-47a8-3bfe-3c8661104c28",
-        "x-ms-date": "Wed, 03 Feb 2021 02:09:51 GMT",
-=======
-        "Content-Length": "0",
-        "traceparent": "00-04e4e3dac40e6f46883dff6bf3062e88-87b89e638f47ed46-00",
-        "User-Agent": [
-          "azsdk-net-Storage.Files.DataLake/12.7.0-alpha.20210217.1",
-          "(.NET 5.0.3; Microsoft Windows 10.0.19042)"
-        ],
-        "x-ms-client-request-id": "05d0e2f9-1463-47a8-3bfe-3c8661104c28",
-        "x-ms-date": "Wed, 17 Feb 2021 22:37:05 GMT",
->>>>>>> 1814567d
+        "traceparent": "00-ecdacf396375dc4aa3ec1ccce86c5185-9cd4d01bf312004d-00",
+        "User-Agent": [
+          "azsdk-net-Storage.Files.DataLake/12.7.0-alpha.20210219.1",
+          "(.NET 5.0.3; Microsoft Windows 10.0.19041)"
+        ],
+        "x-ms-client-request-id": "cf549183-42f5-f9df-cb58-82ddb9367832",
+        "x-ms-date": "Fri, 19 Feb 2021 19:14:20 GMT",
         "x-ms-return-client-request-id": "true",
         "x-ms-version": "2020-06-12"
       },
@@ -206,109 +137,69 @@
       "StatusCode": 200,
       "ResponseHeaders": {
         "Content-Length": "0",
-<<<<<<< HEAD
-        "Date": "Wed, 03 Feb 2021 02:09:52 GMT",
-        "ETag": "\u00220x8D8C7E8CAC70D15\u0022",
-        "Last-Modified": "Wed, 03 Feb 2021 02:09:52 GMT",
-=======
-        "Date": "Wed, 17 Feb 2021 22:37:04 GMT",
-        "ETag": "\u00220x8D8D3948D7AF2EF\u0022",
-        "Last-Modified": "Wed, 17 Feb 2021 22:37:05 GMT",
->>>>>>> 1814567d
-        "Server": [
-          "Windows-Azure-HDFS/1.0",
-          "Microsoft-HTTPAPI/2.0"
-        ],
-        "x-ms-client-request-id": "05d0e2f9-1463-47a8-3bfe-3c8661104c28",
-<<<<<<< HEAD
-        "x-ms-request-id": "dbf560fa-a01f-003c-5bd1-f95698000000",
-=======
-        "x-ms-request-id": "0e06c353-801f-0014-397d-053730000000",
->>>>>>> 1814567d
+        "Date": "Fri, 19 Feb 2021 19:14:18 GMT",
+        "ETag": "\u00220x8D8D50A8EB87D6D\u0022",
+        "Last-Modified": "Fri, 19 Feb 2021 19:14:19 GMT",
+        "Server": [
+          "Windows-Azure-HDFS/1.0",
+          "Microsoft-HTTPAPI/2.0"
+        ],
+        "x-ms-client-request-id": "cf549183-42f5-f9df-cb58-82ddb9367832",
+        "x-ms-request-id": "53bb85bd-201f-006f-01f3-0675ac000000",
         "x-ms-request-server-encrypted": "false",
         "x-ms-version": "2020-06-12"
       },
       "ResponseBody": []
     },
     {
-      "RequestUri": "https://seannse.dfs.core.windows.net/test-filesystem-485a5e77-ec48-5d08-7cfe-cb1177c4bed3/test-file-07beeb96-a7ab-c6ab-e729-036f05197f5f?action=getAccessControl",
+      "RequestUri": "https://seannse.dfs.core.windows.net/test-filesystem-8889e6cf-1793-a06d-dcae-fe20988a6d35/test-file-9305e093-c3bd-f0e3-0a36-88f164ff8103?action=getAccessControl",
       "RequestMethod": "HEAD",
       "RequestHeaders": {
         "Accept": "application/json",
         "Authorization": "Sanitized",
-<<<<<<< HEAD
-        "traceparent": "00-38da56759af4d348897a82a5d5764deb-05bc1f17b8e12e4e-00",
-        "User-Agent": [
-          "azsdk-net-Storage.Files.DataLake/12.7.0-alpha.20210202.1",
-          "(.NET Framework 4.8.4250.0; Microsoft Windows 10.0.19042 )"
-        ],
-        "x-ms-client-request-id": "c33df796-1ce4-98e9-163f-dd8753420522",
-        "x-ms-date": "Wed, 03 Feb 2021 02:09:51 GMT",
-=======
-        "traceparent": "00-5993c62de6883d44a209b191c862b35f-a405001ce659d44d-00",
-        "User-Agent": [
-          "azsdk-net-Storage.Files.DataLake/12.7.0-alpha.20210217.1",
-          "(.NET 5.0.3; Microsoft Windows 10.0.19042)"
-        ],
-        "x-ms-client-request-id": "c33df796-1ce4-98e9-163f-dd8753420522",
-        "x-ms-date": "Wed, 17 Feb 2021 22:37:05 GMT",
->>>>>>> 1814567d
+        "traceparent": "00-00f95285073ec7439524bf57d677f727-8c7abfbbab793f4e-00",
+        "User-Agent": [
+          "azsdk-net-Storage.Files.DataLake/12.7.0-alpha.20210219.1",
+          "(.NET 5.0.3; Microsoft Windows 10.0.19041)"
+        ],
+        "x-ms-client-request-id": "02bcbf41-43db-75a9-0845-f6af2f9bc091",
+        "x-ms-date": "Fri, 19 Feb 2021 19:14:20 GMT",
         "x-ms-return-client-request-id": "true",
         "x-ms-version": "2020-06-12"
       },
       "RequestBody": null,
       "StatusCode": 200,
       "ResponseHeaders": {
-<<<<<<< HEAD
-        "Date": "Wed, 03 Feb 2021 02:09:52 GMT",
-        "ETag": "\u00220x8D8C7E8CAC70D15\u0022",
-        "Last-Modified": "Wed, 03 Feb 2021 02:09:52 GMT",
-=======
-        "Date": "Wed, 17 Feb 2021 22:37:05 GMT",
-        "ETag": "\u00220x8D8D3948D7AF2EF\u0022",
-        "Last-Modified": "Wed, 17 Feb 2021 22:37:05 GMT",
->>>>>>> 1814567d
+        "Date": "Fri, 19 Feb 2021 19:14:18 GMT",
+        "ETag": "\u00220x8D8D50A8EB87D6D\u0022",
+        "Last-Modified": "Fri, 19 Feb 2021 19:14:19 GMT",
         "Server": [
           "Windows-Azure-HDFS/1.0",
           "Microsoft-HTTPAPI/2.0"
         ],
         "x-ms-acl": "user::rwx,group::-w-,other::---",
-        "x-ms-client-request-id": "c33df796-1ce4-98e9-163f-dd8753420522",
+        "x-ms-client-request-id": "02bcbf41-43db-75a9-0845-f6af2f9bc091",
         "x-ms-group": "$superuser",
         "x-ms-owner": "$superuser",
         "x-ms-permissions": "rwx-w----",
-<<<<<<< HEAD
-        "x-ms-request-id": "dbf56104-a01f-003c-65d1-f95698000000",
-=======
-        "x-ms-request-id": "0e06c36a-801f-0014-507d-053730000000",
->>>>>>> 1814567d
-        "x-ms-version": "2020-06-12"
-      },
-      "ResponseBody": []
-    },
-    {
-      "RequestUri": "https://seannse.blob.core.windows.net/test-filesystem-485a5e77-ec48-5d08-7cfe-cb1177c4bed3?restype=container",
+        "x-ms-request-id": "53bb85d3-201f-006f-17f3-0675ac000000",
+        "x-ms-version": "2020-06-12"
+      },
+      "ResponseBody": []
+    },
+    {
+      "RequestUri": "https://seannse.blob.core.windows.net/test-filesystem-8889e6cf-1793-a06d-dcae-fe20988a6d35?restype=container",
       "RequestMethod": "DELETE",
       "RequestHeaders": {
         "Accept": "application/xml",
         "Authorization": "Sanitized",
-<<<<<<< HEAD
-        "traceparent": "00-b3d6caffb66b2c42ab4fe23201a11af2-109e4272f8acd645-00",
-        "User-Agent": [
-          "azsdk-net-Storage.Files.DataLake/12.7.0-alpha.20210202.1",
-          "(.NET Framework 4.8.4250.0; Microsoft Windows 10.0.19042 )"
-        ],
-        "x-ms-client-request-id": "69f07343-89d2-0044-494a-d175bb90c6d2",
-        "x-ms-date": "Wed, 03 Feb 2021 02:09:51 GMT",
-=======
-        "traceparent": "00-e5eb9da7b0b15d448e9799d72f3e8e90-9db1a726aa23fe4b-00",
-        "User-Agent": [
-          "azsdk-net-Storage.Files.DataLake/12.7.0-alpha.20210217.1",
-          "(.NET 5.0.3; Microsoft Windows 10.0.19042)"
-        ],
-        "x-ms-client-request-id": "69f07343-89d2-0044-494a-d175bb90c6d2",
-        "x-ms-date": "Wed, 17 Feb 2021 22:37:05 GMT",
->>>>>>> 1814567d
+        "traceparent": "00-75388aa24459a546a173602411c1bea8-d822edd59d145d48-00",
+        "User-Agent": [
+          "azsdk-net-Storage.Files.DataLake/12.7.0-alpha.20210219.1",
+          "(.NET 5.0.3; Microsoft Windows 10.0.19041)"
+        ],
+        "x-ms-client-request-id": "f99b8635-7579-ff56-72bc-898441a7eab9",
+        "x-ms-date": "Fri, 19 Feb 2021 19:14:20 GMT",
         "x-ms-return-client-request-id": "true",
         "x-ms-version": "2020-06-12"
       },
@@ -316,28 +207,20 @@
       "StatusCode": 202,
       "ResponseHeaders": {
         "Content-Length": "0",
-<<<<<<< HEAD
-        "Date": "Wed, 03 Feb 2021 02:09:51 GMT",
-=======
-        "Date": "Wed, 17 Feb 2021 22:37:05 GMT",
->>>>>>> 1814567d
+        "Date": "Fri, 19 Feb 2021 19:14:19 GMT",
         "Server": [
           "Windows-Azure-Blob/1.0",
           "Microsoft-HTTPAPI/2.0"
         ],
-        "x-ms-client-request-id": "69f07343-89d2-0044-494a-d175bb90c6d2",
-<<<<<<< HEAD
-        "x-ms-request-id": "c920a4b3-f01e-006c-0bd1-f994c8000000",
-=======
-        "x-ms-request-id": "d10a732c-e01e-003d-437d-050944000000",
->>>>>>> 1814567d
+        "x-ms-client-request-id": "f99b8635-7579-ff56-72bc-898441a7eab9",
+        "x-ms-request-id": "2e6ee159-201e-00a4-3cf3-0676f9000000",
         "x-ms-version": "2020-06-12"
       },
       "ResponseBody": []
     }
   ],
   "Variables": {
-    "RandomSeed": "759214845",
+    "RandomSeed": "110679642",
     "Storage_TestConfigHierarchicalNamespace": "NamespaceTenant\nseannse\nU2FuaXRpemVk\nhttps://seannse.blob.core.windows.net\nhttps://seannse.file.core.windows.net\nhttps://seannse.queue.core.windows.net\nhttps://seannse.table.core.windows.net\n\n\n\n\nhttps://seannse-secondary.blob.core.windows.net\nhttps://seannse-secondary.file.core.windows.net\nhttps://seannse-secondary.queue.core.windows.net\nhttps://seannse-secondary.table.core.windows.net\n68390a19-a643-458b-b726-408abf67b4fc\nSanitized\n72f988bf-86f1-41af-91ab-2d7cd011db47\nhttps://login.microsoftonline.com/\nCloud\nBlobEndpoint=https://seannse.blob.core.windows.net/;QueueEndpoint=https://seannse.queue.core.windows.net/;FileEndpoint=https://seannse.file.core.windows.net/;BlobSecondaryEndpoint=https://seannse-secondary.blob.core.windows.net/;QueueSecondaryEndpoint=https://seannse-secondary.queue.core.windows.net/;FileSecondaryEndpoint=https://seannse-secondary.file.core.windows.net/;AccountName=seannse;AccountKey=Sanitized\n"
   }
 }