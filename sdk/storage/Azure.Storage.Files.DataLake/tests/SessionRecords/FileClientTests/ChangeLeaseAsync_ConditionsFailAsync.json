{
  "Entries": [
    {
      "RequestUri": "http://seannsecanary.blob.core.windows.net/test-filesystem-a3017f33-debf-404a-0c32-07fbaabdd18f?restype=container",
      "RequestMethod": "PUT",
      "RequestHeaders": {
        "Authorization": "Sanitized",
        "traceparent": "00-848e5ce22288fe4f9b2e4c778ad1f7e3-e1ba2091713be14c-00",
        "User-Agent": [
          "azsdk-net-Storage.Files.DataLake/12.1.0-dev.20200403.1",
          "(.NET Core 4.6.28325.01; Microsoft Windows 10.0.18362 )"
        ],
        "x-ms-blob-public-access": "container",
        "x-ms-client-request-id": "23ce94a7-fa24-47cb-c319-37fa98713957",
        "x-ms-date": "Fri, 03 Apr 2020 21:01:43 GMT",
        "x-ms-return-client-request-id": "true",
<<<<<<< HEAD
        "x-ms-version": "2019-12-12"
=======
        "x-ms-version": "2020-02-10"
>>>>>>> 60f4876e
      },
      "RequestBody": null,
      "StatusCode": 201,
      "ResponseHeaders": {
        "Content-Length": "0",
        "Date": "Fri, 03 Apr 2020 21:01:41 GMT",
        "ETag": "\u00220x8D7D81235C5E10C\u0022",
        "Last-Modified": "Fri, 03 Apr 2020 21:01:41 GMT",
        "Server": [
          "Windows-Azure-Blob/1.0",
          "Microsoft-HTTPAPI/2.0"
        ],
        "x-ms-client-request-id": "23ce94a7-fa24-47cb-c319-37fa98713957",
        "x-ms-request-id": "96223f94-f01e-0012-2bfb-093670000000",
<<<<<<< HEAD
        "x-ms-version": "2019-12-12"
=======
        "x-ms-version": "2020-02-10"
>>>>>>> 60f4876e
      },
      "ResponseBody": []
    },
    {
      "RequestUri": "http://seannsecanary.dfs.core.windows.net/test-filesystem-a3017f33-debf-404a-0c32-07fbaabdd18f/test-file-1fceb77e-6998-01c6-1417-13ce5118c046?resource=file",
      "RequestMethod": "PUT",
      "RequestHeaders": {
        "Authorization": "Sanitized",
        "traceparent": "00-f581f4265ac27c4db57cd5bffa3c1dcd-93834c727ba4c946-00",
        "User-Agent": [
          "azsdk-net-Storage.Files.DataLake/12.1.0-dev.20200403.1",
          "(.NET Core 4.6.28325.01; Microsoft Windows 10.0.18362 )"
        ],
        "x-ms-client-request-id": "c8b335b8-8ef6-3e1b-cdcd-0f0ce7fdf6aa",
        "x-ms-date": "Fri, 03 Apr 2020 21:01:43 GMT",
        "x-ms-return-client-request-id": "true",
<<<<<<< HEAD
        "x-ms-version": "2019-12-12"
=======
        "x-ms-version": "2020-02-10"
>>>>>>> 60f4876e
      },
      "RequestBody": null,
      "StatusCode": 201,
      "ResponseHeaders": {
        "Content-Length": "0",
        "Date": "Fri, 03 Apr 2020 21:01:42 GMT",
        "ETag": "\u00220x8D7D81235D537A4\u0022",
        "Last-Modified": "Fri, 03 Apr 2020 21:01:42 GMT",
        "Server": [
          "Windows-Azure-HDFS/1.0",
          "Microsoft-HTTPAPI/2.0"
        ],
        "x-ms-client-request-id": "c8b335b8-8ef6-3e1b-cdcd-0f0ce7fdf6aa",
        "x-ms-request-id": "fa44015e-201f-0097-39fb-091bad000000",
<<<<<<< HEAD
        "x-ms-version": "2019-12-12"
=======
        "x-ms-version": "2020-02-10"
>>>>>>> 60f4876e
      },
      "ResponseBody": []
    },
    {
      "RequestUri": "http://seannsecanary.blob.core.windows.net/test-filesystem-a3017f33-debf-404a-0c32-07fbaabdd18f/test-file-1fceb77e-6998-01c6-1417-13ce5118c046?comp=lease",
      "RequestMethod": "PUT",
      "RequestHeaders": {
        "Authorization": "Sanitized",
        "traceparent": "00-67e27ef4c36b0048b569bd28504c8a88-5e403cf6c3fd6a46-00",
        "User-Agent": [
          "azsdk-net-Storage.Files.DataLake/12.1.0-dev.20200403.1",
          "(.NET Core 4.6.28325.01; Microsoft Windows 10.0.18362 )"
        ],
        "x-ms-client-request-id": "f2466bc7-d9e7-6145-a181-0d07db4731ee",
        "x-ms-date": "Fri, 03 Apr 2020 21:01:43 GMT",
        "x-ms-lease-action": "acquire",
        "x-ms-lease-duration": "15",
        "x-ms-proposed-lease-id": "4576f058-231d-d068-4c30-ea82023105a3",
        "x-ms-return-client-request-id": "true",
<<<<<<< HEAD
        "x-ms-version": "2019-12-12"
=======
        "x-ms-version": "2020-02-10"
>>>>>>> 60f4876e
      },
      "RequestBody": null,
      "StatusCode": 201,
      "ResponseHeaders": {
        "Content-Length": "0",
        "Date": "Fri, 03 Apr 2020 21:01:42 GMT",
        "ETag": "\u00220x8D7D81235D537A4\u0022",
        "Last-Modified": "Fri, 03 Apr 2020 21:01:42 GMT",
        "Server": [
          "Windows-Azure-Blob/1.0",
          "Microsoft-HTTPAPI/2.0"
        ],
        "x-ms-client-request-id": "f2466bc7-d9e7-6145-a181-0d07db4731ee",
        "x-ms-lease-id": "4576f058-231d-d068-4c30-ea82023105a3",
        "x-ms-request-id": "96223fb5-f01e-0012-45fb-093670000000",
<<<<<<< HEAD
        "x-ms-version": "2019-12-12"
=======
        "x-ms-version": "2020-02-10"
>>>>>>> 60f4876e
      },
      "ResponseBody": []
    },
    {
      "RequestUri": "http://seannsecanary.blob.core.windows.net/test-filesystem-a3017f33-debf-404a-0c32-07fbaabdd18f/test-file-1fceb77e-6998-01c6-1417-13ce5118c046?comp=lease",
      "RequestMethod": "PUT",
      "RequestHeaders": {
        "Authorization": "Sanitized",
        "If-Modified-Since": "Sat, 04 Apr 2020 21:01:43 GMT",
        "traceparent": "00-484505a575ef2e4da5b73db648481587-c9beb75e4acadc47-00",
        "User-Agent": [
          "azsdk-net-Storage.Files.DataLake/12.1.0-dev.20200403.1",
          "(.NET Core 4.6.28325.01; Microsoft Windows 10.0.18362 )"
        ],
        "x-ms-client-request-id": "325aabda-c417-4650-77db-6978fef9b985",
        "x-ms-date": "Fri, 03 Apr 2020 21:01:43 GMT",
        "x-ms-lease-action": "change",
        "x-ms-lease-id": "4576f058-231d-d068-4c30-ea82023105a3",
        "x-ms-proposed-lease-id": "1c15f4c6-f765-f54f-3716-47219e5db637",
        "x-ms-return-client-request-id": "true",
<<<<<<< HEAD
        "x-ms-version": "2019-12-12"
=======
        "x-ms-version": "2020-02-10"
>>>>>>> 60f4876e
      },
      "RequestBody": null,
      "StatusCode": 412,
      "ResponseHeaders": {
        "Content-Length": "252",
        "Content-Type": "application/xml",
        "Date": "Fri, 03 Apr 2020 21:01:42 GMT",
        "Server": [
          "Windows-Azure-Blob/1.0",
          "Microsoft-HTTPAPI/2.0"
        ],
        "x-ms-client-request-id": "325aabda-c417-4650-77db-6978fef9b985",
        "x-ms-error-code": "ConditionNotMet",
        "x-ms-request-id": "96223fbd-f01e-0012-4cfb-093670000000",
<<<<<<< HEAD
        "x-ms-version": "2019-12-12"
=======
        "x-ms-version": "2020-02-10"
>>>>>>> 60f4876e
      },
      "ResponseBody": [
        "\uFEFF\u003C?xml version=\u00221.0\u0022 encoding=\u0022utf-8\u0022?\u003E\u003CError\u003E\u003CCode\u003EConditionNotMet\u003C/Code\u003E\u003CMessage\u003EThe condition specified using HTTP conditional header(s) is not met.\n",
        "RequestId:96223fbd-f01e-0012-4cfb-093670000000\n",
        "Time:2020-04-03T21:01:42.2118080Z\u003C/Message\u003E\u003C/Error\u003E"
      ]
    },
    {
      "RequestUri": "http://seannsecanary.blob.core.windows.net/test-filesystem-a3017f33-debf-404a-0c32-07fbaabdd18f?restype=container",
      "RequestMethod": "DELETE",
      "RequestHeaders": {
        "Authorization": "Sanitized",
        "traceparent": "00-c3d5093e21a0b246a4a669c2d3a08cf8-b565d514d6884f49-00",
        "User-Agent": [
          "azsdk-net-Storage.Files.DataLake/12.1.0-dev.20200403.1",
          "(.NET Core 4.6.28325.01; Microsoft Windows 10.0.18362 )"
        ],
        "x-ms-client-request-id": "302d6e30-feed-b5d6-621b-cd1a9231bbfb",
        "x-ms-date": "Fri, 03 Apr 2020 21:01:43 GMT",
        "x-ms-return-client-request-id": "true",
<<<<<<< HEAD
        "x-ms-version": "2019-12-12"
=======
        "x-ms-version": "2020-02-10"
>>>>>>> 60f4876e
      },
      "RequestBody": null,
      "StatusCode": 202,
      "ResponseHeaders": {
        "Content-Length": "0",
        "Date": "Fri, 03 Apr 2020 21:01:42 GMT",
        "Server": [
          "Windows-Azure-Blob/1.0",
          "Microsoft-HTTPAPI/2.0"
        ],
        "x-ms-client-request-id": "302d6e30-feed-b5d6-621b-cd1a9231bbfb",
        "x-ms-request-id": "96223fcb-f01e-0012-58fb-093670000000",
<<<<<<< HEAD
        "x-ms-version": "2019-12-12"
=======
        "x-ms-version": "2020-02-10"
>>>>>>> 60f4876e
      },
      "ResponseBody": []
    },
    {
      "RequestUri": "http://seannsecanary.blob.core.windows.net/test-filesystem-eccfc9c6-5d3c-e466-038d-708bc6e8bbb4?restype=container",
      "RequestMethod": "PUT",
      "RequestHeaders": {
        "Authorization": "Sanitized",
        "traceparent": "00-d4efba924c243147974105cd01283bc9-5d9f80f5c62da54d-00",
        "User-Agent": [
          "azsdk-net-Storage.Files.DataLake/12.1.0-dev.20200403.1",
          "(.NET Core 4.6.28325.01; Microsoft Windows 10.0.18362 )"
        ],
        "x-ms-blob-public-access": "container",
        "x-ms-client-request-id": "c0a103d0-f9f3-d2db-0848-2c5f8d4aef79",
        "x-ms-date": "Fri, 03 Apr 2020 21:01:43 GMT",
        "x-ms-return-client-request-id": "true",
<<<<<<< HEAD
        "x-ms-version": "2019-12-12"
=======
        "x-ms-version": "2020-02-10"
>>>>>>> 60f4876e
      },
      "RequestBody": null,
      "StatusCode": 201,
      "ResponseHeaders": {
        "Content-Length": "0",
        "Date": "Fri, 03 Apr 2020 21:01:42 GMT",
        "ETag": "\u00220x8D7D812360A227E\u0022",
        "Last-Modified": "Fri, 03 Apr 2020 21:01:42 GMT",
        "Server": [
          "Windows-Azure-Blob/1.0",
          "Microsoft-HTTPAPI/2.0"
        ],
        "x-ms-client-request-id": "c0a103d0-f9f3-d2db-0848-2c5f8d4aef79",
        "x-ms-request-id": "96223fd7-f01e-0012-62fb-093670000000",
<<<<<<< HEAD
        "x-ms-version": "2019-12-12"
=======
        "x-ms-version": "2020-02-10"
>>>>>>> 60f4876e
      },
      "ResponseBody": []
    },
    {
      "RequestUri": "http://seannsecanary.dfs.core.windows.net/test-filesystem-eccfc9c6-5d3c-e466-038d-708bc6e8bbb4/test-file-40251960-2be9-3d2f-311c-34a5cd4abb76?resource=file",
      "RequestMethod": "PUT",
      "RequestHeaders": {
        "Authorization": "Sanitized",
        "traceparent": "00-e593518e1218e049941dabf4f4328165-4e7e77f96a52074f-00",
        "User-Agent": [
          "azsdk-net-Storage.Files.DataLake/12.1.0-dev.20200403.1",
          "(.NET Core 4.6.28325.01; Microsoft Windows 10.0.18362 )"
        ],
        "x-ms-client-request-id": "0fbc16a7-f967-a4a7-d363-8fd7c43605be",
        "x-ms-date": "Fri, 03 Apr 2020 21:01:43 GMT",
        "x-ms-return-client-request-id": "true",
<<<<<<< HEAD
        "x-ms-version": "2019-12-12"
=======
        "x-ms-version": "2020-02-10"
>>>>>>> 60f4876e
      },
      "RequestBody": null,
      "StatusCode": 201,
      "ResponseHeaders": {
        "Content-Length": "0",
        "Date": "Fri, 03 Apr 2020 21:01:42 GMT",
        "ETag": "\u00220x8D7D8123618EEB9\u0022",
        "Last-Modified": "Fri, 03 Apr 2020 21:01:42 GMT",
        "Server": [
          "Windows-Azure-HDFS/1.0",
          "Microsoft-HTTPAPI/2.0"
        ],
        "x-ms-client-request-id": "0fbc16a7-f967-a4a7-d363-8fd7c43605be",
        "x-ms-request-id": "fa44015f-201f-0097-3afb-091bad000000",
<<<<<<< HEAD
        "x-ms-version": "2019-12-12"
=======
        "x-ms-version": "2020-02-10"
>>>>>>> 60f4876e
      },
      "ResponseBody": []
    },
    {
      "RequestUri": "http://seannsecanary.blob.core.windows.net/test-filesystem-eccfc9c6-5d3c-e466-038d-708bc6e8bbb4/test-file-40251960-2be9-3d2f-311c-34a5cd4abb76?comp=lease",
      "RequestMethod": "PUT",
      "RequestHeaders": {
        "Authorization": "Sanitized",
        "traceparent": "00-7f40e35ace6ac348ada7fea008997493-bf6af3c32440654c-00",
        "User-Agent": [
          "azsdk-net-Storage.Files.DataLake/12.1.0-dev.20200403.1",
          "(.NET Core 4.6.28325.01; Microsoft Windows 10.0.18362 )"
        ],
        "x-ms-client-request-id": "fde09781-4e38-e030-a7b0-75773d4ff96f",
        "x-ms-date": "Fri, 03 Apr 2020 21:01:44 GMT",
        "x-ms-lease-action": "acquire",
        "x-ms-lease-duration": "15",
        "x-ms-proposed-lease-id": "ad0bb68d-2c8e-6533-582a-cb73a4ace1f7",
        "x-ms-return-client-request-id": "true",
<<<<<<< HEAD
        "x-ms-version": "2019-12-12"
=======
        "x-ms-version": "2020-02-10"
>>>>>>> 60f4876e
      },
      "RequestBody": null,
      "StatusCode": 201,
      "ResponseHeaders": {
        "Content-Length": "0",
        "Date": "Fri, 03 Apr 2020 21:01:42 GMT",
        "ETag": "\u00220x8D7D8123618EEB9\u0022",
        "Last-Modified": "Fri, 03 Apr 2020 21:01:42 GMT",
        "Server": [
          "Windows-Azure-Blob/1.0",
          "Microsoft-HTTPAPI/2.0"
        ],
        "x-ms-client-request-id": "fde09781-4e38-e030-a7b0-75773d4ff96f",
        "x-ms-lease-id": "ad0bb68d-2c8e-6533-582a-cb73a4ace1f7",
        "x-ms-request-id": "96223fe5-f01e-0012-6ffb-093670000000",
<<<<<<< HEAD
        "x-ms-version": "2019-12-12"
=======
        "x-ms-version": "2020-02-10"
>>>>>>> 60f4876e
      },
      "ResponseBody": []
    },
    {
      "RequestUri": "http://seannsecanary.blob.core.windows.net/test-filesystem-eccfc9c6-5d3c-e466-038d-708bc6e8bbb4/test-file-40251960-2be9-3d2f-311c-34a5cd4abb76?comp=lease",
      "RequestMethod": "PUT",
      "RequestHeaders": {
        "Authorization": "Sanitized",
        "If-Unmodified-Since": "Thu, 02 Apr 2020 21:01:43 GMT",
        "traceparent": "00-cf6d4dea74ccca4490c909229b539f55-e2243fbb12f49248-00",
        "User-Agent": [
          "azsdk-net-Storage.Files.DataLake/12.1.0-dev.20200403.1",
          "(.NET Core 4.6.28325.01; Microsoft Windows 10.0.18362 )"
        ],
        "x-ms-client-request-id": "d361c717-3909-2107-9814-fe7d02663e93",
        "x-ms-date": "Fri, 03 Apr 2020 21:01:44 GMT",
        "x-ms-lease-action": "change",
        "x-ms-lease-id": "ad0bb68d-2c8e-6533-582a-cb73a4ace1f7",
        "x-ms-proposed-lease-id": "b7fdc7f6-ac8e-5a0e-3817-efe36be9363f",
        "x-ms-return-client-request-id": "true",
<<<<<<< HEAD
        "x-ms-version": "2019-12-12"
=======
        "x-ms-version": "2020-02-10"
>>>>>>> 60f4876e
      },
      "RequestBody": null,
      "StatusCode": 412,
      "ResponseHeaders": {
        "Content-Length": "252",
        "Content-Type": "application/xml",
        "Date": "Fri, 03 Apr 2020 21:01:42 GMT",
        "Server": [
          "Windows-Azure-Blob/1.0",
          "Microsoft-HTTPAPI/2.0"
        ],
        "x-ms-client-request-id": "d361c717-3909-2107-9814-fe7d02663e93",
        "x-ms-error-code": "ConditionNotMet",
        "x-ms-request-id": "96223fe7-f01e-0012-71fb-093670000000",
<<<<<<< HEAD
        "x-ms-version": "2019-12-12"
=======
        "x-ms-version": "2020-02-10"
>>>>>>> 60f4876e
      },
      "ResponseBody": [
        "\uFEFF\u003C?xml version=\u00221.0\u0022 encoding=\u0022utf-8\u0022?\u003E\u003CError\u003E\u003CCode\u003EConditionNotMet\u003C/Code\u003E\u003CMessage\u003EThe condition specified using HTTP conditional header(s) is not met.\n",
        "RequestId:96223fe7-f01e-0012-71fb-093670000000\n",
        "Time:2020-04-03T21:01:42.6491210Z\u003C/Message\u003E\u003C/Error\u003E"
      ]
    },
    {
      "RequestUri": "http://seannsecanary.blob.core.windows.net/test-filesystem-eccfc9c6-5d3c-e466-038d-708bc6e8bbb4?restype=container",
      "RequestMethod": "DELETE",
      "RequestHeaders": {
        "Authorization": "Sanitized",
        "traceparent": "00-7361a149f17fba40a4555ec8e21fb52e-eb36f8877fea564a-00",
        "User-Agent": [
          "azsdk-net-Storage.Files.DataLake/12.1.0-dev.20200403.1",
          "(.NET Core 4.6.28325.01; Microsoft Windows 10.0.18362 )"
        ],
        "x-ms-client-request-id": "75607184-25ed-ba66-84e1-43a13e4c7c82",
        "x-ms-date": "Fri, 03 Apr 2020 21:01:44 GMT",
        "x-ms-return-client-request-id": "true",
<<<<<<< HEAD
        "x-ms-version": "2019-12-12"
=======
        "x-ms-version": "2020-02-10"
>>>>>>> 60f4876e
      },
      "RequestBody": null,
      "StatusCode": 202,
      "ResponseHeaders": {
        "Content-Length": "0",
        "Date": "Fri, 03 Apr 2020 21:01:42 GMT",
        "Server": [
          "Windows-Azure-Blob/1.0",
          "Microsoft-HTTPAPI/2.0"
        ],
        "x-ms-client-request-id": "75607184-25ed-ba66-84e1-43a13e4c7c82",
        "x-ms-request-id": "96223ff4-f01e-0012-7cfb-093670000000",
<<<<<<< HEAD
        "x-ms-version": "2019-12-12"
=======
        "x-ms-version": "2020-02-10"
>>>>>>> 60f4876e
      },
      "ResponseBody": []
    },
    {
      "RequestUri": "http://seannsecanary.blob.core.windows.net/test-filesystem-afd93f44-8a87-f3d3-561c-06a72552a79e?restype=container",
      "RequestMethod": "PUT",
      "RequestHeaders": {
        "Authorization": "Sanitized",
        "traceparent": "00-f01bacaf83c5c741bcaf5c669f5d437e-96e7a11cf54b4d48-00",
        "User-Agent": [
          "azsdk-net-Storage.Files.DataLake/12.1.0-dev.20200403.1",
          "(.NET Core 4.6.28325.01; Microsoft Windows 10.0.18362 )"
        ],
        "x-ms-blob-public-access": "container",
        "x-ms-client-request-id": "3b7091e4-3b1f-fa4f-9d6d-1ed11fbe9531",
        "x-ms-date": "Fri, 03 Apr 2020 21:01:44 GMT",
        "x-ms-return-client-request-id": "true",
<<<<<<< HEAD
        "x-ms-version": "2019-12-12"
=======
        "x-ms-version": "2020-02-10"
>>>>>>> 60f4876e
      },
      "RequestBody": null,
      "StatusCode": 201,
      "ResponseHeaders": {
        "Content-Length": "0",
        "Date": "Fri, 03 Apr 2020 21:01:42 GMT",
        "ETag": "\u00220x8D7D81236531FBE\u0022",
        "Last-Modified": "Fri, 03 Apr 2020 21:01:42 GMT",
        "Server": [
          "Windows-Azure-Blob/1.0",
          "Microsoft-HTTPAPI/2.0"
        ],
        "x-ms-client-request-id": "3b7091e4-3b1f-fa4f-9d6d-1ed11fbe9531",
        "x-ms-request-id": "96223ffd-f01e-0012-04fb-093670000000",
<<<<<<< HEAD
        "x-ms-version": "2019-12-12"
=======
        "x-ms-version": "2020-02-10"
>>>>>>> 60f4876e
      },
      "ResponseBody": []
    },
    {
      "RequestUri": "http://seannsecanary.dfs.core.windows.net/test-filesystem-afd93f44-8a87-f3d3-561c-06a72552a79e/test-file-1678a43a-eb54-7c7b-99a2-cef86c851287?resource=file",
      "RequestMethod": "PUT",
      "RequestHeaders": {
        "Authorization": "Sanitized",
        "traceparent": "00-e1eaa60091eefd48bfa80a0a07493727-b7e1c793d07e1f4c-00",
        "User-Agent": [
          "azsdk-net-Storage.Files.DataLake/12.1.0-dev.20200403.1",
          "(.NET Core 4.6.28325.01; Microsoft Windows 10.0.18362 )"
        ],
        "x-ms-client-request-id": "3b13ecf9-f057-f92c-16f4-a17c6c578e18",
        "x-ms-date": "Fri, 03 Apr 2020 21:01:44 GMT",
        "x-ms-return-client-request-id": "true",
<<<<<<< HEAD
        "x-ms-version": "2019-12-12"
=======
        "x-ms-version": "2020-02-10"
>>>>>>> 60f4876e
      },
      "RequestBody": null,
      "StatusCode": 201,
      "ResponseHeaders": {
        "Content-Length": "0",
        "Date": "Fri, 03 Apr 2020 21:01:42 GMT",
        "ETag": "\u00220x8D7D81236621CE0\u0022",
        "Last-Modified": "Fri, 03 Apr 2020 21:01:42 GMT",
        "Server": [
          "Windows-Azure-HDFS/1.0",
          "Microsoft-HTTPAPI/2.0"
        ],
        "x-ms-client-request-id": "3b13ecf9-f057-f92c-16f4-a17c6c578e18",
        "x-ms-request-id": "fa440161-201f-0097-3bfb-091bad000000",
<<<<<<< HEAD
        "x-ms-version": "2019-12-12"
=======
        "x-ms-version": "2020-02-10"
>>>>>>> 60f4876e
      },
      "ResponseBody": []
    },
    {
      "RequestUri": "http://seannsecanary.blob.core.windows.net/test-filesystem-afd93f44-8a87-f3d3-561c-06a72552a79e/test-file-1678a43a-eb54-7c7b-99a2-cef86c851287?comp=lease",
      "RequestMethod": "PUT",
      "RequestHeaders": {
        "Authorization": "Sanitized",
        "traceparent": "00-b4b54cb11b072849a062e5c76f095d6a-119be3470c5c664b-00",
        "User-Agent": [
          "azsdk-net-Storage.Files.DataLake/12.1.0-dev.20200403.1",
          "(.NET Core 4.6.28325.01; Microsoft Windows 10.0.18362 )"
        ],
        "x-ms-client-request-id": "bff2dd21-0e58-83a7-6797-403184610422",
        "x-ms-date": "Fri, 03 Apr 2020 21:01:44 GMT",
        "x-ms-lease-action": "acquire",
        "x-ms-lease-duration": "15",
        "x-ms-proposed-lease-id": "99bc975a-01fb-ce4f-258a-3e55f8e2d2c4",
        "x-ms-return-client-request-id": "true",
<<<<<<< HEAD
        "x-ms-version": "2019-12-12"
=======
        "x-ms-version": "2020-02-10"
>>>>>>> 60f4876e
      },
      "RequestBody": null,
      "StatusCode": 201,
      "ResponseHeaders": {
        "Content-Length": "0",
        "Date": "Fri, 03 Apr 2020 21:01:42 GMT",
        "ETag": "\u00220x8D7D81236621CE0\u0022",
        "Last-Modified": "Fri, 03 Apr 2020 21:01:42 GMT",
        "Server": [
          "Windows-Azure-Blob/1.0",
          "Microsoft-HTTPAPI/2.0"
        ],
        "x-ms-client-request-id": "bff2dd21-0e58-83a7-6797-403184610422",
        "x-ms-lease-id": "99bc975a-01fb-ce4f-258a-3e55f8e2d2c4",
        "x-ms-request-id": "96224013-f01e-0012-16fb-093670000000",
<<<<<<< HEAD
        "x-ms-version": "2019-12-12"
=======
        "x-ms-version": "2020-02-10"
>>>>>>> 60f4876e
      },
      "ResponseBody": []
    },
    {
      "RequestUri": "http://seannsecanary.blob.core.windows.net/test-filesystem-afd93f44-8a87-f3d3-561c-06a72552a79e/test-file-1678a43a-eb54-7c7b-99a2-cef86c851287?comp=lease",
      "RequestMethod": "PUT",
      "RequestHeaders": {
        "Authorization": "Sanitized",
        "If-Match": "\u0022garbage\u0022",
        "traceparent": "00-182daeede9b3b5458a320d0e5a656b31-422a46e9077fb349-00",
        "User-Agent": [
          "azsdk-net-Storage.Files.DataLake/12.1.0-dev.20200403.1",
          "(.NET Core 4.6.28325.01; Microsoft Windows 10.0.18362 )"
        ],
        "x-ms-client-request-id": "edcc49c8-c110-6128-33bb-aa813df5733b",
        "x-ms-date": "Fri, 03 Apr 2020 21:01:44 GMT",
        "x-ms-lease-action": "change",
        "x-ms-lease-id": "99bc975a-01fb-ce4f-258a-3e55f8e2d2c4",
        "x-ms-proposed-lease-id": "7ffeac8a-d771-242f-59c9-7dedca028181",
        "x-ms-return-client-request-id": "true",
<<<<<<< HEAD
        "x-ms-version": "2019-12-12"
=======
        "x-ms-version": "2020-02-10"
>>>>>>> 60f4876e
      },
      "RequestBody": null,
      "StatusCode": 412,
      "ResponseHeaders": {
        "Content-Length": "252",
        "Content-Type": "application/xml",
        "Date": "Fri, 03 Apr 2020 21:01:43 GMT",
        "Server": [
          "Windows-Azure-Blob/1.0",
          "Microsoft-HTTPAPI/2.0"
        ],
        "x-ms-client-request-id": "edcc49c8-c110-6128-33bb-aa813df5733b",
        "x-ms-error-code": "ConditionNotMet",
        "x-ms-request-id": "96224022-f01e-0012-22fb-093670000000",
<<<<<<< HEAD
        "x-ms-version": "2019-12-12"
=======
        "x-ms-version": "2020-02-10"
>>>>>>> 60f4876e
      },
      "ResponseBody": [
        "\uFEFF\u003C?xml version=\u00221.0\u0022 encoding=\u0022utf-8\u0022?\u003E\u003CError\u003E\u003CCode\u003EConditionNotMet\u003C/Code\u003E\u003CMessage\u003EThe condition specified using HTTP conditional header(s) is not met.\n",
        "RequestId:96224022-f01e-0012-22fb-093670000000\n",
        "Time:2020-04-03T21:01:43.1574853Z\u003C/Message\u003E\u003C/Error\u003E"
      ]
    },
    {
      "RequestUri": "http://seannsecanary.blob.core.windows.net/test-filesystem-afd93f44-8a87-f3d3-561c-06a72552a79e?restype=container",
      "RequestMethod": "DELETE",
      "RequestHeaders": {
        "Authorization": "Sanitized",
        "traceparent": "00-e2707bdfb0ee0349839e394784ec896f-8c2b7f548329944c-00",
        "User-Agent": [
          "azsdk-net-Storage.Files.DataLake/12.1.0-dev.20200403.1",
          "(.NET Core 4.6.28325.01; Microsoft Windows 10.0.18362 )"
        ],
        "x-ms-client-request-id": "3a68be25-1795-4712-9483-eae7152acf91",
        "x-ms-date": "Fri, 03 Apr 2020 21:01:44 GMT",
        "x-ms-return-client-request-id": "true",
<<<<<<< HEAD
        "x-ms-version": "2019-12-12"
=======
        "x-ms-version": "2020-02-10"
>>>>>>> 60f4876e
      },
      "RequestBody": null,
      "StatusCode": 202,
      "ResponseHeaders": {
        "Content-Length": "0",
        "Date": "Fri, 03 Apr 2020 21:01:43 GMT",
        "Server": [
          "Windows-Azure-Blob/1.0",
          "Microsoft-HTTPAPI/2.0"
        ],
        "x-ms-client-request-id": "3a68be25-1795-4712-9483-eae7152acf91",
        "x-ms-request-id": "96224027-f01e-0012-26fb-093670000000",
<<<<<<< HEAD
        "x-ms-version": "2019-12-12"
=======
        "x-ms-version": "2020-02-10"
>>>>>>> 60f4876e
      },
      "ResponseBody": []
    },
    {
      "RequestUri": "http://seannsecanary.blob.core.windows.net/test-filesystem-ceeca792-7c9e-e591-b96b-bb2a87d535b8?restype=container",
      "RequestMethod": "PUT",
      "RequestHeaders": {
        "Authorization": "Sanitized",
        "traceparent": "00-c444a2d73fc58e40832a4b71dbcc3d40-b23988d4f10ef349-00",
        "User-Agent": [
          "azsdk-net-Storage.Files.DataLake/12.1.0-dev.20200403.1",
          "(.NET Core 4.6.28325.01; Microsoft Windows 10.0.18362 )"
        ],
        "x-ms-blob-public-access": "container",
        "x-ms-client-request-id": "84c0a716-f38e-a966-2c82-81295ce7c0be",
        "x-ms-date": "Fri, 03 Apr 2020 21:01:44 GMT",
        "x-ms-return-client-request-id": "true",
<<<<<<< HEAD
        "x-ms-version": "2019-12-12"
=======
        "x-ms-version": "2020-02-10"
>>>>>>> 60f4876e
      },
      "RequestBody": null,
      "StatusCode": 201,
      "ResponseHeaders": {
        "Content-Length": "0",
        "Date": "Fri, 03 Apr 2020 21:01:43 GMT",
        "ETag": "\u00220x8D7D812369D2EA4\u0022",
        "Last-Modified": "Fri, 03 Apr 2020 21:01:43 GMT",
        "Server": [
          "Windows-Azure-Blob/1.0",
          "Microsoft-HTTPAPI/2.0"
        ],
        "x-ms-client-request-id": "84c0a716-f38e-a966-2c82-81295ce7c0be",
        "x-ms-request-id": "9622402d-f01e-0012-2bfb-093670000000",
<<<<<<< HEAD
        "x-ms-version": "2019-12-12"
=======
        "x-ms-version": "2020-02-10"
>>>>>>> 60f4876e
      },
      "ResponseBody": []
    },
    {
      "RequestUri": "http://seannsecanary.dfs.core.windows.net/test-filesystem-ceeca792-7c9e-e591-b96b-bb2a87d535b8/test-file-70ed314e-4fcf-5804-01c3-ec221a24ed10?resource=file",
      "RequestMethod": "PUT",
      "RequestHeaders": {
        "Authorization": "Sanitized",
        "traceparent": "00-55e01ee66b86aa4783394d2c625ba65c-bbac8dc66828084e-00",
        "User-Agent": [
          "azsdk-net-Storage.Files.DataLake/12.1.0-dev.20200403.1",
          "(.NET Core 4.6.28325.01; Microsoft Windows 10.0.18362 )"
        ],
        "x-ms-client-request-id": "c71ea2bc-dabc-c637-a367-83cb06448e07",
        "x-ms-date": "Fri, 03 Apr 2020 21:01:44 GMT",
        "x-ms-return-client-request-id": "true",
<<<<<<< HEAD
        "x-ms-version": "2019-12-12"
=======
        "x-ms-version": "2020-02-10"
>>>>>>> 60f4876e
      },
      "RequestBody": null,
      "StatusCode": 201,
      "ResponseHeaders": {
        "Content-Length": "0",
        "Date": "Fri, 03 Apr 2020 21:01:43 GMT",
        "ETag": "\u00220x8D7D81236B25E98\u0022",
        "Last-Modified": "Fri, 03 Apr 2020 21:01:43 GMT",
        "Server": [
          "Windows-Azure-HDFS/1.0",
          "Microsoft-HTTPAPI/2.0"
        ],
        "x-ms-client-request-id": "c71ea2bc-dabc-c637-a367-83cb06448e07",
        "x-ms-request-id": "fa440162-201f-0097-3cfb-091bad000000",
<<<<<<< HEAD
        "x-ms-version": "2019-12-12"
=======
        "x-ms-version": "2020-02-10"
>>>>>>> 60f4876e
      },
      "ResponseBody": []
    },
    {
      "RequestUri": "http://seannsecanary.blob.core.windows.net/test-filesystem-ceeca792-7c9e-e591-b96b-bb2a87d535b8/test-file-70ed314e-4fcf-5804-01c3-ec221a24ed10",
      "RequestMethod": "HEAD",
      "RequestHeaders": {
        "Authorization": "Sanitized",
        "User-Agent": [
          "azsdk-net-Storage.Files.DataLake/12.1.0-dev.20200403.1",
          "(.NET Core 4.6.28325.01; Microsoft Windows 10.0.18362 )"
        ],
        "x-ms-client-request-id": "13d4fec6-16de-6f01-1dc3-2a84a4fb6fa6",
        "x-ms-date": "Fri, 03 Apr 2020 21:01:45 GMT",
        "x-ms-return-client-request-id": "true",
<<<<<<< HEAD
        "x-ms-version": "2019-12-12"
=======
        "x-ms-version": "2020-02-10"
>>>>>>> 60f4876e
      },
      "RequestBody": null,
      "StatusCode": 200,
      "ResponseHeaders": {
        "Accept-Ranges": "bytes",
        "Content-Length": "0",
        "Content-Type": "application/octet-stream",
        "Date": "Fri, 03 Apr 2020 21:01:43 GMT",
        "ETag": "\u00220x8D7D81236B25E98\u0022",
        "Last-Modified": "Fri, 03 Apr 2020 21:01:43 GMT",
        "Server": [
          "Windows-Azure-Blob/1.0",
          "Microsoft-HTTPAPI/2.0"
        ],
        "x-ms-access-tier": "Hot",
        "x-ms-access-tier-inferred": "true",
        "x-ms-blob-type": "BlockBlob",
        "x-ms-client-request-id": "13d4fec6-16de-6f01-1dc3-2a84a4fb6fa6",
        "x-ms-creation-time": "Fri, 03 Apr 2020 21:01:43 GMT",
        "x-ms-lease-state": "available",
        "x-ms-lease-status": "unlocked",
        "x-ms-request-id": "96224041-f01e-0012-3afb-093670000000",
        "x-ms-server-encrypted": "true",
<<<<<<< HEAD
        "x-ms-version": "2019-12-12"
=======
        "x-ms-version": "2020-02-10"
>>>>>>> 60f4876e
      },
      "ResponseBody": []
    },
    {
      "RequestUri": "http://seannsecanary.blob.core.windows.net/test-filesystem-ceeca792-7c9e-e591-b96b-bb2a87d535b8/test-file-70ed314e-4fcf-5804-01c3-ec221a24ed10?comp=lease",
      "RequestMethod": "PUT",
      "RequestHeaders": {
        "Authorization": "Sanitized",
        "traceparent": "00-c809dca2b5305843b90ef404a822bdcb-50ede10cc4318045-00",
        "User-Agent": [
          "azsdk-net-Storage.Files.DataLake/12.1.0-dev.20200403.1",
          "(.NET Core 4.6.28325.01; Microsoft Windows 10.0.18362 )"
        ],
        "x-ms-client-request-id": "2fe79484-eb8b-0c1c-4a04-2aaffba237fe",
        "x-ms-date": "Fri, 03 Apr 2020 21:01:45 GMT",
        "x-ms-lease-action": "acquire",
        "x-ms-lease-duration": "15",
        "x-ms-proposed-lease-id": "a7097195-e0d2-9ca9-06e6-311dfcfaa084",
        "x-ms-return-client-request-id": "true",
<<<<<<< HEAD
        "x-ms-version": "2019-12-12"
=======
        "x-ms-version": "2020-02-10"
>>>>>>> 60f4876e
      },
      "RequestBody": null,
      "StatusCode": 201,
      "ResponseHeaders": {
        "Content-Length": "0",
        "Date": "Fri, 03 Apr 2020 21:01:43 GMT",
        "ETag": "\u00220x8D7D81236B25E98\u0022",
        "Last-Modified": "Fri, 03 Apr 2020 21:01:43 GMT",
        "Server": [
          "Windows-Azure-Blob/1.0",
          "Microsoft-HTTPAPI/2.0"
        ],
        "x-ms-client-request-id": "2fe79484-eb8b-0c1c-4a04-2aaffba237fe",
        "x-ms-lease-id": "a7097195-e0d2-9ca9-06e6-311dfcfaa084",
        "x-ms-request-id": "96224049-f01e-0012-40fb-093670000000",
<<<<<<< HEAD
        "x-ms-version": "2019-12-12"
=======
        "x-ms-version": "2020-02-10"
>>>>>>> 60f4876e
      },
      "ResponseBody": []
    },
    {
      "RequestUri": "http://seannsecanary.blob.core.windows.net/test-filesystem-ceeca792-7c9e-e591-b96b-bb2a87d535b8/test-file-70ed314e-4fcf-5804-01c3-ec221a24ed10?comp=lease",
      "RequestMethod": "PUT",
      "RequestHeaders": {
        "Authorization": "Sanitized",
        "If-None-Match": "\u00220x8D7D81236B25E98\u0022",
        "traceparent": "00-fc982e7b745f9f4783789e89ca6e3cc2-4e0df52da25dee42-00",
        "User-Agent": [
          "azsdk-net-Storage.Files.DataLake/12.1.0-dev.20200403.1",
          "(.NET Core 4.6.28325.01; Microsoft Windows 10.0.18362 )"
        ],
        "x-ms-client-request-id": "0f00c727-3f13-fb1b-19ec-66812f61d528",
        "x-ms-date": "Fri, 03 Apr 2020 21:01:45 GMT",
        "x-ms-lease-action": "change",
        "x-ms-lease-id": "a7097195-e0d2-9ca9-06e6-311dfcfaa084",
        "x-ms-proposed-lease-id": "7766f2f6-2506-4553-7d4e-3cad2d5ffffa",
        "x-ms-return-client-request-id": "true",
<<<<<<< HEAD
        "x-ms-version": "2019-12-12"
=======
        "x-ms-version": "2020-02-10"
>>>>>>> 60f4876e
      },
      "RequestBody": null,
      "StatusCode": 412,
      "ResponseHeaders": {
        "Content-Length": "252",
        "Content-Type": "application/xml",
        "Date": "Fri, 03 Apr 2020 21:01:43 GMT",
        "Server": [
          "Windows-Azure-Blob/1.0",
          "Microsoft-HTTPAPI/2.0"
        ],
        "x-ms-client-request-id": "0f00c727-3f13-fb1b-19ec-66812f61d528",
        "x-ms-error-code": "ConditionNotMet",
        "x-ms-request-id": "9622404f-f01e-0012-46fb-093670000000",
<<<<<<< HEAD
        "x-ms-version": "2019-12-12"
=======
        "x-ms-version": "2020-02-10"
>>>>>>> 60f4876e
      },
      "ResponseBody": [
        "\uFEFF\u003C?xml version=\u00221.0\u0022 encoding=\u0022utf-8\u0022?\u003E\u003CError\u003E\u003CCode\u003EConditionNotMet\u003C/Code\u003E\u003CMessage\u003EThe condition specified using HTTP conditional header(s) is not met.\n",
        "RequestId:9622404f-f01e-0012-46fb-093670000000\n",
        "Time:2020-04-03T21:01:43.7659208Z\u003C/Message\u003E\u003C/Error\u003E"
      ]
    },
    {
      "RequestUri": "http://seannsecanary.blob.core.windows.net/test-filesystem-ceeca792-7c9e-e591-b96b-bb2a87d535b8?restype=container",
      "RequestMethod": "DELETE",
      "RequestHeaders": {
        "Authorization": "Sanitized",
        "traceparent": "00-e97cca5f0ae7994f8374c8f266bc68ae-87285eb658ac5a4f-00",
        "User-Agent": [
          "azsdk-net-Storage.Files.DataLake/12.1.0-dev.20200403.1",
          "(.NET Core 4.6.28325.01; Microsoft Windows 10.0.18362 )"
        ],
        "x-ms-client-request-id": "33878bf9-27a2-d3ea-fdf3-5933b29f3e8b",
        "x-ms-date": "Fri, 03 Apr 2020 21:01:45 GMT",
        "x-ms-return-client-request-id": "true",
<<<<<<< HEAD
        "x-ms-version": "2019-12-12"
=======
        "x-ms-version": "2020-02-10"
>>>>>>> 60f4876e
      },
      "RequestBody": null,
      "StatusCode": 202,
      "ResponseHeaders": {
        "Content-Length": "0",
        "Date": "Fri, 03 Apr 2020 21:01:43 GMT",
        "Server": [
          "Windows-Azure-Blob/1.0",
          "Microsoft-HTTPAPI/2.0"
        ],
        "x-ms-client-request-id": "33878bf9-27a2-d3ea-fdf3-5933b29f3e8b",
        "x-ms-request-id": "96224054-f01e-0012-4afb-093670000000",
<<<<<<< HEAD
        "x-ms-version": "2019-12-12"
=======
        "x-ms-version": "2020-02-10"
>>>>>>> 60f4876e
      },
      "ResponseBody": []
    }
  ],
  "Variables": {
    "DateTimeOffsetNow": "2020-04-03T14:01:43.3782783-07:00",
    "RandomSeed": "377977654",
    "Storage_TestConfigHierarchicalNamespace": "NamespaceTenant\nseannsecanary\nU2FuaXRpemVk\nhttp://seannsecanary.blob.core.windows.net\nhttp://seannsecanary.file.core.windows.net\nhttp://seannsecanary.queue.core.windows.net\nhttp://seannsecanary.table.core.windows.net\n\n\n\n\nhttp://seannsecanary-secondary.blob.core.windows.net\nhttp://seannsecanary-secondary.file.core.windows.net\nhttp://seannsecanary-secondary.queue.core.windows.net\nhttp://seannsecanary-secondary.table.core.windows.net\n68390a19-a643-458b-b726-408abf67b4fc\nSanitized\n72f988bf-86f1-41af-91ab-2d7cd011db47\nhttps://login.microsoftonline.com/\nCloud\nBlobEndpoint=http://seannsecanary.blob.core.windows.net/;QueueEndpoint=http://seannsecanary.queue.core.windows.net/;FileEndpoint=http://seannsecanary.file.core.windows.net/;BlobSecondaryEndpoint=http://seannsecanary-secondary.blob.core.windows.net/;QueueSecondaryEndpoint=http://seannsecanary-secondary.queue.core.windows.net/;FileSecondaryEndpoint=http://seannsecanary-secondary.file.core.windows.net/;AccountName=seannsecanary;AccountKey=Sanitized\n"
  }
}<|MERGE_RESOLUTION|>--- conflicted
+++ resolved
@@ -14,11 +14,7 @@
         "x-ms-client-request-id": "23ce94a7-fa24-47cb-c319-37fa98713957",
         "x-ms-date": "Fri, 03 Apr 2020 21:01:43 GMT",
         "x-ms-return-client-request-id": "true",
-<<<<<<< HEAD
-        "x-ms-version": "2019-12-12"
-=======
-        "x-ms-version": "2020-02-10"
->>>>>>> 60f4876e
+        "x-ms-version": "2020-02-10"
       },
       "RequestBody": null,
       "StatusCode": 201,
@@ -33,11 +29,7 @@
         ],
         "x-ms-client-request-id": "23ce94a7-fa24-47cb-c319-37fa98713957",
         "x-ms-request-id": "96223f94-f01e-0012-2bfb-093670000000",
-<<<<<<< HEAD
-        "x-ms-version": "2019-12-12"
-=======
-        "x-ms-version": "2020-02-10"
->>>>>>> 60f4876e
+        "x-ms-version": "2020-02-10"
       },
       "ResponseBody": []
     },
@@ -54,11 +46,7 @@
         "x-ms-client-request-id": "c8b335b8-8ef6-3e1b-cdcd-0f0ce7fdf6aa",
         "x-ms-date": "Fri, 03 Apr 2020 21:01:43 GMT",
         "x-ms-return-client-request-id": "true",
-<<<<<<< HEAD
-        "x-ms-version": "2019-12-12"
-=======
-        "x-ms-version": "2020-02-10"
->>>>>>> 60f4876e
+        "x-ms-version": "2020-02-10"
       },
       "RequestBody": null,
       "StatusCode": 201,
@@ -73,11 +61,7 @@
         ],
         "x-ms-client-request-id": "c8b335b8-8ef6-3e1b-cdcd-0f0ce7fdf6aa",
         "x-ms-request-id": "fa44015e-201f-0097-39fb-091bad000000",
-<<<<<<< HEAD
-        "x-ms-version": "2019-12-12"
-=======
-        "x-ms-version": "2020-02-10"
->>>>>>> 60f4876e
+        "x-ms-version": "2020-02-10"
       },
       "ResponseBody": []
     },
@@ -97,11 +81,7 @@
         "x-ms-lease-duration": "15",
         "x-ms-proposed-lease-id": "4576f058-231d-d068-4c30-ea82023105a3",
         "x-ms-return-client-request-id": "true",
-<<<<<<< HEAD
-        "x-ms-version": "2019-12-12"
-=======
-        "x-ms-version": "2020-02-10"
->>>>>>> 60f4876e
+        "x-ms-version": "2020-02-10"
       },
       "RequestBody": null,
       "StatusCode": 201,
@@ -117,11 +97,7 @@
         "x-ms-client-request-id": "f2466bc7-d9e7-6145-a181-0d07db4731ee",
         "x-ms-lease-id": "4576f058-231d-d068-4c30-ea82023105a3",
         "x-ms-request-id": "96223fb5-f01e-0012-45fb-093670000000",
-<<<<<<< HEAD
-        "x-ms-version": "2019-12-12"
-=======
-        "x-ms-version": "2020-02-10"
->>>>>>> 60f4876e
+        "x-ms-version": "2020-02-10"
       },
       "ResponseBody": []
     },
@@ -142,11 +118,7 @@
         "x-ms-lease-id": "4576f058-231d-d068-4c30-ea82023105a3",
         "x-ms-proposed-lease-id": "1c15f4c6-f765-f54f-3716-47219e5db637",
         "x-ms-return-client-request-id": "true",
-<<<<<<< HEAD
-        "x-ms-version": "2019-12-12"
-=======
-        "x-ms-version": "2020-02-10"
->>>>>>> 60f4876e
+        "x-ms-version": "2020-02-10"
       },
       "RequestBody": null,
       "StatusCode": 412,
@@ -161,11 +133,7 @@
         "x-ms-client-request-id": "325aabda-c417-4650-77db-6978fef9b985",
         "x-ms-error-code": "ConditionNotMet",
         "x-ms-request-id": "96223fbd-f01e-0012-4cfb-093670000000",
-<<<<<<< HEAD
-        "x-ms-version": "2019-12-12"
-=======
-        "x-ms-version": "2020-02-10"
->>>>>>> 60f4876e
+        "x-ms-version": "2020-02-10"
       },
       "ResponseBody": [
         "\uFEFF\u003C?xml version=\u00221.0\u0022 encoding=\u0022utf-8\u0022?\u003E\u003CError\u003E\u003CCode\u003EConditionNotMet\u003C/Code\u003E\u003CMessage\u003EThe condition specified using HTTP conditional header(s) is not met.\n",
@@ -186,11 +154,7 @@
         "x-ms-client-request-id": "302d6e30-feed-b5d6-621b-cd1a9231bbfb",
         "x-ms-date": "Fri, 03 Apr 2020 21:01:43 GMT",
         "x-ms-return-client-request-id": "true",
-<<<<<<< HEAD
-        "x-ms-version": "2019-12-12"
-=======
-        "x-ms-version": "2020-02-10"
->>>>>>> 60f4876e
+        "x-ms-version": "2020-02-10"
       },
       "RequestBody": null,
       "StatusCode": 202,
@@ -203,11 +167,7 @@
         ],
         "x-ms-client-request-id": "302d6e30-feed-b5d6-621b-cd1a9231bbfb",
         "x-ms-request-id": "96223fcb-f01e-0012-58fb-093670000000",
-<<<<<<< HEAD
-        "x-ms-version": "2019-12-12"
-=======
-        "x-ms-version": "2020-02-10"
->>>>>>> 60f4876e
+        "x-ms-version": "2020-02-10"
       },
       "ResponseBody": []
     },
@@ -225,11 +185,7 @@
         "x-ms-client-request-id": "c0a103d0-f9f3-d2db-0848-2c5f8d4aef79",
         "x-ms-date": "Fri, 03 Apr 2020 21:01:43 GMT",
         "x-ms-return-client-request-id": "true",
-<<<<<<< HEAD
-        "x-ms-version": "2019-12-12"
-=======
-        "x-ms-version": "2020-02-10"
->>>>>>> 60f4876e
+        "x-ms-version": "2020-02-10"
       },
       "RequestBody": null,
       "StatusCode": 201,
@@ -244,11 +200,7 @@
         ],
         "x-ms-client-request-id": "c0a103d0-f9f3-d2db-0848-2c5f8d4aef79",
         "x-ms-request-id": "96223fd7-f01e-0012-62fb-093670000000",
-<<<<<<< HEAD
-        "x-ms-version": "2019-12-12"
-=======
-        "x-ms-version": "2020-02-10"
->>>>>>> 60f4876e
+        "x-ms-version": "2020-02-10"
       },
       "ResponseBody": []
     },
@@ -265,11 +217,7 @@
         "x-ms-client-request-id": "0fbc16a7-f967-a4a7-d363-8fd7c43605be",
         "x-ms-date": "Fri, 03 Apr 2020 21:01:43 GMT",
         "x-ms-return-client-request-id": "true",
-<<<<<<< HEAD
-        "x-ms-version": "2019-12-12"
-=======
-        "x-ms-version": "2020-02-10"
->>>>>>> 60f4876e
+        "x-ms-version": "2020-02-10"
       },
       "RequestBody": null,
       "StatusCode": 201,
@@ -284,11 +232,7 @@
         ],
         "x-ms-client-request-id": "0fbc16a7-f967-a4a7-d363-8fd7c43605be",
         "x-ms-request-id": "fa44015f-201f-0097-3afb-091bad000000",
-<<<<<<< HEAD
-        "x-ms-version": "2019-12-12"
-=======
-        "x-ms-version": "2020-02-10"
->>>>>>> 60f4876e
+        "x-ms-version": "2020-02-10"
       },
       "ResponseBody": []
     },
@@ -308,11 +252,7 @@
         "x-ms-lease-duration": "15",
         "x-ms-proposed-lease-id": "ad0bb68d-2c8e-6533-582a-cb73a4ace1f7",
         "x-ms-return-client-request-id": "true",
-<<<<<<< HEAD
-        "x-ms-version": "2019-12-12"
-=======
-        "x-ms-version": "2020-02-10"
->>>>>>> 60f4876e
+        "x-ms-version": "2020-02-10"
       },
       "RequestBody": null,
       "StatusCode": 201,
@@ -328,11 +268,7 @@
         "x-ms-client-request-id": "fde09781-4e38-e030-a7b0-75773d4ff96f",
         "x-ms-lease-id": "ad0bb68d-2c8e-6533-582a-cb73a4ace1f7",
         "x-ms-request-id": "96223fe5-f01e-0012-6ffb-093670000000",
-<<<<<<< HEAD
-        "x-ms-version": "2019-12-12"
-=======
-        "x-ms-version": "2020-02-10"
->>>>>>> 60f4876e
+        "x-ms-version": "2020-02-10"
       },
       "ResponseBody": []
     },
@@ -353,11 +289,7 @@
         "x-ms-lease-id": "ad0bb68d-2c8e-6533-582a-cb73a4ace1f7",
         "x-ms-proposed-lease-id": "b7fdc7f6-ac8e-5a0e-3817-efe36be9363f",
         "x-ms-return-client-request-id": "true",
-<<<<<<< HEAD
-        "x-ms-version": "2019-12-12"
-=======
-        "x-ms-version": "2020-02-10"
->>>>>>> 60f4876e
+        "x-ms-version": "2020-02-10"
       },
       "RequestBody": null,
       "StatusCode": 412,
@@ -372,11 +304,7 @@
         "x-ms-client-request-id": "d361c717-3909-2107-9814-fe7d02663e93",
         "x-ms-error-code": "ConditionNotMet",
         "x-ms-request-id": "96223fe7-f01e-0012-71fb-093670000000",
-<<<<<<< HEAD
-        "x-ms-version": "2019-12-12"
-=======
-        "x-ms-version": "2020-02-10"
->>>>>>> 60f4876e
+        "x-ms-version": "2020-02-10"
       },
       "ResponseBody": [
         "\uFEFF\u003C?xml version=\u00221.0\u0022 encoding=\u0022utf-8\u0022?\u003E\u003CError\u003E\u003CCode\u003EConditionNotMet\u003C/Code\u003E\u003CMessage\u003EThe condition specified using HTTP conditional header(s) is not met.\n",
@@ -397,11 +325,7 @@
         "x-ms-client-request-id": "75607184-25ed-ba66-84e1-43a13e4c7c82",
         "x-ms-date": "Fri, 03 Apr 2020 21:01:44 GMT",
         "x-ms-return-client-request-id": "true",
-<<<<<<< HEAD
-        "x-ms-version": "2019-12-12"
-=======
-        "x-ms-version": "2020-02-10"
->>>>>>> 60f4876e
+        "x-ms-version": "2020-02-10"
       },
       "RequestBody": null,
       "StatusCode": 202,
@@ -414,11 +338,7 @@
         ],
         "x-ms-client-request-id": "75607184-25ed-ba66-84e1-43a13e4c7c82",
         "x-ms-request-id": "96223ff4-f01e-0012-7cfb-093670000000",
-<<<<<<< HEAD
-        "x-ms-version": "2019-12-12"
-=======
-        "x-ms-version": "2020-02-10"
->>>>>>> 60f4876e
+        "x-ms-version": "2020-02-10"
       },
       "ResponseBody": []
     },
@@ -436,11 +356,7 @@
         "x-ms-client-request-id": "3b7091e4-3b1f-fa4f-9d6d-1ed11fbe9531",
         "x-ms-date": "Fri, 03 Apr 2020 21:01:44 GMT",
         "x-ms-return-client-request-id": "true",
-<<<<<<< HEAD
-        "x-ms-version": "2019-12-12"
-=======
-        "x-ms-version": "2020-02-10"
->>>>>>> 60f4876e
+        "x-ms-version": "2020-02-10"
       },
       "RequestBody": null,
       "StatusCode": 201,
@@ -455,11 +371,7 @@
         ],
         "x-ms-client-request-id": "3b7091e4-3b1f-fa4f-9d6d-1ed11fbe9531",
         "x-ms-request-id": "96223ffd-f01e-0012-04fb-093670000000",
-<<<<<<< HEAD
-        "x-ms-version": "2019-12-12"
-=======
-        "x-ms-version": "2020-02-10"
->>>>>>> 60f4876e
+        "x-ms-version": "2020-02-10"
       },
       "ResponseBody": []
     },
@@ -476,11 +388,7 @@
         "x-ms-client-request-id": "3b13ecf9-f057-f92c-16f4-a17c6c578e18",
         "x-ms-date": "Fri, 03 Apr 2020 21:01:44 GMT",
         "x-ms-return-client-request-id": "true",
-<<<<<<< HEAD
-        "x-ms-version": "2019-12-12"
-=======
-        "x-ms-version": "2020-02-10"
->>>>>>> 60f4876e
+        "x-ms-version": "2020-02-10"
       },
       "RequestBody": null,
       "StatusCode": 201,
@@ -495,11 +403,7 @@
         ],
         "x-ms-client-request-id": "3b13ecf9-f057-f92c-16f4-a17c6c578e18",
         "x-ms-request-id": "fa440161-201f-0097-3bfb-091bad000000",
-<<<<<<< HEAD
-        "x-ms-version": "2019-12-12"
-=======
-        "x-ms-version": "2020-02-10"
->>>>>>> 60f4876e
+        "x-ms-version": "2020-02-10"
       },
       "ResponseBody": []
     },
@@ -519,11 +423,7 @@
         "x-ms-lease-duration": "15",
         "x-ms-proposed-lease-id": "99bc975a-01fb-ce4f-258a-3e55f8e2d2c4",
         "x-ms-return-client-request-id": "true",
-<<<<<<< HEAD
-        "x-ms-version": "2019-12-12"
-=======
-        "x-ms-version": "2020-02-10"
->>>>>>> 60f4876e
+        "x-ms-version": "2020-02-10"
       },
       "RequestBody": null,
       "StatusCode": 201,
@@ -539,11 +439,7 @@
         "x-ms-client-request-id": "bff2dd21-0e58-83a7-6797-403184610422",
         "x-ms-lease-id": "99bc975a-01fb-ce4f-258a-3e55f8e2d2c4",
         "x-ms-request-id": "96224013-f01e-0012-16fb-093670000000",
-<<<<<<< HEAD
-        "x-ms-version": "2019-12-12"
-=======
-        "x-ms-version": "2020-02-10"
->>>>>>> 60f4876e
+        "x-ms-version": "2020-02-10"
       },
       "ResponseBody": []
     },
@@ -564,11 +460,7 @@
         "x-ms-lease-id": "99bc975a-01fb-ce4f-258a-3e55f8e2d2c4",
         "x-ms-proposed-lease-id": "7ffeac8a-d771-242f-59c9-7dedca028181",
         "x-ms-return-client-request-id": "true",
-<<<<<<< HEAD
-        "x-ms-version": "2019-12-12"
-=======
-        "x-ms-version": "2020-02-10"
->>>>>>> 60f4876e
+        "x-ms-version": "2020-02-10"
       },
       "RequestBody": null,
       "StatusCode": 412,
@@ -583,11 +475,7 @@
         "x-ms-client-request-id": "edcc49c8-c110-6128-33bb-aa813df5733b",
         "x-ms-error-code": "ConditionNotMet",
         "x-ms-request-id": "96224022-f01e-0012-22fb-093670000000",
-<<<<<<< HEAD
-        "x-ms-version": "2019-12-12"
-=======
-        "x-ms-version": "2020-02-10"
->>>>>>> 60f4876e
+        "x-ms-version": "2020-02-10"
       },
       "ResponseBody": [
         "\uFEFF\u003C?xml version=\u00221.0\u0022 encoding=\u0022utf-8\u0022?\u003E\u003CError\u003E\u003CCode\u003EConditionNotMet\u003C/Code\u003E\u003CMessage\u003EThe condition specified using HTTP conditional header(s) is not met.\n",
@@ -608,11 +496,7 @@
         "x-ms-client-request-id": "3a68be25-1795-4712-9483-eae7152acf91",
         "x-ms-date": "Fri, 03 Apr 2020 21:01:44 GMT",
         "x-ms-return-client-request-id": "true",
-<<<<<<< HEAD
-        "x-ms-version": "2019-12-12"
-=======
-        "x-ms-version": "2020-02-10"
->>>>>>> 60f4876e
+        "x-ms-version": "2020-02-10"
       },
       "RequestBody": null,
       "StatusCode": 202,
@@ -625,11 +509,7 @@
         ],
         "x-ms-client-request-id": "3a68be25-1795-4712-9483-eae7152acf91",
         "x-ms-request-id": "96224027-f01e-0012-26fb-093670000000",
-<<<<<<< HEAD
-        "x-ms-version": "2019-12-12"
-=======
-        "x-ms-version": "2020-02-10"
->>>>>>> 60f4876e
+        "x-ms-version": "2020-02-10"
       },
       "ResponseBody": []
     },
@@ -647,11 +527,7 @@
         "x-ms-client-request-id": "84c0a716-f38e-a966-2c82-81295ce7c0be",
         "x-ms-date": "Fri, 03 Apr 2020 21:01:44 GMT",
         "x-ms-return-client-request-id": "true",
-<<<<<<< HEAD
-        "x-ms-version": "2019-12-12"
-=======
-        "x-ms-version": "2020-02-10"
->>>>>>> 60f4876e
+        "x-ms-version": "2020-02-10"
       },
       "RequestBody": null,
       "StatusCode": 201,
@@ -666,11 +542,7 @@
         ],
         "x-ms-client-request-id": "84c0a716-f38e-a966-2c82-81295ce7c0be",
         "x-ms-request-id": "9622402d-f01e-0012-2bfb-093670000000",
-<<<<<<< HEAD
-        "x-ms-version": "2019-12-12"
-=======
-        "x-ms-version": "2020-02-10"
->>>>>>> 60f4876e
+        "x-ms-version": "2020-02-10"
       },
       "ResponseBody": []
     },
@@ -687,11 +559,7 @@
         "x-ms-client-request-id": "c71ea2bc-dabc-c637-a367-83cb06448e07",
         "x-ms-date": "Fri, 03 Apr 2020 21:01:44 GMT",
         "x-ms-return-client-request-id": "true",
-<<<<<<< HEAD
-        "x-ms-version": "2019-12-12"
-=======
-        "x-ms-version": "2020-02-10"
->>>>>>> 60f4876e
+        "x-ms-version": "2020-02-10"
       },
       "RequestBody": null,
       "StatusCode": 201,
@@ -706,11 +574,7 @@
         ],
         "x-ms-client-request-id": "c71ea2bc-dabc-c637-a367-83cb06448e07",
         "x-ms-request-id": "fa440162-201f-0097-3cfb-091bad000000",
-<<<<<<< HEAD
-        "x-ms-version": "2019-12-12"
-=======
-        "x-ms-version": "2020-02-10"
->>>>>>> 60f4876e
+        "x-ms-version": "2020-02-10"
       },
       "ResponseBody": []
     },
@@ -726,11 +590,7 @@
         "x-ms-client-request-id": "13d4fec6-16de-6f01-1dc3-2a84a4fb6fa6",
         "x-ms-date": "Fri, 03 Apr 2020 21:01:45 GMT",
         "x-ms-return-client-request-id": "true",
-<<<<<<< HEAD
-        "x-ms-version": "2019-12-12"
-=======
-        "x-ms-version": "2020-02-10"
->>>>>>> 60f4876e
+        "x-ms-version": "2020-02-10"
       },
       "RequestBody": null,
       "StatusCode": 200,
@@ -754,11 +614,7 @@
         "x-ms-lease-status": "unlocked",
         "x-ms-request-id": "96224041-f01e-0012-3afb-093670000000",
         "x-ms-server-encrypted": "true",
-<<<<<<< HEAD
-        "x-ms-version": "2019-12-12"
-=======
-        "x-ms-version": "2020-02-10"
->>>>>>> 60f4876e
+        "x-ms-version": "2020-02-10"
       },
       "ResponseBody": []
     },
@@ -778,11 +634,7 @@
         "x-ms-lease-duration": "15",
         "x-ms-proposed-lease-id": "a7097195-e0d2-9ca9-06e6-311dfcfaa084",
         "x-ms-return-client-request-id": "true",
-<<<<<<< HEAD
-        "x-ms-version": "2019-12-12"
-=======
-        "x-ms-version": "2020-02-10"
->>>>>>> 60f4876e
+        "x-ms-version": "2020-02-10"
       },
       "RequestBody": null,
       "StatusCode": 201,
@@ -798,11 +650,7 @@
         "x-ms-client-request-id": "2fe79484-eb8b-0c1c-4a04-2aaffba237fe",
         "x-ms-lease-id": "a7097195-e0d2-9ca9-06e6-311dfcfaa084",
         "x-ms-request-id": "96224049-f01e-0012-40fb-093670000000",
-<<<<<<< HEAD
-        "x-ms-version": "2019-12-12"
-=======
-        "x-ms-version": "2020-02-10"
->>>>>>> 60f4876e
+        "x-ms-version": "2020-02-10"
       },
       "ResponseBody": []
     },
@@ -823,11 +671,7 @@
         "x-ms-lease-id": "a7097195-e0d2-9ca9-06e6-311dfcfaa084",
         "x-ms-proposed-lease-id": "7766f2f6-2506-4553-7d4e-3cad2d5ffffa",
         "x-ms-return-client-request-id": "true",
-<<<<<<< HEAD
-        "x-ms-version": "2019-12-12"
-=======
-        "x-ms-version": "2020-02-10"
->>>>>>> 60f4876e
+        "x-ms-version": "2020-02-10"
       },
       "RequestBody": null,
       "StatusCode": 412,
@@ -842,11 +686,7 @@
         "x-ms-client-request-id": "0f00c727-3f13-fb1b-19ec-66812f61d528",
         "x-ms-error-code": "ConditionNotMet",
         "x-ms-request-id": "9622404f-f01e-0012-46fb-093670000000",
-<<<<<<< HEAD
-        "x-ms-version": "2019-12-12"
-=======
-        "x-ms-version": "2020-02-10"
->>>>>>> 60f4876e
+        "x-ms-version": "2020-02-10"
       },
       "ResponseBody": [
         "\uFEFF\u003C?xml version=\u00221.0\u0022 encoding=\u0022utf-8\u0022?\u003E\u003CError\u003E\u003CCode\u003EConditionNotMet\u003C/Code\u003E\u003CMessage\u003EThe condition specified using HTTP conditional header(s) is not met.\n",
@@ -867,11 +707,7 @@
         "x-ms-client-request-id": "33878bf9-27a2-d3ea-fdf3-5933b29f3e8b",
         "x-ms-date": "Fri, 03 Apr 2020 21:01:45 GMT",
         "x-ms-return-client-request-id": "true",
-<<<<<<< HEAD
-        "x-ms-version": "2019-12-12"
-=======
-        "x-ms-version": "2020-02-10"
->>>>>>> 60f4876e
+        "x-ms-version": "2020-02-10"
       },
       "RequestBody": null,
       "StatusCode": 202,
@@ -884,11 +720,7 @@
         ],
         "x-ms-client-request-id": "33878bf9-27a2-d3ea-fdf3-5933b29f3e8b",
         "x-ms-request-id": "96224054-f01e-0012-4afb-093670000000",
-<<<<<<< HEAD
-        "x-ms-version": "2019-12-12"
-=======
-        "x-ms-version": "2020-02-10"
->>>>>>> 60f4876e
+        "x-ms-version": "2020-02-10"
       },
       "ResponseBody": []
     }
