--- conflicted
+++ resolved
@@ -28,11 +28,7 @@
           "Microsoft-HTTPAPI/2.0"
         ],
         "x-ms-client-request-id": "d2466784-bb47-6991-f725-3347c35f6c4d",
-<<<<<<< HEAD
-        "x-ms-request-id": "33baef14-201e-002e-713c-f3c02c000000",
-=======
         "x-ms-request-id": "962254c7-f01e-0012-2dfb-093670000000",
->>>>>>> 8d420312
         "x-ms-version": "2019-12-12"
       },
       "ResponseBody": []
@@ -64,11 +60,7 @@
           "Microsoft-HTTPAPI/2.0"
         ],
         "x-ms-client-request-id": "cbdad516-f7c7-172b-cb94-1b25d538bd6f",
-<<<<<<< HEAD
-        "x-ms-request-id": "21c95955-f01f-003d-443c-f3e420000000",
-=======
         "x-ms-request-id": "fa440249-201f-0097-01fb-091bad000000",
->>>>>>> 8d420312
         "x-ms-version": "2019-12-12"
       },
       "ResponseBody": []
@@ -99,11 +91,7 @@
           "Microsoft-HTTPAPI/2.0"
         ],
         "x-ms-client-request-id": "ee30cb44-a184-0986-457d-0d438a1a63a3",
-<<<<<<< HEAD
-        "x-ms-request-id": "21c95956-f01f-003d-453c-f3e420000000",
-=======
         "x-ms-request-id": "fa44024a-201f-0097-02fb-091bad000000",
->>>>>>> 8d420312
         "x-ms-version": "2019-12-12"
       },
       "ResponseBody": []
@@ -173,11 +161,7 @@
           "Microsoft-HTTPAPI/2.0"
         ],
         "x-ms-client-request-id": "b51bf175-5939-8e9a-522f-bd3856f02b17",
-<<<<<<< HEAD
-        "x-ms-request-id": "33baef26-201e-002e-7f3c-f3c02c000000",
-=======
         "x-ms-request-id": "962254fd-f01e-0012-55fb-093670000000",
->>>>>>> 8d420312
         "x-ms-version": "2019-12-12"
       },
       "ResponseBody": []
