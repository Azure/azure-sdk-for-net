﻿{
  "Entries": [
    {
      "RequestUri": "https://seannse.blob.core.windows.net/test-filesystem-94dff96a-cf8a-dc43-2798-dc45868d1b2e?restype=container",
      "RequestMethod": "PUT",
      "RequestHeaders": {
        "Accept": "application/xml",
        "Authorization": "Sanitized",
        "traceparent": "00-7031ae7b19f88e4e88f99cfb84716b0a-c6f1b6edd771284d-00",
        "User-Agent": [
          "azsdk-net-Storage.Files.DataLake/12.7.0-alpha.20210219.1",
          "(.NET 5.0.3; Microsoft Windows 10.0.19041)"
        ],
        "x-ms-blob-public-access": "container",
        "x-ms-client-request-id": "93bad1ea-b191-f3f4-3931-0b8863258aeb",
        "x-ms-date": "Fri, 19 Feb 2021 19:12:45 GMT",
        "x-ms-return-client-request-id": "true",
<<<<<<< HEAD
        "x-ms-version": "2020-12-06"
=======
        "x-ms-version": "2021-02-12"
>>>>>>> 7e782c87
      },
      "RequestBody": null,
      "StatusCode": 201,
      "ResponseHeaders": {
        "Content-Length": "0",
        "Date": "Fri, 19 Feb 2021 19:12:44 GMT",
        "ETag": "\"0x8D8D50A56217194\"",
        "Last-Modified": "Fri, 19 Feb 2021 19:12:44 GMT",
        "Server": [
          "Windows-Azure-Blob/1.0",
          "Microsoft-HTTPAPI/2.0"
        ],
        "x-ms-client-request-id": "93bad1ea-b191-f3f4-3931-0b8863258aeb",
        "x-ms-request-id": "2e6b7a66-201e-00a4-56f3-0676f9000000",
<<<<<<< HEAD
        "x-ms-version": "2020-12-06"
=======
        "x-ms-version": "2021-02-12"
>>>>>>> 7e782c87
      },
      "ResponseBody": []
    },
    {
      "RequestUri": "https://seannse.dfs.core.windows.net/test-filesystem-94dff96a-cf8a-dc43-2798-dc45868d1b2e/test-directory-1540bd93-6be9-f86d-807b-65295a01ad0a?resource=directory",
      "RequestMethod": "PUT",
      "RequestHeaders": {
        "Accept": "application/json",
        "Authorization": "Sanitized",
        "traceparent": "00-1a7dbaa070db05408dce3ab87070dcab-c1cda98e495d7246-00",
        "User-Agent": [
          "azsdk-net-Storage.Files.DataLake/12.7.0-alpha.20210219.1",
          "(.NET 5.0.3; Microsoft Windows 10.0.19041)"
        ],
        "x-ms-client-request-id": "9c5ce2df-15da-0866-472c-5dd8b40a9a65",
        "x-ms-date": "Fri, 19 Feb 2021 19:12:45 GMT",
        "x-ms-return-client-request-id": "true",
<<<<<<< HEAD
        "x-ms-version": "2020-12-06"
=======
        "x-ms-version": "2021-02-12"
>>>>>>> 7e782c87
      },
      "RequestBody": null,
      "StatusCode": 201,
      "ResponseHeaders": {
        "Content-Length": "0",
        "Date": "Fri, 19 Feb 2021 19:12:43 GMT",
        "ETag": "\"0x8D8D50A5631B177\"",
        "Last-Modified": "Fri, 19 Feb 2021 19:12:44 GMT",
        "Server": [
          "Windows-Azure-HDFS/1.0",
          "Microsoft-HTTPAPI/2.0"
        ],
        "x-ms-client-request-id": "9c5ce2df-15da-0866-472c-5dd8b40a9a65",
        "x-ms-request-id": "6f4ba460-e01f-004f-50f3-060e0b000000",
<<<<<<< HEAD
        "x-ms-version": "2020-12-06"
=======
        "x-ms-version": "2021-02-12"
>>>>>>> 7e782c87
      },
      "ResponseBody": []
    },
    {
      "RequestUri": "https://seannse.dfs.core.windows.net/test-filesystem-94dff96a-cf8a-dc43-2798-dc45868d1b2e/test-directory-1540bd93-6be9-f86d-807b-65295a01ad0a/test-file-6afbf38b-a039-0e84-0a61-08476d95a8f8?resource=file",
      "RequestMethod": "PUT",
      "RequestHeaders": {
        "Accept": "application/json",
        "Authorization": "Sanitized",
        "User-Agent": [
          "azsdk-net-Storage.Files.DataLake/12.7.0-alpha.20210219.1",
          "(.NET 5.0.3; Microsoft Windows 10.0.19041)"
        ],
        "x-ms-client-request-id": "81a91a8c-edc8-bc10-0667-d6b4b8271755",
        "x-ms-date": "Fri, 19 Feb 2021 19:12:45 GMT",
        "x-ms-return-client-request-id": "true",
<<<<<<< HEAD
        "x-ms-version": "2020-12-06"
=======
        "x-ms-version": "2021-02-12"
>>>>>>> 7e782c87
      },
      "RequestBody": null,
      "StatusCode": 201,
      "ResponseHeaders": {
        "Content-Length": "0",
        "Date": "Fri, 19 Feb 2021 19:12:43 GMT",
        "ETag": "\"0x8D8D50A563E5ECF\"",
        "Last-Modified": "Fri, 19 Feb 2021 19:12:44 GMT",
        "Server": [
          "Windows-Azure-HDFS/1.0",
          "Microsoft-HTTPAPI/2.0"
        ],
        "x-ms-client-request-id": "81a91a8c-edc8-bc10-0667-d6b4b8271755",
        "x-ms-request-id": "6f4ba46c-e01f-004f-5cf3-060e0b000000",
<<<<<<< HEAD
        "x-ms-version": "2020-12-06"
=======
        "x-ms-version": "2021-02-12"
>>>>>>> 7e782c87
      },
      "ResponseBody": []
    },
    {
      "RequestUri": "https://seannse.blob.core.windows.net/test-filesystem-94dff96a-cf8a-dc43-2798-dc45868d1b2e/test-directory-1540bd93-6be9-f86d-807b-65295a01ad0a/test-file-6afbf38b-a039-0e84-0a61-08476d95a8f8",
      "RequestMethod": "HEAD",
      "RequestHeaders": {
        "Accept": "application/xml",
        "Authorization": "Sanitized",
        "User-Agent": [
          "azsdk-net-Storage.Files.DataLake/12.7.0-alpha.20210219.1",
          "(.NET 5.0.3; Microsoft Windows 10.0.19041)"
        ],
        "x-ms-client-request-id": "994c99c6-1961-6f9c-187f-f5428d901ca8",
        "x-ms-date": "Fri, 19 Feb 2021 19:12:45 GMT",
        "x-ms-return-client-request-id": "true",
<<<<<<< HEAD
        "x-ms-version": "2020-12-06"
=======
        "x-ms-version": "2021-02-12"
>>>>>>> 7e782c87
      },
      "RequestBody": null,
      "StatusCode": 200,
      "ResponseHeaders": {
        "Accept-Ranges": "bytes",
        "Content-Length": "0",
        "Content-Type": "application/octet-stream",
        "Date": "Fri, 19 Feb 2021 19:12:44 GMT",
        "ETag": "\"0x8D8D50A563E5ECF\"",
        "Last-Modified": "Fri, 19 Feb 2021 19:12:44 GMT",
        "Server": [
          "Windows-Azure-Blob/1.0",
          "Microsoft-HTTPAPI/2.0"
        ],
        "x-ms-access-tier": "Hot",
        "x-ms-access-tier-inferred": "true",
        "x-ms-blob-type": "BlockBlob",
        "x-ms-client-request-id": "994c99c6-1961-6f9c-187f-f5428d901ca8",
        "x-ms-creation-time": "Fri, 19 Feb 2021 19:12:44 GMT",
        "x-ms-group": "$superuser",
        "x-ms-lease-state": "available",
        "x-ms-lease-status": "unlocked",
        "x-ms-owner": "$superuser",
        "x-ms-permissions": "rw-r-----",
        "x-ms-request-id": "2e6b7cdf-201e-00a4-22f3-0676f9000000",
        "x-ms-server-encrypted": "true",
<<<<<<< HEAD
        "x-ms-version": "2020-12-06"
=======
        "x-ms-version": "2021-02-12"
>>>>>>> 7e782c87
      },
      "ResponseBody": []
    },
    {
      "RequestUri": "https://seannse.blob.core.windows.net/test-filesystem-94dff96a-cf8a-dc43-2798-dc45868d1b2e?restype=container",
      "RequestMethod": "DELETE",
      "RequestHeaders": {
        "Accept": "application/xml",
        "Authorization": "Sanitized",
        "traceparent": "00-009f7b463fe83b4c993b73c0e15814c8-1e74642beae85d41-00",
        "User-Agent": [
          "azsdk-net-Storage.Files.DataLake/12.7.0-alpha.20210219.1",
          "(.NET 5.0.3; Microsoft Windows 10.0.19041)"
        ],
        "x-ms-client-request-id": "1eee3130-7ddb-49f3-dc86-4ab8b304ed0d",
        "x-ms-date": "Fri, 19 Feb 2021 19:12:45 GMT",
        "x-ms-return-client-request-id": "true",
<<<<<<< HEAD
        "x-ms-version": "2020-12-06"
=======
        "x-ms-version": "2021-02-12"
>>>>>>> 7e782c87
      },
      "RequestBody": null,
      "StatusCode": 202,
      "ResponseHeaders": {
        "Content-Length": "0",
        "Date": "Fri, 19 Feb 2021 19:12:44 GMT",
        "Server": [
          "Windows-Azure-Blob/1.0",
          "Microsoft-HTTPAPI/2.0"
        ],
        "x-ms-client-request-id": "1eee3130-7ddb-49f3-dc86-4ab8b304ed0d",
        "x-ms-request-id": "2e6b7da2-201e-00a4-58f3-0676f9000000",
<<<<<<< HEAD
        "x-ms-version": "2020-12-06"
=======
        "x-ms-version": "2021-02-12"
>>>>>>> 7e782c87
      },
      "ResponseBody": []
    }
  ],
  "Variables": {
    "RandomSeed": "1909458796",
    "Storage_TestConfigHierarchicalNamespace": "NamespaceTenant\nseannse\nU2FuaXRpemVk\nhttps://seannse.blob.core.windows.net\nhttps://seannse.file.core.windows.net\nhttps://seannse.queue.core.windows.net\nhttps://seannse.table.core.windows.net\n\n\n\n\nhttps://seannse-secondary.blob.core.windows.net\nhttps://seannse-secondary.file.core.windows.net\nhttps://seannse-secondary.queue.core.windows.net\nhttps://seannse-secondary.table.core.windows.net\n68390a19-a643-458b-b726-408abf67b4fc\nSanitized\n72f988bf-86f1-41af-91ab-2d7cd011db47\nhttps://login.microsoftonline.com/\nCloud\nBlobEndpoint=https://seannse.blob.core.windows.net/;QueueEndpoint=https://seannse.queue.core.windows.net/;FileEndpoint=https://seannse.file.core.windows.net/;BlobSecondaryEndpoint=https://seannse-secondary.blob.core.windows.net/;QueueSecondaryEndpoint=https://seannse-secondary.queue.core.windows.net/;FileSecondaryEndpoint=https://seannse-secondary.file.core.windows.net/;AccountName=seannse;AccountKey=Sanitized\n\n\n"
  }
}<|MERGE_RESOLUTION|>--- conflicted
+++ resolved
@@ -15,11 +15,7 @@
         "x-ms-client-request-id": "93bad1ea-b191-f3f4-3931-0b8863258aeb",
         "x-ms-date": "Fri, 19 Feb 2021 19:12:45 GMT",
         "x-ms-return-client-request-id": "true",
-<<<<<<< HEAD
-        "x-ms-version": "2020-12-06"
-=======
         "x-ms-version": "2021-02-12"
->>>>>>> 7e782c87
       },
       "RequestBody": null,
       "StatusCode": 201,
@@ -34,11 +30,7 @@
         ],
         "x-ms-client-request-id": "93bad1ea-b191-f3f4-3931-0b8863258aeb",
         "x-ms-request-id": "2e6b7a66-201e-00a4-56f3-0676f9000000",
-<<<<<<< HEAD
-        "x-ms-version": "2020-12-06"
-=======
         "x-ms-version": "2021-02-12"
->>>>>>> 7e782c87
       },
       "ResponseBody": []
     },
@@ -56,11 +48,7 @@
         "x-ms-client-request-id": "9c5ce2df-15da-0866-472c-5dd8b40a9a65",
         "x-ms-date": "Fri, 19 Feb 2021 19:12:45 GMT",
         "x-ms-return-client-request-id": "true",
-<<<<<<< HEAD
-        "x-ms-version": "2020-12-06"
-=======
         "x-ms-version": "2021-02-12"
->>>>>>> 7e782c87
       },
       "RequestBody": null,
       "StatusCode": 201,
@@ -75,11 +63,7 @@
         ],
         "x-ms-client-request-id": "9c5ce2df-15da-0866-472c-5dd8b40a9a65",
         "x-ms-request-id": "6f4ba460-e01f-004f-50f3-060e0b000000",
-<<<<<<< HEAD
-        "x-ms-version": "2020-12-06"
-=======
         "x-ms-version": "2021-02-12"
->>>>>>> 7e782c87
       },
       "ResponseBody": []
     },
@@ -96,11 +80,7 @@
         "x-ms-client-request-id": "81a91a8c-edc8-bc10-0667-d6b4b8271755",
         "x-ms-date": "Fri, 19 Feb 2021 19:12:45 GMT",
         "x-ms-return-client-request-id": "true",
-<<<<<<< HEAD
-        "x-ms-version": "2020-12-06"
-=======
         "x-ms-version": "2021-02-12"
->>>>>>> 7e782c87
       },
       "RequestBody": null,
       "StatusCode": 201,
@@ -115,11 +95,7 @@
         ],
         "x-ms-client-request-id": "81a91a8c-edc8-bc10-0667-d6b4b8271755",
         "x-ms-request-id": "6f4ba46c-e01f-004f-5cf3-060e0b000000",
-<<<<<<< HEAD
-        "x-ms-version": "2020-12-06"
-=======
         "x-ms-version": "2021-02-12"
->>>>>>> 7e782c87
       },
       "ResponseBody": []
     },
@@ -136,11 +112,7 @@
         "x-ms-client-request-id": "994c99c6-1961-6f9c-187f-f5428d901ca8",
         "x-ms-date": "Fri, 19 Feb 2021 19:12:45 GMT",
         "x-ms-return-client-request-id": "true",
-<<<<<<< HEAD
-        "x-ms-version": "2020-12-06"
-=======
         "x-ms-version": "2021-02-12"
->>>>>>> 7e782c87
       },
       "RequestBody": null,
       "StatusCode": 200,
@@ -167,11 +139,7 @@
         "x-ms-permissions": "rw-r-----",
         "x-ms-request-id": "2e6b7cdf-201e-00a4-22f3-0676f9000000",
         "x-ms-server-encrypted": "true",
-<<<<<<< HEAD
-        "x-ms-version": "2020-12-06"
-=======
         "x-ms-version": "2021-02-12"
->>>>>>> 7e782c87
       },
       "ResponseBody": []
     },
@@ -189,11 +157,7 @@
         "x-ms-client-request-id": "1eee3130-7ddb-49f3-dc86-4ab8b304ed0d",
         "x-ms-date": "Fri, 19 Feb 2021 19:12:45 GMT",
         "x-ms-return-client-request-id": "true",
-<<<<<<< HEAD
-        "x-ms-version": "2020-12-06"
-=======
         "x-ms-version": "2021-02-12"
->>>>>>> 7e782c87
       },
       "RequestBody": null,
       "StatusCode": 202,
@@ -206,11 +170,7 @@
         ],
         "x-ms-client-request-id": "1eee3130-7ddb-49f3-dc86-4ab8b304ed0d",
         "x-ms-request-id": "2e6b7da2-201e-00a4-58f3-0676f9000000",
-<<<<<<< HEAD
-        "x-ms-version": "2020-12-06"
-=======
         "x-ms-version": "2021-02-12"
->>>>>>> 7e782c87
       },
       "ResponseBody": []
     }
