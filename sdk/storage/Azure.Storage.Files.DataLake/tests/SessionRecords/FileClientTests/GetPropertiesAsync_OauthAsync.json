--- conflicted
+++ resolved
@@ -1,30 +1,19 @@
 {
   "Entries": [
     {
-      "RequestUri": "https://seannse.blob.core.windows.net/test-filesystem-0d368d72-3b8c-0a75-2e3c-f2872ee3370a?restype=container",
+      "RequestUri": "https://seannse.blob.core.windows.net/test-filesystem-94dff96a-cf8a-dc43-2798-dc45868d1b2e?restype=container",
       "RequestMethod": "PUT",
       "RequestHeaders": {
         "Accept": "application/xml",
         "Authorization": "Sanitized",
-<<<<<<< HEAD
-        "traceparent": "00-0ed498305ceca04b93922dfabb9deb27-79afa65bfc75df48-00",
+        "traceparent": "00-7031ae7b19f88e4e88f99cfb84716b0a-c6f1b6edd771284d-00",
         "User-Agent": [
-          "azsdk-net-Storage.Files.DataLake/12.7.0-alpha.20210202.1",
-          "(.NET 5.0.2; Microsoft Windows 10.0.19042)"
+          "azsdk-net-Storage.Files.DataLake/12.7.0-alpha.20210219.1",
+          "(.NET 5.0.3; Microsoft Windows 10.0.19041)"
         ],
         "x-ms-blob-public-access": "container",
-        "x-ms-client-request-id": "d2466784-bb47-6991-f725-3347c35f6c4d",
-        "x-ms-date": "Tue, 02 Feb 2021 21:29:21 GMT",
-=======
-        "traceparent": "00-f422190498746143a2ddb09d618d3e8e-3af429ab2a276449-00",
-        "User-Agent": [
-          "azsdk-net-Storage.Files.DataLake/12.7.0-alpha.20210217.1",
-          "(.NET 5.0.3; Microsoft Windows 10.0.19042)"
-        ],
-        "x-ms-blob-public-access": "container",
-        "x-ms-client-request-id": "d2466784-bb47-6991-f725-3347c35f6c4d",
-        "x-ms-date": "Wed, 17 Feb 2021 22:33:40 GMT",
->>>>>>> 1814567d
+        "x-ms-client-request-id": "93bad1ea-b191-f3f4-3931-0b8863258aeb",
+        "x-ms-date": "Fri, 19 Feb 2021 19:12:45 GMT",
         "x-ms-return-client-request-id": "true",
         "x-ms-version": "2020-06-12"
       },
@@ -32,52 +21,32 @@
       "StatusCode": 201,
       "ResponseHeaders": {
         "Content-Length": "0",
-<<<<<<< HEAD
-        "Date": "Tue, 02 Feb 2021 21:29:21 GMT",
-        "ETag": "\u00220x8D8C7C19B54AEB3\u0022",
-        "Last-Modified": "Tue, 02 Feb 2021 21:29:22 GMT",
-=======
-        "Date": "Wed, 17 Feb 2021 22:33:40 GMT",
-        "ETag": "\u00220x8D8D3941399615F\u0022",
-        "Last-Modified": "Wed, 17 Feb 2021 22:33:41 GMT",
->>>>>>> 1814567d
+        "Date": "Fri, 19 Feb 2021 19:12:44 GMT",
+        "ETag": "\u00220x8D8D50A56217194\u0022",
+        "Last-Modified": "Fri, 19 Feb 2021 19:12:44 GMT",
         "Server": [
           "Windows-Azure-Blob/1.0",
           "Microsoft-HTTPAPI/2.0"
         ],
-        "x-ms-client-request-id": "d2466784-bb47-6991-f725-3347c35f6c4d",
-<<<<<<< HEAD
-        "x-ms-request-id": "9ef0d6ce-401e-000b-48aa-f98434000000",
-=======
-        "x-ms-request-id": "30f40594-901e-00a1-747c-05a422000000",
->>>>>>> 1814567d
+        "x-ms-client-request-id": "93bad1ea-b191-f3f4-3931-0b8863258aeb",
+        "x-ms-request-id": "2e6b7a66-201e-00a4-56f3-0676f9000000",
         "x-ms-version": "2020-06-12"
       },
       "ResponseBody": []
     },
     {
-      "RequestUri": "https://seannse.dfs.core.windows.net/test-filesystem-0d368d72-3b8c-0a75-2e3c-f2872ee3370a/test-directory-a95e6a17-f132-9fbe-5bca-e36735d5b88a?resource=directory",
+      "RequestUri": "https://seannse.dfs.core.windows.net/test-filesystem-94dff96a-cf8a-dc43-2798-dc45868d1b2e/test-directory-1540bd93-6be9-f86d-807b-65295a01ad0a?resource=directory",
       "RequestMethod": "PUT",
       "RequestHeaders": {
         "Accept": "application/json",
         "Authorization": "Sanitized",
-<<<<<<< HEAD
-        "traceparent": "00-096bf19a07b5504292d778da7295cc8c-a2d366e39078894a-00",
+        "traceparent": "00-1a7dbaa070db05408dce3ab87070dcab-c1cda98e495d7246-00",
         "User-Agent": [
-          "azsdk-net-Storage.Files.DataLake/12.7.0-alpha.20210202.1",
-          "(.NET 5.0.2; Microsoft Windows 10.0.19042)"
+          "azsdk-net-Storage.Files.DataLake/12.7.0-alpha.20210219.1",
+          "(.NET 5.0.3; Microsoft Windows 10.0.19041)"
         ],
-        "x-ms-client-request-id": "cbdad516-f7c7-172b-cb94-1b25d538bd6f",
-        "x-ms-date": "Tue, 02 Feb 2021 21:29:21 GMT",
-=======
-        "traceparent": "00-037220b386911d4e83b97e73f8e9c3ae-42e14e1eb5d1a742-00",
-        "User-Agent": [
-          "azsdk-net-Storage.Files.DataLake/12.7.0-alpha.20210217.1",
-          "(.NET 5.0.3; Microsoft Windows 10.0.19042)"
-        ],
-        "x-ms-client-request-id": "cbdad516-f7c7-172b-cb94-1b25d538bd6f",
-        "x-ms-date": "Wed, 17 Feb 2021 22:33:41 GMT",
->>>>>>> 1814567d
+        "x-ms-client-request-id": "9c5ce2df-15da-0866-472c-5dd8b40a9a65",
+        "x-ms-date": "Fri, 19 Feb 2021 19:12:45 GMT",
         "x-ms-return-client-request-id": "true",
         "x-ms-version": "2020-06-12"
       },
@@ -85,49 +54,31 @@
       "StatusCode": 201,
       "ResponseHeaders": {
         "Content-Length": "0",
-<<<<<<< HEAD
-        "Date": "Tue, 02 Feb 2021 21:29:21 GMT",
-        "ETag": "\u00220x8D8C7C19B8E8B92\u0022",
-        "Last-Modified": "Tue, 02 Feb 2021 21:29:22 GMT",
-=======
-        "Date": "Wed, 17 Feb 2021 22:33:40 GMT",
-        "ETag": "\u00220x8D8D39413D00137\u0022",
-        "Last-Modified": "Wed, 17 Feb 2021 22:33:41 GMT",
->>>>>>> 1814567d
+        "Date": "Fri, 19 Feb 2021 19:12:43 GMT",
+        "ETag": "\u00220x8D8D50A5631B177\u0022",
+        "Last-Modified": "Fri, 19 Feb 2021 19:12:44 GMT",
         "Server": [
           "Windows-Azure-HDFS/1.0",
           "Microsoft-HTTPAPI/2.0"
         ],
-        "x-ms-client-request-id": "cbdad516-f7c7-172b-cb94-1b25d538bd6f",
-<<<<<<< HEAD
-        "x-ms-request-id": "d2ed429d-e01f-0002-34aa-f9c1e7000000",
-=======
-        "x-ms-request-id": "aea1031d-401f-0034-277c-054c97000000",
->>>>>>> 1814567d
+        "x-ms-client-request-id": "9c5ce2df-15da-0866-472c-5dd8b40a9a65",
+        "x-ms-request-id": "6f4ba460-e01f-004f-50f3-060e0b000000",
         "x-ms-version": "2020-06-12"
       },
       "ResponseBody": []
     },
     {
-      "RequestUri": "https://seannse.dfs.core.windows.net/test-filesystem-0d368d72-3b8c-0a75-2e3c-f2872ee3370a/test-directory-a95e6a17-f132-9fbe-5bca-e36735d5b88a/test-file-7b9c5c41-ae78-3872-76eb-2e5e320dc972?resource=file",
+      "RequestUri": "https://seannse.dfs.core.windows.net/test-filesystem-94dff96a-cf8a-dc43-2798-dc45868d1b2e/test-directory-1540bd93-6be9-f86d-807b-65295a01ad0a/test-file-6afbf38b-a039-0e84-0a61-08476d95a8f8?resource=file",
       "RequestMethod": "PUT",
       "RequestHeaders": {
         "Accept": "application/json",
         "Authorization": "Sanitized",
         "User-Agent": [
-<<<<<<< HEAD
-          "azsdk-net-Storage.Files.DataLake/12.7.0-alpha.20210202.1",
-          "(.NET 5.0.2; Microsoft Windows 10.0.19042)"
+          "azsdk-net-Storage.Files.DataLake/12.7.0-alpha.20210219.1",
+          "(.NET 5.0.3; Microsoft Windows 10.0.19041)"
         ],
-        "x-ms-client-request-id": "ee30cb44-a184-0986-457d-0d438a1a63a3",
-        "x-ms-date": "Tue, 02 Feb 2021 21:29:21 GMT",
-=======
-          "azsdk-net-Storage.Files.DataLake/12.7.0-alpha.20210217.1",
-          "(.NET 5.0.3; Microsoft Windows 10.0.19042)"
-        ],
-        "x-ms-client-request-id": "ee30cb44-a184-0986-457d-0d438a1a63a3",
-        "x-ms-date": "Wed, 17 Feb 2021 22:33:41 GMT",
->>>>>>> 1814567d
+        "x-ms-client-request-id": "81a91a8c-edc8-bc10-0667-d6b4b8271755",
+        "x-ms-date": "Fri, 19 Feb 2021 19:12:45 GMT",
         "x-ms-return-client-request-id": "true",
         "x-ms-version": "2020-06-12"
       },
@@ -135,49 +86,31 @@
       "StatusCode": 201,
       "ResponseHeaders": {
         "Content-Length": "0",
-<<<<<<< HEAD
-        "Date": "Tue, 02 Feb 2021 21:29:21 GMT",
-        "ETag": "\u00220x8D8C7C19B9D43F6\u0022",
-        "Last-Modified": "Tue, 02 Feb 2021 21:29:22 GMT",
-=======
-        "Date": "Wed, 17 Feb 2021 22:33:40 GMT",
-        "ETag": "\u00220x8D8D39413DD09DA\u0022",
-        "Last-Modified": "Wed, 17 Feb 2021 22:33:41 GMT",
->>>>>>> 1814567d
+        "Date": "Fri, 19 Feb 2021 19:12:43 GMT",
+        "ETag": "\u00220x8D8D50A563E5ECF\u0022",
+        "Last-Modified": "Fri, 19 Feb 2021 19:12:44 GMT",
         "Server": [
           "Windows-Azure-HDFS/1.0",
           "Microsoft-HTTPAPI/2.0"
         ],
-        "x-ms-client-request-id": "ee30cb44-a184-0986-457d-0d438a1a63a3",
-<<<<<<< HEAD
-        "x-ms-request-id": "d2ed42a2-e01f-0002-39aa-f9c1e7000000",
-=======
-        "x-ms-request-id": "aea10323-401f-0034-2d7c-054c97000000",
->>>>>>> 1814567d
+        "x-ms-client-request-id": "81a91a8c-edc8-bc10-0667-d6b4b8271755",
+        "x-ms-request-id": "6f4ba46c-e01f-004f-5cf3-060e0b000000",
         "x-ms-version": "2020-06-12"
       },
       "ResponseBody": []
     },
     {
-      "RequestUri": "https://seannse.blob.core.windows.net/test-filesystem-0d368d72-3b8c-0a75-2e3c-f2872ee3370a/test-directory-a95e6a17-f132-9fbe-5bca-e36735d5b88a/test-file-7b9c5c41-ae78-3872-76eb-2e5e320dc972",
+      "RequestUri": "https://seannse.blob.core.windows.net/test-filesystem-94dff96a-cf8a-dc43-2798-dc45868d1b2e/test-directory-1540bd93-6be9-f86d-807b-65295a01ad0a/test-file-6afbf38b-a039-0e84-0a61-08476d95a8f8",
       "RequestMethod": "HEAD",
       "RequestHeaders": {
         "Accept": "application/xml",
         "Authorization": "Sanitized",
         "User-Agent": [
-<<<<<<< HEAD
-          "azsdk-net-Storage.Files.DataLake/12.7.0-alpha.20210202.1",
-          "(.NET 5.0.2; Microsoft Windows 10.0.19042)"
+          "azsdk-net-Storage.Files.DataLake/12.7.0-alpha.20210219.1",
+          "(.NET 5.0.3; Microsoft Windows 10.0.19041)"
         ],
-        "x-ms-client-request-id": "09e1d428-cf08-88ea-dcb7-a2fdef3d540d",
-        "x-ms-date": "Tue, 02 Feb 2021 21:29:22 GMT",
-=======
-          "azsdk-net-Storage.Files.DataLake/12.7.0-alpha.20210217.1",
-          "(.NET 5.0.3; Microsoft Windows 10.0.19042)"
-        ],
-        "x-ms-client-request-id": "09e1d428-cf08-88ea-dcb7-a2fdef3d540d",
-        "x-ms-date": "Wed, 17 Feb 2021 22:33:41 GMT",
->>>>>>> 1814567d
+        "x-ms-client-request-id": "994c99c6-1961-6f9c-187f-f5428d901ca8",
+        "x-ms-date": "Fri, 19 Feb 2021 19:12:45 GMT",
         "x-ms-return-client-request-id": "true",
         "x-ms-version": "2020-06-12"
       },
@@ -187,15 +120,9 @@
         "Accept-Ranges": "bytes",
         "Content-Length": "0",
         "Content-Type": "application/octet-stream",
-<<<<<<< HEAD
-        "Date": "Tue, 02 Feb 2021 21:29:22 GMT",
-        "ETag": "\u00220x8D8C7C19B9D43F6\u0022",
-        "Last-Modified": "Tue, 02 Feb 2021 21:29:22 GMT",
-=======
-        "Date": "Wed, 17 Feb 2021 22:33:40 GMT",
-        "ETag": "\u00220x8D8D39413DD09DA\u0022",
-        "Last-Modified": "Wed, 17 Feb 2021 22:33:41 GMT",
->>>>>>> 1814567d
+        "Date": "Fri, 19 Feb 2021 19:12:44 GMT",
+        "ETag": "\u00220x8D8D50A563E5ECF\u0022",
+        "Last-Modified": "Fri, 19 Feb 2021 19:12:44 GMT",
         "Server": [
           "Windows-Azure-Blob/1.0",
           "Microsoft-HTTPAPI/2.0"
@@ -203,50 +130,32 @@
         "x-ms-access-tier": "Hot",
         "x-ms-access-tier-inferred": "true",
         "x-ms-blob-type": "BlockBlob",
-        "x-ms-client-request-id": "09e1d428-cf08-88ea-dcb7-a2fdef3d540d",
-<<<<<<< HEAD
-        "x-ms-creation-time": "Tue, 02 Feb 2021 21:29:22 GMT",
-=======
-        "x-ms-creation-time": "Wed, 17 Feb 2021 22:33:41 GMT",
->>>>>>> 1814567d
+        "x-ms-client-request-id": "994c99c6-1961-6f9c-187f-f5428d901ca8",
+        "x-ms-creation-time": "Fri, 19 Feb 2021 19:12:44 GMT",
         "x-ms-group": "$superuser",
         "x-ms-lease-state": "available",
         "x-ms-lease-status": "unlocked",
         "x-ms-owner": "$superuser",
         "x-ms-permissions": "rw-r-----",
-<<<<<<< HEAD
-        "x-ms-request-id": "9ef0d77d-401e-000b-5baa-f98434000000",
-=======
-        "x-ms-request-id": "30f406ad-901e-00a1-737c-05a422000000",
->>>>>>> 1814567d
+        "x-ms-request-id": "2e6b7cdf-201e-00a4-22f3-0676f9000000",
         "x-ms-server-encrypted": "true",
         "x-ms-version": "2020-06-12"
       },
       "ResponseBody": []
     },
     {
-      "RequestUri": "https://seannse.blob.core.windows.net/test-filesystem-0d368d72-3b8c-0a75-2e3c-f2872ee3370a?restype=container",
+      "RequestUri": "https://seannse.blob.core.windows.net/test-filesystem-94dff96a-cf8a-dc43-2798-dc45868d1b2e?restype=container",
       "RequestMethod": "DELETE",
       "RequestHeaders": {
         "Accept": "application/xml",
         "Authorization": "Sanitized",
-<<<<<<< HEAD
-        "traceparent": "00-5bb7a75ad269ae48b1df2eeb39b53d36-59dc6696b3ae024f-00",
+        "traceparent": "00-009f7b463fe83b4c993b73c0e15814c8-1e74642beae85d41-00",
         "User-Agent": [
-          "azsdk-net-Storage.Files.DataLake/12.7.0-alpha.20210202.1",
-          "(.NET 5.0.2; Microsoft Windows 10.0.19042)"
+          "azsdk-net-Storage.Files.DataLake/12.7.0-alpha.20210219.1",
+          "(.NET 5.0.3; Microsoft Windows 10.0.19041)"
         ],
-        "x-ms-client-request-id": "b51bf175-5939-8e9a-522f-bd3856f02b17",
-        "x-ms-date": "Tue, 02 Feb 2021 21:29:22 GMT",
-=======
-        "traceparent": "00-81b475b4de93b443aede73437bf491b1-25bc647856f2e744-00",
-        "User-Agent": [
-          "azsdk-net-Storage.Files.DataLake/12.7.0-alpha.20210217.1",
-          "(.NET 5.0.3; Microsoft Windows 10.0.19042)"
-        ],
-        "x-ms-client-request-id": "b51bf175-5939-8e9a-522f-bd3856f02b17",
-        "x-ms-date": "Wed, 17 Feb 2021 22:33:41 GMT",
->>>>>>> 1814567d
+        "x-ms-client-request-id": "1eee3130-7ddb-49f3-dc86-4ab8b304ed0d",
+        "x-ms-date": "Fri, 19 Feb 2021 19:12:45 GMT",
         "x-ms-return-client-request-id": "true",
         "x-ms-version": "2020-06-12"
       },
@@ -254,28 +163,20 @@
       "StatusCode": 202,
       "ResponseHeaders": {
         "Content-Length": "0",
-<<<<<<< HEAD
-        "Date": "Tue, 02 Feb 2021 21:29:22 GMT",
-=======
-        "Date": "Wed, 17 Feb 2021 22:33:40 GMT",
->>>>>>> 1814567d
+        "Date": "Fri, 19 Feb 2021 19:12:44 GMT",
         "Server": [
           "Windows-Azure-Blob/1.0",
           "Microsoft-HTTPAPI/2.0"
         ],
-        "x-ms-client-request-id": "b51bf175-5939-8e9a-522f-bd3856f02b17",
-<<<<<<< HEAD
-        "x-ms-request-id": "9ef0d794-401e-000b-70aa-f98434000000",
-=======
-        "x-ms-request-id": "30f406f6-901e-00a1-357c-05a422000000",
->>>>>>> 1814567d
+        "x-ms-client-request-id": "1eee3130-7ddb-49f3-dc86-4ab8b304ed0d",
+        "x-ms-request-id": "2e6b7da2-201e-00a4-58f3-0676f9000000",
         "x-ms-version": "2020-06-12"
       },
       "ResponseBody": []
     }
   ],
   "Variables": {
-    "RandomSeed": "799429792",
+    "RandomSeed": "1909458796",
     "Storage_TestConfigHierarchicalNamespace": "NamespaceTenant\nseannse\nU2FuaXRpemVk\nhttps://seannse.blob.core.windows.net\nhttps://seannse.file.core.windows.net\nhttps://seannse.queue.core.windows.net\nhttps://seannse.table.core.windows.net\n\n\n\n\nhttps://seannse-secondary.blob.core.windows.net\nhttps://seannse-secondary.file.core.windows.net\nhttps://seannse-secondary.queue.core.windows.net\nhttps://seannse-secondary.table.core.windows.net\n68390a19-a643-458b-b726-408abf67b4fc\nSanitized\n72f988bf-86f1-41af-91ab-2d7cd011db47\nhttps://login.microsoftonline.com/\nCloud\nBlobEndpoint=https://seannse.blob.core.windows.net/;QueueEndpoint=https://seannse.queue.core.windows.net/;FileEndpoint=https://seannse.file.core.windows.net/;BlobSecondaryEndpoint=https://seannse-secondary.blob.core.windows.net/;QueueSecondaryEndpoint=https://seannse-secondary.queue.core.windows.net/;FileSecondaryEndpoint=https://seannse-secondary.file.core.windows.net/;AccountName=seannse;AccountKey=Sanitized\n"
   }
 }