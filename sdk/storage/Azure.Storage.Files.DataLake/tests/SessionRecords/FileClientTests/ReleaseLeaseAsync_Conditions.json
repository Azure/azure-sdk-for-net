{
  "Entries": [
    {
      "RequestUri": "https://seannse.blob.core.windows.net/test-filesystem-3062e2e6-a2fb-c7d7-b483-cacb3673986c?restype=container",
      "RequestMethod": "PUT",
      "RequestHeaders": {
        "Accept": "application/xml",
        "Authorization": "Sanitized",
<<<<<<< HEAD
        "traceparent": "00-c2d8a6ea2eba564794fcb97ef803bc61-71b169436480ea4c-00",
        "User-Agent": [
          "azsdk-net-Storage.Files.DataLake/12.7.0-alpha.20210202.1",
          "(.NET 5.0.2; Microsoft Windows 10.0.19042)"
        ],
        "x-ms-blob-public-access": "container",
        "x-ms-client-request-id": "dde6c690-81f6-86bf-dd41-e0048b6d4e3f",
        "x-ms-date": "Tue, 02 Feb 2021 21:39:04 GMT",
=======
        "traceparent": "00-3f1696139ff02d4ea9c845bf4f730d2f-a34b1b524922b949-00",
        "User-Agent": [
          "azsdk-net-Storage.Files.DataLake/12.7.0-alpha.20210217.1",
          "(.NET 5.0.3; Microsoft Windows 10.0.19042)"
        ],
        "x-ms-blob-public-access": "container",
        "x-ms-client-request-id": "dde6c690-81f6-86bf-dd41-e0048b6d4e3f",
        "x-ms-date": "Wed, 17 Feb 2021 22:28:32 GMT",
>>>>>>> 1814567d
        "x-ms-return-client-request-id": "true",
        "x-ms-version": "2020-06-12"
      },
      "RequestBody": null,
      "StatusCode": 201,
      "ResponseHeaders": {
        "Content-Length": "0",
<<<<<<< HEAD
        "Date": "Tue, 02 Feb 2021 21:39:05 GMT",
        "ETag": "\u00220x8D8C7C2F713C00A\u0022",
        "Last-Modified": "Tue, 02 Feb 2021 21:39:05 GMT",
=======
        "Date": "Wed, 17 Feb 2021 22:28:32 GMT",
        "ETag": "\u00220x8D8D3935BA20090\u0022",
        "Last-Modified": "Wed, 17 Feb 2021 22:28:32 GMT",
>>>>>>> 1814567d
        "Server": [
          "Windows-Azure-Blob/1.0",
          "Microsoft-HTTPAPI/2.0"
        ],
        "x-ms-client-request-id": "dde6c690-81f6-86bf-dd41-e0048b6d4e3f",
<<<<<<< HEAD
        "x-ms-request-id": "9a4ee5ba-701e-005d-46ab-f975db000000",
=======
        "x-ms-request-id": "3bc67dc5-501e-0065-357c-05d11b000000",
>>>>>>> 1814567d
        "x-ms-version": "2020-06-12"
      },
      "ResponseBody": []
    },
    {
      "RequestUri": "https://seannse.dfs.core.windows.net/test-filesystem-3062e2e6-a2fb-c7d7-b483-cacb3673986c/test-file-50a766ef-7b0a-05b6-a8f1-b187995951e3?resource=file",
      "RequestMethod": "PUT",
      "RequestHeaders": {
        "Accept": "application/json",
        "Authorization": "Sanitized",
<<<<<<< HEAD
        "traceparent": "00-15d422f653fb3448a3b85e6667170fa2-8a580c1d8314dc46-00",
        "User-Agent": [
          "azsdk-net-Storage.Files.DataLake/12.7.0-alpha.20210202.1",
          "(.NET 5.0.2; Microsoft Windows 10.0.19042)"
        ],
        "x-ms-client-request-id": "0f8ec925-3229-15f1-10e1-3405d037ed84",
        "x-ms-date": "Tue, 02 Feb 2021 21:39:05 GMT",
=======
        "traceparent": "00-b79b6ea35e463b49a073c6be2e4e9e59-6837907a0a497345-00",
        "User-Agent": [
          "azsdk-net-Storage.Files.DataLake/12.7.0-alpha.20210217.1",
          "(.NET 5.0.3; Microsoft Windows 10.0.19042)"
        ],
        "x-ms-client-request-id": "0f8ec925-3229-15f1-10e1-3405d037ed84",
        "x-ms-date": "Wed, 17 Feb 2021 22:28:32 GMT",
>>>>>>> 1814567d
        "x-ms-return-client-request-id": "true",
        "x-ms-version": "2020-06-12"
      },
      "RequestBody": null,
      "StatusCode": 201,
      "ResponseHeaders": {
        "Content-Length": "0",
<<<<<<< HEAD
        "Date": "Tue, 02 Feb 2021 21:39:05 GMT",
        "ETag": "\u00220x8D8C7C2F7474002\u0022",
        "Last-Modified": "Tue, 02 Feb 2021 21:39:05 GMT",
=======
        "Date": "Wed, 17 Feb 2021 22:28:32 GMT",
        "ETag": "\u00220x8D8D3935BDD53DD\u0022",
        "Last-Modified": "Wed, 17 Feb 2021 22:28:32 GMT",
>>>>>>> 1814567d
        "Server": [
          "Windows-Azure-HDFS/1.0",
          "Microsoft-HTTPAPI/2.0"
        ],
        "x-ms-client-request-id": "0f8ec925-3229-15f1-10e1-3405d037ed84",
<<<<<<< HEAD
        "x-ms-request-id": "e674478c-301f-0001-2aab-f92083000000",
=======
        "x-ms-request-id": "46ad0967-001f-0057-2e7c-05d16c000000",
>>>>>>> 1814567d
        "x-ms-version": "2020-06-12"
      },
      "ResponseBody": []
    },
    {
      "RequestUri": "https://seannse.blob.core.windows.net/test-filesystem-3062e2e6-a2fb-c7d7-b483-cacb3673986c/test-file-50a766ef-7b0a-05b6-a8f1-b187995951e3?comp=lease",
      "RequestMethod": "PUT",
      "RequestHeaders": {
        "Accept": "application/xml",
        "Authorization": "Sanitized",
<<<<<<< HEAD
        "traceparent": "00-2bdd6a4b1755ee408ce379e9ba0befbe-8ca9d5e2a23db94b-00",
        "User-Agent": [
          "azsdk-net-Storage.Files.DataLake/12.7.0-alpha.20210202.1",
          "(.NET 5.0.2; Microsoft Windows 10.0.19042)"
        ],
        "x-ms-client-request-id": "03b470af-2931-47e0-165a-1e3620838efe",
        "x-ms-date": "Tue, 02 Feb 2021 21:39:05 GMT",
=======
        "traceparent": "00-1a367b0eeebde9428047ae6febe12160-a2e56b96507c2943-00",
        "User-Agent": [
          "azsdk-net-Storage.Files.DataLake/12.7.0-alpha.20210217.1",
          "(.NET 5.0.3; Microsoft Windows 10.0.19042)"
        ],
        "x-ms-client-request-id": "03b470af-2931-47e0-165a-1e3620838efe",
        "x-ms-date": "Wed, 17 Feb 2021 22:28:32 GMT",
>>>>>>> 1814567d
        "x-ms-lease-action": "acquire",
        "x-ms-lease-duration": "15",
        "x-ms-proposed-lease-id": "bc03fdf0-de31-34b2-f0f2-126d87110473",
        "x-ms-return-client-request-id": "true",
        "x-ms-version": "2020-06-12"
      },
      "RequestBody": null,
      "StatusCode": 201,
      "ResponseHeaders": {
        "Content-Length": "0",
<<<<<<< HEAD
        "Date": "Tue, 02 Feb 2021 21:39:05 GMT",
        "ETag": "\u00220x8D8C7C2F7474002\u0022",
        "Last-Modified": "Tue, 02 Feb 2021 21:39:05 GMT",
=======
        "Date": "Wed, 17 Feb 2021 22:28:32 GMT",
        "ETag": "\u00220x8D8D3935BDD53DD\u0022",
        "Last-Modified": "Wed, 17 Feb 2021 22:28:32 GMT",
>>>>>>> 1814567d
        "Server": [
          "Windows-Azure-Blob/1.0",
          "Microsoft-HTTPAPI/2.0"
        ],
        "x-ms-client-request-id": "03b470af-2931-47e0-165a-1e3620838efe",
        "x-ms-lease-id": "bc03fdf0-de31-34b2-f0f2-126d87110473",
<<<<<<< HEAD
        "x-ms-request-id": "9a4ee782-701e-005d-53ab-f975db000000",
=======
        "x-ms-request-id": "3bc67e25-501e-0065-807c-05d11b000000",
>>>>>>> 1814567d
        "x-ms-version": "2020-06-12"
      },
      "ResponseBody": []
    },
    {
      "RequestUri": "https://seannse.blob.core.windows.net/test-filesystem-3062e2e6-a2fb-c7d7-b483-cacb3673986c/test-file-50a766ef-7b0a-05b6-a8f1-b187995951e3?comp=lease",
      "RequestMethod": "PUT",
      "RequestHeaders": {
        "Accept": "application/xml",
        "Authorization": "Sanitized",
<<<<<<< HEAD
        "traceparent": "00-b5d06cd5de44594ba445de2f5988dc38-deffd4e3496e2248-00",
        "User-Agent": [
          "azsdk-net-Storage.Files.DataLake/12.7.0-alpha.20210202.1",
          "(.NET 5.0.2; Microsoft Windows 10.0.19042)"
        ],
        "x-ms-client-request-id": "16bd0b0e-015d-e142-be1a-ba6f2382ae5a",
        "x-ms-date": "Tue, 02 Feb 2021 21:39:05 GMT",
=======
        "traceparent": "00-8e5bb64e72cf0a40a302575163004008-f101c5a83563be4f-00",
        "User-Agent": [
          "azsdk-net-Storage.Files.DataLake/12.7.0-alpha.20210217.1",
          "(.NET 5.0.3; Microsoft Windows 10.0.19042)"
        ],
        "x-ms-client-request-id": "16bd0b0e-015d-e142-be1a-ba6f2382ae5a",
        "x-ms-date": "Wed, 17 Feb 2021 22:28:33 GMT",
>>>>>>> 1814567d
        "x-ms-lease-action": "release",
        "x-ms-lease-id": "bc03fdf0-de31-34b2-f0f2-126d87110473",
        "x-ms-return-client-request-id": "true",
        "x-ms-version": "2020-06-12"
      },
      "RequestBody": null,
      "StatusCode": 200,
      "ResponseHeaders": {
        "Content-Length": "0",
<<<<<<< HEAD
        "Date": "Tue, 02 Feb 2021 21:39:05 GMT",
        "ETag": "\u00220x8D8C7C2F7474002\u0022",
        "Last-Modified": "Tue, 02 Feb 2021 21:39:05 GMT",
=======
        "Date": "Wed, 17 Feb 2021 22:28:32 GMT",
        "ETag": "\u00220x8D8D3935BDD53DD\u0022",
        "Last-Modified": "Wed, 17 Feb 2021 22:28:32 GMT",
>>>>>>> 1814567d
        "Server": [
          "Windows-Azure-Blob/1.0",
          "Microsoft-HTTPAPI/2.0"
        ],
        "x-ms-client-request-id": "16bd0b0e-015d-e142-be1a-ba6f2382ae5a",
<<<<<<< HEAD
        "x-ms-request-id": "9a4ee81f-701e-005d-5cab-f975db000000",
=======
        "x-ms-request-id": "3bc67e37-501e-0065-117c-05d11b000000",
>>>>>>> 1814567d
        "x-ms-version": "2020-06-12"
      },
      "ResponseBody": []
    },
    {
      "RequestUri": "https://seannse.blob.core.windows.net/test-filesystem-3062e2e6-a2fb-c7d7-b483-cacb3673986c?restype=container",
      "RequestMethod": "DELETE",
      "RequestHeaders": {
        "Accept": "application/xml",
        "Authorization": "Sanitized",
<<<<<<< HEAD
        "traceparent": "00-02252350ca8fcc4194ed3fc7202d7b58-d9243a21fcfaa840-00",
        "User-Agent": [
          "azsdk-net-Storage.Files.DataLake/12.7.0-alpha.20210202.1",
          "(.NET 5.0.2; Microsoft Windows 10.0.19042)"
        ],
        "x-ms-client-request-id": "14289ead-77c5-dba0-7e17-73bb624a8ac0",
        "x-ms-date": "Tue, 02 Feb 2021 21:39:05 GMT",
=======
        "traceparent": "00-fc6f136b315b1f4b9d31511924d00bdf-bb8034d6dbcc8b42-00",
        "User-Agent": [
          "azsdk-net-Storage.Files.DataLake/12.7.0-alpha.20210217.1",
          "(.NET 5.0.3; Microsoft Windows 10.0.19042)"
        ],
        "x-ms-client-request-id": "14289ead-77c5-dba0-7e17-73bb624a8ac0",
        "x-ms-date": "Wed, 17 Feb 2021 22:28:33 GMT",
>>>>>>> 1814567d
        "x-ms-return-client-request-id": "true",
        "x-ms-version": "2020-06-12"
      },
      "RequestBody": null,
      "StatusCode": 202,
      "ResponseHeaders": {
        "Content-Length": "0",
<<<<<<< HEAD
        "Date": "Tue, 02 Feb 2021 21:39:05 GMT",
=======
        "Date": "Wed, 17 Feb 2021 22:28:32 GMT",
>>>>>>> 1814567d
        "Server": [
          "Windows-Azure-Blob/1.0",
          "Microsoft-HTTPAPI/2.0"
        ],
        "x-ms-client-request-id": "14289ead-77c5-dba0-7e17-73bb624a8ac0",
<<<<<<< HEAD
        "x-ms-request-id": "9a4ee89d-701e-005d-4cab-f975db000000",
=======
        "x-ms-request-id": "3bc67e45-501e-0065-1b7c-05d11b000000",
>>>>>>> 1814567d
        "x-ms-version": "2020-06-12"
      },
      "ResponseBody": []
    },
    {
      "RequestUri": "https://seannse.blob.core.windows.net/test-filesystem-1c738287-e639-5b08-da2a-6057414695e9?restype=container",
      "RequestMethod": "PUT",
      "RequestHeaders": {
        "Accept": "application/xml",
        "Authorization": "Sanitized",
<<<<<<< HEAD
        "traceparent": "00-266996e2c650074084652aec24d2c866-f3ef0610392d0f48-00",
        "User-Agent": [
          "azsdk-net-Storage.Files.DataLake/12.7.0-alpha.20210202.1",
          "(.NET 5.0.2; Microsoft Windows 10.0.19042)"
        ],
        "x-ms-blob-public-access": "container",
        "x-ms-client-request-id": "c975ff7b-ac60-c6d4-95cd-3a9a16499a37",
        "x-ms-date": "Tue, 02 Feb 2021 21:39:05 GMT",
=======
        "traceparent": "00-da137b66dbee4a4c8c59cc1b423d072e-772e837bcd23a141-00",
        "User-Agent": [
          "azsdk-net-Storage.Files.DataLake/12.7.0-alpha.20210217.1",
          "(.NET 5.0.3; Microsoft Windows 10.0.19042)"
        ],
        "x-ms-blob-public-access": "container",
        "x-ms-client-request-id": "c975ff7b-ac60-c6d4-95cd-3a9a16499a37",
        "x-ms-date": "Wed, 17 Feb 2021 22:28:33 GMT",
>>>>>>> 1814567d
        "x-ms-return-client-request-id": "true",
        "x-ms-version": "2020-06-12"
      },
      "RequestBody": null,
      "StatusCode": 201,
      "ResponseHeaders": {
        "Content-Length": "0",
<<<<<<< HEAD
        "Date": "Tue, 02 Feb 2021 21:39:06 GMT",
        "ETag": "\u00220x8D8C7C2F7A8F700\u0022",
        "Last-Modified": "Tue, 02 Feb 2021 21:39:06 GMT",
=======
        "Date": "Wed, 17 Feb 2021 22:28:32 GMT",
        "ETag": "\u00220x8D8D3935C40BBDB\u0022",
        "Last-Modified": "Wed, 17 Feb 2021 22:28:33 GMT",
>>>>>>> 1814567d
        "Server": [
          "Windows-Azure-Blob/1.0",
          "Microsoft-HTTPAPI/2.0"
        ],
        "x-ms-client-request-id": "c975ff7b-ac60-c6d4-95cd-3a9a16499a37",
<<<<<<< HEAD
        "x-ms-request-id": "364f1e48-701e-0010-25ab-f9ba37000000",
=======
        "x-ms-request-id": "993d347a-f01e-001e-477c-059387000000",
>>>>>>> 1814567d
        "x-ms-version": "2020-06-12"
      },
      "ResponseBody": []
    },
    {
      "RequestUri": "https://seannse.dfs.core.windows.net/test-filesystem-1c738287-e639-5b08-da2a-6057414695e9/test-file-b66a8a82-0588-ed66-ee52-5b479ea81b66?resource=file",
      "RequestMethod": "PUT",
      "RequestHeaders": {
        "Accept": "application/json",
        "Authorization": "Sanitized",
<<<<<<< HEAD
        "traceparent": "00-2bb62bbc259bbf459b1b76e3e6d37511-474efc88eb035c45-00",
        "User-Agent": [
          "azsdk-net-Storage.Files.DataLake/12.7.0-alpha.20210202.1",
          "(.NET 5.0.2; Microsoft Windows 10.0.19042)"
        ],
        "x-ms-client-request-id": "b5dc1058-790a-76e3-9987-db0d508d28ec",
        "x-ms-date": "Tue, 02 Feb 2021 21:39:06 GMT",
=======
        "traceparent": "00-a7dceddbedeb2d4eba6ded376b214ca6-ec2e3062d4f5704f-00",
        "User-Agent": [
          "azsdk-net-Storage.Files.DataLake/12.7.0-alpha.20210217.1",
          "(.NET 5.0.3; Microsoft Windows 10.0.19042)"
        ],
        "x-ms-client-request-id": "b5dc1058-790a-76e3-9987-db0d508d28ec",
        "x-ms-date": "Wed, 17 Feb 2021 22:28:33 GMT",
>>>>>>> 1814567d
        "x-ms-return-client-request-id": "true",
        "x-ms-version": "2020-06-12"
      },
      "RequestBody": null,
      "StatusCode": 201,
      "ResponseHeaders": {
        "Content-Length": "0",
<<<<<<< HEAD
        "Date": "Tue, 02 Feb 2021 21:39:06 GMT",
        "ETag": "\u00220x8D8C7C2F7DF04DB\u0022",
        "Last-Modified": "Tue, 02 Feb 2021 21:39:06 GMT",
=======
        "Date": "Wed, 17 Feb 2021 22:28:33 GMT",
        "ETag": "\u00220x8D8D3935C7C6FA1\u0022",
        "Last-Modified": "Wed, 17 Feb 2021 22:28:33 GMT",
>>>>>>> 1814567d
        "Server": [
          "Windows-Azure-HDFS/1.0",
          "Microsoft-HTTPAPI/2.0"
        ],
        "x-ms-client-request-id": "b5dc1058-790a-76e3-9987-db0d508d28ec",
<<<<<<< HEAD
        "x-ms-request-id": "b516abf6-101f-005b-66ab-f94664000000",
=======
        "x-ms-request-id": "27a81219-701f-003f-307c-05b7fc000000",
>>>>>>> 1814567d
        "x-ms-version": "2020-06-12"
      },
      "ResponseBody": []
    },
    {
      "RequestUri": "https://seannse.blob.core.windows.net/test-filesystem-1c738287-e639-5b08-da2a-6057414695e9/test-file-b66a8a82-0588-ed66-ee52-5b479ea81b66?comp=lease",
      "RequestMethod": "PUT",
      "RequestHeaders": {
        "Accept": "application/xml",
        "Authorization": "Sanitized",
<<<<<<< HEAD
        "traceparent": "00-d830f1ec4534e84ba5af8f2524026085-ff4f12ec06697441-00",
        "User-Agent": [
          "azsdk-net-Storage.Files.DataLake/12.7.0-alpha.20210202.1",
          "(.NET 5.0.2; Microsoft Windows 10.0.19042)"
        ],
        "x-ms-client-request-id": "8bdc02d2-e759-0008-a926-b345995660c0",
        "x-ms-date": "Tue, 02 Feb 2021 21:39:06 GMT",
=======
        "traceparent": "00-ec24efc08b5ccb429050f5c916c5c5be-25deed2f0e2f7348-00",
        "User-Agent": [
          "azsdk-net-Storage.Files.DataLake/12.7.0-alpha.20210217.1",
          "(.NET 5.0.3; Microsoft Windows 10.0.19042)"
        ],
        "x-ms-client-request-id": "8bdc02d2-e759-0008-a926-b345995660c0",
        "x-ms-date": "Wed, 17 Feb 2021 22:28:33 GMT",
>>>>>>> 1814567d
        "x-ms-lease-action": "acquire",
        "x-ms-lease-duration": "15",
        "x-ms-proposed-lease-id": "22a0d3b1-576e-b666-01c5-df8d15d88ef3",
        "x-ms-return-client-request-id": "true",
        "x-ms-version": "2020-06-12"
      },
      "RequestBody": null,
      "StatusCode": 201,
      "ResponseHeaders": {
        "Content-Length": "0",
<<<<<<< HEAD
        "Date": "Tue, 02 Feb 2021 21:39:06 GMT",
        "ETag": "\u00220x8D8C7C2F7DF04DB\u0022",
        "Last-Modified": "Tue, 02 Feb 2021 21:39:06 GMT",
=======
        "Date": "Wed, 17 Feb 2021 22:28:33 GMT",
        "ETag": "\u00220x8D8D3935C7C6FA1\u0022",
        "Last-Modified": "Wed, 17 Feb 2021 22:28:33 GMT",
>>>>>>> 1814567d
        "Server": [
          "Windows-Azure-Blob/1.0",
          "Microsoft-HTTPAPI/2.0"
        ],
        "x-ms-client-request-id": "8bdc02d2-e759-0008-a926-b345995660c0",
        "x-ms-lease-id": "22a0d3b1-576e-b666-01c5-df8d15d88ef3",
<<<<<<< HEAD
        "x-ms-request-id": "364f203e-701e-0010-70ab-f9ba37000000",
=======
        "x-ms-request-id": "993d3632-f01e-001e-657c-059387000000",
>>>>>>> 1814567d
        "x-ms-version": "2020-06-12"
      },
      "ResponseBody": []
    },
    {
      "RequestUri": "https://seannse.blob.core.windows.net/test-filesystem-1c738287-e639-5b08-da2a-6057414695e9/test-file-b66a8a82-0588-ed66-ee52-5b479ea81b66?comp=lease",
      "RequestMethod": "PUT",
      "RequestHeaders": {
        "Accept": "application/xml",
        "Authorization": "Sanitized",
<<<<<<< HEAD
        "If-Modified-Since": "Mon, 01 Feb 2021 21:39:04 GMT",
        "traceparent": "00-481730e1e52ea648a459e964eeb62263-799aeef58353a746-00",
        "User-Agent": [
          "azsdk-net-Storage.Files.DataLake/12.7.0-alpha.20210202.1",
          "(.NET 5.0.2; Microsoft Windows 10.0.19042)"
        ],
        "x-ms-client-request-id": "13ba966f-03fc-619a-dbee-e4a5b217e7ba",
        "x-ms-date": "Tue, 02 Feb 2021 21:39:06 GMT",
=======
        "If-Modified-Since": "Tue, 16 Feb 2021 22:28:32 GMT",
        "traceparent": "00-e89387af38d27b47a3574b4ac1cf6175-dd77a0d859088948-00",
        "User-Agent": [
          "azsdk-net-Storage.Files.DataLake/12.7.0-alpha.20210217.1",
          "(.NET 5.0.3; Microsoft Windows 10.0.19042)"
        ],
        "x-ms-client-request-id": "13ba966f-03fc-619a-dbee-e4a5b217e7ba",
        "x-ms-date": "Wed, 17 Feb 2021 22:28:34 GMT",
>>>>>>> 1814567d
        "x-ms-lease-action": "release",
        "x-ms-lease-id": "22a0d3b1-576e-b666-01c5-df8d15d88ef3",
        "x-ms-return-client-request-id": "true",
        "x-ms-version": "2020-06-12"
      },
      "RequestBody": null,
      "StatusCode": 200,
      "ResponseHeaders": {
        "Content-Length": "0",
<<<<<<< HEAD
        "Date": "Tue, 02 Feb 2021 21:39:07 GMT",
        "ETag": "\u00220x8D8C7C2F7DF04DB\u0022",
        "Last-Modified": "Tue, 02 Feb 2021 21:39:06 GMT",
=======
        "Date": "Wed, 17 Feb 2021 22:28:33 GMT",
        "ETag": "\u00220x8D8D3935C7C6FA1\u0022",
        "Last-Modified": "Wed, 17 Feb 2021 22:28:33 GMT",
>>>>>>> 1814567d
        "Server": [
          "Windows-Azure-Blob/1.0",
          "Microsoft-HTTPAPI/2.0"
        ],
        "x-ms-client-request-id": "13ba966f-03fc-619a-dbee-e4a5b217e7ba",
<<<<<<< HEAD
        "x-ms-request-id": "364f20c4-701e-0010-68ab-f9ba37000000",
=======
        "x-ms-request-id": "993d367b-f01e-001e-2c7c-059387000000",
>>>>>>> 1814567d
        "x-ms-version": "2020-06-12"
      },
      "ResponseBody": []
    },
    {
      "RequestUri": "https://seannse.blob.core.windows.net/test-filesystem-1c738287-e639-5b08-da2a-6057414695e9?restype=container",
      "RequestMethod": "DELETE",
      "RequestHeaders": {
        "Accept": "application/xml",
        "Authorization": "Sanitized",
<<<<<<< HEAD
        "traceparent": "00-f484909ca6f97641af69d7a518475ced-4ebf800054e02942-00",
        "User-Agent": [
          "azsdk-net-Storage.Files.DataLake/12.7.0-alpha.20210202.1",
          "(.NET 5.0.2; Microsoft Windows 10.0.19042)"
        ],
        "x-ms-client-request-id": "03d52c60-4c9b-f4c4-4d64-8fb0b67b9760",
        "x-ms-date": "Tue, 02 Feb 2021 21:39:06 GMT",
=======
        "traceparent": "00-8df84b79b9fd364a84cb7c67faea8555-bb1b0b9a33bd984d-00",
        "User-Agent": [
          "azsdk-net-Storage.Files.DataLake/12.7.0-alpha.20210217.1",
          "(.NET 5.0.3; Microsoft Windows 10.0.19042)"
        ],
        "x-ms-client-request-id": "03d52c60-4c9b-f4c4-4d64-8fb0b67b9760",
        "x-ms-date": "Wed, 17 Feb 2021 22:28:34 GMT",
>>>>>>> 1814567d
        "x-ms-return-client-request-id": "true",
        "x-ms-version": "2020-06-12"
      },
      "RequestBody": null,
      "StatusCode": 202,
      "ResponseHeaders": {
        "Content-Length": "0",
<<<<<<< HEAD
        "Date": "Tue, 02 Feb 2021 21:39:07 GMT",
=======
        "Date": "Wed, 17 Feb 2021 22:28:33 GMT",
>>>>>>> 1814567d
        "Server": [
          "Windows-Azure-Blob/1.0",
          "Microsoft-HTTPAPI/2.0"
        ],
        "x-ms-client-request-id": "03d52c60-4c9b-f4c4-4d64-8fb0b67b9760",
<<<<<<< HEAD
        "x-ms-request-id": "364f212a-701e-0010-44ab-f9ba37000000",
=======
        "x-ms-request-id": "993d36e0-f01e-001e-0a7c-059387000000",
>>>>>>> 1814567d
        "x-ms-version": "2020-06-12"
      },
      "ResponseBody": []
    },
    {
      "RequestUri": "https://seannse.blob.core.windows.net/test-filesystem-c5045737-bcca-85d1-eb82-326aef5f8bdc?restype=container",
      "RequestMethod": "PUT",
      "RequestHeaders": {
        "Accept": "application/xml",
        "Authorization": "Sanitized",
<<<<<<< HEAD
        "traceparent": "00-7defe49c6a0d1b4383b4960dafb1eda7-31e14fb57cd55b4b-00",
        "User-Agent": [
          "azsdk-net-Storage.Files.DataLake/12.7.0-alpha.20210202.1",
          "(.NET 5.0.2; Microsoft Windows 10.0.19042)"
        ],
        "x-ms-blob-public-access": "container",
        "x-ms-client-request-id": "7d03b3fa-8cfa-a4c3-5a4f-17181a5905ee",
        "x-ms-date": "Tue, 02 Feb 2021 21:39:06 GMT",
=======
        "traceparent": "00-8acddaf65cc7cd40819588f1f2b54e09-4f9b5ae1717cee48-00",
        "User-Agent": [
          "azsdk-net-Storage.Files.DataLake/12.7.0-alpha.20210217.1",
          "(.NET 5.0.3; Microsoft Windows 10.0.19042)"
        ],
        "x-ms-blob-public-access": "container",
        "x-ms-client-request-id": "7d03b3fa-8cfa-a4c3-5a4f-17181a5905ee",
        "x-ms-date": "Wed, 17 Feb 2021 22:28:34 GMT",
>>>>>>> 1814567d
        "x-ms-return-client-request-id": "true",
        "x-ms-version": "2020-06-12"
      },
      "RequestBody": null,
      "StatusCode": 201,
      "ResponseHeaders": {
        "Content-Length": "0",
<<<<<<< HEAD
        "Date": "Tue, 02 Feb 2021 21:39:07 GMT",
        "ETag": "\u00220x8D8C7C2F841AD65\u0022",
        "Last-Modified": "Tue, 02 Feb 2021 21:39:07 GMT",
=======
        "Date": "Wed, 17 Feb 2021 22:28:33 GMT",
        "ETag": "\u00220x8D8D3935CDF0F34\u0022",
        "Last-Modified": "Wed, 17 Feb 2021 22:28:34 GMT",
>>>>>>> 1814567d
        "Server": [
          "Windows-Azure-Blob/1.0",
          "Microsoft-HTTPAPI/2.0"
        ],
        "x-ms-client-request-id": "7d03b3fa-8cfa-a4c3-5a4f-17181a5905ee",
<<<<<<< HEAD
        "x-ms-request-id": "f278f934-601e-007e-58ab-f9ef18000000",
=======
        "x-ms-request-id": "ad15bd2f-701e-00a9-4e7c-05be2d000000",
>>>>>>> 1814567d
        "x-ms-version": "2020-06-12"
      },
      "ResponseBody": []
    },
    {
      "RequestUri": "https://seannse.dfs.core.windows.net/test-filesystem-c5045737-bcca-85d1-eb82-326aef5f8bdc/test-file-5f15b3d8-1136-521e-394d-a06d00802bf2?resource=file",
      "RequestMethod": "PUT",
      "RequestHeaders": {
        "Accept": "application/json",
        "Authorization": "Sanitized",
<<<<<<< HEAD
        "traceparent": "00-fadd6937e9dfa94696e455ecfe808264-db4cb78659e2e145-00",
        "User-Agent": [
          "azsdk-net-Storage.Files.DataLake/12.7.0-alpha.20210202.1",
          "(.NET 5.0.2; Microsoft Windows 10.0.19042)"
        ],
        "x-ms-client-request-id": "a778cd58-21e4-e92e-94b1-44adec55a3da",
        "x-ms-date": "Tue, 02 Feb 2021 21:39:07 GMT",
=======
        "traceparent": "00-81bc5a3bc946d647bca9e7f0a33c2652-54ef17a55fd46f46-00",
        "User-Agent": [
          "azsdk-net-Storage.Files.DataLake/12.7.0-alpha.20210217.1",
          "(.NET 5.0.3; Microsoft Windows 10.0.19042)"
        ],
        "x-ms-client-request-id": "a778cd58-21e4-e92e-94b1-44adec55a3da",
        "x-ms-date": "Wed, 17 Feb 2021 22:28:34 GMT",
>>>>>>> 1814567d
        "x-ms-return-client-request-id": "true",
        "x-ms-version": "2020-06-12"
      },
      "RequestBody": null,
      "StatusCode": 201,
      "ResponseHeaders": {
        "Content-Length": "0",
<<<<<<< HEAD
        "Date": "Tue, 02 Feb 2021 21:39:07 GMT",
        "ETag": "\u00220x8D8C7C2F88245C4\u0022",
        "Last-Modified": "Tue, 02 Feb 2021 21:39:07 GMT",
=======
        "Date": "Wed, 17 Feb 2021 22:28:34 GMT",
        "ETag": "\u00220x8D8D3935D17DA48\u0022",
        "Last-Modified": "Wed, 17 Feb 2021 22:28:34 GMT",
>>>>>>> 1814567d
        "Server": [
          "Windows-Azure-HDFS/1.0",
          "Microsoft-HTTPAPI/2.0"
        ],
        "x-ms-client-request-id": "a778cd58-21e4-e92e-94b1-44adec55a3da",
<<<<<<< HEAD
        "x-ms-request-id": "3d610ab6-001f-000a-29ab-f9dbe8000000",
=======
        "x-ms-request-id": "612d8179-001f-0025-397c-05d623000000",
>>>>>>> 1814567d
        "x-ms-version": "2020-06-12"
      },
      "ResponseBody": []
    },
    {
      "RequestUri": "https://seannse.blob.core.windows.net/test-filesystem-c5045737-bcca-85d1-eb82-326aef5f8bdc/test-file-5f15b3d8-1136-521e-394d-a06d00802bf2?comp=lease",
      "RequestMethod": "PUT",
      "RequestHeaders": {
        "Accept": "application/xml",
        "Authorization": "Sanitized",
<<<<<<< HEAD
        "traceparent": "00-b7e65b0b2bff6a46b84b499520c662da-446a3f3bd4db5d4c-00",
        "User-Agent": [
          "azsdk-net-Storage.Files.DataLake/12.7.0-alpha.20210202.1",
          "(.NET 5.0.2; Microsoft Windows 10.0.19042)"
        ],
        "x-ms-client-request-id": "a8cd50fd-4eed-8fe1-3bad-d5de55980367",
        "x-ms-date": "Tue, 02 Feb 2021 21:39:07 GMT",
=======
        "traceparent": "00-c44b48e730d28d49b733e5d369c5e12e-91ed9213388cd042-00",
        "User-Agent": [
          "azsdk-net-Storage.Files.DataLake/12.7.0-alpha.20210217.1",
          "(.NET 5.0.3; Microsoft Windows 10.0.19042)"
        ],
        "x-ms-client-request-id": "a8cd50fd-4eed-8fe1-3bad-d5de55980367",
        "x-ms-date": "Wed, 17 Feb 2021 22:28:35 GMT",
>>>>>>> 1814567d
        "x-ms-lease-action": "acquire",
        "x-ms-lease-duration": "15",
        "x-ms-proposed-lease-id": "4e172524-c8e9-cb92-d206-cc96e52c8433",
        "x-ms-return-client-request-id": "true",
        "x-ms-version": "2020-06-12"
      },
      "RequestBody": null,
      "StatusCode": 201,
      "ResponseHeaders": {
        "Content-Length": "0",
<<<<<<< HEAD
        "Date": "Tue, 02 Feb 2021 21:39:07 GMT",
        "ETag": "\u00220x8D8C7C2F88245C4\u0022",
        "Last-Modified": "Tue, 02 Feb 2021 21:39:07 GMT",
=======
        "Date": "Wed, 17 Feb 2021 22:28:34 GMT",
        "ETag": "\u00220x8D8D3935D17DA48\u0022",
        "Last-Modified": "Wed, 17 Feb 2021 22:28:34 GMT",
>>>>>>> 1814567d
        "Server": [
          "Windows-Azure-Blob/1.0",
          "Microsoft-HTTPAPI/2.0"
        ],
        "x-ms-client-request-id": "a8cd50fd-4eed-8fe1-3bad-d5de55980367",
        "x-ms-lease-id": "4e172524-c8e9-cb92-d206-cc96e52c8433",
<<<<<<< HEAD
        "x-ms-request-id": "f278fad5-601e-007e-54ab-f9ef18000000",
=======
        "x-ms-request-id": "ad15bf84-701e-00a9-7b7c-05be2d000000",
>>>>>>> 1814567d
        "x-ms-version": "2020-06-12"
      },
      "ResponseBody": []
    },
    {
      "RequestUri": "https://seannse.blob.core.windows.net/test-filesystem-c5045737-bcca-85d1-eb82-326aef5f8bdc/test-file-5f15b3d8-1136-521e-394d-a06d00802bf2?comp=lease",
      "RequestMethod": "PUT",
      "RequestHeaders": {
        "Accept": "application/xml",
        "Authorization": "Sanitized",
<<<<<<< HEAD
        "If-Unmodified-Since": "Wed, 03 Feb 2021 21:39:04 GMT",
        "traceparent": "00-9a8caaf36ed20a418cf6dea7008b3118-cd39df61421aae4e-00",
        "User-Agent": [
          "azsdk-net-Storage.Files.DataLake/12.7.0-alpha.20210202.1",
          "(.NET 5.0.2; Microsoft Windows 10.0.19042)"
        ],
        "x-ms-client-request-id": "95998ee3-dc5f-6245-f385-f759ae2e8a05",
        "x-ms-date": "Tue, 02 Feb 2021 21:39:07 GMT",
=======
        "If-Unmodified-Since": "Thu, 18 Feb 2021 22:28:32 GMT",
        "traceparent": "00-8a3dfc9ec26629468e3090dcfa8d8dfe-b894b8d53aa77b41-00",
        "User-Agent": [
          "azsdk-net-Storage.Files.DataLake/12.7.0-alpha.20210217.1",
          "(.NET 5.0.3; Microsoft Windows 10.0.19042)"
        ],
        "x-ms-client-request-id": "95998ee3-dc5f-6245-f385-f759ae2e8a05",
        "x-ms-date": "Wed, 17 Feb 2021 22:28:35 GMT",
>>>>>>> 1814567d
        "x-ms-lease-action": "release",
        "x-ms-lease-id": "4e172524-c8e9-cb92-d206-cc96e52c8433",
        "x-ms-return-client-request-id": "true",
        "x-ms-version": "2020-06-12"
      },
      "RequestBody": null,
      "StatusCode": 200,
      "ResponseHeaders": {
        "Content-Length": "0",
<<<<<<< HEAD
        "Date": "Tue, 02 Feb 2021 21:39:08 GMT",
        "ETag": "\u00220x8D8C7C2F88245C4\u0022",
        "Last-Modified": "Tue, 02 Feb 2021 21:39:07 GMT",
=======
        "Date": "Wed, 17 Feb 2021 22:28:34 GMT",
        "ETag": "\u00220x8D8D3935D17DA48\u0022",
        "Last-Modified": "Wed, 17 Feb 2021 22:28:34 GMT",
>>>>>>> 1814567d
        "Server": [
          "Windows-Azure-Blob/1.0",
          "Microsoft-HTTPAPI/2.0"
        ],
        "x-ms-client-request-id": "95998ee3-dc5f-6245-f385-f759ae2e8a05",
<<<<<<< HEAD
        "x-ms-request-id": "f278fb45-601e-007e-3bab-f9ef18000000",
=======
        "x-ms-request-id": "ad15bffa-701e-00a9-657c-05be2d000000",
>>>>>>> 1814567d
        "x-ms-version": "2020-06-12"
      },
      "ResponseBody": []
    },
    {
      "RequestUri": "https://seannse.blob.core.windows.net/test-filesystem-c5045737-bcca-85d1-eb82-326aef5f8bdc?restype=container",
      "RequestMethod": "DELETE",
      "RequestHeaders": {
        "Accept": "application/xml",
        "Authorization": "Sanitized",
<<<<<<< HEAD
        "traceparent": "00-73a7b51b55821048ad3b4de936306c0a-184a554df27faa40-00",
        "User-Agent": [
          "azsdk-net-Storage.Files.DataLake/12.7.0-alpha.20210202.1",
          "(.NET 5.0.2; Microsoft Windows 10.0.19042)"
        ],
        "x-ms-client-request-id": "c6fb36aa-6eff-4f08-ca9a-22ba7979f2e9",
        "x-ms-date": "Tue, 02 Feb 2021 21:39:07 GMT",
=======
        "traceparent": "00-da9b474b43a4b941ba3d4a7f6fb27adf-82ccfe291871aa47-00",
        "User-Agent": [
          "azsdk-net-Storage.Files.DataLake/12.7.0-alpha.20210217.1",
          "(.NET 5.0.3; Microsoft Windows 10.0.19042)"
        ],
        "x-ms-client-request-id": "c6fb36aa-6eff-4f08-ca9a-22ba7979f2e9",
        "x-ms-date": "Wed, 17 Feb 2021 22:28:35 GMT",
>>>>>>> 1814567d
        "x-ms-return-client-request-id": "true",
        "x-ms-version": "2020-06-12"
      },
      "RequestBody": null,
      "StatusCode": 202,
      "ResponseHeaders": {
        "Content-Length": "0",
<<<<<<< HEAD
        "Date": "Tue, 02 Feb 2021 21:39:08 GMT",
=======
        "Date": "Wed, 17 Feb 2021 22:28:34 GMT",
>>>>>>> 1814567d
        "Server": [
          "Windows-Azure-Blob/1.0",
          "Microsoft-HTTPAPI/2.0"
        ],
        "x-ms-client-request-id": "c6fb36aa-6eff-4f08-ca9a-22ba7979f2e9",
<<<<<<< HEAD
        "x-ms-request-id": "f278fb94-601e-007e-08ab-f9ef18000000",
=======
        "x-ms-request-id": "ad15c080-701e-00a9-637c-05be2d000000",
>>>>>>> 1814567d
        "x-ms-version": "2020-06-12"
      },
      "ResponseBody": []
    },
    {
      "RequestUri": "https://seannse.blob.core.windows.net/test-filesystem-e0deabad-4a6a-d767-910d-17324b90c374?restype=container",
      "RequestMethod": "PUT",
      "RequestHeaders": {
        "Accept": "application/xml",
        "Authorization": "Sanitized",
<<<<<<< HEAD
        "traceparent": "00-50cd2dc14cb48f4a9c9c39685636f25d-d76555d9b5e5fa4d-00",
        "User-Agent": [
          "azsdk-net-Storage.Files.DataLake/12.7.0-alpha.20210202.1",
          "(.NET 5.0.2; Microsoft Windows 10.0.19042)"
        ],
        "x-ms-blob-public-access": "container",
        "x-ms-client-request-id": "f208a73a-8ea0-60e8-cf24-34f256d5043a",
        "x-ms-date": "Tue, 02 Feb 2021 21:39:07 GMT",
=======
        "traceparent": "00-c636103c7c058b40b3a7fa981f537ebb-32043d26a75ecc4e-00",
        "User-Agent": [
          "azsdk-net-Storage.Files.DataLake/12.7.0-alpha.20210217.1",
          "(.NET 5.0.3; Microsoft Windows 10.0.19042)"
        ],
        "x-ms-blob-public-access": "container",
        "x-ms-client-request-id": "f208a73a-8ea0-60e8-cf24-34f256d5043a",
        "x-ms-date": "Wed, 17 Feb 2021 22:28:35 GMT",
>>>>>>> 1814567d
        "x-ms-return-client-request-id": "true",
        "x-ms-version": "2020-06-12"
      },
      "RequestBody": null,
      "StatusCode": 201,
      "ResponseHeaders": {
        "Content-Length": "0",
<<<<<<< HEAD
        "Date": "Tue, 02 Feb 2021 21:39:08 GMT",
        "ETag": "\u00220x8D8C7C2F8E6380A\u0022",
        "Last-Modified": "Tue, 02 Feb 2021 21:39:08 GMT",
=======
        "Date": "Wed, 17 Feb 2021 22:28:34 GMT",
        "ETag": "\u00220x8D8D3935D7761BD\u0022",
        "Last-Modified": "Wed, 17 Feb 2021 22:28:35 GMT",
>>>>>>> 1814567d
        "Server": [
          "Windows-Azure-Blob/1.0",
          "Microsoft-HTTPAPI/2.0"
        ],
        "x-ms-client-request-id": "f208a73a-8ea0-60e8-cf24-34f256d5043a",
<<<<<<< HEAD
        "x-ms-request-id": "b45dc844-d01e-009f-45ab-f9335d000000",
=======
        "x-ms-request-id": "2621e141-a01e-0071-2c7c-059974000000",
>>>>>>> 1814567d
        "x-ms-version": "2020-06-12"
      },
      "ResponseBody": []
    },
    {
      "RequestUri": "https://seannse.dfs.core.windows.net/test-filesystem-e0deabad-4a6a-d767-910d-17324b90c374/test-file-d4a4aed6-7aca-e9b6-a5ca-a83b5dcbed4f?resource=file",
      "RequestMethod": "PUT",
      "RequestHeaders": {
        "Accept": "application/json",
        "Authorization": "Sanitized",
<<<<<<< HEAD
        "traceparent": "00-47d0371f4569dc47b2c672dd642652f0-0aadcd401762f147-00",
        "User-Agent": [
          "azsdk-net-Storage.Files.DataLake/12.7.0-alpha.20210202.1",
          "(.NET 5.0.2; Microsoft Windows 10.0.19042)"
        ],
        "x-ms-client-request-id": "3ac5b22a-3e9d-c039-f11e-4cd6e6ac0204",
        "x-ms-date": "Tue, 02 Feb 2021 21:39:08 GMT",
=======
        "traceparent": "00-521395e16a562c409ee7935eb27dfa56-417d934c5846be43-00",
        "User-Agent": [
          "azsdk-net-Storage.Files.DataLake/12.7.0-alpha.20210217.1",
          "(.NET 5.0.3; Microsoft Windows 10.0.19042)"
        ],
        "x-ms-client-request-id": "3ac5b22a-3e9d-c039-f11e-4cd6e6ac0204",
        "x-ms-date": "Wed, 17 Feb 2021 22:28:35 GMT",
>>>>>>> 1814567d
        "x-ms-return-client-request-id": "true",
        "x-ms-version": "2020-06-12"
      },
      "RequestBody": null,
      "StatusCode": 201,
      "ResponseHeaders": {
        "Content-Length": "0",
<<<<<<< HEAD
        "Date": "Tue, 02 Feb 2021 21:39:08 GMT",
        "ETag": "\u00220x8D8C7C2F91E3A79\u0022",
        "Last-Modified": "Tue, 02 Feb 2021 21:39:09 GMT",
=======
        "Date": "Wed, 17 Feb 2021 22:28:35 GMT",
        "ETag": "\u00220x8D8D3935DA9E0B2\u0022",
        "Last-Modified": "Wed, 17 Feb 2021 22:28:35 GMT",
>>>>>>> 1814567d
        "Server": [
          "Windows-Azure-HDFS/1.0",
          "Microsoft-HTTPAPI/2.0"
        ],
        "x-ms-client-request-id": "3ac5b22a-3e9d-c039-f11e-4cd6e6ac0204",
<<<<<<< HEAD
        "x-ms-request-id": "f8af1848-d01f-007b-0fab-f93dc3000000",
=======
        "x-ms-request-id": "d3d3d535-f01f-0021-3a7c-055b24000000",
>>>>>>> 1814567d
        "x-ms-version": "2020-06-12"
      },
      "ResponseBody": []
    },
    {
      "RequestUri": "https://seannse.blob.core.windows.net/test-filesystem-e0deabad-4a6a-d767-910d-17324b90c374/test-file-d4a4aed6-7aca-e9b6-a5ca-a83b5dcbed4f",
      "RequestMethod": "HEAD",
      "RequestHeaders": {
        "Accept": "application/xml",
        "Authorization": "Sanitized",
        "User-Agent": [
<<<<<<< HEAD
          "azsdk-net-Storage.Files.DataLake/12.7.0-alpha.20210202.1",
          "(.NET 5.0.2; Microsoft Windows 10.0.19042)"
        ],
        "x-ms-client-request-id": "aad8a34b-7b1b-ca85-ffbf-5f8126bded4a",
        "x-ms-date": "Tue, 02 Feb 2021 21:39:08 GMT",
=======
          "azsdk-net-Storage.Files.DataLake/12.7.0-alpha.20210217.1",
          "(.NET 5.0.3; Microsoft Windows 10.0.19042)"
        ],
        "x-ms-client-request-id": "aad8a34b-7b1b-ca85-ffbf-5f8126bded4a",
        "x-ms-date": "Wed, 17 Feb 2021 22:28:35 GMT",
>>>>>>> 1814567d
        "x-ms-return-client-request-id": "true",
        "x-ms-version": "2020-06-12"
      },
      "RequestBody": null,
      "StatusCode": 200,
      "ResponseHeaders": {
        "Accept-Ranges": "bytes",
        "Content-Length": "0",
        "Content-Type": "application/octet-stream",
<<<<<<< HEAD
        "Date": "Tue, 02 Feb 2021 21:39:09 GMT",
        "ETag": "\u00220x8D8C7C2F91E3A79\u0022",
        "Last-Modified": "Tue, 02 Feb 2021 21:39:09 GMT",
=======
        "Date": "Wed, 17 Feb 2021 22:28:35 GMT",
        "ETag": "\u00220x8D8D3935DA9E0B2\u0022",
        "Last-Modified": "Wed, 17 Feb 2021 22:28:35 GMT",
>>>>>>> 1814567d
        "Server": [
          "Windows-Azure-Blob/1.0",
          "Microsoft-HTTPAPI/2.0"
        ],
        "x-ms-access-tier": "Hot",
        "x-ms-access-tier-inferred": "true",
        "x-ms-blob-type": "BlockBlob",
        "x-ms-client-request-id": "aad8a34b-7b1b-ca85-ffbf-5f8126bded4a",
<<<<<<< HEAD
        "x-ms-creation-time": "Tue, 02 Feb 2021 21:39:09 GMT",
=======
        "x-ms-creation-time": "Wed, 17 Feb 2021 22:28:35 GMT",
>>>>>>> 1814567d
        "x-ms-group": "$superuser",
        "x-ms-lease-state": "available",
        "x-ms-lease-status": "unlocked",
        "x-ms-owner": "$superuser",
        "x-ms-permissions": "rw-r-----",
<<<<<<< HEAD
        "x-ms-request-id": "b45dca56-d01e-009f-27ab-f9335d000000",
=======
        "x-ms-request-id": "2621e1f4-a01e-0071-4f7c-059974000000",
>>>>>>> 1814567d
        "x-ms-server-encrypted": "true",
        "x-ms-version": "2020-06-12"
      },
      "ResponseBody": []
    },
    {
      "RequestUri": "https://seannse.blob.core.windows.net/test-filesystem-e0deabad-4a6a-d767-910d-17324b90c374/test-file-d4a4aed6-7aca-e9b6-a5ca-a83b5dcbed4f?comp=lease",
      "RequestMethod": "PUT",
      "RequestHeaders": {
        "Accept": "application/xml",
        "Authorization": "Sanitized",
<<<<<<< HEAD
        "traceparent": "00-eddc6dadfda9604eb877759d7603168f-d007877a17eb1a4f-00",
        "User-Agent": [
          "azsdk-net-Storage.Files.DataLake/12.7.0-alpha.20210202.1",
          "(.NET 5.0.2; Microsoft Windows 10.0.19042)"
        ],
        "x-ms-client-request-id": "2e2f087b-afcd-9077-c046-ab465331951d",
        "x-ms-date": "Tue, 02 Feb 2021 21:39:08 GMT",
=======
        "traceparent": "00-57b92d8d737bb4488e8b522b26d7f397-59e34ef811c4a948-00",
        "User-Agent": [
          "azsdk-net-Storage.Files.DataLake/12.7.0-alpha.20210217.1",
          "(.NET 5.0.3; Microsoft Windows 10.0.19042)"
        ],
        "x-ms-client-request-id": "2e2f087b-afcd-9077-c046-ab465331951d",
        "x-ms-date": "Wed, 17 Feb 2021 22:28:36 GMT",
>>>>>>> 1814567d
        "x-ms-lease-action": "acquire",
        "x-ms-lease-duration": "15",
        "x-ms-proposed-lease-id": "42f8e436-5fdd-05b2-db1c-187bd2a65a92",
        "x-ms-return-client-request-id": "true",
        "x-ms-version": "2020-06-12"
      },
      "RequestBody": null,
      "StatusCode": 201,
      "ResponseHeaders": {
        "Content-Length": "0",
<<<<<<< HEAD
        "Date": "Tue, 02 Feb 2021 21:39:09 GMT",
        "ETag": "\u00220x8D8C7C2F91E3A79\u0022",
        "Last-Modified": "Tue, 02 Feb 2021 21:39:09 GMT",
=======
        "Date": "Wed, 17 Feb 2021 22:28:35 GMT",
        "ETag": "\u00220x8D8D3935DA9E0B2\u0022",
        "Last-Modified": "Wed, 17 Feb 2021 22:28:35 GMT",
>>>>>>> 1814567d
        "Server": [
          "Windows-Azure-Blob/1.0",
          "Microsoft-HTTPAPI/2.0"
        ],
        "x-ms-client-request-id": "2e2f087b-afcd-9077-c046-ab465331951d",
        "x-ms-lease-id": "42f8e436-5fdd-05b2-db1c-187bd2a65a92",
<<<<<<< HEAD
        "x-ms-request-id": "b45dcaa9-d01e-009f-73ab-f9335d000000",
=======
        "x-ms-request-id": "2621e227-a01e-0071-017c-059974000000",
>>>>>>> 1814567d
        "x-ms-version": "2020-06-12"
      },
      "ResponseBody": []
    },
    {
      "RequestUri": "https://seannse.blob.core.windows.net/test-filesystem-e0deabad-4a6a-d767-910d-17324b90c374/test-file-d4a4aed6-7aca-e9b6-a5ca-a83b5dcbed4f?comp=lease",
      "RequestMethod": "PUT",
      "RequestHeaders": {
        "Accept": "application/xml",
        "Authorization": "Sanitized",
<<<<<<< HEAD
        "If-Match": "\u00220x8D8C7C2F91E3A79\u0022",
        "traceparent": "00-79d7e3e6c9778845a85a88936aee53c3-44c65a852572ca4e-00",
        "User-Agent": [
          "azsdk-net-Storage.Files.DataLake/12.7.0-alpha.20210202.1",
          "(.NET 5.0.2; Microsoft Windows 10.0.19042)"
        ],
        "x-ms-client-request-id": "1d05803e-bf8d-137c-4339-e054acb72f01",
        "x-ms-date": "Tue, 02 Feb 2021 21:39:08 GMT",
=======
        "If-Match": "0x8D8D3935DA9E0B2",
        "traceparent": "00-a0060de9e0ee4245bd6d10d445d33f5e-d012941533dec94f-00",
        "User-Agent": [
          "azsdk-net-Storage.Files.DataLake/12.7.0-alpha.20210217.1",
          "(.NET 5.0.3; Microsoft Windows 10.0.19042)"
        ],
        "x-ms-client-request-id": "1d05803e-bf8d-137c-4339-e054acb72f01",
        "x-ms-date": "Wed, 17 Feb 2021 22:28:36 GMT",
>>>>>>> 1814567d
        "x-ms-lease-action": "release",
        "x-ms-lease-id": "42f8e436-5fdd-05b2-db1c-187bd2a65a92",
        "x-ms-return-client-request-id": "true",
        "x-ms-version": "2020-06-12"
      },
      "RequestBody": null,
      "StatusCode": 200,
      "ResponseHeaders": {
        "Content-Length": "0",
<<<<<<< HEAD
        "Date": "Tue, 02 Feb 2021 21:39:09 GMT",
        "ETag": "\u00220x8D8C7C2F91E3A79\u0022",
        "Last-Modified": "Tue, 02 Feb 2021 21:39:09 GMT",
=======
        "Date": "Wed, 17 Feb 2021 22:28:35 GMT",
        "ETag": "\u00220x8D8D3935DA9E0B2\u0022",
        "Last-Modified": "Wed, 17 Feb 2021 22:28:35 GMT",
>>>>>>> 1814567d
        "Server": [
          "Windows-Azure-Blob/1.0",
          "Microsoft-HTTPAPI/2.0"
        ],
        "x-ms-client-request-id": "1d05803e-bf8d-137c-4339-e054acb72f01",
<<<<<<< HEAD
        "x-ms-request-id": "b45dcb15-d01e-009f-5aab-f9335d000000",
=======
        "x-ms-request-id": "2621e261-a01e-0071-3a7c-059974000000",
>>>>>>> 1814567d
        "x-ms-version": "2020-06-12"
      },
      "ResponseBody": []
    },
    {
      "RequestUri": "https://seannse.blob.core.windows.net/test-filesystem-e0deabad-4a6a-d767-910d-17324b90c374?restype=container",
      "RequestMethod": "DELETE",
      "RequestHeaders": {
        "Accept": "application/xml",
        "Authorization": "Sanitized",
<<<<<<< HEAD
        "traceparent": "00-d1b96dedbe64ce49ab1fdfab3b0fe6e8-938e5e5e0c40d143-00",
        "User-Agent": [
          "azsdk-net-Storage.Files.DataLake/12.7.0-alpha.20210202.1",
          "(.NET 5.0.2; Microsoft Windows 10.0.19042)"
        ],
        "x-ms-client-request-id": "d308f528-772b-8a8f-ec92-86f81f1e48ee",
        "x-ms-date": "Tue, 02 Feb 2021 21:39:08 GMT",
=======
        "traceparent": "00-6e1aeab6b13eb34f821edbbfb77cc20e-2dfbbc915ebf2e4b-00",
        "User-Agent": [
          "azsdk-net-Storage.Files.DataLake/12.7.0-alpha.20210217.1",
          "(.NET 5.0.3; Microsoft Windows 10.0.19042)"
        ],
        "x-ms-client-request-id": "d308f528-772b-8a8f-ec92-86f81f1e48ee",
        "x-ms-date": "Wed, 17 Feb 2021 22:28:36 GMT",
>>>>>>> 1814567d
        "x-ms-return-client-request-id": "true",
        "x-ms-version": "2020-06-12"
      },
      "RequestBody": null,
      "StatusCode": 202,
      "ResponseHeaders": {
        "Content-Length": "0",
<<<<<<< HEAD
        "Date": "Tue, 02 Feb 2021 21:39:09 GMT",
=======
        "Date": "Wed, 17 Feb 2021 22:28:35 GMT",
>>>>>>> 1814567d
        "Server": [
          "Windows-Azure-Blob/1.0",
          "Microsoft-HTTPAPI/2.0"
        ],
        "x-ms-client-request-id": "d308f528-772b-8a8f-ec92-86f81f1e48ee",
<<<<<<< HEAD
        "x-ms-request-id": "b45dcb87-d01e-009f-47ab-f9335d000000",
=======
        "x-ms-request-id": "2621e29a-a01e-0071-6d7c-059974000000",
>>>>>>> 1814567d
        "x-ms-version": "2020-06-12"
      },
      "ResponseBody": []
    },
    {
      "RequestUri": "https://seannse.blob.core.windows.net/test-filesystem-ca377725-da84-8713-d489-89523604dcaa?restype=container",
      "RequestMethod": "PUT",
      "RequestHeaders": {
        "Accept": "application/xml",
        "Authorization": "Sanitized",
<<<<<<< HEAD
        "traceparent": "00-eafaba5d6339524e9b5a95b5d4aa50c5-d2cd75d5480bb248-00",
        "User-Agent": [
          "azsdk-net-Storage.Files.DataLake/12.7.0-alpha.20210202.1",
          "(.NET 5.0.2; Microsoft Windows 10.0.19042)"
        ],
        "x-ms-blob-public-access": "container",
        "x-ms-client-request-id": "bf539af3-b261-4d5c-e180-ffa1ed3d53e7",
        "x-ms-date": "Tue, 02 Feb 2021 21:39:08 GMT",
=======
        "traceparent": "00-91aa2c6b74232943be46aba2418ca36c-5d42a4a59499694a-00",
        "User-Agent": [
          "azsdk-net-Storage.Files.DataLake/12.7.0-alpha.20210217.1",
          "(.NET 5.0.3; Microsoft Windows 10.0.19042)"
        ],
        "x-ms-blob-public-access": "container",
        "x-ms-client-request-id": "bf539af3-b261-4d5c-e180-ffa1ed3d53e7",
        "x-ms-date": "Wed, 17 Feb 2021 22:28:36 GMT",
>>>>>>> 1814567d
        "x-ms-return-client-request-id": "true",
        "x-ms-version": "2020-06-12"
      },
      "RequestBody": null,
      "StatusCode": 201,
      "ResponseHeaders": {
        "Content-Length": "0",
<<<<<<< HEAD
        "Date": "Tue, 02 Feb 2021 21:39:09 GMT",
        "ETag": "\u00220x8D8C7C2F9967573\u0022",
        "Last-Modified": "Tue, 02 Feb 2021 21:39:09 GMT",
=======
        "Date": "Wed, 17 Feb 2021 22:28:36 GMT",
        "ETag": "\u00220x8D8D3935E1825A1\u0022",
        "Last-Modified": "Wed, 17 Feb 2021 22:28:36 GMT",
>>>>>>> 1814567d
        "Server": [
          "Windows-Azure-Blob/1.0",
          "Microsoft-HTTPAPI/2.0"
        ],
        "x-ms-client-request-id": "bf539af3-b261-4d5c-e180-ffa1ed3d53e7",
<<<<<<< HEAD
        "x-ms-request-id": "e289eb31-e01e-0012-7bab-f9048f000000",
=======
        "x-ms-request-id": "64abde35-401e-0069-3a7c-054613000000",
>>>>>>> 1814567d
        "x-ms-version": "2020-06-12"
      },
      "ResponseBody": []
    },
    {
      "RequestUri": "https://seannse.dfs.core.windows.net/test-filesystem-ca377725-da84-8713-d489-89523604dcaa/test-file-1f3bdcb6-91f2-c83e-a106-10b382035720?resource=file",
      "RequestMethod": "PUT",
      "RequestHeaders": {
        "Accept": "application/json",
        "Authorization": "Sanitized",
<<<<<<< HEAD
        "traceparent": "00-376b183c0cf26a429cafecf5dcdb436a-212ed217900efa4f-00",
        "User-Agent": [
          "azsdk-net-Storage.Files.DataLake/12.7.0-alpha.20210202.1",
          "(.NET 5.0.2; Microsoft Windows 10.0.19042)"
        ],
        "x-ms-client-request-id": "535a6f7c-3c77-6283-5c8a-1d5ba2a8cade",
        "x-ms-date": "Tue, 02 Feb 2021 21:39:09 GMT",
=======
        "traceparent": "00-9a7d3cccb8ebba4e9f7622f7ba20fbb8-d3e1184ced981445-00",
        "User-Agent": [
          "azsdk-net-Storage.Files.DataLake/12.7.0-alpha.20210217.1",
          "(.NET 5.0.3; Microsoft Windows 10.0.19042)"
        ],
        "x-ms-client-request-id": "535a6f7c-3c77-6283-5c8a-1d5ba2a8cade",
        "x-ms-date": "Wed, 17 Feb 2021 22:28:36 GMT",
>>>>>>> 1814567d
        "x-ms-return-client-request-id": "true",
        "x-ms-version": "2020-06-12"
      },
      "RequestBody": null,
      "StatusCode": 201,
      "ResponseHeaders": {
        "Content-Length": "0",
<<<<<<< HEAD
        "Date": "Tue, 02 Feb 2021 21:39:09 GMT",
        "ETag": "\u00220x8D8C7C2F9D65580\u0022",
        "Last-Modified": "Tue, 02 Feb 2021 21:39:10 GMT",
=======
        "Date": "Wed, 17 Feb 2021 22:28:36 GMT",
        "ETag": "\u00220x8D8D3935E50823B\u0022",
        "Last-Modified": "Wed, 17 Feb 2021 22:28:36 GMT",
>>>>>>> 1814567d
        "Server": [
          "Windows-Azure-HDFS/1.0",
          "Microsoft-HTTPAPI/2.0"
        ],
        "x-ms-client-request-id": "535a6f7c-3c77-6283-5c8a-1d5ba2a8cade",
<<<<<<< HEAD
        "x-ms-request-id": "9488e256-401f-0056-6aab-f98eb0000000",
=======
        "x-ms-request-id": "b7bae246-c01f-0058-717c-05a700000000",
>>>>>>> 1814567d
        "x-ms-version": "2020-06-12"
      },
      "ResponseBody": []
    },
    {
      "RequestUri": "https://seannse.blob.core.windows.net/test-filesystem-ca377725-da84-8713-d489-89523604dcaa/test-file-1f3bdcb6-91f2-c83e-a106-10b382035720?comp=lease",
      "RequestMethod": "PUT",
      "RequestHeaders": {
        "Accept": "application/xml",
        "Authorization": "Sanitized",
<<<<<<< HEAD
        "traceparent": "00-89f4f77763365a4ca5416cd831b6278a-244c46faeaec784d-00",
        "User-Agent": [
          "azsdk-net-Storage.Files.DataLake/12.7.0-alpha.20210202.1",
          "(.NET 5.0.2; Microsoft Windows 10.0.19042)"
        ],
        "x-ms-client-request-id": "7e05f613-68c0-c59c-38c0-c045c070a54c",
        "x-ms-date": "Tue, 02 Feb 2021 21:39:09 GMT",
=======
        "traceparent": "00-4aa578004f114548b43e454069706a2d-97300c9f4c026040-00",
        "User-Agent": [
          "azsdk-net-Storage.Files.DataLake/12.7.0-alpha.20210217.1",
          "(.NET 5.0.3; Microsoft Windows 10.0.19042)"
        ],
        "x-ms-client-request-id": "7e05f613-68c0-c59c-38c0-c045c070a54c",
        "x-ms-date": "Wed, 17 Feb 2021 22:28:37 GMT",
>>>>>>> 1814567d
        "x-ms-lease-action": "acquire",
        "x-ms-lease-duration": "15",
        "x-ms-proposed-lease-id": "da73de29-b7df-9936-9331-7c13bc0f6b6d",
        "x-ms-return-client-request-id": "true",
        "x-ms-version": "2020-06-12"
      },
      "RequestBody": null,
      "StatusCode": 201,
      "ResponseHeaders": {
        "Content-Length": "0",
<<<<<<< HEAD
        "Date": "Tue, 02 Feb 2021 21:39:10 GMT",
        "ETag": "\u00220x8D8C7C2F9D65580\u0022",
        "Last-Modified": "Tue, 02 Feb 2021 21:39:10 GMT",
=======
        "Date": "Wed, 17 Feb 2021 22:28:36 GMT",
        "ETag": "\u00220x8D8D3935E50823B\u0022",
        "Last-Modified": "Wed, 17 Feb 2021 22:28:36 GMT",
>>>>>>> 1814567d
        "Server": [
          "Windows-Azure-Blob/1.0",
          "Microsoft-HTTPAPI/2.0"
        ],
        "x-ms-client-request-id": "7e05f613-68c0-c59c-38c0-c045c070a54c",
        "x-ms-lease-id": "da73de29-b7df-9936-9331-7c13bc0f6b6d",
<<<<<<< HEAD
        "x-ms-request-id": "e289ed60-e01e-0012-74ab-f9048f000000",
=======
        "x-ms-request-id": "64abdf5f-401e-0069-3c7c-054613000000",
>>>>>>> 1814567d
        "x-ms-version": "2020-06-12"
      },
      "ResponseBody": []
    },
    {
      "RequestUri": "https://seannse.blob.core.windows.net/test-filesystem-ca377725-da84-8713-d489-89523604dcaa/test-file-1f3bdcb6-91f2-c83e-a106-10b382035720?comp=lease",
      "RequestMethod": "PUT",
      "RequestHeaders": {
        "Accept": "application/xml",
        "Authorization": "Sanitized",
        "If-None-Match": "\u0022garbage\u0022",
<<<<<<< HEAD
        "traceparent": "00-74c011557f5fec439c24328466763ecc-538a34f0aa936f40-00",
        "User-Agent": [
          "azsdk-net-Storage.Files.DataLake/12.7.0-alpha.20210202.1",
          "(.NET 5.0.2; Microsoft Windows 10.0.19042)"
        ],
        "x-ms-client-request-id": "c5ff81ca-ed09-5bad-f771-dae84262301f",
        "x-ms-date": "Tue, 02 Feb 2021 21:39:09 GMT",
=======
        "traceparent": "00-fb7b9c4d26fba842946c89db5cabe095-64199c007a4a4e4e-00",
        "User-Agent": [
          "azsdk-net-Storage.Files.DataLake/12.7.0-alpha.20210217.1",
          "(.NET 5.0.3; Microsoft Windows 10.0.19042)"
        ],
        "x-ms-client-request-id": "c5ff81ca-ed09-5bad-f771-dae84262301f",
        "x-ms-date": "Wed, 17 Feb 2021 22:28:37 GMT",
>>>>>>> 1814567d
        "x-ms-lease-action": "release",
        "x-ms-lease-id": "da73de29-b7df-9936-9331-7c13bc0f6b6d",
        "x-ms-return-client-request-id": "true",
        "x-ms-version": "2020-06-12"
      },
      "RequestBody": null,
      "StatusCode": 200,
      "ResponseHeaders": {
        "Content-Length": "0",
<<<<<<< HEAD
        "Date": "Tue, 02 Feb 2021 21:39:10 GMT",
        "ETag": "\u00220x8D8C7C2F9D65580\u0022",
        "Last-Modified": "Tue, 02 Feb 2021 21:39:10 GMT",
=======
        "Date": "Wed, 17 Feb 2021 22:28:36 GMT",
        "ETag": "\u00220x8D8D3935E50823B\u0022",
        "Last-Modified": "Wed, 17 Feb 2021 22:28:36 GMT",
>>>>>>> 1814567d
        "Server": [
          "Windows-Azure-Blob/1.0",
          "Microsoft-HTTPAPI/2.0"
        ],
        "x-ms-client-request-id": "c5ff81ca-ed09-5bad-f771-dae84262301f",
<<<<<<< HEAD
        "x-ms-request-id": "e289edd3-e01e-0012-65ab-f9048f000000",
=======
        "x-ms-request-id": "64abdfa3-401e-0069-787c-054613000000",
>>>>>>> 1814567d
        "x-ms-version": "2020-06-12"
      },
      "ResponseBody": []
    },
    {
      "RequestUri": "https://seannse.blob.core.windows.net/test-filesystem-ca377725-da84-8713-d489-89523604dcaa?restype=container",
      "RequestMethod": "DELETE",
      "RequestHeaders": {
        "Accept": "application/xml",
        "Authorization": "Sanitized",
<<<<<<< HEAD
        "traceparent": "00-75d6de7d8bd17e45bb1c152d163cd897-4b87330ff269a040-00",
        "User-Agent": [
          "azsdk-net-Storage.Files.DataLake/12.7.0-alpha.20210202.1",
          "(.NET 5.0.2; Microsoft Windows 10.0.19042)"
        ],
        "x-ms-client-request-id": "3e7b1b27-e070-3043-023b-17ffdd4ce3d3",
        "x-ms-date": "Tue, 02 Feb 2021 21:39:09 GMT",
=======
        "traceparent": "00-9662347c60a31f44a546cb5137d6926e-3bccd4ad9b40914a-00",
        "User-Agent": [
          "azsdk-net-Storage.Files.DataLake/12.7.0-alpha.20210217.1",
          "(.NET 5.0.3; Microsoft Windows 10.0.19042)"
        ],
        "x-ms-client-request-id": "3e7b1b27-e070-3043-023b-17ffdd4ce3d3",
        "x-ms-date": "Wed, 17 Feb 2021 22:28:37 GMT",
>>>>>>> 1814567d
        "x-ms-return-client-request-id": "true",
        "x-ms-version": "2020-06-12"
      },
      "RequestBody": null,
      "StatusCode": 202,
      "ResponseHeaders": {
        "Content-Length": "0",
<<<<<<< HEAD
        "Date": "Tue, 02 Feb 2021 21:39:10 GMT",
=======
        "Date": "Wed, 17 Feb 2021 22:28:36 GMT",
>>>>>>> 1814567d
        "Server": [
          "Windows-Azure-Blob/1.0",
          "Microsoft-HTTPAPI/2.0"
        ],
        "x-ms-client-request-id": "3e7b1b27-e070-3043-023b-17ffdd4ce3d3",
<<<<<<< HEAD
        "x-ms-request-id": "e289ee3c-e01e-0012-46ab-f9048f000000",
=======
        "x-ms-request-id": "64abe00c-401e-0069-4a7c-054613000000",
>>>>>>> 1814567d
        "x-ms-version": "2020-06-12"
      },
      "ResponseBody": []
    }
  ],
  "Variables": {
<<<<<<< HEAD
    "DateTimeOffsetNow": "2021-02-02T15:39:04.6542455-06:00",
=======
    "DateTimeOffsetNow": "2021-02-17T16:28:32.2254031-06:00",
>>>>>>> 1814567d
    "RandomSeed": "1484828710",
    "Storage_TestConfigHierarchicalNamespace": "NamespaceTenant\nseannse\nU2FuaXRpemVk\nhttps://seannse.blob.core.windows.net\nhttps://seannse.file.core.windows.net\nhttps://seannse.queue.core.windows.net\nhttps://seannse.table.core.windows.net\n\n\n\n\nhttps://seannse-secondary.blob.core.windows.net\nhttps://seannse-secondary.file.core.windows.net\nhttps://seannse-secondary.queue.core.windows.net\nhttps://seannse-secondary.table.core.windows.net\n68390a19-a643-458b-b726-408abf67b4fc\nSanitized\n72f988bf-86f1-41af-91ab-2d7cd011db47\nhttps://login.microsoftonline.com/\nCloud\nBlobEndpoint=https://seannse.blob.core.windows.net/;QueueEndpoint=https://seannse.queue.core.windows.net/;FileEndpoint=https://seannse.file.core.windows.net/;BlobSecondaryEndpoint=https://seannse-secondary.blob.core.windows.net/;QueueSecondaryEndpoint=https://seannse-secondary.queue.core.windows.net/;FileSecondaryEndpoint=https://seannse-secondary.file.core.windows.net/;AccountName=seannse;AccountKey=Sanitized\n"
  }
}<|MERGE_RESOLUTION|>--- conflicted
+++ resolved
@@ -1,195 +1,124 @@
 {
   "Entries": [
     {
-      "RequestUri": "https://seannse.blob.core.windows.net/test-filesystem-3062e2e6-a2fb-c7d7-b483-cacb3673986c?restype=container",
-      "RequestMethod": "PUT",
-      "RequestHeaders": {
-        "Accept": "application/xml",
-        "Authorization": "Sanitized",
-<<<<<<< HEAD
-        "traceparent": "00-c2d8a6ea2eba564794fcb97ef803bc61-71b169436480ea4c-00",
-        "User-Agent": [
-          "azsdk-net-Storage.Files.DataLake/12.7.0-alpha.20210202.1",
-          "(.NET 5.0.2; Microsoft Windows 10.0.19042)"
+      "RequestUri": "https://seannse.blob.core.windows.net/test-filesystem-b58ab90b-5615-b243-49bd-d9ad98e01357?restype=container",
+      "RequestMethod": "PUT",
+      "RequestHeaders": {
+        "Accept": "application/xml",
+        "Authorization": "Sanitized",
+        "traceparent": "00-63ec1b5d22408a4695848e65ce749838-15e631e2b152a14f-00",
+        "User-Agent": [
+          "azsdk-net-Storage.Files.DataLake/12.7.0-alpha.20210219.1",
+          "(.NET 5.0.3; Microsoft Windows 10.0.19041)"
         ],
         "x-ms-blob-public-access": "container",
-        "x-ms-client-request-id": "dde6c690-81f6-86bf-dd41-e0048b6d4e3f",
-        "x-ms-date": "Tue, 02 Feb 2021 21:39:04 GMT",
-=======
-        "traceparent": "00-3f1696139ff02d4ea9c845bf4f730d2f-a34b1b524922b949-00",
-        "User-Agent": [
-          "azsdk-net-Storage.Files.DataLake/12.7.0-alpha.20210217.1",
-          "(.NET 5.0.3; Microsoft Windows 10.0.19042)"
-        ],
-        "x-ms-blob-public-access": "container",
-        "x-ms-client-request-id": "dde6c690-81f6-86bf-dd41-e0048b6d4e3f",
-        "x-ms-date": "Wed, 17 Feb 2021 22:28:32 GMT",
->>>>>>> 1814567d
-        "x-ms-return-client-request-id": "true",
-        "x-ms-version": "2020-06-12"
-      },
-      "RequestBody": null,
-      "StatusCode": 201,
-      "ResponseHeaders": {
-        "Content-Length": "0",
-<<<<<<< HEAD
-        "Date": "Tue, 02 Feb 2021 21:39:05 GMT",
-        "ETag": "\u00220x8D8C7C2F713C00A\u0022",
-        "Last-Modified": "Tue, 02 Feb 2021 21:39:05 GMT",
-=======
-        "Date": "Wed, 17 Feb 2021 22:28:32 GMT",
-        "ETag": "\u00220x8D8D3935BA20090\u0022",
-        "Last-Modified": "Wed, 17 Feb 2021 22:28:32 GMT",
->>>>>>> 1814567d
-        "Server": [
-          "Windows-Azure-Blob/1.0",
-          "Microsoft-HTTPAPI/2.0"
-        ],
-        "x-ms-client-request-id": "dde6c690-81f6-86bf-dd41-e0048b6d4e3f",
-<<<<<<< HEAD
-        "x-ms-request-id": "9a4ee5ba-701e-005d-46ab-f975db000000",
-=======
-        "x-ms-request-id": "3bc67dc5-501e-0065-357c-05d11b000000",
->>>>>>> 1814567d
-        "x-ms-version": "2020-06-12"
-      },
-      "ResponseBody": []
-    },
-    {
-      "RequestUri": "https://seannse.dfs.core.windows.net/test-filesystem-3062e2e6-a2fb-c7d7-b483-cacb3673986c/test-file-50a766ef-7b0a-05b6-a8f1-b187995951e3?resource=file",
+        "x-ms-client-request-id": "21722052-7eaa-5cad-533d-d0932effa387",
+        "x-ms-date": "Fri, 19 Feb 2021 19:10:28 GMT",
+        "x-ms-return-client-request-id": "true",
+        "x-ms-version": "2020-06-12"
+      },
+      "RequestBody": null,
+      "StatusCode": 201,
+      "ResponseHeaders": {
+        "Content-Length": "0",
+        "Date": "Fri, 19 Feb 2021 19:10:27 GMT",
+        "ETag": "\u00220x8D8D50A048E398A\u0022",
+        "Last-Modified": "Fri, 19 Feb 2021 19:10:27 GMT",
+        "Server": [
+          "Windows-Azure-Blob/1.0",
+          "Microsoft-HTTPAPI/2.0"
+        ],
+        "x-ms-client-request-id": "21722052-7eaa-5cad-533d-d0932effa387",
+        "x-ms-request-id": "2e6632d9-201e-00a4-15f2-0676f9000000",
+        "x-ms-version": "2020-06-12"
+      },
+      "ResponseBody": []
+    },
+    {
+      "RequestUri": "https://seannse.dfs.core.windows.net/test-filesystem-b58ab90b-5615-b243-49bd-d9ad98e01357/test-file-6f068a3b-52b4-4c0b-dd5c-97b170194dfa?resource=file",
       "RequestMethod": "PUT",
       "RequestHeaders": {
         "Accept": "application/json",
         "Authorization": "Sanitized",
-<<<<<<< HEAD
-        "traceparent": "00-15d422f653fb3448a3b85e6667170fa2-8a580c1d8314dc46-00",
-        "User-Agent": [
-          "azsdk-net-Storage.Files.DataLake/12.7.0-alpha.20210202.1",
-          "(.NET 5.0.2; Microsoft Windows 10.0.19042)"
-        ],
-        "x-ms-client-request-id": "0f8ec925-3229-15f1-10e1-3405d037ed84",
-        "x-ms-date": "Tue, 02 Feb 2021 21:39:05 GMT",
-=======
-        "traceparent": "00-b79b6ea35e463b49a073c6be2e4e9e59-6837907a0a497345-00",
-        "User-Agent": [
-          "azsdk-net-Storage.Files.DataLake/12.7.0-alpha.20210217.1",
-          "(.NET 5.0.3; Microsoft Windows 10.0.19042)"
-        ],
-        "x-ms-client-request-id": "0f8ec925-3229-15f1-10e1-3405d037ed84",
-        "x-ms-date": "Wed, 17 Feb 2021 22:28:32 GMT",
->>>>>>> 1814567d
-        "x-ms-return-client-request-id": "true",
-        "x-ms-version": "2020-06-12"
-      },
-      "RequestBody": null,
-      "StatusCode": 201,
-      "ResponseHeaders": {
-        "Content-Length": "0",
-<<<<<<< HEAD
-        "Date": "Tue, 02 Feb 2021 21:39:05 GMT",
-        "ETag": "\u00220x8D8C7C2F7474002\u0022",
-        "Last-Modified": "Tue, 02 Feb 2021 21:39:05 GMT",
-=======
-        "Date": "Wed, 17 Feb 2021 22:28:32 GMT",
-        "ETag": "\u00220x8D8D3935BDD53DD\u0022",
-        "Last-Modified": "Wed, 17 Feb 2021 22:28:32 GMT",
->>>>>>> 1814567d
+        "traceparent": "00-c2afbc95cf05f3408504ef87c28b07bb-8a3aacb5b8871d4b-00",
+        "User-Agent": [
+          "azsdk-net-Storage.Files.DataLake/12.7.0-alpha.20210219.1",
+          "(.NET 5.0.3; Microsoft Windows 10.0.19041)"
+        ],
+        "x-ms-client-request-id": "daef5ec0-7248-0074-1425-444ee6fceb3a",
+        "x-ms-date": "Fri, 19 Feb 2021 19:10:28 GMT",
+        "x-ms-return-client-request-id": "true",
+        "x-ms-version": "2020-06-12"
+      },
+      "RequestBody": null,
+      "StatusCode": 201,
+      "ResponseHeaders": {
+        "Content-Length": "0",
+        "Date": "Fri, 19 Feb 2021 19:10:26 GMT",
+        "ETag": "\u00220x8D8D50A049D5321\u0022",
+        "Last-Modified": "Fri, 19 Feb 2021 19:10:27 GMT",
         "Server": [
           "Windows-Azure-HDFS/1.0",
           "Microsoft-HTTPAPI/2.0"
         ],
-        "x-ms-client-request-id": "0f8ec925-3229-15f1-10e1-3405d037ed84",
-<<<<<<< HEAD
-        "x-ms-request-id": "e674478c-301f-0001-2aab-f92083000000",
-=======
-        "x-ms-request-id": "46ad0967-001f-0057-2e7c-05d16c000000",
->>>>>>> 1814567d
-        "x-ms-version": "2020-06-12"
-      },
-      "ResponseBody": []
-    },
-    {
-      "RequestUri": "https://seannse.blob.core.windows.net/test-filesystem-3062e2e6-a2fb-c7d7-b483-cacb3673986c/test-file-50a766ef-7b0a-05b6-a8f1-b187995951e3?comp=lease",
-      "RequestMethod": "PUT",
-      "RequestHeaders": {
-        "Accept": "application/xml",
-        "Authorization": "Sanitized",
-<<<<<<< HEAD
-        "traceparent": "00-2bdd6a4b1755ee408ce379e9ba0befbe-8ca9d5e2a23db94b-00",
-        "User-Agent": [
-          "azsdk-net-Storage.Files.DataLake/12.7.0-alpha.20210202.1",
-          "(.NET 5.0.2; Microsoft Windows 10.0.19042)"
-        ],
-        "x-ms-client-request-id": "03b470af-2931-47e0-165a-1e3620838efe",
-        "x-ms-date": "Tue, 02 Feb 2021 21:39:05 GMT",
-=======
-        "traceparent": "00-1a367b0eeebde9428047ae6febe12160-a2e56b96507c2943-00",
-        "User-Agent": [
-          "azsdk-net-Storage.Files.DataLake/12.7.0-alpha.20210217.1",
-          "(.NET 5.0.3; Microsoft Windows 10.0.19042)"
-        ],
-        "x-ms-client-request-id": "03b470af-2931-47e0-165a-1e3620838efe",
-        "x-ms-date": "Wed, 17 Feb 2021 22:28:32 GMT",
->>>>>>> 1814567d
+        "x-ms-client-request-id": "daef5ec0-7248-0074-1425-444ee6fceb3a",
+        "x-ms-request-id": "6f4b3440-e01f-004f-25f2-060e0b000000",
+        "x-ms-version": "2020-06-12"
+      },
+      "ResponseBody": []
+    },
+    {
+      "RequestUri": "https://seannse.blob.core.windows.net/test-filesystem-b58ab90b-5615-b243-49bd-d9ad98e01357/test-file-6f068a3b-52b4-4c0b-dd5c-97b170194dfa?comp=lease",
+      "RequestMethod": "PUT",
+      "RequestHeaders": {
+        "Accept": "application/xml",
+        "Authorization": "Sanitized",
+        "traceparent": "00-6ef5ff759433854aa66e4f5825a49f70-10e898235462f841-00",
+        "User-Agent": [
+          "azsdk-net-Storage.Files.DataLake/12.7.0-alpha.20210219.1",
+          "(.NET 5.0.3; Microsoft Windows 10.0.19041)"
+        ],
+        "x-ms-client-request-id": "19738945-8190-9578-46a5-fcc329f0726b",
+        "x-ms-date": "Fri, 19 Feb 2021 19:10:28 GMT",
         "x-ms-lease-action": "acquire",
         "x-ms-lease-duration": "15",
-        "x-ms-proposed-lease-id": "bc03fdf0-de31-34b2-f0f2-126d87110473",
-        "x-ms-return-client-request-id": "true",
-        "x-ms-version": "2020-06-12"
-      },
-      "RequestBody": null,
-      "StatusCode": 201,
-      "ResponseHeaders": {
-        "Content-Length": "0",
-<<<<<<< HEAD
-        "Date": "Tue, 02 Feb 2021 21:39:05 GMT",
-        "ETag": "\u00220x8D8C7C2F7474002\u0022",
-        "Last-Modified": "Tue, 02 Feb 2021 21:39:05 GMT",
-=======
-        "Date": "Wed, 17 Feb 2021 22:28:32 GMT",
-        "ETag": "\u00220x8D8D3935BDD53DD\u0022",
-        "Last-Modified": "Wed, 17 Feb 2021 22:28:32 GMT",
->>>>>>> 1814567d
-        "Server": [
-          "Windows-Azure-Blob/1.0",
-          "Microsoft-HTTPAPI/2.0"
-        ],
-        "x-ms-client-request-id": "03b470af-2931-47e0-165a-1e3620838efe",
-        "x-ms-lease-id": "bc03fdf0-de31-34b2-f0f2-126d87110473",
-<<<<<<< HEAD
-        "x-ms-request-id": "9a4ee782-701e-005d-53ab-f975db000000",
-=======
-        "x-ms-request-id": "3bc67e25-501e-0065-807c-05d11b000000",
->>>>>>> 1814567d
-        "x-ms-version": "2020-06-12"
-      },
-      "ResponseBody": []
-    },
-    {
-      "RequestUri": "https://seannse.blob.core.windows.net/test-filesystem-3062e2e6-a2fb-c7d7-b483-cacb3673986c/test-file-50a766ef-7b0a-05b6-a8f1-b187995951e3?comp=lease",
-      "RequestMethod": "PUT",
-      "RequestHeaders": {
-        "Accept": "application/xml",
-        "Authorization": "Sanitized",
-<<<<<<< HEAD
-        "traceparent": "00-b5d06cd5de44594ba445de2f5988dc38-deffd4e3496e2248-00",
-        "User-Agent": [
-          "azsdk-net-Storage.Files.DataLake/12.7.0-alpha.20210202.1",
-          "(.NET 5.0.2; Microsoft Windows 10.0.19042)"
-        ],
-        "x-ms-client-request-id": "16bd0b0e-015d-e142-be1a-ba6f2382ae5a",
-        "x-ms-date": "Tue, 02 Feb 2021 21:39:05 GMT",
-=======
-        "traceparent": "00-8e5bb64e72cf0a40a302575163004008-f101c5a83563be4f-00",
-        "User-Agent": [
-          "azsdk-net-Storage.Files.DataLake/12.7.0-alpha.20210217.1",
-          "(.NET 5.0.3; Microsoft Windows 10.0.19042)"
-        ],
-        "x-ms-client-request-id": "16bd0b0e-015d-e142-be1a-ba6f2382ae5a",
-        "x-ms-date": "Wed, 17 Feb 2021 22:28:33 GMT",
->>>>>>> 1814567d
+        "x-ms-proposed-lease-id": "7db7d5f0-2ba5-4918-dd85-48838da85c95",
+        "x-ms-return-client-request-id": "true",
+        "x-ms-version": "2020-06-12"
+      },
+      "RequestBody": null,
+      "StatusCode": 201,
+      "ResponseHeaders": {
+        "Content-Length": "0",
+        "Date": "Fri, 19 Feb 2021 19:10:27 GMT",
+        "ETag": "\u00220x8D8D50A049D5321\u0022",
+        "Last-Modified": "Fri, 19 Feb 2021 19:10:27 GMT",
+        "Server": [
+          "Windows-Azure-Blob/1.0",
+          "Microsoft-HTTPAPI/2.0"
+        ],
+        "x-ms-client-request-id": "19738945-8190-9578-46a5-fcc329f0726b",
+        "x-ms-lease-id": "7db7d5f0-2ba5-4918-dd85-48838da85c95",
+        "x-ms-request-id": "2e663457-201e-00a4-7af2-0676f9000000",
+        "x-ms-version": "2020-06-12"
+      },
+      "ResponseBody": []
+    },
+    {
+      "RequestUri": "https://seannse.blob.core.windows.net/test-filesystem-b58ab90b-5615-b243-49bd-d9ad98e01357/test-file-6f068a3b-52b4-4c0b-dd5c-97b170194dfa?comp=lease",
+      "RequestMethod": "PUT",
+      "RequestHeaders": {
+        "Accept": "application/xml",
+        "Authorization": "Sanitized",
+        "traceparent": "00-d1b80eeadc6d164b8b9813bce5336270-b56c1ddbe9e5d341-00",
+        "User-Agent": [
+          "azsdk-net-Storage.Files.DataLake/12.7.0-alpha.20210219.1",
+          "(.NET 5.0.3; Microsoft Windows 10.0.19041)"
+        ],
+        "x-ms-client-request-id": "043e1eea-4235-dc05-005b-cb8477ed3e4c",
+        "x-ms-date": "Fri, 19 Feb 2021 19:10:28 GMT",
         "x-ms-lease-action": "release",
-        "x-ms-lease-id": "bc03fdf0-de31-34b2-f0f2-126d87110473",
+        "x-ms-lease-id": "7db7d5f0-2ba5-4918-dd85-48838da85c95",
         "x-ms-return-client-request-id": "true",
         "x-ms-version": "2020-06-12"
       },
@@ -197,52 +126,32 @@
       "StatusCode": 200,
       "ResponseHeaders": {
         "Content-Length": "0",
-<<<<<<< HEAD
-        "Date": "Tue, 02 Feb 2021 21:39:05 GMT",
-        "ETag": "\u00220x8D8C7C2F7474002\u0022",
-        "Last-Modified": "Tue, 02 Feb 2021 21:39:05 GMT",
-=======
-        "Date": "Wed, 17 Feb 2021 22:28:32 GMT",
-        "ETag": "\u00220x8D8D3935BDD53DD\u0022",
-        "Last-Modified": "Wed, 17 Feb 2021 22:28:32 GMT",
->>>>>>> 1814567d
-        "Server": [
-          "Windows-Azure-Blob/1.0",
-          "Microsoft-HTTPAPI/2.0"
-        ],
-        "x-ms-client-request-id": "16bd0b0e-015d-e142-be1a-ba6f2382ae5a",
-<<<<<<< HEAD
-        "x-ms-request-id": "9a4ee81f-701e-005d-5cab-f975db000000",
-=======
-        "x-ms-request-id": "3bc67e37-501e-0065-117c-05d11b000000",
->>>>>>> 1814567d
-        "x-ms-version": "2020-06-12"
-      },
-      "ResponseBody": []
-    },
-    {
-      "RequestUri": "https://seannse.blob.core.windows.net/test-filesystem-3062e2e6-a2fb-c7d7-b483-cacb3673986c?restype=container",
+        "Date": "Fri, 19 Feb 2021 19:10:27 GMT",
+        "ETag": "\u00220x8D8D50A049D5321\u0022",
+        "Last-Modified": "Fri, 19 Feb 2021 19:10:27 GMT",
+        "Server": [
+          "Windows-Azure-Blob/1.0",
+          "Microsoft-HTTPAPI/2.0"
+        ],
+        "x-ms-client-request-id": "043e1eea-4235-dc05-005b-cb8477ed3e4c",
+        "x-ms-request-id": "2e6634eb-201e-00a4-7ff2-0676f9000000",
+        "x-ms-version": "2020-06-12"
+      },
+      "ResponseBody": []
+    },
+    {
+      "RequestUri": "https://seannse.blob.core.windows.net/test-filesystem-b58ab90b-5615-b243-49bd-d9ad98e01357?restype=container",
       "RequestMethod": "DELETE",
       "RequestHeaders": {
         "Accept": "application/xml",
         "Authorization": "Sanitized",
-<<<<<<< HEAD
-        "traceparent": "00-02252350ca8fcc4194ed3fc7202d7b58-d9243a21fcfaa840-00",
-        "User-Agent": [
-          "azsdk-net-Storage.Files.DataLake/12.7.0-alpha.20210202.1",
-          "(.NET 5.0.2; Microsoft Windows 10.0.19042)"
-        ],
-        "x-ms-client-request-id": "14289ead-77c5-dba0-7e17-73bb624a8ac0",
-        "x-ms-date": "Tue, 02 Feb 2021 21:39:05 GMT",
-=======
-        "traceparent": "00-fc6f136b315b1f4b9d31511924d00bdf-bb8034d6dbcc8b42-00",
-        "User-Agent": [
-          "azsdk-net-Storage.Files.DataLake/12.7.0-alpha.20210217.1",
-          "(.NET 5.0.3; Microsoft Windows 10.0.19042)"
-        ],
-        "x-ms-client-request-id": "14289ead-77c5-dba0-7e17-73bb624a8ac0",
-        "x-ms-date": "Wed, 17 Feb 2021 22:28:33 GMT",
->>>>>>> 1814567d
+        "traceparent": "00-5c5c0211d29ad94c82f23c5a02750278-69a213b45af6e441-00",
+        "User-Agent": [
+          "azsdk-net-Storage.Files.DataLake/12.7.0-alpha.20210219.1",
+          "(.NET 5.0.3; Microsoft Windows 10.0.19041)"
+        ],
+        "x-ms-client-request-id": "0bd97c08-6eb1-8636-aa14-6baf0d8c0436",
+        "x-ms-date": "Fri, 19 Feb 2021 19:10:28 GMT",
         "x-ms-return-client-request-id": "true",
         "x-ms-version": "2020-06-12"
       },
@@ -250,217 +159,137 @@
       "StatusCode": 202,
       "ResponseHeaders": {
         "Content-Length": "0",
-<<<<<<< HEAD
-        "Date": "Tue, 02 Feb 2021 21:39:05 GMT",
-=======
-        "Date": "Wed, 17 Feb 2021 22:28:32 GMT",
->>>>>>> 1814567d
-        "Server": [
-          "Windows-Azure-Blob/1.0",
-          "Microsoft-HTTPAPI/2.0"
-        ],
-        "x-ms-client-request-id": "14289ead-77c5-dba0-7e17-73bb624a8ac0",
-<<<<<<< HEAD
-        "x-ms-request-id": "9a4ee89d-701e-005d-4cab-f975db000000",
-=======
-        "x-ms-request-id": "3bc67e45-501e-0065-1b7c-05d11b000000",
->>>>>>> 1814567d
-        "x-ms-version": "2020-06-12"
-      },
-      "ResponseBody": []
-    },
-    {
-      "RequestUri": "https://seannse.blob.core.windows.net/test-filesystem-1c738287-e639-5b08-da2a-6057414695e9?restype=container",
-      "RequestMethod": "PUT",
-      "RequestHeaders": {
-        "Accept": "application/xml",
-        "Authorization": "Sanitized",
-<<<<<<< HEAD
-        "traceparent": "00-266996e2c650074084652aec24d2c866-f3ef0610392d0f48-00",
-        "User-Agent": [
-          "azsdk-net-Storage.Files.DataLake/12.7.0-alpha.20210202.1",
-          "(.NET 5.0.2; Microsoft Windows 10.0.19042)"
+        "Date": "Fri, 19 Feb 2021 19:10:27 GMT",
+        "Server": [
+          "Windows-Azure-Blob/1.0",
+          "Microsoft-HTTPAPI/2.0"
+        ],
+        "x-ms-client-request-id": "0bd97c08-6eb1-8636-aa14-6baf0d8c0436",
+        "x-ms-request-id": "2e66358f-201e-00a4-20f2-0676f9000000",
+        "x-ms-version": "2020-06-12"
+      },
+      "ResponseBody": []
+    },
+    {
+      "RequestUri": "https://seannse.blob.core.windows.net/test-filesystem-cf64f510-9e51-bd12-fed2-8c3e4dc49bd3?restype=container",
+      "RequestMethod": "PUT",
+      "RequestHeaders": {
+        "Accept": "application/xml",
+        "Authorization": "Sanitized",
+        "traceparent": "00-ab2ee9053e17bd42bb0174b80de107aa-8f7babc4d365044c-00",
+        "User-Agent": [
+          "azsdk-net-Storage.Files.DataLake/12.7.0-alpha.20210219.1",
+          "(.NET 5.0.3; Microsoft Windows 10.0.19041)"
         ],
         "x-ms-blob-public-access": "container",
-        "x-ms-client-request-id": "c975ff7b-ac60-c6d4-95cd-3a9a16499a37",
-        "x-ms-date": "Tue, 02 Feb 2021 21:39:05 GMT",
-=======
-        "traceparent": "00-da137b66dbee4a4c8c59cc1b423d072e-772e837bcd23a141-00",
-        "User-Agent": [
-          "azsdk-net-Storage.Files.DataLake/12.7.0-alpha.20210217.1",
-          "(.NET 5.0.3; Microsoft Windows 10.0.19042)"
-        ],
-        "x-ms-blob-public-access": "container",
-        "x-ms-client-request-id": "c975ff7b-ac60-c6d4-95cd-3a9a16499a37",
-        "x-ms-date": "Wed, 17 Feb 2021 22:28:33 GMT",
->>>>>>> 1814567d
-        "x-ms-return-client-request-id": "true",
-        "x-ms-version": "2020-06-12"
-      },
-      "RequestBody": null,
-      "StatusCode": 201,
-      "ResponseHeaders": {
-        "Content-Length": "0",
-<<<<<<< HEAD
-        "Date": "Tue, 02 Feb 2021 21:39:06 GMT",
-        "ETag": "\u00220x8D8C7C2F7A8F700\u0022",
-        "Last-Modified": "Tue, 02 Feb 2021 21:39:06 GMT",
-=======
-        "Date": "Wed, 17 Feb 2021 22:28:32 GMT",
-        "ETag": "\u00220x8D8D3935C40BBDB\u0022",
-        "Last-Modified": "Wed, 17 Feb 2021 22:28:33 GMT",
->>>>>>> 1814567d
-        "Server": [
-          "Windows-Azure-Blob/1.0",
-          "Microsoft-HTTPAPI/2.0"
-        ],
-        "x-ms-client-request-id": "c975ff7b-ac60-c6d4-95cd-3a9a16499a37",
-<<<<<<< HEAD
-        "x-ms-request-id": "364f1e48-701e-0010-25ab-f9ba37000000",
-=======
-        "x-ms-request-id": "993d347a-f01e-001e-477c-059387000000",
->>>>>>> 1814567d
-        "x-ms-version": "2020-06-12"
-      },
-      "ResponseBody": []
-    },
-    {
-      "RequestUri": "https://seannse.dfs.core.windows.net/test-filesystem-1c738287-e639-5b08-da2a-6057414695e9/test-file-b66a8a82-0588-ed66-ee52-5b479ea81b66?resource=file",
+        "x-ms-client-request-id": "4b30bef2-fec8-6a24-691c-0cdfe2f839e6",
+        "x-ms-date": "Fri, 19 Feb 2021 19:10:28 GMT",
+        "x-ms-return-client-request-id": "true",
+        "x-ms-version": "2020-06-12"
+      },
+      "RequestBody": null,
+      "StatusCode": 201,
+      "ResponseHeaders": {
+        "Content-Length": "0",
+        "Date": "Fri, 19 Feb 2021 19:10:27 GMT",
+        "ETag": "\u00220x8D8D50A04CFBBDC\u0022",
+        "Last-Modified": "Fri, 19 Feb 2021 19:10:28 GMT",
+        "Server": [
+          "Windows-Azure-Blob/1.0",
+          "Microsoft-HTTPAPI/2.0"
+        ],
+        "x-ms-client-request-id": "4b30bef2-fec8-6a24-691c-0cdfe2f839e6",
+        "x-ms-request-id": "2e663640-201e-00a4-4af2-0676f9000000",
+        "x-ms-version": "2020-06-12"
+      },
+      "ResponseBody": []
+    },
+    {
+      "RequestUri": "https://seannse.dfs.core.windows.net/test-filesystem-cf64f510-9e51-bd12-fed2-8c3e4dc49bd3/test-file-b7219878-0910-dc22-5aec-0e584ab9fb8f?resource=file",
       "RequestMethod": "PUT",
       "RequestHeaders": {
         "Accept": "application/json",
         "Authorization": "Sanitized",
-<<<<<<< HEAD
-        "traceparent": "00-2bb62bbc259bbf459b1b76e3e6d37511-474efc88eb035c45-00",
-        "User-Agent": [
-          "azsdk-net-Storage.Files.DataLake/12.7.0-alpha.20210202.1",
-          "(.NET 5.0.2; Microsoft Windows 10.0.19042)"
-        ],
-        "x-ms-client-request-id": "b5dc1058-790a-76e3-9987-db0d508d28ec",
-        "x-ms-date": "Tue, 02 Feb 2021 21:39:06 GMT",
-=======
-        "traceparent": "00-a7dceddbedeb2d4eba6ded376b214ca6-ec2e3062d4f5704f-00",
-        "User-Agent": [
-          "azsdk-net-Storage.Files.DataLake/12.7.0-alpha.20210217.1",
-          "(.NET 5.0.3; Microsoft Windows 10.0.19042)"
-        ],
-        "x-ms-client-request-id": "b5dc1058-790a-76e3-9987-db0d508d28ec",
-        "x-ms-date": "Wed, 17 Feb 2021 22:28:33 GMT",
->>>>>>> 1814567d
-        "x-ms-return-client-request-id": "true",
-        "x-ms-version": "2020-06-12"
-      },
-      "RequestBody": null,
-      "StatusCode": 201,
-      "ResponseHeaders": {
-        "Content-Length": "0",
-<<<<<<< HEAD
-        "Date": "Tue, 02 Feb 2021 21:39:06 GMT",
-        "ETag": "\u00220x8D8C7C2F7DF04DB\u0022",
-        "Last-Modified": "Tue, 02 Feb 2021 21:39:06 GMT",
-=======
-        "Date": "Wed, 17 Feb 2021 22:28:33 GMT",
-        "ETag": "\u00220x8D8D3935C7C6FA1\u0022",
-        "Last-Modified": "Wed, 17 Feb 2021 22:28:33 GMT",
->>>>>>> 1814567d
+        "traceparent": "00-6b5a95a290bcbe4599c4172a03681297-e094efea0025c744-00",
+        "User-Agent": [
+          "azsdk-net-Storage.Files.DataLake/12.7.0-alpha.20210219.1",
+          "(.NET 5.0.3; Microsoft Windows 10.0.19041)"
+        ],
+        "x-ms-client-request-id": "28df6dbf-a54d-e8dc-9c53-f0dcf0cb1fb0",
+        "x-ms-date": "Fri, 19 Feb 2021 19:10:28 GMT",
+        "x-ms-return-client-request-id": "true",
+        "x-ms-version": "2020-06-12"
+      },
+      "RequestBody": null,
+      "StatusCode": 201,
+      "ResponseHeaders": {
+        "Content-Length": "0",
+        "Date": "Fri, 19 Feb 2021 19:10:27 GMT",
+        "ETag": "\u00220x8D8D50A04DE45DA\u0022",
+        "Last-Modified": "Fri, 19 Feb 2021 19:10:28 GMT",
         "Server": [
           "Windows-Azure-HDFS/1.0",
           "Microsoft-HTTPAPI/2.0"
         ],
-        "x-ms-client-request-id": "b5dc1058-790a-76e3-9987-db0d508d28ec",
-<<<<<<< HEAD
-        "x-ms-request-id": "b516abf6-101f-005b-66ab-f94664000000",
-=======
-        "x-ms-request-id": "27a81219-701f-003f-307c-05b7fc000000",
->>>>>>> 1814567d
-        "x-ms-version": "2020-06-12"
-      },
-      "ResponseBody": []
-    },
-    {
-      "RequestUri": "https://seannse.blob.core.windows.net/test-filesystem-1c738287-e639-5b08-da2a-6057414695e9/test-file-b66a8a82-0588-ed66-ee52-5b479ea81b66?comp=lease",
-      "RequestMethod": "PUT",
-      "RequestHeaders": {
-        "Accept": "application/xml",
-        "Authorization": "Sanitized",
-<<<<<<< HEAD
-        "traceparent": "00-d830f1ec4534e84ba5af8f2524026085-ff4f12ec06697441-00",
-        "User-Agent": [
-          "azsdk-net-Storage.Files.DataLake/12.7.0-alpha.20210202.1",
-          "(.NET 5.0.2; Microsoft Windows 10.0.19042)"
-        ],
-        "x-ms-client-request-id": "8bdc02d2-e759-0008-a926-b345995660c0",
-        "x-ms-date": "Tue, 02 Feb 2021 21:39:06 GMT",
-=======
-        "traceparent": "00-ec24efc08b5ccb429050f5c916c5c5be-25deed2f0e2f7348-00",
-        "User-Agent": [
-          "azsdk-net-Storage.Files.DataLake/12.7.0-alpha.20210217.1",
-          "(.NET 5.0.3; Microsoft Windows 10.0.19042)"
-        ],
-        "x-ms-client-request-id": "8bdc02d2-e759-0008-a926-b345995660c0",
-        "x-ms-date": "Wed, 17 Feb 2021 22:28:33 GMT",
->>>>>>> 1814567d
+        "x-ms-client-request-id": "28df6dbf-a54d-e8dc-9c53-f0dcf0cb1fb0",
+        "x-ms-request-id": "6f4b34ec-e01f-004f-51f2-060e0b000000",
+        "x-ms-version": "2020-06-12"
+      },
+      "ResponseBody": []
+    },
+    {
+      "RequestUri": "https://seannse.blob.core.windows.net/test-filesystem-cf64f510-9e51-bd12-fed2-8c3e4dc49bd3/test-file-b7219878-0910-dc22-5aec-0e584ab9fb8f?comp=lease",
+      "RequestMethod": "PUT",
+      "RequestHeaders": {
+        "Accept": "application/xml",
+        "Authorization": "Sanitized",
+        "traceparent": "00-3f3341f30bd8814db30ee0ffc55c5d70-97dc46412e19274a-00",
+        "User-Agent": [
+          "azsdk-net-Storage.Files.DataLake/12.7.0-alpha.20210219.1",
+          "(.NET 5.0.3; Microsoft Windows 10.0.19041)"
+        ],
+        "x-ms-client-request-id": "a9d7e0f2-5450-151c-1ab7-9abb1fdd6f72",
+        "x-ms-date": "Fri, 19 Feb 2021 19:10:28 GMT",
         "x-ms-lease-action": "acquire",
         "x-ms-lease-duration": "15",
-        "x-ms-proposed-lease-id": "22a0d3b1-576e-b666-01c5-df8d15d88ef3",
-        "x-ms-return-client-request-id": "true",
-        "x-ms-version": "2020-06-12"
-      },
-      "RequestBody": null,
-      "StatusCode": 201,
-      "ResponseHeaders": {
-        "Content-Length": "0",
-<<<<<<< HEAD
-        "Date": "Tue, 02 Feb 2021 21:39:06 GMT",
-        "ETag": "\u00220x8D8C7C2F7DF04DB\u0022",
-        "Last-Modified": "Tue, 02 Feb 2021 21:39:06 GMT",
-=======
-        "Date": "Wed, 17 Feb 2021 22:28:33 GMT",
-        "ETag": "\u00220x8D8D3935C7C6FA1\u0022",
-        "Last-Modified": "Wed, 17 Feb 2021 22:28:33 GMT",
->>>>>>> 1814567d
-        "Server": [
-          "Windows-Azure-Blob/1.0",
-          "Microsoft-HTTPAPI/2.0"
-        ],
-        "x-ms-client-request-id": "8bdc02d2-e759-0008-a926-b345995660c0",
-        "x-ms-lease-id": "22a0d3b1-576e-b666-01c5-df8d15d88ef3",
-<<<<<<< HEAD
-        "x-ms-request-id": "364f203e-701e-0010-70ab-f9ba37000000",
-=======
-        "x-ms-request-id": "993d3632-f01e-001e-657c-059387000000",
->>>>>>> 1814567d
-        "x-ms-version": "2020-06-12"
-      },
-      "ResponseBody": []
-    },
-    {
-      "RequestUri": "https://seannse.blob.core.windows.net/test-filesystem-1c738287-e639-5b08-da2a-6057414695e9/test-file-b66a8a82-0588-ed66-ee52-5b479ea81b66?comp=lease",
-      "RequestMethod": "PUT",
-      "RequestHeaders": {
-        "Accept": "application/xml",
-        "Authorization": "Sanitized",
-<<<<<<< HEAD
-        "If-Modified-Since": "Mon, 01 Feb 2021 21:39:04 GMT",
-        "traceparent": "00-481730e1e52ea648a459e964eeb62263-799aeef58353a746-00",
-        "User-Agent": [
-          "azsdk-net-Storage.Files.DataLake/12.7.0-alpha.20210202.1",
-          "(.NET 5.0.2; Microsoft Windows 10.0.19042)"
-        ],
-        "x-ms-client-request-id": "13ba966f-03fc-619a-dbee-e4a5b217e7ba",
-        "x-ms-date": "Tue, 02 Feb 2021 21:39:06 GMT",
-=======
-        "If-Modified-Since": "Tue, 16 Feb 2021 22:28:32 GMT",
-        "traceparent": "00-e89387af38d27b47a3574b4ac1cf6175-dd77a0d859088948-00",
-        "User-Agent": [
-          "azsdk-net-Storage.Files.DataLake/12.7.0-alpha.20210217.1",
-          "(.NET 5.0.3; Microsoft Windows 10.0.19042)"
-        ],
-        "x-ms-client-request-id": "13ba966f-03fc-619a-dbee-e4a5b217e7ba",
-        "x-ms-date": "Wed, 17 Feb 2021 22:28:34 GMT",
->>>>>>> 1814567d
+        "x-ms-proposed-lease-id": "426a7d20-aaac-2853-8e92-86fe782ab69f",
+        "x-ms-return-client-request-id": "true",
+        "x-ms-version": "2020-06-12"
+      },
+      "RequestBody": null,
+      "StatusCode": 201,
+      "ResponseHeaders": {
+        "Content-Length": "0",
+        "Date": "Fri, 19 Feb 2021 19:10:28 GMT",
+        "ETag": "\u00220x8D8D50A04DE45DA\u0022",
+        "Last-Modified": "Fri, 19 Feb 2021 19:10:28 GMT",
+        "Server": [
+          "Windows-Azure-Blob/1.0",
+          "Microsoft-HTTPAPI/2.0"
+        ],
+        "x-ms-client-request-id": "a9d7e0f2-5450-151c-1ab7-9abb1fdd6f72",
+        "x-ms-lease-id": "426a7d20-aaac-2853-8e92-86fe782ab69f",
+        "x-ms-request-id": "2e6637e7-201e-00a4-5df2-0676f9000000",
+        "x-ms-version": "2020-06-12"
+      },
+      "ResponseBody": []
+    },
+    {
+      "RequestUri": "https://seannse.blob.core.windows.net/test-filesystem-cf64f510-9e51-bd12-fed2-8c3e4dc49bd3/test-file-b7219878-0910-dc22-5aec-0e584ab9fb8f?comp=lease",
+      "RequestMethod": "PUT",
+      "RequestHeaders": {
+        "Accept": "application/xml",
+        "Authorization": "Sanitized",
+        "If-Modified-Since": "Thu, 18 Feb 2021 19:10:28 GMT",
+        "traceparent": "00-8b0fd5a44efa2b49a2684ee29e3d7c68-1dd1133722a09948-00",
+        "User-Agent": [
+          "azsdk-net-Storage.Files.DataLake/12.7.0-alpha.20210219.1",
+          "(.NET 5.0.3; Microsoft Windows 10.0.19041)"
+        ],
+        "x-ms-client-request-id": "970b21f2-0c52-014e-2884-c2223786afe6",
+        "x-ms-date": "Fri, 19 Feb 2021 19:10:28 GMT",
         "x-ms-lease-action": "release",
-        "x-ms-lease-id": "22a0d3b1-576e-b666-01c5-df8d15d88ef3",
+        "x-ms-lease-id": "426a7d20-aaac-2853-8e92-86fe782ab69f",
         "x-ms-return-client-request-id": "true",
         "x-ms-version": "2020-06-12"
       },
@@ -468,52 +297,32 @@
       "StatusCode": 200,
       "ResponseHeaders": {
         "Content-Length": "0",
-<<<<<<< HEAD
-        "Date": "Tue, 02 Feb 2021 21:39:07 GMT",
-        "ETag": "\u00220x8D8C7C2F7DF04DB\u0022",
-        "Last-Modified": "Tue, 02 Feb 2021 21:39:06 GMT",
-=======
-        "Date": "Wed, 17 Feb 2021 22:28:33 GMT",
-        "ETag": "\u00220x8D8D3935C7C6FA1\u0022",
-        "Last-Modified": "Wed, 17 Feb 2021 22:28:33 GMT",
->>>>>>> 1814567d
-        "Server": [
-          "Windows-Azure-Blob/1.0",
-          "Microsoft-HTTPAPI/2.0"
-        ],
-        "x-ms-client-request-id": "13ba966f-03fc-619a-dbee-e4a5b217e7ba",
-<<<<<<< HEAD
-        "x-ms-request-id": "364f20c4-701e-0010-68ab-f9ba37000000",
-=======
-        "x-ms-request-id": "993d367b-f01e-001e-2c7c-059387000000",
->>>>>>> 1814567d
-        "x-ms-version": "2020-06-12"
-      },
-      "ResponseBody": []
-    },
-    {
-      "RequestUri": "https://seannse.blob.core.windows.net/test-filesystem-1c738287-e639-5b08-da2a-6057414695e9?restype=container",
+        "Date": "Fri, 19 Feb 2021 19:10:28 GMT",
+        "ETag": "\u00220x8D8D50A04DE45DA\u0022",
+        "Last-Modified": "Fri, 19 Feb 2021 19:10:28 GMT",
+        "Server": [
+          "Windows-Azure-Blob/1.0",
+          "Microsoft-HTTPAPI/2.0"
+        ],
+        "x-ms-client-request-id": "970b21f2-0c52-014e-2884-c2223786afe6",
+        "x-ms-request-id": "2e663896-201e-00a4-02f2-0676f9000000",
+        "x-ms-version": "2020-06-12"
+      },
+      "ResponseBody": []
+    },
+    {
+      "RequestUri": "https://seannse.blob.core.windows.net/test-filesystem-cf64f510-9e51-bd12-fed2-8c3e4dc49bd3?restype=container",
       "RequestMethod": "DELETE",
       "RequestHeaders": {
         "Accept": "application/xml",
         "Authorization": "Sanitized",
-<<<<<<< HEAD
-        "traceparent": "00-f484909ca6f97641af69d7a518475ced-4ebf800054e02942-00",
-        "User-Agent": [
-          "azsdk-net-Storage.Files.DataLake/12.7.0-alpha.20210202.1",
-          "(.NET 5.0.2; Microsoft Windows 10.0.19042)"
-        ],
-        "x-ms-client-request-id": "03d52c60-4c9b-f4c4-4d64-8fb0b67b9760",
-        "x-ms-date": "Tue, 02 Feb 2021 21:39:06 GMT",
-=======
-        "traceparent": "00-8df84b79b9fd364a84cb7c67faea8555-bb1b0b9a33bd984d-00",
-        "User-Agent": [
-          "azsdk-net-Storage.Files.DataLake/12.7.0-alpha.20210217.1",
-          "(.NET 5.0.3; Microsoft Windows 10.0.19042)"
-        ],
-        "x-ms-client-request-id": "03d52c60-4c9b-f4c4-4d64-8fb0b67b9760",
-        "x-ms-date": "Wed, 17 Feb 2021 22:28:34 GMT",
->>>>>>> 1814567d
+        "traceparent": "00-ecb1d43600b6b44589b0324d7127e92f-31ea6d4617abae42-00",
+        "User-Agent": [
+          "azsdk-net-Storage.Files.DataLake/12.7.0-alpha.20210219.1",
+          "(.NET 5.0.3; Microsoft Windows 10.0.19041)"
+        ],
+        "x-ms-client-request-id": "fec83aee-d7d1-901f-0285-81ad7eb316b3",
+        "x-ms-date": "Fri, 19 Feb 2021 19:10:29 GMT",
         "x-ms-return-client-request-id": "true",
         "x-ms-version": "2020-06-12"
       },
@@ -521,217 +330,137 @@
       "StatusCode": 202,
       "ResponseHeaders": {
         "Content-Length": "0",
-<<<<<<< HEAD
-        "Date": "Tue, 02 Feb 2021 21:39:07 GMT",
-=======
-        "Date": "Wed, 17 Feb 2021 22:28:33 GMT",
->>>>>>> 1814567d
-        "Server": [
-          "Windows-Azure-Blob/1.0",
-          "Microsoft-HTTPAPI/2.0"
-        ],
-        "x-ms-client-request-id": "03d52c60-4c9b-f4c4-4d64-8fb0b67b9760",
-<<<<<<< HEAD
-        "x-ms-request-id": "364f212a-701e-0010-44ab-f9ba37000000",
-=======
-        "x-ms-request-id": "993d36e0-f01e-001e-0a7c-059387000000",
->>>>>>> 1814567d
-        "x-ms-version": "2020-06-12"
-      },
-      "ResponseBody": []
-    },
-    {
-      "RequestUri": "https://seannse.blob.core.windows.net/test-filesystem-c5045737-bcca-85d1-eb82-326aef5f8bdc?restype=container",
-      "RequestMethod": "PUT",
-      "RequestHeaders": {
-        "Accept": "application/xml",
-        "Authorization": "Sanitized",
-<<<<<<< HEAD
-        "traceparent": "00-7defe49c6a0d1b4383b4960dafb1eda7-31e14fb57cd55b4b-00",
-        "User-Agent": [
-          "azsdk-net-Storage.Files.DataLake/12.7.0-alpha.20210202.1",
-          "(.NET 5.0.2; Microsoft Windows 10.0.19042)"
+        "Date": "Fri, 19 Feb 2021 19:10:28 GMT",
+        "Server": [
+          "Windows-Azure-Blob/1.0",
+          "Microsoft-HTTPAPI/2.0"
+        ],
+        "x-ms-client-request-id": "fec83aee-d7d1-901f-0285-81ad7eb316b3",
+        "x-ms-request-id": "2e663954-201e-00a4-38f2-0676f9000000",
+        "x-ms-version": "2020-06-12"
+      },
+      "ResponseBody": []
+    },
+    {
+      "RequestUri": "https://seannse.blob.core.windows.net/test-filesystem-375498ec-b971-fdba-ed5b-8dc99e9a2b54?restype=container",
+      "RequestMethod": "PUT",
+      "RequestHeaders": {
+        "Accept": "application/xml",
+        "Authorization": "Sanitized",
+        "traceparent": "00-f7a5df6d76cbde42bfa47946ee4ec4bf-ed9924bac3840243-00",
+        "User-Agent": [
+          "azsdk-net-Storage.Files.DataLake/12.7.0-alpha.20210219.1",
+          "(.NET 5.0.3; Microsoft Windows 10.0.19041)"
         ],
         "x-ms-blob-public-access": "container",
-        "x-ms-client-request-id": "7d03b3fa-8cfa-a4c3-5a4f-17181a5905ee",
-        "x-ms-date": "Tue, 02 Feb 2021 21:39:06 GMT",
-=======
-        "traceparent": "00-8acddaf65cc7cd40819588f1f2b54e09-4f9b5ae1717cee48-00",
-        "User-Agent": [
-          "azsdk-net-Storage.Files.DataLake/12.7.0-alpha.20210217.1",
-          "(.NET 5.0.3; Microsoft Windows 10.0.19042)"
-        ],
-        "x-ms-blob-public-access": "container",
-        "x-ms-client-request-id": "7d03b3fa-8cfa-a4c3-5a4f-17181a5905ee",
-        "x-ms-date": "Wed, 17 Feb 2021 22:28:34 GMT",
->>>>>>> 1814567d
-        "x-ms-return-client-request-id": "true",
-        "x-ms-version": "2020-06-12"
-      },
-      "RequestBody": null,
-      "StatusCode": 201,
-      "ResponseHeaders": {
-        "Content-Length": "0",
-<<<<<<< HEAD
-        "Date": "Tue, 02 Feb 2021 21:39:07 GMT",
-        "ETag": "\u00220x8D8C7C2F841AD65\u0022",
-        "Last-Modified": "Tue, 02 Feb 2021 21:39:07 GMT",
-=======
-        "Date": "Wed, 17 Feb 2021 22:28:33 GMT",
-        "ETag": "\u00220x8D8D3935CDF0F34\u0022",
-        "Last-Modified": "Wed, 17 Feb 2021 22:28:34 GMT",
->>>>>>> 1814567d
-        "Server": [
-          "Windows-Azure-Blob/1.0",
-          "Microsoft-HTTPAPI/2.0"
-        ],
-        "x-ms-client-request-id": "7d03b3fa-8cfa-a4c3-5a4f-17181a5905ee",
-<<<<<<< HEAD
-        "x-ms-request-id": "f278f934-601e-007e-58ab-f9ef18000000",
-=======
-        "x-ms-request-id": "ad15bd2f-701e-00a9-4e7c-05be2d000000",
->>>>>>> 1814567d
-        "x-ms-version": "2020-06-12"
-      },
-      "ResponseBody": []
-    },
-    {
-      "RequestUri": "https://seannse.dfs.core.windows.net/test-filesystem-c5045737-bcca-85d1-eb82-326aef5f8bdc/test-file-5f15b3d8-1136-521e-394d-a06d00802bf2?resource=file",
+        "x-ms-client-request-id": "3dc8ba72-257f-3595-80cb-10764a56f267",
+        "x-ms-date": "Fri, 19 Feb 2021 19:10:29 GMT",
+        "x-ms-return-client-request-id": "true",
+        "x-ms-version": "2020-06-12"
+      },
+      "RequestBody": null,
+      "StatusCode": 201,
+      "ResponseHeaders": {
+        "Content-Length": "0",
+        "Date": "Fri, 19 Feb 2021 19:10:28 GMT",
+        "ETag": "\u00220x8D8D50A050D45D5\u0022",
+        "Last-Modified": "Fri, 19 Feb 2021 19:10:28 GMT",
+        "Server": [
+          "Windows-Azure-Blob/1.0",
+          "Microsoft-HTTPAPI/2.0"
+        ],
+        "x-ms-client-request-id": "3dc8ba72-257f-3595-80cb-10764a56f267",
+        "x-ms-request-id": "2e663a02-201e-00a4-5ef2-0676f9000000",
+        "x-ms-version": "2020-06-12"
+      },
+      "ResponseBody": []
+    },
+    {
+      "RequestUri": "https://seannse.dfs.core.windows.net/test-filesystem-375498ec-b971-fdba-ed5b-8dc99e9a2b54/test-file-c2862c5a-187f-3bf5-8437-d660ac998a67?resource=file",
       "RequestMethod": "PUT",
       "RequestHeaders": {
         "Accept": "application/json",
         "Authorization": "Sanitized",
-<<<<<<< HEAD
-        "traceparent": "00-fadd6937e9dfa94696e455ecfe808264-db4cb78659e2e145-00",
-        "User-Agent": [
-          "azsdk-net-Storage.Files.DataLake/12.7.0-alpha.20210202.1",
-          "(.NET 5.0.2; Microsoft Windows 10.0.19042)"
-        ],
-        "x-ms-client-request-id": "a778cd58-21e4-e92e-94b1-44adec55a3da",
-        "x-ms-date": "Tue, 02 Feb 2021 21:39:07 GMT",
-=======
-        "traceparent": "00-81bc5a3bc946d647bca9e7f0a33c2652-54ef17a55fd46f46-00",
-        "User-Agent": [
-          "azsdk-net-Storage.Files.DataLake/12.7.0-alpha.20210217.1",
-          "(.NET 5.0.3; Microsoft Windows 10.0.19042)"
-        ],
-        "x-ms-client-request-id": "a778cd58-21e4-e92e-94b1-44adec55a3da",
-        "x-ms-date": "Wed, 17 Feb 2021 22:28:34 GMT",
->>>>>>> 1814567d
-        "x-ms-return-client-request-id": "true",
-        "x-ms-version": "2020-06-12"
-      },
-      "RequestBody": null,
-      "StatusCode": 201,
-      "ResponseHeaders": {
-        "Content-Length": "0",
-<<<<<<< HEAD
-        "Date": "Tue, 02 Feb 2021 21:39:07 GMT",
-        "ETag": "\u00220x8D8C7C2F88245C4\u0022",
-        "Last-Modified": "Tue, 02 Feb 2021 21:39:07 GMT",
-=======
-        "Date": "Wed, 17 Feb 2021 22:28:34 GMT",
-        "ETag": "\u00220x8D8D3935D17DA48\u0022",
-        "Last-Modified": "Wed, 17 Feb 2021 22:28:34 GMT",
->>>>>>> 1814567d
+        "traceparent": "00-57b0952c80edf54c880c5f08f8027a74-caae89f6d121f646-00",
+        "User-Agent": [
+          "azsdk-net-Storage.Files.DataLake/12.7.0-alpha.20210219.1",
+          "(.NET 5.0.3; Microsoft Windows 10.0.19041)"
+        ],
+        "x-ms-client-request-id": "45c5a51e-6fff-5ad7-c48d-b9484f3488e6",
+        "x-ms-date": "Fri, 19 Feb 2021 19:10:29 GMT",
+        "x-ms-return-client-request-id": "true",
+        "x-ms-version": "2020-06-12"
+      },
+      "RequestBody": null,
+      "StatusCode": 201,
+      "ResponseHeaders": {
+        "Content-Length": "0",
+        "Date": "Fri, 19 Feb 2021 19:10:27 GMT",
+        "ETag": "\u00220x8D8D50A051D1E23\u0022",
+        "Last-Modified": "Fri, 19 Feb 2021 19:10:28 GMT",
         "Server": [
           "Windows-Azure-HDFS/1.0",
           "Microsoft-HTTPAPI/2.0"
         ],
-        "x-ms-client-request-id": "a778cd58-21e4-e92e-94b1-44adec55a3da",
-<<<<<<< HEAD
-        "x-ms-request-id": "3d610ab6-001f-000a-29ab-f9dbe8000000",
-=======
-        "x-ms-request-id": "612d8179-001f-0025-397c-05d623000000",
->>>>>>> 1814567d
-        "x-ms-version": "2020-06-12"
-      },
-      "ResponseBody": []
-    },
-    {
-      "RequestUri": "https://seannse.blob.core.windows.net/test-filesystem-c5045737-bcca-85d1-eb82-326aef5f8bdc/test-file-5f15b3d8-1136-521e-394d-a06d00802bf2?comp=lease",
-      "RequestMethod": "PUT",
-      "RequestHeaders": {
-        "Accept": "application/xml",
-        "Authorization": "Sanitized",
-<<<<<<< HEAD
-        "traceparent": "00-b7e65b0b2bff6a46b84b499520c662da-446a3f3bd4db5d4c-00",
-        "User-Agent": [
-          "azsdk-net-Storage.Files.DataLake/12.7.0-alpha.20210202.1",
-          "(.NET 5.0.2; Microsoft Windows 10.0.19042)"
-        ],
-        "x-ms-client-request-id": "a8cd50fd-4eed-8fe1-3bad-d5de55980367",
-        "x-ms-date": "Tue, 02 Feb 2021 21:39:07 GMT",
-=======
-        "traceparent": "00-c44b48e730d28d49b733e5d369c5e12e-91ed9213388cd042-00",
-        "User-Agent": [
-          "azsdk-net-Storage.Files.DataLake/12.7.0-alpha.20210217.1",
-          "(.NET 5.0.3; Microsoft Windows 10.0.19042)"
-        ],
-        "x-ms-client-request-id": "a8cd50fd-4eed-8fe1-3bad-d5de55980367",
-        "x-ms-date": "Wed, 17 Feb 2021 22:28:35 GMT",
->>>>>>> 1814567d
+        "x-ms-client-request-id": "45c5a51e-6fff-5ad7-c48d-b9484f3488e6",
+        "x-ms-request-id": "6f4b3562-e01f-004f-45f2-060e0b000000",
+        "x-ms-version": "2020-06-12"
+      },
+      "ResponseBody": []
+    },
+    {
+      "RequestUri": "https://seannse.blob.core.windows.net/test-filesystem-375498ec-b971-fdba-ed5b-8dc99e9a2b54/test-file-c2862c5a-187f-3bf5-8437-d660ac998a67?comp=lease",
+      "RequestMethod": "PUT",
+      "RequestHeaders": {
+        "Accept": "application/xml",
+        "Authorization": "Sanitized",
+        "traceparent": "00-06feca9c746b1c4fb129f04633156f33-f50402b1ac513f49-00",
+        "User-Agent": [
+          "azsdk-net-Storage.Files.DataLake/12.7.0-alpha.20210219.1",
+          "(.NET 5.0.3; Microsoft Windows 10.0.19041)"
+        ],
+        "x-ms-client-request-id": "f7b19775-be50-0f0a-0f58-ee79d356bec1",
+        "x-ms-date": "Fri, 19 Feb 2021 19:10:29 GMT",
         "x-ms-lease-action": "acquire",
         "x-ms-lease-duration": "15",
-        "x-ms-proposed-lease-id": "4e172524-c8e9-cb92-d206-cc96e52c8433",
-        "x-ms-return-client-request-id": "true",
-        "x-ms-version": "2020-06-12"
-      },
-      "RequestBody": null,
-      "StatusCode": 201,
-      "ResponseHeaders": {
-        "Content-Length": "0",
-<<<<<<< HEAD
-        "Date": "Tue, 02 Feb 2021 21:39:07 GMT",
-        "ETag": "\u00220x8D8C7C2F88245C4\u0022",
-        "Last-Modified": "Tue, 02 Feb 2021 21:39:07 GMT",
-=======
-        "Date": "Wed, 17 Feb 2021 22:28:34 GMT",
-        "ETag": "\u00220x8D8D3935D17DA48\u0022",
-        "Last-Modified": "Wed, 17 Feb 2021 22:28:34 GMT",
->>>>>>> 1814567d
-        "Server": [
-          "Windows-Azure-Blob/1.0",
-          "Microsoft-HTTPAPI/2.0"
-        ],
-        "x-ms-client-request-id": "a8cd50fd-4eed-8fe1-3bad-d5de55980367",
-        "x-ms-lease-id": "4e172524-c8e9-cb92-d206-cc96e52c8433",
-<<<<<<< HEAD
-        "x-ms-request-id": "f278fad5-601e-007e-54ab-f9ef18000000",
-=======
-        "x-ms-request-id": "ad15bf84-701e-00a9-7b7c-05be2d000000",
->>>>>>> 1814567d
-        "x-ms-version": "2020-06-12"
-      },
-      "ResponseBody": []
-    },
-    {
-      "RequestUri": "https://seannse.blob.core.windows.net/test-filesystem-c5045737-bcca-85d1-eb82-326aef5f8bdc/test-file-5f15b3d8-1136-521e-394d-a06d00802bf2?comp=lease",
-      "RequestMethod": "PUT",
-      "RequestHeaders": {
-        "Accept": "application/xml",
-        "Authorization": "Sanitized",
-<<<<<<< HEAD
-        "If-Unmodified-Since": "Wed, 03 Feb 2021 21:39:04 GMT",
-        "traceparent": "00-9a8caaf36ed20a418cf6dea7008b3118-cd39df61421aae4e-00",
-        "User-Agent": [
-          "azsdk-net-Storage.Files.DataLake/12.7.0-alpha.20210202.1",
-          "(.NET 5.0.2; Microsoft Windows 10.0.19042)"
-        ],
-        "x-ms-client-request-id": "95998ee3-dc5f-6245-f385-f759ae2e8a05",
-        "x-ms-date": "Tue, 02 Feb 2021 21:39:07 GMT",
-=======
-        "If-Unmodified-Since": "Thu, 18 Feb 2021 22:28:32 GMT",
-        "traceparent": "00-8a3dfc9ec26629468e3090dcfa8d8dfe-b894b8d53aa77b41-00",
-        "User-Agent": [
-          "azsdk-net-Storage.Files.DataLake/12.7.0-alpha.20210217.1",
-          "(.NET 5.0.3; Microsoft Windows 10.0.19042)"
-        ],
-        "x-ms-client-request-id": "95998ee3-dc5f-6245-f385-f759ae2e8a05",
-        "x-ms-date": "Wed, 17 Feb 2021 22:28:35 GMT",
->>>>>>> 1814567d
+        "x-ms-proposed-lease-id": "144da841-0fff-6c96-5785-9b809b039ae6",
+        "x-ms-return-client-request-id": "true",
+        "x-ms-version": "2020-06-12"
+      },
+      "RequestBody": null,
+      "StatusCode": 201,
+      "ResponseHeaders": {
+        "Content-Length": "0",
+        "Date": "Fri, 19 Feb 2021 19:10:28 GMT",
+        "ETag": "\u00220x8D8D50A051D1E23\u0022",
+        "Last-Modified": "Fri, 19 Feb 2021 19:10:28 GMT",
+        "Server": [
+          "Windows-Azure-Blob/1.0",
+          "Microsoft-HTTPAPI/2.0"
+        ],
+        "x-ms-client-request-id": "f7b19775-be50-0f0a-0f58-ee79d356bec1",
+        "x-ms-lease-id": "144da841-0fff-6c96-5785-9b809b039ae6",
+        "x-ms-request-id": "2e663b74-201e-00a4-40f2-0676f9000000",
+        "x-ms-version": "2020-06-12"
+      },
+      "ResponseBody": []
+    },
+    {
+      "RequestUri": "https://seannse.blob.core.windows.net/test-filesystem-375498ec-b971-fdba-ed5b-8dc99e9a2b54/test-file-c2862c5a-187f-3bf5-8437-d660ac998a67?comp=lease",
+      "RequestMethod": "PUT",
+      "RequestHeaders": {
+        "Accept": "application/xml",
+        "Authorization": "Sanitized",
+        "If-Unmodified-Since": "Sat, 20 Feb 2021 19:10:28 GMT",
+        "traceparent": "00-ba8f0ff7f9e5de41bbff36b65b969578-084a3b32fa259942-00",
+        "User-Agent": [
+          "azsdk-net-Storage.Files.DataLake/12.7.0-alpha.20210219.1",
+          "(.NET 5.0.3; Microsoft Windows 10.0.19041)"
+        ],
+        "x-ms-client-request-id": "030ba9d3-a252-a696-c132-f87b56eee607",
+        "x-ms-date": "Fri, 19 Feb 2021 19:10:29 GMT",
         "x-ms-lease-action": "release",
-        "x-ms-lease-id": "4e172524-c8e9-cb92-d206-cc96e52c8433",
+        "x-ms-lease-id": "144da841-0fff-6c96-5785-9b809b039ae6",
         "x-ms-return-client-request-id": "true",
         "x-ms-version": "2020-06-12"
       },
@@ -739,52 +468,32 @@
       "StatusCode": 200,
       "ResponseHeaders": {
         "Content-Length": "0",
-<<<<<<< HEAD
-        "Date": "Tue, 02 Feb 2021 21:39:08 GMT",
-        "ETag": "\u00220x8D8C7C2F88245C4\u0022",
-        "Last-Modified": "Tue, 02 Feb 2021 21:39:07 GMT",
-=======
-        "Date": "Wed, 17 Feb 2021 22:28:34 GMT",
-        "ETag": "\u00220x8D8D3935D17DA48\u0022",
-        "Last-Modified": "Wed, 17 Feb 2021 22:28:34 GMT",
->>>>>>> 1814567d
-        "Server": [
-          "Windows-Azure-Blob/1.0",
-          "Microsoft-HTTPAPI/2.0"
-        ],
-        "x-ms-client-request-id": "95998ee3-dc5f-6245-f385-f759ae2e8a05",
-<<<<<<< HEAD
-        "x-ms-request-id": "f278fb45-601e-007e-3bab-f9ef18000000",
-=======
-        "x-ms-request-id": "ad15bffa-701e-00a9-657c-05be2d000000",
->>>>>>> 1814567d
-        "x-ms-version": "2020-06-12"
-      },
-      "ResponseBody": []
-    },
-    {
-      "RequestUri": "https://seannse.blob.core.windows.net/test-filesystem-c5045737-bcca-85d1-eb82-326aef5f8bdc?restype=container",
+        "Date": "Fri, 19 Feb 2021 19:10:28 GMT",
+        "ETag": "\u00220x8D8D50A051D1E23\u0022",
+        "Last-Modified": "Fri, 19 Feb 2021 19:10:28 GMT",
+        "Server": [
+          "Windows-Azure-Blob/1.0",
+          "Microsoft-HTTPAPI/2.0"
+        ],
+        "x-ms-client-request-id": "030ba9d3-a252-a696-c132-f87b56eee607",
+        "x-ms-request-id": "2e663c28-201e-00a4-66f2-0676f9000000",
+        "x-ms-version": "2020-06-12"
+      },
+      "ResponseBody": []
+    },
+    {
+      "RequestUri": "https://seannse.blob.core.windows.net/test-filesystem-375498ec-b971-fdba-ed5b-8dc99e9a2b54?restype=container",
       "RequestMethod": "DELETE",
       "RequestHeaders": {
         "Accept": "application/xml",
         "Authorization": "Sanitized",
-<<<<<<< HEAD
-        "traceparent": "00-73a7b51b55821048ad3b4de936306c0a-184a554df27faa40-00",
-        "User-Agent": [
-          "azsdk-net-Storage.Files.DataLake/12.7.0-alpha.20210202.1",
-          "(.NET 5.0.2; Microsoft Windows 10.0.19042)"
-        ],
-        "x-ms-client-request-id": "c6fb36aa-6eff-4f08-ca9a-22ba7979f2e9",
-        "x-ms-date": "Tue, 02 Feb 2021 21:39:07 GMT",
-=======
-        "traceparent": "00-da9b474b43a4b941ba3d4a7f6fb27adf-82ccfe291871aa47-00",
-        "User-Agent": [
-          "azsdk-net-Storage.Files.DataLake/12.7.0-alpha.20210217.1",
-          "(.NET 5.0.3; Microsoft Windows 10.0.19042)"
-        ],
-        "x-ms-client-request-id": "c6fb36aa-6eff-4f08-ca9a-22ba7979f2e9",
-        "x-ms-date": "Wed, 17 Feb 2021 22:28:35 GMT",
->>>>>>> 1814567d
+        "traceparent": "00-366a583af791da4c9ceca4b29480d16d-fc5c86356941474d-00",
+        "User-Agent": [
+          "azsdk-net-Storage.Files.DataLake/12.7.0-alpha.20210219.1",
+          "(.NET 5.0.3; Microsoft Windows 10.0.19041)"
+        ],
+        "x-ms-client-request-id": "2aa62220-ba4b-4f6f-3b3d-c1c08896a551",
+        "x-ms-date": "Fri, 19 Feb 2021 19:10:29 GMT",
         "x-ms-return-client-request-id": "true",
         "x-ms-version": "2020-06-12"
       },
@@ -792,153 +501,96 @@
       "StatusCode": 202,
       "ResponseHeaders": {
         "Content-Length": "0",
-<<<<<<< HEAD
-        "Date": "Tue, 02 Feb 2021 21:39:08 GMT",
-=======
-        "Date": "Wed, 17 Feb 2021 22:28:34 GMT",
->>>>>>> 1814567d
-        "Server": [
-          "Windows-Azure-Blob/1.0",
-          "Microsoft-HTTPAPI/2.0"
-        ],
-        "x-ms-client-request-id": "c6fb36aa-6eff-4f08-ca9a-22ba7979f2e9",
-<<<<<<< HEAD
-        "x-ms-request-id": "f278fb94-601e-007e-08ab-f9ef18000000",
-=======
-        "x-ms-request-id": "ad15c080-701e-00a9-637c-05be2d000000",
->>>>>>> 1814567d
-        "x-ms-version": "2020-06-12"
-      },
-      "ResponseBody": []
-    },
-    {
-      "RequestUri": "https://seannse.blob.core.windows.net/test-filesystem-e0deabad-4a6a-d767-910d-17324b90c374?restype=container",
-      "RequestMethod": "PUT",
-      "RequestHeaders": {
-        "Accept": "application/xml",
-        "Authorization": "Sanitized",
-<<<<<<< HEAD
-        "traceparent": "00-50cd2dc14cb48f4a9c9c39685636f25d-d76555d9b5e5fa4d-00",
-        "User-Agent": [
-          "azsdk-net-Storage.Files.DataLake/12.7.0-alpha.20210202.1",
-          "(.NET 5.0.2; Microsoft Windows 10.0.19042)"
+        "Date": "Fri, 19 Feb 2021 19:10:28 GMT",
+        "Server": [
+          "Windows-Azure-Blob/1.0",
+          "Microsoft-HTTPAPI/2.0"
+        ],
+        "x-ms-client-request-id": "2aa62220-ba4b-4f6f-3b3d-c1c08896a551",
+        "x-ms-request-id": "2e663cc7-201e-00a4-7cf2-0676f9000000",
+        "x-ms-version": "2020-06-12"
+      },
+      "ResponseBody": []
+    },
+    {
+      "RequestUri": "https://seannse.blob.core.windows.net/test-filesystem-94c5aeac-d6ff-a423-a916-7e9debd99eb9?restype=container",
+      "RequestMethod": "PUT",
+      "RequestHeaders": {
+        "Accept": "application/xml",
+        "Authorization": "Sanitized",
+        "traceparent": "00-910f34ec48be9844813e5da3803dc045-e5566327a05d7140-00",
+        "User-Agent": [
+          "azsdk-net-Storage.Files.DataLake/12.7.0-alpha.20210219.1",
+          "(.NET 5.0.3; Microsoft Windows 10.0.19041)"
         ],
         "x-ms-blob-public-access": "container",
-        "x-ms-client-request-id": "f208a73a-8ea0-60e8-cf24-34f256d5043a",
-        "x-ms-date": "Tue, 02 Feb 2021 21:39:07 GMT",
-=======
-        "traceparent": "00-c636103c7c058b40b3a7fa981f537ebb-32043d26a75ecc4e-00",
-        "User-Agent": [
-          "azsdk-net-Storage.Files.DataLake/12.7.0-alpha.20210217.1",
-          "(.NET 5.0.3; Microsoft Windows 10.0.19042)"
-        ],
-        "x-ms-blob-public-access": "container",
-        "x-ms-client-request-id": "f208a73a-8ea0-60e8-cf24-34f256d5043a",
-        "x-ms-date": "Wed, 17 Feb 2021 22:28:35 GMT",
->>>>>>> 1814567d
-        "x-ms-return-client-request-id": "true",
-        "x-ms-version": "2020-06-12"
-      },
-      "RequestBody": null,
-      "StatusCode": 201,
-      "ResponseHeaders": {
-        "Content-Length": "0",
-<<<<<<< HEAD
-        "Date": "Tue, 02 Feb 2021 21:39:08 GMT",
-        "ETag": "\u00220x8D8C7C2F8E6380A\u0022",
-        "Last-Modified": "Tue, 02 Feb 2021 21:39:08 GMT",
-=======
-        "Date": "Wed, 17 Feb 2021 22:28:34 GMT",
-        "ETag": "\u00220x8D8D3935D7761BD\u0022",
-        "Last-Modified": "Wed, 17 Feb 2021 22:28:35 GMT",
->>>>>>> 1814567d
-        "Server": [
-          "Windows-Azure-Blob/1.0",
-          "Microsoft-HTTPAPI/2.0"
-        ],
-        "x-ms-client-request-id": "f208a73a-8ea0-60e8-cf24-34f256d5043a",
-<<<<<<< HEAD
-        "x-ms-request-id": "b45dc844-d01e-009f-45ab-f9335d000000",
-=======
-        "x-ms-request-id": "2621e141-a01e-0071-2c7c-059974000000",
->>>>>>> 1814567d
-        "x-ms-version": "2020-06-12"
-      },
-      "ResponseBody": []
-    },
-    {
-      "RequestUri": "https://seannse.dfs.core.windows.net/test-filesystem-e0deabad-4a6a-d767-910d-17324b90c374/test-file-d4a4aed6-7aca-e9b6-a5ca-a83b5dcbed4f?resource=file",
+        "x-ms-client-request-id": "5911650f-8941-4abe-fe01-80353cd26362",
+        "x-ms-date": "Fri, 19 Feb 2021 19:10:29 GMT",
+        "x-ms-return-client-request-id": "true",
+        "x-ms-version": "2020-06-12"
+      },
+      "RequestBody": null,
+      "StatusCode": 201,
+      "ResponseHeaders": {
+        "Content-Length": "0",
+        "Date": "Fri, 19 Feb 2021 19:10:28 GMT",
+        "ETag": "\u00220x8D8D50A054BBA64\u0022",
+        "Last-Modified": "Fri, 19 Feb 2021 19:10:28 GMT",
+        "Server": [
+          "Windows-Azure-Blob/1.0",
+          "Microsoft-HTTPAPI/2.0"
+        ],
+        "x-ms-client-request-id": "5911650f-8941-4abe-fe01-80353cd26362",
+        "x-ms-request-id": "2e663d5c-201e-00a4-0af2-0676f9000000",
+        "x-ms-version": "2020-06-12"
+      },
+      "ResponseBody": []
+    },
+    {
+      "RequestUri": "https://seannse.dfs.core.windows.net/test-filesystem-94c5aeac-d6ff-a423-a916-7e9debd99eb9/test-file-4eab089f-713b-ef09-f342-a7fcb0b9386a?resource=file",
       "RequestMethod": "PUT",
       "RequestHeaders": {
         "Accept": "application/json",
         "Authorization": "Sanitized",
-<<<<<<< HEAD
-        "traceparent": "00-47d0371f4569dc47b2c672dd642652f0-0aadcd401762f147-00",
-        "User-Agent": [
-          "azsdk-net-Storage.Files.DataLake/12.7.0-alpha.20210202.1",
-          "(.NET 5.0.2; Microsoft Windows 10.0.19042)"
-        ],
-        "x-ms-client-request-id": "3ac5b22a-3e9d-c039-f11e-4cd6e6ac0204",
-        "x-ms-date": "Tue, 02 Feb 2021 21:39:08 GMT",
-=======
-        "traceparent": "00-521395e16a562c409ee7935eb27dfa56-417d934c5846be43-00",
-        "User-Agent": [
-          "azsdk-net-Storage.Files.DataLake/12.7.0-alpha.20210217.1",
-          "(.NET 5.0.3; Microsoft Windows 10.0.19042)"
-        ],
-        "x-ms-client-request-id": "3ac5b22a-3e9d-c039-f11e-4cd6e6ac0204",
-        "x-ms-date": "Wed, 17 Feb 2021 22:28:35 GMT",
->>>>>>> 1814567d
-        "x-ms-return-client-request-id": "true",
-        "x-ms-version": "2020-06-12"
-      },
-      "RequestBody": null,
-      "StatusCode": 201,
-      "ResponseHeaders": {
-        "Content-Length": "0",
-<<<<<<< HEAD
-        "Date": "Tue, 02 Feb 2021 21:39:08 GMT",
-        "ETag": "\u00220x8D8C7C2F91E3A79\u0022",
-        "Last-Modified": "Tue, 02 Feb 2021 21:39:09 GMT",
-=======
-        "Date": "Wed, 17 Feb 2021 22:28:35 GMT",
-        "ETag": "\u00220x8D8D3935DA9E0B2\u0022",
-        "Last-Modified": "Wed, 17 Feb 2021 22:28:35 GMT",
->>>>>>> 1814567d
+        "traceparent": "00-ad2ca31e53a6dd47be822b3905f476a6-26b380860b56d245-00",
+        "User-Agent": [
+          "azsdk-net-Storage.Files.DataLake/12.7.0-alpha.20210219.1",
+          "(.NET 5.0.3; Microsoft Windows 10.0.19041)"
+        ],
+        "x-ms-client-request-id": "64cac39e-1d93-9db2-5b21-65ffe2c29945",
+        "x-ms-date": "Fri, 19 Feb 2021 19:10:29 GMT",
+        "x-ms-return-client-request-id": "true",
+        "x-ms-version": "2020-06-12"
+      },
+      "RequestBody": null,
+      "StatusCode": 201,
+      "ResponseHeaders": {
+        "Content-Length": "0",
+        "Date": "Fri, 19 Feb 2021 19:10:28 GMT",
+        "ETag": "\u00220x8D8D50A055A8AFF\u0022",
+        "Last-Modified": "Fri, 19 Feb 2021 19:10:28 GMT",
         "Server": [
           "Windows-Azure-HDFS/1.0",
           "Microsoft-HTTPAPI/2.0"
         ],
-        "x-ms-client-request-id": "3ac5b22a-3e9d-c039-f11e-4cd6e6ac0204",
-<<<<<<< HEAD
-        "x-ms-request-id": "f8af1848-d01f-007b-0fab-f93dc3000000",
-=======
-        "x-ms-request-id": "d3d3d535-f01f-0021-3a7c-055b24000000",
->>>>>>> 1814567d
-        "x-ms-version": "2020-06-12"
-      },
-      "ResponseBody": []
-    },
-    {
-      "RequestUri": "https://seannse.blob.core.windows.net/test-filesystem-e0deabad-4a6a-d767-910d-17324b90c374/test-file-d4a4aed6-7aca-e9b6-a5ca-a83b5dcbed4f",
+        "x-ms-client-request-id": "64cac39e-1d93-9db2-5b21-65ffe2c29945",
+        "x-ms-request-id": "6f4b3606-e01f-004f-67f2-060e0b000000",
+        "x-ms-version": "2020-06-12"
+      },
+      "ResponseBody": []
+    },
+    {
+      "RequestUri": "https://seannse.blob.core.windows.net/test-filesystem-94c5aeac-d6ff-a423-a916-7e9debd99eb9/test-file-4eab089f-713b-ef09-f342-a7fcb0b9386a",
       "RequestMethod": "HEAD",
       "RequestHeaders": {
         "Accept": "application/xml",
         "Authorization": "Sanitized",
         "User-Agent": [
-<<<<<<< HEAD
-          "azsdk-net-Storage.Files.DataLake/12.7.0-alpha.20210202.1",
-          "(.NET 5.0.2; Microsoft Windows 10.0.19042)"
-        ],
-        "x-ms-client-request-id": "aad8a34b-7b1b-ca85-ffbf-5f8126bded4a",
-        "x-ms-date": "Tue, 02 Feb 2021 21:39:08 GMT",
-=======
-          "azsdk-net-Storage.Files.DataLake/12.7.0-alpha.20210217.1",
-          "(.NET 5.0.3; Microsoft Windows 10.0.19042)"
-        ],
-        "x-ms-client-request-id": "aad8a34b-7b1b-ca85-ffbf-5f8126bded4a",
-        "x-ms-date": "Wed, 17 Feb 2021 22:28:35 GMT",
->>>>>>> 1814567d
+          "azsdk-net-Storage.Files.DataLake/12.7.0-alpha.20210219.1",
+          "(.NET 5.0.3; Microsoft Windows 10.0.19041)"
+        ],
+        "x-ms-client-request-id": "257eef76-9afb-c2d7-296f-d4724b876099",
+        "x-ms-date": "Fri, 19 Feb 2021 19:10:29 GMT",
         "x-ms-return-client-request-id": "true",
         "x-ms-version": "2020-06-12"
       },
@@ -948,15 +600,9 @@
         "Accept-Ranges": "bytes",
         "Content-Length": "0",
         "Content-Type": "application/octet-stream",
-<<<<<<< HEAD
-        "Date": "Tue, 02 Feb 2021 21:39:09 GMT",
-        "ETag": "\u00220x8D8C7C2F91E3A79\u0022",
-        "Last-Modified": "Tue, 02 Feb 2021 21:39:09 GMT",
-=======
-        "Date": "Wed, 17 Feb 2021 22:28:35 GMT",
-        "ETag": "\u00220x8D8D3935DA9E0B2\u0022",
-        "Last-Modified": "Wed, 17 Feb 2021 22:28:35 GMT",
->>>>>>> 1814567d
+        "Date": "Fri, 19 Feb 2021 19:10:28 GMT",
+        "ETag": "\u00220x8D8D50A055A8AFF\u0022",
+        "Last-Modified": "Fri, 19 Feb 2021 19:10:28 GMT",
         "Server": [
           "Windows-Azure-Blob/1.0",
           "Microsoft-HTTPAPI/2.0"
@@ -964,111 +610,72 @@
         "x-ms-access-tier": "Hot",
         "x-ms-access-tier-inferred": "true",
         "x-ms-blob-type": "BlockBlob",
-        "x-ms-client-request-id": "aad8a34b-7b1b-ca85-ffbf-5f8126bded4a",
-<<<<<<< HEAD
-        "x-ms-creation-time": "Tue, 02 Feb 2021 21:39:09 GMT",
-=======
-        "x-ms-creation-time": "Wed, 17 Feb 2021 22:28:35 GMT",
->>>>>>> 1814567d
+        "x-ms-client-request-id": "257eef76-9afb-c2d7-296f-d4724b876099",
+        "x-ms-creation-time": "Fri, 19 Feb 2021 19:10:28 GMT",
         "x-ms-group": "$superuser",
         "x-ms-lease-state": "available",
         "x-ms-lease-status": "unlocked",
         "x-ms-owner": "$superuser",
         "x-ms-permissions": "rw-r-----",
-<<<<<<< HEAD
-        "x-ms-request-id": "b45dca56-d01e-009f-27ab-f9335d000000",
-=======
-        "x-ms-request-id": "2621e1f4-a01e-0071-4f7c-059974000000",
->>>>>>> 1814567d
+        "x-ms-request-id": "2e663ece-201e-00a4-66f2-0676f9000000",
         "x-ms-server-encrypted": "true",
         "x-ms-version": "2020-06-12"
       },
       "ResponseBody": []
     },
     {
-      "RequestUri": "https://seannse.blob.core.windows.net/test-filesystem-e0deabad-4a6a-d767-910d-17324b90c374/test-file-d4a4aed6-7aca-e9b6-a5ca-a83b5dcbed4f?comp=lease",
-      "RequestMethod": "PUT",
-      "RequestHeaders": {
-        "Accept": "application/xml",
-        "Authorization": "Sanitized",
-<<<<<<< HEAD
-        "traceparent": "00-eddc6dadfda9604eb877759d7603168f-d007877a17eb1a4f-00",
-        "User-Agent": [
-          "azsdk-net-Storage.Files.DataLake/12.7.0-alpha.20210202.1",
-          "(.NET 5.0.2; Microsoft Windows 10.0.19042)"
-        ],
-        "x-ms-client-request-id": "2e2f087b-afcd-9077-c046-ab465331951d",
-        "x-ms-date": "Tue, 02 Feb 2021 21:39:08 GMT",
-=======
-        "traceparent": "00-57b92d8d737bb4488e8b522b26d7f397-59e34ef811c4a948-00",
-        "User-Agent": [
-          "azsdk-net-Storage.Files.DataLake/12.7.0-alpha.20210217.1",
-          "(.NET 5.0.3; Microsoft Windows 10.0.19042)"
-        ],
-        "x-ms-client-request-id": "2e2f087b-afcd-9077-c046-ab465331951d",
-        "x-ms-date": "Wed, 17 Feb 2021 22:28:36 GMT",
->>>>>>> 1814567d
+      "RequestUri": "https://seannse.blob.core.windows.net/test-filesystem-94c5aeac-d6ff-a423-a916-7e9debd99eb9/test-file-4eab089f-713b-ef09-f342-a7fcb0b9386a?comp=lease",
+      "RequestMethod": "PUT",
+      "RequestHeaders": {
+        "Accept": "application/xml",
+        "Authorization": "Sanitized",
+        "traceparent": "00-5bf524f00391e44f984f41f6bdf67f8d-aa0bca316b7fef4b-00",
+        "User-Agent": [
+          "azsdk-net-Storage.Files.DataLake/12.7.0-alpha.20210219.1",
+          "(.NET 5.0.3; Microsoft Windows 10.0.19041)"
+        ],
+        "x-ms-client-request-id": "4cb31878-8e43-6171-b59b-c27fff644255",
+        "x-ms-date": "Fri, 19 Feb 2021 19:10:29 GMT",
         "x-ms-lease-action": "acquire",
         "x-ms-lease-duration": "15",
-        "x-ms-proposed-lease-id": "42f8e436-5fdd-05b2-db1c-187bd2a65a92",
-        "x-ms-return-client-request-id": "true",
-        "x-ms-version": "2020-06-12"
-      },
-      "RequestBody": null,
-      "StatusCode": 201,
-      "ResponseHeaders": {
-        "Content-Length": "0",
-<<<<<<< HEAD
-        "Date": "Tue, 02 Feb 2021 21:39:09 GMT",
-        "ETag": "\u00220x8D8C7C2F91E3A79\u0022",
-        "Last-Modified": "Tue, 02 Feb 2021 21:39:09 GMT",
-=======
-        "Date": "Wed, 17 Feb 2021 22:28:35 GMT",
-        "ETag": "\u00220x8D8D3935DA9E0B2\u0022",
-        "Last-Modified": "Wed, 17 Feb 2021 22:28:35 GMT",
->>>>>>> 1814567d
-        "Server": [
-          "Windows-Azure-Blob/1.0",
-          "Microsoft-HTTPAPI/2.0"
-        ],
-        "x-ms-client-request-id": "2e2f087b-afcd-9077-c046-ab465331951d",
-        "x-ms-lease-id": "42f8e436-5fdd-05b2-db1c-187bd2a65a92",
-<<<<<<< HEAD
-        "x-ms-request-id": "b45dcaa9-d01e-009f-73ab-f9335d000000",
-=======
-        "x-ms-request-id": "2621e227-a01e-0071-017c-059974000000",
->>>>>>> 1814567d
-        "x-ms-version": "2020-06-12"
-      },
-      "ResponseBody": []
-    },
-    {
-      "RequestUri": "https://seannse.blob.core.windows.net/test-filesystem-e0deabad-4a6a-d767-910d-17324b90c374/test-file-d4a4aed6-7aca-e9b6-a5ca-a83b5dcbed4f?comp=lease",
-      "RequestMethod": "PUT",
-      "RequestHeaders": {
-        "Accept": "application/xml",
-        "Authorization": "Sanitized",
-<<<<<<< HEAD
-        "If-Match": "\u00220x8D8C7C2F91E3A79\u0022",
-        "traceparent": "00-79d7e3e6c9778845a85a88936aee53c3-44c65a852572ca4e-00",
-        "User-Agent": [
-          "azsdk-net-Storage.Files.DataLake/12.7.0-alpha.20210202.1",
-          "(.NET 5.0.2; Microsoft Windows 10.0.19042)"
-        ],
-        "x-ms-client-request-id": "1d05803e-bf8d-137c-4339-e054acb72f01",
-        "x-ms-date": "Tue, 02 Feb 2021 21:39:08 GMT",
-=======
-        "If-Match": "0x8D8D3935DA9E0B2",
-        "traceparent": "00-a0060de9e0ee4245bd6d10d445d33f5e-d012941533dec94f-00",
-        "User-Agent": [
-          "azsdk-net-Storage.Files.DataLake/12.7.0-alpha.20210217.1",
-          "(.NET 5.0.3; Microsoft Windows 10.0.19042)"
-        ],
-        "x-ms-client-request-id": "1d05803e-bf8d-137c-4339-e054acb72f01",
-        "x-ms-date": "Wed, 17 Feb 2021 22:28:36 GMT",
->>>>>>> 1814567d
+        "x-ms-proposed-lease-id": "ac8a16c9-dc44-5b9a-9021-d22a3cc2b36d",
+        "x-ms-return-client-request-id": "true",
+        "x-ms-version": "2020-06-12"
+      },
+      "RequestBody": null,
+      "StatusCode": 201,
+      "ResponseHeaders": {
+        "Content-Length": "0",
+        "Date": "Fri, 19 Feb 2021 19:10:28 GMT",
+        "ETag": "\u00220x8D8D50A055A8AFF\u0022",
+        "Last-Modified": "Fri, 19 Feb 2021 19:10:28 GMT",
+        "Server": [
+          "Windows-Azure-Blob/1.0",
+          "Microsoft-HTTPAPI/2.0"
+        ],
+        "x-ms-client-request-id": "4cb31878-8e43-6171-b59b-c27fff644255",
+        "x-ms-lease-id": "ac8a16c9-dc44-5b9a-9021-d22a3cc2b36d",
+        "x-ms-request-id": "2e663f83-201e-00a4-12f2-0676f9000000",
+        "x-ms-version": "2020-06-12"
+      },
+      "ResponseBody": []
+    },
+    {
+      "RequestUri": "https://seannse.blob.core.windows.net/test-filesystem-94c5aeac-d6ff-a423-a916-7e9debd99eb9/test-file-4eab089f-713b-ef09-f342-a7fcb0b9386a?comp=lease",
+      "RequestMethod": "PUT",
+      "RequestHeaders": {
+        "Accept": "application/xml",
+        "Authorization": "Sanitized",
+        "If-Match": "0x8D8D50A055A8AFF",
+        "traceparent": "00-b7ab9528f508ab4b9d58fc77ddee38ec-a7cbb0c83e01094f-00",
+        "User-Agent": [
+          "azsdk-net-Storage.Files.DataLake/12.7.0-alpha.20210219.1",
+          "(.NET 5.0.3; Microsoft Windows 10.0.19041)"
+        ],
+        "x-ms-client-request-id": "32f9bcf3-14d3-de55-86a0-a1c9ead6f6db",
+        "x-ms-date": "Fri, 19 Feb 2021 19:10:29 GMT",
         "x-ms-lease-action": "release",
-        "x-ms-lease-id": "42f8e436-5fdd-05b2-db1c-187bd2a65a92",
+        "x-ms-lease-id": "ac8a16c9-dc44-5b9a-9021-d22a3cc2b36d",
         "x-ms-return-client-request-id": "true",
         "x-ms-version": "2020-06-12"
       },
@@ -1076,52 +683,32 @@
       "StatusCode": 200,
       "ResponseHeaders": {
         "Content-Length": "0",
-<<<<<<< HEAD
-        "Date": "Tue, 02 Feb 2021 21:39:09 GMT",
-        "ETag": "\u00220x8D8C7C2F91E3A79\u0022",
-        "Last-Modified": "Tue, 02 Feb 2021 21:39:09 GMT",
-=======
-        "Date": "Wed, 17 Feb 2021 22:28:35 GMT",
-        "ETag": "\u00220x8D8D3935DA9E0B2\u0022",
-        "Last-Modified": "Wed, 17 Feb 2021 22:28:35 GMT",
->>>>>>> 1814567d
-        "Server": [
-          "Windows-Azure-Blob/1.0",
-          "Microsoft-HTTPAPI/2.0"
-        ],
-        "x-ms-client-request-id": "1d05803e-bf8d-137c-4339-e054acb72f01",
-<<<<<<< HEAD
-        "x-ms-request-id": "b45dcb15-d01e-009f-5aab-f9335d000000",
-=======
-        "x-ms-request-id": "2621e261-a01e-0071-3a7c-059974000000",
->>>>>>> 1814567d
-        "x-ms-version": "2020-06-12"
-      },
-      "ResponseBody": []
-    },
-    {
-      "RequestUri": "https://seannse.blob.core.windows.net/test-filesystem-e0deabad-4a6a-d767-910d-17324b90c374?restype=container",
+        "Date": "Fri, 19 Feb 2021 19:10:29 GMT",
+        "ETag": "\u00220x8D8D50A055A8AFF\u0022",
+        "Last-Modified": "Fri, 19 Feb 2021 19:10:28 GMT",
+        "Server": [
+          "Windows-Azure-Blob/1.0",
+          "Microsoft-HTTPAPI/2.0"
+        ],
+        "x-ms-client-request-id": "32f9bcf3-14d3-de55-86a0-a1c9ead6f6db",
+        "x-ms-request-id": "2e66405a-201e-00a4-58f2-0676f9000000",
+        "x-ms-version": "2020-06-12"
+      },
+      "ResponseBody": []
+    },
+    {
+      "RequestUri": "https://seannse.blob.core.windows.net/test-filesystem-94c5aeac-d6ff-a423-a916-7e9debd99eb9?restype=container",
       "RequestMethod": "DELETE",
       "RequestHeaders": {
         "Accept": "application/xml",
         "Authorization": "Sanitized",
-<<<<<<< HEAD
-        "traceparent": "00-d1b96dedbe64ce49ab1fdfab3b0fe6e8-938e5e5e0c40d143-00",
-        "User-Agent": [
-          "azsdk-net-Storage.Files.DataLake/12.7.0-alpha.20210202.1",
-          "(.NET 5.0.2; Microsoft Windows 10.0.19042)"
-        ],
-        "x-ms-client-request-id": "d308f528-772b-8a8f-ec92-86f81f1e48ee",
-        "x-ms-date": "Tue, 02 Feb 2021 21:39:08 GMT",
-=======
-        "traceparent": "00-6e1aeab6b13eb34f821edbbfb77cc20e-2dfbbc915ebf2e4b-00",
-        "User-Agent": [
-          "azsdk-net-Storage.Files.DataLake/12.7.0-alpha.20210217.1",
-          "(.NET 5.0.3; Microsoft Windows 10.0.19042)"
-        ],
-        "x-ms-client-request-id": "d308f528-772b-8a8f-ec92-86f81f1e48ee",
-        "x-ms-date": "Wed, 17 Feb 2021 22:28:36 GMT",
->>>>>>> 1814567d
+        "traceparent": "00-ceae28108788ad45b8fefa107ef86fed-b1c63046204dd944-00",
+        "User-Agent": [
+          "azsdk-net-Storage.Files.DataLake/12.7.0-alpha.20210219.1",
+          "(.NET 5.0.3; Microsoft Windows 10.0.19041)"
+        ],
+        "x-ms-client-request-id": "438c8b8a-0f6a-7b81-3c5a-60d4b08bdec2",
+        "x-ms-date": "Fri, 19 Feb 2021 19:10:29 GMT",
         "x-ms-return-client-request-id": "true",
         "x-ms-version": "2020-06-12"
       },
@@ -1129,216 +716,137 @@
       "StatusCode": 202,
       "ResponseHeaders": {
         "Content-Length": "0",
-<<<<<<< HEAD
-        "Date": "Tue, 02 Feb 2021 21:39:09 GMT",
-=======
-        "Date": "Wed, 17 Feb 2021 22:28:35 GMT",
->>>>>>> 1814567d
-        "Server": [
-          "Windows-Azure-Blob/1.0",
-          "Microsoft-HTTPAPI/2.0"
-        ],
-        "x-ms-client-request-id": "d308f528-772b-8a8f-ec92-86f81f1e48ee",
-<<<<<<< HEAD
-        "x-ms-request-id": "b45dcb87-d01e-009f-47ab-f9335d000000",
-=======
-        "x-ms-request-id": "2621e29a-a01e-0071-6d7c-059974000000",
->>>>>>> 1814567d
-        "x-ms-version": "2020-06-12"
-      },
-      "ResponseBody": []
-    },
-    {
-      "RequestUri": "https://seannse.blob.core.windows.net/test-filesystem-ca377725-da84-8713-d489-89523604dcaa?restype=container",
-      "RequestMethod": "PUT",
-      "RequestHeaders": {
-        "Accept": "application/xml",
-        "Authorization": "Sanitized",
-<<<<<<< HEAD
-        "traceparent": "00-eafaba5d6339524e9b5a95b5d4aa50c5-d2cd75d5480bb248-00",
-        "User-Agent": [
-          "azsdk-net-Storage.Files.DataLake/12.7.0-alpha.20210202.1",
-          "(.NET 5.0.2; Microsoft Windows 10.0.19042)"
+        "Date": "Fri, 19 Feb 2021 19:10:29 GMT",
+        "Server": [
+          "Windows-Azure-Blob/1.0",
+          "Microsoft-HTTPAPI/2.0"
+        ],
+        "x-ms-client-request-id": "438c8b8a-0f6a-7b81-3c5a-60d4b08bdec2",
+        "x-ms-request-id": "2e66414c-201e-00a4-2df2-0676f9000000",
+        "x-ms-version": "2020-06-12"
+      },
+      "ResponseBody": []
+    },
+    {
+      "RequestUri": "https://seannse.blob.core.windows.net/test-filesystem-51450992-f0c0-5e7c-19d2-6fe9609a3514?restype=container",
+      "RequestMethod": "PUT",
+      "RequestHeaders": {
+        "Accept": "application/xml",
+        "Authorization": "Sanitized",
+        "traceparent": "00-83e9315847028a46a74dc52c46abe1c6-dbab3f9564c37144-00",
+        "User-Agent": [
+          "azsdk-net-Storage.Files.DataLake/12.7.0-alpha.20210219.1",
+          "(.NET 5.0.3; Microsoft Windows 10.0.19041)"
         ],
         "x-ms-blob-public-access": "container",
-        "x-ms-client-request-id": "bf539af3-b261-4d5c-e180-ffa1ed3d53e7",
-        "x-ms-date": "Tue, 02 Feb 2021 21:39:08 GMT",
-=======
-        "traceparent": "00-91aa2c6b74232943be46aba2418ca36c-5d42a4a59499694a-00",
-        "User-Agent": [
-          "azsdk-net-Storage.Files.DataLake/12.7.0-alpha.20210217.1",
-          "(.NET 5.0.3; Microsoft Windows 10.0.19042)"
-        ],
-        "x-ms-blob-public-access": "container",
-        "x-ms-client-request-id": "bf539af3-b261-4d5c-e180-ffa1ed3d53e7",
-        "x-ms-date": "Wed, 17 Feb 2021 22:28:36 GMT",
->>>>>>> 1814567d
-        "x-ms-return-client-request-id": "true",
-        "x-ms-version": "2020-06-12"
-      },
-      "RequestBody": null,
-      "StatusCode": 201,
-      "ResponseHeaders": {
-        "Content-Length": "0",
-<<<<<<< HEAD
-        "Date": "Tue, 02 Feb 2021 21:39:09 GMT",
-        "ETag": "\u00220x8D8C7C2F9967573\u0022",
-        "Last-Modified": "Tue, 02 Feb 2021 21:39:09 GMT",
-=======
-        "Date": "Wed, 17 Feb 2021 22:28:36 GMT",
-        "ETag": "\u00220x8D8D3935E1825A1\u0022",
-        "Last-Modified": "Wed, 17 Feb 2021 22:28:36 GMT",
->>>>>>> 1814567d
-        "Server": [
-          "Windows-Azure-Blob/1.0",
-          "Microsoft-HTTPAPI/2.0"
-        ],
-        "x-ms-client-request-id": "bf539af3-b261-4d5c-e180-ffa1ed3d53e7",
-<<<<<<< HEAD
-        "x-ms-request-id": "e289eb31-e01e-0012-7bab-f9048f000000",
-=======
-        "x-ms-request-id": "64abde35-401e-0069-3a7c-054613000000",
->>>>>>> 1814567d
-        "x-ms-version": "2020-06-12"
-      },
-      "ResponseBody": []
-    },
-    {
-      "RequestUri": "https://seannse.dfs.core.windows.net/test-filesystem-ca377725-da84-8713-d489-89523604dcaa/test-file-1f3bdcb6-91f2-c83e-a106-10b382035720?resource=file",
+        "x-ms-client-request-id": "9f29f00c-452c-9970-0f2e-2998a0971aa2",
+        "x-ms-date": "Fri, 19 Feb 2021 19:10:29 GMT",
+        "x-ms-return-client-request-id": "true",
+        "x-ms-version": "2020-06-12"
+      },
+      "RequestBody": null,
+      "StatusCode": 201,
+      "ResponseHeaders": {
+        "Content-Length": "0",
+        "Date": "Fri, 19 Feb 2021 19:10:29 GMT",
+        "ETag": "\u00220x8D8D50A05968D59\u0022",
+        "Last-Modified": "Fri, 19 Feb 2021 19:10:29 GMT",
+        "Server": [
+          "Windows-Azure-Blob/1.0",
+          "Microsoft-HTTPAPI/2.0"
+        ],
+        "x-ms-client-request-id": "9f29f00c-452c-9970-0f2e-2998a0971aa2",
+        "x-ms-request-id": "2e664221-201e-00a4-79f2-0676f9000000",
+        "x-ms-version": "2020-06-12"
+      },
+      "ResponseBody": []
+    },
+    {
+      "RequestUri": "https://seannse.dfs.core.windows.net/test-filesystem-51450992-f0c0-5e7c-19d2-6fe9609a3514/test-file-40ca4b25-7f4c-df78-989a-58780d1d294b?resource=file",
       "RequestMethod": "PUT",
       "RequestHeaders": {
         "Accept": "application/json",
         "Authorization": "Sanitized",
-<<<<<<< HEAD
-        "traceparent": "00-376b183c0cf26a429cafecf5dcdb436a-212ed217900efa4f-00",
-        "User-Agent": [
-          "azsdk-net-Storage.Files.DataLake/12.7.0-alpha.20210202.1",
-          "(.NET 5.0.2; Microsoft Windows 10.0.19042)"
-        ],
-        "x-ms-client-request-id": "535a6f7c-3c77-6283-5c8a-1d5ba2a8cade",
-        "x-ms-date": "Tue, 02 Feb 2021 21:39:09 GMT",
-=======
-        "traceparent": "00-9a7d3cccb8ebba4e9f7622f7ba20fbb8-d3e1184ced981445-00",
-        "User-Agent": [
-          "azsdk-net-Storage.Files.DataLake/12.7.0-alpha.20210217.1",
-          "(.NET 5.0.3; Microsoft Windows 10.0.19042)"
-        ],
-        "x-ms-client-request-id": "535a6f7c-3c77-6283-5c8a-1d5ba2a8cade",
-        "x-ms-date": "Wed, 17 Feb 2021 22:28:36 GMT",
->>>>>>> 1814567d
-        "x-ms-return-client-request-id": "true",
-        "x-ms-version": "2020-06-12"
-      },
-      "RequestBody": null,
-      "StatusCode": 201,
-      "ResponseHeaders": {
-        "Content-Length": "0",
-<<<<<<< HEAD
-        "Date": "Tue, 02 Feb 2021 21:39:09 GMT",
-        "ETag": "\u00220x8D8C7C2F9D65580\u0022",
-        "Last-Modified": "Tue, 02 Feb 2021 21:39:10 GMT",
-=======
-        "Date": "Wed, 17 Feb 2021 22:28:36 GMT",
-        "ETag": "\u00220x8D8D3935E50823B\u0022",
-        "Last-Modified": "Wed, 17 Feb 2021 22:28:36 GMT",
->>>>>>> 1814567d
+        "traceparent": "00-7607126fdebce54182eb5e633a48fbec-abad60fcd55cd04a-00",
+        "User-Agent": [
+          "azsdk-net-Storage.Files.DataLake/12.7.0-alpha.20210219.1",
+          "(.NET 5.0.3; Microsoft Windows 10.0.19041)"
+        ],
+        "x-ms-client-request-id": "e83a412c-3603-8ceb-784a-0791ecf88cf1",
+        "x-ms-date": "Fri, 19 Feb 2021 19:10:30 GMT",
+        "x-ms-return-client-request-id": "true",
+        "x-ms-version": "2020-06-12"
+      },
+      "RequestBody": null,
+      "StatusCode": 201,
+      "ResponseHeaders": {
+        "Content-Length": "0",
+        "Date": "Fri, 19 Feb 2021 19:10:28 GMT",
+        "ETag": "\u00220x8D8D50A05A56178\u0022",
+        "Last-Modified": "Fri, 19 Feb 2021 19:10:29 GMT",
         "Server": [
           "Windows-Azure-HDFS/1.0",
           "Microsoft-HTTPAPI/2.0"
         ],
-        "x-ms-client-request-id": "535a6f7c-3c77-6283-5c8a-1d5ba2a8cade",
-<<<<<<< HEAD
-        "x-ms-request-id": "9488e256-401f-0056-6aab-f98eb0000000",
-=======
-        "x-ms-request-id": "b7bae246-c01f-0058-717c-05a700000000",
->>>>>>> 1814567d
-        "x-ms-version": "2020-06-12"
-      },
-      "ResponseBody": []
-    },
-    {
-      "RequestUri": "https://seannse.blob.core.windows.net/test-filesystem-ca377725-da84-8713-d489-89523604dcaa/test-file-1f3bdcb6-91f2-c83e-a106-10b382035720?comp=lease",
-      "RequestMethod": "PUT",
-      "RequestHeaders": {
-        "Accept": "application/xml",
-        "Authorization": "Sanitized",
-<<<<<<< HEAD
-        "traceparent": "00-89f4f77763365a4ca5416cd831b6278a-244c46faeaec784d-00",
-        "User-Agent": [
-          "azsdk-net-Storage.Files.DataLake/12.7.0-alpha.20210202.1",
-          "(.NET 5.0.2; Microsoft Windows 10.0.19042)"
-        ],
-        "x-ms-client-request-id": "7e05f613-68c0-c59c-38c0-c045c070a54c",
-        "x-ms-date": "Tue, 02 Feb 2021 21:39:09 GMT",
-=======
-        "traceparent": "00-4aa578004f114548b43e454069706a2d-97300c9f4c026040-00",
-        "User-Agent": [
-          "azsdk-net-Storage.Files.DataLake/12.7.0-alpha.20210217.1",
-          "(.NET 5.0.3; Microsoft Windows 10.0.19042)"
-        ],
-        "x-ms-client-request-id": "7e05f613-68c0-c59c-38c0-c045c070a54c",
-        "x-ms-date": "Wed, 17 Feb 2021 22:28:37 GMT",
->>>>>>> 1814567d
+        "x-ms-client-request-id": "e83a412c-3603-8ceb-784a-0791ecf88cf1",
+        "x-ms-request-id": "6f4b36ae-e01f-004f-0df2-060e0b000000",
+        "x-ms-version": "2020-06-12"
+      },
+      "ResponseBody": []
+    },
+    {
+      "RequestUri": "https://seannse.blob.core.windows.net/test-filesystem-51450992-f0c0-5e7c-19d2-6fe9609a3514/test-file-40ca4b25-7f4c-df78-989a-58780d1d294b?comp=lease",
+      "RequestMethod": "PUT",
+      "RequestHeaders": {
+        "Accept": "application/xml",
+        "Authorization": "Sanitized",
+        "traceparent": "00-a196d9065c55ec438da0f8929cf0ca50-e265702a17ccf948-00",
+        "User-Agent": [
+          "azsdk-net-Storage.Files.DataLake/12.7.0-alpha.20210219.1",
+          "(.NET 5.0.3; Microsoft Windows 10.0.19041)"
+        ],
+        "x-ms-client-request-id": "ab165d18-a09b-82a6-10aa-85fdf5435d1b",
+        "x-ms-date": "Fri, 19 Feb 2021 19:10:30 GMT",
         "x-ms-lease-action": "acquire",
         "x-ms-lease-duration": "15",
-        "x-ms-proposed-lease-id": "da73de29-b7df-9936-9331-7c13bc0f6b6d",
-        "x-ms-return-client-request-id": "true",
-        "x-ms-version": "2020-06-12"
-      },
-      "RequestBody": null,
-      "StatusCode": 201,
-      "ResponseHeaders": {
-        "Content-Length": "0",
-<<<<<<< HEAD
-        "Date": "Tue, 02 Feb 2021 21:39:10 GMT",
-        "ETag": "\u00220x8D8C7C2F9D65580\u0022",
-        "Last-Modified": "Tue, 02 Feb 2021 21:39:10 GMT",
-=======
-        "Date": "Wed, 17 Feb 2021 22:28:36 GMT",
-        "ETag": "\u00220x8D8D3935E50823B\u0022",
-        "Last-Modified": "Wed, 17 Feb 2021 22:28:36 GMT",
->>>>>>> 1814567d
-        "Server": [
-          "Windows-Azure-Blob/1.0",
-          "Microsoft-HTTPAPI/2.0"
-        ],
-        "x-ms-client-request-id": "7e05f613-68c0-c59c-38c0-c045c070a54c",
-        "x-ms-lease-id": "da73de29-b7df-9936-9331-7c13bc0f6b6d",
-<<<<<<< HEAD
-        "x-ms-request-id": "e289ed60-e01e-0012-74ab-f9048f000000",
-=======
-        "x-ms-request-id": "64abdf5f-401e-0069-3c7c-054613000000",
->>>>>>> 1814567d
-        "x-ms-version": "2020-06-12"
-      },
-      "ResponseBody": []
-    },
-    {
-      "RequestUri": "https://seannse.blob.core.windows.net/test-filesystem-ca377725-da84-8713-d489-89523604dcaa/test-file-1f3bdcb6-91f2-c83e-a106-10b382035720?comp=lease",
+        "x-ms-proposed-lease-id": "693cdd04-aaba-8f31-6305-41a72f5c55c0",
+        "x-ms-return-client-request-id": "true",
+        "x-ms-version": "2020-06-12"
+      },
+      "RequestBody": null,
+      "StatusCode": 201,
+      "ResponseHeaders": {
+        "Content-Length": "0",
+        "Date": "Fri, 19 Feb 2021 19:10:29 GMT",
+        "ETag": "\u00220x8D8D50A05A56178\u0022",
+        "Last-Modified": "Fri, 19 Feb 2021 19:10:29 GMT",
+        "Server": [
+          "Windows-Azure-Blob/1.0",
+          "Microsoft-HTTPAPI/2.0"
+        ],
+        "x-ms-client-request-id": "ab165d18-a09b-82a6-10aa-85fdf5435d1b",
+        "x-ms-lease-id": "693cdd04-aaba-8f31-6305-41a72f5c55c0",
+        "x-ms-request-id": "2e6643a5-201e-00a4-64f2-0676f9000000",
+        "x-ms-version": "2020-06-12"
+      },
+      "ResponseBody": []
+    },
+    {
+      "RequestUri": "https://seannse.blob.core.windows.net/test-filesystem-51450992-f0c0-5e7c-19d2-6fe9609a3514/test-file-40ca4b25-7f4c-df78-989a-58780d1d294b?comp=lease",
       "RequestMethod": "PUT",
       "RequestHeaders": {
         "Accept": "application/xml",
         "Authorization": "Sanitized",
         "If-None-Match": "\u0022garbage\u0022",
-<<<<<<< HEAD
-        "traceparent": "00-74c011557f5fec439c24328466763ecc-538a34f0aa936f40-00",
-        "User-Agent": [
-          "azsdk-net-Storage.Files.DataLake/12.7.0-alpha.20210202.1",
-          "(.NET 5.0.2; Microsoft Windows 10.0.19042)"
-        ],
-        "x-ms-client-request-id": "c5ff81ca-ed09-5bad-f771-dae84262301f",
-        "x-ms-date": "Tue, 02 Feb 2021 21:39:09 GMT",
-=======
-        "traceparent": "00-fb7b9c4d26fba842946c89db5cabe095-64199c007a4a4e4e-00",
-        "User-Agent": [
-          "azsdk-net-Storage.Files.DataLake/12.7.0-alpha.20210217.1",
-          "(.NET 5.0.3; Microsoft Windows 10.0.19042)"
-        ],
-        "x-ms-client-request-id": "c5ff81ca-ed09-5bad-f771-dae84262301f",
-        "x-ms-date": "Wed, 17 Feb 2021 22:28:37 GMT",
->>>>>>> 1814567d
+        "traceparent": "00-1ba3c9d6ded1634b8573433e1cfd22c6-1b489cbd49acbf47-00",
+        "User-Agent": [
+          "azsdk-net-Storage.Files.DataLake/12.7.0-alpha.20210219.1",
+          "(.NET 5.0.3; Microsoft Windows 10.0.19041)"
+        ],
+        "x-ms-client-request-id": "d18f392d-aa45-f024-51c9-bb38bb4b2f06",
+        "x-ms-date": "Fri, 19 Feb 2021 19:10:30 GMT",
         "x-ms-lease-action": "release",
-        "x-ms-lease-id": "da73de29-b7df-9936-9331-7c13bc0f6b6d",
+        "x-ms-lease-id": "693cdd04-aaba-8f31-6305-41a72f5c55c0",
         "x-ms-return-client-request-id": "true",
         "x-ms-version": "2020-06-12"
       },
@@ -1346,52 +854,32 @@
       "StatusCode": 200,
       "ResponseHeaders": {
         "Content-Length": "0",
-<<<<<<< HEAD
-        "Date": "Tue, 02 Feb 2021 21:39:10 GMT",
-        "ETag": "\u00220x8D8C7C2F9D65580\u0022",
-        "Last-Modified": "Tue, 02 Feb 2021 21:39:10 GMT",
-=======
-        "Date": "Wed, 17 Feb 2021 22:28:36 GMT",
-        "ETag": "\u00220x8D8D3935E50823B\u0022",
-        "Last-Modified": "Wed, 17 Feb 2021 22:28:36 GMT",
->>>>>>> 1814567d
-        "Server": [
-          "Windows-Azure-Blob/1.0",
-          "Microsoft-HTTPAPI/2.0"
-        ],
-        "x-ms-client-request-id": "c5ff81ca-ed09-5bad-f771-dae84262301f",
-<<<<<<< HEAD
-        "x-ms-request-id": "e289edd3-e01e-0012-65ab-f9048f000000",
-=======
-        "x-ms-request-id": "64abdfa3-401e-0069-787c-054613000000",
->>>>>>> 1814567d
-        "x-ms-version": "2020-06-12"
-      },
-      "ResponseBody": []
-    },
-    {
-      "RequestUri": "https://seannse.blob.core.windows.net/test-filesystem-ca377725-da84-8713-d489-89523604dcaa?restype=container",
+        "Date": "Fri, 19 Feb 2021 19:10:29 GMT",
+        "ETag": "\u00220x8D8D50A05A56178\u0022",
+        "Last-Modified": "Fri, 19 Feb 2021 19:10:29 GMT",
+        "Server": [
+          "Windows-Azure-Blob/1.0",
+          "Microsoft-HTTPAPI/2.0"
+        ],
+        "x-ms-client-request-id": "d18f392d-aa45-f024-51c9-bb38bb4b2f06",
+        "x-ms-request-id": "2e664454-201e-00a4-0cf2-0676f9000000",
+        "x-ms-version": "2020-06-12"
+      },
+      "ResponseBody": []
+    },
+    {
+      "RequestUri": "https://seannse.blob.core.windows.net/test-filesystem-51450992-f0c0-5e7c-19d2-6fe9609a3514?restype=container",
       "RequestMethod": "DELETE",
       "RequestHeaders": {
         "Accept": "application/xml",
         "Authorization": "Sanitized",
-<<<<<<< HEAD
-        "traceparent": "00-75d6de7d8bd17e45bb1c152d163cd897-4b87330ff269a040-00",
-        "User-Agent": [
-          "azsdk-net-Storage.Files.DataLake/12.7.0-alpha.20210202.1",
-          "(.NET 5.0.2; Microsoft Windows 10.0.19042)"
-        ],
-        "x-ms-client-request-id": "3e7b1b27-e070-3043-023b-17ffdd4ce3d3",
-        "x-ms-date": "Tue, 02 Feb 2021 21:39:09 GMT",
-=======
-        "traceparent": "00-9662347c60a31f44a546cb5137d6926e-3bccd4ad9b40914a-00",
-        "User-Agent": [
-          "azsdk-net-Storage.Files.DataLake/12.7.0-alpha.20210217.1",
-          "(.NET 5.0.3; Microsoft Windows 10.0.19042)"
-        ],
-        "x-ms-client-request-id": "3e7b1b27-e070-3043-023b-17ffdd4ce3d3",
-        "x-ms-date": "Wed, 17 Feb 2021 22:28:37 GMT",
->>>>>>> 1814567d
+        "traceparent": "00-671cade4f6788047b157b81426d29a6b-8d2c4f9f30b5ab46-00",
+        "User-Agent": [
+          "azsdk-net-Storage.Files.DataLake/12.7.0-alpha.20210219.1",
+          "(.NET 5.0.3; Microsoft Windows 10.0.19041)"
+        ],
+        "x-ms-client-request-id": "bbcf78a9-8bb4-49d6-2210-a2e204d60849",
+        "x-ms-date": "Fri, 19 Feb 2021 19:10:30 GMT",
         "x-ms-return-client-request-id": "true",
         "x-ms-version": "2020-06-12"
       },
@@ -1399,33 +887,21 @@
       "StatusCode": 202,
       "ResponseHeaders": {
         "Content-Length": "0",
-<<<<<<< HEAD
-        "Date": "Tue, 02 Feb 2021 21:39:10 GMT",
-=======
-        "Date": "Wed, 17 Feb 2021 22:28:36 GMT",
->>>>>>> 1814567d
-        "Server": [
-          "Windows-Azure-Blob/1.0",
-          "Microsoft-HTTPAPI/2.0"
-        ],
-        "x-ms-client-request-id": "3e7b1b27-e070-3043-023b-17ffdd4ce3d3",
-<<<<<<< HEAD
-        "x-ms-request-id": "e289ee3c-e01e-0012-46ab-f9048f000000",
-=======
-        "x-ms-request-id": "64abe00c-401e-0069-4a7c-054613000000",
->>>>>>> 1814567d
+        "Date": "Fri, 19 Feb 2021 19:10:29 GMT",
+        "Server": [
+          "Windows-Azure-Blob/1.0",
+          "Microsoft-HTTPAPI/2.0"
+        ],
+        "x-ms-client-request-id": "bbcf78a9-8bb4-49d6-2210-a2e204d60849",
+        "x-ms-request-id": "2e664525-201e-00a4-4af2-0676f9000000",
         "x-ms-version": "2020-06-12"
       },
       "ResponseBody": []
     }
   ],
   "Variables": {
-<<<<<<< HEAD
-    "DateTimeOffsetNow": "2021-02-02T15:39:04.6542455-06:00",
-=======
-    "DateTimeOffsetNow": "2021-02-17T16:28:32.2254031-06:00",
->>>>>>> 1814567d
-    "RandomSeed": "1484828710",
+    "DateTimeOffsetNow": "2021-02-19T13:10:28.2653076-06:00",
+    "RandomSeed": "984021132",
     "Storage_TestConfigHierarchicalNamespace": "NamespaceTenant\nseannse\nU2FuaXRpemVk\nhttps://seannse.blob.core.windows.net\nhttps://seannse.file.core.windows.net\nhttps://seannse.queue.core.windows.net\nhttps://seannse.table.core.windows.net\n\n\n\n\nhttps://seannse-secondary.blob.core.windows.net\nhttps://seannse-secondary.file.core.windows.net\nhttps://seannse-secondary.queue.core.windows.net\nhttps://seannse-secondary.table.core.windows.net\n68390a19-a643-458b-b726-408abf67b4fc\nSanitized\n72f988bf-86f1-41af-91ab-2d7cd011db47\nhttps://login.microsoftonline.com/\nCloud\nBlobEndpoint=https://seannse.blob.core.windows.net/;QueueEndpoint=https://seannse.queue.core.windows.net/;FileEndpoint=https://seannse.file.core.windows.net/;BlobSecondaryEndpoint=https://seannse-secondary.blob.core.windows.net/;QueueSecondaryEndpoint=https://seannse-secondary.queue.core.windows.net/;FileSecondaryEndpoint=https://seannse-secondary.file.core.windows.net/;AccountName=seannse;AccountKey=Sanitized\n"
   }
 }