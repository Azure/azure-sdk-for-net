﻿{
  "Entries": [
    {
      "RequestUri": "https://seannse.blob.core.windows.net/test-filesystem-a0631c81-7dca-f6c9-1175-15121753a3c5?restype=container",
      "RequestMethod": "PUT",
      "RequestHeaders": {
        "Accept": "application/xml",
        "Authorization": "Sanitized",
        "traceparent": "00-8377b653bd859b468ec317114f71c236-4cc5c8a2007de44f-00",
        "User-Agent": [
          "azsdk-net-Storage.Files.DataLake/12.7.0-alpha.20210219.1",
          "(.NET 5.0.3; Microsoft Windows 10.0.19041)"
        ],
        "x-ms-blob-public-access": "container",
        "x-ms-client-request-id": "972863f5-9c29-71ce-625c-62aac3be22f5",
        "x-ms-date": "Fri, 19 Feb 2021 19:09:07 GMT",
        "x-ms-return-client-request-id": "true",
<<<<<<< HEAD
        "x-ms-version": "2020-12-06"
=======
        "x-ms-version": "2021-02-12"
>>>>>>> 7e782c87
      },
      "RequestBody": null,
      "StatusCode": 201,
      "ResponseHeaders": {
        "Content-Length": "0",
        "Date": "Fri, 19 Feb 2021 19:09:06 GMT",
        "ETag": "\"0x8D8D509D468BB2F\"",
        "Last-Modified": "Fri, 19 Feb 2021 19:09:06 GMT",
        "Server": [
          "Windows-Azure-Blob/1.0",
          "Microsoft-HTTPAPI/2.0"
        ],
        "x-ms-client-request-id": "972863f5-9c29-71ce-625c-62aac3be22f5",
        "x-ms-request-id": "2e6321ea-201e-00a4-67f2-0676f9000000",
<<<<<<< HEAD
        "x-ms-version": "2020-12-06"
=======
        "x-ms-version": "2021-02-12"
>>>>>>> 7e782c87
      },
      "ResponseBody": []
    },
    {
      "RequestUri": "https://seannse.dfs.core.windows.net/test-filesystem-a0631c81-7dca-f6c9-1175-15121753a3c5/test-directory-4edb068f-e8d3-7b9f-9116-5be75e5eeda4?resource=directory",
      "RequestMethod": "PUT",
      "RequestHeaders": {
        "Accept": "application/json",
        "Authorization": "Sanitized",
        "traceparent": "00-cd35ccb014104d42beb001be8e51fdd3-bbd23628d2069341-00",
        "User-Agent": [
          "azsdk-net-Storage.Files.DataLake/12.7.0-alpha.20210219.1",
          "(.NET 5.0.3; Microsoft Windows 10.0.19041)"
        ],
        "x-ms-client-request-id": "02db29c0-4091-0d82-c3ac-051241e61303",
        "x-ms-date": "Fri, 19 Feb 2021 19:09:07 GMT",
        "x-ms-return-client-request-id": "true",
<<<<<<< HEAD
        "x-ms-version": "2020-12-06"
=======
        "x-ms-version": "2021-02-12"
>>>>>>> 7e782c87
      },
      "RequestBody": null,
      "StatusCode": 201,
      "ResponseHeaders": {
        "Content-Length": "0",
        "Date": "Fri, 19 Feb 2021 19:09:06 GMT",
        "ETag": "\"0x8D8D509D47727EB\"",
        "Last-Modified": "Fri, 19 Feb 2021 19:09:06 GMT",
        "Server": [
          "Windows-Azure-HDFS/1.0",
          "Microsoft-HTTPAPI/2.0"
        ],
        "x-ms-client-request-id": "02db29c0-4091-0d82-c3ac-051241e61303",
        "x-ms-request-id": "6f4afc60-e01f-004f-0bf2-060e0b000000",
<<<<<<< HEAD
        "x-ms-version": "2020-12-06"
=======
        "x-ms-version": "2021-02-12"
>>>>>>> 7e782c87
      },
      "ResponseBody": []
    },
    {
      "RequestUri": "https://seannse.dfs.core.windows.net/test-filesystem-a0631c81-7dca-f6c9-1175-15121753a3c5/test-directory-4edb068f-e8d3-7b9f-9116-5be75e5eeda4/test-file-04c3be6e-6da1-83cb-69d0-b5a81427d8b0?resource=file",
      "RequestMethod": "PUT",
      "RequestHeaders": {
        "Accept": "application/json",
        "Authorization": "Sanitized",
        "traceparent": "00-1f1f5cc8a13c1949bd9ddc8b069dbfc8-1bd2de55306b914a-00",
        "User-Agent": [
          "azsdk-net-Storage.Files.DataLake/12.7.0-alpha.20210219.1",
          "(.NET 5.0.3; Microsoft Windows 10.0.19041)"
        ],
        "x-ms-client-request-id": "e509d017-841c-52e5-5d57-98c08ad9f99b",
        "x-ms-date": "Fri, 19 Feb 2021 19:09:07 GMT",
        "x-ms-properties": "foo=YmFy,meta=ZGF0YQ==,Capital=bGV0dGVy,UPPER=Y2FzZQ==",
        "x-ms-return-client-request-id": "true",
<<<<<<< HEAD
        "x-ms-version": "2020-12-06"
=======
        "x-ms-version": "2021-02-12"
>>>>>>> 7e782c87
      },
      "RequestBody": null,
      "StatusCode": 201,
      "ResponseHeaders": {
        "Content-Length": "0",
        "Date": "Fri, 19 Feb 2021 19:09:06 GMT",
        "ETag": "\"0x8D8D509D4848E0A\"",
        "Last-Modified": "Fri, 19 Feb 2021 19:09:06 GMT",
        "Server": [
          "Windows-Azure-HDFS/1.0",
          "Microsoft-HTTPAPI/2.0"
        ],
        "x-ms-client-request-id": "e509d017-841c-52e5-5d57-98c08ad9f99b",
        "x-ms-request-id": "6f4afc66-e01f-004f-11f2-060e0b000000",
<<<<<<< HEAD
        "x-ms-version": "2020-12-06"
=======
        "x-ms-version": "2021-02-12"
>>>>>>> 7e782c87
      },
      "ResponseBody": []
    },
    {
      "RequestUri": "https://seannse.blob.core.windows.net/test-filesystem-a0631c81-7dca-f6c9-1175-15121753a3c5/test-directory-4edb068f-e8d3-7b9f-9116-5be75e5eeda4/test-file-04c3be6e-6da1-83cb-69d0-b5a81427d8b0",
      "RequestMethod": "HEAD",
      "RequestHeaders": {
        "Accept": "application/xml",
        "Authorization": "Sanitized",
        "traceparent": "00-d9db31595620b04a8ed833722cf8871f-c57899dd44c6574c-00",
        "User-Agent": [
          "azsdk-net-Storage.Files.DataLake/12.7.0-alpha.20210219.1",
          "(.NET 5.0.3; Microsoft Windows 10.0.19041)"
        ],
        "x-ms-client-request-id": "43900307-f31e-0994-eed5-d72b52511b63",
        "x-ms-date": "Fri, 19 Feb 2021 19:09:07 GMT",
        "x-ms-return-client-request-id": "true",
<<<<<<< HEAD
        "x-ms-version": "2020-12-06"
=======
        "x-ms-version": "2021-02-12"
>>>>>>> 7e782c87
      },
      "RequestBody": null,
      "StatusCode": 200,
      "ResponseHeaders": {
        "Accept-Ranges": "bytes",
        "Content-Length": "0",
        "Content-Type": "application/octet-stream",
        "Date": "Fri, 19 Feb 2021 19:09:07 GMT",
        "ETag": "\"0x8D8D509D4848E0A\"",
        "Last-Modified": "Fri, 19 Feb 2021 19:09:06 GMT",
        "Server": [
          "Windows-Azure-Blob/1.0",
          "Microsoft-HTTPAPI/2.0"
        ],
        "x-ms-access-tier": "Hot",
        "x-ms-access-tier-inferred": "true",
        "x-ms-blob-type": "BlockBlob",
        "x-ms-client-request-id": "43900307-f31e-0994-eed5-d72b52511b63",
        "x-ms-creation-time": "Fri, 19 Feb 2021 19:09:06 GMT",
        "x-ms-group": "$superuser",
        "x-ms-lease-state": "available",
        "x-ms-lease-status": "unlocked",
        "x-ms-meta-Capital": "letter",
        "x-ms-meta-foo": "bar",
        "x-ms-meta-meta": "data",
        "x-ms-meta-UPPER": "case",
        "x-ms-owner": "$superuser",
        "x-ms-permissions": "rw-r-----",
        "x-ms-request-id": "2e6323e7-201e-00a4-48f2-0676f9000000",
        "x-ms-server-encrypted": "true",
<<<<<<< HEAD
        "x-ms-version": "2020-12-06"
=======
        "x-ms-version": "2021-02-12"
>>>>>>> 7e782c87
      },
      "ResponseBody": []
    },
    {
      "RequestUri": "https://seannse.blob.core.windows.net/test-filesystem-a0631c81-7dca-f6c9-1175-15121753a3c5?restype=container",
      "RequestMethod": "DELETE",
      "RequestHeaders": {
        "Accept": "application/xml",
        "Authorization": "Sanitized",
        "traceparent": "00-7abd0cae082dc342a312a8fe2519dbd0-91331a25a28bb34d-00",
        "User-Agent": [
          "azsdk-net-Storage.Files.DataLake/12.7.0-alpha.20210219.1",
          "(.NET 5.0.3; Microsoft Windows 10.0.19041)"
        ],
        "x-ms-client-request-id": "87b9b8da-b548-e17c-c07b-7ee90655305a",
        "x-ms-date": "Fri, 19 Feb 2021 19:09:07 GMT",
        "x-ms-return-client-request-id": "true",
<<<<<<< HEAD
        "x-ms-version": "2020-12-06"
=======
        "x-ms-version": "2021-02-12"
>>>>>>> 7e782c87
      },
      "RequestBody": null,
      "StatusCode": 202,
      "ResponseHeaders": {
        "Content-Length": "0",
        "Date": "Fri, 19 Feb 2021 19:09:07 GMT",
        "Server": [
          "Windows-Azure-Blob/1.0",
          "Microsoft-HTTPAPI/2.0"
        ],
        "x-ms-client-request-id": "87b9b8da-b548-e17c-c07b-7ee90655305a",
        "x-ms-request-id": "2e6324a2-201e-00a4-76f2-0676f9000000",
<<<<<<< HEAD
        "x-ms-version": "2020-12-06"
=======
        "x-ms-version": "2021-02-12"
>>>>>>> 7e782c87
      },
      "ResponseBody": []
    }
  ],
  "Variables": {
    "RandomSeed": "487730610",
    "Storage_TestConfigHierarchicalNamespace": "NamespaceTenant\nseannse\nU2FuaXRpemVk\nhttps://seannse.blob.core.windows.net\nhttps://seannse.file.core.windows.net\nhttps://seannse.queue.core.windows.net\nhttps://seannse.table.core.windows.net\n\n\n\n\nhttps://seannse-secondary.blob.core.windows.net\nhttps://seannse-secondary.file.core.windows.net\nhttps://seannse-secondary.queue.core.windows.net\nhttps://seannse-secondary.table.core.windows.net\n68390a19-a643-458b-b726-408abf67b4fc\nSanitized\n72f988bf-86f1-41af-91ab-2d7cd011db47\nhttps://login.microsoftonline.com/\nCloud\nBlobEndpoint=https://seannse.blob.core.windows.net/;QueueEndpoint=https://seannse.queue.core.windows.net/;FileEndpoint=https://seannse.file.core.windows.net/;BlobSecondaryEndpoint=https://seannse-secondary.blob.core.windows.net/;QueueSecondaryEndpoint=https://seannse-secondary.queue.core.windows.net/;FileSecondaryEndpoint=https://seannse-secondary.file.core.windows.net/;AccountName=seannse;AccountKey=Sanitized\n\n\n"
  }
}<|MERGE_RESOLUTION|>--- conflicted
+++ resolved
@@ -15,11 +15,7 @@
         "x-ms-client-request-id": "972863f5-9c29-71ce-625c-62aac3be22f5",
         "x-ms-date": "Fri, 19 Feb 2021 19:09:07 GMT",
         "x-ms-return-client-request-id": "true",
-<<<<<<< HEAD
-        "x-ms-version": "2020-12-06"
-=======
         "x-ms-version": "2021-02-12"
->>>>>>> 7e782c87
       },
       "RequestBody": null,
       "StatusCode": 201,
@@ -34,11 +30,7 @@
         ],
         "x-ms-client-request-id": "972863f5-9c29-71ce-625c-62aac3be22f5",
         "x-ms-request-id": "2e6321ea-201e-00a4-67f2-0676f9000000",
-<<<<<<< HEAD
-        "x-ms-version": "2020-12-06"
-=======
         "x-ms-version": "2021-02-12"
->>>>>>> 7e782c87
       },
       "ResponseBody": []
     },
@@ -56,11 +48,7 @@
         "x-ms-client-request-id": "02db29c0-4091-0d82-c3ac-051241e61303",
         "x-ms-date": "Fri, 19 Feb 2021 19:09:07 GMT",
         "x-ms-return-client-request-id": "true",
-<<<<<<< HEAD
-        "x-ms-version": "2020-12-06"
-=======
         "x-ms-version": "2021-02-12"
->>>>>>> 7e782c87
       },
       "RequestBody": null,
       "StatusCode": 201,
@@ -75,11 +63,7 @@
         ],
         "x-ms-client-request-id": "02db29c0-4091-0d82-c3ac-051241e61303",
         "x-ms-request-id": "6f4afc60-e01f-004f-0bf2-060e0b000000",
-<<<<<<< HEAD
-        "x-ms-version": "2020-12-06"
-=======
         "x-ms-version": "2021-02-12"
->>>>>>> 7e782c87
       },
       "ResponseBody": []
     },
@@ -98,11 +82,7 @@
         "x-ms-date": "Fri, 19 Feb 2021 19:09:07 GMT",
         "x-ms-properties": "foo=YmFy,meta=ZGF0YQ==,Capital=bGV0dGVy,UPPER=Y2FzZQ==",
         "x-ms-return-client-request-id": "true",
-<<<<<<< HEAD
-        "x-ms-version": "2020-12-06"
-=======
         "x-ms-version": "2021-02-12"
->>>>>>> 7e782c87
       },
       "RequestBody": null,
       "StatusCode": 201,
@@ -117,11 +97,7 @@
         ],
         "x-ms-client-request-id": "e509d017-841c-52e5-5d57-98c08ad9f99b",
         "x-ms-request-id": "6f4afc66-e01f-004f-11f2-060e0b000000",
-<<<<<<< HEAD
-        "x-ms-version": "2020-12-06"
-=======
         "x-ms-version": "2021-02-12"
->>>>>>> 7e782c87
       },
       "ResponseBody": []
     },
@@ -139,11 +115,7 @@
         "x-ms-client-request-id": "43900307-f31e-0994-eed5-d72b52511b63",
         "x-ms-date": "Fri, 19 Feb 2021 19:09:07 GMT",
         "x-ms-return-client-request-id": "true",
-<<<<<<< HEAD
-        "x-ms-version": "2020-12-06"
-=======
         "x-ms-version": "2021-02-12"
->>>>>>> 7e782c87
       },
       "RequestBody": null,
       "StatusCode": 200,
@@ -174,11 +146,7 @@
         "x-ms-permissions": "rw-r-----",
         "x-ms-request-id": "2e6323e7-201e-00a4-48f2-0676f9000000",
         "x-ms-server-encrypted": "true",
-<<<<<<< HEAD
-        "x-ms-version": "2020-12-06"
-=======
         "x-ms-version": "2021-02-12"
->>>>>>> 7e782c87
       },
       "ResponseBody": []
     },
@@ -196,11 +164,7 @@
         "x-ms-client-request-id": "87b9b8da-b548-e17c-c07b-7ee90655305a",
         "x-ms-date": "Fri, 19 Feb 2021 19:09:07 GMT",
         "x-ms-return-client-request-id": "true",
-<<<<<<< HEAD
-        "x-ms-version": "2020-12-06"
-=======
         "x-ms-version": "2021-02-12"
->>>>>>> 7e782c87
       },
       "RequestBody": null,
       "StatusCode": 202,
@@ -213,11 +177,7 @@
         ],
         "x-ms-client-request-id": "87b9b8da-b548-e17c-c07b-7ee90655305a",
         "x-ms-request-id": "2e6324a2-201e-00a4-76f2-0676f9000000",
-<<<<<<< HEAD
-        "x-ms-version": "2020-12-06"
-=======
         "x-ms-version": "2021-02-12"
->>>>>>> 7e782c87
       },
       "ResponseBody": []
     }
