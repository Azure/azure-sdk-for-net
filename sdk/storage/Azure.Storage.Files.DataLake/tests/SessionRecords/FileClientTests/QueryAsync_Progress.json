{
  "Entries": [
    {
      "RequestUri": "https://seannse.blob.core.windows.net/test-filesystem-371dd410-b290-c0c0-3434-324d41dd08e2?restype=container",
      "RequestMethod": "PUT",
      "RequestHeaders": {
        "Accept": "application/xml",
        "Authorization": "Sanitized",
<<<<<<< HEAD
        "traceparent": "00-b555b473ff3d88438be3610856f414f0-766d21c03727a74b-00",
        "User-Agent": [
          "azsdk-net-Storage.Files.DataLake/12.7.0-alpha.20210202.1",
          "(.NET 5.0.2; Microsoft Windows 10.0.19042)"
        ],
        "x-ms-blob-public-access": "container",
        "x-ms-client-request-id": "48cfda4f-cbfa-b0e8-f5f3-e13bdbad1de6",
        "x-ms-date": "Tue, 02 Feb 2021 21:38:42 GMT",
=======
        "traceparent": "00-261cac7a12944a49b703911bb6f5684f-f7fc311d4cc2bd41-00",
        "User-Agent": [
          "azsdk-net-Storage.Files.DataLake/12.7.0-alpha.20210217.1",
          "(.NET 5.0.3; Microsoft Windows 10.0.19042)"
        ],
        "x-ms-blob-public-access": "container",
        "x-ms-client-request-id": "48cfda4f-cbfa-b0e8-f5f3-e13bdbad1de6",
        "x-ms-date": "Wed, 17 Feb 2021 22:28:11 GMT",
>>>>>>> 1814567d
        "x-ms-return-client-request-id": "true",
        "x-ms-version": "2020-06-12"
      },
      "RequestBody": null,
      "StatusCode": 201,
      "ResponseHeaders": {
        "Content-Length": "0",
<<<<<<< HEAD
        "Date": "Tue, 02 Feb 2021 21:38:43 GMT",
        "ETag": "\u00220x8D8C7C2EA2C949B\u0022",
        "Last-Modified": "Tue, 02 Feb 2021 21:38:43 GMT",
=======
        "Date": "Wed, 17 Feb 2021 22:28:11 GMT",
        "ETag": "\u00220x8D8D3934F6F40E8\u0022",
        "Last-Modified": "Wed, 17 Feb 2021 22:28:11 GMT",
>>>>>>> 1814567d
        "Server": [
          "Windows-Azure-Blob/1.0",
          "Microsoft-HTTPAPI/2.0"
        ],
        "x-ms-client-request-id": "48cfda4f-cbfa-b0e8-f5f3-e13bdbad1de6",
<<<<<<< HEAD
        "x-ms-request-id": "83f17ba8-601e-009a-5fab-f9e186000000",
=======
        "x-ms-request-id": "718a0471-d01e-0036-697c-05f22f000000",
>>>>>>> 1814567d
        "x-ms-version": "2020-06-12"
      },
      "ResponseBody": []
    },
    {
      "RequestUri": "https://seannse.dfs.core.windows.net/test-filesystem-371dd410-b290-c0c0-3434-324d41dd08e2/test-file-071415dd-5797-5e3e-2e8d-e06e5e244fdf?resource=file",
      "RequestMethod": "PUT",
      "RequestHeaders": {
        "Accept": "application/json",
        "Authorization": "Sanitized",
        "If-None-Match": "*",
<<<<<<< HEAD
        "traceparent": "00-3803d1dccc27b3478454e484f6bbb24a-e700473e3b13854b-00",
        "User-Agent": [
          "azsdk-net-Storage.Files.DataLake/12.7.0-alpha.20210202.1",
          "(.NET 5.0.2; Microsoft Windows 10.0.19042)"
        ],
        "x-ms-client-request-id": "5bbf6e05-ba40-f888-9c70-1a6ceb7a52d1",
        "x-ms-date": "Tue, 02 Feb 2021 21:38:43 GMT",
=======
        "traceparent": "00-83eaaa63941e214b8a1d41749b156030-c656c489aefc8f4f-00",
        "User-Agent": [
          "azsdk-net-Storage.Files.DataLake/12.7.0-alpha.20210217.1",
          "(.NET 5.0.3; Microsoft Windows 10.0.19042)"
        ],
        "x-ms-client-request-id": "5bbf6e05-ba40-f888-9c70-1a6ceb7a52d1",
        "x-ms-date": "Wed, 17 Feb 2021 22:28:12 GMT",
>>>>>>> 1814567d
        "x-ms-return-client-request-id": "true",
        "x-ms-version": "2020-06-12"
      },
      "RequestBody": null,
      "StatusCode": 201,
      "ResponseHeaders": {
        "Content-Length": "0",
<<<<<<< HEAD
        "Date": "Tue, 02 Feb 2021 21:38:43 GMT",
        "ETag": "\u00220x8D8C7C2EA678F06\u0022",
        "Last-Modified": "Tue, 02 Feb 2021 21:38:44 GMT",
=======
        "Date": "Wed, 17 Feb 2021 22:28:12 GMT",
        "ETag": "\u00220x8D8D3934FA8CB86\u0022",
        "Last-Modified": "Wed, 17 Feb 2021 22:28:12 GMT",
>>>>>>> 1814567d
        "Server": [
          "Windows-Azure-HDFS/1.0",
          "Microsoft-HTTPAPI/2.0"
        ],
        "x-ms-client-request-id": "5bbf6e05-ba40-f888-9c70-1a6ceb7a52d1",
<<<<<<< HEAD
        "x-ms-request-id": "026a4a61-701f-0072-6dab-f97810000000",
=======
        "x-ms-request-id": "d889921f-201f-0040-1b7c-057867000000",
>>>>>>> 1814567d
        "x-ms-version": "2020-06-12"
      },
      "ResponseBody": []
    },
    {
      "RequestUri": "https://seannse.dfs.core.windows.net/test-filesystem-371dd410-b290-c0c0-3434-324d41dd08e2/test-file-071415dd-5797-5e3e-2e8d-e06e5e244fdf?action=append\u0026position=0",
      "RequestMethod": "PATCH",
      "RequestHeaders": {
        "Accept": "application/json",
        "Authorization": "Sanitized",
        "Content-Length": "1024",
<<<<<<< HEAD
        "Content-Type": "application/json",
        "traceparent": "00-d0a9c8a643f63644871b94994b6b0059-529dbe5024c07d48-00",
        "User-Agent": [
          "azsdk-net-Storage.Files.DataLake/12.7.0-alpha.20210202.1",
          "(.NET 5.0.2; Microsoft Windows 10.0.19042)"
        ],
        "x-ms-client-request-id": "f06937d9-f364-b79e-8905-ca9da47b38d0",
        "x-ms-date": "Tue, 02 Feb 2021 21:38:43 GMT",
=======
        "traceparent": "00-ac637180fe6db44cafc10270206bc410-782109870925f449-00",
        "User-Agent": [
          "azsdk-net-Storage.Files.DataLake/12.7.0-alpha.20210217.1",
          "(.NET 5.0.3; Microsoft Windows 10.0.19042)"
        ],
        "x-ms-client-request-id": "f06937d9-f364-b79e-8905-ca9da47b38d0",
        "x-ms-date": "Wed, 17 Feb 2021 22:28:12 GMT",
>>>>>>> 1814567d
        "x-ms-return-client-request-id": "true",
        "x-ms-version": "2020-06-12"
      },
      "RequestBody": [
        "100,200,300,400\n",
        "300,400,500,600\n",
        "100,200,300,400\n",
        "300,400,500,600\n",
        "100,200,300,400\n",
        "300,400,500,600\n",
        "100,200,300,400\n",
        "300,400,500,600\n",
        "100,200,300,400\n",
        "300,400,500,600\n",
        "100,200,300,400\n",
        "300,400,500,600\n",
        "100,200,300,400\n",
        "300,400,500,600\n",
        "100,200,300,400\n",
        "300,400,500,600\n",
        "100,200,300,400\n",
        "300,400,500,600\n",
        "100,200,300,400\n",
        "300,400,500,600\n",
        "100,200,300,400\n",
        "300,400,500,600\n",
        "100,200,300,400\n",
        "300,400,500,600\n",
        "100,200,300,400\n",
        "300,400,500,600\n",
        "100,200,300,400\n",
        "300,400,500,600\n",
        "100,200,300,400\n",
        "300,400,500,600\n",
        "100,200,300,400\n",
        "300,400,500,600\n",
        "100,200,300,400\n",
        "300,400,500,600\n",
        "100,200,300,400\n",
        "300,400,500,600\n",
        "100,200,300,400\n",
        "300,400,500,600\n",
        "100,200,300,400\n",
        "300,400,500,600\n",
        "100,200,300,400\n",
        "300,400,500,600\n",
        "100,200,300,400\n",
        "300,400,500,600\n",
        "100,200,300,400\n",
        "300,400,500,600\n",
        "100,200,300,400\n",
        "300,400,500,600\n",
        "100,200,300,400\n",
        "300,400,500,600\n",
        "100,200,300,400\n",
        "300,400,500,600\n",
        "100,200,300,400\n",
        "300,400,500,600\n",
        "100,200,300,400\n",
        "300,400,500,600\n",
        "100,200,300,400\n",
        "300,400,500,600\n",
        "100,200,300,400\n",
        "300,400,500,600\n",
        "100,200,300,400\n",
        "300,400,500,600\n",
        "100,200,300,400\n",
        "300,400,500,600\n"
      ],
      "StatusCode": 202,
      "ResponseHeaders": {
        "Content-Length": "0",
<<<<<<< HEAD
        "Date": "Tue, 02 Feb 2021 21:38:43 GMT",
=======
        "Date": "Wed, 17 Feb 2021 22:28:12 GMT",
>>>>>>> 1814567d
        "Server": [
          "Windows-Azure-HDFS/1.0",
          "Microsoft-HTTPAPI/2.0"
        ],
        "x-ms-client-request-id": "f06937d9-f364-b79e-8905-ca9da47b38d0",
<<<<<<< HEAD
        "x-ms-request-id": "026a4a74-701f-0072-7eab-f97810000000",
=======
        "x-ms-request-id": "d8899229-201f-0040-257c-057867000000",
>>>>>>> 1814567d
        "x-ms-request-server-encrypted": "true",
        "x-ms-version": "2020-06-12"
      },
      "ResponseBody": []
    },
    {
      "RequestUri": "https://seannse.dfs.core.windows.net/test-filesystem-371dd410-b290-c0c0-3434-324d41dd08e2/test-file-071415dd-5797-5e3e-2e8d-e06e5e244fdf?action=flush\u0026position=1024",
      "RequestMethod": "PATCH",
      "RequestHeaders": {
        "Accept": "application/json",
        "Authorization": "Sanitized",
<<<<<<< HEAD
        "traceparent": "00-dd6ef71e5b94694ca6e90efabb637d95-b01e1c73c7d74b48-00",
        "User-Agent": [
          "azsdk-net-Storage.Files.DataLake/12.7.0-alpha.20210202.1",
          "(.NET 5.0.2; Microsoft Windows 10.0.19042)"
        ],
        "x-ms-client-request-id": "b39355e2-6111-b16c-6311-3fa9eb3a79b2",
        "x-ms-date": "Tue, 02 Feb 2021 21:38:43 GMT",
=======
        "Content-Length": "0",
        "traceparent": "00-3c825925744b2c4da9cfff91158c950c-885b3ed48fdf3e4d-00",
        "User-Agent": [
          "azsdk-net-Storage.Files.DataLake/12.7.0-alpha.20210217.1",
          "(.NET 5.0.3; Microsoft Windows 10.0.19042)"
        ],
        "x-ms-client-request-id": "b39355e2-6111-b16c-6311-3fa9eb3a79b2",
        "x-ms-date": "Wed, 17 Feb 2021 22:28:12 GMT",
>>>>>>> 1814567d
        "x-ms-return-client-request-id": "true",
        "x-ms-version": "2020-06-12"
      },
      "RequestBody": null,
      "StatusCode": 200,
      "ResponseHeaders": {
        "Content-Length": "0",
<<<<<<< HEAD
        "Date": "Tue, 02 Feb 2021 21:38:43 GMT",
        "ETag": "\u00220x8D8C7C2EA82CD51\u0022",
        "Last-Modified": "Tue, 02 Feb 2021 21:38:44 GMT",
=======
        "Date": "Wed, 17 Feb 2021 22:28:12 GMT",
        "ETag": "\u00220x8D8D3934FC36319\u0022",
        "Last-Modified": "Wed, 17 Feb 2021 22:28:12 GMT",
>>>>>>> 1814567d
        "Server": [
          "Windows-Azure-HDFS/1.0",
          "Microsoft-HTTPAPI/2.0"
        ],
        "x-ms-client-request-id": "b39355e2-6111-b16c-6311-3fa9eb3a79b2",
<<<<<<< HEAD
        "x-ms-request-id": "026a4a8f-701f-0072-18ab-f97810000000",
=======
        "x-ms-request-id": "d8899231-201f-0040-2d7c-057867000000",
>>>>>>> 1814567d
        "x-ms-request-server-encrypted": "false",
        "x-ms-version": "2020-06-12"
      },
      "ResponseBody": []
    },
    {
      "RequestUri": "https://seannse.blob.core.windows.net/test-filesystem-371dd410-b290-c0c0-3434-324d41dd08e2/test-file-071415dd-5797-5e3e-2e8d-e06e5e244fdf?comp=query",
      "RequestMethod": "POST",
      "RequestHeaders": {
        "Accept": "application/xml",
        "Authorization": "Sanitized",
        "Content-Length": "128",
        "Content-Type": "application/xml",
<<<<<<< HEAD
        "traceparent": "00-b51e789b9f8a05459494b6e3158cdaad-1cb72640efd5b946-00",
        "User-Agent": [
          "azsdk-net-Storage.Files.DataLake/12.7.0-alpha.20210202.1",
          "(.NET 5.0.2; Microsoft Windows 10.0.19042)"
        ],
        "x-ms-client-request-id": "4ebb0330-84e8-7dbf-f613-6a8eaa4f635b",
        "x-ms-date": "Tue, 02 Feb 2021 21:38:43 GMT",
=======
        "traceparent": "00-05c2def3c0d681418228a75e4d69abfd-3d3766483e4e1c47-00",
        "User-Agent": [
          "azsdk-net-Storage.Files.DataLake/12.7.0-alpha.20210217.1",
          "(.NET 5.0.3; Microsoft Windows 10.0.19042)"
        ],
        "x-ms-client-request-id": "4ebb0330-84e8-7dbf-f613-6a8eaa4f635b",
        "x-ms-date": "Wed, 17 Feb 2021 22:28:12 GMT",
>>>>>>> 1814567d
        "x-ms-return-client-request-id": "true",
        "x-ms-version": "2020-06-12"
      },
      "RequestBody": "\uFEFF\u003CQueryRequest\u003E\u003CQueryType\u003ESQL\u003C/QueryType\u003E\u003CExpression\u003ESELECT _2 from BlobStorage WHERE _1 \u0026gt; 250;\u003C/Expression\u003E\u003C/QueryRequest\u003E",
      "StatusCode": 200,
      "ResponseHeaders": {
        "Accept-Ranges": "bytes",
        "Content-Type": "avro/binary",
<<<<<<< HEAD
        "Date": "Tue, 02 Feb 2021 21:38:44 GMT",
        "ETag": "\u00220x8D8C7C2EA82CD51\u0022",
        "Last-Modified": "Tue, 02 Feb 2021 21:38:44 GMT",
=======
        "Date": "Wed, 17 Feb 2021 22:28:12 GMT",
        "ETag": "\u00220x8D8D3934FC36319\u0022",
        "Last-Modified": "Wed, 17 Feb 2021 22:28:12 GMT",
>>>>>>> 1814567d
        "Server": [
          "Windows-Azure-Blob/1.0",
          "Microsoft-HTTPAPI/2.0"
        ],
        "Transfer-Encoding": "chunked",
        "x-ms-blob-type": "BlockBlob",
        "x-ms-client-request-id": "4ebb0330-84e8-7dbf-f613-6a8eaa4f635b",
<<<<<<< HEAD
        "x-ms-creation-time": "Tue, 02 Feb 2021 21:38:44 GMT",
        "x-ms-lease-state": "available",
        "x-ms-lease-status": "unlocked",
        "x-ms-request-id": "83f18068-601e-009a-62ab-f9e186000000",
        "x-ms-server-encrypted": "false",
        "x-ms-version": "2020-06-12"
      },
      "ResponseBody": "T2JqAQIWYXZyby5zY2hlbWG\u002BHlsKICB7CiAgICAidHlwZSI6ICJyZWNvcmQiLAogICAgIm5hbWUiOiAiY29tLm1pY3Jvc29mdC5henVyZS5zdG9yYWdlLnF1ZXJ5QmxvYkNvbnRlbnRzLnJlc3VsdERhdGEiLAogICAgImRvYyI6ICJIb2xkcyByZXN1bHQgZGF0YSBpbiB0aGUgZm9ybWF0IHNwZWNpZmllZCBmb3IgdGhpcyBxdWVyeSAoQ1NWLCBKU09OLCBldGMuKS4iLAogICAgImZpZWxkcyI6IFsKICAgICAgewogICAgICAgICJuYW1lIjogImRhdGEiLAogICAgICAgICJ0eXBlIjogImJ5dGVzIgogICAgICB9CiAgICBdCiAgfSwKICB7CiAgICAidHlwZSI6ICJyZWNvcmQiLAogICAgIm5hbWUiOiAiY29tLm1pY3Jvc29mdC5henVyZS5zdG9yYWdlLnF1ZXJ5QmxvYkNvbnRlbnRzLmVycm9yIiwKICAgICJkb2MiOiAiQW4gZXJyb3IgdGhhdCBvY2N1cnJlZCB3aGlsZSBwcm9jZXNzaW5nIHRoZSBxdWVyeS4iLAogICAgImZpZWxkcyI6IFsKICAgICAgewogICAgICAgICJuYW1lIjogImZhdGFsIiwKICAgICAgICAidHlwZSI6ICJib29sZWFuIiwKICAgICAgICAiZG9jIjogIklmIHRydWUsIHRoaXMgZXJyb3IgcHJldmVudHMgZnVydGhlciBxdWVyeSBwcm9jZXNzaW5nLiAgTW9yZSByZXN1bHQgZGF0YSBtYXkgYmUgcmV0dXJuZWQsIGJ1dCB0aGVyZSBpcyBubyBndWFyYW50ZWUgdGhhdCBhbGwgb2YgdGhlIG9yaWdpbmFsIGRhdGEgd2lsbCBiZSBwcm9jZXNzZWQuICBJZiBmYWxzZSwgdGhpcyBlcnJvciBkb2VzIG5vdCBwcmV2ZW50IGZ1cnRoZXIgcXVlcnkgcHJvY2Vzc2luZy4iCiAgICAgIH0sCiAgICAgIHsKICAgICAgICAibmFtZSI6ICJuYW1lIiwKICAgICAgICAidHlwZSI6ICJzdHJpbmciLAogICAgICAgICJkb2MiOiAiVGhlIG5hbWUgb2YgdGhlIGVycm9yIgogICAgICB9LAogICAgICB7CiAgICAgICAgIm5hbWUiOiAiZGVzY3JpcHRpb24iLAogICAgICAgICJ0eXBlIjogInN0cmluZyIsCiAgICAgICAgImRvYyI6ICJBIGRlc2NyaXB0aW9uIG9mIHRoZSBlcnJvciIKICAgICAgfSwKICAgICAgewogICAgICAgICJuYW1lIjogInBvc2l0aW9uIiwKICAgICAgICAidHlwZSI6ICJsb25nIiwKICAgICAgICAiZG9jIjogIlRoZSBibG9iIG9mZnNldCBhdCB3aGljaCB0aGUgZXJyb3Igb2NjdXJyZWQiCiAgICAgIH0KICAgIF0KICB9LAogIHsKICAgICJ0eXBlIjogInJlY29yZCIsCiAgICAibmFtZSI6ICJjb20ubWljcm9zb2Z0LmF6dXJlLnN0b3JhZ2UucXVlcnlCbG9iQ29udGVudHMucHJvZ3Jlc3MiLAogICAgImRvYyI6ICJJbmZvcm1hdGlvbiBhYm91dCB0aGUgcHJvZ3Jlc3Mgb2YgdGhlIHF1ZXJ5IiwKICAgICJmaWVsZHMiOiBbCiAgICAgIHsKICAgICAgICAibmFtZSI6ICJieXRlc1NjYW5uZWQiLAogICAgICAgICJ0eXBlIjogImxvbmciLAogICAgICAgICJkb2MiOiAiVGhlIG51bWJlciBvZiBieXRlcyB0aGF0IGhhdmUgYmVlbiBzY2FubmVkIgogICAgICB9LAogICAgICB7CiAgICAgICAgIm5hbWUiOiAidG90YWxCeXRlcyIsCiAgICAgICAgInR5cGUiOiAibG9uZyIsCiAgICAgICAgImRvYyI6ICJUaGUgdG90YWwgbnVtYmVyIG9mIGJ5dGVzIHRvIGJlIHNjYW5uZWQgaW4gdGhpcyBxdWVyeSIKICAgICAgfQogICAgXQogIH0sCiAgewogICAgInR5cGUiOiAicmVjb3JkIiwKICAgICJuYW1lIjogImNvbS5taWNyb3NvZnQuYXp1cmUuc3RvcmFnZS5xdWVyeUJsb2JDb250ZW50cy5lbmQiLAogICAgImRvYyI6ICJTZW50IGFzIHRoZSBmaW5hbCBtZXNzYWdlIG9mIHRoZSByZXNwb25zZSwgaW5kaWNhdGluZyB0aGF0IGFsbCByZXN1bHRzIGhhdmUgYmVlbiBzZW50LiIsCiAgICAiZmllbGRzIjogWwogICAgICB7CiAgICAgICAgIm5hbWUiOiAidG90YWxCeXRlcyIsCiAgICAgICAgInR5cGUiOiAibG9uZyIsCiAgICAgICAgImRvYyI6ICJUaGUgdG90YWwgbnVtYmVyIG9mIGJ5dGVzIHRvIGJlIHNjYW5uZWQgaW4gdGhpcyBxdWVyeSIKICAgICAgfQogICAgXQogIH0KXQoADx9MrT\u002BFCkWcpCDETu\u002BdFQKGAgCAAjQwMAo0MDAKNDAwCjQwMAo0MDAKNDAwCjQwMAo0MDAKNDAwCjQwMAo0MDAKNDAwCjQwMAo0MDAKNDAwCjQwMAo0MDAKNDAwCjQwMAo0MDAKNDAwCjQwMAo0MDAKNDAwCjQwMAo0MDAKNDAwCjQwMAo0MDAKNDAwCjQwMAo0MDAKDx9MrT\u002BFCkWcpCDETu\u002BdFQIKBIAQgBAPH0ytP4UKRZykIMRO750VAgYGgBAPH0ytP4UKRZykIMRO750V"
=======
        "x-ms-creation-time": "Wed, 17 Feb 2021 22:28:12 GMT",
        "x-ms-lease-state": "available",
        "x-ms-lease-status": "unlocked",
        "x-ms-request-id": "718a0529-d01e-0036-037c-05f22f000000",
        "x-ms-server-encrypted": "false",
        "x-ms-version": "2020-06-12"
      },
      "ResponseBody": "T2JqAQIWYXZyby5zY2hlbWG\u002BHlsKICB7CiAgICAidHlwZSI6ICJyZWNvcmQiLAogICAgIm5hbWUiOiAiY29tLm1pY3Jvc29mdC5henVyZS5zdG9yYWdlLnF1ZXJ5QmxvYkNvbnRlbnRzLnJlc3VsdERhdGEiLAogICAgImRvYyI6ICJIb2xkcyByZXN1bHQgZGF0YSBpbiB0aGUgZm9ybWF0IHNwZWNpZmllZCBmb3IgdGhpcyBxdWVyeSAoQ1NWLCBKU09OLCBldGMuKS4iLAogICAgImZpZWxkcyI6IFsKICAgICAgewogICAgICAgICJuYW1lIjogImRhdGEiLAogICAgICAgICJ0eXBlIjogImJ5dGVzIgogICAgICB9CiAgICBdCiAgfSwKICB7CiAgICAidHlwZSI6ICJyZWNvcmQiLAogICAgIm5hbWUiOiAiY29tLm1pY3Jvc29mdC5henVyZS5zdG9yYWdlLnF1ZXJ5QmxvYkNvbnRlbnRzLmVycm9yIiwKICAgICJkb2MiOiAiQW4gZXJyb3IgdGhhdCBvY2N1cnJlZCB3aGlsZSBwcm9jZXNzaW5nIHRoZSBxdWVyeS4iLAogICAgImZpZWxkcyI6IFsKICAgICAgewogICAgICAgICJuYW1lIjogImZhdGFsIiwKICAgICAgICAidHlwZSI6ICJib29sZWFuIiwKICAgICAgICAiZG9jIjogIklmIHRydWUsIHRoaXMgZXJyb3IgcHJldmVudHMgZnVydGhlciBxdWVyeSBwcm9jZXNzaW5nLiAgTW9yZSByZXN1bHQgZGF0YSBtYXkgYmUgcmV0dXJuZWQsIGJ1dCB0aGVyZSBpcyBubyBndWFyYW50ZWUgdGhhdCBhbGwgb2YgdGhlIG9yaWdpbmFsIGRhdGEgd2lsbCBiZSBwcm9jZXNzZWQuICBJZiBmYWxzZSwgdGhpcyBlcnJvciBkb2VzIG5vdCBwcmV2ZW50IGZ1cnRoZXIgcXVlcnkgcHJvY2Vzc2luZy4iCiAgICAgIH0sCiAgICAgIHsKICAgICAgICAibmFtZSI6ICJuYW1lIiwKICAgICAgICAidHlwZSI6ICJzdHJpbmciLAogICAgICAgICJkb2MiOiAiVGhlIG5hbWUgb2YgdGhlIGVycm9yIgogICAgICB9LAogICAgICB7CiAgICAgICAgIm5hbWUiOiAiZGVzY3JpcHRpb24iLAogICAgICAgICJ0eXBlIjogInN0cmluZyIsCiAgICAgICAgImRvYyI6ICJBIGRlc2NyaXB0aW9uIG9mIHRoZSBlcnJvciIKICAgICAgfSwKICAgICAgewogICAgICAgICJuYW1lIjogInBvc2l0aW9uIiwKICAgICAgICAidHlwZSI6ICJsb25nIiwKICAgICAgICAiZG9jIjogIlRoZSBibG9iIG9mZnNldCBhdCB3aGljaCB0aGUgZXJyb3Igb2NjdXJyZWQiCiAgICAgIH0KICAgIF0KICB9LAogIHsKICAgICJ0eXBlIjogInJlY29yZCIsCiAgICAibmFtZSI6ICJjb20ubWljcm9zb2Z0LmF6dXJlLnN0b3JhZ2UucXVlcnlCbG9iQ29udGVudHMucHJvZ3Jlc3MiLAogICAgImRvYyI6ICJJbmZvcm1hdGlvbiBhYm91dCB0aGUgcHJvZ3Jlc3Mgb2YgdGhlIHF1ZXJ5IiwKICAgICJmaWVsZHMiOiBbCiAgICAgIHsKICAgICAgICAibmFtZSI6ICJieXRlc1NjYW5uZWQiLAogICAgICAgICJ0eXBlIjogImxvbmciLAogICAgICAgICJkb2MiOiAiVGhlIG51bWJlciBvZiBieXRlcyB0aGF0IGhhdmUgYmVlbiBzY2FubmVkIgogICAgICB9LAogICAgICB7CiAgICAgICAgIm5hbWUiOiAidG90YWxCeXRlcyIsCiAgICAgICAgInR5cGUiOiAibG9uZyIsCiAgICAgICAgImRvYyI6ICJUaGUgdG90YWwgbnVtYmVyIG9mIGJ5dGVzIHRvIGJlIHNjYW5uZWQgaW4gdGhpcyBxdWVyeSIKICAgICAgfQogICAgXQogIH0sCiAgewogICAgInR5cGUiOiAicmVjb3JkIiwKICAgICJuYW1lIjogImNvbS5taWNyb3NvZnQuYXp1cmUuc3RvcmFnZS5xdWVyeUJsb2JDb250ZW50cy5lbmQiLAogICAgImRvYyI6ICJTZW50IGFzIHRoZSBmaW5hbCBtZXNzYWdlIG9mIHRoZSByZXNwb25zZSwgaW5kaWNhdGluZyB0aGF0IGFsbCByZXN1bHRzIGhhdmUgYmVlbiBzZW50LiIsCiAgICAiZmllbGRzIjogWwogICAgICB7CiAgICAgICAgIm5hbWUiOiAidG90YWxCeXRlcyIsCiAgICAgICAgInR5cGUiOiAibG9uZyIsCiAgICAgICAgImRvYyI6ICJUaGUgdG90YWwgbnVtYmVyIG9mIGJ5dGVzIHRvIGJlIHNjYW5uZWQgaW4gdGhpcyBxdWVyeSIKICAgICAgfQogICAgXQogIH0KXQoAtRHHv8Wsh0aeo3DnRA82zAKGAgCAAjQwMAo0MDAKNDAwCjQwMAo0MDAKNDAwCjQwMAo0MDAKNDAwCjQwMAo0MDAKNDAwCjQwMAo0MDAKNDAwCjQwMAo0MDAKNDAwCjQwMAo0MDAKNDAwCjQwMAo0MDAKNDAwCjQwMAo0MDAKNDAwCjQwMAo0MDAKNDAwCjQwMAo0MDAKtRHHv8Wsh0aeo3DnRA82zAIKBIAQgBC1Ece/xayHRp6jcOdEDzbMAgYGgBC1Ece/xayHRp6jcOdEDzbM"
>>>>>>> 1814567d
    },
    {
      "RequestUri": "https://seannse.blob.core.windows.net/test-filesystem-371dd410-b290-c0c0-3434-324d41dd08e2?restype=container",
      "RequestMethod": "DELETE",
      "RequestHeaders": {
        "Accept": "application/xml",
        "Authorization": "Sanitized",
<<<<<<< HEAD
        "traceparent": "00-914a1990df60a948828e1c6972823adc-2382cb75d15c014d-00",
        "User-Agent": [
          "azsdk-net-Storage.Files.DataLake/12.7.0-alpha.20210202.1",
          "(.NET 5.0.2; Microsoft Windows 10.0.19042)"
        ],
        "x-ms-client-request-id": "e879d858-2a7e-32ca-2b0a-cafc569445ee",
        "x-ms-date": "Tue, 02 Feb 2021 21:38:44 GMT",
=======
        "traceparent": "00-2066cb3b023e6a45b3adb0a7f1545589-283008dd442c8e43-00",
        "User-Agent": [
          "azsdk-net-Storage.Files.DataLake/12.7.0-alpha.20210217.1",
          "(.NET 5.0.3; Microsoft Windows 10.0.19042)"
        ],
        "x-ms-client-request-id": "e879d858-2a7e-32ca-2b0a-cafc569445ee",
        "x-ms-date": "Wed, 17 Feb 2021 22:28:12 GMT",
>>>>>>> 1814567d
        "x-ms-return-client-request-id": "true",
        "x-ms-version": "2020-06-12"
      },
      "RequestBody": null,
      "StatusCode": 202,
      "ResponseHeaders": {
        "Content-Length": "0",
<<<<<<< HEAD
        "Date": "Tue, 02 Feb 2021 21:38:44 GMT",
=======
        "Date": "Wed, 17 Feb 2021 22:28:12 GMT",
>>>>>>> 1814567d
        "Server": [
          "Windows-Azure-Blob/1.0",
          "Microsoft-HTTPAPI/2.0"
        ],
        "x-ms-client-request-id": "e879d858-2a7e-32ca-2b0a-cafc569445ee",
<<<<<<< HEAD
        "x-ms-request-id": "83f18303-601e-009a-60ab-f9e186000000",
=======
        "x-ms-request-id": "718a0564-d01e-0036-397c-05f22f000000",
>>>>>>> 1814567d
        "x-ms-version": "2020-06-12"
      },
      "ResponseBody": []
    }
  ],
  "Variables": {
    "RandomSeed": "1064734587",
    "Storage_TestConfigHierarchicalNamespace": "NamespaceTenant\nseannse\nU2FuaXRpemVk\nhttps://seannse.blob.core.windows.net\nhttps://seannse.file.core.windows.net\nhttps://seannse.queue.core.windows.net\nhttps://seannse.table.core.windows.net\n\n\n\n\nhttps://seannse-secondary.blob.core.windows.net\nhttps://seannse-secondary.file.core.windows.net\nhttps://seannse-secondary.queue.core.windows.net\nhttps://seannse-secondary.table.core.windows.net\n68390a19-a643-458b-b726-408abf67b4fc\nSanitized\n72f988bf-86f1-41af-91ab-2d7cd011db47\nhttps://login.microsoftonline.com/\nCloud\nBlobEndpoint=https://seannse.blob.core.windows.net/;QueueEndpoint=https://seannse.queue.core.windows.net/;FileEndpoint=https://seannse.file.core.windows.net/;BlobSecondaryEndpoint=https://seannse-secondary.blob.core.windows.net/;QueueSecondaryEndpoint=https://seannse-secondary.queue.core.windows.net/;FileSecondaryEndpoint=https://seannse-secondary.file.core.windows.net/;AccountName=seannse;AccountKey=Sanitized\n"
  }
}<|MERGE_RESOLUTION|>--- conflicted
+++ resolved
@@ -1,30 +1,19 @@
 {
   "Entries": [
     {
-      "RequestUri": "https://seannse.blob.core.windows.net/test-filesystem-371dd410-b290-c0c0-3434-324d41dd08e2?restype=container",
+      "RequestUri": "https://seannse.blob.core.windows.net/test-filesystem-73af02fa-71f3-7a26-1420-b01b3469a042?restype=container",
       "RequestMethod": "PUT",
       "RequestHeaders": {
         "Accept": "application/xml",
         "Authorization": "Sanitized",
-<<<<<<< HEAD
-        "traceparent": "00-b555b473ff3d88438be3610856f414f0-766d21c03727a74b-00",
-        "User-Agent": [
-          "azsdk-net-Storage.Files.DataLake/12.7.0-alpha.20210202.1",
-          "(.NET 5.0.2; Microsoft Windows 10.0.19042)"
+        "traceparent": "00-42bef1775e01ba4589b0655098e7c470-adf6381bc129b846-00",
+        "User-Agent": [
+          "azsdk-net-Storage.Files.DataLake/12.7.0-alpha.20210219.1",
+          "(.NET 5.0.3; Microsoft Windows 10.0.19041)"
         ],
         "x-ms-blob-public-access": "container",
-        "x-ms-client-request-id": "48cfda4f-cbfa-b0e8-f5f3-e13bdbad1de6",
-        "x-ms-date": "Tue, 02 Feb 2021 21:38:42 GMT",
-=======
-        "traceparent": "00-261cac7a12944a49b703911bb6f5684f-f7fc311d4cc2bd41-00",
-        "User-Agent": [
-          "azsdk-net-Storage.Files.DataLake/12.7.0-alpha.20210217.1",
-          "(.NET 5.0.3; Microsoft Windows 10.0.19042)"
-        ],
-        "x-ms-blob-public-access": "container",
-        "x-ms-client-request-id": "48cfda4f-cbfa-b0e8-f5f3-e13bdbad1de6",
-        "x-ms-date": "Wed, 17 Feb 2021 22:28:11 GMT",
->>>>>>> 1814567d
+        "x-ms-client-request-id": "7caf5173-25c6-5ee9-eb70-d7975e3a6e96",
+        "x-ms-date": "Fri, 19 Feb 2021 19:10:18 GMT",
         "x-ms-return-client-request-id": "true",
         "x-ms-version": "2020-06-12"
       },
@@ -32,53 +21,33 @@
       "StatusCode": 201,
       "ResponseHeaders": {
         "Content-Length": "0",
-<<<<<<< HEAD
-        "Date": "Tue, 02 Feb 2021 21:38:43 GMT",
-        "ETag": "\u00220x8D8C7C2EA2C949B\u0022",
-        "Last-Modified": "Tue, 02 Feb 2021 21:38:43 GMT",
-=======
-        "Date": "Wed, 17 Feb 2021 22:28:11 GMT",
-        "ETag": "\u00220x8D8D3934F6F40E8\u0022",
-        "Last-Modified": "Wed, 17 Feb 2021 22:28:11 GMT",
->>>>>>> 1814567d
+        "Date": "Fri, 19 Feb 2021 19:10:17 GMT",
+        "ETag": "\u00220x8D8D509FECDDF3A\u0022",
+        "Last-Modified": "Fri, 19 Feb 2021 19:10:17 GMT",
         "Server": [
           "Windows-Azure-Blob/1.0",
           "Microsoft-HTTPAPI/2.0"
         ],
-        "x-ms-client-request-id": "48cfda4f-cbfa-b0e8-f5f3-e13bdbad1de6",
-<<<<<<< HEAD
-        "x-ms-request-id": "83f17ba8-601e-009a-5fab-f9e186000000",
-=======
-        "x-ms-request-id": "718a0471-d01e-0036-697c-05f22f000000",
->>>>>>> 1814567d
-        "x-ms-version": "2020-06-12"
-      },
-      "ResponseBody": []
-    },
-    {
-      "RequestUri": "https://seannse.dfs.core.windows.net/test-filesystem-371dd410-b290-c0c0-3434-324d41dd08e2/test-file-071415dd-5797-5e3e-2e8d-e06e5e244fdf?resource=file",
+        "x-ms-client-request-id": "7caf5173-25c6-5ee9-eb70-d7975e3a6e96",
+        "x-ms-request-id": "2e65d107-201e-00a4-46f2-0676f9000000",
+        "x-ms-version": "2020-06-12"
+      },
+      "ResponseBody": []
+    },
+    {
+      "RequestUri": "https://seannse.dfs.core.windows.net/test-filesystem-73af02fa-71f3-7a26-1420-b01b3469a042/test-file-f6d57016-5846-685e-b466-55cf465800fd?resource=file",
       "RequestMethod": "PUT",
       "RequestHeaders": {
         "Accept": "application/json",
         "Authorization": "Sanitized",
         "If-None-Match": "*",
-<<<<<<< HEAD
-        "traceparent": "00-3803d1dccc27b3478454e484f6bbb24a-e700473e3b13854b-00",
-        "User-Agent": [
-          "azsdk-net-Storage.Files.DataLake/12.7.0-alpha.20210202.1",
-          "(.NET 5.0.2; Microsoft Windows 10.0.19042)"
-        ],
-        "x-ms-client-request-id": "5bbf6e05-ba40-f888-9c70-1a6ceb7a52d1",
-        "x-ms-date": "Tue, 02 Feb 2021 21:38:43 GMT",
-=======
-        "traceparent": "00-83eaaa63941e214b8a1d41749b156030-c656c489aefc8f4f-00",
-        "User-Agent": [
-          "azsdk-net-Storage.Files.DataLake/12.7.0-alpha.20210217.1",
-          "(.NET 5.0.3; Microsoft Windows 10.0.19042)"
-        ],
-        "x-ms-client-request-id": "5bbf6e05-ba40-f888-9c70-1a6ceb7a52d1",
-        "x-ms-date": "Wed, 17 Feb 2021 22:28:12 GMT",
->>>>>>> 1814567d
+        "traceparent": "00-a60db258e2c7024da357f4f2b235db5d-7f55dd8389492c4c-00",
+        "User-Agent": [
+          "azsdk-net-Storage.Files.DataLake/12.7.0-alpha.20210219.1",
+          "(.NET 5.0.3; Microsoft Windows 10.0.19041)"
+        ],
+        "x-ms-client-request-id": "0ab794b5-2d42-1a67-f347-c75fd01a1893",
+        "x-ms-date": "Fri, 19 Feb 2021 19:10:18 GMT",
         "x-ms-return-client-request-id": "true",
         "x-ms-version": "2020-06-12"
       },
@@ -86,54 +55,34 @@
       "StatusCode": 201,
       "ResponseHeaders": {
         "Content-Length": "0",
-<<<<<<< HEAD
-        "Date": "Tue, 02 Feb 2021 21:38:43 GMT",
-        "ETag": "\u00220x8D8C7C2EA678F06\u0022",
-        "Last-Modified": "Tue, 02 Feb 2021 21:38:44 GMT",
-=======
-        "Date": "Wed, 17 Feb 2021 22:28:12 GMT",
-        "ETag": "\u00220x8D8D3934FA8CB86\u0022",
-        "Last-Modified": "Wed, 17 Feb 2021 22:28:12 GMT",
->>>>>>> 1814567d
+        "Date": "Fri, 19 Feb 2021 19:10:17 GMT",
+        "ETag": "\u00220x8D8D509FEDCB765\u0022",
+        "Last-Modified": "Fri, 19 Feb 2021 19:10:18 GMT",
         "Server": [
           "Windows-Azure-HDFS/1.0",
           "Microsoft-HTTPAPI/2.0"
         ],
-        "x-ms-client-request-id": "5bbf6e05-ba40-f888-9c70-1a6ceb7a52d1",
-<<<<<<< HEAD
-        "x-ms-request-id": "026a4a61-701f-0072-6dab-f97810000000",
-=======
-        "x-ms-request-id": "d889921f-201f-0040-1b7c-057867000000",
->>>>>>> 1814567d
-        "x-ms-version": "2020-06-12"
-      },
-      "ResponseBody": []
-    },
-    {
-      "RequestUri": "https://seannse.dfs.core.windows.net/test-filesystem-371dd410-b290-c0c0-3434-324d41dd08e2/test-file-071415dd-5797-5e3e-2e8d-e06e5e244fdf?action=append\u0026position=0",
+        "x-ms-client-request-id": "0ab794b5-2d42-1a67-f347-c75fd01a1893",
+        "x-ms-request-id": "6f4b2b7f-e01f-004f-69f2-060e0b000000",
+        "x-ms-version": "2020-06-12"
+      },
+      "ResponseBody": []
+    },
+    {
+      "RequestUri": "https://seannse.dfs.core.windows.net/test-filesystem-73af02fa-71f3-7a26-1420-b01b3469a042/test-file-f6d57016-5846-685e-b466-55cf465800fd?action=append\u0026position=0",
       "RequestMethod": "PATCH",
       "RequestHeaders": {
         "Accept": "application/json",
         "Authorization": "Sanitized",
         "Content-Length": "1024",
-<<<<<<< HEAD
         "Content-Type": "application/json",
-        "traceparent": "00-d0a9c8a643f63644871b94994b6b0059-529dbe5024c07d48-00",
-        "User-Agent": [
-          "azsdk-net-Storage.Files.DataLake/12.7.0-alpha.20210202.1",
-          "(.NET 5.0.2; Microsoft Windows 10.0.19042)"
-        ],
-        "x-ms-client-request-id": "f06937d9-f364-b79e-8905-ca9da47b38d0",
-        "x-ms-date": "Tue, 02 Feb 2021 21:38:43 GMT",
-=======
-        "traceparent": "00-ac637180fe6db44cafc10270206bc410-782109870925f449-00",
-        "User-Agent": [
-          "azsdk-net-Storage.Files.DataLake/12.7.0-alpha.20210217.1",
-          "(.NET 5.0.3; Microsoft Windows 10.0.19042)"
-        ],
-        "x-ms-client-request-id": "f06937d9-f364-b79e-8905-ca9da47b38d0",
-        "x-ms-date": "Wed, 17 Feb 2021 22:28:12 GMT",
->>>>>>> 1814567d
+        "traceparent": "00-fa3c0ab9afb2854b8b8afb41f23d15fe-f948b2e37cd4ad47-00",
+        "User-Agent": [
+          "azsdk-net-Storage.Files.DataLake/12.7.0-alpha.20210219.1",
+          "(.NET 5.0.3; Microsoft Windows 10.0.19041)"
+        ],
+        "x-ms-client-request-id": "b119717c-f5a0-cfba-9a8d-f0725c1ce6e3",
+        "x-ms-date": "Fri, 19 Feb 2021 19:10:18 GMT",
         "x-ms-return-client-request-id": "true",
         "x-ms-version": "2020-06-12"
       },
@@ -206,50 +155,31 @@
       "StatusCode": 202,
       "ResponseHeaders": {
         "Content-Length": "0",
-<<<<<<< HEAD
-        "Date": "Tue, 02 Feb 2021 21:38:43 GMT",
-=======
-        "Date": "Wed, 17 Feb 2021 22:28:12 GMT",
->>>>>>> 1814567d
+        "Date": "Fri, 19 Feb 2021 19:10:17 GMT",
         "Server": [
           "Windows-Azure-HDFS/1.0",
           "Microsoft-HTTPAPI/2.0"
         ],
-        "x-ms-client-request-id": "f06937d9-f364-b79e-8905-ca9da47b38d0",
-<<<<<<< HEAD
-        "x-ms-request-id": "026a4a74-701f-0072-7eab-f97810000000",
-=======
-        "x-ms-request-id": "d8899229-201f-0040-257c-057867000000",
->>>>>>> 1814567d
+        "x-ms-client-request-id": "b119717c-f5a0-cfba-9a8d-f0725c1ce6e3",
+        "x-ms-request-id": "6f4b2b91-e01f-004f-7bf2-060e0b000000",
         "x-ms-request-server-encrypted": "true",
         "x-ms-version": "2020-06-12"
       },
       "ResponseBody": []
     },
     {
-      "RequestUri": "https://seannse.dfs.core.windows.net/test-filesystem-371dd410-b290-c0c0-3434-324d41dd08e2/test-file-071415dd-5797-5e3e-2e8d-e06e5e244fdf?action=flush\u0026position=1024",
+      "RequestUri": "https://seannse.dfs.core.windows.net/test-filesystem-73af02fa-71f3-7a26-1420-b01b3469a042/test-file-f6d57016-5846-685e-b466-55cf465800fd?action=flush\u0026position=1024",
       "RequestMethod": "PATCH",
       "RequestHeaders": {
         "Accept": "application/json",
         "Authorization": "Sanitized",
-<<<<<<< HEAD
-        "traceparent": "00-dd6ef71e5b94694ca6e90efabb637d95-b01e1c73c7d74b48-00",
-        "User-Agent": [
-          "azsdk-net-Storage.Files.DataLake/12.7.0-alpha.20210202.1",
-          "(.NET 5.0.2; Microsoft Windows 10.0.19042)"
-        ],
-        "x-ms-client-request-id": "b39355e2-6111-b16c-6311-3fa9eb3a79b2",
-        "x-ms-date": "Tue, 02 Feb 2021 21:38:43 GMT",
-=======
-        "Content-Length": "0",
-        "traceparent": "00-3c825925744b2c4da9cfff91158c950c-885b3ed48fdf3e4d-00",
-        "User-Agent": [
-          "azsdk-net-Storage.Files.DataLake/12.7.0-alpha.20210217.1",
-          "(.NET 5.0.3; Microsoft Windows 10.0.19042)"
-        ],
-        "x-ms-client-request-id": "b39355e2-6111-b16c-6311-3fa9eb3a79b2",
-        "x-ms-date": "Wed, 17 Feb 2021 22:28:12 GMT",
->>>>>>> 1814567d
+        "traceparent": "00-02118d513de29542adc5668fd3aec8ac-4059a89243005e4a-00",
+        "User-Agent": [
+          "azsdk-net-Storage.Files.DataLake/12.7.0-alpha.20210219.1",
+          "(.NET 5.0.3; Microsoft Windows 10.0.19041)"
+        ],
+        "x-ms-client-request-id": "5ee3c898-6700-7af2-1fcc-c0039a6a96d7",
+        "x-ms-date": "Fri, 19 Feb 2021 19:10:18 GMT",
         "x-ms-return-client-request-id": "true",
         "x-ms-version": "2020-06-12"
       },
@@ -257,55 +187,35 @@
       "StatusCode": 200,
       "ResponseHeaders": {
         "Content-Length": "0",
-<<<<<<< HEAD
-        "Date": "Tue, 02 Feb 2021 21:38:43 GMT",
-        "ETag": "\u00220x8D8C7C2EA82CD51\u0022",
-        "Last-Modified": "Tue, 02 Feb 2021 21:38:44 GMT",
-=======
-        "Date": "Wed, 17 Feb 2021 22:28:12 GMT",
-        "ETag": "\u00220x8D8D3934FC36319\u0022",
-        "Last-Modified": "Wed, 17 Feb 2021 22:28:12 GMT",
->>>>>>> 1814567d
+        "Date": "Fri, 19 Feb 2021 19:10:17 GMT",
+        "ETag": "\u00220x8D8D509FEF3B180\u0022",
+        "Last-Modified": "Fri, 19 Feb 2021 19:10:18 GMT",
         "Server": [
           "Windows-Azure-HDFS/1.0",
           "Microsoft-HTTPAPI/2.0"
         ],
-        "x-ms-client-request-id": "b39355e2-6111-b16c-6311-3fa9eb3a79b2",
-<<<<<<< HEAD
-        "x-ms-request-id": "026a4a8f-701f-0072-18ab-f97810000000",
-=======
-        "x-ms-request-id": "d8899231-201f-0040-2d7c-057867000000",
->>>>>>> 1814567d
+        "x-ms-client-request-id": "5ee3c898-6700-7af2-1fcc-c0039a6a96d7",
+        "x-ms-request-id": "6f4b2b9d-e01f-004f-07f2-060e0b000000",
         "x-ms-request-server-encrypted": "false",
         "x-ms-version": "2020-06-12"
       },
       "ResponseBody": []
     },
     {
-      "RequestUri": "https://seannse.blob.core.windows.net/test-filesystem-371dd410-b290-c0c0-3434-324d41dd08e2/test-file-071415dd-5797-5e3e-2e8d-e06e5e244fdf?comp=query",
+      "RequestUri": "https://seannse.blob.core.windows.net/test-filesystem-73af02fa-71f3-7a26-1420-b01b3469a042/test-file-f6d57016-5846-685e-b466-55cf465800fd?comp=query",
       "RequestMethod": "POST",
       "RequestHeaders": {
         "Accept": "application/xml",
         "Authorization": "Sanitized",
         "Content-Length": "128",
         "Content-Type": "application/xml",
-<<<<<<< HEAD
-        "traceparent": "00-b51e789b9f8a05459494b6e3158cdaad-1cb72640efd5b946-00",
-        "User-Agent": [
-          "azsdk-net-Storage.Files.DataLake/12.7.0-alpha.20210202.1",
-          "(.NET 5.0.2; Microsoft Windows 10.0.19042)"
-        ],
-        "x-ms-client-request-id": "4ebb0330-84e8-7dbf-f613-6a8eaa4f635b",
-        "x-ms-date": "Tue, 02 Feb 2021 21:38:43 GMT",
-=======
-        "traceparent": "00-05c2def3c0d681418228a75e4d69abfd-3d3766483e4e1c47-00",
-        "User-Agent": [
-          "azsdk-net-Storage.Files.DataLake/12.7.0-alpha.20210217.1",
-          "(.NET 5.0.3; Microsoft Windows 10.0.19042)"
-        ],
-        "x-ms-client-request-id": "4ebb0330-84e8-7dbf-f613-6a8eaa4f635b",
-        "x-ms-date": "Wed, 17 Feb 2021 22:28:12 GMT",
->>>>>>> 1814567d
+        "traceparent": "00-ac56a5f9fc2c2945927c0ea5935e338a-2c3c37aebb21d244-00",
+        "User-Agent": [
+          "azsdk-net-Storage.Files.DataLake/12.7.0-alpha.20210219.1",
+          "(.NET 5.0.3; Microsoft Windows 10.0.19041)"
+        ],
+        "x-ms-client-request-id": "93d915e5-8739-eee3-5f5a-c04ece4e904d",
+        "x-ms-date": "Fri, 19 Feb 2021 19:10:18 GMT",
         "x-ms-return-client-request-id": "true",
         "x-ms-version": "2020-06-12"
       },
@@ -314,65 +224,38 @@
       "ResponseHeaders": {
         "Accept-Ranges": "bytes",
         "Content-Type": "avro/binary",
-<<<<<<< HEAD
-        "Date": "Tue, 02 Feb 2021 21:38:44 GMT",
-        "ETag": "\u00220x8D8C7C2EA82CD51\u0022",
-        "Last-Modified": "Tue, 02 Feb 2021 21:38:44 GMT",
-=======
-        "Date": "Wed, 17 Feb 2021 22:28:12 GMT",
-        "ETag": "\u00220x8D8D3934FC36319\u0022",
-        "Last-Modified": "Wed, 17 Feb 2021 22:28:12 GMT",
->>>>>>> 1814567d
+        "Date": "Fri, 19 Feb 2021 19:10:18 GMT",
+        "ETag": "\u00220x8D8D509FEF3B180\u0022",
+        "Last-Modified": "Fri, 19 Feb 2021 19:10:18 GMT",
         "Server": [
           "Windows-Azure-Blob/1.0",
           "Microsoft-HTTPAPI/2.0"
         ],
         "Transfer-Encoding": "chunked",
         "x-ms-blob-type": "BlockBlob",
-        "x-ms-client-request-id": "4ebb0330-84e8-7dbf-f613-6a8eaa4f635b",
-<<<<<<< HEAD
-        "x-ms-creation-time": "Tue, 02 Feb 2021 21:38:44 GMT",
+        "x-ms-client-request-id": "93d915e5-8739-eee3-5f5a-c04ece4e904d",
+        "x-ms-creation-time": "Fri, 19 Feb 2021 19:10:18 GMT",
         "x-ms-lease-state": "available",
         "x-ms-lease-status": "unlocked",
-        "x-ms-request-id": "83f18068-601e-009a-62ab-f9e186000000",
+        "x-ms-request-id": "2e65d482-201e-00a4-1ff2-0676f9000000",
         "x-ms-server-encrypted": "false",
         "x-ms-version": "2020-06-12"
       },
-      "ResponseBody": "T2JqAQIWYXZyby5zY2hlbWG\u002BHlsKICB7CiAgICAidHlwZSI6ICJyZWNvcmQiLAogICAgIm5hbWUiOiAiY29tLm1pY3Jvc29mdC5henVyZS5zdG9yYWdlLnF1ZXJ5QmxvYkNvbnRlbnRzLnJlc3VsdERhdGEiLAogICAgImRvYyI6ICJIb2xkcyByZXN1bHQgZGF0YSBpbiB0aGUgZm9ybWF0IHNwZWNpZmllZCBmb3IgdGhpcyBxdWVyeSAoQ1NWLCBKU09OLCBldGMuKS4iLAogICAgImZpZWxkcyI6IFsKICAgICAgewogICAgICAgICJuYW1lIjogImRhdGEiLAogICAgICAgICJ0eXBlIjogImJ5dGVzIgogICAgICB9CiAgICBdCiAgfSwKICB7CiAgICAidHlwZSI6ICJyZWNvcmQiLAogICAgIm5hbWUiOiAiY29tLm1pY3Jvc29mdC5henVyZS5zdG9yYWdlLnF1ZXJ5QmxvYkNvbnRlbnRzLmVycm9yIiwKICAgICJkb2MiOiAiQW4gZXJyb3IgdGhhdCBvY2N1cnJlZCB3aGlsZSBwcm9jZXNzaW5nIHRoZSBxdWVyeS4iLAogICAgImZpZWxkcyI6IFsKICAgICAgewogICAgICAgICJuYW1lIjogImZhdGFsIiwKICAgICAgICAidHlwZSI6ICJib29sZWFuIiwKICAgICAgICAiZG9jIjogIklmIHRydWUsIHRoaXMgZXJyb3IgcHJldmVudHMgZnVydGhlciBxdWVyeSBwcm9jZXNzaW5nLiAgTW9yZSByZXN1bHQgZGF0YSBtYXkgYmUgcmV0dXJuZWQsIGJ1dCB0aGVyZSBpcyBubyBndWFyYW50ZWUgdGhhdCBhbGwgb2YgdGhlIG9yaWdpbmFsIGRhdGEgd2lsbCBiZSBwcm9jZXNzZWQuICBJZiBmYWxzZSwgdGhpcyBlcnJvciBkb2VzIG5vdCBwcmV2ZW50IGZ1cnRoZXIgcXVlcnkgcHJvY2Vzc2luZy4iCiAgICAgIH0sCiAgICAgIHsKICAgICAgICAibmFtZSI6ICJuYW1lIiwKICAgICAgICAidHlwZSI6ICJzdHJpbmciLAogICAgICAgICJkb2MiOiAiVGhlIG5hbWUgb2YgdGhlIGVycm9yIgogICAgICB9LAogICAgICB7CiAgICAgICAgIm5hbWUiOiAiZGVzY3JpcHRpb24iLAogICAgICAgICJ0eXBlIjogInN0cmluZyIsCiAgICAgICAgImRvYyI6ICJBIGRlc2NyaXB0aW9uIG9mIHRoZSBlcnJvciIKICAgICAgfSwKICAgICAgewogICAgICAgICJuYW1lIjogInBvc2l0aW9uIiwKICAgICAgICAidHlwZSI6ICJsb25nIiwKICAgICAgICAiZG9jIjogIlRoZSBibG9iIG9mZnNldCBhdCB3aGljaCB0aGUgZXJyb3Igb2NjdXJyZWQiCiAgICAgIH0KICAgIF0KICB9LAogIHsKICAgICJ0eXBlIjogInJlY29yZCIsCiAgICAibmFtZSI6ICJjb20ubWljcm9zb2Z0LmF6dXJlLnN0b3JhZ2UucXVlcnlCbG9iQ29udGVudHMucHJvZ3Jlc3MiLAogICAgImRvYyI6ICJJbmZvcm1hdGlvbiBhYm91dCB0aGUgcHJvZ3Jlc3Mgb2YgdGhlIHF1ZXJ5IiwKICAgICJmaWVsZHMiOiBbCiAgICAgIHsKICAgICAgICAibmFtZSI6ICJieXRlc1NjYW5uZWQiLAogICAgICAgICJ0eXBlIjogImxvbmciLAogICAgICAgICJkb2MiOiAiVGhlIG51bWJlciBvZiBieXRlcyB0aGF0IGhhdmUgYmVlbiBzY2FubmVkIgogICAgICB9LAogICAgICB7CiAgICAgICAgIm5hbWUiOiAidG90YWxCeXRlcyIsCiAgICAgICAgInR5cGUiOiAibG9uZyIsCiAgICAgICAgImRvYyI6ICJUaGUgdG90YWwgbnVtYmVyIG9mIGJ5dGVzIHRvIGJlIHNjYW5uZWQgaW4gdGhpcyBxdWVyeSIKICAgICAgfQogICAgXQogIH0sCiAgewogICAgInR5cGUiOiAicmVjb3JkIiwKICAgICJuYW1lIjogImNvbS5taWNyb3NvZnQuYXp1cmUuc3RvcmFnZS5xdWVyeUJsb2JDb250ZW50cy5lbmQiLAogICAgImRvYyI6ICJTZW50IGFzIHRoZSBmaW5hbCBtZXNzYWdlIG9mIHRoZSByZXNwb25zZSwgaW5kaWNhdGluZyB0aGF0IGFsbCByZXN1bHRzIGhhdmUgYmVlbiBzZW50LiIsCiAgICAiZmllbGRzIjogWwogICAgICB7CiAgICAgICAgIm5hbWUiOiAidG90YWxCeXRlcyIsCiAgICAgICAgInR5cGUiOiAibG9uZyIsCiAgICAgICAgImRvYyI6ICJUaGUgdG90YWwgbnVtYmVyIG9mIGJ5dGVzIHRvIGJlIHNjYW5uZWQgaW4gdGhpcyBxdWVyeSIKICAgICAgfQogICAgXQogIH0KXQoADx9MrT\u002BFCkWcpCDETu\u002BdFQKGAgCAAjQwMAo0MDAKNDAwCjQwMAo0MDAKNDAwCjQwMAo0MDAKNDAwCjQwMAo0MDAKNDAwCjQwMAo0MDAKNDAwCjQwMAo0MDAKNDAwCjQwMAo0MDAKNDAwCjQwMAo0MDAKNDAwCjQwMAo0MDAKNDAwCjQwMAo0MDAKNDAwCjQwMAo0MDAKDx9MrT\u002BFCkWcpCDETu\u002BdFQIKBIAQgBAPH0ytP4UKRZykIMRO750VAgYGgBAPH0ytP4UKRZykIMRO750V"
-=======
-        "x-ms-creation-time": "Wed, 17 Feb 2021 22:28:12 GMT",
-        "x-ms-lease-state": "available",
-        "x-ms-lease-status": "unlocked",
-        "x-ms-request-id": "718a0529-d01e-0036-037c-05f22f000000",
-        "x-ms-server-encrypted": "false",
-        "x-ms-version": "2020-06-12"
-      },
-      "ResponseBody": "T2JqAQIWYXZyby5zY2hlbWG\u002BHlsKICB7CiAgICAidHlwZSI6ICJyZWNvcmQiLAogICAgIm5hbWUiOiAiY29tLm1pY3Jvc29mdC5henVyZS5zdG9yYWdlLnF1ZXJ5QmxvYkNvbnRlbnRzLnJlc3VsdERhdGEiLAogICAgImRvYyI6ICJIb2xkcyByZXN1bHQgZGF0YSBpbiB0aGUgZm9ybWF0IHNwZWNpZmllZCBmb3IgdGhpcyBxdWVyeSAoQ1NWLCBKU09OLCBldGMuKS4iLAogICAgImZpZWxkcyI6IFsKICAgICAgewogICAgICAgICJuYW1lIjogImRhdGEiLAogICAgICAgICJ0eXBlIjogImJ5dGVzIgogICAgICB9CiAgICBdCiAgfSwKICB7CiAgICAidHlwZSI6ICJyZWNvcmQiLAogICAgIm5hbWUiOiAiY29tLm1pY3Jvc29mdC5henVyZS5zdG9yYWdlLnF1ZXJ5QmxvYkNvbnRlbnRzLmVycm9yIiwKICAgICJkb2MiOiAiQW4gZXJyb3IgdGhhdCBvY2N1cnJlZCB3aGlsZSBwcm9jZXNzaW5nIHRoZSBxdWVyeS4iLAogICAgImZpZWxkcyI6IFsKICAgICAgewogICAgICAgICJuYW1lIjogImZhdGFsIiwKICAgICAgICAidHlwZSI6ICJib29sZWFuIiwKICAgICAgICAiZG9jIjogIklmIHRydWUsIHRoaXMgZXJyb3IgcHJldmVudHMgZnVydGhlciBxdWVyeSBwcm9jZXNzaW5nLiAgTW9yZSByZXN1bHQgZGF0YSBtYXkgYmUgcmV0dXJuZWQsIGJ1dCB0aGVyZSBpcyBubyBndWFyYW50ZWUgdGhhdCBhbGwgb2YgdGhlIG9yaWdpbmFsIGRhdGEgd2lsbCBiZSBwcm9jZXNzZWQuICBJZiBmYWxzZSwgdGhpcyBlcnJvciBkb2VzIG5vdCBwcmV2ZW50IGZ1cnRoZXIgcXVlcnkgcHJvY2Vzc2luZy4iCiAgICAgIH0sCiAgICAgIHsKICAgICAgICAibmFtZSI6ICJuYW1lIiwKICAgICAgICAidHlwZSI6ICJzdHJpbmciLAogICAgICAgICJkb2MiOiAiVGhlIG5hbWUgb2YgdGhlIGVycm9yIgogICAgICB9LAogICAgICB7CiAgICAgICAgIm5hbWUiOiAiZGVzY3JpcHRpb24iLAogICAgICAgICJ0eXBlIjogInN0cmluZyIsCiAgICAgICAgImRvYyI6ICJBIGRlc2NyaXB0aW9uIG9mIHRoZSBlcnJvciIKICAgICAgfSwKICAgICAgewogICAgICAgICJuYW1lIjogInBvc2l0aW9uIiwKICAgICAgICAidHlwZSI6ICJsb25nIiwKICAgICAgICAiZG9jIjogIlRoZSBibG9iIG9mZnNldCBhdCB3aGljaCB0aGUgZXJyb3Igb2NjdXJyZWQiCiAgICAgIH0KICAgIF0KICB9LAogIHsKICAgICJ0eXBlIjogInJlY29yZCIsCiAgICAibmFtZSI6ICJjb20ubWljcm9zb2Z0LmF6dXJlLnN0b3JhZ2UucXVlcnlCbG9iQ29udGVudHMucHJvZ3Jlc3MiLAogICAgImRvYyI6ICJJbmZvcm1hdGlvbiBhYm91dCB0aGUgcHJvZ3Jlc3Mgb2YgdGhlIHF1ZXJ5IiwKICAgICJmaWVsZHMiOiBbCiAgICAgIHsKICAgICAgICAibmFtZSI6ICJieXRlc1NjYW5uZWQiLAogICAgICAgICJ0eXBlIjogImxvbmciLAogICAgICAgICJkb2MiOiAiVGhlIG51bWJlciBvZiBieXRlcyB0aGF0IGhhdmUgYmVlbiBzY2FubmVkIgogICAgICB9LAogICAgICB7CiAgICAgICAgIm5hbWUiOiAidG90YWxCeXRlcyIsCiAgICAgICAgInR5cGUiOiAibG9uZyIsCiAgICAgICAgImRvYyI6ICJUaGUgdG90YWwgbnVtYmVyIG9mIGJ5dGVzIHRvIGJlIHNjYW5uZWQgaW4gdGhpcyBxdWVyeSIKICAgICAgfQogICAgXQogIH0sCiAgewogICAgInR5cGUiOiAicmVjb3JkIiwKICAgICJuYW1lIjogImNvbS5taWNyb3NvZnQuYXp1cmUuc3RvcmFnZS5xdWVyeUJsb2JDb250ZW50cy5lbmQiLAogICAgImRvYyI6ICJTZW50IGFzIHRoZSBmaW5hbCBtZXNzYWdlIG9mIHRoZSByZXNwb25zZSwgaW5kaWNhdGluZyB0aGF0IGFsbCByZXN1bHRzIGhhdmUgYmVlbiBzZW50LiIsCiAgICAiZmllbGRzIjogWwogICAgICB7CiAgICAgICAgIm5hbWUiOiAidG90YWxCeXRlcyIsCiAgICAgICAgInR5cGUiOiAibG9uZyIsCiAgICAgICAgImRvYyI6ICJUaGUgdG90YWwgbnVtYmVyIG9mIGJ5dGVzIHRvIGJlIHNjYW5uZWQgaW4gdGhpcyBxdWVyeSIKICAgICAgfQogICAgXQogIH0KXQoAtRHHv8Wsh0aeo3DnRA82zAKGAgCAAjQwMAo0MDAKNDAwCjQwMAo0MDAKNDAwCjQwMAo0MDAKNDAwCjQwMAo0MDAKNDAwCjQwMAo0MDAKNDAwCjQwMAo0MDAKNDAwCjQwMAo0MDAKNDAwCjQwMAo0MDAKNDAwCjQwMAo0MDAKNDAwCjQwMAo0MDAKNDAwCjQwMAo0MDAKtRHHv8Wsh0aeo3DnRA82zAIKBIAQgBC1Ece/xayHRp6jcOdEDzbMAgYGgBC1Ece/xayHRp6jcOdEDzbM"
->>>>>>> 1814567d
-    },
-    {
-      "RequestUri": "https://seannse.blob.core.windows.net/test-filesystem-371dd410-b290-c0c0-3434-324d41dd08e2?restype=container",
+      "ResponseBody": "T2JqAQIWYXZyby5zY2hlbWG\u002BHlsKICB7CiAgICAidHlwZSI6ICJyZWNvcmQiLAogICAgIm5hbWUiOiAiY29tLm1pY3Jvc29mdC5henVyZS5zdG9yYWdlLnF1ZXJ5QmxvYkNvbnRlbnRzLnJlc3VsdERhdGEiLAogICAgImRvYyI6ICJIb2xkcyByZXN1bHQgZGF0YSBpbiB0aGUgZm9ybWF0IHNwZWNpZmllZCBmb3IgdGhpcyBxdWVyeSAoQ1NWLCBKU09OLCBldGMuKS4iLAogICAgImZpZWxkcyI6IFsKICAgICAgewogICAgICAgICJuYW1lIjogImRhdGEiLAogICAgICAgICJ0eXBlIjogImJ5dGVzIgogICAgICB9CiAgICBdCiAgfSwKICB7CiAgICAidHlwZSI6ICJyZWNvcmQiLAogICAgIm5hbWUiOiAiY29tLm1pY3Jvc29mdC5henVyZS5zdG9yYWdlLnF1ZXJ5QmxvYkNvbnRlbnRzLmVycm9yIiwKICAgICJkb2MiOiAiQW4gZXJyb3IgdGhhdCBvY2N1cnJlZCB3aGlsZSBwcm9jZXNzaW5nIHRoZSBxdWVyeS4iLAogICAgImZpZWxkcyI6IFsKICAgICAgewogICAgICAgICJuYW1lIjogImZhdGFsIiwKICAgICAgICAidHlwZSI6ICJib29sZWFuIiwKICAgICAgICAiZG9jIjogIklmIHRydWUsIHRoaXMgZXJyb3IgcHJldmVudHMgZnVydGhlciBxdWVyeSBwcm9jZXNzaW5nLiAgTW9yZSByZXN1bHQgZGF0YSBtYXkgYmUgcmV0dXJuZWQsIGJ1dCB0aGVyZSBpcyBubyBndWFyYW50ZWUgdGhhdCBhbGwgb2YgdGhlIG9yaWdpbmFsIGRhdGEgd2lsbCBiZSBwcm9jZXNzZWQuICBJZiBmYWxzZSwgdGhpcyBlcnJvciBkb2VzIG5vdCBwcmV2ZW50IGZ1cnRoZXIgcXVlcnkgcHJvY2Vzc2luZy4iCiAgICAgIH0sCiAgICAgIHsKICAgICAgICAibmFtZSI6ICJuYW1lIiwKICAgICAgICAidHlwZSI6ICJzdHJpbmciLAogICAgICAgICJkb2MiOiAiVGhlIG5hbWUgb2YgdGhlIGVycm9yIgogICAgICB9LAogICAgICB7CiAgICAgICAgIm5hbWUiOiAiZGVzY3JpcHRpb24iLAogICAgICAgICJ0eXBlIjogInN0cmluZyIsCiAgICAgICAgImRvYyI6ICJBIGRlc2NyaXB0aW9uIG9mIHRoZSBlcnJvciIKICAgICAgfSwKICAgICAgewogICAgICAgICJuYW1lIjogInBvc2l0aW9uIiwKICAgICAgICAidHlwZSI6ICJsb25nIiwKICAgICAgICAiZG9jIjogIlRoZSBibG9iIG9mZnNldCBhdCB3aGljaCB0aGUgZXJyb3Igb2NjdXJyZWQiCiAgICAgIH0KICAgIF0KICB9LAogIHsKICAgICJ0eXBlIjogInJlY29yZCIsCiAgICAibmFtZSI6ICJjb20ubWljcm9zb2Z0LmF6dXJlLnN0b3JhZ2UucXVlcnlCbG9iQ29udGVudHMucHJvZ3Jlc3MiLAogICAgImRvYyI6ICJJbmZvcm1hdGlvbiBhYm91dCB0aGUgcHJvZ3Jlc3Mgb2YgdGhlIHF1ZXJ5IiwKICAgICJmaWVsZHMiOiBbCiAgICAgIHsKICAgICAgICAibmFtZSI6ICJieXRlc1NjYW5uZWQiLAogICAgICAgICJ0eXBlIjogImxvbmciLAogICAgICAgICJkb2MiOiAiVGhlIG51bWJlciBvZiBieXRlcyB0aGF0IGhhdmUgYmVlbiBzY2FubmVkIgogICAgICB9LAogICAgICB7CiAgICAgICAgIm5hbWUiOiAidG90YWxCeXRlcyIsCiAgICAgICAgInR5cGUiOiAibG9uZyIsCiAgICAgICAgImRvYyI6ICJUaGUgdG90YWwgbnVtYmVyIG9mIGJ5dGVzIHRvIGJlIHNjYW5uZWQgaW4gdGhpcyBxdWVyeSIKICAgICAgfQogICAgXQogIH0sCiAgewogICAgInR5cGUiOiAicmVjb3JkIiwKICAgICJuYW1lIjogImNvbS5taWNyb3NvZnQuYXp1cmUuc3RvcmFnZS5xdWVyeUJsb2JDb250ZW50cy5lbmQiLAogICAgImRvYyI6ICJTZW50IGFzIHRoZSBmaW5hbCBtZXNzYWdlIG9mIHRoZSByZXNwb25zZSwgaW5kaWNhdGluZyB0aGF0IGFsbCByZXN1bHRzIGhhdmUgYmVlbiBzZW50LiIsCiAgICAiZmllbGRzIjogWwogICAgICB7CiAgICAgICAgIm5hbWUiOiAidG90YWxCeXRlcyIsCiAgICAgICAgInR5cGUiOiAibG9uZyIsCiAgICAgICAgImRvYyI6ICJUaGUgdG90YWwgbnVtYmVyIG9mIGJ5dGVzIHRvIGJlIHNjYW5uZWQgaW4gdGhpcyBxdWVyeSIKICAgICAgfQogICAgXQogIH0KXQoA3YRBNZVYYESTGzEpIYetgQKGAgCAAjQwMAo0MDAKNDAwCjQwMAo0MDAKNDAwCjQwMAo0MDAKNDAwCjQwMAo0MDAKNDAwCjQwMAo0MDAKNDAwCjQwMAo0MDAKNDAwCjQwMAo0MDAKNDAwCjQwMAo0MDAKNDAwCjQwMAo0MDAKNDAwCjQwMAo0MDAKNDAwCjQwMAo0MDAK3YRBNZVYYESTGzEpIYetgQIKBIAQgBDdhEE1lVhgRJMbMSkhh62BAgYGgBDdhEE1lVhgRJMbMSkhh62B"
+    },
+    {
+      "RequestUri": "https://seannse.blob.core.windows.net/test-filesystem-73af02fa-71f3-7a26-1420-b01b3469a042?restype=container",
       "RequestMethod": "DELETE",
       "RequestHeaders": {
         "Accept": "application/xml",
         "Authorization": "Sanitized",
-<<<<<<< HEAD
-        "traceparent": "00-914a1990df60a948828e1c6972823adc-2382cb75d15c014d-00",
-        "User-Agent": [
-          "azsdk-net-Storage.Files.DataLake/12.7.0-alpha.20210202.1",
-          "(.NET 5.0.2; Microsoft Windows 10.0.19042)"
-        ],
-        "x-ms-client-request-id": "e879d858-2a7e-32ca-2b0a-cafc569445ee",
-        "x-ms-date": "Tue, 02 Feb 2021 21:38:44 GMT",
-=======
-        "traceparent": "00-2066cb3b023e6a45b3adb0a7f1545589-283008dd442c8e43-00",
-        "User-Agent": [
-          "azsdk-net-Storage.Files.DataLake/12.7.0-alpha.20210217.1",
-          "(.NET 5.0.3; Microsoft Windows 10.0.19042)"
-        ],
-        "x-ms-client-request-id": "e879d858-2a7e-32ca-2b0a-cafc569445ee",
-        "x-ms-date": "Wed, 17 Feb 2021 22:28:12 GMT",
->>>>>>> 1814567d
+        "traceparent": "00-7a334a6dce078d4899e8c944d7209acf-8c3aafbd7a44254f-00",
+        "User-Agent": [
+          "azsdk-net-Storage.Files.DataLake/12.7.0-alpha.20210219.1",
+          "(.NET 5.0.3; Microsoft Windows 10.0.19041)"
+        ],
+        "x-ms-client-request-id": "841eb531-0390-af9d-3294-bfe90d951fcf",
+        "x-ms-date": "Fri, 19 Feb 2021 19:10:19 GMT",
         "x-ms-return-client-request-id": "true",
         "x-ms-version": "2020-06-12"
       },
@@ -380,28 +263,20 @@
       "StatusCode": 202,
       "ResponseHeaders": {
         "Content-Length": "0",
-<<<<<<< HEAD
-        "Date": "Tue, 02 Feb 2021 21:38:44 GMT",
-=======
-        "Date": "Wed, 17 Feb 2021 22:28:12 GMT",
->>>>>>> 1814567d
+        "Date": "Fri, 19 Feb 2021 19:10:18 GMT",
         "Server": [
           "Windows-Azure-Blob/1.0",
           "Microsoft-HTTPAPI/2.0"
         ],
-        "x-ms-client-request-id": "e879d858-2a7e-32ca-2b0a-cafc569445ee",
-<<<<<<< HEAD
-        "x-ms-request-id": "83f18303-601e-009a-60ab-f9e186000000",
-=======
-        "x-ms-request-id": "718a0564-d01e-0036-397c-05f22f000000",
->>>>>>> 1814567d
+        "x-ms-client-request-id": "841eb531-0390-af9d-3294-bfe90d951fcf",
+        "x-ms-request-id": "2e65d554-201e-00a4-66f2-0676f9000000",
         "x-ms-version": "2020-06-12"
       },
       "ResponseBody": []
     }
   ],
   "Variables": {
-    "RandomSeed": "1064734587",
+    "RandomSeed": "1128241912",
     "Storage_TestConfigHierarchicalNamespace": "NamespaceTenant\nseannse\nU2FuaXRpemVk\nhttps://seannse.blob.core.windows.net\nhttps://seannse.file.core.windows.net\nhttps://seannse.queue.core.windows.net\nhttps://seannse.table.core.windows.net\n\n\n\n\nhttps://seannse-secondary.blob.core.windows.net\nhttps://seannse-secondary.file.core.windows.net\nhttps://seannse-secondary.queue.core.windows.net\nhttps://seannse-secondary.table.core.windows.net\n68390a19-a643-458b-b726-408abf67b4fc\nSanitized\n72f988bf-86f1-41af-91ab-2d7cd011db47\nhttps://login.microsoftonline.com/\nCloud\nBlobEndpoint=https://seannse.blob.core.windows.net/;QueueEndpoint=https://seannse.queue.core.windows.net/;FileEndpoint=https://seannse.file.core.windows.net/;BlobSecondaryEndpoint=https://seannse-secondary.blob.core.windows.net/;QueueSecondaryEndpoint=https://seannse-secondary.queue.core.windows.net/;FileSecondaryEndpoint=https://seannse-secondary.file.core.windows.net/;AccountName=seannse;AccountKey=Sanitized\n"
   }
 }