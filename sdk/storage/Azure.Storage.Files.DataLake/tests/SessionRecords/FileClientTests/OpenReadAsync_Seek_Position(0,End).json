--- conflicted
+++ resolved
@@ -15,11 +15,7 @@
         "x-ms-client-request-id": "0a5bceea-aba7-ceb4-32c9-c85d84a76eb5",
         "x-ms-date": "Tue, 25 May 2021 00:07:07 GMT",
         "x-ms-return-client-request-id": "true",
-<<<<<<< HEAD
-        "x-ms-version": "2020-12-06"
-=======
-        "x-ms-version": "2021-02-12"
->>>>>>> 7e782c87
+        "x-ms-version": "2021-02-12"
       },
       "RequestBody": null,
       "StatusCode": 201,
@@ -34,11 +30,7 @@
         ],
         "x-ms-client-request-id": "0a5bceea-aba7-ceb4-32c9-c85d84a76eb5",
         "x-ms-request-id": "edcf2e6d-501e-005c-50f9-502aea000000",
-<<<<<<< HEAD
-        "x-ms-version": "2020-12-06"
-=======
-        "x-ms-version": "2021-02-12"
->>>>>>> 7e782c87
+        "x-ms-version": "2021-02-12"
       },
       "ResponseBody": []
     },
@@ -57,11 +49,7 @@
         "x-ms-client-request-id": "79a5e5b3-ee34-2218-3ced-0a2ade44072d",
         "x-ms-date": "Tue, 25 May 2021 00:07:07 GMT",
         "x-ms-return-client-request-id": "true",
-<<<<<<< HEAD
-        "x-ms-version": "2020-12-06"
-=======
-        "x-ms-version": "2021-02-12"
->>>>>>> 7e782c87
+        "x-ms-version": "2021-02-12"
       },
       "RequestBody": null,
       "StatusCode": 201,
@@ -77,11 +65,7 @@
         "x-ms-client-request-id": "79a5e5b3-ee34-2218-3ced-0a2ade44072d",
         "x-ms-request-id": "f3a47304-401f-001d-38f9-50720e000000",
         "x-ms-request-server-encrypted": "true",
-<<<<<<< HEAD
-        "x-ms-version": "2020-12-06"
-=======
-        "x-ms-version": "2021-02-12"
->>>>>>> 7e782c87
+        "x-ms-version": "2021-02-12"
       },
       "ResponseBody": []
     },
@@ -101,11 +85,7 @@
         "x-ms-client-request-id": "408aa177-9261-37bc-c893-d5a76669faf5",
         "x-ms-date": "Tue, 25 May 2021 00:07:07 GMT",
         "x-ms-return-client-request-id": "true",
-<<<<<<< HEAD
-        "x-ms-version": "2020-12-06"
-=======
-        "x-ms-version": "2021-02-12"
->>>>>>> 7e782c87
+        "x-ms-version": "2021-02-12"
       },
       "RequestBody": "q+DBhQnBVq1J7wo1zVM2Xgm8S5K5/7wVAlDvjhG+hWpc79eGzqchKHeuwbehfwHekmlTx1zc+6skq4K50cibi2qf2N18sJBhmiIaCz4EdINPEfunar0Of/QrYSIkaFevEjZNAaYjYuLZ8Sw5wvBtIDf/acDN8yCskVjpUE5tPDLLa/gItnPdLK4ZzniQ1L0DvkHrJf6W4h4VoW9NORKTa7T5blf3ZGnEIjwSsyWoG7yb5ZINgRc0NIjZ8xUDj/KchWLDlmZlC1nXJwPBhC75bYWzslN/hemdxTnOHXFUwZJKdS3C5IVWNdk4NVoTcq9a4IWPT9yeHAB4JdAsl+7ng2Zwdw8ANogAXHx5Rk+PiVOKdD3sxHG2q1ktSb60KZ3rUbL0o/qgWan8j/NfJNWw6Zt9oiOw+771usy10+3KTDPfjvWdmuZY6RqT7zV+VoaDfF8iN4d6Olb0/+ku6oa8MkO/gJbgE0+1JLkJHQyJd2RFMlaNpxWrZFOfqZr9Kv6T1rzyvtXvomkQbRLOcR1KaoiE6LgwL4suFBxDQWq0uPm6dUdPlriPVo/sfToC3fM2VT4SeEJGYqcww6q4q2H/W7QYE/vV+tPP9ZEoRLJRKzYoDewsoj+3dBOgHtMO1qou7SGF6cr4YFpqQoKwHR7135dzj55107l0YJ7oNdsAwB7n+laQzEJsMK2Rwl+8B1f0qz87m0YMuRpnEIgrECt+aYJjySPIZBNVB1/w4xBauFlH84qcxSXY2kE8Kbu5QCCCE1jdWD40LEYs5ZPnG9UJDVgv4xyg4qNci+7hiztXnMc+btC4fV8aE8dDcOCS8L5rMhtjiVwE4TC1gc1PUqAL1EjMqa0FUZD4FM9VXXLDyZswdlgf8xJqOo2fA/uSysEmN5uXxkcRZeGLanSMroO+8bcyH9xH7OA1YW8fZk2UZkoOLiXWKwNTHhB3k4me3YsJ4BFEX6vk3ku6YWTY8v+T9wMqfoBe6Maz3gDM0FhXl4TkFYU8TwafKVDZG8mfeywQ45yFc14Kq/hLkIGqGA3zY8nf89x6V6f9i1QvhMz8FGLTu+270iQl2WmM8L6F9BBC5rj/v4dQlYv0h+cK2ycrT3we1lwgOJCluRpy7Wbpd5dD7Z4U/FXbgyZhxko8G/5CYaFCZh20Iq0nWgVt3aglCxBQxu2IF1MmQ1M2vnFFaJ4cMIzEphF5j8rw7KFPbqZ+PLs67FQQuUlOHCPKfWQ84fFnUKwbYGX+1jcjmCqx1tWtuIG2C3xJDHZCdorurxFmswqw6B35YtxVOxUd7SEfnUVNHMXjhtZ0HUQ22eraECclvOQfAO23tFalYM9nLB5VIthFoJNMgi00PMvZw4nxew==",
       "StatusCode": 202,
@@ -119,11 +99,7 @@
         "x-ms-client-request-id": "408aa177-9261-37bc-c893-d5a76669faf5",
         "x-ms-request-id": "f3a47305-401f-001d-39f9-50720e000000",
         "x-ms-request-server-encrypted": "true",
-<<<<<<< HEAD
-        "x-ms-version": "2020-12-06"
-=======
-        "x-ms-version": "2021-02-12"
->>>>>>> 7e782c87
+        "x-ms-version": "2021-02-12"
       },
       "ResponseBody": []
     },
@@ -141,11 +117,7 @@
         "x-ms-client-request-id": "3cb252b9-c6b9-9dcc-1e7c-193f0b3d53f0",
         "x-ms-date": "Tue, 25 May 2021 00:07:07 GMT",
         "x-ms-return-client-request-id": "true",
-<<<<<<< HEAD
-        "x-ms-version": "2020-12-06"
-=======
-        "x-ms-version": "2021-02-12"
->>>>>>> 7e782c87
+        "x-ms-version": "2021-02-12"
       },
       "RequestBody": null,
       "StatusCode": 200,
@@ -161,11 +133,7 @@
         "x-ms-client-request-id": "3cb252b9-c6b9-9dcc-1e7c-193f0b3d53f0",
         "x-ms-request-id": "f3a47306-401f-001d-3af9-50720e000000",
         "x-ms-request-server-encrypted": "false",
-<<<<<<< HEAD
-        "x-ms-version": "2020-12-06"
-=======
-        "x-ms-version": "2021-02-12"
->>>>>>> 7e782c87
+        "x-ms-version": "2021-02-12"
       },
       "ResponseBody": []
     },
@@ -183,11 +151,7 @@
         "x-ms-client-request-id": "13ee7185-bdb6-e93b-f0f7-28aff5bac7c2",
         "x-ms-date": "Tue, 25 May 2021 00:07:08 GMT",
         "x-ms-return-client-request-id": "true",
-<<<<<<< HEAD
-        "x-ms-version": "2020-12-06"
-=======
-        "x-ms-version": "2021-02-12"
->>>>>>> 7e782c87
+        "x-ms-version": "2021-02-12"
       },
       "RequestBody": null,
       "StatusCode": 200,
@@ -214,11 +178,7 @@
         "x-ms-permissions": "rw-r-----",
         "x-ms-request-id": "edcf2ef8-501e-005c-54f9-502aea000000",
         "x-ms-server-encrypted": "true",
-<<<<<<< HEAD
-        "x-ms-version": "2020-12-06"
-=======
-        "x-ms-version": "2021-02-12"
->>>>>>> 7e782c87
+        "x-ms-version": "2021-02-12"
       },
       "ResponseBody": []
     },
@@ -237,11 +197,7 @@
         "x-ms-date": "Tue, 25 May 2021 00:07:08 GMT",
         "x-ms-range": "bytes=0-4194303",
         "x-ms-return-client-request-id": "true",
-<<<<<<< HEAD
-        "x-ms-version": "2020-12-06"
-=======
-        "x-ms-version": "2021-02-12"
->>>>>>> 7e782c87
+        "x-ms-version": "2021-02-12"
       },
       "RequestBody": null,
       "StatusCode": 206,
@@ -267,11 +223,7 @@
         "x-ms-permissions": "rw-r-----",
         "x-ms-request-id": "edcf2f0e-501e-005c-69f9-502aea000000",
         "x-ms-server-encrypted": "true",
-<<<<<<< HEAD
-        "x-ms-version": "2020-12-06"
-=======
-        "x-ms-version": "2021-02-12"
->>>>>>> 7e782c87
+        "x-ms-version": "2021-02-12"
       },
       "ResponseBody": "q+DBhQnBVq1J7wo1zVM2Xgm8S5K5/7wVAlDvjhG+hWpc79eGzqchKHeuwbehfwHekmlTx1zc+6skq4K50cibi2qf2N18sJBhmiIaCz4EdINPEfunar0Of/QrYSIkaFevEjZNAaYjYuLZ8Sw5wvBtIDf/acDN8yCskVjpUE5tPDLLa/gItnPdLK4ZzniQ1L0DvkHrJf6W4h4VoW9NORKTa7T5blf3ZGnEIjwSsyWoG7yb5ZINgRc0NIjZ8xUDj/KchWLDlmZlC1nXJwPBhC75bYWzslN/hemdxTnOHXFUwZJKdS3C5IVWNdk4NVoTcq9a4IWPT9yeHAB4JdAsl+7ng2Zwdw8ANogAXHx5Rk+PiVOKdD3sxHG2q1ktSb60KZ3rUbL0o/qgWan8j/NfJNWw6Zt9oiOw+771usy10+3KTDPfjvWdmuZY6RqT7zV+VoaDfF8iN4d6Olb0/+ku6oa8MkO/gJbgE0+1JLkJHQyJd2RFMlaNpxWrZFOfqZr9Kv6T1rzyvtXvomkQbRLOcR1KaoiE6LgwL4suFBxDQWq0uPm6dUdPlriPVo/sfToC3fM2VT4SeEJGYqcww6q4q2H/W7QYE/vV+tPP9ZEoRLJRKzYoDewsoj+3dBOgHtMO1qou7SGF6cr4YFpqQoKwHR7135dzj55107l0YJ7oNdsAwB7n+laQzEJsMK2Rwl+8B1f0qz87m0YMuRpnEIgrECt+aYJjySPIZBNVB1/w4xBauFlH84qcxSXY2kE8Kbu5QCCCE1jdWD40LEYs5ZPnG9UJDVgv4xyg4qNci+7hiztXnMc+btC4fV8aE8dDcOCS8L5rMhtjiVwE4TC1gc1PUqAL1EjMqa0FUZD4FM9VXXLDyZswdlgf8xJqOo2fA/uSysEmN5uXxkcRZeGLanSMroO+8bcyH9xH7OA1YW8fZk2UZkoOLiXWKwNTHhB3k4me3YsJ4BFEX6vk3ku6YWTY8v+T9wMqfoBe6Maz3gDM0FhXl4TkFYU8TwafKVDZG8mfeywQ45yFc14Kq/hLkIGqGA3zY8nf89x6V6f9i1QvhMz8FGLTu+270iQl2WmM8L6F9BBC5rj/v4dQlYv0h+cK2ycrT3we1lwgOJCluRpy7Wbpd5dD7Z4U/FXbgyZhxko8G/5CYaFCZh20Iq0nWgVt3aglCxBQxu2IF1MmQ1M2vnFFaJ4cMIzEphF5j8rw7KFPbqZ+PLs67FQQuUlOHCPKfWQ84fFnUKwbYGX+1jcjmCqx1tWtuIG2C3xJDHZCdorurxFmswqw6B35YtxVOxUd7SEfnUVNHMXjhtZ0HUQ22eraECclvOQfAO23tFalYM9nLB5VIthFoJNMgi00PMvZw4nxew=="
     },
@@ -289,11 +241,7 @@
         "x-ms-client-request-id": "1372b2cd-2d00-5773-f686-30cd50d406ea",
         "x-ms-date": "Tue, 25 May 2021 00:07:08 GMT",
         "x-ms-return-client-request-id": "true",
-<<<<<<< HEAD
-        "x-ms-version": "2020-12-06"
-=======
-        "x-ms-version": "2021-02-12"
->>>>>>> 7e782c87
+        "x-ms-version": "2021-02-12"
       },
       "RequestBody": null,
       "StatusCode": 202,
@@ -306,11 +254,7 @@
         ],
         "x-ms-client-request-id": "1372b2cd-2d00-5773-f686-30cd50d406ea",
         "x-ms-request-id": "edcf2f2c-501e-005c-04f9-502aea000000",
-<<<<<<< HEAD
-        "x-ms-version": "2020-12-06"
-=======
-        "x-ms-version": "2021-02-12"
->>>>>>> 7e782c87
+        "x-ms-version": "2021-02-12"
       },
       "ResponseBody": []
     }
