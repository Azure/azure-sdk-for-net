--- conflicted
+++ resolved
@@ -29,13 +29,8 @@
           "Microsoft-HTTPAPI/2.0"
         ],
         "x-ms-client-request-id": "0a5bceea-aba7-ceb4-32c9-c85d84a76eb5",
-<<<<<<< HEAD
-        "x-ms-request-id": "6c713e34-d01e-0027-5921-afcd06000000",
-        "x-ms-version": "2021-04-10"
-=======
         "x-ms-request-id": "abb324bc-901e-00ad-62dc-c5ba54000000",
-        "x-ms-version": "2021-02-12"
->>>>>>> 49dd1a0e
+        "x-ms-version": "2021-04-10"
       },
       "ResponseBody": []
     },
@@ -260,13 +255,8 @@
           "Microsoft-HTTPAPI/2.0"
         ],
         "x-ms-client-request-id": "1372b2cd-2d00-5773-f686-30cd50d406ea",
-<<<<<<< HEAD
-        "x-ms-request-id": "3a7d19e3-e01e-0095-7c21-af3277000000",
-        "x-ms-version": "2021-04-10"
-=======
         "x-ms-request-id": "abb32562-901e-00ad-70dc-c5ba54000000",
-        "x-ms-version": "2021-02-12"
->>>>>>> 49dd1a0e
+        "x-ms-version": "2021-04-10"
       },
       "ResponseBody": []
     }
