{
  "Entries": [
    {
      "RequestUri": "https://seannse.blob.core.windows.net/test-filesystem-35c2490b-a40b-1294-9f18-6c32a52b3a68?restype=container",
      "RequestMethod": "PUT",
      "RequestHeaders": {
        "Accept": "application/xml",
        "Authorization": "Sanitized",
<<<<<<< HEAD
        "traceparent": "00-d6548fb210ec1741afd988d64e44f244-f725d42f9cc2c94e-00",
        "User-Agent": [
          "azsdk-net-Storage.Files.DataLake/12.7.0-alpha.20210202.1",
          "(.NET 5.0.2; Microsoft Windows 10.0.19042)"
        ],
        "x-ms-blob-public-access": "container",
        "x-ms-client-request-id": "28df4825-eb1e-002a-fcc6-24762bf87078",
        "x-ms-date": "Tue, 02 Feb 2021 21:37:07 GMT",
=======
        "traceparent": "00-b871a18f2fa8614fbc8c3598d40c9db4-0c655b897903c34a-00",
        "User-Agent": [
          "azsdk-net-Storage.Files.DataLake/12.7.0-alpha.20210217.1",
          "(.NET 5.0.3; Microsoft Windows 10.0.19042)"
        ],
        "x-ms-blob-public-access": "container",
        "x-ms-client-request-id": "28df4825-eb1e-002a-fcc6-24762bf87078",
        "x-ms-date": "Wed, 17 Feb 2021 22:26:43 GMT",
>>>>>>> 1814567d
        "x-ms-return-client-request-id": "true",
        "x-ms-version": "2020-06-12"
      },
      "RequestBody": null,
      "StatusCode": 201,
      "ResponseHeaders": {
        "Content-Length": "0",
<<<<<<< HEAD
        "Date": "Tue, 02 Feb 2021 21:37:07 GMT",
        "ETag": "\u00220x8D8C7C2B15891D5\u0022",
        "Last-Modified": "Tue, 02 Feb 2021 21:37:08 GMT",
=======
        "Date": "Wed, 17 Feb 2021 22:26:43 GMT",
        "ETag": "\u00220x8D8D3931AB91C6C\u0022",
        "Last-Modified": "Wed, 17 Feb 2021 22:26:43 GMT",
>>>>>>> 1814567d
        "Server": [
          "Windows-Azure-Blob/1.0",
          "Microsoft-HTTPAPI/2.0"
        ],
        "x-ms-client-request-id": "28df4825-eb1e-002a-fcc6-24762bf87078",
<<<<<<< HEAD
        "x-ms-request-id": "4714c5c6-301e-003e-19ab-f9e820000000",
=======
        "x-ms-request-id": "607477cf-701e-002f-6a7b-057294000000",
>>>>>>> 1814567d
        "x-ms-version": "2020-06-12"
      },
      "ResponseBody": []
    },
    {
      "RequestUri": "https://seannse.dfs.core.windows.net/test-filesystem-35c2490b-a40b-1294-9f18-6c32a52b3a68/test-directory-3e60c16e-7d8f-2d92-805c-33f5f7a2f323?resource=directory",
      "RequestMethod": "PUT",
      "RequestHeaders": {
        "Accept": "application/json",
        "Authorization": "Sanitized",
<<<<<<< HEAD
        "traceparent": "00-99c2b7761f41ac4d8b0d4425ce51de17-2ec2a25b02337a43-00",
        "User-Agent": [
          "azsdk-net-Storage.Files.DataLake/12.7.0-alpha.20210202.1",
          "(.NET 5.0.2; Microsoft Windows 10.0.19042)"
        ],
        "x-ms-client-request-id": "747455fd-df29-bd88-1a91-f0da7d7562bf",
        "x-ms-date": "Tue, 02 Feb 2021 21:37:08 GMT",
=======
        "traceparent": "00-87022be0440cac4b802cdaee1eb247a3-0a008c12cda3bc4f-00",
        "User-Agent": [
          "azsdk-net-Storage.Files.DataLake/12.7.0-alpha.20210217.1",
          "(.NET 5.0.3; Microsoft Windows 10.0.19042)"
        ],
        "x-ms-client-request-id": "747455fd-df29-bd88-1a91-f0da7d7562bf",
        "x-ms-date": "Wed, 17 Feb 2021 22:26:43 GMT",
>>>>>>> 1814567d
        "x-ms-return-client-request-id": "true",
        "x-ms-version": "2020-06-12"
      },
      "RequestBody": null,
      "StatusCode": 201,
      "ResponseHeaders": {
        "Content-Length": "0",
<<<<<<< HEAD
        "Date": "Tue, 02 Feb 2021 21:37:08 GMT",
        "ETag": "\u00220x8D8C7C2B1936CC6\u0022",
        "Last-Modified": "Tue, 02 Feb 2021 21:37:08 GMT",
=======
        "Date": "Wed, 17 Feb 2021 22:26:43 GMT",
        "ETag": "\u00220x8D8D3931AE97163\u0022",
        "Last-Modified": "Wed, 17 Feb 2021 22:26:43 GMT",
>>>>>>> 1814567d
        "Server": [
          "Windows-Azure-HDFS/1.0",
          "Microsoft-HTTPAPI/2.0"
        ],
        "x-ms-client-request-id": "747455fd-df29-bd88-1a91-f0da7d7562bf",
<<<<<<< HEAD
        "x-ms-request-id": "d913af6e-501f-0017-5eab-f9d654000000",
=======
        "x-ms-request-id": "a58df08e-601f-0023-4e7b-05e59c000000",
>>>>>>> 1814567d
        "x-ms-version": "2020-06-12"
      },
      "ResponseBody": []
    },
    {
      "RequestUri": "https://seannse.dfs.core.windows.net/test-filesystem-35c2490b-a40b-1294-9f18-6c32a52b3a68/test-directory-3e60c16e-7d8f-2d92-805c-33f5f7a2f323/test-file-4e0d7c53-6d3e-99c4-1918-5299bd0807a6?resource=file",
      "RequestMethod": "PUT",
      "RequestHeaders": {
        "Accept": "application/json",
        "Authorization": "Sanitized",
        "User-Agent": [
<<<<<<< HEAD
          "azsdk-net-Storage.Files.DataLake/12.7.0-alpha.20210202.1",
          "(.NET 5.0.2; Microsoft Windows 10.0.19042)"
        ],
        "x-ms-client-request-id": "d679a99e-fb83-754f-048f-987e15a8331b",
        "x-ms-date": "Tue, 02 Feb 2021 21:37:08 GMT",
=======
          "azsdk-net-Storage.Files.DataLake/12.7.0-alpha.20210217.1",
          "(.NET 5.0.3; Microsoft Windows 10.0.19042)"
        ],
        "x-ms-client-request-id": "d679a99e-fb83-754f-048f-987e15a8331b",
        "x-ms-date": "Wed, 17 Feb 2021 22:26:43 GMT",
>>>>>>> 1814567d
        "x-ms-return-client-request-id": "true",
        "x-ms-version": "2020-06-12"
      },
      "RequestBody": null,
      "StatusCode": 201,
      "ResponseHeaders": {
        "Content-Length": "0",
<<<<<<< HEAD
        "Date": "Tue, 02 Feb 2021 21:37:08 GMT",
        "ETag": "\u00220x8D8C7C2B1A5F690\u0022",
        "Last-Modified": "Tue, 02 Feb 2021 21:37:09 GMT",
=======
        "Date": "Wed, 17 Feb 2021 22:26:43 GMT",
        "ETag": "\u00220x8D8D3931AF62745\u0022",
        "Last-Modified": "Wed, 17 Feb 2021 22:26:43 GMT",
>>>>>>> 1814567d
        "Server": [
          "Windows-Azure-HDFS/1.0",
          "Microsoft-HTTPAPI/2.0"
        ],
        "x-ms-client-request-id": "d679a99e-fb83-754f-048f-987e15a8331b",
<<<<<<< HEAD
        "x-ms-request-id": "d913af99-501f-0017-09ab-f9d654000000",
=======
        "x-ms-request-id": "a58df09c-601f-0023-5c7b-05e59c000000",
>>>>>>> 1814567d
        "x-ms-version": "2020-06-12"
      },
      "ResponseBody": []
    },
    {
      "RequestUri": "https://seannse.blob.core.windows.net/?restype=service\u0026comp=userdelegationkey",
      "RequestMethod": "POST",
      "RequestHeaders": {
        "Accept": "application/xml",
        "Authorization": "Sanitized",
        "Content-Length": "59",
        "Content-Type": "application/xml",
<<<<<<< HEAD
        "traceparent": "00-ca1bd7cf6069c7478232c59f8b374012-5e4ac4efb6411444-00",
        "User-Agent": [
          "azsdk-net-Storage.Files.DataLake/12.7.0-alpha.20210202.1",
          "(.NET 5.0.2; Microsoft Windows 10.0.19042)"
=======
        "traceparent": "00-552a033a5804344f850b0d59e92495e1-85cf72a28a35524f-00",
        "User-Agent": [
          "azsdk-net-Storage.Files.DataLake/12.7.0-alpha.20210217.1",
          "(.NET 5.0.3; Microsoft Windows 10.0.19042)"
>>>>>>> 1814567d
        ],
        "x-ms-client-request-id": "d33b0849-8cfc-293c-ede4-dfc3cf6f0a1d",
        "x-ms-return-client-request-id": "true",
        "x-ms-version": "2020-06-12"
      },
<<<<<<< HEAD
      "RequestBody": "\u003CKeyInfo\u003E\u003CExpiry\u003E2021-02-02T22:37:08Z\u003C/Expiry\u003E\u003C/KeyInfo\u003E",
      "StatusCode": 200,
      "ResponseHeaders": {
        "Content-Type": "application/xml",
        "Date": "Tue, 02 Feb 2021 21:37:09 GMT",
=======
      "RequestBody": "\uFEFF\u003CKeyInfo\u003E\u003CExpiry\u003E2021-02-17T23:26:44Z\u003C/Expiry\u003E\u003C/KeyInfo\u003E",
      "StatusCode": 200,
      "ResponseHeaders": {
        "Content-Type": "application/xml",
        "Date": "Wed, 17 Feb 2021 22:26:43 GMT",
>>>>>>> 1814567d
        "Server": [
          "Windows-Azure-Blob/1.0",
          "Microsoft-HTTPAPI/2.0"
        ],
        "Transfer-Encoding": "chunked",
        "x-ms-client-request-id": "d33b0849-8cfc-293c-ede4-dfc3cf6f0a1d",
<<<<<<< HEAD
        "x-ms-request-id": "97fab83f-901e-0037-4eab-f9adf3000000",
        "x-ms-version": "2020-06-12"
      },
      "ResponseBody": "\uFEFF\u003C?xml version=\u00221.0\u0022 encoding=\u0022utf-8\u0022?\u003E\u003CUserDelegationKey\u003E\u003CSignedOid\u003Ec4f48289-bb84-4086-b250-6f94a8f64cee\u003C/SignedOid\u003E\u003CSignedTid\u003E72f988bf-86f1-41af-91ab-2d7cd011db47\u003C/SignedTid\u003E\u003CSignedStart\u003E2021-02-02T21:37:09Z\u003C/SignedStart\u003E\u003CSignedExpiry\u003E2021-02-02T22:37:08Z\u003C/SignedExpiry\u003E\u003CSignedService\u003Eb\u003C/SignedService\u003E\u003CSignedVersion\u003E2020-06-12\u003C/SignedVersion\u003E\u003CValue\u003EWshRBAVvGL\u002B\u002BpFKFArBR/gYlKhouI\u002BMJWFHZ3qop\u002BzY=\u003C/Value\u003E\u003C/UserDelegationKey\u003E"
    },
    {
      "RequestUri": "https://seannse.dfs.core.windows.net/test-filesystem-35c2490b-a40b-1294-9f18-6c32a52b3a68/test-directory-3e60c16e-7d8f-2d92-805c-33f5f7a2f323/test-file-4e0d7c53-6d3e-99c4-1918-5299bd0807a6?skoid=c4f48289-bb84-4086-b250-6f94a8f64cee\u0026sktid=72f988bf-86f1-41af-91ab-2d7cd011db47\u0026skt=2021-02-02T21%3A37%3A09Z\u0026ske=2021-02-02T22%3A37%3A08Z\u0026sks=b\u0026skv=2020-06-12\u0026sv=2020-06-12\u0026st=2021-02-02T20%3A37%3A08Z\u0026se=2021-02-02T22%3A37%3A08Z\u0026sr=b\u0026sp=racwd\u0026sig=Sanitized\u0026action=getAccessControl",
      "RequestMethod": "HEAD",
      "RequestHeaders": {
        "Accept": "application/json",
        "traceparent": "00-8872efc0a3879c41b6436652b9d2669a-b7d39ecf735d1f43-00",
        "User-Agent": [
          "azsdk-net-Storage.Files.DataLake/12.7.0-alpha.20210202.1",
          "(.NET 5.0.2; Microsoft Windows 10.0.19042)"
=======
        "x-ms-request-id": "ae2ae117-501e-0091-517b-051aed000000",
        "x-ms-version": "2020-06-12"
      },
      "ResponseBody": "\uFEFF\u003C?xml version=\u00221.0\u0022 encoding=\u0022utf-8\u0022?\u003E\u003CUserDelegationKey\u003E\u003CSignedOid\u003Ec4f48289-bb84-4086-b250-6f94a8f64cee\u003C/SignedOid\u003E\u003CSignedTid\u003E72f988bf-86f1-41af-91ab-2d7cd011db47\u003C/SignedTid\u003E\u003CSignedStart\u003E2021-02-17T22:26:44Z\u003C/SignedStart\u003E\u003CSignedExpiry\u003E2021-02-17T23:26:44Z\u003C/SignedExpiry\u003E\u003CSignedService\u003Eb\u003C/SignedService\u003E\u003CSignedVersion\u003E2020-06-12\u003C/SignedVersion\u003E\u003CValue\u003ElOjHKwPYymPI4HwYe\u002B7c/WTxRTda2GtYFfLRvmCBASQ=\u003C/Value\u003E\u003C/UserDelegationKey\u003E"
    },
    {
      "RequestUri": "https://seannse.dfs.core.windows.net/test-filesystem-35c2490b-a40b-1294-9f18-6c32a52b3a68/test-directory-3e60c16e-7d8f-2d92-805c-33f5f7a2f323/test-file-4e0d7c53-6d3e-99c4-1918-5299bd0807a6?skoid=c4f48289-bb84-4086-b250-6f94a8f64cee\u0026sktid=72f988bf-86f1-41af-91ab-2d7cd011db47\u0026skt=2021-02-17T22%3A26%3A44Z\u0026ske=2021-02-17T23%3A26%3A44Z\u0026sks=b\u0026skv=2020-06-12\u0026sv=2020-06-12\u0026st=2021-02-17T21%3A26%3A44Z\u0026se=2021-02-17T23%3A26%3A44Z\u0026sr=b\u0026sp=racwd\u0026sig=Sanitized\u0026action=getAccessControl",
      "RequestMethod": "HEAD",
      "RequestHeaders": {
        "traceparent": "00-4efe0ebd7b97694db59b12b77b2ea6be-b3475a8e9b5f3040-00",
        "User-Agent": [
          "azsdk-net-Storage.Files.DataLake/12.7.0-alpha.20210217.1",
          "(.NET 5.0.3; Microsoft Windows 10.0.19042)"
>>>>>>> 1814567d
        ],
        "x-ms-client-request-id": "0c35ff26-5f6d-921f-9b5b-8dd66465c6f8",
        "x-ms-return-client-request-id": "true",
        "x-ms-version": "2020-06-12"
      },
      "RequestBody": null,
      "StatusCode": 200,
      "ResponseHeaders": {
<<<<<<< HEAD
        "Date": "Tue, 02 Feb 2021 21:37:09 GMT",
        "ETag": "\u00220x8D8C7C2B1A5F690\u0022",
        "Last-Modified": "Tue, 02 Feb 2021 21:37:09 GMT",
=======
        "Date": "Wed, 17 Feb 2021 22:26:44 GMT",
        "ETag": "\u00220x8D8D3931AF62745\u0022",
        "Last-Modified": "Wed, 17 Feb 2021 22:26:43 GMT",
>>>>>>> 1814567d
        "Server": [
          "Windows-Azure-HDFS/1.0",
          "Microsoft-HTTPAPI/2.0"
        ],
        "x-ms-acl": "user::rw-,group::r--,other::---",
        "x-ms-client-request-id": "0c35ff26-5f6d-921f-9b5b-8dd66465c6f8",
        "x-ms-group": "$superuser",
        "x-ms-owner": "$superuser",
        "x-ms-permissions": "rw-r-----",
<<<<<<< HEAD
        "x-ms-request-id": "d38ea5e8-301f-005c-50ab-f92a07000000",
=======
        "x-ms-request-id": "aa06f5a7-001f-0035-0d7b-05134b000000",
>>>>>>> 1814567d
        "x-ms-version": "2020-06-12"
      },
      "ResponseBody": []
    },
    {
      "RequestUri": "https://seannse.blob.core.windows.net/test-filesystem-35c2490b-a40b-1294-9f18-6c32a52b3a68?restype=container",
      "RequestMethod": "DELETE",
      "RequestHeaders": {
        "Accept": "application/xml",
        "Authorization": "Sanitized",
<<<<<<< HEAD
        "traceparent": "00-efb6554376774c41a084af30d570213d-3761c00f82c93545-00",
        "User-Agent": [
          "azsdk-net-Storage.Files.DataLake/12.7.0-alpha.20210202.1",
          "(.NET 5.0.2; Microsoft Windows 10.0.19042)"
        ],
        "x-ms-client-request-id": "cf9cc6b7-fd3a-9caf-5bec-e19f3e55f61b",
        "x-ms-date": "Tue, 02 Feb 2021 21:37:09 GMT",
=======
        "traceparent": "00-b713f95e764b804095b7d221d4b93c9e-148c2852b3bcef45-00",
        "User-Agent": [
          "azsdk-net-Storage.Files.DataLake/12.7.0-alpha.20210217.1",
          "(.NET 5.0.3; Microsoft Windows 10.0.19042)"
        ],
        "x-ms-client-request-id": "cf9cc6b7-fd3a-9caf-5bec-e19f3e55f61b",
        "x-ms-date": "Wed, 17 Feb 2021 22:26:44 GMT",
>>>>>>> 1814567d
        "x-ms-return-client-request-id": "true",
        "x-ms-version": "2020-06-12"
      },
      "RequestBody": null,
      "StatusCode": 202,
      "ResponseHeaders": {
        "Content-Length": "0",
<<<<<<< HEAD
        "Date": "Tue, 02 Feb 2021 21:37:09 GMT",
=======
        "Date": "Wed, 17 Feb 2021 22:26:44 GMT",
>>>>>>> 1814567d
        "Server": [
          "Windows-Azure-Blob/1.0",
          "Microsoft-HTTPAPI/2.0"
        ],
        "x-ms-client-request-id": "cf9cc6b7-fd3a-9caf-5bec-e19f3e55f61b",
<<<<<<< HEAD
        "x-ms-request-id": "4714c8c8-301e-003e-44ab-f9e820000000",
=======
        "x-ms-request-id": "60747bc3-701e-002f-037b-057294000000",
>>>>>>> 1814567d
        "x-ms-version": "2020-06-12"
      },
      "ResponseBody": []
    }
  ],
  "Variables": {
<<<<<<< HEAD
    "DateTimeOffsetNow": "2021-02-02T15:37:08.5386783-06:00",
=======
    "DateTimeOffsetNow": "2021-02-17T16:26:44.0511944-06:00",
>>>>>>> 1814567d
    "RandomSeed": "1751848489",
    "Storage_TestConfigHierarchicalNamespace": "NamespaceTenant\nseannse\nU2FuaXRpemVk\nhttps://seannse.blob.core.windows.net\nhttps://seannse.file.core.windows.net\nhttps://seannse.queue.core.windows.net\nhttps://seannse.table.core.windows.net\n\n\n\n\nhttps://seannse-secondary.blob.core.windows.net\nhttps://seannse-secondary.file.core.windows.net\nhttps://seannse-secondary.queue.core.windows.net\nhttps://seannse-secondary.table.core.windows.net\n68390a19-a643-458b-b726-408abf67b4fc\nSanitized\n72f988bf-86f1-41af-91ab-2d7cd011db47\nhttps://login.microsoftonline.com/\nCloud\nBlobEndpoint=https://seannse.blob.core.windows.net/;QueueEndpoint=https://seannse.queue.core.windows.net/;FileEndpoint=https://seannse.file.core.windows.net/;BlobSecondaryEndpoint=https://seannse-secondary.blob.core.windows.net/;QueueSecondaryEndpoint=https://seannse-secondary.queue.core.windows.net/;FileSecondaryEndpoint=https://seannse-secondary.file.core.windows.net/;AccountName=seannse;AccountKey=Sanitized\n"
  }
}<|MERGE_RESOLUTION|>--- conflicted
+++ resolved
@@ -1,30 +1,19 @@
 {
   "Entries": [
     {
-      "RequestUri": "https://seannse.blob.core.windows.net/test-filesystem-35c2490b-a40b-1294-9f18-6c32a52b3a68?restype=container",
+      "RequestUri": "https://seannse.blob.core.windows.net/test-filesystem-786c51b7-3d22-fba9-21eb-c49f06b68e1c?restype=container",
       "RequestMethod": "PUT",
       "RequestHeaders": {
         "Accept": "application/xml",
         "Authorization": "Sanitized",
-<<<<<<< HEAD
-        "traceparent": "00-d6548fb210ec1741afd988d64e44f244-f725d42f9cc2c94e-00",
-        "User-Agent": [
-          "azsdk-net-Storage.Files.DataLake/12.7.0-alpha.20210202.1",
-          "(.NET 5.0.2; Microsoft Windows 10.0.19042)"
+        "traceparent": "00-40f4a5bbe15b8c42a446b1cba457b7b8-0a5f3eca045e7f44-00",
+        "User-Agent": [
+          "azsdk-net-Storage.Files.DataLake/12.7.0-alpha.20210219.1",
+          "(.NET 5.0.3; Microsoft Windows 10.0.19041)"
         ],
         "x-ms-blob-public-access": "container",
-        "x-ms-client-request-id": "28df4825-eb1e-002a-fcc6-24762bf87078",
-        "x-ms-date": "Tue, 02 Feb 2021 21:37:07 GMT",
-=======
-        "traceparent": "00-b871a18f2fa8614fbc8c3598d40c9db4-0c655b897903c34a-00",
-        "User-Agent": [
-          "azsdk-net-Storage.Files.DataLake/12.7.0-alpha.20210217.1",
-          "(.NET 5.0.3; Microsoft Windows 10.0.19042)"
-        ],
-        "x-ms-blob-public-access": "container",
-        "x-ms-client-request-id": "28df4825-eb1e-002a-fcc6-24762bf87078",
-        "x-ms-date": "Wed, 17 Feb 2021 22:26:43 GMT",
->>>>>>> 1814567d
+        "x-ms-client-request-id": "df8e0506-cd42-8d31-f9e7-717a6d19d2c9",
+        "x-ms-date": "Fri, 19 Feb 2021 19:09:32 GMT",
         "x-ms-return-client-request-id": "true",
         "x-ms-version": "2020-06-12"
       },
@@ -32,52 +21,32 @@
       "StatusCode": 201,
       "ResponseHeaders": {
         "Content-Length": "0",
-<<<<<<< HEAD
-        "Date": "Tue, 02 Feb 2021 21:37:07 GMT",
-        "ETag": "\u00220x8D8C7C2B15891D5\u0022",
-        "Last-Modified": "Tue, 02 Feb 2021 21:37:08 GMT",
-=======
-        "Date": "Wed, 17 Feb 2021 22:26:43 GMT",
-        "ETag": "\u00220x8D8D3931AB91C6C\u0022",
-        "Last-Modified": "Wed, 17 Feb 2021 22:26:43 GMT",
->>>>>>> 1814567d
+        "Date": "Fri, 19 Feb 2021 19:09:31 GMT",
+        "ETag": "\u00220x8D8D509E361B411\u0022",
+        "Last-Modified": "Fri, 19 Feb 2021 19:09:31 GMT",
         "Server": [
           "Windows-Azure-Blob/1.0",
           "Microsoft-HTTPAPI/2.0"
         ],
-        "x-ms-client-request-id": "28df4825-eb1e-002a-fcc6-24762bf87078",
-<<<<<<< HEAD
-        "x-ms-request-id": "4714c5c6-301e-003e-19ab-f9e820000000",
-=======
-        "x-ms-request-id": "607477cf-701e-002f-6a7b-057294000000",
->>>>>>> 1814567d
-        "x-ms-version": "2020-06-12"
-      },
-      "ResponseBody": []
-    },
-    {
-      "RequestUri": "https://seannse.dfs.core.windows.net/test-filesystem-35c2490b-a40b-1294-9f18-6c32a52b3a68/test-directory-3e60c16e-7d8f-2d92-805c-33f5f7a2f323?resource=directory",
+        "x-ms-client-request-id": "df8e0506-cd42-8d31-f9e7-717a6d19d2c9",
+        "x-ms-request-id": "2e64128d-201e-00a4-14f2-0676f9000000",
+        "x-ms-version": "2020-06-12"
+      },
+      "ResponseBody": []
+    },
+    {
+      "RequestUri": "https://seannse.dfs.core.windows.net/test-filesystem-786c51b7-3d22-fba9-21eb-c49f06b68e1c/test-directory-4f098fa7-8655-ba02-eba3-4c0fb569e4bf?resource=directory",
       "RequestMethod": "PUT",
       "RequestHeaders": {
         "Accept": "application/json",
         "Authorization": "Sanitized",
-<<<<<<< HEAD
-        "traceparent": "00-99c2b7761f41ac4d8b0d4425ce51de17-2ec2a25b02337a43-00",
-        "User-Agent": [
-          "azsdk-net-Storage.Files.DataLake/12.7.0-alpha.20210202.1",
-          "(.NET 5.0.2; Microsoft Windows 10.0.19042)"
-        ],
-        "x-ms-client-request-id": "747455fd-df29-bd88-1a91-f0da7d7562bf",
-        "x-ms-date": "Tue, 02 Feb 2021 21:37:08 GMT",
-=======
-        "traceparent": "00-87022be0440cac4b802cdaee1eb247a3-0a008c12cda3bc4f-00",
-        "User-Agent": [
-          "azsdk-net-Storage.Files.DataLake/12.7.0-alpha.20210217.1",
-          "(.NET 5.0.3; Microsoft Windows 10.0.19042)"
-        ],
-        "x-ms-client-request-id": "747455fd-df29-bd88-1a91-f0da7d7562bf",
-        "x-ms-date": "Wed, 17 Feb 2021 22:26:43 GMT",
->>>>>>> 1814567d
+        "traceparent": "00-d42a33ef30ad394cb4a8d25fdf25da7f-86303765c73a2243-00",
+        "User-Agent": [
+          "azsdk-net-Storage.Files.DataLake/12.7.0-alpha.20210219.1",
+          "(.NET 5.0.3; Microsoft Windows 10.0.19041)"
+        ],
+        "x-ms-client-request-id": "e2e16194-6893-f893-f931-d0394c5bc335",
+        "x-ms-date": "Fri, 19 Feb 2021 19:09:32 GMT",
         "x-ms-return-client-request-id": "true",
         "x-ms-version": "2020-06-12"
       },
@@ -85,49 +54,31 @@
       "StatusCode": 201,
       "ResponseHeaders": {
         "Content-Length": "0",
-<<<<<<< HEAD
-        "Date": "Tue, 02 Feb 2021 21:37:08 GMT",
-        "ETag": "\u00220x8D8C7C2B1936CC6\u0022",
-        "Last-Modified": "Tue, 02 Feb 2021 21:37:08 GMT",
-=======
-        "Date": "Wed, 17 Feb 2021 22:26:43 GMT",
-        "ETag": "\u00220x8D8D3931AE97163\u0022",
-        "Last-Modified": "Wed, 17 Feb 2021 22:26:43 GMT",
->>>>>>> 1814567d
+        "Date": "Fri, 19 Feb 2021 19:09:31 GMT",
+        "ETag": "\u00220x8D8D509E370059F\u0022",
+        "Last-Modified": "Fri, 19 Feb 2021 19:09:32 GMT",
         "Server": [
           "Windows-Azure-HDFS/1.0",
           "Microsoft-HTTPAPI/2.0"
         ],
-        "x-ms-client-request-id": "747455fd-df29-bd88-1a91-f0da7d7562bf",
-<<<<<<< HEAD
-        "x-ms-request-id": "d913af6e-501f-0017-5eab-f9d654000000",
-=======
-        "x-ms-request-id": "a58df08e-601f-0023-4e7b-05e59c000000",
->>>>>>> 1814567d
-        "x-ms-version": "2020-06-12"
-      },
-      "ResponseBody": []
-    },
-    {
-      "RequestUri": "https://seannse.dfs.core.windows.net/test-filesystem-35c2490b-a40b-1294-9f18-6c32a52b3a68/test-directory-3e60c16e-7d8f-2d92-805c-33f5f7a2f323/test-file-4e0d7c53-6d3e-99c4-1918-5299bd0807a6?resource=file",
+        "x-ms-client-request-id": "e2e16194-6893-f893-f931-d0394c5bc335",
+        "x-ms-request-id": "6f4b0d51-e01f-004f-60f2-060e0b000000",
+        "x-ms-version": "2020-06-12"
+      },
+      "ResponseBody": []
+    },
+    {
+      "RequestUri": "https://seannse.dfs.core.windows.net/test-filesystem-786c51b7-3d22-fba9-21eb-c49f06b68e1c/test-directory-4f098fa7-8655-ba02-eba3-4c0fb569e4bf/test-file-c0732710-1aeb-2296-ddda-19e8e72248d6?resource=file",
       "RequestMethod": "PUT",
       "RequestHeaders": {
         "Accept": "application/json",
         "Authorization": "Sanitized",
         "User-Agent": [
-<<<<<<< HEAD
-          "azsdk-net-Storage.Files.DataLake/12.7.0-alpha.20210202.1",
-          "(.NET 5.0.2; Microsoft Windows 10.0.19042)"
-        ],
-        "x-ms-client-request-id": "d679a99e-fb83-754f-048f-987e15a8331b",
-        "x-ms-date": "Tue, 02 Feb 2021 21:37:08 GMT",
-=======
-          "azsdk-net-Storage.Files.DataLake/12.7.0-alpha.20210217.1",
-          "(.NET 5.0.3; Microsoft Windows 10.0.19042)"
-        ],
-        "x-ms-client-request-id": "d679a99e-fb83-754f-048f-987e15a8331b",
-        "x-ms-date": "Wed, 17 Feb 2021 22:26:43 GMT",
->>>>>>> 1814567d
+          "azsdk-net-Storage.Files.DataLake/12.7.0-alpha.20210219.1",
+          "(.NET 5.0.3; Microsoft Windows 10.0.19041)"
+        ],
+        "x-ms-client-request-id": "0be52eb5-f037-f235-e250-91784a6505f6",
+        "x-ms-date": "Fri, 19 Feb 2021 19:09:32 GMT",
         "x-ms-return-client-request-id": "true",
         "x-ms-version": "2020-06-12"
       },
@@ -135,25 +86,15 @@
       "StatusCode": 201,
       "ResponseHeaders": {
         "Content-Length": "0",
-<<<<<<< HEAD
-        "Date": "Tue, 02 Feb 2021 21:37:08 GMT",
-        "ETag": "\u00220x8D8C7C2B1A5F690\u0022",
-        "Last-Modified": "Tue, 02 Feb 2021 21:37:09 GMT",
-=======
-        "Date": "Wed, 17 Feb 2021 22:26:43 GMT",
-        "ETag": "\u00220x8D8D3931AF62745\u0022",
-        "Last-Modified": "Wed, 17 Feb 2021 22:26:43 GMT",
->>>>>>> 1814567d
+        "Date": "Fri, 19 Feb 2021 19:09:31 GMT",
+        "ETag": "\u00220x8D8D509E37CD0D6\u0022",
+        "Last-Modified": "Fri, 19 Feb 2021 19:09:32 GMT",
         "Server": [
           "Windows-Azure-HDFS/1.0",
           "Microsoft-HTTPAPI/2.0"
         ],
-        "x-ms-client-request-id": "d679a99e-fb83-754f-048f-987e15a8331b",
-<<<<<<< HEAD
-        "x-ms-request-id": "d913af99-501f-0017-09ab-f9d654000000",
-=======
-        "x-ms-request-id": "a58df09c-601f-0023-5c7b-05e59c000000",
->>>>>>> 1814567d
+        "x-ms-client-request-id": "0be52eb5-f037-f235-e250-91784a6505f6",
+        "x-ms-request-id": "6f4b0d68-e01f-004f-77f2-060e0b000000",
         "x-ms-version": "2020-06-12"
       },
       "ResponseBody": []
@@ -166,129 +107,78 @@
         "Authorization": "Sanitized",
         "Content-Length": "59",
         "Content-Type": "application/xml",
-<<<<<<< HEAD
-        "traceparent": "00-ca1bd7cf6069c7478232c59f8b374012-5e4ac4efb6411444-00",
-        "User-Agent": [
-          "azsdk-net-Storage.Files.DataLake/12.7.0-alpha.20210202.1",
-          "(.NET 5.0.2; Microsoft Windows 10.0.19042)"
-=======
-        "traceparent": "00-552a033a5804344f850b0d59e92495e1-85cf72a28a35524f-00",
-        "User-Agent": [
-          "azsdk-net-Storage.Files.DataLake/12.7.0-alpha.20210217.1",
-          "(.NET 5.0.3; Microsoft Windows 10.0.19042)"
->>>>>>> 1814567d
-        ],
-        "x-ms-client-request-id": "d33b0849-8cfc-293c-ede4-dfc3cf6f0a1d",
-        "x-ms-return-client-request-id": "true",
-        "x-ms-version": "2020-06-12"
-      },
-<<<<<<< HEAD
-      "RequestBody": "\u003CKeyInfo\u003E\u003CExpiry\u003E2021-02-02T22:37:08Z\u003C/Expiry\u003E\u003C/KeyInfo\u003E",
+        "traceparent": "00-3d1497a3ff836049a8634fbcb916d9fa-88d97aefdc345f4a-00",
+        "User-Agent": [
+          "azsdk-net-Storage.Files.DataLake/12.7.0-alpha.20210219.1",
+          "(.NET 5.0.3; Microsoft Windows 10.0.19041)"
+        ],
+        "x-ms-client-request-id": "1e83ee31-b775-eefd-8e30-98022896a101",
+        "x-ms-return-client-request-id": "true",
+        "x-ms-version": "2020-06-12"
+      },
+      "RequestBody": "\uFEFF\u003CKeyInfo\u003E\u003CExpiry\u003E2021-02-19T20:09:32Z\u003C/Expiry\u003E\u003C/KeyInfo\u003E",
       "StatusCode": 200,
       "ResponseHeaders": {
         "Content-Type": "application/xml",
-        "Date": "Tue, 02 Feb 2021 21:37:09 GMT",
-=======
-      "RequestBody": "\uFEFF\u003CKeyInfo\u003E\u003CExpiry\u003E2021-02-17T23:26:44Z\u003C/Expiry\u003E\u003C/KeyInfo\u003E",
+        "Date": "Fri, 19 Feb 2021 19:09:32 GMT",
+        "Server": [
+          "Windows-Azure-Blob/1.0",
+          "Microsoft-HTTPAPI/2.0"
+        ],
+        "Transfer-Encoding": "chunked",
+        "x-ms-client-request-id": "1e83ee31-b775-eefd-8e30-98022896a101",
+        "x-ms-request-id": "2e64168a-201e-00a4-4cf2-0676f9000000",
+        "x-ms-version": "2020-06-12"
+      },
+      "ResponseBody": "\uFEFF\u003C?xml version=\u00221.0\u0022 encoding=\u0022utf-8\u0022?\u003E\u003CUserDelegationKey\u003E\u003CSignedOid\u003Ec4f48289-bb84-4086-b250-6f94a8f64cee\u003C/SignedOid\u003E\u003CSignedTid\u003E72f988bf-86f1-41af-91ab-2d7cd011db47\u003C/SignedTid\u003E\u003CSignedStart\u003E2021-02-19T19:09:32Z\u003C/SignedStart\u003E\u003CSignedExpiry\u003E2021-02-19T20:09:32Z\u003C/SignedExpiry\u003E\u003CSignedService\u003Eb\u003C/SignedService\u003E\u003CSignedVersion\u003E2020-06-12\u003C/SignedVersion\u003E\u003CValue\u003ES3GyY0SZMaG5UdNlznTb9WUtDvv7u3VGSh\u002BPiDKUNlY=\u003C/Value\u003E\u003C/UserDelegationKey\u003E"
+    },
+    {
+      "RequestUri": "https://seannse.dfs.core.windows.net/test-filesystem-786c51b7-3d22-fba9-21eb-c49f06b68e1c/test-directory-4f098fa7-8655-ba02-eba3-4c0fb569e4bf/test-file-c0732710-1aeb-2296-ddda-19e8e72248d6?skoid=c4f48289-bb84-4086-b250-6f94a8f64cee\u0026sktid=72f988bf-86f1-41af-91ab-2d7cd011db47\u0026skt=2021-02-19T19%3A09%3A32Z\u0026ske=2021-02-19T20%3A09%3A32Z\u0026sks=b\u0026skv=2020-06-12\u0026sv=2020-06-12\u0026st=2021-02-19T18%3A09%3A32Z\u0026se=2021-02-19T20%3A09%3A32Z\u0026sr=b\u0026sp=racwd\u0026sig=Sanitized\u0026action=getAccessControl",
+      "RequestMethod": "HEAD",
+      "RequestHeaders": {
+        "Accept": "application/json",
+        "traceparent": "00-27abfed74bd4094c8fe9372fef82df24-5cecdb8024ea4047-00",
+        "User-Agent": [
+          "azsdk-net-Storage.Files.DataLake/12.7.0-alpha.20210219.1",
+          "(.NET 5.0.3; Microsoft Windows 10.0.19041)"
+        ],
+        "x-ms-client-request-id": "5b4690b4-e6e1-c780-3e6b-3bc21deeb1bd",
+        "x-ms-return-client-request-id": "true",
+        "x-ms-version": "2020-06-12"
+      },
+      "RequestBody": null,
       "StatusCode": 200,
       "ResponseHeaders": {
-        "Content-Type": "application/xml",
-        "Date": "Wed, 17 Feb 2021 22:26:43 GMT",
->>>>>>> 1814567d
-        "Server": [
-          "Windows-Azure-Blob/1.0",
-          "Microsoft-HTTPAPI/2.0"
-        ],
-        "Transfer-Encoding": "chunked",
-        "x-ms-client-request-id": "d33b0849-8cfc-293c-ede4-dfc3cf6f0a1d",
-<<<<<<< HEAD
-        "x-ms-request-id": "97fab83f-901e-0037-4eab-f9adf3000000",
-        "x-ms-version": "2020-06-12"
-      },
-      "ResponseBody": "\uFEFF\u003C?xml version=\u00221.0\u0022 encoding=\u0022utf-8\u0022?\u003E\u003CUserDelegationKey\u003E\u003CSignedOid\u003Ec4f48289-bb84-4086-b250-6f94a8f64cee\u003C/SignedOid\u003E\u003CSignedTid\u003E72f988bf-86f1-41af-91ab-2d7cd011db47\u003C/SignedTid\u003E\u003CSignedStart\u003E2021-02-02T21:37:09Z\u003C/SignedStart\u003E\u003CSignedExpiry\u003E2021-02-02T22:37:08Z\u003C/SignedExpiry\u003E\u003CSignedService\u003Eb\u003C/SignedService\u003E\u003CSignedVersion\u003E2020-06-12\u003C/SignedVersion\u003E\u003CValue\u003EWshRBAVvGL\u002B\u002BpFKFArBR/gYlKhouI\u002BMJWFHZ3qop\u002BzY=\u003C/Value\u003E\u003C/UserDelegationKey\u003E"
-    },
-    {
-      "RequestUri": "https://seannse.dfs.core.windows.net/test-filesystem-35c2490b-a40b-1294-9f18-6c32a52b3a68/test-directory-3e60c16e-7d8f-2d92-805c-33f5f7a2f323/test-file-4e0d7c53-6d3e-99c4-1918-5299bd0807a6?skoid=c4f48289-bb84-4086-b250-6f94a8f64cee\u0026sktid=72f988bf-86f1-41af-91ab-2d7cd011db47\u0026skt=2021-02-02T21%3A37%3A09Z\u0026ske=2021-02-02T22%3A37%3A08Z\u0026sks=b\u0026skv=2020-06-12\u0026sv=2020-06-12\u0026st=2021-02-02T20%3A37%3A08Z\u0026se=2021-02-02T22%3A37%3A08Z\u0026sr=b\u0026sp=racwd\u0026sig=Sanitized\u0026action=getAccessControl",
-      "RequestMethod": "HEAD",
-      "RequestHeaders": {
-        "Accept": "application/json",
-        "traceparent": "00-8872efc0a3879c41b6436652b9d2669a-b7d39ecf735d1f43-00",
-        "User-Agent": [
-          "azsdk-net-Storage.Files.DataLake/12.7.0-alpha.20210202.1",
-          "(.NET 5.0.2; Microsoft Windows 10.0.19042)"
-=======
-        "x-ms-request-id": "ae2ae117-501e-0091-517b-051aed000000",
-        "x-ms-version": "2020-06-12"
-      },
-      "ResponseBody": "\uFEFF\u003C?xml version=\u00221.0\u0022 encoding=\u0022utf-8\u0022?\u003E\u003CUserDelegationKey\u003E\u003CSignedOid\u003Ec4f48289-bb84-4086-b250-6f94a8f64cee\u003C/SignedOid\u003E\u003CSignedTid\u003E72f988bf-86f1-41af-91ab-2d7cd011db47\u003C/SignedTid\u003E\u003CSignedStart\u003E2021-02-17T22:26:44Z\u003C/SignedStart\u003E\u003CSignedExpiry\u003E2021-02-17T23:26:44Z\u003C/SignedExpiry\u003E\u003CSignedService\u003Eb\u003C/SignedService\u003E\u003CSignedVersion\u003E2020-06-12\u003C/SignedVersion\u003E\u003CValue\u003ElOjHKwPYymPI4HwYe\u002B7c/WTxRTda2GtYFfLRvmCBASQ=\u003C/Value\u003E\u003C/UserDelegationKey\u003E"
-    },
-    {
-      "RequestUri": "https://seannse.dfs.core.windows.net/test-filesystem-35c2490b-a40b-1294-9f18-6c32a52b3a68/test-directory-3e60c16e-7d8f-2d92-805c-33f5f7a2f323/test-file-4e0d7c53-6d3e-99c4-1918-5299bd0807a6?skoid=c4f48289-bb84-4086-b250-6f94a8f64cee\u0026sktid=72f988bf-86f1-41af-91ab-2d7cd011db47\u0026skt=2021-02-17T22%3A26%3A44Z\u0026ske=2021-02-17T23%3A26%3A44Z\u0026sks=b\u0026skv=2020-06-12\u0026sv=2020-06-12\u0026st=2021-02-17T21%3A26%3A44Z\u0026se=2021-02-17T23%3A26%3A44Z\u0026sr=b\u0026sp=racwd\u0026sig=Sanitized\u0026action=getAccessControl",
-      "RequestMethod": "HEAD",
-      "RequestHeaders": {
-        "traceparent": "00-4efe0ebd7b97694db59b12b77b2ea6be-b3475a8e9b5f3040-00",
-        "User-Agent": [
-          "azsdk-net-Storage.Files.DataLake/12.7.0-alpha.20210217.1",
-          "(.NET 5.0.3; Microsoft Windows 10.0.19042)"
->>>>>>> 1814567d
-        ],
-        "x-ms-client-request-id": "0c35ff26-5f6d-921f-9b5b-8dd66465c6f8",
-        "x-ms-return-client-request-id": "true",
-        "x-ms-version": "2020-06-12"
-      },
-      "RequestBody": null,
-      "StatusCode": 200,
-      "ResponseHeaders": {
-<<<<<<< HEAD
-        "Date": "Tue, 02 Feb 2021 21:37:09 GMT",
-        "ETag": "\u00220x8D8C7C2B1A5F690\u0022",
-        "Last-Modified": "Tue, 02 Feb 2021 21:37:09 GMT",
-=======
-        "Date": "Wed, 17 Feb 2021 22:26:44 GMT",
-        "ETag": "\u00220x8D8D3931AF62745\u0022",
-        "Last-Modified": "Wed, 17 Feb 2021 22:26:43 GMT",
->>>>>>> 1814567d
+        "Date": "Fri, 19 Feb 2021 19:09:31 GMT",
+        "ETag": "\u00220x8D8D509E37CD0D6\u0022",
+        "Last-Modified": "Fri, 19 Feb 2021 19:09:32 GMT",
         "Server": [
           "Windows-Azure-HDFS/1.0",
           "Microsoft-HTTPAPI/2.0"
         ],
         "x-ms-acl": "user::rw-,group::r--,other::---",
-        "x-ms-client-request-id": "0c35ff26-5f6d-921f-9b5b-8dd66465c6f8",
+        "x-ms-client-request-id": "5b4690b4-e6e1-c780-3e6b-3bc21deeb1bd",
         "x-ms-group": "$superuser",
         "x-ms-owner": "$superuser",
         "x-ms-permissions": "rw-r-----",
-<<<<<<< HEAD
-        "x-ms-request-id": "d38ea5e8-301f-005c-50ab-f92a07000000",
-=======
-        "x-ms-request-id": "aa06f5a7-001f-0035-0d7b-05134b000000",
->>>>>>> 1814567d
-        "x-ms-version": "2020-06-12"
-      },
-      "ResponseBody": []
-    },
-    {
-      "RequestUri": "https://seannse.blob.core.windows.net/test-filesystem-35c2490b-a40b-1294-9f18-6c32a52b3a68?restype=container",
+        "x-ms-request-id": "6f4b0df7-e01f-004f-06f2-060e0b000000",
+        "x-ms-version": "2020-06-12"
+      },
+      "ResponseBody": []
+    },
+    {
+      "RequestUri": "https://seannse.blob.core.windows.net/test-filesystem-786c51b7-3d22-fba9-21eb-c49f06b68e1c?restype=container",
       "RequestMethod": "DELETE",
       "RequestHeaders": {
         "Accept": "application/xml",
         "Authorization": "Sanitized",
-<<<<<<< HEAD
-        "traceparent": "00-efb6554376774c41a084af30d570213d-3761c00f82c93545-00",
-        "User-Agent": [
-          "azsdk-net-Storage.Files.DataLake/12.7.0-alpha.20210202.1",
-          "(.NET 5.0.2; Microsoft Windows 10.0.19042)"
-        ],
-        "x-ms-client-request-id": "cf9cc6b7-fd3a-9caf-5bec-e19f3e55f61b",
-        "x-ms-date": "Tue, 02 Feb 2021 21:37:09 GMT",
-=======
-        "traceparent": "00-b713f95e764b804095b7d221d4b93c9e-148c2852b3bcef45-00",
-        "User-Agent": [
-          "azsdk-net-Storage.Files.DataLake/12.7.0-alpha.20210217.1",
-          "(.NET 5.0.3; Microsoft Windows 10.0.19042)"
-        ],
-        "x-ms-client-request-id": "cf9cc6b7-fd3a-9caf-5bec-e19f3e55f61b",
-        "x-ms-date": "Wed, 17 Feb 2021 22:26:44 GMT",
->>>>>>> 1814567d
+        "traceparent": "00-b8c842c5da20a04abf5601f6c349bc06-a4e0721a097b304c-00",
+        "User-Agent": [
+          "azsdk-net-Storage.Files.DataLake/12.7.0-alpha.20210219.1",
+          "(.NET 5.0.3; Microsoft Windows 10.0.19041)"
+        ],
+        "x-ms-client-request-id": "984d4a19-464f-4f20-16b8-e131fa2be24e",
+        "x-ms-date": "Fri, 19 Feb 2021 19:09:33 GMT",
         "x-ms-return-client-request-id": "true",
         "x-ms-version": "2020-06-12"
       },
@@ -296,33 +186,21 @@
       "StatusCode": 202,
       "ResponseHeaders": {
         "Content-Length": "0",
-<<<<<<< HEAD
-        "Date": "Tue, 02 Feb 2021 21:37:09 GMT",
-=======
-        "Date": "Wed, 17 Feb 2021 22:26:44 GMT",
->>>>>>> 1814567d
+        "Date": "Fri, 19 Feb 2021 19:09:32 GMT",
         "Server": [
           "Windows-Azure-Blob/1.0",
           "Microsoft-HTTPAPI/2.0"
         ],
-        "x-ms-client-request-id": "cf9cc6b7-fd3a-9caf-5bec-e19f3e55f61b",
-<<<<<<< HEAD
-        "x-ms-request-id": "4714c8c8-301e-003e-44ab-f9e820000000",
-=======
-        "x-ms-request-id": "60747bc3-701e-002f-037b-057294000000",
->>>>>>> 1814567d
+        "x-ms-client-request-id": "984d4a19-464f-4f20-16b8-e131fa2be24e",
+        "x-ms-request-id": "2e641806-201e-00a4-2ef2-0676f9000000",
         "x-ms-version": "2020-06-12"
       },
       "ResponseBody": []
     }
   ],
   "Variables": {
-<<<<<<< HEAD
-    "DateTimeOffsetNow": "2021-02-02T15:37:08.5386783-06:00",
-=======
-    "DateTimeOffsetNow": "2021-02-17T16:26:44.0511944-06:00",
->>>>>>> 1814567d
-    "RandomSeed": "1751848489",
+    "DateTimeOffsetNow": "2021-02-19T13:09:32.8555217-06:00",
+    "RandomSeed": "1908325508",
     "Storage_TestConfigHierarchicalNamespace": "NamespaceTenant\nseannse\nU2FuaXRpemVk\nhttps://seannse.blob.core.windows.net\nhttps://seannse.file.core.windows.net\nhttps://seannse.queue.core.windows.net\nhttps://seannse.table.core.windows.net\n\n\n\n\nhttps://seannse-secondary.blob.core.windows.net\nhttps://seannse-secondary.file.core.windows.net\nhttps://seannse-secondary.queue.core.windows.net\nhttps://seannse-secondary.table.core.windows.net\n68390a19-a643-458b-b726-408abf67b4fc\nSanitized\n72f988bf-86f1-41af-91ab-2d7cd011db47\nhttps://login.microsoftonline.com/\nCloud\nBlobEndpoint=https://seannse.blob.core.windows.net/;QueueEndpoint=https://seannse.queue.core.windows.net/;FileEndpoint=https://seannse.file.core.windows.net/;BlobSecondaryEndpoint=https://seannse-secondary.blob.core.windows.net/;QueueSecondaryEndpoint=https://seannse-secondary.queue.core.windows.net/;FileSecondaryEndpoint=https://seannse-secondary.file.core.windows.net/;AccountName=seannse;AccountKey=Sanitized\n"
   }
 }