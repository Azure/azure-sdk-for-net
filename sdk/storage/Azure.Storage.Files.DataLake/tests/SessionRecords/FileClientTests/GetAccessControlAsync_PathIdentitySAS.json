﻿{
  "Entries": [
    {
      "RequestUri": "https://seannse.blob.core.windows.net/test-filesystem-786c51b7-3d22-fba9-21eb-c49f06b68e1c?restype=container",
      "RequestMethod": "PUT",
      "RequestHeaders": {
        "Accept": "application/xml",
        "Authorization": "Sanitized",
        "traceparent": "00-40f4a5bbe15b8c42a446b1cba457b7b8-0a5f3eca045e7f44-00",
        "User-Agent": [
          "azsdk-net-Storage.Files.DataLake/12.7.0-alpha.20210219.1",
          "(.NET 5.0.3; Microsoft Windows 10.0.19041)"
        ],
        "x-ms-blob-public-access": "container",
        "x-ms-client-request-id": "df8e0506-cd42-8d31-f9e7-717a6d19d2c9",
        "x-ms-date": "Fri, 19 Feb 2021 19:09:32 GMT",
        "x-ms-return-client-request-id": "true",
<<<<<<< HEAD
        "x-ms-version": "2020-12-06"
=======
        "x-ms-version": "2021-02-12"
>>>>>>> 7e782c87
      },
      "RequestBody": null,
      "StatusCode": 201,
      "ResponseHeaders": {
        "Content-Length": "0",
        "Date": "Fri, 19 Feb 2021 19:09:31 GMT",
        "ETag": "\"0x8D8D509E361B411\"",
        "Last-Modified": "Fri, 19 Feb 2021 19:09:31 GMT",
        "Server": [
          "Windows-Azure-Blob/1.0",
          "Microsoft-HTTPAPI/2.0"
        ],
        "x-ms-client-request-id": "df8e0506-cd42-8d31-f9e7-717a6d19d2c9",
        "x-ms-request-id": "2e64128d-201e-00a4-14f2-0676f9000000",
<<<<<<< HEAD
        "x-ms-version": "2020-12-06"
=======
        "x-ms-version": "2021-02-12"
>>>>>>> 7e782c87
      },
      "ResponseBody": []
    },
    {
      "RequestUri": "https://seannse.dfs.core.windows.net/test-filesystem-786c51b7-3d22-fba9-21eb-c49f06b68e1c/test-directory-4f098fa7-8655-ba02-eba3-4c0fb569e4bf?resource=directory",
      "RequestMethod": "PUT",
      "RequestHeaders": {
        "Accept": "application/json",
        "Authorization": "Sanitized",
        "traceparent": "00-d42a33ef30ad394cb4a8d25fdf25da7f-86303765c73a2243-00",
        "User-Agent": [
          "azsdk-net-Storage.Files.DataLake/12.7.0-alpha.20210219.1",
          "(.NET 5.0.3; Microsoft Windows 10.0.19041)"
        ],
        "x-ms-client-request-id": "e2e16194-6893-f893-f931-d0394c5bc335",
        "x-ms-date": "Fri, 19 Feb 2021 19:09:32 GMT",
        "x-ms-return-client-request-id": "true",
<<<<<<< HEAD
        "x-ms-version": "2020-12-06"
=======
        "x-ms-version": "2021-02-12"
>>>>>>> 7e782c87
      },
      "RequestBody": null,
      "StatusCode": 201,
      "ResponseHeaders": {
        "Content-Length": "0",
        "Date": "Fri, 19 Feb 2021 19:09:31 GMT",
        "ETag": "\"0x8D8D509E370059F\"",
        "Last-Modified": "Fri, 19 Feb 2021 19:09:32 GMT",
        "Server": [
          "Windows-Azure-HDFS/1.0",
          "Microsoft-HTTPAPI/2.0"
        ],
        "x-ms-client-request-id": "e2e16194-6893-f893-f931-d0394c5bc335",
        "x-ms-request-id": "6f4b0d51-e01f-004f-60f2-060e0b000000",
<<<<<<< HEAD
        "x-ms-version": "2020-12-06"
=======
        "x-ms-version": "2021-02-12"
>>>>>>> 7e782c87
      },
      "ResponseBody": []
    },
    {
      "RequestUri": "https://seannse.dfs.core.windows.net/test-filesystem-786c51b7-3d22-fba9-21eb-c49f06b68e1c/test-directory-4f098fa7-8655-ba02-eba3-4c0fb569e4bf/test-file-c0732710-1aeb-2296-ddda-19e8e72248d6?resource=file",
      "RequestMethod": "PUT",
      "RequestHeaders": {
        "Accept": "application/json",
        "Authorization": "Sanitized",
        "User-Agent": [
          "azsdk-net-Storage.Files.DataLake/12.7.0-alpha.20210219.1",
          "(.NET 5.0.3; Microsoft Windows 10.0.19041)"
        ],
        "x-ms-client-request-id": "0be52eb5-f037-f235-e250-91784a6505f6",
        "x-ms-date": "Fri, 19 Feb 2021 19:09:32 GMT",
        "x-ms-return-client-request-id": "true",
<<<<<<< HEAD
        "x-ms-version": "2020-12-06"
=======
        "x-ms-version": "2021-02-12"
>>>>>>> 7e782c87
      },
      "RequestBody": null,
      "StatusCode": 201,
      "ResponseHeaders": {
        "Content-Length": "0",
        "Date": "Fri, 19 Feb 2021 19:09:31 GMT",
        "ETag": "\"0x8D8D509E37CD0D6\"",
        "Last-Modified": "Fri, 19 Feb 2021 19:09:32 GMT",
        "Server": [
          "Windows-Azure-HDFS/1.0",
          "Microsoft-HTTPAPI/2.0"
        ],
        "x-ms-client-request-id": "0be52eb5-f037-f235-e250-91784a6505f6",
        "x-ms-request-id": "6f4b0d68-e01f-004f-77f2-060e0b000000",
<<<<<<< HEAD
        "x-ms-version": "2020-12-06"
=======
        "x-ms-version": "2021-02-12"
>>>>>>> 7e782c87
      },
      "ResponseBody": []
    },
    {
      "RequestUri": "https://seannse.blob.core.windows.net/?restype=service&comp=userdelegationkey",
      "RequestMethod": "POST",
      "RequestHeaders": {
        "Accept": "application/xml",
        "Authorization": "Sanitized",
        "Content-Length": "59",
        "Content-Type": "application/xml",
        "traceparent": "00-3d1497a3ff836049a8634fbcb916d9fa-88d97aefdc345f4a-00",
        "User-Agent": [
          "azsdk-net-Storage.Files.DataLake/12.7.0-alpha.20210219.1",
          "(.NET 5.0.3; Microsoft Windows 10.0.19041)"
        ],
        "x-ms-client-request-id": "1e83ee31-b775-eefd-8e30-98022896a101",
        "x-ms-return-client-request-id": "true",
<<<<<<< HEAD
        "x-ms-version": "2020-12-06"
=======
        "x-ms-version": "2021-02-12"
>>>>>>> 7e782c87
      },
      "RequestBody": "﻿<KeyInfo><Expiry>2021-02-19T20:09:32Z</Expiry></KeyInfo>",
      "StatusCode": 200,
      "ResponseHeaders": {
        "Content-Type": "application/xml",
        "Date": "Fri, 19 Feb 2021 19:09:32 GMT",
        "Server": [
          "Windows-Azure-Blob/1.0",
          "Microsoft-HTTPAPI/2.0"
        ],
        "Transfer-Encoding": "chunked",
        "x-ms-client-request-id": "1e83ee31-b775-eefd-8e30-98022896a101",
        "x-ms-request-id": "2e64168a-201e-00a4-4cf2-0676f9000000",
<<<<<<< HEAD
        "x-ms-version": "2020-12-06"
=======
        "x-ms-version": "2021-02-12"
>>>>>>> 7e782c87
      },
      "ResponseBody": "﻿<?xml version=\"1.0\" encoding=\"utf-8\"?><UserDelegationKey><SignedOid>c4f48289-bb84-4086-b250-6f94a8f64cee</SignedOid><SignedTid>72f988bf-86f1-41af-91ab-2d7cd011db47</SignedTid><SignedStart>2021-02-19T19:09:32Z</SignedStart><SignedExpiry>2021-02-19T20:09:32Z</SignedExpiry><SignedService>b</SignedService><SignedVersion>2020-06-12</SignedVersion><Value>S3GyY0SZMaG5UdNlznTb9WUtDvv7u3VGSh+PiDKUNlY=</Value></UserDelegationKey>"
    },
    {
<<<<<<< HEAD
      "RequestUri": "https://seannse.dfs.core.windows.net/test-filesystem-786c51b7-3d22-fba9-21eb-c49f06b68e1c/test-directory-4f098fa7-8655-ba02-eba3-4c0fb569e4bf/test-file-c0732710-1aeb-2296-ddda-19e8e72248d6?skoid=c4f48289-bb84-4086-b250-6f94a8f64cee&sktid=72f988bf-86f1-41af-91ab-2d7cd011db47&skt=2021-02-19T19%3A09%3A32Z&ske=2021-02-19T20%3A09%3A32Z&sks=b&skv=2020-06-12&sv=2020-12-06&st=2021-02-19T18%3A09%3A32Z&se=2021-02-19T20%3A09%3A32Z&sr=b&sp=racwd&sig=Sanitized&action=getAccessControl",
=======
      "RequestUri": "https://seannse.dfs.core.windows.net/test-filesystem-786c51b7-3d22-fba9-21eb-c49f06b68e1c/test-directory-4f098fa7-8655-ba02-eba3-4c0fb569e4bf/test-file-c0732710-1aeb-2296-ddda-19e8e72248d6?skoid=c4f48289-bb84-4086-b250-6f94a8f64cee&sktid=72f988bf-86f1-41af-91ab-2d7cd011db47&skt=2021-02-19T19%3A09%3A32Z&ske=2021-02-19T20%3A09%3A32Z&sks=b&skv=2020-06-12&sv=2021-02-12&st=2021-02-19T18%3A09%3A32Z&se=2021-02-19T20%3A09%3A32Z&sr=b&sp=racwd&sig=Sanitized&action=getAccessControl",
>>>>>>> 7e782c87
      "RequestMethod": "HEAD",
      "RequestHeaders": {
        "Accept": "application/json",
        "traceparent": "00-27abfed74bd4094c8fe9372fef82df24-5cecdb8024ea4047-00",
        "User-Agent": [
          "azsdk-net-Storage.Files.DataLake/12.7.0-alpha.20210219.1",
          "(.NET 5.0.3; Microsoft Windows 10.0.19041)"
        ],
        "x-ms-client-request-id": "5b4690b4-e6e1-c780-3e6b-3bc21deeb1bd",
        "x-ms-return-client-request-id": "true",
<<<<<<< HEAD
        "x-ms-version": "2020-12-06"
=======
        "x-ms-version": "2021-02-12"
>>>>>>> 7e782c87
      },
      "RequestBody": null,
      "StatusCode": 200,
      "ResponseHeaders": {
        "Date": "Fri, 19 Feb 2021 19:09:31 GMT",
        "ETag": "\"0x8D8D509E37CD0D6\"",
        "Last-Modified": "Fri, 19 Feb 2021 19:09:32 GMT",
        "Server": [
          "Windows-Azure-HDFS/1.0",
          "Microsoft-HTTPAPI/2.0"
        ],
        "x-ms-acl": "user::rw-,group::r--,other::---",
        "x-ms-client-request-id": "5b4690b4-e6e1-c780-3e6b-3bc21deeb1bd",
        "x-ms-group": "$superuser",
        "x-ms-owner": "$superuser",
        "x-ms-permissions": "rw-r-----",
        "x-ms-request-id": "6f4b0df7-e01f-004f-06f2-060e0b000000",
<<<<<<< HEAD
        "x-ms-version": "2020-12-06"
=======
        "x-ms-version": "2021-02-12"
>>>>>>> 7e782c87
      },
      "ResponseBody": []
    },
    {
      "RequestUri": "https://seannse.blob.core.windows.net/test-filesystem-786c51b7-3d22-fba9-21eb-c49f06b68e1c?restype=container",
      "RequestMethod": "DELETE",
      "RequestHeaders": {
        "Accept": "application/xml",
        "Authorization": "Sanitized",
        "traceparent": "00-b8c842c5da20a04abf5601f6c349bc06-a4e0721a097b304c-00",
        "User-Agent": [
          "azsdk-net-Storage.Files.DataLake/12.7.0-alpha.20210219.1",
          "(.NET 5.0.3; Microsoft Windows 10.0.19041)"
        ],
        "x-ms-client-request-id": "984d4a19-464f-4f20-16b8-e131fa2be24e",
        "x-ms-date": "Fri, 19 Feb 2021 19:09:33 GMT",
        "x-ms-return-client-request-id": "true",
<<<<<<< HEAD
        "x-ms-version": "2020-12-06"
=======
        "x-ms-version": "2021-02-12"
>>>>>>> 7e782c87
      },
      "RequestBody": null,
      "StatusCode": 202,
      "ResponseHeaders": {
        "Content-Length": "0",
        "Date": "Fri, 19 Feb 2021 19:09:32 GMT",
        "Server": [
          "Windows-Azure-Blob/1.0",
          "Microsoft-HTTPAPI/2.0"
        ],
        "x-ms-client-request-id": "984d4a19-464f-4f20-16b8-e131fa2be24e",
        "x-ms-request-id": "2e641806-201e-00a4-2ef2-0676f9000000",
<<<<<<< HEAD
        "x-ms-version": "2020-12-06"
=======
        "x-ms-version": "2021-02-12"
>>>>>>> 7e782c87
      },
      "ResponseBody": []
    }
  ],
  "Variables": {
    "DateTimeOffsetNow": "2021-02-19T13:09:32.8555217-06:00",
    "RandomSeed": "1908325508",
    "Storage_TestConfigHierarchicalNamespace": "NamespaceTenant\nseannse\nU2FuaXRpemVk\nhttps://seannse.blob.core.windows.net\nhttps://seannse.file.core.windows.net\nhttps://seannse.queue.core.windows.net\nhttps://seannse.table.core.windows.net\n\n\n\n\nhttps://seannse-secondary.blob.core.windows.net\nhttps://seannse-secondary.file.core.windows.net\nhttps://seannse-secondary.queue.core.windows.net\nhttps://seannse-secondary.table.core.windows.net\n68390a19-a643-458b-b726-408abf67b4fc\nSanitized\n72f988bf-86f1-41af-91ab-2d7cd011db47\nhttps://login.microsoftonline.com/\nCloud\nBlobEndpoint=https://seannse.blob.core.windows.net/;QueueEndpoint=https://seannse.queue.core.windows.net/;FileEndpoint=https://seannse.file.core.windows.net/;BlobSecondaryEndpoint=https://seannse-secondary.blob.core.windows.net/;QueueSecondaryEndpoint=https://seannse-secondary.queue.core.windows.net/;FileSecondaryEndpoint=https://seannse-secondary.file.core.windows.net/;AccountName=seannse;AccountKey=Sanitized\n\n\n"
  }
}<|MERGE_RESOLUTION|>--- conflicted
+++ resolved
@@ -15,11 +15,7 @@
         "x-ms-client-request-id": "df8e0506-cd42-8d31-f9e7-717a6d19d2c9",
         "x-ms-date": "Fri, 19 Feb 2021 19:09:32 GMT",
         "x-ms-return-client-request-id": "true",
-<<<<<<< HEAD
-        "x-ms-version": "2020-12-06"
-=======
-        "x-ms-version": "2021-02-12"
->>>>>>> 7e782c87
+        "x-ms-version": "2021-02-12"
       },
       "RequestBody": null,
       "StatusCode": 201,
@@ -34,11 +30,7 @@
         ],
         "x-ms-client-request-id": "df8e0506-cd42-8d31-f9e7-717a6d19d2c9",
         "x-ms-request-id": "2e64128d-201e-00a4-14f2-0676f9000000",
-<<<<<<< HEAD
-        "x-ms-version": "2020-12-06"
-=======
-        "x-ms-version": "2021-02-12"
->>>>>>> 7e782c87
+        "x-ms-version": "2021-02-12"
       },
       "ResponseBody": []
     },
@@ -56,11 +48,7 @@
         "x-ms-client-request-id": "e2e16194-6893-f893-f931-d0394c5bc335",
         "x-ms-date": "Fri, 19 Feb 2021 19:09:32 GMT",
         "x-ms-return-client-request-id": "true",
-<<<<<<< HEAD
-        "x-ms-version": "2020-12-06"
-=======
-        "x-ms-version": "2021-02-12"
->>>>>>> 7e782c87
+        "x-ms-version": "2021-02-12"
       },
       "RequestBody": null,
       "StatusCode": 201,
@@ -75,11 +63,7 @@
         ],
         "x-ms-client-request-id": "e2e16194-6893-f893-f931-d0394c5bc335",
         "x-ms-request-id": "6f4b0d51-e01f-004f-60f2-060e0b000000",
-<<<<<<< HEAD
-        "x-ms-version": "2020-12-06"
-=======
-        "x-ms-version": "2021-02-12"
->>>>>>> 7e782c87
+        "x-ms-version": "2021-02-12"
       },
       "ResponseBody": []
     },
@@ -96,11 +80,7 @@
         "x-ms-client-request-id": "0be52eb5-f037-f235-e250-91784a6505f6",
         "x-ms-date": "Fri, 19 Feb 2021 19:09:32 GMT",
         "x-ms-return-client-request-id": "true",
-<<<<<<< HEAD
-        "x-ms-version": "2020-12-06"
-=======
-        "x-ms-version": "2021-02-12"
->>>>>>> 7e782c87
+        "x-ms-version": "2021-02-12"
       },
       "RequestBody": null,
       "StatusCode": 201,
@@ -115,11 +95,7 @@
         ],
         "x-ms-client-request-id": "0be52eb5-f037-f235-e250-91784a6505f6",
         "x-ms-request-id": "6f4b0d68-e01f-004f-77f2-060e0b000000",
-<<<<<<< HEAD
-        "x-ms-version": "2020-12-06"
-=======
-        "x-ms-version": "2021-02-12"
->>>>>>> 7e782c87
+        "x-ms-version": "2021-02-12"
       },
       "ResponseBody": []
     },
@@ -138,11 +114,7 @@
         ],
         "x-ms-client-request-id": "1e83ee31-b775-eefd-8e30-98022896a101",
         "x-ms-return-client-request-id": "true",
-<<<<<<< HEAD
-        "x-ms-version": "2020-12-06"
-=======
-        "x-ms-version": "2021-02-12"
->>>>>>> 7e782c87
+        "x-ms-version": "2021-02-12"
       },
       "RequestBody": "﻿<KeyInfo><Expiry>2021-02-19T20:09:32Z</Expiry></KeyInfo>",
       "StatusCode": 200,
@@ -156,20 +128,12 @@
         "Transfer-Encoding": "chunked",
         "x-ms-client-request-id": "1e83ee31-b775-eefd-8e30-98022896a101",
         "x-ms-request-id": "2e64168a-201e-00a4-4cf2-0676f9000000",
-<<<<<<< HEAD
-        "x-ms-version": "2020-12-06"
-=======
-        "x-ms-version": "2021-02-12"
->>>>>>> 7e782c87
+        "x-ms-version": "2021-02-12"
       },
       "ResponseBody": "﻿<?xml version=\"1.0\" encoding=\"utf-8\"?><UserDelegationKey><SignedOid>c4f48289-bb84-4086-b250-6f94a8f64cee</SignedOid><SignedTid>72f988bf-86f1-41af-91ab-2d7cd011db47</SignedTid><SignedStart>2021-02-19T19:09:32Z</SignedStart><SignedExpiry>2021-02-19T20:09:32Z</SignedExpiry><SignedService>b</SignedService><SignedVersion>2020-06-12</SignedVersion><Value>S3GyY0SZMaG5UdNlznTb9WUtDvv7u3VGSh+PiDKUNlY=</Value></UserDelegationKey>"
     },
     {
-<<<<<<< HEAD
-      "RequestUri": "https://seannse.dfs.core.windows.net/test-filesystem-786c51b7-3d22-fba9-21eb-c49f06b68e1c/test-directory-4f098fa7-8655-ba02-eba3-4c0fb569e4bf/test-file-c0732710-1aeb-2296-ddda-19e8e72248d6?skoid=c4f48289-bb84-4086-b250-6f94a8f64cee&sktid=72f988bf-86f1-41af-91ab-2d7cd011db47&skt=2021-02-19T19%3A09%3A32Z&ske=2021-02-19T20%3A09%3A32Z&sks=b&skv=2020-06-12&sv=2020-12-06&st=2021-02-19T18%3A09%3A32Z&se=2021-02-19T20%3A09%3A32Z&sr=b&sp=racwd&sig=Sanitized&action=getAccessControl",
-=======
       "RequestUri": "https://seannse.dfs.core.windows.net/test-filesystem-786c51b7-3d22-fba9-21eb-c49f06b68e1c/test-directory-4f098fa7-8655-ba02-eba3-4c0fb569e4bf/test-file-c0732710-1aeb-2296-ddda-19e8e72248d6?skoid=c4f48289-bb84-4086-b250-6f94a8f64cee&sktid=72f988bf-86f1-41af-91ab-2d7cd011db47&skt=2021-02-19T19%3A09%3A32Z&ske=2021-02-19T20%3A09%3A32Z&sks=b&skv=2020-06-12&sv=2021-02-12&st=2021-02-19T18%3A09%3A32Z&se=2021-02-19T20%3A09%3A32Z&sr=b&sp=racwd&sig=Sanitized&action=getAccessControl",
->>>>>>> 7e782c87
       "RequestMethod": "HEAD",
       "RequestHeaders": {
         "Accept": "application/json",
@@ -180,11 +144,7 @@
         ],
         "x-ms-client-request-id": "5b4690b4-e6e1-c780-3e6b-3bc21deeb1bd",
         "x-ms-return-client-request-id": "true",
-<<<<<<< HEAD
-        "x-ms-version": "2020-12-06"
-=======
-        "x-ms-version": "2021-02-12"
->>>>>>> 7e782c87
+        "x-ms-version": "2021-02-12"
       },
       "RequestBody": null,
       "StatusCode": 200,
@@ -202,11 +162,7 @@
         "x-ms-owner": "$superuser",
         "x-ms-permissions": "rw-r-----",
         "x-ms-request-id": "6f4b0df7-e01f-004f-06f2-060e0b000000",
-<<<<<<< HEAD
-        "x-ms-version": "2020-12-06"
-=======
-        "x-ms-version": "2021-02-12"
->>>>>>> 7e782c87
+        "x-ms-version": "2021-02-12"
       },
       "ResponseBody": []
     },
@@ -224,11 +180,7 @@
         "x-ms-client-request-id": "984d4a19-464f-4f20-16b8-e131fa2be24e",
         "x-ms-date": "Fri, 19 Feb 2021 19:09:33 GMT",
         "x-ms-return-client-request-id": "true",
-<<<<<<< HEAD
-        "x-ms-version": "2020-12-06"
-=======
-        "x-ms-version": "2021-02-12"
->>>>>>> 7e782c87
+        "x-ms-version": "2021-02-12"
       },
       "RequestBody": null,
       "StatusCode": 202,
@@ -241,11 +193,7 @@
         ],
         "x-ms-client-request-id": "984d4a19-464f-4f20-16b8-e131fa2be24e",
         "x-ms-request-id": "2e641806-201e-00a4-2ef2-0676f9000000",
-<<<<<<< HEAD
-        "x-ms-version": "2020-12-06"
-=======
-        "x-ms-version": "2021-02-12"
->>>>>>> 7e782c87
+        "x-ms-version": "2021-02-12"
       },
       "ResponseBody": []
     }
