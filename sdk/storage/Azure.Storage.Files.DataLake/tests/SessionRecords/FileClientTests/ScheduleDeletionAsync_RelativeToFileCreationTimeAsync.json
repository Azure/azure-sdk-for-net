--- conflicted
+++ resolved
@@ -1,30 +1,19 @@
 {
   "Entries": [
     {
-      "RequestUri": "https://seannse.blob.core.windows.net/test-filesystem-6f901ee4-bf64-3931-10ca-aa7e0729d23f?restype=container",
+      "RequestUri": "https://seannse.blob.core.windows.net/test-filesystem-ea591c29-dc4f-db4d-1930-99bb1f7742f6?restype=container",
       "RequestMethod": "PUT",
       "RequestHeaders": {
         "Accept": "application/xml",
         "Authorization": "Sanitized",
-<<<<<<< HEAD
-        "traceparent": "00-c9a451a750f8fe4ea28cecf043588539-d2e0ef68ae47ce49-00",
+        "traceparent": "00-123af1951ae3094cb2e129a702ca4d27-350b89bfd9ac544c-00",
         "User-Agent": [
-          "azsdk-net-Storage.Files.DataLake/12.7.0-alpha.20210202.1",
-          "(.NET 5.0.2; Microsoft Windows 10.0.19042)"
+          "azsdk-net-Storage.Files.DataLake/12.7.0-alpha.20210219.1",
+          "(.NET 5.0.3; Microsoft Windows 10.0.19041)"
         ],
         "x-ms-blob-public-access": "container",
-        "x-ms-client-request-id": "b9680414-4ccc-015a-8461-48be5cbf1da3",
-        "x-ms-date": "Tue, 02 Feb 2021 21:31:48 GMT",
-=======
-        "traceparent": "00-ee91e4f38f520c44909eae65b0c1bf37-628157bf10a89d42-00",
-        "User-Agent": [
-          "azsdk-net-Storage.Files.DataLake/12.7.0-alpha.20210217.1",
-          "(.NET 5.0.3; Microsoft Windows 10.0.19042)"
-        ],
-        "x-ms-blob-public-access": "container",
-        "x-ms-client-request-id": "b9680414-4ccc-015a-8461-48be5cbf1da3",
-        "x-ms-date": "Wed, 17 Feb 2021 22:36:03 GMT",
->>>>>>> 1814567d
+        "x-ms-client-request-id": "b2342cf6-1437-d0d7-391f-5a696d200b99",
+        "x-ms-date": "Fri, 19 Feb 2021 19:13:54 GMT",
         "x-ms-return-client-request-id": "true",
         "x-ms-version": "2020-06-12"
       },
@@ -32,52 +21,32 @@
       "StatusCode": 201,
       "ResponseHeaders": {
         "Content-Length": "0",
-<<<<<<< HEAD
-        "Date": "Tue, 02 Feb 2021 21:31:49 GMT",
-        "ETag": "\u00220x8D8C7C1F3599B0E\u0022",
-        "Last-Modified": "Tue, 02 Feb 2021 21:31:49 GMT",
-=======
-        "Date": "Wed, 17 Feb 2021 22:36:02 GMT",
-        "ETag": "\u00220x8D8D3946878954A\u0022",
-        "Last-Modified": "Wed, 17 Feb 2021 22:36:03 GMT",
->>>>>>> 1814567d
+        "Date": "Fri, 19 Feb 2021 19:13:53 GMT",
+        "ETag": "\u00220x8D8D50A7F42B435\u0022",
+        "Last-Modified": "Fri, 19 Feb 2021 19:13:53 GMT",
         "Server": [
           "Windows-Azure-Blob/1.0",
           "Microsoft-HTTPAPI/2.0"
         ],
-        "x-ms-client-request-id": "b9680414-4ccc-015a-8461-48be5cbf1da3",
-<<<<<<< HEAD
-        "x-ms-request-id": "029375ea-201e-0050-04aa-f9bd0f000000",
-=======
-        "x-ms-request-id": "d21553f8-c01e-0067-327d-056fa3000000",
->>>>>>> 1814567d
+        "x-ms-client-request-id": "b2342cf6-1437-d0d7-391f-5a696d200b99",
+        "x-ms-request-id": "2e6dedfd-201e-00a4-74f3-0676f9000000",
         "x-ms-version": "2020-06-12"
       },
       "ResponseBody": []
     },
     {
-      "RequestUri": "https://seannse.dfs.core.windows.net/test-filesystem-6f901ee4-bf64-3931-10ca-aa7e0729d23f/test-file-0173199a-5b4b-b1fe-ee62-5c02e4a6fa37?resource=file",
+      "RequestUri": "https://seannse.dfs.core.windows.net/test-filesystem-ea591c29-dc4f-db4d-1930-99bb1f7742f6/test-file-5da8180b-991d-825a-f322-ed8fba198538?resource=file",
       "RequestMethod": "PUT",
       "RequestHeaders": {
         "Accept": "application/json",
         "Authorization": "Sanitized",
-<<<<<<< HEAD
-        "traceparent": "00-f48fb3c83a269f4b97cf86dbd2617520-03b457a771529242-00",
+        "traceparent": "00-0d0b4f6d01686741abadee5787f76fab-9c120ad98db04448-00",
         "User-Agent": [
-          "azsdk-net-Storage.Files.DataLake/12.7.0-alpha.20210202.1",
-          "(.NET 5.0.2; Microsoft Windows 10.0.19042)"
+          "azsdk-net-Storage.Files.DataLake/12.7.0-alpha.20210219.1",
+          "(.NET 5.0.3; Microsoft Windows 10.0.19041)"
         ],
-        "x-ms-client-request-id": "24f13744-ac66-b968-05b7-cb6aef581dde",
-        "x-ms-date": "Tue, 02 Feb 2021 21:31:49 GMT",
-=======
-        "traceparent": "00-ff1900fa36e64946b17d3809c0113651-0a68b33765703045-00",
-        "User-Agent": [
-          "azsdk-net-Storage.Files.DataLake/12.7.0-alpha.20210217.1",
-          "(.NET 5.0.3; Microsoft Windows 10.0.19042)"
-        ],
-        "x-ms-client-request-id": "24f13744-ac66-b968-05b7-cb6aef581dde",
-        "x-ms-date": "Wed, 17 Feb 2021 22:36:03 GMT",
->>>>>>> 1814567d
+        "x-ms-client-request-id": "3e2888b4-c439-5cb1-d1b2-be1527471520",
+        "x-ms-date": "Fri, 19 Feb 2021 19:13:54 GMT",
         "x-ms-return-client-request-id": "true",
         "x-ms-version": "2020-06-12"
       },
@@ -85,49 +54,31 @@
       "StatusCode": 201,
       "ResponseHeaders": {
         "Content-Length": "0",
-<<<<<<< HEAD
-        "Date": "Tue, 02 Feb 2021 21:31:50 GMT",
-        "ETag": "\u00220x8D8C7C1F3936E17\u0022",
-        "Last-Modified": "Tue, 02 Feb 2021 21:31:50 GMT",
-=======
-        "Date": "Wed, 17 Feb 2021 22:36:03 GMT",
-        "ETag": "\u00220x8D8D39468B7E36C\u0022",
-        "Last-Modified": "Wed, 17 Feb 2021 22:36:03 GMT",
->>>>>>> 1814567d
+        "Date": "Fri, 19 Feb 2021 19:13:52 GMT",
+        "ETag": "\u00220x8D8D50A7F521D47\u0022",
+        "Last-Modified": "Fri, 19 Feb 2021 19:13:53 GMT",
         "Server": [
           "Windows-Azure-HDFS/1.0",
           "Microsoft-HTTPAPI/2.0"
         ],
-        "x-ms-client-request-id": "24f13744-ac66-b968-05b7-cb6aef581dde",
-<<<<<<< HEAD
-        "x-ms-request-id": "9e96773d-401f-001b-74aa-f9415c000000",
-=======
-        "x-ms-request-id": "b04a24b4-201f-006f-6d7d-0575ac000000",
->>>>>>> 1814567d
+        "x-ms-client-request-id": "3e2888b4-c439-5cb1-d1b2-be1527471520",
+        "x-ms-request-id": "6f4bd56b-e01f-004f-26f3-060e0b000000",
         "x-ms-version": "2020-06-12"
       },
       "ResponseBody": []
     },
     {
-      "RequestUri": "https://seannse.blob.core.windows.net/test-filesystem-6f901ee4-bf64-3931-10ca-aa7e0729d23f/test-file-0173199a-5b4b-b1fe-ee62-5c02e4a6fa37?comp=expiry",
+      "RequestUri": "https://seannse.blob.core.windows.net/test-filesystem-ea591c29-dc4f-db4d-1930-99bb1f7742f6/test-file-5da8180b-991d-825a-f322-ed8fba198538?comp=expiry",
       "RequestMethod": "PUT",
       "RequestHeaders": {
         "Accept": "application/json",
         "Authorization": "Sanitized",
         "User-Agent": [
-<<<<<<< HEAD
-          "azsdk-net-Storage.Files.DataLake/12.7.0-alpha.20210202.1",
-          "(.NET 5.0.2; Microsoft Windows 10.0.19042)"
+          "azsdk-net-Storage.Files.DataLake/12.7.0-alpha.20210219.1",
+          "(.NET 5.0.3; Microsoft Windows 10.0.19041)"
         ],
-        "x-ms-client-request-id": "acbd0990-d5b5-71d0-8cb0-fe094d08cbfb",
-        "x-ms-date": "Tue, 02 Feb 2021 21:31:49 GMT",
-=======
-          "azsdk-net-Storage.Files.DataLake/12.7.0-alpha.20210217.1",
-          "(.NET 5.0.3; Microsoft Windows 10.0.19042)"
-        ],
-        "x-ms-client-request-id": "acbd0990-d5b5-71d0-8cb0-fe094d08cbfb",
-        "x-ms-date": "Wed, 17 Feb 2021 22:36:04 GMT",
->>>>>>> 1814567d
+        "x-ms-client-request-id": "32da1157-47f0-4afe-1868-208fd1aa8cf9",
+        "x-ms-date": "Fri, 19 Feb 2021 19:13:54 GMT",
         "x-ms-expiry-option": "RelativeToCreation",
         "x-ms-expiry-time": "3600000",
         "x-ms-return-client-request-id": "true",
@@ -137,49 +88,31 @@
       "StatusCode": 200,
       "ResponseHeaders": {
         "Content-Length": "0",
-<<<<<<< HEAD
-        "Date": "Tue, 02 Feb 2021 21:31:50 GMT",
-        "ETag": "\u00220x8D8C7C1F3936E17\u0022",
-        "Last-Modified": "Tue, 02 Feb 2021 21:31:50 GMT",
-=======
-        "Date": "Wed, 17 Feb 2021 22:36:03 GMT",
-        "ETag": "\u00220x8D8D39468B7E36C\u0022",
-        "Last-Modified": "Wed, 17 Feb 2021 22:36:03 GMT",
->>>>>>> 1814567d
+        "Date": "Fri, 19 Feb 2021 19:13:53 GMT",
+        "ETag": "\u00220x8D8D50A7F521D47\u0022",
+        "Last-Modified": "Fri, 19 Feb 2021 19:13:53 GMT",
         "Server": [
           "Windows-Azure-Blob/1.0",
           "Microsoft-HTTPAPI/2.0"
         ],
-        "x-ms-client-request-id": "acbd0990-d5b5-71d0-8cb0-fe094d08cbfb",
-<<<<<<< HEAD
-        "x-ms-request-id": "029376cd-201e-0050-3daa-f9bd0f000000",
-=======
-        "x-ms-request-id": "d21554b2-c01e-0067-497d-056fa3000000",
->>>>>>> 1814567d
+        "x-ms-client-request-id": "32da1157-47f0-4afe-1868-208fd1aa8cf9",
+        "x-ms-request-id": "2e6defa7-201e-00a4-04f3-0676f9000000",
         "x-ms-version": "2020-06-12"
       },
       "ResponseBody": []
     },
     {
-      "RequestUri": "https://seannse.blob.core.windows.net/test-filesystem-6f901ee4-bf64-3931-10ca-aa7e0729d23f/test-file-0173199a-5b4b-b1fe-ee62-5c02e4a6fa37",
+      "RequestUri": "https://seannse.blob.core.windows.net/test-filesystem-ea591c29-dc4f-db4d-1930-99bb1f7742f6/test-file-5da8180b-991d-825a-f322-ed8fba198538",
       "RequestMethod": "HEAD",
       "RequestHeaders": {
         "Accept": "application/xml",
         "Authorization": "Sanitized",
         "User-Agent": [
-<<<<<<< HEAD
-          "azsdk-net-Storage.Files.DataLake/12.7.0-alpha.20210202.1",
-          "(.NET 5.0.2; Microsoft Windows 10.0.19042)"
+          "azsdk-net-Storage.Files.DataLake/12.7.0-alpha.20210219.1",
+          "(.NET 5.0.3; Microsoft Windows 10.0.19041)"
         ],
-        "x-ms-client-request-id": "e6d94ff1-709b-9028-402f-d9a51bd9349d",
-        "x-ms-date": "Tue, 02 Feb 2021 21:31:49 GMT",
-=======
-          "azsdk-net-Storage.Files.DataLake/12.7.0-alpha.20210217.1",
-          "(.NET 5.0.3; Microsoft Windows 10.0.19042)"
-        ],
-        "x-ms-client-request-id": "e6d94ff1-709b-9028-402f-d9a51bd9349d",
-        "x-ms-date": "Wed, 17 Feb 2021 22:36:04 GMT",
->>>>>>> 1814567d
+        "x-ms-client-request-id": "16bd897d-e26c-532f-2310-8af3f8c7aaae",
+        "x-ms-date": "Fri, 19 Feb 2021 19:13:54 GMT",
         "x-ms-return-client-request-id": "true",
         "x-ms-version": "2020-06-12"
       },
@@ -189,15 +122,9 @@
         "Accept-Ranges": "bytes",
         "Content-Length": "0",
         "Content-Type": "application/octet-stream",
-<<<<<<< HEAD
-        "Date": "Tue, 02 Feb 2021 21:31:50 GMT",
-        "ETag": "\u00220x8D8C7C1F3936E17\u0022",
-        "Last-Modified": "Tue, 02 Feb 2021 21:31:50 GMT",
-=======
-        "Date": "Wed, 17 Feb 2021 22:36:03 GMT",
-        "ETag": "\u00220x8D8D39468B7E36C\u0022",
-        "Last-Modified": "Wed, 17 Feb 2021 22:36:03 GMT",
->>>>>>> 1814567d
+        "Date": "Fri, 19 Feb 2021 19:13:53 GMT",
+        "ETag": "\u00220x8D8D50A7F521D47\u0022",
+        "Last-Modified": "Fri, 19 Feb 2021 19:13:53 GMT",
         "Server": [
           "Windows-Azure-Blob/1.0",
           "Microsoft-HTTPAPI/2.0"
@@ -205,52 +132,33 @@
         "x-ms-access-tier": "Hot",
         "x-ms-access-tier-inferred": "true",
         "x-ms-blob-type": "BlockBlob",
-        "x-ms-client-request-id": "e6d94ff1-709b-9028-402f-d9a51bd9349d",
-<<<<<<< HEAD
-        "x-ms-creation-time": "Tue, 02 Feb 2021 21:31:50 GMT",
-        "x-ms-expiry-time": "Tue, 02 Feb 2021 22:31:50 GMT",
-=======
-        "x-ms-creation-time": "Wed, 17 Feb 2021 22:36:03 GMT",
-        "x-ms-expiry-time": "Wed, 17 Feb 2021 23:36:03 GMT",
->>>>>>> 1814567d
+        "x-ms-client-request-id": "16bd897d-e26c-532f-2310-8af3f8c7aaae",
+        "x-ms-creation-time": "Fri, 19 Feb 2021 19:13:53 GMT",
+        "x-ms-expiry-time": "Fri, 19 Feb 2021 20:13:53 GMT",
         "x-ms-group": "$superuser",
         "x-ms-lease-state": "available",
         "x-ms-lease-status": "unlocked",
         "x-ms-owner": "$superuser",
         "x-ms-permissions": "rw-r-----",
-<<<<<<< HEAD
-        "x-ms-request-id": "029376ed-201e-0050-56aa-f9bd0f000000",
-=======
-        "x-ms-request-id": "d21554d1-c01e-0067-627d-056fa3000000",
->>>>>>> 1814567d
+        "x-ms-request-id": "2e6df091-201e-00a4-5ff3-0676f9000000",
         "x-ms-server-encrypted": "true",
         "x-ms-version": "2020-06-12"
       },
       "ResponseBody": []
     },
     {
-      "RequestUri": "https://seannse.blob.core.windows.net/test-filesystem-6f901ee4-bf64-3931-10ca-aa7e0729d23f?restype=container",
+      "RequestUri": "https://seannse.blob.core.windows.net/test-filesystem-ea591c29-dc4f-db4d-1930-99bb1f7742f6?restype=container",
       "RequestMethod": "DELETE",
       "RequestHeaders": {
         "Accept": "application/xml",
         "Authorization": "Sanitized",
-<<<<<<< HEAD
-        "traceparent": "00-8c36ab8312c24842a2397f7382ed87f1-b1b6666aa8344d45-00",
+        "traceparent": "00-37fe2f36e1518d4a9a17f40fff20840b-df6cd7de565b7845-00",
         "User-Agent": [
-          "azsdk-net-Storage.Files.DataLake/12.7.0-alpha.20210202.1",
-          "(.NET 5.0.2; Microsoft Windows 10.0.19042)"
+          "azsdk-net-Storage.Files.DataLake/12.7.0-alpha.20210219.1",
+          "(.NET 5.0.3; Microsoft Windows 10.0.19041)"
         ],
-        "x-ms-client-request-id": "fd178ea9-e52f-4b60-a270-99a190580f7b",
-        "x-ms-date": "Tue, 02 Feb 2021 21:31:49 GMT",
-=======
-        "traceparent": "00-d6f66384071eaa4c8102af9ef0ffbbcc-2b348c7e05fe5947-00",
-        "User-Agent": [
-          "azsdk-net-Storage.Files.DataLake/12.7.0-alpha.20210217.1",
-          "(.NET 5.0.3; Microsoft Windows 10.0.19042)"
-        ],
-        "x-ms-client-request-id": "fd178ea9-e52f-4b60-a270-99a190580f7b",
-        "x-ms-date": "Wed, 17 Feb 2021 22:36:04 GMT",
->>>>>>> 1814567d
+        "x-ms-client-request-id": "47113768-76ed-568c-ed83-07539c8ca368",
+        "x-ms-date": "Fri, 19 Feb 2021 19:13:54 GMT",
         "x-ms-return-client-request-id": "true",
         "x-ms-version": "2020-06-12"
       },
@@ -258,28 +166,20 @@
       "StatusCode": 202,
       "ResponseHeaders": {
         "Content-Length": "0",
-<<<<<<< HEAD
-        "Date": "Tue, 02 Feb 2021 21:31:50 GMT",
-=======
-        "Date": "Wed, 17 Feb 2021 22:36:03 GMT",
->>>>>>> 1814567d
+        "Date": "Fri, 19 Feb 2021 19:13:53 GMT",
         "Server": [
           "Windows-Azure-Blob/1.0",
           "Microsoft-HTTPAPI/2.0"
         ],
-        "x-ms-client-request-id": "fd178ea9-e52f-4b60-a270-99a190580f7b",
-<<<<<<< HEAD
-        "x-ms-request-id": "02937713-201e-0050-75aa-f9bd0f000000",
-=======
-        "x-ms-request-id": "d2155503-c01e-0067-0e7d-056fa3000000",
->>>>>>> 1814567d
+        "x-ms-client-request-id": "47113768-76ed-568c-ed83-07539c8ca368",
+        "x-ms-request-id": "2e6df130-201e-00a4-79f3-0676f9000000",
         "x-ms-version": "2020-06-12"
       },
       "ResponseBody": []
     }
   ],
   "Variables": {
-    "RandomSeed": "1288752290",
+    "RandomSeed": "1051786915",
     "Storage_TestConfigHierarchicalNamespace": "NamespaceTenant\nseannse\nU2FuaXRpemVk\nhttps://seannse.blob.core.windows.net\nhttps://seannse.file.core.windows.net\nhttps://seannse.queue.core.windows.net\nhttps://seannse.table.core.windows.net\n\n\n\n\nhttps://seannse-secondary.blob.core.windows.net\nhttps://seannse-secondary.file.core.windows.net\nhttps://seannse-secondary.queue.core.windows.net\nhttps://seannse-secondary.table.core.windows.net\n68390a19-a643-458b-b726-408abf67b4fc\nSanitized\n72f988bf-86f1-41af-91ab-2d7cd011db47\nhttps://login.microsoftonline.com/\nCloud\nBlobEndpoint=https://seannse.blob.core.windows.net/;QueueEndpoint=https://seannse.queue.core.windows.net/;FileEndpoint=https://seannse.file.core.windows.net/;BlobSecondaryEndpoint=https://seannse-secondary.blob.core.windows.net/;QueueSecondaryEndpoint=https://seannse-secondary.queue.core.windows.net/;FileSecondaryEndpoint=https://seannse-secondary.file.core.windows.net/;AccountName=seannse;AccountKey=Sanitized\n"
   }
 }