{
  "Entries": [
    {
      "RequestUri": "https://seannse.blob.core.windows.net/test-filesystem-8d863cef-796e-d0eb-5c64-185a63a62028?restype=container",
      "RequestMethod": "PUT",
      "RequestHeaders": {
        "Accept": "application/xml",
        "Authorization": "Sanitized",
<<<<<<< HEAD
        "traceparent": "00-3a679da7c3724342afc5a6af9ca277ee-4cee755ee5b48047-00",
        "User-Agent": [
          "azsdk-net-Storage.Files.DataLake/12.7.0-alpha.20210202.1",
          "(.NET Framework 4.8.4250.0; Microsoft Windows 10.0.19042 )"
        ],
        "x-ms-blob-public-access": "container",
        "x-ms-client-request-id": "23829edf-2974-5172-ff86-c2d10c4e456b",
        "x-ms-date": "Wed, 03 Feb 2021 02:11:23 GMT",
=======
        "traceparent": "00-bcf5d57da687d64e94241bb5d8f42bfd-aab63bb779236a4e-00",
        "User-Agent": [
          "azsdk-net-Storage.Files.DataLake/12.7.0-alpha.20210217.1",
          "(.NET 5.0.3; Microsoft Windows 10.0.19042)"
        ],
        "x-ms-blob-public-access": "container",
        "x-ms-client-request-id": "23829edf-2974-5172-ff86-c2d10c4e456b",
        "x-ms-date": "Wed, 17 Feb 2021 22:27:15 GMT",
>>>>>>> 1814567d
        "x-ms-return-client-request-id": "true",
        "x-ms-version": "2020-06-12"
      },
      "RequestBody": null,
      "StatusCode": 201,
      "ResponseHeaders": {
        "Content-Length": "0",
<<<<<<< HEAD
        "Date": "Wed, 03 Feb 2021 02:11:23 GMT",
        "ETag": "\u00220x8D8C7E901A84B07\u0022",
        "Last-Modified": "Wed, 03 Feb 2021 02:11:24 GMT",
=======
        "Date": "Wed, 17 Feb 2021 22:27:15 GMT",
        "ETag": "\u00220x8D8D3932E30EF71\u0022",
        "Last-Modified": "Wed, 17 Feb 2021 22:27:16 GMT",
>>>>>>> 1814567d
        "Server": [
          "Windows-Azure-Blob/1.0",
          "Microsoft-HTTPAPI/2.0"
        ],
        "x-ms-client-request-id": "23829edf-2974-5172-ff86-c2d10c4e456b",
<<<<<<< HEAD
        "x-ms-request-id": "62c00085-501e-0007-3cd1-f9133c000000",
=======
        "x-ms-request-id": "e96d4f20-201e-000d-397c-05b78b000000",
>>>>>>> 1814567d
        "x-ms-version": "2020-06-12"
      },
      "ResponseBody": []
    },
    {
      "RequestUri": "https://seannse.dfs.core.windows.net/test-filesystem-8d863cef-796e-d0eb-5c64-185a63a62028/test-file-82858f85-d3c5-7c72-42fc-e04bd9631d16?resource=file",
      "RequestMethod": "PUT",
      "RequestHeaders": {
        "Accept": "application/json",
        "Authorization": "Sanitized",
        "If-None-Match": "*",
<<<<<<< HEAD
        "traceparent": "00-7037f7f571ebf14c959cf7554d231310-02025593d85c054b-00",
        "User-Agent": [
          "azsdk-net-Storage.Files.DataLake/12.7.0-alpha.20210202.1",
          "(.NET Framework 4.8.4250.0; Microsoft Windows 10.0.19042 )"
        ],
        "x-ms-client-request-id": "400852c3-91b6-2036-c2c6-4dd0eabef638",
        "x-ms-date": "Wed, 03 Feb 2021 02:11:23 GMT",
=======
        "traceparent": "00-2db697629f46bb499ebb045fa4ec653a-d2c1272338826647-00",
        "User-Agent": [
          "azsdk-net-Storage.Files.DataLake/12.7.0-alpha.20210217.1",
          "(.NET 5.0.3; Microsoft Windows 10.0.19042)"
        ],
        "x-ms-client-request-id": "400852c3-91b6-2036-c2c6-4dd0eabef638",
        "x-ms-date": "Wed, 17 Feb 2021 22:27:16 GMT",
>>>>>>> 1814567d
        "x-ms-return-client-request-id": "true",
        "x-ms-version": "2020-06-12"
      },
      "RequestBody": null,
      "StatusCode": 201,
      "ResponseHeaders": {
        "Content-Length": "0",
<<<<<<< HEAD
        "Date": "Wed, 03 Feb 2021 02:11:24 GMT",
        "ETag": "\u00220x8D8C7E901E6CD65\u0022",
        "Last-Modified": "Wed, 03 Feb 2021 02:11:24 GMT",
=======
        "Date": "Wed, 17 Feb 2021 22:27:16 GMT",
        "ETag": "\u00220x8D8D3932E6C32B9\u0022",
        "Last-Modified": "Wed, 17 Feb 2021 22:27:16 GMT",
>>>>>>> 1814567d
        "Server": [
          "Windows-Azure-HDFS/1.0",
          "Microsoft-HTTPAPI/2.0"
        ],
        "x-ms-client-request-id": "400852c3-91b6-2036-c2c6-4dd0eabef638",
<<<<<<< HEAD
        "x-ms-request-id": "eada877e-b01f-0089-6cd1-f9c58a000000",
=======
        "x-ms-request-id": "ceeae61f-101f-005b-307c-054664000000",
>>>>>>> 1814567d
        "x-ms-version": "2020-06-12"
      },
      "ResponseBody": []
    },
    {
      "RequestUri": "https://seannse.dfs.core.windows.net/test-filesystem-8d863cef-796e-d0eb-5c64-185a63a62028/test-file-82858f85-d3c5-7c72-42fc-e04bd9631d16?action=append\u0026position=0",
      "RequestMethod": "PATCH",
      "RequestHeaders": {
        "Accept": "application/json",
        "Authorization": "Sanitized",
<<<<<<< HEAD
        "Content-Length": "1838",
        "Content-Type": "application/json",
        "traceparent": "00-6a059cbb90e3b640a63398dce27f1ac4-97db79ece15f3349-00",
        "User-Agent": [
          "azsdk-net-Storage.Files.DataLake/12.7.0-alpha.20210202.1",
          "(.NET Framework 4.8.4250.0; Microsoft Windows 10.0.19042 )"
        ],
        "x-ms-client-request-id": "8688158e-dc5b-4660-f6c7-ea9351683085",
        "x-ms-date": "Wed, 03 Feb 2021 02:11:23 GMT",
=======
        "Content-Length": "1024",
        "traceparent": "00-6e1425ff92349b45b93170f38d99431d-3af181472860274a-00",
        "User-Agent": [
          "azsdk-net-Storage.Files.DataLake/12.7.0-alpha.20210217.1",
          "(.NET 5.0.3; Microsoft Windows 10.0.19042)"
        ],
        "x-ms-client-request-id": "8688158e-dc5b-4660-f6c7-ea9351683085",
        "x-ms-date": "Wed, 17 Feb 2021 22:27:16 GMT",
>>>>>>> 1814567d
        "x-ms-return-client-request-id": "true",
        "x-ms-version": "2020-06-12"
      },
      "RequestBody": [
        "Q\u0014\uFFFDl\uFFFD\uFFFDH.V3\u001C\u0060\u0019\uFFFD\uFFFD\uFFFD\uFFFDR{\uFFFD#\uFFFD\uFFFDuG\t\u0012P\uFFFD\u0015E\u0022\uFFFD\uFFFD\uFFFD\uFFFD\u0002\u000F@\uFFFDVT\uFFFD@\f\u00117@\uFFFD\u0006\uFFFD\u0481GT\u0060\u0027${\uFFFD\uFFFD/A\uFFFD\uFFFD\uFFFD%\uFFFD8\uFFFD\uFFFD\u0011\uFFFDn\uFFFD.ri6\uFFFD\uFFFD\uFFFD\uFFFD,\uFFFDPG\uFFFD\uFFFDa\uFFFD\uFFFD\uFFFD\u0027^$\uFFFDS\u0012y\u0012\\SM\u0010\uFFFDQ\u0012x\u0026\uFFFD\uFFFD\uFFFD37\u0015b\uFFFDQx\\\uFFFD\uFFFD\uFFFDLY\u0010\uFFFD\uFFFD\u001FV\uFFFD\uFFFDup\uFFFD\u001B\uFFFD\uFFFD44\u0060s\u001D\uFFFD\u001B\u0027\u002B\uFFFDw\uFFFDh\u0027\uFFFD\u0000|o!\\\uFFFD\u0001\u0344\uFFFDg1\uFFFD\u008B\uFFFD\uFFFD\uFFFD\u001CC\uFFFDc\uFFFD\uFFFD01\uFFFD*.\uFFFD\u0026u\uFFFD\u003C\uFFFD\uFFFD\u00062g\u06E4\uFFFD\uFFFD2\uFFFDia~p\uFFFD\n",
        "V\u0003\u0018\uFFFD/,\uFFFD\u001D\u0010Z\uFFFDy\uFFFD\uFFFD\u0015\uFFFDO\uFFFD\uFFFD\uFFFD\uFFFD\uFFFD!\uFFFD\n",
        "(\uFFFD\uFFFD{[\uFFFD\uFFFD0\uFFFD\uFFFDq\u06CC\uFFFDX@\u0015W\uFFFD\u0003\u003C-p\uFFFD\uFFFD\u0012\u007Fu\u0019 z\uFFFDY\uFFFD\u0007.1\uFFFD\uFFFD\uFFFD\uFFFDH\u0012\uFFFD\uFFFD\uFFFD4\uFFFDc\u0504\uFFFD\uFFFD\uFFFD\uFFFD\uFFFD\f\uFFFDH,H\u0017iU\uFFFD\uFFFD\uFFFD\uFFFD*\u000Fs\uFFFD\uFFFD!\uFFFD\u001B~\uFFFDPJ\u04F6L\uFFFD@\uFFFD\uFFFD\f\uFFFD%\uFFFDl\uFFFD\uFFFD1\uFFFD\uFFFD\u0013o\uFFFDqwS\u0060\uFFFD\u041A\uFFFD\uFFFD\u000F\u00276\uFFFD\uFFFDta\u001D_O\uFFFD\u0011\uFFFD\uFFFD\uFFFD6M\uFFFD\uFFFDs\uFFFD\uFFFD9u\uFFFD\\b\uFFFD\u0013p\u0002\uFFFD-\uFFFD\uFFFD\uFFFDs\uFFFD\u0026\u040B=\u010B\u027B\uFFFDi\uFFFD\uFFFD\uFFFD\u0014\u0018l.V\uFFFD\uFFFD\b\u0017\uFFFD1L\uFFFD\uFFFD\u0015\uFFFD\uFFFD\uFFFD\u0027\u00EB_\uFFFD\uFFFD\f\uFFFD\uFFFD\u001Dn\uFFFD=f\uFFFD\uFFFD\uFFFD\uFFFDc\uFFFD\uFFFD\uFFFD\u000F\uFFFDZ\uFFFD\u6A732\uFFFD}\uFFFD\uFFFD\u05B4\u0026\uFFFD\uFFFDJO\uFFFD\uFFFD\u0006\uFFFD\uFFFD\uFFFD\uFFFD1\u01D4D\uFFFD\uFFFD\u0011P \uFFFD\uFFFD%\u0004\uFFFD\uFFFDyz\uFFFD}\u0016:\uFFFD\u003C\uFFFD]\u003E\u0018\uFFFDf\uFFFDf\u000B\uFFFD\uFFFD\uFFFDja9\uFFFD\u0016\uFFFDc\u0005\uFFFD\uFFFD$J\uFFFD\uFFFD/\uFFFD\u003Ch\u06B9t\uFFFD\uFFFD\uFFFD[\uFFFDb\uFFFDV\u0027\uFFFD0Ov\u007F\u0018A\uFFFDfQ\u05B7E\u00008\uFFFD:\uFFFD7\u003E*\uFFFD\u001A\uFFFD\r",
        "\u07E4Q\uFFFD\\by\uFFFD\uFFFD0\uFFFD\uFFFDg\uFFFD\u0016Jr\u0002\uFFFD\uFFFDE\uFFFD\uFFFDh\u007F\uFFFD\uFFFD\u0017\uFFFD\u0005\u0016Rh\uFFFDs\uFFFD8\n",
        "\uFFFD\\\bv\uFFFDE\uFFFD\uFFFD/ \uFFFD\uFFFD\uFFFD\u0019P\uFFFD\uFFFD)\u072F\u0197\uFFFD\u002B\u0768\uFFFD\u07E3Z9\uFFFD\uFFFD\uFFFD\uFFFD\uFFFD\uFFFDio\uFFFD\uFFFD\uFFFD#De\uFFFD9\u0018\u0006\uFFFDM\u000F-?\uFFFDp\uFFFD\uFFFDgP\uFFFDO|\uFFFD}\uFFFD\uFFFD\uFFFD\uFFFD\uFFFD\uFFFD8\uFFFD0\u002B4t\uFFFD\uFFFDYo\uFFFD\uFFFD\u0018\r",
        "*\uFFFDZ\uFFFDC\u002BI\u0002\u001F\uFFFD3\u0015\uFFFD\u01BC\uFFFD\uFFFD|\u003C\uFFFD\u0014U\uFFFD\u0013a\uFFFD\u0015\uFFFD\u000E\uFFFD\uFFFDwd\uFFFDS\u079D\uFFFDW\uFFFD\uFFFD6\uFFFDW\uFFFD\u001E\uFFFD\uFFFD\t\uFFFD\uFFFDi\uFFFD\uFFFD\uFFFD\uFFFD\uFFFDF\uFFFDG\u0016l\uFFFD\u003E\uAF31\uFFFDs\uFFFD\uFFFD\u0002$\uFFFD\uFFFD\u077B\uFFFD\u001CC\u0010N\uFFFD@\u0018\uFFFD\uFFFD\u0694~\u0012W\u0014\u0010\uFFFDEB\\m;m\uFFFDS\u002B\uFFFD\uFFFDE\uFFFD\uFFFD\u001A\u0019\u0026*K7\u0219\uFFFD\u0026g\uFFFD\uFFFDg\uFFFD\u02D6\uFFFD\u0014\u0015\uFFFD\uFFFD_8\uFFFD\uFFFD \uFFFD\uFFFD\u0060R\u003E\uFFFD/yd\uFFFD,\uFFFD\uFFFD\uFFFD\uFFFD\uFFFD5\u0005Y\uFFFD\uFFFD^\u0060I\uFFFD1\uFFFD\u0012\u007F\uFFFD\uFFFDIt\u0017\uFFFD\uFFFDS\uFFFD)\u0005\uFFFD\uFFFD\uFFFDi$;U\uFFFD\f)2\uFFFD?\uFFFD\uFFFDF\u0016z\f\uFFFD\u001C\uFFFD\uFFFD\uFFFD\uFFFDU\uFFFD\uFFFD:a\uFFFDS\uFFFD\u0300\uFFFD\uFFFD\uFFFD%r\uFFFD\uFFFD\uFFFD4\uFFFD1\uFFFD=Y\u001C\u0012\uFFFD\uFFFD\uFFFD\uFFFD\uFFFDzb3\uFFFD\uFFFDU3P\uFFFD\uFFFD\uFFFD6\uFFFD\u0017_\uFFFD\uFFFD\u0017A  A\uFFFD\u000E\uFFFD\u0007\uFFFDAd\uFFFD\uFFFDY\uFFFD{1\uFFFD\uFFFDe\uFFFD\uFFFDa\uFFFD\u0007\uFFFD\u0004\uFFFD\uFFFDl\u0421e\uFFFD8\uFFFD%\u057F\uFFFD\uFFFD\uFFFDR\uFFFD)\uFFFD\uFFFD-\u0004\uFFFDM\u06D2\u003C\uFFFD_)\uFFFDt\uFFFD\uFFFD\uFFFD\u003C\u0013\uFFFD\uFFFD5B\uFFFD\uFFFD\uFFFD\t\u041C\uFFFD1u\uFFFD*\uFFFDi"
      ],
      "StatusCode": 202,
      "ResponseHeaders": {
        "Content-Length": "0",
<<<<<<< HEAD
        "Date": "Wed, 03 Feb 2021 02:11:24 GMT",
=======
        "Date": "Wed, 17 Feb 2021 22:27:16 GMT",
>>>>>>> 1814567d
        "Server": [
          "Windows-Azure-HDFS/1.0",
          "Microsoft-HTTPAPI/2.0"
        ],
        "x-ms-client-request-id": "8688158e-dc5b-4660-f6c7-ea9351683085",
<<<<<<< HEAD
        "x-ms-request-id": "eada8793-b01f-0089-80d1-f9c58a000000",
=======
        "x-ms-request-id": "ceeae636-101f-005b-477c-054664000000",
>>>>>>> 1814567d
        "x-ms-request-server-encrypted": "true",
        "x-ms-version": "2020-06-12"
      },
      "ResponseBody": []
    },
    {
      "RequestUri": "https://seannse.dfs.core.windows.net/test-filesystem-8d863cef-796e-d0eb-5c64-185a63a62028/test-file-82858f85-d3c5-7c72-42fc-e04bd9631d16?action=flush\u0026position=1024",
      "RequestMethod": "PATCH",
      "RequestHeaders": {
        "Accept": "application/json",
        "Authorization": "Sanitized",
<<<<<<< HEAD
        "traceparent": "00-e4f6f7191dbd5b4ba6900a3e16069ab9-8bf54574b040f447-00",
        "User-Agent": [
          "azsdk-net-Storage.Files.DataLake/12.7.0-alpha.20210202.1",
          "(.NET Framework 4.8.4250.0; Microsoft Windows 10.0.19042 )"
        ],
        "x-ms-client-request-id": "d541f4d4-7035-fcdd-ba57-987a1a7c96ef",
        "x-ms-date": "Wed, 03 Feb 2021 02:11:24 GMT",
=======
        "Content-Length": "0",
        "traceparent": "00-7a97eb6712c53c4b9a7a47a71254b66e-57f73f80e3436d4c-00",
        "User-Agent": [
          "azsdk-net-Storage.Files.DataLake/12.7.0-alpha.20210217.1",
          "(.NET 5.0.3; Microsoft Windows 10.0.19042)"
        ],
        "x-ms-client-request-id": "d541f4d4-7035-fcdd-ba57-987a1a7c96ef",
        "x-ms-date": "Wed, 17 Feb 2021 22:27:16 GMT",
>>>>>>> 1814567d
        "x-ms-return-client-request-id": "true",
        "x-ms-version": "2020-06-12"
      },
      "RequestBody": null,
      "StatusCode": 200,
      "ResponseHeaders": {
        "Content-Length": "0",
<<<<<<< HEAD
        "Date": "Wed, 03 Feb 2021 02:11:24 GMT",
        "ETag": "\u00220x8D8C7E90215D21B\u0022",
        "Last-Modified": "Wed, 03 Feb 2021 02:11:24 GMT",
=======
        "Date": "Wed, 17 Feb 2021 22:27:16 GMT",
        "ETag": "\u00220x8D8D3932E8BECC7\u0022",
        "Last-Modified": "Wed, 17 Feb 2021 22:27:16 GMT",
>>>>>>> 1814567d
        "Server": [
          "Windows-Azure-HDFS/1.0",
          "Microsoft-HTTPAPI/2.0"
        ],
        "x-ms-client-request-id": "d541f4d4-7035-fcdd-ba57-987a1a7c96ef",
<<<<<<< HEAD
        "x-ms-request-id": "eada87b0-b01f-0089-1dd1-f9c58a000000",
=======
        "x-ms-request-id": "ceeae643-101f-005b-547c-054664000000",
>>>>>>> 1814567d
        "x-ms-request-server-encrypted": "false",
        "x-ms-version": "2020-06-12"
      },
      "ResponseBody": []
    },
    {
      "RequestUri": "https://seannse.blob.core.windows.net/test-filesystem-8d863cef-796e-d0eb-5c64-185a63a62028/test-file-82858f85-d3c5-7c72-42fc-e04bd9631d16",
      "RequestMethod": "HEAD",
      "RequestHeaders": {
        "Accept": "application/xml",
        "Authorization": "Sanitized",
<<<<<<< HEAD
        "If-Modified-Since": "Thu, 04 Feb 2021 02:11:23 GMT",
        "traceparent": "00-05671065c614bc489effefc2f36c6aa8-83191bf60b8e884e-00",
        "User-Agent": [
          "azsdk-net-Storage.Files.DataLake/12.7.0-alpha.20210202.1",
          "(.NET Framework 4.8.4250.0; Microsoft Windows 10.0.19042 )"
        ],
        "x-ms-client-request-id": "5cbe5583-5b26-a44f-e06e-b5f4460ea4c5",
        "x-ms-date": "Wed, 03 Feb 2021 02:11:24 GMT",
=======
        "If-Modified-Since": "Thu, 18 Feb 2021 22:27:15 GMT",
        "traceparent": "00-75ad159a4f1d3e44913634a48cf6feed-8f02f6c07002c14b-00",
        "User-Agent": [
          "azsdk-net-Storage.Files.DataLake/12.7.0-alpha.20210217.1",
          "(.NET 5.0.3; Microsoft Windows 10.0.19042)"
        ],
        "x-ms-client-request-id": "5cbe5583-5b26-a44f-e06e-b5f4460ea4c5",
        "x-ms-date": "Wed, 17 Feb 2021 22:27:16 GMT",
>>>>>>> 1814567d
        "x-ms-return-client-request-id": "true",
        "x-ms-version": "2020-06-12"
      },
      "RequestBody": null,
      "StatusCode": 304,
      "ResponseHeaders": {
        "Content-Length": "0",
<<<<<<< HEAD
        "Date": "Wed, 03 Feb 2021 02:11:24 GMT",
=======
        "Date": "Wed, 17 Feb 2021 22:27:16 GMT",
>>>>>>> 1814567d
        "Server": [
          "Windows-Azure-Blob/1.0",
          "Microsoft-HTTPAPI/2.0"
        ],
        "x-ms-client-request-id": "5cbe5583-5b26-a44f-e06e-b5f4460ea4c5",
        "x-ms-error-code": "ConditionNotMet",
<<<<<<< HEAD
        "x-ms-request-id": "62c00466-501e-0007-40d1-f9133c000000",
=======
        "x-ms-request-id": "e96d5070-201e-000d-6d7c-05b78b000000",
>>>>>>> 1814567d
        "x-ms-version": "2020-06-12"
      },
      "ResponseBody": []
    },
    {
      "RequestUri": "https://seannse.blob.core.windows.net/test-filesystem-8d863cef-796e-d0eb-5c64-185a63a62028?restype=container",
      "RequestMethod": "DELETE",
      "RequestHeaders": {
        "Accept": "application/xml",
        "Authorization": "Sanitized",
<<<<<<< HEAD
        "traceparent": "00-721a8a273a9cab4490dbe0974ec60447-f62722bb65d0d94a-00",
        "User-Agent": [
          "azsdk-net-Storage.Files.DataLake/12.7.0-alpha.20210202.1",
          "(.NET Framework 4.8.4250.0; Microsoft Windows 10.0.19042 )"
        ],
        "x-ms-client-request-id": "c4f61e62-39bd-dec8-6900-3e54cd18697f",
        "x-ms-date": "Wed, 03 Feb 2021 02:11:24 GMT",
=======
        "traceparent": "00-6c7a4b81f272e045ab630c1386cff578-a426926067502d40-00",
        "User-Agent": [
          "azsdk-net-Storage.Files.DataLake/12.7.0-alpha.20210217.1",
          "(.NET 5.0.3; Microsoft Windows 10.0.19042)"
        ],
        "x-ms-client-request-id": "c4f61e62-39bd-dec8-6900-3e54cd18697f",
        "x-ms-date": "Wed, 17 Feb 2021 22:27:16 GMT",
>>>>>>> 1814567d
        "x-ms-return-client-request-id": "true",
        "x-ms-version": "2020-06-12"
      },
      "RequestBody": null,
      "StatusCode": 202,
      "ResponseHeaders": {
        "Content-Length": "0",
<<<<<<< HEAD
        "Date": "Wed, 03 Feb 2021 02:11:24 GMT",
=======
        "Date": "Wed, 17 Feb 2021 22:27:16 GMT",
>>>>>>> 1814567d
        "Server": [
          "Windows-Azure-Blob/1.0",
          "Microsoft-HTTPAPI/2.0"
        ],
        "x-ms-client-request-id": "c4f61e62-39bd-dec8-6900-3e54cd18697f",
<<<<<<< HEAD
        "x-ms-request-id": "62c0050a-501e-0007-57d1-f9133c000000",
=======
        "x-ms-request-id": "e96d5093-201e-000d-0e7c-05b78b000000",
>>>>>>> 1814567d
        "x-ms-version": "2020-06-12"
      },
      "ResponseBody": []
    },
    {
      "RequestUri": "https://seannse.blob.core.windows.net/test-filesystem-faae7e25-5b02-5ea2-836d-749514e3783c?restype=container",
      "RequestMethod": "PUT",
      "RequestHeaders": {
        "Accept": "application/xml",
        "Authorization": "Sanitized",
<<<<<<< HEAD
        "traceparent": "00-57e99348f1953b42b4b2746853e2a6cc-04c2acb40161b047-00",
        "User-Agent": [
          "azsdk-net-Storage.Files.DataLake/12.7.0-alpha.20210202.1",
          "(.NET Framework 4.8.4250.0; Microsoft Windows 10.0.19042 )"
        ],
        "x-ms-blob-public-access": "container",
        "x-ms-client-request-id": "ad46c828-0ef5-07a2-7c97-4050c533ca85",
        "x-ms-date": "Wed, 03 Feb 2021 02:11:24 GMT",
=======
        "traceparent": "00-5e0e5129271ab74280218e2774770745-9fa8454a3ec26645-00",
        "User-Agent": [
          "azsdk-net-Storage.Files.DataLake/12.7.0-alpha.20210217.1",
          "(.NET 5.0.3; Microsoft Windows 10.0.19042)"
        ],
        "x-ms-blob-public-access": "container",
        "x-ms-client-request-id": "ad46c828-0ef5-07a2-7c97-4050c533ca85",
        "x-ms-date": "Wed, 17 Feb 2021 22:27:17 GMT",
>>>>>>> 1814567d
        "x-ms-return-client-request-id": "true",
        "x-ms-version": "2020-06-12"
      },
      "RequestBody": null,
      "StatusCode": 201,
      "ResponseHeaders": {
        "Content-Length": "0",
<<<<<<< HEAD
        "Date": "Wed, 03 Feb 2021 02:11:24 GMT",
        "ETag": "\u00220x8D8C7E9026B4683\u0022",
        "Last-Modified": "Wed, 03 Feb 2021 02:11:25 GMT",
=======
        "Date": "Wed, 17 Feb 2021 22:27:16 GMT",
        "ETag": "\u00220x8D8D3932ED82DA9\u0022",
        "Last-Modified": "Wed, 17 Feb 2021 22:27:17 GMT",
>>>>>>> 1814567d
        "Server": [
          "Windows-Azure-Blob/1.0",
          "Microsoft-HTTPAPI/2.0"
        ],
        "x-ms-client-request-id": "ad46c828-0ef5-07a2-7c97-4050c533ca85",
<<<<<<< HEAD
        "x-ms-request-id": "f434f1b7-001e-0068-60d1-f919cf000000",
=======
        "x-ms-request-id": "573bfced-201e-0050-767c-05bd0f000000",
>>>>>>> 1814567d
        "x-ms-version": "2020-06-12"
      },
      "ResponseBody": []
    },
    {
      "RequestUri": "https://seannse.dfs.core.windows.net/test-filesystem-faae7e25-5b02-5ea2-836d-749514e3783c/test-file-a2d23bcf-b445-c778-91b5-ac3eb08ef9f8?resource=file",
      "RequestMethod": "PUT",
      "RequestHeaders": {
        "Accept": "application/json",
        "Authorization": "Sanitized",
        "If-None-Match": "*",
<<<<<<< HEAD
        "traceparent": "00-15343042fd071e4294fc0cfe2c80a99f-3225e4785b70d042-00",
        "User-Agent": [
          "azsdk-net-Storage.Files.DataLake/12.7.0-alpha.20210202.1",
          "(.NET Framework 4.8.4250.0; Microsoft Windows 10.0.19042 )"
        ],
        "x-ms-client-request-id": "24a0d134-3ef4-d87e-bc89-25c30a800b1d",
        "x-ms-date": "Wed, 03 Feb 2021 02:11:24 GMT",
=======
        "traceparent": "00-133d960b63eaf54196c4afc26f0ffdce-d67a19721c4e1e41-00",
        "User-Agent": [
          "azsdk-net-Storage.Files.DataLake/12.7.0-alpha.20210217.1",
          "(.NET 5.0.3; Microsoft Windows 10.0.19042)"
        ],
        "x-ms-client-request-id": "24a0d134-3ef4-d87e-bc89-25c30a800b1d",
        "x-ms-date": "Wed, 17 Feb 2021 22:27:17 GMT",
>>>>>>> 1814567d
        "x-ms-return-client-request-id": "true",
        "x-ms-version": "2020-06-12"
      },
      "RequestBody": null,
      "StatusCode": 201,
      "ResponseHeaders": {
        "Content-Length": "0",
<<<<<<< HEAD
        "Date": "Wed, 03 Feb 2021 02:11:25 GMT",
        "ETag": "\u00220x8D8C7E902A8D0B0\u0022",
        "Last-Modified": "Wed, 03 Feb 2021 02:11:25 GMT",
=======
        "Date": "Wed, 17 Feb 2021 22:27:17 GMT",
        "ETag": "\u00220x8D8D3932F0DE611\u0022",
        "Last-Modified": "Wed, 17 Feb 2021 22:27:17 GMT",
>>>>>>> 1814567d
        "Server": [
          "Windows-Azure-HDFS/1.0",
          "Microsoft-HTTPAPI/2.0"
        ],
        "x-ms-client-request-id": "24a0d134-3ef4-d87e-bc89-25c30a800b1d",
<<<<<<< HEAD
        "x-ms-request-id": "f8d77d4e-d01f-007b-03d1-f93dc3000000",
=======
        "x-ms-request-id": "03216845-a01f-0013-307c-055b53000000",
>>>>>>> 1814567d
        "x-ms-version": "2020-06-12"
      },
      "ResponseBody": []
    },
    {
      "RequestUri": "https://seannse.dfs.core.windows.net/test-filesystem-faae7e25-5b02-5ea2-836d-749514e3783c/test-file-a2d23bcf-b445-c778-91b5-ac3eb08ef9f8?action=append\u0026position=0",
      "RequestMethod": "PATCH",
      "RequestHeaders": {
        "Accept": "application/json",
        "Authorization": "Sanitized",
<<<<<<< HEAD
        "Content-Length": "1849",
        "Content-Type": "application/json",
        "traceparent": "00-1492a1b4ee276d46804d21c23f92b383-1869d9f213858d4f-00",
        "User-Agent": [
          "azsdk-net-Storage.Files.DataLake/12.7.0-alpha.20210202.1",
          "(.NET Framework 4.8.4250.0; Microsoft Windows 10.0.19042 )"
        ],
        "x-ms-client-request-id": "df0acecc-d5ee-d904-2b7a-3a15067014e1",
        "x-ms-date": "Wed, 03 Feb 2021 02:11:25 GMT",
=======
        "Content-Length": "1024",
        "traceparent": "00-cb4d8f8ea70a31468f230421e6db97d0-7d3678573ac87244-00",
        "User-Agent": [
          "azsdk-net-Storage.Files.DataLake/12.7.0-alpha.20210217.1",
          "(.NET 5.0.3; Microsoft Windows 10.0.19042)"
        ],
        "x-ms-client-request-id": "df0acecc-d5ee-d904-2b7a-3a15067014e1",
        "x-ms-date": "Wed, 17 Feb 2021 22:27:17 GMT",
>>>>>>> 1814567d
        "x-ms-return-client-request-id": "true",
        "x-ms-version": "2020-06-12"
      },
      "RequestBody": [
        "\uFFFD\u0001\uEF47AgEv]\uFFFD\uFFFD\u002B\uFFFDx\u0006\uFFFDlK\uFFFD\uFFFDGWl\uFFFD\uFFFD\uFFFD\uFFFD\uFFFD\uFFFD\uFFFDi\uFFFDO\uFFFD\uFFFDG\uFFFDa\u00007\uFFFDD\uFFFD\u0731\u001F:h\u001F\uFFFD~\u7F3A\uFFFDQ\uFFFD\uFFFD\u69BF\uFFFD\uFFFDd\uFFFD|\uFFFDw!^\uFFFD\uA753\uFFFD\u0012\uFFFD\uFFFD\uFFFDaeNl7\uFFFD\u0092*\uFFFDuJPzYx\uFFFDyo[5\uFFFD\uFFFDF\uFFFD@\uFFFDJ)\n",
        "\uFFFD\uFFFDN\uFFFD\uFFFDApd\uFFFDy\uFFFD\uFFFDi\uFFFD\uFFFD\u00135oC\u001B\uFFFD)R\uFFFD\u05A1\u0007\uFFFD\uFFFDWxh\u001Fq\uFFFD\uFFFD\uFFFD\uFFFD\u0018\u0007b\uFFFD\uFFFD\uFFFDK!C\uFFFD\uFFFD\u000B$\u0006\r",
        "!\uFFFD\uFFFD\u05EE\uFFFDh\uFFFD\uFFFD\u0022E\uFFFDJ\u000E\uFFFD\u0017\uFFFDz\u002B\u0013\uFFFD\uFFFD3\uFFFDy\uFFFD^m\uFFFD\uFFFD3rZ\uFFFD\uFFFD-\uFFFD\uFFFDFx\uFFFD\uFFFDF\uFFFDX\uFFFD\uFFFD4\uFFFD\uFFFD\uFFFD\uFFFD\uFFFD\uFFFD\uFFFD7[F^\uFFFD@\uFFFD\uFFFD\uFFFD\uFFFD\uFFFD\u0026L\uFFFD\uFFFD\u0018\uFFFD4\uFFFDu\uFFFDm\u0060]\uFFFD\uFFFD)\uFFFDga\uFFFD\uFFFD\u0060bN\u0478~L8\uFFFD\uFFFD\u4124\uFFFD\uFFFD\uFFFD}\uFFFDu)\uFFFD\uFFFD\uFFFD\uFFFD\uFFFD\u001C\u00168TPe\u003C\uFFFD\uFFFD:\uFFFD_%\uFFFDy\uFFFD\uFFFD\uFFFD|\uFFFD\u000BS}\uFFFD\uFFFD|\u0014m\u06E4\uFFFD\uFFFD\uFFFD\uFFFD/!k\uFFFDD~H\u079Fr\uFFFD\u001E\uFFFD\uFFFD\uFFFD\uFFFD\uFFFD\uFFFD\u007F\u0011\uFFFD\u0219]k\uFFFDQ\uFFFD\uFFFDE\uFFFD\u001B\uFFFDU\uFFFDXfY\uFFFD\uFFFD\uFFFD,\uFFFD\n",
        "\uFFFD\u02BB\uFFFD\uFFFD(\u0652U\uFFFD-g\uFFFD\u000E,p,y\uFFFDY\uFFFD\u06CEj\uFFFDVMr]\uFFFD\uFFFDv\u0014\uFFFDy\uFFFD\u0018\uFFFD\u0011\uFFFDl#\uFFFD\uFFFD(Q\uFFFDW,#\uFFFD\u00167ZN\b\u003CQ\uFFFDg\uFFFDg4\uFFFD\u003C\uFFFDR\uFFFD\uFFFD\uFFFDXah4\uFFFD\u0015\uFFFDB\uFFFD\uFFFD\uFFFDE:\uFFFDj?\uFFFD?qc\uFFFD\u0019\uFFFD\uFFFD\u0005\uFFFD\uFFFDq\uFFFD\uFFFD\u00E0\uFFFDp\uFFFD\u0002m\uFFFD\uFFFD\u000F-\uFFFD\uFFFD!\uFFFD#\uFFFDw\uFFFD\uFFFD#(\uFFFDG\uFFFDN\uFFFD#%\u0405\uFFFD2\uFFFDp@\uFFFD\u003CK\uFFFD~\uFFFD\uFFFD\uFFFD\u0000\uFFFD\uFFFD\uFFFD\uFFFD\uFFFDe\u001C\uFFFDw9(\uFFFD\r",
        "\uFFFD[\u003E\uFFFD0\uFFFD|\uFFFD\uFFFD\u0014;M1\uFFFDF\uFFFD\\\uFFFDM\u0003\uFFFDS\u0060\uFFFD \uFFFD\uFFFD-7\u0018\u0307\uFFFD{\uFFFD\uFFFDyC\uFFFDMfm\uCBFE\u0017\uFFFD\uFFFD1_\uFFFD\uFFFDg\uFFFD[{\uFFFDg\uFFFD\uFFFD OQ\uFFFDH\uFFFD\uFFFD\uFFFD\uFFFD\uFFFD\u0060\u0018[\uFFFD\uFFFDEg\uFFFD\u0017\t\uFFFD\uFFFD\uFFFD\uFFFDL\uFFFD C\u001F2\uFFFD\u0011\uFFFD\uFFFD-\u0016\u001B!g\u000B\uFFFD5\u0005r\uFFFD\uFFFD\uFFFDg\uFFFD\u0016\u0014IP~\uFFFDSy~w\uFFFDD\uFFFD\uFFFD2O\\]\u0486*EI\fyt\uFFFD\uFFFD\u06590\uFFFD]\t\u001EC\uFFFD\u003E\n",
        "\uFFFD\u00E1\uFFFD\uFFFDxJ\uFFFDC?\uFFFDVB\uFFFD_\uFFFD\uFFFD\uFFFDC\u0004~\uFFFD\u02A0\uFFFDF\uFFFD\u6364\uFFFD\u001ER/\u00C8\uFFFDZ\uFFFD.\uFFFDMI*B\uFFFD$\uFFFD\u001DOC}9\uFFFD\uFFFD\uFFFD\u0001\uFFFD\uFFFD\uFFFDd\u0011\uFFFDP 8\uFFFDe\uFFFDc-\uFFFD\uFFFD\u0569\uFFFD\uFFFDu\uFFFDX\uFFFD\uFFFDoU\uFFFD\u0011\uFFFD\u0186\u0287\uFFFD\uFFFD\uFFFD\u012F\uFFFD\t\t\uFFFD\uFFFDc\uFFFD\u0022\uFFFD\uFFFDc\uFFFD\uFFFDx\uFFFD\u001CP\uFFFD|\uFFFDI\uFFFD\u000FS(\uFFFD\uFFFD\uFFFDJ\uFFFD\u000B\uFFFD\uFFFD\uFFFDk\uFFFDX\uFFFD\uFFFD\uFFFD3\u000ED\uFFFD\uFFFDQ\uFFFD\uFFFD\u0060\n",
        "N\u0022eT\uFFFD\uFFFD\uFFFD\uFFFD\uFFFD\u05E8\u0011X\uFFFD\u0000\uFFFD\u001F\uFFFD\uFFFD\uFFFD\uFFFD\uFFFD\u0016\uFFFD\uFFFD\uFFFDEU\u007F\uFFFD\uFFFD\uFFFD\uFFFD\u00973q\uFFFD\u0014\uFFFD\uFFFD[e3)\uFFFD\u0060\uFFFD@h\u0016V7O\uFFFD0\u344B\u0011\uFFFDR\u0014\u0060\uFFFD;i\uFFFD\uFFFD\uFFFDu\uFFFD\u0004\u0012\uFFFD0\uFFFD\uFFFD\u0060\uFFFD\u001F\u0005C\u002B\uFFFDg\uFFFDGu@\uFFFD\uFFFD\uFFFD\uFFFD\bP\u04CE\uFFFD \uFFFD,\uFFFD\uFFFD6Q$\uFFFD\uFFFD\uFFFD:0\uFFFD\uFFFD\uFFFD\u000E\uFFFD\uFFFD3\uFFFD!Hn\uFFFD\uFFFDV#5\uFFFD\uFFFD\uFFFD\u001A\uFFFD\uFFFD|\u06257d\u0016f\uFFFD\uFFFD\uFFFD\uFFFD\uFFFD\uFFFD\uFFFD\uFFFDg\r",
        "[\uFFFD\uFFFDY\uFFFD\uFFFDn\uFFFD-\uFFFD\uFFFD\uFFFD z\u0014u\u001Eh\uFFFDa\u001DIo_\uFFFD\uFFFD\u010D5P\uFFFDx\uFFFD\uFFFD\uFFFD\uFFFD#\u0019\uFFFD\u0243\uFFFDx"
      ],
      "StatusCode": 202,
      "ResponseHeaders": {
        "Content-Length": "0",
<<<<<<< HEAD
        "Date": "Wed, 03 Feb 2021 02:11:25 GMT",
=======
        "Date": "Wed, 17 Feb 2021 22:27:17 GMT",
>>>>>>> 1814567d
        "Server": [
          "Windows-Azure-HDFS/1.0",
          "Microsoft-HTTPAPI/2.0"
        ],
        "x-ms-client-request-id": "df0acecc-d5ee-d904-2b7a-3a15067014e1",
<<<<<<< HEAD
        "x-ms-request-id": "f8d77d5c-d01f-007b-11d1-f93dc3000000",
=======
        "x-ms-request-id": "03216860-a01f-0013-4b7c-055b53000000",
>>>>>>> 1814567d
        "x-ms-request-server-encrypted": "true",
        "x-ms-version": "2020-06-12"
      },
      "ResponseBody": []
    },
    {
      "RequestUri": "https://seannse.dfs.core.windows.net/test-filesystem-faae7e25-5b02-5ea2-836d-749514e3783c/test-file-a2d23bcf-b445-c778-91b5-ac3eb08ef9f8?action=flush\u0026position=1024",
      "RequestMethod": "PATCH",
      "RequestHeaders": {
        "Accept": "application/json",
        "Authorization": "Sanitized",
<<<<<<< HEAD
        "traceparent": "00-b14ef2e4e682d54286558213d0fb7d5c-df9385431c382845-00",
        "User-Agent": [
          "azsdk-net-Storage.Files.DataLake/12.7.0-alpha.20210202.1",
          "(.NET Framework 4.8.4250.0; Microsoft Windows 10.0.19042 )"
        ],
        "x-ms-client-request-id": "3cf651c6-2c76-532f-1dba-f3b5b6c49d96",
        "x-ms-date": "Wed, 03 Feb 2021 02:11:25 GMT",
=======
        "Content-Length": "0",
        "traceparent": "00-5e2b575ab1a48245ab7eeb016e5b38c1-f3b6337c3bf2e04b-00",
        "User-Agent": [
          "azsdk-net-Storage.Files.DataLake/12.7.0-alpha.20210217.1",
          "(.NET 5.0.3; Microsoft Windows 10.0.19042)"
        ],
        "x-ms-client-request-id": "3cf651c6-2c76-532f-1dba-f3b5b6c49d96",
        "x-ms-date": "Wed, 17 Feb 2021 22:27:17 GMT",
>>>>>>> 1814567d
        "x-ms-return-client-request-id": "true",
        "x-ms-version": "2020-06-12"
      },
      "RequestBody": null,
      "StatusCode": 200,
      "ResponseHeaders": {
        "Content-Length": "0",
<<<<<<< HEAD
        "Date": "Wed, 03 Feb 2021 02:11:25 GMT",
        "ETag": "\u00220x8D8C7E902D789F9\u0022",
        "Last-Modified": "Wed, 03 Feb 2021 02:11:26 GMT",
=======
        "Date": "Wed, 17 Feb 2021 22:27:17 GMT",
        "ETag": "\u00220x8D8D3932F280AF6\u0022",
        "Last-Modified": "Wed, 17 Feb 2021 22:27:17 GMT",
>>>>>>> 1814567d
        "Server": [
          "Windows-Azure-HDFS/1.0",
          "Microsoft-HTTPAPI/2.0"
        ],
        "x-ms-client-request-id": "3cf651c6-2c76-532f-1dba-f3b5b6c49d96",
<<<<<<< HEAD
        "x-ms-request-id": "f8d77d7a-d01f-007b-2fd1-f93dc3000000",
=======
        "x-ms-request-id": "0321687b-a01f-0013-667c-055b53000000",
>>>>>>> 1814567d
        "x-ms-request-server-encrypted": "false",
        "x-ms-version": "2020-06-12"
      },
      "ResponseBody": []
    },
    {
      "RequestUri": "https://seannse.blob.core.windows.net/test-filesystem-faae7e25-5b02-5ea2-836d-749514e3783c/test-file-a2d23bcf-b445-c778-91b5-ac3eb08ef9f8",
      "RequestMethod": "HEAD",
      "RequestHeaders": {
        "Accept": "application/xml",
        "Authorization": "Sanitized",
<<<<<<< HEAD
        "If-Unmodified-Since": "Tue, 02 Feb 2021 02:11:23 GMT",
        "traceparent": "00-89f61f3272056c489a06a371876a516e-29c7e41a76d2434e-00",
        "User-Agent": [
          "azsdk-net-Storage.Files.DataLake/12.7.0-alpha.20210202.1",
          "(.NET Framework 4.8.4250.0; Microsoft Windows 10.0.19042 )"
        ],
        "x-ms-client-request-id": "b44ea3ee-d87a-856b-1ad5-c56ed6f88d33",
        "x-ms-date": "Wed, 03 Feb 2021 02:11:25 GMT",
=======
        "If-Unmodified-Since": "Tue, 16 Feb 2021 22:27:15 GMT",
        "traceparent": "00-cb6a9728dc2ad5498a1d5f95ebc394a3-1f0557e6f86f214c-00",
        "User-Agent": [
          "azsdk-net-Storage.Files.DataLake/12.7.0-alpha.20210217.1",
          "(.NET 5.0.3; Microsoft Windows 10.0.19042)"
        ],
        "x-ms-client-request-id": "b44ea3ee-d87a-856b-1ad5-c56ed6f88d33",
        "x-ms-date": "Wed, 17 Feb 2021 22:27:17 GMT",
>>>>>>> 1814567d
        "x-ms-return-client-request-id": "true",
        "x-ms-version": "2020-06-12"
      },
      "RequestBody": null,
      "StatusCode": 412,
      "ResponseHeaders": {
<<<<<<< HEAD
        "Date": "Wed, 03 Feb 2021 02:11:25 GMT",
=======
        "Date": "Wed, 17 Feb 2021 22:27:17 GMT",
>>>>>>> 1814567d
        "Server": [
          "Windows-Azure-Blob/1.0",
          "Microsoft-HTTPAPI/2.0"
        ],
        "Transfer-Encoding": "chunked",
        "x-ms-client-request-id": "b44ea3ee-d87a-856b-1ad5-c56ed6f88d33",
        "x-ms-error-code": "ConditionNotMet",
<<<<<<< HEAD
        "x-ms-request-id": "f434f459-001e-0068-1ed1-f919cf000000",
=======
        "x-ms-request-id": "573bfe29-201e-0050-1d7c-05bd0f000000",
>>>>>>> 1814567d
        "x-ms-version": "2020-06-12"
      },
      "ResponseBody": []
    },
    {
      "RequestUri": "https://seannse.blob.core.windows.net/test-filesystem-faae7e25-5b02-5ea2-836d-749514e3783c?restype=container",
      "RequestMethod": "DELETE",
      "RequestHeaders": {
        "Accept": "application/xml",
        "Authorization": "Sanitized",
<<<<<<< HEAD
        "traceparent": "00-f7a2ff4d8565f047a73bfe634e8a0e6d-b19ab1652dda7140-00",
        "User-Agent": [
          "azsdk-net-Storage.Files.DataLake/12.7.0-alpha.20210202.1",
          "(.NET Framework 4.8.4250.0; Microsoft Windows 10.0.19042 )"
        ],
        "x-ms-client-request-id": "12c7bede-e875-c71b-f450-e826193d2d28",
        "x-ms-date": "Wed, 03 Feb 2021 02:11:25 GMT",
=======
        "traceparent": "00-9f5c247e630c3f40b2e9890443c351c3-c81d46e9e49e4d4e-00",
        "User-Agent": [
          "azsdk-net-Storage.Files.DataLake/12.7.0-alpha.20210217.1",
          "(.NET 5.0.3; Microsoft Windows 10.0.19042)"
        ],
        "x-ms-client-request-id": "12c7bede-e875-c71b-f450-e826193d2d28",
        "x-ms-date": "Wed, 17 Feb 2021 22:27:18 GMT",
>>>>>>> 1814567d
        "x-ms-return-client-request-id": "true",
        "x-ms-version": "2020-06-12"
      },
      "RequestBody": null,
      "StatusCode": 202,
      "ResponseHeaders": {
        "Content-Length": "0",
<<<<<<< HEAD
        "Date": "Wed, 03 Feb 2021 02:11:25 GMT",
=======
        "Date": "Wed, 17 Feb 2021 22:27:17 GMT",
>>>>>>> 1814567d
        "Server": [
          "Windows-Azure-Blob/1.0",
          "Microsoft-HTTPAPI/2.0"
        ],
        "x-ms-client-request-id": "12c7bede-e875-c71b-f450-e826193d2d28",
<<<<<<< HEAD
        "x-ms-request-id": "f434f48e-001e-0068-48d1-f919cf000000",
=======
        "x-ms-request-id": "573bfe69-201e-0050-587c-05bd0f000000",
>>>>>>> 1814567d
        "x-ms-version": "2020-06-12"
      },
      "ResponseBody": []
    },
    {
      "RequestUri": "https://seannse.blob.core.windows.net/test-filesystem-3190b439-3d23-6413-0967-0f87bcbb41dc?restype=container",
      "RequestMethod": "PUT",
      "RequestHeaders": {
        "Accept": "application/xml",
        "Authorization": "Sanitized",
<<<<<<< HEAD
        "traceparent": "00-da8d481502a6844a96459ad182578673-a0e30a5e958b8d4c-00",
        "User-Agent": [
          "azsdk-net-Storage.Files.DataLake/12.7.0-alpha.20210202.1",
          "(.NET Framework 4.8.4250.0; Microsoft Windows 10.0.19042 )"
        ],
        "x-ms-blob-public-access": "container",
        "x-ms-client-request-id": "9075f3c6-6aad-a136-aa62-080ed8940a38",
        "x-ms-date": "Wed, 03 Feb 2021 02:11:25 GMT",
=======
        "traceparent": "00-780c11069fb7104c9392b68b9f474466-0a751f14b5ac9f4d-00",
        "User-Agent": [
          "azsdk-net-Storage.Files.DataLake/12.7.0-alpha.20210217.1",
          "(.NET 5.0.3; Microsoft Windows 10.0.19042)"
        ],
        "x-ms-blob-public-access": "container",
        "x-ms-client-request-id": "9075f3c6-6aad-a136-aa62-080ed8940a38",
        "x-ms-date": "Wed, 17 Feb 2021 22:27:18 GMT",
>>>>>>> 1814567d
        "x-ms-return-client-request-id": "true",
        "x-ms-version": "2020-06-12"
      },
      "RequestBody": null,
      "StatusCode": 201,
      "ResponseHeaders": {
        "Content-Length": "0",
<<<<<<< HEAD
        "Date": "Wed, 03 Feb 2021 02:11:26 GMT",
        "ETag": "\u00220x8D8C7E9032AF11E\u0022",
        "Last-Modified": "Wed, 03 Feb 2021 02:11:26 GMT",
=======
        "Date": "Wed, 17 Feb 2021 22:27:18 GMT",
        "ETag": "\u00220x8D8D3932F7FED41\u0022",
        "Last-Modified": "Wed, 17 Feb 2021 22:27:18 GMT",
>>>>>>> 1814567d
        "Server": [
          "Windows-Azure-Blob/1.0",
          "Microsoft-HTTPAPI/2.0"
        ],
        "x-ms-client-request-id": "9075f3c6-6aad-a136-aa62-080ed8940a38",
<<<<<<< HEAD
        "x-ms-request-id": "7524d090-401e-00b2-50d1-f9802e000000",
=======
        "x-ms-request-id": "2b90eed9-b01e-0030-157c-05c190000000",
>>>>>>> 1814567d
        "x-ms-version": "2020-06-12"
      },
      "ResponseBody": []
    },
    {
      "RequestUri": "https://seannse.dfs.core.windows.net/test-filesystem-3190b439-3d23-6413-0967-0f87bcbb41dc/test-file-5caf8e58-061f-1af4-1771-2c59ddb93b43?resource=file",
      "RequestMethod": "PUT",
      "RequestHeaders": {
        "Accept": "application/json",
        "Authorization": "Sanitized",
        "If-None-Match": "*",
<<<<<<< HEAD
        "traceparent": "00-9ba6fc1d82e1724db41d045d56f8db28-98ad4816e7962441-00",
        "User-Agent": [
          "azsdk-net-Storage.Files.DataLake/12.7.0-alpha.20210202.1",
          "(.NET Framework 4.8.4250.0; Microsoft Windows 10.0.19042 )"
        ],
        "x-ms-client-request-id": "a308597d-c5d4-d115-6b87-11c39470f16e",
        "x-ms-date": "Wed, 03 Feb 2021 02:11:25 GMT",
=======
        "traceparent": "00-c5554b535f67214f83ef526145757c6c-99dc0dae94023242-00",
        "User-Agent": [
          "azsdk-net-Storage.Files.DataLake/12.7.0-alpha.20210217.1",
          "(.NET 5.0.3; Microsoft Windows 10.0.19042)"
        ],
        "x-ms-client-request-id": "a308597d-c5d4-d115-6b87-11c39470f16e",
        "x-ms-date": "Wed, 17 Feb 2021 22:27:18 GMT",
>>>>>>> 1814567d
        "x-ms-return-client-request-id": "true",
        "x-ms-version": "2020-06-12"
      },
      "RequestBody": null,
      "StatusCode": 201,
      "ResponseHeaders": {
        "Content-Length": "0",
<<<<<<< HEAD
        "Date": "Wed, 03 Feb 2021 02:11:26 GMT",
        "ETag": "\u00220x8D8C7E903676F7A\u0022",
        "Last-Modified": "Wed, 03 Feb 2021 02:11:27 GMT",
=======
        "Date": "Wed, 17 Feb 2021 22:27:18 GMT",
        "ETag": "\u00220x8D8D3932FBC7711\u0022",
        "Last-Modified": "Wed, 17 Feb 2021 22:27:18 GMT",
>>>>>>> 1814567d
        "Server": [
          "Windows-Azure-HDFS/1.0",
          "Microsoft-HTTPAPI/2.0"
        ],
        "x-ms-client-request-id": "a308597d-c5d4-d115-6b87-11c39470f16e",
<<<<<<< HEAD
        "x-ms-request-id": "e2b0f77e-201f-008b-3bd1-f97b32000000",
=======
        "x-ms-request-id": "509d147d-301f-002e-247c-052d48000000",
>>>>>>> 1814567d
        "x-ms-version": "2020-06-12"
      },
      "ResponseBody": []
    },
    {
      "RequestUri": "https://seannse.dfs.core.windows.net/test-filesystem-3190b439-3d23-6413-0967-0f87bcbb41dc/test-file-5caf8e58-061f-1af4-1771-2c59ddb93b43?action=append\u0026position=0",
      "RequestMethod": "PATCH",
      "RequestHeaders": {
        "Accept": "application/json",
        "Authorization": "Sanitized",
<<<<<<< HEAD
        "Content-Length": "1769",
        "Content-Type": "application/json",
        "traceparent": "00-73e6222a7a9f444e8f7c0075f85c679b-3b700a3450fff744-00",
        "User-Agent": [
          "azsdk-net-Storage.Files.DataLake/12.7.0-alpha.20210202.1",
          "(.NET Framework 4.8.4250.0; Microsoft Windows 10.0.19042 )"
        ],
        "x-ms-client-request-id": "84dbd369-98b1-ab6f-85d6-718eeb7b3c00",
        "x-ms-date": "Wed, 03 Feb 2021 02:11:26 GMT",
=======
        "Content-Length": "1024",
        "traceparent": "00-05e5fccdbcf75743b1bb3f78067696ae-5bb2f7b57d489d48-00",
        "User-Agent": [
          "azsdk-net-Storage.Files.DataLake/12.7.0-alpha.20210217.1",
          "(.NET 5.0.3; Microsoft Windows 10.0.19042)"
        ],
        "x-ms-client-request-id": "84dbd369-98b1-ab6f-85d6-718eeb7b3c00",
        "x-ms-date": "Wed, 17 Feb 2021 22:27:18 GMT",
>>>>>>> 1814567d
        "x-ms-return-client-request-id": "true",
        "x-ms-version": "2020-06-12"
      },
      "RequestBody": [
        "\u000E\f\uCB6D\u0015\uFFFD\uFFFD\uFFFD\u0018\uFFFDI\uFFFDB\u00D5\uFFFD\uFFFD\uFFFD\uFFFDF\uFFFD/\uFFFD5\uFFFDm\uFFFDq\uFFFD\uFFFD\uFFFD\uFFFDr\u0095\uFFFD\u001F\uFFFD\uFFFD\uFFFD\uFFFD\uFFFD\uFFFD\uFFFD\uFFFD\u000Fg\uFFFDst0\uFFFD@\uFFFD]\uFFFD\u001Cw\uFFFD\uFFFD)MGy\uFFFDz\u001F\uFFFD.\u000Ez\uFFFD\u0010\u034F\u0018\uFFFD,I\uFFFD\u0006/\uFFFD:n\u0001\uFFFD\uFFFDd\uFFFDj\uFFFD\uFFFD\t\uFFFDiP\u001B\uFFFDq\uFFFD\uFFFDpd\uFFFDC\uFFFDsbEB\uFFFD.\uFFFD\uFFFDN\r\n",
        "\uFFFD\uFFFD\u001Cv\uFFFD\uFFFD\uFFFD\u0007\uFFFD\u0026\uFFFD\u007Fy\uFFFD\uFFFD\u001F\uFFFD\uFFFD@\u002B\u003E\u001A\u001E\u001Euzx\u0018g\uFFFD\u001AC\u0010\u0105P\uFFFD\uFFFD\uFFFD\u0027P\uFFFDx;~\uFFFDvW\uFFFD;\uFFFD\uFFFD\u07B0\u0440\uFFFD\u0000)Y\u069F\u0022\u000B\uFFFDn\uFFFDQ\uFFFDU\uFFFD\uFFFD\u0019\u06C1\uFFFD\u27F3\u0004!%\uFFFDew1\u0014\uFFFD\uFFFD\uFFFD\uFFFD\uFFFD\uFFFDu\u001CV0\uFFFDT\uFFFD\u0005S,w\u0733\u0003./\uFFFD^M$8\uFFFD\uFFFD\uFFFD\uFFFD\f\u003C\uFFFD\uFFFD\u0389\uFFFDAKeeL\uFFFD\uFFFD_C\u001B\u04B9%\uFFFD\uFFFD.\uFFFD2l\uFFFDr\uFFFD\uFFFDb\u044B\uFFFD\u0017 g\uFFFD\uFFFD\uFFFD\uFFFDg\uFFFD\uFFFD\uFFFD\uFFFD\uFFFD\uFFFD\u001C\uFFFD\u0000_\u001CH\u000E\uFFFD\u0019\uFFFD\u001C\u001B\u03B6\uFFFD\u0002z\u0026\uFFFDG\u0022\uFFFDM\u0015v\uFFFD\\\uFFFD\u001C\uFFFDF\uFFFD\uFFFD\uFFFDy\uFFFDaro\uFFFD\beN\u8192\u0330\uFFFD\uFFFDh\uFFFD\u0006\uFFFD\uFFFDg\uFFFD\uFFFD\uFFFD-\uFFFD\u007F\uFFFDwUj\\\u003C=\u0160\b\uFFFD\r",
        "?\uFFFDfd\uFFFD\uFFFD!\uFFFD\uFFFDU9\uFFFD\uFFFD\u0019\uFFFD\u0011Iv\uFFFDA\uFFFD\uFFFD\uFFFD\u0592\u001B6\uFFFDs4\u0026_\f\uFFFDf\u0000\u00010\\\u0004\f?\uFFFDI=\u04FFBj,|)}vQ\uFFFD\uFFFD\uFFFD\uFFFDs\uFFFD\uFFFD8\u0060.\uFFFDu\uFFFD\uFFFD\uFFFD\u000F\u0018\u001A\uFFFD5{\uFFFD|\uFFFD\uFFFD[\uFFFD%F\uFFFD\uFFFD\u15A7\uFFFD\tq^\uFFFDW{\u0007\uFFFD\u001Bd]\u000E\uFFFD\uFFFD\u001Cc\u000F\uFFFD@\uFFFD\u0016{\uFFFD\u0012\u0017\uFFFDk\uFFFD0\uFFFD\uFFFD\t\u0002\u021D\uFFFD1.\uFFFDt\u0014\u00604aMd\uFFFD*T\uFFFD\uFFFDV\u045A\uFFFDzK\u045E\u000F\u0015\uFFFD\uFFFDl\u007F\u0004\uFFFD\uFFFD~\uFFFD\uFFFD\u0246b\u0001\u001A\u00B1\uFFFDS\uFFFD\uFFFDRB\r",
        "\uFFFD8g;#n\u0060\uFFFD\uFFFD^2u\uFFFD\uFFFDH\u05FD\uFFFD\uFFFD\u0011 \uFFFDn\uFFFDr\uFFFD\uFFFD\u0007J1N\uFFFD\uFFFD^\uFFFD\uFFFD%\uFFFD[:|8\uFFFD\u0003\u03E4\uFFFD\u0381| \u001B\uFFFD1\uFFFD\uFFFD\uFFFD\uFFFDk\uFFFDYFy\u0010\uFFFD\uFFFDj\uFFFD|\uFFFD)Pp\uFFFD\uFFFD\uFFFDk\uFFFD\u037E\u02C6\uFFFD\u00113\uFFFDvp\u003E\u0001V\uFFFD\uFFFDf#\uFFFDb\uFFFD.\u05CF\uFFFD\u0004\uFFFD\uFFFD\uFFFD5\uFFFD\u0005\uFFFD^\u0006\uFFFD\uFFFD\b\uFFFDxh\u0777W\uFFFD\uFFFD{[^\u0060\n",
        "p\uFFFDw\uFFFD\uFFFD.\uFFFD\u0003\u001Ah\uFFFD\uFFFDkx\uFFFDO\uFFFDC^Pz\uFFFD\u0016v\u007F\uFFFD6\uFFFDn\uFFFDj\u002B,\u00105\uFFFDl\u0004~\u001FQtMu\u0004~\uFFFD4\uFFFD\f\uFFFD\u001C\uFFFD\u001Fz\uFFFDa$v\uFFFD\uFFFD\uFFFD\uFFFD\uFFFD\uFFFD\uFFFD\uFFFDZC\uFFFD\uFFFD\uFFFD\uFFFD\u003E\uFFFD\u0006\uFFFD\uFFFDr\u0001\b\u0002\uFFFDb\n",
        "M\uFFFD\f\uFFFD\uFFFD\uFFFDG\uFFFD\uFFFDmX\uFFFD\uFFFDw{\uFFFD3\uFFFD\u001C(\uFFFDWl s\u8FF1u\uFFFD\uFFFDH3x\uFFFD\b\uFFFD\u01245\uFFFD\u003E\uFFFD\u0427\u0027\uFFFD)\uFFFD0\uFFFD\u0011\uFFFD9H\uFFFD\u0013\uFFFD\u0022\uFFFD\u0196\u0018W\uFFFD\u0010\uFFFDR\uFFFDs1oL\u7343x\uFFFDxL\u0005\uFFFD\uFFFDD\uFFFD\uFFFD\uFFFD\uFFFD/\uFFFD\uFFFD\uFFFD\uFFFDo\u0005\u0026\uFFFD\u0012\uFFFD{\uFFFDb\uFFFD\uFFFDf\u012C\uFFFD\uFFFD~wt\u0571/\uFFFD\u04DE\u001F\\\uFFFD#\u000E~~\uFFFD_x\uFFFD\\\uFFFD\uFFFD\uFFFDu38FR\uFFFD\bMi:}?\uFFFD\u003C?*R\uFFFD\uFFFD;\uFFFDlS\u0004\uFFFD\uFFFDd4$h\uFFFD\uFFFD\u0004;\uFFFD\uFFFD\uFFFDLETe\uFFFD\uFFFD\u0001\u003E\u0001#8\\\t\b\uFFFD\uFFFD\u0007\b\uFFFD4\u0179u\uFFFD(\u0000\uFFFD\uFFFD\uFFFD\uFFFD\u0001C\uFFFD\u015C\uFFFD\uFFFDc\uFFFD\u007F\u0002A\uFFFDA\uFFFD\uFFFD^\uFFFDY\uFFFD\uFFFD2\u001Bm\u01D2\u03C0=\uFFFD\u0026s\uFFFD:\u0022\uFFFD\uFFFDDl\u7FE3Ua1\uFFFD\u00224\uFFFD\u0060\uFFFD)4\uFFFD\uFFFD\uFFFD(\u001B\uFFFD\t\uFFFDf\u0026\uFFFD"
      ],
      "StatusCode": 202,
      "ResponseHeaders": {
        "Content-Length": "0",
<<<<<<< HEAD
        "Date": "Wed, 03 Feb 2021 02:11:26 GMT",
=======
        "Date": "Wed, 17 Feb 2021 22:27:18 GMT",
>>>>>>> 1814567d
        "Server": [
          "Windows-Azure-HDFS/1.0",
          "Microsoft-HTTPAPI/2.0"
        ],
        "x-ms-client-request-id": "84dbd369-98b1-ab6f-85d6-718eeb7b3c00",
<<<<<<< HEAD
        "x-ms-request-id": "e2b0f780-201f-008b-3dd1-f97b32000000",
=======
        "x-ms-request-id": "509d148a-301f-002e-317c-052d48000000",
>>>>>>> 1814567d
        "x-ms-request-server-encrypted": "true",
        "x-ms-version": "2020-06-12"
      },
      "ResponseBody": []
    },
    {
      "RequestUri": "https://seannse.dfs.core.windows.net/test-filesystem-3190b439-3d23-6413-0967-0f87bcbb41dc/test-file-5caf8e58-061f-1af4-1771-2c59ddb93b43?action=flush\u0026position=1024",
      "RequestMethod": "PATCH",
      "RequestHeaders": {
        "Accept": "application/json",
        "Authorization": "Sanitized",
<<<<<<< HEAD
        "traceparent": "00-6ea122cc46dc664e867298d43f4bb1ab-8f29dc801b6ea647-00",
        "User-Agent": [
          "azsdk-net-Storage.Files.DataLake/12.7.0-alpha.20210202.1",
          "(.NET Framework 4.8.4250.0; Microsoft Windows 10.0.19042 )"
        ],
        "x-ms-client-request-id": "c15a5cb3-6d94-46bd-49ee-bee7d85670d4",
        "x-ms-date": "Wed, 03 Feb 2021 02:11:26 GMT",
=======
        "Content-Length": "0",
        "traceparent": "00-8db24e03df06184b8dbe7075c3408865-cacfbf619646ab45-00",
        "User-Agent": [
          "azsdk-net-Storage.Files.DataLake/12.7.0-alpha.20210217.1",
          "(.NET 5.0.3; Microsoft Windows 10.0.19042)"
        ],
        "x-ms-client-request-id": "c15a5cb3-6d94-46bd-49ee-bee7d85670d4",
        "x-ms-date": "Wed, 17 Feb 2021 22:27:19 GMT",
>>>>>>> 1814567d
        "x-ms-return-client-request-id": "true",
        "x-ms-version": "2020-06-12"
      },
      "RequestBody": null,
      "StatusCode": 200,
      "ResponseHeaders": {
        "Content-Length": "0",
<<<<<<< HEAD
        "Date": "Wed, 03 Feb 2021 02:11:26 GMT",
        "ETag": "\u00220x8D8C7E9038FE716\u0022",
        "Last-Modified": "Wed, 03 Feb 2021 02:11:27 GMT",
=======
        "Date": "Wed, 17 Feb 2021 22:27:18 GMT",
        "ETag": "\u00220x8D8D3932FD9A3B9\u0022",
        "Last-Modified": "Wed, 17 Feb 2021 22:27:18 GMT",
>>>>>>> 1814567d
        "Server": [
          "Windows-Azure-HDFS/1.0",
          "Microsoft-HTTPAPI/2.0"
        ],
        "x-ms-client-request-id": "c15a5cb3-6d94-46bd-49ee-bee7d85670d4",
<<<<<<< HEAD
        "x-ms-request-id": "e2b0f789-201f-008b-46d1-f97b32000000",
=======
        "x-ms-request-id": "509d1495-301f-002e-3c7c-052d48000000",
>>>>>>> 1814567d
        "x-ms-request-server-encrypted": "false",
        "x-ms-version": "2020-06-12"
      },
      "ResponseBody": []
    },
    {
      "RequestUri": "https://seannse.blob.core.windows.net/test-filesystem-3190b439-3d23-6413-0967-0f87bcbb41dc/test-file-5caf8e58-061f-1af4-1771-2c59ddb93b43",
      "RequestMethod": "HEAD",
      "RequestHeaders": {
        "Accept": "application/xml",
        "Authorization": "Sanitized",
        "If-Match": "\u0022garbage\u0022",
<<<<<<< HEAD
        "traceparent": "00-c2db1a14bc0bc7429b496c9042abbd9b-ed55a4dcc4853c4c-00",
        "User-Agent": [
          "azsdk-net-Storage.Files.DataLake/12.7.0-alpha.20210202.1",
          "(.NET Framework 4.8.4250.0; Microsoft Windows 10.0.19042 )"
        ],
        "x-ms-client-request-id": "8edb413f-7b21-f46c-a192-43db06b25a1c",
        "x-ms-date": "Wed, 03 Feb 2021 02:11:26 GMT",
=======
        "traceparent": "00-5533eceaa1b7d84196cfe89d51343ee9-a86c2110568b3045-00",
        "User-Agent": [
          "azsdk-net-Storage.Files.DataLake/12.7.0-alpha.20210217.1",
          "(.NET 5.0.3; Microsoft Windows 10.0.19042)"
        ],
        "x-ms-client-request-id": "8edb413f-7b21-f46c-a192-43db06b25a1c",
        "x-ms-date": "Wed, 17 Feb 2021 22:27:19 GMT",
>>>>>>> 1814567d
        "x-ms-return-client-request-id": "true",
        "x-ms-version": "2020-06-12"
      },
      "RequestBody": null,
      "StatusCode": 412,
      "ResponseHeaders": {
<<<<<<< HEAD
        "Date": "Wed, 03 Feb 2021 02:11:27 GMT",
=======
        "Date": "Wed, 17 Feb 2021 22:27:18 GMT",
>>>>>>> 1814567d
        "Server": [
          "Windows-Azure-Blob/1.0",
          "Microsoft-HTTPAPI/2.0"
        ],
        "Transfer-Encoding": "chunked",
        "x-ms-client-request-id": "8edb413f-7b21-f46c-a192-43db06b25a1c",
        "x-ms-error-code": "ConditionNotMet",
<<<<<<< HEAD
        "x-ms-request-id": "7524d15a-401e-00b2-7dd1-f9802e000000",
=======
        "x-ms-request-id": "2b90f15e-b01e-0030-767c-05c190000000",
>>>>>>> 1814567d
        "x-ms-version": "2020-06-12"
      },
      "ResponseBody": []
    },
    {
      "RequestUri": "https://seannse.blob.core.windows.net/test-filesystem-3190b439-3d23-6413-0967-0f87bcbb41dc?restype=container",
      "RequestMethod": "DELETE",
      "RequestHeaders": {
        "Accept": "application/xml",
        "Authorization": "Sanitized",
<<<<<<< HEAD
        "traceparent": "00-c711300e89605f47a00bb6486d4ae5d7-5be15f1fff63924d-00",
        "User-Agent": [
          "azsdk-net-Storage.Files.DataLake/12.7.0-alpha.20210202.1",
          "(.NET Framework 4.8.4250.0; Microsoft Windows 10.0.19042 )"
        ],
        "x-ms-client-request-id": "96a8821c-e17b-27b3-7e75-39d103109e87",
        "x-ms-date": "Wed, 03 Feb 2021 02:11:26 GMT",
=======
        "traceparent": "00-9caccefa4cf56f468521bf9ec76c70bf-b42e53b0271f714d-00",
        "User-Agent": [
          "azsdk-net-Storage.Files.DataLake/12.7.0-alpha.20210217.1",
          "(.NET 5.0.3; Microsoft Windows 10.0.19042)"
        ],
        "x-ms-client-request-id": "96a8821c-e17b-27b3-7e75-39d103109e87",
        "x-ms-date": "Wed, 17 Feb 2021 22:27:19 GMT",
>>>>>>> 1814567d
        "x-ms-return-client-request-id": "true",
        "x-ms-version": "2020-06-12"
      },
      "RequestBody": null,
      "StatusCode": 202,
      "ResponseHeaders": {
        "Content-Length": "0",
<<<<<<< HEAD
        "Date": "Wed, 03 Feb 2021 02:11:27 GMT",
=======
        "Date": "Wed, 17 Feb 2021 22:27:19 GMT",
>>>>>>> 1814567d
        "Server": [
          "Windows-Azure-Blob/1.0",
          "Microsoft-HTTPAPI/2.0"
        ],
        "x-ms-client-request-id": "96a8821c-e17b-27b3-7e75-39d103109e87",
<<<<<<< HEAD
        "x-ms-request-id": "7524d17e-401e-00b2-1bd1-f9802e000000",
=======
        "x-ms-request-id": "2b90f1c5-b01e-0030-597c-05c190000000",
>>>>>>> 1814567d
        "x-ms-version": "2020-06-12"
      },
      "ResponseBody": []
    },
    {
      "RequestUri": "https://seannse.blob.core.windows.net/test-filesystem-c7c9f34d-e227-825c-756e-1d6cf38097e9?restype=container",
      "RequestMethod": "PUT",
      "RequestHeaders": {
        "Accept": "application/xml",
        "Authorization": "Sanitized",
<<<<<<< HEAD
        "traceparent": "00-92e563ed82ca5a47950e0df1f12b4ae4-69e1c2c73b096042-00",
        "User-Agent": [
          "azsdk-net-Storage.Files.DataLake/12.7.0-alpha.20210202.1",
          "(.NET Framework 4.8.4250.0; Microsoft Windows 10.0.19042 )"
        ],
        "x-ms-blob-public-access": "container",
        "x-ms-client-request-id": "699e0016-38ef-3aa8-2626-210dc44733fe",
        "x-ms-date": "Wed, 03 Feb 2021 02:11:26 GMT",
=======
        "traceparent": "00-0c97f38691ecae40bdb6c18a610efd01-637d0d72decf1046-00",
        "User-Agent": [
          "azsdk-net-Storage.Files.DataLake/12.7.0-alpha.20210217.1",
          "(.NET 5.0.3; Microsoft Windows 10.0.19042)"
        ],
        "x-ms-blob-public-access": "container",
        "x-ms-client-request-id": "699e0016-38ef-3aa8-2626-210dc44733fe",
        "x-ms-date": "Wed, 17 Feb 2021 22:27:19 GMT",
>>>>>>> 1814567d
        "x-ms-return-client-request-id": "true",
        "x-ms-version": "2020-06-12"
      },
      "RequestBody": null,
      "StatusCode": 201,
      "ResponseHeaders": {
        "Content-Length": "0",
<<<<<<< HEAD
        "Date": "Wed, 03 Feb 2021 02:11:27 GMT",
        "ETag": "\u00220x8D8C7E903E641D0\u0022",
        "Last-Modified": "Wed, 03 Feb 2021 02:11:27 GMT",
=======
        "Date": "Wed, 17 Feb 2021 22:27:18 GMT",
        "ETag": "\u00220x8D8D393302CE448\u0022",
        "Last-Modified": "Wed, 17 Feb 2021 22:27:19 GMT",
>>>>>>> 1814567d
        "Server": [
          "Windows-Azure-Blob/1.0",
          "Microsoft-HTTPAPI/2.0"
        ],
        "x-ms-client-request-id": "699e0016-38ef-3aa8-2626-210dc44733fe",
<<<<<<< HEAD
        "x-ms-request-id": "3fd67843-501e-0065-35d1-f9d11b000000",
=======
        "x-ms-request-id": "ff1a4b71-101e-0090-767c-054531000000",
>>>>>>> 1814567d
        "x-ms-version": "2020-06-12"
      },
      "ResponseBody": []
    },
    {
      "RequestUri": "https://seannse.dfs.core.windows.net/test-filesystem-c7c9f34d-e227-825c-756e-1d6cf38097e9/test-file-582c57db-69f2-9d81-dc52-ac96cfcff54c?resource=file",
      "RequestMethod": "PUT",
      "RequestHeaders": {
        "Accept": "application/json",
        "Authorization": "Sanitized",
        "If-None-Match": "*",
<<<<<<< HEAD
        "traceparent": "00-4494656bae74bd45a140e447d3b52c0c-07b1687aeed4fc4d-00",
        "User-Agent": [
          "azsdk-net-Storage.Files.DataLake/12.7.0-alpha.20210202.1",
          "(.NET Framework 4.8.4250.0; Microsoft Windows 10.0.19042 )"
        ],
        "x-ms-client-request-id": "541628dd-a844-3a66-808a-268ef0bd9241",
        "x-ms-date": "Wed, 03 Feb 2021 02:11:27 GMT",
=======
        "traceparent": "00-5087731c904e8644bff431069c5ef133-5dabfeb340ca8b46-00",
        "User-Agent": [
          "azsdk-net-Storage.Files.DataLake/12.7.0-alpha.20210217.1",
          "(.NET 5.0.3; Microsoft Windows 10.0.19042)"
        ],
        "x-ms-client-request-id": "541628dd-a844-3a66-808a-268ef0bd9241",
        "x-ms-date": "Wed, 17 Feb 2021 22:27:19 GMT",
>>>>>>> 1814567d
        "x-ms-return-client-request-id": "true",
        "x-ms-version": "2020-06-12"
      },
      "RequestBody": null,
      "StatusCode": 201,
      "ResponseHeaders": {
        "Content-Length": "0",
<<<<<<< HEAD
        "Date": "Wed, 03 Feb 2021 02:11:28 GMT",
        "ETag": "\u00220x8D8C7E904202113\u0022",
        "Last-Modified": "Wed, 03 Feb 2021 02:11:28 GMT",
=======
        "Date": "Wed, 17 Feb 2021 22:27:19 GMT",
        "ETag": "\u00220x8D8D3933062D4A0\u0022",
        "Last-Modified": "Wed, 17 Feb 2021 22:27:19 GMT",
>>>>>>> 1814567d
        "Server": [
          "Windows-Azure-HDFS/1.0",
          "Microsoft-HTTPAPI/2.0"
        ],
        "x-ms-client-request-id": "541628dd-a844-3a66-808a-268ef0bd9241",
<<<<<<< HEAD
        "x-ms-request-id": "02ebbd2d-f01f-0021-0cd1-f95b24000000",
=======
        "x-ms-request-id": "5bdd47d2-901f-007a-747c-05621f000000",
>>>>>>> 1814567d
        "x-ms-version": "2020-06-12"
      },
      "ResponseBody": []
    },
    {
      "RequestUri": "https://seannse.dfs.core.windows.net/test-filesystem-c7c9f34d-e227-825c-756e-1d6cf38097e9/test-file-582c57db-69f2-9d81-dc52-ac96cfcff54c?action=append\u0026position=0",
      "RequestMethod": "PATCH",
      "RequestHeaders": {
        "Accept": "application/json",
        "Authorization": "Sanitized",
<<<<<<< HEAD
        "Content-Length": "1832",
        "Content-Type": "application/json",
        "traceparent": "00-2da26f79a7f24f4694400b7638415e51-c5549eb643c4af45-00",
        "User-Agent": [
          "azsdk-net-Storage.Files.DataLake/12.7.0-alpha.20210202.1",
          "(.NET Framework 4.8.4250.0; Microsoft Windows 10.0.19042 )"
        ],
        "x-ms-client-request-id": "a7b868f5-a1b9-ef07-6fb9-c7534a5dba80",
        "x-ms-date": "Wed, 03 Feb 2021 02:11:27 GMT",
=======
        "Content-Length": "1024",
        "traceparent": "00-8f559e9d57901d42b637a2652421c1d4-d0ab744ef6004c4c-00",
        "User-Agent": [
          "azsdk-net-Storage.Files.DataLake/12.7.0-alpha.20210217.1",
          "(.NET 5.0.3; Microsoft Windows 10.0.19042)"
        ],
        "x-ms-client-request-id": "a7b868f5-a1b9-ef07-6fb9-c7534a5dba80",
        "x-ms-date": "Wed, 17 Feb 2021 22:27:19 GMT",
>>>>>>> 1814567d
        "x-ms-return-client-request-id": "true",
        "x-ms-version": "2020-06-12"
      },
      "RequestBody": [
        "\uFFFDP?\uFFFDQ\u001A}\uFFFDRo\uFFFD\uFFFDq\uFFFD\uFFFDz\u0005\uFFFDU\uFFFD\uFFFD.\uFFFDX\u02C3]\u38D3\uFFFD\uFFFD\uFFFDq\uFFFD2\uFFFD\uFFFD\u000F\uFFFD\uFFFD\u0014\u0016\u007F;\uFFFD\uFFFD4\u0026\uFFFD\b\u0007\uFFFD@\u001C\uFFFDV\uFFFD\uFFFD\u03BD\uFFFD\uFFFD\uFFFDy\u0002\u0000c\u037F\u002B\uFFFDYp\uFFFD\u0017z\u001C\u001E\uFFFD(\uFFFD\uFFFD\uFFFD\uFFFD\uFFFD\uFFFDU\uFFFD\uFFFD\uFFFD\u0015@\u003E\uFFFD.W\uFFFD\u00AA\uFFFD\uFFFDX\uFFFD\uFFFDY\uFFFD\uFFFDO\uFFFD\uFFFD\u02A5\u0013\uFFFD\uFFFD\uFFFD4K\uFFFDJ\uFFFD\uFFFD\uFFFD\uFFFD\u0015m\u001B\uFFFD\uFFFD\uFFFD\uFFFDZt\uFFFDWc\u0016\uFFFD4\uFFFD\uFFFD\u0006F\uFFFD\bp-\uFFFD\tD#Z\uFFFD_\u001EKg\uFFFD\uFFFD\uFFFD{G\uFFFD\uFFFD\u0007p0!=z\u04C6\u0016\uFFFDc\uFFFD?\uFFFD\uFFFD?r\u007FZ\uFFFDy\u007F\u0015\uFFFD\u000B\uFFFD\u001C\uFFFDH~\uFFFDVn\uFFFD\uFFFD@\fk\uFFFDp\uFFFDD\uFFFD\uFFFDy\fu\u0016!\uFFFD\t\uFFFDU\u003C\uFFFD\uFFFD\u001AM2~\uFFFD\uFFFD\uFFFDn\uFFFDN\uFFFD\uFFFDJe3\u0007\uFFFD\uFFFD\uFFFD5\uFFFD\u0019Z\uFFFD\uFFFD\u0005\u011Bu\uFFFD\u00001i\uFFFD%\uFFFD9\u0010\uFFFD\uFFFDu\u007F9\u002B;{\u02FCy\u0002\uFFFDj\u003EX_\u0001\uFFFD2\uFFFD\uFFFD\uFFFD2\uFFFD\uFFFDM\uFFFD\uFFFD\uFFFD?t\uFFFD\uFFFD0\uFFFD\uFFFD\u0011\uFFFD.\uFFFD\u000B9\b\u0022s\uFFFD\uFFFD\uFFFD\u0010H$\uFFFD\u0006\u0019\u0007$C\uFFFDN\u075B\uFFFD(}\u00044\uFFFD:\u003E\uFFFDM \uFFFDo\uFFFDx\uFFFD\u0010\uFFFD\uCDEB\u007FZ\u001A\uFFFD\uFFFD\uFFFD)\uFFFD{\uFFFD\uFFFDP(\u001F\u0010\uFFFD\u001D\u003E\u0005[\uFFFDw\uFFFD\u0003\u0006\uFFFD-\uFFFDQ3\u0000b\u0026\uFFFDl\uFFFDbZl3\u0010b\u001D\u008EtF\uFFFDhG\uFFFDG\uFFFD[\uFFFD\u0007_\u0017\uFFFD0\uFFFD\uFFFD\uFFFDH\uFFFD/*8\uFFFDB(\uFFFD\uFFFD\uFFFDKRY8t\uFFFDPa\u0026\n",
        "@\uFFFD{\uFFFD\uFFFDdnK\uFFFD\u003C\uFFFDu\uFFFD\uFFFD7_I\u000E\u0019\u0026\u001F0u\u0013\u0010\uFFFD\uFFFD\u0027\uFFFD\u0011\uFFFD7t\u007F\u0007\u0474_?M\uFFFD\uFFFD\u000B\uFFFD7\uFFFDy\uFFFD\u0000\u0015HAG\u0000\uFFFD\u0010Ch\uFFFDU\uFFFDF\uFFFD\uFFFD]d\u0000Y\uFFFDe\uFFFD\uFFFD\uFFFD\uFFFDRB$\uFFFD\uFFFD:))\u0027\uFFFD\u025D\uFFFDt\uFFFD\uFFFD\uFFFDK\uFFFD\u95CC3e8\uFFFD\uFFFD \uFFFD\uFFFDj^rz\uFFFD\uFFFD\uFFFDc\uFFFD\uFFFD\u002B\uFFFD\u001F\u001B\u073Ft\uFFFD\uFFFD\uFFFD\uFFFD_E\uFFFD4\uFFFD\u000E\uFFFD\uFFFD\td\tq\uFFFD\u0022k\u002Bt\uFFFD\uFFFD\u000B\u002B\uFFFD$\uFFFD\n",
        "m\u0018\uFFFDx^IZ\uFFFD\uFFFD\u000B\u0018\uFFFDF\uFFFD,\uFFFD\uFFFD\u001C\u0022\u001B\uFFFD\uFFFDq\uFFFD\uFFFD\uFFFD\uFFFD\u026C\uFFFD!(*X\uFFFD5/\uFFFD\u001B\uFFFD\uFFFD\uFFFD\u0016R\uFFFD.\uFFFDQ\uFFFDo=\b\uFFFD\uFFFD\uFFFD\u001E\u0018\uFFFD_\uFFFD\uFFFD\u0018\u0016k\uFFFDd\u001B\uFFFD\uFFFD\uFFFD\uFFFD\uFFFD\u0000s\uFFFD\uFFFD\uFFFD\u001E\uFFFD\uFFFD\uFFFD\uFFFD\u003Cb\u0019\uFFFD\u003C~\uFFFD\u001CJK\uFFFD.w\uFFFD\uFFFD[9\u0013O\uFFFD\uFFFD\uFFFDe\u0007(b\u0011;\uFFFD\uE39D\uFFFD-\uFFFD\t\uFFFD\uFFFD\uFFFD\u0010\uFFFD\uFFFDA\uFFFDiD\u0014\u00167\u00FC\uFFFD\uFFFD\uFFFD\u0002X\uFFFD\u0012d\uFFFDm\uFFFD\u0022[\uFFFD\uFFFD6I\u0621}\u00604?\uFFFD\r",
        "\uFFFD\u065D\uFFFDM\uFFFD\u000461\uFFFD\u0006\u001F\u002B\uFFFD\r",
        "\uFFFDt\u0005\uFFFD/\uFFFD\uFFFD\uFFFDo\r",
        "\uFFFD\u003E\uFFFDF[\uFFFDW\uFFFD\uFFFD\uFFFD\u0022t\uFFFD\uFFFDr\uFFFD\uFFFD)\uFFFD\uFFFD\u0017\u001EV\uFFFD\uFFFD\uFFFD/\uFFFD\uFFFDU\uFFFD\u000B.\u0581\uFFFDm\uFFFD\uFFFDG\uFFFD)5\uFFFD\uFFFDW\uFFFDx0\uFFFD\u02FC\uFFFD{\uFFFD\uFFFD\uFFFD\u0002\uFFFDoZ\uFFFDA\uFFFD\uFFFD\u0016E\uFFFD\n",
        "\uFFFD*\uFFFDS\uFFFDE\uFFFD\u82E9Y\uFFFD\uFFFDk\u001C\uFFFD\u0000*\uFFFD\uFFFD\uFFFD\uFFFDjZg\uFFFD\uFFFD\uFFFD\uFFFD\uFFFD\u0012Inzm\uFFFDh\u003C6\b\uFFFD\\Y;v\uFFFDO$\u0015\uFFFD\uFFFD\uFFFD6\u1FE1\uFFFDQ\u0005R\uFFFD\uFFFDF\uFFFDH\uD97F\uDE97\uFFFD}\uFFFD\u000Ex\u0010\u001E\uFFFDI\uFFFD\u0100\uFFFD\uFFFD\u007F7\uFFFD\uFFFD-{\uFFFD\uFFFD\u0003s\uFFFD\uFFFD\uFFFD\uFFFD[^tZb\uFFFD\u0013\uFFFD(i\uFFFD\uFFFD\uFFFDn\uFFFDA\uFFFD\uFFFD\uFFFD\uFFFD/\u0010X\u0001\uFFFD\u001Bj\uFFFD\u04DA\u058B*(\uFFFDEO%s\uFFFDm\uFFFD\u000E0\uFFFD\uFFFD\u007F\u00166\uFFFD\uFFFD\uFFFD\uFFFD.\uFFFDJ\u0006s\uFFFDG\uFFFDz!\uFFFD\uFFFD#X\u04C0g\uFFFDq\u0001X\uFFFD\u0002(\u0002\uFFFDSb\u0011\uFFFD\u0018\uFFFD\uFFFD\uFFFD\uFFFD?"
      ],
      "StatusCode": 202,
      "ResponseHeaders": {
        "Content-Length": "0",
<<<<<<< HEAD
        "Date": "Wed, 03 Feb 2021 02:11:28 GMT",
=======
        "Date": "Wed, 17 Feb 2021 22:27:19 GMT",
>>>>>>> 1814567d
        "Server": [
          "Windows-Azure-HDFS/1.0",
          "Microsoft-HTTPAPI/2.0"
        ],
        "x-ms-client-request-id": "a7b868f5-a1b9-ef07-6fb9-c7534a5dba80",
<<<<<<< HEAD
        "x-ms-request-id": "02ebbd38-f01f-0021-17d1-f95b24000000",
=======
        "x-ms-request-id": "5bdd47e8-901f-007a-0a7c-05621f000000",
>>>>>>> 1814567d
        "x-ms-request-server-encrypted": "true",
        "x-ms-version": "2020-06-12"
      },
      "ResponseBody": []
    },
    {
      "RequestUri": "https://seannse.dfs.core.windows.net/test-filesystem-c7c9f34d-e227-825c-756e-1d6cf38097e9/test-file-582c57db-69f2-9d81-dc52-ac96cfcff54c?action=flush\u0026position=1024",
      "RequestMethod": "PATCH",
      "RequestHeaders": {
        "Accept": "application/json",
        "Authorization": "Sanitized",
<<<<<<< HEAD
        "traceparent": "00-54063a946610074884d2eb211c1ac5b5-1bd1ce11df6b2b47-00",
        "User-Agent": [
          "azsdk-net-Storage.Files.DataLake/12.7.0-alpha.20210202.1",
          "(.NET Framework 4.8.4250.0; Microsoft Windows 10.0.19042 )"
        ],
        "x-ms-client-request-id": "87997a66-eb05-6288-c56c-b5e2910d200d",
        "x-ms-date": "Wed, 03 Feb 2021 02:11:27 GMT",
=======
        "Content-Length": "0",
        "traceparent": "00-e738b725e3946343ab9690ac96eb213d-34a170804e3a9246-00",
        "User-Agent": [
          "azsdk-net-Storage.Files.DataLake/12.7.0-alpha.20210217.1",
          "(.NET 5.0.3; Microsoft Windows 10.0.19042)"
        ],
        "x-ms-client-request-id": "87997a66-eb05-6288-c56c-b5e2910d200d",
        "x-ms-date": "Wed, 17 Feb 2021 22:27:20 GMT",
>>>>>>> 1814567d
        "x-ms-return-client-request-id": "true",
        "x-ms-version": "2020-06-12"
      },
      "RequestBody": null,
      "StatusCode": 200,
      "ResponseHeaders": {
        "Content-Length": "0",
<<<<<<< HEAD
        "Date": "Wed, 03 Feb 2021 02:11:28 GMT",
        "ETag": "\u00220x8D8C7E9044844DB\u0022",
        "Last-Modified": "Wed, 03 Feb 2021 02:11:28 GMT",
=======
        "Date": "Wed, 17 Feb 2021 22:27:19 GMT",
        "ETag": "\u00220x8D8D393307D28E5\u0022",
        "Last-Modified": "Wed, 17 Feb 2021 22:27:20 GMT",
>>>>>>> 1814567d
        "Server": [
          "Windows-Azure-HDFS/1.0",
          "Microsoft-HTTPAPI/2.0"
        ],
        "x-ms-client-request-id": "87997a66-eb05-6288-c56c-b5e2910d200d",
<<<<<<< HEAD
        "x-ms-request-id": "02ebbd57-f01f-0021-36d1-f95b24000000",
=======
        "x-ms-request-id": "5bdd4800-901f-007a-227c-05621f000000",
>>>>>>> 1814567d
        "x-ms-request-server-encrypted": "false",
        "x-ms-version": "2020-06-12"
      },
      "ResponseBody": []
    },
    {
      "RequestUri": "https://seannse.blob.core.windows.net/test-filesystem-c7c9f34d-e227-825c-756e-1d6cf38097e9/test-file-582c57db-69f2-9d81-dc52-ac96cfcff54c",
      "RequestMethod": "HEAD",
      "RequestHeaders": {
        "Accept": "application/xml",
        "Authorization": "Sanitized",
<<<<<<< HEAD
        "traceparent": "00-1e6c89f1992c1c4993dbb976d18e1167-ac78c2f0fc677647-00",
        "User-Agent": [
          "azsdk-net-Storage.Files.DataLake/12.7.0-alpha.20210202.1",
          "(.NET Framework 4.8.4250.0; Microsoft Windows 10.0.19042 )"
        ],
        "x-ms-client-request-id": "d0ec33d8-32c4-997b-452f-e86783c5f1b8",
        "x-ms-date": "Wed, 03 Feb 2021 02:11:27 GMT",
=======
        "traceparent": "00-8ab9685447d5e24cb6d737c84cbb02e3-9390362a0174c44f-00",
        "User-Agent": [
          "azsdk-net-Storage.Files.DataLake/12.7.0-alpha.20210217.1",
          "(.NET 5.0.3; Microsoft Windows 10.0.19042)"
        ],
        "x-ms-client-request-id": "d0ec33d8-32c4-997b-452f-e86783c5f1b8",
        "x-ms-date": "Wed, 17 Feb 2021 22:27:20 GMT",
>>>>>>> 1814567d
        "x-ms-return-client-request-id": "true",
        "x-ms-version": "2020-06-12"
      },
      "RequestBody": null,
      "StatusCode": 200,
      "ResponseHeaders": {
        "Accept-Ranges": "bytes",
        "Content-Length": "1024",
        "Content-Type": "application/octet-stream",
<<<<<<< HEAD
        "Date": "Wed, 03 Feb 2021 02:11:27 GMT",
        "ETag": "\u00220x8D8C7E9044844DB\u0022",
        "Last-Modified": "Wed, 03 Feb 2021 02:11:28 GMT",
=======
        "Date": "Wed, 17 Feb 2021 22:27:19 GMT",
        "ETag": "\u00220x8D8D393307D28E5\u0022",
        "Last-Modified": "Wed, 17 Feb 2021 22:27:20 GMT",
>>>>>>> 1814567d
        "Server": [
          "Windows-Azure-Blob/1.0",
          "Microsoft-HTTPAPI/2.0"
        ],
        "x-ms-access-tier": "Hot",
        "x-ms-access-tier-inferred": "true",
        "x-ms-blob-type": "BlockBlob",
        "x-ms-client-request-id": "d0ec33d8-32c4-997b-452f-e86783c5f1b8",
<<<<<<< HEAD
        "x-ms-creation-time": "Wed, 03 Feb 2021 02:11:28 GMT",
=======
        "x-ms-creation-time": "Wed, 17 Feb 2021 22:27:19 GMT",
>>>>>>> 1814567d
        "x-ms-group": "$superuser",
        "x-ms-lease-state": "available",
        "x-ms-lease-status": "unlocked",
        "x-ms-owner": "$superuser",
        "x-ms-permissions": "rw-r-----",
<<<<<<< HEAD
        "x-ms-request-id": "3fd67af9-501e-0065-36d1-f9d11b000000",
=======
        "x-ms-request-id": "ff1a4d69-101e-0090-4c7c-054531000000",
>>>>>>> 1814567d
        "x-ms-server-encrypted": "true",
        "x-ms-version": "2020-06-12"
      },
      "ResponseBody": []
    },
    {
      "RequestUri": "https://seannse.blob.core.windows.net/test-filesystem-c7c9f34d-e227-825c-756e-1d6cf38097e9/test-file-582c57db-69f2-9d81-dc52-ac96cfcff54c",
      "RequestMethod": "HEAD",
      "RequestHeaders": {
        "Accept": "application/xml",
        "Authorization": "Sanitized",
<<<<<<< HEAD
        "If-None-Match": "\u00220x8D8C7E9044844DB\u0022",
        "traceparent": "00-c192cb1b26945c4b9a0ed8570f57b007-cadb04ed54edff44-00",
        "User-Agent": [
          "azsdk-net-Storage.Files.DataLake/12.7.0-alpha.20210202.1",
          "(.NET Framework 4.8.4250.0; Microsoft Windows 10.0.19042 )"
        ],
        "x-ms-client-request-id": "5e09d10b-5021-9448-1dbb-462b8e703afc",
        "x-ms-date": "Wed, 03 Feb 2021 02:11:27 GMT",
=======
        "If-None-Match": "0x8D8D393307D28E5",
        "traceparent": "00-dfabc712fefd8f4daafc0fe60882588a-64417cd289d00e4b-00",
        "User-Agent": [
          "azsdk-net-Storage.Files.DataLake/12.7.0-alpha.20210217.1",
          "(.NET 5.0.3; Microsoft Windows 10.0.19042)"
        ],
        "x-ms-client-request-id": "5e09d10b-5021-9448-1dbb-462b8e703afc",
        "x-ms-date": "Wed, 17 Feb 2021 22:27:20 GMT",
>>>>>>> 1814567d
        "x-ms-return-client-request-id": "true",
        "x-ms-version": "2020-06-12"
      },
      "RequestBody": null,
      "StatusCode": 304,
      "ResponseHeaders": {
        "Content-Length": "0",
<<<<<<< HEAD
        "Date": "Wed, 03 Feb 2021 02:11:28 GMT",
=======
        "Date": "Wed, 17 Feb 2021 22:27:19 GMT",
>>>>>>> 1814567d
        "Server": [
          "Windows-Azure-Blob/1.0",
          "Microsoft-HTTPAPI/2.0"
        ],
        "x-ms-client-request-id": "5e09d10b-5021-9448-1dbb-462b8e703afc",
        "x-ms-error-code": "ConditionNotMet",
<<<<<<< HEAD
        "x-ms-request-id": "3fd67b55-501e-0065-0cd1-f9d11b000000",
=======
        "x-ms-request-id": "ff1a4dbb-101e-0090-1b7c-054531000000",
>>>>>>> 1814567d
        "x-ms-version": "2020-06-12"
      },
      "ResponseBody": []
    },
    {
      "RequestUri": "https://seannse.blob.core.windows.net/test-filesystem-c7c9f34d-e227-825c-756e-1d6cf38097e9?restype=container",
      "RequestMethod": "DELETE",
      "RequestHeaders": {
        "Accept": "application/xml",
        "Authorization": "Sanitized",
<<<<<<< HEAD
        "traceparent": "00-be9dbc4f629f9847a473b29624f6bc39-f1be98ddb8c81149-00",
        "User-Agent": [
          "azsdk-net-Storage.Files.DataLake/12.7.0-alpha.20210202.1",
          "(.NET Framework 4.8.4250.0; Microsoft Windows 10.0.19042 )"
        ],
        "x-ms-client-request-id": "b15c6784-93bb-3997-9467-d77b0e0e6231",
        "x-ms-date": "Wed, 03 Feb 2021 02:11:28 GMT",
=======
        "traceparent": "00-313536cc69466a4ead41db22cd54e7c7-99bfa9d9ab521e4b-00",
        "User-Agent": [
          "azsdk-net-Storage.Files.DataLake/12.7.0-alpha.20210217.1",
          "(.NET 5.0.3; Microsoft Windows 10.0.19042)"
        ],
        "x-ms-client-request-id": "b15c6784-93bb-3997-9467-d77b0e0e6231",
        "x-ms-date": "Wed, 17 Feb 2021 22:27:20 GMT",
>>>>>>> 1814567d
        "x-ms-return-client-request-id": "true",
        "x-ms-version": "2020-06-12"
      },
      "RequestBody": null,
      "StatusCode": 202,
      "ResponseHeaders": {
        "Content-Length": "0",
<<<<<<< HEAD
        "Date": "Wed, 03 Feb 2021 02:11:28 GMT",
=======
        "Date": "Wed, 17 Feb 2021 22:27:19 GMT",
>>>>>>> 1814567d
        "Server": [
          "Windows-Azure-Blob/1.0",
          "Microsoft-HTTPAPI/2.0"
        ],
        "x-ms-client-request-id": "b15c6784-93bb-3997-9467-d77b0e0e6231",
<<<<<<< HEAD
        "x-ms-request-id": "3fd67bbc-501e-0065-6cd1-f9d11b000000",
=======
        "x-ms-request-id": "ff1a4e12-101e-0090-6c7c-054531000000",
>>>>>>> 1814567d
        "x-ms-version": "2020-06-12"
      },
      "ResponseBody": []
    },
    {
      "RequestUri": "https://seannse.blob.core.windows.net/test-filesystem-e38dcaa1-cff6-9f39-2485-6425225f2872?restype=container",
      "RequestMethod": "PUT",
      "RequestHeaders": {
        "Accept": "application/xml",
        "Authorization": "Sanitized",
<<<<<<< HEAD
        "traceparent": "00-57336d044c096048ab9b1690c9bd44a2-73044aa541678447-00",
        "User-Agent": [
          "azsdk-net-Storage.Files.DataLake/12.7.0-alpha.20210202.1",
          "(.NET Framework 4.8.4250.0; Microsoft Windows 10.0.19042 )"
        ],
        "x-ms-blob-public-access": "container",
        "x-ms-client-request-id": "a147fc99-aa1d-b4d4-2dbc-8d362e711634",
        "x-ms-date": "Wed, 03 Feb 2021 02:11:28 GMT",
=======
        "traceparent": "00-3562f510f693cb4a84250a9bea4fba7e-d03a048df5b15242-00",
        "User-Agent": [
          "azsdk-net-Storage.Files.DataLake/12.7.0-alpha.20210217.1",
          "(.NET 5.0.3; Microsoft Windows 10.0.19042)"
        ],
        "x-ms-blob-public-access": "container",
        "x-ms-client-request-id": "a147fc99-aa1d-b4d4-2dbc-8d362e711634",
        "x-ms-date": "Wed, 17 Feb 2021 22:27:20 GMT",
>>>>>>> 1814567d
        "x-ms-return-client-request-id": "true",
        "x-ms-version": "2020-06-12"
      },
      "RequestBody": null,
      "StatusCode": 201,
      "ResponseHeaders": {
        "Content-Length": "0",
<<<<<<< HEAD
        "Date": "Wed, 03 Feb 2021 02:11:28 GMT",
        "ETag": "\u00220x8D8C7E904A92A8A\u0022",
        "Last-Modified": "Wed, 03 Feb 2021 02:11:29 GMT",
=======
        "Date": "Wed, 17 Feb 2021 22:27:20 GMT",
        "ETag": "\u00220x8D8D393310A9F1D\u0022",
        "Last-Modified": "Wed, 17 Feb 2021 22:27:20 GMT",
>>>>>>> 1814567d
        "Server": [
          "Windows-Azure-Blob/1.0",
          "Microsoft-HTTPAPI/2.0"
        ],
        "x-ms-client-request-id": "a147fc99-aa1d-b4d4-2dbc-8d362e711634",
<<<<<<< HEAD
        "x-ms-request-id": "477f6dd4-601e-000c-2dd1-f9e857000000",
=======
        "x-ms-request-id": "cd49f9c2-e01e-004f-2e7c-050e0b000000",
>>>>>>> 1814567d
        "x-ms-version": "2020-06-12"
      },
      "ResponseBody": []
    },
    {
      "RequestUri": "https://seannse.dfs.core.windows.net/test-filesystem-e38dcaa1-cff6-9f39-2485-6425225f2872/test-file-b5c01902-a83f-ca41-63a2-073327c19b02?resource=file",
      "RequestMethod": "PUT",
      "RequestHeaders": {
        "Accept": "application/json",
        "Authorization": "Sanitized",
        "If-None-Match": "*",
<<<<<<< HEAD
        "traceparent": "00-2ae71773f357e24f96cfb7f8cd89d010-089ef1ce87f71743-00",
        "User-Agent": [
          "azsdk-net-Storage.Files.DataLake/12.7.0-alpha.20210202.1",
          "(.NET Framework 4.8.4250.0; Microsoft Windows 10.0.19042 )"
        ],
        "x-ms-client-request-id": "9b43955b-6897-95dc-ffd7-9e2c688adb30",
        "x-ms-date": "Wed, 03 Feb 2021 02:11:28 GMT",
=======
        "traceparent": "00-10a2d9b490f30f4691165c38068c6c3d-7b7fe58105f09346-00",
        "User-Agent": [
          "azsdk-net-Storage.Files.DataLake/12.7.0-alpha.20210217.1",
          "(.NET 5.0.3; Microsoft Windows 10.0.19042)"
        ],
        "x-ms-client-request-id": "9b43955b-6897-95dc-ffd7-9e2c688adb30",
        "x-ms-date": "Wed, 17 Feb 2021 22:27:21 GMT",
>>>>>>> 1814567d
        "x-ms-return-client-request-id": "true",
        "x-ms-version": "2020-06-12"
      },
      "RequestBody": null,
      "StatusCode": 201,
      "ResponseHeaders": {
        "Content-Length": "0",
<<<<<<< HEAD
        "Date": "Wed, 03 Feb 2021 02:11:29 GMT",
        "ETag": "\u00220x8D8C7E904E5B982\u0022",
        "Last-Modified": "Wed, 03 Feb 2021 02:11:29 GMT",
=======
        "Date": "Wed, 17 Feb 2021 22:27:20 GMT",
        "ETag": "\u00220x8D8D393314245D1\u0022",
        "Last-Modified": "Wed, 17 Feb 2021 22:27:21 GMT",
>>>>>>> 1814567d
        "Server": [
          "Windows-Azure-HDFS/1.0",
          "Microsoft-HTTPAPI/2.0"
        ],
        "x-ms-client-request-id": "9b43955b-6897-95dc-ffd7-9e2c688adb30",
<<<<<<< HEAD
        "x-ms-request-id": "8419e342-101f-0080-74d1-f98059000000",
=======
        "x-ms-request-id": "84962429-101f-0074-187c-054baf000000",
>>>>>>> 1814567d
        "x-ms-version": "2020-06-12"
      },
      "ResponseBody": []
    },
    {
      "RequestUri": "https://seannse.dfs.core.windows.net/test-filesystem-e38dcaa1-cff6-9f39-2485-6425225f2872/test-file-b5c01902-a83f-ca41-63a2-073327c19b02?action=append\u0026position=0",
      "RequestMethod": "PATCH",
      "RequestHeaders": {
        "Accept": "application/json",
        "Authorization": "Sanitized",
<<<<<<< HEAD
        "Content-Length": "1867",
        "Content-Type": "application/json",
        "traceparent": "00-cf1f1df786db7c43a0bd20fc08cb6c59-a86ab3f5e433444b-00",
        "User-Agent": [
          "azsdk-net-Storage.Files.DataLake/12.7.0-alpha.20210202.1",
          "(.NET Framework 4.8.4250.0; Microsoft Windows 10.0.19042 )"
        ],
        "x-ms-client-request-id": "91d8f129-ff7e-3d6b-f7a4-ad0b06386522",
        "x-ms-date": "Wed, 03 Feb 2021 02:11:28 GMT",
=======
        "Content-Length": "1024",
        "traceparent": "00-8a877306fdf10647ac05ec13c062f40a-d0c1ece2c443114d-00",
        "User-Agent": [
          "azsdk-net-Storage.Files.DataLake/12.7.0-alpha.20210217.1",
          "(.NET 5.0.3; Microsoft Windows 10.0.19042)"
        ],
        "x-ms-client-request-id": "91d8f129-ff7e-3d6b-f7a4-ad0b06386522",
        "x-ms-date": "Wed, 17 Feb 2021 22:27:21 GMT",
>>>>>>> 1814567d
        "x-ms-return-client-request-id": "true",
        "x-ms-version": "2020-06-12"
      },
      "RequestBody": [
        "?eM\uFFFDg;\u001D\u0019\uFFFD\uFFFDS\uFFFD\uFFFDY\f\uFFFD\u000Fy\uFFFD\u0026\u0017\uFFFDU\uFFFD\uFFFD\uFFFD\uFFFDX\uFFFD\n",
        "\uFFFD\u001E4\u0011\uFFFD.\uFFFD\uFFFD]\uFFFD.\u0017\u003EW(\u002B\u04F0\uFFFD\u0027\uFFFD\uFFFD\uFFFD\u001D\uFFFD\u000F\uFFFD\uFFFDvA\uFFFD\u001E\u007F^4ww\uFFFD\uFFFD\u000E\u002B\uFFFD-G\uFFFDo\u0017\u002B~\uFFFD%\uFFFD^\uFFFD\uFFFD8D\uFFFD\uFFFD\u001F\u0019\uFFFD\r",
        "\u001C\u001A\u000F\uFFFD\uFFFD\u0022\uFFFD\uFFFD\u001A\u048D\uFFFD\uFFFD\uFFFD\uFFFD4I\uFFFD\uFFFDm\uFFFD\u001C\u001C\uFFFD\uFFFD\uFFFD\uFFFD2\uFFFD\u04BD\uFFFD3\uFFFD\u0011-\uFFFD\uFFFD6\t\uFFFD\u0011\u000B\uFFFD\uFFFD\uFFFD\u000B\uFFFD\uFFFD\uFFFD\uFFFD\u0026z\uFFFD\\\u0000\uFFFDP\uFFFDM\u0026~1G\u0014\uFFFD\uFFFD\u05A6{Zq\uFFFD\uFFFD\uFFFD\uFFFD\u0010G\uFFFD\uFFFD{\uFFFD\uFFFD4\uFFFD{\uFFFD\uFFFD\u0011/\uFFFD\uFFFD\uFFFD\uFFFDM\uFFFD\uFFFD\uFFFD: 4\uFFFD\u001Fe\u002Be\uFFFD\uFFFD\uFFFDbF\u016A\uFFFDp\u0012~\u001C\u001EJ\uFFFDL\u0454\u0632S\uFFFDL\uFFFD\uFFFD\uFFFDR\uFFFDw[\t1\uFFFD\uFFFD\uFFFD!x\u0026\uFFFD#8eo\uFFFDB\u001E\u0001\uFFFDE\u04D4\uFFFD\uFFFD1\uFFFD\uFFFD\uFFFD0\uFFFD\uFFFDs\tp\u0014\tL\uFFFD^|r\u04EB\uFFFD\uFFFDz\uFFFDO\uFFFDD\uFFFD\uFFFDh[\uFFFD\uFFFDr\uFFFDe*\uFFFD~Hx\uFFFD/\uFFFDZ\uFFFD\uFFFD\uFFFD\uFFFDn\uFFFD\u0000\uFFFD\u05F6\uFFFD\uFFFD\t\uFFFD\u0019\u001E\u000B\uFFFD\uFFFDM\uFFFD\uFFFD\u001F3\uFFFD\uFFFD2\u0018\u0005K\uFFFD\uFFFD\uFFFDN\uFFFD\uFFFD\uFFFD\uFFFD\uFFFD\uFFFD\uFFFD\u036E\uFFFD u\\_\u01E4\uFFFD(\r",
        "\u0010Nzo\uFFFD\uFFFDu\uFFFD\u007F\uFFFDk\uFFFD\uFFFD\u0016\uFFFD\u001D.\u0011%)n\uFFFD\uFFFDp\uFFFD\uFFFD~.\uFFFDQa\uFFFD\uFFFD\uFFFD\uFFFD\uFFFD\uFFFD\u007F7\uFFFD-(Y\uFFFDC\uFFFDf^\uFFFDB\uFFFD\uFFFD\\\uFFFD\uFFFDRt\t\uFFFD5\u0060G\uFFFD.q\uFFFD\uFFFD\uFFFD5\uFFFD\uFFFD\uFFFD\uFFFD|\uFFFDFd\uFFFD-\uFFFD% o\uFFFD\uFFFD\uFFFDm\uFFFDI\uFFFD\uFFFDx\uFFFD\u0001H\uFFFDE\u002B\uFFFD\uFFFD\uFFFD) \uFFFD\uFFFD\uFFFD\u0002W\uFFFD\uFFFD\uFFFD\u000F?\uFFFDQt\uFFFD4\u0010\uFFFD\uFFFD\u0013\u0022\uFFFD\uFFFD4\u0015\u00019T\uFFFD\uFFFD\uFFFDN\uFFFD\uFFFD\u0016\uFFFD\uFFFD\uFFFD\uFFFD\uFFFD\uFFFD\uFFFD\b\u000E\uFFFD\uFFFDm\uFFFD\u000B\uFFFD\r",
        "\uFFFD\uFFFD\u07EA\uFFFDU\uFFFDAP\uFFFD~H\uFFFDg\uFFFD\uFFFD\uFFFDB\uFFFD\u0003\u001D\uFFFD\u000B\uFFFD,\u0007\u000E\uFFFDm\u001E\r",
        "\uFFFDtAe\uFFFD6\uFFFD\uFFFD\uFFFDK\uFFFDs\uFFFD\uFFFD\uFFFD\u0012[\u01DDv\u007F\uFFFD\uFFFD\uFFFD\uFFFD~\uFFFDG1\uFFFD1\uFFFD\uFFFD\uFFFDH\u0001\uFFFDU\uFFFDb\uFFFD\u0016i;\u0019rk\uFFFD\uFFFDo\u0011Wp\u000F\uFFFDQh\uFFFD=f\uFFFDT\uFFFD\uFFFD\u001A\u000F{\uFFFD\u003C\uFFFDC\u0006\u0006;|i\uFFFD\uFFFD\u0546\u0012b\uFFFD\uFFFD\uFFFD\uFFFDr\uFFFD\uFFFD\uFFFD\uFFFD\uFFFD\u0017Zh\uFFFDZ\uFFFD \n",
        "\uFFFD~F\uFFFD,\u000BP4\uFFFD\uFFFD\u02E7\u0010\uFFFDS\uFFFD\uFFFD\uFFFD\u001E@\uFFFD\uFFFD\u000EF\uFFFDZ\uFFFD\uFFFD\uFFFD\u000E\uFFFD\uFFFD\u02CF\uFFFD\u001B\u0315\uFFFD\uFFFD=VR*\uFFFD\uFFFD\u0060\u0006\uFFFD\u0015\u0060j\uFFFDmcp\u0000\u0007\uFFFD\u001D\uFFFDa\uFFFD}\uFFFD\u0006E\u0027\uFFFD{\uFFFDdg\uFFFD_\u003C\uFFFD\u001B\uFFFD\uFFFD\uFFFD\uFFFD\u0002\u00EE\uFFFD\uFFFD]\u002B\u0022\u001B\uFFFD\u00D9\uFFFD\u071B\uFFFD\\\uFFFD9FTR\uFFFD\u0002)\u000E\u0026\uFFFD\uFFFD\tP\uFFFD\uFFFD^\uFFFD\uFFFD:E\uFFFD\uFFFD\uFFFD\u0060\uFFFD\uFFFD\uFFFD\u0483\uFFFD\uFFFD\u0012\uFFFDT^\uFFFDp\uFFFD\uFFFD\uFFFDO\u0004m6\uFFFDs\t\uFFFD}\uFFFD\u0007!\uFFFD\uFFFD=\uFFFD\uFFFDTZ4W\uFFFD\uFFFD\uFFFD%\uFFFDc:\uFFFD\uFFFD\uFFFD\u001B\uFFFD\uFFFD\uFFFD\uFFFD0)A-\uFFFD\uFFFD\u0005\uFFFD\u075DlA\u0017\uFFFD\uFFFD\u001BX\\?\uFFFD\u007F\uFFFD\u0010\uFFFD\u0010\uFFFDD\uFFFD\u001D\uFFFDw\uFFFD\u0013Fy\uFFFD\u0012,oj\uFFFD\uFFFD\uFFFD!#\uFFFD\uFFFDj\uFFFDNo\uFFFDw\uFFFD\u0018|\u001D\uFFFD\uFFFD8\uFFFD\uFFFD%u-\uFFFD\u003C\uFFFD\b,\uFFFD\uFFFD=\uFFFD\uFFFD\uFFFD\u003C\uFFFDX\u0633*)\uFFFD?\uFFFD\u6C56\u000Ez\uFFFDM\uFFFD\u0000c\u0013\uFFFDR\uFFFD\u0004a\uFFFDa\uFFFD\uFFFD\uFFFD\uFFFD?/IP_,\uFFFD\uFFFD\uFFFD\uFFFD\u0002U?r\u001Dr\u0013\uFFFDL\uFFFD%(\uFFFDY\uFFFD\uFFFDQ\uFFFD\uFFFD\uFFFDM\uFFFD V\uFFFD0q\uFFFD}9g\u0026\u0006OY\uFFFD\uFFFDx\uF1664\u003Ek\u00176\uF9CB\uFFFD23\uFFFDE\uFFFDW\u001E\u001B\u003EA\uFFFD\u0001\uFFFDo\uFFFD\u0002\uFFFD\n",
        "O\u000Fa\u001C\uFFFDh"
      ],
      "StatusCode": 202,
      "ResponseHeaders": {
        "Content-Length": "0",
<<<<<<< HEAD
        "Date": "Wed, 03 Feb 2021 02:11:29 GMT",
=======
        "Date": "Wed, 17 Feb 2021 22:27:20 GMT",
>>>>>>> 1814567d
        "Server": [
          "Windows-Azure-HDFS/1.0",
          "Microsoft-HTTPAPI/2.0"
        ],
        "x-ms-client-request-id": "91d8f129-ff7e-3d6b-f7a4-ad0b06386522",
<<<<<<< HEAD
        "x-ms-request-id": "8419e34c-101f-0080-7ed1-f98059000000",
=======
        "x-ms-request-id": "84962430-101f-0074-1f7c-054baf000000",
>>>>>>> 1814567d
        "x-ms-request-server-encrypted": "true",
        "x-ms-version": "2020-06-12"
      },
      "ResponseBody": []
    },
    {
      "RequestUri": "https://seannse.dfs.core.windows.net/test-filesystem-e38dcaa1-cff6-9f39-2485-6425225f2872/test-file-b5c01902-a83f-ca41-63a2-073327c19b02?action=flush\u0026position=1024",
      "RequestMethod": "PATCH",
      "RequestHeaders": {
        "Accept": "application/json",
        "Authorization": "Sanitized",
<<<<<<< HEAD
        "traceparent": "00-e9665b881357514cbff00cd5e79b58fb-91a0ddc55cefc543-00",
        "User-Agent": [
          "azsdk-net-Storage.Files.DataLake/12.7.0-alpha.20210202.1",
          "(.NET Framework 4.8.4250.0; Microsoft Windows 10.0.19042 )"
        ],
        "x-ms-client-request-id": "7602b665-49b2-6fb2-e12b-953e7d7a577c",
        "x-ms-date": "Wed, 03 Feb 2021 02:11:29 GMT",
=======
        "Content-Length": "0",
        "traceparent": "00-28abfcae29563a47847c155f02ffea65-20e00c63fd820243-00",
        "User-Agent": [
          "azsdk-net-Storage.Files.DataLake/12.7.0-alpha.20210217.1",
          "(.NET 5.0.3; Microsoft Windows 10.0.19042)"
        ],
        "x-ms-client-request-id": "7602b665-49b2-6fb2-e12b-953e7d7a577c",
        "x-ms-date": "Wed, 17 Feb 2021 22:27:21 GMT",
>>>>>>> 1814567d
        "x-ms-return-client-request-id": "true",
        "x-ms-version": "2020-06-12"
      },
      "RequestBody": null,
      "StatusCode": 200,
      "ResponseHeaders": {
        "Content-Length": "0",
<<<<<<< HEAD
        "Date": "Wed, 03 Feb 2021 02:11:29 GMT",
        "ETag": "\u00220x8D8C7E9051435A4\u0022",
        "Last-Modified": "Wed, 03 Feb 2021 02:11:29 GMT",
=======
        "Date": "Wed, 17 Feb 2021 22:27:20 GMT",
        "ETag": "\u00220x8D8D393315DF6B3\u0022",
        "Last-Modified": "Wed, 17 Feb 2021 22:27:21 GMT",
>>>>>>> 1814567d
        "Server": [
          "Windows-Azure-HDFS/1.0",
          "Microsoft-HTTPAPI/2.0"
        ],
        "x-ms-client-request-id": "7602b665-49b2-6fb2-e12b-953e7d7a577c",
<<<<<<< HEAD
        "x-ms-request-id": "8419e364-101f-0080-15d1-f98059000000",
=======
        "x-ms-request-id": "84962433-101f-0074-227c-054baf000000",
>>>>>>> 1814567d
        "x-ms-request-server-encrypted": "false",
        "x-ms-version": "2020-06-12"
      },
      "ResponseBody": []
    },
    {
      "RequestUri": "https://seannse.blob.core.windows.net/test-filesystem-e38dcaa1-cff6-9f39-2485-6425225f2872/test-file-b5c01902-a83f-ca41-63a2-073327c19b02",
      "RequestMethod": "HEAD",
      "RequestHeaders": {
        "Accept": "application/xml",
        "Authorization": "Sanitized",
<<<<<<< HEAD
        "traceparent": "00-5fd171f6a6079944accad18d5580460f-3f5e95c09552e74e-00",
        "User-Agent": [
          "azsdk-net-Storage.Files.DataLake/12.7.0-alpha.20210202.1",
          "(.NET Framework 4.8.4250.0; Microsoft Windows 10.0.19042 )"
        ],
        "x-ms-client-request-id": "4fa60a73-ef35-f070-6007-28e755f4b296",
        "x-ms-date": "Wed, 03 Feb 2021 02:11:29 GMT",
=======
        "traceparent": "00-6843c08e491c6a4e90f5ee40f9d1338e-54dfc9d8f216d64b-00",
        "User-Agent": [
          "azsdk-net-Storage.Files.DataLake/12.7.0-alpha.20210217.1",
          "(.NET 5.0.3; Microsoft Windows 10.0.19042)"
        ],
        "x-ms-client-request-id": "4fa60a73-ef35-f070-6007-28e755f4b296",
        "x-ms-date": "Wed, 17 Feb 2021 22:27:21 GMT",
>>>>>>> 1814567d
        "x-ms-lease-id": "1e57eaca-2536-a9a8-1171-3c3c26e0f720",
        "x-ms-return-client-request-id": "true",
        "x-ms-version": "2020-06-12"
      },
      "RequestBody": null,
      "StatusCode": 412,
      "ResponseHeaders": {
<<<<<<< HEAD
        "Date": "Wed, 03 Feb 2021 02:11:29 GMT",
=======
        "Date": "Wed, 17 Feb 2021 22:27:21 GMT",
>>>>>>> 1814567d
        "Server": [
          "Windows-Azure-Blob/1.0",
          "Microsoft-HTTPAPI/2.0"
        ],
        "Transfer-Encoding": "chunked",
        "x-ms-client-request-id": "4fa60a73-ef35-f070-6007-28e755f4b296",
        "x-ms-error-code": "LeaseNotPresentWithBlobOperation",
<<<<<<< HEAD
        "x-ms-request-id": "477f6f5d-601e-000c-15d1-f9e857000000",
=======
        "x-ms-request-id": "cd49fb89-e01e-004f-517c-050e0b000000",
>>>>>>> 1814567d
        "x-ms-version": "2020-06-12"
      },
      "ResponseBody": []
    },
    {
      "RequestUri": "https://seannse.blob.core.windows.net/test-filesystem-e38dcaa1-cff6-9f39-2485-6425225f2872?restype=container",
      "RequestMethod": "DELETE",
      "RequestHeaders": {
        "Accept": "application/xml",
        "Authorization": "Sanitized",
<<<<<<< HEAD
        "traceparent": "00-1ef92dbc96809d48815cc870b6b69186-1b9acc224624fc45-00",
        "User-Agent": [
          "azsdk-net-Storage.Files.DataLake/12.7.0-alpha.20210202.1",
          "(.NET Framework 4.8.4250.0; Microsoft Windows 10.0.19042 )"
        ],
        "x-ms-client-request-id": "72ca4f4e-07d3-9d47-7500-f2de3eeee9ca",
        "x-ms-date": "Wed, 03 Feb 2021 02:11:29 GMT",
=======
        "traceparent": "00-ca87910d9d93da438f5cf51a80085ddf-a19af6ed69f7ed47-00",
        "User-Agent": [
          "azsdk-net-Storage.Files.DataLake/12.7.0-alpha.20210217.1",
          "(.NET 5.0.3; Microsoft Windows 10.0.19042)"
        ],
        "x-ms-client-request-id": "72ca4f4e-07d3-9d47-7500-f2de3eeee9ca",
        "x-ms-date": "Wed, 17 Feb 2021 22:27:21 GMT",
>>>>>>> 1814567d
        "x-ms-return-client-request-id": "true",
        "x-ms-version": "2020-06-12"
      },
      "RequestBody": null,
      "StatusCode": 202,
      "ResponseHeaders": {
        "Content-Length": "0",
<<<<<<< HEAD
        "Date": "Wed, 03 Feb 2021 02:11:29 GMT",
=======
        "Date": "Wed, 17 Feb 2021 22:27:21 GMT",
>>>>>>> 1814567d
        "Server": [
          "Windows-Azure-Blob/1.0",
          "Microsoft-HTTPAPI/2.0"
        ],
        "x-ms-client-request-id": "72ca4f4e-07d3-9d47-7500-f2de3eeee9ca",
<<<<<<< HEAD
        "x-ms-request-id": "477f6faa-601e-000c-5ad1-f9e857000000",
=======
        "x-ms-request-id": "cd49fbb8-e01e-004f-7a7c-050e0b000000",
>>>>>>> 1814567d
        "x-ms-version": "2020-06-12"
      },
      "ResponseBody": []
    }
  ],
  "Variables": {
<<<<<<< HEAD
    "DateTimeOffsetNow": "2021-02-02T20:11:23.0399981-06:00",
=======
    "DateTimeOffsetNow": "2021-02-17T16:27:15.9858684-06:00",
>>>>>>> 1814567d
    "RandomSeed": "506651569",
    "Storage_TestConfigHierarchicalNamespace": "NamespaceTenant\nseannse\nU2FuaXRpemVk\nhttps://seannse.blob.core.windows.net\nhttps://seannse.file.core.windows.net\nhttps://seannse.queue.core.windows.net\nhttps://seannse.table.core.windows.net\n\n\n\n\nhttps://seannse-secondary.blob.core.windows.net\nhttps://seannse-secondary.file.core.windows.net\nhttps://seannse-secondary.queue.core.windows.net\nhttps://seannse-secondary.table.core.windows.net\n68390a19-a643-458b-b726-408abf67b4fc\nSanitized\n72f988bf-86f1-41af-91ab-2d7cd011db47\nhttps://login.microsoftonline.com/\nCloud\nBlobEndpoint=https://seannse.blob.core.windows.net/;QueueEndpoint=https://seannse.queue.core.windows.net/;FileEndpoint=https://seannse.file.core.windows.net/;BlobSecondaryEndpoint=https://seannse-secondary.blob.core.windows.net/;QueueSecondaryEndpoint=https://seannse-secondary.queue.core.windows.net/;FileSecondaryEndpoint=https://seannse-secondary.file.core.windows.net/;AccountName=seannse;AccountKey=Sanitized\n"
  }
}<|MERGE_RESOLUTION|>--- conflicted
+++ resolved
@@ -1,30 +1,19 @@
 {
   "Entries": [
     {
-      "RequestUri": "https://seannse.blob.core.windows.net/test-filesystem-8d863cef-796e-d0eb-5c64-185a63a62028?restype=container",
+      "RequestUri": "https://seannse.blob.core.windows.net/test-filesystem-72fee2e1-8c07-237f-8a21-30b374f428e6?restype=container",
       "RequestMethod": "PUT",
       "RequestHeaders": {
         "Accept": "application/xml",
         "Authorization": "Sanitized",
-<<<<<<< HEAD
-        "traceparent": "00-3a679da7c3724342afc5a6af9ca277ee-4cee755ee5b48047-00",
-        "User-Agent": [
-          "azsdk-net-Storage.Files.DataLake/12.7.0-alpha.20210202.1",
-          "(.NET Framework 4.8.4250.0; Microsoft Windows 10.0.19042 )"
+        "traceparent": "00-f502d51a3bb5944cbbfc7ac08fb650c4-2ea287e5a6fe0947-00",
+        "User-Agent": [
+          "azsdk-net-Storage.Files.DataLake/12.7.0-alpha.20210219.1",
+          "(.NET 5.0.3; Microsoft Windows 10.0.19041)"
         ],
         "x-ms-blob-public-access": "container",
-        "x-ms-client-request-id": "23829edf-2974-5172-ff86-c2d10c4e456b",
-        "x-ms-date": "Wed, 03 Feb 2021 02:11:23 GMT",
-=======
-        "traceparent": "00-bcf5d57da687d64e94241bb5d8f42bfd-aab63bb779236a4e-00",
-        "User-Agent": [
-          "azsdk-net-Storage.Files.DataLake/12.7.0-alpha.20210217.1",
-          "(.NET 5.0.3; Microsoft Windows 10.0.19042)"
-        ],
-        "x-ms-blob-public-access": "container",
-        "x-ms-client-request-id": "23829edf-2974-5172-ff86-c2d10c4e456b",
-        "x-ms-date": "Wed, 17 Feb 2021 22:27:15 GMT",
->>>>>>> 1814567d
+        "x-ms-client-request-id": "2c806237-63ac-a037-9dcf-8f282633dfe0",
+        "x-ms-date": "Fri, 19 Feb 2021 19:09:47 GMT",
         "x-ms-return-client-request-id": "true",
         "x-ms-version": "2020-06-12"
       },
@@ -32,53 +21,33 @@
       "StatusCode": 201,
       "ResponseHeaders": {
         "Content-Length": "0",
-<<<<<<< HEAD
-        "Date": "Wed, 03 Feb 2021 02:11:23 GMT",
-        "ETag": "\u00220x8D8C7E901A84B07\u0022",
-        "Last-Modified": "Wed, 03 Feb 2021 02:11:24 GMT",
-=======
-        "Date": "Wed, 17 Feb 2021 22:27:15 GMT",
-        "ETag": "\u00220x8D8D3932E30EF71\u0022",
-        "Last-Modified": "Wed, 17 Feb 2021 22:27:16 GMT",
->>>>>>> 1814567d
-        "Server": [
-          "Windows-Azure-Blob/1.0",
-          "Microsoft-HTTPAPI/2.0"
-        ],
-        "x-ms-client-request-id": "23829edf-2974-5172-ff86-c2d10c4e456b",
-<<<<<<< HEAD
-        "x-ms-request-id": "62c00085-501e-0007-3cd1-f9133c000000",
-=======
-        "x-ms-request-id": "e96d4f20-201e-000d-397c-05b78b000000",
->>>>>>> 1814567d
-        "x-ms-version": "2020-06-12"
-      },
-      "ResponseBody": []
-    },
-    {
-      "RequestUri": "https://seannse.dfs.core.windows.net/test-filesystem-8d863cef-796e-d0eb-5c64-185a63a62028/test-file-82858f85-d3c5-7c72-42fc-e04bd9631d16?resource=file",
+        "Date": "Fri, 19 Feb 2021 19:09:46 GMT",
+        "ETag": "\u00220x8D8D509EC06D05D\u0022",
+        "Last-Modified": "Fri, 19 Feb 2021 19:09:46 GMT",
+        "Server": [
+          "Windows-Azure-Blob/1.0",
+          "Microsoft-HTTPAPI/2.0"
+        ],
+        "x-ms-client-request-id": "2c806237-63ac-a037-9dcf-8f282633dfe0",
+        "x-ms-request-id": "2e64a27e-201e-00a4-29f2-0676f9000000",
+        "x-ms-version": "2020-06-12"
+      },
+      "ResponseBody": []
+    },
+    {
+      "RequestUri": "https://seannse.dfs.core.windows.net/test-filesystem-72fee2e1-8c07-237f-8a21-30b374f428e6/test-file-b952c41a-3354-fa78-2764-31bef26867e4?resource=file",
       "RequestMethod": "PUT",
       "RequestHeaders": {
         "Accept": "application/json",
         "Authorization": "Sanitized",
         "If-None-Match": "*",
-<<<<<<< HEAD
-        "traceparent": "00-7037f7f571ebf14c959cf7554d231310-02025593d85c054b-00",
-        "User-Agent": [
-          "azsdk-net-Storage.Files.DataLake/12.7.0-alpha.20210202.1",
-          "(.NET Framework 4.8.4250.0; Microsoft Windows 10.0.19042 )"
-        ],
-        "x-ms-client-request-id": "400852c3-91b6-2036-c2c6-4dd0eabef638",
-        "x-ms-date": "Wed, 03 Feb 2021 02:11:23 GMT",
-=======
-        "traceparent": "00-2db697629f46bb499ebb045fa4ec653a-d2c1272338826647-00",
-        "User-Agent": [
-          "azsdk-net-Storage.Files.DataLake/12.7.0-alpha.20210217.1",
-          "(.NET 5.0.3; Microsoft Windows 10.0.19042)"
-        ],
-        "x-ms-client-request-id": "400852c3-91b6-2036-c2c6-4dd0eabef638",
-        "x-ms-date": "Wed, 17 Feb 2021 22:27:16 GMT",
->>>>>>> 1814567d
+        "traceparent": "00-fd89dd5942be554aaa156c517aaf28a2-3f41d7f035002a49-00",
+        "User-Agent": [
+          "azsdk-net-Storage.Files.DataLake/12.7.0-alpha.20210219.1",
+          "(.NET 5.0.3; Microsoft Windows 10.0.19041)"
+        ],
+        "x-ms-client-request-id": "5ae14f73-a5ed-39db-41db-4a8d30b6058f",
+        "x-ms-date": "Fri, 19 Feb 2021 19:09:47 GMT",
         "x-ms-return-client-request-id": "true",
         "x-ms-version": "2020-06-12"
       },
@@ -86,113 +55,75 @@
       "StatusCode": 201,
       "ResponseHeaders": {
         "Content-Length": "0",
-<<<<<<< HEAD
-        "Date": "Wed, 03 Feb 2021 02:11:24 GMT",
-        "ETag": "\u00220x8D8C7E901E6CD65\u0022",
-        "Last-Modified": "Wed, 03 Feb 2021 02:11:24 GMT",
-=======
-        "Date": "Wed, 17 Feb 2021 22:27:16 GMT",
-        "ETag": "\u00220x8D8D3932E6C32B9\u0022",
-        "Last-Modified": "Wed, 17 Feb 2021 22:27:16 GMT",
->>>>>>> 1814567d
-        "Server": [
-          "Windows-Azure-HDFS/1.0",
-          "Microsoft-HTTPAPI/2.0"
-        ],
-        "x-ms-client-request-id": "400852c3-91b6-2036-c2c6-4dd0eabef638",
-<<<<<<< HEAD
-        "x-ms-request-id": "eada877e-b01f-0089-6cd1-f9c58a000000",
-=======
-        "x-ms-request-id": "ceeae61f-101f-005b-307c-054664000000",
->>>>>>> 1814567d
-        "x-ms-version": "2020-06-12"
-      },
-      "ResponseBody": []
-    },
-    {
-      "RequestUri": "https://seannse.dfs.core.windows.net/test-filesystem-8d863cef-796e-d0eb-5c64-185a63a62028/test-file-82858f85-d3c5-7c72-42fc-e04bd9631d16?action=append\u0026position=0",
+        "Date": "Fri, 19 Feb 2021 19:09:45 GMT",
+        "ETag": "\u00220x8D8D509EC16CC73\u0022",
+        "Last-Modified": "Fri, 19 Feb 2021 19:09:46 GMT",
+        "Server": [
+          "Windows-Azure-HDFS/1.0",
+          "Microsoft-HTTPAPI/2.0"
+        ],
+        "x-ms-client-request-id": "5ae14f73-a5ed-39db-41db-4a8d30b6058f",
+        "x-ms-request-id": "6f4b16f6-e01f-004f-7df2-060e0b000000",
+        "x-ms-version": "2020-06-12"
+      },
+      "ResponseBody": []
+    },
+    {
+      "RequestUri": "https://seannse.dfs.core.windows.net/test-filesystem-72fee2e1-8c07-237f-8a21-30b374f428e6/test-file-b952c41a-3354-fa78-2764-31bef26867e4?action=append\u0026position=0",
       "RequestMethod": "PATCH",
       "RequestHeaders": {
         "Accept": "application/json",
         "Authorization": "Sanitized",
-<<<<<<< HEAD
-        "Content-Length": "1838",
+        "Content-Length": "1856",
         "Content-Type": "application/json",
-        "traceparent": "00-6a059cbb90e3b640a63398dce27f1ac4-97db79ece15f3349-00",
-        "User-Agent": [
-          "azsdk-net-Storage.Files.DataLake/12.7.0-alpha.20210202.1",
-          "(.NET Framework 4.8.4250.0; Microsoft Windows 10.0.19042 )"
-        ],
-        "x-ms-client-request-id": "8688158e-dc5b-4660-f6c7-ea9351683085",
-        "x-ms-date": "Wed, 03 Feb 2021 02:11:23 GMT",
-=======
-        "Content-Length": "1024",
-        "traceparent": "00-6e1425ff92349b45b93170f38d99431d-3af181472860274a-00",
-        "User-Agent": [
-          "azsdk-net-Storage.Files.DataLake/12.7.0-alpha.20210217.1",
-          "(.NET 5.0.3; Microsoft Windows 10.0.19042)"
-        ],
-        "x-ms-client-request-id": "8688158e-dc5b-4660-f6c7-ea9351683085",
-        "x-ms-date": "Wed, 17 Feb 2021 22:27:16 GMT",
->>>>>>> 1814567d
+        "traceparent": "00-cddd3484590ffb468d3a355c9836dbda-0e55c42b927ffc4c-00",
+        "User-Agent": [
+          "azsdk-net-Storage.Files.DataLake/12.7.0-alpha.20210219.1",
+          "(.NET 5.0.3; Microsoft Windows 10.0.19041)"
+        ],
+        "x-ms-client-request-id": "a34bfa1a-0d86-31f7-7056-1f7b121a2db1",
+        "x-ms-date": "Fri, 19 Feb 2021 19:09:47 GMT",
         "x-ms-return-client-request-id": "true",
         "x-ms-version": "2020-06-12"
       },
       "RequestBody": [
-        "Q\u0014\uFFFDl\uFFFD\uFFFDH.V3\u001C\u0060\u0019\uFFFD\uFFFD\uFFFD\uFFFDR{\uFFFD#\uFFFD\uFFFDuG\t\u0012P\uFFFD\u0015E\u0022\uFFFD\uFFFD\uFFFD\uFFFD\u0002\u000F@\uFFFDVT\uFFFD@\f\u00117@\uFFFD\u0006\uFFFD\u0481GT\u0060\u0027${\uFFFD\uFFFD/A\uFFFD\uFFFD\uFFFD%\uFFFD8\uFFFD\uFFFD\u0011\uFFFDn\uFFFD.ri6\uFFFD\uFFFD\uFFFD\uFFFD,\uFFFDPG\uFFFD\uFFFDa\uFFFD\uFFFD\uFFFD\u0027^$\uFFFDS\u0012y\u0012\\SM\u0010\uFFFDQ\u0012x\u0026\uFFFD\uFFFD\uFFFD37\u0015b\uFFFDQx\\\uFFFD\uFFFD\uFFFDLY\u0010\uFFFD\uFFFD\u001FV\uFFFD\uFFFDup\uFFFD\u001B\uFFFD\uFFFD44\u0060s\u001D\uFFFD\u001B\u0027\u002B\uFFFDw\uFFFDh\u0027\uFFFD\u0000|o!\\\uFFFD\u0001\u0344\uFFFDg1\uFFFD\u008B\uFFFD\uFFFD\uFFFD\u001CC\uFFFDc\uFFFD\uFFFD01\uFFFD*.\uFFFD\u0026u\uFFFD\u003C\uFFFD\uFFFD\u00062g\u06E4\uFFFD\uFFFD2\uFFFDia~p\uFFFD\n",
-        "V\u0003\u0018\uFFFD/,\uFFFD\u001D\u0010Z\uFFFDy\uFFFD\uFFFD\u0015\uFFFDO\uFFFD\uFFFD\uFFFD\uFFFD\uFFFD!\uFFFD\n",
-        "(\uFFFD\uFFFD{[\uFFFD\uFFFD0\uFFFD\uFFFDq\u06CC\uFFFDX@\u0015W\uFFFD\u0003\u003C-p\uFFFD\uFFFD\u0012\u007Fu\u0019 z\uFFFDY\uFFFD\u0007.1\uFFFD\uFFFD\uFFFD\uFFFDH\u0012\uFFFD\uFFFD\uFFFD4\uFFFDc\u0504\uFFFD\uFFFD\uFFFD\uFFFD\uFFFD\f\uFFFDH,H\u0017iU\uFFFD\uFFFD\uFFFD\uFFFD*\u000Fs\uFFFD\uFFFD!\uFFFD\u001B~\uFFFDPJ\u04F6L\uFFFD@\uFFFD\uFFFD\f\uFFFD%\uFFFDl\uFFFD\uFFFD1\uFFFD\uFFFD\u0013o\uFFFDqwS\u0060\uFFFD\u041A\uFFFD\uFFFD\u000F\u00276\uFFFD\uFFFDta\u001D_O\uFFFD\u0011\uFFFD\uFFFD\uFFFD6M\uFFFD\uFFFDs\uFFFD\uFFFD9u\uFFFD\\b\uFFFD\u0013p\u0002\uFFFD-\uFFFD\uFFFD\uFFFDs\uFFFD\u0026\u040B=\u010B\u027B\uFFFDi\uFFFD\uFFFD\uFFFD\u0014\u0018l.V\uFFFD\uFFFD\b\u0017\uFFFD1L\uFFFD\uFFFD\u0015\uFFFD\uFFFD\uFFFD\u0027\u00EB_\uFFFD\uFFFD\f\uFFFD\uFFFD\u001Dn\uFFFD=f\uFFFD\uFFFD\uFFFD\uFFFDc\uFFFD\uFFFD\uFFFD\u000F\uFFFDZ\uFFFD\u6A732\uFFFD}\uFFFD\uFFFD\u05B4\u0026\uFFFD\uFFFDJO\uFFFD\uFFFD\u0006\uFFFD\uFFFD\uFFFD\uFFFD1\u01D4D\uFFFD\uFFFD\u0011P \uFFFD\uFFFD%\u0004\uFFFD\uFFFDyz\uFFFD}\u0016:\uFFFD\u003C\uFFFD]\u003E\u0018\uFFFDf\uFFFDf\u000B\uFFFD\uFFFD\uFFFDja9\uFFFD\u0016\uFFFDc\u0005\uFFFD\uFFFD$J\uFFFD\uFFFD/\uFFFD\u003Ch\u06B9t\uFFFD\uFFFD\uFFFD[\uFFFDb\uFFFDV\u0027\uFFFD0Ov\u007F\u0018A\uFFFDfQ\u05B7E\u00008\uFFFD:\uFFFD7\u003E*\uFFFD\u001A\uFFFD\r",
-        "\u07E4Q\uFFFD\\by\uFFFD\uFFFD0\uFFFD\uFFFDg\uFFFD\u0016Jr\u0002\uFFFD\uFFFDE\uFFFD\uFFFDh\u007F\uFFFD\uFFFD\u0017\uFFFD\u0005\u0016Rh\uFFFDs\uFFFD8\n",
-        "\uFFFD\\\bv\uFFFDE\uFFFD\uFFFD/ \uFFFD\uFFFD\uFFFD\u0019P\uFFFD\uFFFD)\u072F\u0197\uFFFD\u002B\u0768\uFFFD\u07E3Z9\uFFFD\uFFFD\uFFFD\uFFFD\uFFFD\uFFFDio\uFFFD\uFFFD\uFFFD#De\uFFFD9\u0018\u0006\uFFFDM\u000F-?\uFFFDp\uFFFD\uFFFDgP\uFFFDO|\uFFFD}\uFFFD\uFFFD\uFFFD\uFFFD\uFFFD\uFFFD8\uFFFD0\u002B4t\uFFFD\uFFFDYo\uFFFD\uFFFD\u0018\r",
-        "*\uFFFDZ\uFFFDC\u002BI\u0002\u001F\uFFFD3\u0015\uFFFD\u01BC\uFFFD\uFFFD|\u003C\uFFFD\u0014U\uFFFD\u0013a\uFFFD\u0015\uFFFD\u000E\uFFFD\uFFFDwd\uFFFDS\u079D\uFFFDW\uFFFD\uFFFD6\uFFFDW\uFFFD\u001E\uFFFD\uFFFD\t\uFFFD\uFFFDi\uFFFD\uFFFD\uFFFD\uFFFD\uFFFDF\uFFFDG\u0016l\uFFFD\u003E\uAF31\uFFFDs\uFFFD\uFFFD\u0002$\uFFFD\uFFFD\u077B\uFFFD\u001CC\u0010N\uFFFD@\u0018\uFFFD\uFFFD\u0694~\u0012W\u0014\u0010\uFFFDEB\\m;m\uFFFDS\u002B\uFFFD\uFFFDE\uFFFD\uFFFD\u001A\u0019\u0026*K7\u0219\uFFFD\u0026g\uFFFD\uFFFDg\uFFFD\u02D6\uFFFD\u0014\u0015\uFFFD\uFFFD_8\uFFFD\uFFFD \uFFFD\uFFFD\u0060R\u003E\uFFFD/yd\uFFFD,\uFFFD\uFFFD\uFFFD\uFFFD\uFFFD5\u0005Y\uFFFD\uFFFD^\u0060I\uFFFD1\uFFFD\u0012\u007F\uFFFD\uFFFDIt\u0017\uFFFD\uFFFDS\uFFFD)\u0005\uFFFD\uFFFD\uFFFDi$;U\uFFFD\f)2\uFFFD?\uFFFD\uFFFDF\u0016z\f\uFFFD\u001C\uFFFD\uFFFD\uFFFD\uFFFDU\uFFFD\uFFFD:a\uFFFDS\uFFFD\u0300\uFFFD\uFFFD\uFFFD%r\uFFFD\uFFFD\uFFFD4\uFFFD1\uFFFD=Y\u001C\u0012\uFFFD\uFFFD\uFFFD\uFFFD\uFFFDzb3\uFFFD\uFFFDU3P\uFFFD\uFFFD\uFFFD6\uFFFD\u0017_\uFFFD\uFFFD\u0017A  A\uFFFD\u000E\uFFFD\u0007\uFFFDAd\uFFFD\uFFFDY\uFFFD{1\uFFFD\uFFFDe\uFFFD\uFFFDa\uFFFD\u0007\uFFFD\u0004\uFFFD\uFFFDl\u0421e\uFFFD8\uFFFD%\u057F\uFFFD\uFFFD\uFFFDR\uFFFD)\uFFFD\uFFFD-\u0004\uFFFDM\u06D2\u003C\uFFFD_)\uFFFDt\uFFFD\uFFFD\uFFFD\u003C\u0013\uFFFD\uFFFD5B\uFFFD\uFFFD\uFFFD\t\u041C\uFFFD1u\uFFFD*\uFFFDi"
+        "\uFFFD\u059A4\uFFFD[\uFFFDF\uFFFDW\uFFFDl\uFFFD!\uFFFD\uFFFD\uFFFD{\u0012t\uFFFD: \uFFFDCO\u0007\u000B\u0005\uFFFDk\uFFFD\uFFFD\u0017\u002B\uFFFD.\uFFFD\u06D0:xT\uFFFD\u02B0\u000B\uFFFD\uFFFDi9\uFFFD\uFFFDl\u069Cy\uFFFDM\f\uFFFD:\uFFFD\uFFFDg\uFFFD5y\uFFFD\u0004\uFFFD9\uFFFD\uFFFD:\uFFFD\uFFFD\u06D3CYu\uFFFDF\uFFFD\uFFFDN=\uFFFD|\uFFFDe\uFFFD\uFFFD\uFFFD\uFFFD}(\u0018z\uFFFD\uFFFD\uFFFD\uFFFD\u0000\u0019K2V\uFFFD\u9CBA\uFFFDq\uFFFD\u0012\uFFFD\uFFFD\uFFFD\uFFFD\u003Cf\uFFFD\uFFFD\uFFFD\u03FC:\uFFFDgg\uFFFD\u0018\uFFFD\uFFFD\uFFFD\uFFFDF\uFFFD\uFFFD\u001C\uFFFD\u0612\uFFFD\u0007T:\uFFFD\uFFFDsT\uFFFDUQ\t\uFFFD\u002BI\uFFFD\uFFFD\uFFFDO\uFFFD\uFFFD\u0016\uFFFD\uFFFDPJ\u001B\u0022\uFFFDV\uFFFD\uFFFD\u0002)\uFFFDh\u0000\u0002z\uFFFDo\uFFFD\\P\uFFFD\uFFFD\u001AO\u0013$I\uFFFD\u0010\uFFFD\t\uFFFDZf\uFFFDW1\uFFFD\uFFFD\uFFFD\u0014\uFFFD\u0002\uFFFD\u0026\uFFFD\uFFFD\u050D\uFFFD\u001D\uFFFD\u007F\u0005w0\uFFFD\u000E\uFFFD\r",
+        "\u0005\uFFFD\u0003 \uFFFD\u395C\u05DC=\uFFFD]\uFFFD\uFFFD\uFFFD\u0017\uFFFD\uFFFD-\uFFFD\uFFFD\uFFFD~\uFFFD8\u0005T\uFFFDr\uFFFD\u0022#\uFFFD/\uFFFD\uFFFDBQ\uFFFD\uFFFD\uFFFDBa[\uFFFD\u003E\uFFFD\u0018\uFFFD!x^P\u0060\uFFFD4\uFFFD\uFFFDP\uFFFDe\u0010\u001A\uFFFDl\u0417\u000F5 \uFFFD\u0731\uFFFD\uFFFD\u003C\uFFFD\uFFFD\u0013\u0016jY\uFFFD\u0001\uFFFD\uFFFDl\uFFFD^\uFFFD\u000Fc\u0000P\uFFFD\uFFFD\u0027\uFFFD\uFFFD!\uFFFDu\uFFFD\uFFFDv\uFFFD\uFFFD\uFFFD\uFFFDH\uFFFD\uFFFD\uFFFD:B\u000B\uFFFD\u0019\uFFFD\uFFFDc\u0230\uFFFD\u0011H\uFFFD\u0060\u001F\uFFFD\u0014\uFFFD\uFFFD\uFFFDn\uFFFDw\uFFFD\uFFFD\u000E\uFFFD\uFFFD\u0000\u0016\u0003M\uFFFD\uFFFD\r",
+        "\uFFFD^\u000E\uFFFD\u0016\uFFFD\uFFFD\uFFFDZ\uFFFD.\uFFFDLz\u001D3\uFFFD\uFFFD\uFFFD\uFFFDM\uFFFD\u048E\uFFFD\uFFFD\u0219\uFFFD\u012F\u0014S\uFFFDR\u0006\uFFFD\uFFFD4\uFFFD0\u001C\uFFFD\\M\uFFFDX\uFFFD\uFFFD\u0019x\uFFFD\uFFFD\uFFFD\uFFFD\uFFFD\u007F\uFFFD$-\u0016\u002B\uFFFD\b~\uFFFD\uFFFD\uFFFD\uFFFD,\u0004\uFFFD\uFFFD\u003C\u001Dv\uFFFD1\uFFFDX7\uFFFDkK\uFFFD\u001A\uFFFD\uFFFD\u0187\uFFFD\u0006x\u0004G\uFFFD\u07A1\uFFFDp\u0018\uFFFD\u0015y\u001B\uFFFD\uFFFD\uFFFD\uFFFDMl\uFFFD\uFFFD1uj\uFFFD\uFFFD\uFFFDfP\u0003\uFFFD\u001DM\uFFFD\uFFFD\u0018/\u0013S\uFFFD\uFFFD\uFFFD\uFFFDU\uFFFD\uFFFD\\\uFFFD\u0015(9z\uFFFD\u0010G\uFFFD\uFFFD\u001FO\u0010:\u001F\u0014\u0010\uFFFD\u002B}\uFFFD\uFFFDS\uFFFD\uFFFD|\u0013.du\u0014\uFFFD4v:\uFFFDl\uFFFDg\uFFFD|\uFFFDR\uFFFD\u0003\uFFFD|\uFFFD\uFFFD\uFFFD^\uFFFDVbe\u009E\u003E\uFFFD\uFFFD\uFFFD\uFFFD\u0019\uFFFD5\uFFFD\uFFFD\uFFFD\uFFFD9\uFFFDT\uFFFD\uFFFD}\u0000\u0001\uFFFD\uFFFD\uFFFD\uFFFD\uFFFD\uFFFD\uFFFD\uFFFDBc\uFFFD\u0011x\u003C-\uFFFD\uFFFD\uFFFD\uFFFDp\uFFFD\uFFFDm\u0003\uFFFD\uFFFD~K\t\uFFFDe\uFFFDd\uFFFD\u0007G\u0060:Z7\uFFFD\u0012\uFFFD2\n",
+        "\uFFFDl\uFFFDv\uFFFD/E\uFFFDw\u0609\uFFFD\uFFFD\uFFFD-;\uFFFD_\uFFFD\uCB365\uFFFDCYQ\u0060\uFFFDw\uFFFD;\uFFFD\u0005U\uFFFD\uFFFDX\uFFFD \uFFFD\uFFFDI/\uFFFD\uFFFD[\uFFFD\n",
+        "Xe\uFFFD4\u001D\u0006\uFFFD\u01D0l\uFFFD\uFFFD\u0000\r",
+        "M\uFFFD\uFFFDo\uFFFDfT\uFFFD\uFFFD\uFFFD\uFFFDm\u0006\u0027}\uFFFD\uFFFDV\uFFFD\u00128\u0007\uFFFD\uFFFD\uFFFD\uFFFDD\uFFFD\uFFFD,z!I!p\u0026\uFFFD$_\uFFFD\u0010\uFFFDW/-H\uFFFDh\uFFFD\uFFFD7.-\uFFFD\uFFFDF\uFFFD\uFFFD\uFFFD\uFFFD\u0022g\u0370r\uFFFD#\uFFFDV|\uFFFD\uFFFD\uFFFD\u0001P\uFFFD\uFFFD\uFFFDV\uFFFD\uFFFD\uFFFD\u0007\uFFFDL\uFFFD[M)c\uFFFDTn\u03E9\u0019\uFFFD\uFFFDv%\u0730\uFFFDZ\uFFFD7\uFFFD\uC116\u0017\n",
+        "y\uFFFDFj\u01BA\u0026\uFFFD\u01D7\uFFFD\uFFFD\uFFFDC\uFFFD\uFFFDX7\t\uFFFDY1\u001C\u002Bc\uFFFDV\u0014Yo\u0253K\uFFFD\uFFFDw\uFFFD\u003ES\uC5F3]E#\uFFFD\uFFFD[\uFFFD\u0554M\uFFFD(\uFFFDH\uFFFD\u001B\u0006\u0019d\u0011iX\uFFFD\uFFFD\uFFFD9i\u000F:\u0019\uFFFD\u001CW\uFFFD\uFFFD\uFFFD\b\uFFFD\u0027\uFFFDe\uFFFD\uFFFD|\u0006#\uB45Dn89\uFFFD\uFFFDJ\u0004v(\uFFFDK\uFFFD{ip\uFFFD\n",
+        "t\u0002\u0013I\uFFFDi\uFFFD\uFFFD~R\uFFFDN\uFFFDr\uFFFD\u1A54\uFFFD\\\uFFFD\u0060\u07FD\uFFFD\b\uFFFD\uFFFD_\u0012\uFFFDS\uFFFD\u001D\uFFFD[\uFFFDG\u001F\uFFFDd\uFFFD$4|\uFFFD\u001A-\u039A\uFFFD\uFFFD\uFFFD\uFFFD\uFFFD\uFFFD3\uFFFD\u0016\u0060\uFFFD\uFFFD\u001F?^/l\uFFFD\uFFFDq\uFFFDat\uFFFD\uFFFDI\u003C\uFFFDA\uFFFD\uFFFD"
       ],
       "StatusCode": 202,
       "ResponseHeaders": {
         "Content-Length": "0",
-<<<<<<< HEAD
-        "Date": "Wed, 03 Feb 2021 02:11:24 GMT",
-=======
-        "Date": "Wed, 17 Feb 2021 22:27:16 GMT",
->>>>>>> 1814567d
-        "Server": [
-          "Windows-Azure-HDFS/1.0",
-          "Microsoft-HTTPAPI/2.0"
-        ],
-        "x-ms-client-request-id": "8688158e-dc5b-4660-f6c7-ea9351683085",
-<<<<<<< HEAD
-        "x-ms-request-id": "eada8793-b01f-0089-80d1-f9c58a000000",
-=======
-        "x-ms-request-id": "ceeae636-101f-005b-477c-054664000000",
->>>>>>> 1814567d
+        "Date": "Fri, 19 Feb 2021 19:09:45 GMT",
+        "Server": [
+          "Windows-Azure-HDFS/1.0",
+          "Microsoft-HTTPAPI/2.0"
+        ],
+        "x-ms-client-request-id": "a34bfa1a-0d86-31f7-7056-1f7b121a2db1",
+        "x-ms-request-id": "6f4b1702-e01f-004f-09f2-060e0b000000",
         "x-ms-request-server-encrypted": "true",
         "x-ms-version": "2020-06-12"
       },
       "ResponseBody": []
     },
     {
-      "RequestUri": "https://seannse.dfs.core.windows.net/test-filesystem-8d863cef-796e-d0eb-5c64-185a63a62028/test-file-82858f85-d3c5-7c72-42fc-e04bd9631d16?action=flush\u0026position=1024",
+      "RequestUri": "https://seannse.dfs.core.windows.net/test-filesystem-72fee2e1-8c07-237f-8a21-30b374f428e6/test-file-b952c41a-3354-fa78-2764-31bef26867e4?action=flush\u0026position=1024",
       "RequestMethod": "PATCH",
       "RequestHeaders": {
         "Accept": "application/json",
         "Authorization": "Sanitized",
-<<<<<<< HEAD
-        "traceparent": "00-e4f6f7191dbd5b4ba6900a3e16069ab9-8bf54574b040f447-00",
-        "User-Agent": [
-          "azsdk-net-Storage.Files.DataLake/12.7.0-alpha.20210202.1",
-          "(.NET Framework 4.8.4250.0; Microsoft Windows 10.0.19042 )"
-        ],
-        "x-ms-client-request-id": "d541f4d4-7035-fcdd-ba57-987a1a7c96ef",
-        "x-ms-date": "Wed, 03 Feb 2021 02:11:24 GMT",
-=======
-        "Content-Length": "0",
-        "traceparent": "00-7a97eb6712c53c4b9a7a47a71254b66e-57f73f80e3436d4c-00",
-        "User-Agent": [
-          "azsdk-net-Storage.Files.DataLake/12.7.0-alpha.20210217.1",
-          "(.NET 5.0.3; Microsoft Windows 10.0.19042)"
-        ],
-        "x-ms-client-request-id": "d541f4d4-7035-fcdd-ba57-987a1a7c96ef",
-        "x-ms-date": "Wed, 17 Feb 2021 22:27:16 GMT",
->>>>>>> 1814567d
+        "traceparent": "00-08afec040b26e1469711e78a8ee5f17e-199d13b861bef649-00",
+        "User-Agent": [
+          "azsdk-net-Storage.Files.DataLake/12.7.0-alpha.20210219.1",
+          "(.NET 5.0.3; Microsoft Windows 10.0.19041)"
+        ],
+        "x-ms-client-request-id": "3673ac46-616a-d409-60a1-83f76dc4ab01",
+        "x-ms-date": "Fri, 19 Feb 2021 19:09:47 GMT",
         "x-ms-return-client-request-id": "true",
         "x-ms-version": "2020-06-12"
       },
@@ -200,55 +131,34 @@
       "StatusCode": 200,
       "ResponseHeaders": {
         "Content-Length": "0",
-<<<<<<< HEAD
-        "Date": "Wed, 03 Feb 2021 02:11:24 GMT",
-        "ETag": "\u00220x8D8C7E90215D21B\u0022",
-        "Last-Modified": "Wed, 03 Feb 2021 02:11:24 GMT",
-=======
-        "Date": "Wed, 17 Feb 2021 22:27:16 GMT",
-        "ETag": "\u00220x8D8D3932E8BECC7\u0022",
-        "Last-Modified": "Wed, 17 Feb 2021 22:27:16 GMT",
->>>>>>> 1814567d
-        "Server": [
-          "Windows-Azure-HDFS/1.0",
-          "Microsoft-HTTPAPI/2.0"
-        ],
-        "x-ms-client-request-id": "d541f4d4-7035-fcdd-ba57-987a1a7c96ef",
-<<<<<<< HEAD
-        "x-ms-request-id": "eada87b0-b01f-0089-1dd1-f9c58a000000",
-=======
-        "x-ms-request-id": "ceeae643-101f-005b-547c-054664000000",
->>>>>>> 1814567d
+        "Date": "Fri, 19 Feb 2021 19:09:46 GMT",
+        "ETag": "\u00220x8D8D509EC30A2BB\u0022",
+        "Last-Modified": "Fri, 19 Feb 2021 19:09:46 GMT",
+        "Server": [
+          "Windows-Azure-HDFS/1.0",
+          "Microsoft-HTTPAPI/2.0"
+        ],
+        "x-ms-client-request-id": "3673ac46-616a-d409-60a1-83f76dc4ab01",
+        "x-ms-request-id": "6f4b1716-e01f-004f-1df2-060e0b000000",
         "x-ms-request-server-encrypted": "false",
         "x-ms-version": "2020-06-12"
       },
       "ResponseBody": []
     },
     {
-      "RequestUri": "https://seannse.blob.core.windows.net/test-filesystem-8d863cef-796e-d0eb-5c64-185a63a62028/test-file-82858f85-d3c5-7c72-42fc-e04bd9631d16",
+      "RequestUri": "https://seannse.blob.core.windows.net/test-filesystem-72fee2e1-8c07-237f-8a21-30b374f428e6/test-file-b952c41a-3354-fa78-2764-31bef26867e4",
       "RequestMethod": "HEAD",
       "RequestHeaders": {
         "Accept": "application/xml",
         "Authorization": "Sanitized",
-<<<<<<< HEAD
-        "If-Modified-Since": "Thu, 04 Feb 2021 02:11:23 GMT",
-        "traceparent": "00-05671065c614bc489effefc2f36c6aa8-83191bf60b8e884e-00",
-        "User-Agent": [
-          "azsdk-net-Storage.Files.DataLake/12.7.0-alpha.20210202.1",
-          "(.NET Framework 4.8.4250.0; Microsoft Windows 10.0.19042 )"
-        ],
-        "x-ms-client-request-id": "5cbe5583-5b26-a44f-e06e-b5f4460ea4c5",
-        "x-ms-date": "Wed, 03 Feb 2021 02:11:24 GMT",
-=======
-        "If-Modified-Since": "Thu, 18 Feb 2021 22:27:15 GMT",
-        "traceparent": "00-75ad159a4f1d3e44913634a48cf6feed-8f02f6c07002c14b-00",
-        "User-Agent": [
-          "azsdk-net-Storage.Files.DataLake/12.7.0-alpha.20210217.1",
-          "(.NET 5.0.3; Microsoft Windows 10.0.19042)"
-        ],
-        "x-ms-client-request-id": "5cbe5583-5b26-a44f-e06e-b5f4460ea4c5",
-        "x-ms-date": "Wed, 17 Feb 2021 22:27:16 GMT",
->>>>>>> 1814567d
+        "If-Modified-Since": "Sat, 20 Feb 2021 19:09:47 GMT",
+        "traceparent": "00-767835d3afe7bd4b945dfbc7e50995dc-95ef619ee01bd648-00",
+        "User-Agent": [
+          "azsdk-net-Storage.Files.DataLake/12.7.0-alpha.20210219.1",
+          "(.NET 5.0.3; Microsoft Windows 10.0.19041)"
+        ],
+        "x-ms-client-request-id": "6534fa99-f7a7-a046-1ea5-ad14d1f1794a",
+        "x-ms-date": "Fri, 19 Feb 2021 19:09:47 GMT",
         "x-ms-return-client-request-id": "true",
         "x-ms-version": "2020-06-12"
       },
@@ -256,49 +166,31 @@
       "StatusCode": 304,
       "ResponseHeaders": {
         "Content-Length": "0",
-<<<<<<< HEAD
-        "Date": "Wed, 03 Feb 2021 02:11:24 GMT",
-=======
-        "Date": "Wed, 17 Feb 2021 22:27:16 GMT",
->>>>>>> 1814567d
-        "Server": [
-          "Windows-Azure-Blob/1.0",
-          "Microsoft-HTTPAPI/2.0"
-        ],
-        "x-ms-client-request-id": "5cbe5583-5b26-a44f-e06e-b5f4460ea4c5",
+        "Date": "Fri, 19 Feb 2021 19:09:46 GMT",
+        "Server": [
+          "Windows-Azure-Blob/1.0",
+          "Microsoft-HTTPAPI/2.0"
+        ],
+        "x-ms-client-request-id": "6534fa99-f7a7-a046-1ea5-ad14d1f1794a",
         "x-ms-error-code": "ConditionNotMet",
-<<<<<<< HEAD
-        "x-ms-request-id": "62c00466-501e-0007-40d1-f9133c000000",
-=======
-        "x-ms-request-id": "e96d5070-201e-000d-6d7c-05b78b000000",
->>>>>>> 1814567d
-        "x-ms-version": "2020-06-12"
-      },
-      "ResponseBody": []
-    },
-    {
-      "RequestUri": "https://seannse.blob.core.windows.net/test-filesystem-8d863cef-796e-d0eb-5c64-185a63a62028?restype=container",
+        "x-ms-request-id": "2e64a5cc-201e-00a4-3ef2-0676f9000000",
+        "x-ms-version": "2020-06-12"
+      },
+      "ResponseBody": []
+    },
+    {
+      "RequestUri": "https://seannse.blob.core.windows.net/test-filesystem-72fee2e1-8c07-237f-8a21-30b374f428e6?restype=container",
       "RequestMethod": "DELETE",
       "RequestHeaders": {
         "Accept": "application/xml",
         "Authorization": "Sanitized",
-<<<<<<< HEAD
-        "traceparent": "00-721a8a273a9cab4490dbe0974ec60447-f62722bb65d0d94a-00",
-        "User-Agent": [
-          "azsdk-net-Storage.Files.DataLake/12.7.0-alpha.20210202.1",
-          "(.NET Framework 4.8.4250.0; Microsoft Windows 10.0.19042 )"
-        ],
-        "x-ms-client-request-id": "c4f61e62-39bd-dec8-6900-3e54cd18697f",
-        "x-ms-date": "Wed, 03 Feb 2021 02:11:24 GMT",
-=======
-        "traceparent": "00-6c7a4b81f272e045ab630c1386cff578-a426926067502d40-00",
-        "User-Agent": [
-          "azsdk-net-Storage.Files.DataLake/12.7.0-alpha.20210217.1",
-          "(.NET 5.0.3; Microsoft Windows 10.0.19042)"
-        ],
-        "x-ms-client-request-id": "c4f61e62-39bd-dec8-6900-3e54cd18697f",
-        "x-ms-date": "Wed, 17 Feb 2021 22:27:16 GMT",
->>>>>>> 1814567d
+        "traceparent": "00-86ec2390d156d9498a7489576d4d3b72-2b6f1245680a8f49-00",
+        "User-Agent": [
+          "azsdk-net-Storage.Files.DataLake/12.7.0-alpha.20210219.1",
+          "(.NET 5.0.3; Microsoft Windows 10.0.19041)"
+        ],
+        "x-ms-client-request-id": "735ea0c3-458f-ce5a-59ab-36fcdad2f41f",
+        "x-ms-date": "Fri, 19 Feb 2021 19:09:47 GMT",
         "x-ms-return-client-request-id": "true",
         "x-ms-version": "2020-06-12"
       },
@@ -306,50 +198,31 @@
       "StatusCode": 202,
       "ResponseHeaders": {
         "Content-Length": "0",
-<<<<<<< HEAD
-        "Date": "Wed, 03 Feb 2021 02:11:24 GMT",
-=======
-        "Date": "Wed, 17 Feb 2021 22:27:16 GMT",
->>>>>>> 1814567d
-        "Server": [
-          "Windows-Azure-Blob/1.0",
-          "Microsoft-HTTPAPI/2.0"
-        ],
-        "x-ms-client-request-id": "c4f61e62-39bd-dec8-6900-3e54cd18697f",
-<<<<<<< HEAD
-        "x-ms-request-id": "62c0050a-501e-0007-57d1-f9133c000000",
-=======
-        "x-ms-request-id": "e96d5093-201e-000d-0e7c-05b78b000000",
->>>>>>> 1814567d
-        "x-ms-version": "2020-06-12"
-      },
-      "ResponseBody": []
-    },
-    {
-      "RequestUri": "https://seannse.blob.core.windows.net/test-filesystem-faae7e25-5b02-5ea2-836d-749514e3783c?restype=container",
+        "Date": "Fri, 19 Feb 2021 19:09:46 GMT",
+        "Server": [
+          "Windows-Azure-Blob/1.0",
+          "Microsoft-HTTPAPI/2.0"
+        ],
+        "x-ms-client-request-id": "735ea0c3-458f-ce5a-59ab-36fcdad2f41f",
+        "x-ms-request-id": "2e64a688-201e-00a4-70f2-0676f9000000",
+        "x-ms-version": "2020-06-12"
+      },
+      "ResponseBody": []
+    },
+    {
+      "RequestUri": "https://seannse.blob.core.windows.net/test-filesystem-93e949ec-2cca-30a0-7775-a0f9d241d276?restype=container",
       "RequestMethod": "PUT",
       "RequestHeaders": {
         "Accept": "application/xml",
         "Authorization": "Sanitized",
-<<<<<<< HEAD
-        "traceparent": "00-57e99348f1953b42b4b2746853e2a6cc-04c2acb40161b047-00",
-        "User-Agent": [
-          "azsdk-net-Storage.Files.DataLake/12.7.0-alpha.20210202.1",
-          "(.NET Framework 4.8.4250.0; Microsoft Windows 10.0.19042 )"
+        "traceparent": "00-e616fdcee1903e448665efb36b6f828f-000a2b08187ca941-00",
+        "User-Agent": [
+          "azsdk-net-Storage.Files.DataLake/12.7.0-alpha.20210219.1",
+          "(.NET 5.0.3; Microsoft Windows 10.0.19041)"
         ],
         "x-ms-blob-public-access": "container",
-        "x-ms-client-request-id": "ad46c828-0ef5-07a2-7c97-4050c533ca85",
-        "x-ms-date": "Wed, 03 Feb 2021 02:11:24 GMT",
-=======
-        "traceparent": "00-5e0e5129271ab74280218e2774770745-9fa8454a3ec26645-00",
-        "User-Agent": [
-          "azsdk-net-Storage.Files.DataLake/12.7.0-alpha.20210217.1",
-          "(.NET 5.0.3; Microsoft Windows 10.0.19042)"
-        ],
-        "x-ms-blob-public-access": "container",
-        "x-ms-client-request-id": "ad46c828-0ef5-07a2-7c97-4050c533ca85",
-        "x-ms-date": "Wed, 17 Feb 2021 22:27:17 GMT",
->>>>>>> 1814567d
+        "x-ms-client-request-id": "831805b9-72bd-9798-002d-fb1aa560fc18",
+        "x-ms-date": "Fri, 19 Feb 2021 19:09:47 GMT",
         "x-ms-return-client-request-id": "true",
         "x-ms-version": "2020-06-12"
       },
@@ -357,53 +230,33 @@
       "StatusCode": 201,
       "ResponseHeaders": {
         "Content-Length": "0",
-<<<<<<< HEAD
-        "Date": "Wed, 03 Feb 2021 02:11:24 GMT",
-        "ETag": "\u00220x8D8C7E9026B4683\u0022",
-        "Last-Modified": "Wed, 03 Feb 2021 02:11:25 GMT",
-=======
-        "Date": "Wed, 17 Feb 2021 22:27:16 GMT",
-        "ETag": "\u00220x8D8D3932ED82DA9\u0022",
-        "Last-Modified": "Wed, 17 Feb 2021 22:27:17 GMT",
->>>>>>> 1814567d
-        "Server": [
-          "Windows-Azure-Blob/1.0",
-          "Microsoft-HTTPAPI/2.0"
-        ],
-        "x-ms-client-request-id": "ad46c828-0ef5-07a2-7c97-4050c533ca85",
-<<<<<<< HEAD
-        "x-ms-request-id": "f434f1b7-001e-0068-60d1-f919cf000000",
-=======
-        "x-ms-request-id": "573bfced-201e-0050-767c-05bd0f000000",
->>>>>>> 1814567d
-        "x-ms-version": "2020-06-12"
-      },
-      "ResponseBody": []
-    },
-    {
-      "RequestUri": "https://seannse.dfs.core.windows.net/test-filesystem-faae7e25-5b02-5ea2-836d-749514e3783c/test-file-a2d23bcf-b445-c778-91b5-ac3eb08ef9f8?resource=file",
+        "Date": "Fri, 19 Feb 2021 19:09:46 GMT",
+        "ETag": "\u00220x8D8D509EC548A01\u0022",
+        "Last-Modified": "Fri, 19 Feb 2021 19:09:46 GMT",
+        "Server": [
+          "Windows-Azure-Blob/1.0",
+          "Microsoft-HTTPAPI/2.0"
+        ],
+        "x-ms-client-request-id": "831805b9-72bd-9798-002d-fb1aa560fc18",
+        "x-ms-request-id": "2e64a743-201e-00a4-22f2-0676f9000000",
+        "x-ms-version": "2020-06-12"
+      },
+      "ResponseBody": []
+    },
+    {
+      "RequestUri": "https://seannse.dfs.core.windows.net/test-filesystem-93e949ec-2cca-30a0-7775-a0f9d241d276/test-file-b66bff75-fa11-c69c-59f0-fe4bb755b81c?resource=file",
       "RequestMethod": "PUT",
       "RequestHeaders": {
         "Accept": "application/json",
         "Authorization": "Sanitized",
         "If-None-Match": "*",
-<<<<<<< HEAD
-        "traceparent": "00-15343042fd071e4294fc0cfe2c80a99f-3225e4785b70d042-00",
-        "User-Agent": [
-          "azsdk-net-Storage.Files.DataLake/12.7.0-alpha.20210202.1",
-          "(.NET Framework 4.8.4250.0; Microsoft Windows 10.0.19042 )"
-        ],
-        "x-ms-client-request-id": "24a0d134-3ef4-d87e-bc89-25c30a800b1d",
-        "x-ms-date": "Wed, 03 Feb 2021 02:11:24 GMT",
-=======
-        "traceparent": "00-133d960b63eaf54196c4afc26f0ffdce-d67a19721c4e1e41-00",
-        "User-Agent": [
-          "azsdk-net-Storage.Files.DataLake/12.7.0-alpha.20210217.1",
-          "(.NET 5.0.3; Microsoft Windows 10.0.19042)"
-        ],
-        "x-ms-client-request-id": "24a0d134-3ef4-d87e-bc89-25c30a800b1d",
-        "x-ms-date": "Wed, 17 Feb 2021 22:27:17 GMT",
->>>>>>> 1814567d
+        "traceparent": "00-5569568ada1c604183225e89f0d9b674-ff59ce1001a0104a-00",
+        "User-Agent": [
+          "azsdk-net-Storage.Files.DataLake/12.7.0-alpha.20210219.1",
+          "(.NET 5.0.3; Microsoft Windows 10.0.19041)"
+        ],
+        "x-ms-client-request-id": "793ec1f1-6c3d-4681-1323-316c5896e7de",
+        "x-ms-date": "Fri, 19 Feb 2021 19:09:47 GMT",
         "x-ms-return-client-request-id": "true",
         "x-ms-version": "2020-06-12"
       },
@@ -411,115 +264,78 @@
       "StatusCode": 201,
       "ResponseHeaders": {
         "Content-Length": "0",
-<<<<<<< HEAD
-        "Date": "Wed, 03 Feb 2021 02:11:25 GMT",
-        "ETag": "\u00220x8D8C7E902A8D0B0\u0022",
-        "Last-Modified": "Wed, 03 Feb 2021 02:11:25 GMT",
-=======
-        "Date": "Wed, 17 Feb 2021 22:27:17 GMT",
-        "ETag": "\u00220x8D8D3932F0DE611\u0022",
-        "Last-Modified": "Wed, 17 Feb 2021 22:27:17 GMT",
->>>>>>> 1814567d
-        "Server": [
-          "Windows-Azure-HDFS/1.0",
-          "Microsoft-HTTPAPI/2.0"
-        ],
-        "x-ms-client-request-id": "24a0d134-3ef4-d87e-bc89-25c30a800b1d",
-<<<<<<< HEAD
-        "x-ms-request-id": "f8d77d4e-d01f-007b-03d1-f93dc3000000",
-=======
-        "x-ms-request-id": "03216845-a01f-0013-307c-055b53000000",
->>>>>>> 1814567d
-        "x-ms-version": "2020-06-12"
-      },
-      "ResponseBody": []
-    },
-    {
-      "RequestUri": "https://seannse.dfs.core.windows.net/test-filesystem-faae7e25-5b02-5ea2-836d-749514e3783c/test-file-a2d23bcf-b445-c778-91b5-ac3eb08ef9f8?action=append\u0026position=0",
+        "Date": "Fri, 19 Feb 2021 19:09:46 GMT",
+        "ETag": "\u00220x8D8D509EC62D69E\u0022",
+        "Last-Modified": "Fri, 19 Feb 2021 19:09:47 GMT",
+        "Server": [
+          "Windows-Azure-HDFS/1.0",
+          "Microsoft-HTTPAPI/2.0"
+        ],
+        "x-ms-client-request-id": "793ec1f1-6c3d-4681-1323-316c5896e7de",
+        "x-ms-request-id": "6f4b1751-e01f-004f-58f2-060e0b000000",
+        "x-ms-version": "2020-06-12"
+      },
+      "ResponseBody": []
+    },
+    {
+      "RequestUri": "https://seannse.dfs.core.windows.net/test-filesystem-93e949ec-2cca-30a0-7775-a0f9d241d276/test-file-b66bff75-fa11-c69c-59f0-fe4bb755b81c?action=append\u0026position=0",
       "RequestMethod": "PATCH",
       "RequestHeaders": {
         "Accept": "application/json",
         "Authorization": "Sanitized",
-<<<<<<< HEAD
-        "Content-Length": "1849",
+        "Content-Length": "1865",
         "Content-Type": "application/json",
-        "traceparent": "00-1492a1b4ee276d46804d21c23f92b383-1869d9f213858d4f-00",
-        "User-Agent": [
-          "azsdk-net-Storage.Files.DataLake/12.7.0-alpha.20210202.1",
-          "(.NET Framework 4.8.4250.0; Microsoft Windows 10.0.19042 )"
-        ],
-        "x-ms-client-request-id": "df0acecc-d5ee-d904-2b7a-3a15067014e1",
-        "x-ms-date": "Wed, 03 Feb 2021 02:11:25 GMT",
-=======
-        "Content-Length": "1024",
-        "traceparent": "00-cb4d8f8ea70a31468f230421e6db97d0-7d3678573ac87244-00",
-        "User-Agent": [
-          "azsdk-net-Storage.Files.DataLake/12.7.0-alpha.20210217.1",
-          "(.NET 5.0.3; Microsoft Windows 10.0.19042)"
-        ],
-        "x-ms-client-request-id": "df0acecc-d5ee-d904-2b7a-3a15067014e1",
-        "x-ms-date": "Wed, 17 Feb 2021 22:27:17 GMT",
->>>>>>> 1814567d
+        "traceparent": "00-fd36ee8e75ce064ba889c3f86f9991d5-329dfda3df06d843-00",
+        "User-Agent": [
+          "azsdk-net-Storage.Files.DataLake/12.7.0-alpha.20210219.1",
+          "(.NET 5.0.3; Microsoft Windows 10.0.19041)"
+        ],
+        "x-ms-client-request-id": "f65abffc-3f17-85de-99d3-39003bfb2f69",
+        "x-ms-date": "Fri, 19 Feb 2021 19:09:47 GMT",
         "x-ms-return-client-request-id": "true",
         "x-ms-version": "2020-06-12"
       },
       "RequestBody": [
-        "\uFFFD\u0001\uEF47AgEv]\uFFFD\uFFFD\u002B\uFFFDx\u0006\uFFFDlK\uFFFD\uFFFDGWl\uFFFD\uFFFD\uFFFD\uFFFD\uFFFD\uFFFD\uFFFDi\uFFFDO\uFFFD\uFFFDG\uFFFDa\u00007\uFFFDD\uFFFD\u0731\u001F:h\u001F\uFFFD~\u7F3A\uFFFDQ\uFFFD\uFFFD\u69BF\uFFFD\uFFFDd\uFFFD|\uFFFDw!^\uFFFD\uA753\uFFFD\u0012\uFFFD\uFFFD\uFFFDaeNl7\uFFFD\u0092*\uFFFDuJPzYx\uFFFDyo[5\uFFFD\uFFFDF\uFFFD@\uFFFDJ)\n",
-        "\uFFFD\uFFFDN\uFFFD\uFFFDApd\uFFFDy\uFFFD\uFFFDi\uFFFD\uFFFD\u00135oC\u001B\uFFFD)R\uFFFD\u05A1\u0007\uFFFD\uFFFDWxh\u001Fq\uFFFD\uFFFD\uFFFD\uFFFD\u0018\u0007b\uFFFD\uFFFD\uFFFDK!C\uFFFD\uFFFD\u000B$\u0006\r",
-        "!\uFFFD\uFFFD\u05EE\uFFFDh\uFFFD\uFFFD\u0022E\uFFFDJ\u000E\uFFFD\u0017\uFFFDz\u002B\u0013\uFFFD\uFFFD3\uFFFDy\uFFFD^m\uFFFD\uFFFD3rZ\uFFFD\uFFFD-\uFFFD\uFFFDFx\uFFFD\uFFFDF\uFFFDX\uFFFD\uFFFD4\uFFFD\uFFFD\uFFFD\uFFFD\uFFFD\uFFFD\uFFFD7[F^\uFFFD@\uFFFD\uFFFD\uFFFD\uFFFD\uFFFD\u0026L\uFFFD\uFFFD\u0018\uFFFD4\uFFFDu\uFFFDm\u0060]\uFFFD\uFFFD)\uFFFDga\uFFFD\uFFFD\u0060bN\u0478~L8\uFFFD\uFFFD\u4124\uFFFD\uFFFD\uFFFD}\uFFFDu)\uFFFD\uFFFD\uFFFD\uFFFD\uFFFD\u001C\u00168TPe\u003C\uFFFD\uFFFD:\uFFFD_%\uFFFDy\uFFFD\uFFFD\uFFFD|\uFFFD\u000BS}\uFFFD\uFFFD|\u0014m\u06E4\uFFFD\uFFFD\uFFFD\uFFFD/!k\uFFFDD~H\u079Fr\uFFFD\u001E\uFFFD\uFFFD\uFFFD\uFFFD\uFFFD\uFFFD\u007F\u0011\uFFFD\u0219]k\uFFFDQ\uFFFD\uFFFDE\uFFFD\u001B\uFFFDU\uFFFDXfY\uFFFD\uFFFD\uFFFD,\uFFFD\n",
-        "\uFFFD\u02BB\uFFFD\uFFFD(\u0652U\uFFFD-g\uFFFD\u000E,p,y\uFFFDY\uFFFD\u06CEj\uFFFDVMr]\uFFFD\uFFFDv\u0014\uFFFDy\uFFFD\u0018\uFFFD\u0011\uFFFDl#\uFFFD\uFFFD(Q\uFFFDW,#\uFFFD\u00167ZN\b\u003CQ\uFFFDg\uFFFDg4\uFFFD\u003C\uFFFDR\uFFFD\uFFFD\uFFFDXah4\uFFFD\u0015\uFFFDB\uFFFD\uFFFD\uFFFDE:\uFFFDj?\uFFFD?qc\uFFFD\u0019\uFFFD\uFFFD\u0005\uFFFD\uFFFDq\uFFFD\uFFFD\u00E0\uFFFDp\uFFFD\u0002m\uFFFD\uFFFD\u000F-\uFFFD\uFFFD!\uFFFD#\uFFFDw\uFFFD\uFFFD#(\uFFFDG\uFFFDN\uFFFD#%\u0405\uFFFD2\uFFFDp@\uFFFD\u003CK\uFFFD~\uFFFD\uFFFD\uFFFD\u0000\uFFFD\uFFFD\uFFFD\uFFFD\uFFFDe\u001C\uFFFDw9(\uFFFD\r",
-        "\uFFFD[\u003E\uFFFD0\uFFFD|\uFFFD\uFFFD\u0014;M1\uFFFDF\uFFFD\\\uFFFDM\u0003\uFFFDS\u0060\uFFFD \uFFFD\uFFFD-7\u0018\u0307\uFFFD{\uFFFD\uFFFDyC\uFFFDMfm\uCBFE\u0017\uFFFD\uFFFD1_\uFFFD\uFFFDg\uFFFD[{\uFFFDg\uFFFD\uFFFD OQ\uFFFDH\uFFFD\uFFFD\uFFFD\uFFFD\uFFFD\u0060\u0018[\uFFFD\uFFFDEg\uFFFD\u0017\t\uFFFD\uFFFD\uFFFD\uFFFDL\uFFFD C\u001F2\uFFFD\u0011\uFFFD\uFFFD-\u0016\u001B!g\u000B\uFFFD5\u0005r\uFFFD\uFFFD\uFFFDg\uFFFD\u0016\u0014IP~\uFFFDSy~w\uFFFDD\uFFFD\uFFFD2O\\]\u0486*EI\fyt\uFFFD\uFFFD\u06590\uFFFD]\t\u001EC\uFFFD\u003E\n",
-        "\uFFFD\u00E1\uFFFD\uFFFDxJ\uFFFDC?\uFFFDVB\uFFFD_\uFFFD\uFFFD\uFFFDC\u0004~\uFFFD\u02A0\uFFFDF\uFFFD\u6364\uFFFD\u001ER/\u00C8\uFFFDZ\uFFFD.\uFFFDMI*B\uFFFD$\uFFFD\u001DOC}9\uFFFD\uFFFD\uFFFD\u0001\uFFFD\uFFFD\uFFFDd\u0011\uFFFDP 8\uFFFDe\uFFFDc-\uFFFD\uFFFD\u0569\uFFFD\uFFFDu\uFFFDX\uFFFD\uFFFDoU\uFFFD\u0011\uFFFD\u0186\u0287\uFFFD\uFFFD\uFFFD\u012F\uFFFD\t\t\uFFFD\uFFFDc\uFFFD\u0022\uFFFD\uFFFDc\uFFFD\uFFFDx\uFFFD\u001CP\uFFFD|\uFFFDI\uFFFD\u000FS(\uFFFD\uFFFD\uFFFDJ\uFFFD\u000B\uFFFD\uFFFD\uFFFDk\uFFFDX\uFFFD\uFFFD\uFFFD3\u000ED\uFFFD\uFFFDQ\uFFFD\uFFFD\u0060\n",
-        "N\u0022eT\uFFFD\uFFFD\uFFFD\uFFFD\uFFFD\u05E8\u0011X\uFFFD\u0000\uFFFD\u001F\uFFFD\uFFFD\uFFFD\uFFFD\uFFFD\u0016\uFFFD\uFFFD\uFFFDEU\u007F\uFFFD\uFFFD\uFFFD\uFFFD\u00973q\uFFFD\u0014\uFFFD\uFFFD[e3)\uFFFD\u0060\uFFFD@h\u0016V7O\uFFFD0\u344B\u0011\uFFFDR\u0014\u0060\uFFFD;i\uFFFD\uFFFD\uFFFDu\uFFFD\u0004\u0012\uFFFD0\uFFFD\uFFFD\u0060\uFFFD\u001F\u0005C\u002B\uFFFDg\uFFFDGu@\uFFFD\uFFFD\uFFFD\uFFFD\bP\u04CE\uFFFD \uFFFD,\uFFFD\uFFFD6Q$\uFFFD\uFFFD\uFFFD:0\uFFFD\uFFFD\uFFFD\u000E\uFFFD\uFFFD3\uFFFD!Hn\uFFFD\uFFFDV#5\uFFFD\uFFFD\uFFFD\u001A\uFFFD\uFFFD|\u06257d\u0016f\uFFFD\uFFFD\uFFFD\uFFFD\uFFFD\uFFFD\uFFFD\uFFFDg\r",
-        "[\uFFFD\uFFFDY\uFFFD\uFFFDn\uFFFD-\uFFFD\uFFFD\uFFFD z\u0014u\u001Eh\uFFFDa\u001DIo_\uFFFD\uFFFD\u010D5P\uFFFDx\uFFFD\uFFFD\uFFFD\uFFFD#\u0019\uFFFD\u0243\uFFFDx"
+        "\uFFFD\uFFFD\\\uFFFD\uFFFD\u010B\u63B6\uFFFDe\uFFFD\n",
+        "\uFFFD\uFFFD?\uFFFD(N\uFFFD.\uFFFD\uFFFD/f\n",
+        "\uFFFD\uFFFD\uFFFDh@\uFFFDq*Uq\uFFFDy2\uFFFD\u0007\uFFFD2\uFFFD\uFFFD.\u000B\uFFFD\uFFFD!/\uFFFD\u0007.\uFFFD\u01D4%\uFFFD\uFFFD(/\uFFFD\uFFFDL\uFFFD\uFFFD:;IS\uFFFDY\uFFFDl\u007F\uFFFD98\uFFFD\u0015\uFFFD\u00608P3j\uFFFDy\uFFFDaTV\u0006\u07D250\uFFFD\uFFFDDP\uFFFD\uFFFD\uFFFD\uFFFD0U\uFFFD\\\uFFFDZ\uFFFD\uFFFD\u0613\uFFFD\uFFFDB\u0018#\uFFFD\uFFFD\uFFFD\uFFFD\uFFFD\uFFFDS\uFFFD\uFFFDJ\u018F\uFFFD\uFFFD\uFFFD\u05C8\\V\u0003\u0014:\u001C\uFFFD\u0007fz-K\uFFFDp\uFFFD}y\uFFFD,\uFFFD\uFFFD[\u0704\uFFFD\u0012\n",
+        "\uFFFDU\u0022\u0013\uFFFDFh\uFFFD\u0014\u000E\uFFFD\uFFFD\uFFFD\uFFFD\uFFFD$%\uFFFD\u0017\uFFFD\uFFFD\uFFFD\u001AA5\uFFFD\uFFFD~\uFFFD\u0026\uFFFDR\t\uFFFD\u003C\u0011W\u001A\uFFFD|\b\u0000|n\uFFFD\uFFFDu\u000FE6\uFFFD\uFFFD\uFFFD71\uFFFD;\uFFFD\uFFFD\u0010\uFFFD\uFFFD\uFFFD\uFFFD~=\uFFFD\u7906\uFFFD\u000B\uFFFD\uFFFD\uFFFD\u0601\uFFFDXJ6\uFFFD9\uFFFDo\uFFFD\uFFFD\u049Eo\uFFFDv\u003C\uFFFD\uFFFD\u001E\u0010\uFFFD\uFFFDO\uFFFDj\uFFFDi\uFFFD\b4eXK\uFFFD\uFFFD\uFFFD\uFFFD#\uFFFD\u002B\u007F\uFFFD\uFFFDI5\uFFFDV\uFFFDt\u0334\uFFFD\uFFFD\uFFFD\uFFFD\u001Fz[\u0089OlE$E\uFFFD\uFFFD\uFFFD\uFFFDn\uFFFD\u000E\u0004\uFFFD\uFFFDC4\r",
+        "\u0012\u0753g\uFFFD\uFFFDW\uFFFD\u06D80\u00045\u03FCbk[\u0004\u0011ji%\uFFFD\u0022E\uFFFD\u4D7Dse\uFFFDmI\uFFFD\uFFFD\u8EF4\uFFFDp\u0011\u0011v\uFFFD8\u0014Q\uFFFD\uFFFD\u002B?#\uFFFD\uFFFD\uFFFD\uFFFDDk\uFFFDr \u001E$\uFFFD\u0019\u0206\uFFFDl\uFFFD\uFFFDOD\uFFFDW\u0013W|\r",
+        "\u03D2\u00138H\u0026\uFFFD\u029F\u002B/\uFFFDO\bZP\uFFFD\uCACCp\uFFFDy5\u0002\uFFFD\uFFFD\u07A7Q\uFFFDm\uFFFD^\uFFFD\uFFFD\r",
+        "\uFFFD\u06E5R\uFFFD\uFFFD=\uFFFDPF\uFFFDd\u0026\uFFFD\uFFFDB\u0019\uFFFD6\uFFFD5\uFFFD\u0022N\uFFFD\uFFFD\uFFFD\uFFFD\u002BzC\r",
+        "\u0011\u00069s\uFFFD\uFFFD\uFFFD\u0022:\uFFFD\uFFFD\uFFFD\uFFFD}\uFFFD\uFFFD\uFFFD\uFFFD\uFFFD/\uFFFD\u001Eoj\u0698%z\u0004^\u001BpgV\u0015\uFFFD\uFFFD)\uFFFDK\uFFFD\u0013\uFFFD\uFFFD\uFFFD%\u0060\t\u0000\u0002/\uFFFD\uFFFD\u0013]\uFFFD\u0398\u000E\uFFFD}\u001D\u06CE\uFFFD\uFFFD\uFFFDg\u001A!\uFFFD\uFFFDzJ\uFFFD\uFFFD\uFFFDv\uFFFD7\u001Bz\u0002.\uFFFD\uFFFDS\uFFFD\u0022\u000F\u844C\uFFFDg\uFFFD\uFFFD\uFFFDp\uFFFD\u0261\uFFFD\uFFFD\uFFFD\uFFFD9\uFFFD\uFFFDW\uFFFDX\uFFFD\u058C\u0003\u001A\uFFFD\u0003\uFFFDB\uFFFDD\n",
+        "9\u0006r\uFFFD\uFFFD\uFFFD\uFFFD\u0006\u0026nz\uFFFD!\uFFFD\uFFFD\uFFFD\uFFFD8\uFFFD[\uFFFD\uFFFD\uFFFD\u0016c\uFFFD\uFFFD\uFFFD\uFFFDM\u002B\\\u06E7\uFFFD\u001Eb\uFFFD\u001Ad\uFFFDR\uFFFDg\u0012o\uFFFD\u0015\n",
+        "F\uFFFDey\uFFFD\uFFFDX\uFFFD\uFFFD\u007F\uFFFD\uFFFD\uFFFD^\uFFFDB\u001D\uFFFDz\u0006\uFFFD\u001F\uFFFD\u001Df\uFFFD=\uFFFDN\u0004\uFFFD\uFFFD\uFFFD\uFFFDa\uFFFD\uFFFD\uFFFD\u002B\uFFFD8b\uFFFDfPk\uFFFD\uFFFD\uFFFD$\uFFFD\uFFFD}\u000E0\u0026\u0012H\u0013$lfm\uFFFD\uFFFD\uFFFD\u0012\uFFFD\uFFFDC|:\uFFFD}\uFFFDw|\u003E\uFFFD\uFFFD\uFFFDI\u000E)\u000F\u003Cd\u05BF;\uFFFD~\uFFFD\u0007\uFFFD\uFFFD\uFFFD\uFFFD\uFFFDgX\uFFFD\uFFFD\uFFFD\uFFFD\uFFFD\u002B\u0000@\uFFFD\uFFFD\uFFFDz\u0018\u007F\u0022WC\uFFFDO\uFFFD\u003C:\uFFFD\uFFFD\uFFFDj\uFFFD\uFFFD\uFFFD\uFFFD\uFFFDce\uFFFD\uFFFDRn\uFFFDT\u0010d\uFFFD\u0005\uFFFD\uFFFD\u0003\uFFFD\uFFFDnz\uFFFD:\uFFFD\uFFFD\u001C\uFFFD6\uFFFDO\uFFFD\u0014D7\u0013o\u0015v\uFFFD\uFFFD\uFFFD\uFFFDW\u003E\u001F\uFFFD4/\u000F\uFFFD\uFFFD\uFFFD}\uFFFD\uFFFD[\u05C1\uFFFD\u0005\u001B\uFFFD\uFFFD\u0005iOQ\uFFFD}@\uFFFDA\uFFFD\uFFFD\uFFFD\uFFFD\uFFFDM\uFFFDw}\u0007\u042D\uFFFD\uFFFD\uFFFD\uFFFDh\uFFFD\uFFFD\uFFFD\uFFFD\uFFFD\uFFFD[\uFFFDR\uFFFD\uFFFDSg\uFFFD\uFFFD\r",
+        "q\u003C\uFFFD\uFFFD\uFFFDw\uFFFD\uFFFD\u000E\uFFFD\u0014\uFFFD*h\uFFFD\uFFFD\uFFFDe\u0127YP\uFFFD\uFFFD5\u0006\uFFFDx\uFFFD#\u0016U\u0001\uFFFD*n\uFFFD\u0448A\u000E\uFFFD\uFFFD9\uFFFD\uFFFD\uFFFD\uFFFD\u0016\u0016\uFFFD\u0001\uFFFD\u0027\uFFFD!=\uFFFD\uFFFD\uFFFD\u0011\uFFFD\uFFFDr\uFFFD\uFFFD\uFFFD=P\u0000\uFFFD\u0743\uFFFD\uFFFDm\uFFFDK\uFFFDF\uFFFDa\uFFFD_\u0014h\uFFFD\uFFFD\t0\uFFFD\u0015\uFFFDY\uFFFD\u000F\uFFFD\uFFFD\uFFFD\uFFFD5\uFFFD\uFFFD\u0016\u0005#i\uFFFD3\uFFFDx\uFFFD#\uFFFD@\uFFFD\uFFFD]W\uFFFD4 ;\uFFFD.)\uFFFDr"
       ],
       "StatusCode": 202,
       "ResponseHeaders": {
         "Content-Length": "0",
-<<<<<<< HEAD
-        "Date": "Wed, 03 Feb 2021 02:11:25 GMT",
-=======
-        "Date": "Wed, 17 Feb 2021 22:27:17 GMT",
->>>>>>> 1814567d
-        "Server": [
-          "Windows-Azure-HDFS/1.0",
-          "Microsoft-HTTPAPI/2.0"
-        ],
-        "x-ms-client-request-id": "df0acecc-d5ee-d904-2b7a-3a15067014e1",
-<<<<<<< HEAD
-        "x-ms-request-id": "f8d77d5c-d01f-007b-11d1-f93dc3000000",
-=======
-        "x-ms-request-id": "03216860-a01f-0013-4b7c-055b53000000",
->>>>>>> 1814567d
+        "Date": "Fri, 19 Feb 2021 19:09:46 GMT",
+        "Server": [
+          "Windows-Azure-HDFS/1.0",
+          "Microsoft-HTTPAPI/2.0"
+        ],
+        "x-ms-client-request-id": "f65abffc-3f17-85de-99d3-39003bfb2f69",
+        "x-ms-request-id": "6f4b175c-e01f-004f-63f2-060e0b000000",
         "x-ms-request-server-encrypted": "true",
         "x-ms-version": "2020-06-12"
       },
       "ResponseBody": []
     },
     {
-      "RequestUri": "https://seannse.dfs.core.windows.net/test-filesystem-faae7e25-5b02-5ea2-836d-749514e3783c/test-file-a2d23bcf-b445-c778-91b5-ac3eb08ef9f8?action=flush\u0026position=1024",
+      "RequestUri": "https://seannse.dfs.core.windows.net/test-filesystem-93e949ec-2cca-30a0-7775-a0f9d241d276/test-file-b66bff75-fa11-c69c-59f0-fe4bb755b81c?action=flush\u0026position=1024",
       "RequestMethod": "PATCH",
       "RequestHeaders": {
         "Accept": "application/json",
         "Authorization": "Sanitized",
-<<<<<<< HEAD
-        "traceparent": "00-b14ef2e4e682d54286558213d0fb7d5c-df9385431c382845-00",
-        "User-Agent": [
-          "azsdk-net-Storage.Files.DataLake/12.7.0-alpha.20210202.1",
-          "(.NET Framework 4.8.4250.0; Microsoft Windows 10.0.19042 )"
-        ],
-        "x-ms-client-request-id": "3cf651c6-2c76-532f-1dba-f3b5b6c49d96",
-        "x-ms-date": "Wed, 03 Feb 2021 02:11:25 GMT",
-=======
-        "Content-Length": "0",
-        "traceparent": "00-5e2b575ab1a48245ab7eeb016e5b38c1-f3b6337c3bf2e04b-00",
-        "User-Agent": [
-          "azsdk-net-Storage.Files.DataLake/12.7.0-alpha.20210217.1",
-          "(.NET 5.0.3; Microsoft Windows 10.0.19042)"
-        ],
-        "x-ms-client-request-id": "3cf651c6-2c76-532f-1dba-f3b5b6c49d96",
-        "x-ms-date": "Wed, 17 Feb 2021 22:27:17 GMT",
->>>>>>> 1814567d
+        "traceparent": "00-e0e7e7c6f8f1214aaa3f61f67ff4acf6-fc04e52a5f6f984c-00",
+        "User-Agent": [
+          "azsdk-net-Storage.Files.DataLake/12.7.0-alpha.20210219.1",
+          "(.NET 5.0.3; Microsoft Windows 10.0.19041)"
+        ],
+        "x-ms-client-request-id": "99703437-f03b-28c7-4030-793d174ccc9a",
+        "x-ms-date": "Fri, 19 Feb 2021 19:09:47 GMT",
         "x-ms-return-client-request-id": "true",
         "x-ms-version": "2020-06-12"
       },
@@ -527,105 +343,66 @@
       "StatusCode": 200,
       "ResponseHeaders": {
         "Content-Length": "0",
-<<<<<<< HEAD
-        "Date": "Wed, 03 Feb 2021 02:11:25 GMT",
-        "ETag": "\u00220x8D8C7E902D789F9\u0022",
-        "Last-Modified": "Wed, 03 Feb 2021 02:11:26 GMT",
-=======
-        "Date": "Wed, 17 Feb 2021 22:27:17 GMT",
-        "ETag": "\u00220x8D8D3932F280AF6\u0022",
-        "Last-Modified": "Wed, 17 Feb 2021 22:27:17 GMT",
->>>>>>> 1814567d
-        "Server": [
-          "Windows-Azure-HDFS/1.0",
-          "Microsoft-HTTPAPI/2.0"
-        ],
-        "x-ms-client-request-id": "3cf651c6-2c76-532f-1dba-f3b5b6c49d96",
-<<<<<<< HEAD
-        "x-ms-request-id": "f8d77d7a-d01f-007b-2fd1-f93dc3000000",
-=======
-        "x-ms-request-id": "0321687b-a01f-0013-667c-055b53000000",
->>>>>>> 1814567d
+        "Date": "Fri, 19 Feb 2021 19:09:46 GMT",
+        "ETag": "\u00220x8D8D509EC7B2D36\u0022",
+        "Last-Modified": "Fri, 19 Feb 2021 19:09:47 GMT",
+        "Server": [
+          "Windows-Azure-HDFS/1.0",
+          "Microsoft-HTTPAPI/2.0"
+        ],
+        "x-ms-client-request-id": "99703437-f03b-28c7-4030-793d174ccc9a",
+        "x-ms-request-id": "6f4b1764-e01f-004f-6bf2-060e0b000000",
         "x-ms-request-server-encrypted": "false",
         "x-ms-version": "2020-06-12"
       },
       "ResponseBody": []
     },
     {
-      "RequestUri": "https://seannse.blob.core.windows.net/test-filesystem-faae7e25-5b02-5ea2-836d-749514e3783c/test-file-a2d23bcf-b445-c778-91b5-ac3eb08ef9f8",
+      "RequestUri": "https://seannse.blob.core.windows.net/test-filesystem-93e949ec-2cca-30a0-7775-a0f9d241d276/test-file-b66bff75-fa11-c69c-59f0-fe4bb755b81c",
       "RequestMethod": "HEAD",
       "RequestHeaders": {
         "Accept": "application/xml",
         "Authorization": "Sanitized",
-<<<<<<< HEAD
-        "If-Unmodified-Since": "Tue, 02 Feb 2021 02:11:23 GMT",
-        "traceparent": "00-89f61f3272056c489a06a371876a516e-29c7e41a76d2434e-00",
-        "User-Agent": [
-          "azsdk-net-Storage.Files.DataLake/12.7.0-alpha.20210202.1",
-          "(.NET Framework 4.8.4250.0; Microsoft Windows 10.0.19042 )"
-        ],
-        "x-ms-client-request-id": "b44ea3ee-d87a-856b-1ad5-c56ed6f88d33",
-        "x-ms-date": "Wed, 03 Feb 2021 02:11:25 GMT",
-=======
-        "If-Unmodified-Since": "Tue, 16 Feb 2021 22:27:15 GMT",
-        "traceparent": "00-cb6a9728dc2ad5498a1d5f95ebc394a3-1f0557e6f86f214c-00",
-        "User-Agent": [
-          "azsdk-net-Storage.Files.DataLake/12.7.0-alpha.20210217.1",
-          "(.NET 5.0.3; Microsoft Windows 10.0.19042)"
-        ],
-        "x-ms-client-request-id": "b44ea3ee-d87a-856b-1ad5-c56ed6f88d33",
-        "x-ms-date": "Wed, 17 Feb 2021 22:27:17 GMT",
->>>>>>> 1814567d
+        "If-Unmodified-Since": "Thu, 18 Feb 2021 19:09:47 GMT",
+        "traceparent": "00-a9d5639dff1028428a241677004a669f-96c203c1ea5e2447-00",
+        "User-Agent": [
+          "azsdk-net-Storage.Files.DataLake/12.7.0-alpha.20210219.1",
+          "(.NET 5.0.3; Microsoft Windows 10.0.19041)"
+        ],
+        "x-ms-client-request-id": "06c91d0f-958a-bd2d-d114-7a7567f18a26",
+        "x-ms-date": "Fri, 19 Feb 2021 19:09:47 GMT",
         "x-ms-return-client-request-id": "true",
         "x-ms-version": "2020-06-12"
       },
       "RequestBody": null,
       "StatusCode": 412,
       "ResponseHeaders": {
-<<<<<<< HEAD
-        "Date": "Wed, 03 Feb 2021 02:11:25 GMT",
-=======
-        "Date": "Wed, 17 Feb 2021 22:27:17 GMT",
->>>>>>> 1814567d
+        "Date": "Fri, 19 Feb 2021 19:09:47 GMT",
         "Server": [
           "Windows-Azure-Blob/1.0",
           "Microsoft-HTTPAPI/2.0"
         ],
         "Transfer-Encoding": "chunked",
-        "x-ms-client-request-id": "b44ea3ee-d87a-856b-1ad5-c56ed6f88d33",
+        "x-ms-client-request-id": "06c91d0f-958a-bd2d-d114-7a7567f18a26",
         "x-ms-error-code": "ConditionNotMet",
-<<<<<<< HEAD
-        "x-ms-request-id": "f434f459-001e-0068-1ed1-f919cf000000",
-=======
-        "x-ms-request-id": "573bfe29-201e-0050-1d7c-05bd0f000000",
->>>>>>> 1814567d
-        "x-ms-version": "2020-06-12"
-      },
-      "ResponseBody": []
-    },
-    {
-      "RequestUri": "https://seannse.blob.core.windows.net/test-filesystem-faae7e25-5b02-5ea2-836d-749514e3783c?restype=container",
+        "x-ms-request-id": "2e64aa56-201e-00a4-09f2-0676f9000000",
+        "x-ms-version": "2020-06-12"
+      },
+      "ResponseBody": []
+    },
+    {
+      "RequestUri": "https://seannse.blob.core.windows.net/test-filesystem-93e949ec-2cca-30a0-7775-a0f9d241d276?restype=container",
       "RequestMethod": "DELETE",
       "RequestHeaders": {
         "Accept": "application/xml",
         "Authorization": "Sanitized",
-<<<<<<< HEAD
-        "traceparent": "00-f7a2ff4d8565f047a73bfe634e8a0e6d-b19ab1652dda7140-00",
-        "User-Agent": [
-          "azsdk-net-Storage.Files.DataLake/12.7.0-alpha.20210202.1",
-          "(.NET Framework 4.8.4250.0; Microsoft Windows 10.0.19042 )"
-        ],
-        "x-ms-client-request-id": "12c7bede-e875-c71b-f450-e826193d2d28",
-        "x-ms-date": "Wed, 03 Feb 2021 02:11:25 GMT",
-=======
-        "traceparent": "00-9f5c247e630c3f40b2e9890443c351c3-c81d46e9e49e4d4e-00",
-        "User-Agent": [
-          "azsdk-net-Storage.Files.DataLake/12.7.0-alpha.20210217.1",
-          "(.NET 5.0.3; Microsoft Windows 10.0.19042)"
-        ],
-        "x-ms-client-request-id": "12c7bede-e875-c71b-f450-e826193d2d28",
-        "x-ms-date": "Wed, 17 Feb 2021 22:27:18 GMT",
->>>>>>> 1814567d
+        "traceparent": "00-9924ff4c73c1d54a86aaa2c617a7c2e4-b1b113d6a1babd48-00",
+        "User-Agent": [
+          "azsdk-net-Storage.Files.DataLake/12.7.0-alpha.20210219.1",
+          "(.NET 5.0.3; Microsoft Windows 10.0.19041)"
+        ],
+        "x-ms-client-request-id": "f92de760-c683-1d10-1f0e-18a6b6e1b39e",
+        "x-ms-date": "Fri, 19 Feb 2021 19:09:48 GMT",
         "x-ms-return-client-request-id": "true",
         "x-ms-version": "2020-06-12"
       },
@@ -633,50 +410,31 @@
       "StatusCode": 202,
       "ResponseHeaders": {
         "Content-Length": "0",
-<<<<<<< HEAD
-        "Date": "Wed, 03 Feb 2021 02:11:25 GMT",
-=======
-        "Date": "Wed, 17 Feb 2021 22:27:17 GMT",
->>>>>>> 1814567d
-        "Server": [
-          "Windows-Azure-Blob/1.0",
-          "Microsoft-HTTPAPI/2.0"
-        ],
-        "x-ms-client-request-id": "12c7bede-e875-c71b-f450-e826193d2d28",
-<<<<<<< HEAD
-        "x-ms-request-id": "f434f48e-001e-0068-48d1-f919cf000000",
-=======
-        "x-ms-request-id": "573bfe69-201e-0050-587c-05bd0f000000",
->>>>>>> 1814567d
-        "x-ms-version": "2020-06-12"
-      },
-      "ResponseBody": []
-    },
-    {
-      "RequestUri": "https://seannse.blob.core.windows.net/test-filesystem-3190b439-3d23-6413-0967-0f87bcbb41dc?restype=container",
+        "Date": "Fri, 19 Feb 2021 19:09:47 GMT",
+        "Server": [
+          "Windows-Azure-Blob/1.0",
+          "Microsoft-HTTPAPI/2.0"
+        ],
+        "x-ms-client-request-id": "f92de760-c683-1d10-1f0e-18a6b6e1b39e",
+        "x-ms-request-id": "2e64aaf2-201e-00a4-21f2-0676f9000000",
+        "x-ms-version": "2020-06-12"
+      },
+      "ResponseBody": []
+    },
+    {
+      "RequestUri": "https://seannse.blob.core.windows.net/test-filesystem-14775c2e-68dd-3658-bdc2-29358caa50ea?restype=container",
       "RequestMethod": "PUT",
       "RequestHeaders": {
         "Accept": "application/xml",
         "Authorization": "Sanitized",
-<<<<<<< HEAD
-        "traceparent": "00-da8d481502a6844a96459ad182578673-a0e30a5e958b8d4c-00",
-        "User-Agent": [
-          "azsdk-net-Storage.Files.DataLake/12.7.0-alpha.20210202.1",
-          "(.NET Framework 4.8.4250.0; Microsoft Windows 10.0.19042 )"
+        "traceparent": "00-0d762106d84b574a958eb3b1fcd33602-c3e7ee30da323c49-00",
+        "User-Agent": [
+          "azsdk-net-Storage.Files.DataLake/12.7.0-alpha.20210219.1",
+          "(.NET 5.0.3; Microsoft Windows 10.0.19041)"
         ],
         "x-ms-blob-public-access": "container",
-        "x-ms-client-request-id": "9075f3c6-6aad-a136-aa62-080ed8940a38",
-        "x-ms-date": "Wed, 03 Feb 2021 02:11:25 GMT",
-=======
-        "traceparent": "00-780c11069fb7104c9392b68b9f474466-0a751f14b5ac9f4d-00",
-        "User-Agent": [
-          "azsdk-net-Storage.Files.DataLake/12.7.0-alpha.20210217.1",
-          "(.NET 5.0.3; Microsoft Windows 10.0.19042)"
-        ],
-        "x-ms-blob-public-access": "container",
-        "x-ms-client-request-id": "9075f3c6-6aad-a136-aa62-080ed8940a38",
-        "x-ms-date": "Wed, 17 Feb 2021 22:27:18 GMT",
->>>>>>> 1814567d
+        "x-ms-client-request-id": "11546ba2-b76f-f7de-8ef6-3bc19cda9174",
+        "x-ms-date": "Fri, 19 Feb 2021 19:09:48 GMT",
         "x-ms-return-client-request-id": "true",
         "x-ms-version": "2020-06-12"
       },
@@ -684,53 +442,33 @@
       "StatusCode": 201,
       "ResponseHeaders": {
         "Content-Length": "0",
-<<<<<<< HEAD
-        "Date": "Wed, 03 Feb 2021 02:11:26 GMT",
-        "ETag": "\u00220x8D8C7E9032AF11E\u0022",
-        "Last-Modified": "Wed, 03 Feb 2021 02:11:26 GMT",
-=======
-        "Date": "Wed, 17 Feb 2021 22:27:18 GMT",
-        "ETag": "\u00220x8D8D3932F7FED41\u0022",
-        "Last-Modified": "Wed, 17 Feb 2021 22:27:18 GMT",
->>>>>>> 1814567d
-        "Server": [
-          "Windows-Azure-Blob/1.0",
-          "Microsoft-HTTPAPI/2.0"
-        ],
-        "x-ms-client-request-id": "9075f3c6-6aad-a136-aa62-080ed8940a38",
-<<<<<<< HEAD
-        "x-ms-request-id": "7524d090-401e-00b2-50d1-f9802e000000",
-=======
-        "x-ms-request-id": "2b90eed9-b01e-0030-157c-05c190000000",
->>>>>>> 1814567d
-        "x-ms-version": "2020-06-12"
-      },
-      "ResponseBody": []
-    },
-    {
-      "RequestUri": "https://seannse.dfs.core.windows.net/test-filesystem-3190b439-3d23-6413-0967-0f87bcbb41dc/test-file-5caf8e58-061f-1af4-1771-2c59ddb93b43?resource=file",
+        "Date": "Fri, 19 Feb 2021 19:09:47 GMT",
+        "ETag": "\u00220x8D8D509EC9DAED9\u0022",
+        "Last-Modified": "Fri, 19 Feb 2021 19:09:47 GMT",
+        "Server": [
+          "Windows-Azure-Blob/1.0",
+          "Microsoft-HTTPAPI/2.0"
+        ],
+        "x-ms-client-request-id": "11546ba2-b76f-f7de-8ef6-3bc19cda9174",
+        "x-ms-request-id": "2e64ab97-201e-00a4-3ef2-0676f9000000",
+        "x-ms-version": "2020-06-12"
+      },
+      "ResponseBody": []
+    },
+    {
+      "RequestUri": "https://seannse.dfs.core.windows.net/test-filesystem-14775c2e-68dd-3658-bdc2-29358caa50ea/test-file-8714584c-b0c4-10ad-d723-732cfc45dfe5?resource=file",
       "RequestMethod": "PUT",
       "RequestHeaders": {
         "Accept": "application/json",
         "Authorization": "Sanitized",
         "If-None-Match": "*",
-<<<<<<< HEAD
-        "traceparent": "00-9ba6fc1d82e1724db41d045d56f8db28-98ad4816e7962441-00",
-        "User-Agent": [
-          "azsdk-net-Storage.Files.DataLake/12.7.0-alpha.20210202.1",
-          "(.NET Framework 4.8.4250.0; Microsoft Windows 10.0.19042 )"
-        ],
-        "x-ms-client-request-id": "a308597d-c5d4-d115-6b87-11c39470f16e",
-        "x-ms-date": "Wed, 03 Feb 2021 02:11:25 GMT",
-=======
-        "traceparent": "00-c5554b535f67214f83ef526145757c6c-99dc0dae94023242-00",
-        "User-Agent": [
-          "azsdk-net-Storage.Files.DataLake/12.7.0-alpha.20210217.1",
-          "(.NET 5.0.3; Microsoft Windows 10.0.19042)"
-        ],
-        "x-ms-client-request-id": "a308597d-c5d4-d115-6b87-11c39470f16e",
-        "x-ms-date": "Wed, 17 Feb 2021 22:27:18 GMT",
->>>>>>> 1814567d
+        "traceparent": "00-c21dcc8f2fb27547b819bd9908b24845-2f353212e257bd42-00",
+        "User-Agent": [
+          "azsdk-net-Storage.Files.DataLake/12.7.0-alpha.20210219.1",
+          "(.NET 5.0.3; Microsoft Windows 10.0.19041)"
+        ],
+        "x-ms-client-request-id": "f8863ee5-7ebb-df3b-8e99-2ede2cdd8853",
+        "x-ms-date": "Fri, 19 Feb 2021 19:09:48 GMT",
         "x-ms-return-client-request-id": "true",
         "x-ms-version": "2020-06-12"
       },
@@ -738,113 +476,74 @@
       "StatusCode": 201,
       "ResponseHeaders": {
         "Content-Length": "0",
-<<<<<<< HEAD
-        "Date": "Wed, 03 Feb 2021 02:11:26 GMT",
-        "ETag": "\u00220x8D8C7E903676F7A\u0022",
-        "Last-Modified": "Wed, 03 Feb 2021 02:11:27 GMT",
-=======
-        "Date": "Wed, 17 Feb 2021 22:27:18 GMT",
-        "ETag": "\u00220x8D8D3932FBC7711\u0022",
-        "Last-Modified": "Wed, 17 Feb 2021 22:27:18 GMT",
->>>>>>> 1814567d
-        "Server": [
-          "Windows-Azure-HDFS/1.0",
-          "Microsoft-HTTPAPI/2.0"
-        ],
-        "x-ms-client-request-id": "a308597d-c5d4-d115-6b87-11c39470f16e",
-<<<<<<< HEAD
-        "x-ms-request-id": "e2b0f77e-201f-008b-3bd1-f97b32000000",
-=======
-        "x-ms-request-id": "509d147d-301f-002e-247c-052d48000000",
->>>>>>> 1814567d
-        "x-ms-version": "2020-06-12"
-      },
-      "ResponseBody": []
-    },
-    {
-      "RequestUri": "https://seannse.dfs.core.windows.net/test-filesystem-3190b439-3d23-6413-0967-0f87bcbb41dc/test-file-5caf8e58-061f-1af4-1771-2c59ddb93b43?action=append\u0026position=0",
+        "Date": "Fri, 19 Feb 2021 19:09:46 GMT",
+        "ETag": "\u00220x8D8D509ECAD59FC\u0022",
+        "Last-Modified": "Fri, 19 Feb 2021 19:09:47 GMT",
+        "Server": [
+          "Windows-Azure-HDFS/1.0",
+          "Microsoft-HTTPAPI/2.0"
+        ],
+        "x-ms-client-request-id": "f8863ee5-7ebb-df3b-8e99-2ede2cdd8853",
+        "x-ms-request-id": "6f4b1787-e01f-004f-0ef2-060e0b000000",
+        "x-ms-version": "2020-06-12"
+      },
+      "ResponseBody": []
+    },
+    {
+      "RequestUri": "https://seannse.dfs.core.windows.net/test-filesystem-14775c2e-68dd-3658-bdc2-29358caa50ea/test-file-8714584c-b0c4-10ad-d723-732cfc45dfe5?action=append\u0026position=0",
       "RequestMethod": "PATCH",
       "RequestHeaders": {
         "Accept": "application/json",
         "Authorization": "Sanitized",
-<<<<<<< HEAD
-        "Content-Length": "1769",
+        "Content-Length": "1833",
         "Content-Type": "application/json",
-        "traceparent": "00-73e6222a7a9f444e8f7c0075f85c679b-3b700a3450fff744-00",
-        "User-Agent": [
-          "azsdk-net-Storage.Files.DataLake/12.7.0-alpha.20210202.1",
-          "(.NET Framework 4.8.4250.0; Microsoft Windows 10.0.19042 )"
-        ],
-        "x-ms-client-request-id": "84dbd369-98b1-ab6f-85d6-718eeb7b3c00",
-        "x-ms-date": "Wed, 03 Feb 2021 02:11:26 GMT",
-=======
-        "Content-Length": "1024",
-        "traceparent": "00-05e5fccdbcf75743b1bb3f78067696ae-5bb2f7b57d489d48-00",
-        "User-Agent": [
-          "azsdk-net-Storage.Files.DataLake/12.7.0-alpha.20210217.1",
-          "(.NET 5.0.3; Microsoft Windows 10.0.19042)"
-        ],
-        "x-ms-client-request-id": "84dbd369-98b1-ab6f-85d6-718eeb7b3c00",
-        "x-ms-date": "Wed, 17 Feb 2021 22:27:18 GMT",
->>>>>>> 1814567d
+        "traceparent": "00-8e123cec2009a94a979bd9fb487bacc9-bf71ef73418b1147-00",
+        "User-Agent": [
+          "azsdk-net-Storage.Files.DataLake/12.7.0-alpha.20210219.1",
+          "(.NET 5.0.3; Microsoft Windows 10.0.19041)"
+        ],
+        "x-ms-client-request-id": "be46c0ac-e7bf-a029-bbf6-4b746291a95b",
+        "x-ms-date": "Fri, 19 Feb 2021 19:09:48 GMT",
         "x-ms-return-client-request-id": "true",
         "x-ms-version": "2020-06-12"
       },
       "RequestBody": [
-        "\u000E\f\uCB6D\u0015\uFFFD\uFFFD\uFFFD\u0018\uFFFDI\uFFFDB\u00D5\uFFFD\uFFFD\uFFFD\uFFFDF\uFFFD/\uFFFD5\uFFFDm\uFFFDq\uFFFD\uFFFD\uFFFD\uFFFDr\u0095\uFFFD\u001F\uFFFD\uFFFD\uFFFD\uFFFD\uFFFD\uFFFD\uFFFD\uFFFD\u000Fg\uFFFDst0\uFFFD@\uFFFD]\uFFFD\u001Cw\uFFFD\uFFFD)MGy\uFFFDz\u001F\uFFFD.\u000Ez\uFFFD\u0010\u034F\u0018\uFFFD,I\uFFFD\u0006/\uFFFD:n\u0001\uFFFD\uFFFDd\uFFFDj\uFFFD\uFFFD\t\uFFFDiP\u001B\uFFFDq\uFFFD\uFFFDpd\uFFFDC\uFFFDsbEB\uFFFD.\uFFFD\uFFFDN\r\n",
-        "\uFFFD\uFFFD\u001Cv\uFFFD\uFFFD\uFFFD\u0007\uFFFD\u0026\uFFFD\u007Fy\uFFFD\uFFFD\u001F\uFFFD\uFFFD@\u002B\u003E\u001A\u001E\u001Euzx\u0018g\uFFFD\u001AC\u0010\u0105P\uFFFD\uFFFD\uFFFD\u0027P\uFFFDx;~\uFFFDvW\uFFFD;\uFFFD\uFFFD\u07B0\u0440\uFFFD\u0000)Y\u069F\u0022\u000B\uFFFDn\uFFFDQ\uFFFDU\uFFFD\uFFFD\u0019\u06C1\uFFFD\u27F3\u0004!%\uFFFDew1\u0014\uFFFD\uFFFD\uFFFD\uFFFD\uFFFD\uFFFDu\u001CV0\uFFFDT\uFFFD\u0005S,w\u0733\u0003./\uFFFD^M$8\uFFFD\uFFFD\uFFFD\uFFFD\f\u003C\uFFFD\uFFFD\u0389\uFFFDAKeeL\uFFFD\uFFFD_C\u001B\u04B9%\uFFFD\uFFFD.\uFFFD2l\uFFFDr\uFFFD\uFFFDb\u044B\uFFFD\u0017 g\uFFFD\uFFFD\uFFFD\uFFFDg\uFFFD\uFFFD\uFFFD\uFFFD\uFFFD\uFFFD\u001C\uFFFD\u0000_\u001CH\u000E\uFFFD\u0019\uFFFD\u001C\u001B\u03B6\uFFFD\u0002z\u0026\uFFFDG\u0022\uFFFDM\u0015v\uFFFD\\\uFFFD\u001C\uFFFDF\uFFFD\uFFFD\uFFFDy\uFFFDaro\uFFFD\beN\u8192\u0330\uFFFD\uFFFDh\uFFFD\u0006\uFFFD\uFFFDg\uFFFD\uFFFD\uFFFD-\uFFFD\u007F\uFFFDwUj\\\u003C=\u0160\b\uFFFD\r",
-        "?\uFFFDfd\uFFFD\uFFFD!\uFFFD\uFFFDU9\uFFFD\uFFFD\u0019\uFFFD\u0011Iv\uFFFDA\uFFFD\uFFFD\uFFFD\u0592\u001B6\uFFFDs4\u0026_\f\uFFFDf\u0000\u00010\\\u0004\f?\uFFFDI=\u04FFBj,|)}vQ\uFFFD\uFFFD\uFFFD\uFFFDs\uFFFD\uFFFD8\u0060.\uFFFDu\uFFFD\uFFFD\uFFFD\u000F\u0018\u001A\uFFFD5{\uFFFD|\uFFFD\uFFFD[\uFFFD%F\uFFFD\uFFFD\u15A7\uFFFD\tq^\uFFFDW{\u0007\uFFFD\u001Bd]\u000E\uFFFD\uFFFD\u001Cc\u000F\uFFFD@\uFFFD\u0016{\uFFFD\u0012\u0017\uFFFDk\uFFFD0\uFFFD\uFFFD\t\u0002\u021D\uFFFD1.\uFFFDt\u0014\u00604aMd\uFFFD*T\uFFFD\uFFFDV\u045A\uFFFDzK\u045E\u000F\u0015\uFFFD\uFFFDl\u007F\u0004\uFFFD\uFFFD~\uFFFD\uFFFD\u0246b\u0001\u001A\u00B1\uFFFDS\uFFFD\uFFFDRB\r",
-        "\uFFFD8g;#n\u0060\uFFFD\uFFFD^2u\uFFFD\uFFFDH\u05FD\uFFFD\uFFFD\u0011 \uFFFDn\uFFFDr\uFFFD\uFFFD\u0007J1N\uFFFD\uFFFD^\uFFFD\uFFFD%\uFFFD[:|8\uFFFD\u0003\u03E4\uFFFD\u0381| \u001B\uFFFD1\uFFFD\uFFFD\uFFFD\uFFFDk\uFFFDYFy\u0010\uFFFD\uFFFDj\uFFFD|\uFFFD)Pp\uFFFD\uFFFD\uFFFDk\uFFFD\u037E\u02C6\uFFFD\u00113\uFFFDvp\u003E\u0001V\uFFFD\uFFFDf#\uFFFDb\uFFFD.\u05CF\uFFFD\u0004\uFFFD\uFFFD\uFFFD5\uFFFD\u0005\uFFFD^\u0006\uFFFD\uFFFD\b\uFFFDxh\u0777W\uFFFD\uFFFD{[^\u0060\n",
-        "p\uFFFDw\uFFFD\uFFFD.\uFFFD\u0003\u001Ah\uFFFD\uFFFDkx\uFFFDO\uFFFDC^Pz\uFFFD\u0016v\u007F\uFFFD6\uFFFDn\uFFFDj\u002B,\u00105\uFFFDl\u0004~\u001FQtMu\u0004~\uFFFD4\uFFFD\f\uFFFD\u001C\uFFFD\u001Fz\uFFFDa$v\uFFFD\uFFFD\uFFFD\uFFFD\uFFFD\uFFFD\uFFFD\uFFFDZC\uFFFD\uFFFD\uFFFD\uFFFD\u003E\uFFFD\u0006\uFFFD\uFFFDr\u0001\b\u0002\uFFFDb\n",
-        "M\uFFFD\f\uFFFD\uFFFD\uFFFDG\uFFFD\uFFFDmX\uFFFD\uFFFDw{\uFFFD3\uFFFD\u001C(\uFFFDWl s\u8FF1u\uFFFD\uFFFDH3x\uFFFD\b\uFFFD\u01245\uFFFD\u003E\uFFFD\u0427\u0027\uFFFD)\uFFFD0\uFFFD\u0011\uFFFD9H\uFFFD\u0013\uFFFD\u0022\uFFFD\u0196\u0018W\uFFFD\u0010\uFFFDR\uFFFDs1oL\u7343x\uFFFDxL\u0005\uFFFD\uFFFDD\uFFFD\uFFFD\uFFFD\uFFFD/\uFFFD\uFFFD\uFFFD\uFFFDo\u0005\u0026\uFFFD\u0012\uFFFD{\uFFFDb\uFFFD\uFFFDf\u012C\uFFFD\uFFFD~wt\u0571/\uFFFD\u04DE\u001F\\\uFFFD#\u000E~~\uFFFD_x\uFFFD\\\uFFFD\uFFFD\uFFFDu38FR\uFFFD\bMi:}?\uFFFD\u003C?*R\uFFFD\uFFFD;\uFFFDlS\u0004\uFFFD\uFFFDd4$h\uFFFD\uFFFD\u0004;\uFFFD\uFFFD\uFFFDLETe\uFFFD\uFFFD\u0001\u003E\u0001#8\\\t\b\uFFFD\uFFFD\u0007\b\uFFFD4\u0179u\uFFFD(\u0000\uFFFD\uFFFD\uFFFD\uFFFD\u0001C\uFFFD\u015C\uFFFD\uFFFDc\uFFFD\u007F\u0002A\uFFFDA\uFFFD\uFFFD^\uFFFDY\uFFFD\uFFFD2\u001Bm\u01D2\u03C0=\uFFFD\u0026s\uFFFD:\u0022\uFFFD\uFFFDDl\u7FE3Ua1\uFFFD\u00224\uFFFD\u0060\uFFFD)4\uFFFD\uFFFD\uFFFD(\u001B\uFFFD\t\uFFFDf\u0026\uFFFD"
+        "\uFFFD.^\uFFFD\uFFFD3\u065D\uFFFD\uFFFD\uFFFDT\u001F,u\u0004q-\uFFFD V\u003Ez\uFFFD\uFFFD\u001D\uFFFD\uFFFDU\uFFFD\u0006\\\uFFFD\uFFFDm\uFFFDZX/n\uFFFD\uFFFDW\uFFFD\u064A\uFFFDb\uFFFD7PnGq\u001D\u007F\uFFFD\uFFFD\u0017\uFFFDB\u000BH\uFFFD\u0340\\K\uFFFD\uFFFD\u0019\uFFFD$\uFFFD\uFFFD\uFFFD\u07B7UE\uFFFDM\u001E\uFFFD\uFFFD\u0014\uFFFD\uFFFD\uFFFD\u078C@\uFFFD\u002B\uFFFDn~\uFFFDY-\uFFFD\uFFFD\uFFFD\uFFFD6p#\uFFFD}\uFFFD\uFFFD\u0016\uFFFDi\uFFFD\uFFFD)G5k\u0555\uFFFD\u0005\u001C\uFFFD}\uFFFD\u00072i\u0010^\u0027\uFFFD\uCBD0Y\u0027\uFFFD8U\bv~\u0017x\uFFFDD6\uFFFD\uFFFDX\uFFFD\u0457p^\uFFFD*\uFFFDK.\u0138\uFFFD\uFFFD\uFFFD\u000E\uFFFD\uFFFD\r",
+        "z1\\{\uFFFD\uFFFDYe\uFFFD?\uFFFD2wq\uFFFD\uFFFD\u001A\u0017 \uFFFD3\uFFFD\uFFFD\uFFFD\u0027C\uFFFD\uFFFDf\uFFFD\uFFFD\uFFFDH\uFFFDr\u0026\uFFFDU\uFFFD\uFFFD\u0004\uFFFD\uFFFD\uFFFD]\uFFFDMG\uFFFD\uFFFD\uFFFDx\uFFFD\u06B4hoT\uFFFD\uFFFDv\uFFFD\u03C5B\uFFFD\uFFFD\uFFFD\uFFFD%\uFFFD|V\uFFFD\uFFFD\u001B-\uFFFD\u002B\uFFFDw\u0018u\u0003\uFFFD2U\uFFFD\uFFFD\uFFFD\u002B\u0000\uFFFD\u138E\uFFFD\u0015\u001A\u0011aH\u0022\uFFFD\uFFFDy\u0022\uFFFD3\uFFFD;\uFFFD)\uFFFDq]\uFFFD\uFFFD\uFFFD\u000F\uFFFD:@\uFFFD\uFFFD\u015Atg\u0017@\u0017u\u001A\uFFFD.\uFFFD\uFFFD\u001DI\u0010Y}%\uFFFDL\uFFFD\u001Fp1\u0004\u000FR\n",
+        "|\u0027\u00076\uFFFD!\u07ED\uFFFD\u001BX#h\u000F.Bg\u07EEy\uFFFD;\uFFFD\u001Bi\uFFFD\uFFFD{\u00046\u00131\uFFFDk\uFFFDl\u0027\uFFFD\uFFFD\uFFFDib\uFFFDa\uFFFD^\uFFFD\uFFFD\uFFFD.\uFFFD$\u0060\uFFFD\n",
+        "Aj\uFFFD\uFFFD#3c\uFFFD^\b\u0026^\uFFFDq\uFFFD\u001A\uFFFD\u0005\uFFFD\u0010\uFFFDv[N\n",
+        "\uFFFD%\uFFFD\uFFFDl\uFFFD\uFFFD\uFFFD\u0060[\u0002\u003C\uFFFD\uFFFD\u0006\uFFFDfY\uFFFD\u0000\uFFFDV.\u0013\u0022\u001F\uFFFD\uFFFDm\uFFFD\u000E\uFFFD\uFFFDY\r",
+        "\uFFFD\uFFFD\uFFFD\u0019Vr\uFFFD\u0015\uFFFD\u07B5O\uFFFD\t\uFFFD\u0010\u0002\uFFFD\t\uFFFD\uFFFD\\\uFFFDJ\uFFFD\u0022#\uFFFD\uFFFD\uFFFD.\\\uFFFD-\uFFFDt?P\uFFFDI@o4l\uFFFD\u013F\uFFFD\uFFFD\u000B\uFFFD\uFFFDv\u003E|\u0011\uFFFDI3N\uFFFD\uFFFD\uFFFD?\uFFFD\uFFFD.\uFFFD\u0000\uFFFD\uFFFDX{\uFFFD\uFFFD\uFFFD\uFFFD\uFFFD^dj\uFFFD\uFFFDu\uFFFD}\uFFFD\uFFFD\uFFFD\uFFFD\u001C?\uFFFD\uFFFD\uFFFD\uFFFD\uFFFD\u0715\uFFFD\u001DH\uFFFD=\u072F\uFFFD\uFFFD\uFFFDI\uFFFD\uFFFD?\uFFFD\uFFFD\u0011\r",
+        "\uFFFD*,\uFFFD\uFFFD\u003C;\uFFFD\uFFFDI\uFFFD\uFFFD#\u0201\u1EA0\u000F7\t\uFFFD!Q\u0005\uFFFDFU\u0060\u000F\uFFFD\u0060\uFFFD\uFFFD\uFFFD\\P{_\u0002\uFFFD\uFFFDF\uFFFD\uFFFD\u0026\fh]\uFFFDA\uFFFD\uFFFD\u0003\uFFFD\b\uFFFD\uFFFD\u001F\uFFFD\uFFFD\u00C69#S\uFFFD\u0245j%\uFFFD5\u0027\uFFFD\uFFFDh5\uFFFD:\uFFFD\u0002\u001C\uFFFD\uFFFD\uFFFD\uFFFD\u0000\uFFFD\uFFFD\uFFFD\\j\u001BH\u0018\uFFFD\uFFFD\uFFFD\uFFFD\u0027\uFFFD\u0608\u001C\u0563\uFFFD\uFFFD-r\uFFFD\uFFFD\uFFFD\uFFFD\uFFFD\uFFFD\u0005^\u0027\uFFFD\uFFFD\u0019\u0003\uFFFD\uFFFDE\u0019\uFFFD\uFFFD\u001C\uFFFD\uFFFD\uFFFD\u0012M*\uFFFDd\u0006W\uFFFD\u000E\uFFFD\u000E\uFFFD\u00AE#\uFFFDr\uFFFDP\uFFFDKB\uFFFD\u0526S\uFFFD\uFFFD\uFFFD\u0019\u0010\uFFFD\t\u6A2Al\u0012\uFFFDW\u03D8\u0597\uFFFD\uFFFD\u0006\uFFFD\uFFFD,fbh\u0002g\uFFFD\uFFFDU\uFFFD\u0011v\uFFFD\uFFFD\uFFFDqU\uFFFD\uFFFD\u0006xE_\u0018\uFFFD\uFFFD\uFFFDk\uFFFD\u07FBL\uFFFD\uFFFD\u04B2\uFFFDP\u0007\u007F\uFFFD\uFFFD\u0016%\uFFFD\uFFFD\u0002\uFFFD\uFFFD%\uFFFD\uFFFD)\uFFFD~\uFFFD\u0007IoL\uFFFDd\uFFFDu1\uFFFD}9\u001EB\uFFFD\u0005\uFFFD]-\uFFFD.9\uFFFD\u0017\uFFFD\u000B\uFFFD\uFFFD@\uFFFD\u0022h\u0015\uFFFDd\uFFFD\uFFFDt\t\uFFFD\uFFFD\uFFFDc\u0249\uFFFDb\uFFFD\u0018\uFFFDc\uFFFD\u037FW\uFFFD\uFFFD\uFFFD\u00105s\uFFFD\u0015#3\uFFFD^%*\uFFFD\uFFFD\uFFFD\uFFFDE\uFFFD\uFFFD\uFFFD\uFFFDf\uFFFD\uFFFDV\u0004-3\u0764\uFFFD!\u0022\uFFFD\uFFFDk\uFFFD(M\uFFFDV\u0007\u0003s\uFFFD:\uFFFD\\*\uFFFD\u0000\uFFFD\uFFFD\u0026\uFA4D\uFFFDK\u0010\uFFFD\u0000\uFFFD\uFFFD\uFFFD\to\u001F\uFFFD!\u0117gC,\uFFFDc3\uFFFD\u001B[\uFFFD\bT\uFFFD\uFFFDq\uFFFD\uFFFDO\u07B1\uFFFD\u003C\uFFFDULI\uFFFD\uFFFD\u02CA\uFFFD\b\uFFFDh;k\uFFFD\u000BFY\u00180\uFFFD%\uFFFDf\u0015\uFFFD\uFFFDruBC\u0013\uFFFD\u002B\uFFFD\u0597\u0019]\uFFFDP\uFFFD\u0006\u0000\uFFFD;\uFFFD\u0006\u0002\uFFFD\t\uFFFD\uFFFD\uFFFD\uFFFD\uFFFD^\uFFFD4\u001F"
       ],
       "StatusCode": 202,
       "ResponseHeaders": {
         "Content-Length": "0",
-<<<<<<< HEAD
-        "Date": "Wed, 03 Feb 2021 02:11:26 GMT",
-=======
-        "Date": "Wed, 17 Feb 2021 22:27:18 GMT",
->>>>>>> 1814567d
-        "Server": [
-          "Windows-Azure-HDFS/1.0",
-          "Microsoft-HTTPAPI/2.0"
-        ],
-        "x-ms-client-request-id": "84dbd369-98b1-ab6f-85d6-718eeb7b3c00",
-<<<<<<< HEAD
-        "x-ms-request-id": "e2b0f780-201f-008b-3dd1-f97b32000000",
-=======
-        "x-ms-request-id": "509d148a-301f-002e-317c-052d48000000",
->>>>>>> 1814567d
+        "Date": "Fri, 19 Feb 2021 19:09:46 GMT",
+        "Server": [
+          "Windows-Azure-HDFS/1.0",
+          "Microsoft-HTTPAPI/2.0"
+        ],
+        "x-ms-client-request-id": "be46c0ac-e7bf-a029-bbf6-4b746291a95b",
+        "x-ms-request-id": "6f4b1791-e01f-004f-18f2-060e0b000000",
         "x-ms-request-server-encrypted": "true",
         "x-ms-version": "2020-06-12"
       },
       "ResponseBody": []
     },
     {
-      "RequestUri": "https://seannse.dfs.core.windows.net/test-filesystem-3190b439-3d23-6413-0967-0f87bcbb41dc/test-file-5caf8e58-061f-1af4-1771-2c59ddb93b43?action=flush\u0026position=1024",
+      "RequestUri": "https://seannse.dfs.core.windows.net/test-filesystem-14775c2e-68dd-3658-bdc2-29358caa50ea/test-file-8714584c-b0c4-10ad-d723-732cfc45dfe5?action=flush\u0026position=1024",
       "RequestMethod": "PATCH",
       "RequestHeaders": {
         "Accept": "application/json",
         "Authorization": "Sanitized",
-<<<<<<< HEAD
-        "traceparent": "00-6ea122cc46dc664e867298d43f4bb1ab-8f29dc801b6ea647-00",
-        "User-Agent": [
-          "azsdk-net-Storage.Files.DataLake/12.7.0-alpha.20210202.1",
-          "(.NET Framework 4.8.4250.0; Microsoft Windows 10.0.19042 )"
-        ],
-        "x-ms-client-request-id": "c15a5cb3-6d94-46bd-49ee-bee7d85670d4",
-        "x-ms-date": "Wed, 03 Feb 2021 02:11:26 GMT",
-=======
-        "Content-Length": "0",
-        "traceparent": "00-8db24e03df06184b8dbe7075c3408865-cacfbf619646ab45-00",
-        "User-Agent": [
-          "azsdk-net-Storage.Files.DataLake/12.7.0-alpha.20210217.1",
-          "(.NET 5.0.3; Microsoft Windows 10.0.19042)"
-        ],
-        "x-ms-client-request-id": "c15a5cb3-6d94-46bd-49ee-bee7d85670d4",
-        "x-ms-date": "Wed, 17 Feb 2021 22:27:19 GMT",
->>>>>>> 1814567d
+        "traceparent": "00-363285eb11a4cd4b84d0dd87e218a74d-19a22c56c7dcfc4f-00",
+        "User-Agent": [
+          "azsdk-net-Storage.Files.DataLake/12.7.0-alpha.20210219.1",
+          "(.NET 5.0.3; Microsoft Windows 10.0.19041)"
+        ],
+        "x-ms-client-request-id": "6b325f2d-c996-e493-78cb-ac190e9c5756",
+        "x-ms-date": "Fri, 19 Feb 2021 19:09:48 GMT",
         "x-ms-return-client-request-id": "true",
         "x-ms-version": "2020-06-12"
       },
@@ -852,104 +551,66 @@
       "StatusCode": 200,
       "ResponseHeaders": {
         "Content-Length": "0",
-<<<<<<< HEAD
-        "Date": "Wed, 03 Feb 2021 02:11:26 GMT",
-        "ETag": "\u00220x8D8C7E9038FE716\u0022",
-        "Last-Modified": "Wed, 03 Feb 2021 02:11:27 GMT",
-=======
-        "Date": "Wed, 17 Feb 2021 22:27:18 GMT",
-        "ETag": "\u00220x8D8D3932FD9A3B9\u0022",
-        "Last-Modified": "Wed, 17 Feb 2021 22:27:18 GMT",
->>>>>>> 1814567d
-        "Server": [
-          "Windows-Azure-HDFS/1.0",
-          "Microsoft-HTTPAPI/2.0"
-        ],
-        "x-ms-client-request-id": "c15a5cb3-6d94-46bd-49ee-bee7d85670d4",
-<<<<<<< HEAD
-        "x-ms-request-id": "e2b0f789-201f-008b-46d1-f97b32000000",
-=======
-        "x-ms-request-id": "509d1495-301f-002e-3c7c-052d48000000",
->>>>>>> 1814567d
+        "Date": "Fri, 19 Feb 2021 19:09:47 GMT",
+        "ETag": "\u00220x8D8D509ECC49088\u0022",
+        "Last-Modified": "Fri, 19 Feb 2021 19:09:47 GMT",
+        "Server": [
+          "Windows-Azure-HDFS/1.0",
+          "Microsoft-HTTPAPI/2.0"
+        ],
+        "x-ms-client-request-id": "6b325f2d-c996-e493-78cb-ac190e9c5756",
+        "x-ms-request-id": "6f4b179c-e01f-004f-23f2-060e0b000000",
         "x-ms-request-server-encrypted": "false",
         "x-ms-version": "2020-06-12"
       },
       "ResponseBody": []
     },
     {
-      "RequestUri": "https://seannse.blob.core.windows.net/test-filesystem-3190b439-3d23-6413-0967-0f87bcbb41dc/test-file-5caf8e58-061f-1af4-1771-2c59ddb93b43",
+      "RequestUri": "https://seannse.blob.core.windows.net/test-filesystem-14775c2e-68dd-3658-bdc2-29358caa50ea/test-file-8714584c-b0c4-10ad-d723-732cfc45dfe5",
       "RequestMethod": "HEAD",
       "RequestHeaders": {
         "Accept": "application/xml",
         "Authorization": "Sanitized",
         "If-Match": "\u0022garbage\u0022",
-<<<<<<< HEAD
-        "traceparent": "00-c2db1a14bc0bc7429b496c9042abbd9b-ed55a4dcc4853c4c-00",
-        "User-Agent": [
-          "azsdk-net-Storage.Files.DataLake/12.7.0-alpha.20210202.1",
-          "(.NET Framework 4.8.4250.0; Microsoft Windows 10.0.19042 )"
-        ],
-        "x-ms-client-request-id": "8edb413f-7b21-f46c-a192-43db06b25a1c",
-        "x-ms-date": "Wed, 03 Feb 2021 02:11:26 GMT",
-=======
-        "traceparent": "00-5533eceaa1b7d84196cfe89d51343ee9-a86c2110568b3045-00",
-        "User-Agent": [
-          "azsdk-net-Storage.Files.DataLake/12.7.0-alpha.20210217.1",
-          "(.NET 5.0.3; Microsoft Windows 10.0.19042)"
-        ],
-        "x-ms-client-request-id": "8edb413f-7b21-f46c-a192-43db06b25a1c",
-        "x-ms-date": "Wed, 17 Feb 2021 22:27:19 GMT",
->>>>>>> 1814567d
+        "traceparent": "00-60652a65dd41e44cae8da18d1024b4e4-81fa853f566ec541-00",
+        "User-Agent": [
+          "azsdk-net-Storage.Files.DataLake/12.7.0-alpha.20210219.1",
+          "(.NET 5.0.3; Microsoft Windows 10.0.19041)"
+        ],
+        "x-ms-client-request-id": "02475c4d-3e5f-6cc5-925d-8bd164897c90",
+        "x-ms-date": "Fri, 19 Feb 2021 19:09:48 GMT",
         "x-ms-return-client-request-id": "true",
         "x-ms-version": "2020-06-12"
       },
       "RequestBody": null,
       "StatusCode": 412,
       "ResponseHeaders": {
-<<<<<<< HEAD
-        "Date": "Wed, 03 Feb 2021 02:11:27 GMT",
-=======
-        "Date": "Wed, 17 Feb 2021 22:27:18 GMT",
->>>>>>> 1814567d
+        "Date": "Fri, 19 Feb 2021 19:09:47 GMT",
         "Server": [
           "Windows-Azure-Blob/1.0",
           "Microsoft-HTTPAPI/2.0"
         ],
         "Transfer-Encoding": "chunked",
-        "x-ms-client-request-id": "8edb413f-7b21-f46c-a192-43db06b25a1c",
+        "x-ms-client-request-id": "02475c4d-3e5f-6cc5-925d-8bd164897c90",
         "x-ms-error-code": "ConditionNotMet",
-<<<<<<< HEAD
-        "x-ms-request-id": "7524d15a-401e-00b2-7dd1-f9802e000000",
-=======
-        "x-ms-request-id": "2b90f15e-b01e-0030-767c-05c190000000",
->>>>>>> 1814567d
-        "x-ms-version": "2020-06-12"
-      },
-      "ResponseBody": []
-    },
-    {
-      "RequestUri": "https://seannse.blob.core.windows.net/test-filesystem-3190b439-3d23-6413-0967-0f87bcbb41dc?restype=container",
+        "x-ms-request-id": "2e64ae7a-201e-00a4-7ff2-0676f9000000",
+        "x-ms-version": "2020-06-12"
+      },
+      "ResponseBody": []
+    },
+    {
+      "RequestUri": "https://seannse.blob.core.windows.net/test-filesystem-14775c2e-68dd-3658-bdc2-29358caa50ea?restype=container",
       "RequestMethod": "DELETE",
       "RequestHeaders": {
         "Accept": "application/xml",
         "Authorization": "Sanitized",
-<<<<<<< HEAD
-        "traceparent": "00-c711300e89605f47a00bb6486d4ae5d7-5be15f1fff63924d-00",
-        "User-Agent": [
-          "azsdk-net-Storage.Files.DataLake/12.7.0-alpha.20210202.1",
-          "(.NET Framework 4.8.4250.0; Microsoft Windows 10.0.19042 )"
-        ],
-        "x-ms-client-request-id": "96a8821c-e17b-27b3-7e75-39d103109e87",
-        "x-ms-date": "Wed, 03 Feb 2021 02:11:26 GMT",
-=======
-        "traceparent": "00-9caccefa4cf56f468521bf9ec76c70bf-b42e53b0271f714d-00",
-        "User-Agent": [
-          "azsdk-net-Storage.Files.DataLake/12.7.0-alpha.20210217.1",
-          "(.NET 5.0.3; Microsoft Windows 10.0.19042)"
-        ],
-        "x-ms-client-request-id": "96a8821c-e17b-27b3-7e75-39d103109e87",
-        "x-ms-date": "Wed, 17 Feb 2021 22:27:19 GMT",
->>>>>>> 1814567d
+        "traceparent": "00-f317f10b18184745bb5f9f39e9c0da65-b8564bc58de6af4c-00",
+        "User-Agent": [
+          "azsdk-net-Storage.Files.DataLake/12.7.0-alpha.20210219.1",
+          "(.NET 5.0.3; Microsoft Windows 10.0.19041)"
+        ],
+        "x-ms-client-request-id": "b2cb265a-5555-56f7-2e62-7dfedd5f3795",
+        "x-ms-date": "Fri, 19 Feb 2021 19:09:48 GMT",
         "x-ms-return-client-request-id": "true",
         "x-ms-version": "2020-06-12"
       },
@@ -957,50 +618,31 @@
       "StatusCode": 202,
       "ResponseHeaders": {
         "Content-Length": "0",
-<<<<<<< HEAD
-        "Date": "Wed, 03 Feb 2021 02:11:27 GMT",
-=======
-        "Date": "Wed, 17 Feb 2021 22:27:19 GMT",
->>>>>>> 1814567d
-        "Server": [
-          "Windows-Azure-Blob/1.0",
-          "Microsoft-HTTPAPI/2.0"
-        ],
-        "x-ms-client-request-id": "96a8821c-e17b-27b3-7e75-39d103109e87",
-<<<<<<< HEAD
-        "x-ms-request-id": "7524d17e-401e-00b2-1bd1-f9802e000000",
-=======
-        "x-ms-request-id": "2b90f1c5-b01e-0030-597c-05c190000000",
->>>>>>> 1814567d
-        "x-ms-version": "2020-06-12"
-      },
-      "ResponseBody": []
-    },
-    {
-      "RequestUri": "https://seannse.blob.core.windows.net/test-filesystem-c7c9f34d-e227-825c-756e-1d6cf38097e9?restype=container",
+        "Date": "Fri, 19 Feb 2021 19:09:47 GMT",
+        "Server": [
+          "Windows-Azure-Blob/1.0",
+          "Microsoft-HTTPAPI/2.0"
+        ],
+        "x-ms-client-request-id": "b2cb265a-5555-56f7-2e62-7dfedd5f3795",
+        "x-ms-request-id": "2e64af35-201e-00a4-2df2-0676f9000000",
+        "x-ms-version": "2020-06-12"
+      },
+      "ResponseBody": []
+    },
+    {
+      "RequestUri": "https://seannse.blob.core.windows.net/test-filesystem-1d80003e-35c4-b51f-c881-d4c8f2ea34f2?restype=container",
       "RequestMethod": "PUT",
       "RequestHeaders": {
         "Accept": "application/xml",
         "Authorization": "Sanitized",
-<<<<<<< HEAD
-        "traceparent": "00-92e563ed82ca5a47950e0df1f12b4ae4-69e1c2c73b096042-00",
-        "User-Agent": [
-          "azsdk-net-Storage.Files.DataLake/12.7.0-alpha.20210202.1",
-          "(.NET Framework 4.8.4250.0; Microsoft Windows 10.0.19042 )"
+        "traceparent": "00-8b814fa6c20b9249a8053ddb2ba69a6a-05b4f43718388b4e-00",
+        "User-Agent": [
+          "azsdk-net-Storage.Files.DataLake/12.7.0-alpha.20210219.1",
+          "(.NET 5.0.3; Microsoft Windows 10.0.19041)"
         ],
         "x-ms-blob-public-access": "container",
-        "x-ms-client-request-id": "699e0016-38ef-3aa8-2626-210dc44733fe",
-        "x-ms-date": "Wed, 03 Feb 2021 02:11:26 GMT",
-=======
-        "traceparent": "00-0c97f38691ecae40bdb6c18a610efd01-637d0d72decf1046-00",
-        "User-Agent": [
-          "azsdk-net-Storage.Files.DataLake/12.7.0-alpha.20210217.1",
-          "(.NET 5.0.3; Microsoft Windows 10.0.19042)"
-        ],
-        "x-ms-blob-public-access": "container",
-        "x-ms-client-request-id": "699e0016-38ef-3aa8-2626-210dc44733fe",
-        "x-ms-date": "Wed, 17 Feb 2021 22:27:19 GMT",
->>>>>>> 1814567d
+        "x-ms-client-request-id": "379cb75e-ef1f-2507-0616-e9d3802e6344",
+        "x-ms-date": "Fri, 19 Feb 2021 19:09:48 GMT",
         "x-ms-return-client-request-id": "true",
         "x-ms-version": "2020-06-12"
       },
@@ -1008,53 +650,33 @@
       "StatusCode": 201,
       "ResponseHeaders": {
         "Content-Length": "0",
-<<<<<<< HEAD
-        "Date": "Wed, 03 Feb 2021 02:11:27 GMT",
-        "ETag": "\u00220x8D8C7E903E641D0\u0022",
-        "Last-Modified": "Wed, 03 Feb 2021 02:11:27 GMT",
-=======
-        "Date": "Wed, 17 Feb 2021 22:27:18 GMT",
-        "ETag": "\u00220x8D8D393302CE448\u0022",
-        "Last-Modified": "Wed, 17 Feb 2021 22:27:19 GMT",
->>>>>>> 1814567d
-        "Server": [
-          "Windows-Azure-Blob/1.0",
-          "Microsoft-HTTPAPI/2.0"
-        ],
-        "x-ms-client-request-id": "699e0016-38ef-3aa8-2626-210dc44733fe",
-<<<<<<< HEAD
-        "x-ms-request-id": "3fd67843-501e-0065-35d1-f9d11b000000",
-=======
-        "x-ms-request-id": "ff1a4b71-101e-0090-767c-054531000000",
->>>>>>> 1814567d
-        "x-ms-version": "2020-06-12"
-      },
-      "ResponseBody": []
-    },
-    {
-      "RequestUri": "https://seannse.dfs.core.windows.net/test-filesystem-c7c9f34d-e227-825c-756e-1d6cf38097e9/test-file-582c57db-69f2-9d81-dc52-ac96cfcff54c?resource=file",
+        "Date": "Fri, 19 Feb 2021 19:09:47 GMT",
+        "ETag": "\u00220x8D8D509ECE6ACA2\u0022",
+        "Last-Modified": "Fri, 19 Feb 2021 19:09:47 GMT",
+        "Server": [
+          "Windows-Azure-Blob/1.0",
+          "Microsoft-HTTPAPI/2.0"
+        ],
+        "x-ms-client-request-id": "379cb75e-ef1f-2507-0616-e9d3802e6344",
+        "x-ms-request-id": "2e64afeb-201e-00a4-5bf2-0676f9000000",
+        "x-ms-version": "2020-06-12"
+      },
+      "ResponseBody": []
+    },
+    {
+      "RequestUri": "https://seannse.dfs.core.windows.net/test-filesystem-1d80003e-35c4-b51f-c881-d4c8f2ea34f2/test-file-a817a371-ba0c-ab39-bc6a-5cc8d89ff68d?resource=file",
       "RequestMethod": "PUT",
       "RequestHeaders": {
         "Accept": "application/json",
         "Authorization": "Sanitized",
         "If-None-Match": "*",
-<<<<<<< HEAD
-        "traceparent": "00-4494656bae74bd45a140e447d3b52c0c-07b1687aeed4fc4d-00",
-        "User-Agent": [
-          "azsdk-net-Storage.Files.DataLake/12.7.0-alpha.20210202.1",
-          "(.NET Framework 4.8.4250.0; Microsoft Windows 10.0.19042 )"
-        ],
-        "x-ms-client-request-id": "541628dd-a844-3a66-808a-268ef0bd9241",
-        "x-ms-date": "Wed, 03 Feb 2021 02:11:27 GMT",
-=======
-        "traceparent": "00-5087731c904e8644bff431069c5ef133-5dabfeb340ca8b46-00",
-        "User-Agent": [
-          "azsdk-net-Storage.Files.DataLake/12.7.0-alpha.20210217.1",
-          "(.NET 5.0.3; Microsoft Windows 10.0.19042)"
-        ],
-        "x-ms-client-request-id": "541628dd-a844-3a66-808a-268ef0bd9241",
-        "x-ms-date": "Wed, 17 Feb 2021 22:27:19 GMT",
->>>>>>> 1814567d
+        "traceparent": "00-59241a2141df1e4cbd3a06bc647529ad-3af2e1a25b1e8849-00",
+        "User-Agent": [
+          "azsdk-net-Storage.Files.DataLake/12.7.0-alpha.20210219.1",
+          "(.NET 5.0.3; Microsoft Windows 10.0.19041)"
+        ],
+        "x-ms-client-request-id": "44f03edc-ee90-45e4-708e-dbf7b792dd9b",
+        "x-ms-date": "Fri, 19 Feb 2021 19:09:48 GMT",
         "x-ms-return-client-request-id": "true",
         "x-ms-version": "2020-06-12"
       },
@@ -1062,114 +684,76 @@
       "StatusCode": 201,
       "ResponseHeaders": {
         "Content-Length": "0",
-<<<<<<< HEAD
-        "Date": "Wed, 03 Feb 2021 02:11:28 GMT",
-        "ETag": "\u00220x8D8C7E904202113\u0022",
-        "Last-Modified": "Wed, 03 Feb 2021 02:11:28 GMT",
-=======
-        "Date": "Wed, 17 Feb 2021 22:27:19 GMT",
-        "ETag": "\u00220x8D8D3933062D4A0\u0022",
-        "Last-Modified": "Wed, 17 Feb 2021 22:27:19 GMT",
->>>>>>> 1814567d
-        "Server": [
-          "Windows-Azure-HDFS/1.0",
-          "Microsoft-HTTPAPI/2.0"
-        ],
-        "x-ms-client-request-id": "541628dd-a844-3a66-808a-268ef0bd9241",
-<<<<<<< HEAD
-        "x-ms-request-id": "02ebbd2d-f01f-0021-0cd1-f95b24000000",
-=======
-        "x-ms-request-id": "5bdd47d2-901f-007a-747c-05621f000000",
->>>>>>> 1814567d
-        "x-ms-version": "2020-06-12"
-      },
-      "ResponseBody": []
-    },
-    {
-      "RequestUri": "https://seannse.dfs.core.windows.net/test-filesystem-c7c9f34d-e227-825c-756e-1d6cf38097e9/test-file-582c57db-69f2-9d81-dc52-ac96cfcff54c?action=append\u0026position=0",
+        "Date": "Fri, 19 Feb 2021 19:09:47 GMT",
+        "ETag": "\u00220x8D8D509ECF4D8E3\u0022",
+        "Last-Modified": "Fri, 19 Feb 2021 19:09:47 GMT",
+        "Server": [
+          "Windows-Azure-HDFS/1.0",
+          "Microsoft-HTTPAPI/2.0"
+        ],
+        "x-ms-client-request-id": "44f03edc-ee90-45e4-708e-dbf7b792dd9b",
+        "x-ms-request-id": "6f4b17c0-e01f-004f-47f2-060e0b000000",
+        "x-ms-version": "2020-06-12"
+      },
+      "ResponseBody": []
+    },
+    {
+      "RequestUri": "https://seannse.dfs.core.windows.net/test-filesystem-1d80003e-35c4-b51f-c881-d4c8f2ea34f2/test-file-a817a371-ba0c-ab39-bc6a-5cc8d89ff68d?action=append\u0026position=0",
       "RequestMethod": "PATCH",
       "RequestHeaders": {
         "Accept": "application/json",
         "Authorization": "Sanitized",
-<<<<<<< HEAD
-        "Content-Length": "1832",
+        "Content-Length": "1874",
         "Content-Type": "application/json",
-        "traceparent": "00-2da26f79a7f24f4694400b7638415e51-c5549eb643c4af45-00",
-        "User-Agent": [
-          "azsdk-net-Storage.Files.DataLake/12.7.0-alpha.20210202.1",
-          "(.NET Framework 4.8.4250.0; Microsoft Windows 10.0.19042 )"
-        ],
-        "x-ms-client-request-id": "a7b868f5-a1b9-ef07-6fb9-c7534a5dba80",
-        "x-ms-date": "Wed, 03 Feb 2021 02:11:27 GMT",
-=======
-        "Content-Length": "1024",
-        "traceparent": "00-8f559e9d57901d42b637a2652421c1d4-d0ab744ef6004c4c-00",
-        "User-Agent": [
-          "azsdk-net-Storage.Files.DataLake/12.7.0-alpha.20210217.1",
-          "(.NET 5.0.3; Microsoft Windows 10.0.19042)"
-        ],
-        "x-ms-client-request-id": "a7b868f5-a1b9-ef07-6fb9-c7534a5dba80",
-        "x-ms-date": "Wed, 17 Feb 2021 22:27:19 GMT",
->>>>>>> 1814567d
+        "traceparent": "00-01439ae424ce0e4489eaf48da152f68c-0d688bcf2b01b04d-00",
+        "User-Agent": [
+          "azsdk-net-Storage.Files.DataLake/12.7.0-alpha.20210219.1",
+          "(.NET 5.0.3; Microsoft Windows 10.0.19041)"
+        ],
+        "x-ms-client-request-id": "9aebe6b2-b2af-3ffd-c492-0adac7d00eca",
+        "x-ms-date": "Fri, 19 Feb 2021 19:09:48 GMT",
         "x-ms-return-client-request-id": "true",
         "x-ms-version": "2020-06-12"
       },
       "RequestBody": [
-        "\uFFFDP?\uFFFDQ\u001A}\uFFFDRo\uFFFD\uFFFDq\uFFFD\uFFFDz\u0005\uFFFDU\uFFFD\uFFFD.\uFFFDX\u02C3]\u38D3\uFFFD\uFFFD\uFFFDq\uFFFD2\uFFFD\uFFFD\u000F\uFFFD\uFFFD\u0014\u0016\u007F;\uFFFD\uFFFD4\u0026\uFFFD\b\u0007\uFFFD@\u001C\uFFFDV\uFFFD\uFFFD\u03BD\uFFFD\uFFFD\uFFFDy\u0002\u0000c\u037F\u002B\uFFFDYp\uFFFD\u0017z\u001C\u001E\uFFFD(\uFFFD\uFFFD\uFFFD\uFFFD\uFFFD\uFFFDU\uFFFD\uFFFD\uFFFD\u0015@\u003E\uFFFD.W\uFFFD\u00AA\uFFFD\uFFFDX\uFFFD\uFFFDY\uFFFD\uFFFDO\uFFFD\uFFFD\u02A5\u0013\uFFFD\uFFFD\uFFFD4K\uFFFDJ\uFFFD\uFFFD\uFFFD\uFFFD\u0015m\u001B\uFFFD\uFFFD\uFFFD\uFFFDZt\uFFFDWc\u0016\uFFFD4\uFFFD\uFFFD\u0006F\uFFFD\bp-\uFFFD\tD#Z\uFFFD_\u001EKg\uFFFD\uFFFD\uFFFD{G\uFFFD\uFFFD\u0007p0!=z\u04C6\u0016\uFFFDc\uFFFD?\uFFFD\uFFFD?r\u007FZ\uFFFDy\u007F\u0015\uFFFD\u000B\uFFFD\u001C\uFFFDH~\uFFFDVn\uFFFD\uFFFD@\fk\uFFFDp\uFFFDD\uFFFD\uFFFDy\fu\u0016!\uFFFD\t\uFFFDU\u003C\uFFFD\uFFFD\u001AM2~\uFFFD\uFFFD\uFFFDn\uFFFDN\uFFFD\uFFFDJe3\u0007\uFFFD\uFFFD\uFFFD5\uFFFD\u0019Z\uFFFD\uFFFD\u0005\u011Bu\uFFFD\u00001i\uFFFD%\uFFFD9\u0010\uFFFD\uFFFDu\u007F9\u002B;{\u02FCy\u0002\uFFFDj\u003EX_\u0001\uFFFD2\uFFFD\uFFFD\uFFFD2\uFFFD\uFFFDM\uFFFD\uFFFD\uFFFD?t\uFFFD\uFFFD0\uFFFD\uFFFD\u0011\uFFFD.\uFFFD\u000B9\b\u0022s\uFFFD\uFFFD\uFFFD\u0010H$\uFFFD\u0006\u0019\u0007$C\uFFFDN\u075B\uFFFD(}\u00044\uFFFD:\u003E\uFFFDM \uFFFDo\uFFFDx\uFFFD\u0010\uFFFD\uCDEB\u007FZ\u001A\uFFFD\uFFFD\uFFFD)\uFFFD{\uFFFD\uFFFDP(\u001F\u0010\uFFFD\u001D\u003E\u0005[\uFFFDw\uFFFD\u0003\u0006\uFFFD-\uFFFDQ3\u0000b\u0026\uFFFDl\uFFFDbZl3\u0010b\u001D\u008EtF\uFFFDhG\uFFFDG\uFFFD[\uFFFD\u0007_\u0017\uFFFD0\uFFFD\uFFFD\uFFFDH\uFFFD/*8\uFFFDB(\uFFFD\uFFFD\uFFFDKRY8t\uFFFDPa\u0026\n",
-        "@\uFFFD{\uFFFD\uFFFDdnK\uFFFD\u003C\uFFFDu\uFFFD\uFFFD7_I\u000E\u0019\u0026\u001F0u\u0013\u0010\uFFFD\uFFFD\u0027\uFFFD\u0011\uFFFD7t\u007F\u0007\u0474_?M\uFFFD\uFFFD\u000B\uFFFD7\uFFFDy\uFFFD\u0000\u0015HAG\u0000\uFFFD\u0010Ch\uFFFDU\uFFFDF\uFFFD\uFFFD]d\u0000Y\uFFFDe\uFFFD\uFFFD\uFFFD\uFFFDRB$\uFFFD\uFFFD:))\u0027\uFFFD\u025D\uFFFDt\uFFFD\uFFFD\uFFFDK\uFFFD\u95CC3e8\uFFFD\uFFFD \uFFFD\uFFFDj^rz\uFFFD\uFFFD\uFFFDc\uFFFD\uFFFD\u002B\uFFFD\u001F\u001B\u073Ft\uFFFD\uFFFD\uFFFD\uFFFD_E\uFFFD4\uFFFD\u000E\uFFFD\uFFFD\td\tq\uFFFD\u0022k\u002Bt\uFFFD\uFFFD\u000B\u002B\uFFFD$\uFFFD\n",
-        "m\u0018\uFFFDx^IZ\uFFFD\uFFFD\u000B\u0018\uFFFDF\uFFFD,\uFFFD\uFFFD\u001C\u0022\u001B\uFFFD\uFFFDq\uFFFD\uFFFD\uFFFD\uFFFD\u026C\uFFFD!(*X\uFFFD5/\uFFFD\u001B\uFFFD\uFFFD\uFFFD\u0016R\uFFFD.\uFFFDQ\uFFFDo=\b\uFFFD\uFFFD\uFFFD\u001E\u0018\uFFFD_\uFFFD\uFFFD\u0018\u0016k\uFFFDd\u001B\uFFFD\uFFFD\uFFFD\uFFFD\uFFFD\u0000s\uFFFD\uFFFD\uFFFD\u001E\uFFFD\uFFFD\uFFFD\uFFFD\u003Cb\u0019\uFFFD\u003C~\uFFFD\u001CJK\uFFFD.w\uFFFD\uFFFD[9\u0013O\uFFFD\uFFFD\uFFFDe\u0007(b\u0011;\uFFFD\uE39D\uFFFD-\uFFFD\t\uFFFD\uFFFD\uFFFD\u0010\uFFFD\uFFFDA\uFFFDiD\u0014\u00167\u00FC\uFFFD\uFFFD\uFFFD\u0002X\uFFFD\u0012d\uFFFDm\uFFFD\u0022[\uFFFD\uFFFD6I\u0621}\u00604?\uFFFD\r",
-        "\uFFFD\u065D\uFFFDM\uFFFD\u000461\uFFFD\u0006\u001F\u002B\uFFFD\r",
-        "\uFFFDt\u0005\uFFFD/\uFFFD\uFFFD\uFFFDo\r",
-        "\uFFFD\u003E\uFFFDF[\uFFFDW\uFFFD\uFFFD\uFFFD\u0022t\uFFFD\uFFFDr\uFFFD\uFFFD)\uFFFD\uFFFD\u0017\u001EV\uFFFD\uFFFD\uFFFD/\uFFFD\uFFFDU\uFFFD\u000B.\u0581\uFFFDm\uFFFD\uFFFDG\uFFFD)5\uFFFD\uFFFDW\uFFFDx0\uFFFD\u02FC\uFFFD{\uFFFD\uFFFD\uFFFD\u0002\uFFFDoZ\uFFFDA\uFFFD\uFFFD\u0016E\uFFFD\n",
-        "\uFFFD*\uFFFDS\uFFFDE\uFFFD\u82E9Y\uFFFD\uFFFDk\u001C\uFFFD\u0000*\uFFFD\uFFFD\uFFFD\uFFFDjZg\uFFFD\uFFFD\uFFFD\uFFFD\uFFFD\u0012Inzm\uFFFDh\u003C6\b\uFFFD\\Y;v\uFFFDO$\u0015\uFFFD\uFFFD\uFFFD6\u1FE1\uFFFDQ\u0005R\uFFFD\uFFFDF\uFFFDH\uD97F\uDE97\uFFFD}\uFFFD\u000Ex\u0010\u001E\uFFFDI\uFFFD\u0100\uFFFD\uFFFD\u007F7\uFFFD\uFFFD-{\uFFFD\uFFFD\u0003s\uFFFD\uFFFD\uFFFD\uFFFD[^tZb\uFFFD\u0013\uFFFD(i\uFFFD\uFFFD\uFFFDn\uFFFDA\uFFFD\uFFFD\uFFFD\uFFFD/\u0010X\u0001\uFFFD\u001Bj\uFFFD\u04DA\u058B*(\uFFFDEO%s\uFFFDm\uFFFD\u000E0\uFFFD\uFFFD\u007F\u00166\uFFFD\uFFFD\uFFFD\uFFFD.\uFFFDJ\u0006s\uFFFDG\uFFFDz!\uFFFD\uFFFD#X\u04C0g\uFFFDq\u0001X\uFFFD\u0002(\u0002\uFFFDSb\u0011\uFFFD\u0018\uFFFD\uFFFD\uFFFD\uFFFD?"
+        "-\uFFFD\uFFFD\u001D\uFFFD\uFFFD\uFFFDt\uFFFDa[2(\u001B\uFFFD3\uFFFD\u0005i;N\uFFFD\uFFFDa\uFFFDQ7\uFFFD\uFFFDh\uFFFD\uFFFD.\uFFFD\u058F\uFFFD\uFFFD\uFFFDe\uFFFD\u0027r\uFFFD\uFFFD\uFFFD\uFFFD\uFFFD{\uFFFD9{\uFFFD(\uFFFD0\uFFFDKf\uFFFD\uFFFD1\uFFFD\\\uFFFD\uFFFD\u0004_D\n",
+        "K\uFFFD\u001F\u0004\\\u0026\uFFFD\u0015\uFFFD\uFFFDSK*).\u0022\uFFFD\u0005\u0465\u05DCcN\uFFFD\uFFFD\uFFFD\u0015\uFFFD\uFFFD\u045D\uFFFDqkj[\uFFFD\uFFFD\u03E6\uFFFD}\uFFFDCw\u0006k.\uFFFD\uFFFD\uFFFD\uFFFD\uFFFD2\uFFFDk\uFFFDa\uFFFD\uFFFDu\u001B\u0001\u0010\uFFFD\uFFFD\uFFFD\uFFFD\uFFFD\uFFFD\f9\u0001\uFFFD5\u001F\uFFFD\n",
+        "*\uFFFD\u0027\uFFFDX\uFFFD\uFFFD\u000F\b\u003E\uFFFD\uFFFD\uFFFD_\u001D\u003C0\uFFFD{t\uFFFD\uFFFDL\uFFFDi\uFFFD\uFFFD\u010B\uFFFD\uFFFD\uFFFD\uFFFD\uFFFD6\u0006l\uFFFD\uFFFD/\u003E\uFFFD\uFFFD{\u0001\uFFFD=\uFFFD\u001C\uFFFD\u03EF\uFFFDj|W[z}~\uFFFD\r",
+        "\uFFFDjA-p\uFFFD(\u0017\u03E2\uFFFDL6\uFFFD8\u046B\uFFFD\uFFFD?\uFFFD\uFFFD\uFFFDN\uFFFD#J\u07EB\uFFFD\u0010DI0!0:\uFFFDU{\uFFFD\u0005\uFFFD,\uFFFDX4\uFFFD\u001E\uFFFD\uFFFD\uFFFD\uFFFDd\uFFFD\uFFFD\uFFFDCMxIl\u0791}\u0003\u0005\uFFFD\b\uFFFD\uFFFDM \uFFFD\uFFFD\u0422a\uFFFD\uFFFD\uFFFD !5a\uFFFD\uFFFDd\uFFFDG\uFFFD\u0007\u0003:\uFFFD\u0017\uFFFDnU.\uFFFD\u0016\uFFFD\uFFFD\uFFFD\uFFFD\uFFFD\uFFFD\uFFFD\uFFFD\uFFFD\uFFFD^\uFFFD\uFFFDK\uFFFD[\u001C\u00609brOGF\u001D\uFFFD\n",
+        "\uFFFD\u0007\uFFFD=\uFFFD\uFFFD-)\uFFFD\uFFFD\uFFFD\u000Bv\uFFFD\uFFFD\u07A8A\uFFFDMZ\u003ER\uFFFD\uFFFDl\uFFFD\uFFFD\uFFFDF\uFFFDk\uFFFD4\uFFFDt\uFFFD\uFFFD\uFFFD\u001D\uFFFD\uFFFD|\uFFFD.\uFFFD\u04D8h\uFFFD\uFFFD\u037D^\u0221H\uFFFD|\u0007\uFFFDya\uFFFDKTA\uFFFD\u0019j\n",
+        "g\uFFFD/\u020B\uFFFDJ\u0180\uFFFD\u000BG\uFFFD\u01DD\uFFFD\uFFFD\u0027\uFFFD\u002B\uFFFD]\u0554\u0018Q\uFFFD]\u0669$~\uFFFD\uFFFDt\uFFFD\uFFFD\uFFFD=\uFFFD\uFFFD\u0004\uFFFD6}2\uFFFD3\uFFFD[k\uFFFD\u001D\u003E7\n",
+        "\uFFFD\uFFFD\uFFFD:U\uFFFD\uFFFD\u05EB\uFFFDI\u0017S\uFFFDk@\uFFFD1.\uFFFDb\uFFFD\u0017\uFFFDL\uFFFD}\u003E\uFFFDa\uFFFDZi\uFFFD\uFFFD\uFFFD\u0002u\u0010\u0016#\uFFFD\uFFFD\uFFFD\uFFFD\t\uFFFD*\uFFFD\uFFFD\u0010i\uFFFD\u0060\uFFFD\u0221\t\u003Eo\uFFFD\u000E\u002B\uFFFD\uFFFD\uFFFDyZ\uFFFD\u001D\uFFFD\u003E\u0013\u0026\uFFFD\uFFFDk\uFFFD\uFFFD\u0013\uFFFDt\uFFFD\uFFFD\uFFFD\uFFFDn\u001D\u0060k\u04A6\uFFFD}\uFFFD^\uFFFD\uFFFD]v\u04350\uFFFDiL]\u02A8\uFFFD\uFFFD\uFFFD\u000E\uFFFD\uFFFD\uFFFD\u0027\u0014\n",
+        "\u003C\uFFFDPK\u0011\uFFFD\uFFFDa\uFFFD\u0015tH\u0016CIC\uFFFD@WJ\u0011S\uFFFD\uFFFD9\uFFFD\u0004n\u000E\uFFFD\u0017\uFFFDHk\uFFFD/\u09DF\uFFFD\uFFFD\uFFFD\u002B\uFFFD)P\uFFFDB\uFFFDr \uFFFD\uFFFD\uFFFD\uFFFD\uFFFD\u03C3\u0011M\uFFFD(R\u001C\uFFFD\uFFFD\u0000\uFFFD\uFFFD\u001Ac\u0012\uFFFD\uFFFD\uFFFD\u0015\u0027$\uFFFD\uFFFD\uFFFD\u00AA\uFFFDa\uFFFD\uFFFD}q\uFFFD_]\uFFFDR\u0007\uFFFD\uFFFD\u000F\uFFFD\uFFFDP \uFFFD\uFFFD\u000F\r",
+        "\uFFFD.5\uFFFD\u00AA\uFFFD)T\uFFFD}\uFFFD\uFFFDq\uFFFD\uFFFD9\u0005\uFFFD\u0006|N\uFFFD\u0006k\u0017\uFFFD\u001E\uFFFD\uFFFD0\u0000\uFFFDS\uFFFD\uFFFDG\uFFFD\uFFFD}l\uFFFD\u001B\u0010\uFFFDU#\uFFFD\uFFFD\uFFFD\uFFFD\b\uFFFD\uFFFD\uFFFD/y\uFFFD\u001C\uFFFD\uFFFD{\uFFFD|*f\uFFFD\uFFFD:\uFFFD\u001D\u0005\uFFFD\u0010P\u007F\uFFFDy\uFFFDj\u003E\uFFFD\uFFFD\u0012\uFFFD\uFFFD\u0006=\u0018\u0014\u003C\uFFFD\uFFFD\u06C2\u0060\uFFFD\uFFFD\uFFFDT\f\uFFFD:o\uFFFD\u007F\uFFFDK\u00149\u0000\u9C41\u01C9\u0017j\uFFFD\uFFFD\u0256\u0022\uFFFD\uFFFDm\uFFFD4\uFFFD\u001Ea\uFFFD\uFFFD\u001626\uFFFD4)\u0004B\uFFFD(\uFFFD\u0014S\uFFFD\u003C\u0014\uFFFDI) K\uFFFDvq\uFFFD\uFFFD{\uFFFDL}\uFFFD\uFFFDN\u0017\uFFFDO\uFFFD\uFFFD\uFFFD@\uFFFDa\u000EmC\uFFFD\uFFFD\uFFFD\uFFFD\u001F\uFFFD\uFFFD7\uFFFD\uFFFD\uFFFD\uFFFD\uFFFD\u0015\uFFFD\uFFFDP\uFFFD\u003E2\u0005\uFFFD\u003CK\uFFFD(f\uFFFD~\uFFFD|\b-\u001E\u0002\uFFFD$,\uFFFD \uFFFD\uFFFD\uFFFD\u000F\uFFFD\u033C=\uFFFDQk\uFFFD;\u003E\uFFFDP:\uFFFD\uFFFD\uFFFDoN\u0011\uFFFD\u000E\uFFFD\uFFFD\uFFFD\uFFFD\uFFFD,\u0254\u0012e\u0007\uFFFD;Y\uFFFDl(X-\u007F\uFFFD\uFFFD\uFFFD_\uFFFD\uFFFD\uFFFD\uFFFD\uFFFD\uFFFDR\uFFFD\uFFFD\u0001\uFFFD5\u015A\uFFFD%\uFFFD:)\u0637\uFFFD\uFFFDH\uFFFD@F\uFFFD\uFFFD\u001Ca\u79D6\uFFFD\uFFFD\uFFFD9\uFFFDa\u0013Z\uFFFD:{\uFFFD\uFFFD\uFFFD\uFFFD\b\uFFFD"
       ],
       "StatusCode": 202,
       "ResponseHeaders": {
         "Content-Length": "0",
-<<<<<<< HEAD
-        "Date": "Wed, 03 Feb 2021 02:11:28 GMT",
-=======
-        "Date": "Wed, 17 Feb 2021 22:27:19 GMT",
->>>>>>> 1814567d
-        "Server": [
-          "Windows-Azure-HDFS/1.0",
-          "Microsoft-HTTPAPI/2.0"
-        ],
-        "x-ms-client-request-id": "a7b868f5-a1b9-ef07-6fb9-c7534a5dba80",
-<<<<<<< HEAD
-        "x-ms-request-id": "02ebbd38-f01f-0021-17d1-f95b24000000",
-=======
-        "x-ms-request-id": "5bdd47e8-901f-007a-0a7c-05621f000000",
->>>>>>> 1814567d
+        "Date": "Fri, 19 Feb 2021 19:09:47 GMT",
+        "Server": [
+          "Windows-Azure-HDFS/1.0",
+          "Microsoft-HTTPAPI/2.0"
+        ],
+        "x-ms-client-request-id": "9aebe6b2-b2af-3ffd-c492-0adac7d00eca",
+        "x-ms-request-id": "6f4b17cb-e01f-004f-52f2-060e0b000000",
         "x-ms-request-server-encrypted": "true",
         "x-ms-version": "2020-06-12"
       },
       "ResponseBody": []
     },
     {
-      "RequestUri": "https://seannse.dfs.core.windows.net/test-filesystem-c7c9f34d-e227-825c-756e-1d6cf38097e9/test-file-582c57db-69f2-9d81-dc52-ac96cfcff54c?action=flush\u0026position=1024",
+      "RequestUri": "https://seannse.dfs.core.windows.net/test-filesystem-1d80003e-35c4-b51f-c881-d4c8f2ea34f2/test-file-a817a371-ba0c-ab39-bc6a-5cc8d89ff68d?action=flush\u0026position=1024",
       "RequestMethod": "PATCH",
       "RequestHeaders": {
         "Accept": "application/json",
         "Authorization": "Sanitized",
-<<<<<<< HEAD
-        "traceparent": "00-54063a946610074884d2eb211c1ac5b5-1bd1ce11df6b2b47-00",
-        "User-Agent": [
-          "azsdk-net-Storage.Files.DataLake/12.7.0-alpha.20210202.1",
-          "(.NET Framework 4.8.4250.0; Microsoft Windows 10.0.19042 )"
-        ],
-        "x-ms-client-request-id": "87997a66-eb05-6288-c56c-b5e2910d200d",
-        "x-ms-date": "Wed, 03 Feb 2021 02:11:27 GMT",
-=======
-        "Content-Length": "0",
-        "traceparent": "00-e738b725e3946343ab9690ac96eb213d-34a170804e3a9246-00",
-        "User-Agent": [
-          "azsdk-net-Storage.Files.DataLake/12.7.0-alpha.20210217.1",
-          "(.NET 5.0.3; Microsoft Windows 10.0.19042)"
-        ],
-        "x-ms-client-request-id": "87997a66-eb05-6288-c56c-b5e2910d200d",
-        "x-ms-date": "Wed, 17 Feb 2021 22:27:20 GMT",
->>>>>>> 1814567d
+        "traceparent": "00-2515869852d81d49ad2e310748c4199d-d60debee097ac249-00",
+        "User-Agent": [
+          "azsdk-net-Storage.Files.DataLake/12.7.0-alpha.20210219.1",
+          "(.NET 5.0.3; Microsoft Windows 10.0.19041)"
+        ],
+        "x-ms-client-request-id": "d045b745-43a6-d2ec-f638-2015829b070a",
+        "x-ms-date": "Fri, 19 Feb 2021 19:09:48 GMT",
         "x-ms-return-client-request-id": "true",
         "x-ms-version": "2020-06-12"
       },
@@ -1177,53 +761,33 @@
       "StatusCode": 200,
       "ResponseHeaders": {
         "Content-Length": "0",
-<<<<<<< HEAD
-        "Date": "Wed, 03 Feb 2021 02:11:28 GMT",
-        "ETag": "\u00220x8D8C7E9044844DB\u0022",
-        "Last-Modified": "Wed, 03 Feb 2021 02:11:28 GMT",
-=======
-        "Date": "Wed, 17 Feb 2021 22:27:19 GMT",
-        "ETag": "\u00220x8D8D393307D28E5\u0022",
-        "Last-Modified": "Wed, 17 Feb 2021 22:27:20 GMT",
->>>>>>> 1814567d
-        "Server": [
-          "Windows-Azure-HDFS/1.0",
-          "Microsoft-HTTPAPI/2.0"
-        ],
-        "x-ms-client-request-id": "87997a66-eb05-6288-c56c-b5e2910d200d",
-<<<<<<< HEAD
-        "x-ms-request-id": "02ebbd57-f01f-0021-36d1-f95b24000000",
-=======
-        "x-ms-request-id": "5bdd4800-901f-007a-227c-05621f000000",
->>>>>>> 1814567d
+        "Date": "Fri, 19 Feb 2021 19:09:47 GMT",
+        "ETag": "\u00220x8D8D509ED0B2FC0\u0022",
+        "Last-Modified": "Fri, 19 Feb 2021 19:09:48 GMT",
+        "Server": [
+          "Windows-Azure-HDFS/1.0",
+          "Microsoft-HTTPAPI/2.0"
+        ],
+        "x-ms-client-request-id": "d045b745-43a6-d2ec-f638-2015829b070a",
+        "x-ms-request-id": "6f4b17d6-e01f-004f-5df2-060e0b000000",
         "x-ms-request-server-encrypted": "false",
         "x-ms-version": "2020-06-12"
       },
       "ResponseBody": []
     },
     {
-      "RequestUri": "https://seannse.blob.core.windows.net/test-filesystem-c7c9f34d-e227-825c-756e-1d6cf38097e9/test-file-582c57db-69f2-9d81-dc52-ac96cfcff54c",
+      "RequestUri": "https://seannse.blob.core.windows.net/test-filesystem-1d80003e-35c4-b51f-c881-d4c8f2ea34f2/test-file-a817a371-ba0c-ab39-bc6a-5cc8d89ff68d",
       "RequestMethod": "HEAD",
       "RequestHeaders": {
         "Accept": "application/xml",
         "Authorization": "Sanitized",
-<<<<<<< HEAD
-        "traceparent": "00-1e6c89f1992c1c4993dbb976d18e1167-ac78c2f0fc677647-00",
-        "User-Agent": [
-          "azsdk-net-Storage.Files.DataLake/12.7.0-alpha.20210202.1",
-          "(.NET Framework 4.8.4250.0; Microsoft Windows 10.0.19042 )"
-        ],
-        "x-ms-client-request-id": "d0ec33d8-32c4-997b-452f-e86783c5f1b8",
-        "x-ms-date": "Wed, 03 Feb 2021 02:11:27 GMT",
-=======
-        "traceparent": "00-8ab9685447d5e24cb6d737c84cbb02e3-9390362a0174c44f-00",
-        "User-Agent": [
-          "azsdk-net-Storage.Files.DataLake/12.7.0-alpha.20210217.1",
-          "(.NET 5.0.3; Microsoft Windows 10.0.19042)"
-        ],
-        "x-ms-client-request-id": "d0ec33d8-32c4-997b-452f-e86783c5f1b8",
-        "x-ms-date": "Wed, 17 Feb 2021 22:27:20 GMT",
->>>>>>> 1814567d
+        "traceparent": "00-545183bfbc7c0f4595a7a6a800acf3be-c4ad6b32a7472a4a-00",
+        "User-Agent": [
+          "azsdk-net-Storage.Files.DataLake/12.7.0-alpha.20210219.1",
+          "(.NET 5.0.3; Microsoft Windows 10.0.19041)"
+        ],
+        "x-ms-client-request-id": "10940543-3d8b-cd23-3d76-78e8b2b7cc2d",
+        "x-ms-date": "Fri, 19 Feb 2021 19:09:48 GMT",
         "x-ms-return-client-request-id": "true",
         "x-ms-version": "2020-06-12"
       },
@@ -1233,15 +797,9 @@
         "Accept-Ranges": "bytes",
         "Content-Length": "1024",
         "Content-Type": "application/octet-stream",
-<<<<<<< HEAD
-        "Date": "Wed, 03 Feb 2021 02:11:27 GMT",
-        "ETag": "\u00220x8D8C7E9044844DB\u0022",
-        "Last-Modified": "Wed, 03 Feb 2021 02:11:28 GMT",
-=======
-        "Date": "Wed, 17 Feb 2021 22:27:19 GMT",
-        "ETag": "\u00220x8D8D393307D28E5\u0022",
-        "Last-Modified": "Wed, 17 Feb 2021 22:27:20 GMT",
->>>>>>> 1814567d
+        "Date": "Fri, 19 Feb 2021 19:09:48 GMT",
+        "ETag": "\u00220x8D8D509ED0B2FC0\u0022",
+        "Last-Modified": "Fri, 19 Feb 2021 19:09:48 GMT",
         "Server": [
           "Windows-Azure-Blob/1.0",
           "Microsoft-HTTPAPI/2.0"
@@ -1249,52 +807,33 @@
         "x-ms-access-tier": "Hot",
         "x-ms-access-tier-inferred": "true",
         "x-ms-blob-type": "BlockBlob",
-        "x-ms-client-request-id": "d0ec33d8-32c4-997b-452f-e86783c5f1b8",
-<<<<<<< HEAD
-        "x-ms-creation-time": "Wed, 03 Feb 2021 02:11:28 GMT",
-=======
-        "x-ms-creation-time": "Wed, 17 Feb 2021 22:27:19 GMT",
->>>>>>> 1814567d
+        "x-ms-client-request-id": "10940543-3d8b-cd23-3d76-78e8b2b7cc2d",
+        "x-ms-creation-time": "Fri, 19 Feb 2021 19:09:47 GMT",
         "x-ms-group": "$superuser",
         "x-ms-lease-state": "available",
         "x-ms-lease-status": "unlocked",
         "x-ms-owner": "$superuser",
         "x-ms-permissions": "rw-r-----",
-<<<<<<< HEAD
-        "x-ms-request-id": "3fd67af9-501e-0065-36d1-f9d11b000000",
-=======
-        "x-ms-request-id": "ff1a4d69-101e-0090-4c7c-054531000000",
->>>>>>> 1814567d
+        "x-ms-request-id": "2e64b30e-201e-00a4-53f2-0676f9000000",
         "x-ms-server-encrypted": "true",
         "x-ms-version": "2020-06-12"
       },
       "ResponseBody": []
     },
     {
-      "RequestUri": "https://seannse.blob.core.windows.net/test-filesystem-c7c9f34d-e227-825c-756e-1d6cf38097e9/test-file-582c57db-69f2-9d81-dc52-ac96cfcff54c",
+      "RequestUri": "https://seannse.blob.core.windows.net/test-filesystem-1d80003e-35c4-b51f-c881-d4c8f2ea34f2/test-file-a817a371-ba0c-ab39-bc6a-5cc8d89ff68d",
       "RequestMethod": "HEAD",
       "RequestHeaders": {
         "Accept": "application/xml",
         "Authorization": "Sanitized",
-<<<<<<< HEAD
-        "If-None-Match": "\u00220x8D8C7E9044844DB\u0022",
-        "traceparent": "00-c192cb1b26945c4b9a0ed8570f57b007-cadb04ed54edff44-00",
-        "User-Agent": [
-          "azsdk-net-Storage.Files.DataLake/12.7.0-alpha.20210202.1",
-          "(.NET Framework 4.8.4250.0; Microsoft Windows 10.0.19042 )"
-        ],
-        "x-ms-client-request-id": "5e09d10b-5021-9448-1dbb-462b8e703afc",
-        "x-ms-date": "Wed, 03 Feb 2021 02:11:27 GMT",
-=======
-        "If-None-Match": "0x8D8D393307D28E5",
-        "traceparent": "00-dfabc712fefd8f4daafc0fe60882588a-64417cd289d00e4b-00",
-        "User-Agent": [
-          "azsdk-net-Storage.Files.DataLake/12.7.0-alpha.20210217.1",
-          "(.NET 5.0.3; Microsoft Windows 10.0.19042)"
-        ],
-        "x-ms-client-request-id": "5e09d10b-5021-9448-1dbb-462b8e703afc",
-        "x-ms-date": "Wed, 17 Feb 2021 22:27:20 GMT",
->>>>>>> 1814567d
+        "If-None-Match": "0x8D8D509ED0B2FC0",
+        "traceparent": "00-add4180eaa209b469198304c7df6ea52-482ab6fda3f7ce4e-00",
+        "User-Agent": [
+          "azsdk-net-Storage.Files.DataLake/12.7.0-alpha.20210219.1",
+          "(.NET 5.0.3; Microsoft Windows 10.0.19041)"
+        ],
+        "x-ms-client-request-id": "7dd2219c-f706-067f-5c40-8fac60192c61",
+        "x-ms-date": "Fri, 19 Feb 2021 19:09:48 GMT",
         "x-ms-return-client-request-id": "true",
         "x-ms-version": "2020-06-12"
       },
@@ -1302,49 +841,31 @@
       "StatusCode": 304,
       "ResponseHeaders": {
         "Content-Length": "0",
-<<<<<<< HEAD
-        "Date": "Wed, 03 Feb 2021 02:11:28 GMT",
-=======
-        "Date": "Wed, 17 Feb 2021 22:27:19 GMT",
->>>>>>> 1814567d
-        "Server": [
-          "Windows-Azure-Blob/1.0",
-          "Microsoft-HTTPAPI/2.0"
-        ],
-        "x-ms-client-request-id": "5e09d10b-5021-9448-1dbb-462b8e703afc",
+        "Date": "Fri, 19 Feb 2021 19:09:48 GMT",
+        "Server": [
+          "Windows-Azure-Blob/1.0",
+          "Microsoft-HTTPAPI/2.0"
+        ],
+        "x-ms-client-request-id": "7dd2219c-f706-067f-5c40-8fac60192c61",
         "x-ms-error-code": "ConditionNotMet",
-<<<<<<< HEAD
-        "x-ms-request-id": "3fd67b55-501e-0065-0cd1-f9d11b000000",
-=======
-        "x-ms-request-id": "ff1a4dbb-101e-0090-1b7c-054531000000",
->>>>>>> 1814567d
-        "x-ms-version": "2020-06-12"
-      },
-      "ResponseBody": []
-    },
-    {
-      "RequestUri": "https://seannse.blob.core.windows.net/test-filesystem-c7c9f34d-e227-825c-756e-1d6cf38097e9?restype=container",
+        "x-ms-request-id": "2e64b3e4-201e-00a4-22f2-0676f9000000",
+        "x-ms-version": "2020-06-12"
+      },
+      "ResponseBody": []
+    },
+    {
+      "RequestUri": "https://seannse.blob.core.windows.net/test-filesystem-1d80003e-35c4-b51f-c881-d4c8f2ea34f2?restype=container",
       "RequestMethod": "DELETE",
       "RequestHeaders": {
         "Accept": "application/xml",
         "Authorization": "Sanitized",
-<<<<<<< HEAD
-        "traceparent": "00-be9dbc4f629f9847a473b29624f6bc39-f1be98ddb8c81149-00",
-        "User-Agent": [
-          "azsdk-net-Storage.Files.DataLake/12.7.0-alpha.20210202.1",
-          "(.NET Framework 4.8.4250.0; Microsoft Windows 10.0.19042 )"
-        ],
-        "x-ms-client-request-id": "b15c6784-93bb-3997-9467-d77b0e0e6231",
-        "x-ms-date": "Wed, 03 Feb 2021 02:11:28 GMT",
-=======
-        "traceparent": "00-313536cc69466a4ead41db22cd54e7c7-99bfa9d9ab521e4b-00",
-        "User-Agent": [
-          "azsdk-net-Storage.Files.DataLake/12.7.0-alpha.20210217.1",
-          "(.NET 5.0.3; Microsoft Windows 10.0.19042)"
-        ],
-        "x-ms-client-request-id": "b15c6784-93bb-3997-9467-d77b0e0e6231",
-        "x-ms-date": "Wed, 17 Feb 2021 22:27:20 GMT",
->>>>>>> 1814567d
+        "traceparent": "00-fdc4efe00c83a84fa3bfc7de87a0c41e-5bdcf656fb106c48-00",
+        "User-Agent": [
+          "azsdk-net-Storage.Files.DataLake/12.7.0-alpha.20210219.1",
+          "(.NET 5.0.3; Microsoft Windows 10.0.19041)"
+        ],
+        "x-ms-client-request-id": "914b41ed-4fe4-2226-def4-c677f3340b9b",
+        "x-ms-date": "Fri, 19 Feb 2021 19:09:49 GMT",
         "x-ms-return-client-request-id": "true",
         "x-ms-version": "2020-06-12"
       },
@@ -1352,50 +873,31 @@
       "StatusCode": 202,
       "ResponseHeaders": {
         "Content-Length": "0",
-<<<<<<< HEAD
-        "Date": "Wed, 03 Feb 2021 02:11:28 GMT",
-=======
-        "Date": "Wed, 17 Feb 2021 22:27:19 GMT",
->>>>>>> 1814567d
-        "Server": [
-          "Windows-Azure-Blob/1.0",
-          "Microsoft-HTTPAPI/2.0"
-        ],
-        "x-ms-client-request-id": "b15c6784-93bb-3997-9467-d77b0e0e6231",
-<<<<<<< HEAD
-        "x-ms-request-id": "3fd67bbc-501e-0065-6cd1-f9d11b000000",
-=======
-        "x-ms-request-id": "ff1a4e12-101e-0090-6c7c-054531000000",
->>>>>>> 1814567d
-        "x-ms-version": "2020-06-12"
-      },
-      "ResponseBody": []
-    },
-    {
-      "RequestUri": "https://seannse.blob.core.windows.net/test-filesystem-e38dcaa1-cff6-9f39-2485-6425225f2872?restype=container",
+        "Date": "Fri, 19 Feb 2021 19:09:48 GMT",
+        "Server": [
+          "Windows-Azure-Blob/1.0",
+          "Microsoft-HTTPAPI/2.0"
+        ],
+        "x-ms-client-request-id": "914b41ed-4fe4-2226-def4-c677f3340b9b",
+        "x-ms-request-id": "2e64b491-201e-00a4-49f2-0676f9000000",
+        "x-ms-version": "2020-06-12"
+      },
+      "ResponseBody": []
+    },
+    {
+      "RequestUri": "https://seannse.blob.core.windows.net/test-filesystem-cd385639-9ee9-2473-da12-58de9c5a8042?restype=container",
       "RequestMethod": "PUT",
       "RequestHeaders": {
         "Accept": "application/xml",
         "Authorization": "Sanitized",
-<<<<<<< HEAD
-        "traceparent": "00-57336d044c096048ab9b1690c9bd44a2-73044aa541678447-00",
-        "User-Agent": [
-          "azsdk-net-Storage.Files.DataLake/12.7.0-alpha.20210202.1",
-          "(.NET Framework 4.8.4250.0; Microsoft Windows 10.0.19042 )"
+        "traceparent": "00-7ac4951ad79d3441a88ec5f5bd120782-b1e7795e84b4e94b-00",
+        "User-Agent": [
+          "azsdk-net-Storage.Files.DataLake/12.7.0-alpha.20210219.1",
+          "(.NET 5.0.3; Microsoft Windows 10.0.19041)"
         ],
         "x-ms-blob-public-access": "container",
-        "x-ms-client-request-id": "a147fc99-aa1d-b4d4-2dbc-8d362e711634",
-        "x-ms-date": "Wed, 03 Feb 2021 02:11:28 GMT",
-=======
-        "traceparent": "00-3562f510f693cb4a84250a9bea4fba7e-d03a048df5b15242-00",
-        "User-Agent": [
-          "azsdk-net-Storage.Files.DataLake/12.7.0-alpha.20210217.1",
-          "(.NET 5.0.3; Microsoft Windows 10.0.19042)"
-        ],
-        "x-ms-blob-public-access": "container",
-        "x-ms-client-request-id": "a147fc99-aa1d-b4d4-2dbc-8d362e711634",
-        "x-ms-date": "Wed, 17 Feb 2021 22:27:20 GMT",
->>>>>>> 1814567d
+        "x-ms-client-request-id": "2febbe1d-8ee1-4ef5-cd27-b7d2f6488684",
+        "x-ms-date": "Fri, 19 Feb 2021 19:09:49 GMT",
         "x-ms-return-client-request-id": "true",
         "x-ms-version": "2020-06-12"
       },
@@ -1403,53 +905,33 @@
       "StatusCode": 201,
       "ResponseHeaders": {
         "Content-Length": "0",
-<<<<<<< HEAD
-        "Date": "Wed, 03 Feb 2021 02:11:28 GMT",
-        "ETag": "\u00220x8D8C7E904A92A8A\u0022",
-        "Last-Modified": "Wed, 03 Feb 2021 02:11:29 GMT",
-=======
-        "Date": "Wed, 17 Feb 2021 22:27:20 GMT",
-        "ETag": "\u00220x8D8D393310A9F1D\u0022",
-        "Last-Modified": "Wed, 17 Feb 2021 22:27:20 GMT",
->>>>>>> 1814567d
-        "Server": [
-          "Windows-Azure-Blob/1.0",
-          "Microsoft-HTTPAPI/2.0"
-        ],
-        "x-ms-client-request-id": "a147fc99-aa1d-b4d4-2dbc-8d362e711634",
-<<<<<<< HEAD
-        "x-ms-request-id": "477f6dd4-601e-000c-2dd1-f9e857000000",
-=======
-        "x-ms-request-id": "cd49f9c2-e01e-004f-2e7c-050e0b000000",
->>>>>>> 1814567d
-        "x-ms-version": "2020-06-12"
-      },
-      "ResponseBody": []
-    },
-    {
-      "RequestUri": "https://seannse.dfs.core.windows.net/test-filesystem-e38dcaa1-cff6-9f39-2485-6425225f2872/test-file-b5c01902-a83f-ca41-63a2-073327c19b02?resource=file",
+        "Date": "Fri, 19 Feb 2021 19:09:48 GMT",
+        "ETag": "\u00220x8D8D509ED3C08F6\u0022",
+        "Last-Modified": "Fri, 19 Feb 2021 19:09:48 GMT",
+        "Server": [
+          "Windows-Azure-Blob/1.0",
+          "Microsoft-HTTPAPI/2.0"
+        ],
+        "x-ms-client-request-id": "2febbe1d-8ee1-4ef5-cd27-b7d2f6488684",
+        "x-ms-request-id": "2e64b583-201e-00a4-28f2-0676f9000000",
+        "x-ms-version": "2020-06-12"
+      },
+      "ResponseBody": []
+    },
+    {
+      "RequestUri": "https://seannse.dfs.core.windows.net/test-filesystem-cd385639-9ee9-2473-da12-58de9c5a8042/test-file-ea7d6ad4-2cb0-8f96-e310-6d2961159ad7?resource=file",
       "RequestMethod": "PUT",
       "RequestHeaders": {
         "Accept": "application/json",
         "Authorization": "Sanitized",
         "If-None-Match": "*",
-<<<<<<< HEAD
-        "traceparent": "00-2ae71773f357e24f96cfb7f8cd89d010-089ef1ce87f71743-00",
-        "User-Agent": [
-          "azsdk-net-Storage.Files.DataLake/12.7.0-alpha.20210202.1",
-          "(.NET Framework 4.8.4250.0; Microsoft Windows 10.0.19042 )"
-        ],
-        "x-ms-client-request-id": "9b43955b-6897-95dc-ffd7-9e2c688adb30",
-        "x-ms-date": "Wed, 03 Feb 2021 02:11:28 GMT",
-=======
-        "traceparent": "00-10a2d9b490f30f4691165c38068c6c3d-7b7fe58105f09346-00",
-        "User-Agent": [
-          "azsdk-net-Storage.Files.DataLake/12.7.0-alpha.20210217.1",
-          "(.NET 5.0.3; Microsoft Windows 10.0.19042)"
-        ],
-        "x-ms-client-request-id": "9b43955b-6897-95dc-ffd7-9e2c688adb30",
-        "x-ms-date": "Wed, 17 Feb 2021 22:27:21 GMT",
->>>>>>> 1814567d
+        "traceparent": "00-8e35dd3df1cfc3409f8cb291d1389530-37f247d6df924844-00",
+        "User-Agent": [
+          "azsdk-net-Storage.Files.DataLake/12.7.0-alpha.20210219.1",
+          "(.NET 5.0.3; Microsoft Windows 10.0.19041)"
+        ],
+        "x-ms-client-request-id": "68b6fd6b-1bd6-3bcd-64d0-44e6a526281e",
+        "x-ms-date": "Fri, 19 Feb 2021 19:09:49 GMT",
         "x-ms-return-client-request-id": "true",
         "x-ms-version": "2020-06-12"
       },
@@ -1457,115 +939,80 @@
       "StatusCode": 201,
       "ResponseHeaders": {
         "Content-Length": "0",
-<<<<<<< HEAD
-        "Date": "Wed, 03 Feb 2021 02:11:29 GMT",
-        "ETag": "\u00220x8D8C7E904E5B982\u0022",
-        "Last-Modified": "Wed, 03 Feb 2021 02:11:29 GMT",
-=======
-        "Date": "Wed, 17 Feb 2021 22:27:20 GMT",
-        "ETag": "\u00220x8D8D393314245D1\u0022",
-        "Last-Modified": "Wed, 17 Feb 2021 22:27:21 GMT",
->>>>>>> 1814567d
-        "Server": [
-          "Windows-Azure-HDFS/1.0",
-          "Microsoft-HTTPAPI/2.0"
-        ],
-        "x-ms-client-request-id": "9b43955b-6897-95dc-ffd7-9e2c688adb30",
-<<<<<<< HEAD
-        "x-ms-request-id": "8419e342-101f-0080-74d1-f98059000000",
-=======
-        "x-ms-request-id": "84962429-101f-0074-187c-054baf000000",
->>>>>>> 1814567d
-        "x-ms-version": "2020-06-12"
-      },
-      "ResponseBody": []
-    },
-    {
-      "RequestUri": "https://seannse.dfs.core.windows.net/test-filesystem-e38dcaa1-cff6-9f39-2485-6425225f2872/test-file-b5c01902-a83f-ca41-63a2-073327c19b02?action=append\u0026position=0",
+        "Date": "Fri, 19 Feb 2021 19:09:47 GMT",
+        "ETag": "\u00220x8D8D509ED4AFE15\u0022",
+        "Last-Modified": "Fri, 19 Feb 2021 19:09:48 GMT",
+        "Server": [
+          "Windows-Azure-HDFS/1.0",
+          "Microsoft-HTTPAPI/2.0"
+        ],
+        "x-ms-client-request-id": "68b6fd6b-1bd6-3bcd-64d0-44e6a526281e",
+        "x-ms-request-id": "6f4b1801-e01f-004f-08f2-060e0b000000",
+        "x-ms-version": "2020-06-12"
+      },
+      "ResponseBody": []
+    },
+    {
+      "RequestUri": "https://seannse.dfs.core.windows.net/test-filesystem-cd385639-9ee9-2473-da12-58de9c5a8042/test-file-ea7d6ad4-2cb0-8f96-e310-6d2961159ad7?action=append\u0026position=0",
       "RequestMethod": "PATCH",
       "RequestHeaders": {
         "Accept": "application/json",
         "Authorization": "Sanitized",
-<<<<<<< HEAD
-        "Content-Length": "1867",
+        "Content-Length": "1828",
         "Content-Type": "application/json",
-        "traceparent": "00-cf1f1df786db7c43a0bd20fc08cb6c59-a86ab3f5e433444b-00",
-        "User-Agent": [
-          "azsdk-net-Storage.Files.DataLake/12.7.0-alpha.20210202.1",
-          "(.NET Framework 4.8.4250.0; Microsoft Windows 10.0.19042 )"
-        ],
-        "x-ms-client-request-id": "91d8f129-ff7e-3d6b-f7a4-ad0b06386522",
-        "x-ms-date": "Wed, 03 Feb 2021 02:11:28 GMT",
-=======
-        "Content-Length": "1024",
-        "traceparent": "00-8a877306fdf10647ac05ec13c062f40a-d0c1ece2c443114d-00",
-        "User-Agent": [
-          "azsdk-net-Storage.Files.DataLake/12.7.0-alpha.20210217.1",
-          "(.NET 5.0.3; Microsoft Windows 10.0.19042)"
-        ],
-        "x-ms-client-request-id": "91d8f129-ff7e-3d6b-f7a4-ad0b06386522",
-        "x-ms-date": "Wed, 17 Feb 2021 22:27:21 GMT",
->>>>>>> 1814567d
+        "traceparent": "00-cc9cef64187065419e539aff72448de4-804f39a5adb7e641-00",
+        "User-Agent": [
+          "azsdk-net-Storage.Files.DataLake/12.7.0-alpha.20210219.1",
+          "(.NET 5.0.3; Microsoft Windows 10.0.19041)"
+        ],
+        "x-ms-client-request-id": "64bd7688-325e-7701-00dd-957b2c725157",
+        "x-ms-date": "Fri, 19 Feb 2021 19:09:49 GMT",
         "x-ms-return-client-request-id": "true",
         "x-ms-version": "2020-06-12"
       },
       "RequestBody": [
-        "?eM\uFFFDg;\u001D\u0019\uFFFD\uFFFDS\uFFFD\uFFFDY\f\uFFFD\u000Fy\uFFFD\u0026\u0017\uFFFDU\uFFFD\uFFFD\uFFFD\uFFFDX\uFFFD\n",
-        "\uFFFD\u001E4\u0011\uFFFD.\uFFFD\uFFFD]\uFFFD.\u0017\u003EW(\u002B\u04F0\uFFFD\u0027\uFFFD\uFFFD\uFFFD\u001D\uFFFD\u000F\uFFFD\uFFFDvA\uFFFD\u001E\u007F^4ww\uFFFD\uFFFD\u000E\u002B\uFFFD-G\uFFFDo\u0017\u002B~\uFFFD%\uFFFD^\uFFFD\uFFFD8D\uFFFD\uFFFD\u001F\u0019\uFFFD\r",
-        "\u001C\u001A\u000F\uFFFD\uFFFD\u0022\uFFFD\uFFFD\u001A\u048D\uFFFD\uFFFD\uFFFD\uFFFD4I\uFFFD\uFFFDm\uFFFD\u001C\u001C\uFFFD\uFFFD\uFFFD\uFFFD2\uFFFD\u04BD\uFFFD3\uFFFD\u0011-\uFFFD\uFFFD6\t\uFFFD\u0011\u000B\uFFFD\uFFFD\uFFFD\u000B\uFFFD\uFFFD\uFFFD\uFFFD\u0026z\uFFFD\\\u0000\uFFFDP\uFFFDM\u0026~1G\u0014\uFFFD\uFFFD\u05A6{Zq\uFFFD\uFFFD\uFFFD\uFFFD\u0010G\uFFFD\uFFFD{\uFFFD\uFFFD4\uFFFD{\uFFFD\uFFFD\u0011/\uFFFD\uFFFD\uFFFD\uFFFDM\uFFFD\uFFFD\uFFFD: 4\uFFFD\u001Fe\u002Be\uFFFD\uFFFD\uFFFDbF\u016A\uFFFDp\u0012~\u001C\u001EJ\uFFFDL\u0454\u0632S\uFFFDL\uFFFD\uFFFD\uFFFDR\uFFFDw[\t1\uFFFD\uFFFD\uFFFD!x\u0026\uFFFD#8eo\uFFFDB\u001E\u0001\uFFFDE\u04D4\uFFFD\uFFFD1\uFFFD\uFFFD\uFFFD0\uFFFD\uFFFDs\tp\u0014\tL\uFFFD^|r\u04EB\uFFFD\uFFFDz\uFFFDO\uFFFDD\uFFFD\uFFFDh[\uFFFD\uFFFDr\uFFFDe*\uFFFD~Hx\uFFFD/\uFFFDZ\uFFFD\uFFFD\uFFFD\uFFFDn\uFFFD\u0000\uFFFD\u05F6\uFFFD\uFFFD\t\uFFFD\u0019\u001E\u000B\uFFFD\uFFFDM\uFFFD\uFFFD\u001F3\uFFFD\uFFFD2\u0018\u0005K\uFFFD\uFFFD\uFFFDN\uFFFD\uFFFD\uFFFD\uFFFD\uFFFD\uFFFD\uFFFD\u036E\uFFFD u\\_\u01E4\uFFFD(\r",
-        "\u0010Nzo\uFFFD\uFFFDu\uFFFD\u007F\uFFFDk\uFFFD\uFFFD\u0016\uFFFD\u001D.\u0011%)n\uFFFD\uFFFDp\uFFFD\uFFFD~.\uFFFDQa\uFFFD\uFFFD\uFFFD\uFFFD\uFFFD\uFFFD\u007F7\uFFFD-(Y\uFFFDC\uFFFDf^\uFFFDB\uFFFD\uFFFD\\\uFFFD\uFFFDRt\t\uFFFD5\u0060G\uFFFD.q\uFFFD\uFFFD\uFFFD5\uFFFD\uFFFD\uFFFD\uFFFD|\uFFFDFd\uFFFD-\uFFFD% o\uFFFD\uFFFD\uFFFDm\uFFFDI\uFFFD\uFFFDx\uFFFD\u0001H\uFFFDE\u002B\uFFFD\uFFFD\uFFFD) \uFFFD\uFFFD\uFFFD\u0002W\uFFFD\uFFFD\uFFFD\u000F?\uFFFDQt\uFFFD4\u0010\uFFFD\uFFFD\u0013\u0022\uFFFD\uFFFD4\u0015\u00019T\uFFFD\uFFFD\uFFFDN\uFFFD\uFFFD\u0016\uFFFD\uFFFD\uFFFD\uFFFD\uFFFD\uFFFD\uFFFD\b\u000E\uFFFD\uFFFDm\uFFFD\u000B\uFFFD\r",
-        "\uFFFD\uFFFD\u07EA\uFFFDU\uFFFDAP\uFFFD~H\uFFFDg\uFFFD\uFFFD\uFFFDB\uFFFD\u0003\u001D\uFFFD\u000B\uFFFD,\u0007\u000E\uFFFDm\u001E\r",
-        "\uFFFDtAe\uFFFD6\uFFFD\uFFFD\uFFFDK\uFFFDs\uFFFD\uFFFD\uFFFD\u0012[\u01DDv\u007F\uFFFD\uFFFD\uFFFD\uFFFD~\uFFFDG1\uFFFD1\uFFFD\uFFFD\uFFFDH\u0001\uFFFDU\uFFFDb\uFFFD\u0016i;\u0019rk\uFFFD\uFFFDo\u0011Wp\u000F\uFFFDQh\uFFFD=f\uFFFDT\uFFFD\uFFFD\u001A\u000F{\uFFFD\u003C\uFFFDC\u0006\u0006;|i\uFFFD\uFFFD\u0546\u0012b\uFFFD\uFFFD\uFFFD\uFFFDr\uFFFD\uFFFD\uFFFD\uFFFD\uFFFD\u0017Zh\uFFFDZ\uFFFD \n",
-        "\uFFFD~F\uFFFD,\u000BP4\uFFFD\uFFFD\u02E7\u0010\uFFFDS\uFFFD\uFFFD\uFFFD\u001E@\uFFFD\uFFFD\u000EF\uFFFDZ\uFFFD\uFFFD\uFFFD\u000E\uFFFD\uFFFD\u02CF\uFFFD\u001B\u0315\uFFFD\uFFFD=VR*\uFFFD\uFFFD\u0060\u0006\uFFFD\u0015\u0060j\uFFFDmcp\u0000\u0007\uFFFD\u001D\uFFFDa\uFFFD}\uFFFD\u0006E\u0027\uFFFD{\uFFFDdg\uFFFD_\u003C\uFFFD\u001B\uFFFD\uFFFD\uFFFD\uFFFD\u0002\u00EE\uFFFD\uFFFD]\u002B\u0022\u001B\uFFFD\u00D9\uFFFD\u071B\uFFFD\\\uFFFD9FTR\uFFFD\u0002)\u000E\u0026\uFFFD\uFFFD\tP\uFFFD\uFFFD^\uFFFD\uFFFD:E\uFFFD\uFFFD\uFFFD\u0060\uFFFD\uFFFD\uFFFD\u0483\uFFFD\uFFFD\u0012\uFFFDT^\uFFFDp\uFFFD\uFFFD\uFFFDO\u0004m6\uFFFDs\t\uFFFD}\uFFFD\u0007!\uFFFD\uFFFD=\uFFFD\uFFFDTZ4W\uFFFD\uFFFD\uFFFD%\uFFFDc:\uFFFD\uFFFD\uFFFD\u001B\uFFFD\uFFFD\uFFFD\uFFFD0)A-\uFFFD\uFFFD\u0005\uFFFD\u075DlA\u0017\uFFFD\uFFFD\u001BX\\?\uFFFD\u007F\uFFFD\u0010\uFFFD\u0010\uFFFDD\uFFFD\u001D\uFFFDw\uFFFD\u0013Fy\uFFFD\u0012,oj\uFFFD\uFFFD\uFFFD!#\uFFFD\uFFFDj\uFFFDNo\uFFFDw\uFFFD\u0018|\u001D\uFFFD\uFFFD8\uFFFD\uFFFD%u-\uFFFD\u003C\uFFFD\b,\uFFFD\uFFFD=\uFFFD\uFFFD\uFFFD\u003C\uFFFDX\u0633*)\uFFFD?\uFFFD\u6C56\u000Ez\uFFFDM\uFFFD\u0000c\u0013\uFFFDR\uFFFD\u0004a\uFFFDa\uFFFD\uFFFD\uFFFD\uFFFD?/IP_,\uFFFD\uFFFD\uFFFD\uFFFD\u0002U?r\u001Dr\u0013\uFFFDL\uFFFD%(\uFFFDY\uFFFD\uFFFDQ\uFFFD\uFFFD\uFFFDM\uFFFD V\uFFFD0q\uFFFD}9g\u0026\u0006OY\uFFFD\uFFFDx\uF1664\u003Ek\u00176\uF9CB\uFFFD23\uFFFDE\uFFFDW\u001E\u001B\u003EA\uFFFD\u0001\uFFFDo\uFFFD\u0002\uFFFD\n",
-        "O\u000Fa\u001C\uFFFDh"
+        "s\uFFFD\uFFFDBt\uFFFD\u035E\u0677P\uFFFD\uFFFD\uFFFDr\n",
+        "Eh\uFFFD\uFFFDnQaV\uFFFDqQ\uFFFD\u3A8B4\u02C6[-\u003C\uFFFD{1\uFFFDMU*=\\\uFFFD)\uFFFD\uFFFD\uFFFD\uFFFD\uFFFD\uFFFD\u0016\u0022\u0022\u003C\uFFFD\u0003\uFFFD\u0027\uFFFD.\u002B\u001B\uFFFD\fHD\u03BA\uFFFD\uFFFD!\uFFFD7\u0018_\uFFFD\u0027\uFFFD6\u001D\uFFFD\uFFFD#p9\n",
+        "\uFFFD\u0003w\uFFFD\u0251\u0027\uFFFD\u0022\uFFFD\uFFFD\uFFFDq\uFFFD\u04A0\uFFFD\uFFFD\uFFFD\u0026\uFFFD$\u0027Mr6\uFFFD\u0011.o\uFFFD\uFFFD\u000F9\u03B7v\uFFFD#\uFFFD\uFFFD8\uFFFD\uFFFD\u0007G\uFFFDXK]\uFFFDh{\u0012\u001F\uFFFD\uFFFD)$\uFFFD\r",
+        "\u0015\u03F2\uFFFD\u0012\uFFFD7\u000F\u001B*\uFFFD\uFFFDeQ\uFFFD-XE\u002B\uFFFD,\uFFFD\u047AA \uFFFD\u001A\uFFFD\uFFFDL\u04CF\uFFFD\uFFFDiC\uFFFD\uFFFDvHH02\uFFFD\uFFFD\u0016\uFFFDl\uFFFD\uFFFD\uFFFD\uFFFD\uFFFD\uFFFDP\uFFFD\uFFFD\uFFFD\uFFFD\uFFFD\u001D\u001C?\uFFFD\u002B\u0007\uFFFDI\uFFFDoP\uFFFDm\u455E\u0005p\n",
+        ";\uFFFDEXi\u06B2\uFFFDnkKC\u0004\uFFFD*\u002B\uFFFDU\uFFFD\uFFFD3/\u0022\uFFFD\u0013\uFFFDEo\uFFFD\uFFFD_\uFFFD4\uFFFDo\uFFFD\uFFFDsQUA#\u079E\u002BK\u0012C\uFFFD\uFFFDH|\uFFFD\uFFFD\u000B\uFFFD\uFFFDE\u0595B\uFFFD\uFFFD\u000BY\u000F\u001D\t\uFFFDS\t\uFFFD7s\uFFFD\fD$\uFFFDG2,C\u0015\u0016u\uFFFD\u0010\uFFFD\uFFFDU\uFFFD\uFFFD\uFFFD\u0013\uFFFDo\uFFFDE\u001C.\b\uFFFDe\uFFFDfD4\uFFFD\uFFFDG^]\uFFFDb\u0016a\uFFFD\uFFFD\uFFFD\r",
+        "{\uFFFD\uFFFDgD{_V\uFFFDq\uFFFD\uFFFD\u0018)\uFFFD\uFFFDy\uFFFD0X\u002B\uFFFD\uFFFD\uFFFDD\u000EY\uFFFD:\uFFFD\uFFFDa\uFFFD!\uFFFD\uFFFDf4\u0022\uFFFD\u050Eb\uFFFD\u007F\uFFFDv8r\uFFFD%D\uFFFD)\uFFFD\uFFFD:\u0007\u00225!b\u001B\u02D3}0\uFFFD\uFFFD\uFFFDxD\uFFFDg\uFFFD\uFFFD,\uFFFDw\uFFFD\uFFFD!\uFFFD\uFFFD\uFFFD\uFFFD\uFFFDq@\uFFFDw^\u0012\uFFFDqs\uFFFDB\u0001b\u007F\uFFFD\uFFFD\n",
+        "\uFFFDL\uFFFDD\uFFFDs\uFFFDq\uFFFD\u0000\uFFFDc \uFFFD\u043E\uFFFD\uFFFDz\u00192\uFFFD\uFFFD\u0012)\uFFFD\uFFFDvO\u0018\uFFFD\n",
+        "\uFFFD\uFFFD\uFFFD\u0060\uFFFD\uFFFD\uFFFD\u0003\u03E1O\uFFFD\uFFFD\u000FvG1\uFFFD\u021E\u0005\uFFFD\u0016\uFFFD\uFFFD\u001B*\uFFFD\u0019!\uFFFDz\u03B6T\u0019o\uFFFD\u001DvI\uFFFDP\u0019x\u0019 =D\uFFFDP\uFFFD\u0004\uFFFD\u001D\uFFFD\uFFFD9\u07F4\u0014\uFFFD\u007F\uFFFD\u002B\uFFFDY!-\u00B1\r",
+        "\uFFFD\uFFFD\uFFFD\u001C\uFFFDs\u001A\u0002\n",
+        "\uFFFD\uFFFDv4\uFFFD\uFFFD\uFFFD7O\uFFFD\uFFFD\uFFFDib\uFFFD\u0012\uFFFD\uFFFD\uFFFD\uFFFD\uFFFD\u000F\uFFFD\uFFFDBft\u0013\u0000\u0004\u0060\u001E\u076Ab\uFFFD\b\uFFFD\uFFFD\u0001^\uFFFD\uFFFD\u0026\uFFFD1\u0017,\u0013\n",
+        "A\uFFFDmA\u000B\uFFFDR}\uFFFD,U\uFFFD6J:\uFFFD\uFFFD\uFFFD\uFFFD\uFFFD\t\uFFFDT\uFFFDb\u00140[\u0000\u0011OH\u0000\uFFFD\uFFFD\u06B1\uFFFD\uFFFD\uFFFD\uFFFD\uFFFD\uFFFDk\uFFFDv\uFFFD\uFFFD\uFFFD^2X-\u0060\u0000S1\uFFFD\uFFFD\uFFFDr\uFFFD|\uFFFD\uFFFD\r",
+        "\uFFFD@\uFFFD\u0060\uFFFDb ?%~G\uFFFD\uFFFD\uFFFD\u0060\uFFFDn\uFFFD\uFFFD\uFFFD\u001A\uFFFD\uFFFDo\uFFFD\uFF26M\uFFFD\u000E\u018E\uFFFD\uFFFDs\f\uFFFDv\uFFFD8\uFFFD;\uFFFD\u000BI\uFFFD\uFFFD\u0548\uFFFD\u0000\uFFFD\uFFFDGK\u0018\uFFFD\uFFFD\uFFFDy\uFFFDp\uFFFDZ_[\uFFFD\uFFFD\u002B\u000E\uFFFD,dsc^\u002B\uFFFD\u000Fw\r",
+        "3\u01A7\uFFFDH\u0027\uFFFD\uFFFD|*\uFFFD\uFFFD\uFFFD\u0010\uFFFD\uFFFDc\uFFFD\uFFFDE\uFFFD\uFFFD\uFFFD)\uFFFD\uFFFD\u05F4Y\uFFFD\uFFFDiy\uFFFD=\uFFFD\uFFFD\uFFFD\u0013\u015C\u0010\uFFFD\uFFFD\uFFFD/\uFFFDc\uFFFDp\uFFFD1f2h\uFFFD\uFFFD}\uFFFDeP?y\uFFFDNV\uFFFD\u002B\uFFFD\uFFFD;\uFFFD\uFFFD\u3A54\u0001\u000E*\uFFFD\u002Bt\uFFFD\uFFFD\u0004\uFFFD\u0002G\u0018\uFFFD\uFFFD5\u032Eu]\uFFFD\uFFFD\uFFFD\uFFFD\uFFFD\uFFFD\uFFFD\u00064\u0018\uFFFD\uFFFD\uFFFD\u04C2\uFFFDSO:\uFFFDb\uFFFD\uFFFD\uFFFDS;\u0012\u0018\uFFFD\u0006\uFFFD\uFFFDnL\uFFFD\u0001y\uFFFD\uFFFD\uFFFD\u0574\uFFFD\uFFFD\u007F\uFFFDD8 \uFFFD}t\uFFFD\uFFFD\u0007U\uFFFDUqyw\u001B.4\uFFFD\u0014\u003C\u0540K\uFFFDe\uFFFD\uFFFD\uFFFD\u06BD\uFFFD\uFFFD|\uFFFD\uFFFD\uFFFD$fa\uFFFDQ\uFFFD\uFFFD\uFFFD-w$l\uFFFD\uFFFD\uFFFD\u0026k\uFFFDn\uFFFD\uFFFD\u0011\u0017\u0621m,\uFFFDL\uFFFD\uFFFD\uFFFD\uFFFDO\t\uFFFDu\u003E\uFFFD\uFFFD\uFFFD\u00E3\uFFFDv\uFFFD\uFFFDT\u0005~h\uFFFD_\u0027\uFFFD\u0013O\uFFFD4\uFFFD\uFFFD\u0013;\uFFFD\uFFFDy"
       ],
       "StatusCode": 202,
       "ResponseHeaders": {
         "Content-Length": "0",
-<<<<<<< HEAD
-        "Date": "Wed, 03 Feb 2021 02:11:29 GMT",
-=======
-        "Date": "Wed, 17 Feb 2021 22:27:20 GMT",
->>>>>>> 1814567d
-        "Server": [
-          "Windows-Azure-HDFS/1.0",
-          "Microsoft-HTTPAPI/2.0"
-        ],
-        "x-ms-client-request-id": "91d8f129-ff7e-3d6b-f7a4-ad0b06386522",
-<<<<<<< HEAD
-        "x-ms-request-id": "8419e34c-101f-0080-7ed1-f98059000000",
-=======
-        "x-ms-request-id": "84962430-101f-0074-1f7c-054baf000000",
->>>>>>> 1814567d
+        "Date": "Fri, 19 Feb 2021 19:09:47 GMT",
+        "Server": [
+          "Windows-Azure-HDFS/1.0",
+          "Microsoft-HTTPAPI/2.0"
+        ],
+        "x-ms-client-request-id": "64bd7688-325e-7701-00dd-957b2c725157",
+        "x-ms-request-id": "6f4b180a-e01f-004f-11f2-060e0b000000",
         "x-ms-request-server-encrypted": "true",
         "x-ms-version": "2020-06-12"
       },
       "ResponseBody": []
     },
     {
-      "RequestUri": "https://seannse.dfs.core.windows.net/test-filesystem-e38dcaa1-cff6-9f39-2485-6425225f2872/test-file-b5c01902-a83f-ca41-63a2-073327c19b02?action=flush\u0026position=1024",
+      "RequestUri": "https://seannse.dfs.core.windows.net/test-filesystem-cd385639-9ee9-2473-da12-58de9c5a8042/test-file-ea7d6ad4-2cb0-8f96-e310-6d2961159ad7?action=flush\u0026position=1024",
       "RequestMethod": "PATCH",
       "RequestHeaders": {
         "Accept": "application/json",
         "Authorization": "Sanitized",
-<<<<<<< HEAD
-        "traceparent": "00-e9665b881357514cbff00cd5e79b58fb-91a0ddc55cefc543-00",
-        "User-Agent": [
-          "azsdk-net-Storage.Files.DataLake/12.7.0-alpha.20210202.1",
-          "(.NET Framework 4.8.4250.0; Microsoft Windows 10.0.19042 )"
-        ],
-        "x-ms-client-request-id": "7602b665-49b2-6fb2-e12b-953e7d7a577c",
-        "x-ms-date": "Wed, 03 Feb 2021 02:11:29 GMT",
-=======
-        "Content-Length": "0",
-        "traceparent": "00-28abfcae29563a47847c155f02ffea65-20e00c63fd820243-00",
-        "User-Agent": [
-          "azsdk-net-Storage.Files.DataLake/12.7.0-alpha.20210217.1",
-          "(.NET 5.0.3; Microsoft Windows 10.0.19042)"
-        ],
-        "x-ms-client-request-id": "7602b665-49b2-6fb2-e12b-953e7d7a577c",
-        "x-ms-date": "Wed, 17 Feb 2021 22:27:21 GMT",
->>>>>>> 1814567d
+        "traceparent": "00-eb2d759255e79748afae7414ef6b326e-77d731fddff70140-00",
+        "User-Agent": [
+          "azsdk-net-Storage.Files.DataLake/12.7.0-alpha.20210219.1",
+          "(.NET 5.0.3; Microsoft Windows 10.0.19041)"
+        ],
+        "x-ms-client-request-id": "2f5e2255-c468-17c0-f108-6db5f2b2379f",
+        "x-ms-date": "Fri, 19 Feb 2021 19:09:49 GMT",
         "x-ms-return-client-request-id": "true",
         "x-ms-version": "2020-06-12"
       },
@@ -1573,104 +1020,66 @@
       "StatusCode": 200,
       "ResponseHeaders": {
         "Content-Length": "0",
-<<<<<<< HEAD
-        "Date": "Wed, 03 Feb 2021 02:11:29 GMT",
-        "ETag": "\u00220x8D8C7E9051435A4\u0022",
-        "Last-Modified": "Wed, 03 Feb 2021 02:11:29 GMT",
-=======
-        "Date": "Wed, 17 Feb 2021 22:27:20 GMT",
-        "ETag": "\u00220x8D8D393315DF6B3\u0022",
-        "Last-Modified": "Wed, 17 Feb 2021 22:27:21 GMT",
->>>>>>> 1814567d
-        "Server": [
-          "Windows-Azure-HDFS/1.0",
-          "Microsoft-HTTPAPI/2.0"
-        ],
-        "x-ms-client-request-id": "7602b665-49b2-6fb2-e12b-953e7d7a577c",
-<<<<<<< HEAD
-        "x-ms-request-id": "8419e364-101f-0080-15d1-f98059000000",
-=======
-        "x-ms-request-id": "84962433-101f-0074-227c-054baf000000",
->>>>>>> 1814567d
+        "Date": "Fri, 19 Feb 2021 19:09:48 GMT",
+        "ETag": "\u00220x8D8D509ED647014\u0022",
+        "Last-Modified": "Fri, 19 Feb 2021 19:09:48 GMT",
+        "Server": [
+          "Windows-Azure-HDFS/1.0",
+          "Microsoft-HTTPAPI/2.0"
+        ],
+        "x-ms-client-request-id": "2f5e2255-c468-17c0-f108-6db5f2b2379f",
+        "x-ms-request-id": "6f4b1818-e01f-004f-1ff2-060e0b000000",
         "x-ms-request-server-encrypted": "false",
         "x-ms-version": "2020-06-12"
       },
       "ResponseBody": []
     },
     {
-      "RequestUri": "https://seannse.blob.core.windows.net/test-filesystem-e38dcaa1-cff6-9f39-2485-6425225f2872/test-file-b5c01902-a83f-ca41-63a2-073327c19b02",
+      "RequestUri": "https://seannse.blob.core.windows.net/test-filesystem-cd385639-9ee9-2473-da12-58de9c5a8042/test-file-ea7d6ad4-2cb0-8f96-e310-6d2961159ad7",
       "RequestMethod": "HEAD",
       "RequestHeaders": {
         "Accept": "application/xml",
         "Authorization": "Sanitized",
-<<<<<<< HEAD
-        "traceparent": "00-5fd171f6a6079944accad18d5580460f-3f5e95c09552e74e-00",
-        "User-Agent": [
-          "azsdk-net-Storage.Files.DataLake/12.7.0-alpha.20210202.1",
-          "(.NET Framework 4.8.4250.0; Microsoft Windows 10.0.19042 )"
-        ],
-        "x-ms-client-request-id": "4fa60a73-ef35-f070-6007-28e755f4b296",
-        "x-ms-date": "Wed, 03 Feb 2021 02:11:29 GMT",
-=======
-        "traceparent": "00-6843c08e491c6a4e90f5ee40f9d1338e-54dfc9d8f216d64b-00",
-        "User-Agent": [
-          "azsdk-net-Storage.Files.DataLake/12.7.0-alpha.20210217.1",
-          "(.NET 5.0.3; Microsoft Windows 10.0.19042)"
-        ],
-        "x-ms-client-request-id": "4fa60a73-ef35-f070-6007-28e755f4b296",
-        "x-ms-date": "Wed, 17 Feb 2021 22:27:21 GMT",
->>>>>>> 1814567d
-        "x-ms-lease-id": "1e57eaca-2536-a9a8-1171-3c3c26e0f720",
+        "traceparent": "00-2f176fe2a7d9b14aa7cfe93da7ade6a2-bd1c45994e791641-00",
+        "User-Agent": [
+          "azsdk-net-Storage.Files.DataLake/12.7.0-alpha.20210219.1",
+          "(.NET 5.0.3; Microsoft Windows 10.0.19041)"
+        ],
+        "x-ms-client-request-id": "0926c0c3-2114-ffef-2ba5-3037acafef1c",
+        "x-ms-date": "Fri, 19 Feb 2021 19:09:49 GMT",
+        "x-ms-lease-id": "1af21d2c-564a-54e6-d5ff-bd1f117449a9",
         "x-ms-return-client-request-id": "true",
         "x-ms-version": "2020-06-12"
       },
       "RequestBody": null,
       "StatusCode": 412,
       "ResponseHeaders": {
-<<<<<<< HEAD
-        "Date": "Wed, 03 Feb 2021 02:11:29 GMT",
-=======
-        "Date": "Wed, 17 Feb 2021 22:27:21 GMT",
->>>>>>> 1814567d
+        "Date": "Fri, 19 Feb 2021 19:09:48 GMT",
         "Server": [
           "Windows-Azure-Blob/1.0",
           "Microsoft-HTTPAPI/2.0"
         ],
         "Transfer-Encoding": "chunked",
-        "x-ms-client-request-id": "4fa60a73-ef35-f070-6007-28e755f4b296",
+        "x-ms-client-request-id": "0926c0c3-2114-ffef-2ba5-3037acafef1c",
         "x-ms-error-code": "LeaseNotPresentWithBlobOperation",
-<<<<<<< HEAD
-        "x-ms-request-id": "477f6f5d-601e-000c-15d1-f9e857000000",
-=======
-        "x-ms-request-id": "cd49fb89-e01e-004f-517c-050e0b000000",
->>>>>>> 1814567d
-        "x-ms-version": "2020-06-12"
-      },
-      "ResponseBody": []
-    },
-    {
-      "RequestUri": "https://seannse.blob.core.windows.net/test-filesystem-e38dcaa1-cff6-9f39-2485-6425225f2872?restype=container",
+        "x-ms-request-id": "2e64b870-201e-00a4-6ef2-0676f9000000",
+        "x-ms-version": "2020-06-12"
+      },
+      "ResponseBody": []
+    },
+    {
+      "RequestUri": "https://seannse.blob.core.windows.net/test-filesystem-cd385639-9ee9-2473-da12-58de9c5a8042?restype=container",
       "RequestMethod": "DELETE",
       "RequestHeaders": {
         "Accept": "application/xml",
         "Authorization": "Sanitized",
-<<<<<<< HEAD
-        "traceparent": "00-1ef92dbc96809d48815cc870b6b69186-1b9acc224624fc45-00",
-        "User-Agent": [
-          "azsdk-net-Storage.Files.DataLake/12.7.0-alpha.20210202.1",
-          "(.NET Framework 4.8.4250.0; Microsoft Windows 10.0.19042 )"
-        ],
-        "x-ms-client-request-id": "72ca4f4e-07d3-9d47-7500-f2de3eeee9ca",
-        "x-ms-date": "Wed, 03 Feb 2021 02:11:29 GMT",
-=======
-        "traceparent": "00-ca87910d9d93da438f5cf51a80085ddf-a19af6ed69f7ed47-00",
-        "User-Agent": [
-          "azsdk-net-Storage.Files.DataLake/12.7.0-alpha.20210217.1",
-          "(.NET 5.0.3; Microsoft Windows 10.0.19042)"
-        ],
-        "x-ms-client-request-id": "72ca4f4e-07d3-9d47-7500-f2de3eeee9ca",
-        "x-ms-date": "Wed, 17 Feb 2021 22:27:21 GMT",
->>>>>>> 1814567d
+        "traceparent": "00-10cef968dd75174b845b8ecf5ce6fc5a-f38dacaa010b8b4d-00",
+        "User-Agent": [
+          "azsdk-net-Storage.Files.DataLake/12.7.0-alpha.20210219.1",
+          "(.NET 5.0.3; Microsoft Windows 10.0.19041)"
+        ],
+        "x-ms-client-request-id": "31f27641-2e8c-138b-2401-0b2c29a9c161",
+        "x-ms-date": "Fri, 19 Feb 2021 19:09:49 GMT",
         "x-ms-return-client-request-id": "true",
         "x-ms-version": "2020-06-12"
       },
@@ -1678,33 +1087,21 @@
       "StatusCode": 202,
       "ResponseHeaders": {
         "Content-Length": "0",
-<<<<<<< HEAD
-        "Date": "Wed, 03 Feb 2021 02:11:29 GMT",
-=======
-        "Date": "Wed, 17 Feb 2021 22:27:21 GMT",
->>>>>>> 1814567d
-        "Server": [
-          "Windows-Azure-Blob/1.0",
-          "Microsoft-HTTPAPI/2.0"
-        ],
-        "x-ms-client-request-id": "72ca4f4e-07d3-9d47-7500-f2de3eeee9ca",
-<<<<<<< HEAD
-        "x-ms-request-id": "477f6faa-601e-000c-5ad1-f9e857000000",
-=======
-        "x-ms-request-id": "cd49fbb8-e01e-004f-7a7c-050e0b000000",
->>>>>>> 1814567d
+        "Date": "Fri, 19 Feb 2021 19:09:48 GMT",
+        "Server": [
+          "Windows-Azure-Blob/1.0",
+          "Microsoft-HTTPAPI/2.0"
+        ],
+        "x-ms-client-request-id": "31f27641-2e8c-138b-2401-0b2c29a9c161",
+        "x-ms-request-id": "2e64b950-201e-00a4-41f2-0676f9000000",
         "x-ms-version": "2020-06-12"
       },
       "ResponseBody": []
     }
   ],
   "Variables": {
-<<<<<<< HEAD
-    "DateTimeOffsetNow": "2021-02-02T20:11:23.0399981-06:00",
-=======
-    "DateTimeOffsetNow": "2021-02-17T16:27:15.9858684-06:00",
->>>>>>> 1814567d
-    "RandomSeed": "506651569",
+    "DateTimeOffsetNow": "2021-02-19T13:09:47.1134081-06:00",
+    "RandomSeed": "1050687394",
     "Storage_TestConfigHierarchicalNamespace": "NamespaceTenant\nseannse\nU2FuaXRpemVk\nhttps://seannse.blob.core.windows.net\nhttps://seannse.file.core.windows.net\nhttps://seannse.queue.core.windows.net\nhttps://seannse.table.core.windows.net\n\n\n\n\nhttps://seannse-secondary.blob.core.windows.net\nhttps://seannse-secondary.file.core.windows.net\nhttps://seannse-secondary.queue.core.windows.net\nhttps://seannse-secondary.table.core.windows.net\n68390a19-a643-458b-b726-408abf67b4fc\nSanitized\n72f988bf-86f1-41af-91ab-2d7cd011db47\nhttps://login.microsoftonline.com/\nCloud\nBlobEndpoint=https://seannse.blob.core.windows.net/;QueueEndpoint=https://seannse.queue.core.windows.net/;FileEndpoint=https://seannse.file.core.windows.net/;BlobSecondaryEndpoint=https://seannse-secondary.blob.core.windows.net/;QueueSecondaryEndpoint=https://seannse-secondary.queue.core.windows.net/;FileSecondaryEndpoint=https://seannse-secondary.file.core.windows.net/;AccountName=seannse;AccountKey=Sanitized\n"
   }
 }