{
  "Entries": [
    {
      "RequestUri": "http://seanmcccanary3.blob.core.windows.net/test-filesystem-72fee2e1-8c07-237f-8a21-30b374f428e6?restype=container",
      "RequestMethod": "PUT",
      "RequestHeaders": {
        "Accept": "application/xml",
        "Authorization": "Sanitized",
        "traceparent": "00-4044b9ab55544e439aea23b3b41cbbbf-1121ab94d985704d-00",
        "User-Agent": "azsdk-net-Storage.Files.DataLake/12.9.0-alpha.20210921.1 (.NET Framework 4.8.4300.0; Microsoft Windows 10.0.19043 )",
        "x-ms-blob-public-access": "container",
        "x-ms-client-request-id": "2c806237-63ac-a037-9dcf-8f282633dfe0",
        "x-ms-date": "Tue, 21 Sep 2021 19:48:00 GMT",
        "x-ms-return-client-request-id": "true",
        "x-ms-version": "2021-02-12"
      },
      "RequestBody": null,
      "StatusCode": 201,
      "ResponseHeaders": {
        "Content-Length": "0",
        "Date": "Tue, 21 Sep 2021 19:47:59 GMT",
        "ETag": "\u00220x8D97D38B7CF65E6\u0022",
        "Last-Modified": "Tue, 21 Sep 2021 19:48:00 GMT",
        "Server": "Windows-Azure-Blob/1.0 Microsoft-HTTPAPI/2.0",
        "x-ms-client-request-id": "2c806237-63ac-a037-9dcf-8f282633dfe0",
<<<<<<< HEAD
        "x-ms-request-id": "469138d6-401e-0056-68f9-068eb0000000",
        "x-ms-version": "2021-02-12"
=======
        "x-ms-request-id": "3a7cd039-e01e-0095-7021-af3277000000",
        "x-ms-version": "2020-12-06"
>>>>>>> 73d5f10e
      },
      "ResponseBody": []
    },
    {
      "RequestUri": "http://seanmcccanary3.dfs.core.windows.net/test-filesystem-72fee2e1-8c07-237f-8a21-30b374f428e6/test-file-b952c41a-3354-fa78-2764-31bef26867e4?resource=file",
      "RequestMethod": "PUT",
      "RequestHeaders": {
        "Accept": "application/json",
        "Authorization": "Sanitized",
        "If-None-Match": "*",
        "traceparent": "00-ede0d67482618f419aad5efe657d65b4-42228d7317cc384b-00",
        "User-Agent": "azsdk-net-Storage.Files.DataLake/12.9.0-alpha.20210921.1 (.NET Framework 4.8.4300.0; Microsoft Windows 10.0.19043 )",
        "x-ms-client-request-id": "5ae14f73-a5ed-39db-41db-4a8d30b6058f",
        "x-ms-date": "Tue, 21 Sep 2021 19:48:00 GMT",
        "x-ms-return-client-request-id": "true",
        "x-ms-version": "2021-02-12"
      },
      "RequestBody": null,
      "StatusCode": 201,
      "ResponseHeaders": {
        "Content-Length": "0",
        "Date": "Tue, 21 Sep 2021 19:48:00 GMT",
        "ETag": "\u00220x8D97D38B7D95433\u0022",
        "Last-Modified": "Tue, 21 Sep 2021 19:48:00 GMT",
        "Server": "Windows-Azure-HDFS/1.0 Microsoft-HTTPAPI/2.0",
        "x-ms-client-request-id": "5ae14f73-a5ed-39db-41db-4a8d30b6058f",
<<<<<<< HEAD
        "x-ms-request-id": "d66a78ca-f01f-0088-70f9-069a56000000",
        "x-ms-version": "2021-02-12"
=======
        "x-ms-request-id": "c8cf8a9f-b01f-007c-0e21-aff43d000000",
        "x-ms-request-server-encrypted": "true",
        "x-ms-version": "2020-12-06"
>>>>>>> 73d5f10e
      },
      "ResponseBody": []
    },
    {
      "RequestUri": "http://seanmcccanary3.dfs.core.windows.net/test-filesystem-72fee2e1-8c07-237f-8a21-30b374f428e6/test-file-b952c41a-3354-fa78-2764-31bef26867e4?action=append\u0026position=0",
      "RequestMethod": "PATCH",
      "RequestHeaders": {
        "Accept": "application/json",
        "Authorization": "Sanitized",
        "Content-Length": "1024",
        "Content-Type": "application/octet-stream",
        "traceparent": "00-7e57e971a31dea448411aad3b8258e46-30cb28a84c7f2c41-00",
        "User-Agent": "azsdk-net-Storage.Files.DataLake/12.9.0-alpha.20210921.1 (.NET Framework 4.8.4300.0; Microsoft Windows 10.0.19043 )",
        "x-ms-client-request-id": "a34bfa1a-0d86-31f7-7056-1f7b121a2db1",
        "x-ms-date": "Tue, 21 Sep 2021 19:48:00 GMT",
        "x-ms-return-client-request-id": "true",
        "x-ms-version": "2021-02-12"
      },
      "RequestBody": "1taaNJBb0kazV9Ns8JEh\u002Bb/sexJ0/DogpkNPBwsFgGu6uxcr9S6y25A6eFSQyrALrZVpObjNbNqceY5NDMo6rtdnsTV59QSQOZ\u002BCOoPlkNuTQ1l1m0ay7U49j3ygZc/F/8l9KBh6kriR2QAZSzJWtumyushxxBKQtcTmPGaI8NTPvDq5Z2fDGLGh5MJGmaIc5tiS7qoHVDq27XNUk1VRCegrSY73nU\u002BB76EWz\u002BBQShsiylaO9QIpx2gAAnr0b4RcUNrZGk8TJEmJEP4J8YRaZqJXMcn\u002BwhTmAoIm95rUjYAduX8FdzDLDqUNBeQDINXjpZzXnD27XY3G8hfN7S2utIN\u002B6zgFVO9yjCIj8b0v4\u002BGsQlH9/fFCYVvxPoQY/iF4XlBghDSd3lCtZRAamGzQlw81IKvcsbeSPIrcExZqWY0BqpNszl6tD2MAUJjhJ8nvIad14t12nK2Zzkiqwco6QguCGe3YY8iwiBFI22AfsRTA7PJu9Xeviw7m0wAWA02Yxg2NXg7cFr3fxVrMLsFMeh0z6dXYy02T0o7e8pDImYTErxRTkVIG5NU0jzAc41xNmlji4xl4v/rA\u002BYx//SQtFivVCH6s\u002BOjKLAT/pDwddu4xkVg35bZrS\u002B8akpjGh\u002BexBngER9veoaFwGLYVeRu9o4KdTWzL9jF1aryOkWZQA6UdTZ3DGC8TU\u002B\u002B3x8z/VdLUXO8VKDl65hBHjt0fTxA6HxQQ9yt9\u002BopTivp8Ey5kdRTpujR2OttsomeNfIlS8wPffKe4716nVmJlwp4\u002B/tLh4xnINZXbxOU5pFTE8H0AAZb3nZeHq4a2QmPREXg8LaSUq5hwib5tA7jCfksJ4mXkZMEHR2A6WjeTEvIyCrNs/HawL0XlkHfYiZnfxS07rV/97Ky2NeZDWVFg3XfLO/kFVYHUWLMg/9RJL77GW5QKWGWTNB0GtceQbNXzhLIADU2g2m\u002BrZlSr3e3YbQYnff68VoUSOAfc/p\u002B6ROzeLHohSSFwJoEkX/EQ51cvLUjBaO/XNy4t7dRGw9vQ8CJnzbBytyPkt1Z8l/aTAVCwrNBW\u002Bdv9B/VM81tNKWOmVG7PqRmmvXYl3LCZWp83meyElhcKefZGasa6JsPHl43y1UOHxFg3Ce9ZMRwrY6xWFFlvyZNLnNp3iT5T7JezXUUjpoVbr9WUTY0osEjZGwYZZBFpWM76pjlpDzoZ4xxXptTXCL0n\u002BmWD2nwGI\u002BuRnW44OYiFSgR2KP9L8p\u002Bae2lw0Ap0AhNJ8mms5X5S84NO13LM4amU0VzPYN\u002B93AjF6F8SlVPhHZtb70cf2WSGJDR8/RotzprA3P6upaEzixZg5vwfP14vbLrWcfFhdPf3STyqQd7tlw==",
      "StatusCode": 202,
      "ResponseHeaders": {
        "Content-Length": "0",
        "Date": "Tue, 21 Sep 2021 19:48:00 GMT",
        "Server": "Windows-Azure-HDFS/1.0 Microsoft-HTTPAPI/2.0",
        "x-ms-client-request-id": "a34bfa1a-0d86-31f7-7056-1f7b121a2db1",
        "x-ms-request-id": "c8cf8aa0-b01f-007c-0f21-aff43d000000",
        "x-ms-request-server-encrypted": "true",
        "x-ms-version": "2021-02-12"
      },
      "ResponseBody": []
    },
    {
      "RequestUri": "http://seanmcccanary3.dfs.core.windows.net/test-filesystem-72fee2e1-8c07-237f-8a21-30b374f428e6/test-file-b952c41a-3354-fa78-2764-31bef26867e4?action=flush\u0026position=1024",
      "RequestMethod": "PATCH",
      "RequestHeaders": {
        "Accept": "application/json",
        "Authorization": "Sanitized",
        "traceparent": "00-f453b02244969d45907270a9fd8c56da-f3015ce290937c49-00",
        "User-Agent": "azsdk-net-Storage.Files.DataLake/12.9.0-alpha.20210921.1 (.NET Framework 4.8.4300.0; Microsoft Windows 10.0.19043 )",
        "x-ms-client-request-id": "3673ac46-616a-d409-60a1-83f76dc4ab01",
        "x-ms-date": "Tue, 21 Sep 2021 19:48:00 GMT",
        "x-ms-return-client-request-id": "true",
        "x-ms-version": "2021-02-12"
      },
      "RequestBody": null,
      "StatusCode": 200,
      "ResponseHeaders": {
        "Content-Length": "0",
        "Date": "Tue, 21 Sep 2021 19:48:00 GMT",
        "ETag": "\u00220x8D97D38B7F22FC7\u0022",
        "Last-Modified": "Tue, 21 Sep 2021 19:48:00 GMT",
        "Server": "Windows-Azure-HDFS/1.0 Microsoft-HTTPAPI/2.0",
        "x-ms-client-request-id": "3673ac46-616a-d409-60a1-83f76dc4ab01",
        "x-ms-request-id": "c8cf8aa1-b01f-007c-1021-aff43d000000",
        "x-ms-request-server-encrypted": "false",
        "x-ms-version": "2021-02-12"
      },
      "ResponseBody": []
    },
    {
      "RequestUri": "http://seanmcccanary3.blob.core.windows.net/test-filesystem-72fee2e1-8c07-237f-8a21-30b374f428e6/test-file-b952c41a-3354-fa78-2764-31bef26867e4",
      "RequestMethod": "HEAD",
      "RequestHeaders": {
        "Accept": "application/xml",
        "Authorization": "Sanitized",
        "If-Modified-Since": "Wed, 22 Sep 2021 19:48:00 GMT",
        "traceparent": "00-f58d9f86cd47a449b8c6f67e9b660e29-29524479f359bc43-00",
        "User-Agent": "azsdk-net-Storage.Files.DataLake/12.9.0-alpha.20210921.1 (.NET Framework 4.8.4300.0; Microsoft Windows 10.0.19043 )",
        "x-ms-client-request-id": "6534fa99-f7a7-a046-1ea5-ad14d1f1794a",
        "x-ms-date": "Tue, 21 Sep 2021 19:48:00 GMT",
        "x-ms-return-client-request-id": "true",
        "x-ms-version": "2021-02-12"
      },
      "RequestBody": null,
      "StatusCode": 304,
      "ResponseHeaders": {
        "Access-Control-Allow-Origin": "*",
        "Access-Control-Expose-Headers": "x-ms-request-id,x-ms-client-request-id,Server,x-ms-version,x-ms-error-code,Content-Length,Date,Transfer-Encoding",
        "Content-Length": "0",
        "Date": "Tue, 21 Sep 2021 19:48:00 GMT",
        "Server": "Windows-Azure-Blob/1.0 Microsoft-HTTPAPI/2.0",
        "x-ms-client-request-id": "6534fa99-f7a7-a046-1ea5-ad14d1f1794a",
        "x-ms-error-code": "ConditionNotMet",
<<<<<<< HEAD
        "x-ms-request-id": "469139dc-401e-0056-59f9-068eb0000000",
        "x-ms-version": "2021-02-12"
=======
        "x-ms-request-id": "3a7cd0f0-e01e-0095-1221-af3277000000",
        "x-ms-version": "2020-12-06"
>>>>>>> 73d5f10e
      },
      "ResponseBody": []
    },
    {
      "RequestUri": "http://seanmcccanary3.blob.core.windows.net/test-filesystem-72fee2e1-8c07-237f-8a21-30b374f428e6?restype=container",
      "RequestMethod": "DELETE",
      "RequestHeaders": {
        "Accept": "application/xml",
        "Authorization": "Sanitized",
        "traceparent": "00-0ee41fbbf8cfd542aef6225592b70c14-ad9ddd5c1e596940-00",
        "User-Agent": "azsdk-net-Storage.Files.DataLake/12.9.0-alpha.20210921.1 (.NET Framework 4.8.4300.0; Microsoft Windows 10.0.19043 )",
        "x-ms-client-request-id": "735ea0c3-458f-ce5a-59ab-36fcdad2f41f",
        "x-ms-date": "Tue, 21 Sep 2021 19:48:00 GMT",
        "x-ms-return-client-request-id": "true",
        "x-ms-version": "2021-02-12"
      },
      "RequestBody": null,
      "StatusCode": 202,
      "ResponseHeaders": {
        "Content-Length": "0",
        "Date": "Tue, 21 Sep 2021 19:48:00 GMT",
        "Server": "Windows-Azure-Blob/1.0 Microsoft-HTTPAPI/2.0",
        "x-ms-client-request-id": "735ea0c3-458f-ce5a-59ab-36fcdad2f41f",
<<<<<<< HEAD
        "x-ms-request-id": "46913a12-401e-0056-0af9-068eb0000000",
        "x-ms-version": "2021-02-12"
=======
        "x-ms-request-id": "3a7cd115-e01e-0095-2e21-af3277000000",
        "x-ms-version": "2020-12-06"
>>>>>>> 73d5f10e
      },
      "ResponseBody": []
    },
    {
      "RequestUri": "http://seanmcccanary3.blob.core.windows.net/test-filesystem-93e949ec-2cca-30a0-7775-a0f9d241d276?restype=container",
      "RequestMethod": "PUT",
      "RequestHeaders": {
        "Accept": "application/xml",
        "Authorization": "Sanitized",
        "traceparent": "00-4855d21869623b44a59ed8a72fecfe62-154231901e5c9345-00",
        "User-Agent": "azsdk-net-Storage.Files.DataLake/12.9.0-alpha.20210921.1 (.NET Framework 4.8.4300.0; Microsoft Windows 10.0.19043 )",
        "x-ms-blob-public-access": "container",
        "x-ms-client-request-id": "831805b9-72bd-9798-002d-fb1aa560fc18",
        "x-ms-date": "Tue, 21 Sep 2021 19:48:00 GMT",
        "x-ms-return-client-request-id": "true",
        "x-ms-version": "2021-02-12"
      },
      "RequestBody": null,
      "StatusCode": 201,
      "ResponseHeaders": {
        "Content-Length": "0",
        "Date": "Tue, 21 Sep 2021 19:48:00 GMT",
        "ETag": "\u00220x8D97D38B8108422\u0022",
        "Last-Modified": "Tue, 21 Sep 2021 19:48:00 GMT",
        "Server": "Windows-Azure-Blob/1.0 Microsoft-HTTPAPI/2.0",
        "x-ms-client-request-id": "831805b9-72bd-9798-002d-fb1aa560fc18",
<<<<<<< HEAD
        "x-ms-request-id": "46913a44-401e-0056-37f9-068eb0000000",
        "x-ms-version": "2021-02-12"
=======
        "x-ms-request-id": "3a7cd158-e01e-0095-6a21-af3277000000",
        "x-ms-version": "2020-12-06"
>>>>>>> 73d5f10e
      },
      "ResponseBody": []
    },
    {
      "RequestUri": "http://seanmcccanary3.dfs.core.windows.net/test-filesystem-93e949ec-2cca-30a0-7775-a0f9d241d276/test-file-b66bff75-fa11-c69c-59f0-fe4bb755b81c?resource=file",
      "RequestMethod": "PUT",
      "RequestHeaders": {
        "Accept": "application/json",
        "Authorization": "Sanitized",
        "If-None-Match": "*",
        "traceparent": "00-a94df6f896287047afaf47d8d89cd216-acb2c77581d9b24d-00",
        "User-Agent": "azsdk-net-Storage.Files.DataLake/12.9.0-alpha.20210921.1 (.NET Framework 4.8.4300.0; Microsoft Windows 10.0.19043 )",
        "x-ms-client-request-id": "793ec1f1-6c3d-4681-1323-316c5896e7de",
        "x-ms-date": "Tue, 21 Sep 2021 19:48:00 GMT",
        "x-ms-return-client-request-id": "true",
        "x-ms-version": "2021-02-12"
      },
      "RequestBody": null,
      "StatusCode": 201,
      "ResponseHeaders": {
        "Content-Length": "0",
        "Date": "Tue, 21 Sep 2021 19:48:01 GMT",
        "ETag": "\u00220x8D97D38B819D645\u0022",
        "Last-Modified": "Tue, 21 Sep 2021 19:48:00 GMT",
        "Server": "Windows-Azure-HDFS/1.0 Microsoft-HTTPAPI/2.0",
        "x-ms-client-request-id": "793ec1f1-6c3d-4681-1323-316c5896e7de",
<<<<<<< HEAD
        "x-ms-request-id": "d66a791f-f01f-0088-44f9-069a56000000",
        "x-ms-version": "2021-02-12"
=======
        "x-ms-request-id": "c8cf8aa2-b01f-007c-1121-aff43d000000",
        "x-ms-request-server-encrypted": "true",
        "x-ms-version": "2020-12-06"
>>>>>>> 73d5f10e
      },
      "ResponseBody": []
    },
    {
      "RequestUri": "http://seanmcccanary3.dfs.core.windows.net/test-filesystem-93e949ec-2cca-30a0-7775-a0f9d241d276/test-file-b66bff75-fa11-c69c-59f0-fe4bb755b81c?action=append\u0026position=0",
      "RequestMethod": "PATCH",
      "RequestHeaders": {
        "Accept": "application/json",
        "Authorization": "Sanitized",
        "Content-Length": "1024",
        "Content-Type": "application/octet-stream",
        "traceparent": "00-8ceb6f2945a3fc4dbfdfd3298a6fc30b-6f7261172665a642-00",
        "User-Agent": "azsdk-net-Storage.Files.DataLake/12.9.0-alpha.20210921.1 (.NET Framework 4.8.4300.0; Microsoft Windows 10.0.19043 )",
        "x-ms-client-request-id": "f65abffc-3f17-85de-99d3-39003bfb2f69",
        "x-ms-date": "Tue, 21 Sep 2021 19:48:01 GMT",
        "x-ms-return-client-request-id": "true",
        "x-ms-version": "2021-02-12"
      },
      "RequestBody": "2MBcj4HEi\u002BaOtrBl0wr/8JCsP8woTrgusrovZgqgjYFoQL1xKlVx9Xky9QfBMsP2LguK\u002BCEv74kHLtzHlCXb7igv/ZNMjcY6O0lT9VmxbH/2OTj/FZVgOFAzavt5qmFUVgbfkjUwqaBEUL3X3PkwVcFc0Frt3NiTz8RCGCPKwJDn/p5T0dpKxo\u002BXusXXiFxWAxQ6HNkHZnotS8Jw7ZF9eY8s791b3ITnEgrLVSITu0Zo7BQOkKS34JgkJYUX2tn\u002BGkE1q5h\u002B\u002ByaQUgnPPBFXGpB8CAB8bujqdQ9FNrf\u002BzzcxzDvh3RCt6fDufj2a56SGzQv1m9LYgatYSjaJOcVvkoPSnm/VdjyAzh4QjvCqT41qvmmsCDRlWEuQiZPZI7Arf\u002Bu6yEk1sFbOdMy0yPO6rfqpH3pbwolPbEUkRe2ppqpu5A4E8IdDNA0S3ZNnsZBX1duYMAQ1z7xia1sEEWppJc4iReTktb1zZeptSeT16Lu0zHAREXamOBRRooUrPyOiqbjFRGusciAeJMsZyIbYbIOgT0T6VxNXfA3PkhM4SCbHyp8rL6NPCFpQ8\u002ByrjHCNeTUCivDep1Gkbche3N8N5tulUv3mrD3fUEbqqmQmrPCcQhndNr016CJOh8La8St6Qw0RBjlzps34Ijqp9P3tfcHYwZrGL7Aeb2ramCV6BF4bcGdWFaa2KZtL5BODjPQlYAkAAi\u002BQtBNd8pbOmA6ofR3bjoSWl2caIZj/ekqcm\u002BJ2tTcbegIuirtT\u002BSIP6JGMo2f2p/5wj8mh5uCXkTnIwVe0WOLWjAMarAPIQp1ECjkGctfjpvPkBiZuepMhl/iCijjLW4\u002ButhZj2/r6p00rXNunkB5i5Rpk0FK8ZxJv\u002BBUKRrdlea\u002BpWLzAf8r46V7ZQh24egbaH6UdZos98U4E8\u002BLl72GVxuIr/ThiomZQa\u002Bbz4yT1t30OMCYSSBMkbGZtu4voEvn8Q3w6jH3Od3w\u002BzfqkSQ4pDzxk1r87g37PB5HR9efbZ1js95\u002BouisAQLmp03oYfyJXQ6xPgzw6wb/\u002BaoTs/IGVY2Wit1JugVQQZJYFkbADt4duerE6jOQcsjbgqU\u002BnFEQ3E28VdsfQ6cFXPh\u002BlNC8P\u002B7P8fYLPW9eBhQUbjtgFaU9RzX1A7UHAnpDv403Ed30H0K2cqpbCaLiYlPDBtFvpUtXPU2exzw1xPN7x33eKvA6IFL0qaL\u002B4j2XEp1lQ/uo1BpB49CMWVQGfKm640YhBDtfiOZ\u002Bdv\u002BoWFsQB7Se0IT3zu9nnEcjqcr\u002B7ij1QAL7dg5mBbcVLmEamYd1fFGja6wkwxBWuWfwP\u002BMbf4TWsxRYFI2mOM7N4qCOTQK/qi11X4Z80IDuoLimccg==",
      "StatusCode": 202,
      "ResponseHeaders": {
        "Content-Length": "0",
        "Date": "Tue, 21 Sep 2021 19:48:01 GMT",
        "Server": "Windows-Azure-HDFS/1.0 Microsoft-HTTPAPI/2.0",
        "x-ms-client-request-id": "f65abffc-3f17-85de-99d3-39003bfb2f69",
        "x-ms-request-id": "c8cf8aa3-b01f-007c-1221-aff43d000000",
        "x-ms-request-server-encrypted": "true",
        "x-ms-version": "2021-02-12"
      },
      "ResponseBody": []
    },
    {
      "RequestUri": "http://seanmcccanary3.dfs.core.windows.net/test-filesystem-93e949ec-2cca-30a0-7775-a0f9d241d276/test-file-b66bff75-fa11-c69c-59f0-fe4bb755b81c?action=flush\u0026position=1024",
      "RequestMethod": "PATCH",
      "RequestHeaders": {
        "Accept": "application/json",
        "Authorization": "Sanitized",
        "traceparent": "00-b1da85b74f80574b9dbe158e5e1d7342-252891b33e106046-00",
        "User-Agent": "azsdk-net-Storage.Files.DataLake/12.9.0-alpha.20210921.1 (.NET Framework 4.8.4300.0; Microsoft Windows 10.0.19043 )",
        "x-ms-client-request-id": "99703437-f03b-28c7-4030-793d174ccc9a",
        "x-ms-date": "Tue, 21 Sep 2021 19:48:01 GMT",
        "x-ms-return-client-request-id": "true",
        "x-ms-version": "2021-02-12"
      },
      "RequestBody": null,
      "StatusCode": 200,
      "ResponseHeaders": {
        "Content-Length": "0",
        "Date": "Tue, 21 Sep 2021 19:48:01 GMT",
        "ETag": "\u00220x8D97D38B832D8E3\u0022",
        "Last-Modified": "Tue, 21 Sep 2021 19:48:01 GMT",
        "Server": "Windows-Azure-HDFS/1.0 Microsoft-HTTPAPI/2.0",
        "x-ms-client-request-id": "99703437-f03b-28c7-4030-793d174ccc9a",
        "x-ms-request-id": "c8cf8aa4-b01f-007c-1321-aff43d000000",
        "x-ms-request-server-encrypted": "false",
        "x-ms-version": "2021-02-12"
      },
      "ResponseBody": []
    },
    {
      "RequestUri": "http://seanmcccanary3.blob.core.windows.net/test-filesystem-93e949ec-2cca-30a0-7775-a0f9d241d276/test-file-b66bff75-fa11-c69c-59f0-fe4bb755b81c",
      "RequestMethod": "HEAD",
      "RequestHeaders": {
        "Accept": "application/xml",
        "Authorization": "Sanitized",
        "If-Unmodified-Since": "Mon, 20 Sep 2021 19:48:00 GMT",
        "traceparent": "00-4d436bee3109c347ae9c20c73a461206-e20d66a8a7b19c46-00",
        "User-Agent": "azsdk-net-Storage.Files.DataLake/12.9.0-alpha.20210921.1 (.NET Framework 4.8.4300.0; Microsoft Windows 10.0.19043 )",
        "x-ms-client-request-id": "06c91d0f-958a-bd2d-d114-7a7567f18a26",
        "x-ms-date": "Tue, 21 Sep 2021 19:48:01 GMT",
        "x-ms-return-client-request-id": "true",
        "x-ms-version": "2021-02-12"
      },
      "RequestBody": null,
      "StatusCode": 412,
      "ResponseHeaders": {
        "Access-Control-Allow-Origin": "*",
        "Access-Control-Expose-Headers": "x-ms-request-id,x-ms-client-request-id,Server,x-ms-version,x-ms-error-code,Content-Length,Date,Transfer-Encoding",
        "Date": "Tue, 21 Sep 2021 19:48:00 GMT",
        "Server": "Windows-Azure-Blob/1.0 Microsoft-HTTPAPI/2.0",
        "Transfer-Encoding": "chunked",
        "x-ms-client-request-id": "06c91d0f-958a-bd2d-d114-7a7567f18a26",
        "x-ms-error-code": "ConditionNotMet",
<<<<<<< HEAD
        "x-ms-request-id": "46913b46-401e-0056-2bf9-068eb0000000",
        "x-ms-version": "2021-02-12"
=======
        "x-ms-request-id": "3a7cd20e-e01e-0095-0121-af3277000000",
        "x-ms-version": "2020-12-06"
>>>>>>> 73d5f10e
      },
      "ResponseBody": []
    },
    {
      "RequestUri": "http://seanmcccanary3.blob.core.windows.net/test-filesystem-93e949ec-2cca-30a0-7775-a0f9d241d276?restype=container",
      "RequestMethod": "DELETE",
      "RequestHeaders": {
        "Accept": "application/xml",
        "Authorization": "Sanitized",
        "traceparent": "00-c994e38e575d844f8e922b998f318c52-987a1b41d9ae2347-00",
        "User-Agent": "azsdk-net-Storage.Files.DataLake/12.9.0-alpha.20210921.1 (.NET Framework 4.8.4300.0; Microsoft Windows 10.0.19043 )",
        "x-ms-client-request-id": "f92de760-c683-1d10-1f0e-18a6b6e1b39e",
        "x-ms-date": "Tue, 21 Sep 2021 19:48:01 GMT",
        "x-ms-return-client-request-id": "true",
        "x-ms-version": "2021-02-12"
      },
      "RequestBody": null,
      "StatusCode": 202,
      "ResponseHeaders": {
        "Content-Length": "0",
        "Date": "Tue, 21 Sep 2021 19:48:00 GMT",
        "Server": "Windows-Azure-Blob/1.0 Microsoft-HTTPAPI/2.0",
        "x-ms-client-request-id": "f92de760-c683-1d10-1f0e-18a6b6e1b39e",
<<<<<<< HEAD
        "x-ms-request-id": "46913b74-401e-0056-58f9-068eb0000000",
        "x-ms-version": "2021-02-12"
=======
        "x-ms-request-id": "3a7cd22f-e01e-0095-1e21-af3277000000",
        "x-ms-version": "2020-12-06"
>>>>>>> 73d5f10e
      },
      "ResponseBody": []
    },
    {
      "RequestUri": "http://seanmcccanary3.blob.core.windows.net/test-filesystem-14775c2e-68dd-3658-bdc2-29358caa50ea?restype=container",
      "RequestMethod": "PUT",
      "RequestHeaders": {
        "Accept": "application/xml",
        "Authorization": "Sanitized",
        "traceparent": "00-0ab7a83988382e4b8033bd1250123225-5e9fabe1b6cf8f46-00",
        "User-Agent": "azsdk-net-Storage.Files.DataLake/12.9.0-alpha.20210921.1 (.NET Framework 4.8.4300.0; Microsoft Windows 10.0.19043 )",
        "x-ms-blob-public-access": "container",
        "x-ms-client-request-id": "11546ba2-b76f-f7de-8ef6-3bc19cda9174",
        "x-ms-date": "Tue, 21 Sep 2021 19:48:01 GMT",
        "x-ms-return-client-request-id": "true",
        "x-ms-version": "2021-02-12"
      },
      "RequestBody": null,
      "StatusCode": 201,
      "ResponseHeaders": {
        "Content-Length": "0",
        "Date": "Tue, 21 Sep 2021 19:48:00 GMT",
        "ETag": "\u00220x8D97D38B84E477E\u0022",
        "Last-Modified": "Tue, 21 Sep 2021 19:48:01 GMT",
        "Server": "Windows-Azure-Blob/1.0 Microsoft-HTTPAPI/2.0",
        "x-ms-client-request-id": "11546ba2-b76f-f7de-8ef6-3bc19cda9174",
<<<<<<< HEAD
        "x-ms-request-id": "46913ba3-401e-0056-05f9-068eb0000000",
        "x-ms-version": "2021-02-12"
=======
        "x-ms-request-id": "3a7cd248-e01e-0095-3021-af3277000000",
        "x-ms-version": "2020-12-06"
>>>>>>> 73d5f10e
      },
      "ResponseBody": []
    },
    {
      "RequestUri": "http://seanmcccanary3.dfs.core.windows.net/test-filesystem-14775c2e-68dd-3658-bdc2-29358caa50ea/test-file-8714584c-b0c4-10ad-d723-732cfc45dfe5?resource=file",
      "RequestMethod": "PUT",
      "RequestHeaders": {
        "Accept": "application/json",
        "Authorization": "Sanitized",
        "If-None-Match": "*",
        "traceparent": "00-601d91da5e7d614580d4109088c9051c-6f5d45b9ea350f41-00",
        "User-Agent": "azsdk-net-Storage.Files.DataLake/12.9.0-alpha.20210921.1 (.NET Framework 4.8.4300.0; Microsoft Windows 10.0.19043 )",
        "x-ms-client-request-id": "f8863ee5-7ebb-df3b-8e99-2ede2cdd8853",
        "x-ms-date": "Tue, 21 Sep 2021 19:48:01 GMT",
        "x-ms-return-client-request-id": "true",
        "x-ms-version": "2021-02-12"
      },
      "RequestBody": null,
      "StatusCode": 201,
      "ResponseHeaders": {
        "Content-Length": "0",
        "Date": "Tue, 21 Sep 2021 19:48:01 GMT",
        "ETag": "\u00220x8D97D38B8574B8A\u0022",
        "Last-Modified": "Tue, 21 Sep 2021 19:48:01 GMT",
        "Server": "Windows-Azure-HDFS/1.0 Microsoft-HTTPAPI/2.0",
        "x-ms-client-request-id": "f8863ee5-7ebb-df3b-8e99-2ede2cdd8853",
<<<<<<< HEAD
        "x-ms-request-id": "d66a7953-f01f-0088-78f9-069a56000000",
        "x-ms-version": "2021-02-12"
=======
        "x-ms-request-id": "c8cf8aa6-b01f-007c-1421-aff43d000000",
        "x-ms-request-server-encrypted": "true",
        "x-ms-version": "2020-12-06"
>>>>>>> 73d5f10e
      },
      "ResponseBody": []
    },
    {
      "RequestUri": "http://seanmcccanary3.dfs.core.windows.net/test-filesystem-14775c2e-68dd-3658-bdc2-29358caa50ea/test-file-8714584c-b0c4-10ad-d723-732cfc45dfe5?action=append\u0026position=0",
      "RequestMethod": "PATCH",
      "RequestHeaders": {
        "Accept": "application/json",
        "Authorization": "Sanitized",
        "Content-Length": "1024",
        "Content-Type": "application/octet-stream",
        "traceparent": "00-ff33b830050f5a4789814da5d99a8e67-993f2f411fef6e4d-00",
        "User-Agent": "azsdk-net-Storage.Files.DataLake/12.9.0-alpha.20210921.1 (.NET Framework 4.8.4300.0; Microsoft Windows 10.0.19043 )",
        "x-ms-client-request-id": "be46c0ac-e7bf-a029-bbf6-4b746291a95b",
        "x-ms-date": "Tue, 21 Sep 2021 19:48:01 GMT",
        "x-ms-return-client-request-id": "true",
        "x-ms-version": "2021-02-12"
      },
      "RequestBody": "vi5e98wz2Z25091UHyx1BHEtkiBWPnqR3x3xzVXgBlz31G2SWlgvbpK2V5vZithigDdQbkdxHX\u002B0zReuQgtI2M2AXEu/46kZ/iSOoOfet1VFjk0ekJcUhrbt3oxAgCuGbn7OWS2Mop2NNnAj4n2X1RbCabO\u002BKUc1a9WV0QUc2H34BzJpEF4nuOyvkFkn8aM4VQh2fhd4yEQ2me1Y99GXcF7zKtpLLsS4mrHHDpjtDXoxXHv8plllgD/uMndxz8AaFyD7M8bJ7SdDvuNmsLmrSItyJppVm8oEjaqbXftNR8vwrPZ48tq0aG9UuOh2/8\u002BFQurr/qklxXxW9qYbLZAr9ncYdQPCMlWxvb0rAOLhjo7aFRoRYUgiyuZ5IvwzmDveKcJxXYnLwg\u002BUOkDr\u002BsWadGcXQBd1GpQu9qodSRBZfSWCTNcfcDEED1IKfCcHNtAh362UG1gjaA8uQmffrnn/O70baa3uewQ2EzHFa51sJ7/Z\u002B2lixGHNXuPI8C7JJGDYCkFq680jM2OpXggmXv1xwhqnBbIQnXZbTgrJJYrVbO7Q7GBbAjzytsgGuGZZpgDmVi4TIh\u002BuyG3KDpzDWQ3Y0/EZVnKcFb/etU/qCeQQAqgJ489cwkrPIiPzkfSfLly7LeR0P1COSUBvNGzPxL\u002BIuQv0uXY\u002BfBGmSTNOqYTLP4bzLtsAm8JYe5mO7Y7e/15katfpq3XlfbHTzvYcP5\u002B8pPTm3JXjiB1Imz3cr4\u002BCyEnV6T\u002Bs4ZQRDbEqLM3MPDv60kmZ\u002BCPIgeG6oA83Cc4hUQWsRlVgD8Jg1c/juFxQe18C4txG6NAmDGhd8kGE2QPjCNvHH/XmmcOGOSNT5cmFaiWvNSfx22g1hjrtAhyB2/vLAK\u002BBiFxqG0gYv6\u002Bt0yef2Igc1aPc8S1ykZm7\u002BJamBV4nh\u002BUZA\u002BHIRRne2By5iLMSTSqUZAZX7w6CDvbCriOxcrlQhUtChdSmU4\u002BK/hkQuAnmqKpsEqBXz5jWl/TrBpb2LGZiaAJn0MhV7RF2zfD1cVXs3AZ4RV8Y\u002BbWza\u002B7fu0z4k9KyrlAHf9jiFiWP4QKn4SWf/imQfuYHSW9Ms2TZdTHEfTkeQsMF5V0tlS45iRezC4rJQL0iaBXrqmTgust0CaD0ymPJiZ5imRjMY\u002Bi4zb9XmajaEDVzoRUjM5deJSqSuYuNRb\u002B06YLrZqekVgQtM92kiCEimflrgChNplYHA3PtOqlcKogAo68m76mNz0sQ9QC6upwJbx\u002BSIcSXZ0Ms5GMzthtb0AhUpOVx/KpP3rHcPLBVTEnW5MuKygjDaDtr\u002BgtGWRgwtSX3ZhW3l3J1QkMTuyuT1pcZXdJQ0AYAkDupBgKfCYSZrIaKXuU0Hw==",
      "StatusCode": 202,
      "ResponseHeaders": {
        "Content-Length": "0",
        "Date": "Tue, 21 Sep 2021 19:48:01 GMT",
        "Server": "Windows-Azure-HDFS/1.0 Microsoft-HTTPAPI/2.0",
        "x-ms-client-request-id": "be46c0ac-e7bf-a029-bbf6-4b746291a95b",
        "x-ms-request-id": "c8cf8aa7-b01f-007c-1521-aff43d000000",
        "x-ms-request-server-encrypted": "true",
        "x-ms-version": "2021-02-12"
      },
      "ResponseBody": []
    },
    {
      "RequestUri": "http://seanmcccanary3.dfs.core.windows.net/test-filesystem-14775c2e-68dd-3658-bdc2-29358caa50ea/test-file-8714584c-b0c4-10ad-d723-732cfc45dfe5?action=flush\u0026position=1024",
      "RequestMethod": "PATCH",
      "RequestHeaders": {
        "Accept": "application/json",
        "Authorization": "Sanitized",
        "traceparent": "00-cbfbb176facb1645ba5b1efe5c5d1be7-917ae0c4ab70da41-00",
        "User-Agent": "azsdk-net-Storage.Files.DataLake/12.9.0-alpha.20210921.1 (.NET Framework 4.8.4300.0; Microsoft Windows 10.0.19043 )",
        "x-ms-client-request-id": "6b325f2d-c996-e493-78cb-ac190e9c5756",
        "x-ms-date": "Tue, 21 Sep 2021 19:48:01 GMT",
        "x-ms-return-client-request-id": "true",
        "x-ms-version": "2021-02-12"
      },
      "RequestBody": null,
      "StatusCode": 200,
      "ResponseHeaders": {
        "Content-Length": "0",
        "Date": "Tue, 21 Sep 2021 19:48:01 GMT",
        "ETag": "\u00220x8D97D38B8709C3C\u0022",
        "Last-Modified": "Tue, 21 Sep 2021 19:48:01 GMT",
        "Server": "Windows-Azure-HDFS/1.0 Microsoft-HTTPAPI/2.0",
        "x-ms-client-request-id": "6b325f2d-c996-e493-78cb-ac190e9c5756",
        "x-ms-request-id": "c8cf8aa8-b01f-007c-1621-aff43d000000",
        "x-ms-request-server-encrypted": "false",
        "x-ms-version": "2021-02-12"
      },
      "ResponseBody": []
    },
    {
      "RequestUri": "http://seanmcccanary3.blob.core.windows.net/test-filesystem-14775c2e-68dd-3658-bdc2-29358caa50ea/test-file-8714584c-b0c4-10ad-d723-732cfc45dfe5",
      "RequestMethod": "HEAD",
      "RequestHeaders": {
        "Accept": "application/xml",
        "Authorization": "Sanitized",
        "If-Match": "\u0022garbage\u0022",
        "traceparent": "00-b07381726b1e6c47823babc21ba4af08-a507cd16618e3d4f-00",
        "User-Agent": "azsdk-net-Storage.Files.DataLake/12.9.0-alpha.20210921.1 (.NET Framework 4.8.4300.0; Microsoft Windows 10.0.19043 )",
        "x-ms-client-request-id": "02475c4d-3e5f-6cc5-925d-8bd164897c90",
        "x-ms-date": "Tue, 21 Sep 2021 19:48:01 GMT",
        "x-ms-return-client-request-id": "true",
        "x-ms-version": "2021-02-12"
      },
      "RequestBody": null,
      "StatusCode": 412,
      "ResponseHeaders": {
        "Access-Control-Allow-Origin": "*",
        "Access-Control-Expose-Headers": "x-ms-request-id,x-ms-client-request-id,Server,x-ms-version,x-ms-error-code,Content-Length,Date,Transfer-Encoding",
        "Date": "Tue, 21 Sep 2021 19:48:00 GMT",
        "Server": "Windows-Azure-Blob/1.0 Microsoft-HTTPAPI/2.0",
        "Transfer-Encoding": "chunked",
        "x-ms-client-request-id": "02475c4d-3e5f-6cc5-925d-8bd164897c90",
        "x-ms-error-code": "ConditionNotMet",
<<<<<<< HEAD
        "x-ms-request-id": "46913d01-401e-0056-4bf9-068eb0000000",
        "x-ms-version": "2021-02-12"
=======
        "x-ms-request-id": "3a7cd2c9-e01e-0095-1921-af3277000000",
        "x-ms-version": "2020-12-06"
>>>>>>> 73d5f10e
      },
      "ResponseBody": []
    },
    {
      "RequestUri": "http://seanmcccanary3.blob.core.windows.net/test-filesystem-14775c2e-68dd-3658-bdc2-29358caa50ea?restype=container",
      "RequestMethod": "DELETE",
      "RequestHeaders": {
        "Accept": "application/xml",
        "Authorization": "Sanitized",
        "traceparent": "00-31b8979eb524bb46a6caa14fa8b645de-f58418086016d94b-00",
        "User-Agent": "azsdk-net-Storage.Files.DataLake/12.9.0-alpha.20210921.1 (.NET Framework 4.8.4300.0; Microsoft Windows 10.0.19043 )",
        "x-ms-client-request-id": "b2cb265a-5555-56f7-2e62-7dfedd5f3795",
        "x-ms-date": "Tue, 21 Sep 2021 19:48:01 GMT",
        "x-ms-return-client-request-id": "true",
        "x-ms-version": "2021-02-12"
      },
      "RequestBody": null,
      "StatusCode": 202,
      "ResponseHeaders": {
        "Content-Length": "0",
        "Date": "Tue, 21 Sep 2021 19:48:00 GMT",
        "Server": "Windows-Azure-Blob/1.0 Microsoft-HTTPAPI/2.0",
        "x-ms-client-request-id": "b2cb265a-5555-56f7-2e62-7dfedd5f3795",
<<<<<<< HEAD
        "x-ms-request-id": "46913d2b-401e-0056-73f9-068eb0000000",
        "x-ms-version": "2021-02-12"
=======
        "x-ms-request-id": "3a7cd2e3-e01e-0095-2c21-af3277000000",
        "x-ms-version": "2020-12-06"
>>>>>>> 73d5f10e
      },
      "ResponseBody": []
    },
    {
      "RequestUri": "http://seanmcccanary3.blob.core.windows.net/test-filesystem-1d80003e-35c4-b51f-c881-d4c8f2ea34f2?restype=container",
      "RequestMethod": "PUT",
      "RequestHeaders": {
        "Accept": "application/xml",
        "Authorization": "Sanitized",
        "traceparent": "00-865b5338c7ca6d4188b1f75e3103a4e4-a658b369eeaf7d42-00",
        "User-Agent": "azsdk-net-Storage.Files.DataLake/12.9.0-alpha.20210921.1 (.NET Framework 4.8.4300.0; Microsoft Windows 10.0.19043 )",
        "x-ms-blob-public-access": "container",
        "x-ms-client-request-id": "379cb75e-ef1f-2507-0616-e9d3802e6344",
        "x-ms-date": "Tue, 21 Sep 2021 19:48:01 GMT",
        "x-ms-return-client-request-id": "true",
        "x-ms-version": "2021-02-12"
      },
      "RequestBody": null,
      "StatusCode": 201,
      "ResponseHeaders": {
        "Content-Length": "0",
        "Date": "Tue, 21 Sep 2021 19:48:01 GMT",
        "ETag": "\u00220x8D97D38B89001E8\u0022",
        "Last-Modified": "Tue, 21 Sep 2021 19:48:01 GMT",
        "Server": "Windows-Azure-Blob/1.0 Microsoft-HTTPAPI/2.0",
        "x-ms-client-request-id": "379cb75e-ef1f-2507-0616-e9d3802e6344",
<<<<<<< HEAD
        "x-ms-request-id": "46913d54-401e-0056-17f9-068eb0000000",
        "x-ms-version": "2021-02-12"
=======
        "x-ms-request-id": "3a7cd2fa-e01e-0095-3f21-af3277000000",
        "x-ms-version": "2020-12-06"
>>>>>>> 73d5f10e
      },
      "ResponseBody": []
    },
    {
      "RequestUri": "http://seanmcccanary3.dfs.core.windows.net/test-filesystem-1d80003e-35c4-b51f-c881-d4c8f2ea34f2/test-file-a817a371-ba0c-ab39-bc6a-5cc8d89ff68d?resource=file",
      "RequestMethod": "PUT",
      "RequestHeaders": {
        "Accept": "application/json",
        "Authorization": "Sanitized",
        "If-None-Match": "*",
        "traceparent": "00-912036cba2f5df468f1860e385d6cc42-d6a6fc317fbc9c41-00",
        "User-Agent": "azsdk-net-Storage.Files.DataLake/12.9.0-alpha.20210921.1 (.NET Framework 4.8.4300.0; Microsoft Windows 10.0.19043 )",
        "x-ms-client-request-id": "44f03edc-ee90-45e4-708e-dbf7b792dd9b",
        "x-ms-date": "Tue, 21 Sep 2021 19:48:01 GMT",
        "x-ms-return-client-request-id": "true",
        "x-ms-version": "2021-02-12"
      },
      "RequestBody": null,
      "StatusCode": 201,
      "ResponseHeaders": {
        "Content-Length": "0",
        "Date": "Tue, 21 Sep 2021 19:48:01 GMT",
        "ETag": "\u00220x8D97D38B89905EF\u0022",
        "Last-Modified": "Tue, 21 Sep 2021 19:48:01 GMT",
        "Server": "Windows-Azure-HDFS/1.0 Microsoft-HTTPAPI/2.0",
        "x-ms-client-request-id": "44f03edc-ee90-45e4-708e-dbf7b792dd9b",
<<<<<<< HEAD
        "x-ms-request-id": "d66a79d3-f01f-0088-77f9-069a56000000",
        "x-ms-version": "2021-02-12"
=======
        "x-ms-request-id": "c8cf8aa9-b01f-007c-1721-aff43d000000",
        "x-ms-request-server-encrypted": "true",
        "x-ms-version": "2020-12-06"
>>>>>>> 73d5f10e
      },
      "ResponseBody": []
    },
    {
      "RequestUri": "http://seanmcccanary3.dfs.core.windows.net/test-filesystem-1d80003e-35c4-b51f-c881-d4c8f2ea34f2/test-file-a817a371-ba0c-ab39-bc6a-5cc8d89ff68d?action=append\u0026position=0",
      "RequestMethod": "PATCH",
      "RequestHeaders": {
        "Accept": "application/json",
        "Authorization": "Sanitized",
        "Content-Length": "1024",
        "Content-Type": "application/octet-stream",
        "traceparent": "00-f4416fa76acda540aa7daae05b46f6a0-133a21806984ed4f-00",
        "User-Agent": "azsdk-net-Storage.Files.DataLake/12.9.0-alpha.20210921.1 (.NET Framework 4.8.4300.0; Microsoft Windows 10.0.19043 )",
        "x-ms-client-request-id": "9aebe6b2-b2af-3ffd-c492-0adac7d00eca",
        "x-ms-date": "Tue, 21 Sep 2021 19:48:01 GMT",
        "x-ms-return-client-request-id": "true",
        "x-ms-version": "2021-02-12"
      },
      "RequestBody": "LYutHej52HTFYVsyKBuaM5kFaTtO/NNht1E3puBonZMuyNaP6MrlZd8ncr2T1f3re7Y5e8Uo9jC3S2aXwjGUXMTHBF9ECkvPHwRcJooVzuFTSyopLiLOBdGl15xjTqKtkhX5zNGdp3FralvBzM\u002Bmon2FQ3cGay6h\u002Bf6NnjKua9FhrpN1GwEQtaO5vsTHDDkB/zUf3goqpyfnWNLSDwg\u002BvP6JXx08MIZ7dI3TTKxp2ezEi579jo3HNgZsjsMvPqWaewHGPa0cxc\u002BvpGp8V1t6fX7mDYNqQS1wwigXz6LCTDboONGro5s/qMbPTuojSt\u002Br8RBESTAhMDrTVXuEBfUs7Fg0lB6Kz9ripmS9mvJDTXhJbN6RfQMFxgiW100gu6PQomGS77bBICE1YaLLZJZHkAcDOpgXmm5VLs4W8/eMwuvA7feQsV7BiEu8WxxgOWJyT0dGHYAKuAfzPcDoqy0pqJ\u002B2C3aett6oQbJNWj5S9PVspKSwRqRrtjTvnXSe2dwdkrN8qS7r05hondzNvV7IoUjLfAeJeWH7S1RBrhlqCmfVL8iL1krGgNALR6nHnfnWJ/sr013VlBhRgF3ZqSR\u002B/pJ0\u002BI2VPcr9BPs2fTK4M65ba4cdPjcK/5qvOlXt7derjEkXU6RrQOkxLs5inxfmmUyvfT6dYb9aafjy5gJ1EBYji/DooOAJ8Cqd7BBpqGCDyKEJPm\u002BZDiuKvemseVrnvB24PhMm/fhrpY0T/3Su8cGXbh1ga9Kmin3FXuP3XXbQtTDzsGlMXcqonZjihQ6228snFAo8hlBLEbOWYZ4VdEgWQ0lDukBXShFTt805xARuDoIXz0hrky/gp5\u002B2tvwrkylQy0LEciCL0Mr56c\u002BDEU2uKFIc/aQAq68aYxKhoZQVJySj6PjCqpthjP99capfXZVSB46pD5WFUCCSqQ8N6i415MKq3ylU6323unGkgjkFugZ8TpoGaxeOHpjYMACMU6HRR43otX1s/hsQ8lUj4M7mjO4IkJuTL3mrHMCRe7t8KmbP0zqsHQWIEFB/9XnBaj7J8qMShMIGPRgUPJi924Jgk8fvVAyTOm/of4BLFDkA6bGBx4kXaqajyZYil\u002BBtyzTNHmGx0hYyNrc0KQRCuyjeFFPmPBT5SSkgS4p2caKPe7NMffXYThebT5DR4kCiYQ5tQ4OMho8f1NU3kIaLvMQVpa5Q9T4yBcU8S\u002ByDKGbpfup8CC0eAvQkLKkgoL6QD5LMvD2RUWvPOz6\u002BUDqinKxvThGbDrSW9qK5LMmUEmUHqztZt2woWC1/rMzvX7G5gpD8sFKs9QHeNcWa1yWhOinYt6T/SORARvbkHGHnp5bx/6o5mGETWrY6e4GmjoAI3Q==",
      "StatusCode": 202,
      "ResponseHeaders": {
        "Content-Length": "0",
        "Date": "Tue, 21 Sep 2021 19:48:01 GMT",
        "Server": "Windows-Azure-HDFS/1.0 Microsoft-HTTPAPI/2.0",
        "x-ms-client-request-id": "9aebe6b2-b2af-3ffd-c492-0adac7d00eca",
        "x-ms-request-id": "c8cf8aab-b01f-007c-1821-aff43d000000",
        "x-ms-request-server-encrypted": "true",
        "x-ms-version": "2021-02-12"
      },
      "ResponseBody": []
    },
    {
      "RequestUri": "http://seanmcccanary3.dfs.core.windows.net/test-filesystem-1d80003e-35c4-b51f-c881-d4c8f2ea34f2/test-file-a817a371-ba0c-ab39-bc6a-5cc8d89ff68d?action=flush\u0026position=1024",
      "RequestMethod": "PATCH",
      "RequestHeaders": {
        "Accept": "application/json",
        "Authorization": "Sanitized",
        "traceparent": "00-427c45394e290a4fa5157aff27d4e231-9731da63a2e2634f-00",
        "User-Agent": "azsdk-net-Storage.Files.DataLake/12.9.0-alpha.20210921.1 (.NET Framework 4.8.4300.0; Microsoft Windows 10.0.19043 )",
        "x-ms-client-request-id": "d045b745-43a6-d2ec-f638-2015829b070a",
        "x-ms-date": "Tue, 21 Sep 2021 19:48:01 GMT",
        "x-ms-return-client-request-id": "true",
        "x-ms-version": "2021-02-12"
      },
      "RequestBody": null,
      "StatusCode": 200,
      "ResponseHeaders": {
        "Content-Length": "0",
        "Date": "Tue, 21 Sep 2021 19:48:02 GMT",
        "ETag": "\u00220x8D97D38B8B38EF5\u0022",
        "Last-Modified": "Tue, 21 Sep 2021 19:48:02 GMT",
        "Server": "Windows-Azure-HDFS/1.0 Microsoft-HTTPAPI/2.0",
        "x-ms-client-request-id": "d045b745-43a6-d2ec-f638-2015829b070a",
        "x-ms-request-id": "c8cf8aac-b01f-007c-1921-aff43d000000",
        "x-ms-request-server-encrypted": "false",
        "x-ms-version": "2021-02-12"
      },
      "ResponseBody": []
    },
    {
      "RequestUri": "http://seanmcccanary3.blob.core.windows.net/test-filesystem-1d80003e-35c4-b51f-c881-d4c8f2ea34f2/test-file-a817a371-ba0c-ab39-bc6a-5cc8d89ff68d",
      "RequestMethod": "HEAD",
      "RequestHeaders": {
        "Accept": "application/xml",
        "Authorization": "Sanitized",
        "traceparent": "00-c695fc7fd7179742802416be0c292691-88834354dc24f148-00",
        "User-Agent": "azsdk-net-Storage.Files.DataLake/12.9.0-alpha.20210921.1 (.NET Framework 4.8.4300.0; Microsoft Windows 10.0.19043 )",
        "x-ms-client-request-id": "10940543-3d8b-cd23-3d76-78e8b2b7cc2d",
        "x-ms-date": "Tue, 21 Sep 2021 19:48:02 GMT",
        "x-ms-return-client-request-id": "true",
        "x-ms-version": "2021-02-12"
      },
      "RequestBody": null,
      "StatusCode": 200,
      "ResponseHeaders": {
        "Accept-Ranges": "bytes",
        "Access-Control-Allow-Origin": "*",
        "Access-Control-Expose-Headers": "x-ms-request-id,x-ms-client-request-id,Server,x-ms-version,Content-Type,Last-Modified,ETag,x-ms-creation-time,x-ms-lease-status,x-ms-lease-state,x-ms-blob-type,x-ms-server-encrypted,x-ms-access-tier,x-ms-access-tier-inferred,Accept-Ranges,x-ms-last-access-time,Content-Length,Date,Transfer-Encoding",
        "Content-Length": "1024",
        "Content-Type": "application/octet-stream",
        "Date": "Tue, 21 Sep 2021 19:48:01 GMT",
        "ETag": "\u00220x8D97D38B8B38EF5\u0022",
        "Last-Modified": "Tue, 21 Sep 2021 19:48:02 GMT",
        "Server": "Windows-Azure-Blob/1.0 Microsoft-HTTPAPI/2.0",
        "x-ms-access-tier": "Hot",
        "x-ms-access-tier-inferred": "true",
        "x-ms-blob-type": "BlockBlob",
        "x-ms-client-request-id": "10940543-3d8b-cd23-3d76-78e8b2b7cc2d",
        "x-ms-creation-time": "Tue, 21 Sep 2021 19:48:01 GMT",
        "x-ms-last-access-time": "Tue, 21 Sep 2021 19:48:02 GMT",
        "x-ms-lease-state": "available",
        "x-ms-lease-status": "unlocked",
        "x-ms-request-id": "3a7cd364-e01e-0095-1121-af3277000000",
        "x-ms-server-encrypted": "true",
        "x-ms-version": "2021-02-12"
      },
      "ResponseBody": []
    },
    {
      "RequestUri": "http://seanmcccanary3.blob.core.windows.net/test-filesystem-1d80003e-35c4-b51f-c881-d4c8f2ea34f2/test-file-a817a371-ba0c-ab39-bc6a-5cc8d89ff68d",
      "RequestMethod": "HEAD",
      "RequestHeaders": {
        "Accept": "application/xml",
        "Authorization": "Sanitized",
        "If-None-Match": "0x8D97D38B8B38EF5",
        "traceparent": "00-d9bd2ad904941947ac7cbd5d61a4ee3d-7f4d050f7400314f-00",
        "User-Agent": "azsdk-net-Storage.Files.DataLake/12.9.0-alpha.20210921.1 (.NET Framework 4.8.4300.0; Microsoft Windows 10.0.19043 )",
        "x-ms-client-request-id": "7dd2219c-f706-067f-5c40-8fac60192c61",
        "x-ms-date": "Tue, 21 Sep 2021 19:48:02 GMT",
        "x-ms-return-client-request-id": "true",
        "x-ms-version": "2021-02-12"
      },
      "RequestBody": null,
      "StatusCode": 304,
      "ResponseHeaders": {
        "Access-Control-Allow-Origin": "*",
        "Access-Control-Expose-Headers": "x-ms-request-id,x-ms-client-request-id,Server,x-ms-version,x-ms-error-code,Content-Length,Date,Transfer-Encoding",
        "Content-Length": "0",
        "Date": "Tue, 21 Sep 2021 19:48:01 GMT",
        "Server": "Windows-Azure-Blob/1.0 Microsoft-HTTPAPI/2.0",
        "x-ms-client-request-id": "7dd2219c-f706-067f-5c40-8fac60192c61",
        "x-ms-error-code": "ConditionNotMet",
<<<<<<< HEAD
        "x-ms-request-id": "46913e24-401e-0056-54f9-068eb0000000",
        "x-ms-version": "2021-02-12"
=======
        "x-ms-request-id": "3a7cd389-e01e-0095-2f21-af3277000000",
        "x-ms-version": "2020-12-06"
>>>>>>> 73d5f10e
      },
      "ResponseBody": []
    },
    {
      "RequestUri": "http://seanmcccanary3.blob.core.windows.net/test-filesystem-1d80003e-35c4-b51f-c881-d4c8f2ea34f2?restype=container",
      "RequestMethod": "DELETE",
      "RequestHeaders": {
        "Accept": "application/xml",
        "Authorization": "Sanitized",
        "traceparent": "00-5693213e5fa3444fb95c45e4171f46d0-99ab84cb52b05b48-00",
        "User-Agent": "azsdk-net-Storage.Files.DataLake/12.9.0-alpha.20210921.1 (.NET Framework 4.8.4300.0; Microsoft Windows 10.0.19043 )",
        "x-ms-client-request-id": "914b41ed-4fe4-2226-def4-c677f3340b9b",
        "x-ms-date": "Tue, 21 Sep 2021 19:48:02 GMT",
        "x-ms-return-client-request-id": "true",
        "x-ms-version": "2021-02-12"
      },
      "RequestBody": null,
      "StatusCode": 202,
      "ResponseHeaders": {
        "Content-Length": "0",
        "Date": "Tue, 21 Sep 2021 19:48:01 GMT",
        "Server": "Windows-Azure-Blob/1.0 Microsoft-HTTPAPI/2.0",
        "x-ms-client-request-id": "914b41ed-4fe4-2226-def4-c677f3340b9b",
<<<<<<< HEAD
        "x-ms-request-id": "46913e71-401e-0056-17f9-068eb0000000",
        "x-ms-version": "2021-02-12"
=======
        "x-ms-request-id": "3a7cd399-e01e-0095-3e21-af3277000000",
        "x-ms-version": "2020-12-06"
>>>>>>> 73d5f10e
      },
      "ResponseBody": []
    },
    {
      "RequestUri": "http://seanmcccanary3.blob.core.windows.net/test-filesystem-cd385639-9ee9-2473-da12-58de9c5a8042?restype=container",
      "RequestMethod": "PUT",
      "RequestHeaders": {
        "Accept": "application/xml",
        "Authorization": "Sanitized",
        "traceparent": "00-c7e6cf747e7f234591e247ae2eb0656d-5a681ec1c02b6548-00",
        "User-Agent": "azsdk-net-Storage.Files.DataLake/12.9.0-alpha.20210921.1 (.NET Framework 4.8.4300.0; Microsoft Windows 10.0.19043 )",
        "x-ms-blob-public-access": "container",
        "x-ms-client-request-id": "2febbe1d-8ee1-4ef5-cd27-b7d2f6488684",
        "x-ms-date": "Tue, 21 Sep 2021 19:48:02 GMT",
        "x-ms-return-client-request-id": "true",
        "x-ms-version": "2021-02-12"
      },
      "RequestBody": null,
      "StatusCode": 201,
      "ResponseHeaders": {
        "Content-Length": "0",
        "Date": "Tue, 21 Sep 2021 19:48:01 GMT",
        "ETag": "\u00220x8D97D38B8D712C1\u0022",
        "Last-Modified": "Tue, 21 Sep 2021 19:48:02 GMT",
        "Server": "Windows-Azure-Blob/1.0 Microsoft-HTTPAPI/2.0",
        "x-ms-client-request-id": "2febbe1d-8ee1-4ef5-cd27-b7d2f6488684",
<<<<<<< HEAD
        "x-ms-request-id": "46913ea0-401e-0056-3df9-068eb0000000",
        "x-ms-version": "2021-02-12"
=======
        "x-ms-request-id": "3a7cd3bb-e01e-0095-5921-af3277000000",
        "x-ms-version": "2020-12-06"
>>>>>>> 73d5f10e
      },
      "ResponseBody": []
    },
    {
      "RequestUri": "http://seanmcccanary3.dfs.core.windows.net/test-filesystem-cd385639-9ee9-2473-da12-58de9c5a8042/test-file-ea7d6ad4-2cb0-8f96-e310-6d2961159ad7?resource=file",
      "RequestMethod": "PUT",
      "RequestHeaders": {
        "Accept": "application/json",
        "Authorization": "Sanitized",
        "If-None-Match": "*",
        "traceparent": "00-7778eadb2911dd4599f16b8473e16dbe-a5a78e7f4eb3724e-00",
        "User-Agent": "azsdk-net-Storage.Files.DataLake/12.9.0-alpha.20210921.1 (.NET Framework 4.8.4300.0; Microsoft Windows 10.0.19043 )",
        "x-ms-client-request-id": "68b6fd6b-1bd6-3bcd-64d0-44e6a526281e",
        "x-ms-date": "Tue, 21 Sep 2021 19:48:02 GMT",
        "x-ms-return-client-request-id": "true",
        "x-ms-version": "2021-02-12"
      },
      "RequestBody": null,
      "StatusCode": 201,
      "ResponseHeaders": {
        "Content-Length": "0",
        "Date": "Tue, 21 Sep 2021 19:48:02 GMT",
        "ETag": "\u00220x8D97D38B8E016C0\u0022",
        "Last-Modified": "Tue, 21 Sep 2021 19:48:02 GMT",
        "Server": "Windows-Azure-HDFS/1.0 Microsoft-HTTPAPI/2.0",
        "x-ms-client-request-id": "68b6fd6b-1bd6-3bcd-64d0-44e6a526281e",
<<<<<<< HEAD
        "x-ms-request-id": "d66a7a33-f01f-0088-57f9-069a56000000",
        "x-ms-version": "2021-02-12"
=======
        "x-ms-request-id": "c8cf8aad-b01f-007c-1a21-aff43d000000",
        "x-ms-request-server-encrypted": "true",
        "x-ms-version": "2020-12-06"
>>>>>>> 73d5f10e
      },
      "ResponseBody": []
    },
    {
      "RequestUri": "http://seanmcccanary3.dfs.core.windows.net/test-filesystem-cd385639-9ee9-2473-da12-58de9c5a8042/test-file-ea7d6ad4-2cb0-8f96-e310-6d2961159ad7?action=append\u0026position=0",
      "RequestMethod": "PATCH",
      "RequestHeaders": {
        "Accept": "application/json",
        "Authorization": "Sanitized",
        "Content-Length": "1024",
        "Content-Type": "application/octet-stream",
        "traceparent": "00-c4412c8d5b37bd419994061dd3c43b02-f11ca5fe59226445-00",
        "User-Agent": "azsdk-net-Storage.Files.DataLake/12.9.0-alpha.20210921.1 (.NET Framework 4.8.4300.0; Microsoft Windows 10.0.19043 )",
        "x-ms-client-request-id": "64bd7688-325e-7701-00dd-957b2c725157",
        "x-ms-date": "Tue, 21 Sep 2021 19:48:02 GMT",
        "x-ms-return-client-request-id": "true",
        "x-ms-version": "2021-02-12"
      },
      "RequestBody": "c4SSQnTrzZ7Zt1CYk6RyCkVowN1uUWFWu3FRpuOqizTLhlstPIp7MfBNVSo9XLsptayNjYeoFiIiPIYDmie7LisbzAxIRM667Y/tIfw3GF\u002B2J/E2Hf2sI3A5Cv8Dd5fJkSf\u002BIo\u002Bu4HHe0qD4u/Qm6yQnTXI2hBEub6mcDznOt3b4I4/UOPbPB0eAWEtdtGh7Eh/b2ykkkw0Vz7LmEtA3Dxsq/5dlUbItWEUrtizF0bpBIPwa89tM04\u002BCv2lD6fV2SEgwMrTQFsFsrYLj\u002Bd3gUP73pfHTHRw/3SsH4pJJ6m9QtG3klZ4FcAo7rkVYadqyoW5rS0MEoior8FWJyDMvIsMTk0Vv/Lpf8TTnmG/X53NRVUEj3p4rSxJDuKVIfKfWC4uCRdaVQqW0C1kPHQm6UwnhN3PyDEQk50cyLEMVFnWNEI3kVaKdvBOcb9JFHC4IiGWcZkQ05P9HXl2OYhZhnvTkgQ171v5nRHtfVpxx3soYKaPeea8wWCuOnPdEDln9OtDdYZohjbFmNCLJ1I5i1X\u002BSdjhygiVEsynh7ToHIjUhYhvLk30w9pzyeESNZ4ScLMZ3sZghirermK1xQJ93XhLsp3FzlkIBYn\u002BbgArgt0ylRMBzj3GdANhjIPrQvrb9ehkyoL8SKZaEdk8YhQqty\u002BFgzPvfA8\u002BhT6aZD3ZHMaPIngXxrhaMkhsq7xkhhHrOtlQZb/K7HXZJkVAZeBkgPUSrUOcEux3K1DnftBS1f8sry1khLcKxDYCPpxzGcxoCCrHVdjSTyvs3T5u422likxKF7azA/g\u002BC\u002BUJmdBMABGAe3api4AiXmAFe6t4m\u002BDEXLBMKQYZtQQuiUn3xLFXnNko6mf6\u002B/7MJ7VSrYhQwWwART0gA9sLasZuewI2KpmusdrOU7F4yWC1gAFMxwt/3cvd8390N50CHYOhiID8lfkfo/\u002BtgnG6h3vYan/VvqO\u002B8pk2WDsaOn49zDIt20DjuO4ELScPzltWI2wDn8kdLGLj5pXnxjnCAWl9b7ZDjKw69LGRzY14ryQ93DTPGp6xIJ/PTfCq//KwQi\u002B5jl6lFpa/yKcbi17RZzdxpeYE9urOzE8WcEK7j/i\u002B3Y9hwyDFmMmiD1H3mZVA/ea9OVoIr0tE7sITjqZQBDiqWK3Tc6QSrAkcYuuU1zK51XZb/lKisjJAGNBitgojTgsVTTzrcYo\u002Bqo1M7EhjrBuPVbkz9AXmC6Z7k1bTs/X\u002B\u002BRDgg4n10mPoHVfFVcXl3Gy401xQ81YBL0GWb943avaXTfM7fyyRmYdVR9quILXckbLqGuCZrgW641BEX2KFtLJhMgfWrmE8JznU\u002B69/Uw6PudovSVAV\u002BaPpfJ/cTT4k05MoTO6uCeQ==",
      "StatusCode": 202,
      "ResponseHeaders": {
        "Content-Length": "0",
        "Date": "Tue, 21 Sep 2021 19:48:02 GMT",
        "Server": "Windows-Azure-HDFS/1.0 Microsoft-HTTPAPI/2.0",
        "x-ms-client-request-id": "64bd7688-325e-7701-00dd-957b2c725157",
        "x-ms-request-id": "c8cf8aae-b01f-007c-1b21-aff43d000000",
        "x-ms-request-server-encrypted": "true",
        "x-ms-version": "2021-02-12"
      },
      "ResponseBody": []
    },
    {
      "RequestUri": "http://seanmcccanary3.dfs.core.windows.net/test-filesystem-cd385639-9ee9-2473-da12-58de9c5a8042/test-file-ea7d6ad4-2cb0-8f96-e310-6d2961159ad7?action=flush\u0026position=1024",
      "RequestMethod": "PATCH",
      "RequestHeaders": {
        "Accept": "application/json",
        "Authorization": "Sanitized",
        "traceparent": "00-cab78c27083f014b866f58ac1ef46d9b-be5c7b3f0b43524d-00",
        "User-Agent": "azsdk-net-Storage.Files.DataLake/12.9.0-alpha.20210921.1 (.NET Framework 4.8.4300.0; Microsoft Windows 10.0.19043 )",
        "x-ms-client-request-id": "2f5e2255-c468-17c0-f108-6db5f2b2379f",
        "x-ms-date": "Tue, 21 Sep 2021 19:48:02 GMT",
        "x-ms-return-client-request-id": "true",
        "x-ms-version": "2021-02-12"
      },
      "RequestBody": null,
      "StatusCode": 200,
      "ResponseHeaders": {
        "Content-Length": "0",
        "Date": "Tue, 21 Sep 2021 19:48:02 GMT",
        "ETag": "\u00220x8D97D38B8F96770\u0022",
        "Last-Modified": "Tue, 21 Sep 2021 19:48:02 GMT",
        "Server": "Windows-Azure-HDFS/1.0 Microsoft-HTTPAPI/2.0",
        "x-ms-client-request-id": "2f5e2255-c468-17c0-f108-6db5f2b2379f",
        "x-ms-request-id": "c8cf8aaf-b01f-007c-1c21-aff43d000000",
        "x-ms-request-server-encrypted": "false",
        "x-ms-version": "2021-02-12"
      },
      "ResponseBody": []
    },
    {
      "RequestUri": "http://seanmcccanary3.blob.core.windows.net/test-filesystem-cd385639-9ee9-2473-da12-58de9c5a8042/test-file-ea7d6ad4-2cb0-8f96-e310-6d2961159ad7",
      "RequestMethod": "HEAD",
      "RequestHeaders": {
        "Accept": "application/xml",
        "Authorization": "Sanitized",
        "traceparent": "00-30ca16476682c5488a5fcf69f2663ba4-39f007ba7659fa4b-00",
        "User-Agent": "azsdk-net-Storage.Files.DataLake/12.9.0-alpha.20210921.1 (.NET Framework 4.8.4300.0; Microsoft Windows 10.0.19043 )",
        "x-ms-client-request-id": "0926c0c3-2114-ffef-2ba5-3037acafef1c",
        "x-ms-date": "Tue, 21 Sep 2021 19:48:02 GMT",
        "x-ms-lease-id": "1af21d2c-564a-54e6-d5ff-bd1f117449a9",
        "x-ms-return-client-request-id": "true",
        "x-ms-version": "2021-02-12"
      },
      "RequestBody": null,
      "StatusCode": 412,
      "ResponseHeaders": {
        "Access-Control-Allow-Origin": "*",
        "Access-Control-Expose-Headers": "x-ms-request-id,x-ms-client-request-id,Server,x-ms-version,x-ms-error-code,Content-Length,Date,Transfer-Encoding",
        "Date": "Tue, 21 Sep 2021 19:48:02 GMT",
        "Server": "Windows-Azure-Blob/1.0 Microsoft-HTTPAPI/2.0",
        "Transfer-Encoding": "chunked",
        "x-ms-client-request-id": "0926c0c3-2114-ffef-2ba5-3037acafef1c",
        "x-ms-error-code": "LeaseNotPresentWithBlobOperation",
<<<<<<< HEAD
        "x-ms-request-id": "46913f6b-401e-0056-54f9-068eb0000000",
        "x-ms-version": "2021-02-12"
=======
        "x-ms-request-id": "3a7cd449-e01e-0095-4721-af3277000000",
        "x-ms-version": "2020-12-06"
>>>>>>> 73d5f10e
      },
      "ResponseBody": []
    },
    {
      "RequestUri": "http://seanmcccanary3.blob.core.windows.net/test-filesystem-cd385639-9ee9-2473-da12-58de9c5a8042?restype=container",
      "RequestMethod": "DELETE",
      "RequestHeaders": {
        "Accept": "application/xml",
        "Authorization": "Sanitized",
        "traceparent": "00-45b677d1fc88d74295203b53141b2cea-451e6db76382b546-00",
        "User-Agent": "azsdk-net-Storage.Files.DataLake/12.9.0-alpha.20210921.1 (.NET Framework 4.8.4300.0; Microsoft Windows 10.0.19043 )",
        "x-ms-client-request-id": "31f27641-2e8c-138b-2401-0b2c29a9c161",
        "x-ms-date": "Tue, 21 Sep 2021 19:48:02 GMT",
        "x-ms-return-client-request-id": "true",
        "x-ms-version": "2021-02-12"
      },
      "RequestBody": null,
      "StatusCode": 202,
      "ResponseHeaders": {
        "Content-Length": "0",
        "Date": "Tue, 21 Sep 2021 19:48:02 GMT",
        "Server": "Windows-Azure-Blob/1.0 Microsoft-HTTPAPI/2.0",
        "x-ms-client-request-id": "31f27641-2e8c-138b-2401-0b2c29a9c161",
<<<<<<< HEAD
        "x-ms-request-id": "46913fa0-401e-0056-7bf9-068eb0000000",
        "x-ms-version": "2021-02-12"
=======
        "x-ms-request-id": "3a7cd4f4-e01e-0095-4721-af3277000000",
        "x-ms-version": "2020-12-06"
>>>>>>> 73d5f10e
      },
      "ResponseBody": []
    }
  ],
  "Variables": {
    "DateTimeOffsetNow": "2021-09-21T12:48:00.4683341-07:00",
    "RandomSeed": "1050687394",
    "Storage_TestConfigHierarchicalNamespace": "NamespaceTenant\nseanmcccanary3\nU2FuaXRpemVk\nhttp://seanmcccanary3.blob.core.windows.net\nhttp://seanmcccanary3.file.core.windows.net\nhttp://seanmcccanary3.queue.core.windows.net\nhttp://seanmcccanary3.table.core.windows.net\n\n\n\n\nhttp://seanmcccanary3-secondary.blob.core.windows.net\nhttp://seanmcccanary3-secondary.file.core.windows.net\nhttp://seanmcccanary3-secondary.queue.core.windows.net\nhttp://seanmcccanary3-secondary.table.core.windows.net\n\nSanitized\n\n\nCloud\nBlobEndpoint=http://seanmcccanary3.blob.core.windows.net/;QueueEndpoint=http://seanmcccanary3.queue.core.windows.net/;FileEndpoint=http://seanmcccanary3.file.core.windows.net/;BlobSecondaryEndpoint=http://seanmcccanary3-secondary.blob.core.windows.net/;QueueSecondaryEndpoint=http://seanmcccanary3-secondary.queue.core.windows.net/;FileSecondaryEndpoint=http://seanmcccanary3-secondary.file.core.windows.net/;AccountName=seanmcccanary3;AccountKey=Sanitized\n\n\n"
  }
}<|MERGE_RESOLUTION|>--- conflicted
+++ resolved
@@ -23,13 +23,8 @@
         "Last-Modified": "Tue, 21 Sep 2021 19:48:00 GMT",
         "Server": "Windows-Azure-Blob/1.0 Microsoft-HTTPAPI/2.0",
         "x-ms-client-request-id": "2c806237-63ac-a037-9dcf-8f282633dfe0",
-<<<<<<< HEAD
-        "x-ms-request-id": "469138d6-401e-0056-68f9-068eb0000000",
-        "x-ms-version": "2021-02-12"
-=======
         "x-ms-request-id": "3a7cd039-e01e-0095-7021-af3277000000",
-        "x-ms-version": "2020-12-06"
->>>>>>> 73d5f10e
+        "x-ms-version": "2021-02-12"
       },
       "ResponseBody": []
     },
@@ -56,14 +51,9 @@
         "Last-Modified": "Tue, 21 Sep 2021 19:48:00 GMT",
         "Server": "Windows-Azure-HDFS/1.0 Microsoft-HTTPAPI/2.0",
         "x-ms-client-request-id": "5ae14f73-a5ed-39db-41db-4a8d30b6058f",
-<<<<<<< HEAD
-        "x-ms-request-id": "d66a78ca-f01f-0088-70f9-069a56000000",
-        "x-ms-version": "2021-02-12"
-=======
         "x-ms-request-id": "c8cf8a9f-b01f-007c-0e21-aff43d000000",
         "x-ms-request-server-encrypted": "true",
-        "x-ms-version": "2020-12-06"
->>>>>>> 73d5f10e
+        "x-ms-version": "2021-02-12"
       },
       "ResponseBody": []
     },
@@ -147,13 +137,8 @@
         "Server": "Windows-Azure-Blob/1.0 Microsoft-HTTPAPI/2.0",
         "x-ms-client-request-id": "6534fa99-f7a7-a046-1ea5-ad14d1f1794a",
         "x-ms-error-code": "ConditionNotMet",
-<<<<<<< HEAD
-        "x-ms-request-id": "469139dc-401e-0056-59f9-068eb0000000",
-        "x-ms-version": "2021-02-12"
-=======
         "x-ms-request-id": "3a7cd0f0-e01e-0095-1221-af3277000000",
-        "x-ms-version": "2020-12-06"
->>>>>>> 73d5f10e
+        "x-ms-version": "2021-02-12"
       },
       "ResponseBody": []
     },
@@ -177,13 +162,8 @@
         "Date": "Tue, 21 Sep 2021 19:48:00 GMT",
         "Server": "Windows-Azure-Blob/1.0 Microsoft-HTTPAPI/2.0",
         "x-ms-client-request-id": "735ea0c3-458f-ce5a-59ab-36fcdad2f41f",
-<<<<<<< HEAD
-        "x-ms-request-id": "46913a12-401e-0056-0af9-068eb0000000",
-        "x-ms-version": "2021-02-12"
-=======
         "x-ms-request-id": "3a7cd115-e01e-0095-2e21-af3277000000",
-        "x-ms-version": "2020-12-06"
->>>>>>> 73d5f10e
+        "x-ms-version": "2021-02-12"
       },
       "ResponseBody": []
     },
@@ -210,13 +190,8 @@
         "Last-Modified": "Tue, 21 Sep 2021 19:48:00 GMT",
         "Server": "Windows-Azure-Blob/1.0 Microsoft-HTTPAPI/2.0",
         "x-ms-client-request-id": "831805b9-72bd-9798-002d-fb1aa560fc18",
-<<<<<<< HEAD
-        "x-ms-request-id": "46913a44-401e-0056-37f9-068eb0000000",
-        "x-ms-version": "2021-02-12"
-=======
         "x-ms-request-id": "3a7cd158-e01e-0095-6a21-af3277000000",
-        "x-ms-version": "2020-12-06"
->>>>>>> 73d5f10e
+        "x-ms-version": "2021-02-12"
       },
       "ResponseBody": []
     },
@@ -243,14 +218,9 @@
         "Last-Modified": "Tue, 21 Sep 2021 19:48:00 GMT",
         "Server": "Windows-Azure-HDFS/1.0 Microsoft-HTTPAPI/2.0",
         "x-ms-client-request-id": "793ec1f1-6c3d-4681-1323-316c5896e7de",
-<<<<<<< HEAD
-        "x-ms-request-id": "d66a791f-f01f-0088-44f9-069a56000000",
-        "x-ms-version": "2021-02-12"
-=======
         "x-ms-request-id": "c8cf8aa2-b01f-007c-1121-aff43d000000",
         "x-ms-request-server-encrypted": "true",
-        "x-ms-version": "2020-12-06"
->>>>>>> 73d5f10e
+        "x-ms-version": "2021-02-12"
       },
       "ResponseBody": []
     },
@@ -334,13 +304,8 @@
         "Transfer-Encoding": "chunked",
         "x-ms-client-request-id": "06c91d0f-958a-bd2d-d114-7a7567f18a26",
         "x-ms-error-code": "ConditionNotMet",
-<<<<<<< HEAD
-        "x-ms-request-id": "46913b46-401e-0056-2bf9-068eb0000000",
-        "x-ms-version": "2021-02-12"
-=======
         "x-ms-request-id": "3a7cd20e-e01e-0095-0121-af3277000000",
-        "x-ms-version": "2020-12-06"
->>>>>>> 73d5f10e
+        "x-ms-version": "2021-02-12"
       },
       "ResponseBody": []
     },
@@ -364,13 +329,8 @@
         "Date": "Tue, 21 Sep 2021 19:48:00 GMT",
         "Server": "Windows-Azure-Blob/1.0 Microsoft-HTTPAPI/2.0",
         "x-ms-client-request-id": "f92de760-c683-1d10-1f0e-18a6b6e1b39e",
-<<<<<<< HEAD
-        "x-ms-request-id": "46913b74-401e-0056-58f9-068eb0000000",
-        "x-ms-version": "2021-02-12"
-=======
         "x-ms-request-id": "3a7cd22f-e01e-0095-1e21-af3277000000",
-        "x-ms-version": "2020-12-06"
->>>>>>> 73d5f10e
+        "x-ms-version": "2021-02-12"
       },
       "ResponseBody": []
     },
@@ -397,13 +357,8 @@
         "Last-Modified": "Tue, 21 Sep 2021 19:48:01 GMT",
         "Server": "Windows-Azure-Blob/1.0 Microsoft-HTTPAPI/2.0",
         "x-ms-client-request-id": "11546ba2-b76f-f7de-8ef6-3bc19cda9174",
-<<<<<<< HEAD
-        "x-ms-request-id": "46913ba3-401e-0056-05f9-068eb0000000",
-        "x-ms-version": "2021-02-12"
-=======
         "x-ms-request-id": "3a7cd248-e01e-0095-3021-af3277000000",
-        "x-ms-version": "2020-12-06"
->>>>>>> 73d5f10e
+        "x-ms-version": "2021-02-12"
       },
       "ResponseBody": []
     },
@@ -430,14 +385,9 @@
         "Last-Modified": "Tue, 21 Sep 2021 19:48:01 GMT",
         "Server": "Windows-Azure-HDFS/1.0 Microsoft-HTTPAPI/2.0",
         "x-ms-client-request-id": "f8863ee5-7ebb-df3b-8e99-2ede2cdd8853",
-<<<<<<< HEAD
-        "x-ms-request-id": "d66a7953-f01f-0088-78f9-069a56000000",
-        "x-ms-version": "2021-02-12"
-=======
         "x-ms-request-id": "c8cf8aa6-b01f-007c-1421-aff43d000000",
         "x-ms-request-server-encrypted": "true",
-        "x-ms-version": "2020-12-06"
->>>>>>> 73d5f10e
+        "x-ms-version": "2021-02-12"
       },
       "ResponseBody": []
     },
@@ -521,13 +471,8 @@
         "Transfer-Encoding": "chunked",
         "x-ms-client-request-id": "02475c4d-3e5f-6cc5-925d-8bd164897c90",
         "x-ms-error-code": "ConditionNotMet",
-<<<<<<< HEAD
-        "x-ms-request-id": "46913d01-401e-0056-4bf9-068eb0000000",
-        "x-ms-version": "2021-02-12"
-=======
         "x-ms-request-id": "3a7cd2c9-e01e-0095-1921-af3277000000",
-        "x-ms-version": "2020-12-06"
->>>>>>> 73d5f10e
+        "x-ms-version": "2021-02-12"
       },
       "ResponseBody": []
     },
@@ -551,13 +496,8 @@
         "Date": "Tue, 21 Sep 2021 19:48:00 GMT",
         "Server": "Windows-Azure-Blob/1.0 Microsoft-HTTPAPI/2.0",
         "x-ms-client-request-id": "b2cb265a-5555-56f7-2e62-7dfedd5f3795",
-<<<<<<< HEAD
-        "x-ms-request-id": "46913d2b-401e-0056-73f9-068eb0000000",
-        "x-ms-version": "2021-02-12"
-=======
         "x-ms-request-id": "3a7cd2e3-e01e-0095-2c21-af3277000000",
-        "x-ms-version": "2020-12-06"
->>>>>>> 73d5f10e
+        "x-ms-version": "2021-02-12"
       },
       "ResponseBody": []
     },
@@ -584,13 +524,8 @@
         "Last-Modified": "Tue, 21 Sep 2021 19:48:01 GMT",
         "Server": "Windows-Azure-Blob/1.0 Microsoft-HTTPAPI/2.0",
         "x-ms-client-request-id": "379cb75e-ef1f-2507-0616-e9d3802e6344",
-<<<<<<< HEAD
-        "x-ms-request-id": "46913d54-401e-0056-17f9-068eb0000000",
-        "x-ms-version": "2021-02-12"
-=======
         "x-ms-request-id": "3a7cd2fa-e01e-0095-3f21-af3277000000",
-        "x-ms-version": "2020-12-06"
->>>>>>> 73d5f10e
+        "x-ms-version": "2021-02-12"
       },
       "ResponseBody": []
     },
@@ -617,14 +552,9 @@
         "Last-Modified": "Tue, 21 Sep 2021 19:48:01 GMT",
         "Server": "Windows-Azure-HDFS/1.0 Microsoft-HTTPAPI/2.0",
         "x-ms-client-request-id": "44f03edc-ee90-45e4-708e-dbf7b792dd9b",
-<<<<<<< HEAD
-        "x-ms-request-id": "d66a79d3-f01f-0088-77f9-069a56000000",
-        "x-ms-version": "2021-02-12"
-=======
         "x-ms-request-id": "c8cf8aa9-b01f-007c-1721-aff43d000000",
         "x-ms-request-server-encrypted": "true",
-        "x-ms-version": "2020-12-06"
->>>>>>> 73d5f10e
+        "x-ms-version": "2021-02-12"
       },
       "ResponseBody": []
     },
@@ -747,13 +677,8 @@
         "Server": "Windows-Azure-Blob/1.0 Microsoft-HTTPAPI/2.0",
         "x-ms-client-request-id": "7dd2219c-f706-067f-5c40-8fac60192c61",
         "x-ms-error-code": "ConditionNotMet",
-<<<<<<< HEAD
-        "x-ms-request-id": "46913e24-401e-0056-54f9-068eb0000000",
-        "x-ms-version": "2021-02-12"
-=======
         "x-ms-request-id": "3a7cd389-e01e-0095-2f21-af3277000000",
-        "x-ms-version": "2020-12-06"
->>>>>>> 73d5f10e
+        "x-ms-version": "2021-02-12"
       },
       "ResponseBody": []
     },
@@ -777,13 +702,8 @@
         "Date": "Tue, 21 Sep 2021 19:48:01 GMT",
         "Server": "Windows-Azure-Blob/1.0 Microsoft-HTTPAPI/2.0",
         "x-ms-client-request-id": "914b41ed-4fe4-2226-def4-c677f3340b9b",
-<<<<<<< HEAD
-        "x-ms-request-id": "46913e71-401e-0056-17f9-068eb0000000",
-        "x-ms-version": "2021-02-12"
-=======
         "x-ms-request-id": "3a7cd399-e01e-0095-3e21-af3277000000",
-        "x-ms-version": "2020-12-06"
->>>>>>> 73d5f10e
+        "x-ms-version": "2021-02-12"
       },
       "ResponseBody": []
     },
@@ -810,13 +730,8 @@
         "Last-Modified": "Tue, 21 Sep 2021 19:48:02 GMT",
         "Server": "Windows-Azure-Blob/1.0 Microsoft-HTTPAPI/2.0",
         "x-ms-client-request-id": "2febbe1d-8ee1-4ef5-cd27-b7d2f6488684",
-<<<<<<< HEAD
-        "x-ms-request-id": "46913ea0-401e-0056-3df9-068eb0000000",
-        "x-ms-version": "2021-02-12"
-=======
         "x-ms-request-id": "3a7cd3bb-e01e-0095-5921-af3277000000",
-        "x-ms-version": "2020-12-06"
->>>>>>> 73d5f10e
+        "x-ms-version": "2021-02-12"
       },
       "ResponseBody": []
     },
@@ -843,14 +758,9 @@
         "Last-Modified": "Tue, 21 Sep 2021 19:48:02 GMT",
         "Server": "Windows-Azure-HDFS/1.0 Microsoft-HTTPAPI/2.0",
         "x-ms-client-request-id": "68b6fd6b-1bd6-3bcd-64d0-44e6a526281e",
-<<<<<<< HEAD
-        "x-ms-request-id": "d66a7a33-f01f-0088-57f9-069a56000000",
-        "x-ms-version": "2021-02-12"
-=======
         "x-ms-request-id": "c8cf8aad-b01f-007c-1a21-aff43d000000",
         "x-ms-request-server-encrypted": "true",
-        "x-ms-version": "2020-12-06"
->>>>>>> 73d5f10e
+        "x-ms-version": "2021-02-12"
       },
       "ResponseBody": []
     },
@@ -934,13 +844,8 @@
         "Transfer-Encoding": "chunked",
         "x-ms-client-request-id": "0926c0c3-2114-ffef-2ba5-3037acafef1c",
         "x-ms-error-code": "LeaseNotPresentWithBlobOperation",
-<<<<<<< HEAD
-        "x-ms-request-id": "46913f6b-401e-0056-54f9-068eb0000000",
-        "x-ms-version": "2021-02-12"
-=======
         "x-ms-request-id": "3a7cd449-e01e-0095-4721-af3277000000",
-        "x-ms-version": "2020-12-06"
->>>>>>> 73d5f10e
+        "x-ms-version": "2021-02-12"
       },
       "ResponseBody": []
     },
@@ -964,13 +869,8 @@
         "Date": "Tue, 21 Sep 2021 19:48:02 GMT",
         "Server": "Windows-Azure-Blob/1.0 Microsoft-HTTPAPI/2.0",
         "x-ms-client-request-id": "31f27641-2e8c-138b-2401-0b2c29a9c161",
-<<<<<<< HEAD
-        "x-ms-request-id": "46913fa0-401e-0056-7bf9-068eb0000000",
-        "x-ms-version": "2021-02-12"
-=======
         "x-ms-request-id": "3a7cd4f4-e01e-0095-4721-af3277000000",
-        "x-ms-version": "2020-12-06"
->>>>>>> 73d5f10e
+        "x-ms-version": "2021-02-12"
       },
       "ResponseBody": []
     }
