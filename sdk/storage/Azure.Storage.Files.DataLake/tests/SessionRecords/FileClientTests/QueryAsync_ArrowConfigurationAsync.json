﻿{
  "Entries": [
    {
      "RequestUri": "https://seannse.blob.core.windows.net/test-filesystem-d888204e-c13e-cb36-e851-eadff1aebe15?restype=container",
      "RequestMethod": "PUT",
      "RequestHeaders": {
        "Accept": "application/xml",
        "Authorization": "Sanitized",
        "traceparent": "00-77824c5538c6ff4aa58b455c55a6c671-d0a6dcc34192cc47-00",
        "User-Agent": [
          "azsdk-net-Storage.Files.DataLake/12.7.0-alpha.20210219.1",
          "(.NET 5.0.3; Microsoft Windows 10.0.19041)"
        ],
        "x-ms-blob-public-access": "container",
        "x-ms-client-request-id": "34159de3-97fe-2178-b223-7b29de00281e",
        "x-ms-date": "Fri, 19 Feb 2021 19:59:06 GMT",
        "x-ms-return-client-request-id": "true",
<<<<<<< HEAD
        "x-ms-version": "2020-12-06"
=======
        "x-ms-version": "2021-02-12"
>>>>>>> 7e782c87
      },
      "RequestBody": null,
      "StatusCode": 201,
      "ResponseHeaders": {
        "Content-Length": "0",
        "Date": "Fri, 19 Feb 2021 19:59:05 GMT",
        "ETag": "\"0x8D8D510D016F14B\"",
        "Last-Modified": "Fri, 19 Feb 2021 19:59:06 GMT",
        "Server": [
          "Windows-Azure-Blob/1.0",
          "Microsoft-HTTPAPI/2.0"
        ],
        "x-ms-client-request-id": "34159de3-97fe-2178-b223-7b29de00281e",
        "x-ms-request-id": "46926d48-401e-0056-6af9-068eb0000000",
<<<<<<< HEAD
        "x-ms-version": "2020-12-06"
=======
        "x-ms-version": "2021-02-12"
>>>>>>> 7e782c87
      },
      "ResponseBody": []
    },
    {
      "RequestUri": "https://seannse.dfs.core.windows.net/test-filesystem-d888204e-c13e-cb36-e851-eadff1aebe15/test-file-02158214-4f28-894d-76f8-c78f0d241a07?resource=file",
      "RequestMethod": "PUT",
      "RequestHeaders": {
        "Accept": "application/json",
        "Authorization": "Sanitized",
        "If-None-Match": "*",
        "traceparent": "00-c15a13e78061cb43ae13254ca46db1c4-745510e3a04dd942-00",
        "User-Agent": [
          "azsdk-net-Storage.Files.DataLake/12.7.0-alpha.20210219.1",
          "(.NET 5.0.3; Microsoft Windows 10.0.19041)"
        ],
        "x-ms-client-request-id": "2efd9586-becb-930f-4f8b-be06d0e8138e",
        "x-ms-date": "Fri, 19 Feb 2021 19:59:06 GMT",
        "x-ms-return-client-request-id": "true",
<<<<<<< HEAD
        "x-ms-version": "2020-12-06"
=======
        "x-ms-version": "2021-02-12"
>>>>>>> 7e782c87
      },
      "RequestBody": null,
      "StatusCode": 201,
      "ResponseHeaders": {
        "Content-Length": "0",
        "Date": "Fri, 19 Feb 2021 19:59:05 GMT",
        "ETag": "\"0x8D8D510D027E988\"",
        "Last-Modified": "Fri, 19 Feb 2021 19:59:06 GMT",
        "Server": [
          "Windows-Azure-HDFS/1.0",
          "Microsoft-HTTPAPI/2.0"
        ],
        "x-ms-client-request-id": "2efd9586-becb-930f-4f8b-be06d0e8138e",
        "x-ms-request-id": "d66aca2b-f01f-0088-6df9-069a56000000",
<<<<<<< HEAD
        "x-ms-version": "2020-12-06"
=======
        "x-ms-version": "2021-02-12"
>>>>>>> 7e782c87
      },
      "ResponseBody": []
    },
    {
      "RequestUri": "https://seannse.dfs.core.windows.net/test-filesystem-d888204e-c13e-cb36-e851-eadff1aebe15/test-file-02158214-4f28-894d-76f8-c78f0d241a07?action=append&position=0",
      "RequestMethod": "PATCH",
      "RequestHeaders": {
        "Accept": "application/json",
        "Authorization": "Sanitized",
        "Content-Length": "1024",
        "Content-Type": "application/octet-stream",
        "traceparent": "00-21c86c548fd18b43bae6f356ae2d6aeb-68f4767013302341-00",
        "User-Agent": [
          "azsdk-net-Storage.Files.DataLake/12.7.0-alpha.20210219.1",
          "(.NET 5.0.3; Microsoft Windows 10.0.19041)"
        ],
        "x-ms-client-request-id": "7809b647-ec26-d13c-a367-030dcb10a454",
        "x-ms-date": "Fri, 19 Feb 2021 19:59:06 GMT",
        "x-ms-return-client-request-id": "true",
<<<<<<< HEAD
        "x-ms-version": "2020-12-06"
=======
        "x-ms-version": "2021-02-12"
>>>>>>> 7e782c87
      },
      "RequestBody": "MTAwLDIwMCwzMDAsNDAwCjMwMCw0MDAsNTAwLDYwMAoxMDAsMjAwLDMwMCw0MDAKMzAwLDQwMCw1MDAsNjAwCjEwMCwyMDAsMzAwLDQwMAozMDAsNDAwLDUwMCw2MDAKMTAwLDIwMCwzMDAsNDAwCjMwMCw0MDAsNTAwLDYwMAoxMDAsMjAwLDMwMCw0MDAKMzAwLDQwMCw1MDAsNjAwCjEwMCwyMDAsMzAwLDQwMAozMDAsNDAwLDUwMCw2MDAKMTAwLDIwMCwzMDAsNDAwCjMwMCw0MDAsNTAwLDYwMAoxMDAsMjAwLDMwMCw0MDAKMzAwLDQwMCw1MDAsNjAwCjEwMCwyMDAsMzAwLDQwMAozMDAsNDAwLDUwMCw2MDAKMTAwLDIwMCwzMDAsNDAwCjMwMCw0MDAsNTAwLDYwMAoxMDAsMjAwLDMwMCw0MDAKMzAwLDQwMCw1MDAsNjAwCjEwMCwyMDAsMzAwLDQwMAozMDAsNDAwLDUwMCw2MDAKMTAwLDIwMCwzMDAsNDAwCjMwMCw0MDAsNTAwLDYwMAoxMDAsMjAwLDMwMCw0MDAKMzAwLDQwMCw1MDAsNjAwCjEwMCwyMDAsMzAwLDQwMAozMDAsNDAwLDUwMCw2MDAKMTAwLDIwMCwzMDAsNDAwCjMwMCw0MDAsNTAwLDYwMAoxMDAsMjAwLDMwMCw0MDAKMzAwLDQwMCw1MDAsNjAwCjEwMCwyMDAsMzAwLDQwMAozMDAsNDAwLDUwMCw2MDAKMTAwLDIwMCwzMDAsNDAwCjMwMCw0MDAsNTAwLDYwMAoxMDAsMjAwLDMwMCw0MDAKMzAwLDQwMCw1MDAsNjAwCjEwMCwyMDAsMzAwLDQwMAozMDAsNDAwLDUwMCw2MDAKMTAwLDIwMCwzMDAsNDAwCjMwMCw0MDAsNTAwLDYwMAoxMDAsMjAwLDMwMCw0MDAKMzAwLDQwMCw1MDAsNjAwCjEwMCwyMDAsMzAwLDQwMAozMDAsNDAwLDUwMCw2MDAKMTAwLDIwMCwzMDAsNDAwCjMwMCw0MDAsNTAwLDYwMAoxMDAsMjAwLDMwMCw0MDAKMzAwLDQwMCw1MDAsNjAwCjEwMCwyMDAsMzAwLDQwMAozMDAsNDAwLDUwMCw2MDAKMTAwLDIwMCwzMDAsNDAwCjMwMCw0MDAsNTAwLDYwMAoxMDAsMjAwLDMwMCw0MDAKMzAwLDQwMCw1MDAsNjAwCjEwMCwyMDAsMzAwLDQwMAozMDAsNDAwLDUwMCw2MDAKMTAwLDIwMCwzMDAsNDAwCjMwMCw0MDAsNTAwLDYwMAoxMDAsMjAwLDMwMCw0MDAKMzAwLDQwMCw1MDAsNjAwCg==",
      "StatusCode": 202,
      "ResponseHeaders": {
        "Content-Length": "0",
        "Date": "Fri, 19 Feb 2021 19:59:05 GMT",
        "Server": [
          "Windows-Azure-HDFS/1.0",
          "Microsoft-HTTPAPI/2.0"
        ],
        "x-ms-client-request-id": "7809b647-ec26-d13c-a367-030dcb10a454",
        "x-ms-request-id": "d66aca3a-f01f-0088-7cf9-069a56000000",
        "x-ms-request-server-encrypted": "true",
<<<<<<< HEAD
        "x-ms-version": "2020-12-06"
=======
        "x-ms-version": "2021-02-12"
>>>>>>> 7e782c87
      },
      "ResponseBody": []
    },
    {
      "RequestUri": "https://seannse.dfs.core.windows.net/test-filesystem-d888204e-c13e-cb36-e851-eadff1aebe15/test-file-02158214-4f28-894d-76f8-c78f0d241a07?action=flush&position=1024",
      "RequestMethod": "PATCH",
      "RequestHeaders": {
        "Accept": "application/json",
        "Authorization": "Sanitized",
        "traceparent": "00-0290d4e9d9b30042bc816cd255c02550-e3608f843e329d4b-00",
        "User-Agent": [
          "azsdk-net-Storage.Files.DataLake/12.7.0-alpha.20210219.1",
          "(.NET 5.0.3; Microsoft Windows 10.0.19041)"
        ],
        "x-ms-client-request-id": "19bec84b-9adf-1d67-37c6-889cd177bf5b",
        "x-ms-date": "Fri, 19 Feb 2021 19:59:07 GMT",
        "x-ms-return-client-request-id": "true",
<<<<<<< HEAD
        "x-ms-version": "2020-12-06"
=======
        "x-ms-version": "2021-02-12"
>>>>>>> 7e782c87
      },
      "RequestBody": null,
      "StatusCode": 200,
      "ResponseHeaders": {
        "Content-Length": "0",
        "Date": "Fri, 19 Feb 2021 19:59:05 GMT",
        "ETag": "\"0x8D8D510D0424C0D\"",
        "Last-Modified": "Fri, 19 Feb 2021 19:59:06 GMT",
        "Server": [
          "Windows-Azure-HDFS/1.0",
          "Microsoft-HTTPAPI/2.0"
        ],
        "x-ms-client-request-id": "19bec84b-9adf-1d67-37c6-889cd177bf5b",
        "x-ms-request-id": "d66aca4d-f01f-0088-0ff9-069a56000000",
        "x-ms-request-server-encrypted": "false",
<<<<<<< HEAD
        "x-ms-version": "2020-12-06"
=======
        "x-ms-version": "2021-02-12"
>>>>>>> 7e782c87
      },
      "ResponseBody": []
    },
    {
      "RequestUri": "https://seannse.blob.core.windows.net/test-filesystem-d888204e-c13e-cb36-e851-eadff1aebe15/test-file-02158214-4f28-894d-76f8-c78f0d241a07?comp=query",
      "RequestMethod": "POST",
      "RequestHeaders": {
        "Accept": "application/xml",
        "Authorization": "Sanitized",
        "Content-Length": "356",
        "Content-Type": "application/xml",
        "traceparent": "00-3cb224d7c8fc594d9743b6a091cc7a6f-bb52a4c823fbd740-00",
        "User-Agent": [
          "azsdk-net-Storage.Files.DataLake/12.7.0-alpha.20210219.1",
          "(.NET 5.0.3; Microsoft Windows 10.0.19041)"
        ],
        "x-ms-client-request-id": "03c2fe22-8b51-6375-0add-9d20fd6edf98",
        "x-ms-date": "Fri, 19 Feb 2021 19:59:07 GMT",
        "x-ms-return-client-request-id": "true",
<<<<<<< HEAD
        "x-ms-version": "2020-12-06"
=======
        "x-ms-version": "2021-02-12"
>>>>>>> 7e782c87
      },
      "RequestBody": "﻿<QueryRequest><QueryType>SQL</QueryType><Expression>SELECT _2 from BlobStorage WHERE _1 &gt; 250;</Expression><OutputSerialization><Format><Type>arrow</Type><ArrowConfiguration><Schema><Field><Type>decimal</Type><Name>Name</Name><Precision>4</Precision><Scale>2</Scale></Field></Schema></ArrowConfiguration></Format></OutputSerialization></QueryRequest>",
      "StatusCode": 200,
      "ResponseHeaders": {
        "Accept-Ranges": "bytes",
        "Content-Type": "avro/binary",
        "Date": "Fri, 19 Feb 2021 19:59:05 GMT",
        "ETag": "\"0x8D8D510D0424C0D\"",
        "Last-Modified": "Fri, 19 Feb 2021 19:59:06 GMT",
        "Server": [
          "Windows-Azure-Blob/1.0",
          "Microsoft-HTTPAPI/2.0"
        ],
        "Transfer-Encoding": "chunked",
        "x-ms-blob-type": "BlockBlob",
        "x-ms-client-request-id": "03c2fe22-8b51-6375-0add-9d20fd6edf98",
        "x-ms-creation-time": "Fri, 19 Feb 2021 19:59:06 GMT",
        "x-ms-lease-state": "available",
        "x-ms-lease-status": "unlocked",
        "x-ms-request-id": "46926e41-401e-0056-4ff9-068eb0000000",
        "x-ms-server-encrypted": "false",
<<<<<<< HEAD
        "x-ms-version": "2020-12-06"
=======
        "x-ms-version": "2021-02-12"
>>>>>>> 7e782c87
      },
      "ResponseBody": "T2JqAQIWYXZyby5zY2hlbWG+HlsKICB7CiAgICAidHlwZSI6ICJyZWNvcmQiLAogICAgIm5hbWUiOiAiY29tLm1pY3Jvc29mdC5henVyZS5zdG9yYWdlLnF1ZXJ5QmxvYkNvbnRlbnRzLnJlc3VsdERhdGEiLAogICAgImRvYyI6ICJIb2xkcyByZXN1bHQgZGF0YSBpbiB0aGUgZm9ybWF0IHNwZWNpZmllZCBmb3IgdGhpcyBxdWVyeSAoQ1NWLCBKU09OLCBldGMuKS4iLAogICAgImZpZWxkcyI6IFsKICAgICAgewogICAgICAgICJuYW1lIjogImRhdGEiLAogICAgICAgICJ0eXBlIjogImJ5dGVzIgogICAgICB9CiAgICBdCiAgfSwKICB7CiAgICAidHlwZSI6ICJyZWNvcmQiLAogICAgIm5hbWUiOiAiY29tLm1pY3Jvc29mdC5henVyZS5zdG9yYWdlLnF1ZXJ5QmxvYkNvbnRlbnRzLmVycm9yIiwKICAgICJkb2MiOiAiQW4gZXJyb3IgdGhhdCBvY2N1cnJlZCB3aGlsZSBwcm9jZXNzaW5nIHRoZSBxdWVyeS4iLAogICAgImZpZWxkcyI6IFsKICAgICAgewogICAgICAgICJuYW1lIjogImZhdGFsIiwKICAgICAgICAidHlwZSI6ICJib29sZWFuIiwKICAgICAgICAiZG9jIjogIklmIHRydWUsIHRoaXMgZXJyb3IgcHJldmVudHMgZnVydGhlciBxdWVyeSBwcm9jZXNzaW5nLiAgTW9yZSByZXN1bHQgZGF0YSBtYXkgYmUgcmV0dXJuZWQsIGJ1dCB0aGVyZSBpcyBubyBndWFyYW50ZWUgdGhhdCBhbGwgb2YgdGhlIG9yaWdpbmFsIGRhdGEgd2lsbCBiZSBwcm9jZXNzZWQuICBJZiBmYWxzZSwgdGhpcyBlcnJvciBkb2VzIG5vdCBwcmV2ZW50IGZ1cnRoZXIgcXVlcnkgcHJvY2Vzc2luZy4iCiAgICAgIH0sCiAgICAgIHsKICAgICAgICAibmFtZSI6ICJuYW1lIiwKICAgICAgICAidHlwZSI6ICJzdHJpbmciLAogICAgICAgICJkb2MiOiAiVGhlIG5hbWUgb2YgdGhlIGVycm9yIgogICAgICB9LAogICAgICB7CiAgICAgICAgIm5hbWUiOiAiZGVzY3JpcHRpb24iLAogICAgICAgICJ0eXBlIjogInN0cmluZyIsCiAgICAgICAgImRvYyI6ICJBIGRlc2NyaXB0aW9uIG9mIHRoZSBlcnJvciIKICAgICAgfSwKICAgICAgewogICAgICAgICJuYW1lIjogInBvc2l0aW9uIiwKICAgICAgICAidHlwZSI6ICJsb25nIiwKICAgICAgICAiZG9jIjogIlRoZSBibG9iIG9mZnNldCBhdCB3aGljaCB0aGUgZXJyb3Igb2NjdXJyZWQiCiAgICAgIH0KICAgIF0KICB9LAogIHsKICAgICJ0eXBlIjogInJlY29yZCIsCiAgICAibmFtZSI6ICJjb20ubWljcm9zb2Z0LmF6dXJlLnN0b3JhZ2UucXVlcnlCbG9iQ29udGVudHMucHJvZ3Jlc3MiLAogICAgImRvYyI6ICJJbmZvcm1hdGlvbiBhYm91dCB0aGUgcHJvZ3Jlc3Mgb2YgdGhlIHF1ZXJ5IiwKICAgICJmaWVsZHMiOiBbCiAgICAgIHsKICAgICAgICAibmFtZSI6ICJieXRlc1NjYW5uZWQiLAogICAgICAgICJ0eXBlIjogImxvbmciLAogICAgICAgICJkb2MiOiAiVGhlIG51bWJlciBvZiBieXRlcyB0aGF0IGhhdmUgYmVlbiBzY2FubmVkIgogICAgICB9LAogICAgICB7CiAgICAgICAgIm5hbWUiOiAidG90YWxCeXRlcyIsCiAgICAgICAgInR5cGUiOiAibG9uZyIsCiAgICAgICAgImRvYyI6ICJUaGUgdG90YWwgbnVtYmVyIG9mIGJ5dGVzIHRvIGJlIHNjYW5uZWQgaW4gdGhpcyBxdWVyeSIKICAgICAgfQogICAgXQogIH0sCiAgewogICAgInR5cGUiOiAicmVjb3JkIiwKICAgICJuYW1lIjogImNvbS5taWNyb3NvZnQuYXp1cmUuc3RvcmFnZS5xdWVyeUJsb2JDb250ZW50cy5lbmQiLAogICAgImRvYyI6ICJTZW50IGFzIHRoZSBmaW5hbCBtZXNzYWdlIG9mIHRoZSByZXNwb25zZSwgaW5kaWNhdGluZyB0aGF0IGFsbCByZXN1bHRzIGhhdmUgYmVlbiBzZW50LiIsCiAgICAiZmllbGRzIjogWwogICAgICB7CiAgICAgICAgIm5hbWUiOiAidG90YWxCeXRlcyIsCiAgICAgICAgInR5cGUiOiAibG9uZyIsCiAgICAgICAgImRvYyI6ICJUaGUgdG90YWwgbnVtYmVyIG9mIGJ5dGVzIHRvIGJlIHNjYW5uZWQgaW4gdGhpcyBxdWVyeSIKICAgICAgfQogICAgXQogIH0KXQoATgAO2lnPfkKisuUdNOKpTQKGBACABP////+AAAAAEAAAAAAACgAMAAYABQAIAAoAAAAAAQMADAAAAAgACAAAAAQACAAAAAQAAAABAAAAFAAAABAAFAAIAAYABwAMAAAAEAAQAAAAAAABByQAAAAUAAAABAAAAAAAAAAIAAwABAAIAAgAAAAEAAAAAgAAAAQAAABOYW1lAAAAAAAAAAD/////cAAAABAAAAAAAAoADgAGAAUACAAKAAAAAAMDABAAAAAAAAoADAAAAAQACAAKAAAAMAAAAAQAAAACAAAAAAAAAAAAAAAAAAAAAAAAAAAAAAAAAAAAAAAAAAAAAAAAAAAAAQAAAAAAAAAAAAAAAAAAAAAAAABOAA7aWc9+QqKy5R004qlNAqYKAKAK/////4gAAAAUAAAAAAAAAAwAFgAGAAUACAAMAAwAAAAAAwMAGAAAAAACAAAAAAAAAAAKABgADAAEAAgACgAAADwAAAAQAAAAIAAAAAAAAAAAAAAAAgAAAAAAAAAAAAAAAAAAAAAAAAAAAAAAAAAAAAACAAAAAAAAAAAAAAEAAAAgAAAAAAAAAAAAAAAAAAAAkAEAAAAAAAAAAAAAAAAAAJABAAAAAAAAAAAAAAAAAACQAQAAAAAAAAAAAAAAAAAAkAEAAAAAAAAAAAAAAAAAAJABAAAAAAAAAAAAAAAAAACQAQAAAAAAAAAAAAAAAAAAkAEAAAAAAAAAAAAAAAAAAJABAAAAAAAAAAAAAAAAAACQAQAAAAAAAAAAAAAAAAAAkAEAAAAAAAAAAAAAAAAAAJABAAAAAAAAAAAAAAAAAACQAQAAAAAAAAAAAAAAAAAAkAEAAAAAAAAAAAAAAAAAAJABAAAAAAAAAAAAAAAAAACQAQAAAAAAAAAAAAAAAAAAkAEAAAAAAAAAAAAAAAAAAJABAAAAAAAAAAAAAAAAAACQAQAAAAAAAAAAAAAAAAAAkAEAAAAAAAAAAAAAAAAAAJABAAAAAAAAAAAAAAAAAACQAQAAAAAAAAAAAAAAAAAAkAEAAAAAAAAAAAAAAAAAAJABAAAAAAAAAAAAAAAAAACQAQAAAAAAAAAAAAAAAAAAkAEAAAAAAAAAAAAAAAAAAJABAAAAAAAAAAAAAAAAAACQAQAAAAAAAAAAAAAAAAAAkAEAAAAAAAAAAAAAAAAAAJABAAAAAAAAAAAAAAAAAACQAQAAAAAAAAAAAAAAAAAAkAEAAAAAAAAAAAAAAAAAAJABAAAAAAAAAAAAAAAAAABOAA7aWc9+QqKy5R004qlNAgoEgBCAEE4ADtpZz35CorLlHTTiqU0CBgaAEE4ADtpZz35CorLlHTTiqU0="
    },
    {
      "RequestUri": "https://seannse.blob.core.windows.net/test-filesystem-d888204e-c13e-cb36-e851-eadff1aebe15?restype=container",
      "RequestMethod": "DELETE",
      "RequestHeaders": {
        "Accept": "application/xml",
        "Authorization": "Sanitized",
        "traceparent": "00-b895f1ca89f1fe40887340e0409c8c55-7ccb398345bce044-00",
        "User-Agent": [
          "azsdk-net-Storage.Files.DataLake/12.7.0-alpha.20210219.1",
          "(.NET 5.0.3; Microsoft Windows 10.0.19041)"
        ],
        "x-ms-client-request-id": "d37addee-bcb4-7009-fab5-d172cdedc33c",
        "x-ms-date": "Fri, 19 Feb 2021 19:59:07 GMT",
        "x-ms-return-client-request-id": "true",
<<<<<<< HEAD
        "x-ms-version": "2020-12-06"
=======
        "x-ms-version": "2021-02-12"
>>>>>>> 7e782c87
      },
      "RequestBody": null,
      "StatusCode": 202,
      "ResponseHeaders": {
        "Content-Length": "0",
        "Date": "Fri, 19 Feb 2021 19:59:05 GMT",
        "Server": [
          "Windows-Azure-Blob/1.0",
          "Microsoft-HTTPAPI/2.0"
        ],
        "x-ms-client-request-id": "d37addee-bcb4-7009-fab5-d172cdedc33c",
        "x-ms-request-id": "46926e71-401e-0056-74f9-068eb0000000",
<<<<<<< HEAD
        "x-ms-version": "2020-12-06"
=======
        "x-ms-version": "2021-02-12"
>>>>>>> 7e782c87
      },
      "ResponseBody": []
    }
  ],
  "Variables": {
    "RandomSeed": "927132298",
    "Storage_TestConfigHierarchicalNamespace": "NamespaceTenant\nseannse\nU2FuaXRpemVk\nhttps://seannse.blob.core.windows.net\nhttps://seannse.file.core.windows.net\nhttps://seannse.queue.core.windows.net\nhttps://seannse.table.core.windows.net\n\n\n\n\nhttps://seannse-secondary.blob.core.windows.net\nhttps://seannse-secondary.file.core.windows.net\nhttps://seannse-secondary.queue.core.windows.net\nhttps://seannse-secondary.table.core.windows.net\n68390a19-a643-458b-b726-408abf67b4fc\nSanitized\n72f988bf-86f1-41af-91ab-2d7cd011db47\nhttps://login.microsoftonline.com/\nCloud\nBlobEndpoint=https://seannse.blob.core.windows.net/;QueueEndpoint=https://seannse.queue.core.windows.net/;FileEndpoint=https://seannse.file.core.windows.net/;BlobSecondaryEndpoint=https://seannse-secondary.blob.core.windows.net/;QueueSecondaryEndpoint=https://seannse-secondary.queue.core.windows.net/;FileSecondaryEndpoint=https://seannse-secondary.file.core.windows.net/;AccountName=seannse;AccountKey=Sanitized\n\n\n"
  }
}<|MERGE_RESOLUTION|>--- conflicted
+++ resolved
@@ -15,11 +15,7 @@
         "x-ms-client-request-id": "34159de3-97fe-2178-b223-7b29de00281e",
         "x-ms-date": "Fri, 19 Feb 2021 19:59:06 GMT",
         "x-ms-return-client-request-id": "true",
-<<<<<<< HEAD
-        "x-ms-version": "2020-12-06"
-=======
-        "x-ms-version": "2021-02-12"
->>>>>>> 7e782c87
+        "x-ms-version": "2021-02-12"
       },
       "RequestBody": null,
       "StatusCode": 201,
@@ -34,11 +30,7 @@
         ],
         "x-ms-client-request-id": "34159de3-97fe-2178-b223-7b29de00281e",
         "x-ms-request-id": "46926d48-401e-0056-6af9-068eb0000000",
-<<<<<<< HEAD
-        "x-ms-version": "2020-12-06"
-=======
-        "x-ms-version": "2021-02-12"
->>>>>>> 7e782c87
+        "x-ms-version": "2021-02-12"
       },
       "ResponseBody": []
     },
@@ -57,11 +49,7 @@
         "x-ms-client-request-id": "2efd9586-becb-930f-4f8b-be06d0e8138e",
         "x-ms-date": "Fri, 19 Feb 2021 19:59:06 GMT",
         "x-ms-return-client-request-id": "true",
-<<<<<<< HEAD
-        "x-ms-version": "2020-12-06"
-=======
-        "x-ms-version": "2021-02-12"
->>>>>>> 7e782c87
+        "x-ms-version": "2021-02-12"
       },
       "RequestBody": null,
       "StatusCode": 201,
@@ -76,11 +64,7 @@
         ],
         "x-ms-client-request-id": "2efd9586-becb-930f-4f8b-be06d0e8138e",
         "x-ms-request-id": "d66aca2b-f01f-0088-6df9-069a56000000",
-<<<<<<< HEAD
-        "x-ms-version": "2020-12-06"
-=======
-        "x-ms-version": "2021-02-12"
->>>>>>> 7e782c87
+        "x-ms-version": "2021-02-12"
       },
       "ResponseBody": []
     },
@@ -100,11 +84,7 @@
         "x-ms-client-request-id": "7809b647-ec26-d13c-a367-030dcb10a454",
         "x-ms-date": "Fri, 19 Feb 2021 19:59:06 GMT",
         "x-ms-return-client-request-id": "true",
-<<<<<<< HEAD
-        "x-ms-version": "2020-12-06"
-=======
-        "x-ms-version": "2021-02-12"
->>>>>>> 7e782c87
+        "x-ms-version": "2021-02-12"
       },
       "RequestBody": "MTAwLDIwMCwzMDAsNDAwCjMwMCw0MDAsNTAwLDYwMAoxMDAsMjAwLDMwMCw0MDAKMzAwLDQwMCw1MDAsNjAwCjEwMCwyMDAsMzAwLDQwMAozMDAsNDAwLDUwMCw2MDAKMTAwLDIwMCwzMDAsNDAwCjMwMCw0MDAsNTAwLDYwMAoxMDAsMjAwLDMwMCw0MDAKMzAwLDQwMCw1MDAsNjAwCjEwMCwyMDAsMzAwLDQwMAozMDAsNDAwLDUwMCw2MDAKMTAwLDIwMCwzMDAsNDAwCjMwMCw0MDAsNTAwLDYwMAoxMDAsMjAwLDMwMCw0MDAKMzAwLDQwMCw1MDAsNjAwCjEwMCwyMDAsMzAwLDQwMAozMDAsNDAwLDUwMCw2MDAKMTAwLDIwMCwzMDAsNDAwCjMwMCw0MDAsNTAwLDYwMAoxMDAsMjAwLDMwMCw0MDAKMzAwLDQwMCw1MDAsNjAwCjEwMCwyMDAsMzAwLDQwMAozMDAsNDAwLDUwMCw2MDAKMTAwLDIwMCwzMDAsNDAwCjMwMCw0MDAsNTAwLDYwMAoxMDAsMjAwLDMwMCw0MDAKMzAwLDQwMCw1MDAsNjAwCjEwMCwyMDAsMzAwLDQwMAozMDAsNDAwLDUwMCw2MDAKMTAwLDIwMCwzMDAsNDAwCjMwMCw0MDAsNTAwLDYwMAoxMDAsMjAwLDMwMCw0MDAKMzAwLDQwMCw1MDAsNjAwCjEwMCwyMDAsMzAwLDQwMAozMDAsNDAwLDUwMCw2MDAKMTAwLDIwMCwzMDAsNDAwCjMwMCw0MDAsNTAwLDYwMAoxMDAsMjAwLDMwMCw0MDAKMzAwLDQwMCw1MDAsNjAwCjEwMCwyMDAsMzAwLDQwMAozMDAsNDAwLDUwMCw2MDAKMTAwLDIwMCwzMDAsNDAwCjMwMCw0MDAsNTAwLDYwMAoxMDAsMjAwLDMwMCw0MDAKMzAwLDQwMCw1MDAsNjAwCjEwMCwyMDAsMzAwLDQwMAozMDAsNDAwLDUwMCw2MDAKMTAwLDIwMCwzMDAsNDAwCjMwMCw0MDAsNTAwLDYwMAoxMDAsMjAwLDMwMCw0MDAKMzAwLDQwMCw1MDAsNjAwCjEwMCwyMDAsMzAwLDQwMAozMDAsNDAwLDUwMCw2MDAKMTAwLDIwMCwzMDAsNDAwCjMwMCw0MDAsNTAwLDYwMAoxMDAsMjAwLDMwMCw0MDAKMzAwLDQwMCw1MDAsNjAwCjEwMCwyMDAsMzAwLDQwMAozMDAsNDAwLDUwMCw2MDAKMTAwLDIwMCwzMDAsNDAwCjMwMCw0MDAsNTAwLDYwMAoxMDAsMjAwLDMwMCw0MDAKMzAwLDQwMCw1MDAsNjAwCg==",
       "StatusCode": 202,
@@ -118,11 +98,7 @@
         "x-ms-client-request-id": "7809b647-ec26-d13c-a367-030dcb10a454",
         "x-ms-request-id": "d66aca3a-f01f-0088-7cf9-069a56000000",
         "x-ms-request-server-encrypted": "true",
-<<<<<<< HEAD
-        "x-ms-version": "2020-12-06"
-=======
-        "x-ms-version": "2021-02-12"
->>>>>>> 7e782c87
+        "x-ms-version": "2021-02-12"
       },
       "ResponseBody": []
     },
@@ -140,11 +116,7 @@
         "x-ms-client-request-id": "19bec84b-9adf-1d67-37c6-889cd177bf5b",
         "x-ms-date": "Fri, 19 Feb 2021 19:59:07 GMT",
         "x-ms-return-client-request-id": "true",
-<<<<<<< HEAD
-        "x-ms-version": "2020-12-06"
-=======
-        "x-ms-version": "2021-02-12"
->>>>>>> 7e782c87
+        "x-ms-version": "2021-02-12"
       },
       "RequestBody": null,
       "StatusCode": 200,
@@ -160,11 +132,7 @@
         "x-ms-client-request-id": "19bec84b-9adf-1d67-37c6-889cd177bf5b",
         "x-ms-request-id": "d66aca4d-f01f-0088-0ff9-069a56000000",
         "x-ms-request-server-encrypted": "false",
-<<<<<<< HEAD
-        "x-ms-version": "2020-12-06"
-=======
-        "x-ms-version": "2021-02-12"
->>>>>>> 7e782c87
+        "x-ms-version": "2021-02-12"
       },
       "ResponseBody": []
     },
@@ -184,11 +152,7 @@
         "x-ms-client-request-id": "03c2fe22-8b51-6375-0add-9d20fd6edf98",
         "x-ms-date": "Fri, 19 Feb 2021 19:59:07 GMT",
         "x-ms-return-client-request-id": "true",
-<<<<<<< HEAD
-        "x-ms-version": "2020-12-06"
-=======
-        "x-ms-version": "2021-02-12"
->>>>>>> 7e782c87
+        "x-ms-version": "2021-02-12"
       },
       "RequestBody": "﻿<QueryRequest><QueryType>SQL</QueryType><Expression>SELECT _2 from BlobStorage WHERE _1 &gt; 250;</Expression><OutputSerialization><Format><Type>arrow</Type><ArrowConfiguration><Schema><Field><Type>decimal</Type><Name>Name</Name><Precision>4</Precision><Scale>2</Scale></Field></Schema></ArrowConfiguration></Format></OutputSerialization></QueryRequest>",
       "StatusCode": 200,
@@ -210,11 +174,7 @@
         "x-ms-lease-status": "unlocked",
         "x-ms-request-id": "46926e41-401e-0056-4ff9-068eb0000000",
         "x-ms-server-encrypted": "false",
-<<<<<<< HEAD
-        "x-ms-version": "2020-12-06"
-=======
-        "x-ms-version": "2021-02-12"
->>>>>>> 7e782c87
+        "x-ms-version": "2021-02-12"
       },
       "ResponseBody": "T2JqAQIWYXZyby5zY2hlbWG+HlsKICB7CiAgICAidHlwZSI6ICJyZWNvcmQiLAogICAgIm5hbWUiOiAiY29tLm1pY3Jvc29mdC5henVyZS5zdG9yYWdlLnF1ZXJ5QmxvYkNvbnRlbnRzLnJlc3VsdERhdGEiLAogICAgImRvYyI6ICJIb2xkcyByZXN1bHQgZGF0YSBpbiB0aGUgZm9ybWF0IHNwZWNpZmllZCBmb3IgdGhpcyBxdWVyeSAoQ1NWLCBKU09OLCBldGMuKS4iLAogICAgImZpZWxkcyI6IFsKICAgICAgewogICAgICAgICJuYW1lIjogImRhdGEiLAogICAgICAgICJ0eXBlIjogImJ5dGVzIgogICAgICB9CiAgICBdCiAgfSwKICB7CiAgICAidHlwZSI6ICJyZWNvcmQiLAogICAgIm5hbWUiOiAiY29tLm1pY3Jvc29mdC5henVyZS5zdG9yYWdlLnF1ZXJ5QmxvYkNvbnRlbnRzLmVycm9yIiwKICAgICJkb2MiOiAiQW4gZXJyb3IgdGhhdCBvY2N1cnJlZCB3aGlsZSBwcm9jZXNzaW5nIHRoZSBxdWVyeS4iLAogICAgImZpZWxkcyI6IFsKICAgICAgewogICAgICAgICJuYW1lIjogImZhdGFsIiwKICAgICAgICAidHlwZSI6ICJib29sZWFuIiwKICAgICAgICAiZG9jIjogIklmIHRydWUsIHRoaXMgZXJyb3IgcHJldmVudHMgZnVydGhlciBxdWVyeSBwcm9jZXNzaW5nLiAgTW9yZSByZXN1bHQgZGF0YSBtYXkgYmUgcmV0dXJuZWQsIGJ1dCB0aGVyZSBpcyBubyBndWFyYW50ZWUgdGhhdCBhbGwgb2YgdGhlIG9yaWdpbmFsIGRhdGEgd2lsbCBiZSBwcm9jZXNzZWQuICBJZiBmYWxzZSwgdGhpcyBlcnJvciBkb2VzIG5vdCBwcmV2ZW50IGZ1cnRoZXIgcXVlcnkgcHJvY2Vzc2luZy4iCiAgICAgIH0sCiAgICAgIHsKICAgICAgICAibmFtZSI6ICJuYW1lIiwKICAgICAgICAidHlwZSI6ICJzdHJpbmciLAogICAgICAgICJkb2MiOiAiVGhlIG5hbWUgb2YgdGhlIGVycm9yIgogICAgICB9LAogICAgICB7CiAgICAgICAgIm5hbWUiOiAiZGVzY3JpcHRpb24iLAogICAgICAgICJ0eXBlIjogInN0cmluZyIsCiAgICAgICAgImRvYyI6ICJBIGRlc2NyaXB0aW9uIG9mIHRoZSBlcnJvciIKICAgICAgfSwKICAgICAgewogICAgICAgICJuYW1lIjogInBvc2l0aW9uIiwKICAgICAgICAidHlwZSI6ICJsb25nIiwKICAgICAgICAiZG9jIjogIlRoZSBibG9iIG9mZnNldCBhdCB3aGljaCB0aGUgZXJyb3Igb2NjdXJyZWQiCiAgICAgIH0KICAgIF0KICB9LAogIHsKICAgICJ0eXBlIjogInJlY29yZCIsCiAgICAibmFtZSI6ICJjb20ubWljcm9zb2Z0LmF6dXJlLnN0b3JhZ2UucXVlcnlCbG9iQ29udGVudHMucHJvZ3Jlc3MiLAogICAgImRvYyI6ICJJbmZvcm1hdGlvbiBhYm91dCB0aGUgcHJvZ3Jlc3Mgb2YgdGhlIHF1ZXJ5IiwKICAgICJmaWVsZHMiOiBbCiAgICAgIHsKICAgICAgICAibmFtZSI6ICJieXRlc1NjYW5uZWQiLAogICAgICAgICJ0eXBlIjogImxvbmciLAogICAgICAgICJkb2MiOiAiVGhlIG51bWJlciBvZiBieXRlcyB0aGF0IGhhdmUgYmVlbiBzY2FubmVkIgogICAgICB9LAogICAgICB7CiAgICAgICAgIm5hbWUiOiAidG90YWxCeXRlcyIsCiAgICAgICAgInR5cGUiOiAibG9uZyIsCiAgICAgICAgImRvYyI6ICJUaGUgdG90YWwgbnVtYmVyIG9mIGJ5dGVzIHRvIGJlIHNjYW5uZWQgaW4gdGhpcyBxdWVyeSIKICAgICAgfQogICAgXQogIH0sCiAgewogICAgInR5cGUiOiAicmVjb3JkIiwKICAgICJuYW1lIjogImNvbS5taWNyb3NvZnQuYXp1cmUuc3RvcmFnZS5xdWVyeUJsb2JDb250ZW50cy5lbmQiLAogICAgImRvYyI6ICJTZW50IGFzIHRoZSBmaW5hbCBtZXNzYWdlIG9mIHRoZSByZXNwb25zZSwgaW5kaWNhdGluZyB0aGF0IGFsbCByZXN1bHRzIGhhdmUgYmVlbiBzZW50LiIsCiAgICAiZmllbGRzIjogWwogICAgICB7CiAgICAgICAgIm5hbWUiOiAidG90YWxCeXRlcyIsCiAgICAgICAgInR5cGUiOiAibG9uZyIsCiAgICAgICAgImRvYyI6ICJUaGUgdG90YWwgbnVtYmVyIG9mIGJ5dGVzIHRvIGJlIHNjYW5uZWQgaW4gdGhpcyBxdWVyeSIKICAgICAgfQogICAgXQogIH0KXQoATgAO2lnPfkKisuUdNOKpTQKGBACABP////+AAAAAEAAAAAAACgAMAAYABQAIAAoAAAAAAQMADAAAAAgACAAAAAQACAAAAAQAAAABAAAAFAAAABAAFAAIAAYABwAMAAAAEAAQAAAAAAABByQAAAAUAAAABAAAAAAAAAAIAAwABAAIAAgAAAAEAAAAAgAAAAQAAABOYW1lAAAAAAAAAAD/////cAAAABAAAAAAAAoADgAGAAUACAAKAAAAAAMDABAAAAAAAAoADAAAAAQACAAKAAAAMAAAAAQAAAACAAAAAAAAAAAAAAAAAAAAAAAAAAAAAAAAAAAAAAAAAAAAAAAAAAAAAQAAAAAAAAAAAAAAAAAAAAAAAABOAA7aWc9+QqKy5R004qlNAqYKAKAK/////4gAAAAUAAAAAAAAAAwAFgAGAAUACAAMAAwAAAAAAwMAGAAAAAACAAAAAAAAAAAKABgADAAEAAgACgAAADwAAAAQAAAAIAAAAAAAAAAAAAAAAgAAAAAAAAAAAAAAAAAAAAAAAAAAAAAAAAAAAAACAAAAAAAAAAAAAAEAAAAgAAAAAAAAAAAAAAAAAAAAkAEAAAAAAAAAAAAAAAAAAJABAAAAAAAAAAAAAAAAAACQAQAAAAAAAAAAAAAAAAAAkAEAAAAAAAAAAAAAAAAAAJABAAAAAAAAAAAAAAAAAACQAQAAAAAAAAAAAAAAAAAAkAEAAAAAAAAAAAAAAAAAAJABAAAAAAAAAAAAAAAAAACQAQAAAAAAAAAAAAAAAAAAkAEAAAAAAAAAAAAAAAAAAJABAAAAAAAAAAAAAAAAAACQAQAAAAAAAAAAAAAAAAAAkAEAAAAAAAAAAAAAAAAAAJABAAAAAAAAAAAAAAAAAACQAQAAAAAAAAAAAAAAAAAAkAEAAAAAAAAAAAAAAAAAAJABAAAAAAAAAAAAAAAAAACQAQAAAAAAAAAAAAAAAAAAkAEAAAAAAAAAAAAAAAAAAJABAAAAAAAAAAAAAAAAAACQAQAAAAAAAAAAAAAAAAAAkAEAAAAAAAAAAAAAAAAAAJABAAAAAAAAAAAAAAAAAACQAQAAAAAAAAAAAAAAAAAAkAEAAAAAAAAAAAAAAAAAAJABAAAAAAAAAAAAAAAAAACQAQAAAAAAAAAAAAAAAAAAkAEAAAAAAAAAAAAAAAAAAJABAAAAAAAAAAAAAAAAAACQAQAAAAAAAAAAAAAAAAAAkAEAAAAAAAAAAAAAAAAAAJABAAAAAAAAAAAAAAAAAABOAA7aWc9+QqKy5R004qlNAgoEgBCAEE4ADtpZz35CorLlHTTiqU0CBgaAEE4ADtpZz35CorLlHTTiqU0="
     },
@@ -232,11 +192,7 @@
         "x-ms-client-request-id": "d37addee-bcb4-7009-fab5-d172cdedc33c",
         "x-ms-date": "Fri, 19 Feb 2021 19:59:07 GMT",
         "x-ms-return-client-request-id": "true",
-<<<<<<< HEAD
-        "x-ms-version": "2020-12-06"
-=======
-        "x-ms-version": "2021-02-12"
->>>>>>> 7e782c87
+        "x-ms-version": "2021-02-12"
       },
       "RequestBody": null,
       "StatusCode": 202,
@@ -249,11 +205,7 @@
         ],
         "x-ms-client-request-id": "d37addee-bcb4-7009-fab5-d172cdedc33c",
         "x-ms-request-id": "46926e71-401e-0056-74f9-068eb0000000",
-<<<<<<< HEAD
-        "x-ms-version": "2020-12-06"
-=======
-        "x-ms-version": "2021-02-12"
->>>>>>> 7e782c87
+        "x-ms-version": "2021-02-12"
       },
       "ResponseBody": []
     }
