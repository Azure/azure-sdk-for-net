{
  "Entries": [
    {
      "RequestUri": "https://seannsecanary.blob.core.windows.net/test-filesystem-a94355e3-4655-e1ef-8a96-5dbfa3da147c?restype=container",
      "RequestMethod": "PUT",
      "RequestHeaders": {
        "Accept": "application/xml",
        "Authorization": "Sanitized",
        "traceparent": "00-3c32b6cb421ab041a32ae4357d5ebc47-d15c55453507ac49-00",
        "User-Agent": [
          "azsdk-net-Storage.Files.DataLake/12.8.0-alpha.20210824.1",
          "(.NET 5.0.9; Microsoft Windows 10.0.19043)"
        ],
        "x-ms-blob-public-access": "container",
        "x-ms-client-request-id": "7cbf2e46-72b6-a11e-af6d-494e27647325",
        "x-ms-date": "Tue, 24 Aug 2021 19:05:37 GMT",
        "x-ms-return-client-request-id": "true",
<<<<<<< HEAD
        "x-ms-version": "2020-12-06"
=======
        "x-ms-version": "2021-02-12"
>>>>>>> 7e782c87
      },
      "RequestBody": null,
      "StatusCode": 201,
      "ResponseHeaders": {
        "Content-Length": "0",
<<<<<<< HEAD
        "Date": "Mon, 26 Apr 2021 22:42:46 GMT",
        "ETag": "\"0x8D909049D3F3C2F\"",
        "Last-Modified": "Mon, 26 Apr 2021 22:42:47 GMT",
        "Server": "Windows-Azure-Blob/1.0 Microsoft-HTTPAPI/2.0",
        "x-ms-client-request-id": "7c14daa3-0d35-f20d-b0fb-ffc59522345a",
        "x-ms-request-id": "7e07b56c-401e-0032-2ced-3a7fc5000000",
        "x-ms-version": "2020-12-06"
=======
        "Date": "Tue, 24 Aug 2021 19:05:37 GMT",
        "ETag": "\u00220x8D96732288ECB7C\u0022",
        "Last-Modified": "Tue, 24 Aug 2021 19:05:37 GMT",
        "Server": [
          "Windows-Azure-Blob/1.0",
          "Microsoft-HTTPAPI/2.0"
        ],
        "x-ms-client-request-id": "7cbf2e46-72b6-a11e-af6d-494e27647325",
        "x-ms-request-id": "7f8ba829-f01e-0060-401b-99313f000000",
        "x-ms-version": "2021-02-12"
>>>>>>> 7e782c87
      },
      "ResponseBody": []
    },
    {
      "RequestUri": "https://seannsecanary.dfs.core.windows.net/test-filesystem-a94355e3-4655-e1ef-8a96-5dbfa3da147c/test-file-008cafba-fc75-e884-567e-1333129528f4?resource=file",
      "RequestMethod": "PUT",
      "RequestHeaders": {
        "Accept": "application/json",
        "Authorization": "Sanitized",
        "traceparent": "00-eb9dde56e93f0a48945bbbcd191a9986-0d8a34f42ddd0a4c-00",
        "User-Agent": [
          "azsdk-net-Storage.Files.DataLake/12.8.0-alpha.20210824.1",
          "(.NET 5.0.9; Microsoft Windows 10.0.19043)"
        ],
        "x-ms-client-request-id": "099f0eaf-ee09-4ac4-a9d7-26375eeb8e19",
        "x-ms-date": "Tue, 24 Aug 2021 19:05:38 GMT",
        "x-ms-return-client-request-id": "true",
<<<<<<< HEAD
        "x-ms-version": "2020-12-06"
=======
        "x-ms-version": "2021-02-12"
>>>>>>> 7e782c87
      },
      "RequestBody": null,
      "StatusCode": 201,
      "ResponseHeaders": {
        "Content-Length": "0",
<<<<<<< HEAD
        "Date": "Mon, 26 Apr 2021 22:42:46 GMT",
        "ETag": "\"0x8D909049D527CCC\"",
        "Last-Modified": "Mon, 26 Apr 2021 22:42:47 GMT",
        "Server": "Windows-Azure-HDFS/1.0 Microsoft-HTTPAPI/2.0",
        "x-ms-client-request-id": "f4289512-23a7-7578-1a97-c6c3ee6b4242",
        "x-ms-request-id": "ee7acabb-101f-004d-1aed-3ab05e000000",
        "x-ms-version": "2020-12-06"
=======
        "Date": "Tue, 24 Aug 2021 19:05:37 GMT",
        "ETag": "\u00220x8D96732289C3A42\u0022",
        "Last-Modified": "Tue, 24 Aug 2021 19:05:37 GMT",
        "Server": [
          "Windows-Azure-HDFS/1.0",
          "Microsoft-HTTPAPI/2.0"
        ],
        "x-ms-client-request-id": "099f0eaf-ee09-4ac4-a9d7-26375eeb8e19",
        "x-ms-request-id": "68265196-c01f-0019-021b-99cd1b000000",
        "x-ms-request-server-encrypted": "true",
        "x-ms-version": "2021-02-12"
>>>>>>> 7e782c87
      },
      "ResponseBody": []
    },
    {
      "RequestUri": "https://seannsecanary.blob.core.windows.net/test-filesystem-a94355e3-4655-e1ef-8a96-5dbfa3da147c/test-file-008cafba-fc75-e884-567e-1333129528f4?comp=properties",
      "RequestMethod": "PUT",
      "RequestHeaders": {
        "Accept": "application/xml",
        "Authorization": "Sanitized",
        "User-Agent": [
          "azsdk-net-Storage.Files.DataLake/12.8.0-alpha.20210824.1",
          "(.NET 5.0.9; Microsoft Windows 10.0.19043)"
        ],
        "x-ms-blob-cache-control": "ynvhlegonscwafjryfgr",
        "x-ms-blob-content-disposition": "mwenmtrtcbgpakyabgkb",
        "x-ms-blob-content-encoding": "gypscdngvuiipokbihur",
        "x-ms-blob-content-language": "lllmmmvofjqstelmhllj",
        "x-ms-blob-content-md5": "1Ip\u002BDE4X1\u002BLb4ws9D1BS2Q==",
        "x-ms-blob-content-type": "fkxhswylaxqsksptmdgp",
        "x-ms-client-request-id": "0383e3e0-1ef5-b9ea-5f2e-cc43718f6403",
        "x-ms-date": "Tue, 24 Aug 2021 19:05:38 GMT",
        "x-ms-return-client-request-id": "true",
<<<<<<< HEAD
        "x-ms-version": "2020-12-06"
=======
        "x-ms-version": "2021-02-12"
>>>>>>> 7e782c87
      },
      "RequestBody": null,
      "StatusCode": 200,
      "ResponseHeaders": {
        "Content-Length": "0",
<<<<<<< HEAD
        "Date": "Mon, 26 Apr 2021 22:42:46 GMT",
        "ETag": "\"0x8D909049D5E3EB9\"",
        "Last-Modified": "Mon, 26 Apr 2021 22:42:47 GMT",
        "Server": "Windows-Azure-Blob/1.0 Microsoft-HTTPAPI/2.0",
        "x-ms-client-request-id": "198eeb5e-5545-03a6-ecfd-0a23e9c91109",
        "x-ms-request-id": "7e07b584-401e-0032-42ed-3a7fc5000000",
        "x-ms-version": "2020-12-06"
=======
        "Date": "Tue, 24 Aug 2021 19:05:37 GMT",
        "ETag": "\u00220x8D9673228A4F57B\u0022",
        "Last-Modified": "Tue, 24 Aug 2021 19:05:37 GMT",
        "Server": [
          "Windows-Azure-Blob/1.0",
          "Microsoft-HTTPAPI/2.0"
        ],
        "x-ms-client-request-id": "0383e3e0-1ef5-b9ea-5f2e-cc43718f6403",
        "x-ms-request-id": "7f8ba831-f01e-0060-461b-99313f000000",
        "x-ms-version": "2021-02-12"
>>>>>>> 7e782c87
      },
      "ResponseBody": []
    },
    {
      "RequestUri": "https://seannsecanary.blob.core.windows.net/test-filesystem-a94355e3-4655-e1ef-8a96-5dbfa3da147c/test-file-008cafba-fc75-e884-567e-1333129528f4",
      "RequestMethod": "HEAD",
      "RequestHeaders": {
        "Accept": "application/xml",
        "Authorization": "Sanitized",
        "User-Agent": [
          "azsdk-net-Storage.Files.DataLake/12.8.0-alpha.20210824.1",
          "(.NET 5.0.9; Microsoft Windows 10.0.19043)"
        ],
        "x-ms-client-request-id": "7b5680a1-8a67-2724-6aed-a4be31c7b159",
        "x-ms-date": "Tue, 24 Aug 2021 19:05:38 GMT",
        "x-ms-return-client-request-id": "true",
<<<<<<< HEAD
        "x-ms-version": "2020-12-06"
=======
        "x-ms-version": "2021-02-12"
>>>>>>> 7e782c87
      },
      "RequestBody": null,
      "StatusCode": 200,
      "ResponseHeaders": {
        "Accept-Ranges": "bytes",
        "Access-Control-Allow-Origin": "*",
        "Access-Control-Expose-Headers": "x-ms-request-id,x-ms-client-request-id,Server,x-ms-version,x-ms-resource-type,Content-Type,Content-Encoding,Content-Language,Cache-Control,Last-Modified,ETag,x-ms-creation-time,Content-MD5,x-ms-lease-status,x-ms-lease-state,x-ms-blob-type,Content-Disposition,x-ms-server-encrypted,x-ms-access-tier,x-ms-access-tier-inferred,Accept-Ranges,x-ms-owner,x-ms-group,x-ms-permissions,Content-Length,Date,Transfer-Encoding",
        "Cache-Control": "ynvhlegonscwafjryfgr",
        "Content-Disposition": "mwenmtrtcbgpakyabgkb",
        "Content-Encoding": "gypscdngvuiipokbihur",
        "Content-Language": "lllmmmvofjqstelmhllj",
        "Content-Length": "0",
        "Content-MD5": "1Ip\u002BDE4X1\u002BLb4ws9D1BS2Q==",
        "Content-Type": "fkxhswylaxqsksptmdgp",
        "Date": "Tue, 24 Aug 2021 19:05:37 GMT",
        "ETag": "\u00220x8D9673228A4F57B\u0022",
        "Last-Modified": "Tue, 24 Aug 2021 19:05:37 GMT",
        "Server": [
          "Windows-Azure-Blob/1.0",
          "Microsoft-HTTPAPI/2.0"
        ],
        "x-ms-access-tier": "Hot",
        "x-ms-access-tier-inferred": "true",
        "x-ms-blob-type": "BlockBlob",
        "x-ms-client-request-id": "7b5680a1-8a67-2724-6aed-a4be31c7b159",
        "x-ms-creation-time": "Tue, 24 Aug 2021 19:05:37 GMT",
        "x-ms-group": "$superuser",
        "x-ms-lease-state": "available",
        "x-ms-lease-status": "unlocked",
        "x-ms-owner": "$superuser",
        "x-ms-permissions": "rw-r-----",
        "x-ms-request-id": "7f8ba83a-f01e-0060-4d1b-99313f000000",
        "x-ms-resource-type": "file",
        "x-ms-server-encrypted": "true",
<<<<<<< HEAD
        "x-ms-version": "2020-12-06"
=======
        "x-ms-version": "2021-02-12"
>>>>>>> 7e782c87
      },
      "ResponseBody": []
    },
    {
      "RequestUri": "https://seannsecanary.blob.core.windows.net/test-filesystem-a94355e3-4655-e1ef-8a96-5dbfa3da147c?restype=container",
      "RequestMethod": "DELETE",
      "RequestHeaders": {
        "Accept": "application/xml",
        "Authorization": "Sanitized",
        "traceparent": "00-926c8f4de932ce45b64a6183069cb468-9c01ec0232956c41-00",
        "User-Agent": [
          "azsdk-net-Storage.Files.DataLake/12.8.0-alpha.20210824.1",
          "(.NET 5.0.9; Microsoft Windows 10.0.19043)"
        ],
        "x-ms-client-request-id": "f0a1659d-e938-529b-04d6-f11df6857f3d",
        "x-ms-date": "Tue, 24 Aug 2021 19:05:38 GMT",
        "x-ms-return-client-request-id": "true",
<<<<<<< HEAD
        "x-ms-version": "2020-12-06"
=======
        "x-ms-version": "2021-02-12"
>>>>>>> 7e782c87
      },
      "RequestBody": null,
      "StatusCode": 202,
      "ResponseHeaders": {
        "Content-Length": "0",
<<<<<<< HEAD
        "Date": "Mon, 26 Apr 2021 22:42:46 GMT",
        "Server": "Windows-Azure-Blob/1.0 Microsoft-HTTPAPI/2.0",
        "x-ms-client-request-id": "59b1c731-0e64-902c-44d9-9a469ed2ff78",
        "x-ms-request-id": "7e07b5ac-401e-0032-5fed-3a7fc5000000",
        "x-ms-version": "2020-12-06"
=======
        "Date": "Tue, 24 Aug 2021 19:05:37 GMT",
        "Server": [
          "Windows-Azure-Blob/1.0",
          "Microsoft-HTTPAPI/2.0"
        ],
        "x-ms-client-request-id": "f0a1659d-e938-529b-04d6-f11df6857f3d",
        "x-ms-request-id": "7f8ba843-f01e-0060-561b-99313f000000",
        "x-ms-version": "2021-02-12"
>>>>>>> 7e782c87
      },
      "ResponseBody": []
    }
  ],
  "Variables": {
    "DateTimeOffsetNow": "2021-08-24T14:05:37.9738978-05:00",
    "RandomSeed": "1562350830",
    "Storage_TestConfigHierarchicalNamespace": "NamespaceTenant\nseannsecanary\nU2FuaXRpemVk\nhttps://seannsecanary.blob.core.windows.net\nhttps://seannsecanary.file.core.windows.net\nhttps://seannsecanary.queue.core.windows.net\nhttps://seannsecanary.table.core.windows.net\n\n\n\n\nhttps://seannsecanary-secondary.blob.core.windows.net\nhttps://seannsecanary-secondary.file.core.windows.net\nhttps://seannsecanary-secondary.queue.core.windows.net\nhttps://seannsecanary-secondary.table.core.windows.net\n68390a19-a643-458b-b726-408abf67b4fc\nSanitized\n72f988bf-86f1-41af-91ab-2d7cd011db47\nhttps://login.microsoftonline.com/\nCloud\nBlobEndpoint=https://seannsecanary.blob.core.windows.net/;QueueEndpoint=https://seannsecanary.queue.core.windows.net/;FileEndpoint=https://seannsecanary.file.core.windows.net/;BlobSecondaryEndpoint=https://seannsecanary-secondary.blob.core.windows.net/;QueueSecondaryEndpoint=https://seannsecanary-secondary.queue.core.windows.net/;FileSecondaryEndpoint=https://seannsecanary-secondary.file.core.windows.net/;AccountName=seannsecanary;AccountKey=Sanitized\n\nXClient\n"
  }
}<|MERGE_RESOLUTION|>--- conflicted
+++ resolved
@@ -15,25 +15,12 @@
         "x-ms-client-request-id": "7cbf2e46-72b6-a11e-af6d-494e27647325",
         "x-ms-date": "Tue, 24 Aug 2021 19:05:37 GMT",
         "x-ms-return-client-request-id": "true",
-<<<<<<< HEAD
-        "x-ms-version": "2020-12-06"
-=======
         "x-ms-version": "2021-02-12"
->>>>>>> 7e782c87
       },
       "RequestBody": null,
       "StatusCode": 201,
       "ResponseHeaders": {
         "Content-Length": "0",
-<<<<<<< HEAD
-        "Date": "Mon, 26 Apr 2021 22:42:46 GMT",
-        "ETag": "\"0x8D909049D3F3C2F\"",
-        "Last-Modified": "Mon, 26 Apr 2021 22:42:47 GMT",
-        "Server": "Windows-Azure-Blob/1.0 Microsoft-HTTPAPI/2.0",
-        "x-ms-client-request-id": "7c14daa3-0d35-f20d-b0fb-ffc59522345a",
-        "x-ms-request-id": "7e07b56c-401e-0032-2ced-3a7fc5000000",
-        "x-ms-version": "2020-12-06"
-=======
         "Date": "Tue, 24 Aug 2021 19:05:37 GMT",
         "ETag": "\u00220x8D96732288ECB7C\u0022",
         "Last-Modified": "Tue, 24 Aug 2021 19:05:37 GMT",
@@ -44,7 +31,6 @@
         "x-ms-client-request-id": "7cbf2e46-72b6-a11e-af6d-494e27647325",
         "x-ms-request-id": "7f8ba829-f01e-0060-401b-99313f000000",
         "x-ms-version": "2021-02-12"
->>>>>>> 7e782c87
       },
       "ResponseBody": []
     },
@@ -62,25 +48,12 @@
         "x-ms-client-request-id": "099f0eaf-ee09-4ac4-a9d7-26375eeb8e19",
         "x-ms-date": "Tue, 24 Aug 2021 19:05:38 GMT",
         "x-ms-return-client-request-id": "true",
-<<<<<<< HEAD
-        "x-ms-version": "2020-12-06"
-=======
         "x-ms-version": "2021-02-12"
->>>>>>> 7e782c87
       },
       "RequestBody": null,
       "StatusCode": 201,
       "ResponseHeaders": {
         "Content-Length": "0",
-<<<<<<< HEAD
-        "Date": "Mon, 26 Apr 2021 22:42:46 GMT",
-        "ETag": "\"0x8D909049D527CCC\"",
-        "Last-Modified": "Mon, 26 Apr 2021 22:42:47 GMT",
-        "Server": "Windows-Azure-HDFS/1.0 Microsoft-HTTPAPI/2.0",
-        "x-ms-client-request-id": "f4289512-23a7-7578-1a97-c6c3ee6b4242",
-        "x-ms-request-id": "ee7acabb-101f-004d-1aed-3ab05e000000",
-        "x-ms-version": "2020-12-06"
-=======
         "Date": "Tue, 24 Aug 2021 19:05:37 GMT",
         "ETag": "\u00220x8D96732289C3A42\u0022",
         "Last-Modified": "Tue, 24 Aug 2021 19:05:37 GMT",
@@ -92,7 +65,6 @@
         "x-ms-request-id": "68265196-c01f-0019-021b-99cd1b000000",
         "x-ms-request-server-encrypted": "true",
         "x-ms-version": "2021-02-12"
->>>>>>> 7e782c87
       },
       "ResponseBody": []
     },
@@ -115,25 +87,12 @@
         "x-ms-client-request-id": "0383e3e0-1ef5-b9ea-5f2e-cc43718f6403",
         "x-ms-date": "Tue, 24 Aug 2021 19:05:38 GMT",
         "x-ms-return-client-request-id": "true",
-<<<<<<< HEAD
-        "x-ms-version": "2020-12-06"
-=======
         "x-ms-version": "2021-02-12"
->>>>>>> 7e782c87
       },
       "RequestBody": null,
       "StatusCode": 200,
       "ResponseHeaders": {
         "Content-Length": "0",
-<<<<<<< HEAD
-        "Date": "Mon, 26 Apr 2021 22:42:46 GMT",
-        "ETag": "\"0x8D909049D5E3EB9\"",
-        "Last-Modified": "Mon, 26 Apr 2021 22:42:47 GMT",
-        "Server": "Windows-Azure-Blob/1.0 Microsoft-HTTPAPI/2.0",
-        "x-ms-client-request-id": "198eeb5e-5545-03a6-ecfd-0a23e9c91109",
-        "x-ms-request-id": "7e07b584-401e-0032-42ed-3a7fc5000000",
-        "x-ms-version": "2020-12-06"
-=======
         "Date": "Tue, 24 Aug 2021 19:05:37 GMT",
         "ETag": "\u00220x8D9673228A4F57B\u0022",
         "Last-Modified": "Tue, 24 Aug 2021 19:05:37 GMT",
@@ -144,7 +103,6 @@
         "x-ms-client-request-id": "0383e3e0-1ef5-b9ea-5f2e-cc43718f6403",
         "x-ms-request-id": "7f8ba831-f01e-0060-461b-99313f000000",
         "x-ms-version": "2021-02-12"
->>>>>>> 7e782c87
       },
       "ResponseBody": []
     },
@@ -161,11 +119,7 @@
         "x-ms-client-request-id": "7b5680a1-8a67-2724-6aed-a4be31c7b159",
         "x-ms-date": "Tue, 24 Aug 2021 19:05:38 GMT",
         "x-ms-return-client-request-id": "true",
-<<<<<<< HEAD
-        "x-ms-version": "2020-12-06"
-=======
         "x-ms-version": "2021-02-12"
->>>>>>> 7e782c87
       },
       "RequestBody": null,
       "StatusCode": 200,
@@ -200,11 +154,7 @@
         "x-ms-request-id": "7f8ba83a-f01e-0060-4d1b-99313f000000",
         "x-ms-resource-type": "file",
         "x-ms-server-encrypted": "true",
-<<<<<<< HEAD
-        "x-ms-version": "2020-12-06"
-=======
         "x-ms-version": "2021-02-12"
->>>>>>> 7e782c87
       },
       "ResponseBody": []
     },
@@ -222,23 +172,12 @@
         "x-ms-client-request-id": "f0a1659d-e938-529b-04d6-f11df6857f3d",
         "x-ms-date": "Tue, 24 Aug 2021 19:05:38 GMT",
         "x-ms-return-client-request-id": "true",
-<<<<<<< HEAD
-        "x-ms-version": "2020-12-06"
-=======
         "x-ms-version": "2021-02-12"
->>>>>>> 7e782c87
       },
       "RequestBody": null,
       "StatusCode": 202,
       "ResponseHeaders": {
         "Content-Length": "0",
-<<<<<<< HEAD
-        "Date": "Mon, 26 Apr 2021 22:42:46 GMT",
-        "Server": "Windows-Azure-Blob/1.0 Microsoft-HTTPAPI/2.0",
-        "x-ms-client-request-id": "59b1c731-0e64-902c-44d9-9a469ed2ff78",
-        "x-ms-request-id": "7e07b5ac-401e-0032-5fed-3a7fc5000000",
-        "x-ms-version": "2020-12-06"
-=======
         "Date": "Tue, 24 Aug 2021 19:05:37 GMT",
         "Server": [
           "Windows-Azure-Blob/1.0",
@@ -247,7 +186,6 @@
         "x-ms-client-request-id": "f0a1659d-e938-529b-04d6-f11df6857f3d",
         "x-ms-request-id": "7f8ba843-f01e-0060-561b-99313f000000",
         "x-ms-version": "2021-02-12"
->>>>>>> 7e782c87
       },
       "ResponseBody": []
     }
