--- conflicted
+++ resolved
@@ -1,136 +1,85 @@
 {
   "Entries": [
     {
-      "RequestUri": "https://seannse.blob.core.windows.net/test-filesystem-ad60e6c0-aa81-9a48-9c77-8b326ae57fff?restype=container",
-      "RequestMethod": "PUT",
-      "RequestHeaders": {
-        "Accept": "application/xml",
-        "Authorization": "Sanitized",
-<<<<<<< HEAD
-        "traceparent": "00-c81e86c925372a4a8010c25e76423b75-ca321d61667e784a-00",
-        "User-Agent": [
-          "azsdk-net-Storage.Files.DataLake/12.7.0-alpha.20210202.1",
-          "(.NET 5.0.2; Microsoft Windows 10.0.19042)"
+      "RequestUri": "https://seannse.blob.core.windows.net/test-filesystem-9f6dd4bd-56c4-277b-f7e5-ba2cd27870e8?restype=container",
+      "RequestMethod": "PUT",
+      "RequestHeaders": {
+        "Accept": "application/xml",
+        "Authorization": "Sanitized",
+        "traceparent": "00-33a082125960a94d950df1567d3978e4-43f7084d9e21b243-00",
+        "User-Agent": [
+          "azsdk-net-Storage.Files.DataLake/12.7.0-alpha.20210219.1",
+          "(.NET 5.0.3; Microsoft Windows 10.0.19041)"
         ],
         "x-ms-blob-public-access": "container",
-        "x-ms-client-request-id": "29621920-94d5-d040-d0ec-32e950140d57",
-        "x-ms-date": "Tue, 02 Feb 2021 21:40:34 GMT",
-=======
-        "traceparent": "00-2bb3e5d2029cdc4096c018ab5346be14-9e11e8d54ab20341-00",
-        "User-Agent": [
-          "azsdk-net-Storage.Files.DataLake/12.7.0-alpha.20210217.1",
-          "(.NET 5.0.3; Microsoft Windows 10.0.19042)"
-        ],
-        "x-ms-blob-public-access": "container",
-        "x-ms-client-request-id": "29621920-94d5-d040-d0ec-32e950140d57",
-        "x-ms-date": "Wed, 17 Feb 2021 22:29:56 GMT",
->>>>>>> 1814567d
-        "x-ms-return-client-request-id": "true",
-        "x-ms-version": "2020-06-12"
-      },
-      "RequestBody": null,
-      "StatusCode": 201,
-      "ResponseHeaders": {
-        "Content-Length": "0",
-<<<<<<< HEAD
-        "Date": "Tue, 02 Feb 2021 21:40:34 GMT",
-        "ETag": "\u00220x8D8C7C32C7CB055\u0022",
-        "Last-Modified": "Tue, 02 Feb 2021 21:40:35 GMT",
-=======
-        "Date": "Wed, 17 Feb 2021 22:29:55 GMT",
-        "ETag": "\u00220x8D8D3938DD54113\u0022",
-        "Last-Modified": "Wed, 17 Feb 2021 22:29:56 GMT",
->>>>>>> 1814567d
-        "Server": [
-          "Windows-Azure-Blob/1.0",
-          "Microsoft-HTTPAPI/2.0"
-        ],
-        "x-ms-client-request-id": "29621920-94d5-d040-d0ec-32e950140d57",
-<<<<<<< HEAD
-        "x-ms-request-id": "069085cf-d01e-007b-0cac-f93dc3000000",
-=======
-        "x-ms-request-id": "89e89e04-301e-003e-317c-05e820000000",
->>>>>>> 1814567d
-        "x-ms-version": "2020-06-12"
-      },
-      "ResponseBody": []
-    },
-    {
-      "RequestUri": "https://seannse.dfs.core.windows.net/test-filesystem-ad60e6c0-aa81-9a48-9c77-8b326ae57fff/test-file-9606b3d0-ecc7-4166-8762-407324cc2795?resource=file",
+        "x-ms-client-request-id": "220939c3-c236-9487-fb1f-e8f65262fb2e",
+        "x-ms-date": "Fri, 19 Feb 2021 19:11:05 GMT",
+        "x-ms-return-client-request-id": "true",
+        "x-ms-version": "2020-06-12"
+      },
+      "RequestBody": null,
+      "StatusCode": 201,
+      "ResponseHeaders": {
+        "Content-Length": "0",
+        "Date": "Fri, 19 Feb 2021 19:11:04 GMT",
+        "ETag": "\u00220x8D8D50A1A83A497\u0022",
+        "Last-Modified": "Fri, 19 Feb 2021 19:11:04 GMT",
+        "Server": [
+          "Windows-Azure-Blob/1.0",
+          "Microsoft-HTTPAPI/2.0"
+        ],
+        "x-ms-client-request-id": "220939c3-c236-9487-fb1f-e8f65262fb2e",
+        "x-ms-request-id": "2e67a31e-201e-00a4-07f2-0676f9000000",
+        "x-ms-version": "2020-06-12"
+      },
+      "ResponseBody": []
+    },
+    {
+      "RequestUri": "https://seannse.dfs.core.windows.net/test-filesystem-9f6dd4bd-56c4-277b-f7e5-ba2cd27870e8/test-file-ac97c9d2-e339-6bf7-e05a-c17bb62357cb?resource=file",
       "RequestMethod": "PUT",
       "RequestHeaders": {
         "Accept": "application/json",
         "Authorization": "Sanitized",
-<<<<<<< HEAD
-        "traceparent": "00-14d0655590cc214999daad8ef8a24dbf-c90e960fd4b39e4c-00",
-        "User-Agent": [
-          "azsdk-net-Storage.Files.DataLake/12.7.0-alpha.20210202.1",
-          "(.NET 5.0.2; Microsoft Windows 10.0.19042)"
-        ],
-        "x-ms-client-request-id": "bfac2e00-ec00-3383-b221-a17254ccac03",
-        "x-ms-date": "Tue, 02 Feb 2021 21:40:34 GMT",
-=======
-        "traceparent": "00-260e739631c81749bde6060348c6cdd0-bd4c9de7fd117044-00",
-        "User-Agent": [
-          "azsdk-net-Storage.Files.DataLake/12.7.0-alpha.20210217.1",
-          "(.NET 5.0.3; Microsoft Windows 10.0.19042)"
-        ],
-        "x-ms-client-request-id": "bfac2e00-ec00-3383-b221-a17254ccac03",
-        "x-ms-date": "Wed, 17 Feb 2021 22:29:56 GMT",
->>>>>>> 1814567d
-        "x-ms-return-client-request-id": "true",
-        "x-ms-version": "2020-06-12"
-      },
-      "RequestBody": null,
-      "StatusCode": 201,
-      "ResponseHeaders": {
-        "Content-Length": "0",
-<<<<<<< HEAD
-        "Date": "Tue, 02 Feb 2021 21:40:35 GMT",
-        "ETag": "\u00220x8D8C7C32CAF4C43\u0022",
-        "Last-Modified": "Tue, 02 Feb 2021 21:40:35 GMT",
-=======
-        "Date": "Wed, 17 Feb 2021 22:29:56 GMT",
-        "ETag": "\u00220x8D8D3938E1254E2\u0022",
-        "Last-Modified": "Wed, 17 Feb 2021 22:29:57 GMT",
->>>>>>> 1814567d
+        "traceparent": "00-d59eec2265f17444b47340c105f3ae57-ca30e7ede9c6e142-00",
+        "User-Agent": [
+          "azsdk-net-Storage.Files.DataLake/12.7.0-alpha.20210219.1",
+          "(.NET 5.0.3; Microsoft Windows 10.0.19041)"
+        ],
+        "x-ms-client-request-id": "0685714c-4894-e0c1-429d-42dc010cddd8",
+        "x-ms-date": "Fri, 19 Feb 2021 19:11:05 GMT",
+        "x-ms-return-client-request-id": "true",
+        "x-ms-version": "2020-06-12"
+      },
+      "RequestBody": null,
+      "StatusCode": 201,
+      "ResponseHeaders": {
+        "Content-Length": "0",
+        "Date": "Fri, 19 Feb 2021 19:11:03 GMT",
+        "ETag": "\u00220x8D8D50A1A941835\u0022",
+        "Last-Modified": "Fri, 19 Feb 2021 19:11:04 GMT",
         "Server": [
           "Windows-Azure-HDFS/1.0",
           "Microsoft-HTTPAPI/2.0"
         ],
-        "x-ms-client-request-id": "bfac2e00-ec00-3383-b221-a17254ccac03",
-<<<<<<< HEAD
-        "x-ms-request-id": "3d613d7a-001f-000a-0eac-f9dbe8000000",
-=======
-        "x-ms-request-id": "01dc5713-101f-0016-777c-058988000000",
->>>>>>> 1814567d
-        "x-ms-version": "2020-06-12"
-      },
-      "ResponseBody": []
-    },
-    {
-      "RequestUri": "https://seannse.blob.core.windows.net/test-filesystem-ad60e6c0-aa81-9a48-9c77-8b326ae57fff/test-file-9606b3d0-ecc7-4166-8762-407324cc2795?comp=metadata",
-      "RequestMethod": "PUT",
-      "RequestHeaders": {
-        "Accept": "application/xml",
-        "Authorization": "Sanitized",
-<<<<<<< HEAD
-        "If-Modified-Since": "Wed, 03 Feb 2021 21:40:34 GMT",
-        "User-Agent": [
-          "azsdk-net-Storage.Files.DataLake/12.7.0-alpha.20210202.1",
-          "(.NET 5.0.2; Microsoft Windows 10.0.19042)"
-        ],
-        "x-ms-client-request-id": "f673e8b6-6820-0894-bede-9e61b4b809f1",
-        "x-ms-date": "Tue, 02 Feb 2021 21:40:34 GMT",
-=======
-        "If-Modified-Since": "Thu, 18 Feb 2021 22:29:56 GMT",
-        "User-Agent": [
-          "azsdk-net-Storage.Files.DataLake/12.7.0-alpha.20210217.1",
-          "(.NET 5.0.3; Microsoft Windows 10.0.19042)"
-        ],
-        "x-ms-client-request-id": "f673e8b6-6820-0894-bede-9e61b4b809f1",
-        "x-ms-date": "Wed, 17 Feb 2021 22:29:57 GMT",
->>>>>>> 1814567d
+        "x-ms-client-request-id": "0685714c-4894-e0c1-429d-42dc010cddd8",
+        "x-ms-request-id": "6f4b54fb-e01f-004f-3ef2-060e0b000000",
+        "x-ms-version": "2020-06-12"
+      },
+      "ResponseBody": []
+    },
+    {
+      "RequestUri": "https://seannse.blob.core.windows.net/test-filesystem-9f6dd4bd-56c4-277b-f7e5-ba2cd27870e8/test-file-ac97c9d2-e339-6bf7-e05a-c17bb62357cb?comp=metadata",
+      "RequestMethod": "PUT",
+      "RequestHeaders": {
+        "Accept": "application/xml",
+        "Authorization": "Sanitized",
+        "If-Modified-Since": "Sat, 20 Feb 2021 19:11:05 GMT",
+        "User-Agent": [
+          "azsdk-net-Storage.Files.DataLake/12.7.0-alpha.20210219.1",
+          "(.NET 5.0.3; Microsoft Windows 10.0.19041)"
+        ],
+        "x-ms-client-request-id": "452e4599-519d-a736-fd87-56d10bd608cc",
+        "x-ms-date": "Fri, 19 Feb 2021 19:11:05 GMT",
         "x-ms-meta-Capital": "letter",
         "x-ms-meta-foo": "bar",
         "x-ms-meta-meta": "data",
@@ -143,58 +92,35 @@
       "ResponseHeaders": {
         "Content-Length": "252",
         "Content-Type": "application/xml",
-<<<<<<< HEAD
-        "Date": "Tue, 02 Feb 2021 21:40:34 GMT",
-=======
-        "Date": "Wed, 17 Feb 2021 22:29:56 GMT",
->>>>>>> 1814567d
-        "Server": [
-          "Windows-Azure-Blob/1.0",
-          "Microsoft-HTTPAPI/2.0"
-        ],
-        "x-ms-client-request-id": "f673e8b6-6820-0894-bede-9e61b4b809f1",
+        "Date": "Fri, 19 Feb 2021 19:11:04 GMT",
+        "Server": [
+          "Windows-Azure-Blob/1.0",
+          "Microsoft-HTTPAPI/2.0"
+        ],
+        "x-ms-client-request-id": "452e4599-519d-a736-fd87-56d10bd608cc",
         "x-ms-error-code": "ConditionNotMet",
-<<<<<<< HEAD
-        "x-ms-request-id": "06908642-d01e-007b-63ac-f93dc3000000",
-=======
-        "x-ms-request-id": "89e89fab-301e-003e-3e7c-05e820000000",
->>>>>>> 1814567d
+        "x-ms-request-id": "2e67a4d8-201e-00a4-28f2-0676f9000000",
         "x-ms-version": "2020-06-12"
       },
       "ResponseBody": [
         "\uFEFF\u003C?xml version=\u00221.0\u0022 encoding=\u0022utf-8\u0022?\u003E\u003CError\u003E\u003CCode\u003EConditionNotMet\u003C/Code\u003E\u003CMessage\u003EThe condition specified using HTTP conditional header(s) is not met.\n",
-<<<<<<< HEAD
-        "RequestId:06908642-d01e-007b-63ac-f93dc3000000\n",
-        "Time:2021-02-02T21:40:35.6047376Z\u003C/Message\u003E\u003C/Error\u003E"
-=======
-        "RequestId:89e89fab-301e-003e-3e7c-05e820000000\n",
-        "Time:2021-02-17T22:29:57.0955206Z\u003C/Message\u003E\u003C/Error\u003E"
->>>>>>> 1814567d
+        "RequestId:2e67a4d8-201e-00a4-28f2-0676f9000000\n",
+        "Time:2021-02-19T19:11:04.5960760Z\u003C/Message\u003E\u003C/Error\u003E"
       ]
     },
     {
-      "RequestUri": "https://seannse.blob.core.windows.net/test-filesystem-ad60e6c0-aa81-9a48-9c77-8b326ae57fff?restype=container",
+      "RequestUri": "https://seannse.blob.core.windows.net/test-filesystem-9f6dd4bd-56c4-277b-f7e5-ba2cd27870e8?restype=container",
       "RequestMethod": "DELETE",
       "RequestHeaders": {
         "Accept": "application/xml",
         "Authorization": "Sanitized",
-<<<<<<< HEAD
-        "traceparent": "00-6cf33634b55fe541b8fe237ac96846e3-1f32d80ab709394c-00",
-        "User-Agent": [
-          "azsdk-net-Storage.Files.DataLake/12.7.0-alpha.20210202.1",
-          "(.NET 5.0.2; Microsoft Windows 10.0.19042)"
-        ],
-        "x-ms-client-request-id": "6cbc8e2d-b659-5ce3-08eb-51241e73c5d0",
-        "x-ms-date": "Tue, 02 Feb 2021 21:40:35 GMT",
-=======
-        "traceparent": "00-8628f846ec63704c8e27e891ee3caa77-26d4a476b954f849-00",
-        "User-Agent": [
-          "azsdk-net-Storage.Files.DataLake/12.7.0-alpha.20210217.1",
-          "(.NET 5.0.3; Microsoft Windows 10.0.19042)"
-        ],
-        "x-ms-client-request-id": "6cbc8e2d-b659-5ce3-08eb-51241e73c5d0",
-        "x-ms-date": "Wed, 17 Feb 2021 22:29:57 GMT",
->>>>>>> 1814567d
+        "traceparent": "00-19ca1fee99c0534286d07fe9d6ab6103-5468ae4e33763c44-00",
+        "User-Agent": [
+          "azsdk-net-Storage.Files.DataLake/12.7.0-alpha.20210219.1",
+          "(.NET 5.0.3; Microsoft Windows 10.0.19041)"
+        ],
+        "x-ms-client-request-id": "bc42609c-98dd-753b-e65f-96720ded7840",
+        "x-ms-date": "Fri, 19 Feb 2021 19:11:05 GMT",
         "x-ms-return-client-request-id": "true",
         "x-ms-version": "2020-06-12"
       },
@@ -202,156 +128,97 @@
       "StatusCode": 202,
       "ResponseHeaders": {
         "Content-Length": "0",
-<<<<<<< HEAD
-        "Date": "Tue, 02 Feb 2021 21:40:35 GMT",
-=======
-        "Date": "Wed, 17 Feb 2021 22:29:56 GMT",
->>>>>>> 1814567d
-        "Server": [
-          "Windows-Azure-Blob/1.0",
-          "Microsoft-HTTPAPI/2.0"
-        ],
-        "x-ms-client-request-id": "6cbc8e2d-b659-5ce3-08eb-51241e73c5d0",
-<<<<<<< HEAD
-        "x-ms-request-id": "0690864f-d01e-007b-6fac-f93dc3000000",
-=======
-        "x-ms-request-id": "89e89fe6-301e-003e-787c-05e820000000",
->>>>>>> 1814567d
-        "x-ms-version": "2020-06-12"
-      },
-      "ResponseBody": []
-    },
-    {
-      "RequestUri": "https://seannse.blob.core.windows.net/test-filesystem-9e63e69f-44d5-1892-932e-9dee313df4fa?restype=container",
-      "RequestMethod": "PUT",
-      "RequestHeaders": {
-        "Accept": "application/xml",
-        "Authorization": "Sanitized",
-<<<<<<< HEAD
-        "traceparent": "00-e5a646215aaeb7448244651f035fad29-582676030bc6534d-00",
-        "User-Agent": [
-          "azsdk-net-Storage.Files.DataLake/12.7.0-alpha.20210202.1",
-          "(.NET 5.0.2; Microsoft Windows 10.0.19042)"
+        "Date": "Fri, 19 Feb 2021 19:11:04 GMT",
+        "Server": [
+          "Windows-Azure-Blob/1.0",
+          "Microsoft-HTTPAPI/2.0"
+        ],
+        "x-ms-client-request-id": "bc42609c-98dd-753b-e65f-96720ded7840",
+        "x-ms-request-id": "2e67a598-201e-00a4-60f2-0676f9000000",
+        "x-ms-version": "2020-06-12"
+      },
+      "ResponseBody": []
+    },
+    {
+      "RequestUri": "https://seannse.blob.core.windows.net/test-filesystem-d6af0784-b40b-6ce9-c345-939c622e3240?restype=container",
+      "RequestMethod": "PUT",
+      "RequestHeaders": {
+        "Accept": "application/xml",
+        "Authorization": "Sanitized",
+        "traceparent": "00-5f77417ca7acf544b5148f15d3214524-bf25535c8b04ea4f-00",
+        "User-Agent": [
+          "azsdk-net-Storage.Files.DataLake/12.7.0-alpha.20210219.1",
+          "(.NET 5.0.3; Microsoft Windows 10.0.19041)"
         ],
         "x-ms-blob-public-access": "container",
-        "x-ms-client-request-id": "2db8666c-d160-e821-fca3-d92a18f52aca",
-        "x-ms-date": "Tue, 02 Feb 2021 21:40:35 GMT",
-=======
-        "traceparent": "00-fb45028902eef2478bc725cdb1c7bfd7-ffa64b5e7f01d241-00",
-        "User-Agent": [
-          "azsdk-net-Storage.Files.DataLake/12.7.0-alpha.20210217.1",
-          "(.NET 5.0.3; Microsoft Windows 10.0.19042)"
-        ],
-        "x-ms-blob-public-access": "container",
-        "x-ms-client-request-id": "2db8666c-d160-e821-fca3-d92a18f52aca",
-        "x-ms-date": "Wed, 17 Feb 2021 22:29:57 GMT",
->>>>>>> 1814567d
-        "x-ms-return-client-request-id": "true",
-        "x-ms-version": "2020-06-12"
-      },
-      "RequestBody": null,
-      "StatusCode": 201,
-      "ResponseHeaders": {
-        "Content-Length": "0",
-<<<<<<< HEAD
-        "Date": "Tue, 02 Feb 2021 21:40:35 GMT",
-        "ETag": "\u00220x8D8C7C32D03795B\u0022",
-        "Last-Modified": "Tue, 02 Feb 2021 21:40:36 GMT",
-=======
-        "Date": "Wed, 17 Feb 2021 22:29:57 GMT",
-        "ETag": "\u00220x8D8D3938E603408\u0022",
-        "Last-Modified": "Wed, 17 Feb 2021 22:29:57 GMT",
->>>>>>> 1814567d
-        "Server": [
-          "Windows-Azure-Blob/1.0",
-          "Microsoft-HTTPAPI/2.0"
-        ],
-        "x-ms-client-request-id": "2db8666c-d160-e821-fca3-d92a18f52aca",
-<<<<<<< HEAD
-        "x-ms-request-id": "03499199-b01e-00b6-71ac-f90d29000000",
-=======
-        "x-ms-request-id": "43e7449b-b01e-001f-807c-05cc5b000000",
->>>>>>> 1814567d
-        "x-ms-version": "2020-06-12"
-      },
-      "ResponseBody": []
-    },
-    {
-      "RequestUri": "https://seannse.dfs.core.windows.net/test-filesystem-9e63e69f-44d5-1892-932e-9dee313df4fa/test-file-77b456f7-9f3e-01d4-4ebe-5c4b9dfecc61?resource=file",
+        "x-ms-client-request-id": "6c82af88-1a0c-e818-77d6-f898059f12b8",
+        "x-ms-date": "Fri, 19 Feb 2021 19:11:05 GMT",
+        "x-ms-return-client-request-id": "true",
+        "x-ms-version": "2020-06-12"
+      },
+      "RequestBody": null,
+      "StatusCode": 201,
+      "ResponseHeaders": {
+        "Content-Length": "0",
+        "Date": "Fri, 19 Feb 2021 19:11:04 GMT",
+        "ETag": "\u00220x8D8D50A1ABA9DA6\u0022",
+        "Last-Modified": "Fri, 19 Feb 2021 19:11:04 GMT",
+        "Server": [
+          "Windows-Azure-Blob/1.0",
+          "Microsoft-HTTPAPI/2.0"
+        ],
+        "x-ms-client-request-id": "6c82af88-1a0c-e818-77d6-f898059f12b8",
+        "x-ms-request-id": "2e67a68d-201e-00a4-47f2-0676f9000000",
+        "x-ms-version": "2020-06-12"
+      },
+      "ResponseBody": []
+    },
+    {
+      "RequestUri": "https://seannse.dfs.core.windows.net/test-filesystem-d6af0784-b40b-6ce9-c345-939c622e3240/test-file-dbdb552c-cdb8-37ac-17f2-f76e4e50d5b4?resource=file",
       "RequestMethod": "PUT",
       "RequestHeaders": {
         "Accept": "application/json",
         "Authorization": "Sanitized",
-<<<<<<< HEAD
-        "traceparent": "00-e0c245c967b02e4aad3a65f5f9ef21ab-db5b58c3f0164e40-00",
-        "User-Agent": [
-          "azsdk-net-Storage.Files.DataLake/12.7.0-alpha.20210202.1",
-          "(.NET 5.0.2; Microsoft Windows 10.0.19042)"
-        ],
-        "x-ms-client-request-id": "f59cdc5f-af7c-cca6-91b6-dfa175d64bfe",
-        "x-ms-date": "Tue, 02 Feb 2021 21:40:35 GMT",
-=======
-        "traceparent": "00-7efd76af2ab13a4fa187593f425b18bf-796b5715e3d7954e-00",
-        "User-Agent": [
-          "azsdk-net-Storage.Files.DataLake/12.7.0-alpha.20210217.1",
-          "(.NET 5.0.3; Microsoft Windows 10.0.19042)"
-        ],
-        "x-ms-client-request-id": "f59cdc5f-af7c-cca6-91b6-dfa175d64bfe",
-        "x-ms-date": "Wed, 17 Feb 2021 22:29:57 GMT",
->>>>>>> 1814567d
-        "x-ms-return-client-request-id": "true",
-        "x-ms-version": "2020-06-12"
-      },
-      "RequestBody": null,
-      "StatusCode": 201,
-      "ResponseHeaders": {
-        "Content-Length": "0",
-<<<<<<< HEAD
-        "Date": "Tue, 02 Feb 2021 21:40:36 GMT",
-        "ETag": "\u00220x8D8C7C32D3BCC47\u0022",
-        "Last-Modified": "Tue, 02 Feb 2021 21:40:36 GMT",
-=======
-        "Date": "Wed, 17 Feb 2021 22:29:57 GMT",
-        "ETag": "\u00220x8D8D3938EA2AB55\u0022",
-        "Last-Modified": "Wed, 17 Feb 2021 22:29:57 GMT",
->>>>>>> 1814567d
+        "traceparent": "00-b89f8d7a6f49034c8d040845bc0d4b6c-cb6679c3a2fde343-00",
+        "User-Agent": [
+          "azsdk-net-Storage.Files.DataLake/12.7.0-alpha.20210219.1",
+          "(.NET 5.0.3; Microsoft Windows 10.0.19041)"
+        ],
+        "x-ms-client-request-id": "416cae8a-0132-bb0c-034b-541922aa9926",
+        "x-ms-date": "Fri, 19 Feb 2021 19:11:05 GMT",
+        "x-ms-return-client-request-id": "true",
+        "x-ms-version": "2020-06-12"
+      },
+      "RequestBody": null,
+      "StatusCode": 201,
+      "ResponseHeaders": {
+        "Content-Length": "0",
+        "Date": "Fri, 19 Feb 2021 19:11:04 GMT",
+        "ETag": "\u00220x8D8D50A1AC9DB24\u0022",
+        "Last-Modified": "Fri, 19 Feb 2021 19:11:04 GMT",
         "Server": [
           "Windows-Azure-HDFS/1.0",
           "Microsoft-HTTPAPI/2.0"
         ],
-        "x-ms-client-request-id": "f59cdc5f-af7c-cca6-91b6-dfa175d64bfe",
-<<<<<<< HEAD
-        "x-ms-request-id": "1a7f7ff8-901f-007a-25ac-f9621f000000",
-=======
-        "x-ms-request-id": "d954ce10-a01f-0085-207c-055282000000",
->>>>>>> 1814567d
-        "x-ms-version": "2020-06-12"
-      },
-      "ResponseBody": []
-    },
-    {
-      "RequestUri": "https://seannse.blob.core.windows.net/test-filesystem-9e63e69f-44d5-1892-932e-9dee313df4fa/test-file-77b456f7-9f3e-01d4-4ebe-5c4b9dfecc61?comp=metadata",
-      "RequestMethod": "PUT",
-      "RequestHeaders": {
-        "Accept": "application/xml",
-        "Authorization": "Sanitized",
-<<<<<<< HEAD
-        "If-Unmodified-Since": "Mon, 01 Feb 2021 21:40:34 GMT",
-        "User-Agent": [
-          "azsdk-net-Storage.Files.DataLake/12.7.0-alpha.20210202.1",
-          "(.NET 5.0.2; Microsoft Windows 10.0.19042)"
-        ],
-        "x-ms-client-request-id": "c0ec1031-d661-59e5-10b4-39cee7f828ae",
-        "x-ms-date": "Tue, 02 Feb 2021 21:40:35 GMT",
-=======
-        "If-Unmodified-Since": "Tue, 16 Feb 2021 22:29:56 GMT",
-        "User-Agent": [
-          "azsdk-net-Storage.Files.DataLake/12.7.0-alpha.20210217.1",
-          "(.NET 5.0.3; Microsoft Windows 10.0.19042)"
-        ],
-        "x-ms-client-request-id": "c0ec1031-d661-59e5-10b4-39cee7f828ae",
-        "x-ms-date": "Wed, 17 Feb 2021 22:29:58 GMT",
->>>>>>> 1814567d
+        "x-ms-client-request-id": "416cae8a-0132-bb0c-034b-541922aa9926",
+        "x-ms-request-id": "6f4b552c-e01f-004f-6ff2-060e0b000000",
+        "x-ms-version": "2020-06-12"
+      },
+      "ResponseBody": []
+    },
+    {
+      "RequestUri": "https://seannse.blob.core.windows.net/test-filesystem-d6af0784-b40b-6ce9-c345-939c622e3240/test-file-dbdb552c-cdb8-37ac-17f2-f76e4e50d5b4?comp=metadata",
+      "RequestMethod": "PUT",
+      "RequestHeaders": {
+        "Accept": "application/xml",
+        "Authorization": "Sanitized",
+        "If-Unmodified-Since": "Thu, 18 Feb 2021 19:11:05 GMT",
+        "User-Agent": [
+          "azsdk-net-Storage.Files.DataLake/12.7.0-alpha.20210219.1",
+          "(.NET 5.0.3; Microsoft Windows 10.0.19041)"
+        ],
+        "x-ms-client-request-id": "a0e3b83a-94e3-6681-c158-af60711a5a6e",
+        "x-ms-date": "Fri, 19 Feb 2021 19:11:05 GMT",
         "x-ms-meta-Capital": "letter",
         "x-ms-meta-foo": "bar",
         "x-ms-meta-meta": "data",
@@ -364,58 +231,35 @@
       "ResponseHeaders": {
         "Content-Length": "252",
         "Content-Type": "application/xml",
-<<<<<<< HEAD
-        "Date": "Tue, 02 Feb 2021 21:40:35 GMT",
-=======
-        "Date": "Wed, 17 Feb 2021 22:29:57 GMT",
->>>>>>> 1814567d
-        "Server": [
-          "Windows-Azure-Blob/1.0",
-          "Microsoft-HTTPAPI/2.0"
-        ],
-        "x-ms-client-request-id": "c0ec1031-d661-59e5-10b4-39cee7f828ae",
+        "Date": "Fri, 19 Feb 2021 19:11:04 GMT",
+        "Server": [
+          "Windows-Azure-Blob/1.0",
+          "Microsoft-HTTPAPI/2.0"
+        ],
+        "x-ms-client-request-id": "a0e3b83a-94e3-6681-c158-af60711a5a6e",
         "x-ms-error-code": "ConditionNotMet",
-<<<<<<< HEAD
-        "x-ms-request-id": "034994f8-b01e-00b6-0fac-f90d29000000",
-=======
-        "x-ms-request-id": "43e745ab-b01e-001f-707c-05cc5b000000",
->>>>>>> 1814567d
+        "x-ms-request-id": "2e67a837-201e-00a4-58f2-0676f9000000",
         "x-ms-version": "2020-06-12"
       },
       "ResponseBody": [
         "\uFEFF\u003C?xml version=\u00221.0\u0022 encoding=\u0022utf-8\u0022?\u003E\u003CError\u003E\u003CCode\u003EConditionNotMet\u003C/Code\u003E\u003CMessage\u003EThe condition specified using HTTP conditional header(s) is not met.\n",
-<<<<<<< HEAD
-        "RequestId:034994f8-b01e-00b6-0fac-f90d29000000\n",
-        "Time:2021-02-02T21:40:36.5251117Z\u003C/Message\u003E\u003C/Error\u003E"
-=======
-        "RequestId:43e745ab-b01e-001f-707c-05cc5b000000\n",
-        "Time:2021-02-17T22:29:58.0431618Z\u003C/Message\u003E\u003C/Error\u003E"
->>>>>>> 1814567d
+        "RequestId:2e67a837-201e-00a4-58f2-0676f9000000\n",
+        "Time:2021-02-19T19:11:04.9653531Z\u003C/Message\u003E\u003C/Error\u003E"
       ]
     },
     {
-      "RequestUri": "https://seannse.blob.core.windows.net/test-filesystem-9e63e69f-44d5-1892-932e-9dee313df4fa?restype=container",
+      "RequestUri": "https://seannse.blob.core.windows.net/test-filesystem-d6af0784-b40b-6ce9-c345-939c622e3240?restype=container",
       "RequestMethod": "DELETE",
       "RequestHeaders": {
         "Accept": "application/xml",
         "Authorization": "Sanitized",
-<<<<<<< HEAD
-        "traceparent": "00-8a7b1e2c02a00e43a60a3b2e70eef4ea-1c6cc9bfa3db6448-00",
-        "User-Agent": [
-          "azsdk-net-Storage.Files.DataLake/12.7.0-alpha.20210202.1",
-          "(.NET 5.0.2; Microsoft Windows 10.0.19042)"
-        ],
-        "x-ms-client-request-id": "6570fe78-8aea-009d-91c9-51bf257749c4",
-        "x-ms-date": "Tue, 02 Feb 2021 21:40:35 GMT",
-=======
-        "traceparent": "00-ec8db111a130f0488c51c9f73125d0df-8bcc0987cf170d4b-00",
-        "User-Agent": [
-          "azsdk-net-Storage.Files.DataLake/12.7.0-alpha.20210217.1",
-          "(.NET 5.0.3; Microsoft Windows 10.0.19042)"
-        ],
-        "x-ms-client-request-id": "6570fe78-8aea-009d-91c9-51bf257749c4",
-        "x-ms-date": "Wed, 17 Feb 2021 22:29:58 GMT",
->>>>>>> 1814567d
+        "traceparent": "00-ff6875d68216654fa606dc205e7810e5-8b9852397decdd4b-00",
+        "User-Agent": [
+          "azsdk-net-Storage.Files.DataLake/12.7.0-alpha.20210219.1",
+          "(.NET 5.0.3; Microsoft Windows 10.0.19041)"
+        ],
+        "x-ms-client-request-id": "6adf9467-f9c7-6c43-c1c8-7532b0abf405",
+        "x-ms-date": "Fri, 19 Feb 2021 19:11:05 GMT",
         "x-ms-return-client-request-id": "true",
         "x-ms-version": "2020-06-12"
       },
@@ -423,154 +267,97 @@
       "StatusCode": 202,
       "ResponseHeaders": {
         "Content-Length": "0",
-<<<<<<< HEAD
-        "Date": "Tue, 02 Feb 2021 21:40:36 GMT",
-=======
-        "Date": "Wed, 17 Feb 2021 22:29:57 GMT",
->>>>>>> 1814567d
-        "Server": [
-          "Windows-Azure-Blob/1.0",
-          "Microsoft-HTTPAPI/2.0"
-        ],
-        "x-ms-client-request-id": "6570fe78-8aea-009d-91c9-51bf257749c4",
-<<<<<<< HEAD
-        "x-ms-request-id": "03499593-b01e-00b6-23ac-f90d29000000",
-=======
-        "x-ms-request-id": "43e745e2-b01e-001f-207c-05cc5b000000",
->>>>>>> 1814567d
-        "x-ms-version": "2020-06-12"
-      },
-      "ResponseBody": []
-    },
-    {
-      "RequestUri": "https://seannse.blob.core.windows.net/test-filesystem-4cf243ef-f0fb-0696-37eb-2af49e809c5c?restype=container",
-      "RequestMethod": "PUT",
-      "RequestHeaders": {
-        "Accept": "application/xml",
-        "Authorization": "Sanitized",
-<<<<<<< HEAD
-        "traceparent": "00-4f7f47fd1c8f0a44968060a6c33e4972-ad8d642f98e1204a-00",
-        "User-Agent": [
-          "azsdk-net-Storage.Files.DataLake/12.7.0-alpha.20210202.1",
-          "(.NET 5.0.2; Microsoft Windows 10.0.19042)"
+        "Date": "Fri, 19 Feb 2021 19:11:04 GMT",
+        "Server": [
+          "Windows-Azure-Blob/1.0",
+          "Microsoft-HTTPAPI/2.0"
+        ],
+        "x-ms-client-request-id": "6adf9467-f9c7-6c43-c1c8-7532b0abf405",
+        "x-ms-request-id": "2e67a8eb-201e-00a4-05f2-0676f9000000",
+        "x-ms-version": "2020-06-12"
+      },
+      "ResponseBody": []
+    },
+    {
+      "RequestUri": "https://seannse.blob.core.windows.net/test-filesystem-8bb75304-d331-b898-03b9-fedc73ad271f?restype=container",
+      "RequestMethod": "PUT",
+      "RequestHeaders": {
+        "Accept": "application/xml",
+        "Authorization": "Sanitized",
+        "traceparent": "00-920a947f4cdb7a4395980fcc2cb00d24-b844540da631fb45-00",
+        "User-Agent": [
+          "azsdk-net-Storage.Files.DataLake/12.7.0-alpha.20210219.1",
+          "(.NET 5.0.3; Microsoft Windows 10.0.19041)"
         ],
         "x-ms-blob-public-access": "container",
-        "x-ms-client-request-id": "78757422-09c1-881a-6869-2dfe60a86210",
-        "x-ms-date": "Tue, 02 Feb 2021 21:40:36 GMT",
-=======
-        "traceparent": "00-22d56a96180e3645ac519d6679814ce7-aefb3838cb787843-00",
-        "User-Agent": [
-          "azsdk-net-Storage.Files.DataLake/12.7.0-alpha.20210217.1",
-          "(.NET 5.0.3; Microsoft Windows 10.0.19042)"
-        ],
-        "x-ms-blob-public-access": "container",
-        "x-ms-client-request-id": "78757422-09c1-881a-6869-2dfe60a86210",
-        "x-ms-date": "Wed, 17 Feb 2021 22:29:58 GMT",
->>>>>>> 1814567d
-        "x-ms-return-client-request-id": "true",
-        "x-ms-version": "2020-06-12"
-      },
-      "RequestBody": null,
-      "StatusCode": 201,
-      "ResponseHeaders": {
-        "Content-Length": "0",
-<<<<<<< HEAD
-        "Date": "Tue, 02 Feb 2021 21:40:37 GMT",
-        "ETag": "\u00220x8D8C7C32D9DA675\u0022",
-        "Last-Modified": "Tue, 02 Feb 2021 21:40:37 GMT",
-=======
-        "Date": "Wed, 17 Feb 2021 22:29:58 GMT",
-        "ETag": "\u00220x8D8D3938EF1D29D\u0022",
-        "Last-Modified": "Wed, 17 Feb 2021 22:29:58 GMT",
->>>>>>> 1814567d
-        "Server": [
-          "Windows-Azure-Blob/1.0",
-          "Microsoft-HTTPAPI/2.0"
-        ],
-        "x-ms-client-request-id": "78757422-09c1-881a-6869-2dfe60a86210",
-<<<<<<< HEAD
-        "x-ms-request-id": "6d9f4ff8-901e-0055-01ac-f96fd4000000",
-=======
-        "x-ms-request-id": "653b583b-601e-0023-4c7c-05e59c000000",
->>>>>>> 1814567d
-        "x-ms-version": "2020-06-12"
-      },
-      "ResponseBody": []
-    },
-    {
-      "RequestUri": "https://seannse.dfs.core.windows.net/test-filesystem-4cf243ef-f0fb-0696-37eb-2af49e809c5c/test-file-0060f42c-6121-2c3c-7f7c-bf7a34152c1e?resource=file",
+        "x-ms-client-request-id": "ebcf1a12-96ea-94e3-fb27-660dfa66f813",
+        "x-ms-date": "Fri, 19 Feb 2021 19:11:05 GMT",
+        "x-ms-return-client-request-id": "true",
+        "x-ms-version": "2020-06-12"
+      },
+      "RequestBody": null,
+      "StatusCode": 201,
+      "ResponseHeaders": {
+        "Content-Length": "0",
+        "Date": "Fri, 19 Feb 2021 19:11:05 GMT",
+        "ETag": "\u00220x8D8D50A1AF14882\u0022",
+        "Last-Modified": "Fri, 19 Feb 2021 19:11:05 GMT",
+        "Server": [
+          "Windows-Azure-Blob/1.0",
+          "Microsoft-HTTPAPI/2.0"
+        ],
+        "x-ms-client-request-id": "ebcf1a12-96ea-94e3-fb27-660dfa66f813",
+        "x-ms-request-id": "2e67a9dd-201e-00a4-69f2-0676f9000000",
+        "x-ms-version": "2020-06-12"
+      },
+      "ResponseBody": []
+    },
+    {
+      "RequestUri": "https://seannse.dfs.core.windows.net/test-filesystem-8bb75304-d331-b898-03b9-fedc73ad271f/test-file-14fb55a1-18b1-14cb-acfd-c0e0843aac81?resource=file",
       "RequestMethod": "PUT",
       "RequestHeaders": {
         "Accept": "application/json",
         "Authorization": "Sanitized",
-<<<<<<< HEAD
-        "traceparent": "00-4762818d6c55dd428a650c5a54d502d4-0c0c6921ddd0cc45-00",
-        "User-Agent": [
-          "azsdk-net-Storage.Files.DataLake/12.7.0-alpha.20210202.1",
-          "(.NET 5.0.2; Microsoft Windows 10.0.19042)"
-        ],
-        "x-ms-client-request-id": "e554aa1e-dab8-c1fd-3749-f944499f5453",
-        "x-ms-date": "Tue, 02 Feb 2021 21:40:36 GMT",
-=======
-        "traceparent": "00-8c7203bd9e3eec49b1197b58243efb0e-18613a1a13ec524d-00",
-        "User-Agent": [
-          "azsdk-net-Storage.Files.DataLake/12.7.0-alpha.20210217.1",
-          "(.NET 5.0.3; Microsoft Windows 10.0.19042)"
-        ],
-        "x-ms-client-request-id": "e554aa1e-dab8-c1fd-3749-f944499f5453",
-        "x-ms-date": "Wed, 17 Feb 2021 22:29:58 GMT",
->>>>>>> 1814567d
-        "x-ms-return-client-request-id": "true",
-        "x-ms-version": "2020-06-12"
-      },
-      "RequestBody": null,
-      "StatusCode": 201,
-      "ResponseHeaders": {
-        "Content-Length": "0",
-<<<<<<< HEAD
-        "Date": "Tue, 02 Feb 2021 21:40:36 GMT",
-        "ETag": "\u00220x8D8C7C32DD8A895\u0022",
-        "Last-Modified": "Tue, 02 Feb 2021 21:40:37 GMT",
-=======
-        "Date": "Wed, 17 Feb 2021 22:29:57 GMT",
-        "ETag": "\u00220x8D8D3938F269E70\u0022",
-        "Last-Modified": "Wed, 17 Feb 2021 22:29:58 GMT",
->>>>>>> 1814567d
+        "traceparent": "00-eb0e15ce274e714482b45207036d0785-276ebceadc3c9d4a-00",
+        "User-Agent": [
+          "azsdk-net-Storage.Files.DataLake/12.7.0-alpha.20210219.1",
+          "(.NET 5.0.3; Microsoft Windows 10.0.19041)"
+        ],
+        "x-ms-client-request-id": "b6bd3a58-6586-f944-4fbb-3eecd6030fc1",
+        "x-ms-date": "Fri, 19 Feb 2021 19:11:05 GMT",
+        "x-ms-return-client-request-id": "true",
+        "x-ms-version": "2020-06-12"
+      },
+      "RequestBody": null,
+      "StatusCode": 201,
+      "ResponseHeaders": {
+        "Content-Length": "0",
+        "Date": "Fri, 19 Feb 2021 19:11:04 GMT",
+        "ETag": "\u00220x8D8D50A1B003BA4\u0022",
+        "Last-Modified": "Fri, 19 Feb 2021 19:11:05 GMT",
         "Server": [
           "Windows-Azure-HDFS/1.0",
           "Microsoft-HTTPAPI/2.0"
         ],
-        "x-ms-client-request-id": "e554aa1e-dab8-c1fd-3749-f944499f5453",
-<<<<<<< HEAD
-        "x-ms-request-id": "026a8e98-701f-0072-37ac-f97810000000",
-=======
-        "x-ms-request-id": "8496938b-101f-0074-7c7c-054baf000000",
->>>>>>> 1814567d
-        "x-ms-version": "2020-06-12"
-      },
-      "ResponseBody": []
-    },
-    {
-      "RequestUri": "https://seannse.blob.core.windows.net/test-filesystem-4cf243ef-f0fb-0696-37eb-2af49e809c5c/test-file-0060f42c-6121-2c3c-7f7c-bf7a34152c1e?comp=metadata",
+        "x-ms-client-request-id": "b6bd3a58-6586-f944-4fbb-3eecd6030fc1",
+        "x-ms-request-id": "6f4b5580-e01f-004f-43f2-060e0b000000",
+        "x-ms-version": "2020-06-12"
+      },
+      "ResponseBody": []
+    },
+    {
+      "RequestUri": "https://seannse.blob.core.windows.net/test-filesystem-8bb75304-d331-b898-03b9-fedc73ad271f/test-file-14fb55a1-18b1-14cb-acfd-c0e0843aac81?comp=metadata",
       "RequestMethod": "PUT",
       "RequestHeaders": {
         "Accept": "application/xml",
         "Authorization": "Sanitized",
         "If-Match": "\u0022garbage\u0022",
         "User-Agent": [
-<<<<<<< HEAD
-          "azsdk-net-Storage.Files.DataLake/12.7.0-alpha.20210202.1",
-          "(.NET 5.0.2; Microsoft Windows 10.0.19042)"
-        ],
-        "x-ms-client-request-id": "895cdb67-47c0-3665-0d0f-f2c12a560b6a",
-        "x-ms-date": "Tue, 02 Feb 2021 21:40:36 GMT",
-=======
-          "azsdk-net-Storage.Files.DataLake/12.7.0-alpha.20210217.1",
-          "(.NET 5.0.3; Microsoft Windows 10.0.19042)"
-        ],
-        "x-ms-client-request-id": "895cdb67-47c0-3665-0d0f-f2c12a560b6a",
-        "x-ms-date": "Wed, 17 Feb 2021 22:29:58 GMT",
->>>>>>> 1814567d
+          "azsdk-net-Storage.Files.DataLake/12.7.0-alpha.20210219.1",
+          "(.NET 5.0.3; Microsoft Windows 10.0.19041)"
+        ],
+        "x-ms-client-request-id": "4a885d3e-f67d-d9fa-c2d0-0822fd48c9b4",
+        "x-ms-date": "Fri, 19 Feb 2021 19:11:05 GMT",
         "x-ms-meta-Capital": "letter",
         "x-ms-meta-foo": "bar",
         "x-ms-meta-meta": "data",
@@ -583,58 +370,35 @@
       "ResponseHeaders": {
         "Content-Length": "252",
         "Content-Type": "application/xml",
-<<<<<<< HEAD
-        "Date": "Tue, 02 Feb 2021 21:40:37 GMT",
-=======
-        "Date": "Wed, 17 Feb 2021 22:29:58 GMT",
->>>>>>> 1814567d
-        "Server": [
-          "Windows-Azure-Blob/1.0",
-          "Microsoft-HTTPAPI/2.0"
-        ],
-        "x-ms-client-request-id": "895cdb67-47c0-3665-0d0f-f2c12a560b6a",
+        "Date": "Fri, 19 Feb 2021 19:11:05 GMT",
+        "Server": [
+          "Windows-Azure-Blob/1.0",
+          "Microsoft-HTTPAPI/2.0"
+        ],
+        "x-ms-client-request-id": "4a885d3e-f67d-d9fa-c2d0-0822fd48c9b4",
         "x-ms-error-code": "ConditionNotMet",
-<<<<<<< HEAD
-        "x-ms-request-id": "6d9f50aa-901e-0055-15ac-f96fd4000000",
-=======
-        "x-ms-request-id": "653b5a8d-601e-0023-6f7c-05e59c000000",
->>>>>>> 1814567d
+        "x-ms-request-id": "2e67ab9a-201e-00a4-0ff2-0676f9000000",
         "x-ms-version": "2020-06-12"
       },
       "ResponseBody": [
         "\uFEFF\u003C?xml version=\u00221.0\u0022 encoding=\u0022utf-8\u0022?\u003E\u003CError\u003E\u003CCode\u003EConditionNotMet\u003C/Code\u003E\u003CMessage\u003EThe condition specified using HTTP conditional header(s) is not met.\n",
-<<<<<<< HEAD
-        "RequestId:6d9f50aa-901e-0055-15ac-f96fd4000000\n",
-        "Time:2021-02-02T21:40:37.5465113Z\u003C/Message\u003E\u003C/Error\u003E"
-=======
-        "RequestId:653b5a8d-601e-0023-6f7c-05e59c000000\n",
-        "Time:2021-02-17T22:29:58.9104240Z\u003C/Message\u003E\u003C/Error\u003E"
->>>>>>> 1814567d
+        "RequestId:2e67ab9a-201e-00a4-0ff2-0676f9000000\n",
+        "Time:2021-02-19T19:11:05.3076091Z\u003C/Message\u003E\u003C/Error\u003E"
       ]
     },
     {
-      "RequestUri": "https://seannse.blob.core.windows.net/test-filesystem-4cf243ef-f0fb-0696-37eb-2af49e809c5c?restype=container",
+      "RequestUri": "https://seannse.blob.core.windows.net/test-filesystem-8bb75304-d331-b898-03b9-fedc73ad271f?restype=container",
       "RequestMethod": "DELETE",
       "RequestHeaders": {
         "Accept": "application/xml",
         "Authorization": "Sanitized",
-<<<<<<< HEAD
-        "traceparent": "00-661f46d741109d4990b5b1eadeaae403-d34bedc1c864414f-00",
-        "User-Agent": [
-          "azsdk-net-Storage.Files.DataLake/12.7.0-alpha.20210202.1",
-          "(.NET 5.0.2; Microsoft Windows 10.0.19042)"
-        ],
-        "x-ms-client-request-id": "6edd3fb3-ca43-f592-a8b7-47c74544de02",
-        "x-ms-date": "Tue, 02 Feb 2021 21:40:37 GMT",
-=======
-        "traceparent": "00-5b09d80b494a6149a843609219aeb33d-42723ead37786b46-00",
-        "User-Agent": [
-          "azsdk-net-Storage.Files.DataLake/12.7.0-alpha.20210217.1",
-          "(.NET 5.0.3; Microsoft Windows 10.0.19042)"
-        ],
-        "x-ms-client-request-id": "6edd3fb3-ca43-f592-a8b7-47c74544de02",
-        "x-ms-date": "Wed, 17 Feb 2021 22:29:59 GMT",
->>>>>>> 1814567d
+        "traceparent": "00-e612af1f7d7b644bac1dc96e244e80de-1a143f50671d924e-00",
+        "User-Agent": [
+          "azsdk-net-Storage.Files.DataLake/12.7.0-alpha.20210219.1",
+          "(.NET 5.0.3; Microsoft Windows 10.0.19041)"
+        ],
+        "x-ms-client-request-id": "78ae2a31-c57a-8344-e9f5-30cc971268d7",
+        "x-ms-date": "Fri, 19 Feb 2021 19:11:06 GMT",
         "x-ms-return-client-request-id": "true",
         "x-ms-version": "2020-06-12"
       },
@@ -642,153 +406,96 @@
       "StatusCode": 202,
       "ResponseHeaders": {
         "Content-Length": "0",
-<<<<<<< HEAD
-        "Date": "Tue, 02 Feb 2021 21:40:37 GMT",
-=======
-        "Date": "Wed, 17 Feb 2021 22:29:58 GMT",
->>>>>>> 1814567d
-        "Server": [
-          "Windows-Azure-Blob/1.0",
-          "Microsoft-HTTPAPI/2.0"
-        ],
-        "x-ms-client-request-id": "6edd3fb3-ca43-f592-a8b7-47c74544de02",
-<<<<<<< HEAD
-        "x-ms-request-id": "6d9f50d7-901e-0055-39ac-f96fd4000000",
-=======
-        "x-ms-request-id": "653b5b06-601e-0023-607c-05e59c000000",
->>>>>>> 1814567d
-        "x-ms-version": "2020-06-12"
-      },
-      "ResponseBody": []
-    },
-    {
-      "RequestUri": "https://seannse.blob.core.windows.net/test-filesystem-b5dc8cfe-0f3b-a7e1-ce75-e475bab75365?restype=container",
-      "RequestMethod": "PUT",
-      "RequestHeaders": {
-        "Accept": "application/xml",
-        "Authorization": "Sanitized",
-<<<<<<< HEAD
-        "traceparent": "00-54bb929aac2c5047b2a841d496cff49d-5bee47fe0989f24f-00",
-        "User-Agent": [
-          "azsdk-net-Storage.Files.DataLake/12.7.0-alpha.20210202.1",
-          "(.NET 5.0.2; Microsoft Windows 10.0.19042)"
+        "Date": "Fri, 19 Feb 2021 19:11:05 GMT",
+        "Server": [
+          "Windows-Azure-Blob/1.0",
+          "Microsoft-HTTPAPI/2.0"
+        ],
+        "x-ms-client-request-id": "78ae2a31-c57a-8344-e9f5-30cc971268d7",
+        "x-ms-request-id": "2e67ac54-201e-00a4-3ff2-0676f9000000",
+        "x-ms-version": "2020-06-12"
+      },
+      "ResponseBody": []
+    },
+    {
+      "RequestUri": "https://seannse.blob.core.windows.net/test-filesystem-17f6a892-e41d-7249-96d0-442560cfd1ca?restype=container",
+      "RequestMethod": "PUT",
+      "RequestHeaders": {
+        "Accept": "application/xml",
+        "Authorization": "Sanitized",
+        "traceparent": "00-ae7dc800d3215044acb0c7b9f53afd31-d67eefd636497d43-00",
+        "User-Agent": [
+          "azsdk-net-Storage.Files.DataLake/12.7.0-alpha.20210219.1",
+          "(.NET 5.0.3; Microsoft Windows 10.0.19041)"
         ],
         "x-ms-blob-public-access": "container",
-        "x-ms-client-request-id": "56af896d-2acc-a4de-5e36-9fcde51d3bf1",
-        "x-ms-date": "Tue, 02 Feb 2021 21:40:37 GMT",
-=======
-        "traceparent": "00-5834bb98dc09f14080b72f3eef83620a-8908fefbd2c9594f-00",
-        "User-Agent": [
-          "azsdk-net-Storage.Files.DataLake/12.7.0-alpha.20210217.1",
-          "(.NET 5.0.3; Microsoft Windows 10.0.19042)"
-        ],
-        "x-ms-blob-public-access": "container",
-        "x-ms-client-request-id": "56af896d-2acc-a4de-5e36-9fcde51d3bf1",
-        "x-ms-date": "Wed, 17 Feb 2021 22:29:59 GMT",
->>>>>>> 1814567d
-        "x-ms-return-client-request-id": "true",
-        "x-ms-version": "2020-06-12"
-      },
-      "RequestBody": null,
-      "StatusCode": 201,
-      "ResponseHeaders": {
-        "Content-Length": "0",
-<<<<<<< HEAD
-        "Date": "Tue, 02 Feb 2021 21:40:37 GMT",
-        "ETag": "\u00220x8D8C7C32E304C09\u0022",
-        "Last-Modified": "Tue, 02 Feb 2021 21:40:38 GMT",
-=======
-        "Date": "Wed, 17 Feb 2021 22:29:58 GMT",
-        "ETag": "\u00220x8D8D3938F724528\u0022",
-        "Last-Modified": "Wed, 17 Feb 2021 22:29:59 GMT",
->>>>>>> 1814567d
-        "Server": [
-          "Windows-Azure-Blob/1.0",
-          "Microsoft-HTTPAPI/2.0"
-        ],
-        "x-ms-client-request-id": "56af896d-2acc-a4de-5e36-9fcde51d3bf1",
-<<<<<<< HEAD
-        "x-ms-request-id": "3bb8caee-801e-0066-1fac-f9307f000000",
-=======
-        "x-ms-request-id": "573d6c96-201e-0050-657c-05bd0f000000",
->>>>>>> 1814567d
-        "x-ms-version": "2020-06-12"
-      },
-      "ResponseBody": []
-    },
-    {
-      "RequestUri": "https://seannse.dfs.core.windows.net/test-filesystem-b5dc8cfe-0f3b-a7e1-ce75-e475bab75365/test-file-6d97e263-f236-6189-652d-1c4f30c02f89?resource=file",
+        "x-ms-client-request-id": "5f99beef-ab01-4c7b-e13b-e2aa801e221a",
+        "x-ms-date": "Fri, 19 Feb 2021 19:11:06 GMT",
+        "x-ms-return-client-request-id": "true",
+        "x-ms-version": "2020-06-12"
+      },
+      "RequestBody": null,
+      "StatusCode": 201,
+      "ResponseHeaders": {
+        "Content-Length": "0",
+        "Date": "Fri, 19 Feb 2021 19:11:05 GMT",
+        "ETag": "\u00220x8D8D50A1B261E44\u0022",
+        "Last-Modified": "Fri, 19 Feb 2021 19:11:05 GMT",
+        "Server": [
+          "Windows-Azure-Blob/1.0",
+          "Microsoft-HTTPAPI/2.0"
+        ],
+        "x-ms-client-request-id": "5f99beef-ab01-4c7b-e13b-e2aa801e221a",
+        "x-ms-request-id": "2e67ad33-201e-00a4-18f2-0676f9000000",
+        "x-ms-version": "2020-06-12"
+      },
+      "ResponseBody": []
+    },
+    {
+      "RequestUri": "https://seannse.dfs.core.windows.net/test-filesystem-17f6a892-e41d-7249-96d0-442560cfd1ca/test-file-27be6524-9521-413c-6e66-3b072974d79b?resource=file",
       "RequestMethod": "PUT",
       "RequestHeaders": {
         "Accept": "application/json",
         "Authorization": "Sanitized",
-<<<<<<< HEAD
-        "traceparent": "00-9475e8fee5fcac47abe7f72583ed84f3-8a3258dbe896ec4f-00",
-        "User-Agent": [
-          "azsdk-net-Storage.Files.DataLake/12.7.0-alpha.20210202.1",
-          "(.NET 5.0.2; Microsoft Windows 10.0.19042)"
-        ],
-        "x-ms-client-request-id": "95bcedb1-33ad-7a2a-004d-f19e0e8f739d",
-        "x-ms-date": "Tue, 02 Feb 2021 21:40:37 GMT",
-=======
-        "traceparent": "00-f87edd40e2391045b41f2f7abb607987-49a9ed7b0d0a084b-00",
-        "User-Agent": [
-          "azsdk-net-Storage.Files.DataLake/12.7.0-alpha.20210217.1",
-          "(.NET 5.0.3; Microsoft Windows 10.0.19042)"
-        ],
-        "x-ms-client-request-id": "95bcedb1-33ad-7a2a-004d-f19e0e8f739d",
-        "x-ms-date": "Wed, 17 Feb 2021 22:29:59 GMT",
->>>>>>> 1814567d
-        "x-ms-return-client-request-id": "true",
-        "x-ms-version": "2020-06-12"
-      },
-      "RequestBody": null,
-      "StatusCode": 201,
-      "ResponseHeaders": {
-        "Content-Length": "0",
-<<<<<<< HEAD
-        "Date": "Tue, 02 Feb 2021 21:40:37 GMT",
-        "ETag": "\u00220x8D8C7C32E79F14D\u0022",
-        "Last-Modified": "Tue, 02 Feb 2021 21:40:38 GMT",
-=======
-        "Date": "Wed, 17 Feb 2021 22:29:59 GMT",
-        "ETag": "\u00220x8D8D3938FAAD101\u0022",
-        "Last-Modified": "Wed, 17 Feb 2021 22:29:59 GMT",
->>>>>>> 1814567d
+        "traceparent": "00-c5c5637cd342a5478869521e3afc27b5-5a3b21139db2d64d-00",
+        "User-Agent": [
+          "azsdk-net-Storage.Files.DataLake/12.7.0-alpha.20210219.1",
+          "(.NET 5.0.3; Microsoft Windows 10.0.19041)"
+        ],
+        "x-ms-client-request-id": "35afa0f3-f93c-59d1-8157-f19b6f74236c",
+        "x-ms-date": "Fri, 19 Feb 2021 19:11:06 GMT",
+        "x-ms-return-client-request-id": "true",
+        "x-ms-version": "2020-06-12"
+      },
+      "RequestBody": null,
+      "StatusCode": 201,
+      "ResponseHeaders": {
+        "Content-Length": "0",
+        "Date": "Fri, 19 Feb 2021 19:11:04 GMT",
+        "ETag": "\u00220x8D8D50A1B349792\u0022",
+        "Last-Modified": "Fri, 19 Feb 2021 19:11:05 GMT",
         "Server": [
           "Windows-Azure-HDFS/1.0",
           "Microsoft-HTTPAPI/2.0"
         ],
-        "x-ms-client-request-id": "95bcedb1-33ad-7a2a-004d-f19e0e8f739d",
-<<<<<<< HEAD
-        "x-ms-request-id": "f09a6854-501f-0081-07ac-f9df85000000",
-=======
-        "x-ms-request-id": "9d77851d-701f-0062-567c-05bd78000000",
->>>>>>> 1814567d
-        "x-ms-version": "2020-06-12"
-      },
-      "ResponseBody": []
-    },
-    {
-      "RequestUri": "https://seannse.blob.core.windows.net/test-filesystem-b5dc8cfe-0f3b-a7e1-ce75-e475bab75365/test-file-6d97e263-f236-6189-652d-1c4f30c02f89",
+        "x-ms-client-request-id": "35afa0f3-f93c-59d1-8157-f19b6f74236c",
+        "x-ms-request-id": "6f4b55d3-e01f-004f-16f2-060e0b000000",
+        "x-ms-version": "2020-06-12"
+      },
+      "ResponseBody": []
+    },
+    {
+      "RequestUri": "https://seannse.blob.core.windows.net/test-filesystem-17f6a892-e41d-7249-96d0-442560cfd1ca/test-file-27be6524-9521-413c-6e66-3b072974d79b",
       "RequestMethod": "HEAD",
       "RequestHeaders": {
         "Accept": "application/xml",
         "Authorization": "Sanitized",
         "User-Agent": [
-<<<<<<< HEAD
-          "azsdk-net-Storage.Files.DataLake/12.7.0-alpha.20210202.1",
-          "(.NET 5.0.2; Microsoft Windows 10.0.19042)"
-        ],
-        "x-ms-client-request-id": "429ea064-9904-a1db-5a8d-30ba0bfaf66a",
-        "x-ms-date": "Tue, 02 Feb 2021 21:40:37 GMT",
-=======
-          "azsdk-net-Storage.Files.DataLake/12.7.0-alpha.20210217.1",
-          "(.NET 5.0.3; Microsoft Windows 10.0.19042)"
-        ],
-        "x-ms-client-request-id": "429ea064-9904-a1db-5a8d-30ba0bfaf66a",
-        "x-ms-date": "Wed, 17 Feb 2021 22:29:59 GMT",
->>>>>>> 1814567d
+          "azsdk-net-Storage.Files.DataLake/12.7.0-alpha.20210219.1",
+          "(.NET 5.0.3; Microsoft Windows 10.0.19041)"
+        ],
+        "x-ms-client-request-id": "88137f56-a1c5-b55e-80dc-20de7f2df180",
+        "x-ms-date": "Fri, 19 Feb 2021 19:11:06 GMT",
         "x-ms-return-client-request-id": "true",
         "x-ms-version": "2020-06-12"
       },
@@ -798,15 +505,9 @@
         "Accept-Ranges": "bytes",
         "Content-Length": "0",
         "Content-Type": "application/octet-stream",
-<<<<<<< HEAD
-        "Date": "Tue, 02 Feb 2021 21:40:37 GMT",
-        "ETag": "\u00220x8D8C7C32E79F14D\u0022",
-        "Last-Modified": "Tue, 02 Feb 2021 21:40:38 GMT",
-=======
-        "Date": "Wed, 17 Feb 2021 22:29:58 GMT",
-        "ETag": "\u00220x8D8D3938FAAD101\u0022",
-        "Last-Modified": "Wed, 17 Feb 2021 22:29:59 GMT",
->>>>>>> 1814567d
+        "Date": "Fri, 19 Feb 2021 19:11:05 GMT",
+        "ETag": "\u00220x8D8D50A1B349792\u0022",
+        "Last-Modified": "Fri, 19 Feb 2021 19:11:05 GMT",
         "Server": [
           "Windows-Azure-Blob/1.0",
           "Microsoft-HTTPAPI/2.0"
@@ -814,50 +515,32 @@
         "x-ms-access-tier": "Hot",
         "x-ms-access-tier-inferred": "true",
         "x-ms-blob-type": "BlockBlob",
-        "x-ms-client-request-id": "429ea064-9904-a1db-5a8d-30ba0bfaf66a",
-<<<<<<< HEAD
-        "x-ms-creation-time": "Tue, 02 Feb 2021 21:40:38 GMT",
-=======
-        "x-ms-creation-time": "Wed, 17 Feb 2021 22:29:59 GMT",
->>>>>>> 1814567d
+        "x-ms-client-request-id": "88137f56-a1c5-b55e-80dc-20de7f2df180",
+        "x-ms-creation-time": "Fri, 19 Feb 2021 19:11:05 GMT",
         "x-ms-group": "$superuser",
         "x-ms-lease-state": "available",
         "x-ms-lease-status": "unlocked",
         "x-ms-owner": "$superuser",
         "x-ms-permissions": "rw-r-----",
-<<<<<<< HEAD
-        "x-ms-request-id": "3bb8cc2f-801e-0066-38ac-f9307f000000",
-=======
-        "x-ms-request-id": "573d6d96-201e-0050-557c-05bd0f000000",
->>>>>>> 1814567d
+        "x-ms-request-id": "2e67aeb7-201e-00a4-09f2-0676f9000000",
         "x-ms-server-encrypted": "true",
         "x-ms-version": "2020-06-12"
       },
       "ResponseBody": []
     },
     {
-      "RequestUri": "https://seannse.blob.core.windows.net/test-filesystem-b5dc8cfe-0f3b-a7e1-ce75-e475bab75365/test-file-6d97e263-f236-6189-652d-1c4f30c02f89?comp=metadata",
-      "RequestMethod": "PUT",
-      "RequestHeaders": {
-        "Accept": "application/xml",
-        "Authorization": "Sanitized",
-<<<<<<< HEAD
-        "If-None-Match": "\u00220x8D8C7C32E79F14D\u0022",
-        "User-Agent": [
-          "azsdk-net-Storage.Files.DataLake/12.7.0-alpha.20210202.1",
-          "(.NET 5.0.2; Microsoft Windows 10.0.19042)"
-        ],
-        "x-ms-client-request-id": "6e39e6e9-31f1-6d98-3b56-0688d92f5b4f",
-        "x-ms-date": "Tue, 02 Feb 2021 21:40:38 GMT",
-=======
-        "If-None-Match": "0x8D8D3938FAAD101",
-        "User-Agent": [
-          "azsdk-net-Storage.Files.DataLake/12.7.0-alpha.20210217.1",
-          "(.NET 5.0.3; Microsoft Windows 10.0.19042)"
-        ],
-        "x-ms-client-request-id": "6e39e6e9-31f1-6d98-3b56-0688d92f5b4f",
-        "x-ms-date": "Wed, 17 Feb 2021 22:29:59 GMT",
->>>>>>> 1814567d
+      "RequestUri": "https://seannse.blob.core.windows.net/test-filesystem-17f6a892-e41d-7249-96d0-442560cfd1ca/test-file-27be6524-9521-413c-6e66-3b072974d79b?comp=metadata",
+      "RequestMethod": "PUT",
+      "RequestHeaders": {
+        "Accept": "application/xml",
+        "Authorization": "Sanitized",
+        "If-None-Match": "0x8D8D50A1B349792",
+        "User-Agent": [
+          "azsdk-net-Storage.Files.DataLake/12.7.0-alpha.20210219.1",
+          "(.NET 5.0.3; Microsoft Windows 10.0.19041)"
+        ],
+        "x-ms-client-request-id": "f0441184-9b60-c3a7-e946-ad0c6005336f",
+        "x-ms-date": "Fri, 19 Feb 2021 19:11:06 GMT",
         "x-ms-meta-Capital": "letter",
         "x-ms-meta-foo": "bar",
         "x-ms-meta-meta": "data",
@@ -870,58 +553,35 @@
       "ResponseHeaders": {
         "Content-Length": "252",
         "Content-Type": "application/xml",
-<<<<<<< HEAD
-        "Date": "Tue, 02 Feb 2021 21:40:38 GMT",
-=======
-        "Date": "Wed, 17 Feb 2021 22:29:58 GMT",
->>>>>>> 1814567d
-        "Server": [
-          "Windows-Azure-Blob/1.0",
-          "Microsoft-HTTPAPI/2.0"
-        ],
-        "x-ms-client-request-id": "6e39e6e9-31f1-6d98-3b56-0688d92f5b4f",
+        "Date": "Fri, 19 Feb 2021 19:11:05 GMT",
+        "Server": [
+          "Windows-Azure-Blob/1.0",
+          "Microsoft-HTTPAPI/2.0"
+        ],
+        "x-ms-client-request-id": "f0441184-9b60-c3a7-e946-ad0c6005336f",
         "x-ms-error-code": "ConditionNotMet",
-<<<<<<< HEAD
-        "x-ms-request-id": "3bb8cc56-801e-0066-5eac-f9307f000000",
-=======
-        "x-ms-request-id": "573d6dba-201e-0050-787c-05bd0f000000",
->>>>>>> 1814567d
+        "x-ms-request-id": "2e67af85-201e-00a4-4bf2-0676f9000000",
         "x-ms-version": "2020-06-12"
       },
       "ResponseBody": [
         "\uFEFF\u003C?xml version=\u00221.0\u0022 encoding=\u0022utf-8\u0022?\u003E\u003CError\u003E\u003CCode\u003EConditionNotMet\u003C/Code\u003E\u003CMessage\u003EThe condition specified using HTTP conditional header(s) is not met.\n",
-<<<<<<< HEAD
-        "RequestId:3bb8cc56-801e-0066-5eac-f9307f000000\n",
-        "Time:2021-02-02T21:40:38.7107231Z\u003C/Message\u003E\u003C/Error\u003E"
-=======
-        "RequestId:573d6dba-201e-0050-787c-05bd0f000000\n",
-        "Time:2021-02-17T22:29:59.8663037Z\u003C/Message\u003E\u003C/Error\u003E"
->>>>>>> 1814567d
+        "RequestId:2e67af85-201e-00a4-4bf2-0676f9000000\n",
+        "Time:2021-02-19T19:11:05.7349296Z\u003C/Message\u003E\u003C/Error\u003E"
       ]
     },
     {
-      "RequestUri": "https://seannse.blob.core.windows.net/test-filesystem-b5dc8cfe-0f3b-a7e1-ce75-e475bab75365?restype=container",
+      "RequestUri": "https://seannse.blob.core.windows.net/test-filesystem-17f6a892-e41d-7249-96d0-442560cfd1ca?restype=container",
       "RequestMethod": "DELETE",
       "RequestHeaders": {
         "Accept": "application/xml",
         "Authorization": "Sanitized",
-<<<<<<< HEAD
-        "traceparent": "00-dd5146ca420c6c49a611d8d357104c9e-ab0c3994f82a8648-00",
-        "User-Agent": [
-          "azsdk-net-Storage.Files.DataLake/12.7.0-alpha.20210202.1",
-          "(.NET 5.0.2; Microsoft Windows 10.0.19042)"
-        ],
-        "x-ms-client-request-id": "25d07678-88c0-c579-57ce-ab0a60ddccd5",
-        "x-ms-date": "Tue, 02 Feb 2021 21:40:38 GMT",
-=======
-        "traceparent": "00-d738e57e198b204bb8920c66b7c2707e-cc655dd0caba9445-00",
-        "User-Agent": [
-          "azsdk-net-Storage.Files.DataLake/12.7.0-alpha.20210217.1",
-          "(.NET 5.0.3; Microsoft Windows 10.0.19042)"
-        ],
-        "x-ms-client-request-id": "25d07678-88c0-c579-57ce-ab0a60ddccd5",
-        "x-ms-date": "Wed, 17 Feb 2021 22:30:00 GMT",
->>>>>>> 1814567d
+        "traceparent": "00-89879cabcf451744885df7a83cf759cc-e66a60301a3ac446-00",
+        "User-Agent": [
+          "azsdk-net-Storage.Files.DataLake/12.7.0-alpha.20210219.1",
+          "(.NET 5.0.3; Microsoft Windows 10.0.19041)"
+        ],
+        "x-ms-client-request-id": "6e5a7c26-01e8-e520-dd36-3c4d33c711b7",
+        "x-ms-date": "Fri, 19 Feb 2021 19:11:06 GMT",
         "x-ms-return-client-request-id": "true",
         "x-ms-version": "2020-06-12"
       },
@@ -929,154 +589,97 @@
       "StatusCode": 202,
       "ResponseHeaders": {
         "Content-Length": "0",
-<<<<<<< HEAD
-        "Date": "Tue, 02 Feb 2021 21:40:38 GMT",
-=======
-        "Date": "Wed, 17 Feb 2021 22:29:58 GMT",
->>>>>>> 1814567d
-        "Server": [
-          "Windows-Azure-Blob/1.0",
-          "Microsoft-HTTPAPI/2.0"
-        ],
-        "x-ms-client-request-id": "25d07678-88c0-c579-57ce-ab0a60ddccd5",
-<<<<<<< HEAD
-        "x-ms-request-id": "3bb8cc7a-801e-0066-7eac-f9307f000000",
-=======
-        "x-ms-request-id": "573d6de1-201e-0050-1a7c-05bd0f000000",
->>>>>>> 1814567d
-        "x-ms-version": "2020-06-12"
-      },
-      "ResponseBody": []
-    },
-    {
-      "RequestUri": "https://seannse.blob.core.windows.net/test-filesystem-b77ffbf9-9f89-6baf-3c3c-34f9f3ea1e7b?restype=container",
-      "RequestMethod": "PUT",
-      "RequestHeaders": {
-        "Accept": "application/xml",
-        "Authorization": "Sanitized",
-<<<<<<< HEAD
-        "traceparent": "00-200b57737682fe458079dd3ff34f8d39-9b2819e1557b5642-00",
-        "User-Agent": [
-          "azsdk-net-Storage.Files.DataLake/12.7.0-alpha.20210202.1",
-          "(.NET 5.0.2; Microsoft Windows 10.0.19042)"
+        "Date": "Fri, 19 Feb 2021 19:11:05 GMT",
+        "Server": [
+          "Windows-Azure-Blob/1.0",
+          "Microsoft-HTTPAPI/2.0"
+        ],
+        "x-ms-client-request-id": "6e5a7c26-01e8-e520-dd36-3c4d33c711b7",
+        "x-ms-request-id": "2e67b04b-201e-00a4-80f2-0676f9000000",
+        "x-ms-version": "2020-06-12"
+      },
+      "ResponseBody": []
+    },
+    {
+      "RequestUri": "https://seannse.blob.core.windows.net/test-filesystem-167329c8-9659-d6c0-c5cf-44bfcfdeba69?restype=container",
+      "RequestMethod": "PUT",
+      "RequestHeaders": {
+        "Accept": "application/xml",
+        "Authorization": "Sanitized",
+        "traceparent": "00-3073c4c82a99b449bbaf15b00b9c85d2-d1771c4f3d49874b-00",
+        "User-Agent": [
+          "azsdk-net-Storage.Files.DataLake/12.7.0-alpha.20210219.1",
+          "(.NET 5.0.3; Microsoft Windows 10.0.19041)"
         ],
         "x-ms-blob-public-access": "container",
-        "x-ms-client-request-id": "53b5672a-2840-d872-c665-e884537fd16d",
-        "x-ms-date": "Tue, 02 Feb 2021 21:40:38 GMT",
-=======
-        "traceparent": "00-599966e3f392744eaed2ecf9b1d64892-5d496b61f1db634f-00",
-        "User-Agent": [
-          "azsdk-net-Storage.Files.DataLake/12.7.0-alpha.20210217.1",
-          "(.NET 5.0.3; Microsoft Windows 10.0.19042)"
-        ],
-        "x-ms-blob-public-access": "container",
-        "x-ms-client-request-id": "53b5672a-2840-d872-c665-e884537fd16d",
-        "x-ms-date": "Wed, 17 Feb 2021 22:30:00 GMT",
->>>>>>> 1814567d
-        "x-ms-return-client-request-id": "true",
-        "x-ms-version": "2020-06-12"
-      },
-      "RequestBody": null,
-      "StatusCode": 201,
-      "ResponseHeaders": {
-        "Content-Length": "0",
-<<<<<<< HEAD
-        "Date": "Tue, 02 Feb 2021 21:40:38 GMT",
-        "ETag": "\u00220x8D8C7C32EDC9BD8\u0022",
-        "Last-Modified": "Tue, 02 Feb 2021 21:40:39 GMT",
-=======
-        "Date": "Wed, 17 Feb 2021 22:29:59 GMT",
-        "ETag": "\u00220x8D8D3939002BF8E\u0022",
-        "Last-Modified": "Wed, 17 Feb 2021 22:30:00 GMT",
->>>>>>> 1814567d
-        "Server": [
-          "Windows-Azure-Blob/1.0",
-          "Microsoft-HTTPAPI/2.0"
-        ],
-        "x-ms-client-request-id": "53b5672a-2840-d872-c665-e884537fd16d",
-<<<<<<< HEAD
-        "x-ms-request-id": "016dad37-501e-0065-5eac-f9d11b000000",
-=======
-        "x-ms-request-id": "6499162f-501e-005a-5c7c-0519b8000000",
->>>>>>> 1814567d
-        "x-ms-version": "2020-06-12"
-      },
-      "ResponseBody": []
-    },
-    {
-      "RequestUri": "https://seannse.dfs.core.windows.net/test-filesystem-b77ffbf9-9f89-6baf-3c3c-34f9f3ea1e7b/test-file-559430af-69cd-c277-6b6c-28788172989e?resource=file",
+        "x-ms-client-request-id": "dfff148f-d70b-90d2-bb83-a819bc6116fe",
+        "x-ms-date": "Fri, 19 Feb 2021 19:11:06 GMT",
+        "x-ms-return-client-request-id": "true",
+        "x-ms-version": "2020-06-12"
+      },
+      "RequestBody": null,
+      "StatusCode": 201,
+      "ResponseHeaders": {
+        "Content-Length": "0",
+        "Date": "Fri, 19 Feb 2021 19:11:05 GMT",
+        "ETag": "\u00220x8D8D50A1B65A472\u0022",
+        "Last-Modified": "Fri, 19 Feb 2021 19:11:05 GMT",
+        "Server": [
+          "Windows-Azure-Blob/1.0",
+          "Microsoft-HTTPAPI/2.0"
+        ],
+        "x-ms-client-request-id": "dfff148f-d70b-90d2-bb83-a819bc6116fe",
+        "x-ms-request-id": "2e67b113-201e-00a4-41f2-0676f9000000",
+        "x-ms-version": "2020-06-12"
+      },
+      "ResponseBody": []
+    },
+    {
+      "RequestUri": "https://seannse.dfs.core.windows.net/test-filesystem-167329c8-9659-d6c0-c5cf-44bfcfdeba69/test-file-b1f4d37c-2ce0-030c-a209-8544531366c6?resource=file",
       "RequestMethod": "PUT",
       "RequestHeaders": {
         "Accept": "application/json",
         "Authorization": "Sanitized",
-<<<<<<< HEAD
-        "traceparent": "00-967602a1e9b6b542a20b3d9d5e2668f0-9cb375d3b04a224a-00",
-        "User-Agent": [
-          "azsdk-net-Storage.Files.DataLake/12.7.0-alpha.20210202.1",
-          "(.NET 5.0.2; Microsoft Windows 10.0.19042)"
-        ],
-        "x-ms-client-request-id": "a28db13e-460a-c18e-f0f2-e8d3fff95754",
-        "x-ms-date": "Tue, 02 Feb 2021 21:40:38 GMT",
-=======
-        "traceparent": "00-7f1de438efbff543915ebaacf8c816d3-e2963c9e42774849-00",
-        "User-Agent": [
-          "azsdk-net-Storage.Files.DataLake/12.7.0-alpha.20210217.1",
-          "(.NET 5.0.3; Microsoft Windows 10.0.19042)"
-        ],
-        "x-ms-client-request-id": "a28db13e-460a-c18e-f0f2-e8d3fff95754",
-        "x-ms-date": "Wed, 17 Feb 2021 22:30:00 GMT",
->>>>>>> 1814567d
-        "x-ms-return-client-request-id": "true",
-        "x-ms-version": "2020-06-12"
-      },
-      "RequestBody": null,
-      "StatusCode": 201,
-      "ResponseHeaders": {
-        "Content-Length": "0",
-<<<<<<< HEAD
-        "Date": "Tue, 02 Feb 2021 21:40:38 GMT",
-        "ETag": "\u00220x8D8C7C32F1AE797\u0022",
-        "Last-Modified": "Tue, 02 Feb 2021 21:40:39 GMT",
-=======
-        "Date": "Wed, 17 Feb 2021 22:30:00 GMT",
-        "ETag": "\u00220x8D8D393903E2CD2\u0022",
-        "Last-Modified": "Wed, 17 Feb 2021 22:30:00 GMT",
->>>>>>> 1814567d
+        "traceparent": "00-1f638cdd3ae3cb4cb75863222d1fa708-72fb76b75135cb46-00",
+        "User-Agent": [
+          "azsdk-net-Storage.Files.DataLake/12.7.0-alpha.20210219.1",
+          "(.NET 5.0.3; Microsoft Windows 10.0.19041)"
+        ],
+        "x-ms-client-request-id": "9d3043ff-900a-6203-07fc-3d02518e3ca8",
+        "x-ms-date": "Fri, 19 Feb 2021 19:11:06 GMT",
+        "x-ms-return-client-request-id": "true",
+        "x-ms-version": "2020-06-12"
+      },
+      "RequestBody": null,
+      "StatusCode": 201,
+      "ResponseHeaders": {
+        "Content-Length": "0",
+        "Date": "Fri, 19 Feb 2021 19:11:05 GMT",
+        "ETag": "\u00220x8D8D50A1B74A47B\u0022",
+        "Last-Modified": "Fri, 19 Feb 2021 19:11:05 GMT",
         "Server": [
           "Windows-Azure-HDFS/1.0",
           "Microsoft-HTTPAPI/2.0"
         ],
-        "x-ms-client-request-id": "a28db13e-460a-c18e-f0f2-e8d3fff95754",
-<<<<<<< HEAD
-        "x-ms-request-id": "a891a44b-e01f-0084-2aac-f90d5e000000",
-=======
-        "x-ms-request-id": "c359b963-b01f-007d-667c-050e7c000000",
->>>>>>> 1814567d
-        "x-ms-version": "2020-06-12"
-      },
-      "ResponseBody": []
-    },
-    {
-      "RequestUri": "https://seannse.blob.core.windows.net/test-filesystem-b77ffbf9-9f89-6baf-3c3c-34f9f3ea1e7b/test-file-559430af-69cd-c277-6b6c-28788172989e?comp=metadata",
-      "RequestMethod": "PUT",
-      "RequestHeaders": {
-        "Accept": "application/xml",
-        "Authorization": "Sanitized",
-        "User-Agent": [
-<<<<<<< HEAD
-          "azsdk-net-Storage.Files.DataLake/12.7.0-alpha.20210202.1",
-          "(.NET 5.0.2; Microsoft Windows 10.0.19042)"
-        ],
-        "x-ms-client-request-id": "d03919ad-f6e5-5993-4a0d-9b42e2674e9f",
-        "x-ms-date": "Tue, 02 Feb 2021 21:40:39 GMT",
-=======
-          "azsdk-net-Storage.Files.DataLake/12.7.0-alpha.20210217.1",
-          "(.NET 5.0.3; Microsoft Windows 10.0.19042)"
-        ],
-        "x-ms-client-request-id": "d03919ad-f6e5-5993-4a0d-9b42e2674e9f",
-        "x-ms-date": "Wed, 17 Feb 2021 22:30:00 GMT",
->>>>>>> 1814567d
-        "x-ms-lease-id": "cf86187b-dc60-7747-3d4f-b3f994a0e6fd",
+        "x-ms-client-request-id": "9d3043ff-900a-6203-07fc-3d02518e3ca8",
+        "x-ms-request-id": "6f4b5639-e01f-004f-7cf2-060e0b000000",
+        "x-ms-version": "2020-06-12"
+      },
+      "ResponseBody": []
+    },
+    {
+      "RequestUri": "https://seannse.blob.core.windows.net/test-filesystem-167329c8-9659-d6c0-c5cf-44bfcfdeba69/test-file-b1f4d37c-2ce0-030c-a209-8544531366c6?comp=metadata",
+      "RequestMethod": "PUT",
+      "RequestHeaders": {
+        "Accept": "application/xml",
+        "Authorization": "Sanitized",
+        "User-Agent": [
+          "azsdk-net-Storage.Files.DataLake/12.7.0-alpha.20210219.1",
+          "(.NET 5.0.3; Microsoft Windows 10.0.19041)"
+        ],
+        "x-ms-client-request-id": "1044565b-c8e2-fbbb-5ccd-b3e29d5b2f21",
+        "x-ms-date": "Fri, 19 Feb 2021 19:11:06 GMT",
+        "x-ms-lease-id": "df4677ea-0ddb-cd8e-a743-b1630d01d1f0",
         "x-ms-meta-Capital": "letter",
         "x-ms-meta-foo": "bar",
         "x-ms-meta-meta": "data",
@@ -1089,58 +692,35 @@
       "ResponseHeaders": {
         "Content-Length": "241",
         "Content-Type": "application/xml",
-<<<<<<< HEAD
-        "Date": "Tue, 02 Feb 2021 21:40:39 GMT",
-=======
-        "Date": "Wed, 17 Feb 2021 22:30:00 GMT",
->>>>>>> 1814567d
-        "Server": [
-          "Windows-Azure-Blob/1.0",
-          "Microsoft-HTTPAPI/2.0"
-        ],
-        "x-ms-client-request-id": "d03919ad-f6e5-5993-4a0d-9b42e2674e9f",
+        "Date": "Fri, 19 Feb 2021 19:11:05 GMT",
+        "Server": [
+          "Windows-Azure-Blob/1.0",
+          "Microsoft-HTTPAPI/2.0"
+        ],
+        "x-ms-client-request-id": "1044565b-c8e2-fbbb-5ccd-b3e29d5b2f21",
         "x-ms-error-code": "LeaseNotPresentWithBlobOperation",
-<<<<<<< HEAD
-        "x-ms-request-id": "016dae9e-501e-0065-26ac-f9d11b000000",
-=======
-        "x-ms-request-id": "649916aa-501e-005a-467c-0519b8000000",
->>>>>>> 1814567d
+        "x-ms-request-id": "2e67b2a8-201e-00a4-48f2-0676f9000000",
         "x-ms-version": "2020-06-12"
       },
       "ResponseBody": [
         "\uFEFF\u003C?xml version=\u00221.0\u0022 encoding=\u0022utf-8\u0022?\u003E\u003CError\u003E\u003CCode\u003ELeaseNotPresentWithBlobOperation\u003C/Code\u003E\u003CMessage\u003EThere is currently no lease on the blob.\n",
-<<<<<<< HEAD
-        "RequestId:016dae9e-501e-0065-26ac-f9d11b000000\n",
-        "Time:2021-02-02T21:40:39.6968815Z\u003C/Message\u003E\u003C/Error\u003E"
-=======
-        "RequestId:649916aa-501e-005a-467c-0519b8000000\n",
-        "Time:2021-02-17T22:30:00.7531063Z\u003C/Message\u003E\u003C/Error\u003E"
->>>>>>> 1814567d
+        "RequestId:2e67b2a8-201e-00a4-48f2-0676f9000000\n",
+        "Time:2021-02-19T19:11:06.0681773Z\u003C/Message\u003E\u003C/Error\u003E"
       ]
     },
     {
-      "RequestUri": "https://seannse.blob.core.windows.net/test-filesystem-b77ffbf9-9f89-6baf-3c3c-34f9f3ea1e7b?restype=container",
+      "RequestUri": "https://seannse.blob.core.windows.net/test-filesystem-167329c8-9659-d6c0-c5cf-44bfcfdeba69?restype=container",
       "RequestMethod": "DELETE",
       "RequestHeaders": {
         "Accept": "application/xml",
         "Authorization": "Sanitized",
-<<<<<<< HEAD
-        "traceparent": "00-4d6fca1aa04fc34f87784a99ff494b0c-f9ce61564ce5cf40-00",
-        "User-Agent": [
-          "azsdk-net-Storage.Files.DataLake/12.7.0-alpha.20210202.1",
-          "(.NET 5.0.2; Microsoft Windows 10.0.19042)"
-        ],
-        "x-ms-client-request-id": "e526877e-87bf-d66e-b68a-31a2a9f6028d",
-        "x-ms-date": "Tue, 02 Feb 2021 21:40:39 GMT",
-=======
-        "traceparent": "00-72ddd798d343ab47badda304551c2c53-fcf6a32d8c32314a-00",
-        "User-Agent": [
-          "azsdk-net-Storage.Files.DataLake/12.7.0-alpha.20210217.1",
-          "(.NET 5.0.3; Microsoft Windows 10.0.19042)"
-        ],
-        "x-ms-client-request-id": "e526877e-87bf-d66e-b68a-31a2a9f6028d",
-        "x-ms-date": "Wed, 17 Feb 2021 22:30:00 GMT",
->>>>>>> 1814567d
+        "traceparent": "00-47a9839f9c61a846b7a46e6b36622f78-18c566374b653343-00",
+        "User-Agent": [
+          "azsdk-net-Storage.Files.DataLake/12.7.0-alpha.20210219.1",
+          "(.NET 5.0.3; Microsoft Windows 10.0.19041)"
+        ],
+        "x-ms-client-request-id": "fba60715-2c49-54c5-2790-0064a63d0419",
+        "x-ms-date": "Fri, 19 Feb 2021 19:11:06 GMT",
         "x-ms-return-client-request-id": "true",
         "x-ms-version": "2020-06-12"
       },
@@ -1148,33 +728,21 @@
       "StatusCode": 202,
       "ResponseHeaders": {
         "Content-Length": "0",
-<<<<<<< HEAD
-        "Date": "Tue, 02 Feb 2021 21:40:39 GMT",
-=======
-        "Date": "Wed, 17 Feb 2021 22:30:00 GMT",
->>>>>>> 1814567d
-        "Server": [
-          "Windows-Azure-Blob/1.0",
-          "Microsoft-HTTPAPI/2.0"
-        ],
-        "x-ms-client-request-id": "e526877e-87bf-d66e-b68a-31a2a9f6028d",
-<<<<<<< HEAD
-        "x-ms-request-id": "016daed2-501e-0065-56ac-f9d11b000000",
-=======
-        "x-ms-request-id": "649916c3-501e-005a-5b7c-0519b8000000",
->>>>>>> 1814567d
+        "Date": "Fri, 19 Feb 2021 19:11:06 GMT",
+        "Server": [
+          "Windows-Azure-Blob/1.0",
+          "Microsoft-HTTPAPI/2.0"
+        ],
+        "x-ms-client-request-id": "fba60715-2c49-54c5-2790-0064a63d0419",
+        "x-ms-request-id": "2e67b39b-201e-00a4-2bf2-0676f9000000",
         "x-ms-version": "2020-06-12"
       },
       "ResponseBody": []
     }
   ],
   "Variables": {
-<<<<<<< HEAD
-    "DateTimeOffsetNow": "2021-02-02T15:40:34.2873286-06:00",
-=======
-    "DateTimeOffsetNow": "2021-02-17T16:29:56.3649981-06:00",
->>>>>>> 1814567d
-    "RandomSeed": "805005405",
+    "DateTimeOffsetNow": "2021-02-19T13:11:05.1013508-06:00",
+    "RandomSeed": "1495120913",
     "Storage_TestConfigHierarchicalNamespace": "NamespaceTenant\nseannse\nU2FuaXRpemVk\nhttps://seannse.blob.core.windows.net\nhttps://seannse.file.core.windows.net\nhttps://seannse.queue.core.windows.net\nhttps://seannse.table.core.windows.net\n\n\n\n\nhttps://seannse-secondary.blob.core.windows.net\nhttps://seannse-secondary.file.core.windows.net\nhttps://seannse-secondary.queue.core.windows.net\nhttps://seannse-secondary.table.core.windows.net\n68390a19-a643-458b-b726-408abf67b4fc\nSanitized\n72f988bf-86f1-41af-91ab-2d7cd011db47\nhttps://login.microsoftonline.com/\nCloud\nBlobEndpoint=https://seannse.blob.core.windows.net/;QueueEndpoint=https://seannse.queue.core.windows.net/;FileEndpoint=https://seannse.file.core.windows.net/;BlobSecondaryEndpoint=https://seannse-secondary.blob.core.windows.net/;QueueSecondaryEndpoint=https://seannse-secondary.queue.core.windows.net/;FileSecondaryEndpoint=https://seannse-secondary.file.core.windows.net/;AccountName=seannse;AccountKey=Sanitized\n"
   }
 }