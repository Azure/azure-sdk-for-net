--- conflicted
+++ resolved
@@ -15,11 +15,7 @@
         "x-ms-client-request-id": "220939c3-c236-9487-fb1f-e8f65262fb2e",
         "x-ms-date": "Fri, 19 Feb 2021 19:11:05 GMT",
         "x-ms-return-client-request-id": "true",
-<<<<<<< HEAD
-        "x-ms-version": "2020-12-06"
-=======
-        "x-ms-version": "2021-02-12"
->>>>>>> 7e782c87
+        "x-ms-version": "2021-02-12"
       },
       "RequestBody": null,
       "StatusCode": 201,
@@ -34,11 +30,7 @@
         ],
         "x-ms-client-request-id": "220939c3-c236-9487-fb1f-e8f65262fb2e",
         "x-ms-request-id": "2e67a31e-201e-00a4-07f2-0676f9000000",
-<<<<<<< HEAD
-        "x-ms-version": "2020-12-06"
-=======
-        "x-ms-version": "2021-02-12"
->>>>>>> 7e782c87
+        "x-ms-version": "2021-02-12"
       },
       "ResponseBody": []
     },
@@ -56,11 +48,7 @@
         "x-ms-client-request-id": "0685714c-4894-e0c1-429d-42dc010cddd8",
         "x-ms-date": "Fri, 19 Feb 2021 19:11:05 GMT",
         "x-ms-return-client-request-id": "true",
-<<<<<<< HEAD
-        "x-ms-version": "2020-12-06"
-=======
-        "x-ms-version": "2021-02-12"
->>>>>>> 7e782c87
+        "x-ms-version": "2021-02-12"
       },
       "RequestBody": null,
       "StatusCode": 201,
@@ -75,11 +63,7 @@
         ],
         "x-ms-client-request-id": "0685714c-4894-e0c1-429d-42dc010cddd8",
         "x-ms-request-id": "6f4b54fb-e01f-004f-3ef2-060e0b000000",
-<<<<<<< HEAD
-        "x-ms-version": "2020-12-06"
-=======
-        "x-ms-version": "2021-02-12"
->>>>>>> 7e782c87
+        "x-ms-version": "2021-02-12"
       },
       "ResponseBody": []
     },
@@ -101,11 +85,7 @@
         "x-ms-meta-meta": "data",
         "x-ms-meta-UPPER": "case",
         "x-ms-return-client-request-id": "true",
-<<<<<<< HEAD
-        "x-ms-version": "2020-12-06"
-=======
-        "x-ms-version": "2021-02-12"
->>>>>>> 7e782c87
+        "x-ms-version": "2021-02-12"
       },
       "RequestBody": null,
       "StatusCode": 412,
@@ -120,11 +100,7 @@
         "x-ms-client-request-id": "452e4599-519d-a736-fd87-56d10bd608cc",
         "x-ms-error-code": "ConditionNotMet",
         "x-ms-request-id": "2e67a4d8-201e-00a4-28f2-0676f9000000",
-<<<<<<< HEAD
-        "x-ms-version": "2020-12-06"
-=======
-        "x-ms-version": "2021-02-12"
->>>>>>> 7e782c87
+        "x-ms-version": "2021-02-12"
       },
       "ResponseBody": [
         "﻿<?xml version=\"1.0\" encoding=\"utf-8\"?><Error><Code>ConditionNotMet</Code><Message>The condition specified using HTTP conditional header(s) is not met.\n",
@@ -146,11 +122,7 @@
         "x-ms-client-request-id": "bc42609c-98dd-753b-e65f-96720ded7840",
         "x-ms-date": "Fri, 19 Feb 2021 19:11:05 GMT",
         "x-ms-return-client-request-id": "true",
-<<<<<<< HEAD
-        "x-ms-version": "2020-12-06"
-=======
-        "x-ms-version": "2021-02-12"
->>>>>>> 7e782c87
+        "x-ms-version": "2021-02-12"
       },
       "RequestBody": null,
       "StatusCode": 202,
@@ -163,11 +135,7 @@
         ],
         "x-ms-client-request-id": "bc42609c-98dd-753b-e65f-96720ded7840",
         "x-ms-request-id": "2e67a598-201e-00a4-60f2-0676f9000000",
-<<<<<<< HEAD
-        "x-ms-version": "2020-12-06"
-=======
-        "x-ms-version": "2021-02-12"
->>>>>>> 7e782c87
+        "x-ms-version": "2021-02-12"
       },
       "ResponseBody": []
     },
@@ -186,11 +154,7 @@
         "x-ms-client-request-id": "6c82af88-1a0c-e818-77d6-f898059f12b8",
         "x-ms-date": "Fri, 19 Feb 2021 19:11:05 GMT",
         "x-ms-return-client-request-id": "true",
-<<<<<<< HEAD
-        "x-ms-version": "2020-12-06"
-=======
-        "x-ms-version": "2021-02-12"
->>>>>>> 7e782c87
+        "x-ms-version": "2021-02-12"
       },
       "RequestBody": null,
       "StatusCode": 201,
@@ -205,11 +169,7 @@
         ],
         "x-ms-client-request-id": "6c82af88-1a0c-e818-77d6-f898059f12b8",
         "x-ms-request-id": "2e67a68d-201e-00a4-47f2-0676f9000000",
-<<<<<<< HEAD
-        "x-ms-version": "2020-12-06"
-=======
-        "x-ms-version": "2021-02-12"
->>>>>>> 7e782c87
+        "x-ms-version": "2021-02-12"
       },
       "ResponseBody": []
     },
@@ -227,11 +187,7 @@
         "x-ms-client-request-id": "416cae8a-0132-bb0c-034b-541922aa9926",
         "x-ms-date": "Fri, 19 Feb 2021 19:11:05 GMT",
         "x-ms-return-client-request-id": "true",
-<<<<<<< HEAD
-        "x-ms-version": "2020-12-06"
-=======
-        "x-ms-version": "2021-02-12"
->>>>>>> 7e782c87
+        "x-ms-version": "2021-02-12"
       },
       "RequestBody": null,
       "StatusCode": 201,
@@ -246,11 +202,7 @@
         ],
         "x-ms-client-request-id": "416cae8a-0132-bb0c-034b-541922aa9926",
         "x-ms-request-id": "6f4b552c-e01f-004f-6ff2-060e0b000000",
-<<<<<<< HEAD
-        "x-ms-version": "2020-12-06"
-=======
-        "x-ms-version": "2021-02-12"
->>>>>>> 7e782c87
+        "x-ms-version": "2021-02-12"
       },
       "ResponseBody": []
     },
@@ -272,11 +224,7 @@
         "x-ms-meta-meta": "data",
         "x-ms-meta-UPPER": "case",
         "x-ms-return-client-request-id": "true",
-<<<<<<< HEAD
-        "x-ms-version": "2020-12-06"
-=======
-        "x-ms-version": "2021-02-12"
->>>>>>> 7e782c87
+        "x-ms-version": "2021-02-12"
       },
       "RequestBody": null,
       "StatusCode": 412,
@@ -291,11 +239,7 @@
         "x-ms-client-request-id": "a0e3b83a-94e3-6681-c158-af60711a5a6e",
         "x-ms-error-code": "ConditionNotMet",
         "x-ms-request-id": "2e67a837-201e-00a4-58f2-0676f9000000",
-<<<<<<< HEAD
-        "x-ms-version": "2020-12-06"
-=======
-        "x-ms-version": "2021-02-12"
->>>>>>> 7e782c87
+        "x-ms-version": "2021-02-12"
       },
       "ResponseBody": [
         "﻿<?xml version=\"1.0\" encoding=\"utf-8\"?><Error><Code>ConditionNotMet</Code><Message>The condition specified using HTTP conditional header(s) is not met.\n",
@@ -317,11 +261,7 @@
         "x-ms-client-request-id": "6adf9467-f9c7-6c43-c1c8-7532b0abf405",
         "x-ms-date": "Fri, 19 Feb 2021 19:11:05 GMT",
         "x-ms-return-client-request-id": "true",
-<<<<<<< HEAD
-        "x-ms-version": "2020-12-06"
-=======
-        "x-ms-version": "2021-02-12"
->>>>>>> 7e782c87
+        "x-ms-version": "2021-02-12"
       },
       "RequestBody": null,
       "StatusCode": 202,
@@ -334,11 +274,7 @@
         ],
         "x-ms-client-request-id": "6adf9467-f9c7-6c43-c1c8-7532b0abf405",
         "x-ms-request-id": "2e67a8eb-201e-00a4-05f2-0676f9000000",
-<<<<<<< HEAD
-        "x-ms-version": "2020-12-06"
-=======
-        "x-ms-version": "2021-02-12"
->>>>>>> 7e782c87
+        "x-ms-version": "2021-02-12"
       },
       "ResponseBody": []
     },
@@ -357,11 +293,7 @@
         "x-ms-client-request-id": "ebcf1a12-96ea-94e3-fb27-660dfa66f813",
         "x-ms-date": "Fri, 19 Feb 2021 19:11:05 GMT",
         "x-ms-return-client-request-id": "true",
-<<<<<<< HEAD
-        "x-ms-version": "2020-12-06"
-=======
-        "x-ms-version": "2021-02-12"
->>>>>>> 7e782c87
+        "x-ms-version": "2021-02-12"
       },
       "RequestBody": null,
       "StatusCode": 201,
@@ -376,11 +308,7 @@
         ],
         "x-ms-client-request-id": "ebcf1a12-96ea-94e3-fb27-660dfa66f813",
         "x-ms-request-id": "2e67a9dd-201e-00a4-69f2-0676f9000000",
-<<<<<<< HEAD
-        "x-ms-version": "2020-12-06"
-=======
-        "x-ms-version": "2021-02-12"
->>>>>>> 7e782c87
+        "x-ms-version": "2021-02-12"
       },
       "ResponseBody": []
     },
@@ -398,11 +326,7 @@
         "x-ms-client-request-id": "b6bd3a58-6586-f944-4fbb-3eecd6030fc1",
         "x-ms-date": "Fri, 19 Feb 2021 19:11:05 GMT",
         "x-ms-return-client-request-id": "true",
-<<<<<<< HEAD
-        "x-ms-version": "2020-12-06"
-=======
-        "x-ms-version": "2021-02-12"
->>>>>>> 7e782c87
+        "x-ms-version": "2021-02-12"
       },
       "RequestBody": null,
       "StatusCode": 201,
@@ -417,11 +341,7 @@
         ],
         "x-ms-client-request-id": "b6bd3a58-6586-f944-4fbb-3eecd6030fc1",
         "x-ms-request-id": "6f4b5580-e01f-004f-43f2-060e0b000000",
-<<<<<<< HEAD
-        "x-ms-version": "2020-12-06"
-=======
-        "x-ms-version": "2021-02-12"
->>>>>>> 7e782c87
+        "x-ms-version": "2021-02-12"
       },
       "ResponseBody": []
     },
@@ -443,11 +363,7 @@
         "x-ms-meta-meta": "data",
         "x-ms-meta-UPPER": "case",
         "x-ms-return-client-request-id": "true",
-<<<<<<< HEAD
-        "x-ms-version": "2020-12-06"
-=======
-        "x-ms-version": "2021-02-12"
->>>>>>> 7e782c87
+        "x-ms-version": "2021-02-12"
       },
       "RequestBody": null,
       "StatusCode": 412,
@@ -462,11 +378,7 @@
         "x-ms-client-request-id": "4a885d3e-f67d-d9fa-c2d0-0822fd48c9b4",
         "x-ms-error-code": "ConditionNotMet",
         "x-ms-request-id": "2e67ab9a-201e-00a4-0ff2-0676f9000000",
-<<<<<<< HEAD
-        "x-ms-version": "2020-12-06"
-=======
-        "x-ms-version": "2021-02-12"
->>>>>>> 7e782c87
+        "x-ms-version": "2021-02-12"
       },
       "ResponseBody": [
         "﻿<?xml version=\"1.0\" encoding=\"utf-8\"?><Error><Code>ConditionNotMet</Code><Message>The condition specified using HTTP conditional header(s) is not met.\n",
@@ -488,11 +400,7 @@
         "x-ms-client-request-id": "78ae2a31-c57a-8344-e9f5-30cc971268d7",
         "x-ms-date": "Fri, 19 Feb 2021 19:11:06 GMT",
         "x-ms-return-client-request-id": "true",
-<<<<<<< HEAD
-        "x-ms-version": "2020-12-06"
-=======
-        "x-ms-version": "2021-02-12"
->>>>>>> 7e782c87
+        "x-ms-version": "2021-02-12"
       },
       "RequestBody": null,
       "StatusCode": 202,
@@ -505,11 +413,7 @@
         ],
         "x-ms-client-request-id": "78ae2a31-c57a-8344-e9f5-30cc971268d7",
         "x-ms-request-id": "2e67ac54-201e-00a4-3ff2-0676f9000000",
-<<<<<<< HEAD
-        "x-ms-version": "2020-12-06"
-=======
-        "x-ms-version": "2021-02-12"
->>>>>>> 7e782c87
+        "x-ms-version": "2021-02-12"
       },
       "ResponseBody": []
     },
@@ -528,11 +432,7 @@
         "x-ms-client-request-id": "5f99beef-ab01-4c7b-e13b-e2aa801e221a",
         "x-ms-date": "Fri, 19 Feb 2021 19:11:06 GMT",
         "x-ms-return-client-request-id": "true",
-<<<<<<< HEAD
-        "x-ms-version": "2020-12-06"
-=======
-        "x-ms-version": "2021-02-12"
->>>>>>> 7e782c87
+        "x-ms-version": "2021-02-12"
       },
       "RequestBody": null,
       "StatusCode": 201,
@@ -547,11 +447,7 @@
         ],
         "x-ms-client-request-id": "5f99beef-ab01-4c7b-e13b-e2aa801e221a",
         "x-ms-request-id": "2e67ad33-201e-00a4-18f2-0676f9000000",
-<<<<<<< HEAD
-        "x-ms-version": "2020-12-06"
-=======
-        "x-ms-version": "2021-02-12"
->>>>>>> 7e782c87
+        "x-ms-version": "2021-02-12"
       },
       "ResponseBody": []
     },
@@ -569,11 +465,7 @@
         "x-ms-client-request-id": "35afa0f3-f93c-59d1-8157-f19b6f74236c",
         "x-ms-date": "Fri, 19 Feb 2021 19:11:06 GMT",
         "x-ms-return-client-request-id": "true",
-<<<<<<< HEAD
-        "x-ms-version": "2020-12-06"
-=======
-        "x-ms-version": "2021-02-12"
->>>>>>> 7e782c87
+        "x-ms-version": "2021-02-12"
       },
       "RequestBody": null,
       "StatusCode": 201,
@@ -588,11 +480,7 @@
         ],
         "x-ms-client-request-id": "35afa0f3-f93c-59d1-8157-f19b6f74236c",
         "x-ms-request-id": "6f4b55d3-e01f-004f-16f2-060e0b000000",
-<<<<<<< HEAD
-        "x-ms-version": "2020-12-06"
-=======
-        "x-ms-version": "2021-02-12"
->>>>>>> 7e782c87
+        "x-ms-version": "2021-02-12"
       },
       "ResponseBody": []
     },
@@ -609,11 +497,7 @@
         "x-ms-client-request-id": "88137f56-a1c5-b55e-80dc-20de7f2df180",
         "x-ms-date": "Fri, 19 Feb 2021 19:11:06 GMT",
         "x-ms-return-client-request-id": "true",
-<<<<<<< HEAD
-        "x-ms-version": "2020-12-06"
-=======
-        "x-ms-version": "2021-02-12"
->>>>>>> 7e782c87
+        "x-ms-version": "2021-02-12"
       },
       "RequestBody": null,
       "StatusCode": 200,
@@ -640,11 +524,7 @@
         "x-ms-permissions": "rw-r-----",
         "x-ms-request-id": "2e67aeb7-201e-00a4-09f2-0676f9000000",
         "x-ms-server-encrypted": "true",
-<<<<<<< HEAD
-        "x-ms-version": "2020-12-06"
-=======
-        "x-ms-version": "2021-02-12"
->>>>>>> 7e782c87
+        "x-ms-version": "2021-02-12"
       },
       "ResponseBody": []
     },
@@ -666,11 +546,7 @@
         "x-ms-meta-meta": "data",
         "x-ms-meta-UPPER": "case",
         "x-ms-return-client-request-id": "true",
-<<<<<<< HEAD
-        "x-ms-version": "2020-12-06"
-=======
-        "x-ms-version": "2021-02-12"
->>>>>>> 7e782c87
+        "x-ms-version": "2021-02-12"
       },
       "RequestBody": null,
       "StatusCode": 412,
@@ -685,11 +561,7 @@
         "x-ms-client-request-id": "f0441184-9b60-c3a7-e946-ad0c6005336f",
         "x-ms-error-code": "ConditionNotMet",
         "x-ms-request-id": "2e67af85-201e-00a4-4bf2-0676f9000000",
-<<<<<<< HEAD
-        "x-ms-version": "2020-12-06"
-=======
-        "x-ms-version": "2021-02-12"
->>>>>>> 7e782c87
+        "x-ms-version": "2021-02-12"
       },
       "ResponseBody": [
         "﻿<?xml version=\"1.0\" encoding=\"utf-8\"?><Error><Code>ConditionNotMet</Code><Message>The condition specified using HTTP conditional header(s) is not met.\n",
@@ -711,11 +583,7 @@
         "x-ms-client-request-id": "6e5a7c26-01e8-e520-dd36-3c4d33c711b7",
         "x-ms-date": "Fri, 19 Feb 2021 19:11:06 GMT",
         "x-ms-return-client-request-id": "true",
-<<<<<<< HEAD
-        "x-ms-version": "2020-12-06"
-=======
-        "x-ms-version": "2021-02-12"
->>>>>>> 7e782c87
+        "x-ms-version": "2021-02-12"
       },
       "RequestBody": null,
       "StatusCode": 202,
@@ -728,11 +596,7 @@
         ],
         "x-ms-client-request-id": "6e5a7c26-01e8-e520-dd36-3c4d33c711b7",
         "x-ms-request-id": "2e67b04b-201e-00a4-80f2-0676f9000000",
-<<<<<<< HEAD
-        "x-ms-version": "2020-12-06"
-=======
-        "x-ms-version": "2021-02-12"
->>>>>>> 7e782c87
+        "x-ms-version": "2021-02-12"
       },
       "ResponseBody": []
     },
@@ -751,11 +615,7 @@
         "x-ms-client-request-id": "dfff148f-d70b-90d2-bb83-a819bc6116fe",
         "x-ms-date": "Fri, 19 Feb 2021 19:11:06 GMT",
         "x-ms-return-client-request-id": "true",
-<<<<<<< HEAD
-        "x-ms-version": "2020-12-06"
-=======
-        "x-ms-version": "2021-02-12"
->>>>>>> 7e782c87
+        "x-ms-version": "2021-02-12"
       },
       "RequestBody": null,
       "StatusCode": 201,
@@ -770,11 +630,7 @@
         ],
         "x-ms-client-request-id": "dfff148f-d70b-90d2-bb83-a819bc6116fe",
         "x-ms-request-id": "2e67b113-201e-00a4-41f2-0676f9000000",
-<<<<<<< HEAD
-        "x-ms-version": "2020-12-06"
-=======
-        "x-ms-version": "2021-02-12"
->>>>>>> 7e782c87
+        "x-ms-version": "2021-02-12"
       },
       "ResponseBody": []
     },
@@ -792,11 +648,7 @@
         "x-ms-client-request-id": "9d3043ff-900a-6203-07fc-3d02518e3ca8",
         "x-ms-date": "Fri, 19 Feb 2021 19:11:06 GMT",
         "x-ms-return-client-request-id": "true",
-<<<<<<< HEAD
-        "x-ms-version": "2020-12-06"
-=======
-        "x-ms-version": "2021-02-12"
->>>>>>> 7e782c87
+        "x-ms-version": "2021-02-12"
       },
       "RequestBody": null,
       "StatusCode": 201,
@@ -811,11 +663,7 @@
         ],
         "x-ms-client-request-id": "9d3043ff-900a-6203-07fc-3d02518e3ca8",
         "x-ms-request-id": "6f4b5639-e01f-004f-7cf2-060e0b000000",
-<<<<<<< HEAD
-        "x-ms-version": "2020-12-06"
-=======
-        "x-ms-version": "2021-02-12"
->>>>>>> 7e782c87
+        "x-ms-version": "2021-02-12"
       },
       "ResponseBody": []
     },
@@ -837,11 +685,7 @@
         "x-ms-meta-meta": "data",
         "x-ms-meta-UPPER": "case",
         "x-ms-return-client-request-id": "true",
-<<<<<<< HEAD
-        "x-ms-version": "2020-12-06"
-=======
-        "x-ms-version": "2021-02-12"
->>>>>>> 7e782c87
+        "x-ms-version": "2021-02-12"
       },
       "RequestBody": null,
       "StatusCode": 412,
@@ -856,11 +700,7 @@
         "x-ms-client-request-id": "1044565b-c8e2-fbbb-5ccd-b3e29d5b2f21",
         "x-ms-error-code": "LeaseNotPresentWithBlobOperation",
         "x-ms-request-id": "2e67b2a8-201e-00a4-48f2-0676f9000000",
-<<<<<<< HEAD
-        "x-ms-version": "2020-12-06"
-=======
-        "x-ms-version": "2021-02-12"
->>>>>>> 7e782c87
+        "x-ms-version": "2021-02-12"
       },
       "ResponseBody": [
         "﻿<?xml version=\"1.0\" encoding=\"utf-8\"?><Error><Code>LeaseNotPresentWithBlobOperation</Code><Message>There is currently no lease on the blob.\n",
@@ -882,11 +722,7 @@
         "x-ms-client-request-id": "fba60715-2c49-54c5-2790-0064a63d0419",
         "x-ms-date": "Fri, 19 Feb 2021 19:11:06 GMT",
         "x-ms-return-client-request-id": "true",
-<<<<<<< HEAD
-        "x-ms-version": "2020-12-06"
-=======
-        "x-ms-version": "2021-02-12"
->>>>>>> 7e782c87
+        "x-ms-version": "2021-02-12"
       },
       "RequestBody": null,
       "StatusCode": 202,
@@ -899,11 +735,7 @@
         ],
         "x-ms-client-request-id": "fba60715-2c49-54c5-2790-0064a63d0419",
         "x-ms-request-id": "2e67b39b-201e-00a4-2bf2-0676f9000000",
-<<<<<<< HEAD
-        "x-ms-version": "2020-12-06"
-=======
-        "x-ms-version": "2021-02-12"
->>>>>>> 7e782c87
+        "x-ms-version": "2021-02-12"
       },
       "ResponseBody": []
     }
