﻿{
  "Entries": [
    {
      "RequestUri": "http://seannsecanary.blob.core.windows.net/test-filesystem-87eed879-221b-e85f-3ea2-0666bf1d1181?restype=container",
      "RequestMethod": "PUT",
      "RequestHeaders": {
        "Authorization": "Sanitized",
        "traceparent": "00-161ac0970d448d409928980f0ae07073-7eb5cdfbf739004d-00",
        "User-Agent": [
          "azsdk-net-Storage.Files.DataLake/12.1.0-dev.20200403.1",
          "(.NET Core 4.6.28325.01; Microsoft Windows 10.0.18362 )"
        ],
        "x-ms-blob-public-access": "container",
        "x-ms-client-request-id": "dcb060e0-8085-e120-eac8-6efeae5b1643",
        "x-ms-date": "Fri, 03 Apr 2020 21:01:22 GMT",
        "x-ms-return-client-request-id": "true",
<<<<<<< HEAD
        "x-ms-version": "2020-12-06"
=======
        "x-ms-version": "2021-02-12"
>>>>>>> 7e782c87
      },
      "RequestBody": null,
      "StatusCode": 201,
      "ResponseHeaders": {
        "Content-Length": "0",
        "Date": "Fri, 03 Apr 2020 21:01:21 GMT",
        "ETag": "\"0x8D7D8122999F0AF\"",
        "Last-Modified": "Fri, 03 Apr 2020 21:01:21 GMT",
        "Server": [
          "Windows-Azure-Blob/1.0",
          "Microsoft-HTTPAPI/2.0"
        ],
        "x-ms-client-request-id": "dcb060e0-8085-e120-eac8-6efeae5b1643",
        "x-ms-request-id": "9622363d-f01e-0012-0cfb-093670000000",
<<<<<<< HEAD
        "x-ms-version": "2020-12-06"
=======
        "x-ms-version": "2021-02-12"
>>>>>>> 7e782c87
      },
      "ResponseBody": []
    },
    {
      "RequestUri": "http://seannsecanary.dfs.core.windows.net/test-filesystem-87eed879-221b-e85f-3ea2-0666bf1d1181/test-file-9cd13356-36dd-7d16-9376-85b19a2e533b?resource=file",
      "RequestMethod": "PUT",
      "RequestHeaders": {
        "Authorization": "Sanitized",
        "If-None-Match": "*",
        "User-Agent": [
          "azsdk-net-Storage.Files.DataLake/12.1.0-dev.20200403.1",
          "(.NET Core 4.6.28325.01; Microsoft Windows 10.0.18362 )"
        ],
        "x-ms-client-request-id": "009f1c02-43ac-00d4-96ed-b9f2e1759dc4",
        "x-ms-date": "Fri, 03 Apr 2020 21:01:23 GMT",
        "x-ms-return-client-request-id": "true",
<<<<<<< HEAD
        "x-ms-version": "2020-12-06"
=======
        "x-ms-version": "2021-02-12"
>>>>>>> 7e782c87
      },
      "RequestBody": null,
      "StatusCode": 201,
      "ResponseHeaders": {
        "Content-Length": "0",
        "Date": "Fri, 03 Apr 2020 21:01:20 GMT",
        "ETag": "\"0x8D7D81229B2CEC0\"",
        "Last-Modified": "Fri, 03 Apr 2020 21:01:21 GMT",
        "Server": [
          "Windows-Azure-HDFS/1.0",
          "Microsoft-HTTPAPI/2.0"
        ],
        "x-ms-client-request-id": "009f1c02-43ac-00d4-96ed-b9f2e1759dc4",
        "x-ms-request-id": "fa4400ff-201f-0097-71fb-091bad000000",
<<<<<<< HEAD
        "x-ms-version": "2020-12-06"
=======
        "x-ms-version": "2021-02-12"
>>>>>>> 7e782c87
      },
      "ResponseBody": []
    },
    {
      "RequestUri": "http://seannsecanary.dfs.core.windows.net/test-filesystem-87eed879-221b-e85f-3ea2-0666bf1d1181/test-file-9cd13356-36dd-7d16-9376-85b19a2e533b?action=append&position=0",
      "RequestMethod": "PATCH",
      "RequestHeaders": {
        "Authorization": "Sanitized",
        "Content-Length": "1024",
        "User-Agent": [
          "azsdk-net-Storage.Files.DataLake/12.1.0-dev.20200403.1",
          "(.NET Core 4.6.28325.01; Microsoft Windows 10.0.18362 )"
        ],
        "x-ms-client-request-id": "47cf44c5-01f1-d74b-6a84-040937bedf49",
        "x-ms-date": "Fri, 03 Apr 2020 21:01:23 GMT",
        "x-ms-return-client-request-id": "true",
<<<<<<< HEAD
        "x-ms-version": "2020-12-06"
=======
        "x-ms-version": "2021-02-12"
>>>>>>> 7e782c87
      },
      "RequestBody": "usKFX200/KBV53SGjkXJplNE2WIxS2aqSTNID/pvRrx0MkPs1rfWITYwRvXBj+5OrN9dVVTwCm9b2hU67Oyl5qC4EVwB3c+cbrgrAARw6bpE+mIbEfFngyjUkPuhnDVKi2BVCX2STM8PweecxQlr6vFb9fGJitSvUI40LUzU+tKC4HWjG988sq2TDFAJy74eaaUKRqZDwAGLprjvXR+CO8cUGeSUx88RH0JD9n2EpYTPFcOmybMrPyBzF3UnTFSOENCI9LLZiaLW+Sdk/8qDBwAzIEhb3HET6drEIK9a6tLttOWt+7DS9osh0NCLxz9W8BB08ywMMzRedQvYFWnzfA5Udkrk1gxPYSq8OQuhhyGabi+e5fem4IGxToal+uAiLlTBN1D0cRoEJZECUPkove3pPac5VJYXrpXJMoeGqmZJmQu331DRpvwVmsBlpJCHiZCYu7056dq9qom7Kz6SfXoruLfucN6dGJeqJLnWsgkFQqn37e6pD7Aw+jXHFXu9gh1FOuvZmBiy+6Mlj8Qh5vd/tuiVm5CMgakGvXap1QIc7KGckXgdK6mQRfFKg4DrDxM9R1+SKOaMuLhC0tqhCCWgCaIjhVV/YYo/BFaeQf0oGq5ja42jicS6D9i/21nO7jzMqnrdyIq+vebVUiOQ7na7GrcsPpyX/X/eaHV8v4YxcRUa0peDSlIkpK2nzTegKiFiBMGhorCfNKz6/18UQv5fpOEOdhvfOM9lCJru8C9IPT5UGrvFj85lep7riEvzD2KvSClVkrMFgsvxPJkWsEN8ssIhwChCmhQSqPx99K+Ecfg3PqcG8quLT5fv01M1T8labtaJ0k85ba4VQ+m3h44cbcqg3nKcdr8WlXGQUsbA3VkyI4bZ+5+p/dH58K7B08cJ02WJlHBXvvcWcjzeqRvnVGaQhGQIQ3Iq9+CgooURVcKph35gN0no22WOwoljy1S1EZxIMU9iAZDzXpyQthtxBRx5NCGchxwdp6n/eYDpxiyL6pHpyCRzR4bubdisWCRJHLxs6ZYzGYp/K4mmYocPCphwBMuJiD34BuybrhpEcE+EtV3DfNyVWNEHapyazOX+3mNAPFNZwJN/dOKpl2pvO7s6IawqS4272qz5gh6gXTkHnM+3AzT7K/XJQwj668Bnly/hYKs41JLVhWGnXz513xaoovubuDeGP/a3YAeEwO7rkurvvv2Oz8c84X3SU8u3U2TxUUnFy973WiG0gXOKUcRzvMxThiEZGdMzXte5tOsr/w2jk2+kJsYL92Pc2k1TsZC4X5f+Y81C2Dd2kW0HPaY1iYFm571UzpUGSI69PT+F4KxHAVVTLJw/YLs4LpVZBLq9plHL7crSY5AB+A==",
      "StatusCode": 202,
      "ResponseHeaders": {
        "Content-Length": "0",
        "Date": "Fri, 03 Apr 2020 21:01:20 GMT",
        "Server": [
          "Windows-Azure-HDFS/1.0",
          "Microsoft-HTTPAPI/2.0"
        ],
        "x-ms-client-request-id": "47cf44c5-01f1-d74b-6a84-040937bedf49",
        "x-ms-request-id": "fa440100-201f-0097-72fb-091bad000000",
        "x-ms-request-server-encrypted": "true",
<<<<<<< HEAD
        "x-ms-version": "2020-12-06"
=======
        "x-ms-version": "2021-02-12"
>>>>>>> 7e782c87
      },
      "ResponseBody": []
    },
    {
      "RequestUri": "http://seannsecanary.dfs.core.windows.net/test-filesystem-87eed879-221b-e85f-3ea2-0666bf1d1181/test-file-9cd13356-36dd-7d16-9376-85b19a2e533b?action=flush&position=1024",
      "RequestMethod": "PATCH",
      "RequestHeaders": {
        "Authorization": "Sanitized",
        "Content-Length": "0",
        "User-Agent": [
          "azsdk-net-Storage.Files.DataLake/12.1.0-dev.20200403.1",
          "(.NET Core 4.6.28325.01; Microsoft Windows 10.0.18362 )"
        ],
        "x-ms-client-request-id": "9c2cd2f9-55a5-50d3-e7a9-96571b370525",
        "x-ms-date": "Fri, 03 Apr 2020 21:01:23 GMT",
        "x-ms-return-client-request-id": "true",
<<<<<<< HEAD
        "x-ms-version": "2020-12-06"
=======
        "x-ms-version": "2021-02-12"
>>>>>>> 7e782c87
      },
      "RequestBody": null,
      "StatusCode": 200,
      "ResponseHeaders": {
        "Content-Length": "0",
        "Date": "Fri, 03 Apr 2020 21:01:20 GMT",
        "ETag": "\"0x8D7D81229CF2598\"",
        "Last-Modified": "Fri, 03 Apr 2020 21:01:21 GMT",
        "Server": [
          "Windows-Azure-HDFS/1.0",
          "Microsoft-HTTPAPI/2.0"
        ],
        "x-ms-client-request-id": "9c2cd2f9-55a5-50d3-e7a9-96571b370525",
        "x-ms-request-id": "fa440101-201f-0097-73fb-091bad000000",
        "x-ms-request-server-encrypted": "true",
<<<<<<< HEAD
        "x-ms-version": "2020-12-06"
=======
        "x-ms-version": "2021-02-12"
>>>>>>> 7e782c87
      },
      "ResponseBody": []
    },
    {
      "RequestUri": "http://seannsecanary.blob.core.windows.net/test-filesystem-87eed879-221b-e85f-3ea2-0666bf1d1181/test-file-9cd13356-36dd-7d16-9376-85b19a2e533b",
      "RequestMethod": "GET",
      "RequestHeaders": {
        "Authorization": "Sanitized",
        "User-Agent": [
          "azsdk-net-Storage.Files.DataLake/12.1.0-dev.20200403.1",
          "(.NET Core 4.6.28325.01; Microsoft Windows 10.0.18362 )"
        ],
        "x-ms-client-request-id": "641031f0-4291-49a4-b840-41ba8f52c6a4",
        "x-ms-date": "Fri, 03 Apr 2020 21:01:23 GMT",
        "x-ms-range": "bytes=0-268435455",
        "x-ms-return-client-request-id": "true",
<<<<<<< HEAD
        "x-ms-version": "2020-12-06"
=======
        "x-ms-version": "2021-02-12"
>>>>>>> 7e782c87
      },
      "RequestBody": null,
      "StatusCode": 206,
      "ResponseHeaders": {
        "Accept-Ranges": "bytes",
        "Content-Length": "1024",
        "Content-Range": "bytes 0-1023/1024",
        "Content-Type": "application/octet-stream",
        "Date": "Fri, 03 Apr 2020 21:01:21 GMT",
        "ETag": "\"0x8D7D81229CF2598\"",
        "Last-Modified": "Fri, 03 Apr 2020 21:01:21 GMT",
        "Server": [
          "Windows-Azure-Blob/1.0",
          "Microsoft-HTTPAPI/2.0"
        ],
        "x-ms-blob-type": "BlockBlob",
        "x-ms-client-request-id": "641031f0-4291-49a4-b840-41ba8f52c6a4",
        "x-ms-creation-time": "Fri, 03 Apr 2020 21:01:21 GMT",
        "x-ms-lease-state": "available",
        "x-ms-lease-status": "unlocked",
        "x-ms-request-id": "96223664-f01e-0012-2dfb-093670000000",
        "x-ms-server-encrypted": "true",
<<<<<<< HEAD
        "x-ms-version": "2020-12-06"
=======
        "x-ms-version": "2021-02-12"
>>>>>>> 7e782c87
      },
      "ResponseBody": "usKFX200/KBV53SGjkXJplNE2WIxS2aqSTNID/pvRrx0MkPs1rfWITYwRvXBj+5OrN9dVVTwCm9b2hU67Oyl5qC4EVwB3c+cbrgrAARw6bpE+mIbEfFngyjUkPuhnDVKi2BVCX2STM8PweecxQlr6vFb9fGJitSvUI40LUzU+tKC4HWjG988sq2TDFAJy74eaaUKRqZDwAGLprjvXR+CO8cUGeSUx88RH0JD9n2EpYTPFcOmybMrPyBzF3UnTFSOENCI9LLZiaLW+Sdk/8qDBwAzIEhb3HET6drEIK9a6tLttOWt+7DS9osh0NCLxz9W8BB08ywMMzRedQvYFWnzfA5Udkrk1gxPYSq8OQuhhyGabi+e5fem4IGxToal+uAiLlTBN1D0cRoEJZECUPkove3pPac5VJYXrpXJMoeGqmZJmQu331DRpvwVmsBlpJCHiZCYu7056dq9qom7Kz6SfXoruLfucN6dGJeqJLnWsgkFQqn37e6pD7Aw+jXHFXu9gh1FOuvZmBiy+6Mlj8Qh5vd/tuiVm5CMgakGvXap1QIc7KGckXgdK6mQRfFKg4DrDxM9R1+SKOaMuLhC0tqhCCWgCaIjhVV/YYo/BFaeQf0oGq5ja42jicS6D9i/21nO7jzMqnrdyIq+vebVUiOQ7na7GrcsPpyX/X/eaHV8v4YxcRUa0peDSlIkpK2nzTegKiFiBMGhorCfNKz6/18UQv5fpOEOdhvfOM9lCJru8C9IPT5UGrvFj85lep7riEvzD2KvSClVkrMFgsvxPJkWsEN8ssIhwChCmhQSqPx99K+Ecfg3PqcG8quLT5fv01M1T8labtaJ0k85ba4VQ+m3h44cbcqg3nKcdr8WlXGQUsbA3VkyI4bZ+5+p/dH58K7B08cJ02WJlHBXvvcWcjzeqRvnVGaQhGQIQ3Iq9+CgooURVcKph35gN0no22WOwoljy1S1EZxIMU9iAZDzXpyQthtxBRx5NCGchxwdp6n/eYDpxiyL6pHpyCRzR4bubdisWCRJHLxs6ZYzGYp/K4mmYocPCphwBMuJiD34BuybrhpEcE+EtV3DfNyVWNEHapyazOX+3mNAPFNZwJN/dOKpl2pvO7s6IawqS4272qz5gh6gXTkHnM+3AzT7K/XJQwj668Bnly/hYKs41JLVhWGnXz513xaoovubuDeGP/a3YAeEwO7rkurvvv2Oz8c84X3SU8u3U2TxUUnFy973WiG0gXOKUcRzvMxThiEZGdMzXte5tOsr/w2jk2+kJsYL92Pc2k1TsZC4X5f+Y81C2Dd2kW0HPaY1iYFm571UzpUGSI69PT+F4KxHAVVTLJw/YLs4LpVZBLq9plHL7crSY5AB+A=="
    },
    {
      "RequestUri": "http://seannsecanary.blob.core.windows.net/test-filesystem-87eed879-221b-e85f-3ea2-0666bf1d1181?restype=container",
      "RequestMethod": "DELETE",
      "RequestHeaders": {
        "Authorization": "Sanitized",
        "traceparent": "00-f55fdb34498dc94c92bc08ca38028ed2-7bd83d2fcfdf6c44-00",
        "User-Agent": [
          "azsdk-net-Storage.Files.DataLake/12.1.0-dev.20200403.1",
          "(.NET Core 4.6.28325.01; Microsoft Windows 10.0.18362 )"
        ],
        "x-ms-client-request-id": "ea6782d0-a026-7694-5794-27f389c81047",
        "x-ms-date": "Fri, 03 Apr 2020 21:01:23 GMT",
        "x-ms-return-client-request-id": "true",
<<<<<<< HEAD
        "x-ms-version": "2020-12-06"
=======
        "x-ms-version": "2021-02-12"
>>>>>>> 7e782c87
      },
      "RequestBody": null,
      "StatusCode": 202,
      "ResponseHeaders": {
        "Content-Length": "0",
        "Date": "Fri, 03 Apr 2020 21:01:21 GMT",
        "Server": [
          "Windows-Azure-Blob/1.0",
          "Microsoft-HTTPAPI/2.0"
        ],
        "x-ms-client-request-id": "ea6782d0-a026-7694-5794-27f389c81047",
        "x-ms-request-id": "96223670-f01e-0012-37fb-093670000000",
<<<<<<< HEAD
        "x-ms-version": "2020-12-06"
=======
        "x-ms-version": "2021-02-12"
>>>>>>> 7e782c87
      },
      "ResponseBody": []
    }
  ],
  "Variables": {
    "RandomSeed": "1172559404",
    "Storage_TestConfigHierarchicalNamespace": "NamespaceTenant\nseannsecanary\nU2FuaXRpemVk\nhttp://seannsecanary.blob.core.windows.net\nhttp://seannsecanary.file.core.windows.net\nhttp://seannsecanary.queue.core.windows.net\nhttp://seannsecanary.table.core.windows.net\n\n\n\n\nhttp://seannsecanary-secondary.blob.core.windows.net\nhttp://seannsecanary-secondary.file.core.windows.net\nhttp://seannsecanary-secondary.queue.core.windows.net\nhttp://seannsecanary-secondary.table.core.windows.net\n68390a19-a643-458b-b726-408abf67b4fc\nSanitized\n72f988bf-86f1-41af-91ab-2d7cd011db47\nhttps://login.microsoftonline.com/\nCloud\nBlobEndpoint=http://seannsecanary.blob.core.windows.net/;QueueEndpoint=http://seannsecanary.queue.core.windows.net/;FileEndpoint=http://seannsecanary.file.core.windows.net/;BlobSecondaryEndpoint=http://seannsecanary-secondary.blob.core.windows.net/;QueueSecondaryEndpoint=http://seannsecanary-secondary.queue.core.windows.net/;FileSecondaryEndpoint=http://seannsecanary-secondary.file.core.windows.net/;AccountName=seannsecanary;AccountKey=Sanitized\n\n\n"
  }
}<|MERGE_RESOLUTION|>--- conflicted
+++ resolved
@@ -14,11 +14,7 @@
         "x-ms-client-request-id": "dcb060e0-8085-e120-eac8-6efeae5b1643",
         "x-ms-date": "Fri, 03 Apr 2020 21:01:22 GMT",
         "x-ms-return-client-request-id": "true",
-<<<<<<< HEAD
-        "x-ms-version": "2020-12-06"
-=======
-        "x-ms-version": "2021-02-12"
->>>>>>> 7e782c87
+        "x-ms-version": "2021-02-12"
       },
       "RequestBody": null,
       "StatusCode": 201,
@@ -33,11 +29,7 @@
         ],
         "x-ms-client-request-id": "dcb060e0-8085-e120-eac8-6efeae5b1643",
         "x-ms-request-id": "9622363d-f01e-0012-0cfb-093670000000",
-<<<<<<< HEAD
-        "x-ms-version": "2020-12-06"
-=======
-        "x-ms-version": "2021-02-12"
->>>>>>> 7e782c87
+        "x-ms-version": "2021-02-12"
       },
       "ResponseBody": []
     },
@@ -54,11 +46,7 @@
         "x-ms-client-request-id": "009f1c02-43ac-00d4-96ed-b9f2e1759dc4",
         "x-ms-date": "Fri, 03 Apr 2020 21:01:23 GMT",
         "x-ms-return-client-request-id": "true",
-<<<<<<< HEAD
-        "x-ms-version": "2020-12-06"
-=======
-        "x-ms-version": "2021-02-12"
->>>>>>> 7e782c87
+        "x-ms-version": "2021-02-12"
       },
       "RequestBody": null,
       "StatusCode": 201,
@@ -73,11 +61,7 @@
         ],
         "x-ms-client-request-id": "009f1c02-43ac-00d4-96ed-b9f2e1759dc4",
         "x-ms-request-id": "fa4400ff-201f-0097-71fb-091bad000000",
-<<<<<<< HEAD
-        "x-ms-version": "2020-12-06"
-=======
-        "x-ms-version": "2021-02-12"
->>>>>>> 7e782c87
+        "x-ms-version": "2021-02-12"
       },
       "ResponseBody": []
     },
@@ -94,11 +78,7 @@
         "x-ms-client-request-id": "47cf44c5-01f1-d74b-6a84-040937bedf49",
         "x-ms-date": "Fri, 03 Apr 2020 21:01:23 GMT",
         "x-ms-return-client-request-id": "true",
-<<<<<<< HEAD
-        "x-ms-version": "2020-12-06"
-=======
-        "x-ms-version": "2021-02-12"
->>>>>>> 7e782c87
+        "x-ms-version": "2021-02-12"
       },
       "RequestBody": "usKFX200/KBV53SGjkXJplNE2WIxS2aqSTNID/pvRrx0MkPs1rfWITYwRvXBj+5OrN9dVVTwCm9b2hU67Oyl5qC4EVwB3c+cbrgrAARw6bpE+mIbEfFngyjUkPuhnDVKi2BVCX2STM8PweecxQlr6vFb9fGJitSvUI40LUzU+tKC4HWjG988sq2TDFAJy74eaaUKRqZDwAGLprjvXR+CO8cUGeSUx88RH0JD9n2EpYTPFcOmybMrPyBzF3UnTFSOENCI9LLZiaLW+Sdk/8qDBwAzIEhb3HET6drEIK9a6tLttOWt+7DS9osh0NCLxz9W8BB08ywMMzRedQvYFWnzfA5Udkrk1gxPYSq8OQuhhyGabi+e5fem4IGxToal+uAiLlTBN1D0cRoEJZECUPkove3pPac5VJYXrpXJMoeGqmZJmQu331DRpvwVmsBlpJCHiZCYu7056dq9qom7Kz6SfXoruLfucN6dGJeqJLnWsgkFQqn37e6pD7Aw+jXHFXu9gh1FOuvZmBiy+6Mlj8Qh5vd/tuiVm5CMgakGvXap1QIc7KGckXgdK6mQRfFKg4DrDxM9R1+SKOaMuLhC0tqhCCWgCaIjhVV/YYo/BFaeQf0oGq5ja42jicS6D9i/21nO7jzMqnrdyIq+vebVUiOQ7na7GrcsPpyX/X/eaHV8v4YxcRUa0peDSlIkpK2nzTegKiFiBMGhorCfNKz6/18UQv5fpOEOdhvfOM9lCJru8C9IPT5UGrvFj85lep7riEvzD2KvSClVkrMFgsvxPJkWsEN8ssIhwChCmhQSqPx99K+Ecfg3PqcG8quLT5fv01M1T8labtaJ0k85ba4VQ+m3h44cbcqg3nKcdr8WlXGQUsbA3VkyI4bZ+5+p/dH58K7B08cJ02WJlHBXvvcWcjzeqRvnVGaQhGQIQ3Iq9+CgooURVcKph35gN0no22WOwoljy1S1EZxIMU9iAZDzXpyQthtxBRx5NCGchxwdp6n/eYDpxiyL6pHpyCRzR4bubdisWCRJHLxs6ZYzGYp/K4mmYocPCphwBMuJiD34BuybrhpEcE+EtV3DfNyVWNEHapyazOX+3mNAPFNZwJN/dOKpl2pvO7s6IawqS4272qz5gh6gXTkHnM+3AzT7K/XJQwj668Bnly/hYKs41JLVhWGnXz513xaoovubuDeGP/a3YAeEwO7rkurvvv2Oz8c84X3SU8u3U2TxUUnFy973WiG0gXOKUcRzvMxThiEZGdMzXte5tOsr/w2jk2+kJsYL92Pc2k1TsZC4X5f+Y81C2Dd2kW0HPaY1iYFm571UzpUGSI69PT+F4KxHAVVTLJw/YLs4LpVZBLq9plHL7crSY5AB+A==",
       "StatusCode": 202,
@@ -112,11 +92,7 @@
         "x-ms-client-request-id": "47cf44c5-01f1-d74b-6a84-040937bedf49",
         "x-ms-request-id": "fa440100-201f-0097-72fb-091bad000000",
         "x-ms-request-server-encrypted": "true",
-<<<<<<< HEAD
-        "x-ms-version": "2020-12-06"
-=======
-        "x-ms-version": "2021-02-12"
->>>>>>> 7e782c87
+        "x-ms-version": "2021-02-12"
       },
       "ResponseBody": []
     },
@@ -133,11 +109,7 @@
         "x-ms-client-request-id": "9c2cd2f9-55a5-50d3-e7a9-96571b370525",
         "x-ms-date": "Fri, 03 Apr 2020 21:01:23 GMT",
         "x-ms-return-client-request-id": "true",
-<<<<<<< HEAD
-        "x-ms-version": "2020-12-06"
-=======
-        "x-ms-version": "2021-02-12"
->>>>>>> 7e782c87
+        "x-ms-version": "2021-02-12"
       },
       "RequestBody": null,
       "StatusCode": 200,
@@ -153,11 +125,7 @@
         "x-ms-client-request-id": "9c2cd2f9-55a5-50d3-e7a9-96571b370525",
         "x-ms-request-id": "fa440101-201f-0097-73fb-091bad000000",
         "x-ms-request-server-encrypted": "true",
-<<<<<<< HEAD
-        "x-ms-version": "2020-12-06"
-=======
-        "x-ms-version": "2021-02-12"
->>>>>>> 7e782c87
+        "x-ms-version": "2021-02-12"
       },
       "ResponseBody": []
     },
@@ -174,11 +142,7 @@
         "x-ms-date": "Fri, 03 Apr 2020 21:01:23 GMT",
         "x-ms-range": "bytes=0-268435455",
         "x-ms-return-client-request-id": "true",
-<<<<<<< HEAD
-        "x-ms-version": "2020-12-06"
-=======
-        "x-ms-version": "2021-02-12"
->>>>>>> 7e782c87
+        "x-ms-version": "2021-02-12"
       },
       "RequestBody": null,
       "StatusCode": 206,
@@ -201,11 +165,7 @@
         "x-ms-lease-status": "unlocked",
         "x-ms-request-id": "96223664-f01e-0012-2dfb-093670000000",
         "x-ms-server-encrypted": "true",
-<<<<<<< HEAD
-        "x-ms-version": "2020-12-06"
-=======
-        "x-ms-version": "2021-02-12"
->>>>>>> 7e782c87
+        "x-ms-version": "2021-02-12"
       },
       "ResponseBody": "usKFX200/KBV53SGjkXJplNE2WIxS2aqSTNID/pvRrx0MkPs1rfWITYwRvXBj+5OrN9dVVTwCm9b2hU67Oyl5qC4EVwB3c+cbrgrAARw6bpE+mIbEfFngyjUkPuhnDVKi2BVCX2STM8PweecxQlr6vFb9fGJitSvUI40LUzU+tKC4HWjG988sq2TDFAJy74eaaUKRqZDwAGLprjvXR+CO8cUGeSUx88RH0JD9n2EpYTPFcOmybMrPyBzF3UnTFSOENCI9LLZiaLW+Sdk/8qDBwAzIEhb3HET6drEIK9a6tLttOWt+7DS9osh0NCLxz9W8BB08ywMMzRedQvYFWnzfA5Udkrk1gxPYSq8OQuhhyGabi+e5fem4IGxToal+uAiLlTBN1D0cRoEJZECUPkove3pPac5VJYXrpXJMoeGqmZJmQu331DRpvwVmsBlpJCHiZCYu7056dq9qom7Kz6SfXoruLfucN6dGJeqJLnWsgkFQqn37e6pD7Aw+jXHFXu9gh1FOuvZmBiy+6Mlj8Qh5vd/tuiVm5CMgakGvXap1QIc7KGckXgdK6mQRfFKg4DrDxM9R1+SKOaMuLhC0tqhCCWgCaIjhVV/YYo/BFaeQf0oGq5ja42jicS6D9i/21nO7jzMqnrdyIq+vebVUiOQ7na7GrcsPpyX/X/eaHV8v4YxcRUa0peDSlIkpK2nzTegKiFiBMGhorCfNKz6/18UQv5fpOEOdhvfOM9lCJru8C9IPT5UGrvFj85lep7riEvzD2KvSClVkrMFgsvxPJkWsEN8ssIhwChCmhQSqPx99K+Ecfg3PqcG8quLT5fv01M1T8labtaJ0k85ba4VQ+m3h44cbcqg3nKcdr8WlXGQUsbA3VkyI4bZ+5+p/dH58K7B08cJ02WJlHBXvvcWcjzeqRvnVGaQhGQIQ3Iq9+CgooURVcKph35gN0no22WOwoljy1S1EZxIMU9iAZDzXpyQthtxBRx5NCGchxwdp6n/eYDpxiyL6pHpyCRzR4bubdisWCRJHLxs6ZYzGYp/K4mmYocPCphwBMuJiD34BuybrhpEcE+EtV3DfNyVWNEHapyazOX+3mNAPFNZwJN/dOKpl2pvO7s6IawqS4272qz5gh6gXTkHnM+3AzT7K/XJQwj668Bnly/hYKs41JLVhWGnXz513xaoovubuDeGP/a3YAeEwO7rkurvvv2Oz8c84X3SU8u3U2TxUUnFy973WiG0gXOKUcRzvMxThiEZGdMzXte5tOsr/w2jk2+kJsYL92Pc2k1TsZC4X5f+Y81C2Dd2kW0HPaY1iYFm571UzpUGSI69PT+F4KxHAVVTLJw/YLs4LpVZBLq9plHL7crSY5AB+A=="
     },
@@ -222,11 +182,7 @@
         "x-ms-client-request-id": "ea6782d0-a026-7694-5794-27f389c81047",
         "x-ms-date": "Fri, 03 Apr 2020 21:01:23 GMT",
         "x-ms-return-client-request-id": "true",
-<<<<<<< HEAD
-        "x-ms-version": "2020-12-06"
-=======
-        "x-ms-version": "2021-02-12"
->>>>>>> 7e782c87
+        "x-ms-version": "2021-02-12"
       },
       "RequestBody": null,
       "StatusCode": 202,
@@ -239,11 +195,7 @@
         ],
         "x-ms-client-request-id": "ea6782d0-a026-7694-5794-27f389c81047",
         "x-ms-request-id": "96223670-f01e-0012-37fb-093670000000",
-<<<<<<< HEAD
-        "x-ms-version": "2020-12-06"
-=======
-        "x-ms-version": "2021-02-12"
->>>>>>> 7e782c87
+        "x-ms-version": "2021-02-12"
       },
       "ResponseBody": []
     }
