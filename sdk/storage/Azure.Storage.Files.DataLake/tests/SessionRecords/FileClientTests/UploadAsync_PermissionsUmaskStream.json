{
  "Entries": [
    {
      "RequestUri": "https://seannse.blob.core.windows.net/test-filesystem-209b2bfd-1517-415f-e77b-7343c83ec5b3?restype=container",
      "RequestMethod": "PUT",
      "RequestHeaders": {
        "Accept": "application/xml",
        "Authorization": "Sanitized",
<<<<<<< HEAD
        "traceparent": "00-389d315d653f694ea69d652d3021782e-3ed4dad3eb06d047-00",
        "User-Agent": [
          "azsdk-net-Storage.Files.DataLake/12.7.0-alpha.20210202.1",
          "(.NET Framework 4.8.4250.0; Microsoft Windows 10.0.19042 )"
        ],
        "x-ms-blob-public-access": "container",
        "x-ms-client-request-id": "6f29c61c-fe78-b860-958c-56909758e78c",
        "x-ms-date": "Wed, 03 Feb 2021 02:12:40 GMT",
=======
        "traceparent": "00-0249f3ca1ee4de4ab0adc43b3a1d31ad-69653928c1780740-00",
        "User-Agent": [
          "azsdk-net-Storage.Files.DataLake/12.7.0-alpha.20210217.1",
          "(.NET 5.0.3; Microsoft Windows 10.0.19042)"
        ],
        "x-ms-blob-public-access": "container",
        "x-ms-client-request-id": "6f29c61c-fe78-b860-958c-56909758e78c",
        "x-ms-date": "Wed, 17 Feb 2021 22:30:26 GMT",
>>>>>>> 1814567d
        "x-ms-return-client-request-id": "true",
        "x-ms-version": "2020-06-12"
      },
      "RequestBody": null,
      "StatusCode": 201,
      "ResponseHeaders": {
        "Content-Length": "0",
<<<<<<< HEAD
        "Date": "Wed, 03 Feb 2021 02:12:40 GMT",
        "ETag": "\u00220x8D8C7E92F9C4A11\u0022",
        "Last-Modified": "Wed, 03 Feb 2021 02:12:41 GMT",
=======
        "Date": "Wed, 17 Feb 2021 22:30:26 GMT",
        "ETag": "\u00220x8D8D3939FC48924\u0022",
        "Last-Modified": "Wed, 17 Feb 2021 22:30:26 GMT",
>>>>>>> 1814567d
        "Server": [
          "Windows-Azure-Blob/1.0",
          "Microsoft-HTTPAPI/2.0"
        ],
        "x-ms-client-request-id": "6f29c61c-fe78-b860-958c-56909758e78c",
<<<<<<< HEAD
        "x-ms-request-id": "fee64a5f-e01e-0084-7bd2-f90d5e000000",
=======
        "x-ms-request-id": "b38d4745-201e-008b-107c-057b32000000",
>>>>>>> 1814567d
        "x-ms-version": "2020-06-12"
      },
      "ResponseBody": []
    },
    {
      "RequestUri": "https://seannse.dfs.core.windows.net/test-filesystem-209b2bfd-1517-415f-e77b-7343c83ec5b3/test-file-40372538-4aff-bec7-ac2d-9a5dcef987fe?resource=file",
      "RequestMethod": "PUT",
      "RequestHeaders": {
        "Accept": "application/json",
        "Authorization": "Sanitized",
<<<<<<< HEAD
        "traceparent": "00-04d4c272be36fd4e91d5205686f0ab48-d875f982df1a8e4e-00",
        "User-Agent": [
          "azsdk-net-Storage.Files.DataLake/12.7.0-alpha.20210202.1",
          "(.NET Framework 4.8.4250.0; Microsoft Windows 10.0.19042 )"
        ],
        "x-ms-client-request-id": "6d7f6291-3d6e-8e29-4057-198543e0284c",
        "x-ms-date": "Wed, 03 Feb 2021 02:12:40 GMT",
=======
        "traceparent": "00-0b5c296c1f6d6f4fafc96fca13828b43-a57cd8000a468c48-00",
        "User-Agent": [
          "azsdk-net-Storage.Files.DataLake/12.7.0-alpha.20210217.1",
          "(.NET 5.0.3; Microsoft Windows 10.0.19042)"
        ],
        "x-ms-client-request-id": "6d7f6291-3d6e-8e29-4057-198543e0284c",
        "x-ms-date": "Wed, 17 Feb 2021 22:30:26 GMT",
>>>>>>> 1814567d
        "x-ms-permissions": "0777",
        "x-ms-return-client-request-id": "true",
        "x-ms-umask": "0057",
        "x-ms-version": "2020-06-12"
      },
      "RequestBody": null,
      "StatusCode": 201,
      "ResponseHeaders": {
        "Content-Length": "0",
<<<<<<< HEAD
        "Date": "Wed, 03 Feb 2021 02:12:41 GMT",
        "ETag": "\u00220x8D8C7E92FEC3FFB\u0022",
        "Last-Modified": "Wed, 03 Feb 2021 02:12:41 GMT",
=======
        "Date": "Wed, 17 Feb 2021 22:30:26 GMT",
        "ETag": "\u00220x8D8D3939FFB2DDF\u0022",
        "Last-Modified": "Wed, 17 Feb 2021 22:30:27 GMT",
>>>>>>> 1814567d
        "Server": [
          "Windows-Azure-HDFS/1.0",
          "Microsoft-HTTPAPI/2.0"
        ],
        "x-ms-client-request-id": "6d7f6291-3d6e-8e29-4057-198543e0284c",
<<<<<<< HEAD
        "x-ms-request-id": "b35a37b8-901f-006a-65d2-f9a777000000",
=======
        "x-ms-request-id": "5683a1fb-701f-004d-207c-05b0b3000000",
>>>>>>> 1814567d
        "x-ms-version": "2020-06-12"
      },
      "ResponseBody": []
    },
    {
      "RequestUri": "https://seannse.dfs.core.windows.net/test-filesystem-209b2bfd-1517-415f-e77b-7343c83ec5b3/test-file-40372538-4aff-bec7-ac2d-9a5dcef987fe?action=append\u0026position=0",
      "RequestMethod": "PATCH",
      "RequestHeaders": {
        "Accept": "application/json",
        "Authorization": "Sanitized",
<<<<<<< HEAD
        "Content-Length": "1832",
        "Content-Type": "application/json",
        "traceparent": "00-0fa3a8aebb1561498fbcd94300ffb4ac-663bb91c1c42ad45-00",
        "User-Agent": [
          "azsdk-net-Storage.Files.DataLake/12.7.0-alpha.20210202.1",
          "(.NET Framework 4.8.4250.0; Microsoft Windows 10.0.19042 )"
        ],
        "x-ms-client-request-id": "606967bb-4a60-bc29-2080-74fd03a9ea90",
        "x-ms-date": "Wed, 03 Feb 2021 02:12:41 GMT",
=======
        "Content-Length": "1024",
        "traceparent": "00-3d2f2e27a77a444ca0000654fda35f9c-21fa13b661577d45-00",
        "User-Agent": [
          "azsdk-net-Storage.Files.DataLake/12.7.0-alpha.20210217.1",
          "(.NET 5.0.3; Microsoft Windows 10.0.19042)"
        ],
        "x-ms-client-request-id": "606967bb-4a60-bc29-2080-74fd03a9ea90",
        "x-ms-date": "Wed, 17 Feb 2021 22:30:27 GMT",
>>>>>>> 1814567d
        "x-ms-return-client-request-id": "true",
        "x-ms-version": "2020-06-12"
      },
      "RequestBody": [
        "#5\u0026\u0001\u0015V:\n",
        "f\uFFFD2F\uFFFD\uFFFD\uFFFD-\u04FB.\uFFFD\uFFFD\u0017\u003E\uFFFD\uFFFDj\uFFFDKd\u0003\uFFFD\u0005Wlb1\uFFFDv\uFFFD\uFFFD,\uFFFDn\u0017\uFFFD\u057DVl\uFFFD\u0012\uFFFD\uFFFDL\f\uFFFDT\u0003\uFFFD\uFFFD\uFFFDc\uFFFD\uFFFD@\uFFFD\uFFFDt\uFFFD\uFFFDDK\uFFFD\uFFFD\u003C\u043A}\uFFFD\u0005\uFFFD\uFFFDy\uFFFD\uFFFD\u0013\n",
        "\u0060k\uFFFD\uFFFD\uFFFDN\uFFFD\uFFFDw\u01C1@C;\uFFFDo\uFFFD\uFFFD\u007FH\uFFFD\uFFFD\u0026\uFFFD\uFFFD\u0015\uFFFD\uFFFD\uFFFD\uFFFD\uFFFD\uFFFD-\uFFFD!\b\u001F\n",
        "y\uFFFD\uFFFD\uFFFD\uFFFD\t9=Q\uFFFD\u0011\uFFFD\uFFFD\tR\uFFFDB\uFFFDEB]\uFFFD\uFFFD\u0001\u05CD\uFFFD\uFFFD\u0013\uFFFD\u0019\uFFFDO\uFFFDT\uFFFD\uFFFD\uFFFD\t\u001D\u0060H\uFFFD\uFFFD\uFFFD\u0026\f\uFFFDsbD\uFFFD\uFFFD\u076D\uFFFD;\uFFFD\u00277\u0010}*\uFFFD\uFFFD78J\uFFFD\uFFFD0x\uFFFD\u0027\uFFFD\u0014\uFFFD\uFFFD\u0019\uFFFD\uFFFD2H\uFFFDx\uFFFD\u0016r\uFFFDF\uFFFD\uFFFD\f\uFFFD\u001E.\u0011\uFFFD\uFFFD\uFFFD\u0011\uFFFD2\uFFFD\t\uFFFD\uFFFD\uFFFD\uFFFD=\uFFFDv\uFFFD\uFFFD5y\u001C( \uFFFDe#\uFFFDB\u05B5\u001B\u0000\uFFFD\uFFFD\uFFFDh\u00BE!\uFFFD~\uFFFD\u007F{xM\uFFFD\bZ\u002B\u001B-\uFFFD\uFFFD\u0012\uFFFD(]\uFFFD\u0018\uFFFD\uFFFDT\uFFFD\uFFFD\uFFFD\r",
        "Q*\uFFFD\uFFFD\uFFFD\uFFFD\uFFFDn\uFFFD\uFFFDM\u0017b\uFFFD\u7A99\uFFFDRQ\uFFFD\u0002\u0619a3\uFFFD\uFFFD\uFFFD*\uFFFD}\uFFFD\uFFFD\uFFFD0w$p\u001E\uFFFD\uFFFD?\uFFFD\uFFFDE\uFFFD\uFFFD\bJ\uFFFD\uFFFD\uFFFDP\\OR\u001B\uFFFD\uFFFD\u0002l\uFFFD~\uFFFD\uFFFDl\uFFFD\u02F73t|4\uFFFD\f\uFFFD\uFFFD\u001C\uFFFD\uFFFD\uFFFDnof\uFFFD[Vg\uFFFD[\uFFFD\uFFFD\u001B=\uFFFD\uFFFD?\f\uFFFD\uFFFD\uFFFDP\u0016F\u0016s\uFFFDP\uFFFDe^y\uFFFD\f\uFFFDF\u000FD\uFFFD\u0011Xd\uFFFD\uFFFD\uFFFD\u0018i\u001D\u0002\uFFFD\uFFFDC\uFFFD*5X)Ob\uFFFD\u0006\uFFFDx\uFFFD\u0014\u0003\u000FX\uFFFD\uFFFD\uFFFD\u0012\u01C3fv\u003E_\uFFFDZ?2\uFFFD\uFFFD\uFFFD6\u0016\uFFFD\uFFFD\uFFFD\uFFFD_R\uFFFDa\uFFFD\u0492\b\u0010vQ\uFFFD\uFFFD|H\u013E\u001A\uFFFD\uFFFD\u0007r\uFFFDR\uFFFDO\uFFFD\uFFFD-\uFFFD\uFFFD\uFFFD\u0006{g0\uFFFD\u0014c\uFFFD\uFFFDQ.\uFFFD8\u0004\u000F\uFFFD\uFFFD\u001D\uFFFD\uFFFD\u001D$\uFFFD\uFFFD~7\uFFFD\uFFFD\uFFFD\uFFFDh\uFFFD\uFFFD\uFFFD\u0022\u0014\u0018\u7AB7;\uFFFDD\u0017\u0019\uFFFD@#\u001F\u0010\uFFFD\uFFFD\uFFFD\uFFFD{\uFFFD\uFFFDs\u05D9Hv\uFFFD\uFFFD\uFFFDX\uFFFD\uFFFD6F\u001D\uFFFDB\u0667f\u001D\uFFFDK\u0445\u02B0\uFFFD\uFFFD\uFFFD5\uFFFDfA6\u07E2\uFFFD\u003E~\u0018gbS}i\uFFFDq\uFFFD\u031F\u0013\uFFFDK\uFFFD\uFFFD\uFFFD\uFFFD\u00AC\u0016(\u068E\uFFFD\fO\uFFFD\u0010=?\uFFFD\uFFFD)N\uFFFD\uFFFD\uFFFDS\u001C\uFFFD\u003E\u000E\u000B*\u0022\uFFFD\u001A\uFFFD\uFFFDR\uFFFD\u05D2h\uFFFD\u051Bp\u001A\uFFFDa\uFFFD\uFFFD\uFFFDx\uFFFD\uFFFD\uFFFD\n",
        "\uFFFDt\uFFFD\uFFFD\uFFFD\u0019\uFFFDc\uFFFDF4\u003Cg\uFFFDe\uFFFD\b\uFFFD^\u0027\uFFFD\\\uFFFD\u0002\t\u0743~4\uFFFD\u001C\u001D\u577De0\u0550\u05BEp\u0006)\uFFFD\uFFFD\uFFFD\u0027$p\u87AB\\8\uFFFD\uFFFD\uFFFD\uFFFD\uFFFDO/\uFFFD*\u0017V\uFFFD,\uFFFD\uFFFD20\uFFFDi=U\uFFFD\u001C_\uFFFD\uFFFDW\u001094~:A\uFFFD\u054C\u0022\uFFFD@nA\u001B\uFFFD\uFFFDS0r\u0027\uFFFD\u003E\uFFFD\u0016B\u001E\uFFFD\u0587S\u0015\uFFFD\uFFFD\u001E\uFFFD\uFFFD\uFFFD\u001C\uFFFD\uFFFD*\u0015\u0010\uFFFDH\uFFFD\uFFFD:\uFFFDN\f\uFFFDq/\uFFFD\uFFFD|h\uFFFD\u0022\uFFFD\uFFFD\u0004\u0381\uFFFDv\u0022h\b56\uFFFD\uFFFD\uFFFDm-\u001E\uFFFDG!\uFFFD\u001B8Gb@\u0211\uFFFDy0$e\u0005\u002B\u0011B\u0018\uFFFD\uFFFD\uFFFD\u0471\u0019\uFFFD\u000B\uFFFD2\u001F\uFFFD^\uFFFD\uFFFD\u0000\uFFFD\uFFFD\u02C6\u001EM\uFFFD\uFFFD\uFFFD\uFFFD\u0004\u0011C\uFFFD\uFFFD\\\uFFFD\u0005\u0014\uFFFDH\uFFFDj\u001FrW\uFFFD\uFFFDq\uFFFD\u001A\uFFFDtd\u000BHE\uFFFD\uFFFDl\uFFFDH \u0022\u0014\uFFFD\uFFFD\uFFFD_\uFFFD\uFFFDX\uFFFD\uFFFD#x\uFFFD\u0013\u01F2\u0016\u001F\uFFFDtn\uFFFD\u07BA\uFFFD\u0017.\f\uFFFD\uFFFD\uFFFD\uFFFDG\n",
        "\uFFFD\uFFFD\uFFFD6\uFFFD\u0006\uFFFD\u0011\uFFFD\uFFFD\uFFFD\u0419\uFFFD1\uFFFD\uFFFD)X\uFFFD\uFFFD%\uFFFD\u0026\u05AB\uFFFDL\uFFFD\u0000\uFFFDm0\uFFFDd7\uFFFD\uFFFDp\uFFFD\uFFFD\\\u00163\u0479}\uFFFD\uFFFD\uFFFD,\uFFFD]\uFFFDd\uFFFD\uFFFD\uFFFD\u0060\u0002Ru3\uFFFD\uFFFDz\uFFFD\uFFFDC\uFFFD\uFFFD\u07F8\uFFFD"
      ],
      "StatusCode": 202,
      "ResponseHeaders": {
        "Content-Length": "0",
<<<<<<< HEAD
        "Date": "Wed, 03 Feb 2021 02:12:41 GMT",
=======
        "Date": "Wed, 17 Feb 2021 22:30:26 GMT",
>>>>>>> 1814567d
        "Server": [
          "Windows-Azure-HDFS/1.0",
          "Microsoft-HTTPAPI/2.0"
        ],
        "x-ms-client-request-id": "606967bb-4a60-bc29-2080-74fd03a9ea90",
<<<<<<< HEAD
        "x-ms-request-id": "b35a37cf-901f-006a-7cd2-f9a777000000",
=======
        "x-ms-request-id": "5683a209-701f-004d-2e7c-05b0b3000000",
>>>>>>> 1814567d
        "x-ms-request-server-encrypted": "true",
        "x-ms-version": "2020-06-12"
      },
      "ResponseBody": []
    },
    {
      "RequestUri": "https://seannse.dfs.core.windows.net/test-filesystem-209b2bfd-1517-415f-e77b-7343c83ec5b3/test-file-40372538-4aff-bec7-ac2d-9a5dcef987fe?action=flush\u0026position=1024",
      "RequestMethod": "PATCH",
      "RequestHeaders": {
        "Accept": "application/json",
        "Authorization": "Sanitized",
<<<<<<< HEAD
        "traceparent": "00-c74c8c3699d7014e8eadc5dd0e9e133d-95d8900b68d5264a-00",
        "User-Agent": [
          "azsdk-net-Storage.Files.DataLake/12.7.0-alpha.20210202.1",
          "(.NET Framework 4.8.4250.0; Microsoft Windows 10.0.19042 )"
        ],
        "x-ms-client-request-id": "dbc910eb-c877-d3ec-9de4-faf87c423e2a",
        "x-ms-date": "Wed, 03 Feb 2021 02:12:41 GMT",
=======
        "Content-Length": "0",
        "traceparent": "00-c111efb398e68644a29c089453454d99-43d0117692cad840-00",
        "User-Agent": [
          "azsdk-net-Storage.Files.DataLake/12.7.0-alpha.20210217.1",
          "(.NET 5.0.3; Microsoft Windows 10.0.19042)"
        ],
        "x-ms-client-request-id": "dbc910eb-c877-d3ec-9de4-faf87c423e2a",
        "x-ms-date": "Wed, 17 Feb 2021 22:30:27 GMT",
>>>>>>> 1814567d
        "x-ms-return-client-request-id": "true",
        "x-ms-version": "2020-06-12"
      },
      "RequestBody": null,
      "StatusCode": 200,
      "ResponseHeaders": {
        "Content-Length": "0",
<<<<<<< HEAD
        "Date": "Wed, 03 Feb 2021 02:12:42 GMT",
        "ETag": "\u00220x8D8C7E930168E58\u0022",
        "Last-Modified": "Wed, 03 Feb 2021 02:12:42 GMT",
=======
        "Date": "Wed, 17 Feb 2021 22:30:26 GMT",
        "ETag": "\u00220x8D8D393A01557B5\u0022",
        "Last-Modified": "Wed, 17 Feb 2021 22:30:27 GMT",
>>>>>>> 1814567d
        "Server": [
          "Windows-Azure-HDFS/1.0",
          "Microsoft-HTTPAPI/2.0"
        ],
        "x-ms-client-request-id": "dbc910eb-c877-d3ec-9de4-faf87c423e2a",
<<<<<<< HEAD
        "x-ms-request-id": "b35a3801-901f-006a-2ed2-f9a777000000",
=======
        "x-ms-request-id": "5683a211-701f-004d-367c-05b0b3000000",
>>>>>>> 1814567d
        "x-ms-request-server-encrypted": "false",
        "x-ms-version": "2020-06-12"
      },
      "ResponseBody": []
    },
    {
      "RequestUri": "https://seannse.dfs.core.windows.net/test-filesystem-209b2bfd-1517-415f-e77b-7343c83ec5b3/test-file-40372538-4aff-bec7-ac2d-9a5dcef987fe?action=getAccessControl",
      "RequestMethod": "HEAD",
      "RequestHeaders": {
        "Accept": "application/json",
        "Authorization": "Sanitized",
<<<<<<< HEAD
        "traceparent": "00-ca2af71f1c6e0547967086503a754e3a-eda9ed392c547347-00",
        "User-Agent": [
          "azsdk-net-Storage.Files.DataLake/12.7.0-alpha.20210202.1",
          "(.NET Framework 4.8.4250.0; Microsoft Windows 10.0.19042 )"
        ],
        "x-ms-client-request-id": "f31144a5-0ee0-0018-9af0-ac11276a23df",
        "x-ms-date": "Wed, 03 Feb 2021 02:12:41 GMT",
=======
        "traceparent": "00-bb6fa1d1c63e6248b37272ade9b0e630-f7caec01713c6b47-00",
        "User-Agent": [
          "azsdk-net-Storage.Files.DataLake/12.7.0-alpha.20210217.1",
          "(.NET 5.0.3; Microsoft Windows 10.0.19042)"
        ],
        "x-ms-client-request-id": "f31144a5-0ee0-0018-9af0-ac11276a23df",
        "x-ms-date": "Wed, 17 Feb 2021 22:30:27 GMT",
>>>>>>> 1814567d
        "x-ms-return-client-request-id": "true",
        "x-ms-version": "2020-06-12"
      },
      "RequestBody": null,
      "StatusCode": 200,
      "ResponseHeaders": {
<<<<<<< HEAD
        "Date": "Wed, 03 Feb 2021 02:12:42 GMT",
        "ETag": "\u00220x8D8C7E930168E58\u0022",
        "Last-Modified": "Wed, 03 Feb 2021 02:12:42 GMT",
=======
        "Date": "Wed, 17 Feb 2021 22:30:26 GMT",
        "ETag": "\u00220x8D8D393A01557B5\u0022",
        "Last-Modified": "Wed, 17 Feb 2021 22:30:27 GMT",
>>>>>>> 1814567d
        "Server": [
          "Windows-Azure-HDFS/1.0",
          "Microsoft-HTTPAPI/2.0"
        ],
        "x-ms-acl": "user::rwx,group::-w-,other::---",
        "x-ms-client-request-id": "f31144a5-0ee0-0018-9af0-ac11276a23df",
        "x-ms-group": "$superuser",
        "x-ms-owner": "$superuser",
        "x-ms-permissions": "rwx-w----",
<<<<<<< HEAD
        "x-ms-request-id": "b35a3810-901f-006a-3dd2-f9a777000000",
=======
        "x-ms-request-id": "5683a215-701f-004d-3a7c-05b0b3000000",
>>>>>>> 1814567d
        "x-ms-version": "2020-06-12"
      },
      "ResponseBody": []
    },
    {
      "RequestUri": "https://seannse.blob.core.windows.net/test-filesystem-209b2bfd-1517-415f-e77b-7343c83ec5b3?restype=container",
      "RequestMethod": "DELETE",
      "RequestHeaders": {
        "Accept": "application/xml",
        "Authorization": "Sanitized",
<<<<<<< HEAD
        "traceparent": "00-99768c62dcd0e24e80c826199001a366-555ca2fd44c81640-00",
        "User-Agent": [
          "azsdk-net-Storage.Files.DataLake/12.7.0-alpha.20210202.1",
          "(.NET Framework 4.8.4250.0; Microsoft Windows 10.0.19042 )"
        ],
        "x-ms-client-request-id": "3852c261-4b31-2c4a-5a78-925b7500719a",
        "x-ms-date": "Wed, 03 Feb 2021 02:12:41 GMT",
=======
        "traceparent": "00-cea030ca0aef114a8e7615ab99535235-078e8164b096f94f-00",
        "User-Agent": [
          "azsdk-net-Storage.Files.DataLake/12.7.0-alpha.20210217.1",
          "(.NET 5.0.3; Microsoft Windows 10.0.19042)"
        ],
        "x-ms-client-request-id": "3852c261-4b31-2c4a-5a78-925b7500719a",
        "x-ms-date": "Wed, 17 Feb 2021 22:30:27 GMT",
>>>>>>> 1814567d
        "x-ms-return-client-request-id": "true",
        "x-ms-version": "2020-06-12"
      },
      "RequestBody": null,
      "StatusCode": 202,
      "ResponseHeaders": {
        "Content-Length": "0",
<<<<<<< HEAD
        "Date": "Wed, 03 Feb 2021 02:12:41 GMT",
=======
        "Date": "Wed, 17 Feb 2021 22:30:26 GMT",
>>>>>>> 1814567d
        "Server": [
          "Windows-Azure-Blob/1.0",
          "Microsoft-HTTPAPI/2.0"
        ],
        "x-ms-client-request-id": "3852c261-4b31-2c4a-5a78-925b7500719a",
<<<<<<< HEAD
        "x-ms-request-id": "fee64c56-e01e-0084-1ed2-f90d5e000000",
=======
        "x-ms-request-id": "b38d4881-201e-008b-1c7c-057b32000000",
>>>>>>> 1814567d
        "x-ms-version": "2020-06-12"
      },
      "ResponseBody": []
    }
  ],
  "Variables": {
    "RandomSeed": "202299049",
    "Storage_TestConfigHierarchicalNamespace": "NamespaceTenant\nseannse\nU2FuaXRpemVk\nhttps://seannse.blob.core.windows.net\nhttps://seannse.file.core.windows.net\nhttps://seannse.queue.core.windows.net\nhttps://seannse.table.core.windows.net\n\n\n\n\nhttps://seannse-secondary.blob.core.windows.net\nhttps://seannse-secondary.file.core.windows.net\nhttps://seannse-secondary.queue.core.windows.net\nhttps://seannse-secondary.table.core.windows.net\n68390a19-a643-458b-b726-408abf67b4fc\nSanitized\n72f988bf-86f1-41af-91ab-2d7cd011db47\nhttps://login.microsoftonline.com/\nCloud\nBlobEndpoint=https://seannse.blob.core.windows.net/;QueueEndpoint=https://seannse.queue.core.windows.net/;FileEndpoint=https://seannse.file.core.windows.net/;BlobSecondaryEndpoint=https://seannse-secondary.blob.core.windows.net/;QueueSecondaryEndpoint=https://seannse-secondary.queue.core.windows.net/;FileSecondaryEndpoint=https://seannse-secondary.file.core.windows.net/;AccountName=seannse;AccountKey=Sanitized\n"
  }
}<|MERGE_RESOLUTION|>--- conflicted
+++ resolved
@@ -1,30 +1,19 @@
 {
   "Entries": [
     {
-      "RequestUri": "https://seannse.blob.core.windows.net/test-filesystem-209b2bfd-1517-415f-e77b-7343c83ec5b3?restype=container",
+      "RequestUri": "https://seannse.blob.core.windows.net/test-filesystem-ea44ac4b-e3f9-bcbc-3fb6-fb2a662e7c7d?restype=container",
       "RequestMethod": "PUT",
       "RequestHeaders": {
         "Accept": "application/xml",
         "Authorization": "Sanitized",
-<<<<<<< HEAD
-        "traceparent": "00-389d315d653f694ea69d652d3021782e-3ed4dad3eb06d047-00",
-        "User-Agent": [
-          "azsdk-net-Storage.Files.DataLake/12.7.0-alpha.20210202.1",
-          "(.NET Framework 4.8.4250.0; Microsoft Windows 10.0.19042 )"
+        "traceparent": "00-175afd248610b047a64e869e5353b9eb-9544a2f5d9b9b343-00",
+        "User-Agent": [
+          "azsdk-net-Storage.Files.DataLake/12.7.0-alpha.20210219.1",
+          "(.NET 5.0.3; Microsoft Windows 10.0.19041)"
         ],
         "x-ms-blob-public-access": "container",
-        "x-ms-client-request-id": "6f29c61c-fe78-b860-958c-56909758e78c",
-        "x-ms-date": "Wed, 03 Feb 2021 02:12:40 GMT",
-=======
-        "traceparent": "00-0249f3ca1ee4de4ab0adc43b3a1d31ad-69653928c1780740-00",
-        "User-Agent": [
-          "azsdk-net-Storage.Files.DataLake/12.7.0-alpha.20210217.1",
-          "(.NET 5.0.3; Microsoft Windows 10.0.19042)"
-        ],
-        "x-ms-blob-public-access": "container",
-        "x-ms-client-request-id": "6f29c61c-fe78-b860-958c-56909758e78c",
-        "x-ms-date": "Wed, 17 Feb 2021 22:30:26 GMT",
->>>>>>> 1814567d
+        "x-ms-client-request-id": "8bfae180-c86f-27bd-0b59-9dfbc1e98255",
+        "x-ms-date": "Fri, 19 Feb 2021 19:11:18 GMT",
         "x-ms-return-client-request-id": "true",
         "x-ms-version": "2020-06-12"
       },
@@ -32,52 +21,32 @@
       "StatusCode": 201,
       "ResponseHeaders": {
         "Content-Length": "0",
-<<<<<<< HEAD
-        "Date": "Wed, 03 Feb 2021 02:12:40 GMT",
-        "ETag": "\u00220x8D8C7E92F9C4A11\u0022",
-        "Last-Modified": "Wed, 03 Feb 2021 02:12:41 GMT",
-=======
-        "Date": "Wed, 17 Feb 2021 22:30:26 GMT",
-        "ETag": "\u00220x8D8D3939FC48924\u0022",
-        "Last-Modified": "Wed, 17 Feb 2021 22:30:26 GMT",
->>>>>>> 1814567d
+        "Date": "Fri, 19 Feb 2021 19:11:17 GMT",
+        "ETag": "\u00220x8D8D50A22536DA0\u0022",
+        "Last-Modified": "Fri, 19 Feb 2021 19:11:17 GMT",
         "Server": [
           "Windows-Azure-Blob/1.0",
           "Microsoft-HTTPAPI/2.0"
         ],
-        "x-ms-client-request-id": "6f29c61c-fe78-b860-958c-56909758e78c",
-<<<<<<< HEAD
-        "x-ms-request-id": "fee64a5f-e01e-0084-7bd2-f90d5e000000",
-=======
-        "x-ms-request-id": "b38d4745-201e-008b-107c-057b32000000",
->>>>>>> 1814567d
-        "x-ms-version": "2020-06-12"
-      },
-      "ResponseBody": []
-    },
-    {
-      "RequestUri": "https://seannse.dfs.core.windows.net/test-filesystem-209b2bfd-1517-415f-e77b-7343c83ec5b3/test-file-40372538-4aff-bec7-ac2d-9a5dcef987fe?resource=file",
+        "x-ms-client-request-id": "8bfae180-c86f-27bd-0b59-9dfbc1e98255",
+        "x-ms-request-id": "2e6823d2-201e-00a4-2cf2-0676f9000000",
+        "x-ms-version": "2020-06-12"
+      },
+      "ResponseBody": []
+    },
+    {
+      "RequestUri": "https://seannse.dfs.core.windows.net/test-filesystem-ea44ac4b-e3f9-bcbc-3fb6-fb2a662e7c7d/test-file-766d9941-f7e9-f998-e73b-3314c4e099f0?resource=file",
       "RequestMethod": "PUT",
       "RequestHeaders": {
         "Accept": "application/json",
         "Authorization": "Sanitized",
-<<<<<<< HEAD
-        "traceparent": "00-04d4c272be36fd4e91d5205686f0ab48-d875f982df1a8e4e-00",
-        "User-Agent": [
-          "azsdk-net-Storage.Files.DataLake/12.7.0-alpha.20210202.1",
-          "(.NET Framework 4.8.4250.0; Microsoft Windows 10.0.19042 )"
-        ],
-        "x-ms-client-request-id": "6d7f6291-3d6e-8e29-4057-198543e0284c",
-        "x-ms-date": "Wed, 03 Feb 2021 02:12:40 GMT",
-=======
-        "traceparent": "00-0b5c296c1f6d6f4fafc96fca13828b43-a57cd8000a468c48-00",
-        "User-Agent": [
-          "azsdk-net-Storage.Files.DataLake/12.7.0-alpha.20210217.1",
-          "(.NET 5.0.3; Microsoft Windows 10.0.19042)"
-        ],
-        "x-ms-client-request-id": "6d7f6291-3d6e-8e29-4057-198543e0284c",
-        "x-ms-date": "Wed, 17 Feb 2021 22:30:26 GMT",
->>>>>>> 1814567d
+        "traceparent": "00-c4efeebc1f55aa41bb5b3baae235b815-d4575d30dbb01c4f-00",
+        "User-Agent": [
+          "azsdk-net-Storage.Files.DataLake/12.7.0-alpha.20210219.1",
+          "(.NET 5.0.3; Microsoft Windows 10.0.19041)"
+        ],
+        "x-ms-client-request-id": "ec426b16-2eff-f303-196f-3a2345a735c5",
+        "x-ms-date": "Fri, 19 Feb 2021 19:11:18 GMT",
         "x-ms-permissions": "0777",
         "x-ms-return-client-request-id": "true",
         "x-ms-umask": "0057",
@@ -87,114 +56,72 @@
       "StatusCode": 201,
       "ResponseHeaders": {
         "Content-Length": "0",
-<<<<<<< HEAD
-        "Date": "Wed, 03 Feb 2021 02:12:41 GMT",
-        "ETag": "\u00220x8D8C7E92FEC3FFB\u0022",
-        "Last-Modified": "Wed, 03 Feb 2021 02:12:41 GMT",
-=======
-        "Date": "Wed, 17 Feb 2021 22:30:26 GMT",
-        "ETag": "\u00220x8D8D3939FFB2DDF\u0022",
-        "Last-Modified": "Wed, 17 Feb 2021 22:30:27 GMT",
->>>>>>> 1814567d
-        "Server": [
-          "Windows-Azure-HDFS/1.0",
-          "Microsoft-HTTPAPI/2.0"
-        ],
-        "x-ms-client-request-id": "6d7f6291-3d6e-8e29-4057-198543e0284c",
-<<<<<<< HEAD
-        "x-ms-request-id": "b35a37b8-901f-006a-65d2-f9a777000000",
-=======
-        "x-ms-request-id": "5683a1fb-701f-004d-207c-05b0b3000000",
->>>>>>> 1814567d
-        "x-ms-version": "2020-06-12"
-      },
-      "ResponseBody": []
-    },
-    {
-      "RequestUri": "https://seannse.dfs.core.windows.net/test-filesystem-209b2bfd-1517-415f-e77b-7343c83ec5b3/test-file-40372538-4aff-bec7-ac2d-9a5dcef987fe?action=append\u0026position=0",
+        "Date": "Fri, 19 Feb 2021 19:11:16 GMT",
+        "ETag": "\u00220x8D8D50A2261D602\u0022",
+        "Last-Modified": "Fri, 19 Feb 2021 19:11:17 GMT",
+        "Server": [
+          "Windows-Azure-HDFS/1.0",
+          "Microsoft-HTTPAPI/2.0"
+        ],
+        "x-ms-client-request-id": "ec426b16-2eff-f303-196f-3a2345a735c5",
+        "x-ms-request-id": "6f4b5f45-e01f-004f-7ff2-060e0b000000",
+        "x-ms-version": "2020-06-12"
+      },
+      "ResponseBody": []
+    },
+    {
+      "RequestUri": "https://seannse.dfs.core.windows.net/test-filesystem-ea44ac4b-e3f9-bcbc-3fb6-fb2a662e7c7d/test-file-766d9941-f7e9-f998-e73b-3314c4e099f0?action=append\u0026position=0",
       "RequestMethod": "PATCH",
       "RequestHeaders": {
         "Accept": "application/json",
         "Authorization": "Sanitized",
-<<<<<<< HEAD
-        "Content-Length": "1832",
+        "Content-Length": "1839",
         "Content-Type": "application/json",
-        "traceparent": "00-0fa3a8aebb1561498fbcd94300ffb4ac-663bb91c1c42ad45-00",
-        "User-Agent": [
-          "azsdk-net-Storage.Files.DataLake/12.7.0-alpha.20210202.1",
-          "(.NET Framework 4.8.4250.0; Microsoft Windows 10.0.19042 )"
-        ],
-        "x-ms-client-request-id": "606967bb-4a60-bc29-2080-74fd03a9ea90",
-        "x-ms-date": "Wed, 03 Feb 2021 02:12:41 GMT",
-=======
-        "Content-Length": "1024",
-        "traceparent": "00-3d2f2e27a77a444ca0000654fda35f9c-21fa13b661577d45-00",
-        "User-Agent": [
-          "azsdk-net-Storage.Files.DataLake/12.7.0-alpha.20210217.1",
-          "(.NET 5.0.3; Microsoft Windows 10.0.19042)"
-        ],
-        "x-ms-client-request-id": "606967bb-4a60-bc29-2080-74fd03a9ea90",
-        "x-ms-date": "Wed, 17 Feb 2021 22:30:27 GMT",
->>>>>>> 1814567d
+        "traceparent": "00-7df591520781234b92179642535ff5b3-347a8b754d058841-00",
+        "User-Agent": [
+          "azsdk-net-Storage.Files.DataLake/12.7.0-alpha.20210219.1",
+          "(.NET 5.0.3; Microsoft Windows 10.0.19041)"
+        ],
+        "x-ms-client-request-id": "6ab4fb54-0db3-8884-f7a3-ea040b54a06f",
+        "x-ms-date": "Fri, 19 Feb 2021 19:11:18 GMT",
         "x-ms-return-client-request-id": "true",
         "x-ms-version": "2020-06-12"
       },
       "RequestBody": [
-        "#5\u0026\u0001\u0015V:\n",
-        "f\uFFFD2F\uFFFD\uFFFD\uFFFD-\u04FB.\uFFFD\uFFFD\u0017\u003E\uFFFD\uFFFDj\uFFFDKd\u0003\uFFFD\u0005Wlb1\uFFFDv\uFFFD\uFFFD,\uFFFDn\u0017\uFFFD\u057DVl\uFFFD\u0012\uFFFD\uFFFDL\f\uFFFDT\u0003\uFFFD\uFFFD\uFFFDc\uFFFD\uFFFD@\uFFFD\uFFFDt\uFFFD\uFFFDDK\uFFFD\uFFFD\u003C\u043A}\uFFFD\u0005\uFFFD\uFFFDy\uFFFD\uFFFD\u0013\n",
-        "\u0060k\uFFFD\uFFFD\uFFFDN\uFFFD\uFFFDw\u01C1@C;\uFFFDo\uFFFD\uFFFD\u007FH\uFFFD\uFFFD\u0026\uFFFD\uFFFD\u0015\uFFFD\uFFFD\uFFFD\uFFFD\uFFFD\uFFFD-\uFFFD!\b\u001F\n",
-        "y\uFFFD\uFFFD\uFFFD\uFFFD\t9=Q\uFFFD\u0011\uFFFD\uFFFD\tR\uFFFDB\uFFFDEB]\uFFFD\uFFFD\u0001\u05CD\uFFFD\uFFFD\u0013\uFFFD\u0019\uFFFDO\uFFFDT\uFFFD\uFFFD\uFFFD\t\u001D\u0060H\uFFFD\uFFFD\uFFFD\u0026\f\uFFFDsbD\uFFFD\uFFFD\u076D\uFFFD;\uFFFD\u00277\u0010}*\uFFFD\uFFFD78J\uFFFD\uFFFD0x\uFFFD\u0027\uFFFD\u0014\uFFFD\uFFFD\u0019\uFFFD\uFFFD2H\uFFFDx\uFFFD\u0016r\uFFFDF\uFFFD\uFFFD\f\uFFFD\u001E.\u0011\uFFFD\uFFFD\uFFFD\u0011\uFFFD2\uFFFD\t\uFFFD\uFFFD\uFFFD\uFFFD=\uFFFDv\uFFFD\uFFFD5y\u001C( \uFFFDe#\uFFFDB\u05B5\u001B\u0000\uFFFD\uFFFD\uFFFDh\u00BE!\uFFFD~\uFFFD\u007F{xM\uFFFD\bZ\u002B\u001B-\uFFFD\uFFFD\u0012\uFFFD(]\uFFFD\u0018\uFFFD\uFFFDT\uFFFD\uFFFD\uFFFD\r",
-        "Q*\uFFFD\uFFFD\uFFFD\uFFFD\uFFFDn\uFFFD\uFFFDM\u0017b\uFFFD\u7A99\uFFFDRQ\uFFFD\u0002\u0619a3\uFFFD\uFFFD\uFFFD*\uFFFD}\uFFFD\uFFFD\uFFFD0w$p\u001E\uFFFD\uFFFD?\uFFFD\uFFFDE\uFFFD\uFFFD\bJ\uFFFD\uFFFD\uFFFDP\\OR\u001B\uFFFD\uFFFD\u0002l\uFFFD~\uFFFD\uFFFDl\uFFFD\u02F73t|4\uFFFD\f\uFFFD\uFFFD\u001C\uFFFD\uFFFD\uFFFDnof\uFFFD[Vg\uFFFD[\uFFFD\uFFFD\u001B=\uFFFD\uFFFD?\f\uFFFD\uFFFD\uFFFDP\u0016F\u0016s\uFFFDP\uFFFDe^y\uFFFD\f\uFFFDF\u000FD\uFFFD\u0011Xd\uFFFD\uFFFD\uFFFD\u0018i\u001D\u0002\uFFFD\uFFFDC\uFFFD*5X)Ob\uFFFD\u0006\uFFFDx\uFFFD\u0014\u0003\u000FX\uFFFD\uFFFD\uFFFD\u0012\u01C3fv\u003E_\uFFFDZ?2\uFFFD\uFFFD\uFFFD6\u0016\uFFFD\uFFFD\uFFFD\uFFFD_R\uFFFDa\uFFFD\u0492\b\u0010vQ\uFFFD\uFFFD|H\u013E\u001A\uFFFD\uFFFD\u0007r\uFFFDR\uFFFDO\uFFFD\uFFFD-\uFFFD\uFFFD\uFFFD\u0006{g0\uFFFD\u0014c\uFFFD\uFFFDQ.\uFFFD8\u0004\u000F\uFFFD\uFFFD\u001D\uFFFD\uFFFD\u001D$\uFFFD\uFFFD~7\uFFFD\uFFFD\uFFFD\uFFFDh\uFFFD\uFFFD\uFFFD\u0022\u0014\u0018\u7AB7;\uFFFDD\u0017\u0019\uFFFD@#\u001F\u0010\uFFFD\uFFFD\uFFFD\uFFFD{\uFFFD\uFFFDs\u05D9Hv\uFFFD\uFFFD\uFFFDX\uFFFD\uFFFD6F\u001D\uFFFDB\u0667f\u001D\uFFFDK\u0445\u02B0\uFFFD\uFFFD\uFFFD5\uFFFDfA6\u07E2\uFFFD\u003E~\u0018gbS}i\uFFFDq\uFFFD\u031F\u0013\uFFFDK\uFFFD\uFFFD\uFFFD\uFFFD\u00AC\u0016(\u068E\uFFFD\fO\uFFFD\u0010=?\uFFFD\uFFFD)N\uFFFD\uFFFD\uFFFDS\u001C\uFFFD\u003E\u000E\u000B*\u0022\uFFFD\u001A\uFFFD\uFFFDR\uFFFD\u05D2h\uFFFD\u051Bp\u001A\uFFFDa\uFFFD\uFFFD\uFFFDx\uFFFD\uFFFD\uFFFD\n",
-        "\uFFFDt\uFFFD\uFFFD\uFFFD\u0019\uFFFDc\uFFFDF4\u003Cg\uFFFDe\uFFFD\b\uFFFD^\u0027\uFFFD\\\uFFFD\u0002\t\u0743~4\uFFFD\u001C\u001D\u577De0\u0550\u05BEp\u0006)\uFFFD\uFFFD\uFFFD\u0027$p\u87AB\\8\uFFFD\uFFFD\uFFFD\uFFFD\uFFFDO/\uFFFD*\u0017V\uFFFD,\uFFFD\uFFFD20\uFFFDi=U\uFFFD\u001C_\uFFFD\uFFFDW\u001094~:A\uFFFD\u054C\u0022\uFFFD@nA\u001B\uFFFD\uFFFDS0r\u0027\uFFFD\u003E\uFFFD\u0016B\u001E\uFFFD\u0587S\u0015\uFFFD\uFFFD\u001E\uFFFD\uFFFD\uFFFD\u001C\uFFFD\uFFFD*\u0015\u0010\uFFFDH\uFFFD\uFFFD:\uFFFDN\f\uFFFDq/\uFFFD\uFFFD|h\uFFFD\u0022\uFFFD\uFFFD\u0004\u0381\uFFFDv\u0022h\b56\uFFFD\uFFFD\uFFFDm-\u001E\uFFFDG!\uFFFD\u001B8Gb@\u0211\uFFFDy0$e\u0005\u002B\u0011B\u0018\uFFFD\uFFFD\uFFFD\u0471\u0019\uFFFD\u000B\uFFFD2\u001F\uFFFD^\uFFFD\uFFFD\u0000\uFFFD\uFFFD\u02C6\u001EM\uFFFD\uFFFD\uFFFD\uFFFD\u0004\u0011C\uFFFD\uFFFD\\\uFFFD\u0005\u0014\uFFFDH\uFFFDj\u001FrW\uFFFD\uFFFDq\uFFFD\u001A\uFFFDtd\u000BHE\uFFFD\uFFFDl\uFFFDH \u0022\u0014\uFFFD\uFFFD\uFFFD_\uFFFD\uFFFDX\uFFFD\uFFFD#x\uFFFD\u0013\u01F2\u0016\u001F\uFFFDtn\uFFFD\u07BA\uFFFD\u0017.\f\uFFFD\uFFFD\uFFFD\uFFFDG\n",
-        "\uFFFD\uFFFD\uFFFD6\uFFFD\u0006\uFFFD\u0011\uFFFD\uFFFD\uFFFD\u0419\uFFFD1\uFFFD\uFFFD)X\uFFFD\uFFFD%\uFFFD\u0026\u05AB\uFFFDL\uFFFD\u0000\uFFFDm0\uFFFDd7\uFFFD\uFFFDp\uFFFD\uFFFD\\\u00163\u0479}\uFFFD\uFFFD\uFFFD,\uFFFD]\uFFFDd\uFFFD\uFFFD\uFFFD\u0060\u0002Ru3\uFFFD\uFFFDz\uFFFD\uFFFDC\uFFFD\uFFFD\u07F8\uFFFD"
+        "\u00137\uFFFD\uFFFD3\uFFFD\u000E\uFFFDC\uFFFDC\uFFFD\uFFFD\uFFFDF\uFFFDb\u025A\uFFFD\uFFFD,\u0649H\u0000\uFFFD3\uFFFD\uFFFDb\u002B\uFFFD\uFFFD\uFFFD?\uFFFD!Q\uFFFD\uFFFD2H\uFFFD\uFFFDE\u001D\uFFFDe\uFFFD\uFFFDF\u0010\u000F\uFFFD] =3K\uFFFDF\uFFFD?\u0018\u0000\u0007\u1F0Ef\uFFFDI\uFFFDN\uFFFD\uFFFD\uFFFDp\uFFFD\uFFFD\u003E.\uFFFDg\u5BDC\u0000-\u001E\uFFFD\uFFFD\u0005\uFFFDL\uFFFD\b\uFFFD\uFFFD\u003E\u003C8\uFFFDKS\uFFFD\u0012\uFFFD\uFFFD\uFFFDK\uFFFDy\u015B\u0017\uFFFD\uFFFD2Qj\uFFFD\uFFFDp\uFFFD\uFFFDCM\u0002a\uFFFD8\uFFFD|I\u0005W\uFFFD\u0013\uFFFD\uFFFD\u0012a\uFFFD\uFFFDt@\u00155\uFFFD0i\uFFFD\uFFFD[\uFFFDf\uFFFD\uFFFD\uFFFD\u013F\uFFFDB\u00134\uFFFD{\uFFFD\uFFFD\uFFFD\uFFFDJ\uFFFD\uFFFD\uFFFD-\uFFFD\uFFFDD\u00038\uFFFDmX\uFFFD\u0012\uFFFD\uFFFD[\uFFFD\u0007y/\uFFFD\u001C\uFFFD\u001F\uFFFD\uFFFDx\uFFFD\u007Fu\uFFFDl\u001E\uFFFDC\uFFFD|\uFFFD\uFFFDU\uFFFD\uFFFD\uFFFD\u001D\uFFFDD!S\uFFFD9\uFFFD\uFFFDK\u001B\uFFFDrG\u000E\uFFFD\uFFFD\uFFFD?\uFFFDWr\uFFFD@ea\uFFFD(\u0018#zK*h4{\uFFFD$7E\uFFFD\n",
+        "!\u0003\uFFFD\uFFFDEn\uFFFD\uFFFD\uFFFDu\u04DA\uFFFD\uFFFD\uFFFD\uFFFD\uFFFD,Z\uFFFD\uFFFD\u0027\uFFFD\uFFFDH\uFFFD\uFFFDcZ\uFFFD\u0007r\uFFFDg\u02ADJ\uFFFD\u001Bq\u003E \uFFFD\u0004w\uFFFD\uFFFD6\uFFFD5\u000B\uFFFD\u00001\uFFFDbf\uFFFDf\uFFFD\uFFFD\uFFFD\uFFFDna\uFFFDD3\uFFFDZ\u0010\uFFFDg\uFFFD\uFFFD\uFFFD\u0017\uFFFD!\uFFFD|\uFFFDs\uFFFD\uFFFD\uFFFD5\uFFFDK\uFFFD\u000B\uFFFD\u0738\uFFFD\uFFFD\uFFFD\u0016\uFFFDx\u0002\u0001%\uFFFD\uFFFD\u0002\uFFFDxn\uFFFDN\uFFFDE\uFFFD\n",
+        "\uFFFDmr\uFFFD:\u000Ec\uFFFD\uFFFDN\\\f\uFFFD4\uFFFD\u0006\u0001\u0013\uFFFD\uFFFDzy\uFFFD\u0000\uFFFD\u0016\uFFFDa\uFFFD\uFFFD;o\uAB86M#\u003Cjj\uFFFDfr\uFFFD\uFFFD\uFFFD\uFFFDC\uFFFD\uFFFDM\uFFFD\uFFFDR\uFFFD\uFFFD\uFFFDqU$Q\u0001\u0015\u001E\u0013\uFFFD\u0022\u0000\uFFFD\uFFFD\uFFFD\u0128\u003E\u0001\u0013\u0007\fa\uFFFD\u002By\uFFFD\uFFFDF\u007F\u04D8\u001E\u0002w\uFFFD\uFFFDF\u0019\uFFFDQTx\uFFFD\uFFFD\uFFFD\u0018\u0709\u0013]P{|\uFFFD\u000F\uFFFD\uFFFD\uFFFD\u003CN\u05D3\u0019\uFFFD\uFFFD\f1\uFFFDb%d\u00B2\uFFFD\uFFFD\uFFFDA\uFFFD\uFFFDkuG\uFFFD\uFFFD\uFFFD\uFFFD MA\u0060\u0002}\uFFFDH\u0006\uFFFD\u000B\uFFFD\uFFFD\uFFFD8\uFFFD\uFFFD5\u0060\u000B\uFFFD\uFFFDd\u0019(\uFFFDC@%]\uFFFD\uFFFD\u0015\uFFFD\u0003\uFFFD5\uFFFD\u0017r;\uFFFD\uFFFD\u003E\u0011\uFFFD=Z\uFFFDzA\u0015\uFFFDM\u045Ec\uFFFD\uFFFD\u0005\uFFFD\u00EE\u001C\uFFFDT\uFFFD\uFFFD\uFFFD\uFFFDH\uFFFD{\uFFFD\uFFFD\u0026\u0007mf\uFFFDWh\uFFFDM\uFFFD\u007F\uFFFD2!\uFFFD\uFFFD\u0022mt8\uFFFD\u0022\u0022\u001D\uFFFDr\uFFFD)\uFFFD\uFFFD}\u001AU\uFFFDx\\N\uFFFD\u001CnZ\uFFFD\uFFFDH\u001D\uFFFD\uFFFD\uFFFD\u0094\u0026*\u0007\uFFFD\uFFFD\u0003\uFFFDP}uh?\uFFFDT*d@O\uFFFDu\uFFFD\uFFFDP\u0006\uFFFD\u0027S\uFFFD\u0000)\uFFFD\u0015f_\uFFFDR\u0013\uFFFD\uFFFDtw\uFFFD\u0011\uFFFD\u0005\u001A\uFFFDz\u001E\uFFFD~f/M\uFFFD\uFFFD\u0001\uFFFD\u04EF\n",
+        "OS\uFFFDS\u060F\uFFFD\uFFFDQ\uFFFDg4\uFFFD\uFFFD\uFFFD\uFFFD\u0000\uFFFDK\u067CH\uFFFDV\uFFFD\u0019n@x\u0012\uFFFD\u0014\uFFFDl\uFFFD\uFFFD\uFFFDAL\uFFFDFf\uFFFD\uFFFD\uFFFDNM\u000F0\u0000\u001F\uFFFD\uFFFDN\u0006\uFFFDbm\uFFFD!@^?\uFFFDRp\uFFFD\uFFFD\u017BM\uFFFD\uFFFD\uFFFDu\uFFFD\uFFFDV\uFFFD\uFFFD 1H\u0011\uFFFD\uFFFD\uFFFD\u001D\uFFFD\u0014\uFFFDE\uFFFD*\uFFFD\uFFFD\u0026\u06ED\uFFFD\uFFFDXJt\uFFFD\uFFFD\uFFFD\uFFFD\uFFFD$\uFFFD\u000B\uFFFD\uFFFD\u0001\u000F\u0015.e\u0141tK\uFFFD0\u0007\uFFFD\uFFFD)\uFFFD\uFFFD\uFFFD\uFFFD\u0060\u000E\uFFFD\uFFFD\uFFFD]\uFFFD\u0004\uFFFDD\uFFFDB\u007F\u00CE)\uFFFD\uFFFD\uFFFDv\uFFFD\tH\r",
+        "\uFFFDD\uFFFD\uFFFD\uFFFD\uFFFDKh\uFFFDa!\uFFFD9(A\uFFFDq\uFFFD\uFFFD/\uFFFDm\uFFFDCo\uFFFD\uFFFD\uFFFD\u0104\uFFFDW\u01BAL\uFFFD\uFFFDRP.\uFFFD\u001Ck\u001D\uFFFD\uFFFD\uFFFD\uFFFD\uFFFD\u0026\u0004\u0027\uFFFD\u0018F,\uFFFDg1\bK\uFFFD\uFFFDR\uFFFD\uFFFD\u001F\u007F\u06F2\u001E\u001EpY5\uFFFD\u0001\uFFFD\uFFFD\u01BB\uFFFD*\uFFFD\u007F\uFFFD\u05ADs \uFFFDJ!G\uFFFDix\u0019}\u0649q\uFFFD\uFFFD\u0007\uFFFD(\uFFFD*\u0001\uFFFDkMLe\u0005\uFFFD\u0006\uFFFDr\u000B\uFFFD\uFFFD\uFFFD\uFFFD(v\uFFFD1\uFFFD\u0015\uFFFD\u003CJYL\uFFFD\uFFFD\uFFFD\uFFFD\uFFFD\uFFFD\uFFFD\uFFFD"
       ],
       "StatusCode": 202,
       "ResponseHeaders": {
         "Content-Length": "0",
-<<<<<<< HEAD
-        "Date": "Wed, 03 Feb 2021 02:12:41 GMT",
-=======
-        "Date": "Wed, 17 Feb 2021 22:30:26 GMT",
->>>>>>> 1814567d
-        "Server": [
-          "Windows-Azure-HDFS/1.0",
-          "Microsoft-HTTPAPI/2.0"
-        ],
-        "x-ms-client-request-id": "606967bb-4a60-bc29-2080-74fd03a9ea90",
-<<<<<<< HEAD
-        "x-ms-request-id": "b35a37cf-901f-006a-7cd2-f9a777000000",
-=======
-        "x-ms-request-id": "5683a209-701f-004d-2e7c-05b0b3000000",
->>>>>>> 1814567d
+        "Date": "Fri, 19 Feb 2021 19:11:16 GMT",
+        "Server": [
+          "Windows-Azure-HDFS/1.0",
+          "Microsoft-HTTPAPI/2.0"
+        ],
+        "x-ms-client-request-id": "6ab4fb54-0db3-8884-f7a3-ea040b54a06f",
+        "x-ms-request-id": "6f4b5f5c-e01f-004f-16f2-060e0b000000",
         "x-ms-request-server-encrypted": "true",
         "x-ms-version": "2020-06-12"
       },
       "ResponseBody": []
     },
     {
-      "RequestUri": "https://seannse.dfs.core.windows.net/test-filesystem-209b2bfd-1517-415f-e77b-7343c83ec5b3/test-file-40372538-4aff-bec7-ac2d-9a5dcef987fe?action=flush\u0026position=1024",
+      "RequestUri": "https://seannse.dfs.core.windows.net/test-filesystem-ea44ac4b-e3f9-bcbc-3fb6-fb2a662e7c7d/test-file-766d9941-f7e9-f998-e73b-3314c4e099f0?action=flush\u0026position=1024",
       "RequestMethod": "PATCH",
       "RequestHeaders": {
         "Accept": "application/json",
         "Authorization": "Sanitized",
-<<<<<<< HEAD
-        "traceparent": "00-c74c8c3699d7014e8eadc5dd0e9e133d-95d8900b68d5264a-00",
-        "User-Agent": [
-          "azsdk-net-Storage.Files.DataLake/12.7.0-alpha.20210202.1",
-          "(.NET Framework 4.8.4250.0; Microsoft Windows 10.0.19042 )"
-        ],
-        "x-ms-client-request-id": "dbc910eb-c877-d3ec-9de4-faf87c423e2a",
-        "x-ms-date": "Wed, 03 Feb 2021 02:12:41 GMT",
-=======
-        "Content-Length": "0",
-        "traceparent": "00-c111efb398e68644a29c089453454d99-43d0117692cad840-00",
-        "User-Agent": [
-          "azsdk-net-Storage.Files.DataLake/12.7.0-alpha.20210217.1",
-          "(.NET 5.0.3; Microsoft Windows 10.0.19042)"
-        ],
-        "x-ms-client-request-id": "dbc910eb-c877-d3ec-9de4-faf87c423e2a",
-        "x-ms-date": "Wed, 17 Feb 2021 22:30:27 GMT",
->>>>>>> 1814567d
+        "traceparent": "00-e402e77e780f1349a7ea6622e8fb7573-55654da219e82447-00",
+        "User-Agent": [
+          "azsdk-net-Storage.Files.DataLake/12.7.0-alpha.20210219.1",
+          "(.NET 5.0.3; Microsoft Windows 10.0.19041)"
+        ],
+        "x-ms-client-request-id": "49ce8a0b-caf3-b011-cdbe-363bdfb9964a",
+        "x-ms-date": "Fri, 19 Feb 2021 19:11:18 GMT",
         "x-ms-return-client-request-id": "true",
         "x-ms-version": "2020-06-12"
       },
@@ -202,109 +129,69 @@
       "StatusCode": 200,
       "ResponseHeaders": {
         "Content-Length": "0",
-<<<<<<< HEAD
-        "Date": "Wed, 03 Feb 2021 02:12:42 GMT",
-        "ETag": "\u00220x8D8C7E930168E58\u0022",
-        "Last-Modified": "Wed, 03 Feb 2021 02:12:42 GMT",
-=======
-        "Date": "Wed, 17 Feb 2021 22:30:26 GMT",
-        "ETag": "\u00220x8D8D393A01557B5\u0022",
-        "Last-Modified": "Wed, 17 Feb 2021 22:30:27 GMT",
->>>>>>> 1814567d
-        "Server": [
-          "Windows-Azure-HDFS/1.0",
-          "Microsoft-HTTPAPI/2.0"
-        ],
-        "x-ms-client-request-id": "dbc910eb-c877-d3ec-9de4-faf87c423e2a",
-<<<<<<< HEAD
-        "x-ms-request-id": "b35a3801-901f-006a-2ed2-f9a777000000",
-=======
-        "x-ms-request-id": "5683a211-701f-004d-367c-05b0b3000000",
->>>>>>> 1814567d
+        "Date": "Fri, 19 Feb 2021 19:11:17 GMT",
+        "ETag": "\u00220x8D8D50A227D356D\u0022",
+        "Last-Modified": "Fri, 19 Feb 2021 19:11:17 GMT",
+        "Server": [
+          "Windows-Azure-HDFS/1.0",
+          "Microsoft-HTTPAPI/2.0"
+        ],
+        "x-ms-client-request-id": "49ce8a0b-caf3-b011-cdbe-363bdfb9964a",
+        "x-ms-request-id": "6f4b5f72-e01f-004f-2cf3-060e0b000000",
         "x-ms-request-server-encrypted": "false",
         "x-ms-version": "2020-06-12"
       },
       "ResponseBody": []
     },
     {
-      "RequestUri": "https://seannse.dfs.core.windows.net/test-filesystem-209b2bfd-1517-415f-e77b-7343c83ec5b3/test-file-40372538-4aff-bec7-ac2d-9a5dcef987fe?action=getAccessControl",
+      "RequestUri": "https://seannse.dfs.core.windows.net/test-filesystem-ea44ac4b-e3f9-bcbc-3fb6-fb2a662e7c7d/test-file-766d9941-f7e9-f998-e73b-3314c4e099f0?action=getAccessControl",
       "RequestMethod": "HEAD",
       "RequestHeaders": {
         "Accept": "application/json",
         "Authorization": "Sanitized",
-<<<<<<< HEAD
-        "traceparent": "00-ca2af71f1c6e0547967086503a754e3a-eda9ed392c547347-00",
-        "User-Agent": [
-          "azsdk-net-Storage.Files.DataLake/12.7.0-alpha.20210202.1",
-          "(.NET Framework 4.8.4250.0; Microsoft Windows 10.0.19042 )"
-        ],
-        "x-ms-client-request-id": "f31144a5-0ee0-0018-9af0-ac11276a23df",
-        "x-ms-date": "Wed, 03 Feb 2021 02:12:41 GMT",
-=======
-        "traceparent": "00-bb6fa1d1c63e6248b37272ade9b0e630-f7caec01713c6b47-00",
-        "User-Agent": [
-          "azsdk-net-Storage.Files.DataLake/12.7.0-alpha.20210217.1",
-          "(.NET 5.0.3; Microsoft Windows 10.0.19042)"
-        ],
-        "x-ms-client-request-id": "f31144a5-0ee0-0018-9af0-ac11276a23df",
-        "x-ms-date": "Wed, 17 Feb 2021 22:30:27 GMT",
->>>>>>> 1814567d
+        "traceparent": "00-8ee70b94dc142c4d954c89ce9fe20256-3ca71aa4ba8bb845-00",
+        "User-Agent": [
+          "azsdk-net-Storage.Files.DataLake/12.7.0-alpha.20210219.1",
+          "(.NET 5.0.3; Microsoft Windows 10.0.19041)"
+        ],
+        "x-ms-client-request-id": "81f8f71e-5685-647b-14b6-14e42a966df4",
+        "x-ms-date": "Fri, 19 Feb 2021 19:11:18 GMT",
         "x-ms-return-client-request-id": "true",
         "x-ms-version": "2020-06-12"
       },
       "RequestBody": null,
       "StatusCode": 200,
       "ResponseHeaders": {
-<<<<<<< HEAD
-        "Date": "Wed, 03 Feb 2021 02:12:42 GMT",
-        "ETag": "\u00220x8D8C7E930168E58\u0022",
-        "Last-Modified": "Wed, 03 Feb 2021 02:12:42 GMT",
-=======
-        "Date": "Wed, 17 Feb 2021 22:30:26 GMT",
-        "ETag": "\u00220x8D8D393A01557B5\u0022",
-        "Last-Modified": "Wed, 17 Feb 2021 22:30:27 GMT",
->>>>>>> 1814567d
+        "Date": "Fri, 19 Feb 2021 19:11:17 GMT",
+        "ETag": "\u00220x8D8D50A227D356D\u0022",
+        "Last-Modified": "Fri, 19 Feb 2021 19:11:17 GMT",
         "Server": [
           "Windows-Azure-HDFS/1.0",
           "Microsoft-HTTPAPI/2.0"
         ],
         "x-ms-acl": "user::rwx,group::-w-,other::---",
-        "x-ms-client-request-id": "f31144a5-0ee0-0018-9af0-ac11276a23df",
+        "x-ms-client-request-id": "81f8f71e-5685-647b-14b6-14e42a966df4",
         "x-ms-group": "$superuser",
         "x-ms-owner": "$superuser",
         "x-ms-permissions": "rwx-w----",
-<<<<<<< HEAD
-        "x-ms-request-id": "b35a3810-901f-006a-3dd2-f9a777000000",
-=======
-        "x-ms-request-id": "5683a215-701f-004d-3a7c-05b0b3000000",
->>>>>>> 1814567d
-        "x-ms-version": "2020-06-12"
-      },
-      "ResponseBody": []
-    },
-    {
-      "RequestUri": "https://seannse.blob.core.windows.net/test-filesystem-209b2bfd-1517-415f-e77b-7343c83ec5b3?restype=container",
+        "x-ms-request-id": "6f4b5f89-e01f-004f-43f3-060e0b000000",
+        "x-ms-version": "2020-06-12"
+      },
+      "ResponseBody": []
+    },
+    {
+      "RequestUri": "https://seannse.blob.core.windows.net/test-filesystem-ea44ac4b-e3f9-bcbc-3fb6-fb2a662e7c7d?restype=container",
       "RequestMethod": "DELETE",
       "RequestHeaders": {
         "Accept": "application/xml",
         "Authorization": "Sanitized",
-<<<<<<< HEAD
-        "traceparent": "00-99768c62dcd0e24e80c826199001a366-555ca2fd44c81640-00",
-        "User-Agent": [
-          "azsdk-net-Storage.Files.DataLake/12.7.0-alpha.20210202.1",
-          "(.NET Framework 4.8.4250.0; Microsoft Windows 10.0.19042 )"
-        ],
-        "x-ms-client-request-id": "3852c261-4b31-2c4a-5a78-925b7500719a",
-        "x-ms-date": "Wed, 03 Feb 2021 02:12:41 GMT",
-=======
-        "traceparent": "00-cea030ca0aef114a8e7615ab99535235-078e8164b096f94f-00",
-        "User-Agent": [
-          "azsdk-net-Storage.Files.DataLake/12.7.0-alpha.20210217.1",
-          "(.NET 5.0.3; Microsoft Windows 10.0.19042)"
-        ],
-        "x-ms-client-request-id": "3852c261-4b31-2c4a-5a78-925b7500719a",
-        "x-ms-date": "Wed, 17 Feb 2021 22:30:27 GMT",
->>>>>>> 1814567d
+        "traceparent": "00-0993d172ec50f743997d46dda6d9b75e-a48672b25afb1443-00",
+        "User-Agent": [
+          "azsdk-net-Storage.Files.DataLake/12.7.0-alpha.20210219.1",
+          "(.NET 5.0.3; Microsoft Windows 10.0.19041)"
+        ],
+        "x-ms-client-request-id": "e71d5d3e-15c0-eac5-3b50-33086d28c992",
+        "x-ms-date": "Fri, 19 Feb 2021 19:11:18 GMT",
         "x-ms-return-client-request-id": "true",
         "x-ms-version": "2020-06-12"
       },
@@ -312,28 +199,20 @@
       "StatusCode": 202,
       "ResponseHeaders": {
         "Content-Length": "0",
-<<<<<<< HEAD
-        "Date": "Wed, 03 Feb 2021 02:12:41 GMT",
-=======
-        "Date": "Wed, 17 Feb 2021 22:30:26 GMT",
->>>>>>> 1814567d
+        "Date": "Fri, 19 Feb 2021 19:11:17 GMT",
         "Server": [
           "Windows-Azure-Blob/1.0",
           "Microsoft-HTTPAPI/2.0"
         ],
-        "x-ms-client-request-id": "3852c261-4b31-2c4a-5a78-925b7500719a",
-<<<<<<< HEAD
-        "x-ms-request-id": "fee64c56-e01e-0084-1ed2-f90d5e000000",
-=======
-        "x-ms-request-id": "b38d4881-201e-008b-1c7c-057b32000000",
->>>>>>> 1814567d
+        "x-ms-client-request-id": "e71d5d3e-15c0-eac5-3b50-33086d28c992",
+        "x-ms-request-id": "2e682797-201e-00a4-33f3-0676f9000000",
         "x-ms-version": "2020-06-12"
       },
       "ResponseBody": []
     }
   ],
   "Variables": {
-    "RandomSeed": "202299049",
+    "RandomSeed": "1890403169",
     "Storage_TestConfigHierarchicalNamespace": "NamespaceTenant\nseannse\nU2FuaXRpemVk\nhttps://seannse.blob.core.windows.net\nhttps://seannse.file.core.windows.net\nhttps://seannse.queue.core.windows.net\nhttps://seannse.table.core.windows.net\n\n\n\n\nhttps://seannse-secondary.blob.core.windows.net\nhttps://seannse-secondary.file.core.windows.net\nhttps://seannse-secondary.queue.core.windows.net\nhttps://seannse-secondary.table.core.windows.net\n68390a19-a643-458b-b726-408abf67b4fc\nSanitized\n72f988bf-86f1-41af-91ab-2d7cd011db47\nhttps://login.microsoftonline.com/\nCloud\nBlobEndpoint=https://seannse.blob.core.windows.net/;QueueEndpoint=https://seannse.queue.core.windows.net/;FileEndpoint=https://seannse.file.core.windows.net/;BlobSecondaryEndpoint=https://seannse-secondary.blob.core.windows.net/;QueueSecondaryEndpoint=https://seannse-secondary.queue.core.windows.net/;FileSecondaryEndpoint=https://seannse-secondary.file.core.windows.net/;AccountName=seannse;AccountKey=Sanitized\n"
   }
 }