{
  "Entries": [
    {
      "RequestUri": "https://seannsecanary.blob.core.windows.net/test-filesystem-209b2bfd-1517-415f-e77b-7343c83ec5b3?restype=container",
      "RequestMethod": "PUT",
      "RequestHeaders": {
        "Authorization": "Sanitized",
        "traceparent": "00-3b797811d91df348b87ec20c24301d90-241e3c669ca7f54d-00",
        "User-Agent": [
          "azsdk-net-Storage.Files.DataLake/12.3.0-dev.20200526.1",
          "(.NET Core 4.6.28619.01; Microsoft Windows 10.0.18362 )"
        ],
        "x-ms-blob-public-access": "container",
        "x-ms-client-request-id": "6f29c61c-fe78-b860-958c-56909758e78c",
        "x-ms-date": "Tue, 26 May 2020 19:09:40 GMT",
        "x-ms-return-client-request-id": "true",
<<<<<<< HEAD
        "x-ms-version": "2019-12-12"
=======
        "x-ms-version": "2020-02-10"
>>>>>>> 60f4876e
      },
      "RequestBody": null,
      "StatusCode": 201,
      "ResponseHeaders": {
        "Content-Length": "0",
        "Date": "Tue, 26 May 2020 19:09:41 GMT",
        "ETag": "\u00220x8D801A85812D4A0\u0022",
        "Last-Modified": "Tue, 26 May 2020 19:09:41 GMT",
        "Server": [
          "Windows-Azure-Blob/1.0",
          "Microsoft-HTTPAPI/2.0"
        ],
        "x-ms-client-request-id": "6f29c61c-fe78-b860-958c-56909758e78c",
        "x-ms-request-id": "8dfbd074-f01e-004f-6f91-333cf4000000",
<<<<<<< HEAD
        "x-ms-version": "2019-12-12"
=======
        "x-ms-version": "2020-02-10"
>>>>>>> 60f4876e
      },
      "ResponseBody": []
    },
    {
      "RequestUri": "https://seannsecanary.dfs.core.windows.net/test-filesystem-209b2bfd-1517-415f-e77b-7343c83ec5b3/test-file-40372538-4aff-bec7-ac2d-9a5dcef987fe?resource=file",
      "RequestMethod": "PUT",
      "RequestHeaders": {
        "Authorization": "Sanitized",
        "traceparent": "00-37e5a74e34792949902581b899818add-c9bbd36924ee2e41-00",
        "User-Agent": [
          "azsdk-net-Storage.Files.DataLake/12.3.0-dev.20200526.1",
          "(.NET Core 4.6.28619.01; Microsoft Windows 10.0.18362 )"
        ],
        "x-ms-client-request-id": "6d7f6291-3d6e-8e29-4057-198543e0284c",
        "x-ms-date": "Tue, 26 May 2020 19:09:41 GMT",
        "x-ms-permissions": "0777",
        "x-ms-return-client-request-id": "true",
        "x-ms-umask": "0057",
<<<<<<< HEAD
        "x-ms-version": "2019-12-12"
=======
        "x-ms-version": "2020-02-10"
>>>>>>> 60f4876e
      },
      "RequestBody": null,
      "StatusCode": 201,
      "ResponseHeaders": {
        "Content-Length": "0",
        "Date": "Tue, 26 May 2020 19:09:42 GMT",
        "ETag": "\u00220x8D801A8588A738A\u0022",
        "Last-Modified": "Tue, 26 May 2020 19:09:42 GMT",
        "Server": [
          "Windows-Azure-HDFS/1.0",
          "Microsoft-HTTPAPI/2.0"
        ],
        "x-ms-client-request-id": "6d7f6291-3d6e-8e29-4057-198543e0284c",
        "x-ms-request-id": "12506ce5-201f-004c-6a91-33dd90000000",
<<<<<<< HEAD
        "x-ms-version": "2019-12-12"
=======
        "x-ms-version": "2020-02-10"
>>>>>>> 60f4876e
      },
      "ResponseBody": []
    },
    {
      "RequestUri": "https://seannsecanary.dfs.core.windows.net/test-filesystem-209b2bfd-1517-415f-e77b-7343c83ec5b3/test-file-40372538-4aff-bec7-ac2d-9a5dcef987fe?action=append\u0026position=0",
      "RequestMethod": "PATCH",
      "RequestHeaders": {
        "Authorization": "Sanitized",
        "Content-Length": "1024",
        "traceparent": "00-ce55ed10970c7d4b9e1ccef9a3dd1913-c4e8198be1f95d41-00",
        "User-Agent": [
          "azsdk-net-Storage.Files.DataLake/12.3.0-dev.20200526.1",
          "(.NET Core 4.6.28619.01; Microsoft Windows 10.0.18362 )"
        ],
        "x-ms-client-request-id": "606967bb-4a60-bc29-2080-74fd03a9ea90",
        "x-ms-date": "Tue, 26 May 2020 19:09:41 GMT",
        "x-ms-return-client-request-id": "true",
<<<<<<< HEAD
        "x-ms-version": "2019-12-12"
=======
        "x-ms-version": "2020-02-10"
>>>>>>> 60f4876e
      },
      "RequestBody": "IzUmARVWOgpmkTJG6e7WLdO7LpSxFz7S/mrDS2QD6pwFV2xiMeV24uos2m4XgdW9VmyJEsryTAz2VAOqk\u002B6mY6aWQJGCdPztREuphDzQun2VBfT3edfREwpga9ziy077hnfHgUBDO\u002BJvnM5/SMjPJpmFFY36runPxS2GIQgfCnn9rv7FCTk9UcoRiNwJUspCkUVCXbbBAdeN\u002BLsTvBnaT5JUgprJCR1gSMPD6CYMxXNiRJDD3a3DO6wnNxB9KpSxNzhKtNAweIcn4hTy/RmwgTJIsHiIFnLlkUbuotIM4h4uEbDuwhGiMssJm/qY0D2TdrbeNXkcKCDFZSOKQta1GwD2w\u002Bxowr4hpX6tf3t4TcAIWisbLa2kEumQKF3tGO/0VID6oQ1RKrT3vY/6bqmlTRdigeeqme1SUbAC2JlhM4yOuCr6fauztjB3JHAeqqQ/6ttFi5YISruTp1BcT1IblooCbLV\u002Bq89sr8u3M3R8NKcMw\u002B29HKf1hm5vZtVbVmfdW47mGz3uwD8M2NzLUBZGFnOoUItlXnniDOVGD0T5EVhk2tjmlhhpHQKtsEPLKjVYKU9isgbbeP0UAw9Yp7H7EseDZnY\u002BX4BaPzKJt602FuGv7ub0ll9SiWHb0pIIEHZRsp58SMS\u002BGsnPB3LUUsBP3e0tqLnLBntnMN0UY43tUS68OAQPus0d8NQdJI/sfjehi/Sl22i8hawiFBjnqrc74rVEFxm7QCMfELjlruHse7Glc9eZSHbG/7JY7aa1NkYd4ULZp2Yd5UvRhcqw19fKNZlmQTbfopk\u002BfhhnYlN9adpxyMyfE9NLiI2MyMKsFijajrcMT/QQPT\u002BomilOtYL3UxzvPg4LKiLFGrioUtrXkmjvjdSbcBrmYYqM9nip/dMKlHSmvNcZzmOVRjQ8Z\u002Bpl0QjBXieuXOMCCd2DfjSpHB3lnb1lMNWQ1r5wBinlqvmfJyRw6J6rXDiQpLP5lU8v6yoXVsks/6EyMIhpPVW5HF/j41cQOTR\u002BOkGF1Ywil0BuQRv/zVMwcieDPrcWQh7i1odTFbL4HrL2mByIpyoVEJlI\u002Bvw6uk4Ms3Evjft8aPciov4EzoGOdiJoCDU2qMv9bS0ezkchqBs4R2JAyJG3eTAkZQUrEUIYuoTZ0bEZ1QulMh/NXpmwAPniy4YeTa2RsY8EEUPF0lzqBRTDSNZqH3JXm5Zx6RqWdGQLSEW8\u002BWzWSCAiFMPH4F/C4liF7LgjeKwTx7IWH8d0bp3euokXLgyn7P\u002B2Rwquj7o2rgbBEYer6NCZqDG6vylYraYl6CbWq7NM3gC4bTChZDf333DBs1wWM9G5fYba7CzWXZpkiaaUYAJSdTOH8nqf\u002BEP6w9\u002B4lw==",
      "StatusCode": 202,
      "ResponseHeaders": {
        "Content-Length": "0",
        "Date": "Tue, 26 May 2020 19:09:42 GMT",
        "Server": [
          "Windows-Azure-HDFS/1.0",
          "Microsoft-HTTPAPI/2.0"
        ],
        "x-ms-client-request-id": "606967bb-4a60-bc29-2080-74fd03a9ea90",
        "x-ms-request-id": "12506ce6-201f-004c-6b91-33dd90000000",
        "x-ms-request-server-encrypted": "true",
<<<<<<< HEAD
        "x-ms-version": "2019-12-12"
=======
        "x-ms-version": "2020-02-10"
>>>>>>> 60f4876e
      },
      "ResponseBody": []
    },
    {
      "RequestUri": "https://seannsecanary.dfs.core.windows.net/test-filesystem-209b2bfd-1517-415f-e77b-7343c83ec5b3/test-file-40372538-4aff-bec7-ac2d-9a5dcef987fe?action=flush\u0026position=1024",
      "RequestMethod": "PATCH",
      "RequestHeaders": {
        "Authorization": "Sanitized",
        "Content-Length": "0",
        "traceparent": "00-96b491560544ce4f82429ad7213eb840-4c80f31083db1145-00",
        "User-Agent": [
          "azsdk-net-Storage.Files.DataLake/12.3.0-dev.20200526.1",
          "(.NET Core 4.6.28619.01; Microsoft Windows 10.0.18362 )"
        ],
        "x-ms-client-request-id": "dbc910eb-c877-d3ec-9de4-faf87c423e2a",
        "x-ms-date": "Tue, 26 May 2020 19:09:41 GMT",
        "x-ms-return-client-request-id": "true",
<<<<<<< HEAD
        "x-ms-version": "2019-12-12"
=======
        "x-ms-version": "2020-02-10"
>>>>>>> 60f4876e
      },
      "RequestBody": null,
      "StatusCode": 200,
      "ResponseHeaders": {
        "Content-Length": "0",
        "Date": "Tue, 26 May 2020 19:09:42 GMT",
        "ETag": "\u00220x8D801A8589C9713\u0022",
        "Last-Modified": "Tue, 26 May 2020 19:09:42 GMT",
        "Server": [
          "Windows-Azure-HDFS/1.0",
          "Microsoft-HTTPAPI/2.0"
        ],
        "x-ms-client-request-id": "dbc910eb-c877-d3ec-9de4-faf87c423e2a",
        "x-ms-request-id": "12506ce7-201f-004c-6c91-33dd90000000",
        "x-ms-request-server-encrypted": "false",
<<<<<<< HEAD
        "x-ms-version": "2019-12-12"
=======
        "x-ms-version": "2020-02-10"
>>>>>>> 60f4876e
      },
      "ResponseBody": []
    },
    {
      "RequestUri": "https://seannsecanary.dfs.core.windows.net/test-filesystem-209b2bfd-1517-415f-e77b-7343c83ec5b3/test-file-40372538-4aff-bec7-ac2d-9a5dcef987fe?action=getAccessControl",
      "RequestMethod": "HEAD",
      "RequestHeaders": {
        "Authorization": "Sanitized",
        "traceparent": "00-40cb131f98cd254a8e0eafb2ee78ef66-1864f6aa4100b147-00",
        "User-Agent": [
          "azsdk-net-Storage.Files.DataLake/12.3.0-dev.20200526.1",
          "(.NET Core 4.6.28619.01; Microsoft Windows 10.0.18362 )"
        ],
        "x-ms-client-request-id": "f31144a5-0ee0-0018-9af0-ac11276a23df",
        "x-ms-date": "Tue, 26 May 2020 19:09:41 GMT",
        "x-ms-return-client-request-id": "true",
<<<<<<< HEAD
        "x-ms-version": "2019-12-12"
=======
        "x-ms-version": "2020-02-10"
>>>>>>> 60f4876e
      },
      "RequestBody": null,
      "StatusCode": 200,
      "ResponseHeaders": {
        "Date": "Tue, 26 May 2020 19:09:42 GMT",
        "ETag": "\u00220x8D801A8589C9713\u0022",
        "Last-Modified": "Tue, 26 May 2020 19:09:42 GMT",
        "Server": [
          "Windows-Azure-HDFS/1.0",
          "Microsoft-HTTPAPI/2.0"
        ],
        "x-ms-acl": "user::rwx,group::-w-,other::---",
        "x-ms-client-request-id": "f31144a5-0ee0-0018-9af0-ac11276a23df",
        "x-ms-group": "$superuser",
        "x-ms-owner": "$superuser",
        "x-ms-permissions": "rwx-w----",
        "x-ms-request-id": "12506ce8-201f-004c-6d91-33dd90000000",
<<<<<<< HEAD
        "x-ms-version": "2019-12-12"
=======
        "x-ms-version": "2020-02-10"
>>>>>>> 60f4876e
      },
      "ResponseBody": []
    },
    {
      "RequestUri": "https://seannsecanary.blob.core.windows.net/test-filesystem-209b2bfd-1517-415f-e77b-7343c83ec5b3?restype=container",
      "RequestMethod": "DELETE",
      "RequestHeaders": {
        "Authorization": "Sanitized",
        "traceparent": "00-a241832efe3b454d92ea1ef28d992049-f7a900eda22e8d4a-00",
        "User-Agent": [
          "azsdk-net-Storage.Files.DataLake/12.3.0-dev.20200526.1",
          "(.NET Core 4.6.28619.01; Microsoft Windows 10.0.18362 )"
        ],
        "x-ms-client-request-id": "3852c261-4b31-2c4a-5a78-925b7500719a",
        "x-ms-date": "Tue, 26 May 2020 19:09:41 GMT",
        "x-ms-return-client-request-id": "true",
<<<<<<< HEAD
        "x-ms-version": "2019-12-12"
=======
        "x-ms-version": "2020-02-10"
>>>>>>> 60f4876e
      },
      "RequestBody": null,
      "StatusCode": 202,
      "ResponseHeaders": {
        "Content-Length": "0",
        "Date": "Tue, 26 May 2020 19:09:42 GMT",
        "Server": [
          "Windows-Azure-Blob/1.0",
          "Microsoft-HTTPAPI/2.0"
        ],
        "x-ms-client-request-id": "3852c261-4b31-2c4a-5a78-925b7500719a",
        "x-ms-request-id": "8dfbd0d5-f01e-004f-3991-333cf4000000",
<<<<<<< HEAD
        "x-ms-version": "2019-12-12"
=======
        "x-ms-version": "2020-02-10"
>>>>>>> 60f4876e
      },
      "ResponseBody": []
    }
  ],
  "Variables": {
    "RandomSeed": "202299049",
    "Storage_TestConfigHierarchicalNamespace": "NamespaceTenant\nseannsecanary\nU2FuaXRpemVk\nhttps://seannsecanary.blob.core.windows.net\nhttps://seannsecanary.file.core.windows.net\nhttps://seannsecanary.queue.core.windows.net\nhttps://seannsecanary.table.core.windows.net\n\n\n\n\nhttps://seannsecanary-secondary.blob.core.windows.net\nhttps://seannsecanary-secondary.file.core.windows.net\nhttps://seannsecanary-secondary.queue.core.windows.net\nhttps://seannsecanary-secondary.table.core.windows.net\n68390a19-a643-458b-b726-408abf67b4fc\nSanitized\n72f988bf-86f1-41af-91ab-2d7cd011db47\nhttps://login.microsoftonline.com/\nCloud\nBlobEndpoint=https://seannsecanary.blob.core.windows.net/;QueueEndpoint=https://seannsecanary.queue.core.windows.net/;FileEndpoint=https://seannsecanary.file.core.windows.net/;BlobSecondaryEndpoint=https://seannsecanary-secondary.blob.core.windows.net/;QueueSecondaryEndpoint=https://seannsecanary-secondary.queue.core.windows.net/;FileSecondaryEndpoint=https://seannsecanary-secondary.file.core.windows.net/;AccountName=seannsecanary;AccountKey=Sanitized\n"
  }
}<|MERGE_RESOLUTION|>--- conflicted
+++ resolved
@@ -14,11 +14,7 @@
         "x-ms-client-request-id": "6f29c61c-fe78-b860-958c-56909758e78c",
         "x-ms-date": "Tue, 26 May 2020 19:09:40 GMT",
         "x-ms-return-client-request-id": "true",
-<<<<<<< HEAD
-        "x-ms-version": "2019-12-12"
-=======
-        "x-ms-version": "2020-02-10"
->>>>>>> 60f4876e
+        "x-ms-version": "2020-02-10"
       },
       "RequestBody": null,
       "StatusCode": 201,
@@ -33,11 +29,7 @@
         ],
         "x-ms-client-request-id": "6f29c61c-fe78-b860-958c-56909758e78c",
         "x-ms-request-id": "8dfbd074-f01e-004f-6f91-333cf4000000",
-<<<<<<< HEAD
-        "x-ms-version": "2019-12-12"
-=======
-        "x-ms-version": "2020-02-10"
->>>>>>> 60f4876e
+        "x-ms-version": "2020-02-10"
       },
       "ResponseBody": []
     },
@@ -56,11 +48,7 @@
         "x-ms-permissions": "0777",
         "x-ms-return-client-request-id": "true",
         "x-ms-umask": "0057",
-<<<<<<< HEAD
-        "x-ms-version": "2019-12-12"
-=======
-        "x-ms-version": "2020-02-10"
->>>>>>> 60f4876e
+        "x-ms-version": "2020-02-10"
       },
       "RequestBody": null,
       "StatusCode": 201,
@@ -75,11 +63,7 @@
         ],
         "x-ms-client-request-id": "6d7f6291-3d6e-8e29-4057-198543e0284c",
         "x-ms-request-id": "12506ce5-201f-004c-6a91-33dd90000000",
-<<<<<<< HEAD
-        "x-ms-version": "2019-12-12"
-=======
-        "x-ms-version": "2020-02-10"
->>>>>>> 60f4876e
+        "x-ms-version": "2020-02-10"
       },
       "ResponseBody": []
     },
@@ -97,11 +81,7 @@
         "x-ms-client-request-id": "606967bb-4a60-bc29-2080-74fd03a9ea90",
         "x-ms-date": "Tue, 26 May 2020 19:09:41 GMT",
         "x-ms-return-client-request-id": "true",
-<<<<<<< HEAD
-        "x-ms-version": "2019-12-12"
-=======
-        "x-ms-version": "2020-02-10"
->>>>>>> 60f4876e
+        "x-ms-version": "2020-02-10"
       },
       "RequestBody": "IzUmARVWOgpmkTJG6e7WLdO7LpSxFz7S/mrDS2QD6pwFV2xiMeV24uos2m4XgdW9VmyJEsryTAz2VAOqk\u002B6mY6aWQJGCdPztREuphDzQun2VBfT3edfREwpga9ziy077hnfHgUBDO\u002BJvnM5/SMjPJpmFFY36runPxS2GIQgfCnn9rv7FCTk9UcoRiNwJUspCkUVCXbbBAdeN\u002BLsTvBnaT5JUgprJCR1gSMPD6CYMxXNiRJDD3a3DO6wnNxB9KpSxNzhKtNAweIcn4hTy/RmwgTJIsHiIFnLlkUbuotIM4h4uEbDuwhGiMssJm/qY0D2TdrbeNXkcKCDFZSOKQta1GwD2w\u002Bxowr4hpX6tf3t4TcAIWisbLa2kEumQKF3tGO/0VID6oQ1RKrT3vY/6bqmlTRdigeeqme1SUbAC2JlhM4yOuCr6fauztjB3JHAeqqQ/6ttFi5YISruTp1BcT1IblooCbLV\u002Bq89sr8u3M3R8NKcMw\u002B29HKf1hm5vZtVbVmfdW47mGz3uwD8M2NzLUBZGFnOoUItlXnniDOVGD0T5EVhk2tjmlhhpHQKtsEPLKjVYKU9isgbbeP0UAw9Yp7H7EseDZnY\u002BX4BaPzKJt602FuGv7ub0ll9SiWHb0pIIEHZRsp58SMS\u002BGsnPB3LUUsBP3e0tqLnLBntnMN0UY43tUS68OAQPus0d8NQdJI/sfjehi/Sl22i8hawiFBjnqrc74rVEFxm7QCMfELjlruHse7Glc9eZSHbG/7JY7aa1NkYd4ULZp2Yd5UvRhcqw19fKNZlmQTbfopk\u002BfhhnYlN9adpxyMyfE9NLiI2MyMKsFijajrcMT/QQPT\u002BomilOtYL3UxzvPg4LKiLFGrioUtrXkmjvjdSbcBrmYYqM9nip/dMKlHSmvNcZzmOVRjQ8Z\u002Bpl0QjBXieuXOMCCd2DfjSpHB3lnb1lMNWQ1r5wBinlqvmfJyRw6J6rXDiQpLP5lU8v6yoXVsks/6EyMIhpPVW5HF/j41cQOTR\u002BOkGF1Ywil0BuQRv/zVMwcieDPrcWQh7i1odTFbL4HrL2mByIpyoVEJlI\u002Bvw6uk4Ms3Evjft8aPciov4EzoGOdiJoCDU2qMv9bS0ezkchqBs4R2JAyJG3eTAkZQUrEUIYuoTZ0bEZ1QulMh/NXpmwAPniy4YeTa2RsY8EEUPF0lzqBRTDSNZqH3JXm5Zx6RqWdGQLSEW8\u002BWzWSCAiFMPH4F/C4liF7LgjeKwTx7IWH8d0bp3euokXLgyn7P\u002B2Rwquj7o2rgbBEYer6NCZqDG6vylYraYl6CbWq7NM3gC4bTChZDf333DBs1wWM9G5fYba7CzWXZpkiaaUYAJSdTOH8nqf\u002BEP6w9\u002B4lw==",
       "StatusCode": 202,
@@ -115,11 +95,7 @@
         "x-ms-client-request-id": "606967bb-4a60-bc29-2080-74fd03a9ea90",
         "x-ms-request-id": "12506ce6-201f-004c-6b91-33dd90000000",
         "x-ms-request-server-encrypted": "true",
-<<<<<<< HEAD
-        "x-ms-version": "2019-12-12"
-=======
-        "x-ms-version": "2020-02-10"
->>>>>>> 60f4876e
+        "x-ms-version": "2020-02-10"
       },
       "ResponseBody": []
     },
@@ -137,11 +113,7 @@
         "x-ms-client-request-id": "dbc910eb-c877-d3ec-9de4-faf87c423e2a",
         "x-ms-date": "Tue, 26 May 2020 19:09:41 GMT",
         "x-ms-return-client-request-id": "true",
-<<<<<<< HEAD
-        "x-ms-version": "2019-12-12"
-=======
-        "x-ms-version": "2020-02-10"
->>>>>>> 60f4876e
+        "x-ms-version": "2020-02-10"
       },
       "RequestBody": null,
       "StatusCode": 200,
@@ -157,11 +129,7 @@
         "x-ms-client-request-id": "dbc910eb-c877-d3ec-9de4-faf87c423e2a",
         "x-ms-request-id": "12506ce7-201f-004c-6c91-33dd90000000",
         "x-ms-request-server-encrypted": "false",
-<<<<<<< HEAD
-        "x-ms-version": "2019-12-12"
-=======
-        "x-ms-version": "2020-02-10"
->>>>>>> 60f4876e
+        "x-ms-version": "2020-02-10"
       },
       "ResponseBody": []
     },
@@ -178,11 +146,7 @@
         "x-ms-client-request-id": "f31144a5-0ee0-0018-9af0-ac11276a23df",
         "x-ms-date": "Tue, 26 May 2020 19:09:41 GMT",
         "x-ms-return-client-request-id": "true",
-<<<<<<< HEAD
-        "x-ms-version": "2019-12-12"
-=======
-        "x-ms-version": "2020-02-10"
->>>>>>> 60f4876e
+        "x-ms-version": "2020-02-10"
       },
       "RequestBody": null,
       "StatusCode": 200,
@@ -200,11 +164,7 @@
         "x-ms-owner": "$superuser",
         "x-ms-permissions": "rwx-w----",
         "x-ms-request-id": "12506ce8-201f-004c-6d91-33dd90000000",
-<<<<<<< HEAD
-        "x-ms-version": "2019-12-12"
-=======
-        "x-ms-version": "2020-02-10"
->>>>>>> 60f4876e
+        "x-ms-version": "2020-02-10"
       },
       "ResponseBody": []
     },
@@ -221,11 +181,7 @@
         "x-ms-client-request-id": "3852c261-4b31-2c4a-5a78-925b7500719a",
         "x-ms-date": "Tue, 26 May 2020 19:09:41 GMT",
         "x-ms-return-client-request-id": "true",
-<<<<<<< HEAD
-        "x-ms-version": "2019-12-12"
-=======
-        "x-ms-version": "2020-02-10"
->>>>>>> 60f4876e
+        "x-ms-version": "2020-02-10"
       },
       "RequestBody": null,
       "StatusCode": 202,
@@ -238,11 +194,7 @@
         ],
         "x-ms-client-request-id": "3852c261-4b31-2c4a-5a78-925b7500719a",
         "x-ms-request-id": "8dfbd0d5-f01e-004f-3991-333cf4000000",
-<<<<<<< HEAD
-        "x-ms-version": "2019-12-12"
-=======
-        "x-ms-version": "2020-02-10"
->>>>>>> 60f4876e
+        "x-ms-version": "2020-02-10"
       },
       "ResponseBody": []
     }
