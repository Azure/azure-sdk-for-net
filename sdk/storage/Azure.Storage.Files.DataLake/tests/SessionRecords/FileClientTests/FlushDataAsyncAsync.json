--- conflicted
+++ resolved
@@ -1,30 +1,19 @@
 {
   "Entries": [
     {
-      "RequestUri": "https://seannse.blob.core.windows.net/test-filesystem-c10b44c4-5375-ee29-dd18-d0d5ef83138b?restype=container",
+      "RequestUri": "https://seannse.blob.core.windows.net/test-filesystem-79c1ee5f-6770-bfab-9508-0b07fa7054af?restype=container",
       "RequestMethod": "PUT",
       "RequestHeaders": {
         "Accept": "application/xml",
         "Authorization": "Sanitized",
-<<<<<<< HEAD
-        "traceparent": "00-dec85e40873b684fad19bce1e4173bdd-1d2e4474054aa046-00",
+        "traceparent": "00-9f08cc9544fcb6488a2970eaad906467-887736191760a04b-00",
         "User-Agent": [
-          "azsdk-net-Storage.Files.DataLake/12.7.0-alpha.20210202.1",
-          "(.NET Framework 4.8.4250.0; Microsoft Windows 10.0.19042 )"
+          "azsdk-net-Storage.Files.DataLake/12.7.0-alpha.20210219.1",
+          "(.NET 5.0.3; Microsoft Windows 10.0.19041)"
         ],
         "x-ms-blob-public-access": "container",
-        "x-ms-client-request-id": "30774135-5e52-1bd8-4f76-9356582c3a1c",
-        "x-ms-date": "Wed, 03 Feb 2021 02:07:59 GMT",
-=======
-        "traceparent": "00-466a70928ba5f048b724cb6e28713a3a-032d46a6a7ebf54c-00",
-        "User-Agent": [
-          "azsdk-net-Storage.Files.DataLake/12.7.0-alpha.20210217.1",
-          "(.NET 5.0.3; Microsoft Windows 10.0.19042)"
-        ],
-        "x-ms-blob-public-access": "container",
-        "x-ms-client-request-id": "30774135-5e52-1bd8-4f76-9356582c3a1c",
-        "x-ms-date": "Wed, 17 Feb 2021 22:32:51 GMT",
->>>>>>> 1814567d
+        "x-ms-client-request-id": "cfe8ac2f-eaf2-28d9-559c-bf51407a2a5b",
+        "x-ms-date": "Fri, 19 Feb 2021 19:12:25 GMT",
         "x-ms-return-client-request-id": "true",
         "x-ms-version": "2020-06-12"
       },
@@ -32,53 +21,33 @@
       "StatusCode": 201,
       "ResponseHeaders": {
         "Content-Length": "0",
-<<<<<<< HEAD
-        "Date": "Wed, 03 Feb 2021 02:07:59 GMT",
-        "ETag": "\u00220x8D8C7E8883BF5F3\u0022",
-        "Last-Modified": "Wed, 03 Feb 2021 02:08:00 GMT",
-=======
-        "Date": "Wed, 17 Feb 2021 22:32:51 GMT",
-        "ETag": "\u00220x8D8D393F63FEFC3\u0022",
-        "Last-Modified": "Wed, 17 Feb 2021 22:32:51 GMT",
->>>>>>> 1814567d
+        "Date": "Fri, 19 Feb 2021 19:12:24 GMT",
+        "ETag": "\u00220x8D8D50A4A23108E\u0022",
+        "Last-Modified": "Fri, 19 Feb 2021 19:12:24 GMT",
         "Server": [
           "Windows-Azure-Blob/1.0",
           "Microsoft-HTTPAPI/2.0"
         ],
-        "x-ms-client-request-id": "30774135-5e52-1bd8-4f76-9356582c3a1c",
-<<<<<<< HEAD
-        "x-ms-request-id": "2c271eb9-301e-0011-74d1-f9e5eb000000",
-=======
-        "x-ms-request-id": "9e3032ed-f01e-00b7-117c-0552f5000000",
->>>>>>> 1814567d
+        "x-ms-client-request-id": "cfe8ac2f-eaf2-28d9-559c-bf51407a2a5b",
+        "x-ms-request-id": "2e6abde7-201e-00a4-7df3-0676f9000000",
         "x-ms-version": "2020-06-12"
       },
       "ResponseBody": []
     },
     {
-      "RequestUri": "https://seannse.dfs.core.windows.net/test-filesystem-c10b44c4-5375-ee29-dd18-d0d5ef83138b/test-file-dc254bbf-fba4-970e-b7cf-b89edb7444f8?resource=file",
+      "RequestUri": "https://seannse.dfs.core.windows.net/test-filesystem-79c1ee5f-6770-bfab-9508-0b07fa7054af/test-file-1db8802a-b9ce-efc6-746c-2781c298dab6?resource=file",
       "RequestMethod": "PUT",
       "RequestHeaders": {
         "Accept": "application/json",
         "Authorization": "Sanitized",
         "If-None-Match": "*",
-<<<<<<< HEAD
-        "traceparent": "00-8b99ed16fd0b8444912b4faf39026e35-37204588f777e745-00",
+        "traceparent": "00-6bfe2087972c754f8220f926134c6469-f72b9783cd40e944-00",
         "User-Agent": [
-          "azsdk-net-Storage.Files.DataLake/12.7.0-alpha.20210202.1",
-          "(.NET Framework 4.8.4250.0; Microsoft Windows 10.0.19042 )"
+          "azsdk-net-Storage.Files.DataLake/12.7.0-alpha.20210219.1",
+          "(.NET 5.0.3; Microsoft Windows 10.0.19041)"
         ],
-        "x-ms-client-request-id": "5ef65b9c-7dbf-3a19-32e0-7982a53a3fdb",
-        "x-ms-date": "Wed, 03 Feb 2021 02:07:59 GMT",
-=======
-        "traceparent": "00-64b72316b90a114eacb089a860c759f0-4e882953e9723749-00",
-        "User-Agent": [
-          "azsdk-net-Storage.Files.DataLake/12.7.0-alpha.20210217.1",
-          "(.NET 5.0.3; Microsoft Windows 10.0.19042)"
-        ],
-        "x-ms-client-request-id": "5ef65b9c-7dbf-3a19-32e0-7982a53a3fdb",
-        "x-ms-date": "Wed, 17 Feb 2021 22:32:51 GMT",
->>>>>>> 1814567d
+        "x-ms-client-request-id": "64e848c4-f726-75a3-e5f9-5a86c25865bd",
+        "x-ms-date": "Fri, 19 Feb 2021 19:12:25 GMT",
         "x-ms-return-client-request-id": "true",
         "x-ms-version": "2020-06-12"
       },
@@ -86,115 +55,78 @@
       "StatusCode": 201,
       "ResponseHeaders": {
         "Content-Length": "0",
-<<<<<<< HEAD
-        "Date": "Wed, 03 Feb 2021 02:07:59 GMT",
-        "ETag": "\u00220x8D8C7E8887F0A1F\u0022",
-        "Last-Modified": "Wed, 03 Feb 2021 02:08:00 GMT",
-=======
-        "Date": "Wed, 17 Feb 2021 22:32:51 GMT",
-        "ETag": "\u00220x8D8D393F6723145\u0022",
-        "Last-Modified": "Wed, 17 Feb 2021 22:32:52 GMT",
->>>>>>> 1814567d
+        "Date": "Fri, 19 Feb 2021 19:12:23 GMT",
+        "ETag": "\u00220x8D8D50A4A31969B\u0022",
+        "Last-Modified": "Fri, 19 Feb 2021 19:12:24 GMT",
         "Server": [
           "Windows-Azure-HDFS/1.0",
           "Microsoft-HTTPAPI/2.0"
         ],
-        "x-ms-client-request-id": "5ef65b9c-7dbf-3a19-32e0-7982a53a3fdb",
-<<<<<<< HEAD
-        "x-ms-request-id": "dfa8c3c9-001f-001a-36d1-f91e80000000",
-=======
-        "x-ms-request-id": "e0423b3b-201f-008b-7c7c-057b32000000",
->>>>>>> 1814567d
+        "x-ms-client-request-id": "64e848c4-f726-75a3-e5f9-5a86c25865bd",
+        "x-ms-request-id": "6f4b9298-e01f-004f-1df3-060e0b000000",
         "x-ms-version": "2020-06-12"
       },
       "ResponseBody": []
     },
     {
-      "RequestUri": "https://seannse.dfs.core.windows.net/test-filesystem-c10b44c4-5375-ee29-dd18-d0d5ef83138b/test-file-dc254bbf-fba4-970e-b7cf-b89edb7444f8?action=append\u0026position=1024",
+      "RequestUri": "https://seannse.dfs.core.windows.net/test-filesystem-79c1ee5f-6770-bfab-9508-0b07fa7054af/test-file-1db8802a-b9ce-efc6-746c-2781c298dab6?action=append\u0026position=1024",
       "RequestMethod": "PATCH",
       "RequestHeaders": {
         "Accept": "application/json",
         "Authorization": "Sanitized",
-<<<<<<< HEAD
-        "Content-Length": "1906",
+        "Content-Length": "1860",
         "Content-Type": "application/json",
-        "traceparent": "00-35754fb0d4647441ab33aed17408617d-a7e1dc81aafe664e-00",
+        "traceparent": "00-27a69913e9defa4c9c0ce6978d458d9a-e195cd05579d4647-00",
         "User-Agent": [
-          "azsdk-net-Storage.Files.DataLake/12.7.0-alpha.20210202.1",
-          "(.NET Framework 4.8.4250.0; Microsoft Windows 10.0.19042 )"
+          "azsdk-net-Storage.Files.DataLake/12.7.0-alpha.20210219.1",
+          "(.NET 5.0.3; Microsoft Windows 10.0.19041)"
         ],
-        "x-ms-client-request-id": "176b5502-e88e-7582-702a-f527dc43030a",
-        "x-ms-date": "Wed, 03 Feb 2021 02:08:00 GMT",
-=======
-        "Content-Length": "1024",
-        "traceparent": "00-0a6d507398ddd846b8a52188e0d63157-82255212570b684c-00",
-        "User-Agent": [
-          "azsdk-net-Storage.Files.DataLake/12.7.0-alpha.20210217.1",
-          "(.NET 5.0.3; Microsoft Windows 10.0.19042)"
-        ],
-        "x-ms-client-request-id": "176b5502-e88e-7582-702a-f527dc43030a",
-        "x-ms-date": "Wed, 17 Feb 2021 22:32:52 GMT",
->>>>>>> 1814567d
+        "x-ms-client-request-id": "baf2f97f-0a1a-0dfc-01c9-9f4210b279aa",
+        "x-ms-date": "Fri, 19 Feb 2021 19:12:25 GMT",
         "x-ms-return-client-request-id": "true",
         "x-ms-version": "2020-06-12"
       },
       "RequestBody": [
-        "2\uFFFD\uFFFDF\uFFFD\uFFFD\u0011\uFFFD\u0012\u0011\uFFFD\uFFFD\uFFFD2\uFFFD\uFFFD\uFFFD\uFFFD\u0002\u007F}\uFFFD9@\uFFFDfz\u002Bh\uFFFDn\u0010oy\uFFFD\uFFFD\uFFFD\uFFFDQ\u000FJ\u0018L\uFFFD\uFFFD$\uFFFD\u0000\uFFFD\uFFFD\uFFFD\uFFFD7\uFFFD]MaXL%\u0012\uFFFDt\\\uFFFD\uFFFD\uFFFD,\uFFFD\uFFFD\uFFFDO\uFFFD\uFFFD5e\uFFFD\uFFFDT\uFFFD\uFFFDyIq\u001F\uFFFD\u062F\u001C\\\uFFFDEP\u002B\uFFFDd\uFFFD\uFFFD\tj\uFFFDhx\uFFFD\u0012F?E\uFFFD\uFFFD\uFFFD\uFFFD\u0003wS\uFFFD\uFFFD\u0003\u003C\uFFFD\uFFFD\uFFFD\u000F\u002Ba\uFFFD\uFFFD^\uFFFD\uFFFD\uFFFD\uFFFD\uFFFD\uFFFD6i\u0001f^\uFFFDd\uFFFD$$\uFFFD\uFFFDA\uFFFD\uFFFDc\u0221\uFFFD\t\uFFFD\uFFFDXL\uFFFDsH\uFFFDO\uFFFD7\n",
-        "S\u0019@\uFFFD6\uFFFDc\uFFFD\u0016\uFFFD\uB0DA]%\uFFFD\uFFFD\b\u001F\uFFFDx(m\u0011\uFFFD\uFFFD\uA403Cj\uFFFDs(\uFFFD\uFFFD\u0291\uFFFDPn\uFFFD\u0018l\uFFFD\uFFFD\u0016\u0022Z\uFFFD\uFFFD\u0018\u0014\uFFFD\uFFFD\uFFFD\uFFFD\uFFFDQ\uFFFD\uFFFD\u0018\uFFFDE\uFFFD\uFFFD\u00265\uFFFD\uFFFD\uFFFDv#\uFFFD\n",
-        "}T\uFFFD\uFFFD\uFFFD\uFFFDm(\uFFFD\uFFFD\u050A\uFFFD7\uFFFD\u0014\uFFFD@B}V\uFFFD\uFFFDn\uFFFD\uFFFD\uFFFD\uFFFD\uFFFD:\uFFFDm\uFFFDr\u007F4\uFFFDS\uFFFDd\uFFFDJ\uFFFD)Z\uFFFD\uFFFD\u01C3\uFFFD6\uFFFD(\uFFFD\uFFFD\uFFFD6\u0007\u003C\uFFFD\uFFFDf\uFFFD~\uFFFD\u001C\uFFFD\uFFFDE\uFFFD\uFFFD\uFFFD\\\u0018f\uFFFDFD\uFFFD2\uFFFD\uFFFD\u003E\u0013\u0004\u0013E\u001C\uFFFD\uFFFD\uFFFD\uFFFD\u0016\uD8F4\uDE77\u000EJ=\uFFFD:\uFFFD\uFFFD\uFFFDI\uFFFD\u0010M\u0017:\uFFFD}\t\u0011\b(\u007Fy\uFFFD\u05EB\uFFFDG\uFFFD\uFFFD\uFFFDj\uFFFD\uFFFD\uFFFD8\uFFFDKm\uFFFDM\uFFFD#\uFFFD\uFFFD4\u03B6\uFFFD\fr\r",
-        "\uFFFDa7\uFFFD}f\u0019C:\uFFFD\uFFFDt\u001A\uFFFDp@\u0001\uFFFD2\uFFFDi\uFFFD\uFFFD\\\uFFFD=\uFFFD\uFFFD@\uFFFD\u050D\u020A\u0007|\uFFFD\uFFFD|\uFFFDSd\u0013\uFFFD2Ft\uFFFD^u\uFFFD\u0015@pv\uFFFD\uFFFD\uFFFD\uFFFD@\uFFFD=\u0002\uFFFD\uFFFDc\uFFFD\uFFFD}\uFFFD]zLH\u0004\uFFFD\uFFFD*w\uFFFD\uFFFD~\uFFFD\uFFFD\uFFFDMW\u0014\u003E\uFFFD\uFFFD\uFFFD;!\u0016b\\\uFFFD\u039B\uFFFD2j\uFFFDd\uFFFD\uFFFD\u0027q\u001F\u001F\uFFFD^x\u047E8\uFFFD.\u0016S{\u003EK\u06CF?\u002B2\uFFFDK\uFFFD\\\uFFFD\uFFFD\u0013\uFFFD]$Y0\uFFFD\u001E\uFFFD\u0015o\uFFFDPW)h\uFFFD\uFFFDGh\uFFFD\u001F\uFFFD\uFFFD[\uFFFD\uFFFD\uFFFD\uFFFDVS\uFFFD\uFFFD\u0011\uFFFDB\uFFFD\n",
-        "\uFFFD#\uFFFD \uFFFD\uFFFD {\uFFFD\uFFFDy\uFFFD\u000B\uFFFD\uFFFD{\uFFFD\uFFFD\uFFFD\uFFFD\u0211:\uFFFDJ2\uFFFD\uFFFD/?\uFFFD\uFFFD\u0433\uFFFD#\uFFFD\uFFFD]3\uFFFD\uFFFD\uFFFD\u001AU\uFFFDK\uFFFD\uFFFD\u0018E\uFFFDG\u000FA\u002B\uFFFD\u0004\u054F\u00042L\uFFFD.\uFFFD\u0013X\uFFFDq\uFFFD\uFFFD\uFFFD\uFFFD\uFFFD\uFFFD \u007FZ\uFFFD\u0013\u0000\u0016\uFFFD\uFFFD\uFFFDr\uFFFD;\uFFFD\uFFFD\uFFFD/\uFFFD\uFFFDQ\uFFFD\uFFFD\uFFFD\uFFFD\u0005{,L!\u007F\u003CW\uFFFD\u0205{\uFFFD\uFFFD26\uFFFD9\uFFFDR\uFFFD\uFFFD6\u0060\uFFFD\u0218PVR3\uFFFD}\uFFFD\r",
-        "\uFFFD\uFFFD\uFFFD \uFFFD\u001AHr\u0005\uFFFD\u0026\u003EO\\\uFFFD\uFFFD\u040A\r",
-        "*E\uFFFDPY\uFFFD\uFFFD\u00015\uFFFD\uFFFD\uFFFD\uFFFD\uFFFDL\uFFFDe\uFFFD\uFFFD\u02D2\uFFFD[y\uFFFDZ\u0000\uFFFD\uFFFD\uFFFD\uFFFD\uFFFD\uFFFD\uFFFD?\u001E\\z9\uFFFD\u0019\u0013\uFFFD;\uFFFDs[\uFFFD\u0010\uFFFDM\uFFFD\uFFFDA\uFFFD\uFFFDp\u05F7\uFFFD\uFFFD\u0007\uFFFD\u0014\uFFFD\n",
-        "\uFFFD\uFFFDn-\uFFFD\uFFFD6\uFFFD\u007F\uFFFD\u001F\uFFFD.\uFFFD^\uFFFD\uFFFD2\uFFFD8\uFFFDJ\uFFFD\uFFFD\uFFFD\u00ED\uFFFD\u0011\uFFFD\uFFFD]y\uFFFD[3\uFFFD%cf\uFFFD\uFFFD\u0019\uFFFDP\u120C\uFFFD\u001E\uFFFD\uFFFD\uFFFD\uFFFD\u0026\uFFFD\uFFFD\uFFFD\u0011\u0027\uA2A0\uFFFD\u001C\uFFFD{\uFFFD\uFFFD\u002B\u0006\uFFFD\u03C5\uFFFD\u00161!\\\uFFFD:  \uFFFD\uFFFD\uFFFDk\uFFFD\u007F\uFFFD\uFFFDb\u0014;|\uFFFD\uFFFD\u001A\u007F\uFFFDf\u0001\uFFFDa\u0018\uFFFD\u0013l\u001E\u0010\uFFFD\uFFFD#l\uFFFD\uFFFDi\uFFFD\u002B5V\uFFFD\b\uFFFD\uFFFD\uFFFD\uFFFD\uFFFD\t\uFFFD\u0027\u0017\uFFFD\uFFFD\u003E98\uFFFD\uFFFD\uFFFD\uFFFD\uFFFD\uFFFDo\u0022\uFFFD?\uFFFDN\uFFFD\uFFFDA\uFFFDI8\uFFFD\uFFFD\uFFFDt@\uFFFDcd\uFFFDk\uFFFDU.\uFFFD\uFFFD\uFFFD\uFFFDDbXI\uFFFD\u06F4c\u0004DW(\uFFFD)W\uFFFD\uFFFD@M\u0006f\uFFFDS\uFFFD%\uFFFD\uFFFD\u0005\uFFFDx\uFFFD \uFFFDo\uFFFD\uFFFD\uFFFDI\u0060\u000F\u0003\u0010;;\f\u003C\u0003A\uFFFD\uFFFD\uFFFDsC\uFFFDk\uFFFD\u000E\uFFFD"
+        "\uFFFD\b^\uFFFD\uFFFD\uFFFD\u0525\uFFFDg\uFFFDg@\uFFFD?LXP\uFFFDy\uFFFDu\uFFFD\uFFFD\uFFFDbh\uFFFD*6\uFFFD\u001A\u0001\uFFFDL\uFFFD\uFFFDl4\uFFFDtB\uFFFD\uFFFDL\u003C5-\uFFFD\r",
+        "-q\uFFFD\uFFFD\r",
+        "Mxa\uFFFD?tF{\uFFFD\u0610e\uFFFDk\uFFFD\uFFFD\uFFFD\u001B\uFFFD\u0005l\uFFFD\u046F\uFFFD-:\uFFFD\u001C\b\u001C~\u0015\uFFFD\uFFFD/g\uFFFD\uFFFDr.\uFFFD\u0013\uFFFD\u05B0\uFFFD\u0022\uFFFDBU\uFFFD\uFFFDy\uFFFD\uFFFD\uFFFD\u00119r^\uFFFD\uFFFD\u0011O\uFFFDkh\u001B/\u0026c\u05E5\uFFFD\uFFFD\uFFFD\uFFFD|x\uFFFD\uFFFD\uFFFD\u01B8.\f\uFFFD\uFFFD\uFFFD\uFFFD\uFFFD8\uFFFDi\uFFFD*\uFFFD\uFFFD\uFFFDV\uFFFDo\u0012/a\u000F\uFFFD\uFFFD\uFFFD\uFFFD\u0014\uFFFD\uFFFD\uFFFD\u033F\uFFFDX \uFFFD\uFFFD\uFFFDelC\u002B\u001B;2\uFFFDI\\\uFFFD\u0022\uFFFD!\uFFFD\uFFFDV\u001F\u0011\uFFFD\uFFFD\uFFFD\uFFFDMv\uFFFD\uFFFD\uFFFD5Qf\u0010p\uFFFD\n",
+        "\uFFFD\uFFFD6\uFFFD\uFFFDu\uFFFD\uFFFD\u026B\f]\u0002\u0001\uFFFD\u0017\u0014n\uFFFD\uFFFD\uFFFD!\uFFFDd\uFFFD\uFFFD\uFFFD\uFFFD\uFFFD\u001D\u0017\f\uFFFD \u002BQH\u0442\uFFFDZ\uFFFD0\uFFFD\uFFFD\uFFFDOdXY\u015B\uFFFD\uFFFD\uFFFD\uFFFD  n}\uFFFDa\uCB13\uFFFD\uFFFD\uFFFD\uFFFDg\uFFFDB\uFFFD\u01DB\uFFFD\uD87A\uDCB4\uFFFD\uFFFD9XX{#\uFFFD\uFFFDY0(c\u00043\uFFFD\uFFFD]\uFFFD\u0027n\uFFFD\uFFFD\uFFFD\uFFFD\uFFFD!Z\uFFFD\uFFFDr}\uFFFD\uFFFD1(\uFFFDS\u0017\uFFFD\uFFFDB|6\uFFFD\uFFFD\u74E2\uFFFDkP\uFFFD\uFFFD:\u0002H\uFFFD\uFFFD\uFFFD\u0001\\\uFFFDw\uFFFD\uFFFD\uFFFD0\u0001\uFFFDW1F\uFFFD.\u002B\u0012\uFFFD\uFFFD\u020E\uFFFD\uFFFDu!\uFFFD-\uFFFD.\uFFFD\uFFFD}J\u069CG\u0004x\uFFFD6\uFFFD\uFFFD\u0459:\t\uFFFD^\u000E\uFFFD\uFFFD3\u0004s\uFFFDF\u0001\uFFFD\r",
+        "{\uFFFD\uFFFD\uFFFD\uFFFD\u000B\uFFFD\uFFFD\r",
+        "A\uFFFDk\u0011\uFFFD\uFFFD\u0019;\u0018\uFFFD\u038B?P\uFFFDIFg\uFFFD\u0001\u0003\uFFFD\uFFFD\uFFFD \uFFFD\uFFFD\u0007\uFFFD\u000E\uFFFD\uFFFD*\uFFFDM\u0002\uFFFD\uFFFDw\uFFFD,\u0184l\uFFFD\n",
+        "\uFFFD\uFFFD\uFFFDj\uFFFD\uFFFD\uFFFD\uFFFD\n",
+        "e\uFFFD\uFFFD\uFFFD=\u0007\u0012\uFFFD\t\uFFFD\u0001\u0060]\u0003\u05C1S\uFFFD;\uFFFD=V\uFFFD\u000E\u0015\u002B?P\u001BYK4G\uFFFD\uFFFD\b\u0017\u00029\uFFFD\u001A\u0011z\uFFFD\uFFFD\uFFFD5\uFFFD\uFFFD\uFFFDa\uFFFD]\u000E\uFFFD\u000Fx\uFFFD\uFFFD\u0012\uFFFD\u0099\uFFFDe\uFFFD\u0018\uFFFD\u001C\uFFFDjQ\uFFFD\uFFFD\uFFFD\u002B\uFFFD\uFFFDck\uFFFD\uFFFDp1\uFFFD\uFFFD\uFFFD9\t\u060Ft\u0027\u0027\uFFFDXx\uFFFDU\u0751\uFFFD\uFFFD\u0010\u007F\u000F\uFFFD\uFFFDT\uFFFD3\uFFFD?o\u001C$Qg\uFFFD\uFFFD\uFFFD\uFFFD|C?\uFFFD*\uFFFD\uFFFDa\uFFFD\u0011p\uFFFD\uFFFDE\u0022\u0060\uFFFD\uFFFD\uFFFD\uFFFDh\uFFFD\uFFFD5\uFFFD\n",
+        "\uFFFD\u0007\u0011\u0011\uFFFD\uFFFD2\u003C\u040A\uFFFDoB\uFFFD\uFFFD!A\uFFFD\uFFFD\uFFFD\u0001\uFFFD\uFFFD4\uFFFD\uFFFD\u0014\uFFFDb\uFFFDr\uFFFD\uFFFDZ\uFFFD\uFFFD\uFFFD(\u0013\uFFFD(\u0003)\uFFFD\uFFFDz\uFFFD\uFFFD{#4\uFFFD\u0015\\BS\uFFFD\uFFFD\u001E\uFFFDn\uFFFDr\uFFFDw\uFFFDK!X\u001Bl\uFFFD\u001Ca\uFFFD\uFFFD\n",
+        "\u003E\u0007\uFFFD\u001A\uFFFDDNO\u0003DF\uFFFD\uFFFD\uFFFDp\uFFFDG ]\uFFFD=CY/bC\u0060\uFFFDp\uFFFD\uFFFD\uFFFDwH\uFFFD\uFFFD\uFFFD\uFFFD\uFFFD\uFFFD$\uFFFDtT\u0004d\uFFFDj\uFFFD\uFFFD\uFFFD@/:\uFFFD\uFFFD\uFFFDj\uFFFD\uFFFD\uFFFD\uFFFDV\uFFFDwFM\u0001\uFFFDo\uFFFDx\uFFFDl\uFFFD\uFFFD\u0005*\uFFFD\uFFFD\uFFFD\uFFFD\uFFFD\uFFFDs\uFFFD\u003C{\uFFFD\u0001\u001A\uFFFD\u0026\uFFFD\uFFFD\uFFFD\u001D\u010D\u001Duh:^\u000F\uFFFDW\uFFFD-,\uFFFD@\uFFFD\u0000\uFFFD\uFFFD\u003C~\u001C\uFFFD\t\uFFFDN\uFFFDU\uFFFDR4\uFFFD\uFFFD@\uFFFD\uFFFD\f\uFFFD\uFFFDC\u022BHoN\uFFFDX\uFFFD\u0011%\uFFFD\uFFFD\uFFFD\uFFFD\uFFFD\uFFFD\u0014\uFFFD\u001A{\t\u0016u\u0022\uFFFDKzh\uFFFD\uFFFD\uFFFD_Y\uFFFD\uFFFDp\uFFFD\uFFFD\uFFFD\uFFFDf{\uFFFD-\u007F-^\u0012\uFFFD\uFFFD\uFFFDhs\u00069\uFFFD6%\uFFFD\u0002\f\uFFFD680UX\uFFFD\uFFFD8(y!R\u0015\uFFFD.H\uFFFD\uFFFD\uFFFDh\u03FD\r",
+        "\uFFFD\uFFFDS\uFFFD\u0003:h\u0018\u007F\uFFFDvD\uFFFD\uFFFD)\uFFFD\uFFFD)\u0060\uFFFDRG \uFFFD\uFFFD\uFFFD\u0016\uFFFD y*\uFFFDi\u0005\uFFFD\uFFFD\uFFFD\uFFFD\u0060\uFFFD\uFFFD\uFFFDI~Kz\uFFFD\u0017?o\uFFFD\uFFFDE\uFFFDb\u0013\u007FL\uFFFDWi\u0017V\u0284X\uFFFD\uFFFD\fBb\uFFFD\uFFFDRa\u0005\uFFFD\u0007\uFFFD"
       ],
       "StatusCode": 202,
       "ResponseHeaders": {
         "Content-Length": "0",
-<<<<<<< HEAD
-        "Date": "Wed, 03 Feb 2021 02:08:00 GMT",
-=======
-        "Date": "Wed, 17 Feb 2021 22:32:51 GMT",
->>>>>>> 1814567d
+        "Date": "Fri, 19 Feb 2021 19:12:23 GMT",
         "Server": [
           "Windows-Azure-HDFS/1.0",
           "Microsoft-HTTPAPI/2.0"
         ],
-        "x-ms-client-request-id": "176b5502-e88e-7582-702a-f527dc43030a",
-<<<<<<< HEAD
-        "x-ms-request-id": "dfa8c3dc-001f-001a-49d1-f91e80000000",
-=======
-        "x-ms-request-id": "e0423b66-201f-008b-277c-057b32000000",
->>>>>>> 1814567d
+        "x-ms-client-request-id": "baf2f97f-0a1a-0dfc-01c9-9f4210b279aa",
+        "x-ms-request-id": "6f4b92ab-e01f-004f-30f3-060e0b000000",
         "x-ms-request-server-encrypted": "true",
         "x-ms-version": "2020-06-12"
       },
       "ResponseBody": []
     },
     {
-      "RequestUri": "https://seannse.dfs.core.windows.net/test-filesystem-c10b44c4-5375-ee29-dd18-d0d5ef83138b/test-file-dc254bbf-fba4-970e-b7cf-b89edb7444f8?action=flush\u0026position=0",
+      "RequestUri": "https://seannse.dfs.core.windows.net/test-filesystem-79c1ee5f-6770-bfab-9508-0b07fa7054af/test-file-1db8802a-b9ce-efc6-746c-2781c298dab6?action=flush\u0026position=0",
       "RequestMethod": "PATCH",
       "RequestHeaders": {
         "Accept": "application/json",
         "Authorization": "Sanitized",
-<<<<<<< HEAD
-        "traceparent": "00-e803842f18780e4b9bef88a6986c4a07-2a2906b1cacd6c4a-00",
+        "traceparent": "00-92bb7772ed5bdd4782a31f99a06a577a-509c18d4f59b0342-00",
         "User-Agent": [
-          "azsdk-net-Storage.Files.DataLake/12.7.0-alpha.20210202.1",
-          "(.NET Framework 4.8.4250.0; Microsoft Windows 10.0.19042 )"
+          "azsdk-net-Storage.Files.DataLake/12.7.0-alpha.20210219.1",
+          "(.NET 5.0.3; Microsoft Windows 10.0.19041)"
         ],
-        "x-ms-client-request-id": "15a00593-f733-3b2e-91ad-3e4e968159fe",
-        "x-ms-date": "Wed, 03 Feb 2021 02:08:00 GMT",
-=======
-        "Content-Length": "0",
-        "traceparent": "00-4ee7908a2edffd4d97cf58f3da98bb8c-f8faa273335be74f-00",
-        "User-Agent": [
-          "azsdk-net-Storage.Files.DataLake/12.7.0-alpha.20210217.1",
-          "(.NET 5.0.3; Microsoft Windows 10.0.19042)"
-        ],
-        "x-ms-client-request-id": "15a00593-f733-3b2e-91ad-3e4e968159fe",
-        "x-ms-date": "Wed, 17 Feb 2021 22:32:52 GMT",
->>>>>>> 1814567d
+        "x-ms-client-request-id": "0ce20909-4caf-f4bc-68a3-78a6bf5a9203",
+        "x-ms-date": "Fri, 19 Feb 2021 19:12:25 GMT",
         "x-ms-return-client-request-id": "true",
         "x-ms-version": "2020-06-12"
       },
@@ -202,53 +134,33 @@
       "StatusCode": 200,
       "ResponseHeaders": {
         "Content-Length": "0",
-<<<<<<< HEAD
-        "Date": "Wed, 03 Feb 2021 02:08:00 GMT",
-        "ETag": "\u00220x8D8C7E888AD6A7D\u0022",
-        "Last-Modified": "Wed, 03 Feb 2021 02:08:01 GMT",
-=======
-        "Date": "Wed, 17 Feb 2021 22:32:51 GMT",
-        "ETag": "\u00220x8D8D393F68D3341\u0022",
-        "Last-Modified": "Wed, 17 Feb 2021 22:32:52 GMT",
->>>>>>> 1814567d
+        "Date": "Fri, 19 Feb 2021 19:12:23 GMT",
+        "ETag": "\u00220x8D8D50A4A49C06A\u0022",
+        "Last-Modified": "Fri, 19 Feb 2021 19:12:24 GMT",
         "Server": [
           "Windows-Azure-HDFS/1.0",
           "Microsoft-HTTPAPI/2.0"
         ],
-        "x-ms-client-request-id": "15a00593-f733-3b2e-91ad-3e4e968159fe",
-<<<<<<< HEAD
-        "x-ms-request-id": "dfa8c3f7-001f-001a-64d1-f91e80000000",
-=======
-        "x-ms-request-id": "e0423b7a-201f-008b-3b7c-057b32000000",
->>>>>>> 1814567d
+        "x-ms-client-request-id": "0ce20909-4caf-f4bc-68a3-78a6bf5a9203",
+        "x-ms-request-id": "6f4b92be-e01f-004f-43f3-060e0b000000",
         "x-ms-request-server-encrypted": "false",
         "x-ms-version": "2020-06-12"
       },
       "ResponseBody": []
     },
     {
-      "RequestUri": "https://seannse.blob.core.windows.net/test-filesystem-c10b44c4-5375-ee29-dd18-d0d5ef83138b?restype=container",
+      "RequestUri": "https://seannse.blob.core.windows.net/test-filesystem-79c1ee5f-6770-bfab-9508-0b07fa7054af?restype=container",
       "RequestMethod": "DELETE",
       "RequestHeaders": {
         "Accept": "application/xml",
         "Authorization": "Sanitized",
-<<<<<<< HEAD
-        "traceparent": "00-ceeb3890975bc9419d34389c7065ff92-e0216e2444a5b846-00",
+        "traceparent": "00-e77b7b7843e9e6479909f1f8d5e17908-b5bcc379ff909841-00",
         "User-Agent": [
-          "azsdk-net-Storage.Files.DataLake/12.7.0-alpha.20210202.1",
-          "(.NET Framework 4.8.4250.0; Microsoft Windows 10.0.19042 )"
+          "azsdk-net-Storage.Files.DataLake/12.7.0-alpha.20210219.1",
+          "(.NET 5.0.3; Microsoft Windows 10.0.19041)"
         ],
-        "x-ms-client-request-id": "d793d320-eea2-e1d7-f4ea-bb3e15481911",
-        "x-ms-date": "Wed, 03 Feb 2021 02:08:00 GMT",
-=======
-        "traceparent": "00-a390632357f1074ea29b6c20407814c5-5bd9b3ae5968c743-00",
-        "User-Agent": [
-          "azsdk-net-Storage.Files.DataLake/12.7.0-alpha.20210217.1",
-          "(.NET 5.0.3; Microsoft Windows 10.0.19042)"
-        ],
-        "x-ms-client-request-id": "d793d320-eea2-e1d7-f4ea-bb3e15481911",
-        "x-ms-date": "Wed, 17 Feb 2021 22:32:52 GMT",
->>>>>>> 1814567d
+        "x-ms-client-request-id": "063932e1-6ccf-93fb-c376-4a02d76e3ac7",
+        "x-ms-date": "Fri, 19 Feb 2021 19:12:25 GMT",
         "x-ms-return-client-request-id": "true",
         "x-ms-version": "2020-06-12"
       },
@@ -256,28 +168,20 @@
       "StatusCode": 202,
       "ResponseHeaders": {
         "Content-Length": "0",
-<<<<<<< HEAD
-        "Date": "Wed, 03 Feb 2021 02:08:00 GMT",
-=======
-        "Date": "Wed, 17 Feb 2021 22:32:52 GMT",
->>>>>>> 1814567d
+        "Date": "Fri, 19 Feb 2021 19:12:24 GMT",
         "Server": [
           "Windows-Azure-Blob/1.0",
           "Microsoft-HTTPAPI/2.0"
         ],
-        "x-ms-client-request-id": "d793d320-eea2-e1d7-f4ea-bb3e15481911",
-<<<<<<< HEAD
-        "x-ms-request-id": "2c272329-301e-0011-20d1-f9e5eb000000",
-=======
-        "x-ms-request-id": "9e303652-f01e-00b7-047c-0552f5000000",
->>>>>>> 1814567d
+        "x-ms-client-request-id": "063932e1-6ccf-93fb-c376-4a02d76e3ac7",
+        "x-ms-request-id": "2e6ac0db-201e-00a4-57f3-0676f9000000",
         "x-ms-version": "2020-06-12"
       },
       "ResponseBody": []
     }
   ],
   "Variables": {
-    "RandomSeed": "2146079088",
+    "RandomSeed": "1966716199",
     "Storage_TestConfigHierarchicalNamespace": "NamespaceTenant\nseannse\nU2FuaXRpemVk\nhttps://seannse.blob.core.windows.net\nhttps://seannse.file.core.windows.net\nhttps://seannse.queue.core.windows.net\nhttps://seannse.table.core.windows.net\n\n\n\n\nhttps://seannse-secondary.blob.core.windows.net\nhttps://seannse-secondary.file.core.windows.net\nhttps://seannse-secondary.queue.core.windows.net\nhttps://seannse-secondary.table.core.windows.net\n68390a19-a643-458b-b726-408abf67b4fc\nSanitized\n72f988bf-86f1-41af-91ab-2d7cd011db47\nhttps://login.microsoftonline.com/\nCloud\nBlobEndpoint=https://seannse.blob.core.windows.net/;QueueEndpoint=https://seannse.queue.core.windows.net/;FileEndpoint=https://seannse.file.core.windows.net/;BlobSecondaryEndpoint=https://seannse-secondary.blob.core.windows.net/;QueueSecondaryEndpoint=https://seannse-secondary.queue.core.windows.net/;FileSecondaryEndpoint=https://seannse-secondary.file.core.windows.net/;AccountName=seannse;AccountKey=Sanitized\n"
   }
 }