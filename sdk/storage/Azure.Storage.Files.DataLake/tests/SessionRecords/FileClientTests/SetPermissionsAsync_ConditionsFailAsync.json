﻿{
  "Entries": [
    {
      "RequestUri": "https://seannse.blob.core.windows.net/test-filesystem-e08e5b46-4603-4bb1-53ba-ead3d0fae8e8?restype=container",
      "RequestMethod": "PUT",
      "RequestHeaders": {
        "Accept": "application/xml",
        "Authorization": "Sanitized",
        "traceparent": "00-690d85fd4df5ae4fa6b983075e2f163e-523c15a95a20a647-00",
        "User-Agent": [
          "azsdk-net-Storage.Files.DataLake/12.7.0-alpha.20210219.1",
          "(.NET 5.0.3; Microsoft Windows 10.0.19041)"
        ],
        "x-ms-blob-public-access": "container",
        "x-ms-client-request-id": "0e346407-71e1-c38b-889c-db6bc608d3a6",
        "x-ms-date": "Fri, 19 Feb 2021 19:14:11 GMT",
        "x-ms-return-client-request-id": "true",
<<<<<<< HEAD
        "x-ms-version": "2020-12-06"
=======
        "x-ms-version": "2021-02-12"
>>>>>>> 7e782c87
      },
      "RequestBody": null,
      "StatusCode": 201,
      "ResponseHeaders": {
        "Content-Length": "0",
        "Date": "Fri, 19 Feb 2021 19:14:10 GMT",
        "ETag": "\"0x8D8D50A896F095B\"",
        "Last-Modified": "Fri, 19 Feb 2021 19:14:10 GMT",
        "Server": [
          "Windows-Azure-Blob/1.0",
          "Microsoft-HTTPAPI/2.0"
        ],
        "x-ms-client-request-id": "0e346407-71e1-c38b-889c-db6bc608d3a6",
        "x-ms-request-id": "2e6e8a41-201e-00a4-03f3-0676f9000000",
<<<<<<< HEAD
        "x-ms-version": "2020-12-06"
=======
        "x-ms-version": "2021-02-12"
>>>>>>> 7e782c87
      },
      "ResponseBody": []
    },
    {
      "RequestUri": "https://seannse.dfs.core.windows.net/test-filesystem-e08e5b46-4603-4bb1-53ba-ead3d0fae8e8/test-file-272be102-eb43-1f61-24c7-a89ebab38bde?resource=file",
      "RequestMethod": "PUT",
      "RequestHeaders": {
        "Accept": "application/json",
        "Authorization": "Sanitized",
        "traceparent": "00-54ce9318602fb1478440ea195c2b03bf-1b853e543a49a041-00",
        "User-Agent": [
          "azsdk-net-Storage.Files.DataLake/12.7.0-alpha.20210219.1",
          "(.NET 5.0.3; Microsoft Windows 10.0.19041)"
        ],
        "x-ms-client-request-id": "defae590-2849-1c7a-0214-e91ac9ec09d5",
        "x-ms-date": "Fri, 19 Feb 2021 19:14:11 GMT",
        "x-ms-return-client-request-id": "true",
<<<<<<< HEAD
        "x-ms-version": "2020-12-06"
=======
        "x-ms-version": "2021-02-12"
>>>>>>> 7e782c87
      },
      "RequestBody": null,
      "StatusCode": 201,
      "ResponseHeaders": {
        "Content-Length": "0",
        "Date": "Fri, 19 Feb 2021 19:14:09 GMT",
        "ETag": "\"0x8D8D50A897E8682\"",
        "Last-Modified": "Fri, 19 Feb 2021 19:14:10 GMT",
        "Server": [
          "Windows-Azure-HDFS/1.0",
          "Microsoft-HTTPAPI/2.0"
        ],
        "x-ms-client-request-id": "defae590-2849-1c7a-0214-e91ac9ec09d5",
        "x-ms-request-id": "6f4be875-e01f-004f-17f3-060e0b000000",
<<<<<<< HEAD
        "x-ms-version": "2020-12-06"
=======
        "x-ms-version": "2021-02-12"
>>>>>>> 7e782c87
      },
      "ResponseBody": []
    },
    {
      "RequestUri": "https://seannse.dfs.core.windows.net/test-filesystem-e08e5b46-4603-4bb1-53ba-ead3d0fae8e8/test-file-272be102-eb43-1f61-24c7-a89ebab38bde?action=setAccessControl",
      "RequestMethod": "PATCH",
      "RequestHeaders": {
        "Accept": "application/json",
        "Authorization": "Sanitized",
        "If-Modified-Since": "Sat, 20 Feb 2021 19:14:11 GMT",
        "User-Agent": [
          "azsdk-net-Storage.Files.DataLake/12.7.0-alpha.20210219.1",
          "(.NET 5.0.3; Microsoft Windows 10.0.19041)"
        ],
        "x-ms-client-request-id": "d40e79c6-acb8-4195-b1af-6ab1efec9ad5",
        "x-ms-date": "Fri, 19 Feb 2021 19:14:11 GMT",
        "x-ms-permissions": "rwxrwxrwx",
        "x-ms-return-client-request-id": "true",
<<<<<<< HEAD
        "x-ms-version": "2020-12-06"
=======
        "x-ms-version": "2021-02-12"
>>>>>>> 7e782c87
      },
      "RequestBody": null,
      "StatusCode": 412,
      "ResponseHeaders": {
        "Content-Length": "200",
        "Content-Type": "application/json; charset=utf-8",
        "Date": "Fri, 19 Feb 2021 19:14:09 GMT",
        "Server": [
          "Windows-Azure-HDFS/1.0",
          "Microsoft-HTTPAPI/2.0"
        ],
        "x-ms-client-request-id": "d40e79c6-acb8-4195-b1af-6ab1efec9ad5",
        "x-ms-error-code": "ConditionNotMet",
        "x-ms-request-id": "6f4be886-e01f-004f-28f3-060e0b000000",
<<<<<<< HEAD
        "x-ms-version": "2020-12-06"
=======
        "x-ms-version": "2021-02-12"
>>>>>>> 7e782c87
      },
      "ResponseBody": {
        "error": {
          "code": "ConditionNotMet",
          "message": "The condition specified using HTTP conditional header(s) is not met.\nRequestId:6f4be886-e01f-004f-28f3-060e0b000000\nTime:2021-02-19T19:14:10.6829267Z"
        }
      }
    },
    {
      "RequestUri": "https://seannse.blob.core.windows.net/test-filesystem-e08e5b46-4603-4bb1-53ba-ead3d0fae8e8?restype=container",
      "RequestMethod": "DELETE",
      "RequestHeaders": {
        "Accept": "application/xml",
        "Authorization": "Sanitized",
        "traceparent": "00-d47bc79b3d448b4b83d6daff9d4b224f-1a302f10b3115a40-00",
        "User-Agent": [
          "azsdk-net-Storage.Files.DataLake/12.7.0-alpha.20210219.1",
          "(.NET 5.0.3; Microsoft Windows 10.0.19041)"
        ],
        "x-ms-client-request-id": "4f539040-34de-641c-67be-e98cfc2f39ee",
        "x-ms-date": "Fri, 19 Feb 2021 19:14:11 GMT",
        "x-ms-return-client-request-id": "true",
<<<<<<< HEAD
        "x-ms-version": "2020-12-06"
=======
        "x-ms-version": "2021-02-12"
>>>>>>> 7e782c87
      },
      "RequestBody": null,
      "StatusCode": 202,
      "ResponseHeaders": {
        "Content-Length": "0",
        "Date": "Fri, 19 Feb 2021 19:14:10 GMT",
        "Server": [
          "Windows-Azure-Blob/1.0",
          "Microsoft-HTTPAPI/2.0"
        ],
        "x-ms-client-request-id": "4f539040-34de-641c-67be-e98cfc2f39ee",
        "x-ms-request-id": "2e6e8cb6-201e-00a4-5cf3-0676f9000000",
<<<<<<< HEAD
        "x-ms-version": "2020-12-06"
=======
        "x-ms-version": "2021-02-12"
>>>>>>> 7e782c87
      },
      "ResponseBody": []
    },
    {
      "RequestUri": "https://seannse.blob.core.windows.net/test-filesystem-58c0902c-86ce-618f-86e4-cfe7a8137fb3?restype=container",
      "RequestMethod": "PUT",
      "RequestHeaders": {
        "Accept": "application/xml",
        "Authorization": "Sanitized",
        "traceparent": "00-61063c8e015fed48bd49873ec65237dc-37c2c70c0c86ef4a-00",
        "User-Agent": [
          "azsdk-net-Storage.Files.DataLake/12.7.0-alpha.20210219.1",
          "(.NET 5.0.3; Microsoft Windows 10.0.19041)"
        ],
        "x-ms-blob-public-access": "container",
        "x-ms-client-request-id": "31551597-8b3d-ba25-01f2-c8f96435bb53",
        "x-ms-date": "Fri, 19 Feb 2021 19:14:11 GMT",
        "x-ms-return-client-request-id": "true",
<<<<<<< HEAD
        "x-ms-version": "2020-12-06"
=======
        "x-ms-version": "2021-02-12"
>>>>>>> 7e782c87
      },
      "RequestBody": null,
      "StatusCode": 201,
      "ResponseHeaders": {
        "Content-Length": "0",
        "Date": "Fri, 19 Feb 2021 19:14:10 GMT",
        "ETag": "\"0x8D8D50A89A369D2\"",
        "Last-Modified": "Fri, 19 Feb 2021 19:14:10 GMT",
        "Server": [
          "Windows-Azure-Blob/1.0",
          "Microsoft-HTTPAPI/2.0"
        ],
        "x-ms-client-request-id": "31551597-8b3d-ba25-01f2-c8f96435bb53",
        "x-ms-request-id": "2e6e8d8d-201e-00a4-29f3-0676f9000000",
<<<<<<< HEAD
        "x-ms-version": "2020-12-06"
=======
        "x-ms-version": "2021-02-12"
>>>>>>> 7e782c87
      },
      "ResponseBody": []
    },
    {
      "RequestUri": "https://seannse.dfs.core.windows.net/test-filesystem-58c0902c-86ce-618f-86e4-cfe7a8137fb3/test-file-85c1353f-dabd-e155-9937-97f19f83e420?resource=file",
      "RequestMethod": "PUT",
      "RequestHeaders": {
        "Accept": "application/json",
        "Authorization": "Sanitized",
        "traceparent": "00-dd18edd6d946df4aaee269bd501254ef-bbde0bd970ed264c-00",
        "User-Agent": [
          "azsdk-net-Storage.Files.DataLake/12.7.0-alpha.20210219.1",
          "(.NET 5.0.3; Microsoft Windows 10.0.19041)"
        ],
        "x-ms-client-request-id": "47cc9321-a6a4-bc18-c074-9805f4341b7d",
        "x-ms-date": "Fri, 19 Feb 2021 19:14:11 GMT",
        "x-ms-return-client-request-id": "true",
<<<<<<< HEAD
        "x-ms-version": "2020-12-06"
=======
        "x-ms-version": "2021-02-12"
>>>>>>> 7e782c87
      },
      "RequestBody": null,
      "StatusCode": 201,
      "ResponseHeaders": {
        "Content-Length": "0",
        "Date": "Fri, 19 Feb 2021 19:14:10 GMT",
        "ETag": "\"0x8D8D50A89B27BD0\"",
        "Last-Modified": "Fri, 19 Feb 2021 19:14:10 GMT",
        "Server": [
          "Windows-Azure-HDFS/1.0",
          "Microsoft-HTTPAPI/2.0"
        ],
        "x-ms-client-request-id": "47cc9321-a6a4-bc18-c074-9805f4341b7d",
        "x-ms-request-id": "6f4be8c9-e01f-004f-6bf3-060e0b000000",
<<<<<<< HEAD
        "x-ms-version": "2020-12-06"
=======
        "x-ms-version": "2021-02-12"
>>>>>>> 7e782c87
      },
      "ResponseBody": []
    },
    {
      "RequestUri": "https://seannse.dfs.core.windows.net/test-filesystem-58c0902c-86ce-618f-86e4-cfe7a8137fb3/test-file-85c1353f-dabd-e155-9937-97f19f83e420?action=setAccessControl",
      "RequestMethod": "PATCH",
      "RequestHeaders": {
        "Accept": "application/json",
        "Authorization": "Sanitized",
        "If-Unmodified-Since": "Thu, 18 Feb 2021 19:14:11 GMT",
        "User-Agent": [
          "azsdk-net-Storage.Files.DataLake/12.7.0-alpha.20210219.1",
          "(.NET 5.0.3; Microsoft Windows 10.0.19041)"
        ],
        "x-ms-client-request-id": "0bcf0a14-9db7-107b-e192-d24ab4704a1d",
        "x-ms-date": "Fri, 19 Feb 2021 19:14:11 GMT",
        "x-ms-permissions": "rwxrwxrwx",
        "x-ms-return-client-request-id": "true",
<<<<<<< HEAD
        "x-ms-version": "2020-12-06"
=======
        "x-ms-version": "2021-02-12"
>>>>>>> 7e782c87
      },
      "RequestBody": null,
      "StatusCode": 412,
      "ResponseHeaders": {
        "Content-Length": "200",
        "Content-Type": "application/json; charset=utf-8",
        "Date": "Fri, 19 Feb 2021 19:14:10 GMT",
        "Server": [
          "Windows-Azure-HDFS/1.0",
          "Microsoft-HTTPAPI/2.0"
        ],
        "x-ms-client-request-id": "0bcf0a14-9db7-107b-e192-d24ab4704a1d",
        "x-ms-error-code": "ConditionNotMet",
        "x-ms-request-id": "6f4be8d9-e01f-004f-7bf3-060e0b000000",
<<<<<<< HEAD
        "x-ms-version": "2020-12-06"
=======
        "x-ms-version": "2021-02-12"
>>>>>>> 7e782c87
      },
      "ResponseBody": {
        "error": {
          "code": "ConditionNotMet",
          "message": "The condition specified using HTTP conditional header(s) is not met.\nRequestId:6f4be8d9-e01f-004f-7bf3-060e0b000000\nTime:2021-02-19T19:14:11.0221653Z"
        }
      }
    },
    {
      "RequestUri": "https://seannse.blob.core.windows.net/test-filesystem-58c0902c-86ce-618f-86e4-cfe7a8137fb3?restype=container",
      "RequestMethod": "DELETE",
      "RequestHeaders": {
        "Accept": "application/xml",
        "Authorization": "Sanitized",
        "traceparent": "00-44504e78e49349448f8b3f7be3959e60-490a9a4d9e89dc42-00",
        "User-Agent": [
          "azsdk-net-Storage.Files.DataLake/12.7.0-alpha.20210219.1",
          "(.NET 5.0.3; Microsoft Windows 10.0.19041)"
        ],
        "x-ms-client-request-id": "e9f1fc15-0f64-70c6-2d31-8952564b3d4f",
        "x-ms-date": "Fri, 19 Feb 2021 19:14:11 GMT",
        "x-ms-return-client-request-id": "true",
<<<<<<< HEAD
        "x-ms-version": "2020-12-06"
=======
        "x-ms-version": "2021-02-12"
>>>>>>> 7e782c87
      },
      "RequestBody": null,
      "StatusCode": 202,
      "ResponseHeaders": {
        "Content-Length": "0",
        "Date": "Fri, 19 Feb 2021 19:14:10 GMT",
        "Server": [
          "Windows-Azure-Blob/1.0",
          "Microsoft-HTTPAPI/2.0"
        ],
        "x-ms-client-request-id": "e9f1fc15-0f64-70c6-2d31-8952564b3d4f",
        "x-ms-request-id": "2e6e8fd1-201e-00a4-51f3-0676f9000000",
<<<<<<< HEAD
        "x-ms-version": "2020-12-06"
=======
        "x-ms-version": "2021-02-12"
>>>>>>> 7e782c87
      },
      "ResponseBody": []
    },
    {
      "RequestUri": "https://seannse.blob.core.windows.net/test-filesystem-9c6a1637-8417-5ce1-64d7-0ddd15599dcf?restype=container",
      "RequestMethod": "PUT",
      "RequestHeaders": {
        "Accept": "application/xml",
        "Authorization": "Sanitized",
        "traceparent": "00-bb0dcd83c8a4c74b8db27a896660d72b-66179945a1e6404d-00",
        "User-Agent": [
          "azsdk-net-Storage.Files.DataLake/12.7.0-alpha.20210219.1",
          "(.NET 5.0.3; Microsoft Windows 10.0.19041)"
        ],
        "x-ms-blob-public-access": "container",
        "x-ms-client-request-id": "5cea389c-a4a7-90f9-1b95-858d01e95ad3",
        "x-ms-date": "Fri, 19 Feb 2021 19:14:11 GMT",
        "x-ms-return-client-request-id": "true",
<<<<<<< HEAD
        "x-ms-version": "2020-12-06"
=======
        "x-ms-version": "2021-02-12"
>>>>>>> 7e782c87
      },
      "RequestBody": null,
      "StatusCode": 201,
      "ResponseHeaders": {
        "Content-Length": "0",
        "Date": "Fri, 19 Feb 2021 19:14:10 GMT",
        "ETag": "\"0x8D8D50A89D4BC6A\"",
        "Last-Modified": "Fri, 19 Feb 2021 19:14:11 GMT",
        "Server": [
          "Windows-Azure-Blob/1.0",
          "Microsoft-HTTPAPI/2.0"
        ],
        "x-ms-client-request-id": "5cea389c-a4a7-90f9-1b95-858d01e95ad3",
        "x-ms-request-id": "2e6e90bb-201e-00a4-30f3-0676f9000000",
<<<<<<< HEAD
        "x-ms-version": "2020-12-06"
=======
        "x-ms-version": "2021-02-12"
>>>>>>> 7e782c87
      },
      "ResponseBody": []
    },
    {
      "RequestUri": "https://seannse.dfs.core.windows.net/test-filesystem-9c6a1637-8417-5ce1-64d7-0ddd15599dcf/test-file-9400ba94-8516-d6d0-5cdd-83eed8582e10?resource=file",
      "RequestMethod": "PUT",
      "RequestHeaders": {
        "Accept": "application/json",
        "Authorization": "Sanitized",
        "traceparent": "00-833aa5b2e6a19a45af309000bcab1a74-f32221968ba7a24d-00",
        "User-Agent": [
          "azsdk-net-Storage.Files.DataLake/12.7.0-alpha.20210219.1",
          "(.NET 5.0.3; Microsoft Windows 10.0.19041)"
        ],
        "x-ms-client-request-id": "73f5d9cd-0d52-179b-6713-ffca200ab8c2",
        "x-ms-date": "Fri, 19 Feb 2021 19:14:11 GMT",
        "x-ms-return-client-request-id": "true",
<<<<<<< HEAD
        "x-ms-version": "2020-12-06"
=======
        "x-ms-version": "2021-02-12"
>>>>>>> 7e782c87
      },
      "RequestBody": null,
      "StatusCode": 201,
      "ResponseHeaders": {
        "Content-Length": "0",
        "Date": "Fri, 19 Feb 2021 19:14:10 GMT",
        "ETag": "\"0x8D8D50A89E443BD\"",
        "Last-Modified": "Fri, 19 Feb 2021 19:14:11 GMT",
        "Server": [
          "Windows-Azure-HDFS/1.0",
          "Microsoft-HTTPAPI/2.0"
        ],
        "x-ms-client-request-id": "73f5d9cd-0d52-179b-6713-ffca200ab8c2",
        "x-ms-request-id": "6f4be912-e01f-004f-34f3-060e0b000000",
<<<<<<< HEAD
        "x-ms-version": "2020-12-06"
=======
        "x-ms-version": "2021-02-12"
>>>>>>> 7e782c87
      },
      "ResponseBody": []
    },
    {
      "RequestUri": "https://seannse.dfs.core.windows.net/test-filesystem-9c6a1637-8417-5ce1-64d7-0ddd15599dcf/test-file-9400ba94-8516-d6d0-5cdd-83eed8582e10?action=setAccessControl",
      "RequestMethod": "PATCH",
      "RequestHeaders": {
        "Accept": "application/json",
        "Authorization": "Sanitized",
        "If-Match": "\"garbage\"",
        "User-Agent": [
          "azsdk-net-Storage.Files.DataLake/12.7.0-alpha.20210219.1",
          "(.NET 5.0.3; Microsoft Windows 10.0.19041)"
        ],
        "x-ms-client-request-id": "ff215352-ba62-27bd-bf29-765b415d8dbd",
        "x-ms-date": "Fri, 19 Feb 2021 19:14:12 GMT",
        "x-ms-permissions": "rwxrwxrwx",
        "x-ms-return-client-request-id": "true",
<<<<<<< HEAD
        "x-ms-version": "2020-12-06"
=======
        "x-ms-version": "2021-02-12"
>>>>>>> 7e782c87
      },
      "RequestBody": null,
      "StatusCode": 412,
      "ResponseHeaders": {
        "Content-Length": "200",
        "Content-Type": "application/json; charset=utf-8",
        "Date": "Fri, 19 Feb 2021 19:14:10 GMT",
        "Server": [
          "Windows-Azure-HDFS/1.0",
          "Microsoft-HTTPAPI/2.0"
        ],
        "x-ms-client-request-id": "ff215352-ba62-27bd-bf29-765b415d8dbd",
        "x-ms-error-code": "ConditionNotMet",
        "x-ms-request-id": "6f4be92a-e01f-004f-4cf3-060e0b000000",
<<<<<<< HEAD
        "x-ms-version": "2020-12-06"
=======
        "x-ms-version": "2021-02-12"
>>>>>>> 7e782c87
      },
      "ResponseBody": {
        "error": {
          "code": "ConditionNotMet",
          "message": "The condition specified using HTTP conditional header(s) is not met.\nRequestId:6f4be92a-e01f-004f-4cf3-060e0b000000\nTime:2021-02-19T19:14:11.3453927Z"
        }
      }
    },
    {
      "RequestUri": "https://seannse.blob.core.windows.net/test-filesystem-9c6a1637-8417-5ce1-64d7-0ddd15599dcf?restype=container",
      "RequestMethod": "DELETE",
      "RequestHeaders": {
        "Accept": "application/xml",
        "Authorization": "Sanitized",
        "traceparent": "00-7b4153ecf9b7b04e88f3b069ad1674e5-5c5949e803c9eb4c-00",
        "User-Agent": [
          "azsdk-net-Storage.Files.DataLake/12.7.0-alpha.20210219.1",
          "(.NET 5.0.3; Microsoft Windows 10.0.19041)"
        ],
        "x-ms-client-request-id": "cd77ce17-b9e9-ad60-b730-e77f06091034",
        "x-ms-date": "Fri, 19 Feb 2021 19:14:12 GMT",
        "x-ms-return-client-request-id": "true",
<<<<<<< HEAD
        "x-ms-version": "2020-12-06"
=======
        "x-ms-version": "2021-02-12"
>>>>>>> 7e782c87
      },
      "RequestBody": null,
      "StatusCode": 202,
      "ResponseHeaders": {
        "Content-Length": "0",
        "Date": "Fri, 19 Feb 2021 19:14:11 GMT",
        "Server": [
          "Windows-Azure-Blob/1.0",
          "Microsoft-HTTPAPI/2.0"
        ],
        "x-ms-client-request-id": "cd77ce17-b9e9-ad60-b730-e77f06091034",
        "x-ms-request-id": "2e6e92f3-201e-00a4-43f3-0676f9000000",
<<<<<<< HEAD
        "x-ms-version": "2020-12-06"
=======
        "x-ms-version": "2021-02-12"
>>>>>>> 7e782c87
      },
      "ResponseBody": []
    },
    {
      "RequestUri": "https://seannse.blob.core.windows.net/test-filesystem-0d860ec4-9665-6e5c-ccd1-8ac0d8bce595?restype=container",
      "RequestMethod": "PUT",
      "RequestHeaders": {
        "Accept": "application/xml",
        "Authorization": "Sanitized",
        "traceparent": "00-e0d646c6854c4e4aac499c9f2a6d7bbc-714992b8b133e645-00",
        "User-Agent": [
          "azsdk-net-Storage.Files.DataLake/12.7.0-alpha.20210219.1",
          "(.NET 5.0.3; Microsoft Windows 10.0.19041)"
        ],
        "x-ms-blob-public-access": "container",
        "x-ms-client-request-id": "323bad91-22a2-8119-7109-00172e9fd4fa",
        "x-ms-date": "Fri, 19 Feb 2021 19:14:12 GMT",
        "x-ms-return-client-request-id": "true",
<<<<<<< HEAD
        "x-ms-version": "2020-12-06"
=======
        "x-ms-version": "2021-02-12"
>>>>>>> 7e782c87
      },
      "RequestBody": null,
      "StatusCode": 201,
      "ResponseHeaders": {
        "Content-Length": "0",
        "Date": "Fri, 19 Feb 2021 19:14:11 GMT",
        "ETag": "\"0x8D8D50A8A08F5B8\"",
        "Last-Modified": "Fri, 19 Feb 2021 19:14:11 GMT",
        "Server": [
          "Windows-Azure-Blob/1.0",
          "Microsoft-HTTPAPI/2.0"
        ],
        "x-ms-client-request-id": "323bad91-22a2-8119-7109-00172e9fd4fa",
        "x-ms-request-id": "2e6e93f5-201e-00a4-31f3-0676f9000000",
<<<<<<< HEAD
        "x-ms-version": "2020-12-06"
=======
        "x-ms-version": "2021-02-12"
>>>>>>> 7e782c87
      },
      "ResponseBody": []
    },
    {
      "RequestUri": "https://seannse.dfs.core.windows.net/test-filesystem-0d860ec4-9665-6e5c-ccd1-8ac0d8bce595/test-file-1085524b-9dc6-044e-3954-9290e8ba71c5?resource=file",
      "RequestMethod": "PUT",
      "RequestHeaders": {
        "Accept": "application/json",
        "Authorization": "Sanitized",
        "traceparent": "00-ec004054f998a7488622e5406d19e427-c64beaf193589f41-00",
        "User-Agent": [
          "azsdk-net-Storage.Files.DataLake/12.7.0-alpha.20210219.1",
          "(.NET 5.0.3; Microsoft Windows 10.0.19041)"
        ],
        "x-ms-client-request-id": "aa57b200-3882-f3a4-5e36-f94e908898b7",
        "x-ms-date": "Fri, 19 Feb 2021 19:14:12 GMT",
        "x-ms-return-client-request-id": "true",
<<<<<<< HEAD
        "x-ms-version": "2020-12-06"
=======
        "x-ms-version": "2021-02-12"
>>>>>>> 7e782c87
      },
      "RequestBody": null,
      "StatusCode": 201,
      "ResponseHeaders": {
        "Content-Length": "0",
        "Date": "Fri, 19 Feb 2021 19:14:10 GMT",
        "ETag": "\"0x8D8D50A8A17A6F9\"",
        "Last-Modified": "Fri, 19 Feb 2021 19:14:11 GMT",
        "Server": [
          "Windows-Azure-HDFS/1.0",
          "Microsoft-HTTPAPI/2.0"
        ],
        "x-ms-client-request-id": "aa57b200-3882-f3a4-5e36-f94e908898b7",
        "x-ms-request-id": "6f4be964-e01f-004f-06f3-060e0b000000",
<<<<<<< HEAD
        "x-ms-version": "2020-12-06"
=======
        "x-ms-version": "2021-02-12"
>>>>>>> 7e782c87
      },
      "ResponseBody": []
    },
    {
      "RequestUri": "https://seannse.blob.core.windows.net/test-filesystem-0d860ec4-9665-6e5c-ccd1-8ac0d8bce595/test-file-1085524b-9dc6-044e-3954-9290e8ba71c5",
      "RequestMethod": "HEAD",
      "RequestHeaders": {
        "Accept": "application/xml",
        "Authorization": "Sanitized",
        "User-Agent": [
          "azsdk-net-Storage.Files.DataLake/12.7.0-alpha.20210219.1",
          "(.NET 5.0.3; Microsoft Windows 10.0.19041)"
        ],
        "x-ms-client-request-id": "3590b84f-c762-4f42-7b3b-cc4ab9a44753",
        "x-ms-date": "Fri, 19 Feb 2021 19:14:12 GMT",
        "x-ms-return-client-request-id": "true",
<<<<<<< HEAD
        "x-ms-version": "2020-12-06"
=======
        "x-ms-version": "2021-02-12"
>>>>>>> 7e782c87
      },
      "RequestBody": null,
      "StatusCode": 200,
      "ResponseHeaders": {
        "Accept-Ranges": "bytes",
        "Content-Length": "0",
        "Content-Type": "application/octet-stream",
        "Date": "Fri, 19 Feb 2021 19:14:11 GMT",
        "ETag": "\"0x8D8D50A8A17A6F9\"",
        "Last-Modified": "Fri, 19 Feb 2021 19:14:11 GMT",
        "Server": [
          "Windows-Azure-Blob/1.0",
          "Microsoft-HTTPAPI/2.0"
        ],
        "x-ms-access-tier": "Hot",
        "x-ms-access-tier-inferred": "true",
        "x-ms-blob-type": "BlockBlob",
        "x-ms-client-request-id": "3590b84f-c762-4f42-7b3b-cc4ab9a44753",
        "x-ms-creation-time": "Fri, 19 Feb 2021 19:14:11 GMT",
        "x-ms-group": "$superuser",
        "x-ms-lease-state": "available",
        "x-ms-lease-status": "unlocked",
        "x-ms-owner": "$superuser",
        "x-ms-permissions": "rw-r-----",
        "x-ms-request-id": "2e6e95cb-201e-00a4-6df3-0676f9000000",
        "x-ms-server-encrypted": "true",
<<<<<<< HEAD
        "x-ms-version": "2020-12-06"
=======
        "x-ms-version": "2021-02-12"
>>>>>>> 7e782c87
      },
      "ResponseBody": []
    },
    {
      "RequestUri": "https://seannse.dfs.core.windows.net/test-filesystem-0d860ec4-9665-6e5c-ccd1-8ac0d8bce595/test-file-1085524b-9dc6-044e-3954-9290e8ba71c5?action=setAccessControl",
      "RequestMethod": "PATCH",
      "RequestHeaders": {
        "Accept": "application/json",
        "Authorization": "Sanitized",
        "If-None-Match": "0x8D8D50A8A17A6F9",
        "User-Agent": [
          "azsdk-net-Storage.Files.DataLake/12.7.0-alpha.20210219.1",
          "(.NET 5.0.3; Microsoft Windows 10.0.19041)"
        ],
        "x-ms-client-request-id": "d7fe7bf1-62f8-d055-f840-9236dc2fdeb9",
        "x-ms-date": "Fri, 19 Feb 2021 19:14:12 GMT",
        "x-ms-permissions": "rwxrwxrwx",
        "x-ms-return-client-request-id": "true",
<<<<<<< HEAD
        "x-ms-version": "2020-12-06"
=======
        "x-ms-version": "2021-02-12"
>>>>>>> 7e782c87
      },
      "RequestBody": null,
      "StatusCode": 412,
      "ResponseHeaders": {
        "Content-Length": "200",
        "Content-Type": "application/json; charset=utf-8",
        "Date": "Fri, 19 Feb 2021 19:14:10 GMT",
        "Server": [
          "Windows-Azure-HDFS/1.0",
          "Microsoft-HTTPAPI/2.0"
        ],
        "x-ms-client-request-id": "d7fe7bf1-62f8-d055-f840-9236dc2fdeb9",
        "x-ms-error-code": "ConditionNotMet",
        "x-ms-request-id": "6f4be997-e01f-004f-39f3-060e0b000000",
<<<<<<< HEAD
        "x-ms-version": "2020-12-06"
=======
        "x-ms-version": "2021-02-12"
>>>>>>> 7e782c87
      },
      "ResponseBody": {
        "error": {
          "code": "ConditionNotMet",
          "message": "The condition specified using HTTP conditional header(s) is not met.\nRequestId:6f4be997-e01f-004f-39f3-060e0b000000\nTime:2021-02-19T19:14:11.7566820Z"
        }
      }
    },
    {
      "RequestUri": "https://seannse.blob.core.windows.net/test-filesystem-0d860ec4-9665-6e5c-ccd1-8ac0d8bce595?restype=container",
      "RequestMethod": "DELETE",
      "RequestHeaders": {
        "Accept": "application/xml",
        "Authorization": "Sanitized",
        "traceparent": "00-56b75d5e1c2dcf44a3ae8907057a3c8e-44fd33cc8177ac4e-00",
        "User-Agent": [
          "azsdk-net-Storage.Files.DataLake/12.7.0-alpha.20210219.1",
          "(.NET 5.0.3; Microsoft Windows 10.0.19041)"
        ],
        "x-ms-client-request-id": "3e58e1e3-6fa6-c75b-f473-8bec63337a09",
        "x-ms-date": "Fri, 19 Feb 2021 19:14:12 GMT",
        "x-ms-return-client-request-id": "true",
<<<<<<< HEAD
        "x-ms-version": "2020-12-06"
=======
        "x-ms-version": "2021-02-12"
>>>>>>> 7e782c87
      },
      "RequestBody": null,
      "StatusCode": 202,
      "ResponseHeaders": {
        "Content-Length": "0",
        "Date": "Fri, 19 Feb 2021 19:14:11 GMT",
        "Server": [
          "Windows-Azure-Blob/1.0",
          "Microsoft-HTTPAPI/2.0"
        ],
        "x-ms-client-request-id": "3e58e1e3-6fa6-c75b-f473-8bec63337a09",
        "x-ms-request-id": "2e6e975d-201e-00a4-74f3-0676f9000000",
<<<<<<< HEAD
        "x-ms-version": "2020-12-06"
=======
        "x-ms-version": "2021-02-12"
>>>>>>> 7e782c87
      },
      "ResponseBody": []
    },
    {
      "RequestUri": "https://seannse.blob.core.windows.net/test-filesystem-256d91e0-04c6-31bc-2ba4-88be65b2548a?restype=container",
      "RequestMethod": "PUT",
      "RequestHeaders": {
        "Accept": "application/xml",
        "Authorization": "Sanitized",
        "traceparent": "00-12395f0083bf8e4fa95db5062d55f64a-03c3e056179bfb45-00",
        "User-Agent": [
          "azsdk-net-Storage.Files.DataLake/12.7.0-alpha.20210219.1",
          "(.NET 5.0.3; Microsoft Windows 10.0.19041)"
        ],
        "x-ms-blob-public-access": "container",
        "x-ms-client-request-id": "eac2f3bf-2400-df14-2427-1201e69d6142",
        "x-ms-date": "Fri, 19 Feb 2021 19:14:12 GMT",
        "x-ms-return-client-request-id": "true",
<<<<<<< HEAD
        "x-ms-version": "2020-12-06"
=======
        "x-ms-version": "2021-02-12"
>>>>>>> 7e782c87
      },
      "RequestBody": null,
      "StatusCode": 201,
      "ResponseHeaders": {
        "Content-Length": "0",
        "Date": "Fri, 19 Feb 2021 19:14:11 GMT",
        "ETag": "\"0x8D8D50A8A45BC26\"",
        "Last-Modified": "Fri, 19 Feb 2021 19:14:11 GMT",
        "Server": [
          "Windows-Azure-Blob/1.0",
          "Microsoft-HTTPAPI/2.0"
        ],
        "x-ms-client-request-id": "eac2f3bf-2400-df14-2427-1201e69d6142",
        "x-ms-request-id": "2e6e9835-201e-00a4-4af3-0676f9000000",
<<<<<<< HEAD
        "x-ms-version": "2020-12-06"
=======
        "x-ms-version": "2021-02-12"
>>>>>>> 7e782c87
      },
      "ResponseBody": []
    },
    {
      "RequestUri": "https://seannse.dfs.core.windows.net/test-filesystem-256d91e0-04c6-31bc-2ba4-88be65b2548a/test-file-aaf5011e-7fe0-4032-7e76-a1b3a601fcc7?resource=file",
      "RequestMethod": "PUT",
      "RequestHeaders": {
        "Accept": "application/json",
        "Authorization": "Sanitized",
        "traceparent": "00-c7bfbf2e0c23f548ad425e0e8863fe15-9f3c621a92138548-00",
        "User-Agent": [
          "azsdk-net-Storage.Files.DataLake/12.7.0-alpha.20210219.1",
          "(.NET 5.0.3; Microsoft Windows 10.0.19041)"
        ],
        "x-ms-client-request-id": "339d1bb1-4b6e-3f3a-c182-6b8a83603823",
        "x-ms-date": "Fri, 19 Feb 2021 19:14:12 GMT",
        "x-ms-return-client-request-id": "true",
<<<<<<< HEAD
        "x-ms-version": "2020-12-06"
=======
        "x-ms-version": "2021-02-12"
>>>>>>> 7e782c87
      },
      "RequestBody": null,
      "StatusCode": 201,
      "ResponseHeaders": {
        "Content-Length": "0",
        "Date": "Fri, 19 Feb 2021 19:14:11 GMT",
        "ETag": "\"0x8D8D50A8A55B381\"",
        "Last-Modified": "Fri, 19 Feb 2021 19:14:12 GMT",
        "Server": [
          "Windows-Azure-HDFS/1.0",
          "Microsoft-HTTPAPI/2.0"
        ],
        "x-ms-client-request-id": "339d1bb1-4b6e-3f3a-c182-6b8a83603823",
        "x-ms-request-id": "6f4be9dc-e01f-004f-7ef3-060e0b000000",
<<<<<<< HEAD
        "x-ms-version": "2020-12-06"
=======
        "x-ms-version": "2021-02-12"
>>>>>>> 7e782c87
      },
      "ResponseBody": []
    },
    {
      "RequestUri": "https://seannse.dfs.core.windows.net/test-filesystem-256d91e0-04c6-31bc-2ba4-88be65b2548a/test-file-aaf5011e-7fe0-4032-7e76-a1b3a601fcc7?action=setAccessControl",
      "RequestMethod": "PATCH",
      "RequestHeaders": {
        "Accept": "application/json",
        "Authorization": "Sanitized",
        "User-Agent": [
          "azsdk-net-Storage.Files.DataLake/12.7.0-alpha.20210219.1",
          "(.NET 5.0.3; Microsoft Windows 10.0.19041)"
        ],
        "x-ms-client-request-id": "8a01ba65-c863-6159-33bf-b16dfffe4e43",
        "x-ms-date": "Fri, 19 Feb 2021 19:14:12 GMT",
        "x-ms-lease-id": "2fe73909-b125-a4db-a1eb-c90175cc284f",
        "x-ms-permissions": "rwxrwxrwx",
        "x-ms-return-client-request-id": "true",
<<<<<<< HEAD
        "x-ms-version": "2020-12-06"
=======
        "x-ms-version": "2021-02-12"
>>>>>>> 7e782c87
      },
      "RequestBody": null,
      "StatusCode": 412,
      "ResponseHeaders": {
        "Content-Length": "176",
        "Content-Type": "application/json; charset=utf-8",
        "Date": "Fri, 19 Feb 2021 19:14:11 GMT",
        "Server": [
          "Windows-Azure-HDFS/1.0",
          "Microsoft-HTTPAPI/2.0"
        ],
        "x-ms-client-request-id": "8a01ba65-c863-6159-33bf-b16dfffe4e43",
        "x-ms-error-code": "LeaseNotPresent",
        "x-ms-request-id": "6f4be9fa-e01f-004f-1cf3-060e0b000000",
<<<<<<< HEAD
        "x-ms-version": "2020-12-06"
=======
        "x-ms-version": "2021-02-12"
>>>>>>> 7e782c87
      },
      "ResponseBody": {
        "error": {
          "code": "LeaseNotPresent",
          "message": "There is currently no lease on the resource.\nRequestId:6f4be9fa-e01f-004f-1cf3-060e0b000000\nTime:2021-02-19T19:14:12.0899164Z"
        }
      }
    },
    {
      "RequestUri": "https://seannse.blob.core.windows.net/test-filesystem-256d91e0-04c6-31bc-2ba4-88be65b2548a?restype=container",
      "RequestMethod": "DELETE",
      "RequestHeaders": {
        "Accept": "application/xml",
        "Authorization": "Sanitized",
        "traceparent": "00-7068137f433d2f4382b0cc036c4e6b99-13745dec8cb4bf43-00",
        "User-Agent": [
          "azsdk-net-Storage.Files.DataLake/12.7.0-alpha.20210219.1",
          "(.NET 5.0.3; Microsoft Windows 10.0.19041)"
        ],
        "x-ms-client-request-id": "c825ffcf-ae5e-62bf-f0f2-45df3de5b478",
        "x-ms-date": "Fri, 19 Feb 2021 19:14:12 GMT",
        "x-ms-return-client-request-id": "true",
<<<<<<< HEAD
        "x-ms-version": "2020-12-06"
=======
        "x-ms-version": "2021-02-12"
>>>>>>> 7e782c87
      },
      "RequestBody": null,
      "StatusCode": 202,
      "ResponseHeaders": {
        "Content-Length": "0",
        "Date": "Fri, 19 Feb 2021 19:14:11 GMT",
        "Server": [
          "Windows-Azure-Blob/1.0",
          "Microsoft-HTTPAPI/2.0"
        ],
        "x-ms-client-request-id": "c825ffcf-ae5e-62bf-f0f2-45df3de5b478",
        "x-ms-request-id": "2e6e9af0-201e-00a4-67f3-0676f9000000",
<<<<<<< HEAD
        "x-ms-version": "2020-12-06"
=======
        "x-ms-version": "2021-02-12"
>>>>>>> 7e782c87
      },
      "ResponseBody": []
    }
  ],
  "Variables": {
    "DateTimeOffsetNow": "2021-02-19T13:14:11.1906145-06:00",
    "RandomSeed": "336599459",
    "Storage_TestConfigHierarchicalNamespace": "NamespaceTenant\nseannse\nU2FuaXRpemVk\nhttps://seannse.blob.core.windows.net\nhttps://seannse.file.core.windows.net\nhttps://seannse.queue.core.windows.net\nhttps://seannse.table.core.windows.net\n\n\n\n\nhttps://seannse-secondary.blob.core.windows.net\nhttps://seannse-secondary.file.core.windows.net\nhttps://seannse-secondary.queue.core.windows.net\nhttps://seannse-secondary.table.core.windows.net\n68390a19-a643-458b-b726-408abf67b4fc\nSanitized\n72f988bf-86f1-41af-91ab-2d7cd011db47\nhttps://login.microsoftonline.com/\nCloud\nBlobEndpoint=https://seannse.blob.core.windows.net/;QueueEndpoint=https://seannse.queue.core.windows.net/;FileEndpoint=https://seannse.file.core.windows.net/;BlobSecondaryEndpoint=https://seannse-secondary.blob.core.windows.net/;QueueSecondaryEndpoint=https://seannse-secondary.queue.core.windows.net/;FileSecondaryEndpoint=https://seannse-secondary.file.core.windows.net/;AccountName=seannse;AccountKey=Sanitized\n\n\n"
  }
}<|MERGE_RESOLUTION|>--- conflicted
+++ resolved
@@ -15,11 +15,7 @@
         "x-ms-client-request-id": "0e346407-71e1-c38b-889c-db6bc608d3a6",
         "x-ms-date": "Fri, 19 Feb 2021 19:14:11 GMT",
         "x-ms-return-client-request-id": "true",
-<<<<<<< HEAD
-        "x-ms-version": "2020-12-06"
-=======
-        "x-ms-version": "2021-02-12"
->>>>>>> 7e782c87
+        "x-ms-version": "2021-02-12"
       },
       "RequestBody": null,
       "StatusCode": 201,
@@ -34,11 +30,7 @@
         ],
         "x-ms-client-request-id": "0e346407-71e1-c38b-889c-db6bc608d3a6",
         "x-ms-request-id": "2e6e8a41-201e-00a4-03f3-0676f9000000",
-<<<<<<< HEAD
-        "x-ms-version": "2020-12-06"
-=======
-        "x-ms-version": "2021-02-12"
->>>>>>> 7e782c87
+        "x-ms-version": "2021-02-12"
       },
       "ResponseBody": []
     },
@@ -56,11 +48,7 @@
         "x-ms-client-request-id": "defae590-2849-1c7a-0214-e91ac9ec09d5",
         "x-ms-date": "Fri, 19 Feb 2021 19:14:11 GMT",
         "x-ms-return-client-request-id": "true",
-<<<<<<< HEAD
-        "x-ms-version": "2020-12-06"
-=======
-        "x-ms-version": "2021-02-12"
->>>>>>> 7e782c87
+        "x-ms-version": "2021-02-12"
       },
       "RequestBody": null,
       "StatusCode": 201,
@@ -75,11 +63,7 @@
         ],
         "x-ms-client-request-id": "defae590-2849-1c7a-0214-e91ac9ec09d5",
         "x-ms-request-id": "6f4be875-e01f-004f-17f3-060e0b000000",
-<<<<<<< HEAD
-        "x-ms-version": "2020-12-06"
-=======
-        "x-ms-version": "2021-02-12"
->>>>>>> 7e782c87
+        "x-ms-version": "2021-02-12"
       },
       "ResponseBody": []
     },
@@ -98,11 +82,7 @@
         "x-ms-date": "Fri, 19 Feb 2021 19:14:11 GMT",
         "x-ms-permissions": "rwxrwxrwx",
         "x-ms-return-client-request-id": "true",
-<<<<<<< HEAD
-        "x-ms-version": "2020-12-06"
-=======
-        "x-ms-version": "2021-02-12"
->>>>>>> 7e782c87
+        "x-ms-version": "2021-02-12"
       },
       "RequestBody": null,
       "StatusCode": 412,
@@ -117,11 +97,7 @@
         "x-ms-client-request-id": "d40e79c6-acb8-4195-b1af-6ab1efec9ad5",
         "x-ms-error-code": "ConditionNotMet",
         "x-ms-request-id": "6f4be886-e01f-004f-28f3-060e0b000000",
-<<<<<<< HEAD
-        "x-ms-version": "2020-12-06"
-=======
-        "x-ms-version": "2021-02-12"
->>>>>>> 7e782c87
+        "x-ms-version": "2021-02-12"
       },
       "ResponseBody": {
         "error": {
@@ -144,11 +120,7 @@
         "x-ms-client-request-id": "4f539040-34de-641c-67be-e98cfc2f39ee",
         "x-ms-date": "Fri, 19 Feb 2021 19:14:11 GMT",
         "x-ms-return-client-request-id": "true",
-<<<<<<< HEAD
-        "x-ms-version": "2020-12-06"
-=======
-        "x-ms-version": "2021-02-12"
->>>>>>> 7e782c87
+        "x-ms-version": "2021-02-12"
       },
       "RequestBody": null,
       "StatusCode": 202,
@@ -161,11 +133,7 @@
         ],
         "x-ms-client-request-id": "4f539040-34de-641c-67be-e98cfc2f39ee",
         "x-ms-request-id": "2e6e8cb6-201e-00a4-5cf3-0676f9000000",
-<<<<<<< HEAD
-        "x-ms-version": "2020-12-06"
-=======
-        "x-ms-version": "2021-02-12"
->>>>>>> 7e782c87
+        "x-ms-version": "2021-02-12"
       },
       "ResponseBody": []
     },
@@ -184,11 +152,7 @@
         "x-ms-client-request-id": "31551597-8b3d-ba25-01f2-c8f96435bb53",
         "x-ms-date": "Fri, 19 Feb 2021 19:14:11 GMT",
         "x-ms-return-client-request-id": "true",
-<<<<<<< HEAD
-        "x-ms-version": "2020-12-06"
-=======
-        "x-ms-version": "2021-02-12"
->>>>>>> 7e782c87
+        "x-ms-version": "2021-02-12"
       },
       "RequestBody": null,
       "StatusCode": 201,
@@ -203,11 +167,7 @@
         ],
         "x-ms-client-request-id": "31551597-8b3d-ba25-01f2-c8f96435bb53",
         "x-ms-request-id": "2e6e8d8d-201e-00a4-29f3-0676f9000000",
-<<<<<<< HEAD
-        "x-ms-version": "2020-12-06"
-=======
-        "x-ms-version": "2021-02-12"
->>>>>>> 7e782c87
+        "x-ms-version": "2021-02-12"
       },
       "ResponseBody": []
     },
@@ -225,11 +185,7 @@
         "x-ms-client-request-id": "47cc9321-a6a4-bc18-c074-9805f4341b7d",
         "x-ms-date": "Fri, 19 Feb 2021 19:14:11 GMT",
         "x-ms-return-client-request-id": "true",
-<<<<<<< HEAD
-        "x-ms-version": "2020-12-06"
-=======
-        "x-ms-version": "2021-02-12"
->>>>>>> 7e782c87
+        "x-ms-version": "2021-02-12"
       },
       "RequestBody": null,
       "StatusCode": 201,
@@ -244,11 +200,7 @@
         ],
         "x-ms-client-request-id": "47cc9321-a6a4-bc18-c074-9805f4341b7d",
         "x-ms-request-id": "6f4be8c9-e01f-004f-6bf3-060e0b000000",
-<<<<<<< HEAD
-        "x-ms-version": "2020-12-06"
-=======
-        "x-ms-version": "2021-02-12"
->>>>>>> 7e782c87
+        "x-ms-version": "2021-02-12"
       },
       "ResponseBody": []
     },
@@ -267,11 +219,7 @@
         "x-ms-date": "Fri, 19 Feb 2021 19:14:11 GMT",
         "x-ms-permissions": "rwxrwxrwx",
         "x-ms-return-client-request-id": "true",
-<<<<<<< HEAD
-        "x-ms-version": "2020-12-06"
-=======
-        "x-ms-version": "2021-02-12"
->>>>>>> 7e782c87
+        "x-ms-version": "2021-02-12"
       },
       "RequestBody": null,
       "StatusCode": 412,
@@ -286,11 +234,7 @@
         "x-ms-client-request-id": "0bcf0a14-9db7-107b-e192-d24ab4704a1d",
         "x-ms-error-code": "ConditionNotMet",
         "x-ms-request-id": "6f4be8d9-e01f-004f-7bf3-060e0b000000",
-<<<<<<< HEAD
-        "x-ms-version": "2020-12-06"
-=======
-        "x-ms-version": "2021-02-12"
->>>>>>> 7e782c87
+        "x-ms-version": "2021-02-12"
       },
       "ResponseBody": {
         "error": {
@@ -313,11 +257,7 @@
         "x-ms-client-request-id": "e9f1fc15-0f64-70c6-2d31-8952564b3d4f",
         "x-ms-date": "Fri, 19 Feb 2021 19:14:11 GMT",
         "x-ms-return-client-request-id": "true",
-<<<<<<< HEAD
-        "x-ms-version": "2020-12-06"
-=======
-        "x-ms-version": "2021-02-12"
->>>>>>> 7e782c87
+        "x-ms-version": "2021-02-12"
       },
       "RequestBody": null,
       "StatusCode": 202,
@@ -330,11 +270,7 @@
         ],
         "x-ms-client-request-id": "e9f1fc15-0f64-70c6-2d31-8952564b3d4f",
         "x-ms-request-id": "2e6e8fd1-201e-00a4-51f3-0676f9000000",
-<<<<<<< HEAD
-        "x-ms-version": "2020-12-06"
-=======
-        "x-ms-version": "2021-02-12"
->>>>>>> 7e782c87
+        "x-ms-version": "2021-02-12"
       },
       "ResponseBody": []
     },
@@ -353,11 +289,7 @@
         "x-ms-client-request-id": "5cea389c-a4a7-90f9-1b95-858d01e95ad3",
         "x-ms-date": "Fri, 19 Feb 2021 19:14:11 GMT",
         "x-ms-return-client-request-id": "true",
-<<<<<<< HEAD
-        "x-ms-version": "2020-12-06"
-=======
-        "x-ms-version": "2021-02-12"
->>>>>>> 7e782c87
+        "x-ms-version": "2021-02-12"
       },
       "RequestBody": null,
       "StatusCode": 201,
@@ -372,11 +304,7 @@
         ],
         "x-ms-client-request-id": "5cea389c-a4a7-90f9-1b95-858d01e95ad3",
         "x-ms-request-id": "2e6e90bb-201e-00a4-30f3-0676f9000000",
-<<<<<<< HEAD
-        "x-ms-version": "2020-12-06"
-=======
-        "x-ms-version": "2021-02-12"
->>>>>>> 7e782c87
+        "x-ms-version": "2021-02-12"
       },
       "ResponseBody": []
     },
@@ -394,11 +322,7 @@
         "x-ms-client-request-id": "73f5d9cd-0d52-179b-6713-ffca200ab8c2",
         "x-ms-date": "Fri, 19 Feb 2021 19:14:11 GMT",
         "x-ms-return-client-request-id": "true",
-<<<<<<< HEAD
-        "x-ms-version": "2020-12-06"
-=======
-        "x-ms-version": "2021-02-12"
->>>>>>> 7e782c87
+        "x-ms-version": "2021-02-12"
       },
       "RequestBody": null,
       "StatusCode": 201,
@@ -413,11 +337,7 @@
         ],
         "x-ms-client-request-id": "73f5d9cd-0d52-179b-6713-ffca200ab8c2",
         "x-ms-request-id": "6f4be912-e01f-004f-34f3-060e0b000000",
-<<<<<<< HEAD
-        "x-ms-version": "2020-12-06"
-=======
-        "x-ms-version": "2021-02-12"
->>>>>>> 7e782c87
+        "x-ms-version": "2021-02-12"
       },
       "ResponseBody": []
     },
@@ -436,11 +356,7 @@
         "x-ms-date": "Fri, 19 Feb 2021 19:14:12 GMT",
         "x-ms-permissions": "rwxrwxrwx",
         "x-ms-return-client-request-id": "true",
-<<<<<<< HEAD
-        "x-ms-version": "2020-12-06"
-=======
-        "x-ms-version": "2021-02-12"
->>>>>>> 7e782c87
+        "x-ms-version": "2021-02-12"
       },
       "RequestBody": null,
       "StatusCode": 412,
@@ -455,11 +371,7 @@
         "x-ms-client-request-id": "ff215352-ba62-27bd-bf29-765b415d8dbd",
         "x-ms-error-code": "ConditionNotMet",
         "x-ms-request-id": "6f4be92a-e01f-004f-4cf3-060e0b000000",
-<<<<<<< HEAD
-        "x-ms-version": "2020-12-06"
-=======
-        "x-ms-version": "2021-02-12"
->>>>>>> 7e782c87
+        "x-ms-version": "2021-02-12"
       },
       "ResponseBody": {
         "error": {
@@ -482,11 +394,7 @@
         "x-ms-client-request-id": "cd77ce17-b9e9-ad60-b730-e77f06091034",
         "x-ms-date": "Fri, 19 Feb 2021 19:14:12 GMT",
         "x-ms-return-client-request-id": "true",
-<<<<<<< HEAD
-        "x-ms-version": "2020-12-06"
-=======
-        "x-ms-version": "2021-02-12"
->>>>>>> 7e782c87
+        "x-ms-version": "2021-02-12"
       },
       "RequestBody": null,
       "StatusCode": 202,
@@ -499,11 +407,7 @@
         ],
         "x-ms-client-request-id": "cd77ce17-b9e9-ad60-b730-e77f06091034",
         "x-ms-request-id": "2e6e92f3-201e-00a4-43f3-0676f9000000",
-<<<<<<< HEAD
-        "x-ms-version": "2020-12-06"
-=======
-        "x-ms-version": "2021-02-12"
->>>>>>> 7e782c87
+        "x-ms-version": "2021-02-12"
       },
       "ResponseBody": []
     },
@@ -522,11 +426,7 @@
         "x-ms-client-request-id": "323bad91-22a2-8119-7109-00172e9fd4fa",
         "x-ms-date": "Fri, 19 Feb 2021 19:14:12 GMT",
         "x-ms-return-client-request-id": "true",
-<<<<<<< HEAD
-        "x-ms-version": "2020-12-06"
-=======
-        "x-ms-version": "2021-02-12"
->>>>>>> 7e782c87
+        "x-ms-version": "2021-02-12"
       },
       "RequestBody": null,
       "StatusCode": 201,
@@ -541,11 +441,7 @@
         ],
         "x-ms-client-request-id": "323bad91-22a2-8119-7109-00172e9fd4fa",
         "x-ms-request-id": "2e6e93f5-201e-00a4-31f3-0676f9000000",
-<<<<<<< HEAD
-        "x-ms-version": "2020-12-06"
-=======
-        "x-ms-version": "2021-02-12"
->>>>>>> 7e782c87
+        "x-ms-version": "2021-02-12"
       },
       "ResponseBody": []
     },
@@ -563,11 +459,7 @@
         "x-ms-client-request-id": "aa57b200-3882-f3a4-5e36-f94e908898b7",
         "x-ms-date": "Fri, 19 Feb 2021 19:14:12 GMT",
         "x-ms-return-client-request-id": "true",
-<<<<<<< HEAD
-        "x-ms-version": "2020-12-06"
-=======
-        "x-ms-version": "2021-02-12"
->>>>>>> 7e782c87
+        "x-ms-version": "2021-02-12"
       },
       "RequestBody": null,
       "StatusCode": 201,
@@ -582,11 +474,7 @@
         ],
         "x-ms-client-request-id": "aa57b200-3882-f3a4-5e36-f94e908898b7",
         "x-ms-request-id": "6f4be964-e01f-004f-06f3-060e0b000000",
-<<<<<<< HEAD
-        "x-ms-version": "2020-12-06"
-=======
-        "x-ms-version": "2021-02-12"
->>>>>>> 7e782c87
+        "x-ms-version": "2021-02-12"
       },
       "ResponseBody": []
     },
@@ -603,11 +491,7 @@
         "x-ms-client-request-id": "3590b84f-c762-4f42-7b3b-cc4ab9a44753",
         "x-ms-date": "Fri, 19 Feb 2021 19:14:12 GMT",
         "x-ms-return-client-request-id": "true",
-<<<<<<< HEAD
-        "x-ms-version": "2020-12-06"
-=======
-        "x-ms-version": "2021-02-12"
->>>>>>> 7e782c87
+        "x-ms-version": "2021-02-12"
       },
       "RequestBody": null,
       "StatusCode": 200,
@@ -634,11 +518,7 @@
         "x-ms-permissions": "rw-r-----",
         "x-ms-request-id": "2e6e95cb-201e-00a4-6df3-0676f9000000",
         "x-ms-server-encrypted": "true",
-<<<<<<< HEAD
-        "x-ms-version": "2020-12-06"
-=======
-        "x-ms-version": "2021-02-12"
->>>>>>> 7e782c87
+        "x-ms-version": "2021-02-12"
       },
       "ResponseBody": []
     },
@@ -657,11 +537,7 @@
         "x-ms-date": "Fri, 19 Feb 2021 19:14:12 GMT",
         "x-ms-permissions": "rwxrwxrwx",
         "x-ms-return-client-request-id": "true",
-<<<<<<< HEAD
-        "x-ms-version": "2020-12-06"
-=======
-        "x-ms-version": "2021-02-12"
->>>>>>> 7e782c87
+        "x-ms-version": "2021-02-12"
       },
       "RequestBody": null,
       "StatusCode": 412,
@@ -676,11 +552,7 @@
         "x-ms-client-request-id": "d7fe7bf1-62f8-d055-f840-9236dc2fdeb9",
         "x-ms-error-code": "ConditionNotMet",
         "x-ms-request-id": "6f4be997-e01f-004f-39f3-060e0b000000",
-<<<<<<< HEAD
-        "x-ms-version": "2020-12-06"
-=======
-        "x-ms-version": "2021-02-12"
->>>>>>> 7e782c87
+        "x-ms-version": "2021-02-12"
       },
       "ResponseBody": {
         "error": {
@@ -703,11 +575,7 @@
         "x-ms-client-request-id": "3e58e1e3-6fa6-c75b-f473-8bec63337a09",
         "x-ms-date": "Fri, 19 Feb 2021 19:14:12 GMT",
         "x-ms-return-client-request-id": "true",
-<<<<<<< HEAD
-        "x-ms-version": "2020-12-06"
-=======
-        "x-ms-version": "2021-02-12"
->>>>>>> 7e782c87
+        "x-ms-version": "2021-02-12"
       },
       "RequestBody": null,
       "StatusCode": 202,
@@ -720,11 +588,7 @@
         ],
         "x-ms-client-request-id": "3e58e1e3-6fa6-c75b-f473-8bec63337a09",
         "x-ms-request-id": "2e6e975d-201e-00a4-74f3-0676f9000000",
-<<<<<<< HEAD
-        "x-ms-version": "2020-12-06"
-=======
-        "x-ms-version": "2021-02-12"
->>>>>>> 7e782c87
+        "x-ms-version": "2021-02-12"
       },
       "ResponseBody": []
     },
@@ -743,11 +607,7 @@
         "x-ms-client-request-id": "eac2f3bf-2400-df14-2427-1201e69d6142",
         "x-ms-date": "Fri, 19 Feb 2021 19:14:12 GMT",
         "x-ms-return-client-request-id": "true",
-<<<<<<< HEAD
-        "x-ms-version": "2020-12-06"
-=======
-        "x-ms-version": "2021-02-12"
->>>>>>> 7e782c87
+        "x-ms-version": "2021-02-12"
       },
       "RequestBody": null,
       "StatusCode": 201,
@@ -762,11 +622,7 @@
         ],
         "x-ms-client-request-id": "eac2f3bf-2400-df14-2427-1201e69d6142",
         "x-ms-request-id": "2e6e9835-201e-00a4-4af3-0676f9000000",
-<<<<<<< HEAD
-        "x-ms-version": "2020-12-06"
-=======
-        "x-ms-version": "2021-02-12"
->>>>>>> 7e782c87
+        "x-ms-version": "2021-02-12"
       },
       "ResponseBody": []
     },
@@ -784,11 +640,7 @@
         "x-ms-client-request-id": "339d1bb1-4b6e-3f3a-c182-6b8a83603823",
         "x-ms-date": "Fri, 19 Feb 2021 19:14:12 GMT",
         "x-ms-return-client-request-id": "true",
-<<<<<<< HEAD
-        "x-ms-version": "2020-12-06"
-=======
-        "x-ms-version": "2021-02-12"
->>>>>>> 7e782c87
+        "x-ms-version": "2021-02-12"
       },
       "RequestBody": null,
       "StatusCode": 201,
@@ -803,11 +655,7 @@
         ],
         "x-ms-client-request-id": "339d1bb1-4b6e-3f3a-c182-6b8a83603823",
         "x-ms-request-id": "6f4be9dc-e01f-004f-7ef3-060e0b000000",
-<<<<<<< HEAD
-        "x-ms-version": "2020-12-06"
-=======
-        "x-ms-version": "2021-02-12"
->>>>>>> 7e782c87
+        "x-ms-version": "2021-02-12"
       },
       "ResponseBody": []
     },
@@ -826,11 +674,7 @@
         "x-ms-lease-id": "2fe73909-b125-a4db-a1eb-c90175cc284f",
         "x-ms-permissions": "rwxrwxrwx",
         "x-ms-return-client-request-id": "true",
-<<<<<<< HEAD
-        "x-ms-version": "2020-12-06"
-=======
-        "x-ms-version": "2021-02-12"
->>>>>>> 7e782c87
+        "x-ms-version": "2021-02-12"
       },
       "RequestBody": null,
       "StatusCode": 412,
@@ -845,11 +689,7 @@
         "x-ms-client-request-id": "8a01ba65-c863-6159-33bf-b16dfffe4e43",
         "x-ms-error-code": "LeaseNotPresent",
         "x-ms-request-id": "6f4be9fa-e01f-004f-1cf3-060e0b000000",
-<<<<<<< HEAD
-        "x-ms-version": "2020-12-06"
-=======
-        "x-ms-version": "2021-02-12"
->>>>>>> 7e782c87
+        "x-ms-version": "2021-02-12"
       },
       "ResponseBody": {
         "error": {
@@ -872,11 +712,7 @@
         "x-ms-client-request-id": "c825ffcf-ae5e-62bf-f0f2-45df3de5b478",
         "x-ms-date": "Fri, 19 Feb 2021 19:14:12 GMT",
         "x-ms-return-client-request-id": "true",
-<<<<<<< HEAD
-        "x-ms-version": "2020-12-06"
-=======
-        "x-ms-version": "2021-02-12"
->>>>>>> 7e782c87
+        "x-ms-version": "2021-02-12"
       },
       "RequestBody": null,
       "StatusCode": 202,
@@ -889,11 +725,7 @@
         ],
         "x-ms-client-request-id": "c825ffcf-ae5e-62bf-f0f2-45df3de5b478",
         "x-ms-request-id": "2e6e9af0-201e-00a4-67f3-0676f9000000",
-<<<<<<< HEAD
-        "x-ms-version": "2020-12-06"
-=======
-        "x-ms-version": "2021-02-12"
->>>>>>> 7e782c87
+        "x-ms-version": "2021-02-12"
       },
       "ResponseBody": []
     }
