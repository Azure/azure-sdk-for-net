{
  "Entries": [
    {
      "RequestUri": "http://seannsecanary.blob.core.windows.net/test-filesystem-096924aa-61c8-03a4-6c69-4c961cd01e73?restype=container",
      "RequestMethod": "PUT",
      "RequestHeaders": {
        "Authorization": "Sanitized",
        "traceparent": "00-2bfe1c49ada2874288d96395703e6d62-b739e1802f78f249-00",
        "User-Agent": [
          "azsdk-net-Storage.Files.DataLake/12.1.0-dev.20200403.1",
          "(.NET Core 4.6.28325.01; Microsoft Windows 10.0.18362 )"
        ],
        "x-ms-blob-public-access": "container",
        "x-ms-client-request-id": "a463beb7-36e6-03ec-5b4c-77638a4d4642",
        "x-ms-date": "Fri, 03 Apr 2020 21:03:42 GMT",
        "x-ms-return-client-request-id": "true",
<<<<<<< HEAD
        "x-ms-version": "2019-12-12"
=======
        "x-ms-version": "2020-02-10"
>>>>>>> 60f4876e
      },
      "RequestBody": null,
      "StatusCode": 201,
      "ResponseHeaders": {
        "Content-Length": "0",
        "Date": "Fri, 03 Apr 2020 21:03:40 GMT",
        "ETag": "\u00220x8D7D8127CA5762D\u0022",
        "Last-Modified": "Fri, 03 Apr 2020 21:03:40 GMT",
        "Server": [
          "Windows-Azure-Blob/1.0",
          "Microsoft-HTTPAPI/2.0"
        ],
        "x-ms-client-request-id": "a463beb7-36e6-03ec-5b4c-77638a4d4642",
        "x-ms-request-id": "9622788c-f01e-0012-60fb-093670000000",
<<<<<<< HEAD
        "x-ms-version": "2019-12-12"
=======
        "x-ms-version": "2020-02-10"
>>>>>>> 60f4876e
      },
      "ResponseBody": []
    },
    {
      "RequestUri": "http://seannsecanary.dfs.core.windows.net/test-filesystem-096924aa-61c8-03a4-6c69-4c961cd01e73/test-file-a1e8623f-e5fa-2198-5d9b-5ccf2e663e8c?resource=file",
      "RequestMethod": "PUT",
      "RequestHeaders": {
        "Authorization": "Sanitized",
        "traceparent": "00-c44623530783c542b7f23c3ad6871e90-cdb47227b6ac1d40-00",
        "User-Agent": [
          "azsdk-net-Storage.Files.DataLake/12.1.0-dev.20200403.1",
          "(.NET Core 4.6.28325.01; Microsoft Windows 10.0.18362 )"
        ],
        "x-ms-client-request-id": "62fef0b2-6bf6-d1ef-2541-474ada1cd4f4",
        "x-ms-date": "Fri, 03 Apr 2020 21:03:42 GMT",
        "x-ms-return-client-request-id": "true",
<<<<<<< HEAD
        "x-ms-version": "2019-12-12"
=======
        "x-ms-version": "2020-02-10"
>>>>>>> 60f4876e
      },
      "RequestBody": null,
      "StatusCode": 201,
      "ResponseHeaders": {
        "Content-Length": "0",
        "Date": "Fri, 03 Apr 2020 21:03:40 GMT",
        "ETag": "\u00220x8D7D8127CB52E31\u0022",
        "Last-Modified": "Fri, 03 Apr 2020 21:03:40 GMT",
        "Server": [
          "Windows-Azure-HDFS/1.0",
          "Microsoft-HTTPAPI/2.0"
        ],
        "x-ms-client-request-id": "62fef0b2-6bf6-d1ef-2541-474ada1cd4f4",
        "x-ms-request-id": "fa440351-201f-0097-60fb-091bad000000",
<<<<<<< HEAD
        "x-ms-version": "2019-12-12"
=======
        "x-ms-version": "2020-02-10"
>>>>>>> 60f4876e
      },
      "ResponseBody": []
    },
    {
      "RequestUri": "http://seannsecanary.dfs.core.windows.net/test-filesystem-096924aa-61c8-03a4-6c69-4c961cd01e73/test-file-a1e8623f-e5fa-2198-5d9b-5ccf2e663e8c?action=setAccessControl",
      "RequestMethod": "PATCH",
      "RequestHeaders": {
        "Authorization": "Sanitized",
        "If-Modified-Since": "Sat, 04 Apr 2020 21:03:42 GMT",
        "User-Agent": [
          "azsdk-net-Storage.Files.DataLake/12.1.0-dev.20200403.1",
          "(.NET Core 4.6.28325.01; Microsoft Windows 10.0.18362 )"
        ],
        "x-ms-client-request-id": "3e1dfc58-dc68-f095-720d-382c3242ca59",
        "x-ms-date": "Fri, 03 Apr 2020 21:03:42 GMT",
        "x-ms-permissions": "rwxrwxrwx",
        "x-ms-return-client-request-id": "true",
<<<<<<< HEAD
        "x-ms-version": "2019-12-12"
=======
        "x-ms-version": "2020-02-10"
>>>>>>> 60f4876e
      },
      "RequestBody": null,
      "StatusCode": 412,
      "ResponseHeaders": {
        "Content-Length": "200",
        "Content-Type": "application/json; charset=utf-8",
        "Date": "Fri, 03 Apr 2020 21:03:40 GMT",
        "Server": [
          "Windows-Azure-HDFS/1.0",
          "Microsoft-HTTPAPI/2.0"
        ],
        "x-ms-client-request-id": "3e1dfc58-dc68-f095-720d-382c3242ca59",
        "x-ms-error-code": "ConditionNotMet",
        "x-ms-request-id": "fa440352-201f-0097-61fb-091bad000000",
<<<<<<< HEAD
        "x-ms-version": "2019-12-12"
=======
        "x-ms-version": "2020-02-10"
>>>>>>> 60f4876e
      },
      "ResponseBody": {
        "error": {
          "code": "ConditionNotMet",
          "message": "The condition specified using HTTP conditional header(s) is not met.\nRequestId:fa440352-201f-0097-61fb-091bad000000\nTime:2020-04-03T21:03:41.1154629Z"
        }
      }
    },
    {
      "RequestUri": "http://seannsecanary.blob.core.windows.net/test-filesystem-096924aa-61c8-03a4-6c69-4c961cd01e73?restype=container",
      "RequestMethod": "DELETE",
      "RequestHeaders": {
        "Authorization": "Sanitized",
        "traceparent": "00-4c16485c7404384084afe9aaceec6285-510ec3e65e24b849-00",
        "User-Agent": [
          "azsdk-net-Storage.Files.DataLake/12.1.0-dev.20200403.1",
          "(.NET Core 4.6.28325.01; Microsoft Windows 10.0.18362 )"
        ],
        "x-ms-client-request-id": "def24c31-96ff-318c-5515-b560b0a89392",
        "x-ms-date": "Fri, 03 Apr 2020 21:03:42 GMT",
        "x-ms-return-client-request-id": "true",
<<<<<<< HEAD
        "x-ms-version": "2019-12-12"
=======
        "x-ms-version": "2020-02-10"
>>>>>>> 60f4876e
      },
      "RequestBody": null,
      "StatusCode": 202,
      "ResponseHeaders": {
        "Content-Length": "0",
        "Date": "Fri, 03 Apr 2020 21:03:40 GMT",
        "Server": [
          "Windows-Azure-Blob/1.0",
          "Microsoft-HTTPAPI/2.0"
        ],
        "x-ms-client-request-id": "def24c31-96ff-318c-5515-b560b0a89392",
        "x-ms-request-id": "962278b4-f01e-0012-80fb-093670000000",
<<<<<<< HEAD
        "x-ms-version": "2019-12-12"
=======
        "x-ms-version": "2020-02-10"
>>>>>>> 60f4876e
      },
      "ResponseBody": []
    },
    {
      "RequestUri": "http://seannsecanary.blob.core.windows.net/test-filesystem-8b4ad079-eb32-3d9d-0b52-212f4ee2af3b?restype=container",
      "RequestMethod": "PUT",
      "RequestHeaders": {
        "Authorization": "Sanitized",
        "traceparent": "00-e1cb36ccd0b72947a1567707e30dded5-c93551c016f6ae40-00",
        "User-Agent": [
          "azsdk-net-Storage.Files.DataLake/12.1.0-dev.20200403.1",
          "(.NET Core 4.6.28325.01; Microsoft Windows 10.0.18362 )"
        ],
        "x-ms-blob-public-access": "container",
        "x-ms-client-request-id": "7039faa5-08ec-4595-aeb4-d2ac745de272",
        "x-ms-date": "Fri, 03 Apr 2020 21:03:42 GMT",
        "x-ms-return-client-request-id": "true",
<<<<<<< HEAD
        "x-ms-version": "2019-12-12"
=======
        "x-ms-version": "2020-02-10"
>>>>>>> 60f4876e
      },
      "RequestBody": null,
      "StatusCode": 201,
      "ResponseHeaders": {
        "Content-Length": "0",
        "Date": "Fri, 03 Apr 2020 21:03:40 GMT",
        "ETag": "\u00220x8D7D8127CE9DE99\u0022",
        "Last-Modified": "Fri, 03 Apr 2020 21:03:41 GMT",
        "Server": [
          "Windows-Azure-Blob/1.0",
          "Microsoft-HTTPAPI/2.0"
        ],
        "x-ms-client-request-id": "7039faa5-08ec-4595-aeb4-d2ac745de272",
        "x-ms-request-id": "962278bd-f01e-0012-08fb-093670000000",
<<<<<<< HEAD
        "x-ms-version": "2019-12-12"
=======
        "x-ms-version": "2020-02-10"
>>>>>>> 60f4876e
      },
      "ResponseBody": []
    },
    {
      "RequestUri": "http://seannsecanary.dfs.core.windows.net/test-filesystem-8b4ad079-eb32-3d9d-0b52-212f4ee2af3b/test-file-3fe77a65-adad-8d42-7672-65371b55d87b?resource=file",
      "RequestMethod": "PUT",
      "RequestHeaders": {
        "Authorization": "Sanitized",
        "traceparent": "00-3249163657ea3741bbda87314345a308-550abefb6c639a4d-00",
        "User-Agent": [
          "azsdk-net-Storage.Files.DataLake/12.1.0-dev.20200403.1",
          "(.NET Core 4.6.28325.01; Microsoft Windows 10.0.18362 )"
        ],
        "x-ms-client-request-id": "eae25d18-daa8-f7c6-b7ab-f979a25e2a58",
        "x-ms-date": "Fri, 03 Apr 2020 21:03:42 GMT",
        "x-ms-return-client-request-id": "true",
<<<<<<< HEAD
        "x-ms-version": "2019-12-12"
=======
        "x-ms-version": "2020-02-10"
>>>>>>> 60f4876e
      },
      "RequestBody": null,
      "StatusCode": 201,
      "ResponseHeaders": {
        "Content-Length": "0",
        "Date": "Fri, 03 Apr 2020 21:03:41 GMT",
        "ETag": "\u00220x8D7D8127D0097C4\u0022",
        "Last-Modified": "Fri, 03 Apr 2020 21:03:41 GMT",
        "Server": [
          "Windows-Azure-HDFS/1.0",
          "Microsoft-HTTPAPI/2.0"
        ],
        "x-ms-client-request-id": "eae25d18-daa8-f7c6-b7ab-f979a25e2a58",
        "x-ms-request-id": "fa440353-201f-0097-62fb-091bad000000",
<<<<<<< HEAD
        "x-ms-version": "2019-12-12"
=======
        "x-ms-version": "2020-02-10"
>>>>>>> 60f4876e
      },
      "ResponseBody": []
    },
    {
      "RequestUri": "http://seannsecanary.dfs.core.windows.net/test-filesystem-8b4ad079-eb32-3d9d-0b52-212f4ee2af3b/test-file-3fe77a65-adad-8d42-7672-65371b55d87b?action=setAccessControl",
      "RequestMethod": "PATCH",
      "RequestHeaders": {
        "Authorization": "Sanitized",
        "If-Unmodified-Since": "Thu, 02 Apr 2020 21:03:42 GMT",
        "User-Agent": [
          "azsdk-net-Storage.Files.DataLake/12.1.0-dev.20200403.1",
          "(.NET Core 4.6.28325.01; Microsoft Windows 10.0.18362 )"
        ],
        "x-ms-client-request-id": "bd1e9d0f-ee73-5dd2-e792-9dfd45d5ce7d",
        "x-ms-date": "Fri, 03 Apr 2020 21:03:42 GMT",
        "x-ms-permissions": "rwxrwxrwx",
        "x-ms-return-client-request-id": "true",
<<<<<<< HEAD
        "x-ms-version": "2019-12-12"
=======
        "x-ms-version": "2020-02-10"
>>>>>>> 60f4876e
      },
      "RequestBody": null,
      "StatusCode": 412,
      "ResponseHeaders": {
        "Content-Length": "200",
        "Content-Type": "application/json; charset=utf-8",
        "Date": "Fri, 03 Apr 2020 21:03:41 GMT",
        "Server": [
          "Windows-Azure-HDFS/1.0",
          "Microsoft-HTTPAPI/2.0"
        ],
        "x-ms-client-request-id": "bd1e9d0f-ee73-5dd2-e792-9dfd45d5ce7d",
        "x-ms-error-code": "ConditionNotMet",
        "x-ms-request-id": "fa440354-201f-0097-63fb-091bad000000",
<<<<<<< HEAD
        "x-ms-version": "2019-12-12"
=======
        "x-ms-version": "2020-02-10"
>>>>>>> 60f4876e
      },
      "ResponseBody": {
        "error": {
          "code": "ConditionNotMet",
          "message": "The condition specified using HTTP conditional header(s) is not met.\nRequestId:fa440354-201f-0097-63fb-091bad000000\nTime:2020-04-03T21:03:41.5267531Z"
        }
      }
    },
    {
      "RequestUri": "http://seannsecanary.blob.core.windows.net/test-filesystem-8b4ad079-eb32-3d9d-0b52-212f4ee2af3b?restype=container",
      "RequestMethod": "DELETE",
      "RequestHeaders": {
        "Authorization": "Sanitized",
        "traceparent": "00-0a2944f6f2d139408ff6683c81e47691-4cd84b3de8a35741-00",
        "User-Agent": [
          "azsdk-net-Storage.Files.DataLake/12.1.0-dev.20200403.1",
          "(.NET Core 4.6.28325.01; Microsoft Windows 10.0.18362 )"
        ],
        "x-ms-client-request-id": "056a3038-6c3f-ede5-8316-de41f0cbe156",
        "x-ms-date": "Fri, 03 Apr 2020 21:03:43 GMT",
        "x-ms-return-client-request-id": "true",
<<<<<<< HEAD
        "x-ms-version": "2019-12-12"
=======
        "x-ms-version": "2020-02-10"
>>>>>>> 60f4876e
      },
      "RequestBody": null,
      "StatusCode": 202,
      "ResponseHeaders": {
        "Content-Length": "0",
        "Date": "Fri, 03 Apr 2020 21:03:41 GMT",
        "Server": [
          "Windows-Azure-Blob/1.0",
          "Microsoft-HTTPAPI/2.0"
        ],
        "x-ms-client-request-id": "056a3038-6c3f-ede5-8316-de41f0cbe156",
        "x-ms-request-id": "962278d5-f01e-0012-1dfb-093670000000",
<<<<<<< HEAD
        "x-ms-version": "2019-12-12"
=======
        "x-ms-version": "2020-02-10"
>>>>>>> 60f4876e
      },
      "ResponseBody": []
    },
    {
      "RequestUri": "http://seannsecanary.blob.core.windows.net/test-filesystem-986ee6a7-afe7-7190-a893-29b82f9fe619?restype=container",
      "RequestMethod": "PUT",
      "RequestHeaders": {
        "Authorization": "Sanitized",
        "traceparent": "00-289ce6d2db169e4db73fc7aded2ffa93-6a5c7af14787cd46-00",
        "User-Agent": [
          "azsdk-net-Storage.Files.DataLake/12.1.0-dev.20200403.1",
          "(.NET Core 4.6.28325.01; Microsoft Windows 10.0.18362 )"
        ],
        "x-ms-blob-public-access": "container",
        "x-ms-client-request-id": "908c68da-e95f-8828-a0f8-5dab422cbde3",
        "x-ms-date": "Fri, 03 Apr 2020 21:03:43 GMT",
        "x-ms-return-client-request-id": "true",
<<<<<<< HEAD
        "x-ms-version": "2019-12-12"
=======
        "x-ms-version": "2020-02-10"
>>>>>>> 60f4876e
      },
      "RequestBody": null,
      "StatusCode": 201,
      "ResponseHeaders": {
        "Content-Length": "0",
        "Date": "Fri, 03 Apr 2020 21:03:41 GMT",
        "ETag": "\u00220x8D7D8127D28A0B3\u0022",
        "Last-Modified": "Fri, 03 Apr 2020 21:03:41 GMT",
        "Server": [
          "Windows-Azure-Blob/1.0",
          "Microsoft-HTTPAPI/2.0"
        ],
        "x-ms-client-request-id": "908c68da-e95f-8828-a0f8-5dab422cbde3",
        "x-ms-request-id": "962278e4-f01e-0012-2bfb-093670000000",
<<<<<<< HEAD
        "x-ms-version": "2019-12-12"
=======
        "x-ms-version": "2020-02-10"
>>>>>>> 60f4876e
      },
      "ResponseBody": []
    },
    {
      "RequestUri": "http://seannsecanary.dfs.core.windows.net/test-filesystem-986ee6a7-afe7-7190-a893-29b82f9fe619/test-file-6230c42f-cb06-ddeb-a850-9f156f6cb2f4?resource=file",
      "RequestMethod": "PUT",
      "RequestHeaders": {
        "Authorization": "Sanitized",
        "traceparent": "00-79f8a7de8686ec4ca1c46a2e8fb8b7aa-21d9fcb485b0c440-00",
        "User-Agent": [
          "azsdk-net-Storage.Files.DataLake/12.1.0-dev.20200403.1",
          "(.NET Core 4.6.28325.01; Microsoft Windows 10.0.18362 )"
        ],
        "x-ms-client-request-id": "faf35c14-3783-0ec1-7cae-e80f49131833",
        "x-ms-date": "Fri, 03 Apr 2020 21:03:43 GMT",
        "x-ms-return-client-request-id": "true",
<<<<<<< HEAD
        "x-ms-version": "2019-12-12"
=======
        "x-ms-version": "2020-02-10"
>>>>>>> 60f4876e
      },
      "RequestBody": null,
      "StatusCode": 201,
      "ResponseHeaders": {
        "Content-Length": "0",
        "Date": "Fri, 03 Apr 2020 21:03:41 GMT",
        "ETag": "\u00220x8D7D8127D37A4BE\u0022",
        "Last-Modified": "Fri, 03 Apr 2020 21:03:41 GMT",
        "Server": [
          "Windows-Azure-HDFS/1.0",
          "Microsoft-HTTPAPI/2.0"
        ],
        "x-ms-client-request-id": "faf35c14-3783-0ec1-7cae-e80f49131833",
        "x-ms-request-id": "fa440355-201f-0097-64fb-091bad000000",
<<<<<<< HEAD
        "x-ms-version": "2019-12-12"
=======
        "x-ms-version": "2020-02-10"
>>>>>>> 60f4876e
      },
      "ResponseBody": []
    },
    {
      "RequestUri": "http://seannsecanary.dfs.core.windows.net/test-filesystem-986ee6a7-afe7-7190-a893-29b82f9fe619/test-file-6230c42f-cb06-ddeb-a850-9f156f6cb2f4?action=setAccessControl",
      "RequestMethod": "PATCH",
      "RequestHeaders": {
        "Authorization": "Sanitized",
        "If-Match": "\u0022garbage\u0022",
        "User-Agent": [
          "azsdk-net-Storage.Files.DataLake/12.1.0-dev.20200403.1",
          "(.NET Core 4.6.28325.01; Microsoft Windows 10.0.18362 )"
        ],
        "x-ms-client-request-id": "1300d376-b879-c170-a0cf-49656daadd52",
        "x-ms-date": "Fri, 03 Apr 2020 21:03:43 GMT",
        "x-ms-permissions": "rwxrwxrwx",
        "x-ms-return-client-request-id": "true",
<<<<<<< HEAD
        "x-ms-version": "2019-12-12"
=======
        "x-ms-version": "2020-02-10"
>>>>>>> 60f4876e
      },
      "RequestBody": null,
      "StatusCode": 412,
      "ResponseHeaders": {
        "Content-Length": "200",
        "Content-Type": "application/json; charset=utf-8",
        "Date": "Fri, 03 Apr 2020 21:03:41 GMT",
        "Server": [
          "Windows-Azure-HDFS/1.0",
          "Microsoft-HTTPAPI/2.0"
        ],
        "x-ms-client-request-id": "1300d376-b879-c170-a0cf-49656daadd52",
        "x-ms-error-code": "ConditionNotMet",
        "x-ms-request-id": "fa440356-201f-0097-65fb-091bad000000",
<<<<<<< HEAD
        "x-ms-version": "2019-12-12"
=======
        "x-ms-version": "2020-02-10"
>>>>>>> 60f4876e
      },
      "ResponseBody": {
        "error": {
          "code": "ConditionNotMet",
          "message": "The condition specified using HTTP conditional header(s) is not met.\nRequestId:fa440356-201f-0097-65fb-091bad000000\nTime:2020-04-03T21:03:41.9150253Z"
        }
      }
    },
    {
      "RequestUri": "http://seannsecanary.blob.core.windows.net/test-filesystem-986ee6a7-afe7-7190-a893-29b82f9fe619?restype=container",
      "RequestMethod": "DELETE",
      "RequestHeaders": {
        "Authorization": "Sanitized",
        "traceparent": "00-9963ea4ca04fbc4aa98731c9a97811ad-4b702f4d45aeac4f-00",
        "User-Agent": [
          "azsdk-net-Storage.Files.DataLake/12.1.0-dev.20200403.1",
          "(.NET Core 4.6.28325.01; Microsoft Windows 10.0.18362 )"
        ],
        "x-ms-client-request-id": "7698d13d-0412-8dba-f8f1-417fad6a6b5f",
        "x-ms-date": "Fri, 03 Apr 2020 21:03:43 GMT",
        "x-ms-return-client-request-id": "true",
<<<<<<< HEAD
        "x-ms-version": "2019-12-12"
=======
        "x-ms-version": "2020-02-10"
>>>>>>> 60f4876e
      },
      "RequestBody": null,
      "StatusCode": 202,
      "ResponseHeaders": {
        "Content-Length": "0",
        "Date": "Fri, 03 Apr 2020 21:03:41 GMT",
        "Server": [
          "Windows-Azure-Blob/1.0",
          "Microsoft-HTTPAPI/2.0"
        ],
        "x-ms-client-request-id": "7698d13d-0412-8dba-f8f1-417fad6a6b5f",
        "x-ms-request-id": "962278fd-f01e-0012-41fb-093670000000",
<<<<<<< HEAD
        "x-ms-version": "2019-12-12"
=======
        "x-ms-version": "2020-02-10"
>>>>>>> 60f4876e
      },
      "ResponseBody": []
    },
    {
      "RequestUri": "http://seannsecanary.blob.core.windows.net/test-filesystem-15a6ab2a-6d4c-7c37-56e2-885ec8f586a8?restype=container",
      "RequestMethod": "PUT",
      "RequestHeaders": {
        "Authorization": "Sanitized",
        "traceparent": "00-4ce128eb53773040a8c9de63c1c14c2e-a54b2a274ef8134f-00",
        "User-Agent": [
          "azsdk-net-Storage.Files.DataLake/12.1.0-dev.20200403.1",
          "(.NET Core 4.6.28325.01; Microsoft Windows 10.0.18362 )"
        ],
        "x-ms-blob-public-access": "container",
        "x-ms-client-request-id": "8f4f90ae-a150-cfb7-9a1c-1f307c5bc502",
        "x-ms-date": "Fri, 03 Apr 2020 21:03:43 GMT",
        "x-ms-return-client-request-id": "true",
<<<<<<< HEAD
        "x-ms-version": "2019-12-12"
=======
        "x-ms-version": "2020-02-10"
>>>>>>> 60f4876e
      },
      "RequestBody": null,
      "StatusCode": 201,
      "ResponseHeaders": {
        "Content-Length": "0",
        "Date": "Fri, 03 Apr 2020 21:03:41 GMT",
        "ETag": "\u00220x8D7D8127D66783A\u0022",
        "Last-Modified": "Fri, 03 Apr 2020 21:03:42 GMT",
        "Server": [
          "Windows-Azure-Blob/1.0",
          "Microsoft-HTTPAPI/2.0"
        ],
        "x-ms-client-request-id": "8f4f90ae-a150-cfb7-9a1c-1f307c5bc502",
        "x-ms-request-id": "9622790e-f01e-0012-50fb-093670000000",
<<<<<<< HEAD
        "x-ms-version": "2019-12-12"
=======
        "x-ms-version": "2020-02-10"
>>>>>>> 60f4876e
      },
      "ResponseBody": []
    },
    {
      "RequestUri": "http://seannsecanary.dfs.core.windows.net/test-filesystem-15a6ab2a-6d4c-7c37-56e2-885ec8f586a8/test-file-6768986a-cf42-c34d-6b87-8eac6249c459?resource=file",
      "RequestMethod": "PUT",
      "RequestHeaders": {
        "Authorization": "Sanitized",
        "traceparent": "00-55d3fc3748e46f419596757879ba7e49-e9870905609d4548-00",
        "User-Agent": [
          "azsdk-net-Storage.Files.DataLake/12.1.0-dev.20200403.1",
          "(.NET Core 4.6.28325.01; Microsoft Windows 10.0.18362 )"
        ],
        "x-ms-client-request-id": "208209da-0994-dede-428c-23c9130a6d50",
        "x-ms-date": "Fri, 03 Apr 2020 21:03:43 GMT",
        "x-ms-return-client-request-id": "true",
<<<<<<< HEAD
        "x-ms-version": "2019-12-12"
=======
        "x-ms-version": "2020-02-10"
>>>>>>> 60f4876e
      },
      "RequestBody": null,
      "StatusCode": 201,
      "ResponseHeaders": {
        "Content-Length": "0",
        "Date": "Fri, 03 Apr 2020 21:03:42 GMT",
        "ETag": "\u00220x8D7D8127D7BEC8B\u0022",
        "Last-Modified": "Fri, 03 Apr 2020 21:03:42 GMT",
        "Server": [
          "Windows-Azure-HDFS/1.0",
          "Microsoft-HTTPAPI/2.0"
        ],
        "x-ms-client-request-id": "208209da-0994-dede-428c-23c9130a6d50",
        "x-ms-request-id": "fa440357-201f-0097-66fb-091bad000000",
<<<<<<< HEAD
        "x-ms-version": "2019-12-12"
=======
        "x-ms-version": "2020-02-10"
>>>>>>> 60f4876e
      },
      "ResponseBody": []
    },
    {
      "RequestUri": "http://seannsecanary.blob.core.windows.net/test-filesystem-15a6ab2a-6d4c-7c37-56e2-885ec8f586a8/test-file-6768986a-cf42-c34d-6b87-8eac6249c459",
      "RequestMethod": "HEAD",
      "RequestHeaders": {
        "Authorization": "Sanitized",
        "User-Agent": [
          "azsdk-net-Storage.Files.DataLake/12.1.0-dev.20200403.1",
          "(.NET Core 4.6.28325.01; Microsoft Windows 10.0.18362 )"
        ],
        "x-ms-client-request-id": "59d262e4-a4c6-67c5-88d2-f519d48e6283",
        "x-ms-date": "Fri, 03 Apr 2020 21:03:43 GMT",
        "x-ms-return-client-request-id": "true",
<<<<<<< HEAD
        "x-ms-version": "2019-12-12"
=======
        "x-ms-version": "2020-02-10"
>>>>>>> 60f4876e
      },
      "RequestBody": null,
      "StatusCode": 200,
      "ResponseHeaders": {
        "Accept-Ranges": "bytes",
        "Content-Length": "0",
        "Content-Type": "application/octet-stream",
        "Date": "Fri, 03 Apr 2020 21:03:42 GMT",
        "ETag": "\u00220x8D7D8127D7BEC8B\u0022",
        "Last-Modified": "Fri, 03 Apr 2020 21:03:42 GMT",
        "Server": [
          "Windows-Azure-Blob/1.0",
          "Microsoft-HTTPAPI/2.0"
        ],
        "x-ms-access-tier": "Hot",
        "x-ms-access-tier-inferred": "true",
        "x-ms-blob-type": "BlockBlob",
        "x-ms-client-request-id": "59d262e4-a4c6-67c5-88d2-f519d48e6283",
        "x-ms-creation-time": "Fri, 03 Apr 2020 21:03:42 GMT",
        "x-ms-lease-state": "available",
        "x-ms-lease-status": "unlocked",
        "x-ms-request-id": "96227930-f01e-0012-6cfb-093670000000",
        "x-ms-server-encrypted": "true",
<<<<<<< HEAD
        "x-ms-version": "2019-12-12"
=======
        "x-ms-version": "2020-02-10"
>>>>>>> 60f4876e
      },
      "ResponseBody": []
    },
    {
      "RequestUri": "http://seannsecanary.dfs.core.windows.net/test-filesystem-15a6ab2a-6d4c-7c37-56e2-885ec8f586a8/test-file-6768986a-cf42-c34d-6b87-8eac6249c459?action=setAccessControl",
      "RequestMethod": "PATCH",
      "RequestHeaders": {
        "Authorization": "Sanitized",
        "If-None-Match": "\u00220x8D7D8127D7BEC8B\u0022",
        "User-Agent": [
          "azsdk-net-Storage.Files.DataLake/12.1.0-dev.20200403.1",
          "(.NET Core 4.6.28325.01; Microsoft Windows 10.0.18362 )"
        ],
        "x-ms-client-request-id": "b1e4c611-1337-b38a-0056-8dd797429eb1",
        "x-ms-date": "Fri, 03 Apr 2020 21:03:43 GMT",
        "x-ms-permissions": "rwxrwxrwx",
        "x-ms-return-client-request-id": "true",
<<<<<<< HEAD
        "x-ms-version": "2019-12-12"
=======
        "x-ms-version": "2020-02-10"
>>>>>>> 60f4876e
      },
      "RequestBody": null,
      "StatusCode": 412,
      "ResponseHeaders": {
        "Content-Length": "200",
        "Content-Type": "application/json; charset=utf-8",
        "Date": "Fri, 03 Apr 2020 21:03:42 GMT",
        "Server": [
          "Windows-Azure-HDFS/1.0",
          "Microsoft-HTTPAPI/2.0"
        ],
        "x-ms-client-request-id": "b1e4c611-1337-b38a-0056-8dd797429eb1",
        "x-ms-error-code": "ConditionNotMet",
        "x-ms-request-id": "fa440358-201f-0097-67fb-091bad000000",
<<<<<<< HEAD
        "x-ms-version": "2019-12-12"
=======
        "x-ms-version": "2020-02-10"
>>>>>>> 60f4876e
      },
      "ResponseBody": {
        "error": {
          "code": "ConditionNotMet",
          "message": "The condition specified using HTTP conditional header(s) is not met.\nRequestId:fa440358-201f-0097-67fb-091bad000000\nTime:2020-04-03T21:03:42.5244544Z"
        }
      }
    },
    {
      "RequestUri": "http://seannsecanary.blob.core.windows.net/test-filesystem-15a6ab2a-6d4c-7c37-56e2-885ec8f586a8?restype=container",
      "RequestMethod": "DELETE",
      "RequestHeaders": {
        "Authorization": "Sanitized",
        "traceparent": "00-46750a9fa9ec254c8de391b0fcce2652-409a9eb6dd99034c-00",
        "User-Agent": [
          "azsdk-net-Storage.Files.DataLake/12.1.0-dev.20200403.1",
          "(.NET Core 4.6.28325.01; Microsoft Windows 10.0.18362 )"
        ],
        "x-ms-client-request-id": "0e070bc2-b0aa-d74b-26eb-82f9ffa9b56a",
        "x-ms-date": "Fri, 03 Apr 2020 21:03:44 GMT",
        "x-ms-return-client-request-id": "true",
<<<<<<< HEAD
        "x-ms-version": "2019-12-12"
=======
        "x-ms-version": "2020-02-10"
>>>>>>> 60f4876e
      },
      "RequestBody": null,
      "StatusCode": 202,
      "ResponseHeaders": {
        "Content-Length": "0",
        "Date": "Fri, 03 Apr 2020 21:03:42 GMT",
        "Server": [
          "Windows-Azure-Blob/1.0",
          "Microsoft-HTTPAPI/2.0"
        ],
        "x-ms-client-request-id": "0e070bc2-b0aa-d74b-26eb-82f9ffa9b56a",
        "x-ms-request-id": "96227943-f01e-0012-7ffb-093670000000",
<<<<<<< HEAD
        "x-ms-version": "2019-12-12"
=======
        "x-ms-version": "2020-02-10"
>>>>>>> 60f4876e
      },
      "ResponseBody": []
    },
    {
      "RequestUri": "http://seannsecanary.blob.core.windows.net/test-filesystem-db122e70-f3f6-1930-b98c-d0b267d3eedd?restype=container",
      "RequestMethod": "PUT",
      "RequestHeaders": {
        "Authorization": "Sanitized",
        "traceparent": "00-1663e215554a20409faa3eb28a5a58da-cb428ebfe3793048-00",
        "User-Agent": [
          "azsdk-net-Storage.Files.DataLake/12.1.0-dev.20200403.1",
          "(.NET Core 4.6.28325.01; Microsoft Windows 10.0.18362 )"
        ],
        "x-ms-blob-public-access": "container",
        "x-ms-client-request-id": "964641cf-5a10-ce9c-dbee-551de0997053",
        "x-ms-date": "Fri, 03 Apr 2020 21:03:44 GMT",
        "x-ms-return-client-request-id": "true",
<<<<<<< HEAD
        "x-ms-version": "2019-12-12"
=======
        "x-ms-version": "2020-02-10"
>>>>>>> 60f4876e
      },
      "RequestBody": null,
      "StatusCode": 201,
      "ResponseHeaders": {
        "Content-Length": "0",
        "Date": "Fri, 03 Apr 2020 21:03:42 GMT",
        "ETag": "\u00220x8D7D8127DCC7880\u0022",
        "Last-Modified": "Fri, 03 Apr 2020 21:03:42 GMT",
        "Server": [
          "Windows-Azure-Blob/1.0",
          "Microsoft-HTTPAPI/2.0"
        ],
        "x-ms-client-request-id": "964641cf-5a10-ce9c-dbee-551de0997053",
        "x-ms-request-id": "96227951-f01e-0012-0dfb-093670000000",
<<<<<<< HEAD
        "x-ms-version": "2019-12-12"
=======
        "x-ms-version": "2020-02-10"
>>>>>>> 60f4876e
      },
      "ResponseBody": []
    },
    {
      "RequestUri": "http://seannsecanary.dfs.core.windows.net/test-filesystem-db122e70-f3f6-1930-b98c-d0b267d3eedd/test-file-06d9a4fc-2a93-e02f-2632-d2d0fd62a3a5?resource=file",
      "RequestMethod": "PUT",
      "RequestHeaders": {
        "Authorization": "Sanitized",
        "traceparent": "00-d17e0d14c8c64a42a13c5f30482088d1-efada3cf77183c4d-00",
        "User-Agent": [
          "azsdk-net-Storage.Files.DataLake/12.1.0-dev.20200403.1",
          "(.NET Core 4.6.28325.01; Microsoft Windows 10.0.18362 )"
        ],
        "x-ms-client-request-id": "d1d1a2b5-513a-a5a3-1266-6fdd88cbd178",
        "x-ms-date": "Fri, 03 Apr 2020 21:03:44 GMT",
        "x-ms-return-client-request-id": "true",
<<<<<<< HEAD
        "x-ms-version": "2019-12-12"
=======
        "x-ms-version": "2020-02-10"
>>>>>>> 60f4876e
      },
      "RequestBody": null,
      "StatusCode": 201,
      "ResponseHeaders": {
        "Content-Length": "0",
        "Date": "Fri, 03 Apr 2020 21:03:42 GMT",
        "ETag": "\u00220x8D7D8127DDCF589\u0022",
        "Last-Modified": "Fri, 03 Apr 2020 21:03:42 GMT",
        "Server": [
          "Windows-Azure-HDFS/1.0",
          "Microsoft-HTTPAPI/2.0"
        ],
        "x-ms-client-request-id": "d1d1a2b5-513a-a5a3-1266-6fdd88cbd178",
        "x-ms-request-id": "fa44035a-201f-0097-68fb-091bad000000",
<<<<<<< HEAD
        "x-ms-version": "2019-12-12"
=======
        "x-ms-version": "2020-02-10"
>>>>>>> 60f4876e
      },
      "ResponseBody": []
    },
    {
      "RequestUri": "http://seannsecanary.dfs.core.windows.net/test-filesystem-db122e70-f3f6-1930-b98c-d0b267d3eedd/test-file-06d9a4fc-2a93-e02f-2632-d2d0fd62a3a5?action=setAccessControl",
      "RequestMethod": "PATCH",
      "RequestHeaders": {
        "Authorization": "Sanitized",
        "User-Agent": [
          "azsdk-net-Storage.Files.DataLake/12.1.0-dev.20200403.1",
          "(.NET Core 4.6.28325.01; Microsoft Windows 10.0.18362 )"
        ],
        "x-ms-client-request-id": "5a1b6233-d290-e26a-f63d-1427e9ef3c91",
        "x-ms-date": "Fri, 03 Apr 2020 21:03:44 GMT",
        "x-ms-lease-id": "e44fff65-d7cd-62e4-125d-d5c40440e71e",
        "x-ms-permissions": "rwxrwxrwx",
        "x-ms-return-client-request-id": "true",
<<<<<<< HEAD
        "x-ms-version": "2019-12-12"
=======
        "x-ms-version": "2020-02-10"
>>>>>>> 60f4876e
      },
      "RequestBody": null,
      "StatusCode": 412,
      "ResponseHeaders": {
        "Content-Length": "176",
        "Content-Type": "application/json; charset=utf-8",
        "Date": "Fri, 03 Apr 2020 21:03:42 GMT",
        "Server": [
          "Windows-Azure-HDFS/1.0",
          "Microsoft-HTTPAPI/2.0"
        ],
        "x-ms-client-request-id": "5a1b6233-d290-e26a-f63d-1427e9ef3c91",
        "x-ms-error-code": "LeaseNotPresent",
        "x-ms-request-id": "fa44035b-201f-0097-69fb-091bad000000",
<<<<<<< HEAD
        "x-ms-version": "2019-12-12"
=======
        "x-ms-version": "2020-02-10"
>>>>>>> 60f4876e
      },
      "ResponseBody": {
        "error": {
          "code": "LeaseNotPresent",
          "message": "There is currently no lease on the resource.\nRequestId:fa44035b-201f-0097-69fb-091bad000000\nTime:2020-04-03T21:03:42.9617616Z"
        }
      }
    },
    {
      "RequestUri": "http://seannsecanary.blob.core.windows.net/test-filesystem-db122e70-f3f6-1930-b98c-d0b267d3eedd?restype=container",
      "RequestMethod": "DELETE",
      "RequestHeaders": {
        "Authorization": "Sanitized",
        "traceparent": "00-923529e7137bcb4f93f94bc3f4df11b2-8a8087b1441d5146-00",
        "User-Agent": [
          "azsdk-net-Storage.Files.DataLake/12.1.0-dev.20200403.1",
          "(.NET Core 4.6.28325.01; Microsoft Windows 10.0.18362 )"
        ],
        "x-ms-client-request-id": "26a932c1-77b0-78e8-4506-5079359fbae8",
        "x-ms-date": "Fri, 03 Apr 2020 21:03:44 GMT",
        "x-ms-return-client-request-id": "true",
<<<<<<< HEAD
        "x-ms-version": "2019-12-12"
=======
        "x-ms-version": "2020-02-10"
>>>>>>> 60f4876e
      },
      "RequestBody": null,
      "StatusCode": 202,
      "ResponseHeaders": {
        "Content-Length": "0",
        "Date": "Fri, 03 Apr 2020 21:03:42 GMT",
        "Server": [
          "Windows-Azure-Blob/1.0",
          "Microsoft-HTTPAPI/2.0"
        ],
        "x-ms-client-request-id": "26a932c1-77b0-78e8-4506-5079359fbae8",
        "x-ms-request-id": "96227975-f01e-0012-2bfb-093670000000",
<<<<<<< HEAD
        "x-ms-version": "2019-12-12"
=======
        "x-ms-version": "2020-02-10"
>>>>>>> 60f4876e
      },
      "ResponseBody": []
    }
  ],
  "Variables": {
    "DateTimeOffsetNow": "2020-04-03T14:03:42.2863543-07:00",
    "RandomSeed": "1818762115",
    "Storage_TestConfigHierarchicalNamespace": "NamespaceTenant\nseannsecanary\nU2FuaXRpemVk\nhttp://seannsecanary.blob.core.windows.net\nhttp://seannsecanary.file.core.windows.net\nhttp://seannsecanary.queue.core.windows.net\nhttp://seannsecanary.table.core.windows.net\n\n\n\n\nhttp://seannsecanary-secondary.blob.core.windows.net\nhttp://seannsecanary-secondary.file.core.windows.net\nhttp://seannsecanary-secondary.queue.core.windows.net\nhttp://seannsecanary-secondary.table.core.windows.net\n68390a19-a643-458b-b726-408abf67b4fc\nSanitized\n72f988bf-86f1-41af-91ab-2d7cd011db47\nhttps://login.microsoftonline.com/\nCloud\nBlobEndpoint=http://seannsecanary.blob.core.windows.net/;QueueEndpoint=http://seannsecanary.queue.core.windows.net/;FileEndpoint=http://seannsecanary.file.core.windows.net/;BlobSecondaryEndpoint=http://seannsecanary-secondary.blob.core.windows.net/;QueueSecondaryEndpoint=http://seannsecanary-secondary.queue.core.windows.net/;FileSecondaryEndpoint=http://seannsecanary-secondary.file.core.windows.net/;AccountName=seannsecanary;AccountKey=Sanitized\n"
  }
}<|MERGE_RESOLUTION|>--- conflicted
+++ resolved
@@ -14,11 +14,7 @@
         "x-ms-client-request-id": "a463beb7-36e6-03ec-5b4c-77638a4d4642",
         "x-ms-date": "Fri, 03 Apr 2020 21:03:42 GMT",
         "x-ms-return-client-request-id": "true",
-<<<<<<< HEAD
-        "x-ms-version": "2019-12-12"
-=======
-        "x-ms-version": "2020-02-10"
->>>>>>> 60f4876e
+        "x-ms-version": "2020-02-10"
       },
       "RequestBody": null,
       "StatusCode": 201,
@@ -33,11 +29,7 @@
         ],
         "x-ms-client-request-id": "a463beb7-36e6-03ec-5b4c-77638a4d4642",
         "x-ms-request-id": "9622788c-f01e-0012-60fb-093670000000",
-<<<<<<< HEAD
-        "x-ms-version": "2019-12-12"
-=======
-        "x-ms-version": "2020-02-10"
->>>>>>> 60f4876e
+        "x-ms-version": "2020-02-10"
       },
       "ResponseBody": []
     },
@@ -54,11 +46,7 @@
         "x-ms-client-request-id": "62fef0b2-6bf6-d1ef-2541-474ada1cd4f4",
         "x-ms-date": "Fri, 03 Apr 2020 21:03:42 GMT",
         "x-ms-return-client-request-id": "true",
-<<<<<<< HEAD
-        "x-ms-version": "2019-12-12"
-=======
-        "x-ms-version": "2020-02-10"
->>>>>>> 60f4876e
+        "x-ms-version": "2020-02-10"
       },
       "RequestBody": null,
       "StatusCode": 201,
@@ -73,11 +61,7 @@
         ],
         "x-ms-client-request-id": "62fef0b2-6bf6-d1ef-2541-474ada1cd4f4",
         "x-ms-request-id": "fa440351-201f-0097-60fb-091bad000000",
-<<<<<<< HEAD
-        "x-ms-version": "2019-12-12"
-=======
-        "x-ms-version": "2020-02-10"
->>>>>>> 60f4876e
+        "x-ms-version": "2020-02-10"
       },
       "ResponseBody": []
     },
@@ -95,11 +79,7 @@
         "x-ms-date": "Fri, 03 Apr 2020 21:03:42 GMT",
         "x-ms-permissions": "rwxrwxrwx",
         "x-ms-return-client-request-id": "true",
-<<<<<<< HEAD
-        "x-ms-version": "2019-12-12"
-=======
-        "x-ms-version": "2020-02-10"
->>>>>>> 60f4876e
+        "x-ms-version": "2020-02-10"
       },
       "RequestBody": null,
       "StatusCode": 412,
@@ -114,11 +94,7 @@
         "x-ms-client-request-id": "3e1dfc58-dc68-f095-720d-382c3242ca59",
         "x-ms-error-code": "ConditionNotMet",
         "x-ms-request-id": "fa440352-201f-0097-61fb-091bad000000",
-<<<<<<< HEAD
-        "x-ms-version": "2019-12-12"
-=======
-        "x-ms-version": "2020-02-10"
->>>>>>> 60f4876e
+        "x-ms-version": "2020-02-10"
       },
       "ResponseBody": {
         "error": {
@@ -140,11 +116,7 @@
         "x-ms-client-request-id": "def24c31-96ff-318c-5515-b560b0a89392",
         "x-ms-date": "Fri, 03 Apr 2020 21:03:42 GMT",
         "x-ms-return-client-request-id": "true",
-<<<<<<< HEAD
-        "x-ms-version": "2019-12-12"
-=======
-        "x-ms-version": "2020-02-10"
->>>>>>> 60f4876e
+        "x-ms-version": "2020-02-10"
       },
       "RequestBody": null,
       "StatusCode": 202,
@@ -157,11 +129,7 @@
         ],
         "x-ms-client-request-id": "def24c31-96ff-318c-5515-b560b0a89392",
         "x-ms-request-id": "962278b4-f01e-0012-80fb-093670000000",
-<<<<<<< HEAD
-        "x-ms-version": "2019-12-12"
-=======
-        "x-ms-version": "2020-02-10"
->>>>>>> 60f4876e
+        "x-ms-version": "2020-02-10"
       },
       "ResponseBody": []
     },
@@ -179,11 +147,7 @@
         "x-ms-client-request-id": "7039faa5-08ec-4595-aeb4-d2ac745de272",
         "x-ms-date": "Fri, 03 Apr 2020 21:03:42 GMT",
         "x-ms-return-client-request-id": "true",
-<<<<<<< HEAD
-        "x-ms-version": "2019-12-12"
-=======
-        "x-ms-version": "2020-02-10"
->>>>>>> 60f4876e
+        "x-ms-version": "2020-02-10"
       },
       "RequestBody": null,
       "StatusCode": 201,
@@ -198,11 +162,7 @@
         ],
         "x-ms-client-request-id": "7039faa5-08ec-4595-aeb4-d2ac745de272",
         "x-ms-request-id": "962278bd-f01e-0012-08fb-093670000000",
-<<<<<<< HEAD
-        "x-ms-version": "2019-12-12"
-=======
-        "x-ms-version": "2020-02-10"
->>>>>>> 60f4876e
+        "x-ms-version": "2020-02-10"
       },
       "ResponseBody": []
     },
@@ -219,11 +179,7 @@
         "x-ms-client-request-id": "eae25d18-daa8-f7c6-b7ab-f979a25e2a58",
         "x-ms-date": "Fri, 03 Apr 2020 21:03:42 GMT",
         "x-ms-return-client-request-id": "true",
-<<<<<<< HEAD
-        "x-ms-version": "2019-12-12"
-=======
-        "x-ms-version": "2020-02-10"
->>>>>>> 60f4876e
+        "x-ms-version": "2020-02-10"
       },
       "RequestBody": null,
       "StatusCode": 201,
@@ -238,11 +194,7 @@
         ],
         "x-ms-client-request-id": "eae25d18-daa8-f7c6-b7ab-f979a25e2a58",
         "x-ms-request-id": "fa440353-201f-0097-62fb-091bad000000",
-<<<<<<< HEAD
-        "x-ms-version": "2019-12-12"
-=======
-        "x-ms-version": "2020-02-10"
->>>>>>> 60f4876e
+        "x-ms-version": "2020-02-10"
       },
       "ResponseBody": []
     },
@@ -260,11 +212,7 @@
         "x-ms-date": "Fri, 03 Apr 2020 21:03:42 GMT",
         "x-ms-permissions": "rwxrwxrwx",
         "x-ms-return-client-request-id": "true",
-<<<<<<< HEAD
-        "x-ms-version": "2019-12-12"
-=======
-        "x-ms-version": "2020-02-10"
->>>>>>> 60f4876e
+        "x-ms-version": "2020-02-10"
       },
       "RequestBody": null,
       "StatusCode": 412,
@@ -279,11 +227,7 @@
         "x-ms-client-request-id": "bd1e9d0f-ee73-5dd2-e792-9dfd45d5ce7d",
         "x-ms-error-code": "ConditionNotMet",
         "x-ms-request-id": "fa440354-201f-0097-63fb-091bad000000",
-<<<<<<< HEAD
-        "x-ms-version": "2019-12-12"
-=======
-        "x-ms-version": "2020-02-10"
->>>>>>> 60f4876e
+        "x-ms-version": "2020-02-10"
       },
       "ResponseBody": {
         "error": {
@@ -305,11 +249,7 @@
         "x-ms-client-request-id": "056a3038-6c3f-ede5-8316-de41f0cbe156",
         "x-ms-date": "Fri, 03 Apr 2020 21:03:43 GMT",
         "x-ms-return-client-request-id": "true",
-<<<<<<< HEAD
-        "x-ms-version": "2019-12-12"
-=======
-        "x-ms-version": "2020-02-10"
->>>>>>> 60f4876e
+        "x-ms-version": "2020-02-10"
       },
       "RequestBody": null,
       "StatusCode": 202,
@@ -322,11 +262,7 @@
         ],
         "x-ms-client-request-id": "056a3038-6c3f-ede5-8316-de41f0cbe156",
         "x-ms-request-id": "962278d5-f01e-0012-1dfb-093670000000",
-<<<<<<< HEAD
-        "x-ms-version": "2019-12-12"
-=======
-        "x-ms-version": "2020-02-10"
->>>>>>> 60f4876e
+        "x-ms-version": "2020-02-10"
       },
       "ResponseBody": []
     },
@@ -344,11 +280,7 @@
         "x-ms-client-request-id": "908c68da-e95f-8828-a0f8-5dab422cbde3",
         "x-ms-date": "Fri, 03 Apr 2020 21:03:43 GMT",
         "x-ms-return-client-request-id": "true",
-<<<<<<< HEAD
-        "x-ms-version": "2019-12-12"
-=======
-        "x-ms-version": "2020-02-10"
->>>>>>> 60f4876e
+        "x-ms-version": "2020-02-10"
       },
       "RequestBody": null,
       "StatusCode": 201,
@@ -363,11 +295,7 @@
         ],
         "x-ms-client-request-id": "908c68da-e95f-8828-a0f8-5dab422cbde3",
         "x-ms-request-id": "962278e4-f01e-0012-2bfb-093670000000",
-<<<<<<< HEAD
-        "x-ms-version": "2019-12-12"
-=======
-        "x-ms-version": "2020-02-10"
->>>>>>> 60f4876e
+        "x-ms-version": "2020-02-10"
       },
       "ResponseBody": []
     },
@@ -384,11 +312,7 @@
         "x-ms-client-request-id": "faf35c14-3783-0ec1-7cae-e80f49131833",
         "x-ms-date": "Fri, 03 Apr 2020 21:03:43 GMT",
         "x-ms-return-client-request-id": "true",
-<<<<<<< HEAD
-        "x-ms-version": "2019-12-12"
-=======
-        "x-ms-version": "2020-02-10"
->>>>>>> 60f4876e
+        "x-ms-version": "2020-02-10"
       },
       "RequestBody": null,
       "StatusCode": 201,
@@ -403,11 +327,7 @@
         ],
         "x-ms-client-request-id": "faf35c14-3783-0ec1-7cae-e80f49131833",
         "x-ms-request-id": "fa440355-201f-0097-64fb-091bad000000",
-<<<<<<< HEAD
-        "x-ms-version": "2019-12-12"
-=======
-        "x-ms-version": "2020-02-10"
->>>>>>> 60f4876e
+        "x-ms-version": "2020-02-10"
       },
       "ResponseBody": []
     },
@@ -425,11 +345,7 @@
         "x-ms-date": "Fri, 03 Apr 2020 21:03:43 GMT",
         "x-ms-permissions": "rwxrwxrwx",
         "x-ms-return-client-request-id": "true",
-<<<<<<< HEAD
-        "x-ms-version": "2019-12-12"
-=======
-        "x-ms-version": "2020-02-10"
->>>>>>> 60f4876e
+        "x-ms-version": "2020-02-10"
       },
       "RequestBody": null,
       "StatusCode": 412,
@@ -444,11 +360,7 @@
         "x-ms-client-request-id": "1300d376-b879-c170-a0cf-49656daadd52",
         "x-ms-error-code": "ConditionNotMet",
         "x-ms-request-id": "fa440356-201f-0097-65fb-091bad000000",
-<<<<<<< HEAD
-        "x-ms-version": "2019-12-12"
-=======
-        "x-ms-version": "2020-02-10"
->>>>>>> 60f4876e
+        "x-ms-version": "2020-02-10"
       },
       "ResponseBody": {
         "error": {
@@ -470,11 +382,7 @@
         "x-ms-client-request-id": "7698d13d-0412-8dba-f8f1-417fad6a6b5f",
         "x-ms-date": "Fri, 03 Apr 2020 21:03:43 GMT",
         "x-ms-return-client-request-id": "true",
-<<<<<<< HEAD
-        "x-ms-version": "2019-12-12"
-=======
-        "x-ms-version": "2020-02-10"
->>>>>>> 60f4876e
+        "x-ms-version": "2020-02-10"
       },
       "RequestBody": null,
       "StatusCode": 202,
@@ -487,11 +395,7 @@
         ],
         "x-ms-client-request-id": "7698d13d-0412-8dba-f8f1-417fad6a6b5f",
         "x-ms-request-id": "962278fd-f01e-0012-41fb-093670000000",
-<<<<<<< HEAD
-        "x-ms-version": "2019-12-12"
-=======
-        "x-ms-version": "2020-02-10"
->>>>>>> 60f4876e
+        "x-ms-version": "2020-02-10"
       },
       "ResponseBody": []
     },
@@ -509,11 +413,7 @@
         "x-ms-client-request-id": "8f4f90ae-a150-cfb7-9a1c-1f307c5bc502",
         "x-ms-date": "Fri, 03 Apr 2020 21:03:43 GMT",
         "x-ms-return-client-request-id": "true",
-<<<<<<< HEAD
-        "x-ms-version": "2019-12-12"
-=======
-        "x-ms-version": "2020-02-10"
->>>>>>> 60f4876e
+        "x-ms-version": "2020-02-10"
       },
       "RequestBody": null,
       "StatusCode": 201,
@@ -528,11 +428,7 @@
         ],
         "x-ms-client-request-id": "8f4f90ae-a150-cfb7-9a1c-1f307c5bc502",
         "x-ms-request-id": "9622790e-f01e-0012-50fb-093670000000",
-<<<<<<< HEAD
-        "x-ms-version": "2019-12-12"
-=======
-        "x-ms-version": "2020-02-10"
->>>>>>> 60f4876e
+        "x-ms-version": "2020-02-10"
       },
       "ResponseBody": []
     },
@@ -549,11 +445,7 @@
         "x-ms-client-request-id": "208209da-0994-dede-428c-23c9130a6d50",
         "x-ms-date": "Fri, 03 Apr 2020 21:03:43 GMT",
         "x-ms-return-client-request-id": "true",
-<<<<<<< HEAD
-        "x-ms-version": "2019-12-12"
-=======
-        "x-ms-version": "2020-02-10"
->>>>>>> 60f4876e
+        "x-ms-version": "2020-02-10"
       },
       "RequestBody": null,
       "StatusCode": 201,
@@ -568,11 +460,7 @@
         ],
         "x-ms-client-request-id": "208209da-0994-dede-428c-23c9130a6d50",
         "x-ms-request-id": "fa440357-201f-0097-66fb-091bad000000",
-<<<<<<< HEAD
-        "x-ms-version": "2019-12-12"
-=======
-        "x-ms-version": "2020-02-10"
->>>>>>> 60f4876e
+        "x-ms-version": "2020-02-10"
       },
       "ResponseBody": []
     },
@@ -588,11 +476,7 @@
         "x-ms-client-request-id": "59d262e4-a4c6-67c5-88d2-f519d48e6283",
         "x-ms-date": "Fri, 03 Apr 2020 21:03:43 GMT",
         "x-ms-return-client-request-id": "true",
-<<<<<<< HEAD
-        "x-ms-version": "2019-12-12"
-=======
-        "x-ms-version": "2020-02-10"
->>>>>>> 60f4876e
+        "x-ms-version": "2020-02-10"
       },
       "RequestBody": null,
       "StatusCode": 200,
@@ -616,11 +500,7 @@
         "x-ms-lease-status": "unlocked",
         "x-ms-request-id": "96227930-f01e-0012-6cfb-093670000000",
         "x-ms-server-encrypted": "true",
-<<<<<<< HEAD
-        "x-ms-version": "2019-12-12"
-=======
-        "x-ms-version": "2020-02-10"
->>>>>>> 60f4876e
+        "x-ms-version": "2020-02-10"
       },
       "ResponseBody": []
     },
@@ -638,11 +518,7 @@
         "x-ms-date": "Fri, 03 Apr 2020 21:03:43 GMT",
         "x-ms-permissions": "rwxrwxrwx",
         "x-ms-return-client-request-id": "true",
-<<<<<<< HEAD
-        "x-ms-version": "2019-12-12"
-=======
-        "x-ms-version": "2020-02-10"
->>>>>>> 60f4876e
+        "x-ms-version": "2020-02-10"
       },
       "RequestBody": null,
       "StatusCode": 412,
@@ -657,11 +533,7 @@
         "x-ms-client-request-id": "b1e4c611-1337-b38a-0056-8dd797429eb1",
         "x-ms-error-code": "ConditionNotMet",
         "x-ms-request-id": "fa440358-201f-0097-67fb-091bad000000",
-<<<<<<< HEAD
-        "x-ms-version": "2019-12-12"
-=======
-        "x-ms-version": "2020-02-10"
->>>>>>> 60f4876e
+        "x-ms-version": "2020-02-10"
       },
       "ResponseBody": {
         "error": {
@@ -683,11 +555,7 @@
         "x-ms-client-request-id": "0e070bc2-b0aa-d74b-26eb-82f9ffa9b56a",
         "x-ms-date": "Fri, 03 Apr 2020 21:03:44 GMT",
         "x-ms-return-client-request-id": "true",
-<<<<<<< HEAD
-        "x-ms-version": "2019-12-12"
-=======
-        "x-ms-version": "2020-02-10"
->>>>>>> 60f4876e
+        "x-ms-version": "2020-02-10"
       },
       "RequestBody": null,
       "StatusCode": 202,
@@ -700,11 +568,7 @@
         ],
         "x-ms-client-request-id": "0e070bc2-b0aa-d74b-26eb-82f9ffa9b56a",
         "x-ms-request-id": "96227943-f01e-0012-7ffb-093670000000",
-<<<<<<< HEAD
-        "x-ms-version": "2019-12-12"
-=======
-        "x-ms-version": "2020-02-10"
->>>>>>> 60f4876e
+        "x-ms-version": "2020-02-10"
       },
       "ResponseBody": []
     },
@@ -722,11 +586,7 @@
         "x-ms-client-request-id": "964641cf-5a10-ce9c-dbee-551de0997053",
         "x-ms-date": "Fri, 03 Apr 2020 21:03:44 GMT",
         "x-ms-return-client-request-id": "true",
-<<<<<<< HEAD
-        "x-ms-version": "2019-12-12"
-=======
-        "x-ms-version": "2020-02-10"
->>>>>>> 60f4876e
+        "x-ms-version": "2020-02-10"
       },
       "RequestBody": null,
       "StatusCode": 201,
@@ -741,11 +601,7 @@
         ],
         "x-ms-client-request-id": "964641cf-5a10-ce9c-dbee-551de0997053",
         "x-ms-request-id": "96227951-f01e-0012-0dfb-093670000000",
-<<<<<<< HEAD
-        "x-ms-version": "2019-12-12"
-=======
-        "x-ms-version": "2020-02-10"
->>>>>>> 60f4876e
+        "x-ms-version": "2020-02-10"
       },
       "ResponseBody": []
     },
@@ -762,11 +618,7 @@
         "x-ms-client-request-id": "d1d1a2b5-513a-a5a3-1266-6fdd88cbd178",
         "x-ms-date": "Fri, 03 Apr 2020 21:03:44 GMT",
         "x-ms-return-client-request-id": "true",
-<<<<<<< HEAD
-        "x-ms-version": "2019-12-12"
-=======
-        "x-ms-version": "2020-02-10"
->>>>>>> 60f4876e
+        "x-ms-version": "2020-02-10"
       },
       "RequestBody": null,
       "StatusCode": 201,
@@ -781,11 +633,7 @@
         ],
         "x-ms-client-request-id": "d1d1a2b5-513a-a5a3-1266-6fdd88cbd178",
         "x-ms-request-id": "fa44035a-201f-0097-68fb-091bad000000",
-<<<<<<< HEAD
-        "x-ms-version": "2019-12-12"
-=======
-        "x-ms-version": "2020-02-10"
->>>>>>> 60f4876e
+        "x-ms-version": "2020-02-10"
       },
       "ResponseBody": []
     },
@@ -803,11 +651,7 @@
         "x-ms-lease-id": "e44fff65-d7cd-62e4-125d-d5c40440e71e",
         "x-ms-permissions": "rwxrwxrwx",
         "x-ms-return-client-request-id": "true",
-<<<<<<< HEAD
-        "x-ms-version": "2019-12-12"
-=======
-        "x-ms-version": "2020-02-10"
->>>>>>> 60f4876e
+        "x-ms-version": "2020-02-10"
       },
       "RequestBody": null,
       "StatusCode": 412,
@@ -822,11 +666,7 @@
         "x-ms-client-request-id": "5a1b6233-d290-e26a-f63d-1427e9ef3c91",
         "x-ms-error-code": "LeaseNotPresent",
         "x-ms-request-id": "fa44035b-201f-0097-69fb-091bad000000",
-<<<<<<< HEAD
-        "x-ms-version": "2019-12-12"
-=======
-        "x-ms-version": "2020-02-10"
->>>>>>> 60f4876e
+        "x-ms-version": "2020-02-10"
       },
       "ResponseBody": {
         "error": {
@@ -848,11 +688,7 @@
         "x-ms-client-request-id": "26a932c1-77b0-78e8-4506-5079359fbae8",
         "x-ms-date": "Fri, 03 Apr 2020 21:03:44 GMT",
         "x-ms-return-client-request-id": "true",
-<<<<<<< HEAD
-        "x-ms-version": "2019-12-12"
-=======
-        "x-ms-version": "2020-02-10"
->>>>>>> 60f4876e
+        "x-ms-version": "2020-02-10"
       },
       "RequestBody": null,
       "StatusCode": 202,
@@ -865,11 +701,7 @@
         ],
         "x-ms-client-request-id": "26a932c1-77b0-78e8-4506-5079359fbae8",
         "x-ms-request-id": "96227975-f01e-0012-2bfb-093670000000",
-<<<<<<< HEAD
-        "x-ms-version": "2019-12-12"
-=======
-        "x-ms-version": "2020-02-10"
->>>>>>> 60f4876e
+        "x-ms-version": "2020-02-10"
       },
       "ResponseBody": []
     }
