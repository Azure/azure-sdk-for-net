--- conflicted
+++ resolved
@@ -1,136 +1,85 @@
 {
   "Entries": [
     {
-      "RequestUri": "https://seannse.blob.core.windows.net/test-filesystem-096924aa-61c8-03a4-6c69-4c961cd01e73?restype=container",
-      "RequestMethod": "PUT",
-      "RequestHeaders": {
-        "Accept": "application/xml",
-        "Authorization": "Sanitized",
-<<<<<<< HEAD
-        "traceparent": "00-57a18dd944ea084b87b4c9db86ac7da1-af3752fd09aac548-00",
-        "User-Agent": [
-          "azsdk-net-Storage.Files.DataLake/12.7.0-alpha.20210202.1",
-          "(.NET 5.0.2; Microsoft Windows 10.0.19042)"
+      "RequestUri": "https://seannse.blob.core.windows.net/test-filesystem-e08e5b46-4603-4bb1-53ba-ead3d0fae8e8?restype=container",
+      "RequestMethod": "PUT",
+      "RequestHeaders": {
+        "Accept": "application/xml",
+        "Authorization": "Sanitized",
+        "traceparent": "00-690d85fd4df5ae4fa6b983075e2f163e-523c15a95a20a647-00",
+        "User-Agent": [
+          "azsdk-net-Storage.Files.DataLake/12.7.0-alpha.20210219.1",
+          "(.NET 5.0.3; Microsoft Windows 10.0.19041)"
         ],
         "x-ms-blob-public-access": "container",
-        "x-ms-client-request-id": "a463beb7-36e6-03ec-5b4c-77638a4d4642",
-        "x-ms-date": "Tue, 02 Feb 2021 21:32:35 GMT",
-=======
-        "traceparent": "00-30bf640937d3c84bacff58bfc8ca36a3-e99202ba72cd3e4d-00",
-        "User-Agent": [
-          "azsdk-net-Storage.Files.DataLake/12.7.0-alpha.20210217.1",
-          "(.NET 5.0.3; Microsoft Windows 10.0.19042)"
-        ],
-        "x-ms-blob-public-access": "container",
-        "x-ms-client-request-id": "a463beb7-36e6-03ec-5b4c-77638a4d4642",
-        "x-ms-date": "Wed, 17 Feb 2021 22:36:46 GMT",
->>>>>>> 1814567d
-        "x-ms-return-client-request-id": "true",
-        "x-ms-version": "2020-06-12"
-      },
-      "RequestBody": null,
-      "StatusCode": 201,
-      "ResponseHeaders": {
-        "Content-Length": "0",
-<<<<<<< HEAD
-        "Date": "Tue, 02 Feb 2021 21:32:36 GMT",
-        "ETag": "\u00220x8D8C7C20F21A9B9\u0022",
-        "Last-Modified": "Tue, 02 Feb 2021 21:32:36 GMT",
-=======
-        "Date": "Wed, 17 Feb 2021 22:36:46 GMT",
-        "ETag": "\u00220x8D8D394823C2C07\u0022",
-        "Last-Modified": "Wed, 17 Feb 2021 22:36:46 GMT",
->>>>>>> 1814567d
-        "Server": [
-          "Windows-Azure-Blob/1.0",
-          "Microsoft-HTTPAPI/2.0"
-        ],
-        "x-ms-client-request-id": "a463beb7-36e6-03ec-5b4c-77638a4d4642",
-<<<<<<< HEAD
-        "x-ms-request-id": "97f8e6cf-e01e-00ab-43aa-f90095000000",
-=======
-        "x-ms-request-id": "ae36471a-501e-0091-377d-051aed000000",
->>>>>>> 1814567d
-        "x-ms-version": "2020-06-12"
-      },
-      "ResponseBody": []
-    },
-    {
-      "RequestUri": "https://seannse.dfs.core.windows.net/test-filesystem-096924aa-61c8-03a4-6c69-4c961cd01e73/test-file-a1e8623f-e5fa-2198-5d9b-5ccf2e663e8c?resource=file",
-      "RequestMethod": "PUT",
-      "RequestHeaders": {
-        "Accept": "application/json",
-        "Authorization": "Sanitized",
-<<<<<<< HEAD
-        "traceparent": "00-ed402e15fb7e8041a5ccc1ac35839461-61fdafff800e9c4b-00",
-        "User-Agent": [
-          "azsdk-net-Storage.Files.DataLake/12.7.0-alpha.20210202.1",
-          "(.NET 5.0.2; Microsoft Windows 10.0.19042)"
-        ],
-        "x-ms-client-request-id": "62fef0b2-6bf6-d1ef-2541-474ada1cd4f4",
-        "x-ms-date": "Tue, 02 Feb 2021 21:32:35 GMT",
-=======
-        "traceparent": "00-07cf435aa6d57f4b8483889c561c9319-ae86a3eb9eedf046-00",
-        "User-Agent": [
-          "azsdk-net-Storage.Files.DataLake/12.7.0-alpha.20210217.1",
-          "(.NET 5.0.3; Microsoft Windows 10.0.19042)"
-        ],
-        "x-ms-client-request-id": "62fef0b2-6bf6-d1ef-2541-474ada1cd4f4",
-        "x-ms-date": "Wed, 17 Feb 2021 22:36:46 GMT",
->>>>>>> 1814567d
-        "x-ms-return-client-request-id": "true",
-        "x-ms-version": "2020-06-12"
-      },
-      "RequestBody": null,
-      "StatusCode": 201,
-      "ResponseHeaders": {
-        "Content-Length": "0",
-<<<<<<< HEAD
-        "Date": "Tue, 02 Feb 2021 21:32:35 GMT",
-        "ETag": "\u00220x8D8C7C20F612CA5\u0022",
-        "Last-Modified": "Tue, 02 Feb 2021 21:32:36 GMT",
-=======
-        "Date": "Wed, 17 Feb 2021 22:36:46 GMT",
-        "ETag": "\u00220x8D8D39482788E9D\u0022",
-        "Last-Modified": "Wed, 17 Feb 2021 22:36:47 GMT",
->>>>>>> 1814567d
-        "Server": [
-          "Windows-Azure-HDFS/1.0",
-          "Microsoft-HTTPAPI/2.0"
-        ],
-        "x-ms-client-request-id": "62fef0b2-6bf6-d1ef-2541-474ada1cd4f4",
-<<<<<<< HEAD
-        "x-ms-request-id": "e15ecc11-701f-002f-75aa-f97294000000",
-=======
-        "x-ms-request-id": "60bff912-801f-0049-267d-053db4000000",
->>>>>>> 1814567d
-        "x-ms-version": "2020-06-12"
-      },
-      "ResponseBody": []
-    },
-    {
-      "RequestUri": "https://seannse.dfs.core.windows.net/test-filesystem-096924aa-61c8-03a4-6c69-4c961cd01e73/test-file-a1e8623f-e5fa-2198-5d9b-5ccf2e663e8c?action=setAccessControl",
+        "x-ms-client-request-id": "0e346407-71e1-c38b-889c-db6bc608d3a6",
+        "x-ms-date": "Fri, 19 Feb 2021 19:14:11 GMT",
+        "x-ms-return-client-request-id": "true",
+        "x-ms-version": "2020-06-12"
+      },
+      "RequestBody": null,
+      "StatusCode": 201,
+      "ResponseHeaders": {
+        "Content-Length": "0",
+        "Date": "Fri, 19 Feb 2021 19:14:10 GMT",
+        "ETag": "\u00220x8D8D50A896F095B\u0022",
+        "Last-Modified": "Fri, 19 Feb 2021 19:14:10 GMT",
+        "Server": [
+          "Windows-Azure-Blob/1.0",
+          "Microsoft-HTTPAPI/2.0"
+        ],
+        "x-ms-client-request-id": "0e346407-71e1-c38b-889c-db6bc608d3a6",
+        "x-ms-request-id": "2e6e8a41-201e-00a4-03f3-0676f9000000",
+        "x-ms-version": "2020-06-12"
+      },
+      "ResponseBody": []
+    },
+    {
+      "RequestUri": "https://seannse.dfs.core.windows.net/test-filesystem-e08e5b46-4603-4bb1-53ba-ead3d0fae8e8/test-file-272be102-eb43-1f61-24c7-a89ebab38bde?resource=file",
+      "RequestMethod": "PUT",
+      "RequestHeaders": {
+        "Accept": "application/json",
+        "Authorization": "Sanitized",
+        "traceparent": "00-54ce9318602fb1478440ea195c2b03bf-1b853e543a49a041-00",
+        "User-Agent": [
+          "azsdk-net-Storage.Files.DataLake/12.7.0-alpha.20210219.1",
+          "(.NET 5.0.3; Microsoft Windows 10.0.19041)"
+        ],
+        "x-ms-client-request-id": "defae590-2849-1c7a-0214-e91ac9ec09d5",
+        "x-ms-date": "Fri, 19 Feb 2021 19:14:11 GMT",
+        "x-ms-return-client-request-id": "true",
+        "x-ms-version": "2020-06-12"
+      },
+      "RequestBody": null,
+      "StatusCode": 201,
+      "ResponseHeaders": {
+        "Content-Length": "0",
+        "Date": "Fri, 19 Feb 2021 19:14:09 GMT",
+        "ETag": "\u00220x8D8D50A897E8682\u0022",
+        "Last-Modified": "Fri, 19 Feb 2021 19:14:10 GMT",
+        "Server": [
+          "Windows-Azure-HDFS/1.0",
+          "Microsoft-HTTPAPI/2.0"
+        ],
+        "x-ms-client-request-id": "defae590-2849-1c7a-0214-e91ac9ec09d5",
+        "x-ms-request-id": "6f4be875-e01f-004f-17f3-060e0b000000",
+        "x-ms-version": "2020-06-12"
+      },
+      "ResponseBody": []
+    },
+    {
+      "RequestUri": "https://seannse.dfs.core.windows.net/test-filesystem-e08e5b46-4603-4bb1-53ba-ead3d0fae8e8/test-file-272be102-eb43-1f61-24c7-a89ebab38bde?action=setAccessControl",
       "RequestMethod": "PATCH",
       "RequestHeaders": {
         "Accept": "application/json",
         "Authorization": "Sanitized",
-<<<<<<< HEAD
-        "If-Modified-Since": "Wed, 03 Feb 2021 21:32:35 GMT",
-        "User-Agent": [
-          "azsdk-net-Storage.Files.DataLake/12.7.0-alpha.20210202.1",
-          "(.NET 5.0.2; Microsoft Windows 10.0.19042)"
-        ],
-        "x-ms-client-request-id": "3e1dfc58-dc68-f095-720d-382c3242ca59",
-        "x-ms-date": "Tue, 02 Feb 2021 21:32:36 GMT",
-=======
-        "If-Modified-Since": "Thu, 18 Feb 2021 22:36:46 GMT",
-        "User-Agent": [
-          "azsdk-net-Storage.Files.DataLake/12.7.0-alpha.20210217.1",
-          "(.NET 5.0.3; Microsoft Windows 10.0.19042)"
-        ],
-        "x-ms-client-request-id": "3e1dfc58-dc68-f095-720d-382c3242ca59",
-        "x-ms-date": "Wed, 17 Feb 2021 22:36:47 GMT",
->>>>>>> 1814567d
+        "If-Modified-Since": "Sat, 20 Feb 2021 19:14:11 GMT",
+        "User-Agent": [
+          "azsdk-net-Storage.Files.DataLake/12.7.0-alpha.20210219.1",
+          "(.NET 5.0.3; Microsoft Windows 10.0.19041)"
+        ],
+        "x-ms-client-request-id": "d40e79c6-acb8-4195-b1af-6ab1efec9ad5",
+        "x-ms-date": "Fri, 19 Feb 2021 19:14:11 GMT",
         "x-ms-permissions": "rwxrwxrwx",
         "x-ms-return-client-request-id": "true",
         "x-ms-version": "2020-06-12"
@@ -140,58 +89,36 @@
       "ResponseHeaders": {
         "Content-Length": "200",
         "Content-Type": "application/json; charset=utf-8",
-<<<<<<< HEAD
-        "Date": "Tue, 02 Feb 2021 21:32:35 GMT",
-=======
-        "Date": "Wed, 17 Feb 2021 22:36:46 GMT",
->>>>>>> 1814567d
-        "Server": [
-          "Windows-Azure-HDFS/1.0",
-          "Microsoft-HTTPAPI/2.0"
-        ],
-        "x-ms-client-request-id": "3e1dfc58-dc68-f095-720d-382c3242ca59",
+        "Date": "Fri, 19 Feb 2021 19:14:09 GMT",
+        "Server": [
+          "Windows-Azure-HDFS/1.0",
+          "Microsoft-HTTPAPI/2.0"
+        ],
+        "x-ms-client-request-id": "d40e79c6-acb8-4195-b1af-6ab1efec9ad5",
         "x-ms-error-code": "ConditionNotMet",
-<<<<<<< HEAD
-        "x-ms-request-id": "e15ecc18-701f-002f-7caa-f97294000000",
-=======
-        "x-ms-request-id": "60bff925-801f-0049-397d-053db4000000",
->>>>>>> 1814567d
+        "x-ms-request-id": "6f4be886-e01f-004f-28f3-060e0b000000",
         "x-ms-version": "2020-06-12"
       },
       "ResponseBody": {
         "error": {
           "code": "ConditionNotMet",
-<<<<<<< HEAD
-          "message": "The condition specified using HTTP conditional header(s) is not met.\nRequestId:e15ecc18-701f-002f-7caa-f97294000000\nTime:2021-02-02T21:32:36.9507455Z"
-=======
-          "message": "The condition specified using HTTP conditional header(s) is not met.\nRequestId:60bff925-801f-0049-397d-053db4000000\nTime:2021-02-17T22:36:47.1372607Z"
->>>>>>> 1814567d
+          "message": "The condition specified using HTTP conditional header(s) is not met.\nRequestId:6f4be886-e01f-004f-28f3-060e0b000000\nTime:2021-02-19T19:14:10.6829267Z"
         }
       }
     },
     {
-      "RequestUri": "https://seannse.blob.core.windows.net/test-filesystem-096924aa-61c8-03a4-6c69-4c961cd01e73?restype=container",
+      "RequestUri": "https://seannse.blob.core.windows.net/test-filesystem-e08e5b46-4603-4bb1-53ba-ead3d0fae8e8?restype=container",
       "RequestMethod": "DELETE",
       "RequestHeaders": {
         "Accept": "application/xml",
         "Authorization": "Sanitized",
-<<<<<<< HEAD
-        "traceparent": "00-e6af5e3e2c40f74e8ff8c079d8cc4e2c-31ce23c93563d04d-00",
-        "User-Agent": [
-          "azsdk-net-Storage.Files.DataLake/12.7.0-alpha.20210202.1",
-          "(.NET 5.0.2; Microsoft Windows 10.0.19042)"
-        ],
-        "x-ms-client-request-id": "def24c31-96ff-318c-5515-b560b0a89392",
-        "x-ms-date": "Tue, 02 Feb 2021 21:32:36 GMT",
-=======
-        "traceparent": "00-f23368a4e0f0094e8504154f80089f0e-df32f518df050943-00",
-        "User-Agent": [
-          "azsdk-net-Storage.Files.DataLake/12.7.0-alpha.20210217.1",
-          "(.NET 5.0.3; Microsoft Windows 10.0.19042)"
-        ],
-        "x-ms-client-request-id": "def24c31-96ff-318c-5515-b560b0a89392",
-        "x-ms-date": "Wed, 17 Feb 2021 22:36:47 GMT",
->>>>>>> 1814567d
+        "traceparent": "00-d47bc79b3d448b4b83d6daff9d4b224f-1a302f10b3115a40-00",
+        "User-Agent": [
+          "azsdk-net-Storage.Files.DataLake/12.7.0-alpha.20210219.1",
+          "(.NET 5.0.3; Microsoft Windows 10.0.19041)"
+        ],
+        "x-ms-client-request-id": "4f539040-34de-641c-67be-e98cfc2f39ee",
+        "x-ms-date": "Fri, 19 Feb 2021 19:14:11 GMT",
         "x-ms-return-client-request-id": "true",
         "x-ms-version": "2020-06-12"
       },
@@ -199,156 +126,97 @@
       "StatusCode": 202,
       "ResponseHeaders": {
         "Content-Length": "0",
-<<<<<<< HEAD
-        "Date": "Tue, 02 Feb 2021 21:32:36 GMT",
-=======
-        "Date": "Wed, 17 Feb 2021 22:36:47 GMT",
->>>>>>> 1814567d
-        "Server": [
-          "Windows-Azure-Blob/1.0",
-          "Microsoft-HTTPAPI/2.0"
-        ],
-        "x-ms-client-request-id": "def24c31-96ff-318c-5515-b560b0a89392",
-<<<<<<< HEAD
-        "x-ms-request-id": "97f8e94e-e01e-00ab-10aa-f90095000000",
-=======
-        "x-ms-request-id": "ae3649db-501e-0091-3c7d-051aed000000",
->>>>>>> 1814567d
-        "x-ms-version": "2020-06-12"
-      },
-      "ResponseBody": []
-    },
-    {
-      "RequestUri": "https://seannse.blob.core.windows.net/test-filesystem-8b4ad079-eb32-3d9d-0b52-212f4ee2af3b?restype=container",
-      "RequestMethod": "PUT",
-      "RequestHeaders": {
-        "Accept": "application/xml",
-        "Authorization": "Sanitized",
-<<<<<<< HEAD
-        "traceparent": "00-95296de085d54e40bfb1b9a68459cb6e-b4ee28f755bbc748-00",
-        "User-Agent": [
-          "azsdk-net-Storage.Files.DataLake/12.7.0-alpha.20210202.1",
-          "(.NET 5.0.2; Microsoft Windows 10.0.19042)"
+        "Date": "Fri, 19 Feb 2021 19:14:10 GMT",
+        "Server": [
+          "Windows-Azure-Blob/1.0",
+          "Microsoft-HTTPAPI/2.0"
+        ],
+        "x-ms-client-request-id": "4f539040-34de-641c-67be-e98cfc2f39ee",
+        "x-ms-request-id": "2e6e8cb6-201e-00a4-5cf3-0676f9000000",
+        "x-ms-version": "2020-06-12"
+      },
+      "ResponseBody": []
+    },
+    {
+      "RequestUri": "https://seannse.blob.core.windows.net/test-filesystem-58c0902c-86ce-618f-86e4-cfe7a8137fb3?restype=container",
+      "RequestMethod": "PUT",
+      "RequestHeaders": {
+        "Accept": "application/xml",
+        "Authorization": "Sanitized",
+        "traceparent": "00-61063c8e015fed48bd49873ec65237dc-37c2c70c0c86ef4a-00",
+        "User-Agent": [
+          "azsdk-net-Storage.Files.DataLake/12.7.0-alpha.20210219.1",
+          "(.NET 5.0.3; Microsoft Windows 10.0.19041)"
         ],
         "x-ms-blob-public-access": "container",
-        "x-ms-client-request-id": "7039faa5-08ec-4595-aeb4-d2ac745de272",
-        "x-ms-date": "Tue, 02 Feb 2021 21:32:36 GMT",
-=======
-        "traceparent": "00-d0a41f8ffd8b0f4db5e7d5109d67fb22-a62f084fb0a58441-00",
-        "User-Agent": [
-          "azsdk-net-Storage.Files.DataLake/12.7.0-alpha.20210217.1",
-          "(.NET 5.0.3; Microsoft Windows 10.0.19042)"
-        ],
-        "x-ms-blob-public-access": "container",
-        "x-ms-client-request-id": "7039faa5-08ec-4595-aeb4-d2ac745de272",
-        "x-ms-date": "Wed, 17 Feb 2021 22:36:47 GMT",
->>>>>>> 1814567d
-        "x-ms-return-client-request-id": "true",
-        "x-ms-version": "2020-06-12"
-      },
-      "RequestBody": null,
-      "StatusCode": 201,
-      "ResponseHeaders": {
-        "Content-Length": "0",
-<<<<<<< HEAD
-        "Date": "Tue, 02 Feb 2021 21:32:36 GMT",
-        "ETag": "\u00220x8D8C7C20FBA749D\u0022",
-        "Last-Modified": "Tue, 02 Feb 2021 21:32:37 GMT",
-=======
-        "Date": "Wed, 17 Feb 2021 22:36:47 GMT",
-        "ETag": "\u00220x8D8D39482C68D49\u0022",
-        "Last-Modified": "Wed, 17 Feb 2021 22:36:47 GMT",
->>>>>>> 1814567d
-        "Server": [
-          "Windows-Azure-Blob/1.0",
-          "Microsoft-HTTPAPI/2.0"
-        ],
-        "x-ms-client-request-id": "7039faa5-08ec-4595-aeb4-d2ac745de272",
-<<<<<<< HEAD
-        "x-ms-request-id": "36f24925-c01e-0067-11aa-f96fa3000000",
-=======
-        "x-ms-request-id": "033d37b5-e01e-00ab-6e7d-050095000000",
->>>>>>> 1814567d
-        "x-ms-version": "2020-06-12"
-      },
-      "ResponseBody": []
-    },
-    {
-      "RequestUri": "https://seannse.dfs.core.windows.net/test-filesystem-8b4ad079-eb32-3d9d-0b52-212f4ee2af3b/test-file-3fe77a65-adad-8d42-7672-65371b55d87b?resource=file",
-      "RequestMethod": "PUT",
-      "RequestHeaders": {
-        "Accept": "application/json",
-        "Authorization": "Sanitized",
-<<<<<<< HEAD
-        "traceparent": "00-59466c0ec7a47443934fd0af5e320234-9fd3325dea0f1d4a-00",
-        "User-Agent": [
-          "azsdk-net-Storage.Files.DataLake/12.7.0-alpha.20210202.1",
-          "(.NET 5.0.2; Microsoft Windows 10.0.19042)"
-        ],
-        "x-ms-client-request-id": "eae25d18-daa8-f7c6-b7ab-f979a25e2a58",
-        "x-ms-date": "Tue, 02 Feb 2021 21:32:36 GMT",
-=======
-        "traceparent": "00-367ef439bf27d347989f11796601cfa7-0c0a40aabeceb443-00",
-        "User-Agent": [
-          "azsdk-net-Storage.Files.DataLake/12.7.0-alpha.20210217.1",
-          "(.NET 5.0.3; Microsoft Windows 10.0.19042)"
-        ],
-        "x-ms-client-request-id": "eae25d18-daa8-f7c6-b7ab-f979a25e2a58",
-        "x-ms-date": "Wed, 17 Feb 2021 22:36:47 GMT",
->>>>>>> 1814567d
-        "x-ms-return-client-request-id": "true",
-        "x-ms-version": "2020-06-12"
-      },
-      "RequestBody": null,
-      "StatusCode": 201,
-      "ResponseHeaders": {
-        "Content-Length": "0",
-<<<<<<< HEAD
-        "Date": "Tue, 02 Feb 2021 21:32:37 GMT",
-        "ETag": "\u00220x8D8C7C2101344E2\u0022",
-        "Last-Modified": "Tue, 02 Feb 2021 21:32:38 GMT",
-=======
-        "Date": "Wed, 17 Feb 2021 22:36:47 GMT",
-        "ETag": "\u00220x8D8D3948302EA62\u0022",
-        "Last-Modified": "Wed, 17 Feb 2021 22:36:47 GMT",
->>>>>>> 1814567d
-        "Server": [
-          "Windows-Azure-HDFS/1.0",
-          "Microsoft-HTTPAPI/2.0"
-        ],
-        "x-ms-client-request-id": "eae25d18-daa8-f7c6-b7ab-f979a25e2a58",
-<<<<<<< HEAD
-        "x-ms-request-id": "bb2b65c7-d01f-0054-29aa-f93008000000",
-=======
-        "x-ms-request-id": "5ad5bca2-601f-001c-1c7d-052d3f000000",
->>>>>>> 1814567d
-        "x-ms-version": "2020-06-12"
-      },
-      "ResponseBody": []
-    },
-    {
-      "RequestUri": "https://seannse.dfs.core.windows.net/test-filesystem-8b4ad079-eb32-3d9d-0b52-212f4ee2af3b/test-file-3fe77a65-adad-8d42-7672-65371b55d87b?action=setAccessControl",
+        "x-ms-client-request-id": "31551597-8b3d-ba25-01f2-c8f96435bb53",
+        "x-ms-date": "Fri, 19 Feb 2021 19:14:11 GMT",
+        "x-ms-return-client-request-id": "true",
+        "x-ms-version": "2020-06-12"
+      },
+      "RequestBody": null,
+      "StatusCode": 201,
+      "ResponseHeaders": {
+        "Content-Length": "0",
+        "Date": "Fri, 19 Feb 2021 19:14:10 GMT",
+        "ETag": "\u00220x8D8D50A89A369D2\u0022",
+        "Last-Modified": "Fri, 19 Feb 2021 19:14:10 GMT",
+        "Server": [
+          "Windows-Azure-Blob/1.0",
+          "Microsoft-HTTPAPI/2.0"
+        ],
+        "x-ms-client-request-id": "31551597-8b3d-ba25-01f2-c8f96435bb53",
+        "x-ms-request-id": "2e6e8d8d-201e-00a4-29f3-0676f9000000",
+        "x-ms-version": "2020-06-12"
+      },
+      "ResponseBody": []
+    },
+    {
+      "RequestUri": "https://seannse.dfs.core.windows.net/test-filesystem-58c0902c-86ce-618f-86e4-cfe7a8137fb3/test-file-85c1353f-dabd-e155-9937-97f19f83e420?resource=file",
+      "RequestMethod": "PUT",
+      "RequestHeaders": {
+        "Accept": "application/json",
+        "Authorization": "Sanitized",
+        "traceparent": "00-dd18edd6d946df4aaee269bd501254ef-bbde0bd970ed264c-00",
+        "User-Agent": [
+          "azsdk-net-Storage.Files.DataLake/12.7.0-alpha.20210219.1",
+          "(.NET 5.0.3; Microsoft Windows 10.0.19041)"
+        ],
+        "x-ms-client-request-id": "47cc9321-a6a4-bc18-c074-9805f4341b7d",
+        "x-ms-date": "Fri, 19 Feb 2021 19:14:11 GMT",
+        "x-ms-return-client-request-id": "true",
+        "x-ms-version": "2020-06-12"
+      },
+      "RequestBody": null,
+      "StatusCode": 201,
+      "ResponseHeaders": {
+        "Content-Length": "0",
+        "Date": "Fri, 19 Feb 2021 19:14:10 GMT",
+        "ETag": "\u00220x8D8D50A89B27BD0\u0022",
+        "Last-Modified": "Fri, 19 Feb 2021 19:14:10 GMT",
+        "Server": [
+          "Windows-Azure-HDFS/1.0",
+          "Microsoft-HTTPAPI/2.0"
+        ],
+        "x-ms-client-request-id": "47cc9321-a6a4-bc18-c074-9805f4341b7d",
+        "x-ms-request-id": "6f4be8c9-e01f-004f-6bf3-060e0b000000",
+        "x-ms-version": "2020-06-12"
+      },
+      "ResponseBody": []
+    },
+    {
+      "RequestUri": "https://seannse.dfs.core.windows.net/test-filesystem-58c0902c-86ce-618f-86e4-cfe7a8137fb3/test-file-85c1353f-dabd-e155-9937-97f19f83e420?action=setAccessControl",
       "RequestMethod": "PATCH",
       "RequestHeaders": {
         "Accept": "application/json",
         "Authorization": "Sanitized",
-<<<<<<< HEAD
-        "If-Unmodified-Since": "Mon, 01 Feb 2021 21:32:35 GMT",
-        "User-Agent": [
-          "azsdk-net-Storage.Files.DataLake/12.7.0-alpha.20210202.1",
-          "(.NET 5.0.2; Microsoft Windows 10.0.19042)"
-        ],
-        "x-ms-client-request-id": "bd1e9d0f-ee73-5dd2-e792-9dfd45d5ce7d",
-        "x-ms-date": "Tue, 02 Feb 2021 21:32:37 GMT",
-=======
-        "If-Unmodified-Since": "Tue, 16 Feb 2021 22:36:46 GMT",
-        "User-Agent": [
-          "azsdk-net-Storage.Files.DataLake/12.7.0-alpha.20210217.1",
-          "(.NET 5.0.3; Microsoft Windows 10.0.19042)"
-        ],
-        "x-ms-client-request-id": "bd1e9d0f-ee73-5dd2-e792-9dfd45d5ce7d",
-        "x-ms-date": "Wed, 17 Feb 2021 22:36:48 GMT",
->>>>>>> 1814567d
+        "If-Unmodified-Since": "Thu, 18 Feb 2021 19:14:11 GMT",
+        "User-Agent": [
+          "azsdk-net-Storage.Files.DataLake/12.7.0-alpha.20210219.1",
+          "(.NET 5.0.3; Microsoft Windows 10.0.19041)"
+        ],
+        "x-ms-client-request-id": "0bcf0a14-9db7-107b-e192-d24ab4704a1d",
+        "x-ms-date": "Fri, 19 Feb 2021 19:14:11 GMT",
         "x-ms-permissions": "rwxrwxrwx",
         "x-ms-return-client-request-id": "true",
         "x-ms-version": "2020-06-12"
@@ -358,58 +226,36 @@
       "ResponseHeaders": {
         "Content-Length": "200",
         "Content-Type": "application/json; charset=utf-8",
-<<<<<<< HEAD
-        "Date": "Tue, 02 Feb 2021 21:32:37 GMT",
-=======
-        "Date": "Wed, 17 Feb 2021 22:36:47 GMT",
->>>>>>> 1814567d
-        "Server": [
-          "Windows-Azure-HDFS/1.0",
-          "Microsoft-HTTPAPI/2.0"
-        ],
-        "x-ms-client-request-id": "bd1e9d0f-ee73-5dd2-e792-9dfd45d5ce7d",
+        "Date": "Fri, 19 Feb 2021 19:14:10 GMT",
+        "Server": [
+          "Windows-Azure-HDFS/1.0",
+          "Microsoft-HTTPAPI/2.0"
+        ],
+        "x-ms-client-request-id": "0bcf0a14-9db7-107b-e192-d24ab4704a1d",
         "x-ms-error-code": "ConditionNotMet",
-<<<<<<< HEAD
-        "x-ms-request-id": "bb2b65cf-d01f-0054-31aa-f93008000000",
-=======
-        "x-ms-request-id": "5ad5bcba-601f-001c-347d-052d3f000000",
->>>>>>> 1814567d
+        "x-ms-request-id": "6f4be8d9-e01f-004f-7bf3-060e0b000000",
         "x-ms-version": "2020-06-12"
       },
       "ResponseBody": {
         "error": {
           "code": "ConditionNotMet",
-<<<<<<< HEAD
-          "message": "The condition specified using HTTP conditional header(s) is not met.\nRequestId:bb2b65cf-d01f-0054-31aa-f93008000000\nTime:2021-02-02T21:32:38.1193773Z"
-=======
-          "message": "The condition specified using HTTP conditional header(s) is not met.\nRequestId:5ad5bcba-601f-001c-347d-052d3f000000\nTime:2021-02-17T22:36:48.0452613Z"
->>>>>>> 1814567d
+          "message": "The condition specified using HTTP conditional header(s) is not met.\nRequestId:6f4be8d9-e01f-004f-7bf3-060e0b000000\nTime:2021-02-19T19:14:11.0221653Z"
         }
       }
     },
     {
-      "RequestUri": "https://seannse.blob.core.windows.net/test-filesystem-8b4ad079-eb32-3d9d-0b52-212f4ee2af3b?restype=container",
+      "RequestUri": "https://seannse.blob.core.windows.net/test-filesystem-58c0902c-86ce-618f-86e4-cfe7a8137fb3?restype=container",
       "RequestMethod": "DELETE",
       "RequestHeaders": {
         "Accept": "application/xml",
         "Authorization": "Sanitized",
-<<<<<<< HEAD
-        "traceparent": "00-c905ffea9b6f4e4da532f984e53c12f9-bef8ed99beea194c-00",
-        "User-Agent": [
-          "azsdk-net-Storage.Files.DataLake/12.7.0-alpha.20210202.1",
-          "(.NET 5.0.2; Microsoft Windows 10.0.19042)"
-        ],
-        "x-ms-client-request-id": "056a3038-6c3f-ede5-8316-de41f0cbe156",
-        "x-ms-date": "Tue, 02 Feb 2021 21:32:37 GMT",
-=======
-        "traceparent": "00-d46132c4f184bb4696365113ad5050e3-e8fda448a1900e43-00",
-        "User-Agent": [
-          "azsdk-net-Storage.Files.DataLake/12.7.0-alpha.20210217.1",
-          "(.NET 5.0.3; Microsoft Windows 10.0.19042)"
-        ],
-        "x-ms-client-request-id": "056a3038-6c3f-ede5-8316-de41f0cbe156",
-        "x-ms-date": "Wed, 17 Feb 2021 22:36:48 GMT",
->>>>>>> 1814567d
+        "traceparent": "00-44504e78e49349448f8b3f7be3959e60-490a9a4d9e89dc42-00",
+        "User-Agent": [
+          "azsdk-net-Storage.Files.DataLake/12.7.0-alpha.20210219.1",
+          "(.NET 5.0.3; Microsoft Windows 10.0.19041)"
+        ],
+        "x-ms-client-request-id": "e9f1fc15-0f64-70c6-2d31-8952564b3d4f",
+        "x-ms-date": "Fri, 19 Feb 2021 19:14:11 GMT",
         "x-ms-return-client-request-id": "true",
         "x-ms-version": "2020-06-12"
       },
@@ -417,154 +263,97 @@
       "StatusCode": 202,
       "ResponseHeaders": {
         "Content-Length": "0",
-<<<<<<< HEAD
-        "Date": "Tue, 02 Feb 2021 21:32:37 GMT",
-=======
-        "Date": "Wed, 17 Feb 2021 22:36:47 GMT",
->>>>>>> 1814567d
-        "Server": [
-          "Windows-Azure-Blob/1.0",
-          "Microsoft-HTTPAPI/2.0"
-        ],
-        "x-ms-client-request-id": "056a3038-6c3f-ede5-8316-de41f0cbe156",
-<<<<<<< HEAD
-        "x-ms-request-id": "36f24b93-c01e-0067-46aa-f96fa3000000",
-=======
-        "x-ms-request-id": "033d3993-e01e-00ab-327d-050095000000",
->>>>>>> 1814567d
-        "x-ms-version": "2020-06-12"
-      },
-      "ResponseBody": []
-    },
-    {
-      "RequestUri": "https://seannse.blob.core.windows.net/test-filesystem-986ee6a7-afe7-7190-a893-29b82f9fe619?restype=container",
-      "RequestMethod": "PUT",
-      "RequestHeaders": {
-        "Accept": "application/xml",
-        "Authorization": "Sanitized",
-<<<<<<< HEAD
-        "traceparent": "00-37befaf745b7e94680019f41e6ec5fea-76462340d28c6b41-00",
-        "User-Agent": [
-          "azsdk-net-Storage.Files.DataLake/12.7.0-alpha.20210202.1",
-          "(.NET 5.0.2; Microsoft Windows 10.0.19042)"
+        "Date": "Fri, 19 Feb 2021 19:14:10 GMT",
+        "Server": [
+          "Windows-Azure-Blob/1.0",
+          "Microsoft-HTTPAPI/2.0"
+        ],
+        "x-ms-client-request-id": "e9f1fc15-0f64-70c6-2d31-8952564b3d4f",
+        "x-ms-request-id": "2e6e8fd1-201e-00a4-51f3-0676f9000000",
+        "x-ms-version": "2020-06-12"
+      },
+      "ResponseBody": []
+    },
+    {
+      "RequestUri": "https://seannse.blob.core.windows.net/test-filesystem-9c6a1637-8417-5ce1-64d7-0ddd15599dcf?restype=container",
+      "RequestMethod": "PUT",
+      "RequestHeaders": {
+        "Accept": "application/xml",
+        "Authorization": "Sanitized",
+        "traceparent": "00-bb0dcd83c8a4c74b8db27a896660d72b-66179945a1e6404d-00",
+        "User-Agent": [
+          "azsdk-net-Storage.Files.DataLake/12.7.0-alpha.20210219.1",
+          "(.NET 5.0.3; Microsoft Windows 10.0.19041)"
         ],
         "x-ms-blob-public-access": "container",
-        "x-ms-client-request-id": "908c68da-e95f-8828-a0f8-5dab422cbde3",
-        "x-ms-date": "Tue, 02 Feb 2021 21:32:37 GMT",
-=======
-        "traceparent": "00-9e347441d7c17148baf27505e57c8573-e01b6191628dee42-00",
-        "User-Agent": [
-          "azsdk-net-Storage.Files.DataLake/12.7.0-alpha.20210217.1",
-          "(.NET 5.0.3; Microsoft Windows 10.0.19042)"
-        ],
-        "x-ms-blob-public-access": "container",
-        "x-ms-client-request-id": "908c68da-e95f-8828-a0f8-5dab422cbde3",
-        "x-ms-date": "Wed, 17 Feb 2021 22:36:48 GMT",
->>>>>>> 1814567d
-        "x-ms-return-client-request-id": "true",
-        "x-ms-version": "2020-06-12"
-      },
-      "RequestBody": null,
-      "StatusCode": 201,
-      "ResponseHeaders": {
-        "Content-Length": "0",
-<<<<<<< HEAD
-        "Date": "Tue, 02 Feb 2021 21:32:37 GMT",
-        "ETag": "\u00220x8D8C7C21063F853\u0022",
-        "Last-Modified": "Tue, 02 Feb 2021 21:32:38 GMT",
-=======
-        "Date": "Wed, 17 Feb 2021 22:36:47 GMT",
-        "ETag": "\u00220x8D8D3948355701F\u0022",
-        "Last-Modified": "Wed, 17 Feb 2021 22:36:48 GMT",
->>>>>>> 1814567d
-        "Server": [
-          "Windows-Azure-Blob/1.0",
-          "Microsoft-HTTPAPI/2.0"
-        ],
-        "x-ms-client-request-id": "908c68da-e95f-8828-a0f8-5dab422cbde3",
-<<<<<<< HEAD
-        "x-ms-request-id": "eac6f52d-301e-0073-07aa-f927cc000000",
-=======
-        "x-ms-request-id": "52ce25cb-b01e-000f-5f7d-050933000000",
->>>>>>> 1814567d
-        "x-ms-version": "2020-06-12"
-      },
-      "ResponseBody": []
-    },
-    {
-      "RequestUri": "https://seannse.dfs.core.windows.net/test-filesystem-986ee6a7-afe7-7190-a893-29b82f9fe619/test-file-6230c42f-cb06-ddeb-a850-9f156f6cb2f4?resource=file",
-      "RequestMethod": "PUT",
-      "RequestHeaders": {
-        "Accept": "application/json",
-        "Authorization": "Sanitized",
-<<<<<<< HEAD
-        "traceparent": "00-ee3ea8e368e25e46970648d63e727279-92f072203b65a343-00",
-        "User-Agent": [
-          "azsdk-net-Storage.Files.DataLake/12.7.0-alpha.20210202.1",
-          "(.NET 5.0.2; Microsoft Windows 10.0.19042)"
-        ],
-        "x-ms-client-request-id": "faf35c14-3783-0ec1-7cae-e80f49131833",
-        "x-ms-date": "Tue, 02 Feb 2021 21:32:38 GMT",
-=======
-        "traceparent": "00-585e71f19751fd40ac05ecc67e894f97-bd357b67fdac134b-00",
-        "User-Agent": [
-          "azsdk-net-Storage.Files.DataLake/12.7.0-alpha.20210217.1",
-          "(.NET 5.0.3; Microsoft Windows 10.0.19042)"
-        ],
-        "x-ms-client-request-id": "faf35c14-3783-0ec1-7cae-e80f49131833",
-        "x-ms-date": "Wed, 17 Feb 2021 22:36:48 GMT",
->>>>>>> 1814567d
-        "x-ms-return-client-request-id": "true",
-        "x-ms-version": "2020-06-12"
-      },
-      "RequestBody": null,
-      "StatusCode": 201,
-      "ResponseHeaders": {
-        "Content-Length": "0",
-<<<<<<< HEAD
-        "Date": "Tue, 02 Feb 2021 21:32:38 GMT",
-        "ETag": "\u00220x8D8C7C2109904BE\u0022",
-        "Last-Modified": "Tue, 02 Feb 2021 21:32:38 GMT",
-=======
-        "Date": "Wed, 17 Feb 2021 22:36:48 GMT",
-        "ETag": "\u00220x8D8D39483905EE6\u0022",
-        "Last-Modified": "Wed, 17 Feb 2021 22:36:48 GMT",
->>>>>>> 1814567d
-        "Server": [
-          "Windows-Azure-HDFS/1.0",
-          "Microsoft-HTTPAPI/2.0"
-        ],
-        "x-ms-client-request-id": "faf35c14-3783-0ec1-7cae-e80f49131833",
-<<<<<<< HEAD
-        "x-ms-request-id": "51082653-801f-0066-4caa-f9307f000000",
-=======
-        "x-ms-request-id": "d88acd59-201f-0040-2c7d-057867000000",
->>>>>>> 1814567d
-        "x-ms-version": "2020-06-12"
-      },
-      "ResponseBody": []
-    },
-    {
-      "RequestUri": "https://seannse.dfs.core.windows.net/test-filesystem-986ee6a7-afe7-7190-a893-29b82f9fe619/test-file-6230c42f-cb06-ddeb-a850-9f156f6cb2f4?action=setAccessControl",
+        "x-ms-client-request-id": "5cea389c-a4a7-90f9-1b95-858d01e95ad3",
+        "x-ms-date": "Fri, 19 Feb 2021 19:14:11 GMT",
+        "x-ms-return-client-request-id": "true",
+        "x-ms-version": "2020-06-12"
+      },
+      "RequestBody": null,
+      "StatusCode": 201,
+      "ResponseHeaders": {
+        "Content-Length": "0",
+        "Date": "Fri, 19 Feb 2021 19:14:10 GMT",
+        "ETag": "\u00220x8D8D50A89D4BC6A\u0022",
+        "Last-Modified": "Fri, 19 Feb 2021 19:14:11 GMT",
+        "Server": [
+          "Windows-Azure-Blob/1.0",
+          "Microsoft-HTTPAPI/2.0"
+        ],
+        "x-ms-client-request-id": "5cea389c-a4a7-90f9-1b95-858d01e95ad3",
+        "x-ms-request-id": "2e6e90bb-201e-00a4-30f3-0676f9000000",
+        "x-ms-version": "2020-06-12"
+      },
+      "ResponseBody": []
+    },
+    {
+      "RequestUri": "https://seannse.dfs.core.windows.net/test-filesystem-9c6a1637-8417-5ce1-64d7-0ddd15599dcf/test-file-9400ba94-8516-d6d0-5cdd-83eed8582e10?resource=file",
+      "RequestMethod": "PUT",
+      "RequestHeaders": {
+        "Accept": "application/json",
+        "Authorization": "Sanitized",
+        "traceparent": "00-833aa5b2e6a19a45af309000bcab1a74-f32221968ba7a24d-00",
+        "User-Agent": [
+          "azsdk-net-Storage.Files.DataLake/12.7.0-alpha.20210219.1",
+          "(.NET 5.0.3; Microsoft Windows 10.0.19041)"
+        ],
+        "x-ms-client-request-id": "73f5d9cd-0d52-179b-6713-ffca200ab8c2",
+        "x-ms-date": "Fri, 19 Feb 2021 19:14:11 GMT",
+        "x-ms-return-client-request-id": "true",
+        "x-ms-version": "2020-06-12"
+      },
+      "RequestBody": null,
+      "StatusCode": 201,
+      "ResponseHeaders": {
+        "Content-Length": "0",
+        "Date": "Fri, 19 Feb 2021 19:14:10 GMT",
+        "ETag": "\u00220x8D8D50A89E443BD\u0022",
+        "Last-Modified": "Fri, 19 Feb 2021 19:14:11 GMT",
+        "Server": [
+          "Windows-Azure-HDFS/1.0",
+          "Microsoft-HTTPAPI/2.0"
+        ],
+        "x-ms-client-request-id": "73f5d9cd-0d52-179b-6713-ffca200ab8c2",
+        "x-ms-request-id": "6f4be912-e01f-004f-34f3-060e0b000000",
+        "x-ms-version": "2020-06-12"
+      },
+      "ResponseBody": []
+    },
+    {
+      "RequestUri": "https://seannse.dfs.core.windows.net/test-filesystem-9c6a1637-8417-5ce1-64d7-0ddd15599dcf/test-file-9400ba94-8516-d6d0-5cdd-83eed8582e10?action=setAccessControl",
       "RequestMethod": "PATCH",
       "RequestHeaders": {
         "Accept": "application/json",
         "Authorization": "Sanitized",
         "If-Match": "\u0022garbage\u0022",
         "User-Agent": [
-<<<<<<< HEAD
-          "azsdk-net-Storage.Files.DataLake/12.7.0-alpha.20210202.1",
-          "(.NET 5.0.2; Microsoft Windows 10.0.19042)"
-        ],
-        "x-ms-client-request-id": "1300d376-b879-c170-a0cf-49656daadd52",
-        "x-ms-date": "Tue, 02 Feb 2021 21:32:38 GMT",
-=======
-          "azsdk-net-Storage.Files.DataLake/12.7.0-alpha.20210217.1",
-          "(.NET 5.0.3; Microsoft Windows 10.0.19042)"
-        ],
-        "x-ms-client-request-id": "1300d376-b879-c170-a0cf-49656daadd52",
-        "x-ms-date": "Wed, 17 Feb 2021 22:36:49 GMT",
->>>>>>> 1814567d
+          "azsdk-net-Storage.Files.DataLake/12.7.0-alpha.20210219.1",
+          "(.NET 5.0.3; Microsoft Windows 10.0.19041)"
+        ],
+        "x-ms-client-request-id": "ff215352-ba62-27bd-bf29-765b415d8dbd",
+        "x-ms-date": "Fri, 19 Feb 2021 19:14:12 GMT",
         "x-ms-permissions": "rwxrwxrwx",
         "x-ms-return-client-request-id": "true",
         "x-ms-version": "2020-06-12"
@@ -574,58 +363,36 @@
       "ResponseHeaders": {
         "Content-Length": "200",
         "Content-Type": "application/json; charset=utf-8",
-<<<<<<< HEAD
-        "Date": "Tue, 02 Feb 2021 21:32:38 GMT",
-=======
-        "Date": "Wed, 17 Feb 2021 22:36:48 GMT",
->>>>>>> 1814567d
-        "Server": [
-          "Windows-Azure-HDFS/1.0",
-          "Microsoft-HTTPAPI/2.0"
-        ],
-        "x-ms-client-request-id": "1300d376-b879-c170-a0cf-49656daadd52",
+        "Date": "Fri, 19 Feb 2021 19:14:10 GMT",
+        "Server": [
+          "Windows-Azure-HDFS/1.0",
+          "Microsoft-HTTPAPI/2.0"
+        ],
+        "x-ms-client-request-id": "ff215352-ba62-27bd-bf29-765b415d8dbd",
         "x-ms-error-code": "ConditionNotMet",
-<<<<<<< HEAD
-        "x-ms-request-id": "51082665-801f-0066-5eaa-f9307f000000",
-=======
-        "x-ms-request-id": "d88acd67-201f-0040-3a7d-057867000000",
->>>>>>> 1814567d
+        "x-ms-request-id": "6f4be92a-e01f-004f-4cf3-060e0b000000",
         "x-ms-version": "2020-06-12"
       },
       "ResponseBody": {
         "error": {
           "code": "ConditionNotMet",
-<<<<<<< HEAD
-          "message": "The condition specified using HTTP conditional header(s) is not met.\nRequestId:51082665-801f-0066-5eaa-f9307f000000\nTime:2021-02-02T21:32:38.9852176Z"
-=======
-          "message": "The condition specified using HTTP conditional header(s) is not met.\nRequestId:d88acd67-201f-0040-3a7d-057867000000\nTime:2021-02-17T22:36:48.9729560Z"
->>>>>>> 1814567d
+          "message": "The condition specified using HTTP conditional header(s) is not met.\nRequestId:6f4be92a-e01f-004f-4cf3-060e0b000000\nTime:2021-02-19T19:14:11.3453927Z"
         }
       }
     },
     {
-      "RequestUri": "https://seannse.blob.core.windows.net/test-filesystem-986ee6a7-afe7-7190-a893-29b82f9fe619?restype=container",
+      "RequestUri": "https://seannse.blob.core.windows.net/test-filesystem-9c6a1637-8417-5ce1-64d7-0ddd15599dcf?restype=container",
       "RequestMethod": "DELETE",
       "RequestHeaders": {
         "Accept": "application/xml",
         "Authorization": "Sanitized",
-<<<<<<< HEAD
-        "traceparent": "00-31344e1dd68e3249a8281c826a7e2fbf-18f44dcaa22ae74c-00",
-        "User-Agent": [
-          "azsdk-net-Storage.Files.DataLake/12.7.0-alpha.20210202.1",
-          "(.NET 5.0.2; Microsoft Windows 10.0.19042)"
-        ],
-        "x-ms-client-request-id": "7698d13d-0412-8dba-f8f1-417fad6a6b5f",
-        "x-ms-date": "Tue, 02 Feb 2021 21:32:38 GMT",
-=======
-        "traceparent": "00-23e1a8089f5f5045b45803f53395e5ec-a394e0f939b50542-00",
-        "User-Agent": [
-          "azsdk-net-Storage.Files.DataLake/12.7.0-alpha.20210217.1",
-          "(.NET 5.0.3; Microsoft Windows 10.0.19042)"
-        ],
-        "x-ms-client-request-id": "7698d13d-0412-8dba-f8f1-417fad6a6b5f",
-        "x-ms-date": "Wed, 17 Feb 2021 22:36:49 GMT",
->>>>>>> 1814567d
+        "traceparent": "00-7b4153ecf9b7b04e88f3b069ad1674e5-5c5949e803c9eb4c-00",
+        "User-Agent": [
+          "azsdk-net-Storage.Files.DataLake/12.7.0-alpha.20210219.1",
+          "(.NET 5.0.3; Microsoft Windows 10.0.19041)"
+        ],
+        "x-ms-client-request-id": "cd77ce17-b9e9-ad60-b730-e77f06091034",
+        "x-ms-date": "Fri, 19 Feb 2021 19:14:12 GMT",
         "x-ms-return-client-request-id": "true",
         "x-ms-version": "2020-06-12"
       },
@@ -633,153 +400,96 @@
       "StatusCode": 202,
       "ResponseHeaders": {
         "Content-Length": "0",
-<<<<<<< HEAD
-        "Date": "Tue, 02 Feb 2021 21:32:38 GMT",
-=======
-        "Date": "Wed, 17 Feb 2021 22:36:48 GMT",
->>>>>>> 1814567d
-        "Server": [
-          "Windows-Azure-Blob/1.0",
-          "Microsoft-HTTPAPI/2.0"
-        ],
-        "x-ms-client-request-id": "7698d13d-0412-8dba-f8f1-417fad6a6b5f",
-<<<<<<< HEAD
-        "x-ms-request-id": "eac6f697-301e-0073-34aa-f927cc000000",
-=======
-        "x-ms-request-id": "52ce268b-b01e-000f-037d-050933000000",
->>>>>>> 1814567d
-        "x-ms-version": "2020-06-12"
-      },
-      "ResponseBody": []
-    },
-    {
-      "RequestUri": "https://seannse.blob.core.windows.net/test-filesystem-15a6ab2a-6d4c-7c37-56e2-885ec8f586a8?restype=container",
-      "RequestMethod": "PUT",
-      "RequestHeaders": {
-        "Accept": "application/xml",
-        "Authorization": "Sanitized",
-<<<<<<< HEAD
-        "traceparent": "00-4bfefc9df3d0e44a81c2f30f0d82cd69-7a097083f79d8f41-00",
-        "User-Agent": [
-          "azsdk-net-Storage.Files.DataLake/12.7.0-alpha.20210202.1",
-          "(.NET 5.0.2; Microsoft Windows 10.0.19042)"
+        "Date": "Fri, 19 Feb 2021 19:14:11 GMT",
+        "Server": [
+          "Windows-Azure-Blob/1.0",
+          "Microsoft-HTTPAPI/2.0"
+        ],
+        "x-ms-client-request-id": "cd77ce17-b9e9-ad60-b730-e77f06091034",
+        "x-ms-request-id": "2e6e92f3-201e-00a4-43f3-0676f9000000",
+        "x-ms-version": "2020-06-12"
+      },
+      "ResponseBody": []
+    },
+    {
+      "RequestUri": "https://seannse.blob.core.windows.net/test-filesystem-0d860ec4-9665-6e5c-ccd1-8ac0d8bce595?restype=container",
+      "RequestMethod": "PUT",
+      "RequestHeaders": {
+        "Accept": "application/xml",
+        "Authorization": "Sanitized",
+        "traceparent": "00-e0d646c6854c4e4aac499c9f2a6d7bbc-714992b8b133e645-00",
+        "User-Agent": [
+          "azsdk-net-Storage.Files.DataLake/12.7.0-alpha.20210219.1",
+          "(.NET 5.0.3; Microsoft Windows 10.0.19041)"
         ],
         "x-ms-blob-public-access": "container",
-        "x-ms-client-request-id": "8f4f90ae-a150-cfb7-9a1c-1f307c5bc502",
-        "x-ms-date": "Tue, 02 Feb 2021 21:32:38 GMT",
-=======
-        "traceparent": "00-5e2f64367521a04f986e7d133ce45273-322ea6f2e3ccb64d-00",
-        "User-Agent": [
-          "azsdk-net-Storage.Files.DataLake/12.7.0-alpha.20210217.1",
-          "(.NET 5.0.3; Microsoft Windows 10.0.19042)"
-        ],
-        "x-ms-blob-public-access": "container",
-        "x-ms-client-request-id": "8f4f90ae-a150-cfb7-9a1c-1f307c5bc502",
-        "x-ms-date": "Wed, 17 Feb 2021 22:36:49 GMT",
->>>>>>> 1814567d
-        "x-ms-return-client-request-id": "true",
-        "x-ms-version": "2020-06-12"
-      },
-      "RequestBody": null,
-      "StatusCode": 201,
-      "ResponseHeaders": {
-        "Content-Length": "0",
-<<<<<<< HEAD
-        "Date": "Tue, 02 Feb 2021 21:32:38 GMT",
-        "ETag": "\u00220x8D8C7C210E57CD9\u0022",
-        "Last-Modified": "Tue, 02 Feb 2021 21:32:39 GMT",
-=======
-        "Date": "Wed, 17 Feb 2021 22:36:48 GMT",
-        "ETag": "\u00220x8D8D39483E7E1E0\u0022",
-        "Last-Modified": "Wed, 17 Feb 2021 22:36:49 GMT",
->>>>>>> 1814567d
-        "Server": [
-          "Windows-Azure-Blob/1.0",
-          "Microsoft-HTTPAPI/2.0"
-        ],
-        "x-ms-client-request-id": "8f4f90ae-a150-cfb7-9a1c-1f307c5bc502",
-<<<<<<< HEAD
-        "x-ms-request-id": "d0700de4-e01e-002d-0faa-f9cc2c000000",
-=======
-        "x-ms-request-id": "c3bdebef-101e-0064-477d-058ec7000000",
->>>>>>> 1814567d
-        "x-ms-version": "2020-06-12"
-      },
-      "ResponseBody": []
-    },
-    {
-      "RequestUri": "https://seannse.dfs.core.windows.net/test-filesystem-15a6ab2a-6d4c-7c37-56e2-885ec8f586a8/test-file-6768986a-cf42-c34d-6b87-8eac6249c459?resource=file",
-      "RequestMethod": "PUT",
-      "RequestHeaders": {
-        "Accept": "application/json",
-        "Authorization": "Sanitized",
-<<<<<<< HEAD
-        "traceparent": "00-1d1d46a96f8db546862d1f699d57a635-de0fdcdaf9faeb43-00",
-        "User-Agent": [
-          "azsdk-net-Storage.Files.DataLake/12.7.0-alpha.20210202.1",
-          "(.NET 5.0.2; Microsoft Windows 10.0.19042)"
-        ],
-        "x-ms-client-request-id": "208209da-0994-dede-428c-23c9130a6d50",
-        "x-ms-date": "Tue, 02 Feb 2021 21:32:38 GMT",
-=======
-        "traceparent": "00-90483c9fffc90840ad55c1845a0bbcac-724205a15ad6074b-00",
-        "User-Agent": [
-          "azsdk-net-Storage.Files.DataLake/12.7.0-alpha.20210217.1",
-          "(.NET 5.0.3; Microsoft Windows 10.0.19042)"
-        ],
-        "x-ms-client-request-id": "208209da-0994-dede-428c-23c9130a6d50",
-        "x-ms-date": "Wed, 17 Feb 2021 22:36:49 GMT",
->>>>>>> 1814567d
-        "x-ms-return-client-request-id": "true",
-        "x-ms-version": "2020-06-12"
-      },
-      "RequestBody": null,
-      "StatusCode": 201,
-      "ResponseHeaders": {
-        "Content-Length": "0",
-<<<<<<< HEAD
-        "Date": "Tue, 02 Feb 2021 21:32:39 GMT",
-        "ETag": "\u00220x8D8C7C2111CE013\u0022",
-        "Last-Modified": "Tue, 02 Feb 2021 21:32:39 GMT",
-=======
-        "Date": "Wed, 17 Feb 2021 22:36:49 GMT",
-        "ETag": "\u00220x8D8D394841B91F3\u0022",
-        "Last-Modified": "Wed, 17 Feb 2021 22:36:49 GMT",
->>>>>>> 1814567d
-        "Server": [
-          "Windows-Azure-HDFS/1.0",
-          "Microsoft-HTTPAPI/2.0"
-        ],
-        "x-ms-client-request-id": "208209da-0994-dede-428c-23c9130a6d50",
-<<<<<<< HEAD
-        "x-ms-request-id": "378d7314-201f-0040-65aa-f97867000000",
-=======
-        "x-ms-request-id": "d2024fe5-e01f-0084-2f7d-050d5e000000",
->>>>>>> 1814567d
-        "x-ms-version": "2020-06-12"
-      },
-      "ResponseBody": []
-    },
-    {
-      "RequestUri": "https://seannse.blob.core.windows.net/test-filesystem-15a6ab2a-6d4c-7c37-56e2-885ec8f586a8/test-file-6768986a-cf42-c34d-6b87-8eac6249c459",
+        "x-ms-client-request-id": "323bad91-22a2-8119-7109-00172e9fd4fa",
+        "x-ms-date": "Fri, 19 Feb 2021 19:14:12 GMT",
+        "x-ms-return-client-request-id": "true",
+        "x-ms-version": "2020-06-12"
+      },
+      "RequestBody": null,
+      "StatusCode": 201,
+      "ResponseHeaders": {
+        "Content-Length": "0",
+        "Date": "Fri, 19 Feb 2021 19:14:11 GMT",
+        "ETag": "\u00220x8D8D50A8A08F5B8\u0022",
+        "Last-Modified": "Fri, 19 Feb 2021 19:14:11 GMT",
+        "Server": [
+          "Windows-Azure-Blob/1.0",
+          "Microsoft-HTTPAPI/2.0"
+        ],
+        "x-ms-client-request-id": "323bad91-22a2-8119-7109-00172e9fd4fa",
+        "x-ms-request-id": "2e6e93f5-201e-00a4-31f3-0676f9000000",
+        "x-ms-version": "2020-06-12"
+      },
+      "ResponseBody": []
+    },
+    {
+      "RequestUri": "https://seannse.dfs.core.windows.net/test-filesystem-0d860ec4-9665-6e5c-ccd1-8ac0d8bce595/test-file-1085524b-9dc6-044e-3954-9290e8ba71c5?resource=file",
+      "RequestMethod": "PUT",
+      "RequestHeaders": {
+        "Accept": "application/json",
+        "Authorization": "Sanitized",
+        "traceparent": "00-ec004054f998a7488622e5406d19e427-c64beaf193589f41-00",
+        "User-Agent": [
+          "azsdk-net-Storage.Files.DataLake/12.7.0-alpha.20210219.1",
+          "(.NET 5.0.3; Microsoft Windows 10.0.19041)"
+        ],
+        "x-ms-client-request-id": "aa57b200-3882-f3a4-5e36-f94e908898b7",
+        "x-ms-date": "Fri, 19 Feb 2021 19:14:12 GMT",
+        "x-ms-return-client-request-id": "true",
+        "x-ms-version": "2020-06-12"
+      },
+      "RequestBody": null,
+      "StatusCode": 201,
+      "ResponseHeaders": {
+        "Content-Length": "0",
+        "Date": "Fri, 19 Feb 2021 19:14:10 GMT",
+        "ETag": "\u00220x8D8D50A8A17A6F9\u0022",
+        "Last-Modified": "Fri, 19 Feb 2021 19:14:11 GMT",
+        "Server": [
+          "Windows-Azure-HDFS/1.0",
+          "Microsoft-HTTPAPI/2.0"
+        ],
+        "x-ms-client-request-id": "aa57b200-3882-f3a4-5e36-f94e908898b7",
+        "x-ms-request-id": "6f4be964-e01f-004f-06f3-060e0b000000",
+        "x-ms-version": "2020-06-12"
+      },
+      "ResponseBody": []
+    },
+    {
+      "RequestUri": "https://seannse.blob.core.windows.net/test-filesystem-0d860ec4-9665-6e5c-ccd1-8ac0d8bce595/test-file-1085524b-9dc6-044e-3954-9290e8ba71c5",
       "RequestMethod": "HEAD",
       "RequestHeaders": {
         "Accept": "application/xml",
         "Authorization": "Sanitized",
         "User-Agent": [
-<<<<<<< HEAD
-          "azsdk-net-Storage.Files.DataLake/12.7.0-alpha.20210202.1",
-          "(.NET 5.0.2; Microsoft Windows 10.0.19042)"
-        ],
-        "x-ms-client-request-id": "59d262e4-a4c6-67c5-88d2-f519d48e6283",
-        "x-ms-date": "Tue, 02 Feb 2021 21:32:39 GMT",
-=======
-          "azsdk-net-Storage.Files.DataLake/12.7.0-alpha.20210217.1",
-          "(.NET 5.0.3; Microsoft Windows 10.0.19042)"
-        ],
-        "x-ms-client-request-id": "59d262e4-a4c6-67c5-88d2-f519d48e6283",
-        "x-ms-date": "Wed, 17 Feb 2021 22:36:49 GMT",
->>>>>>> 1814567d
+          "azsdk-net-Storage.Files.DataLake/12.7.0-alpha.20210219.1",
+          "(.NET 5.0.3; Microsoft Windows 10.0.19041)"
+        ],
+        "x-ms-client-request-id": "3590b84f-c762-4f42-7b3b-cc4ab9a44753",
+        "x-ms-date": "Fri, 19 Feb 2021 19:14:12 GMT",
         "x-ms-return-client-request-id": "true",
         "x-ms-version": "2020-06-12"
       },
@@ -789,15 +499,9 @@
         "Accept-Ranges": "bytes",
         "Content-Length": "0",
         "Content-Type": "application/octet-stream",
-<<<<<<< HEAD
-        "Date": "Tue, 02 Feb 2021 21:32:39 GMT",
-        "ETag": "\u00220x8D8C7C2111CE013\u0022",
-        "Last-Modified": "Tue, 02 Feb 2021 21:32:39 GMT",
-=======
-        "Date": "Wed, 17 Feb 2021 22:36:49 GMT",
-        "ETag": "\u00220x8D8D394841B91F3\u0022",
-        "Last-Modified": "Wed, 17 Feb 2021 22:36:49 GMT",
->>>>>>> 1814567d
+        "Date": "Fri, 19 Feb 2021 19:14:11 GMT",
+        "ETag": "\u00220x8D8D50A8A17A6F9\u0022",
+        "Last-Modified": "Fri, 19 Feb 2021 19:14:11 GMT",
         "Server": [
           "Windows-Azure-Blob/1.0",
           "Microsoft-HTTPAPI/2.0"
@@ -805,50 +509,32 @@
         "x-ms-access-tier": "Hot",
         "x-ms-access-tier-inferred": "true",
         "x-ms-blob-type": "BlockBlob",
-        "x-ms-client-request-id": "59d262e4-a4c6-67c5-88d2-f519d48e6283",
-<<<<<<< HEAD
-        "x-ms-creation-time": "Tue, 02 Feb 2021 21:32:39 GMT",
-=======
-        "x-ms-creation-time": "Wed, 17 Feb 2021 22:36:49 GMT",
->>>>>>> 1814567d
+        "x-ms-client-request-id": "3590b84f-c762-4f42-7b3b-cc4ab9a44753",
+        "x-ms-creation-time": "Fri, 19 Feb 2021 19:14:11 GMT",
         "x-ms-group": "$superuser",
         "x-ms-lease-state": "available",
         "x-ms-lease-status": "unlocked",
         "x-ms-owner": "$superuser",
         "x-ms-permissions": "rw-r-----",
-<<<<<<< HEAD
-        "x-ms-request-id": "d0700e7a-e01e-002d-0faa-f9cc2c000000",
-=======
-        "x-ms-request-id": "c3bdec86-101e-0064-4c7d-058ec7000000",
->>>>>>> 1814567d
+        "x-ms-request-id": "2e6e95cb-201e-00a4-6df3-0676f9000000",
         "x-ms-server-encrypted": "true",
         "x-ms-version": "2020-06-12"
       },
       "ResponseBody": []
     },
     {
-      "RequestUri": "https://seannse.dfs.core.windows.net/test-filesystem-15a6ab2a-6d4c-7c37-56e2-885ec8f586a8/test-file-6768986a-cf42-c34d-6b87-8eac6249c459?action=setAccessControl",
+      "RequestUri": "https://seannse.dfs.core.windows.net/test-filesystem-0d860ec4-9665-6e5c-ccd1-8ac0d8bce595/test-file-1085524b-9dc6-044e-3954-9290e8ba71c5?action=setAccessControl",
       "RequestMethod": "PATCH",
       "RequestHeaders": {
         "Accept": "application/json",
         "Authorization": "Sanitized",
-<<<<<<< HEAD
-        "If-None-Match": "\u00220x8D8C7C2111CE013\u0022",
-        "User-Agent": [
-          "azsdk-net-Storage.Files.DataLake/12.7.0-alpha.20210202.1",
-          "(.NET 5.0.2; Microsoft Windows 10.0.19042)"
-        ],
-        "x-ms-client-request-id": "b1e4c611-1337-b38a-0056-8dd797429eb1",
-        "x-ms-date": "Tue, 02 Feb 2021 21:32:39 GMT",
-=======
-        "If-None-Match": "0x8D8D394841B91F3",
-        "User-Agent": [
-          "azsdk-net-Storage.Files.DataLake/12.7.0-alpha.20210217.1",
-          "(.NET 5.0.3; Microsoft Windows 10.0.19042)"
-        ],
-        "x-ms-client-request-id": "b1e4c611-1337-b38a-0056-8dd797429eb1",
-        "x-ms-date": "Wed, 17 Feb 2021 22:36:50 GMT",
->>>>>>> 1814567d
+        "If-None-Match": "0x8D8D50A8A17A6F9",
+        "User-Agent": [
+          "azsdk-net-Storage.Files.DataLake/12.7.0-alpha.20210219.1",
+          "(.NET 5.0.3; Microsoft Windows 10.0.19041)"
+        ],
+        "x-ms-client-request-id": "d7fe7bf1-62f8-d055-f840-9236dc2fdeb9",
+        "x-ms-date": "Fri, 19 Feb 2021 19:14:12 GMT",
         "x-ms-permissions": "rwxrwxrwx",
         "x-ms-return-client-request-id": "true",
         "x-ms-version": "2020-06-12"
@@ -858,58 +544,36 @@
       "ResponseHeaders": {
         "Content-Length": "200",
         "Content-Type": "application/json; charset=utf-8",
-<<<<<<< HEAD
-        "Date": "Tue, 02 Feb 2021 21:32:39 GMT",
-=======
-        "Date": "Wed, 17 Feb 2021 22:36:49 GMT",
->>>>>>> 1814567d
-        "Server": [
-          "Windows-Azure-HDFS/1.0",
-          "Microsoft-HTTPAPI/2.0"
-        ],
-        "x-ms-client-request-id": "b1e4c611-1337-b38a-0056-8dd797429eb1",
+        "Date": "Fri, 19 Feb 2021 19:14:10 GMT",
+        "Server": [
+          "Windows-Azure-HDFS/1.0",
+          "Microsoft-HTTPAPI/2.0"
+        ],
+        "x-ms-client-request-id": "d7fe7bf1-62f8-d055-f840-9236dc2fdeb9",
         "x-ms-error-code": "ConditionNotMet",
-<<<<<<< HEAD
-        "x-ms-request-id": "378d731f-201f-0040-70aa-f97867000000",
-=======
-        "x-ms-request-id": "d202501a-e01f-0084-647d-050d5e000000",
->>>>>>> 1814567d
+        "x-ms-request-id": "6f4be997-e01f-004f-39f3-060e0b000000",
         "x-ms-version": "2020-06-12"
       },
       "ResponseBody": {
         "error": {
           "code": "ConditionNotMet",
-<<<<<<< HEAD
-          "message": "The condition specified using HTTP conditional header(s) is not met.\nRequestId:378d731f-201f-0040-70aa-f97867000000\nTime:2021-02-02T21:32:39.9344715Z"
-=======
-          "message": "The condition specified using HTTP conditional header(s) is not met.\nRequestId:d202501a-e01f-0084-647d-050d5e000000\nTime:2021-02-17T22:36:49.9657898Z"
->>>>>>> 1814567d
+          "message": "The condition specified using HTTP conditional header(s) is not met.\nRequestId:6f4be997-e01f-004f-39f3-060e0b000000\nTime:2021-02-19T19:14:11.7566820Z"
         }
       }
     },
     {
-      "RequestUri": "https://seannse.blob.core.windows.net/test-filesystem-15a6ab2a-6d4c-7c37-56e2-885ec8f586a8?restype=container",
+      "RequestUri": "https://seannse.blob.core.windows.net/test-filesystem-0d860ec4-9665-6e5c-ccd1-8ac0d8bce595?restype=container",
       "RequestMethod": "DELETE",
       "RequestHeaders": {
         "Accept": "application/xml",
         "Authorization": "Sanitized",
-<<<<<<< HEAD
-        "traceparent": "00-f1dbc0d04833ef4ca136093b27426c83-c08158bd38c4594f-00",
-        "User-Agent": [
-          "azsdk-net-Storage.Files.DataLake/12.7.0-alpha.20210202.1",
-          "(.NET 5.0.2; Microsoft Windows 10.0.19042)"
-        ],
-        "x-ms-client-request-id": "0e070bc2-b0aa-d74b-26eb-82f9ffa9b56a",
-        "x-ms-date": "Tue, 02 Feb 2021 21:32:39 GMT",
-=======
-        "traceparent": "00-c636ddd1e62dc142bfdb86a95ddae2dd-f03fb10f0811ca47-00",
-        "User-Agent": [
-          "azsdk-net-Storage.Files.DataLake/12.7.0-alpha.20210217.1",
-          "(.NET 5.0.3; Microsoft Windows 10.0.19042)"
-        ],
-        "x-ms-client-request-id": "0e070bc2-b0aa-d74b-26eb-82f9ffa9b56a",
-        "x-ms-date": "Wed, 17 Feb 2021 22:36:50 GMT",
->>>>>>> 1814567d
+        "traceparent": "00-56b75d5e1c2dcf44a3ae8907057a3c8e-44fd33cc8177ac4e-00",
+        "User-Agent": [
+          "azsdk-net-Storage.Files.DataLake/12.7.0-alpha.20210219.1",
+          "(.NET 5.0.3; Microsoft Windows 10.0.19041)"
+        ],
+        "x-ms-client-request-id": "3e58e1e3-6fa6-c75b-f473-8bec63337a09",
+        "x-ms-date": "Fri, 19 Feb 2021 19:14:12 GMT",
         "x-ms-return-client-request-id": "true",
         "x-ms-version": "2020-06-12"
       },
@@ -917,154 +581,97 @@
       "StatusCode": 202,
       "ResponseHeaders": {
         "Content-Length": "0",
-<<<<<<< HEAD
-        "Date": "Tue, 02 Feb 2021 21:32:39 GMT",
-=======
-        "Date": "Wed, 17 Feb 2021 22:36:49 GMT",
->>>>>>> 1814567d
-        "Server": [
-          "Windows-Azure-Blob/1.0",
-          "Microsoft-HTTPAPI/2.0"
-        ],
-        "x-ms-client-request-id": "0e070bc2-b0aa-d74b-26eb-82f9ffa9b56a",
-<<<<<<< HEAD
-        "x-ms-request-id": "d0700eb7-e01e-002d-44aa-f9cc2c000000",
-=======
-        "x-ms-request-id": "c3bdecd6-101e-0064-127d-058ec7000000",
->>>>>>> 1814567d
-        "x-ms-version": "2020-06-12"
-      },
-      "ResponseBody": []
-    },
-    {
-      "RequestUri": "https://seannse.blob.core.windows.net/test-filesystem-db122e70-f3f6-1930-b98c-d0b267d3eedd?restype=container",
-      "RequestMethod": "PUT",
-      "RequestHeaders": {
-        "Accept": "application/xml",
-        "Authorization": "Sanitized",
-<<<<<<< HEAD
-        "traceparent": "00-3a788c8bae820044b245f811c1cd7e96-b7e53edd82bbda44-00",
-        "User-Agent": [
-          "azsdk-net-Storage.Files.DataLake/12.7.0-alpha.20210202.1",
-          "(.NET 5.0.2; Microsoft Windows 10.0.19042)"
+        "Date": "Fri, 19 Feb 2021 19:14:11 GMT",
+        "Server": [
+          "Windows-Azure-Blob/1.0",
+          "Microsoft-HTTPAPI/2.0"
+        ],
+        "x-ms-client-request-id": "3e58e1e3-6fa6-c75b-f473-8bec63337a09",
+        "x-ms-request-id": "2e6e975d-201e-00a4-74f3-0676f9000000",
+        "x-ms-version": "2020-06-12"
+      },
+      "ResponseBody": []
+    },
+    {
+      "RequestUri": "https://seannse.blob.core.windows.net/test-filesystem-256d91e0-04c6-31bc-2ba4-88be65b2548a?restype=container",
+      "RequestMethod": "PUT",
+      "RequestHeaders": {
+        "Accept": "application/xml",
+        "Authorization": "Sanitized",
+        "traceparent": "00-12395f0083bf8e4fa95db5062d55f64a-03c3e056179bfb45-00",
+        "User-Agent": [
+          "azsdk-net-Storage.Files.DataLake/12.7.0-alpha.20210219.1",
+          "(.NET 5.0.3; Microsoft Windows 10.0.19041)"
         ],
         "x-ms-blob-public-access": "container",
-        "x-ms-client-request-id": "964641cf-5a10-ce9c-dbee-551de0997053",
-        "x-ms-date": "Tue, 02 Feb 2021 21:32:39 GMT",
-=======
-        "traceparent": "00-65b915c4f4fa194a9edb29906ee182a4-6117fd357e84b24f-00",
-        "User-Agent": [
-          "azsdk-net-Storage.Files.DataLake/12.7.0-alpha.20210217.1",
-          "(.NET 5.0.3; Microsoft Windows 10.0.19042)"
-        ],
-        "x-ms-blob-public-access": "container",
-        "x-ms-client-request-id": "964641cf-5a10-ce9c-dbee-551de0997053",
-        "x-ms-date": "Wed, 17 Feb 2021 22:36:50 GMT",
->>>>>>> 1814567d
-        "x-ms-return-client-request-id": "true",
-        "x-ms-version": "2020-06-12"
-      },
-      "RequestBody": null,
-      "StatusCode": 201,
-      "ResponseHeaders": {
-        "Content-Length": "0",
-<<<<<<< HEAD
-        "Date": "Tue, 02 Feb 2021 21:32:39 GMT",
-        "ETag": "\u00220x8D8C7C21179E56E\u0022",
-        "Last-Modified": "Tue, 02 Feb 2021 21:32:40 GMT",
-=======
-        "Date": "Wed, 17 Feb 2021 22:36:49 GMT",
-        "ETag": "\u00220x8D8D394847DF5E9\u0022",
-        "Last-Modified": "Wed, 17 Feb 2021 22:36:50 GMT",
->>>>>>> 1814567d
-        "Server": [
-          "Windows-Azure-Blob/1.0",
-          "Microsoft-HTTPAPI/2.0"
-        ],
-        "x-ms-client-request-id": "964641cf-5a10-ce9c-dbee-551de0997053",
-<<<<<<< HEAD
-        "x-ms-request-id": "240d25b7-a01e-002c-50aa-f993f0000000",
-=======
-        "x-ms-request-id": "0a3bc302-101e-0006-287d-054ce0000000",
->>>>>>> 1814567d
-        "x-ms-version": "2020-06-12"
-      },
-      "ResponseBody": []
-    },
-    {
-      "RequestUri": "https://seannse.dfs.core.windows.net/test-filesystem-db122e70-f3f6-1930-b98c-d0b267d3eedd/test-file-06d9a4fc-2a93-e02f-2632-d2d0fd62a3a5?resource=file",
-      "RequestMethod": "PUT",
-      "RequestHeaders": {
-        "Accept": "application/json",
-        "Authorization": "Sanitized",
-<<<<<<< HEAD
-        "traceparent": "00-68b39fa12418864f8e94393b40b85bb4-3cff4775ebd38243-00",
-        "User-Agent": [
-          "azsdk-net-Storage.Files.DataLake/12.7.0-alpha.20210202.1",
-          "(.NET 5.0.2; Microsoft Windows 10.0.19042)"
-        ],
-        "x-ms-client-request-id": "d1d1a2b5-513a-a5a3-1266-6fdd88cbd178",
-        "x-ms-date": "Tue, 02 Feb 2021 21:32:39 GMT",
-=======
-        "traceparent": "00-9e2911d8f15232438f100a78e490a628-bc5a502ec7b0ce46-00",
-        "User-Agent": [
-          "azsdk-net-Storage.Files.DataLake/12.7.0-alpha.20210217.1",
-          "(.NET 5.0.3; Microsoft Windows 10.0.19042)"
-        ],
-        "x-ms-client-request-id": "d1d1a2b5-513a-a5a3-1266-6fdd88cbd178",
-        "x-ms-date": "Wed, 17 Feb 2021 22:36:50 GMT",
->>>>>>> 1814567d
-        "x-ms-return-client-request-id": "true",
-        "x-ms-version": "2020-06-12"
-      },
-      "RequestBody": null,
-      "StatusCode": 201,
-      "ResponseHeaders": {
-        "Content-Length": "0",
-<<<<<<< HEAD
-        "Date": "Tue, 02 Feb 2021 21:32:39 GMT",
-        "ETag": "\u00220x8D8C7C211B11935\u0022",
-        "Last-Modified": "Tue, 02 Feb 2021 21:32:40 GMT",
-=======
-        "Date": "Wed, 17 Feb 2021 22:36:50 GMT",
-        "ETag": "\u00220x8D8D39484BC9B2F\u0022",
-        "Last-Modified": "Wed, 17 Feb 2021 22:36:50 GMT",
->>>>>>> 1814567d
-        "Server": [
-          "Windows-Azure-HDFS/1.0",
-          "Microsoft-HTTPAPI/2.0"
-        ],
-        "x-ms-client-request-id": "d1d1a2b5-513a-a5a3-1266-6fdd88cbd178",
-<<<<<<< HEAD
-        "x-ms-request-id": "344555c5-f01f-0053-30aa-f95c6b000000",
-=======
-        "x-ms-request-id": "a58f990a-601f-0023-4a7d-05e59c000000",
->>>>>>> 1814567d
-        "x-ms-version": "2020-06-12"
-      },
-      "ResponseBody": []
-    },
-    {
-      "RequestUri": "https://seannse.dfs.core.windows.net/test-filesystem-db122e70-f3f6-1930-b98c-d0b267d3eedd/test-file-06d9a4fc-2a93-e02f-2632-d2d0fd62a3a5?action=setAccessControl",
+        "x-ms-client-request-id": "eac2f3bf-2400-df14-2427-1201e69d6142",
+        "x-ms-date": "Fri, 19 Feb 2021 19:14:12 GMT",
+        "x-ms-return-client-request-id": "true",
+        "x-ms-version": "2020-06-12"
+      },
+      "RequestBody": null,
+      "StatusCode": 201,
+      "ResponseHeaders": {
+        "Content-Length": "0",
+        "Date": "Fri, 19 Feb 2021 19:14:11 GMT",
+        "ETag": "\u00220x8D8D50A8A45BC26\u0022",
+        "Last-Modified": "Fri, 19 Feb 2021 19:14:11 GMT",
+        "Server": [
+          "Windows-Azure-Blob/1.0",
+          "Microsoft-HTTPAPI/2.0"
+        ],
+        "x-ms-client-request-id": "eac2f3bf-2400-df14-2427-1201e69d6142",
+        "x-ms-request-id": "2e6e9835-201e-00a4-4af3-0676f9000000",
+        "x-ms-version": "2020-06-12"
+      },
+      "ResponseBody": []
+    },
+    {
+      "RequestUri": "https://seannse.dfs.core.windows.net/test-filesystem-256d91e0-04c6-31bc-2ba4-88be65b2548a/test-file-aaf5011e-7fe0-4032-7e76-a1b3a601fcc7?resource=file",
+      "RequestMethod": "PUT",
+      "RequestHeaders": {
+        "Accept": "application/json",
+        "Authorization": "Sanitized",
+        "traceparent": "00-c7bfbf2e0c23f548ad425e0e8863fe15-9f3c621a92138548-00",
+        "User-Agent": [
+          "azsdk-net-Storage.Files.DataLake/12.7.0-alpha.20210219.1",
+          "(.NET 5.0.3; Microsoft Windows 10.0.19041)"
+        ],
+        "x-ms-client-request-id": "339d1bb1-4b6e-3f3a-c182-6b8a83603823",
+        "x-ms-date": "Fri, 19 Feb 2021 19:14:12 GMT",
+        "x-ms-return-client-request-id": "true",
+        "x-ms-version": "2020-06-12"
+      },
+      "RequestBody": null,
+      "StatusCode": 201,
+      "ResponseHeaders": {
+        "Content-Length": "0",
+        "Date": "Fri, 19 Feb 2021 19:14:11 GMT",
+        "ETag": "\u00220x8D8D50A8A55B381\u0022",
+        "Last-Modified": "Fri, 19 Feb 2021 19:14:12 GMT",
+        "Server": [
+          "Windows-Azure-HDFS/1.0",
+          "Microsoft-HTTPAPI/2.0"
+        ],
+        "x-ms-client-request-id": "339d1bb1-4b6e-3f3a-c182-6b8a83603823",
+        "x-ms-request-id": "6f4be9dc-e01f-004f-7ef3-060e0b000000",
+        "x-ms-version": "2020-06-12"
+      },
+      "ResponseBody": []
+    },
+    {
+      "RequestUri": "https://seannse.dfs.core.windows.net/test-filesystem-256d91e0-04c6-31bc-2ba4-88be65b2548a/test-file-aaf5011e-7fe0-4032-7e76-a1b3a601fcc7?action=setAccessControl",
       "RequestMethod": "PATCH",
       "RequestHeaders": {
         "Accept": "application/json",
         "Authorization": "Sanitized",
         "User-Agent": [
-<<<<<<< HEAD
-          "azsdk-net-Storage.Files.DataLake/12.7.0-alpha.20210202.1",
-          "(.NET 5.0.2; Microsoft Windows 10.0.19042)"
-        ],
-        "x-ms-client-request-id": "5a1b6233-d290-e26a-f63d-1427e9ef3c91",
-        "x-ms-date": "Tue, 02 Feb 2021 21:32:40 GMT",
-=======
-          "azsdk-net-Storage.Files.DataLake/12.7.0-alpha.20210217.1",
-          "(.NET 5.0.3; Microsoft Windows 10.0.19042)"
-        ],
-        "x-ms-client-request-id": "5a1b6233-d290-e26a-f63d-1427e9ef3c91",
-        "x-ms-date": "Wed, 17 Feb 2021 22:36:51 GMT",
->>>>>>> 1814567d
-        "x-ms-lease-id": "e44fff65-d7cd-62e4-125d-d5c40440e71e",
+          "azsdk-net-Storage.Files.DataLake/12.7.0-alpha.20210219.1",
+          "(.NET 5.0.3; Microsoft Windows 10.0.19041)"
+        ],
+        "x-ms-client-request-id": "8a01ba65-c863-6159-33bf-b16dfffe4e43",
+        "x-ms-date": "Fri, 19 Feb 2021 19:14:12 GMT",
+        "x-ms-lease-id": "2fe73909-b125-a4db-a1eb-c90175cc284f",
         "x-ms-permissions": "rwxrwxrwx",
         "x-ms-return-client-request-id": "true",
         "x-ms-version": "2020-06-12"
@@ -1074,58 +681,36 @@
       "ResponseHeaders": {
         "Content-Length": "176",
         "Content-Type": "application/json; charset=utf-8",
-<<<<<<< HEAD
-        "Date": "Tue, 02 Feb 2021 21:32:39 GMT",
-=======
-        "Date": "Wed, 17 Feb 2021 22:36:50 GMT",
->>>>>>> 1814567d
-        "Server": [
-          "Windows-Azure-HDFS/1.0",
-          "Microsoft-HTTPAPI/2.0"
-        ],
-        "x-ms-client-request-id": "5a1b6233-d290-e26a-f63d-1427e9ef3c91",
+        "Date": "Fri, 19 Feb 2021 19:14:11 GMT",
+        "Server": [
+          "Windows-Azure-HDFS/1.0",
+          "Microsoft-HTTPAPI/2.0"
+        ],
+        "x-ms-client-request-id": "8a01ba65-c863-6159-33bf-b16dfffe4e43",
         "x-ms-error-code": "LeaseNotPresent",
-<<<<<<< HEAD
-        "x-ms-request-id": "344555c8-f01f-0053-33aa-f95c6b000000",
-=======
-        "x-ms-request-id": "a58f9914-601f-0023-537d-05e59c000000",
->>>>>>> 1814567d
+        "x-ms-request-id": "6f4be9fa-e01f-004f-1cf3-060e0b000000",
         "x-ms-version": "2020-06-12"
       },
       "ResponseBody": {
         "error": {
           "code": "LeaseNotPresent",
-<<<<<<< HEAD
-          "message": "There is currently no lease on the resource.\nRequestId:344555c8-f01f-0053-33aa-f95c6b000000\nTime:2021-02-02T21:32:40.8108923Z"
-=======
-          "message": "There is currently no lease on the resource.\nRequestId:a58f9914-601f-0023-537d-05e59c000000\nTime:2021-02-17T22:36:50.9503983Z"
->>>>>>> 1814567d
+          "message": "There is currently no lease on the resource.\nRequestId:6f4be9fa-e01f-004f-1cf3-060e0b000000\nTime:2021-02-19T19:14:12.0899164Z"
         }
       }
     },
     {
-      "RequestUri": "https://seannse.blob.core.windows.net/test-filesystem-db122e70-f3f6-1930-b98c-d0b267d3eedd?restype=container",
+      "RequestUri": "https://seannse.blob.core.windows.net/test-filesystem-256d91e0-04c6-31bc-2ba4-88be65b2548a?restype=container",
       "RequestMethod": "DELETE",
       "RequestHeaders": {
         "Accept": "application/xml",
         "Authorization": "Sanitized",
-<<<<<<< HEAD
-        "traceparent": "00-fd9c5a79a597ec459020428be5c432de-b76d7fd1df267547-00",
-        "User-Agent": [
-          "azsdk-net-Storage.Files.DataLake/12.7.0-alpha.20210202.1",
-          "(.NET 5.0.2; Microsoft Windows 10.0.19042)"
-        ],
-        "x-ms-client-request-id": "26a932c1-77b0-78e8-4506-5079359fbae8",
-        "x-ms-date": "Tue, 02 Feb 2021 21:32:40 GMT",
-=======
-        "traceparent": "00-ad422d4575fa9247bcf7fd9675a6e141-a02043e3b9398246-00",
-        "User-Agent": [
-          "azsdk-net-Storage.Files.DataLake/12.7.0-alpha.20210217.1",
-          "(.NET 5.0.3; Microsoft Windows 10.0.19042)"
-        ],
-        "x-ms-client-request-id": "26a932c1-77b0-78e8-4506-5079359fbae8",
-        "x-ms-date": "Wed, 17 Feb 2021 22:36:51 GMT",
->>>>>>> 1814567d
+        "traceparent": "00-7068137f433d2f4382b0cc036c4e6b99-13745dec8cb4bf43-00",
+        "User-Agent": [
+          "azsdk-net-Storage.Files.DataLake/12.7.0-alpha.20210219.1",
+          "(.NET 5.0.3; Microsoft Windows 10.0.19041)"
+        ],
+        "x-ms-client-request-id": "c825ffcf-ae5e-62bf-f0f2-45df3de5b478",
+        "x-ms-date": "Fri, 19 Feb 2021 19:14:12 GMT",
         "x-ms-return-client-request-id": "true",
         "x-ms-version": "2020-06-12"
       },
@@ -1133,33 +718,21 @@
       "StatusCode": 202,
       "ResponseHeaders": {
         "Content-Length": "0",
-<<<<<<< HEAD
-        "Date": "Tue, 02 Feb 2021 21:32:40 GMT",
-=======
-        "Date": "Wed, 17 Feb 2021 22:36:50 GMT",
->>>>>>> 1814567d
-        "Server": [
-          "Windows-Azure-Blob/1.0",
-          "Microsoft-HTTPAPI/2.0"
-        ],
-        "x-ms-client-request-id": "26a932c1-77b0-78e8-4506-5079359fbae8",
-<<<<<<< HEAD
-        "x-ms-request-id": "240d26db-a01e-002c-56aa-f993f0000000",
-=======
-        "x-ms-request-id": "0a3bc544-101e-0006-3d7d-054ce0000000",
->>>>>>> 1814567d
+        "Date": "Fri, 19 Feb 2021 19:14:11 GMT",
+        "Server": [
+          "Windows-Azure-Blob/1.0",
+          "Microsoft-HTTPAPI/2.0"
+        ],
+        "x-ms-client-request-id": "c825ffcf-ae5e-62bf-f0f2-45df3de5b478",
+        "x-ms-request-id": "2e6e9af0-201e-00a4-67f3-0676f9000000",
         "x-ms-version": "2020-06-12"
       },
       "ResponseBody": []
     }
   ],
   "Variables": {
-<<<<<<< HEAD
-    "DateTimeOffsetNow": "2021-02-02T15:32:35.5436817-06:00",
-=======
-    "DateTimeOffsetNow": "2021-02-17T16:36:46.5070747-06:00",
->>>>>>> 1814567d
-    "RandomSeed": "1818762115",
+    "DateTimeOffsetNow": "2021-02-19T13:14:11.1906145-06:00",
+    "RandomSeed": "336599459",
     "Storage_TestConfigHierarchicalNamespace": "NamespaceTenant\nseannse\nU2FuaXRpemVk\nhttps://seannse.blob.core.windows.net\nhttps://seannse.file.core.windows.net\nhttps://seannse.queue.core.windows.net\nhttps://seannse.table.core.windows.net\n\n\n\n\nhttps://seannse-secondary.blob.core.windows.net\nhttps://seannse-secondary.file.core.windows.net\nhttps://seannse-secondary.queue.core.windows.net\nhttps://seannse-secondary.table.core.windows.net\n68390a19-a643-458b-b726-408abf67b4fc\nSanitized\n72f988bf-86f1-41af-91ab-2d7cd011db47\nhttps://login.microsoftonline.com/\nCloud\nBlobEndpoint=https://seannse.blob.core.windows.net/;QueueEndpoint=https://seannse.queue.core.windows.net/;FileEndpoint=https://seannse.file.core.windows.net/;BlobSecondaryEndpoint=https://seannse-secondary.blob.core.windows.net/;QueueSecondaryEndpoint=https://seannse-secondary.queue.core.windows.net/;FileSecondaryEndpoint=https://seannse-secondary.file.core.windows.net/;AccountName=seannse;AccountKey=Sanitized\n"
   }
 }