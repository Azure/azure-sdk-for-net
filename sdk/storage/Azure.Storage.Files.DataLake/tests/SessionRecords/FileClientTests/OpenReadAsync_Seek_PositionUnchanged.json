{
  "Entries": [
    {
      "RequestUri": "http://kasobolhnscanada.blob.core.windows.net/test-filesystem-3365eaef-7526-d227-4cf2-febd4946a2ef?restype=container",
      "RequestMethod": "PUT",
      "RequestHeaders": {
        "Accept": "application/xml",
        "Authorization": "Sanitized",
        "traceparent": "00-27df3f18dec7d5468ee190e1c8f0c59d-dc93c7bea9572f41-00",
        "User-Agent": [
          "azsdk-net-Storage.Files.DataLake/12.7.0-alpha.20210524.1",
          "(.NET 5.0.6; Microsoft Windows 10.0.19043)"
        ],
        "x-ms-blob-public-access": "container",
        "x-ms-client-request-id": "f2a3a8f7-0ee0-13ea-2de1-d69b35d36a68",
        "x-ms-date": "Tue, 25 May 2021 00:07:30 GMT",
        "x-ms-return-client-request-id": "true",
<<<<<<< HEAD
         "x-ms-version": "2020-10-02"
=======
        "x-ms-version": "2020-08-04"
>>>>>>> 41beb1fe
      },
      "RequestBody": null,
      "StatusCode": 201,
      "ResponseHeaders": {
        "Content-Length": "0",
        "Date": "Tue, 25 May 2021 00:07:29 GMT",
        "ETag": "\u00220x8D91F1116B7E8F4\u0022",
        "Last-Modified": "Tue, 25 May 2021 00:07:30 GMT",
        "Server": [
          "Windows-Azure-Blob/1.0",
          "Microsoft-HTTPAPI/2.0"
        ],
        "x-ms-client-request-id": "f2a3a8f7-0ee0-13ea-2de1-d69b35d36a68",
<<<<<<< HEAD
        "x-ms-request-id": "46915511-401e-0056-6ff9-068eb0000000",
         "x-ms-version": "2020-10-02"
=======
        "x-ms-request-id": "edcf51b0-501e-005c-14f9-502aea000000",
        "x-ms-version": "2020-08-04"
>>>>>>> 41beb1fe
      },
      "ResponseBody": []
    },
    {
      "RequestUri": "http://kasobolhnscanada.dfs.core.windows.net/test-filesystem-3365eaef-7526-d227-4cf2-febd4946a2ef/test-file-60206ec9-96b8-154c-8384-8cbae4ae4b88?resource=file",
      "RequestMethod": "PUT",
      "RequestHeaders": {
        "Accept": "application/json",
        "Authorization": "Sanitized",
        "If-None-Match": "*",
        "traceparent": "00-aa0b72b4dc68054198fb10705ba3aae5-66a1ad409aeb9b45-00",
        "User-Agent": [
          "azsdk-net-Storage.Files.DataLake/12.7.0-alpha.20210524.1",
          "(.NET 5.0.6; Microsoft Windows 10.0.19043)"
        ],
        "x-ms-client-request-id": "41cda87d-7283-a750-d4e1-7ae55a29d81e",
        "x-ms-date": "Tue, 25 May 2021 00:07:30 GMT",
        "x-ms-return-client-request-id": "true",
<<<<<<< HEAD
         "x-ms-version": "2020-10-02"
=======
        "x-ms-version": "2020-08-04"
>>>>>>> 41beb1fe
      },
      "RequestBody": null,
      "StatusCode": 201,
      "ResponseHeaders": {
        "Content-Length": "0",
        "Date": "Tue, 25 May 2021 00:07:30 GMT",
        "ETag": "\u00220x8D91F1116C66B30\u0022",
        "Last-Modified": "Tue, 25 May 2021 00:07:30 GMT",
        "Server": [
          "Windows-Azure-HDFS/1.0",
          "Microsoft-HTTPAPI/2.0"
        ],
        "x-ms-client-request-id": "41cda87d-7283-a750-d4e1-7ae55a29d81e",
<<<<<<< HEAD
        "x-ms-request-id": "d66a8123-f01f-0088-3ff9-069a56000000",
         "x-ms-version": "2020-10-02"
=======
        "x-ms-request-id": "f3a4735a-401f-001d-6ef9-50720e000000",
        "x-ms-request-server-encrypted": "true",
        "x-ms-version": "2020-08-04"
>>>>>>> 41beb1fe
      },
      "ResponseBody": []
    },
    {
      "RequestUri": "http://kasobolhnscanada.dfs.core.windows.net/test-filesystem-3365eaef-7526-d227-4cf2-febd4946a2ef/test-file-60206ec9-96b8-154c-8384-8cbae4ae4b88?action=append\u0026position=0",
      "RequestMethod": "PATCH",
      "RequestHeaders": {
        "Accept": "application/json",
        "Authorization": "Sanitized",
        "Content-Length": "1024",
        "Content-Type": "application/octet-stream",
        "traceparent": "00-292358223c966a40a0281e75cce710ef-287fdeb002920a4a-00",
        "User-Agent": [
          "azsdk-net-Storage.Files.DataLake/12.7.0-alpha.20210524.1",
          "(.NET 5.0.6; Microsoft Windows 10.0.19043)"
        ],
        "x-ms-client-request-id": "3c3c81b3-0ae1-7904-7d5a-76a91812a854",
        "x-ms-date": "Tue, 25 May 2021 00:07:30 GMT",
        "x-ms-return-client-request-id": "true",
<<<<<<< HEAD
         "x-ms-version": "2020-10-02"
=======
        "x-ms-version": "2020-08-04"
>>>>>>> 41beb1fe
      },
      "RequestBody": "mbw24wl1jN/CP6fL7huAYvH8xaCirw9uAvRVMzmM8bnvHnKUsx35ghzEL6BnHiQRYHSpOQ3KxemtyOEUIFilNk3t28\u002Bp7K7UAkKE3oBuB\u002BTPQ9PE4rirJVmI5us85GLDHvlTeUJVaHPF1TbKRudpP8H8RdyF4FOVQrZ2IAbDlx7gwL\u002BGGo2hettf/wyB4N9xHqcqP5\u002BFPj2lvTaL3kdtAT4X6oYo4yQzWsoBJuFHE2HXBAJemVh/WoKB4VxXFZuT8f3OavZZSTuC9uTUhBdcXarUtNpFDmjlmI8DpgHH3EQvbTTjealrfrvG3KJzq9ZqJIOygmHBTuKV6NJnVaI5uhqfpRbieeQBaTYefjLFcey4mYJ\u002BFVnjbR9STZDXAykZjCGI1AbAh6ufsRgros\u002Bv0Hblr7sfu6XBvDf2kCtTKmUMBfIQPJ3m\u002BBLX32NAuMpQonwa8VRu\u002BdF8xhfOyfZ/S4ezHp3cn5PY/reoSNxBgANspu2vOTgQngshk3aFGC4bV5PcjZotcwPpQfOdxbD1OkYUYiIJ0BJPon\u002BRuwsdUuaIjPBIZfNpPzPqxvdEctlbLFgvcbYLEoeBjeoam7f3y\u002B4NFTm/rNVTqiLvHgoaCi\u002BmNo\u002By7uEwfHlpxtcITqN78voIN12fm3\u002BD28aTHPR9ZoK6dGUnRdwN3Zi/Vub9S1x/cysPEtLSBpoQLxIanGCF619VTdo9VK0d\u002BlrF4EWYhZBqE6jIblSw6G3KFxXK80A3OWqGqP2BQR9\u002B8Rd3DSZVeKmBr4m4vX0LpGVscz2YUwcajabaEtyT6dKISnw9ONpHdZ5rSUS2fnztewOYFM7i5Z4QXX\u002BAe2XM7sW3MHMAzWyKJf2eLArCYw4p7ZbY\u002BtQDpWTeLdtbx/k5n1p\u002B/04J7K2XDu7QRLmUTflxVo7O8/Txs4oPIqCQL14DZY2vQ2TAIADpQevlMmGqSt/i6nFraqtmjUvE\u002BskMB9\u002BQzN8s5AmUsDWN5bIIC4EpZNjArkXtl/riSbYY/CY33DkMVWWBfWbVTTk73oT4XYLKmpXxTFmaozTkSppTe7QOVgl5\u002B7Ybp\u002Bdy62ALsbl26uszTmGRRZDgcrIwnTPLgtKELIh7fmLMr/Ouf2D4jvF7bmCvHy1TfRB4mIkD6gqzpmiOh4Uw\u002BmuJZ59t4sYv5\u002BPAtS7SHGKlMK54AubYyMXo\u002Btj4agZsS3P1JbeO5ZpKSbClQzXb4YoG6FbWuPeEsJ/ZhejtN33cVGm73faqF0sTLrk1MoWQDBlO8oGwlZJ7cHQYtGCyXBIzye7LIASTW9ELwoo\u002BT34aSXjPn0X7LL/XP2yBkmLrYdGnAmmWxewVupawpNMIPSH2/mrn473MOJwv9OCXEQ==",
      "StatusCode": 202,
      "ResponseHeaders": {
        "Content-Length": "0",
        "Date": "Tue, 25 May 2021 00:07:30 GMT",
        "Server": [
          "Windows-Azure-HDFS/1.0",
          "Microsoft-HTTPAPI/2.0"
        ],
        "x-ms-client-request-id": "3c3c81b3-0ae1-7904-7d5a-76a91812a854",
        "x-ms-request-id": "f3a4735b-401f-001d-6ff9-50720e000000",
        "x-ms-request-server-encrypted": "true",
<<<<<<< HEAD
         "x-ms-version": "2020-10-02"
=======
        "x-ms-version": "2020-08-04"
>>>>>>> 41beb1fe
      },
      "ResponseBody": []
    },
    {
      "RequestUri": "http://kasobolhnscanada.dfs.core.windows.net/test-filesystem-3365eaef-7526-d227-4cf2-febd4946a2ef/test-file-60206ec9-96b8-154c-8384-8cbae4ae4b88?action=flush\u0026position=1024",
      "RequestMethod": "PATCH",
      "RequestHeaders": {
        "Accept": "application/json",
        "Authorization": "Sanitized",
        "traceparent": "00-b6152b6ebc1fad41a49174fc9cb170a7-c8e14d839c40b940-00",
        "User-Agent": [
          "azsdk-net-Storage.Files.DataLake/12.7.0-alpha.20210524.1",
          "(.NET 5.0.6; Microsoft Windows 10.0.19043)"
        ],
        "x-ms-client-request-id": "d9325f99-9bec-e23d-10c9-a883d6dc1c63",
        "x-ms-date": "Tue, 25 May 2021 00:07:30 GMT",
        "x-ms-return-client-request-id": "true",
<<<<<<< HEAD
         "x-ms-version": "2020-10-02"
=======
        "x-ms-version": "2020-08-04"
>>>>>>> 41beb1fe
      },
      "RequestBody": null,
      "StatusCode": 200,
      "ResponseHeaders": {
        "Content-Length": "0",
        "Date": "Tue, 25 May 2021 00:07:30 GMT",
        "ETag": "\u00220x8D91F1116E1387E\u0022",
        "Last-Modified": "Tue, 25 May 2021 00:07:30 GMT",
        "Server": [
          "Windows-Azure-HDFS/1.0",
          "Microsoft-HTTPAPI/2.0"
        ],
        "x-ms-client-request-id": "d9325f99-9bec-e23d-10c9-a883d6dc1c63",
        "x-ms-request-id": "f3a4735c-401f-001d-70f9-50720e000000",
        "x-ms-request-server-encrypted": "false",
<<<<<<< HEAD
         "x-ms-version": "2020-10-02"
=======
        "x-ms-version": "2020-08-04"
>>>>>>> 41beb1fe
      },
      "ResponseBody": []
    },
    {
      "RequestUri": "http://kasobolhnscanada.blob.core.windows.net/test-filesystem-3365eaef-7526-d227-4cf2-febd4946a2ef/test-file-60206ec9-96b8-154c-8384-8cbae4ae4b88",
      "RequestMethod": "HEAD",
      "RequestHeaders": {
        "Accept": "application/xml",
        "Authorization": "Sanitized",
        "traceparent": "00-3798f5adaafc1b4daa9d7332a6b40c37-5b595b6b782a984d-00",
        "User-Agent": [
          "azsdk-net-Storage.Files.DataLake/12.7.0-alpha.20210524.1",
          "(.NET 5.0.6; Microsoft Windows 10.0.19043)"
        ],
        "x-ms-client-request-id": "b910246f-cee0-a067-7ffa-a75a02a95a45",
        "x-ms-date": "Tue, 25 May 2021 00:07:31 GMT",
        "x-ms-return-client-request-id": "true",
<<<<<<< HEAD
         "x-ms-version": "2020-10-02"
=======
        "x-ms-version": "2020-08-04"
>>>>>>> 41beb1fe
      },
      "RequestBody": null,
      "StatusCode": 200,
      "ResponseHeaders": {
        "Accept-Ranges": "bytes",
        "Content-Length": "1024",
        "Content-Type": "application/octet-stream",
        "Date": "Tue, 25 May 2021 00:07:30 GMT",
        "ETag": "\u00220x8D91F1116E1387E\u0022",
        "Last-Modified": "Tue, 25 May 2021 00:07:30 GMT",
        "Server": [
          "Windows-Azure-Blob/1.0",
          "Microsoft-HTTPAPI/2.0"
        ],
        "x-ms-access-tier": "Hot",
        "x-ms-access-tier-inferred": "true",
        "x-ms-blob-type": "BlockBlob",
        "x-ms-client-request-id": "b910246f-cee0-a067-7ffa-a75a02a95a45",
        "x-ms-creation-time": "Tue, 25 May 2021 00:07:30 GMT",
        "x-ms-group": "$superuser",
        "x-ms-lease-state": "available",
        "x-ms-lease-status": "unlocked",
        "x-ms-owner": "$superuser",
        "x-ms-permissions": "rw-r-----",
        "x-ms-request-id": "edcf5201-501e-005c-56f9-502aea000000",
        "x-ms-server-encrypted": "true",
<<<<<<< HEAD
         "x-ms-version": "2020-10-02"
=======
        "x-ms-version": "2020-08-04"
>>>>>>> 41beb1fe
      },
      "ResponseBody": []
    },
    {
      "RequestUri": "http://kasobolhnscanada.blob.core.windows.net/test-filesystem-3365eaef-7526-d227-4cf2-febd4946a2ef/test-file-60206ec9-96b8-154c-8384-8cbae4ae4b88",
      "RequestMethod": "GET",
      "RequestHeaders": {
        "Accept": "application/xml",
        "Authorization": "Sanitized",
        "If-Match": "0x8D91F1116E1387E",
        "User-Agent": [
          "azsdk-net-Storage.Files.DataLake/12.7.0-alpha.20210524.1",
          "(.NET 5.0.6; Microsoft Windows 10.0.19043)"
        ],
        "x-ms-client-request-id": "b214d7df-62cb-a582-26c7-7faae89d05aa",
        "x-ms-date": "Tue, 25 May 2021 00:07:31 GMT",
        "x-ms-range": "bytes=0-4194303",
        "x-ms-return-client-request-id": "true",
<<<<<<< HEAD
         "x-ms-version": "2020-10-02"
=======
        "x-ms-version": "2020-08-04"
>>>>>>> 41beb1fe
      },
      "RequestBody": null,
      "StatusCode": 206,
      "ResponseHeaders": {
        "Accept-Ranges": "bytes",
        "Content-Length": "1024",
        "Content-Range": "bytes 0-1023/1024",
        "Content-Type": "application/octet-stream",
        "Date": "Tue, 25 May 2021 00:07:30 GMT",
        "ETag": "\u00220x8D91F1116E1387E\u0022",
        "Last-Modified": "Tue, 25 May 2021 00:07:30 GMT",
        "Server": [
          "Windows-Azure-Blob/1.0",
          "Microsoft-HTTPAPI/2.0"
        ],
        "x-ms-blob-type": "BlockBlob",
        "x-ms-client-request-id": "b214d7df-62cb-a582-26c7-7faae89d05aa",
        "x-ms-creation-time": "Tue, 25 May 2021 00:07:30 GMT",
        "x-ms-group": "$superuser",
        "x-ms-lease-state": "available",
        "x-ms-lease-status": "unlocked",
        "x-ms-owner": "$superuser",
        "x-ms-permissions": "rw-r-----",
        "x-ms-request-id": "edcf5214-501e-005c-66f9-502aea000000",
        "x-ms-server-encrypted": "true",
<<<<<<< HEAD
         "x-ms-version": "2020-10-02"
=======
        "x-ms-version": "2020-08-04"
>>>>>>> 41beb1fe
      },
      "ResponseBody": "mbw24wl1jN/CP6fL7huAYvH8xaCirw9uAvRVMzmM8bnvHnKUsx35ghzEL6BnHiQRYHSpOQ3KxemtyOEUIFilNk3t28\u002Bp7K7UAkKE3oBuB\u002BTPQ9PE4rirJVmI5us85GLDHvlTeUJVaHPF1TbKRudpP8H8RdyF4FOVQrZ2IAbDlx7gwL\u002BGGo2hettf/wyB4N9xHqcqP5\u002BFPj2lvTaL3kdtAT4X6oYo4yQzWsoBJuFHE2HXBAJemVh/WoKB4VxXFZuT8f3OavZZSTuC9uTUhBdcXarUtNpFDmjlmI8DpgHH3EQvbTTjealrfrvG3KJzq9ZqJIOygmHBTuKV6NJnVaI5uhqfpRbieeQBaTYefjLFcey4mYJ\u002BFVnjbR9STZDXAykZjCGI1AbAh6ufsRgros\u002Bv0Hblr7sfu6XBvDf2kCtTKmUMBfIQPJ3m\u002BBLX32NAuMpQonwa8VRu\u002BdF8xhfOyfZ/S4ezHp3cn5PY/reoSNxBgANspu2vOTgQngshk3aFGC4bV5PcjZotcwPpQfOdxbD1OkYUYiIJ0BJPon\u002BRuwsdUuaIjPBIZfNpPzPqxvdEctlbLFgvcbYLEoeBjeoam7f3y\u002B4NFTm/rNVTqiLvHgoaCi\u002BmNo\u002By7uEwfHlpxtcITqN78voIN12fm3\u002BD28aTHPR9ZoK6dGUnRdwN3Zi/Vub9S1x/cysPEtLSBpoQLxIanGCF619VTdo9VK0d\u002BlrF4EWYhZBqE6jIblSw6G3KFxXK80A3OWqGqP2BQR9\u002B8Rd3DSZVeKmBr4m4vX0LpGVscz2YUwcajabaEtyT6dKISnw9ONpHdZ5rSUS2fnztewOYFM7i5Z4QXX\u002BAe2XM7sW3MHMAzWyKJf2eLArCYw4p7ZbY\u002BtQDpWTeLdtbx/k5n1p\u002B/04J7K2XDu7QRLmUTflxVo7O8/Txs4oPIqCQL14DZY2vQ2TAIADpQevlMmGqSt/i6nFraqtmjUvE\u002BskMB9\u002BQzN8s5AmUsDWN5bIIC4EpZNjArkXtl/riSbYY/CY33DkMVWWBfWbVTTk73oT4XYLKmpXxTFmaozTkSppTe7QOVgl5\u002B7Ybp\u002Bdy62ALsbl26uszTmGRRZDgcrIwnTPLgtKELIh7fmLMr/Ouf2D4jvF7bmCvHy1TfRB4mIkD6gqzpmiOh4Uw\u002BmuJZ59t4sYv5\u002BPAtS7SHGKlMK54AubYyMXo\u002Btj4agZsS3P1JbeO5ZpKSbClQzXb4YoG6FbWuPeEsJ/ZhejtN33cVGm73faqF0sTLrk1MoWQDBlO8oGwlZJ7cHQYtGCyXBIzye7LIASTW9ELwoo\u002BT34aSXjPn0X7LL/XP2yBkmLrYdGnAmmWxewVupawpNMIPSH2/mrn473MOJwv9OCXEQ=="
    },
    {
      "RequestUri": "http://kasobolhnscanada.blob.core.windows.net/test-filesystem-3365eaef-7526-d227-4cf2-febd4946a2ef?restype=container",
      "RequestMethod": "DELETE",
      "RequestHeaders": {
        "Accept": "application/xml",
        "Authorization": "Sanitized",
        "traceparent": "00-55c46987346efb4d8aa725c842667c84-efd049e250a6eb43-00",
        "User-Agent": [
          "azsdk-net-Storage.Files.DataLake/12.7.0-alpha.20210524.1",
          "(.NET 5.0.6; Microsoft Windows 10.0.19043)"
        ],
        "x-ms-client-request-id": "2b7a3457-a894-1879-e44c-da7d6d0320c9",
        "x-ms-date": "Tue, 25 May 2021 00:07:31 GMT",
        "x-ms-return-client-request-id": "true",
<<<<<<< HEAD
         "x-ms-version": "2020-10-02"
=======
        "x-ms-version": "2020-08-04"
>>>>>>> 41beb1fe
      },
      "RequestBody": null,
      "StatusCode": 202,
      "ResponseHeaders": {
        "Content-Length": "0",
        "Date": "Tue, 25 May 2021 00:07:30 GMT",
        "Server": [
          "Windows-Azure-Blob/1.0",
          "Microsoft-HTTPAPI/2.0"
        ],
        "x-ms-client-request-id": "2b7a3457-a894-1879-e44c-da7d6d0320c9",
<<<<<<< HEAD
        "x-ms-request-id": "4691562a-401e-0056-76f9-068eb0000000",
         "x-ms-version": "2020-10-02"
=======
        "x-ms-request-id": "edcf5229-501e-005c-77f9-502aea000000",
        "x-ms-version": "2020-08-04"
>>>>>>> 41beb1fe
      },
      "ResponseBody": []
    }
  ],
  "Variables": {
    "RandomSeed": "1612526782",
    "Storage_TestConfigHierarchicalNamespace": "NamespaceTenant\nkasobolhnscanada\nU2FuaXRpemVk\nhttp://kasobolhnscanada.blob.core.windows.net\nhttp://kasobolhnscanada.file.core.windows.net\nhttp://kasobolhnscanada.queue.core.windows.net\nhttp://kasobolhnscanada.table.core.windows.net\n\n\n\n\nhttp://kasobolhnscanada-secondary.blob.core.windows.net\nhttp://kasobolhnscanada-secondary.file.core.windows.net\nhttp://kasobolhnscanada-secondary.queue.core.windows.net\nhttp://kasobolhnscanada-secondary.table.core.windows.net\nc6b5fe1a-9b59-4975-92c4-d9f728c3c371\nSanitized\n72f988bf-86f1-41af-91ab-2d7cd011db47\nhttps://login.microsoftonline.com/\nCloud\nBlobEndpoint=http://kasobolhnscanada.blob.core.windows.net/;QueueEndpoint=http://kasobolhnscanada.queue.core.windows.net/;FileEndpoint=http://kasobolhnscanada.file.core.windows.net/;BlobSecondaryEndpoint=http://kasobolhnscanada-secondary.blob.core.windows.net/;QueueSecondaryEndpoint=http://kasobolhnscanada-secondary.queue.core.windows.net/;FileSecondaryEndpoint=http://kasobolhnscanada-secondary.file.core.windows.net/;AccountName=kasobolhnscanada;AccountKey=Sanitized\n"
  }
}<|MERGE_RESOLUTION|>--- conflicted
+++ resolved
@@ -15,11 +15,7 @@
         "x-ms-client-request-id": "f2a3a8f7-0ee0-13ea-2de1-d69b35d36a68",
         "x-ms-date": "Tue, 25 May 2021 00:07:30 GMT",
         "x-ms-return-client-request-id": "true",
-<<<<<<< HEAD
-         "x-ms-version": "2020-10-02"
-=======
-        "x-ms-version": "2020-08-04"
->>>>>>> 41beb1fe
+        "x-ms-version": "2020-10-02"
       },
       "RequestBody": null,
       "StatusCode": 201,
@@ -33,13 +29,8 @@
           "Microsoft-HTTPAPI/2.0"
         ],
         "x-ms-client-request-id": "f2a3a8f7-0ee0-13ea-2de1-d69b35d36a68",
-<<<<<<< HEAD
-        "x-ms-request-id": "46915511-401e-0056-6ff9-068eb0000000",
-         "x-ms-version": "2020-10-02"
-=======
         "x-ms-request-id": "edcf51b0-501e-005c-14f9-502aea000000",
-        "x-ms-version": "2020-08-04"
->>>>>>> 41beb1fe
+        "x-ms-version": "2020-10-02"
       },
       "ResponseBody": []
     },
@@ -58,11 +49,7 @@
         "x-ms-client-request-id": "41cda87d-7283-a750-d4e1-7ae55a29d81e",
         "x-ms-date": "Tue, 25 May 2021 00:07:30 GMT",
         "x-ms-return-client-request-id": "true",
-<<<<<<< HEAD
-         "x-ms-version": "2020-10-02"
-=======
-        "x-ms-version": "2020-08-04"
->>>>>>> 41beb1fe
+        "x-ms-version": "2020-10-02"
       },
       "RequestBody": null,
       "StatusCode": 201,
@@ -76,14 +63,9 @@
           "Microsoft-HTTPAPI/2.0"
         ],
         "x-ms-client-request-id": "41cda87d-7283-a750-d4e1-7ae55a29d81e",
-<<<<<<< HEAD
-        "x-ms-request-id": "d66a8123-f01f-0088-3ff9-069a56000000",
-         "x-ms-version": "2020-10-02"
-=======
         "x-ms-request-id": "f3a4735a-401f-001d-6ef9-50720e000000",
         "x-ms-request-server-encrypted": "true",
-        "x-ms-version": "2020-08-04"
->>>>>>> 41beb1fe
+        "x-ms-version": "2020-10-02"
       },
       "ResponseBody": []
     },
@@ -103,11 +85,7 @@
         "x-ms-client-request-id": "3c3c81b3-0ae1-7904-7d5a-76a91812a854",
         "x-ms-date": "Tue, 25 May 2021 00:07:30 GMT",
         "x-ms-return-client-request-id": "true",
-<<<<<<< HEAD
-         "x-ms-version": "2020-10-02"
-=======
-        "x-ms-version": "2020-08-04"
->>>>>>> 41beb1fe
+        "x-ms-version": "2020-10-02"
       },
       "RequestBody": "mbw24wl1jN/CP6fL7huAYvH8xaCirw9uAvRVMzmM8bnvHnKUsx35ghzEL6BnHiQRYHSpOQ3KxemtyOEUIFilNk3t28\u002Bp7K7UAkKE3oBuB\u002BTPQ9PE4rirJVmI5us85GLDHvlTeUJVaHPF1TbKRudpP8H8RdyF4FOVQrZ2IAbDlx7gwL\u002BGGo2hettf/wyB4N9xHqcqP5\u002BFPj2lvTaL3kdtAT4X6oYo4yQzWsoBJuFHE2HXBAJemVh/WoKB4VxXFZuT8f3OavZZSTuC9uTUhBdcXarUtNpFDmjlmI8DpgHH3EQvbTTjealrfrvG3KJzq9ZqJIOygmHBTuKV6NJnVaI5uhqfpRbieeQBaTYefjLFcey4mYJ\u002BFVnjbR9STZDXAykZjCGI1AbAh6ufsRgros\u002Bv0Hblr7sfu6XBvDf2kCtTKmUMBfIQPJ3m\u002BBLX32NAuMpQonwa8VRu\u002BdF8xhfOyfZ/S4ezHp3cn5PY/reoSNxBgANspu2vOTgQngshk3aFGC4bV5PcjZotcwPpQfOdxbD1OkYUYiIJ0BJPon\u002BRuwsdUuaIjPBIZfNpPzPqxvdEctlbLFgvcbYLEoeBjeoam7f3y\u002B4NFTm/rNVTqiLvHgoaCi\u002BmNo\u002By7uEwfHlpxtcITqN78voIN12fm3\u002BD28aTHPR9ZoK6dGUnRdwN3Zi/Vub9S1x/cysPEtLSBpoQLxIanGCF619VTdo9VK0d\u002BlrF4EWYhZBqE6jIblSw6G3KFxXK80A3OWqGqP2BQR9\u002B8Rd3DSZVeKmBr4m4vX0LpGVscz2YUwcajabaEtyT6dKISnw9ONpHdZ5rSUS2fnztewOYFM7i5Z4QXX\u002BAe2XM7sW3MHMAzWyKJf2eLArCYw4p7ZbY\u002BtQDpWTeLdtbx/k5n1p\u002B/04J7K2XDu7QRLmUTflxVo7O8/Txs4oPIqCQL14DZY2vQ2TAIADpQevlMmGqSt/i6nFraqtmjUvE\u002BskMB9\u002BQzN8s5AmUsDWN5bIIC4EpZNjArkXtl/riSbYY/CY33DkMVWWBfWbVTTk73oT4XYLKmpXxTFmaozTkSppTe7QOVgl5\u002B7Ybp\u002Bdy62ALsbl26uszTmGRRZDgcrIwnTPLgtKELIh7fmLMr/Ouf2D4jvF7bmCvHy1TfRB4mIkD6gqzpmiOh4Uw\u002BmuJZ59t4sYv5\u002BPAtS7SHGKlMK54AubYyMXo\u002Btj4agZsS3P1JbeO5ZpKSbClQzXb4YoG6FbWuPeEsJ/ZhejtN33cVGm73faqF0sTLrk1MoWQDBlO8oGwlZJ7cHQYtGCyXBIzye7LIASTW9ELwoo\u002BT34aSXjPn0X7LL/XP2yBkmLrYdGnAmmWxewVupawpNMIPSH2/mrn473MOJwv9OCXEQ==",
       "StatusCode": 202,
@@ -121,11 +99,7 @@
         "x-ms-client-request-id": "3c3c81b3-0ae1-7904-7d5a-76a91812a854",
         "x-ms-request-id": "f3a4735b-401f-001d-6ff9-50720e000000",
         "x-ms-request-server-encrypted": "true",
-<<<<<<< HEAD
-         "x-ms-version": "2020-10-02"
-=======
-        "x-ms-version": "2020-08-04"
->>>>>>> 41beb1fe
+        "x-ms-version": "2020-10-02"
       },
       "ResponseBody": []
     },
@@ -143,11 +117,7 @@
         "x-ms-client-request-id": "d9325f99-9bec-e23d-10c9-a883d6dc1c63",
         "x-ms-date": "Tue, 25 May 2021 00:07:30 GMT",
         "x-ms-return-client-request-id": "true",
-<<<<<<< HEAD
-         "x-ms-version": "2020-10-02"
-=======
-        "x-ms-version": "2020-08-04"
->>>>>>> 41beb1fe
+        "x-ms-version": "2020-10-02"
       },
       "RequestBody": null,
       "StatusCode": 200,
@@ -163,11 +133,7 @@
         "x-ms-client-request-id": "d9325f99-9bec-e23d-10c9-a883d6dc1c63",
         "x-ms-request-id": "f3a4735c-401f-001d-70f9-50720e000000",
         "x-ms-request-server-encrypted": "false",
-<<<<<<< HEAD
-         "x-ms-version": "2020-10-02"
-=======
-        "x-ms-version": "2020-08-04"
->>>>>>> 41beb1fe
+        "x-ms-version": "2020-10-02"
       },
       "ResponseBody": []
     },
@@ -185,11 +151,7 @@
         "x-ms-client-request-id": "b910246f-cee0-a067-7ffa-a75a02a95a45",
         "x-ms-date": "Tue, 25 May 2021 00:07:31 GMT",
         "x-ms-return-client-request-id": "true",
-<<<<<<< HEAD
-         "x-ms-version": "2020-10-02"
-=======
-        "x-ms-version": "2020-08-04"
->>>>>>> 41beb1fe
+        "x-ms-version": "2020-10-02"
       },
       "RequestBody": null,
       "StatusCode": 200,
@@ -216,11 +178,7 @@
         "x-ms-permissions": "rw-r-----",
         "x-ms-request-id": "edcf5201-501e-005c-56f9-502aea000000",
         "x-ms-server-encrypted": "true",
-<<<<<<< HEAD
-         "x-ms-version": "2020-10-02"
-=======
-        "x-ms-version": "2020-08-04"
->>>>>>> 41beb1fe
+        "x-ms-version": "2020-10-02"
       },
       "ResponseBody": []
     },
@@ -239,11 +197,7 @@
         "x-ms-date": "Tue, 25 May 2021 00:07:31 GMT",
         "x-ms-range": "bytes=0-4194303",
         "x-ms-return-client-request-id": "true",
-<<<<<<< HEAD
-         "x-ms-version": "2020-10-02"
-=======
-        "x-ms-version": "2020-08-04"
->>>>>>> 41beb1fe
+        "x-ms-version": "2020-10-02"
       },
       "RequestBody": null,
       "StatusCode": 206,
@@ -269,11 +223,7 @@
         "x-ms-permissions": "rw-r-----",
         "x-ms-request-id": "edcf5214-501e-005c-66f9-502aea000000",
         "x-ms-server-encrypted": "true",
-<<<<<<< HEAD
-         "x-ms-version": "2020-10-02"
-=======
-        "x-ms-version": "2020-08-04"
->>>>>>> 41beb1fe
+        "x-ms-version": "2020-10-02"
       },
       "ResponseBody": "mbw24wl1jN/CP6fL7huAYvH8xaCirw9uAvRVMzmM8bnvHnKUsx35ghzEL6BnHiQRYHSpOQ3KxemtyOEUIFilNk3t28\u002Bp7K7UAkKE3oBuB\u002BTPQ9PE4rirJVmI5us85GLDHvlTeUJVaHPF1TbKRudpP8H8RdyF4FOVQrZ2IAbDlx7gwL\u002BGGo2hettf/wyB4N9xHqcqP5\u002BFPj2lvTaL3kdtAT4X6oYo4yQzWsoBJuFHE2HXBAJemVh/WoKB4VxXFZuT8f3OavZZSTuC9uTUhBdcXarUtNpFDmjlmI8DpgHH3EQvbTTjealrfrvG3KJzq9ZqJIOygmHBTuKV6NJnVaI5uhqfpRbieeQBaTYefjLFcey4mYJ\u002BFVnjbR9STZDXAykZjCGI1AbAh6ufsRgros\u002Bv0Hblr7sfu6XBvDf2kCtTKmUMBfIQPJ3m\u002BBLX32NAuMpQonwa8VRu\u002BdF8xhfOyfZ/S4ezHp3cn5PY/reoSNxBgANspu2vOTgQngshk3aFGC4bV5PcjZotcwPpQfOdxbD1OkYUYiIJ0BJPon\u002BRuwsdUuaIjPBIZfNpPzPqxvdEctlbLFgvcbYLEoeBjeoam7f3y\u002B4NFTm/rNVTqiLvHgoaCi\u002BmNo\u002By7uEwfHlpxtcITqN78voIN12fm3\u002BD28aTHPR9ZoK6dGUnRdwN3Zi/Vub9S1x/cysPEtLSBpoQLxIanGCF619VTdo9VK0d\u002BlrF4EWYhZBqE6jIblSw6G3KFxXK80A3OWqGqP2BQR9\u002B8Rd3DSZVeKmBr4m4vX0LpGVscz2YUwcajabaEtyT6dKISnw9ONpHdZ5rSUS2fnztewOYFM7i5Z4QXX\u002BAe2XM7sW3MHMAzWyKJf2eLArCYw4p7ZbY\u002BtQDpWTeLdtbx/k5n1p\u002B/04J7K2XDu7QRLmUTflxVo7O8/Txs4oPIqCQL14DZY2vQ2TAIADpQevlMmGqSt/i6nFraqtmjUvE\u002BskMB9\u002BQzN8s5AmUsDWN5bIIC4EpZNjArkXtl/riSbYY/CY33DkMVWWBfWbVTTk73oT4XYLKmpXxTFmaozTkSppTe7QOVgl5\u002B7Ybp\u002Bdy62ALsbl26uszTmGRRZDgcrIwnTPLgtKELIh7fmLMr/Ouf2D4jvF7bmCvHy1TfRB4mIkD6gqzpmiOh4Uw\u002BmuJZ59t4sYv5\u002BPAtS7SHGKlMK54AubYyMXo\u002Btj4agZsS3P1JbeO5ZpKSbClQzXb4YoG6FbWuPeEsJ/ZhejtN33cVGm73faqF0sTLrk1MoWQDBlO8oGwlZJ7cHQYtGCyXBIzye7LIASTW9ELwoo\u002BT34aSXjPn0X7LL/XP2yBkmLrYdGnAmmWxewVupawpNMIPSH2/mrn473MOJwv9OCXEQ=="
     },
@@ -291,11 +241,7 @@
         "x-ms-client-request-id": "2b7a3457-a894-1879-e44c-da7d6d0320c9",
         "x-ms-date": "Tue, 25 May 2021 00:07:31 GMT",
         "x-ms-return-client-request-id": "true",
-<<<<<<< HEAD
-         "x-ms-version": "2020-10-02"
-=======
-        "x-ms-version": "2020-08-04"
->>>>>>> 41beb1fe
+        "x-ms-version": "2020-10-02"
       },
       "RequestBody": null,
       "StatusCode": 202,
@@ -307,13 +253,8 @@
           "Microsoft-HTTPAPI/2.0"
         ],
         "x-ms-client-request-id": "2b7a3457-a894-1879-e44c-da7d6d0320c9",
-<<<<<<< HEAD
-        "x-ms-request-id": "4691562a-401e-0056-76f9-068eb0000000",
-         "x-ms-version": "2020-10-02"
-=======
         "x-ms-request-id": "edcf5229-501e-005c-77f9-502aea000000",
-        "x-ms-version": "2020-08-04"
->>>>>>> 41beb1fe
+        "x-ms-version": "2020-10-02"
       },
       "ResponseBody": []
     }
