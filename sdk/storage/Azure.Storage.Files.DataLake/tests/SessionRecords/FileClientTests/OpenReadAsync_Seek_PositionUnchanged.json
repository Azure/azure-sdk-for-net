--- conflicted
+++ resolved
@@ -1,31 +1,16 @@
 {
   "Entries": [
     {
-<<<<<<< HEAD
-      "RequestUri": "https://amandaadlscanary.blob.core.windows.net/test-filesystem-3365eaef-7526-d227-4cf2-febd4946a2ef?restype=container",
-=======
       "RequestUri": "http://seanmcccanary3.blob.core.windows.net/test-filesystem-3365eaef-7526-d227-4cf2-febd4946a2ef?restype=container",
->>>>>>> f7eb5f10
       "RequestMethod": "PUT",
       "RequestHeaders": {
         "Accept": "application/xml",
         "Authorization": "Sanitized",
-<<<<<<< HEAD
-        "traceparent": "00-3c98460e63c1894e94a21a585a2ef1f6-cadfc2fbdb6a9e44-00",
-        "User-Agent": [
-          "azsdk-net-Storage.Files.DataLake/12.8.0-alpha.20210820.1",
-          "(.NET 5.0.9; Microsoft Windows 10.0.19043)"
-        ],
+        "traceparent": "00-1be5e67c36d29248a4252e6e4b84e5d1-7884a6c7b0fdc440-00",
+        "User-Agent": "azsdk-net-Storage.Files.DataLake/12.9.0-alpha.20210921.1 (.NET Framework 4.8.4300.0; Microsoft Windows 10.0.19043 )",
         "x-ms-blob-public-access": "container",
         "x-ms-client-request-id": "f2a3a8f7-0ee0-13ea-2de1-d69b35d36a68",
-        "x-ms-date": "Fri, 20 Aug 2021 22:57:49 GMT",
-=======
-        "traceparent": "00-1be5e67c36d29248a4252e6e4b84e5d1-7884a6c7b0fdc440-00",
-        "User-Agent": "azsdk-net-Storage.Files.DataLake/12.9.0-alpha.20210921.1 (.NET Framework 4.8.4300.0; Microsoft Windows 10.0.19043 )",
-        "x-ms-blob-public-access": "container",
-        "x-ms-client-request-id": "f2a3a8f7-0ee0-13ea-2de1-d69b35d36a68",
-        "x-ms-date": "Tue, 21 Sep 2021 19:48:30 GMT",
->>>>>>> f7eb5f10
+        "x-ms-date": "Tue, 21 Sep 2021 19:48:30 GMT",
         "x-ms-return-client-request-id": "true",
         "x-ms-version": "2020-12-06"
       },
@@ -33,18 +18,6 @@
       "StatusCode": 201,
       "ResponseHeaders": {
         "Content-Length": "0",
-<<<<<<< HEAD
-        "Date": "Fri, 20 Aug 2021 22:57:49 GMT",
-        "ETag": "\u00220x8D9642DEED592D5\u0022",
-        "Last-Modified": "Fri, 20 Aug 2021 22:57:49 GMT",
-        "Server": [
-          "Windows-Azure-Blob/1.0",
-          "Microsoft-HTTPAPI/2.0"
-        ],
-        "x-ms-client-request-id": "f2a3a8f7-0ee0-13ea-2de1-d69b35d36a68",
-        "x-ms-request-id": "53bbd736-e01e-00d5-5516-9619ac000000",
-        "x-ms-version": "2020-10-02"
-=======
         "Date": "Tue, 21 Sep 2021 19:48:29 GMT",
         "ETag": "\u00220x8D97D38C98878C7\u0022",
         "Last-Modified": "Tue, 21 Sep 2021 19:48:30 GMT",
@@ -52,35 +25,20 @@
         "x-ms-client-request-id": "f2a3a8f7-0ee0-13ea-2de1-d69b35d36a68",
         "x-ms-request-id": "3a7d08b7-e01e-0095-6221-af3277000000",
         "x-ms-version": "2020-12-06"
->>>>>>> f7eb5f10
-      },
-      "ResponseBody": []
-    },
-    {
-<<<<<<< HEAD
-      "RequestUri": "https://amandaadlscanary.dfs.core.windows.net/test-filesystem-3365eaef-7526-d227-4cf2-febd4946a2ef/test-file-60206ec9-96b8-154c-8384-8cbae4ae4b88?resource=file",
-=======
+      },
+      "ResponseBody": []
+    },
+    {
       "RequestUri": "http://seanmcccanary3.dfs.core.windows.net/test-filesystem-3365eaef-7526-d227-4cf2-febd4946a2ef/test-file-60206ec9-96b8-154c-8384-8cbae4ae4b88?resource=file",
->>>>>>> f7eb5f10
       "RequestMethod": "PUT",
       "RequestHeaders": {
         "Accept": "application/json",
         "Authorization": "Sanitized",
         "If-None-Match": "*",
-<<<<<<< HEAD
-        "traceparent": "00-f11b0c144c960c499a54037c74620e0f-fa25167d53026c45-00",
-        "User-Agent": [
-          "azsdk-net-Storage.Files.DataLake/12.8.0-alpha.20210820.1",
-          "(.NET 5.0.9; Microsoft Windows 10.0.19043)"
-        ],
+        "traceparent": "00-716b2b2fc7ea2746a5f985b89a9bf40d-6cbd82eb79a09541-00",
+        "User-Agent": "azsdk-net-Storage.Files.DataLake/12.9.0-alpha.20210921.1 (.NET Framework 4.8.4300.0; Microsoft Windows 10.0.19043 )",
         "x-ms-client-request-id": "41cda87d-7283-a750-d4e1-7ae55a29d81e",
-        "x-ms-date": "Fri, 20 Aug 2021 22:57:49 GMT",
-=======
-        "traceparent": "00-716b2b2fc7ea2746a5f985b89a9bf40d-6cbd82eb79a09541-00",
-        "User-Agent": "azsdk-net-Storage.Files.DataLake/12.9.0-alpha.20210921.1 (.NET Framework 4.8.4300.0; Microsoft Windows 10.0.19043 )",
-        "x-ms-client-request-id": "41cda87d-7283-a750-d4e1-7ae55a29d81e",
-        "x-ms-date": "Tue, 21 Sep 2021 19:48:30 GMT",
->>>>>>> f7eb5f10
+        "x-ms-date": "Tue, 21 Sep 2021 19:48:30 GMT",
         "x-ms-return-client-request-id": "true",
         "x-ms-version": "2020-12-06"
       },
@@ -88,55 +46,29 @@
       "StatusCode": 201,
       "ResponseHeaders": {
         "Content-Length": "0",
-<<<<<<< HEAD
-        "Date": "Fri, 20 Aug 2021 22:57:49 GMT",
-        "ETag": "\u00220x8D9642DEF0A7DA1\u0022",
-        "Last-Modified": "Fri, 20 Aug 2021 22:57:49 GMT",
-        "Server": [
-          "Windows-Azure-HDFS/1.0",
-          "Microsoft-HTTPAPI/2.0"
-        ],
-        "x-ms-client-request-id": "41cda87d-7283-a750-d4e1-7ae55a29d81e",
-        "x-ms-request-id": "9e359c6d-801f-006a-6c16-962e09000000",
-=======
         "Date": "Tue, 21 Sep 2021 19:48:29 GMT",
         "ETag": "\u00220x8D97D38C99217EE\u0022",
         "Last-Modified": "Tue, 21 Sep 2021 19:48:30 GMT",
         "Server": "Windows-Azure-HDFS/1.0 Microsoft-HTTPAPI/2.0",
         "x-ms-client-request-id": "41cda87d-7283-a750-d4e1-7ae55a29d81e",
         "x-ms-request-id": "6d24e7a9-701f-004c-5a21-af4af2000000",
->>>>>>> f7eb5f10
         "x-ms-request-server-encrypted": "true",
         "x-ms-version": "2020-12-06"
       },
       "ResponseBody": []
     },
     {
-<<<<<<< HEAD
-      "RequestUri": "https://amandaadlscanary.dfs.core.windows.net/test-filesystem-3365eaef-7526-d227-4cf2-febd4946a2ef/test-file-60206ec9-96b8-154c-8384-8cbae4ae4b88?action=append\u0026position=0",
-=======
       "RequestUri": "http://seanmcccanary3.dfs.core.windows.net/test-filesystem-3365eaef-7526-d227-4cf2-febd4946a2ef/test-file-60206ec9-96b8-154c-8384-8cbae4ae4b88?action=append\u0026position=0",
->>>>>>> f7eb5f10
       "RequestMethod": "PATCH",
       "RequestHeaders": {
         "Accept": "application/json",
         "Authorization": "Sanitized",
         "Content-Length": "1024",
         "Content-Type": "application/octet-stream",
-<<<<<<< HEAD
-        "traceparent": "00-85afed4113942d499103ada631a13d3c-e7c03ed42232834a-00",
-        "User-Agent": [
-          "azsdk-net-Storage.Files.DataLake/12.8.0-alpha.20210820.1",
-          "(.NET 5.0.9; Microsoft Windows 10.0.19043)"
-        ],
+        "traceparent": "00-d881be94e0176445a7bfbe8616f1d51d-a802563c4608654a-00",
+        "User-Agent": "azsdk-net-Storage.Files.DataLake/12.9.0-alpha.20210921.1 (.NET Framework 4.8.4300.0; Microsoft Windows 10.0.19043 )",
         "x-ms-client-request-id": "3c3c81b3-0ae1-7904-7d5a-76a91812a854",
-        "x-ms-date": "Fri, 20 Aug 2021 22:57:49 GMT",
-=======
-        "traceparent": "00-d881be94e0176445a7bfbe8616f1d51d-a802563c4608654a-00",
-        "User-Agent": "azsdk-net-Storage.Files.DataLake/12.9.0-alpha.20210921.1 (.NET Framework 4.8.4300.0; Microsoft Windows 10.0.19043 )",
-        "x-ms-client-request-id": "3c3c81b3-0ae1-7904-7d5a-76a91812a854",
-        "x-ms-date": "Tue, 21 Sep 2021 19:48:30 GMT",
->>>>>>> f7eb5f10
+        "x-ms-date": "Tue, 21 Sep 2021 19:48:30 GMT",
         "x-ms-return-client-request-id": "true",
         "x-ms-version": "2020-12-06"
       },
@@ -144,49 +76,25 @@
       "StatusCode": 202,
       "ResponseHeaders": {
         "Content-Length": "0",
-<<<<<<< HEAD
-        "Date": "Fri, 20 Aug 2021 22:57:49 GMT",
-        "Server": [
-          "Windows-Azure-HDFS/1.0",
-          "Microsoft-HTTPAPI/2.0"
-        ],
-        "x-ms-client-request-id": "3c3c81b3-0ae1-7904-7d5a-76a91812a854",
-        "x-ms-request-id": "9e359c6f-801f-006a-6e16-962e09000000",
-=======
         "Date": "Tue, 21 Sep 2021 19:48:29 GMT",
         "Server": "Windows-Azure-HDFS/1.0 Microsoft-HTTPAPI/2.0",
         "x-ms-client-request-id": "3c3c81b3-0ae1-7904-7d5a-76a91812a854",
         "x-ms-request-id": "6d24e7aa-701f-004c-5b21-af4af2000000",
->>>>>>> f7eb5f10
         "x-ms-request-server-encrypted": "true",
         "x-ms-version": "2020-12-06"
       },
       "ResponseBody": []
     },
     {
-<<<<<<< HEAD
-      "RequestUri": "https://amandaadlscanary.dfs.core.windows.net/test-filesystem-3365eaef-7526-d227-4cf2-febd4946a2ef/test-file-60206ec9-96b8-154c-8384-8cbae4ae4b88?action=flush\u0026position=1024",
-=======
       "RequestUri": "http://seanmcccanary3.dfs.core.windows.net/test-filesystem-3365eaef-7526-d227-4cf2-febd4946a2ef/test-file-60206ec9-96b8-154c-8384-8cbae4ae4b88?action=flush\u0026position=1024",
->>>>>>> f7eb5f10
       "RequestMethod": "PATCH",
       "RequestHeaders": {
         "Accept": "application/json",
         "Authorization": "Sanitized",
-<<<<<<< HEAD
-        "traceparent": "00-917413fb7e8ed14c80f814e3e87c50f8-ddf0ad14ac67f842-00",
-        "User-Agent": [
-          "azsdk-net-Storage.Files.DataLake/12.8.0-alpha.20210820.1",
-          "(.NET 5.0.9; Microsoft Windows 10.0.19043)"
-        ],
+        "traceparent": "00-9f75c03b00e00d4eae7d33c98b255fa8-692df91c069ef446-00",
+        "User-Agent": "azsdk-net-Storage.Files.DataLake/12.9.0-alpha.20210921.1 (.NET Framework 4.8.4300.0; Microsoft Windows 10.0.19043 )",
         "x-ms-client-request-id": "d9325f99-9bec-e23d-10c9-a883d6dc1c63",
-        "x-ms-date": "Fri, 20 Aug 2021 22:57:49 GMT",
-=======
-        "traceparent": "00-9f75c03b00e00d4eae7d33c98b255fa8-692df91c069ef446-00",
-        "User-Agent": "azsdk-net-Storage.Files.DataLake/12.9.0-alpha.20210921.1 (.NET Framework 4.8.4300.0; Microsoft Windows 10.0.19043 )",
-        "x-ms-client-request-id": "d9325f99-9bec-e23d-10c9-a883d6dc1c63",
-        "x-ms-date": "Tue, 21 Sep 2021 19:48:30 GMT",
->>>>>>> f7eb5f10
+        "x-ms-date": "Tue, 21 Sep 2021 19:48:30 GMT",
         "x-ms-return-client-request-id": "true",
         "x-ms-version": "2020-12-06"
       },
@@ -194,53 +102,27 @@
       "StatusCode": 200,
       "ResponseHeaders": {
         "Content-Length": "0",
-<<<<<<< HEAD
-        "Date": "Fri, 20 Aug 2021 22:57:49 GMT",
-        "ETag": "\u00220x8D9642DEF24560F\u0022",
-        "Last-Modified": "Fri, 20 Aug 2021 22:57:49 GMT",
-        "Server": [
-          "Windows-Azure-HDFS/1.0",
-          "Microsoft-HTTPAPI/2.0"
-        ],
-        "x-ms-client-request-id": "d9325f99-9bec-e23d-10c9-a883d6dc1c63",
-        "x-ms-request-id": "9e359c71-801f-006a-7016-962e09000000",
-=======
         "Date": "Tue, 21 Sep 2021 19:48:30 GMT",
         "ETag": "\u00220x8D97D38C9ABB6B5\u0022",
         "Last-Modified": "Tue, 21 Sep 2021 19:48:30 GMT",
         "Server": "Windows-Azure-HDFS/1.0 Microsoft-HTTPAPI/2.0",
         "x-ms-client-request-id": "d9325f99-9bec-e23d-10c9-a883d6dc1c63",
         "x-ms-request-id": "c8cf8c0f-b01f-007c-5321-aff43d000000",
->>>>>>> f7eb5f10
         "x-ms-request-server-encrypted": "false",
         "x-ms-version": "2020-12-06"
       },
       "ResponseBody": []
     },
     {
-<<<<<<< HEAD
-      "RequestUri": "https://amandaadlscanary.blob.core.windows.net/test-filesystem-3365eaef-7526-d227-4cf2-febd4946a2ef/test-file-60206ec9-96b8-154c-8384-8cbae4ae4b88",
-=======
       "RequestUri": "http://seanmcccanary3.blob.core.windows.net/test-filesystem-3365eaef-7526-d227-4cf2-febd4946a2ef/test-file-60206ec9-96b8-154c-8384-8cbae4ae4b88",
->>>>>>> f7eb5f10
       "RequestMethod": "HEAD",
       "RequestHeaders": {
         "Accept": "application/xml",
         "Authorization": "Sanitized",
-<<<<<<< HEAD
-        "traceparent": "00-6551538664324148a67ab6b8268d3d3c-950213bbd8d13f4d-00",
-        "User-Agent": [
-          "azsdk-net-Storage.Files.DataLake/12.8.0-alpha.20210820.1",
-          "(.NET 5.0.9; Microsoft Windows 10.0.19043)"
-        ],
+        "traceparent": "00-a93bb3960044a14db62c9e5eaee6a621-b043b91a8bc7e840-00",
+        "User-Agent": "azsdk-net-Storage.Files.DataLake/12.9.0-alpha.20210921.1 (.NET Framework 4.8.4300.0; Microsoft Windows 10.0.19043 )",
         "x-ms-client-request-id": "b910246f-cee0-a067-7ffa-a75a02a95a45",
-        "x-ms-date": "Fri, 20 Aug 2021 22:57:49 GMT",
-=======
-        "traceparent": "00-a93bb3960044a14db62c9e5eaee6a621-b043b91a8bc7e840-00",
-        "User-Agent": "azsdk-net-Storage.Files.DataLake/12.9.0-alpha.20210921.1 (.NET Framework 4.8.4300.0; Microsoft Windows 10.0.19043 )",
-        "x-ms-client-request-id": "b910246f-cee0-a067-7ffa-a75a02a95a45",
-        "x-ms-date": "Tue, 21 Sep 2021 19:48:30 GMT",
->>>>>>> f7eb5f10
+        "x-ms-date": "Tue, 21 Sep 2021 19:48:30 GMT",
         "x-ms-return-client-request-id": "true",
         "x-ms-version": "2020-12-06"
       },
@@ -252,69 +134,34 @@
         "Access-Control-Expose-Headers": "x-ms-request-id,x-ms-client-request-id,Server,x-ms-version,Content-Type,Last-Modified,ETag,x-ms-creation-time,x-ms-lease-status,x-ms-lease-state,x-ms-blob-type,x-ms-server-encrypted,x-ms-access-tier,x-ms-access-tier-inferred,Accept-Ranges,x-ms-last-access-time,Content-Length,Date,Transfer-Encoding",
         "Content-Length": "1024",
         "Content-Type": "application/octet-stream",
-<<<<<<< HEAD
-        "Date": "Fri, 20 Aug 2021 22:57:49 GMT",
-        "ETag": "\u00220x8D9642DEF24560F\u0022",
-        "Last-Modified": "Fri, 20 Aug 2021 22:57:49 GMT",
-        "Server": [
-          "Windows-Azure-Blob/1.0",
-          "Microsoft-HTTPAPI/2.0"
-        ],
-=======
         "Date": "Tue, 21 Sep 2021 19:48:29 GMT",
         "ETag": "\u00220x8D97D38C9ABB6B5\u0022",
         "Last-Modified": "Tue, 21 Sep 2021 19:48:30 GMT",
         "Server": "Windows-Azure-Blob/1.0 Microsoft-HTTPAPI/2.0",
->>>>>>> f7eb5f10
         "x-ms-access-tier": "Hot",
         "x-ms-access-tier-inferred": "true",
         "x-ms-blob-type": "BlockBlob",
         "x-ms-client-request-id": "b910246f-cee0-a067-7ffa-a75a02a95a45",
-<<<<<<< HEAD
-        "x-ms-creation-time": "Fri, 20 Aug 2021 22:57:49 GMT",
-        "x-ms-group": "$superuser",
-        "x-ms-lease-state": "available",
-        "x-ms-lease-status": "unlocked",
-        "x-ms-owner": "$superuser",
-        "x-ms-permissions": "rw-r-----",
-        "x-ms-request-id": "53bbd765-e01e-00d5-7c16-9619ac000000",
-        "x-ms-resource-type": "file",
-=======
         "x-ms-creation-time": "Tue, 21 Sep 2021 19:48:30 GMT",
         "x-ms-last-access-time": "Tue, 21 Sep 2021 19:48:30 GMT",
         "x-ms-lease-state": "available",
         "x-ms-lease-status": "unlocked",
         "x-ms-request-id": "6c713633-d01e-0027-1b21-afcd06000000",
->>>>>>> f7eb5f10
         "x-ms-server-encrypted": "true",
         "x-ms-version": "2020-12-06"
       },
       "ResponseBody": []
     },
     {
-<<<<<<< HEAD
-      "RequestUri": "https://amandaadlscanary.blob.core.windows.net/test-filesystem-3365eaef-7526-d227-4cf2-febd4946a2ef/test-file-60206ec9-96b8-154c-8384-8cbae4ae4b88",
-=======
       "RequestUri": "http://seanmcccanary3.blob.core.windows.net/test-filesystem-3365eaef-7526-d227-4cf2-febd4946a2ef/test-file-60206ec9-96b8-154c-8384-8cbae4ae4b88",
->>>>>>> f7eb5f10
       "RequestMethod": "GET",
       "RequestHeaders": {
         "Accept": "application/xml",
         "Authorization": "Sanitized",
-<<<<<<< HEAD
-        "If-Match": "\u00220x8D9642DEF24560F\u0022",
-        "User-Agent": [
-          "azsdk-net-Storage.Files.DataLake/12.8.0-alpha.20210820.1",
-          "(.NET 5.0.9; Microsoft Windows 10.0.19043)"
-        ],
+        "If-Match": "0x8D97D38C9ABB6B5",
+        "User-Agent": "azsdk-net-Storage.Files.DataLake/12.9.0-alpha.20210921.1 (.NET Framework 4.8.4300.0; Microsoft Windows 10.0.19043 )",
         "x-ms-client-request-id": "b214d7df-62cb-a582-26c7-7faae89d05aa",
-        "x-ms-date": "Fri, 20 Aug 2021 22:57:49 GMT",
-=======
-        "If-Match": "0x8D97D38C9ABB6B5",
-        "User-Agent": "azsdk-net-Storage.Files.DataLake/12.9.0-alpha.20210921.1 (.NET Framework 4.8.4300.0; Microsoft Windows 10.0.19043 )",
-        "x-ms-client-request-id": "b214d7df-62cb-a582-26c7-7faae89d05aa",
-        "x-ms-date": "Tue, 21 Sep 2021 19:48:30 GMT",
->>>>>>> f7eb5f10
+        "x-ms-date": "Tue, 21 Sep 2021 19:48:30 GMT",
         "x-ms-range": "bytes=0-4194303",
         "x-ms-return-client-request-id": "true",
         "x-ms-version": "2020-12-06"
@@ -328,25 +175,6 @@
         "Content-Length": "1024",
         "Content-Range": "bytes 0-1023/1024",
         "Content-Type": "application/octet-stream",
-<<<<<<< HEAD
-        "Date": "Fri, 20 Aug 2021 22:57:49 GMT",
-        "ETag": "\u00220x8D9642DEF24560F\u0022",
-        "Last-Modified": "Fri, 20 Aug 2021 22:57:49 GMT",
-        "Server": [
-          "Windows-Azure-Blob/1.0",
-          "Microsoft-HTTPAPI/2.0"
-        ],
-        "x-ms-blob-type": "BlockBlob",
-        "x-ms-client-request-id": "b214d7df-62cb-a582-26c7-7faae89d05aa",
-        "x-ms-creation-time": "Fri, 20 Aug 2021 22:57:49 GMT",
-        "x-ms-group": "$superuser",
-        "x-ms-lease-state": "available",
-        "x-ms-lease-status": "unlocked",
-        "x-ms-owner": "$superuser",
-        "x-ms-permissions": "rw-r-----",
-        "x-ms-request-id": "53bbd76b-e01e-00d5-0116-9619ac000000",
-        "x-ms-resource-type": "file",
-=======
         "Date": "Tue, 21 Sep 2021 19:48:30 GMT",
         "ETag": "\u00220x8D97D38C9ABB6B5\u0022",
         "Last-Modified": "Tue, 21 Sep 2021 19:48:30 GMT",
@@ -358,36 +186,21 @@
         "x-ms-lease-state": "available",
         "x-ms-lease-status": "unlocked",
         "x-ms-request-id": "6c713649-d01e-0027-2b21-afcd06000000",
->>>>>>> f7eb5f10
         "x-ms-server-encrypted": "true",
         "x-ms-version": "2020-12-06"
       },
       "ResponseBody": "mbw24wl1jN/CP6fL7huAYvH8xaCirw9uAvRVMzmM8bnvHnKUsx35ghzEL6BnHiQRYHSpOQ3KxemtyOEUIFilNk3t28\u002Bp7K7UAkKE3oBuB\u002BTPQ9PE4rirJVmI5us85GLDHvlTeUJVaHPF1TbKRudpP8H8RdyF4FOVQrZ2IAbDlx7gwL\u002BGGo2hettf/wyB4N9xHqcqP5\u002BFPj2lvTaL3kdtAT4X6oYo4yQzWsoBJuFHE2HXBAJemVh/WoKB4VxXFZuT8f3OavZZSTuC9uTUhBdcXarUtNpFDmjlmI8DpgHH3EQvbTTjealrfrvG3KJzq9ZqJIOygmHBTuKV6NJnVaI5uhqfpRbieeQBaTYefjLFcey4mYJ\u002BFVnjbR9STZDXAykZjCGI1AbAh6ufsRgros\u002Bv0Hblr7sfu6XBvDf2kCtTKmUMBfIQPJ3m\u002BBLX32NAuMpQonwa8VRu\u002BdF8xhfOyfZ/S4ezHp3cn5PY/reoSNxBgANspu2vOTgQngshk3aFGC4bV5PcjZotcwPpQfOdxbD1OkYUYiIJ0BJPon\u002BRuwsdUuaIjPBIZfNpPzPqxvdEctlbLFgvcbYLEoeBjeoam7f3y\u002B4NFTm/rNVTqiLvHgoaCi\u002BmNo\u002By7uEwfHlpxtcITqN78voIN12fm3\u002BD28aTHPR9ZoK6dGUnRdwN3Zi/Vub9S1x/cysPEtLSBpoQLxIanGCF619VTdo9VK0d\u002BlrF4EWYhZBqE6jIblSw6G3KFxXK80A3OWqGqP2BQR9\u002B8Rd3DSZVeKmBr4m4vX0LpGVscz2YUwcajabaEtyT6dKISnw9ONpHdZ5rSUS2fnztewOYFM7i5Z4QXX\u002BAe2XM7sW3MHMAzWyKJf2eLArCYw4p7ZbY\u002BtQDpWTeLdtbx/k5n1p\u002B/04J7K2XDu7QRLmUTflxVo7O8/Txs4oPIqCQL14DZY2vQ2TAIADpQevlMmGqSt/i6nFraqtmjUvE\u002BskMB9\u002BQzN8s5AmUsDWN5bIIC4EpZNjArkXtl/riSbYY/CY33DkMVWWBfWbVTTk73oT4XYLKmpXxTFmaozTkSppTe7QOVgl5\u002B7Ybp\u002Bdy62ALsbl26uszTmGRRZDgcrIwnTPLgtKELIh7fmLMr/Ouf2D4jvF7bmCvHy1TfRB4mIkD6gqzpmiOh4Uw\u002BmuJZ59t4sYv5\u002BPAtS7SHGKlMK54AubYyMXo\u002Btj4agZsS3P1JbeO5ZpKSbClQzXb4YoG6FbWuPeEsJ/ZhejtN33cVGm73faqF0sTLrk1MoWQDBlO8oGwlZJ7cHQYtGCyXBIzye7LIASTW9ELwoo\u002BT34aSXjPn0X7LL/XP2yBkmLrYdGnAmmWxewVupawpNMIPSH2/mrn473MOJwv9OCXEQ=="
     },
     {
-<<<<<<< HEAD
-      "RequestUri": "https://amandaadlscanary.blob.core.windows.net/test-filesystem-3365eaef-7526-d227-4cf2-febd4946a2ef?restype=container",
-=======
       "RequestUri": "http://seanmcccanary3.blob.core.windows.net/test-filesystem-3365eaef-7526-d227-4cf2-febd4946a2ef?restype=container",
->>>>>>> f7eb5f10
       "RequestMethod": "DELETE",
       "RequestHeaders": {
         "Accept": "application/xml",
         "Authorization": "Sanitized",
-<<<<<<< HEAD
-        "traceparent": "00-3f42003c0078e54c824cc8d36ef4bc0e-250f6fae195e7e4e-00",
-        "User-Agent": [
-          "azsdk-net-Storage.Files.DataLake/12.8.0-alpha.20210820.1",
-          "(.NET 5.0.9; Microsoft Windows 10.0.19043)"
-        ],
+        "traceparent": "00-0c4ad247839743448d3d02e6acee35cb-5024f5b5744a644c-00",
+        "User-Agent": "azsdk-net-Storage.Files.DataLake/12.9.0-alpha.20210921.1 (.NET Framework 4.8.4300.0; Microsoft Windows 10.0.19043 )",
         "x-ms-client-request-id": "2b7a3457-a894-1879-e44c-da7d6d0320c9",
-        "x-ms-date": "Fri, 20 Aug 2021 22:57:50 GMT",
-=======
-        "traceparent": "00-0c4ad247839743448d3d02e6acee35cb-5024f5b5744a644c-00",
-        "User-Agent": "azsdk-net-Storage.Files.DataLake/12.9.0-alpha.20210921.1 (.NET Framework 4.8.4300.0; Microsoft Windows 10.0.19043 )",
-        "x-ms-client-request-id": "2b7a3457-a894-1879-e44c-da7d6d0320c9",
-        "x-ms-date": "Tue, 21 Sep 2021 19:48:30 GMT",
->>>>>>> f7eb5f10
+        "x-ms-date": "Tue, 21 Sep 2021 19:48:30 GMT",
         "x-ms-return-client-request-id": "true",
         "x-ms-version": "2020-12-06"
       },
@@ -395,32 +208,17 @@
       "StatusCode": 202,
       "ResponseHeaders": {
         "Content-Length": "0",
-<<<<<<< HEAD
-        "Date": "Fri, 20 Aug 2021 22:57:49 GMT",
-        "Server": [
-          "Windows-Azure-Blob/1.0",
-          "Microsoft-HTTPAPI/2.0"
-        ],
-        "x-ms-client-request-id": "2b7a3457-a894-1879-e44c-da7d6d0320c9",
-        "x-ms-request-id": "53bbd777-e01e-00d5-0916-9619ac000000",
-        "x-ms-version": "2020-10-02"
-=======
         "Date": "Tue, 21 Sep 2021 19:48:30 GMT",
         "Server": "Windows-Azure-Blob/1.0 Microsoft-HTTPAPI/2.0",
         "x-ms-client-request-id": "2b7a3457-a894-1879-e44c-da7d6d0320c9",
         "x-ms-request-id": "6c713655-d01e-0027-3521-afcd06000000",
         "x-ms-version": "2020-12-06"
->>>>>>> f7eb5f10
       },
       "ResponseBody": []
     }
   ],
   "Variables": {
     "RandomSeed": "1612526782",
-<<<<<<< HEAD
-    "Storage_TestConfigHierarchicalNamespace": "NamespaceTenant\namandaadlscanary\nU2FuaXRpemVk\nhttps://amandaadlscanary.blob.core.windows.net\nhttps://amandaadlscanary.file.core.windows.net\nhttps://amandaadlscanary.queue.core.windows.net\nhttps://amandaadlscanary.table.core.windows.net\n\n\n\n\nhttps://amandaadlscanary-secondary.blob.core.windows.net\nhttps://amandaadlscanary-secondary.file.core.windows.net\nhttps://amandaadlscanary-secondary.queue.core.windows.net\n\n68390a19-a643-458b-b726-408abf67b4fc\nSanitized\n72f988bf-86f1-41af-91ab-2d7cd011db47\nhttps://login.microsoftonline.com/\nCloud\nBlobEndpoint=https://amandaadlscanary.blob.core.windows.net/;QueueEndpoint=https://amandaadlscanary.queue.core.windows.net/;FileEndpoint=https://amandaadlscanary.file.core.windows.net/;BlobSecondaryEndpoint=https://amandaadlscanary-secondary.blob.core.windows.net/;QueueSecondaryEndpoint=https://amandaadlscanary-secondary.queue.core.windows.net/;FileSecondaryEndpoint=https://amandaadlscanary-secondary.file.core.windows.net/;AccountName=amandaadlscanary;AccountKey=Sanitized\n\n\n"
-=======
     "Storage_TestConfigHierarchicalNamespace": "NamespaceTenant\nseanmcccanary3\nU2FuaXRpemVk\nhttp://seanmcccanary3.blob.core.windows.net\nhttp://seanmcccanary3.file.core.windows.net\nhttp://seanmcccanary3.queue.core.windows.net\nhttp://seanmcccanary3.table.core.windows.net\n\n\n\n\nhttp://seanmcccanary3-secondary.blob.core.windows.net\nhttp://seanmcccanary3-secondary.file.core.windows.net\nhttp://seanmcccanary3-secondary.queue.core.windows.net\nhttp://seanmcccanary3-secondary.table.core.windows.net\n\nSanitized\n\n\nCloud\nBlobEndpoint=http://seanmcccanary3.blob.core.windows.net/;QueueEndpoint=http://seanmcccanary3.queue.core.windows.net/;FileEndpoint=http://seanmcccanary3.file.core.windows.net/;BlobSecondaryEndpoint=http://seanmcccanary3-secondary.blob.core.windows.net/;QueueSecondaryEndpoint=http://seanmcccanary3-secondary.queue.core.windows.net/;FileSecondaryEndpoint=http://seanmcccanary3-secondary.file.core.windows.net/;AccountName=seanmcccanary3;AccountKey=Sanitized\n\n\n"
->>>>>>> f7eb5f10
   }
 }