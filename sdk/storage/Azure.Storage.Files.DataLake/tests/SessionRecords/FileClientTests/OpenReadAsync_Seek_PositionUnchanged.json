--- conflicted
+++ resolved
@@ -29,13 +29,8 @@
           "Microsoft-HTTPAPI/2.0"
         ],
         "x-ms-client-request-id": "f2a3a8f7-0ee0-13ea-2de1-d69b35d36a68",
-<<<<<<< HEAD
-        "x-ms-request-id": "3a7d08b7-e01e-0095-6221-af3277000000",
-        "x-ms-version": "2021-04-10"
-=======
         "x-ms-request-id": "abb3469e-901e-00ad-10dc-c5ba54000000",
-        "x-ms-version": "2021-02-12"
->>>>>>> 49dd1a0e
+        "x-ms-version": "2021-04-10"
       },
       "ResponseBody": []
     },
@@ -260,13 +255,8 @@
           "Microsoft-HTTPAPI/2.0"
         ],
         "x-ms-client-request-id": "2b7a3457-a894-1879-e44c-da7d6d0320c9",
-<<<<<<< HEAD
-        "x-ms-request-id": "6c713655-d01e-0027-3521-afcd06000000",
-        "x-ms-version": "2021-04-10"
-=======
         "x-ms-request-id": "abb3473d-901e-00ad-21dc-c5ba54000000",
-        "x-ms-version": "2021-02-12"
->>>>>>> 49dd1a0e
+        "x-ms-version": "2021-04-10"
       },
       "ResponseBody": []
     }
