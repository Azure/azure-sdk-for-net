{
  "Entries": [
    {
      "RequestUri": "http://seanmcccanary3.blob.core.windows.net/test-filesystem-3365eaef-7526-d227-4cf2-febd4946a2ef?restype=container",
      "RequestMethod": "PUT",
      "RequestHeaders": {
        "Accept": "application/xml",
        "Authorization": "Sanitized",
        "traceparent": "00-1be5e67c36d29248a4252e6e4b84e5d1-7884a6c7b0fdc440-00",
        "User-Agent": "azsdk-net-Storage.Files.DataLake/12.9.0-alpha.20210921.1 (.NET Framework 4.8.4300.0; Microsoft Windows 10.0.19043 )",
        "x-ms-blob-public-access": "container",
        "x-ms-client-request-id": "f2a3a8f7-0ee0-13ea-2de1-d69b35d36a68",
        "x-ms-date": "Tue, 21 Sep 2021 19:48:30 GMT",
        "x-ms-return-client-request-id": "true",
        "x-ms-version": "2021-02-12"
      },
      "RequestBody": null,
      "StatusCode": 201,
      "ResponseHeaders": {
        "Content-Length": "0",
        "Date": "Tue, 21 Sep 2021 19:48:29 GMT",
        "ETag": "\u00220x8D97D38C98878C7\u0022",
        "Last-Modified": "Tue, 21 Sep 2021 19:48:30 GMT",
        "Server": "Windows-Azure-Blob/1.0 Microsoft-HTTPAPI/2.0",
        "x-ms-client-request-id": "f2a3a8f7-0ee0-13ea-2de1-d69b35d36a68",
<<<<<<< HEAD
        "x-ms-request-id": "edcf51b0-501e-005c-14f9-502aea000000",
        "x-ms-version": "2021-02-12"
=======
        "x-ms-request-id": "3a7d08b7-e01e-0095-6221-af3277000000",
        "x-ms-version": "2020-12-06"
>>>>>>> 73d5f10e
      },
      "ResponseBody": []
    },
    {
      "RequestUri": "http://seanmcccanary3.dfs.core.windows.net/test-filesystem-3365eaef-7526-d227-4cf2-febd4946a2ef/test-file-60206ec9-96b8-154c-8384-8cbae4ae4b88?resource=file",
      "RequestMethod": "PUT",
      "RequestHeaders": {
        "Accept": "application/json",
        "Authorization": "Sanitized",
        "If-None-Match": "*",
        "traceparent": "00-716b2b2fc7ea2746a5f985b89a9bf40d-6cbd82eb79a09541-00",
        "User-Agent": "azsdk-net-Storage.Files.DataLake/12.9.0-alpha.20210921.1 (.NET Framework 4.8.4300.0; Microsoft Windows 10.0.19043 )",
        "x-ms-client-request-id": "41cda87d-7283-a750-d4e1-7ae55a29d81e",
        "x-ms-date": "Tue, 21 Sep 2021 19:48:30 GMT",
        "x-ms-return-client-request-id": "true",
        "x-ms-version": "2021-02-12"
      },
      "RequestBody": null,
      "StatusCode": 201,
      "ResponseHeaders": {
        "Content-Length": "0",
        "Date": "Tue, 21 Sep 2021 19:48:29 GMT",
        "ETag": "\u00220x8D97D38C99217EE\u0022",
        "Last-Modified": "Tue, 21 Sep 2021 19:48:30 GMT",
        "Server": "Windows-Azure-HDFS/1.0 Microsoft-HTTPAPI/2.0",
        "x-ms-client-request-id": "41cda87d-7283-a750-d4e1-7ae55a29d81e",
        "x-ms-request-id": "6d24e7a9-701f-004c-5a21-af4af2000000",
        "x-ms-request-server-encrypted": "true",
        "x-ms-version": "2021-02-12"
      },
      "ResponseBody": []
    },
    {
      "RequestUri": "http://seanmcccanary3.dfs.core.windows.net/test-filesystem-3365eaef-7526-d227-4cf2-febd4946a2ef/test-file-60206ec9-96b8-154c-8384-8cbae4ae4b88?action=append\u0026position=0",
      "RequestMethod": "PATCH",
      "RequestHeaders": {
        "Accept": "application/json",
        "Authorization": "Sanitized",
        "Content-Length": "1024",
        "Content-Type": "application/octet-stream",
        "traceparent": "00-d881be94e0176445a7bfbe8616f1d51d-a802563c4608654a-00",
        "User-Agent": "azsdk-net-Storage.Files.DataLake/12.9.0-alpha.20210921.1 (.NET Framework 4.8.4300.0; Microsoft Windows 10.0.19043 )",
        "x-ms-client-request-id": "3c3c81b3-0ae1-7904-7d5a-76a91812a854",
        "x-ms-date": "Tue, 21 Sep 2021 19:48:30 GMT",
        "x-ms-return-client-request-id": "true",
        "x-ms-version": "2021-02-12"
      },
      "RequestBody": "mbw24wl1jN/CP6fL7huAYvH8xaCirw9uAvRVMzmM8bnvHnKUsx35ghzEL6BnHiQRYHSpOQ3KxemtyOEUIFilNk3t28\u002Bp7K7UAkKE3oBuB\u002BTPQ9PE4rirJVmI5us85GLDHvlTeUJVaHPF1TbKRudpP8H8RdyF4FOVQrZ2IAbDlx7gwL\u002BGGo2hettf/wyB4N9xHqcqP5\u002BFPj2lvTaL3kdtAT4X6oYo4yQzWsoBJuFHE2HXBAJemVh/WoKB4VxXFZuT8f3OavZZSTuC9uTUhBdcXarUtNpFDmjlmI8DpgHH3EQvbTTjealrfrvG3KJzq9ZqJIOygmHBTuKV6NJnVaI5uhqfpRbieeQBaTYefjLFcey4mYJ\u002BFVnjbR9STZDXAykZjCGI1AbAh6ufsRgros\u002Bv0Hblr7sfu6XBvDf2kCtTKmUMBfIQPJ3m\u002BBLX32NAuMpQonwa8VRu\u002BdF8xhfOyfZ/S4ezHp3cn5PY/reoSNxBgANspu2vOTgQngshk3aFGC4bV5PcjZotcwPpQfOdxbD1OkYUYiIJ0BJPon\u002BRuwsdUuaIjPBIZfNpPzPqxvdEctlbLFgvcbYLEoeBjeoam7f3y\u002B4NFTm/rNVTqiLvHgoaCi\u002BmNo\u002By7uEwfHlpxtcITqN78voIN12fm3\u002BD28aTHPR9ZoK6dGUnRdwN3Zi/Vub9S1x/cysPEtLSBpoQLxIanGCF619VTdo9VK0d\u002BlrF4EWYhZBqE6jIblSw6G3KFxXK80A3OWqGqP2BQR9\u002B8Rd3DSZVeKmBr4m4vX0LpGVscz2YUwcajabaEtyT6dKISnw9ONpHdZ5rSUS2fnztewOYFM7i5Z4QXX\u002BAe2XM7sW3MHMAzWyKJf2eLArCYw4p7ZbY\u002BtQDpWTeLdtbx/k5n1p\u002B/04J7K2XDu7QRLmUTflxVo7O8/Txs4oPIqCQL14DZY2vQ2TAIADpQevlMmGqSt/i6nFraqtmjUvE\u002BskMB9\u002BQzN8s5AmUsDWN5bIIC4EpZNjArkXtl/riSbYY/CY33DkMVWWBfWbVTTk73oT4XYLKmpXxTFmaozTkSppTe7QOVgl5\u002B7Ybp\u002Bdy62ALsbl26uszTmGRRZDgcrIwnTPLgtKELIh7fmLMr/Ouf2D4jvF7bmCvHy1TfRB4mIkD6gqzpmiOh4Uw\u002BmuJZ59t4sYv5\u002BPAtS7SHGKlMK54AubYyMXo\u002Btj4agZsS3P1JbeO5ZpKSbClQzXb4YoG6FbWuPeEsJ/ZhejtN33cVGm73faqF0sTLrk1MoWQDBlO8oGwlZJ7cHQYtGCyXBIzye7LIASTW9ELwoo\u002BT34aSXjPn0X7LL/XP2yBkmLrYdGnAmmWxewVupawpNMIPSH2/mrn473MOJwv9OCXEQ==",
      "StatusCode": 202,
      "ResponseHeaders": {
        "Content-Length": "0",
        "Date": "Tue, 21 Sep 2021 19:48:29 GMT",
        "Server": "Windows-Azure-HDFS/1.0 Microsoft-HTTPAPI/2.0",
        "x-ms-client-request-id": "3c3c81b3-0ae1-7904-7d5a-76a91812a854",
        "x-ms-request-id": "6d24e7aa-701f-004c-5b21-af4af2000000",
        "x-ms-request-server-encrypted": "true",
        "x-ms-version": "2021-02-12"
      },
      "ResponseBody": []
    },
    {
      "RequestUri": "http://seanmcccanary3.dfs.core.windows.net/test-filesystem-3365eaef-7526-d227-4cf2-febd4946a2ef/test-file-60206ec9-96b8-154c-8384-8cbae4ae4b88?action=flush\u0026position=1024",
      "RequestMethod": "PATCH",
      "RequestHeaders": {
        "Accept": "application/json",
        "Authorization": "Sanitized",
        "traceparent": "00-9f75c03b00e00d4eae7d33c98b255fa8-692df91c069ef446-00",
        "User-Agent": "azsdk-net-Storage.Files.DataLake/12.9.0-alpha.20210921.1 (.NET Framework 4.8.4300.0; Microsoft Windows 10.0.19043 )",
        "x-ms-client-request-id": "d9325f99-9bec-e23d-10c9-a883d6dc1c63",
        "x-ms-date": "Tue, 21 Sep 2021 19:48:30 GMT",
        "x-ms-return-client-request-id": "true",
        "x-ms-version": "2021-02-12"
      },
      "RequestBody": null,
      "StatusCode": 200,
      "ResponseHeaders": {
        "Content-Length": "0",
        "Date": "Tue, 21 Sep 2021 19:48:30 GMT",
        "ETag": "\u00220x8D97D38C9ABB6B5\u0022",
        "Last-Modified": "Tue, 21 Sep 2021 19:48:30 GMT",
        "Server": "Windows-Azure-HDFS/1.0 Microsoft-HTTPAPI/2.0",
        "x-ms-client-request-id": "d9325f99-9bec-e23d-10c9-a883d6dc1c63",
        "x-ms-request-id": "c8cf8c0f-b01f-007c-5321-aff43d000000",
        "x-ms-request-server-encrypted": "false",
        "x-ms-version": "2021-02-12"
      },
      "ResponseBody": []
    },
    {
      "RequestUri": "http://seanmcccanary3.blob.core.windows.net/test-filesystem-3365eaef-7526-d227-4cf2-febd4946a2ef/test-file-60206ec9-96b8-154c-8384-8cbae4ae4b88",
      "RequestMethod": "HEAD",
      "RequestHeaders": {
        "Accept": "application/xml",
        "Authorization": "Sanitized",
        "traceparent": "00-a93bb3960044a14db62c9e5eaee6a621-b043b91a8bc7e840-00",
        "User-Agent": "azsdk-net-Storage.Files.DataLake/12.9.0-alpha.20210921.1 (.NET Framework 4.8.4300.0; Microsoft Windows 10.0.19043 )",
        "x-ms-client-request-id": "b910246f-cee0-a067-7ffa-a75a02a95a45",
        "x-ms-date": "Tue, 21 Sep 2021 19:48:30 GMT",
        "x-ms-return-client-request-id": "true",
        "x-ms-version": "2021-02-12"
      },
      "RequestBody": null,
      "StatusCode": 200,
      "ResponseHeaders": {
        "Accept-Ranges": "bytes",
        "Access-Control-Allow-Origin": "*",
        "Access-Control-Expose-Headers": "x-ms-request-id,x-ms-client-request-id,Server,x-ms-version,Content-Type,Last-Modified,ETag,x-ms-creation-time,x-ms-lease-status,x-ms-lease-state,x-ms-blob-type,x-ms-server-encrypted,x-ms-access-tier,x-ms-access-tier-inferred,Accept-Ranges,x-ms-last-access-time,Content-Length,Date,Transfer-Encoding",
        "Content-Length": "1024",
        "Content-Type": "application/octet-stream",
        "Date": "Tue, 21 Sep 2021 19:48:29 GMT",
        "ETag": "\u00220x8D97D38C9ABB6B5\u0022",
        "Last-Modified": "Tue, 21 Sep 2021 19:48:30 GMT",
        "Server": "Windows-Azure-Blob/1.0 Microsoft-HTTPAPI/2.0",
        "x-ms-access-tier": "Hot",
        "x-ms-access-tier-inferred": "true",
        "x-ms-blob-type": "BlockBlob",
        "x-ms-client-request-id": "b910246f-cee0-a067-7ffa-a75a02a95a45",
        "x-ms-creation-time": "Tue, 21 Sep 2021 19:48:30 GMT",
        "x-ms-last-access-time": "Tue, 21 Sep 2021 19:48:30 GMT",
        "x-ms-lease-state": "available",
        "x-ms-lease-status": "unlocked",
        "x-ms-request-id": "6c713633-d01e-0027-1b21-afcd06000000",
        "x-ms-server-encrypted": "true",
        "x-ms-version": "2021-02-12"
      },
      "ResponseBody": []
    },
    {
      "RequestUri": "http://seanmcccanary3.blob.core.windows.net/test-filesystem-3365eaef-7526-d227-4cf2-febd4946a2ef/test-file-60206ec9-96b8-154c-8384-8cbae4ae4b88",
      "RequestMethod": "GET",
      "RequestHeaders": {
        "Accept": "application/xml",
        "Authorization": "Sanitized",
        "If-Match": "0x8D97D38C9ABB6B5",
        "User-Agent": "azsdk-net-Storage.Files.DataLake/12.9.0-alpha.20210921.1 (.NET Framework 4.8.4300.0; Microsoft Windows 10.0.19043 )",
        "x-ms-client-request-id": "b214d7df-62cb-a582-26c7-7faae89d05aa",
        "x-ms-date": "Tue, 21 Sep 2021 19:48:30 GMT",
        "x-ms-range": "bytes=0-4194303",
        "x-ms-return-client-request-id": "true",
        "x-ms-version": "2021-02-12"
      },
      "RequestBody": null,
      "StatusCode": 206,
      "ResponseHeaders": {
        "Accept-Ranges": "bytes",
        "Access-Control-Allow-Origin": "*",
        "Access-Control-Expose-Headers": "x-ms-request-id,x-ms-client-request-id,Server,x-ms-version,Content-Type,Last-Modified,ETag,x-ms-creation-time,x-ms-lease-status,x-ms-lease-state,x-ms-blob-type,x-ms-server-encrypted,Accept-Ranges,x-ms-last-access-time,Content-Length,Date,Transfer-Encoding",
        "Content-Length": "1024",
        "Content-Range": "bytes 0-1023/1024",
        "Content-Type": "application/octet-stream",
        "Date": "Tue, 21 Sep 2021 19:48:30 GMT",
        "ETag": "\u00220x8D97D38C9ABB6B5\u0022",
        "Last-Modified": "Tue, 21 Sep 2021 19:48:30 GMT",
        "Server": "Windows-Azure-Blob/1.0 Microsoft-HTTPAPI/2.0",
        "x-ms-blob-type": "BlockBlob",
        "x-ms-client-request-id": "b214d7df-62cb-a582-26c7-7faae89d05aa",
        "x-ms-creation-time": "Tue, 21 Sep 2021 19:48:30 GMT",
        "x-ms-last-access-time": "Tue, 21 Sep 2021 19:48:30 GMT",
        "x-ms-lease-state": "available",
        "x-ms-lease-status": "unlocked",
        "x-ms-request-id": "6c713649-d01e-0027-2b21-afcd06000000",
        "x-ms-server-encrypted": "true",
        "x-ms-version": "2021-02-12"
      },
      "ResponseBody": "mbw24wl1jN/CP6fL7huAYvH8xaCirw9uAvRVMzmM8bnvHnKUsx35ghzEL6BnHiQRYHSpOQ3KxemtyOEUIFilNk3t28\u002Bp7K7UAkKE3oBuB\u002BTPQ9PE4rirJVmI5us85GLDHvlTeUJVaHPF1TbKRudpP8H8RdyF4FOVQrZ2IAbDlx7gwL\u002BGGo2hettf/wyB4N9xHqcqP5\u002BFPj2lvTaL3kdtAT4X6oYo4yQzWsoBJuFHE2HXBAJemVh/WoKB4VxXFZuT8f3OavZZSTuC9uTUhBdcXarUtNpFDmjlmI8DpgHH3EQvbTTjealrfrvG3KJzq9ZqJIOygmHBTuKV6NJnVaI5uhqfpRbieeQBaTYefjLFcey4mYJ\u002BFVnjbR9STZDXAykZjCGI1AbAh6ufsRgros\u002Bv0Hblr7sfu6XBvDf2kCtTKmUMBfIQPJ3m\u002BBLX32NAuMpQonwa8VRu\u002BdF8xhfOyfZ/S4ezHp3cn5PY/reoSNxBgANspu2vOTgQngshk3aFGC4bV5PcjZotcwPpQfOdxbD1OkYUYiIJ0BJPon\u002BRuwsdUuaIjPBIZfNpPzPqxvdEctlbLFgvcbYLEoeBjeoam7f3y\u002B4NFTm/rNVTqiLvHgoaCi\u002BmNo\u002By7uEwfHlpxtcITqN78voIN12fm3\u002BD28aTHPR9ZoK6dGUnRdwN3Zi/Vub9S1x/cysPEtLSBpoQLxIanGCF619VTdo9VK0d\u002BlrF4EWYhZBqE6jIblSw6G3KFxXK80A3OWqGqP2BQR9\u002B8Rd3DSZVeKmBr4m4vX0LpGVscz2YUwcajabaEtyT6dKISnw9ONpHdZ5rSUS2fnztewOYFM7i5Z4QXX\u002BAe2XM7sW3MHMAzWyKJf2eLArCYw4p7ZbY\u002BtQDpWTeLdtbx/k5n1p\u002B/04J7K2XDu7QRLmUTflxVo7O8/Txs4oPIqCQL14DZY2vQ2TAIADpQevlMmGqSt/i6nFraqtmjUvE\u002BskMB9\u002BQzN8s5AmUsDWN5bIIC4EpZNjArkXtl/riSbYY/CY33DkMVWWBfWbVTTk73oT4XYLKmpXxTFmaozTkSppTe7QOVgl5\u002B7Ybp\u002Bdy62ALsbl26uszTmGRRZDgcrIwnTPLgtKELIh7fmLMr/Ouf2D4jvF7bmCvHy1TfRB4mIkD6gqzpmiOh4Uw\u002BmuJZ59t4sYv5\u002BPAtS7SHGKlMK54AubYyMXo\u002Btj4agZsS3P1JbeO5ZpKSbClQzXb4YoG6FbWuPeEsJ/ZhejtN33cVGm73faqF0sTLrk1MoWQDBlO8oGwlZJ7cHQYtGCyXBIzye7LIASTW9ELwoo\u002BT34aSXjPn0X7LL/XP2yBkmLrYdGnAmmWxewVupawpNMIPSH2/mrn473MOJwv9OCXEQ=="
    },
    {
      "RequestUri": "http://seanmcccanary3.blob.core.windows.net/test-filesystem-3365eaef-7526-d227-4cf2-febd4946a2ef?restype=container",
      "RequestMethod": "DELETE",
      "RequestHeaders": {
        "Accept": "application/xml",
        "Authorization": "Sanitized",
        "traceparent": "00-0c4ad247839743448d3d02e6acee35cb-5024f5b5744a644c-00",
        "User-Agent": "azsdk-net-Storage.Files.DataLake/12.9.0-alpha.20210921.1 (.NET Framework 4.8.4300.0; Microsoft Windows 10.0.19043 )",
        "x-ms-client-request-id": "2b7a3457-a894-1879-e44c-da7d6d0320c9",
        "x-ms-date": "Tue, 21 Sep 2021 19:48:30 GMT",
        "x-ms-return-client-request-id": "true",
        "x-ms-version": "2021-02-12"
      },
      "RequestBody": null,
      "StatusCode": 202,
      "ResponseHeaders": {
        "Content-Length": "0",
        "Date": "Tue, 21 Sep 2021 19:48:30 GMT",
        "Server": "Windows-Azure-Blob/1.0 Microsoft-HTTPAPI/2.0",
        "x-ms-client-request-id": "2b7a3457-a894-1879-e44c-da7d6d0320c9",
<<<<<<< HEAD
        "x-ms-request-id": "edcf5229-501e-005c-77f9-502aea000000",
        "x-ms-version": "2021-02-12"
=======
        "x-ms-request-id": "6c713655-d01e-0027-3521-afcd06000000",
        "x-ms-version": "2020-12-06"
>>>>>>> 73d5f10e
      },
      "ResponseBody": []
    }
  ],
  "Variables": {
    "RandomSeed": "1612526782",
    "Storage_TestConfigHierarchicalNamespace": "NamespaceTenant\nseanmcccanary3\nU2FuaXRpemVk\nhttp://seanmcccanary3.blob.core.windows.net\nhttp://seanmcccanary3.file.core.windows.net\nhttp://seanmcccanary3.queue.core.windows.net\nhttp://seanmcccanary3.table.core.windows.net\n\n\n\n\nhttp://seanmcccanary3-secondary.blob.core.windows.net\nhttp://seanmcccanary3-secondary.file.core.windows.net\nhttp://seanmcccanary3-secondary.queue.core.windows.net\nhttp://seanmcccanary3-secondary.table.core.windows.net\n\nSanitized\n\n\nCloud\nBlobEndpoint=http://seanmcccanary3.blob.core.windows.net/;QueueEndpoint=http://seanmcccanary3.queue.core.windows.net/;FileEndpoint=http://seanmcccanary3.file.core.windows.net/;BlobSecondaryEndpoint=http://seanmcccanary3-secondary.blob.core.windows.net/;QueueSecondaryEndpoint=http://seanmcccanary3-secondary.queue.core.windows.net/;FileSecondaryEndpoint=http://seanmcccanary3-secondary.file.core.windows.net/;AccountName=seanmcccanary3;AccountKey=Sanitized\n\n\n"
  }
}<|MERGE_RESOLUTION|>--- conflicted
+++ resolved
@@ -23,13 +23,8 @@
         "Last-Modified": "Tue, 21 Sep 2021 19:48:30 GMT",
         "Server": "Windows-Azure-Blob/1.0 Microsoft-HTTPAPI/2.0",
         "x-ms-client-request-id": "f2a3a8f7-0ee0-13ea-2de1-d69b35d36a68",
-<<<<<<< HEAD
-        "x-ms-request-id": "edcf51b0-501e-005c-14f9-502aea000000",
-        "x-ms-version": "2021-02-12"
-=======
         "x-ms-request-id": "3a7d08b7-e01e-0095-6221-af3277000000",
-        "x-ms-version": "2020-12-06"
->>>>>>> 73d5f10e
+        "x-ms-version": "2021-02-12"
       },
       "ResponseBody": []
     },
@@ -216,13 +211,8 @@
         "Date": "Tue, 21 Sep 2021 19:48:30 GMT",
         "Server": "Windows-Azure-Blob/1.0 Microsoft-HTTPAPI/2.0",
         "x-ms-client-request-id": "2b7a3457-a894-1879-e44c-da7d6d0320c9",
-<<<<<<< HEAD
-        "x-ms-request-id": "edcf5229-501e-005c-77f9-502aea000000",
-        "x-ms-version": "2021-02-12"
-=======
         "x-ms-request-id": "6c713655-d01e-0027-3521-afcd06000000",
-        "x-ms-version": "2020-12-06"
->>>>>>> 73d5f10e
+        "x-ms-version": "2021-02-12"
       },
       "ResponseBody": []
     }
