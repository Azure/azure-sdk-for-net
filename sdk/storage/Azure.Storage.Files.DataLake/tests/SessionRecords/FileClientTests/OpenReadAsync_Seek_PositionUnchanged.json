{
  "Entries": [
    {
      "RequestUri": "https://seannse.blob.core.windows.net/test-filesystem-4547c40b-add8-0698-362b-72812daaebaa?restype=container",
      "RequestMethod": "PUT",
      "RequestHeaders": {
        "Accept": "application/xml",
        "Authorization": "Sanitized",
<<<<<<< HEAD
        "traceparent": "00-75e8553e630ad14b90d5b7eba96d3aa7-5d287d5bb332464f-00",
        "User-Agent": [
          "azsdk-net-Storage.Files.DataLake/12.7.0-alpha.20210202.1",
          "(.NET Framework 4.8.4250.0; Microsoft Windows 10.0.19042 )"
        ],
        "x-ms-blob-public-access": "container",
        "x-ms-client-request-id": "8b589d1c-db53-4f8a-da5b-24757e3d099c",
        "x-ms-date": "Wed, 03 Feb 2021 02:11:47 GMT",
=======
        "traceparent": "00-b303e55f02d630498a3bc33a45698976-400e57f5c9cd5242-00",
        "User-Agent": [
          "azsdk-net-Storage.Files.DataLake/12.7.0-alpha.20210217.1",
          "(.NET 5.0.3; Microsoft Windows 10.0.19042)"
        ],
        "x-ms-blob-public-access": "container",
        "x-ms-client-request-id": "8b589d1c-db53-4f8a-da5b-24757e3d099c",
        "x-ms-date": "Wed, 17 Feb 2021 22:27:37 GMT",
>>>>>>> 1814567d
        "x-ms-return-client-request-id": "true",
        "x-ms-version": "2020-06-12"
      },
      "RequestBody": null,
      "StatusCode": 201,
      "ResponseHeaders": {
        "Content-Length": "0",
<<<<<<< HEAD
        "Date": "Wed, 03 Feb 2021 02:11:47 GMT",
        "ETag": "\u00220x8D8C7E910263D2D\u0022",
        "Last-Modified": "Wed, 03 Feb 2021 02:11:48 GMT",
=======
        "Date": "Wed, 17 Feb 2021 22:27:37 GMT",
        "ETag": "\u00220x8D8D3933B009EB9\u0022",
        "Last-Modified": "Wed, 17 Feb 2021 22:27:37 GMT",
>>>>>>> 1814567d
        "Server": [
          "Windows-Azure-Blob/1.0",
          "Microsoft-HTTPAPI/2.0"
        ],
        "x-ms-client-request-id": "8b589d1c-db53-4f8a-da5b-24757e3d099c",
<<<<<<< HEAD
        "x-ms-request-id": "4f63316a-a01e-0003-5cd1-f99e3b000000",
=======
        "x-ms-request-id": "d211a480-c01e-0067-3e7c-056fa3000000",
>>>>>>> 1814567d
        "x-ms-version": "2020-06-12"
      },
      "ResponseBody": []
    },
    {
      "RequestUri": "https://seannse.dfs.core.windows.net/test-filesystem-4547c40b-add8-0698-362b-72812daaebaa/test-file-3f582b7d-6804-5ac2-34c7-130f765420a0?resource=file",
      "RequestMethod": "PUT",
      "RequestHeaders": {
        "Accept": "application/json",
        "Authorization": "Sanitized",
        "If-None-Match": "*",
<<<<<<< HEAD
        "traceparent": "00-ce00c5b87a7a1848a5022cb5005782e0-3903fa2da038b444-00",
        "User-Agent": [
          "azsdk-net-Storage.Files.DataLake/12.7.0-alpha.20210202.1",
          "(.NET Framework 4.8.4250.0; Microsoft Windows 10.0.19042 )"
        ],
        "x-ms-client-request-id": "7788a247-fa4d-b52e-42e7-948aaa7f8e62",
        "x-ms-date": "Wed, 03 Feb 2021 02:11:47 GMT",
=======
        "traceparent": "00-64bf9204ea3a1c469b6353dfe80247d3-033bd3222daa8049-00",
        "User-Agent": [
          "azsdk-net-Storage.Files.DataLake/12.7.0-alpha.20210217.1",
          "(.NET 5.0.3; Microsoft Windows 10.0.19042)"
        ],
        "x-ms-client-request-id": "7788a247-fa4d-b52e-42e7-948aaa7f8e62",
        "x-ms-date": "Wed, 17 Feb 2021 22:27:37 GMT",
>>>>>>> 1814567d
        "x-ms-return-client-request-id": "true",
        "x-ms-version": "2020-06-12"
      },
      "RequestBody": null,
      "StatusCode": 201,
      "ResponseHeaders": {
        "Content-Length": "0",
<<<<<<< HEAD
        "Date": "Wed, 03 Feb 2021 02:11:48 GMT",
        "ETag": "\u00220x8D8C7E9106128C5\u0022",
        "Last-Modified": "Wed, 03 Feb 2021 02:11:48 GMT",
=======
        "Date": "Wed, 17 Feb 2021 22:27:37 GMT",
        "ETag": "\u00220x8D8D3933B3ACA4D\u0022",
        "Last-Modified": "Wed, 17 Feb 2021 22:27:38 GMT",
>>>>>>> 1814567d
        "Server": [
          "Windows-Azure-HDFS/1.0",
          "Microsoft-HTTPAPI/2.0"
        ],
        "x-ms-client-request-id": "7788a247-fa4d-b52e-42e7-948aaa7f8e62",
<<<<<<< HEAD
        "x-ms-request-id": "37b4c3ab-201f-0040-47d1-f97867000000",
=======
        "x-ms-request-id": "d954764c-a01f-0085-537c-055282000000",
>>>>>>> 1814567d
        "x-ms-version": "2020-06-12"
      },
      "ResponseBody": []
    },
    {
      "RequestUri": "https://seannse.dfs.core.windows.net/test-filesystem-4547c40b-add8-0698-362b-72812daaebaa/test-file-3f582b7d-6804-5ac2-34c7-130f765420a0?action=append\u0026position=0",
      "RequestMethod": "PATCH",
      "RequestHeaders": {
        "Accept": "application/json",
        "Authorization": "Sanitized",
<<<<<<< HEAD
        "Content-Length": "1874",
        "Content-Type": "application/json",
        "traceparent": "00-cc7422ec612fd248adee7922c6981e5a-0b15b6911fc8264f-00",
        "User-Agent": [
          "azsdk-net-Storage.Files.DataLake/12.7.0-alpha.20210202.1",
          "(.NET Framework 4.8.4250.0; Microsoft Windows 10.0.19042 )"
        ],
        "x-ms-client-request-id": "d3c7f091-a8cb-f452-d1ed-a20f76b01773",
        "x-ms-date": "Wed, 03 Feb 2021 02:11:48 GMT",
=======
        "Content-Length": "1024",
        "traceparent": "00-a3ff60c3fa178f46a03836af65ea43ae-bcd66692ab0eef4a-00",
        "User-Agent": [
          "azsdk-net-Storage.Files.DataLake/12.7.0-alpha.20210217.1",
          "(.NET 5.0.3; Microsoft Windows 10.0.19042)"
        ],
        "x-ms-client-request-id": "d3c7f091-a8cb-f452-d1ed-a20f76b01773",
        "x-ms-date": "Wed, 17 Feb 2021 22:27:38 GMT",
>>>>>>> 1814567d
        "x-ms-return-client-request-id": "true",
        "x-ms-version": "2020-06-12"
      },
      "RequestBody": [
        "\uFFFD\uFFFD\uFFFDR5t\uFFFD\u046A\uFFFD*1I\u0004C\uFFFD:\u007Fe\uFFFDQ_V[\u0026\bM{\u0015\uFFFD5\u075D\u01FC\uFFFD~\uFFFD\uFFFD\uFFFD\uFFFD\uFFFD\uFFFD\uFFFD\uFFFDY\u0006\uFFFD\u0017d;\uFFFD\uFFFDyJw\uFFFD\uFFFD,,\u0026\u0027\uFFFD\u0006]M\uFFFD\uFFFDGtA\uFFFD\u00BD\uFFFD\uFFFD\u007F\uFFFD\uFFFD\uFFFD\u0002vc\uFFFDi6\u0005#|E2\uFFFDr\uFFFD\uFFFD\uFFFD\uFFFD\uFFFDbb\u0143\uFFFD\uFFFD#\uFFFD\u003C\u0019\uFFFD\u007F\uFFFD\u0006\uFFFD\u0060)\uFFFD\uFFFD\n",
        "\uFFFD\u0026Ho\u0005\u0002A_)0\u003C\uFFFD\uFFFD\uFFFD3H\u0006\u007F\uFFFD\uFFFD\uFFFD\uFFFD\uFFFD\uFFFD?\uFFFDM,\uFFFD\u0011g\uFFFD\u000F\uFFFD=;\u001AV~\uFFFDa\uFFFDv\f\uFFFD#\uFFFDR\u04A8Y\uFFFD\uFFFD\u0003|\uFFFD,\\0\b\uFFFD\u0015m\u0017\uFFFDk\uFFFD\u003Eg\uFFFD.\uFFFD\u0000Z_\uFFFDR\uFFFD\r",
        "\u001B}\uFFFDYI\uFFFD\uFFFD\t\fDi\u000E\uFFFD%u\uFFFDLV^BrrB\uFFFD\uFFFDy\uFFFD\uFFFDm\uFFFD\uFFFD\uFFFD\u003EN\u0015\uFFFD\uFFFD\uFFFD$^\fa\uFFFD\uFFFD\uFFFD\uFFFDq\uFFFD\uFFFD\uFFFD\u0012r\uDB6D\uDEE8:\u0010~\uFFFD\u0010\u0013\uFFFDh\uFFFD\uFFFD\uFFFDn\u0010\uFFFD\u001E\uFFFD1\u00006\u0010\uFFFDH\uFFFD\uFFFD\b\u001D\u001E\uFFFD@\uFFFD\uFFFD\uFFFDlP\uFFFD\u003EUN\uFFFD\uFFFD\u003Ci\u0014\u0019\u0002{\uFFFDc\uFFFDA\uFFFDt\uFFFD\uFFFD\uFFFD#\uFFFD\uFFFD\uFFFD\uFFFD\uFFFDO\\\u003C\uFFFD\uFFFD\uFFFDuR\u0731=J\uFFFD\uFFFD\uFFFD\uFFFD\u0005\uFFFD}\uFFFD\u000E\uFFFD\uFFFD\u001E(\uFFFD]\uFFFD\uFFFD\uFFFD[\u0004\u0016e\u0019\uFFFD\uFFFDG\uFFFD\u0006\uFFFD0dB7@H\u0013K\uFFFD\uFFFDPv\u0027\uFFFDO\uFFFD\u001D\uFFFD\u0011\u003C\uFFFDNU83,\uFFFD\u001F\uFFFD\uFFFD\uFFFDv\uFFFD\u075AV\uFFFD\uFFFDIJ:\uFFFD\uFFFD\u000B\uFFFD\uFFFD\uFFFD\uFFFD\uFFFD\uFFFD\uFFFD\uFFFD\uFFFD\uFFFD\u0016\uFFFD\uFFFD\r",
        "\u001CN\u002B\uFFFD\u0004\uFFFD\uFFFD\uFFFD\uFFFDl6\uFFFD\uFFFD\uD996\uDC41J\uFFFDD\uFFFD\uFFFD*\u003C\b\u0003\uFFFD\uFFFDM\uFFFDi\uFFFD\uFFFD-\uFFFD\u000EF\u01C5\uFFFDb\uFFFD\u0014\uFFFD\uFFFD\t\uFFFD\uFFFDI\uE522U\u020CR\u0001{\uFFFD\uFFFDS\uFFFD1\u0002N\u0459\uFFFD\uFFFD[\uFFFD\uFFFD\u001B\uFFFD\uFFFD\u78B2\uFFFD\u0004\uFFFDS^\uFFFD\u01D1\u0011\uFFFD\uFFFD\r",
        "\uFFFD\uFFFD\u0003:r\u0014\uFFFD:8e\u2893\uFFFD\uFFFD9\uFFFDj_\uFFFD\uFFFD}\uFFFD\uFFFD\u003EB;\uFFFD\uFFFD\uFFFDL\uFFFD\uFFFD\uFFFD\uFFFD\uFFFDo\uFFFD\u0004\u001Cx\u019E\uFFFD\uFFFD\u0014\uFFFDW*\uFFFD\u003E\uFFFD\u0001\u0385\uFFFD\uFFFD\u05A1I}yl\uFFFD\t\u0002\uFFFD\u001BXw\uFFFDfBP6\u0790\uFFFDs-Re\uFFFD\u0006\r",
        "\uFFFD \u003C(\uFFFD\uFFFDc\uFFFD\uFFFDM2Y\uFFFD\uFFFD(\uFFFD\uFFFD\uFFFD\u000B\uFFFDj\uFFFD\uFFFD\uFFFD(\uFFFDcs\uFFFD\u0017\uFFFDf\uFFFD\u001Er\uFFFD\uFFFD0\uFFFD\uFFFD\u0003pU\uFFFD7F\uFFFD\u0004\uFFFDe\uFFFD\uFFFD5\uFFFD\u0788\uFFFD\uFFFD\uFFFD\uFFFD\uFFFD\uFFFD\uFFFDh\uFFFD\u0407V]\uFFFD\uFFFD\uFFFD\u0016\uFFFD\uFFFD[\uFFFD\uFFFD\uFFFDor\uFFFD\u0003kS\uFFFD\uFFFDCI0)e\u0014\uFFFDq\uFFFD\uFFFDg\uFFFDR\uFFFD\uFFFD\uFFFD\t\uFFFDa\uFFFD\uFFFD\u065C\u000E\u0012\u0540h1d\u0060}\uFFFD\uFFFD\u001A\uFFFD\uFFFD\uFFFD\uFFFD\uFFFDe\uFFFD-\u0018\uFFFD\uFFFDf\uFFFD\uFFFD\u001B\uFFFD\uFFFD\uFFFD\u0018\u0010i\uFFFD!\u0016\uFFFD\uFFFD,?\u001C\uFFFD\uFFFD\u0550\uFFFD\uFFFD\uFFFDZ3\uFFFD \uFFFD\uFFFD\uFFFD\uFFFD/o\uFFFD\uFFFD\u0016j\u068A\u0472\uFFFD\uFFFD~\uFFFD!,8\uFFFD\u0011\uFFFD\uFFFD\r",
        "\uFFFD;\uFFFD#\uFFFDSP\uFFFDw\uFFFD)\uFFFD\uFFFD \u06DF(\uFFFD\uFFFD_\u0004\uFFFD\uFFFD\uFFFDy\uFFFD\u0012t\uFFFD\uFFFD\uFFFD\uFFFD\u0022\uFFFD|\uFFFD\uFFFD\u0287:\uFFFD:\uFFFD\uFFFD\uFFFD\u0000Q\uFFFD\uFFFD_\uFFFD@\t\uFFFD\u0060\uFFFD\uFFFD@\uFFFD\u0010\uFFFD!?\uFFFD\u0107^\uFFFD6\uFFFD\u001E$\u002B\uFFFD\uFFFD-\uFFFD\u0012\u0011#Nm;\uFFFD\uFFFD\u0019\uFFFD\u001B\uFFFDH\uFFFDF]\u0231\u04CE*\uFFFDx\uFFFDKw\uFFFD\u001B\uFFFDTz\uFFFD\u0013\uFFFD.\uFFFD\uFFFD\u001B\uFFFDG\u0012\uFFFD\uFFFDCF\uFFFD\uFFFD\uFFFD\uFFFDb\uFFFD\u0012\uFFFDl\u0026\uFFFD1\uFFFD!\uFFFD$\uFFFD;L\uFFFD\uFFFD4\u0022\u0017\uFFFD\u0005\uFFFD\uFFFDF\u0017@\uFFFD\uFFFDW]}\uFFFDTzbg!\uFFFD\uFFFD\uFFFD\uFFFD\u0011\uFFFD\u0022#\uFFFDo\uFFFD\uFFFDQ\uFFFD\uFFFD\uFFFD!]]%XT\uFFFD\u0006\uFFFDZ\uFFFDF)3\uFFFD\uFFFD9\u04CD\u007F\uFFFD\u001D\uFFFD\uFFFD#\uFFFD\uFFFD\uFFFD\f\u0006\uFFFD\uFFFD:2\u001D\u0004A\uFFFDR\uFFFD\uFFFD\u0004\uFFFD5\uFFFD\uFFFDW\uFFFD\uFFFDi"
      ],
      "StatusCode": 202,
      "ResponseHeaders": {
        "Content-Length": "0",
<<<<<<< HEAD
        "Date": "Wed, 03 Feb 2021 02:11:48 GMT",
=======
        "Date": "Wed, 17 Feb 2021 22:27:37 GMT",
>>>>>>> 1814567d
        "Server": [
          "Windows-Azure-HDFS/1.0",
          "Microsoft-HTTPAPI/2.0"
        ],
        "x-ms-client-request-id": "d3c7f091-a8cb-f452-d1ed-a20f76b01773",
<<<<<<< HEAD
        "x-ms-request-id": "37b4c3b5-201f-0040-51d1-f97867000000",
=======
        "x-ms-request-id": "d9547663-a01f-0085-6a7c-055282000000",
>>>>>>> 1814567d
        "x-ms-request-server-encrypted": "true",
        "x-ms-version": "2020-06-12"
      },
      "ResponseBody": []
    },
    {
      "RequestUri": "https://seannse.dfs.core.windows.net/test-filesystem-4547c40b-add8-0698-362b-72812daaebaa/test-file-3f582b7d-6804-5ac2-34c7-130f765420a0?action=flush\u0026position=1024",
      "RequestMethod": "PATCH",
      "RequestHeaders": {
        "Accept": "application/json",
        "Authorization": "Sanitized",
<<<<<<< HEAD
        "traceparent": "00-073df661d4d72145adf64d710245ae17-2a880f2f685d7947-00",
        "User-Agent": [
          "azsdk-net-Storage.Files.DataLake/12.7.0-alpha.20210202.1",
          "(.NET Framework 4.8.4250.0; Microsoft Windows 10.0.19042 )"
        ],
        "x-ms-client-request-id": "b9f9897c-bab7-6d97-e816-841e2862fc3f",
        "x-ms-date": "Wed, 03 Feb 2021 02:11:48 GMT",
=======
        "Content-Length": "0",
        "traceparent": "00-26a8e2e2deb732488df9737141925d80-b163db902a87c745-00",
        "User-Agent": [
          "azsdk-net-Storage.Files.DataLake/12.7.0-alpha.20210217.1",
          "(.NET 5.0.3; Microsoft Windows 10.0.19042)"
        ],
        "x-ms-client-request-id": "b9f9897c-bab7-6d97-e816-841e2862fc3f",
        "x-ms-date": "Wed, 17 Feb 2021 22:27:38 GMT",
>>>>>>> 1814567d
        "x-ms-return-client-request-id": "true",
        "x-ms-version": "2020-06-12"
      },
      "RequestBody": null,
      "StatusCode": 200,
      "ResponseHeaders": {
        "Content-Length": "0",
<<<<<<< HEAD
        "Date": "Wed, 03 Feb 2021 02:11:48 GMT",
        "ETag": "\u00220x8D8C7E910892970\u0022",
        "Last-Modified": "Wed, 03 Feb 2021 02:11:49 GMT",
=======
        "Date": "Wed, 17 Feb 2021 22:27:37 GMT",
        "ETag": "\u00220x8D8D3933B579D68\u0022",
        "Last-Modified": "Wed, 17 Feb 2021 22:27:38 GMT",
>>>>>>> 1814567d
        "Server": [
          "Windows-Azure-HDFS/1.0",
          "Microsoft-HTTPAPI/2.0"
        ],
        "x-ms-client-request-id": "b9f9897c-bab7-6d97-e816-841e2862fc3f",
<<<<<<< HEAD
        "x-ms-request-id": "37b4c3c5-201f-0040-61d1-f97867000000",
=======
        "x-ms-request-id": "d954767d-a01f-0085-047c-055282000000",
>>>>>>> 1814567d
        "x-ms-request-server-encrypted": "false",
        "x-ms-version": "2020-06-12"
      },
      "ResponseBody": []
    },
    {
      "RequestUri": "https://seannse.blob.core.windows.net/test-filesystem-4547c40b-add8-0698-362b-72812daaebaa/test-file-3f582b7d-6804-5ac2-34c7-130f765420a0",
      "RequestMethod": "HEAD",
      "RequestHeaders": {
        "Accept": "application/xml",
        "Authorization": "Sanitized",
<<<<<<< HEAD
        "traceparent": "00-98f14f6f90731f459232d21cf4a3d05e-959a723d43a83a4d-00",
        "User-Agent": [
          "azsdk-net-Storage.Files.DataLake/12.7.0-alpha.20210202.1",
          "(.NET Framework 4.8.4250.0; Microsoft Windows 10.0.19042 )"
        ],
        "x-ms-client-request-id": "ec93bc61-5db7-cfbb-43e2-cc085afa54ce",
        "x-ms-date": "Wed, 03 Feb 2021 02:11:48 GMT",
=======
        "traceparent": "00-2e6c4f735ad5ae4f805c925f2cc3c24d-63761a7ab701b14c-00",
        "User-Agent": [
          "azsdk-net-Storage.Files.DataLake/12.7.0-alpha.20210217.1",
          "(.NET 5.0.3; Microsoft Windows 10.0.19042)"
        ],
        "x-ms-client-request-id": "ec93bc61-5db7-cfbb-43e2-cc085afa54ce",
        "x-ms-date": "Wed, 17 Feb 2021 22:27:38 GMT",
>>>>>>> 1814567d
        "x-ms-return-client-request-id": "true",
        "x-ms-version": "2020-06-12"
      },
      "RequestBody": null,
      "StatusCode": 200,
      "ResponseHeaders": {
        "Accept-Ranges": "bytes",
        "Content-Length": "1024",
        "Content-Type": "application/octet-stream",
<<<<<<< HEAD
        "Date": "Wed, 03 Feb 2021 02:11:48 GMT",
        "ETag": "\u00220x8D8C7E910892970\u0022",
        "Last-Modified": "Wed, 03 Feb 2021 02:11:49 GMT",
=======
        "Date": "Wed, 17 Feb 2021 22:27:38 GMT",
        "ETag": "\u00220x8D8D3933B579D68\u0022",
        "Last-Modified": "Wed, 17 Feb 2021 22:27:38 GMT",
>>>>>>> 1814567d
        "Server": [
          "Windows-Azure-Blob/1.0",
          "Microsoft-HTTPAPI/2.0"
        ],
        "x-ms-access-tier": "Hot",
        "x-ms-access-tier-inferred": "true",
        "x-ms-blob-type": "BlockBlob",
        "x-ms-client-request-id": "ec93bc61-5db7-cfbb-43e2-cc085afa54ce",
<<<<<<< HEAD
        "x-ms-creation-time": "Wed, 03 Feb 2021 02:11:48 GMT",
=======
        "x-ms-creation-time": "Wed, 17 Feb 2021 22:27:38 GMT",
>>>>>>> 1814567d
        "x-ms-group": "$superuser",
        "x-ms-lease-state": "available",
        "x-ms-lease-status": "unlocked",
        "x-ms-owner": "$superuser",
        "x-ms-permissions": "rw-r-----",
<<<<<<< HEAD
        "x-ms-request-id": "4f633361-a01e-0003-20d1-f99e3b000000",
=======
        "x-ms-request-id": "d211a588-c01e-0067-117c-056fa3000000",
>>>>>>> 1814567d
        "x-ms-server-encrypted": "true",
        "x-ms-version": "2020-06-12"
      },
      "ResponseBody": []
    },
    {
      "RequestUri": "https://seannse.blob.core.windows.net/test-filesystem-4547c40b-add8-0698-362b-72812daaebaa/test-file-3f582b7d-6804-5ac2-34c7-130f765420a0",
      "RequestMethod": "GET",
      "RequestHeaders": {
        "Accept": "application/xml",
        "Authorization": "Sanitized",
        "User-Agent": [
<<<<<<< HEAD
          "azsdk-net-Storage.Files.DataLake/12.7.0-alpha.20210202.1",
          "(.NET Framework 4.8.4250.0; Microsoft Windows 10.0.19042 )"
        ],
        "x-ms-client-request-id": "6bbcf6d0-0fce-2188-1d8f-0b2beae357de",
        "x-ms-date": "Wed, 03 Feb 2021 02:11:48 GMT",
=======
          "azsdk-net-Storage.Files.DataLake/12.7.0-alpha.20210217.1",
          "(.NET 5.0.3; Microsoft Windows 10.0.19042)"
        ],
        "x-ms-client-request-id": "6bbcf6d0-0fce-2188-1d8f-0b2beae357de",
        "x-ms-date": "Wed, 17 Feb 2021 22:27:38 GMT",
>>>>>>> 1814567d
        "x-ms-range": "bytes=0-4194303",
        "x-ms-return-client-request-id": "true",
        "x-ms-version": "2020-06-12"
      },
      "RequestBody": null,
      "StatusCode": 206,
      "ResponseHeaders": {
        "Accept-Ranges": "bytes",
        "Content-Length": "1024",
        "Content-Range": "bytes 0-1023/1024",
        "Content-Type": "application/octet-stream",
<<<<<<< HEAD
        "Date": "Wed, 03 Feb 2021 02:11:48 GMT",
        "ETag": "\u00220x8D8C7E910892970\u0022",
        "Last-Modified": "Wed, 03 Feb 2021 02:11:49 GMT",
=======
        "Date": "Wed, 17 Feb 2021 22:27:38 GMT",
        "ETag": "\u00220x8D8D3933B579D68\u0022",
        "Last-Modified": "Wed, 17 Feb 2021 22:27:38 GMT",
>>>>>>> 1814567d
        "Server": [
          "Windows-Azure-Blob/1.0",
          "Microsoft-HTTPAPI/2.0"
        ],
        "x-ms-blob-type": "BlockBlob",
        "x-ms-client-request-id": "6bbcf6d0-0fce-2188-1d8f-0b2beae357de",
<<<<<<< HEAD
        "x-ms-creation-time": "Wed, 03 Feb 2021 02:11:48 GMT",
=======
        "x-ms-creation-time": "Wed, 17 Feb 2021 22:27:38 GMT",
>>>>>>> 1814567d
        "x-ms-group": "$superuser",
        "x-ms-lease-state": "available",
        "x-ms-lease-status": "unlocked",
        "x-ms-owner": "$superuser",
        "x-ms-permissions": "rw-r-----",
<<<<<<< HEAD
        "x-ms-request-id": "4f63339a-a01e-0003-54d1-f99e3b000000",
=======
        "x-ms-request-id": "d211a5a7-c01e-0067-297c-056fa3000000",
>>>>>>> 1814567d
        "x-ms-server-encrypted": "true",
        "x-ms-version": "2020-06-12"
      },
      "ResponseBody": "1/P3UjV0otGqkyoxSQRDwDp/ZY9RX1ZbJghNexWkNd2dx7zPfp69p/uH4MCwWQbWF2Q7/td5SnecnCwsJie7Bl1Nk4JHdEGbwr2Uyn\u002BWq8wCdmOwaTYFI3xFMuJykYHTy9piYsWDj6MjnzwZ5H/3BvFgKa/DCpwmSG8FAkFfKTA8wf\u002BlM0gGf\u002BfAjcn66z/9TSzxEWfRD8E9OxpWfo1hxHYM3SOAUtKoWarIA3zTLFwwCLQVbRfJa7E\u002BZ/cusABaX8lS7g0bfftZSbi8CQxEaQ69JXXYTFZeQnJyQurbeaipbaSzgD5OFYu5vCReDGGk\u002Bf3pcYuLghJy86ubqDoQfs8QE5tokOnPbhDqHpAxADYQzkjs8QgdHuuRQIyTs2xQqT5VTvnGPGkUGQJ7oGOCQfN0i9ryI4zH8vSv1k9cPLujmXVS3LE9SpHf19gFon2IDv\u002BZHiiSXYWxjlsEFmUZuN1H1wbtMGRCN0BIE0uzwVB2J8hPwx2SETzvoE5VODMsxR/7vcp2mt2aVufnSUo6/swLju\u002BcyfW/tMbK/pAW7P8NHE4rtwSG/4zqtWw2q8fxtaGBSqlEj/sqPAgDq5xNg2nn2i37DkbHhY5ishSIiQn/2EnulKJVyIxSAXv7glPwnTECTtGZ9aZbusQb4d3norL\u002BBNNTXu/HkRGhqQ3KywM6chTjhTo4ZeKik9rdOeaval/J/X2AnT5CO72/\u002BEyZkO7B4W/IBBx4xp7wsMsU6Vcq8j6tAc6FudTWoUl9eWyWCQLrG1h35mZCUDbekO1zLVJllAYN648gPCia8mPS\u002B00yWabJKM3/swvXarCXpijnY3P3F\u002BRmiR5yy98w3PQDcFXprDdGqQSEZeD7NYDeiJb/s47v2\u002BNoy9CHVl3tz9cW1PpbrvnwoblvcrEDa1Oek0NJMCllFJVxgOBnvlKmlpYJ5GGFg9mcDhLVgGgxZGB96cIapJ\u002BuscBl6i0YieJmyNsb\u002BobyGBBprSEWj5MsPxyA6tWQjPL3WjOhIJmsg4Uvb7iNFmraitGysfd\u002BlyEsOKoRmJ8N1jvpI59TUPh3vCmc5yDbnyixpl8E3tr6ecMSdOfum\u002BrlIpl8o/LKhzrYOvTN4bAAUZmBX/JACfhg7qrcQNwQiSE/t8SHXvs25x4kK6PmLZcSESNObTv3pBmgG7VI7UZdyLHTjirrePKdS3fTG91UesATyi64whvlRxKq5kNG7vrYx2LyEp9sJpkxsSHDJIg7TKD1NCIXpQWV7UYXQJKuV119\u002B1R6YmchpqOVhxH6IiOKb5qiUbnXwSFdXSVYVOUGglrERikzwOo5041/gR30m8sjjdH3DAajpToyHQRByFK9jgS2Ndv5V66waQ=="
    },
    {
      "RequestUri": "https://seannse.blob.core.windows.net/test-filesystem-4547c40b-add8-0698-362b-72812daaebaa?restype=container",
      "RequestMethod": "DELETE",
      "RequestHeaders": {
        "Accept": "application/xml",
        "Authorization": "Sanitized",
<<<<<<< HEAD
        "traceparent": "00-ef652edb91f5cb4e990b4e25a8de4e9d-58c5ec6da3a3cb43-00",
        "User-Agent": [
          "azsdk-net-Storage.Files.DataLake/12.7.0-alpha.20210202.1",
          "(.NET Framework 4.8.4250.0; Microsoft Windows 10.0.19042 )"
        ],
        "x-ms-client-request-id": "64377f95-e83d-0aff-be15-b85430acdaba",
        "x-ms-date": "Wed, 03 Feb 2021 02:11:48 GMT",
=======
        "traceparent": "00-7340d505901c2741bc9f97dea3b71952-a1f0a0bc1d0e7841-00",
        "User-Agent": [
          "azsdk-net-Storage.Files.DataLake/12.7.0-alpha.20210217.1",
          "(.NET 5.0.3; Microsoft Windows 10.0.19042)"
        ],
        "x-ms-client-request-id": "64377f95-e83d-0aff-be15-b85430acdaba",
        "x-ms-date": "Wed, 17 Feb 2021 22:27:38 GMT",
>>>>>>> 1814567d
        "x-ms-return-client-request-id": "true",
        "x-ms-version": "2020-06-12"
      },
      "RequestBody": null,
      "StatusCode": 202,
      "ResponseHeaders": {
        "Content-Length": "0",
<<<<<<< HEAD
        "Date": "Wed, 03 Feb 2021 02:11:48 GMT",
=======
        "Date": "Wed, 17 Feb 2021 22:27:38 GMT",
>>>>>>> 1814567d
        "Server": [
          "Windows-Azure-Blob/1.0",
          "Microsoft-HTTPAPI/2.0"
        ],
        "x-ms-client-request-id": "64377f95-e83d-0aff-be15-b85430acdaba",
<<<<<<< HEAD
        "x-ms-request-id": "4f6333c9-a01e-0003-7fd1-f99e3b000000",
=======
        "x-ms-request-id": "d211a5c0-c01e-0067-3f7c-056fa3000000",
>>>>>>> 1814567d
        "x-ms-version": "2020-06-12"
      },
      "ResponseBody": []
    }
  ],
  "Variables": {
    "RandomSeed": "1890294703",
    "Storage_TestConfigHierarchicalNamespace": "NamespaceTenant\nseannse\nU2FuaXRpemVk\nhttps://seannse.blob.core.windows.net\nhttps://seannse.file.core.windows.net\nhttps://seannse.queue.core.windows.net\nhttps://seannse.table.core.windows.net\n\n\n\n\nhttps://seannse-secondary.blob.core.windows.net\nhttps://seannse-secondary.file.core.windows.net\nhttps://seannse-secondary.queue.core.windows.net\nhttps://seannse-secondary.table.core.windows.net\n68390a19-a643-458b-b726-408abf67b4fc\nSanitized\n72f988bf-86f1-41af-91ab-2d7cd011db47\nhttps://login.microsoftonline.com/\nCloud\nBlobEndpoint=https://seannse.blob.core.windows.net/;QueueEndpoint=https://seannse.queue.core.windows.net/;FileEndpoint=https://seannse.file.core.windows.net/;BlobSecondaryEndpoint=https://seannse-secondary.blob.core.windows.net/;QueueSecondaryEndpoint=https://seannse-secondary.queue.core.windows.net/;FileSecondaryEndpoint=https://seannse-secondary.file.core.windows.net/;AccountName=seannse;AccountKey=Sanitized\n"
  }
}<|MERGE_RESOLUTION|>--- conflicted
+++ resolved
@@ -1,30 +1,19 @@
 {
   "Entries": [
     {
-      "RequestUri": "https://seannse.blob.core.windows.net/test-filesystem-4547c40b-add8-0698-362b-72812daaebaa?restype=container",
+      "RequestUri": "https://seannse.blob.core.windows.net/test-filesystem-3365eaef-7526-d227-4cf2-febd4946a2ef?restype=container",
       "RequestMethod": "PUT",
       "RequestHeaders": {
         "Accept": "application/xml",
         "Authorization": "Sanitized",
-<<<<<<< HEAD
-        "traceparent": "00-75e8553e630ad14b90d5b7eba96d3aa7-5d287d5bb332464f-00",
-        "User-Agent": [
-          "azsdk-net-Storage.Files.DataLake/12.7.0-alpha.20210202.1",
-          "(.NET Framework 4.8.4250.0; Microsoft Windows 10.0.19042 )"
+        "traceparent": "00-74e053034d28be47b30f19f273036043-0cba623b5d2efb4b-00",
+        "User-Agent": [
+          "azsdk-net-Storage.Files.DataLake/12.7.0-alpha.20210219.1",
+          "(.NET 5.0.3; Microsoft Windows 10.0.19041)"
         ],
         "x-ms-blob-public-access": "container",
-        "x-ms-client-request-id": "8b589d1c-db53-4f8a-da5b-24757e3d099c",
-        "x-ms-date": "Wed, 03 Feb 2021 02:11:47 GMT",
-=======
-        "traceparent": "00-b303e55f02d630498a3bc33a45698976-400e57f5c9cd5242-00",
-        "User-Agent": [
-          "azsdk-net-Storage.Files.DataLake/12.7.0-alpha.20210217.1",
-          "(.NET 5.0.3; Microsoft Windows 10.0.19042)"
-        ],
-        "x-ms-blob-public-access": "container",
-        "x-ms-client-request-id": "8b589d1c-db53-4f8a-da5b-24757e3d099c",
-        "x-ms-date": "Wed, 17 Feb 2021 22:27:37 GMT",
->>>>>>> 1814567d
+        "x-ms-client-request-id": "f2a3a8f7-0ee0-13ea-2de1-d69b35d36a68",
+        "x-ms-date": "Fri, 19 Feb 2021 19:10:01 GMT",
         "x-ms-return-client-request-id": "true",
         "x-ms-version": "2020-06-12"
       },
@@ -32,53 +21,33 @@
       "StatusCode": 201,
       "ResponseHeaders": {
         "Content-Length": "0",
-<<<<<<< HEAD
-        "Date": "Wed, 03 Feb 2021 02:11:47 GMT",
-        "ETag": "\u00220x8D8C7E910263D2D\u0022",
-        "Last-Modified": "Wed, 03 Feb 2021 02:11:48 GMT",
-=======
-        "Date": "Wed, 17 Feb 2021 22:27:37 GMT",
-        "ETag": "\u00220x8D8D3933B009EB9\u0022",
-        "Last-Modified": "Wed, 17 Feb 2021 22:27:37 GMT",
->>>>>>> 1814567d
-        "Server": [
-          "Windows-Azure-Blob/1.0",
-          "Microsoft-HTTPAPI/2.0"
-        ],
-        "x-ms-client-request-id": "8b589d1c-db53-4f8a-da5b-24757e3d099c",
-<<<<<<< HEAD
-        "x-ms-request-id": "4f63316a-a01e-0003-5cd1-f99e3b000000",
-=======
-        "x-ms-request-id": "d211a480-c01e-0067-3e7c-056fa3000000",
->>>>>>> 1814567d
-        "x-ms-version": "2020-06-12"
-      },
-      "ResponseBody": []
-    },
-    {
-      "RequestUri": "https://seannse.dfs.core.windows.net/test-filesystem-4547c40b-add8-0698-362b-72812daaebaa/test-file-3f582b7d-6804-5ac2-34c7-130f765420a0?resource=file",
+        "Date": "Fri, 19 Feb 2021 19:10:00 GMT",
+        "ETag": "\u00220x8D8D509F45B7333\u0022",
+        "Last-Modified": "Fri, 19 Feb 2021 19:10:00 GMT",
+        "Server": [
+          "Windows-Azure-Blob/1.0",
+          "Microsoft-HTTPAPI/2.0"
+        ],
+        "x-ms-client-request-id": "f2a3a8f7-0ee0-13ea-2de1-d69b35d36a68",
+        "x-ms-request-id": "2e652913-201e-00a4-08f2-0676f9000000",
+        "x-ms-version": "2020-06-12"
+      },
+      "ResponseBody": []
+    },
+    {
+      "RequestUri": "https://seannse.dfs.core.windows.net/test-filesystem-3365eaef-7526-d227-4cf2-febd4946a2ef/test-file-60206ec9-96b8-154c-8384-8cbae4ae4b88?resource=file",
       "RequestMethod": "PUT",
       "RequestHeaders": {
         "Accept": "application/json",
         "Authorization": "Sanitized",
         "If-None-Match": "*",
-<<<<<<< HEAD
-        "traceparent": "00-ce00c5b87a7a1848a5022cb5005782e0-3903fa2da038b444-00",
-        "User-Agent": [
-          "azsdk-net-Storage.Files.DataLake/12.7.0-alpha.20210202.1",
-          "(.NET Framework 4.8.4250.0; Microsoft Windows 10.0.19042 )"
-        ],
-        "x-ms-client-request-id": "7788a247-fa4d-b52e-42e7-948aaa7f8e62",
-        "x-ms-date": "Wed, 03 Feb 2021 02:11:47 GMT",
-=======
-        "traceparent": "00-64bf9204ea3a1c469b6353dfe80247d3-033bd3222daa8049-00",
-        "User-Agent": [
-          "azsdk-net-Storage.Files.DataLake/12.7.0-alpha.20210217.1",
-          "(.NET 5.0.3; Microsoft Windows 10.0.19042)"
-        ],
-        "x-ms-client-request-id": "7788a247-fa4d-b52e-42e7-948aaa7f8e62",
-        "x-ms-date": "Wed, 17 Feb 2021 22:27:37 GMT",
->>>>>>> 1814567d
+        "traceparent": "00-4ebc808a2c17c242b983d8948004d37a-1558bec73cc2624b-00",
+        "User-Agent": [
+          "azsdk-net-Storage.Files.DataLake/12.7.0-alpha.20210219.1",
+          "(.NET 5.0.3; Microsoft Windows 10.0.19041)"
+        ],
+        "x-ms-client-request-id": "41cda87d-7283-a750-d4e1-7ae55a29d81e",
+        "x-ms-date": "Fri, 19 Feb 2021 19:10:01 GMT",
         "x-ms-return-client-request-id": "true",
         "x-ms-version": "2020-06-12"
       },
@@ -86,114 +55,76 @@
       "StatusCode": 201,
       "ResponseHeaders": {
         "Content-Length": "0",
-<<<<<<< HEAD
-        "Date": "Wed, 03 Feb 2021 02:11:48 GMT",
-        "ETag": "\u00220x8D8C7E9106128C5\u0022",
-        "Last-Modified": "Wed, 03 Feb 2021 02:11:48 GMT",
-=======
-        "Date": "Wed, 17 Feb 2021 22:27:37 GMT",
-        "ETag": "\u00220x8D8D3933B3ACA4D\u0022",
-        "Last-Modified": "Wed, 17 Feb 2021 22:27:38 GMT",
->>>>>>> 1814567d
+        "Date": "Fri, 19 Feb 2021 19:09:59 GMT",
+        "ETag": "\u00220x8D8D509F4699908\u0022",
+        "Last-Modified": "Fri, 19 Feb 2021 19:10:00 GMT",
         "Server": [
           "Windows-Azure-HDFS/1.0",
           "Microsoft-HTTPAPI/2.0"
         ],
-        "x-ms-client-request-id": "7788a247-fa4d-b52e-42e7-948aaa7f8e62",
-<<<<<<< HEAD
-        "x-ms-request-id": "37b4c3ab-201f-0040-47d1-f97867000000",
-=======
-        "x-ms-request-id": "d954764c-a01f-0085-537c-055282000000",
->>>>>>> 1814567d
-        "x-ms-version": "2020-06-12"
-      },
-      "ResponseBody": []
-    },
-    {
-      "RequestUri": "https://seannse.dfs.core.windows.net/test-filesystem-4547c40b-add8-0698-362b-72812daaebaa/test-file-3f582b7d-6804-5ac2-34c7-130f765420a0?action=append\u0026position=0",
+        "x-ms-client-request-id": "41cda87d-7283-a750-d4e1-7ae55a29d81e",
+        "x-ms-request-id": "6f4b2076-e01f-004f-6af2-060e0b000000",
+        "x-ms-version": "2020-06-12"
+      },
+      "ResponseBody": []
+    },
+    {
+      "RequestUri": "https://seannse.dfs.core.windows.net/test-filesystem-3365eaef-7526-d227-4cf2-febd4946a2ef/test-file-60206ec9-96b8-154c-8384-8cbae4ae4b88?action=append\u0026position=0",
       "RequestMethod": "PATCH",
       "RequestHeaders": {
         "Accept": "application/json",
         "Authorization": "Sanitized",
-<<<<<<< HEAD
-        "Content-Length": "1874",
+        "Content-Length": "1890",
         "Content-Type": "application/json",
-        "traceparent": "00-cc7422ec612fd248adee7922c6981e5a-0b15b6911fc8264f-00",
-        "User-Agent": [
-          "azsdk-net-Storage.Files.DataLake/12.7.0-alpha.20210202.1",
-          "(.NET Framework 4.8.4250.0; Microsoft Windows 10.0.19042 )"
-        ],
-        "x-ms-client-request-id": "d3c7f091-a8cb-f452-d1ed-a20f76b01773",
-        "x-ms-date": "Wed, 03 Feb 2021 02:11:48 GMT",
-=======
-        "Content-Length": "1024",
-        "traceparent": "00-a3ff60c3fa178f46a03836af65ea43ae-bcd66692ab0eef4a-00",
-        "User-Agent": [
-          "azsdk-net-Storage.Files.DataLake/12.7.0-alpha.20210217.1",
-          "(.NET 5.0.3; Microsoft Windows 10.0.19042)"
-        ],
-        "x-ms-client-request-id": "d3c7f091-a8cb-f452-d1ed-a20f76b01773",
-        "x-ms-date": "Wed, 17 Feb 2021 22:27:38 GMT",
->>>>>>> 1814567d
+        "traceparent": "00-471bbac9a1d0294580d22ce6b1908d18-316253a9abb39f40-00",
+        "User-Agent": [
+          "azsdk-net-Storage.Files.DataLake/12.7.0-alpha.20210219.1",
+          "(.NET 5.0.3; Microsoft Windows 10.0.19041)"
+        ],
+        "x-ms-client-request-id": "3c3c81b3-0ae1-7904-7d5a-76a91812a854",
+        "x-ms-date": "Fri, 19 Feb 2021 19:10:01 GMT",
         "x-ms-return-client-request-id": "true",
         "x-ms-version": "2020-06-12"
       },
       "RequestBody": [
-        "\uFFFD\uFFFD\uFFFDR5t\uFFFD\u046A\uFFFD*1I\u0004C\uFFFD:\u007Fe\uFFFDQ_V[\u0026\bM{\u0015\uFFFD5\u075D\u01FC\uFFFD~\uFFFD\uFFFD\uFFFD\uFFFD\uFFFD\uFFFD\uFFFD\uFFFDY\u0006\uFFFD\u0017d;\uFFFD\uFFFDyJw\uFFFD\uFFFD,,\u0026\u0027\uFFFD\u0006]M\uFFFD\uFFFDGtA\uFFFD\u00BD\uFFFD\uFFFD\u007F\uFFFD\uFFFD\uFFFD\u0002vc\uFFFDi6\u0005#|E2\uFFFDr\uFFFD\uFFFD\uFFFD\uFFFD\uFFFDbb\u0143\uFFFD\uFFFD#\uFFFD\u003C\u0019\uFFFD\u007F\uFFFD\u0006\uFFFD\u0060)\uFFFD\uFFFD\n",
-        "\uFFFD\u0026Ho\u0005\u0002A_)0\u003C\uFFFD\uFFFD\uFFFD3H\u0006\u007F\uFFFD\uFFFD\uFFFD\uFFFD\uFFFD\uFFFD?\uFFFDM,\uFFFD\u0011g\uFFFD\u000F\uFFFD=;\u001AV~\uFFFDa\uFFFDv\f\uFFFD#\uFFFDR\u04A8Y\uFFFD\uFFFD\u0003|\uFFFD,\\0\b\uFFFD\u0015m\u0017\uFFFDk\uFFFD\u003Eg\uFFFD.\uFFFD\u0000Z_\uFFFDR\uFFFD\r",
-        "\u001B}\uFFFDYI\uFFFD\uFFFD\t\fDi\u000E\uFFFD%u\uFFFDLV^BrrB\uFFFD\uFFFDy\uFFFD\uFFFDm\uFFFD\uFFFD\uFFFD\u003EN\u0015\uFFFD\uFFFD\uFFFD$^\fa\uFFFD\uFFFD\uFFFD\uFFFDq\uFFFD\uFFFD\uFFFD\u0012r\uDB6D\uDEE8:\u0010~\uFFFD\u0010\u0013\uFFFDh\uFFFD\uFFFD\uFFFDn\u0010\uFFFD\u001E\uFFFD1\u00006\u0010\uFFFDH\uFFFD\uFFFD\b\u001D\u001E\uFFFD@\uFFFD\uFFFD\uFFFDlP\uFFFD\u003EUN\uFFFD\uFFFD\u003Ci\u0014\u0019\u0002{\uFFFDc\uFFFDA\uFFFDt\uFFFD\uFFFD\uFFFD#\uFFFD\uFFFD\uFFFD\uFFFD\uFFFDO\\\u003C\uFFFD\uFFFD\uFFFDuR\u0731=J\uFFFD\uFFFD\uFFFD\uFFFD\u0005\uFFFD}\uFFFD\u000E\uFFFD\uFFFD\u001E(\uFFFD]\uFFFD\uFFFD\uFFFD[\u0004\u0016e\u0019\uFFFD\uFFFDG\uFFFD\u0006\uFFFD0dB7@H\u0013K\uFFFD\uFFFDPv\u0027\uFFFDO\uFFFD\u001D\uFFFD\u0011\u003C\uFFFDNU83,\uFFFD\u001F\uFFFD\uFFFD\uFFFDv\uFFFD\u075AV\uFFFD\uFFFDIJ:\uFFFD\uFFFD\u000B\uFFFD\uFFFD\uFFFD\uFFFD\uFFFD\uFFFD\uFFFD\uFFFD\uFFFD\uFFFD\u0016\uFFFD\uFFFD\r",
-        "\u001CN\u002B\uFFFD\u0004\uFFFD\uFFFD\uFFFD\uFFFDl6\uFFFD\uFFFD\uD996\uDC41J\uFFFDD\uFFFD\uFFFD*\u003C\b\u0003\uFFFD\uFFFDM\uFFFDi\uFFFD\uFFFD-\uFFFD\u000EF\u01C5\uFFFDb\uFFFD\u0014\uFFFD\uFFFD\t\uFFFD\uFFFDI\uE522U\u020CR\u0001{\uFFFD\uFFFDS\uFFFD1\u0002N\u0459\uFFFD\uFFFD[\uFFFD\uFFFD\u001B\uFFFD\uFFFD\u78B2\uFFFD\u0004\uFFFDS^\uFFFD\u01D1\u0011\uFFFD\uFFFD\r",
-        "\uFFFD\uFFFD\u0003:r\u0014\uFFFD:8e\u2893\uFFFD\uFFFD9\uFFFDj_\uFFFD\uFFFD}\uFFFD\uFFFD\u003EB;\uFFFD\uFFFD\uFFFDL\uFFFD\uFFFD\uFFFD\uFFFD\uFFFDo\uFFFD\u0004\u001Cx\u019E\uFFFD\uFFFD\u0014\uFFFDW*\uFFFD\u003E\uFFFD\u0001\u0385\uFFFD\uFFFD\u05A1I}yl\uFFFD\t\u0002\uFFFD\u001BXw\uFFFDfBP6\u0790\uFFFDs-Re\uFFFD\u0006\r",
-        "\uFFFD \u003C(\uFFFD\uFFFDc\uFFFD\uFFFDM2Y\uFFFD\uFFFD(\uFFFD\uFFFD\uFFFD\u000B\uFFFDj\uFFFD\uFFFD\uFFFD(\uFFFDcs\uFFFD\u0017\uFFFDf\uFFFD\u001Er\uFFFD\uFFFD0\uFFFD\uFFFD\u0003pU\uFFFD7F\uFFFD\u0004\uFFFDe\uFFFD\uFFFD5\uFFFD\u0788\uFFFD\uFFFD\uFFFD\uFFFD\uFFFD\uFFFD\uFFFDh\uFFFD\u0407V]\uFFFD\uFFFD\uFFFD\u0016\uFFFD\uFFFD[\uFFFD\uFFFD\uFFFDor\uFFFD\u0003kS\uFFFD\uFFFDCI0)e\u0014\uFFFDq\uFFFD\uFFFDg\uFFFDR\uFFFD\uFFFD\uFFFD\t\uFFFDa\uFFFD\uFFFD\u065C\u000E\u0012\u0540h1d\u0060}\uFFFD\uFFFD\u001A\uFFFD\uFFFD\uFFFD\uFFFD\uFFFDe\uFFFD-\u0018\uFFFD\uFFFDf\uFFFD\uFFFD\u001B\uFFFD\uFFFD\uFFFD\u0018\u0010i\uFFFD!\u0016\uFFFD\uFFFD,?\u001C\uFFFD\uFFFD\u0550\uFFFD\uFFFD\uFFFDZ3\uFFFD \uFFFD\uFFFD\uFFFD\uFFFD/o\uFFFD\uFFFD\u0016j\u068A\u0472\uFFFD\uFFFD~\uFFFD!,8\uFFFD\u0011\uFFFD\uFFFD\r",
-        "\uFFFD;\uFFFD#\uFFFDSP\uFFFDw\uFFFD)\uFFFD\uFFFD \u06DF(\uFFFD\uFFFD_\u0004\uFFFD\uFFFD\uFFFDy\uFFFD\u0012t\uFFFD\uFFFD\uFFFD\uFFFD\u0022\uFFFD|\uFFFD\uFFFD\u0287:\uFFFD:\uFFFD\uFFFD\uFFFD\u0000Q\uFFFD\uFFFD_\uFFFD@\t\uFFFD\u0060\uFFFD\uFFFD@\uFFFD\u0010\uFFFD!?\uFFFD\u0107^\uFFFD6\uFFFD\u001E$\u002B\uFFFD\uFFFD-\uFFFD\u0012\u0011#Nm;\uFFFD\uFFFD\u0019\uFFFD\u001B\uFFFDH\uFFFDF]\u0231\u04CE*\uFFFDx\uFFFDKw\uFFFD\u001B\uFFFDTz\uFFFD\u0013\uFFFD.\uFFFD\uFFFD\u001B\uFFFDG\u0012\uFFFD\uFFFDCF\uFFFD\uFFFD\uFFFD\uFFFDb\uFFFD\u0012\uFFFDl\u0026\uFFFD1\uFFFD!\uFFFD$\uFFFD;L\uFFFD\uFFFD4\u0022\u0017\uFFFD\u0005\uFFFD\uFFFDF\u0017@\uFFFD\uFFFDW]}\uFFFDTzbg!\uFFFD\uFFFD\uFFFD\uFFFD\u0011\uFFFD\u0022#\uFFFDo\uFFFD\uFFFDQ\uFFFD\uFFFD\uFFFD!]]%XT\uFFFD\u0006\uFFFDZ\uFFFDF)3\uFFFD\uFFFD9\u04CD\u007F\uFFFD\u001D\uFFFD\uFFFD#\uFFFD\uFFFD\uFFFD\f\u0006\uFFFD\uFFFD:2\u001D\u0004A\uFFFDR\uFFFD\uFFFD\u0004\uFFFD5\uFFFD\uFFFDW\uFFFD\uFFFDi"
+        "\uFFFD\uFFFD6\uFFFD\tu\uFFFD\uFFFD\uFFFD?\uFFFD\uFFFD\uFFFD\u001B\uFFFDb\uFFFD\uFFFD\u0160\uFFFD\uFFFD\u000Fn\u0002\uFFFDU39\uFFFD\uFFFD\uFFFD\u001Er\uFFFD\uFFFD\u001D\uFFFD\uFFFD\u001C\uFFFD/\uFFFDg\u001E$\u0011\u0060t\uFFFD9\r",
+        "\uFFFD\uFFFD\uFFFD\uFFFD\uFFFD\u0014 X\uFFFD6M\uFFFD\uFFFD\u03E9\uFFFD\uFFFD\u0002B\uFFFD\u0780n\u0007\uFFFD\uFFFDC\uFFFD\uFFFD\u2E2B%Y\uFFFD\uFFFD\uFFFD\u003C\uFFFDb\uFFFD\u001E\uFFFDSyBUhs\uFFFD\uFFFD6\uFFFDF\uFFFDi?\uFFFD\uFFFDE\u0705\uFFFDS\uFFFDB\uFFFDv \u0006\u00D7\u001E\uFFFD\uFFFD\uFFFD\uFFFD\u001A\uFFFD\uFFFDz\uFFFD_\uFFFD\f\uFFFD\uFFFD\uFFFDq\u001E\uFFFD*?\uFFFD\uFFFD\u003E=\uFFFD\uFFFD6\uFFFD\uFFFDGm\u0001\u003E\u0017\uFFFD(\uFFFD$3Z\uFFFD\u0001\u0026\uFFFDG\u0013a\uFFFD\u0004\u0002^\uFFFDX\u007FZ\uFFFD\uFFFD\uFFFD\\W\u0015\uFFFD\uFFFD\uFFFD\uFFFD\uFFFDj\uFFFDYI;\uFFFD\uFFFD\uFFFD\u0504\u0017\\]\uFFFD\u0534\uFFFDE\u000Eh\u560F\u0003\uFFFD\u0001\uFFFD\uFFFDD/m4\uFFFDy\uFFFDk~\uFFFD\uFFFD\u0722s\uFFFD\uFFFDj$\uFFFD\uFFFD\uFFFDa\uFFFDN\uFFFD\uFFFD\uFFFDgU\uFFFD9\uFFFD\u001A\uFFFD\uFFFD\u0016\uFFFDy\uFFFD\u0001i6\u001E~2\uFFFDq\uCE19\uFFFD~\u0015Y\uFFFDm\u001FRM\uFFFD\uFFFD\u0003)\u0019\uFFFD!\uFFFD\uFFFD\u0006\uFFFD\uFFFD\uFFFD\uFFFD\uFFFD\u0018\u002B\uFFFD\u03EF\uFFFDv\u5BFB\u001F\uFFFD\uFFFD\uFFFD\uFFFD7\uFFFD\uFFFD\u002BS*e\f\u0005\uFFFD\u0010\u003C\uFFFD\uFFFD\uFFFD\u0012\uFFFD\uFFFDc@\uFFFD\uFFFDP\uFFFD|\u001A\uFFFDTn\uFFFD\uFFFD|\uFFFD\u0017\uFFFD\uFFFD\uFFFD\u007FK\uFFFD\uFFFD\u001E\uFFFD\u071F\uFFFD\uFFFD\uFFFD\uFFFD\uFFFDH\uFFFDA\uFFFD\u0003l\uFFFD\uFFFD\uFFFD98\u0010\uFFFD\u000B!\uFFFDv\uFFFD\u0018.\u001BW\uFFFD\u070D\uFFFD-s\u0003\uFFFDA\uFFFD\u0170\uFFFD:F\u0014b\u0022\t\uFFFD\u0012O\uFFFD\u007F\uFFFD\uFFFD\u000B\u001DR\u620C\uFFFDHe\uFFFDi?3\uFFFD\uFFFD\uFFFDDr\uFFFD[,X/q\uFFFD\u000B\u0012\uFFFD\uFFFD\uFFFD\uFFFD\u001A\uFFFD\uFFFD\uFFFD\uFFFD\uFFFD\r",
+        "\u00159\uFFFD\uFFFD\uFFFDS\uFFFD\u0022\uFFFD\u001E\n",
+        "\u001A\n",
+        "/\uFFFD6\uFFFD\uFFFD\uFFFD\uFFFD0|yi\uFFFD\uFFFD\bN\uFFFD{\uFFFD\uFFFD\b7]\uFFFD\uFFFD\u007F\uFFFD\uFFFD\u0193\u001C\uFFFD}f\uFFFD\uFFFDte\u0027E\uFFFD\r",
+        "\u0758\uFFFDV\uFFFD\uFFFDK\\\u007Fs\u002B\u000F\u0012\uFFFD\uFFFD\u0006\uFFFD\u0010/\u0012\u001A\uFFFD\u0060\uFFFD\uFFFD_UM\uFFFD=T\uFFFD\u001D\uFFFDZ\uFFFD\uFFFDE\uFFFD\uFFFD\uFFFDj\u0013\uFFFD\uFFFDnT\uFFFD\uFFFDm\uFFFD\u0017\u0015\uFFFD\uFFFD@79j\uFFFD\uFFFD\uFFFD\uFFFDA\u001F~\uFFFD\u0017w\r",
+        "\u0026Ux\uFFFD\uFFFD\uFFFD\uFFFD\uFFFD\uFFFD}\u000B\uFFFDels=\uFFFDS\u0007\u001A\uFFFD\uFFFD\uFFFD\u0012\u0713\uFFFD\u0488J|=8\uFFFDGu\uFFFDkID\uFFFD~|\uFFFD{\u0003\uFFFD\u0014\uFFFD\uFFFD\uFFFD\u0010]\u007F\uFFFD{e\uFFFD\uFFFD\u01770s\u0000\uFFFDl\uFFFD%\uFFFD\uFFFD,\n",
+        "\uFFFDc\u000E)\uFFFD\uFFFD\uFFFD\uFFFD\u0003\uFFFDd\uFFFD-\uFFFD[\uFFFD\uFFFD9\uFFFDZ~\uFFFDN\t\uCB57\u000E\uFFFD\uFFFDD\uFFFD\uFFFDM\uFFFDqV\uFFFD\uFFFD\uFFFD\uFFFD\uFFFD\u000F\u0022\uFFFD\uFFFD/^\u0003e\uFFFD\uFFFDCd\uFFFD \u0000\uFFFDA\uFFFD\uFFFD2a\uFFFDJ\uFFFD\uFFFD\uFFFDqkj\uFFFDf\uFFFDK\uFFFD\uFFFD\uFFFD\f\u0007\u07D0\uFFFD\uFFFD,\uFFFD\t\uFFFD\uFFFD5\uFFFD\uFFFD\b\u000B\uFFFD)d\uFFFD\uFFFD\uFFFDE\uFFFD\uFFFD\uFFFDI\uFFFD\u0018\uFFFD\u00267\uFFFD9\fUe\uFFFD}f\uFFFDM9;\u0784\uFFFD]\uFFFD\u029A\uFFFD\uFFFDLY\uFFFD\uFFFD4\uFFFDJ\uFFFDS{\uFFFD\u000EV\ty\uFFFD\uFFFD\u001B\uFFFD\uFFFDr\uFFFD\u0060\u000B\uFFFD\uFFFDv\uFFFD\uFFFD3Na\uFFFDE\uFFFD\uFFFDr\uFFFD0\uFFFD3\u02C2\u0484,\uFFFD{~b\u032F\uFFFD\u007F\u0060\uFFFD\uFFFD\uFFFD{n\u0060\uFFFD\u001F-S}\u0010x\uFFFD\uFFFD\u0003\uFFFD\n",
+        "\uFFFD\uFFFDh\uFFFD\uFFFD\uFFFD0\uFFFDk\uFFFDg\uFFFDm\uFFFD\uFFFD/\uFFFD\uFFFD\uFFFD\uFFFD.\uFFFD\u001Cb\uFFFD0\uFFFDx\u0002\uFFFD\uFFFD\uFFFD\uFFFD\uFFFD\uFFFD\uFFFD\uFFFDj\u0006lKs\uFFFD%\uFFFD\uFFFD\uFFFDJI\uFFFD\uFFFDC5\uFFFD\uFFFD\u0006\uFFFDV\u05B8\uFFFD\uFFFD\uFFFD\uFFFD\u0645\uFFFD\uFFFD7}\uFFFDTi\uFFFD\uFFFD\uFFFD\uFFFD\u0017K\u0013.\uFFFD52\uFFFD\uFFFD\f\u0019N\uD9C7\uDC15\uFFFD{pt\u0018\uFFFD\u0060\uFFFD\\\u00123\uFFFD\uFFFD\uFFFD \u0004\uFFFD[\uFFFD\u000B\u008A\u003EO~\u001AIx\u03DFE\uFFFD,\uFFFD\uFFFD?l\uFFFD\uFFFDb\uFFFDa\u0467\u0002i\uFFFD\uFFFD\uFFFD\u0015\uFFFD\uFFFD\uFFFD\uFFFD\uFFFD\b=!\uFFFD\uFFFDj\uFFFD\uFFFD\uFFFD8\uFFFD/\uFFFD\uFFFD\uFFFD\u0011"
       ],
       "StatusCode": 202,
       "ResponseHeaders": {
         "Content-Length": "0",
-<<<<<<< HEAD
-        "Date": "Wed, 03 Feb 2021 02:11:48 GMT",
-=======
-        "Date": "Wed, 17 Feb 2021 22:27:37 GMT",
->>>>>>> 1814567d
+        "Date": "Fri, 19 Feb 2021 19:09:59 GMT",
         "Server": [
           "Windows-Azure-HDFS/1.0",
           "Microsoft-HTTPAPI/2.0"
         ],
-        "x-ms-client-request-id": "d3c7f091-a8cb-f452-d1ed-a20f76b01773",
-<<<<<<< HEAD
-        "x-ms-request-id": "37b4c3b5-201f-0040-51d1-f97867000000",
-=======
-        "x-ms-request-id": "d9547663-a01f-0085-6a7c-055282000000",
->>>>>>> 1814567d
+        "x-ms-client-request-id": "3c3c81b3-0ae1-7904-7d5a-76a91812a854",
+        "x-ms-request-id": "6f4b208a-e01f-004f-7ef2-060e0b000000",
         "x-ms-request-server-encrypted": "true",
         "x-ms-version": "2020-06-12"
       },
       "ResponseBody": []
     },
     {
-      "RequestUri": "https://seannse.dfs.core.windows.net/test-filesystem-4547c40b-add8-0698-362b-72812daaebaa/test-file-3f582b7d-6804-5ac2-34c7-130f765420a0?action=flush\u0026position=1024",
+      "RequestUri": "https://seannse.dfs.core.windows.net/test-filesystem-3365eaef-7526-d227-4cf2-febd4946a2ef/test-file-60206ec9-96b8-154c-8384-8cbae4ae4b88?action=flush\u0026position=1024",
       "RequestMethod": "PATCH",
       "RequestHeaders": {
         "Accept": "application/json",
         "Authorization": "Sanitized",
-<<<<<<< HEAD
-        "traceparent": "00-073df661d4d72145adf64d710245ae17-2a880f2f685d7947-00",
-        "User-Agent": [
-          "azsdk-net-Storage.Files.DataLake/12.7.0-alpha.20210202.1",
-          "(.NET Framework 4.8.4250.0; Microsoft Windows 10.0.19042 )"
-        ],
-        "x-ms-client-request-id": "b9f9897c-bab7-6d97-e816-841e2862fc3f",
-        "x-ms-date": "Wed, 03 Feb 2021 02:11:48 GMT",
-=======
-        "Content-Length": "0",
-        "traceparent": "00-26a8e2e2deb732488df9737141925d80-b163db902a87c745-00",
-        "User-Agent": [
-          "azsdk-net-Storage.Files.DataLake/12.7.0-alpha.20210217.1",
-          "(.NET 5.0.3; Microsoft Windows 10.0.19042)"
-        ],
-        "x-ms-client-request-id": "b9f9897c-bab7-6d97-e816-841e2862fc3f",
-        "x-ms-date": "Wed, 17 Feb 2021 22:27:38 GMT",
->>>>>>> 1814567d
+        "traceparent": "00-23c792b468582440a6b7b9f563c42b7f-162c4543c0722241-00",
+        "User-Agent": [
+          "azsdk-net-Storage.Files.DataLake/12.7.0-alpha.20210219.1",
+          "(.NET 5.0.3; Microsoft Windows 10.0.19041)"
+        ],
+        "x-ms-client-request-id": "d9325f99-9bec-e23d-10c9-a883d6dc1c63",
+        "x-ms-date": "Fri, 19 Feb 2021 19:10:01 GMT",
         "x-ms-return-client-request-id": "true",
         "x-ms-version": "2020-06-12"
       },
@@ -201,53 +132,33 @@
       "StatusCode": 200,
       "ResponseHeaders": {
         "Content-Length": "0",
-<<<<<<< HEAD
-        "Date": "Wed, 03 Feb 2021 02:11:48 GMT",
-        "ETag": "\u00220x8D8C7E910892970\u0022",
-        "Last-Modified": "Wed, 03 Feb 2021 02:11:49 GMT",
-=======
-        "Date": "Wed, 17 Feb 2021 22:27:37 GMT",
-        "ETag": "\u00220x8D8D3933B579D68\u0022",
-        "Last-Modified": "Wed, 17 Feb 2021 22:27:38 GMT",
->>>>>>> 1814567d
+        "Date": "Fri, 19 Feb 2021 19:09:59 GMT",
+        "ETag": "\u00220x8D8D509F481E80B\u0022",
+        "Last-Modified": "Fri, 19 Feb 2021 19:10:00 GMT",
         "Server": [
           "Windows-Azure-HDFS/1.0",
           "Microsoft-HTTPAPI/2.0"
         ],
-        "x-ms-client-request-id": "b9f9897c-bab7-6d97-e816-841e2862fc3f",
-<<<<<<< HEAD
-        "x-ms-request-id": "37b4c3c5-201f-0040-61d1-f97867000000",
-=======
-        "x-ms-request-id": "d954767d-a01f-0085-047c-055282000000",
->>>>>>> 1814567d
+        "x-ms-client-request-id": "d9325f99-9bec-e23d-10c9-a883d6dc1c63",
+        "x-ms-request-id": "6f4b2098-e01f-004f-0cf2-060e0b000000",
         "x-ms-request-server-encrypted": "false",
         "x-ms-version": "2020-06-12"
       },
       "ResponseBody": []
     },
     {
-      "RequestUri": "https://seannse.blob.core.windows.net/test-filesystem-4547c40b-add8-0698-362b-72812daaebaa/test-file-3f582b7d-6804-5ac2-34c7-130f765420a0",
+      "RequestUri": "https://seannse.blob.core.windows.net/test-filesystem-3365eaef-7526-d227-4cf2-febd4946a2ef/test-file-60206ec9-96b8-154c-8384-8cbae4ae4b88",
       "RequestMethod": "HEAD",
       "RequestHeaders": {
         "Accept": "application/xml",
         "Authorization": "Sanitized",
-<<<<<<< HEAD
-        "traceparent": "00-98f14f6f90731f459232d21cf4a3d05e-959a723d43a83a4d-00",
-        "User-Agent": [
-          "azsdk-net-Storage.Files.DataLake/12.7.0-alpha.20210202.1",
-          "(.NET Framework 4.8.4250.0; Microsoft Windows 10.0.19042 )"
-        ],
-        "x-ms-client-request-id": "ec93bc61-5db7-cfbb-43e2-cc085afa54ce",
-        "x-ms-date": "Wed, 03 Feb 2021 02:11:48 GMT",
-=======
-        "traceparent": "00-2e6c4f735ad5ae4f805c925f2cc3c24d-63761a7ab701b14c-00",
-        "User-Agent": [
-          "azsdk-net-Storage.Files.DataLake/12.7.0-alpha.20210217.1",
-          "(.NET 5.0.3; Microsoft Windows 10.0.19042)"
-        ],
-        "x-ms-client-request-id": "ec93bc61-5db7-cfbb-43e2-cc085afa54ce",
-        "x-ms-date": "Wed, 17 Feb 2021 22:27:38 GMT",
->>>>>>> 1814567d
+        "traceparent": "00-8f30319cd2abdd4bbd37bf6693ea7a5a-6f4cc56f03180244-00",
+        "User-Agent": [
+          "azsdk-net-Storage.Files.DataLake/12.7.0-alpha.20210219.1",
+          "(.NET 5.0.3; Microsoft Windows 10.0.19041)"
+        ],
+        "x-ms-client-request-id": "b910246f-cee0-a067-7ffa-a75a02a95a45",
+        "x-ms-date": "Fri, 19 Feb 2021 19:10:01 GMT",
         "x-ms-return-client-request-id": "true",
         "x-ms-version": "2020-06-12"
       },
@@ -257,15 +168,9 @@
         "Accept-Ranges": "bytes",
         "Content-Length": "1024",
         "Content-Type": "application/octet-stream",
-<<<<<<< HEAD
-        "Date": "Wed, 03 Feb 2021 02:11:48 GMT",
-        "ETag": "\u00220x8D8C7E910892970\u0022",
-        "Last-Modified": "Wed, 03 Feb 2021 02:11:49 GMT",
-=======
-        "Date": "Wed, 17 Feb 2021 22:27:38 GMT",
-        "ETag": "\u00220x8D8D3933B579D68\u0022",
-        "Last-Modified": "Wed, 17 Feb 2021 22:27:38 GMT",
->>>>>>> 1814567d
+        "Date": "Fri, 19 Feb 2021 19:10:00 GMT",
+        "ETag": "\u00220x8D8D509F481E80B\u0022",
+        "Last-Modified": "Fri, 19 Feb 2021 19:10:00 GMT",
         "Server": [
           "Windows-Azure-Blob/1.0",
           "Microsoft-HTTPAPI/2.0"
@@ -273,47 +178,31 @@
         "x-ms-access-tier": "Hot",
         "x-ms-access-tier-inferred": "true",
         "x-ms-blob-type": "BlockBlob",
-        "x-ms-client-request-id": "ec93bc61-5db7-cfbb-43e2-cc085afa54ce",
-<<<<<<< HEAD
-        "x-ms-creation-time": "Wed, 03 Feb 2021 02:11:48 GMT",
-=======
-        "x-ms-creation-time": "Wed, 17 Feb 2021 22:27:38 GMT",
->>>>>>> 1814567d
+        "x-ms-client-request-id": "b910246f-cee0-a067-7ffa-a75a02a95a45",
+        "x-ms-creation-time": "Fri, 19 Feb 2021 19:10:00 GMT",
         "x-ms-group": "$superuser",
         "x-ms-lease-state": "available",
         "x-ms-lease-status": "unlocked",
         "x-ms-owner": "$superuser",
         "x-ms-permissions": "rw-r-----",
-<<<<<<< HEAD
-        "x-ms-request-id": "4f633361-a01e-0003-20d1-f99e3b000000",
-=======
-        "x-ms-request-id": "d211a588-c01e-0067-117c-056fa3000000",
->>>>>>> 1814567d
+        "x-ms-request-id": "2e652c18-201e-00a4-69f2-0676f9000000",
         "x-ms-server-encrypted": "true",
         "x-ms-version": "2020-06-12"
       },
       "ResponseBody": []
     },
     {
-      "RequestUri": "https://seannse.blob.core.windows.net/test-filesystem-4547c40b-add8-0698-362b-72812daaebaa/test-file-3f582b7d-6804-5ac2-34c7-130f765420a0",
+      "RequestUri": "https://seannse.blob.core.windows.net/test-filesystem-3365eaef-7526-d227-4cf2-febd4946a2ef/test-file-60206ec9-96b8-154c-8384-8cbae4ae4b88",
       "RequestMethod": "GET",
       "RequestHeaders": {
         "Accept": "application/xml",
         "Authorization": "Sanitized",
         "User-Agent": [
-<<<<<<< HEAD
-          "azsdk-net-Storage.Files.DataLake/12.7.0-alpha.20210202.1",
-          "(.NET Framework 4.8.4250.0; Microsoft Windows 10.0.19042 )"
-        ],
-        "x-ms-client-request-id": "6bbcf6d0-0fce-2188-1d8f-0b2beae357de",
-        "x-ms-date": "Wed, 03 Feb 2021 02:11:48 GMT",
-=======
-          "azsdk-net-Storage.Files.DataLake/12.7.0-alpha.20210217.1",
-          "(.NET 5.0.3; Microsoft Windows 10.0.19042)"
-        ],
-        "x-ms-client-request-id": "6bbcf6d0-0fce-2188-1d8f-0b2beae357de",
-        "x-ms-date": "Wed, 17 Feb 2021 22:27:38 GMT",
->>>>>>> 1814567d
+          "azsdk-net-Storage.Files.DataLake/12.7.0-alpha.20210219.1",
+          "(.NET 5.0.3; Microsoft Windows 10.0.19041)"
+        ],
+        "x-ms-client-request-id": "b214d7df-62cb-a582-26c7-7faae89d05aa",
+        "x-ms-date": "Fri, 19 Feb 2021 19:10:01 GMT",
         "x-ms-range": "bytes=0-4194303",
         "x-ms-return-client-request-id": "true",
         "x-ms-version": "2020-06-12"
@@ -325,64 +214,40 @@
         "Content-Length": "1024",
         "Content-Range": "bytes 0-1023/1024",
         "Content-Type": "application/octet-stream",
-<<<<<<< HEAD
-        "Date": "Wed, 03 Feb 2021 02:11:48 GMT",
-        "ETag": "\u00220x8D8C7E910892970\u0022",
-        "Last-Modified": "Wed, 03 Feb 2021 02:11:49 GMT",
-=======
-        "Date": "Wed, 17 Feb 2021 22:27:38 GMT",
-        "ETag": "\u00220x8D8D3933B579D68\u0022",
-        "Last-Modified": "Wed, 17 Feb 2021 22:27:38 GMT",
->>>>>>> 1814567d
+        "Date": "Fri, 19 Feb 2021 19:10:00 GMT",
+        "ETag": "\u00220x8D8D509F481E80B\u0022",
+        "Last-Modified": "Fri, 19 Feb 2021 19:10:00 GMT",
         "Server": [
           "Windows-Azure-Blob/1.0",
           "Microsoft-HTTPAPI/2.0"
         ],
         "x-ms-blob-type": "BlockBlob",
-        "x-ms-client-request-id": "6bbcf6d0-0fce-2188-1d8f-0b2beae357de",
-<<<<<<< HEAD
-        "x-ms-creation-time": "Wed, 03 Feb 2021 02:11:48 GMT",
-=======
-        "x-ms-creation-time": "Wed, 17 Feb 2021 22:27:38 GMT",
->>>>>>> 1814567d
+        "x-ms-client-request-id": "b214d7df-62cb-a582-26c7-7faae89d05aa",
+        "x-ms-creation-time": "Fri, 19 Feb 2021 19:10:00 GMT",
         "x-ms-group": "$superuser",
         "x-ms-lease-state": "available",
         "x-ms-lease-status": "unlocked",
         "x-ms-owner": "$superuser",
         "x-ms-permissions": "rw-r-----",
-<<<<<<< HEAD
-        "x-ms-request-id": "4f63339a-a01e-0003-54d1-f99e3b000000",
-=======
-        "x-ms-request-id": "d211a5a7-c01e-0067-297c-056fa3000000",
->>>>>>> 1814567d
+        "x-ms-request-id": "2e652cd5-201e-00a4-1df2-0676f9000000",
         "x-ms-server-encrypted": "true",
         "x-ms-version": "2020-06-12"
       },
-      "ResponseBody": "1/P3UjV0otGqkyoxSQRDwDp/ZY9RX1ZbJghNexWkNd2dx7zPfp69p/uH4MCwWQbWF2Q7/td5SnecnCwsJie7Bl1Nk4JHdEGbwr2Uyn\u002BWq8wCdmOwaTYFI3xFMuJykYHTy9piYsWDj6MjnzwZ5H/3BvFgKa/DCpwmSG8FAkFfKTA8wf\u002BlM0gGf\u002BfAjcn66z/9TSzxEWfRD8E9OxpWfo1hxHYM3SOAUtKoWarIA3zTLFwwCLQVbRfJa7E\u002BZ/cusABaX8lS7g0bfftZSbi8CQxEaQ69JXXYTFZeQnJyQurbeaipbaSzgD5OFYu5vCReDGGk\u002Bf3pcYuLghJy86ubqDoQfs8QE5tokOnPbhDqHpAxADYQzkjs8QgdHuuRQIyTs2xQqT5VTvnGPGkUGQJ7oGOCQfN0i9ryI4zH8vSv1k9cPLujmXVS3LE9SpHf19gFon2IDv\u002BZHiiSXYWxjlsEFmUZuN1H1wbtMGRCN0BIE0uzwVB2J8hPwx2SETzvoE5VODMsxR/7vcp2mt2aVufnSUo6/swLju\u002BcyfW/tMbK/pAW7P8NHE4rtwSG/4zqtWw2q8fxtaGBSqlEj/sqPAgDq5xNg2nn2i37DkbHhY5ishSIiQn/2EnulKJVyIxSAXv7glPwnTECTtGZ9aZbusQb4d3norL\u002BBNNTXu/HkRGhqQ3KywM6chTjhTo4ZeKik9rdOeaval/J/X2AnT5CO72/\u002BEyZkO7B4W/IBBx4xp7wsMsU6Vcq8j6tAc6FudTWoUl9eWyWCQLrG1h35mZCUDbekO1zLVJllAYN648gPCia8mPS\u002B00yWabJKM3/swvXarCXpijnY3P3F\u002BRmiR5yy98w3PQDcFXprDdGqQSEZeD7NYDeiJb/s47v2\u002BNoy9CHVl3tz9cW1PpbrvnwoblvcrEDa1Oek0NJMCllFJVxgOBnvlKmlpYJ5GGFg9mcDhLVgGgxZGB96cIapJ\u002BuscBl6i0YieJmyNsb\u002BobyGBBprSEWj5MsPxyA6tWQjPL3WjOhIJmsg4Uvb7iNFmraitGysfd\u002BlyEsOKoRmJ8N1jvpI59TUPh3vCmc5yDbnyixpl8E3tr6ecMSdOfum\u002BrlIpl8o/LKhzrYOvTN4bAAUZmBX/JACfhg7qrcQNwQiSE/t8SHXvs25x4kK6PmLZcSESNObTv3pBmgG7VI7UZdyLHTjirrePKdS3fTG91UesATyi64whvlRxKq5kNG7vrYx2LyEp9sJpkxsSHDJIg7TKD1NCIXpQWV7UYXQJKuV119\u002B1R6YmchpqOVhxH6IiOKb5qiUbnXwSFdXSVYVOUGglrERikzwOo5041/gR30m8sjjdH3DAajpToyHQRByFK9jgS2Ndv5V66waQ=="
-    },
-    {
-      "RequestUri": "https://seannse.blob.core.windows.net/test-filesystem-4547c40b-add8-0698-362b-72812daaebaa?restype=container",
+      "ResponseBody": "mbw24wl1jN/CP6fL7huAYvH8xaCirw9uAvRVMzmM8bnvHnKUsx35ghzEL6BnHiQRYHSpOQ3KxemtyOEUIFilNk3t28\u002Bp7K7UAkKE3oBuB\u002BTPQ9PE4rirJVmI5us85GLDHvlTeUJVaHPF1TbKRudpP8H8RdyF4FOVQrZ2IAbDlx7gwL\u002BGGo2hettf/wyB4N9xHqcqP5\u002BFPj2lvTaL3kdtAT4X6oYo4yQzWsoBJuFHE2HXBAJemVh/WoKB4VxXFZuT8f3OavZZSTuC9uTUhBdcXarUtNpFDmjlmI8DpgHH3EQvbTTjealrfrvG3KJzq9ZqJIOygmHBTuKV6NJnVaI5uhqfpRbieeQBaTYefjLFcey4mYJ\u002BFVnjbR9STZDXAykZjCGI1AbAh6ufsRgros\u002Bv0Hblr7sfu6XBvDf2kCtTKmUMBfIQPJ3m\u002BBLX32NAuMpQonwa8VRu\u002BdF8xhfOyfZ/S4ezHp3cn5PY/reoSNxBgANspu2vOTgQngshk3aFGC4bV5PcjZotcwPpQfOdxbD1OkYUYiIJ0BJPon\u002BRuwsdUuaIjPBIZfNpPzPqxvdEctlbLFgvcbYLEoeBjeoam7f3y\u002B4NFTm/rNVTqiLvHgoaCi\u002BmNo\u002By7uEwfHlpxtcITqN78voIN12fm3\u002BD28aTHPR9ZoK6dGUnRdwN3Zi/Vub9S1x/cysPEtLSBpoQLxIanGCF619VTdo9VK0d\u002BlrF4EWYhZBqE6jIblSw6G3KFxXK80A3OWqGqP2BQR9\u002B8Rd3DSZVeKmBr4m4vX0LpGVscz2YUwcajabaEtyT6dKISnw9ONpHdZ5rSUS2fnztewOYFM7i5Z4QXX\u002BAe2XM7sW3MHMAzWyKJf2eLArCYw4p7ZbY\u002BtQDpWTeLdtbx/k5n1p\u002B/04J7K2XDu7QRLmUTflxVo7O8/Txs4oPIqCQL14DZY2vQ2TAIADpQevlMmGqSt/i6nFraqtmjUvE\u002BskMB9\u002BQzN8s5AmUsDWN5bIIC4EpZNjArkXtl/riSbYY/CY33DkMVWWBfWbVTTk73oT4XYLKmpXxTFmaozTkSppTe7QOVgl5\u002B7Ybp\u002Bdy62ALsbl26uszTmGRRZDgcrIwnTPLgtKELIh7fmLMr/Ouf2D4jvF7bmCvHy1TfRB4mIkD6gqzpmiOh4Uw\u002BmuJZ59t4sYv5\u002BPAtS7SHGKlMK54AubYyMXo\u002Btj4agZsS3P1JbeO5ZpKSbClQzXb4YoG6FbWuPeEsJ/ZhejtN33cVGm73faqF0sTLrk1MoWQDBlO8oGwlZJ7cHQYtGCyXBIzye7LIASTW9ELwoo\u002BT34aSXjPn0X7LL/XP2yBkmLrYdGnAmmWxewVupawpNMIPSH2/mrn473MOJwv9OCXEQ=="
+    },
+    {
+      "RequestUri": "https://seannse.blob.core.windows.net/test-filesystem-3365eaef-7526-d227-4cf2-febd4946a2ef?restype=container",
       "RequestMethod": "DELETE",
       "RequestHeaders": {
         "Accept": "application/xml",
         "Authorization": "Sanitized",
-<<<<<<< HEAD
-        "traceparent": "00-ef652edb91f5cb4e990b4e25a8de4e9d-58c5ec6da3a3cb43-00",
-        "User-Agent": [
-          "azsdk-net-Storage.Files.DataLake/12.7.0-alpha.20210202.1",
-          "(.NET Framework 4.8.4250.0; Microsoft Windows 10.0.19042 )"
-        ],
-        "x-ms-client-request-id": "64377f95-e83d-0aff-be15-b85430acdaba",
-        "x-ms-date": "Wed, 03 Feb 2021 02:11:48 GMT",
-=======
-        "traceparent": "00-7340d505901c2741bc9f97dea3b71952-a1f0a0bc1d0e7841-00",
-        "User-Agent": [
-          "azsdk-net-Storage.Files.DataLake/12.7.0-alpha.20210217.1",
-          "(.NET 5.0.3; Microsoft Windows 10.0.19042)"
-        ],
-        "x-ms-client-request-id": "64377f95-e83d-0aff-be15-b85430acdaba",
-        "x-ms-date": "Wed, 17 Feb 2021 22:27:38 GMT",
->>>>>>> 1814567d
+        "traceparent": "00-3d297958508a9b48a5ade3b97360034e-08a08851d8c2424e-00",
+        "User-Agent": [
+          "azsdk-net-Storage.Files.DataLake/12.7.0-alpha.20210219.1",
+          "(.NET 5.0.3; Microsoft Windows 10.0.19041)"
+        ],
+        "x-ms-client-request-id": "2b7a3457-a894-1879-e44c-da7d6d0320c9",
+        "x-ms-date": "Fri, 19 Feb 2021 19:10:01 GMT",
         "x-ms-return-client-request-id": "true",
         "x-ms-version": "2020-06-12"
       },
@@ -390,28 +255,20 @@
       "StatusCode": 202,
       "ResponseHeaders": {
         "Content-Length": "0",
-<<<<<<< HEAD
-        "Date": "Wed, 03 Feb 2021 02:11:48 GMT",
-=======
-        "Date": "Wed, 17 Feb 2021 22:27:38 GMT",
->>>>>>> 1814567d
-        "Server": [
-          "Windows-Azure-Blob/1.0",
-          "Microsoft-HTTPAPI/2.0"
-        ],
-        "x-ms-client-request-id": "64377f95-e83d-0aff-be15-b85430acdaba",
-<<<<<<< HEAD
-        "x-ms-request-id": "4f6333c9-a01e-0003-7fd1-f99e3b000000",
-=======
-        "x-ms-request-id": "d211a5c0-c01e-0067-3f7c-056fa3000000",
->>>>>>> 1814567d
+        "Date": "Fri, 19 Feb 2021 19:10:00 GMT",
+        "Server": [
+          "Windows-Azure-Blob/1.0",
+          "Microsoft-HTTPAPI/2.0"
+        ],
+        "x-ms-client-request-id": "2b7a3457-a894-1879-e44c-da7d6d0320c9",
+        "x-ms-request-id": "2e652d95-201e-00a4-54f2-0676f9000000",
         "x-ms-version": "2020-06-12"
       },
       "ResponseBody": []
     }
   ],
   "Variables": {
-    "RandomSeed": "1890294703",
+    "RandomSeed": "1612526782",
     "Storage_TestConfigHierarchicalNamespace": "NamespaceTenant\nseannse\nU2FuaXRpemVk\nhttps://seannse.blob.core.windows.net\nhttps://seannse.file.core.windows.net\nhttps://seannse.queue.core.windows.net\nhttps://seannse.table.core.windows.net\n\n\n\n\nhttps://seannse-secondary.blob.core.windows.net\nhttps://seannse-secondary.file.core.windows.net\nhttps://seannse-secondary.queue.core.windows.net\nhttps://seannse-secondary.table.core.windows.net\n68390a19-a643-458b-b726-408abf67b4fc\nSanitized\n72f988bf-86f1-41af-91ab-2d7cd011db47\nhttps://login.microsoftonline.com/\nCloud\nBlobEndpoint=https://seannse.blob.core.windows.net/;QueueEndpoint=https://seannse.queue.core.windows.net/;FileEndpoint=https://seannse.file.core.windows.net/;BlobSecondaryEndpoint=https://seannse-secondary.blob.core.windows.net/;QueueSecondaryEndpoint=https://seannse-secondary.queue.core.windows.net/;FileSecondaryEndpoint=https://seannse-secondary.file.core.windows.net/;AccountName=seannse;AccountKey=Sanitized\n"
   }
 }