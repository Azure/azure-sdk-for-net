--- conflicted
+++ resolved
@@ -15,11 +15,7 @@
         "x-ms-client-request-id": "f2a3a8f7-0ee0-13ea-2de1-d69b35d36a68",
         "x-ms-date": "Tue, 25 May 2021 00:07:30 GMT",
         "x-ms-return-client-request-id": "true",
-<<<<<<< HEAD
-        "x-ms-version": "2020-12-06"
-=======
-        "x-ms-version": "2021-02-12"
->>>>>>> 7e782c87
+        "x-ms-version": "2021-02-12"
       },
       "RequestBody": null,
       "StatusCode": 201,
@@ -34,11 +30,7 @@
         ],
         "x-ms-client-request-id": "f2a3a8f7-0ee0-13ea-2de1-d69b35d36a68",
         "x-ms-request-id": "edcf51b0-501e-005c-14f9-502aea000000",
-<<<<<<< HEAD
-        "x-ms-version": "2020-12-06"
-=======
-        "x-ms-version": "2021-02-12"
->>>>>>> 7e782c87
+        "x-ms-version": "2021-02-12"
       },
       "ResponseBody": []
     },
@@ -57,11 +49,7 @@
         "x-ms-client-request-id": "41cda87d-7283-a750-d4e1-7ae55a29d81e",
         "x-ms-date": "Tue, 25 May 2021 00:07:30 GMT",
         "x-ms-return-client-request-id": "true",
-<<<<<<< HEAD
-        "x-ms-version": "2020-12-06"
-=======
-        "x-ms-version": "2021-02-12"
->>>>>>> 7e782c87
+        "x-ms-version": "2021-02-12"
       },
       "RequestBody": null,
       "StatusCode": 201,
@@ -77,11 +65,7 @@
         "x-ms-client-request-id": "41cda87d-7283-a750-d4e1-7ae55a29d81e",
         "x-ms-request-id": "f3a4735a-401f-001d-6ef9-50720e000000",
         "x-ms-request-server-encrypted": "true",
-<<<<<<< HEAD
-        "x-ms-version": "2020-12-06"
-=======
-        "x-ms-version": "2021-02-12"
->>>>>>> 7e782c87
+        "x-ms-version": "2021-02-12"
       },
       "ResponseBody": []
     },
@@ -101,11 +85,7 @@
         "x-ms-client-request-id": "3c3c81b3-0ae1-7904-7d5a-76a91812a854",
         "x-ms-date": "Tue, 25 May 2021 00:07:30 GMT",
         "x-ms-return-client-request-id": "true",
-<<<<<<< HEAD
-        "x-ms-version": "2020-12-06"
-=======
-        "x-ms-version": "2021-02-12"
->>>>>>> 7e782c87
+        "x-ms-version": "2021-02-12"
       },
       "RequestBody": "mbw24wl1jN/CP6fL7huAYvH8xaCirw9uAvRVMzmM8bnvHnKUsx35ghzEL6BnHiQRYHSpOQ3KxemtyOEUIFilNk3t28+p7K7UAkKE3oBuB+TPQ9PE4rirJVmI5us85GLDHvlTeUJVaHPF1TbKRudpP8H8RdyF4FOVQrZ2IAbDlx7gwL+GGo2hettf/wyB4N9xHqcqP5+FPj2lvTaL3kdtAT4X6oYo4yQzWsoBJuFHE2HXBAJemVh/WoKB4VxXFZuT8f3OavZZSTuC9uTUhBdcXarUtNpFDmjlmI8DpgHH3EQvbTTjealrfrvG3KJzq9ZqJIOygmHBTuKV6NJnVaI5uhqfpRbieeQBaTYefjLFcey4mYJ+FVnjbR9STZDXAykZjCGI1AbAh6ufsRgros+v0Hblr7sfu6XBvDf2kCtTKmUMBfIQPJ3m+BLX32NAuMpQonwa8VRu+dF8xhfOyfZ/S4ezHp3cn5PY/reoSNxBgANspu2vOTgQngshk3aFGC4bV5PcjZotcwPpQfOdxbD1OkYUYiIJ0BJPon+RuwsdUuaIjPBIZfNpPzPqxvdEctlbLFgvcbYLEoeBjeoam7f3y+4NFTm/rNVTqiLvHgoaCi+mNo+y7uEwfHlpxtcITqN78voIN12fm3+D28aTHPR9ZoK6dGUnRdwN3Zi/Vub9S1x/cysPEtLSBpoQLxIanGCF619VTdo9VK0d+lrF4EWYhZBqE6jIblSw6G3KFxXK80A3OWqGqP2BQR9+8Rd3DSZVeKmBr4m4vX0LpGVscz2YUwcajabaEtyT6dKISnw9ONpHdZ5rSUS2fnztewOYFM7i5Z4QXX+Ae2XM7sW3MHMAzWyKJf2eLArCYw4p7ZbY+tQDpWTeLdtbx/k5n1p+/04J7K2XDu7QRLmUTflxVo7O8/Txs4oPIqCQL14DZY2vQ2TAIADpQevlMmGqSt/i6nFraqtmjUvE+skMB9+QzN8s5AmUsDWN5bIIC4EpZNjArkXtl/riSbYY/CY33DkMVWWBfWbVTTk73oT4XYLKmpXxTFmaozTkSppTe7QOVgl5+7Ybp+dy62ALsbl26uszTmGRRZDgcrIwnTPLgtKELIh7fmLMr/Ouf2D4jvF7bmCvHy1TfRB4mIkD6gqzpmiOh4Uw+muJZ59t4sYv5+PAtS7SHGKlMK54AubYyMXo+tj4agZsS3P1JbeO5ZpKSbClQzXb4YoG6FbWuPeEsJ/ZhejtN33cVGm73faqF0sTLrk1MoWQDBlO8oGwlZJ7cHQYtGCyXBIzye7LIASTW9ELwoo+T34aSXjPn0X7LL/XP2yBkmLrYdGnAmmWxewVupawpNMIPSH2/mrn473MOJwv9OCXEQ==",
       "StatusCode": 202,
@@ -119,11 +99,7 @@
         "x-ms-client-request-id": "3c3c81b3-0ae1-7904-7d5a-76a91812a854",
         "x-ms-request-id": "f3a4735b-401f-001d-6ff9-50720e000000",
         "x-ms-request-server-encrypted": "true",
-<<<<<<< HEAD
-        "x-ms-version": "2020-12-06"
-=======
-        "x-ms-version": "2021-02-12"
->>>>>>> 7e782c87
+        "x-ms-version": "2021-02-12"
       },
       "ResponseBody": []
     },
@@ -141,11 +117,7 @@
         "x-ms-client-request-id": "d9325f99-9bec-e23d-10c9-a883d6dc1c63",
         "x-ms-date": "Tue, 25 May 2021 00:07:30 GMT",
         "x-ms-return-client-request-id": "true",
-<<<<<<< HEAD
-        "x-ms-version": "2020-12-06"
-=======
-        "x-ms-version": "2021-02-12"
->>>>>>> 7e782c87
+        "x-ms-version": "2021-02-12"
       },
       "RequestBody": null,
       "StatusCode": 200,
@@ -161,11 +133,7 @@
         "x-ms-client-request-id": "d9325f99-9bec-e23d-10c9-a883d6dc1c63",
         "x-ms-request-id": "f3a4735c-401f-001d-70f9-50720e000000",
         "x-ms-request-server-encrypted": "false",
-<<<<<<< HEAD
-        "x-ms-version": "2020-12-06"
-=======
-        "x-ms-version": "2021-02-12"
->>>>>>> 7e782c87
+        "x-ms-version": "2021-02-12"
       },
       "ResponseBody": []
     },
@@ -183,11 +151,7 @@
         "x-ms-client-request-id": "b910246f-cee0-a067-7ffa-a75a02a95a45",
         "x-ms-date": "Tue, 25 May 2021 00:07:31 GMT",
         "x-ms-return-client-request-id": "true",
-<<<<<<< HEAD
-        "x-ms-version": "2020-12-06"
-=======
-        "x-ms-version": "2021-02-12"
->>>>>>> 7e782c87
+        "x-ms-version": "2021-02-12"
       },
       "RequestBody": null,
       "StatusCode": 200,
@@ -214,11 +178,7 @@
         "x-ms-permissions": "rw-r-----",
         "x-ms-request-id": "edcf5201-501e-005c-56f9-502aea000000",
         "x-ms-server-encrypted": "true",
-<<<<<<< HEAD
-        "x-ms-version": "2020-12-06"
-=======
-        "x-ms-version": "2021-02-12"
->>>>>>> 7e782c87
+        "x-ms-version": "2021-02-12"
       },
       "ResponseBody": []
     },
@@ -237,11 +197,7 @@
         "x-ms-date": "Tue, 25 May 2021 00:07:31 GMT",
         "x-ms-range": "bytes=0-4194303",
         "x-ms-return-client-request-id": "true",
-<<<<<<< HEAD
-        "x-ms-version": "2020-12-06"
-=======
-        "x-ms-version": "2021-02-12"
->>>>>>> 7e782c87
+        "x-ms-version": "2021-02-12"
       },
       "RequestBody": null,
       "StatusCode": 206,
@@ -267,11 +223,7 @@
         "x-ms-permissions": "rw-r-----",
         "x-ms-request-id": "edcf5214-501e-005c-66f9-502aea000000",
         "x-ms-server-encrypted": "true",
-<<<<<<< HEAD
-        "x-ms-version": "2020-12-06"
-=======
-        "x-ms-version": "2021-02-12"
->>>>>>> 7e782c87
+        "x-ms-version": "2021-02-12"
       },
       "ResponseBody": "mbw24wl1jN/CP6fL7huAYvH8xaCirw9uAvRVMzmM8bnvHnKUsx35ghzEL6BnHiQRYHSpOQ3KxemtyOEUIFilNk3t28+p7K7UAkKE3oBuB+TPQ9PE4rirJVmI5us85GLDHvlTeUJVaHPF1TbKRudpP8H8RdyF4FOVQrZ2IAbDlx7gwL+GGo2hettf/wyB4N9xHqcqP5+FPj2lvTaL3kdtAT4X6oYo4yQzWsoBJuFHE2HXBAJemVh/WoKB4VxXFZuT8f3OavZZSTuC9uTUhBdcXarUtNpFDmjlmI8DpgHH3EQvbTTjealrfrvG3KJzq9ZqJIOygmHBTuKV6NJnVaI5uhqfpRbieeQBaTYefjLFcey4mYJ+FVnjbR9STZDXAykZjCGI1AbAh6ufsRgros+v0Hblr7sfu6XBvDf2kCtTKmUMBfIQPJ3m+BLX32NAuMpQonwa8VRu+dF8xhfOyfZ/S4ezHp3cn5PY/reoSNxBgANspu2vOTgQngshk3aFGC4bV5PcjZotcwPpQfOdxbD1OkYUYiIJ0BJPon+RuwsdUuaIjPBIZfNpPzPqxvdEctlbLFgvcbYLEoeBjeoam7f3y+4NFTm/rNVTqiLvHgoaCi+mNo+y7uEwfHlpxtcITqN78voIN12fm3+D28aTHPR9ZoK6dGUnRdwN3Zi/Vub9S1x/cysPEtLSBpoQLxIanGCF619VTdo9VK0d+lrF4EWYhZBqE6jIblSw6G3KFxXK80A3OWqGqP2BQR9+8Rd3DSZVeKmBr4m4vX0LpGVscz2YUwcajabaEtyT6dKISnw9ONpHdZ5rSUS2fnztewOYFM7i5Z4QXX+Ae2XM7sW3MHMAzWyKJf2eLArCYw4p7ZbY+tQDpWTeLdtbx/k5n1p+/04J7K2XDu7QRLmUTflxVo7O8/Txs4oPIqCQL14DZY2vQ2TAIADpQevlMmGqSt/i6nFraqtmjUvE+skMB9+QzN8s5AmUsDWN5bIIC4EpZNjArkXtl/riSbYY/CY33DkMVWWBfWbVTTk73oT4XYLKmpXxTFmaozTkSppTe7QOVgl5+7Ybp+dy62ALsbl26uszTmGRRZDgcrIwnTPLgtKELIh7fmLMr/Ouf2D4jvF7bmCvHy1TfRB4mIkD6gqzpmiOh4Uw+muJZ59t4sYv5+PAtS7SHGKlMK54AubYyMXo+tj4agZsS3P1JbeO5ZpKSbClQzXb4YoG6FbWuPeEsJ/ZhejtN33cVGm73faqF0sTLrk1MoWQDBlO8oGwlZJ7cHQYtGCyXBIzye7LIASTW9ELwoo+T34aSXjPn0X7LL/XP2yBkmLrYdGnAmmWxewVupawpNMIPSH2/mrn473MOJwv9OCXEQ=="
     },
@@ -289,11 +241,7 @@
         "x-ms-client-request-id": "2b7a3457-a894-1879-e44c-da7d6d0320c9",
         "x-ms-date": "Tue, 25 May 2021 00:07:31 GMT",
         "x-ms-return-client-request-id": "true",
-<<<<<<< HEAD
-        "x-ms-version": "2020-12-06"
-=======
-        "x-ms-version": "2021-02-12"
->>>>>>> 7e782c87
+        "x-ms-version": "2021-02-12"
       },
       "RequestBody": null,
       "StatusCode": 202,
@@ -306,11 +254,7 @@
         ],
         "x-ms-client-request-id": "2b7a3457-a894-1879-e44c-da7d6d0320c9",
         "x-ms-request-id": "edcf5229-501e-005c-77f9-502aea000000",
-<<<<<<< HEAD
-        "x-ms-version": "2020-12-06"
-=======
-        "x-ms-version": "2021-02-12"
->>>>>>> 7e782c87
+        "x-ms-version": "2021-02-12"
       },
       "ResponseBody": []
     }
