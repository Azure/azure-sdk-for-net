{
  "Entries": [
    {
      "RequestUri": "http://seannsecanary.blob.core.windows.net/test-filesystem-1b2fcc24-9982-c756-0a29-2b3d0eec8c20?restype=container",
      "RequestMethod": "PUT",
      "RequestHeaders": {
        "Authorization": "Sanitized",
        "traceparent": "00-73f978af3a66d541980ebbdffba22b69-6e22ba2b1952da4d-00",
        "User-Agent": [
          "azsdk-net-Storage.Files.DataLake/12.1.0-dev.20200403.1",
          "(.NET Core 4.6.28325.01; Microsoft Windows 10.0.18362 )"
        ],
        "x-ms-blob-public-access": "container",
        "x-ms-client-request-id": "32ea4b22-8bb3-cf5a-e8e0-6a8bc4b77c05",
        "x-ms-date": "Fri, 03 Apr 2020 20:58:46 GMT",
        "x-ms-return-client-request-id": "true",
<<<<<<< HEAD
        "x-ms-version": "2019-12-12"
=======
        "x-ms-version": "2020-02-10"
>>>>>>> 60f4876e
      },
      "RequestBody": null,
      "StatusCode": 201,
      "ResponseHeaders": {
        "Content-Length": "0",
        "Date": "Fri, 03 Apr 2020 20:58:44 GMT",
        "ETag": "\u00220x8D7D811CCA15606\u0022",
        "Last-Modified": "Fri, 03 Apr 2020 20:58:45 GMT",
        "Server": [
          "Windows-Azure-Blob/1.0",
          "Microsoft-HTTPAPI/2.0"
        ],
        "x-ms-client-request-id": "32ea4b22-8bb3-cf5a-e8e0-6a8bc4b77c05",
        "x-ms-request-id": "9621f427-f01e-0012-6cfa-093670000000",
<<<<<<< HEAD
        "x-ms-version": "2019-12-12"
=======
        "x-ms-version": "2020-02-10"
>>>>>>> 60f4876e
      },
      "ResponseBody": []
    },
    {
      "RequestUri": "http://seannsecanary.dfs.core.windows.net/test-filesystem-1b2fcc24-9982-c756-0a29-2b3d0eec8c20/test-file-06675a9a-7326-682c-f34b-67d16cdad5b5?resource=file",
      "RequestMethod": "PUT",
      "RequestHeaders": {
        "Authorization": "Sanitized",
        "traceparent": "00-9a2622b2a440694d82b20726c40b860b-78c4dc983f9b124f-00",
        "User-Agent": [
          "azsdk-net-Storage.Files.DataLake/12.1.0-dev.20200403.1",
          "(.NET Core 4.6.28325.01; Microsoft Windows 10.0.18362 )"
        ],
        "x-ms-client-request-id": "98e12734-99ed-aeae-1e81-3f682488630e",
        "x-ms-date": "Fri, 03 Apr 2020 20:58:47 GMT",
        "x-ms-return-client-request-id": "true",
<<<<<<< HEAD
        "x-ms-version": "2019-12-12"
=======
        "x-ms-version": "2020-02-10"
>>>>>>> 60f4876e
      },
      "RequestBody": null,
      "StatusCode": 201,
      "ResponseHeaders": {
        "Content-Length": "0",
        "Date": "Fri, 03 Apr 2020 20:58:44 GMT",
        "ETag": "\u00220x8D7D811CCB3DD7C\u0022",
        "Last-Modified": "Fri, 03 Apr 2020 20:58:45 GMT",
        "Server": [
          "Windows-Azure-HDFS/1.0",
          "Microsoft-HTTPAPI/2.0"
        ],
        "x-ms-client-request-id": "98e12734-99ed-aeae-1e81-3f682488630e",
        "x-ms-request-id": "fa43feaa-201f-0097-08fa-091bad000000",
<<<<<<< HEAD
        "x-ms-version": "2019-12-12"
=======
        "x-ms-version": "2020-02-10"
>>>>>>> 60f4876e
      },
      "ResponseBody": []
    },
    {
      "RequestUri": "http://seannsecanary.blob.core.windows.net/test-filesystem-1b2fcc24-9982-c756-0a29-2b3d0eec8c20/test-file-06675a9a-7326-682c-f34b-67d16cdad5b5?comp=lease",
      "RequestMethod": "PUT",
      "RequestHeaders": {
        "Authorization": "Sanitized",
        "traceparent": "00-1d6680e07447184398590e8c5db4c2ea-d7707b7b78b17241-00",
        "User-Agent": [
          "azsdk-net-Storage.Files.DataLake/12.1.0-dev.20200403.1",
          "(.NET Core 4.6.28325.01; Microsoft Windows 10.0.18362 )"
        ],
        "x-ms-client-request-id": "9bc30366-b04b-7b60-23a0-aad23e514bc1",
        "x-ms-date": "Fri, 03 Apr 2020 20:58:47 GMT",
        "x-ms-lease-action": "acquire",
        "x-ms-lease-duration": "15",
        "x-ms-proposed-lease-id": "6e02b50b-b89c-4103-ed1a-5a5d625d18a5",
        "x-ms-return-client-request-id": "true",
<<<<<<< HEAD
        "x-ms-version": "2019-12-12"
=======
        "x-ms-version": "2020-02-10"
>>>>>>> 60f4876e
      },
      "RequestBody": null,
      "StatusCode": 201,
      "ResponseHeaders": {
        "Content-Length": "0",
        "Date": "Fri, 03 Apr 2020 20:58:45 GMT",
        "ETag": "\u00220x8D7D811CCB3DD7C\u0022",
        "Last-Modified": "Fri, 03 Apr 2020 20:58:45 GMT",
        "Server": [
          "Windows-Azure-Blob/1.0",
          "Microsoft-HTTPAPI/2.0"
        ],
        "x-ms-client-request-id": "9bc30366-b04b-7b60-23a0-aad23e514bc1",
        "x-ms-lease-id": "6e02b50b-b89c-4103-ed1a-5a5d625d18a5",
        "x-ms-request-id": "9621f43c-f01e-0012-7cfa-093670000000",
<<<<<<< HEAD
        "x-ms-version": "2019-12-12"
=======
        "x-ms-version": "2020-02-10"
>>>>>>> 60f4876e
      },
      "ResponseBody": []
    },
    {
      "RequestUri": "http://seannsecanary.blob.core.windows.net/test-filesystem-1b2fcc24-9982-c756-0a29-2b3d0eec8c20?restype=container",
      "RequestMethod": "DELETE",
      "RequestHeaders": {
        "Authorization": "Sanitized",
        "traceparent": "00-59db66dbec18c3499df228630289e975-d3f7c39e4b8c014e-00",
        "User-Agent": [
          "azsdk-net-Storage.Files.DataLake/12.1.0-dev.20200403.1",
          "(.NET Core 4.6.28325.01; Microsoft Windows 10.0.18362 )"
        ],
        "x-ms-client-request-id": "5ff636f3-7c99-7c5a-0921-215892f5b156",
        "x-ms-date": "Fri, 03 Apr 2020 20:58:47 GMT",
        "x-ms-return-client-request-id": "true",
<<<<<<< HEAD
        "x-ms-version": "2019-12-12"
=======
        "x-ms-version": "2020-02-10"
>>>>>>> 60f4876e
      },
      "RequestBody": null,
      "StatusCode": 202,
      "ResponseHeaders": {
        "Content-Length": "0",
        "Date": "Fri, 03 Apr 2020 20:58:45 GMT",
        "Server": [
          "Windows-Azure-Blob/1.0",
          "Microsoft-HTTPAPI/2.0"
        ],
        "x-ms-client-request-id": "5ff636f3-7c99-7c5a-0921-215892f5b156",
        "x-ms-request-id": "9621f440-f01e-0012-80fa-093670000000",
<<<<<<< HEAD
        "x-ms-version": "2019-12-12"
=======
        "x-ms-version": "2020-02-10"
>>>>>>> 60f4876e
      },
      "ResponseBody": []
    },
    {
      "RequestUri": "http://seannsecanary.blob.core.windows.net/test-filesystem-8116e420-6dc7-4738-edf5-ae3ae930689f?restype=container",
      "RequestMethod": "PUT",
      "RequestHeaders": {
        "Authorization": "Sanitized",
        "traceparent": "00-d9dae481dd55934db7406b0639a04ba9-f30362b17e407d42-00",
        "User-Agent": [
          "azsdk-net-Storage.Files.DataLake/12.1.0-dev.20200403.1",
          "(.NET Core 4.6.28325.01; Microsoft Windows 10.0.18362 )"
        ],
        "x-ms-blob-public-access": "container",
        "x-ms-client-request-id": "2e0e6f60-a46c-8621-fdaf-71a3ce2092d8",
        "x-ms-date": "Fri, 03 Apr 2020 20:58:47 GMT",
        "x-ms-return-client-request-id": "true",
<<<<<<< HEAD
        "x-ms-version": "2019-12-12"
=======
        "x-ms-version": "2020-02-10"
>>>>>>> 60f4876e
      },
      "RequestBody": null,
      "StatusCode": 201,
      "ResponseHeaders": {
        "Content-Length": "0",
        "Date": "Fri, 03 Apr 2020 20:58:45 GMT",
        "ETag": "\u00220x8D7D811CCDDF4F2\u0022",
        "Last-Modified": "Fri, 03 Apr 2020 20:58:45 GMT",
        "Server": [
          "Windows-Azure-Blob/1.0",
          "Microsoft-HTTPAPI/2.0"
        ],
        "x-ms-client-request-id": "2e0e6f60-a46c-8621-fdaf-71a3ce2092d8",
        "x-ms-request-id": "9621f448-f01e-0012-07fa-093670000000",
<<<<<<< HEAD
        "x-ms-version": "2019-12-12"
=======
        "x-ms-version": "2020-02-10"
>>>>>>> 60f4876e
      },
      "ResponseBody": []
    },
    {
      "RequestUri": "http://seannsecanary.dfs.core.windows.net/test-filesystem-8116e420-6dc7-4738-edf5-ae3ae930689f/test-file-d1de81b9-a815-34fc-bc2a-4207bc704a31?resource=file",
      "RequestMethod": "PUT",
      "RequestHeaders": {
        "Authorization": "Sanitized",
        "traceparent": "00-cafb80d06504864fbf7e92abc631fc98-3864feb4808de246-00",
        "User-Agent": [
          "azsdk-net-Storage.Files.DataLake/12.1.0-dev.20200403.1",
          "(.NET Core 4.6.28325.01; Microsoft Windows 10.0.18362 )"
        ],
        "x-ms-client-request-id": "7c0fd82e-69de-b7e2-73da-7242621aca8d",
        "x-ms-date": "Fri, 03 Apr 2020 20:58:47 GMT",
        "x-ms-return-client-request-id": "true",
<<<<<<< HEAD
        "x-ms-version": "2019-12-12"
=======
        "x-ms-version": "2020-02-10"
>>>>>>> 60f4876e
      },
      "RequestBody": null,
      "StatusCode": 201,
      "ResponseHeaders": {
        "Content-Length": "0",
        "Date": "Fri, 03 Apr 2020 20:58:45 GMT",
        "ETag": "\u00220x8D7D811CCF31788\u0022",
        "Last-Modified": "Fri, 03 Apr 2020 20:58:46 GMT",
        "Server": [
          "Windows-Azure-HDFS/1.0",
          "Microsoft-HTTPAPI/2.0"
        ],
        "x-ms-client-request-id": "7c0fd82e-69de-b7e2-73da-7242621aca8d",
        "x-ms-request-id": "fa43feab-201f-0097-09fa-091bad000000",
<<<<<<< HEAD
        "x-ms-version": "2019-12-12"
=======
        "x-ms-version": "2020-02-10"
>>>>>>> 60f4876e
      },
      "ResponseBody": []
    },
    {
      "RequestUri": "http://seannsecanary.blob.core.windows.net/test-filesystem-8116e420-6dc7-4738-edf5-ae3ae930689f/test-file-d1de81b9-a815-34fc-bc2a-4207bc704a31?comp=lease",
      "RequestMethod": "PUT",
      "RequestHeaders": {
        "Authorization": "Sanitized",
        "If-Modified-Since": "Thu, 02 Apr 2020 20:58:46 GMT",
        "traceparent": "00-842ea09cc671684198b8969c524bd7da-c5b7de469836a047-00",
        "User-Agent": [
          "azsdk-net-Storage.Files.DataLake/12.1.0-dev.20200403.1",
          "(.NET Core 4.6.28325.01; Microsoft Windows 10.0.18362 )"
        ],
        "x-ms-client-request-id": "39467d8e-059b-16d8-2090-2ed437251921",
        "x-ms-date": "Fri, 03 Apr 2020 20:58:47 GMT",
        "x-ms-lease-action": "acquire",
        "x-ms-lease-duration": "15",
        "x-ms-proposed-lease-id": "18e84064-1746-7fb7-4d09-32bc9e51ba38",
        "x-ms-return-client-request-id": "true",
<<<<<<< HEAD
        "x-ms-version": "2019-12-12"
=======
        "x-ms-version": "2020-02-10"
>>>>>>> 60f4876e
      },
      "RequestBody": null,
      "StatusCode": 201,
      "ResponseHeaders": {
        "Content-Length": "0",
        "Date": "Fri, 03 Apr 2020 20:58:45 GMT",
        "ETag": "\u00220x8D7D811CCF31788\u0022",
        "Last-Modified": "Fri, 03 Apr 2020 20:58:46 GMT",
        "Server": [
          "Windows-Azure-Blob/1.0",
          "Microsoft-HTTPAPI/2.0"
        ],
        "x-ms-client-request-id": "39467d8e-059b-16d8-2090-2ed437251921",
        "x-ms-lease-id": "18e84064-1746-7fb7-4d09-32bc9e51ba38",
        "x-ms-request-id": "9621f45e-f01e-0012-15fa-093670000000",
<<<<<<< HEAD
        "x-ms-version": "2019-12-12"
=======
        "x-ms-version": "2020-02-10"
>>>>>>> 60f4876e
      },
      "ResponseBody": []
    },
    {
      "RequestUri": "http://seannsecanary.blob.core.windows.net/test-filesystem-8116e420-6dc7-4738-edf5-ae3ae930689f?restype=container",
      "RequestMethod": "DELETE",
      "RequestHeaders": {
        "Authorization": "Sanitized",
        "traceparent": "00-5576026e85611743a38b247d36c23126-8fff36b94ab7194d-00",
        "User-Agent": [
          "azsdk-net-Storage.Files.DataLake/12.1.0-dev.20200403.1",
          "(.NET Core 4.6.28325.01; Microsoft Windows 10.0.18362 )"
        ],
        "x-ms-client-request-id": "202dad96-800b-069c-4ac2-c3d0a07d19ad",
        "x-ms-date": "Fri, 03 Apr 2020 20:58:47 GMT",
        "x-ms-return-client-request-id": "true",
<<<<<<< HEAD
        "x-ms-version": "2019-12-12"
=======
        "x-ms-version": "2020-02-10"
>>>>>>> 60f4876e
      },
      "RequestBody": null,
      "StatusCode": 202,
      "ResponseHeaders": {
        "Content-Length": "0",
        "Date": "Fri, 03 Apr 2020 20:58:45 GMT",
        "Server": [
          "Windows-Azure-Blob/1.0",
          "Microsoft-HTTPAPI/2.0"
        ],
        "x-ms-client-request-id": "202dad96-800b-069c-4ac2-c3d0a07d19ad",
        "x-ms-request-id": "9621f46d-f01e-0012-1ffa-093670000000",
<<<<<<< HEAD
        "x-ms-version": "2019-12-12"
=======
        "x-ms-version": "2020-02-10"
>>>>>>> 60f4876e
      },
      "ResponseBody": []
    },
    {
      "RequestUri": "http://seannsecanary.blob.core.windows.net/test-filesystem-8e27e508-33ba-a843-50af-4c04c0b305b1?restype=container",
      "RequestMethod": "PUT",
      "RequestHeaders": {
        "Authorization": "Sanitized",
        "traceparent": "00-e57dd4d07d7a704f8343b45781678155-76d87350456b794d-00",
        "User-Agent": [
          "azsdk-net-Storage.Files.DataLake/12.1.0-dev.20200403.1",
          "(.NET Core 4.6.28325.01; Microsoft Windows 10.0.18362 )"
        ],
        "x-ms-blob-public-access": "container",
        "x-ms-client-request-id": "2b1c987d-2847-63a2-6985-d05b34984696",
        "x-ms-date": "Fri, 03 Apr 2020 20:58:47 GMT",
        "x-ms-return-client-request-id": "true",
<<<<<<< HEAD
        "x-ms-version": "2019-12-12"
=======
        "x-ms-version": "2020-02-10"
>>>>>>> 60f4876e
      },
      "RequestBody": null,
      "StatusCode": 201,
      "ResponseHeaders": {
        "Content-Length": "0",
        "Date": "Fri, 03 Apr 2020 20:58:45 GMT",
        "ETag": "\u00220x8D7D811CD1BCC97\u0022",
        "Last-Modified": "Fri, 03 Apr 2020 20:58:46 GMT",
        "Server": [
          "Windows-Azure-Blob/1.0",
          "Microsoft-HTTPAPI/2.0"
        ],
        "x-ms-client-request-id": "2b1c987d-2847-63a2-6985-d05b34984696",
        "x-ms-request-id": "9621f47d-f01e-0012-27fa-093670000000",
<<<<<<< HEAD
        "x-ms-version": "2019-12-12"
=======
        "x-ms-version": "2020-02-10"
>>>>>>> 60f4876e
      },
      "ResponseBody": []
    },
    {
      "RequestUri": "http://seannsecanary.dfs.core.windows.net/test-filesystem-8e27e508-33ba-a843-50af-4c04c0b305b1/test-file-cef611bd-8f40-0fb5-cf87-f08a3ec585f2?resource=file",
      "RequestMethod": "PUT",
      "RequestHeaders": {
        "Authorization": "Sanitized",
        "traceparent": "00-f0a452a7a51aa64db82b0acb0bef52fb-7b5ea6b69d0a9f4a-00",
        "User-Agent": [
          "azsdk-net-Storage.Files.DataLake/12.1.0-dev.20200403.1",
          "(.NET Core 4.6.28325.01; Microsoft Windows 10.0.18362 )"
        ],
        "x-ms-client-request-id": "11c05de9-2766-ed2f-e20c-5bc0381724a3",
        "x-ms-date": "Fri, 03 Apr 2020 20:58:47 GMT",
        "x-ms-return-client-request-id": "true",
<<<<<<< HEAD
        "x-ms-version": "2019-12-12"
=======
        "x-ms-version": "2020-02-10"
>>>>>>> 60f4876e
      },
      "RequestBody": null,
      "StatusCode": 201,
      "ResponseHeaders": {
        "Content-Length": "0",
        "Date": "Fri, 03 Apr 2020 20:58:45 GMT",
        "ETag": "\u00220x8D7D811CD2CB1FF\u0022",
        "Last-Modified": "Fri, 03 Apr 2020 20:58:46 GMT",
        "Server": [
          "Windows-Azure-HDFS/1.0",
          "Microsoft-HTTPAPI/2.0"
        ],
        "x-ms-client-request-id": "11c05de9-2766-ed2f-e20c-5bc0381724a3",
        "x-ms-request-id": "fa43feac-201f-0097-0afa-091bad000000",
<<<<<<< HEAD
        "x-ms-version": "2019-12-12"
=======
        "x-ms-version": "2020-02-10"
>>>>>>> 60f4876e
      },
      "ResponseBody": []
    },
    {
      "RequestUri": "http://seannsecanary.blob.core.windows.net/test-filesystem-8e27e508-33ba-a843-50af-4c04c0b305b1/test-file-cef611bd-8f40-0fb5-cf87-f08a3ec585f2?comp=lease",
      "RequestMethod": "PUT",
      "RequestHeaders": {
        "Authorization": "Sanitized",
        "If-Unmodified-Since": "Sat, 04 Apr 2020 20:58:46 GMT",
        "traceparent": "00-7fd2df98a944e34b8dca28daece9648c-65c38e3d0d82a141-00",
        "User-Agent": [
          "azsdk-net-Storage.Files.DataLake/12.1.0-dev.20200403.1",
          "(.NET Core 4.6.28325.01; Microsoft Windows 10.0.18362 )"
        ],
        "x-ms-client-request-id": "4a727cb5-1319-caf3-5edd-681f88c97ea0",
        "x-ms-date": "Fri, 03 Apr 2020 20:58:47 GMT",
        "x-ms-lease-action": "acquire",
        "x-ms-lease-duration": "15",
        "x-ms-proposed-lease-id": "58a1ddff-1e11-e2ff-a846-9f656f42e713",
        "x-ms-return-client-request-id": "true",
<<<<<<< HEAD
        "x-ms-version": "2019-12-12"
=======
        "x-ms-version": "2020-02-10"
>>>>>>> 60f4876e
      },
      "RequestBody": null,
      "StatusCode": 201,
      "ResponseHeaders": {
        "Content-Length": "0",
        "Date": "Fri, 03 Apr 2020 20:58:45 GMT",
        "ETag": "\u00220x8D7D811CD2CB1FF\u0022",
        "Last-Modified": "Fri, 03 Apr 2020 20:58:46 GMT",
        "Server": [
          "Windows-Azure-Blob/1.0",
          "Microsoft-HTTPAPI/2.0"
        ],
        "x-ms-client-request-id": "4a727cb5-1319-caf3-5edd-681f88c97ea0",
        "x-ms-lease-id": "58a1ddff-1e11-e2ff-a846-9f656f42e713",
        "x-ms-request-id": "9621f49d-f01e-0012-3efa-093670000000",
<<<<<<< HEAD
        "x-ms-version": "2019-12-12"
=======
        "x-ms-version": "2020-02-10"
>>>>>>> 60f4876e
      },
      "ResponseBody": []
    },
    {
      "RequestUri": "http://seannsecanary.blob.core.windows.net/test-filesystem-8e27e508-33ba-a843-50af-4c04c0b305b1?restype=container",
      "RequestMethod": "DELETE",
      "RequestHeaders": {
        "Authorization": "Sanitized",
        "traceparent": "00-8453760fbdae9f428ceb039ffb8fae1e-0a7e552560612444-00",
        "User-Agent": [
          "azsdk-net-Storage.Files.DataLake/12.1.0-dev.20200403.1",
          "(.NET Core 4.6.28325.01; Microsoft Windows 10.0.18362 )"
        ],
        "x-ms-client-request-id": "f2b087ce-9dcf-08fa-f8d6-83270a6c09e2",
        "x-ms-date": "Fri, 03 Apr 2020 20:58:48 GMT",
        "x-ms-return-client-request-id": "true",
<<<<<<< HEAD
        "x-ms-version": "2019-12-12"
=======
        "x-ms-version": "2020-02-10"
>>>>>>> 60f4876e
      },
      "RequestBody": null,
      "StatusCode": 202,
      "ResponseHeaders": {
        "Content-Length": "0",
        "Date": "Fri, 03 Apr 2020 20:58:46 GMT",
        "Server": [
          "Windows-Azure-Blob/1.0",
          "Microsoft-HTTPAPI/2.0"
        ],
        "x-ms-client-request-id": "f2b087ce-9dcf-08fa-f8d6-83270a6c09e2",
        "x-ms-request-id": "9621f4a1-f01e-0012-41fa-093670000000",
<<<<<<< HEAD
        "x-ms-version": "2019-12-12"
=======
        "x-ms-version": "2020-02-10"
>>>>>>> 60f4876e
      },
      "ResponseBody": []
    },
    {
      "RequestUri": "http://seannsecanary.blob.core.windows.net/test-filesystem-3665a41a-2b05-72a1-dde6-f8096779f1e9?restype=container",
      "RequestMethod": "PUT",
      "RequestHeaders": {
        "Authorization": "Sanitized",
        "traceparent": "00-4e9f8d7fd3f7b240be1d717cd01e627f-01616ac810594a40-00",
        "User-Agent": [
          "azsdk-net-Storage.Files.DataLake/12.1.0-dev.20200403.1",
          "(.NET Core 4.6.28325.01; Microsoft Windows 10.0.18362 )"
        ],
        "x-ms-blob-public-access": "container",
        "x-ms-client-request-id": "345fc906-2d0e-a3fa-e53e-14e9a4f0a17e",
        "x-ms-date": "Fri, 03 Apr 2020 20:58:48 GMT",
        "x-ms-return-client-request-id": "true",
<<<<<<< HEAD
        "x-ms-version": "2019-12-12"
=======
        "x-ms-version": "2020-02-10"
>>>>>>> 60f4876e
      },
      "RequestBody": null,
      "StatusCode": 201,
      "ResponseHeaders": {
        "Content-Length": "0",
        "Date": "Fri, 03 Apr 2020 20:58:46 GMT",
        "ETag": "\u00220x8D7D811CD5A8ECB\u0022",
        "Last-Modified": "Fri, 03 Apr 2020 20:58:46 GMT",
        "Server": [
          "Windows-Azure-Blob/1.0",
          "Microsoft-HTTPAPI/2.0"
        ],
        "x-ms-client-request-id": "345fc906-2d0e-a3fa-e53e-14e9a4f0a17e",
        "x-ms-request-id": "9621f4ba-f01e-0012-52fa-093670000000",
<<<<<<< HEAD
        "x-ms-version": "2019-12-12"
=======
        "x-ms-version": "2020-02-10"
>>>>>>> 60f4876e
      },
      "ResponseBody": []
    },
    {
      "RequestUri": "http://seannsecanary.dfs.core.windows.net/test-filesystem-3665a41a-2b05-72a1-dde6-f8096779f1e9/test-file-a1ad99e4-081b-8ec8-d4de-e96ad602b266?resource=file",
      "RequestMethod": "PUT",
      "RequestHeaders": {
        "Authorization": "Sanitized",
        "traceparent": "00-c284c79d9a6a4f48842629ada90b3257-31e99b70a1785e41-00",
        "User-Agent": [
          "azsdk-net-Storage.Files.DataLake/12.1.0-dev.20200403.1",
          "(.NET Core 4.6.28325.01; Microsoft Windows 10.0.18362 )"
        ],
        "x-ms-client-request-id": "26bad6f9-dfca-fdc8-00d0-6030438fcde3",
        "x-ms-date": "Fri, 03 Apr 2020 20:58:48 GMT",
        "x-ms-return-client-request-id": "true",
<<<<<<< HEAD
        "x-ms-version": "2019-12-12"
=======
        "x-ms-version": "2020-02-10"
>>>>>>> 60f4876e
      },
      "RequestBody": null,
      "StatusCode": 201,
      "ResponseHeaders": {
        "Content-Length": "0",
        "Date": "Fri, 03 Apr 2020 20:58:46 GMT",
        "ETag": "\u00220x8D7D811CD6AF285\u0022",
        "Last-Modified": "Fri, 03 Apr 2020 20:58:46 GMT",
        "Server": [
          "Windows-Azure-HDFS/1.0",
          "Microsoft-HTTPAPI/2.0"
        ],
        "x-ms-client-request-id": "26bad6f9-dfca-fdc8-00d0-6030438fcde3",
        "x-ms-request-id": "fa43feaf-201f-0097-0dfa-091bad000000",
<<<<<<< HEAD
        "x-ms-version": "2019-12-12"
=======
        "x-ms-version": "2020-02-10"
>>>>>>> 60f4876e
      },
      "ResponseBody": []
    },
    {
      "RequestUri": "http://seannsecanary.blob.core.windows.net/test-filesystem-3665a41a-2b05-72a1-dde6-f8096779f1e9/test-file-a1ad99e4-081b-8ec8-d4de-e96ad602b266",
      "RequestMethod": "HEAD",
      "RequestHeaders": {
        "Authorization": "Sanitized",
        "User-Agent": [
          "azsdk-net-Storage.Files.DataLake/12.1.0-dev.20200403.1",
          "(.NET Core 4.6.28325.01; Microsoft Windows 10.0.18362 )"
        ],
        "x-ms-client-request-id": "c74f37e0-5364-f66f-7392-6769ae5a1013",
        "x-ms-date": "Fri, 03 Apr 2020 20:58:48 GMT",
        "x-ms-return-client-request-id": "true",
<<<<<<< HEAD
        "x-ms-version": "2019-12-12"
=======
        "x-ms-version": "2020-02-10"
>>>>>>> 60f4876e
      },
      "RequestBody": null,
      "StatusCode": 200,
      "ResponseHeaders": {
        "Accept-Ranges": "bytes",
        "Content-Length": "0",
        "Content-Type": "application/octet-stream",
        "Date": "Fri, 03 Apr 2020 20:58:46 GMT",
        "ETag": "\u00220x8D7D811CD6AF285\u0022",
        "Last-Modified": "Fri, 03 Apr 2020 20:58:46 GMT",
        "Server": [
          "Windows-Azure-Blob/1.0",
          "Microsoft-HTTPAPI/2.0"
        ],
        "x-ms-access-tier": "Hot",
        "x-ms-access-tier-inferred": "true",
        "x-ms-blob-type": "BlockBlob",
        "x-ms-client-request-id": "c74f37e0-5364-f66f-7392-6769ae5a1013",
        "x-ms-creation-time": "Fri, 03 Apr 2020 20:58:46 GMT",
        "x-ms-lease-state": "available",
        "x-ms-lease-status": "unlocked",
        "x-ms-request-id": "9621f501-f01e-0012-15fa-093670000000",
        "x-ms-server-encrypted": "true",
<<<<<<< HEAD
        "x-ms-version": "2019-12-12"
=======
        "x-ms-version": "2020-02-10"
>>>>>>> 60f4876e
      },
      "ResponseBody": []
    },
    {
      "RequestUri": "http://seannsecanary.blob.core.windows.net/test-filesystem-3665a41a-2b05-72a1-dde6-f8096779f1e9/test-file-a1ad99e4-081b-8ec8-d4de-e96ad602b266?comp=lease",
      "RequestMethod": "PUT",
      "RequestHeaders": {
        "Authorization": "Sanitized",
        "If-Match": "\u00220x8D7D811CD6AF285\u0022",
        "traceparent": "00-69b2be5d2cf0d444aa70b332d3566e03-8eb6a1b810aa5b45-00",
        "User-Agent": [
          "azsdk-net-Storage.Files.DataLake/12.1.0-dev.20200403.1",
          "(.NET Core 4.6.28325.01; Microsoft Windows 10.0.18362 )"
        ],
        "x-ms-client-request-id": "b58d5157-509d-a788-1d7a-8cb52432d8f0",
        "x-ms-date": "Fri, 03 Apr 2020 20:58:48 GMT",
        "x-ms-lease-action": "acquire",
        "x-ms-lease-duration": "15",
        "x-ms-proposed-lease-id": "8f83ae8b-03ed-2863-be60-316deded18ec",
        "x-ms-return-client-request-id": "true",
<<<<<<< HEAD
        "x-ms-version": "2019-12-12"
=======
        "x-ms-version": "2020-02-10"
>>>>>>> 60f4876e
      },
      "RequestBody": null,
      "StatusCode": 201,
      "ResponseHeaders": {
        "Content-Length": "0",
        "Date": "Fri, 03 Apr 2020 20:58:46 GMT",
        "ETag": "\u00220x8D7D811CD6AF285\u0022",
        "Last-Modified": "Fri, 03 Apr 2020 20:58:46 GMT",
        "Server": [
          "Windows-Azure-Blob/1.0",
          "Microsoft-HTTPAPI/2.0"
        ],
        "x-ms-client-request-id": "b58d5157-509d-a788-1d7a-8cb52432d8f0",
        "x-ms-lease-id": "8f83ae8b-03ed-2863-be60-316deded18ec",
        "x-ms-request-id": "9621f507-f01e-0012-1afa-093670000000",
<<<<<<< HEAD
        "x-ms-version": "2019-12-12"
=======
        "x-ms-version": "2020-02-10"
>>>>>>> 60f4876e
      },
      "ResponseBody": []
    },
    {
      "RequestUri": "http://seannsecanary.blob.core.windows.net/test-filesystem-3665a41a-2b05-72a1-dde6-f8096779f1e9?restype=container",
      "RequestMethod": "DELETE",
      "RequestHeaders": {
        "Authorization": "Sanitized",
        "traceparent": "00-d78a39a26b51f04d94b1aa5e0ef48564-2a189f7c96ae1f40-00",
        "User-Agent": [
          "azsdk-net-Storage.Files.DataLake/12.1.0-dev.20200403.1",
          "(.NET Core 4.6.28325.01; Microsoft Windows 10.0.18362 )"
        ],
        "x-ms-client-request-id": "5c1154c5-5acd-6875-eb8e-99a441e6dadf",
        "x-ms-date": "Fri, 03 Apr 2020 20:58:48 GMT",
        "x-ms-return-client-request-id": "true",
<<<<<<< HEAD
        "x-ms-version": "2019-12-12"
=======
        "x-ms-version": "2020-02-10"
>>>>>>> 60f4876e
      },
      "RequestBody": null,
      "StatusCode": 202,
      "ResponseHeaders": {
        "Content-Length": "0",
        "Date": "Fri, 03 Apr 2020 20:58:46 GMT",
        "Server": [
          "Windows-Azure-Blob/1.0",
          "Microsoft-HTTPAPI/2.0"
        ],
        "x-ms-client-request-id": "5c1154c5-5acd-6875-eb8e-99a441e6dadf",
        "x-ms-request-id": "9621f517-f01e-0012-27fa-093670000000",
<<<<<<< HEAD
        "x-ms-version": "2019-12-12"
=======
        "x-ms-version": "2020-02-10"
>>>>>>> 60f4876e
      },
      "ResponseBody": []
    },
    {
      "RequestUri": "http://seannsecanary.blob.core.windows.net/test-filesystem-dcf35325-e488-059e-917a-194d9a219896?restype=container",
      "RequestMethod": "PUT",
      "RequestHeaders": {
        "Authorization": "Sanitized",
        "traceparent": "00-29b57fb62c8b45418eb13c3749121e2e-0640c846431fc241-00",
        "User-Agent": [
          "azsdk-net-Storage.Files.DataLake/12.1.0-dev.20200403.1",
          "(.NET Core 4.6.28325.01; Microsoft Windows 10.0.18362 )"
        ],
        "x-ms-blob-public-access": "container",
        "x-ms-client-request-id": "bc41d575-b393-e1d0-b50b-cb524128cdc9",
        "x-ms-date": "Fri, 03 Apr 2020 20:58:48 GMT",
        "x-ms-return-client-request-id": "true",
<<<<<<< HEAD
        "x-ms-version": "2019-12-12"
=======
        "x-ms-version": "2020-02-10"
>>>>>>> 60f4876e
      },
      "RequestBody": null,
      "StatusCode": 201,
      "ResponseHeaders": {
        "Content-Length": "0",
        "Date": "Fri, 03 Apr 2020 20:58:46 GMT",
        "ETag": "\u00220x8D7D811CDA40151\u0022",
        "Last-Modified": "Fri, 03 Apr 2020 20:58:47 GMT",
        "Server": [
          "Windows-Azure-Blob/1.0",
          "Microsoft-HTTPAPI/2.0"
        ],
        "x-ms-client-request-id": "bc41d575-b393-e1d0-b50b-cb524128cdc9",
        "x-ms-request-id": "9621f523-f01e-0012-2ffa-093670000000",
<<<<<<< HEAD
        "x-ms-version": "2019-12-12"
=======
        "x-ms-version": "2020-02-10"
>>>>>>> 60f4876e
      },
      "ResponseBody": []
    },
    {
      "RequestUri": "http://seannsecanary.dfs.core.windows.net/test-filesystem-dcf35325-e488-059e-917a-194d9a219896/test-file-0db902f6-0bf6-a9be-2f59-c760e7b84c75?resource=file",
      "RequestMethod": "PUT",
      "RequestHeaders": {
        "Authorization": "Sanitized",
        "traceparent": "00-7bcaf950d7941b4e8310c12597031b18-e524817eb927c845-00",
        "User-Agent": [
          "azsdk-net-Storage.Files.DataLake/12.1.0-dev.20200403.1",
          "(.NET Core 4.6.28325.01; Microsoft Windows 10.0.18362 )"
        ],
        "x-ms-client-request-id": "b6ef335b-c361-6abe-1798-8c39ec6ff9fd",
        "x-ms-date": "Fri, 03 Apr 2020 20:58:48 GMT",
        "x-ms-return-client-request-id": "true",
<<<<<<< HEAD
        "x-ms-version": "2019-12-12"
=======
        "x-ms-version": "2020-02-10"
>>>>>>> 60f4876e
      },
      "RequestBody": null,
      "StatusCode": 201,
      "ResponseHeaders": {
        "Content-Length": "0",
        "Date": "Fri, 03 Apr 2020 20:58:46 GMT",
        "ETag": "\u00220x8D7D811CDB51CED\u0022",
        "Last-Modified": "Fri, 03 Apr 2020 20:58:47 GMT",
        "Server": [
          "Windows-Azure-HDFS/1.0",
          "Microsoft-HTTPAPI/2.0"
        ],
        "x-ms-client-request-id": "b6ef335b-c361-6abe-1798-8c39ec6ff9fd",
        "x-ms-request-id": "fa43feb0-201f-0097-0efa-091bad000000",
<<<<<<< HEAD
        "x-ms-version": "2019-12-12"
=======
        "x-ms-version": "2020-02-10"
>>>>>>> 60f4876e
      },
      "ResponseBody": []
    },
    {
      "RequestUri": "http://seannsecanary.blob.core.windows.net/test-filesystem-dcf35325-e488-059e-917a-194d9a219896/test-file-0db902f6-0bf6-a9be-2f59-c760e7b84c75?comp=lease",
      "RequestMethod": "PUT",
      "RequestHeaders": {
        "Authorization": "Sanitized",
        "If-None-Match": "\u0022garbage\u0022",
        "traceparent": "00-4bc536ff389e574f895e0d8312f5ee31-0aa2e13f1356ba4f-00",
        "User-Agent": [
          "azsdk-net-Storage.Files.DataLake/12.1.0-dev.20200403.1",
          "(.NET Core 4.6.28325.01; Microsoft Windows 10.0.18362 )"
        ],
        "x-ms-client-request-id": "5a551c14-7a27-529b-49d5-b6df18d6796d",
        "x-ms-date": "Fri, 03 Apr 2020 20:58:48 GMT",
        "x-ms-lease-action": "acquire",
        "x-ms-lease-duration": "15",
        "x-ms-proposed-lease-id": "dda955bf-0850-1ae9-ff82-aae8f0a9f85e",
        "x-ms-return-client-request-id": "true",
<<<<<<< HEAD
        "x-ms-version": "2019-12-12"
=======
        "x-ms-version": "2020-02-10"
>>>>>>> 60f4876e
      },
      "RequestBody": null,
      "StatusCode": 201,
      "ResponseHeaders": {
        "Content-Length": "0",
        "Date": "Fri, 03 Apr 2020 20:58:46 GMT",
        "ETag": "\u00220x8D7D811CDB51CED\u0022",
        "Last-Modified": "Fri, 03 Apr 2020 20:58:47 GMT",
        "Server": [
          "Windows-Azure-Blob/1.0",
          "Microsoft-HTTPAPI/2.0"
        ],
        "x-ms-client-request-id": "5a551c14-7a27-529b-49d5-b6df18d6796d",
        "x-ms-lease-id": "dda955bf-0850-1ae9-ff82-aae8f0a9f85e",
        "x-ms-request-id": "9621f52f-f01e-0012-37fa-093670000000",
<<<<<<< HEAD
        "x-ms-version": "2019-12-12"
=======
        "x-ms-version": "2020-02-10"
>>>>>>> 60f4876e
      },
      "ResponseBody": []
    },
    {
      "RequestUri": "http://seannsecanary.blob.core.windows.net/test-filesystem-dcf35325-e488-059e-917a-194d9a219896?restype=container",
      "RequestMethod": "DELETE",
      "RequestHeaders": {
        "Authorization": "Sanitized",
        "traceparent": "00-a1dd2c93a6b9cc44a3260627fc579a07-0da13c6760894347-00",
        "User-Agent": [
          "azsdk-net-Storage.Files.DataLake/12.1.0-dev.20200403.1",
          "(.NET Core 4.6.28325.01; Microsoft Windows 10.0.18362 )"
        ],
        "x-ms-client-request-id": "d4d3b738-9e53-8636-3fb2-6af3e034cdce",
        "x-ms-date": "Fri, 03 Apr 2020 20:58:48 GMT",
        "x-ms-return-client-request-id": "true",
<<<<<<< HEAD
        "x-ms-version": "2019-12-12"
=======
        "x-ms-version": "2020-02-10"
>>>>>>> 60f4876e
      },
      "RequestBody": null,
      "StatusCode": 202,
      "ResponseHeaders": {
        "Content-Length": "0",
        "Date": "Fri, 03 Apr 2020 20:58:46 GMT",
        "Server": [
          "Windows-Azure-Blob/1.0",
          "Microsoft-HTTPAPI/2.0"
        ],
        "x-ms-client-request-id": "d4d3b738-9e53-8636-3fb2-6af3e034cdce",
        "x-ms-request-id": "9621f536-f01e-0012-3efa-093670000000",
<<<<<<< HEAD
        "x-ms-version": "2019-12-12"
=======
        "x-ms-version": "2020-02-10"
>>>>>>> 60f4876e
      },
      "ResponseBody": []
    }
  ],
  "Variables": {
    "DateTimeOffsetNow": "2020-04-03T13:58:46.9786279-07:00",
    "RandomSeed": "1022404170",
    "Storage_TestConfigHierarchicalNamespace": "NamespaceTenant\nseannsecanary\nU2FuaXRpemVk\nhttp://seannsecanary.blob.core.windows.net\nhttp://seannsecanary.file.core.windows.net\nhttp://seannsecanary.queue.core.windows.net\nhttp://seannsecanary.table.core.windows.net\n\n\n\n\nhttp://seannsecanary-secondary.blob.core.windows.net\nhttp://seannsecanary-secondary.file.core.windows.net\nhttp://seannsecanary-secondary.queue.core.windows.net\nhttp://seannsecanary-secondary.table.core.windows.net\n68390a19-a643-458b-b726-408abf67b4fc\nSanitized\n72f988bf-86f1-41af-91ab-2d7cd011db47\nhttps://login.microsoftonline.com/\nCloud\nBlobEndpoint=http://seannsecanary.blob.core.windows.net/;QueueEndpoint=http://seannsecanary.queue.core.windows.net/;FileEndpoint=http://seannsecanary.file.core.windows.net/;BlobSecondaryEndpoint=http://seannsecanary-secondary.blob.core.windows.net/;QueueSecondaryEndpoint=http://seannsecanary-secondary.queue.core.windows.net/;FileSecondaryEndpoint=http://seannsecanary-secondary.file.core.windows.net/;AccountName=seannsecanary;AccountKey=Sanitized\n"
  }
}<|MERGE_RESOLUTION|>--- conflicted
+++ resolved
@@ -14,11 +14,7 @@
         "x-ms-client-request-id": "32ea4b22-8bb3-cf5a-e8e0-6a8bc4b77c05",
         "x-ms-date": "Fri, 03 Apr 2020 20:58:46 GMT",
         "x-ms-return-client-request-id": "true",
-<<<<<<< HEAD
-        "x-ms-version": "2019-12-12"
-=======
-        "x-ms-version": "2020-02-10"
->>>>>>> 60f4876e
+        "x-ms-version": "2020-02-10"
       },
       "RequestBody": null,
       "StatusCode": 201,
@@ -33,11 +29,7 @@
         ],
         "x-ms-client-request-id": "32ea4b22-8bb3-cf5a-e8e0-6a8bc4b77c05",
         "x-ms-request-id": "9621f427-f01e-0012-6cfa-093670000000",
-<<<<<<< HEAD
-        "x-ms-version": "2019-12-12"
-=======
-        "x-ms-version": "2020-02-10"
->>>>>>> 60f4876e
+        "x-ms-version": "2020-02-10"
       },
       "ResponseBody": []
     },
@@ -54,11 +46,7 @@
         "x-ms-client-request-id": "98e12734-99ed-aeae-1e81-3f682488630e",
         "x-ms-date": "Fri, 03 Apr 2020 20:58:47 GMT",
         "x-ms-return-client-request-id": "true",
-<<<<<<< HEAD
-        "x-ms-version": "2019-12-12"
-=======
-        "x-ms-version": "2020-02-10"
->>>>>>> 60f4876e
+        "x-ms-version": "2020-02-10"
       },
       "RequestBody": null,
       "StatusCode": 201,
@@ -73,11 +61,7 @@
         ],
         "x-ms-client-request-id": "98e12734-99ed-aeae-1e81-3f682488630e",
         "x-ms-request-id": "fa43feaa-201f-0097-08fa-091bad000000",
-<<<<<<< HEAD
-        "x-ms-version": "2019-12-12"
-=======
-        "x-ms-version": "2020-02-10"
->>>>>>> 60f4876e
+        "x-ms-version": "2020-02-10"
       },
       "ResponseBody": []
     },
@@ -97,11 +81,7 @@
         "x-ms-lease-duration": "15",
         "x-ms-proposed-lease-id": "6e02b50b-b89c-4103-ed1a-5a5d625d18a5",
         "x-ms-return-client-request-id": "true",
-<<<<<<< HEAD
-        "x-ms-version": "2019-12-12"
-=======
-        "x-ms-version": "2020-02-10"
->>>>>>> 60f4876e
+        "x-ms-version": "2020-02-10"
       },
       "RequestBody": null,
       "StatusCode": 201,
@@ -117,11 +97,7 @@
         "x-ms-client-request-id": "9bc30366-b04b-7b60-23a0-aad23e514bc1",
         "x-ms-lease-id": "6e02b50b-b89c-4103-ed1a-5a5d625d18a5",
         "x-ms-request-id": "9621f43c-f01e-0012-7cfa-093670000000",
-<<<<<<< HEAD
-        "x-ms-version": "2019-12-12"
-=======
-        "x-ms-version": "2020-02-10"
->>>>>>> 60f4876e
+        "x-ms-version": "2020-02-10"
       },
       "ResponseBody": []
     },
@@ -138,11 +114,7 @@
         "x-ms-client-request-id": "5ff636f3-7c99-7c5a-0921-215892f5b156",
         "x-ms-date": "Fri, 03 Apr 2020 20:58:47 GMT",
         "x-ms-return-client-request-id": "true",
-<<<<<<< HEAD
-        "x-ms-version": "2019-12-12"
-=======
-        "x-ms-version": "2020-02-10"
->>>>>>> 60f4876e
+        "x-ms-version": "2020-02-10"
       },
       "RequestBody": null,
       "StatusCode": 202,
@@ -155,11 +127,7 @@
         ],
         "x-ms-client-request-id": "5ff636f3-7c99-7c5a-0921-215892f5b156",
         "x-ms-request-id": "9621f440-f01e-0012-80fa-093670000000",
-<<<<<<< HEAD
-        "x-ms-version": "2019-12-12"
-=======
-        "x-ms-version": "2020-02-10"
->>>>>>> 60f4876e
+        "x-ms-version": "2020-02-10"
       },
       "ResponseBody": []
     },
@@ -177,11 +145,7 @@
         "x-ms-client-request-id": "2e0e6f60-a46c-8621-fdaf-71a3ce2092d8",
         "x-ms-date": "Fri, 03 Apr 2020 20:58:47 GMT",
         "x-ms-return-client-request-id": "true",
-<<<<<<< HEAD
-        "x-ms-version": "2019-12-12"
-=======
-        "x-ms-version": "2020-02-10"
->>>>>>> 60f4876e
+        "x-ms-version": "2020-02-10"
       },
       "RequestBody": null,
       "StatusCode": 201,
@@ -196,11 +160,7 @@
         ],
         "x-ms-client-request-id": "2e0e6f60-a46c-8621-fdaf-71a3ce2092d8",
         "x-ms-request-id": "9621f448-f01e-0012-07fa-093670000000",
-<<<<<<< HEAD
-        "x-ms-version": "2019-12-12"
-=======
-        "x-ms-version": "2020-02-10"
->>>>>>> 60f4876e
+        "x-ms-version": "2020-02-10"
       },
       "ResponseBody": []
     },
@@ -217,11 +177,7 @@
         "x-ms-client-request-id": "7c0fd82e-69de-b7e2-73da-7242621aca8d",
         "x-ms-date": "Fri, 03 Apr 2020 20:58:47 GMT",
         "x-ms-return-client-request-id": "true",
-<<<<<<< HEAD
-        "x-ms-version": "2019-12-12"
-=======
-        "x-ms-version": "2020-02-10"
->>>>>>> 60f4876e
+        "x-ms-version": "2020-02-10"
       },
       "RequestBody": null,
       "StatusCode": 201,
@@ -236,11 +192,7 @@
         ],
         "x-ms-client-request-id": "7c0fd82e-69de-b7e2-73da-7242621aca8d",
         "x-ms-request-id": "fa43feab-201f-0097-09fa-091bad000000",
-<<<<<<< HEAD
-        "x-ms-version": "2019-12-12"
-=======
-        "x-ms-version": "2020-02-10"
->>>>>>> 60f4876e
+        "x-ms-version": "2020-02-10"
       },
       "ResponseBody": []
     },
@@ -261,11 +213,7 @@
         "x-ms-lease-duration": "15",
         "x-ms-proposed-lease-id": "18e84064-1746-7fb7-4d09-32bc9e51ba38",
         "x-ms-return-client-request-id": "true",
-<<<<<<< HEAD
-        "x-ms-version": "2019-12-12"
-=======
-        "x-ms-version": "2020-02-10"
->>>>>>> 60f4876e
+        "x-ms-version": "2020-02-10"
       },
       "RequestBody": null,
       "StatusCode": 201,
@@ -281,11 +229,7 @@
         "x-ms-client-request-id": "39467d8e-059b-16d8-2090-2ed437251921",
         "x-ms-lease-id": "18e84064-1746-7fb7-4d09-32bc9e51ba38",
         "x-ms-request-id": "9621f45e-f01e-0012-15fa-093670000000",
-<<<<<<< HEAD
-        "x-ms-version": "2019-12-12"
-=======
-        "x-ms-version": "2020-02-10"
->>>>>>> 60f4876e
+        "x-ms-version": "2020-02-10"
       },
       "ResponseBody": []
     },
@@ -302,11 +246,7 @@
         "x-ms-client-request-id": "202dad96-800b-069c-4ac2-c3d0a07d19ad",
         "x-ms-date": "Fri, 03 Apr 2020 20:58:47 GMT",
         "x-ms-return-client-request-id": "true",
-<<<<<<< HEAD
-        "x-ms-version": "2019-12-12"
-=======
-        "x-ms-version": "2020-02-10"
->>>>>>> 60f4876e
+        "x-ms-version": "2020-02-10"
       },
       "RequestBody": null,
       "StatusCode": 202,
@@ -319,11 +259,7 @@
         ],
         "x-ms-client-request-id": "202dad96-800b-069c-4ac2-c3d0a07d19ad",
         "x-ms-request-id": "9621f46d-f01e-0012-1ffa-093670000000",
-<<<<<<< HEAD
-        "x-ms-version": "2019-12-12"
-=======
-        "x-ms-version": "2020-02-10"
->>>>>>> 60f4876e
+        "x-ms-version": "2020-02-10"
       },
       "ResponseBody": []
     },
@@ -341,11 +277,7 @@
         "x-ms-client-request-id": "2b1c987d-2847-63a2-6985-d05b34984696",
         "x-ms-date": "Fri, 03 Apr 2020 20:58:47 GMT",
         "x-ms-return-client-request-id": "true",
-<<<<<<< HEAD
-        "x-ms-version": "2019-12-12"
-=======
-        "x-ms-version": "2020-02-10"
->>>>>>> 60f4876e
+        "x-ms-version": "2020-02-10"
       },
       "RequestBody": null,
       "StatusCode": 201,
@@ -360,11 +292,7 @@
         ],
         "x-ms-client-request-id": "2b1c987d-2847-63a2-6985-d05b34984696",
         "x-ms-request-id": "9621f47d-f01e-0012-27fa-093670000000",
-<<<<<<< HEAD
-        "x-ms-version": "2019-12-12"
-=======
-        "x-ms-version": "2020-02-10"
->>>>>>> 60f4876e
+        "x-ms-version": "2020-02-10"
       },
       "ResponseBody": []
     },
@@ -381,11 +309,7 @@
         "x-ms-client-request-id": "11c05de9-2766-ed2f-e20c-5bc0381724a3",
         "x-ms-date": "Fri, 03 Apr 2020 20:58:47 GMT",
         "x-ms-return-client-request-id": "true",
-<<<<<<< HEAD
-        "x-ms-version": "2019-12-12"
-=======
-        "x-ms-version": "2020-02-10"
->>>>>>> 60f4876e
+        "x-ms-version": "2020-02-10"
       },
       "RequestBody": null,
       "StatusCode": 201,
@@ -400,11 +324,7 @@
         ],
         "x-ms-client-request-id": "11c05de9-2766-ed2f-e20c-5bc0381724a3",
         "x-ms-request-id": "fa43feac-201f-0097-0afa-091bad000000",
-<<<<<<< HEAD
-        "x-ms-version": "2019-12-12"
-=======
-        "x-ms-version": "2020-02-10"
->>>>>>> 60f4876e
+        "x-ms-version": "2020-02-10"
       },
       "ResponseBody": []
     },
@@ -425,11 +345,7 @@
         "x-ms-lease-duration": "15",
         "x-ms-proposed-lease-id": "58a1ddff-1e11-e2ff-a846-9f656f42e713",
         "x-ms-return-client-request-id": "true",
-<<<<<<< HEAD
-        "x-ms-version": "2019-12-12"
-=======
-        "x-ms-version": "2020-02-10"
->>>>>>> 60f4876e
+        "x-ms-version": "2020-02-10"
       },
       "RequestBody": null,
       "StatusCode": 201,
@@ -445,11 +361,7 @@
         "x-ms-client-request-id": "4a727cb5-1319-caf3-5edd-681f88c97ea0",
         "x-ms-lease-id": "58a1ddff-1e11-e2ff-a846-9f656f42e713",
         "x-ms-request-id": "9621f49d-f01e-0012-3efa-093670000000",
-<<<<<<< HEAD
-        "x-ms-version": "2019-12-12"
-=======
-        "x-ms-version": "2020-02-10"
->>>>>>> 60f4876e
+        "x-ms-version": "2020-02-10"
       },
       "ResponseBody": []
     },
@@ -466,11 +378,7 @@
         "x-ms-client-request-id": "f2b087ce-9dcf-08fa-f8d6-83270a6c09e2",
         "x-ms-date": "Fri, 03 Apr 2020 20:58:48 GMT",
         "x-ms-return-client-request-id": "true",
-<<<<<<< HEAD
-        "x-ms-version": "2019-12-12"
-=======
-        "x-ms-version": "2020-02-10"
->>>>>>> 60f4876e
+        "x-ms-version": "2020-02-10"
       },
       "RequestBody": null,
       "StatusCode": 202,
@@ -483,11 +391,7 @@
         ],
         "x-ms-client-request-id": "f2b087ce-9dcf-08fa-f8d6-83270a6c09e2",
         "x-ms-request-id": "9621f4a1-f01e-0012-41fa-093670000000",
-<<<<<<< HEAD
-        "x-ms-version": "2019-12-12"
-=======
-        "x-ms-version": "2020-02-10"
->>>>>>> 60f4876e
+        "x-ms-version": "2020-02-10"
       },
       "ResponseBody": []
     },
@@ -505,11 +409,7 @@
         "x-ms-client-request-id": "345fc906-2d0e-a3fa-e53e-14e9a4f0a17e",
         "x-ms-date": "Fri, 03 Apr 2020 20:58:48 GMT",
         "x-ms-return-client-request-id": "true",
-<<<<<<< HEAD
-        "x-ms-version": "2019-12-12"
-=======
-        "x-ms-version": "2020-02-10"
->>>>>>> 60f4876e
+        "x-ms-version": "2020-02-10"
       },
       "RequestBody": null,
       "StatusCode": 201,
@@ -524,11 +424,7 @@
         ],
         "x-ms-client-request-id": "345fc906-2d0e-a3fa-e53e-14e9a4f0a17e",
         "x-ms-request-id": "9621f4ba-f01e-0012-52fa-093670000000",
-<<<<<<< HEAD
-        "x-ms-version": "2019-12-12"
-=======
-        "x-ms-version": "2020-02-10"
->>>>>>> 60f4876e
+        "x-ms-version": "2020-02-10"
       },
       "ResponseBody": []
     },
@@ -545,11 +441,7 @@
         "x-ms-client-request-id": "26bad6f9-dfca-fdc8-00d0-6030438fcde3",
         "x-ms-date": "Fri, 03 Apr 2020 20:58:48 GMT",
         "x-ms-return-client-request-id": "true",
-<<<<<<< HEAD
-        "x-ms-version": "2019-12-12"
-=======
-        "x-ms-version": "2020-02-10"
->>>>>>> 60f4876e
+        "x-ms-version": "2020-02-10"
       },
       "RequestBody": null,
       "StatusCode": 201,
@@ -564,11 +456,7 @@
         ],
         "x-ms-client-request-id": "26bad6f9-dfca-fdc8-00d0-6030438fcde3",
         "x-ms-request-id": "fa43feaf-201f-0097-0dfa-091bad000000",
-<<<<<<< HEAD
-        "x-ms-version": "2019-12-12"
-=======
-        "x-ms-version": "2020-02-10"
->>>>>>> 60f4876e
+        "x-ms-version": "2020-02-10"
       },
       "ResponseBody": []
     },
@@ -584,11 +472,7 @@
         "x-ms-client-request-id": "c74f37e0-5364-f66f-7392-6769ae5a1013",
         "x-ms-date": "Fri, 03 Apr 2020 20:58:48 GMT",
         "x-ms-return-client-request-id": "true",
-<<<<<<< HEAD
-        "x-ms-version": "2019-12-12"
-=======
-        "x-ms-version": "2020-02-10"
->>>>>>> 60f4876e
+        "x-ms-version": "2020-02-10"
       },
       "RequestBody": null,
       "StatusCode": 200,
@@ -612,11 +496,7 @@
         "x-ms-lease-status": "unlocked",
         "x-ms-request-id": "9621f501-f01e-0012-15fa-093670000000",
         "x-ms-server-encrypted": "true",
-<<<<<<< HEAD
-        "x-ms-version": "2019-12-12"
-=======
-        "x-ms-version": "2020-02-10"
->>>>>>> 60f4876e
+        "x-ms-version": "2020-02-10"
       },
       "ResponseBody": []
     },
@@ -637,11 +517,7 @@
         "x-ms-lease-duration": "15",
         "x-ms-proposed-lease-id": "8f83ae8b-03ed-2863-be60-316deded18ec",
         "x-ms-return-client-request-id": "true",
-<<<<<<< HEAD
-        "x-ms-version": "2019-12-12"
-=======
-        "x-ms-version": "2020-02-10"
->>>>>>> 60f4876e
+        "x-ms-version": "2020-02-10"
       },
       "RequestBody": null,
       "StatusCode": 201,
@@ -657,11 +533,7 @@
         "x-ms-client-request-id": "b58d5157-509d-a788-1d7a-8cb52432d8f0",
         "x-ms-lease-id": "8f83ae8b-03ed-2863-be60-316deded18ec",
         "x-ms-request-id": "9621f507-f01e-0012-1afa-093670000000",
-<<<<<<< HEAD
-        "x-ms-version": "2019-12-12"
-=======
-        "x-ms-version": "2020-02-10"
->>>>>>> 60f4876e
+        "x-ms-version": "2020-02-10"
       },
       "ResponseBody": []
     },
@@ -678,11 +550,7 @@
         "x-ms-client-request-id": "5c1154c5-5acd-6875-eb8e-99a441e6dadf",
         "x-ms-date": "Fri, 03 Apr 2020 20:58:48 GMT",
         "x-ms-return-client-request-id": "true",
-<<<<<<< HEAD
-        "x-ms-version": "2019-12-12"
-=======
-        "x-ms-version": "2020-02-10"
->>>>>>> 60f4876e
+        "x-ms-version": "2020-02-10"
       },
       "RequestBody": null,
       "StatusCode": 202,
@@ -695,11 +563,7 @@
         ],
         "x-ms-client-request-id": "5c1154c5-5acd-6875-eb8e-99a441e6dadf",
         "x-ms-request-id": "9621f517-f01e-0012-27fa-093670000000",
-<<<<<<< HEAD
-        "x-ms-version": "2019-12-12"
-=======
-        "x-ms-version": "2020-02-10"
->>>>>>> 60f4876e
+        "x-ms-version": "2020-02-10"
       },
       "ResponseBody": []
     },
@@ -717,11 +581,7 @@
         "x-ms-client-request-id": "bc41d575-b393-e1d0-b50b-cb524128cdc9",
         "x-ms-date": "Fri, 03 Apr 2020 20:58:48 GMT",
         "x-ms-return-client-request-id": "true",
-<<<<<<< HEAD
-        "x-ms-version": "2019-12-12"
-=======
-        "x-ms-version": "2020-02-10"
->>>>>>> 60f4876e
+        "x-ms-version": "2020-02-10"
       },
       "RequestBody": null,
       "StatusCode": 201,
@@ -736,11 +596,7 @@
         ],
         "x-ms-client-request-id": "bc41d575-b393-e1d0-b50b-cb524128cdc9",
         "x-ms-request-id": "9621f523-f01e-0012-2ffa-093670000000",
-<<<<<<< HEAD
-        "x-ms-version": "2019-12-12"
-=======
-        "x-ms-version": "2020-02-10"
->>>>>>> 60f4876e
+        "x-ms-version": "2020-02-10"
       },
       "ResponseBody": []
     },
@@ -757,11 +613,7 @@
         "x-ms-client-request-id": "b6ef335b-c361-6abe-1798-8c39ec6ff9fd",
         "x-ms-date": "Fri, 03 Apr 2020 20:58:48 GMT",
         "x-ms-return-client-request-id": "true",
-<<<<<<< HEAD
-        "x-ms-version": "2019-12-12"
-=======
-        "x-ms-version": "2020-02-10"
->>>>>>> 60f4876e
+        "x-ms-version": "2020-02-10"
       },
       "RequestBody": null,
       "StatusCode": 201,
@@ -776,11 +628,7 @@
         ],
         "x-ms-client-request-id": "b6ef335b-c361-6abe-1798-8c39ec6ff9fd",
         "x-ms-request-id": "fa43feb0-201f-0097-0efa-091bad000000",
-<<<<<<< HEAD
-        "x-ms-version": "2019-12-12"
-=======
-        "x-ms-version": "2020-02-10"
->>>>>>> 60f4876e
+        "x-ms-version": "2020-02-10"
       },
       "ResponseBody": []
     },
@@ -801,11 +649,7 @@
         "x-ms-lease-duration": "15",
         "x-ms-proposed-lease-id": "dda955bf-0850-1ae9-ff82-aae8f0a9f85e",
         "x-ms-return-client-request-id": "true",
-<<<<<<< HEAD
-        "x-ms-version": "2019-12-12"
-=======
-        "x-ms-version": "2020-02-10"
->>>>>>> 60f4876e
+        "x-ms-version": "2020-02-10"
       },
       "RequestBody": null,
       "StatusCode": 201,
@@ -821,11 +665,7 @@
         "x-ms-client-request-id": "5a551c14-7a27-529b-49d5-b6df18d6796d",
         "x-ms-lease-id": "dda955bf-0850-1ae9-ff82-aae8f0a9f85e",
         "x-ms-request-id": "9621f52f-f01e-0012-37fa-093670000000",
-<<<<<<< HEAD
-        "x-ms-version": "2019-12-12"
-=======
-        "x-ms-version": "2020-02-10"
->>>>>>> 60f4876e
+        "x-ms-version": "2020-02-10"
       },
       "ResponseBody": []
     },
@@ -842,11 +682,7 @@
         "x-ms-client-request-id": "d4d3b738-9e53-8636-3fb2-6af3e034cdce",
         "x-ms-date": "Fri, 03 Apr 2020 20:58:48 GMT",
         "x-ms-return-client-request-id": "true",
-<<<<<<< HEAD
-        "x-ms-version": "2019-12-12"
-=======
-        "x-ms-version": "2020-02-10"
->>>>>>> 60f4876e
+        "x-ms-version": "2020-02-10"
       },
       "RequestBody": null,
       "StatusCode": 202,
@@ -859,11 +695,7 @@
         ],
         "x-ms-client-request-id": "d4d3b738-9e53-8636-3fb2-6af3e034cdce",
         "x-ms-request-id": "9621f536-f01e-0012-3efa-093670000000",
-<<<<<<< HEAD
-        "x-ms-version": "2019-12-12"
-=======
-        "x-ms-version": "2020-02-10"
->>>>>>> 60f4876e
+        "x-ms-version": "2020-02-10"
       },
       "ResponseBody": []
     }
