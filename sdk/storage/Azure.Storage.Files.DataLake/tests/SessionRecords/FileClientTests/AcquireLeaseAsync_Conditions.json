--- conflicted
+++ resolved
@@ -1,193 +1,122 @@
 {
   "Entries": [
     {
-      "RequestUri": "https://seannse.blob.core.windows.net/test-filesystem-1b2fcc24-9982-c756-0a29-2b3d0eec8c20?restype=container",
-      "RequestMethod": "PUT",
-      "RequestHeaders": {
-        "Accept": "application/xml",
-        "Authorization": "Sanitized",
-<<<<<<< HEAD
-        "traceparent": "00-fa737b445165c64eb21fda21914e4e43-28fdbee9d47f7b4f-00",
-        "User-Agent": [
-          "azsdk-net-Storage.Files.DataLake/12.7.0-alpha.20210202.1",
-          "(.NET 5.0.2; Microsoft Windows 10.0.19042)"
+      "RequestUri": "https://seannse.blob.core.windows.net/test-filesystem-e00dbb4b-5d01-2704-26d4-3c0939e05618?restype=container",
+      "RequestMethod": "PUT",
+      "RequestHeaders": {
+        "Accept": "application/xml",
+        "Authorization": "Sanitized",
+        "traceparent": "00-344a6dd8cf0fe3418f566141843cd59a-4ee2d636e9f67549-00",
+        "User-Agent": [
+          "azsdk-net-Storage.Files.DataLake/12.7.0-alpha.20210219.1",
+          "(.NET 5.0.3; Microsoft Windows 10.0.19041)"
         ],
         "x-ms-blob-public-access": "container",
-        "x-ms-client-request-id": "32ea4b22-8bb3-cf5a-e8e0-6a8bc4b77c05",
-        "x-ms-date": "Tue, 02 Feb 2021 21:35:05 GMT",
-=======
-        "traceparent": "00-9f773cef773e604cbc90568489883255-c37e7d8c0cde9a46-00",
-        "User-Agent": [
-          "azsdk-net-Storage.Files.DataLake/12.7.0-alpha.20210217.1",
-          "(.NET 5.0.3; Microsoft Windows 10.0.19042)"
-        ],
-        "x-ms-blob-public-access": "container",
-        "x-ms-client-request-id": "32ea4b22-8bb3-cf5a-e8e0-6a8bc4b77c05",
-        "x-ms-date": "Wed, 17 Feb 2021 22:24:50 GMT",
->>>>>>> 1814567d
-        "x-ms-return-client-request-id": "true",
-        "x-ms-version": "2020-06-12"
-      },
-      "RequestBody": null,
-      "StatusCode": 201,
-      "ResponseHeaders": {
-        "Content-Length": "0",
-<<<<<<< HEAD
-        "Date": "Tue, 02 Feb 2021 21:35:05 GMT",
-        "ETag": "\u00220x8D8C7C2683BB754\u0022",
-        "Last-Modified": "Tue, 02 Feb 2021 21:35:05 GMT",
-=======
-        "Date": "Wed, 17 Feb 2021 22:24:50 GMT",
-        "ETag": "\u00220x8D8D392D755DBCD\u0022",
-        "Last-Modified": "Wed, 17 Feb 2021 22:24:50 GMT",
->>>>>>> 1814567d
-        "Server": [
-          "Windows-Azure-Blob/1.0",
-          "Microsoft-HTTPAPI/2.0"
-        ],
-        "x-ms-client-request-id": "32ea4b22-8bb3-cf5a-e8e0-6a8bc4b77c05",
-<<<<<<< HEAD
-        "x-ms-request-id": "6fe55693-d01e-00b0-45ab-f93e96000000",
-=======
-        "x-ms-request-id": "17f28aa5-f01e-00a7-3e7b-05979d000000",
->>>>>>> 1814567d
-        "x-ms-version": "2020-06-12"
-      },
-      "ResponseBody": []
-    },
-    {
-      "RequestUri": "https://seannse.dfs.core.windows.net/test-filesystem-1b2fcc24-9982-c756-0a29-2b3d0eec8c20/test-file-06675a9a-7326-682c-f34b-67d16cdad5b5?resource=file",
+        "x-ms-client-request-id": "984b4038-788b-cdab-0d89-655f62f3a11d",
+        "x-ms-date": "Fri, 19 Feb 2021 19:08:45 GMT",
+        "x-ms-return-client-request-id": "true",
+        "x-ms-version": "2020-06-12"
+      },
+      "RequestBody": null,
+      "StatusCode": 201,
+      "ResponseHeaders": {
+        "Content-Length": "0",
+        "Date": "Fri, 19 Feb 2021 19:08:44 GMT",
+        "ETag": "\u00220x8D8D509C721208A\u0022",
+        "Last-Modified": "Fri, 19 Feb 2021 19:08:44 GMT",
+        "Server": [
+          "Windows-Azure-Blob/1.0",
+          "Microsoft-HTTPAPI/2.0"
+        ],
+        "x-ms-client-request-id": "984b4038-788b-cdab-0d89-655f62f3a11d",
+        "x-ms-request-id": "2e624cc5-201e-00a4-64f2-0676f9000000",
+        "x-ms-version": "2020-06-12"
+      },
+      "ResponseBody": []
+    },
+    {
+      "RequestUri": "https://seannse.dfs.core.windows.net/test-filesystem-e00dbb4b-5d01-2704-26d4-3c0939e05618/test-file-4f8c6969-eeba-6ae7-b069-e49d1f2e2047?resource=file",
       "RequestMethod": "PUT",
       "RequestHeaders": {
         "Accept": "application/json",
         "Authorization": "Sanitized",
-<<<<<<< HEAD
-        "traceparent": "00-5016167883836b44aa3a82d98d16b958-7a437486c124c242-00",
-        "User-Agent": [
-          "azsdk-net-Storage.Files.DataLake/12.7.0-alpha.20210202.1",
-          "(.NET 5.0.2; Microsoft Windows 10.0.19042)"
-        ],
-        "x-ms-client-request-id": "98e12734-99ed-aeae-1e81-3f682488630e",
-        "x-ms-date": "Tue, 02 Feb 2021 21:35:05 GMT",
-=======
-        "traceparent": "00-632bb7851512fb469defa72da25e78c5-00f6cd0cc2d19846-00",
-        "User-Agent": [
-          "azsdk-net-Storage.Files.DataLake/12.7.0-alpha.20210217.1",
-          "(.NET 5.0.3; Microsoft Windows 10.0.19042)"
-        ],
-        "x-ms-client-request-id": "98e12734-99ed-aeae-1e81-3f682488630e",
-        "x-ms-date": "Wed, 17 Feb 2021 22:24:50 GMT",
->>>>>>> 1814567d
-        "x-ms-return-client-request-id": "true",
-        "x-ms-version": "2020-06-12"
-      },
-      "RequestBody": null,
-      "StatusCode": 201,
-      "ResponseHeaders": {
-        "Content-Length": "0",
-<<<<<<< HEAD
-        "Date": "Tue, 02 Feb 2021 21:35:05 GMT",
-        "ETag": "\u00220x8D8C7C2687A0375\u0022",
-        "Last-Modified": "Tue, 02 Feb 2021 21:35:06 GMT",
-=======
-        "Date": "Wed, 17 Feb 2021 22:24:49 GMT",
-        "ETag": "\u00220x8D8D392D790A725\u0022",
-        "Last-Modified": "Wed, 17 Feb 2021 22:24:50 GMT",
->>>>>>> 1814567d
+        "traceparent": "00-5cc65fcbb6638a4a82ca27364350d522-0554fe3edd791f4f-00",
+        "User-Agent": [
+          "azsdk-net-Storage.Files.DataLake/12.7.0-alpha.20210219.1",
+          "(.NET 5.0.3; Microsoft Windows 10.0.19041)"
+        ],
+        "x-ms-client-request-id": "9d6b21c2-e452-4aab-58e1-e822930dadde",
+        "x-ms-date": "Fri, 19 Feb 2021 19:08:45 GMT",
+        "x-ms-return-client-request-id": "true",
+        "x-ms-version": "2020-06-12"
+      },
+      "RequestBody": null,
+      "StatusCode": 201,
+      "ResponseHeaders": {
+        "Content-Length": "0",
+        "Date": "Fri, 19 Feb 2021 19:08:44 GMT",
+        "ETag": "\u00220x8D8D509C732807F\u0022",
+        "Last-Modified": "Fri, 19 Feb 2021 19:08:44 GMT",
         "Server": [
           "Windows-Azure-HDFS/1.0",
           "Microsoft-HTTPAPI/2.0"
         ],
-        "x-ms-client-request-id": "98e12734-99ed-aeae-1e81-3f682488630e",
-<<<<<<< HEAD
-        "x-ms-request-id": "a8d868d5-601f-007e-5cab-f9ef18000000",
-=======
-        "x-ms-request-id": "dd514c80-d01f-0026-757b-053747000000",
->>>>>>> 1814567d
-        "x-ms-version": "2020-06-12"
-      },
-      "ResponseBody": []
-    },
-    {
-      "RequestUri": "https://seannse.blob.core.windows.net/test-filesystem-1b2fcc24-9982-c756-0a29-2b3d0eec8c20/test-file-06675a9a-7326-682c-f34b-67d16cdad5b5?comp=lease",
-      "RequestMethod": "PUT",
-      "RequestHeaders": {
-        "Accept": "application/xml",
-        "Authorization": "Sanitized",
-<<<<<<< HEAD
-        "traceparent": "00-c12b62002c77f14f8dde71ae880930f2-9f0898754fd05b46-00",
-        "User-Agent": [
-          "azsdk-net-Storage.Files.DataLake/12.7.0-alpha.20210202.1",
-          "(.NET 5.0.2; Microsoft Windows 10.0.19042)"
-        ],
-        "x-ms-client-request-id": "9bc30366-b04b-7b60-23a0-aad23e514bc1",
-        "x-ms-date": "Tue, 02 Feb 2021 21:35:05 GMT",
-=======
-        "traceparent": "00-3906df574eeade42ad65d7cde782607a-ee0cffd684bedb42-00",
-        "User-Agent": [
-          "azsdk-net-Storage.Files.DataLake/12.7.0-alpha.20210217.1",
-          "(.NET 5.0.3; Microsoft Windows 10.0.19042)"
-        ],
-        "x-ms-client-request-id": "9bc30366-b04b-7b60-23a0-aad23e514bc1",
-        "x-ms-date": "Wed, 17 Feb 2021 22:24:50 GMT",
->>>>>>> 1814567d
+        "x-ms-client-request-id": "9d6b21c2-e452-4aab-58e1-e822930dadde",
+        "x-ms-request-id": "6f4aee4b-e01f-004f-04f2-060e0b000000",
+        "x-ms-version": "2020-06-12"
+      },
+      "ResponseBody": []
+    },
+    {
+      "RequestUri": "https://seannse.blob.core.windows.net/test-filesystem-e00dbb4b-5d01-2704-26d4-3c0939e05618/test-file-4f8c6969-eeba-6ae7-b069-e49d1f2e2047?comp=lease",
+      "RequestMethod": "PUT",
+      "RequestHeaders": {
+        "Accept": "application/xml",
+        "Authorization": "Sanitized",
+        "traceparent": "00-3e046c114cedc142b2e95f1e881319fc-3a7160bf5f07a74c-00",
+        "User-Agent": [
+          "azsdk-net-Storage.Files.DataLake/12.7.0-alpha.20210219.1",
+          "(.NET 5.0.3; Microsoft Windows 10.0.19041)"
+        ],
+        "x-ms-client-request-id": "5d95c91c-b4ed-19e6-98bf-bfeff3bb036e",
+        "x-ms-date": "Fri, 19 Feb 2021 19:08:45 GMT",
         "x-ms-lease-action": "acquire",
         "x-ms-lease-duration": "15",
-        "x-ms-proposed-lease-id": "6e02b50b-b89c-4103-ed1a-5a5d625d18a5",
-        "x-ms-return-client-request-id": "true",
-        "x-ms-version": "2020-06-12"
-      },
-      "RequestBody": null,
-      "StatusCode": 201,
-      "ResponseHeaders": {
-        "Content-Length": "0",
-<<<<<<< HEAD
-        "Date": "Tue, 02 Feb 2021 21:35:05 GMT",
-        "ETag": "\u00220x8D8C7C2687A0375\u0022",
-        "Last-Modified": "Tue, 02 Feb 2021 21:35:06 GMT",
-=======
-        "Date": "Wed, 17 Feb 2021 22:24:50 GMT",
-        "ETag": "\u00220x8D8D392D790A725\u0022",
-        "Last-Modified": "Wed, 17 Feb 2021 22:24:50 GMT",
->>>>>>> 1814567d
-        "Server": [
-          "Windows-Azure-Blob/1.0",
-          "Microsoft-HTTPAPI/2.0"
-        ],
-        "x-ms-client-request-id": "9bc30366-b04b-7b60-23a0-aad23e514bc1",
-        "x-ms-lease-id": "6e02b50b-b89c-4103-ed1a-5a5d625d18a5",
-<<<<<<< HEAD
-        "x-ms-request-id": "6fe55976-d01e-00b0-5fab-f93e96000000",
-=======
-        "x-ms-request-id": "17f28c92-f01e-00a7-0e7b-05979d000000",
->>>>>>> 1814567d
-        "x-ms-version": "2020-06-12"
-      },
-      "ResponseBody": []
-    },
-    {
-      "RequestUri": "https://seannse.blob.core.windows.net/test-filesystem-1b2fcc24-9982-c756-0a29-2b3d0eec8c20?restype=container",
+        "x-ms-proposed-lease-id": "8bbe1e68-a922-ab88-dd62-f1f046eaee04",
+        "x-ms-return-client-request-id": "true",
+        "x-ms-version": "2020-06-12"
+      },
+      "RequestBody": null,
+      "StatusCode": 201,
+      "ResponseHeaders": {
+        "Content-Length": "0",
+        "Date": "Fri, 19 Feb 2021 19:08:44 GMT",
+        "ETag": "\u00220x8D8D509C732807F\u0022",
+        "Last-Modified": "Fri, 19 Feb 2021 19:08:44 GMT",
+        "Server": [
+          "Windows-Azure-Blob/1.0",
+          "Microsoft-HTTPAPI/2.0"
+        ],
+        "x-ms-client-request-id": "5d95c91c-b4ed-19e6-98bf-bfeff3bb036e",
+        "x-ms-lease-id": "8bbe1e68-a922-ab88-dd62-f1f046eaee04",
+        "x-ms-request-id": "2e624ec6-201e-00a4-32f2-0676f9000000",
+        "x-ms-version": "2020-06-12"
+      },
+      "ResponseBody": []
+    },
+    {
+      "RequestUri": "https://seannse.blob.core.windows.net/test-filesystem-e00dbb4b-5d01-2704-26d4-3c0939e05618?restype=container",
       "RequestMethod": "DELETE",
       "RequestHeaders": {
         "Accept": "application/xml",
         "Authorization": "Sanitized",
-<<<<<<< HEAD
-        "traceparent": "00-77c27e673ee1b64fa3a89ca3a7746301-43533dad20bc9840-00",
-        "User-Agent": [
-          "azsdk-net-Storage.Files.DataLake/12.7.0-alpha.20210202.1",
-          "(.NET 5.0.2; Microsoft Windows 10.0.19042)"
-        ],
-        "x-ms-client-request-id": "5ff636f3-7c99-7c5a-0921-215892f5b156",
-        "x-ms-date": "Tue, 02 Feb 2021 21:35:05 GMT",
-=======
-        "traceparent": "00-ab8c46521f9688478be893a72ec3f87b-58ae69763b87c442-00",
-        "User-Agent": [
-          "azsdk-net-Storage.Files.DataLake/12.7.0-alpha.20210217.1",
-          "(.NET 5.0.3; Microsoft Windows 10.0.19042)"
-        ],
-        "x-ms-client-request-id": "5ff636f3-7c99-7c5a-0921-215892f5b156",
-        "x-ms-date": "Wed, 17 Feb 2021 22:24:51 GMT",
->>>>>>> 1814567d
+        "traceparent": "00-c6ae00360cd8c74991a760eb00e31249-8e0012f050552441-00",
+        "User-Agent": [
+          "azsdk-net-Storage.Files.DataLake/12.7.0-alpha.20210219.1",
+          "(.NET 5.0.3; Microsoft Windows 10.0.19041)"
+        ],
+        "x-ms-client-request-id": "7cd4a1cd-9155-7416-f5c1-6503c404c870",
+        "x-ms-date": "Fri, 19 Feb 2021 19:08:45 GMT",
         "x-ms-return-client-request-id": "true",
         "x-ms-version": "2020-06-12"
       },
@@ -195,215 +124,135 @@
       "StatusCode": 202,
       "ResponseHeaders": {
         "Content-Length": "0",
-<<<<<<< HEAD
-        "Date": "Tue, 02 Feb 2021 21:35:05 GMT",
-=======
-        "Date": "Wed, 17 Feb 2021 22:24:50 GMT",
->>>>>>> 1814567d
-        "Server": [
-          "Windows-Azure-Blob/1.0",
-          "Microsoft-HTTPAPI/2.0"
-        ],
-        "x-ms-client-request-id": "5ff636f3-7c99-7c5a-0921-215892f5b156",
-<<<<<<< HEAD
-        "x-ms-request-id": "6fe55a2e-d01e-00b0-0cab-f93e96000000",
-=======
-        "x-ms-request-id": "17f28cf6-f01e-00a7-667b-05979d000000",
->>>>>>> 1814567d
-        "x-ms-version": "2020-06-12"
-      },
-      "ResponseBody": []
-    },
-    {
-      "RequestUri": "https://seannse.blob.core.windows.net/test-filesystem-8116e420-6dc7-4738-edf5-ae3ae930689f?restype=container",
-      "RequestMethod": "PUT",
-      "RequestHeaders": {
-        "Accept": "application/xml",
-        "Authorization": "Sanitized",
-<<<<<<< HEAD
-        "traceparent": "00-9f6d1447c687f84183a8414c3611be87-ba65aa828aa1bc4b-00",
-        "User-Agent": [
-          "azsdk-net-Storage.Files.DataLake/12.7.0-alpha.20210202.1",
-          "(.NET 5.0.2; Microsoft Windows 10.0.19042)"
+        "Date": "Fri, 19 Feb 2021 19:08:44 GMT",
+        "Server": [
+          "Windows-Azure-Blob/1.0",
+          "Microsoft-HTTPAPI/2.0"
+        ],
+        "x-ms-client-request-id": "7cd4a1cd-9155-7416-f5c1-6503c404c870",
+        "x-ms-request-id": "2e624fc6-201e-00a4-26f2-0676f9000000",
+        "x-ms-version": "2020-06-12"
+      },
+      "ResponseBody": []
+    },
+    {
+      "RequestUri": "https://seannse.blob.core.windows.net/test-filesystem-f2c03182-dd71-6c1c-aeb0-34eb544a0fc3?restype=container",
+      "RequestMethod": "PUT",
+      "RequestHeaders": {
+        "Accept": "application/xml",
+        "Authorization": "Sanitized",
+        "traceparent": "00-1a0f4939a087e9479e9073d070e2e120-eeac557a47c29749-00",
+        "User-Agent": [
+          "azsdk-net-Storage.Files.DataLake/12.7.0-alpha.20210219.1",
+          "(.NET 5.0.3; Microsoft Windows 10.0.19041)"
         ],
         "x-ms-blob-public-access": "container",
-        "x-ms-client-request-id": "2e0e6f60-a46c-8621-fdaf-71a3ce2092d8",
-        "x-ms-date": "Tue, 02 Feb 2021 21:35:05 GMT",
-=======
-        "traceparent": "00-817d1fbd0809804694c0a3c0d8cf73a5-3b30e587abd45046-00",
-        "User-Agent": [
-          "azsdk-net-Storage.Files.DataLake/12.7.0-alpha.20210217.1",
-          "(.NET 5.0.3; Microsoft Windows 10.0.19042)"
-        ],
-        "x-ms-blob-public-access": "container",
-        "x-ms-client-request-id": "2e0e6f60-a46c-8621-fdaf-71a3ce2092d8",
-        "x-ms-date": "Wed, 17 Feb 2021 22:24:51 GMT",
->>>>>>> 1814567d
-        "x-ms-return-client-request-id": "true",
-        "x-ms-version": "2020-06-12"
-      },
-      "RequestBody": null,
-      "StatusCode": 201,
-      "ResponseHeaders": {
-        "Content-Length": "0",
-<<<<<<< HEAD
-        "Date": "Tue, 02 Feb 2021 21:35:06 GMT",
-        "ETag": "\u00220x8D8C7C268CD541F\u0022",
-        "Last-Modified": "Tue, 02 Feb 2021 21:35:06 GMT",
-=======
-        "Date": "Wed, 17 Feb 2021 22:24:51 GMT",
-        "ETag": "\u00220x8D8D392D7E0D6BB\u0022",
-        "Last-Modified": "Wed, 17 Feb 2021 22:24:51 GMT",
->>>>>>> 1814567d
-        "Server": [
-          "Windows-Azure-Blob/1.0",
-          "Microsoft-HTTPAPI/2.0"
-        ],
-        "x-ms-client-request-id": "2e0e6f60-a46c-8621-fdaf-71a3ce2092d8",
-<<<<<<< HEAD
-        "x-ms-request-id": "0e331928-a01e-0095-45ab-f997ea000000",
-=======
-        "x-ms-request-id": "261fcd81-a01e-0071-1e7b-059974000000",
->>>>>>> 1814567d
-        "x-ms-version": "2020-06-12"
-      },
-      "ResponseBody": []
-    },
-    {
-      "RequestUri": "https://seannse.dfs.core.windows.net/test-filesystem-8116e420-6dc7-4738-edf5-ae3ae930689f/test-file-d1de81b9-a815-34fc-bc2a-4207bc704a31?resource=file",
+        "x-ms-client-request-id": "d819ef39-e314-ef01-8467-cda55c2b1fab",
+        "x-ms-date": "Fri, 19 Feb 2021 19:08:45 GMT",
+        "x-ms-return-client-request-id": "true",
+        "x-ms-version": "2020-06-12"
+      },
+      "RequestBody": null,
+      "StatusCode": 201,
+      "ResponseHeaders": {
+        "Content-Length": "0",
+        "Date": "Fri, 19 Feb 2021 19:08:44 GMT",
+        "ETag": "\u00220x8D8D509C7575615\u0022",
+        "Last-Modified": "Fri, 19 Feb 2021 19:08:44 GMT",
+        "Server": [
+          "Windows-Azure-Blob/1.0",
+          "Microsoft-HTTPAPI/2.0"
+        ],
+        "x-ms-client-request-id": "d819ef39-e314-ef01-8467-cda55c2b1fab",
+        "x-ms-request-id": "2e6250a7-201e-00a4-76f2-0676f9000000",
+        "x-ms-version": "2020-06-12"
+      },
+      "ResponseBody": []
+    },
+    {
+      "RequestUri": "https://seannse.dfs.core.windows.net/test-filesystem-f2c03182-dd71-6c1c-aeb0-34eb544a0fc3/test-file-7718a2b2-76e2-fa89-195e-25ec1aaa2396?resource=file",
       "RequestMethod": "PUT",
       "RequestHeaders": {
         "Accept": "application/json",
         "Authorization": "Sanitized",
-<<<<<<< HEAD
-        "traceparent": "00-f440fa933608834c96e1ce2742fe1af3-cecd43dd68d9ca4a-00",
-        "User-Agent": [
-          "azsdk-net-Storage.Files.DataLake/12.7.0-alpha.20210202.1",
-          "(.NET 5.0.2; Microsoft Windows 10.0.19042)"
-        ],
-        "x-ms-client-request-id": "7c0fd82e-69de-b7e2-73da-7242621aca8d",
-        "x-ms-date": "Tue, 02 Feb 2021 21:35:06 GMT",
-=======
-        "traceparent": "00-4a9a10a164e06d47b241194ce2bc12e9-7034db640b7a6940-00",
-        "User-Agent": [
-          "azsdk-net-Storage.Files.DataLake/12.7.0-alpha.20210217.1",
-          "(.NET 5.0.3; Microsoft Windows 10.0.19042)"
-        ],
-        "x-ms-client-request-id": "7c0fd82e-69de-b7e2-73da-7242621aca8d",
-        "x-ms-date": "Wed, 17 Feb 2021 22:24:51 GMT",
->>>>>>> 1814567d
-        "x-ms-return-client-request-id": "true",
-        "x-ms-version": "2020-06-12"
-      },
-      "RequestBody": null,
-      "StatusCode": 201,
-      "ResponseHeaders": {
-        "Content-Length": "0",
-<<<<<<< HEAD
-        "Date": "Tue, 02 Feb 2021 21:35:06 GMT",
-        "ETag": "\u00220x8D8C7C26904F967\u0022",
-        "Last-Modified": "Tue, 02 Feb 2021 21:35:07 GMT",
-=======
-        "Date": "Wed, 17 Feb 2021 22:24:50 GMT",
-        "ETag": "\u00220x8D8D392D81475AC\u0022",
-        "Last-Modified": "Wed, 17 Feb 2021 22:24:51 GMT",
->>>>>>> 1814567d
+        "traceparent": "00-dadc757ec051ee44b7df6be182c3001d-70955b960ece6541-00",
+        "User-Agent": [
+          "azsdk-net-Storage.Files.DataLake/12.7.0-alpha.20210219.1",
+          "(.NET 5.0.3; Microsoft Windows 10.0.19041)"
+        ],
+        "x-ms-client-request-id": "a7c01765-a8fe-c342-651e-bfb5be15d5da",
+        "x-ms-date": "Fri, 19 Feb 2021 19:08:45 GMT",
+        "x-ms-return-client-request-id": "true",
+        "x-ms-version": "2020-06-12"
+      },
+      "RequestBody": null,
+      "StatusCode": 201,
+      "ResponseHeaders": {
+        "Content-Length": "0",
+        "Date": "Fri, 19 Feb 2021 19:08:44 GMT",
+        "ETag": "\u00220x8D8D509C766829B\u0022",
+        "Last-Modified": "Fri, 19 Feb 2021 19:08:44 GMT",
         "Server": [
           "Windows-Azure-HDFS/1.0",
           "Microsoft-HTTPAPI/2.0"
         ],
-        "x-ms-client-request-id": "7c0fd82e-69de-b7e2-73da-7242621aca8d",
-<<<<<<< HEAD
-        "x-ms-request-id": "9e97355d-401f-001b-48ab-f9415c000000",
-=======
-        "x-ms-request-id": "699cad33-801f-003b-6a7b-053afb000000",
->>>>>>> 1814567d
-        "x-ms-version": "2020-06-12"
-      },
-      "ResponseBody": []
-    },
-    {
-      "RequestUri": "https://seannse.blob.core.windows.net/test-filesystem-8116e420-6dc7-4738-edf5-ae3ae930689f/test-file-d1de81b9-a815-34fc-bc2a-4207bc704a31?comp=lease",
-      "RequestMethod": "PUT",
-      "RequestHeaders": {
-        "Accept": "application/xml",
-        "Authorization": "Sanitized",
-<<<<<<< HEAD
-        "If-Modified-Since": "Mon, 01 Feb 2021 21:35:05 GMT",
-        "traceparent": "00-d56d49222a9d93469f7dbd937136fcfe-92cbed52a831cd43-00",
-        "User-Agent": [
-          "azsdk-net-Storage.Files.DataLake/12.7.0-alpha.20210202.1",
-          "(.NET 5.0.2; Microsoft Windows 10.0.19042)"
-        ],
-        "x-ms-client-request-id": "39467d8e-059b-16d8-2090-2ed437251921",
-        "x-ms-date": "Tue, 02 Feb 2021 21:35:06 GMT",
-=======
-        "If-Modified-Since": "Tue, 16 Feb 2021 22:24:50 GMT",
-        "traceparent": "00-f5c5164ddf042f48b011485b57b164af-eead99d8170af04e-00",
-        "User-Agent": [
-          "azsdk-net-Storage.Files.DataLake/12.7.0-alpha.20210217.1",
-          "(.NET 5.0.3; Microsoft Windows 10.0.19042)"
-        ],
-        "x-ms-client-request-id": "39467d8e-059b-16d8-2090-2ed437251921",
-        "x-ms-date": "Wed, 17 Feb 2021 22:24:51 GMT",
->>>>>>> 1814567d
+        "x-ms-client-request-id": "a7c01765-a8fe-c342-651e-bfb5be15d5da",
+        "x-ms-request-id": "6f4aee6c-e01f-004f-25f2-060e0b000000",
+        "x-ms-version": "2020-06-12"
+      },
+      "ResponseBody": []
+    },
+    {
+      "RequestUri": "https://seannse.blob.core.windows.net/test-filesystem-f2c03182-dd71-6c1c-aeb0-34eb544a0fc3/test-file-7718a2b2-76e2-fa89-195e-25ec1aaa2396?comp=lease",
+      "RequestMethod": "PUT",
+      "RequestHeaders": {
+        "Accept": "application/xml",
+        "Authorization": "Sanitized",
+        "If-Modified-Since": "Thu, 18 Feb 2021 19:08:45 GMT",
+        "traceparent": "00-b73252433662bd4881daf6913d81245f-79aedef63d5aed4f-00",
+        "User-Agent": [
+          "azsdk-net-Storage.Files.DataLake/12.7.0-alpha.20210219.1",
+          "(.NET 5.0.3; Microsoft Windows 10.0.19041)"
+        ],
+        "x-ms-client-request-id": "833af25d-b85e-aa27-9d45-b3ec7c93195b",
+        "x-ms-date": "Fri, 19 Feb 2021 19:08:45 GMT",
         "x-ms-lease-action": "acquire",
         "x-ms-lease-duration": "15",
-        "x-ms-proposed-lease-id": "18e84064-1746-7fb7-4d09-32bc9e51ba38",
-        "x-ms-return-client-request-id": "true",
-        "x-ms-version": "2020-06-12"
-      },
-      "RequestBody": null,
-      "StatusCode": 201,
-      "ResponseHeaders": {
-        "Content-Length": "0",
-<<<<<<< HEAD
-        "Date": "Tue, 02 Feb 2021 21:35:06 GMT",
-        "ETag": "\u00220x8D8C7C26904F967\u0022",
-        "Last-Modified": "Tue, 02 Feb 2021 21:35:07 GMT",
-=======
-        "Date": "Wed, 17 Feb 2021 22:24:51 GMT",
-        "ETag": "\u00220x8D8D392D81475AC\u0022",
-        "Last-Modified": "Wed, 17 Feb 2021 22:24:51 GMT",
->>>>>>> 1814567d
-        "Server": [
-          "Windows-Azure-Blob/1.0",
-          "Microsoft-HTTPAPI/2.0"
-        ],
-        "x-ms-client-request-id": "39467d8e-059b-16d8-2090-2ed437251921",
-        "x-ms-lease-id": "18e84064-1746-7fb7-4d09-32bc9e51ba38",
-<<<<<<< HEAD
-        "x-ms-request-id": "0e3319ff-a01e-0095-08ab-f997ea000000",
-=======
-        "x-ms-request-id": "261fcebf-a01e-0071-377b-059974000000",
->>>>>>> 1814567d
-        "x-ms-version": "2020-06-12"
-      },
-      "ResponseBody": []
-    },
-    {
-      "RequestUri": "https://seannse.blob.core.windows.net/test-filesystem-8116e420-6dc7-4738-edf5-ae3ae930689f?restype=container",
+        "x-ms-proposed-lease-id": "4c143644-ba79-7b7a-f312-2caea90a40a5",
+        "x-ms-return-client-request-id": "true",
+        "x-ms-version": "2020-06-12"
+      },
+      "RequestBody": null,
+      "StatusCode": 201,
+      "ResponseHeaders": {
+        "Content-Length": "0",
+        "Date": "Fri, 19 Feb 2021 19:08:45 GMT",
+        "ETag": "\u00220x8D8D509C766829B\u0022",
+        "Last-Modified": "Fri, 19 Feb 2021 19:08:44 GMT",
+        "Server": [
+          "Windows-Azure-Blob/1.0",
+          "Microsoft-HTTPAPI/2.0"
+        ],
+        "x-ms-client-request-id": "833af25d-b85e-aa27-9d45-b3ec7c93195b",
+        "x-ms-lease-id": "4c143644-ba79-7b7a-f312-2caea90a40a5",
+        "x-ms-request-id": "2e62527b-201e-00a4-28f2-0676f9000000",
+        "x-ms-version": "2020-06-12"
+      },
+      "ResponseBody": []
+    },
+    {
+      "RequestUri": "https://seannse.blob.core.windows.net/test-filesystem-f2c03182-dd71-6c1c-aeb0-34eb544a0fc3?restype=container",
       "RequestMethod": "DELETE",
       "RequestHeaders": {
         "Accept": "application/xml",
         "Authorization": "Sanitized",
-<<<<<<< HEAD
-        "traceparent": "00-9203f56877371c4caadd59a2b2015de6-803339422fa49449-00",
-        "User-Agent": [
-          "azsdk-net-Storage.Files.DataLake/12.7.0-alpha.20210202.1",
-          "(.NET 5.0.2; Microsoft Windows 10.0.19042)"
-        ],
-        "x-ms-client-request-id": "202dad96-800b-069c-4ac2-c3d0a07d19ad",
-        "x-ms-date": "Tue, 02 Feb 2021 21:35:06 GMT",
-=======
-        "traceparent": "00-eb12264cfd4e1b4782226ee1fd48d159-0808c400e24d3643-00",
-        "User-Agent": [
-          "azsdk-net-Storage.Files.DataLake/12.7.0-alpha.20210217.1",
-          "(.NET 5.0.3; Microsoft Windows 10.0.19042)"
-        ],
-        "x-ms-client-request-id": "202dad96-800b-069c-4ac2-c3d0a07d19ad",
-        "x-ms-date": "Wed, 17 Feb 2021 22:24:51 GMT",
->>>>>>> 1814567d
+        "traceparent": "00-8e1a25b6eb698b44baad8aa1f268c9cb-8d30e7903c468c48-00",
+        "User-Agent": [
+          "azsdk-net-Storage.Files.DataLake/12.7.0-alpha.20210219.1",
+          "(.NET 5.0.3; Microsoft Windows 10.0.19041)"
+        ],
+        "x-ms-client-request-id": "b750f7c9-bdd0-a147-5cdc-65a4c8aa6a3a",
+        "x-ms-date": "Fri, 19 Feb 2021 19:08:45 GMT",
         "x-ms-return-client-request-id": "true",
         "x-ms-version": "2020-06-12"
       },
@@ -411,215 +260,135 @@
       "StatusCode": 202,
       "ResponseHeaders": {
         "Content-Length": "0",
-<<<<<<< HEAD
-        "Date": "Tue, 02 Feb 2021 21:35:06 GMT",
-=======
-        "Date": "Wed, 17 Feb 2021 22:24:51 GMT",
->>>>>>> 1814567d
-        "Server": [
-          "Windows-Azure-Blob/1.0",
-          "Microsoft-HTTPAPI/2.0"
-        ],
-        "x-ms-client-request-id": "202dad96-800b-069c-4ac2-c3d0a07d19ad",
-<<<<<<< HEAD
-        "x-ms-request-id": "0e331a43-a01e-0095-49ab-f997ea000000",
-=======
-        "x-ms-request-id": "261fcf11-a01e-0071-047b-059974000000",
->>>>>>> 1814567d
-        "x-ms-version": "2020-06-12"
-      },
-      "ResponseBody": []
-    },
-    {
-      "RequestUri": "https://seannse.blob.core.windows.net/test-filesystem-8e27e508-33ba-a843-50af-4c04c0b305b1?restype=container",
-      "RequestMethod": "PUT",
-      "RequestHeaders": {
-        "Accept": "application/xml",
-        "Authorization": "Sanitized",
-<<<<<<< HEAD
-        "traceparent": "00-a66fc7528aff6b449ffe4d83c985f394-ed39930dc0e82b4e-00",
-        "User-Agent": [
-          "azsdk-net-Storage.Files.DataLake/12.7.0-alpha.20210202.1",
-          "(.NET 5.0.2; Microsoft Windows 10.0.19042)"
+        "Date": "Fri, 19 Feb 2021 19:08:45 GMT",
+        "Server": [
+          "Windows-Azure-Blob/1.0",
+          "Microsoft-HTTPAPI/2.0"
+        ],
+        "x-ms-client-request-id": "b750f7c9-bdd0-a147-5cdc-65a4c8aa6a3a",
+        "x-ms-request-id": "2e625359-201e-00a4-67f2-0676f9000000",
+        "x-ms-version": "2020-06-12"
+      },
+      "ResponseBody": []
+    },
+    {
+      "RequestUri": "https://seannse.blob.core.windows.net/test-filesystem-5e33a3d4-0e9d-8ba6-0171-e331399cee34?restype=container",
+      "RequestMethod": "PUT",
+      "RequestHeaders": {
+        "Accept": "application/xml",
+        "Authorization": "Sanitized",
+        "traceparent": "00-6f53194a3ccb37468b498a5f90676b6b-7d51df2afdaa6042-00",
+        "User-Agent": [
+          "azsdk-net-Storage.Files.DataLake/12.7.0-alpha.20210219.1",
+          "(.NET 5.0.3; Microsoft Windows 10.0.19041)"
         ],
         "x-ms-blob-public-access": "container",
-        "x-ms-client-request-id": "2b1c987d-2847-63a2-6985-d05b34984696",
-        "x-ms-date": "Tue, 02 Feb 2021 21:35:06 GMT",
-=======
-        "traceparent": "00-6b0519730baf2e4eaf0ab0218ab3a721-8ee776d3fdc3fc4b-00",
-        "User-Agent": [
-          "azsdk-net-Storage.Files.DataLake/12.7.0-alpha.20210217.1",
-          "(.NET 5.0.3; Microsoft Windows 10.0.19042)"
-        ],
-        "x-ms-blob-public-access": "container",
-        "x-ms-client-request-id": "2b1c987d-2847-63a2-6985-d05b34984696",
-        "x-ms-date": "Wed, 17 Feb 2021 22:24:51 GMT",
->>>>>>> 1814567d
-        "x-ms-return-client-request-id": "true",
-        "x-ms-version": "2020-06-12"
-      },
-      "RequestBody": null,
-      "StatusCode": 201,
-      "ResponseHeaders": {
-        "Content-Length": "0",
-<<<<<<< HEAD
-        "Date": "Tue, 02 Feb 2021 21:35:07 GMT",
-        "ETag": "\u00220x8D8C7C26954D9F1\u0022",
-        "Last-Modified": "Tue, 02 Feb 2021 21:35:07 GMT",
-=======
-        "Date": "Wed, 17 Feb 2021 22:24:51 GMT",
-        "ETag": "\u00220x8D8D392D85B08DD\u0022",
-        "Last-Modified": "Wed, 17 Feb 2021 22:24:52 GMT",
->>>>>>> 1814567d
-        "Server": [
-          "Windows-Azure-Blob/1.0",
-          "Microsoft-HTTPAPI/2.0"
-        ],
-        "x-ms-client-request-id": "2b1c987d-2847-63a2-6985-d05b34984696",
-<<<<<<< HEAD
-        "x-ms-request-id": "2281342d-701e-0086-44ab-f9b3e6000000",
-=======
-        "x-ms-request-id": "ae28b87a-501e-0091-237b-051aed000000",
->>>>>>> 1814567d
-        "x-ms-version": "2020-06-12"
-      },
-      "ResponseBody": []
-    },
-    {
-      "RequestUri": "https://seannse.dfs.core.windows.net/test-filesystem-8e27e508-33ba-a843-50af-4c04c0b305b1/test-file-cef611bd-8f40-0fb5-cf87-f08a3ec585f2?resource=file",
+        "x-ms-client-request-id": "18b643c2-a535-ba5d-50c5-b55ed91567c0",
+        "x-ms-date": "Fri, 19 Feb 2021 19:08:45 GMT",
+        "x-ms-return-client-request-id": "true",
+        "x-ms-version": "2020-06-12"
+      },
+      "RequestBody": null,
+      "StatusCode": 201,
+      "ResponseHeaders": {
+        "Content-Length": "0",
+        "Date": "Fri, 19 Feb 2021 19:08:45 GMT",
+        "ETag": "\u00220x8D8D509C78C52D8\u0022",
+        "Last-Modified": "Fri, 19 Feb 2021 19:08:45 GMT",
+        "Server": [
+          "Windows-Azure-Blob/1.0",
+          "Microsoft-HTTPAPI/2.0"
+        ],
+        "x-ms-client-request-id": "18b643c2-a535-ba5d-50c5-b55ed91567c0",
+        "x-ms-request-id": "2e625441-201e-00a4-40f2-0676f9000000",
+        "x-ms-version": "2020-06-12"
+      },
+      "ResponseBody": []
+    },
+    {
+      "RequestUri": "https://seannse.dfs.core.windows.net/test-filesystem-5e33a3d4-0e9d-8ba6-0171-e331399cee34/test-file-0f6330ed-e586-71f8-1912-8ce330f31db5?resource=file",
       "RequestMethod": "PUT",
       "RequestHeaders": {
         "Accept": "application/json",
         "Authorization": "Sanitized",
-<<<<<<< HEAD
-        "traceparent": "00-0398bab233e4434cbe08af745ca90e21-839ac4399fd6d64a-00",
-        "User-Agent": [
-          "azsdk-net-Storage.Files.DataLake/12.7.0-alpha.20210202.1",
-          "(.NET 5.0.2; Microsoft Windows 10.0.19042)"
-        ],
-        "x-ms-client-request-id": "11c05de9-2766-ed2f-e20c-5bc0381724a3",
-        "x-ms-date": "Tue, 02 Feb 2021 21:35:07 GMT",
-=======
-        "traceparent": "00-37c8a4a70134034f8cc2b46677865159-15cb80f041e9bc4a-00",
-        "User-Agent": [
-          "azsdk-net-Storage.Files.DataLake/12.7.0-alpha.20210217.1",
-          "(.NET 5.0.3; Microsoft Windows 10.0.19042)"
-        ],
-        "x-ms-client-request-id": "11c05de9-2766-ed2f-e20c-5bc0381724a3",
-        "x-ms-date": "Wed, 17 Feb 2021 22:24:52 GMT",
->>>>>>> 1814567d
-        "x-ms-return-client-request-id": "true",
-        "x-ms-version": "2020-06-12"
-      },
-      "RequestBody": null,
-      "StatusCode": 201,
-      "ResponseHeaders": {
-        "Content-Length": "0",
-<<<<<<< HEAD
-        "Date": "Tue, 02 Feb 2021 21:35:07 GMT",
-        "ETag": "\u00220x8D8C7C2698CFDC4\u0022",
-        "Last-Modified": "Tue, 02 Feb 2021 21:35:08 GMT",
-=======
-        "Date": "Wed, 17 Feb 2021 22:24:51 GMT",
-        "ETag": "\u00220x8D8D392D8951754\u0022",
-        "Last-Modified": "Wed, 17 Feb 2021 22:24:52 GMT",
->>>>>>> 1814567d
+        "traceparent": "00-ec6e61532d668142aa567e7014d4a44d-4ef63c8b062c4e46-00",
+        "User-Agent": [
+          "azsdk-net-Storage.Files.DataLake/12.7.0-alpha.20210219.1",
+          "(.NET 5.0.3; Microsoft Windows 10.0.19041)"
+        ],
+        "x-ms-client-request-id": "3cc51d52-f0e9-dc6d-4b44-fe231879895d",
+        "x-ms-date": "Fri, 19 Feb 2021 19:08:46 GMT",
+        "x-ms-return-client-request-id": "true",
+        "x-ms-version": "2020-06-12"
+      },
+      "RequestBody": null,
+      "StatusCode": 201,
+      "ResponseHeaders": {
+        "Content-Length": "0",
+        "Date": "Fri, 19 Feb 2021 19:08:44 GMT",
+        "ETag": "\u00220x8D8D509C79DAB59\u0022",
+        "Last-Modified": "Fri, 19 Feb 2021 19:08:45 GMT",
         "Server": [
           "Windows-Azure-HDFS/1.0",
           "Microsoft-HTTPAPI/2.0"
         ],
-        "x-ms-client-request-id": "11c05de9-2766-ed2f-e20c-5bc0381724a3",
-<<<<<<< HEAD
-        "x-ms-request-id": "b3ab2ef2-701f-005d-65ab-f975db000000",
-=======
-        "x-ms-request-id": "1bbe6dab-301f-0087-767b-05ec3a000000",
->>>>>>> 1814567d
-        "x-ms-version": "2020-06-12"
-      },
-      "ResponseBody": []
-    },
-    {
-      "RequestUri": "https://seannse.blob.core.windows.net/test-filesystem-8e27e508-33ba-a843-50af-4c04c0b305b1/test-file-cef611bd-8f40-0fb5-cf87-f08a3ec585f2?comp=lease",
-      "RequestMethod": "PUT",
-      "RequestHeaders": {
-        "Accept": "application/xml",
-        "Authorization": "Sanitized",
-<<<<<<< HEAD
-        "If-Unmodified-Since": "Wed, 03 Feb 2021 21:35:05 GMT",
-        "traceparent": "00-6a3c39027292a64ba2dd8937e34babd1-ede1a6453ffd6443-00",
-        "User-Agent": [
-          "azsdk-net-Storage.Files.DataLake/12.7.0-alpha.20210202.1",
-          "(.NET 5.0.2; Microsoft Windows 10.0.19042)"
-        ],
-        "x-ms-client-request-id": "4a727cb5-1319-caf3-5edd-681f88c97ea0",
-        "x-ms-date": "Tue, 02 Feb 2021 21:35:07 GMT",
-=======
-        "If-Unmodified-Since": "Thu, 18 Feb 2021 22:24:50 GMT",
-        "traceparent": "00-9777aa1a7b4deb41add5a6e6336f03f4-565f0449432bc244-00",
-        "User-Agent": [
-          "azsdk-net-Storage.Files.DataLake/12.7.0-alpha.20210217.1",
-          "(.NET 5.0.3; Microsoft Windows 10.0.19042)"
-        ],
-        "x-ms-client-request-id": "4a727cb5-1319-caf3-5edd-681f88c97ea0",
-        "x-ms-date": "Wed, 17 Feb 2021 22:24:52 GMT",
->>>>>>> 1814567d
+        "x-ms-client-request-id": "3cc51d52-f0e9-dc6d-4b44-fe231879895d",
+        "x-ms-request-id": "6f4aee9f-e01f-004f-58f2-060e0b000000",
+        "x-ms-version": "2020-06-12"
+      },
+      "ResponseBody": []
+    },
+    {
+      "RequestUri": "https://seannse.blob.core.windows.net/test-filesystem-5e33a3d4-0e9d-8ba6-0171-e331399cee34/test-file-0f6330ed-e586-71f8-1912-8ce330f31db5?comp=lease",
+      "RequestMethod": "PUT",
+      "RequestHeaders": {
+        "Accept": "application/xml",
+        "Authorization": "Sanitized",
+        "If-Unmodified-Since": "Sat, 20 Feb 2021 19:08:45 GMT",
+        "traceparent": "00-5972db965c93dc4388f29a425511dbd2-10ef090d731bc04f-00",
+        "User-Agent": [
+          "azsdk-net-Storage.Files.DataLake/12.7.0-alpha.20210219.1",
+          "(.NET 5.0.3; Microsoft Windows 10.0.19041)"
+        ],
+        "x-ms-client-request-id": "acd3d7df-5d3f-e115-43ae-0a213c4f2ccf",
+        "x-ms-date": "Fri, 19 Feb 2021 19:08:46 GMT",
         "x-ms-lease-action": "acquire",
         "x-ms-lease-duration": "15",
-        "x-ms-proposed-lease-id": "58a1ddff-1e11-e2ff-a846-9f656f42e713",
-        "x-ms-return-client-request-id": "true",
-        "x-ms-version": "2020-06-12"
-      },
-      "RequestBody": null,
-      "StatusCode": 201,
-      "ResponseHeaders": {
-        "Content-Length": "0",
-<<<<<<< HEAD
-        "Date": "Tue, 02 Feb 2021 21:35:07 GMT",
-        "ETag": "\u00220x8D8C7C2698CFDC4\u0022",
-        "Last-Modified": "Tue, 02 Feb 2021 21:35:08 GMT",
-=======
-        "Date": "Wed, 17 Feb 2021 22:24:52 GMT",
-        "ETag": "\u00220x8D8D392D8951754\u0022",
-        "Last-Modified": "Wed, 17 Feb 2021 22:24:52 GMT",
->>>>>>> 1814567d
-        "Server": [
-          "Windows-Azure-Blob/1.0",
-          "Microsoft-HTTPAPI/2.0"
-        ],
-        "x-ms-client-request-id": "4a727cb5-1319-caf3-5edd-681f88c97ea0",
-        "x-ms-lease-id": "58a1ddff-1e11-e2ff-a846-9f656f42e713",
-<<<<<<< HEAD
-        "x-ms-request-id": "22813512-701e-0086-05ab-f9b3e6000000",
-=======
-        "x-ms-request-id": "ae28baad-501e-0091-1a7b-051aed000000",
->>>>>>> 1814567d
-        "x-ms-version": "2020-06-12"
-      },
-      "ResponseBody": []
-    },
-    {
-      "RequestUri": "https://seannse.blob.core.windows.net/test-filesystem-8e27e508-33ba-a843-50af-4c04c0b305b1?restype=container",
+        "x-ms-proposed-lease-id": "e9ec00a8-71a6-17da-32c7-b31db07cc4ed",
+        "x-ms-return-client-request-id": "true",
+        "x-ms-version": "2020-06-12"
+      },
+      "RequestBody": null,
+      "StatusCode": 201,
+      "ResponseHeaders": {
+        "Content-Length": "0",
+        "Date": "Fri, 19 Feb 2021 19:08:45 GMT",
+        "ETag": "\u00220x8D8D509C79DAB59\u0022",
+        "Last-Modified": "Fri, 19 Feb 2021 19:08:45 GMT",
+        "Server": [
+          "Windows-Azure-Blob/1.0",
+          "Microsoft-HTTPAPI/2.0"
+        ],
+        "x-ms-client-request-id": "acd3d7df-5d3f-e115-43ae-0a213c4f2ccf",
+        "x-ms-lease-id": "e9ec00a8-71a6-17da-32c7-b31db07cc4ed",
+        "x-ms-request-id": "2e62560c-201e-00a4-6bf2-0676f9000000",
+        "x-ms-version": "2020-06-12"
+      },
+      "ResponseBody": []
+    },
+    {
+      "RequestUri": "https://seannse.blob.core.windows.net/test-filesystem-5e33a3d4-0e9d-8ba6-0171-e331399cee34?restype=container",
       "RequestMethod": "DELETE",
       "RequestHeaders": {
         "Accept": "application/xml",
         "Authorization": "Sanitized",
-<<<<<<< HEAD
-        "traceparent": "00-06cf68d4f6e2ef468e5cbd6870a17ddb-2b9d8f0ba0be3d4a-00",
-        "User-Agent": [
-          "azsdk-net-Storage.Files.DataLake/12.7.0-alpha.20210202.1",
-          "(.NET 5.0.2; Microsoft Windows 10.0.19042)"
-        ],
-        "x-ms-client-request-id": "f2b087ce-9dcf-08fa-f8d6-83270a6c09e2",
-        "x-ms-date": "Tue, 02 Feb 2021 21:35:07 GMT",
-=======
-        "traceparent": "00-67e9fba7969d2e459e5cd35b60b9de6a-cdf9c456c005284c-00",
-        "User-Agent": [
-          "azsdk-net-Storage.Files.DataLake/12.7.0-alpha.20210217.1",
-          "(.NET 5.0.3; Microsoft Windows 10.0.19042)"
-        ],
-        "x-ms-client-request-id": "f2b087ce-9dcf-08fa-f8d6-83270a6c09e2",
-        "x-ms-date": "Wed, 17 Feb 2021 22:24:52 GMT",
->>>>>>> 1814567d
+        "traceparent": "00-9986dc65e8c17f43bbbc107728ce3c57-b2febbb21859c941-00",
+        "User-Agent": [
+          "azsdk-net-Storage.Files.DataLake/12.7.0-alpha.20210219.1",
+          "(.NET 5.0.3; Microsoft Windows 10.0.19041)"
+        ],
+        "x-ms-client-request-id": "d93ed143-18a8-6dae-baaf-cf7fd5aa4431",
+        "x-ms-date": "Fri, 19 Feb 2021 19:08:46 GMT",
         "x-ms-return-client-request-id": "true",
         "x-ms-version": "2020-06-12"
       },
@@ -627,153 +396,96 @@
       "StatusCode": 202,
       "ResponseHeaders": {
         "Content-Length": "0",
-<<<<<<< HEAD
-        "Date": "Tue, 02 Feb 2021 21:35:07 GMT",
-=======
-        "Date": "Wed, 17 Feb 2021 22:24:52 GMT",
->>>>>>> 1814567d
-        "Server": [
-          "Windows-Azure-Blob/1.0",
-          "Microsoft-HTTPAPI/2.0"
-        ],
-        "x-ms-client-request-id": "f2b087ce-9dcf-08fa-f8d6-83270a6c09e2",
-<<<<<<< HEAD
-        "x-ms-request-id": "2281352f-701e-0086-1dab-f9b3e6000000",
-=======
-        "x-ms-request-id": "ae28bb0b-501e-0091-737b-051aed000000",
->>>>>>> 1814567d
-        "x-ms-version": "2020-06-12"
-      },
-      "ResponseBody": []
-    },
-    {
-      "RequestUri": "https://seannse.blob.core.windows.net/test-filesystem-3665a41a-2b05-72a1-dde6-f8096779f1e9?restype=container",
-      "RequestMethod": "PUT",
-      "RequestHeaders": {
-        "Accept": "application/xml",
-        "Authorization": "Sanitized",
-<<<<<<< HEAD
-        "traceparent": "00-12277c0b0c3b584cab014ba90e0ddfe0-b413b15e69af5447-00",
-        "User-Agent": [
-          "azsdk-net-Storage.Files.DataLake/12.7.0-alpha.20210202.1",
-          "(.NET 5.0.2; Microsoft Windows 10.0.19042)"
+        "Date": "Fri, 19 Feb 2021 19:08:45 GMT",
+        "Server": [
+          "Windows-Azure-Blob/1.0",
+          "Microsoft-HTTPAPI/2.0"
+        ],
+        "x-ms-client-request-id": "d93ed143-18a8-6dae-baaf-cf7fd5aa4431",
+        "x-ms-request-id": "2e6256dc-201e-00a4-2ff2-0676f9000000",
+        "x-ms-version": "2020-06-12"
+      },
+      "ResponseBody": []
+    },
+    {
+      "RequestUri": "https://seannse.blob.core.windows.net/test-filesystem-c521db66-3b83-68f8-a70b-77d3f5011a09?restype=container",
+      "RequestMethod": "PUT",
+      "RequestHeaders": {
+        "Accept": "application/xml",
+        "Authorization": "Sanitized",
+        "traceparent": "00-8d2ebd67d90376459e30c4b5baeca870-1ffcc0c360f3f64d-00",
+        "User-Agent": [
+          "azsdk-net-Storage.Files.DataLake/12.7.0-alpha.20210219.1",
+          "(.NET 5.0.3; Microsoft Windows 10.0.19041)"
         ],
         "x-ms-blob-public-access": "container",
-        "x-ms-client-request-id": "345fc906-2d0e-a3fa-e53e-14e9a4f0a17e",
-        "x-ms-date": "Tue, 02 Feb 2021 21:35:07 GMT",
-=======
-        "traceparent": "00-0b0f02a7be9c6d4b882a316c29f04ef0-35055fd7f8198840-00",
-        "User-Agent": [
-          "azsdk-net-Storage.Files.DataLake/12.7.0-alpha.20210217.1",
-          "(.NET 5.0.3; Microsoft Windows 10.0.19042)"
-        ],
-        "x-ms-blob-public-access": "container",
-        "x-ms-client-request-id": "345fc906-2d0e-a3fa-e53e-14e9a4f0a17e",
-        "x-ms-date": "Wed, 17 Feb 2021 22:24:52 GMT",
->>>>>>> 1814567d
-        "x-ms-return-client-request-id": "true",
-        "x-ms-version": "2020-06-12"
-      },
-      "RequestBody": null,
-      "StatusCode": 201,
-      "ResponseHeaders": {
-        "Content-Length": "0",
-<<<<<<< HEAD
-        "Date": "Tue, 02 Feb 2021 21:35:08 GMT",
-        "ETag": "\u00220x8D8C7C269DE7E32\u0022",
-        "Last-Modified": "Tue, 02 Feb 2021 21:35:08 GMT",
-=======
-        "Date": "Wed, 17 Feb 2021 22:24:52 GMT",
-        "ETag": "\u00220x8D8D392D8E23E62\u0022",
-        "Last-Modified": "Wed, 17 Feb 2021 22:24:53 GMT",
->>>>>>> 1814567d
-        "Server": [
-          "Windows-Azure-Blob/1.0",
-          "Microsoft-HTTPAPI/2.0"
-        ],
-        "x-ms-client-request-id": "345fc906-2d0e-a3fa-e53e-14e9a4f0a17e",
-<<<<<<< HEAD
-        "x-ms-request-id": "eea9c198-e01e-0002-0eab-f9c1e7000000",
-=======
-        "x-ms-request-id": "f3312f8b-e01e-005f-4d7b-05cb63000000",
->>>>>>> 1814567d
-        "x-ms-version": "2020-06-12"
-      },
-      "ResponseBody": []
-    },
-    {
-      "RequestUri": "https://seannse.dfs.core.windows.net/test-filesystem-3665a41a-2b05-72a1-dde6-f8096779f1e9/test-file-a1ad99e4-081b-8ec8-d4de-e96ad602b266?resource=file",
+        "x-ms-client-request-id": "eaad3626-7918-08d2-d9d5-329ca0da77b8",
+        "x-ms-date": "Fri, 19 Feb 2021 19:08:46 GMT",
+        "x-ms-return-client-request-id": "true",
+        "x-ms-version": "2020-06-12"
+      },
+      "RequestBody": null,
+      "StatusCode": 201,
+      "ResponseHeaders": {
+        "Content-Length": "0",
+        "Date": "Fri, 19 Feb 2021 19:08:45 GMT",
+        "ETag": "\u00220x8D8D509C7C3C10E\u0022",
+        "Last-Modified": "Fri, 19 Feb 2021 19:08:45 GMT",
+        "Server": [
+          "Windows-Azure-Blob/1.0",
+          "Microsoft-HTTPAPI/2.0"
+        ],
+        "x-ms-client-request-id": "eaad3626-7918-08d2-d9d5-329ca0da77b8",
+        "x-ms-request-id": "2e62579f-201e-00a4-6bf2-0676f9000000",
+        "x-ms-version": "2020-06-12"
+      },
+      "ResponseBody": []
+    },
+    {
+      "RequestUri": "https://seannse.dfs.core.windows.net/test-filesystem-c521db66-3b83-68f8-a70b-77d3f5011a09/test-file-2110c694-d9cb-1320-b4ba-6298adbdc2f7?resource=file",
       "RequestMethod": "PUT",
       "RequestHeaders": {
         "Accept": "application/json",
         "Authorization": "Sanitized",
-<<<<<<< HEAD
-        "traceparent": "00-a2718a9af89dc743882a17a9dc2ca8fb-7201ef1734de2a44-00",
-        "User-Agent": [
-          "azsdk-net-Storage.Files.DataLake/12.7.0-alpha.20210202.1",
-          "(.NET 5.0.2; Microsoft Windows 10.0.19042)"
-        ],
-        "x-ms-client-request-id": "26bad6f9-dfca-fdc8-00d0-6030438fcde3",
-        "x-ms-date": "Tue, 02 Feb 2021 21:35:08 GMT",
-=======
-        "traceparent": "00-a5bca48ab25c654b84ddb1bb2e8f028e-1e7d15faa3863f4c-00",
-        "User-Agent": [
-          "azsdk-net-Storage.Files.DataLake/12.7.0-alpha.20210217.1",
-          "(.NET 5.0.3; Microsoft Windows 10.0.19042)"
-        ],
-        "x-ms-client-request-id": "26bad6f9-dfca-fdc8-00d0-6030438fcde3",
-        "x-ms-date": "Wed, 17 Feb 2021 22:24:53 GMT",
->>>>>>> 1814567d
-        "x-ms-return-client-request-id": "true",
-        "x-ms-version": "2020-06-12"
-      },
-      "RequestBody": null,
-      "StatusCode": 201,
-      "ResponseHeaders": {
-        "Content-Length": "0",
-<<<<<<< HEAD
-        "Date": "Tue, 02 Feb 2021 21:35:08 GMT",
-        "ETag": "\u00220x8D8C7C26A1D7722\u0022",
-        "Last-Modified": "Tue, 02 Feb 2021 21:35:09 GMT",
-=======
-        "Date": "Wed, 17 Feb 2021 22:24:52 GMT",
-        "ETag": "\u00220x8D8D392D91124EB\u0022",
-        "Last-Modified": "Wed, 17 Feb 2021 22:24:53 GMT",
->>>>>>> 1814567d
+        "traceparent": "00-e849838caf9ad846bc6c593981bea22a-5209d5fb96f14e4e-00",
+        "User-Agent": [
+          "azsdk-net-Storage.Files.DataLake/12.7.0-alpha.20210219.1",
+          "(.NET 5.0.3; Microsoft Windows 10.0.19041)"
+        ],
+        "x-ms-client-request-id": "e0a6d472-d09f-4cbe-159a-365e16395a1b",
+        "x-ms-date": "Fri, 19 Feb 2021 19:08:46 GMT",
+        "x-ms-return-client-request-id": "true",
+        "x-ms-version": "2020-06-12"
+      },
+      "RequestBody": null,
+      "StatusCode": 201,
+      "ResponseHeaders": {
+        "Content-Length": "0",
+        "Date": "Fri, 19 Feb 2021 19:08:45 GMT",
+        "ETag": "\u00220x8D8D509C7E2B3E1\u0022",
+        "Last-Modified": "Fri, 19 Feb 2021 19:08:45 GMT",
         "Server": [
           "Windows-Azure-HDFS/1.0",
           "Microsoft-HTTPAPI/2.0"
         ],
-        "x-ms-client-request-id": "26bad6f9-dfca-fdc8-00d0-6030438fcde3",
-<<<<<<< HEAD
-        "x-ms-request-id": "25035a50-001f-0078-71ab-f9dca7000000",
-=======
-        "x-ms-request-id": "5ba728e2-601f-0041-5b7b-0527bb000000",
->>>>>>> 1814567d
-        "x-ms-version": "2020-06-12"
-      },
-      "ResponseBody": []
-    },
-    {
-      "RequestUri": "https://seannse.blob.core.windows.net/test-filesystem-3665a41a-2b05-72a1-dde6-f8096779f1e9/test-file-a1ad99e4-081b-8ec8-d4de-e96ad602b266",
+        "x-ms-client-request-id": "e0a6d472-d09f-4cbe-159a-365e16395a1b",
+        "x-ms-request-id": "6f4aeee0-e01f-004f-19f2-060e0b000000",
+        "x-ms-version": "2020-06-12"
+      },
+      "ResponseBody": []
+    },
+    {
+      "RequestUri": "https://seannse.blob.core.windows.net/test-filesystem-c521db66-3b83-68f8-a70b-77d3f5011a09/test-file-2110c694-d9cb-1320-b4ba-6298adbdc2f7",
       "RequestMethod": "HEAD",
       "RequestHeaders": {
         "Accept": "application/xml",
         "Authorization": "Sanitized",
         "User-Agent": [
-<<<<<<< HEAD
-          "azsdk-net-Storage.Files.DataLake/12.7.0-alpha.20210202.1",
-          "(.NET 5.0.2; Microsoft Windows 10.0.19042)"
-        ],
-        "x-ms-client-request-id": "c74f37e0-5364-f66f-7392-6769ae5a1013",
-        "x-ms-date": "Tue, 02 Feb 2021 21:35:08 GMT",
-=======
-          "azsdk-net-Storage.Files.DataLake/12.7.0-alpha.20210217.1",
-          "(.NET 5.0.3; Microsoft Windows 10.0.19042)"
-        ],
-        "x-ms-client-request-id": "c74f37e0-5364-f66f-7392-6769ae5a1013",
-        "x-ms-date": "Wed, 17 Feb 2021 22:24:53 GMT",
->>>>>>> 1814567d
+          "azsdk-net-Storage.Files.DataLake/12.7.0-alpha.20210219.1",
+          "(.NET 5.0.3; Microsoft Windows 10.0.19041)"
+        ],
+        "x-ms-client-request-id": "e528757a-1307-b95b-7042-0a8391c80431",
+        "x-ms-date": "Fri, 19 Feb 2021 19:08:46 GMT",
         "x-ms-return-client-request-id": "true",
         "x-ms-version": "2020-06-12"
       },
@@ -783,15 +495,9 @@
         "Accept-Ranges": "bytes",
         "Content-Length": "0",
         "Content-Type": "application/octet-stream",
-<<<<<<< HEAD
-        "Date": "Tue, 02 Feb 2021 21:35:08 GMT",
-        "ETag": "\u00220x8D8C7C26A1D7722\u0022",
-        "Last-Modified": "Tue, 02 Feb 2021 21:35:09 GMT",
-=======
-        "Date": "Wed, 17 Feb 2021 22:24:53 GMT",
-        "ETag": "\u00220x8D8D392D91124EB\u0022",
-        "Last-Modified": "Wed, 17 Feb 2021 22:24:53 GMT",
->>>>>>> 1814567d
+        "Date": "Fri, 19 Feb 2021 19:08:45 GMT",
+        "ETag": "\u00220x8D8D509C7E2B3E1\u0022",
+        "Last-Modified": "Fri, 19 Feb 2021 19:08:45 GMT",
         "Server": [
           "Windows-Azure-Blob/1.0",
           "Microsoft-HTTPAPI/2.0"
@@ -799,109 +505,70 @@
         "x-ms-access-tier": "Hot",
         "x-ms-access-tier-inferred": "true",
         "x-ms-blob-type": "BlockBlob",
-        "x-ms-client-request-id": "c74f37e0-5364-f66f-7392-6769ae5a1013",
-<<<<<<< HEAD
-        "x-ms-creation-time": "Tue, 02 Feb 2021 21:35:09 GMT",
-=======
-        "x-ms-creation-time": "Wed, 17 Feb 2021 22:24:53 GMT",
->>>>>>> 1814567d
+        "x-ms-client-request-id": "e528757a-1307-b95b-7042-0a8391c80431",
+        "x-ms-creation-time": "Fri, 19 Feb 2021 19:08:45 GMT",
         "x-ms-group": "$superuser",
         "x-ms-lease-state": "available",
         "x-ms-lease-status": "unlocked",
         "x-ms-owner": "$superuser",
         "x-ms-permissions": "rw-r-----",
-<<<<<<< HEAD
-        "x-ms-request-id": "eea9c2c2-e01e-0002-11ab-f9c1e7000000",
-=======
-        "x-ms-request-id": "f3312fed-e01e-005f-197b-05cb63000000",
->>>>>>> 1814567d
+        "x-ms-request-id": "2e625a5e-201e-00a4-02f2-0676f9000000",
         "x-ms-server-encrypted": "true",
         "x-ms-version": "2020-06-12"
       },
       "ResponseBody": []
     },
     {
-      "RequestUri": "https://seannse.blob.core.windows.net/test-filesystem-3665a41a-2b05-72a1-dde6-f8096779f1e9/test-file-a1ad99e4-081b-8ec8-d4de-e96ad602b266?comp=lease",
-      "RequestMethod": "PUT",
-      "RequestHeaders": {
-        "Accept": "application/xml",
-        "Authorization": "Sanitized",
-<<<<<<< HEAD
-        "If-Match": "\u00220x8D8C7C26A1D7722\u0022",
-        "traceparent": "00-be3145c6f372f640bf254c97b3dfae92-cb63291306de4847-00",
-        "User-Agent": [
-          "azsdk-net-Storage.Files.DataLake/12.7.0-alpha.20210202.1",
-          "(.NET 5.0.2; Microsoft Windows 10.0.19042)"
-        ],
-        "x-ms-client-request-id": "b58d5157-509d-a788-1d7a-8cb52432d8f0",
-        "x-ms-date": "Tue, 02 Feb 2021 21:35:08 GMT",
-=======
-        "If-Match": "0x8D8D392D91124EB",
-        "traceparent": "00-029513eace566440afaf478c6130db3d-e2b57f7a04693149-00",
-        "User-Agent": [
-          "azsdk-net-Storage.Files.DataLake/12.7.0-alpha.20210217.1",
-          "(.NET 5.0.3; Microsoft Windows 10.0.19042)"
-        ],
-        "x-ms-client-request-id": "b58d5157-509d-a788-1d7a-8cb52432d8f0",
-        "x-ms-date": "Wed, 17 Feb 2021 22:24:53 GMT",
->>>>>>> 1814567d
+      "RequestUri": "https://seannse.blob.core.windows.net/test-filesystem-c521db66-3b83-68f8-a70b-77d3f5011a09/test-file-2110c694-d9cb-1320-b4ba-6298adbdc2f7?comp=lease",
+      "RequestMethod": "PUT",
+      "RequestHeaders": {
+        "Accept": "application/xml",
+        "Authorization": "Sanitized",
+        "If-Match": "0x8D8D509C7E2B3E1",
+        "traceparent": "00-d53f8bbd9502c342a0cacaf43113cd4e-2380f45b5996eb4e-00",
+        "User-Agent": [
+          "azsdk-net-Storage.Files.DataLake/12.7.0-alpha.20210219.1",
+          "(.NET 5.0.3; Microsoft Windows 10.0.19041)"
+        ],
+        "x-ms-client-request-id": "d37a973d-0dbb-df22-7e6c-68d4d6d4b765",
+        "x-ms-date": "Fri, 19 Feb 2021 19:08:46 GMT",
         "x-ms-lease-action": "acquire",
         "x-ms-lease-duration": "15",
-        "x-ms-proposed-lease-id": "8f83ae8b-03ed-2863-be60-316deded18ec",
-        "x-ms-return-client-request-id": "true",
-        "x-ms-version": "2020-06-12"
-      },
-      "RequestBody": null,
-      "StatusCode": 201,
-      "ResponseHeaders": {
-        "Content-Length": "0",
-<<<<<<< HEAD
-        "Date": "Tue, 02 Feb 2021 21:35:09 GMT",
-        "ETag": "\u00220x8D8C7C26A1D7722\u0022",
-        "Last-Modified": "Tue, 02 Feb 2021 21:35:09 GMT",
-=======
-        "Date": "Wed, 17 Feb 2021 22:24:53 GMT",
-        "ETag": "\u00220x8D8D392D91124EB\u0022",
-        "Last-Modified": "Wed, 17 Feb 2021 22:24:53 GMT",
->>>>>>> 1814567d
-        "Server": [
-          "Windows-Azure-Blob/1.0",
-          "Microsoft-HTTPAPI/2.0"
-        ],
-        "x-ms-client-request-id": "b58d5157-509d-a788-1d7a-8cb52432d8f0",
-        "x-ms-lease-id": "8f83ae8b-03ed-2863-be60-316deded18ec",
-<<<<<<< HEAD
-        "x-ms-request-id": "eea9c2de-e01e-0002-2aab-f9c1e7000000",
-=======
-        "x-ms-request-id": "f3312ffd-e01e-005f-267b-05cb63000000",
->>>>>>> 1814567d
-        "x-ms-version": "2020-06-12"
-      },
-      "ResponseBody": []
-    },
-    {
-      "RequestUri": "https://seannse.blob.core.windows.net/test-filesystem-3665a41a-2b05-72a1-dde6-f8096779f1e9?restype=container",
+        "x-ms-proposed-lease-id": "b3833a13-b82d-6464-d51b-3ff548e4f229",
+        "x-ms-return-client-request-id": "true",
+        "x-ms-version": "2020-06-12"
+      },
+      "RequestBody": null,
+      "StatusCode": 201,
+      "ResponseHeaders": {
+        "Content-Length": "0",
+        "Date": "Fri, 19 Feb 2021 19:08:45 GMT",
+        "ETag": "\u00220x8D8D509C7E2B3E1\u0022",
+        "Last-Modified": "Fri, 19 Feb 2021 19:08:45 GMT",
+        "Server": [
+          "Windows-Azure-Blob/1.0",
+          "Microsoft-HTTPAPI/2.0"
+        ],
+        "x-ms-client-request-id": "d37a973d-0dbb-df22-7e6c-68d4d6d4b765",
+        "x-ms-lease-id": "b3833a13-b82d-6464-d51b-3ff548e4f229",
+        "x-ms-request-id": "2e625b34-201e-00a4-47f2-0676f9000000",
+        "x-ms-version": "2020-06-12"
+      },
+      "ResponseBody": []
+    },
+    {
+      "RequestUri": "https://seannse.blob.core.windows.net/test-filesystem-c521db66-3b83-68f8-a70b-77d3f5011a09?restype=container",
       "RequestMethod": "DELETE",
       "RequestHeaders": {
         "Accept": "application/xml",
         "Authorization": "Sanitized",
-<<<<<<< HEAD
-        "traceparent": "00-58e87b1a7b5b7340a02458ca018b586d-5a7c90f7fcea4141-00",
-        "User-Agent": [
-          "azsdk-net-Storage.Files.DataLake/12.7.0-alpha.20210202.1",
-          "(.NET 5.0.2; Microsoft Windows 10.0.19042)"
-        ],
-        "x-ms-client-request-id": "5c1154c5-5acd-6875-eb8e-99a441e6dadf",
-        "x-ms-date": "Tue, 02 Feb 2021 21:35:08 GMT",
-=======
-        "traceparent": "00-ef5f25c19f48e147958363570b45f5d6-9925d560dc222e48-00",
-        "User-Agent": [
-          "azsdk-net-Storage.Files.DataLake/12.7.0-alpha.20210217.1",
-          "(.NET 5.0.3; Microsoft Windows 10.0.19042)"
-        ],
-        "x-ms-client-request-id": "5c1154c5-5acd-6875-eb8e-99a441e6dadf",
-        "x-ms-date": "Wed, 17 Feb 2021 22:24:53 GMT",
->>>>>>> 1814567d
+        "traceparent": "00-604d1da0f2d4644cb27d73b97d1f10db-38ab3348fce1fe4f-00",
+        "User-Agent": [
+          "azsdk-net-Storage.Files.DataLake/12.7.0-alpha.20210219.1",
+          "(.NET 5.0.3; Microsoft Windows 10.0.19041)"
+        ],
+        "x-ms-client-request-id": "f946c8d7-304e-9a76-ea8b-bda7192f5a0e",
+        "x-ms-date": "Fri, 19 Feb 2021 19:08:46 GMT",
         "x-ms-return-client-request-id": "true",
         "x-ms-version": "2020-06-12"
       },
@@ -909,214 +576,135 @@
       "StatusCode": 202,
       "ResponseHeaders": {
         "Content-Length": "0",
-<<<<<<< HEAD
-        "Date": "Tue, 02 Feb 2021 21:35:09 GMT",
-=======
-        "Date": "Wed, 17 Feb 2021 22:24:53 GMT",
->>>>>>> 1814567d
-        "Server": [
-          "Windows-Azure-Blob/1.0",
-          "Microsoft-HTTPAPI/2.0"
-        ],
-        "x-ms-client-request-id": "5c1154c5-5acd-6875-eb8e-99a441e6dadf",
-<<<<<<< HEAD
-        "x-ms-request-id": "eea9c302-e01e-0002-4eab-f9c1e7000000",
-=======
-        "x-ms-request-id": "f3313013-e01e-005f-3a7b-05cb63000000",
->>>>>>> 1814567d
-        "x-ms-version": "2020-06-12"
-      },
-      "ResponseBody": []
-    },
-    {
-      "RequestUri": "https://seannse.blob.core.windows.net/test-filesystem-dcf35325-e488-059e-917a-194d9a219896?restype=container",
-      "RequestMethod": "PUT",
-      "RequestHeaders": {
-        "Accept": "application/xml",
-        "Authorization": "Sanitized",
-<<<<<<< HEAD
-        "traceparent": "00-df6b91a4293e5549a20459d45f345259-ccf20e26382eb64b-00",
-        "User-Agent": [
-          "azsdk-net-Storage.Files.DataLake/12.7.0-alpha.20210202.1",
-          "(.NET 5.0.2; Microsoft Windows 10.0.19042)"
+        "Date": "Fri, 19 Feb 2021 19:08:46 GMT",
+        "Server": [
+          "Windows-Azure-Blob/1.0",
+          "Microsoft-HTTPAPI/2.0"
+        ],
+        "x-ms-client-request-id": "f946c8d7-304e-9a76-ea8b-bda7192f5a0e",
+        "x-ms-request-id": "2e625bdc-201e-00a4-66f2-0676f9000000",
+        "x-ms-version": "2020-06-12"
+      },
+      "ResponseBody": []
+    },
+    {
+      "RequestUri": "https://seannse.blob.core.windows.net/test-filesystem-97701e83-7e97-9b1a-0382-62c30a5650f0?restype=container",
+      "RequestMethod": "PUT",
+      "RequestHeaders": {
+        "Accept": "application/xml",
+        "Authorization": "Sanitized",
+        "traceparent": "00-c9b2637ef7929b4ba8845e566bf6db88-0c1d1bafb112974b-00",
+        "User-Agent": [
+          "azsdk-net-Storage.Files.DataLake/12.7.0-alpha.20210219.1",
+          "(.NET 5.0.3; Microsoft Windows 10.0.19041)"
         ],
         "x-ms-blob-public-access": "container",
-        "x-ms-client-request-id": "bc41d575-b393-e1d0-b50b-cb524128cdc9",
-        "x-ms-date": "Tue, 02 Feb 2021 21:35:08 GMT",
-=======
-        "traceparent": "00-63a3201aa93148479dab77bfc5ad26eb-f68b36bce6317845-00",
-        "User-Agent": [
-          "azsdk-net-Storage.Files.DataLake/12.7.0-alpha.20210217.1",
-          "(.NET 5.0.3; Microsoft Windows 10.0.19042)"
-        ],
-        "x-ms-blob-public-access": "container",
-        "x-ms-client-request-id": "bc41d575-b393-e1d0-b50b-cb524128cdc9",
-        "x-ms-date": "Wed, 17 Feb 2021 22:24:53 GMT",
->>>>>>> 1814567d
-        "x-ms-return-client-request-id": "true",
-        "x-ms-version": "2020-06-12"
-      },
-      "RequestBody": null,
-      "StatusCode": 201,
-      "ResponseHeaders": {
-        "Content-Length": "0",
-<<<<<<< HEAD
-        "Date": "Tue, 02 Feb 2021 21:35:09 GMT",
-        "ETag": "\u00220x8D8C7C26A7B54E5\u0022",
-        "Last-Modified": "Tue, 02 Feb 2021 21:35:09 GMT",
-=======
-        "Date": "Wed, 17 Feb 2021 22:24:53 GMT",
-        "ETag": "\u00220x8D8D392D9740E91\u0022",
-        "Last-Modified": "Wed, 17 Feb 2021 22:24:53 GMT",
->>>>>>> 1814567d
-        "Server": [
-          "Windows-Azure-Blob/1.0",
-          "Microsoft-HTTPAPI/2.0"
-        ],
-        "x-ms-client-request-id": "bc41d575-b393-e1d0-b50b-cb524128cdc9",
-<<<<<<< HEAD
-        "x-ms-request-id": "5655e97a-001e-008c-66ab-f91751000000",
-=======
-        "x-ms-request-id": "d105f423-e01e-003d-037b-050944000000",
->>>>>>> 1814567d
-        "x-ms-version": "2020-06-12"
-      },
-      "ResponseBody": []
-    },
-    {
-      "RequestUri": "https://seannse.dfs.core.windows.net/test-filesystem-dcf35325-e488-059e-917a-194d9a219896/test-file-0db902f6-0bf6-a9be-2f59-c760e7b84c75?resource=file",
+        "x-ms-client-request-id": "7049f39d-121e-592e-adaa-f5cbceb28f94",
+        "x-ms-date": "Fri, 19 Feb 2021 19:08:46 GMT",
+        "x-ms-return-client-request-id": "true",
+        "x-ms-version": "2020-06-12"
+      },
+      "RequestBody": null,
+      "StatusCode": 201,
+      "ResponseHeaders": {
+        "Content-Length": "0",
+        "Date": "Fri, 19 Feb 2021 19:08:46 GMT",
+        "ETag": "\u00220x8D8D509C817484C\u0022",
+        "Last-Modified": "Fri, 19 Feb 2021 19:08:46 GMT",
+        "Server": [
+          "Windows-Azure-Blob/1.0",
+          "Microsoft-HTTPAPI/2.0"
+        ],
+        "x-ms-client-request-id": "7049f39d-121e-592e-adaa-f5cbceb28f94",
+        "x-ms-request-id": "2e625ce1-201e-00a4-59f2-0676f9000000",
+        "x-ms-version": "2020-06-12"
+      },
+      "ResponseBody": []
+    },
+    {
+      "RequestUri": "https://seannse.dfs.core.windows.net/test-filesystem-97701e83-7e97-9b1a-0382-62c30a5650f0/test-file-77e5cd3a-4b32-c480-0744-961e7b7eb716?resource=file",
       "RequestMethod": "PUT",
       "RequestHeaders": {
         "Accept": "application/json",
         "Authorization": "Sanitized",
-<<<<<<< HEAD
-        "traceparent": "00-419ed45ead5c494988d3eaf747bb6c90-eae2dfa796ba0641-00",
-        "User-Agent": [
-          "azsdk-net-Storage.Files.DataLake/12.7.0-alpha.20210202.1",
-          "(.NET 5.0.2; Microsoft Windows 10.0.19042)"
-        ],
-        "x-ms-client-request-id": "b6ef335b-c361-6abe-1798-8c39ec6ff9fd",
-        "x-ms-date": "Tue, 02 Feb 2021 21:35:09 GMT",
-=======
-        "traceparent": "00-3625cda270b4834d817f1fd8a8aa355d-abaabbd19af23245-00",
-        "User-Agent": [
-          "azsdk-net-Storage.Files.DataLake/12.7.0-alpha.20210217.1",
-          "(.NET 5.0.3; Microsoft Windows 10.0.19042)"
-        ],
-        "x-ms-client-request-id": "b6ef335b-c361-6abe-1798-8c39ec6ff9fd",
-        "x-ms-date": "Wed, 17 Feb 2021 22:24:54 GMT",
->>>>>>> 1814567d
-        "x-ms-return-client-request-id": "true",
-        "x-ms-version": "2020-06-12"
-      },
-      "RequestBody": null,
-      "StatusCode": 201,
-      "ResponseHeaders": {
-        "Content-Length": "0",
-<<<<<<< HEAD
-        "Date": "Tue, 02 Feb 2021 21:35:09 GMT",
-        "ETag": "\u00220x8D8C7C26AB8C0EE\u0022",
-        "Last-Modified": "Tue, 02 Feb 2021 21:35:10 GMT",
-=======
-        "Date": "Wed, 17 Feb 2021 22:24:54 GMT",
-        "ETag": "\u00220x8D8D392D9BD44E4\u0022",
-        "Last-Modified": "Wed, 17 Feb 2021 22:24:54 GMT",
->>>>>>> 1814567d
+        "traceparent": "00-b76e8b56243da545a54e202efd918e2c-ca48b5f1a5169b47-00",
+        "User-Agent": [
+          "azsdk-net-Storage.Files.DataLake/12.7.0-alpha.20210219.1",
+          "(.NET 5.0.3; Microsoft Windows 10.0.19041)"
+        ],
+        "x-ms-client-request-id": "17616ee9-6708-510e-7284-69d97c10dd2f",
+        "x-ms-date": "Fri, 19 Feb 2021 19:08:46 GMT",
+        "x-ms-return-client-request-id": "true",
+        "x-ms-version": "2020-06-12"
+      },
+      "RequestBody": null,
+      "StatusCode": 201,
+      "ResponseHeaders": {
+        "Content-Length": "0",
+        "Date": "Fri, 19 Feb 2021 19:08:45 GMT",
+        "ETag": "\u00220x8D8D509C825FF67\u0022",
+        "Last-Modified": "Fri, 19 Feb 2021 19:08:46 GMT",
         "Server": [
           "Windows-Azure-HDFS/1.0",
           "Microsoft-HTTPAPI/2.0"
         ],
-        "x-ms-client-request-id": "b6ef335b-c361-6abe-1798-8c39ec6ff9fd",
-<<<<<<< HEAD
-        "x-ms-request-id": "cd720310-401f-0069-0aab-f94613000000",
-=======
-        "x-ms-request-id": "6cb4921f-a01f-0071-2f7b-059974000000",
->>>>>>> 1814567d
-        "x-ms-version": "2020-06-12"
-      },
-      "ResponseBody": []
-    },
-    {
-      "RequestUri": "https://seannse.blob.core.windows.net/test-filesystem-dcf35325-e488-059e-917a-194d9a219896/test-file-0db902f6-0bf6-a9be-2f59-c760e7b84c75?comp=lease",
+        "x-ms-client-request-id": "17616ee9-6708-510e-7284-69d97c10dd2f",
+        "x-ms-request-id": "6f4aef2b-e01f-004f-64f2-060e0b000000",
+        "x-ms-version": "2020-06-12"
+      },
+      "ResponseBody": []
+    },
+    {
+      "RequestUri": "https://seannse.blob.core.windows.net/test-filesystem-97701e83-7e97-9b1a-0382-62c30a5650f0/test-file-77e5cd3a-4b32-c480-0744-961e7b7eb716?comp=lease",
       "RequestMethod": "PUT",
       "RequestHeaders": {
         "Accept": "application/xml",
         "Authorization": "Sanitized",
         "If-None-Match": "\u0022garbage\u0022",
-<<<<<<< HEAD
-        "traceparent": "00-7e5dbce229b6274b80d3d89972d9464a-27b7044543178841-00",
-        "User-Agent": [
-          "azsdk-net-Storage.Files.DataLake/12.7.0-alpha.20210202.1",
-          "(.NET 5.0.2; Microsoft Windows 10.0.19042)"
-        ],
-        "x-ms-client-request-id": "5a551c14-7a27-529b-49d5-b6df18d6796d",
-        "x-ms-date": "Tue, 02 Feb 2021 21:35:09 GMT",
-=======
-        "traceparent": "00-31c5e3059057794884a242bd49a6d68c-169bc2ed1f7d3a4a-00",
-        "User-Agent": [
-          "azsdk-net-Storage.Files.DataLake/12.7.0-alpha.20210217.1",
-          "(.NET 5.0.3; Microsoft Windows 10.0.19042)"
-        ],
-        "x-ms-client-request-id": "5a551c14-7a27-529b-49d5-b6df18d6796d",
-        "x-ms-date": "Wed, 17 Feb 2021 22:24:54 GMT",
->>>>>>> 1814567d
+        "traceparent": "00-66c38948f0e1c94b961a243d1a834ae4-e6f644ffeac46e45-00",
+        "User-Agent": [
+          "azsdk-net-Storage.Files.DataLake/12.7.0-alpha.20210219.1",
+          "(.NET 5.0.3; Microsoft Windows 10.0.19041)"
+        ],
+        "x-ms-client-request-id": "e9f031c6-b123-6fc1-e707-1bd2628066d5",
+        "x-ms-date": "Fri, 19 Feb 2021 19:08:46 GMT",
         "x-ms-lease-action": "acquire",
         "x-ms-lease-duration": "15",
-        "x-ms-proposed-lease-id": "dda955bf-0850-1ae9-ff82-aae8f0a9f85e",
-        "x-ms-return-client-request-id": "true",
-        "x-ms-version": "2020-06-12"
-      },
-      "RequestBody": null,
-      "StatusCode": 201,
-      "ResponseHeaders": {
-        "Content-Length": "0",
-<<<<<<< HEAD
-        "Date": "Tue, 02 Feb 2021 21:35:09 GMT",
-        "ETag": "\u00220x8D8C7C26AB8C0EE\u0022",
-        "Last-Modified": "Tue, 02 Feb 2021 21:35:10 GMT",
-=======
-        "Date": "Wed, 17 Feb 2021 22:24:53 GMT",
-        "ETag": "\u00220x8D8D392D9BD44E4\u0022",
-        "Last-Modified": "Wed, 17 Feb 2021 22:24:54 GMT",
->>>>>>> 1814567d
-        "Server": [
-          "Windows-Azure-Blob/1.0",
-          "Microsoft-HTTPAPI/2.0"
-        ],
-        "x-ms-client-request-id": "5a551c14-7a27-529b-49d5-b6df18d6796d",
-        "x-ms-lease-id": "dda955bf-0850-1ae9-ff82-aae8f0a9f85e",
-<<<<<<< HEAD
-        "x-ms-request-id": "5655eac4-001e-008c-13ab-f91751000000",
-=======
-        "x-ms-request-id": "d105f54c-e01e-003d-057b-050944000000",
->>>>>>> 1814567d
-        "x-ms-version": "2020-06-12"
-      },
-      "ResponseBody": []
-    },
-    {
-      "RequestUri": "https://seannse.blob.core.windows.net/test-filesystem-dcf35325-e488-059e-917a-194d9a219896?restype=container",
+        "x-ms-proposed-lease-id": "ab28dff2-798c-5a87-fb36-048eeb9dfcbb",
+        "x-ms-return-client-request-id": "true",
+        "x-ms-version": "2020-06-12"
+      },
+      "RequestBody": null,
+      "StatusCode": 201,
+      "ResponseHeaders": {
+        "Content-Length": "0",
+        "Date": "Fri, 19 Feb 2021 19:08:46 GMT",
+        "ETag": "\u00220x8D8D509C825FF67\u0022",
+        "Last-Modified": "Fri, 19 Feb 2021 19:08:46 GMT",
+        "Server": [
+          "Windows-Azure-Blob/1.0",
+          "Microsoft-HTTPAPI/2.0"
+        ],
+        "x-ms-client-request-id": "e9f031c6-b123-6fc1-e707-1bd2628066d5",
+        "x-ms-lease-id": "ab28dff2-798c-5a87-fb36-048eeb9dfcbb",
+        "x-ms-request-id": "2e625ead-201e-00a4-04f2-0676f9000000",
+        "x-ms-version": "2020-06-12"
+      },
+      "ResponseBody": []
+    },
+    {
+      "RequestUri": "https://seannse.blob.core.windows.net/test-filesystem-97701e83-7e97-9b1a-0382-62c30a5650f0?restype=container",
       "RequestMethod": "DELETE",
       "RequestHeaders": {
         "Accept": "application/xml",
         "Authorization": "Sanitized",
-<<<<<<< HEAD
-        "traceparent": "00-44502746f0188e4b8570e3f2f70562e8-0fafda439eb0914a-00",
-        "User-Agent": [
-          "azsdk-net-Storage.Files.DataLake/12.7.0-alpha.20210202.1",
-          "(.NET 5.0.2; Microsoft Windows 10.0.19042)"
-        ],
-        "x-ms-client-request-id": "d4d3b738-9e53-8636-3fb2-6af3e034cdce",
-        "x-ms-date": "Tue, 02 Feb 2021 21:35:09 GMT",
-=======
-        "traceparent": "00-d19d21b4c94fb449ba965c510c758de3-8ee79fd0b4617047-00",
-        "User-Agent": [
-          "azsdk-net-Storage.Files.DataLake/12.7.0-alpha.20210217.1",
-          "(.NET 5.0.3; Microsoft Windows 10.0.19042)"
-        ],
-        "x-ms-client-request-id": "d4d3b738-9e53-8636-3fb2-6af3e034cdce",
-        "x-ms-date": "Wed, 17 Feb 2021 22:24:54 GMT",
->>>>>>> 1814567d
+        "traceparent": "00-6fa31c3e9f8818479297bd649da76cc6-8f4cf64a84eeb145-00",
+        "User-Agent": [
+          "azsdk-net-Storage.Files.DataLake/12.7.0-alpha.20210219.1",
+          "(.NET 5.0.3; Microsoft Windows 10.0.19041)"
+        ],
+        "x-ms-client-request-id": "b9c7a102-12ac-3598-86c5-2514843bd993",
+        "x-ms-date": "Fri, 19 Feb 2021 19:08:47 GMT",
         "x-ms-return-client-request-id": "true",
         "x-ms-version": "2020-06-12"
       },
@@ -1124,33 +712,21 @@
       "StatusCode": 202,
       "ResponseHeaders": {
         "Content-Length": "0",
-<<<<<<< HEAD
-        "Date": "Tue, 02 Feb 2021 21:35:10 GMT",
-=======
-        "Date": "Wed, 17 Feb 2021 22:24:54 GMT",
->>>>>>> 1814567d
-        "Server": [
-          "Windows-Azure-Blob/1.0",
-          "Microsoft-HTTPAPI/2.0"
-        ],
-        "x-ms-client-request-id": "d4d3b738-9e53-8636-3fb2-6af3e034cdce",
-<<<<<<< HEAD
-        "x-ms-request-id": "5655eaf6-001e-008c-42ab-f91751000000",
-=======
-        "x-ms-request-id": "d105f574-e01e-003d-287b-050944000000",
->>>>>>> 1814567d
+        "Date": "Fri, 19 Feb 2021 19:08:46 GMT",
+        "Server": [
+          "Windows-Azure-Blob/1.0",
+          "Microsoft-HTTPAPI/2.0"
+        ],
+        "x-ms-client-request-id": "b9c7a102-12ac-3598-86c5-2514843bd993",
+        "x-ms-request-id": "2e625f17-201e-00a4-67f2-0676f9000000",
         "x-ms-version": "2020-06-12"
       },
       "ResponseBody": []
     }
   ],
   "Variables": {
-<<<<<<< HEAD
-    "DateTimeOffsetNow": "2021-02-02T15:35:05.0183858-06:00",
-=======
-    "DateTimeOffsetNow": "2021-02-17T16:24:50.2674661-06:00",
->>>>>>> 1814567d
-    "RandomSeed": "1022404170",
+    "DateTimeOffsetNow": "2021-02-19T13:08:45.1949495-06:00",
+    "RandomSeed": "647899071",
     "Storage_TestConfigHierarchicalNamespace": "NamespaceTenant\nseannse\nU2FuaXRpemVk\nhttps://seannse.blob.core.windows.net\nhttps://seannse.file.core.windows.net\nhttps://seannse.queue.core.windows.net\nhttps://seannse.table.core.windows.net\n\n\n\n\nhttps://seannse-secondary.blob.core.windows.net\nhttps://seannse-secondary.file.core.windows.net\nhttps://seannse-secondary.queue.core.windows.net\nhttps://seannse-secondary.table.core.windows.net\n68390a19-a643-458b-b726-408abf67b4fc\nSanitized\n72f988bf-86f1-41af-91ab-2d7cd011db47\nhttps://login.microsoftonline.com/\nCloud\nBlobEndpoint=https://seannse.blob.core.windows.net/;QueueEndpoint=https://seannse.queue.core.windows.net/;FileEndpoint=https://seannse.file.core.windows.net/;BlobSecondaryEndpoint=https://seannse-secondary.blob.core.windows.net/;QueueSecondaryEndpoint=https://seannse-secondary.queue.core.windows.net/;FileSecondaryEndpoint=https://seannse-secondary.file.core.windows.net/;AccountName=seannse;AccountKey=Sanitized\n"
   }
 }