--- conflicted
+++ resolved
@@ -1,196 +1,125 @@
 {
   "Entries": [
     {
-      "RequestUri": "https://seannse.blob.core.windows.net/test-filesystem-cd7606c2-a718-cd8b-e638-3ae74d79d164?restype=container",
-      "RequestMethod": "PUT",
-      "RequestHeaders": {
-        "Accept": "application/xml",
-        "Authorization": "Sanitized",
-<<<<<<< HEAD
-        "traceparent": "00-bee4e74900c1ec43a897764eec3275a6-7dc123b793f9144c-00",
-        "User-Agent": [
-          "azsdk-net-Storage.Files.DataLake/12.7.0-alpha.20210202.1",
-          "(.NET 5.0.2; Microsoft Windows 10.0.19042)"
+      "RequestUri": "https://seannse.blob.core.windows.net/test-filesystem-58fd3c1e-f660-0b6f-0e5e-05c17bdc1fad?restype=container",
+      "RequestMethod": "PUT",
+      "RequestHeaders": {
+        "Accept": "application/xml",
+        "Authorization": "Sanitized",
+        "traceparent": "00-a00d4c2ad6f85848980a1c2a8815e986-8517f27914d64b40-00",
+        "User-Agent": [
+          "azsdk-net-Storage.Files.DataLake/12.7.0-alpha.20210219.1",
+          "(.NET 5.0.3; Microsoft Windows 10.0.19041)"
         ],
         "x-ms-blob-public-access": "container",
-        "x-ms-client-request-id": "1570f056-db9a-a6c9-9ad6-796e34548cb9",
-        "x-ms-date": "Tue, 02 Feb 2021 21:35:34 GMT",
-=======
-        "traceparent": "00-9c94b1a644c34248ba1f8d725ad1a431-b2c7ad234dd9f548-00",
-        "User-Agent": [
-          "azsdk-net-Storage.Files.DataLake/12.7.0-alpha.20210217.1",
-          "(.NET 5.0.3; Microsoft Windows 10.0.19042)"
-        ],
-        "x-ms-blob-public-access": "container",
-        "x-ms-client-request-id": "1570f056-db9a-a6c9-9ad6-796e34548cb9",
-        "x-ms-date": "Wed, 17 Feb 2021 22:25:18 GMT",
->>>>>>> 1814567d
-        "x-ms-return-client-request-id": "true",
-        "x-ms-version": "2020-06-12"
-      },
-      "RequestBody": null,
-      "StatusCode": 201,
-      "ResponseHeaders": {
-        "Content-Length": "0",
-<<<<<<< HEAD
-        "Date": "Tue, 02 Feb 2021 21:35:36 GMT",
-        "ETag": "\u00220x8D8C7C27AA4D22C\u0022",
-        "Last-Modified": "Tue, 02 Feb 2021 21:35:36 GMT",
-=======
-        "Date": "Wed, 17 Feb 2021 22:25:18 GMT",
-        "ETag": "\u00220x8D8D392E825F2AD\u0022",
-        "Last-Modified": "Wed, 17 Feb 2021 22:25:18 GMT",
->>>>>>> 1814567d
-        "Server": [
-          "Windows-Azure-Blob/1.0",
-          "Microsoft-HTTPAPI/2.0"
-        ],
-        "x-ms-client-request-id": "1570f056-db9a-a6c9-9ad6-796e34548cb9",
-<<<<<<< HEAD
-        "x-ms-request-id": "24f6f6d8-901e-0045-28ab-f9aabc000000",
-=======
-        "x-ms-request-id": "0a307dff-101e-0006-147b-054ce0000000",
->>>>>>> 1814567d
-        "x-ms-version": "2020-06-12"
-      },
-      "ResponseBody": []
-    },
-    {
-      "RequestUri": "https://seannse.dfs.core.windows.net/test-filesystem-cd7606c2-a718-cd8b-e638-3ae74d79d164/test-file-fb9f2230-ccd0-e0ef-fc29-ff3b5509245c?resource=file",
+        "x-ms-client-request-id": "a1010d25-a4dd-da03-cc3e-8f4e1912fe20",
+        "x-ms-date": "Fri, 19 Feb 2021 19:08:57 GMT",
+        "x-ms-return-client-request-id": "true",
+        "x-ms-version": "2020-06-12"
+      },
+      "RequestBody": null,
+      "StatusCode": 201,
+      "ResponseHeaders": {
+        "Content-Length": "0",
+        "Date": "Fri, 19 Feb 2021 19:08:56 GMT",
+        "ETag": "\u00220x8D8D509CE482D1E\u0022",
+        "Last-Modified": "Fri, 19 Feb 2021 19:08:56 GMT",
+        "Server": [
+          "Windows-Azure-Blob/1.0",
+          "Microsoft-HTTPAPI/2.0"
+        ],
+        "x-ms-client-request-id": "a1010d25-a4dd-da03-cc3e-8f4e1912fe20",
+        "x-ms-request-id": "2e62c0de-201e-00a4-2ef2-0676f9000000",
+        "x-ms-version": "2020-06-12"
+      },
+      "ResponseBody": []
+    },
+    {
+      "RequestUri": "https://seannse.dfs.core.windows.net/test-filesystem-58fd3c1e-f660-0b6f-0e5e-05c17bdc1fad/test-file-297d5c10-e01d-adcb-48f5-9e196cc282f2?resource=file",
       "RequestMethod": "PUT",
       "RequestHeaders": {
         "Accept": "application/json",
         "Authorization": "Sanitized",
-<<<<<<< HEAD
-        "traceparent": "00-945dbd95a43ee341bf97973d7036eae6-82e63245f34b8c45-00",
-        "User-Agent": [
-          "azsdk-net-Storage.Files.DataLake/12.7.0-alpha.20210202.1",
-          "(.NET 5.0.2; Microsoft Windows 10.0.19042)"
-        ],
-        "x-ms-client-request-id": "8651974f-d0ea-8a20-0090-1970dc8d5190",
-        "x-ms-date": "Tue, 02 Feb 2021 21:35:36 GMT",
-=======
-        "traceparent": "00-ca3275d465a6ff41be45db73f038571b-d11a19e215bdad4a-00",
-        "User-Agent": [
-          "azsdk-net-Storage.Files.DataLake/12.7.0-alpha.20210217.1",
-          "(.NET 5.0.3; Microsoft Windows 10.0.19042)"
-        ],
-        "x-ms-client-request-id": "8651974f-d0ea-8a20-0090-1970dc8d5190",
-        "x-ms-date": "Wed, 17 Feb 2021 22:25:18 GMT",
->>>>>>> 1814567d
-        "x-ms-return-client-request-id": "true",
-        "x-ms-version": "2020-06-12"
-      },
-      "RequestBody": null,
-      "StatusCode": 201,
-      "ResponseHeaders": {
-        "Content-Length": "0",
-<<<<<<< HEAD
-        "Date": "Tue, 02 Feb 2021 21:35:36 GMT",
-        "ETag": "\u00220x8D8C7C27ADDF76C\u0022",
-        "Last-Modified": "Tue, 02 Feb 2021 21:35:37 GMT",
-=======
-        "Date": "Wed, 17 Feb 2021 22:25:18 GMT",
-        "ETag": "\u00220x8D8D392E8599BB1\u0022",
-        "Last-Modified": "Wed, 17 Feb 2021 22:25:18 GMT",
->>>>>>> 1814567d
+        "traceparent": "00-e54b4a22d68dee4bab9bb4f94ee730e5-51de2179ab0fc743-00",
+        "User-Agent": [
+          "azsdk-net-Storage.Files.DataLake/12.7.0-alpha.20210219.1",
+          "(.NET 5.0.3; Microsoft Windows 10.0.19041)"
+        ],
+        "x-ms-client-request-id": "2c9c6848-039e-45ea-4254-59e706ea6e09",
+        "x-ms-date": "Fri, 19 Feb 2021 19:08:57 GMT",
+        "x-ms-return-client-request-id": "true",
+        "x-ms-version": "2020-06-12"
+      },
+      "RequestBody": null,
+      "StatusCode": 201,
+      "ResponseHeaders": {
+        "Content-Length": "0",
+        "Date": "Fri, 19 Feb 2021 19:08:56 GMT",
+        "ETag": "\u00220x8D8D509CE56B7EC\u0022",
+        "Last-Modified": "Fri, 19 Feb 2021 19:08:56 GMT",
         "Server": [
           "Windows-Azure-HDFS/1.0",
           "Microsoft-HTTPAPI/2.0"
         ],
-        "x-ms-client-request-id": "8651974f-d0ea-8a20-0090-1970dc8d5190",
-<<<<<<< HEAD
-        "x-ms-request-id": "9c2c37ba-201f-000d-4dab-f9b78b000000",
-=======
-        "x-ms-request-id": "e3e42c03-801f-0049-4f7b-053db4000000",
->>>>>>> 1814567d
-        "x-ms-version": "2020-06-12"
-      },
-      "ResponseBody": []
-    },
-    {
-      "RequestUri": "https://seannse.blob.core.windows.net/test-filesystem-cd7606c2-a718-cd8b-e638-3ae74d79d164/test-file-fb9f2230-ccd0-e0ef-fc29-ff3b5509245c?comp=lease",
-      "RequestMethod": "PUT",
-      "RequestHeaders": {
-        "Accept": "application/xml",
-        "Authorization": "Sanitized",
-<<<<<<< HEAD
-        "traceparent": "00-6015341c0de4664988027fd1c4058d02-633483865e12c741-00",
-        "User-Agent": [
-          "azsdk-net-Storage.Files.DataLake/12.7.0-alpha.20210202.1",
-          "(.NET 5.0.2; Microsoft Windows 10.0.19042)"
-        ],
-        "x-ms-client-request-id": "5760b917-93a1-13d8-aa67-c0bed339d1ff",
-        "x-ms-date": "Tue, 02 Feb 2021 21:35:36 GMT",
-=======
-        "traceparent": "00-2137b3143a580e4eb880eea41f5371c8-efe5193ffbe82a44-00",
-        "User-Agent": [
-          "azsdk-net-Storage.Files.DataLake/12.7.0-alpha.20210217.1",
-          "(.NET 5.0.3; Microsoft Windows 10.0.19042)"
-        ],
-        "x-ms-client-request-id": "5760b917-93a1-13d8-aa67-c0bed339d1ff",
-        "x-ms-date": "Wed, 17 Feb 2021 22:25:19 GMT",
->>>>>>> 1814567d
+        "x-ms-client-request-id": "2c9c6848-039e-45ea-4254-59e706ea6e09",
+        "x-ms-request-id": "6f4af5a0-e01f-004f-52f2-060e0b000000",
+        "x-ms-version": "2020-06-12"
+      },
+      "ResponseBody": []
+    },
+    {
+      "RequestUri": "https://seannse.blob.core.windows.net/test-filesystem-58fd3c1e-f660-0b6f-0e5e-05c17bdc1fad/test-file-297d5c10-e01d-adcb-48f5-9e196cc282f2?comp=lease",
+      "RequestMethod": "PUT",
+      "RequestHeaders": {
+        "Accept": "application/xml",
+        "Authorization": "Sanitized",
+        "traceparent": "00-17999670bae95b43a655fdd3dbd05edc-53805fe1d1024143-00",
+        "User-Agent": [
+          "azsdk-net-Storage.Files.DataLake/12.7.0-alpha.20210219.1",
+          "(.NET 5.0.3; Microsoft Windows 10.0.19041)"
+        ],
+        "x-ms-client-request-id": "0fe0b587-6a19-66e3-4aef-092165c06ea3",
+        "x-ms-date": "Fri, 19 Feb 2021 19:08:57 GMT",
         "x-ms-lease-action": "acquire",
         "x-ms-lease-duration": "15",
-        "x-ms-proposed-lease-id": "ea021cb1-2fc4-74b1-5893-c116b5a47860",
-        "x-ms-return-client-request-id": "true",
-        "x-ms-version": "2020-06-12"
-      },
-      "RequestBody": null,
-      "StatusCode": 201,
-      "ResponseHeaders": {
-        "Content-Length": "0",
-<<<<<<< HEAD
-        "Date": "Tue, 02 Feb 2021 21:35:37 GMT",
-        "ETag": "\u00220x8D8C7C27ADDF76C\u0022",
-        "Last-Modified": "Tue, 02 Feb 2021 21:35:37 GMT",
-=======
-        "Date": "Wed, 17 Feb 2021 22:25:18 GMT",
-        "ETag": "\u00220x8D8D392E8599BB1\u0022",
-        "Last-Modified": "Wed, 17 Feb 2021 22:25:18 GMT",
->>>>>>> 1814567d
-        "Server": [
-          "Windows-Azure-Blob/1.0",
-          "Microsoft-HTTPAPI/2.0"
-        ],
-        "x-ms-client-request-id": "5760b917-93a1-13d8-aa67-c0bed339d1ff",
-        "x-ms-lease-id": "ea021cb1-2fc4-74b1-5893-c116b5a47860",
-<<<<<<< HEAD
-        "x-ms-request-id": "24f6f852-901e-0045-6fab-f9aabc000000",
-=======
-        "x-ms-request-id": "0a307faa-101e-0006-267b-054ce0000000",
->>>>>>> 1814567d
-        "x-ms-version": "2020-06-12"
-      },
-      "ResponseBody": []
-    },
-    {
-      "RequestUri": "https://seannse.blob.core.windows.net/test-filesystem-cd7606c2-a718-cd8b-e638-3ae74d79d164/test-file-fb9f2230-ccd0-e0ef-fc29-ff3b5509245c?comp=lease",
-      "RequestMethod": "PUT",
-      "RequestHeaders": {
-        "Accept": "application/xml",
-        "Authorization": "Sanitized",
-<<<<<<< HEAD
-        "traceparent": "00-4dabe9650df61440af192d79c27e829d-de613f2b7308ad4b-00",
-        "User-Agent": [
-          "azsdk-net-Storage.Files.DataLake/12.7.0-alpha.20210202.1",
-          "(.NET 5.0.2; Microsoft Windows 10.0.19042)"
-        ],
-        "x-ms-client-request-id": "e9610030-d8f8-d40a-ad85-a0316cf74dad",
-        "x-ms-date": "Tue, 02 Feb 2021 21:35:36 GMT",
-=======
-        "traceparent": "00-541e2e80406db74db73e787fdca8c996-1c2ff1d174d9bf4f-00",
-        "User-Agent": [
-          "azsdk-net-Storage.Files.DataLake/12.7.0-alpha.20210217.1",
-          "(.NET 5.0.3; Microsoft Windows 10.0.19042)"
-        ],
-        "x-ms-client-request-id": "e9610030-d8f8-d40a-ad85-a0316cf74dad",
-        "x-ms-date": "Wed, 17 Feb 2021 22:25:19 GMT",
->>>>>>> 1814567d
+        "x-ms-proposed-lease-id": "1c1d9dbc-9077-9246-8c3f-01651e45cca3",
+        "x-ms-return-client-request-id": "true",
+        "x-ms-version": "2020-06-12"
+      },
+      "RequestBody": null,
+      "StatusCode": 201,
+      "ResponseHeaders": {
+        "Content-Length": "0",
+        "Date": "Fri, 19 Feb 2021 19:08:56 GMT",
+        "ETag": "\u00220x8D8D509CE56B7EC\u0022",
+        "Last-Modified": "Fri, 19 Feb 2021 19:08:56 GMT",
+        "Server": [
+          "Windows-Azure-Blob/1.0",
+          "Microsoft-HTTPAPI/2.0"
+        ],
+        "x-ms-client-request-id": "0fe0b587-6a19-66e3-4aef-092165c06ea3",
+        "x-ms-lease-id": "1c1d9dbc-9077-9246-8c3f-01651e45cca3",
+        "x-ms-request-id": "2e62c2b7-201e-00a4-74f2-0676f9000000",
+        "x-ms-version": "2020-06-12"
+      },
+      "ResponseBody": []
+    },
+    {
+      "RequestUri": "https://seannse.blob.core.windows.net/test-filesystem-58fd3c1e-f660-0b6f-0e5e-05c17bdc1fad/test-file-297d5c10-e01d-adcb-48f5-9e196cc282f2?comp=lease",
+      "RequestMethod": "PUT",
+      "RequestHeaders": {
+        "Accept": "application/xml",
+        "Authorization": "Sanitized",
+        "traceparent": "00-4b156511e2891048a5b7ed3fdadd4333-58c27d51da96a449-00",
+        "User-Agent": [
+          "azsdk-net-Storage.Files.DataLake/12.7.0-alpha.20210219.1",
+          "(.NET 5.0.3; Microsoft Windows 10.0.19041)"
+        ],
+        "x-ms-client-request-id": "6efe2e2f-2808-e023-d363-f898c80f5262",
+        "x-ms-date": "Fri, 19 Feb 2021 19:08:57 GMT",
         "x-ms-lease-action": "change",
-        "x-ms-lease-id": "ea021cb1-2fc4-74b1-5893-c116b5a47860",
-        "x-ms-proposed-lease-id": "bdeb8510-9eb7-9a71-2905-5c78a2582fab",
+        "x-ms-lease-id": "1c1d9dbc-9077-9246-8c3f-01651e45cca3",
+        "x-ms-proposed-lease-id": "03d0f707-5526-2e53-1256-2b8624e8373d",
         "x-ms-return-client-request-id": "true",
         "x-ms-version": "2020-06-12"
       },
@@ -198,53 +127,33 @@
       "StatusCode": 200,
       "ResponseHeaders": {
         "Content-Length": "0",
-<<<<<<< HEAD
-        "Date": "Tue, 02 Feb 2021 21:35:37 GMT",
-        "ETag": "\u00220x8D8C7C27ADDF76C\u0022",
-        "Last-Modified": "Tue, 02 Feb 2021 21:35:37 GMT",
-=======
-        "Date": "Wed, 17 Feb 2021 22:25:18 GMT",
-        "ETag": "\u00220x8D8D392E8599BB1\u0022",
-        "Last-Modified": "Wed, 17 Feb 2021 22:25:18 GMT",
->>>>>>> 1814567d
-        "Server": [
-          "Windows-Azure-Blob/1.0",
-          "Microsoft-HTTPAPI/2.0"
-        ],
-        "x-ms-client-request-id": "e9610030-d8f8-d40a-ad85-a0316cf74dad",
-        "x-ms-lease-id": "bdeb8510-9eb7-9a71-2905-5c78a2582fab",
-<<<<<<< HEAD
-        "x-ms-request-id": "24f6f896-901e-0045-2cab-f9aabc000000",
-=======
-        "x-ms-request-id": "0a30800a-101e-0006-807b-054ce0000000",
->>>>>>> 1814567d
-        "x-ms-version": "2020-06-12"
-      },
-      "ResponseBody": []
-    },
-    {
-      "RequestUri": "https://seannse.blob.core.windows.net/test-filesystem-cd7606c2-a718-cd8b-e638-3ae74d79d164?restype=container",
+        "Date": "Fri, 19 Feb 2021 19:08:56 GMT",
+        "ETag": "\u00220x8D8D509CE56B7EC\u0022",
+        "Last-Modified": "Fri, 19 Feb 2021 19:08:56 GMT",
+        "Server": [
+          "Windows-Azure-Blob/1.0",
+          "Microsoft-HTTPAPI/2.0"
+        ],
+        "x-ms-client-request-id": "6efe2e2f-2808-e023-d363-f898c80f5262",
+        "x-ms-lease-id": "03d0f707-5526-2e53-1256-2b8624e8373d",
+        "x-ms-request-id": "2e62c382-201e-00a4-35f2-0676f9000000",
+        "x-ms-version": "2020-06-12"
+      },
+      "ResponseBody": []
+    },
+    {
+      "RequestUri": "https://seannse.blob.core.windows.net/test-filesystem-58fd3c1e-f660-0b6f-0e5e-05c17bdc1fad?restype=container",
       "RequestMethod": "DELETE",
       "RequestHeaders": {
         "Accept": "application/xml",
         "Authorization": "Sanitized",
-<<<<<<< HEAD
-        "traceparent": "00-48bc28f24617924693f3c0d5b36c3f07-3e34d4ad1c79614e-00",
-        "User-Agent": [
-          "azsdk-net-Storage.Files.DataLake/12.7.0-alpha.20210202.1",
-          "(.NET 5.0.2; Microsoft Windows 10.0.19042)"
-        ],
-        "x-ms-client-request-id": "d38da1dc-e7d7-8c07-0bd8-81858c9576d7",
-        "x-ms-date": "Tue, 02 Feb 2021 21:35:36 GMT",
-=======
-        "traceparent": "00-ae6ebc66fadd2341a43070f259bdfa4a-4e3c00abdabf4543-00",
-        "User-Agent": [
-          "azsdk-net-Storage.Files.DataLake/12.7.0-alpha.20210217.1",
-          "(.NET 5.0.3; Microsoft Windows 10.0.19042)"
-        ],
-        "x-ms-client-request-id": "d38da1dc-e7d7-8c07-0bd8-81858c9576d7",
-        "x-ms-date": "Wed, 17 Feb 2021 22:25:19 GMT",
->>>>>>> 1814567d
+        "traceparent": "00-2da6bd10512b6c4fa5f0c6add9ee2ee0-09a539841dbfc84d-00",
+        "User-Agent": [
+          "azsdk-net-Storage.Files.DataLake/12.7.0-alpha.20210219.1",
+          "(.NET 5.0.3; Microsoft Windows 10.0.19041)"
+        ],
+        "x-ms-client-request-id": "36f17cc3-ffc1-df9b-a03a-931790846cb7",
+        "x-ms-date": "Fri, 19 Feb 2021 19:08:57 GMT",
         "x-ms-return-client-request-id": "true",
         "x-ms-version": "2020-06-12"
       },
@@ -252,218 +161,138 @@
       "StatusCode": 202,
       "ResponseHeaders": {
         "Content-Length": "0",
-<<<<<<< HEAD
-        "Date": "Tue, 02 Feb 2021 21:35:37 GMT",
-=======
-        "Date": "Wed, 17 Feb 2021 22:25:19 GMT",
->>>>>>> 1814567d
-        "Server": [
-          "Windows-Azure-Blob/1.0",
-          "Microsoft-HTTPAPI/2.0"
-        ],
-        "x-ms-client-request-id": "d38da1dc-e7d7-8c07-0bd8-81858c9576d7",
-<<<<<<< HEAD
-        "x-ms-request-id": "24f6f8df-901e-0045-6eab-f9aabc000000",
-=======
-        "x-ms-request-id": "0a308073-101e-0006-5f7b-054ce0000000",
->>>>>>> 1814567d
-        "x-ms-version": "2020-06-12"
-      },
-      "ResponseBody": []
-    },
-    {
-      "RequestUri": "https://seannse.blob.core.windows.net/test-filesystem-43cd297d-9227-8ac3-af77-f77b503318ae?restype=container",
-      "RequestMethod": "PUT",
-      "RequestHeaders": {
-        "Accept": "application/xml",
-        "Authorization": "Sanitized",
-<<<<<<< HEAD
-        "traceparent": "00-d17e29105fb9f241a522f3d40ee77149-143b64e1d459fd47-00",
-        "User-Agent": [
-          "azsdk-net-Storage.Files.DataLake/12.7.0-alpha.20210202.1",
-          "(.NET 5.0.2; Microsoft Windows 10.0.19042)"
+        "Date": "Fri, 19 Feb 2021 19:08:56 GMT",
+        "Server": [
+          "Windows-Azure-Blob/1.0",
+          "Microsoft-HTTPAPI/2.0"
+        ],
+        "x-ms-client-request-id": "36f17cc3-ffc1-df9b-a03a-931790846cb7",
+        "x-ms-request-id": "2e62c45c-201e-00a4-07f2-0676f9000000",
+        "x-ms-version": "2020-06-12"
+      },
+      "ResponseBody": []
+    },
+    {
+      "RequestUri": "https://seannse.blob.core.windows.net/test-filesystem-b9817ec7-ed9d-7023-ac00-d55de023560d?restype=container",
+      "RequestMethod": "PUT",
+      "RequestHeaders": {
+        "Accept": "application/xml",
+        "Authorization": "Sanitized",
+        "traceparent": "00-6a6a8332dfb1934999074e885010f590-5a5ecb2ab2f8a942-00",
+        "User-Agent": [
+          "azsdk-net-Storage.Files.DataLake/12.7.0-alpha.20210219.1",
+          "(.NET 5.0.3; Microsoft Windows 10.0.19041)"
         ],
         "x-ms-blob-public-access": "container",
-        "x-ms-client-request-id": "9258af06-5f30-4967-dd02-235ff08b3bd8",
-        "x-ms-date": "Tue, 02 Feb 2021 21:35:36 GMT",
-=======
-        "traceparent": "00-d85b3c9a3db27b4a84df80f504febc69-248e91925f202b4b-00",
-        "User-Agent": [
-          "azsdk-net-Storage.Files.DataLake/12.7.0-alpha.20210217.1",
-          "(.NET 5.0.3; Microsoft Windows 10.0.19042)"
-        ],
-        "x-ms-blob-public-access": "container",
-        "x-ms-client-request-id": "9258af06-5f30-4967-dd02-235ff08b3bd8",
-        "x-ms-date": "Wed, 17 Feb 2021 22:25:19 GMT",
->>>>>>> 1814567d
-        "x-ms-return-client-request-id": "true",
-        "x-ms-version": "2020-06-12"
-      },
-      "RequestBody": null,
-      "StatusCode": 201,
-      "ResponseHeaders": {
-        "Content-Length": "0",
-<<<<<<< HEAD
-        "Date": "Tue, 02 Feb 2021 21:35:36 GMT",
-        "ETag": "\u00220x8D8C7C27B446360\u0022",
-        "Last-Modified": "Tue, 02 Feb 2021 21:35:37 GMT",
-=======
-        "Date": "Wed, 17 Feb 2021 22:25:19 GMT",
-        "ETag": "\u00220x8D8D392E8B13EB9\u0022",
-        "Last-Modified": "Wed, 17 Feb 2021 22:25:19 GMT",
->>>>>>> 1814567d
-        "Server": [
-          "Windows-Azure-Blob/1.0",
-          "Microsoft-HTTPAPI/2.0"
-        ],
-        "x-ms-client-request-id": "9258af06-5f30-4967-dd02-235ff08b3bd8",
-<<<<<<< HEAD
-        "x-ms-request-id": "13c4ab1d-f01e-001e-58ab-f99387000000",
-=======
-        "x-ms-request-id": "6497c748-501e-005a-257b-0519b8000000",
->>>>>>> 1814567d
-        "x-ms-version": "2020-06-12"
-      },
-      "ResponseBody": []
-    },
-    {
-      "RequestUri": "https://seannse.dfs.core.windows.net/test-filesystem-43cd297d-9227-8ac3-af77-f77b503318ae/test-file-7ba2d3c0-aa40-036e-53a9-1cc1a54067e4?resource=file",
+        "x-ms-client-request-id": "0a39913e-f845-d6b8-5981-89c0293efe7c",
+        "x-ms-date": "Fri, 19 Feb 2021 19:08:57 GMT",
+        "x-ms-return-client-request-id": "true",
+        "x-ms-version": "2020-06-12"
+      },
+      "RequestBody": null,
+      "StatusCode": 201,
+      "ResponseHeaders": {
+        "Content-Length": "0",
+        "Date": "Fri, 19 Feb 2021 19:08:56 GMT",
+        "ETag": "\u00220x8D8D509CE884FAB\u0022",
+        "Last-Modified": "Fri, 19 Feb 2021 19:08:56 GMT",
+        "Server": [
+          "Windows-Azure-Blob/1.0",
+          "Microsoft-HTTPAPI/2.0"
+        ],
+        "x-ms-client-request-id": "0a39913e-f845-d6b8-5981-89c0293efe7c",
+        "x-ms-request-id": "2e62c51b-201e-00a4-3ff2-0676f9000000",
+        "x-ms-version": "2020-06-12"
+      },
+      "ResponseBody": []
+    },
+    {
+      "RequestUri": "https://seannse.dfs.core.windows.net/test-filesystem-b9817ec7-ed9d-7023-ac00-d55de023560d/test-file-ee6586e4-20af-ab99-dde5-57254ff44442?resource=file",
       "RequestMethod": "PUT",
       "RequestHeaders": {
         "Accept": "application/json",
         "Authorization": "Sanitized",
-<<<<<<< HEAD
-        "traceparent": "00-d3c299d57a6934459c7b97cb4f62efeb-e9dc88934bcf254a-00",
-        "User-Agent": [
-          "azsdk-net-Storage.Files.DataLake/12.7.0-alpha.20210202.1",
-          "(.NET 5.0.2; Microsoft Windows 10.0.19042)"
-        ],
-        "x-ms-client-request-id": "50c2142b-e128-5b1c-4155-3e8742a6a39d",
-        "x-ms-date": "Tue, 02 Feb 2021 21:35:37 GMT",
-=======
-        "traceparent": "00-7497f40cd63d444796784fd7c7b80832-90d6a001f8086d4a-00",
-        "User-Agent": [
-          "azsdk-net-Storage.Files.DataLake/12.7.0-alpha.20210217.1",
-          "(.NET 5.0.3; Microsoft Windows 10.0.19042)"
-        ],
-        "x-ms-client-request-id": "50c2142b-e128-5b1c-4155-3e8742a6a39d",
-        "x-ms-date": "Wed, 17 Feb 2021 22:25:19 GMT",
->>>>>>> 1814567d
-        "x-ms-return-client-request-id": "true",
-        "x-ms-version": "2020-06-12"
-      },
-      "RequestBody": null,
-      "StatusCode": 201,
-      "ResponseHeaders": {
-        "Content-Length": "0",
-<<<<<<< HEAD
-        "Date": "Tue, 02 Feb 2021 21:35:37 GMT",
-        "ETag": "\u00220x8D8C7C27B825120\u0022",
-        "Last-Modified": "Tue, 02 Feb 2021 21:35:38 GMT",
-=======
-        "Date": "Wed, 17 Feb 2021 22:25:19 GMT",
-        "ETag": "\u00220x8D8D392E8E8BA40\u0022",
-        "Last-Modified": "Wed, 17 Feb 2021 22:25:19 GMT",
->>>>>>> 1814567d
+        "traceparent": "00-4f8cf048319cf6468de1d8dff7e0aeb0-99244bd74c028e4e-00",
+        "User-Agent": [
+          "azsdk-net-Storage.Files.DataLake/12.7.0-alpha.20210219.1",
+          "(.NET 5.0.3; Microsoft Windows 10.0.19041)"
+        ],
+        "x-ms-client-request-id": "a54b2079-7f04-1e65-f78d-2d5fa0938665",
+        "x-ms-date": "Fri, 19 Feb 2021 19:08:57 GMT",
+        "x-ms-return-client-request-id": "true",
+        "x-ms-version": "2020-06-12"
+      },
+      "RequestBody": null,
+      "StatusCode": 201,
+      "ResponseHeaders": {
+        "Content-Length": "0",
+        "Date": "Fri, 19 Feb 2021 19:08:56 GMT",
+        "ETag": "\u00220x8D8D509CE97428A\u0022",
+        "Last-Modified": "Fri, 19 Feb 2021 19:08:57 GMT",
         "Server": [
           "Windows-Azure-HDFS/1.0",
           "Microsoft-HTTPAPI/2.0"
         ],
-        "x-ms-client-request-id": "50c2142b-e128-5b1c-4155-3e8742a6a39d",
-<<<<<<< HEAD
-        "x-ms-request-id": "9ed0a817-201f-0050-4dab-f9bd0f000000",
-=======
-        "x-ms-request-id": "294053fe-f01f-0053-487b-055c6b000000",
->>>>>>> 1814567d
-        "x-ms-version": "2020-06-12"
-      },
-      "ResponseBody": []
-    },
-    {
-      "RequestUri": "https://seannse.blob.core.windows.net/test-filesystem-43cd297d-9227-8ac3-af77-f77b503318ae/test-file-7ba2d3c0-aa40-036e-53a9-1cc1a54067e4?comp=lease",
-      "RequestMethod": "PUT",
-      "RequestHeaders": {
-        "Accept": "application/xml",
-        "Authorization": "Sanitized",
-<<<<<<< HEAD
-        "traceparent": "00-0b6fbd8736ae37419a1e2f6a13e9f940-1be8106e6df0d44f-00",
-        "User-Agent": [
-          "azsdk-net-Storage.Files.DataLake/12.7.0-alpha.20210202.1",
-          "(.NET 5.0.2; Microsoft Windows 10.0.19042)"
-        ],
-        "x-ms-client-request-id": "c11260a7-1211-8520-820b-d5fb3b78f45e",
-        "x-ms-date": "Tue, 02 Feb 2021 21:35:37 GMT",
-=======
-        "traceparent": "00-fae277e7552c1f4183d4c19413c8a49c-ca616bd4d475a841-00",
-        "User-Agent": [
-          "azsdk-net-Storage.Files.DataLake/12.7.0-alpha.20210217.1",
-          "(.NET 5.0.3; Microsoft Windows 10.0.19042)"
-        ],
-        "x-ms-client-request-id": "c11260a7-1211-8520-820b-d5fb3b78f45e",
-        "x-ms-date": "Wed, 17 Feb 2021 22:25:20 GMT",
->>>>>>> 1814567d
+        "x-ms-client-request-id": "a54b2079-7f04-1e65-f78d-2d5fa0938665",
+        "x-ms-request-id": "6f4af5ea-e01f-004f-1cf2-060e0b000000",
+        "x-ms-version": "2020-06-12"
+      },
+      "ResponseBody": []
+    },
+    {
+      "RequestUri": "https://seannse.blob.core.windows.net/test-filesystem-b9817ec7-ed9d-7023-ac00-d55de023560d/test-file-ee6586e4-20af-ab99-dde5-57254ff44442?comp=lease",
+      "RequestMethod": "PUT",
+      "RequestHeaders": {
+        "Accept": "application/xml",
+        "Authorization": "Sanitized",
+        "traceparent": "00-7fc36fa3d6b7a340aac8fd671230b19f-5dca368d501a7248-00",
+        "User-Agent": [
+          "azsdk-net-Storage.Files.DataLake/12.7.0-alpha.20210219.1",
+          "(.NET 5.0.3; Microsoft Windows 10.0.19041)"
+        ],
+        "x-ms-client-request-id": "6beb3074-57e7-9ebc-0819-0e1f58367a55",
+        "x-ms-date": "Fri, 19 Feb 2021 19:08:57 GMT",
         "x-ms-lease-action": "acquire",
         "x-ms-lease-duration": "15",
-        "x-ms-proposed-lease-id": "54443e9b-9a15-3bfd-551d-d234bc07adde",
-        "x-ms-return-client-request-id": "true",
-        "x-ms-version": "2020-06-12"
-      },
-      "RequestBody": null,
-      "StatusCode": 201,
-      "ResponseHeaders": {
-        "Content-Length": "0",
-<<<<<<< HEAD
-        "Date": "Tue, 02 Feb 2021 21:35:37 GMT",
-        "ETag": "\u00220x8D8C7C27B825120\u0022",
-        "Last-Modified": "Tue, 02 Feb 2021 21:35:38 GMT",
-=======
-        "Date": "Wed, 17 Feb 2021 22:25:19 GMT",
-        "ETag": "\u00220x8D8D392E8E8BA40\u0022",
-        "Last-Modified": "Wed, 17 Feb 2021 22:25:19 GMT",
->>>>>>> 1814567d
-        "Server": [
-          "Windows-Azure-Blob/1.0",
-          "Microsoft-HTTPAPI/2.0"
-        ],
-        "x-ms-client-request-id": "c11260a7-1211-8520-820b-d5fb3b78f45e",
-        "x-ms-lease-id": "54443e9b-9a15-3bfd-551d-d234bc07adde",
-<<<<<<< HEAD
-        "x-ms-request-id": "13c4acaa-f01e-001e-41ab-f99387000000",
-=======
-        "x-ms-request-id": "6497c7e8-501e-005a-2d7b-0519b8000000",
->>>>>>> 1814567d
-        "x-ms-version": "2020-06-12"
-      },
-      "ResponseBody": []
-    },
-    {
-      "RequestUri": "https://seannse.blob.core.windows.net/test-filesystem-43cd297d-9227-8ac3-af77-f77b503318ae/test-file-7ba2d3c0-aa40-036e-53a9-1cc1a54067e4?comp=lease",
-      "RequestMethod": "PUT",
-      "RequestHeaders": {
-        "Accept": "application/xml",
-        "Authorization": "Sanitized",
-<<<<<<< HEAD
-        "If-Modified-Since": "Mon, 01 Feb 2021 21:35:34 GMT",
-        "traceparent": "00-84198ae0a2e43944bdbeeb2864d69ce5-6237dd193af57349-00",
-        "User-Agent": [
-          "azsdk-net-Storage.Files.DataLake/12.7.0-alpha.20210202.1",
-          "(.NET 5.0.2; Microsoft Windows 10.0.19042)"
-        ],
-        "x-ms-client-request-id": "e5dd247a-80e3-55f1-3046-9425098a549e",
-        "x-ms-date": "Tue, 02 Feb 2021 21:35:37 GMT",
-=======
-        "If-Modified-Since": "Tue, 16 Feb 2021 22:25:18 GMT",
-        "traceparent": "00-ff9452df179f9c419e939e9e19c13eed-aa6b18f4baa42c45-00",
-        "User-Agent": [
-          "azsdk-net-Storage.Files.DataLake/12.7.0-alpha.20210217.1",
-          "(.NET 5.0.3; Microsoft Windows 10.0.19042)"
-        ],
-        "x-ms-client-request-id": "e5dd247a-80e3-55f1-3046-9425098a549e",
-        "x-ms-date": "Wed, 17 Feb 2021 22:25:20 GMT",
->>>>>>> 1814567d
+        "x-ms-proposed-lease-id": "692d463d-af1f-9892-beab-04b12dfd19fd",
+        "x-ms-return-client-request-id": "true",
+        "x-ms-version": "2020-06-12"
+      },
+      "RequestBody": null,
+      "StatusCode": 201,
+      "ResponseHeaders": {
+        "Content-Length": "0",
+        "Date": "Fri, 19 Feb 2021 19:08:57 GMT",
+        "ETag": "\u00220x8D8D509CE97428A\u0022",
+        "Last-Modified": "Fri, 19 Feb 2021 19:08:57 GMT",
+        "Server": [
+          "Windows-Azure-Blob/1.0",
+          "Microsoft-HTTPAPI/2.0"
+        ],
+        "x-ms-client-request-id": "6beb3074-57e7-9ebc-0819-0e1f58367a55",
+        "x-ms-lease-id": "692d463d-af1f-9892-beab-04b12dfd19fd",
+        "x-ms-request-id": "2e62c757-201e-00a4-65f2-0676f9000000",
+        "x-ms-version": "2020-06-12"
+      },
+      "ResponseBody": []
+    },
+    {
+      "RequestUri": "https://seannse.blob.core.windows.net/test-filesystem-b9817ec7-ed9d-7023-ac00-d55de023560d/test-file-ee6586e4-20af-ab99-dde5-57254ff44442?comp=lease",
+      "RequestMethod": "PUT",
+      "RequestHeaders": {
+        "Accept": "application/xml",
+        "Authorization": "Sanitized",
+        "If-Modified-Since": "Thu, 18 Feb 2021 19:08:57 GMT",
+        "traceparent": "00-574dacd801b3714faad69d567be88d24-69c989ca2d711c48-00",
+        "User-Agent": [
+          "azsdk-net-Storage.Files.DataLake/12.7.0-alpha.20210219.1",
+          "(.NET 5.0.3; Microsoft Windows 10.0.19041)"
+        ],
+        "x-ms-client-request-id": "ede75c0e-ae7d-206e-d2c0-4399fae47157",
+        "x-ms-date": "Fri, 19 Feb 2021 19:08:57 GMT",
         "x-ms-lease-action": "change",
-        "x-ms-lease-id": "54443e9b-9a15-3bfd-551d-d234bc07adde",
-        "x-ms-proposed-lease-id": "90958074-167d-39bc-7f1a-5f8546f64202",
+        "x-ms-lease-id": "692d463d-af1f-9892-beab-04b12dfd19fd",
+        "x-ms-proposed-lease-id": "2eac3473-9ea8-143e-5a00-575c1e681955",
         "x-ms-return-client-request-id": "true",
         "x-ms-version": "2020-06-12"
       },
@@ -471,53 +300,33 @@
       "StatusCode": 200,
       "ResponseHeaders": {
         "Content-Length": "0",
-<<<<<<< HEAD
-        "Date": "Tue, 02 Feb 2021 21:35:37 GMT",
-        "ETag": "\u00220x8D8C7C27B825120\u0022",
-        "Last-Modified": "Tue, 02 Feb 2021 21:35:38 GMT",
-=======
-        "Date": "Wed, 17 Feb 2021 22:25:19 GMT",
-        "ETag": "\u00220x8D8D392E8E8BA40\u0022",
-        "Last-Modified": "Wed, 17 Feb 2021 22:25:19 GMT",
->>>>>>> 1814567d
-        "Server": [
-          "Windows-Azure-Blob/1.0",
-          "Microsoft-HTTPAPI/2.0"
-        ],
-        "x-ms-client-request-id": "e5dd247a-80e3-55f1-3046-9425098a549e",
-        "x-ms-lease-id": "90958074-167d-39bc-7f1a-5f8546f64202",
-<<<<<<< HEAD
-        "x-ms-request-id": "13c4acdd-f01e-001e-73ab-f99387000000",
-=======
-        "x-ms-request-id": "6497c80f-501e-005a-4e7b-0519b8000000",
->>>>>>> 1814567d
-        "x-ms-version": "2020-06-12"
-      },
-      "ResponseBody": []
-    },
-    {
-      "RequestUri": "https://seannse.blob.core.windows.net/test-filesystem-43cd297d-9227-8ac3-af77-f77b503318ae?restype=container",
+        "Date": "Fri, 19 Feb 2021 19:08:57 GMT",
+        "ETag": "\u00220x8D8D509CE97428A\u0022",
+        "Last-Modified": "Fri, 19 Feb 2021 19:08:57 GMT",
+        "Server": [
+          "Windows-Azure-Blob/1.0",
+          "Microsoft-HTTPAPI/2.0"
+        ],
+        "x-ms-client-request-id": "ede75c0e-ae7d-206e-d2c0-4399fae47157",
+        "x-ms-lease-id": "2eac3473-9ea8-143e-5a00-575c1e681955",
+        "x-ms-request-id": "2e62c822-201e-00a4-26f2-0676f9000000",
+        "x-ms-version": "2020-06-12"
+      },
+      "ResponseBody": []
+    },
+    {
+      "RequestUri": "https://seannse.blob.core.windows.net/test-filesystem-b9817ec7-ed9d-7023-ac00-d55de023560d?restype=container",
       "RequestMethod": "DELETE",
       "RequestHeaders": {
         "Accept": "application/xml",
         "Authorization": "Sanitized",
-<<<<<<< HEAD
-        "traceparent": "00-301b46453ca02246b279f107655c3d09-f8eccd679fc3d447-00",
-        "User-Agent": [
-          "azsdk-net-Storage.Files.DataLake/12.7.0-alpha.20210202.1",
-          "(.NET 5.0.2; Microsoft Windows 10.0.19042)"
-        ],
-        "x-ms-client-request-id": "16803ee0-0f9a-5b7a-de76-3af600868b6f",
-        "x-ms-date": "Tue, 02 Feb 2021 21:35:37 GMT",
-=======
-        "traceparent": "00-bcc72ce0cb626646a8e07618109e5930-9e91cdc4cdf6cc4a-00",
-        "User-Agent": [
-          "azsdk-net-Storage.Files.DataLake/12.7.0-alpha.20210217.1",
-          "(.NET 5.0.3; Microsoft Windows 10.0.19042)"
-        ],
-        "x-ms-client-request-id": "16803ee0-0f9a-5b7a-de76-3af600868b6f",
-        "x-ms-date": "Wed, 17 Feb 2021 22:25:20 GMT",
->>>>>>> 1814567d
+        "traceparent": "00-629ae44e755947408597c961fc1e7951-6f3147817de7cd4c-00",
+        "User-Agent": [
+          "azsdk-net-Storage.Files.DataLake/12.7.0-alpha.20210219.1",
+          "(.NET 5.0.3; Microsoft Windows 10.0.19041)"
+        ],
+        "x-ms-client-request-id": "fb10687f-8c4e-e2d7-4018-cddd8ab1714c",
+        "x-ms-date": "Fri, 19 Feb 2021 19:08:58 GMT",
         "x-ms-return-client-request-id": "true",
         "x-ms-version": "2020-06-12"
       },
@@ -525,218 +334,138 @@
       "StatusCode": 202,
       "ResponseHeaders": {
         "Content-Length": "0",
-<<<<<<< HEAD
-        "Date": "Tue, 02 Feb 2021 21:35:37 GMT",
-=======
-        "Date": "Wed, 17 Feb 2021 22:25:20 GMT",
->>>>>>> 1814567d
-        "Server": [
-          "Windows-Azure-Blob/1.0",
-          "Microsoft-HTTPAPI/2.0"
-        ],
-        "x-ms-client-request-id": "16803ee0-0f9a-5b7a-de76-3af600868b6f",
-<<<<<<< HEAD
-        "x-ms-request-id": "13c4ad26-f01e-001e-32ab-f99387000000",
-=======
-        "x-ms-request-id": "6497c833-501e-005a-6c7b-0519b8000000",
->>>>>>> 1814567d
-        "x-ms-version": "2020-06-12"
-      },
-      "ResponseBody": []
-    },
-    {
-      "RequestUri": "https://seannse.blob.core.windows.net/test-filesystem-7e62dbb0-ea82-477c-27cb-3166b8e5bc05?restype=container",
-      "RequestMethod": "PUT",
-      "RequestHeaders": {
-        "Accept": "application/xml",
-        "Authorization": "Sanitized",
-<<<<<<< HEAD
-        "traceparent": "00-1b064ae89018174f893c17d3336ead91-d55f10381346cb42-00",
-        "User-Agent": [
-          "azsdk-net-Storage.Files.DataLake/12.7.0-alpha.20210202.1",
-          "(.NET 5.0.2; Microsoft Windows 10.0.19042)"
+        "Date": "Fri, 19 Feb 2021 19:08:57 GMT",
+        "Server": [
+          "Windows-Azure-Blob/1.0",
+          "Microsoft-HTTPAPI/2.0"
+        ],
+        "x-ms-client-request-id": "fb10687f-8c4e-e2d7-4018-cddd8ab1714c",
+        "x-ms-request-id": "2e62c8f0-201e-00a4-6cf2-0676f9000000",
+        "x-ms-version": "2020-06-12"
+      },
+      "ResponseBody": []
+    },
+    {
+      "RequestUri": "https://seannse.blob.core.windows.net/test-filesystem-24bd4971-cd1d-bc2a-ff40-07fd74696a0c?restype=container",
+      "RequestMethod": "PUT",
+      "RequestHeaders": {
+        "Accept": "application/xml",
+        "Authorization": "Sanitized",
+        "traceparent": "00-e2f4a9eea1d1164ea498a42710e1a028-855467b3030bc54f-00",
+        "User-Agent": [
+          "azsdk-net-Storage.Files.DataLake/12.7.0-alpha.20210219.1",
+          "(.NET 5.0.3; Microsoft Windows 10.0.19041)"
         ],
         "x-ms-blob-public-access": "container",
-        "x-ms-client-request-id": "bd5b57f1-ebc8-f64e-c138-efcede13a2f8",
-        "x-ms-date": "Tue, 02 Feb 2021 21:35:38 GMT",
-=======
-        "traceparent": "00-054d6812ab0b5d469143a94565a0e7d8-a0da2eb15628924e-00",
-        "User-Agent": [
-          "azsdk-net-Storage.Files.DataLake/12.7.0-alpha.20210217.1",
-          "(.NET 5.0.3; Microsoft Windows 10.0.19042)"
-        ],
-        "x-ms-blob-public-access": "container",
-        "x-ms-client-request-id": "bd5b57f1-ebc8-f64e-c138-efcede13a2f8",
-        "x-ms-date": "Wed, 17 Feb 2021 22:25:20 GMT",
->>>>>>> 1814567d
-        "x-ms-return-client-request-id": "true",
-        "x-ms-version": "2020-06-12"
-      },
-      "RequestBody": null,
-      "StatusCode": 201,
-      "ResponseHeaders": {
-        "Content-Length": "0",
-<<<<<<< HEAD
-        "Date": "Tue, 02 Feb 2021 21:35:38 GMT",
-        "ETag": "\u00220x8D8C7C27BE3B79B\u0022",
-        "Last-Modified": "Tue, 02 Feb 2021 21:35:38 GMT",
-=======
-        "Date": "Wed, 17 Feb 2021 22:25:19 GMT",
-        "ETag": "\u00220x8D8D392E948BE9C\u0022",
-        "Last-Modified": "Wed, 17 Feb 2021 22:25:20 GMT",
->>>>>>> 1814567d
-        "Server": [
-          "Windows-Azure-Blob/1.0",
-          "Microsoft-HTTPAPI/2.0"
-        ],
-        "x-ms-client-request-id": "bd5b57f1-ebc8-f64e-c138-efcede13a2f8",
-<<<<<<< HEAD
-        "x-ms-request-id": "1e7513a2-501e-00ae-7fab-f9d24e000000",
-=======
-        "x-ms-request-id": "53391044-701e-003f-0d7b-05b7fc000000",
->>>>>>> 1814567d
-        "x-ms-version": "2020-06-12"
-      },
-      "ResponseBody": []
-    },
-    {
-      "RequestUri": "https://seannse.dfs.core.windows.net/test-filesystem-7e62dbb0-ea82-477c-27cb-3166b8e5bc05/test-file-3c1a34b9-c041-7265-d7df-5cae89d74e1f?resource=file",
+        "x-ms-client-request-id": "6d93ed0f-c307-b104-3e53-fc0d85da6ed6",
+        "x-ms-date": "Fri, 19 Feb 2021 19:08:58 GMT",
+        "x-ms-return-client-request-id": "true",
+        "x-ms-version": "2020-06-12"
+      },
+      "RequestBody": null,
+      "StatusCode": 201,
+      "ResponseHeaders": {
+        "Content-Length": "0",
+        "Date": "Fri, 19 Feb 2021 19:08:57 GMT",
+        "ETag": "\u00220x8D8D509CECF032A\u0022",
+        "Last-Modified": "Fri, 19 Feb 2021 19:08:57 GMT",
+        "Server": [
+          "Windows-Azure-Blob/1.0",
+          "Microsoft-HTTPAPI/2.0"
+        ],
+        "x-ms-client-request-id": "6d93ed0f-c307-b104-3e53-fc0d85da6ed6",
+        "x-ms-request-id": "2e62c9be-201e-00a4-30f2-0676f9000000",
+        "x-ms-version": "2020-06-12"
+      },
+      "ResponseBody": []
+    },
+    {
+      "RequestUri": "https://seannse.dfs.core.windows.net/test-filesystem-24bd4971-cd1d-bc2a-ff40-07fd74696a0c/test-file-6905c0ae-df98-fc78-4012-6a3942c63780?resource=file",
       "RequestMethod": "PUT",
       "RequestHeaders": {
         "Accept": "application/json",
         "Authorization": "Sanitized",
-<<<<<<< HEAD
-        "traceparent": "00-0215829b9d6ab048aff8b9c928d558fe-502bf9c2246b5647-00",
-        "User-Agent": [
-          "azsdk-net-Storage.Files.DataLake/12.7.0-alpha.20210202.1",
-          "(.NET 5.0.2; Microsoft Windows 10.0.19042)"
-        ],
-        "x-ms-client-request-id": "c4ea6831-d4ed-31eb-f2e8-e5e88e9f6ce9",
-        "x-ms-date": "Tue, 02 Feb 2021 21:35:38 GMT",
-=======
-        "traceparent": "00-407c90ed58995d48afdbbdb47eeb0790-0c2fbdbde45c424c-00",
-        "User-Agent": [
-          "azsdk-net-Storage.Files.DataLake/12.7.0-alpha.20210217.1",
-          "(.NET 5.0.3; Microsoft Windows 10.0.19042)"
-        ],
-        "x-ms-client-request-id": "c4ea6831-d4ed-31eb-f2e8-e5e88e9f6ce9",
-        "x-ms-date": "Wed, 17 Feb 2021 22:25:20 GMT",
->>>>>>> 1814567d
-        "x-ms-return-client-request-id": "true",
-        "x-ms-version": "2020-06-12"
-      },
-      "RequestBody": null,
-      "StatusCode": 201,
-      "ResponseHeaders": {
-        "Content-Length": "0",
-<<<<<<< HEAD
-        "Date": "Tue, 02 Feb 2021 21:35:40 GMT",
-        "ETag": "\u00220x8D8C7C27CC4B18E\u0022",
-        "Last-Modified": "Tue, 02 Feb 2021 21:35:40 GMT",
-=======
-        "Date": "Wed, 17 Feb 2021 22:25:20 GMT",
-        "ETag": "\u00220x8D8D392E980229A\u0022",
-        "Last-Modified": "Wed, 17 Feb 2021 22:25:20 GMT",
->>>>>>> 1814567d
+        "traceparent": "00-848fdb31daea564c8841841b19b7c727-635a9019d281a64b-00",
+        "User-Agent": [
+          "azsdk-net-Storage.Files.DataLake/12.7.0-alpha.20210219.1",
+          "(.NET 5.0.3; Microsoft Windows 10.0.19041)"
+        ],
+        "x-ms-client-request-id": "c4b5b576-b279-2f9b-7496-2cf559cb6f77",
+        "x-ms-date": "Fri, 19 Feb 2021 19:08:58 GMT",
+        "x-ms-return-client-request-id": "true",
+        "x-ms-version": "2020-06-12"
+      },
+      "RequestBody": null,
+      "StatusCode": 201,
+      "ResponseHeaders": {
+        "Content-Length": "0",
+        "Date": "Fri, 19 Feb 2021 19:08:56 GMT",
+        "ETag": "\u00220x8D8D509CEDD44C0\u0022",
+        "Last-Modified": "Fri, 19 Feb 2021 19:08:57 GMT",
         "Server": [
           "Windows-Azure-HDFS/1.0",
           "Microsoft-HTTPAPI/2.0"
         ],
-        "x-ms-client-request-id": "c4ea6831-d4ed-31eb-f2e8-e5e88e9f6ce9",
-<<<<<<< HEAD
-        "x-ms-request-id": "6908b358-601f-0041-71ab-f927bb000000",
-=======
-        "x-ms-request-id": "e58c96cb-f01f-000e-4b7b-0556ef000000",
->>>>>>> 1814567d
-        "x-ms-version": "2020-06-12"
-      },
-      "ResponseBody": []
-    },
-    {
-      "RequestUri": "https://seannse.blob.core.windows.net/test-filesystem-7e62dbb0-ea82-477c-27cb-3166b8e5bc05/test-file-3c1a34b9-c041-7265-d7df-5cae89d74e1f?comp=lease",
-      "RequestMethod": "PUT",
-      "RequestHeaders": {
-        "Accept": "application/xml",
-        "Authorization": "Sanitized",
-<<<<<<< HEAD
-        "traceparent": "00-cf631415fb12474e95101044887fd706-889a14945e3b8f45-00",
-        "User-Agent": [
-          "azsdk-net-Storage.Files.DataLake/12.7.0-alpha.20210202.1",
-          "(.NET 5.0.2; Microsoft Windows 10.0.19042)"
-        ],
-        "x-ms-client-request-id": "40ad43c3-4b22-5ffc-9e2e-c259d1cca0a1",
-        "x-ms-date": "Tue, 02 Feb 2021 21:35:39 GMT",
-=======
-        "traceparent": "00-27afbbf50f756e4ca858ba23ccf9dc77-863e163169d68f47-00",
-        "User-Agent": [
-          "azsdk-net-Storage.Files.DataLake/12.7.0-alpha.20210217.1",
-          "(.NET 5.0.3; Microsoft Windows 10.0.19042)"
-        ],
-        "x-ms-client-request-id": "40ad43c3-4b22-5ffc-9e2e-c259d1cca0a1",
-        "x-ms-date": "Wed, 17 Feb 2021 22:25:21 GMT",
->>>>>>> 1814567d
+        "x-ms-client-request-id": "c4b5b576-b279-2f9b-7496-2cf559cb6f77",
+        "x-ms-request-id": "6f4af657-e01f-004f-09f2-060e0b000000",
+        "x-ms-version": "2020-06-12"
+      },
+      "ResponseBody": []
+    },
+    {
+      "RequestUri": "https://seannse.blob.core.windows.net/test-filesystem-24bd4971-cd1d-bc2a-ff40-07fd74696a0c/test-file-6905c0ae-df98-fc78-4012-6a3942c63780?comp=lease",
+      "RequestMethod": "PUT",
+      "RequestHeaders": {
+        "Accept": "application/xml",
+        "Authorization": "Sanitized",
+        "traceparent": "00-d10a5a00c46aab4297154efc733f0a93-c03ddb436cde1445-00",
+        "User-Agent": [
+          "azsdk-net-Storage.Files.DataLake/12.7.0-alpha.20210219.1",
+          "(.NET 5.0.3; Microsoft Windows 10.0.19041)"
+        ],
+        "x-ms-client-request-id": "cf08e712-e207-a766-7476-7b2dd4c0e1ac",
+        "x-ms-date": "Fri, 19 Feb 2021 19:08:58 GMT",
         "x-ms-lease-action": "acquire",
         "x-ms-lease-duration": "15",
-        "x-ms-proposed-lease-id": "da14d0ea-419e-ba6e-f729-c7f2b69324a2",
-        "x-ms-return-client-request-id": "true",
-        "x-ms-version": "2020-06-12"
-      },
-      "RequestBody": null,
-      "StatusCode": 201,
-      "ResponseHeaders": {
-        "Content-Length": "0",
-<<<<<<< HEAD
-        "Date": "Tue, 02 Feb 2021 21:35:39 GMT",
-        "ETag": "\u00220x8D8C7C27CC4B18E\u0022",
-        "Last-Modified": "Tue, 02 Feb 2021 21:35:40 GMT",
-=======
-        "Date": "Wed, 17 Feb 2021 22:25:20 GMT",
-        "ETag": "\u00220x8D8D392E980229A\u0022",
-        "Last-Modified": "Wed, 17 Feb 2021 22:25:20 GMT",
->>>>>>> 1814567d
-        "Server": [
-          "Windows-Azure-Blob/1.0",
-          "Microsoft-HTTPAPI/2.0"
-        ],
-        "x-ms-client-request-id": "40ad43c3-4b22-5ffc-9e2e-c259d1cca0a1",
-        "x-ms-lease-id": "da14d0ea-419e-ba6e-f729-c7f2b69324a2",
-<<<<<<< HEAD
-        "x-ms-request-id": "1e751e1a-501e-00ae-11ab-f9d24e000000",
-=======
-        "x-ms-request-id": "533910fe-701e-003f-377b-05b7fc000000",
->>>>>>> 1814567d
-        "x-ms-version": "2020-06-12"
-      },
-      "ResponseBody": []
-    },
-    {
-      "RequestUri": "https://seannse.blob.core.windows.net/test-filesystem-7e62dbb0-ea82-477c-27cb-3166b8e5bc05/test-file-3c1a34b9-c041-7265-d7df-5cae89d74e1f?comp=lease",
-      "RequestMethod": "PUT",
-      "RequestHeaders": {
-        "Accept": "application/xml",
-        "Authorization": "Sanitized",
-<<<<<<< HEAD
-        "If-Unmodified-Since": "Wed, 03 Feb 2021 21:35:34 GMT",
-        "traceparent": "00-27ac591ab2824042b040cfa3a93b934f-6adfff2171a3e244-00",
-        "User-Agent": [
-          "azsdk-net-Storage.Files.DataLake/12.7.0-alpha.20210202.1",
-          "(.NET 5.0.2; Microsoft Windows 10.0.19042)"
-        ],
-        "x-ms-client-request-id": "d6de11ca-21a7-97b2-2387-dff107151e2c",
-        "x-ms-date": "Tue, 02 Feb 2021 21:35:39 GMT",
-=======
-        "If-Unmodified-Since": "Thu, 18 Feb 2021 22:25:18 GMT",
-        "traceparent": "00-7ee1ab395b31024fa7f65cc21d3f8545-266851cb0b98394f-00",
-        "User-Agent": [
-          "azsdk-net-Storage.Files.DataLake/12.7.0-alpha.20210217.1",
-          "(.NET 5.0.3; Microsoft Windows 10.0.19042)"
-        ],
-        "x-ms-client-request-id": "d6de11ca-21a7-97b2-2387-dff107151e2c",
-        "x-ms-date": "Wed, 17 Feb 2021 22:25:21 GMT",
->>>>>>> 1814567d
+        "x-ms-proposed-lease-id": "b2e97b1b-e7ec-b100-bcf1-4d318cf88445",
+        "x-ms-return-client-request-id": "true",
+        "x-ms-version": "2020-06-12"
+      },
+      "RequestBody": null,
+      "StatusCode": 201,
+      "ResponseHeaders": {
+        "Content-Length": "0",
+        "Date": "Fri, 19 Feb 2021 19:08:57 GMT",
+        "ETag": "\u00220x8D8D509CEDD44C0\u0022",
+        "Last-Modified": "Fri, 19 Feb 2021 19:08:57 GMT",
+        "Server": [
+          "Windows-Azure-Blob/1.0",
+          "Microsoft-HTTPAPI/2.0"
+        ],
+        "x-ms-client-request-id": "cf08e712-e207-a766-7476-7b2dd4c0e1ac",
+        "x-ms-lease-id": "b2e97b1b-e7ec-b100-bcf1-4d318cf88445",
+        "x-ms-request-id": "2e62cb60-201e-00a4-3bf2-0676f9000000",
+        "x-ms-version": "2020-06-12"
+      },
+      "ResponseBody": []
+    },
+    {
+      "RequestUri": "https://seannse.blob.core.windows.net/test-filesystem-24bd4971-cd1d-bc2a-ff40-07fd74696a0c/test-file-6905c0ae-df98-fc78-4012-6a3942c63780?comp=lease",
+      "RequestMethod": "PUT",
+      "RequestHeaders": {
+        "Accept": "application/xml",
+        "Authorization": "Sanitized",
+        "If-Unmodified-Since": "Sat, 20 Feb 2021 19:08:57 GMT",
+        "traceparent": "00-d94c9dd7ef121e42a26f3071e54dec7c-6e95509b1aad8b46-00",
+        "User-Agent": [
+          "azsdk-net-Storage.Files.DataLake/12.7.0-alpha.20210219.1",
+          "(.NET 5.0.3; Microsoft Windows 10.0.19041)"
+        ],
+        "x-ms-client-request-id": "e82d961b-eb07-1449-75bd-879bf7c5baf5",
+        "x-ms-date": "Fri, 19 Feb 2021 19:08:58 GMT",
         "x-ms-lease-action": "change",
-        "x-ms-lease-id": "da14d0ea-419e-ba6e-f729-c7f2b69324a2",
-        "x-ms-proposed-lease-id": "217d4e3b-8aed-e531-1844-6fa1195561d5",
+        "x-ms-lease-id": "b2e97b1b-e7ec-b100-bcf1-4d318cf88445",
+        "x-ms-proposed-lease-id": "8dc38aec-7311-7206-37be-1240cf0fbb50",
         "x-ms-return-client-request-id": "true",
         "x-ms-version": "2020-06-12"
       },
@@ -744,53 +473,33 @@
       "StatusCode": 200,
       "ResponseHeaders": {
         "Content-Length": "0",
-<<<<<<< HEAD
-        "Date": "Tue, 02 Feb 2021 21:35:40 GMT",
-        "ETag": "\u00220x8D8C7C27CC4B18E\u0022",
-        "Last-Modified": "Tue, 02 Feb 2021 21:35:40 GMT",
-=======
-        "Date": "Wed, 17 Feb 2021 22:25:20 GMT",
-        "ETag": "\u00220x8D8D392E980229A\u0022",
-        "Last-Modified": "Wed, 17 Feb 2021 22:25:20 GMT",
->>>>>>> 1814567d
-        "Server": [
-          "Windows-Azure-Blob/1.0",
-          "Microsoft-HTTPAPI/2.0"
-        ],
-        "x-ms-client-request-id": "d6de11ca-21a7-97b2-2387-dff107151e2c",
-        "x-ms-lease-id": "217d4e3b-8aed-e531-1844-6fa1195561d5",
-<<<<<<< HEAD
-        "x-ms-request-id": "1e751ec1-501e-00ae-30ab-f9d24e000000",
-=======
-        "x-ms-request-id": "53391113-701e-003f-4b7b-05b7fc000000",
->>>>>>> 1814567d
-        "x-ms-version": "2020-06-12"
-      },
-      "ResponseBody": []
-    },
-    {
-      "RequestUri": "https://seannse.blob.core.windows.net/test-filesystem-7e62dbb0-ea82-477c-27cb-3166b8e5bc05?restype=container",
+        "Date": "Fri, 19 Feb 2021 19:08:57 GMT",
+        "ETag": "\u00220x8D8D509CEDD44C0\u0022",
+        "Last-Modified": "Fri, 19 Feb 2021 19:08:57 GMT",
+        "Server": [
+          "Windows-Azure-Blob/1.0",
+          "Microsoft-HTTPAPI/2.0"
+        ],
+        "x-ms-client-request-id": "e82d961b-eb07-1449-75bd-879bf7c5baf5",
+        "x-ms-lease-id": "8dc38aec-7311-7206-37be-1240cf0fbb50",
+        "x-ms-request-id": "2e62cc1f-201e-00a4-72f2-0676f9000000",
+        "x-ms-version": "2020-06-12"
+      },
+      "ResponseBody": []
+    },
+    {
+      "RequestUri": "https://seannse.blob.core.windows.net/test-filesystem-24bd4971-cd1d-bc2a-ff40-07fd74696a0c?restype=container",
       "RequestMethod": "DELETE",
       "RequestHeaders": {
         "Accept": "application/xml",
         "Authorization": "Sanitized",
-<<<<<<< HEAD
-        "traceparent": "00-8289ee6f32aea34ca23759402a109d14-84299682d97c2b47-00",
-        "User-Agent": [
-          "azsdk-net-Storage.Files.DataLake/12.7.0-alpha.20210202.1",
-          "(.NET 5.0.2; Microsoft Windows 10.0.19042)"
-        ],
-        "x-ms-client-request-id": "c08fa256-c9ee-a7fa-3e79-7325c7906ac9",
-        "x-ms-date": "Tue, 02 Feb 2021 21:35:40 GMT",
-=======
-        "traceparent": "00-4d00c4900201d2418d34ded58b7b606a-7632c51bbf11d44d-00",
-        "User-Agent": [
-          "azsdk-net-Storage.Files.DataLake/12.7.0-alpha.20210217.1",
-          "(.NET 5.0.3; Microsoft Windows 10.0.19042)"
-        ],
-        "x-ms-client-request-id": "c08fa256-c9ee-a7fa-3e79-7325c7906ac9",
-        "x-ms-date": "Wed, 17 Feb 2021 22:25:21 GMT",
->>>>>>> 1814567d
+        "traceparent": "00-7ac85a735f3b78438fa53d5d016970f2-98692bdeba5c9b4d-00",
+        "User-Agent": [
+          "azsdk-net-Storage.Files.DataLake/12.7.0-alpha.20210219.1",
+          "(.NET 5.0.3; Microsoft Windows 10.0.19041)"
+        ],
+        "x-ms-client-request-id": "3d12af68-f892-4aa5-b324-3bd5ff9882d1",
+        "x-ms-date": "Fri, 19 Feb 2021 19:08:58 GMT",
         "x-ms-return-client-request-id": "true",
         "x-ms-version": "2020-06-12"
       },
@@ -798,153 +507,96 @@
       "StatusCode": 202,
       "ResponseHeaders": {
         "Content-Length": "0",
-<<<<<<< HEAD
-        "Date": "Tue, 02 Feb 2021 21:35:40 GMT",
-=======
-        "Date": "Wed, 17 Feb 2021 22:25:20 GMT",
->>>>>>> 1814567d
-        "Server": [
-          "Windows-Azure-Blob/1.0",
-          "Microsoft-HTTPAPI/2.0"
-        ],
-        "x-ms-client-request-id": "c08fa256-c9ee-a7fa-3e79-7325c7906ac9",
-<<<<<<< HEAD
-        "x-ms-request-id": "1e751f65-501e-00ae-45ab-f9d24e000000",
-=======
-        "x-ms-request-id": "5339113f-701e-003f-727b-05b7fc000000",
->>>>>>> 1814567d
-        "x-ms-version": "2020-06-12"
-      },
-      "ResponseBody": []
-    },
-    {
-      "RequestUri": "https://seannse.blob.core.windows.net/test-filesystem-922dfa6e-bd72-e637-60c1-146bbf1d73e4?restype=container",
-      "RequestMethod": "PUT",
-      "RequestHeaders": {
-        "Accept": "application/xml",
-        "Authorization": "Sanitized",
-<<<<<<< HEAD
-        "traceparent": "00-f4867b0262f3de44bd00ef29ecd6988e-09933d0ea660f547-00",
-        "User-Agent": [
-          "azsdk-net-Storage.Files.DataLake/12.7.0-alpha.20210202.1",
-          "(.NET 5.0.2; Microsoft Windows 10.0.19042)"
+        "Date": "Fri, 19 Feb 2021 19:08:57 GMT",
+        "Server": [
+          "Windows-Azure-Blob/1.0",
+          "Microsoft-HTTPAPI/2.0"
+        ],
+        "x-ms-client-request-id": "3d12af68-f892-4aa5-b324-3bd5ff9882d1",
+        "x-ms-request-id": "2e62ccce-201e-00a4-1cf2-0676f9000000",
+        "x-ms-version": "2020-06-12"
+      },
+      "ResponseBody": []
+    },
+    {
+      "RequestUri": "https://seannse.blob.core.windows.net/test-filesystem-0feae37a-a62b-299a-ada2-3478b3760a1c?restype=container",
+      "RequestMethod": "PUT",
+      "RequestHeaders": {
+        "Accept": "application/xml",
+        "Authorization": "Sanitized",
+        "traceparent": "00-44a99a40376c9d408fbf66c8c06f6e14-1e3772fa2ecac241-00",
+        "User-Agent": [
+          "azsdk-net-Storage.Files.DataLake/12.7.0-alpha.20210219.1",
+          "(.NET 5.0.3; Microsoft Windows 10.0.19041)"
         ],
         "x-ms-blob-public-access": "container",
-        "x-ms-client-request-id": "282697d1-0f12-99bd-6aa9-602db48ee721",
-        "x-ms-date": "Tue, 02 Feb 2021 21:35:40 GMT",
-=======
-        "traceparent": "00-a0d0716cdb326d499eafd002f79d93f3-f6d38839c5cc114a-00",
-        "User-Agent": [
-          "azsdk-net-Storage.Files.DataLake/12.7.0-alpha.20210217.1",
-          "(.NET 5.0.3; Microsoft Windows 10.0.19042)"
-        ],
-        "x-ms-blob-public-access": "container",
-        "x-ms-client-request-id": "282697d1-0f12-99bd-6aa9-602db48ee721",
-        "x-ms-date": "Wed, 17 Feb 2021 22:25:21 GMT",
->>>>>>> 1814567d
-        "x-ms-return-client-request-id": "true",
-        "x-ms-version": "2020-06-12"
-      },
-      "RequestBody": null,
-      "StatusCode": 201,
-      "ResponseHeaders": {
-        "Content-Length": "0",
-<<<<<<< HEAD
-        "Date": "Tue, 02 Feb 2021 21:35:40 GMT",
-        "ETag": "\u00220x8D8C7C27D274B7C\u0022",
-        "Last-Modified": "Tue, 02 Feb 2021 21:35:41 GMT",
-=======
-        "Date": "Wed, 17 Feb 2021 22:25:21 GMT",
-        "ETag": "\u00220x8D8D392E9DDFF14\u0022",
-        "Last-Modified": "Wed, 17 Feb 2021 22:25:21 GMT",
->>>>>>> 1814567d
-        "Server": [
-          "Windows-Azure-Blob/1.0",
-          "Microsoft-HTTPAPI/2.0"
-        ],
-        "x-ms-client-request-id": "282697d1-0f12-99bd-6aa9-602db48ee721",
-<<<<<<< HEAD
-        "x-ms-request-id": "97fbf987-701e-002f-38ab-f97294000000",
-=======
-        "x-ms-request-id": "4e449e70-801e-003b-067b-053afb000000",
->>>>>>> 1814567d
-        "x-ms-version": "2020-06-12"
-      },
-      "ResponseBody": []
-    },
-    {
-      "RequestUri": "https://seannse.dfs.core.windows.net/test-filesystem-922dfa6e-bd72-e637-60c1-146bbf1d73e4/test-file-18408f05-05f4-1043-bc66-611ee0c977d4?resource=file",
+        "x-ms-client-request-id": "2758670c-2d6f-c2ca-14e8-90f0c42c973d",
+        "x-ms-date": "Fri, 19 Feb 2021 19:08:58 GMT",
+        "x-ms-return-client-request-id": "true",
+        "x-ms-version": "2020-06-12"
+      },
+      "RequestBody": null,
+      "StatusCode": 201,
+      "ResponseHeaders": {
+        "Content-Length": "0",
+        "Date": "Fri, 19 Feb 2021 19:08:57 GMT",
+        "ETag": "\u00220x8D8D509CF0D5097\u0022",
+        "Last-Modified": "Fri, 19 Feb 2021 19:08:57 GMT",
+        "Server": [
+          "Windows-Azure-Blob/1.0",
+          "Microsoft-HTTPAPI/2.0"
+        ],
+        "x-ms-client-request-id": "2758670c-2d6f-c2ca-14e8-90f0c42c973d",
+        "x-ms-request-id": "2e62cd92-201e-00a4-5ef2-0676f9000000",
+        "x-ms-version": "2020-06-12"
+      },
+      "ResponseBody": []
+    },
+    {
+      "RequestUri": "https://seannse.dfs.core.windows.net/test-filesystem-0feae37a-a62b-299a-ada2-3478b3760a1c/test-file-6e551f1a-3a65-fd1d-80c0-5823f28e7299?resource=file",
       "RequestMethod": "PUT",
       "RequestHeaders": {
         "Accept": "application/json",
         "Authorization": "Sanitized",
-<<<<<<< HEAD
-        "traceparent": "00-b1774f815c8a5e4d8bc7d5527f4eb895-9a99727bba4f034d-00",
-        "User-Agent": [
-          "azsdk-net-Storage.Files.DataLake/12.7.0-alpha.20210202.1",
-          "(.NET 5.0.2; Microsoft Windows 10.0.19042)"
-        ],
-        "x-ms-client-request-id": "e068ba6c-3c4a-cb3c-5415-6babae9fb8a0",
-        "x-ms-date": "Tue, 02 Feb 2021 21:35:40 GMT",
-=======
-        "traceparent": "00-1c44ddc0699ece4faa88bf79ac039a6e-8fa850f2e3fcc24f-00",
-        "User-Agent": [
-          "azsdk-net-Storage.Files.DataLake/12.7.0-alpha.20210217.1",
-          "(.NET 5.0.3; Microsoft Windows 10.0.19042)"
-        ],
-        "x-ms-client-request-id": "e068ba6c-3c4a-cb3c-5415-6babae9fb8a0",
-        "x-ms-date": "Wed, 17 Feb 2021 22:25:21 GMT",
->>>>>>> 1814567d
-        "x-ms-return-client-request-id": "true",
-        "x-ms-version": "2020-06-12"
-      },
-      "RequestBody": null,
-      "StatusCode": 201,
-      "ResponseHeaders": {
-        "Content-Length": "0",
-<<<<<<< HEAD
-        "Date": "Tue, 02 Feb 2021 21:35:41 GMT",
-        "ETag": "\u00220x8D8C7C27D5EC71B\u0022",
-        "Last-Modified": "Tue, 02 Feb 2021 21:35:41 GMT",
-=======
-        "Date": "Wed, 17 Feb 2021 22:25:21 GMT",
-        "ETag": "\u00220x8D8D392EA124A0B\u0022",
-        "Last-Modified": "Wed, 17 Feb 2021 22:25:21 GMT",
->>>>>>> 1814567d
+        "traceparent": "00-d675bfa0ec8f9b4c9fbf694468e581ec-d9c324b2e6e6704c-00",
+        "User-Agent": [
+          "azsdk-net-Storage.Files.DataLake/12.7.0-alpha.20210219.1",
+          "(.NET 5.0.3; Microsoft Windows 10.0.19041)"
+        ],
+        "x-ms-client-request-id": "98f27671-1dbe-d2b5-495a-a7aed5a7cf86",
+        "x-ms-date": "Fri, 19 Feb 2021 19:08:58 GMT",
+        "x-ms-return-client-request-id": "true",
+        "x-ms-version": "2020-06-12"
+      },
+      "RequestBody": null,
+      "StatusCode": 201,
+      "ResponseHeaders": {
+        "Content-Length": "0",
+        "Date": "Fri, 19 Feb 2021 19:08:57 GMT",
+        "ETag": "\u00220x8D8D509CF1BD213\u0022",
+        "Last-Modified": "Fri, 19 Feb 2021 19:08:57 GMT",
         "Server": [
           "Windows-Azure-HDFS/1.0",
           "Microsoft-HTTPAPI/2.0"
         ],
-        "x-ms-client-request-id": "e068ba6c-3c4a-cb3c-5415-6babae9fb8a0",
-<<<<<<< HEAD
-        "x-ms-request-id": "3dbc2a5e-401f-0034-06ab-f94c97000000",
-=======
-        "x-ms-request-id": "fb70a867-301f-0073-447b-0527cc000000",
->>>>>>> 1814567d
-        "x-ms-version": "2020-06-12"
-      },
-      "ResponseBody": []
-    },
-    {
-      "RequestUri": "https://seannse.blob.core.windows.net/test-filesystem-922dfa6e-bd72-e637-60c1-146bbf1d73e4/test-file-18408f05-05f4-1043-bc66-611ee0c977d4",
+        "x-ms-client-request-id": "98f27671-1dbe-d2b5-495a-a7aed5a7cf86",
+        "x-ms-request-id": "6f4af69c-e01f-004f-4ef2-060e0b000000",
+        "x-ms-version": "2020-06-12"
+      },
+      "ResponseBody": []
+    },
+    {
+      "RequestUri": "https://seannse.blob.core.windows.net/test-filesystem-0feae37a-a62b-299a-ada2-3478b3760a1c/test-file-6e551f1a-3a65-fd1d-80c0-5823f28e7299",
       "RequestMethod": "HEAD",
       "RequestHeaders": {
         "Accept": "application/xml",
         "Authorization": "Sanitized",
         "User-Agent": [
-<<<<<<< HEAD
-          "azsdk-net-Storage.Files.DataLake/12.7.0-alpha.20210202.1",
-          "(.NET 5.0.2; Microsoft Windows 10.0.19042)"
-        ],
-        "x-ms-client-request-id": "ee55bf02-92ed-9b3f-0192-2a26ec48db96",
-        "x-ms-date": "Tue, 02 Feb 2021 21:35:40 GMT",
-=======
-          "azsdk-net-Storage.Files.DataLake/12.7.0-alpha.20210217.1",
-          "(.NET 5.0.3; Microsoft Windows 10.0.19042)"
-        ],
-        "x-ms-client-request-id": "ee55bf02-92ed-9b3f-0192-2a26ec48db96",
-        "x-ms-date": "Wed, 17 Feb 2021 22:25:22 GMT",
->>>>>>> 1814567d
+          "azsdk-net-Storage.Files.DataLake/12.7.0-alpha.20210219.1",
+          "(.NET 5.0.3; Microsoft Windows 10.0.19041)"
+        ],
+        "x-ms-client-request-id": "07549949-54f5-9cea-1ae0-4624495cfc73",
+        "x-ms-date": "Fri, 19 Feb 2021 19:08:58 GMT",
         "x-ms-return-client-request-id": "true",
         "x-ms-version": "2020-06-12"
       },
@@ -954,15 +606,9 @@
         "Accept-Ranges": "bytes",
         "Content-Length": "0",
         "Content-Type": "application/octet-stream",
-<<<<<<< HEAD
-        "Date": "Tue, 02 Feb 2021 21:35:41 GMT",
-        "ETag": "\u00220x8D8C7C27D5EC71B\u0022",
-        "Last-Modified": "Tue, 02 Feb 2021 21:35:41 GMT",
-=======
-        "Date": "Wed, 17 Feb 2021 22:25:21 GMT",
-        "ETag": "\u00220x8D8D392EA124A0B\u0022",
-        "Last-Modified": "Wed, 17 Feb 2021 22:25:21 GMT",
->>>>>>> 1814567d
+        "Date": "Fri, 19 Feb 2021 19:08:57 GMT",
+        "ETag": "\u00220x8D8D509CF1BD213\u0022",
+        "Last-Modified": "Fri, 19 Feb 2021 19:08:57 GMT",
         "Server": [
           "Windows-Azure-Blob/1.0",
           "Microsoft-HTTPAPI/2.0"
@@ -970,112 +616,73 @@
         "x-ms-access-tier": "Hot",
         "x-ms-access-tier-inferred": "true",
         "x-ms-blob-type": "BlockBlob",
-        "x-ms-client-request-id": "ee55bf02-92ed-9b3f-0192-2a26ec48db96",
-<<<<<<< HEAD
-        "x-ms-creation-time": "Tue, 02 Feb 2021 21:35:41 GMT",
-=======
-        "x-ms-creation-time": "Wed, 17 Feb 2021 22:25:21 GMT",
->>>>>>> 1814567d
+        "x-ms-client-request-id": "07549949-54f5-9cea-1ae0-4624495cfc73",
+        "x-ms-creation-time": "Fri, 19 Feb 2021 19:08:57 GMT",
         "x-ms-group": "$superuser",
         "x-ms-lease-state": "available",
         "x-ms-lease-status": "unlocked",
         "x-ms-owner": "$superuser",
         "x-ms-permissions": "rw-r-----",
-<<<<<<< HEAD
-        "x-ms-request-id": "97fbf9ed-701e-002f-04ab-f97294000000",
-=======
-        "x-ms-request-id": "4e449f07-801e-003b-7a7b-053afb000000",
->>>>>>> 1814567d
+        "x-ms-request-id": "2e62cf64-201e-00a4-21f2-0676f9000000",
         "x-ms-server-encrypted": "true",
         "x-ms-version": "2020-06-12"
       },
       "ResponseBody": []
     },
     {
-      "RequestUri": "https://seannse.blob.core.windows.net/test-filesystem-922dfa6e-bd72-e637-60c1-146bbf1d73e4/test-file-18408f05-05f4-1043-bc66-611ee0c977d4?comp=lease",
-      "RequestMethod": "PUT",
-      "RequestHeaders": {
-        "Accept": "application/xml",
-        "Authorization": "Sanitized",
-<<<<<<< HEAD
-        "traceparent": "00-aea47c0dc002114c8f18176628f5120a-c62b3575debf9b4d-00",
-        "User-Agent": [
-          "azsdk-net-Storage.Files.DataLake/12.7.0-alpha.20210202.1",
-          "(.NET 5.0.2; Microsoft Windows 10.0.19042)"
-        ],
-        "x-ms-client-request-id": "20dee60e-38d1-b664-190f-70bc1586c048",
-        "x-ms-date": "Tue, 02 Feb 2021 21:35:40 GMT",
-=======
-        "traceparent": "00-2bc88fc9e9b57b4ca2a35d5d0f0fdd19-7ed5f9692905c343-00",
-        "User-Agent": [
-          "azsdk-net-Storage.Files.DataLake/12.7.0-alpha.20210217.1",
-          "(.NET 5.0.3; Microsoft Windows 10.0.19042)"
-        ],
-        "x-ms-client-request-id": "20dee60e-38d1-b664-190f-70bc1586c048",
-        "x-ms-date": "Wed, 17 Feb 2021 22:25:22 GMT",
->>>>>>> 1814567d
+      "RequestUri": "https://seannse.blob.core.windows.net/test-filesystem-0feae37a-a62b-299a-ada2-3478b3760a1c/test-file-6e551f1a-3a65-fd1d-80c0-5823f28e7299?comp=lease",
+      "RequestMethod": "PUT",
+      "RequestHeaders": {
+        "Accept": "application/xml",
+        "Authorization": "Sanitized",
+        "traceparent": "00-fa75c4bbe5ae954daeb4de28391714f0-5e2c5ce5fd333549-00",
+        "User-Agent": [
+          "azsdk-net-Storage.Files.DataLake/12.7.0-alpha.20210219.1",
+          "(.NET 5.0.3; Microsoft Windows 10.0.19041)"
+        ],
+        "x-ms-client-request-id": "a2790acf-76aa-4b29-c3b7-dbb974a6dbfa",
+        "x-ms-date": "Fri, 19 Feb 2021 19:08:58 GMT",
         "x-ms-lease-action": "acquire",
         "x-ms-lease-duration": "15",
-        "x-ms-proposed-lease-id": "d1c18b32-bff4-ba2a-bd6b-27f30c6713ac",
-        "x-ms-return-client-request-id": "true",
-        "x-ms-version": "2020-06-12"
-      },
-      "RequestBody": null,
-      "StatusCode": 201,
-      "ResponseHeaders": {
-        "Content-Length": "0",
-<<<<<<< HEAD
-        "Date": "Tue, 02 Feb 2021 21:35:41 GMT",
-        "ETag": "\u00220x8D8C7C27D5EC71B\u0022",
-        "Last-Modified": "Tue, 02 Feb 2021 21:35:41 GMT",
-=======
-        "Date": "Wed, 17 Feb 2021 22:25:22 GMT",
-        "ETag": "\u00220x8D8D392EA124A0B\u0022",
-        "Last-Modified": "Wed, 17 Feb 2021 22:25:21 GMT",
->>>>>>> 1814567d
-        "Server": [
-          "Windows-Azure-Blob/1.0",
-          "Microsoft-HTTPAPI/2.0"
-        ],
-        "x-ms-client-request-id": "20dee60e-38d1-b664-190f-70bc1586c048",
-        "x-ms-lease-id": "d1c18b32-bff4-ba2a-bd6b-27f30c6713ac",
-<<<<<<< HEAD
-        "x-ms-request-id": "97fbf9fe-701e-002f-11ab-f97294000000",
-=======
-        "x-ms-request-id": "4e449f25-801e-003b-127b-053afb000000",
->>>>>>> 1814567d
-        "x-ms-version": "2020-06-12"
-      },
-      "ResponseBody": []
-    },
-    {
-      "RequestUri": "https://seannse.blob.core.windows.net/test-filesystem-922dfa6e-bd72-e637-60c1-146bbf1d73e4/test-file-18408f05-05f4-1043-bc66-611ee0c977d4?comp=lease",
-      "RequestMethod": "PUT",
-      "RequestHeaders": {
-        "Accept": "application/xml",
-        "Authorization": "Sanitized",
-<<<<<<< HEAD
-        "If-Match": "\u00220x8D8C7C27D5EC71B\u0022",
-        "traceparent": "00-ecf30bde89dc804aab2f6c478b5d8669-0b190c3b66926a4b-00",
-        "User-Agent": [
-          "azsdk-net-Storage.Files.DataLake/12.7.0-alpha.20210202.1",
-          "(.NET 5.0.2; Microsoft Windows 10.0.19042)"
-        ],
-        "x-ms-client-request-id": "0518cc77-ba69-0cc4-70f2-9aad30a1ff8b",
-        "x-ms-date": "Tue, 02 Feb 2021 21:35:41 GMT",
-=======
-        "If-Match": "0x8D8D392EA124A0B",
-        "traceparent": "00-78405295b0edaa49a972f2723e9c38ea-2246d0d28c668344-00",
-        "User-Agent": [
-          "azsdk-net-Storage.Files.DataLake/12.7.0-alpha.20210217.1",
-          "(.NET 5.0.3; Microsoft Windows 10.0.19042)"
-        ],
-        "x-ms-client-request-id": "0518cc77-ba69-0cc4-70f2-9aad30a1ff8b",
-        "x-ms-date": "Wed, 17 Feb 2021 22:25:22 GMT",
->>>>>>> 1814567d
+        "x-ms-proposed-lease-id": "aad9f676-4bbf-371f-7102-a8f50652110d",
+        "x-ms-return-client-request-id": "true",
+        "x-ms-version": "2020-06-12"
+      },
+      "RequestBody": null,
+      "StatusCode": 201,
+      "ResponseHeaders": {
+        "Content-Length": "0",
+        "Date": "Fri, 19 Feb 2021 19:08:58 GMT",
+        "ETag": "\u00220x8D8D509CF1BD213\u0022",
+        "Last-Modified": "Fri, 19 Feb 2021 19:08:57 GMT",
+        "Server": [
+          "Windows-Azure-Blob/1.0",
+          "Microsoft-HTTPAPI/2.0"
+        ],
+        "x-ms-client-request-id": "a2790acf-76aa-4b29-c3b7-dbb974a6dbfa",
+        "x-ms-lease-id": "aad9f676-4bbf-371f-7102-a8f50652110d",
+        "x-ms-request-id": "2e62d021-201e-00a4-50f2-0676f9000000",
+        "x-ms-version": "2020-06-12"
+      },
+      "ResponseBody": []
+    },
+    {
+      "RequestUri": "https://seannse.blob.core.windows.net/test-filesystem-0feae37a-a62b-299a-ada2-3478b3760a1c/test-file-6e551f1a-3a65-fd1d-80c0-5823f28e7299?comp=lease",
+      "RequestMethod": "PUT",
+      "RequestHeaders": {
+        "Accept": "application/xml",
+        "Authorization": "Sanitized",
+        "If-Match": "0x8D8D509CF1BD213",
+        "traceparent": "00-697b9c330aaa9040b98f0992eff259ab-4a9ae4a61cb4d849-00",
+        "User-Agent": [
+          "azsdk-net-Storage.Files.DataLake/12.7.0-alpha.20210219.1",
+          "(.NET 5.0.3; Microsoft Windows 10.0.19041)"
+        ],
+        "x-ms-client-request-id": "3f55a15c-59e3-0dc9-5f09-96473fbb2b5c",
+        "x-ms-date": "Fri, 19 Feb 2021 19:08:58 GMT",
         "x-ms-lease-action": "change",
-        "x-ms-lease-id": "d1c18b32-bff4-ba2a-bd6b-27f30c6713ac",
-        "x-ms-proposed-lease-id": "25b1bf55-9661-2f8a-a7ce-d3e1df272752",
+        "x-ms-lease-id": "aad9f676-4bbf-371f-7102-a8f50652110d",
+        "x-ms-proposed-lease-id": "7bb2ce5a-da9c-f9db-649a-01c23bfe7d1e",
         "x-ms-return-client-request-id": "true",
         "x-ms-version": "2020-06-12"
       },
@@ -1083,53 +690,33 @@
       "StatusCode": 200,
       "ResponseHeaders": {
         "Content-Length": "0",
-<<<<<<< HEAD
-        "Date": "Tue, 02 Feb 2021 21:35:41 GMT",
-        "ETag": "\u00220x8D8C7C27D5EC71B\u0022",
-        "Last-Modified": "Tue, 02 Feb 2021 21:35:41 GMT",
-=======
-        "Date": "Wed, 17 Feb 2021 22:25:22 GMT",
-        "ETag": "\u00220x8D8D392EA124A0B\u0022",
-        "Last-Modified": "Wed, 17 Feb 2021 22:25:21 GMT",
->>>>>>> 1814567d
-        "Server": [
-          "Windows-Azure-Blob/1.0",
-          "Microsoft-HTTPAPI/2.0"
-        ],
-        "x-ms-client-request-id": "0518cc77-ba69-0cc4-70f2-9aad30a1ff8b",
-        "x-ms-lease-id": "25b1bf55-9661-2f8a-a7ce-d3e1df272752",
-<<<<<<< HEAD
-        "x-ms-request-id": "97fbfa0e-701e-002f-1fab-f97294000000",
-=======
-        "x-ms-request-id": "4e449f4c-801e-003b-2f7b-053afb000000",
->>>>>>> 1814567d
-        "x-ms-version": "2020-06-12"
-      },
-      "ResponseBody": []
-    },
-    {
-      "RequestUri": "https://seannse.blob.core.windows.net/test-filesystem-922dfa6e-bd72-e637-60c1-146bbf1d73e4?restype=container",
+        "Date": "Fri, 19 Feb 2021 19:08:58 GMT",
+        "ETag": "\u00220x8D8D509CF1BD213\u0022",
+        "Last-Modified": "Fri, 19 Feb 2021 19:08:57 GMT",
+        "Server": [
+          "Windows-Azure-Blob/1.0",
+          "Microsoft-HTTPAPI/2.0"
+        ],
+        "x-ms-client-request-id": "3f55a15c-59e3-0dc9-5f09-96473fbb2b5c",
+        "x-ms-lease-id": "7bb2ce5a-da9c-f9db-649a-01c23bfe7d1e",
+        "x-ms-request-id": "2e62d106-201e-00a4-2af2-0676f9000000",
+        "x-ms-version": "2020-06-12"
+      },
+      "ResponseBody": []
+    },
+    {
+      "RequestUri": "https://seannse.blob.core.windows.net/test-filesystem-0feae37a-a62b-299a-ada2-3478b3760a1c?restype=container",
       "RequestMethod": "DELETE",
       "RequestHeaders": {
         "Accept": "application/xml",
         "Authorization": "Sanitized",
-<<<<<<< HEAD
-        "traceparent": "00-0b68779e1e846049b3b0bd9f07016070-2f0c2d7c3079ed4b-00",
-        "User-Agent": [
-          "azsdk-net-Storage.Files.DataLake/12.7.0-alpha.20210202.1",
-          "(.NET 5.0.2; Microsoft Windows 10.0.19042)"
-        ],
-        "x-ms-client-request-id": "494519e7-ba6e-17de-c88e-cfad718330c0",
-        "x-ms-date": "Tue, 02 Feb 2021 21:35:41 GMT",
-=======
-        "traceparent": "00-348bdd809585b04abafd6418035d653b-57e75648835f4d41-00",
-        "User-Agent": [
-          "azsdk-net-Storage.Files.DataLake/12.7.0-alpha.20210217.1",
-          "(.NET 5.0.3; Microsoft Windows 10.0.19042)"
-        ],
-        "x-ms-client-request-id": "494519e7-ba6e-17de-c88e-cfad718330c0",
-        "x-ms-date": "Wed, 17 Feb 2021 22:25:22 GMT",
->>>>>>> 1814567d
+        "traceparent": "00-f7219323c650eb429983c319bfe0e80a-926565cae4076c46-00",
+        "User-Agent": [
+          "azsdk-net-Storage.Files.DataLake/12.7.0-alpha.20210219.1",
+          "(.NET 5.0.3; Microsoft Windows 10.0.19041)"
+        ],
+        "x-ms-client-request-id": "d25ce0cf-9c50-6416-e82b-8c61dcb0ef68",
+        "x-ms-date": "Fri, 19 Feb 2021 19:08:58 GMT",
         "x-ms-return-client-request-id": "true",
         "x-ms-version": "2020-06-12"
       },
@@ -1137,217 +724,138 @@
       "StatusCode": 202,
       "ResponseHeaders": {
         "Content-Length": "0",
-<<<<<<< HEAD
-        "Date": "Tue, 02 Feb 2021 21:35:41 GMT",
-=======
-        "Date": "Wed, 17 Feb 2021 22:25:22 GMT",
->>>>>>> 1814567d
-        "Server": [
-          "Windows-Azure-Blob/1.0",
-          "Microsoft-HTTPAPI/2.0"
-        ],
-        "x-ms-client-request-id": "494519e7-ba6e-17de-c88e-cfad718330c0",
-<<<<<<< HEAD
-        "x-ms-request-id": "97fbfa24-701e-002f-32ab-f97294000000",
-=======
-        "x-ms-request-id": "4e449f64-801e-003b-437b-053afb000000",
->>>>>>> 1814567d
-        "x-ms-version": "2020-06-12"
-      },
-      "ResponseBody": []
-    },
-    {
-      "RequestUri": "https://seannse.blob.core.windows.net/test-filesystem-b0a3513f-41a8-9c45-0e15-4fecfb32b0f3?restype=container",
-      "RequestMethod": "PUT",
-      "RequestHeaders": {
-        "Accept": "application/xml",
-        "Authorization": "Sanitized",
-<<<<<<< HEAD
-        "traceparent": "00-a3668e00b553cc4b9442e44876588a5f-c38b83091b29ae48-00",
-        "User-Agent": [
-          "azsdk-net-Storage.Files.DataLake/12.7.0-alpha.20210202.1",
-          "(.NET 5.0.2; Microsoft Windows 10.0.19042)"
+        "Date": "Fri, 19 Feb 2021 19:08:58 GMT",
+        "Server": [
+          "Windows-Azure-Blob/1.0",
+          "Microsoft-HTTPAPI/2.0"
+        ],
+        "x-ms-client-request-id": "d25ce0cf-9c50-6416-e82b-8c61dcb0ef68",
+        "x-ms-request-id": "2e62d1f0-201e-00a4-0df2-0676f9000000",
+        "x-ms-version": "2020-06-12"
+      },
+      "ResponseBody": []
+    },
+    {
+      "RequestUri": "https://seannse.blob.core.windows.net/test-filesystem-05b8a788-e6e5-c414-67f8-2d98dbd39a9f?restype=container",
+      "RequestMethod": "PUT",
+      "RequestHeaders": {
+        "Accept": "application/xml",
+        "Authorization": "Sanitized",
+        "traceparent": "00-dd4dd84480ff1b4396f147645cb13661-63f427f2ffecb944-00",
+        "User-Agent": [
+          "azsdk-net-Storage.Files.DataLake/12.7.0-alpha.20210219.1",
+          "(.NET 5.0.3; Microsoft Windows 10.0.19041)"
         ],
         "x-ms-blob-public-access": "container",
-        "x-ms-client-request-id": "0a52ff4c-08d8-a5e5-d4a8-3a596bf11b96",
-        "x-ms-date": "Tue, 02 Feb 2021 21:35:41 GMT",
-=======
-        "traceparent": "00-e25c53c19a470f4681ca0e344bb76cc9-e1243f3f7aa21142-00",
-        "User-Agent": [
-          "azsdk-net-Storage.Files.DataLake/12.7.0-alpha.20210217.1",
-          "(.NET 5.0.3; Microsoft Windows 10.0.19042)"
-        ],
-        "x-ms-blob-public-access": "container",
-        "x-ms-client-request-id": "0a52ff4c-08d8-a5e5-d4a8-3a596bf11b96",
-        "x-ms-date": "Wed, 17 Feb 2021 22:25:22 GMT",
->>>>>>> 1814567d
-        "x-ms-return-client-request-id": "true",
-        "x-ms-version": "2020-06-12"
-      },
-      "RequestBody": null,
-      "StatusCode": 201,
-      "ResponseHeaders": {
-        "Content-Length": "0",
-<<<<<<< HEAD
-        "Date": "Tue, 02 Feb 2021 21:35:41 GMT",
-        "ETag": "\u00220x8D8C7C27DCEFCE9\u0022",
-        "Last-Modified": "Tue, 02 Feb 2021 21:35:42 GMT",
-=======
-        "Date": "Wed, 17 Feb 2021 22:25:22 GMT",
-        "ETag": "\u00220x8D8D392EA74E413\u0022",
-        "Last-Modified": "Wed, 17 Feb 2021 22:25:22 GMT",
->>>>>>> 1814567d
-        "Server": [
-          "Windows-Azure-Blob/1.0",
-          "Microsoft-HTTPAPI/2.0"
-        ],
-        "x-ms-client-request-id": "0a52ff4c-08d8-a5e5-d4a8-3a596bf11b96",
-<<<<<<< HEAD
-        "x-ms-request-id": "4425cb11-b01e-0099-22ab-f900e2000000",
-=======
-        "x-ms-request-id": "30f0f89a-901e-00a1-707b-05a422000000",
->>>>>>> 1814567d
-        "x-ms-version": "2020-06-12"
-      },
-      "ResponseBody": []
-    },
-    {
-      "RequestUri": "https://seannse.dfs.core.windows.net/test-filesystem-b0a3513f-41a8-9c45-0e15-4fecfb32b0f3/test-file-6573dbde-19bd-8963-351a-42dd24c290fd?resource=file",
+        "x-ms-client-request-id": "cb6d155b-1608-e8d5-cb98-6a586f7e8915",
+        "x-ms-date": "Fri, 19 Feb 2021 19:08:58 GMT",
+        "x-ms-return-client-request-id": "true",
+        "x-ms-version": "2020-06-12"
+      },
+      "RequestBody": null,
+      "StatusCode": 201,
+      "ResponseHeaders": {
+        "Content-Length": "0",
+        "Date": "Fri, 19 Feb 2021 19:08:58 GMT",
+        "ETag": "\u00220x8D8D509CF57D542\u0022",
+        "Last-Modified": "Fri, 19 Feb 2021 19:08:58 GMT",
+        "Server": [
+          "Windows-Azure-Blob/1.0",
+          "Microsoft-HTTPAPI/2.0"
+        ],
+        "x-ms-client-request-id": "cb6d155b-1608-e8d5-cb98-6a586f7e8915",
+        "x-ms-request-id": "2e62d2ca-201e-00a4-5ff2-0676f9000000",
+        "x-ms-version": "2020-06-12"
+      },
+      "ResponseBody": []
+    },
+    {
+      "RequestUri": "https://seannse.dfs.core.windows.net/test-filesystem-05b8a788-e6e5-c414-67f8-2d98dbd39a9f/test-file-0073ec90-9038-2f09-9ba4-f126cd59b88e?resource=file",
       "RequestMethod": "PUT",
       "RequestHeaders": {
         "Accept": "application/json",
         "Authorization": "Sanitized",
-<<<<<<< HEAD
-        "traceparent": "00-cc30f92dfa819245a7ea624e3e875135-7954c37a1028b642-00",
-        "User-Agent": [
-          "azsdk-net-Storage.Files.DataLake/12.7.0-alpha.20210202.1",
-          "(.NET 5.0.2; Microsoft Windows 10.0.19042)"
-        ],
-        "x-ms-client-request-id": "30a486af-2b9d-3375-9bc9-d5bdc6088111",
-        "x-ms-date": "Tue, 02 Feb 2021 21:35:41 GMT",
-=======
-        "traceparent": "00-adba17b072126c47a1c9473fd1ff9361-544b8f442da67f48-00",
-        "User-Agent": [
-          "azsdk-net-Storage.Files.DataLake/12.7.0-alpha.20210217.1",
-          "(.NET 5.0.3; Microsoft Windows 10.0.19042)"
-        ],
-        "x-ms-client-request-id": "30a486af-2b9d-3375-9bc9-d5bdc6088111",
-        "x-ms-date": "Wed, 17 Feb 2021 22:25:22 GMT",
->>>>>>> 1814567d
-        "x-ms-return-client-request-id": "true",
-        "x-ms-version": "2020-06-12"
-      },
-      "RequestBody": null,
-      "StatusCode": 201,
-      "ResponseHeaders": {
-        "Content-Length": "0",
-<<<<<<< HEAD
-        "Date": "Tue, 02 Feb 2021 21:35:41 GMT",
-        "ETag": "\u00220x8D8C7C27E0563D2\u0022",
-        "Last-Modified": "Tue, 02 Feb 2021 21:35:42 GMT",
-=======
-        "Date": "Wed, 17 Feb 2021 22:25:22 GMT",
-        "ETag": "\u00220x8D8D392EAA9B291\u0022",
-        "Last-Modified": "Wed, 17 Feb 2021 22:25:22 GMT",
->>>>>>> 1814567d
+        "traceparent": "00-6bdbb4e7f0316041a4488c867021a7ee-a85db34a98d96a46-00",
+        "User-Agent": [
+          "azsdk-net-Storage.Files.DataLake/12.7.0-alpha.20210219.1",
+          "(.NET 5.0.3; Microsoft Windows 10.0.19041)"
+        ],
+        "x-ms-client-request-id": "1e2a0335-7f64-cb28-0b3d-306325ae1a72",
+        "x-ms-date": "Fri, 19 Feb 2021 19:08:59 GMT",
+        "x-ms-return-client-request-id": "true",
+        "x-ms-version": "2020-06-12"
+      },
+      "RequestBody": null,
+      "StatusCode": 201,
+      "ResponseHeaders": {
+        "Content-Length": "0",
+        "Date": "Fri, 19 Feb 2021 19:08:57 GMT",
+        "ETag": "\u00220x8D8D509CF6D19C4\u0022",
+        "Last-Modified": "Fri, 19 Feb 2021 19:08:58 GMT",
         "Server": [
           "Windows-Azure-HDFS/1.0",
           "Microsoft-HTTPAPI/2.0"
         ],
-        "x-ms-client-request-id": "30a486af-2b9d-3375-9bc9-d5bdc6088111",
-<<<<<<< HEAD
-        "x-ms-request-id": "6d543102-d01f-0036-38ab-f9f22f000000",
-=======
-        "x-ms-request-id": "5e304347-301f-005c-777b-052a07000000",
->>>>>>> 1814567d
-        "x-ms-version": "2020-06-12"
-      },
-      "ResponseBody": []
-    },
-    {
-      "RequestUri": "https://seannse.blob.core.windows.net/test-filesystem-b0a3513f-41a8-9c45-0e15-4fecfb32b0f3/test-file-6573dbde-19bd-8963-351a-42dd24c290fd?comp=lease",
-      "RequestMethod": "PUT",
-      "RequestHeaders": {
-        "Accept": "application/xml",
-        "Authorization": "Sanitized",
-<<<<<<< HEAD
-        "traceparent": "00-154aa565685d0e448cf7ccaece9ce2af-be5e4a92f8d2d544-00",
-        "User-Agent": [
-          "azsdk-net-Storage.Files.DataLake/12.7.0-alpha.20210202.1",
-          "(.NET 5.0.2; Microsoft Windows 10.0.19042)"
-        ],
-        "x-ms-client-request-id": "01c163bb-e3d9-b8f2-dc7c-a6e4be9f6762",
-        "x-ms-date": "Tue, 02 Feb 2021 21:35:41 GMT",
-=======
-        "traceparent": "00-a4d65314ab151b44a0dd05482eabdc2c-f84ebf0b0e74d24b-00",
-        "User-Agent": [
-          "azsdk-net-Storage.Files.DataLake/12.7.0-alpha.20210217.1",
-          "(.NET 5.0.3; Microsoft Windows 10.0.19042)"
-        ],
-        "x-ms-client-request-id": "01c163bb-e3d9-b8f2-dc7c-a6e4be9f6762",
-        "x-ms-date": "Wed, 17 Feb 2021 22:25:23 GMT",
->>>>>>> 1814567d
+        "x-ms-client-request-id": "1e2a0335-7f64-cb28-0b3d-306325ae1a72",
+        "x-ms-request-id": "6f4af70b-e01f-004f-3bf2-060e0b000000",
+        "x-ms-version": "2020-06-12"
+      },
+      "ResponseBody": []
+    },
+    {
+      "RequestUri": "https://seannse.blob.core.windows.net/test-filesystem-05b8a788-e6e5-c414-67f8-2d98dbd39a9f/test-file-0073ec90-9038-2f09-9ba4-f126cd59b88e?comp=lease",
+      "RequestMethod": "PUT",
+      "RequestHeaders": {
+        "Accept": "application/xml",
+        "Authorization": "Sanitized",
+        "traceparent": "00-454350bf72cdd64db8b009b70dae6347-c30475078a1abf40-00",
+        "User-Agent": [
+          "azsdk-net-Storage.Files.DataLake/12.7.0-alpha.20210219.1",
+          "(.NET 5.0.3; Microsoft Windows 10.0.19041)"
+        ],
+        "x-ms-client-request-id": "c96448fc-50bd-4543-b1e6-00d007852322",
+        "x-ms-date": "Fri, 19 Feb 2021 19:08:59 GMT",
         "x-ms-lease-action": "acquire",
         "x-ms-lease-duration": "15",
-        "x-ms-proposed-lease-id": "4ed43c18-1f51-38b6-bf42-3f9dd6b00d71",
-        "x-ms-return-client-request-id": "true",
-        "x-ms-version": "2020-06-12"
-      },
-      "RequestBody": null,
-      "StatusCode": 201,
-      "ResponseHeaders": {
-        "Content-Length": "0",
-<<<<<<< HEAD
-        "Date": "Tue, 02 Feb 2021 21:35:42 GMT",
-        "ETag": "\u00220x8D8C7C27E0563D2\u0022",
-        "Last-Modified": "Tue, 02 Feb 2021 21:35:42 GMT",
-=======
-        "Date": "Wed, 17 Feb 2021 22:25:22 GMT",
-        "ETag": "\u00220x8D8D392EAA9B291\u0022",
-        "Last-Modified": "Wed, 17 Feb 2021 22:25:22 GMT",
->>>>>>> 1814567d
-        "Server": [
-          "Windows-Azure-Blob/1.0",
-          "Microsoft-HTTPAPI/2.0"
-        ],
-        "x-ms-client-request-id": "01c163bb-e3d9-b8f2-dc7c-a6e4be9f6762",
-        "x-ms-lease-id": "4ed43c18-1f51-38b6-bf42-3f9dd6b00d71",
-<<<<<<< HEAD
-        "x-ms-request-id": "4425cca9-b01e-0099-19ab-f900e2000000",
-=======
-        "x-ms-request-id": "30f0f911-901e-00a1-547b-05a422000000",
->>>>>>> 1814567d
-        "x-ms-version": "2020-06-12"
-      },
-      "ResponseBody": []
-    },
-    {
-      "RequestUri": "https://seannse.blob.core.windows.net/test-filesystem-b0a3513f-41a8-9c45-0e15-4fecfb32b0f3/test-file-6573dbde-19bd-8963-351a-42dd24c290fd?comp=lease",
+        "x-ms-proposed-lease-id": "a3dfdbdf-c241-c2ae-559d-faa8fd4341e7",
+        "x-ms-return-client-request-id": "true",
+        "x-ms-version": "2020-06-12"
+      },
+      "RequestBody": null,
+      "StatusCode": 201,
+      "ResponseHeaders": {
+        "Content-Length": "0",
+        "Date": "Fri, 19 Feb 2021 19:08:58 GMT",
+        "ETag": "\u00220x8D8D509CF6D19C4\u0022",
+        "Last-Modified": "Fri, 19 Feb 2021 19:08:58 GMT",
+        "Server": [
+          "Windows-Azure-Blob/1.0",
+          "Microsoft-HTTPAPI/2.0"
+        ],
+        "x-ms-client-request-id": "c96448fc-50bd-4543-b1e6-00d007852322",
+        "x-ms-lease-id": "a3dfdbdf-c241-c2ae-559d-faa8fd4341e7",
+        "x-ms-request-id": "2e62d4ef-201e-00a4-6bf2-0676f9000000",
+        "x-ms-version": "2020-06-12"
+      },
+      "ResponseBody": []
+    },
+    {
+      "RequestUri": "https://seannse.blob.core.windows.net/test-filesystem-05b8a788-e6e5-c414-67f8-2d98dbd39a9f/test-file-0073ec90-9038-2f09-9ba4-f126cd59b88e?comp=lease",
       "RequestMethod": "PUT",
       "RequestHeaders": {
         "Accept": "application/xml",
         "Authorization": "Sanitized",
         "If-None-Match": "\u0022garbage\u0022",
-<<<<<<< HEAD
-        "traceparent": "00-05849d6ce99d1d4e9ddecbc9eac896b4-790e6eaab52b9541-00",
-        "User-Agent": [
-          "azsdk-net-Storage.Files.DataLake/12.7.0-alpha.20210202.1",
-          "(.NET 5.0.2; Microsoft Windows 10.0.19042)"
-        ],
-        "x-ms-client-request-id": "6d5b7610-699b-bb43-3ee3-62712947d02f",
-        "x-ms-date": "Tue, 02 Feb 2021 21:35:42 GMT",
-=======
-        "traceparent": "00-5efb02806550ee48ba043f174439b1c1-579f0d4d38df6841-00",
-        "User-Agent": [
-          "azsdk-net-Storage.Files.DataLake/12.7.0-alpha.20210217.1",
-          "(.NET 5.0.3; Microsoft Windows 10.0.19042)"
-        ],
-        "x-ms-client-request-id": "6d5b7610-699b-bb43-3ee3-62712947d02f",
-        "x-ms-date": "Wed, 17 Feb 2021 22:25:23 GMT",
->>>>>>> 1814567d
+        "traceparent": "00-d8bddf3ec8eca741b447972b6661f3b7-d8c7681246545f4c-00",
+        "User-Agent": [
+          "azsdk-net-Storage.Files.DataLake/12.7.0-alpha.20210219.1",
+          "(.NET 5.0.3; Microsoft Windows 10.0.19041)"
+        ],
+        "x-ms-client-request-id": "552cf3a2-e7cf-259a-dda0-60ed00826bcf",
+        "x-ms-date": "Fri, 19 Feb 2021 19:08:59 GMT",
         "x-ms-lease-action": "change",
-        "x-ms-lease-id": "4ed43c18-1f51-38b6-bf42-3f9dd6b00d71",
-        "x-ms-proposed-lease-id": "9d2ec4fc-5f1e-5860-a76c-6116d05d6b1d",
+        "x-ms-lease-id": "a3dfdbdf-c241-c2ae-559d-faa8fd4341e7",
+        "x-ms-proposed-lease-id": "caf15bff-992e-f829-a271-bb289e33b058",
         "x-ms-return-client-request-id": "true",
         "x-ms-version": "2020-06-12"
       },
@@ -1355,53 +863,33 @@
       "StatusCode": 200,
       "ResponseHeaders": {
         "Content-Length": "0",
-<<<<<<< HEAD
-        "Date": "Tue, 02 Feb 2021 21:35:42 GMT",
-        "ETag": "\u00220x8D8C7C27E0563D2\u0022",
-        "Last-Modified": "Tue, 02 Feb 2021 21:35:42 GMT",
-=======
-        "Date": "Wed, 17 Feb 2021 22:25:22 GMT",
-        "ETag": "\u00220x8D8D392EAA9B291\u0022",
-        "Last-Modified": "Wed, 17 Feb 2021 22:25:22 GMT",
->>>>>>> 1814567d
-        "Server": [
-          "Windows-Azure-Blob/1.0",
-          "Microsoft-HTTPAPI/2.0"
-        ],
-        "x-ms-client-request-id": "6d5b7610-699b-bb43-3ee3-62712947d02f",
-        "x-ms-lease-id": "9d2ec4fc-5f1e-5860-a76c-6116d05d6b1d",
-<<<<<<< HEAD
-        "x-ms-request-id": "4425cce1-b01e-0099-4dab-f900e2000000",
-=======
-        "x-ms-request-id": "30f0f92e-901e-00a1-6c7b-05a422000000",
->>>>>>> 1814567d
-        "x-ms-version": "2020-06-12"
-      },
-      "ResponseBody": []
-    },
-    {
-      "RequestUri": "https://seannse.blob.core.windows.net/test-filesystem-b0a3513f-41a8-9c45-0e15-4fecfb32b0f3?restype=container",
+        "Date": "Fri, 19 Feb 2021 19:08:58 GMT",
+        "ETag": "\u00220x8D8D509CF6D19C4\u0022",
+        "Last-Modified": "Fri, 19 Feb 2021 19:08:58 GMT",
+        "Server": [
+          "Windows-Azure-Blob/1.0",
+          "Microsoft-HTTPAPI/2.0"
+        ],
+        "x-ms-client-request-id": "552cf3a2-e7cf-259a-dda0-60ed00826bcf",
+        "x-ms-lease-id": "caf15bff-992e-f829-a271-bb289e33b058",
+        "x-ms-request-id": "2e62d5c0-201e-00a4-2ff2-0676f9000000",
+        "x-ms-version": "2020-06-12"
+      },
+      "ResponseBody": []
+    },
+    {
+      "RequestUri": "https://seannse.blob.core.windows.net/test-filesystem-05b8a788-e6e5-c414-67f8-2d98dbd39a9f?restype=container",
       "RequestMethod": "DELETE",
       "RequestHeaders": {
         "Accept": "application/xml",
         "Authorization": "Sanitized",
-<<<<<<< HEAD
-        "traceparent": "00-c5d4c18b38216c45b9f7ed9cc4015323-4a658410eb7af144-00",
-        "User-Agent": [
-          "azsdk-net-Storage.Files.DataLake/12.7.0-alpha.20210202.1",
-          "(.NET 5.0.2; Microsoft Windows 10.0.19042)"
-        ],
-        "x-ms-client-request-id": "48d4d610-fa44-6dc6-dd42-65316b110251",
-        "x-ms-date": "Tue, 02 Feb 2021 21:35:42 GMT",
-=======
-        "traceparent": "00-765edcd1c52aca42a11a3db2fa21d24a-2baa22dddca8b742-00",
-        "User-Agent": [
-          "azsdk-net-Storage.Files.DataLake/12.7.0-alpha.20210217.1",
-          "(.NET 5.0.3; Microsoft Windows 10.0.19042)"
-        ],
-        "x-ms-client-request-id": "48d4d610-fa44-6dc6-dd42-65316b110251",
-        "x-ms-date": "Wed, 17 Feb 2021 22:25:23 GMT",
->>>>>>> 1814567d
+        "traceparent": "00-5f3b779596e1ff42bb9c203405e3f041-24dd0fcb6f536141-00",
+        "User-Agent": [
+          "azsdk-net-Storage.Files.DataLake/12.7.0-alpha.20210219.1",
+          "(.NET 5.0.3; Microsoft Windows 10.0.19041)"
+        ],
+        "x-ms-client-request-id": "142dde73-cd58-0553-070c-febcce26fd85",
+        "x-ms-date": "Fri, 19 Feb 2021 19:08:59 GMT",
         "x-ms-return-client-request-id": "true",
         "x-ms-version": "2020-06-12"
       },
@@ -1409,33 +897,21 @@
       "StatusCode": 202,
       "ResponseHeaders": {
         "Content-Length": "0",
-<<<<<<< HEAD
-        "Date": "Tue, 02 Feb 2021 21:35:42 GMT",
-=======
-        "Date": "Wed, 17 Feb 2021 22:25:22 GMT",
->>>>>>> 1814567d
-        "Server": [
-          "Windows-Azure-Blob/1.0",
-          "Microsoft-HTTPAPI/2.0"
-        ],
-        "x-ms-client-request-id": "48d4d610-fa44-6dc6-dd42-65316b110251",
-<<<<<<< HEAD
-        "x-ms-request-id": "4425cd2e-b01e-0099-15ab-f900e2000000",
-=======
-        "x-ms-request-id": "30f0f94c-901e-00a1-057b-05a422000000",
->>>>>>> 1814567d
+        "Date": "Fri, 19 Feb 2021 19:08:58 GMT",
+        "Server": [
+          "Windows-Azure-Blob/1.0",
+          "Microsoft-HTTPAPI/2.0"
+        ],
+        "x-ms-client-request-id": "142dde73-cd58-0553-070c-febcce26fd85",
+        "x-ms-request-id": "2e62d685-201e-00a4-65f2-0676f9000000",
         "x-ms-version": "2020-06-12"
       },
       "ResponseBody": []
     }
   ],
   "Variables": {
-<<<<<<< HEAD
-    "DateTimeOffsetNow": "2021-02-02T15:35:34.7550040-06:00",
-=======
-    "DateTimeOffsetNow": "2021-02-17T16:25:18.4693559-06:00",
->>>>>>> 1814567d
-    "RandomSeed": "286530230",
+    "DateTimeOffsetNow": "2021-02-19T13:08:57.2059937-06:00",
+    "RandomSeed": "1718084624",
     "Storage_TestConfigHierarchicalNamespace": "NamespaceTenant\nseannse\nU2FuaXRpemVk\nhttps://seannse.blob.core.windows.net\nhttps://seannse.file.core.windows.net\nhttps://seannse.queue.core.windows.net\nhttps://seannse.table.core.windows.net\n\n\n\n\nhttps://seannse-secondary.blob.core.windows.net\nhttps://seannse-secondary.file.core.windows.net\nhttps://seannse-secondary.queue.core.windows.net\nhttps://seannse-secondary.table.core.windows.net\n68390a19-a643-458b-b726-408abf67b4fc\nSanitized\n72f988bf-86f1-41af-91ab-2d7cd011db47\nhttps://login.microsoftonline.com/\nCloud\nBlobEndpoint=https://seannse.blob.core.windows.net/;QueueEndpoint=https://seannse.queue.core.windows.net/;FileEndpoint=https://seannse.file.core.windows.net/;BlobSecondaryEndpoint=https://seannse-secondary.blob.core.windows.net/;QueueSecondaryEndpoint=https://seannse-secondary.queue.core.windows.net/;FileSecondaryEndpoint=https://seannse-secondary.file.core.windows.net/;AccountName=seannse;AccountKey=Sanitized\n"
   }
 }