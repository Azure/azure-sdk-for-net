﻿{
  "Entries": [
    {
      "RequestUri": "https://seannse.blob.core.windows.net/test-filesystem-b8abf0c0-9148-86b4-e97a-23ee4b1054de?restype=container",
      "RequestMethod": "PUT",
      "RequestHeaders": {
        "Accept": "application/xml",
        "Authorization": "Sanitized",
        "traceparent": "00-6bf23f3af710754bb969b11b9526439c-47016454f97d9d4f-00",
        "User-Agent": [
          "azsdk-net-Storage.Files.DataLake/12.7.0-alpha.20210219.1",
          "(.NET 5.0.3; Microsoft Windows 10.0.19041)"
        ],
        "x-ms-blob-public-access": "container",
        "x-ms-client-request-id": "e2179446-1cce-8da1-1969-40737da8fb10",
        "x-ms-date": "Fri, 19 Feb 2021 19:09:08 GMT",
        "x-ms-return-client-request-id": "true",
<<<<<<< HEAD
        "x-ms-version": "2020-12-06"
=======
        "x-ms-version": "2021-02-12"
>>>>>>> 7e782c87
      },
      "RequestBody": null,
      "StatusCode": 201,
      "ResponseHeaders": {
        "Content-Length": "0",
        "Date": "Fri, 19 Feb 2021 19:09:08 GMT",
        "ETag": "\"0x8D8D509D5263C08\"",
        "Last-Modified": "Fri, 19 Feb 2021 19:09:08 GMT",
        "Server": [
          "Windows-Azure-Blob/1.0",
          "Microsoft-HTTPAPI/2.0"
        ],
        "x-ms-client-request-id": "e2179446-1cce-8da1-1969-40737da8fb10",
        "x-ms-request-id": "2e632c83-201e-00a4-77f2-0676f9000000",
<<<<<<< HEAD
        "x-ms-version": "2020-12-06"
=======
        "x-ms-version": "2021-02-12"
>>>>>>> 7e782c87
      },
      "ResponseBody": []
    },
    {
      "RequestUri": "https://seannse.dfs.core.windows.net/test-filesystem-b8abf0c0-9148-86b4-e97a-23ee4b1054de/test-directory-fb7fa4b8-167c-762c-3262-572e56364cda?resource=directory",
      "RequestMethod": "PUT",
      "RequestHeaders": {
        "Accept": "application/json",
        "Authorization": "Sanitized",
        "traceparent": "00-5326b99d138a5048bdb0a697f3b9e10e-2f2cda4d2006a143-00",
        "User-Agent": [
          "azsdk-net-Storage.Files.DataLake/12.7.0-alpha.20210219.1",
          "(.NET 5.0.3; Microsoft Windows 10.0.19041)"
        ],
        "x-ms-client-request-id": "95c52a1e-198f-305c-68a1-af6cc47237e3",
        "x-ms-date": "Fri, 19 Feb 2021 19:09:08 GMT",
        "x-ms-return-client-request-id": "true",
<<<<<<< HEAD
        "x-ms-version": "2020-12-06"
=======
        "x-ms-version": "2021-02-12"
>>>>>>> 7e782c87
      },
      "RequestBody": null,
      "StatusCode": 201,
      "ResponseHeaders": {
        "Content-Length": "0",
        "Date": "Fri, 19 Feb 2021 19:09:07 GMT",
        "ETag": "\"0x8D8D509D534E9DA\"",
        "Last-Modified": "Fri, 19 Feb 2021 19:09:08 GMT",
        "Server": [
          "Windows-Azure-HDFS/1.0",
          "Microsoft-HTTPAPI/2.0"
        ],
        "x-ms-client-request-id": "95c52a1e-198f-305c-68a1-af6cc47237e3",
        "x-ms-request-id": "6f4afccf-e01f-004f-7af2-060e0b000000",
<<<<<<< HEAD
        "x-ms-version": "2020-12-06"
=======
        "x-ms-version": "2021-02-12"
>>>>>>> 7e782c87
      },
      "ResponseBody": []
    },
    {
      "RequestUri": "https://seannse.dfs.core.windows.net/test-filesystem-b8abf0c0-9148-86b4-e97a-23ee4b1054de/test-directory-fb7fa4b8-167c-762c-3262-572e56364cda/test-file-330e651d-4401-4618-9566-a156d0d06de7?resource=file",
      "RequestMethod": "PUT",
      "RequestHeaders": {
        "Accept": "application/json",
        "Authorization": "Sanitized",
        "If-None-Match": "*",
        "traceparent": "00-866053adc7dfd24ba2745a05224e8bdd-87002ecd97edb34a-00",
        "User-Agent": [
          "azsdk-net-Storage.Files.DataLake/12.7.0-alpha.20210219.1",
          "(.NET 5.0.3; Microsoft Windows 10.0.19041)"
        ],
        "x-ms-client-request-id": "a33e61ee-973c-dab6-127f-002877055f98",
        "x-ms-date": "Fri, 19 Feb 2021 19:09:08 GMT",
        "x-ms-return-client-request-id": "true",
<<<<<<< HEAD
        "x-ms-version": "2020-12-06"
=======
        "x-ms-version": "2021-02-12"
>>>>>>> 7e782c87
      },
      "RequestBody": null,
      "StatusCode": 201,
      "ResponseHeaders": {
        "Content-Length": "0",
        "Date": "Fri, 19 Feb 2021 19:09:07 GMT",
        "ETag": "\"0x8D8D509D5435618\"",
        "Last-Modified": "Fri, 19 Feb 2021 19:09:08 GMT",
        "Server": [
          "Windows-Azure-HDFS/1.0",
          "Microsoft-HTTPAPI/2.0"
        ],
        "x-ms-client-request-id": "a33e61ee-973c-dab6-127f-002877055f98",
        "x-ms-request-id": "6f4afcdd-e01f-004f-08f2-060e0b000000",
<<<<<<< HEAD
        "x-ms-version": "2020-12-06"
=======
        "x-ms-version": "2021-02-12"
>>>>>>> 7e782c87
      },
      "ResponseBody": []
    },
    {
      "RequestUri": "https://seannse.dfs.core.windows.net/test-filesystem-b8abf0c0-9148-86b4-e97a-23ee4b1054de/test-directory-fb7fa4b8-167c-762c-3262-572e56364cda/test-file-330e651d-4401-4618-9566-a156d0d06de7?resource=file",
      "RequestMethod": "PUT",
      "RequestHeaders": {
        "Accept": "application/json",
        "Authorization": "Sanitized",
        "If-None-Match": "*",
        "traceparent": "00-8547b0dafd874941a3d2455710563b86-e2b151fd08c9f540-00",
        "User-Agent": [
          "azsdk-net-Storage.Files.DataLake/12.7.0-alpha.20210219.1",
          "(.NET 5.0.3; Microsoft Windows 10.0.19041)"
        ],
        "x-ms-client-request-id": "6f67b912-ca92-ffab-e934-19f0b522d4e8",
        "x-ms-date": "Fri, 19 Feb 2021 19:09:09 GMT",
        "x-ms-return-client-request-id": "true",
<<<<<<< HEAD
        "x-ms-version": "2020-12-06"
=======
        "x-ms-version": "2021-02-12"
>>>>>>> 7e782c87
      },
      "RequestBody": null,
      "StatusCode": 409,
      "ResponseHeaders": {
        "Content-Length": "168",
        "Content-Type": "application/json; charset=utf-8",
        "Date": "Fri, 19 Feb 2021 19:09:07 GMT",
        "Server": [
          "Windows-Azure-HDFS/1.0",
          "Microsoft-HTTPAPI/2.0"
        ],
        "x-ms-client-request-id": "6f67b912-ca92-ffab-e934-19f0b522d4e8",
        "x-ms-error-code": "PathAlreadyExists",
        "x-ms-request-id": "6f4afcea-e01f-004f-15f2-060e0b000000",
<<<<<<< HEAD
        "x-ms-version": "2020-12-06"
=======
        "x-ms-version": "2021-02-12"
>>>>>>> 7e782c87
      },
      "ResponseBody": {
        "error": {
          "code": "PathAlreadyExists",
          "message": "The specified path already exists.\nRequestId:6f4afcea-e01f-004f-15f2-060e0b000000\nTime:2021-02-19T19:09:08.3261175Z"
        }
      }
    },
    {
      "RequestUri": "https://seannse.blob.core.windows.net/test-filesystem-b8abf0c0-9148-86b4-e97a-23ee4b1054de?restype=container",
      "RequestMethod": "DELETE",
      "RequestHeaders": {
        "Accept": "application/xml",
        "Authorization": "Sanitized",
        "traceparent": "00-ad1ca0315e8c5541bc6674fe729fbb08-ee81c57220006f44-00",
        "User-Agent": [
          "azsdk-net-Storage.Files.DataLake/12.7.0-alpha.20210219.1",
          "(.NET 5.0.3; Microsoft Windows 10.0.19041)"
        ],
        "x-ms-client-request-id": "bd160efc-f09e-6a05-1cd5-3a2ef282b0f8",
        "x-ms-date": "Fri, 19 Feb 2021 19:09:09 GMT",
        "x-ms-return-client-request-id": "true",
<<<<<<< HEAD
        "x-ms-version": "2020-12-06"
=======
        "x-ms-version": "2021-02-12"
>>>>>>> 7e782c87
      },
      "RequestBody": null,
      "StatusCode": 202,
      "ResponseHeaders": {
        "Content-Length": "0",
        "Date": "Fri, 19 Feb 2021 19:09:08 GMT",
        "Server": [
          "Windows-Azure-Blob/1.0",
          "Microsoft-HTTPAPI/2.0"
        ],
        "x-ms-client-request-id": "bd160efc-f09e-6a05-1cd5-3a2ef282b0f8",
        "x-ms-request-id": "2e632fda-201e-00a4-25f2-0676f9000000",
<<<<<<< HEAD
        "x-ms-version": "2020-12-06"
=======
        "x-ms-version": "2021-02-12"
>>>>>>> 7e782c87
      },
      "ResponseBody": []
    }
  ],
  "Variables": {
    "RandomSeed": "849168816",
    "Storage_TestConfigHierarchicalNamespace": "NamespaceTenant\nseannse\nU2FuaXRpemVk\nhttps://seannse.blob.core.windows.net\nhttps://seannse.file.core.windows.net\nhttps://seannse.queue.core.windows.net\nhttps://seannse.table.core.windows.net\n\n\n\n\nhttps://seannse-secondary.blob.core.windows.net\nhttps://seannse-secondary.file.core.windows.net\nhttps://seannse-secondary.queue.core.windows.net\nhttps://seannse-secondary.table.core.windows.net\n68390a19-a643-458b-b726-408abf67b4fc\nSanitized\n72f988bf-86f1-41af-91ab-2d7cd011db47\nhttps://login.microsoftonline.com/\nCloud\nBlobEndpoint=https://seannse.blob.core.windows.net/;QueueEndpoint=https://seannse.queue.core.windows.net/;FileEndpoint=https://seannse.file.core.windows.net/;BlobSecondaryEndpoint=https://seannse-secondary.blob.core.windows.net/;QueueSecondaryEndpoint=https://seannse-secondary.queue.core.windows.net/;FileSecondaryEndpoint=https://seannse-secondary.file.core.windows.net/;AccountName=seannse;AccountKey=Sanitized\n\n\n"
  }
}<|MERGE_RESOLUTION|>--- conflicted
+++ resolved
@@ -15,11 +15,7 @@
         "x-ms-client-request-id": "e2179446-1cce-8da1-1969-40737da8fb10",
         "x-ms-date": "Fri, 19 Feb 2021 19:09:08 GMT",
         "x-ms-return-client-request-id": "true",
-<<<<<<< HEAD
-        "x-ms-version": "2020-12-06"
-=======
         "x-ms-version": "2021-02-12"
->>>>>>> 7e782c87
       },
       "RequestBody": null,
       "StatusCode": 201,
@@ -34,11 +30,7 @@
         ],
         "x-ms-client-request-id": "e2179446-1cce-8da1-1969-40737da8fb10",
         "x-ms-request-id": "2e632c83-201e-00a4-77f2-0676f9000000",
-<<<<<<< HEAD
-        "x-ms-version": "2020-12-06"
-=======
         "x-ms-version": "2021-02-12"
->>>>>>> 7e782c87
       },
       "ResponseBody": []
     },
@@ -56,11 +48,7 @@
         "x-ms-client-request-id": "95c52a1e-198f-305c-68a1-af6cc47237e3",
         "x-ms-date": "Fri, 19 Feb 2021 19:09:08 GMT",
         "x-ms-return-client-request-id": "true",
-<<<<<<< HEAD
-        "x-ms-version": "2020-12-06"
-=======
         "x-ms-version": "2021-02-12"
->>>>>>> 7e782c87
       },
       "RequestBody": null,
       "StatusCode": 201,
@@ -75,11 +63,7 @@
         ],
         "x-ms-client-request-id": "95c52a1e-198f-305c-68a1-af6cc47237e3",
         "x-ms-request-id": "6f4afccf-e01f-004f-7af2-060e0b000000",
-<<<<<<< HEAD
-        "x-ms-version": "2020-12-06"
-=======
         "x-ms-version": "2021-02-12"
->>>>>>> 7e782c87
       },
       "ResponseBody": []
     },
@@ -98,11 +82,7 @@
         "x-ms-client-request-id": "a33e61ee-973c-dab6-127f-002877055f98",
         "x-ms-date": "Fri, 19 Feb 2021 19:09:08 GMT",
         "x-ms-return-client-request-id": "true",
-<<<<<<< HEAD
-        "x-ms-version": "2020-12-06"
-=======
         "x-ms-version": "2021-02-12"
->>>>>>> 7e782c87
       },
       "RequestBody": null,
       "StatusCode": 201,
@@ -117,11 +97,7 @@
         ],
         "x-ms-client-request-id": "a33e61ee-973c-dab6-127f-002877055f98",
         "x-ms-request-id": "6f4afcdd-e01f-004f-08f2-060e0b000000",
-<<<<<<< HEAD
-        "x-ms-version": "2020-12-06"
-=======
         "x-ms-version": "2021-02-12"
->>>>>>> 7e782c87
       },
       "ResponseBody": []
     },
@@ -140,11 +116,7 @@
         "x-ms-client-request-id": "6f67b912-ca92-ffab-e934-19f0b522d4e8",
         "x-ms-date": "Fri, 19 Feb 2021 19:09:09 GMT",
         "x-ms-return-client-request-id": "true",
-<<<<<<< HEAD
-        "x-ms-version": "2020-12-06"
-=======
         "x-ms-version": "2021-02-12"
->>>>>>> 7e782c87
       },
       "RequestBody": null,
       "StatusCode": 409,
@@ -159,11 +131,7 @@
         "x-ms-client-request-id": "6f67b912-ca92-ffab-e934-19f0b522d4e8",
         "x-ms-error-code": "PathAlreadyExists",
         "x-ms-request-id": "6f4afcea-e01f-004f-15f2-060e0b000000",
-<<<<<<< HEAD
-        "x-ms-version": "2020-12-06"
-=======
         "x-ms-version": "2021-02-12"
->>>>>>> 7e782c87
       },
       "ResponseBody": {
         "error": {
@@ -186,11 +154,7 @@
         "x-ms-client-request-id": "bd160efc-f09e-6a05-1cd5-3a2ef282b0f8",
         "x-ms-date": "Fri, 19 Feb 2021 19:09:09 GMT",
         "x-ms-return-client-request-id": "true",
-<<<<<<< HEAD
-        "x-ms-version": "2020-12-06"
-=======
         "x-ms-version": "2021-02-12"
->>>>>>> 7e782c87
       },
       "RequestBody": null,
       "StatusCode": 202,
@@ -203,11 +167,7 @@
         ],
         "x-ms-client-request-id": "bd160efc-f09e-6a05-1cd5-3a2ef282b0f8",
         "x-ms-request-id": "2e632fda-201e-00a4-25f2-0676f9000000",
-<<<<<<< HEAD
-        "x-ms-version": "2020-12-06"
-=======
         "x-ms-version": "2021-02-12"
->>>>>>> 7e782c87
       },
       "ResponseBody": []
     }
