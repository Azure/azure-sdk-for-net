--- conflicted
+++ resolved
@@ -15,11 +15,7 @@
         "x-ms-client-request-id": "9d705979-9f11-0d8b-7aee-353dcb58bc22",
         "x-ms-date": "Tue, 25 May 2021 00:06:03 GMT",
         "x-ms-return-client-request-id": "true",
-<<<<<<< HEAD
-         "x-ms-version": "2020-10-02"
-=======
-        "x-ms-version": "2020-08-04"
->>>>>>> 41beb1fe
+        "x-ms-version": "2020-10-02"
       },
       "RequestBody": null,
       "StatusCode": 201,
@@ -33,13 +29,8 @@
           "Microsoft-HTTPAPI/2.0"
         ],
         "x-ms-client-request-id": "9d705979-9f11-0d8b-7aee-353dcb58bc22",
-<<<<<<< HEAD
-        "x-ms-request-id": "4691d53c-401e-0056-71f9-068eb0000000",
-         "x-ms-version": "2020-10-02"
-=======
         "x-ms-request-id": "ff2ebcd9-c01e-0013-32f9-505bbe000000",
-        "x-ms-version": "2020-08-04"
->>>>>>> 41beb1fe
+        "x-ms-version": "2020-10-02"
       },
       "ResponseBody": []
     },
@@ -58,11 +49,7 @@
         "x-ms-client-request-id": "5748035a-4b0b-1441-6613-fd680259cca6",
         "x-ms-date": "Tue, 25 May 2021 00:06:03 GMT",
         "x-ms-return-client-request-id": "true",
-<<<<<<< HEAD
-         "x-ms-version": "2020-10-02"
-=======
-        "x-ms-version": "2020-08-04"
->>>>>>> 41beb1fe
+        "x-ms-version": "2020-10-02"
       },
       "RequestBody": null,
       "StatusCode": 201,
@@ -76,14 +63,9 @@
           "Microsoft-HTTPAPI/2.0"
         ],
         "x-ms-client-request-id": "5748035a-4b0b-1441-6613-fd680259cca6",
-<<<<<<< HEAD
-        "x-ms-request-id": "d66aa4b7-f01f-0088-2af9-069a56000000",
-         "x-ms-version": "2020-10-02"
-=======
         "x-ms-request-id": "f6ea1ed5-c01f-004e-79f9-50513a000000",
         "x-ms-request-server-encrypted": "true",
-        "x-ms-version": "2020-08-04"
->>>>>>> 41beb1fe
+        "x-ms-version": "2020-10-02"
       },
       "ResponseBody": []
     },
@@ -103,11 +85,7 @@
         "x-ms-client-request-id": "fcb4b413-0820-1947-8211-fb7c1d15721a",
         "x-ms-date": "Tue, 25 May 2021 00:06:03 GMT",
         "x-ms-return-client-request-id": "true",
-<<<<<<< HEAD
-         "x-ms-version": "2020-10-02"
-=======
-        "x-ms-version": "2020-08-04"
->>>>>>> 41beb1fe
+        "x-ms-version": "2020-10-02"
       },
       "RequestBody": "EwCN9ALCV6e5uGD1leeO3rdgTJ5huH2gaSgfyIyyVMuVR\u002BkbXh5AtgHI41k\u002BlXiTYFeFagsdwFqC7Yrao44bB2SVX03\u002Bcn\u002BZIJWcmdQkYtOvjGg1LOm/eIaPmHGTZRJzrdz0qDYqlO3X7El2gCaFXYq2Khcl5dp61ufGb9oOBbqCKez3L7qdhfd7XUCgSfdfCTrm3Dv7TccCetJPYyUSyOaO81c6jS3QGaQgqoiZ2YzvZ2WfKCl/h9wk9bXnTiLRaZVZElWgJXsMFcOW2qI/aKBFX/y/c5\u002B9D2t6FZh46MqCTkDyQMc2T0HqkhJl6Kw55Y0Uou4lEfb1nAPqJg/jlC34FIxhTCjZDhC61eCNWCa\u002BQDAKZEbbXTxK/KTETCgyBv7lbNQg15hlOpPeajwVaEPcK\u002BXe2C/mHLZPF0\u002BDFcHniM7hp\u002BtSnWiXpSmz/fIANZRg6CBDUy7O/1Ad0cBI4SXR9\u002BJtNMBYio18RzIGMx/ET\u002BK7Iy2hozSgEqiaNMynT8QD4QUPkgDUB12Sxgz7yMswWYHejb34MFOuzCIXvVXB1fduA1EZtLzh5hvPDt0npUrcadtKycEGCrGyYcXevEkH0fEUjMV6F6TF/aahKSJ2hifXOlR6dgs2Z/igZ1L2AyrSxzzsExmFYlI2hcsbZeGPPNueBoL1jFrl3iTM2q9Rz/l8z2LliXMOUtgBRPFAGwIXESt3V/2n3DrhBjT0uIii5LbSnpV/qbJokLOq9EhppcMitciD2nf81PInA4I\u002BGZpPXl87bXxsmGd5D8ZJ/ejyeGFx0QO/Hgo\u002B1cmiV6YvKXYZWpXoLjdGtR1hCsqwstYKNYshzUiWkD9V/JizyUDBSuZPMKNSCUkqKhvmXRQ/jiLymCIaDlsugspVkjKek\u002BzcoMDkYIIztytB9qMssDIrFW11wDEdpjuKIa7Z/XYXi5cvCb1TWy2gv\u002BD22Be4AtGXKn3EKdK7vvmEWT/TWrq0KmsL/ad017pA1AFQJ84k0R7dQdL5U2LEdErEzwHuzWQmQq6srAUpIlPCg1TRapcqX4cg9hjnutcIR4hdsAe4UgecKuQgeCUZsx5/Ns8O8gmymW95zdZMPofXo2V8y3JLCjFMNUCyCudiB0L5aIMH\u002BlR/qheYP4QxUOtdSdS/neesNCydwb3I/46IFsaUUtYDz6gQ/CFas8utG\u002BRUVcESomlaTDNXaTiXtquIECi\u002Bnf0VWXksr6DGUYFh8KbYc6nNdXRcOQWirGVveUV10qKj7n3nP/xH5vPIlPuy9niSvkMBu5q0YWT3c60UvDZbUH/evgEp8TStho6AlKUK77bs3boCdBcI740Z8MtOMyq8bUN71Dd3ac0OUzQMM82\u002B7A==",
       "StatusCode": 202,
@@ -121,11 +99,7 @@
         "x-ms-client-request-id": "fcb4b413-0820-1947-8211-fb7c1d15721a",
         "x-ms-request-id": "f6ea1ed7-c01f-004e-7af9-50513a000000",
         "x-ms-request-server-encrypted": "true",
-<<<<<<< HEAD
-         "x-ms-version": "2020-10-02"
-=======
-        "x-ms-version": "2020-08-04"
->>>>>>> 41beb1fe
+        "x-ms-version": "2020-10-02"
       },
       "ResponseBody": []
     },
@@ -143,11 +117,7 @@
         "x-ms-client-request-id": "4e55238c-cfa5-ec86-9a8d-ec9461e04b63",
         "x-ms-date": "Tue, 25 May 2021 00:06:04 GMT",
         "x-ms-return-client-request-id": "true",
-<<<<<<< HEAD
-         "x-ms-version": "2020-10-02"
-=======
-        "x-ms-version": "2020-08-04"
->>>>>>> 41beb1fe
+        "x-ms-version": "2020-10-02"
       },
       "RequestBody": null,
       "StatusCode": 200,
@@ -163,11 +133,7 @@
         "x-ms-client-request-id": "4e55238c-cfa5-ec86-9a8d-ec9461e04b63",
         "x-ms-request-id": "f6ea1ed8-c01f-004e-7bf9-50513a000000",
         "x-ms-request-server-encrypted": "false",
-<<<<<<< HEAD
-         "x-ms-version": "2020-10-02"
-=======
-        "x-ms-version": "2020-08-04"
->>>>>>> 41beb1fe
+        "x-ms-version": "2020-10-02"
       },
       "ResponseBody": []
     },
@@ -185,11 +151,7 @@
         "x-ms-client-request-id": "f9ef5162-24c0-5175-c73f-65c660849cc6",
         "x-ms-date": "Tue, 25 May 2021 00:06:04 GMT",
         "x-ms-return-client-request-id": "true",
-<<<<<<< HEAD
-         "x-ms-version": "2020-10-02"
-=======
-        "x-ms-version": "2020-08-04"
->>>>>>> 41beb1fe
+        "x-ms-version": "2020-10-02"
       },
       "RequestBody": null,
       "StatusCode": 200,
@@ -216,11 +178,7 @@
         "x-ms-permissions": "rw-r-----",
         "x-ms-request-id": "ff2ebd61-c01e-0013-30f9-505bbe000000",
         "x-ms-server-encrypted": "true",
-<<<<<<< HEAD
-         "x-ms-version": "2020-10-02"
-=======
-        "x-ms-version": "2020-08-04"
->>>>>>> 41beb1fe
+        "x-ms-version": "2020-10-02"
       },
       "ResponseBody": []
     },
@@ -239,11 +197,7 @@
         "x-ms-date": "Tue, 25 May 2021 00:06:04 GMT",
         "x-ms-range": "bytes=0-127",
         "x-ms-return-client-request-id": "true",
-<<<<<<< HEAD
-         "x-ms-version": "2020-10-02"
-=======
-        "x-ms-version": "2020-08-04"
->>>>>>> 41beb1fe
+        "x-ms-version": "2020-10-02"
       },
       "RequestBody": null,
       "StatusCode": 206,
@@ -269,11 +223,7 @@
         "x-ms-permissions": "rw-r-----",
         "x-ms-request-id": "ff2ebd82-c01e-0013-51f9-505bbe000000",
         "x-ms-server-encrypted": "true",
-<<<<<<< HEAD
-         "x-ms-version": "2020-10-02"
-=======
-        "x-ms-version": "2020-08-04"
->>>>>>> 41beb1fe
+        "x-ms-version": "2020-10-02"
       },
       "ResponseBody": "EwCN9ALCV6e5uGD1leeO3rdgTJ5huH2gaSgfyIyyVMuVR\u002BkbXh5AtgHI41k\u002BlXiTYFeFagsdwFqC7Yrao44bB2SVX03\u002Bcn\u002BZIJWcmdQkYtOvjGg1LOm/eIaPmHGTZRJzrdz0qDYqlO3X7El2gCaFXYq2Khcl5dp61ufGb9oOBbo="
     },
@@ -292,11 +242,7 @@
         "x-ms-date": "Tue, 25 May 2021 00:06:04 GMT",
         "x-ms-range": "bytes=128-255",
         "x-ms-return-client-request-id": "true",
-<<<<<<< HEAD
-         "x-ms-version": "2020-10-02"
-=======
-        "x-ms-version": "2020-08-04"
->>>>>>> 41beb1fe
+        "x-ms-version": "2020-10-02"
       },
       "RequestBody": null,
       "StatusCode": 206,
@@ -322,11 +268,7 @@
         "x-ms-permissions": "rw-r-----",
         "x-ms-request-id": "ff2ebdb0-c01e-0013-78f9-505bbe000000",
         "x-ms-server-encrypted": "true",
-<<<<<<< HEAD
-         "x-ms-version": "2020-10-02"
-=======
-        "x-ms-version": "2020-08-04"
->>>>>>> 41beb1fe
+        "x-ms-version": "2020-10-02"
       },
       "ResponseBody": "gins9y\u002B6nYX3e11AoEn3Xwk65tw7\u002B03HAnrST2MlEsjmjvNXOo0t0BmkIKqImdmM72dlnygpf4fcJPW1504i0WmVWRJVoCV7DBXDltqiP2igRV/8v3OfvQ9rehWYeOjKgk5A8kDHNk9B6pISZeisOeWNFKLuJRH29ZwD6iYP45Q="
     },
@@ -345,11 +287,7 @@
         "x-ms-date": "Tue, 25 May 2021 00:06:04 GMT",
         "x-ms-range": "bytes=256-383",
         "x-ms-return-client-request-id": "true",
-<<<<<<< HEAD
-         "x-ms-version": "2020-10-02"
-=======
-        "x-ms-version": "2020-08-04"
->>>>>>> 41beb1fe
+        "x-ms-version": "2020-10-02"
       },
       "RequestBody": null,
       "StatusCode": 206,
@@ -375,11 +313,7 @@
         "x-ms-permissions": "rw-r-----",
         "x-ms-request-id": "ff2ebdcf-c01e-0013-0cf9-505bbe000000",
         "x-ms-server-encrypted": "true",
-<<<<<<< HEAD
-         "x-ms-version": "2020-10-02"
-=======
-        "x-ms-version": "2020-08-04"
->>>>>>> 41beb1fe
+        "x-ms-version": "2020-10-02"
       },
       "ResponseBody": "LfgUjGFMKNkOELrV4I1YJr5AMApkRttdPEr8pMRMKDIG/uVs1CDXmGU6k95qPBVoQ9wr5d7YL\u002BYctk8XT4MVweeIzuGn61KdaJelKbP98gA1lGDoIENTLs7/UB3RwEjhJdH34m00wFiKjXxHMgYzH8RP4rsjLaGjNKASqJo0zKc="
     },
@@ -398,11 +332,7 @@
         "x-ms-date": "Tue, 25 May 2021 00:06:04 GMT",
         "x-ms-range": "bytes=384-511",
         "x-ms-return-client-request-id": "true",
-<<<<<<< HEAD
-         "x-ms-version": "2020-10-02"
-=======
-        "x-ms-version": "2020-08-04"
->>>>>>> 41beb1fe
+        "x-ms-version": "2020-10-02"
       },
       "RequestBody": null,
       "StatusCode": 206,
@@ -428,11 +358,7 @@
         "x-ms-permissions": "rw-r-----",
         "x-ms-request-id": "ff2ebddf-c01e-0013-1bf9-505bbe000000",
         "x-ms-server-encrypted": "true",
-<<<<<<< HEAD
-         "x-ms-version": "2020-10-02"
-=======
-        "x-ms-version": "2020-08-04"
->>>>>>> 41beb1fe
+        "x-ms-version": "2020-10-02"
       },
       "ResponseBody": "T8QD4QUPkgDUB12Sxgz7yMswWYHejb34MFOuzCIXvVXB1fduA1EZtLzh5hvPDt0npUrcadtKycEGCrGyYcXevEkH0fEUjMV6F6TF/aahKSJ2hifXOlR6dgs2Z/igZ1L2AyrSxzzsExmFYlI2hcsbZeGPPNueBoL1jFrl3iTM2q8="
     },
@@ -451,11 +377,7 @@
         "x-ms-date": "Tue, 25 May 2021 00:06:04 GMT",
         "x-ms-range": "bytes=550-677",
         "x-ms-return-client-request-id": "true",
-<<<<<<< HEAD
-         "x-ms-version": "2020-10-02"
-=======
-        "x-ms-version": "2020-08-04"
->>>>>>> 41beb1fe
+        "x-ms-version": "2020-10-02"
       },
       "RequestBody": null,
       "StatusCode": 206,
@@ -481,11 +403,7 @@
         "x-ms-permissions": "rw-r-----",
         "x-ms-request-id": "ff2ebdfa-c01e-0013-36f9-505bbe000000",
         "x-ms-server-encrypted": "true",
-<<<<<<< HEAD
-         "x-ms-version": "2020-10-02"
-=======
-        "x-ms-version": "2020-08-04"
->>>>>>> 41beb1fe
+        "x-ms-version": "2020-10-02"
       },
       "ResponseBody": "lX\u002BpsmiQs6r0SGmlwyK1yIPad/zU8icDgj4Zmk9eXzttfGyYZ3kPxkn96PJ4YXHRA78eCj7VyaJXpi8pdhlaleguN0a1HWEKyrCy1go1iyHNSJaQP1X8mLPJQMFK5k8wo1IJSSoqG\u002BZdFD\u002BOIvKYIhoOWy6CylWSMp6T7NygwOQ="
     },
@@ -504,11 +422,7 @@
         "x-ms-date": "Tue, 25 May 2021 00:06:04 GMT",
         "x-ms-range": "bytes=678-805",
         "x-ms-return-client-request-id": "true",
-<<<<<<< HEAD
-         "x-ms-version": "2020-10-02"
-=======
-        "x-ms-version": "2020-08-04"
->>>>>>> 41beb1fe
+        "x-ms-version": "2020-10-02"
       },
       "RequestBody": null,
       "StatusCode": 206,
@@ -534,11 +448,7 @@
         "x-ms-permissions": "rw-r-----",
         "x-ms-request-id": "ff2ebe16-c01e-0013-50f9-505bbe000000",
         "x-ms-server-encrypted": "true",
-<<<<<<< HEAD
-         "x-ms-version": "2020-10-02"
-=======
-        "x-ms-version": "2020-08-04"
->>>>>>> 41beb1fe
+        "x-ms-version": "2020-10-02"
       },
       "ResponseBody": "YIIztytB9qMssDIrFW11wDEdpjuKIa7Z/XYXi5cvCb1TWy2gv\u002BD22Be4AtGXKn3EKdK7vvmEWT/TWrq0KmsL/ad017pA1AFQJ84k0R7dQdL5U2LEdErEzwHuzWQmQq6srAUpIlPCg1TRapcqX4cg9hjnutcIR4hdsAe4UgecKuQ="
     },
@@ -557,11 +467,7 @@
         "x-ms-date": "Tue, 25 May 2021 00:06:04 GMT",
         "x-ms-range": "bytes=806-933",
         "x-ms-return-client-request-id": "true",
-<<<<<<< HEAD
-         "x-ms-version": "2020-10-02"
-=======
-        "x-ms-version": "2020-08-04"
->>>>>>> 41beb1fe
+        "x-ms-version": "2020-10-02"
       },
       "RequestBody": null,
       "StatusCode": 206,
@@ -587,11 +493,7 @@
         "x-ms-permissions": "rw-r-----",
         "x-ms-request-id": "ff2ebe28-c01e-0013-62f9-505bbe000000",
         "x-ms-server-encrypted": "true",
-<<<<<<< HEAD
-         "x-ms-version": "2020-10-02"
-=======
-        "x-ms-version": "2020-08-04"
->>>>>>> 41beb1fe
+        "x-ms-version": "2020-10-02"
       },
       "ResponseBody": "IHglGbMefzbPDvIJsplvec3WTD6H16NlfMtySwoxTDVAsgrnYgdC\u002BWiDB/pUf6oXmD\u002BEMVDrXUnUv53nrDQsncG9yP\u002BOiBbGlFLWA8\u002BoEPwhWrPLrRvkVFXBEqJpWkwzV2k4l7ariBAovp39FVl5LK\u002BgxlGBYfCm2HOpzXV0XDk="
     },
@@ -610,11 +512,7 @@
         "x-ms-date": "Tue, 25 May 2021 00:06:04 GMT",
         "x-ms-range": "bytes=934-1061",
         "x-ms-return-client-request-id": "true",
-<<<<<<< HEAD
-         "x-ms-version": "2020-10-02"
-=======
-        "x-ms-version": "2020-08-04"
->>>>>>> 41beb1fe
+        "x-ms-version": "2020-10-02"
       },
       "RequestBody": null,
       "StatusCode": 206,
@@ -640,11 +538,7 @@
         "x-ms-permissions": "rw-r-----",
         "x-ms-request-id": "ff2ebe3b-c01e-0013-70f9-505bbe000000",
         "x-ms-server-encrypted": "true",
-<<<<<<< HEAD
-         "x-ms-version": "2020-10-02"
-=======
-        "x-ms-version": "2020-08-04"
->>>>>>> 41beb1fe
+        "x-ms-version": "2020-10-02"
       },
       "ResponseBody": "BaKsZW95RXXSoqPufec//Efm88iU\u002B7L2eJK\u002BQwG7mrRhZPdzrRS8NltQf96\u002BASnxNK2GjoCUpQrvtuzdugJ0FwjvjRnwy04zKrxtQ3vUN3dpzQ5TNAwzzb7s"
     },
@@ -662,11 +556,7 @@
         "x-ms-client-request-id": "93445cdb-b1b0-de40-ce98-b7ce2893bd26",
         "x-ms-date": "Tue, 25 May 2021 00:06:04 GMT",
         "x-ms-return-client-request-id": "true",
-<<<<<<< HEAD
-         "x-ms-version": "2020-10-02"
-=======
-        "x-ms-version": "2020-08-04"
->>>>>>> 41beb1fe
+        "x-ms-version": "2020-10-02"
       },
       "RequestBody": null,
       "StatusCode": 202,
@@ -678,13 +568,8 @@
           "Microsoft-HTTPAPI/2.0"
         ],
         "x-ms-client-request-id": "93445cdb-b1b0-de40-ce98-b7ce2893bd26",
-<<<<<<< HEAD
-        "x-ms-request-id": "4691d822-401e-0056-25f9-068eb0000000",
-         "x-ms-version": "2020-10-02"
-=======
         "x-ms-request-id": "ff2ebe4b-c01e-0013-80f9-505bbe000000",
-        "x-ms-version": "2020-08-04"
->>>>>>> 41beb1fe
+        "x-ms-version": "2020-10-02"
       },
       "ResponseBody": []
     }
