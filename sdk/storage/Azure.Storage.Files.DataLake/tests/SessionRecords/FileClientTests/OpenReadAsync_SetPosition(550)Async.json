{
  "Entries": [
    {
      "RequestUri": "https://seannse.blob.core.windows.net/test-filesystem-81e532bd-ca5d-6947-673c-5e25f87fbbbc?restype=container",
      "RequestMethod": "PUT",
      "RequestHeaders": {
        "Accept": "application/xml",
        "Authorization": "Sanitized",
<<<<<<< HEAD
        "traceparent": "00-115a2fc7edd5334db9ef68687d4652a5-a95a657b35f73b40-00",
        "User-Agent": [
          "azsdk-net-Storage.Files.DataLake/12.7.0-alpha.20210202.1",
          "(.NET 5.0.2; Microsoft Windows 10.0.19042)"
        ],
        "x-ms-blob-public-access": "container",
        "x-ms-client-request-id": "b9bcc664-7272-660b-b26f-1f77de89af31",
        "x-ms-date": "Tue, 02 Feb 2021 21:26:16 GMT",
=======
        "traceparent": "00-2d3c5cd521a4194493d1437548fb0cae-63082ef08f194d46-00",
        "User-Agent": [
          "azsdk-net-Storage.Files.DataLake/12.7.0-alpha.20210217.1",
          "(.NET 5.0.3; Microsoft Windows 10.0.19042)"
        ],
        "x-ms-blob-public-access": "container",
        "x-ms-client-request-id": "b9bcc664-7272-660b-b26f-1f77de89af31",
        "x-ms-date": "Wed, 17 Feb 2021 22:30:50 GMT",
>>>>>>> 1814567d
        "x-ms-return-client-request-id": "true",
        "x-ms-version": "2020-06-12"
      },
      "RequestBody": null,
      "StatusCode": 201,
      "ResponseHeaders": {
        "Content-Length": "0",
<<<<<<< HEAD
        "Date": "Tue, 02 Feb 2021 21:26:17 GMT",
        "ETag": "\u00220x8D8C7C12D3C9128\u0022",
        "Last-Modified": "Tue, 02 Feb 2021 21:26:17 GMT",
=======
        "Date": "Wed, 17 Feb 2021 22:30:50 GMT",
        "ETag": "\u00220x8D8D393AE11D4CC\u0022",
        "Last-Modified": "Wed, 17 Feb 2021 22:30:50 GMT",
>>>>>>> 1814567d
        "Server": [
          "Windows-Azure-Blob/1.0",
          "Microsoft-HTTPAPI/2.0"
        ],
        "x-ms-client-request-id": "b9bcc664-7272-660b-b26f-1f77de89af31",
<<<<<<< HEAD
        "x-ms-request-id": "145950ab-b01e-000f-2caa-f90933000000",
=======
        "x-ms-request-id": "649956a9-501e-005a-3d7c-0519b8000000",
>>>>>>> 1814567d
        "x-ms-version": "2020-06-12"
      },
      "ResponseBody": []
    },
    {
      "RequestUri": "https://seannse.dfs.core.windows.net/test-filesystem-81e532bd-ca5d-6947-673c-5e25f87fbbbc/test-file-853d10b3-dd46-672c-9a02-08f2a5f68824?resource=file",
      "RequestMethod": "PUT",
      "RequestHeaders": {
        "Accept": "application/json",
        "Authorization": "Sanitized",
        "If-None-Match": "*",
<<<<<<< HEAD
        "traceparent": "00-00c11513014c584384124be0f7fec954-bb6c0d1e4014dd46-00",
        "User-Agent": [
          "azsdk-net-Storage.Files.DataLake/12.7.0-alpha.20210202.1",
          "(.NET 5.0.2; Microsoft Windows 10.0.19042)"
        ],
        "x-ms-client-request-id": "80041747-9f94-9a4b-ce0a-1c8c4f25c33c",
        "x-ms-date": "Tue, 02 Feb 2021 21:26:16 GMT",
=======
        "traceparent": "00-53635757738eef4084239a37fb4e8714-d74f0dc3f87feb40-00",
        "User-Agent": [
          "azsdk-net-Storage.Files.DataLake/12.7.0-alpha.20210217.1",
          "(.NET 5.0.3; Microsoft Windows 10.0.19042)"
        ],
        "x-ms-client-request-id": "80041747-9f94-9a4b-ce0a-1c8c4f25c33c",
        "x-ms-date": "Wed, 17 Feb 2021 22:30:50 GMT",
>>>>>>> 1814567d
        "x-ms-return-client-request-id": "true",
        "x-ms-version": "2020-06-12"
      },
      "RequestBody": null,
      "StatusCode": 201,
      "ResponseHeaders": {
        "Content-Length": "0",
<<<<<<< HEAD
        "Date": "Tue, 02 Feb 2021 21:26:17 GMT",
        "ETag": "\u00220x8D8C7C12D7EB2A9\u0022",
        "Last-Modified": "Tue, 02 Feb 2021 21:26:17 GMT",
=======
        "Date": "Wed, 17 Feb 2021 22:30:50 GMT",
        "ETag": "\u00220x8D8D393AE4A97A0\u0022",
        "Last-Modified": "Wed, 17 Feb 2021 22:30:51 GMT",
>>>>>>> 1814567d
        "Server": [
          "Windows-Azure-HDFS/1.0",
          "Microsoft-HTTPAPI/2.0"
        ],
        "x-ms-client-request-id": "80041747-9f94-9a4b-ce0a-1c8c4f25c33c",
<<<<<<< HEAD
        "x-ms-request-id": "67d1ecc4-101f-0029-1daa-f9412b000000",
=======
        "x-ms-request-id": "87d4b68e-f01f-006c-3a7c-0594c8000000",
>>>>>>> 1814567d
        "x-ms-version": "2020-06-12"
      },
      "ResponseBody": []
    },
    {
      "RequestUri": "https://seannse.dfs.core.windows.net/test-filesystem-81e532bd-ca5d-6947-673c-5e25f87fbbbc/test-file-853d10b3-dd46-672c-9a02-08f2a5f68824?action=append\u0026position=0",
      "RequestMethod": "PATCH",
      "RequestHeaders": {
        "Accept": "application/json",
        "Authorization": "Sanitized",
<<<<<<< HEAD
        "Content-Length": "1828",
        "Content-Type": "application/json",
        "traceparent": "00-40edf3a294243648b6d64bb37802353e-58d5f7b168dbbe49-00",
        "User-Agent": [
          "azsdk-net-Storage.Files.DataLake/12.7.0-alpha.20210202.1",
          "(.NET 5.0.2; Microsoft Windows 10.0.19042)"
        ],
        "x-ms-client-request-id": "8daba096-08f1-298f-25e7-e6fcec021f34",
        "x-ms-date": "Tue, 02 Feb 2021 21:26:17 GMT",
=======
        "Content-Length": "1024",
        "traceparent": "00-d4083c439b24024fa2c231c907bb3f9c-562724b5c248cd40-00",
        "User-Agent": [
          "azsdk-net-Storage.Files.DataLake/12.7.0-alpha.20210217.1",
          "(.NET 5.0.3; Microsoft Windows 10.0.19042)"
        ],
        "x-ms-client-request-id": "8daba096-08f1-298f-25e7-e6fcec021f34",
        "x-ms-date": "Wed, 17 Feb 2021 22:30:51 GMT",
>>>>>>> 1814567d
        "x-ms-return-client-request-id": "true",
        "x-ms-version": "2020-06-12"
      },
      "RequestBody": [
        "A\uFFFDV-\u002B\uFFFD\uFFFD\u0016\uFFFD\u0000\uFFFDm\u0015\uFFFDG\uFFFD\u0060\uFFFD1\uFFFD\u0001J\u007F?\u0000\uFFFDw\uFFFD\uFFFD\u0006\u0012A\uFFFDW-0\u0060\u0489\u02A6\uFFFDq\uFFFD\uFFFDP\u0003(\u003E\uFFFD}\uFFFD}n@\uFFFD\uFFFD\uFFFD*V\uFFFD\uFFFD\u0022\uFFFD\uFFFD\u002B\uFFFDW\u0019\uFFFDN\uFFFD7g\u001C6\uFFFD\uDA47\uDC00NI\u0003\uFFFDJ\uFFFD\u0014\u0017\uFFFDYr\uFFFD2E\u0018\uFFFDw\uFFFDr\uFFFD\uFFFD\u000F\uFFFD{\uFFFD\u0016R\t\uFFFD\uFFFDLz\uFFFD6D\u001Ep\uFFFDh~@\uFFFDV\uFFFD\uFFFD\u0005!\u0003\uFFFDa7.\uFFFD\uFFFD\u003E\uFFFD\uFFFD\uFFFD\uFFFD\uFFFD\uFFFD\r",
        "\uFFFDs%-[\u000E\u050A\u00071\n",
        "\u003Elz7\uFFFD\u0007\uFFFD\uFFFDN{m\uFFFD\u001E\uFFFD\u0002\uFFFD\uFFFD\uFFFD\uFFFD\u03FB\uFFFD2\uFFFD\u3DB9\uFFFD\u0013.\u0003Z\u0006$\uFFFDg\u0103\uFFFD,\uFFFDs\uFFFDF\uFFFD\u0007\uFFFDY\u0016K\uFFFD2bO\uFFFD:\uFFFDT\uFFFDN\uFFFD\uFFFD x\u0013\uFFFD\uFFFD\u045A3\u0005\uFFFDB\uFFFD\u0003I\uFFFD\uFFFD\u001C\uFFFD\u0012O\uFFFD\uFFFD\u0010(\uFFFD\uFFFD4-).\u0000DJ\uFFFDS\u00193\u001F\r",
        "\u057F\uFFFDEE\uFFFDK7\uFFFD\u000279;\uFFFD\uFFFD\u003Cg\uFFFD\u0003$\uFFFDm\n",
        "\u05AD\uFFFDX-\uFFFD\uFFFDe\uFFFD\uFFFD=\uFFFD\u0019\uFFFD\uFFFD8\uFFFD\uFFFD\uFFFD\u0026\uFFFD\uFFFD\t\uFFFD\uFFFD\u0016\uFFFDG\u001B\uFFFD7Q\uFFFDn\uFFFD\uFFFDg\u001D@\u0012\uFFFD:\uFFFD\uFFFD\u0002\u02DE\uFFFD\uFFFD\u001F\uFFFD\uFFFD\uFFFD\uFFFD\uFFFD\uFFFD\uFFFD=\uFFFD\uFFFD\u001D\uFFFD\u0006\u003EB.2E}k\uFFFD\uFFFD\uFFFD\uFFFD.\u000B\uFFFD%w\u0014\uFFFD\uFFFDM\uFFFDw\uFFFD\uFFFD\uFFFD\uFFFD_\u003C\u007FY\uFFFD\uFFFD\u00C9okm\uFFFD/\uFFFDWY#\uFFFD\uFFFD\uFFFD\u0018h\uFFFD\uFFFD\uFFFDln\uFFFDN\uFFFD\uFFFDE\uFFFD\uFFFD\\E\u000BcP\u0014\uFFFD\b\uFFFD\u0026Z\u001D\uFFFD \uFFFDl\uFFFD\u0017\uFFFD\uFFFD\uFFFD{\uFFFDtr\uFFFD\uFFFD:\uFFFD\uFFFD(\uA906\u0012N\uFFFDg\uFFFD\uFFFD|\u0060\u0018a\uFFFDN\uFFFD\uFFFD\uFFFD3\uFFFD.\uFFFD\uFFFDe\uFFFD\u0014\uFFFD\u074B\uFFFDa8\uFFFD\uFFFDoy-\u000EJ\uFFFD\uFFFDD\uFFFDL\uFFFDc\uFFFD\uFFFD$\uFFFDV\uFFFD\uFFFDe\uFFFD\n",
        "\uFFFD!G:\u0449H\n",
        "\u001B(Zc\u001B\u050D\uFFFDj\uFFFD\uFFFD\uFFFD\u0006v\uFFFDg\uFFFD\u0005\uFFFD\uFFFD\uFFFD\u06DBX\u0004e\uFFFD\f\uFFFD\u0010\uFFFD\t\uFFFD\uFFFD0n\b1\uFFFDOA\uFFFD\u001B\u0014r\u0010\u0003jR\uFFFD\uFFFD\u03CBn@\uFFFD\u0001^\uFFFD\u003C\uFFFD\uFFFDY\uFFFD\uFFFD\uFFFD8F_^O7j{\u07BF\uFFFD\uFFFD\uFFFDa,\uFFFD\uFFFDV\u000E9p\u0060\uFFFD\uFFFD\u0007\uFFFD\u0017\u0012\uFFFD\uFFFD\uFFFDg\uFFFD\u0022\uFFFD$\uFFFDj\uFFFDe\u0010\uFFFD\uFFFD\u0006\u001AjT\u0010\uFFFD\uFFFD\u0002\uFFFD\uFFFD}\uFFFDU}V}\u001FW\uFFFD\uFFFD\uFFFD\u001E^\u0496\u0007\uFFFDd\uFFFDz\uFFFD_\uFFFDp\uFFFD\uFFFDh\uFFFD\u0002\uFFFD\u0001\uFFFD\uFFFD\u0664\uFFFD\uFFFDu\u002B\uFFFDt\r",
        "U\uFFFD\uFFFD\u7ED8\uFFFD\b\u0000\uFFFD\u0015$\uFFFD\u001D\u0007\uFFFDh\u0014\\U\uFFFD\uFFFD?U\uFFFD-\uFFFD8Q8\uFFFD\u0005\uFFFD\n",
        "2\uFFFD\uFFFD1\uFFFD\u0004\uFFFD\uFFFDz\uFFFD\uFFFD\uFFFD\uFFFD\uFFFD\uFFFD\uFFFD\uFFFD\uFFFD\u0017\uFFFD\uFFFD\uFFFDC\uFFFD7j\u001B\u03EEN\u0016\u001E\u0014\u0013\uFFFD\uFFFD\uFFFD7DW[\uFFFDu\uFFFD\uFFFD\uFFFD\uFFFD\uFFFDM~u\u0027\uFFFD\r",
        "v\uFFFD\uFFFDb\uFFFDe\uFFFD*J,\uFFFD\uFFFD\uFFFDs\u0017\uFFFD%\uFFFD\uFFFD\uFFFD]\uFFFD9\uFFFD\u07F0\uFFFDe\uFFFD0\uFFFD\uFFFD1\u0006\uFFFDQKK\u003C\uFFFDn0|H\u0003,\uFFFD2\uFFFDZY\uFFFD-\uFFFD\uFFFDJ\uFFFD\uFFFDJ\uFFFD\uFFFD\uFFFD\u001AS\uFFFDT\uFFFD\uFFFD\u01A7\uFFFDO\uFFFDQ-O\uFFFD\u0014\uFFFD\uFFFD\u0027\uFFFD\uFFFD[\u0003V\uFFFD\u0006M\uFFFD\uFFFD=\uFFFDb\uFFFD_\u05F9[\u0632\u007F\uFFFD\uFFFD\u0702ZZT\uFFFD5\u000E\uFFFD\uFFFDCeGQ\uFFFD\uFFFDZ\u0010\\wf\uFFFD\uFFFD\uFFFDJ\uFFFDZ6\uFFFDuWS~\u0026\u0519\uFFFD\uFFFD\uFFFD\uFFFD/.\u0006\u001E\uFFFD\u0017\uFFFD-x\u0018Xn=ev\uFFFDl_\n",
        "\uFFFD\uFFFD\uFFFD\uFFFD\f\uFFFD\u0011\uFFFD*\uFFFDJ\u0013\u0060\u0017\uFFFDH7\uFFFD\uFFFDj2U-\uFFFD\uFFFD\u001C\uFFFD\u0016\u0018\uFFFD\uFFFD,L\uFFFD\u0006\uFFFDWa\uFFFD2\u007FN[u.\u0004\uFFFDW\uFFFD\u001D\u003E\u003E\uFFFD\uFFFD\u05DE\uFFFD\u0018\uFFFD\uFFFD\u0002\uFFFD\uFFFDz\uFFFD\u001D\uFFFDq\u0010\uFFFD\uFFFD\u05A3\uFFFD\uFFFD\uFFFD\uFFFD\uFFFD\uFFFD\uFFFD%\uFFFDx\uFFFDr\uFFFD\uFFFDX\u0018h2\u003Ej\u000B0\uFFFD\uFFFD\uFFFD"
      ],
      "StatusCode": 202,
      "ResponseHeaders": {
        "Content-Length": "0",
<<<<<<< HEAD
        "Date": "Tue, 02 Feb 2021 21:26:17 GMT",
=======
        "Date": "Wed, 17 Feb 2021 22:30:51 GMT",
>>>>>>> 1814567d
        "Server": [
          "Windows-Azure-HDFS/1.0",
          "Microsoft-HTTPAPI/2.0"
        ],
        "x-ms-client-request-id": "8daba096-08f1-298f-25e7-e6fcec021f34",
<<<<<<< HEAD
        "x-ms-request-id": "67d1ece5-101f-0029-3eaa-f9412b000000",
=======
        "x-ms-request-id": "87d4b69c-f01f-006c-487c-0594c8000000",
>>>>>>> 1814567d
        "x-ms-request-server-encrypted": "true",
        "x-ms-version": "2020-06-12"
      },
      "ResponseBody": []
    },
    {
      "RequestUri": "https://seannse.dfs.core.windows.net/test-filesystem-81e532bd-ca5d-6947-673c-5e25f87fbbbc/test-file-853d10b3-dd46-672c-9a02-08f2a5f68824?action=flush\u0026position=1024",
      "RequestMethod": "PATCH",
      "RequestHeaders": {
        "Accept": "application/json",
        "Authorization": "Sanitized",
<<<<<<< HEAD
        "traceparent": "00-417616a622b0d447a739d2152774297e-455a72a2a2436f4d-00",
        "User-Agent": [
          "azsdk-net-Storage.Files.DataLake/12.7.0-alpha.20210202.1",
          "(.NET 5.0.2; Microsoft Windows 10.0.19042)"
        ],
        "x-ms-client-request-id": "aef51a0f-357a-ad4a-b618-991902ddbc7e",
        "x-ms-date": "Tue, 02 Feb 2021 21:26:17 GMT",
=======
        "Content-Length": "0",
        "traceparent": "00-3d265e69d5dbab47b5f044f5a8239510-5dc8265229d3214a-00",
        "User-Agent": [
          "azsdk-net-Storage.Files.DataLake/12.7.0-alpha.20210217.1",
          "(.NET 5.0.3; Microsoft Windows 10.0.19042)"
        ],
        "x-ms-client-request-id": "aef51a0f-357a-ad4a-b618-991902ddbc7e",
        "x-ms-date": "Wed, 17 Feb 2021 22:30:51 GMT",
>>>>>>> 1814567d
        "x-ms-return-client-request-id": "true",
        "x-ms-version": "2020-06-12"
      },
      "RequestBody": null,
      "StatusCode": 200,
      "ResponseHeaders": {
        "Content-Length": "0",
<<<<<<< HEAD
        "Date": "Tue, 02 Feb 2021 21:26:17 GMT",
        "ETag": "\u00220x8D8C7C12D9B48E1\u0022",
        "Last-Modified": "Tue, 02 Feb 2021 21:26:18 GMT",
=======
        "Date": "Wed, 17 Feb 2021 22:30:51 GMT",
        "ETag": "\u00220x8D8D393AE677707\u0022",
        "Last-Modified": "Wed, 17 Feb 2021 22:30:51 GMT",
>>>>>>> 1814567d
        "Server": [
          "Windows-Azure-HDFS/1.0",
          "Microsoft-HTTPAPI/2.0"
        ],
        "x-ms-client-request-id": "aef51a0f-357a-ad4a-b618-991902ddbc7e",
<<<<<<< HEAD
        "x-ms-request-id": "67d1ecfb-101f-0029-54aa-f9412b000000",
=======
        "x-ms-request-id": "87d4b6a3-f01f-006c-4f7c-0594c8000000",
>>>>>>> 1814567d
        "x-ms-request-server-encrypted": "false",
        "x-ms-version": "2020-06-12"
      },
      "ResponseBody": []
    },
    {
      "RequestUri": "https://seannse.blob.core.windows.net/test-filesystem-81e532bd-ca5d-6947-673c-5e25f87fbbbc/test-file-853d10b3-dd46-672c-9a02-08f2a5f68824",
      "RequestMethod": "HEAD",
      "RequestHeaders": {
        "Accept": "application/xml",
        "Authorization": "Sanitized",
<<<<<<< HEAD
        "traceparent": "00-a97469a4815a04448f2e6be5e2f88d41-e2b400ef4d6a0b41-00",
        "User-Agent": [
          "azsdk-net-Storage.Files.DataLake/12.7.0-alpha.20210202.1",
          "(.NET 5.0.2; Microsoft Windows 10.0.19042)"
        ],
        "x-ms-client-request-id": "d2ed929d-700d-b0b9-064d-6f3d114c5c5f",
        "x-ms-date": "Tue, 02 Feb 2021 21:26:17 GMT",
=======
        "traceparent": "00-0609dc6499dcdb43a95878b084ed4c14-4ce0593ec2c5eb45-00",
        "User-Agent": [
          "azsdk-net-Storage.Files.DataLake/12.7.0-alpha.20210217.1",
          "(.NET 5.0.3; Microsoft Windows 10.0.19042)"
        ],
        "x-ms-client-request-id": "d2ed929d-700d-b0b9-064d-6f3d114c5c5f",
        "x-ms-date": "Wed, 17 Feb 2021 22:30:51 GMT",
>>>>>>> 1814567d
        "x-ms-return-client-request-id": "true",
        "x-ms-version": "2020-06-12"
      },
      "RequestBody": null,
      "StatusCode": 200,
      "ResponseHeaders": {
        "Accept-Ranges": "bytes",
        "Content-Length": "1024",
        "Content-Type": "application/octet-stream",
<<<<<<< HEAD
        "Date": "Tue, 02 Feb 2021 21:26:18 GMT",
        "ETag": "\u00220x8D8C7C12D9B48E1\u0022",
        "Last-Modified": "Tue, 02 Feb 2021 21:26:18 GMT",
=======
        "Date": "Wed, 17 Feb 2021 22:30:50 GMT",
        "ETag": "\u00220x8D8D393AE677707\u0022",
        "Last-Modified": "Wed, 17 Feb 2021 22:30:51 GMT",
>>>>>>> 1814567d
        "Server": [
          "Windows-Azure-Blob/1.0",
          "Microsoft-HTTPAPI/2.0"
        ],
        "x-ms-access-tier": "Hot",
        "x-ms-access-tier-inferred": "true",
        "x-ms-blob-type": "BlockBlob",
        "x-ms-client-request-id": "d2ed929d-700d-b0b9-064d-6f3d114c5c5f",
<<<<<<< HEAD
        "x-ms-creation-time": "Tue, 02 Feb 2021 21:26:17 GMT",
=======
        "x-ms-creation-time": "Wed, 17 Feb 2021 22:30:51 GMT",
>>>>>>> 1814567d
        "x-ms-group": "$superuser",
        "x-ms-lease-state": "available",
        "x-ms-lease-status": "unlocked",
        "x-ms-owner": "$superuser",
        "x-ms-permissions": "rw-r-----",
<<<<<<< HEAD
        "x-ms-request-id": "14595237-b01e-000f-19aa-f90933000000",
=======
        "x-ms-request-id": "64995729-501e-005a-2e7c-0519b8000000",
>>>>>>> 1814567d
        "x-ms-server-encrypted": "true",
        "x-ms-version": "2020-06-12"
      },
      "ResponseBody": []
    },
    {
      "RequestUri": "https://seannse.blob.core.windows.net/test-filesystem-81e532bd-ca5d-6947-673c-5e25f87fbbbc/test-file-853d10b3-dd46-672c-9a02-08f2a5f68824",
      "RequestMethod": "GET",
      "RequestHeaders": {
        "Accept": "application/xml",
        "Authorization": "Sanitized",
        "User-Agent": [
<<<<<<< HEAD
          "azsdk-net-Storage.Files.DataLake/12.7.0-alpha.20210202.1",
          "(.NET 5.0.2; Microsoft Windows 10.0.19042)"
        ],
        "x-ms-client-request-id": "6f7b2162-e9f0-3f70-3e08-f932666fd9ed",
        "x-ms-date": "Tue, 02 Feb 2021 21:26:17 GMT",
=======
          "azsdk-net-Storage.Files.DataLake/12.7.0-alpha.20210217.1",
          "(.NET 5.0.3; Microsoft Windows 10.0.19042)"
        ],
        "x-ms-client-request-id": "6f7b2162-e9f0-3f70-3e08-f932666fd9ed",
        "x-ms-date": "Wed, 17 Feb 2021 22:30:51 GMT",
>>>>>>> 1814567d
        "x-ms-range": "bytes=0-127",
        "x-ms-return-client-request-id": "true",
        "x-ms-version": "2020-06-12"
      },
      "RequestBody": null,
      "StatusCode": 206,
      "ResponseHeaders": {
        "Accept-Ranges": "bytes",
        "Content-Length": "128",
        "Content-Range": "bytes 0-127/1024",
        "Content-Type": "application/octet-stream",
<<<<<<< HEAD
        "Date": "Tue, 02 Feb 2021 21:26:18 GMT",
        "ETag": "\u00220x8D8C7C12D9B48E1\u0022",
        "Last-Modified": "Tue, 02 Feb 2021 21:26:18 GMT",
=======
        "Date": "Wed, 17 Feb 2021 22:30:50 GMT",
        "ETag": "\u00220x8D8D393AE677707\u0022",
        "Last-Modified": "Wed, 17 Feb 2021 22:30:51 GMT",
>>>>>>> 1814567d
        "Server": [
          "Windows-Azure-Blob/1.0",
          "Microsoft-HTTPAPI/2.0"
        ],
        "x-ms-blob-type": "BlockBlob",
        "x-ms-client-request-id": "6f7b2162-e9f0-3f70-3e08-f932666fd9ed",
<<<<<<< HEAD
        "x-ms-creation-time": "Tue, 02 Feb 2021 21:26:17 GMT",
=======
        "x-ms-creation-time": "Wed, 17 Feb 2021 22:30:51 GMT",
>>>>>>> 1814567d
        "x-ms-group": "$superuser",
        "x-ms-lease-state": "available",
        "x-ms-lease-status": "unlocked",
        "x-ms-owner": "$superuser",
        "x-ms-permissions": "rw-r-----",
<<<<<<< HEAD
        "x-ms-request-id": "14595271-b01e-000f-4faa-f90933000000",
=======
        "x-ms-request-id": "6499573b-501e-005a-3e7c-0519b8000000",
>>>>>>> 1814567d
        "x-ms-server-encrypted": "true",
        "x-ms-version": "2020-06-12"
      },
      "ResponseBody": "QfRWLSvb/BbuAOVtFa5H4K5gwDHDAUp/PwCEd4jMBhJBglctMGDSicqmy3GNnlADKD7Jfch9bkCp1\u002B4qVoWNIvnSK5NXGa9OjjdnHDbZ8qGwgE5JA4lKwxQXhFlypzJFGKh3unK8rA\u002BOe\u002B6RFlIJz\u002BVMetY2RB5wiGh\u002BQJRW2\u002BY="
    },
    {
      "RequestUri": "https://seannse.blob.core.windows.net/test-filesystem-81e532bd-ca5d-6947-673c-5e25f87fbbbc/test-file-853d10b3-dd46-672c-9a02-08f2a5f68824",
      "RequestMethod": "GET",
      "RequestHeaders": {
        "Accept": "application/xml",
        "Authorization": "Sanitized",
<<<<<<< HEAD
        "If-Match": "0x8D8C7C12D9B48E1",
        "User-Agent": [
          "azsdk-net-Storage.Files.DataLake/12.7.0-alpha.20210202.1",
          "(.NET 5.0.2; Microsoft Windows 10.0.19042)"
        ],
        "x-ms-client-request-id": "f0db83a9-edd1-b46f-0fd6-3ceb4fa1d2fe",
        "x-ms-date": "Tue, 02 Feb 2021 21:26:17 GMT",
=======
        "If-Match": "0x8D8D393AE677707",
        "User-Agent": [
          "azsdk-net-Storage.Files.DataLake/12.7.0-alpha.20210217.1",
          "(.NET 5.0.3; Microsoft Windows 10.0.19042)"
        ],
        "x-ms-client-request-id": "f0db83a9-edd1-b46f-0fd6-3ceb4fa1d2fe",
        "x-ms-date": "Wed, 17 Feb 2021 22:30:51 GMT",
>>>>>>> 1814567d
        "x-ms-range": "bytes=128-255",
        "x-ms-return-client-request-id": "true",
        "x-ms-version": "2020-06-12"
      },
      "RequestBody": null,
      "StatusCode": 206,
      "ResponseHeaders": {
        "Accept-Ranges": "bytes",
        "Content-Length": "128",
        "Content-Range": "bytes 128-255/1024",
        "Content-Type": "application/octet-stream",
<<<<<<< HEAD
        "Date": "Tue, 02 Feb 2021 21:26:18 GMT",
        "ETag": "\u00220x8D8C7C12D9B48E1\u0022",
        "Last-Modified": "Tue, 02 Feb 2021 21:26:18 GMT",
=======
        "Date": "Wed, 17 Feb 2021 22:30:50 GMT",
        "ETag": "\u00220x8D8D393AE677707\u0022",
        "Last-Modified": "Wed, 17 Feb 2021 22:30:51 GMT",
>>>>>>> 1814567d
        "Server": [
          "Windows-Azure-Blob/1.0",
          "Microsoft-HTTPAPI/2.0"
        ],
        "x-ms-blob-type": "BlockBlob",
        "x-ms-client-request-id": "f0db83a9-edd1-b46f-0fd6-3ceb4fa1d2fe",
<<<<<<< HEAD
        "x-ms-creation-time": "Tue, 02 Feb 2021 21:26:17 GMT",
=======
        "x-ms-creation-time": "Wed, 17 Feb 2021 22:30:51 GMT",
>>>>>>> 1814567d
        "x-ms-group": "$superuser",
        "x-ms-lease-state": "available",
        "x-ms-lease-status": "unlocked",
        "x-ms-owner": "$superuser",
        "x-ms-permissions": "rw-r-----",
<<<<<<< HEAD
        "x-ms-request-id": "1459529f-b01e-000f-7caa-f90933000000",
=======
        "x-ms-request-id": "64995766-501e-005a-627c-0519b8000000",
>>>>>>> 1814567d
        "x-ms-server-encrypted": "true",
        "x-ms-version": "2020-06-12"
      },
      "ResponseBody": "BSEDjWE3LvPTPruImriswQ20cyUtWw7UigcxCj5sejefB4z1TnttrR6GAveJltXPu7wy3\u002BO2uakTLgNaBiS1Z8SD6ZMst3ORRsYHplkWS/MyYk\u002BBOptU6E7i4SB4E6f50ZozBa1CogNJoJgcrxJP/OMQKKPVNC0pLgBEStVTGTM="
    },
    {
      "RequestUri": "https://seannse.blob.core.windows.net/test-filesystem-81e532bd-ca5d-6947-673c-5e25f87fbbbc/test-file-853d10b3-dd46-672c-9a02-08f2a5f68824",
      "RequestMethod": "GET",
      "RequestHeaders": {
        "Accept": "application/xml",
        "Authorization": "Sanitized",
<<<<<<< HEAD
        "If-Match": "0x8D8C7C12D9B48E1",
        "User-Agent": [
          "azsdk-net-Storage.Files.DataLake/12.7.0-alpha.20210202.1",
          "(.NET 5.0.2; Microsoft Windows 10.0.19042)"
        ],
        "x-ms-client-request-id": "e389a63d-e894-021c-8045-79dffe99041e",
        "x-ms-date": "Tue, 02 Feb 2021 21:26:17 GMT",
=======
        "If-Match": "0x8D8D393AE677707",
        "User-Agent": [
          "azsdk-net-Storage.Files.DataLake/12.7.0-alpha.20210217.1",
          "(.NET 5.0.3; Microsoft Windows 10.0.19042)"
        ],
        "x-ms-client-request-id": "e389a63d-e894-021c-8045-79dffe99041e",
        "x-ms-date": "Wed, 17 Feb 2021 22:30:51 GMT",
>>>>>>> 1814567d
        "x-ms-range": "bytes=256-383",
        "x-ms-return-client-request-id": "true",
        "x-ms-version": "2020-06-12"
      },
      "RequestBody": null,
      "StatusCode": 206,
      "ResponseHeaders": {
        "Accept-Ranges": "bytes",
        "Content-Length": "128",
        "Content-Range": "bytes 256-383/1024",
        "Content-Type": "application/octet-stream",
<<<<<<< HEAD
        "Date": "Tue, 02 Feb 2021 21:26:18 GMT",
        "ETag": "\u00220x8D8C7C12D9B48E1\u0022",
        "Last-Modified": "Tue, 02 Feb 2021 21:26:18 GMT",
=======
        "Date": "Wed, 17 Feb 2021 22:30:50 GMT",
        "ETag": "\u00220x8D8D393AE677707\u0022",
        "Last-Modified": "Wed, 17 Feb 2021 22:30:51 GMT",
>>>>>>> 1814567d
        "Server": [
          "Windows-Azure-Blob/1.0",
          "Microsoft-HTTPAPI/2.0"
        ],
        "x-ms-blob-type": "BlockBlob",
        "x-ms-client-request-id": "e389a63d-e894-021c-8045-79dffe99041e",
<<<<<<< HEAD
        "x-ms-creation-time": "Tue, 02 Feb 2021 21:26:17 GMT",
=======
        "x-ms-creation-time": "Wed, 17 Feb 2021 22:30:51 GMT",
>>>>>>> 1814567d
        "x-ms-group": "$superuser",
        "x-ms-lease-state": "available",
        "x-ms-lease-status": "unlocked",
        "x-ms-owner": "$superuser",
        "x-ms-permissions": "rw-r-----",
<<<<<<< HEAD
        "x-ms-request-id": "145952d6-b01e-000f-33aa-f90933000000",
=======
        "x-ms-request-id": "64995779-501e-005a-737c-0519b8000000",
>>>>>>> 1814567d
        "x-ms-server-encrypted": "true",
        "x-ms-version": "2020-06-12"
      },
      "ResponseBody": "Hw3Vv\u002BJFRfC/SzeZAjc5O5PlPGfrAySdbQrWrf1YLfaHZf2hPZAZnco45In9lCb3xgm28BaxRxvoN1HXbpjyZx1AEpw6l/0Cy56dsx\u002BboNnk3\u002BbzoT3g1R3huQY\u002BQi4yRX1rvIGKvC4LsyV3FJT8TZd384\u002Bx/8XgXzx/Wd73w4k="
    },
    {
      "RequestUri": "https://seannse.blob.core.windows.net/test-filesystem-81e532bd-ca5d-6947-673c-5e25f87fbbbc/test-file-853d10b3-dd46-672c-9a02-08f2a5f68824",
      "RequestMethod": "GET",
      "RequestHeaders": {
        "Accept": "application/xml",
        "Authorization": "Sanitized",
<<<<<<< HEAD
        "If-Match": "0x8D8C7C12D9B48E1",
        "User-Agent": [
          "azsdk-net-Storage.Files.DataLake/12.7.0-alpha.20210202.1",
          "(.NET 5.0.2; Microsoft Windows 10.0.19042)"
        ],
        "x-ms-client-request-id": "a8ad8a93-ef17-486a-693b-7375a1562802",
        "x-ms-date": "Tue, 02 Feb 2021 21:26:17 GMT",
=======
        "If-Match": "0x8D8D393AE677707",
        "User-Agent": [
          "azsdk-net-Storage.Files.DataLake/12.7.0-alpha.20210217.1",
          "(.NET 5.0.3; Microsoft Windows 10.0.19042)"
        ],
        "x-ms-client-request-id": "a8ad8a93-ef17-486a-693b-7375a1562802",
        "x-ms-date": "Wed, 17 Feb 2021 22:30:51 GMT",
>>>>>>> 1814567d
        "x-ms-range": "bytes=384-511",
        "x-ms-return-client-request-id": "true",
        "x-ms-version": "2020-06-12"
      },
      "RequestBody": null,
      "StatusCode": 206,
      "ResponseHeaders": {
        "Accept-Ranges": "bytes",
        "Content-Length": "128",
        "Content-Range": "bytes 384-511/1024",
        "Content-Type": "application/octet-stream",
<<<<<<< HEAD
        "Date": "Tue, 02 Feb 2021 21:26:18 GMT",
        "ETag": "\u00220x8D8C7C12D9B48E1\u0022",
        "Last-Modified": "Tue, 02 Feb 2021 21:26:18 GMT",
=======
        "Date": "Wed, 17 Feb 2021 22:30:51 GMT",
        "ETag": "\u00220x8D8D393AE677707\u0022",
        "Last-Modified": "Wed, 17 Feb 2021 22:30:51 GMT",
>>>>>>> 1814567d
        "Server": [
          "Windows-Azure-Blob/1.0",
          "Microsoft-HTTPAPI/2.0"
        ],
        "x-ms-blob-type": "BlockBlob",
        "x-ms-client-request-id": "a8ad8a93-ef17-486a-693b-7375a1562802",
<<<<<<< HEAD
        "x-ms-creation-time": "Tue, 02 Feb 2021 21:26:17 GMT",
=======
        "x-ms-creation-time": "Wed, 17 Feb 2021 22:30:51 GMT",
>>>>>>> 1814567d
        "x-ms-group": "$superuser",
        "x-ms-lease-state": "available",
        "x-ms-lease-status": "unlocked",
        "x-ms-owner": "$superuser",
        "x-ms-permissions": "rw-r-----",
<<<<<<< HEAD
        "x-ms-request-id": "1459531a-b01e-000f-6faa-f90933000000",
=======
        "x-ms-request-id": "64995793-501e-005a-0b7c-0519b8000000",
>>>>>>> 1814567d
        "x-ms-server-encrypted": "true",
        "x-ms-version": "2020-06-12"
      },
      "ResponseBody": "b2ttoi/jV1kjt\u002BftGGjBiOVsbsZOn4BFt4tcRQtjUBTvmwipJlodsyCZbPoX18j3e/Z0con8OtDrKOqkhhJOwGfT/XxgGGGKTrqmtDOFLuDCZcoU7t2L82E4vv5veS0OSquSRNlMl2OU6STOVoWcZfoK4SFHOtGJSAobKFpjG9Q="
    },
    {
      "RequestUri": "https://seannse.blob.core.windows.net/test-filesystem-81e532bd-ca5d-6947-673c-5e25f87fbbbc/test-file-853d10b3-dd46-672c-9a02-08f2a5f68824",
      "RequestMethod": "GET",
      "RequestHeaders": {
        "Accept": "application/xml",
        "Authorization": "Sanitized",
<<<<<<< HEAD
        "If-Match": "0x8D8C7C12D9B48E1",
        "User-Agent": [
          "azsdk-net-Storage.Files.DataLake/12.7.0-alpha.20210202.1",
          "(.NET 5.0.2; Microsoft Windows 10.0.19042)"
        ],
        "x-ms-client-request-id": "744bd715-5ceb-f106-fc89-0c126323ecf6",
        "x-ms-date": "Tue, 02 Feb 2021 21:26:17 GMT",
=======
        "If-Match": "0x8D8D393AE677707",
        "User-Agent": [
          "azsdk-net-Storage.Files.DataLake/12.7.0-alpha.20210217.1",
          "(.NET 5.0.3; Microsoft Windows 10.0.19042)"
        ],
        "x-ms-client-request-id": "744bd715-5ceb-f106-fc89-0c126323ecf6",
        "x-ms-date": "Wed, 17 Feb 2021 22:30:51 GMT",
>>>>>>> 1814567d
        "x-ms-range": "bytes=550-677",
        "x-ms-return-client-request-id": "true",
        "x-ms-version": "2020-06-12"
      },
      "RequestBody": null,
      "StatusCode": 206,
      "ResponseHeaders": {
        "Accept-Ranges": "bytes",
        "Content-Length": "128",
        "Content-Range": "bytes 550-677/1024",
        "Content-Type": "application/octet-stream",
<<<<<<< HEAD
        "Date": "Tue, 02 Feb 2021 21:26:18 GMT",
        "ETag": "\u00220x8D8C7C12D9B48E1\u0022",
        "Last-Modified": "Tue, 02 Feb 2021 21:26:18 GMT",
=======
        "Date": "Wed, 17 Feb 2021 22:30:51 GMT",
        "ETag": "\u00220x8D8D393AE677707\u0022",
        "Last-Modified": "Wed, 17 Feb 2021 22:30:51 GMT",
>>>>>>> 1814567d
        "Server": [
          "Windows-Azure-Blob/1.0",
          "Microsoft-HTTPAPI/2.0"
        ],
        "x-ms-blob-type": "BlockBlob",
        "x-ms-client-request-id": "744bd715-5ceb-f106-fc89-0c126323ecf6",
<<<<<<< HEAD
        "x-ms-creation-time": "Tue, 02 Feb 2021 21:26:17 GMT",
=======
        "x-ms-creation-time": "Wed, 17 Feb 2021 22:30:51 GMT",
>>>>>>> 1814567d
        "x-ms-group": "$superuser",
        "x-ms-lease-state": "available",
        "x-ms-lease-status": "unlocked",
        "x-ms-owner": "$superuser",
        "x-ms-permissions": "rw-r-----",
<<<<<<< HEAD
        "x-ms-request-id": "14595357-b01e-000f-26aa-f90933000000",
=======
        "x-ms-request-id": "649957bc-501e-005a-2f7c-0519b8000000",
>>>>>>> 1814567d
        "x-ms-server-encrypted": "true",
        "x-ms-version": "2020-06-12"
      },
      "ResponseBody": "chADalLgucvPi25AjAFetjyA0Vmt6e04Rl9eTzdqe96/hub0YSy55lYOOXBg8OEH0hcSwOzBZ4giyyTygmqUZRCPgAYaalQQxusCnq9911V9Vn0fV7rx/h5e0pYHxmTsetRf0HDb7WjDAvkBvsjZpPPPdSvtdA1VnoLnu5i\u002BCAA="
    },
    {
      "RequestUri": "https://seannse.blob.core.windows.net/test-filesystem-81e532bd-ca5d-6947-673c-5e25f87fbbbc/test-file-853d10b3-dd46-672c-9a02-08f2a5f68824",
      "RequestMethod": "GET",
      "RequestHeaders": {
        "Accept": "application/xml",
        "Authorization": "Sanitized",
<<<<<<< HEAD
        "If-Match": "0x8D8C7C12D9B48E1",
        "User-Agent": [
          "azsdk-net-Storage.Files.DataLake/12.7.0-alpha.20210202.1",
          "(.NET 5.0.2; Microsoft Windows 10.0.19042)"
        ],
        "x-ms-client-request-id": "ca5f2577-b40b-c617-8b6a-2211bf5003e9",
        "x-ms-date": "Tue, 02 Feb 2021 21:26:18 GMT",
=======
        "If-Match": "0x8D8D393AE677707",
        "User-Agent": [
          "azsdk-net-Storage.Files.DataLake/12.7.0-alpha.20210217.1",
          "(.NET 5.0.3; Microsoft Windows 10.0.19042)"
        ],
        "x-ms-client-request-id": "ca5f2577-b40b-c617-8b6a-2211bf5003e9",
        "x-ms-date": "Wed, 17 Feb 2021 22:30:51 GMT",
>>>>>>> 1814567d
        "x-ms-range": "bytes=678-805",
        "x-ms-return-client-request-id": "true",
        "x-ms-version": "2020-06-12"
      },
      "RequestBody": null,
      "StatusCode": 206,
      "ResponseHeaders": {
        "Accept-Ranges": "bytes",
        "Content-Length": "128",
        "Content-Range": "bytes 678-805/1024",
        "Content-Type": "application/octet-stream",
<<<<<<< HEAD
        "Date": "Tue, 02 Feb 2021 21:26:18 GMT",
        "ETag": "\u00220x8D8C7C12D9B48E1\u0022",
        "Last-Modified": "Tue, 02 Feb 2021 21:26:18 GMT",
=======
        "Date": "Wed, 17 Feb 2021 22:30:51 GMT",
        "ETag": "\u00220x8D8D393AE677707\u0022",
        "Last-Modified": "Wed, 17 Feb 2021 22:30:51 GMT",
>>>>>>> 1814567d
        "Server": [
          "Windows-Azure-Blob/1.0",
          "Microsoft-HTTPAPI/2.0"
        ],
        "x-ms-blob-type": "BlockBlob",
        "x-ms-client-request-id": "ca5f2577-b40b-c617-8b6a-2211bf5003e9",
<<<<<<< HEAD
        "x-ms-creation-time": "Tue, 02 Feb 2021 21:26:17 GMT",
=======
        "x-ms-creation-time": "Wed, 17 Feb 2021 22:30:51 GMT",
>>>>>>> 1814567d
        "x-ms-group": "$superuser",
        "x-ms-lease-state": "available",
        "x-ms-lease-status": "unlocked",
        "x-ms-owner": "$superuser",
        "x-ms-permissions": "rw-r-----",
<<<<<<< HEAD
        "x-ms-request-id": "14595395-b01e-000f-62aa-f90933000000",
=======
        "x-ms-request-id": "649957de-501e-005a-507c-0519b8000000",
>>>>>>> 1814567d
        "x-ms-server-encrypted": "true",
        "x-ms-version": "2020-06-12"
      },
      "ResponseBody": "hhUk2h0H5aJoFFxVwe8/VYQtojhROP8Fxgoy7vQx0AT6\u002BXqopP6H7OrTwtgXuJSuQ5E3ahvPrk4WHhQT1PauN0RXW8d1lrGGprZNfnUn7Q12g6ti\u002BmXpKkoskoXpcxfzJYuUv13MOa3fsMRlgTDY7jEGnVFLSzzebjB8SAMsnDI="
    },
    {
      "RequestUri": "https://seannse.blob.core.windows.net/test-filesystem-81e532bd-ca5d-6947-673c-5e25f87fbbbc/test-file-853d10b3-dd46-672c-9a02-08f2a5f68824",
      "RequestMethod": "GET",
      "RequestHeaders": {
        "Accept": "application/xml",
        "Authorization": "Sanitized",
<<<<<<< HEAD
        "If-Match": "0x8D8C7C12D9B48E1",
        "User-Agent": [
          "azsdk-net-Storage.Files.DataLake/12.7.0-alpha.20210202.1",
          "(.NET 5.0.2; Microsoft Windows 10.0.19042)"
        ],
        "x-ms-client-request-id": "3d9b15d5-21c4-d6eb-3ac1-206deef407d6",
        "x-ms-date": "Tue, 02 Feb 2021 21:26:18 GMT",
=======
        "If-Match": "0x8D8D393AE677707",
        "User-Agent": [
          "azsdk-net-Storage.Files.DataLake/12.7.0-alpha.20210217.1",
          "(.NET 5.0.3; Microsoft Windows 10.0.19042)"
        ],
        "x-ms-client-request-id": "3d9b15d5-21c4-d6eb-3ac1-206deef407d6",
        "x-ms-date": "Wed, 17 Feb 2021 22:30:52 GMT",
>>>>>>> 1814567d
        "x-ms-range": "bytes=806-933",
        "x-ms-return-client-request-id": "true",
        "x-ms-version": "2020-06-12"
      },
      "RequestBody": null,
      "StatusCode": 206,
      "ResponseHeaders": {
        "Accept-Ranges": "bytes",
        "Content-Length": "128",
        "Content-Range": "bytes 806-933/1024",
        "Content-Type": "application/octet-stream",
<<<<<<< HEAD
        "Date": "Tue, 02 Feb 2021 21:26:18 GMT",
        "ETag": "\u00220x8D8C7C12D9B48E1\u0022",
        "Last-Modified": "Tue, 02 Feb 2021 21:26:18 GMT",
=======
        "Date": "Wed, 17 Feb 2021 22:30:51 GMT",
        "ETag": "\u00220x8D8D393AE677707\u0022",
        "Last-Modified": "Wed, 17 Feb 2021 22:30:51 GMT",
>>>>>>> 1814567d
        "Server": [
          "Windows-Azure-Blob/1.0",
          "Microsoft-HTTPAPI/2.0"
        ],
        "x-ms-blob-type": "BlockBlob",
        "x-ms-client-request-id": "3d9b15d5-21c4-d6eb-3ac1-206deef407d6",
<<<<<<< HEAD
        "x-ms-creation-time": "Tue, 02 Feb 2021 21:26:17 GMT",
=======
        "x-ms-creation-time": "Wed, 17 Feb 2021 22:30:51 GMT",
>>>>>>> 1814567d
        "x-ms-group": "$superuser",
        "x-ms-lease-state": "available",
        "x-ms-lease-status": "unlocked",
        "x-ms-owner": "$superuser",
        "x-ms-permissions": "rw-r-----",
<<<<<<< HEAD
        "x-ms-request-id": "145953da-b01e-000f-1eaa-f90933000000",
=======
        "x-ms-request-id": "649957f7-501e-005a-647c-0519b8000000",
>>>>>>> 1814567d
        "x-ms-server-encrypted": "true",
        "x-ms-version": "2020-06-12"
      },
      "ResponseBody": "nlpZ6pMtr6lK/oJKoIOoGlOjVOPWxqfZT7VRLU/wqbMUkscn1\u002B5bA1bzBk3I8j3qh2L1X9e5W9iyf5rd3IJaWlTPNQ68gUNlR1GM479aEFx3ZqXt\u002BkrbWjbvdVdTfibUmaz5\u002BbwvLgYekBeGLXgYWG49ZXbdbF8K89vXzQzrEck="
    },
    {
      "RequestUri": "https://seannse.blob.core.windows.net/test-filesystem-81e532bd-ca5d-6947-673c-5e25f87fbbbc/test-file-853d10b3-dd46-672c-9a02-08f2a5f68824",
      "RequestMethod": "GET",
      "RequestHeaders": {
        "Accept": "application/xml",
        "Authorization": "Sanitized",
<<<<<<< HEAD
        "If-Match": "0x8D8C7C12D9B48E1",
        "User-Agent": [
          "azsdk-net-Storage.Files.DataLake/12.7.0-alpha.20210202.1",
          "(.NET 5.0.2; Microsoft Windows 10.0.19042)"
        ],
        "x-ms-client-request-id": "aa3cb0d2-c6b5-ed24-b37f-0829f70916db",
        "x-ms-date": "Tue, 02 Feb 2021 21:26:18 GMT",
=======
        "If-Match": "0x8D8D393AE677707",
        "User-Agent": [
          "azsdk-net-Storage.Files.DataLake/12.7.0-alpha.20210217.1",
          "(.NET 5.0.3; Microsoft Windows 10.0.19042)"
        ],
        "x-ms-client-request-id": "aa3cb0d2-c6b5-ed24-b37f-0829f70916db",
        "x-ms-date": "Wed, 17 Feb 2021 22:30:52 GMT",
>>>>>>> 1814567d
        "x-ms-range": "bytes=934-1061",
        "x-ms-return-client-request-id": "true",
        "x-ms-version": "2020-06-12"
      },
      "RequestBody": null,
      "StatusCode": 206,
      "ResponseHeaders": {
        "Accept-Ranges": "bytes",
        "Content-Length": "90",
        "Content-Range": "bytes 934-1023/1024",
        "Content-Type": "application/octet-stream",
<<<<<<< HEAD
        "Date": "Tue, 02 Feb 2021 21:26:18 GMT",
        "ETag": "\u00220x8D8C7C12D9B48E1\u0022",
        "Last-Modified": "Tue, 02 Feb 2021 21:26:18 GMT",
=======
        "Date": "Wed, 17 Feb 2021 22:30:51 GMT",
        "ETag": "\u00220x8D8D393AE677707\u0022",
        "Last-Modified": "Wed, 17 Feb 2021 22:30:51 GMT",
>>>>>>> 1814567d
        "Server": [
          "Windows-Azure-Blob/1.0",
          "Microsoft-HTTPAPI/2.0"
        ],
        "x-ms-blob-type": "BlockBlob",
        "x-ms-client-request-id": "aa3cb0d2-c6b5-ed24-b37f-0829f70916db",
<<<<<<< HEAD
        "x-ms-creation-time": "Tue, 02 Feb 2021 21:26:17 GMT",
=======
        "x-ms-creation-time": "Wed, 17 Feb 2021 22:30:51 GMT",
>>>>>>> 1814567d
        "x-ms-group": "$superuser",
        "x-ms-lease-state": "available",
        "x-ms-lease-status": "unlocked",
        "x-ms-owner": "$superuser",
        "x-ms-permissions": "rw-r-----",
<<<<<<< HEAD
        "x-ms-request-id": "14595420-b01e-000f-61aa-f90933000000",
=======
        "x-ms-request-id": "6499583c-501e-005a-1d7c-0519b8000000",
>>>>>>> 1814567d
        "x-ms-server-encrypted": "true",
        "x-ms-version": "2020-06-12"
      },
      "ResponseBody": "KrhKE2AXoEg3ns5qMlUtvtYc6RYYsPYsTO8G4Fdh\u002BjJ/Tlt1LgT3V50dPj6e9Neerhj27wL7sHrBHcZxEL/w1qOb6\u002BT5uJDSJZF4\u002B3K3jlgYaDI\u002Bagswg53h"
    },
    {
      "RequestUri": "https://seannse.blob.core.windows.net/test-filesystem-81e532bd-ca5d-6947-673c-5e25f87fbbbc?restype=container",
      "RequestMethod": "DELETE",
      "RequestHeaders": {
        "Accept": "application/xml",
        "Authorization": "Sanitized",
<<<<<<< HEAD
        "traceparent": "00-03b3c68838d757439b0e2f122834a4ec-6b091861bc15f14d-00",
        "User-Agent": [
          "azsdk-net-Storage.Files.DataLake/12.7.0-alpha.20210202.1",
          "(.NET 5.0.2; Microsoft Windows 10.0.19042)"
        ],
        "x-ms-client-request-id": "3e9a7fbb-5db8-7c20-8c1f-06b568e267a6",
        "x-ms-date": "Tue, 02 Feb 2021 21:26:18 GMT",
=======
        "traceparent": "00-09ec4ec99993c544b6b0048f1c7d7427-7e04cf4740135a4e-00",
        "User-Agent": [
          "azsdk-net-Storage.Files.DataLake/12.7.0-alpha.20210217.1",
          "(.NET 5.0.3; Microsoft Windows 10.0.19042)"
        ],
        "x-ms-client-request-id": "3e9a7fbb-5db8-7c20-8c1f-06b568e267a6",
        "x-ms-date": "Wed, 17 Feb 2021 22:30:52 GMT",
>>>>>>> 1814567d
        "x-ms-return-client-request-id": "true",
        "x-ms-version": "2020-06-12"
      },
      "RequestBody": null,
      "StatusCode": 202,
      "ResponseHeaders": {
        "Content-Length": "0",
<<<<<<< HEAD
        "Date": "Tue, 02 Feb 2021 21:26:18 GMT",
=======
        "Date": "Wed, 17 Feb 2021 22:30:51 GMT",
>>>>>>> 1814567d
        "Server": [
          "Windows-Azure-Blob/1.0",
          "Microsoft-HTTPAPI/2.0"
        ],
        "x-ms-client-request-id": "3e9a7fbb-5db8-7c20-8c1f-06b568e267a6",
<<<<<<< HEAD
        "x-ms-request-id": "14595454-b01e-000f-11aa-f90933000000",
=======
        "x-ms-request-id": "64995871-501e-005a-4b7c-0519b8000000",
>>>>>>> 1814567d
        "x-ms-version": "2020-06-12"
      },
      "ResponseBody": []
    }
  ],
  "Variables": {
    "RandomSeed": "31289760",
    "Storage_TestConfigHierarchicalNamespace": "NamespaceTenant\nseannse\nU2FuaXRpemVk\nhttps://seannse.blob.core.windows.net\nhttps://seannse.file.core.windows.net\nhttps://seannse.queue.core.windows.net\nhttps://seannse.table.core.windows.net\n\n\n\n\nhttps://seannse-secondary.blob.core.windows.net\nhttps://seannse-secondary.file.core.windows.net\nhttps://seannse-secondary.queue.core.windows.net\nhttps://seannse-secondary.table.core.windows.net\n68390a19-a643-458b-b726-408abf67b4fc\nSanitized\n72f988bf-86f1-41af-91ab-2d7cd011db47\nhttps://login.microsoftonline.com/\nCloud\nBlobEndpoint=https://seannse.blob.core.windows.net/;QueueEndpoint=https://seannse.queue.core.windows.net/;FileEndpoint=https://seannse.file.core.windows.net/;BlobSecondaryEndpoint=https://seannse-secondary.blob.core.windows.net/;QueueSecondaryEndpoint=https://seannse-secondary.queue.core.windows.net/;FileSecondaryEndpoint=https://seannse-secondary.file.core.windows.net/;AccountName=seannse;AccountKey=Sanitized\n"
  }
}<|MERGE_RESOLUTION|>--- conflicted
+++ resolved
@@ -1,30 +1,19 @@
 {
   "Entries": [
     {
-      "RequestUri": "https://seannse.blob.core.windows.net/test-filesystem-81e532bd-ca5d-6947-673c-5e25f87fbbbc?restype=container",
+      "RequestUri": "https://seannse.blob.core.windows.net/test-filesystem-84d7a969-fe46-aae4-cac9-a3c5f8d2568f?restype=container",
       "RequestMethod": "PUT",
       "RequestHeaders": {
         "Accept": "application/xml",
         "Authorization": "Sanitized",
-<<<<<<< HEAD
-        "traceparent": "00-115a2fc7edd5334db9ef68687d4652a5-a95a657b35f73b40-00",
-        "User-Agent": [
-          "azsdk-net-Storage.Files.DataLake/12.7.0-alpha.20210202.1",
-          "(.NET 5.0.2; Microsoft Windows 10.0.19042)"
+        "traceparent": "00-c4107ca1971b894ebeeb63f5028e3b5a-1da0dd0734e1ab4a-00",
+        "User-Agent": [
+          "azsdk-net-Storage.Files.DataLake/12.7.0-alpha.20210219.1",
+          "(.NET 5.0.3; Microsoft Windows 10.0.19041)"
         ],
         "x-ms-blob-public-access": "container",
-        "x-ms-client-request-id": "b9bcc664-7272-660b-b26f-1f77de89af31",
-        "x-ms-date": "Tue, 02 Feb 2021 21:26:16 GMT",
-=======
-        "traceparent": "00-2d3c5cd521a4194493d1437548fb0cae-63082ef08f194d46-00",
-        "User-Agent": [
-          "azsdk-net-Storage.Files.DataLake/12.7.0-alpha.20210217.1",
-          "(.NET 5.0.3; Microsoft Windows 10.0.19042)"
-        ],
-        "x-ms-blob-public-access": "container",
-        "x-ms-client-request-id": "b9bcc664-7272-660b-b26f-1f77de89af31",
-        "x-ms-date": "Wed, 17 Feb 2021 22:30:50 GMT",
->>>>>>> 1814567d
+        "x-ms-client-request-id": "9d705979-9f11-0d8b-7aee-353dcb58bc22",
+        "x-ms-date": "Fri, 19 Feb 2021 19:11:32 GMT",
         "x-ms-return-client-request-id": "true",
         "x-ms-version": "2020-06-12"
       },
@@ -32,53 +21,33 @@
       "StatusCode": 201,
       "ResponseHeaders": {
         "Content-Length": "0",
-<<<<<<< HEAD
-        "Date": "Tue, 02 Feb 2021 21:26:17 GMT",
-        "ETag": "\u00220x8D8C7C12D3C9128\u0022",
-        "Last-Modified": "Tue, 02 Feb 2021 21:26:17 GMT",
-=======
-        "Date": "Wed, 17 Feb 2021 22:30:50 GMT",
-        "ETag": "\u00220x8D8D393AE11D4CC\u0022",
-        "Last-Modified": "Wed, 17 Feb 2021 22:30:50 GMT",
->>>>>>> 1814567d
-        "Server": [
-          "Windows-Azure-Blob/1.0",
-          "Microsoft-HTTPAPI/2.0"
-        ],
-        "x-ms-client-request-id": "b9bcc664-7272-660b-b26f-1f77de89af31",
-<<<<<<< HEAD
-        "x-ms-request-id": "145950ab-b01e-000f-2caa-f90933000000",
-=======
-        "x-ms-request-id": "649956a9-501e-005a-3d7c-0519b8000000",
->>>>>>> 1814567d
+        "Date": "Fri, 19 Feb 2021 19:11:31 GMT",
+        "ETag": "\u00220x8D8D50A2AB9C725\u0022",
+        "Last-Modified": "Fri, 19 Feb 2021 19:11:31 GMT",
+        "Server": [
+          "Windows-Azure-Blob/1.0",
+          "Microsoft-HTTPAPI/2.0"
+        ],
+        "x-ms-client-request-id": "9d705979-9f11-0d8b-7aee-353dcb58bc22",
+        "x-ms-request-id": "2e68ae07-201e-00a4-05f3-0676f9000000",
         "x-ms-version": "2020-06-12"
       },
       "ResponseBody": []
     },
     {
-      "RequestUri": "https://seannse.dfs.core.windows.net/test-filesystem-81e532bd-ca5d-6947-673c-5e25f87fbbbc/test-file-853d10b3-dd46-672c-9a02-08f2a5f68824?resource=file",
+      "RequestUri": "https://seannse.dfs.core.windows.net/test-filesystem-84d7a969-fe46-aae4-cac9-a3c5f8d2568f/test-file-de27f783-587b-68dc-d6cf-740f00685f53?resource=file",
       "RequestMethod": "PUT",
       "RequestHeaders": {
         "Accept": "application/json",
         "Authorization": "Sanitized",
         "If-None-Match": "*",
-<<<<<<< HEAD
-        "traceparent": "00-00c11513014c584384124be0f7fec954-bb6c0d1e4014dd46-00",
-        "User-Agent": [
-          "azsdk-net-Storage.Files.DataLake/12.7.0-alpha.20210202.1",
-          "(.NET 5.0.2; Microsoft Windows 10.0.19042)"
-        ],
-        "x-ms-client-request-id": "80041747-9f94-9a4b-ce0a-1c8c4f25c33c",
-        "x-ms-date": "Tue, 02 Feb 2021 21:26:16 GMT",
-=======
-        "traceparent": "00-53635757738eef4084239a37fb4e8714-d74f0dc3f87feb40-00",
-        "User-Agent": [
-          "azsdk-net-Storage.Files.DataLake/12.7.0-alpha.20210217.1",
-          "(.NET 5.0.3; Microsoft Windows 10.0.19042)"
-        ],
-        "x-ms-client-request-id": "80041747-9f94-9a4b-ce0a-1c8c4f25c33c",
-        "x-ms-date": "Wed, 17 Feb 2021 22:30:50 GMT",
->>>>>>> 1814567d
+        "traceparent": "00-93c57cbfb33719409f8d11c408569c14-ec0fabc88dd4724c-00",
+        "User-Agent": [
+          "azsdk-net-Storage.Files.DataLake/12.7.0-alpha.20210219.1",
+          "(.NET 5.0.3; Microsoft Windows 10.0.19041)"
+        ],
+        "x-ms-client-request-id": "5748035a-4b0b-1441-6613-fd680259cca6",
+        "x-ms-date": "Fri, 19 Feb 2021 19:11:32 GMT",
         "x-ms-return-client-request-id": "true",
         "x-ms-version": "2020-06-12"
       },
@@ -86,190 +55,122 @@
       "StatusCode": 201,
       "ResponseHeaders": {
         "Content-Length": "0",
-<<<<<<< HEAD
-        "Date": "Tue, 02 Feb 2021 21:26:17 GMT",
-        "ETag": "\u00220x8D8C7C12D7EB2A9\u0022",
-        "Last-Modified": "Tue, 02 Feb 2021 21:26:17 GMT",
-=======
-        "Date": "Wed, 17 Feb 2021 22:30:50 GMT",
-        "ETag": "\u00220x8D8D393AE4A97A0\u0022",
-        "Last-Modified": "Wed, 17 Feb 2021 22:30:51 GMT",
->>>>>>> 1814567d
+        "Date": "Fri, 19 Feb 2021 19:11:30 GMT",
+        "ETag": "\u00220x8D8D50A2ACB4F1D\u0022",
+        "Last-Modified": "Fri, 19 Feb 2021 19:11:31 GMT",
         "Server": [
           "Windows-Azure-HDFS/1.0",
           "Microsoft-HTTPAPI/2.0"
         ],
-        "x-ms-client-request-id": "80041747-9f94-9a4b-ce0a-1c8c4f25c33c",
-<<<<<<< HEAD
-        "x-ms-request-id": "67d1ecc4-101f-0029-1daa-f9412b000000",
-=======
-        "x-ms-request-id": "87d4b68e-f01f-006c-3a7c-0594c8000000",
->>>>>>> 1814567d
+        "x-ms-client-request-id": "5748035a-4b0b-1441-6613-fd680259cca6",
+        "x-ms-request-id": "6f4b69cc-e01f-004f-7bf3-060e0b000000",
         "x-ms-version": "2020-06-12"
       },
       "ResponseBody": []
     },
     {
-      "RequestUri": "https://seannse.dfs.core.windows.net/test-filesystem-81e532bd-ca5d-6947-673c-5e25f87fbbbc/test-file-853d10b3-dd46-672c-9a02-08f2a5f68824?action=append\u0026position=0",
+      "RequestUri": "https://seannse.dfs.core.windows.net/test-filesystem-84d7a969-fe46-aae4-cac9-a3c5f8d2568f/test-file-de27f783-587b-68dc-d6cf-740f00685f53?action=append\u0026position=0",
       "RequestMethod": "PATCH",
       "RequestHeaders": {
         "Accept": "application/json",
         "Authorization": "Sanitized",
-<<<<<<< HEAD
-        "Content-Length": "1828",
+        "Content-Length": "1856",
         "Content-Type": "application/json",
-        "traceparent": "00-40edf3a294243648b6d64bb37802353e-58d5f7b168dbbe49-00",
-        "User-Agent": [
-          "azsdk-net-Storage.Files.DataLake/12.7.0-alpha.20210202.1",
-          "(.NET 5.0.2; Microsoft Windows 10.0.19042)"
-        ],
-        "x-ms-client-request-id": "8daba096-08f1-298f-25e7-e6fcec021f34",
-        "x-ms-date": "Tue, 02 Feb 2021 21:26:17 GMT",
-=======
-        "Content-Length": "1024",
-        "traceparent": "00-d4083c439b24024fa2c231c907bb3f9c-562724b5c248cd40-00",
-        "User-Agent": [
-          "azsdk-net-Storage.Files.DataLake/12.7.0-alpha.20210217.1",
-          "(.NET 5.0.3; Microsoft Windows 10.0.19042)"
-        ],
-        "x-ms-client-request-id": "8daba096-08f1-298f-25e7-e6fcec021f34",
-        "x-ms-date": "Wed, 17 Feb 2021 22:30:51 GMT",
->>>>>>> 1814567d
+        "traceparent": "00-2c5f96638e658d4eba1abd0c88b0a45d-ad6ef9c419783141-00",
+        "User-Agent": [
+          "azsdk-net-Storage.Files.DataLake/12.7.0-alpha.20210219.1",
+          "(.NET 5.0.3; Microsoft Windows 10.0.19041)"
+        ],
+        "x-ms-client-request-id": "fcb4b413-0820-1947-8211-fb7c1d15721a",
+        "x-ms-date": "Fri, 19 Feb 2021 19:11:32 GMT",
         "x-ms-return-client-request-id": "true",
         "x-ms-version": "2020-06-12"
       },
       "RequestBody": [
-        "A\uFFFDV-\u002B\uFFFD\uFFFD\u0016\uFFFD\u0000\uFFFDm\u0015\uFFFDG\uFFFD\u0060\uFFFD1\uFFFD\u0001J\u007F?\u0000\uFFFDw\uFFFD\uFFFD\u0006\u0012A\uFFFDW-0\u0060\u0489\u02A6\uFFFDq\uFFFD\uFFFDP\u0003(\u003E\uFFFD}\uFFFD}n@\uFFFD\uFFFD\uFFFD*V\uFFFD\uFFFD\u0022\uFFFD\uFFFD\u002B\uFFFDW\u0019\uFFFDN\uFFFD7g\u001C6\uFFFD\uDA47\uDC00NI\u0003\uFFFDJ\uFFFD\u0014\u0017\uFFFDYr\uFFFD2E\u0018\uFFFDw\uFFFDr\uFFFD\uFFFD\u000F\uFFFD{\uFFFD\u0016R\t\uFFFD\uFFFDLz\uFFFD6D\u001Ep\uFFFDh~@\uFFFDV\uFFFD\uFFFD\u0005!\u0003\uFFFDa7.\uFFFD\uFFFD\u003E\uFFFD\uFFFD\uFFFD\uFFFD\uFFFD\uFFFD\r",
-        "\uFFFDs%-[\u000E\u050A\u00071\n",
-        "\u003Elz7\uFFFD\u0007\uFFFD\uFFFDN{m\uFFFD\u001E\uFFFD\u0002\uFFFD\uFFFD\uFFFD\uFFFD\u03FB\uFFFD2\uFFFD\u3DB9\uFFFD\u0013.\u0003Z\u0006$\uFFFDg\u0103\uFFFD,\uFFFDs\uFFFDF\uFFFD\u0007\uFFFDY\u0016K\uFFFD2bO\uFFFD:\uFFFDT\uFFFDN\uFFFD\uFFFD x\u0013\uFFFD\uFFFD\u045A3\u0005\uFFFDB\uFFFD\u0003I\uFFFD\uFFFD\u001C\uFFFD\u0012O\uFFFD\uFFFD\u0010(\uFFFD\uFFFD4-).\u0000DJ\uFFFDS\u00193\u001F\r",
-        "\u057F\uFFFDEE\uFFFDK7\uFFFD\u000279;\uFFFD\uFFFD\u003Cg\uFFFD\u0003$\uFFFDm\n",
-        "\u05AD\uFFFDX-\uFFFD\uFFFDe\uFFFD\uFFFD=\uFFFD\u0019\uFFFD\uFFFD8\uFFFD\uFFFD\uFFFD\u0026\uFFFD\uFFFD\t\uFFFD\uFFFD\u0016\uFFFDG\u001B\uFFFD7Q\uFFFDn\uFFFD\uFFFDg\u001D@\u0012\uFFFD:\uFFFD\uFFFD\u0002\u02DE\uFFFD\uFFFD\u001F\uFFFD\uFFFD\uFFFD\uFFFD\uFFFD\uFFFD\uFFFD=\uFFFD\uFFFD\u001D\uFFFD\u0006\u003EB.2E}k\uFFFD\uFFFD\uFFFD\uFFFD.\u000B\uFFFD%w\u0014\uFFFD\uFFFDM\uFFFDw\uFFFD\uFFFD\uFFFD\uFFFD_\u003C\u007FY\uFFFD\uFFFD\u00C9okm\uFFFD/\uFFFDWY#\uFFFD\uFFFD\uFFFD\u0018h\uFFFD\uFFFD\uFFFDln\uFFFDN\uFFFD\uFFFDE\uFFFD\uFFFD\\E\u000BcP\u0014\uFFFD\b\uFFFD\u0026Z\u001D\uFFFD \uFFFDl\uFFFD\u0017\uFFFD\uFFFD\uFFFD{\uFFFDtr\uFFFD\uFFFD:\uFFFD\uFFFD(\uA906\u0012N\uFFFDg\uFFFD\uFFFD|\u0060\u0018a\uFFFDN\uFFFD\uFFFD\uFFFD3\uFFFD.\uFFFD\uFFFDe\uFFFD\u0014\uFFFD\u074B\uFFFDa8\uFFFD\uFFFDoy-\u000EJ\uFFFD\uFFFDD\uFFFDL\uFFFDc\uFFFD\uFFFD$\uFFFDV\uFFFD\uFFFDe\uFFFD\n",
-        "\uFFFD!G:\u0449H\n",
-        "\u001B(Zc\u001B\u050D\uFFFDj\uFFFD\uFFFD\uFFFD\u0006v\uFFFDg\uFFFD\u0005\uFFFD\uFFFD\uFFFD\u06DBX\u0004e\uFFFD\f\uFFFD\u0010\uFFFD\t\uFFFD\uFFFD0n\b1\uFFFDOA\uFFFD\u001B\u0014r\u0010\u0003jR\uFFFD\uFFFD\u03CBn@\uFFFD\u0001^\uFFFD\u003C\uFFFD\uFFFDY\uFFFD\uFFFD\uFFFD8F_^O7j{\u07BF\uFFFD\uFFFD\uFFFDa,\uFFFD\uFFFDV\u000E9p\u0060\uFFFD\uFFFD\u0007\uFFFD\u0017\u0012\uFFFD\uFFFD\uFFFDg\uFFFD\u0022\uFFFD$\uFFFDj\uFFFDe\u0010\uFFFD\uFFFD\u0006\u001AjT\u0010\uFFFD\uFFFD\u0002\uFFFD\uFFFD}\uFFFDU}V}\u001FW\uFFFD\uFFFD\uFFFD\u001E^\u0496\u0007\uFFFDd\uFFFDz\uFFFD_\uFFFDp\uFFFD\uFFFDh\uFFFD\u0002\uFFFD\u0001\uFFFD\uFFFD\u0664\uFFFD\uFFFDu\u002B\uFFFDt\r",
-        "U\uFFFD\uFFFD\u7ED8\uFFFD\b\u0000\uFFFD\u0015$\uFFFD\u001D\u0007\uFFFDh\u0014\\U\uFFFD\uFFFD?U\uFFFD-\uFFFD8Q8\uFFFD\u0005\uFFFD\n",
-        "2\uFFFD\uFFFD1\uFFFD\u0004\uFFFD\uFFFDz\uFFFD\uFFFD\uFFFD\uFFFD\uFFFD\uFFFD\uFFFD\uFFFD\uFFFD\u0017\uFFFD\uFFFD\uFFFDC\uFFFD7j\u001B\u03EEN\u0016\u001E\u0014\u0013\uFFFD\uFFFD\uFFFD7DW[\uFFFDu\uFFFD\uFFFD\uFFFD\uFFFD\uFFFDM~u\u0027\uFFFD\r",
-        "v\uFFFD\uFFFDb\uFFFDe\uFFFD*J,\uFFFD\uFFFD\uFFFDs\u0017\uFFFD%\uFFFD\uFFFD\uFFFD]\uFFFD9\uFFFD\u07F0\uFFFDe\uFFFD0\uFFFD\uFFFD1\u0006\uFFFDQKK\u003C\uFFFDn0|H\u0003,\uFFFD2\uFFFDZY\uFFFD-\uFFFD\uFFFDJ\uFFFD\uFFFDJ\uFFFD\uFFFD\uFFFD\u001AS\uFFFDT\uFFFD\uFFFD\u01A7\uFFFDO\uFFFDQ-O\uFFFD\u0014\uFFFD\uFFFD\u0027\uFFFD\uFFFD[\u0003V\uFFFD\u0006M\uFFFD\uFFFD=\uFFFDb\uFFFD_\u05F9[\u0632\u007F\uFFFD\uFFFD\u0702ZZT\uFFFD5\u000E\uFFFD\uFFFDCeGQ\uFFFD\uFFFDZ\u0010\\wf\uFFFD\uFFFD\uFFFDJ\uFFFDZ6\uFFFDuWS~\u0026\u0519\uFFFD\uFFFD\uFFFD\uFFFD/.\u0006\u001E\uFFFD\u0017\uFFFD-x\u0018Xn=ev\uFFFDl_\n",
-        "\uFFFD\uFFFD\uFFFD\uFFFD\f\uFFFD\u0011\uFFFD*\uFFFDJ\u0013\u0060\u0017\uFFFDH7\uFFFD\uFFFDj2U-\uFFFD\uFFFD\u001C\uFFFD\u0016\u0018\uFFFD\uFFFD,L\uFFFD\u0006\uFFFDWa\uFFFD2\u007FN[u.\u0004\uFFFDW\uFFFD\u001D\u003E\u003E\uFFFD\uFFFD\u05DE\uFFFD\u0018\uFFFD\uFFFD\u0002\uFFFD\uFFFDz\uFFFD\u001D\uFFFDq\u0010\uFFFD\uFFFD\u05A3\uFFFD\uFFFD\uFFFD\uFFFD\uFFFD\uFFFD\uFFFD%\uFFFDx\uFFFDr\uFFFD\uFFFDX\u0018h2\u003Ej\u000B0\uFFFD\uFFFD\uFFFD"
+        "\u0013\u0000\uFFFD\uFFFD\u0002\uFFFDW\uFFFD\uFFFD\uFFFD\u0060\uFFFD\uFFFD\uFFFD\u07B7\u0060L\uFFFDa\uFFFD}\uFFFDi(\u001F\u020C\uFFFDT\u02D5G\uFFFD\u001B^\u001E@\uFFFD\u0001\uFFFD\uFFFDY\u003E\uFFFDx\uFFFD\u0060W\uFFFDj\u000B\u001D\uFFFDZ\uFFFD\uFFFD\u06A3\uFFFD\u001B\u0007d\uFFFD_M\uFFFDr\u007F\uFFFD \uFFFD\uFFFD\uFFFD\uFFFD$b\u04EF\uFFFDh5,\uFFFDx\uFFFD\uFFFD\uFFFDq\uFFFDe\u0012s\uFFFD\uFFFD\uFFFD\uFFFD6*\uFFFD\uFFFD\uFFFD\uFFFDIv\uFFFD\u0026\uFFFD]\uFFFD\uFFFD*\u0017%\uFFFD\uFFFDz\uFFFD\uFFFD\uFFFDo\uFFFD\u000E\u0005\uFFFD\uFFFD)\uFFFD\uFFFD/\uFFFD\uFFFD\uFFFD\uFFFD{]@\uFFFDI\uFFFD_\t:\uFFFD\uFFFD;\uFFFDM\uFFFD\u0002z\uFFFDOc%\u0012\uFFFD\uFFFD\uFFFDW:\uFFFD-\uFFFD\u0019\uFFFD \uFFFD\uFFFD\uFFFD\u064C\uFFFDge\uFFFD()\u007F\uFFFD\uFFFD$\uFFFD\uFFFD\uFFFDN\u0022\uFFFDi\uFFFDY\u0012U\uFFFD%{\f\u0015\u00D6\u06A2?h\uFFFDE_\uFFFD\uFFFDs\uFFFD\uFFFD\u000Fkz\u0015\uFFFDx\uFFFD\u0282N@\uFFFD@\uFFFD6OA\uFFFD\u0012e\uFFFD9\uFFFD\u0014\uFFFD\uFFFD%\u0011\uFFFD\uFFFD\uFFFD\u0003\uFFFD\u0026\u000F\uFFFD-\uFFFD\u0014\uFFFDaL(\uFFFD\u000E\u0010\uFFFD\uFFFD\uFFFD\uFFFDX\u0026\uFFFD@0\n",
+        "dF\uFFFD]\u003CJ\uFFFD\uFFFD\uFFFDL(2\u0006\uFFFD\uFFFDl\uFFFD \u05D8e:\uFFFD\uFFFDj\u003C\u0015hC\uFFFD\u002B\uFFFD\uFFFD\uFFFD/\uFFFD\u001C\uFFFDO\u0017O\uFFFD\u0015\uFFFD\uFFFD\uFFFD\uFFFD\uFFFDR\uFFFDh\uFFFD\uFFFD)\uFFFD\uFFFD\uFFFD\u00005\uFFFD\u0060\uFFFD CS.\uFFFD\uFFFDP\u001D\uFFFD\uFFFDH\uFFFD%\uFFFD\uFFFD\uFFFDm4\uFFFDX\uFFFD\uFFFD|G2\u00063\u001F\uFFFDO\uFFFD#-\uFFFD\uFFFD4\uFFFD\u0012\uFFFD\uFFFD4\u0327O\uFFFD\u0003\uFFFD\u0005\u000F\uFFFD\u0000\uFFFD\u0007]\uFFFD\uFFFD\f\uFFFD\uFFFD\uFFFD0Y\uFFFD\u078D\uFFFD\uFFFD0S\uFFFD\uFFFD\u0022\u0017\uFFFDU\uFFFD\uFFFD\uFFFDn\u0003Q\u0019\uFFFD\uFFFD\uFFFD\uFFFD\u001B\uFFFD\u000E\uFFFD\u0027\uFFFDJ\uFFFDi\uFFFDJ\uFFFD\uFFFD\u0006\n",
+        "\uFFFD\uFFFDa\uFFFD\u07BCI\u0007\uFFFD\uFFFD\u0014\uFFFD\uFFFDz\u0017\uFFFD\uFFFD\uFFFD\uFFFD\uFFFD)\u0022v\uFFFD\u0027\uFFFD:Tzv\u000B6g\uFFFD\uFFFDgR\uFFFD\u0003*\uFFFD\uFFFD\u003C\uFFFD\u0013\u0019\uFFFDbR6\uFFFD\uFFFD\u001Be\uFFFD\u003C\u06DE\u0006\uFFFD\uFFFD\uFFFDZ\uFFFD\uFFFD$\uFFFD\u06AFQ\uFFFD\uFFFD|\uFFFDb\uFFFDs\u000ER\uFFFD\u0001D\uFFFD@\u001B\u0002\u0017\u0011\u002BwW\uFFFD\uFFFD\uFFFD:\uFFFD\u00064\uFFFD\uFFFD\uFFFD\uFFFD\uFFFD\u049E\uFFFD\u007F\uFFFD\uFFFDh\uFFFD\uFFFD\uFFFD\uFFFDHi\uFFFD\uFFFD\u0022\uFFFD\u0203\uFFFDw\uFFFD\uFFFD\uFFFD\u0027\u0003\uFFFD\u003E\u0019\uFFFDO^_;m|l\uFFFDgy\u000F\uFFFDI\uFFFD\uFFFD\uFFFDxaq\uFFFD\u0003\uFFFD\u001E\n",
+        "\u003E\uFFFD\u0262W\uFFFD/)v\u0019Z\uFFFD\uFFFD.7F\uFFFD\u001Da\n",
+        "\u02B0\uFFFD\uFFFD\n",
+        "5\uFFFD!\uFFFDH\uFFFD\uFFFD?U\uFFFD\uFFFD\uFFFD\uFFFD@\uFFFDJ\uFFFDO0\uFFFDR\tI**\u001B\uFFFD]\u0014?\uFFFD\u0022\uFFFD\u0022\u001A\u000E[.\uFFFD\uFFFDU\uFFFD2\uFFFD\uFFFD\uFFFD\u0720\uFFFD\uFFFD\u0060\uFFFD3\uFFFD\u002BA\uFFFD\uFFFD,\uFFFD2\u002B\u0015mu\uFFFD1\u001D\uFFFD;\uFFFD!\uFFFD\uFFFD\uFFFDv\u0017\uFFFD\uFFFD/\t\uFFFDS[-\uFFFD\uFFFD\uFFFD\uFFFD\uFFFD\u0017\uFFFD\u0002\u0457*}\uFFFD)\u04BB\uFFFD\uFFFD\uFFFDY?\uFFFDZ\uFFFD\uFFFD*k\u000B\uFFFD\uFFFDt\u05FA@\uFFFD\u0001P\u0027\uFFFD$\uFFFD\u001E\uFFFDA\uFFFD\uFFFDSb\uFFFDtJ\uFFFD\uFFFD\u0001\uFFFD\uFFFDd\u0026B\uFFFD\uFFFD\uFFFD\u0005)\u0022S\u0083T\uFFFDj\uFFFD*_\uFFFD \uFFFD\u0018\uFFFD\uFFFD\bG\uFFFD]\uFFFD\u0007\uFFFDR\u0007\uFFFD*\uFFFD x%\u0019\uFFFD\u001E\u007F6\uFFFD\u000E\uFFFD\t\uFFFD\uFFFDoy\uFFFD\uFFFDL\u003E\uFFFD\u05E3e|\uFFFDrK\n",
+        "1L5@\uFFFD\n",
+        "\uFFFDb\u0007B\uFFFDh\uFFFD\u0007\uFFFDT\u007F\uFFFD\u0017\uFFFD?\uFFFD1P\uFFFD]I\u053F\uFFFD\uFFFD4,\uFFFD\uFFFD\uFFFD\uFFFD\uFFFD\uFFFD\uFFFD\u0016\u0194R\uFFFD\u0003\u03E8\u0010\uFFFD!Z\uFFFD\u02ED\u001B\uFFFDTU\uFFFD\u0012\uFFFDiZL3Wi8\uFFFD\uFFFD\uFFFD\uFFFD\u0010(\uFFFD\uFFFD\uFFFD\u0015Yy,\uFFFD\uFFFD\uFFFDQ\uFFFDa\uFFFD\uFFFDs\uFFFD\uFFFDut\\9\u0005\uFFFD\uFFFDeoyEu\u04A2\uFFFD\uFFFD}\uFFFD?\uFFFDG\uFFFD\uFFFD\u0214\uFFFD\uFFFD\uFFFDx\uFFFD\uFFFDC\u0001\uFFFD\uFFFD\uFFFDad\uFFFDs\uFFFD\u0014\uFFFD6[P\u007F\u07BE\u0001)\uFFFD4\uFFFD\uFFFD\uFFFD\uFFFD\uFFFD\uFFFD\n",
+        "\uFFFD\uFFFD\u077A\u0002t\u0017\b\uFFFD\u0019\uFFFD\uFFFDN3*\uFFFDmC{\uFFFD7wi\uFFFD\u000ES4\f3\u037E\uFFFD"
       ],
       "StatusCode": 202,
       "ResponseHeaders": {
         "Content-Length": "0",
-<<<<<<< HEAD
-        "Date": "Tue, 02 Feb 2021 21:26:17 GMT",
-=======
-        "Date": "Wed, 17 Feb 2021 22:30:51 GMT",
->>>>>>> 1814567d
+        "Date": "Fri, 19 Feb 2021 19:11:31 GMT",
         "Server": [
           "Windows-Azure-HDFS/1.0",
           "Microsoft-HTTPAPI/2.0"
         ],
-        "x-ms-client-request-id": "8daba096-08f1-298f-25e7-e6fcec021f34",
-<<<<<<< HEAD
-        "x-ms-request-id": "67d1ece5-101f-0029-3eaa-f9412b000000",
-=======
-        "x-ms-request-id": "87d4b69c-f01f-006c-487c-0594c8000000",
->>>>>>> 1814567d
+        "x-ms-client-request-id": "fcb4b413-0820-1947-8211-fb7c1d15721a",
+        "x-ms-request-id": "6f4b69d9-e01f-004f-08f3-060e0b000000",
         "x-ms-request-server-encrypted": "true",
         "x-ms-version": "2020-06-12"
       },
       "ResponseBody": []
     },
     {
-      "RequestUri": "https://seannse.dfs.core.windows.net/test-filesystem-81e532bd-ca5d-6947-673c-5e25f87fbbbc/test-file-853d10b3-dd46-672c-9a02-08f2a5f68824?action=flush\u0026position=1024",
+      "RequestUri": "https://seannse.dfs.core.windows.net/test-filesystem-84d7a969-fe46-aae4-cac9-a3c5f8d2568f/test-file-de27f783-587b-68dc-d6cf-740f00685f53?action=flush\u0026position=1024",
       "RequestMethod": "PATCH",
       "RequestHeaders": {
         "Accept": "application/json",
         "Authorization": "Sanitized",
-<<<<<<< HEAD
-        "traceparent": "00-417616a622b0d447a739d2152774297e-455a72a2a2436f4d-00",
-        "User-Agent": [
-          "azsdk-net-Storage.Files.DataLake/12.7.0-alpha.20210202.1",
-          "(.NET 5.0.2; Microsoft Windows 10.0.19042)"
-        ],
-        "x-ms-client-request-id": "aef51a0f-357a-ad4a-b618-991902ddbc7e",
-        "x-ms-date": "Tue, 02 Feb 2021 21:26:17 GMT",
-=======
+        "traceparent": "00-8996ba839d1c3b459d98fc44704c8ffe-ca82d1fd8f2a1041-00",
+        "User-Agent": [
+          "azsdk-net-Storage.Files.DataLake/12.7.0-alpha.20210219.1",
+          "(.NET 5.0.3; Microsoft Windows 10.0.19041)"
+        ],
+        "x-ms-client-request-id": "4e55238c-cfa5-ec86-9a8d-ec9461e04b63",
+        "x-ms-date": "Fri, 19 Feb 2021 19:11:32 GMT",
+        "x-ms-return-client-request-id": "true",
+        "x-ms-version": "2020-06-12"
+      },
+      "RequestBody": null,
+      "StatusCode": 200,
+      "ResponseHeaders": {
         "Content-Length": "0",
-        "traceparent": "00-3d265e69d5dbab47b5f044f5a8239510-5dc8265229d3214a-00",
-        "User-Agent": [
-          "azsdk-net-Storage.Files.DataLake/12.7.0-alpha.20210217.1",
-          "(.NET 5.0.3; Microsoft Windows 10.0.19042)"
-        ],
-        "x-ms-client-request-id": "aef51a0f-357a-ad4a-b618-991902ddbc7e",
-        "x-ms-date": "Wed, 17 Feb 2021 22:30:51 GMT",
->>>>>>> 1814567d
+        "Date": "Fri, 19 Feb 2021 19:11:31 GMT",
+        "ETag": "\u00220x8D8D50A2AE3224E\u0022",
+        "Last-Modified": "Fri, 19 Feb 2021 19:11:31 GMT",
+        "Server": [
+          "Windows-Azure-HDFS/1.0",
+          "Microsoft-HTTPAPI/2.0"
+        ],
+        "x-ms-client-request-id": "4e55238c-cfa5-ec86-9a8d-ec9461e04b63",
+        "x-ms-request-id": "6f4b69e4-e01f-004f-13f3-060e0b000000",
+        "x-ms-request-server-encrypted": "false",
+        "x-ms-version": "2020-06-12"
+      },
+      "ResponseBody": []
+    },
+    {
+      "RequestUri": "https://seannse.blob.core.windows.net/test-filesystem-84d7a969-fe46-aae4-cac9-a3c5f8d2568f/test-file-de27f783-587b-68dc-d6cf-740f00685f53",
+      "RequestMethod": "HEAD",
+      "RequestHeaders": {
+        "Accept": "application/xml",
+        "Authorization": "Sanitized",
+        "traceparent": "00-f5e06bf880705d48a9dd25a4f4208cdb-17196b702bfbd04e-00",
+        "User-Agent": [
+          "azsdk-net-Storage.Files.DataLake/12.7.0-alpha.20210219.1",
+          "(.NET 5.0.3; Microsoft Windows 10.0.19041)"
+        ],
+        "x-ms-client-request-id": "f9ef5162-24c0-5175-c73f-65c660849cc6",
+        "x-ms-date": "Fri, 19 Feb 2021 19:11:32 GMT",
         "x-ms-return-client-request-id": "true",
         "x-ms-version": "2020-06-12"
       },
       "RequestBody": null,
       "StatusCode": 200,
       "ResponseHeaders": {
-        "Content-Length": "0",
-<<<<<<< HEAD
-        "Date": "Tue, 02 Feb 2021 21:26:17 GMT",
-        "ETag": "\u00220x8D8C7C12D9B48E1\u0022",
-        "Last-Modified": "Tue, 02 Feb 2021 21:26:18 GMT",
-=======
-        "Date": "Wed, 17 Feb 2021 22:30:51 GMT",
-        "ETag": "\u00220x8D8D393AE677707\u0022",
-        "Last-Modified": "Wed, 17 Feb 2021 22:30:51 GMT",
->>>>>>> 1814567d
-        "Server": [
-          "Windows-Azure-HDFS/1.0",
-          "Microsoft-HTTPAPI/2.0"
-        ],
-        "x-ms-client-request-id": "aef51a0f-357a-ad4a-b618-991902ddbc7e",
-<<<<<<< HEAD
-        "x-ms-request-id": "67d1ecfb-101f-0029-54aa-f9412b000000",
-=======
-        "x-ms-request-id": "87d4b6a3-f01f-006c-4f7c-0594c8000000",
->>>>>>> 1814567d
-        "x-ms-request-server-encrypted": "false",
-        "x-ms-version": "2020-06-12"
-      },
-      "ResponseBody": []
-    },
-    {
-      "RequestUri": "https://seannse.blob.core.windows.net/test-filesystem-81e532bd-ca5d-6947-673c-5e25f87fbbbc/test-file-853d10b3-dd46-672c-9a02-08f2a5f68824",
-      "RequestMethod": "HEAD",
-      "RequestHeaders": {
-        "Accept": "application/xml",
-        "Authorization": "Sanitized",
-<<<<<<< HEAD
-        "traceparent": "00-a97469a4815a04448f2e6be5e2f88d41-e2b400ef4d6a0b41-00",
-        "User-Agent": [
-          "azsdk-net-Storage.Files.DataLake/12.7.0-alpha.20210202.1",
-          "(.NET 5.0.2; Microsoft Windows 10.0.19042)"
-        ],
-        "x-ms-client-request-id": "d2ed929d-700d-b0b9-064d-6f3d114c5c5f",
-        "x-ms-date": "Tue, 02 Feb 2021 21:26:17 GMT",
-=======
-        "traceparent": "00-0609dc6499dcdb43a95878b084ed4c14-4ce0593ec2c5eb45-00",
-        "User-Agent": [
-          "azsdk-net-Storage.Files.DataLake/12.7.0-alpha.20210217.1",
-          "(.NET 5.0.3; Microsoft Windows 10.0.19042)"
-        ],
-        "x-ms-client-request-id": "d2ed929d-700d-b0b9-064d-6f3d114c5c5f",
-        "x-ms-date": "Wed, 17 Feb 2021 22:30:51 GMT",
->>>>>>> 1814567d
-        "x-ms-return-client-request-id": "true",
-        "x-ms-version": "2020-06-12"
-      },
-      "RequestBody": null,
-      "StatusCode": 200,
-      "ResponseHeaders": {
         "Accept-Ranges": "bytes",
         "Content-Length": "1024",
         "Content-Type": "application/octet-stream",
-<<<<<<< HEAD
-        "Date": "Tue, 02 Feb 2021 21:26:18 GMT",
-        "ETag": "\u00220x8D8C7C12D9B48E1\u0022",
-        "Last-Modified": "Tue, 02 Feb 2021 21:26:18 GMT",
-=======
-        "Date": "Wed, 17 Feb 2021 22:30:50 GMT",
-        "ETag": "\u00220x8D8D393AE677707\u0022",
-        "Last-Modified": "Wed, 17 Feb 2021 22:30:51 GMT",
->>>>>>> 1814567d
+        "Date": "Fri, 19 Feb 2021 19:11:31 GMT",
+        "ETag": "\u00220x8D8D50A2AE3224E\u0022",
+        "Last-Modified": "Fri, 19 Feb 2021 19:11:31 GMT",
         "Server": [
           "Windows-Azure-Blob/1.0",
           "Microsoft-HTTPAPI/2.0"
@@ -277,47 +178,31 @@
         "x-ms-access-tier": "Hot",
         "x-ms-access-tier-inferred": "true",
         "x-ms-blob-type": "BlockBlob",
-        "x-ms-client-request-id": "d2ed929d-700d-b0b9-064d-6f3d114c5c5f",
-<<<<<<< HEAD
-        "x-ms-creation-time": "Tue, 02 Feb 2021 21:26:17 GMT",
-=======
-        "x-ms-creation-time": "Wed, 17 Feb 2021 22:30:51 GMT",
->>>>>>> 1814567d
-        "x-ms-group": "$superuser",
-        "x-ms-lease-state": "available",
-        "x-ms-lease-status": "unlocked",
-        "x-ms-owner": "$superuser",
-        "x-ms-permissions": "rw-r-----",
-<<<<<<< HEAD
-        "x-ms-request-id": "14595237-b01e-000f-19aa-f90933000000",
-=======
-        "x-ms-request-id": "64995729-501e-005a-2e7c-0519b8000000",
->>>>>>> 1814567d
+        "x-ms-client-request-id": "f9ef5162-24c0-5175-c73f-65c660849cc6",
+        "x-ms-creation-time": "Fri, 19 Feb 2021 19:11:31 GMT",
+        "x-ms-group": "$superuser",
+        "x-ms-lease-state": "available",
+        "x-ms-lease-status": "unlocked",
+        "x-ms-owner": "$superuser",
+        "x-ms-permissions": "rw-r-----",
+        "x-ms-request-id": "2e68b174-201e-00a4-49f3-0676f9000000",
         "x-ms-server-encrypted": "true",
         "x-ms-version": "2020-06-12"
       },
       "ResponseBody": []
     },
     {
-      "RequestUri": "https://seannse.blob.core.windows.net/test-filesystem-81e532bd-ca5d-6947-673c-5e25f87fbbbc/test-file-853d10b3-dd46-672c-9a02-08f2a5f68824",
-      "RequestMethod": "GET",
-      "RequestHeaders": {
-        "Accept": "application/xml",
-        "Authorization": "Sanitized",
-        "User-Agent": [
-<<<<<<< HEAD
-          "azsdk-net-Storage.Files.DataLake/12.7.0-alpha.20210202.1",
-          "(.NET 5.0.2; Microsoft Windows 10.0.19042)"
-        ],
-        "x-ms-client-request-id": "6f7b2162-e9f0-3f70-3e08-f932666fd9ed",
-        "x-ms-date": "Tue, 02 Feb 2021 21:26:17 GMT",
-=======
-          "azsdk-net-Storage.Files.DataLake/12.7.0-alpha.20210217.1",
-          "(.NET 5.0.3; Microsoft Windows 10.0.19042)"
-        ],
-        "x-ms-client-request-id": "6f7b2162-e9f0-3f70-3e08-f932666fd9ed",
-        "x-ms-date": "Wed, 17 Feb 2021 22:30:51 GMT",
->>>>>>> 1814567d
+      "RequestUri": "https://seannse.blob.core.windows.net/test-filesystem-84d7a969-fe46-aae4-cac9-a3c5f8d2568f/test-file-de27f783-587b-68dc-d6cf-740f00685f53",
+      "RequestMethod": "GET",
+      "RequestHeaders": {
+        "Accept": "application/xml",
+        "Authorization": "Sanitized",
+        "User-Agent": [
+          "azsdk-net-Storage.Files.DataLake/12.7.0-alpha.20210219.1",
+          "(.NET 5.0.3; Microsoft Windows 10.0.19041)"
+        ],
+        "x-ms-client-request-id": "0f321d55-51f1-1aa3-da1b-50501fbe6616",
+        "x-ms-date": "Fri, 19 Feb 2021 19:11:32 GMT",
         "x-ms-range": "bytes=0-127",
         "x-ms-return-client-request-id": "true",
         "x-ms-version": "2020-06-12"
@@ -329,64 +214,40 @@
         "Content-Length": "128",
         "Content-Range": "bytes 0-127/1024",
         "Content-Type": "application/octet-stream",
-<<<<<<< HEAD
-        "Date": "Tue, 02 Feb 2021 21:26:18 GMT",
-        "ETag": "\u00220x8D8C7C12D9B48E1\u0022",
-        "Last-Modified": "Tue, 02 Feb 2021 21:26:18 GMT",
-=======
-        "Date": "Wed, 17 Feb 2021 22:30:50 GMT",
-        "ETag": "\u00220x8D8D393AE677707\u0022",
-        "Last-Modified": "Wed, 17 Feb 2021 22:30:51 GMT",
->>>>>>> 1814567d
-        "Server": [
-          "Windows-Azure-Blob/1.0",
-          "Microsoft-HTTPAPI/2.0"
-        ],
-        "x-ms-blob-type": "BlockBlob",
-        "x-ms-client-request-id": "6f7b2162-e9f0-3f70-3e08-f932666fd9ed",
-<<<<<<< HEAD
-        "x-ms-creation-time": "Tue, 02 Feb 2021 21:26:17 GMT",
-=======
-        "x-ms-creation-time": "Wed, 17 Feb 2021 22:30:51 GMT",
->>>>>>> 1814567d
-        "x-ms-group": "$superuser",
-        "x-ms-lease-state": "available",
-        "x-ms-lease-status": "unlocked",
-        "x-ms-owner": "$superuser",
-        "x-ms-permissions": "rw-r-----",
-<<<<<<< HEAD
-        "x-ms-request-id": "14595271-b01e-000f-4faa-f90933000000",
-=======
-        "x-ms-request-id": "6499573b-501e-005a-3e7c-0519b8000000",
->>>>>>> 1814567d
-        "x-ms-server-encrypted": "true",
-        "x-ms-version": "2020-06-12"
-      },
-      "ResponseBody": "QfRWLSvb/BbuAOVtFa5H4K5gwDHDAUp/PwCEd4jMBhJBglctMGDSicqmy3GNnlADKD7Jfch9bkCp1\u002B4qVoWNIvnSK5NXGa9OjjdnHDbZ8qGwgE5JA4lKwxQXhFlypzJFGKh3unK8rA\u002BOe\u002B6RFlIJz\u002BVMetY2RB5wiGh\u002BQJRW2\u002BY="
-    },
-    {
-      "RequestUri": "https://seannse.blob.core.windows.net/test-filesystem-81e532bd-ca5d-6947-673c-5e25f87fbbbc/test-file-853d10b3-dd46-672c-9a02-08f2a5f68824",
-      "RequestMethod": "GET",
-      "RequestHeaders": {
-        "Accept": "application/xml",
-        "Authorization": "Sanitized",
-<<<<<<< HEAD
-        "If-Match": "0x8D8C7C12D9B48E1",
-        "User-Agent": [
-          "azsdk-net-Storage.Files.DataLake/12.7.0-alpha.20210202.1",
-          "(.NET 5.0.2; Microsoft Windows 10.0.19042)"
-        ],
-        "x-ms-client-request-id": "f0db83a9-edd1-b46f-0fd6-3ceb4fa1d2fe",
-        "x-ms-date": "Tue, 02 Feb 2021 21:26:17 GMT",
-=======
-        "If-Match": "0x8D8D393AE677707",
-        "User-Agent": [
-          "azsdk-net-Storage.Files.DataLake/12.7.0-alpha.20210217.1",
-          "(.NET 5.0.3; Microsoft Windows 10.0.19042)"
-        ],
-        "x-ms-client-request-id": "f0db83a9-edd1-b46f-0fd6-3ceb4fa1d2fe",
-        "x-ms-date": "Wed, 17 Feb 2021 22:30:51 GMT",
->>>>>>> 1814567d
+        "Date": "Fri, 19 Feb 2021 19:11:31 GMT",
+        "ETag": "\u00220x8D8D50A2AE3224E\u0022",
+        "Last-Modified": "Fri, 19 Feb 2021 19:11:31 GMT",
+        "Server": [
+          "Windows-Azure-Blob/1.0",
+          "Microsoft-HTTPAPI/2.0"
+        ],
+        "x-ms-blob-type": "BlockBlob",
+        "x-ms-client-request-id": "0f321d55-51f1-1aa3-da1b-50501fbe6616",
+        "x-ms-creation-time": "Fri, 19 Feb 2021 19:11:31 GMT",
+        "x-ms-group": "$superuser",
+        "x-ms-lease-state": "available",
+        "x-ms-lease-status": "unlocked",
+        "x-ms-owner": "$superuser",
+        "x-ms-permissions": "rw-r-----",
+        "x-ms-request-id": "2e68b240-201e-00a4-0cf3-0676f9000000",
+        "x-ms-server-encrypted": "true",
+        "x-ms-version": "2020-06-12"
+      },
+      "ResponseBody": "EwCN9ALCV6e5uGD1leeO3rdgTJ5huH2gaSgfyIyyVMuVR\u002BkbXh5AtgHI41k\u002BlXiTYFeFagsdwFqC7Yrao44bB2SVX03\u002Bcn\u002BZIJWcmdQkYtOvjGg1LOm/eIaPmHGTZRJzrdz0qDYqlO3X7El2gCaFXYq2Khcl5dp61ufGb9oOBbo="
+    },
+    {
+      "RequestUri": "https://seannse.blob.core.windows.net/test-filesystem-84d7a969-fe46-aae4-cac9-a3c5f8d2568f/test-file-de27f783-587b-68dc-d6cf-740f00685f53",
+      "RequestMethod": "GET",
+      "RequestHeaders": {
+        "Accept": "application/xml",
+        "Authorization": "Sanitized",
+        "If-Match": "0x8D8D50A2AE3224E",
+        "User-Agent": [
+          "azsdk-net-Storage.Files.DataLake/12.7.0-alpha.20210219.1",
+          "(.NET 5.0.3; Microsoft Windows 10.0.19041)"
+        ],
+        "x-ms-client-request-id": "4271b77d-8d52-43d4-d600-b72b46c8e7df",
+        "x-ms-date": "Fri, 19 Feb 2021 19:11:32 GMT",
         "x-ms-range": "bytes=128-255",
         "x-ms-return-client-request-id": "true",
         "x-ms-version": "2020-06-12"
@@ -398,64 +259,40 @@
         "Content-Length": "128",
         "Content-Range": "bytes 128-255/1024",
         "Content-Type": "application/octet-stream",
-<<<<<<< HEAD
-        "Date": "Tue, 02 Feb 2021 21:26:18 GMT",
-        "ETag": "\u00220x8D8C7C12D9B48E1\u0022",
-        "Last-Modified": "Tue, 02 Feb 2021 21:26:18 GMT",
-=======
-        "Date": "Wed, 17 Feb 2021 22:30:50 GMT",
-        "ETag": "\u00220x8D8D393AE677707\u0022",
-        "Last-Modified": "Wed, 17 Feb 2021 22:30:51 GMT",
->>>>>>> 1814567d
-        "Server": [
-          "Windows-Azure-Blob/1.0",
-          "Microsoft-HTTPAPI/2.0"
-        ],
-        "x-ms-blob-type": "BlockBlob",
-        "x-ms-client-request-id": "f0db83a9-edd1-b46f-0fd6-3ceb4fa1d2fe",
-<<<<<<< HEAD
-        "x-ms-creation-time": "Tue, 02 Feb 2021 21:26:17 GMT",
-=======
-        "x-ms-creation-time": "Wed, 17 Feb 2021 22:30:51 GMT",
->>>>>>> 1814567d
-        "x-ms-group": "$superuser",
-        "x-ms-lease-state": "available",
-        "x-ms-lease-status": "unlocked",
-        "x-ms-owner": "$superuser",
-        "x-ms-permissions": "rw-r-----",
-<<<<<<< HEAD
-        "x-ms-request-id": "1459529f-b01e-000f-7caa-f90933000000",
-=======
-        "x-ms-request-id": "64995766-501e-005a-627c-0519b8000000",
->>>>>>> 1814567d
-        "x-ms-server-encrypted": "true",
-        "x-ms-version": "2020-06-12"
-      },
-      "ResponseBody": "BSEDjWE3LvPTPruImriswQ20cyUtWw7UigcxCj5sejefB4z1TnttrR6GAveJltXPu7wy3\u002BO2uakTLgNaBiS1Z8SD6ZMst3ORRsYHplkWS/MyYk\u002BBOptU6E7i4SB4E6f50ZozBa1CogNJoJgcrxJP/OMQKKPVNC0pLgBEStVTGTM="
-    },
-    {
-      "RequestUri": "https://seannse.blob.core.windows.net/test-filesystem-81e532bd-ca5d-6947-673c-5e25f87fbbbc/test-file-853d10b3-dd46-672c-9a02-08f2a5f68824",
-      "RequestMethod": "GET",
-      "RequestHeaders": {
-        "Accept": "application/xml",
-        "Authorization": "Sanitized",
-<<<<<<< HEAD
-        "If-Match": "0x8D8C7C12D9B48E1",
-        "User-Agent": [
-          "azsdk-net-Storage.Files.DataLake/12.7.0-alpha.20210202.1",
-          "(.NET 5.0.2; Microsoft Windows 10.0.19042)"
-        ],
-        "x-ms-client-request-id": "e389a63d-e894-021c-8045-79dffe99041e",
-        "x-ms-date": "Tue, 02 Feb 2021 21:26:17 GMT",
-=======
-        "If-Match": "0x8D8D393AE677707",
-        "User-Agent": [
-          "azsdk-net-Storage.Files.DataLake/12.7.0-alpha.20210217.1",
-          "(.NET 5.0.3; Microsoft Windows 10.0.19042)"
-        ],
-        "x-ms-client-request-id": "e389a63d-e894-021c-8045-79dffe99041e",
-        "x-ms-date": "Wed, 17 Feb 2021 22:30:51 GMT",
->>>>>>> 1814567d
+        "Date": "Fri, 19 Feb 2021 19:11:31 GMT",
+        "ETag": "\u00220x8D8D50A2AE3224E\u0022",
+        "Last-Modified": "Fri, 19 Feb 2021 19:11:31 GMT",
+        "Server": [
+          "Windows-Azure-Blob/1.0",
+          "Microsoft-HTTPAPI/2.0"
+        ],
+        "x-ms-blob-type": "BlockBlob",
+        "x-ms-client-request-id": "4271b77d-8d52-43d4-d600-b72b46c8e7df",
+        "x-ms-creation-time": "Fri, 19 Feb 2021 19:11:31 GMT",
+        "x-ms-group": "$superuser",
+        "x-ms-lease-state": "available",
+        "x-ms-lease-status": "unlocked",
+        "x-ms-owner": "$superuser",
+        "x-ms-permissions": "rw-r-----",
+        "x-ms-request-id": "2e68b348-201e-00a4-01f3-0676f9000000",
+        "x-ms-server-encrypted": "true",
+        "x-ms-version": "2020-06-12"
+      },
+      "ResponseBody": "gins9y\u002B6nYX3e11AoEn3Xwk65tw7\u002B03HAnrST2MlEsjmjvNXOo0t0BmkIKqImdmM72dlnygpf4fcJPW1504i0WmVWRJVoCV7DBXDltqiP2igRV/8v3OfvQ9rehWYeOjKgk5A8kDHNk9B6pISZeisOeWNFKLuJRH29ZwD6iYP45Q="
+    },
+    {
+      "RequestUri": "https://seannse.blob.core.windows.net/test-filesystem-84d7a969-fe46-aae4-cac9-a3c5f8d2568f/test-file-de27f783-587b-68dc-d6cf-740f00685f53",
+      "RequestMethod": "GET",
+      "RequestHeaders": {
+        "Accept": "application/xml",
+        "Authorization": "Sanitized",
+        "If-Match": "0x8D8D50A2AE3224E",
+        "User-Agent": [
+          "azsdk-net-Storage.Files.DataLake/12.7.0-alpha.20210219.1",
+          "(.NET 5.0.3; Microsoft Windows 10.0.19041)"
+        ],
+        "x-ms-client-request-id": "67d3cf43-244d-8cc3-ba68-dad0ef5b846f",
+        "x-ms-date": "Fri, 19 Feb 2021 19:11:32 GMT",
         "x-ms-range": "bytes=256-383",
         "x-ms-return-client-request-id": "true",
         "x-ms-version": "2020-06-12"
@@ -467,64 +304,40 @@
         "Content-Length": "128",
         "Content-Range": "bytes 256-383/1024",
         "Content-Type": "application/octet-stream",
-<<<<<<< HEAD
-        "Date": "Tue, 02 Feb 2021 21:26:18 GMT",
-        "ETag": "\u00220x8D8C7C12D9B48E1\u0022",
-        "Last-Modified": "Tue, 02 Feb 2021 21:26:18 GMT",
-=======
-        "Date": "Wed, 17 Feb 2021 22:30:50 GMT",
-        "ETag": "\u00220x8D8D393AE677707\u0022",
-        "Last-Modified": "Wed, 17 Feb 2021 22:30:51 GMT",
->>>>>>> 1814567d
-        "Server": [
-          "Windows-Azure-Blob/1.0",
-          "Microsoft-HTTPAPI/2.0"
-        ],
-        "x-ms-blob-type": "BlockBlob",
-        "x-ms-client-request-id": "e389a63d-e894-021c-8045-79dffe99041e",
-<<<<<<< HEAD
-        "x-ms-creation-time": "Tue, 02 Feb 2021 21:26:17 GMT",
-=======
-        "x-ms-creation-time": "Wed, 17 Feb 2021 22:30:51 GMT",
->>>>>>> 1814567d
-        "x-ms-group": "$superuser",
-        "x-ms-lease-state": "available",
-        "x-ms-lease-status": "unlocked",
-        "x-ms-owner": "$superuser",
-        "x-ms-permissions": "rw-r-----",
-<<<<<<< HEAD
-        "x-ms-request-id": "145952d6-b01e-000f-33aa-f90933000000",
-=======
-        "x-ms-request-id": "64995779-501e-005a-737c-0519b8000000",
->>>>>>> 1814567d
-        "x-ms-server-encrypted": "true",
-        "x-ms-version": "2020-06-12"
-      },
-      "ResponseBody": "Hw3Vv\u002BJFRfC/SzeZAjc5O5PlPGfrAySdbQrWrf1YLfaHZf2hPZAZnco45In9lCb3xgm28BaxRxvoN1HXbpjyZx1AEpw6l/0Cy56dsx\u002BboNnk3\u002BbzoT3g1R3huQY\u002BQi4yRX1rvIGKvC4LsyV3FJT8TZd384\u002Bx/8XgXzx/Wd73w4k="
-    },
-    {
-      "RequestUri": "https://seannse.blob.core.windows.net/test-filesystem-81e532bd-ca5d-6947-673c-5e25f87fbbbc/test-file-853d10b3-dd46-672c-9a02-08f2a5f68824",
-      "RequestMethod": "GET",
-      "RequestHeaders": {
-        "Accept": "application/xml",
-        "Authorization": "Sanitized",
-<<<<<<< HEAD
-        "If-Match": "0x8D8C7C12D9B48E1",
-        "User-Agent": [
-          "azsdk-net-Storage.Files.DataLake/12.7.0-alpha.20210202.1",
-          "(.NET 5.0.2; Microsoft Windows 10.0.19042)"
-        ],
-        "x-ms-client-request-id": "a8ad8a93-ef17-486a-693b-7375a1562802",
-        "x-ms-date": "Tue, 02 Feb 2021 21:26:17 GMT",
-=======
-        "If-Match": "0x8D8D393AE677707",
-        "User-Agent": [
-          "azsdk-net-Storage.Files.DataLake/12.7.0-alpha.20210217.1",
-          "(.NET 5.0.3; Microsoft Windows 10.0.19042)"
-        ],
-        "x-ms-client-request-id": "a8ad8a93-ef17-486a-693b-7375a1562802",
-        "x-ms-date": "Wed, 17 Feb 2021 22:30:51 GMT",
->>>>>>> 1814567d
+        "Date": "Fri, 19 Feb 2021 19:11:32 GMT",
+        "ETag": "\u00220x8D8D50A2AE3224E\u0022",
+        "Last-Modified": "Fri, 19 Feb 2021 19:11:31 GMT",
+        "Server": [
+          "Windows-Azure-Blob/1.0",
+          "Microsoft-HTTPAPI/2.0"
+        ],
+        "x-ms-blob-type": "BlockBlob",
+        "x-ms-client-request-id": "67d3cf43-244d-8cc3-ba68-dad0ef5b846f",
+        "x-ms-creation-time": "Fri, 19 Feb 2021 19:11:31 GMT",
+        "x-ms-group": "$superuser",
+        "x-ms-lease-state": "available",
+        "x-ms-lease-status": "unlocked",
+        "x-ms-owner": "$superuser",
+        "x-ms-permissions": "rw-r-----",
+        "x-ms-request-id": "2e68b443-201e-00a4-75f3-0676f9000000",
+        "x-ms-server-encrypted": "true",
+        "x-ms-version": "2020-06-12"
+      },
+      "ResponseBody": "LfgUjGFMKNkOELrV4I1YJr5AMApkRttdPEr8pMRMKDIG/uVs1CDXmGU6k95qPBVoQ9wr5d7YL\u002BYctk8XT4MVweeIzuGn61KdaJelKbP98gA1lGDoIENTLs7/UB3RwEjhJdH34m00wFiKjXxHMgYzH8RP4rsjLaGjNKASqJo0zKc="
+    },
+    {
+      "RequestUri": "https://seannse.blob.core.windows.net/test-filesystem-84d7a969-fe46-aae4-cac9-a3c5f8d2568f/test-file-de27f783-587b-68dc-d6cf-740f00685f53",
+      "RequestMethod": "GET",
+      "RequestHeaders": {
+        "Accept": "application/xml",
+        "Authorization": "Sanitized",
+        "If-Match": "0x8D8D50A2AE3224E",
+        "User-Agent": [
+          "azsdk-net-Storage.Files.DataLake/12.7.0-alpha.20210219.1",
+          "(.NET 5.0.3; Microsoft Windows 10.0.19041)"
+        ],
+        "x-ms-client-request-id": "77e86356-7ff5-0392-da49-2f31370bbe3a",
+        "x-ms-date": "Fri, 19 Feb 2021 19:11:32 GMT",
         "x-ms-range": "bytes=384-511",
         "x-ms-return-client-request-id": "true",
         "x-ms-version": "2020-06-12"
@@ -536,64 +349,40 @@
         "Content-Length": "128",
         "Content-Range": "bytes 384-511/1024",
         "Content-Type": "application/octet-stream",
-<<<<<<< HEAD
-        "Date": "Tue, 02 Feb 2021 21:26:18 GMT",
-        "ETag": "\u00220x8D8C7C12D9B48E1\u0022",
-        "Last-Modified": "Tue, 02 Feb 2021 21:26:18 GMT",
-=======
-        "Date": "Wed, 17 Feb 2021 22:30:51 GMT",
-        "ETag": "\u00220x8D8D393AE677707\u0022",
-        "Last-Modified": "Wed, 17 Feb 2021 22:30:51 GMT",
->>>>>>> 1814567d
-        "Server": [
-          "Windows-Azure-Blob/1.0",
-          "Microsoft-HTTPAPI/2.0"
-        ],
-        "x-ms-blob-type": "BlockBlob",
-        "x-ms-client-request-id": "a8ad8a93-ef17-486a-693b-7375a1562802",
-<<<<<<< HEAD
-        "x-ms-creation-time": "Tue, 02 Feb 2021 21:26:17 GMT",
-=======
-        "x-ms-creation-time": "Wed, 17 Feb 2021 22:30:51 GMT",
->>>>>>> 1814567d
-        "x-ms-group": "$superuser",
-        "x-ms-lease-state": "available",
-        "x-ms-lease-status": "unlocked",
-        "x-ms-owner": "$superuser",
-        "x-ms-permissions": "rw-r-----",
-<<<<<<< HEAD
-        "x-ms-request-id": "1459531a-b01e-000f-6faa-f90933000000",
-=======
-        "x-ms-request-id": "64995793-501e-005a-0b7c-0519b8000000",
->>>>>>> 1814567d
-        "x-ms-server-encrypted": "true",
-        "x-ms-version": "2020-06-12"
-      },
-      "ResponseBody": "b2ttoi/jV1kjt\u002BftGGjBiOVsbsZOn4BFt4tcRQtjUBTvmwipJlodsyCZbPoX18j3e/Z0con8OtDrKOqkhhJOwGfT/XxgGGGKTrqmtDOFLuDCZcoU7t2L82E4vv5veS0OSquSRNlMl2OU6STOVoWcZfoK4SFHOtGJSAobKFpjG9Q="
-    },
-    {
-      "RequestUri": "https://seannse.blob.core.windows.net/test-filesystem-81e532bd-ca5d-6947-673c-5e25f87fbbbc/test-file-853d10b3-dd46-672c-9a02-08f2a5f68824",
-      "RequestMethod": "GET",
-      "RequestHeaders": {
-        "Accept": "application/xml",
-        "Authorization": "Sanitized",
-<<<<<<< HEAD
-        "If-Match": "0x8D8C7C12D9B48E1",
-        "User-Agent": [
-          "azsdk-net-Storage.Files.DataLake/12.7.0-alpha.20210202.1",
-          "(.NET 5.0.2; Microsoft Windows 10.0.19042)"
-        ],
-        "x-ms-client-request-id": "744bd715-5ceb-f106-fc89-0c126323ecf6",
-        "x-ms-date": "Tue, 02 Feb 2021 21:26:17 GMT",
-=======
-        "If-Match": "0x8D8D393AE677707",
-        "User-Agent": [
-          "azsdk-net-Storage.Files.DataLake/12.7.0-alpha.20210217.1",
-          "(.NET 5.0.3; Microsoft Windows 10.0.19042)"
-        ],
-        "x-ms-client-request-id": "744bd715-5ceb-f106-fc89-0c126323ecf6",
-        "x-ms-date": "Wed, 17 Feb 2021 22:30:51 GMT",
->>>>>>> 1814567d
+        "Date": "Fri, 19 Feb 2021 19:11:32 GMT",
+        "ETag": "\u00220x8D8D50A2AE3224E\u0022",
+        "Last-Modified": "Fri, 19 Feb 2021 19:11:31 GMT",
+        "Server": [
+          "Windows-Azure-Blob/1.0",
+          "Microsoft-HTTPAPI/2.0"
+        ],
+        "x-ms-blob-type": "BlockBlob",
+        "x-ms-client-request-id": "77e86356-7ff5-0392-da49-2f31370bbe3a",
+        "x-ms-creation-time": "Fri, 19 Feb 2021 19:11:31 GMT",
+        "x-ms-group": "$superuser",
+        "x-ms-lease-state": "available",
+        "x-ms-lease-status": "unlocked",
+        "x-ms-owner": "$superuser",
+        "x-ms-permissions": "rw-r-----",
+        "x-ms-request-id": "2e68b52d-201e-00a4-55f3-0676f9000000",
+        "x-ms-server-encrypted": "true",
+        "x-ms-version": "2020-06-12"
+      },
+      "ResponseBody": "T8QD4QUPkgDUB12Sxgz7yMswWYHejb34MFOuzCIXvVXB1fduA1EZtLzh5hvPDt0npUrcadtKycEGCrGyYcXevEkH0fEUjMV6F6TF/aahKSJ2hifXOlR6dgs2Z/igZ1L2AyrSxzzsExmFYlI2hcsbZeGPPNueBoL1jFrl3iTM2q8="
+    },
+    {
+      "RequestUri": "https://seannse.blob.core.windows.net/test-filesystem-84d7a969-fe46-aae4-cac9-a3c5f8d2568f/test-file-de27f783-587b-68dc-d6cf-740f00685f53",
+      "RequestMethod": "GET",
+      "RequestHeaders": {
+        "Accept": "application/xml",
+        "Authorization": "Sanitized",
+        "If-Match": "0x8D8D50A2AE3224E",
+        "User-Agent": [
+          "azsdk-net-Storage.Files.DataLake/12.7.0-alpha.20210219.1",
+          "(.NET 5.0.3; Microsoft Windows 10.0.19041)"
+        ],
+        "x-ms-client-request-id": "8b7a761b-0d73-8179-e906-f767beb634cf",
+        "x-ms-date": "Fri, 19 Feb 2021 19:11:33 GMT",
         "x-ms-range": "bytes=550-677",
         "x-ms-return-client-request-id": "true",
         "x-ms-version": "2020-06-12"
@@ -605,64 +394,40 @@
         "Content-Length": "128",
         "Content-Range": "bytes 550-677/1024",
         "Content-Type": "application/octet-stream",
-<<<<<<< HEAD
-        "Date": "Tue, 02 Feb 2021 21:26:18 GMT",
-        "ETag": "\u00220x8D8C7C12D9B48E1\u0022",
-        "Last-Modified": "Tue, 02 Feb 2021 21:26:18 GMT",
-=======
-        "Date": "Wed, 17 Feb 2021 22:30:51 GMT",
-        "ETag": "\u00220x8D8D393AE677707\u0022",
-        "Last-Modified": "Wed, 17 Feb 2021 22:30:51 GMT",
->>>>>>> 1814567d
-        "Server": [
-          "Windows-Azure-Blob/1.0",
-          "Microsoft-HTTPAPI/2.0"
-        ],
-        "x-ms-blob-type": "BlockBlob",
-        "x-ms-client-request-id": "744bd715-5ceb-f106-fc89-0c126323ecf6",
-<<<<<<< HEAD
-        "x-ms-creation-time": "Tue, 02 Feb 2021 21:26:17 GMT",
-=======
-        "x-ms-creation-time": "Wed, 17 Feb 2021 22:30:51 GMT",
->>>>>>> 1814567d
-        "x-ms-group": "$superuser",
-        "x-ms-lease-state": "available",
-        "x-ms-lease-status": "unlocked",
-        "x-ms-owner": "$superuser",
-        "x-ms-permissions": "rw-r-----",
-<<<<<<< HEAD
-        "x-ms-request-id": "14595357-b01e-000f-26aa-f90933000000",
-=======
-        "x-ms-request-id": "649957bc-501e-005a-2f7c-0519b8000000",
->>>>>>> 1814567d
-        "x-ms-server-encrypted": "true",
-        "x-ms-version": "2020-06-12"
-      },
-      "ResponseBody": "chADalLgucvPi25AjAFetjyA0Vmt6e04Rl9eTzdqe96/hub0YSy55lYOOXBg8OEH0hcSwOzBZ4giyyTygmqUZRCPgAYaalQQxusCnq9911V9Vn0fV7rx/h5e0pYHxmTsetRf0HDb7WjDAvkBvsjZpPPPdSvtdA1VnoLnu5i\u002BCAA="
-    },
-    {
-      "RequestUri": "https://seannse.blob.core.windows.net/test-filesystem-81e532bd-ca5d-6947-673c-5e25f87fbbbc/test-file-853d10b3-dd46-672c-9a02-08f2a5f68824",
-      "RequestMethod": "GET",
-      "RequestHeaders": {
-        "Accept": "application/xml",
-        "Authorization": "Sanitized",
-<<<<<<< HEAD
-        "If-Match": "0x8D8C7C12D9B48E1",
-        "User-Agent": [
-          "azsdk-net-Storage.Files.DataLake/12.7.0-alpha.20210202.1",
-          "(.NET 5.0.2; Microsoft Windows 10.0.19042)"
-        ],
-        "x-ms-client-request-id": "ca5f2577-b40b-c617-8b6a-2211bf5003e9",
-        "x-ms-date": "Tue, 02 Feb 2021 21:26:18 GMT",
-=======
-        "If-Match": "0x8D8D393AE677707",
-        "User-Agent": [
-          "azsdk-net-Storage.Files.DataLake/12.7.0-alpha.20210217.1",
-          "(.NET 5.0.3; Microsoft Windows 10.0.19042)"
-        ],
-        "x-ms-client-request-id": "ca5f2577-b40b-c617-8b6a-2211bf5003e9",
-        "x-ms-date": "Wed, 17 Feb 2021 22:30:51 GMT",
->>>>>>> 1814567d
+        "Date": "Fri, 19 Feb 2021 19:11:32 GMT",
+        "ETag": "\u00220x8D8D50A2AE3224E\u0022",
+        "Last-Modified": "Fri, 19 Feb 2021 19:11:31 GMT",
+        "Server": [
+          "Windows-Azure-Blob/1.0",
+          "Microsoft-HTTPAPI/2.0"
+        ],
+        "x-ms-blob-type": "BlockBlob",
+        "x-ms-client-request-id": "8b7a761b-0d73-8179-e906-f767beb634cf",
+        "x-ms-creation-time": "Fri, 19 Feb 2021 19:11:31 GMT",
+        "x-ms-group": "$superuser",
+        "x-ms-lease-state": "available",
+        "x-ms-lease-status": "unlocked",
+        "x-ms-owner": "$superuser",
+        "x-ms-permissions": "rw-r-----",
+        "x-ms-request-id": "2e68b60f-201e-00a4-2cf3-0676f9000000",
+        "x-ms-server-encrypted": "true",
+        "x-ms-version": "2020-06-12"
+      },
+      "ResponseBody": "lX\u002BpsmiQs6r0SGmlwyK1yIPad/zU8icDgj4Zmk9eXzttfGyYZ3kPxkn96PJ4YXHRA78eCj7VyaJXpi8pdhlaleguN0a1HWEKyrCy1go1iyHNSJaQP1X8mLPJQMFK5k8wo1IJSSoqG\u002BZdFD\u002BOIvKYIhoOWy6CylWSMp6T7NygwOQ="
+    },
+    {
+      "RequestUri": "https://seannse.blob.core.windows.net/test-filesystem-84d7a969-fe46-aae4-cac9-a3c5f8d2568f/test-file-de27f783-587b-68dc-d6cf-740f00685f53",
+      "RequestMethod": "GET",
+      "RequestHeaders": {
+        "Accept": "application/xml",
+        "Authorization": "Sanitized",
+        "If-Match": "0x8D8D50A2AE3224E",
+        "User-Agent": [
+          "azsdk-net-Storage.Files.DataLake/12.7.0-alpha.20210219.1",
+          "(.NET 5.0.3; Microsoft Windows 10.0.19041)"
+        ],
+        "x-ms-client-request-id": "c0164072-3391-d5c6-ee86-9062e13a9830",
+        "x-ms-date": "Fri, 19 Feb 2021 19:11:33 GMT",
         "x-ms-range": "bytes=678-805",
         "x-ms-return-client-request-id": "true",
         "x-ms-version": "2020-06-12"
@@ -674,64 +439,40 @@
         "Content-Length": "128",
         "Content-Range": "bytes 678-805/1024",
         "Content-Type": "application/octet-stream",
-<<<<<<< HEAD
-        "Date": "Tue, 02 Feb 2021 21:26:18 GMT",
-        "ETag": "\u00220x8D8C7C12D9B48E1\u0022",
-        "Last-Modified": "Tue, 02 Feb 2021 21:26:18 GMT",
-=======
-        "Date": "Wed, 17 Feb 2021 22:30:51 GMT",
-        "ETag": "\u00220x8D8D393AE677707\u0022",
-        "Last-Modified": "Wed, 17 Feb 2021 22:30:51 GMT",
->>>>>>> 1814567d
-        "Server": [
-          "Windows-Azure-Blob/1.0",
-          "Microsoft-HTTPAPI/2.0"
-        ],
-        "x-ms-blob-type": "BlockBlob",
-        "x-ms-client-request-id": "ca5f2577-b40b-c617-8b6a-2211bf5003e9",
-<<<<<<< HEAD
-        "x-ms-creation-time": "Tue, 02 Feb 2021 21:26:17 GMT",
-=======
-        "x-ms-creation-time": "Wed, 17 Feb 2021 22:30:51 GMT",
->>>>>>> 1814567d
-        "x-ms-group": "$superuser",
-        "x-ms-lease-state": "available",
-        "x-ms-lease-status": "unlocked",
-        "x-ms-owner": "$superuser",
-        "x-ms-permissions": "rw-r-----",
-<<<<<<< HEAD
-        "x-ms-request-id": "14595395-b01e-000f-62aa-f90933000000",
-=======
-        "x-ms-request-id": "649957de-501e-005a-507c-0519b8000000",
->>>>>>> 1814567d
-        "x-ms-server-encrypted": "true",
-        "x-ms-version": "2020-06-12"
-      },
-      "ResponseBody": "hhUk2h0H5aJoFFxVwe8/VYQtojhROP8Fxgoy7vQx0AT6\u002BXqopP6H7OrTwtgXuJSuQ5E3ahvPrk4WHhQT1PauN0RXW8d1lrGGprZNfnUn7Q12g6ti\u002BmXpKkoskoXpcxfzJYuUv13MOa3fsMRlgTDY7jEGnVFLSzzebjB8SAMsnDI="
-    },
-    {
-      "RequestUri": "https://seannse.blob.core.windows.net/test-filesystem-81e532bd-ca5d-6947-673c-5e25f87fbbbc/test-file-853d10b3-dd46-672c-9a02-08f2a5f68824",
-      "RequestMethod": "GET",
-      "RequestHeaders": {
-        "Accept": "application/xml",
-        "Authorization": "Sanitized",
-<<<<<<< HEAD
-        "If-Match": "0x8D8C7C12D9B48E1",
-        "User-Agent": [
-          "azsdk-net-Storage.Files.DataLake/12.7.0-alpha.20210202.1",
-          "(.NET 5.0.2; Microsoft Windows 10.0.19042)"
-        ],
-        "x-ms-client-request-id": "3d9b15d5-21c4-d6eb-3ac1-206deef407d6",
-        "x-ms-date": "Tue, 02 Feb 2021 21:26:18 GMT",
-=======
-        "If-Match": "0x8D8D393AE677707",
-        "User-Agent": [
-          "azsdk-net-Storage.Files.DataLake/12.7.0-alpha.20210217.1",
-          "(.NET 5.0.3; Microsoft Windows 10.0.19042)"
-        ],
-        "x-ms-client-request-id": "3d9b15d5-21c4-d6eb-3ac1-206deef407d6",
-        "x-ms-date": "Wed, 17 Feb 2021 22:30:52 GMT",
->>>>>>> 1814567d
+        "Date": "Fri, 19 Feb 2021 19:11:32 GMT",
+        "ETag": "\u00220x8D8D50A2AE3224E\u0022",
+        "Last-Modified": "Fri, 19 Feb 2021 19:11:31 GMT",
+        "Server": [
+          "Windows-Azure-Blob/1.0",
+          "Microsoft-HTTPAPI/2.0"
+        ],
+        "x-ms-blob-type": "BlockBlob",
+        "x-ms-client-request-id": "c0164072-3391-d5c6-ee86-9062e13a9830",
+        "x-ms-creation-time": "Fri, 19 Feb 2021 19:11:31 GMT",
+        "x-ms-group": "$superuser",
+        "x-ms-lease-state": "available",
+        "x-ms-lease-status": "unlocked",
+        "x-ms-owner": "$superuser",
+        "x-ms-permissions": "rw-r-----",
+        "x-ms-request-id": "2e68b6ea-201e-00a4-7bf3-0676f9000000",
+        "x-ms-server-encrypted": "true",
+        "x-ms-version": "2020-06-12"
+      },
+      "ResponseBody": "YIIztytB9qMssDIrFW11wDEdpjuKIa7Z/XYXi5cvCb1TWy2gv\u002BD22Be4AtGXKn3EKdK7vvmEWT/TWrq0KmsL/ad017pA1AFQJ84k0R7dQdL5U2LEdErEzwHuzWQmQq6srAUpIlPCg1TRapcqX4cg9hjnutcIR4hdsAe4UgecKuQ="
+    },
+    {
+      "RequestUri": "https://seannse.blob.core.windows.net/test-filesystem-84d7a969-fe46-aae4-cac9-a3c5f8d2568f/test-file-de27f783-587b-68dc-d6cf-740f00685f53",
+      "RequestMethod": "GET",
+      "RequestHeaders": {
+        "Accept": "application/xml",
+        "Authorization": "Sanitized",
+        "If-Match": "0x8D8D50A2AE3224E",
+        "User-Agent": [
+          "azsdk-net-Storage.Files.DataLake/12.7.0-alpha.20210219.1",
+          "(.NET 5.0.3; Microsoft Windows 10.0.19041)"
+        ],
+        "x-ms-client-request-id": "7df4f67b-73a0-d13e-aa33-5e3c43989c86",
+        "x-ms-date": "Fri, 19 Feb 2021 19:11:33 GMT",
         "x-ms-range": "bytes=806-933",
         "x-ms-return-client-request-id": "true",
         "x-ms-version": "2020-06-12"
@@ -743,64 +484,40 @@
         "Content-Length": "128",
         "Content-Range": "bytes 806-933/1024",
         "Content-Type": "application/octet-stream",
-<<<<<<< HEAD
-        "Date": "Tue, 02 Feb 2021 21:26:18 GMT",
-        "ETag": "\u00220x8D8C7C12D9B48E1\u0022",
-        "Last-Modified": "Tue, 02 Feb 2021 21:26:18 GMT",
-=======
-        "Date": "Wed, 17 Feb 2021 22:30:51 GMT",
-        "ETag": "\u00220x8D8D393AE677707\u0022",
-        "Last-Modified": "Wed, 17 Feb 2021 22:30:51 GMT",
->>>>>>> 1814567d
-        "Server": [
-          "Windows-Azure-Blob/1.0",
-          "Microsoft-HTTPAPI/2.0"
-        ],
-        "x-ms-blob-type": "BlockBlob",
-        "x-ms-client-request-id": "3d9b15d5-21c4-d6eb-3ac1-206deef407d6",
-<<<<<<< HEAD
-        "x-ms-creation-time": "Tue, 02 Feb 2021 21:26:17 GMT",
-=======
-        "x-ms-creation-time": "Wed, 17 Feb 2021 22:30:51 GMT",
->>>>>>> 1814567d
-        "x-ms-group": "$superuser",
-        "x-ms-lease-state": "available",
-        "x-ms-lease-status": "unlocked",
-        "x-ms-owner": "$superuser",
-        "x-ms-permissions": "rw-r-----",
-<<<<<<< HEAD
-        "x-ms-request-id": "145953da-b01e-000f-1eaa-f90933000000",
-=======
-        "x-ms-request-id": "649957f7-501e-005a-647c-0519b8000000",
->>>>>>> 1814567d
-        "x-ms-server-encrypted": "true",
-        "x-ms-version": "2020-06-12"
-      },
-      "ResponseBody": "nlpZ6pMtr6lK/oJKoIOoGlOjVOPWxqfZT7VRLU/wqbMUkscn1\u002B5bA1bzBk3I8j3qh2L1X9e5W9iyf5rd3IJaWlTPNQ68gUNlR1GM479aEFx3ZqXt\u002BkrbWjbvdVdTfibUmaz5\u002BbwvLgYekBeGLXgYWG49ZXbdbF8K89vXzQzrEck="
-    },
-    {
-      "RequestUri": "https://seannse.blob.core.windows.net/test-filesystem-81e532bd-ca5d-6947-673c-5e25f87fbbbc/test-file-853d10b3-dd46-672c-9a02-08f2a5f68824",
-      "RequestMethod": "GET",
-      "RequestHeaders": {
-        "Accept": "application/xml",
-        "Authorization": "Sanitized",
-<<<<<<< HEAD
-        "If-Match": "0x8D8C7C12D9B48E1",
-        "User-Agent": [
-          "azsdk-net-Storage.Files.DataLake/12.7.0-alpha.20210202.1",
-          "(.NET 5.0.2; Microsoft Windows 10.0.19042)"
-        ],
-        "x-ms-client-request-id": "aa3cb0d2-c6b5-ed24-b37f-0829f70916db",
-        "x-ms-date": "Tue, 02 Feb 2021 21:26:18 GMT",
-=======
-        "If-Match": "0x8D8D393AE677707",
-        "User-Agent": [
-          "azsdk-net-Storage.Files.DataLake/12.7.0-alpha.20210217.1",
-          "(.NET 5.0.3; Microsoft Windows 10.0.19042)"
-        ],
-        "x-ms-client-request-id": "aa3cb0d2-c6b5-ed24-b37f-0829f70916db",
-        "x-ms-date": "Wed, 17 Feb 2021 22:30:52 GMT",
->>>>>>> 1814567d
+        "Date": "Fri, 19 Feb 2021 19:11:32 GMT",
+        "ETag": "\u00220x8D8D50A2AE3224E\u0022",
+        "Last-Modified": "Fri, 19 Feb 2021 19:11:31 GMT",
+        "Server": [
+          "Windows-Azure-Blob/1.0",
+          "Microsoft-HTTPAPI/2.0"
+        ],
+        "x-ms-blob-type": "BlockBlob",
+        "x-ms-client-request-id": "7df4f67b-73a0-d13e-aa33-5e3c43989c86",
+        "x-ms-creation-time": "Fri, 19 Feb 2021 19:11:31 GMT",
+        "x-ms-group": "$superuser",
+        "x-ms-lease-state": "available",
+        "x-ms-lease-status": "unlocked",
+        "x-ms-owner": "$superuser",
+        "x-ms-permissions": "rw-r-----",
+        "x-ms-request-id": "2e68b7b8-201e-00a4-41f3-0676f9000000",
+        "x-ms-server-encrypted": "true",
+        "x-ms-version": "2020-06-12"
+      },
+      "ResponseBody": "IHglGbMefzbPDvIJsplvec3WTD6H16NlfMtySwoxTDVAsgrnYgdC\u002BWiDB/pUf6oXmD\u002BEMVDrXUnUv53nrDQsncG9yP\u002BOiBbGlFLWA8\u002BoEPwhWrPLrRvkVFXBEqJpWkwzV2k4l7ariBAovp39FVl5LK\u002BgxlGBYfCm2HOpzXV0XDk="
+    },
+    {
+      "RequestUri": "https://seannse.blob.core.windows.net/test-filesystem-84d7a969-fe46-aae4-cac9-a3c5f8d2568f/test-file-de27f783-587b-68dc-d6cf-740f00685f53",
+      "RequestMethod": "GET",
+      "RequestHeaders": {
+        "Accept": "application/xml",
+        "Authorization": "Sanitized",
+        "If-Match": "0x8D8D50A2AE3224E",
+        "User-Agent": [
+          "azsdk-net-Storage.Files.DataLake/12.7.0-alpha.20210219.1",
+          "(.NET 5.0.3; Microsoft Windows 10.0.19041)"
+        ],
+        "x-ms-client-request-id": "eae7aff8-1a46-c090-7eb4-5c9d2bee04e3",
+        "x-ms-date": "Fri, 19 Feb 2021 19:11:33 GMT",
         "x-ms-range": "bytes=934-1061",
         "x-ms-return-client-request-id": "true",
         "x-ms-version": "2020-06-12"
@@ -812,64 +529,40 @@
         "Content-Length": "90",
         "Content-Range": "bytes 934-1023/1024",
         "Content-Type": "application/octet-stream",
-<<<<<<< HEAD
-        "Date": "Tue, 02 Feb 2021 21:26:18 GMT",
-        "ETag": "\u00220x8D8C7C12D9B48E1\u0022",
-        "Last-Modified": "Tue, 02 Feb 2021 21:26:18 GMT",
-=======
-        "Date": "Wed, 17 Feb 2021 22:30:51 GMT",
-        "ETag": "\u00220x8D8D393AE677707\u0022",
-        "Last-Modified": "Wed, 17 Feb 2021 22:30:51 GMT",
->>>>>>> 1814567d
-        "Server": [
-          "Windows-Azure-Blob/1.0",
-          "Microsoft-HTTPAPI/2.0"
-        ],
-        "x-ms-blob-type": "BlockBlob",
-        "x-ms-client-request-id": "aa3cb0d2-c6b5-ed24-b37f-0829f70916db",
-<<<<<<< HEAD
-        "x-ms-creation-time": "Tue, 02 Feb 2021 21:26:17 GMT",
-=======
-        "x-ms-creation-time": "Wed, 17 Feb 2021 22:30:51 GMT",
->>>>>>> 1814567d
-        "x-ms-group": "$superuser",
-        "x-ms-lease-state": "available",
-        "x-ms-lease-status": "unlocked",
-        "x-ms-owner": "$superuser",
-        "x-ms-permissions": "rw-r-----",
-<<<<<<< HEAD
-        "x-ms-request-id": "14595420-b01e-000f-61aa-f90933000000",
-=======
-        "x-ms-request-id": "6499583c-501e-005a-1d7c-0519b8000000",
->>>>>>> 1814567d
-        "x-ms-server-encrypted": "true",
-        "x-ms-version": "2020-06-12"
-      },
-      "ResponseBody": "KrhKE2AXoEg3ns5qMlUtvtYc6RYYsPYsTO8G4Fdh\u002BjJ/Tlt1LgT3V50dPj6e9Neerhj27wL7sHrBHcZxEL/w1qOb6\u002BT5uJDSJZF4\u002B3K3jlgYaDI\u002Bagswg53h"
-    },
-    {
-      "RequestUri": "https://seannse.blob.core.windows.net/test-filesystem-81e532bd-ca5d-6947-673c-5e25f87fbbbc?restype=container",
+        "Date": "Fri, 19 Feb 2021 19:11:32 GMT",
+        "ETag": "\u00220x8D8D50A2AE3224E\u0022",
+        "Last-Modified": "Fri, 19 Feb 2021 19:11:31 GMT",
+        "Server": [
+          "Windows-Azure-Blob/1.0",
+          "Microsoft-HTTPAPI/2.0"
+        ],
+        "x-ms-blob-type": "BlockBlob",
+        "x-ms-client-request-id": "eae7aff8-1a46-c090-7eb4-5c9d2bee04e3",
+        "x-ms-creation-time": "Fri, 19 Feb 2021 19:11:31 GMT",
+        "x-ms-group": "$superuser",
+        "x-ms-lease-state": "available",
+        "x-ms-lease-status": "unlocked",
+        "x-ms-owner": "$superuser",
+        "x-ms-permissions": "rw-r-----",
+        "x-ms-request-id": "2e68b8a0-201e-00a4-1bf3-0676f9000000",
+        "x-ms-server-encrypted": "true",
+        "x-ms-version": "2020-06-12"
+      },
+      "ResponseBody": "BaKsZW95RXXSoqPufec//Efm88iU\u002B7L2eJK\u002BQwG7mrRhZPdzrRS8NltQf96\u002BASnxNK2GjoCUpQrvtuzdugJ0FwjvjRnwy04zKrxtQ3vUN3dpzQ5TNAwzzb7s"
+    },
+    {
+      "RequestUri": "https://seannse.blob.core.windows.net/test-filesystem-84d7a969-fe46-aae4-cac9-a3c5f8d2568f?restype=container",
       "RequestMethod": "DELETE",
       "RequestHeaders": {
         "Accept": "application/xml",
         "Authorization": "Sanitized",
-<<<<<<< HEAD
-        "traceparent": "00-03b3c68838d757439b0e2f122834a4ec-6b091861bc15f14d-00",
-        "User-Agent": [
-          "azsdk-net-Storage.Files.DataLake/12.7.0-alpha.20210202.1",
-          "(.NET 5.0.2; Microsoft Windows 10.0.19042)"
-        ],
-        "x-ms-client-request-id": "3e9a7fbb-5db8-7c20-8c1f-06b568e267a6",
-        "x-ms-date": "Tue, 02 Feb 2021 21:26:18 GMT",
-=======
-        "traceparent": "00-09ec4ec99993c544b6b0048f1c7d7427-7e04cf4740135a4e-00",
-        "User-Agent": [
-          "azsdk-net-Storage.Files.DataLake/12.7.0-alpha.20210217.1",
-          "(.NET 5.0.3; Microsoft Windows 10.0.19042)"
-        ],
-        "x-ms-client-request-id": "3e9a7fbb-5db8-7c20-8c1f-06b568e267a6",
-        "x-ms-date": "Wed, 17 Feb 2021 22:30:52 GMT",
->>>>>>> 1814567d
+        "traceparent": "00-fe525a4730059840a275b04967ba8427-1524778fd2997c4e-00",
+        "User-Agent": [
+          "azsdk-net-Storage.Files.DataLake/12.7.0-alpha.20210219.1",
+          "(.NET 5.0.3; Microsoft Windows 10.0.19041)"
+        ],
+        "x-ms-client-request-id": "93445cdb-b1b0-de40-ce98-b7ce2893bd26",
+        "x-ms-date": "Fri, 19 Feb 2021 19:11:33 GMT",
         "x-ms-return-client-request-id": "true",
         "x-ms-version": "2020-06-12"
       },
@@ -877,28 +570,20 @@
       "StatusCode": 202,
       "ResponseHeaders": {
         "Content-Length": "0",
-<<<<<<< HEAD
-        "Date": "Tue, 02 Feb 2021 21:26:18 GMT",
-=======
-        "Date": "Wed, 17 Feb 2021 22:30:51 GMT",
->>>>>>> 1814567d
-        "Server": [
-          "Windows-Azure-Blob/1.0",
-          "Microsoft-HTTPAPI/2.0"
-        ],
-        "x-ms-client-request-id": "3e9a7fbb-5db8-7c20-8c1f-06b568e267a6",
-<<<<<<< HEAD
-        "x-ms-request-id": "14595454-b01e-000f-11aa-f90933000000",
-=======
-        "x-ms-request-id": "64995871-501e-005a-4b7c-0519b8000000",
->>>>>>> 1814567d
+        "Date": "Fri, 19 Feb 2021 19:11:32 GMT",
+        "Server": [
+          "Windows-Azure-Blob/1.0",
+          "Microsoft-HTTPAPI/2.0"
+        ],
+        "x-ms-client-request-id": "93445cdb-b1b0-de40-ce98-b7ce2893bd26",
+        "x-ms-request-id": "2e68b972-201e-00a4-60f3-0676f9000000",
         "x-ms-version": "2020-06-12"
       },
       "ResponseBody": []
     }
   ],
   "Variables": {
-    "RandomSeed": "31289760",
+    "RandomSeed": "1916925474",
     "Storage_TestConfigHierarchicalNamespace": "NamespaceTenant\nseannse\nU2FuaXRpemVk\nhttps://seannse.blob.core.windows.net\nhttps://seannse.file.core.windows.net\nhttps://seannse.queue.core.windows.net\nhttps://seannse.table.core.windows.net\n\n\n\n\nhttps://seannse-secondary.blob.core.windows.net\nhttps://seannse-secondary.file.core.windows.net\nhttps://seannse-secondary.queue.core.windows.net\nhttps://seannse-secondary.table.core.windows.net\n68390a19-a643-458b-b726-408abf67b4fc\nSanitized\n72f988bf-86f1-41af-91ab-2d7cd011db47\nhttps://login.microsoftonline.com/\nCloud\nBlobEndpoint=https://seannse.blob.core.windows.net/;QueueEndpoint=https://seannse.queue.core.windows.net/;FileEndpoint=https://seannse.file.core.windows.net/;BlobSecondaryEndpoint=https://seannse-secondary.blob.core.windows.net/;QueueSecondaryEndpoint=https://seannse-secondary.queue.core.windows.net/;FileSecondaryEndpoint=https://seannse-secondary.file.core.windows.net/;AccountName=seannse;AccountKey=Sanitized\n"
   }
 }