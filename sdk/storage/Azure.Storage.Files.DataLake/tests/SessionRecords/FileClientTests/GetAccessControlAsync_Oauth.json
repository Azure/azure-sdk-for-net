﻿{
  "Entries": [
    {
      "RequestUri": "https://seannse.blob.core.windows.net/test-filesystem-ef678e91-ec62-638a-5a1d-4b5e050bfa84?restype=container",
      "RequestMethod": "PUT",
      "RequestHeaders": {
        "Accept": "application/xml",
        "Authorization": "Sanitized",
        "traceparent": "00-1294a6e2934ec645a2e5ee2421de881f-16f8010894806446-00",
        "User-Agent": [
          "azsdk-net-Storage.Files.DataLake/12.7.0-alpha.20210219.1",
          "(.NET 5.0.3; Microsoft Windows 10.0.19041)"
        ],
        "x-ms-blob-public-access": "container",
        "x-ms-client-request-id": "ec0aa3bd-e867-1478-3e50-b74a340868af",
        "x-ms-date": "Fri, 19 Feb 2021 19:09:32 GMT",
        "x-ms-return-client-request-id": "true",
<<<<<<< HEAD
        "x-ms-version": "2020-12-06"
=======
        "x-ms-version": "2021-02-12"
>>>>>>> 7e782c87
      },
      "RequestBody": null,
      "StatusCode": 201,
      "ResponseHeaders": {
        "Content-Length": "0",
        "Date": "Fri, 19 Feb 2021 19:09:31 GMT",
        "ETag": "\"0x8D8D509E30551AA\"",
        "Last-Modified": "Fri, 19 Feb 2021 19:09:31 GMT",
        "Server": [
          "Windows-Azure-Blob/1.0",
          "Microsoft-HTTPAPI/2.0"
        ],
        "x-ms-client-request-id": "ec0aa3bd-e867-1478-3e50-b74a340868af",
        "x-ms-request-id": "2e640d24-201e-00a4-02f2-0676f9000000",
<<<<<<< HEAD
        "x-ms-version": "2020-12-06"
=======
        "x-ms-version": "2021-02-12"
>>>>>>> 7e782c87
      },
      "ResponseBody": []
    },
    {
      "RequestUri": "https://seannse.dfs.core.windows.net/test-filesystem-ef678e91-ec62-638a-5a1d-4b5e050bfa84/test-directory-26d8ede5-7467-b3cd-c45f-3b86756d5fa8?resource=directory",
      "RequestMethod": "PUT",
      "RequestHeaders": {
        "Accept": "application/json",
        "Authorization": "Sanitized",
        "traceparent": "00-c9cc33b7977f6047be65dd5b20a5990e-f3a4f091d8074747-00",
        "User-Agent": [
          "azsdk-net-Storage.Files.DataLake/12.7.0-alpha.20210219.1",
          "(.NET 5.0.3; Microsoft Windows 10.0.19041)"
        ],
        "x-ms-client-request-id": "a807522f-5a09-342e-b23d-dc04ba9de9b8",
        "x-ms-date": "Fri, 19 Feb 2021 19:09:32 GMT",
        "x-ms-return-client-request-id": "true",
<<<<<<< HEAD
        "x-ms-version": "2020-12-06"
=======
        "x-ms-version": "2021-02-12"
>>>>>>> 7e782c87
      },
      "RequestBody": null,
      "StatusCode": 201,
      "ResponseHeaders": {
        "Content-Length": "0",
        "Date": "Fri, 19 Feb 2021 19:09:30 GMT",
        "ETag": "\"0x8D8D509E313E21F\"",
        "Last-Modified": "Fri, 19 Feb 2021 19:09:31 GMT",
        "Server": [
          "Windows-Azure-HDFS/1.0",
          "Microsoft-HTTPAPI/2.0"
        ],
        "x-ms-client-request-id": "a807522f-5a09-342e-b23d-dc04ba9de9b8",
        "x-ms-request-id": "6f4b0c9c-e01f-004f-2bf2-060e0b000000",
<<<<<<< HEAD
        "x-ms-version": "2020-12-06"
=======
        "x-ms-version": "2021-02-12"
>>>>>>> 7e782c87
      },
      "ResponseBody": []
    },
    {
      "RequestUri": "https://seannse.dfs.core.windows.net/test-filesystem-ef678e91-ec62-638a-5a1d-4b5e050bfa84/test-directory-26d8ede5-7467-b3cd-c45f-3b86756d5fa8/test-file-11a41854-d10c-88ae-6e1d-40c54b144795?resource=file",
      "RequestMethod": "PUT",
      "RequestHeaders": {
        "Accept": "application/json",
        "Authorization": "Sanitized",
        "User-Agent": [
          "azsdk-net-Storage.Files.DataLake/12.7.0-alpha.20210219.1",
          "(.NET 5.0.3; Microsoft Windows 10.0.19041)"
        ],
        "x-ms-client-request-id": "e11b4c79-c000-bda6-7735-98de67502693",
        "x-ms-date": "Fri, 19 Feb 2021 19:09:32 GMT",
        "x-ms-return-client-request-id": "true",
<<<<<<< HEAD
        "x-ms-version": "2020-12-06"
=======
        "x-ms-version": "2021-02-12"
>>>>>>> 7e782c87
      },
      "RequestBody": null,
      "StatusCode": 201,
      "ResponseHeaders": {
        "Content-Length": "0",
        "Date": "Fri, 19 Feb 2021 19:09:30 GMT",
        "ETag": "\"0x8D8D509E31FAA42\"",
        "Last-Modified": "Fri, 19 Feb 2021 19:09:31 GMT",
        "Server": [
          "Windows-Azure-HDFS/1.0",
          "Microsoft-HTTPAPI/2.0"
        ],
        "x-ms-client-request-id": "e11b4c79-c000-bda6-7735-98de67502693",
        "x-ms-request-id": "6f4b0cb1-e01f-004f-40f2-060e0b000000",
<<<<<<< HEAD
        "x-ms-version": "2020-12-06"
=======
        "x-ms-version": "2021-02-12"
>>>>>>> 7e782c87
      },
      "ResponseBody": []
    },
    {
      "RequestUri": "https://seannse.dfs.core.windows.net/test-filesystem-ef678e91-ec62-638a-5a1d-4b5e050bfa84/test-directory-26d8ede5-7467-b3cd-c45f-3b86756d5fa8/test-file-11a41854-d10c-88ae-6e1d-40c54b144795?action=getAccessControl",
      "RequestMethod": "HEAD",
      "RequestHeaders": {
        "Accept": "application/json",
        "Authorization": "Sanitized",
        "traceparent": "00-25ebfac7e9346b438e026167cbb2f2dd-5dd042c94c0f614e-00",
        "User-Agent": [
          "azsdk-net-Storage.Files.DataLake/12.7.0-alpha.20210219.1",
          "(.NET 5.0.3; Microsoft Windows 10.0.19041)"
        ],
        "x-ms-client-request-id": "6e8a4acf-0781-8ab8-d52c-94640af211fe",
        "x-ms-return-client-request-id": "true",
<<<<<<< HEAD
        "x-ms-version": "2020-12-06"
=======
        "x-ms-version": "2021-02-12"
>>>>>>> 7e782c87
      },
      "RequestBody": null,
      "StatusCode": 200,
      "ResponseHeaders": {
        "Date": "Fri, 19 Feb 2021 19:09:31 GMT",
        "ETag": "\"0x8D8D509E31FAA42\"",
        "Last-Modified": "Fri, 19 Feb 2021 19:09:31 GMT",
        "Server": [
          "Windows-Azure-HDFS/1.0",
          "Microsoft-HTTPAPI/2.0"
        ],
        "x-ms-acl": "user::rw-,group::r--,other::---",
        "x-ms-client-request-id": "6e8a4acf-0781-8ab8-d52c-94640af211fe",
        "x-ms-group": "$superuser",
        "x-ms-owner": "$superuser",
        "x-ms-permissions": "rw-r-----",
        "x-ms-request-id": "6f4b0d05-e01f-004f-14f2-060e0b000000",
<<<<<<< HEAD
        "x-ms-version": "2020-12-06"
=======
        "x-ms-version": "2021-02-12"
>>>>>>> 7e782c87
      },
      "ResponseBody": []
    },
    {
      "RequestUri": "https://seannse.blob.core.windows.net/test-filesystem-ef678e91-ec62-638a-5a1d-4b5e050bfa84?restype=container",
      "RequestMethod": "DELETE",
      "RequestHeaders": {
        "Accept": "application/xml",
        "Authorization": "Sanitized",
        "traceparent": "00-40fa1bb674a72d45ae490d65229c40ca-827d8e4b2496324c-00",
        "User-Agent": [
          "azsdk-net-Storage.Files.DataLake/12.7.0-alpha.20210219.1",
          "(.NET 5.0.3; Microsoft Windows 10.0.19041)"
        ],
        "x-ms-client-request-id": "1d0f0598-b8c5-9511-e084-5694356d828f",
        "x-ms-date": "Fri, 19 Feb 2021 19:09:32 GMT",
        "x-ms-return-client-request-id": "true",
<<<<<<< HEAD
        "x-ms-version": "2020-12-06"
=======
        "x-ms-version": "2021-02-12"
>>>>>>> 7e782c87
      },
      "RequestBody": null,
      "StatusCode": 202,
      "ResponseHeaders": {
        "Content-Length": "0",
        "Date": "Fri, 19 Feb 2021 19:09:31 GMT",
        "Server": [
          "Windows-Azure-Blob/1.0",
          "Microsoft-HTTPAPI/2.0"
        ],
        "x-ms-client-request-id": "1d0f0598-b8c5-9511-e084-5694356d828f",
        "x-ms-request-id": "2e6411ca-201e-00a4-60f2-0676f9000000",
<<<<<<< HEAD
        "x-ms-version": "2020-12-06"
=======
        "x-ms-version": "2021-02-12"
>>>>>>> 7e782c87
      },
      "ResponseBody": []
    }
  ],
  "Variables": {
    "RandomSeed": "1734052825",
    "Storage_TestConfigHierarchicalNamespace": "NamespaceTenant\nseannse\nU2FuaXRpemVk\nhttps://seannse.blob.core.windows.net\nhttps://seannse.file.core.windows.net\nhttps://seannse.queue.core.windows.net\nhttps://seannse.table.core.windows.net\n\n\n\n\nhttps://seannse-secondary.blob.core.windows.net\nhttps://seannse-secondary.file.core.windows.net\nhttps://seannse-secondary.queue.core.windows.net\nhttps://seannse-secondary.table.core.windows.net\n68390a19-a643-458b-b726-408abf67b4fc\nSanitized\n72f988bf-86f1-41af-91ab-2d7cd011db47\nhttps://login.microsoftonline.com/\nCloud\nBlobEndpoint=https://seannse.blob.core.windows.net/;QueueEndpoint=https://seannse.queue.core.windows.net/;FileEndpoint=https://seannse.file.core.windows.net/;BlobSecondaryEndpoint=https://seannse-secondary.blob.core.windows.net/;QueueSecondaryEndpoint=https://seannse-secondary.queue.core.windows.net/;FileSecondaryEndpoint=https://seannse-secondary.file.core.windows.net/;AccountName=seannse;AccountKey=Sanitized\n\n\n"
  }
}<|MERGE_RESOLUTION|>--- conflicted
+++ resolved
@@ -15,11 +15,7 @@
         "x-ms-client-request-id": "ec0aa3bd-e867-1478-3e50-b74a340868af",
         "x-ms-date": "Fri, 19 Feb 2021 19:09:32 GMT",
         "x-ms-return-client-request-id": "true",
-<<<<<<< HEAD
-        "x-ms-version": "2020-12-06"
-=======
         "x-ms-version": "2021-02-12"
->>>>>>> 7e782c87
       },
       "RequestBody": null,
       "StatusCode": 201,
@@ -34,11 +30,7 @@
         ],
         "x-ms-client-request-id": "ec0aa3bd-e867-1478-3e50-b74a340868af",
         "x-ms-request-id": "2e640d24-201e-00a4-02f2-0676f9000000",
-<<<<<<< HEAD
-        "x-ms-version": "2020-12-06"
-=======
         "x-ms-version": "2021-02-12"
->>>>>>> 7e782c87
       },
       "ResponseBody": []
     },
@@ -56,11 +48,7 @@
         "x-ms-client-request-id": "a807522f-5a09-342e-b23d-dc04ba9de9b8",
         "x-ms-date": "Fri, 19 Feb 2021 19:09:32 GMT",
         "x-ms-return-client-request-id": "true",
-<<<<<<< HEAD
-        "x-ms-version": "2020-12-06"
-=======
         "x-ms-version": "2021-02-12"
->>>>>>> 7e782c87
       },
       "RequestBody": null,
       "StatusCode": 201,
@@ -75,11 +63,7 @@
         ],
         "x-ms-client-request-id": "a807522f-5a09-342e-b23d-dc04ba9de9b8",
         "x-ms-request-id": "6f4b0c9c-e01f-004f-2bf2-060e0b000000",
-<<<<<<< HEAD
-        "x-ms-version": "2020-12-06"
-=======
         "x-ms-version": "2021-02-12"
->>>>>>> 7e782c87
       },
       "ResponseBody": []
     },
@@ -96,11 +80,7 @@
         "x-ms-client-request-id": "e11b4c79-c000-bda6-7735-98de67502693",
         "x-ms-date": "Fri, 19 Feb 2021 19:09:32 GMT",
         "x-ms-return-client-request-id": "true",
-<<<<<<< HEAD
-        "x-ms-version": "2020-12-06"
-=======
         "x-ms-version": "2021-02-12"
->>>>>>> 7e782c87
       },
       "RequestBody": null,
       "StatusCode": 201,
@@ -115,11 +95,7 @@
         ],
         "x-ms-client-request-id": "e11b4c79-c000-bda6-7735-98de67502693",
         "x-ms-request-id": "6f4b0cb1-e01f-004f-40f2-060e0b000000",
-<<<<<<< HEAD
-        "x-ms-version": "2020-12-06"
-=======
         "x-ms-version": "2021-02-12"
->>>>>>> 7e782c87
       },
       "ResponseBody": []
     },
@@ -136,11 +112,7 @@
         ],
         "x-ms-client-request-id": "6e8a4acf-0781-8ab8-d52c-94640af211fe",
         "x-ms-return-client-request-id": "true",
-<<<<<<< HEAD
-        "x-ms-version": "2020-12-06"
-=======
         "x-ms-version": "2021-02-12"
->>>>>>> 7e782c87
       },
       "RequestBody": null,
       "StatusCode": 200,
@@ -158,11 +130,7 @@
         "x-ms-owner": "$superuser",
         "x-ms-permissions": "rw-r-----",
         "x-ms-request-id": "6f4b0d05-e01f-004f-14f2-060e0b000000",
-<<<<<<< HEAD
-        "x-ms-version": "2020-12-06"
-=======
         "x-ms-version": "2021-02-12"
->>>>>>> 7e782c87
       },
       "ResponseBody": []
     },
@@ -180,11 +148,7 @@
         "x-ms-client-request-id": "1d0f0598-b8c5-9511-e084-5694356d828f",
         "x-ms-date": "Fri, 19 Feb 2021 19:09:32 GMT",
         "x-ms-return-client-request-id": "true",
-<<<<<<< HEAD
-        "x-ms-version": "2020-12-06"
-=======
         "x-ms-version": "2021-02-12"
->>>>>>> 7e782c87
       },
       "RequestBody": null,
       "StatusCode": 202,
@@ -197,11 +161,7 @@
         ],
         "x-ms-client-request-id": "1d0f0598-b8c5-9511-e084-5694356d828f",
         "x-ms-request-id": "2e6411ca-201e-00a4-60f2-0676f9000000",
-<<<<<<< HEAD
-        "x-ms-version": "2020-12-06"
-=======
         "x-ms-version": "2021-02-12"
->>>>>>> 7e782c87
       },
       "ResponseBody": []
     }
