--- conflicted
+++ resolved
@@ -14,11 +14,7 @@
         "x-ms-client-request-id": "1e226c1b-3ae6-cef1-0afc-2e9c9aa96c5b",
         "x-ms-date": "Fri, 03 Apr 2020 20:59:35 GMT",
         "x-ms-return-client-request-id": "true",
-<<<<<<< HEAD
-        "x-ms-version": "2019-12-12"
-=======
-        "x-ms-version": "2020-02-10"
->>>>>>> 60f4876e
+        "x-ms-version": "2020-02-10"
       },
       "RequestBody": null,
       "StatusCode": 201,
@@ -33,11 +29,7 @@
         ],
         "x-ms-client-request-id": "1e226c1b-3ae6-cef1-0afc-2e9c9aa96c5b",
         "x-ms-request-id": "96220a6d-f01e-0012-45fa-093670000000",
-<<<<<<< HEAD
-        "x-ms-version": "2019-12-12"
-=======
-        "x-ms-version": "2020-02-10"
->>>>>>> 60f4876e
+        "x-ms-version": "2020-02-10"
       },
       "ResponseBody": []
     },
@@ -54,11 +46,7 @@
         "x-ms-client-request-id": "89d215a7-2885-1931-f9f2-226cf551108e",
         "x-ms-date": "Fri, 03 Apr 2020 20:59:35 GMT",
         "x-ms-return-client-request-id": "true",
-<<<<<<< HEAD
-        "x-ms-version": "2019-12-12"
-=======
-        "x-ms-version": "2020-02-10"
->>>>>>> 60f4876e
+        "x-ms-version": "2020-02-10"
       },
       "RequestBody": null,
       "StatusCode": 201,
@@ -73,11 +61,7 @@
         ],
         "x-ms-client-request-id": "89d215a7-2885-1931-f9f2-226cf551108e",
         "x-ms-request-id": "fa43ffa7-201f-0097-64fa-091bad000000",
-<<<<<<< HEAD
-        "x-ms-version": "2019-12-12"
-=======
-        "x-ms-version": "2020-02-10"
->>>>>>> 60f4876e
+        "x-ms-version": "2020-02-10"
       },
       "ResponseBody": []
     },
@@ -93,11 +77,7 @@
         "x-ms-client-request-id": "84f5a11e-e3d7-f6d5-c32c-3c9364986206",
         "x-ms-date": "Fri, 03 Apr 2020 20:59:35 GMT",
         "x-ms-return-client-request-id": "true",
-<<<<<<< HEAD
-        "x-ms-version": "2019-12-12"
-=======
-        "x-ms-version": "2020-02-10"
->>>>>>> 60f4876e
+        "x-ms-version": "2020-02-10"
       },
       "RequestBody": null,
       "StatusCode": 201,
@@ -112,11 +92,7 @@
         ],
         "x-ms-client-request-id": "84f5a11e-e3d7-f6d5-c32c-3c9364986206",
         "x-ms-request-id": "fa43ffa9-201f-0097-65fa-091bad000000",
-<<<<<<< HEAD
-        "x-ms-version": "2019-12-12"
-=======
-        "x-ms-version": "2020-02-10"
->>>>>>> 60f4876e
+        "x-ms-version": "2020-02-10"
       },
       "ResponseBody": []
     },
@@ -171,11 +147,7 @@
         ],
         "x-ms-client-request-id": "544d41ee-8b5c-85b7-77f7-8d5e24042fcf",
         "x-ms-return-client-request-id": "true",
-<<<<<<< HEAD
-        "x-ms-version": "2019-12-12"
-=======
-        "x-ms-version": "2020-02-10"
->>>>>>> 60f4876e
+        "x-ms-version": "2020-02-10"
       },
       "RequestBody": null,
       "StatusCode": 200,
@@ -193,11 +165,7 @@
         "x-ms-owner": "$superuser",
         "x-ms-permissions": "rw-r-----",
         "x-ms-request-id": "91dd1cea-d01f-0067-03fa-095d5c000000",
-<<<<<<< HEAD
-        "x-ms-version": "2019-12-12"
-=======
-        "x-ms-version": "2020-02-10"
->>>>>>> 60f4876e
+        "x-ms-version": "2020-02-10"
       },
       "ResponseBody": []
     },
@@ -214,11 +182,7 @@
         "x-ms-client-request-id": "a353520d-abe1-6630-9cbc-b6ad851dc35c",
         "x-ms-date": "Fri, 03 Apr 2020 20:59:36 GMT",
         "x-ms-return-client-request-id": "true",
-<<<<<<< HEAD
-        "x-ms-version": "2019-12-12"
-=======
-        "x-ms-version": "2020-02-10"
->>>>>>> 60f4876e
+        "x-ms-version": "2020-02-10"
       },
       "RequestBody": null,
       "StatusCode": 202,
@@ -231,11 +195,7 @@
         ],
         "x-ms-client-request-id": "a353520d-abe1-6630-9cbc-b6ad851dc35c",
         "x-ms-request-id": "96220ab2-f01e-0012-7cfa-093670000000",
-<<<<<<< HEAD
-        "x-ms-version": "2019-12-12"
-=======
-        "x-ms-version": "2020-02-10"
->>>>>>> 60f4876e
+        "x-ms-version": "2020-02-10"
       },
       "ResponseBody": []
     }
