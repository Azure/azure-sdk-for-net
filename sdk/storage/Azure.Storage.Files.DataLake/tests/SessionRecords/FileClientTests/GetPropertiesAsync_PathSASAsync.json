{
  "Entries": [
    {
      "RequestUri": "https://seannse.blob.core.windows.net/test-filesystem-ae01cc70-8b3f-4816-16f7-5cde20de8653?restype=container",
      "RequestMethod": "PUT",
      "RequestHeaders": {
        "Accept": "application/xml",
        "Authorization": "Sanitized",
<<<<<<< HEAD
        "traceparent": "00-e39e32ec83327e4b885cbbfde55cb3ef-e86499f3d8ddd943-00",
        "User-Agent": [
          "azsdk-net-Storage.Files.DataLake/12.7.0-alpha.20210202.1",
          "(.NET 5.0.2; Microsoft Windows 10.0.19042)"
        ],
        "x-ms-blob-public-access": "container",
        "x-ms-client-request-id": "a0196201-96b1-b8f4-7422-6709c927ec2e",
        "x-ms-date": "Tue, 02 Feb 2021 21:29:24 GMT",
=======
        "traceparent": "00-b53f3ac80960dc418a11b22ff98f3046-6dcf0aa146470246-00",
        "User-Agent": [
          "azsdk-net-Storage.Files.DataLake/12.7.0-alpha.20210217.1",
          "(.NET 5.0.3; Microsoft Windows 10.0.19042)"
        ],
        "x-ms-blob-public-access": "container",
        "x-ms-client-request-id": "a0196201-96b1-b8f4-7422-6709c927ec2e",
        "x-ms-date": "Wed, 17 Feb 2021 22:33:43 GMT",
>>>>>>> 1814567d
        "x-ms-return-client-request-id": "true",
        "x-ms-version": "2020-06-12"
      },
      "RequestBody": null,
      "StatusCode": 201,
      "ResponseHeaders": {
        "Content-Length": "0",
<<<<<<< HEAD
        "Date": "Tue, 02 Feb 2021 21:29:24 GMT",
        "ETag": "\u00220x8D8C7C19D00A2F7\u0022",
        "Last-Modified": "Tue, 02 Feb 2021 21:29:24 GMT",
=======
        "Date": "Wed, 17 Feb 2021 22:33:44 GMT",
        "ETag": "\u00220x8D8D39415626AF7\u0022",
        "Last-Modified": "Wed, 17 Feb 2021 22:33:44 GMT",
>>>>>>> 1814567d
        "Server": [
          "Windows-Azure-Blob/1.0",
          "Microsoft-HTTPAPI/2.0"
        ],
        "x-ms-client-request-id": "a0196201-96b1-b8f4-7422-6709c927ec2e",
<<<<<<< HEAD
        "x-ms-request-id": "cab69cc9-901e-009e-7caa-f96c81000000",
=======
        "x-ms-request-id": "e21aed6a-601e-0041-2d7c-0527bb000000",
>>>>>>> 1814567d
        "x-ms-version": "2020-06-12"
      },
      "ResponseBody": []
    },
    {
      "RequestUri": "https://seannse.dfs.core.windows.net/test-filesystem-ae01cc70-8b3f-4816-16f7-5cde20de8653/test-directory-ba7688f0-aa0f-0008-1d2c-859e742df6f9?resource=directory",
      "RequestMethod": "PUT",
      "RequestHeaders": {
        "Accept": "application/json",
        "Authorization": "Sanitized",
<<<<<<< HEAD
        "traceparent": "00-dacb858ee5057f4190abaa262325abc0-176784ddf0afe246-00",
        "User-Agent": [
          "azsdk-net-Storage.Files.DataLake/12.7.0-alpha.20210202.1",
          "(.NET 5.0.2; Microsoft Windows 10.0.19042)"
        ],
        "x-ms-client-request-id": "b1e0f832-2cd4-04c8-658f-9c520b2bfb9c",
        "x-ms-date": "Tue, 02 Feb 2021 21:29:24 GMT",
=======
        "traceparent": "00-90a68168bdf7ce41be347048c15b4ea1-25ac20ff337f4b46-00",
        "User-Agent": [
          "azsdk-net-Storage.Files.DataLake/12.7.0-alpha.20210217.1",
          "(.NET 5.0.3; Microsoft Windows 10.0.19042)"
        ],
        "x-ms-client-request-id": "b1e0f832-2cd4-04c8-658f-9c520b2bfb9c",
        "x-ms-date": "Wed, 17 Feb 2021 22:33:44 GMT",
>>>>>>> 1814567d
        "x-ms-return-client-request-id": "true",
        "x-ms-version": "2020-06-12"
      },
      "RequestBody": null,
      "StatusCode": 201,
      "ResponseHeaders": {
        "Content-Length": "0",
<<<<<<< HEAD
        "Date": "Tue, 02 Feb 2021 21:29:24 GMT",
        "ETag": "\u00220x8D8C7C19D3A77C8\u0022",
        "Last-Modified": "Tue, 02 Feb 2021 21:29:25 GMT",
=======
        "Date": "Wed, 17 Feb 2021 22:33:44 GMT",
        "ETag": "\u00220x8D8D3941591A523\u0022",
        "Last-Modified": "Wed, 17 Feb 2021 22:33:44 GMT",
>>>>>>> 1814567d
        "Server": [
          "Windows-Azure-HDFS/1.0",
          "Microsoft-HTTPAPI/2.0"
        ],
        "x-ms-client-request-id": "b1e0f832-2cd4-04c8-658f-9c520b2bfb9c",
<<<<<<< HEAD
        "x-ms-request-id": "3b08a04c-e01f-005f-3aaa-f9cb63000000",
=======
        "x-ms-request-id": "d2682611-201f-0050-627c-05bd0f000000",
>>>>>>> 1814567d
        "x-ms-version": "2020-06-12"
      },
      "ResponseBody": []
    },
    {
      "RequestUri": "https://seannse.dfs.core.windows.net/test-filesystem-ae01cc70-8b3f-4816-16f7-5cde20de8653/test-directory-ba7688f0-aa0f-0008-1d2c-859e742df6f9/test-file-ef2d80c4-375e-5314-5306-e1e114eecd79?resource=file",
      "RequestMethod": "PUT",
      "RequestHeaders": {
        "Accept": "application/json",
        "Authorization": "Sanitized",
        "User-Agent": [
<<<<<<< HEAD
          "azsdk-net-Storage.Files.DataLake/12.7.0-alpha.20210202.1",
          "(.NET 5.0.2; Microsoft Windows 10.0.19042)"
        ],
        "x-ms-client-request-id": "d0d68ad5-3a47-3259-4300-b55549314620",
        "x-ms-date": "Tue, 02 Feb 2021 21:29:24 GMT",
=======
          "azsdk-net-Storage.Files.DataLake/12.7.0-alpha.20210217.1",
          "(.NET 5.0.3; Microsoft Windows 10.0.19042)"
        ],
        "x-ms-client-request-id": "d0d68ad5-3a47-3259-4300-b55549314620",
        "x-ms-date": "Wed, 17 Feb 2021 22:33:44 GMT",
>>>>>>> 1814567d
        "x-ms-return-client-request-id": "true",
        "x-ms-version": "2020-06-12"
      },
      "RequestBody": null,
      "StatusCode": 201,
      "ResponseHeaders": {
        "Content-Length": "0",
<<<<<<< HEAD
        "Date": "Tue, 02 Feb 2021 21:29:24 GMT",
        "ETag": "\u00220x8D8C7C19D48BFA9\u0022",
        "Last-Modified": "Tue, 02 Feb 2021 21:29:25 GMT",
=======
        "Date": "Wed, 17 Feb 2021 22:33:44 GMT",
        "ETag": "\u00220x8D8D394159D5601\u0022",
        "Last-Modified": "Wed, 17 Feb 2021 22:33:44 GMT",
>>>>>>> 1814567d
        "Server": [
          "Windows-Azure-HDFS/1.0",
          "Microsoft-HTTPAPI/2.0"
        ],
        "x-ms-client-request-id": "d0d68ad5-3a47-3259-4300-b55549314620",
<<<<<<< HEAD
        "x-ms-request-id": "3b08a05f-e01f-005f-4daa-f9cb63000000",
=======
        "x-ms-request-id": "d268261a-201f-0050-6b7c-05bd0f000000",
>>>>>>> 1814567d
        "x-ms-version": "2020-06-12"
      },
      "ResponseBody": []
    },
    {
<<<<<<< HEAD
      "RequestUri": "https://seannse.blob.core.windows.net/test-filesystem-ae01cc70-8b3f-4816-16f7-5cde20de8653/test-directory-ba7688f0-aa0f-0008-1d2c-859e742df6f9/test-file-ef2d80c4-375e-5314-5306-e1e114eecd79?sv=2020-06-12\u0026st=2021-02-02T20%3A29%3A24Z\u0026se=2021-02-02T22%3A29%3A24Z\u0026sr=b\u0026sp=racwd\u0026sig=Sanitized",
      "RequestMethod": "HEAD",
      "RequestHeaders": {
        "traceparent": "00-cb5ee3b1774f2e48a1bd3a830dd527a5-74939a65e8330543-00",
        "User-Agent": [
          "azsdk-net-Storage.Files.DataLake/12.7.0-alpha.20210202.1",
          "(.NET 5.0.2; Microsoft Windows 10.0.19042)"
=======
      "RequestUri": "https://seannse.blob.core.windows.net/test-filesystem-ae01cc70-8b3f-4816-16f7-5cde20de8653/test-directory-ba7688f0-aa0f-0008-1d2c-859e742df6f9/test-file-ef2d80c4-375e-5314-5306-e1e114eecd79?sv=2020-06-12\u0026st=2021-02-17T21%3A33%3A44Z\u0026se=2021-02-17T23%3A33%3A44Z\u0026sr=b\u0026sp=racwd\u0026sig=Sanitized",
      "RequestMethod": "HEAD",
      "RequestHeaders": {
        "Accept": "application/xml",
        "traceparent": "00-9a49c30c0427394aa0b39b79623d4081-d8682ad206e02341-00",
        "User-Agent": [
          "azsdk-net-Storage.Files.DataLake/12.7.0-alpha.20210217.1",
          "(.NET 5.0.3; Microsoft Windows 10.0.19042)"
>>>>>>> 1814567d
        ],
        "x-ms-client-request-id": "807c287e-2b54-d954-0880-b77103add2ad",
        "x-ms-return-client-request-id": "true",
        "x-ms-version": "2020-06-12"
      },
      "RequestBody": null,
      "StatusCode": 200,
      "ResponseHeaders": {
        "Accept-Ranges": "bytes",
        "Content-Length": "0",
        "Content-Type": "application/octet-stream",
<<<<<<< HEAD
        "Date": "Tue, 02 Feb 2021 21:29:25 GMT",
        "ETag": "\u00220x8D8C7C19D48BFA9\u0022",
        "Last-Modified": "Tue, 02 Feb 2021 21:29:25 GMT",
=======
        "Date": "Wed, 17 Feb 2021 22:33:43 GMT",
        "ETag": "\u00220x8D8D394159D5601\u0022",
        "Last-Modified": "Wed, 17 Feb 2021 22:33:44 GMT",
>>>>>>> 1814567d
        "Server": [
          "Windows-Azure-Blob/1.0",
          "Microsoft-HTTPAPI/2.0"
        ],
        "x-ms-access-tier": "Hot",
        "x-ms-access-tier-inferred": "true",
        "x-ms-blob-type": "BlockBlob",
        "x-ms-client-request-id": "807c287e-2b54-d954-0880-b77103add2ad",
<<<<<<< HEAD
        "x-ms-creation-time": "Tue, 02 Feb 2021 21:29:25 GMT",
=======
        "x-ms-creation-time": "Wed, 17 Feb 2021 22:33:44 GMT",
>>>>>>> 1814567d
        "x-ms-group": "$superuser",
        "x-ms-lease-state": "available",
        "x-ms-lease-status": "unlocked",
        "x-ms-owner": "$superuser",
        "x-ms-permissions": "rw-r-----",
<<<<<<< HEAD
        "x-ms-request-id": "cd2cdc7f-c01e-003a-4eaa-f96527000000",
=======
        "x-ms-request-id": "d0de97d6-401e-001b-677c-05415c000000",
>>>>>>> 1814567d
        "x-ms-server-encrypted": "true",
        "x-ms-version": "2020-06-12"
      },
      "ResponseBody": []
    },
    {
      "RequestUri": "https://seannse.blob.core.windows.net/test-filesystem-ae01cc70-8b3f-4816-16f7-5cde20de8653?restype=container",
      "RequestMethod": "DELETE",
      "RequestHeaders": {
        "Accept": "application/xml",
        "Authorization": "Sanitized",
<<<<<<< HEAD
        "traceparent": "00-62a6458443c0d74aa92324a39e62f4bc-6315ce86f8df3b47-00",
        "User-Agent": [
          "azsdk-net-Storage.Files.DataLake/12.7.0-alpha.20210202.1",
          "(.NET 5.0.2; Microsoft Windows 10.0.19042)"
        ],
        "x-ms-client-request-id": "20d7e666-c5b4-40cc-3b6f-3bcd9af87547",
        "x-ms-date": "Tue, 02 Feb 2021 21:29:25 GMT",
=======
        "traceparent": "00-601a85bf66e3944f957684d96aa1c894-06d9f70a5e69d74b-00",
        "User-Agent": [
          "azsdk-net-Storage.Files.DataLake/12.7.0-alpha.20210217.1",
          "(.NET 5.0.3; Microsoft Windows 10.0.19042)"
        ],
        "x-ms-client-request-id": "20d7e666-c5b4-40cc-3b6f-3bcd9af87547",
        "x-ms-date": "Wed, 17 Feb 2021 22:33:44 GMT",
>>>>>>> 1814567d
        "x-ms-return-client-request-id": "true",
        "x-ms-version": "2020-06-12"
      },
      "RequestBody": null,
      "StatusCode": 202,
      "ResponseHeaders": {
        "Content-Length": "0",
<<<<<<< HEAD
        "Date": "Tue, 02 Feb 2021 21:29:25 GMT",
=======
        "Date": "Wed, 17 Feb 2021 22:33:44 GMT",
>>>>>>> 1814567d
        "Server": [
          "Windows-Azure-Blob/1.0",
          "Microsoft-HTTPAPI/2.0"
        ],
        "x-ms-client-request-id": "20d7e666-c5b4-40cc-3b6f-3bcd9af87547",
<<<<<<< HEAD
        "x-ms-request-id": "cab6a18c-901e-009e-59aa-f96c81000000",
=======
        "x-ms-request-id": "e21aef76-601e-0041-197c-0527bb000000",
>>>>>>> 1814567d
        "x-ms-version": "2020-06-12"
      },
      "ResponseBody": []
    }
  ],
  "Variables": {
<<<<<<< HEAD
    "DateTimeOffsetNow": "2021-02-02T15:29:24.8731256-06:00",
=======
    "DateTimeOffsetNow": "2021-02-17T16:33:44.5752916-06:00",
>>>>>>> 1814567d
    "RandomSeed": "751745067",
    "Storage_TestConfigHierarchicalNamespace": "NamespaceTenant\nseannse\nU2FuaXRpemVk\nhttps://seannse.blob.core.windows.net\nhttps://seannse.file.core.windows.net\nhttps://seannse.queue.core.windows.net\nhttps://seannse.table.core.windows.net\n\n\n\n\nhttps://seannse-secondary.blob.core.windows.net\nhttps://seannse-secondary.file.core.windows.net\nhttps://seannse-secondary.queue.core.windows.net\nhttps://seannse-secondary.table.core.windows.net\n68390a19-a643-458b-b726-408abf67b4fc\nSanitized\n72f988bf-86f1-41af-91ab-2d7cd011db47\nhttps://login.microsoftonline.com/\nCloud\nBlobEndpoint=https://seannse.blob.core.windows.net/;QueueEndpoint=https://seannse.queue.core.windows.net/;FileEndpoint=https://seannse.file.core.windows.net/;BlobSecondaryEndpoint=https://seannse-secondary.blob.core.windows.net/;QueueSecondaryEndpoint=https://seannse-secondary.queue.core.windows.net/;FileSecondaryEndpoint=https://seannse-secondary.file.core.windows.net/;AccountName=seannse;AccountKey=Sanitized\n"
  }
}<|MERGE_RESOLUTION|>--- conflicted
+++ resolved
@@ -1,30 +1,19 @@
 {
   "Entries": [
     {
-      "RequestUri": "https://seannse.blob.core.windows.net/test-filesystem-ae01cc70-8b3f-4816-16f7-5cde20de8653?restype=container",
+      "RequestUri": "https://seannse.blob.core.windows.net/test-filesystem-aef67761-4417-fd6e-49f9-8990841349b4?restype=container",
       "RequestMethod": "PUT",
       "RequestHeaders": {
         "Accept": "application/xml",
         "Authorization": "Sanitized",
-<<<<<<< HEAD
-        "traceparent": "00-e39e32ec83327e4b885cbbfde55cb3ef-e86499f3d8ddd943-00",
+        "traceparent": "00-bb549d12de1d694f9ee50db17ef6b776-e23a171ea3e9714c-00",
         "User-Agent": [
-          "azsdk-net-Storage.Files.DataLake/12.7.0-alpha.20210202.1",
-          "(.NET 5.0.2; Microsoft Windows 10.0.19042)"
+          "azsdk-net-Storage.Files.DataLake/12.7.0-alpha.20210219.1",
+          "(.NET 5.0.3; Microsoft Windows 10.0.19041)"
         ],
         "x-ms-blob-public-access": "container",
-        "x-ms-client-request-id": "a0196201-96b1-b8f4-7422-6709c927ec2e",
-        "x-ms-date": "Tue, 02 Feb 2021 21:29:24 GMT",
-=======
-        "traceparent": "00-b53f3ac80960dc418a11b22ff98f3046-6dcf0aa146470246-00",
-        "User-Agent": [
-          "azsdk-net-Storage.Files.DataLake/12.7.0-alpha.20210217.1",
-          "(.NET 5.0.3; Microsoft Windows 10.0.19042)"
-        ],
-        "x-ms-blob-public-access": "container",
-        "x-ms-client-request-id": "a0196201-96b1-b8f4-7422-6709c927ec2e",
-        "x-ms-date": "Wed, 17 Feb 2021 22:33:43 GMT",
->>>>>>> 1814567d
+        "x-ms-client-request-id": "98cbf10d-85ac-c026-333b-dcd2a8681cc1",
+        "x-ms-date": "Fri, 19 Feb 2021 19:12:46 GMT",
         "x-ms-return-client-request-id": "true",
         "x-ms-version": "2020-06-12"
       },
@@ -32,52 +21,32 @@
       "StatusCode": 201,
       "ResponseHeaders": {
         "Content-Length": "0",
-<<<<<<< HEAD
-        "Date": "Tue, 02 Feb 2021 21:29:24 GMT",
-        "ETag": "\u00220x8D8C7C19D00A2F7\u0022",
-        "Last-Modified": "Tue, 02 Feb 2021 21:29:24 GMT",
-=======
-        "Date": "Wed, 17 Feb 2021 22:33:44 GMT",
-        "ETag": "\u00220x8D8D39415626AF7\u0022",
-        "Last-Modified": "Wed, 17 Feb 2021 22:33:44 GMT",
->>>>>>> 1814567d
+        "Date": "Fri, 19 Feb 2021 19:12:45 GMT",
+        "ETag": "\u00220x8D8D50A56D1F782\u0022",
+        "Last-Modified": "Fri, 19 Feb 2021 19:12:45 GMT",
         "Server": [
           "Windows-Azure-Blob/1.0",
           "Microsoft-HTTPAPI/2.0"
         ],
-        "x-ms-client-request-id": "a0196201-96b1-b8f4-7422-6709c927ec2e",
-<<<<<<< HEAD
-        "x-ms-request-id": "cab69cc9-901e-009e-7caa-f96c81000000",
-=======
-        "x-ms-request-id": "e21aed6a-601e-0041-2d7c-0527bb000000",
->>>>>>> 1814567d
+        "x-ms-client-request-id": "98cbf10d-85ac-c026-333b-dcd2a8681cc1",
+        "x-ms-request-id": "2e6b8507-201e-00a4-29f3-0676f9000000",
         "x-ms-version": "2020-06-12"
       },
       "ResponseBody": []
     },
     {
-      "RequestUri": "https://seannse.dfs.core.windows.net/test-filesystem-ae01cc70-8b3f-4816-16f7-5cde20de8653/test-directory-ba7688f0-aa0f-0008-1d2c-859e742df6f9?resource=directory",
+      "RequestUri": "https://seannse.dfs.core.windows.net/test-filesystem-aef67761-4417-fd6e-49f9-8990841349b4/test-directory-864d5ebd-21a0-3ceb-c87d-77c84f20eb97?resource=directory",
       "RequestMethod": "PUT",
       "RequestHeaders": {
         "Accept": "application/json",
         "Authorization": "Sanitized",
-<<<<<<< HEAD
-        "traceparent": "00-dacb858ee5057f4190abaa262325abc0-176784ddf0afe246-00",
+        "traceparent": "00-289472a5b0dd3e4f982237d6835c2f59-10e7f9ba78d5fc43-00",
         "User-Agent": [
-          "azsdk-net-Storage.Files.DataLake/12.7.0-alpha.20210202.1",
-          "(.NET 5.0.2; Microsoft Windows 10.0.19042)"
+          "azsdk-net-Storage.Files.DataLake/12.7.0-alpha.20210219.1",
+          "(.NET 5.0.3; Microsoft Windows 10.0.19041)"
         ],
-        "x-ms-client-request-id": "b1e0f832-2cd4-04c8-658f-9c520b2bfb9c",
-        "x-ms-date": "Tue, 02 Feb 2021 21:29:24 GMT",
-=======
-        "traceparent": "00-90a68168bdf7ce41be347048c15b4ea1-25ac20ff337f4b46-00",
-        "User-Agent": [
-          "azsdk-net-Storage.Files.DataLake/12.7.0-alpha.20210217.1",
-          "(.NET 5.0.3; Microsoft Windows 10.0.19042)"
-        ],
-        "x-ms-client-request-id": "b1e0f832-2cd4-04c8-658f-9c520b2bfb9c",
-        "x-ms-date": "Wed, 17 Feb 2021 22:33:44 GMT",
->>>>>>> 1814567d
+        "x-ms-client-request-id": "2e764f21-0d3b-acb0-b18f-5d0f88339823",
+        "x-ms-date": "Fri, 19 Feb 2021 19:12:46 GMT",
         "x-ms-return-client-request-id": "true",
         "x-ms-version": "2020-06-12"
       },
@@ -85,49 +54,31 @@
       "StatusCode": 201,
       "ResponseHeaders": {
         "Content-Length": "0",
-<<<<<<< HEAD
-        "Date": "Tue, 02 Feb 2021 21:29:24 GMT",
-        "ETag": "\u00220x8D8C7C19D3A77C8\u0022",
-        "Last-Modified": "Tue, 02 Feb 2021 21:29:25 GMT",
-=======
-        "Date": "Wed, 17 Feb 2021 22:33:44 GMT",
-        "ETag": "\u00220x8D8D3941591A523\u0022",
-        "Last-Modified": "Wed, 17 Feb 2021 22:33:44 GMT",
->>>>>>> 1814567d
+        "Date": "Fri, 19 Feb 2021 19:12:44 GMT",
+        "ETag": "\u00220x8D8D50A56DFCEF7\u0022",
+        "Last-Modified": "Fri, 19 Feb 2021 19:12:45 GMT",
         "Server": [
           "Windows-Azure-HDFS/1.0",
           "Microsoft-HTTPAPI/2.0"
         ],
-        "x-ms-client-request-id": "b1e0f832-2cd4-04c8-658f-9c520b2bfb9c",
-<<<<<<< HEAD
-        "x-ms-request-id": "3b08a04c-e01f-005f-3aaa-f9cb63000000",
-=======
-        "x-ms-request-id": "d2682611-201f-0050-627c-05bd0f000000",
->>>>>>> 1814567d
+        "x-ms-client-request-id": "2e764f21-0d3b-acb0-b18f-5d0f88339823",
+        "x-ms-request-id": "6f4ba539-e01f-004f-29f3-060e0b000000",
         "x-ms-version": "2020-06-12"
       },
       "ResponseBody": []
     },
     {
-      "RequestUri": "https://seannse.dfs.core.windows.net/test-filesystem-ae01cc70-8b3f-4816-16f7-5cde20de8653/test-directory-ba7688f0-aa0f-0008-1d2c-859e742df6f9/test-file-ef2d80c4-375e-5314-5306-e1e114eecd79?resource=file",
+      "RequestUri": "https://seannse.dfs.core.windows.net/test-filesystem-aef67761-4417-fd6e-49f9-8990841349b4/test-directory-864d5ebd-21a0-3ceb-c87d-77c84f20eb97/test-file-c466ebc4-fd8d-112b-a9ce-78831f06a65d?resource=file",
       "RequestMethod": "PUT",
       "RequestHeaders": {
         "Accept": "application/json",
         "Authorization": "Sanitized",
         "User-Agent": [
-<<<<<<< HEAD
-          "azsdk-net-Storage.Files.DataLake/12.7.0-alpha.20210202.1",
-          "(.NET 5.0.2; Microsoft Windows 10.0.19042)"
+          "azsdk-net-Storage.Files.DataLake/12.7.0-alpha.20210219.1",
+          "(.NET 5.0.3; Microsoft Windows 10.0.19041)"
         ],
-        "x-ms-client-request-id": "d0d68ad5-3a47-3259-4300-b55549314620",
-        "x-ms-date": "Tue, 02 Feb 2021 21:29:24 GMT",
-=======
-          "azsdk-net-Storage.Files.DataLake/12.7.0-alpha.20210217.1",
-          "(.NET 5.0.3; Microsoft Windows 10.0.19042)"
-        ],
-        "x-ms-client-request-id": "d0d68ad5-3a47-3259-4300-b55549314620",
-        "x-ms-date": "Wed, 17 Feb 2021 22:33:44 GMT",
->>>>>>> 1814567d
+        "x-ms-client-request-id": "58b0d9f6-eef1-c986-69e9-c540fd3dd6b1",
+        "x-ms-date": "Fri, 19 Feb 2021 19:12:46 GMT",
         "x-ms-return-client-request-id": "true",
         "x-ms-version": "2020-06-12"
       },
@@ -135,50 +86,30 @@
       "StatusCode": 201,
       "ResponseHeaders": {
         "Content-Length": "0",
-<<<<<<< HEAD
-        "Date": "Tue, 02 Feb 2021 21:29:24 GMT",
-        "ETag": "\u00220x8D8C7C19D48BFA9\u0022",
-        "Last-Modified": "Tue, 02 Feb 2021 21:29:25 GMT",
-=======
-        "Date": "Wed, 17 Feb 2021 22:33:44 GMT",
-        "ETag": "\u00220x8D8D394159D5601\u0022",
-        "Last-Modified": "Wed, 17 Feb 2021 22:33:44 GMT",
->>>>>>> 1814567d
+        "Date": "Fri, 19 Feb 2021 19:12:44 GMT",
+        "ETag": "\u00220x8D8D50A56EB8AD2\u0022",
+        "Last-Modified": "Fri, 19 Feb 2021 19:12:45 GMT",
         "Server": [
           "Windows-Azure-HDFS/1.0",
           "Microsoft-HTTPAPI/2.0"
         ],
-        "x-ms-client-request-id": "d0d68ad5-3a47-3259-4300-b55549314620",
-<<<<<<< HEAD
-        "x-ms-request-id": "3b08a05f-e01f-005f-4daa-f9cb63000000",
-=======
-        "x-ms-request-id": "d268261a-201f-0050-6b7c-05bd0f000000",
->>>>>>> 1814567d
+        "x-ms-client-request-id": "58b0d9f6-eef1-c986-69e9-c540fd3dd6b1",
+        "x-ms-request-id": "6f4ba55f-e01f-004f-4ff3-060e0b000000",
         "x-ms-version": "2020-06-12"
       },
       "ResponseBody": []
     },
     {
-<<<<<<< HEAD
-      "RequestUri": "https://seannse.blob.core.windows.net/test-filesystem-ae01cc70-8b3f-4816-16f7-5cde20de8653/test-directory-ba7688f0-aa0f-0008-1d2c-859e742df6f9/test-file-ef2d80c4-375e-5314-5306-e1e114eecd79?sv=2020-06-12\u0026st=2021-02-02T20%3A29%3A24Z\u0026se=2021-02-02T22%3A29%3A24Z\u0026sr=b\u0026sp=racwd\u0026sig=Sanitized",
-      "RequestMethod": "HEAD",
-      "RequestHeaders": {
-        "traceparent": "00-cb5ee3b1774f2e48a1bd3a830dd527a5-74939a65e8330543-00",
-        "User-Agent": [
-          "azsdk-net-Storage.Files.DataLake/12.7.0-alpha.20210202.1",
-          "(.NET 5.0.2; Microsoft Windows 10.0.19042)"
-=======
-      "RequestUri": "https://seannse.blob.core.windows.net/test-filesystem-ae01cc70-8b3f-4816-16f7-5cde20de8653/test-directory-ba7688f0-aa0f-0008-1d2c-859e742df6f9/test-file-ef2d80c4-375e-5314-5306-e1e114eecd79?sv=2020-06-12\u0026st=2021-02-17T21%3A33%3A44Z\u0026se=2021-02-17T23%3A33%3A44Z\u0026sr=b\u0026sp=racwd\u0026sig=Sanitized",
+      "RequestUri": "https://seannse.blob.core.windows.net/test-filesystem-aef67761-4417-fd6e-49f9-8990841349b4/test-directory-864d5ebd-21a0-3ceb-c87d-77c84f20eb97/test-file-c466ebc4-fd8d-112b-a9ce-78831f06a65d?sv=2020-06-12\u0026st=2021-02-19T18%3A12%3A46Z\u0026se=2021-02-19T20%3A12%3A46Z\u0026sr=b\u0026sp=racwd\u0026sig=Sanitized",
       "RequestMethod": "HEAD",
       "RequestHeaders": {
         "Accept": "application/xml",
-        "traceparent": "00-9a49c30c0427394aa0b39b79623d4081-d8682ad206e02341-00",
+        "traceparent": "00-9304f54417bce84f80faa66f48d45a4c-a3355a863931c747-00",
         "User-Agent": [
-          "azsdk-net-Storage.Files.DataLake/12.7.0-alpha.20210217.1",
-          "(.NET 5.0.3; Microsoft Windows 10.0.19042)"
->>>>>>> 1814567d
+          "azsdk-net-Storage.Files.DataLake/12.7.0-alpha.20210219.1",
+          "(.NET 5.0.3; Microsoft Windows 10.0.19041)"
         ],
-        "x-ms-client-request-id": "807c287e-2b54-d954-0880-b77103add2ad",
+        "x-ms-client-request-id": "af19bbe7-4083-af31-9efa-49267017b467",
         "x-ms-return-client-request-id": "true",
         "x-ms-version": "2020-06-12"
       },
@@ -188,15 +119,9 @@
         "Accept-Ranges": "bytes",
         "Content-Length": "0",
         "Content-Type": "application/octet-stream",
-<<<<<<< HEAD
-        "Date": "Tue, 02 Feb 2021 21:29:25 GMT",
-        "ETag": "\u00220x8D8C7C19D48BFA9\u0022",
-        "Last-Modified": "Tue, 02 Feb 2021 21:29:25 GMT",
-=======
-        "Date": "Wed, 17 Feb 2021 22:33:43 GMT",
-        "ETag": "\u00220x8D8D394159D5601\u0022",
-        "Last-Modified": "Wed, 17 Feb 2021 22:33:44 GMT",
->>>>>>> 1814567d
+        "Date": "Fri, 19 Feb 2021 19:12:45 GMT",
+        "ETag": "\u00220x8D8D50A56EB8AD2\u0022",
+        "Last-Modified": "Fri, 19 Feb 2021 19:12:45 GMT",
         "Server": [
           "Windows-Azure-Blob/1.0",
           "Microsoft-HTTPAPI/2.0"
@@ -204,50 +129,32 @@
         "x-ms-access-tier": "Hot",
         "x-ms-access-tier-inferred": "true",
         "x-ms-blob-type": "BlockBlob",
-        "x-ms-client-request-id": "807c287e-2b54-d954-0880-b77103add2ad",
-<<<<<<< HEAD
-        "x-ms-creation-time": "Tue, 02 Feb 2021 21:29:25 GMT",
-=======
-        "x-ms-creation-time": "Wed, 17 Feb 2021 22:33:44 GMT",
->>>>>>> 1814567d
+        "x-ms-client-request-id": "af19bbe7-4083-af31-9efa-49267017b467",
+        "x-ms-creation-time": "Fri, 19 Feb 2021 19:12:45 GMT",
         "x-ms-group": "$superuser",
         "x-ms-lease-state": "available",
         "x-ms-lease-status": "unlocked",
         "x-ms-owner": "$superuser",
         "x-ms-permissions": "rw-r-----",
-<<<<<<< HEAD
-        "x-ms-request-id": "cd2cdc7f-c01e-003a-4eaa-f96527000000",
-=======
-        "x-ms-request-id": "d0de97d6-401e-001b-677c-05415c000000",
->>>>>>> 1814567d
+        "x-ms-request-id": "2e6b8727-201e-00a4-27f3-0676f9000000",
         "x-ms-server-encrypted": "true",
         "x-ms-version": "2020-06-12"
       },
       "ResponseBody": []
     },
     {
-      "RequestUri": "https://seannse.blob.core.windows.net/test-filesystem-ae01cc70-8b3f-4816-16f7-5cde20de8653?restype=container",
+      "RequestUri": "https://seannse.blob.core.windows.net/test-filesystem-aef67761-4417-fd6e-49f9-8990841349b4?restype=container",
       "RequestMethod": "DELETE",
       "RequestHeaders": {
         "Accept": "application/xml",
         "Authorization": "Sanitized",
-<<<<<<< HEAD
-        "traceparent": "00-62a6458443c0d74aa92324a39e62f4bc-6315ce86f8df3b47-00",
+        "traceparent": "00-28f9434053c3ed4993266d2065ea187c-08928ea47e89574d-00",
         "User-Agent": [
-          "azsdk-net-Storage.Files.DataLake/12.7.0-alpha.20210202.1",
-          "(.NET 5.0.2; Microsoft Windows 10.0.19042)"
+          "azsdk-net-Storage.Files.DataLake/12.7.0-alpha.20210219.1",
+          "(.NET 5.0.3; Microsoft Windows 10.0.19041)"
         ],
-        "x-ms-client-request-id": "20d7e666-c5b4-40cc-3b6f-3bcd9af87547",
-        "x-ms-date": "Tue, 02 Feb 2021 21:29:25 GMT",
-=======
-        "traceparent": "00-601a85bf66e3944f957684d96aa1c894-06d9f70a5e69d74b-00",
-        "User-Agent": [
-          "azsdk-net-Storage.Files.DataLake/12.7.0-alpha.20210217.1",
-          "(.NET 5.0.3; Microsoft Windows 10.0.19042)"
-        ],
-        "x-ms-client-request-id": "20d7e666-c5b4-40cc-3b6f-3bcd9af87547",
-        "x-ms-date": "Wed, 17 Feb 2021 22:33:44 GMT",
->>>>>>> 1814567d
+        "x-ms-client-request-id": "4259678a-2723-4c2e-e386-54d348cb7be0",
+        "x-ms-date": "Fri, 19 Feb 2021 19:12:46 GMT",
         "x-ms-return-client-request-id": "true",
         "x-ms-version": "2020-06-12"
       },
@@ -255,33 +162,21 @@
       "StatusCode": 202,
       "ResponseHeaders": {
         "Content-Length": "0",
-<<<<<<< HEAD
-        "Date": "Tue, 02 Feb 2021 21:29:25 GMT",
-=======
-        "Date": "Wed, 17 Feb 2021 22:33:44 GMT",
->>>>>>> 1814567d
+        "Date": "Fri, 19 Feb 2021 19:12:45 GMT",
         "Server": [
           "Windows-Azure-Blob/1.0",
           "Microsoft-HTTPAPI/2.0"
         ],
-        "x-ms-client-request-id": "20d7e666-c5b4-40cc-3b6f-3bcd9af87547",
-<<<<<<< HEAD
-        "x-ms-request-id": "cab6a18c-901e-009e-59aa-f96c81000000",
-=======
-        "x-ms-request-id": "e21aef76-601e-0041-197c-0527bb000000",
->>>>>>> 1814567d
+        "x-ms-client-request-id": "4259678a-2723-4c2e-e386-54d348cb7be0",
+        "x-ms-request-id": "2e6b87e7-201e-00a4-57f3-0676f9000000",
         "x-ms-version": "2020-06-12"
       },
       "ResponseBody": []
     }
   ],
   "Variables": {
-<<<<<<< HEAD
-    "DateTimeOffsetNow": "2021-02-02T15:29:24.8731256-06:00",
-=======
-    "DateTimeOffsetNow": "2021-02-17T16:33:44.5752916-06:00",
->>>>>>> 1814567d
-    "RandomSeed": "751745067",
+    "DateTimeOffsetNow": "2021-02-19T13:12:46.5211455-06:00",
+    "RandomSeed": "1014289206",
     "Storage_TestConfigHierarchicalNamespace": "NamespaceTenant\nseannse\nU2FuaXRpemVk\nhttps://seannse.blob.core.windows.net\nhttps://seannse.file.core.windows.net\nhttps://seannse.queue.core.windows.net\nhttps://seannse.table.core.windows.net\n\n\n\n\nhttps://seannse-secondary.blob.core.windows.net\nhttps://seannse-secondary.file.core.windows.net\nhttps://seannse-secondary.queue.core.windows.net\nhttps://seannse-secondary.table.core.windows.net\n68390a19-a643-458b-b726-408abf67b4fc\nSanitized\n72f988bf-86f1-41af-91ab-2d7cd011db47\nhttps://login.microsoftonline.com/\nCloud\nBlobEndpoint=https://seannse.blob.core.windows.net/;QueueEndpoint=https://seannse.queue.core.windows.net/;FileEndpoint=https://seannse.file.core.windows.net/;BlobSecondaryEndpoint=https://seannse-secondary.blob.core.windows.net/;QueueSecondaryEndpoint=https://seannse-secondary.queue.core.windows.net/;FileSecondaryEndpoint=https://seannse-secondary.file.core.windows.net/;AccountName=seannse;AccountKey=Sanitized\n"
   }
 }