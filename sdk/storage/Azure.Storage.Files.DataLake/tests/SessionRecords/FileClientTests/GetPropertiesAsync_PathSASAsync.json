--- conflicted
+++ resolved
@@ -15,11 +15,7 @@
         "x-ms-client-request-id": "98cbf10d-85ac-c026-333b-dcd2a8681cc1",
         "x-ms-date": "Fri, 19 Feb 2021 19:12:46 GMT",
         "x-ms-return-client-request-id": "true",
-<<<<<<< HEAD
-        "x-ms-version": "2020-12-06"
-=======
         "x-ms-version": "2021-02-12"
->>>>>>> 7e782c87
       },
       "RequestBody": null,
       "StatusCode": 201,
@@ -34,11 +30,7 @@
         ],
         "x-ms-client-request-id": "98cbf10d-85ac-c026-333b-dcd2a8681cc1",
         "x-ms-request-id": "2e6b8507-201e-00a4-29f3-0676f9000000",
-<<<<<<< HEAD
-        "x-ms-version": "2020-12-06"
-=======
         "x-ms-version": "2021-02-12"
->>>>>>> 7e782c87
       },
       "ResponseBody": []
     },
@@ -56,11 +48,7 @@
         "x-ms-client-request-id": "2e764f21-0d3b-acb0-b18f-5d0f88339823",
         "x-ms-date": "Fri, 19 Feb 2021 19:12:46 GMT",
         "x-ms-return-client-request-id": "true",
-<<<<<<< HEAD
-        "x-ms-version": "2020-12-06"
-=======
         "x-ms-version": "2021-02-12"
->>>>>>> 7e782c87
       },
       "RequestBody": null,
       "StatusCode": 201,
@@ -75,11 +63,7 @@
         ],
         "x-ms-client-request-id": "2e764f21-0d3b-acb0-b18f-5d0f88339823",
         "x-ms-request-id": "6f4ba539-e01f-004f-29f3-060e0b000000",
-<<<<<<< HEAD
-        "x-ms-version": "2020-12-06"
-=======
         "x-ms-version": "2021-02-12"
->>>>>>> 7e782c87
       },
       "ResponseBody": []
     },
@@ -96,11 +80,7 @@
         "x-ms-client-request-id": "58b0d9f6-eef1-c986-69e9-c540fd3dd6b1",
         "x-ms-date": "Fri, 19 Feb 2021 19:12:46 GMT",
         "x-ms-return-client-request-id": "true",
-<<<<<<< HEAD
-        "x-ms-version": "2020-12-06"
-=======
         "x-ms-version": "2021-02-12"
->>>>>>> 7e782c87
       },
       "RequestBody": null,
       "StatusCode": 201,
@@ -115,20 +95,12 @@
         ],
         "x-ms-client-request-id": "58b0d9f6-eef1-c986-69e9-c540fd3dd6b1",
         "x-ms-request-id": "6f4ba55f-e01f-004f-4ff3-060e0b000000",
-<<<<<<< HEAD
-        "x-ms-version": "2020-12-06"
-=======
         "x-ms-version": "2021-02-12"
->>>>>>> 7e782c87
       },
       "ResponseBody": []
     },
     {
-<<<<<<< HEAD
-      "RequestUri": "https://seannse.blob.core.windows.net/test-filesystem-aef67761-4417-fd6e-49f9-8990841349b4/test-directory-864d5ebd-21a0-3ceb-c87d-77c84f20eb97/test-file-c466ebc4-fd8d-112b-a9ce-78831f06a65d?sv=2020-12-06&st=2021-02-19T18%3A12%3A46Z&se=2021-02-19T20%3A12%3A46Z&sr=b&sp=racwd&sig=Sanitized",
-=======
       "RequestUri": "https://seannse.blob.core.windows.net/test-filesystem-aef67761-4417-fd6e-49f9-8990841349b4/test-directory-864d5ebd-21a0-3ceb-c87d-77c84f20eb97/test-file-c466ebc4-fd8d-112b-a9ce-78831f06a65d?sv=2021-02-12&st=2021-02-19T18%3A12%3A46Z&se=2021-02-19T20%3A12%3A46Z&sr=b&sp=racwd&sig=Sanitized",
->>>>>>> 7e782c87
       "RequestMethod": "HEAD",
       "RequestHeaders": {
         "Accept": "application/xml",
@@ -139,11 +111,7 @@
         ],
         "x-ms-client-request-id": "af19bbe7-4083-af31-9efa-49267017b467",
         "x-ms-return-client-request-id": "true",
-<<<<<<< HEAD
-        "x-ms-version": "2020-12-06"
-=======
         "x-ms-version": "2021-02-12"
->>>>>>> 7e782c87
       },
       "RequestBody": null,
       "StatusCode": 200,
@@ -170,11 +138,7 @@
         "x-ms-permissions": "rw-r-----",
         "x-ms-request-id": "2e6b8727-201e-00a4-27f3-0676f9000000",
         "x-ms-server-encrypted": "true",
-<<<<<<< HEAD
-        "x-ms-version": "2020-12-06"
-=======
         "x-ms-version": "2021-02-12"
->>>>>>> 7e782c87
       },
       "ResponseBody": []
     },
@@ -192,11 +156,7 @@
         "x-ms-client-request-id": "4259678a-2723-4c2e-e386-54d348cb7be0",
         "x-ms-date": "Fri, 19 Feb 2021 19:12:46 GMT",
         "x-ms-return-client-request-id": "true",
-<<<<<<< HEAD
-        "x-ms-version": "2020-12-06"
-=======
         "x-ms-version": "2021-02-12"
->>>>>>> 7e782c87
       },
       "RequestBody": null,
       "StatusCode": 202,
@@ -209,11 +169,7 @@
         ],
         "x-ms-client-request-id": "4259678a-2723-4c2e-e386-54d348cb7be0",
         "x-ms-request-id": "2e6b87e7-201e-00a4-57f3-0676f9000000",
-<<<<<<< HEAD
-        "x-ms-version": "2020-12-06"
-=======
         "x-ms-version": "2021-02-12"
->>>>>>> 7e782c87
       },
       "ResponseBody": []
     }
