﻿{
  "Entries": [
    {
      "RequestUri": "https://seannse.blob.core.windows.net/test-filesystem-7fc108f6-e04a-8da3-28b8-6f3a32eddef5?restype=container",
      "RequestMethod": "PUT",
      "RequestHeaders": {
        "Accept": "application/xml",
        "Authorization": "Sanitized",
        "traceparent": "00-60dfba9b3ba9b34eb1fcc2309927245a-a810f8d97d485d47-00",
        "User-Agent": [
          "azsdk-net-Storage.Files.DataLake/12.7.0-alpha.20210219.1",
          "(.NET 5.0.3; Microsoft Windows 10.0.19041)"
        ],
        "x-ms-blob-public-access": "container",
        "x-ms-client-request-id": "02507110-afdd-af18-1a59-965a528d738c",
        "x-ms-date": "Fri, 19 Feb 2021 19:09:30 GMT",
        "x-ms-return-client-request-id": "true",
<<<<<<< HEAD
        "x-ms-version": "2020-12-06"
=======
        "x-ms-version": "2021-02-12"
>>>>>>> 7e782c87
      },
      "RequestBody": null,
      "StatusCode": 201,
      "ResponseHeaders": {
        "Content-Length": "0",
        "Date": "Fri, 19 Feb 2021 19:09:30 GMT",
        "ETag": "\"0x8D8D509E252CF82\"",
        "Last-Modified": "Fri, 19 Feb 2021 19:09:30 GMT",
        "Server": [
          "Windows-Azure-Blob/1.0",
          "Microsoft-HTTPAPI/2.0"
        ],
        "x-ms-client-request-id": "02507110-afdd-af18-1a59-965a528d738c",
        "x-ms-request-id": "2e640029-201e-00a4-4bf2-0676f9000000",
<<<<<<< HEAD
        "x-ms-version": "2020-12-06"
=======
        "x-ms-version": "2021-02-12"
>>>>>>> 7e782c87
      },
      "ResponseBody": []
    },
    {
      "RequestUri": "https://seannse.dfs.core.windows.net/test-filesystem-7fc108f6-e04a-8da3-28b8-6f3a32eddef5/test-directory-d29a9968-6ef0-488a-2283-61561758a8fe?resource=directory",
      "RequestMethod": "PUT",
      "RequestHeaders": {
        "Accept": "application/json",
        "Authorization": "Sanitized",
        "traceparent": "00-76913a8e08437d4a8522b2c7f6a0d64b-5b80c905fb1e014b-00",
        "User-Agent": [
          "azsdk-net-Storage.Files.DataLake/12.7.0-alpha.20210219.1",
          "(.NET 5.0.3; Microsoft Windows 10.0.19041)"
        ],
        "x-ms-client-request-id": "63ed4c1f-b645-7961-7317-3bad4ac635f0",
        "x-ms-date": "Fri, 19 Feb 2021 19:09:30 GMT",
        "x-ms-return-client-request-id": "true",
<<<<<<< HEAD
        "x-ms-version": "2020-12-06"
=======
        "x-ms-version": "2021-02-12"
>>>>>>> 7e782c87
      },
      "RequestBody": null,
      "StatusCode": 201,
      "ResponseHeaders": {
        "Content-Length": "0",
        "Date": "Fri, 19 Feb 2021 19:09:29 GMT",
        "ETag": "\"0x8D8D509E2622C6F\"",
        "Last-Modified": "Fri, 19 Feb 2021 19:09:30 GMT",
        "Server": [
          "Windows-Azure-HDFS/1.0",
          "Microsoft-HTTPAPI/2.0"
        ],
        "x-ms-client-request-id": "63ed4c1f-b645-7961-7317-3bad4ac635f0",
        "x-ms-request-id": "6f4b0b9e-e01f-004f-2df2-060e0b000000",
<<<<<<< HEAD
        "x-ms-version": "2020-12-06"
=======
        "x-ms-version": "2021-02-12"
>>>>>>> 7e782c87
      },
      "ResponseBody": []
    },
    {
      "RequestUri": "https://seannse.dfs.core.windows.net/test-filesystem-7fc108f6-e04a-8da3-28b8-6f3a32eddef5/test-directory-d29a9968-6ef0-488a-2283-61561758a8fe/test-file-2f1030ea-b8dc-407f-3b95-1bfdd595b83e?resource=file",
      "RequestMethod": "PUT",
      "RequestHeaders": {
        "Accept": "application/json",
        "Authorization": "Sanitized",
        "User-Agent": [
          "azsdk-net-Storage.Files.DataLake/12.7.0-alpha.20210219.1",
          "(.NET 5.0.3; Microsoft Windows 10.0.19041)"
        ],
        "x-ms-client-request-id": "063ba997-0f9f-1447-c2b4-187b1749be48",
        "x-ms-date": "Fri, 19 Feb 2021 19:09:31 GMT",
        "x-ms-return-client-request-id": "true",
<<<<<<< HEAD
        "x-ms-version": "2020-12-06"
=======
        "x-ms-version": "2021-02-12"
>>>>>>> 7e782c87
      },
      "RequestBody": null,
      "StatusCode": 201,
      "ResponseHeaders": {
        "Content-Length": "0",
        "Date": "Fri, 19 Feb 2021 19:09:29 GMT",
        "ETag": "\"0x8D8D509E270251D\"",
        "Last-Modified": "Fri, 19 Feb 2021 19:09:30 GMT",
        "Server": [
          "Windows-Azure-HDFS/1.0",
          "Microsoft-HTTPAPI/2.0"
        ],
        "x-ms-client-request-id": "063ba997-0f9f-1447-c2b4-187b1749be48",
        "x-ms-request-id": "6f4b0ba7-e01f-004f-36f2-060e0b000000",
<<<<<<< HEAD
        "x-ms-version": "2020-12-06"
=======
        "x-ms-version": "2021-02-12"
>>>>>>> 7e782c87
      },
      "ResponseBody": []
    },
    {
      "RequestUri": "https://seannse.blob.core.windows.net/?restype=service&comp=userdelegationkey",
      "RequestMethod": "POST",
      "RequestHeaders": {
        "Accept": "application/xml",
        "Authorization": "Sanitized",
        "Content-Length": "59",
        "Content-Type": "application/xml",
        "traceparent": "00-06cca411b3142947875091cb53ddc275-f3c3c45ad480bc4a-00",
        "User-Agent": [
          "azsdk-net-Storage.Files.DataLake/12.7.0-alpha.20210219.1",
          "(.NET 5.0.3; Microsoft Windows 10.0.19041)"
        ],
        "x-ms-client-request-id": "a115d8c4-2e8a-f650-88e7-996cd2c2a531",
        "x-ms-return-client-request-id": "true",
<<<<<<< HEAD
        "x-ms-version": "2020-12-06"
=======
        "x-ms-version": "2021-02-12"
>>>>>>> 7e782c87
      },
      "RequestBody": "﻿<KeyInfo><Expiry>2021-02-19T20:09:31Z</Expiry></KeyInfo>",
      "StatusCode": 200,
      "ResponseHeaders": {
        "Content-Type": "application/xml",
        "Date": "Fri, 19 Feb 2021 19:09:30 GMT",
        "Server": [
          "Windows-Azure-Blob/1.0",
          "Microsoft-HTTPAPI/2.0"
        ],
        "Transfer-Encoding": "chunked",
        "x-ms-client-request-id": "a115d8c4-2e8a-f650-88e7-996cd2c2a531",
        "x-ms-request-id": "2e6404bb-201e-00a4-13f2-0676f9000000",
<<<<<<< HEAD
        "x-ms-version": "2020-12-06"
=======
        "x-ms-version": "2021-02-12"
>>>>>>> 7e782c87
      },
      "ResponseBody": "﻿<?xml version=\"1.0\" encoding=\"utf-8\"?><UserDelegationKey><SignedOid>c4f48289-bb84-4086-b250-6f94a8f64cee</SignedOid><SignedTid>72f988bf-86f1-41af-91ab-2d7cd011db47</SignedTid><SignedStart>2021-02-19T19:09:30Z</SignedStart><SignedExpiry>2021-02-19T20:09:31Z</SignedExpiry><SignedService>b</SignedService><SignedVersion>2020-06-12</SignedVersion><Value>GHFHsVyFrTMh84vDyhXtAlDzOcls8yKuS5W0AoyQHRY=</Value></UserDelegationKey>"
    },
    {
<<<<<<< HEAD
      "RequestUri": "https://seannse.dfs.core.windows.net/test-filesystem-7fc108f6-e04a-8da3-28b8-6f3a32eddef5/test-directory-d29a9968-6ef0-488a-2283-61561758a8fe/test-file-2f1030ea-b8dc-407f-3b95-1bfdd595b83e?skoid=c4f48289-bb84-4086-b250-6f94a8f64cee&sktid=72f988bf-86f1-41af-91ab-2d7cd011db47&skt=2021-02-19T19%3A09%3A30Z&ske=2021-02-19T20%3A09%3A31Z&sks=b&skv=2020-06-12&sv=2020-12-06&st=2021-02-19T18%3A09%3A31Z&se=2021-02-19T20%3A09%3A31Z&sr=c&sp=racwdlmeop&sig=Sanitized&action=getAccessControl",
=======
      "RequestUri": "https://seannse.dfs.core.windows.net/test-filesystem-7fc108f6-e04a-8da3-28b8-6f3a32eddef5/test-directory-d29a9968-6ef0-488a-2283-61561758a8fe/test-file-2f1030ea-b8dc-407f-3b95-1bfdd595b83e?skoid=c4f48289-bb84-4086-b250-6f94a8f64cee&sktid=72f988bf-86f1-41af-91ab-2d7cd011db47&skt=2021-02-19T19%3A09%3A30Z&ske=2021-02-19T20%3A09%3A31Z&sks=b&skv=2020-06-12&sv=2021-02-12&st=2021-02-19T18%3A09%3A31Z&se=2021-02-19T20%3A09%3A31Z&sr=c&sp=racwdlmeop&sig=Sanitized&action=getAccessControl",
>>>>>>> 7e782c87
      "RequestMethod": "HEAD",
      "RequestHeaders": {
        "Accept": "application/json",
        "traceparent": "00-ccc92b5e301dd841833b260b99b83f3c-a2a47c0a9fa3be45-00",
        "User-Agent": [
          "azsdk-net-Storage.Files.DataLake/12.7.0-alpha.20210219.1",
          "(.NET 5.0.3; Microsoft Windows 10.0.19041)"
        ],
        "x-ms-client-request-id": "3eb65a38-1d34-24be-7066-03d3cd60624c",
        "x-ms-return-client-request-id": "true",
<<<<<<< HEAD
        "x-ms-version": "2020-12-06"
=======
        "x-ms-version": "2021-02-12"
>>>>>>> 7e782c87
      },
      "RequestBody": null,
      "StatusCode": 200,
      "ResponseHeaders": {
        "Date": "Fri, 19 Feb 2021 19:09:30 GMT",
        "ETag": "\"0x8D8D509E270251D\"",
        "Last-Modified": "Fri, 19 Feb 2021 19:09:30 GMT",
        "Server": [
          "Windows-Azure-HDFS/1.0",
          "Microsoft-HTTPAPI/2.0"
        ],
        "x-ms-acl": "user::rw-,group::r--,other::---",
        "x-ms-client-request-id": "3eb65a38-1d34-24be-7066-03d3cd60624c",
        "x-ms-group": "$superuser",
        "x-ms-owner": "$superuser",
        "x-ms-permissions": "rw-r-----",
        "x-ms-request-id": "6f4b0bff-e01f-004f-0ef2-060e0b000000",
<<<<<<< HEAD
        "x-ms-version": "2020-12-06"
=======
        "x-ms-version": "2021-02-12"
>>>>>>> 7e782c87
      },
      "ResponseBody": []
    },
    {
      "RequestUri": "https://seannse.blob.core.windows.net/test-filesystem-7fc108f6-e04a-8da3-28b8-6f3a32eddef5?restype=container",
      "RequestMethod": "DELETE",
      "RequestHeaders": {
        "Accept": "application/xml",
        "Authorization": "Sanitized",
        "traceparent": "00-ab17035bbc5e2648bde710b51628c4ef-878b550f6c59cb4c-00",
        "User-Agent": [
          "azsdk-net-Storage.Files.DataLake/12.7.0-alpha.20210219.1",
          "(.NET 5.0.3; Microsoft Windows 10.0.19041)"
        ],
        "x-ms-client-request-id": "7833e397-660b-6afd-ebdc-ccf2c2d2647b",
        "x-ms-date": "Fri, 19 Feb 2021 19:09:31 GMT",
        "x-ms-return-client-request-id": "true",
<<<<<<< HEAD
        "x-ms-version": "2020-12-06"
=======
        "x-ms-version": "2021-02-12"
>>>>>>> 7e782c87
      },
      "RequestBody": null,
      "StatusCode": 202,
      "ResponseHeaders": {
        "Content-Length": "0",
        "Date": "Fri, 19 Feb 2021 19:09:30 GMT",
        "Server": [
          "Windows-Azure-Blob/1.0",
          "Microsoft-HTTPAPI/2.0"
        ],
        "x-ms-client-request-id": "7833e397-660b-6afd-ebdc-ccf2c2d2647b",
        "x-ms-request-id": "2e640768-201e-00a4-0df2-0676f9000000",
<<<<<<< HEAD
        "x-ms-version": "2020-12-06"
=======
        "x-ms-version": "2021-02-12"
>>>>>>> 7e782c87
      },
      "ResponseBody": []
    }
  ],
  "Variables": {
    "DateTimeOffsetNow": "2021-02-19T13:09:31.1077549-06:00",
    "RandomSeed": "1375938314",
    "Storage_TestConfigHierarchicalNamespace": "NamespaceTenant\nseannse\nU2FuaXRpemVk\nhttps://seannse.blob.core.windows.net\nhttps://seannse.file.core.windows.net\nhttps://seannse.queue.core.windows.net\nhttps://seannse.table.core.windows.net\n\n\n\n\nhttps://seannse-secondary.blob.core.windows.net\nhttps://seannse-secondary.file.core.windows.net\nhttps://seannse-secondary.queue.core.windows.net\nhttps://seannse-secondary.table.core.windows.net\n68390a19-a643-458b-b726-408abf67b4fc\nSanitized\n72f988bf-86f1-41af-91ab-2d7cd011db47\nhttps://login.microsoftonline.com/\nCloud\nBlobEndpoint=https://seannse.blob.core.windows.net/;QueueEndpoint=https://seannse.queue.core.windows.net/;FileEndpoint=https://seannse.file.core.windows.net/;BlobSecondaryEndpoint=https://seannse-secondary.blob.core.windows.net/;QueueSecondaryEndpoint=https://seannse-secondary.queue.core.windows.net/;FileSecondaryEndpoint=https://seannse-secondary.file.core.windows.net/;AccountName=seannse;AccountKey=Sanitized\n\n\n"
  }
}<|MERGE_RESOLUTION|>--- conflicted
+++ resolved
@@ -15,11 +15,7 @@
         "x-ms-client-request-id": "02507110-afdd-af18-1a59-965a528d738c",
         "x-ms-date": "Fri, 19 Feb 2021 19:09:30 GMT",
         "x-ms-return-client-request-id": "true",
-<<<<<<< HEAD
-        "x-ms-version": "2020-12-06"
-=======
-        "x-ms-version": "2021-02-12"
->>>>>>> 7e782c87
+        "x-ms-version": "2021-02-12"
       },
       "RequestBody": null,
       "StatusCode": 201,
@@ -34,11 +30,7 @@
         ],
         "x-ms-client-request-id": "02507110-afdd-af18-1a59-965a528d738c",
         "x-ms-request-id": "2e640029-201e-00a4-4bf2-0676f9000000",
-<<<<<<< HEAD
-        "x-ms-version": "2020-12-06"
-=======
-        "x-ms-version": "2021-02-12"
->>>>>>> 7e782c87
+        "x-ms-version": "2021-02-12"
       },
       "ResponseBody": []
     },
@@ -56,11 +48,7 @@
         "x-ms-client-request-id": "63ed4c1f-b645-7961-7317-3bad4ac635f0",
         "x-ms-date": "Fri, 19 Feb 2021 19:09:30 GMT",
         "x-ms-return-client-request-id": "true",
-<<<<<<< HEAD
-        "x-ms-version": "2020-12-06"
-=======
-        "x-ms-version": "2021-02-12"
->>>>>>> 7e782c87
+        "x-ms-version": "2021-02-12"
       },
       "RequestBody": null,
       "StatusCode": 201,
@@ -75,11 +63,7 @@
         ],
         "x-ms-client-request-id": "63ed4c1f-b645-7961-7317-3bad4ac635f0",
         "x-ms-request-id": "6f4b0b9e-e01f-004f-2df2-060e0b000000",
-<<<<<<< HEAD
-        "x-ms-version": "2020-12-06"
-=======
-        "x-ms-version": "2021-02-12"
->>>>>>> 7e782c87
+        "x-ms-version": "2021-02-12"
       },
       "ResponseBody": []
     },
@@ -96,11 +80,7 @@
         "x-ms-client-request-id": "063ba997-0f9f-1447-c2b4-187b1749be48",
         "x-ms-date": "Fri, 19 Feb 2021 19:09:31 GMT",
         "x-ms-return-client-request-id": "true",
-<<<<<<< HEAD
-        "x-ms-version": "2020-12-06"
-=======
-        "x-ms-version": "2021-02-12"
->>>>>>> 7e782c87
+        "x-ms-version": "2021-02-12"
       },
       "RequestBody": null,
       "StatusCode": 201,
@@ -115,11 +95,7 @@
         ],
         "x-ms-client-request-id": "063ba997-0f9f-1447-c2b4-187b1749be48",
         "x-ms-request-id": "6f4b0ba7-e01f-004f-36f2-060e0b000000",
-<<<<<<< HEAD
-        "x-ms-version": "2020-12-06"
-=======
-        "x-ms-version": "2021-02-12"
->>>>>>> 7e782c87
+        "x-ms-version": "2021-02-12"
       },
       "ResponseBody": []
     },
@@ -138,11 +114,7 @@
         ],
         "x-ms-client-request-id": "a115d8c4-2e8a-f650-88e7-996cd2c2a531",
         "x-ms-return-client-request-id": "true",
-<<<<<<< HEAD
-        "x-ms-version": "2020-12-06"
-=======
-        "x-ms-version": "2021-02-12"
->>>>>>> 7e782c87
+        "x-ms-version": "2021-02-12"
       },
       "RequestBody": "﻿<KeyInfo><Expiry>2021-02-19T20:09:31Z</Expiry></KeyInfo>",
       "StatusCode": 200,
@@ -156,20 +128,12 @@
         "Transfer-Encoding": "chunked",
         "x-ms-client-request-id": "a115d8c4-2e8a-f650-88e7-996cd2c2a531",
         "x-ms-request-id": "2e6404bb-201e-00a4-13f2-0676f9000000",
-<<<<<<< HEAD
-        "x-ms-version": "2020-12-06"
-=======
-        "x-ms-version": "2021-02-12"
->>>>>>> 7e782c87
+        "x-ms-version": "2021-02-12"
       },
       "ResponseBody": "﻿<?xml version=\"1.0\" encoding=\"utf-8\"?><UserDelegationKey><SignedOid>c4f48289-bb84-4086-b250-6f94a8f64cee</SignedOid><SignedTid>72f988bf-86f1-41af-91ab-2d7cd011db47</SignedTid><SignedStart>2021-02-19T19:09:30Z</SignedStart><SignedExpiry>2021-02-19T20:09:31Z</SignedExpiry><SignedService>b</SignedService><SignedVersion>2020-06-12</SignedVersion><Value>GHFHsVyFrTMh84vDyhXtAlDzOcls8yKuS5W0AoyQHRY=</Value></UserDelegationKey>"
     },
     {
-<<<<<<< HEAD
-      "RequestUri": "https://seannse.dfs.core.windows.net/test-filesystem-7fc108f6-e04a-8da3-28b8-6f3a32eddef5/test-directory-d29a9968-6ef0-488a-2283-61561758a8fe/test-file-2f1030ea-b8dc-407f-3b95-1bfdd595b83e?skoid=c4f48289-bb84-4086-b250-6f94a8f64cee&sktid=72f988bf-86f1-41af-91ab-2d7cd011db47&skt=2021-02-19T19%3A09%3A30Z&ske=2021-02-19T20%3A09%3A31Z&sks=b&skv=2020-06-12&sv=2020-12-06&st=2021-02-19T18%3A09%3A31Z&se=2021-02-19T20%3A09%3A31Z&sr=c&sp=racwdlmeop&sig=Sanitized&action=getAccessControl",
-=======
       "RequestUri": "https://seannse.dfs.core.windows.net/test-filesystem-7fc108f6-e04a-8da3-28b8-6f3a32eddef5/test-directory-d29a9968-6ef0-488a-2283-61561758a8fe/test-file-2f1030ea-b8dc-407f-3b95-1bfdd595b83e?skoid=c4f48289-bb84-4086-b250-6f94a8f64cee&sktid=72f988bf-86f1-41af-91ab-2d7cd011db47&skt=2021-02-19T19%3A09%3A30Z&ske=2021-02-19T20%3A09%3A31Z&sks=b&skv=2020-06-12&sv=2021-02-12&st=2021-02-19T18%3A09%3A31Z&se=2021-02-19T20%3A09%3A31Z&sr=c&sp=racwdlmeop&sig=Sanitized&action=getAccessControl",
->>>>>>> 7e782c87
       "RequestMethod": "HEAD",
       "RequestHeaders": {
         "Accept": "application/json",
@@ -180,11 +144,7 @@
         ],
         "x-ms-client-request-id": "3eb65a38-1d34-24be-7066-03d3cd60624c",
         "x-ms-return-client-request-id": "true",
-<<<<<<< HEAD
-        "x-ms-version": "2020-12-06"
-=======
-        "x-ms-version": "2021-02-12"
->>>>>>> 7e782c87
+        "x-ms-version": "2021-02-12"
       },
       "RequestBody": null,
       "StatusCode": 200,
@@ -202,11 +162,7 @@
         "x-ms-owner": "$superuser",
         "x-ms-permissions": "rw-r-----",
         "x-ms-request-id": "6f4b0bff-e01f-004f-0ef2-060e0b000000",
-<<<<<<< HEAD
-        "x-ms-version": "2020-12-06"
-=======
-        "x-ms-version": "2021-02-12"
->>>>>>> 7e782c87
+        "x-ms-version": "2021-02-12"
       },
       "ResponseBody": []
     },
@@ -224,11 +180,7 @@
         "x-ms-client-request-id": "7833e397-660b-6afd-ebdc-ccf2c2d2647b",
         "x-ms-date": "Fri, 19 Feb 2021 19:09:31 GMT",
         "x-ms-return-client-request-id": "true",
-<<<<<<< HEAD
-        "x-ms-version": "2020-12-06"
-=======
-        "x-ms-version": "2021-02-12"
->>>>>>> 7e782c87
+        "x-ms-version": "2021-02-12"
       },
       "RequestBody": null,
       "StatusCode": 202,
@@ -241,11 +193,7 @@
         ],
         "x-ms-client-request-id": "7833e397-660b-6afd-ebdc-ccf2c2d2647b",
         "x-ms-request-id": "2e640768-201e-00a4-0df2-0676f9000000",
-<<<<<<< HEAD
-        "x-ms-version": "2020-12-06"
-=======
-        "x-ms-version": "2021-02-12"
->>>>>>> 7e782c87
+        "x-ms-version": "2021-02-12"
       },
       "ResponseBody": []
     }
