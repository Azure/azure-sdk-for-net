--- conflicted
+++ resolved
@@ -1,30 +1,19 @@
 {
   "Entries": [
     {
-      "RequestUri": "https://seannse.blob.core.windows.net/test-filesystem-805dcfb3-2430-c22f-6d1f-427c35587fe5?restype=container",
+      "RequestUri": "https://seannse.blob.core.windows.net/test-filesystem-eb272ea8-df68-3ddd-4aa7-65d82f630f43?restype=container",
       "RequestMethod": "PUT",
       "RequestHeaders": {
         "Accept": "application/xml",
         "Authorization": "Sanitized",
-<<<<<<< HEAD
-        "traceparent": "00-c3ac48e1a9f1f645821824f744c005b8-e240d13b223e604b-00",
-        "User-Agent": [
-          "azsdk-net-Storage.Files.DataLake/12.7.0-alpha.20210202.1",
-          "(.NET Framework 4.8.4250.0; Microsoft Windows 10.0.19042 )"
+        "traceparent": "00-1753cf34cb87bd4e85f355b7a932b465-e8cfa0e64e56a84a-00",
+        "User-Agent": [
+          "azsdk-net-Storage.Files.DataLake/12.7.0-alpha.20210219.1",
+          "(.NET 5.0.3; Microsoft Windows 10.0.19041)"
         ],
         "x-ms-blob-public-access": "container",
-        "x-ms-client-request-id": "5c4faceb-6df5-a97f-7663-9c2ac4a07f2a",
-        "x-ms-date": "Wed, 03 Feb 2021 02:12:31 GMT",
-=======
-        "traceparent": "00-1ae6fad66d495c46b8558a517dd3fdf6-e5d480d475f1ee40-00",
-        "User-Agent": [
-          "azsdk-net-Storage.Files.DataLake/12.7.0-alpha.20210217.1",
-          "(.NET 5.0.3; Microsoft Windows 10.0.19042)"
-        ],
-        "x-ms-blob-public-access": "container",
-        "x-ms-client-request-id": "5c4faceb-6df5-a97f-7663-9c2ac4a07f2a",
-        "x-ms-date": "Wed, 17 Feb 2021 22:30:19 GMT",
->>>>>>> 1814567d
+        "x-ms-client-request-id": "6d06418d-2e8b-26ba-2d4a-795093cbf7b7",
+        "x-ms-date": "Fri, 19 Feb 2021 19:11:14 GMT",
         "x-ms-return-client-request-id": "true",
         "x-ms-version": "2020-06-12"
       },
@@ -32,53 +21,33 @@
       "StatusCode": 201,
       "ResponseHeaders": {
         "Content-Length": "0",
-<<<<<<< HEAD
-        "Date": "Wed, 03 Feb 2021 02:12:32 GMT",
-        "ETag": "\u00220x8D8C7E92AACF12A\u0022",
-        "Last-Modified": "Wed, 03 Feb 2021 02:12:33 GMT",
-=======
-        "Date": "Wed, 17 Feb 2021 22:30:19 GMT",
-        "ETag": "\u00220x8D8D3939B8B19E8\u0022",
-        "Last-Modified": "Wed, 17 Feb 2021 22:30:19 GMT",
->>>>>>> 1814567d
+        "Date": "Fri, 19 Feb 2021 19:11:13 GMT",
+        "ETag": "\u00220x8D8D50A203A8729\u0022",
+        "Last-Modified": "Fri, 19 Feb 2021 19:11:14 GMT",
         "Server": [
           "Windows-Azure-Blob/1.0",
           "Microsoft-HTTPAPI/2.0"
         ],
-        "x-ms-client-request-id": "5c4faceb-6df5-a97f-7663-9c2ac4a07f2a",
-<<<<<<< HEAD
-        "x-ms-request-id": "9fa90170-401e-000b-44d2-f98434000000",
-=======
-        "x-ms-request-id": "2b9395aa-b01e-0030-0e7c-05c190000000",
->>>>>>> 1814567d
-        "x-ms-version": "2020-06-12"
-      },
-      "ResponseBody": []
-    },
-    {
-      "RequestUri": "https://seannse.dfs.core.windows.net/test-filesystem-805dcfb3-2430-c22f-6d1f-427c35587fe5/test-file-1f42fa1a-5d09-0dc9-b753-57d7cc81f0f1?resource=file",
+        "x-ms-client-request-id": "6d06418d-2e8b-26ba-2d4a-795093cbf7b7",
+        "x-ms-request-id": "2e680072-201e-00a4-10f2-0676f9000000",
+        "x-ms-version": "2020-06-12"
+      },
+      "ResponseBody": []
+    },
+    {
+      "RequestUri": "https://seannse.dfs.core.windows.net/test-filesystem-eb272ea8-df68-3ddd-4aa7-65d82f630f43/test-file-d4826ab1-a847-2f50-920b-0674a7afb724?resource=file",
       "RequestMethod": "PUT",
       "RequestHeaders": {
         "Accept": "application/json",
         "Authorization": "Sanitized",
         "If-None-Match": "*",
-<<<<<<< HEAD
-        "traceparent": "00-85ef7913d614e446b3db7d3f0ee70326-37978859af2a3b40-00",
-        "User-Agent": [
-          "azsdk-net-Storage.Files.DataLake/12.7.0-alpha.20210202.1",
-          "(.NET Framework 4.8.4250.0; Microsoft Windows 10.0.19042 )"
-        ],
-        "x-ms-client-request-id": "cddfca89-43e1-70ea-ac41-0be9f877b0b1",
-        "x-ms-date": "Wed, 03 Feb 2021 02:12:32 GMT",
-=======
-        "traceparent": "00-f93e64fc71c6924a84953fa7b03489ac-ae700e67b3b6e94b-00",
-        "User-Agent": [
-          "azsdk-net-Storage.Files.DataLake/12.7.0-alpha.20210217.1",
-          "(.NET 5.0.3; Microsoft Windows 10.0.19042)"
-        ],
-        "x-ms-client-request-id": "cddfca89-43e1-70ea-ac41-0be9f877b0b1",
-        "x-ms-date": "Wed, 17 Feb 2021 22:30:19 GMT",
->>>>>>> 1814567d
+        "traceparent": "00-ff187d074488bc4fa89016b359d679aa-45f6255b4ef09c49-00",
+        "User-Agent": [
+          "azsdk-net-Storage.Files.DataLake/12.7.0-alpha.20210219.1",
+          "(.NET 5.0.3; Microsoft Windows 10.0.19041)"
+        ],
+        "x-ms-client-request-id": "552ee1c1-051b-5763-2d4c-74306b574983",
+        "x-ms-date": "Fri, 19 Feb 2021 19:11:14 GMT",
         "x-ms-return-client-request-id": "true",
         "x-ms-version": "2020-06-12"
       },
@@ -86,117 +55,76 @@
       "StatusCode": 201,
       "ResponseHeaders": {
         "Content-Length": "0",
-<<<<<<< HEAD
-        "Date": "Wed, 03 Feb 2021 02:12:32 GMT",
-        "ETag": "\u00220x8D8C7E92AE3E76C\u0022",
-        "Last-Modified": "Wed, 03 Feb 2021 02:12:33 GMT",
-=======
-        "Date": "Wed, 17 Feb 2021 22:30:19 GMT",
-        "ETag": "\u00220x8D8D3939BBFEAA7\u0022",
-        "Last-Modified": "Wed, 17 Feb 2021 22:30:19 GMT",
->>>>>>> 1814567d
+        "Date": "Fri, 19 Feb 2021 19:11:13 GMT",
+        "ETag": "\u00220x8D8D50A2048DD67\u0022",
+        "Last-Modified": "Fri, 19 Feb 2021 19:11:14 GMT",
         "Server": [
           "Windows-Azure-HDFS/1.0",
           "Microsoft-HTTPAPI/2.0"
         ],
-        "x-ms-client-request-id": "cddfca89-43e1-70ea-ac41-0be9f877b0b1",
-<<<<<<< HEAD
-        "x-ms-request-id": "26e1cc9d-b01f-0030-66d2-f9c190000000",
-=======
-        "x-ms-request-id": "01dc6e54-101f-0016-217c-058988000000",
->>>>>>> 1814567d
-        "x-ms-version": "2020-06-12"
-      },
-      "ResponseBody": []
-    },
-    {
-      "RequestUri": "https://seannse.dfs.core.windows.net/test-filesystem-805dcfb3-2430-c22f-6d1f-427c35587fe5/test-file-1f42fa1a-5d09-0dc9-b753-57d7cc81f0f1?action=append\u0026position=0",
+        "x-ms-client-request-id": "552ee1c1-051b-5763-2d4c-74306b574983",
+        "x-ms-request-id": "6f4b5c88-e01f-004f-43f2-060e0b000000",
+        "x-ms-version": "2020-06-12"
+      },
+      "ResponseBody": []
+    },
+    {
+      "RequestUri": "https://seannse.dfs.core.windows.net/test-filesystem-eb272ea8-df68-3ddd-4aa7-65d82f630f43/test-file-d4826ab1-a847-2f50-920b-0674a7afb724?action=append\u0026position=0",
       "RequestMethod": "PATCH",
       "RequestHeaders": {
         "Accept": "application/json",
         "Authorization": "Sanitized",
-<<<<<<< HEAD
-        "Content-Length": "1880",
+        "Content-Length": "1888",
         "Content-Type": "application/json",
-        "traceparent": "00-2c7aa8e896d13e4a93a96cc07ed44a0a-2979c138a766474d-00",
-        "User-Agent": [
-          "azsdk-net-Storage.Files.DataLake/12.7.0-alpha.20210202.1",
-          "(.NET Framework 4.8.4250.0; Microsoft Windows 10.0.19042 )"
-        ],
-        "x-ms-client-request-id": "7a76af41-f7ec-b055-7ad0-950bb3cd8903",
-        "x-ms-date": "Wed, 03 Feb 2021 02:12:32 GMT",
-=======
-        "Content-Length": "1024",
-        "traceparent": "00-c4927d3f98e6d1439bdbd004d6c95c2c-d59a3a3e2a17b84d-00",
-        "User-Agent": [
-          "azsdk-net-Storage.Files.DataLake/12.7.0-alpha.20210217.1",
-          "(.NET 5.0.3; Microsoft Windows 10.0.19042)"
-        ],
-        "x-ms-client-request-id": "7a76af41-f7ec-b055-7ad0-950bb3cd8903",
-        "x-ms-date": "Wed, 17 Feb 2021 22:30:20 GMT",
->>>>>>> 1814567d
+        "traceparent": "00-b7bbf2d55bde9f4da14adb1bf8a756f2-eef4a702a2cbf043-00",
+        "User-Agent": [
+          "azsdk-net-Storage.Files.DataLake/12.7.0-alpha.20210219.1",
+          "(.NET 5.0.3; Microsoft Windows 10.0.19041)"
+        ],
+        "x-ms-client-request-id": "a6ed6567-6375-fe16-7527-30498c188954",
+        "x-ms-date": "Fri, 19 Feb 2021 19:11:14 GMT",
         "x-ms-return-client-request-id": "true",
         "x-ms-version": "2020-06-12"
       },
       "RequestBody": [
-        "6\u001D\uFFFD\uFFFD\b\u0022\uFFFD\uFFFDW\u0013\uFFFD-\b\uFFFDE\uFFFD\uFFFD-\uFFFD\uFFFD9\uFFFD\u001B\uFFFD\uFFFDA\uFFFD\uFFFD\u0016\uFFFD\uFFFD\uFFFDs\uFFFD\uFFFD\u000F\uFFFD\u0022\uFFFD\n",
-        "C\uFFFD\uFFFD\uFFFD\uFFFD\u0005\uFFFD\r",
-        "\uFFFD\uFFFD\uFFFD\uFFFD\u0017\uFFFDl\u0001\u0003\uFFFD\uFFFD}M\uFFFD6\u0279]\uFFFD\uFFFDy\uFFFD\n",
-        "\uFFFD\uFFFD\uFFFD\u0001%\uFFFDG\u003C\u0754G\uFFFD\u003C\u0006[\uFFFD\fQ[z\uFFFDZ\u0018\uFFFD\uFFFD\uFFFD\uFFFDoU\u001B\uFFFDSJ\uFFFDk\uFFFD\u0014^\uFFFD\uFFFD\uFFFD\uFFFD\u0006\uFFFD\uFFFD^js\uFFFDl\uFFFD\uFFFD \u0011\uFFFD\uFFFDe\u0019e\uFFFD\u0010%\uD9F6\uDDF3\u00111\u001C\uFFFD\uFFFD\uFFFD\uFFFD\uFFFD\u0003\uFFFD\u0011\uFFFD\u0012\uFFFD=Yv\uFFFD\uFFFD38%\uFFFDv\uFFFD\uFFFD\uFFFD\uFFFD\uFFFD\uFFFDxS\u000FL8W/s\uFFFD\uFFFDD\u000E\uFFFD\u05E0\u0007\uFFFDW\uFFFD\uFFFD\t\u0002\uFFFD\uFFFD\uFFFD\f\uFFFDR\uFFFD\uFFFD\uFFFDLn\u000B\uFFFDr\u00026\u0004\u0002Gu\uFFFD\b\uFFFD*B\uFFFD\uFFFD\uFFFD\u0017\uFFFD\uFFFD\uFFFDv\uFFFD\uFFFDt,\uFFFD\uFFFDt\uFFFD\u0001\uFFFD\uFFFD\uFFFD\u003E.\u0005\uFFFDS\uFFFDg\uFFFD\u0015\uFFFD\uFFFD\uFFFD\uFFFD\uFFFD|\f\uFFFD\u003Et\uFFFDf#\uFFFDr\uFFFD\uFFFDEj\u0000J\u0006\uFFFD\uFFFDkl\uFFFD\uFFFDmJ$~\u0010a\uFFFD\uFFFD\uFFFDb\uFFFD\u0060h\uFFFD\u0083\u0016p\u001BM\uFFFD\uFFFD{n\uFFFD\uFFFD\u02B2\uFFFD\u0022^\uFFFD\uFFFD\u001Fu\uFFFDP\tV\uFFFD\bu\uFFFDux\n",
-        "\uFFFD\uFFFDDru\uFFFDQYZ\uFFFD\u03F5\uFFFD}\uFFFD%a\uFFFD\u0003I\uFFFDIJ\uFFFD3\f\u001AYE\u001D\uFFFD\u0005\uFFFD\uFFFD\uFFFDAn)\uFFFDc2{\uFFFD\uFFFD$\uFFFD\uFFFD\uFFFD\u002B\uFFFD\u0013Wq/~N\u003Eu?i\uFFFD\uFFFD\u0014=\uFFFD\u02BF\uFFFD\uFFFDT\uFFFD8\uFFFD\uFFFD\u0016\u0010\uFFFDZ\uFFFD\uFFFD\uFFFDA-a\t\uFFFD\uFFFD\uFFFDs\uFFFD\u0002\uFFFD\uFFFDC\uFFFD:f\uFFFDWZ\uFFFD\uFFFDV\uFFFD-\uFFFD\u0060\uFFFD\u0018n\uFFFD\uFFFD\u02E6\uFFFD\u02B33\u00056\uFFFD\u001D\uFFFDR\uFFFDN\uFFFD\u001C\u072A\uFFFD\u0003O\uFFFD\uFFFD\uFFFDV4.3\uFFFD\uFFFD\u0004\uFFFD\u001E.C_\uFFFDo\uFFFDSQ#\uFFFD\u0641\uFFFDo\uFFFD\uFFFD\uFFFD\u003C\uFFFD\uFFFD\uFFFD{\uFFFDV\uFFFDt~\u0005\uFFFDuK\u0018\uFFFD3\uFFFD\u000BU8l\uFFFD\uFFFD\uFFFD\u002B\u06B3i\uFFFD\u0123\uFFFD\u000Bp?\u0017=\uFFFDZ\b/\uFFFD3N\uFFFD\uFFFD\uFFFD\uFFFD\uFFFDQ\uFFFDV}\uFFFD\uFFFD!/O\u000E\uFFFDJ\uFFFD\uFFFDaIi\uFFFD\uFFFD\uFFFD\uFFFD\u0731L\bp\uFFFD\\1}C\uFFFD\u06C0\uFFFD\u00220\uFFFD\uFFFDr\uFFFD\r",
-        "cKe\uFFFDXy\uFFFD6E\uFFFD\uFFFD[\u0004\uFFFD\n",
-        "t_\n",
-        "\uFFFD\uFFFD\uFFFD\u02B0o#\uFFFD?\u0018\uFFFD:f\uFFFD\uFFFDye\uFFFD#\u0018Ip\uFFFD7\uFFFD\n",
-        "($\uFFFDS\u0026\u001A@g1\u000F\uFFFD\uFFFD\uFFFDu5\uFFFD\uFFFD\u001Dj\uFFFD\uFFFD\uFFFDr\uFFFDi#PG\uFFFDT\u0003\uFFFDC\uFFFDG\uFFFD\uFFFD\uFFFD\uFFFD\uFFFD\uFFFD\uFFFD\uFFFD\uFFFD\uFFFD\uFFFD1\uFFFD\uFFFD\uFFFD\uFFFD\uFFFD\u0005\uFFFD[\uFFFDT\uFFFD\u0003\uFFFD\uFFFD\uFFFD\uFFFD\u000B\uFFFD=\u000F.7\uFFFD\uFFFD\u002B\uFFFD\uFFFD\uFFFD\u0019\uFFFD\uFFFD\uFFFD\uFFFDd\u001A\uFFFD\u0026\uFFFD\u003E\u001D\uFFFDK\uFFFD\u0001\uFFFD\uFFFD\u0001W\uFFFD\uFFFD\uFFFD!\uFFFD\uFFFD\uFFFD\u0001\uFFFD#}\u0004A\u0018\uFFFDc\u0011\u0027\uFFFD\uFFFDL\uFFFD)\uFFFD\uFFFDB\uFFFD\t\uFFFD\u003C\uFFFD\uFFFD\u002BC\u02F1\uFFFD\uFFFD!\uFFFD\u001F\uFFFDs\uFFFD\uFFFD\u0019\uFFFD2\uFFFD\uFFFD\uFFFDl\u02CA\uFFFD\u0227/\u003E\uFFFD\uFFFDBvq\uFFFD\uFFFD\uFFFDM\u0000\uFFFD@\u0005\uFFFDl\uFFFDq\u007F=\u0617\uFFFD\u0017!^\uFFFD\u0019\u0060\uFFFD\uFFFD\uFFFD8\uFFFD\uFFFD\uFFFD.M\uFFFD8\uFFFD@\uFFFD\uFFFD\uFFFD\u0019\uFFFD\u028F^\uFFFDwHiW\uFFFD\b\uFFFD \u0017\uFFFD\uFFFDxEj\u0017L\uFFFD\u0022\uFFFD=osGs\uFFFD\uFFFD\uFFFD\u0026\b\uFFFD\u0017\uFFFD\u0001\uFFFDk\uFFFD\uFFFDI\u003C\uFFFDU,\uFFFD\uFFFD\uFFFDg{\uFFFD\uFFFD\uFFFD\uFFFD\uFFFD ^\u0003\u0001\uFFFD\uFFFD\uFFFD5\uFFFD\u0018VwTvZ\uFFFDx}V\uFFFD\uFFFD\uFFFDB\uFFFD\uFFFD\uFFFD\u0403WM;\uFFFDn\uFFFD\uFFFDh\uFFFD\u060A\uFFFD\uFFFD\uFFFD\u0014\uFFFD1\uFFFDP\r",
-        "|aO\uFFFD\u00F07\u001Cubm\uFFFD8\uFFFDd\u0751\ts\uFFFD\u0355\u0664\uFFFDd@F-\uFFFDm\uFFFD\u007Fv\uFFFD\uFFFD\uFFFD\u001D\uFFFD/\uFFFDp\uFFFD\u003Ck\uFFFDG\uFFFD\u003E7\uFFFD(#\uFFFD?\u61EA\uFFFD^p\uFFFD\uFFFDw\uFFFD}o\uFFFD\u0002w\uFFFDt]D\uFFFD]\uFFFD\uFFFD9/\u001Ce\b\uFFFD\uFFFDE\uFFFD\uFFFD7"
+        "\uFFFD\u000BK\uFFFD\\\uFFFD\uFFFDe1Z\u003E\r",
+        "\uFFFDK\uFFFD\u0019\uFFFD\u007F{\u001B\uFFFD\uFFFD\u0012\uFFFD\uFFFD\uFFFD\uFFFD\u007F\u0027F~}\uFFFDTQ\uFFFD\uFFFD\t[\u000F\uFFFD\u001D\uFFFD\uFFFDiC/F\uFFFD\uFFFDw\u00273\uFFFD\uFFFD)\uFFFDe\uFFFD\uFFFD\uFFFD8=\uFFFD\uFFFD\uFFFDz\uFFFD\uFFFD\u0000\uFFFD\uFFFD$li\uFFFD1\u0026{\uFFFD\uFFFD\uFFFD\uFFFD;\uFFFDVI\uFFFD\uFFFD\u0027\uFFFD\u001A\f\uFFFDGy\u07F8\u0010\uFFFD\u0204L\uFFFDS\uFFFD\u0003\uFFFD2\uFFFD\uFFFD\uFFFD\uFFFDO\uFFFD2;\u0002\u001C\uFFFDw\uFFFD\uFFFD\uFFFDp\u007F\uFFFDN$\uFFFDy\u0016\uFFFD\uFFFD\u0022Hz\uFFFDIS\uFFFD\uFFFD\uFFFD/\uFFFD0\uFFFD\uFFFD\u0015\u003E\u071B\uFFFD1E\uFFFDz\u0012\u051E\uFFFD\uFFFDBU\u007F\uFFFD\u0016k\uFFFD\uFFFD\uFFFD\u001B\uFFFD1\uFFFD\uFFFD\u0001\uFFFD\uFFFDN)V\u000F\uFFFD\uFFFD\u074A\uFFFD\uFFFDv\uFFFDg\u0013\uFFFD\uFFFD\u07C1\uFFFD\uFFFD\u0001\u001AQ\u003C\u002B}\uFFFD\uFFFDZ\u003C\uFFFD\uFFFD\uFFFD\u0060\uFFFDu^\uFFFD\uFFFD\uFFFD\uFFFD1t\uFFFDE\u001BX\u0007(\uFFFD\u0015=\u007F\uFFFD4\uFFFD\u001A\uFFFD4\u0007\u00140d\u0018\uFFFD\uFFFD\u0007\uFFFD5AK\uFFFD\uFFFD\r",
+        "\u0425\uFFFD\uFFFD\u000F$\uFFFD\uFFFD\uFFFD\u0026H,\uFFFDQ\uFFFDC\uFFFD\\\uFFFD\uFFFD\u0000\u000F\uFFFDy#Qz\uFFFDP\uFFFDM\uFFFD\uFFFD\u07CES\u0022\uFFFD\u000FMsh=\u041F\u0014W;\uFFFD\uFFFD\uFFFD\uFFFDr\u007F\u0415\uFFFD}\uFFFD\uFFFD?\uFFFDw]\uFFFD\uFFFD\uFFFD\uFFFD\uFFFDI \uFFFDL6\u0019\uFFFD\uFFFD\uFFFD\uFFFD\u000F\uFFFD?YS-\uFFFD\u0016f\u000F\uFFFD\uFFFD\uFFFD\uFFFD\u003C\u000E\uFFFD\uFFFD\uFFFD\uFFFD\uFFFD\u0017\uFFFDwP\uFFFD\uFFFDG;e7\uFFFD\uFFFD\uFFFD\uFFFD\uFFFDU#/B\uFFFD\uFFFD\uFFFD\uFFFD\uFFFD{\uFFFD\u000F\u0027T\uFFFD\uFFFD\u000E\uFFFD\uFFFDr\uFFFD\tvjq\uFFFD\u0001\uFFFD6\uFFFD\u0003\r",
+        "b\u000Fp\u0371\uFFFDo\uFFFD\u01AE\uFFFDa\uFFFD7\u0013\u0011\uFFFD\uFFFD\uFFFD\uFFFD\uFFFDg7K\uFFFD\uFFFD\u0431\uFFFD\uFFFD5w\uFFFD\u0018\uFFFD\uFFFD?|ov\uFFFD\u0019\uFFFD\u0015\uFFFD:\uFFFD\uFFFDGc\uFFFD?)\uFFFD\uFFFD$ \uFFFD\uFFFD\uFFFD\uFFFD\uFFFD\u001BR\uFFFD\uFFFD\uFFFD-\uFFFD\uFFFDdTl\uFFFD\u001E\u0297-\uFFFD\uA921/\uFFFD8\uFFFD\uFFFD@\uFFFD\uFFFDT\uFFFD\uFFFD\uFFFD\uFFFD\uFFFD.\u002B\uFFFD\uFFFD\uFFFD\u0090\uFFFDL\uFFFD?\uFFFDY\uFFFD\uFFFD*\uFFFDH\u003C\uFFFD\u03716\u067An\uFFFD=\uFFFD\uFFFD\uFFFD\uFFFD \uFFFDk\uFFFD\uFFFD\u001E\uFFFD\u0011^8M\uFFFDr\uFFFDd0\uFFFD\uFFFD\uFFFDA\uFFFD\u0012azr\uFFFD\u0011S\uFFFD\uFFFD\uFFFDF\uFFFDQ\uFFFD\uFFFD\u001D9B\uFFFDe*\uFFFD\uFFFDc:f3\n",
+        "\u0327\u0018\u01A1\\\r",
+        ":\uFFFD\u0012\u0011\r",
+        "\uFFFD~\u0295\u0007! \uFFFD\uFFFD\u0013]N\u0027\uFFFDf\uFFFD\uFFFD\u00177o\uFFFDI\uFFFD\uFFFD\u007F8\uFFFD,\u00261\uFFFD\u05AC\uFFFD\uFFFD[\u0019FEc\uFFFDJ\u029F\uFFFD\uFFFD\uFFFDm\uFFFD\u06A1/F\uFFFD\uFFFD\u000B\uFFFD\uFFFD\u002Ba\u0022\uFFFD6\u001C\uFFFD\u0005\uFFFD\uFFFD\u037B\u001E)\uFFFD\uFFFD\r",
+        "\uFFFD\uFFFD\uFFFDs\uFFFD\u0003\u0016SL\uFFFDx\uFFFD\uFFFD\uFFFD\uFFFD\uFFFD0\u001A\uFFFD@\uFFFD\u0014\uFFFD\u001E\uFFFD;\u015F\u001D\uFFFDx\uFFFD\u0060\uFFFD=K\uFFFDu,]\f\uFFFD\uFFFD\bu\uFFFD\uFFFD\uFFFD\uFFFD\uFFFD\u000E\uFFFD\uFFFD;\uFFFD\u0011\uFFFD\uFFFD\uFFFD\u003Ev5\uFFFD\u0017\uFFFD/K\uFFFD\uFFFD,\uFFFD\uFFFD4\u003E*!\u0016Kv\uFFFD\uFFFD5\uFFFDi\uFFFDn\uFFFD:\uFFFD\uFFFDh\u001F\uFFFD^Zt\u0027Ey81\uFFFD3 /q\uFFFDb\uFFFDgMW\uFFFD\u0000\uFFFD\uFFFD\uFFFDt\uFFFD\uFFFDnG\uFFFD\uFFFDf\uFFFD\uFFFD\u042C\uFFFD\u0006\uFFFD\uFFFD\uFFFDz\uFFFDI\uFFFDIqNI:[\u001B\uFFFD\uFFFD]\uFFFD\uFFFD(\u041DC\uFFFDs;\uFFFD\uFFFD\uFFFD\u001D\uFFFDD\uFFFDaQ\uFFFD\u001B\uFFFD\u0027dK*j\uFFFD$\r",
+        "\uFFFDj\uFFFD\uFFFD\uFFFD7\uFFFD\uFFFD5^j\uFFFD\u0006^\uFFFD\uFFFDvT\uFFFD\u0005~\uFFFD\uFFFD\u001E\uFFFD\uFFFDqb\u07263\uFFFD\uFFFDf\uFFFD0*\u001A\uFFFDZ^\uFFFD,\uFFFD\u003EI\u007F\u0235a\uFFFD\u0015\uFFFD\u001F\uFFFD\uFFFD\uFFFD\uFFFD\uFFFD\u0182\uFFFD*\uFFFD2\uFFFD\uFFFD~\uFFFD\\\uFFFDa\uFFFD\uFFFD\uFFFD\uFFFD\u07C0X\uFFFD\uFFFD{\uFFFD\u001E\uFFFD\u007F\uFFFD\uFFFD\uFFFD\uFFFD,\uFFFD\uFFFD\u000B\uFFFD\uFFFDp\u0017\uFFFD\t7\uFFFDW[\uFFFDx\u0005\uFFFD\u0220mR\u001D\uFFFDn\uFFFD\f\u001D\uFFFD\uFFFD\uFFFD\uFFFD\u00140\uFFFD\uFFFD\uFFFD~0\u0010niy\uFFFDv\u065B\uFFFD\u0027\u0006\uFFFD(\uFFFD\t\uFFFD\uFFFDv\b\uFFFD\u0001\uFFFDSc\u0016GH\uFFFD\u0027\uFFFD\uFFFD\uFFFD\uFFFD\uFFFD\uFFFD2"
       ],
       "StatusCode": 202,
       "ResponseHeaders": {
         "Content-Length": "0",
-<<<<<<< HEAD
-        "Date": "Wed, 03 Feb 2021 02:12:32 GMT",
-=======
-        "Date": "Wed, 17 Feb 2021 22:30:19 GMT",
->>>>>>> 1814567d
+        "Date": "Fri, 19 Feb 2021 19:11:13 GMT",
         "Server": [
           "Windows-Azure-HDFS/1.0",
           "Microsoft-HTTPAPI/2.0"
         ],
-        "x-ms-client-request-id": "7a76af41-f7ec-b055-7ad0-950bb3cd8903",
-<<<<<<< HEAD
-        "x-ms-request-id": "26e1ccab-b01f-0030-74d2-f9c190000000",
-=======
-        "x-ms-request-id": "01dc6e73-101f-0016-407c-058988000000",
->>>>>>> 1814567d
+        "x-ms-client-request-id": "a6ed6567-6375-fe16-7527-30498c188954",
+        "x-ms-request-id": "6f4b5c92-e01f-004f-4df2-060e0b000000",
         "x-ms-request-server-encrypted": "true",
         "x-ms-version": "2020-06-12"
       },
       "ResponseBody": []
     },
     {
-      "RequestUri": "https://seannse.dfs.core.windows.net/test-filesystem-805dcfb3-2430-c22f-6d1f-427c35587fe5/test-file-1f42fa1a-5d09-0dc9-b753-57d7cc81f0f1?action=flush\u0026position=1024",
+      "RequestUri": "https://seannse.dfs.core.windows.net/test-filesystem-eb272ea8-df68-3ddd-4aa7-65d82f630f43/test-file-d4826ab1-a847-2f50-920b-0674a7afb724?action=flush\u0026position=1024",
       "RequestMethod": "PATCH",
       "RequestHeaders": {
         "Accept": "application/json",
         "Authorization": "Sanitized",
-<<<<<<< HEAD
-        "traceparent": "00-da88393b114de2448d1ef889321a48ba-a17ec0d9c3ba2d4d-00",
-        "User-Agent": [
-          "azsdk-net-Storage.Files.DataLake/12.7.0-alpha.20210202.1",
-          "(.NET Framework 4.8.4250.0; Microsoft Windows 10.0.19042 )"
-        ],
-        "x-ms-client-request-id": "48a77eaa-3501-b2c5-355d-97de9d05d168",
-        "x-ms-date": "Wed, 03 Feb 2021 02:12:32 GMT",
-=======
-        "Content-Length": "0",
-        "traceparent": "00-10286663becef2418d3feb9b64d92a54-48099120815f1043-00",
-        "User-Agent": [
-          "azsdk-net-Storage.Files.DataLake/12.7.0-alpha.20210217.1",
-          "(.NET 5.0.3; Microsoft Windows 10.0.19042)"
-        ],
-        "x-ms-client-request-id": "48a77eaa-3501-b2c5-355d-97de9d05d168",
-        "x-ms-date": "Wed, 17 Feb 2021 22:30:20 GMT",
->>>>>>> 1814567d
+        "traceparent": "00-f325c35cb5f6f74ba0121e8c5e92d4e0-62f41c9cdec1084d-00",
+        "User-Agent": [
+          "azsdk-net-Storage.Files.DataLake/12.7.0-alpha.20210219.1",
+          "(.NET 5.0.3; Microsoft Windows 10.0.19041)"
+        ],
+        "x-ms-client-request-id": "05c9beca-a36a-aa0e-c0ba-50d079be7458",
+        "x-ms-date": "Fri, 19 Feb 2021 19:11:14 GMT",
         "x-ms-return-client-request-id": "true",
         "x-ms-version": "2020-06-12"
       },
@@ -204,53 +132,33 @@
       "StatusCode": 200,
       "ResponseHeaders": {
         "Content-Length": "0",
-<<<<<<< HEAD
-        "Date": "Wed, 03 Feb 2021 02:12:32 GMT",
-        "ETag": "\u00220x8D8C7E92B0B1107\u0022",
-        "Last-Modified": "Wed, 03 Feb 2021 02:12:33 GMT",
-=======
-        "Date": "Wed, 17 Feb 2021 22:30:19 GMT",
-        "ETag": "\u00220x8D8D3939BD7912C\u0022",
-        "Last-Modified": "Wed, 17 Feb 2021 22:30:20 GMT",
->>>>>>> 1814567d
+        "Date": "Fri, 19 Feb 2021 19:11:13 GMT",
+        "ETag": "\u00220x8D8D50A20702C44\u0022",
+        "Last-Modified": "Fri, 19 Feb 2021 19:11:14 GMT",
         "Server": [
           "Windows-Azure-HDFS/1.0",
           "Microsoft-HTTPAPI/2.0"
         ],
-        "x-ms-client-request-id": "48a77eaa-3501-b2c5-355d-97de9d05d168",
-<<<<<<< HEAD
-        "x-ms-request-id": "26e1ccb9-b01f-0030-02d2-f9c190000000",
-=======
-        "x-ms-request-id": "01dc6e8c-101f-0016-597c-058988000000",
->>>>>>> 1814567d
+        "x-ms-client-request-id": "05c9beca-a36a-aa0e-c0ba-50d079be7458",
+        "x-ms-request-id": "6f4b5c9b-e01f-004f-56f2-060e0b000000",
         "x-ms-request-server-encrypted": "false",
         "x-ms-version": "2020-06-12"
       },
       "ResponseBody": []
     },
     {
-      "RequestUri": "https://seannse.blob.core.windows.net/test-filesystem-805dcfb3-2430-c22f-6d1f-427c35587fe5/test-file-1f42fa1a-5d09-0dc9-b753-57d7cc81f0f1",
+      "RequestUri": "https://seannse.blob.core.windows.net/test-filesystem-eb272ea8-df68-3ddd-4aa7-65d82f630f43/test-file-d4826ab1-a847-2f50-920b-0674a7afb724",
       "RequestMethod": "GET",
       "RequestHeaders": {
         "Accept": "application/xml",
         "Authorization": "Sanitized",
-<<<<<<< HEAD
-        "traceparent": "00-ac8eac0313c0e84ab30eb594c4055dc5-2db765f5f04d4043-00",
-        "User-Agent": [
-          "azsdk-net-Storage.Files.DataLake/12.7.0-alpha.20210202.1",
-          "(.NET Framework 4.8.4250.0; Microsoft Windows 10.0.19042 )"
-        ],
-        "x-ms-client-request-id": "3561ebab-4025-6102-77cf-c56c1cb8b8b3",
-        "x-ms-date": "Wed, 03 Feb 2021 02:12:32 GMT",
-=======
-        "traceparent": "00-a61f9054f0785c4296c41a9501a6ed84-0a76db0279b2bc42-00",
-        "User-Agent": [
-          "azsdk-net-Storage.Files.DataLake/12.7.0-alpha.20210217.1",
-          "(.NET 5.0.3; Microsoft Windows 10.0.19042)"
-        ],
-        "x-ms-client-request-id": "3561ebab-4025-6102-77cf-c56c1cb8b8b3",
-        "x-ms-date": "Wed, 17 Feb 2021 22:30:20 GMT",
->>>>>>> 1814567d
+        "traceparent": "00-9bca0126df23704da8beac1e850f7b5c-682f3f574122e243-00",
+        "User-Agent": [
+          "azsdk-net-Storage.Files.DataLake/12.7.0-alpha.20210219.1",
+          "(.NET 5.0.3; Microsoft Windows 10.0.19041)"
+        ],
+        "x-ms-client-request-id": "cd7e237c-834f-09ea-076f-72fc148e9e1b",
+        "x-ms-date": "Fri, 19 Feb 2021 19:11:15 GMT",
         "x-ms-range": "bytes=0-268435455",
         "x-ms-return-client-request-id": "true",
         "x-ms-version": "2020-06-12"
@@ -262,64 +170,40 @@
         "Content-Length": "1024",
         "Content-Range": "bytes 0-1023/1024",
         "Content-Type": "application/octet-stream",
-<<<<<<< HEAD
-        "Date": "Wed, 03 Feb 2021 02:12:32 GMT",
-        "ETag": "\u00220x8D8C7E92B0B1107\u0022",
-        "Last-Modified": "Wed, 03 Feb 2021 02:12:33 GMT",
-=======
-        "Date": "Wed, 17 Feb 2021 22:30:19 GMT",
-        "ETag": "\u00220x8D8D3939BD7912C\u0022",
-        "Last-Modified": "Wed, 17 Feb 2021 22:30:20 GMT",
->>>>>>> 1814567d
+        "Date": "Fri, 19 Feb 2021 19:11:14 GMT",
+        "ETag": "\u00220x8D8D50A20702C44\u0022",
+        "Last-Modified": "Fri, 19 Feb 2021 19:11:14 GMT",
         "Server": [
           "Windows-Azure-Blob/1.0",
           "Microsoft-HTTPAPI/2.0"
         ],
         "x-ms-blob-type": "BlockBlob",
-        "x-ms-client-request-id": "3561ebab-4025-6102-77cf-c56c1cb8b8b3",
-<<<<<<< HEAD
-        "x-ms-creation-time": "Wed, 03 Feb 2021 02:12:33 GMT",
-=======
-        "x-ms-creation-time": "Wed, 17 Feb 2021 22:30:19 GMT",
->>>>>>> 1814567d
+        "x-ms-client-request-id": "cd7e237c-834f-09ea-076f-72fc148e9e1b",
+        "x-ms-creation-time": "Fri, 19 Feb 2021 19:11:14 GMT",
         "x-ms-group": "$superuser",
         "x-ms-lease-state": "available",
         "x-ms-lease-status": "unlocked",
         "x-ms-owner": "$superuser",
         "x-ms-permissions": "rw-r-----",
-<<<<<<< HEAD
-        "x-ms-request-id": "9fa90231-401e-000b-72d2-f98434000000",
-=======
-        "x-ms-request-id": "2b939824-b01e-0030-6d7c-05c190000000",
->>>>>>> 1814567d
+        "x-ms-request-id": "2e68048f-201e-00a4-63f2-0676f9000000",
         "x-ms-server-encrypted": "true",
         "x-ms-version": "2020-06-12"
       },
-      "ResponseBody": "Nh2QiAgi7/5XE74tCO5FiNktk9g5yRuN40Glohan3PVzqvOnD/Yi\u002BApDx/aenAXIDc7\u002Bn\u002B4Xt2wBA6XGfU3orzbJuV36nnniCpvN9gEl70c83ZRHqTwGW/OHpQxRW3q8Whi/1eKnzW9VG5RTSsFr3BReip\u002B5oAb6w15qc/hskK8gEZzpZRlllBAl8o2nsxExHMn489HbA7kRxRKDPVl26YvlMzglgXb6\u002BPWOlK54Uw9MOFcvc53dRA7i16AH4Ve2rgkCwYDYDJpS/vrcTG4LmXICNgQCR3XtCO4qQqrW8hed2OakdpGPdCy83HSjAfif1z4uBapTtGeUFbmRrcnwfAziPnSIZiPgcsLYRWoASgb2i2tsp\u002B1tSiR\u002BEGHX/cZizGBowMKDFnAbTZLne278k8qymyJeg9QfdfNQCVbBCHX8dXgKmIlEcnX6UVlahc\u002B1gn2WJWGkA0mLSUrOMwwaWUUd6wX28vtBbimsYzJ7xPAkmofYK\u002BMTV3Evfk4\u002BdT9p4PgUPZnKv5CCVLY4958WEIRaqpiEQS1hCZOTxnOsAvnpQ4M6ZodXWtv3Vtct2mDSGG7J5Mum5J/KszMFNvgd1VK9TrQc3Kr9A0\u002B9jepWNC4zwa0E4h4uQ1/kb7JTUSPi2YGEb4ustTzEy\u002BF76Va0dH4F0XVLGPIzjwtVOGz3qrEr2rNp0cSjhwtwPxc9sloIL/szToCul8GOUeCAVn3QzSEvTw6iSqO6YUlp2tjb9tyxTAhww1wxfUPy24DjIjCOoHL2DWNLZeRYeew2RbzoslsEzwp0XwrE/tLKsG8j1j8Y2jpm5eh5ZeYjGElw\u002BjeHCigk31MmGkBnMQ\u002BQgbV1NaOtHWqCgs1yi2kjUEfAVAOaQ6VH/vfr8sD6/rPZ6OQxruOmw93NBYhbslTpA8n4pt0L9j0PLjerwSuph4MZmaKF8qJkGpEmzT4d7EuiAe73AVfWzfGmIYCs\u002BgGyI30EQRixYxEnlIxM5Sn/8ULrCb88soYrQ8ux39Ahtx\u002BPc6nBGaoy8Z3d0GzLiujIpy8\u002BwfFCdnH32P5NAIRABd1svHF/PdiXuBchXuIZYLjj6Dig4/YuTf04yUCs5fAZnMqPXs13SGlXpgjZIBeP3XhFahdMnyLmPW9zR3OY6tMmCMEXiQHra5/OSTzuVSzlqezHZ3vZzf2oqSBeAwH1v7w1shhWd1R2Wv54fVbl\u002BOhCjZ6H0INXTTvEbuDgjGie2IqAuKIUjzGXUA18YU\u002Bnw7A3HHVibe443WTdkQlzls2V2aTLZEBGLf5t8H922\u002BzsHasvqHDyPGucR9o\u002BN/4oI7o/5oeq215w8e539X1vwgJ38XRdRO1do505LxxlCPb/RczENw=="
-    },
-    {
-      "RequestUri": "https://seannse.blob.core.windows.net/test-filesystem-805dcfb3-2430-c22f-6d1f-427c35587fe5?restype=container",
+      "ResponseBody": "/gtL7lyiuGUxWj4N/0uIGfx/exuj1BLl8NfbfydGfn2TVFGIgAlbD7Edo\u002BxpQy9Ggux3JzOcgSn4Zf2Fxzg969zAeqv6AJnyJGxphTEme62nlP07zlZJ9tInjxoM1kd537gQqMiETIJThQPHMvv40ulP3jI7AhyFd4PY0nB/5k4k76Z5FtPkIkh650lTgsTXL70wvPcVPtybizFFrHoS1J60okJVf7sWa7vqwBvSMfS/AaOyTilWD7HJ3Yqhn3bOZxOqn9\u002BBgq8BGlE8K33ByFo8hqvWYIZ1XpOQi6IxdMxFG1gHKJIVPX/zsDTYGuQ0BxQwZBjL9weNNUFL8PYN0KWF9w8kuaDIJkgs469RnEOvXISNAA\u002BzeSNRevJQyU2I5t\u002BOUyLVD01zaD3QnxRXO5n9nJRyf9CV0n3r0z\u002Bud137o/zQw0kg2Uw2GZjR4toP\u002BT9ZUy25FmYP\u002BYGl6TwOxfHg1PwXh3dQ3MJHO2U3w\u002B\u002Bi29n/VSMvQoyVwMnHe/APJ1Sn8Q7e\u002BHLHCXZqcdoB1zaSAw1iD3DNsZJvgcauiGHSNxMRkNLgw\u002BNnN0usxdCxlOiTNXfirBjj2T98b3arGYEVmDrH70djsT8p\u002B9ckIOvBvuzdG1Lp74r7LbaSZFRsux7Kly2W6qShL4Q4uLFAvrlUu7CJzf4uK6ivy8KQ0UzqvT\u002B5WYi\u002BKtNIPOvNsTbZum79Pamj4u4gm2uE5x7iEV44Tftyh2QwlpDdQZESYXpy1hFTk5OiRtpRmb4dOUK1ZSqNlGM6ZjMKzKcYxqFcDTrwEhENj37KlQchIO2mE11OJ9tmhcwXN2/dScbrin849IyDLCYxp9aswv9bGUZFY7lKyp/F9Yht2dqhL0a33guH6CthIuc2HIAFusLNux4pmOUNob/gc/8DFlNMkHiQ9ePz0zAa40DSFK0ewDvFnx28eJdgqj1Lp3UsXQyT6owIdcTe2efuDrSlO4wRwbLDPnY1jxfgL0umqCy67oU0PiohFkt25sY1zmniu26wOuXCaB\u002BVXlp0J0V5ODG7MyAvcf1i8KtnTVewAMGt/nTc9W5H94Vmnt/QrO8G/K2UeppJs0lxTkk6WxvH5V2YxyjQnUPDczuayNMdkkS7YVGpG4YnZEsqaqckDZxqnriCN\u002BXGNV5q0QZerup2VLwFfvnKHsrXcWLcpjOcnmafMCoamlpe9SzyPkl/yLVhsxXrH46ioIDuqsaC6Y4qzjKgv36/XLlhponN19\u002BAWKite/IesX/X/Y\u002BqLPCU3Audx3AX3wk3oldbiXgF1MigbVId1G6bDB2zycLuFDDJzcl\u002BMBBuaXmfdtmbwicG0SjGCb6edgicAbtTYxZHSI0nkryvh6S4Mg=="
+    },
+    {
+      "RequestUri": "https://seannse.blob.core.windows.net/test-filesystem-eb272ea8-df68-3ddd-4aa7-65d82f630f43?restype=container",
       "RequestMethod": "DELETE",
       "RequestHeaders": {
         "Accept": "application/xml",
         "Authorization": "Sanitized",
-<<<<<<< HEAD
-        "traceparent": "00-69f604ab33f97a4e830e62b0d09bb0e6-21f334e06146b44c-00",
-        "User-Agent": [
-          "azsdk-net-Storage.Files.DataLake/12.7.0-alpha.20210202.1",
-          "(.NET Framework 4.8.4250.0; Microsoft Windows 10.0.19042 )"
-        ],
-        "x-ms-client-request-id": "b232b0c8-9ca4-1242-225e-98b0d6567160",
-        "x-ms-date": "Wed, 03 Feb 2021 02:12:32 GMT",
-=======
-        "traceparent": "00-05cdd3aebfae1c4fa77f6260001520e5-28e51a2a260b1d48-00",
-        "User-Agent": [
-          "azsdk-net-Storage.Files.DataLake/12.7.0-alpha.20210217.1",
-          "(.NET 5.0.3; Microsoft Windows 10.0.19042)"
-        ],
-        "x-ms-client-request-id": "b232b0c8-9ca4-1242-225e-98b0d6567160",
-        "x-ms-date": "Wed, 17 Feb 2021 22:30:20 GMT",
->>>>>>> 1814567d
+        "traceparent": "00-1b8ee2b46582b943b6ec93e04f8541bf-ff1b2a3e138bf14e-00",
+        "User-Agent": [
+          "azsdk-net-Storage.Files.DataLake/12.7.0-alpha.20210219.1",
+          "(.NET 5.0.3; Microsoft Windows 10.0.19041)"
+        ],
+        "x-ms-client-request-id": "55531e09-a73f-5009-7967-9097dc00ed77",
+        "x-ms-date": "Fri, 19 Feb 2021 19:11:15 GMT",
         "x-ms-return-client-request-id": "true",
         "x-ms-version": "2020-06-12"
       },
@@ -327,28 +211,20 @@
       "StatusCode": 202,
       "ResponseHeaders": {
         "Content-Length": "0",
-<<<<<<< HEAD
-        "Date": "Wed, 03 Feb 2021 02:12:33 GMT",
-=======
-        "Date": "Wed, 17 Feb 2021 22:30:20 GMT",
->>>>>>> 1814567d
+        "Date": "Fri, 19 Feb 2021 19:11:14 GMT",
         "Server": [
           "Windows-Azure-Blob/1.0",
           "Microsoft-HTTPAPI/2.0"
         ],
-        "x-ms-client-request-id": "b232b0c8-9ca4-1242-225e-98b0d6567160",
-<<<<<<< HEAD
-        "x-ms-request-id": "9fa9025e-401e-000b-1dd2-f98434000000",
-=======
-        "x-ms-request-id": "2b939878-b01e-0030-3e7c-05c190000000",
->>>>>>> 1814567d
+        "x-ms-client-request-id": "55531e09-a73f-5009-7967-9097dc00ed77",
+        "x-ms-request-id": "2e680555-201e-00a4-1bf2-0676f9000000",
         "x-ms-version": "2020-06-12"
       },
       "ResponseBody": []
     }
   ],
   "Variables": {
-    "RandomSeed": "1128725654",
+    "RandomSeed": "929999305",
     "Storage_TestConfigHierarchicalNamespace": "NamespaceTenant\nseannse\nU2FuaXRpemVk\nhttps://seannse.blob.core.windows.net\nhttps://seannse.file.core.windows.net\nhttps://seannse.queue.core.windows.net\nhttps://seannse.table.core.windows.net\n\n\n\n\nhttps://seannse-secondary.blob.core.windows.net\nhttps://seannse-secondary.file.core.windows.net\nhttps://seannse-secondary.queue.core.windows.net\nhttps://seannse-secondary.table.core.windows.net\n68390a19-a643-458b-b726-408abf67b4fc\nSanitized\n72f988bf-86f1-41af-91ab-2d7cd011db47\nhttps://login.microsoftonline.com/\nCloud\nBlobEndpoint=https://seannse.blob.core.windows.net/;QueueEndpoint=https://seannse.queue.core.windows.net/;FileEndpoint=https://seannse.file.core.windows.net/;BlobSecondaryEndpoint=https://seannse-secondary.blob.core.windows.net/;QueueSecondaryEndpoint=https://seannse-secondary.queue.core.windows.net/;FileSecondaryEndpoint=https://seannse-secondary.file.core.windows.net/;AccountName=seannse;AccountKey=Sanitized\n"
   }
 }