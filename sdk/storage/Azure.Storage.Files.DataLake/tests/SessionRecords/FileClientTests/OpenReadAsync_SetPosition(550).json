--- conflicted
+++ resolved
@@ -15,11 +15,7 @@
         "x-ms-client-request-id": "67467e36-12e0-9ee2-0b63-82469c77f4cc",
         "x-ms-date": "Tue, 25 May 2021 00:07:13 GMT",
         "x-ms-return-client-request-id": "true",
-<<<<<<< HEAD
-         "x-ms-version": "2020-10-02"
-=======
-        "x-ms-version": "2020-08-04"
->>>>>>> 41beb1fe
+        "x-ms-version": "2020-10-02"
       },
       "RequestBody": null,
       "StatusCode": 201,
@@ -33,13 +29,8 @@
           "Microsoft-HTTPAPI/2.0"
         ],
         "x-ms-client-request-id": "67467e36-12e0-9ee2-0b63-82469c77f4cc",
-<<<<<<< HEAD
-        "x-ms-request-id": "4690ec5d-401e-0056-48f9-068eb0000000",
-         "x-ms-version": "2020-10-02"
-=======
         "x-ms-request-id": "edcf38be-501e-005c-15f9-502aea000000",
-        "x-ms-version": "2020-08-04"
->>>>>>> 41beb1fe
+        "x-ms-version": "2020-10-02"
       },
       "ResponseBody": []
     },
@@ -58,11 +49,7 @@
         "x-ms-client-request-id": "c5a64568-1952-6903-ffb5-37dab5b790a9",
         "x-ms-date": "Tue, 25 May 2021 00:07:13 GMT",
         "x-ms-return-client-request-id": "true",
-<<<<<<< HEAD
-         "x-ms-version": "2020-10-02"
-=======
-        "x-ms-version": "2020-08-04"
->>>>>>> 41beb1fe
+        "x-ms-version": "2020-10-02"
       },
       "RequestBody": null,
       "StatusCode": 201,
@@ -76,14 +63,9 @@
           "Microsoft-HTTPAPI/2.0"
         ],
         "x-ms-client-request-id": "c5a64568-1952-6903-ffb5-37dab5b790a9",
-<<<<<<< HEAD
-        "x-ms-request-id": "d66a6202-f01f-0088-44f9-069a56000000",
-         "x-ms-version": "2020-10-02"
-=======
         "x-ms-request-id": "f3a47314-401f-001d-47f9-50720e000000",
         "x-ms-request-server-encrypted": "true",
-        "x-ms-version": "2020-08-04"
->>>>>>> 41beb1fe
+        "x-ms-version": "2020-10-02"
       },
       "ResponseBody": []
     },
@@ -103,11 +85,7 @@
         "x-ms-client-request-id": "8a4918a1-57ef-a62c-e521-bb3b315d8a37",
         "x-ms-date": "Tue, 25 May 2021 00:07:13 GMT",
         "x-ms-return-client-request-id": "true",
-<<<<<<< HEAD
-         "x-ms-version": "2020-10-02"
-=======
-        "x-ms-version": "2020-08-04"
->>>>>>> 41beb1fe
+        "x-ms-version": "2020-10-02"
       },
       "RequestBody": "7QSbYDHcnCDKp\u002BOTxpNA6y8y1N96zHePliUPzSQ5Vf22nwjV2qIFWeEmnDgvTtd4IpcXaaIUUSGMC8kLzc/7kFLm3SeLaxCMLXr\u002BVC8/YEhOl6uNIuxaoU3mSM7Y\u002BowSKgvlSHCv7LeGizwoFf3xTKuBvTUjbW5mjDvapCJCszPu7CkkWRfXnqr0BpevMotQ9fsiVz1X7r2df7w01UiURNcJOSnTzfOUqh6KL2fWtlqwia8nH1z1lv1shtlaoshiX8K/pvhhfCgIjawezL5WxslihEyYbCR7E6MsZ0YZOgdWJ8\u002BkFg9hTgyHHpKv18k\u002BFr8Q9x58yvOeRJNVNRXh7lOkyKXvsbC5ADY/EU6SzDvZ7VCHCULp2V3cBtJ8DBj2pjA\u002BCg8kT2QPVvbnPbikDHhXfEjFWuURuu5IEqvdPfQeSGseU8EstJ3sd7JLApykN/laJJDPMUtKLE8g3D25MRkCyfRNhri2K8er2eIzxrhSo9qxgxlkThYf0yZxDNdfMkaZSDinV7BBo/jII1hpFmaXzTljB63/nnveLbORRR/wTKabmn1/q0spcOAgmyq\u002BtbzA2j6e/CuYmaq9ySn9r17Z2NeyzXzoFyLtOZfN3gJQIHf20WrgUU96AwDTwuEiLMCBR8NSC\u002Bg/18McscOUy7qobamyBt7z\u002BIaIN8p8FVRAyw3WS5c\u002B/RSPtvmnxKCM5jhFKlQ4byXhjk48ytMdw8Fu2\u002BW1vX8jaW\u002BUIlDlTDTm\u002B1GSN\u002Bv/CFvn9b1IAjJBcfM3Oei61ii4IcHlo03V/EIaVs6Ci4vWbtOKzsjC2mc9U7BcrRJLKyUo2hUpGmQOEvl7Lqtjv\u002BZoYcsVMAhg9kZaqFCceU4vziqpWbB1rFNvfLvPRqy72ZTK9EtHNvscx\u002BPPz3IUcZmqTF\u002BBuWU18rR3pbNNka\u002Ban8670oUD55gvjZHNpt3gWgoiJfpNOR8ulAGW0JBHzzY0NC\u002BkWJ8Up2THUizTaEvXl0qpKmy0TGWvjD2DbBcH575bmHGtPAJrDX2WhufyWyu2vzhFnqTKgOjK9MxhkTtNv2pueNDZKVpIPh3uHsZ9vDESzKzewUkZkRiJ40g1CXxCSMZ9hOJb3Zbd/V\u002BH22EhTDeaT8SObv4hVOe4T0USEjSgq9UAADhPtu8VAMTpkrW2aJcQm7q4tNrIXC/7o41Ry\u002Bor5jCMIUv\u002BS5jUeW05N8ExAeetAnd65/f7N6QIUxNixDXavquFKUZMEU8h4zpsjiRuyqGlo8hysP85kemm9viEcrU4X3gVrNigYfAnWAO8j6l/molyvCBsZw2sTJhdpRtXnXGFNC\u002BrWB3JBULYSlj7fAJAJltuEraUy/draV8/Q7vUz7uSNg==",
       "StatusCode": 202,
@@ -121,11 +99,7 @@
         "x-ms-client-request-id": "8a4918a1-57ef-a62c-e521-bb3b315d8a37",
         "x-ms-request-id": "f3a47315-401f-001d-48f9-50720e000000",
         "x-ms-request-server-encrypted": "true",
-<<<<<<< HEAD
-         "x-ms-version": "2020-10-02"
-=======
-        "x-ms-version": "2020-08-04"
->>>>>>> 41beb1fe
+        "x-ms-version": "2020-10-02"
       },
       "ResponseBody": []
     },
@@ -143,11 +117,7 @@
         "x-ms-client-request-id": "9c39a75c-056e-ceb9-106d-000e1b09c0e4",
         "x-ms-date": "Tue, 25 May 2021 00:07:13 GMT",
         "x-ms-return-client-request-id": "true",
-<<<<<<< HEAD
-         "x-ms-version": "2020-10-02"
-=======
-        "x-ms-version": "2020-08-04"
->>>>>>> 41beb1fe
+        "x-ms-version": "2020-10-02"
       },
       "RequestBody": null,
       "StatusCode": 200,
@@ -163,11 +133,7 @@
         "x-ms-client-request-id": "9c39a75c-056e-ceb9-106d-000e1b09c0e4",
         "x-ms-request-id": "f3a47316-401f-001d-49f9-50720e000000",
         "x-ms-request-server-encrypted": "false",
-<<<<<<< HEAD
-         "x-ms-version": "2020-10-02"
-=======
-        "x-ms-version": "2020-08-04"
->>>>>>> 41beb1fe
+        "x-ms-version": "2020-10-02"
       },
       "ResponseBody": []
     },
@@ -185,11 +151,7 @@
         "x-ms-client-request-id": "8adeb0d8-ed24-28c9-26cd-3882945d75f6",
         "x-ms-date": "Tue, 25 May 2021 00:07:13 GMT",
         "x-ms-return-client-request-id": "true",
-<<<<<<< HEAD
-         "x-ms-version": "2020-10-02"
-=======
-        "x-ms-version": "2020-08-04"
->>>>>>> 41beb1fe
+        "x-ms-version": "2020-10-02"
       },
       "RequestBody": null,
       "StatusCode": 200,
@@ -216,11 +178,7 @@
         "x-ms-permissions": "rw-r-----",
         "x-ms-request-id": "edcf3950-501e-005c-16f9-502aea000000",
         "x-ms-server-encrypted": "true",
-<<<<<<< HEAD
-         "x-ms-version": "2020-10-02"
-=======
-        "x-ms-version": "2020-08-04"
->>>>>>> 41beb1fe
+        "x-ms-version": "2020-10-02"
       },
       "ResponseBody": []
     },
@@ -239,11 +197,7 @@
         "x-ms-date": "Tue, 25 May 2021 00:07:14 GMT",
         "x-ms-range": "bytes=0-127",
         "x-ms-return-client-request-id": "true",
-<<<<<<< HEAD
-         "x-ms-version": "2020-10-02"
-=======
-        "x-ms-version": "2020-08-04"
->>>>>>> 41beb1fe
+        "x-ms-version": "2020-10-02"
       },
       "RequestBody": null,
       "StatusCode": 206,
@@ -269,11 +223,7 @@
         "x-ms-permissions": "rw-r-----",
         "x-ms-request-id": "edcf396d-501e-005c-2ff9-502aea000000",
         "x-ms-server-encrypted": "true",
-<<<<<<< HEAD
-         "x-ms-version": "2020-10-02"
-=======
-        "x-ms-version": "2020-08-04"
->>>>>>> 41beb1fe
+        "x-ms-version": "2020-10-02"
       },
       "ResponseBody": "7QSbYDHcnCDKp\u002BOTxpNA6y8y1N96zHePliUPzSQ5Vf22nwjV2qIFWeEmnDgvTtd4IpcXaaIUUSGMC8kLzc/7kFLm3SeLaxCMLXr\u002BVC8/YEhOl6uNIuxaoU3mSM7Y\u002BowSKgvlSHCv7LeGizwoFf3xTKuBvTUjbW5mjDvapCJCszM="
     },
@@ -292,11 +242,7 @@
         "x-ms-date": "Tue, 25 May 2021 00:07:14 GMT",
         "x-ms-range": "bytes=128-255",
         "x-ms-return-client-request-id": "true",
-<<<<<<< HEAD
-         "x-ms-version": "2020-10-02"
-=======
-        "x-ms-version": "2020-08-04"
->>>>>>> 41beb1fe
+        "x-ms-version": "2020-10-02"
       },
       "RequestBody": null,
       "StatusCode": 206,
@@ -322,11 +268,7 @@
         "x-ms-permissions": "rw-r-----",
         "x-ms-request-id": "edcf3979-501e-005c-39f9-502aea000000",
         "x-ms-server-encrypted": "true",
-<<<<<<< HEAD
-         "x-ms-version": "2020-10-02"
-=======
-        "x-ms-version": "2020-08-04"
->>>>>>> 41beb1fe
+        "x-ms-version": "2020-10-02"
       },
       "ResponseBody": "7uwpJFkX156q9AaXrzKLUPX7Ilc9V\u002B69nX\u002B8NNVIlETXCTkp083zlKoeii9n1rZasImvJx9c9Zb9bIbZWqLIYl/Cv6b4YXwoCI2sHsy\u002BVsbJYoRMmGwkexOjLGdGGToHVifPpBYPYU4Mhx6Sr9fJPha/EPcefMrznkSTVTUV4e4="
     },
@@ -345,11 +287,7 @@
         "x-ms-date": "Tue, 25 May 2021 00:07:14 GMT",
         "x-ms-range": "bytes=256-383",
         "x-ms-return-client-request-id": "true",
-<<<<<<< HEAD
-         "x-ms-version": "2020-10-02"
-=======
-        "x-ms-version": "2020-08-04"
->>>>>>> 41beb1fe
+        "x-ms-version": "2020-10-02"
       },
       "RequestBody": null,
       "StatusCode": 206,
@@ -375,11 +313,7 @@
         "x-ms-permissions": "rw-r-----",
         "x-ms-request-id": "edcf3994-501e-005c-4cf9-502aea000000",
         "x-ms-server-encrypted": "true",
-<<<<<<< HEAD
-         "x-ms-version": "2020-10-02"
-=======
-        "x-ms-version": "2020-08-04"
->>>>>>> 41beb1fe
+        "x-ms-version": "2020-10-02"
       },
       "ResponseBody": "U6TIpe\u002BxsLkANj8RTpLMO9ntUIcJQunZXdwG0nwMGPamMD4KDyRPZA9W9uc9uKQMeFd8SMVa5RG67kgSq9099B5Iax5TwSy0nex3sksCnKQ3\u002BVokkM8xS0osTyDcPbkxGQLJ9E2GuLYrx6vZ4jPGuFKj2rGDGWROFh/TJnEM118="
     },
@@ -398,11 +332,7 @@
         "x-ms-date": "Tue, 25 May 2021 00:07:14 GMT",
         "x-ms-range": "bytes=384-511",
         "x-ms-return-client-request-id": "true",
-<<<<<<< HEAD
-         "x-ms-version": "2020-10-02"
-=======
-        "x-ms-version": "2020-08-04"
->>>>>>> 41beb1fe
+        "x-ms-version": "2020-10-02"
       },
       "RequestBody": null,
       "StatusCode": 206,
@@ -428,11 +358,7 @@
         "x-ms-permissions": "rw-r-----",
         "x-ms-request-id": "edcf39b4-501e-005c-64f9-502aea000000",
         "x-ms-server-encrypted": "true",
-<<<<<<< HEAD
-         "x-ms-version": "2020-10-02"
-=======
-        "x-ms-version": "2020-08-04"
->>>>>>> 41beb1fe
+        "x-ms-version": "2020-10-02"
       },
       "ResponseBody": "MkaZSDinV7BBo/jII1hpFmaXzTljB63/nnveLbORRR/wTKabmn1/q0spcOAgmyq\u002BtbzA2j6e/CuYmaq9ySn9r17Z2NeyzXzoFyLtOZfN3gJQIHf20WrgUU96AwDTwuEiLMCBR8NSC\u002Bg/18McscOUy7qobamyBt7z\u002BIaIN8p8FVQ="
     },
@@ -451,11 +377,7 @@
         "x-ms-date": "Tue, 25 May 2021 00:07:14 GMT",
         "x-ms-range": "bytes=550-677",
         "x-ms-return-client-request-id": "true",
-<<<<<<< HEAD
-         "x-ms-version": "2020-10-02"
-=======
-        "x-ms-version": "2020-08-04"
->>>>>>> 41beb1fe
+        "x-ms-version": "2020-10-02"
       },
       "RequestBody": null,
       "StatusCode": 206,
@@ -481,11 +403,7 @@
         "x-ms-permissions": "rw-r-----",
         "x-ms-request-id": "edcf39cd-501e-005c-77f9-502aea000000",
         "x-ms-server-encrypted": "true",
-<<<<<<< HEAD
-         "x-ms-version": "2020-10-02"
-=======
-        "x-ms-version": "2020-08-04"
->>>>>>> 41beb1fe
+        "x-ms-version": "2020-10-02"
       },
       "ResponseBody": "fyNpb5QiUOVMNOb7UZI36/8IW\u002Bf1vUgCMkFx8zc56LrWKLghweWjTdX8QhpWzoKLi9Zu04rOyMLaZz1TsFytEksrJSjaFSkaZA4S\u002BXsuq2O/5mhhyxUwCGD2RlqoUJx5Ti/OKqlZsHWsU298u89GrLvZlMr0S0c2\u002BxzH48/PchQ="
     },
@@ -504,11 +422,7 @@
         "x-ms-date": "Tue, 25 May 2021 00:07:14 GMT",
         "x-ms-range": "bytes=678-805",
         "x-ms-return-client-request-id": "true",
-<<<<<<< HEAD
-         "x-ms-version": "2020-10-02"
-=======
-        "x-ms-version": "2020-08-04"
->>>>>>> 41beb1fe
+        "x-ms-version": "2020-10-02"
       },
       "RequestBody": null,
       "StatusCode": 206,
@@ -534,11 +448,7 @@
         "x-ms-permissions": "rw-r-----",
         "x-ms-request-id": "edcf39e9-501e-005c-11f9-502aea000000",
         "x-ms-server-encrypted": "true",
-<<<<<<< HEAD
-         "x-ms-version": "2020-10-02"
-=======
-        "x-ms-version": "2020-08-04"
->>>>>>> 41beb1fe
+        "x-ms-version": "2020-10-02"
       },
       "ResponseBody": "cZmqTF\u002BBuWU18rR3pbNNka\u002Ban8670oUD55gvjZHNpt3gWgoiJfpNOR8ulAGW0JBHzzY0NC\u002BkWJ8Up2THUizTaEvXl0qpKmy0TGWvjD2DbBcH575bmHGtPAJrDX2WhufyWyu2vzhFnqTKgOjK9MxhkTtNv2pueNDZKVpIPh3uHsY="
     },
@@ -557,11 +467,7 @@
         "x-ms-date": "Tue, 25 May 2021 00:07:14 GMT",
         "x-ms-range": "bytes=806-933",
         "x-ms-return-client-request-id": "true",
-<<<<<<< HEAD
-         "x-ms-version": "2020-10-02"
-=======
-        "x-ms-version": "2020-08-04"
->>>>>>> 41beb1fe
+        "x-ms-version": "2020-10-02"
       },
       "RequestBody": null,
       "StatusCode": 206,
@@ -587,11 +493,7 @@
         "x-ms-permissions": "rw-r-----",
         "x-ms-request-id": "edcf3a1c-501e-005c-40f9-502aea000000",
         "x-ms-server-encrypted": "true",
-<<<<<<< HEAD
-         "x-ms-version": "2020-10-02"
-=======
-        "x-ms-version": "2020-08-04"
->>>>>>> 41beb1fe
+        "x-ms-version": "2020-10-02"
       },
       "ResponseBody": "fbwxEsys3sFJGZEYieNINQl8QkjGfYTiW92W3f1fh9thIUw3mk/Ejm7\u002BIVTnuE9FEhI0oKvVAAA4T7bvFQDE6ZK1tmiXEJu6uLTayFwv\u002B6ONUcvqK\u002BYwjCFL/kuY1HltOTfBMQHnrQJ3euf3\u002BzekCFMTYsQ12r6rhSlGTBFPIeM="
     },
@@ -610,11 +512,7 @@
         "x-ms-date": "Tue, 25 May 2021 00:07:14 GMT",
         "x-ms-range": "bytes=934-1061",
         "x-ms-return-client-request-id": "true",
-<<<<<<< HEAD
-         "x-ms-version": "2020-10-02"
-=======
-        "x-ms-version": "2020-08-04"
->>>>>>> 41beb1fe
+        "x-ms-version": "2020-10-02"
       },
       "RequestBody": null,
       "StatusCode": 206,
@@ -640,11 +538,7 @@
         "x-ms-permissions": "rw-r-----",
         "x-ms-request-id": "edcf3a3d-501e-005c-5df9-502aea000000",
         "x-ms-server-encrypted": "true",
-<<<<<<< HEAD
-         "x-ms-version": "2020-10-02"
-=======
-        "x-ms-version": "2020-08-04"
->>>>>>> 41beb1fe
+        "x-ms-version": "2020-10-02"
       },
       "ResponseBody": "OmyOJG7KoaWjyHKw/zmR6ab2\u002BIRytThfeBWs2KBh8CdYA7yPqX\u002BaiXK8IGxnDaxMmF2lG1edcYU0L6tYHckFQthKWPt8AkAmW24StpTL92tpXz9Du9TPu5I2"
     },
@@ -662,11 +556,7 @@
         "x-ms-client-request-id": "26de5fe3-c1b7-8ec0-7e18-b8ed3fda66f0",
         "x-ms-date": "Tue, 25 May 2021 00:07:14 GMT",
         "x-ms-return-client-request-id": "true",
-<<<<<<< HEAD
-         "x-ms-version": "2020-10-02"
-=======
-        "x-ms-version": "2020-08-04"
->>>>>>> 41beb1fe
+        "x-ms-version": "2020-10-02"
       },
       "RequestBody": null,
       "StatusCode": 202,
@@ -678,13 +568,8 @@
           "Microsoft-HTTPAPI/2.0"
         ],
         "x-ms-client-request-id": "26de5fe3-c1b7-8ec0-7e18-b8ed3fda66f0",
-<<<<<<< HEAD
-        "x-ms-request-id": "4690eee9-401e-0056-13f9-068eb0000000",
-         "x-ms-version": "2020-10-02"
-=======
         "x-ms-request-id": "edcf3a54-501e-005c-74f9-502aea000000",
-        "x-ms-version": "2020-08-04"
->>>>>>> 41beb1fe
+        "x-ms-version": "2020-10-02"
       },
       "ResponseBody": []
     }
