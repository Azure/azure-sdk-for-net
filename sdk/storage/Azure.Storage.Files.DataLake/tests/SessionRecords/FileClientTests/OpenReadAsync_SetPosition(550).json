--- conflicted
+++ resolved
@@ -23,13 +23,8 @@
         "Last-Modified": "Tue, 21 Sep 2021 19:48:42 GMT",
         "Server": "Windows-Azure-Blob/1.0 Microsoft-HTTPAPI/2.0",
         "x-ms-client-request-id": "67467e36-12e0-9ee2-0b63-82469c77f4cc",
-<<<<<<< HEAD
-        "x-ms-request-id": "edcf38be-501e-005c-15f9-502aea000000",
-        "x-ms-version": "2021-02-12"
-=======
         "x-ms-request-id": "3a7d202d-e01e-0095-2121-af3277000000",
-        "x-ms-version": "2020-12-06"
->>>>>>> 73d5f10e
+        "x-ms-version": "2021-02-12"
       },
       "ResponseBody": []
     },
@@ -489,13 +484,8 @@
         "Date": "Tue, 21 Sep 2021 19:48:42 GMT",
         "Server": "Windows-Azure-Blob/1.0 Microsoft-HTTPAPI/2.0",
         "x-ms-client-request-id": "26de5fe3-c1b7-8ec0-7e18-b8ed3fda66f0",
-<<<<<<< HEAD
-        "x-ms-request-id": "edcf3a54-501e-005c-74f9-502aea000000",
-        "x-ms-version": "2021-02-12"
-=======
         "x-ms-request-id": "3a7d21b2-e01e-0095-6421-af3277000000",
-        "x-ms-version": "2020-12-06"
->>>>>>> 73d5f10e
+        "x-ms-version": "2021-02-12"
       },
       "ResponseBody": []
     }
