{
  "Entries": [
    {
      "RequestUri": "https://seannse.blob.core.windows.net/test-filesystem-d5f6192b-f27f-7eff-9ff2-295d6bbf81b2?restype=container",
      "RequestMethod": "PUT",
      "RequestHeaders": {
        "Accept": "application/xml",
        "Authorization": "Sanitized",
<<<<<<< HEAD
        "traceparent": "00-28f609bb23354e49b164e5076539f05c-b1e6ddae1f0e1b40-00",
        "User-Agent": [
          "azsdk-net-Storage.Files.DataLake/12.7.0-alpha.20210202.1",
          "(.NET Framework 4.8.4250.0; Microsoft Windows 10.0.19042 )"
        ],
        "x-ms-blob-public-access": "container",
        "x-ms-client-request-id": "c36ea7e4-b0f7-a57c-8edc-eb6470db893f",
        "x-ms-date": "Wed, 03 Feb 2021 02:13:04 GMT",
=======
        "traceparent": "00-e6f0cda1cc9df641b01c1f659092527f-f586dae343b13343-00",
        "User-Agent": [
          "azsdk-net-Storage.Files.DataLake/12.7.0-alpha.20210217.1",
          "(.NET 5.0.3; Microsoft Windows 10.0.19042)"
        ],
        "x-ms-blob-public-access": "container",
        "x-ms-client-request-id": "c36ea7e4-b0f7-a57c-8edc-eb6470db893f",
        "x-ms-date": "Wed, 17 Feb 2021 22:24:10 GMT",
>>>>>>> 1814567d
        "x-ms-return-client-request-id": "true",
        "x-ms-version": "2020-06-12"
      },
      "RequestBody": null,
      "StatusCode": 201,
      "ResponseHeaders": {
        "Content-Length": "0",
<<<<<<< HEAD
        "Date": "Wed, 03 Feb 2021 02:13:04 GMT",
        "ETag": "\u00220x8D8C7E93E0AA220\u0022",
        "Last-Modified": "Wed, 03 Feb 2021 02:13:05 GMT",
=======
        "Date": "Wed, 17 Feb 2021 22:24:10 GMT",
        "ETag": "\u00220x8D8D392BF7A4CBC\u0022",
        "Last-Modified": "Wed, 17 Feb 2021 22:24:10 GMT",
>>>>>>> 1814567d
        "Server": [
          "Windows-Azure-Blob/1.0",
          "Microsoft-HTTPAPI/2.0"
        ],
        "x-ms-client-request-id": "c36ea7e4-b0f7-a57c-8edc-eb6470db893f",
<<<<<<< HEAD
        "x-ms-request-id": "8f8a557d-d01e-00a0-64d2-f9fbfe000000",
=======
        "x-ms-request-id": "96fb8dd4-701e-00b9-637b-057b45000000",
>>>>>>> 1814567d
        "x-ms-version": "2020-06-12"
      },
      "ResponseBody": []
    },
    {
      "RequestUri": "https://seannse.dfs.core.windows.net/test-filesystem-d5f6192b-f27f-7eff-9ff2-295d6bbf81b2/test-file-047a3b78-9332-b36e-bfcd-ddfb52b47353?resource=file",
      "RequestMethod": "PUT",
      "RequestHeaders": {
        "Accept": "application/json",
        "Authorization": "Sanitized",
        "If-None-Match": "*",
<<<<<<< HEAD
        "traceparent": "00-c6492012432c004f8650fe96a3a5c1f0-bca305c531c13b49-00",
        "User-Agent": [
          "azsdk-net-Storage.Files.DataLake/12.7.0-alpha.20210202.1",
          "(.NET Framework 4.8.4250.0; Microsoft Windows 10.0.19042 )"
        ],
        "x-ms-client-request-id": "17d20943-d3a5-e285-b156-25cf8c659f9f",
        "x-ms-date": "Wed, 03 Feb 2021 02:13:04 GMT",
=======
        "traceparent": "00-a31db09c5819da46abe144dd2a348c8c-dfa07c1c0d8fbb4c-00",
        "User-Agent": [
          "azsdk-net-Storage.Files.DataLake/12.7.0-alpha.20210217.1",
          "(.NET 5.0.3; Microsoft Windows 10.0.19042)"
        ],
        "x-ms-client-request-id": "17d20943-d3a5-e285-b156-25cf8c659f9f",
        "x-ms-date": "Wed, 17 Feb 2021 22:24:10 GMT",
>>>>>>> 1814567d
        "x-ms-return-client-request-id": "true",
        "x-ms-version": "2020-06-12"
      },
      "RequestBody": null,
      "StatusCode": 201,
      "ResponseHeaders": {
        "Content-Length": "0",
<<<<<<< HEAD
        "Date": "Wed, 03 Feb 2021 02:13:05 GMT",
        "ETag": "\u00220x8D8C7E93E420295\u0022",
        "Last-Modified": "Wed, 03 Feb 2021 02:13:05 GMT",
=======
        "Date": "Wed, 17 Feb 2021 22:24:10 GMT",
        "ETag": "\u00220x8D8D392BFB00813\u0022",
        "Last-Modified": "Wed, 17 Feb 2021 22:24:10 GMT",
>>>>>>> 1814567d
        "Server": [
          "Windows-Azure-HDFS/1.0",
          "Microsoft-HTTPAPI/2.0"
        ],
        "x-ms-client-request-id": "17d20943-d3a5-e285-b156-25cf8c659f9f",
<<<<<<< HEAD
        "x-ms-request-id": "a8ff1373-601f-007e-16d2-f9ef18000000",
=======
        "x-ms-request-id": "7ab75d3d-701f-0000-727b-057f5f000000",
>>>>>>> 1814567d
        "x-ms-version": "2020-06-12"
      },
      "ResponseBody": []
    },
    {
      "RequestUri": "https://seannse.dfs.core.windows.net/test-filesystem-d5f6192b-f27f-7eff-9ff2-295d6bbf81b2/test-file-047a3b78-9332-b36e-bfcd-ddfb52b47353?action=append\u0026position=0",
      "RequestMethod": "PATCH",
      "RequestHeaders": {
        "Accept": "application/json",
        "Authorization": "Sanitized",
<<<<<<< HEAD
        "Content-Length": "1850",
        "Content-Type": "application/json",
        "traceparent": "00-b3ff8005f36a744381ada0c6d1cece88-a3377dae5212b244-00",
        "User-Agent": [
          "azsdk-net-Storage.Files.DataLake/12.7.0-alpha.20210202.1",
          "(.NET Framework 4.8.4250.0; Microsoft Windows 10.0.19042 )"
        ],
        "x-ms-client-request-id": "49b8ec92-5ce1-51ae-ceb7-4a8cacb58e3a",
        "x-ms-date": "Wed, 03 Feb 2021 02:13:05 GMT",
=======
        "Content-Length": "1024",
        "traceparent": "00-fd2fe361b9a850429c1916cd5a75dd48-40bb023af46eb14f-00",
        "User-Agent": [
          "azsdk-net-Storage.Files.DataLake/12.7.0-alpha.20210217.1",
          "(.NET 5.0.3; Microsoft Windows 10.0.19042)"
        ],
        "x-ms-client-request-id": "49b8ec92-5ce1-51ae-ceb7-4a8cacb58e3a",
        "x-ms-date": "Wed, 17 Feb 2021 22:24:10 GMT",
>>>>>>> 1814567d
        "x-ms-return-client-request-id": "true",
        "x-ms-version": "2020-06-12"
      },
      "RequestBody": [
        "y9\u001Ay\u0000\uFFFD\u0022\uFFFD\uFFFDh\uFFFD\uFFFD\u0027Tz\uFFFDpdx\uFFFDQ\uFFFD\uFFFD\u003E\uFFFD=|\uFFFD\uFFFD\u001D\u0002\uFFFD\uFFFD0\u02B8\b\uFFFDN\uFFFD\uFFFD\u078F\uFFFD\u007F}9b\u001F\uFFFD\fb\uFFFD\uFFFD\u007F\u06D3\uFFFD\u00193\n",
        "\u0014J\uFFFD\u0003\uFFFD#\uFFFD\u0014h\uFFFD*?\uFFFD\uFFFD*\uFFFDf\uFFFDB\uFFFD{\uFFFD\u0011\uFFFD4\uFFFDuK\uFFFDt\u00024Q\uFFFD\uFFFDD\uFFFD|\uFFFD\u0015\uFFFD\u000B\uFFFDm7\uFFFDf\uFFFDTT,\u0003\u05E6\uFFFD79V\uFFFD\uFFFD\uFFFDd7\uFFFD\uFFFD\uFFFD\uFFFD\u0016\uFFFD\uFFFD\uFFFD\uFFFD,\uFFFDpP\uFFFDg\uFFFD6\uFFFD\uFFFD\uFFFDH\uFFFD]\uFFFD0\uFFFD\u000Bl\uFFFD\uFFFDgN\u04D8\uFFFDB\uFFFD\uFFFD\uFFFDn\uFFFDB$\uFFFD\uFFFD\u001E\uFFFD\uFFFD\u001F\uFFFD\u0013m\uFFFD\uFFFD\uFFFD\uFFFDB\uFFFD\uFFFD\uFFFDX;\uFFFD\u010B\uFFFD\uFFFD\uFFFD%\u0017\uFFFD\u0547\uFFFD\u0006\u06B2\uFFFD\u0011\uFFFDu}\uFFFD\u0017T\uFFFD#\uFFFD2\uFFFDU\u0007A\uFFFD8\u0006\u0026\uFFFD@\uFFFD.\uFFFD\uFFFD\b1=\u5E63\uFFFD\uFFFDc\uFFFD\uFFFDe\u06EC\uFFFDp\uFFFDy\u029F{\uFFFD\uFFFD\uFFFD\uFFFD\u0000\uFFFD\u031E\uFFFD}\uFFFD\uFFFD\uFFFD\uFFFD\u0016\uFFFDjIp\uFFFD\uFFFDi/]Y@u\uFFFD\bc#MF\uFFFD\uFFFD\uFFFD\uFFFD\uFFFD\r",
        "\u0019\uFFFD\uFFFDZ\uFFFD\u0026\u0026\uFFFDZ\uFFFD\u000F\uFFFD/\uFFFD\uFFFD\u000F*\uFFFDa\uFFFDtV\t\uFFFD\u001A\uFFFDf?El\bp\uFFFDb\uFFFD-\uFFFD\u000F{63@\u001B\uFFFD\uFFFD\uFFFD\uFFFDw\uFFFD\u007F.\uFFFD\uFFFD\uFFFD\u00FBn?%\uFFFD\uFFFD\uFFFD\uFFFD\uFFFD\uFFFD\f\uFFFD\uFFFD\u001BH\u002Bs4:#\uFFFD8\uFFFD\uFFFD\u0233\uFFFD\uFFFD\u0629\uFFFD\uFFFDq\u001D\uFFFDVuM\uFFFD-=Z\u0007\u0026\uFFFD\uFFFD\u000Ec\uFFFDl\uFFFDd\uFFFD\uFFFD\uFFFD\u0007\uFFFD\uFFFD\u001D\u0006\u0000\uFFFD\uFFFD1\u0004\u00261fK\uFFFD\u0026\uFFFD\f\uFFFD21tF\uFFFD\uFFFD\uFFFDk\u001Fd]\uFFFD;\uFFFD\u0304/\u007F-o\uFFFD\uFFFD!c\uFFFD\uFFFD\u0017\uFFFDc\uFFFD|\uFFFD\uFFFD\uFFFD\u0015\uFFFD(av\uFFFDZ\u0012\uFFFD\uFFFDW*\uFFFD\u00261\uFFFD.\uFFFDv\uFFFD[S\uFFFDQ\uFFFDq\u0000\uFFFD\uFFFD\uFFFD\uFFFD(\uFFFD\uFFFD\uFFFD\u0006\u001E\uFFFD\uFFFD9\u00C1\uFFFDK~\uFFFD\u0344m\uFFFD\uFFFD:\u0010z\uFFFD\uFFFD\uFFFDe\u0004\u0625V\uFFFD\uFFFD.\uFFFD\uFFFDoW\uFFFD\u0010(\uFFFDe\uFFFD\uFFFDG\u0005~\uFFFD31N%B\uFFFD|v\uFFFD\u0012/\uFFFD\uFFFD\uFFFD\uFFFDl\uFFFD\uFFFD\u001C\uFFFD\u0001^,~wuZ\uFFFD\uFFFD\uFFFD\uFFFD\uFFFD\u0026\uFFFDs\b\u0364A!\u001CzE\uFFFDWv\u0022\uFFFD\u002BB\uFFFD\uFFFD\uFFFD\uFFFD\u0005\u03ED\u0353\u0414\u0003\uFFFD\\\u044B\u0018 d\uFFFD\u000E\u06FE\uFFFD\uFFFD\uFFFD \uFFFD8\u06B6\uFFFD\uFFFD\uFFFDHI\uFFFDn8\u001F\u05EDQ\uFFFDw\uFFFDc\uFFFD\uFFFD\t\uFFFD\u01C0\uFFFD\f\uFFFD\uFFFD\uFFFD\u001D\u0011\uFFFD\uFFFD[\uFFFD\uFFFDT\uFFFDr\uFFFDAI\uFFFD,\uFFFD7.m]k3Z\uFFFD\u0013.*\uFFFD.g\uFFFDiR\uFFFDP\u0026\uFFFD\tR[\uFFFD\u0022\r",
        "\uFFFD\uFFFD\uFFFD\uFFFD\uFFFD\uFFFD\uFFFDM\uFFFDq\uFFFD\uFFFD\uFFFD\uFFFD,\uFFFD\uFFFD\u0026\u003E\uFFFD\u001F\uFFFDkb\u0005\u000F.\uFFFD\u0011\uFFFDH\u0026i\uFFFDim-SP\u0019\uFFFD\uFFFD\uFFFDWfo\uFFFDN\u0026\uFFFD\uFFFD\uFFFD\uFFFD[\u077BU\uFFFD\uFFFD\uFFFD\u001F\u0002\u0060\uFFFD=\uFFFDMTQ\uFFFD\uFFFD\uFFFD\uFFFD%\uFFFD\u00276\u0014\uFFFD\uFFFDp\u0D41\uFFFDLV\u000E\uFFFD\uFFFD\u0018\uFFFD\uFFFD\uFFFD\uFFFD\uFFFD\uFFFD\uFFFD\u0019\uFFFD!J\uFFFDg\uFFFD\u001E\u0026\uFFFD\u0175\uFFFD@\uFFFD\uFFFD^?M\uFFFD\uFFFD\uFFFDl?\uFFFD\uFFFD\uFFFD\u000B\uFFFDT*\uFFFD\uFFFDd\uFFFDXt%\uFFFDM\uFFFD\uFFFD%\uFFFDH\u000B\u0027\uFFFD\uFFFD#\uFFFD\uFFFD\uFFFD\uFFFD(6\uFFFDX\uFFFD\uFFFD@\uFFFD\u007F\u002B%!EG\uFFFD8[\uFFFDO\u0014\u02FF\uFFFD\uFFFD|\uFFFD\u0019!0o\uFFFD\u05C0\uFFFD!\uFFFDo\uFFFD\uFFFD\uFFFD\uFFFDS-\u001C\uFFFD\u0006\uFFFD\uFFFD2\uFFFD_\uFFFDi\uFFFD]v\uFFFD-\uFFFD\uFFFD\uFFFD\u001E\uFFFD\u000F@N\uFFFDs\u0026\uFFFD\uFFFD\uFFFDs\uFFFDzx\uFFFD\u0663u;o\uFFFDD\u0010\u003Cn\uFFFDu\uFFFD\uFFFDB\uFFFD\uFFFD\uFFFDz\uFFFD\u001E\u0717e\u001E\uFFFD8\u0022\uFFFD;\uFFFDT\uFFFD\uFFFD\u0011\uFFFDf\uFFFD]/]\uFFFD\u0004\uFFFD\uFFFD\uFFFDzS\uFFFD$\uFFFD\uFFFD\u0000\uFFFDs\uFFFD\u000B\u0010\u001C\uFFFD!\uFFFD\u0000\uFFFD\\\uFFFD\u01D4\uFFFDG\uFFFD{KS \u0637v \t\uFFFDi\u0060\uFFFDT\u001Dp\u0014~V\uFFFDr"
      ],
      "StatusCode": 202,
      "ResponseHeaders": {
        "Content-Length": "0",
<<<<<<< HEAD
        "Date": "Wed, 03 Feb 2021 02:13:05 GMT",
=======
        "Date": "Wed, 17 Feb 2021 22:24:10 GMT",
>>>>>>> 1814567d
        "Server": [
          "Windows-Azure-HDFS/1.0",
          "Microsoft-HTTPAPI/2.0"
        ],
        "x-ms-client-request-id": "49b8ec92-5ce1-51ae-ceb7-4a8cacb58e3a",
<<<<<<< HEAD
        "x-ms-request-id": "a8ff1387-601f-007e-2ad2-f9ef18000000",
=======
        "x-ms-request-id": "7ab75d4f-701f-0000-047b-057f5f000000",
>>>>>>> 1814567d
        "x-ms-request-server-encrypted": "true",
        "x-ms-version": "2020-06-12"
      },
      "ResponseBody": []
    },
    {
      "RequestUri": "https://seannse.dfs.core.windows.net/test-filesystem-d5f6192b-f27f-7eff-9ff2-295d6bbf81b2/test-file-047a3b78-9332-b36e-bfcd-ddfb52b47353?action=flush\u0026position=1024",
      "RequestMethod": "PATCH",
      "RequestHeaders": {
        "Accept": "application/json",
        "Authorization": "Sanitized",
<<<<<<< HEAD
        "traceparent": "00-4f1b6fda95ec0c45b466572abf89fd1d-6802c258f53ea340-00",
        "User-Agent": [
          "azsdk-net-Storage.Files.DataLake/12.7.0-alpha.20210202.1",
          "(.NET Framework 4.8.4250.0; Microsoft Windows 10.0.19042 )"
        ],
        "x-ms-client-request-id": "9f3de6f9-55ac-4ebd-6e9c-5c055503fa02",
        "x-ms-date": "Wed, 03 Feb 2021 02:13:05 GMT",
=======
        "Content-Length": "0",
        "traceparent": "00-369f723292660741b55518d1883d9fab-892793514461db4d-00",
        "User-Agent": [
          "azsdk-net-Storage.Files.DataLake/12.7.0-alpha.20210217.1",
          "(.NET 5.0.3; Microsoft Windows 10.0.19042)"
        ],
        "x-ms-client-request-id": "9f3de6f9-55ac-4ebd-6e9c-5c055503fa02",
        "x-ms-date": "Wed, 17 Feb 2021 22:24:10 GMT",
>>>>>>> 1814567d
        "x-ms-return-client-request-id": "true",
        "x-ms-version": "2020-06-12"
      },
      "RequestBody": null,
      "StatusCode": 200,
      "ResponseHeaders": {
        "Content-Length": "0",
<<<<<<< HEAD
        "Date": "Wed, 03 Feb 2021 02:13:05 GMT",
        "ETag": "\u00220x8D8C7E93E688ABB\u0022",
        "Last-Modified": "Wed, 03 Feb 2021 02:13:06 GMT",
=======
        "Date": "Wed, 17 Feb 2021 22:24:10 GMT",
        "ETag": "\u00220x8D8D392BFCABBB9\u0022",
        "Last-Modified": "Wed, 17 Feb 2021 22:24:10 GMT",
>>>>>>> 1814567d
        "Server": [
          "Windows-Azure-HDFS/1.0",
          "Microsoft-HTTPAPI/2.0"
        ],
        "x-ms-client-request-id": "9f3de6f9-55ac-4ebd-6e9c-5c055503fa02",
<<<<<<< HEAD
        "x-ms-request-id": "a8ff13a0-601f-007e-43d2-f9ef18000000",
=======
        "x-ms-request-id": "7ab75d6b-701f-0000-207b-057f5f000000",
>>>>>>> 1814567d
        "x-ms-request-server-encrypted": "false",
        "x-ms-version": "2020-06-12"
      },
      "ResponseBody": []
    },
    {
      "RequestUri": "https://seannse.blob.core.windows.net/test-filesystem-d5f6192b-f27f-7eff-9ff2-295d6bbf81b2/test-file-047a3b78-9332-b36e-bfcd-ddfb52b47353",
      "RequestMethod": "HEAD",
      "RequestHeaders": {
        "Accept": "application/xml",
        "Authorization": "Sanitized",
<<<<<<< HEAD
        "traceparent": "00-ab754fcd8dda6344a71bc826a4117cb9-76724a0164e7f343-00",
        "User-Agent": [
          "azsdk-net-Storage.Files.DataLake/12.7.0-alpha.20210202.1",
          "(.NET Framework 4.8.4250.0; Microsoft Windows 10.0.19042 )"
        ],
        "x-ms-client-request-id": "c592945f-ee77-c68d-aa7a-cbf4b22d4d76",
        "x-ms-date": "Wed, 03 Feb 2021 02:13:05 GMT",
=======
        "traceparent": "00-6b113711513ef04bb460aa86583978d8-14db938751ab0943-00",
        "User-Agent": [
          "azsdk-net-Storage.Files.DataLake/12.7.0-alpha.20210217.1",
          "(.NET 5.0.3; Microsoft Windows 10.0.19042)"
        ],
        "x-ms-client-request-id": "c592945f-ee77-c68d-aa7a-cbf4b22d4d76",
        "x-ms-date": "Wed, 17 Feb 2021 22:24:11 GMT",
>>>>>>> 1814567d
        "x-ms-return-client-request-id": "true",
        "x-ms-version": "2020-06-12"
      },
      "RequestBody": null,
      "StatusCode": 200,
      "ResponseHeaders": {
        "Accept-Ranges": "bytes",
        "Content-Length": "1024",
        "Content-Type": "application/octet-stream",
<<<<<<< HEAD
        "Date": "Wed, 03 Feb 2021 02:13:05 GMT",
        "ETag": "\u00220x8D8C7E93E688ABB\u0022",
        "Last-Modified": "Wed, 03 Feb 2021 02:13:06 GMT",
=======
        "Date": "Wed, 17 Feb 2021 22:24:10 GMT",
        "ETag": "\u00220x8D8D392BFCABBB9\u0022",
        "Last-Modified": "Wed, 17 Feb 2021 22:24:10 GMT",
>>>>>>> 1814567d
        "Server": [
          "Windows-Azure-Blob/1.0",
          "Microsoft-HTTPAPI/2.0"
        ],
        "x-ms-access-tier": "Hot",
        "x-ms-access-tier-inferred": "true",
        "x-ms-blob-type": "BlockBlob",
        "x-ms-client-request-id": "c592945f-ee77-c68d-aa7a-cbf4b22d4d76",
<<<<<<< HEAD
        "x-ms-creation-time": "Wed, 03 Feb 2021 02:13:05 GMT",
=======
        "x-ms-creation-time": "Wed, 17 Feb 2021 22:24:10 GMT",
>>>>>>> 1814567d
        "x-ms-group": "$superuser",
        "x-ms-lease-state": "available",
        "x-ms-lease-status": "unlocked",
        "x-ms-owner": "$superuser",
        "x-ms-permissions": "rw-r-----",
<<<<<<< HEAD
        "x-ms-request-id": "8f8a5ab3-d01e-00a0-56d2-f9fbfe000000",
=======
        "x-ms-request-id": "96fb91cd-701e-00b9-127b-057b45000000",
>>>>>>> 1814567d
        "x-ms-server-encrypted": "true",
        "x-ms-version": "2020-06-12"
      },
      "ResponseBody": []
    },
    {
      "RequestUri": "https://seannse.blob.core.windows.net/test-filesystem-d5f6192b-f27f-7eff-9ff2-295d6bbf81b2/test-file-047a3b78-9332-b36e-bfcd-ddfb52b47353",
      "RequestMethod": "GET",
      "RequestHeaders": {
        "Accept": "application/xml",
        "Authorization": "Sanitized",
        "User-Agent": [
<<<<<<< HEAD
          "azsdk-net-Storage.Files.DataLake/12.7.0-alpha.20210202.1",
          "(.NET Framework 4.8.4250.0; Microsoft Windows 10.0.19042 )"
        ],
        "x-ms-client-request-id": "c0a69cba-3471-e48a-9c94-78ba56b9d08b",
        "x-ms-date": "Wed, 03 Feb 2021 02:13:05 GMT",
=======
          "azsdk-net-Storage.Files.DataLake/12.7.0-alpha.20210217.1",
          "(.NET 5.0.3; Microsoft Windows 10.0.19042)"
        ],
        "x-ms-client-request-id": "c0a69cba-3471-e48a-9c94-78ba56b9d08b",
        "x-ms-date": "Wed, 17 Feb 2021 22:24:11 GMT",
>>>>>>> 1814567d
        "x-ms-range": "bytes=0-127",
        "x-ms-return-client-request-id": "true",
        "x-ms-version": "2020-06-12"
      },
      "RequestBody": null,
      "StatusCode": 206,
      "ResponseHeaders": {
        "Accept-Ranges": "bytes",
        "Content-Length": "128",
        "Content-Range": "bytes 0-127/1024",
        "Content-Type": "application/octet-stream",
<<<<<<< HEAD
        "Date": "Wed, 03 Feb 2021 02:13:05 GMT",
        "ETag": "\u00220x8D8C7E93E688ABB\u0022",
        "Last-Modified": "Wed, 03 Feb 2021 02:13:06 GMT",
=======
        "Date": "Wed, 17 Feb 2021 22:24:10 GMT",
        "ETag": "\u00220x8D8D392BFCABBB9\u0022",
        "Last-Modified": "Wed, 17 Feb 2021 22:24:10 GMT",
>>>>>>> 1814567d
        "Server": [
          "Windows-Azure-Blob/1.0",
          "Microsoft-HTTPAPI/2.0"
        ],
        "x-ms-blob-type": "BlockBlob",
        "x-ms-client-request-id": "c0a69cba-3471-e48a-9c94-78ba56b9d08b",
<<<<<<< HEAD
        "x-ms-creation-time": "Wed, 03 Feb 2021 02:13:05 GMT",
=======
        "x-ms-creation-time": "Wed, 17 Feb 2021 22:24:10 GMT",
>>>>>>> 1814567d
        "x-ms-group": "$superuser",
        "x-ms-lease-state": "available",
        "x-ms-lease-status": "unlocked",
        "x-ms-owner": "$superuser",
        "x-ms-permissions": "rw-r-----",
<<<<<<< HEAD
        "x-ms-request-id": "8f8a5b31-d01e-00a0-47d2-f9fbfe000000",
=======
        "x-ms-request-id": "96fb9286-701e-00b9-3e7b-057b45000000",
>>>>>>> 1814567d
        "x-ms-server-encrypted": "true",
        "x-ms-version": "2020-06-12"
      },
      "ResponseBody": "eTkaeQCVIqTkaPj8J1R6zHBkeMRRvro\u002B5j1875rQHQL5izDKuAjFToTJ3o\u002B4f305Yh/zDGLF7rt/25PDGTMKFEr1A5wjrxRonio/h\u002BAqhma/Qox73BGfNJ11S9x0AjRRv8pEwnzgFbILi203hWbbVFQsA9emjjc5Vs7/rmQ385w="
    },
    {
      "RequestUri": "https://seannse.blob.core.windows.net/test-filesystem-d5f6192b-f27f-7eff-9ff2-295d6bbf81b2/test-file-047a3b78-9332-b36e-bfcd-ddfb52b47353",
      "RequestMethod": "GET",
      "RequestHeaders": {
        "Accept": "application/xml",
        "Authorization": "Sanitized",
<<<<<<< HEAD
        "If-Match": "0x8D8C7E93E688ABB",
        "User-Agent": [
          "azsdk-net-Storage.Files.DataLake/12.7.0-alpha.20210202.1",
          "(.NET Framework 4.8.4250.0; Microsoft Windows 10.0.19042 )"
        ],
        "x-ms-client-request-id": "1639c627-8d87-fd05-d48d-a81fbbc7807f",
        "x-ms-date": "Wed, 03 Feb 2021 02:13:05 GMT",
=======
        "If-Match": "0x8D8D392BFCABBB9",
        "User-Agent": [
          "azsdk-net-Storage.Files.DataLake/12.7.0-alpha.20210217.1",
          "(.NET 5.0.3; Microsoft Windows 10.0.19042)"
        ],
        "x-ms-client-request-id": "1639c627-8d87-fd05-d48d-a81fbbc7807f",
        "x-ms-date": "Wed, 17 Feb 2021 22:24:11 GMT",
>>>>>>> 1814567d
        "x-ms-range": "bytes=128-255",
        "x-ms-return-client-request-id": "true",
        "x-ms-version": "2020-06-12"
      },
      "RequestBody": null,
      "StatusCode": 206,
      "ResponseHeaders": {
        "Accept-Ranges": "bytes",
        "Content-Length": "128",
        "Content-Range": "bytes 128-255/1024",
        "Content-Type": "application/octet-stream",
<<<<<<< HEAD
        "Date": "Wed, 03 Feb 2021 02:13:05 GMT",
        "ETag": "\u00220x8D8C7E93E688ABB\u0022",
        "Last-Modified": "Wed, 03 Feb 2021 02:13:06 GMT",
=======
        "Date": "Wed, 17 Feb 2021 22:24:10 GMT",
        "ETag": "\u00220x8D8D392BFCABBB9\u0022",
        "Last-Modified": "Wed, 17 Feb 2021 22:24:10 GMT",
>>>>>>> 1814567d
        "Server": [
          "Windows-Azure-Blob/1.0",
          "Microsoft-HTTPAPI/2.0"
        ],
        "x-ms-blob-type": "BlockBlob",
        "x-ms-client-request-id": "1639c627-8d87-fd05-d48d-a81fbbc7807f",
<<<<<<< HEAD
        "x-ms-creation-time": "Wed, 03 Feb 2021 02:13:05 GMT",
=======
        "x-ms-creation-time": "Wed, 17 Feb 2021 22:24:10 GMT",
>>>>>>> 1814567d
        "x-ms-group": "$superuser",
        "x-ms-lease-state": "available",
        "x-ms-lease-status": "unlocked",
        "x-ms-owner": "$superuser",
        "x-ms-permissions": "rw-r-----",
<<<<<<< HEAD
        "x-ms-request-id": "8f8a5ba7-d01e-00a0-36d2-f9fbfe000000",
=======
        "x-ms-request-id": "96fb92ff-701e-00b9-2f7b-057b45000000",
>>>>>>> 1814567d
        "x-ms-server-encrypted": "true",
        "x-ms-version": "2020-06-12"
      },
      "ResponseBody": "9e3HFuXE6t8s2nBQo2euNpr2h0j/XaswkgtsruFnTtOY0EKXnsVukEIkqswe5pbuH8kTbbCqnZhCl4PaWDv9xIucuNIlF5fVh/cG2rLeEat1fY4XVOAj7TKpVQdBlDgGJuZAgi7DyQgxPeW5o8LlY4XXZdus5nCrecqfe8GQlPM="
    },
    {
      "RequestUri": "https://seannse.blob.core.windows.net/test-filesystem-d5f6192b-f27f-7eff-9ff2-295d6bbf81b2/test-file-047a3b78-9332-b36e-bfcd-ddfb52b47353",
      "RequestMethod": "GET",
      "RequestHeaders": {
        "Accept": "application/xml",
        "Authorization": "Sanitized",
<<<<<<< HEAD
        "If-Match": "0x8D8C7E93E688ABB",
        "User-Agent": [
          "azsdk-net-Storage.Files.DataLake/12.7.0-alpha.20210202.1",
          "(.NET Framework 4.8.4250.0; Microsoft Windows 10.0.19042 )"
        ],
        "x-ms-client-request-id": "8f92d654-b97f-3903-5385-c96bf4ec704b",
        "x-ms-date": "Wed, 03 Feb 2021 02:13:05 GMT",
=======
        "If-Match": "0x8D8D392BFCABBB9",
        "User-Agent": [
          "azsdk-net-Storage.Files.DataLake/12.7.0-alpha.20210217.1",
          "(.NET 5.0.3; Microsoft Windows 10.0.19042)"
        ],
        "x-ms-client-request-id": "8f92d654-b97f-3903-5385-c96bf4ec704b",
        "x-ms-date": "Wed, 17 Feb 2021 22:24:11 GMT",
>>>>>>> 1814567d
        "x-ms-range": "bytes=256-383",
        "x-ms-return-client-request-id": "true",
        "x-ms-version": "2020-06-12"
      },
      "RequestBody": null,
      "StatusCode": 206,
      "ResponseHeaders": {
        "Accept-Ranges": "bytes",
        "Content-Length": "128",
        "Content-Range": "bytes 256-383/1024",
        "Content-Type": "application/octet-stream",
<<<<<<< HEAD
        "Date": "Wed, 03 Feb 2021 02:13:05 GMT",
        "ETag": "\u00220x8D8C7E93E688ABB\u0022",
        "Last-Modified": "Wed, 03 Feb 2021 02:13:06 GMT",
=======
        "Date": "Wed, 17 Feb 2021 22:24:10 GMT",
        "ETag": "\u00220x8D8D392BFCABBB9\u0022",
        "Last-Modified": "Wed, 17 Feb 2021 22:24:10 GMT",
>>>>>>> 1814567d
        "Server": [
          "Windows-Azure-Blob/1.0",
          "Microsoft-HTTPAPI/2.0"
        ],
        "x-ms-blob-type": "BlockBlob",
        "x-ms-client-request-id": "8f92d654-b97f-3903-5385-c96bf4ec704b",
<<<<<<< HEAD
        "x-ms-creation-time": "Wed, 03 Feb 2021 02:13:05 GMT",
=======
        "x-ms-creation-time": "Wed, 17 Feb 2021 22:24:10 GMT",
>>>>>>> 1814567d
        "x-ms-group": "$superuser",
        "x-ms-lease-state": "available",
        "x-ms-lease-status": "unlocked",
        "x-ms-owner": "$superuser",
        "x-ms-permissions": "rw-r-----",
<<<<<<< HEAD
        "x-ms-request-id": "8f8a5c28-d01e-00a0-2ed2-f9fbfe000000",
=======
        "x-ms-request-id": "96fb937b-701e-00b9-267b-057b45000000",
>>>>>>> 1814567d
        "x-ms-server-encrypted": "true",
        "x-ms-version": "2020-06-12"
      },
      "ResponseBody": "vwC0zJ6PfbG0huYW\u002BmpJcMTxgWkvXVlAdZUIYyNNRqCp8vqjDRnE9VqzJib/WrAPgS\u002B3zw8qxGGmdFYJhxqOZj9FbAhwpmKqLYsPezYzQBvl\u002BeLzlneRfy6Y/JnDu24/JcDmuu2nntrNDKKDG0grczQ6I404ms/Is\u002B3Z2KnJ5nE="
    },
    {
      "RequestUri": "https://seannse.blob.core.windows.net/test-filesystem-d5f6192b-f27f-7eff-9ff2-295d6bbf81b2/test-file-047a3b78-9332-b36e-bfcd-ddfb52b47353",
      "RequestMethod": "GET",
      "RequestHeaders": {
        "Accept": "application/xml",
        "Authorization": "Sanitized",
<<<<<<< HEAD
        "If-Match": "0x8D8C7E93E688ABB",
        "User-Agent": [
          "azsdk-net-Storage.Files.DataLake/12.7.0-alpha.20210202.1",
          "(.NET Framework 4.8.4250.0; Microsoft Windows 10.0.19042 )"
        ],
        "x-ms-client-request-id": "e4cb00b0-f135-30ff-5896-daffeba028a4",
        "x-ms-date": "Wed, 03 Feb 2021 02:13:05 GMT",
=======
        "If-Match": "0x8D8D392BFCABBB9",
        "User-Agent": [
          "azsdk-net-Storage.Files.DataLake/12.7.0-alpha.20210217.1",
          "(.NET 5.0.3; Microsoft Windows 10.0.19042)"
        ],
        "x-ms-client-request-id": "e4cb00b0-f135-30ff-5896-daffeba028a4",
        "x-ms-date": "Wed, 17 Feb 2021 22:24:11 GMT",
>>>>>>> 1814567d
        "x-ms-range": "bytes=384-511",
        "x-ms-return-client-request-id": "true",
        "x-ms-version": "2020-06-12"
      },
      "RequestBody": null,
      "StatusCode": 206,
      "ResponseHeaders": {
        "Accept-Ranges": "bytes",
        "Content-Length": "128",
        "Content-Range": "bytes 384-511/1024",
        "Content-Type": "application/octet-stream",
<<<<<<< HEAD
        "Date": "Wed, 03 Feb 2021 02:13:05 GMT",
        "ETag": "\u00220x8D8C7E93E688ABB\u0022",
        "Last-Modified": "Wed, 03 Feb 2021 02:13:06 GMT",
=======
        "Date": "Wed, 17 Feb 2021 22:24:10 GMT",
        "ETag": "\u00220x8D8D392BFCABBB9\u0022",
        "Last-Modified": "Wed, 17 Feb 2021 22:24:10 GMT",
>>>>>>> 1814567d
        "Server": [
          "Windows-Azure-Blob/1.0",
          "Microsoft-HTTPAPI/2.0"
        ],
        "x-ms-blob-type": "BlockBlob",
        "x-ms-client-request-id": "e4cb00b0-f135-30ff-5896-daffeba028a4",
<<<<<<< HEAD
        "x-ms-creation-time": "Wed, 03 Feb 2021 02:13:05 GMT",
=======
        "x-ms-creation-time": "Wed, 17 Feb 2021 22:24:10 GMT",
>>>>>>> 1814567d
        "x-ms-group": "$superuser",
        "x-ms-lease-state": "available",
        "x-ms-lease-status": "unlocked",
        "x-ms-owner": "$superuser",
        "x-ms-permissions": "rw-r-----",
<<<<<<< HEAD
        "x-ms-request-id": "8f8a5ccb-d01e-00a0-45d2-f9fbfe000000",
=======
        "x-ms-request-id": "96fb93f4-701e-00b9-137b-057b45000000",
>>>>>>> 1814567d
        "x-ms-server-encrypted": "true",
        "x-ms-version": "2020-06-12"
      },
      "ResponseBody": "Hc9WdU2GLT1aByaJ1A5j5WyJZImX4QeK8B0GAM3GMQQmMWZL8rYmrgzmMjF0RvSkifRrH2Rd2TvHzIQvfy1vlNUhY6OoF/O1Y7Z8sa7WFaooYXbZWhKgyFcqgyYx9i7edp5bU\u002BJR/HEAtbut4CiM8bbaBh62ljnDgZtLfpPNhG0="
    },
    {
      "RequestUri": "https://seannse.blob.core.windows.net/test-filesystem-d5f6192b-f27f-7eff-9ff2-295d6bbf81b2/test-file-047a3b78-9332-b36e-bfcd-ddfb52b47353",
      "RequestMethod": "GET",
      "RequestHeaders": {
        "Accept": "application/xml",
        "Authorization": "Sanitized",
<<<<<<< HEAD
        "If-Match": "0x8D8C7E93E688ABB",
        "User-Agent": [
          "azsdk-net-Storage.Files.DataLake/12.7.0-alpha.20210202.1",
          "(.NET Framework 4.8.4250.0; Microsoft Windows 10.0.19042 )"
        ],
        "x-ms-client-request-id": "f4bac12e-8c21-4816-0ea3-548d371c861a",
        "x-ms-date": "Wed, 03 Feb 2021 02:13:05 GMT",
=======
        "If-Match": "0x8D8D392BFCABBB9",
        "User-Agent": [
          "azsdk-net-Storage.Files.DataLake/12.7.0-alpha.20210217.1",
          "(.NET 5.0.3; Microsoft Windows 10.0.19042)"
        ],
        "x-ms-client-request-id": "f4bac12e-8c21-4816-0ea3-548d371c861a",
        "x-ms-date": "Wed, 17 Feb 2021 22:24:11 GMT",
>>>>>>> 1814567d
        "x-ms-range": "bytes=550-677",
        "x-ms-return-client-request-id": "true",
        "x-ms-version": "2020-06-12"
      },
      "RequestBody": null,
      "StatusCode": 206,
      "ResponseHeaders": {
        "Accept-Ranges": "bytes",
        "Content-Length": "128",
        "Content-Range": "bytes 550-677/1024",
        "Content-Type": "application/octet-stream",
<<<<<<< HEAD
        "Date": "Wed, 03 Feb 2021 02:13:05 GMT",
        "ETag": "\u00220x8D8C7E93E688ABB\u0022",
        "Last-Modified": "Wed, 03 Feb 2021 02:13:06 GMT",
=======
        "Date": "Wed, 17 Feb 2021 22:24:11 GMT",
        "ETag": "\u00220x8D8D392BFCABBB9\u0022",
        "Last-Modified": "Wed, 17 Feb 2021 22:24:10 GMT",
>>>>>>> 1814567d
        "Server": [
          "Windows-Azure-Blob/1.0",
          "Microsoft-HTTPAPI/2.0"
        ],
        "x-ms-blob-type": "BlockBlob",
        "x-ms-client-request-id": "f4bac12e-8c21-4816-0ea3-548d371c861a",
<<<<<<< HEAD
        "x-ms-creation-time": "Wed, 03 Feb 2021 02:13:05 GMT",
=======
        "x-ms-creation-time": "Wed, 17 Feb 2021 22:24:10 GMT",
>>>>>>> 1814567d
        "x-ms-group": "$superuser",
        "x-ms-lease-state": "available",
        "x-ms-lease-status": "unlocked",
        "x-ms-owner": "$superuser",
        "x-ms-permissions": "rw-r-----",
<<<<<<< HEAD
        "x-ms-request-id": "8f8a5d8f-d01e-00a0-7cd2-f9fbfe000000",
=======
        "x-ms-request-id": "96fb9470-701e-00b9-077b-057b45000000",
>>>>>>> 1814567d
        "x-ms-server-encrypted": "true",
        "x-ms-version": "2020-06-12"
      },
      "ResponseBody": "dvQSL7ixvZRsj7Mc4AFeLH53dVqr4vGA0uYmpXMIzaRBIRx6RcBXdiLQK0KU6J3c1QXPrc2T0JQDkVzRixggZMEO277l4\u002Be\u002BIP842rau7OpISc9uOB/XrVGHd7NjhesJr8eAhQzf9/IdEY3OW/XdVKVyiEFJsiyiNy5tXWszWpo="
    },
    {
      "RequestUri": "https://seannse.blob.core.windows.net/test-filesystem-d5f6192b-f27f-7eff-9ff2-295d6bbf81b2/test-file-047a3b78-9332-b36e-bfcd-ddfb52b47353",
      "RequestMethod": "GET",
      "RequestHeaders": {
        "Accept": "application/xml",
        "Authorization": "Sanitized",
<<<<<<< HEAD
        "If-Match": "0x8D8C7E93E688ABB",
        "User-Agent": [
          "azsdk-net-Storage.Files.DataLake/12.7.0-alpha.20210202.1",
          "(.NET Framework 4.8.4250.0; Microsoft Windows 10.0.19042 )"
        ],
        "x-ms-client-request-id": "2ad0d63c-34e6-7d83-4a34-8a54dcf50a9d",
        "x-ms-date": "Wed, 03 Feb 2021 02:13:05 GMT",
=======
        "If-Match": "0x8D8D392BFCABBB9",
        "User-Agent": [
          "azsdk-net-Storage.Files.DataLake/12.7.0-alpha.20210217.1",
          "(.NET 5.0.3; Microsoft Windows 10.0.19042)"
        ],
        "x-ms-client-request-id": "2ad0d63c-34e6-7d83-4a34-8a54dcf50a9d",
        "x-ms-date": "Wed, 17 Feb 2021 22:24:11 GMT",
>>>>>>> 1814567d
        "x-ms-range": "bytes=678-805",
        "x-ms-return-client-request-id": "true",
        "x-ms-version": "2020-06-12"
      },
      "RequestBody": null,
      "StatusCode": 206,
      "ResponseHeaders": {
        "Accept-Ranges": "bytes",
        "Content-Length": "128",
        "Content-Range": "bytes 678-805/1024",
        "Content-Type": "application/octet-stream",
<<<<<<< HEAD
        "Date": "Wed, 03 Feb 2021 02:13:06 GMT",
        "ETag": "\u00220x8D8C7E93E688ABB\u0022",
        "Last-Modified": "Wed, 03 Feb 2021 02:13:06 GMT",
=======
        "Date": "Wed, 17 Feb 2021 22:24:11 GMT",
        "ETag": "\u00220x8D8D392BFCABBB9\u0022",
        "Last-Modified": "Wed, 17 Feb 2021 22:24:10 GMT",
>>>>>>> 1814567d
        "Server": [
          "Windows-Azure-Blob/1.0",
          "Microsoft-HTTPAPI/2.0"
        ],
        "x-ms-blob-type": "BlockBlob",
        "x-ms-client-request-id": "2ad0d63c-34e6-7d83-4a34-8a54dcf50a9d",
<<<<<<< HEAD
        "x-ms-creation-time": "Wed, 03 Feb 2021 02:13:05 GMT",
=======
        "x-ms-creation-time": "Wed, 17 Feb 2021 22:24:10 GMT",
>>>>>>> 1814567d
        "x-ms-group": "$superuser",
        "x-ms-lease-state": "available",
        "x-ms-lease-status": "unlocked",
        "x-ms-owner": "$superuser",
        "x-ms-permissions": "rw-r-----",
<<<<<<< HEAD
        "x-ms-request-id": "8f8a5e08-d01e-00a0-6ed2-f9fbfe000000",
=======
        "x-ms-request-id": "96fb94de-701e-00b9-6c7b-057b45000000",
>>>>>>> 1814567d
        "x-ms-server-encrypted": "true",
        "x-ms-version": "2020-06-12"
      },
      "ResponseBody": "Ey4q7i5n3WlS3VAmkglSW6kiDfD8qsD9m95N3nGahum38rosy\u002B8mPpUf7mtiBQ8u2xGzSCZpnWltLVNQGf/3uFdmb59OJpC6/M9b3btVm5bOHwJg5j3DTVRRvp2b1SWWJzYU\u002B5Zw4LWB\u002BExWDsCtGJK9gfr8l9EZoyFK/GfyHiY="
    },
    {
      "RequestUri": "https://seannse.blob.core.windows.net/test-filesystem-d5f6192b-f27f-7eff-9ff2-295d6bbf81b2/test-file-047a3b78-9332-b36e-bfcd-ddfb52b47353",
      "RequestMethod": "GET",
      "RequestHeaders": {
        "Accept": "application/xml",
        "Authorization": "Sanitized",
<<<<<<< HEAD
        "If-Match": "0x8D8C7E93E688ABB",
        "User-Agent": [
          "azsdk-net-Storage.Files.DataLake/12.7.0-alpha.20210202.1",
          "(.NET Framework 4.8.4250.0; Microsoft Windows 10.0.19042 )"
        ],
        "x-ms-client-request-id": "6150f1a8-5b4b-be33-5d86-339e33bba487",
        "x-ms-date": "Wed, 03 Feb 2021 02:13:05 GMT",
=======
        "If-Match": "0x8D8D392BFCABBB9",
        "User-Agent": [
          "azsdk-net-Storage.Files.DataLake/12.7.0-alpha.20210217.1",
          "(.NET 5.0.3; Microsoft Windows 10.0.19042)"
        ],
        "x-ms-client-request-id": "6150f1a8-5b4b-be33-5d86-339e33bba487",
        "x-ms-date": "Wed, 17 Feb 2021 22:24:11 GMT",
>>>>>>> 1814567d
        "x-ms-range": "bytes=806-933",
        "x-ms-return-client-request-id": "true",
        "x-ms-version": "2020-06-12"
      },
      "RequestBody": null,
      "StatusCode": 206,
      "ResponseHeaders": {
        "Accept-Ranges": "bytes",
        "Content-Length": "128",
        "Content-Range": "bytes 806-933/1024",
        "Content-Type": "application/octet-stream",
<<<<<<< HEAD
        "Date": "Wed, 03 Feb 2021 02:13:06 GMT",
        "ETag": "\u00220x8D8C7E93E688ABB\u0022",
        "Last-Modified": "Wed, 03 Feb 2021 02:13:06 GMT",
=======
        "Date": "Wed, 17 Feb 2021 22:24:11 GMT",
        "ETag": "\u00220x8D8D392BFCABBB9\u0022",
        "Last-Modified": "Wed, 17 Feb 2021 22:24:10 GMT",
>>>>>>> 1814567d
        "Server": [
          "Windows-Azure-Blob/1.0",
          "Microsoft-HTTPAPI/2.0"
        ],
        "x-ms-blob-type": "BlockBlob",
        "x-ms-client-request-id": "6150f1a8-5b4b-be33-5d86-339e33bba487",
<<<<<<< HEAD
        "x-ms-creation-time": "Wed, 03 Feb 2021 02:13:05 GMT",
=======
        "x-ms-creation-time": "Wed, 17 Feb 2021 22:24:10 GMT",
>>>>>>> 1814567d
        "x-ms-group": "$superuser",
        "x-ms-lease-state": "available",
        "x-ms-lease-status": "unlocked",
        "x-ms-owner": "$superuser",
        "x-ms-permissions": "rw-r-----",
<<<<<<< HEAD
        "x-ms-request-id": "8f8a5e7b-d01e-00a0-5cd2-f9fbfe000000",
=======
        "x-ms-request-id": "96fb954c-701e-00b9-537b-057b45000000",
>>>>>>> 1814567d
        "x-ms-server-encrypted": "true",
        "x-ms-version": "2020-06-12"
      },
      "ResponseBody": "qsW1hUCg/14/Td7t8Ww/lKSlC95UKpmQZPpYdCXjTY7ZJaxICyfY8b0ju6654yg24rZYwedA0n8rJSFFR4s4W/9PFMu/9ol8zRkhMG/r14DSIZFvioynmVMtHOUGkqky61\u002Bvac9ddust3PTNHqIPQE6gcyb5yNFzqHp4ktmjdTs="
    },
    {
      "RequestUri": "https://seannse.blob.core.windows.net/test-filesystem-d5f6192b-f27f-7eff-9ff2-295d6bbf81b2/test-file-047a3b78-9332-b36e-bfcd-ddfb52b47353",
      "RequestMethod": "GET",
      "RequestHeaders": {
        "Accept": "application/xml",
        "Authorization": "Sanitized",
<<<<<<< HEAD
        "If-Match": "0x8D8C7E93E688ABB",
        "User-Agent": [
          "azsdk-net-Storage.Files.DataLake/12.7.0-alpha.20210202.1",
          "(.NET Framework 4.8.4250.0; Microsoft Windows 10.0.19042 )"
        ],
        "x-ms-client-request-id": "eaab1607-a8a5-3d51-87b1-f66ba8933ef6",
        "x-ms-date": "Wed, 03 Feb 2021 02:13:06 GMT",
=======
        "If-Match": "0x8D8D392BFCABBB9",
        "User-Agent": [
          "azsdk-net-Storage.Files.DataLake/12.7.0-alpha.20210217.1",
          "(.NET 5.0.3; Microsoft Windows 10.0.19042)"
        ],
        "x-ms-client-request-id": "eaab1607-a8a5-3d51-87b1-f66ba8933ef6",
        "x-ms-date": "Wed, 17 Feb 2021 22:24:11 GMT",
>>>>>>> 1814567d
        "x-ms-range": "bytes=934-1061",
        "x-ms-return-client-request-id": "true",
        "x-ms-version": "2020-06-12"
      },
      "RequestBody": null,
      "StatusCode": 206,
      "ResponseHeaders": {
        "Accept-Ranges": "bytes",
        "Content-Length": "90",
        "Content-Range": "bytes 934-1023/1024",
        "Content-Type": "application/octet-stream",
<<<<<<< HEAD
        "Date": "Wed, 03 Feb 2021 02:13:06 GMT",
        "ETag": "\u00220x8D8C7E93E688ABB\u0022",
        "Last-Modified": "Wed, 03 Feb 2021 02:13:06 GMT",
=======
        "Date": "Wed, 17 Feb 2021 22:24:11 GMT",
        "ETag": "\u00220x8D8D392BFCABBB9\u0022",
        "Last-Modified": "Wed, 17 Feb 2021 22:24:10 GMT",
>>>>>>> 1814567d
        "Server": [
          "Windows-Azure-Blob/1.0",
          "Microsoft-HTTPAPI/2.0"
        ],
        "x-ms-blob-type": "BlockBlob",
        "x-ms-client-request-id": "eaab1607-a8a5-3d51-87b1-f66ba8933ef6",
<<<<<<< HEAD
        "x-ms-creation-time": "Wed, 03 Feb 2021 02:13:05 GMT",
=======
        "x-ms-creation-time": "Wed, 17 Feb 2021 22:24:10 GMT",
>>>>>>> 1814567d
        "x-ms-group": "$superuser",
        "x-ms-lease-state": "available",
        "x-ms-lease-status": "unlocked",
        "x-ms-owner": "$superuser",
        "x-ms-permissions": "rw-r-----",
<<<<<<< HEAD
        "x-ms-request-id": "8f8a5ef2-d01e-00a0-4dd2-f9fbfe000000",
=======
        "x-ms-request-id": "96fb95d1-701e-00b9-527b-057b45000000",
>>>>>>> 1814567d
        "x-ms-server-encrypted": "true",
        "x-ms-version": "2020-06-12"
      },
      "ResponseBody": "b\u002B9EEDxusHWrpkKtmNl6sR7cl2UegzgijTvAVOTkEYlmuF0vXf4E3\u002B/\u002BelOGJNvOAMdz/QsQHOu2IYMArVyQx5S4R997S1Mg2Ld2IAnlnGlg8VQdcBR\u002BVpxy"
    },
    {
      "RequestUri": "https://seannse.blob.core.windows.net/test-filesystem-d5f6192b-f27f-7eff-9ff2-295d6bbf81b2?restype=container",
      "RequestMethod": "DELETE",
      "RequestHeaders": {
        "Accept": "application/xml",
        "Authorization": "Sanitized",
<<<<<<< HEAD
        "traceparent": "00-edf37f7af4977644a6c79e5cdbf515bd-d07dc4d29171784b-00",
        "User-Agent": [
          "azsdk-net-Storage.Files.DataLake/12.7.0-alpha.20210202.1",
          "(.NET Framework 4.8.4250.0; Microsoft Windows 10.0.19042 )"
        ],
        "x-ms-client-request-id": "1c96ea6c-ba0f-d6e2-3a3e-d979b105b910",
        "x-ms-date": "Wed, 03 Feb 2021 02:13:06 GMT",
=======
        "traceparent": "00-4646b3604078184c83e86aaee5b97dbb-0c10d18c0993f044-00",
        "User-Agent": [
          "azsdk-net-Storage.Files.DataLake/12.7.0-alpha.20210217.1",
          "(.NET 5.0.3; Microsoft Windows 10.0.19042)"
        ],
        "x-ms-client-request-id": "1c96ea6c-ba0f-d6e2-3a3e-d979b105b910",
        "x-ms-date": "Wed, 17 Feb 2021 22:24:11 GMT",
>>>>>>> 1814567d
        "x-ms-return-client-request-id": "true",
        "x-ms-version": "2020-06-12"
      },
      "RequestBody": null,
      "StatusCode": 202,
      "ResponseHeaders": {
        "Content-Length": "0",
<<<<<<< HEAD
        "Date": "Wed, 03 Feb 2021 02:13:06 GMT",
=======
        "Date": "Wed, 17 Feb 2021 22:24:11 GMT",
>>>>>>> 1814567d
        "Server": [
          "Windows-Azure-Blob/1.0",
          "Microsoft-HTTPAPI/2.0"
        ],
        "x-ms-client-request-id": "1c96ea6c-ba0f-d6e2-3a3e-d979b105b910",
<<<<<<< HEAD
        "x-ms-request-id": "8f8a5f72-d01e-00a0-40d2-f9fbfe000000",
=======
        "x-ms-request-id": "96fb9651-701e-00b9-497b-057b45000000",
>>>>>>> 1814567d
        "x-ms-version": "2020-06-12"
      },
      "ResponseBody": []
    }
  ],
  "Variables": {
    "RandomSeed": "491751331",
    "Storage_TestConfigHierarchicalNamespace": "NamespaceTenant\nseannse\nU2FuaXRpemVk\nhttps://seannse.blob.core.windows.net\nhttps://seannse.file.core.windows.net\nhttps://seannse.queue.core.windows.net\nhttps://seannse.table.core.windows.net\n\n\n\n\nhttps://seannse-secondary.blob.core.windows.net\nhttps://seannse-secondary.file.core.windows.net\nhttps://seannse-secondary.queue.core.windows.net\nhttps://seannse-secondary.table.core.windows.net\n68390a19-a643-458b-b726-408abf67b4fc\nSanitized\n72f988bf-86f1-41af-91ab-2d7cd011db47\nhttps://login.microsoftonline.com/\nCloud\nBlobEndpoint=https://seannse.blob.core.windows.net/;QueueEndpoint=https://seannse.queue.core.windows.net/;FileEndpoint=https://seannse.file.core.windows.net/;BlobSecondaryEndpoint=https://seannse-secondary.blob.core.windows.net/;QueueSecondaryEndpoint=https://seannse-secondary.queue.core.windows.net/;FileSecondaryEndpoint=https://seannse-secondary.file.core.windows.net/;AccountName=seannse;AccountKey=Sanitized\n"
  }
}<|MERGE_RESOLUTION|>--- conflicted
+++ resolved
@@ -1,30 +1,19 @@
 {
   "Entries": [
     {
-      "RequestUri": "https://seannse.blob.core.windows.net/test-filesystem-d5f6192b-f27f-7eff-9ff2-295d6bbf81b2?restype=container",
+      "RequestUri": "https://seannse.blob.core.windows.net/test-filesystem-58994bc7-323e-1a89-6032-690b5dc03358?restype=container",
       "RequestMethod": "PUT",
       "RequestHeaders": {
         "Accept": "application/xml",
         "Authorization": "Sanitized",
-<<<<<<< HEAD
-        "traceparent": "00-28f609bb23354e49b164e5076539f05c-b1e6ddae1f0e1b40-00",
-        "User-Agent": [
-          "azsdk-net-Storage.Files.DataLake/12.7.0-alpha.20210202.1",
-          "(.NET Framework 4.8.4250.0; Microsoft Windows 10.0.19042 )"
+        "traceparent": "00-857ea9254c44064a8ea3b2a3a220d893-4ae9fde9d9a6064d-00",
+        "User-Agent": [
+          "azsdk-net-Storage.Files.DataLake/12.7.0-alpha.20210219.1",
+          "(.NET 5.0.3; Microsoft Windows 10.0.19041)"
         ],
         "x-ms-blob-public-access": "container",
-        "x-ms-client-request-id": "c36ea7e4-b0f7-a57c-8edc-eb6470db893f",
-        "x-ms-date": "Wed, 03 Feb 2021 02:13:04 GMT",
-=======
-        "traceparent": "00-e6f0cda1cc9df641b01c1f659092527f-f586dae343b13343-00",
-        "User-Agent": [
-          "azsdk-net-Storage.Files.DataLake/12.7.0-alpha.20210217.1",
-          "(.NET 5.0.3; Microsoft Windows 10.0.19042)"
-        ],
-        "x-ms-blob-public-access": "container",
-        "x-ms-client-request-id": "c36ea7e4-b0f7-a57c-8edc-eb6470db893f",
-        "x-ms-date": "Wed, 17 Feb 2021 22:24:10 GMT",
->>>>>>> 1814567d
+        "x-ms-client-request-id": "67467e36-12e0-9ee2-0b63-82469c77f4cc",
+        "x-ms-date": "Fri, 19 Feb 2021 19:08:24 GMT",
         "x-ms-return-client-request-id": "true",
         "x-ms-version": "2020-06-12"
       },
@@ -32,53 +21,33 @@
       "StatusCode": 201,
       "ResponseHeaders": {
         "Content-Length": "0",
-<<<<<<< HEAD
-        "Date": "Wed, 03 Feb 2021 02:13:04 GMT",
-        "ETag": "\u00220x8D8C7E93E0AA220\u0022",
-        "Last-Modified": "Wed, 03 Feb 2021 02:13:05 GMT",
-=======
-        "Date": "Wed, 17 Feb 2021 22:24:10 GMT",
-        "ETag": "\u00220x8D8D392BF7A4CBC\u0022",
-        "Last-Modified": "Wed, 17 Feb 2021 22:24:10 GMT",
->>>>>>> 1814567d
-        "Server": [
-          "Windows-Azure-Blob/1.0",
-          "Microsoft-HTTPAPI/2.0"
-        ],
-        "x-ms-client-request-id": "c36ea7e4-b0f7-a57c-8edc-eb6470db893f",
-<<<<<<< HEAD
-        "x-ms-request-id": "8f8a557d-d01e-00a0-64d2-f9fbfe000000",
-=======
-        "x-ms-request-id": "96fb8dd4-701e-00b9-637b-057b45000000",
->>>>>>> 1814567d
+        "Date": "Fri, 19 Feb 2021 19:08:23 GMT",
+        "ETag": "\u00220x8D8D509BAE44AF9\u0022",
+        "Last-Modified": "Fri, 19 Feb 2021 19:08:23 GMT",
+        "Server": [
+          "Windows-Azure-Blob/1.0",
+          "Microsoft-HTTPAPI/2.0"
+        ],
+        "x-ms-client-request-id": "67467e36-12e0-9ee2-0b63-82469c77f4cc",
+        "x-ms-request-id": "2e61840d-201e-00a4-6cf2-0676f9000000",
         "x-ms-version": "2020-06-12"
       },
       "ResponseBody": []
     },
     {
-      "RequestUri": "https://seannse.dfs.core.windows.net/test-filesystem-d5f6192b-f27f-7eff-9ff2-295d6bbf81b2/test-file-047a3b78-9332-b36e-bfcd-ddfb52b47353?resource=file",
+      "RequestUri": "https://seannse.dfs.core.windows.net/test-filesystem-58994bc7-323e-1a89-6032-690b5dc03358/test-file-42d47a5b-a96b-deb6-941c-b5b1cf961d7e?resource=file",
       "RequestMethod": "PUT",
       "RequestHeaders": {
         "Accept": "application/json",
         "Authorization": "Sanitized",
         "If-None-Match": "*",
-<<<<<<< HEAD
-        "traceparent": "00-c6492012432c004f8650fe96a3a5c1f0-bca305c531c13b49-00",
-        "User-Agent": [
-          "azsdk-net-Storage.Files.DataLake/12.7.0-alpha.20210202.1",
-          "(.NET Framework 4.8.4250.0; Microsoft Windows 10.0.19042 )"
-        ],
-        "x-ms-client-request-id": "17d20943-d3a5-e285-b156-25cf8c659f9f",
-        "x-ms-date": "Wed, 03 Feb 2021 02:13:04 GMT",
-=======
-        "traceparent": "00-a31db09c5819da46abe144dd2a348c8c-dfa07c1c0d8fbb4c-00",
-        "User-Agent": [
-          "azsdk-net-Storage.Files.DataLake/12.7.0-alpha.20210217.1",
-          "(.NET 5.0.3; Microsoft Windows 10.0.19042)"
-        ],
-        "x-ms-client-request-id": "17d20943-d3a5-e285-b156-25cf8c659f9f",
-        "x-ms-date": "Wed, 17 Feb 2021 22:24:10 GMT",
->>>>>>> 1814567d
+        "traceparent": "00-becc3b83da745843918065ee49af7a46-c268ceb6ffb34d4d-00",
+        "User-Agent": [
+          "azsdk-net-Storage.Files.DataLake/12.7.0-alpha.20210219.1",
+          "(.NET 5.0.3; Microsoft Windows 10.0.19041)"
+        ],
+        "x-ms-client-request-id": "c5a64568-1952-6903-ffb5-37dab5b790a9",
+        "x-ms-date": "Fri, 19 Feb 2021 19:08:24 GMT",
         "x-ms-return-client-request-id": "true",
         "x-ms-version": "2020-06-12"
       },
@@ -86,183 +55,119 @@
       "StatusCode": 201,
       "ResponseHeaders": {
         "Content-Length": "0",
-<<<<<<< HEAD
-        "Date": "Wed, 03 Feb 2021 02:13:05 GMT",
-        "ETag": "\u00220x8D8C7E93E420295\u0022",
-        "Last-Modified": "Wed, 03 Feb 2021 02:13:05 GMT",
-=======
-        "Date": "Wed, 17 Feb 2021 22:24:10 GMT",
-        "ETag": "\u00220x8D8D392BFB00813\u0022",
-        "Last-Modified": "Wed, 17 Feb 2021 22:24:10 GMT",
->>>>>>> 1814567d
+        "Date": "Fri, 19 Feb 2021 19:08:23 GMT",
+        "ETag": "\u00220x8D8D509BAF4172E\u0022",
+        "Last-Modified": "Fri, 19 Feb 2021 19:08:24 GMT",
         "Server": [
           "Windows-Azure-HDFS/1.0",
           "Microsoft-HTTPAPI/2.0"
         ],
-        "x-ms-client-request-id": "17d20943-d3a5-e285-b156-25cf8c659f9f",
-<<<<<<< HEAD
-        "x-ms-request-id": "a8ff1373-601f-007e-16d2-f9ef18000000",
-=======
-        "x-ms-request-id": "7ab75d3d-701f-0000-727b-057f5f000000",
->>>>>>> 1814567d
+        "x-ms-client-request-id": "c5a64568-1952-6903-ffb5-37dab5b790a9",
+        "x-ms-request-id": "6f4adec3-e01f-004f-09f2-060e0b000000",
         "x-ms-version": "2020-06-12"
       },
       "ResponseBody": []
     },
     {
-      "RequestUri": "https://seannse.dfs.core.windows.net/test-filesystem-d5f6192b-f27f-7eff-9ff2-295d6bbf81b2/test-file-047a3b78-9332-b36e-bfcd-ddfb52b47353?action=append\u0026position=0",
+      "RequestUri": "https://seannse.dfs.core.windows.net/test-filesystem-58994bc7-323e-1a89-6032-690b5dc03358/test-file-42d47a5b-a96b-deb6-941c-b5b1cf961d7e?action=append\u0026position=0",
       "RequestMethod": "PATCH",
       "RequestHeaders": {
         "Accept": "application/json",
         "Authorization": "Sanitized",
-<<<<<<< HEAD
-        "Content-Length": "1850",
+        "Content-Length": "1839",
         "Content-Type": "application/json",
-        "traceparent": "00-b3ff8005f36a744381ada0c6d1cece88-a3377dae5212b244-00",
-        "User-Agent": [
-          "azsdk-net-Storage.Files.DataLake/12.7.0-alpha.20210202.1",
-          "(.NET Framework 4.8.4250.0; Microsoft Windows 10.0.19042 )"
-        ],
-        "x-ms-client-request-id": "49b8ec92-5ce1-51ae-ceb7-4a8cacb58e3a",
-        "x-ms-date": "Wed, 03 Feb 2021 02:13:05 GMT",
-=======
-        "Content-Length": "1024",
-        "traceparent": "00-fd2fe361b9a850429c1916cd5a75dd48-40bb023af46eb14f-00",
-        "User-Agent": [
-          "azsdk-net-Storage.Files.DataLake/12.7.0-alpha.20210217.1",
-          "(.NET 5.0.3; Microsoft Windows 10.0.19042)"
-        ],
-        "x-ms-client-request-id": "49b8ec92-5ce1-51ae-ceb7-4a8cacb58e3a",
-        "x-ms-date": "Wed, 17 Feb 2021 22:24:10 GMT",
->>>>>>> 1814567d
+        "traceparent": "00-e9a7e65f347c2b4ab566ded77dfe904e-aedcc14fed2d264a-00",
+        "User-Agent": [
+          "azsdk-net-Storage.Files.DataLake/12.7.0-alpha.20210219.1",
+          "(.NET 5.0.3; Microsoft Windows 10.0.19041)"
+        ],
+        "x-ms-client-request-id": "8a4918a1-57ef-a62c-e521-bb3b315d8a37",
+        "x-ms-date": "Fri, 19 Feb 2021 19:08:24 GMT",
         "x-ms-return-client-request-id": "true",
         "x-ms-version": "2020-06-12"
       },
       "RequestBody": [
-        "y9\u001Ay\u0000\uFFFD\u0022\uFFFD\uFFFDh\uFFFD\uFFFD\u0027Tz\uFFFDpdx\uFFFDQ\uFFFD\uFFFD\u003E\uFFFD=|\uFFFD\uFFFD\u001D\u0002\uFFFD\uFFFD0\u02B8\b\uFFFDN\uFFFD\uFFFD\u078F\uFFFD\u007F}9b\u001F\uFFFD\fb\uFFFD\uFFFD\u007F\u06D3\uFFFD\u00193\n",
-        "\u0014J\uFFFD\u0003\uFFFD#\uFFFD\u0014h\uFFFD*?\uFFFD\uFFFD*\uFFFDf\uFFFDB\uFFFD{\uFFFD\u0011\uFFFD4\uFFFDuK\uFFFDt\u00024Q\uFFFD\uFFFDD\uFFFD|\uFFFD\u0015\uFFFD\u000B\uFFFDm7\uFFFDf\uFFFDTT,\u0003\u05E6\uFFFD79V\uFFFD\uFFFD\uFFFDd7\uFFFD\uFFFD\uFFFD\uFFFD\u0016\uFFFD\uFFFD\uFFFD\uFFFD,\uFFFDpP\uFFFDg\uFFFD6\uFFFD\uFFFD\uFFFDH\uFFFD]\uFFFD0\uFFFD\u000Bl\uFFFD\uFFFDgN\u04D8\uFFFDB\uFFFD\uFFFD\uFFFDn\uFFFDB$\uFFFD\uFFFD\u001E\uFFFD\uFFFD\u001F\uFFFD\u0013m\uFFFD\uFFFD\uFFFD\uFFFDB\uFFFD\uFFFD\uFFFDX;\uFFFD\u010B\uFFFD\uFFFD\uFFFD%\u0017\uFFFD\u0547\uFFFD\u0006\u06B2\uFFFD\u0011\uFFFDu}\uFFFD\u0017T\uFFFD#\uFFFD2\uFFFDU\u0007A\uFFFD8\u0006\u0026\uFFFD@\uFFFD.\uFFFD\uFFFD\b1=\u5E63\uFFFD\uFFFDc\uFFFD\uFFFDe\u06EC\uFFFDp\uFFFDy\u029F{\uFFFD\uFFFD\uFFFD\uFFFD\u0000\uFFFD\u031E\uFFFD}\uFFFD\uFFFD\uFFFD\uFFFD\u0016\uFFFDjIp\uFFFD\uFFFDi/]Y@u\uFFFD\bc#MF\uFFFD\uFFFD\uFFFD\uFFFD\uFFFD\r",
-        "\u0019\uFFFD\uFFFDZ\uFFFD\u0026\u0026\uFFFDZ\uFFFD\u000F\uFFFD/\uFFFD\uFFFD\u000F*\uFFFDa\uFFFDtV\t\uFFFD\u001A\uFFFDf?El\bp\uFFFDb\uFFFD-\uFFFD\u000F{63@\u001B\uFFFD\uFFFD\uFFFD\uFFFDw\uFFFD\u007F.\uFFFD\uFFFD\uFFFD\u00FBn?%\uFFFD\uFFFD\uFFFD\uFFFD\uFFFD\uFFFD\f\uFFFD\uFFFD\u001BH\u002Bs4:#\uFFFD8\uFFFD\uFFFD\u0233\uFFFD\uFFFD\u0629\uFFFD\uFFFDq\u001D\uFFFDVuM\uFFFD-=Z\u0007\u0026\uFFFD\uFFFD\u000Ec\uFFFDl\uFFFDd\uFFFD\uFFFD\uFFFD\u0007\uFFFD\uFFFD\u001D\u0006\u0000\uFFFD\uFFFD1\u0004\u00261fK\uFFFD\u0026\uFFFD\f\uFFFD21tF\uFFFD\uFFFD\uFFFDk\u001Fd]\uFFFD;\uFFFD\u0304/\u007F-o\uFFFD\uFFFD!c\uFFFD\uFFFD\u0017\uFFFDc\uFFFD|\uFFFD\uFFFD\uFFFD\u0015\uFFFD(av\uFFFDZ\u0012\uFFFD\uFFFDW*\uFFFD\u00261\uFFFD.\uFFFDv\uFFFD[S\uFFFDQ\uFFFDq\u0000\uFFFD\uFFFD\uFFFD\uFFFD(\uFFFD\uFFFD\uFFFD\u0006\u001E\uFFFD\uFFFD9\u00C1\uFFFDK~\uFFFD\u0344m\uFFFD\uFFFD:\u0010z\uFFFD\uFFFD\uFFFDe\u0004\u0625V\uFFFD\uFFFD.\uFFFD\uFFFDoW\uFFFD\u0010(\uFFFDe\uFFFD\uFFFDG\u0005~\uFFFD31N%B\uFFFD|v\uFFFD\u0012/\uFFFD\uFFFD\uFFFD\uFFFDl\uFFFD\uFFFD\u001C\uFFFD\u0001^,~wuZ\uFFFD\uFFFD\uFFFD\uFFFD\uFFFD\u0026\uFFFDs\b\u0364A!\u001CzE\uFFFDWv\u0022\uFFFD\u002BB\uFFFD\uFFFD\uFFFD\uFFFD\u0005\u03ED\u0353\u0414\u0003\uFFFD\\\u044B\u0018 d\uFFFD\u000E\u06FE\uFFFD\uFFFD\uFFFD \uFFFD8\u06B6\uFFFD\uFFFD\uFFFDHI\uFFFDn8\u001F\u05EDQ\uFFFDw\uFFFDc\uFFFD\uFFFD\t\uFFFD\u01C0\uFFFD\f\uFFFD\uFFFD\uFFFD\u001D\u0011\uFFFD\uFFFD[\uFFFD\uFFFDT\uFFFDr\uFFFDAI\uFFFD,\uFFFD7.m]k3Z\uFFFD\u0013.*\uFFFD.g\uFFFDiR\uFFFDP\u0026\uFFFD\tR[\uFFFD\u0022\r",
-        "\uFFFD\uFFFD\uFFFD\uFFFD\uFFFD\uFFFD\uFFFDM\uFFFDq\uFFFD\uFFFD\uFFFD\uFFFD,\uFFFD\uFFFD\u0026\u003E\uFFFD\u001F\uFFFDkb\u0005\u000F.\uFFFD\u0011\uFFFDH\u0026i\uFFFDim-SP\u0019\uFFFD\uFFFD\uFFFDWfo\uFFFDN\u0026\uFFFD\uFFFD\uFFFD\uFFFD[\u077BU\uFFFD\uFFFD\uFFFD\u001F\u0002\u0060\uFFFD=\uFFFDMTQ\uFFFD\uFFFD\uFFFD\uFFFD%\uFFFD\u00276\u0014\uFFFD\uFFFDp\u0D41\uFFFDLV\u000E\uFFFD\uFFFD\u0018\uFFFD\uFFFD\uFFFD\uFFFD\uFFFD\uFFFD\uFFFD\u0019\uFFFD!J\uFFFDg\uFFFD\u001E\u0026\uFFFD\u0175\uFFFD@\uFFFD\uFFFD^?M\uFFFD\uFFFD\uFFFDl?\uFFFD\uFFFD\uFFFD\u000B\uFFFDT*\uFFFD\uFFFDd\uFFFDXt%\uFFFDM\uFFFD\uFFFD%\uFFFDH\u000B\u0027\uFFFD\uFFFD#\uFFFD\uFFFD\uFFFD\uFFFD(6\uFFFDX\uFFFD\uFFFD@\uFFFD\u007F\u002B%!EG\uFFFD8[\uFFFDO\u0014\u02FF\uFFFD\uFFFD|\uFFFD\u0019!0o\uFFFD\u05C0\uFFFD!\uFFFDo\uFFFD\uFFFD\uFFFD\uFFFDS-\u001C\uFFFD\u0006\uFFFD\uFFFD2\uFFFD_\uFFFDi\uFFFD]v\uFFFD-\uFFFD\uFFFD\uFFFD\u001E\uFFFD\u000F@N\uFFFDs\u0026\uFFFD\uFFFD\uFFFDs\uFFFDzx\uFFFD\u0663u;o\uFFFDD\u0010\u003Cn\uFFFDu\uFFFD\uFFFDB\uFFFD\uFFFD\uFFFDz\uFFFD\u001E\u0717e\u001E\uFFFD8\u0022\uFFFD;\uFFFDT\uFFFD\uFFFD\u0011\uFFFDf\uFFFD]/]\uFFFD\u0004\uFFFD\uFFFD\uFFFDzS\uFFFD$\uFFFD\uFFFD\u0000\uFFFDs\uFFFD\u000B\u0010\u001C\uFFFD!\uFFFD\u0000\uFFFD\\\uFFFD\u01D4\uFFFDG\uFFFD{KS \u0637v \t\uFFFDi\u0060\uFFFDT\u001Dp\u0014~V\uFFFDr"
+        "\uFFFD\u0004\uFFFD\u00601\u071C \u02A7\uFFFD\u0193@\uFFFD/2\uFFFD\uFFFDz\uFFFDw\uFFFD\uFFFD%\u000F\uFFFD$9U\uFFFD\uFFFD\uFFFD\b\uFFFD\u06A2\u0005Y\uFFFD\u0026\uFFFD8/N\uFFFDx\u0022\uFFFD\u0017i\uFFFD\u0014Q!\uFFFD\u000B\uFFFD\u000B\uFFFD\uFFFD\uFFFD\uFFFDR\uFFFD\uFFFD\u0027\uFFFDk\u0010\uFFFD-z\uFFFDT/?\u0060HN\uFFFD\uFFFD\uFFFD\u0022\uFFFDZ\uFFFDM\uFFFDH\uFFFD\uFFFD\uFFFD\uFFFD\u0012*\u000B\uFFFDHp\uFFFD\uCDC6\uFFFD\u003C(\u0015\uFFFD\uFFFDL\uFFFD\uFFFD\uFFFD5#mnf\uFFFD;\u06A4\u0022B\uFFFD3\uFFFD\uFFFD)$Y\u0017\u05DE\uFFFD\uFFFD\u0006\uFFFD\uFFFD2\uFFFDP\uFFFD\uFFFD\u0022W=W\uEF5D\u007F\uFFFD4\uFFFDH\uFFFDD\uFFFD\t9)\uFFFD\uFFFD\uFFFD\u001E\uFFFD/g\u05B6Z\uFFFD\uFFFD\uFFFD\u0027\u001F\\\uFFFD\uFFFD\uFFFDl\uFFFD\uFFFDZ\uFFFD\uFFFDb_\u00BF\uFFFD\uFFFDa|(\b\uFFFD\uFFFD\u001E\u033EV\uFFFD\uFFFDb\uFFFDL\uFFFDl${\u0013\uFFFD,gF\u0019:\u0007V\u0027\u03E4\u0016\u000FaN\f\uFFFD\u001E\uFFFD\uFFFD\uFFFD\uFFFD\u003E\u0016\uFFFD\u0010\uFFFD\u001E|\uFFFD\uFFFDD\uFFFDU5\u0015\uFFFD\uFFFDS\uFFFD\u0225\uFC70\uFFFD\u00006?\u0011N\uFFFD\uFFFD;\uFFFD\uFFFDP\uFFFD\tB\uFFFD\uFFFD]\uFFFD\u0006\uFFFD|\f\u0018\uFFFD\uFFFD0\u003E\n",
+        "\u000F$Od\u000FV\uFFFD\uFFFD=\uFFFD\uFFFD\fxW|H\uFFFDZ\uFFFD\u0011\uFFFD\uFFFDH\u0012\uFFFD\uFFFD=\uFFFD\u001EHk\u001ES\uFFFD,\uFFFD\uFFFD\uFFFDw\uFFFDK\u0002\uFFFD\uFFFD7\uFFFDZ$\uFFFD\uFFFD1KJ,O \uFFFD=\uFFFD1\u0019\u0002\uFFFD\uFFFDM\uFFFD\uFFFD\uFFFD\u002B\u01EB\uFFFD\uFFFD3\u01B8R\uFFFD\u06B1\uFFFD\u0019dN\u0016\u001F\uFFFD\u0026q\f\uFFFD_2F\uFFFDH8\uFFFDW\uFFFDA\uFFFD\uFFFD\uFFFD#Xi\u0016f\uFFFD\uFFFD9c\u0007\uFFFD\uFFFD\uFFFD{\uFFFD-\uFFFD\uFFFDE\u001F\uFFFDL\uFFFD\uFFFD\uFFFD}\u007F\uFFFDK)p\uFFFD \uFFFD*\uFFFD\uFFFD\uFFFD\uFFFD\uFFFD\u003E\uFFFD\uFFFD\u002B\uFFFD\uFFFD\uFFFD\uFFFD\uFFFD)\uFFFD\uFFFD^\uFFFD\uFFFD\u05F2\uFFFD|\uFFFD\u0017\u0022\uFFFD9\uFFFD\uFFFD\uFFFD\u0002P w\uFFFD\uFFFDj\uFFFDQOz\u0003\u0000\uFFFD\uFFFD\uFFFD\u0022,\uFFFD\uFFFDG\uFFFDR\u000B\uFFFD?\uFFFD\uFFFD\u001C\uFFFD\u00D4\u02FA\uFFFDm\uFFFD\uFFFD\u0006\uFFFD\uFFFD\uFFFD\uFFFD\uFFFD7\uFFFD|\u0015T@\uFFFD\r",
+        "\uFFFDK\uFFFD\u003E\uFFFD\u0014\uFFFD\uFFFD\uFFFD\uFFFD\u0120\uFFFD\uFFFD8E*T8o%\uFFFDN\u003C\uFFFD\uFFFD\u001D\uFFFD\uFFFDn\uFFFD\u5D7D\u007F#io\uFFFD\u0022P\uFFFDL4\uFFFD\uFFFDQ\uFFFD7\uFFFD\uFFFD\b[\uFFFD\uFFFD\uFFFDH\u00022Aq\uFFFD79\uFFFD\uFFFD(\uFFFD!\uFFFD\uFFFDM\uFFFD\uFFFDB\u001AV\u0382\uFFFD\uFFFD\uFFFDn\u04CA\uFFFD\uFFFD\uFFFD\uFFFDg=S\uFFFD\\\uFFFD\u0012K\u002B%(\uFFFD\u0015)\u001Ad\u000E\u0012\uFFFD{.\uFFFDc\uFFFD\uFFFDha\uFFFD\u00150\b\u0060\uFFFDFZ\uFFFDP\uFFFDyN/\uFFFD*\uFFFDY\uFFFDu\uFFFDSo|\uFFFD\uFFFDF\uFFFD\uFFFD\u0654\uFFFD\uFFFDKG6\uFFFD\u001C\uFFFD\uFFFD\uFFFD\uFFFDr\u0014q\uFFFD\uFFFDL_\uFFFD\uFFFDe5\uFFFDw\uFFFD\uFFFDM\uFFFD\uFFFD\uFFFD\uFFFD\u03BB\u0485\u0003\uFFFD/\uFFFD\uFFFD\u0366\uFFFD\uFFFDZ\n",
+        "\u0022%\uFFFDM9\u001F.\uFFFD\u0001\uFFFD\u0410G\uFFFD644/\uFFFDX\uFFFD\u0014\uFFFDd\uFFFDR,\uFFFDhK\u05D7J\uFFFD*l\uFFFDLe\uFFFD\uFFFD=\uFFFDl\u0017\u0007\uFFFD[\uFFFDq\uFFFD\u003C\u0002k\r",
+        "}\uFFFD\uFFFD\uFFFD\uFFFD[\u002B\uFFFD\uFFFD8E\uFFFD\uFFFD\u0280\uFFFD\uFFFD\uFFFD\uFFFDa\uFFFD;M\uFFFDjnx\uFFFD\uFFFD)ZH\u003E\u001D\uFFFD\u001E\uFFFD}\uFFFD1\u0012\u032C\uFFFD\uFFFDI\u0019\uFFFD\u0018\uFFFD\uFFFDH5\t|BH\uFFFD}\uFFFD\uFFFD[\u0756\uFFFD\uFFFD_\uFFFD\uFFFDa!L7\uFFFDO\u010En\uFFFD!T\uFFFDOE\u0012\u00124\uFFFD\uFFFD\uFFFD\u0000\u00008O\uFFFD\uFFFD\u0015\u0000\uFFFD\u94B5\uFFFDh\uFFFD\u0010\uFFFD\uFFFD\uFFFD\uFFFD\uFFFD\uFFFD\\/\uFFFD\uFFFD\uFFFDQ\uFFFD\uFFFD\u002B\uFFFD0\uFFFD!K\uFFFDK\uFFFD\uFFFDym97\uFFFD1\u0001\uFFFD\u0002wz\uFFFD\uFFFD\uFFFD7\uFFFD\bS\u0013b\uFFFD5\u06BE\uFFFD\uFFFD)FL\u0011O!\uFFFD:l\uFFFD$n\u02A1\uFFFD\uFFFD\uFFFDr\uFFFD\uFFFD9\uFFFD\uFFFD\uFFFD\uFFFD\uFFFDr\uFFFD8_x\u0015\uFFFD\u0620a\uFFFD\u0027X\u0003\uFFFD\uFFFD\uFFFD\u007F\uFFFD\uFFFDr\uFFFD lg\r",
+        "\uFFFDL\uFFFD]\uFFFD\u001BW\uFFFDq\uFFFD4/\uFFFDX\u001D\uFFFD\u0005B\uFFFDJX\uFFFD|\u0002@\u0026[n\u0012\uFFFD\uFFFD\uFFFD\uFFFDki_?C\uFFFD\uFFFD\u03FB\uFFFD6"
       ],
       "StatusCode": 202,
       "ResponseHeaders": {
         "Content-Length": "0",
-<<<<<<< HEAD
-        "Date": "Wed, 03 Feb 2021 02:13:05 GMT",
-=======
-        "Date": "Wed, 17 Feb 2021 22:24:10 GMT",
->>>>>>> 1814567d
+        "Date": "Fri, 19 Feb 2021 19:08:23 GMT",
         "Server": [
           "Windows-Azure-HDFS/1.0",
           "Microsoft-HTTPAPI/2.0"
         ],
-        "x-ms-client-request-id": "49b8ec92-5ce1-51ae-ceb7-4a8cacb58e3a",
-<<<<<<< HEAD
-        "x-ms-request-id": "a8ff1387-601f-007e-2ad2-f9ef18000000",
-=======
-        "x-ms-request-id": "7ab75d4f-701f-0000-047b-057f5f000000",
->>>>>>> 1814567d
+        "x-ms-client-request-id": "8a4918a1-57ef-a62c-e521-bb3b315d8a37",
+        "x-ms-request-id": "6f4adecc-e01f-004f-12f2-060e0b000000",
         "x-ms-request-server-encrypted": "true",
         "x-ms-version": "2020-06-12"
       },
       "ResponseBody": []
     },
     {
-      "RequestUri": "https://seannse.dfs.core.windows.net/test-filesystem-d5f6192b-f27f-7eff-9ff2-295d6bbf81b2/test-file-047a3b78-9332-b36e-bfcd-ddfb52b47353?action=flush\u0026position=1024",
+      "RequestUri": "https://seannse.dfs.core.windows.net/test-filesystem-58994bc7-323e-1a89-6032-690b5dc03358/test-file-42d47a5b-a96b-deb6-941c-b5b1cf961d7e?action=flush\u0026position=1024",
       "RequestMethod": "PATCH",
       "RequestHeaders": {
         "Accept": "application/json",
         "Authorization": "Sanitized",
-<<<<<<< HEAD
-        "traceparent": "00-4f1b6fda95ec0c45b466572abf89fd1d-6802c258f53ea340-00",
-        "User-Agent": [
-          "azsdk-net-Storage.Files.DataLake/12.7.0-alpha.20210202.1",
-          "(.NET Framework 4.8.4250.0; Microsoft Windows 10.0.19042 )"
-        ],
-        "x-ms-client-request-id": "9f3de6f9-55ac-4ebd-6e9c-5c055503fa02",
-        "x-ms-date": "Wed, 03 Feb 2021 02:13:05 GMT",
-=======
+        "traceparent": "00-1ed123bf04ffd84e9355e503f1acd1fe-e67103f041955f40-00",
+        "User-Agent": [
+          "azsdk-net-Storage.Files.DataLake/12.7.0-alpha.20210219.1",
+          "(.NET 5.0.3; Microsoft Windows 10.0.19041)"
+        ],
+        "x-ms-client-request-id": "9c39a75c-056e-ceb9-106d-000e1b09c0e4",
+        "x-ms-date": "Fri, 19 Feb 2021 19:08:24 GMT",
+        "x-ms-return-client-request-id": "true",
+        "x-ms-version": "2020-06-12"
+      },
+      "RequestBody": null,
+      "StatusCode": 200,
+      "ResponseHeaders": {
         "Content-Length": "0",
-        "traceparent": "00-369f723292660741b55518d1883d9fab-892793514461db4d-00",
-        "User-Agent": [
-          "azsdk-net-Storage.Files.DataLake/12.7.0-alpha.20210217.1",
-          "(.NET 5.0.3; Microsoft Windows 10.0.19042)"
-        ],
-        "x-ms-client-request-id": "9f3de6f9-55ac-4ebd-6e9c-5c055503fa02",
-        "x-ms-date": "Wed, 17 Feb 2021 22:24:10 GMT",
->>>>>>> 1814567d
+        "Date": "Fri, 19 Feb 2021 19:08:23 GMT",
+        "ETag": "\u00220x8D8D509BB106C58\u0022",
+        "Last-Modified": "Fri, 19 Feb 2021 19:08:24 GMT",
+        "Server": [
+          "Windows-Azure-HDFS/1.0",
+          "Microsoft-HTTPAPI/2.0"
+        ],
+        "x-ms-client-request-id": "9c39a75c-056e-ceb9-106d-000e1b09c0e4",
+        "x-ms-request-id": "6f4aded9-e01f-004f-1ff2-060e0b000000",
+        "x-ms-request-server-encrypted": "false",
+        "x-ms-version": "2020-06-12"
+      },
+      "ResponseBody": []
+    },
+    {
+      "RequestUri": "https://seannse.blob.core.windows.net/test-filesystem-58994bc7-323e-1a89-6032-690b5dc03358/test-file-42d47a5b-a96b-deb6-941c-b5b1cf961d7e",
+      "RequestMethod": "HEAD",
+      "RequestHeaders": {
+        "Accept": "application/xml",
+        "Authorization": "Sanitized",
+        "traceparent": "00-b32c3500b09428488b9cdf2f327f3475-6105df9f34e59146-00",
+        "User-Agent": [
+          "azsdk-net-Storage.Files.DataLake/12.7.0-alpha.20210219.1",
+          "(.NET 5.0.3; Microsoft Windows 10.0.19041)"
+        ],
+        "x-ms-client-request-id": "8adeb0d8-ed24-28c9-26cd-3882945d75f6",
+        "x-ms-date": "Fri, 19 Feb 2021 19:08:25 GMT",
         "x-ms-return-client-request-id": "true",
         "x-ms-version": "2020-06-12"
       },
       "RequestBody": null,
       "StatusCode": 200,
       "ResponseHeaders": {
-        "Content-Length": "0",
-<<<<<<< HEAD
-        "Date": "Wed, 03 Feb 2021 02:13:05 GMT",
-        "ETag": "\u00220x8D8C7E93E688ABB\u0022",
-        "Last-Modified": "Wed, 03 Feb 2021 02:13:06 GMT",
-=======
-        "Date": "Wed, 17 Feb 2021 22:24:10 GMT",
-        "ETag": "\u00220x8D8D392BFCABBB9\u0022",
-        "Last-Modified": "Wed, 17 Feb 2021 22:24:10 GMT",
->>>>>>> 1814567d
-        "Server": [
-          "Windows-Azure-HDFS/1.0",
-          "Microsoft-HTTPAPI/2.0"
-        ],
-        "x-ms-client-request-id": "9f3de6f9-55ac-4ebd-6e9c-5c055503fa02",
-<<<<<<< HEAD
-        "x-ms-request-id": "a8ff13a0-601f-007e-43d2-f9ef18000000",
-=======
-        "x-ms-request-id": "7ab75d6b-701f-0000-207b-057f5f000000",
->>>>>>> 1814567d
-        "x-ms-request-server-encrypted": "false",
-        "x-ms-version": "2020-06-12"
-      },
-      "ResponseBody": []
-    },
-    {
-      "RequestUri": "https://seannse.blob.core.windows.net/test-filesystem-d5f6192b-f27f-7eff-9ff2-295d6bbf81b2/test-file-047a3b78-9332-b36e-bfcd-ddfb52b47353",
-      "RequestMethod": "HEAD",
-      "RequestHeaders": {
-        "Accept": "application/xml",
-        "Authorization": "Sanitized",
-<<<<<<< HEAD
-        "traceparent": "00-ab754fcd8dda6344a71bc826a4117cb9-76724a0164e7f343-00",
-        "User-Agent": [
-          "azsdk-net-Storage.Files.DataLake/12.7.0-alpha.20210202.1",
-          "(.NET Framework 4.8.4250.0; Microsoft Windows 10.0.19042 )"
-        ],
-        "x-ms-client-request-id": "c592945f-ee77-c68d-aa7a-cbf4b22d4d76",
-        "x-ms-date": "Wed, 03 Feb 2021 02:13:05 GMT",
-=======
-        "traceparent": "00-6b113711513ef04bb460aa86583978d8-14db938751ab0943-00",
-        "User-Agent": [
-          "azsdk-net-Storage.Files.DataLake/12.7.0-alpha.20210217.1",
-          "(.NET 5.0.3; Microsoft Windows 10.0.19042)"
-        ],
-        "x-ms-client-request-id": "c592945f-ee77-c68d-aa7a-cbf4b22d4d76",
-        "x-ms-date": "Wed, 17 Feb 2021 22:24:11 GMT",
->>>>>>> 1814567d
-        "x-ms-return-client-request-id": "true",
-        "x-ms-version": "2020-06-12"
-      },
-      "RequestBody": null,
-      "StatusCode": 200,
-      "ResponseHeaders": {
         "Accept-Ranges": "bytes",
         "Content-Length": "1024",
         "Content-Type": "application/octet-stream",
-<<<<<<< HEAD
-        "Date": "Wed, 03 Feb 2021 02:13:05 GMT",
-        "ETag": "\u00220x8D8C7E93E688ABB\u0022",
-        "Last-Modified": "Wed, 03 Feb 2021 02:13:06 GMT",
-=======
-        "Date": "Wed, 17 Feb 2021 22:24:10 GMT",
-        "ETag": "\u00220x8D8D392BFCABBB9\u0022",
-        "Last-Modified": "Wed, 17 Feb 2021 22:24:10 GMT",
->>>>>>> 1814567d
+        "Date": "Fri, 19 Feb 2021 19:08:24 GMT",
+        "ETag": "\u00220x8D8D509BB106C58\u0022",
+        "Last-Modified": "Fri, 19 Feb 2021 19:08:24 GMT",
         "Server": [
           "Windows-Azure-Blob/1.0",
           "Microsoft-HTTPAPI/2.0"
@@ -270,47 +175,31 @@
         "x-ms-access-tier": "Hot",
         "x-ms-access-tier-inferred": "true",
         "x-ms-blob-type": "BlockBlob",
-        "x-ms-client-request-id": "c592945f-ee77-c68d-aa7a-cbf4b22d4d76",
-<<<<<<< HEAD
-        "x-ms-creation-time": "Wed, 03 Feb 2021 02:13:05 GMT",
-=======
-        "x-ms-creation-time": "Wed, 17 Feb 2021 22:24:10 GMT",
->>>>>>> 1814567d
-        "x-ms-group": "$superuser",
-        "x-ms-lease-state": "available",
-        "x-ms-lease-status": "unlocked",
-        "x-ms-owner": "$superuser",
-        "x-ms-permissions": "rw-r-----",
-<<<<<<< HEAD
-        "x-ms-request-id": "8f8a5ab3-d01e-00a0-56d2-f9fbfe000000",
-=======
-        "x-ms-request-id": "96fb91cd-701e-00b9-127b-057b45000000",
->>>>>>> 1814567d
+        "x-ms-client-request-id": "8adeb0d8-ed24-28c9-26cd-3882945d75f6",
+        "x-ms-creation-time": "Fri, 19 Feb 2021 19:08:24 GMT",
+        "x-ms-group": "$superuser",
+        "x-ms-lease-state": "available",
+        "x-ms-lease-status": "unlocked",
+        "x-ms-owner": "$superuser",
+        "x-ms-permissions": "rw-r-----",
+        "x-ms-request-id": "2e618897-201e-00a4-46f2-0676f9000000",
         "x-ms-server-encrypted": "true",
         "x-ms-version": "2020-06-12"
       },
       "ResponseBody": []
     },
     {
-      "RequestUri": "https://seannse.blob.core.windows.net/test-filesystem-d5f6192b-f27f-7eff-9ff2-295d6bbf81b2/test-file-047a3b78-9332-b36e-bfcd-ddfb52b47353",
-      "RequestMethod": "GET",
-      "RequestHeaders": {
-        "Accept": "application/xml",
-        "Authorization": "Sanitized",
-        "User-Agent": [
-<<<<<<< HEAD
-          "azsdk-net-Storage.Files.DataLake/12.7.0-alpha.20210202.1",
-          "(.NET Framework 4.8.4250.0; Microsoft Windows 10.0.19042 )"
-        ],
-        "x-ms-client-request-id": "c0a69cba-3471-e48a-9c94-78ba56b9d08b",
-        "x-ms-date": "Wed, 03 Feb 2021 02:13:05 GMT",
-=======
-          "azsdk-net-Storage.Files.DataLake/12.7.0-alpha.20210217.1",
-          "(.NET 5.0.3; Microsoft Windows 10.0.19042)"
-        ],
-        "x-ms-client-request-id": "c0a69cba-3471-e48a-9c94-78ba56b9d08b",
-        "x-ms-date": "Wed, 17 Feb 2021 22:24:11 GMT",
->>>>>>> 1814567d
+      "RequestUri": "https://seannse.blob.core.windows.net/test-filesystem-58994bc7-323e-1a89-6032-690b5dc03358/test-file-42d47a5b-a96b-deb6-941c-b5b1cf961d7e",
+      "RequestMethod": "GET",
+      "RequestHeaders": {
+        "Accept": "application/xml",
+        "Authorization": "Sanitized",
+        "User-Agent": [
+          "azsdk-net-Storage.Files.DataLake/12.7.0-alpha.20210219.1",
+          "(.NET 5.0.3; Microsoft Windows 10.0.19041)"
+        ],
+        "x-ms-client-request-id": "6a36718c-362a-1ac0-5256-198bd71e774e",
+        "x-ms-date": "Fri, 19 Feb 2021 19:08:25 GMT",
         "x-ms-range": "bytes=0-127",
         "x-ms-return-client-request-id": "true",
         "x-ms-version": "2020-06-12"
@@ -322,64 +211,40 @@
         "Content-Length": "128",
         "Content-Range": "bytes 0-127/1024",
         "Content-Type": "application/octet-stream",
-<<<<<<< HEAD
-        "Date": "Wed, 03 Feb 2021 02:13:05 GMT",
-        "ETag": "\u00220x8D8C7E93E688ABB\u0022",
-        "Last-Modified": "Wed, 03 Feb 2021 02:13:06 GMT",
-=======
-        "Date": "Wed, 17 Feb 2021 22:24:10 GMT",
-        "ETag": "\u00220x8D8D392BFCABBB9\u0022",
-        "Last-Modified": "Wed, 17 Feb 2021 22:24:10 GMT",
->>>>>>> 1814567d
-        "Server": [
-          "Windows-Azure-Blob/1.0",
-          "Microsoft-HTTPAPI/2.0"
-        ],
-        "x-ms-blob-type": "BlockBlob",
-        "x-ms-client-request-id": "c0a69cba-3471-e48a-9c94-78ba56b9d08b",
-<<<<<<< HEAD
-        "x-ms-creation-time": "Wed, 03 Feb 2021 02:13:05 GMT",
-=======
-        "x-ms-creation-time": "Wed, 17 Feb 2021 22:24:10 GMT",
->>>>>>> 1814567d
-        "x-ms-group": "$superuser",
-        "x-ms-lease-state": "available",
-        "x-ms-lease-status": "unlocked",
-        "x-ms-owner": "$superuser",
-        "x-ms-permissions": "rw-r-----",
-<<<<<<< HEAD
-        "x-ms-request-id": "8f8a5b31-d01e-00a0-47d2-f9fbfe000000",
-=======
-        "x-ms-request-id": "96fb9286-701e-00b9-3e7b-057b45000000",
->>>>>>> 1814567d
-        "x-ms-server-encrypted": "true",
-        "x-ms-version": "2020-06-12"
-      },
-      "ResponseBody": "eTkaeQCVIqTkaPj8J1R6zHBkeMRRvro\u002B5j1875rQHQL5izDKuAjFToTJ3o\u002B4f305Yh/zDGLF7rt/25PDGTMKFEr1A5wjrxRonio/h\u002BAqhma/Qox73BGfNJ11S9x0AjRRv8pEwnzgFbILi203hWbbVFQsA9emjjc5Vs7/rmQ385w="
-    },
-    {
-      "RequestUri": "https://seannse.blob.core.windows.net/test-filesystem-d5f6192b-f27f-7eff-9ff2-295d6bbf81b2/test-file-047a3b78-9332-b36e-bfcd-ddfb52b47353",
-      "RequestMethod": "GET",
-      "RequestHeaders": {
-        "Accept": "application/xml",
-        "Authorization": "Sanitized",
-<<<<<<< HEAD
-        "If-Match": "0x8D8C7E93E688ABB",
-        "User-Agent": [
-          "azsdk-net-Storage.Files.DataLake/12.7.0-alpha.20210202.1",
-          "(.NET Framework 4.8.4250.0; Microsoft Windows 10.0.19042 )"
-        ],
-        "x-ms-client-request-id": "1639c627-8d87-fd05-d48d-a81fbbc7807f",
-        "x-ms-date": "Wed, 03 Feb 2021 02:13:05 GMT",
-=======
-        "If-Match": "0x8D8D392BFCABBB9",
-        "User-Agent": [
-          "azsdk-net-Storage.Files.DataLake/12.7.0-alpha.20210217.1",
-          "(.NET 5.0.3; Microsoft Windows 10.0.19042)"
-        ],
-        "x-ms-client-request-id": "1639c627-8d87-fd05-d48d-a81fbbc7807f",
-        "x-ms-date": "Wed, 17 Feb 2021 22:24:11 GMT",
->>>>>>> 1814567d
+        "Date": "Fri, 19 Feb 2021 19:08:24 GMT",
+        "ETag": "\u00220x8D8D509BB106C58\u0022",
+        "Last-Modified": "Fri, 19 Feb 2021 19:08:24 GMT",
+        "Server": [
+          "Windows-Azure-Blob/1.0",
+          "Microsoft-HTTPAPI/2.0"
+        ],
+        "x-ms-blob-type": "BlockBlob",
+        "x-ms-client-request-id": "6a36718c-362a-1ac0-5256-198bd71e774e",
+        "x-ms-creation-time": "Fri, 19 Feb 2021 19:08:24 GMT",
+        "x-ms-group": "$superuser",
+        "x-ms-lease-state": "available",
+        "x-ms-lease-status": "unlocked",
+        "x-ms-owner": "$superuser",
+        "x-ms-permissions": "rw-r-----",
+        "x-ms-request-id": "2e61895b-201e-00a4-02f2-0676f9000000",
+        "x-ms-server-encrypted": "true",
+        "x-ms-version": "2020-06-12"
+      },
+      "ResponseBody": "7QSbYDHcnCDKp\u002BOTxpNA6y8y1N96zHePliUPzSQ5Vf22nwjV2qIFWeEmnDgvTtd4IpcXaaIUUSGMC8kLzc/7kFLm3SeLaxCMLXr\u002BVC8/YEhOl6uNIuxaoU3mSM7Y\u002BowSKgvlSHCv7LeGizwoFf3xTKuBvTUjbW5mjDvapCJCszM="
+    },
+    {
+      "RequestUri": "https://seannse.blob.core.windows.net/test-filesystem-58994bc7-323e-1a89-6032-690b5dc03358/test-file-42d47a5b-a96b-deb6-941c-b5b1cf961d7e",
+      "RequestMethod": "GET",
+      "RequestHeaders": {
+        "Accept": "application/xml",
+        "Authorization": "Sanitized",
+        "If-Match": "0x8D8D509BB106C58",
+        "User-Agent": [
+          "azsdk-net-Storage.Files.DataLake/12.7.0-alpha.20210219.1",
+          "(.NET 5.0.3; Microsoft Windows 10.0.19041)"
+        ],
+        "x-ms-client-request-id": "23f594d3-0a27-bdcc-de9b-5780ef2675e8",
+        "x-ms-date": "Fri, 19 Feb 2021 19:08:25 GMT",
         "x-ms-range": "bytes=128-255",
         "x-ms-return-client-request-id": "true",
         "x-ms-version": "2020-06-12"
@@ -391,64 +256,40 @@
         "Content-Length": "128",
         "Content-Range": "bytes 128-255/1024",
         "Content-Type": "application/octet-stream",
-<<<<<<< HEAD
-        "Date": "Wed, 03 Feb 2021 02:13:05 GMT",
-        "ETag": "\u00220x8D8C7E93E688ABB\u0022",
-        "Last-Modified": "Wed, 03 Feb 2021 02:13:06 GMT",
-=======
-        "Date": "Wed, 17 Feb 2021 22:24:10 GMT",
-        "ETag": "\u00220x8D8D392BFCABBB9\u0022",
-        "Last-Modified": "Wed, 17 Feb 2021 22:24:10 GMT",
->>>>>>> 1814567d
-        "Server": [
-          "Windows-Azure-Blob/1.0",
-          "Microsoft-HTTPAPI/2.0"
-        ],
-        "x-ms-blob-type": "BlockBlob",
-        "x-ms-client-request-id": "1639c627-8d87-fd05-d48d-a81fbbc7807f",
-<<<<<<< HEAD
-        "x-ms-creation-time": "Wed, 03 Feb 2021 02:13:05 GMT",
-=======
-        "x-ms-creation-time": "Wed, 17 Feb 2021 22:24:10 GMT",
->>>>>>> 1814567d
-        "x-ms-group": "$superuser",
-        "x-ms-lease-state": "available",
-        "x-ms-lease-status": "unlocked",
-        "x-ms-owner": "$superuser",
-        "x-ms-permissions": "rw-r-----",
-<<<<<<< HEAD
-        "x-ms-request-id": "8f8a5ba7-d01e-00a0-36d2-f9fbfe000000",
-=======
-        "x-ms-request-id": "96fb92ff-701e-00b9-2f7b-057b45000000",
->>>>>>> 1814567d
-        "x-ms-server-encrypted": "true",
-        "x-ms-version": "2020-06-12"
-      },
-      "ResponseBody": "9e3HFuXE6t8s2nBQo2euNpr2h0j/XaswkgtsruFnTtOY0EKXnsVukEIkqswe5pbuH8kTbbCqnZhCl4PaWDv9xIucuNIlF5fVh/cG2rLeEat1fY4XVOAj7TKpVQdBlDgGJuZAgi7DyQgxPeW5o8LlY4XXZdus5nCrecqfe8GQlPM="
-    },
-    {
-      "RequestUri": "https://seannse.blob.core.windows.net/test-filesystem-d5f6192b-f27f-7eff-9ff2-295d6bbf81b2/test-file-047a3b78-9332-b36e-bfcd-ddfb52b47353",
-      "RequestMethod": "GET",
-      "RequestHeaders": {
-        "Accept": "application/xml",
-        "Authorization": "Sanitized",
-<<<<<<< HEAD
-        "If-Match": "0x8D8C7E93E688ABB",
-        "User-Agent": [
-          "azsdk-net-Storage.Files.DataLake/12.7.0-alpha.20210202.1",
-          "(.NET Framework 4.8.4250.0; Microsoft Windows 10.0.19042 )"
-        ],
-        "x-ms-client-request-id": "8f92d654-b97f-3903-5385-c96bf4ec704b",
-        "x-ms-date": "Wed, 03 Feb 2021 02:13:05 GMT",
-=======
-        "If-Match": "0x8D8D392BFCABBB9",
-        "User-Agent": [
-          "azsdk-net-Storage.Files.DataLake/12.7.0-alpha.20210217.1",
-          "(.NET 5.0.3; Microsoft Windows 10.0.19042)"
-        ],
-        "x-ms-client-request-id": "8f92d654-b97f-3903-5385-c96bf4ec704b",
-        "x-ms-date": "Wed, 17 Feb 2021 22:24:11 GMT",
->>>>>>> 1814567d
+        "Date": "Fri, 19 Feb 2021 19:08:24 GMT",
+        "ETag": "\u00220x8D8D509BB106C58\u0022",
+        "Last-Modified": "Fri, 19 Feb 2021 19:08:24 GMT",
+        "Server": [
+          "Windows-Azure-Blob/1.0",
+          "Microsoft-HTTPAPI/2.0"
+        ],
+        "x-ms-blob-type": "BlockBlob",
+        "x-ms-client-request-id": "23f594d3-0a27-bdcc-de9b-5780ef2675e8",
+        "x-ms-creation-time": "Fri, 19 Feb 2021 19:08:24 GMT",
+        "x-ms-group": "$superuser",
+        "x-ms-lease-state": "available",
+        "x-ms-lease-status": "unlocked",
+        "x-ms-owner": "$superuser",
+        "x-ms-permissions": "rw-r-----",
+        "x-ms-request-id": "2e6189da-201e-00a4-7cf2-0676f9000000",
+        "x-ms-server-encrypted": "true",
+        "x-ms-version": "2020-06-12"
+      },
+      "ResponseBody": "7uwpJFkX156q9AaXrzKLUPX7Ilc9V\u002B69nX\u002B8NNVIlETXCTkp083zlKoeii9n1rZasImvJx9c9Zb9bIbZWqLIYl/Cv6b4YXwoCI2sHsy\u002BVsbJYoRMmGwkexOjLGdGGToHVifPpBYPYU4Mhx6Sr9fJPha/EPcefMrznkSTVTUV4e4="
+    },
+    {
+      "RequestUri": "https://seannse.blob.core.windows.net/test-filesystem-58994bc7-323e-1a89-6032-690b5dc03358/test-file-42d47a5b-a96b-deb6-941c-b5b1cf961d7e",
+      "RequestMethod": "GET",
+      "RequestHeaders": {
+        "Accept": "application/xml",
+        "Authorization": "Sanitized",
+        "If-Match": "0x8D8D509BB106C58",
+        "User-Agent": [
+          "azsdk-net-Storage.Files.DataLake/12.7.0-alpha.20210219.1",
+          "(.NET 5.0.3; Microsoft Windows 10.0.19041)"
+        ],
+        "x-ms-client-request-id": "43b872a9-5428-3826-c789-561cdf38e0d8",
+        "x-ms-date": "Fri, 19 Feb 2021 19:08:25 GMT",
         "x-ms-range": "bytes=256-383",
         "x-ms-return-client-request-id": "true",
         "x-ms-version": "2020-06-12"
@@ -460,64 +301,40 @@
         "Content-Length": "128",
         "Content-Range": "bytes 256-383/1024",
         "Content-Type": "application/octet-stream",
-<<<<<<< HEAD
-        "Date": "Wed, 03 Feb 2021 02:13:05 GMT",
-        "ETag": "\u00220x8D8C7E93E688ABB\u0022",
-        "Last-Modified": "Wed, 03 Feb 2021 02:13:06 GMT",
-=======
-        "Date": "Wed, 17 Feb 2021 22:24:10 GMT",
-        "ETag": "\u00220x8D8D392BFCABBB9\u0022",
-        "Last-Modified": "Wed, 17 Feb 2021 22:24:10 GMT",
->>>>>>> 1814567d
-        "Server": [
-          "Windows-Azure-Blob/1.0",
-          "Microsoft-HTTPAPI/2.0"
-        ],
-        "x-ms-blob-type": "BlockBlob",
-        "x-ms-client-request-id": "8f92d654-b97f-3903-5385-c96bf4ec704b",
-<<<<<<< HEAD
-        "x-ms-creation-time": "Wed, 03 Feb 2021 02:13:05 GMT",
-=======
-        "x-ms-creation-time": "Wed, 17 Feb 2021 22:24:10 GMT",
->>>>>>> 1814567d
-        "x-ms-group": "$superuser",
-        "x-ms-lease-state": "available",
-        "x-ms-lease-status": "unlocked",
-        "x-ms-owner": "$superuser",
-        "x-ms-permissions": "rw-r-----",
-<<<<<<< HEAD
-        "x-ms-request-id": "8f8a5c28-d01e-00a0-2ed2-f9fbfe000000",
-=======
-        "x-ms-request-id": "96fb937b-701e-00b9-267b-057b45000000",
->>>>>>> 1814567d
-        "x-ms-server-encrypted": "true",
-        "x-ms-version": "2020-06-12"
-      },
-      "ResponseBody": "vwC0zJ6PfbG0huYW\u002BmpJcMTxgWkvXVlAdZUIYyNNRqCp8vqjDRnE9VqzJib/WrAPgS\u002B3zw8qxGGmdFYJhxqOZj9FbAhwpmKqLYsPezYzQBvl\u002BeLzlneRfy6Y/JnDu24/JcDmuu2nntrNDKKDG0grczQ6I404ms/Is\u002B3Z2KnJ5nE="
-    },
-    {
-      "RequestUri": "https://seannse.blob.core.windows.net/test-filesystem-d5f6192b-f27f-7eff-9ff2-295d6bbf81b2/test-file-047a3b78-9332-b36e-bfcd-ddfb52b47353",
-      "RequestMethod": "GET",
-      "RequestHeaders": {
-        "Accept": "application/xml",
-        "Authorization": "Sanitized",
-<<<<<<< HEAD
-        "If-Match": "0x8D8C7E93E688ABB",
-        "User-Agent": [
-          "azsdk-net-Storage.Files.DataLake/12.7.0-alpha.20210202.1",
-          "(.NET Framework 4.8.4250.0; Microsoft Windows 10.0.19042 )"
-        ],
-        "x-ms-client-request-id": "e4cb00b0-f135-30ff-5896-daffeba028a4",
-        "x-ms-date": "Wed, 03 Feb 2021 02:13:05 GMT",
-=======
-        "If-Match": "0x8D8D392BFCABBB9",
-        "User-Agent": [
-          "azsdk-net-Storage.Files.DataLake/12.7.0-alpha.20210217.1",
-          "(.NET 5.0.3; Microsoft Windows 10.0.19042)"
-        ],
-        "x-ms-client-request-id": "e4cb00b0-f135-30ff-5896-daffeba028a4",
-        "x-ms-date": "Wed, 17 Feb 2021 22:24:11 GMT",
->>>>>>> 1814567d
+        "Date": "Fri, 19 Feb 2021 19:08:24 GMT",
+        "ETag": "\u00220x8D8D509BB106C58\u0022",
+        "Last-Modified": "Fri, 19 Feb 2021 19:08:24 GMT",
+        "Server": [
+          "Windows-Azure-Blob/1.0",
+          "Microsoft-HTTPAPI/2.0"
+        ],
+        "x-ms-blob-type": "BlockBlob",
+        "x-ms-client-request-id": "43b872a9-5428-3826-c789-561cdf38e0d8",
+        "x-ms-creation-time": "Fri, 19 Feb 2021 19:08:24 GMT",
+        "x-ms-group": "$superuser",
+        "x-ms-lease-state": "available",
+        "x-ms-lease-status": "unlocked",
+        "x-ms-owner": "$superuser",
+        "x-ms-permissions": "rw-r-----",
+        "x-ms-request-id": "2e618aae-201e-00a4-41f2-0676f9000000",
+        "x-ms-server-encrypted": "true",
+        "x-ms-version": "2020-06-12"
+      },
+      "ResponseBody": "U6TIpe\u002BxsLkANj8RTpLMO9ntUIcJQunZXdwG0nwMGPamMD4KDyRPZA9W9uc9uKQMeFd8SMVa5RG67kgSq9099B5Iax5TwSy0nex3sksCnKQ3\u002BVokkM8xS0osTyDcPbkxGQLJ9E2GuLYrx6vZ4jPGuFKj2rGDGWROFh/TJnEM118="
+    },
+    {
+      "RequestUri": "https://seannse.blob.core.windows.net/test-filesystem-58994bc7-323e-1a89-6032-690b5dc03358/test-file-42d47a5b-a96b-deb6-941c-b5b1cf961d7e",
+      "RequestMethod": "GET",
+      "RequestHeaders": {
+        "Accept": "application/xml",
+        "Authorization": "Sanitized",
+        "If-Match": "0x8D8D509BB106C58",
+        "User-Agent": [
+          "azsdk-net-Storage.Files.DataLake/12.7.0-alpha.20210219.1",
+          "(.NET 5.0.3; Microsoft Windows 10.0.19041)"
+        ],
+        "x-ms-client-request-id": "7cd6187d-326e-60bf-7b3b-1faf6fd07680",
+        "x-ms-date": "Fri, 19 Feb 2021 19:08:25 GMT",
         "x-ms-range": "bytes=384-511",
         "x-ms-return-client-request-id": "true",
         "x-ms-version": "2020-06-12"
@@ -529,64 +346,40 @@
         "Content-Length": "128",
         "Content-Range": "bytes 384-511/1024",
         "Content-Type": "application/octet-stream",
-<<<<<<< HEAD
-        "Date": "Wed, 03 Feb 2021 02:13:05 GMT",
-        "ETag": "\u00220x8D8C7E93E688ABB\u0022",
-        "Last-Modified": "Wed, 03 Feb 2021 02:13:06 GMT",
-=======
-        "Date": "Wed, 17 Feb 2021 22:24:10 GMT",
-        "ETag": "\u00220x8D8D392BFCABBB9\u0022",
-        "Last-Modified": "Wed, 17 Feb 2021 22:24:10 GMT",
->>>>>>> 1814567d
-        "Server": [
-          "Windows-Azure-Blob/1.0",
-          "Microsoft-HTTPAPI/2.0"
-        ],
-        "x-ms-blob-type": "BlockBlob",
-        "x-ms-client-request-id": "e4cb00b0-f135-30ff-5896-daffeba028a4",
-<<<<<<< HEAD
-        "x-ms-creation-time": "Wed, 03 Feb 2021 02:13:05 GMT",
-=======
-        "x-ms-creation-time": "Wed, 17 Feb 2021 22:24:10 GMT",
->>>>>>> 1814567d
-        "x-ms-group": "$superuser",
-        "x-ms-lease-state": "available",
-        "x-ms-lease-status": "unlocked",
-        "x-ms-owner": "$superuser",
-        "x-ms-permissions": "rw-r-----",
-<<<<<<< HEAD
-        "x-ms-request-id": "8f8a5ccb-d01e-00a0-45d2-f9fbfe000000",
-=======
-        "x-ms-request-id": "96fb93f4-701e-00b9-137b-057b45000000",
->>>>>>> 1814567d
-        "x-ms-server-encrypted": "true",
-        "x-ms-version": "2020-06-12"
-      },
-      "ResponseBody": "Hc9WdU2GLT1aByaJ1A5j5WyJZImX4QeK8B0GAM3GMQQmMWZL8rYmrgzmMjF0RvSkifRrH2Rd2TvHzIQvfy1vlNUhY6OoF/O1Y7Z8sa7WFaooYXbZWhKgyFcqgyYx9i7edp5bU\u002BJR/HEAtbut4CiM8bbaBh62ljnDgZtLfpPNhG0="
-    },
-    {
-      "RequestUri": "https://seannse.blob.core.windows.net/test-filesystem-d5f6192b-f27f-7eff-9ff2-295d6bbf81b2/test-file-047a3b78-9332-b36e-bfcd-ddfb52b47353",
-      "RequestMethod": "GET",
-      "RequestHeaders": {
-        "Accept": "application/xml",
-        "Authorization": "Sanitized",
-<<<<<<< HEAD
-        "If-Match": "0x8D8C7E93E688ABB",
-        "User-Agent": [
-          "azsdk-net-Storage.Files.DataLake/12.7.0-alpha.20210202.1",
-          "(.NET Framework 4.8.4250.0; Microsoft Windows 10.0.19042 )"
-        ],
-        "x-ms-client-request-id": "f4bac12e-8c21-4816-0ea3-548d371c861a",
-        "x-ms-date": "Wed, 03 Feb 2021 02:13:05 GMT",
-=======
-        "If-Match": "0x8D8D392BFCABBB9",
-        "User-Agent": [
-          "azsdk-net-Storage.Files.DataLake/12.7.0-alpha.20210217.1",
-          "(.NET 5.0.3; Microsoft Windows 10.0.19042)"
-        ],
-        "x-ms-client-request-id": "f4bac12e-8c21-4816-0ea3-548d371c861a",
-        "x-ms-date": "Wed, 17 Feb 2021 22:24:11 GMT",
->>>>>>> 1814567d
+        "Date": "Fri, 19 Feb 2021 19:08:24 GMT",
+        "ETag": "\u00220x8D8D509BB106C58\u0022",
+        "Last-Modified": "Fri, 19 Feb 2021 19:08:24 GMT",
+        "Server": [
+          "Windows-Azure-Blob/1.0",
+          "Microsoft-HTTPAPI/2.0"
+        ],
+        "x-ms-blob-type": "BlockBlob",
+        "x-ms-client-request-id": "7cd6187d-326e-60bf-7b3b-1faf6fd07680",
+        "x-ms-creation-time": "Fri, 19 Feb 2021 19:08:24 GMT",
+        "x-ms-group": "$superuser",
+        "x-ms-lease-state": "available",
+        "x-ms-lease-status": "unlocked",
+        "x-ms-owner": "$superuser",
+        "x-ms-permissions": "rw-r-----",
+        "x-ms-request-id": "2e618b59-201e-00a4-66f2-0676f9000000",
+        "x-ms-server-encrypted": "true",
+        "x-ms-version": "2020-06-12"
+      },
+      "ResponseBody": "MkaZSDinV7BBo/jII1hpFmaXzTljB63/nnveLbORRR/wTKabmn1/q0spcOAgmyq\u002BtbzA2j6e/CuYmaq9ySn9r17Z2NeyzXzoFyLtOZfN3gJQIHf20WrgUU96AwDTwuEiLMCBR8NSC\u002Bg/18McscOUy7qobamyBt7z\u002BIaIN8p8FVQ="
+    },
+    {
+      "RequestUri": "https://seannse.blob.core.windows.net/test-filesystem-58994bc7-323e-1a89-6032-690b5dc03358/test-file-42d47a5b-a96b-deb6-941c-b5b1cf961d7e",
+      "RequestMethod": "GET",
+      "RequestHeaders": {
+        "Accept": "application/xml",
+        "Authorization": "Sanitized",
+        "If-Match": "0x8D8D509BB106C58",
+        "User-Agent": [
+          "azsdk-net-Storage.Files.DataLake/12.7.0-alpha.20210219.1",
+          "(.NET 5.0.3; Microsoft Windows 10.0.19041)"
+        ],
+        "x-ms-client-request-id": "c69e407d-6461-e86a-dce3-e063a5bf9dd7",
+        "x-ms-date": "Fri, 19 Feb 2021 19:08:25 GMT",
         "x-ms-range": "bytes=550-677",
         "x-ms-return-client-request-id": "true",
         "x-ms-version": "2020-06-12"
@@ -598,64 +391,40 @@
         "Content-Length": "128",
         "Content-Range": "bytes 550-677/1024",
         "Content-Type": "application/octet-stream",
-<<<<<<< HEAD
-        "Date": "Wed, 03 Feb 2021 02:13:05 GMT",
-        "ETag": "\u00220x8D8C7E93E688ABB\u0022",
-        "Last-Modified": "Wed, 03 Feb 2021 02:13:06 GMT",
-=======
-        "Date": "Wed, 17 Feb 2021 22:24:11 GMT",
-        "ETag": "\u00220x8D8D392BFCABBB9\u0022",
-        "Last-Modified": "Wed, 17 Feb 2021 22:24:10 GMT",
->>>>>>> 1814567d
-        "Server": [
-          "Windows-Azure-Blob/1.0",
-          "Microsoft-HTTPAPI/2.0"
-        ],
-        "x-ms-blob-type": "BlockBlob",
-        "x-ms-client-request-id": "f4bac12e-8c21-4816-0ea3-548d371c861a",
-<<<<<<< HEAD
-        "x-ms-creation-time": "Wed, 03 Feb 2021 02:13:05 GMT",
-=======
-        "x-ms-creation-time": "Wed, 17 Feb 2021 22:24:10 GMT",
->>>>>>> 1814567d
-        "x-ms-group": "$superuser",
-        "x-ms-lease-state": "available",
-        "x-ms-lease-status": "unlocked",
-        "x-ms-owner": "$superuser",
-        "x-ms-permissions": "rw-r-----",
-<<<<<<< HEAD
-        "x-ms-request-id": "8f8a5d8f-d01e-00a0-7cd2-f9fbfe000000",
-=======
-        "x-ms-request-id": "96fb9470-701e-00b9-077b-057b45000000",
->>>>>>> 1814567d
-        "x-ms-server-encrypted": "true",
-        "x-ms-version": "2020-06-12"
-      },
-      "ResponseBody": "dvQSL7ixvZRsj7Mc4AFeLH53dVqr4vGA0uYmpXMIzaRBIRx6RcBXdiLQK0KU6J3c1QXPrc2T0JQDkVzRixggZMEO277l4\u002Be\u002BIP842rau7OpISc9uOB/XrVGHd7NjhesJr8eAhQzf9/IdEY3OW/XdVKVyiEFJsiyiNy5tXWszWpo="
-    },
-    {
-      "RequestUri": "https://seannse.blob.core.windows.net/test-filesystem-d5f6192b-f27f-7eff-9ff2-295d6bbf81b2/test-file-047a3b78-9332-b36e-bfcd-ddfb52b47353",
-      "RequestMethod": "GET",
-      "RequestHeaders": {
-        "Accept": "application/xml",
-        "Authorization": "Sanitized",
-<<<<<<< HEAD
-        "If-Match": "0x8D8C7E93E688ABB",
-        "User-Agent": [
-          "azsdk-net-Storage.Files.DataLake/12.7.0-alpha.20210202.1",
-          "(.NET Framework 4.8.4250.0; Microsoft Windows 10.0.19042 )"
-        ],
-        "x-ms-client-request-id": "2ad0d63c-34e6-7d83-4a34-8a54dcf50a9d",
-        "x-ms-date": "Wed, 03 Feb 2021 02:13:05 GMT",
-=======
-        "If-Match": "0x8D8D392BFCABBB9",
-        "User-Agent": [
-          "azsdk-net-Storage.Files.DataLake/12.7.0-alpha.20210217.1",
-          "(.NET 5.0.3; Microsoft Windows 10.0.19042)"
-        ],
-        "x-ms-client-request-id": "2ad0d63c-34e6-7d83-4a34-8a54dcf50a9d",
-        "x-ms-date": "Wed, 17 Feb 2021 22:24:11 GMT",
->>>>>>> 1814567d
+        "Date": "Fri, 19 Feb 2021 19:08:24 GMT",
+        "ETag": "\u00220x8D8D509BB106C58\u0022",
+        "Last-Modified": "Fri, 19 Feb 2021 19:08:24 GMT",
+        "Server": [
+          "Windows-Azure-Blob/1.0",
+          "Microsoft-HTTPAPI/2.0"
+        ],
+        "x-ms-blob-type": "BlockBlob",
+        "x-ms-client-request-id": "c69e407d-6461-e86a-dce3-e063a5bf9dd7",
+        "x-ms-creation-time": "Fri, 19 Feb 2021 19:08:24 GMT",
+        "x-ms-group": "$superuser",
+        "x-ms-lease-state": "available",
+        "x-ms-lease-status": "unlocked",
+        "x-ms-owner": "$superuser",
+        "x-ms-permissions": "rw-r-----",
+        "x-ms-request-id": "2e618c1a-201e-00a4-1cf2-0676f9000000",
+        "x-ms-server-encrypted": "true",
+        "x-ms-version": "2020-06-12"
+      },
+      "ResponseBody": "fyNpb5QiUOVMNOb7UZI36/8IW\u002Bf1vUgCMkFx8zc56LrWKLghweWjTdX8QhpWzoKLi9Zu04rOyMLaZz1TsFytEksrJSjaFSkaZA4S\u002BXsuq2O/5mhhyxUwCGD2RlqoUJx5Ti/OKqlZsHWsU298u89GrLvZlMr0S0c2\u002BxzH48/PchQ="
+    },
+    {
+      "RequestUri": "https://seannse.blob.core.windows.net/test-filesystem-58994bc7-323e-1a89-6032-690b5dc03358/test-file-42d47a5b-a96b-deb6-941c-b5b1cf961d7e",
+      "RequestMethod": "GET",
+      "RequestHeaders": {
+        "Accept": "application/xml",
+        "Authorization": "Sanitized",
+        "If-Match": "0x8D8D509BB106C58",
+        "User-Agent": [
+          "azsdk-net-Storage.Files.DataLake/12.7.0-alpha.20210219.1",
+          "(.NET 5.0.3; Microsoft Windows 10.0.19041)"
+        ],
+        "x-ms-client-request-id": "2e318ba1-af31-211f-2994-3aa2e23c3e44",
+        "x-ms-date": "Fri, 19 Feb 2021 19:08:25 GMT",
         "x-ms-range": "bytes=678-805",
         "x-ms-return-client-request-id": "true",
         "x-ms-version": "2020-06-12"
@@ -667,64 +436,40 @@
         "Content-Length": "128",
         "Content-Range": "bytes 678-805/1024",
         "Content-Type": "application/octet-stream",
-<<<<<<< HEAD
-        "Date": "Wed, 03 Feb 2021 02:13:06 GMT",
-        "ETag": "\u00220x8D8C7E93E688ABB\u0022",
-        "Last-Modified": "Wed, 03 Feb 2021 02:13:06 GMT",
-=======
-        "Date": "Wed, 17 Feb 2021 22:24:11 GMT",
-        "ETag": "\u00220x8D8D392BFCABBB9\u0022",
-        "Last-Modified": "Wed, 17 Feb 2021 22:24:10 GMT",
->>>>>>> 1814567d
-        "Server": [
-          "Windows-Azure-Blob/1.0",
-          "Microsoft-HTTPAPI/2.0"
-        ],
-        "x-ms-blob-type": "BlockBlob",
-        "x-ms-client-request-id": "2ad0d63c-34e6-7d83-4a34-8a54dcf50a9d",
-<<<<<<< HEAD
-        "x-ms-creation-time": "Wed, 03 Feb 2021 02:13:05 GMT",
-=======
-        "x-ms-creation-time": "Wed, 17 Feb 2021 22:24:10 GMT",
->>>>>>> 1814567d
-        "x-ms-group": "$superuser",
-        "x-ms-lease-state": "available",
-        "x-ms-lease-status": "unlocked",
-        "x-ms-owner": "$superuser",
-        "x-ms-permissions": "rw-r-----",
-<<<<<<< HEAD
-        "x-ms-request-id": "8f8a5e08-d01e-00a0-6ed2-f9fbfe000000",
-=======
-        "x-ms-request-id": "96fb94de-701e-00b9-6c7b-057b45000000",
->>>>>>> 1814567d
-        "x-ms-server-encrypted": "true",
-        "x-ms-version": "2020-06-12"
-      },
-      "ResponseBody": "Ey4q7i5n3WlS3VAmkglSW6kiDfD8qsD9m95N3nGahum38rosy\u002B8mPpUf7mtiBQ8u2xGzSCZpnWltLVNQGf/3uFdmb59OJpC6/M9b3btVm5bOHwJg5j3DTVRRvp2b1SWWJzYU\u002B5Zw4LWB\u002BExWDsCtGJK9gfr8l9EZoyFK/GfyHiY="
-    },
-    {
-      "RequestUri": "https://seannse.blob.core.windows.net/test-filesystem-d5f6192b-f27f-7eff-9ff2-295d6bbf81b2/test-file-047a3b78-9332-b36e-bfcd-ddfb52b47353",
-      "RequestMethod": "GET",
-      "RequestHeaders": {
-        "Accept": "application/xml",
-        "Authorization": "Sanitized",
-<<<<<<< HEAD
-        "If-Match": "0x8D8C7E93E688ABB",
-        "User-Agent": [
-          "azsdk-net-Storage.Files.DataLake/12.7.0-alpha.20210202.1",
-          "(.NET Framework 4.8.4250.0; Microsoft Windows 10.0.19042 )"
-        ],
-        "x-ms-client-request-id": "6150f1a8-5b4b-be33-5d86-339e33bba487",
-        "x-ms-date": "Wed, 03 Feb 2021 02:13:05 GMT",
-=======
-        "If-Match": "0x8D8D392BFCABBB9",
-        "User-Agent": [
-          "azsdk-net-Storage.Files.DataLake/12.7.0-alpha.20210217.1",
-          "(.NET 5.0.3; Microsoft Windows 10.0.19042)"
-        ],
-        "x-ms-client-request-id": "6150f1a8-5b4b-be33-5d86-339e33bba487",
-        "x-ms-date": "Wed, 17 Feb 2021 22:24:11 GMT",
->>>>>>> 1814567d
+        "Date": "Fri, 19 Feb 2021 19:08:24 GMT",
+        "ETag": "\u00220x8D8D509BB106C58\u0022",
+        "Last-Modified": "Fri, 19 Feb 2021 19:08:24 GMT",
+        "Server": [
+          "Windows-Azure-Blob/1.0",
+          "Microsoft-HTTPAPI/2.0"
+        ],
+        "x-ms-blob-type": "BlockBlob",
+        "x-ms-client-request-id": "2e318ba1-af31-211f-2994-3aa2e23c3e44",
+        "x-ms-creation-time": "Fri, 19 Feb 2021 19:08:24 GMT",
+        "x-ms-group": "$superuser",
+        "x-ms-lease-state": "available",
+        "x-ms-lease-status": "unlocked",
+        "x-ms-owner": "$superuser",
+        "x-ms-permissions": "rw-r-----",
+        "x-ms-request-id": "2e618cd3-201e-00a4-4cf2-0676f9000000",
+        "x-ms-server-encrypted": "true",
+        "x-ms-version": "2020-06-12"
+      },
+      "ResponseBody": "cZmqTF\u002BBuWU18rR3pbNNka\u002Ban8670oUD55gvjZHNpt3gWgoiJfpNOR8ulAGW0JBHzzY0NC\u002BkWJ8Up2THUizTaEvXl0qpKmy0TGWvjD2DbBcH575bmHGtPAJrDX2WhufyWyu2vzhFnqTKgOjK9MxhkTtNv2pueNDZKVpIPh3uHsY="
+    },
+    {
+      "RequestUri": "https://seannse.blob.core.windows.net/test-filesystem-58994bc7-323e-1a89-6032-690b5dc03358/test-file-42d47a5b-a96b-deb6-941c-b5b1cf961d7e",
+      "RequestMethod": "GET",
+      "RequestHeaders": {
+        "Accept": "application/xml",
+        "Authorization": "Sanitized",
+        "If-Match": "0x8D8D509BB106C58",
+        "User-Agent": [
+          "azsdk-net-Storage.Files.DataLake/12.7.0-alpha.20210219.1",
+          "(.NET 5.0.3; Microsoft Windows 10.0.19041)"
+        ],
+        "x-ms-client-request-id": "1ac2ca6d-6e8e-78a6-ca19-e221baedd93b",
+        "x-ms-date": "Fri, 19 Feb 2021 19:08:25 GMT",
         "x-ms-range": "bytes=806-933",
         "x-ms-return-client-request-id": "true",
         "x-ms-version": "2020-06-12"
@@ -736,64 +481,40 @@
         "Content-Length": "128",
         "Content-Range": "bytes 806-933/1024",
         "Content-Type": "application/octet-stream",
-<<<<<<< HEAD
-        "Date": "Wed, 03 Feb 2021 02:13:06 GMT",
-        "ETag": "\u00220x8D8C7E93E688ABB\u0022",
-        "Last-Modified": "Wed, 03 Feb 2021 02:13:06 GMT",
-=======
-        "Date": "Wed, 17 Feb 2021 22:24:11 GMT",
-        "ETag": "\u00220x8D8D392BFCABBB9\u0022",
-        "Last-Modified": "Wed, 17 Feb 2021 22:24:10 GMT",
->>>>>>> 1814567d
-        "Server": [
-          "Windows-Azure-Blob/1.0",
-          "Microsoft-HTTPAPI/2.0"
-        ],
-        "x-ms-blob-type": "BlockBlob",
-        "x-ms-client-request-id": "6150f1a8-5b4b-be33-5d86-339e33bba487",
-<<<<<<< HEAD
-        "x-ms-creation-time": "Wed, 03 Feb 2021 02:13:05 GMT",
-=======
-        "x-ms-creation-time": "Wed, 17 Feb 2021 22:24:10 GMT",
->>>>>>> 1814567d
-        "x-ms-group": "$superuser",
-        "x-ms-lease-state": "available",
-        "x-ms-lease-status": "unlocked",
-        "x-ms-owner": "$superuser",
-        "x-ms-permissions": "rw-r-----",
-<<<<<<< HEAD
-        "x-ms-request-id": "8f8a5e7b-d01e-00a0-5cd2-f9fbfe000000",
-=======
-        "x-ms-request-id": "96fb954c-701e-00b9-537b-057b45000000",
->>>>>>> 1814567d
-        "x-ms-server-encrypted": "true",
-        "x-ms-version": "2020-06-12"
-      },
-      "ResponseBody": "qsW1hUCg/14/Td7t8Ww/lKSlC95UKpmQZPpYdCXjTY7ZJaxICyfY8b0ju6654yg24rZYwedA0n8rJSFFR4s4W/9PFMu/9ol8zRkhMG/r14DSIZFvioynmVMtHOUGkqky61\u002Bvac9ddust3PTNHqIPQE6gcyb5yNFzqHp4ktmjdTs="
-    },
-    {
-      "RequestUri": "https://seannse.blob.core.windows.net/test-filesystem-d5f6192b-f27f-7eff-9ff2-295d6bbf81b2/test-file-047a3b78-9332-b36e-bfcd-ddfb52b47353",
-      "RequestMethod": "GET",
-      "RequestHeaders": {
-        "Accept": "application/xml",
-        "Authorization": "Sanitized",
-<<<<<<< HEAD
-        "If-Match": "0x8D8C7E93E688ABB",
-        "User-Agent": [
-          "azsdk-net-Storage.Files.DataLake/12.7.0-alpha.20210202.1",
-          "(.NET Framework 4.8.4250.0; Microsoft Windows 10.0.19042 )"
-        ],
-        "x-ms-client-request-id": "eaab1607-a8a5-3d51-87b1-f66ba8933ef6",
-        "x-ms-date": "Wed, 03 Feb 2021 02:13:06 GMT",
-=======
-        "If-Match": "0x8D8D392BFCABBB9",
-        "User-Agent": [
-          "azsdk-net-Storage.Files.DataLake/12.7.0-alpha.20210217.1",
-          "(.NET 5.0.3; Microsoft Windows 10.0.19042)"
-        ],
-        "x-ms-client-request-id": "eaab1607-a8a5-3d51-87b1-f66ba8933ef6",
-        "x-ms-date": "Wed, 17 Feb 2021 22:24:11 GMT",
->>>>>>> 1814567d
+        "Date": "Fri, 19 Feb 2021 19:08:24 GMT",
+        "ETag": "\u00220x8D8D509BB106C58\u0022",
+        "Last-Modified": "Fri, 19 Feb 2021 19:08:24 GMT",
+        "Server": [
+          "Windows-Azure-Blob/1.0",
+          "Microsoft-HTTPAPI/2.0"
+        ],
+        "x-ms-blob-type": "BlockBlob",
+        "x-ms-client-request-id": "1ac2ca6d-6e8e-78a6-ca19-e221baedd93b",
+        "x-ms-creation-time": "Fri, 19 Feb 2021 19:08:24 GMT",
+        "x-ms-group": "$superuser",
+        "x-ms-lease-state": "available",
+        "x-ms-lease-status": "unlocked",
+        "x-ms-owner": "$superuser",
+        "x-ms-permissions": "rw-r-----",
+        "x-ms-request-id": "2e618d85-201e-00a4-78f2-0676f9000000",
+        "x-ms-server-encrypted": "true",
+        "x-ms-version": "2020-06-12"
+      },
+      "ResponseBody": "fbwxEsys3sFJGZEYieNINQl8QkjGfYTiW92W3f1fh9thIUw3mk/Ejm7\u002BIVTnuE9FEhI0oKvVAAA4T7bvFQDE6ZK1tmiXEJu6uLTayFwv\u002B6ONUcvqK\u002BYwjCFL/kuY1HltOTfBMQHnrQJ3euf3\u002BzekCFMTYsQ12r6rhSlGTBFPIeM="
+    },
+    {
+      "RequestUri": "https://seannse.blob.core.windows.net/test-filesystem-58994bc7-323e-1a89-6032-690b5dc03358/test-file-42d47a5b-a96b-deb6-941c-b5b1cf961d7e",
+      "RequestMethod": "GET",
+      "RequestHeaders": {
+        "Accept": "application/xml",
+        "Authorization": "Sanitized",
+        "If-Match": "0x8D8D509BB106C58",
+        "User-Agent": [
+          "azsdk-net-Storage.Files.DataLake/12.7.0-alpha.20210219.1",
+          "(.NET 5.0.3; Microsoft Windows 10.0.19041)"
+        ],
+        "x-ms-client-request-id": "17359343-247a-9eb5-1ce7-3510acbccdc3",
+        "x-ms-date": "Fri, 19 Feb 2021 19:08:25 GMT",
         "x-ms-range": "bytes=934-1061",
         "x-ms-return-client-request-id": "true",
         "x-ms-version": "2020-06-12"
@@ -805,64 +526,40 @@
         "Content-Length": "90",
         "Content-Range": "bytes 934-1023/1024",
         "Content-Type": "application/octet-stream",
-<<<<<<< HEAD
-        "Date": "Wed, 03 Feb 2021 02:13:06 GMT",
-        "ETag": "\u00220x8D8C7E93E688ABB\u0022",
-        "Last-Modified": "Wed, 03 Feb 2021 02:13:06 GMT",
-=======
-        "Date": "Wed, 17 Feb 2021 22:24:11 GMT",
-        "ETag": "\u00220x8D8D392BFCABBB9\u0022",
-        "Last-Modified": "Wed, 17 Feb 2021 22:24:10 GMT",
->>>>>>> 1814567d
-        "Server": [
-          "Windows-Azure-Blob/1.0",
-          "Microsoft-HTTPAPI/2.0"
-        ],
-        "x-ms-blob-type": "BlockBlob",
-        "x-ms-client-request-id": "eaab1607-a8a5-3d51-87b1-f66ba8933ef6",
-<<<<<<< HEAD
-        "x-ms-creation-time": "Wed, 03 Feb 2021 02:13:05 GMT",
-=======
-        "x-ms-creation-time": "Wed, 17 Feb 2021 22:24:10 GMT",
->>>>>>> 1814567d
-        "x-ms-group": "$superuser",
-        "x-ms-lease-state": "available",
-        "x-ms-lease-status": "unlocked",
-        "x-ms-owner": "$superuser",
-        "x-ms-permissions": "rw-r-----",
-<<<<<<< HEAD
-        "x-ms-request-id": "8f8a5ef2-d01e-00a0-4dd2-f9fbfe000000",
-=======
-        "x-ms-request-id": "96fb95d1-701e-00b9-527b-057b45000000",
->>>>>>> 1814567d
-        "x-ms-server-encrypted": "true",
-        "x-ms-version": "2020-06-12"
-      },
-      "ResponseBody": "b\u002B9EEDxusHWrpkKtmNl6sR7cl2UegzgijTvAVOTkEYlmuF0vXf4E3\u002B/\u002BelOGJNvOAMdz/QsQHOu2IYMArVyQx5S4R997S1Mg2Ld2IAnlnGlg8VQdcBR\u002BVpxy"
-    },
-    {
-      "RequestUri": "https://seannse.blob.core.windows.net/test-filesystem-d5f6192b-f27f-7eff-9ff2-295d6bbf81b2?restype=container",
+        "Date": "Fri, 19 Feb 2021 19:08:25 GMT",
+        "ETag": "\u00220x8D8D509BB106C58\u0022",
+        "Last-Modified": "Fri, 19 Feb 2021 19:08:24 GMT",
+        "Server": [
+          "Windows-Azure-Blob/1.0",
+          "Microsoft-HTTPAPI/2.0"
+        ],
+        "x-ms-blob-type": "BlockBlob",
+        "x-ms-client-request-id": "17359343-247a-9eb5-1ce7-3510acbccdc3",
+        "x-ms-creation-time": "Fri, 19 Feb 2021 19:08:24 GMT",
+        "x-ms-group": "$superuser",
+        "x-ms-lease-state": "available",
+        "x-ms-lease-status": "unlocked",
+        "x-ms-owner": "$superuser",
+        "x-ms-permissions": "rw-r-----",
+        "x-ms-request-id": "2e618e34-201e-00a4-22f2-0676f9000000",
+        "x-ms-server-encrypted": "true",
+        "x-ms-version": "2020-06-12"
+      },
+      "ResponseBody": "OmyOJG7KoaWjyHKw/zmR6ab2\u002BIRytThfeBWs2KBh8CdYA7yPqX\u002BaiXK8IGxnDaxMmF2lG1edcYU0L6tYHckFQthKWPt8AkAmW24StpTL92tpXz9Du9TPu5I2"
+    },
+    {
+      "RequestUri": "https://seannse.blob.core.windows.net/test-filesystem-58994bc7-323e-1a89-6032-690b5dc03358?restype=container",
       "RequestMethod": "DELETE",
       "RequestHeaders": {
         "Accept": "application/xml",
         "Authorization": "Sanitized",
-<<<<<<< HEAD
-        "traceparent": "00-edf37f7af4977644a6c79e5cdbf515bd-d07dc4d29171784b-00",
-        "User-Agent": [
-          "azsdk-net-Storage.Files.DataLake/12.7.0-alpha.20210202.1",
-          "(.NET Framework 4.8.4250.0; Microsoft Windows 10.0.19042 )"
-        ],
-        "x-ms-client-request-id": "1c96ea6c-ba0f-d6e2-3a3e-d979b105b910",
-        "x-ms-date": "Wed, 03 Feb 2021 02:13:06 GMT",
-=======
-        "traceparent": "00-4646b3604078184c83e86aaee5b97dbb-0c10d18c0993f044-00",
-        "User-Agent": [
-          "azsdk-net-Storage.Files.DataLake/12.7.0-alpha.20210217.1",
-          "(.NET 5.0.3; Microsoft Windows 10.0.19042)"
-        ],
-        "x-ms-client-request-id": "1c96ea6c-ba0f-d6e2-3a3e-d979b105b910",
-        "x-ms-date": "Wed, 17 Feb 2021 22:24:11 GMT",
->>>>>>> 1814567d
+        "traceparent": "00-adf3a1cf6797564c91b6d75b46631df3-e3903d8f80c81749-00",
+        "User-Agent": [
+          "azsdk-net-Storage.Files.DataLake/12.7.0-alpha.20210219.1",
+          "(.NET 5.0.3; Microsoft Windows 10.0.19041)"
+        ],
+        "x-ms-client-request-id": "26de5fe3-c1b7-8ec0-7e18-b8ed3fda66f0",
+        "x-ms-date": "Fri, 19 Feb 2021 19:08:25 GMT",
         "x-ms-return-client-request-id": "true",
         "x-ms-version": "2020-06-12"
       },
@@ -870,28 +567,20 @@
       "StatusCode": 202,
       "ResponseHeaders": {
         "Content-Length": "0",
-<<<<<<< HEAD
-        "Date": "Wed, 03 Feb 2021 02:13:06 GMT",
-=======
-        "Date": "Wed, 17 Feb 2021 22:24:11 GMT",
->>>>>>> 1814567d
-        "Server": [
-          "Windows-Azure-Blob/1.0",
-          "Microsoft-HTTPAPI/2.0"
-        ],
-        "x-ms-client-request-id": "1c96ea6c-ba0f-d6e2-3a3e-d979b105b910",
-<<<<<<< HEAD
-        "x-ms-request-id": "8f8a5f72-d01e-00a0-40d2-f9fbfe000000",
-=======
-        "x-ms-request-id": "96fb9651-701e-00b9-497b-057b45000000",
->>>>>>> 1814567d
+        "Date": "Fri, 19 Feb 2021 19:08:25 GMT",
+        "Server": [
+          "Windows-Azure-Blob/1.0",
+          "Microsoft-HTTPAPI/2.0"
+        ],
+        "x-ms-client-request-id": "26de5fe3-c1b7-8ec0-7e18-b8ed3fda66f0",
+        "x-ms-request-id": "2e618f10-201e-00a4-73f2-0676f9000000",
         "x-ms-version": "2020-06-12"
       },
       "ResponseBody": []
     }
   ],
   "Variables": {
-    "RandomSeed": "491751331",
+    "RandomSeed": "1559745299",
     "Storage_TestConfigHierarchicalNamespace": "NamespaceTenant\nseannse\nU2FuaXRpemVk\nhttps://seannse.blob.core.windows.net\nhttps://seannse.file.core.windows.net\nhttps://seannse.queue.core.windows.net\nhttps://seannse.table.core.windows.net\n\n\n\n\nhttps://seannse-secondary.blob.core.windows.net\nhttps://seannse-secondary.file.core.windows.net\nhttps://seannse-secondary.queue.core.windows.net\nhttps://seannse-secondary.table.core.windows.net\n68390a19-a643-458b-b726-408abf67b4fc\nSanitized\n72f988bf-86f1-41af-91ab-2d7cd011db47\nhttps://login.microsoftonline.com/\nCloud\nBlobEndpoint=https://seannse.blob.core.windows.net/;QueueEndpoint=https://seannse.queue.core.windows.net/;FileEndpoint=https://seannse.file.core.windows.net/;BlobSecondaryEndpoint=https://seannse-secondary.blob.core.windows.net/;QueueSecondaryEndpoint=https://seannse-secondary.queue.core.windows.net/;FileSecondaryEndpoint=https://seannse-secondary.file.core.windows.net/;AccountName=seannse;AccountKey=Sanitized\n"
   }
 }