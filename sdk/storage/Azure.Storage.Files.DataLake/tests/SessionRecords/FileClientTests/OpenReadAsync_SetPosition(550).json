--- conflicted
+++ resolved
@@ -29,13 +29,8 @@
           "Microsoft-HTTPAPI/2.0"
         ],
         "x-ms-client-request-id": "67467e36-12e0-9ee2-0b63-82469c77f4cc",
-<<<<<<< HEAD
-        "x-ms-request-id": "3a7d202d-e01e-0095-2121-af3277000000",
-        "x-ms-version": "2021-02-12"
-=======
         "x-ms-request-id": "abb32c13-901e-00ad-74dc-c5ba54000000",
-        "x-ms-version": "2020-12-06"
->>>>>>> 6b7c7623
+        "x-ms-version": "2021-02-12"
       },
       "ResponseBody": []
     },
@@ -582,13 +577,8 @@
           "Microsoft-HTTPAPI/2.0"
         ],
         "x-ms-client-request-id": "26de5fe3-c1b7-8ec0-7e18-b8ed3fda66f0",
-<<<<<<< HEAD
-        "x-ms-request-id": "3a7d21b2-e01e-0095-6421-af3277000000",
-        "x-ms-version": "2021-02-12"
-=======
         "x-ms-request-id": "abb32cfc-901e-00ad-42dc-c5ba54000000",
-        "x-ms-version": "2020-12-06"
->>>>>>> 6b7c7623
+        "x-ms-version": "2021-02-12"
       },
       "ResponseBody": []
     }
