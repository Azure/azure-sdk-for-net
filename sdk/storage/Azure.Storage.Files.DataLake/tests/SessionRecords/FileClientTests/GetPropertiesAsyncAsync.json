{
  "Entries": [
    {
      "RequestUri": "http://seannsecanary.blob.core.windows.net/test-filesystem-dcdd6f19-ba92-cc38-3c05-60d29d8a681e?restype=container",
      "RequestMethod": "PUT",
      "RequestHeaders": {
        "Authorization": "Sanitized",
        "traceparent": "00-ccbc57245f62bd42b53fbc5f73205401-8ccf07e14f2d854c-00",
        "User-Agent": [
          "azsdk-net-Storage.Files.DataLake/12.1.0-dev.20200403.1",
          "(.NET Core 4.6.28325.01; Microsoft Windows 10.0.18362 )"
        ],
        "x-ms-blob-public-access": "container",
        "x-ms-client-request-id": "5397ec79-860f-9662-2f06-9b2a1ee2df3e",
        "x-ms-date": "Fri, 03 Apr 2020 21:02:25 GMT",
        "x-ms-return-client-request-id": "true",
<<<<<<< HEAD
        "x-ms-version": "2019-12-12"
=======
        "x-ms-version": "2020-02-10"
>>>>>>> 60f4876e
      },
      "RequestBody": null,
      "StatusCode": 201,
      "ResponseHeaders": {
        "Content-Length": "0",
        "Date": "Fri, 03 Apr 2020 21:02:23 GMT",
        "ETag": "\u00220x8D7D8124EBE3DA3\u0022",
        "Last-Modified": "Fri, 03 Apr 2020 21:02:23 GMT",
        "Server": [
          "Windows-Azure-Blob/1.0",
          "Microsoft-HTTPAPI/2.0"
        ],
        "x-ms-client-request-id": "5397ec79-860f-9662-2f06-9b2a1ee2df3e",
        "x-ms-request-id": "96225230-f01e-0012-14fb-093670000000",
<<<<<<< HEAD
        "x-ms-version": "2019-12-12"
=======
        "x-ms-version": "2020-02-10"
>>>>>>> 60f4876e
      },
      "ResponseBody": []
    },
    {
      "RequestUri": "http://seannsecanary.dfs.core.windows.net/test-filesystem-dcdd6f19-ba92-cc38-3c05-60d29d8a681e/test-file-9cdb24b8-8636-97be-b255-3d2d786195cc?resource=file",
      "RequestMethod": "PUT",
      "RequestHeaders": {
        "Authorization": "Sanitized",
        "traceparent": "00-0328b136575db24686aafea5a4c808fe-db437122e2be7744-00",
        "User-Agent": [
          "azsdk-net-Storage.Files.DataLake/12.1.0-dev.20200403.1",
          "(.NET Core 4.6.28325.01; Microsoft Windows 10.0.18362 )"
        ],
        "x-ms-client-request-id": "121e0385-1794-f255-2eff-a1ba48341ece",
        "x-ms-date": "Fri, 03 Apr 2020 21:02:25 GMT",
        "x-ms-return-client-request-id": "true",
<<<<<<< HEAD
        "x-ms-version": "2019-12-12"
=======
        "x-ms-version": "2020-02-10"
>>>>>>> 60f4876e
      },
      "RequestBody": null,
      "StatusCode": 201,
      "ResponseHeaders": {
        "Content-Length": "0",
        "Date": "Fri, 03 Apr 2020 21:02:23 GMT",
        "ETag": "\u00220x8D7D8124ECFE8E9\u0022",
        "Last-Modified": "Fri, 03 Apr 2020 21:02:23 GMT",
        "Server": [
          "Windows-Azure-HDFS/1.0",
          "Microsoft-HTTPAPI/2.0"
        ],
        "x-ms-client-request-id": "121e0385-1794-f255-2eff-a1ba48341ece",
        "x-ms-request-id": "fa440235-201f-0097-71fb-091bad000000",
<<<<<<< HEAD
        "x-ms-version": "2019-12-12"
=======
        "x-ms-version": "2020-02-10"
>>>>>>> 60f4876e
      },
      "ResponseBody": []
    },
    {
      "RequestUri": "http://seannsecanary.blob.core.windows.net/test-filesystem-dcdd6f19-ba92-cc38-3c05-60d29d8a681e/test-file-9cdb24b8-8636-97be-b255-3d2d786195cc",
      "RequestMethod": "HEAD",
      "RequestHeaders": {
        "Authorization": "Sanitized",
        "User-Agent": [
          "azsdk-net-Storage.Files.DataLake/12.1.0-dev.20200403.1",
          "(.NET Core 4.6.28325.01; Microsoft Windows 10.0.18362 )"
        ],
        "x-ms-client-request-id": "74a882ec-8342-3a38-7e66-81f27353a531",
        "x-ms-date": "Fri, 03 Apr 2020 21:02:25 GMT",
        "x-ms-return-client-request-id": "true",
<<<<<<< HEAD
        "x-ms-version": "2019-12-12"
=======
        "x-ms-version": "2020-02-10"
>>>>>>> 60f4876e
      },
      "RequestBody": null,
      "StatusCode": 200,
      "ResponseHeaders": {
        "Accept-Ranges": "bytes",
        "Content-Length": "0",
        "Content-Type": "application/octet-stream",
        "Date": "Fri, 03 Apr 2020 21:02:23 GMT",
        "ETag": "\u00220x8D7D8124ECFE8E9\u0022",
        "Last-Modified": "Fri, 03 Apr 2020 21:02:23 GMT",
        "Server": [
          "Windows-Azure-Blob/1.0",
          "Microsoft-HTTPAPI/2.0"
        ],
        "x-ms-access-tier": "Hot",
        "x-ms-access-tier-inferred": "true",
        "x-ms-blob-type": "BlockBlob",
        "x-ms-client-request-id": "74a882ec-8342-3a38-7e66-81f27353a531",
        "x-ms-creation-time": "Fri, 03 Apr 2020 21:02:23 GMT",
        "x-ms-lease-state": "available",
        "x-ms-lease-status": "unlocked",
        "x-ms-request-id": "96225237-f01e-0012-1afb-093670000000",
        "x-ms-server-encrypted": "true",
<<<<<<< HEAD
        "x-ms-version": "2019-12-12"
=======
        "x-ms-version": "2020-02-10"
>>>>>>> 60f4876e
      },
      "ResponseBody": []
    },
    {
      "RequestUri": "http://seannsecanary.blob.core.windows.net/test-filesystem-dcdd6f19-ba92-cc38-3c05-60d29d8a681e?restype=container",
      "RequestMethod": "DELETE",
      "RequestHeaders": {
        "Authorization": "Sanitized",
        "traceparent": "00-fcf5e82f832b5e43b609699a47a86854-ba03e19885e6254a-00",
        "User-Agent": [
          "azsdk-net-Storage.Files.DataLake/12.1.0-dev.20200403.1",
          "(.NET Core 4.6.28325.01; Microsoft Windows 10.0.18362 )"
        ],
        "x-ms-client-request-id": "c6ce804e-aa8c-ec8c-959e-cb22ad5930c2",
        "x-ms-date": "Fri, 03 Apr 2020 21:02:25 GMT",
        "x-ms-return-client-request-id": "true",
<<<<<<< HEAD
        "x-ms-version": "2019-12-12"
=======
        "x-ms-version": "2020-02-10"
>>>>>>> 60f4876e
      },
      "RequestBody": null,
      "StatusCode": 202,
      "ResponseHeaders": {
        "Content-Length": "0",
        "Date": "Fri, 03 Apr 2020 21:02:23 GMT",
        "Server": [
          "Windows-Azure-Blob/1.0",
          "Microsoft-HTTPAPI/2.0"
        ],
        "x-ms-client-request-id": "c6ce804e-aa8c-ec8c-959e-cb22ad5930c2",
        "x-ms-request-id": "96225246-f01e-0012-27fb-093670000000",
<<<<<<< HEAD
        "x-ms-version": "2019-12-12"
=======
        "x-ms-version": "2020-02-10"
>>>>>>> 60f4876e
      },
      "ResponseBody": []
    }
  ],
  "Variables": {
    "RandomSeed": "1082671517",
    "Storage_TestConfigHierarchicalNamespace": "NamespaceTenant\nseannsecanary\nU2FuaXRpemVk\nhttp://seannsecanary.blob.core.windows.net\nhttp://seannsecanary.file.core.windows.net\nhttp://seannsecanary.queue.core.windows.net\nhttp://seannsecanary.table.core.windows.net\n\n\n\n\nhttp://seannsecanary-secondary.blob.core.windows.net\nhttp://seannsecanary-secondary.file.core.windows.net\nhttp://seannsecanary-secondary.queue.core.windows.net\nhttp://seannsecanary-secondary.table.core.windows.net\n68390a19-a643-458b-b726-408abf67b4fc\nSanitized\n72f988bf-86f1-41af-91ab-2d7cd011db47\nhttps://login.microsoftonline.com/\nCloud\nBlobEndpoint=http://seannsecanary.blob.core.windows.net/;QueueEndpoint=http://seannsecanary.queue.core.windows.net/;FileEndpoint=http://seannsecanary.file.core.windows.net/;BlobSecondaryEndpoint=http://seannsecanary-secondary.blob.core.windows.net/;QueueSecondaryEndpoint=http://seannsecanary-secondary.queue.core.windows.net/;FileSecondaryEndpoint=http://seannsecanary-secondary.file.core.windows.net/;AccountName=seannsecanary;AccountKey=Sanitized\n"
  }
}<|MERGE_RESOLUTION|>--- conflicted
+++ resolved
@@ -14,11 +14,7 @@
         "x-ms-client-request-id": "5397ec79-860f-9662-2f06-9b2a1ee2df3e",
         "x-ms-date": "Fri, 03 Apr 2020 21:02:25 GMT",
         "x-ms-return-client-request-id": "true",
-<<<<<<< HEAD
-        "x-ms-version": "2019-12-12"
-=======
         "x-ms-version": "2020-02-10"
->>>>>>> 60f4876e
       },
       "RequestBody": null,
       "StatusCode": 201,
@@ -33,11 +29,7 @@
         ],
         "x-ms-client-request-id": "5397ec79-860f-9662-2f06-9b2a1ee2df3e",
         "x-ms-request-id": "96225230-f01e-0012-14fb-093670000000",
-<<<<<<< HEAD
-        "x-ms-version": "2019-12-12"
-=======
         "x-ms-version": "2020-02-10"
->>>>>>> 60f4876e
       },
       "ResponseBody": []
     },
@@ -54,11 +46,7 @@
         "x-ms-client-request-id": "121e0385-1794-f255-2eff-a1ba48341ece",
         "x-ms-date": "Fri, 03 Apr 2020 21:02:25 GMT",
         "x-ms-return-client-request-id": "true",
-<<<<<<< HEAD
-        "x-ms-version": "2019-12-12"
-=======
         "x-ms-version": "2020-02-10"
->>>>>>> 60f4876e
       },
       "RequestBody": null,
       "StatusCode": 201,
@@ -73,11 +61,7 @@
         ],
         "x-ms-client-request-id": "121e0385-1794-f255-2eff-a1ba48341ece",
         "x-ms-request-id": "fa440235-201f-0097-71fb-091bad000000",
-<<<<<<< HEAD
-        "x-ms-version": "2019-12-12"
-=======
         "x-ms-version": "2020-02-10"
->>>>>>> 60f4876e
       },
       "ResponseBody": []
     },
@@ -93,11 +77,7 @@
         "x-ms-client-request-id": "74a882ec-8342-3a38-7e66-81f27353a531",
         "x-ms-date": "Fri, 03 Apr 2020 21:02:25 GMT",
         "x-ms-return-client-request-id": "true",
-<<<<<<< HEAD
-        "x-ms-version": "2019-12-12"
-=======
         "x-ms-version": "2020-02-10"
->>>>>>> 60f4876e
       },
       "RequestBody": null,
       "StatusCode": 200,
@@ -121,11 +101,7 @@
         "x-ms-lease-status": "unlocked",
         "x-ms-request-id": "96225237-f01e-0012-1afb-093670000000",
         "x-ms-server-encrypted": "true",
-<<<<<<< HEAD
-        "x-ms-version": "2019-12-12"
-=======
         "x-ms-version": "2020-02-10"
->>>>>>> 60f4876e
       },
       "ResponseBody": []
     },
@@ -142,11 +118,7 @@
         "x-ms-client-request-id": "c6ce804e-aa8c-ec8c-959e-cb22ad5930c2",
         "x-ms-date": "Fri, 03 Apr 2020 21:02:25 GMT",
         "x-ms-return-client-request-id": "true",
-<<<<<<< HEAD
-        "x-ms-version": "2019-12-12"
-=======
         "x-ms-version": "2020-02-10"
->>>>>>> 60f4876e
       },
       "RequestBody": null,
       "StatusCode": 202,
@@ -159,11 +131,7 @@
         ],
         "x-ms-client-request-id": "c6ce804e-aa8c-ec8c-959e-cb22ad5930c2",
         "x-ms-request-id": "96225246-f01e-0012-27fb-093670000000",
-<<<<<<< HEAD
-        "x-ms-version": "2019-12-12"
-=======
         "x-ms-version": "2020-02-10"
->>>>>>> 60f4876e
       },
       "ResponseBody": []
     }
