﻿{
  "Entries": [
    {
      "RequestUri": "https://seannse.blob.core.windows.net/test-filesystem-f3b5db1d-9e4d-001a-ba0e-98105a69e3cb?restype=container",
      "RequestMethod": "PUT",
      "RequestHeaders": {
        "Accept": "application/xml",
        "Authorization": "Sanitized",
        "traceparent": "00-5c5d2083fbd94b4088d74758690fac64-093519294075424a-00",
        "User-Agent": [
          "azsdk-net-Storage.Files.DataLake/12.7.0-alpha.20210219.1",
          "(.NET 5.0.3; Microsoft Windows 10.0.19041)"
        ],
        "x-ms-blob-public-access": "container",
        "x-ms-client-request-id": "868dd9a6-8ce8-f09c-9786-29d93d6f907b",
        "x-ms-date": "Fri, 19 Feb 2021 19:12:39 GMT",
        "x-ms-return-client-request-id": "true",
<<<<<<< HEAD
        "x-ms-version": "2020-12-06"
=======
        "x-ms-version": "2021-02-12"
>>>>>>> 7e782c87
      },
      "RequestBody": null,
      "StatusCode": 201,
      "ResponseHeaders": {
        "Content-Length": "0",
        "Date": "Fri, 19 Feb 2021 19:12:38 GMT",
        "ETag": "\"0x8D8D50A52E04D0C\"",
        "Last-Modified": "Fri, 19 Feb 2021 19:12:38 GMT",
        "Server": [
          "Windows-Azure-Blob/1.0",
          "Microsoft-HTTPAPI/2.0"
        ],
        "x-ms-client-request-id": "868dd9a6-8ce8-f09c-9786-29d93d6f907b",
        "x-ms-request-id": "2e6b4732-201e-00a4-74f3-0676f9000000",
<<<<<<< HEAD
        "x-ms-version": "2020-12-06"
=======
        "x-ms-version": "2021-02-12"
>>>>>>> 7e782c87
      },
      "ResponseBody": []
    },
    {
      "RequestUri": "https://seannse.dfs.core.windows.net/test-filesystem-f3b5db1d-9e4d-001a-ba0e-98105a69e3cb/test-file-cf918e74-cb18-0ac1-9544-fb6af10a40cd?resource=file",
      "RequestMethod": "PUT",
      "RequestHeaders": {
        "Accept": "application/json",
        "Authorization": "Sanitized",
        "traceparent": "00-d841e784c4337c45adc91e0d61f14995-8e8e3fc3973df149-00",
        "User-Agent": [
          "azsdk-net-Storage.Files.DataLake/12.7.0-alpha.20210219.1",
          "(.NET 5.0.3; Microsoft Windows 10.0.19041)"
        ],
        "x-ms-client-request-id": "319a3252-b15a-da32-1783-f0a39132fe8c",
        "x-ms-date": "Fri, 19 Feb 2021 19:12:39 GMT",
        "x-ms-return-client-request-id": "true",
<<<<<<< HEAD
        "x-ms-version": "2020-12-06"
=======
        "x-ms-version": "2021-02-12"
>>>>>>> 7e782c87
      },
      "RequestBody": null,
      "StatusCode": 201,
      "ResponseHeaders": {
        "Content-Length": "0",
        "Date": "Fri, 19 Feb 2021 19:12:38 GMT",
        "ETag": "\"0x8D8D50A52EF1A91\"",
        "Last-Modified": "Fri, 19 Feb 2021 19:12:39 GMT",
        "Server": [
          "Windows-Azure-HDFS/1.0",
          "Microsoft-HTTPAPI/2.0"
        ],
        "x-ms-client-request-id": "319a3252-b15a-da32-1783-f0a39132fe8c",
        "x-ms-request-id": "6f4b9ffe-e01f-004f-73f3-060e0b000000",
<<<<<<< HEAD
        "x-ms-version": "2020-12-06"
=======
        "x-ms-version": "2021-02-12"
>>>>>>> 7e782c87
      },
      "ResponseBody": []
    },
    {
      "RequestUri": "https://seannse.blob.core.windows.net/test-filesystem-f3b5db1d-9e4d-001a-ba0e-98105a69e3cb/test-file-cf918e74-cb18-0ac1-9544-fb6af10a40cd",
      "RequestMethod": "HEAD",
      "RequestHeaders": {
        "Accept": "application/xml",
        "Authorization": "Sanitized",
        "User-Agent": [
          "azsdk-net-Storage.Files.DataLake/12.7.0-alpha.20210219.1",
          "(.NET 5.0.3; Microsoft Windows 10.0.19041)"
        ],
        "x-ms-client-request-id": "bf177210-0f70-dc73-1a8e-69586c3f0015",
        "x-ms-date": "Fri, 19 Feb 2021 19:12:39 GMT",
        "x-ms-return-client-request-id": "true",
<<<<<<< HEAD
        "x-ms-version": "2020-12-06"
=======
        "x-ms-version": "2021-02-12"
>>>>>>> 7e782c87
      },
      "RequestBody": null,
      "StatusCode": 200,
      "ResponseHeaders": {
        "Accept-Ranges": "bytes",
        "Content-Length": "0",
        "Content-Type": "application/octet-stream",
        "Date": "Fri, 19 Feb 2021 19:12:38 GMT",
        "ETag": "\"0x8D8D50A52EF1A91\"",
        "Last-Modified": "Fri, 19 Feb 2021 19:12:39 GMT",
        "Server": [
          "Windows-Azure-Blob/1.0",
          "Microsoft-HTTPAPI/2.0"
        ],
        "x-ms-access-tier": "Hot",
        "x-ms-access-tier-inferred": "true",
        "x-ms-blob-type": "BlockBlob",
        "x-ms-client-request-id": "bf177210-0f70-dc73-1a8e-69586c3f0015",
        "x-ms-creation-time": "Fri, 19 Feb 2021 19:12:39 GMT",
        "x-ms-group": "$superuser",
        "x-ms-lease-state": "available",
        "x-ms-lease-status": "unlocked",
        "x-ms-owner": "$superuser",
        "x-ms-permissions": "rw-r-----",
        "x-ms-request-id": "2e6b48ef-201e-00a4-14f3-0676f9000000",
        "x-ms-server-encrypted": "true",
<<<<<<< HEAD
        "x-ms-version": "2020-12-06"
=======
        "x-ms-version": "2021-02-12"
>>>>>>> 7e782c87
      },
      "ResponseBody": []
    },
    {
      "RequestUri": "https://seannse.blob.core.windows.net/test-filesystem-f3b5db1d-9e4d-001a-ba0e-98105a69e3cb?restype=container",
      "RequestMethod": "DELETE",
      "RequestHeaders": {
        "Accept": "application/xml",
        "Authorization": "Sanitized",
        "traceparent": "00-fad80c9c60d2f0488559fa446474f824-fed18f366491ce42-00",
        "User-Agent": [
          "azsdk-net-Storage.Files.DataLake/12.7.0-alpha.20210219.1",
          "(.NET 5.0.3; Microsoft Windows 10.0.19041)"
        ],
        "x-ms-client-request-id": "1e93c862-3e1b-351c-e76f-d477a646ab6c",
        "x-ms-date": "Fri, 19 Feb 2021 19:12:39 GMT",
        "x-ms-return-client-request-id": "true",
<<<<<<< HEAD
        "x-ms-version": "2020-12-06"
=======
        "x-ms-version": "2021-02-12"
>>>>>>> 7e782c87
      },
      "RequestBody": null,
      "StatusCode": 202,
      "ResponseHeaders": {
        "Content-Length": "0",
        "Date": "Fri, 19 Feb 2021 19:12:39 GMT",
        "Server": [
          "Windows-Azure-Blob/1.0",
          "Microsoft-HTTPAPI/2.0"
        ],
        "x-ms-client-request-id": "1e93c862-3e1b-351c-e76f-d477a646ab6c",
        "x-ms-request-id": "2e6b49a9-201e-00a4-42f3-0676f9000000",
<<<<<<< HEAD
        "x-ms-version": "2020-12-06"
=======
        "x-ms-version": "2021-02-12"
>>>>>>> 7e782c87
      },
      "ResponseBody": []
    }
  ],
  "Variables": {
    "RandomSeed": "1664553019",
    "Storage_TestConfigHierarchicalNamespace": "NamespaceTenant\nseannse\nU2FuaXRpemVk\nhttps://seannse.blob.core.windows.net\nhttps://seannse.file.core.windows.net\nhttps://seannse.queue.core.windows.net\nhttps://seannse.table.core.windows.net\n\n\n\n\nhttps://seannse-secondary.blob.core.windows.net\nhttps://seannse-secondary.file.core.windows.net\nhttps://seannse-secondary.queue.core.windows.net\nhttps://seannse-secondary.table.core.windows.net\n68390a19-a643-458b-b726-408abf67b4fc\nSanitized\n72f988bf-86f1-41af-91ab-2d7cd011db47\nhttps://login.microsoftonline.com/\nCloud\nBlobEndpoint=https://seannse.blob.core.windows.net/;QueueEndpoint=https://seannse.queue.core.windows.net/;FileEndpoint=https://seannse.file.core.windows.net/;BlobSecondaryEndpoint=https://seannse-secondary.blob.core.windows.net/;QueueSecondaryEndpoint=https://seannse-secondary.queue.core.windows.net/;FileSecondaryEndpoint=https://seannse-secondary.file.core.windows.net/;AccountName=seannse;AccountKey=Sanitized\n\n\n"
  }
}<|MERGE_RESOLUTION|>--- conflicted
+++ resolved
@@ -15,11 +15,7 @@
         "x-ms-client-request-id": "868dd9a6-8ce8-f09c-9786-29d93d6f907b",
         "x-ms-date": "Fri, 19 Feb 2021 19:12:39 GMT",
         "x-ms-return-client-request-id": "true",
-<<<<<<< HEAD
-        "x-ms-version": "2020-12-06"
-=======
         "x-ms-version": "2021-02-12"
->>>>>>> 7e782c87
       },
       "RequestBody": null,
       "StatusCode": 201,
@@ -34,11 +30,7 @@
         ],
         "x-ms-client-request-id": "868dd9a6-8ce8-f09c-9786-29d93d6f907b",
         "x-ms-request-id": "2e6b4732-201e-00a4-74f3-0676f9000000",
-<<<<<<< HEAD
-        "x-ms-version": "2020-12-06"
-=======
         "x-ms-version": "2021-02-12"
->>>>>>> 7e782c87
       },
       "ResponseBody": []
     },
@@ -56,11 +48,7 @@
         "x-ms-client-request-id": "319a3252-b15a-da32-1783-f0a39132fe8c",
         "x-ms-date": "Fri, 19 Feb 2021 19:12:39 GMT",
         "x-ms-return-client-request-id": "true",
-<<<<<<< HEAD
-        "x-ms-version": "2020-12-06"
-=======
         "x-ms-version": "2021-02-12"
->>>>>>> 7e782c87
       },
       "RequestBody": null,
       "StatusCode": 201,
@@ -75,11 +63,7 @@
         ],
         "x-ms-client-request-id": "319a3252-b15a-da32-1783-f0a39132fe8c",
         "x-ms-request-id": "6f4b9ffe-e01f-004f-73f3-060e0b000000",
-<<<<<<< HEAD
-        "x-ms-version": "2020-12-06"
-=======
         "x-ms-version": "2021-02-12"
->>>>>>> 7e782c87
       },
       "ResponseBody": []
     },
@@ -96,11 +80,7 @@
         "x-ms-client-request-id": "bf177210-0f70-dc73-1a8e-69586c3f0015",
         "x-ms-date": "Fri, 19 Feb 2021 19:12:39 GMT",
         "x-ms-return-client-request-id": "true",
-<<<<<<< HEAD
-        "x-ms-version": "2020-12-06"
-=======
         "x-ms-version": "2021-02-12"
->>>>>>> 7e782c87
       },
       "RequestBody": null,
       "StatusCode": 200,
@@ -127,11 +107,7 @@
         "x-ms-permissions": "rw-r-----",
         "x-ms-request-id": "2e6b48ef-201e-00a4-14f3-0676f9000000",
         "x-ms-server-encrypted": "true",
-<<<<<<< HEAD
-        "x-ms-version": "2020-12-06"
-=======
         "x-ms-version": "2021-02-12"
->>>>>>> 7e782c87
       },
       "ResponseBody": []
     },
@@ -149,11 +125,7 @@
         "x-ms-client-request-id": "1e93c862-3e1b-351c-e76f-d477a646ab6c",
         "x-ms-date": "Fri, 19 Feb 2021 19:12:39 GMT",
         "x-ms-return-client-request-id": "true",
-<<<<<<< HEAD
-        "x-ms-version": "2020-12-06"
-=======
         "x-ms-version": "2021-02-12"
->>>>>>> 7e782c87
       },
       "RequestBody": null,
       "StatusCode": 202,
@@ -166,11 +138,7 @@
         ],
         "x-ms-client-request-id": "1e93c862-3e1b-351c-e76f-d477a646ab6c",
         "x-ms-request-id": "2e6b49a9-201e-00a4-42f3-0676f9000000",
-<<<<<<< HEAD
-        "x-ms-version": "2020-12-06"
-=======
         "x-ms-version": "2021-02-12"
->>>>>>> 7e782c87
       },
       "ResponseBody": []
     }
