--- conflicted
+++ resolved
@@ -1,30 +1,19 @@
 {
   "Entries": [
     {
-      "RequestUri": "https://seannse.blob.core.windows.net/test-filesystem-dcdd6f19-ba92-cc38-3c05-60d29d8a681e?restype=container",
+      "RequestUri": "https://seannse.blob.core.windows.net/test-filesystem-f3b5db1d-9e4d-001a-ba0e-98105a69e3cb?restype=container",
       "RequestMethod": "PUT",
       "RequestHeaders": {
         "Accept": "application/xml",
         "Authorization": "Sanitized",
-<<<<<<< HEAD
-        "traceparent": "00-4982ac03cf31094c918e8da3f58a1ac1-e6a9bfb94578ae4c-00",
+        "traceparent": "00-5c5d2083fbd94b4088d74758690fac64-093519294075424a-00",
         "User-Agent": [
-          "azsdk-net-Storage.Files.DataLake/12.7.0-alpha.20210202.1",
-          "(.NET 5.0.2; Microsoft Windows 10.0.19042)"
+          "azsdk-net-Storage.Files.DataLake/12.7.0-alpha.20210219.1",
+          "(.NET 5.0.3; Microsoft Windows 10.0.19041)"
         ],
         "x-ms-blob-public-access": "container",
-        "x-ms-client-request-id": "5397ec79-860f-9662-2f06-9b2a1ee2df3e",
-        "x-ms-date": "Tue, 02 Feb 2021 21:29:06 GMT",
-=======
-        "traceparent": "00-db7db500d43005438b3550e6d86583d3-d426fd90e08ebd4c-00",
-        "User-Agent": [
-          "azsdk-net-Storage.Files.DataLake/12.7.0-alpha.20210217.1",
-          "(.NET 5.0.3; Microsoft Windows 10.0.19042)"
-        ],
-        "x-ms-blob-public-access": "container",
-        "x-ms-client-request-id": "5397ec79-860f-9662-2f06-9b2a1ee2df3e",
-        "x-ms-date": "Wed, 17 Feb 2021 22:33:26 GMT",
->>>>>>> 1814567d
+        "x-ms-client-request-id": "868dd9a6-8ce8-f09c-9786-29d93d6f907b",
+        "x-ms-date": "Fri, 19 Feb 2021 19:12:39 GMT",
         "x-ms-return-client-request-id": "true",
         "x-ms-version": "2020-06-12"
       },
@@ -32,52 +21,32 @@
       "StatusCode": 201,
       "ResponseHeaders": {
         "Content-Length": "0",
-<<<<<<< HEAD
-        "Date": "Tue, 02 Feb 2021 21:29:06 GMT",
-        "ETag": "\u00220x8D8C7C192420F23\u0022",
-        "Last-Modified": "Tue, 02 Feb 2021 21:29:06 GMT",
-=======
-        "Date": "Wed, 17 Feb 2021 22:33:26 GMT",
-        "ETag": "\u00220x8D8D3940B2A712A\u0022",
-        "Last-Modified": "Wed, 17 Feb 2021 22:33:26 GMT",
->>>>>>> 1814567d
+        "Date": "Fri, 19 Feb 2021 19:12:38 GMT",
+        "ETag": "\u00220x8D8D50A52E04D0C\u0022",
+        "Last-Modified": "Fri, 19 Feb 2021 19:12:38 GMT",
         "Server": [
           "Windows-Azure-Blob/1.0",
           "Microsoft-HTTPAPI/2.0"
         ],
-        "x-ms-client-request-id": "5397ec79-860f-9662-2f06-9b2a1ee2df3e",
-<<<<<<< HEAD
-        "x-ms-request-id": "535b0397-001e-000a-32aa-f9dbe8000000",
-=======
-        "x-ms-request-id": "b38e78d5-201e-008b-717c-057b32000000",
->>>>>>> 1814567d
+        "x-ms-client-request-id": "868dd9a6-8ce8-f09c-9786-29d93d6f907b",
+        "x-ms-request-id": "2e6b4732-201e-00a4-74f3-0676f9000000",
         "x-ms-version": "2020-06-12"
       },
       "ResponseBody": []
     },
     {
-      "RequestUri": "https://seannse.dfs.core.windows.net/test-filesystem-dcdd6f19-ba92-cc38-3c05-60d29d8a681e/test-file-9cdb24b8-8636-97be-b255-3d2d786195cc?resource=file",
+      "RequestUri": "https://seannse.dfs.core.windows.net/test-filesystem-f3b5db1d-9e4d-001a-ba0e-98105a69e3cb/test-file-cf918e74-cb18-0ac1-9544-fb6af10a40cd?resource=file",
       "RequestMethod": "PUT",
       "RequestHeaders": {
         "Accept": "application/json",
         "Authorization": "Sanitized",
-<<<<<<< HEAD
-        "traceparent": "00-ba63fc723e546248a90a59678c473155-b65e577991ba6b40-00",
+        "traceparent": "00-d841e784c4337c45adc91e0d61f14995-8e8e3fc3973df149-00",
         "User-Agent": [
-          "azsdk-net-Storage.Files.DataLake/12.7.0-alpha.20210202.1",
-          "(.NET 5.0.2; Microsoft Windows 10.0.19042)"
+          "azsdk-net-Storage.Files.DataLake/12.7.0-alpha.20210219.1",
+          "(.NET 5.0.3; Microsoft Windows 10.0.19041)"
         ],
-        "x-ms-client-request-id": "121e0385-1794-f255-2eff-a1ba48341ece",
-        "x-ms-date": "Tue, 02 Feb 2021 21:29:06 GMT",
-=======
-        "traceparent": "00-4476f437a2c796499cfc9b1c06215047-867ac7188ec3794b-00",
-        "User-Agent": [
-          "azsdk-net-Storage.Files.DataLake/12.7.0-alpha.20210217.1",
-          "(.NET 5.0.3; Microsoft Windows 10.0.19042)"
-        ],
-        "x-ms-client-request-id": "121e0385-1794-f255-2eff-a1ba48341ece",
-        "x-ms-date": "Wed, 17 Feb 2021 22:33:27 GMT",
->>>>>>> 1814567d
+        "x-ms-client-request-id": "319a3252-b15a-da32-1783-f0a39132fe8c",
+        "x-ms-date": "Fri, 19 Feb 2021 19:12:39 GMT",
         "x-ms-return-client-request-id": "true",
         "x-ms-version": "2020-06-12"
       },
@@ -85,49 +54,31 @@
       "StatusCode": 201,
       "ResponseHeaders": {
         "Content-Length": "0",
-<<<<<<< HEAD
-        "Date": "Tue, 02 Feb 2021 21:29:06 GMT",
-        "ETag": "\u00220x8D8C7C19279F25C\u0022",
-        "Last-Modified": "Tue, 02 Feb 2021 21:29:07 GMT",
-=======
-        "Date": "Wed, 17 Feb 2021 22:33:26 GMT",
-        "ETag": "\u00220x8D8D3940B5C87C1\u0022",
-        "Last-Modified": "Wed, 17 Feb 2021 22:33:27 GMT",
->>>>>>> 1814567d
+        "Date": "Fri, 19 Feb 2021 19:12:38 GMT",
+        "ETag": "\u00220x8D8D50A52EF1A91\u0022",
+        "Last-Modified": "Fri, 19 Feb 2021 19:12:39 GMT",
         "Server": [
           "Windows-Azure-HDFS/1.0",
           "Microsoft-HTTPAPI/2.0"
         ],
-        "x-ms-client-request-id": "121e0385-1794-f255-2eff-a1ba48341ece",
-<<<<<<< HEAD
-        "x-ms-request-id": "1b08b652-301f-0011-1eaa-f9e5eb000000",
-=======
-        "x-ms-request-id": "7e5e6ffb-401f-0079-707c-05837b000000",
->>>>>>> 1814567d
+        "x-ms-client-request-id": "319a3252-b15a-da32-1783-f0a39132fe8c",
+        "x-ms-request-id": "6f4b9ffe-e01f-004f-73f3-060e0b000000",
         "x-ms-version": "2020-06-12"
       },
       "ResponseBody": []
     },
     {
-      "RequestUri": "https://seannse.blob.core.windows.net/test-filesystem-dcdd6f19-ba92-cc38-3c05-60d29d8a681e/test-file-9cdb24b8-8636-97be-b255-3d2d786195cc",
+      "RequestUri": "https://seannse.blob.core.windows.net/test-filesystem-f3b5db1d-9e4d-001a-ba0e-98105a69e3cb/test-file-cf918e74-cb18-0ac1-9544-fb6af10a40cd",
       "RequestMethod": "HEAD",
       "RequestHeaders": {
         "Accept": "application/xml",
         "Authorization": "Sanitized",
         "User-Agent": [
-<<<<<<< HEAD
-          "azsdk-net-Storage.Files.DataLake/12.7.0-alpha.20210202.1",
-          "(.NET 5.0.2; Microsoft Windows 10.0.19042)"
+          "azsdk-net-Storage.Files.DataLake/12.7.0-alpha.20210219.1",
+          "(.NET 5.0.3; Microsoft Windows 10.0.19041)"
         ],
-        "x-ms-client-request-id": "74a882ec-8342-3a38-7e66-81f27353a531",
-        "x-ms-date": "Tue, 02 Feb 2021 21:29:06 GMT",
-=======
-          "azsdk-net-Storage.Files.DataLake/12.7.0-alpha.20210217.1",
-          "(.NET 5.0.3; Microsoft Windows 10.0.19042)"
-        ],
-        "x-ms-client-request-id": "74a882ec-8342-3a38-7e66-81f27353a531",
-        "x-ms-date": "Wed, 17 Feb 2021 22:33:27 GMT",
->>>>>>> 1814567d
+        "x-ms-client-request-id": "bf177210-0f70-dc73-1a8e-69586c3f0015",
+        "x-ms-date": "Fri, 19 Feb 2021 19:12:39 GMT",
         "x-ms-return-client-request-id": "true",
         "x-ms-version": "2020-06-12"
       },
@@ -137,15 +88,9 @@
         "Accept-Ranges": "bytes",
         "Content-Length": "0",
         "Content-Type": "application/octet-stream",
-<<<<<<< HEAD
-        "Date": "Tue, 02 Feb 2021 21:29:06 GMT",
-        "ETag": "\u00220x8D8C7C19279F25C\u0022",
-        "Last-Modified": "Tue, 02 Feb 2021 21:29:07 GMT",
-=======
-        "Date": "Wed, 17 Feb 2021 22:33:26 GMT",
-        "ETag": "\u00220x8D8D3940B5C87C1\u0022",
-        "Last-Modified": "Wed, 17 Feb 2021 22:33:27 GMT",
->>>>>>> 1814567d
+        "Date": "Fri, 19 Feb 2021 19:12:38 GMT",
+        "ETag": "\u00220x8D8D50A52EF1A91\u0022",
+        "Last-Modified": "Fri, 19 Feb 2021 19:12:39 GMT",
         "Server": [
           "Windows-Azure-Blob/1.0",
           "Microsoft-HTTPAPI/2.0"
@@ -153,50 +98,32 @@
         "x-ms-access-tier": "Hot",
         "x-ms-access-tier-inferred": "true",
         "x-ms-blob-type": "BlockBlob",
-        "x-ms-client-request-id": "74a882ec-8342-3a38-7e66-81f27353a531",
-<<<<<<< HEAD
-        "x-ms-creation-time": "Tue, 02 Feb 2021 21:29:07 GMT",
-=======
-        "x-ms-creation-time": "Wed, 17 Feb 2021 22:33:27 GMT",
->>>>>>> 1814567d
+        "x-ms-client-request-id": "bf177210-0f70-dc73-1a8e-69586c3f0015",
+        "x-ms-creation-time": "Fri, 19 Feb 2021 19:12:39 GMT",
         "x-ms-group": "$superuser",
         "x-ms-lease-state": "available",
         "x-ms-lease-status": "unlocked",
         "x-ms-owner": "$superuser",
         "x-ms-permissions": "rw-r-----",
-<<<<<<< HEAD
-        "x-ms-request-id": "535b04ac-001e-000a-2daa-f9dbe8000000",
-=======
-        "x-ms-request-id": "b38e7999-201e-008b-1d7c-057b32000000",
->>>>>>> 1814567d
+        "x-ms-request-id": "2e6b48ef-201e-00a4-14f3-0676f9000000",
         "x-ms-server-encrypted": "true",
         "x-ms-version": "2020-06-12"
       },
       "ResponseBody": []
     },
     {
-      "RequestUri": "https://seannse.blob.core.windows.net/test-filesystem-dcdd6f19-ba92-cc38-3c05-60d29d8a681e?restype=container",
+      "RequestUri": "https://seannse.blob.core.windows.net/test-filesystem-f3b5db1d-9e4d-001a-ba0e-98105a69e3cb?restype=container",
       "RequestMethod": "DELETE",
       "RequestHeaders": {
         "Accept": "application/xml",
         "Authorization": "Sanitized",
-<<<<<<< HEAD
-        "traceparent": "00-cb516fca8b3bac4986f27926e0a74c53-13f6ae0af477ae44-00",
+        "traceparent": "00-fad80c9c60d2f0488559fa446474f824-fed18f366491ce42-00",
         "User-Agent": [
-          "azsdk-net-Storage.Files.DataLake/12.7.0-alpha.20210202.1",
-          "(.NET 5.0.2; Microsoft Windows 10.0.19042)"
+          "azsdk-net-Storage.Files.DataLake/12.7.0-alpha.20210219.1",
+          "(.NET 5.0.3; Microsoft Windows 10.0.19041)"
         ],
-        "x-ms-client-request-id": "c6ce804e-aa8c-ec8c-959e-cb22ad5930c2",
-        "x-ms-date": "Tue, 02 Feb 2021 21:29:06 GMT",
-=======
-        "traceparent": "00-4e7288e3f7b289449c20fe4d4bd0970b-db3b5e531856be4f-00",
-        "User-Agent": [
-          "azsdk-net-Storage.Files.DataLake/12.7.0-alpha.20210217.1",
-          "(.NET 5.0.3; Microsoft Windows 10.0.19042)"
-        ],
-        "x-ms-client-request-id": "c6ce804e-aa8c-ec8c-959e-cb22ad5930c2",
-        "x-ms-date": "Wed, 17 Feb 2021 22:33:27 GMT",
->>>>>>> 1814567d
+        "x-ms-client-request-id": "1e93c862-3e1b-351c-e76f-d477a646ab6c",
+        "x-ms-date": "Fri, 19 Feb 2021 19:12:39 GMT",
         "x-ms-return-client-request-id": "true",
         "x-ms-version": "2020-06-12"
       },
@@ -204,28 +131,20 @@
       "StatusCode": 202,
       "ResponseHeaders": {
         "Content-Length": "0",
-<<<<<<< HEAD
-        "Date": "Tue, 02 Feb 2021 21:29:06 GMT",
-=======
-        "Date": "Wed, 17 Feb 2021 22:33:26 GMT",
->>>>>>> 1814567d
+        "Date": "Fri, 19 Feb 2021 19:12:39 GMT",
         "Server": [
           "Windows-Azure-Blob/1.0",
           "Microsoft-HTTPAPI/2.0"
         ],
-        "x-ms-client-request-id": "c6ce804e-aa8c-ec8c-959e-cb22ad5930c2",
-<<<<<<< HEAD
-        "x-ms-request-id": "535b04dc-001e-000a-5aaa-f9dbe8000000",
-=======
-        "x-ms-request-id": "b38e79cc-201e-008b-4c7c-057b32000000",
->>>>>>> 1814567d
+        "x-ms-client-request-id": "1e93c862-3e1b-351c-e76f-d477a646ab6c",
+        "x-ms-request-id": "2e6b49a9-201e-00a4-42f3-0676f9000000",
         "x-ms-version": "2020-06-12"
       },
       "ResponseBody": []
     }
   ],
   "Variables": {
-    "RandomSeed": "1082671517",
+    "RandomSeed": "1664553019",
     "Storage_TestConfigHierarchicalNamespace": "NamespaceTenant\nseannse\nU2FuaXRpemVk\nhttps://seannse.blob.core.windows.net\nhttps://seannse.file.core.windows.net\nhttps://seannse.queue.core.windows.net\nhttps://seannse.table.core.windows.net\n\n\n\n\nhttps://seannse-secondary.blob.core.windows.net\nhttps://seannse-secondary.file.core.windows.net\nhttps://seannse-secondary.queue.core.windows.net\nhttps://seannse-secondary.table.core.windows.net\n68390a19-a643-458b-b726-408abf67b4fc\nSanitized\n72f988bf-86f1-41af-91ab-2d7cd011db47\nhttps://login.microsoftonline.com/\nCloud\nBlobEndpoint=https://seannse.blob.core.windows.net/;QueueEndpoint=https://seannse.queue.core.windows.net/;FileEndpoint=https://seannse.file.core.windows.net/;BlobSecondaryEndpoint=https://seannse-secondary.blob.core.windows.net/;QueueSecondaryEndpoint=https://seannse-secondary.queue.core.windows.net/;FileSecondaryEndpoint=https://seannse-secondary.file.core.windows.net/;AccountName=seannse;AccountKey=Sanitized\n"
   }
 }