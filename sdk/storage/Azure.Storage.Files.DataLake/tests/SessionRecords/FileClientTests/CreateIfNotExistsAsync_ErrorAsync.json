{
  "Entries": [
    {
      "RequestUri": "http://seannsecanary.blob.core.windows.net/test-filesystem-a88f1cf2-afed-209e-087d-f645939fbc7b?restype=container",
      "RequestMethod": "PUT",
      "RequestHeaders": {
        "Authorization": "Sanitized",
        "traceparent": "00-9459749604fdb541b7b76f74bcd3e135-3f11c57a78ae1843-00",
        "User-Agent": [
          "azsdk-net-Storage.Files.DataLake/12.1.0-dev.20200403.1",
          "(.NET Core 4.6.28325.01; Microsoft Windows 10.0.18362 )"
        ],
        "x-ms-blob-public-access": "container",
        "x-ms-client-request-id": "506cb35a-7c4c-21d7-060a-6a4353f6fb45",
        "x-ms-date": "Fri, 03 Apr 2020 21:01:53 GMT",
        "x-ms-return-client-request-id": "true",
<<<<<<< HEAD
        "x-ms-version": "2019-12-12"
=======
        "x-ms-version": "2020-02-10"
>>>>>>> 60f4876e
      },
      "RequestBody": null,
      "StatusCode": 201,
      "ResponseHeaders": {
        "Content-Length": "0",
        "Date": "Fri, 03 Apr 2020 21:01:52 GMT",
        "ETag": "\u00220x8D7D8123BED414F\u0022",
        "Last-Modified": "Fri, 03 Apr 2020 21:01:52 GMT",
        "Server": [
          "Windows-Azure-Blob/1.0",
          "Microsoft-HTTPAPI/2.0"
        ],
        "x-ms-client-request-id": "506cb35a-7c4c-21d7-060a-6a4353f6fb45",
        "x-ms-request-id": "96224402-f01e-0012-48fb-093670000000",
<<<<<<< HEAD
        "x-ms-version": "2019-12-12"
=======
        "x-ms-version": "2020-02-10"
>>>>>>> 60f4876e
      },
      "ResponseBody": []
    },
    {
      "RequestUri": "http://seannsecanary.dfs.core.windows.net/test-filesystem-a88f1cf2-afed-209e-087d-f645939fbc7b/test-directory-9ad48b24-412d-21cc-db1c-e6d3ac207812?resource=directory",
      "RequestMethod": "PUT",
      "RequestHeaders": {
        "Authorization": "Sanitized",
        "traceparent": "00-bbc5b10fb63eff40b11baa96a0287e9f-5e897da6c18ab442-00",
        "User-Agent": [
          "azsdk-net-Storage.Files.DataLake/12.1.0-dev.20200403.1",
          "(.NET Core 4.6.28325.01; Microsoft Windows 10.0.18362 )"
        ],
        "x-ms-client-request-id": "1c59bd1e-2921-19fb-e64a-7430950475e5",
        "x-ms-date": "Fri, 03 Apr 2020 21:01:53 GMT",
        "x-ms-return-client-request-id": "true",
<<<<<<< HEAD
        "x-ms-version": "2019-12-12"
=======
        "x-ms-version": "2020-02-10"
>>>>>>> 60f4876e
      },
      "RequestBody": null,
      "StatusCode": 201,
      "ResponseHeaders": {
        "Content-Length": "0",
        "Date": "Fri, 03 Apr 2020 21:01:52 GMT",
        "ETag": "\u00220x8D7D8123BFD69EB\u0022",
        "Last-Modified": "Fri, 03 Apr 2020 21:01:52 GMT",
        "Server": [
          "Windows-Azure-HDFS/1.0",
          "Microsoft-HTTPAPI/2.0"
        ],
        "x-ms-client-request-id": "1c59bd1e-2921-19fb-e64a-7430950475e5",
        "x-ms-request-id": "fa440194-201f-0097-6afb-091bad000000",
<<<<<<< HEAD
        "x-ms-version": "2019-12-12"
=======
        "x-ms-version": "2020-02-10"
>>>>>>> 60f4876e
      },
      "ResponseBody": []
    },
    {
      "RequestUri": "http://seannsecanary.dfs.core.windows.net/test-filesystem-a88f1cf2-afed-209e-087d-f645939fbc7b/test-directory-9ad48b24-412d-21cc-db1c-e6d3ac207812/test-file-85895791-1c0b-b812-5c94-d9c96955bade?resource=file",
      "RequestMethod": "PUT",
      "RequestHeaders": {
        "If-None-Match": "*",
        "traceparent": "00-8d70ab3f235918459fcd5e3bdddd7599-41f2793ed3d3274d-00",
        "User-Agent": [
          "azsdk-net-Storage.Files.DataLake/12.1.0-dev.20200403.1",
          "(.NET Core 4.6.28325.01; Microsoft Windows 10.0.18362 )"
        ],
        "x-ms-client-request-id": "0fe5f3ee-9a73-02bf-aaa1-c08d4f32af90",
        "x-ms-return-client-request-id": "true",
<<<<<<< HEAD
        "x-ms-version": "2019-12-12"
=======
        "x-ms-version": "2020-02-10"
>>>>>>> 60f4876e
      },
      "RequestBody": null,
      "StatusCode": 403,
      "ResponseHeaders": {
        "Content-Length": "268",
        "Content-Type": "application/json; charset=utf-8",
        "Date": "Fri, 03 Apr 2020 21:01:52 GMT",
        "Server": [
          "Windows-Azure-HDFS/1.0",
          "Microsoft-HTTPAPI/2.0"
        ],
        "x-ms-client-request-id": "0fe5f3ee-9a73-02bf-aaa1-c08d4f32af90",
        "x-ms-error-code": "AuthenticationFailed",
        "x-ms-request-id": "fa440195-201f-0097-6bfb-091bad000000",
<<<<<<< HEAD
        "x-ms-version": "2019-12-12"
=======
        "x-ms-version": "2020-02-10"
>>>>>>> 60f4876e
      },
      "ResponseBody": {
        "error": {
          "code": "AuthenticationFailed",
          "message": "Server failed to authenticate the request. Make sure the value of Authorization header is formed correctly including the signature.\nRequestId:fa440195-201f-0097-6bfb-091bad000000\nTime:2020-04-03T21:01:52.4642029Z"
        }
      }
    },
    {
      "RequestUri": "http://seannsecanary.blob.core.windows.net/test-filesystem-a88f1cf2-afed-209e-087d-f645939fbc7b?restype=container",
      "RequestMethod": "DELETE",
      "RequestHeaders": {
        "Authorization": "Sanitized",
        "traceparent": "00-a2918bf4f2109948a36b0d4ce4b2437f-91211584749a3746-00",
        "User-Agent": [
          "azsdk-net-Storage.Files.DataLake/12.1.0-dev.20200403.1",
          "(.NET Core 4.6.28325.01; Microsoft Windows 10.0.18362 )"
        ],
        "x-ms-client-request-id": "76da1de9-ab70-626a-5cb2-44269b6341a1",
        "x-ms-date": "Fri, 03 Apr 2020 21:01:53 GMT",
        "x-ms-return-client-request-id": "true",
<<<<<<< HEAD
        "x-ms-version": "2019-12-12"
=======
        "x-ms-version": "2020-02-10"
>>>>>>> 60f4876e
      },
      "RequestBody": null,
      "StatusCode": 202,
      "ResponseHeaders": {
        "Content-Length": "0",
        "Date": "Fri, 03 Apr 2020 21:01:52 GMT",
        "Server": [
          "Windows-Azure-Blob/1.0",
          "Microsoft-HTTPAPI/2.0"
        ],
        "x-ms-client-request-id": "76da1de9-ab70-626a-5cb2-44269b6341a1",
        "x-ms-request-id": "9622441a-f01e-0012-5bfb-093670000000",
<<<<<<< HEAD
        "x-ms-version": "2019-12-12"
=======
        "x-ms-version": "2020-02-10"
>>>>>>> 60f4876e
      },
      "ResponseBody": []
    }
  ],
  "Variables": {
    "RandomSeed": "357784819",
    "Storage_TestConfigHierarchicalNamespace": "NamespaceTenant\nseannsecanary\nU2FuaXRpemVk\nhttp://seannsecanary.blob.core.windows.net\nhttp://seannsecanary.file.core.windows.net\nhttp://seannsecanary.queue.core.windows.net\nhttp://seannsecanary.table.core.windows.net\n\n\n\n\nhttp://seannsecanary-secondary.blob.core.windows.net\nhttp://seannsecanary-secondary.file.core.windows.net\nhttp://seannsecanary-secondary.queue.core.windows.net\nhttp://seannsecanary-secondary.table.core.windows.net\n68390a19-a643-458b-b726-408abf67b4fc\nSanitized\n72f988bf-86f1-41af-91ab-2d7cd011db47\nhttps://login.microsoftonline.com/\nCloud\nBlobEndpoint=http://seannsecanary.blob.core.windows.net/;QueueEndpoint=http://seannsecanary.queue.core.windows.net/;FileEndpoint=http://seannsecanary.file.core.windows.net/;BlobSecondaryEndpoint=http://seannsecanary-secondary.blob.core.windows.net/;QueueSecondaryEndpoint=http://seannsecanary-secondary.queue.core.windows.net/;FileSecondaryEndpoint=http://seannsecanary-secondary.file.core.windows.net/;AccountName=seannsecanary;AccountKey=Sanitized\n"
  }
}<|MERGE_RESOLUTION|>--- conflicted
+++ resolved
@@ -14,11 +14,7 @@
         "x-ms-client-request-id": "506cb35a-7c4c-21d7-060a-6a4353f6fb45",
         "x-ms-date": "Fri, 03 Apr 2020 21:01:53 GMT",
         "x-ms-return-client-request-id": "true",
-<<<<<<< HEAD
-        "x-ms-version": "2019-12-12"
-=======
         "x-ms-version": "2020-02-10"
->>>>>>> 60f4876e
       },
       "RequestBody": null,
       "StatusCode": 201,
@@ -33,11 +29,7 @@
         ],
         "x-ms-client-request-id": "506cb35a-7c4c-21d7-060a-6a4353f6fb45",
         "x-ms-request-id": "96224402-f01e-0012-48fb-093670000000",
-<<<<<<< HEAD
-        "x-ms-version": "2019-12-12"
-=======
         "x-ms-version": "2020-02-10"
->>>>>>> 60f4876e
       },
       "ResponseBody": []
     },
@@ -54,11 +46,7 @@
         "x-ms-client-request-id": "1c59bd1e-2921-19fb-e64a-7430950475e5",
         "x-ms-date": "Fri, 03 Apr 2020 21:01:53 GMT",
         "x-ms-return-client-request-id": "true",
-<<<<<<< HEAD
-        "x-ms-version": "2019-12-12"
-=======
         "x-ms-version": "2020-02-10"
->>>>>>> 60f4876e
       },
       "RequestBody": null,
       "StatusCode": 201,
@@ -73,11 +61,7 @@
         ],
         "x-ms-client-request-id": "1c59bd1e-2921-19fb-e64a-7430950475e5",
         "x-ms-request-id": "fa440194-201f-0097-6afb-091bad000000",
-<<<<<<< HEAD
-        "x-ms-version": "2019-12-12"
-=======
         "x-ms-version": "2020-02-10"
->>>>>>> 60f4876e
       },
       "ResponseBody": []
     },
@@ -93,11 +77,7 @@
         ],
         "x-ms-client-request-id": "0fe5f3ee-9a73-02bf-aaa1-c08d4f32af90",
         "x-ms-return-client-request-id": "true",
-<<<<<<< HEAD
-        "x-ms-version": "2019-12-12"
-=======
         "x-ms-version": "2020-02-10"
->>>>>>> 60f4876e
       },
       "RequestBody": null,
       "StatusCode": 403,
@@ -112,11 +92,7 @@
         "x-ms-client-request-id": "0fe5f3ee-9a73-02bf-aaa1-c08d4f32af90",
         "x-ms-error-code": "AuthenticationFailed",
         "x-ms-request-id": "fa440195-201f-0097-6bfb-091bad000000",
-<<<<<<< HEAD
-        "x-ms-version": "2019-12-12"
-=======
         "x-ms-version": "2020-02-10"
->>>>>>> 60f4876e
       },
       "ResponseBody": {
         "error": {
@@ -138,11 +114,7 @@
         "x-ms-client-request-id": "76da1de9-ab70-626a-5cb2-44269b6341a1",
         "x-ms-date": "Fri, 03 Apr 2020 21:01:53 GMT",
         "x-ms-return-client-request-id": "true",
-<<<<<<< HEAD
-        "x-ms-version": "2019-12-12"
-=======
         "x-ms-version": "2020-02-10"
->>>>>>> 60f4876e
       },
       "RequestBody": null,
       "StatusCode": 202,
@@ -155,11 +127,7 @@
         ],
         "x-ms-client-request-id": "76da1de9-ab70-626a-5cb2-44269b6341a1",
         "x-ms-request-id": "9622441a-f01e-0012-5bfb-093670000000",
-<<<<<<< HEAD
-        "x-ms-version": "2019-12-12"
-=======
         "x-ms-version": "2020-02-10"
->>>>>>> 60f4876e
       },
       "ResponseBody": []
     }
