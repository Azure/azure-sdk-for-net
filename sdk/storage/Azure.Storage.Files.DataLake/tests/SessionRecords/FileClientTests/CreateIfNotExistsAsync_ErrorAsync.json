{
  "Entries": [
    {
      "RequestUri": "https://seannse.blob.core.windows.net/test-filesystem-a88f1cf2-afed-209e-087d-f645939fbc7b?restype=container",
      "RequestMethod": "PUT",
      "RequestHeaders": {
        "Accept": "application/xml",
        "Authorization": "Sanitized",
<<<<<<< HEAD
        "traceparent": "00-ac9bb3f4b755e2479e77f5b489f05208-1d9b388cda472142-00",
        "User-Agent": [
          "azsdk-net-Storage.Files.DataLake/12.7.0-alpha.20210202.1",
          "(.NET 5.0.2; Microsoft Windows 10.0.19042)"
        ],
        "x-ms-blob-public-access": "container",
        "x-ms-client-request-id": "506cb35a-7c4c-21d7-060a-6a4353f6fb45",
        "x-ms-date": "Tue, 02 Feb 2021 21:27:54 GMT",
=======
        "traceparent": "00-70d6844344704446843a81887b355e4c-ea1bcaf3e3369149-00",
        "User-Agent": [
          "azsdk-net-Storage.Files.DataLake/12.7.0-alpha.20210217.1",
          "(.NET 5.0.3; Microsoft Windows 10.0.19042)"
        ],
        "x-ms-blob-public-access": "container",
        "x-ms-client-request-id": "506cb35a-7c4c-21d7-060a-6a4353f6fb45",
        "x-ms-date": "Wed, 17 Feb 2021 22:32:22 GMT",
>>>>>>> 1814567d
        "x-ms-return-client-request-id": "true",
        "x-ms-version": "2020-06-12"
      },
      "RequestBody": null,
      "StatusCode": 201,
      "ResponseHeaders": {
        "Content-Length": "0",
<<<<<<< HEAD
        "Date": "Tue, 02 Feb 2021 21:27:55 GMT",
        "ETag": "\u00220x8D8C7C167DCAE13\u0022",
        "Last-Modified": "Tue, 02 Feb 2021 21:27:55 GMT",
=======
        "Date": "Wed, 17 Feb 2021 22:32:22 GMT",
        "ETag": "\u00220x8D8D393E4A61DCB\u0022",
        "Last-Modified": "Wed, 17 Feb 2021 22:32:22 GMT",
>>>>>>> 1814567d
        "Server": [
          "Windows-Azure-Blob/1.0",
          "Microsoft-HTTPAPI/2.0"
        ],
        "x-ms-client-request-id": "506cb35a-7c4c-21d7-060a-6a4353f6fb45",
<<<<<<< HEAD
        "x-ms-request-id": "4bc73ed5-601e-0051-29aa-f9e2d3000000",
=======
        "x-ms-request-id": "12d42ec0-801e-0014-4d7c-053730000000",
>>>>>>> 1814567d
        "x-ms-version": "2020-06-12"
      },
      "ResponseBody": []
    },
    {
      "RequestUri": "https://seannse.dfs.core.windows.net/test-filesystem-a88f1cf2-afed-209e-087d-f645939fbc7b/test-directory-9ad48b24-412d-21cc-db1c-e6d3ac207812?resource=directory",
      "RequestMethod": "PUT",
      "RequestHeaders": {
        "Accept": "application/json",
        "Authorization": "Sanitized",
<<<<<<< HEAD
        "traceparent": "00-100203a1b774ff4085a389cee4da7b73-2ae4c67b1aba2743-00",
        "User-Agent": [
          "azsdk-net-Storage.Files.DataLake/12.7.0-alpha.20210202.1",
          "(.NET 5.0.2; Microsoft Windows 10.0.19042)"
        ],
        "x-ms-client-request-id": "1c59bd1e-2921-19fb-e64a-7430950475e5",
        "x-ms-date": "Tue, 02 Feb 2021 21:27:55 GMT",
=======
        "traceparent": "00-20eb2a1a81deea47bc1418a28c6240cb-6461746de1b5fb4b-00",
        "User-Agent": [
          "azsdk-net-Storage.Files.DataLake/12.7.0-alpha.20210217.1",
          "(.NET 5.0.3; Microsoft Windows 10.0.19042)"
        ],
        "x-ms-client-request-id": "1c59bd1e-2921-19fb-e64a-7430950475e5",
        "x-ms-date": "Wed, 17 Feb 2021 22:32:22 GMT",
>>>>>>> 1814567d
        "x-ms-return-client-request-id": "true",
        "x-ms-version": "2020-06-12"
      },
      "RequestBody": null,
      "StatusCode": 201,
      "ResponseHeaders": {
        "Content-Length": "0",
<<<<<<< HEAD
        "Date": "Tue, 02 Feb 2021 21:27:55 GMT",
        "ETag": "\u00220x8D8C7C1681B941C\u0022",
        "Last-Modified": "Tue, 02 Feb 2021 21:27:56 GMT",
=======
        "Date": "Wed, 17 Feb 2021 22:32:22 GMT",
        "ETag": "\u00220x8D8D393E4D911D7\u0022",
        "Last-Modified": "Wed, 17 Feb 2021 22:32:22 GMT",
>>>>>>> 1814567d
        "Server": [
          "Windows-Azure-HDFS/1.0",
          "Microsoft-HTTPAPI/2.0"
        ],
        "x-ms-client-request-id": "1c59bd1e-2921-19fb-e64a-7430950475e5",
<<<<<<< HEAD
        "x-ms-request-id": "67d23cc4-101f-0029-38aa-f9412b000000",
=======
        "x-ms-request-id": "7fba1157-401f-0056-767c-058eb0000000",
>>>>>>> 1814567d
        "x-ms-version": "2020-06-12"
      },
      "ResponseBody": []
    },
    {
      "RequestUri": "https://seannse.dfs.core.windows.net/test-filesystem-a88f1cf2-afed-209e-087d-f645939fbc7b/test-directory-9ad48b24-412d-21cc-db1c-e6d3ac207812/test-file-85895791-1c0b-b812-5c94-d9c96955bade?resource=file",
      "RequestMethod": "PUT",
      "RequestHeaders": {
        "Accept": "application/json",
        "If-None-Match": "*",
<<<<<<< HEAD
        "traceparent": "00-e0eb1203bb4df442b1b4247e0517d3c3-0f36d3ce350c4e4a-00",
        "User-Agent": [
          "azsdk-net-Storage.Files.DataLake/12.7.0-alpha.20210202.1",
          "(.NET 5.0.2; Microsoft Windows 10.0.19042)"
=======
        "traceparent": "00-198f0d12a75f6f4d8a17d81f19c193b9-366d39be71e40e4c-00",
        "User-Agent": [
          "azsdk-net-Storage.Files.DataLake/12.7.0-alpha.20210217.1",
          "(.NET 5.0.3; Microsoft Windows 10.0.19042)"
>>>>>>> 1814567d
        ],
        "x-ms-client-request-id": "0fe5f3ee-9a73-02bf-aaa1-c08d4f32af90",
        "x-ms-return-client-request-id": "true",
        "x-ms-version": "2020-06-12"
      },
      "RequestBody": null,
      "StatusCode": 403,
      "ResponseHeaders": {
        "Content-Length": "268",
        "Content-Type": "application/json; charset=utf-8",
<<<<<<< HEAD
        "Date": "Tue, 02 Feb 2021 21:27:55 GMT",
=======
        "Date": "Wed, 17 Feb 2021 22:32:22 GMT",
>>>>>>> 1814567d
        "Server": [
          "Windows-Azure-HDFS/1.0",
          "Microsoft-HTTPAPI/2.0"
        ],
        "x-ms-client-request-id": "0fe5f3ee-9a73-02bf-aaa1-c08d4f32af90",
        "x-ms-error-code": "AuthenticationFailed",
<<<<<<< HEAD
        "x-ms-request-id": "fe6eca79-601f-0023-38aa-f9e59c000000",
=======
        "x-ms-request-id": "1d79fd43-f01f-001e-277c-059387000000",
>>>>>>> 1814567d
        "x-ms-version": "2020-06-12"
      },
      "ResponseBody": {
        "error": {
          "code": "AuthenticationFailed",
<<<<<<< HEAD
          "message": "Server failed to authenticate the request. Make sure the value of Authorization header is formed correctly including the signature.\nRequestId:fe6eca79-601f-0023-38aa-f9e59c000000\nTime:2021-02-02T21:27:56.5897229Z"
=======
          "message": "Server failed to authenticate the request. Make sure the value of Authorization header is formed correctly including the signature.\nRequestId:1d79fd43-f01f-001e-277c-059387000000\nTime:2021-02-17T22:32:22.8922032Z"
>>>>>>> 1814567d
        }
      }
    },
    {
      "RequestUri": "https://seannse.blob.core.windows.net/test-filesystem-a88f1cf2-afed-209e-087d-f645939fbc7b?restype=container",
      "RequestMethod": "DELETE",
      "RequestHeaders": {
        "Accept": "application/xml",
        "Authorization": "Sanitized",
<<<<<<< HEAD
        "traceparent": "00-670b6864535275409169488fabe6fb92-14dc1759fa55694a-00",
        "User-Agent": [
          "azsdk-net-Storage.Files.DataLake/12.7.0-alpha.20210202.1",
          "(.NET 5.0.2; Microsoft Windows 10.0.19042)"
        ],
        "x-ms-client-request-id": "76da1de9-ab70-626a-5cb2-44269b6341a1",
        "x-ms-date": "Tue, 02 Feb 2021 21:27:56 GMT",
=======
        "traceparent": "00-8c5bc50c450eae45b200e2605b2c9fd7-73c207bf6cb47e4f-00",
        "User-Agent": [
          "azsdk-net-Storage.Files.DataLake/12.7.0-alpha.20210217.1",
          "(.NET 5.0.3; Microsoft Windows 10.0.19042)"
        ],
        "x-ms-client-request-id": "76da1de9-ab70-626a-5cb2-44269b6341a1",
        "x-ms-date": "Wed, 17 Feb 2021 22:32:23 GMT",
>>>>>>> 1814567d
        "x-ms-return-client-request-id": "true",
        "x-ms-version": "2020-06-12"
      },
      "RequestBody": null,
      "StatusCode": 202,
      "ResponseHeaders": {
        "Content-Length": "0",
<<<<<<< HEAD
        "Date": "Tue, 02 Feb 2021 21:27:56 GMT",
=======
        "Date": "Wed, 17 Feb 2021 22:32:22 GMT",
>>>>>>> 1814567d
        "Server": [
          "Windows-Azure-Blob/1.0",
          "Microsoft-HTTPAPI/2.0"
        ],
        "x-ms-client-request-id": "76da1de9-ab70-626a-5cb2-44269b6341a1",
<<<<<<< HEAD
        "x-ms-request-id": "4bc73f82-601e-0051-35aa-f9e2d3000000",
=======
        "x-ms-request-id": "12d43040-801e-0014-2a7c-053730000000",
>>>>>>> 1814567d
        "x-ms-version": "2020-06-12"
      },
      "ResponseBody": []
    }
  ],
  "Variables": {
    "RandomSeed": "357784819",
    "Storage_TestConfigHierarchicalNamespace": "NamespaceTenant\nseannse\nU2FuaXRpemVk\nhttps://seannse.blob.core.windows.net\nhttps://seannse.file.core.windows.net\nhttps://seannse.queue.core.windows.net\nhttps://seannse.table.core.windows.net\n\n\n\n\nhttps://seannse-secondary.blob.core.windows.net\nhttps://seannse-secondary.file.core.windows.net\nhttps://seannse-secondary.queue.core.windows.net\nhttps://seannse-secondary.table.core.windows.net\n68390a19-a643-458b-b726-408abf67b4fc\nSanitized\n72f988bf-86f1-41af-91ab-2d7cd011db47\nhttps://login.microsoftonline.com/\nCloud\nBlobEndpoint=https://seannse.blob.core.windows.net/;QueueEndpoint=https://seannse.queue.core.windows.net/;FileEndpoint=https://seannse.file.core.windows.net/;BlobSecondaryEndpoint=https://seannse-secondary.blob.core.windows.net/;QueueSecondaryEndpoint=https://seannse-secondary.queue.core.windows.net/;FileSecondaryEndpoint=https://seannse-secondary.file.core.windows.net/;AccountName=seannse;AccountKey=Sanitized\n"
  }
}<|MERGE_RESOLUTION|>--- conflicted
+++ resolved
@@ -1,30 +1,19 @@
 {
   "Entries": [
     {
-      "RequestUri": "https://seannse.blob.core.windows.net/test-filesystem-a88f1cf2-afed-209e-087d-f645939fbc7b?restype=container",
+      "RequestUri": "https://seannse.blob.core.windows.net/test-filesystem-8987b10e-eb8a-22f6-9145-2c45f55f75f8?restype=container",
       "RequestMethod": "PUT",
       "RequestHeaders": {
         "Accept": "application/xml",
         "Authorization": "Sanitized",
-<<<<<<< HEAD
-        "traceparent": "00-ac9bb3f4b755e2479e77f5b489f05208-1d9b388cda472142-00",
+        "traceparent": "00-e22fd4884ac96a4da64acccb2a220e4e-974db871713e1245-00",
         "User-Agent": [
-          "azsdk-net-Storage.Files.DataLake/12.7.0-alpha.20210202.1",
-          "(.NET 5.0.2; Microsoft Windows 10.0.19042)"
+          "azsdk-net-Storage.Files.DataLake/12.7.0-alpha.20210219.1",
+          "(.NET 5.0.3; Microsoft Windows 10.0.19041)"
         ],
         "x-ms-blob-public-access": "container",
-        "x-ms-client-request-id": "506cb35a-7c4c-21d7-060a-6a4353f6fb45",
-        "x-ms-date": "Tue, 02 Feb 2021 21:27:54 GMT",
-=======
-        "traceparent": "00-70d6844344704446843a81887b355e4c-ea1bcaf3e3369149-00",
-        "User-Agent": [
-          "azsdk-net-Storage.Files.DataLake/12.7.0-alpha.20210217.1",
-          "(.NET 5.0.3; Microsoft Windows 10.0.19042)"
-        ],
-        "x-ms-blob-public-access": "container",
-        "x-ms-client-request-id": "506cb35a-7c4c-21d7-060a-6a4353f6fb45",
-        "x-ms-date": "Wed, 17 Feb 2021 22:32:22 GMT",
->>>>>>> 1814567d
+        "x-ms-client-request-id": "5c8e0468-cfc9-9197-77aa-87d086e08668",
+        "x-ms-date": "Fri, 19 Feb 2021 19:12:13 GMT",
         "x-ms-return-client-request-id": "true",
         "x-ms-version": "2020-06-12"
       },
@@ -32,52 +21,32 @@
       "StatusCode": 201,
       "ResponseHeaders": {
         "Content-Length": "0",
-<<<<<<< HEAD
-        "Date": "Tue, 02 Feb 2021 21:27:55 GMT",
-        "ETag": "\u00220x8D8C7C167DCAE13\u0022",
-        "Last-Modified": "Tue, 02 Feb 2021 21:27:55 GMT",
-=======
-        "Date": "Wed, 17 Feb 2021 22:32:22 GMT",
-        "ETag": "\u00220x8D8D393E4A61DCB\u0022",
-        "Last-Modified": "Wed, 17 Feb 2021 22:32:22 GMT",
->>>>>>> 1814567d
+        "Date": "Fri, 19 Feb 2021 19:12:13 GMT",
+        "ETag": "\u00220x8D8D50A4385C083\u0022",
+        "Last-Modified": "Fri, 19 Feb 2021 19:12:13 GMT",
         "Server": [
           "Windows-Azure-Blob/1.0",
           "Microsoft-HTTPAPI/2.0"
         ],
-        "x-ms-client-request-id": "506cb35a-7c4c-21d7-060a-6a4353f6fb45",
-<<<<<<< HEAD
-        "x-ms-request-id": "4bc73ed5-601e-0051-29aa-f9e2d3000000",
-=======
-        "x-ms-request-id": "12d42ec0-801e-0014-4d7c-053730000000",
->>>>>>> 1814567d
+        "x-ms-client-request-id": "5c8e0468-cfc9-9197-77aa-87d086e08668",
+        "x-ms-request-id": "2e6a511a-201e-00a4-57f3-0676f9000000",
         "x-ms-version": "2020-06-12"
       },
       "ResponseBody": []
     },
     {
-      "RequestUri": "https://seannse.dfs.core.windows.net/test-filesystem-a88f1cf2-afed-209e-087d-f645939fbc7b/test-directory-9ad48b24-412d-21cc-db1c-e6d3ac207812?resource=directory",
+      "RequestUri": "https://seannse.dfs.core.windows.net/test-filesystem-8987b10e-eb8a-22f6-9145-2c45f55f75f8/test-directory-67a27207-c407-cbd2-e7df-90c76cd5c552?resource=directory",
       "RequestMethod": "PUT",
       "RequestHeaders": {
         "Accept": "application/json",
         "Authorization": "Sanitized",
-<<<<<<< HEAD
-        "traceparent": "00-100203a1b774ff4085a389cee4da7b73-2ae4c67b1aba2743-00",
+        "traceparent": "00-e17f78d4e023e6428730409fa06b1b5b-188deac5aba2a34f-00",
         "User-Agent": [
-          "azsdk-net-Storage.Files.DataLake/12.7.0-alpha.20210202.1",
-          "(.NET 5.0.2; Microsoft Windows 10.0.19042)"
+          "azsdk-net-Storage.Files.DataLake/12.7.0-alpha.20210219.1",
+          "(.NET 5.0.3; Microsoft Windows 10.0.19041)"
         ],
-        "x-ms-client-request-id": "1c59bd1e-2921-19fb-e64a-7430950475e5",
-        "x-ms-date": "Tue, 02 Feb 2021 21:27:55 GMT",
-=======
-        "traceparent": "00-20eb2a1a81deea47bc1418a28c6240cb-6461746de1b5fb4b-00",
-        "User-Agent": [
-          "azsdk-net-Storage.Files.DataLake/12.7.0-alpha.20210217.1",
-          "(.NET 5.0.3; Microsoft Windows 10.0.19042)"
-        ],
-        "x-ms-client-request-id": "1c59bd1e-2921-19fb-e64a-7430950475e5",
-        "x-ms-date": "Wed, 17 Feb 2021 22:32:22 GMT",
->>>>>>> 1814567d
+        "x-ms-client-request-id": "ea19173c-a89c-a3e1-32c3-74e93ed025a2",
+        "x-ms-date": "Fri, 19 Feb 2021 19:12:13 GMT",
         "x-ms-return-client-request-id": "true",
         "x-ms-version": "2020-06-12"
       },
@@ -85,48 +54,31 @@
       "StatusCode": 201,
       "ResponseHeaders": {
         "Content-Length": "0",
-<<<<<<< HEAD
-        "Date": "Tue, 02 Feb 2021 21:27:55 GMT",
-        "ETag": "\u00220x8D8C7C1681B941C\u0022",
-        "Last-Modified": "Tue, 02 Feb 2021 21:27:56 GMT",
-=======
-        "Date": "Wed, 17 Feb 2021 22:32:22 GMT",
-        "ETag": "\u00220x8D8D393E4D911D7\u0022",
-        "Last-Modified": "Wed, 17 Feb 2021 22:32:22 GMT",
->>>>>>> 1814567d
+        "Date": "Fri, 19 Feb 2021 19:12:12 GMT",
+        "ETag": "\u00220x8D8D50A4394FB3A\u0022",
+        "Last-Modified": "Fri, 19 Feb 2021 19:12:13 GMT",
         "Server": [
           "Windows-Azure-HDFS/1.0",
           "Microsoft-HTTPAPI/2.0"
         ],
-        "x-ms-client-request-id": "1c59bd1e-2921-19fb-e64a-7430950475e5",
-<<<<<<< HEAD
-        "x-ms-request-id": "67d23cc4-101f-0029-38aa-f9412b000000",
-=======
-        "x-ms-request-id": "7fba1157-401f-0056-767c-058eb0000000",
->>>>>>> 1814567d
+        "x-ms-client-request-id": "ea19173c-a89c-a3e1-32c3-74e93ed025a2",
+        "x-ms-request-id": "6f4b882b-e01f-004f-37f3-060e0b000000",
         "x-ms-version": "2020-06-12"
       },
       "ResponseBody": []
     },
     {
-      "RequestUri": "https://seannse.dfs.core.windows.net/test-filesystem-a88f1cf2-afed-209e-087d-f645939fbc7b/test-directory-9ad48b24-412d-21cc-db1c-e6d3ac207812/test-file-85895791-1c0b-b812-5c94-d9c96955bade?resource=file",
+      "RequestUri": "https://seannse.dfs.core.windows.net/test-filesystem-8987b10e-eb8a-22f6-9145-2c45f55f75f8/test-directory-67a27207-c407-cbd2-e7df-90c76cd5c552/test-file-419b35e5-9503-ee97-435e-820d5e010fee?resource=file",
       "RequestMethod": "PUT",
       "RequestHeaders": {
         "Accept": "application/json",
         "If-None-Match": "*",
-<<<<<<< HEAD
-        "traceparent": "00-e0eb1203bb4df442b1b4247e0517d3c3-0f36d3ce350c4e4a-00",
+        "traceparent": "00-8294a2c390ad9548833f8dd271002bde-b78149c695ef5349-00",
         "User-Agent": [
-          "azsdk-net-Storage.Files.DataLake/12.7.0-alpha.20210202.1",
-          "(.NET 5.0.2; Microsoft Windows 10.0.19042)"
-=======
-        "traceparent": "00-198f0d12a75f6f4d8a17d81f19c193b9-366d39be71e40e4c-00",
-        "User-Agent": [
-          "azsdk-net-Storage.Files.DataLake/12.7.0-alpha.20210217.1",
-          "(.NET 5.0.3; Microsoft Windows 10.0.19042)"
->>>>>>> 1814567d
+          "azsdk-net-Storage.Files.DataLake/12.7.0-alpha.20210219.1",
+          "(.NET 5.0.3; Microsoft Windows 10.0.19041)"
         ],
-        "x-ms-client-request-id": "0fe5f3ee-9a73-02bf-aaa1-c08d4f32af90",
+        "x-ms-client-request-id": "86ebc3d4-df5d-a715-7f2a-a63d25d34530",
         "x-ms-return-client-request-id": "true",
         "x-ms-version": "2020-06-12"
       },
@@ -135,58 +87,36 @@
       "ResponseHeaders": {
         "Content-Length": "268",
         "Content-Type": "application/json; charset=utf-8",
-<<<<<<< HEAD
-        "Date": "Tue, 02 Feb 2021 21:27:55 GMT",
-=======
-        "Date": "Wed, 17 Feb 2021 22:32:22 GMT",
->>>>>>> 1814567d
+        "Date": "Fri, 19 Feb 2021 19:12:12 GMT",
         "Server": [
           "Windows-Azure-HDFS/1.0",
           "Microsoft-HTTPAPI/2.0"
         ],
-        "x-ms-client-request-id": "0fe5f3ee-9a73-02bf-aaa1-c08d4f32af90",
+        "x-ms-client-request-id": "86ebc3d4-df5d-a715-7f2a-a63d25d34530",
         "x-ms-error-code": "AuthenticationFailed",
-<<<<<<< HEAD
-        "x-ms-request-id": "fe6eca79-601f-0023-38aa-f9e59c000000",
-=======
-        "x-ms-request-id": "1d79fd43-f01f-001e-277c-059387000000",
->>>>>>> 1814567d
+        "x-ms-request-id": "6f4b8841-e01f-004f-4df3-060e0b000000",
         "x-ms-version": "2020-06-12"
       },
       "ResponseBody": {
         "error": {
           "code": "AuthenticationFailed",
-<<<<<<< HEAD
-          "message": "Server failed to authenticate the request. Make sure the value of Authorization header is formed correctly including the signature.\nRequestId:fe6eca79-601f-0023-38aa-f9e59c000000\nTime:2021-02-02T21:27:56.5897229Z"
-=======
-          "message": "Server failed to authenticate the request. Make sure the value of Authorization header is formed correctly including the signature.\nRequestId:1d79fd43-f01f-001e-277c-059387000000\nTime:2021-02-17T22:32:22.8922032Z"
->>>>>>> 1814567d
+          "message": "Server failed to authenticate the request. Make sure the value of Authorization header is formed correctly including the signature.\nRequestId:6f4b8841-e01f-004f-4df3-060e0b000000\nTime:2021-02-19T19:12:13.3933755Z"
         }
       }
     },
     {
-      "RequestUri": "https://seannse.blob.core.windows.net/test-filesystem-a88f1cf2-afed-209e-087d-f645939fbc7b?restype=container",
+      "RequestUri": "https://seannse.blob.core.windows.net/test-filesystem-8987b10e-eb8a-22f6-9145-2c45f55f75f8?restype=container",
       "RequestMethod": "DELETE",
       "RequestHeaders": {
         "Accept": "application/xml",
         "Authorization": "Sanitized",
-<<<<<<< HEAD
-        "traceparent": "00-670b6864535275409169488fabe6fb92-14dc1759fa55694a-00",
+        "traceparent": "00-a281f86a1feef747a3376d41537a9884-5e5fb90d9f9ac643-00",
         "User-Agent": [
-          "azsdk-net-Storage.Files.DataLake/12.7.0-alpha.20210202.1",
-          "(.NET 5.0.2; Microsoft Windows 10.0.19042)"
+          "azsdk-net-Storage.Files.DataLake/12.7.0-alpha.20210219.1",
+          "(.NET 5.0.3; Microsoft Windows 10.0.19041)"
         ],
-        "x-ms-client-request-id": "76da1de9-ab70-626a-5cb2-44269b6341a1",
-        "x-ms-date": "Tue, 02 Feb 2021 21:27:56 GMT",
-=======
-        "traceparent": "00-8c5bc50c450eae45b200e2605b2c9fd7-73c207bf6cb47e4f-00",
-        "User-Agent": [
-          "azsdk-net-Storage.Files.DataLake/12.7.0-alpha.20210217.1",
-          "(.NET 5.0.3; Microsoft Windows 10.0.19042)"
-        ],
-        "x-ms-client-request-id": "76da1de9-ab70-626a-5cb2-44269b6341a1",
-        "x-ms-date": "Wed, 17 Feb 2021 22:32:23 GMT",
->>>>>>> 1814567d
+        "x-ms-client-request-id": "9a396d58-8916-de91-62e3-d5913578678f",
+        "x-ms-date": "Fri, 19 Feb 2021 19:12:14 GMT",
         "x-ms-return-client-request-id": "true",
         "x-ms-version": "2020-06-12"
       },
@@ -194,28 +124,20 @@
       "StatusCode": 202,
       "ResponseHeaders": {
         "Content-Length": "0",
-<<<<<<< HEAD
-        "Date": "Tue, 02 Feb 2021 21:27:56 GMT",
-=======
-        "Date": "Wed, 17 Feb 2021 22:32:22 GMT",
->>>>>>> 1814567d
+        "Date": "Fri, 19 Feb 2021 19:12:13 GMT",
         "Server": [
           "Windows-Azure-Blob/1.0",
           "Microsoft-HTTPAPI/2.0"
         ],
-        "x-ms-client-request-id": "76da1de9-ab70-626a-5cb2-44269b6341a1",
-<<<<<<< HEAD
-        "x-ms-request-id": "4bc73f82-601e-0051-35aa-f9e2d3000000",
-=======
-        "x-ms-request-id": "12d43040-801e-0014-2a7c-053730000000",
->>>>>>> 1814567d
+        "x-ms-client-request-id": "9a396d58-8916-de91-62e3-d5913578678f",
+        "x-ms-request-id": "2e6a53b4-201e-00a4-4bf3-0676f9000000",
         "x-ms-version": "2020-06-12"
       },
       "ResponseBody": []
     }
   ],
   "Variables": {
-    "RandomSeed": "357784819",
+    "RandomSeed": "575894947",
     "Storage_TestConfigHierarchicalNamespace": "NamespaceTenant\nseannse\nU2FuaXRpemVk\nhttps://seannse.blob.core.windows.net\nhttps://seannse.file.core.windows.net\nhttps://seannse.queue.core.windows.net\nhttps://seannse.table.core.windows.net\n\n\n\n\nhttps://seannse-secondary.blob.core.windows.net\nhttps://seannse-secondary.file.core.windows.net\nhttps://seannse-secondary.queue.core.windows.net\nhttps://seannse-secondary.table.core.windows.net\n68390a19-a643-458b-b726-408abf67b4fc\nSanitized\n72f988bf-86f1-41af-91ab-2d7cd011db47\nhttps://login.microsoftonline.com/\nCloud\nBlobEndpoint=https://seannse.blob.core.windows.net/;QueueEndpoint=https://seannse.queue.core.windows.net/;FileEndpoint=https://seannse.file.core.windows.net/;BlobSecondaryEndpoint=https://seannse-secondary.blob.core.windows.net/;QueueSecondaryEndpoint=https://seannse-secondary.queue.core.windows.net/;FileSecondaryEndpoint=https://seannse-secondary.file.core.windows.net/;AccountName=seannse;AccountKey=Sanitized\n"
   }
 }