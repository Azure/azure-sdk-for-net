--- conflicted
+++ resolved
@@ -1,30 +1,19 @@
 {
   "Entries": [
     {
-      "RequestUri": "https://seannse.blob.core.windows.net/test-filesystem-434eb838-a5d3-147c-2bc5-ac2d1512be1a?restype=container",
+      "RequestUri": "https://seannse.blob.core.windows.net/test-filesystem-8fcc62c1-1807-4f06-3a83-c6b7946ee801?restype=container",
       "RequestMethod": "PUT",
       "RequestHeaders": {
         "Accept": "application/xml",
         "Authorization": "Sanitized",
-<<<<<<< HEAD
-        "traceparent": "00-56ab80c080ad4440a47633e01fde23dd-bae1e8e58be1dd47-00",
-        "User-Agent": [
-          "azsdk-net-Storage.Files.DataLake/12.7.0-alpha.20210202.1",
-          "(.NET Framework 4.8.4250.0; Microsoft Windows 10.0.19042 )"
+        "traceparent": "00-9fe195802efbe94eba87c5aba0a569ce-44c13754a06b7445-00",
+        "User-Agent": [
+          "azsdk-net-Storage.Files.DataLake/12.7.0-alpha.20210219.1",
+          "(.NET 5.0.3; Microsoft Windows 10.0.19041)"
         ],
         "x-ms-blob-public-access": "container",
-        "x-ms-client-request-id": "96cdccd9-9773-da1f-51ed-dd7acacc51b9",
-        "x-ms-date": "Wed, 03 Feb 2021 02:09:16 GMT",
-=======
-        "traceparent": "00-cc51c68643d4b84c9e3e83ef9efe2aa7-fd7f9cef52881d45-00",
-        "User-Agent": [
-          "azsdk-net-Storage.Files.DataLake/12.7.0-alpha.20210217.1",
-          "(.NET 5.0.3; Microsoft Windows 10.0.19042)"
-        ],
-        "x-ms-blob-public-access": "container",
-        "x-ms-client-request-id": "96cdccd9-9773-da1f-51ed-dd7acacc51b9",
-        "x-ms-date": "Wed, 17 Feb 2021 22:34:49 GMT",
->>>>>>> 1814567d
+        "x-ms-client-request-id": "618806ec-303c-8331-e521-80ca3e5b467c",
+        "x-ms-date": "Fri, 19 Feb 2021 19:13:21 GMT",
         "x-ms-return-client-request-id": "true",
         "x-ms-version": "2020-06-12"
       },
@@ -32,52 +21,32 @@
       "StatusCode": 201,
       "ResponseHeaders": {
         "Content-Length": "0",
-<<<<<<< HEAD
-        "Date": "Wed, 03 Feb 2021 02:09:16 GMT",
-        "ETag": "\u00220x8D8C7E8B610BE8B\u0022",
-        "Last-Modified": "Wed, 03 Feb 2021 02:09:17 GMT",
-=======
-        "Date": "Wed, 17 Feb 2021 22:34:49 GMT",
-        "ETag": "\u00220x8D8D3943CAABE15\u0022",
-        "Last-Modified": "Wed, 17 Feb 2021 22:34:49 GMT",
->>>>>>> 1814567d
+        "Date": "Fri, 19 Feb 2021 19:13:20 GMT",
+        "ETag": "\u00220x8D8D50A6BF3967C\u0022",
+        "Last-Modified": "Fri, 19 Feb 2021 19:13:21 GMT",
         "Server": [
           "Windows-Azure-Blob/1.0",
           "Microsoft-HTTPAPI/2.0"
         ],
-        "x-ms-client-request-id": "96cdccd9-9773-da1f-51ed-dd7acacc51b9",
-<<<<<<< HEAD
-        "x-ms-request-id": "1598ec02-b01e-000f-71d1-f90933000000",
-=======
-        "x-ms-request-id": "d6918392-701e-0086-6f7d-05b3e6000000",
->>>>>>> 1814567d
-        "x-ms-version": "2020-06-12"
-      },
-      "ResponseBody": []
-    },
-    {
-      "RequestUri": "https://seannse.dfs.core.windows.net/test-filesystem-434eb838-a5d3-147c-2bc5-ac2d1512be1a/test-file-c186e7e9-556f-7f02-1dcb-00c0a3935214?resource=file",
+        "x-ms-client-request-id": "618806ec-303c-8331-e521-80ca3e5b467c",
+        "x-ms-request-id": "2e6cc27a-201e-00a4-1df3-0676f9000000",
+        "x-ms-version": "2020-06-12"
+      },
+      "ResponseBody": []
+    },
+    {
+      "RequestUri": "https://seannse.dfs.core.windows.net/test-filesystem-8fcc62c1-1807-4f06-3a83-c6b7946ee801/test-file-e46a7ce1-2100-dd08-d694-f8ea8a905564?resource=file",
       "RequestMethod": "PUT",
       "RequestHeaders": {
         "Accept": "application/json",
         "Authorization": "Sanitized",
-<<<<<<< HEAD
-        "traceparent": "00-2b50e153aac632469669061af140106d-5aee138c07656949-00",
-        "User-Agent": [
-          "azsdk-net-Storage.Files.DataLake/12.7.0-alpha.20210202.1",
-          "(.NET Framework 4.8.4250.0; Microsoft Windows 10.0.19042 )"
-        ],
-        "x-ms-client-request-id": "b91d3ac4-dcf0-596b-6fe9-6be930d5334a",
-        "x-ms-date": "Wed, 03 Feb 2021 02:09:16 GMT",
-=======
-        "traceparent": "00-ac08dde79fce8a4ea99ea0d5afcd4bbf-aa4e246ac2667345-00",
-        "User-Agent": [
-          "azsdk-net-Storage.Files.DataLake/12.7.0-alpha.20210217.1",
-          "(.NET 5.0.3; Microsoft Windows 10.0.19042)"
-        ],
-        "x-ms-client-request-id": "b91d3ac4-dcf0-596b-6fe9-6be930d5334a",
-        "x-ms-date": "Wed, 17 Feb 2021 22:34:50 GMT",
->>>>>>> 1814567d
+        "traceparent": "00-498bacdf7ddb4d4c89a960f743943441-abf45eb313951141-00",
+        "User-Agent": [
+          "azsdk-net-Storage.Files.DataLake/12.7.0-alpha.20210219.1",
+          "(.NET 5.0.3; Microsoft Windows 10.0.19041)"
+        ],
+        "x-ms-client-request-id": "a52b9a81-8bcb-f57d-a097-2646766dcbd3",
+        "x-ms-date": "Fri, 19 Feb 2021 19:13:21 GMT",
         "x-ms-return-client-request-id": "true",
         "x-ms-version": "2020-06-12"
       },
@@ -85,111 +54,76 @@
       "StatusCode": 201,
       "ResponseHeaders": {
         "Content-Length": "0",
-<<<<<<< HEAD
-        "Date": "Wed, 03 Feb 2021 02:09:17 GMT",
-        "ETag": "\u00220x8D8C7E8B64C5AC4\u0022",
-        "Last-Modified": "Wed, 03 Feb 2021 02:09:17 GMT",
-=======
-        "Date": "Wed, 17 Feb 2021 22:34:49 GMT",
-        "ETag": "\u00220x8D8D3943CE17F81\u0022",
-        "Last-Modified": "Wed, 17 Feb 2021 22:34:50 GMT",
->>>>>>> 1814567d
+        "Date": "Fri, 19 Feb 2021 19:13:20 GMT",
+        "ETag": "\u00220x8D8D50A6C02DCB3\u0022",
+        "Last-Modified": "Fri, 19 Feb 2021 19:13:21 GMT",
         "Server": [
           "Windows-Azure-HDFS/1.0",
           "Microsoft-HTTPAPI/2.0"
         ],
-        "x-ms-client-request-id": "b91d3ac4-dcf0-596b-6fe9-6be930d5334a",
-<<<<<<< HEAD
-        "x-ms-request-id": "be53b83f-b01f-000f-6fd1-f90933000000",
-=======
-        "x-ms-request-id": "c35a8f50-b01f-007d-637d-050e7c000000",
->>>>>>> 1814567d
-        "x-ms-version": "2020-06-12"
-      },
-      "ResponseBody": []
-    },
-    {
-      "RequestUri": "https://seannse.dfs.core.windows.net/test-filesystem-434eb838-a5d3-147c-2bc5-ac2d1512be1a/test-file-c186e7e9-556f-7f02-1dcb-00c0a3935214?action=append\u0026position=0",
+        "x-ms-client-request-id": "a52b9a81-8bcb-f57d-a097-2646766dcbd3",
+        "x-ms-request-id": "6f4bc30c-e01f-004f-5df3-060e0b000000",
+        "x-ms-version": "2020-06-12"
+      },
+      "ResponseBody": []
+    },
+    {
+      "RequestUri": "https://seannse.dfs.core.windows.net/test-filesystem-8fcc62c1-1807-4f06-3a83-c6b7946ee801/test-file-e46a7ce1-2100-dd08-d694-f8ea8a905564?action=append\u0026position=0",
       "RequestMethod": "PATCH",
       "RequestHeaders": {
         "Accept": "application/json",
         "Authorization": "Sanitized",
-        "Content-Length": "1834",
+        "Content-Length": "1877",
         "Content-Type": "application/json",
         "User-Agent": [
-<<<<<<< HEAD
-          "azsdk-net-Storage.Files.DataLake/12.7.0-alpha.20210202.1",
-          "(.NET Framework 4.8.4250.0; Microsoft Windows 10.0.19042 )"
-        ],
-        "x-ms-client-request-id": "69fbe4ff-9976-7423-c3c1-fed85b4c5f6c",
-        "x-ms-date": "Wed, 03 Feb 2021 02:09:16 GMT",
-=======
-          "azsdk-net-Storage.Files.DataLake/12.7.0-alpha.20210217.1",
-          "(.NET 5.0.3; Microsoft Windows 10.0.19042)"
-        ],
-        "x-ms-client-request-id": "69fbe4ff-9976-7423-c3c1-fed85b4c5f6c",
-        "x-ms-date": "Wed, 17 Feb 2021 22:34:50 GMT",
->>>>>>> 1814567d
+          "azsdk-net-Storage.Files.DataLake/12.7.0-alpha.20210219.1",
+          "(.NET 5.0.3; Microsoft Windows 10.0.19041)"
+        ],
+        "x-ms-client-request-id": "ef68c16d-b064-9299-687a-5eb8eca6d7dd",
+        "x-ms-date": "Fri, 19 Feb 2021 19:13:21 GMT",
         "x-ms-return-client-request-id": "true",
         "x-ms-version": "2020-06-12"
       },
       "RequestBody": [
-        ")\uFFFD\u001C\uFFFD\r",
-        "\uFFFD]RHG\uFFFD\r",
-        "j5!\uFFFDSHE(\uFFFD5]\uFFFD\uFFFDH\uFFFD\uFFFD0.:CF\uFFFDI\uFFFD\uFFFD\u001D8 O\uFFFD1D\uFFFD\uFFFDY\uFFFDy\bs\u0000LvV%\uFFFD\uFFFD\u0006|\u0022\u001A\ff\u01F4\uFFFD1de\uFFFD(\uFFFD\uFFFD\u0176\uFFFD\u0002\uFFFD\u0060\uFFFD2\uFFFDEj\u04D8o\uFFFD\uFFFD\u0017\uFFFD\uFFFD4\uFFFD\uFFFD}\u037B\u0027l\u0013\u007FK\u0010\u0110\uFFFD\u00609\uFFFD\u0003\uFFFD\uFFFDe\u0696\uFFFDJ\u0018\uFFFD\uFFFDh\uFFFD\u00103\uFFFD\uFFFD\uFFFD\uFFFD9\uFFFDF_\uFFFD\uFFFD\uFFFD4\uFFFDC\uFFFD\u000E\uFFFD\uFFFD\u0013\uFFFD\u003C\uFFFD\uFFFD4\uFFFD\uFFFD\uFFFD\uFFFDw\uFFFD\uFFFD:\uFFFD\u003C\uFFFD\u0018g\u0000\u0006\uFFFD\uFFFD\uFFFD\uFFFD\u0027\u0013L\uFFFD\uFFFD\uFFFD\u6951\uFFFDmL\uFFFD\uFFFD\uFFFD\u003Cu\uFFFD\uFFFD}\uFFFD\uFFFDHXid\uFFFD\uFFFD\uFFFD\uFFFDU0n\u000B\uFFFD \uFFFD\uFFFD\u03BB\uFFFD\u0005\u0060=o\uFFFD\uFFFDO\uFFFD\u00D0\u001A\uFFFDP\uFFFDe\uFFFD\uFFFD\u003Cp#\u003E\u26E7\u003C\uFFFD\uFFFD\uFFFD\uFFFD\uFFFD\uFFFD\uFFFD\u0015\uFFFD\uFFFDa\u000B\uFFFDyg_\u0005\uFFFDe:l\u001D=dU\uFFFD\uFFFD]\uFFFDR\u0022\u01153\u0011\u0026Q\uFFFD7\uFFFDF\uFFFDd\uFFFD\u0003\uFFFD\u000B\uFFFD\b\uFFFD8\uFFFD5m\uFFFD\uFFFD\uFFFD\uFFFDN\uFFFD\uFFFDv}\uFFFD\u03DCv\uFFFDhA\r",
-        "\u0007\uFFFDl\uFFFD\uFFFDb\u0060\uFFFD\uFFFD\uFFFDT\uFFFD\u0019?\uFFFD(cP\uFFFD\uFFFD\uFFFDe\u0002\uFFFD1\uFFFD\fgIVZ\u01F71\u001B\uFFFDx\u0012\b68\uFFFD!\u0018!\uFFFD\u007F\uFFFD\r",
-        "NQ\u0017\uFFFDTWbj$\uFFFD\uFFFDU\uFFFDLX\uFFFD\uFFFD\u001C\uFFFD#\u01AFPHW\u007F\uFFFDD\u9B88L|Y\uFFFD\u0005B\u0014b\u0679^S\uFFFD\u001B\uFFFD?k\u0214\uFFFD\uFFFD\uFFFDlF\uFFFD\u0000\uFFFD[\uFFFD_\u001D\uFFFDv\u0002\uFFFD\u061FPSAx\uFFFD\u000Ejg[\uFFFD-v?\uFFFD|U\u0019\uFFFD\uFFFD\u0010\u0013]\u0004r\uFFFD\uFFFDy\uFFFD\uFFFD\u0744z\t\uFFFD\u001BtS\u001C\u0488\u0001\uFFFDC7\uFFFD\uFFFD\u0521\u002B]\u0006\uFFFD\u01CC\uFFFDO\u03BF,\uFFFD\u03C9~E\uFFFDl\uFFFDp\u0007\u0001\uFFFD)-\u000F3\u001A\uFFFD\uFFFD\uFFFD\uFFFD\uFFFD\uFFFD\uFFFD\uFFFD}\uFFFDA\u0014(%\uFFFD\\\uFFFD\uFFFD2V\uFFFD\uFFFD\uFFFDx\uFFFDc\uFFFD)\u0060\u073E\uFFFDX\u0641\uFFFD\uFFFD4\uFFFD\uFFFD\uFFFD\uFFFD\uFFFD#\u002B\uFFFDH\uFFFD{\uFFFD\uFFFD9\uFFFD\uFFFDU\uFFFD\uFFFDZ\u0001A\u0060\uFFFD \uFFFD\u0409\uFFFDN\uFFFD\uFFFDpq\u0004]\uFFFD\uFFFD*\uFFFDMj\u001B\uFFFD\uFFFD\uFFFDY\uFFFD\uFFFD{\uFFFD\uFFFD\u001E\uFFFD2\uFFFDsL\uFFFD\u0026S\uFFFD\uFFFD\uFFFD=\uFFFD/\u00125\uFFFD\\\uFFFD\uFFFD\u0013\r",
-        "\uFFFD\u0026\uFFFD\uFFFD\u0060GL\uFFFD@\uFFFD\uFFFDh\uFFFD\u003EW\uFFFD3\uFFFD\u0003x\uFFFD\uFFFD\u0022z\uFFFD\uFFFDFNZ\u001E\uFFFD\uFFFD\n",
-        "\uFFFD\uFFFD\uFFFD\uFFFDq}\uFFFD\u0007\uFFFD/@\uFFFDO\uFFFD\u0796(\uFFFD\uFFFD\uFFFD\u0060\uFFFD\u0004.\u0022\uFFFD\u0000\uFFFDT!\uFFFD\b^[\uFFFD\uFFFD\u001E\uFFFDl$q\uFFFD\f\uFFFD9-@sp\uFFFD\uFFFDRGo#\uFFFD\uFFFD\uFFFDO\uFFFD\uFFFD\n",
-        "\uFFFDmZ7-\uFFFD/\u000Exf7\uFFFD*\uFFFD\uFFFD\u0010\uFFFD\uFFFD\uFFFD\uFFFD\uFFFD\uFFFD\u002B\uFFFD\uFFFD\uFFFD8\u0003M\uFFFDs\uFFFDGf\u001D\uFFFD\uFFFD\u0002\uFFFDKCbK\uFFFD\u001A\uFFFDE|\uFFFDq\uFFFDZ\u001CP}\fB\uFFFDw\u003E\uFFFD\u002B\uFFFD\uFFFD\uFFFDxA\u00C9Qx\uFFFD\uFFFDDI\u002BD\uFFFDg\u0001\uFFFD\uFFFDT\uFFFD\uFFFD\u0019\uFFFD\uFFFD\uFFFD\u0010[\uFFFD\uFFFD\uFFFD\uFFFD\u0017\uFFFDV\uFFFD\uFFFD}\uFFFD\uFFFD^\uFFFD\uFFFDd\uFFFD\u0006R\u01E7qu\uFFFD\u0001\uFFFD\uFFFD\u0019\uFFFD\uFFFDJ\uFFFDx\uFFFD\uFFFDg4\uFFFD1\uFFFD\uFFFD\uFFFD\u0143(\uFFFD\uFFFD\uFFFD\u0027\uFFFD\uFFFD\uFFFDI\uFFFDM\u0015,\uFFFD@\uFFFD\u003C\uFFFD\uFFFD3\uFFFDzh?L/#\uFFFD\uFFFD\u0669\uFFFD\uFFFDl9\uFFFD\u0002\uFFFD#\n",
-        "ZA/AkR\u0007\u0027\uFFFD\u03318\uFFFDO\uFFFDM\uFFFD\uFFFD\u06C5\uFFFD\u001B\uFFFDo\n",
-        "\uFFFD\u0022\uFFFDT^\uFFFDK\uFFFD\uFFFD\uFFFDfK\u0026\uFFFD\uFFFD\u0027\uFFFD\uFFFD\uFFFD\u0027p\uFFFD\uFFFD\uFFFD\uFFFDS_\u0016\uFFFDd?r\uFFFD7\uFFFD/G\u0493\u0011f\uFFFD5w\u0019\u0002g\uFFFD\uFFFD]\uFFFD8\uFFFDH\uFFFD\uFFFD\uFFFDi\n",
-        "[5\u0001^\uFFFD\uFFFD\uFFFD\n",
-        "\uFFFD\uFFFD*O\uFFFD\uFFFD\uFFFD~\u002B\uFFFD\uFFFD\uFFFD4A\uFFFD\u0006\uFFFDw\uFFFD\u06EEri\uFFFD\uFFFD1\uFFFD\uFFFD\uFFFD\u0026vx\uFFFD\u0017|\u007F"
+        "\uFFFD\uFFFD\uFFFD*h\uFFFDA!\uFFFD\uFFFD\uFFFD\uFFFDk\uFFFD\u04ED\uFFFD/\u02CE\uFFFD\uFFFDs\uFFFD\uFFFD\fR\u001F\u0007\uFFFD\uFFFD\u001C/\uFFFD\uFFFD\uFFFDZ.\u0004\uFFFDf\uFFFD=\uFFFD\uFFFD\u0017\u002BM\uFFFD\uFFFD\u000F\uFFFD\uFFFD\uFFFD\u000F\uFFFDD\uFFFD\uFFFD\uFFFD\uFFFD\u0001\uFFFDo\u0347;\u0003\t\u0625\u0000\uFFFD\u0240\uFFFD\uFFFD\uFFFD\u0017\uFFFD\uFFFD\u0004L\u003C\u007F#d\uFFFD\uFFFD\u0790\u0505*\uFFFDdG\uFFFD\uFFFD\u0005\uFFFD(C\uFFFD\u0026\u000E\uFFFD\uFFFD\u0015Yd\u007Fm\u0001\uFFFD\uFFFDL\uFFFD#\uFFFD]\u002BH\uFFFD{\uFFFD\uFFFD\u001Bn\uFFFD\uFFFD\u0012\u02F9\uFFFDR\u0015p[u\uFFFDMz\u0010g\uFFFD1\uFFFD\uFFFD\uFFFD7\uFFFD9\uFFFD\u0018\uFFFDU\uFFFD,\uFFFD\uFFFD\uAA9C[6@*b6\u007FN\uFFFD\u001D\u0010\uFFFD7i\uFFFDk\n",
+        "ls\u072C/\uFFFD\uEA1F\uFFFD\uFFFD.{\uFFFDb\uFFFDt\u000BL\uFFFDL\uFFFD]\uFFFD4\u001C\uFFFDgz\uFFFD\uFFFD\uFFFDw\uFFFD\uFFFD\u002B\uFFFDQ\uFFFD\uFFFDv\uFFFD\u001F1\uFFFD\uFFFD\uFFFD\uFFFD]\uFFFDzK \uFFFD~\uFFFD\uFFFDu3@$\uFFFDBm\uFFFD\uFFFD\uFFFD\u0002\uFFFD\u09DF=\uFFFDM\uFFFD\uFFFD\u0002\uFFFD\f\uFFFD\uFFFD\uFFFD\uFFFDF\uFFFDm\uFFFDO,//\u001EA\uFFFD\uFFFD_\uFFFD\uFFFD\uFFFD\uFFFD\uFFFD?|\u0003\uFFFD\r",
+        "\uFFFDb\uFFFD\uFFFD\uFFFD\uFFFD\u0027\uFFFDmDR\u0027\uFFFD#\uFFFDW\uFFFDw\uFFFD\uFFFD\uFFFD[\u0016]\uFFFDI\uFFFDx\u0012\uFFFDk\uFFFD\uFFFDd\uFFFD26C\uFFFD\uFFFD0^\r",
+        "\uFFFD\uFFFD\u0007\uFFFD,\uFFFD\u02CBZ\u0011\uFFFD\uFFFDg\uFFFD\uFFFD\uFFFD\u0012\uFFFD2f\uFFFDR\uFFFD\uFFFD\u0026%z4\uFFFDt\uFFFDKN\uFFFD\uFFFD\uFFFDz\uFFFDF\u0060\u0010\uFFFD*\uFFFD%N\uFFFDH\u0019t;,\uFFFD\uFFFDiN\uFFFD\u0006\uFFFDQW\u041C\uFFFDm\u0018W\uFFFD\u00103\uFFFDd\uFFFD\u0005\uFFFD\u034E\u0013\u0000\uFFFD\uFFFD\uFFFDp\u0000~\u001E\uFFFD\uFFFD7\uFFFD\uFFFDt\uFFFD\uFFFD\t@\uFFFD7=\r",
+        "\uFFFD\uFFFD8\uFFFD\uFFFD\uFFFD@\uFFFD#\uFFFD\uFFFD\uFFFD\u0005\uFFFDql_\uFFFDsOp\uFFFD\uFFFDti#\uFFFD\uFFFD\uFFFDk\uFFFDW\uFFFD\uFFFD\uFFFD\u003E\uFFFD\uFFFD$\uFFFD\uFFFD\u0006\uFFFD\uFFFD\uFFFD\uFFFDo\u509D\uFFFDL\uFFFD\uFFFD\\\uFFFD\uFFFD|\uFFFDAI\uFFFD\uFFFD\uFFFDh\uFFFD\u0012\t3\uFFFD\uFFFDx\uFFFDqi\u0000\u0026\uFFFDl\uFFFD\uFFFDt_\uFFFD\uFFFD\uFFFD\uFFFDV\uFFFD\u0060\uFFFD\u000Ejf\uFFFDb\uFFFD\uFFFDs\u0005\\\uFFFDO\uFFFD\f\uFFFD\uFFFD|3\\\uFFFD\u002B\u000F\u0004\uFFFD\uFFFDE. \uFFFD\u0010\uFFFD\uFFFD\uFFFD\uFFFD\uFFFD\r",
+        "e\uFFFD\u0007\u001EC$gW\uFFFD${}\u00DBj\u0022\u0027\uFFFD\uFFFD\uFFFDf\u053E\u001C\uFFFD\u00DD\uFFFD\uFFFDV|\u001AE\u01D2\uFFFD,=t\u0006\uFFFD\uFFFD\uFFFD\uFFFD\u0270\\:\uFFFD\uFFFD^*\u0006\u0226\uFFFD\u001F\uFFFDk\uFFFD\uFFFDr\uFFFD|\uFFFDa7\uFFFD\b\uFFFD\uFFFD\uFFFD4\uFFFDU\uFFFD\u0015\r",
+        "R\u0002fcO\u0007\uFFFDR\u0013} \u0001\uFFFDA\uFFFD\uFFFD\u007F6\uFFFDA\thx\u00601\u06A2u\uFFFDJr\uFFFD{\u0011\uFFFDh\u001A#\u0022\uFFFD\uFFFDTM\uFFFD\uFFFD\u0007J\uFFFD\u0016A\u003C\u001F\uFFFD\uFFFD\u0003\uFFFD\u00051ue\uFFFD]\uFFFD\u000B2\uFFFDn\uFFFDj\uFFFD[\u0014H\uFFFD\uFFFD\u001B\uFFFD\uFFFD*\uFFFD\uFFFD^\uFFFD\r",
+        "S\u002B\uFFFD\r",
+        "\uFFFD\uFFFD\u0015\uFFFDI\u0002\uFFFD\uFFFD\uFFFD\uFFFD\uFFFD\uFFFD\n",
+        "\uFFFDh\uFFFD\n",
+        "z\u0017O\uFFFD\uFFFD\u007F\u0007\uFFFDw$\uFFFD\uFFFD\uFFFD\u0007\uFFFD\u0060\uFFFD\uFFFD\uFFFDif\uFFFD\uFFFD\uFFFD\uFFFD\u0010\u0728\uFFFD\uFFFDK\u002BH\uFFFD\uFFFD\uFFFD\uFFFD\u0014\uFFFD\uFFFD\uFFFD\uFFFD\uFFFDN\uFFFD\uFFFD\uFFFD\uFFFD{\u000E \uFFFDw\uFFFD{\\\uFFFD7\uFFFD\uFFFD_2\uFFFDq]\uFFFDoUN\uFFFD\u001Dw.\u007F\uFFFD-\uFFFDn\uFFFD\u0019:\u00057\u04D1\uFFFD\uFFFD\uFFFD63\u002B\uFFFDY\uFFFD;l\uFFFD7\uFFFDKT\uFFFD\uFFFDv\uFFFD\u0004M\uFFFD$h\uFFFDhY\uFFFD\uFFFD\uFFFD\uFFFD\uFFFD\u001F\u001Bwu\u001D\u003C\uFFFD\t\uFFFDo}\uFFFD\uFFFD\uFFFD_\uFFFD\uFFFD1\uFFFD\uFFFD\uFFFD\u0007?\uFFFD\uFFFD0\uFFFDz\uFFFD:[\uFFFD,9a{\uFFFD:\u0002\uFFFD[\u0010\uFFFD\uFFFD\u000Fz\uFFFD\uFFFD\uFFFD\uFFFD\uFFFD\u001E*6hp6e\uFFFD\uFFFDmw\uFFFDB\u003C\uFFFD\uFFFDw\uFFFDf\\\uFFFD\uFFFD\uFFFD\uFFFD\uFFFD\u0060n\uFFFD\u000F\uFFFD\u0000\uFFFD\uFFFD\uFFFD\u003C\uFFFD\uFFFD\uFFFD\uFFFDD\u0026\uFFFD=\uFFFD\uFFFD,c\uFFFD:\uFFFD1\uFFFDw\uFFFD\uFFFDc\uFFFD\uFFFD\uFFFD\u000F\u023C\uFFFD=l\uFFFDN\uFFFD\uFFFDB\u0366\f\u00226o}\u0016\uFFFDu\uFFFD\uFFFDnWVc$\uFFFD(\uFFFD\u000BK\u000B"
       ],
       "StatusCode": 202,
       "ResponseHeaders": {
         "Content-Length": "0",
-<<<<<<< HEAD
-        "Date": "Wed, 03 Feb 2021 02:09:17 GMT",
-=======
-        "Date": "Wed, 17 Feb 2021 22:34:49 GMT",
->>>>>>> 1814567d
+        "Date": "Fri, 19 Feb 2021 19:13:20 GMT",
         "Server": [
           "Windows-Azure-HDFS/1.0",
           "Microsoft-HTTPAPI/2.0"
         ],
-        "x-ms-client-request-id": "69fbe4ff-9976-7423-c3c1-fed85b4c5f6c",
-<<<<<<< HEAD
-        "x-ms-request-id": "be53b844-b01f-000f-74d1-f90933000000",
-=======
-        "x-ms-request-id": "c35a8f84-b01f-007d-177d-050e7c000000",
->>>>>>> 1814567d
+        "x-ms-client-request-id": "ef68c16d-b064-9299-687a-5eb8eca6d7dd",
+        "x-ms-request-id": "6f4bc31f-e01f-004f-70f3-060e0b000000",
         "x-ms-request-server-encrypted": "true",
         "x-ms-version": "2020-06-12"
       },
       "ResponseBody": []
     },
     {
-      "RequestUri": "https://seannse.dfs.core.windows.net/test-filesystem-434eb838-a5d3-147c-2bc5-ac2d1512be1a/test-file-c186e7e9-556f-7f02-1dcb-00c0a3935214?action=flush\u0026position=1024",
+      "RequestUri": "https://seannse.dfs.core.windows.net/test-filesystem-8fcc62c1-1807-4f06-3a83-c6b7946ee801/test-file-e46a7ce1-2100-dd08-d694-f8ea8a905564?action=flush\u0026position=1024",
       "RequestMethod": "PATCH",
       "RequestHeaders": {
         "Accept": "application/json",
         "Authorization": "Sanitized",
         "User-Agent": [
-<<<<<<< HEAD
-          "azsdk-net-Storage.Files.DataLake/12.7.0-alpha.20210202.1",
-          "(.NET Framework 4.8.4250.0; Microsoft Windows 10.0.19042 )"
-        ],
-        "x-ms-client-request-id": "4ceac1db-cada-3ad3-3fb2-d13a0fe5c764",
-        "x-ms-date": "Wed, 03 Feb 2021 02:09:17 GMT",
-=======
-          "azsdk-net-Storage.Files.DataLake/12.7.0-alpha.20210217.1",
-          "(.NET 5.0.3; Microsoft Windows 10.0.19042)"
-        ],
-        "x-ms-client-request-id": "4ceac1db-cada-3ad3-3fb2-d13a0fe5c764",
-        "x-ms-date": "Wed, 17 Feb 2021 22:34:50 GMT",
->>>>>>> 1814567d
+          "azsdk-net-Storage.Files.DataLake/12.7.0-alpha.20210219.1",
+          "(.NET 5.0.3; Microsoft Windows 10.0.19041)"
+        ],
+        "x-ms-client-request-id": "b4d9b40f-db04-1d6e-fb78-8a20ed03e0e8",
+        "x-ms-date": "Fri, 19 Feb 2021 19:13:21 GMT",
         "x-ms-return-client-request-id": "true",
         "x-ms-version": "2020-06-12"
       },
@@ -197,50 +131,32 @@
       "StatusCode": 200,
       "ResponseHeaders": {
         "Content-Length": "0",
-<<<<<<< HEAD
-        "Date": "Wed, 03 Feb 2021 02:09:17 GMT",
-        "ETag": "\u00220x8D8C7E8B6760AFE\u0022",
-        "Last-Modified": "Wed, 03 Feb 2021 02:09:18 GMT",
-=======
-        "Date": "Wed, 17 Feb 2021 22:34:49 GMT",
-        "ETag": "\u00220x8D8D3943CFE7BC1\u0022",
-        "Last-Modified": "Wed, 17 Feb 2021 22:34:50 GMT",
->>>>>>> 1814567d
+        "Date": "Fri, 19 Feb 2021 19:13:20 GMT",
+        "ETag": "\u00220x8D8D50A6C1A4BB1\u0022",
+        "Last-Modified": "Fri, 19 Feb 2021 19:13:21 GMT",
         "Server": [
           "Windows-Azure-HDFS/1.0",
           "Microsoft-HTTPAPI/2.0"
         ],
-        "x-ms-client-request-id": "4ceac1db-cada-3ad3-3fb2-d13a0fe5c764",
-<<<<<<< HEAD
-        "x-ms-request-id": "be53b84f-b01f-000f-7fd1-f90933000000",
-=======
-        "x-ms-request-id": "c35a8fb2-b01f-007d-457d-050e7c000000",
->>>>>>> 1814567d
+        "x-ms-client-request-id": "b4d9b40f-db04-1d6e-fb78-8a20ed03e0e8",
+        "x-ms-request-id": "6f4bc32a-e01f-004f-7bf3-060e0b000000",
         "x-ms-request-server-encrypted": "false",
         "x-ms-version": "2020-06-12"
       },
       "ResponseBody": []
     },
     {
-      "RequestUri": "https://seannse.blob.core.windows.net/test-filesystem-434eb838-a5d3-147c-2bc5-ac2d1512be1a/test-file-c186e7e9-556f-7f02-1dcb-00c0a3935214",
+      "RequestUri": "https://seannse.blob.core.windows.net/test-filesystem-8fcc62c1-1807-4f06-3a83-c6b7946ee801/test-file-e46a7ce1-2100-dd08-d694-f8ea8a905564",
       "RequestMethod": "GET",
       "RequestHeaders": {
         "Accept": "application/xml",
         "Authorization": "Sanitized",
         "User-Agent": [
-<<<<<<< HEAD
-          "azsdk-net-Storage.Files.DataLake/12.7.0-alpha.20210202.1",
-          "(.NET Framework 4.8.4250.0; Microsoft Windows 10.0.19042 )"
-        ],
-        "x-ms-client-request-id": "9afce66f-1361-a792-309d-d09a65e6a696",
-        "x-ms-date": "Wed, 03 Feb 2021 02:09:17 GMT",
-=======
-          "azsdk-net-Storage.Files.DataLake/12.7.0-alpha.20210217.1",
-          "(.NET 5.0.3; Microsoft Windows 10.0.19042)"
-        ],
-        "x-ms-client-request-id": "9afce66f-1361-a792-309d-d09a65e6a696",
-        "x-ms-date": "Wed, 17 Feb 2021 22:34:50 GMT",
->>>>>>> 1814567d
+          "azsdk-net-Storage.Files.DataLake/12.7.0-alpha.20210219.1",
+          "(.NET 5.0.3; Microsoft Windows 10.0.19041)"
+        ],
+        "x-ms-client-request-id": "38a80f9d-22cd-3fd8-c7cb-c5e1a97b47db",
+        "x-ms-date": "Fri, 19 Feb 2021 19:13:22 GMT",
         "x-ms-return-client-request-id": "true",
         "x-ms-version": "2020-06-12"
       },
@@ -250,64 +166,40 @@
         "Accept-Ranges": "bytes",
         "Content-Length": "1024",
         "Content-Type": "application/octet-stream",
-<<<<<<< HEAD
-        "Date": "Wed, 03 Feb 2021 02:09:17 GMT",
-        "ETag": "\u00220x8D8C7E8B6760AFE\u0022",
-        "Last-Modified": "Wed, 03 Feb 2021 02:09:18 GMT",
-=======
-        "Date": "Wed, 17 Feb 2021 22:34:50 GMT",
-        "ETag": "\u00220x8D8D3943CFE7BC1\u0022",
-        "Last-Modified": "Wed, 17 Feb 2021 22:34:50 GMT",
->>>>>>> 1814567d
+        "Date": "Fri, 19 Feb 2021 19:13:21 GMT",
+        "ETag": "\u00220x8D8D50A6C1A4BB1\u0022",
+        "Last-Modified": "Fri, 19 Feb 2021 19:13:21 GMT",
         "Server": [
           "Windows-Azure-Blob/1.0",
           "Microsoft-HTTPAPI/2.0"
         ],
         "x-ms-blob-type": "BlockBlob",
-        "x-ms-client-request-id": "9afce66f-1361-a792-309d-d09a65e6a696",
-<<<<<<< HEAD
-        "x-ms-creation-time": "Wed, 03 Feb 2021 02:09:17 GMT",
-=======
-        "x-ms-creation-time": "Wed, 17 Feb 2021 22:34:50 GMT",
->>>>>>> 1814567d
+        "x-ms-client-request-id": "38a80f9d-22cd-3fd8-c7cb-c5e1a97b47db",
+        "x-ms-creation-time": "Fri, 19 Feb 2021 19:13:21 GMT",
         "x-ms-group": "$superuser",
         "x-ms-lease-state": "available",
         "x-ms-lease-status": "unlocked",
         "x-ms-owner": "$superuser",
         "x-ms-permissions": "rw-r-----",
-<<<<<<< HEAD
-        "x-ms-request-id": "1598f259-b01e-000f-79d1-f90933000000",
-=======
-        "x-ms-request-id": "d69184a5-701e-0086-5e7d-05b3e6000000",
->>>>>>> 1814567d
+        "x-ms-request-id": "2e6cc5fa-201e-00a4-5af3-0676f9000000",
         "x-ms-server-encrypted": "true",
         "x-ms-version": "2020-06-12"
       },
-      "ResponseBody": "KfOrtBzsDbBdUkhHqQ1qNSH6U0hFKKc1Xfb7SKrgMC46Q0a2Se\u002BV7b8dOCBP2DFEgqdZ0HkIcwBMdlYl8MQGfCIaDGbHtOsxZGWJKO\u002BH5oXFtsYCh2C0Ms9FatOYb/z7F7z\u002BNMvLfc27J2wTf0sQxJDRYDn\u002BA/XBZdqWgUoYmfRojRAziLG5\u002BTn4Rl/0obODNKVDxg7D/BPGPM/xNPyDo453qvE63DzeGGcABr2VzcQnE0yl1dLmpZH9bUzhyMQ8daLRffbBSFhpZK6nwvZVMG4LyiCv3c67kQVgPW/v/E\u002Biw5AaxFDNZcv0PHAjPuKbpzze1v2kjJfUFevxYQvoeWdfBf9lOmwdPWRVu6FdmFIixJUzESZR/jf4Rq5k2wO/C8IIxDjjNW3PwJiZTtH2dn2Zz5x2tGhBDQfIbPS9uGJgla/eVNMZP48oY1CNuK9lAs8xywxnSVZax7cxG8l4Egg2OLghGCGpf48NTlEXs1RXYmoki\u002B1V\u002BUxYg40c6CPGr1BIV3/3ROmuiEx8WfsFQhRi2bleU4cb4T9ryJSUjJZsRp4Az1vVXx2AdgKg2J9QU0F4uQ5qZ1vJLXY/i3xVGfy1EBNdBHK4jXmb3t2EegmgG3RTHNKIAd9DN6LlldShK10G68eM80/OvyyUz4l\u002BRbJsn3AHAf0pLQ8zGs3Q0/il\u002BrOAfY5BFCglhVyl8zJWxPHwePZjmSlg3L63WNmB/uw07tTV/ccjK4tI4Xuggznd3VXb31oBQWCJIKDQibtOo4dwcQRdgMcqzE1qG7etv1mE2nuEph6RMq1zTN0mU6HP\u002BT30LxI1gFyNsRMNlyap22BHTK9Ayv1o3z5X6TPpA3ismyJ6uZBGTloe9vUKhJuGynF93gfxjy9Ai0/T3pYopK2bYPsELiLQAP1UIdQIXluj0B7CbCRxugzzOS1Ac3DD9lJHbyOfgptPrN0KnW1aNy30Lw54ZjeIKqbvEPX1j42NkCuBwO84A02Cc79HZh2emAL/S0NiS5Aav0V8r3GmWhxQfQxC2Hc\u002BvCvA9fJ4QcOJUXjy9URJK0SbZwGqu1Tb2xmi9ukQW7\u002BLwY8XoVadon2B8175s2TYBlLHp3F1lAHX5BnZ1UrZePa5ZzS1MYnu/cWDKMj14ie1yvCXSbRNFSyOQL08xM0zqHpoP0wvI9TI2ams8mw54QLxIwpaQS9Ba1IHJ/HMsTj4T4BNjaLbhaYbzm8KoSLAVF67S6DC2GZLJtT5J/zi/Cdws6Lr61NfFp5kP3K/N8kvR9KTEWaYNXcZAmfO4V2pONJIme2A1GkKWzUBXpnzi\u002B8KyuAqT\u002BvB2H4r0enskDRBugagd53brnJpiLUxltfdJnZ4xBd8fw=="
-    },
-    {
-      "RequestUri": "https://seannse.blob.core.windows.net/test-filesystem-434eb838-a5d3-147c-2bc5-ac2d1512be1a?restype=container",
+      "ResponseBody": "lrG4KmjnQSGQ/oGka7nTrf8vy47mh8Vzpb8MUh8HjrMcL7bK1FouBMRm0D2ujRcrTdLLD4\u002B4lQ/rRIWp2u8BiW/NhzsDCdilAMbJgLaHxBen4QRMPH8jZJmm3pDUhSrUZEfN4QXbKEP6Jg7I7hVZZH9tAfnqtUzwqSOiXStI0Huc9BtuueMSy7nAUhVwW3WETXoQZ4Mx6a/63TfiOcoYslWTLPn56qqcWzZAKmI2f06tHRCxN2n4awpsc9ysL5HuqJ/A3S57imLQdAtM8L9Mw13oNBy6Z3rsm8HvjXfN7yulUYLDdqIfMZOt4cNdq3pLIK9\u002Bw/t1M0Ak00JtjPzqAoTgp589iU27yAKIDIa3j\u002B9Go23HTywvLx5BnqNfsqSWwt8/fAPbDZZiwvr57Ce6bURSJ\u002BiPI7JXsHeB/OqpWxZd8UmneBLsa5bWZIwyNkP2hzBeDYq8B58s58uLWhGsuGfjm/rdEvUyZrxSuL4mJXo0inS5S06MoeqqepBGYBCFKqslTppIGXQ7LKbOaU7gBsFRV9Cc8m0YV/oQM5dk6wWrzY4TANff63AAfh6ovTebyXTP9AlA6Dc9DfagOObc1kChI5y/zQXpcWxfnHNPcJrCdGkjlfb8a\u002BRX1fPgPrOKJKfdBpmb3Pxv5YKd4UzD7p1c3sR8uUFJpLi4aPcSCTO41HjLcWkAJphstK90X4mXk\u002BdWg2DvDmpmlGLh43MFXNxP5AzU93wzXLcrDwSS1UUuINUQu4XSycYNZd0HHkMkZ1fTJHt9w5tqIieow/5m1L4cs8Od9aFWfBpFx5KfLD10BqitvrHJsFw6pZleKgbIppEf6muAh3K2fKdhN/sIy/bpNLxVuRUNUgJmY08H91ITfSABgEHS83829kEJaHhgMdqidfVKcu17EZdoGiMiroRUTbnbB0q0FkE8H8LUA\u002BqJBTF1ZYJdyQsyhW6patlbFEi8tBu/hSqP7V60DVMrpw2t3hXxrUkC94SuqIHcCqxo4Qp6F0/Oyn8H5Xckqby3B95g/IvDaWb/uryXENyos\u002BKySytIsZC\u002B3hSV6cfR3k7H9qGiew4gpHeje1ySN7qjXzKVcV2Qb1VOoh13Ln\u002BfLdxuzxk6BTfTkae0pDYzK6dZ8oqVO2zwN4dLVNjxqXb3BE2AJGihaFn6weC228ofG3d1HTz1CfFvfZeR7rFf4ugxvZ/oswc/uIkwm3qMOlu8LDlhe4s6AvtbEKbQD3qomt73hB4qNmhwNmWyxG1340I81MJ3/WZc97ukjaJgbqkPhwCblLU8kvXR8UQmhz2N5Cxjkzq3MZ13m41jhqnFD8i8oz1s206N/0LNpgwiNm99Fql1/NpuV1ZjJPko2QtLCw=="
+    },
+    {
+      "RequestUri": "https://seannse.blob.core.windows.net/test-filesystem-8fcc62c1-1807-4f06-3a83-c6b7946ee801?restype=container",
       "RequestMethod": "DELETE",
       "RequestHeaders": {
         "Accept": "application/xml",
         "Authorization": "Sanitized",
-<<<<<<< HEAD
-        "traceparent": "00-7f60ac16a3e3934aa24c397fee2c6fbd-041518ad380a494b-00",
-        "User-Agent": [
-          "azsdk-net-Storage.Files.DataLake/12.7.0-alpha.20210202.1",
-          "(.NET Framework 4.8.4250.0; Microsoft Windows 10.0.19042 )"
-        ],
-        "x-ms-client-request-id": "29cbb19b-2de9-8302-80ae-d3e12dc262dc",
-        "x-ms-date": "Wed, 03 Feb 2021 02:09:17 GMT",
-=======
-        "traceparent": "00-1b6518ae77e93d45b6f3f262e2764d96-bf7769ccb580624a-00",
-        "User-Agent": [
-          "azsdk-net-Storage.Files.DataLake/12.7.0-alpha.20210217.1",
-          "(.NET 5.0.3; Microsoft Windows 10.0.19042)"
-        ],
-        "x-ms-client-request-id": "29cbb19b-2de9-8302-80ae-d3e12dc262dc",
-        "x-ms-date": "Wed, 17 Feb 2021 22:34:50 GMT",
->>>>>>> 1814567d
+        "traceparent": "00-0d73466dd76d9c4395837d55b8c87c25-e385b596051d2047-00",
+        "User-Agent": [
+          "azsdk-net-Storage.Files.DataLake/12.7.0-alpha.20210219.1",
+          "(.NET 5.0.3; Microsoft Windows 10.0.19041)"
+        ],
+        "x-ms-client-request-id": "dd8284d8-a85a-221b-e2bf-1a9d023690a9",
+        "x-ms-date": "Fri, 19 Feb 2021 19:13:22 GMT",
         "x-ms-return-client-request-id": "true",
         "x-ms-version": "2020-06-12"
       },
@@ -315,28 +207,20 @@
       "StatusCode": 202,
       "ResponseHeaders": {
         "Content-Length": "0",
-<<<<<<< HEAD
-        "Date": "Wed, 03 Feb 2021 02:09:17 GMT",
-=======
-        "Date": "Wed, 17 Feb 2021 22:34:50 GMT",
->>>>>>> 1814567d
+        "Date": "Fri, 19 Feb 2021 19:13:21 GMT",
         "Server": [
           "Windows-Azure-Blob/1.0",
           "Microsoft-HTTPAPI/2.0"
         ],
-        "x-ms-client-request-id": "29cbb19b-2de9-8302-80ae-d3e12dc262dc",
-<<<<<<< HEAD
-        "x-ms-request-id": "1598f31b-b01e-000f-33d1-f90933000000",
-=======
-        "x-ms-request-id": "d69184d4-701e-0086-0a7d-05b3e6000000",
->>>>>>> 1814567d
+        "x-ms-client-request-id": "dd8284d8-a85a-221b-e2bf-1a9d023690a9",
+        "x-ms-request-id": "2e6cc6d6-201e-00a4-29f3-0676f9000000",
         "x-ms-version": "2020-06-12"
       },
       "ResponseBody": []
     }
   ],
   "Variables": {
-    "RandomSeed": "262337628",
+    "RandomSeed": "1178317373",
     "Storage_TestConfigHierarchicalNamespace": "NamespaceTenant\nseannse\nU2FuaXRpemVk\nhttps://seannse.blob.core.windows.net\nhttps://seannse.file.core.windows.net\nhttps://seannse.queue.core.windows.net\nhttps://seannse.table.core.windows.net\n\n\n\n\nhttps://seannse-secondary.blob.core.windows.net\nhttps://seannse-secondary.file.core.windows.net\nhttps://seannse-secondary.queue.core.windows.net\nhttps://seannse-secondary.table.core.windows.net\n68390a19-a643-458b-b726-408abf67b4fc\nSanitized\n72f988bf-86f1-41af-91ab-2d7cd011db47\nhttps://login.microsoftonline.com/\nCloud\nBlobEndpoint=https://seannse.blob.core.windows.net/;QueueEndpoint=https://seannse.queue.core.windows.net/;FileEndpoint=https://seannse.file.core.windows.net/;BlobSecondaryEndpoint=https://seannse-secondary.blob.core.windows.net/;QueueSecondaryEndpoint=https://seannse-secondary.queue.core.windows.net/;FileSecondaryEndpoint=https://seannse-secondary.file.core.windows.net/;AccountName=seannse;AccountKey=Sanitized\n"
   }
 }