--- conflicted
+++ resolved
@@ -1,193 +1,122 @@
 {
   "Entries": [
     {
-      "RequestUri": "https://seannse.blob.core.windows.net/test-filesystem-1ab02a5b-62f6-2290-c4a8-8763f8a1c675?restype=container",
-      "RequestMethod": "PUT",
-      "RequestHeaders": {
-        "Accept": "application/xml",
-        "Authorization": "Sanitized",
-<<<<<<< HEAD
-        "traceparent": "00-1002f7c5ee0aaa46acb3715cc5fd024f-770a214a6d8dd042-00",
-        "User-Agent": [
-          "azsdk-net-Storage.Files.DataLake/12.7.0-alpha.20210202.1",
-          "(.NET 5.0.2; Microsoft Windows 10.0.19042)"
+      "RequestUri": "https://seannse.blob.core.windows.net/test-filesystem-654293f1-0d5c-1371-4d95-718a4a432b4e?restype=container",
+      "RequestMethod": "PUT",
+      "RequestHeaders": {
+        "Accept": "application/xml",
+        "Authorization": "Sanitized",
+        "traceparent": "00-8e253a3f107a7e4ca48e67582bc9bb89-d1ef8a6e8fac9644-00",
+        "User-Agent": [
+          "azsdk-net-Storage.Files.DataLake/12.7.0-alpha.20210219.1",
+          "(.NET 5.0.3; Microsoft Windows 10.0.19041)"
         ],
         "x-ms-blob-public-access": "container",
-        "x-ms-client-request-id": "badcf775-0bb8-a517-7d95-8fa39213d543",
-        "x-ms-date": "Tue, 02 Feb 2021 21:26:59 GMT",
-=======
-        "traceparent": "00-fc59ee54d4961a49bb38f4bc23719230-1cb9495b7f9a884c-00",
-        "User-Agent": [
-          "azsdk-net-Storage.Files.DataLake/12.7.0-alpha.20210217.1",
-          "(.NET 5.0.3; Microsoft Windows 10.0.19042)"
-        ],
-        "x-ms-blob-public-access": "container",
-        "x-ms-client-request-id": "badcf775-0bb8-a517-7d95-8fa39213d543",
-        "x-ms-date": "Wed, 17 Feb 2021 22:31:29 GMT",
->>>>>>> 1814567d
-        "x-ms-return-client-request-id": "true",
-        "x-ms-version": "2020-06-12"
-      },
-      "RequestBody": null,
-      "StatusCode": 201,
-      "ResponseHeaders": {
-        "Content-Length": "0",
-<<<<<<< HEAD
-        "Date": "Tue, 02 Feb 2021 21:26:59 GMT",
-        "ETag": "\u00220x8D8C7C146C81C91\u0022",
-        "Last-Modified": "Tue, 02 Feb 2021 21:27:00 GMT",
-=======
-        "Date": "Wed, 17 Feb 2021 22:31:29 GMT",
-        "ETag": "\u00220x8D8D393C5788DF3\u0022",
-        "Last-Modified": "Wed, 17 Feb 2021 22:31:29 GMT",
->>>>>>> 1814567d
-        "Server": [
-          "Windows-Azure-Blob/1.0",
-          "Microsoft-HTTPAPI/2.0"
-        ],
-        "x-ms-client-request-id": "badcf775-0bb8-a517-7d95-8fa39213d543",
-<<<<<<< HEAD
-        "x-ms-request-id": "ba1a1d45-201e-009b-79aa-f9be5a000000",
-=======
-        "x-ms-request-id": "c9827298-001e-0025-5a7c-05d623000000",
->>>>>>> 1814567d
-        "x-ms-version": "2020-06-12"
-      },
-      "ResponseBody": []
-    },
-    {
-      "RequestUri": "https://seannse.dfs.core.windows.net/test-filesystem-1ab02a5b-62f6-2290-c4a8-8763f8a1c675/test-file-b76ccd29-2be2-da7d-dc49-51779d695316?resource=file",
+        "x-ms-client-request-id": "f3166746-fce5-89cd-30e0-6ea35172fdb4",
+        "x-ms-date": "Fri, 19 Feb 2021 19:11:51 GMT",
+        "x-ms-return-client-request-id": "true",
+        "x-ms-version": "2020-06-12"
+      },
+      "RequestBody": null,
+      "StatusCode": 201,
+      "ResponseHeaders": {
+        "Content-Length": "0",
+        "Date": "Fri, 19 Feb 2021 19:11:50 GMT",
+        "ETag": "\u00220x8D8D50A360C5DE9\u0022",
+        "Last-Modified": "Fri, 19 Feb 2021 19:11:50 GMT",
+        "Server": [
+          "Windows-Azure-Blob/1.0",
+          "Microsoft-HTTPAPI/2.0"
+        ],
+        "x-ms-client-request-id": "f3166746-fce5-89cd-30e0-6ea35172fdb4",
+        "x-ms-request-id": "2e696b2d-201e-00a4-1ff3-0676f9000000",
+        "x-ms-version": "2020-06-12"
+      },
+      "ResponseBody": []
+    },
+    {
+      "RequestUri": "https://seannse.dfs.core.windows.net/test-filesystem-654293f1-0d5c-1371-4d95-718a4a432b4e/test-file-6023ba16-bb3c-e2dc-1f2c-4dabc44fa5d4?resource=file",
       "RequestMethod": "PUT",
       "RequestHeaders": {
         "Accept": "application/json",
         "Authorization": "Sanitized",
-<<<<<<< HEAD
-        "traceparent": "00-8638dea0b7a8464fb8d21eb7fd342e64-7cf5aca2883d2641-00",
-        "User-Agent": [
-          "azsdk-net-Storage.Files.DataLake/12.7.0-alpha.20210202.1",
-          "(.NET 5.0.2; Microsoft Windows 10.0.19042)"
-        ],
-        "x-ms-client-request-id": "01fd81a9-d741-490c-7a01-de6fb9a00813",
-        "x-ms-date": "Tue, 02 Feb 2021 21:26:59 GMT",
-=======
-        "traceparent": "00-e03f2241b3cb024c81b54f852a79bfb4-2659e4c31d344640-00",
-        "User-Agent": [
-          "azsdk-net-Storage.Files.DataLake/12.7.0-alpha.20210217.1",
-          "(.NET 5.0.3; Microsoft Windows 10.0.19042)"
-        ],
-        "x-ms-client-request-id": "01fd81a9-d741-490c-7a01-de6fb9a00813",
-        "x-ms-date": "Wed, 17 Feb 2021 22:31:30 GMT",
->>>>>>> 1814567d
-        "x-ms-return-client-request-id": "true",
-        "x-ms-version": "2020-06-12"
-      },
-      "RequestBody": null,
-      "StatusCode": 201,
-      "ResponseHeaders": {
-        "Content-Length": "0",
-<<<<<<< HEAD
-        "Date": "Tue, 02 Feb 2021 21:27:00 GMT",
-        "ETag": "\u00220x8D8C7C147072D8B\u0022",
-        "Last-Modified": "Tue, 02 Feb 2021 21:27:00 GMT",
-=======
-        "Date": "Wed, 17 Feb 2021 22:31:29 GMT",
-        "ETag": "\u00220x8D8D393C5AE5D59\u0022",
-        "Last-Modified": "Wed, 17 Feb 2021 22:31:30 GMT",
->>>>>>> 1814567d
+        "traceparent": "00-fad9ae53e44ce74bb55ace7d4685af4f-9ef3011cb225654d-00",
+        "User-Agent": [
+          "azsdk-net-Storage.Files.DataLake/12.7.0-alpha.20210219.1",
+          "(.NET 5.0.3; Microsoft Windows 10.0.19041)"
+        ],
+        "x-ms-client-request-id": "b30b94b3-9a55-8b3a-8a33-d4b8af21c4e1",
+        "x-ms-date": "Fri, 19 Feb 2021 19:11:51 GMT",
+        "x-ms-return-client-request-id": "true",
+        "x-ms-version": "2020-06-12"
+      },
+      "RequestBody": null,
+      "StatusCode": 201,
+      "ResponseHeaders": {
+        "Content-Length": "0",
+        "Date": "Fri, 19 Feb 2021 19:11:49 GMT",
+        "ETag": "\u00220x8D8D50A361E031B\u0022",
+        "Last-Modified": "Fri, 19 Feb 2021 19:11:50 GMT",
         "Server": [
           "Windows-Azure-HDFS/1.0",
           "Microsoft-HTTPAPI/2.0"
         ],
-        "x-ms-client-request-id": "01fd81a9-d741-490c-7a01-de6fb9a00813",
-<<<<<<< HEAD
-        "x-ms-request-id": "124d867f-a01f-002c-22aa-f993f0000000",
-=======
-        "x-ms-request-id": "2edd89fc-101f-004b-5e7c-05830c000000",
->>>>>>> 1814567d
-        "x-ms-version": "2020-06-12"
-      },
-      "ResponseBody": []
-    },
-    {
-      "RequestUri": "https://seannse.blob.core.windows.net/test-filesystem-1ab02a5b-62f6-2290-c4a8-8763f8a1c675/test-file-b76ccd29-2be2-da7d-dc49-51779d695316?comp=lease",
-      "RequestMethod": "PUT",
-      "RequestHeaders": {
-        "Accept": "application/xml",
-        "Authorization": "Sanitized",
-<<<<<<< HEAD
-        "traceparent": "00-0bcb7c032f071d40b9630cc04d393e7a-86b70919fd21264b-00",
-        "User-Agent": [
-          "azsdk-net-Storage.Files.DataLake/12.7.0-alpha.20210202.1",
-          "(.NET 5.0.2; Microsoft Windows 10.0.19042)"
-        ],
-        "x-ms-client-request-id": "779c5068-db21-d490-03e0-f1fe0e9a83db",
-        "x-ms-date": "Tue, 02 Feb 2021 21:27:00 GMT",
-=======
-        "traceparent": "00-9755041c7de9fd4398c894e1af0762fa-bdfbd8e8208fd445-00",
-        "User-Agent": [
-          "azsdk-net-Storage.Files.DataLake/12.7.0-alpha.20210217.1",
-          "(.NET 5.0.3; Microsoft Windows 10.0.19042)"
-        ],
-        "x-ms-client-request-id": "779c5068-db21-d490-03e0-f1fe0e9a83db",
-        "x-ms-date": "Wed, 17 Feb 2021 22:31:30 GMT",
->>>>>>> 1814567d
+        "x-ms-client-request-id": "b30b94b3-9a55-8b3a-8a33-d4b8af21c4e1",
+        "x-ms-request-id": "6f4b77f8-e01f-004f-15f3-060e0b000000",
+        "x-ms-version": "2020-06-12"
+      },
+      "ResponseBody": []
+    },
+    {
+      "RequestUri": "https://seannse.blob.core.windows.net/test-filesystem-654293f1-0d5c-1371-4d95-718a4a432b4e/test-file-6023ba16-bb3c-e2dc-1f2c-4dabc44fa5d4?comp=lease",
+      "RequestMethod": "PUT",
+      "RequestHeaders": {
+        "Accept": "application/xml",
+        "Authorization": "Sanitized",
+        "traceparent": "00-784995210061f8448f1f60126b91719b-7eca2b9dc5f6dd42-00",
+        "User-Agent": [
+          "azsdk-net-Storage.Files.DataLake/12.7.0-alpha.20210219.1",
+          "(.NET 5.0.3; Microsoft Windows 10.0.19041)"
+        ],
+        "x-ms-client-request-id": "07dd5bc0-6cc8-9977-0d2d-610c19830dc6",
+        "x-ms-date": "Fri, 19 Feb 2021 19:11:51 GMT",
         "x-ms-lease-action": "acquire",
         "x-ms-lease-duration": "15",
-        "x-ms-proposed-lease-id": "f9897941-d425-1c7e-1043-c871c69ee931",
-        "x-ms-return-client-request-id": "true",
-        "x-ms-version": "2020-06-12"
-      },
-      "RequestBody": null,
-      "StatusCode": 201,
-      "ResponseHeaders": {
-        "Content-Length": "0",
-<<<<<<< HEAD
-        "Date": "Tue, 02 Feb 2021 21:26:59 GMT",
-        "ETag": "\u00220x8D8C7C147072D8B\u0022",
-        "Last-Modified": "Tue, 02 Feb 2021 21:27:00 GMT",
-=======
-        "Date": "Wed, 17 Feb 2021 22:31:29 GMT",
-        "ETag": "\u00220x8D8D393C5AE5D59\u0022",
-        "Last-Modified": "Wed, 17 Feb 2021 22:31:30 GMT",
->>>>>>> 1814567d
-        "Server": [
-          "Windows-Azure-Blob/1.0",
-          "Microsoft-HTTPAPI/2.0"
-        ],
-        "x-ms-client-request-id": "779c5068-db21-d490-03e0-f1fe0e9a83db",
-        "x-ms-lease-id": "f9897941-d425-1c7e-1043-c871c69ee931",
-<<<<<<< HEAD
-        "x-ms-request-id": "ba1a1fa7-201e-009b-21aa-f9be5a000000",
-=======
-        "x-ms-request-id": "c9827307-001e-0025-307c-05d623000000",
->>>>>>> 1814567d
-        "x-ms-version": "2020-06-12"
-      },
-      "ResponseBody": []
-    },
-    {
-      "RequestUri": "https://seannse.blob.core.windows.net/test-filesystem-1ab02a5b-62f6-2290-c4a8-8763f8a1c675?restype=container",
+        "x-ms-proposed-lease-id": "5708993b-1a2e-de87-5149-81b77dc4414d",
+        "x-ms-return-client-request-id": "true",
+        "x-ms-version": "2020-06-12"
+      },
+      "RequestBody": null,
+      "StatusCode": 201,
+      "ResponseHeaders": {
+        "Content-Length": "0",
+        "Date": "Fri, 19 Feb 2021 19:11:50 GMT",
+        "ETag": "\u00220x8D8D50A361E031B\u0022",
+        "Last-Modified": "Fri, 19 Feb 2021 19:11:50 GMT",
+        "Server": [
+          "Windows-Azure-Blob/1.0",
+          "Microsoft-HTTPAPI/2.0"
+        ],
+        "x-ms-client-request-id": "07dd5bc0-6cc8-9977-0d2d-610c19830dc6",
+        "x-ms-lease-id": "5708993b-1a2e-de87-5149-81b77dc4414d",
+        "x-ms-request-id": "2e696d03-201e-00a4-58f3-0676f9000000",
+        "x-ms-version": "2020-06-12"
+      },
+      "ResponseBody": []
+    },
+    {
+      "RequestUri": "https://seannse.blob.core.windows.net/test-filesystem-654293f1-0d5c-1371-4d95-718a4a432b4e?restype=container",
       "RequestMethod": "DELETE",
       "RequestHeaders": {
         "Accept": "application/xml",
         "Authorization": "Sanitized",
-<<<<<<< HEAD
-        "traceparent": "00-258dbad4ee3989439fd4c322d35cc292-ce0374f5451b6b44-00",
-        "User-Agent": [
-          "azsdk-net-Storage.Files.DataLake/12.7.0-alpha.20210202.1",
-          "(.NET 5.0.2; Microsoft Windows 10.0.19042)"
-        ],
-        "x-ms-client-request-id": "76097ad3-7102-9910-0af9-188b60d633f1",
-        "x-ms-date": "Tue, 02 Feb 2021 21:27:00 GMT",
-=======
-        "traceparent": "00-ddea6f4ffc2a784ea0d3db0ac66e2555-5c54df9e0e0d024a-00",
-        "User-Agent": [
-          "azsdk-net-Storage.Files.DataLake/12.7.0-alpha.20210217.1",
-          "(.NET 5.0.3; Microsoft Windows 10.0.19042)"
-        ],
-        "x-ms-client-request-id": "76097ad3-7102-9910-0af9-188b60d633f1",
-        "x-ms-date": "Wed, 17 Feb 2021 22:31:30 GMT",
->>>>>>> 1814567d
+        "traceparent": "00-0337d014a19965429eb28525b0606c59-52aa552fc31c5a4e-00",
+        "User-Agent": [
+          "azsdk-net-Storage.Files.DataLake/12.7.0-alpha.20210219.1",
+          "(.NET 5.0.3; Microsoft Windows 10.0.19041)"
+        ],
+        "x-ms-client-request-id": "22f7c31e-39e7-fb85-2f5e-23169072e63b",
+        "x-ms-date": "Fri, 19 Feb 2021 19:11:51 GMT",
         "x-ms-return-client-request-id": "true",
         "x-ms-version": "2020-06-12"
       },
@@ -195,215 +124,135 @@
       "StatusCode": 202,
       "ResponseHeaders": {
         "Content-Length": "0",
-<<<<<<< HEAD
-        "Date": "Tue, 02 Feb 2021 21:26:59 GMT",
-=======
-        "Date": "Wed, 17 Feb 2021 22:31:29 GMT",
->>>>>>> 1814567d
-        "Server": [
-          "Windows-Azure-Blob/1.0",
-          "Microsoft-HTTPAPI/2.0"
-        ],
-        "x-ms-client-request-id": "76097ad3-7102-9910-0af9-188b60d633f1",
-<<<<<<< HEAD
-        "x-ms-request-id": "ba1a202f-201e-009b-24aa-f9be5a000000",
-=======
-        "x-ms-request-id": "c9827317-001e-0025-407c-05d623000000",
->>>>>>> 1814567d
-        "x-ms-version": "2020-06-12"
-      },
-      "ResponseBody": []
-    },
-    {
-      "RequestUri": "https://seannse.blob.core.windows.net/test-filesystem-81aaab20-5152-7b7c-a9ab-d2d96d0e8648?restype=container",
-      "RequestMethod": "PUT",
-      "RequestHeaders": {
-        "Accept": "application/xml",
-        "Authorization": "Sanitized",
-<<<<<<< HEAD
-        "traceparent": "00-76eaf658fa5e43428365242053d8b53e-55854d626951b140-00",
-        "User-Agent": [
-          "azsdk-net-Storage.Files.DataLake/12.7.0-alpha.20210202.1",
-          "(.NET 5.0.2; Microsoft Windows 10.0.19042)"
+        "Date": "Fri, 19 Feb 2021 19:11:50 GMT",
+        "Server": [
+          "Windows-Azure-Blob/1.0",
+          "Microsoft-HTTPAPI/2.0"
+        ],
+        "x-ms-client-request-id": "22f7c31e-39e7-fb85-2f5e-23169072e63b",
+        "x-ms-request-id": "2e696de4-201e-00a4-2cf3-0676f9000000",
+        "x-ms-version": "2020-06-12"
+      },
+      "ResponseBody": []
+    },
+    {
+      "RequestUri": "https://seannse.blob.core.windows.net/test-filesystem-dc0791aa-2261-2b93-be93-edbfd301d67f?restype=container",
+      "RequestMethod": "PUT",
+      "RequestHeaders": {
+        "Accept": "application/xml",
+        "Authorization": "Sanitized",
+        "traceparent": "00-6097c66d8b58ab44945ce36537b44da7-438f520d09f0a24c-00",
+        "User-Agent": [
+          "azsdk-net-Storage.Files.DataLake/12.7.0-alpha.20210219.1",
+          "(.NET 5.0.3; Microsoft Windows 10.0.19041)"
         ],
         "x-ms-blob-public-access": "container",
-        "x-ms-client-request-id": "a3607b14-6d10-8171-fd8e-cc569f362bfc",
-        "x-ms-date": "Tue, 02 Feb 2021 21:27:00 GMT",
-=======
-        "traceparent": "00-317f9152d5133749ba6d6155ba6a6ec4-79654f5a0f1cd54a-00",
-        "User-Agent": [
-          "azsdk-net-Storage.Files.DataLake/12.7.0-alpha.20210217.1",
-          "(.NET 5.0.3; Microsoft Windows 10.0.19042)"
-        ],
-        "x-ms-blob-public-access": "container",
-        "x-ms-client-request-id": "a3607b14-6d10-8171-fd8e-cc569f362bfc",
-        "x-ms-date": "Wed, 17 Feb 2021 22:31:30 GMT",
->>>>>>> 1814567d
-        "x-ms-return-client-request-id": "true",
-        "x-ms-version": "2020-06-12"
-      },
-      "RequestBody": null,
-      "StatusCode": 201,
-      "ResponseHeaders": {
-        "Content-Length": "0",
-<<<<<<< HEAD
-        "Date": "Tue, 02 Feb 2021 21:27:00 GMT",
-        "ETag": "\u00220x8D8C7C147611AFC\u0022",
-        "Last-Modified": "Tue, 02 Feb 2021 21:27:01 GMT",
-=======
-        "Date": "Wed, 17 Feb 2021 22:31:30 GMT",
-        "ETag": "\u00220x8D8D393C5F96F5C\u0022",
-        "Last-Modified": "Wed, 17 Feb 2021 22:31:30 GMT",
->>>>>>> 1814567d
-        "Server": [
-          "Windows-Azure-Blob/1.0",
-          "Microsoft-HTTPAPI/2.0"
-        ],
-        "x-ms-client-request-id": "a3607b14-6d10-8171-fd8e-cc569f362bfc",
-<<<<<<< HEAD
-        "x-ms-request-id": "ee2c1430-101e-0064-73aa-f98ec7000000",
-=======
-        "x-ms-request-id": "bbb2ad12-d01e-00a0-0d7c-05fbfe000000",
->>>>>>> 1814567d
-        "x-ms-version": "2020-06-12"
-      },
-      "ResponseBody": []
-    },
-    {
-      "RequestUri": "https://seannse.dfs.core.windows.net/test-filesystem-81aaab20-5152-7b7c-a9ab-d2d96d0e8648/test-file-3398d072-9eab-1360-d203-e4f13ea3a78c?resource=file",
+        "x-ms-client-request-id": "30cc5d22-9f86-fb3e-30cb-63534cc5282e",
+        "x-ms-date": "Fri, 19 Feb 2021 19:11:51 GMT",
+        "x-ms-return-client-request-id": "true",
+        "x-ms-version": "2020-06-12"
+      },
+      "RequestBody": null,
+      "StatusCode": 201,
+      "ResponseHeaders": {
+        "Content-Length": "0",
+        "Date": "Fri, 19 Feb 2021 19:11:50 GMT",
+        "ETag": "\u00220x8D8D50A36448FB0\u0022",
+        "Last-Modified": "Fri, 19 Feb 2021 19:11:50 GMT",
+        "Server": [
+          "Windows-Azure-Blob/1.0",
+          "Microsoft-HTTPAPI/2.0"
+        ],
+        "x-ms-client-request-id": "30cc5d22-9f86-fb3e-30cb-63534cc5282e",
+        "x-ms-request-id": "2e696e9b-201e-00a4-59f3-0676f9000000",
+        "x-ms-version": "2020-06-12"
+      },
+      "ResponseBody": []
+    },
+    {
+      "RequestUri": "https://seannse.dfs.core.windows.net/test-filesystem-dc0791aa-2261-2b93-be93-edbfd301d67f/test-file-ce65a387-9184-beaf-b24e-da0d49c7ba37?resource=file",
       "RequestMethod": "PUT",
       "RequestHeaders": {
         "Accept": "application/json",
         "Authorization": "Sanitized",
-<<<<<<< HEAD
-        "traceparent": "00-715c8a92ed4a494bbbeebf71a252ce50-87ee915ab35a9443-00",
-        "User-Agent": [
-          "azsdk-net-Storage.Files.DataLake/12.7.0-alpha.20210202.1",
-          "(.NET 5.0.2; Microsoft Windows 10.0.19042)"
-        ],
-        "x-ms-client-request-id": "03661735-5c83-7623-1a4d-d10c88804359",
-        "x-ms-date": "Tue, 02 Feb 2021 21:27:00 GMT",
-=======
-        "traceparent": "00-0c01f0e69636214c86c52f5a07cee761-3baa6db1a16cd541-00",
-        "User-Agent": [
-          "azsdk-net-Storage.Files.DataLake/12.7.0-alpha.20210217.1",
-          "(.NET 5.0.3; Microsoft Windows 10.0.19042)"
-        ],
-        "x-ms-client-request-id": "03661735-5c83-7623-1a4d-d10c88804359",
-        "x-ms-date": "Wed, 17 Feb 2021 22:31:30 GMT",
->>>>>>> 1814567d
-        "x-ms-return-client-request-id": "true",
-        "x-ms-version": "2020-06-12"
-      },
-      "RequestBody": null,
-      "StatusCode": 201,
-      "ResponseHeaders": {
-        "Content-Length": "0",
-<<<<<<< HEAD
-        "Date": "Tue, 02 Feb 2021 21:27:01 GMT",
-        "ETag": "\u00220x8D8C7C1479CE82C\u0022",
-        "Last-Modified": "Tue, 02 Feb 2021 21:27:01 GMT",
-=======
-        "Date": "Wed, 17 Feb 2021 22:31:30 GMT",
-        "ETag": "\u00220x8D8D393C62C2339\u0022",
-        "Last-Modified": "Wed, 17 Feb 2021 22:31:31 GMT",
->>>>>>> 1814567d
+        "traceparent": "00-efb9a635d9cdbf4e948848a2c7486fd9-5a743b0de089014b-00",
+        "User-Agent": [
+          "azsdk-net-Storage.Files.DataLake/12.7.0-alpha.20210219.1",
+          "(.NET 5.0.3; Microsoft Windows 10.0.19041)"
+        ],
+        "x-ms-client-request-id": "cd44aa2c-e921-9022-ad0d-7d37c431b269",
+        "x-ms-date": "Fri, 19 Feb 2021 19:11:51 GMT",
+        "x-ms-return-client-request-id": "true",
+        "x-ms-version": "2020-06-12"
+      },
+      "RequestBody": null,
+      "StatusCode": 201,
+      "ResponseHeaders": {
+        "Content-Length": "0",
+        "Date": "Fri, 19 Feb 2021 19:11:50 GMT",
+        "ETag": "\u00220x8D8D50A3653A96E\u0022",
+        "Last-Modified": "Fri, 19 Feb 2021 19:11:51 GMT",
         "Server": [
           "Windows-Azure-HDFS/1.0",
           "Microsoft-HTTPAPI/2.0"
         ],
-        "x-ms-client-request-id": "03661735-5c83-7623-1a4d-d10c88804359",
-<<<<<<< HEAD
-        "x-ms-request-id": "2ce92519-601f-001c-42aa-f92d3f000000",
-=======
-        "x-ms-request-id": "a8fcf7f2-701f-0072-577c-057810000000",
->>>>>>> 1814567d
-        "x-ms-version": "2020-06-12"
-      },
-      "ResponseBody": []
-    },
-    {
-      "RequestUri": "https://seannse.blob.core.windows.net/test-filesystem-81aaab20-5152-7b7c-a9ab-d2d96d0e8648/test-file-3398d072-9eab-1360-d203-e4f13ea3a78c?comp=lease",
-      "RequestMethod": "PUT",
-      "RequestHeaders": {
-        "Accept": "application/xml",
-        "Authorization": "Sanitized",
-<<<<<<< HEAD
-        "If-Modified-Since": "Mon, 01 Feb 2021 21:26:59 GMT",
-        "traceparent": "00-7cc922453346e6448e2edaff80b75e13-9788ffc635bec74b-00",
-        "User-Agent": [
-          "azsdk-net-Storage.Files.DataLake/12.7.0-alpha.20210202.1",
-          "(.NET 5.0.2; Microsoft Windows 10.0.19042)"
-        ],
-        "x-ms-client-request-id": "ff1c3d65-6c47-fcf3-c9d6-6b70e4216ebc",
-        "x-ms-date": "Tue, 02 Feb 2021 21:27:01 GMT",
-=======
-        "If-Modified-Since": "Tue, 16 Feb 2021 22:31:29 GMT",
-        "traceparent": "00-c2da2d51fc10ad45a1d0bd7ef65fbe05-1b9f49ffa6c9fb47-00",
-        "User-Agent": [
-          "azsdk-net-Storage.Files.DataLake/12.7.0-alpha.20210217.1",
-          "(.NET 5.0.3; Microsoft Windows 10.0.19042)"
-        ],
-        "x-ms-client-request-id": "ff1c3d65-6c47-fcf3-c9d6-6b70e4216ebc",
-        "x-ms-date": "Wed, 17 Feb 2021 22:31:31 GMT",
->>>>>>> 1814567d
+        "x-ms-client-request-id": "cd44aa2c-e921-9022-ad0d-7d37c431b269",
+        "x-ms-request-id": "6f4b7843-e01f-004f-60f3-060e0b000000",
+        "x-ms-version": "2020-06-12"
+      },
+      "ResponseBody": []
+    },
+    {
+      "RequestUri": "https://seannse.blob.core.windows.net/test-filesystem-dc0791aa-2261-2b93-be93-edbfd301d67f/test-file-ce65a387-9184-beaf-b24e-da0d49c7ba37?comp=lease",
+      "RequestMethod": "PUT",
+      "RequestHeaders": {
+        "Accept": "application/xml",
+        "Authorization": "Sanitized",
+        "If-Modified-Since": "Thu, 18 Feb 2021 19:11:51 GMT",
+        "traceparent": "00-19ce57ae8db5d644bf5f362303ab010d-b7838108a8f58a4e-00",
+        "User-Agent": [
+          "azsdk-net-Storage.Files.DataLake/12.7.0-alpha.20210219.1",
+          "(.NET 5.0.3; Microsoft Windows 10.0.19041)"
+        ],
+        "x-ms-client-request-id": "5bb0ba40-6413-7a13-b163-22cf9d9023bd",
+        "x-ms-date": "Fri, 19 Feb 2021 19:11:51 GMT",
         "x-ms-lease-action": "acquire",
         "x-ms-lease-duration": "15",
-        "x-ms-proposed-lease-id": "9b3a40e6-3872-8f4d-9813-7702075dd350",
-        "x-ms-return-client-request-id": "true",
-        "x-ms-version": "2020-06-12"
-      },
-      "RequestBody": null,
-      "StatusCode": 201,
-      "ResponseHeaders": {
-        "Content-Length": "0",
-<<<<<<< HEAD
-        "Date": "Tue, 02 Feb 2021 21:27:01 GMT",
-        "ETag": "\u00220x8D8C7C1479CE82C\u0022",
-        "Last-Modified": "Tue, 02 Feb 2021 21:27:01 GMT",
-=======
-        "Date": "Wed, 17 Feb 2021 22:31:30 GMT",
-        "ETag": "\u00220x8D8D393C62C2339\u0022",
-        "Last-Modified": "Wed, 17 Feb 2021 22:31:31 GMT",
->>>>>>> 1814567d
-        "Server": [
-          "Windows-Azure-Blob/1.0",
-          "Microsoft-HTTPAPI/2.0"
-        ],
-        "x-ms-client-request-id": "ff1c3d65-6c47-fcf3-c9d6-6b70e4216ebc",
-        "x-ms-lease-id": "9b3a40e6-3872-8f4d-9813-7702075dd350",
-<<<<<<< HEAD
-        "x-ms-request-id": "ee2c150a-101e-0064-35aa-f98ec7000000",
-=======
-        "x-ms-request-id": "bbb2affc-d01e-00a0-4d7c-05fbfe000000",
->>>>>>> 1814567d
-        "x-ms-version": "2020-06-12"
-      },
-      "ResponseBody": []
-    },
-    {
-      "RequestUri": "https://seannse.blob.core.windows.net/test-filesystem-81aaab20-5152-7b7c-a9ab-d2d96d0e8648?restype=container",
+        "x-ms-proposed-lease-id": "07782c10-b128-e1f9-aa52-4c926def3727",
+        "x-ms-return-client-request-id": "true",
+        "x-ms-version": "2020-06-12"
+      },
+      "RequestBody": null,
+      "StatusCode": 201,
+      "ResponseHeaders": {
+        "Content-Length": "0",
+        "Date": "Fri, 19 Feb 2021 19:11:50 GMT",
+        "ETag": "\u00220x8D8D50A3653A96E\u0022",
+        "Last-Modified": "Fri, 19 Feb 2021 19:11:51 GMT",
+        "Server": [
+          "Windows-Azure-Blob/1.0",
+          "Microsoft-HTTPAPI/2.0"
+        ],
+        "x-ms-client-request-id": "5bb0ba40-6413-7a13-b163-22cf9d9023bd",
+        "x-ms-lease-id": "07782c10-b128-e1f9-aa52-4c926def3727",
+        "x-ms-request-id": "2e697040-201e-00a4-6bf3-0676f9000000",
+        "x-ms-version": "2020-06-12"
+      },
+      "ResponseBody": []
+    },
+    {
+      "RequestUri": "https://seannse.blob.core.windows.net/test-filesystem-dc0791aa-2261-2b93-be93-edbfd301d67f?restype=container",
       "RequestMethod": "DELETE",
       "RequestHeaders": {
         "Accept": "application/xml",
         "Authorization": "Sanitized",
-<<<<<<< HEAD
-        "traceparent": "00-0eda0f3a5af3324c8b6099f32a9ca616-4deeb6d30b88084f-00",
-        "User-Agent": [
-          "azsdk-net-Storage.Files.DataLake/12.7.0-alpha.20210202.1",
-          "(.NET 5.0.2; Microsoft Windows 10.0.19042)"
-        ],
-        "x-ms-client-request-id": "ca9d3d17-d341-8f08-8bbe-5d673798dabe",
-        "x-ms-date": "Tue, 02 Feb 2021 21:27:01 GMT",
-=======
-        "traceparent": "00-3bd95f93fd0ad247a7387b319ae95631-54a27122424add4c-00",
-        "User-Agent": [
-          "azsdk-net-Storage.Files.DataLake/12.7.0-alpha.20210217.1",
-          "(.NET 5.0.3; Microsoft Windows 10.0.19042)"
-        ],
-        "x-ms-client-request-id": "ca9d3d17-d341-8f08-8bbe-5d673798dabe",
-        "x-ms-date": "Wed, 17 Feb 2021 22:31:31 GMT",
->>>>>>> 1814567d
+        "traceparent": "00-c60ec5ab62d51f47885bb61d601108ed-c891c665a55df143-00",
+        "User-Agent": [
+          "azsdk-net-Storage.Files.DataLake/12.7.0-alpha.20210219.1",
+          "(.NET 5.0.3; Microsoft Windows 10.0.19041)"
+        ],
+        "x-ms-client-request-id": "b252fa04-dc3f-7e14-8a66-ee1fca465491",
+        "x-ms-date": "Fri, 19 Feb 2021 19:11:51 GMT",
         "x-ms-return-client-request-id": "true",
         "x-ms-version": "2020-06-12"
       },
@@ -411,215 +260,135 @@
       "StatusCode": 202,
       "ResponseHeaders": {
         "Content-Length": "0",
-<<<<<<< HEAD
-        "Date": "Tue, 02 Feb 2021 21:27:01 GMT",
-=======
-        "Date": "Wed, 17 Feb 2021 22:31:30 GMT",
->>>>>>> 1814567d
-        "Server": [
-          "Windows-Azure-Blob/1.0",
-          "Microsoft-HTTPAPI/2.0"
-        ],
-        "x-ms-client-request-id": "ca9d3d17-d341-8f08-8bbe-5d673798dabe",
-<<<<<<< HEAD
-        "x-ms-request-id": "ee2c1539-101e-0064-62aa-f98ec7000000",
-=======
-        "x-ms-request-id": "bbb2b090-d01e-00a0-5a7c-05fbfe000000",
->>>>>>> 1814567d
-        "x-ms-version": "2020-06-12"
-      },
-      "ResponseBody": []
-    },
-    {
-      "RequestUri": "https://seannse.blob.core.windows.net/test-filesystem-90e71bde-f21b-4875-21d9-c8ccb0ce9cdc?restype=container",
-      "RequestMethod": "PUT",
-      "RequestHeaders": {
-        "Accept": "application/xml",
-        "Authorization": "Sanitized",
-<<<<<<< HEAD
-        "traceparent": "00-3fdcc22ed153c147804dca51c4fe7108-89bfbc12fa95564e-00",
-        "User-Agent": [
-          "azsdk-net-Storage.Files.DataLake/12.7.0-alpha.20210202.1",
-          "(.NET 5.0.2; Microsoft Windows 10.0.19042)"
+        "Date": "Fri, 19 Feb 2021 19:11:51 GMT",
+        "Server": [
+          "Windows-Azure-Blob/1.0",
+          "Microsoft-HTTPAPI/2.0"
+        ],
+        "x-ms-client-request-id": "b252fa04-dc3f-7e14-8a66-ee1fca465491",
+        "x-ms-request-id": "2e697134-201e-00a4-4ff3-0676f9000000",
+        "x-ms-version": "2020-06-12"
+      },
+      "ResponseBody": []
+    },
+    {
+      "RequestUri": "https://seannse.blob.core.windows.net/test-filesystem-d2520be9-286c-2d01-d38c-448d7ff892df?restype=container",
+      "RequestMethod": "PUT",
+      "RequestHeaders": {
+        "Accept": "application/xml",
+        "Authorization": "Sanitized",
+        "traceparent": "00-9d8f2bb988dec64c9f11a9a6239d77af-00e25942753f7a4b-00",
+        "User-Agent": [
+          "azsdk-net-Storage.Files.DataLake/12.7.0-alpha.20210219.1",
+          "(.NET 5.0.3; Microsoft Windows 10.0.19041)"
         ],
         "x-ms-blob-public-access": "container",
-        "x-ms-client-request-id": "4545fda1-ec06-2450-c754-a8680b3cdfbd",
-        "x-ms-date": "Tue, 02 Feb 2021 21:27:01 GMT",
-=======
-        "traceparent": "00-ac047ee71f6a014bbbb99abe16849680-8df470e906ba8547-00",
-        "User-Agent": [
-          "azsdk-net-Storage.Files.DataLake/12.7.0-alpha.20210217.1",
-          "(.NET 5.0.3; Microsoft Windows 10.0.19042)"
-        ],
-        "x-ms-blob-public-access": "container",
-        "x-ms-client-request-id": "4545fda1-ec06-2450-c754-a8680b3cdfbd",
-        "x-ms-date": "Wed, 17 Feb 2021 22:31:31 GMT",
->>>>>>> 1814567d
-        "x-ms-return-client-request-id": "true",
-        "x-ms-version": "2020-06-12"
-      },
-      "RequestBody": null,
-      "StatusCode": 201,
-      "ResponseHeaders": {
-        "Content-Length": "0",
-<<<<<<< HEAD
-        "Date": "Tue, 02 Feb 2021 21:27:01 GMT",
-        "ETag": "\u00220x8D8C7C147ED4483\u0022",
-        "Last-Modified": "Tue, 02 Feb 2021 21:27:02 GMT",
-=======
-        "Date": "Wed, 17 Feb 2021 22:31:31 GMT",
-        "ETag": "\u00220x8D8D393C6724D5A\u0022",
-        "Last-Modified": "Wed, 17 Feb 2021 22:31:31 GMT",
->>>>>>> 1814567d
-        "Server": [
-          "Windows-Azure-Blob/1.0",
-          "Microsoft-HTTPAPI/2.0"
-        ],
-        "x-ms-client-request-id": "4545fda1-ec06-2450-c754-a8680b3cdfbd",
-<<<<<<< HEAD
-        "x-ms-request-id": "01f6b7fc-b01e-001f-55aa-f9cc5b000000",
-=======
-        "x-ms-request-id": "9f0089dd-301e-0087-517c-05ec3a000000",
->>>>>>> 1814567d
-        "x-ms-version": "2020-06-12"
-      },
-      "ResponseBody": []
-    },
-    {
-      "RequestUri": "https://seannse.dfs.core.windows.net/test-filesystem-90e71bde-f21b-4875-21d9-c8ccb0ce9cdc/test-file-380e8122-323f-3a3a-9f41-189b746f896c?resource=file",
+        "x-ms-client-request-id": "dc315331-e57e-db7d-f925-dfb29787fe92",
+        "x-ms-date": "Fri, 19 Feb 2021 19:11:52 GMT",
+        "x-ms-return-client-request-id": "true",
+        "x-ms-version": "2020-06-12"
+      },
+      "RequestBody": null,
+      "StatusCode": 201,
+      "ResponseHeaders": {
+        "Content-Length": "0",
+        "Date": "Fri, 19 Feb 2021 19:11:51 GMT",
+        "ETag": "\u00220x8D8D50A3678C914\u0022",
+        "Last-Modified": "Fri, 19 Feb 2021 19:11:51 GMT",
+        "Server": [
+          "Windows-Azure-Blob/1.0",
+          "Microsoft-HTTPAPI/2.0"
+        ],
+        "x-ms-client-request-id": "dc315331-e57e-db7d-f925-dfb29787fe92",
+        "x-ms-request-id": "2e697203-201e-00a4-0ff3-0676f9000000",
+        "x-ms-version": "2020-06-12"
+      },
+      "ResponseBody": []
+    },
+    {
+      "RequestUri": "https://seannse.dfs.core.windows.net/test-filesystem-d2520be9-286c-2d01-d38c-448d7ff892df/test-file-91750ed4-b27b-7953-8c58-91958d18080c?resource=file",
       "RequestMethod": "PUT",
       "RequestHeaders": {
         "Accept": "application/json",
         "Authorization": "Sanitized",
-<<<<<<< HEAD
-        "traceparent": "00-1ec07ba06110df4e97fb097372917757-ad8e085be4ab8d44-00",
-        "User-Agent": [
-          "azsdk-net-Storage.Files.DataLake/12.7.0-alpha.20210202.1",
-          "(.NET 5.0.2; Microsoft Windows 10.0.19042)"
-        ],
-        "x-ms-client-request-id": "3de3c0a1-d3a5-6e5f-c30b-a5c4d4b5b057",
-        "x-ms-date": "Tue, 02 Feb 2021 21:27:01 GMT",
-=======
-        "traceparent": "00-9b7ef43e1d74234ea03e5002958e4a57-f6d243df559bd14d-00",
-        "User-Agent": [
-          "azsdk-net-Storage.Files.DataLake/12.7.0-alpha.20210217.1",
-          "(.NET 5.0.3; Microsoft Windows 10.0.19042)"
-        ],
-        "x-ms-client-request-id": "3de3c0a1-d3a5-6e5f-c30b-a5c4d4b5b057",
-        "x-ms-date": "Wed, 17 Feb 2021 22:31:31 GMT",
->>>>>>> 1814567d
-        "x-ms-return-client-request-id": "true",
-        "x-ms-version": "2020-06-12"
-      },
-      "RequestBody": null,
-      "StatusCode": 201,
-      "ResponseHeaders": {
-        "Content-Length": "0",
-<<<<<<< HEAD
-        "Date": "Tue, 02 Feb 2021 21:27:02 GMT",
-        "ETag": "\u00220x8D8C7C14826116C\u0022",
-        "Last-Modified": "Tue, 02 Feb 2021 21:27:02 GMT",
-=======
-        "Date": "Wed, 17 Feb 2021 22:31:31 GMT",
-        "ETag": "\u00220x8D8D393C6AC37C4\u0022",
-        "Last-Modified": "Wed, 17 Feb 2021 22:31:31 GMT",
->>>>>>> 1814567d
+        "traceparent": "00-699ac3b1effc4f42a691704c059ceb0d-39baf14a120ff341-00",
+        "User-Agent": [
+          "azsdk-net-Storage.Files.DataLake/12.7.0-alpha.20210219.1",
+          "(.NET 5.0.3; Microsoft Windows 10.0.19041)"
+        ],
+        "x-ms-client-request-id": "161408d7-c752-7f54-ffb8-502554e84ee1",
+        "x-ms-date": "Fri, 19 Feb 2021 19:11:52 GMT",
+        "x-ms-return-client-request-id": "true",
+        "x-ms-version": "2020-06-12"
+      },
+      "RequestBody": null,
+      "StatusCode": 201,
+      "ResponseHeaders": {
+        "Content-Length": "0",
+        "Date": "Fri, 19 Feb 2021 19:11:50 GMT",
+        "ETag": "\u00220x8D8D50A36872EE9\u0022",
+        "Last-Modified": "Fri, 19 Feb 2021 19:11:51 GMT",
         "Server": [
           "Windows-Azure-HDFS/1.0",
           "Microsoft-HTTPAPI/2.0"
         ],
-        "x-ms-client-request-id": "3de3c0a1-d3a5-6e5f-c30b-a5c4d4b5b057",
-<<<<<<< HEAD
-        "x-ms-request-id": "bfe86027-801f-0076-23aa-f9f517000000",
-=======
-        "x-ms-request-id": "dea9725e-801f-0066-597c-05307f000000",
->>>>>>> 1814567d
-        "x-ms-version": "2020-06-12"
-      },
-      "ResponseBody": []
-    },
-    {
-      "RequestUri": "https://seannse.blob.core.windows.net/test-filesystem-90e71bde-f21b-4875-21d9-c8ccb0ce9cdc/test-file-380e8122-323f-3a3a-9f41-189b746f896c?comp=lease",
-      "RequestMethod": "PUT",
-      "RequestHeaders": {
-        "Accept": "application/xml",
-        "Authorization": "Sanitized",
-<<<<<<< HEAD
-        "If-Unmodified-Since": "Wed, 03 Feb 2021 21:26:59 GMT",
-        "traceparent": "00-0af0ff581d24a74fa4d7712f14eac5d3-e863340e8e25c547-00",
-        "User-Agent": [
-          "azsdk-net-Storage.Files.DataLake/12.7.0-alpha.20210202.1",
-          "(.NET 5.0.2; Microsoft Windows 10.0.19042)"
-        ],
-        "x-ms-client-request-id": "c0638883-b778-742a-8c17-91024a531cb8",
-        "x-ms-date": "Tue, 02 Feb 2021 21:27:02 GMT",
-=======
-        "If-Unmodified-Since": "Thu, 18 Feb 2021 22:31:29 GMT",
-        "traceparent": "00-6f7c084ee1738d4a9e1509b473de00ab-e033c1fd4aae7b41-00",
-        "User-Agent": [
-          "azsdk-net-Storage.Files.DataLake/12.7.0-alpha.20210217.1",
-          "(.NET 5.0.3; Microsoft Windows 10.0.19042)"
-        ],
-        "x-ms-client-request-id": "c0638883-b778-742a-8c17-91024a531cb8",
-        "x-ms-date": "Wed, 17 Feb 2021 22:31:32 GMT",
->>>>>>> 1814567d
+        "x-ms-client-request-id": "161408d7-c752-7f54-ffb8-502554e84ee1",
+        "x-ms-request-id": "6f4b78a3-e01f-004f-40f3-060e0b000000",
+        "x-ms-version": "2020-06-12"
+      },
+      "ResponseBody": []
+    },
+    {
+      "RequestUri": "https://seannse.blob.core.windows.net/test-filesystem-d2520be9-286c-2d01-d38c-448d7ff892df/test-file-91750ed4-b27b-7953-8c58-91958d18080c?comp=lease",
+      "RequestMethod": "PUT",
+      "RequestHeaders": {
+        "Accept": "application/xml",
+        "Authorization": "Sanitized",
+        "If-Unmodified-Since": "Sat, 20 Feb 2021 19:11:51 GMT",
+        "traceparent": "00-73a715028a3487468ec2fb4e5875386d-25e14687dab98447-00",
+        "User-Agent": [
+          "azsdk-net-Storage.Files.DataLake/12.7.0-alpha.20210219.1",
+          "(.NET 5.0.3; Microsoft Windows 10.0.19041)"
+        ],
+        "x-ms-client-request-id": "befcc7a0-3e4d-048e-3df5-69a1efc776c4",
+        "x-ms-date": "Fri, 19 Feb 2021 19:11:52 GMT",
         "x-ms-lease-action": "acquire",
         "x-ms-lease-duration": "15",
-        "x-ms-proposed-lease-id": "e29a3bcb-2c11-cb34-aba3-880b520a3d8c",
-        "x-ms-return-client-request-id": "true",
-        "x-ms-version": "2020-06-12"
-      },
-      "RequestBody": null,
-      "StatusCode": 201,
-      "ResponseHeaders": {
-        "Content-Length": "0",
-<<<<<<< HEAD
-        "Date": "Tue, 02 Feb 2021 21:27:01 GMT",
-        "ETag": "\u00220x8D8C7C14826116C\u0022",
-        "Last-Modified": "Tue, 02 Feb 2021 21:27:02 GMT",
-=======
-        "Date": "Wed, 17 Feb 2021 22:31:31 GMT",
-        "ETag": "\u00220x8D8D393C6AC37C4\u0022",
-        "Last-Modified": "Wed, 17 Feb 2021 22:31:31 GMT",
->>>>>>> 1814567d
-        "Server": [
-          "Windows-Azure-Blob/1.0",
-          "Microsoft-HTTPAPI/2.0"
-        ],
-        "x-ms-client-request-id": "c0638883-b778-742a-8c17-91024a531cb8",
-        "x-ms-lease-id": "e29a3bcb-2c11-cb34-aba3-880b520a3d8c",
-<<<<<<< HEAD
-        "x-ms-request-id": "01f6b868-b01e-001f-32aa-f9cc5b000000",
-=======
-        "x-ms-request-id": "9f008b30-301e-0087-157c-05ec3a000000",
->>>>>>> 1814567d
-        "x-ms-version": "2020-06-12"
-      },
-      "ResponseBody": []
-    },
-    {
-      "RequestUri": "https://seannse.blob.core.windows.net/test-filesystem-90e71bde-f21b-4875-21d9-c8ccb0ce9cdc?restype=container",
+        "x-ms-proposed-lease-id": "237ed31c-d22b-1fcb-adb0-d78c093ae7c0",
+        "x-ms-return-client-request-id": "true",
+        "x-ms-version": "2020-06-12"
+      },
+      "RequestBody": null,
+      "StatusCode": 201,
+      "ResponseHeaders": {
+        "Content-Length": "0",
+        "Date": "Fri, 19 Feb 2021 19:11:51 GMT",
+        "ETag": "\u00220x8D8D50A36872EE9\u0022",
+        "Last-Modified": "Fri, 19 Feb 2021 19:11:51 GMT",
+        "Server": [
+          "Windows-Azure-Blob/1.0",
+          "Microsoft-HTTPAPI/2.0"
+        ],
+        "x-ms-client-request-id": "befcc7a0-3e4d-048e-3df5-69a1efc776c4",
+        "x-ms-lease-id": "237ed31c-d22b-1fcb-adb0-d78c093ae7c0",
+        "x-ms-request-id": "2e6973cb-201e-00a4-43f3-0676f9000000",
+        "x-ms-version": "2020-06-12"
+      },
+      "ResponseBody": []
+    },
+    {
+      "RequestUri": "https://seannse.blob.core.windows.net/test-filesystem-d2520be9-286c-2d01-d38c-448d7ff892df?restype=container",
       "RequestMethod": "DELETE",
       "RequestHeaders": {
         "Accept": "application/xml",
         "Authorization": "Sanitized",
-<<<<<<< HEAD
-        "traceparent": "00-0a07b5f7930a9f489a3fd39792ba5ce3-9384bda3d6e91442-00",
-        "User-Agent": [
-          "azsdk-net-Storage.Files.DataLake/12.7.0-alpha.20210202.1",
-          "(.NET 5.0.2; Microsoft Windows 10.0.19042)"
-        ],
-        "x-ms-client-request-id": "c9888d0b-7da7-ef13-b185-2774bac4af76",
-        "x-ms-date": "Tue, 02 Feb 2021 21:27:02 GMT",
-=======
-        "traceparent": "00-634297a092129342b681f475093bd831-67ef9d32d2c1644b-00",
-        "User-Agent": [
-          "azsdk-net-Storage.Files.DataLake/12.7.0-alpha.20210217.1",
-          "(.NET 5.0.3; Microsoft Windows 10.0.19042)"
-        ],
-        "x-ms-client-request-id": "c9888d0b-7da7-ef13-b185-2774bac4af76",
-        "x-ms-date": "Wed, 17 Feb 2021 22:31:32 GMT",
->>>>>>> 1814567d
+        "traceparent": "00-993a30d53e6ffe4eb1507deab2936b9a-fca9fa20076d8f47-00",
+        "User-Agent": [
+          "azsdk-net-Storage.Files.DataLake/12.7.0-alpha.20210219.1",
+          "(.NET 5.0.3; Microsoft Windows 10.0.19041)"
+        ],
+        "x-ms-client-request-id": "42eb0441-293e-b873-47b9-460e87187c58",
+        "x-ms-date": "Fri, 19 Feb 2021 19:11:52 GMT",
         "x-ms-return-client-request-id": "true",
         "x-ms-version": "2020-06-12"
       },
@@ -627,153 +396,96 @@
       "StatusCode": 202,
       "ResponseHeaders": {
         "Content-Length": "0",
-<<<<<<< HEAD
-        "Date": "Tue, 02 Feb 2021 21:27:02 GMT",
-=======
-        "Date": "Wed, 17 Feb 2021 22:31:31 GMT",
->>>>>>> 1814567d
-        "Server": [
-          "Windows-Azure-Blob/1.0",
-          "Microsoft-HTTPAPI/2.0"
-        ],
-        "x-ms-client-request-id": "c9888d0b-7da7-ef13-b185-2774bac4af76",
-<<<<<<< HEAD
-        "x-ms-request-id": "01f6b885-b01e-001f-4baa-f9cc5b000000",
-=======
-        "x-ms-request-id": "9f008b84-301e-0087-617c-05ec3a000000",
->>>>>>> 1814567d
-        "x-ms-version": "2020-06-12"
-      },
-      "ResponseBody": []
-    },
-    {
-      "RequestUri": "https://seannse.blob.core.windows.net/test-filesystem-98ae35a0-9ef3-863e-bce4-4bd99fd536d3?restype=container",
-      "RequestMethod": "PUT",
-      "RequestHeaders": {
-        "Accept": "application/xml",
-        "Authorization": "Sanitized",
-<<<<<<< HEAD
-        "traceparent": "00-b0dcebd93ba55f498aa4a16451cf832d-a9d804cdd99c8442-00",
-        "User-Agent": [
-          "azsdk-net-Storage.Files.DataLake/12.7.0-alpha.20210202.1",
-          "(.NET 5.0.2; Microsoft Windows 10.0.19042)"
+        "Date": "Fri, 19 Feb 2021 19:11:51 GMT",
+        "Server": [
+          "Windows-Azure-Blob/1.0",
+          "Microsoft-HTTPAPI/2.0"
+        ],
+        "x-ms-client-request-id": "42eb0441-293e-b873-47b9-460e87187c58",
+        "x-ms-request-id": "2e6974b1-201e-00a4-1df3-0676f9000000",
+        "x-ms-version": "2020-06-12"
+      },
+      "ResponseBody": []
+    },
+    {
+      "RequestUri": "https://seannse.blob.core.windows.net/test-filesystem-d43d6865-f10c-d6a7-e9d1-a43b3b3e5e80?restype=container",
+      "RequestMethod": "PUT",
+      "RequestHeaders": {
+        "Accept": "application/xml",
+        "Authorization": "Sanitized",
+        "traceparent": "00-eebd7db4b3b1cf48bb2a9e846a445ab0-a9d5aab4f3dba843-00",
+        "User-Agent": [
+          "azsdk-net-Storage.Files.DataLake/12.7.0-alpha.20210219.1",
+          "(.NET 5.0.3; Microsoft Windows 10.0.19041)"
         ],
         "x-ms-blob-public-access": "container",
-        "x-ms-client-request-id": "08b5a1f0-8209-6da7-4e01-0dc3313a4fdc",
-        "x-ms-date": "Tue, 02 Feb 2021 21:27:02 GMT",
-=======
-        "traceparent": "00-466534150edab34d9b8cb7b53b86d852-949942b91ef4d341-00",
-        "User-Agent": [
-          "azsdk-net-Storage.Files.DataLake/12.7.0-alpha.20210217.1",
-          "(.NET 5.0.3; Microsoft Windows 10.0.19042)"
-        ],
-        "x-ms-blob-public-access": "container",
-        "x-ms-client-request-id": "08b5a1f0-8209-6da7-4e01-0dc3313a4fdc",
-        "x-ms-date": "Wed, 17 Feb 2021 22:31:32 GMT",
->>>>>>> 1814567d
-        "x-ms-return-client-request-id": "true",
-        "x-ms-version": "2020-06-12"
-      },
-      "RequestBody": null,
-      "StatusCode": 201,
-      "ResponseHeaders": {
-        "Content-Length": "0",
-<<<<<<< HEAD
-        "Date": "Tue, 02 Feb 2021 21:27:02 GMT",
-        "ETag": "\u00220x8D8C7C1487C1D67\u0022",
-        "Last-Modified": "Tue, 02 Feb 2021 21:27:03 GMT",
-=======
-        "Date": "Wed, 17 Feb 2021 22:31:31 GMT",
-        "ETag": "\u00220x8D8D393C6FB54A1\u0022",
-        "Last-Modified": "Wed, 17 Feb 2021 22:31:32 GMT",
->>>>>>> 1814567d
-        "Server": [
-          "Windows-Azure-Blob/1.0",
-          "Microsoft-HTTPAPI/2.0"
-        ],
-        "x-ms-client-request-id": "08b5a1f0-8209-6da7-4e01-0dc3313a4fdc",
-<<<<<<< HEAD
-        "x-ms-request-id": "3645dd85-701e-0010-41aa-f9ba37000000",
-=======
-        "x-ms-request-id": "c982766b-001e-0025-4f7c-05d623000000",
->>>>>>> 1814567d
-        "x-ms-version": "2020-06-12"
-      },
-      "ResponseBody": []
-    },
-    {
-      "RequestUri": "https://seannse.dfs.core.windows.net/test-filesystem-98ae35a0-9ef3-863e-bce4-4bd99fd536d3/test-file-c377534e-f2ce-4dab-245e-93c45708b064?resource=file",
+        "x-ms-client-request-id": "3deaaa95-e57f-5065-5c15-586d85377d09",
+        "x-ms-date": "Fri, 19 Feb 2021 19:11:52 GMT",
+        "x-ms-return-client-request-id": "true",
+        "x-ms-version": "2020-06-12"
+      },
+      "RequestBody": null,
+      "StatusCode": 201,
+      "ResponseHeaders": {
+        "Content-Length": "0",
+        "Date": "Fri, 19 Feb 2021 19:11:51 GMT",
+        "ETag": "\u00220x8D8D50A36AD9EDA\u0022",
+        "Last-Modified": "Fri, 19 Feb 2021 19:11:51 GMT",
+        "Server": [
+          "Windows-Azure-Blob/1.0",
+          "Microsoft-HTTPAPI/2.0"
+        ],
+        "x-ms-client-request-id": "3deaaa95-e57f-5065-5c15-586d85377d09",
+        "x-ms-request-id": "2e6975b3-201e-00a4-14f3-0676f9000000",
+        "x-ms-version": "2020-06-12"
+      },
+      "ResponseBody": []
+    },
+    {
+      "RequestUri": "https://seannse.dfs.core.windows.net/test-filesystem-d43d6865-f10c-d6a7-e9d1-a43b3b3e5e80/test-file-90d4c65a-91b8-317c-e297-b797ba36531b?resource=file",
       "RequestMethod": "PUT",
       "RequestHeaders": {
         "Accept": "application/json",
         "Authorization": "Sanitized",
-<<<<<<< HEAD
-        "traceparent": "00-2194059377fbba42b80cbd7084109cd3-49b78a42e0063346-00",
-        "User-Agent": [
-          "azsdk-net-Storage.Files.DataLake/12.7.0-alpha.20210202.1",
-          "(.NET 5.0.2; Microsoft Windows 10.0.19042)"
-        ],
-        "x-ms-client-request-id": "82e76ade-02e0-fde1-f667-e3abeee31546",
-        "x-ms-date": "Tue, 02 Feb 2021 21:27:02 GMT",
-=======
-        "traceparent": "00-df02349501e9ad48aeb289be72f67833-9d0e4c397ace6f44-00",
-        "User-Agent": [
-          "azsdk-net-Storage.Files.DataLake/12.7.0-alpha.20210217.1",
-          "(.NET 5.0.3; Microsoft Windows 10.0.19042)"
-        ],
-        "x-ms-client-request-id": "82e76ade-02e0-fde1-f667-e3abeee31546",
-        "x-ms-date": "Wed, 17 Feb 2021 22:31:32 GMT",
->>>>>>> 1814567d
-        "x-ms-return-client-request-id": "true",
-        "x-ms-version": "2020-06-12"
-      },
-      "RequestBody": null,
-      "StatusCode": 201,
-      "ResponseHeaders": {
-        "Content-Length": "0",
-<<<<<<< HEAD
-        "Date": "Tue, 02 Feb 2021 21:27:02 GMT",
-        "ETag": "\u00220x8D8C7C148BAC2F5\u0022",
-        "Last-Modified": "Tue, 02 Feb 2021 21:27:03 GMT",
-=======
-        "Date": "Wed, 17 Feb 2021 22:31:32 GMT",
-        "ETag": "\u00220x8D8D393C7316CC3\u0022",
-        "Last-Modified": "Wed, 17 Feb 2021 22:31:32 GMT",
->>>>>>> 1814567d
+        "traceparent": "00-25c81807604b91458e46d4aa5fc2dee9-42951f75fbd1e147-00",
+        "User-Agent": [
+          "azsdk-net-Storage.Files.DataLake/12.7.0-alpha.20210219.1",
+          "(.NET 5.0.3; Microsoft Windows 10.0.19041)"
+        ],
+        "x-ms-client-request-id": "bd172df8-12fa-0447-2db8-5be72dce9526",
+        "x-ms-date": "Fri, 19 Feb 2021 19:11:52 GMT",
+        "x-ms-return-client-request-id": "true",
+        "x-ms-version": "2020-06-12"
+      },
+      "RequestBody": null,
+      "StatusCode": 201,
+      "ResponseHeaders": {
+        "Content-Length": "0",
+        "Date": "Fri, 19 Feb 2021 19:11:51 GMT",
+        "ETag": "\u00220x8D8D50A36BBF8E0\u0022",
+        "Last-Modified": "Fri, 19 Feb 2021 19:11:51 GMT",
         "Server": [
           "Windows-Azure-HDFS/1.0",
           "Microsoft-HTTPAPI/2.0"
         ],
-        "x-ms-client-request-id": "82e76ade-02e0-fde1-f667-e3abeee31546",
-<<<<<<< HEAD
-        "x-ms-request-id": "8e722fe6-801f-0004-30aa-f9f258000000",
-=======
-        "x-ms-request-id": "4ccb0222-a01f-0061-707c-055c1c000000",
->>>>>>> 1814567d
-        "x-ms-version": "2020-06-12"
-      },
-      "ResponseBody": []
-    },
-    {
-      "RequestUri": "https://seannse.blob.core.windows.net/test-filesystem-98ae35a0-9ef3-863e-bce4-4bd99fd536d3/test-file-c377534e-f2ce-4dab-245e-93c45708b064",
+        "x-ms-client-request-id": "bd172df8-12fa-0447-2db8-5be72dce9526",
+        "x-ms-request-id": "6f4b790b-e01f-004f-28f3-060e0b000000",
+        "x-ms-version": "2020-06-12"
+      },
+      "ResponseBody": []
+    },
+    {
+      "RequestUri": "https://seannse.blob.core.windows.net/test-filesystem-d43d6865-f10c-d6a7-e9d1-a43b3b3e5e80/test-file-90d4c65a-91b8-317c-e297-b797ba36531b",
       "RequestMethod": "HEAD",
       "RequestHeaders": {
         "Accept": "application/xml",
         "Authorization": "Sanitized",
         "User-Agent": [
-<<<<<<< HEAD
-          "azsdk-net-Storage.Files.DataLake/12.7.0-alpha.20210202.1",
-          "(.NET 5.0.2; Microsoft Windows 10.0.19042)"
-        ],
-        "x-ms-client-request-id": "9a782774-88a9-8c78-adc6-f8e48e9c7814",
-        "x-ms-date": "Tue, 02 Feb 2021 21:27:03 GMT",
-=======
-          "azsdk-net-Storage.Files.DataLake/12.7.0-alpha.20210217.1",
-          "(.NET 5.0.3; Microsoft Windows 10.0.19042)"
-        ],
-        "x-ms-client-request-id": "9a782774-88a9-8c78-adc6-f8e48e9c7814",
-        "x-ms-date": "Wed, 17 Feb 2021 22:31:33 GMT",
->>>>>>> 1814567d
+          "azsdk-net-Storage.Files.DataLake/12.7.0-alpha.20210219.1",
+          "(.NET 5.0.3; Microsoft Windows 10.0.19041)"
+        ],
+        "x-ms-client-request-id": "9e046879-40d9-0c52-77de-f87b159e0178",
+        "x-ms-date": "Fri, 19 Feb 2021 19:11:52 GMT",
         "x-ms-return-client-request-id": "true",
         "x-ms-version": "2020-06-12"
       },
@@ -783,15 +495,9 @@
         "Accept-Ranges": "bytes",
         "Content-Length": "0",
         "Content-Type": "application/octet-stream",
-<<<<<<< HEAD
-        "Date": "Tue, 02 Feb 2021 21:27:03 GMT",
-        "ETag": "\u00220x8D8C7C148BAC2F5\u0022",
-        "Last-Modified": "Tue, 02 Feb 2021 21:27:03 GMT",
-=======
-        "Date": "Wed, 17 Feb 2021 22:31:32 GMT",
-        "ETag": "\u00220x8D8D393C7316CC3\u0022",
-        "Last-Modified": "Wed, 17 Feb 2021 22:31:32 GMT",
->>>>>>> 1814567d
+        "Date": "Fri, 19 Feb 2021 19:11:51 GMT",
+        "ETag": "\u00220x8D8D50A36BBF8E0\u0022",
+        "Last-Modified": "Fri, 19 Feb 2021 19:11:51 GMT",
         "Server": [
           "Windows-Azure-Blob/1.0",
           "Microsoft-HTTPAPI/2.0"
@@ -799,109 +505,70 @@
         "x-ms-access-tier": "Hot",
         "x-ms-access-tier-inferred": "true",
         "x-ms-blob-type": "BlockBlob",
-        "x-ms-client-request-id": "9a782774-88a9-8c78-adc6-f8e48e9c7814",
-<<<<<<< HEAD
-        "x-ms-creation-time": "Tue, 02 Feb 2021 21:27:03 GMT",
-=======
-        "x-ms-creation-time": "Wed, 17 Feb 2021 22:31:32 GMT",
->>>>>>> 1814567d
+        "x-ms-client-request-id": "9e046879-40d9-0c52-77de-f87b159e0178",
+        "x-ms-creation-time": "Fri, 19 Feb 2021 19:11:51 GMT",
         "x-ms-group": "$superuser",
         "x-ms-lease-state": "available",
         "x-ms-lease-status": "unlocked",
         "x-ms-owner": "$superuser",
         "x-ms-permissions": "rw-r-----",
-<<<<<<< HEAD
-        "x-ms-request-id": "3645df17-701e-0010-32aa-f9ba37000000",
-=======
-        "x-ms-request-id": "c9827754-001e-0025-267c-05d623000000",
->>>>>>> 1814567d
+        "x-ms-request-id": "2e69775c-201e-00a4-2ff3-0676f9000000",
         "x-ms-server-encrypted": "true",
         "x-ms-version": "2020-06-12"
       },
       "ResponseBody": []
     },
     {
-      "RequestUri": "https://seannse.blob.core.windows.net/test-filesystem-98ae35a0-9ef3-863e-bce4-4bd99fd536d3/test-file-c377534e-f2ce-4dab-245e-93c45708b064?comp=lease",
-      "RequestMethod": "PUT",
-      "RequestHeaders": {
-        "Accept": "application/xml",
-        "Authorization": "Sanitized",
-<<<<<<< HEAD
-        "If-Match": "\u00220x8D8C7C148BAC2F5\u0022",
-        "traceparent": "00-8aec827a2f10934ea2f23d596d3d9731-3e820318f6e07d4b-00",
-        "User-Agent": [
-          "azsdk-net-Storage.Files.DataLake/12.7.0-alpha.20210202.1",
-          "(.NET 5.0.2; Microsoft Windows 10.0.19042)"
-        ],
-        "x-ms-client-request-id": "5dd00770-6e68-b72c-5059-405a359f8e1d",
-        "x-ms-date": "Tue, 02 Feb 2021 21:27:03 GMT",
-=======
-        "If-Match": "0x8D8D393C7316CC3",
-        "traceparent": "00-ff62be8859f0dc46b832cb4243388513-2e98cba4cd81d247-00",
-        "User-Agent": [
-          "azsdk-net-Storage.Files.DataLake/12.7.0-alpha.20210217.1",
-          "(.NET 5.0.3; Microsoft Windows 10.0.19042)"
-        ],
-        "x-ms-client-request-id": "5dd00770-6e68-b72c-5059-405a359f8e1d",
-        "x-ms-date": "Wed, 17 Feb 2021 22:31:33 GMT",
->>>>>>> 1814567d
+      "RequestUri": "https://seannse.blob.core.windows.net/test-filesystem-d43d6865-f10c-d6a7-e9d1-a43b3b3e5e80/test-file-90d4c65a-91b8-317c-e297-b797ba36531b?comp=lease",
+      "RequestMethod": "PUT",
+      "RequestHeaders": {
+        "Accept": "application/xml",
+        "Authorization": "Sanitized",
+        "If-Match": "0x8D8D50A36BBF8E0",
+        "traceparent": "00-f8b45c6c287dc34f911c43a6bba33efd-26c39a998c88aa4f-00",
+        "User-Agent": [
+          "azsdk-net-Storage.Files.DataLake/12.7.0-alpha.20210219.1",
+          "(.NET 5.0.3; Microsoft Windows 10.0.19041)"
+        ],
+        "x-ms-client-request-id": "9a2f3957-b7b1-35ef-7f92-15409da405bd",
+        "x-ms-date": "Fri, 19 Feb 2021 19:11:52 GMT",
         "x-ms-lease-action": "acquire",
         "x-ms-lease-duration": "15",
-        "x-ms-proposed-lease-id": "96a4a950-5251-20bc-89fc-734484e109d6",
-        "x-ms-return-client-request-id": "true",
-        "x-ms-version": "2020-06-12"
-      },
-      "RequestBody": null,
-      "StatusCode": 201,
-      "ResponseHeaders": {
-        "Content-Length": "0",
-<<<<<<< HEAD
-        "Date": "Tue, 02 Feb 2021 21:27:03 GMT",
-        "ETag": "\u00220x8D8C7C148BAC2F5\u0022",
-        "Last-Modified": "Tue, 02 Feb 2021 21:27:03 GMT",
-=======
-        "Date": "Wed, 17 Feb 2021 22:31:32 GMT",
-        "ETag": "\u00220x8D8D393C7316CC3\u0022",
-        "Last-Modified": "Wed, 17 Feb 2021 22:31:32 GMT",
->>>>>>> 1814567d
-        "Server": [
-          "Windows-Azure-Blob/1.0",
-          "Microsoft-HTTPAPI/2.0"
-        ],
-        "x-ms-client-request-id": "5dd00770-6e68-b72c-5059-405a359f8e1d",
-        "x-ms-lease-id": "96a4a950-5251-20bc-89fc-734484e109d6",
-<<<<<<< HEAD
-        "x-ms-request-id": "3645df66-701e-0010-7eaa-f9ba37000000",
-=======
-        "x-ms-request-id": "c982777f-001e-0025-517c-05d623000000",
->>>>>>> 1814567d
-        "x-ms-version": "2020-06-12"
-      },
-      "ResponseBody": []
-    },
-    {
-      "RequestUri": "https://seannse.blob.core.windows.net/test-filesystem-98ae35a0-9ef3-863e-bce4-4bd99fd536d3?restype=container",
+        "x-ms-proposed-lease-id": "e13f3dc2-eb92-38b5-c47e-fda903b556c9",
+        "x-ms-return-client-request-id": "true",
+        "x-ms-version": "2020-06-12"
+      },
+      "RequestBody": null,
+      "StatusCode": 201,
+      "ResponseHeaders": {
+        "Content-Length": "0",
+        "Date": "Fri, 19 Feb 2021 19:11:51 GMT",
+        "ETag": "\u00220x8D8D50A36BBF8E0\u0022",
+        "Last-Modified": "Fri, 19 Feb 2021 19:11:51 GMT",
+        "Server": [
+          "Windows-Azure-Blob/1.0",
+          "Microsoft-HTTPAPI/2.0"
+        ],
+        "x-ms-client-request-id": "9a2f3957-b7b1-35ef-7f92-15409da405bd",
+        "x-ms-lease-id": "e13f3dc2-eb92-38b5-c47e-fda903b556c9",
+        "x-ms-request-id": "2e6977f5-201e-00a4-41f3-0676f9000000",
+        "x-ms-version": "2020-06-12"
+      },
+      "ResponseBody": []
+    },
+    {
+      "RequestUri": "https://seannse.blob.core.windows.net/test-filesystem-d43d6865-f10c-d6a7-e9d1-a43b3b3e5e80?restype=container",
       "RequestMethod": "DELETE",
       "RequestHeaders": {
         "Accept": "application/xml",
         "Authorization": "Sanitized",
-<<<<<<< HEAD
-        "traceparent": "00-1eb775ddce2faa489583e024827cc6cd-6aee9818b31c3748-00",
-        "User-Agent": [
-          "azsdk-net-Storage.Files.DataLake/12.7.0-alpha.20210202.1",
-          "(.NET 5.0.2; Microsoft Windows 10.0.19042)"
-        ],
-        "x-ms-client-request-id": "86738def-1bcc-efac-e1b3-d4a4e6cbec87",
-        "x-ms-date": "Tue, 02 Feb 2021 21:27:03 GMT",
-=======
-        "traceparent": "00-2389a8e91ecc3d44b6cd0f8f7dd7e9f4-dc8fa52f83791b47-00",
-        "User-Agent": [
-          "azsdk-net-Storage.Files.DataLake/12.7.0-alpha.20210217.1",
-          "(.NET 5.0.3; Microsoft Windows 10.0.19042)"
-        ],
-        "x-ms-client-request-id": "86738def-1bcc-efac-e1b3-d4a4e6cbec87",
-        "x-ms-date": "Wed, 17 Feb 2021 22:31:33 GMT",
->>>>>>> 1814567d
+        "traceparent": "00-e24b7bffd70c7342be67a7553102d6ec-ba1fc6fb7ce5b041-00",
+        "User-Agent": [
+          "azsdk-net-Storage.Files.DataLake/12.7.0-alpha.20210219.1",
+          "(.NET 5.0.3; Microsoft Windows 10.0.19041)"
+        ],
+        "x-ms-client-request-id": "dc244c6c-666e-abc6-a23c-db9cf3c68e77",
+        "x-ms-date": "Fri, 19 Feb 2021 19:11:52 GMT",
         "x-ms-return-client-request-id": "true",
         "x-ms-version": "2020-06-12"
       },
@@ -909,214 +576,135 @@
       "StatusCode": 202,
       "ResponseHeaders": {
         "Content-Length": "0",
-<<<<<<< HEAD
-        "Date": "Tue, 02 Feb 2021 21:27:03 GMT",
-=======
-        "Date": "Wed, 17 Feb 2021 22:31:32 GMT",
->>>>>>> 1814567d
-        "Server": [
-          "Windows-Azure-Blob/1.0",
-          "Microsoft-HTTPAPI/2.0"
-        ],
-        "x-ms-client-request-id": "86738def-1bcc-efac-e1b3-d4a4e6cbec87",
-<<<<<<< HEAD
-        "x-ms-request-id": "3645dfd4-701e-0010-69aa-f9ba37000000",
-=======
-        "x-ms-request-id": "c98277c1-001e-0025-0d7c-05d623000000",
->>>>>>> 1814567d
-        "x-ms-version": "2020-06-12"
-      },
-      "ResponseBody": []
-    },
-    {
-      "RequestUri": "https://seannse.blob.core.windows.net/test-filesystem-59f2bef9-9aab-09b8-9983-5b12f90b0b3d?restype=container",
-      "RequestMethod": "PUT",
-      "RequestHeaders": {
-        "Accept": "application/xml",
-        "Authorization": "Sanitized",
-<<<<<<< HEAD
-        "traceparent": "00-df3d9350e4231e458eb6e67334c4f03e-a93424e61ee75349-00",
-        "User-Agent": [
-          "azsdk-net-Storage.Files.DataLake/12.7.0-alpha.20210202.1",
-          "(.NET 5.0.2; Microsoft Windows 10.0.19042)"
+        "Date": "Fri, 19 Feb 2021 19:11:51 GMT",
+        "Server": [
+          "Windows-Azure-Blob/1.0",
+          "Microsoft-HTTPAPI/2.0"
+        ],
+        "x-ms-client-request-id": "dc244c6c-666e-abc6-a23c-db9cf3c68e77",
+        "x-ms-request-id": "2e6978bc-201e-00a4-7ef3-0676f9000000",
+        "x-ms-version": "2020-06-12"
+      },
+      "ResponseBody": []
+    },
+    {
+      "RequestUri": "https://seannse.blob.core.windows.net/test-filesystem-9c50c71e-3ee1-8b04-a3bf-39d835397a1e?restype=container",
+      "RequestMethod": "PUT",
+      "RequestHeaders": {
+        "Accept": "application/xml",
+        "Authorization": "Sanitized",
+        "traceparent": "00-03942e08c58e4e448f1e4c28900811b6-01db5845d2f07542-00",
+        "User-Agent": [
+          "azsdk-net-Storage.Files.DataLake/12.7.0-alpha.20210219.1",
+          "(.NET 5.0.3; Microsoft Windows 10.0.19041)"
         ],
         "x-ms-blob-public-access": "container",
-        "x-ms-client-request-id": "ee27ed69-e721-54fc-d56a-ec48c099f5d5",
-        "x-ms-date": "Tue, 02 Feb 2021 21:27:03 GMT",
-=======
-        "traceparent": "00-3b3ebd8610e47940b43e13d979dca75c-86e7980cc3f14f48-00",
-        "User-Agent": [
-          "azsdk-net-Storage.Files.DataLake/12.7.0-alpha.20210217.1",
-          "(.NET 5.0.3; Microsoft Windows 10.0.19042)"
-        ],
-        "x-ms-blob-public-access": "container",
-        "x-ms-client-request-id": "ee27ed69-e721-54fc-d56a-ec48c099f5d5",
-        "x-ms-date": "Wed, 17 Feb 2021 22:31:33 GMT",
->>>>>>> 1814567d
-        "x-ms-return-client-request-id": "true",
-        "x-ms-version": "2020-06-12"
-      },
-      "RequestBody": null,
-      "StatusCode": 201,
-      "ResponseHeaders": {
-        "Content-Length": "0",
-<<<<<<< HEAD
-        "Date": "Tue, 02 Feb 2021 21:27:03 GMT",
-        "ETag": "\u00220x8D8C7C14924E415\u0022",
-        "Last-Modified": "Tue, 02 Feb 2021 21:27:04 GMT",
-=======
-        "Date": "Wed, 17 Feb 2021 22:31:33 GMT",
-        "ETag": "\u00220x8D8D393C78CB2DC\u0022",
-        "Last-Modified": "Wed, 17 Feb 2021 22:31:33 GMT",
->>>>>>> 1814567d
-        "Server": [
-          "Windows-Azure-Blob/1.0",
-          "Microsoft-HTTPAPI/2.0"
-        ],
-        "x-ms-client-request-id": "ee27ed69-e721-54fc-d56a-ec48c099f5d5",
-<<<<<<< HEAD
-        "x-ms-request-id": "fae4db44-501e-0081-11aa-f9df85000000",
-=======
-        "x-ms-request-id": "4f675211-a01e-00ba-357c-059a21000000",
->>>>>>> 1814567d
-        "x-ms-version": "2020-06-12"
-      },
-      "ResponseBody": []
-    },
-    {
-      "RequestUri": "https://seannse.dfs.core.windows.net/test-filesystem-59f2bef9-9aab-09b8-9983-5b12f90b0b3d/test-file-4e8c97a8-4560-f25b-6d9a-13413fb977d0?resource=file",
+        "x-ms-client-request-id": "f3970a49-e711-2d7c-4898-38af2cee7568",
+        "x-ms-date": "Fri, 19 Feb 2021 19:11:52 GMT",
+        "x-ms-return-client-request-id": "true",
+        "x-ms-version": "2020-06-12"
+      },
+      "RequestBody": null,
+      "StatusCode": 201,
+      "ResponseHeaders": {
+        "Content-Length": "0",
+        "Date": "Fri, 19 Feb 2021 19:11:51 GMT",
+        "ETag": "\u00220x8D8D50A36EB9E10\u0022",
+        "Last-Modified": "Fri, 19 Feb 2021 19:11:52 GMT",
+        "Server": [
+          "Windows-Azure-Blob/1.0",
+          "Microsoft-HTTPAPI/2.0"
+        ],
+        "x-ms-client-request-id": "f3970a49-e711-2d7c-4898-38af2cee7568",
+        "x-ms-request-id": "2e69799c-201e-00a4-52f3-0676f9000000",
+        "x-ms-version": "2020-06-12"
+      },
+      "ResponseBody": []
+    },
+    {
+      "RequestUri": "https://seannse.dfs.core.windows.net/test-filesystem-9c50c71e-3ee1-8b04-a3bf-39d835397a1e/test-file-3c8ebdc1-3ef1-f4f7-7816-7854ac999bab?resource=file",
       "RequestMethod": "PUT",
       "RequestHeaders": {
         "Accept": "application/json",
         "Authorization": "Sanitized",
-<<<<<<< HEAD
-        "traceparent": "00-3ef6fb9677df7543afc034bd3d0572ca-dc59f1a25348ec47-00",
-        "User-Agent": [
-          "azsdk-net-Storage.Files.DataLake/12.7.0-alpha.20210202.1",
-          "(.NET 5.0.2; Microsoft Windows 10.0.19042)"
-        ],
-        "x-ms-client-request-id": "fa568573-173d-24d6-9135-8086d3bb151c",
-        "x-ms-date": "Tue, 02 Feb 2021 21:27:03 GMT",
-=======
-        "traceparent": "00-33e4f6f04b65dd42a29891797ffcf205-aaf4bbd47e197246-00",
-        "User-Agent": [
-          "azsdk-net-Storage.Files.DataLake/12.7.0-alpha.20210217.1",
-          "(.NET 5.0.3; Microsoft Windows 10.0.19042)"
-        ],
-        "x-ms-client-request-id": "fa568573-173d-24d6-9135-8086d3bb151c",
-        "x-ms-date": "Wed, 17 Feb 2021 22:31:33 GMT",
->>>>>>> 1814567d
-        "x-ms-return-client-request-id": "true",
-        "x-ms-version": "2020-06-12"
-      },
-      "RequestBody": null,
-      "StatusCode": 201,
-      "ResponseHeaders": {
-        "Content-Length": "0",
-<<<<<<< HEAD
-        "Date": "Tue, 02 Feb 2021 21:27:04 GMT",
-        "ETag": "\u00220x8D8C7C149589305\u0022",
-        "Last-Modified": "Tue, 02 Feb 2021 21:27:04 GMT",
-=======
-        "Date": "Wed, 17 Feb 2021 22:31:33 GMT",
-        "ETag": "\u00220x8D8D393C7C0AE4E\u0022",
-        "Last-Modified": "Wed, 17 Feb 2021 22:31:33 GMT",
->>>>>>> 1814567d
+        "traceparent": "00-3a605975c5a71447ada18584e75d6f26-477562bfde94fa47-00",
+        "User-Agent": [
+          "azsdk-net-Storage.Files.DataLake/12.7.0-alpha.20210219.1",
+          "(.NET 5.0.3; Microsoft Windows 10.0.19041)"
+        ],
+        "x-ms-client-request-id": "32a92917-4069-0aa8-13a3-7bfa6e2781af",
+        "x-ms-date": "Fri, 19 Feb 2021 19:11:52 GMT",
+        "x-ms-return-client-request-id": "true",
+        "x-ms-version": "2020-06-12"
+      },
+      "RequestBody": null,
+      "StatusCode": 201,
+      "ResponseHeaders": {
+        "Content-Length": "0",
+        "Date": "Fri, 19 Feb 2021 19:11:51 GMT",
+        "ETag": "\u00220x8D8D50A36FA74BA\u0022",
+        "Last-Modified": "Fri, 19 Feb 2021 19:11:52 GMT",
         "Server": [
           "Windows-Azure-HDFS/1.0",
           "Microsoft-HTTPAPI/2.0"
         ],
-        "x-ms-client-request-id": "fa568573-173d-24d6-9135-8086d3bb151c",
-<<<<<<< HEAD
-        "x-ms-request-id": "bfe8622c-801f-0076-28aa-f9f517000000",
-=======
-        "x-ms-request-id": "e58d97be-f01f-000e-107c-0556ef000000",
->>>>>>> 1814567d
-        "x-ms-version": "2020-06-12"
-      },
-      "ResponseBody": []
-    },
-    {
-      "RequestUri": "https://seannse.blob.core.windows.net/test-filesystem-59f2bef9-9aab-09b8-9983-5b12f90b0b3d/test-file-4e8c97a8-4560-f25b-6d9a-13413fb977d0?comp=lease",
+        "x-ms-client-request-id": "32a92917-4069-0aa8-13a3-7bfa6e2781af",
+        "x-ms-request-id": "6f4b795b-e01f-004f-78f3-060e0b000000",
+        "x-ms-version": "2020-06-12"
+      },
+      "ResponseBody": []
+    },
+    {
+      "RequestUri": "https://seannse.blob.core.windows.net/test-filesystem-9c50c71e-3ee1-8b04-a3bf-39d835397a1e/test-file-3c8ebdc1-3ef1-f4f7-7816-7854ac999bab?comp=lease",
       "RequestMethod": "PUT",
       "RequestHeaders": {
         "Accept": "application/xml",
         "Authorization": "Sanitized",
         "If-None-Match": "\u0022garbage\u0022",
-<<<<<<< HEAD
-        "traceparent": "00-c884a8c5a0ff0e469b92620991a9fc5d-56913fc722392e45-00",
-        "User-Agent": [
-          "azsdk-net-Storage.Files.DataLake/12.7.0-alpha.20210202.1",
-          "(.NET 5.0.2; Microsoft Windows 10.0.19042)"
-        ],
-        "x-ms-client-request-id": "ffceb500-fcdc-8abb-92ca-7ee2648bb1f6",
-        "x-ms-date": "Tue, 02 Feb 2021 21:27:04 GMT",
-=======
-        "traceparent": "00-214e462b92b63d41b06a94a2c60a06af-720577599f9b3243-00",
-        "User-Agent": [
-          "azsdk-net-Storage.Files.DataLake/12.7.0-alpha.20210217.1",
-          "(.NET 5.0.3; Microsoft Windows 10.0.19042)"
-        ],
-        "x-ms-client-request-id": "ffceb500-fcdc-8abb-92ca-7ee2648bb1f6",
-        "x-ms-date": "Wed, 17 Feb 2021 22:31:33 GMT",
->>>>>>> 1814567d
+        "traceparent": "00-5ef8a0586c3820479e604873cb76feb6-e763a4451ced9d43-00",
+        "User-Agent": [
+          "azsdk-net-Storage.Files.DataLake/12.7.0-alpha.20210219.1",
+          "(.NET 5.0.3; Microsoft Windows 10.0.19041)"
+        ],
+        "x-ms-client-request-id": "64ec5824-8132-ccd7-626f-82023f5dd404",
+        "x-ms-date": "Fri, 19 Feb 2021 19:11:52 GMT",
         "x-ms-lease-action": "acquire",
         "x-ms-lease-duration": "15",
-        "x-ms-proposed-lease-id": "9b2b1bf2-e9f0-8bf2-7b5a-b34b729ad765",
-        "x-ms-return-client-request-id": "true",
-        "x-ms-version": "2020-06-12"
-      },
-      "RequestBody": null,
-      "StatusCode": 201,
-      "ResponseHeaders": {
-        "Content-Length": "0",
-<<<<<<< HEAD
-        "Date": "Tue, 02 Feb 2021 21:27:03 GMT",
-        "ETag": "\u00220x8D8C7C149589305\u0022",
-        "Last-Modified": "Tue, 02 Feb 2021 21:27:04 GMT",
-=======
-        "Date": "Wed, 17 Feb 2021 22:31:33 GMT",
-        "ETag": "\u00220x8D8D393C7C0AE4E\u0022",
-        "Last-Modified": "Wed, 17 Feb 2021 22:31:33 GMT",
->>>>>>> 1814567d
-        "Server": [
-          "Windows-Azure-Blob/1.0",
-          "Microsoft-HTTPAPI/2.0"
-        ],
-        "x-ms-client-request-id": "ffceb500-fcdc-8abb-92ca-7ee2648bb1f6",
-        "x-ms-lease-id": "9b2b1bf2-e9f0-8bf2-7b5a-b34b729ad765",
-<<<<<<< HEAD
-        "x-ms-request-id": "fae4dbbc-501e-0081-70aa-f9df85000000",
-=======
-        "x-ms-request-id": "4f6752b1-a01e-00ba-4c7c-059a21000000",
->>>>>>> 1814567d
-        "x-ms-version": "2020-06-12"
-      },
-      "ResponseBody": []
-    },
-    {
-      "RequestUri": "https://seannse.blob.core.windows.net/test-filesystem-59f2bef9-9aab-09b8-9983-5b12f90b0b3d?restype=container",
+        "x-ms-proposed-lease-id": "8c6c8cfc-4a5e-3ac6-b066-014b360e03d8",
+        "x-ms-return-client-request-id": "true",
+        "x-ms-version": "2020-06-12"
+      },
+      "RequestBody": null,
+      "StatusCode": 201,
+      "ResponseHeaders": {
+        "Content-Length": "0",
+        "Date": "Fri, 19 Feb 2021 19:11:52 GMT",
+        "ETag": "\u00220x8D8D50A36FA74BA\u0022",
+        "Last-Modified": "Fri, 19 Feb 2021 19:11:52 GMT",
+        "Server": [
+          "Windows-Azure-Blob/1.0",
+          "Microsoft-HTTPAPI/2.0"
+        ],
+        "x-ms-client-request-id": "64ec5824-8132-ccd7-626f-82023f5dd404",
+        "x-ms-lease-id": "8c6c8cfc-4a5e-3ac6-b066-014b360e03d8",
+        "x-ms-request-id": "2e697b61-201e-00a4-02f3-0676f9000000",
+        "x-ms-version": "2020-06-12"
+      },
+      "ResponseBody": []
+    },
+    {
+      "RequestUri": "https://seannse.blob.core.windows.net/test-filesystem-9c50c71e-3ee1-8b04-a3bf-39d835397a1e?restype=container",
       "RequestMethod": "DELETE",
       "RequestHeaders": {
         "Accept": "application/xml",
         "Authorization": "Sanitized",
-<<<<<<< HEAD
-        "traceparent": "00-663261d5092ca64b891815539fd3a5d3-b488bdc0c33e4e45-00",
-        "User-Agent": [
-          "azsdk-net-Storage.Files.DataLake/12.7.0-alpha.20210202.1",
-          "(.NET 5.0.2; Microsoft Windows 10.0.19042)"
-        ],
-        "x-ms-client-request-id": "bc4ad3fd-d7cc-0588-ab43-2797feb1a1c3",
-        "x-ms-date": "Tue, 02 Feb 2021 21:27:04 GMT",
-=======
-        "traceparent": "00-700f0c1a34242b4ea81ed39a6db4dbb5-26eb53962d1d2a48-00",
-        "User-Agent": [
-          "azsdk-net-Storage.Files.DataLake/12.7.0-alpha.20210217.1",
-          "(.NET 5.0.3; Microsoft Windows 10.0.19042)"
-        ],
-        "x-ms-client-request-id": "bc4ad3fd-d7cc-0588-ab43-2797feb1a1c3",
-        "x-ms-date": "Wed, 17 Feb 2021 22:31:34 GMT",
->>>>>>> 1814567d
+        "traceparent": "00-e5ab7a21556f4b40af6526fa45ef316e-4504a59d3c5da641-00",
+        "User-Agent": [
+          "azsdk-net-Storage.Files.DataLake/12.7.0-alpha.20210219.1",
+          "(.NET 5.0.3; Microsoft Windows 10.0.19041)"
+        ],
+        "x-ms-client-request-id": "de26edae-9f22-87a5-6a70-1f80e63ec398",
+        "x-ms-date": "Fri, 19 Feb 2021 19:11:53 GMT",
         "x-ms-return-client-request-id": "true",
         "x-ms-version": "2020-06-12"
       },
@@ -1124,33 +712,21 @@
       "StatusCode": 202,
       "ResponseHeaders": {
         "Content-Length": "0",
-<<<<<<< HEAD
-        "Date": "Tue, 02 Feb 2021 21:27:03 GMT",
-=======
-        "Date": "Wed, 17 Feb 2021 22:31:33 GMT",
->>>>>>> 1814567d
-        "Server": [
-          "Windows-Azure-Blob/1.0",
-          "Microsoft-HTTPAPI/2.0"
-        ],
-        "x-ms-client-request-id": "bc4ad3fd-d7cc-0588-ab43-2797feb1a1c3",
-<<<<<<< HEAD
-        "x-ms-request-id": "fae4dbec-501e-0081-14aa-f9df85000000",
-=======
-        "x-ms-request-id": "4f6752cf-a01e-00ba-677c-059a21000000",
->>>>>>> 1814567d
+        "Date": "Fri, 19 Feb 2021 19:11:52 GMT",
+        "Server": [
+          "Windows-Azure-Blob/1.0",
+          "Microsoft-HTTPAPI/2.0"
+        ],
+        "x-ms-client-request-id": "de26edae-9f22-87a5-6a70-1f80e63ec398",
+        "x-ms-request-id": "2e697c29-201e-00a4-41f3-0676f9000000",
         "x-ms-version": "2020-06-12"
       },
       "ResponseBody": []
     }
   ],
   "Variables": {
-<<<<<<< HEAD
-    "DateTimeOffsetNow": "2021-02-02T15:26:59.4070126-06:00",
-=======
-    "DateTimeOffsetNow": "2021-02-17T16:31:29.7928599-06:00",
->>>>>>> 1814567d
-    "RandomSeed": "571122003",
+    "DateTimeOffsetNow": "2021-02-19T13:11:51.2644246-06:00",
+    "RandomSeed": "1155196892",
     "Storage_TestConfigHierarchicalNamespace": "NamespaceTenant\nseannse\nU2FuaXRpemVk\nhttps://seannse.blob.core.windows.net\nhttps://seannse.file.core.windows.net\nhttps://seannse.queue.core.windows.net\nhttps://seannse.table.core.windows.net\n\n\n\n\nhttps://seannse-secondary.blob.core.windows.net\nhttps://seannse-secondary.file.core.windows.net\nhttps://seannse-secondary.queue.core.windows.net\nhttps://seannse-secondary.table.core.windows.net\n68390a19-a643-458b-b726-408abf67b4fc\nSanitized\n72f988bf-86f1-41af-91ab-2d7cd011db47\nhttps://login.microsoftonline.com/\nCloud\nBlobEndpoint=https://seannse.blob.core.windows.net/;QueueEndpoint=https://seannse.queue.core.windows.net/;FileEndpoint=https://seannse.file.core.windows.net/;BlobSecondaryEndpoint=https://seannse-secondary.blob.core.windows.net/;QueueSecondaryEndpoint=https://seannse-secondary.queue.core.windows.net/;FileSecondaryEndpoint=https://seannse-secondary.file.core.windows.net/;AccountName=seannse;AccountKey=Sanitized\n"
   }
 }