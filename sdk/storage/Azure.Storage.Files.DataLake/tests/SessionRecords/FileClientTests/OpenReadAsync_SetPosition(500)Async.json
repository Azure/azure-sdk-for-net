﻿{
  "Entries": [
    {
      "RequestUri": "http://kasobolhnscanada.blob.core.windows.net/test-filesystem-63a3ff7d-c556-8108-7d5a-6514665642ae?restype=container",
      "RequestMethod": "PUT",
      "RequestHeaders": {
        "Accept": "application/xml",
        "Authorization": "Sanitized",
        "traceparent": "00-a60ec8d5a597a54990027d9bf296905f-b2dcd6c9bd127449-00",
        "User-Agent": [
          "azsdk-net-Storage.Files.DataLake/12.7.0-alpha.20210524.1",
          "(.NET 5.0.6; Microsoft Windows 10.0.19043)"
        ],
        "x-ms-blob-public-access": "container",
        "x-ms-client-request-id": "d1b2b6a8-e5fe-2d57-94b1-d544730ecef2",
        "x-ms-date": "Tue, 25 May 2021 00:06:00 GMT",
        "x-ms-return-client-request-id": "true",
<<<<<<< HEAD
        "x-ms-version": "2020-12-06"
=======
        "x-ms-version": "2021-02-12"
>>>>>>> 7e782c87
      },
      "RequestBody": null,
      "StatusCode": 201,
      "ResponseHeaders": {
        "Content-Length": "0",
        "Date": "Tue, 25 May 2021 00:05:59 GMT",
        "ETag": "\"0x8D91F10E0EC617C\"",
        "Last-Modified": "Tue, 25 May 2021 00:06:00 GMT",
        "Server": [
          "Windows-Azure-Blob/1.0",
          "Microsoft-HTTPAPI/2.0"
        ],
        "x-ms-client-request-id": "d1b2b6a8-e5fe-2d57-94b1-d544730ecef2",
        "x-ms-request-id": "ff2eb7fd-c01e-0013-59f9-505bbe000000",
<<<<<<< HEAD
        "x-ms-version": "2020-12-06"
=======
        "x-ms-version": "2021-02-12"
>>>>>>> 7e782c87
      },
      "ResponseBody": []
    },
    {
      "RequestUri": "http://kasobolhnscanada.dfs.core.windows.net/test-filesystem-63a3ff7d-c556-8108-7d5a-6514665642ae/test-file-b74c6135-3e36-aafb-5e47-ed010c720b37?resource=file",
      "RequestMethod": "PUT",
      "RequestHeaders": {
        "Accept": "application/json",
        "Authorization": "Sanitized",
        "If-None-Match": "*",
        "traceparent": "00-f01881f3bdce9444832a273b5b7aeff2-de0192d8190e2446-00",
        "User-Agent": [
          "azsdk-net-Storage.Files.DataLake/12.7.0-alpha.20210524.1",
          "(.NET 5.0.6; Microsoft Windows 10.0.19043)"
        ],
        "x-ms-client-request-id": "99a88c75-6931-cc5e-af38-5a107643c2f1",
        "x-ms-date": "Tue, 25 May 2021 00:06:00 GMT",
        "x-ms-return-client-request-id": "true",
<<<<<<< HEAD
        "x-ms-version": "2020-12-06"
=======
        "x-ms-version": "2021-02-12"
>>>>>>> 7e782c87
      },
      "RequestBody": null,
      "StatusCode": 201,
      "ResponseHeaders": {
        "Content-Length": "0",
        "Date": "Tue, 25 May 2021 00:05:59 GMT",
        "ETag": "\"0x8D91F10E0FB2901\"",
        "Last-Modified": "Tue, 25 May 2021 00:06:00 GMT",
        "Server": [
          "Windows-Azure-HDFS/1.0",
          "Microsoft-HTTPAPI/2.0"
        ],
        "x-ms-client-request-id": "99a88c75-6931-cc5e-af38-5a107643c2f1",
        "x-ms-request-id": "f6ea1ece-c01f-004e-72f9-50513a000000",
        "x-ms-request-server-encrypted": "true",
<<<<<<< HEAD
        "x-ms-version": "2020-12-06"
=======
        "x-ms-version": "2021-02-12"
>>>>>>> 7e782c87
      },
      "ResponseBody": []
    },
    {
      "RequestUri": "http://kasobolhnscanada.dfs.core.windows.net/test-filesystem-63a3ff7d-c556-8108-7d5a-6514665642ae/test-file-b74c6135-3e36-aafb-5e47-ed010c720b37?action=append&position=0",
      "RequestMethod": "PATCH",
      "RequestHeaders": {
        "Accept": "application/json",
        "Authorization": "Sanitized",
        "Content-Length": "1024",
        "Content-Type": "application/octet-stream",
        "traceparent": "00-850a71dd0deef74ab68c735183be195c-62310a41ef1e1d42-00",
        "User-Agent": [
          "azsdk-net-Storage.Files.DataLake/12.7.0-alpha.20210524.1",
          "(.NET 5.0.6; Microsoft Windows 10.0.19043)"
        ],
        "x-ms-client-request-id": "7f8c9f51-71ca-8305-148a-c05b304b79bb",
        "x-ms-date": "Tue, 25 May 2021 00:06:00 GMT",
        "x-ms-return-client-request-id": "true",
<<<<<<< HEAD
        "x-ms-version": "2020-12-06"
=======
        "x-ms-version": "2021-02-12"
>>>>>>> 7e782c87
      },
      "RequestBody": "Tc0TaHRkgGKY6m5fTr2Jeov8bK+kcLCGCxsUDUUjRuYohPwr72X0QzVPOBN2+N/XJ1q4dqIeTtwcjVxYT3McdaOINsnAXoslCCh6VTicDxM8PeXqas9DCjYgDmIJm/PBMsJv7sEVFsjPkm56pPmkgH1JHBKOMQrURCyToFAoHGw0uCJ1LCBSJiccG9hgyWY9e43lwH/hMwG4m6mVgXV4p3UCRevWL1Rc9/XqcRYydHvGViXCQ1ztUoQhvZF3vKSxpHRiXoN6Zkw5iMiJ9sLqhSYuzitQtmQZFPNmtXHC5TpROc2i0Bb3S/DZibqTY1vCNjdqSe55Ye0PSUmQE7DadqKOOL30SLUQNoM7dy2phbGXpH86WJxM19jfkobMZjc//hIYBCueze6CWRJqPurAZsOY+W8xoB4GQmDlFbUuQ9BL+3gakYCF+daQt/6J4ZnuHivDNGzIDl70EcLKuLg4VBZCH0JxptVDEgCZoOgffWHH9/aJaw9jg+0ZJX++u0AdV2PoR8FXfHhWgCJsLm111JRgA8HCrukG3ptVV4BVhFe/e0mFNzWfb3p+M+vt9lR/o1HrXbd/W6h54WkmAST3APvKrbMk8J1ewZNGRHv+GedH1bMvaiefPyCgC1XMeW5WhjPvIkmhW7OzjZwjORYte8iB3ixwyJbUK22Sg+RIkUgl775HDvadpXoAfNyLewUJco+MSppC5b2dG/fbDtfPa/tT/kpY5m3S4zmxcEy5Sa9oiBFUu0et4woAqfP/wpaiMBDhN327sYwiumdhkHVx49JIc4bGeq+0phtAWDx60iGiDj872BEyrNeEMgHfTFKUjsYht04Q3LVhLJFie1lQp+dFvoE1NgvAFceuQUiu1FnIq8l2WRvTkTKJ2auAzzB+NIoZmo3RX1i6YKGHYZptslg3mdCP2U7Lci1Pq1xfP0aWMA29lTrL90txu/h6SzCXHCdTSTZg7lo7TSdggrT7WyFb8DCNrx0ea6GEHh5WUSb9t481C/YPNkGygkcSa3WXdWDWH1r/CWwJNd2U29A85fsBY8olxlArS7ru2i3VDAAs7ai+fzLL/a0iK9UZe1pxdpxLEQirca4Qq9OgEC4/MyndaO0ofWXJNWUcApt6EtBgfWSQifr3gXv5rtReK+1+4vesPBJsSfk3gdujjm8TlZkDP5LKrqou5eZyLs+Rawl3nR+jzta98zRrWQcfVPMM5hg7W+tatDRNfVYs+hsppRbSK/BPcMfCRUxeX1SiD5DzZUe2VRAdHenrVVB/kfgZQbPxTCkCvXZQeBWf/FTfq23GOJXTck8FtQ4HYxp3Q7RTRR6gsMNn8afRZt36fSCUC6riuVhjRc5j65cb+lpc2Q==",
      "StatusCode": 202,
      "ResponseHeaders": {
        "Content-Length": "0",
        "Date": "Tue, 25 May 2021 00:06:00 GMT",
        "Server": [
          "Windows-Azure-HDFS/1.0",
          "Microsoft-HTTPAPI/2.0"
        ],
        "x-ms-client-request-id": "7f8c9f51-71ca-8305-148a-c05b304b79bb",
        "x-ms-request-id": "f6ea1ecf-c01f-004e-73f9-50513a000000",
        "x-ms-request-server-encrypted": "true",
<<<<<<< HEAD
        "x-ms-version": "2020-12-06"
=======
        "x-ms-version": "2021-02-12"
>>>>>>> 7e782c87
      },
      "ResponseBody": []
    },
    {
      "RequestUri": "http://kasobolhnscanada.dfs.core.windows.net/test-filesystem-63a3ff7d-c556-8108-7d5a-6514665642ae/test-file-b74c6135-3e36-aafb-5e47-ed010c720b37?action=flush&position=1024",
      "RequestMethod": "PATCH",
      "RequestHeaders": {
        "Accept": "application/json",
        "Authorization": "Sanitized",
        "traceparent": "00-aefd728363486b4091661478a37a15b5-c7cf0f23f93e684c-00",
        "User-Agent": [
          "azsdk-net-Storage.Files.DataLake/12.7.0-alpha.20210524.1",
          "(.NET 5.0.6; Microsoft Windows 10.0.19043)"
        ],
        "x-ms-client-request-id": "d6bf47b9-42b7-6e26-5aa9-73772be97ab9",
        "x-ms-date": "Tue, 25 May 2021 00:06:00 GMT",
        "x-ms-return-client-request-id": "true",
<<<<<<< HEAD
        "x-ms-version": "2020-12-06"
=======
        "x-ms-version": "2021-02-12"
>>>>>>> 7e782c87
      },
      "RequestBody": null,
      "StatusCode": 200,
      "ResponseHeaders": {
        "Content-Length": "0",
        "Date": "Tue, 25 May 2021 00:06:00 GMT",
        "ETag": "\"0x8D91F10E115D1B3\"",
        "Last-Modified": "Tue, 25 May 2021 00:06:00 GMT",
        "Server": [
          "Windows-Azure-HDFS/1.0",
          "Microsoft-HTTPAPI/2.0"
        ],
        "x-ms-client-request-id": "d6bf47b9-42b7-6e26-5aa9-73772be97ab9",
        "x-ms-request-id": "f6ea1ed0-c01f-004e-74f9-50513a000000",
        "x-ms-request-server-encrypted": "false",
<<<<<<< HEAD
        "x-ms-version": "2020-12-06"
=======
        "x-ms-version": "2021-02-12"
>>>>>>> 7e782c87
      },
      "ResponseBody": []
    },
    {
      "RequestUri": "http://kasobolhnscanada.blob.core.windows.net/test-filesystem-63a3ff7d-c556-8108-7d5a-6514665642ae/test-file-b74c6135-3e36-aafb-5e47-ed010c720b37",
      "RequestMethod": "HEAD",
      "RequestHeaders": {
        "Accept": "application/xml",
        "Authorization": "Sanitized",
        "traceparent": "00-939cce73e9843a4ca1ae7a3b0043d4e2-ce4463b93d9aae4f-00",
        "User-Agent": [
          "azsdk-net-Storage.Files.DataLake/12.7.0-alpha.20210524.1",
          "(.NET 5.0.6; Microsoft Windows 10.0.19043)"
        ],
        "x-ms-client-request-id": "e8a247bf-a38c-4a04-2475-7075fbd35c5d",
        "x-ms-date": "Tue, 25 May 2021 00:06:00 GMT",
        "x-ms-return-client-request-id": "true",
<<<<<<< HEAD
        "x-ms-version": "2020-12-06"
=======
        "x-ms-version": "2021-02-12"
>>>>>>> 7e782c87
      },
      "RequestBody": null,
      "StatusCode": 200,
      "ResponseHeaders": {
        "Accept-Ranges": "bytes",
        "Content-Length": "1024",
        "Content-Type": "application/octet-stream",
        "Date": "Tue, 25 May 2021 00:05:59 GMT",
        "ETag": "\"0x8D91F10E115D1B3\"",
        "Last-Modified": "Tue, 25 May 2021 00:06:00 GMT",
        "Server": [
          "Windows-Azure-Blob/1.0",
          "Microsoft-HTTPAPI/2.0"
        ],
        "x-ms-access-tier": "Hot",
        "x-ms-access-tier-inferred": "true",
        "x-ms-blob-type": "BlockBlob",
        "x-ms-client-request-id": "e8a247bf-a38c-4a04-2475-7075fbd35c5d",
        "x-ms-creation-time": "Tue, 25 May 2021 00:06:00 GMT",
        "x-ms-group": "$superuser",
        "x-ms-lease-state": "available",
        "x-ms-lease-status": "unlocked",
        "x-ms-owner": "$superuser",
        "x-ms-permissions": "rw-r-----",
        "x-ms-request-id": "ff2eb886-c01e-0013-56f9-505bbe000000",
        "x-ms-server-encrypted": "true",
<<<<<<< HEAD
        "x-ms-version": "2020-12-06"
=======
        "x-ms-version": "2021-02-12"
>>>>>>> 7e782c87
      },
      "ResponseBody": []
    },
    {
      "RequestUri": "http://kasobolhnscanada.blob.core.windows.net/test-filesystem-63a3ff7d-c556-8108-7d5a-6514665642ae/test-file-b74c6135-3e36-aafb-5e47-ed010c720b37",
      "RequestMethod": "GET",
      "RequestHeaders": {
        "Accept": "application/xml",
        "Authorization": "Sanitized",
        "If-Match": "0x8D91F10E115D1B3",
        "User-Agent": [
          "azsdk-net-Storage.Files.DataLake/12.7.0-alpha.20210524.1",
          "(.NET 5.0.6; Microsoft Windows 10.0.19043)"
        ],
        "x-ms-client-request-id": "e4b8d5d7-9247-402d-f70f-91dc427ee781",
        "x-ms-date": "Tue, 25 May 2021 00:06:00 GMT",
        "x-ms-range": "bytes=0-127",
        "x-ms-return-client-request-id": "true",
<<<<<<< HEAD
        "x-ms-version": "2020-12-06"
=======
        "x-ms-version": "2021-02-12"
>>>>>>> 7e782c87
      },
      "RequestBody": null,
      "StatusCode": 206,
      "ResponseHeaders": {
        "Accept-Ranges": "bytes",
        "Content-Length": "128",
        "Content-Range": "bytes 0-127/1024",
        "Content-Type": "application/octet-stream",
        "Date": "Tue, 25 May 2021 00:05:59 GMT",
        "ETag": "\"0x8D91F10E115D1B3\"",
        "Last-Modified": "Tue, 25 May 2021 00:06:00 GMT",
        "Server": [
          "Windows-Azure-Blob/1.0",
          "Microsoft-HTTPAPI/2.0"
        ],
        "x-ms-blob-type": "BlockBlob",
        "x-ms-client-request-id": "e4b8d5d7-9247-402d-f70f-91dc427ee781",
        "x-ms-creation-time": "Tue, 25 May 2021 00:06:00 GMT",
        "x-ms-group": "$superuser",
        "x-ms-lease-state": "available",
        "x-ms-lease-status": "unlocked",
        "x-ms-owner": "$superuser",
        "x-ms-permissions": "rw-r-----",
        "x-ms-request-id": "ff2eb8a8-c01e-0013-6ff9-505bbe000000",
        "x-ms-server-encrypted": "true",
<<<<<<< HEAD
        "x-ms-version": "2020-12-06"
=======
        "x-ms-version": "2021-02-12"
>>>>>>> 7e782c87
      },
      "ResponseBody": "Tc0TaHRkgGKY6m5fTr2Jeov8bK+kcLCGCxsUDUUjRuYohPwr72X0QzVPOBN2+N/XJ1q4dqIeTtwcjVxYT3McdaOINsnAXoslCCh6VTicDxM8PeXqas9DCjYgDmIJm/PBMsJv7sEVFsjPkm56pPmkgH1JHBKOMQrURCyToFAoHGw="
    },
    {
      "RequestUri": "http://kasobolhnscanada.blob.core.windows.net/test-filesystem-63a3ff7d-c556-8108-7d5a-6514665642ae/test-file-b74c6135-3e36-aafb-5e47-ed010c720b37",
      "RequestMethod": "GET",
      "RequestHeaders": {
        "Accept": "application/xml",
        "Authorization": "Sanitized",
        "If-Match": "0x8D91F10E115D1B3",
        "User-Agent": [
          "azsdk-net-Storage.Files.DataLake/12.7.0-alpha.20210524.1",
          "(.NET 5.0.6; Microsoft Windows 10.0.19043)"
        ],
        "x-ms-client-request-id": "269d48e4-781b-f015-adb0-be0c834bc2d4",
        "x-ms-date": "Tue, 25 May 2021 00:06:00 GMT",
        "x-ms-range": "bytes=128-255",
        "x-ms-return-client-request-id": "true",
<<<<<<< HEAD
        "x-ms-version": "2020-12-06"
=======
        "x-ms-version": "2021-02-12"
>>>>>>> 7e782c87
      },
      "RequestBody": null,
      "StatusCode": 206,
      "ResponseHeaders": {
        "Accept-Ranges": "bytes",
        "Content-Length": "128",
        "Content-Range": "bytes 128-255/1024",
        "Content-Type": "application/octet-stream",
        "Date": "Tue, 25 May 2021 00:05:59 GMT",
        "ETag": "\"0x8D91F10E115D1B3\"",
        "Last-Modified": "Tue, 25 May 2021 00:06:00 GMT",
        "Server": [
          "Windows-Azure-Blob/1.0",
          "Microsoft-HTTPAPI/2.0"
        ],
        "x-ms-blob-type": "BlockBlob",
        "x-ms-client-request-id": "269d48e4-781b-f015-adb0-be0c834bc2d4",
        "x-ms-creation-time": "Tue, 25 May 2021 00:06:00 GMT",
        "x-ms-group": "$superuser",
        "x-ms-lease-state": "available",
        "x-ms-lease-status": "unlocked",
        "x-ms-owner": "$superuser",
        "x-ms-permissions": "rw-r-----",
        "x-ms-request-id": "ff2eb8d7-c01e-0013-1af9-505bbe000000",
        "x-ms-server-encrypted": "true",
<<<<<<< HEAD
        "x-ms-version": "2020-12-06"
=======
        "x-ms-version": "2021-02-12"
>>>>>>> 7e782c87
      },
      "ResponseBody": "NLgidSwgUiYnHBvYYMlmPXuN5cB/4TMBuJuplYF1eKd1AkXr1i9UXPf16nEWMnR7xlYlwkNc7VKEIb2Rd7yksaR0Yl6DemZMOYjIifbC6oUmLs4rULZkGRTzZrVxwuU6UTnNotAW90vw2Ym6k2NbwjY3aknueWHtD0lJkBOw2nY="
    },
    {
      "RequestUri": "http://kasobolhnscanada.blob.core.windows.net/test-filesystem-63a3ff7d-c556-8108-7d5a-6514665642ae/test-file-b74c6135-3e36-aafb-5e47-ed010c720b37",
      "RequestMethod": "GET",
      "RequestHeaders": {
        "Accept": "application/xml",
        "Authorization": "Sanitized",
        "If-Match": "0x8D91F10E115D1B3",
        "User-Agent": [
          "azsdk-net-Storage.Files.DataLake/12.7.0-alpha.20210524.1",
          "(.NET 5.0.6; Microsoft Windows 10.0.19043)"
        ],
        "x-ms-client-request-id": "faf7c5ce-c1e1-2e66-c65a-548f5d7427d5",
        "x-ms-date": "Tue, 25 May 2021 00:06:01 GMT",
        "x-ms-range": "bytes=256-383",
        "x-ms-return-client-request-id": "true",
<<<<<<< HEAD
        "x-ms-version": "2020-12-06"
=======
        "x-ms-version": "2021-02-12"
>>>>>>> 7e782c87
      },
      "RequestBody": null,
      "StatusCode": 206,
      "ResponseHeaders": {
        "Accept-Ranges": "bytes",
        "Content-Length": "128",
        "Content-Range": "bytes 256-383/1024",
        "Content-Type": "application/octet-stream",
        "Date": "Tue, 25 May 2021 00:05:59 GMT",
        "ETag": "\"0x8D91F10E115D1B3\"",
        "Last-Modified": "Tue, 25 May 2021 00:06:00 GMT",
        "Server": [
          "Windows-Azure-Blob/1.0",
          "Microsoft-HTTPAPI/2.0"
        ],
        "x-ms-blob-type": "BlockBlob",
        "x-ms-client-request-id": "faf7c5ce-c1e1-2e66-c65a-548f5d7427d5",
        "x-ms-creation-time": "Tue, 25 May 2021 00:06:00 GMT",
        "x-ms-group": "$superuser",
        "x-ms-lease-state": "available",
        "x-ms-lease-status": "unlocked",
        "x-ms-owner": "$superuser",
        "x-ms-permissions": "rw-r-----",
        "x-ms-request-id": "ff2eb8ec-c01e-0013-2cf9-505bbe000000",
        "x-ms-server-encrypted": "true",
<<<<<<< HEAD
        "x-ms-version": "2020-12-06"
=======
        "x-ms-version": "2021-02-12"
>>>>>>> 7e782c87
      },
      "ResponseBody": "oo44vfRItRA2gzt3LamFsZekfzpYnEzX2N+ShsxmNz/+EhgEK57N7oJZEmo+6sBmw5j5bzGgHgZCYOUVtS5D0Ev7eBqRgIX51pC3/onhme4eK8M0bMgOXvQRwsq4uDhUFkIfQnGm1UMSAJmg6B99Ycf39olrD2OD7Rklf767QB0="
    },
    {
      "RequestUri": "http://kasobolhnscanada.blob.core.windows.net/test-filesystem-63a3ff7d-c556-8108-7d5a-6514665642ae/test-file-b74c6135-3e36-aafb-5e47-ed010c720b37",
      "RequestMethod": "GET",
      "RequestHeaders": {
        "Accept": "application/xml",
        "Authorization": "Sanitized",
        "If-Match": "0x8D91F10E115D1B3",
        "User-Agent": [
          "azsdk-net-Storage.Files.DataLake/12.7.0-alpha.20210524.1",
          "(.NET 5.0.6; Microsoft Windows 10.0.19043)"
        ],
        "x-ms-client-request-id": "bd3e1792-c853-33f3-99dd-67b33a595ede",
        "x-ms-date": "Tue, 25 May 2021 00:06:01 GMT",
        "x-ms-range": "bytes=384-511",
        "x-ms-return-client-request-id": "true",
<<<<<<< HEAD
        "x-ms-version": "2020-12-06"
=======
        "x-ms-version": "2021-02-12"
>>>>>>> 7e782c87
      },
      "RequestBody": null,
      "StatusCode": 206,
      "ResponseHeaders": {
        "Accept-Ranges": "bytes",
        "Content-Length": "128",
        "Content-Range": "bytes 384-511/1024",
        "Content-Type": "application/octet-stream",
        "Date": "Tue, 25 May 2021 00:06:00 GMT",
        "ETag": "\"0x8D91F10E115D1B3\"",
        "Last-Modified": "Tue, 25 May 2021 00:06:00 GMT",
        "Server": [
          "Windows-Azure-Blob/1.0",
          "Microsoft-HTTPAPI/2.0"
        ],
        "x-ms-blob-type": "BlockBlob",
        "x-ms-client-request-id": "bd3e1792-c853-33f3-99dd-67b33a595ede",
        "x-ms-creation-time": "Tue, 25 May 2021 00:06:00 GMT",
        "x-ms-group": "$superuser",
        "x-ms-lease-state": "available",
        "x-ms-lease-status": "unlocked",
        "x-ms-owner": "$superuser",
        "x-ms-permissions": "rw-r-----",
        "x-ms-request-id": "ff2eb900-c01e-0013-3ef9-505bbe000000",
        "x-ms-server-encrypted": "true",
<<<<<<< HEAD
        "x-ms-version": "2020-12-06"
=======
        "x-ms-version": "2021-02-12"
>>>>>>> 7e782c87
      },
      "ResponseBody": "V2PoR8FXfHhWgCJsLm111JRgA8HCrukG3ptVV4BVhFe/e0mFNzWfb3p+M+vt9lR/o1HrXbd/W6h54WkmAST3APvKrbMk8J1ewZNGRHv+GedH1bMvaiefPyCgC1XMeW5WhjPvIkmhW7OzjZwjORYte8iB3ixwyJbUK22Sg+RIkUg="
    },
    {
      "RequestUri": "http://kasobolhnscanada.blob.core.windows.net/test-filesystem-63a3ff7d-c556-8108-7d5a-6514665642ae/test-file-b74c6135-3e36-aafb-5e47-ed010c720b37",
      "RequestMethod": "GET",
      "RequestHeaders": {
        "Accept": "application/xml",
        "Authorization": "Sanitized",
        "If-Match": "0x8D91F10E115D1B3",
        "User-Agent": [
          "azsdk-net-Storage.Files.DataLake/12.7.0-alpha.20210524.1",
          "(.NET 5.0.6; Microsoft Windows 10.0.19043)"
        ],
        "x-ms-client-request-id": "45fd2468-6a36-1281-cc87-8866ab081a06",
        "x-ms-date": "Tue, 25 May 2021 00:06:01 GMT",
        "x-ms-range": "bytes=512-639",
        "x-ms-return-client-request-id": "true",
<<<<<<< HEAD
        "x-ms-version": "2020-12-06"
=======
        "x-ms-version": "2021-02-12"
>>>>>>> 7e782c87
      },
      "RequestBody": null,
      "StatusCode": 206,
      "ResponseHeaders": {
        "Accept-Ranges": "bytes",
        "Content-Length": "128",
        "Content-Range": "bytes 512-639/1024",
        "Content-Type": "application/octet-stream",
        "Date": "Tue, 25 May 2021 00:06:00 GMT",
        "ETag": "\"0x8D91F10E115D1B3\"",
        "Last-Modified": "Tue, 25 May 2021 00:06:00 GMT",
        "Server": [
          "Windows-Azure-Blob/1.0",
          "Microsoft-HTTPAPI/2.0"
        ],
        "x-ms-blob-type": "BlockBlob",
        "x-ms-client-request-id": "45fd2468-6a36-1281-cc87-8866ab081a06",
        "x-ms-creation-time": "Tue, 25 May 2021 00:06:00 GMT",
        "x-ms-group": "$superuser",
        "x-ms-lease-state": "available",
        "x-ms-lease-status": "unlocked",
        "x-ms-owner": "$superuser",
        "x-ms-permissions": "rw-r-----",
        "x-ms-request-id": "ff2eb92b-c01e-0013-67f9-505bbe000000",
        "x-ms-server-encrypted": "true",
<<<<<<< HEAD
        "x-ms-version": "2020-12-06"
=======
        "x-ms-version": "2021-02-12"
>>>>>>> 7e782c87
      },
      "ResponseBody": "Je++Rw72naV6AHzci3sFCXKPjEqaQuW9nRv32w7Xz2v7U/5KWOZt0uM5sXBMuUmvaIgRVLtHreMKAKnz/8KWojAQ4Td9u7GMIrpnYZB1cePSSHOGxnqvtKYbQFg8etIhog4/O9gRMqzXhDIB30xSlI7GIbdOENy1YSyRYntZUKc="
    },
    {
      "RequestUri": "http://kasobolhnscanada.blob.core.windows.net/test-filesystem-63a3ff7d-c556-8108-7d5a-6514665642ae/test-file-b74c6135-3e36-aafb-5e47-ed010c720b37",
      "RequestMethod": "GET",
      "RequestHeaders": {
        "Accept": "application/xml",
        "Authorization": "Sanitized",
        "If-Match": "0x8D91F10E115D1B3",
        "User-Agent": [
          "azsdk-net-Storage.Files.DataLake/12.7.0-alpha.20210524.1",
          "(.NET 5.0.6; Microsoft Windows 10.0.19043)"
        ],
        "x-ms-client-request-id": "164b0c63-195c-7ba8-6dbd-703a73fc0f00",
        "x-ms-date": "Tue, 25 May 2021 00:06:01 GMT",
        "x-ms-range": "bytes=640-767",
        "x-ms-return-client-request-id": "true",
<<<<<<< HEAD
        "x-ms-version": "2020-12-06"
=======
        "x-ms-version": "2021-02-12"
>>>>>>> 7e782c87
      },
      "RequestBody": null,
      "StatusCode": 206,
      "ResponseHeaders": {
        "Accept-Ranges": "bytes",
        "Content-Length": "128",
        "Content-Range": "bytes 640-767/1024",
        "Content-Type": "application/octet-stream",
        "Date": "Tue, 25 May 2021 00:06:00 GMT",
        "ETag": "\"0x8D91F10E115D1B3\"",
        "Last-Modified": "Tue, 25 May 2021 00:06:00 GMT",
        "Server": [
          "Windows-Azure-Blob/1.0",
          "Microsoft-HTTPAPI/2.0"
        ],
        "x-ms-blob-type": "BlockBlob",
        "x-ms-client-request-id": "164b0c63-195c-7ba8-6dbd-703a73fc0f00",
        "x-ms-creation-time": "Tue, 25 May 2021 00:06:00 GMT",
        "x-ms-group": "$superuser",
        "x-ms-lease-state": "available",
        "x-ms-lease-status": "unlocked",
        "x-ms-owner": "$superuser",
        "x-ms-permissions": "rw-r-----",
        "x-ms-request-id": "ff2eb94d-c01e-0013-08f9-505bbe000000",
        "x-ms-server-encrypted": "true",
<<<<<<< HEAD
        "x-ms-version": "2020-12-06"
=======
        "x-ms-version": "2021-02-12"
>>>>>>> 7e782c87
      },
      "ResponseBody": "50W+gTU2C8AVx65BSK7UWciryXZZG9ORMonZq4DPMH40ihmajdFfWLpgoYdhmm2yWDeZ0I/ZTstyLU+rXF8/RpYwDb2VOsv3S3G7+HpLMJccJ1NJNmDuWjtNJ2CCtPtbIVvwMI2vHR5roYQeHlZRJv23jzUL9g82QbKCRxJrdZc="
    },
    {
      "RequestUri": "http://kasobolhnscanada.blob.core.windows.net/test-filesystem-63a3ff7d-c556-8108-7d5a-6514665642ae/test-file-b74c6135-3e36-aafb-5e47-ed010c720b37",
      "RequestMethod": "GET",
      "RequestHeaders": {
        "Accept": "application/xml",
        "Authorization": "Sanitized",
        "If-Match": "0x8D91F10E115D1B3",
        "User-Agent": [
          "azsdk-net-Storage.Files.DataLake/12.7.0-alpha.20210524.1",
          "(.NET 5.0.6; Microsoft Windows 10.0.19043)"
        ],
        "x-ms-client-request-id": "9f024843-04bc-69aa-4bac-57dd443422b8",
        "x-ms-date": "Tue, 25 May 2021 00:06:01 GMT",
        "x-ms-range": "bytes=768-895",
        "x-ms-return-client-request-id": "true",
<<<<<<< HEAD
        "x-ms-version": "2020-12-06"
=======
        "x-ms-version": "2021-02-12"
>>>>>>> 7e782c87
      },
      "RequestBody": null,
      "StatusCode": 206,
      "ResponseHeaders": {
        "Accept-Ranges": "bytes",
        "Content-Length": "128",
        "Content-Range": "bytes 768-895/1024",
        "Content-Type": "application/octet-stream",
        "Date": "Tue, 25 May 2021 00:06:00 GMT",
        "ETag": "\"0x8D91F10E115D1B3\"",
        "Last-Modified": "Tue, 25 May 2021 00:06:00 GMT",
        "Server": [
          "Windows-Azure-Blob/1.0",
          "Microsoft-HTTPAPI/2.0"
        ],
        "x-ms-blob-type": "BlockBlob",
        "x-ms-client-request-id": "9f024843-04bc-69aa-4bac-57dd443422b8",
        "x-ms-creation-time": "Tue, 25 May 2021 00:06:00 GMT",
        "x-ms-group": "$superuser",
        "x-ms-lease-state": "available",
        "x-ms-lease-status": "unlocked",
        "x-ms-owner": "$superuser",
        "x-ms-permissions": "rw-r-----",
        "x-ms-request-id": "ff2eb968-c01e-0013-21f9-505bbe000000",
        "x-ms-server-encrypted": "true",
<<<<<<< HEAD
        "x-ms-version": "2020-12-06"
=======
        "x-ms-version": "2021-02-12"
>>>>>>> 7e782c87
      },
      "ResponseBody": "dWDWH1r/CWwJNd2U29A85fsBY8olxlArS7ru2i3VDAAs7ai+fzLL/a0iK9UZe1pxdpxLEQirca4Qq9OgEC4/MyndaO0ofWXJNWUcApt6EtBgfWSQifr3gXv5rtReK+1+4vesPBJsSfk3gdujjm8TlZkDP5LKrqou5eZyLs+Rawk="
    },
    {
      "RequestUri": "http://kasobolhnscanada.blob.core.windows.net/test-filesystem-63a3ff7d-c556-8108-7d5a-6514665642ae/test-file-b74c6135-3e36-aafb-5e47-ed010c720b37",
      "RequestMethod": "GET",
      "RequestHeaders": {
        "Accept": "application/xml",
        "Authorization": "Sanitized",
        "If-Match": "0x8D91F10E115D1B3",
        "User-Agent": [
          "azsdk-net-Storage.Files.DataLake/12.7.0-alpha.20210524.1",
          "(.NET 5.0.6; Microsoft Windows 10.0.19043)"
        ],
        "x-ms-client-request-id": "2bf698d8-70f9-8343-eb12-b0835de26e81",
        "x-ms-date": "Tue, 25 May 2021 00:06:01 GMT",
        "x-ms-range": "bytes=896-1023",
        "x-ms-return-client-request-id": "true",
<<<<<<< HEAD
        "x-ms-version": "2020-12-06"
=======
        "x-ms-version": "2021-02-12"
>>>>>>> 7e782c87
      },
      "RequestBody": null,
      "StatusCode": 206,
      "ResponseHeaders": {
        "Accept-Ranges": "bytes",
        "Content-Length": "128",
        "Content-Range": "bytes 896-1023/1024",
        "Content-Type": "application/octet-stream",
        "Date": "Tue, 25 May 2021 00:06:00 GMT",
        "ETag": "\"0x8D91F10E115D1B3\"",
        "Last-Modified": "Tue, 25 May 2021 00:06:00 GMT",
        "Server": [
          "Windows-Azure-Blob/1.0",
          "Microsoft-HTTPAPI/2.0"
        ],
        "x-ms-blob-type": "BlockBlob",
        "x-ms-client-request-id": "2bf698d8-70f9-8343-eb12-b0835de26e81",
        "x-ms-creation-time": "Tue, 25 May 2021 00:06:00 GMT",
        "x-ms-group": "$superuser",
        "x-ms-lease-state": "available",
        "x-ms-lease-status": "unlocked",
        "x-ms-owner": "$superuser",
        "x-ms-permissions": "rw-r-----",
        "x-ms-request-id": "ff2eb988-c01e-0013-3ef9-505bbe000000",
        "x-ms-server-encrypted": "true",
<<<<<<< HEAD
        "x-ms-version": "2020-12-06"
=======
        "x-ms-version": "2021-02-12"
>>>>>>> 7e782c87
      },
      "ResponseBody": "d50fo87WvfM0a1kHH1TzDOYYO1vrWrQ0TX1WLPobKaUW0ivwT3DHwkVMXl9Uog+Q82VHtlUQHR3p61VQf5H4GUGz8UwpAr12UHgVn/xU36ttxjiV03JPBbUOB2Mad0O0U0UeoLDDZ/Gn0Wbd+n0glAuq4rlYY0XOY+uXG/paXNk="
    },
    {
      "RequestUri": "http://kasobolhnscanada.blob.core.windows.net/test-filesystem-63a3ff7d-c556-8108-7d5a-6514665642ae?restype=container",
      "RequestMethod": "DELETE",
      "RequestHeaders": {
        "Accept": "application/xml",
        "Authorization": "Sanitized",
        "traceparent": "00-91ce4e8bd954884ead5c4fd2533877da-e79e7a57ec950c4e-00",
        "User-Agent": [
          "azsdk-net-Storage.Files.DataLake/12.7.0-alpha.20210524.1",
          "(.NET 5.0.6; Microsoft Windows 10.0.19043)"
        ],
        "x-ms-client-request-id": "ab04bce7-f63d-02bf-70a5-ac65988c5069",
        "x-ms-date": "Tue, 25 May 2021 00:06:01 GMT",
        "x-ms-return-client-request-id": "true",
<<<<<<< HEAD
        "x-ms-version": "2020-12-06"
=======
        "x-ms-version": "2021-02-12"
>>>>>>> 7e782c87
      },
      "RequestBody": null,
      "StatusCode": 202,
      "ResponseHeaders": {
        "Content-Length": "0",
        "Date": "Tue, 25 May 2021 00:06:00 GMT",
        "Server": [
          "Windows-Azure-Blob/1.0",
          "Microsoft-HTTPAPI/2.0"
        ],
        "x-ms-client-request-id": "ab04bce7-f63d-02bf-70a5-ac65988c5069",
        "x-ms-request-id": "ff2eb99b-c01e-0013-50f9-505bbe000000",
<<<<<<< HEAD
        "x-ms-version": "2020-12-06"
=======
        "x-ms-version": "2021-02-12"
>>>>>>> 7e782c87
      },
      "ResponseBody": []
    }
  ],
  "Variables": {
    "RandomSeed": "661784316",
    "Storage_TestConfigHierarchicalNamespace": "NamespaceTenant\nkasobolhnscanada\nU2FuaXRpemVk\nhttp://kasobolhnscanada.blob.core.windows.net\nhttp://kasobolhnscanada.file.core.windows.net\nhttp://kasobolhnscanada.queue.core.windows.net\nhttp://kasobolhnscanada.table.core.windows.net\n\n\n\n\nhttp://kasobolhnscanada-secondary.blob.core.windows.net\nhttp://kasobolhnscanada-secondary.file.core.windows.net\nhttp://kasobolhnscanada-secondary.queue.core.windows.net\nhttp://kasobolhnscanada-secondary.table.core.windows.net\nc6b5fe1a-9b59-4975-92c4-d9f728c3c371\nSanitized\n72f988bf-86f1-41af-91ab-2d7cd011db47\nhttps://login.microsoftonline.com/\nCloud\nBlobEndpoint=http://kasobolhnscanada.blob.core.windows.net/;QueueEndpoint=http://kasobolhnscanada.queue.core.windows.net/;FileEndpoint=http://kasobolhnscanada.file.core.windows.net/;BlobSecondaryEndpoint=http://kasobolhnscanada-secondary.blob.core.windows.net/;QueueSecondaryEndpoint=http://kasobolhnscanada-secondary.queue.core.windows.net/;FileSecondaryEndpoint=http://kasobolhnscanada-secondary.file.core.windows.net/;AccountName=kasobolhnscanada;AccountKey=Sanitized\n\n\n"
  }
}<|MERGE_RESOLUTION|>--- conflicted
+++ resolved
@@ -15,11 +15,7 @@
         "x-ms-client-request-id": "d1b2b6a8-e5fe-2d57-94b1-d544730ecef2",
         "x-ms-date": "Tue, 25 May 2021 00:06:00 GMT",
         "x-ms-return-client-request-id": "true",
-<<<<<<< HEAD
-        "x-ms-version": "2020-12-06"
-=======
-        "x-ms-version": "2021-02-12"
->>>>>>> 7e782c87
+        "x-ms-version": "2021-02-12"
       },
       "RequestBody": null,
       "StatusCode": 201,
@@ -34,11 +30,7 @@
         ],
         "x-ms-client-request-id": "d1b2b6a8-e5fe-2d57-94b1-d544730ecef2",
         "x-ms-request-id": "ff2eb7fd-c01e-0013-59f9-505bbe000000",
-<<<<<<< HEAD
-        "x-ms-version": "2020-12-06"
-=======
-        "x-ms-version": "2021-02-12"
->>>>>>> 7e782c87
+        "x-ms-version": "2021-02-12"
       },
       "ResponseBody": []
     },
@@ -57,11 +49,7 @@
         "x-ms-client-request-id": "99a88c75-6931-cc5e-af38-5a107643c2f1",
         "x-ms-date": "Tue, 25 May 2021 00:06:00 GMT",
         "x-ms-return-client-request-id": "true",
-<<<<<<< HEAD
-        "x-ms-version": "2020-12-06"
-=======
-        "x-ms-version": "2021-02-12"
->>>>>>> 7e782c87
+        "x-ms-version": "2021-02-12"
       },
       "RequestBody": null,
       "StatusCode": 201,
@@ -77,11 +65,7 @@
         "x-ms-client-request-id": "99a88c75-6931-cc5e-af38-5a107643c2f1",
         "x-ms-request-id": "f6ea1ece-c01f-004e-72f9-50513a000000",
         "x-ms-request-server-encrypted": "true",
-<<<<<<< HEAD
-        "x-ms-version": "2020-12-06"
-=======
-        "x-ms-version": "2021-02-12"
->>>>>>> 7e782c87
+        "x-ms-version": "2021-02-12"
       },
       "ResponseBody": []
     },
@@ -101,11 +85,7 @@
         "x-ms-client-request-id": "7f8c9f51-71ca-8305-148a-c05b304b79bb",
         "x-ms-date": "Tue, 25 May 2021 00:06:00 GMT",
         "x-ms-return-client-request-id": "true",
-<<<<<<< HEAD
-        "x-ms-version": "2020-12-06"
-=======
-        "x-ms-version": "2021-02-12"
->>>>>>> 7e782c87
+        "x-ms-version": "2021-02-12"
       },
       "RequestBody": "Tc0TaHRkgGKY6m5fTr2Jeov8bK+kcLCGCxsUDUUjRuYohPwr72X0QzVPOBN2+N/XJ1q4dqIeTtwcjVxYT3McdaOINsnAXoslCCh6VTicDxM8PeXqas9DCjYgDmIJm/PBMsJv7sEVFsjPkm56pPmkgH1JHBKOMQrURCyToFAoHGw0uCJ1LCBSJiccG9hgyWY9e43lwH/hMwG4m6mVgXV4p3UCRevWL1Rc9/XqcRYydHvGViXCQ1ztUoQhvZF3vKSxpHRiXoN6Zkw5iMiJ9sLqhSYuzitQtmQZFPNmtXHC5TpROc2i0Bb3S/DZibqTY1vCNjdqSe55Ye0PSUmQE7DadqKOOL30SLUQNoM7dy2phbGXpH86WJxM19jfkobMZjc//hIYBCueze6CWRJqPurAZsOY+W8xoB4GQmDlFbUuQ9BL+3gakYCF+daQt/6J4ZnuHivDNGzIDl70EcLKuLg4VBZCH0JxptVDEgCZoOgffWHH9/aJaw9jg+0ZJX++u0AdV2PoR8FXfHhWgCJsLm111JRgA8HCrukG3ptVV4BVhFe/e0mFNzWfb3p+M+vt9lR/o1HrXbd/W6h54WkmAST3APvKrbMk8J1ewZNGRHv+GedH1bMvaiefPyCgC1XMeW5WhjPvIkmhW7OzjZwjORYte8iB3ixwyJbUK22Sg+RIkUgl775HDvadpXoAfNyLewUJco+MSppC5b2dG/fbDtfPa/tT/kpY5m3S4zmxcEy5Sa9oiBFUu0et4woAqfP/wpaiMBDhN327sYwiumdhkHVx49JIc4bGeq+0phtAWDx60iGiDj872BEyrNeEMgHfTFKUjsYht04Q3LVhLJFie1lQp+dFvoE1NgvAFceuQUiu1FnIq8l2WRvTkTKJ2auAzzB+NIoZmo3RX1i6YKGHYZptslg3mdCP2U7Lci1Pq1xfP0aWMA29lTrL90txu/h6SzCXHCdTSTZg7lo7TSdggrT7WyFb8DCNrx0ea6GEHh5WUSb9t481C/YPNkGygkcSa3WXdWDWH1r/CWwJNd2U29A85fsBY8olxlArS7ru2i3VDAAs7ai+fzLL/a0iK9UZe1pxdpxLEQirca4Qq9OgEC4/MyndaO0ofWXJNWUcApt6EtBgfWSQifr3gXv5rtReK+1+4vesPBJsSfk3gdujjm8TlZkDP5LKrqou5eZyLs+Rawl3nR+jzta98zRrWQcfVPMM5hg7W+tatDRNfVYs+hsppRbSK/BPcMfCRUxeX1SiD5DzZUe2VRAdHenrVVB/kfgZQbPxTCkCvXZQeBWf/FTfq23GOJXTck8FtQ4HYxp3Q7RTRR6gsMNn8afRZt36fSCUC6riuVhjRc5j65cb+lpc2Q==",
       "StatusCode": 202,
@@ -119,11 +99,7 @@
         "x-ms-client-request-id": "7f8c9f51-71ca-8305-148a-c05b304b79bb",
         "x-ms-request-id": "f6ea1ecf-c01f-004e-73f9-50513a000000",
         "x-ms-request-server-encrypted": "true",
-<<<<<<< HEAD
-        "x-ms-version": "2020-12-06"
-=======
-        "x-ms-version": "2021-02-12"
->>>>>>> 7e782c87
+        "x-ms-version": "2021-02-12"
       },
       "ResponseBody": []
     },
@@ -141,11 +117,7 @@
         "x-ms-client-request-id": "d6bf47b9-42b7-6e26-5aa9-73772be97ab9",
         "x-ms-date": "Tue, 25 May 2021 00:06:00 GMT",
         "x-ms-return-client-request-id": "true",
-<<<<<<< HEAD
-        "x-ms-version": "2020-12-06"
-=======
-        "x-ms-version": "2021-02-12"
->>>>>>> 7e782c87
+        "x-ms-version": "2021-02-12"
       },
       "RequestBody": null,
       "StatusCode": 200,
@@ -161,11 +133,7 @@
         "x-ms-client-request-id": "d6bf47b9-42b7-6e26-5aa9-73772be97ab9",
         "x-ms-request-id": "f6ea1ed0-c01f-004e-74f9-50513a000000",
         "x-ms-request-server-encrypted": "false",
-<<<<<<< HEAD
-        "x-ms-version": "2020-12-06"
-=======
-        "x-ms-version": "2021-02-12"
->>>>>>> 7e782c87
+        "x-ms-version": "2021-02-12"
       },
       "ResponseBody": []
     },
@@ -183,11 +151,7 @@
         "x-ms-client-request-id": "e8a247bf-a38c-4a04-2475-7075fbd35c5d",
         "x-ms-date": "Tue, 25 May 2021 00:06:00 GMT",
         "x-ms-return-client-request-id": "true",
-<<<<<<< HEAD
-        "x-ms-version": "2020-12-06"
-=======
-        "x-ms-version": "2021-02-12"
->>>>>>> 7e782c87
+        "x-ms-version": "2021-02-12"
       },
       "RequestBody": null,
       "StatusCode": 200,
@@ -214,11 +178,7 @@
         "x-ms-permissions": "rw-r-----",
         "x-ms-request-id": "ff2eb886-c01e-0013-56f9-505bbe000000",
         "x-ms-server-encrypted": "true",
-<<<<<<< HEAD
-        "x-ms-version": "2020-12-06"
-=======
-        "x-ms-version": "2021-02-12"
->>>>>>> 7e782c87
+        "x-ms-version": "2021-02-12"
       },
       "ResponseBody": []
     },
@@ -237,11 +197,7 @@
         "x-ms-date": "Tue, 25 May 2021 00:06:00 GMT",
         "x-ms-range": "bytes=0-127",
         "x-ms-return-client-request-id": "true",
-<<<<<<< HEAD
-        "x-ms-version": "2020-12-06"
-=======
-        "x-ms-version": "2021-02-12"
->>>>>>> 7e782c87
+        "x-ms-version": "2021-02-12"
       },
       "RequestBody": null,
       "StatusCode": 206,
@@ -267,11 +223,7 @@
         "x-ms-permissions": "rw-r-----",
         "x-ms-request-id": "ff2eb8a8-c01e-0013-6ff9-505bbe000000",
         "x-ms-server-encrypted": "true",
-<<<<<<< HEAD
-        "x-ms-version": "2020-12-06"
-=======
-        "x-ms-version": "2021-02-12"
->>>>>>> 7e782c87
+        "x-ms-version": "2021-02-12"
       },
       "ResponseBody": "Tc0TaHRkgGKY6m5fTr2Jeov8bK+kcLCGCxsUDUUjRuYohPwr72X0QzVPOBN2+N/XJ1q4dqIeTtwcjVxYT3McdaOINsnAXoslCCh6VTicDxM8PeXqas9DCjYgDmIJm/PBMsJv7sEVFsjPkm56pPmkgH1JHBKOMQrURCyToFAoHGw="
     },
@@ -290,11 +242,7 @@
         "x-ms-date": "Tue, 25 May 2021 00:06:00 GMT",
         "x-ms-range": "bytes=128-255",
         "x-ms-return-client-request-id": "true",
-<<<<<<< HEAD
-        "x-ms-version": "2020-12-06"
-=======
-        "x-ms-version": "2021-02-12"
->>>>>>> 7e782c87
+        "x-ms-version": "2021-02-12"
       },
       "RequestBody": null,
       "StatusCode": 206,
@@ -320,11 +268,7 @@
         "x-ms-permissions": "rw-r-----",
         "x-ms-request-id": "ff2eb8d7-c01e-0013-1af9-505bbe000000",
         "x-ms-server-encrypted": "true",
-<<<<<<< HEAD
-        "x-ms-version": "2020-12-06"
-=======
-        "x-ms-version": "2021-02-12"
->>>>>>> 7e782c87
+        "x-ms-version": "2021-02-12"
       },
       "ResponseBody": "NLgidSwgUiYnHBvYYMlmPXuN5cB/4TMBuJuplYF1eKd1AkXr1i9UXPf16nEWMnR7xlYlwkNc7VKEIb2Rd7yksaR0Yl6DemZMOYjIifbC6oUmLs4rULZkGRTzZrVxwuU6UTnNotAW90vw2Ym6k2NbwjY3aknueWHtD0lJkBOw2nY="
     },
@@ -343,11 +287,7 @@
         "x-ms-date": "Tue, 25 May 2021 00:06:01 GMT",
         "x-ms-range": "bytes=256-383",
         "x-ms-return-client-request-id": "true",
-<<<<<<< HEAD
-        "x-ms-version": "2020-12-06"
-=======
-        "x-ms-version": "2021-02-12"
->>>>>>> 7e782c87
+        "x-ms-version": "2021-02-12"
       },
       "RequestBody": null,
       "StatusCode": 206,
@@ -373,11 +313,7 @@
         "x-ms-permissions": "rw-r-----",
         "x-ms-request-id": "ff2eb8ec-c01e-0013-2cf9-505bbe000000",
         "x-ms-server-encrypted": "true",
-<<<<<<< HEAD
-        "x-ms-version": "2020-12-06"
-=======
-        "x-ms-version": "2021-02-12"
->>>>>>> 7e782c87
+        "x-ms-version": "2021-02-12"
       },
       "ResponseBody": "oo44vfRItRA2gzt3LamFsZekfzpYnEzX2N+ShsxmNz/+EhgEK57N7oJZEmo+6sBmw5j5bzGgHgZCYOUVtS5D0Ev7eBqRgIX51pC3/onhme4eK8M0bMgOXvQRwsq4uDhUFkIfQnGm1UMSAJmg6B99Ycf39olrD2OD7Rklf767QB0="
     },
@@ -396,11 +332,7 @@
         "x-ms-date": "Tue, 25 May 2021 00:06:01 GMT",
         "x-ms-range": "bytes=384-511",
         "x-ms-return-client-request-id": "true",
-<<<<<<< HEAD
-        "x-ms-version": "2020-12-06"
-=======
-        "x-ms-version": "2021-02-12"
->>>>>>> 7e782c87
+        "x-ms-version": "2021-02-12"
       },
       "RequestBody": null,
       "StatusCode": 206,
@@ -426,11 +358,7 @@
         "x-ms-permissions": "rw-r-----",
         "x-ms-request-id": "ff2eb900-c01e-0013-3ef9-505bbe000000",
         "x-ms-server-encrypted": "true",
-<<<<<<< HEAD
-        "x-ms-version": "2020-12-06"
-=======
-        "x-ms-version": "2021-02-12"
->>>>>>> 7e782c87
+        "x-ms-version": "2021-02-12"
       },
       "ResponseBody": "V2PoR8FXfHhWgCJsLm111JRgA8HCrukG3ptVV4BVhFe/e0mFNzWfb3p+M+vt9lR/o1HrXbd/W6h54WkmAST3APvKrbMk8J1ewZNGRHv+GedH1bMvaiefPyCgC1XMeW5WhjPvIkmhW7OzjZwjORYte8iB3ixwyJbUK22Sg+RIkUg="
     },
@@ -449,11 +377,7 @@
         "x-ms-date": "Tue, 25 May 2021 00:06:01 GMT",
         "x-ms-range": "bytes=512-639",
         "x-ms-return-client-request-id": "true",
-<<<<<<< HEAD
-        "x-ms-version": "2020-12-06"
-=======
-        "x-ms-version": "2021-02-12"
->>>>>>> 7e782c87
+        "x-ms-version": "2021-02-12"
       },
       "RequestBody": null,
       "StatusCode": 206,
@@ -479,11 +403,7 @@
         "x-ms-permissions": "rw-r-----",
         "x-ms-request-id": "ff2eb92b-c01e-0013-67f9-505bbe000000",
         "x-ms-server-encrypted": "true",
-<<<<<<< HEAD
-        "x-ms-version": "2020-12-06"
-=======
-        "x-ms-version": "2021-02-12"
->>>>>>> 7e782c87
+        "x-ms-version": "2021-02-12"
       },
       "ResponseBody": "Je++Rw72naV6AHzci3sFCXKPjEqaQuW9nRv32w7Xz2v7U/5KWOZt0uM5sXBMuUmvaIgRVLtHreMKAKnz/8KWojAQ4Td9u7GMIrpnYZB1cePSSHOGxnqvtKYbQFg8etIhog4/O9gRMqzXhDIB30xSlI7GIbdOENy1YSyRYntZUKc="
     },
@@ -502,11 +422,7 @@
         "x-ms-date": "Tue, 25 May 2021 00:06:01 GMT",
         "x-ms-range": "bytes=640-767",
         "x-ms-return-client-request-id": "true",
-<<<<<<< HEAD
-        "x-ms-version": "2020-12-06"
-=======
-        "x-ms-version": "2021-02-12"
->>>>>>> 7e782c87
+        "x-ms-version": "2021-02-12"
       },
       "RequestBody": null,
       "StatusCode": 206,
@@ -532,11 +448,7 @@
         "x-ms-permissions": "rw-r-----",
         "x-ms-request-id": "ff2eb94d-c01e-0013-08f9-505bbe000000",
         "x-ms-server-encrypted": "true",
-<<<<<<< HEAD
-        "x-ms-version": "2020-12-06"
-=======
-        "x-ms-version": "2021-02-12"
->>>>>>> 7e782c87
+        "x-ms-version": "2021-02-12"
       },
       "ResponseBody": "50W+gTU2C8AVx65BSK7UWciryXZZG9ORMonZq4DPMH40ihmajdFfWLpgoYdhmm2yWDeZ0I/ZTstyLU+rXF8/RpYwDb2VOsv3S3G7+HpLMJccJ1NJNmDuWjtNJ2CCtPtbIVvwMI2vHR5roYQeHlZRJv23jzUL9g82QbKCRxJrdZc="
     },
@@ -555,11 +467,7 @@
         "x-ms-date": "Tue, 25 May 2021 00:06:01 GMT",
         "x-ms-range": "bytes=768-895",
         "x-ms-return-client-request-id": "true",
-<<<<<<< HEAD
-        "x-ms-version": "2020-12-06"
-=======
-        "x-ms-version": "2021-02-12"
->>>>>>> 7e782c87
+        "x-ms-version": "2021-02-12"
       },
       "RequestBody": null,
       "StatusCode": 206,
@@ -585,11 +493,7 @@
         "x-ms-permissions": "rw-r-----",
         "x-ms-request-id": "ff2eb968-c01e-0013-21f9-505bbe000000",
         "x-ms-server-encrypted": "true",
-<<<<<<< HEAD
-        "x-ms-version": "2020-12-06"
-=======
-        "x-ms-version": "2021-02-12"
->>>>>>> 7e782c87
+        "x-ms-version": "2021-02-12"
       },
       "ResponseBody": "dWDWH1r/CWwJNd2U29A85fsBY8olxlArS7ru2i3VDAAs7ai+fzLL/a0iK9UZe1pxdpxLEQirca4Qq9OgEC4/MyndaO0ofWXJNWUcApt6EtBgfWSQifr3gXv5rtReK+1+4vesPBJsSfk3gdujjm8TlZkDP5LKrqou5eZyLs+Rawk="
     },
@@ -608,11 +512,7 @@
         "x-ms-date": "Tue, 25 May 2021 00:06:01 GMT",
         "x-ms-range": "bytes=896-1023",
         "x-ms-return-client-request-id": "true",
-<<<<<<< HEAD
-        "x-ms-version": "2020-12-06"
-=======
-        "x-ms-version": "2021-02-12"
->>>>>>> 7e782c87
+        "x-ms-version": "2021-02-12"
       },
       "RequestBody": null,
       "StatusCode": 206,
@@ -638,11 +538,7 @@
         "x-ms-permissions": "rw-r-----",
         "x-ms-request-id": "ff2eb988-c01e-0013-3ef9-505bbe000000",
         "x-ms-server-encrypted": "true",
-<<<<<<< HEAD
-        "x-ms-version": "2020-12-06"
-=======
-        "x-ms-version": "2021-02-12"
->>>>>>> 7e782c87
+        "x-ms-version": "2021-02-12"
       },
       "ResponseBody": "d50fo87WvfM0a1kHH1TzDOYYO1vrWrQ0TX1WLPobKaUW0ivwT3DHwkVMXl9Uog+Q82VHtlUQHR3p61VQf5H4GUGz8UwpAr12UHgVn/xU36ttxjiV03JPBbUOB2Mad0O0U0UeoLDDZ/Gn0Wbd+n0glAuq4rlYY0XOY+uXG/paXNk="
     },
@@ -660,11 +556,7 @@
         "x-ms-client-request-id": "ab04bce7-f63d-02bf-70a5-ac65988c5069",
         "x-ms-date": "Tue, 25 May 2021 00:06:01 GMT",
         "x-ms-return-client-request-id": "true",
-<<<<<<< HEAD
-        "x-ms-version": "2020-12-06"
-=======
-        "x-ms-version": "2021-02-12"
->>>>>>> 7e782c87
+        "x-ms-version": "2021-02-12"
       },
       "RequestBody": null,
       "StatusCode": 202,
@@ -677,11 +569,7 @@
         ],
         "x-ms-client-request-id": "ab04bce7-f63d-02bf-70a5-ac65988c5069",
         "x-ms-request-id": "ff2eb99b-c01e-0013-50f9-505bbe000000",
-<<<<<<< HEAD
-        "x-ms-version": "2020-12-06"
-=======
-        "x-ms-version": "2021-02-12"
->>>>>>> 7e782c87
+        "x-ms-version": "2021-02-12"
       },
       "ResponseBody": []
     }
