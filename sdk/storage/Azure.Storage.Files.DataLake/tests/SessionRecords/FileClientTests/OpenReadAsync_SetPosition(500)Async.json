--- conflicted
+++ resolved
@@ -1,30 +1,19 @@
 {
   "Entries": [
     {
-      "RequestUri": "https://seannse.blob.core.windows.net/test-filesystem-5268eb43-bf5e-e7c6-6cbc-1cf252c7a38d?restype=container",
+      "RequestUri": "https://seannse.blob.core.windows.net/test-filesystem-63a3ff7d-c556-8108-7d5a-6514665642ae?restype=container",
       "RequestMethod": "PUT",
       "RequestHeaders": {
         "Accept": "application/xml",
         "Authorization": "Sanitized",
-<<<<<<< HEAD
-        "traceparent": "00-34605e2490b37f46b13f2f352bfbe7e7-667f6d8a9b36514f-00",
-        "User-Agent": [
-          "azsdk-net-Storage.Files.DataLake/12.7.0-alpha.20210202.1",
-          "(.NET Framework 4.8.4250.0; Microsoft Windows 10.0.19042 )"
+        "traceparent": "00-f0b2df57d8a50149b7b41a0449a5a4cb-fe10fbe4b415b74c-00",
+        "User-Agent": [
+          "azsdk-net-Storage.Files.DataLake/12.7.0-alpha.20210219.1",
+          "(.NET 5.0.3; Microsoft Windows 10.0.19041)"
         ],
         "x-ms-blob-public-access": "container",
-        "x-ms-client-request-id": "8debfa64-8049-1c02-926d-a5288a7e9be6",
-        "x-ms-date": "Wed, 03 Feb 2021 02:10:11 GMT",
-=======
-        "traceparent": "00-c64bf9276ab9bb4db1fbd1ece88afafd-f3e3e55963b93648-00",
-        "User-Agent": [
-          "azsdk-net-Storage.Files.DataLake/12.7.0-alpha.20210217.1",
-          "(.NET 5.0.3; Microsoft Windows 10.0.19042)"
-        ],
-        "x-ms-blob-public-access": "container",
-        "x-ms-client-request-id": "8debfa64-8049-1c02-926d-a5288a7e9be6",
-        "x-ms-date": "Wed, 17 Feb 2021 22:30:46 GMT",
->>>>>>> 1814567d
+        "x-ms-client-request-id": "d1b2b6a8-e5fe-2d57-94b1-d544730ecef2",
+        "x-ms-date": "Fri, 19 Feb 2021 19:11:29 GMT",
         "x-ms-return-client-request-id": "true",
         "x-ms-version": "2020-06-12"
       },
@@ -32,53 +21,33 @@
       "StatusCode": 201,
       "ResponseHeaders": {
         "Content-Length": "0",
-<<<<<<< HEAD
-        "Date": "Wed, 03 Feb 2021 02:10:11 GMT",
-        "ETag": "\u00220x8D8C7E8D6D63405\u0022",
-        "Last-Modified": "Wed, 03 Feb 2021 02:10:12 GMT",
-=======
-        "Date": "Wed, 17 Feb 2021 22:30:46 GMT",
-        "ETag": "\u00220x8D8D393ABE14616\u0022",
-        "Last-Modified": "Wed, 17 Feb 2021 22:30:47 GMT",
->>>>>>> 1814567d
-        "Server": [
-          "Windows-Azure-Blob/1.0",
-          "Microsoft-HTTPAPI/2.0"
-        ],
-        "x-ms-client-request-id": "8debfa64-8049-1c02-926d-a5288a7e9be6",
-<<<<<<< HEAD
-        "x-ms-request-id": "fdf1624c-701e-00a9-05d1-f9be2d000000",
-=======
-        "x-ms-request-id": "653c6d2a-601e-0023-247c-05e59c000000",
->>>>>>> 1814567d
+        "Date": "Fri, 19 Feb 2021 19:11:28 GMT",
+        "ETag": "\u00220x8D8D50A29343C32\u0022",
+        "Last-Modified": "Fri, 19 Feb 2021 19:11:29 GMT",
+        "Server": [
+          "Windows-Azure-Blob/1.0",
+          "Microsoft-HTTPAPI/2.0"
+        ],
+        "x-ms-client-request-id": "d1b2b6a8-e5fe-2d57-94b1-d544730ecef2",
+        "x-ms-request-id": "2e689225-201e-00a4-7ff3-0676f9000000",
         "x-ms-version": "2020-06-12"
       },
       "ResponseBody": []
     },
     {
-      "RequestUri": "https://seannse.dfs.core.windows.net/test-filesystem-5268eb43-bf5e-e7c6-6cbc-1cf252c7a38d/test-file-d5542787-bcd8-d96e-c7fb-0d67947cca8a?resource=file",
+      "RequestUri": "https://seannse.dfs.core.windows.net/test-filesystem-63a3ff7d-c556-8108-7d5a-6514665642ae/test-file-b74c6135-3e36-aafb-5e47-ed010c720b37?resource=file",
       "RequestMethod": "PUT",
       "RequestHeaders": {
         "Accept": "application/json",
         "Authorization": "Sanitized",
         "If-None-Match": "*",
-<<<<<<< HEAD
-        "traceparent": "00-d5f1ddf0ff632d489d50abcd413b1738-e0774ac56dc9244c-00",
-        "User-Agent": [
-          "azsdk-net-Storage.Files.DataLake/12.7.0-alpha.20210202.1",
-          "(.NET Framework 4.8.4250.0; Microsoft Windows 10.0.19042 )"
-        ],
-        "x-ms-client-request-id": "7cd0047c-49e4-03db-8865-b9c6e90b98f8",
-        "x-ms-date": "Wed, 03 Feb 2021 02:10:11 GMT",
-=======
-        "traceparent": "00-a86c86e5a30a8946983a26580ae6d8a8-ecf4f027c5e8f244-00",
-        "User-Agent": [
-          "azsdk-net-Storage.Files.DataLake/12.7.0-alpha.20210217.1",
-          "(.NET 5.0.3; Microsoft Windows 10.0.19042)"
-        ],
-        "x-ms-client-request-id": "7cd0047c-49e4-03db-8865-b9c6e90b98f8",
-        "x-ms-date": "Wed, 17 Feb 2021 22:30:47 GMT",
->>>>>>> 1814567d
+        "traceparent": "00-53e9faee9a0974449f6111d400ae2473-d8095bccea2e5943-00",
+        "User-Agent": [
+          "azsdk-net-Storage.Files.DataLake/12.7.0-alpha.20210219.1",
+          "(.NET 5.0.3; Microsoft Windows 10.0.19041)"
+        ],
+        "x-ms-client-request-id": "99a88c75-6931-cc5e-af38-5a107643c2f1",
+        "x-ms-date": "Fri, 19 Feb 2021 19:11:29 GMT",
         "x-ms-return-client-request-id": "true",
         "x-ms-version": "2020-06-12"
       },
@@ -86,188 +55,119 @@
       "StatusCode": 201,
       "ResponseHeaders": {
         "Content-Length": "0",
-<<<<<<< HEAD
-        "Date": "Wed, 03 Feb 2021 02:10:12 GMT",
-        "ETag": "\u00220x8D8C7E8D715A096\u0022",
-        "Last-Modified": "Wed, 03 Feb 2021 02:10:12 GMT",
-=======
-        "Date": "Wed, 17 Feb 2021 22:30:46 GMT",
-        "ETag": "\u00220x8D8D393AC19A1C8\u0022",
-        "Last-Modified": "Wed, 17 Feb 2021 22:30:47 GMT",
->>>>>>> 1814567d
+        "Date": "Fri, 19 Feb 2021 19:11:28 GMT",
+        "ETag": "\u00220x8D8D50A294328E5\u0022",
+        "Last-Modified": "Fri, 19 Feb 2021 19:11:29 GMT",
         "Server": [
           "Windows-Azure-HDFS/1.0",
           "Microsoft-HTTPAPI/2.0"
         ],
-        "x-ms-client-request-id": "7cd0047c-49e4-03db-8865-b9c6e90b98f8",
-<<<<<<< HEAD
-        "x-ms-request-id": "3be4f87c-a01f-0071-05d1-f99974000000",
-=======
-        "x-ms-request-id": "58a24fd8-c01f-003a-637c-056527000000",
->>>>>>> 1814567d
+        "x-ms-client-request-id": "99a88c75-6931-cc5e-af38-5a107643c2f1",
+        "x-ms-request-id": "6f4b6843-e01f-004f-72f3-060e0b000000",
         "x-ms-version": "2020-06-12"
       },
       "ResponseBody": []
     },
     {
-      "RequestUri": "https://seannse.dfs.core.windows.net/test-filesystem-5268eb43-bf5e-e7c6-6cbc-1cf252c7a38d/test-file-d5542787-bcd8-d96e-c7fb-0d67947cca8a?action=append\u0026position=0",
+      "RequestUri": "https://seannse.dfs.core.windows.net/test-filesystem-63a3ff7d-c556-8108-7d5a-6514665642ae/test-file-b74c6135-3e36-aafb-5e47-ed010c720b37?action=append\u0026position=0",
       "RequestMethod": "PATCH",
       "RequestHeaders": {
         "Accept": "application/json",
         "Authorization": "Sanitized",
-<<<<<<< HEAD
-        "Content-Length": "1941",
+        "Content-Length": "1792",
         "Content-Type": "application/json",
-        "traceparent": "00-36b3a079b3443148bf20bf18554bd18a-33b8c56cef90a246-00",
-        "User-Agent": [
-          "azsdk-net-Storage.Files.DataLake/12.7.0-alpha.20210202.1",
-          "(.NET Framework 4.8.4250.0; Microsoft Windows 10.0.19042 )"
-        ],
-        "x-ms-client-request-id": "90ea8bfb-4eab-48a5-0fdf-f682e11517b6",
-        "x-ms-date": "Wed, 03 Feb 2021 02:10:11 GMT",
-=======
-        "Content-Length": "1024",
-        "traceparent": "00-77b9acaff56c3e46a8bc8b7986d32553-d274d7e320016440-00",
-        "User-Agent": [
-          "azsdk-net-Storage.Files.DataLake/12.7.0-alpha.20210217.1",
-          "(.NET 5.0.3; Microsoft Windows 10.0.19042)"
-        ],
-        "x-ms-client-request-id": "90ea8bfb-4eab-48a5-0fdf-f682e11517b6",
-        "x-ms-date": "Wed, 17 Feb 2021 22:30:47 GMT",
->>>>>>> 1814567d
+        "traceparent": "00-a350a521891f424e9040f550bc7a8afc-c81312045bbf7544-00",
+        "User-Agent": [
+          "azsdk-net-Storage.Files.DataLake/12.7.0-alpha.20210219.1",
+          "(.NET 5.0.3; Microsoft Windows 10.0.19041)"
+        ],
+        "x-ms-client-request-id": "7f8c9f51-71ca-8305-148a-c05b304b79bb",
+        "x-ms-date": "Fri, 19 Feb 2021 19:11:29 GMT",
         "x-ms-return-client-request-id": "true",
         "x-ms-version": "2020-06-12"
       },
       "RequestBody": [
-        "\uFFFD\u0016V\uFFFD\\\uFFFD\u001C\u000E_$\u001F\uFFFD\uFFFD\uFFFD\u003E\uFFFD2\uFFFD\uFFFDX\uFFFD\u0016D\u000B\r",
-        "\u0014\uFFFD2\uFFFDd\uFFFD\uFFFD,/\u000B\uFFFD9\uFFFD\n",
-        "\uFFFD\uFFFD\uFFFD.%\u0060ks\uFFFD.\uFFFD\uFFFD\uFFFD\uFFFDC\t\uFFFD\uFFFDK\uFFFDH\u0018\uFFFD~\uFFFDkkjz\uFFFD\uFFFD\uFFFD\uFFFD\uFFFD\uFFFD{\uFFFD\uFFFD\u001F\uFFFD\uFFFD\uFFFD\uFFFD\u0004\uFFFDn\uFFFD\uFFFD\uFFFD%\u0027\uFFFD\uFFFD\uFFFD\uFFFD\uFFFD^3\uFFFD\uFFFD\u0001\uFFFD\u001C\uFFFD\u0027^)\u0001\uFFFD\n",
-        "\uFFFD\uFFFD\uFFFD\u003E\uFFFD=\u5DCC\uFFFD\uFFFD\uFFFDT\uFFFD\uFFFD\uFFFD\uFFFDi\uFFFD\uFFFD\uFFFDe\uFFFD\uFFFD\uFFFD\uFFFD\uFFFD\uFFFD\u000F\uFFFD\uFFFD \u001B,\r",
-        "N{\u001AH\u000E\uFFFD\uFFFD1L\u007F\uFFFD\uFFFD\uFFFDt\uFFFD@\uFFFD@iGM\uFFFD\uFFFD~b\u0019|\uFFFD\uFFFD\u00609\u0060\uFFFDda\uFFFD y\uFFFD\f4i!\u0003/\uFFFD)\uFFFDy)\uFFFD\uFFFDc\uFFFD\u001A\u02AC\uFFFD\u002Bbd\u001Ej.\uFFFD\u0010 pw\uFFFDo:\u0019\uFFFD{\uFFFDNs\uFFFD\uFFFDU\uFFFD\uFFFD\uFFFD{\u001F\u0000\uFFFD\uFFFDU\uFFFDl\uFFFD\uFFFD\u0005\u0002\uFFFD\u00008\u0019m\b\uFFFD\u0019B\uFFFD\uFFFD\uFFFDb\u001E{8\uFFFD=\r",
-        "\uFFFD\uFFFD\u2C95\u000F\uFFFD\uFFFD!\uFFFD\u0002XH{xcM;\u0540L\r",
-        "gD\uFFFDy\u001E \uFFFD\u0654\u0364\uFFFD\u0060d\uFFFDM\uFFFD\n",
-        "\uFFFDM\uFFFD\u001E@R]f\uFFFD-\uFFFD\u023D\uFFFD\uFFFD7\uFFFD\uFFFD\u001B\uFFFD|$Ge4\uFFFD\uFFFD\u001B\u0014\uFFFD\u0000\uFFFD\u02F0\uFFFD~H\u0004~\u001B\uFFFD7\u06EC\uFFFD\u0004\uFFFD\u0001\uFFFD,\u0017k\uFFFD\u0019S(G\uFFFD\u000B\uFFFD\uFFFDK\uFFFD\u000E-d\uFFFD\r",
-        "\uFFFD\u0019\uFFFDd\u00009DI\uFFFD\uFFFD0\u0343S\u7554\u0011\uFFFD\\\uFFFD6\uFFFD\uFFFD\uFFFDClb\uFFFD~3\u0007\uFFFD\u003E\uFFFD=~\u0007\uFFFD\uFFFD\u000E\u07AB\uFFFD\uFFFD\uFFFDU\uFFFD\uFFFDx\uFFFDRK\uFFFD\uFFFD\uFFFD\u0060\uFFFD\uFFFD\uFFFD\uFFFD\uFFFD|\u001D\uFFFD(\uFFFDD\uFFFD\uFFFD\u0017\uFFFD\uFFFD\uFFFDM\uFFFD\uFFFD\uFFFD\u001E\u0010\uFFFDtuT\uFFFD\uFFFD(R\uFFFD\uFFFD\u0783\uFFFD\u0012,b\uFFFDR\uFFFD\uFFFD\u0010RCa\f\uFFFDxc\uFFFDX\uFFFD\uFFFDr\uFFFDYl\u00278\uFFFDl\uFFFD\uFFFD\uFFFD\uFFFD8\t\uFFFD\uFFFD \uFFFD\uFFFDOl4\uFFFD!1\uFFFD\uFFFD\u0018C\uFFFD]r\u001F]\u0010\uFFFD\uFFFD\uFFFD:U\uFFFDF\u0010\u001Eyv(\u0002\u0007\uFFFDC_[m\u0015\u003E\uFFFD7;4_\uFFFD(\u0005\uFFFDf\uFFFD\uFFFD\uFFFD\uFFFD\u0007\u0060[\uFFFD\uFFFD%#\uFFFD\uFFFD\uFFFD\uFFFD\uFFFD\u0011\uFFFD\uFFFD\uFFFD\u0016\uFFFDH\uFFFD\b\uFFFD\uFFFD\u0005\uFFFD\uFFFD\u001D\u000B\uFFFD\u0012\uFFFDM\tA\uFFFD\uFFFD\u0004\uFFFD\uFFFD\uFFFD\u001A4\uFFFD\u007Fi\uFFFD\uFFFD\uFFFD\uFFFD\uFFFDO\uFFFD\uFFFD\u0026\uFFFD\uFFFD\uFFFDU\uFFFD\uFFFD\u0007\u00183\uFFFD\uFFFD}\uFFFD\uFFFD\u06DF\uFFFDa\uFFFDY\uFFFD\uFFFD\uFFFD\u0004\uFFFDlk\uFFFD\uFFFD\uFFFD\uFFFD\u033A\uFFFD)\u0006\uFFFD\u0005\uFFFD\uFFFD\u0001\u0000\uFFFD\uFFFD\uBF3F\uFFFD\uFFFD\uFFFD\u00039m\uFFFD\u05F9CO\uFFFD\uFFFD?\uFFFD\u0026\uFFFD\uFFFDJ\uFFFD\uFFFDK\\\uFFFDq\uFFFD\uFFFD\uFFFDx\uFFFD\uFFFD\uFFFD\uFFFD\uFFFDX\uFFFD\u0200u\uFFFD\uFFFD/\uFFFD\uFFFD\uFFFDao\uFFFD\u0026f(\uFFFDt\u000EKP\uFFFD\u0007\u0236\u0014\uFFFD_\b\uFFFD\uFFFD\uFFFD\uFFFD\uFFFD\uFFFD^Bs\uFFFD\u001CiU\uFFFDO\u0010G\u0013\uFFFD\u0011\uFFFD\uFFFD7\uFFFDV\bB\uFFFD\uFFFD\uFFFD\uFFFD\uFFFD\uFFFD\uFFFD.\t\uFFFD\uFFFD\uFFFD(\u0007\uFFFD\u0060\uFFFD\uFFFD\uFFFD\uFFFD\uFFFD\uFFFD\uFFFDo\u0000\uFFFDM\uFFFD\uFFFDk\u0011\uFFFD\u077C\uFFFD\uFFFD\uFFFD%$\uFFFDhlFs\uFFFD8\uFFFD\t\uFFFD{p\uFFFDt\u000EK\t\u0001O\uFFFD-\uFFFDkw\uFFFD\uFFFD\uFFFD\uFFFDkk]\uFFFD\uFFFD\uFFFDH\uFFFD\uFFFDqD\uFFFD\uFFFD\u0022C\uFFFD:\uFFFDO#\uFFFDq\uFFFD\uFFFDe\uFFFD\uFFFD\u0017\uFFFD\uFFFD\uFFFD\uFFFD\u003C=\uFFFDC\uFFFD\uFFFD\uFFFD,|\uFFFD\uFFFD\uFFFD\uFFFD\uFFFD\u000B?\uFFFD\u003C\uFFFD:\uFFFD,\uFFFD\uFFFD\uFFFDG\u0002\uFFFD1\uFFFD\uFFFD\uFFFDZ\u02CC\u491Ck\u002B[\uFFFDS\uFFFD\uFFFD\u02FF\uFFFD\uFFFD\uFFFDr\uFFFD\u0005\uFFFD\u0018\u000FB\uFFFDo\uFFFD\uFFFD\u001D\uFFFD\uFFFD*\uFFFDb\uFFFD2\u0026\uFFFD\uFFFD\uFFFDw\uFFFD\uFFFD\uFFFDJ\uFFFD\b\uFFFD\u0022\uFFFDY!\uFFFD\u00EC\uFFFD|\uFFFD\uFFFD-\uFFFD]=\uFFFDj\uFFFD\u002Bi\uFFFD\uFFFD=\uFFFD\uFFFD\uFFFDI5\uFFFD\uFFFDf\u0000\uFFFD1\uFFFD\uFFFDL\u000B\uFFFD\u0026\uFFFD\uFFFD\uFFFD\uFFFD\uFFFD\u001A\uFFFD\uFFFDn\u0132\uFFFD\uFFFDu(\u001B\uFFFD\uFFFD6\uFFFDjG\uFFFD\uFFFD\uFFFD\uFFFD\fW\uFFFD9\u001F\uFFFD\uFFFD\uFFFD?\uFFFD\uFFFD\uFFFDs-u\uFFFD47\uFFFD_5\b"
+        "M\uFFFD\u0013htd\uFFFDb\uFFFD\uFFFDn_N\uFFFD\uFFFDz\uFFFD\uFFFDl\uFFFD\uFFFDp\uFFFD\uFFFD\u000B\u001B\u0014\r",
+        "E#F\uFFFD(\uFFFD\uFFFD\u002B\uFFFDe\uFFFDC5O8\u0013v\uFFFD\uFFFD\uFFFD\u0027Z\uFFFDv\uFFFD\u001EN\uFFFD\u001C\uFFFD\\XOs\u001Cu\uFFFD\uFFFD6\uFFFD\uFFFD^\uFFFD%\b(zU8\uFFFD\u000F\u0013\u003C=\uFFFD\uFFFDj\uFFFDC\n",
+        "6 \u000Eb\t\uFFFD\uFFFD\uFFFD2\uFFFDo\uFFFD\uFFFD\u0015\u0016\uFFFD\u03D2nz\uFFFD\uFFFD\uFFFD\uFFFD}I\u001C\u0012\uFFFD1\n",
+        "\uFFFDD,\uFFFD\uFFFDP(\u001Cl4\uFFFD\u0022u, R\u0026\u0027\u001C\u001B\uFFFD\u0060\uFFFDf={\uFFFD\uFFFD\uFFFD\u007F\uFFFD3\u0001\uFFFD\uFFFD\uFFFD\uFFFD\uFFFDux\uFFFDu\u0002E\uFFFD\uFFFD/T\\\uFFFD\uFFFD\uFFFDq\u00162t{\uFFFDV%\uFFFDC\\\uFFFDR\uFFFD!\uFFFD\uFFFDw\uFFFD\uFFFD\uFFFD\uFFFDtb^\uFFFDzfL9\uFFFD\u0209\uFFFD\uFFFD\uFFFD\u0026.\uFFFD\u002BP\uFFFDd\u0019\u0014\uFFFDf\uFFFDq\uFFFD\uFFFD:Q9\u0362\uFFFD\u0016\uFFFDK\uFFFD\u0649\uFFFD\uFFFDc[\uFFFD67jI\uFFFDya\uFFFD\u000FII\uFFFD\u0013\uFFFD\uFFFDv\uFFFD\uFFFD8\uFFFD\uFFFDH\uFFFD\u00106\uFFFD;w-\uFFFD\uFFFD\uFFFD\uFFFD\uFFFD\u007F:X\uFFFDL\uFFFD\uFFFD\u07D2\uFFFD\uFFFDf7?\uFFFD\u0012\u0018\u0004\u002B\uFFFD\uFFFD\uFFFDY\u0012j\u003E\uFFFD\uFFFDf\u00D8\uFFFDo1\uFFFD\u001E\u0006B\u0060\uFFFD\u0015\uFFFD.C\uFFFDK\uFFFDx\u001A\uFFFD\uFFFD\uFFFD\uFFFD\u0590\uFFFD\uFFFD\uFFFD\uFFFD\uFFFD\u001E\u002B\uFFFD4l\uFFFD\u000E^\uFFFD\u0011\uFFFD\u02B8\uFFFD8T\u0016B\u001FBq\uFFFD\uFFFDC\u0012\u0000\uFFFD\uFFFD\uFFFD\u001F}a\uFFFD\uFFFD\uFFFD\uFFFDk\u000Fc\uFFFD\uFFFD\u0019%\u007F\uFFFD\uFFFD@\u001DWc\uFFFDG\uFFFDW|xV\uFFFD\u0022l.mu\u0514\u0060\u0003\uFFFD\u00AE\uFFFD\u0006\u079BUW\uFFFDU\uFFFDW\uFFFD{I\uFFFD75\uFFFDoz~3\uFFFD\uFFFD\uFFFDT\u007F\uFFFDQ\uFFFD]\uFFFD\u007F[\uFFFDy\uFFFDi\u0026\u0001$\uFFFD\u0000\uFFFD\u02AD\uFFFD$\uFFFD^\uFFFD\uFFFDFD{\uFFFD\u0019\uFFFDG\u0573/j\u0027\uFFFD? \uFFFD\u000BU\uFFFDynV\uFFFD3\uFFFD\u0022I\uFFFD[\uFFFD\uFFFD\uFFFD\uFFFD#9\u0016-{\u0201\uFFFD,p\u0216\uFFFD\u002Bm\uFFFD\uFFFD\uFFFDH\uFFFDH%\uFFFDG\u000E\uFFFD\uFFFD\uFFFDz\u0000|\u070B{\u0005\tr\uFFFD\uFFFDJ\uFFFDB\u5F5D\u001B\uFFFD\uFFFD\u000E\uFFFD\uFFFDk\uFFFDS\uFFFDJX\uFFFDm\uFFFD\uFFFD9\uFFFDpL\uFFFDI\uFFFDh\uFFFD\u0011T\uFFFDG\uFFFD\uFFFD\n",
+        "\u0000\uFFFD\uFFFD\uFFFD\u0096\uFFFD0\u0010\uFFFD7}\uFFFD\uFFFD\uFFFD\u0022\uFFFDga\uFFFDuq\uFFFD\uFFFDHs\uFFFD\uFFFDz\uFFFD\uFFFD\uFFFD\u001B@X\u003Cz\uFFFD!\uFFFD\u000E?;\uFFFD\u00112\uFFFD\u05C42\u0001\uFFFDLR\uFFFD\uFFFD\uFFFD!\uFFFDN\u0010\u0735a,\uFFFDb{YP\uFFFD\uFFFDE\uFFFD\uFFFD56\u000B\uFFFD\u0015\u01EEAH\uFFFD\uFFFDY\u022B\uFFFDvY\u001B\u04D12\uFFFD\u066B\uFFFD\uFFFD0~4\uFFFD\u0019\uFFFD\uFFFD\uFFFD_X\uFFFD\u0060\uFFFD\uFFFDa\uFFFDm\uFFFDX7\uFFFD\u040F\uFFFDN\uFFFDr-O\uFFFD\\_?F\uFFFD0\r",
+        "\uFFFD\uFFFD:\uFFFD\uFFFDKq\uFFFD\uFFFDzK0\uFFFD\u001C\u0027SI6\u0060\uFFFDZ;M\u0027\u0060\uFFFD\uFFFD\uFFFD[![\uFFFD0\uFFFD\uFFFD\u001D\u001Ek\uFFFD\uFFFD\u001E\u001EVQ\u0026\uFFFD\uFFFD\uFFFD5\u000B\uFFFD\u000F6A\uFFFD\uFFFDG\u0012ku\uFFFDu\u0060\uFFFD\u001FZ\uFFFD\tl\t5\u0754\uFFFD\uFFFD\u003C\uFFFD\uFFFD\u0001c\uFFFD%\uFFFDP\u002BK\uFFFD\uFFFD\uFFFD-\uFFFD\f\u0000,\uFFFD\uFFFD\uFFFD\u007F2\uFFFD\uFFFD\uFFFD\u0022\u002B\uFFFD\u0019{Zqv\uFFFDK\u0011\b\uFFFDq\uFFFD\u0010\uFFFD\u04E0\u0010.?3)\uFFFDh\uFFFD(}e\uFFFD5e\u001C\u0002\uFFFDz\u0012\uFFFD\u0060}d\uFFFD\uFFFD\uFFFD\uFFFD\uFFFD{\uFFFD\uFFFD\uFFFD^\u002B\uFFFD~\uFFFD\uFFFD\uFFFD\u003C\u0012lI\uFFFD7\uFFFD\u06E3\uFFFDo\u0013\uFFFD\uFFFD\u0003?\uFFFD\u02AE\uFFFD.\uFFFD\uFFFDr.\u03D1k\tw\uFFFD\u001F\uFFFD\uFFFD\u05BD\uFFFD4kY\u0007\u001FT\uFFFD\f\uFFFD\u0018;[\uFFFDZ\uFFFD4M}V,\uFFFD\u001B)\uFFFD\u0016\uFFFD\u002B\uFFFDOp\uFFFD\uFFFDEL^_T\uFFFD\u000F\uFFFD\uFFFDeG\uFFFDU\u0010\u001D\u001D\uFFFD\uFFFDUP\u007F\uFFFD\uFFFD\u0019A\uFFFD\uFFFDL)\u0002\uFFFDvPx\u0015\uFFFD\uFFFDT\u07EBm\uFFFD8\uFFFD\uFFFDrO\u0005\uFFFD\u000E\u0007c\u001AwC\uFFFDSE\u001E\uFFFD\uFFFD\uFFFDg\uFFFD\uFFFDf\uFFFD\uFFFD} \uFFFD\u000B\uFFFD\uFFFDXcE\uFFFDc\uFFFD\u001B\uFFFDZ\\\uFFFD"
       ],
       "StatusCode": 202,
       "ResponseHeaders": {
         "Content-Length": "0",
-<<<<<<< HEAD
-        "Date": "Wed, 03 Feb 2021 02:10:12 GMT",
-=======
-        "Date": "Wed, 17 Feb 2021 22:30:47 GMT",
->>>>>>> 1814567d
+        "Date": "Fri, 19 Feb 2021 19:11:28 GMT",
         "Server": [
           "Windows-Azure-HDFS/1.0",
           "Microsoft-HTTPAPI/2.0"
         ],
-        "x-ms-client-request-id": "90ea8bfb-4eab-48a5-0fdf-f682e11517b6",
-<<<<<<< HEAD
-        "x-ms-request-id": "3be4f88a-a01f-0071-13d1-f99974000000",
-=======
-        "x-ms-request-id": "58a24fe3-c01f-003a-6e7c-056527000000",
->>>>>>> 1814567d
+        "x-ms-client-request-id": "7f8c9f51-71ca-8305-148a-c05b304b79bb",
+        "x-ms-request-id": "6f4b684f-e01f-004f-7ef3-060e0b000000",
         "x-ms-request-server-encrypted": "true",
         "x-ms-version": "2020-06-12"
       },
       "ResponseBody": []
     },
     {
-      "RequestUri": "https://seannse.dfs.core.windows.net/test-filesystem-5268eb43-bf5e-e7c6-6cbc-1cf252c7a38d/test-file-d5542787-bcd8-d96e-c7fb-0d67947cca8a?action=flush\u0026position=1024",
+      "RequestUri": "https://seannse.dfs.core.windows.net/test-filesystem-63a3ff7d-c556-8108-7d5a-6514665642ae/test-file-b74c6135-3e36-aafb-5e47-ed010c720b37?action=flush\u0026position=1024",
       "RequestMethod": "PATCH",
       "RequestHeaders": {
         "Accept": "application/json",
         "Authorization": "Sanitized",
-<<<<<<< HEAD
-        "traceparent": "00-8ee47f5f6eae9244a171be7a5562c227-20e6811af697f047-00",
-        "User-Agent": [
-          "azsdk-net-Storage.Files.DataLake/12.7.0-alpha.20210202.1",
-          "(.NET Framework 4.8.4250.0; Microsoft Windows 10.0.19042 )"
-        ],
-        "x-ms-client-request-id": "5ecbae02-0720-ad4d-035c-cb9dc19c0b35",
-        "x-ms-date": "Wed, 03 Feb 2021 02:10:12 GMT",
-=======
+        "traceparent": "00-61dfa8cb48b39a41a3b14e2537870d55-26f7adb2f4040640-00",
+        "User-Agent": [
+          "azsdk-net-Storage.Files.DataLake/12.7.0-alpha.20210219.1",
+          "(.NET 5.0.3; Microsoft Windows 10.0.19041)"
+        ],
+        "x-ms-client-request-id": "d6bf47b9-42b7-6e26-5aa9-73772be97ab9",
+        "x-ms-date": "Fri, 19 Feb 2021 19:11:29 GMT",
+        "x-ms-return-client-request-id": "true",
+        "x-ms-version": "2020-06-12"
+      },
+      "RequestBody": null,
+      "StatusCode": 200,
+      "ResponseHeaders": {
         "Content-Length": "0",
-        "traceparent": "00-5ac6d751120ac44b92b03b8e6ffe3923-c8717126691a5248-00",
-        "User-Agent": [
-          "azsdk-net-Storage.Files.DataLake/12.7.0-alpha.20210217.1",
-          "(.NET 5.0.3; Microsoft Windows 10.0.19042)"
-        ],
-        "x-ms-client-request-id": "5ecbae02-0720-ad4d-035c-cb9dc19c0b35",
-        "x-ms-date": "Wed, 17 Feb 2021 22:30:47 GMT",
->>>>>>> 1814567d
+        "Date": "Fri, 19 Feb 2021 19:11:28 GMT",
+        "ETag": "\u00220x8D8D50A29594F6A\u0022",
+        "Last-Modified": "Fri, 19 Feb 2021 19:11:29 GMT",
+        "Server": [
+          "Windows-Azure-HDFS/1.0",
+          "Microsoft-HTTPAPI/2.0"
+        ],
+        "x-ms-client-request-id": "d6bf47b9-42b7-6e26-5aa9-73772be97ab9",
+        "x-ms-request-id": "6f4b6857-e01f-004f-06f3-060e0b000000",
+        "x-ms-request-server-encrypted": "false",
+        "x-ms-version": "2020-06-12"
+      },
+      "ResponseBody": []
+    },
+    {
+      "RequestUri": "https://seannse.blob.core.windows.net/test-filesystem-63a3ff7d-c556-8108-7d5a-6514665642ae/test-file-b74c6135-3e36-aafb-5e47-ed010c720b37",
+      "RequestMethod": "HEAD",
+      "RequestHeaders": {
+        "Accept": "application/xml",
+        "Authorization": "Sanitized",
+        "traceparent": "00-c04c5369b496b5479dd4e9a9328c9dbf-3307f9b3e4a10840-00",
+        "User-Agent": [
+          "azsdk-net-Storage.Files.DataLake/12.7.0-alpha.20210219.1",
+          "(.NET 5.0.3; Microsoft Windows 10.0.19041)"
+        ],
+        "x-ms-client-request-id": "e8a247bf-a38c-4a04-2475-7075fbd35c5d",
+        "x-ms-date": "Fri, 19 Feb 2021 19:11:30 GMT",
         "x-ms-return-client-request-id": "true",
         "x-ms-version": "2020-06-12"
       },
       "RequestBody": null,
       "StatusCode": 200,
       "ResponseHeaders": {
-        "Content-Length": "0",
-<<<<<<< HEAD
-        "Date": "Wed, 03 Feb 2021 02:10:12 GMT",
-        "ETag": "\u00220x8D8C7E8D7449A8A\u0022",
-        "Last-Modified": "Wed, 03 Feb 2021 02:10:13 GMT",
-=======
-        "Date": "Wed, 17 Feb 2021 22:30:47 GMT",
-        "ETag": "\u00220x8D8D393AC39BE03\u0022",
-        "Last-Modified": "Wed, 17 Feb 2021 22:30:47 GMT",
->>>>>>> 1814567d
-        "Server": [
-          "Windows-Azure-HDFS/1.0",
-          "Microsoft-HTTPAPI/2.0"
-        ],
-        "x-ms-client-request-id": "5ecbae02-0720-ad4d-035c-cb9dc19c0b35",
-<<<<<<< HEAD
-        "x-ms-request-id": "3be4f89b-a01f-0071-24d1-f99974000000",
-=======
-        "x-ms-request-id": "58a24fe8-c01f-003a-737c-056527000000",
->>>>>>> 1814567d
-        "x-ms-request-server-encrypted": "false",
-        "x-ms-version": "2020-06-12"
-      },
-      "ResponseBody": []
-    },
-    {
-      "RequestUri": "https://seannse.blob.core.windows.net/test-filesystem-5268eb43-bf5e-e7c6-6cbc-1cf252c7a38d/test-file-d5542787-bcd8-d96e-c7fb-0d67947cca8a",
-      "RequestMethod": "HEAD",
-      "RequestHeaders": {
-        "Accept": "application/xml",
-        "Authorization": "Sanitized",
-<<<<<<< HEAD
-        "traceparent": "00-495846ad54e4fc47af313c00695c18b3-23b499292548a54a-00",
-        "User-Agent": [
-          "azsdk-net-Storage.Files.DataLake/12.7.0-alpha.20210202.1",
-          "(.NET Framework 4.8.4250.0; Microsoft Windows 10.0.19042 )"
-        ],
-        "x-ms-client-request-id": "32805ca2-b94a-0f95-afd6-c8bb58680447",
-        "x-ms-date": "Wed, 03 Feb 2021 02:10:12 GMT",
-=======
-        "traceparent": "00-32f026a8ab39974aaeb3e6183609dd51-67c5591c50fce044-00",
-        "User-Agent": [
-          "azsdk-net-Storage.Files.DataLake/12.7.0-alpha.20210217.1",
-          "(.NET 5.0.3; Microsoft Windows 10.0.19042)"
-        ],
-        "x-ms-client-request-id": "32805ca2-b94a-0f95-afd6-c8bb58680447",
-        "x-ms-date": "Wed, 17 Feb 2021 22:30:47 GMT",
->>>>>>> 1814567d
-        "x-ms-return-client-request-id": "true",
-        "x-ms-version": "2020-06-12"
-      },
-      "RequestBody": null,
-      "StatusCode": 200,
-      "ResponseHeaders": {
         "Accept-Ranges": "bytes",
         "Content-Length": "1024",
         "Content-Type": "application/octet-stream",
-<<<<<<< HEAD
-        "Date": "Wed, 03 Feb 2021 02:10:12 GMT",
-        "ETag": "\u00220x8D8C7E8D7449A8A\u0022",
-        "Last-Modified": "Wed, 03 Feb 2021 02:10:13 GMT",
-=======
-        "Date": "Wed, 17 Feb 2021 22:30:47 GMT",
-        "ETag": "\u00220x8D8D393AC39BE03\u0022",
-        "Last-Modified": "Wed, 17 Feb 2021 22:30:47 GMT",
->>>>>>> 1814567d
+        "Date": "Fri, 19 Feb 2021 19:11:29 GMT",
+        "ETag": "\u00220x8D8D50A29594F6A\u0022",
+        "Last-Modified": "Fri, 19 Feb 2021 19:11:29 GMT",
         "Server": [
           "Windows-Azure-Blob/1.0",
           "Microsoft-HTTPAPI/2.0"
@@ -275,47 +175,31 @@
         "x-ms-access-tier": "Hot",
         "x-ms-access-tier-inferred": "true",
         "x-ms-blob-type": "BlockBlob",
-        "x-ms-client-request-id": "32805ca2-b94a-0f95-afd6-c8bb58680447",
-<<<<<<< HEAD
-        "x-ms-creation-time": "Wed, 03 Feb 2021 02:10:12 GMT",
-=======
-        "x-ms-creation-time": "Wed, 17 Feb 2021 22:30:47 GMT",
->>>>>>> 1814567d
-        "x-ms-group": "$superuser",
-        "x-ms-lease-state": "available",
-        "x-ms-lease-status": "unlocked",
-        "x-ms-owner": "$superuser",
-        "x-ms-permissions": "rw-r-----",
-<<<<<<< HEAD
-        "x-ms-request-id": "fdf16302-701e-00a9-13d1-f9be2d000000",
-=======
-        "x-ms-request-id": "653c70e1-601e-0023-067c-05e59c000000",
->>>>>>> 1814567d
+        "x-ms-client-request-id": "e8a247bf-a38c-4a04-2475-7075fbd35c5d",
+        "x-ms-creation-time": "Fri, 19 Feb 2021 19:11:29 GMT",
+        "x-ms-group": "$superuser",
+        "x-ms-lease-state": "available",
+        "x-ms-lease-status": "unlocked",
+        "x-ms-owner": "$superuser",
+        "x-ms-permissions": "rw-r-----",
+        "x-ms-request-id": "2e68956d-201e-00a4-79f3-0676f9000000",
         "x-ms-server-encrypted": "true",
         "x-ms-version": "2020-06-12"
       },
       "ResponseBody": []
     },
     {
-      "RequestUri": "https://seannse.blob.core.windows.net/test-filesystem-5268eb43-bf5e-e7c6-6cbc-1cf252c7a38d/test-file-d5542787-bcd8-d96e-c7fb-0d67947cca8a",
-      "RequestMethod": "GET",
-      "RequestHeaders": {
-        "Accept": "application/xml",
-        "Authorization": "Sanitized",
-        "User-Agent": [
-<<<<<<< HEAD
-          "azsdk-net-Storage.Files.DataLake/12.7.0-alpha.20210202.1",
-          "(.NET Framework 4.8.4250.0; Microsoft Windows 10.0.19042 )"
-        ],
-        "x-ms-client-request-id": "64fa704a-d81b-81ea-c601-1b93ce367e1c",
-        "x-ms-date": "Wed, 03 Feb 2021 02:10:12 GMT",
-=======
-          "azsdk-net-Storage.Files.DataLake/12.7.0-alpha.20210217.1",
-          "(.NET 5.0.3; Microsoft Windows 10.0.19042)"
-        ],
-        "x-ms-client-request-id": "64fa704a-d81b-81ea-c601-1b93ce367e1c",
-        "x-ms-date": "Wed, 17 Feb 2021 22:30:47 GMT",
->>>>>>> 1814567d
+      "RequestUri": "https://seannse.blob.core.windows.net/test-filesystem-63a3ff7d-c556-8108-7d5a-6514665642ae/test-file-b74c6135-3e36-aafb-5e47-ed010c720b37",
+      "RequestMethod": "GET",
+      "RequestHeaders": {
+        "Accept": "application/xml",
+        "Authorization": "Sanitized",
+        "User-Agent": [
+          "azsdk-net-Storage.Files.DataLake/12.7.0-alpha.20210219.1",
+          "(.NET 5.0.3; Microsoft Windows 10.0.19041)"
+        ],
+        "x-ms-client-request-id": "e4b8d5d7-9247-402d-f70f-91dc427ee781",
+        "x-ms-date": "Fri, 19 Feb 2021 19:11:30 GMT",
         "x-ms-range": "bytes=0-127",
         "x-ms-return-client-request-id": "true",
         "x-ms-version": "2020-06-12"
@@ -327,64 +211,40 @@
         "Content-Length": "128",
         "Content-Range": "bytes 0-127/1024",
         "Content-Type": "application/octet-stream",
-<<<<<<< HEAD
-        "Date": "Wed, 03 Feb 2021 02:10:12 GMT",
-        "ETag": "\u00220x8D8C7E8D7449A8A\u0022",
-        "Last-Modified": "Wed, 03 Feb 2021 02:10:13 GMT",
-=======
-        "Date": "Wed, 17 Feb 2021 22:30:47 GMT",
-        "ETag": "\u00220x8D8D393AC39BE03\u0022",
-        "Last-Modified": "Wed, 17 Feb 2021 22:30:47 GMT",
->>>>>>> 1814567d
-        "Server": [
-          "Windows-Azure-Blob/1.0",
-          "Microsoft-HTTPAPI/2.0"
-        ],
-        "x-ms-blob-type": "BlockBlob",
-        "x-ms-client-request-id": "64fa704a-d81b-81ea-c601-1b93ce367e1c",
-<<<<<<< HEAD
-        "x-ms-creation-time": "Wed, 03 Feb 2021 02:10:12 GMT",
-=======
-        "x-ms-creation-time": "Wed, 17 Feb 2021 22:30:47 GMT",
->>>>>>> 1814567d
-        "x-ms-group": "$superuser",
-        "x-ms-lease-state": "available",
-        "x-ms-lease-status": "unlocked",
-        "x-ms-owner": "$superuser",
-        "x-ms-permissions": "rw-r-----",
-<<<<<<< HEAD
-        "x-ms-request-id": "fdf16321-701e-00a9-2ed1-f9be2d000000",
-=======
-        "x-ms-request-id": "653c717c-601e-0023-187c-05e59c000000",
->>>>>>> 1814567d
-        "x-ms-server-encrypted": "true",
-        "x-ms-version": "2020-06-12"
-      },
-      "ResponseBody": "\u002BRZW7lzFHA5fJB\u002BWqcA\u002B2zK1jVjcFkQLDRStMpBkuLMsLwuSOZsKnt3cLiVga3PRLsn11fBDCePSS\u002BBIGOl\u002B\u002Bmtranq1rKGXq\u002B97/\u002BgfqqKh2wTGbuPC6CUnwO66wYXzXjO59QH5HIEnXikByAr7s6A\u002Bpz3lt4yIqYFUjeyy3Ok="
-    },
-    {
-      "RequestUri": "https://seannse.blob.core.windows.net/test-filesystem-5268eb43-bf5e-e7c6-6cbc-1cf252c7a38d/test-file-d5542787-bcd8-d96e-c7fb-0d67947cca8a",
-      "RequestMethod": "GET",
-      "RequestHeaders": {
-        "Accept": "application/xml",
-        "Authorization": "Sanitized",
-<<<<<<< HEAD
-        "If-Match": "0x8D8C7E8D7449A8A",
-        "User-Agent": [
-          "azsdk-net-Storage.Files.DataLake/12.7.0-alpha.20210202.1",
-          "(.NET Framework 4.8.4250.0; Microsoft Windows 10.0.19042 )"
-        ],
-        "x-ms-client-request-id": "e871d947-a06d-ff2b-10d4-13a1569c9c84",
-        "x-ms-date": "Wed, 03 Feb 2021 02:10:12 GMT",
-=======
-        "If-Match": "0x8D8D393AC39BE03",
-        "User-Agent": [
-          "azsdk-net-Storage.Files.DataLake/12.7.0-alpha.20210217.1",
-          "(.NET 5.0.3; Microsoft Windows 10.0.19042)"
-        ],
-        "x-ms-client-request-id": "e871d947-a06d-ff2b-10d4-13a1569c9c84",
-        "x-ms-date": "Wed, 17 Feb 2021 22:30:47 GMT",
->>>>>>> 1814567d
+        "Date": "Fri, 19 Feb 2021 19:11:29 GMT",
+        "ETag": "\u00220x8D8D50A29594F6A\u0022",
+        "Last-Modified": "Fri, 19 Feb 2021 19:11:29 GMT",
+        "Server": [
+          "Windows-Azure-Blob/1.0",
+          "Microsoft-HTTPAPI/2.0"
+        ],
+        "x-ms-blob-type": "BlockBlob",
+        "x-ms-client-request-id": "e4b8d5d7-9247-402d-f70f-91dc427ee781",
+        "x-ms-creation-time": "Fri, 19 Feb 2021 19:11:29 GMT",
+        "x-ms-group": "$superuser",
+        "x-ms-lease-state": "available",
+        "x-ms-lease-status": "unlocked",
+        "x-ms-owner": "$superuser",
+        "x-ms-permissions": "rw-r-----",
+        "x-ms-request-id": "2e689636-201e-00a4-34f3-0676f9000000",
+        "x-ms-server-encrypted": "true",
+        "x-ms-version": "2020-06-12"
+      },
+      "ResponseBody": "Tc0TaHRkgGKY6m5fTr2Jeov8bK\u002BkcLCGCxsUDUUjRuYohPwr72X0QzVPOBN2\u002BN/XJ1q4dqIeTtwcjVxYT3McdaOINsnAXoslCCh6VTicDxM8PeXqas9DCjYgDmIJm/PBMsJv7sEVFsjPkm56pPmkgH1JHBKOMQrURCyToFAoHGw="
+    },
+    {
+      "RequestUri": "https://seannse.blob.core.windows.net/test-filesystem-63a3ff7d-c556-8108-7d5a-6514665642ae/test-file-b74c6135-3e36-aafb-5e47-ed010c720b37",
+      "RequestMethod": "GET",
+      "RequestHeaders": {
+        "Accept": "application/xml",
+        "Authorization": "Sanitized",
+        "If-Match": "0x8D8D50A29594F6A",
+        "User-Agent": [
+          "azsdk-net-Storage.Files.DataLake/12.7.0-alpha.20210219.1",
+          "(.NET 5.0.3; Microsoft Windows 10.0.19041)"
+        ],
+        "x-ms-client-request-id": "269d48e4-781b-f015-adb0-be0c834bc2d4",
+        "x-ms-date": "Fri, 19 Feb 2021 19:11:30 GMT",
         "x-ms-range": "bytes=128-255",
         "x-ms-return-client-request-id": "true",
         "x-ms-version": "2020-06-12"
@@ -396,64 +256,40 @@
         "Content-Length": "128",
         "Content-Range": "bytes 128-255/1024",
         "Content-Type": "application/octet-stream",
-<<<<<<< HEAD
-        "Date": "Wed, 03 Feb 2021 02:10:12 GMT",
-        "ETag": "\u00220x8D8C7E8D7449A8A\u0022",
-        "Last-Modified": "Wed, 03 Feb 2021 02:10:13 GMT",
-=======
-        "Date": "Wed, 17 Feb 2021 22:30:47 GMT",
-        "ETag": "\u00220x8D8D393AC39BE03\u0022",
-        "Last-Modified": "Wed, 17 Feb 2021 22:30:47 GMT",
->>>>>>> 1814567d
-        "Server": [
-          "Windows-Azure-Blob/1.0",
-          "Microsoft-HTTPAPI/2.0"
-        ],
-        "x-ms-blob-type": "BlockBlob",
-        "x-ms-client-request-id": "e871d947-a06d-ff2b-10d4-13a1569c9c84",
-<<<<<<< HEAD
-        "x-ms-creation-time": "Wed, 03 Feb 2021 02:10:12 GMT",
-=======
-        "x-ms-creation-time": "Wed, 17 Feb 2021 22:30:47 GMT",
->>>>>>> 1814567d
-        "x-ms-group": "$superuser",
-        "x-ms-lease-state": "available",
-        "x-ms-lease-status": "unlocked",
-        "x-ms-owner": "$superuser",
-        "x-ms-permissions": "rw-r-----",
-<<<<<<< HEAD
-        "x-ms-request-id": "fdf1633e-701e-00a9-49d1-f9be2d000000",
-=======
-        "x-ms-request-id": "653c71e0-601e-0023-777c-05e59c000000",
->>>>>>> 1814567d
-        "x-ms-server-encrypted": "true",
-        "x-ms-version": "2020-06-12"
-      },
-      "ResponseBody": "aYehtGW1oae\u002Bg54PucEgGywNTnsaSA6mpzFMf6SPlHSBQJhAaUdN6p3/fmIZfM7nYDlg32RhzyB5\u002Bgw0aSEDL\u002B4pjnkp4LHlv2PeGsqsjStiZB5qLrUQIHB3x286GYF7/E5z7\u002B1VvoCHex8Ag7VVzWzh0QUCmAA4GW0IsRlCq6Y="
-    },
-    {
-      "RequestUri": "https://seannse.blob.core.windows.net/test-filesystem-5268eb43-bf5e-e7c6-6cbc-1cf252c7a38d/test-file-d5542787-bcd8-d96e-c7fb-0d67947cca8a",
-      "RequestMethod": "GET",
-      "RequestHeaders": {
-        "Accept": "application/xml",
-        "Authorization": "Sanitized",
-<<<<<<< HEAD
-        "If-Match": "0x8D8C7E8D7449A8A",
-        "User-Agent": [
-          "azsdk-net-Storage.Files.DataLake/12.7.0-alpha.20210202.1",
-          "(.NET Framework 4.8.4250.0; Microsoft Windows 10.0.19042 )"
-        ],
-        "x-ms-client-request-id": "f54bf14d-96c5-80af-38ef-11e92316da91",
-        "x-ms-date": "Wed, 03 Feb 2021 02:10:12 GMT",
-=======
-        "If-Match": "0x8D8D393AC39BE03",
-        "User-Agent": [
-          "azsdk-net-Storage.Files.DataLake/12.7.0-alpha.20210217.1",
-          "(.NET 5.0.3; Microsoft Windows 10.0.19042)"
-        ],
-        "x-ms-client-request-id": "f54bf14d-96c5-80af-38ef-11e92316da91",
-        "x-ms-date": "Wed, 17 Feb 2021 22:30:48 GMT",
->>>>>>> 1814567d
+        "Date": "Fri, 19 Feb 2021 19:11:29 GMT",
+        "ETag": "\u00220x8D8D50A29594F6A\u0022",
+        "Last-Modified": "Fri, 19 Feb 2021 19:11:29 GMT",
+        "Server": [
+          "Windows-Azure-Blob/1.0",
+          "Microsoft-HTTPAPI/2.0"
+        ],
+        "x-ms-blob-type": "BlockBlob",
+        "x-ms-client-request-id": "269d48e4-781b-f015-adb0-be0c834bc2d4",
+        "x-ms-creation-time": "Fri, 19 Feb 2021 19:11:29 GMT",
+        "x-ms-group": "$superuser",
+        "x-ms-lease-state": "available",
+        "x-ms-lease-status": "unlocked",
+        "x-ms-owner": "$superuser",
+        "x-ms-permissions": "rw-r-----",
+        "x-ms-request-id": "2e6896f6-201e-00a4-69f3-0676f9000000",
+        "x-ms-server-encrypted": "true",
+        "x-ms-version": "2020-06-12"
+      },
+      "ResponseBody": "NLgidSwgUiYnHBvYYMlmPXuN5cB/4TMBuJuplYF1eKd1AkXr1i9UXPf16nEWMnR7xlYlwkNc7VKEIb2Rd7yksaR0Yl6DemZMOYjIifbC6oUmLs4rULZkGRTzZrVxwuU6UTnNotAW90vw2Ym6k2NbwjY3aknueWHtD0lJkBOw2nY="
+    },
+    {
+      "RequestUri": "https://seannse.blob.core.windows.net/test-filesystem-63a3ff7d-c556-8108-7d5a-6514665642ae/test-file-b74c6135-3e36-aafb-5e47-ed010c720b37",
+      "RequestMethod": "GET",
+      "RequestHeaders": {
+        "Accept": "application/xml",
+        "Authorization": "Sanitized",
+        "If-Match": "0x8D8D50A29594F6A",
+        "User-Agent": [
+          "azsdk-net-Storage.Files.DataLake/12.7.0-alpha.20210219.1",
+          "(.NET 5.0.3; Microsoft Windows 10.0.19041)"
+        ],
+        "x-ms-client-request-id": "faf7c5ce-c1e1-2e66-c65a-548f5d7427d5",
+        "x-ms-date": "Fri, 19 Feb 2021 19:11:30 GMT",
         "x-ms-range": "bytes=256-383",
         "x-ms-return-client-request-id": "true",
         "x-ms-version": "2020-06-12"
@@ -465,64 +301,40 @@
         "Content-Length": "128",
         "Content-Range": "bytes 256-383/1024",
         "Content-Type": "application/octet-stream",
-<<<<<<< HEAD
-        "Date": "Wed, 03 Feb 2021 02:10:13 GMT",
-        "ETag": "\u00220x8D8C7E8D7449A8A\u0022",
-        "Last-Modified": "Wed, 03 Feb 2021 02:10:13 GMT",
-=======
-        "Date": "Wed, 17 Feb 2021 22:30:47 GMT",
-        "ETag": "\u00220x8D8D393AC39BE03\u0022",
-        "Last-Modified": "Wed, 17 Feb 2021 22:30:47 GMT",
->>>>>>> 1814567d
-        "Server": [
-          "Windows-Azure-Blob/1.0",
-          "Microsoft-HTTPAPI/2.0"
-        ],
-        "x-ms-blob-type": "BlockBlob",
-        "x-ms-client-request-id": "f54bf14d-96c5-80af-38ef-11e92316da91",
-<<<<<<< HEAD
-        "x-ms-creation-time": "Wed, 03 Feb 2021 02:10:12 GMT",
-=======
-        "x-ms-creation-time": "Wed, 17 Feb 2021 22:30:47 GMT",
->>>>>>> 1814567d
-        "x-ms-group": "$superuser",
-        "x-ms-lease-state": "available",
-        "x-ms-lease-status": "unlocked",
-        "x-ms-owner": "$superuser",
-        "x-ms-permissions": "rw-r-----",
-<<<<<<< HEAD
-        "x-ms-request-id": "fdf1635b-701e-00a9-61d1-f9be2d000000",
-=======
-        "x-ms-request-id": "653c7229-601e-0023-3b7c-05e59c000000",
->>>>>>> 1814567d
-        "x-ms-server-encrypted": "true",
-        "x-ms-version": "2020-06-12"
-      },
-      "ResponseBody": "4mIeeziePQ2lnuKylQ\u002BduyH6AlhIe3hjTTvVgEwNZ0TQeR4gltmUzaTDYGS1TaIK0E2PHkBSXWbpuy38yL3Blzee4hvxfCRHZTS0hRsUrQCYy7D\u002BfkgEfhu3N9usmATmAcgsF2uGGVMoR7kLndhL1A4tZP0NwhnvmWQAOURJm80="
-    },
-    {
-      "RequestUri": "https://seannse.blob.core.windows.net/test-filesystem-5268eb43-bf5e-e7c6-6cbc-1cf252c7a38d/test-file-d5542787-bcd8-d96e-c7fb-0d67947cca8a",
-      "RequestMethod": "GET",
-      "RequestHeaders": {
-        "Accept": "application/xml",
-        "Authorization": "Sanitized",
-<<<<<<< HEAD
-        "If-Match": "0x8D8C7E8D7449A8A",
-        "User-Agent": [
-          "azsdk-net-Storage.Files.DataLake/12.7.0-alpha.20210202.1",
-          "(.NET Framework 4.8.4250.0; Microsoft Windows 10.0.19042 )"
-        ],
-        "x-ms-client-request-id": "6454e833-a750-debf-0c59-bda75b48efa0",
-        "x-ms-date": "Wed, 03 Feb 2021 02:10:12 GMT",
-=======
-        "If-Match": "0x8D8D393AC39BE03",
-        "User-Agent": [
-          "azsdk-net-Storage.Files.DataLake/12.7.0-alpha.20210217.1",
-          "(.NET 5.0.3; Microsoft Windows 10.0.19042)"
-        ],
-        "x-ms-client-request-id": "6454e833-a750-debf-0c59-bda75b48efa0",
-        "x-ms-date": "Wed, 17 Feb 2021 22:30:48 GMT",
->>>>>>> 1814567d
+        "Date": "Fri, 19 Feb 2021 19:11:29 GMT",
+        "ETag": "\u00220x8D8D50A29594F6A\u0022",
+        "Last-Modified": "Fri, 19 Feb 2021 19:11:29 GMT",
+        "Server": [
+          "Windows-Azure-Blob/1.0",
+          "Microsoft-HTTPAPI/2.0"
+        ],
+        "x-ms-blob-type": "BlockBlob",
+        "x-ms-client-request-id": "faf7c5ce-c1e1-2e66-c65a-548f5d7427d5",
+        "x-ms-creation-time": "Fri, 19 Feb 2021 19:11:29 GMT",
+        "x-ms-group": "$superuser",
+        "x-ms-lease-state": "available",
+        "x-ms-lease-status": "unlocked",
+        "x-ms-owner": "$superuser",
+        "x-ms-permissions": "rw-r-----",
+        "x-ms-request-id": "2e6897a3-201e-00a4-06f3-0676f9000000",
+        "x-ms-server-encrypted": "true",
+        "x-ms-version": "2020-06-12"
+      },
+      "ResponseBody": "oo44vfRItRA2gzt3LamFsZekfzpYnEzX2N\u002BShsxmNz/\u002BEhgEK57N7oJZEmo\u002B6sBmw5j5bzGgHgZCYOUVtS5D0Ev7eBqRgIX51pC3/onhme4eK8M0bMgOXvQRwsq4uDhUFkIfQnGm1UMSAJmg6B99Ycf39olrD2OD7Rklf767QB0="
+    },
+    {
+      "RequestUri": "https://seannse.blob.core.windows.net/test-filesystem-63a3ff7d-c556-8108-7d5a-6514665642ae/test-file-b74c6135-3e36-aafb-5e47-ed010c720b37",
+      "RequestMethod": "GET",
+      "RequestHeaders": {
+        "Accept": "application/xml",
+        "Authorization": "Sanitized",
+        "If-Match": "0x8D8D50A29594F6A",
+        "User-Agent": [
+          "azsdk-net-Storage.Files.DataLake/12.7.0-alpha.20210219.1",
+          "(.NET 5.0.3; Microsoft Windows 10.0.19041)"
+        ],
+        "x-ms-client-request-id": "bd3e1792-c853-33f3-99dd-67b33a595ede",
+        "x-ms-date": "Fri, 19 Feb 2021 19:11:30 GMT",
         "x-ms-range": "bytes=384-511",
         "x-ms-return-client-request-id": "true",
         "x-ms-version": "2020-06-12"
@@ -534,64 +346,40 @@
         "Content-Length": "128",
         "Content-Range": "bytes 384-511/1024",
         "Content-Type": "application/octet-stream",
-<<<<<<< HEAD
-        "Date": "Wed, 03 Feb 2021 02:10:13 GMT",
-        "ETag": "\u00220x8D8C7E8D7449A8A\u0022",
-        "Last-Modified": "Wed, 03 Feb 2021 02:10:13 GMT",
-=======
-        "Date": "Wed, 17 Feb 2021 22:30:47 GMT",
-        "ETag": "\u00220x8D8D393AC39BE03\u0022",
-        "Last-Modified": "Wed, 17 Feb 2021 22:30:47 GMT",
->>>>>>> 1814567d
-        "Server": [
-          "Windows-Azure-Blob/1.0",
-          "Microsoft-HTTPAPI/2.0"
-        ],
-        "x-ms-blob-type": "BlockBlob",
-        "x-ms-client-request-id": "6454e833-a750-debf-0c59-bda75b48efa0",
-<<<<<<< HEAD
-        "x-ms-creation-time": "Wed, 03 Feb 2021 02:10:12 GMT",
-=======
-        "x-ms-creation-time": "Wed, 17 Feb 2021 22:30:47 GMT",
->>>>>>> 1814567d
-        "x-ms-group": "$superuser",
-        "x-ms-lease-state": "available",
-        "x-ms-lease-status": "unlocked",
-        "x-ms-owner": "$superuser",
-        "x-ms-permissions": "rw-r-----",
-<<<<<<< HEAD
-        "x-ms-request-id": "fdf16364-701e-00a9-68d1-f9be2d000000",
-=======
-        "x-ms-request-id": "653c729e-601e-0023-297c-05e59c000000",
->>>>>>> 1814567d
-        "x-ms-server-encrypted": "true",
-        "x-ms-version": "2020-06-12"
-      },
-      "ResponseBody": "MM2DU\u002BeVlBGyXNY2jvngQ2xizX4zB9k\u002Brj1\u002BB4bfDt6r7NvPVffteJlSS7Ds42Cfg7zN4nwdmSjzRKSpF42K0k33iqIeEO10dVTl4LwoUsvd3oPKEixijlKy2xBSQ2EMyHhj9Fi9gXLPWWwnOLhsyvLZzDgJwMAglfxPbDTcITE="
-    },
-    {
-      "RequestUri": "https://seannse.blob.core.windows.net/test-filesystem-5268eb43-bf5e-e7c6-6cbc-1cf252c7a38d/test-file-d5542787-bcd8-d96e-c7fb-0d67947cca8a",
-      "RequestMethod": "GET",
-      "RequestHeaders": {
-        "Accept": "application/xml",
-        "Authorization": "Sanitized",
-<<<<<<< HEAD
-        "If-Match": "0x8D8C7E8D7449A8A",
-        "User-Agent": [
-          "azsdk-net-Storage.Files.DataLake/12.7.0-alpha.20210202.1",
-          "(.NET Framework 4.8.4250.0; Microsoft Windows 10.0.19042 )"
-        ],
-        "x-ms-client-request-id": "3bb69651-76c2-d241-3301-1767ffec7e5f",
-        "x-ms-date": "Wed, 03 Feb 2021 02:10:12 GMT",
-=======
-        "If-Match": "0x8D8D393AC39BE03",
-        "User-Agent": [
-          "azsdk-net-Storage.Files.DataLake/12.7.0-alpha.20210217.1",
-          "(.NET 5.0.3; Microsoft Windows 10.0.19042)"
-        ],
-        "x-ms-client-request-id": "3bb69651-76c2-d241-3301-1767ffec7e5f",
-        "x-ms-date": "Wed, 17 Feb 2021 22:30:48 GMT",
->>>>>>> 1814567d
+        "Date": "Fri, 19 Feb 2021 19:11:29 GMT",
+        "ETag": "\u00220x8D8D50A29594F6A\u0022",
+        "Last-Modified": "Fri, 19 Feb 2021 19:11:29 GMT",
+        "Server": [
+          "Windows-Azure-Blob/1.0",
+          "Microsoft-HTTPAPI/2.0"
+        ],
+        "x-ms-blob-type": "BlockBlob",
+        "x-ms-client-request-id": "bd3e1792-c853-33f3-99dd-67b33a595ede",
+        "x-ms-creation-time": "Fri, 19 Feb 2021 19:11:29 GMT",
+        "x-ms-group": "$superuser",
+        "x-ms-lease-state": "available",
+        "x-ms-lease-status": "unlocked",
+        "x-ms-owner": "$superuser",
+        "x-ms-permissions": "rw-r-----",
+        "x-ms-request-id": "2e68987d-201e-00a4-4bf3-0676f9000000",
+        "x-ms-server-encrypted": "true",
+        "x-ms-version": "2020-06-12"
+      },
+      "ResponseBody": "V2PoR8FXfHhWgCJsLm111JRgA8HCrukG3ptVV4BVhFe/e0mFNzWfb3p\u002BM\u002Bvt9lR/o1HrXbd/W6h54WkmAST3APvKrbMk8J1ewZNGRHv\u002BGedH1bMvaiefPyCgC1XMeW5WhjPvIkmhW7OzjZwjORYte8iB3ixwyJbUK22Sg\u002BRIkUg="
+    },
+    {
+      "RequestUri": "https://seannse.blob.core.windows.net/test-filesystem-63a3ff7d-c556-8108-7d5a-6514665642ae/test-file-b74c6135-3e36-aafb-5e47-ed010c720b37",
+      "RequestMethod": "GET",
+      "RequestHeaders": {
+        "Accept": "application/xml",
+        "Authorization": "Sanitized",
+        "If-Match": "0x8D8D50A29594F6A",
+        "User-Agent": [
+          "azsdk-net-Storage.Files.DataLake/12.7.0-alpha.20210219.1",
+          "(.NET 5.0.3; Microsoft Windows 10.0.19041)"
+        ],
+        "x-ms-client-request-id": "45fd2468-6a36-1281-cc87-8866ab081a06",
+        "x-ms-date": "Fri, 19 Feb 2021 19:11:30 GMT",
         "x-ms-range": "bytes=512-639",
         "x-ms-return-client-request-id": "true",
         "x-ms-version": "2020-06-12"
@@ -603,64 +391,40 @@
         "Content-Length": "128",
         "Content-Range": "bytes 512-639/1024",
         "Content-Type": "application/octet-stream",
-<<<<<<< HEAD
-        "Date": "Wed, 03 Feb 2021 02:10:13 GMT",
-        "ETag": "\u00220x8D8C7E8D7449A8A\u0022",
-        "Last-Modified": "Wed, 03 Feb 2021 02:10:13 GMT",
-=======
-        "Date": "Wed, 17 Feb 2021 22:30:47 GMT",
-        "ETag": "\u00220x8D8D393AC39BE03\u0022",
-        "Last-Modified": "Wed, 17 Feb 2021 22:30:47 GMT",
->>>>>>> 1814567d
-        "Server": [
-          "Windows-Azure-Blob/1.0",
-          "Microsoft-HTTPAPI/2.0"
-        ],
-        "x-ms-blob-type": "BlockBlob",
-        "x-ms-client-request-id": "3bb69651-76c2-d241-3301-1767ffec7e5f",
-<<<<<<< HEAD
-        "x-ms-creation-time": "Wed, 03 Feb 2021 02:10:12 GMT",
-=======
-        "x-ms-creation-time": "Wed, 17 Feb 2021 22:30:47 GMT",
->>>>>>> 1814567d
-        "x-ms-group": "$superuser",
-        "x-ms-lease-state": "available",
-        "x-ms-lease-status": "unlocked",
-        "x-ms-owner": "$superuser",
-        "x-ms-permissions": "rw-r-----",
-<<<<<<< HEAD
-        "x-ms-request-id": "fdf16380-701e-00a9-80d1-f9be2d000000",
-=======
-        "x-ms-request-id": "653c7321-601e-0023-227c-05e59c000000",
->>>>>>> 1814567d
-        "x-ms-server-encrypted": "true",
-        "x-ms-version": "2020-06-12"
-      },
-      "ResponseBody": "89gYQ8Vdch9dEPq4vzpVmkYQHnl2KAIHt0NfW20VPvI3OzRfnygFlGat2/jFB2BbprUlI76ou8rWEYyB/haxSNIIgYQF9vodC4oSyE0JQbDiBLW47xo0j39piY6cg5VP/JImvYbcVbC7BxgzlfJ9zM/bn/ph\u002BVm41PEEnGxrgYc="
-    },
-    {
-      "RequestUri": "https://seannse.blob.core.windows.net/test-filesystem-5268eb43-bf5e-e7c6-6cbc-1cf252c7a38d/test-file-d5542787-bcd8-d96e-c7fb-0d67947cca8a",
-      "RequestMethod": "GET",
-      "RequestHeaders": {
-        "Accept": "application/xml",
-        "Authorization": "Sanitized",
-<<<<<<< HEAD
-        "If-Match": "0x8D8C7E8D7449A8A",
-        "User-Agent": [
-          "azsdk-net-Storage.Files.DataLake/12.7.0-alpha.20210202.1",
-          "(.NET Framework 4.8.4250.0; Microsoft Windows 10.0.19042 )"
-        ],
-        "x-ms-client-request-id": "c555aa41-b491-78dd-64ba-3cb164039071",
-        "x-ms-date": "Wed, 03 Feb 2021 02:10:12 GMT",
-=======
-        "If-Match": "0x8D8D393AC39BE03",
-        "User-Agent": [
-          "azsdk-net-Storage.Files.DataLake/12.7.0-alpha.20210217.1",
-          "(.NET 5.0.3; Microsoft Windows 10.0.19042)"
-        ],
-        "x-ms-client-request-id": "c555aa41-b491-78dd-64ba-3cb164039071",
-        "x-ms-date": "Wed, 17 Feb 2021 22:30:48 GMT",
->>>>>>> 1814567d
+        "Date": "Fri, 19 Feb 2021 19:11:29 GMT",
+        "ETag": "\u00220x8D8D50A29594F6A\u0022",
+        "Last-Modified": "Fri, 19 Feb 2021 19:11:29 GMT",
+        "Server": [
+          "Windows-Azure-Blob/1.0",
+          "Microsoft-HTTPAPI/2.0"
+        ],
+        "x-ms-blob-type": "BlockBlob",
+        "x-ms-client-request-id": "45fd2468-6a36-1281-cc87-8866ab081a06",
+        "x-ms-creation-time": "Fri, 19 Feb 2021 19:11:29 GMT",
+        "x-ms-group": "$superuser",
+        "x-ms-lease-state": "available",
+        "x-ms-lease-status": "unlocked",
+        "x-ms-owner": "$superuser",
+        "x-ms-permissions": "rw-r-----",
+        "x-ms-request-id": "2e689922-201e-00a4-60f3-0676f9000000",
+        "x-ms-server-encrypted": "true",
+        "x-ms-version": "2020-06-12"
+      },
+      "ResponseBody": "Je\u002B\u002BRw72naV6AHzci3sFCXKPjEqaQuW9nRv32w7Xz2v7U/5KWOZt0uM5sXBMuUmvaIgRVLtHreMKAKnz/8KWojAQ4Td9u7GMIrpnYZB1cePSSHOGxnqvtKYbQFg8etIhog4/O9gRMqzXhDIB30xSlI7GIbdOENy1YSyRYntZUKc="
+    },
+    {
+      "RequestUri": "https://seannse.blob.core.windows.net/test-filesystem-63a3ff7d-c556-8108-7d5a-6514665642ae/test-file-b74c6135-3e36-aafb-5e47-ed010c720b37",
+      "RequestMethod": "GET",
+      "RequestHeaders": {
+        "Accept": "application/xml",
+        "Authorization": "Sanitized",
+        "If-Match": "0x8D8D50A29594F6A",
+        "User-Agent": [
+          "azsdk-net-Storage.Files.DataLake/12.7.0-alpha.20210219.1",
+          "(.NET 5.0.3; Microsoft Windows 10.0.19041)"
+        ],
+        "x-ms-client-request-id": "164b0c63-195c-7ba8-6dbd-703a73fc0f00",
+        "x-ms-date": "Fri, 19 Feb 2021 19:11:30 GMT",
         "x-ms-range": "bytes=640-767",
         "x-ms-return-client-request-id": "true",
         "x-ms-version": "2020-06-12"
@@ -672,64 +436,40 @@
         "Content-Length": "128",
         "Content-Range": "bytes 640-767/1024",
         "Content-Type": "application/octet-stream",
-<<<<<<< HEAD
-        "Date": "Wed, 03 Feb 2021 02:10:13 GMT",
-        "ETag": "\u00220x8D8C7E8D7449A8A\u0022",
-        "Last-Modified": "Wed, 03 Feb 2021 02:10:13 GMT",
-=======
-        "Date": "Wed, 17 Feb 2021 22:30:47 GMT",
-        "ETag": "\u00220x8D8D393AC39BE03\u0022",
-        "Last-Modified": "Wed, 17 Feb 2021 22:30:47 GMT",
->>>>>>> 1814567d
-        "Server": [
-          "Windows-Azure-Blob/1.0",
-          "Microsoft-HTTPAPI/2.0"
-        ],
-        "x-ms-blob-type": "BlockBlob",
-        "x-ms-client-request-id": "c555aa41-b491-78dd-64ba-3cb164039071",
-<<<<<<< HEAD
-        "x-ms-creation-time": "Wed, 03 Feb 2021 02:10:12 GMT",
-=======
-        "x-ms-creation-time": "Wed, 17 Feb 2021 22:30:47 GMT",
->>>>>>> 1814567d
-        "x-ms-group": "$superuser",
-        "x-ms-lease-state": "available",
-        "x-ms-lease-status": "unlocked",
-        "x-ms-owner": "$superuser",
-        "x-ms-permissions": "rw-r-----",
-<<<<<<< HEAD
-        "x-ms-request-id": "fdf163a8-701e-00a9-22d1-f9be2d000000",
-=======
-        "x-ms-request-id": "653c73a0-601e-0023-157c-05e59c000000",
->>>>>>> 1814567d
-        "x-ms-server-encrypted": "true",
-        "x-ms-version": "2020-06-12"
-      },
-      "ResponseBody": "9MLMuuOEKQauBfznAQD5jOu8v8Dkm\u002B4DOW3olNe5Q0\u002BGkT/SJsPpSrKYS1z8cbbU\u002BHiwsKzBoljUyIB1nJUv9cGsYW/BJmYo03QOS1CRB8i2FJxfCJOjxO/m/l5Cc64caVWaTxBHE9ERh9w3s1YIQsG4voj40OwuCZyA2igH5mA="
-    },
-    {
-      "RequestUri": "https://seannse.blob.core.windows.net/test-filesystem-5268eb43-bf5e-e7c6-6cbc-1cf252c7a38d/test-file-d5542787-bcd8-d96e-c7fb-0d67947cca8a",
-      "RequestMethod": "GET",
-      "RequestHeaders": {
-        "Accept": "application/xml",
-        "Authorization": "Sanitized",
-<<<<<<< HEAD
-        "If-Match": "0x8D8C7E8D7449A8A",
-        "User-Agent": [
-          "azsdk-net-Storage.Files.DataLake/12.7.0-alpha.20210202.1",
-          "(.NET Framework 4.8.4250.0; Microsoft Windows 10.0.19042 )"
-        ],
-        "x-ms-client-request-id": "54251688-b996-b9cd-b23c-5fdef2165279",
-        "x-ms-date": "Wed, 03 Feb 2021 02:10:12 GMT",
-=======
-        "If-Match": "0x8D8D393AC39BE03",
-        "User-Agent": [
-          "azsdk-net-Storage.Files.DataLake/12.7.0-alpha.20210217.1",
-          "(.NET 5.0.3; Microsoft Windows 10.0.19042)"
-        ],
-        "x-ms-client-request-id": "54251688-b996-b9cd-b23c-5fdef2165279",
-        "x-ms-date": "Wed, 17 Feb 2021 22:30:48 GMT",
->>>>>>> 1814567d
+        "Date": "Fri, 19 Feb 2021 19:11:29 GMT",
+        "ETag": "\u00220x8D8D50A29594F6A\u0022",
+        "Last-Modified": "Fri, 19 Feb 2021 19:11:29 GMT",
+        "Server": [
+          "Windows-Azure-Blob/1.0",
+          "Microsoft-HTTPAPI/2.0"
+        ],
+        "x-ms-blob-type": "BlockBlob",
+        "x-ms-client-request-id": "164b0c63-195c-7ba8-6dbd-703a73fc0f00",
+        "x-ms-creation-time": "Fri, 19 Feb 2021 19:11:29 GMT",
+        "x-ms-group": "$superuser",
+        "x-ms-lease-state": "available",
+        "x-ms-lease-status": "unlocked",
+        "x-ms-owner": "$superuser",
+        "x-ms-permissions": "rw-r-----",
+        "x-ms-request-id": "2e6899d1-201e-00a4-09f3-0676f9000000",
+        "x-ms-server-encrypted": "true",
+        "x-ms-version": "2020-06-12"
+      },
+      "ResponseBody": "50W\u002BgTU2C8AVx65BSK7UWciryXZZG9ORMonZq4DPMH40ihmajdFfWLpgoYdhmm2yWDeZ0I/ZTstyLU\u002BrXF8/RpYwDb2VOsv3S3G7\u002BHpLMJccJ1NJNmDuWjtNJ2CCtPtbIVvwMI2vHR5roYQeHlZRJv23jzUL9g82QbKCRxJrdZc="
+    },
+    {
+      "RequestUri": "https://seannse.blob.core.windows.net/test-filesystem-63a3ff7d-c556-8108-7d5a-6514665642ae/test-file-b74c6135-3e36-aafb-5e47-ed010c720b37",
+      "RequestMethod": "GET",
+      "RequestHeaders": {
+        "Accept": "application/xml",
+        "Authorization": "Sanitized",
+        "If-Match": "0x8D8D50A29594F6A",
+        "User-Agent": [
+          "azsdk-net-Storage.Files.DataLake/12.7.0-alpha.20210219.1",
+          "(.NET 5.0.3; Microsoft Windows 10.0.19041)"
+        ],
+        "x-ms-client-request-id": "9f024843-04bc-69aa-4bac-57dd443422b8",
+        "x-ms-date": "Fri, 19 Feb 2021 19:11:30 GMT",
         "x-ms-range": "bytes=768-895",
         "x-ms-return-client-request-id": "true",
         "x-ms-version": "2020-06-12"
@@ -741,64 +481,40 @@
         "Content-Length": "128",
         "Content-Range": "bytes 768-895/1024",
         "Content-Type": "application/octet-stream",
-<<<<<<< HEAD
-        "Date": "Wed, 03 Feb 2021 02:10:13 GMT",
-        "ETag": "\u00220x8D8C7E8D7449A8A\u0022",
-        "Last-Modified": "Wed, 03 Feb 2021 02:10:13 GMT",
-=======
-        "Date": "Wed, 17 Feb 2021 22:30:47 GMT",
-        "ETag": "\u00220x8D8D393AC39BE03\u0022",
-        "Last-Modified": "Wed, 17 Feb 2021 22:30:47 GMT",
->>>>>>> 1814567d
-        "Server": [
-          "Windows-Azure-Blob/1.0",
-          "Microsoft-HTTPAPI/2.0"
-        ],
-        "x-ms-blob-type": "BlockBlob",
-        "x-ms-client-request-id": "54251688-b996-b9cd-b23c-5fdef2165279",
-<<<<<<< HEAD
-        "x-ms-creation-time": "Wed, 03 Feb 2021 02:10:12 GMT",
-=======
-        "x-ms-creation-time": "Wed, 17 Feb 2021 22:30:47 GMT",
->>>>>>> 1814567d
-        "x-ms-group": "$superuser",
-        "x-ms-lease-state": "available",
-        "x-ms-lease-status": "unlocked",
-        "x-ms-owner": "$superuser",
-        "x-ms-permissions": "rw-r-----",
-<<<<<<< HEAD
-        "x-ms-request-id": "fdf163c9-701e-00a9-3dd1-f9be2d000000",
-=======
-        "x-ms-request-id": "653c7414-601e-0023-017c-05e59c000000",
->>>>>>> 1814567d
-        "x-ms-server-encrypted": "true",
-        "x-ms-version": "2020-06-12"
-      },
-      "ResponseBody": "xvHh\u002Bve3t28Ay02BtmsRmN28nIm0JSSZaGxGc8Y4qAmge3DBdA5LCQFPhy2Ca3ediuj8a2tdrKDNSJGKcUSpyCJD4Dr6TyPPcZOIZZ72F/30qOndPD2eQ8/P9Cx8wJi8pb4LP4s8ojrFLPrX1EcC1zGUlclay4zkpJxrK1v2U7A="
-    },
-    {
-      "RequestUri": "https://seannse.blob.core.windows.net/test-filesystem-5268eb43-bf5e-e7c6-6cbc-1cf252c7a38d/test-file-d5542787-bcd8-d96e-c7fb-0d67947cca8a",
-      "RequestMethod": "GET",
-      "RequestHeaders": {
-        "Accept": "application/xml",
-        "Authorization": "Sanitized",
-<<<<<<< HEAD
-        "If-Match": "0x8D8C7E8D7449A8A",
-        "User-Agent": [
-          "azsdk-net-Storage.Files.DataLake/12.7.0-alpha.20210202.1",
-          "(.NET Framework 4.8.4250.0; Microsoft Windows 10.0.19042 )"
-        ],
-        "x-ms-client-request-id": "4e296041-3bdd-39db-2140-2319f59b2fb7",
-        "x-ms-date": "Wed, 03 Feb 2021 02:10:13 GMT",
-=======
-        "If-Match": "0x8D8D393AC39BE03",
-        "User-Agent": [
-          "azsdk-net-Storage.Files.DataLake/12.7.0-alpha.20210217.1",
-          "(.NET 5.0.3; Microsoft Windows 10.0.19042)"
-        ],
-        "x-ms-client-request-id": "4e296041-3bdd-39db-2140-2319f59b2fb7",
-        "x-ms-date": "Wed, 17 Feb 2021 22:30:48 GMT",
->>>>>>> 1814567d
+        "Date": "Fri, 19 Feb 2021 19:11:29 GMT",
+        "ETag": "\u00220x8D8D50A29594F6A\u0022",
+        "Last-Modified": "Fri, 19 Feb 2021 19:11:29 GMT",
+        "Server": [
+          "Windows-Azure-Blob/1.0",
+          "Microsoft-HTTPAPI/2.0"
+        ],
+        "x-ms-blob-type": "BlockBlob",
+        "x-ms-client-request-id": "9f024843-04bc-69aa-4bac-57dd443422b8",
+        "x-ms-creation-time": "Fri, 19 Feb 2021 19:11:29 GMT",
+        "x-ms-group": "$superuser",
+        "x-ms-lease-state": "available",
+        "x-ms-lease-status": "unlocked",
+        "x-ms-owner": "$superuser",
+        "x-ms-permissions": "rw-r-----",
+        "x-ms-request-id": "2e689a89-201e-00a4-34f3-0676f9000000",
+        "x-ms-server-encrypted": "true",
+        "x-ms-version": "2020-06-12"
+      },
+      "ResponseBody": "dWDWH1r/CWwJNd2U29A85fsBY8olxlArS7ru2i3VDAAs7ai\u002BfzLL/a0iK9UZe1pxdpxLEQirca4Qq9OgEC4/MyndaO0ofWXJNWUcApt6EtBgfWSQifr3gXv5rtReK\u002B1\u002B4vesPBJsSfk3gdujjm8TlZkDP5LKrqou5eZyLs\u002BRawk="
+    },
+    {
+      "RequestUri": "https://seannse.blob.core.windows.net/test-filesystem-63a3ff7d-c556-8108-7d5a-6514665642ae/test-file-b74c6135-3e36-aafb-5e47-ed010c720b37",
+      "RequestMethod": "GET",
+      "RequestHeaders": {
+        "Accept": "application/xml",
+        "Authorization": "Sanitized",
+        "If-Match": "0x8D8D50A29594F6A",
+        "User-Agent": [
+          "azsdk-net-Storage.Files.DataLake/12.7.0-alpha.20210219.1",
+          "(.NET 5.0.3; Microsoft Windows 10.0.19041)"
+        ],
+        "x-ms-client-request-id": "2bf698d8-70f9-8343-eb12-b0835de26e81",
+        "x-ms-date": "Fri, 19 Feb 2021 19:11:30 GMT",
         "x-ms-range": "bytes=896-1023",
         "x-ms-return-client-request-id": "true",
         "x-ms-version": "2020-06-12"
@@ -810,64 +526,40 @@
         "Content-Length": "128",
         "Content-Range": "bytes 896-1023/1024",
         "Content-Type": "application/octet-stream",
-<<<<<<< HEAD
-        "Date": "Wed, 03 Feb 2021 02:10:13 GMT",
-        "ETag": "\u00220x8D8C7E8D7449A8A\u0022",
-        "Last-Modified": "Wed, 03 Feb 2021 02:10:13 GMT",
-=======
-        "Date": "Wed, 17 Feb 2021 22:30:47 GMT",
-        "ETag": "\u00220x8D8D393AC39BE03\u0022",
-        "Last-Modified": "Wed, 17 Feb 2021 22:30:47 GMT",
->>>>>>> 1814567d
-        "Server": [
-          "Windows-Azure-Blob/1.0",
-          "Microsoft-HTTPAPI/2.0"
-        ],
-        "x-ms-blob-type": "BlockBlob",
-        "x-ms-client-request-id": "4e296041-3bdd-39db-2140-2319f59b2fb7",
-<<<<<<< HEAD
-        "x-ms-creation-time": "Wed, 03 Feb 2021 02:10:12 GMT",
-=======
-        "x-ms-creation-time": "Wed, 17 Feb 2021 22:30:47 GMT",
->>>>>>> 1814567d
-        "x-ms-group": "$superuser",
-        "x-ms-lease-state": "available",
-        "x-ms-lease-status": "unlocked",
-        "x-ms-owner": "$superuser",
-        "x-ms-permissions": "rw-r-----",
-<<<<<<< HEAD
-        "x-ms-request-id": "fdf163de-701e-00a9-4fd1-f9be2d000000",
-=======
-        "x-ms-request-id": "653c74ac-601e-0023-0e7c-05e59c000000",
->>>>>>> 1814567d
-        "x-ms-server-encrypted": "true",
-        "x-ms-version": "2020-06-12"
-      },
-      "ResponseBody": "\u002Bsu/3\u002BrXcrcFrhgPQsZviM0d\u002B\u002Bgqz2LZMiaa7tF3387ZSt0IhyLsWSHew6yzfKLdLeJdPfpqhStp5a3DPYPmjc9JNfjpZgCrMaLGTAu1JrWEvMHvGqHUbsSyn6F1KBue\u002BDbdakeq9MbhsgxXpDkfs7/3P4HB9nMtdcY0N8ZfNQg="
-    },
-    {
-      "RequestUri": "https://seannse.blob.core.windows.net/test-filesystem-5268eb43-bf5e-e7c6-6cbc-1cf252c7a38d?restype=container",
+        "Date": "Fri, 19 Feb 2021 19:11:29 GMT",
+        "ETag": "\u00220x8D8D50A29594F6A\u0022",
+        "Last-Modified": "Fri, 19 Feb 2021 19:11:29 GMT",
+        "Server": [
+          "Windows-Azure-Blob/1.0",
+          "Microsoft-HTTPAPI/2.0"
+        ],
+        "x-ms-blob-type": "BlockBlob",
+        "x-ms-client-request-id": "2bf698d8-70f9-8343-eb12-b0835de26e81",
+        "x-ms-creation-time": "Fri, 19 Feb 2021 19:11:29 GMT",
+        "x-ms-group": "$superuser",
+        "x-ms-lease-state": "available",
+        "x-ms-lease-status": "unlocked",
+        "x-ms-owner": "$superuser",
+        "x-ms-permissions": "rw-r-----",
+        "x-ms-request-id": "2e689b45-201e-00a4-64f3-0676f9000000",
+        "x-ms-server-encrypted": "true",
+        "x-ms-version": "2020-06-12"
+      },
+      "ResponseBody": "d50fo87WvfM0a1kHH1TzDOYYO1vrWrQ0TX1WLPobKaUW0ivwT3DHwkVMXl9Uog\u002BQ82VHtlUQHR3p61VQf5H4GUGz8UwpAr12UHgVn/xU36ttxjiV03JPBbUOB2Mad0O0U0UeoLDDZ/Gn0Wbd\u002Bn0glAuq4rlYY0XOY\u002BuXG/paXNk="
+    },
+    {
+      "RequestUri": "https://seannse.blob.core.windows.net/test-filesystem-63a3ff7d-c556-8108-7d5a-6514665642ae?restype=container",
       "RequestMethod": "DELETE",
       "RequestHeaders": {
         "Accept": "application/xml",
         "Authorization": "Sanitized",
-<<<<<<< HEAD
-        "traceparent": "00-91de5124cba1894da55c0c3fb3f0d9c0-47e76a47d3744241-00",
-        "User-Agent": [
-          "azsdk-net-Storage.Files.DataLake/12.7.0-alpha.20210202.1",
-          "(.NET Framework 4.8.4250.0; Microsoft Windows 10.0.19042 )"
-        ],
-        "x-ms-client-request-id": "929c5d34-04ed-f89b-b8b1-491c8091f895",
-        "x-ms-date": "Wed, 03 Feb 2021 02:10:13 GMT",
-=======
-        "traceparent": "00-fb88629e401de045b2e248a6729a4069-e39af6efbebc4f45-00",
-        "User-Agent": [
-          "azsdk-net-Storage.Files.DataLake/12.7.0-alpha.20210217.1",
-          "(.NET 5.0.3; Microsoft Windows 10.0.19042)"
-        ],
-        "x-ms-client-request-id": "929c5d34-04ed-f89b-b8b1-491c8091f895",
-        "x-ms-date": "Wed, 17 Feb 2021 22:30:48 GMT",
->>>>>>> 1814567d
+        "traceparent": "00-111cdafbc435b6459e99bdb13fab63ed-e53e4de81936a64b-00",
+        "User-Agent": [
+          "azsdk-net-Storage.Files.DataLake/12.7.0-alpha.20210219.1",
+          "(.NET 5.0.3; Microsoft Windows 10.0.19041)"
+        ],
+        "x-ms-client-request-id": "ab04bce7-f63d-02bf-70a5-ac65988c5069",
+        "x-ms-date": "Fri, 19 Feb 2021 19:11:30 GMT",
         "x-ms-return-client-request-id": "true",
         "x-ms-version": "2020-06-12"
       },
@@ -875,28 +567,20 @@
       "StatusCode": 202,
       "ResponseHeaders": {
         "Content-Length": "0",
-<<<<<<< HEAD
-        "Date": "Wed, 03 Feb 2021 02:10:13 GMT",
-=======
-        "Date": "Wed, 17 Feb 2021 22:30:48 GMT",
->>>>>>> 1814567d
-        "Server": [
-          "Windows-Azure-Blob/1.0",
-          "Microsoft-HTTPAPI/2.0"
-        ],
-        "x-ms-client-request-id": "929c5d34-04ed-f89b-b8b1-491c8091f895",
-<<<<<<< HEAD
-        "x-ms-request-id": "fdf163fb-701e-00a9-64d1-f9be2d000000",
-=======
-        "x-ms-request-id": "653c752b-601e-0023-027c-05e59c000000",
->>>>>>> 1814567d
+        "Date": "Fri, 19 Feb 2021 19:11:29 GMT",
+        "Server": [
+          "Windows-Azure-Blob/1.0",
+          "Microsoft-HTTPAPI/2.0"
+        ],
+        "x-ms-client-request-id": "ab04bce7-f63d-02bf-70a5-ac65988c5069",
+        "x-ms-request-id": "2e689c06-201e-00a4-10f3-0676f9000000",
         "x-ms-version": "2020-06-12"
       },
       "ResponseBody": []
     }
   ],
   "Variables": {
-    "RandomSeed": "762916214",
+    "RandomSeed": "661784316",
     "Storage_TestConfigHierarchicalNamespace": "NamespaceTenant\nseannse\nU2FuaXRpemVk\nhttps://seannse.blob.core.windows.net\nhttps://seannse.file.core.windows.net\nhttps://seannse.queue.core.windows.net\nhttps://seannse.table.core.windows.net\n\n\n\n\nhttps://seannse-secondary.blob.core.windows.net\nhttps://seannse-secondary.file.core.windows.net\nhttps://seannse-secondary.queue.core.windows.net\nhttps://seannse-secondary.table.core.windows.net\n68390a19-a643-458b-b726-408abf67b4fc\nSanitized\n72f988bf-86f1-41af-91ab-2d7cd011db47\nhttps://login.microsoftonline.com/\nCloud\nBlobEndpoint=https://seannse.blob.core.windows.net/;QueueEndpoint=https://seannse.queue.core.windows.net/;FileEndpoint=https://seannse.file.core.windows.net/;BlobSecondaryEndpoint=https://seannse-secondary.blob.core.windows.net/;QueueSecondaryEndpoint=https://seannse-secondary.queue.core.windows.net/;FileSecondaryEndpoint=https://seannse-secondary.file.core.windows.net/;AccountName=seannse;AccountKey=Sanitized\n"
   }
 }