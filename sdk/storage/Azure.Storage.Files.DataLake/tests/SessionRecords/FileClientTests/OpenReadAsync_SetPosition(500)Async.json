{
  "Entries": [
    {
      "RequestUri": "http://kasobolhnscanada.blob.core.windows.net/test-filesystem-63a3ff7d-c556-8108-7d5a-6514665642ae?restype=container",
      "RequestMethod": "PUT",
      "RequestHeaders": {
        "Accept": "application/xml",
        "Authorization": "Sanitized",
        "traceparent": "00-a60ec8d5a597a54990027d9bf296905f-b2dcd6c9bd127449-00",
        "User-Agent": [
          "azsdk-net-Storage.Files.DataLake/12.7.0-alpha.20210524.1",
          "(.NET 5.0.6; Microsoft Windows 10.0.19043)"
        ],
        "x-ms-blob-public-access": "container",
        "x-ms-client-request-id": "d1b2b6a8-e5fe-2d57-94b1-d544730ecef2",
        "x-ms-date": "Tue, 25 May 2021 00:06:00 GMT",
        "x-ms-return-client-request-id": "true",
<<<<<<< HEAD
         "x-ms-version": "2020-10-02"
=======
        "x-ms-version": "2020-08-04"
>>>>>>> 41beb1fe
      },
      "RequestBody": null,
      "StatusCode": 201,
      "ResponseHeaders": {
        "Content-Length": "0",
        "Date": "Tue, 25 May 2021 00:05:59 GMT",
        "ETag": "\u00220x8D91F10E0EC617C\u0022",
        "Last-Modified": "Tue, 25 May 2021 00:06:00 GMT",
        "Server": [
          "Windows-Azure-Blob/1.0",
          "Microsoft-HTTPAPI/2.0"
        ],
        "x-ms-client-request-id": "d1b2b6a8-e5fe-2d57-94b1-d544730ecef2",
<<<<<<< HEAD
        "x-ms-request-id": "4691ce2b-401e-0056-08f9-068eb0000000",
         "x-ms-version": "2020-10-02"
=======
        "x-ms-request-id": "ff2eb7fd-c01e-0013-59f9-505bbe000000",
        "x-ms-version": "2020-08-04"
>>>>>>> 41beb1fe
      },
      "ResponseBody": []
    },
    {
      "RequestUri": "http://kasobolhnscanada.dfs.core.windows.net/test-filesystem-63a3ff7d-c556-8108-7d5a-6514665642ae/test-file-b74c6135-3e36-aafb-5e47-ed010c720b37?resource=file",
      "RequestMethod": "PUT",
      "RequestHeaders": {
        "Accept": "application/json",
        "Authorization": "Sanitized",
        "If-None-Match": "*",
        "traceparent": "00-f01881f3bdce9444832a273b5b7aeff2-de0192d8190e2446-00",
        "User-Agent": [
          "azsdk-net-Storage.Files.DataLake/12.7.0-alpha.20210524.1",
          "(.NET 5.0.6; Microsoft Windows 10.0.19043)"
        ],
        "x-ms-client-request-id": "99a88c75-6931-cc5e-af38-5a107643c2f1",
        "x-ms-date": "Tue, 25 May 2021 00:06:00 GMT",
        "x-ms-return-client-request-id": "true",
<<<<<<< HEAD
         "x-ms-version": "2020-10-02"
=======
        "x-ms-version": "2020-08-04"
>>>>>>> 41beb1fe
      },
      "RequestBody": null,
      "StatusCode": 201,
      "ResponseHeaders": {
        "Content-Length": "0",
        "Date": "Tue, 25 May 2021 00:05:59 GMT",
        "ETag": "\u00220x8D91F10E0FB2901\u0022",
        "Last-Modified": "Tue, 25 May 2021 00:06:00 GMT",
        "Server": [
          "Windows-Azure-HDFS/1.0",
          "Microsoft-HTTPAPI/2.0"
        ],
        "x-ms-client-request-id": "99a88c75-6931-cc5e-af38-5a107643c2f1",
<<<<<<< HEAD
        "x-ms-request-id": "d66aa363-f01f-0088-56f9-069a56000000",
         "x-ms-version": "2020-10-02"
=======
        "x-ms-request-id": "f6ea1ece-c01f-004e-72f9-50513a000000",
        "x-ms-request-server-encrypted": "true",
        "x-ms-version": "2020-08-04"
>>>>>>> 41beb1fe
      },
      "ResponseBody": []
    },
    {
      "RequestUri": "http://kasobolhnscanada.dfs.core.windows.net/test-filesystem-63a3ff7d-c556-8108-7d5a-6514665642ae/test-file-b74c6135-3e36-aafb-5e47-ed010c720b37?action=append\u0026position=0",
      "RequestMethod": "PATCH",
      "RequestHeaders": {
        "Accept": "application/json",
        "Authorization": "Sanitized",
        "Content-Length": "1024",
        "Content-Type": "application/octet-stream",
        "traceparent": "00-850a71dd0deef74ab68c735183be195c-62310a41ef1e1d42-00",
        "User-Agent": [
          "azsdk-net-Storage.Files.DataLake/12.7.0-alpha.20210524.1",
          "(.NET 5.0.6; Microsoft Windows 10.0.19043)"
        ],
        "x-ms-client-request-id": "7f8c9f51-71ca-8305-148a-c05b304b79bb",
        "x-ms-date": "Tue, 25 May 2021 00:06:00 GMT",
        "x-ms-return-client-request-id": "true",
<<<<<<< HEAD
         "x-ms-version": "2020-10-02"
=======
        "x-ms-version": "2020-08-04"
>>>>>>> 41beb1fe
      },
      "RequestBody": "Tc0TaHRkgGKY6m5fTr2Jeov8bK\u002BkcLCGCxsUDUUjRuYohPwr72X0QzVPOBN2\u002BN/XJ1q4dqIeTtwcjVxYT3McdaOINsnAXoslCCh6VTicDxM8PeXqas9DCjYgDmIJm/PBMsJv7sEVFsjPkm56pPmkgH1JHBKOMQrURCyToFAoHGw0uCJ1LCBSJiccG9hgyWY9e43lwH/hMwG4m6mVgXV4p3UCRevWL1Rc9/XqcRYydHvGViXCQ1ztUoQhvZF3vKSxpHRiXoN6Zkw5iMiJ9sLqhSYuzitQtmQZFPNmtXHC5TpROc2i0Bb3S/DZibqTY1vCNjdqSe55Ye0PSUmQE7DadqKOOL30SLUQNoM7dy2phbGXpH86WJxM19jfkobMZjc//hIYBCueze6CWRJqPurAZsOY\u002BW8xoB4GQmDlFbUuQ9BL\u002B3gakYCF\u002BdaQt/6J4ZnuHivDNGzIDl70EcLKuLg4VBZCH0JxptVDEgCZoOgffWHH9/aJaw9jg\u002B0ZJX\u002B\u002Bu0AdV2PoR8FXfHhWgCJsLm111JRgA8HCrukG3ptVV4BVhFe/e0mFNzWfb3p\u002BM\u002Bvt9lR/o1HrXbd/W6h54WkmAST3APvKrbMk8J1ewZNGRHv\u002BGedH1bMvaiefPyCgC1XMeW5WhjPvIkmhW7OzjZwjORYte8iB3ixwyJbUK22Sg\u002BRIkUgl775HDvadpXoAfNyLewUJco\u002BMSppC5b2dG/fbDtfPa/tT/kpY5m3S4zmxcEy5Sa9oiBFUu0et4woAqfP/wpaiMBDhN327sYwiumdhkHVx49JIc4bGeq\u002B0phtAWDx60iGiDj872BEyrNeEMgHfTFKUjsYht04Q3LVhLJFie1lQp\u002BdFvoE1NgvAFceuQUiu1FnIq8l2WRvTkTKJ2auAzzB\u002BNIoZmo3RX1i6YKGHYZptslg3mdCP2U7Lci1Pq1xfP0aWMA29lTrL90txu/h6SzCXHCdTSTZg7lo7TSdggrT7WyFb8DCNrx0ea6GEHh5WUSb9t481C/YPNkGygkcSa3WXdWDWH1r/CWwJNd2U29A85fsBY8olxlArS7ru2i3VDAAs7ai\u002BfzLL/a0iK9UZe1pxdpxLEQirca4Qq9OgEC4/MyndaO0ofWXJNWUcApt6EtBgfWSQifr3gXv5rtReK\u002B1\u002B4vesPBJsSfk3gdujjm8TlZkDP5LKrqou5eZyLs\u002BRawl3nR\u002Bjzta98zRrWQcfVPMM5hg7W\u002BtatDRNfVYs\u002BhsppRbSK/BPcMfCRUxeX1SiD5DzZUe2VRAdHenrVVB/kfgZQbPxTCkCvXZQeBWf/FTfq23GOJXTck8FtQ4HYxp3Q7RTRR6gsMNn8afRZt36fSCUC6riuVhjRc5j65cb\u002Blpc2Q==",
      "StatusCode": 202,
      "ResponseHeaders": {
        "Content-Length": "0",
        "Date": "Tue, 25 May 2021 00:06:00 GMT",
        "Server": [
          "Windows-Azure-HDFS/1.0",
          "Microsoft-HTTPAPI/2.0"
        ],
        "x-ms-client-request-id": "7f8c9f51-71ca-8305-148a-c05b304b79bb",
        "x-ms-request-id": "f6ea1ecf-c01f-004e-73f9-50513a000000",
        "x-ms-request-server-encrypted": "true",
<<<<<<< HEAD
         "x-ms-version": "2020-10-02"
=======
        "x-ms-version": "2020-08-04"
>>>>>>> 41beb1fe
      },
      "ResponseBody": []
    },
    {
      "RequestUri": "http://kasobolhnscanada.dfs.core.windows.net/test-filesystem-63a3ff7d-c556-8108-7d5a-6514665642ae/test-file-b74c6135-3e36-aafb-5e47-ed010c720b37?action=flush\u0026position=1024",
      "RequestMethod": "PATCH",
      "RequestHeaders": {
        "Accept": "application/json",
        "Authorization": "Sanitized",
        "traceparent": "00-aefd728363486b4091661478a37a15b5-c7cf0f23f93e684c-00",
        "User-Agent": [
          "azsdk-net-Storage.Files.DataLake/12.7.0-alpha.20210524.1",
          "(.NET 5.0.6; Microsoft Windows 10.0.19043)"
        ],
        "x-ms-client-request-id": "d6bf47b9-42b7-6e26-5aa9-73772be97ab9",
        "x-ms-date": "Tue, 25 May 2021 00:06:00 GMT",
        "x-ms-return-client-request-id": "true",
<<<<<<< HEAD
         "x-ms-version": "2020-10-02"
=======
        "x-ms-version": "2020-08-04"
>>>>>>> 41beb1fe
      },
      "RequestBody": null,
      "StatusCode": 200,
      "ResponseHeaders": {
        "Content-Length": "0",
        "Date": "Tue, 25 May 2021 00:06:00 GMT",
        "ETag": "\u00220x8D91F10E115D1B3\u0022",
        "Last-Modified": "Tue, 25 May 2021 00:06:00 GMT",
        "Server": [
          "Windows-Azure-HDFS/1.0",
          "Microsoft-HTTPAPI/2.0"
        ],
        "x-ms-client-request-id": "d6bf47b9-42b7-6e26-5aa9-73772be97ab9",
        "x-ms-request-id": "f6ea1ed0-c01f-004e-74f9-50513a000000",
        "x-ms-request-server-encrypted": "false",
<<<<<<< HEAD
         "x-ms-version": "2020-10-02"
=======
        "x-ms-version": "2020-08-04"
>>>>>>> 41beb1fe
      },
      "ResponseBody": []
    },
    {
      "RequestUri": "http://kasobolhnscanada.blob.core.windows.net/test-filesystem-63a3ff7d-c556-8108-7d5a-6514665642ae/test-file-b74c6135-3e36-aafb-5e47-ed010c720b37",
      "RequestMethod": "HEAD",
      "RequestHeaders": {
        "Accept": "application/xml",
        "Authorization": "Sanitized",
        "traceparent": "00-939cce73e9843a4ca1ae7a3b0043d4e2-ce4463b93d9aae4f-00",
        "User-Agent": [
          "azsdk-net-Storage.Files.DataLake/12.7.0-alpha.20210524.1",
          "(.NET 5.0.6; Microsoft Windows 10.0.19043)"
        ],
        "x-ms-client-request-id": "e8a247bf-a38c-4a04-2475-7075fbd35c5d",
        "x-ms-date": "Tue, 25 May 2021 00:06:00 GMT",
        "x-ms-return-client-request-id": "true",
<<<<<<< HEAD
         "x-ms-version": "2020-10-02"
=======
        "x-ms-version": "2020-08-04"
>>>>>>> 41beb1fe
      },
      "RequestBody": null,
      "StatusCode": 200,
      "ResponseHeaders": {
        "Accept-Ranges": "bytes",
        "Content-Length": "1024",
        "Content-Type": "application/octet-stream",
        "Date": "Tue, 25 May 2021 00:05:59 GMT",
        "ETag": "\u00220x8D91F10E115D1B3\u0022",
        "Last-Modified": "Tue, 25 May 2021 00:06:00 GMT",
        "Server": [
          "Windows-Azure-Blob/1.0",
          "Microsoft-HTTPAPI/2.0"
        ],
        "x-ms-access-tier": "Hot",
        "x-ms-access-tier-inferred": "true",
        "x-ms-blob-type": "BlockBlob",
        "x-ms-client-request-id": "e8a247bf-a38c-4a04-2475-7075fbd35c5d",
        "x-ms-creation-time": "Tue, 25 May 2021 00:06:00 GMT",
        "x-ms-group": "$superuser",
        "x-ms-lease-state": "available",
        "x-ms-lease-status": "unlocked",
        "x-ms-owner": "$superuser",
        "x-ms-permissions": "rw-r-----",
        "x-ms-request-id": "ff2eb886-c01e-0013-56f9-505bbe000000",
        "x-ms-server-encrypted": "true",
<<<<<<< HEAD
         "x-ms-version": "2020-10-02"
=======
        "x-ms-version": "2020-08-04"
>>>>>>> 41beb1fe
      },
      "ResponseBody": []
    },
    {
      "RequestUri": "http://kasobolhnscanada.blob.core.windows.net/test-filesystem-63a3ff7d-c556-8108-7d5a-6514665642ae/test-file-b74c6135-3e36-aafb-5e47-ed010c720b37",
      "RequestMethod": "GET",
      "RequestHeaders": {
        "Accept": "application/xml",
        "Authorization": "Sanitized",
        "If-Match": "0x8D91F10E115D1B3",
        "User-Agent": [
          "azsdk-net-Storage.Files.DataLake/12.7.0-alpha.20210524.1",
          "(.NET 5.0.6; Microsoft Windows 10.0.19043)"
        ],
        "x-ms-client-request-id": "e4b8d5d7-9247-402d-f70f-91dc427ee781",
        "x-ms-date": "Tue, 25 May 2021 00:06:00 GMT",
        "x-ms-range": "bytes=0-127",
        "x-ms-return-client-request-id": "true",
<<<<<<< HEAD
         "x-ms-version": "2020-10-02"
=======
        "x-ms-version": "2020-08-04"
>>>>>>> 41beb1fe
      },
      "RequestBody": null,
      "StatusCode": 206,
      "ResponseHeaders": {
        "Accept-Ranges": "bytes",
        "Content-Length": "128",
        "Content-Range": "bytes 0-127/1024",
        "Content-Type": "application/octet-stream",
        "Date": "Tue, 25 May 2021 00:05:59 GMT",
        "ETag": "\u00220x8D91F10E115D1B3\u0022",
        "Last-Modified": "Tue, 25 May 2021 00:06:00 GMT",
        "Server": [
          "Windows-Azure-Blob/1.0",
          "Microsoft-HTTPAPI/2.0"
        ],
        "x-ms-blob-type": "BlockBlob",
        "x-ms-client-request-id": "e4b8d5d7-9247-402d-f70f-91dc427ee781",
        "x-ms-creation-time": "Tue, 25 May 2021 00:06:00 GMT",
        "x-ms-group": "$superuser",
        "x-ms-lease-state": "available",
        "x-ms-lease-status": "unlocked",
        "x-ms-owner": "$superuser",
        "x-ms-permissions": "rw-r-----",
        "x-ms-request-id": "ff2eb8a8-c01e-0013-6ff9-505bbe000000",
        "x-ms-server-encrypted": "true",
<<<<<<< HEAD
         "x-ms-version": "2020-10-02"
=======
        "x-ms-version": "2020-08-04"
>>>>>>> 41beb1fe
      },
      "ResponseBody": "Tc0TaHRkgGKY6m5fTr2Jeov8bK\u002BkcLCGCxsUDUUjRuYohPwr72X0QzVPOBN2\u002BN/XJ1q4dqIeTtwcjVxYT3McdaOINsnAXoslCCh6VTicDxM8PeXqas9DCjYgDmIJm/PBMsJv7sEVFsjPkm56pPmkgH1JHBKOMQrURCyToFAoHGw="
    },
    {
      "RequestUri": "http://kasobolhnscanada.blob.core.windows.net/test-filesystem-63a3ff7d-c556-8108-7d5a-6514665642ae/test-file-b74c6135-3e36-aafb-5e47-ed010c720b37",
      "RequestMethod": "GET",
      "RequestHeaders": {
        "Accept": "application/xml",
        "Authorization": "Sanitized",
        "If-Match": "0x8D91F10E115D1B3",
        "User-Agent": [
          "azsdk-net-Storage.Files.DataLake/12.7.0-alpha.20210524.1",
          "(.NET 5.0.6; Microsoft Windows 10.0.19043)"
        ],
        "x-ms-client-request-id": "269d48e4-781b-f015-adb0-be0c834bc2d4",
        "x-ms-date": "Tue, 25 May 2021 00:06:00 GMT",
        "x-ms-range": "bytes=128-255",
        "x-ms-return-client-request-id": "true",
<<<<<<< HEAD
         "x-ms-version": "2020-10-02"
=======
        "x-ms-version": "2020-08-04"
>>>>>>> 41beb1fe
      },
      "RequestBody": null,
      "StatusCode": 206,
      "ResponseHeaders": {
        "Accept-Ranges": "bytes",
        "Content-Length": "128",
        "Content-Range": "bytes 128-255/1024",
        "Content-Type": "application/octet-stream",
        "Date": "Tue, 25 May 2021 00:05:59 GMT",
        "ETag": "\u00220x8D91F10E115D1B3\u0022",
        "Last-Modified": "Tue, 25 May 2021 00:06:00 GMT",
        "Server": [
          "Windows-Azure-Blob/1.0",
          "Microsoft-HTTPAPI/2.0"
        ],
        "x-ms-blob-type": "BlockBlob",
        "x-ms-client-request-id": "269d48e4-781b-f015-adb0-be0c834bc2d4",
        "x-ms-creation-time": "Tue, 25 May 2021 00:06:00 GMT",
        "x-ms-group": "$superuser",
        "x-ms-lease-state": "available",
        "x-ms-lease-status": "unlocked",
        "x-ms-owner": "$superuser",
        "x-ms-permissions": "rw-r-----",
        "x-ms-request-id": "ff2eb8d7-c01e-0013-1af9-505bbe000000",
        "x-ms-server-encrypted": "true",
<<<<<<< HEAD
         "x-ms-version": "2020-10-02"
=======
        "x-ms-version": "2020-08-04"
>>>>>>> 41beb1fe
      },
      "ResponseBody": "NLgidSwgUiYnHBvYYMlmPXuN5cB/4TMBuJuplYF1eKd1AkXr1i9UXPf16nEWMnR7xlYlwkNc7VKEIb2Rd7yksaR0Yl6DemZMOYjIifbC6oUmLs4rULZkGRTzZrVxwuU6UTnNotAW90vw2Ym6k2NbwjY3aknueWHtD0lJkBOw2nY="
    },
    {
      "RequestUri": "http://kasobolhnscanada.blob.core.windows.net/test-filesystem-63a3ff7d-c556-8108-7d5a-6514665642ae/test-file-b74c6135-3e36-aafb-5e47-ed010c720b37",
      "RequestMethod": "GET",
      "RequestHeaders": {
        "Accept": "application/xml",
        "Authorization": "Sanitized",
        "If-Match": "0x8D91F10E115D1B3",
        "User-Agent": [
          "azsdk-net-Storage.Files.DataLake/12.7.0-alpha.20210524.1",
          "(.NET 5.0.6; Microsoft Windows 10.0.19043)"
        ],
        "x-ms-client-request-id": "faf7c5ce-c1e1-2e66-c65a-548f5d7427d5",
        "x-ms-date": "Tue, 25 May 2021 00:06:01 GMT",
        "x-ms-range": "bytes=256-383",
        "x-ms-return-client-request-id": "true",
<<<<<<< HEAD
         "x-ms-version": "2020-10-02"
=======
        "x-ms-version": "2020-08-04"
>>>>>>> 41beb1fe
      },
      "RequestBody": null,
      "StatusCode": 206,
      "ResponseHeaders": {
        "Accept-Ranges": "bytes",
        "Content-Length": "128",
        "Content-Range": "bytes 256-383/1024",
        "Content-Type": "application/octet-stream",
        "Date": "Tue, 25 May 2021 00:05:59 GMT",
        "ETag": "\u00220x8D91F10E115D1B3\u0022",
        "Last-Modified": "Tue, 25 May 2021 00:06:00 GMT",
        "Server": [
          "Windows-Azure-Blob/1.0",
          "Microsoft-HTTPAPI/2.0"
        ],
        "x-ms-blob-type": "BlockBlob",
        "x-ms-client-request-id": "faf7c5ce-c1e1-2e66-c65a-548f5d7427d5",
        "x-ms-creation-time": "Tue, 25 May 2021 00:06:00 GMT",
        "x-ms-group": "$superuser",
        "x-ms-lease-state": "available",
        "x-ms-lease-status": "unlocked",
        "x-ms-owner": "$superuser",
        "x-ms-permissions": "rw-r-----",
        "x-ms-request-id": "ff2eb8ec-c01e-0013-2cf9-505bbe000000",
        "x-ms-server-encrypted": "true",
<<<<<<< HEAD
         "x-ms-version": "2020-10-02"
=======
        "x-ms-version": "2020-08-04"
>>>>>>> 41beb1fe
      },
      "ResponseBody": "oo44vfRItRA2gzt3LamFsZekfzpYnEzX2N\u002BShsxmNz/\u002BEhgEK57N7oJZEmo\u002B6sBmw5j5bzGgHgZCYOUVtS5D0Ev7eBqRgIX51pC3/onhme4eK8M0bMgOXvQRwsq4uDhUFkIfQnGm1UMSAJmg6B99Ycf39olrD2OD7Rklf767QB0="
    },
    {
      "RequestUri": "http://kasobolhnscanada.blob.core.windows.net/test-filesystem-63a3ff7d-c556-8108-7d5a-6514665642ae/test-file-b74c6135-3e36-aafb-5e47-ed010c720b37",
      "RequestMethod": "GET",
      "RequestHeaders": {
        "Accept": "application/xml",
        "Authorization": "Sanitized",
        "If-Match": "0x8D91F10E115D1B3",
        "User-Agent": [
          "azsdk-net-Storage.Files.DataLake/12.7.0-alpha.20210524.1",
          "(.NET 5.0.6; Microsoft Windows 10.0.19043)"
        ],
        "x-ms-client-request-id": "bd3e1792-c853-33f3-99dd-67b33a595ede",
        "x-ms-date": "Tue, 25 May 2021 00:06:01 GMT",
        "x-ms-range": "bytes=384-511",
        "x-ms-return-client-request-id": "true",
<<<<<<< HEAD
         "x-ms-version": "2020-10-02"
=======
        "x-ms-version": "2020-08-04"
>>>>>>> 41beb1fe
      },
      "RequestBody": null,
      "StatusCode": 206,
      "ResponseHeaders": {
        "Accept-Ranges": "bytes",
        "Content-Length": "128",
        "Content-Range": "bytes 384-511/1024",
        "Content-Type": "application/octet-stream",
        "Date": "Tue, 25 May 2021 00:06:00 GMT",
        "ETag": "\u00220x8D91F10E115D1B3\u0022",
        "Last-Modified": "Tue, 25 May 2021 00:06:00 GMT",
        "Server": [
          "Windows-Azure-Blob/1.0",
          "Microsoft-HTTPAPI/2.0"
        ],
        "x-ms-blob-type": "BlockBlob",
        "x-ms-client-request-id": "bd3e1792-c853-33f3-99dd-67b33a595ede",
        "x-ms-creation-time": "Tue, 25 May 2021 00:06:00 GMT",
        "x-ms-group": "$superuser",
        "x-ms-lease-state": "available",
        "x-ms-lease-status": "unlocked",
        "x-ms-owner": "$superuser",
        "x-ms-permissions": "rw-r-----",
        "x-ms-request-id": "ff2eb900-c01e-0013-3ef9-505bbe000000",
        "x-ms-server-encrypted": "true",
<<<<<<< HEAD
         "x-ms-version": "2020-10-02"
=======
        "x-ms-version": "2020-08-04"
>>>>>>> 41beb1fe
      },
      "ResponseBody": "V2PoR8FXfHhWgCJsLm111JRgA8HCrukG3ptVV4BVhFe/e0mFNzWfb3p\u002BM\u002Bvt9lR/o1HrXbd/W6h54WkmAST3APvKrbMk8J1ewZNGRHv\u002BGedH1bMvaiefPyCgC1XMeW5WhjPvIkmhW7OzjZwjORYte8iB3ixwyJbUK22Sg\u002BRIkUg="
    },
    {
      "RequestUri": "http://kasobolhnscanada.blob.core.windows.net/test-filesystem-63a3ff7d-c556-8108-7d5a-6514665642ae/test-file-b74c6135-3e36-aafb-5e47-ed010c720b37",
      "RequestMethod": "GET",
      "RequestHeaders": {
        "Accept": "application/xml",
        "Authorization": "Sanitized",
        "If-Match": "0x8D91F10E115D1B3",
        "User-Agent": [
          "azsdk-net-Storage.Files.DataLake/12.7.0-alpha.20210524.1",
          "(.NET 5.0.6; Microsoft Windows 10.0.19043)"
        ],
        "x-ms-client-request-id": "45fd2468-6a36-1281-cc87-8866ab081a06",
        "x-ms-date": "Tue, 25 May 2021 00:06:01 GMT",
        "x-ms-range": "bytes=512-639",
        "x-ms-return-client-request-id": "true",
<<<<<<< HEAD
         "x-ms-version": "2020-10-02"
=======
        "x-ms-version": "2020-08-04"
>>>>>>> 41beb1fe
      },
      "RequestBody": null,
      "StatusCode": 206,
      "ResponseHeaders": {
        "Accept-Ranges": "bytes",
        "Content-Length": "128",
        "Content-Range": "bytes 512-639/1024",
        "Content-Type": "application/octet-stream",
        "Date": "Tue, 25 May 2021 00:06:00 GMT",
        "ETag": "\u00220x8D91F10E115D1B3\u0022",
        "Last-Modified": "Tue, 25 May 2021 00:06:00 GMT",
        "Server": [
          "Windows-Azure-Blob/1.0",
          "Microsoft-HTTPAPI/2.0"
        ],
        "x-ms-blob-type": "BlockBlob",
        "x-ms-client-request-id": "45fd2468-6a36-1281-cc87-8866ab081a06",
        "x-ms-creation-time": "Tue, 25 May 2021 00:06:00 GMT",
        "x-ms-group": "$superuser",
        "x-ms-lease-state": "available",
        "x-ms-lease-status": "unlocked",
        "x-ms-owner": "$superuser",
        "x-ms-permissions": "rw-r-----",
        "x-ms-request-id": "ff2eb92b-c01e-0013-67f9-505bbe000000",
        "x-ms-server-encrypted": "true",
<<<<<<< HEAD
         "x-ms-version": "2020-10-02"
=======
        "x-ms-version": "2020-08-04"
>>>>>>> 41beb1fe
      },
      "ResponseBody": "Je\u002B\u002BRw72naV6AHzci3sFCXKPjEqaQuW9nRv32w7Xz2v7U/5KWOZt0uM5sXBMuUmvaIgRVLtHreMKAKnz/8KWojAQ4Td9u7GMIrpnYZB1cePSSHOGxnqvtKYbQFg8etIhog4/O9gRMqzXhDIB30xSlI7GIbdOENy1YSyRYntZUKc="
    },
    {
      "RequestUri": "http://kasobolhnscanada.blob.core.windows.net/test-filesystem-63a3ff7d-c556-8108-7d5a-6514665642ae/test-file-b74c6135-3e36-aafb-5e47-ed010c720b37",
      "RequestMethod": "GET",
      "RequestHeaders": {
        "Accept": "application/xml",
        "Authorization": "Sanitized",
        "If-Match": "0x8D91F10E115D1B3",
        "User-Agent": [
          "azsdk-net-Storage.Files.DataLake/12.7.0-alpha.20210524.1",
          "(.NET 5.0.6; Microsoft Windows 10.0.19043)"
        ],
        "x-ms-client-request-id": "164b0c63-195c-7ba8-6dbd-703a73fc0f00",
        "x-ms-date": "Tue, 25 May 2021 00:06:01 GMT",
        "x-ms-range": "bytes=640-767",
        "x-ms-return-client-request-id": "true",
<<<<<<< HEAD
         "x-ms-version": "2020-10-02"
=======
        "x-ms-version": "2020-08-04"
>>>>>>> 41beb1fe
      },
      "RequestBody": null,
      "StatusCode": 206,
      "ResponseHeaders": {
        "Accept-Ranges": "bytes",
        "Content-Length": "128",
        "Content-Range": "bytes 640-767/1024",
        "Content-Type": "application/octet-stream",
        "Date": "Tue, 25 May 2021 00:06:00 GMT",
        "ETag": "\u00220x8D91F10E115D1B3\u0022",
        "Last-Modified": "Tue, 25 May 2021 00:06:00 GMT",
        "Server": [
          "Windows-Azure-Blob/1.0",
          "Microsoft-HTTPAPI/2.0"
        ],
        "x-ms-blob-type": "BlockBlob",
        "x-ms-client-request-id": "164b0c63-195c-7ba8-6dbd-703a73fc0f00",
        "x-ms-creation-time": "Tue, 25 May 2021 00:06:00 GMT",
        "x-ms-group": "$superuser",
        "x-ms-lease-state": "available",
        "x-ms-lease-status": "unlocked",
        "x-ms-owner": "$superuser",
        "x-ms-permissions": "rw-r-----",
        "x-ms-request-id": "ff2eb94d-c01e-0013-08f9-505bbe000000",
        "x-ms-server-encrypted": "true",
<<<<<<< HEAD
         "x-ms-version": "2020-10-02"
=======
        "x-ms-version": "2020-08-04"
>>>>>>> 41beb1fe
      },
      "ResponseBody": "50W\u002BgTU2C8AVx65BSK7UWciryXZZG9ORMonZq4DPMH40ihmajdFfWLpgoYdhmm2yWDeZ0I/ZTstyLU\u002BrXF8/RpYwDb2VOsv3S3G7\u002BHpLMJccJ1NJNmDuWjtNJ2CCtPtbIVvwMI2vHR5roYQeHlZRJv23jzUL9g82QbKCRxJrdZc="
    },
    {
      "RequestUri": "http://kasobolhnscanada.blob.core.windows.net/test-filesystem-63a3ff7d-c556-8108-7d5a-6514665642ae/test-file-b74c6135-3e36-aafb-5e47-ed010c720b37",
      "RequestMethod": "GET",
      "RequestHeaders": {
        "Accept": "application/xml",
        "Authorization": "Sanitized",
        "If-Match": "0x8D91F10E115D1B3",
        "User-Agent": [
          "azsdk-net-Storage.Files.DataLake/12.7.0-alpha.20210524.1",
          "(.NET 5.0.6; Microsoft Windows 10.0.19043)"
        ],
        "x-ms-client-request-id": "9f024843-04bc-69aa-4bac-57dd443422b8",
        "x-ms-date": "Tue, 25 May 2021 00:06:01 GMT",
        "x-ms-range": "bytes=768-895",
        "x-ms-return-client-request-id": "true",
<<<<<<< HEAD
         "x-ms-version": "2020-10-02"
=======
        "x-ms-version": "2020-08-04"
>>>>>>> 41beb1fe
      },
      "RequestBody": null,
      "StatusCode": 206,
      "ResponseHeaders": {
        "Accept-Ranges": "bytes",
        "Content-Length": "128",
        "Content-Range": "bytes 768-895/1024",
        "Content-Type": "application/octet-stream",
        "Date": "Tue, 25 May 2021 00:06:00 GMT",
        "ETag": "\u00220x8D91F10E115D1B3\u0022",
        "Last-Modified": "Tue, 25 May 2021 00:06:00 GMT",
        "Server": [
          "Windows-Azure-Blob/1.0",
          "Microsoft-HTTPAPI/2.0"
        ],
        "x-ms-blob-type": "BlockBlob",
        "x-ms-client-request-id": "9f024843-04bc-69aa-4bac-57dd443422b8",
        "x-ms-creation-time": "Tue, 25 May 2021 00:06:00 GMT",
        "x-ms-group": "$superuser",
        "x-ms-lease-state": "available",
        "x-ms-lease-status": "unlocked",
        "x-ms-owner": "$superuser",
        "x-ms-permissions": "rw-r-----",
        "x-ms-request-id": "ff2eb968-c01e-0013-21f9-505bbe000000",
        "x-ms-server-encrypted": "true",
<<<<<<< HEAD
         "x-ms-version": "2020-10-02"
=======
        "x-ms-version": "2020-08-04"
>>>>>>> 41beb1fe
      },
      "ResponseBody": "dWDWH1r/CWwJNd2U29A85fsBY8olxlArS7ru2i3VDAAs7ai\u002BfzLL/a0iK9UZe1pxdpxLEQirca4Qq9OgEC4/MyndaO0ofWXJNWUcApt6EtBgfWSQifr3gXv5rtReK\u002B1\u002B4vesPBJsSfk3gdujjm8TlZkDP5LKrqou5eZyLs\u002BRawk="
    },
    {
      "RequestUri": "http://kasobolhnscanada.blob.core.windows.net/test-filesystem-63a3ff7d-c556-8108-7d5a-6514665642ae/test-file-b74c6135-3e36-aafb-5e47-ed010c720b37",
      "RequestMethod": "GET",
      "RequestHeaders": {
        "Accept": "application/xml",
        "Authorization": "Sanitized",
        "If-Match": "0x8D91F10E115D1B3",
        "User-Agent": [
          "azsdk-net-Storage.Files.DataLake/12.7.0-alpha.20210524.1",
          "(.NET 5.0.6; Microsoft Windows 10.0.19043)"
        ],
        "x-ms-client-request-id": "2bf698d8-70f9-8343-eb12-b0835de26e81",
        "x-ms-date": "Tue, 25 May 2021 00:06:01 GMT",
        "x-ms-range": "bytes=896-1023",
        "x-ms-return-client-request-id": "true",
<<<<<<< HEAD
         "x-ms-version": "2020-10-02"
=======
        "x-ms-version": "2020-08-04"
>>>>>>> 41beb1fe
      },
      "RequestBody": null,
      "StatusCode": 206,
      "ResponseHeaders": {
        "Accept-Ranges": "bytes",
        "Content-Length": "128",
        "Content-Range": "bytes 896-1023/1024",
        "Content-Type": "application/octet-stream",
        "Date": "Tue, 25 May 2021 00:06:00 GMT",
        "ETag": "\u00220x8D91F10E115D1B3\u0022",
        "Last-Modified": "Tue, 25 May 2021 00:06:00 GMT",
        "Server": [
          "Windows-Azure-Blob/1.0",
          "Microsoft-HTTPAPI/2.0"
        ],
        "x-ms-blob-type": "BlockBlob",
        "x-ms-client-request-id": "2bf698d8-70f9-8343-eb12-b0835de26e81",
        "x-ms-creation-time": "Tue, 25 May 2021 00:06:00 GMT",
        "x-ms-group": "$superuser",
        "x-ms-lease-state": "available",
        "x-ms-lease-status": "unlocked",
        "x-ms-owner": "$superuser",
        "x-ms-permissions": "rw-r-----",
        "x-ms-request-id": "ff2eb988-c01e-0013-3ef9-505bbe000000",
        "x-ms-server-encrypted": "true",
<<<<<<< HEAD
         "x-ms-version": "2020-10-02"
=======
        "x-ms-version": "2020-08-04"
>>>>>>> 41beb1fe
      },
      "ResponseBody": "d50fo87WvfM0a1kHH1TzDOYYO1vrWrQ0TX1WLPobKaUW0ivwT3DHwkVMXl9Uog\u002BQ82VHtlUQHR3p61VQf5H4GUGz8UwpAr12UHgVn/xU36ttxjiV03JPBbUOB2Mad0O0U0UeoLDDZ/Gn0Wbd\u002Bn0glAuq4rlYY0XOY\u002BuXG/paXNk="
    },
    {
      "RequestUri": "http://kasobolhnscanada.blob.core.windows.net/test-filesystem-63a3ff7d-c556-8108-7d5a-6514665642ae?restype=container",
      "RequestMethod": "DELETE",
      "RequestHeaders": {
        "Accept": "application/xml",
        "Authorization": "Sanitized",
        "traceparent": "00-91ce4e8bd954884ead5c4fd2533877da-e79e7a57ec950c4e-00",
        "User-Agent": [
          "azsdk-net-Storage.Files.DataLake/12.7.0-alpha.20210524.1",
          "(.NET 5.0.6; Microsoft Windows 10.0.19043)"
        ],
        "x-ms-client-request-id": "ab04bce7-f63d-02bf-70a5-ac65988c5069",
        "x-ms-date": "Tue, 25 May 2021 00:06:01 GMT",
        "x-ms-return-client-request-id": "true",
<<<<<<< HEAD
         "x-ms-version": "2020-10-02"
=======
        "x-ms-version": "2020-08-04"
>>>>>>> 41beb1fe
      },
      "RequestBody": null,
      "StatusCode": 202,
      "ResponseHeaders": {
        "Content-Length": "0",
        "Date": "Tue, 25 May 2021 00:06:00 GMT",
        "Server": [
          "Windows-Azure-Blob/1.0",
          "Microsoft-HTTPAPI/2.0"
        ],
        "x-ms-client-request-id": "ab04bce7-f63d-02bf-70a5-ac65988c5069",
<<<<<<< HEAD
        "x-ms-request-id": "4691d17f-401e-0056-0af9-068eb0000000",
         "x-ms-version": "2020-10-02"
=======
        "x-ms-request-id": "ff2eb99b-c01e-0013-50f9-505bbe000000",
        "x-ms-version": "2020-08-04"
>>>>>>> 41beb1fe
      },
      "ResponseBody": []
    }
  ],
  "Variables": {
    "RandomSeed": "661784316",
    "Storage_TestConfigHierarchicalNamespace": "NamespaceTenant\nkasobolhnscanada\nU2FuaXRpemVk\nhttp://kasobolhnscanada.blob.core.windows.net\nhttp://kasobolhnscanada.file.core.windows.net\nhttp://kasobolhnscanada.queue.core.windows.net\nhttp://kasobolhnscanada.table.core.windows.net\n\n\n\n\nhttp://kasobolhnscanada-secondary.blob.core.windows.net\nhttp://kasobolhnscanada-secondary.file.core.windows.net\nhttp://kasobolhnscanada-secondary.queue.core.windows.net\nhttp://kasobolhnscanada-secondary.table.core.windows.net\nc6b5fe1a-9b59-4975-92c4-d9f728c3c371\nSanitized\n72f988bf-86f1-41af-91ab-2d7cd011db47\nhttps://login.microsoftonline.com/\nCloud\nBlobEndpoint=http://kasobolhnscanada.blob.core.windows.net/;QueueEndpoint=http://kasobolhnscanada.queue.core.windows.net/;FileEndpoint=http://kasobolhnscanada.file.core.windows.net/;BlobSecondaryEndpoint=http://kasobolhnscanada-secondary.blob.core.windows.net/;QueueSecondaryEndpoint=http://kasobolhnscanada-secondary.queue.core.windows.net/;FileSecondaryEndpoint=http://kasobolhnscanada-secondary.file.core.windows.net/;AccountName=kasobolhnscanada;AccountKey=Sanitized\n"
  }
}<|MERGE_RESOLUTION|>--- conflicted
+++ resolved
@@ -15,11 +15,7 @@
         "x-ms-client-request-id": "d1b2b6a8-e5fe-2d57-94b1-d544730ecef2",
         "x-ms-date": "Tue, 25 May 2021 00:06:00 GMT",
         "x-ms-return-client-request-id": "true",
-<<<<<<< HEAD
-         "x-ms-version": "2020-10-02"
-=======
-        "x-ms-version": "2020-08-04"
->>>>>>> 41beb1fe
+        "x-ms-version": "2020-10-02"
       },
       "RequestBody": null,
       "StatusCode": 201,
@@ -33,13 +29,8 @@
           "Microsoft-HTTPAPI/2.0"
         ],
         "x-ms-client-request-id": "d1b2b6a8-e5fe-2d57-94b1-d544730ecef2",
-<<<<<<< HEAD
-        "x-ms-request-id": "4691ce2b-401e-0056-08f9-068eb0000000",
-         "x-ms-version": "2020-10-02"
-=======
         "x-ms-request-id": "ff2eb7fd-c01e-0013-59f9-505bbe000000",
-        "x-ms-version": "2020-08-04"
->>>>>>> 41beb1fe
+        "x-ms-version": "2020-10-02"
       },
       "ResponseBody": []
     },
@@ -58,11 +49,7 @@
         "x-ms-client-request-id": "99a88c75-6931-cc5e-af38-5a107643c2f1",
         "x-ms-date": "Tue, 25 May 2021 00:06:00 GMT",
         "x-ms-return-client-request-id": "true",
-<<<<<<< HEAD
-         "x-ms-version": "2020-10-02"
-=======
-        "x-ms-version": "2020-08-04"
->>>>>>> 41beb1fe
+        "x-ms-version": "2020-10-02"
       },
       "RequestBody": null,
       "StatusCode": 201,
@@ -76,14 +63,9 @@
           "Microsoft-HTTPAPI/2.0"
         ],
         "x-ms-client-request-id": "99a88c75-6931-cc5e-af38-5a107643c2f1",
-<<<<<<< HEAD
-        "x-ms-request-id": "d66aa363-f01f-0088-56f9-069a56000000",
-         "x-ms-version": "2020-10-02"
-=======
         "x-ms-request-id": "f6ea1ece-c01f-004e-72f9-50513a000000",
         "x-ms-request-server-encrypted": "true",
-        "x-ms-version": "2020-08-04"
->>>>>>> 41beb1fe
+        "x-ms-version": "2020-10-02"
       },
       "ResponseBody": []
     },
@@ -103,11 +85,7 @@
         "x-ms-client-request-id": "7f8c9f51-71ca-8305-148a-c05b304b79bb",
         "x-ms-date": "Tue, 25 May 2021 00:06:00 GMT",
         "x-ms-return-client-request-id": "true",
-<<<<<<< HEAD
-         "x-ms-version": "2020-10-02"
-=======
-        "x-ms-version": "2020-08-04"
->>>>>>> 41beb1fe
+        "x-ms-version": "2020-10-02"
       },
       "RequestBody": "Tc0TaHRkgGKY6m5fTr2Jeov8bK\u002BkcLCGCxsUDUUjRuYohPwr72X0QzVPOBN2\u002BN/XJ1q4dqIeTtwcjVxYT3McdaOINsnAXoslCCh6VTicDxM8PeXqas9DCjYgDmIJm/PBMsJv7sEVFsjPkm56pPmkgH1JHBKOMQrURCyToFAoHGw0uCJ1LCBSJiccG9hgyWY9e43lwH/hMwG4m6mVgXV4p3UCRevWL1Rc9/XqcRYydHvGViXCQ1ztUoQhvZF3vKSxpHRiXoN6Zkw5iMiJ9sLqhSYuzitQtmQZFPNmtXHC5TpROc2i0Bb3S/DZibqTY1vCNjdqSe55Ye0PSUmQE7DadqKOOL30SLUQNoM7dy2phbGXpH86WJxM19jfkobMZjc//hIYBCueze6CWRJqPurAZsOY\u002BW8xoB4GQmDlFbUuQ9BL\u002B3gakYCF\u002BdaQt/6J4ZnuHivDNGzIDl70EcLKuLg4VBZCH0JxptVDEgCZoOgffWHH9/aJaw9jg\u002B0ZJX\u002B\u002Bu0AdV2PoR8FXfHhWgCJsLm111JRgA8HCrukG3ptVV4BVhFe/e0mFNzWfb3p\u002BM\u002Bvt9lR/o1HrXbd/W6h54WkmAST3APvKrbMk8J1ewZNGRHv\u002BGedH1bMvaiefPyCgC1XMeW5WhjPvIkmhW7OzjZwjORYte8iB3ixwyJbUK22Sg\u002BRIkUgl775HDvadpXoAfNyLewUJco\u002BMSppC5b2dG/fbDtfPa/tT/kpY5m3S4zmxcEy5Sa9oiBFUu0et4woAqfP/wpaiMBDhN327sYwiumdhkHVx49JIc4bGeq\u002B0phtAWDx60iGiDj872BEyrNeEMgHfTFKUjsYht04Q3LVhLJFie1lQp\u002BdFvoE1NgvAFceuQUiu1FnIq8l2WRvTkTKJ2auAzzB\u002BNIoZmo3RX1i6YKGHYZptslg3mdCP2U7Lci1Pq1xfP0aWMA29lTrL90txu/h6SzCXHCdTSTZg7lo7TSdggrT7WyFb8DCNrx0ea6GEHh5WUSb9t481C/YPNkGygkcSa3WXdWDWH1r/CWwJNd2U29A85fsBY8olxlArS7ru2i3VDAAs7ai\u002BfzLL/a0iK9UZe1pxdpxLEQirca4Qq9OgEC4/MyndaO0ofWXJNWUcApt6EtBgfWSQifr3gXv5rtReK\u002B1\u002B4vesPBJsSfk3gdujjm8TlZkDP5LKrqou5eZyLs\u002BRawl3nR\u002Bjzta98zRrWQcfVPMM5hg7W\u002BtatDRNfVYs\u002BhsppRbSK/BPcMfCRUxeX1SiD5DzZUe2VRAdHenrVVB/kfgZQbPxTCkCvXZQeBWf/FTfq23GOJXTck8FtQ4HYxp3Q7RTRR6gsMNn8afRZt36fSCUC6riuVhjRc5j65cb\u002Blpc2Q==",
       "StatusCode": 202,
@@ -121,11 +99,7 @@
         "x-ms-client-request-id": "7f8c9f51-71ca-8305-148a-c05b304b79bb",
         "x-ms-request-id": "f6ea1ecf-c01f-004e-73f9-50513a000000",
         "x-ms-request-server-encrypted": "true",
-<<<<<<< HEAD
-         "x-ms-version": "2020-10-02"
-=======
-        "x-ms-version": "2020-08-04"
->>>>>>> 41beb1fe
+        "x-ms-version": "2020-10-02"
       },
       "ResponseBody": []
     },
@@ -143,11 +117,7 @@
         "x-ms-client-request-id": "d6bf47b9-42b7-6e26-5aa9-73772be97ab9",
         "x-ms-date": "Tue, 25 May 2021 00:06:00 GMT",
         "x-ms-return-client-request-id": "true",
-<<<<<<< HEAD
-         "x-ms-version": "2020-10-02"
-=======
-        "x-ms-version": "2020-08-04"
->>>>>>> 41beb1fe
+        "x-ms-version": "2020-10-02"
       },
       "RequestBody": null,
       "StatusCode": 200,
@@ -163,11 +133,7 @@
         "x-ms-client-request-id": "d6bf47b9-42b7-6e26-5aa9-73772be97ab9",
         "x-ms-request-id": "f6ea1ed0-c01f-004e-74f9-50513a000000",
         "x-ms-request-server-encrypted": "false",
-<<<<<<< HEAD
-         "x-ms-version": "2020-10-02"
-=======
-        "x-ms-version": "2020-08-04"
->>>>>>> 41beb1fe
+        "x-ms-version": "2020-10-02"
       },
       "ResponseBody": []
     },
@@ -185,11 +151,7 @@
         "x-ms-client-request-id": "e8a247bf-a38c-4a04-2475-7075fbd35c5d",
         "x-ms-date": "Tue, 25 May 2021 00:06:00 GMT",
         "x-ms-return-client-request-id": "true",
-<<<<<<< HEAD
-         "x-ms-version": "2020-10-02"
-=======
-        "x-ms-version": "2020-08-04"
->>>>>>> 41beb1fe
+        "x-ms-version": "2020-10-02"
       },
       "RequestBody": null,
       "StatusCode": 200,
@@ -216,11 +178,7 @@
         "x-ms-permissions": "rw-r-----",
         "x-ms-request-id": "ff2eb886-c01e-0013-56f9-505bbe000000",
         "x-ms-server-encrypted": "true",
-<<<<<<< HEAD
-         "x-ms-version": "2020-10-02"
-=======
-        "x-ms-version": "2020-08-04"
->>>>>>> 41beb1fe
+        "x-ms-version": "2020-10-02"
       },
       "ResponseBody": []
     },
@@ -239,11 +197,7 @@
         "x-ms-date": "Tue, 25 May 2021 00:06:00 GMT",
         "x-ms-range": "bytes=0-127",
         "x-ms-return-client-request-id": "true",
-<<<<<<< HEAD
-         "x-ms-version": "2020-10-02"
-=======
-        "x-ms-version": "2020-08-04"
->>>>>>> 41beb1fe
+        "x-ms-version": "2020-10-02"
       },
       "RequestBody": null,
       "StatusCode": 206,
@@ -269,11 +223,7 @@
         "x-ms-permissions": "rw-r-----",
         "x-ms-request-id": "ff2eb8a8-c01e-0013-6ff9-505bbe000000",
         "x-ms-server-encrypted": "true",
-<<<<<<< HEAD
-         "x-ms-version": "2020-10-02"
-=======
-        "x-ms-version": "2020-08-04"
->>>>>>> 41beb1fe
+        "x-ms-version": "2020-10-02"
       },
       "ResponseBody": "Tc0TaHRkgGKY6m5fTr2Jeov8bK\u002BkcLCGCxsUDUUjRuYohPwr72X0QzVPOBN2\u002BN/XJ1q4dqIeTtwcjVxYT3McdaOINsnAXoslCCh6VTicDxM8PeXqas9DCjYgDmIJm/PBMsJv7sEVFsjPkm56pPmkgH1JHBKOMQrURCyToFAoHGw="
     },
@@ -292,11 +242,7 @@
         "x-ms-date": "Tue, 25 May 2021 00:06:00 GMT",
         "x-ms-range": "bytes=128-255",
         "x-ms-return-client-request-id": "true",
-<<<<<<< HEAD
-         "x-ms-version": "2020-10-02"
-=======
-        "x-ms-version": "2020-08-04"
->>>>>>> 41beb1fe
+        "x-ms-version": "2020-10-02"
       },
       "RequestBody": null,
       "StatusCode": 206,
@@ -322,11 +268,7 @@
         "x-ms-permissions": "rw-r-----",
         "x-ms-request-id": "ff2eb8d7-c01e-0013-1af9-505bbe000000",
         "x-ms-server-encrypted": "true",
-<<<<<<< HEAD
-         "x-ms-version": "2020-10-02"
-=======
-        "x-ms-version": "2020-08-04"
->>>>>>> 41beb1fe
+        "x-ms-version": "2020-10-02"
       },
       "ResponseBody": "NLgidSwgUiYnHBvYYMlmPXuN5cB/4TMBuJuplYF1eKd1AkXr1i9UXPf16nEWMnR7xlYlwkNc7VKEIb2Rd7yksaR0Yl6DemZMOYjIifbC6oUmLs4rULZkGRTzZrVxwuU6UTnNotAW90vw2Ym6k2NbwjY3aknueWHtD0lJkBOw2nY="
     },
@@ -345,11 +287,7 @@
         "x-ms-date": "Tue, 25 May 2021 00:06:01 GMT",
         "x-ms-range": "bytes=256-383",
         "x-ms-return-client-request-id": "true",
-<<<<<<< HEAD
-         "x-ms-version": "2020-10-02"
-=======
-        "x-ms-version": "2020-08-04"
->>>>>>> 41beb1fe
+        "x-ms-version": "2020-10-02"
       },
       "RequestBody": null,
       "StatusCode": 206,
@@ -375,11 +313,7 @@
         "x-ms-permissions": "rw-r-----",
         "x-ms-request-id": "ff2eb8ec-c01e-0013-2cf9-505bbe000000",
         "x-ms-server-encrypted": "true",
-<<<<<<< HEAD
-         "x-ms-version": "2020-10-02"
-=======
-        "x-ms-version": "2020-08-04"
->>>>>>> 41beb1fe
+        "x-ms-version": "2020-10-02"
       },
       "ResponseBody": "oo44vfRItRA2gzt3LamFsZekfzpYnEzX2N\u002BShsxmNz/\u002BEhgEK57N7oJZEmo\u002B6sBmw5j5bzGgHgZCYOUVtS5D0Ev7eBqRgIX51pC3/onhme4eK8M0bMgOXvQRwsq4uDhUFkIfQnGm1UMSAJmg6B99Ycf39olrD2OD7Rklf767QB0="
     },
@@ -398,11 +332,7 @@
         "x-ms-date": "Tue, 25 May 2021 00:06:01 GMT",
         "x-ms-range": "bytes=384-511",
         "x-ms-return-client-request-id": "true",
-<<<<<<< HEAD
-         "x-ms-version": "2020-10-02"
-=======
-        "x-ms-version": "2020-08-04"
->>>>>>> 41beb1fe
+        "x-ms-version": "2020-10-02"
       },
       "RequestBody": null,
       "StatusCode": 206,
@@ -428,11 +358,7 @@
         "x-ms-permissions": "rw-r-----",
         "x-ms-request-id": "ff2eb900-c01e-0013-3ef9-505bbe000000",
         "x-ms-server-encrypted": "true",
-<<<<<<< HEAD
-         "x-ms-version": "2020-10-02"
-=======
-        "x-ms-version": "2020-08-04"
->>>>>>> 41beb1fe
+        "x-ms-version": "2020-10-02"
       },
       "ResponseBody": "V2PoR8FXfHhWgCJsLm111JRgA8HCrukG3ptVV4BVhFe/e0mFNzWfb3p\u002BM\u002Bvt9lR/o1HrXbd/W6h54WkmAST3APvKrbMk8J1ewZNGRHv\u002BGedH1bMvaiefPyCgC1XMeW5WhjPvIkmhW7OzjZwjORYte8iB3ixwyJbUK22Sg\u002BRIkUg="
     },
@@ -451,11 +377,7 @@
         "x-ms-date": "Tue, 25 May 2021 00:06:01 GMT",
         "x-ms-range": "bytes=512-639",
         "x-ms-return-client-request-id": "true",
-<<<<<<< HEAD
-         "x-ms-version": "2020-10-02"
-=======
-        "x-ms-version": "2020-08-04"
->>>>>>> 41beb1fe
+        "x-ms-version": "2020-10-02"
       },
       "RequestBody": null,
       "StatusCode": 206,
@@ -481,11 +403,7 @@
         "x-ms-permissions": "rw-r-----",
         "x-ms-request-id": "ff2eb92b-c01e-0013-67f9-505bbe000000",
         "x-ms-server-encrypted": "true",
-<<<<<<< HEAD
-         "x-ms-version": "2020-10-02"
-=======
-        "x-ms-version": "2020-08-04"
->>>>>>> 41beb1fe
+        "x-ms-version": "2020-10-02"
       },
       "ResponseBody": "Je\u002B\u002BRw72naV6AHzci3sFCXKPjEqaQuW9nRv32w7Xz2v7U/5KWOZt0uM5sXBMuUmvaIgRVLtHreMKAKnz/8KWojAQ4Td9u7GMIrpnYZB1cePSSHOGxnqvtKYbQFg8etIhog4/O9gRMqzXhDIB30xSlI7GIbdOENy1YSyRYntZUKc="
     },
@@ -504,11 +422,7 @@
         "x-ms-date": "Tue, 25 May 2021 00:06:01 GMT",
         "x-ms-range": "bytes=640-767",
         "x-ms-return-client-request-id": "true",
-<<<<<<< HEAD
-         "x-ms-version": "2020-10-02"
-=======
-        "x-ms-version": "2020-08-04"
->>>>>>> 41beb1fe
+        "x-ms-version": "2020-10-02"
       },
       "RequestBody": null,
       "StatusCode": 206,
@@ -534,11 +448,7 @@
         "x-ms-permissions": "rw-r-----",
         "x-ms-request-id": "ff2eb94d-c01e-0013-08f9-505bbe000000",
         "x-ms-server-encrypted": "true",
-<<<<<<< HEAD
-         "x-ms-version": "2020-10-02"
-=======
-        "x-ms-version": "2020-08-04"
->>>>>>> 41beb1fe
+        "x-ms-version": "2020-10-02"
       },
       "ResponseBody": "50W\u002BgTU2C8AVx65BSK7UWciryXZZG9ORMonZq4DPMH40ihmajdFfWLpgoYdhmm2yWDeZ0I/ZTstyLU\u002BrXF8/RpYwDb2VOsv3S3G7\u002BHpLMJccJ1NJNmDuWjtNJ2CCtPtbIVvwMI2vHR5roYQeHlZRJv23jzUL9g82QbKCRxJrdZc="
     },
@@ -557,11 +467,7 @@
         "x-ms-date": "Tue, 25 May 2021 00:06:01 GMT",
         "x-ms-range": "bytes=768-895",
         "x-ms-return-client-request-id": "true",
-<<<<<<< HEAD
-         "x-ms-version": "2020-10-02"
-=======
-        "x-ms-version": "2020-08-04"
->>>>>>> 41beb1fe
+        "x-ms-version": "2020-10-02"
       },
       "RequestBody": null,
       "StatusCode": 206,
@@ -587,11 +493,7 @@
         "x-ms-permissions": "rw-r-----",
         "x-ms-request-id": "ff2eb968-c01e-0013-21f9-505bbe000000",
         "x-ms-server-encrypted": "true",
-<<<<<<< HEAD
-         "x-ms-version": "2020-10-02"
-=======
-        "x-ms-version": "2020-08-04"
->>>>>>> 41beb1fe
+        "x-ms-version": "2020-10-02"
       },
       "ResponseBody": "dWDWH1r/CWwJNd2U29A85fsBY8olxlArS7ru2i3VDAAs7ai\u002BfzLL/a0iK9UZe1pxdpxLEQirca4Qq9OgEC4/MyndaO0ofWXJNWUcApt6EtBgfWSQifr3gXv5rtReK\u002B1\u002B4vesPBJsSfk3gdujjm8TlZkDP5LKrqou5eZyLs\u002BRawk="
     },
@@ -610,11 +512,7 @@
         "x-ms-date": "Tue, 25 May 2021 00:06:01 GMT",
         "x-ms-range": "bytes=896-1023",
         "x-ms-return-client-request-id": "true",
-<<<<<<< HEAD
-         "x-ms-version": "2020-10-02"
-=======
-        "x-ms-version": "2020-08-04"
->>>>>>> 41beb1fe
+        "x-ms-version": "2020-10-02"
       },
       "RequestBody": null,
       "StatusCode": 206,
@@ -640,11 +538,7 @@
         "x-ms-permissions": "rw-r-----",
         "x-ms-request-id": "ff2eb988-c01e-0013-3ef9-505bbe000000",
         "x-ms-server-encrypted": "true",
-<<<<<<< HEAD
-         "x-ms-version": "2020-10-02"
-=======
-        "x-ms-version": "2020-08-04"
->>>>>>> 41beb1fe
+        "x-ms-version": "2020-10-02"
       },
       "ResponseBody": "d50fo87WvfM0a1kHH1TzDOYYO1vrWrQ0TX1WLPobKaUW0ivwT3DHwkVMXl9Uog\u002BQ82VHtlUQHR3p61VQf5H4GUGz8UwpAr12UHgVn/xU36ttxjiV03JPBbUOB2Mad0O0U0UeoLDDZ/Gn0Wbd\u002Bn0glAuq4rlYY0XOY\u002BuXG/paXNk="
     },
@@ -662,11 +556,7 @@
         "x-ms-client-request-id": "ab04bce7-f63d-02bf-70a5-ac65988c5069",
         "x-ms-date": "Tue, 25 May 2021 00:06:01 GMT",
         "x-ms-return-client-request-id": "true",
-<<<<<<< HEAD
-         "x-ms-version": "2020-10-02"
-=======
-        "x-ms-version": "2020-08-04"
->>>>>>> 41beb1fe
+        "x-ms-version": "2020-10-02"
       },
       "RequestBody": null,
       "StatusCode": 202,
@@ -678,13 +568,8 @@
           "Microsoft-HTTPAPI/2.0"
         ],
         "x-ms-client-request-id": "ab04bce7-f63d-02bf-70a5-ac65988c5069",
-<<<<<<< HEAD
-        "x-ms-request-id": "4691d17f-401e-0056-0af9-068eb0000000",
-         "x-ms-version": "2020-10-02"
-=======
         "x-ms-request-id": "ff2eb99b-c01e-0013-50f9-505bbe000000",
-        "x-ms-version": "2020-08-04"
->>>>>>> 41beb1fe
+        "x-ms-version": "2020-10-02"
       },
       "ResponseBody": []
     }
