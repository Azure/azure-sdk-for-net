{
  "Entries": [
    {
      "RequestUri": "http://seannsecanary.blob.core.windows.net/test-filesystem-e3c7f94e-9943-5f5a-b033-2b15251c8045?restype=container",
      "RequestMethod": "PUT",
      "RequestHeaders": {
        "Authorization": "Sanitized",
        "traceparent": "00-4fb8ddcceef94a4289b0893081042fa1-789d8066fecd3841-00",
        "User-Agent": [
          "azsdk-net-Storage.Files.DataLake/12.1.0-dev.20200403.1",
          "(.NET Core 4.6.28325.01; Microsoft Windows 10.0.18362 )"
        ],
        "x-ms-blob-public-access": "container",
        "x-ms-client-request-id": "2ef1edfc-a99f-58ee-604c-e42a58b91050",
        "x-ms-date": "Fri, 03 Apr 2020 20:59:22 GMT",
        "x-ms-return-client-request-id": "true",
<<<<<<< HEAD
        "x-ms-version": "2019-12-12"
=======
        "x-ms-version": "2020-02-10"
>>>>>>> 60f4876e
      },
      "RequestBody": null,
      "StatusCode": 201,
      "ResponseHeaders": {
        "Content-Length": "0",
        "Date": "Fri, 03 Apr 2020 20:59:19 GMT",
        "ETag": "\u00220x8D7D811E194FA0A\u0022",
        "Last-Modified": "Fri, 03 Apr 2020 20:59:20 GMT",
        "Server": [
          "Windows-Azure-Blob/1.0",
          "Microsoft-HTTPAPI/2.0"
        ],
        "x-ms-client-request-id": "2ef1edfc-a99f-58ee-604c-e42a58b91050",
        "x-ms-request-id": "9622043a-f01e-0012-20fa-093670000000",
<<<<<<< HEAD
        "x-ms-version": "2019-12-12"
=======
        "x-ms-version": "2020-02-10"
>>>>>>> 60f4876e
      },
      "ResponseBody": []
    },
    {
      "RequestUri": "http://seannsecanary.dfs.core.windows.net/test-filesystem-e3c7f94e-9943-5f5a-b033-2b15251c8045/test-directory-266e6849-79b9-4cb8-f653-2cfa6889af1b?resource=directory",
      "RequestMethod": "PUT",
      "RequestHeaders": {
        "Authorization": "Sanitized",
        "traceparent": "00-151524798286264ca90662fd87ac08b7-6a5db1b796913647-00",
        "User-Agent": [
          "azsdk-net-Storage.Files.DataLake/12.1.0-dev.20200403.1",
          "(.NET Core 4.6.28325.01; Microsoft Windows 10.0.18362 )"
        ],
        "x-ms-client-request-id": "4787e039-8425-82bd-35a5-374b7df4efd7",
        "x-ms-date": "Fri, 03 Apr 2020 20:59:22 GMT",
        "x-ms-return-client-request-id": "true",
<<<<<<< HEAD
        "x-ms-version": "2019-12-12"
=======
        "x-ms-version": "2020-02-10"
>>>>>>> 60f4876e
      },
      "RequestBody": null,
      "StatusCode": 201,
      "ResponseHeaders": {
        "Content-Length": "0",
        "Date": "Fri, 03 Apr 2020 20:59:20 GMT",
        "ETag": "\u00220x8D7D811E1A50CE1\u0022",
        "Last-Modified": "Fri, 03 Apr 2020 20:59:20 GMT",
        "Server": [
          "Windows-Azure-HDFS/1.0",
          "Microsoft-HTTPAPI/2.0"
        ],
        "x-ms-client-request-id": "4787e039-8425-82bd-35a5-374b7df4efd7",
        "x-ms-request-id": "fa43ff57-201f-0097-18fa-091bad000000",
<<<<<<< HEAD
        "x-ms-version": "2019-12-12"
=======
        "x-ms-version": "2020-02-10"
>>>>>>> 60f4876e
      },
      "ResponseBody": []
    },
    {
      "RequestUri": "http://seannsecanary.dfs.core.windows.net/test-filesystem-e3c7f94e-9943-5f5a-b033-2b15251c8045/test-directory-266e6849-79b9-4cb8-f653-2cfa6889af1b/test-file-a3a2c89d-d89f-f724-c3d0-a2d248702d1f?resource=file",
      "RequestMethod": "PUT",
      "RequestHeaders": {
        "Authorization": "Sanitized",
        "traceparent": "00-fe43965375457d4d85b9c92fed1ed0e7-e4d903ec51d51848-00",
        "User-Agent": [
          "azsdk-net-Storage.Files.DataLake/12.1.0-dev.20200403.1",
          "(.NET Core 4.6.28325.01; Microsoft Windows 10.0.18362 )"
        ],
        "x-ms-client-request-id": "55aa59f7-7835-615e-bb8f-8355e2eb39c5",
        "x-ms-date": "Fri, 03 Apr 2020 20:59:22 GMT",
        "x-ms-return-client-request-id": "true",
<<<<<<< HEAD
        "x-ms-version": "2019-12-12"
=======
        "x-ms-version": "2020-02-10"
>>>>>>> 60f4876e
      },
      "RequestBody": null,
      "StatusCode": 201,
      "ResponseHeaders": {
        "Content-Length": "0",
        "Date": "Fri, 03 Apr 2020 20:59:20 GMT",
        "ETag": "\u00220x8D7D811E1B46954\u0022",
        "Last-Modified": "Fri, 03 Apr 2020 20:59:20 GMT",
        "Server": [
          "Windows-Azure-HDFS/1.0",
          "Microsoft-HTTPAPI/2.0"
        ],
        "x-ms-client-request-id": "55aa59f7-7835-615e-bb8f-8355e2eb39c5",
        "x-ms-request-id": "fa43ff58-201f-0097-19fa-091bad000000",
<<<<<<< HEAD
        "x-ms-version": "2019-12-12"
=======
        "x-ms-version": "2020-02-10"
>>>>>>> 60f4876e
      },
      "ResponseBody": []
    },
    {
      "RequestUri": "http://seannsecanary.blob.core.windows.net/test-filesystem-e3c7f94e-9943-5f5a-b033-2b15251c8045/test-directory-266e6849-79b9-4cb8-f653-2cfa6889af1b/test-file-a3a2c89d-d89f-f724-c3d0-a2d248702d1f",
      "RequestMethod": "HEAD",
      "RequestHeaders": {
        "Authorization": "Sanitized",
        "traceparent": "00-7dfffa96a2d71f44aeda034833da662e-1b1d66c781fb7d4d-00",
        "User-Agent": [
          "azsdk-net-Storage.Files.DataLake/12.1.0-dev.20200403.1",
          "(.NET Core 4.6.28325.01; Microsoft Windows 10.0.18362 )"
        ],
        "x-ms-client-request-id": "efda12ae-d8c5-bfe9-cf5f-cc73e4a0200b",
        "x-ms-date": "Fri, 03 Apr 2020 20:59:22 GMT",
        "x-ms-return-client-request-id": "true",
<<<<<<< HEAD
        "x-ms-version": "2019-12-12"
=======
        "x-ms-version": "2020-02-10"
>>>>>>> 60f4876e
      },
      "RequestBody": null,
      "StatusCode": 200,
      "ResponseHeaders": {
        "Accept-Ranges": "bytes",
        "Content-Length": "0",
        "Content-Type": "application/octet-stream",
        "Date": "Fri, 03 Apr 2020 20:59:20 GMT",
        "ETag": "\u00220x8D7D811E1B46954\u0022",
        "Last-Modified": "Fri, 03 Apr 2020 20:59:20 GMT",
        "Server": [
          "Windows-Azure-Blob/1.0",
          "Microsoft-HTTPAPI/2.0"
        ],
        "x-ms-access-tier": "Hot",
        "x-ms-access-tier-inferred": "true",
        "x-ms-blob-type": "BlockBlob",
        "x-ms-client-request-id": "efda12ae-d8c5-bfe9-cf5f-cc73e4a0200b",
        "x-ms-creation-time": "Fri, 03 Apr 2020 20:59:20 GMT",
        "x-ms-lease-state": "available",
        "x-ms-lease-status": "unlocked",
        "x-ms-request-id": "9622044d-f01e-0012-32fa-093670000000",
        "x-ms-server-encrypted": "true",
<<<<<<< HEAD
        "x-ms-version": "2019-12-12"
=======
        "x-ms-version": "2020-02-10"
>>>>>>> 60f4876e
      },
      "ResponseBody": []
    },
    {
      "RequestUri": "http://seannsecanary.blob.core.windows.net/test-filesystem-e3c7f94e-9943-5f5a-b033-2b15251c8045?restype=container",
      "RequestMethod": "DELETE",
      "RequestHeaders": {
        "Authorization": "Sanitized",
        "traceparent": "00-dc58915a4267dd4dab14d00cefa1162e-3b9f3fc09987c549-00",
        "User-Agent": [
          "azsdk-net-Storage.Files.DataLake/12.1.0-dev.20200403.1",
          "(.NET Core 4.6.28325.01; Microsoft Windows 10.0.18362 )"
        ],
        "x-ms-client-request-id": "d0a61ab1-4a10-9eff-2e54-7fd49b614f32",
        "x-ms-date": "Fri, 03 Apr 2020 20:59:22 GMT",
        "x-ms-return-client-request-id": "true",
<<<<<<< HEAD
        "x-ms-version": "2019-12-12"
=======
        "x-ms-version": "2020-02-10"
>>>>>>> 60f4876e
      },
      "RequestBody": null,
      "StatusCode": 202,
      "ResponseHeaders": {
        "Content-Length": "0",
        "Date": "Fri, 03 Apr 2020 20:59:20 GMT",
        "Server": [
          "Windows-Azure-Blob/1.0",
          "Microsoft-HTTPAPI/2.0"
        ],
        "x-ms-client-request-id": "d0a61ab1-4a10-9eff-2e54-7fd49b614f32",
        "x-ms-request-id": "9622046b-f01e-0012-4bfa-093670000000",
<<<<<<< HEAD
        "x-ms-version": "2019-12-12"
=======
        "x-ms-version": "2020-02-10"
>>>>>>> 60f4876e
      },
      "ResponseBody": []
    }
  ],
  "Variables": {
    "RandomSeed": "1583307689",
    "Storage_TestConfigHierarchicalNamespace": "NamespaceTenant\nseannsecanary\nU2FuaXRpemVk\nhttp://seannsecanary.blob.core.windows.net\nhttp://seannsecanary.file.core.windows.net\nhttp://seannsecanary.queue.core.windows.net\nhttp://seannsecanary.table.core.windows.net\n\n\n\n\nhttp://seannsecanary-secondary.blob.core.windows.net\nhttp://seannsecanary-secondary.file.core.windows.net\nhttp://seannsecanary-secondary.queue.core.windows.net\nhttp://seannsecanary-secondary.table.core.windows.net\n68390a19-a643-458b-b726-408abf67b4fc\nSanitized\n72f988bf-86f1-41af-91ab-2d7cd011db47\nhttps://login.microsoftonline.com/\nCloud\nBlobEndpoint=http://seannsecanary.blob.core.windows.net/;QueueEndpoint=http://seannsecanary.queue.core.windows.net/;FileEndpoint=http://seannsecanary.file.core.windows.net/;BlobSecondaryEndpoint=http://seannsecanary-secondary.blob.core.windows.net/;QueueSecondaryEndpoint=http://seannsecanary-secondary.queue.core.windows.net/;FileSecondaryEndpoint=http://seannsecanary-secondary.file.core.windows.net/;AccountName=seannsecanary;AccountKey=Sanitized\n"
  }
}<|MERGE_RESOLUTION|>--- conflicted
+++ resolved
@@ -14,11 +14,7 @@
         "x-ms-client-request-id": "2ef1edfc-a99f-58ee-604c-e42a58b91050",
         "x-ms-date": "Fri, 03 Apr 2020 20:59:22 GMT",
         "x-ms-return-client-request-id": "true",
-<<<<<<< HEAD
-        "x-ms-version": "2019-12-12"
-=======
         "x-ms-version": "2020-02-10"
->>>>>>> 60f4876e
       },
       "RequestBody": null,
       "StatusCode": 201,
@@ -33,11 +29,7 @@
         ],
         "x-ms-client-request-id": "2ef1edfc-a99f-58ee-604c-e42a58b91050",
         "x-ms-request-id": "9622043a-f01e-0012-20fa-093670000000",
-<<<<<<< HEAD
-        "x-ms-version": "2019-12-12"
-=======
         "x-ms-version": "2020-02-10"
->>>>>>> 60f4876e
       },
       "ResponseBody": []
     },
@@ -54,11 +46,7 @@
         "x-ms-client-request-id": "4787e039-8425-82bd-35a5-374b7df4efd7",
         "x-ms-date": "Fri, 03 Apr 2020 20:59:22 GMT",
         "x-ms-return-client-request-id": "true",
-<<<<<<< HEAD
-        "x-ms-version": "2019-12-12"
-=======
         "x-ms-version": "2020-02-10"
->>>>>>> 60f4876e
       },
       "RequestBody": null,
       "StatusCode": 201,
@@ -73,11 +61,7 @@
         ],
         "x-ms-client-request-id": "4787e039-8425-82bd-35a5-374b7df4efd7",
         "x-ms-request-id": "fa43ff57-201f-0097-18fa-091bad000000",
-<<<<<<< HEAD
-        "x-ms-version": "2019-12-12"
-=======
         "x-ms-version": "2020-02-10"
->>>>>>> 60f4876e
       },
       "ResponseBody": []
     },
@@ -94,11 +78,7 @@
         "x-ms-client-request-id": "55aa59f7-7835-615e-bb8f-8355e2eb39c5",
         "x-ms-date": "Fri, 03 Apr 2020 20:59:22 GMT",
         "x-ms-return-client-request-id": "true",
-<<<<<<< HEAD
-        "x-ms-version": "2019-12-12"
-=======
         "x-ms-version": "2020-02-10"
->>>>>>> 60f4876e
       },
       "RequestBody": null,
       "StatusCode": 201,
@@ -113,11 +93,7 @@
         ],
         "x-ms-client-request-id": "55aa59f7-7835-615e-bb8f-8355e2eb39c5",
         "x-ms-request-id": "fa43ff58-201f-0097-19fa-091bad000000",
-<<<<<<< HEAD
-        "x-ms-version": "2019-12-12"
-=======
         "x-ms-version": "2020-02-10"
->>>>>>> 60f4876e
       },
       "ResponseBody": []
     },
@@ -134,11 +110,7 @@
         "x-ms-client-request-id": "efda12ae-d8c5-bfe9-cf5f-cc73e4a0200b",
         "x-ms-date": "Fri, 03 Apr 2020 20:59:22 GMT",
         "x-ms-return-client-request-id": "true",
-<<<<<<< HEAD
-        "x-ms-version": "2019-12-12"
-=======
         "x-ms-version": "2020-02-10"
->>>>>>> 60f4876e
       },
       "RequestBody": null,
       "StatusCode": 200,
@@ -162,11 +134,7 @@
         "x-ms-lease-status": "unlocked",
         "x-ms-request-id": "9622044d-f01e-0012-32fa-093670000000",
         "x-ms-server-encrypted": "true",
-<<<<<<< HEAD
-        "x-ms-version": "2019-12-12"
-=======
         "x-ms-version": "2020-02-10"
->>>>>>> 60f4876e
       },
       "ResponseBody": []
     },
@@ -183,11 +151,7 @@
         "x-ms-client-request-id": "d0a61ab1-4a10-9eff-2e54-7fd49b614f32",
         "x-ms-date": "Fri, 03 Apr 2020 20:59:22 GMT",
         "x-ms-return-client-request-id": "true",
-<<<<<<< HEAD
-        "x-ms-version": "2019-12-12"
-=======
         "x-ms-version": "2020-02-10"
->>>>>>> 60f4876e
       },
       "RequestBody": null,
       "StatusCode": 202,
@@ -200,11 +164,7 @@
         ],
         "x-ms-client-request-id": "d0a61ab1-4a10-9eff-2e54-7fd49b614f32",
         "x-ms-request-id": "9622046b-f01e-0012-4bfa-093670000000",
-<<<<<<< HEAD
-        "x-ms-version": "2019-12-12"
-=======
         "x-ms-version": "2020-02-10"
->>>>>>> 60f4876e
       },
       "ResponseBody": []
     }
