--- conflicted
+++ resolved
@@ -15,11 +15,7 @@
         "x-ms-client-request-id": "686c033f-d82f-e9a5-c995-c1d4aafdc05a",
         "x-ms-date": "Fri, 19 Feb 2021 19:09:19 GMT",
         "x-ms-return-client-request-id": "true",
-<<<<<<< HEAD
-        "x-ms-version": "2020-12-06"
-=======
         "x-ms-version": "2021-02-12"
->>>>>>> 7e782c87
       },
       "RequestBody": null,
       "StatusCode": 201,
@@ -34,11 +30,7 @@
         ],
         "x-ms-client-request-id": "686c033f-d82f-e9a5-c995-c1d4aafdc05a",
         "x-ms-request-id": "2e639213-201e-00a4-76f2-0676f9000000",
-<<<<<<< HEAD
-        "x-ms-version": "2020-12-06"
-=======
         "x-ms-version": "2021-02-12"
->>>>>>> 7e782c87
       },
       "ResponseBody": []
     },
@@ -56,11 +48,7 @@
         "x-ms-client-request-id": "3a095477-d9a0-2b23-c68c-6b81cdcc43c7",
         "x-ms-date": "Fri, 19 Feb 2021 19:09:19 GMT",
         "x-ms-return-client-request-id": "true",
-<<<<<<< HEAD
-        "x-ms-version": "2020-12-06"
-=======
         "x-ms-version": "2021-02-12"
->>>>>>> 7e782c87
       },
       "RequestBody": null,
       "StatusCode": 201,
@@ -75,11 +63,7 @@
         ],
         "x-ms-client-request-id": "3a095477-d9a0-2b23-c68c-6b81cdcc43c7",
         "x-ms-request-id": "6f4b03a4-e01f-004f-3ef2-060e0b000000",
-<<<<<<< HEAD
-        "x-ms-version": "2020-12-06"
-=======
         "x-ms-version": "2021-02-12"
->>>>>>> 7e782c87
       },
       "ResponseBody": []
     },
@@ -98,11 +82,7 @@
         "x-ms-client-request-id": "ab17508e-6e4c-9071-7b5a-fb6ea21c30d1",
         "x-ms-date": "Fri, 19 Feb 2021 19:09:19 GMT",
         "x-ms-return-client-request-id": "true",
-<<<<<<< HEAD
-        "x-ms-version": "2020-12-06"
-=======
         "x-ms-version": "2021-02-12"
->>>>>>> 7e782c87
       },
       "RequestBody": null,
       "StatusCode": 201,
@@ -117,11 +97,7 @@
         ],
         "x-ms-client-request-id": "ab17508e-6e4c-9071-7b5a-fb6ea21c30d1",
         "x-ms-request-id": "6f4b03ac-e01f-004f-45f2-060e0b000000",
-<<<<<<< HEAD
-        "x-ms-version": "2020-12-06"
-=======
         "x-ms-version": "2021-02-12"
->>>>>>> 7e782c87
       },
       "ResponseBody": []
     },
@@ -139,11 +115,7 @@
         "x-ms-client-request-id": "aa78e816-fcdd-a594-d4cf-d69d2e258940",
         "x-ms-date": "Fri, 19 Feb 2021 19:09:19 GMT",
         "x-ms-return-client-request-id": "true",
-<<<<<<< HEAD
-        "x-ms-version": "2020-12-06"
-=======
         "x-ms-version": "2021-02-12"
->>>>>>> 7e782c87
       },
       "RequestBody": null,
       "StatusCode": 200,
@@ -170,11 +142,7 @@
         "x-ms-permissions": "rw-r-----",
         "x-ms-request-id": "2e63947a-201e-00a4-3af2-0676f9000000",
         "x-ms-server-encrypted": "true",
-<<<<<<< HEAD
-        "x-ms-version": "2020-12-06"
-=======
         "x-ms-version": "2021-02-12"
->>>>>>> 7e782c87
       },
       "ResponseBody": []
     },
@@ -192,11 +160,7 @@
         "x-ms-client-request-id": "b957214c-85a3-e8f4-f4c6-b39c1a31d9d3",
         "x-ms-date": "Fri, 19 Feb 2021 19:09:19 GMT",
         "x-ms-return-client-request-id": "true",
-<<<<<<< HEAD
-        "x-ms-version": "2020-12-06"
-=======
         "x-ms-version": "2021-02-12"
->>>>>>> 7e782c87
       },
       "RequestBody": null,
       "StatusCode": 202,
@@ -209,11 +173,7 @@
         ],
         "x-ms-client-request-id": "b957214c-85a3-e8f4-f4c6-b39c1a31d9d3",
         "x-ms-request-id": "2e639562-201e-00a4-15f2-0676f9000000",
-<<<<<<< HEAD
-        "x-ms-version": "2020-12-06"
-=======
         "x-ms-version": "2021-02-12"
->>>>>>> 7e782c87
       },
       "ResponseBody": []
     }
