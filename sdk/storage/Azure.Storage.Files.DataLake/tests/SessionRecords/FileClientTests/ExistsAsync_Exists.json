--- conflicted
+++ resolved
@@ -1,30 +1,19 @@
 {
   "Entries": [
     {
-      "RequestUri": "https://seannse.blob.core.windows.net/test-filesystem-e3c7f94e-9943-5f5a-b033-2b15251c8045?restype=container",
+      "RequestUri": "https://seannse.blob.core.windows.net/test-filesystem-cef3ecd9-5410-c3c5-f130-7ae7ddee7415?restype=container",
       "RequestMethod": "PUT",
       "RequestHeaders": {
         "Accept": "application/xml",
         "Authorization": "Sanitized",
-<<<<<<< HEAD
-        "traceparent": "00-3c4066625702da42b13a743da1bc17e4-1ec6203e44a70b4b-00",
+        "traceparent": "00-5e4e92a40e3b464bac20c73d329862c4-5f087f9b16fd394d-00",
         "User-Agent": [
-          "azsdk-net-Storage.Files.DataLake/12.7.0-alpha.20210202.1",
-          "(.NET 5.0.2; Microsoft Windows 10.0.19042)"
+          "azsdk-net-Storage.Files.DataLake/12.7.0-alpha.20210219.1",
+          "(.NET 5.0.3; Microsoft Windows 10.0.19041)"
         ],
         "x-ms-blob-public-access": "container",
-        "x-ms-client-request-id": "2ef1edfc-a99f-58ee-604c-e42a58b91050",
-        "x-ms-date": "Tue, 02 Feb 2021 21:36:32 GMT",
-=======
-        "traceparent": "00-633329928f47a6469f89e384f7b9d70a-2de028ee6cf5284f-00",
-        "User-Agent": [
-          "azsdk-net-Storage.Files.DataLake/12.7.0-alpha.20210217.1",
-          "(.NET 5.0.3; Microsoft Windows 10.0.19042)"
-        ],
-        "x-ms-blob-public-access": "container",
-        "x-ms-client-request-id": "2ef1edfc-a99f-58ee-604c-e42a58b91050",
-        "x-ms-date": "Wed, 17 Feb 2021 22:26:11 GMT",
->>>>>>> 1814567d
+        "x-ms-client-request-id": "686c033f-d82f-e9a5-c995-c1d4aafdc05a",
+        "x-ms-date": "Fri, 19 Feb 2021 19:09:19 GMT",
         "x-ms-return-client-request-id": "true",
         "x-ms-version": "2020-06-12"
       },
@@ -32,52 +21,32 @@
       "StatusCode": 201,
       "ResponseHeaders": {
         "Content-Length": "0",
-<<<<<<< HEAD
-        "Date": "Tue, 02 Feb 2021 21:36:32 GMT",
-        "ETag": "\u00220x8D8C7C29C496871\u0022",
-        "Last-Modified": "Tue, 02 Feb 2021 21:36:33 GMT",
-=======
-        "Date": "Wed, 17 Feb 2021 22:26:10 GMT",
-        "ETag": "\u00220x8D8D39307AD96E0\u0022",
-        "Last-Modified": "Wed, 17 Feb 2021 22:26:11 GMT",
->>>>>>> 1814567d
+        "Date": "Fri, 19 Feb 2021 19:09:18 GMT",
+        "ETag": "\u00220x8D8D509DB8B5A23\u0022",
+        "Last-Modified": "Fri, 19 Feb 2021 19:09:18 GMT",
         "Server": [
           "Windows-Azure-Blob/1.0",
           "Microsoft-HTTPAPI/2.0"
         ],
-        "x-ms-client-request-id": "2ef1edfc-a99f-58ee-604c-e42a58b91050",
-<<<<<<< HEAD
-        "x-ms-request-id": "c8fac6d9-d01e-0044-59ab-f9f560000000",
-=======
-        "x-ms-request-id": "aeb0e969-a01e-003c-0b7b-055698000000",
->>>>>>> 1814567d
+        "x-ms-client-request-id": "686c033f-d82f-e9a5-c995-c1d4aafdc05a",
+        "x-ms-request-id": "2e639213-201e-00a4-76f2-0676f9000000",
         "x-ms-version": "2020-06-12"
       },
       "ResponseBody": []
     },
     {
-      "RequestUri": "https://seannse.dfs.core.windows.net/test-filesystem-e3c7f94e-9943-5f5a-b033-2b15251c8045/test-directory-266e6849-79b9-4cb8-f653-2cfa6889af1b?resource=directory",
+      "RequestUri": "https://seannse.dfs.core.windows.net/test-filesystem-cef3ecd9-5410-c3c5-f130-7ae7ddee7415/test-directory-511c24ba-13d8-e03d-fcae-0bd8a6016334?resource=directory",
       "RequestMethod": "PUT",
       "RequestHeaders": {
         "Accept": "application/json",
         "Authorization": "Sanitized",
-<<<<<<< HEAD
-        "traceparent": "00-bc7a67576b7fbc4e8c551c9ebb801987-3e3e8c3ddde3dd45-00",
+        "traceparent": "00-74e34b76afec3f4b833ad5d9ff6e781e-205769a07788404b-00",
         "User-Agent": [
-          "azsdk-net-Storage.Files.DataLake/12.7.0-alpha.20210202.1",
-          "(.NET 5.0.2; Microsoft Windows 10.0.19042)"
+          "azsdk-net-Storage.Files.DataLake/12.7.0-alpha.20210219.1",
+          "(.NET 5.0.3; Microsoft Windows 10.0.19041)"
         ],
-        "x-ms-client-request-id": "4787e039-8425-82bd-35a5-374b7df4efd7",
-        "x-ms-date": "Tue, 02 Feb 2021 21:36:32 GMT",
-=======
-        "traceparent": "00-c040a9fea5dcf24bbfecfa3eeedc07fd-dafb2d1b236e6c48-00",
-        "User-Agent": [
-          "azsdk-net-Storage.Files.DataLake/12.7.0-alpha.20210217.1",
-          "(.NET 5.0.3; Microsoft Windows 10.0.19042)"
-        ],
-        "x-ms-client-request-id": "4787e039-8425-82bd-35a5-374b7df4efd7",
-        "x-ms-date": "Wed, 17 Feb 2021 22:26:11 GMT",
->>>>>>> 1814567d
+        "x-ms-client-request-id": "3a095477-d9a0-2b23-c68c-6b81cdcc43c7",
+        "x-ms-date": "Fri, 19 Feb 2021 19:09:19 GMT",
         "x-ms-return-client-request-id": "true",
         "x-ms-version": "2020-06-12"
       },
@@ -85,53 +54,33 @@
       "StatusCode": 201,
       "ResponseHeaders": {
         "Content-Length": "0",
-<<<<<<< HEAD
-        "Date": "Tue, 02 Feb 2021 21:36:33 GMT",
-        "ETag": "\u00220x8D8C7C29D1F3C26\u0022",
-        "Last-Modified": "Tue, 02 Feb 2021 21:36:34 GMT",
-=======
-        "Date": "Wed, 17 Feb 2021 22:26:11 GMT",
-        "ETag": "\u00220x8D8D39307F33CBF\u0022",
-        "Last-Modified": "Wed, 17 Feb 2021 22:26:11 GMT",
->>>>>>> 1814567d
+        "Date": "Fri, 19 Feb 2021 19:09:18 GMT",
+        "ETag": "\u00220x8D8D509DB99DDB4\u0022",
+        "Last-Modified": "Fri, 19 Feb 2021 19:09:18 GMT",
         "Server": [
           "Windows-Azure-HDFS/1.0",
           "Microsoft-HTTPAPI/2.0"
         ],
-        "x-ms-client-request-id": "4787e039-8425-82bd-35a5-374b7df4efd7",
-<<<<<<< HEAD
-        "x-ms-request-id": "a626af62-401f-0046-26ab-f94bd8000000",
-=======
-        "x-ms-request-id": "95779608-001f-0047-647b-051404000000",
->>>>>>> 1814567d
+        "x-ms-client-request-id": "3a095477-d9a0-2b23-c68c-6b81cdcc43c7",
+        "x-ms-request-id": "6f4b03a4-e01f-004f-3ef2-060e0b000000",
         "x-ms-version": "2020-06-12"
       },
       "ResponseBody": []
     },
     {
-      "RequestUri": "https://seannse.dfs.core.windows.net/test-filesystem-e3c7f94e-9943-5f5a-b033-2b15251c8045/test-directory-266e6849-79b9-4cb8-f653-2cfa6889af1b/test-file-a3a2c89d-d89f-f724-c3d0-a2d248702d1f?resource=file",
+      "RequestUri": "https://seannse.dfs.core.windows.net/test-filesystem-cef3ecd9-5410-c3c5-f130-7ae7ddee7415/test-directory-511c24ba-13d8-e03d-fcae-0bd8a6016334/test-file-2bce8c31-e754-aed8-3e32-3606fbf4a7e1?resource=file",
       "RequestMethod": "PUT",
       "RequestHeaders": {
         "Accept": "application/json",
         "Authorization": "Sanitized",
         "If-None-Match": "*",
-<<<<<<< HEAD
-        "traceparent": "00-36459ff7c8524245850507f6b043c258-387a82d4b6cf244c-00",
+        "traceparent": "00-977da7cb32407f4180a0837b8801570b-c619552e8a7a2744-00",
         "User-Agent": [
-          "azsdk-net-Storage.Files.DataLake/12.7.0-alpha.20210202.1",
-          "(.NET 5.0.2; Microsoft Windows 10.0.19042)"
+          "azsdk-net-Storage.Files.DataLake/12.7.0-alpha.20210219.1",
+          "(.NET 5.0.3; Microsoft Windows 10.0.19041)"
         ],
-        "x-ms-client-request-id": "55aa59f7-7835-615e-bb8f-8355e2eb39c5",
-        "x-ms-date": "Tue, 02 Feb 2021 21:36:34 GMT",
-=======
-        "traceparent": "00-b932a8d79d542f44b2c4cb1914a4e1b9-f6207dd51288f14f-00",
-        "User-Agent": [
-          "azsdk-net-Storage.Files.DataLake/12.7.0-alpha.20210217.1",
-          "(.NET 5.0.3; Microsoft Windows 10.0.19042)"
-        ],
-        "x-ms-client-request-id": "55aa59f7-7835-615e-bb8f-8355e2eb39c5",
-        "x-ms-date": "Wed, 17 Feb 2021 22:26:12 GMT",
->>>>>>> 1814567d
+        "x-ms-client-request-id": "ab17508e-6e4c-9071-7b5a-fb6ea21c30d1",
+        "x-ms-date": "Fri, 19 Feb 2021 19:09:19 GMT",
         "x-ms-return-client-request-id": "true",
         "x-ms-version": "2020-06-12"
       },
@@ -139,52 +88,32 @@
       "StatusCode": 201,
       "ResponseHeaders": {
         "Content-Length": "0",
-<<<<<<< HEAD
-        "Date": "Tue, 02 Feb 2021 21:36:33 GMT",
-        "ETag": "\u00220x8D8C7C29D2E74D0\u0022",
-        "Last-Modified": "Tue, 02 Feb 2021 21:36:34 GMT",
-=======
-        "Date": "Wed, 17 Feb 2021 22:26:12 GMT",
-        "ETag": "\u00220x8D8D39308001084\u0022",
-        "Last-Modified": "Wed, 17 Feb 2021 22:26:12 GMT",
->>>>>>> 1814567d
+        "Date": "Fri, 19 Feb 2021 19:09:18 GMT",
+        "ETag": "\u00220x8D8D509DBA566AE\u0022",
+        "Last-Modified": "Fri, 19 Feb 2021 19:09:18 GMT",
         "Server": [
           "Windows-Azure-HDFS/1.0",
           "Microsoft-HTTPAPI/2.0"
         ],
-        "x-ms-client-request-id": "55aa59f7-7835-615e-bb8f-8355e2eb39c5",
-<<<<<<< HEAD
-        "x-ms-request-id": "a626af77-401f-0046-3bab-f94bd8000000",
-=======
-        "x-ms-request-id": "95779619-001f-0047-757b-051404000000",
->>>>>>> 1814567d
+        "x-ms-client-request-id": "ab17508e-6e4c-9071-7b5a-fb6ea21c30d1",
+        "x-ms-request-id": "6f4b03ac-e01f-004f-45f2-060e0b000000",
         "x-ms-version": "2020-06-12"
       },
       "ResponseBody": []
     },
     {
-      "RequestUri": "https://seannse.blob.core.windows.net/test-filesystem-e3c7f94e-9943-5f5a-b033-2b15251c8045/test-directory-266e6849-79b9-4cb8-f653-2cfa6889af1b/test-file-a3a2c89d-d89f-f724-c3d0-a2d248702d1f",
+      "RequestUri": "https://seannse.blob.core.windows.net/test-filesystem-cef3ecd9-5410-c3c5-f130-7ae7ddee7415/test-directory-511c24ba-13d8-e03d-fcae-0bd8a6016334/test-file-2bce8c31-e754-aed8-3e32-3606fbf4a7e1",
       "RequestMethod": "HEAD",
       "RequestHeaders": {
         "Accept": "application/xml",
         "Authorization": "Sanitized",
-<<<<<<< HEAD
-        "traceparent": "00-c9b1d4e2ad8f174eb6783a882192f635-5727cdcf566f9040-00",
+        "traceparent": "00-c8d0fe482fb0154b8b853fac487cc44a-bb66b08a2e2f0749-00",
         "User-Agent": [
-          "azsdk-net-Storage.Files.DataLake/12.7.0-alpha.20210202.1",
-          "(.NET 5.0.2; Microsoft Windows 10.0.19042)"
+          "azsdk-net-Storage.Files.DataLake/12.7.0-alpha.20210219.1",
+          "(.NET 5.0.3; Microsoft Windows 10.0.19041)"
         ],
-        "x-ms-client-request-id": "efda12ae-d8c5-bfe9-cf5f-cc73e4a0200b",
-        "x-ms-date": "Tue, 02 Feb 2021 21:36:34 GMT",
-=======
-        "traceparent": "00-1080414505cd514bad6d390a617f6c72-2e6747add0e9ee45-00",
-        "User-Agent": [
-          "azsdk-net-Storage.Files.DataLake/12.7.0-alpha.20210217.1",
-          "(.NET 5.0.3; Microsoft Windows 10.0.19042)"
-        ],
-        "x-ms-client-request-id": "efda12ae-d8c5-bfe9-cf5f-cc73e4a0200b",
-        "x-ms-date": "Wed, 17 Feb 2021 22:26:12 GMT",
->>>>>>> 1814567d
+        "x-ms-client-request-id": "aa78e816-fcdd-a594-d4cf-d69d2e258940",
+        "x-ms-date": "Fri, 19 Feb 2021 19:09:19 GMT",
         "x-ms-return-client-request-id": "true",
         "x-ms-version": "2020-06-12"
       },
@@ -194,15 +123,9 @@
         "Accept-Ranges": "bytes",
         "Content-Length": "0",
         "Content-Type": "application/octet-stream",
-<<<<<<< HEAD
-        "Date": "Tue, 02 Feb 2021 21:36:33 GMT",
-        "ETag": "\u00220x8D8C7C29D2E74D0\u0022",
-        "Last-Modified": "Tue, 02 Feb 2021 21:36:34 GMT",
-=======
-        "Date": "Wed, 17 Feb 2021 22:26:11 GMT",
-        "ETag": "\u00220x8D8D39308001084\u0022",
-        "Last-Modified": "Wed, 17 Feb 2021 22:26:12 GMT",
->>>>>>> 1814567d
+        "Date": "Fri, 19 Feb 2021 19:09:18 GMT",
+        "ETag": "\u00220x8D8D509DBA566AE\u0022",
+        "Last-Modified": "Fri, 19 Feb 2021 19:09:18 GMT",
         "Server": [
           "Windows-Azure-Blob/1.0",
           "Microsoft-HTTPAPI/2.0"
@@ -210,50 +133,32 @@
         "x-ms-access-tier": "Hot",
         "x-ms-access-tier-inferred": "true",
         "x-ms-blob-type": "BlockBlob",
-        "x-ms-client-request-id": "efda12ae-d8c5-bfe9-cf5f-cc73e4a0200b",
-<<<<<<< HEAD
-        "x-ms-creation-time": "Tue, 02 Feb 2021 21:36:34 GMT",
-=======
-        "x-ms-creation-time": "Wed, 17 Feb 2021 22:26:12 GMT",
->>>>>>> 1814567d
+        "x-ms-client-request-id": "aa78e816-fcdd-a594-d4cf-d69d2e258940",
+        "x-ms-creation-time": "Fri, 19 Feb 2021 19:09:18 GMT",
         "x-ms-group": "$superuser",
         "x-ms-lease-state": "available",
         "x-ms-lease-status": "unlocked",
         "x-ms-owner": "$superuser",
         "x-ms-permissions": "rw-r-----",
-<<<<<<< HEAD
-        "x-ms-request-id": "c8facb02-d01e-0044-13ab-f9f560000000",
-=======
-        "x-ms-request-id": "aeb0ec9f-a01e-003c-1c7b-055698000000",
->>>>>>> 1814567d
+        "x-ms-request-id": "2e63947a-201e-00a4-3af2-0676f9000000",
         "x-ms-server-encrypted": "true",
         "x-ms-version": "2020-06-12"
       },
       "ResponseBody": []
     },
     {
-      "RequestUri": "https://seannse.blob.core.windows.net/test-filesystem-e3c7f94e-9943-5f5a-b033-2b15251c8045?restype=container",
+      "RequestUri": "https://seannse.blob.core.windows.net/test-filesystem-cef3ecd9-5410-c3c5-f130-7ae7ddee7415?restype=container",
       "RequestMethod": "DELETE",
       "RequestHeaders": {
         "Accept": "application/xml",
         "Authorization": "Sanitized",
-<<<<<<< HEAD
-        "traceparent": "00-32285be4fec6b544bc9652dce68c4328-9dd4aa90866fcb4e-00",
+        "traceparent": "00-c43f2b4336429d40853eced1f9ea8a14-6a92ce78097a3b40-00",
         "User-Agent": [
-          "azsdk-net-Storage.Files.DataLake/12.7.0-alpha.20210202.1",
-          "(.NET 5.0.2; Microsoft Windows 10.0.19042)"
+          "azsdk-net-Storage.Files.DataLake/12.7.0-alpha.20210219.1",
+          "(.NET 5.0.3; Microsoft Windows 10.0.19041)"
         ],
-        "x-ms-client-request-id": "d0a61ab1-4a10-9eff-2e54-7fd49b614f32",
-        "x-ms-date": "Tue, 02 Feb 2021 21:36:34 GMT",
-=======
-        "traceparent": "00-284f74bce89dff40ba2cd03a2c6f5d3b-031c8529b9932846-00",
-        "User-Agent": [
-          "azsdk-net-Storage.Files.DataLake/12.7.0-alpha.20210217.1",
-          "(.NET 5.0.3; Microsoft Windows 10.0.19042)"
-        ],
-        "x-ms-client-request-id": "d0a61ab1-4a10-9eff-2e54-7fd49b614f32",
-        "x-ms-date": "Wed, 17 Feb 2021 22:26:12 GMT",
->>>>>>> 1814567d
+        "x-ms-client-request-id": "b957214c-85a3-e8f4-f4c6-b39c1a31d9d3",
+        "x-ms-date": "Fri, 19 Feb 2021 19:09:19 GMT",
         "x-ms-return-client-request-id": "true",
         "x-ms-version": "2020-06-12"
       },
@@ -261,28 +166,20 @@
       "StatusCode": 202,
       "ResponseHeaders": {
         "Content-Length": "0",
-<<<<<<< HEAD
-        "Date": "Tue, 02 Feb 2021 21:36:34 GMT",
-=======
-        "Date": "Wed, 17 Feb 2021 22:26:11 GMT",
->>>>>>> 1814567d
+        "Date": "Fri, 19 Feb 2021 19:09:19 GMT",
         "Server": [
           "Windows-Azure-Blob/1.0",
           "Microsoft-HTTPAPI/2.0"
         ],
-        "x-ms-client-request-id": "d0a61ab1-4a10-9eff-2e54-7fd49b614f32",
-<<<<<<< HEAD
-        "x-ms-request-id": "c8facb3b-d01e-0044-44ab-f9f560000000",
-=======
-        "x-ms-request-id": "aeb0ed0a-a01e-003c-067b-055698000000",
->>>>>>> 1814567d
+        "x-ms-client-request-id": "b957214c-85a3-e8f4-f4c6-b39c1a31d9d3",
+        "x-ms-request-id": "2e639562-201e-00a4-15f2-0676f9000000",
         "x-ms-version": "2020-06-12"
       },
       "ResponseBody": []
     }
   ],
   "Variables": {
-    "RandomSeed": "1583307689",
+    "RandomSeed": "291382566",
     "Storage_TestConfigHierarchicalNamespace": "NamespaceTenant\nseannse\nU2FuaXRpemVk\nhttps://seannse.blob.core.windows.net\nhttps://seannse.file.core.windows.net\nhttps://seannse.queue.core.windows.net\nhttps://seannse.table.core.windows.net\n\n\n\n\nhttps://seannse-secondary.blob.core.windows.net\nhttps://seannse-secondary.file.core.windows.net\nhttps://seannse-secondary.queue.core.windows.net\nhttps://seannse-secondary.table.core.windows.net\n68390a19-a643-458b-b726-408abf67b4fc\nSanitized\n72f988bf-86f1-41af-91ab-2d7cd011db47\nhttps://login.microsoftonline.com/\nCloud\nBlobEndpoint=https://seannse.blob.core.windows.net/;QueueEndpoint=https://seannse.queue.core.windows.net/;FileEndpoint=https://seannse.file.core.windows.net/;BlobSecondaryEndpoint=https://seannse-secondary.blob.core.windows.net/;QueueSecondaryEndpoint=https://seannse-secondary.queue.core.windows.net/;FileSecondaryEndpoint=https://seannse-secondary.file.core.windows.net/;AccountName=seannse;AccountKey=Sanitized\n"
   }
 }