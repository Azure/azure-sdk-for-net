﻿{
  "Entries": [
    {
      "RequestUri": "https://seannse.blob.core.windows.net/test-filesystem-cb985425-1386-25ef-1eb4-4835cfc93401/test-file-98905f03-8e21-3758-fb35-804d959c2385",
      "RequestMethod": "HEAD",
      "RequestHeaders": {
        "Accept": "application/xml",
        "Authorization": "Sanitized",
        "traceparent": "00-14982bf10ab18247a6d69d68b2db5fc2-f52e840534f6a64b-00",
        "User-Agent": [
          "azsdk-net-Storage.Files.DataLake/12.7.0-alpha.20210217.1",
          "(.NET 5.0.3; Microsoft Windows 10.0.19042)"
        ],
        "x-ms-client-request-id": "7dac4cb2-64ca-9606-fc61-d05093a28f81",
        "x-ms-date": "Wed, 17 Feb 2021 22:32:50 GMT",
        "x-ms-return-client-request-id": "true",
<<<<<<< HEAD
        "x-ms-version": "2020-12-06"
=======
        "x-ms-version": "2021-02-12"
>>>>>>> 7e782c87
      },
      "RequestBody": null,
      "StatusCode": 404,
      "ResponseHeaders": {
        "Date": "Wed, 17 Feb 2021 22:32:50 GMT",
        "Server": [
          "Windows-Azure-Blob/1.0",
          "Microsoft-HTTPAPI/2.0"
        ],
        "Transfer-Encoding": "chunked",
        "x-ms-client-request-id": "7dac4cb2-64ca-9606-fc61-d05093a28f81",
        "x-ms-error-code": "ContainerNotFound",
        "x-ms-request-id": "aeb72fb8-a01e-003c-577c-055698000000",
<<<<<<< HEAD
        "x-ms-version": "2020-12-06"
=======
        "x-ms-version": "2021-02-12"
>>>>>>> 7e782c87
      },
      "ResponseBody": []
    }
  ],
  "Variables": {
    "RandomSeed": "408228809",
    "Storage_TestConfigHierarchicalNamespace": "NamespaceTenant\nseannse\nU2FuaXRpemVk\nhttps://seannse.blob.core.windows.net\nhttps://seannse.file.core.windows.net\nhttps://seannse.queue.core.windows.net\nhttps://seannse.table.core.windows.net\n\n\n\n\nhttps://seannse-secondary.blob.core.windows.net\nhttps://seannse-secondary.file.core.windows.net\nhttps://seannse-secondary.queue.core.windows.net\nhttps://seannse-secondary.table.core.windows.net\n68390a19-a643-458b-b726-408abf67b4fc\nSanitized\n72f988bf-86f1-41af-91ab-2d7cd011db47\nhttps://login.microsoftonline.com/\nCloud\nBlobEndpoint=https://seannse.blob.core.windows.net/;QueueEndpoint=https://seannse.queue.core.windows.net/;FileEndpoint=https://seannse.file.core.windows.net/;BlobSecondaryEndpoint=https://seannse-secondary.blob.core.windows.net/;QueueSecondaryEndpoint=https://seannse-secondary.queue.core.windows.net/;FileSecondaryEndpoint=https://seannse-secondary.file.core.windows.net/;AccountName=seannse;AccountKey=Sanitized\n\n\n"
  }
}<|MERGE_RESOLUTION|>--- conflicted
+++ resolved
@@ -14,11 +14,7 @@
         "x-ms-client-request-id": "7dac4cb2-64ca-9606-fc61-d05093a28f81",
         "x-ms-date": "Wed, 17 Feb 2021 22:32:50 GMT",
         "x-ms-return-client-request-id": "true",
-<<<<<<< HEAD
-        "x-ms-version": "2020-12-06"
-=======
         "x-ms-version": "2021-02-12"
->>>>>>> 7e782c87
       },
       "RequestBody": null,
       "StatusCode": 404,
@@ -32,11 +28,7 @@
         "x-ms-client-request-id": "7dac4cb2-64ca-9606-fc61-d05093a28f81",
         "x-ms-error-code": "ContainerNotFound",
         "x-ms-request-id": "aeb72fb8-a01e-003c-577c-055698000000",
-<<<<<<< HEAD
-        "x-ms-version": "2020-12-06"
-=======
         "x-ms-version": "2021-02-12"
->>>>>>> 7e782c87
       },
       "ResponseBody": []
     }
