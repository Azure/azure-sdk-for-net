﻿{
  "Entries": [
    {
      "RequestUri": "https://qqsdktest01.blob.preprod.core.windows.net/test-filesystem-8172fd6c-8501-491a-0719-d2f13789858f?restype=container",
      "RequestMethod": "PUT",
      "RequestHeaders": {
        "Accept": "application/xml",
        "Authorization": "Sanitized",
        "traceparent": "00-b9869566bb0a1c4397e4be9e42f9c9c3-cdc4618db75ba64a-00",
        "User-Agent": "azsdk-net-Storage.Files.DataLake/12.7.0-alpha.20210325.1 (.NET Framework 4.8.4300.0; Microsoft Windows 10.0.19042 )",
        "x-ms-blob-public-access": "container",
        "x-ms-client-request-id": "a3dbd283-0625-db01-c4c7-ba45b5d2a8a4",
        "x-ms-date": "Thu, 25 Mar 2021 18:00:04 GMT",
        "x-ms-return-client-request-id": "true",
<<<<<<< HEAD
        "x-ms-version": "2020-12-06"
=======
        "x-ms-version": "2021-02-12"
>>>>>>> 7e782c87
      },
      "RequestBody": null,
      "StatusCode": 201,
      "ResponseHeaders": {
        "Date": "Thu, 25 Mar 2021 18:00:03 GMT",
        "ETag": "\"0x8D8EFB7D0FE2BFA\"",
        "Last-Modified": "Thu, 25 Mar 2021 18:00:03 GMT",
        "Server": "Windows-Azure-Blob/1.0 Microsoft-HTTPAPI/2.0",
        "Transfer-Encoding": "chunked",
        "x-ms-client-request-id": "a3dbd283-0625-db01-c4c7-ba45b5d2a8a4",
        "x-ms-request-id": "5a9a2806-801e-0002-11a0-21cdf5000000",
<<<<<<< HEAD
        "x-ms-version": "2020-12-06"
=======
        "x-ms-version": "2021-02-12"
>>>>>>> 7e782c87
      },
      "ResponseBody": []
    },
    {
      "RequestUri": "https://qqsdktest01.blob.preprod.core.windows.net/test-filesystem-8172fd6c-8501-491a-0719-d2f13789858f?restype=container",
      "RequestMethod": "DELETE",
      "RequestHeaders": {
        "Accept": "application/xml",
        "Authorization": "Sanitized",
        "traceparent": "00-01041b2c50aa8d409816c307fdc573bb-c159062b8ae91c46-00",
        "User-Agent": "azsdk-net-Storage.Files.DataLake/12.7.0-alpha.20210325.1 (.NET Framework 4.8.4300.0; Microsoft Windows 10.0.19042 )",
        "x-ms-client-request-id": "0c5cb211-9671-85e9-981a-c77f84b9ac73",
        "x-ms-date": "Thu, 25 Mar 2021 18:00:04 GMT",
        "x-ms-return-client-request-id": "true",
<<<<<<< HEAD
        "x-ms-version": "2020-12-06"
=======
        "x-ms-version": "2021-02-12"
>>>>>>> 7e782c87
      },
      "RequestBody": null,
      "StatusCode": 202,
      "ResponseHeaders": {
        "Date": "Thu, 25 Mar 2021 18:00:03 GMT",
        "Server": "Windows-Azure-Blob/1.0 Microsoft-HTTPAPI/2.0",
        "Transfer-Encoding": "chunked",
        "x-ms-client-request-id": "0c5cb211-9671-85e9-981a-c77f84b9ac73",
        "x-ms-request-id": "5a9a2809-801e-0002-12a0-21cdf5000000",
<<<<<<< HEAD
        "x-ms-version": "2020-12-06"
=======
        "x-ms-version": "2021-02-12"
>>>>>>> 7e782c87
      },
      "ResponseBody": []
    }
  ],
  "Variables": {
    "RandomSeed": "1310097133",
    "Storage_TestConfigHierarchicalNamespace": "NamespaceTenant\nqqsdktest01\nU2FuaXRpemVk\nhttps://qqsdktest01.blob.preprod.core.windows.net\nhttp://qqsdktest01.file.core.windows.net\nhttp://qqsdktest01.queue.core.windows.net\nhttp://qqsdktest01.table.core.windows.net\n\n\n\n\nhttp://qqsdktest01-secondary.blob.core.windows.net\nhttp://qqsdktest01-secondary.file.core.windows.net\nhttp://qqsdktest01-secondary.queue.core.windows.net\nhttp://qqsdktest01-secondary.table.core.windows.net\n68390a19-a643-458b-b726-408abf67b4fc\nSanitized\n72f988bf-86f1-41af-91ab-2d7cd011db47\nhttps://login.microsoftonline.com/\nCloud\nBlobEndpoint=https://qqsdktest01.blob.preprod.core.windows.net/;QueueEndpoint=http://qqsdktest01.queue.core.windows.net/;FileEndpoint=http://qqsdktest01.file.core.windows.net/;BlobSecondaryEndpoint=http://qqsdktest01-secondary.blob.core.windows.net/;QueueSecondaryEndpoint=http://qqsdktest01-secondary.queue.core.windows.net/;FileSecondaryEndpoint=http://qqsdktest01-secondary.file.core.windows.net/;AccountName=qqsdktest01;AccountKey=Sanitized\n\n\n"
  }
}<|MERGE_RESOLUTION|>--- conflicted
+++ resolved
@@ -12,11 +12,7 @@
         "x-ms-client-request-id": "a3dbd283-0625-db01-c4c7-ba45b5d2a8a4",
         "x-ms-date": "Thu, 25 Mar 2021 18:00:04 GMT",
         "x-ms-return-client-request-id": "true",
-<<<<<<< HEAD
-        "x-ms-version": "2020-12-06"
-=======
         "x-ms-version": "2021-02-12"
->>>>>>> 7e782c87
       },
       "RequestBody": null,
       "StatusCode": 201,
@@ -28,11 +24,7 @@
         "Transfer-Encoding": "chunked",
         "x-ms-client-request-id": "a3dbd283-0625-db01-c4c7-ba45b5d2a8a4",
         "x-ms-request-id": "5a9a2806-801e-0002-11a0-21cdf5000000",
-<<<<<<< HEAD
-        "x-ms-version": "2020-12-06"
-=======
         "x-ms-version": "2021-02-12"
->>>>>>> 7e782c87
       },
       "ResponseBody": []
     },
@@ -47,11 +39,7 @@
         "x-ms-client-request-id": "0c5cb211-9671-85e9-981a-c77f84b9ac73",
         "x-ms-date": "Thu, 25 Mar 2021 18:00:04 GMT",
         "x-ms-return-client-request-id": "true",
-<<<<<<< HEAD
-        "x-ms-version": "2020-12-06"
-=======
         "x-ms-version": "2021-02-12"
->>>>>>> 7e782c87
       },
       "RequestBody": null,
       "StatusCode": 202,
@@ -61,11 +49,7 @@
         "Transfer-Encoding": "chunked",
         "x-ms-client-request-id": "0c5cb211-9671-85e9-981a-c77f84b9ac73",
         "x-ms-request-id": "5a9a2809-801e-0002-12a0-21cdf5000000",
-<<<<<<< HEAD
-        "x-ms-version": "2020-12-06"
-=======
         "x-ms-version": "2021-02-12"
->>>>>>> 7e782c87
       },
       "ResponseBody": []
     }
