--- conflicted
+++ resolved
@@ -1,30 +1,19 @@
 {
   "Entries": [
     {
-      "RequestUri": "https://seannse.blob.core.windows.net/test-filesystem-7fba5cab-f017-03f2-f6e3-2fa8246cbf16?restype=container",
+      "RequestUri": "https://seannse.blob.core.windows.net/test-filesystem-c3d1050f-74cd-80a7-7899-bcb78d1fd077?restype=container",
       "RequestMethod": "PUT",
       "RequestHeaders": {
         "Accept": "application/xml",
         "Authorization": "Sanitized",
-<<<<<<< HEAD
-        "traceparent": "00-76d1f25da3be9345997c6d09255c79b3-38616cee75200244-00",
+        "traceparent": "00-d42bb3078afade4d854b7af4e18e14c1-6f08fb87397bf440-00",
         "User-Agent": [
-          "azsdk-net-Storage.Files.DataLake/12.7.0-alpha.20210202.1",
-          "(.NET 5.0.2; Microsoft Windows 10.0.19042)"
+          "azsdk-net-Storage.Files.DataLake/12.7.0-alpha.20210219.1",
+          "(.NET 5.0.3; Microsoft Windows 10.0.19041)"
         ],
         "x-ms-blob-public-access": "container",
-        "x-ms-client-request-id": "3c7b5538-4ee0-85f0-1814-97ecc62c7de0",
-        "x-ms-date": "Tue, 02 Feb 2021 21:28:42 GMT",
-=======
-        "traceparent": "00-91af29a71915c34591ee430c53603cfe-8851d76c06539f49-00",
-        "User-Agent": [
-          "azsdk-net-Storage.Files.DataLake/12.7.0-alpha.20210217.1",
-          "(.NET 5.0.3; Microsoft Windows 10.0.19042)"
-        ],
-        "x-ms-blob-public-access": "container",
-        "x-ms-client-request-id": "3c7b5538-4ee0-85f0-1814-97ecc62c7de0",
-        "x-ms-date": "Wed, 17 Feb 2021 22:33:05 GMT",
->>>>>>> 1814567d
+        "x-ms-client-request-id": "e7aed44f-195b-d5b2-c4dd-076ba9374d83",
+        "x-ms-date": "Fri, 19 Feb 2021 19:12:31 GMT",
         "x-ms-return-client-request-id": "true",
         "x-ms-version": "2020-06-12"
       },
@@ -32,53 +21,32 @@
       "StatusCode": 201,
       "ResponseHeaders": {
         "Content-Length": "0",
-<<<<<<< HEAD
-        "Date": "Tue, 02 Feb 2021 21:28:43 GMT",
-        "ETag": "\u00220x8D8C7C1848A3BE1\u0022",
-        "Last-Modified": "Tue, 02 Feb 2021 21:28:43 GMT",
-=======
-        "Date": "Wed, 17 Feb 2021 22:33:05 GMT",
-        "ETag": "\u00220x8D8D393FE9576EA\u0022",
-        "Last-Modified": "Wed, 17 Feb 2021 22:33:05 GMT",
->>>>>>> 1814567d
+        "Date": "Fri, 19 Feb 2021 19:12:30 GMT",
+        "ETag": "\u00220x8D8D50A4DC1D01D\u0022",
+        "Last-Modified": "Fri, 19 Feb 2021 19:12:30 GMT",
         "Server": [
           "Windows-Azure-Blob/1.0",
           "Microsoft-HTTPAPI/2.0"
         ],
-        "x-ms-client-request-id": "3c7b5538-4ee0-85f0-1814-97ecc62c7de0",
-<<<<<<< HEAD
-        "x-ms-request-id": "3dbc7f50-601e-0033-7aaa-f920f4000000",
-=======
-        "x-ms-request-id": "ffc85522-a01e-0061-447c-055c1c000000",
->>>>>>> 1814567d
+        "x-ms-client-request-id": "e7aed44f-195b-d5b2-c4dd-076ba9374d83",
+        "x-ms-request-id": "2e6af67b-201e-00a4-52f3-0676f9000000",
         "x-ms-version": "2020-06-12"
       },
       "ResponseBody": []
     },
     {
-      "RequestUri": "https://seannse.dfs.core.windows.net/test-filesystem-7fba5cab-f017-03f2-f6e3-2fa8246cbf16/test-file-5a36d901-b303-2461-6719-b804dab9d52c?action=flush\u0026position=0",
+      "RequestUri": "https://seannse.dfs.core.windows.net/test-filesystem-c3d1050f-74cd-80a7-7899-bcb78d1fd077/test-file-9dad9b42-2aac-00dc-2f6c-325b42978e0b?action=flush\u0026position=0",
       "RequestMethod": "PATCH",
       "RequestHeaders": {
         "Accept": "application/json",
         "Authorization": "Sanitized",
-<<<<<<< HEAD
-        "traceparent": "00-3ef2c016b79dd34cabb334aba7f4741b-68f1ff9843830942-00",
+        "traceparent": "00-21afb10ae41e624b901a1a5c2ed92ee3-00d3732d015fb541-00",
         "User-Agent": [
-          "azsdk-net-Storage.Files.DataLake/12.7.0-alpha.20210202.1",
-          "(.NET 5.0.2; Microsoft Windows 10.0.19042)"
+          "azsdk-net-Storage.Files.DataLake/12.7.0-alpha.20210219.1",
+          "(.NET 5.0.3; Microsoft Windows 10.0.19041)"
         ],
-        "x-ms-client-request-id": "53373594-e992-841e-f356-d4c695ecaa5e",
-        "x-ms-date": "Tue, 02 Feb 2021 21:28:43 GMT",
-=======
-        "Content-Length": "0",
-        "traceparent": "00-cb677a0afb75494394144e92c6f4a850-966687142caeca4f-00",
-        "User-Agent": [
-          "azsdk-net-Storage.Files.DataLake/12.7.0-alpha.20210217.1",
-          "(.NET 5.0.3; Microsoft Windows 10.0.19042)"
-        ],
-        "x-ms-client-request-id": "53373594-e992-841e-f356-d4c695ecaa5e",
-        "x-ms-date": "Wed, 17 Feb 2021 22:33:05 GMT",
->>>>>>> 1814567d
+        "x-ms-client-request-id": "56ceae23-d8bf-2415-f8ad-b8eee657932c",
+        "x-ms-date": "Fri, 19 Feb 2021 19:12:31 GMT",
         "x-ms-return-client-request-id": "true",
         "x-ms-version": "2020-06-12"
       },
@@ -87,58 +55,36 @@
       "ResponseHeaders": {
         "Content-Length": "163",
         "Content-Type": "application/json; charset=utf-8",
-<<<<<<< HEAD
-        "Date": "Tue, 02 Feb 2021 21:28:44 GMT",
-=======
-        "Date": "Wed, 17 Feb 2021 22:33:05 GMT",
->>>>>>> 1814567d
+        "Date": "Fri, 19 Feb 2021 19:12:29 GMT",
         "Server": [
           "Windows-Azure-HDFS/1.0",
           "Microsoft-HTTPAPI/2.0"
         ],
-        "x-ms-client-request-id": "53373594-e992-841e-f356-d4c695ecaa5e",
+        "x-ms-client-request-id": "56ceae23-d8bf-2415-f8ad-b8eee657932c",
         "x-ms-error-code": "PathNotFound",
-<<<<<<< HEAD
-        "x-ms-request-id": "b5142e43-101f-005b-40aa-f94664000000",
-=======
-        "x-ms-request-id": "cbc5e204-b01f-001f-337c-05cc5b000000",
->>>>>>> 1814567d
+        "x-ms-request-id": "6f4b989a-e01f-004f-11f3-060e0b000000",
         "x-ms-version": "2020-06-12"
       },
       "ResponseBody": {
         "error": {
           "code": "PathNotFound",
-<<<<<<< HEAD
-          "message": "The specified path does not exist.\nRequestId:b5142e43-101f-005b-40aa-f94664000000\nTime:2021-02-02T21:28:44.2742995Z"
-=======
-          "message": "The specified path does not exist.\nRequestId:cbc5e204-b01f-001f-337c-05cc5b000000\nTime:2021-02-17T22:33:06.1307753Z"
->>>>>>> 1814567d
+          "message": "The specified path does not exist.\nRequestId:6f4b989a-e01f-004f-11f3-060e0b000000\nTime:2021-02-19T19:12:30.4944103Z"
         }
       }
     },
     {
-      "RequestUri": "https://seannse.blob.core.windows.net/test-filesystem-7fba5cab-f017-03f2-f6e3-2fa8246cbf16?restype=container",
+      "RequestUri": "https://seannse.blob.core.windows.net/test-filesystem-c3d1050f-74cd-80a7-7899-bcb78d1fd077?restype=container",
       "RequestMethod": "DELETE",
       "RequestHeaders": {
         "Accept": "application/xml",
         "Authorization": "Sanitized",
-<<<<<<< HEAD
-        "traceparent": "00-250b5316213d534cb3a3a1cc2c2dd861-e9aeee9d3c3c904b-00",
+        "traceparent": "00-d849bee2d22c854f9afd0680c5c90fc3-a3843a033e3b5d4d-00",
         "User-Agent": [
-          "azsdk-net-Storage.Files.DataLake/12.7.0-alpha.20210202.1",
-          "(.NET 5.0.2; Microsoft Windows 10.0.19042)"
+          "azsdk-net-Storage.Files.DataLake/12.7.0-alpha.20210219.1",
+          "(.NET 5.0.3; Microsoft Windows 10.0.19041)"
         ],
-        "x-ms-client-request-id": "a56f1e3f-8282-b59a-eeeb-db9bae70bcfb",
-        "x-ms-date": "Tue, 02 Feb 2021 21:28:43 GMT",
-=======
-        "traceparent": "00-50fc86ec820f324d89dd0c8917e6c8dc-e919dd47d366ba40-00",
-        "User-Agent": [
-          "azsdk-net-Storage.Files.DataLake/12.7.0-alpha.20210217.1",
-          "(.NET 5.0.3; Microsoft Windows 10.0.19042)"
-        ],
-        "x-ms-client-request-id": "a56f1e3f-8282-b59a-eeeb-db9bae70bcfb",
-        "x-ms-date": "Wed, 17 Feb 2021 22:33:06 GMT",
->>>>>>> 1814567d
+        "x-ms-client-request-id": "9437d9b1-38c9-4a4c-e543-c1c2312dbea0",
+        "x-ms-date": "Fri, 19 Feb 2021 19:12:31 GMT",
         "x-ms-return-client-request-id": "true",
         "x-ms-version": "2020-06-12"
       },
@@ -146,28 +92,20 @@
       "StatusCode": 202,
       "ResponseHeaders": {
         "Content-Length": "0",
-<<<<<<< HEAD
-        "Date": "Tue, 02 Feb 2021 21:28:44 GMT",
-=======
-        "Date": "Wed, 17 Feb 2021 22:33:05 GMT",
->>>>>>> 1814567d
+        "Date": "Fri, 19 Feb 2021 19:12:30 GMT",
         "Server": [
           "Windows-Azure-Blob/1.0",
           "Microsoft-HTTPAPI/2.0"
         ],
-        "x-ms-client-request-id": "a56f1e3f-8282-b59a-eeeb-db9bae70bcfb",
-<<<<<<< HEAD
-        "x-ms-request-id": "3dbc801e-601e-0033-32aa-f920f4000000",
-=======
-        "x-ms-request-id": "ffc8560c-a01e-0061-1f7c-055c1c000000",
->>>>>>> 1814567d
+        "x-ms-client-request-id": "9437d9b1-38c9-4a4c-e543-c1c2312dbea0",
+        "x-ms-request-id": "2e6af88e-201e-00a4-4cf3-0676f9000000",
         "x-ms-version": "2020-06-12"
       },
       "ResponseBody": []
     }
   ],
   "Variables": {
-    "RandomSeed": "1293155408",
+    "RandomSeed": "1225596140",
     "Storage_TestConfigHierarchicalNamespace": "NamespaceTenant\nseannse\nU2FuaXRpemVk\nhttps://seannse.blob.core.windows.net\nhttps://seannse.file.core.windows.net\nhttps://seannse.queue.core.windows.net\nhttps://seannse.table.core.windows.net\n\n\n\n\nhttps://seannse-secondary.blob.core.windows.net\nhttps://seannse-secondary.file.core.windows.net\nhttps://seannse-secondary.queue.core.windows.net\nhttps://seannse-secondary.table.core.windows.net\n68390a19-a643-458b-b726-408abf67b4fc\nSanitized\n72f988bf-86f1-41af-91ab-2d7cd011db47\nhttps://login.microsoftonline.com/\nCloud\nBlobEndpoint=https://seannse.blob.core.windows.net/;QueueEndpoint=https://seannse.queue.core.windows.net/;FileEndpoint=https://seannse.file.core.windows.net/;BlobSecondaryEndpoint=https://seannse-secondary.blob.core.windows.net/;QueueSecondaryEndpoint=https://seannse-secondary.queue.core.windows.net/;FileSecondaryEndpoint=https://seannse-secondary.file.core.windows.net/;AccountName=seannse;AccountKey=Sanitized\n"
   }
 }