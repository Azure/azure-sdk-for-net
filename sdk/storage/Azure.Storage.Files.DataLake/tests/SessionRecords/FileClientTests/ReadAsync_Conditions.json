{
  "Entries": [
    {
      "RequestUri": "https://seannse.blob.core.windows.net/test-filesystem-798d72b9-59e1-efab-6258-4314cbe6df8e?restype=container",
      "RequestMethod": "PUT",
      "RequestHeaders": {
        "Accept": "application/xml",
        "Authorization": "Sanitized",
<<<<<<< HEAD
        "traceparent": "00-bb397b038289ec46b8a529e6a68470f0-d3bc3de2504c7242-00",
        "User-Agent": [
          "azsdk-net-Storage.Files.DataLake/12.7.0-alpha.20210202.1",
          "(.NET Framework 4.8.4250.0; Microsoft Windows 10.0.19042 )"
        ],
        "x-ms-blob-public-access": "container",
        "x-ms-client-request-id": "2bb8eb05-17f0-80df-a3c5-72c8f64bb44c",
        "x-ms-date": "Wed, 03 Feb 2021 02:12:07 GMT",
=======
        "traceparent": "00-5994caa3118faa4182d1a223cc2e5819-f04257440b52124f-00",
        "User-Agent": [
          "azsdk-net-Storage.Files.DataLake/12.7.0-alpha.20210217.1",
          "(.NET 5.0.3; Microsoft Windows 10.0.19042)"
        ],
        "x-ms-blob-public-access": "container",
        "x-ms-client-request-id": "2bb8eb05-17f0-80df-a3c5-72c8f64bb44c",
        "x-ms-date": "Wed, 17 Feb 2021 22:28:14 GMT",
>>>>>>> 1814567d
        "x-ms-return-client-request-id": "true",
        "x-ms-version": "2020-06-12"
      },
      "RequestBody": null,
      "StatusCode": 201,
      "ResponseHeaders": {
        "Content-Length": "0",
<<<<<<< HEAD
        "Date": "Wed, 03 Feb 2021 02:12:08 GMT",
        "ETag": "\u00220x8D8C7E91C6573AC\u0022",
        "Last-Modified": "Wed, 03 Feb 2021 02:12:09 GMT",
=======
        "Date": "Wed, 17 Feb 2021 22:28:13 GMT",
        "ETag": "\u00220x8D8D39350C7A770\u0022",
        "Last-Modified": "Wed, 17 Feb 2021 22:28:14 GMT",
>>>>>>> 1814567d
        "Server": [
          "Windows-Azure-Blob/1.0",
          "Microsoft-HTTPAPI/2.0"
        ],
        "x-ms-client-request-id": "2bb8eb05-17f0-80df-a3c5-72c8f64bb44c",
<<<<<<< HEAD
        "x-ms-request-id": "6ee1eefb-c01e-0048-20d1-f96268000000",
=======
        "x-ms-request-id": "a12349ca-701e-0000-327c-057f5f000000",
>>>>>>> 1814567d
        "x-ms-version": "2020-06-12"
      },
      "ResponseBody": []
    },
    {
      "RequestUri": "https://seannse.dfs.core.windows.net/test-filesystem-798d72b9-59e1-efab-6258-4314cbe6df8e/test-file-cd7c3f63-ee10-f2a8-519d-73fd5f46cd89?resource=file",
      "RequestMethod": "PUT",
      "RequestHeaders": {
        "Accept": "application/json",
        "Authorization": "Sanitized",
<<<<<<< HEAD
        "traceparent": "00-89464eaa16a4a44b99d26e05315596cc-019f739e971cf443-00",
        "User-Agent": [
          "azsdk-net-Storage.Files.DataLake/12.7.0-alpha.20210202.1",
          "(.NET Framework 4.8.4250.0; Microsoft Windows 10.0.19042 )"
        ],
        "x-ms-client-request-id": "12475126-e047-4bff-7d67-c6d4fcda4ab4",
        "x-ms-date": "Wed, 03 Feb 2021 02:12:08 GMT",
=======
        "traceparent": "00-000ede8b7887ec45b5f05a739744bc30-18b4ad0cea29ea40-00",
        "User-Agent": [
          "azsdk-net-Storage.Files.DataLake/12.7.0-alpha.20210217.1",
          "(.NET 5.0.3; Microsoft Windows 10.0.19042)"
        ],
        "x-ms-client-request-id": "12475126-e047-4bff-7d67-c6d4fcda4ab4",
        "x-ms-date": "Wed, 17 Feb 2021 22:28:14 GMT",
>>>>>>> 1814567d
        "x-ms-return-client-request-id": "true",
        "x-ms-version": "2020-06-12"
      },
      "RequestBody": null,
      "StatusCode": 201,
      "ResponseHeaders": {
        "Content-Length": "0",
<<<<<<< HEAD
        "Date": "Wed, 03 Feb 2021 02:12:08 GMT",
        "ETag": "\u00220x8D8C7E91CA1CB33\u0022",
        "Last-Modified": "Wed, 03 Feb 2021 02:12:09 GMT",
=======
        "Date": "Wed, 17 Feb 2021 22:28:13 GMT",
        "ETag": "\u00220x8D8D39351001C25\u0022",
        "Last-Modified": "Wed, 17 Feb 2021 22:28:14 GMT",
>>>>>>> 1814567d
        "Server": [
          "Windows-Azure-HDFS/1.0",
          "Microsoft-HTTPAPI/2.0"
        ],
        "x-ms-client-request-id": "12475126-e047-4bff-7d67-c6d4fcda4ab4",
<<<<<<< HEAD
        "x-ms-request-id": "fd22825b-701f-0000-2cd1-f97f5f000000",
=======
        "x-ms-request-id": "76288a88-201f-0032-6e7c-057f28000000",
>>>>>>> 1814567d
        "x-ms-version": "2020-06-12"
      },
      "ResponseBody": []
    },
    {
      "RequestUri": "https://seannse.dfs.core.windows.net/test-filesystem-798d72b9-59e1-efab-6258-4314cbe6df8e/test-file-cd7c3f63-ee10-f2a8-519d-73fd5f46cd89?action=append\u0026position=0",
      "RequestMethod": "PATCH",
      "RequestHeaders": {
        "Accept": "application/json",
        "Authorization": "Sanitized",
        "Content-Length": "1888",
        "Content-Type": "application/json",
        "User-Agent": [
<<<<<<< HEAD
          "azsdk-net-Storage.Files.DataLake/12.7.0-alpha.20210202.1",
          "(.NET Framework 4.8.4250.0; Microsoft Windows 10.0.19042 )"
        ],
        "x-ms-client-request-id": "0dd6e6f3-baff-6542-6583-56b195a7723e",
        "x-ms-date": "Wed, 03 Feb 2021 02:12:08 GMT",
=======
          "azsdk-net-Storage.Files.DataLake/12.7.0-alpha.20210217.1",
          "(.NET 5.0.3; Microsoft Windows 10.0.19042)"
        ],
        "x-ms-client-request-id": "0dd6e6f3-baff-6542-6583-56b195a7723e",
        "x-ms-date": "Wed, 17 Feb 2021 22:28:14 GMT",
>>>>>>> 1814567d
        "x-ms-return-client-request-id": "true",
        "x-ms-version": "2020-06-12"
      },
      "RequestBody": [
        "\uFFFD\uFFFDS\uFFFD\uFFFDN\uFFFD\uFFFD%Z\uFFFD4=\uFFFD@\uFFFDv\uFFFD\u000F\uFFFD-\uFFFD\uFFFD\uFFFD\u4FFF\uFFFDO\uFFFD;\uFFFD\uFFFD\uFFFD9\uFFFDvK\uFFFD\uFFFD\uFFFD\uFFFD\u0005\uFFFD\uFFFD\uFFFDC\u0003\uFFFD\uFFFDR#\u003C\uFFFD\u001E\u001D(z\uFFFD\uFFFD\uFFFDY\uFFFD\uFFFD\u001E\uFFFD\u003CmeW\u0022*\u001CX\uFFFDm\uFFFD\u0007I9|\uFFFD\u0013u2\u0018h$\uFFFD\u001C\uFFFD\uFFFD\uFFFD\uFFFD(\uFFFD\u0018ew\uFFFDn\u059D-\uFFFD\u0027\u0007\uFFFD\uFFFDn 0x|\uFFFDF2n\u0006{\u0017\uFFFDI\uFFFD\u0026\uFFFD]/GTI\uFFFD\uFFFD\u02E6\u001E\uFFFD\n",
        "\u0011\uFFFD7\uFFFD\uFFFD\uFFFD\uFFFD\u001FBVX\uFFFD\uFFFDp0V\u001AT\uFFFD\uFFFD\uFFFD\uFFFD\uFFFD\uFFFD]%\uFFFD\uFFFD\uFFFD\u0574\u0060tc\uFFFD\uFFFD\u07FB\uFFFD\uFFFD[r\u001A\uFFFD\uFFFDmQ\u001Enu\uFFFD\uFFFDN,ug\u03D3\uFFFD\uFFFD\u000F9rm\uFFFD\uFFFDr\uFFFD{9v^\uFFFD\uFFFD6\u0022\uFFFD\u06F5\uFFFD\uFFFDq#8I\uFFFD\u0012G\uFFFD\u0027L\u0019\u0011\uFFFD!\u0000\uFFFD7\uFFFD\uFFFD\uFFFD\uFFFD5\uFFFD-\u0010\uFFFD\uFFFDR\uFFFD\uFFFD\u0773\uFFFD\uFFFD\u0015:$\uFFFD\uFFFD*\uFFFD\uFFFD\u0011*D\uFFFD\uFFFD\u0014!\u293E\uFFFD\u0014\uFFFD\uFFFD9\u001B\uFFFDdQ\uFFFD\uFFFD3nf[I\f\u0189\uFFFD\u0010\uFFFD\u001A\uFFFD$\uFFFD\uFFFDh\uFFFD\uFFFD0\uFFFDO\u001E\uFFFD\uFFFD\uFFFD\u0026\u0000\b\u0701\uFFFD\b7\u077B\uFFFDLo\u0007[Y#\uFFFD#\uFFFD\u0019\uFFFDe2rppk\uFFFD\uFFFDP\uFFFD\uFFFD{\uFFFD\u0140\uFFFD\uFFFD\uFFFD\u0012~F\u0018\t\u001B\uFFFD\uFFFD\u051C,p\uFFFD\uFFFD\uFFFD[\uFFFD\uFFFDi\u0011h\uFFFDv\uFFFDk8\uFFFD\uFFFD!\uFFFD\uFFFD\u007F\u001F,\u7683M(W\uB5D6$\uFFFD\uFFFD\n",
        "\u0012\u014A*\uFFFD:}\uFFFDu\u0007M\uFFFD\u0449\uFFFD\uFFFD\u003E\u00ECQo\uFFFD\u001A\uFFFDM\uFFFD\u0012\u0026\uFFFD\u0005QA\uFFFD-\u007F/\uFFFDk.E\uFFFD\uFFFDq\uFFFD6\uFFFDV\uFFFD\\\uFFFDWa\u000B\uFFFD\uFFFDS\uFFFD\uFFFD\uFFFD\uFFFD\u0027W\uFFFDp\uFFFD\f!\uFFFD\t\u0060!\u04D4g\uFFFD\uFFFDM\uFFFD\uFFFD\uFFFDVD\uFFFD\uFFFD\uFFFD5\uFFFD\uFFFD,\uFFFD\uFFFD2\u001DK\uFFFD\u0001\uFFFD)~\uFFFD\uFFFD\uFFFD\uFFFD\uFFFD\u0363\uFFFD\uFFFD\u0005$\u0010.\uFFFD\uFFFD\uFFFD\uFFFD\uFFFD\uFFFD#\u0011\uFFFD\uFFFD=EbJd\uFFFDL\uFFFDx/\uFFFD\u007F\uFFFD4)\u0022\uFFFD\u001F\uFFFD\u0027_\uFFFD_\uFFFD9\uFFFD\u0014\u003E\u0017RZ\uFFFD\uFFFD\u001F\uFFFD?kYz\u0539z\uFFFD\uFFFD\u0001c\uFFFD\uFFFD\uFFFD\uFFFDE\u0004F\uFFFD|j\uFFFD\uFFFD\u0010\uFFFD\uFFFD\r",
        "\uFFFD\u0026\uFFFD\u0002\uFFFD\uFFFD\uFFFD\uFFFD8\uFFFD\uFFFDm\uFFFD;\u0060\uFFFD\uFFFD\uFFFD}\uFFFDt\fV[3\uFFFD\u0016Z\uFFFDI\uFFFD\uFFFD\uFFFD\uFFFDq)\uFFFD\uFFFD\u0011\uFFFD\uFFFD\f_OG\uFFFD.\uFFFDJ:\uFFFDah\u001C\u0019~\uFFFDb\u000B\uFFFD\uFFFD\u0022\uFFFD\uFFFD\u0001\uFFFD\uFFFD\uFFFD7\uFFFD\b\uFFFD\uFFFD\uFFFD\uFFFD\f\uFFFD\u000B\uFFFD\uFFFDJ\u000E,\uFFFDC\uFFFDW\uFFFDXj\u0005C \uFFFD\u001D\uFFFDN\uFFFD\uFFFDdM\uFFFD2\uFFFD\uFFFDs\uFFFD\u001A\uFFFD\uFFFDv\uFFFD\uFFFD\uFFFD\uFFFD\uFFFDm}/r\uFFFD2\uFFFD\uFFFDW\uFFFD\uFFFD\uFFFDi\uFFFDfp\uFFFD\uFFFD\uFFFD\uFFFDq\uFFFD\uFFFD9=$\uFFFD\uFFFD\u0006\uFFFDf\uFFFD\u003C\uFFFD\uFFFD\bk\uFFFD\uFFFD\uFFFD\uFFFD\uFFFDn\uFFFD\uFFFD7\u001D\uFFFD\u000F\uFFFD42K\u00042\uFFFD\uFFFD\uFFFD5gt\uFFFD\uFFFD\uFFFDm\u03A6\uFFFD\uFFFD^\u0004\uFFFD\uFFFD\uFFFDH\uFFFD_0g\u0005\u0006\uFFFD\uFFFDvX3\uFFFD7\uFFFD@Zv\uFFFDZ\u0018\uFFFD\uFFFD1\u0003\uFFFD\uFFFD\uFFFD\uFFFD\uFFFD\uFFFDlL\uFFFD\uFFFD@|\uFFFD0\u0060\uFFFD\uFFFDjr9)n\u029C\u0003\uFFFD\uFFFDk\uFFFD]\uFFFD\uFFFD\uFFFDdsi\uFFFD4\uFFFD\uFFFDY{\u0022\u0000\uFFFD\uFFFD\uFFFD\uFFFD\u0026\uFFFD/\uFFFD\uFFFD#\uFFFDb\uFFFD\uFFFD\uFFFD\u0000e^\uFFFD|)\uFFFD\uFFFD\uFFFD\uFFFD~\uFFFDr\uFFFD\uFFFD$\uFFFDIr\u00607\u0026\uFFFD\u0007\uFFFDP\uFFFD\uFFFD\uFFFD\uFFFD\uFFFD\uFFFD\uFFFD\u001D;}a\uFFFD\uFFFD\u0002\u0616\br\uFFFD\t1*\u01C8W\uFFFD\uFFFD\u0004\u0027\uFFFD\uFFFDt\uFFFDl_.\b\uFFFD\u056C\uFFFD\uFFFDl\u001E\uFFFD\uFFFDzo\uFFFD\uFFFD\u001D\u001A\uFFFD\uFFFD\u001Fl\uFFFD\uFFFD\uFFFDc7\uFFFD\uFFFDz\uFFFD\uFFFD\u001Eb\uFFFD\uFFFD\uFFFDx\uFFFD\uFFFD-[\uFFFD\uFFFD\uFFFDp\t\u001E|\uFFFD\uFFFD\uFFFD\uFFFD\u001FL\uFFFDu\t\uFFFDqt\uFFFD\uFFFD\uFFFD\uFFFD\uFFFD\u0017\uFFFD\uFFFD\u0012\uFFFD|\uFFFDR\u00ED\u0010:%Y\u0018ro\u062A\uFFFD\uFFFD\u0016\uFFFD4\uFFFD~\u002B"
      ],
      "StatusCode": 202,
      "ResponseHeaders": {
        "Content-Length": "0",
<<<<<<< HEAD
        "Date": "Wed, 03 Feb 2021 02:12:09 GMT",
=======
        "Date": "Wed, 17 Feb 2021 22:28:13 GMT",
>>>>>>> 1814567d
        "Server": [
          "Windows-Azure-HDFS/1.0",
          "Microsoft-HTTPAPI/2.0"
        ],
        "x-ms-client-request-id": "0dd6e6f3-baff-6542-6583-56b195a7723e",
<<<<<<< HEAD
        "x-ms-request-id": "fd228276-701f-0000-47d1-f97f5f000000",
=======
        "x-ms-request-id": "76288a8f-201f-0032-757c-057f28000000",
>>>>>>> 1814567d
        "x-ms-request-server-encrypted": "true",
        "x-ms-version": "2020-06-12"
      },
      "ResponseBody": []
    },
    {
      "RequestUri": "https://seannse.dfs.core.windows.net/test-filesystem-798d72b9-59e1-efab-6258-4314cbe6df8e/test-file-cd7c3f63-ee10-f2a8-519d-73fd5f46cd89?action=flush\u0026position=1024",
      "RequestMethod": "PATCH",
      "RequestHeaders": {
        "Accept": "application/json",
        "Authorization": "Sanitized",
        "User-Agent": [
<<<<<<< HEAD
          "azsdk-net-Storage.Files.DataLake/12.7.0-alpha.20210202.1",
          "(.NET Framework 4.8.4250.0; Microsoft Windows 10.0.19042 )"
        ],
        "x-ms-client-request-id": "15e19276-3d04-77b4-4a03-69325461711c",
        "x-ms-date": "Wed, 03 Feb 2021 02:12:08 GMT",
=======
          "azsdk-net-Storage.Files.DataLake/12.7.0-alpha.20210217.1",
          "(.NET 5.0.3; Microsoft Windows 10.0.19042)"
        ],
        "x-ms-client-request-id": "15e19276-3d04-77b4-4a03-69325461711c",
        "x-ms-date": "Wed, 17 Feb 2021 22:28:14 GMT",
>>>>>>> 1814567d
        "x-ms-return-client-request-id": "true",
        "x-ms-version": "2020-06-12"
      },
      "RequestBody": null,
      "StatusCode": 200,
      "ResponseHeaders": {
        "Content-Length": "0",
<<<<<<< HEAD
        "Date": "Wed, 03 Feb 2021 02:12:09 GMT",
        "ETag": "\u00220x8D8C7E91CCE4E99\u0022",
        "Last-Modified": "Wed, 03 Feb 2021 02:12:09 GMT",
=======
        "Date": "Wed, 17 Feb 2021 22:28:13 GMT",
        "ETag": "\u00220x8D8D393511B8ABF\u0022",
        "Last-Modified": "Wed, 17 Feb 2021 22:28:14 GMT",
>>>>>>> 1814567d
        "Server": [
          "Windows-Azure-HDFS/1.0",
          "Microsoft-HTTPAPI/2.0"
        ],
        "x-ms-client-request-id": "15e19276-3d04-77b4-4a03-69325461711c",
<<<<<<< HEAD
        "x-ms-request-id": "fd22828b-701f-0000-5bd1-f97f5f000000",
=======
        "x-ms-request-id": "76288a98-201f-0032-7e7c-057f28000000",
>>>>>>> 1814567d
        "x-ms-request-server-encrypted": "false",
        "x-ms-version": "2020-06-12"
      },
      "ResponseBody": []
    },
    {
      "RequestUri": "https://seannse.blob.core.windows.net/test-filesystem-798d72b9-59e1-efab-6258-4314cbe6df8e/test-file-cd7c3f63-ee10-f2a8-519d-73fd5f46cd89",
      "RequestMethod": "GET",
      "RequestHeaders": {
        "Accept": "application/xml",
        "Authorization": "Sanitized",
        "User-Agent": [
<<<<<<< HEAD
          "azsdk-net-Storage.Files.DataLake/12.7.0-alpha.20210202.1",
          "(.NET Framework 4.8.4250.0; Microsoft Windows 10.0.19042 )"
        ],
        "x-ms-client-request-id": "033bb94c-5cc6-653a-711f-2ab070a426dd",
        "x-ms-date": "Wed, 03 Feb 2021 02:12:08 GMT",
=======
          "azsdk-net-Storage.Files.DataLake/12.7.0-alpha.20210217.1",
          "(.NET 5.0.3; Microsoft Windows 10.0.19042)"
        ],
        "x-ms-client-request-id": "033bb94c-5cc6-653a-711f-2ab070a426dd",
        "x-ms-date": "Wed, 17 Feb 2021 22:28:14 GMT",
>>>>>>> 1814567d
        "x-ms-return-client-request-id": "true",
        "x-ms-version": "2020-06-12"
      },
      "RequestBody": null,
      "StatusCode": 200,
      "ResponseHeaders": {
        "Accept-Ranges": "bytes",
        "Content-Length": "1024",
        "Content-Type": "application/octet-stream",
<<<<<<< HEAD
        "Date": "Wed, 03 Feb 2021 02:12:09 GMT",
        "ETag": "\u00220x8D8C7E91CCE4E99\u0022",
        "Last-Modified": "Wed, 03 Feb 2021 02:12:09 GMT",
=======
        "Date": "Wed, 17 Feb 2021 22:28:14 GMT",
        "ETag": "\u00220x8D8D393511B8ABF\u0022",
        "Last-Modified": "Wed, 17 Feb 2021 22:28:14 GMT",
>>>>>>> 1814567d
        "Server": [
          "Windows-Azure-Blob/1.0",
          "Microsoft-HTTPAPI/2.0"
        ],
        "x-ms-blob-type": "BlockBlob",
        "x-ms-client-request-id": "033bb94c-5cc6-653a-711f-2ab070a426dd",
<<<<<<< HEAD
        "x-ms-creation-time": "Wed, 03 Feb 2021 02:12:09 GMT",
=======
        "x-ms-creation-time": "Wed, 17 Feb 2021 22:28:14 GMT",
>>>>>>> 1814567d
        "x-ms-group": "$superuser",
        "x-ms-lease-state": "available",
        "x-ms-lease-status": "unlocked",
        "x-ms-owner": "$superuser",
        "x-ms-permissions": "rw-r-----",
<<<<<<< HEAD
        "x-ms-request-id": "6ee1f127-c01e-0048-06d1-f96268000000",
=======
        "x-ms-request-id": "a1234b79-701e-0000-327c-057f5f000000",
>>>>>>> 1814567d
        "x-ms-server-encrypted": "true",
        "x-ms-version": "2020-06-12"
      },
      "ResponseBody": "0cVTl7hO8vclWog0PZ9AmHbTD\u002BAttJ3Z5L\u002B/mE\u002BEO6T40Dnpdku3t/nABZaPqkMDhdlSIzzTHh0oerL4jlmnoB7jPG1lVyIqHFjnba4HSTl8uxN1MhhoJLEcwfuYviifGGV3q27WnS23Jwfk7LFuIDB4fNJGMm4Gexe7SZYmkl0vR1RJj57Lph7lvgoRhDf/rqDLH0JWWOb3cDBWGlSXkZWptKRdJZCSrdW0YHRj9fffu5r2W3Ia2e9tUR5udYzJTix1Z8\u002BTookPOXJtofhyk3s5dl65oDYij9u179NxIzhJ6hJH7o4nTBkR5yEArTf2\u002B76jNf4tEK31Utfz3bO2nRU6JLfmKqTtESpEqLkUIeKkvvMUzu45G9pkUZy2M25mW0kMxomAENAatSTU6Gj04TD1Tx6/oc4mAAjcgdkIN9273kxvB1tZI64j\u002BhnKZTJycHBrwORQprl75sWApI73En5GGAkbhNnUnCxwm6e1W5rWaRFonHb5aziS9CGW2H8fLOeag00oV\u002BuXliS43woSxYoqqjp9jnUHTa3RiY\u002B4PsOsUW\u002B/GtdNrRIm0QVRQYstfy\u002BWay5Fop1xkzafVs5c3ldhC42aU6uy3PwnV71wtQwhowlgIdOUZ6/STYehrlZEyfKt8DX9kiyD5I4yHUvfAd0pfrLF\u002B72EzaPexwUkEC6l443LwsXXIxHc3D1FYkpk80ypeC\u002Bkf800KSKRH8snX9NfjDm9FD4XUlqh6B\u002BAP2tZetS5epf\u002BAWO/lpmiRQRGtHxq5dUQpt8NkSbVApautOm3OKX2beU7YIrV/n2kdAxWWzOiFlqVSdT1rOlxKf/NEeGw6wxfT0eXLoRKOqdhaBwZfqZiC56PIu/RAcH8yjeLCO2b9In/9wzsC\u002BfVSg4sk0PMV6tYagVDIMkdjU6Fm2RNvzK6xnOSGoaadv\u002B2utfgpG19L3KLMp3nV9TA4mm9ZnCCh4vccc3QOT0kvvQGjGbxPOngCGvxwYyU0m6f0jcd3A\u002BPNDJLBDKfrfU1Z3Sp4cttzqaA3V4EkcX/SJ5fMGcFBuLldlgzpTe2QFp2u1oY6vGiMQORnP\u002Bwi6JsTLyUQHyOMGCRxGpyOSluypwDjdVr512tvP9kc2njNOu1x1l7IgDe6Iv5hiaHL/faI9Jirf3NAGVe5oN8Kbz2ro9\u002BvXLQ8qebJKVJcmA3JowHilCXgIfu58bzHTt9Yb7PAtiWCHKECTEqx4hXhI4EJ8D2dJ9sXy4IkNWs3NVsHsPmem\u002BIoB0ag4AfbLn/lmM37vZ6huweYqKpjnid2C1bvqjFcAkefIai3PEfTPN1CflxdO3f8ZfWyBfM3hKlfKpSw60QOiVZGHJv2Kr7/xavNIV\u002BKw=="
    },
    {
      "RequestUri": "https://seannse.blob.core.windows.net/test-filesystem-798d72b9-59e1-efab-6258-4314cbe6df8e?restype=container",
      "RequestMethod": "DELETE",
      "RequestHeaders": {
        "Accept": "application/xml",
        "Authorization": "Sanitized",
<<<<<<< HEAD
        "traceparent": "00-635ec93bbe18f64aa0a4a8f92e58af39-4002d8848b54fd48-00",
        "User-Agent": [
          "azsdk-net-Storage.Files.DataLake/12.7.0-alpha.20210202.1",
          "(.NET Framework 4.8.4250.0; Microsoft Windows 10.0.19042 )"
        ],
        "x-ms-client-request-id": "9be6e0ca-6e26-3d56-3b1b-7b2851cfa76b",
        "x-ms-date": "Wed, 03 Feb 2021 02:12:09 GMT",
=======
        "traceparent": "00-d142a915f72eb14aadab988ea2a61b1e-69adb488acabbd46-00",
        "User-Agent": [
          "azsdk-net-Storage.Files.DataLake/12.7.0-alpha.20210217.1",
          "(.NET 5.0.3; Microsoft Windows 10.0.19042)"
        ],
        "x-ms-client-request-id": "9be6e0ca-6e26-3d56-3b1b-7b2851cfa76b",
        "x-ms-date": "Wed, 17 Feb 2021 22:28:14 GMT",
>>>>>>> 1814567d
        "x-ms-return-client-request-id": "true",
        "x-ms-version": "2020-06-12"
      },
      "RequestBody": null,
      "StatusCode": 202,
      "ResponseHeaders": {
        "Content-Length": "0",
<<<<<<< HEAD
        "Date": "Wed, 03 Feb 2021 02:12:09 GMT",
=======
        "Date": "Wed, 17 Feb 2021 22:28:14 GMT",
>>>>>>> 1814567d
        "Server": [
          "Windows-Azure-Blob/1.0",
          "Microsoft-HTTPAPI/2.0"
        ],
        "x-ms-client-request-id": "9be6e0ca-6e26-3d56-3b1b-7b2851cfa76b",
<<<<<<< HEAD
        "x-ms-request-id": "6ee1f176-c01e-0048-49d1-f96268000000",
=======
        "x-ms-request-id": "a1234bd1-701e-0000-807c-057f5f000000",
>>>>>>> 1814567d
        "x-ms-version": "2020-06-12"
      },
      "ResponseBody": []
    },
    {
      "RequestUri": "https://seannse.blob.core.windows.net/test-filesystem-38f0f134-8268-022f-6441-f1fd5691f77c?restype=container",
      "RequestMethod": "PUT",
      "RequestHeaders": {
        "Accept": "application/xml",
        "Authorization": "Sanitized",
<<<<<<< HEAD
        "traceparent": "00-f955dc3d8794bf458d0afe935f4eebfb-6718ca247be67641-00",
        "User-Agent": [
          "azsdk-net-Storage.Files.DataLake/12.7.0-alpha.20210202.1",
          "(.NET Framework 4.8.4250.0; Microsoft Windows 10.0.19042 )"
        ],
        "x-ms-blob-public-access": "container",
        "x-ms-client-request-id": "7b739b20-d304-47d9-b0e4-36e47d58e6aa",
        "x-ms-date": "Wed, 03 Feb 2021 02:12:09 GMT",
=======
        "traceparent": "00-97e8869c6faef24293396780d20e538f-bc48a3ce1b702a47-00",
        "User-Agent": [
          "azsdk-net-Storage.Files.DataLake/12.7.0-alpha.20210217.1",
          "(.NET 5.0.3; Microsoft Windows 10.0.19042)"
        ],
        "x-ms-blob-public-access": "container",
        "x-ms-client-request-id": "7b739b20-d304-47d9-b0e4-36e47d58e6aa",
        "x-ms-date": "Wed, 17 Feb 2021 22:28:15 GMT",
>>>>>>> 1814567d
        "x-ms-return-client-request-id": "true",
        "x-ms-version": "2020-06-12"
      },
      "RequestBody": null,
      "StatusCode": 201,
      "ResponseHeaders": {
        "Content-Length": "0",
<<<<<<< HEAD
        "Date": "Wed, 03 Feb 2021 02:12:09 GMT",
        "ETag": "\u00220x8D8C7E91D23AF38\u0022",
        "Last-Modified": "Wed, 03 Feb 2021 02:12:10 GMT",
=======
        "Date": "Wed, 17 Feb 2021 22:28:14 GMT",
        "ETag": "\u00220x8D8D393516B19D2\u0022",
        "Last-Modified": "Wed, 17 Feb 2021 22:28:15 GMT",
>>>>>>> 1814567d
        "Server": [
          "Windows-Azure-Blob/1.0",
          "Microsoft-HTTPAPI/2.0"
        ],
        "x-ms-client-request-id": "7b739b20-d304-47d9-b0e4-36e47d58e6aa",
<<<<<<< HEAD
        "x-ms-request-id": "159e6e81-b01e-000f-34d1-f90933000000",
=======
        "x-ms-request-id": "6580b21e-801e-0092-267c-05fb89000000",
>>>>>>> 1814567d
        "x-ms-version": "2020-06-12"
      },
      "ResponseBody": []
    },
    {
      "RequestUri": "https://seannse.dfs.core.windows.net/test-filesystem-38f0f134-8268-022f-6441-f1fd5691f77c/test-file-6b22ec5b-da34-ed96-e299-15c022c40dad?resource=file",
      "RequestMethod": "PUT",
      "RequestHeaders": {
        "Accept": "application/json",
        "Authorization": "Sanitized",
<<<<<<< HEAD
        "traceparent": "00-ed78027d31b3de4c839393f381776c30-d0bae7b256ca6f41-00",
        "User-Agent": [
          "azsdk-net-Storage.Files.DataLake/12.7.0-alpha.20210202.1",
          "(.NET Framework 4.8.4250.0; Microsoft Windows 10.0.19042 )"
        ],
        "x-ms-client-request-id": "2907cb2b-1a02-a9fc-30f9-1cb569d18192",
        "x-ms-date": "Wed, 03 Feb 2021 02:12:09 GMT",
=======
        "traceparent": "00-997e8092ea420a4eb2ea47bd99368d7d-6a786480869d4d42-00",
        "User-Agent": [
          "azsdk-net-Storage.Files.DataLake/12.7.0-alpha.20210217.1",
          "(.NET 5.0.3; Microsoft Windows 10.0.19042)"
        ],
        "x-ms-client-request-id": "2907cb2b-1a02-a9fc-30f9-1cb569d18192",
        "x-ms-date": "Wed, 17 Feb 2021 22:28:15 GMT",
>>>>>>> 1814567d
        "x-ms-return-client-request-id": "true",
        "x-ms-version": "2020-06-12"
      },
      "RequestBody": null,
      "StatusCode": 201,
      "ResponseHeaders": {
        "Content-Length": "0",
<<<<<<< HEAD
        "Date": "Wed, 03 Feb 2021 02:12:10 GMT",
        "ETag": "\u00220x8D8C7E91D6005C6\u0022",
        "Last-Modified": "Wed, 03 Feb 2021 02:12:10 GMT",
=======
        "Date": "Wed, 17 Feb 2021 22:28:14 GMT",
        "ETag": "\u00220x8D8D393519FCF28\u0022",
        "Last-Modified": "Wed, 17 Feb 2021 22:28:15 GMT",
>>>>>>> 1814567d
        "Server": [
          "Windows-Azure-HDFS/1.0",
          "Microsoft-HTTPAPI/2.0"
        ],
        "x-ms-client-request-id": "2907cb2b-1a02-a9fc-30f9-1cb569d18192",
<<<<<<< HEAD
        "x-ms-request-id": "27a769a9-801f-0066-6ad1-f9307f000000",
=======
        "x-ms-request-id": "b048d994-201f-006f-577c-0575ac000000",
>>>>>>> 1814567d
        "x-ms-version": "2020-06-12"
      },
      "ResponseBody": []
    },
    {
      "RequestUri": "https://seannse.dfs.core.windows.net/test-filesystem-38f0f134-8268-022f-6441-f1fd5691f77c/test-file-6b22ec5b-da34-ed96-e299-15c022c40dad?action=append\u0026position=0",
      "RequestMethod": "PATCH",
      "RequestHeaders": {
        "Accept": "application/json",
        "Authorization": "Sanitized",
        "Content-Length": "1834",
        "Content-Type": "application/json",
        "User-Agent": [
<<<<<<< HEAD
          "azsdk-net-Storage.Files.DataLake/12.7.0-alpha.20210202.1",
          "(.NET Framework 4.8.4250.0; Microsoft Windows 10.0.19042 )"
        ],
        "x-ms-client-request-id": "56954b90-e3bc-69aa-ff00-2cf033ff1a5c",
        "x-ms-date": "Wed, 03 Feb 2021 02:12:09 GMT",
=======
          "azsdk-net-Storage.Files.DataLake/12.7.0-alpha.20210217.1",
          "(.NET 5.0.3; Microsoft Windows 10.0.19042)"
        ],
        "x-ms-client-request-id": "56954b90-e3bc-69aa-ff00-2cf033ff1a5c",
        "x-ms-date": "Wed, 17 Feb 2021 22:28:15 GMT",
>>>>>>> 1814567d
        "x-ms-return-client-request-id": "true",
        "x-ms-version": "2020-06-12"
      },
      "RequestBody": [
        "$\uFFFD\u0015i\uFFFD\u0016\uFFFD\uFFFD:\uFFFD\\\u0006\b\uFFFD48\uFFFD\uFFFD\u077B\u001D{x?\u000E\uFFFD\uFFFD\uFFFDT\uFFFD\uFFFD{\uFFFD\u001A\uFFFD\u0016\u003EX\t\uFFFD\uFFFDAsw\uFFFD?\uFFFD\uFFFD\uFFFDJ\uFFFDz\u002B\uFFFD\uFFFD\uFFFD\uFFFDZK7\uFFFDUh\uFFFD\u060A7\uFFFDd\u0022[V\uFFFD\uFFFDS:\u0005\uFFFD;^\u001E)U\uFFFD\u0014\tODqI?\uFFFD\f\uFFFD\u0019t\uFFFD\u015FH\b\uFFFDK\uFFFD\uFFFDw\uFFFD^8n\uFFFD\u000F\u001F\uFFFD\u0018\uFFFD\uFFFD\uFFFD\uFFFD:\uFFFDc\u001B\uFFFDxJ\u0001\uFFFD\uFFFDa?(\uFFFDV3\uFFFDy\uFFFD\uFFFDb\uFFFD\f\u0003\uFFFD0\uFFFD\u001F\uFFFDmt\uFFFD,\uFFFD\r",
        "\u0015\uFFFD0\uFFFDw,\uFFFD\uFFFDX\fA\uFFFD,\uFFFD\uFFFD\u0346H\uFFFDmI\uFFFD\u0060S\uFFFD\uFFFD\u002BFFki\u0012W\uFFFD@\uFFFD\uFFFD\uFFFD!q\uFFFDG\uFFFD\uFFFD\uFFFDH\uFFFD\uFFFD\u0560\uFFFD2c\uFFFD/(\uFFFDE\uFFFD\u0000_c\uFFFD/\uFFFDFU:\u001F\u0005\u0026\uFFFD\uFFFD\u00012i\uFFFDj\u001C\uFFFDq\uFFFD}\uFFFD\uFFFD\uFFFD \u0011\uFFFD\uFFFD;^p\\\uFFFD\uFFFDSV\uFFFDP2\uFFFD\uFFFD\u9268\uFFFD\uFFFD\uFFFD\uFFFD\u000E\u06E6]\uFFFDo\uFFFDO\uFFFD\u0026D\uFFFDN\uFFFD\uFFFD\u0018S\u001Ck\u0016w\uFFFD\uFFFDq\uFFFD%\uFFFD07B]\u0014\uFFFD\uFFFD_\uFFFD\u0013o\u0027Wi\u0006\u001F*\uFFFD\uFFFD1\u001F\uFFFD\uFFFD^\uFFFD\uFFFD\uFFFD\uFFFD*\uFFFD\uFFFD\u0017\uFFFD\u06F8\u0017W\uFFFD/\uFFFDi\u0011\u0005\uFFFD\uFFFD\u0014\uFFFDp\uFFFD\uFFFD\uFFFD\uFFFD\uFFFDtp\uFFFD\u4DC3\u001C*5\uFFFD\u0026W\uFFFD{\uFFFD\uFFFD\uFFFDb\uFFFD\uD857\uDD6F\uFFFDy\uFFFD|\uFFFD\u0027\uFFFD:i%\uFFFDgHps\u0010\uFFFD\uFFFDa44\u078Df\uFFFD\uFFFD\uFFFD\uFFFD\u003E\uFFFD\u0002N\uFFFD\uFFFD\u001Dj\u0007\u0006\u0022\u0003\uFFFD\uFFFD\uFFFD2\uFFFD\u0014h~SR\u0012\u001AC\uFFFDz\uFFFD\uFFFDJ\uFFFD\uFFFD\uFFFD\uFFFD\uFFFD\uFFFD\u0022U\uFFFD\uFFFDR\b\b\uFFFD\uFFFD^\uFFFD\uFFFD![z\uFFFD\uFFFD\u0002u\uFFFD\uFFFD\u000B=Fq\u007F\uFFFD#%]\u02A4\u0019\u000F\uFFFDk\uFFFD,KImf\uFFFD\uFFFD\u7290\uFFFD^i\uFFFDZ\u0010\uFFFD:JjA\uFFFDK\uFFFD\uFFFD\u0000\uFFFD\uFFFD\u0007L\uFFFD\u0019\uFFFD\uFFFD*\uFFFDE\uFFFD\u0026U^\uFFFD\uFFFD\uFFFD\u017B\uFFFDp\uFFFD\u0027\uFFFDK\u0001\uFFFDK\uFFFD\uFFFD\uFFFD\uFFFD\uFFFD\u0019\uFFFD\uFFFDD\uFFFDD\uFFFD\uFFFD0n\uFFFD\uFFFD$\u0014\uFFFD\uFFFD\uFFFD^\uFFFD\uFFFDF^Z\uFFFDw\uFFFD\u0018\u0015\uFFFDi\uFFFDY\uFFFDB\u003Ced\uFFFD\u0001\uFFFD\u0006\uFFFD?%{\u001C\u0027\uFFFDR\u0026\uFFFD/\u0005\uFFFD\uFFFD\uFFFD\uFFFD\uFFFDR,\uFFFDA\uFFFD\uFFFDR\u000F\uFFFD\uFFFD}\uFFFD\uFFFD];\uFFFDW\u001E4c[q\u002BY9B\u0006)\uFFFD\uFFFD\uFFFD\uFFFD\uFFFD\u076ETf\uFFFDx\\)\fE\u0014\u003E\uFFFD6A\uFFFD9F\uFFFDj?q\uFFFD\u0000F\b\uFFFD\uFFFD)k=U\uFFFD\uFFFD\u0012\uFFFD\uFFFDe\uFFFD\uFFFD\uFFFD:N\u002B\u0017\u001A{\f\uFFFD4j^\uFFFD\\\uFFFDk\uFFFDS \uFFFD\uFFFD\u0000\uFFFD\b\uFFFD\uFFFD\uFFFD#\uFFFD\u000E\u04DB\uFFFD\uFFFD\u0004#\uFFFD\uFFFD\u002B\uFFFDx\uFFFD\uFFFD\u0000\uFFFDpYR\uFFFD\uFFFDD\u0006\uFFFD=:\uFFFD#X\uFFFD\uFFFD\uFFFD2\u0026\uFFFD\uFFFD\uFFFD\uFFFD|H\u0017j\uFFFD\u0018{\uFFFD\u000B\uFFFD)N/\uFFFD|\uFFFD{\uFFFD\uFFFDEU\uFFFDu\uFFFD\uFFFD\uFFFD\uFFFD\uFFFD\uFFFD\uFFFDi\u001C\uFFFD\uFFFD\uFFFD^\uFFFD(N\uFFFD6\uFFFD/\r",
        "\uFFFD\n",
        "c\uFFFDk\uFFFD\uFFFD\u0007.\uFFFDu\uFFFD\u0484\uFFFD]\u001D\uFFFD\uFFFD=6\r",
        "\u0320\uFFFD\u001E\uFFFDS@\uFFFD\u000E\uFFFD\uFFFDh\uFFFD\uFFFD5\uFFFD$J#b\uFFFD\uFFFD\u0019#\uFFFDEN\uFFFD\uFFFDJ\uFFFD\uFFFD\uFFFD\uFFFD\u003E\uFFFD8M\uFFFDW\u01C7\uFFFD\uFFFD\u0016i\uFFFDS\u0027\u001D\u01C8\u001A\uFFFD\u001F\uDADD\uDF92\uFFFD\u0004N\uFFFD\uFFFD\u8A52\uFFFDHr\uFFFD\u05F1\u02DBe=Y\f\u0022Z\uFFFD\u02B2\uFFFDD\uFFFD\u0001\uFFFDJ;\uFFFD\uFFFD\uFFFDSx\uFFFD\uFFFD\uFFFDm\uFFFD\u003E\n",
        "\uFFFDV\uFFFD\uFFFDN9\uFFFD\uFFFD-\uFFFDpF\t\uFFFD#@\uFFFD\u0490\uFFFD\uFFFD6,\u001C\uFFFDx\u0022\uFFFDg\uFFFD\uFFFDJ\u001C\uFFFD\u0014[\uFFFDn\uFFFD\uFFFD\u0013\uFFFD\u000E\bJ\uFFFDJ\uFFFD3\uFFFDG^\r",
        "\u007F*\uFFFD\u001B\uFFFD\u0016\u0006M\uFFFD\uFFFD%)\u0018o\u01ED4J\uFFFD\uFFFDh(#\uFFFD\n",
        "..$\uFFFDN\u0005\u0003\uFFFD\uFFFD1\uFFFDR\uFFFD\uFFFD\fFc\u0016$\uFFFD1\uFFFD\uFFFD\uFFFD\uFFFDO\u007F\uFFFD\uFFFDV\u0006\u0001\u0011\uFFFD\uFFFD\uFFFD{"
      ],
      "StatusCode": 202,
      "ResponseHeaders": {
        "Content-Length": "0",
<<<<<<< HEAD
        "Date": "Wed, 03 Feb 2021 02:12:10 GMT",
=======
        "Date": "Wed, 17 Feb 2021 22:28:14 GMT",
>>>>>>> 1814567d
        "Server": [
          "Windows-Azure-HDFS/1.0",
          "Microsoft-HTTPAPI/2.0"
        ],
        "x-ms-client-request-id": "56954b90-e3bc-69aa-ff00-2cf033ff1a5c",
<<<<<<< HEAD
        "x-ms-request-id": "27a769ce-801f-0066-0fd1-f9307f000000",
=======
        "x-ms-request-id": "b048d9a0-201f-006f-637c-0575ac000000",
>>>>>>> 1814567d
        "x-ms-request-server-encrypted": "true",
        "x-ms-version": "2020-06-12"
      },
      "ResponseBody": []
    },
    {
      "RequestUri": "https://seannse.dfs.core.windows.net/test-filesystem-38f0f134-8268-022f-6441-f1fd5691f77c/test-file-6b22ec5b-da34-ed96-e299-15c022c40dad?action=flush\u0026position=1024",
      "RequestMethod": "PATCH",
      "RequestHeaders": {
        "Accept": "application/json",
        "Authorization": "Sanitized",
        "User-Agent": [
<<<<<<< HEAD
          "azsdk-net-Storage.Files.DataLake/12.7.0-alpha.20210202.1",
          "(.NET Framework 4.8.4250.0; Microsoft Windows 10.0.19042 )"
        ],
        "x-ms-client-request-id": "1e247cc9-2b3b-14d5-a923-ac3d57a0d737",
        "x-ms-date": "Wed, 03 Feb 2021 02:12:10 GMT",
=======
          "azsdk-net-Storage.Files.DataLake/12.7.0-alpha.20210217.1",
          "(.NET 5.0.3; Microsoft Windows 10.0.19042)"
        ],
        "x-ms-client-request-id": "1e247cc9-2b3b-14d5-a923-ac3d57a0d737",
        "x-ms-date": "Wed, 17 Feb 2021 22:28:15 GMT",
>>>>>>> 1814567d
        "x-ms-return-client-request-id": "true",
        "x-ms-version": "2020-06-12"
      },
      "RequestBody": null,
      "StatusCode": 200,
      "ResponseHeaders": {
        "Content-Length": "0",
<<<<<<< HEAD
        "Date": "Wed, 03 Feb 2021 02:12:11 GMT",
        "ETag": "\u00220x8D8C7E91D8CFA0D\u0022",
        "Last-Modified": "Wed, 03 Feb 2021 02:12:11 GMT",
=======
        "Date": "Wed, 17 Feb 2021 22:28:15 GMT",
        "ETag": "\u00220x8D8D39351C05BD1\u0022",
        "Last-Modified": "Wed, 17 Feb 2021 22:28:15 GMT",
>>>>>>> 1814567d
        "Server": [
          "Windows-Azure-HDFS/1.0",
          "Microsoft-HTTPAPI/2.0"
        ],
        "x-ms-client-request-id": "1e247cc9-2b3b-14d5-a923-ac3d57a0d737",
<<<<<<< HEAD
        "x-ms-request-id": "27a769f6-801f-0066-37d1-f9307f000000",
=======
        "x-ms-request-id": "b048d9b2-201f-006f-757c-0575ac000000",
>>>>>>> 1814567d
        "x-ms-request-server-encrypted": "false",
        "x-ms-version": "2020-06-12"
      },
      "ResponseBody": []
    },
    {
      "RequestUri": "https://seannse.blob.core.windows.net/test-filesystem-38f0f134-8268-022f-6441-f1fd5691f77c/test-file-6b22ec5b-da34-ed96-e299-15c022c40dad",
      "RequestMethod": "GET",
      "RequestHeaders": {
        "Accept": "application/xml",
        "Authorization": "Sanitized",
<<<<<<< HEAD
        "If-Modified-Since": "Tue, 02 Feb 2021 02:12:07 GMT",
        "User-Agent": [
          "azsdk-net-Storage.Files.DataLake/12.7.0-alpha.20210202.1",
          "(.NET Framework 4.8.4250.0; Microsoft Windows 10.0.19042 )"
        ],
        "x-ms-client-request-id": "b72666f2-fbda-9220-d61d-bf91af4f4e99",
        "x-ms-date": "Wed, 03 Feb 2021 02:12:10 GMT",
=======
        "If-Modified-Since": "Tue, 16 Feb 2021 22:28:14 GMT",
        "User-Agent": [
          "azsdk-net-Storage.Files.DataLake/12.7.0-alpha.20210217.1",
          "(.NET 5.0.3; Microsoft Windows 10.0.19042)"
        ],
        "x-ms-client-request-id": "b72666f2-fbda-9220-d61d-bf91af4f4e99",
        "x-ms-date": "Wed, 17 Feb 2021 22:28:15 GMT",
>>>>>>> 1814567d
        "x-ms-return-client-request-id": "true",
        "x-ms-version": "2020-06-12"
      },
      "RequestBody": null,
      "StatusCode": 200,
      "ResponseHeaders": {
        "Accept-Ranges": "bytes",
        "Content-Length": "1024",
        "Content-Type": "application/octet-stream",
<<<<<<< HEAD
        "Date": "Wed, 03 Feb 2021 02:12:10 GMT",
        "ETag": "\u00220x8D8C7E91D8CFA0D\u0022",
        "Last-Modified": "Wed, 03 Feb 2021 02:12:11 GMT",
=======
        "Date": "Wed, 17 Feb 2021 22:28:15 GMT",
        "ETag": "\u00220x8D8D39351C05BD1\u0022",
        "Last-Modified": "Wed, 17 Feb 2021 22:28:15 GMT",
>>>>>>> 1814567d
        "Server": [
          "Windows-Azure-Blob/1.0",
          "Microsoft-HTTPAPI/2.0"
        ],
        "x-ms-blob-type": "BlockBlob",
        "x-ms-client-request-id": "b72666f2-fbda-9220-d61d-bf91af4f4e99",
<<<<<<< HEAD
        "x-ms-creation-time": "Wed, 03 Feb 2021 02:12:10 GMT",
=======
        "x-ms-creation-time": "Wed, 17 Feb 2021 22:28:15 GMT",
>>>>>>> 1814567d
        "x-ms-group": "$superuser",
        "x-ms-lease-state": "available",
        "x-ms-lease-status": "unlocked",
        "x-ms-owner": "$superuser",
        "x-ms-permissions": "rw-r-----",
<<<<<<< HEAD
        "x-ms-request-id": "159e749e-b01e-000f-69d1-f90933000000",
=======
        "x-ms-request-id": "6580b4ec-801e-0092-3c7c-05fb89000000",
>>>>>>> 1814567d
        "x-ms-server-encrypted": "true",
        "x-ms-version": "2020-06-12"
      },
      "ResponseBody": "JP4VaeoWrak6kFwGCO80OJmv3bsde3g/Dp7f2VTS44R70BrPFj5YCe3JQXN30z/BsP5KznorjKiG1lpLN9RVaK3YijfVZCJbVtPNUzoFxzteHilVhxQJT0RxST/jDNIZdNjFn0gI60vb73enXjhugQ8f7Rir/\u002BCYzzryYxvjeEoBtN9hPyjzVjPdeZidYvEMA8cwxB\u002B6bXT4LNANFYgw\u002BHcspalYDEHnLJblzYZI\u002Bm1J5mBTs7QrRkZraRJX5UCqrYEhcbxHs/aFSJeI1aDurzJjxC8o3EXDAF9j7aMvj0ZVOh8FJomwATJpzWoco3Gmfbng9CARgtE7XnBc5MZTVrlQMpuA6YmossL8vg7bpl3tvW/pT5omRLdOycgYUxxrFnewy3HWJZQwN0JdFMTCX7cTbydXaQYfKu3jMR/Aj16mkaeXKtvsF5fbuBdXyC/zjGkRBeT1FK1wkaCD8vN0cKfkt4McKjXcJlePe7Dvx2K\u002B8KW1r4p5sHz6J5k6aSWkZ0hwcxCs1mE0NN6NZpn8gck\u002BxAJOvsAdagcGIgObob0y6xRoflNSEhpDgXqr60rj/aXQ/KQiVaiHUggIpbNemZMhW3qFlAJ167LoCz1GcX\u002B9IyVdyqQZD5Zr4CxLSW1m5OfnipDPXmmjWhDxOkpqQeCJS4GOAM7uB0zkGbTWKqJFgSZVXufu7cW7unCUJ9RLAZ5Lwf3r2OQZ\u002BYJE60S1zDBurLgkFOL5ml670kZeWt93mBgVi2mlWalCPGVkqgGABu4/JXscJ\u002By7UiaeLwWeup6jzVIsn0HHyFIP4dd9lPBdO8xXHjRjW3ErWTlCBimkpIHHwd2uVGaseFwpDEUUPr02QfQ5RpxqP3HhAEYIhMIpaz1VttMSruZlq6XXOk4rFxp7DMU0al7lXIFrzVMgpPOaAKEIvojpI5IO05v2kgQjtukrjHj99ADfcFlSpuGSRAaxPTqtI1iSkugyJpbD7sp8SBdq9Rh7nQugKU4vl3yxe4\u002BURVXKdZKQmPqPys5pHIGO1V7KKE7uNp8vDfkKY/prgKoHLql1stKE2V0d69I9Ng3MoMEe51NApg61m2iZhjX/JEojYu3YGSOLRU7x0ErN8dbsPsI4TZhXx4eavxZp6lMnHceIGtQf84eekqEETtXE6KmSrEhyx9exy5tlPVkMIlr7yrKDRNcBzEo7mrr2U3iy1tdt1z4KtVbw1k45ubUtkXBGCYQjQKPSkN/9Niwcungis2eCn0oc8BRbk26IyBOUDghKsEr0jpUzmkdeDX8q0xvWFgZNqvIlKRhvx600SsfMaCgj0QouLiTSTgUDvuOVMb9SsbIMRmMWJIYxhMfn/k9/kaRWBgERqOjhew=="
    },
    {
      "RequestUri": "https://seannse.blob.core.windows.net/test-filesystem-38f0f134-8268-022f-6441-f1fd5691f77c?restype=container",
      "RequestMethod": "DELETE",
      "RequestHeaders": {
        "Accept": "application/xml",
        "Authorization": "Sanitized",
<<<<<<< HEAD
        "traceparent": "00-0ba01fba0f32cd4682f1e70b68f54a87-5fd6f4b5aec23647-00",
        "User-Agent": [
          "azsdk-net-Storage.Files.DataLake/12.7.0-alpha.20210202.1",
          "(.NET Framework 4.8.4250.0; Microsoft Windows 10.0.19042 )"
        ],
        "x-ms-client-request-id": "f04ab496-2079-875c-c1a5-191b0759856f",
        "x-ms-date": "Wed, 03 Feb 2021 02:12:10 GMT",
=======
        "traceparent": "00-cdf171bcac04cf4898032ec26635bc0a-c38f92f74cf30948-00",
        "User-Agent": [
          "azsdk-net-Storage.Files.DataLake/12.7.0-alpha.20210217.1",
          "(.NET 5.0.3; Microsoft Windows 10.0.19042)"
        ],
        "x-ms-client-request-id": "f04ab496-2079-875c-c1a5-191b0759856f",
        "x-ms-date": "Wed, 17 Feb 2021 22:28:16 GMT",
>>>>>>> 1814567d
        "x-ms-return-client-request-id": "true",
        "x-ms-version": "2020-06-12"
      },
      "RequestBody": null,
      "StatusCode": 202,
      "ResponseHeaders": {
        "Content-Length": "0",
<<<<<<< HEAD
        "Date": "Wed, 03 Feb 2021 02:12:10 GMT",
=======
        "Date": "Wed, 17 Feb 2021 22:28:15 GMT",
>>>>>>> 1814567d
        "Server": [
          "Windows-Azure-Blob/1.0",
          "Microsoft-HTTPAPI/2.0"
        ],
        "x-ms-client-request-id": "f04ab496-2079-875c-c1a5-191b0759856f",
<<<<<<< HEAD
        "x-ms-request-id": "159e7562-b01e-000f-25d1-f90933000000",
=======
        "x-ms-request-id": "6580b53c-801e-0092-027c-05fb89000000",
>>>>>>> 1814567d
        "x-ms-version": "2020-06-12"
      },
      "ResponseBody": []
    },
    {
      "RequestUri": "https://seannse.blob.core.windows.net/test-filesystem-359b829f-9165-d529-da23-25ea9cd284c0?restype=container",
      "RequestMethod": "PUT",
      "RequestHeaders": {
        "Accept": "application/xml",
        "Authorization": "Sanitized",
<<<<<<< HEAD
        "traceparent": "00-300e7a0c2b5f1946af517296522f7269-f6782fd6a4bfea41-00",
        "User-Agent": [
          "azsdk-net-Storage.Files.DataLake/12.7.0-alpha.20210202.1",
          "(.NET Framework 4.8.4250.0; Microsoft Windows 10.0.19042 )"
        ],
        "x-ms-blob-public-access": "container",
        "x-ms-client-request-id": "8badef6a-ee79-05fe-8a74-1656fa71ebee",
        "x-ms-date": "Wed, 03 Feb 2021 02:12:10 GMT",
=======
        "traceparent": "00-0ecd7d60e47b9a40a87278cf78aeb6d3-b1de3ec8dbee1e4f-00",
        "User-Agent": [
          "azsdk-net-Storage.Files.DataLake/12.7.0-alpha.20210217.1",
          "(.NET 5.0.3; Microsoft Windows 10.0.19042)"
        ],
        "x-ms-blob-public-access": "container",
        "x-ms-client-request-id": "8badef6a-ee79-05fe-8a74-1656fa71ebee",
        "x-ms-date": "Wed, 17 Feb 2021 22:28:16 GMT",
>>>>>>> 1814567d
        "x-ms-return-client-request-id": "true",
        "x-ms-version": "2020-06-12"
      },
      "RequestBody": null,
      "StatusCode": 201,
      "ResponseHeaders": {
        "Content-Length": "0",
<<<<<<< HEAD
        "Date": "Wed, 03 Feb 2021 02:12:11 GMT",
        "ETag": "\u00220x8D8C7E91DE2521E\u0022",
        "Last-Modified": "Wed, 03 Feb 2021 02:12:11 GMT",
=======
        "Date": "Wed, 17 Feb 2021 22:28:15 GMT",
        "ETag": "\u00220x8D8D393520A783D\u0022",
        "Last-Modified": "Wed, 17 Feb 2021 22:28:16 GMT",
>>>>>>> 1814567d
        "Server": [
          "Windows-Azure-Blob/1.0",
          "Microsoft-HTTPAPI/2.0"
        ],
        "x-ms-client-request-id": "8badef6a-ee79-05fe-8a74-1656fa71ebee",
<<<<<<< HEAD
        "x-ms-request-id": "2c5d6d41-d01e-0019-4ad1-f9ffe4000000",
=======
        "x-ms-request-id": "8f339eb2-f01e-0098-1a7c-055f3e000000",
>>>>>>> 1814567d
        "x-ms-version": "2020-06-12"
      },
      "ResponseBody": []
    },
    {
      "RequestUri": "https://seannse.dfs.core.windows.net/test-filesystem-359b829f-9165-d529-da23-25ea9cd284c0/test-file-b41fa875-a77b-5ad3-cdc5-3dadb0c71b95?resource=file",
      "RequestMethod": "PUT",
      "RequestHeaders": {
        "Accept": "application/json",
        "Authorization": "Sanitized",
<<<<<<< HEAD
        "traceparent": "00-30985eafc1fd8345993b74b7b4441c16-1189826eaccd3d4b-00",
        "User-Agent": [
          "azsdk-net-Storage.Files.DataLake/12.7.0-alpha.20210202.1",
          "(.NET Framework 4.8.4250.0; Microsoft Windows 10.0.19042 )"
        ],
        "x-ms-client-request-id": "c8f09e8b-d2c0-80b9-c75c-749df46c0d9b",
        "x-ms-date": "Wed, 03 Feb 2021 02:12:10 GMT",
=======
        "traceparent": "00-0b9cf298f7a51143b19358ee13aa6584-6ced49b04d71974b-00",
        "User-Agent": [
          "azsdk-net-Storage.Files.DataLake/12.7.0-alpha.20210217.1",
          "(.NET 5.0.3; Microsoft Windows 10.0.19042)"
        ],
        "x-ms-client-request-id": "c8f09e8b-d2c0-80b9-c75c-749df46c0d9b",
        "x-ms-date": "Wed, 17 Feb 2021 22:28:16 GMT",
>>>>>>> 1814567d
        "x-ms-return-client-request-id": "true",
        "x-ms-version": "2020-06-12"
      },
      "RequestBody": null,
      "StatusCode": 201,
      "ResponseHeaders": {
        "Content-Length": "0",
<<<<<<< HEAD
        "Date": "Wed, 03 Feb 2021 02:12:11 GMT",
        "ETag": "\u00220x8D8C7E91E2081F8\u0022",
        "Last-Modified": "Wed, 03 Feb 2021 02:12:11 GMT",
=======
        "Date": "Wed, 17 Feb 2021 22:28:16 GMT",
        "ETag": "\u00220x8D8D393523F5CC4\u0022",
        "Last-Modified": "Wed, 17 Feb 2021 22:28:16 GMT",
>>>>>>> 1814567d
        "Server": [
          "Windows-Azure-HDFS/1.0",
          "Microsoft-HTTPAPI/2.0"
        ],
        "x-ms-client-request-id": "c8f09e8b-d2c0-80b9-c75c-749df46c0d9b",
<<<<<<< HEAD
        "x-ms-request-id": "be5408f7-b01f-000f-69d1-f90933000000",
=======
        "x-ms-request-id": "1bbeeeda-301f-0087-7d7c-05ec3a000000",
>>>>>>> 1814567d
        "x-ms-version": "2020-06-12"
      },
      "ResponseBody": []
    },
    {
      "RequestUri": "https://seannse.dfs.core.windows.net/test-filesystem-359b829f-9165-d529-da23-25ea9cd284c0/test-file-b41fa875-a77b-5ad3-cdc5-3dadb0c71b95?action=append\u0026position=0",
      "RequestMethod": "PATCH",
      "RequestHeaders": {
        "Accept": "application/json",
        "Authorization": "Sanitized",
        "Content-Length": "1829",
        "Content-Type": "application/json",
        "User-Agent": [
<<<<<<< HEAD
          "azsdk-net-Storage.Files.DataLake/12.7.0-alpha.20210202.1",
          "(.NET Framework 4.8.4250.0; Microsoft Windows 10.0.19042 )"
        ],
        "x-ms-client-request-id": "11212ca4-53d6-f7d5-db9e-1e53de99c3c7",
        "x-ms-date": "Wed, 03 Feb 2021 02:12:11 GMT",
=======
          "azsdk-net-Storage.Files.DataLake/12.7.0-alpha.20210217.1",
          "(.NET 5.0.3; Microsoft Windows 10.0.19042)"
        ],
        "x-ms-client-request-id": "11212ca4-53d6-f7d5-db9e-1e53de99c3c7",
        "x-ms-date": "Wed, 17 Feb 2021 22:28:16 GMT",
>>>>>>> 1814567d
        "x-ms-return-client-request-id": "true",
        "x-ms-version": "2020-06-12"
      },
      "RequestBody": [
        "!Y\u0022\uFFFD^\uFFFDjAb\uFFFD\uFFFD\fV\u0000\uFFFDj\u0027\uFFFD\u007F\uFFFD%\uFFFDG\u000B]\uFFFDp\uFFFDG\uFFFD\t\uFFFDmL\u0007\uFFFDMP\uFFFD\uFFFDl(\uFFFD\u0018\uD97C\uDEA2\uFFFD.\f\uFFFD\u003E\uFFFD)\u0011\u0017Mi\u001A\uFFFD\uFFFD\uFFFD\uFFFD\uFFFD\n",
        "\uFFFD\u0027\u001C\uFFFD\u0014\uFFFD\u0027\uFFFD\uFFFDe\uFFFDlE\uFFFD\uD6DB\uFFFD\uFFFD.\uFFFD\u07586\u0003o\u01AAr\uFFFDR0S\uFFFD\uFFFD{\uFFFDW\uFFFDQ\u0017\u0010Y\uFFFD#\uFFFD#4\uFFFD^\uFFFD\uFFFD\uFFFDo\uFFFD\u001B\uFFFD\uFFFD\u04E4\uFFFD|E?\u0013\uFFFD\u0019\uFFFDTq\n",
        "D\u0004\uFFFD\u0017r\uFFFD\uFFFD\u0013\u0022L\uFFFD\uFFFD\u0014\uFFFD\uFFFDF\uFFFD\u001Dv\uFFFD\uFFFDSx\uFFFD\uFFFD\u0019\uFFFDa\u01C2\uFFFD{S\uFFFD\uFFFD?X\u0014\uFFFD\uFFFD\u04B1XG\uFFFD1\uFFFDS|5\uFFFD\u0744_\uFFFD\uFFFD2|\uFFFDjU\uFFFDZ\u0271B\uFFFD\uFFFD1\u0007\uFFFD\b\uFFFDL\uFFFD\uFFFD\uFFFD1\u06D8mD\uFFFD\uFFFD\u0002\uFFFD\uFFFD\uFFFD\uFFFD\f\uFFFDl,L W\uFFFD\uFFFD}q\uFFFD\u0022t\uFFFD|\uFFFD7\uFFFD\uFFFD\u0001\uFFFD\u000F\uFFFD\u0011\uFFFD\uFFFD\u02EEJ\uFFFD\uFFFDT\uFFFD\uFFFD\uFFFD\uFFFD\u0000\uFFFDyk\uFFFD^\u0027\uFFFD!p\uFFFD\u0004\uFFFDl\u0006%\u000B;]/;S\uFFFD\uFFFD\uFFFD2\uFFFD\uFFFD\uFFFDz\uFFFD\uFFFDJ7\uFFFDvKeB\uFFFDb\uFFFD\\\uFFFDI\uFFFD\uFFFD\u0060\uFFFD.\uFFFDr=\uFFFD\uFFFDd\uAA33,\uFFFD\uFFFDS\uFFFD\u9879\uFFFD\uFFFD\uFFFD\u06A5\uFFFDv\uFFFDK\uFFFD\uFFFDy\u003E\uFFFDC\u0011\uFFFD\uFFFD\uFFFD\uFFFD\uFFFDqi\uFFFD\uFFFD\uFFFD\u0016c\uFFFD\uFFFDf\uFFFD\uFFFD\uFFFD\u0001\uFFFDLTIy\u01B7yl\u003C/t\uFFFD?\uFFFD\uFFFDj_\uFFFD\uFFFD\u00165\u00056\uFFFD\uFFFD\u0013\u0017\uFFFD\uFFFD\uFFFD\uFFFDN\uFFFD\uFFFD\uFFFDJA\u0010\uFFFD\u000F\uFFFD\uFFFDNs=\uFFFD#\u0019\uFFFD\uFFFD\uFFFD\uFFFD\uFFFD\uFFFDG\u001DV\uFFFD\uFFFD\uFFFD\uFFFD\u06C7^\u0026\u07BD\uFFFDi)N \uFFFD\u001E8\uFFFD\u00F4Q\uFFFD\uFFFD\u01D6\u001D%Q\uFFFD\uFFFD}-\uFFFDy*p-!\uFFFD\u0015\u0017\uFFFDfB~\uFFFDI\uFFFD\u0019\uFFFDS\uFFFDZ\uFFFDE\u00E1\u0002Ej9\uFFFD#\uFFFDY\u003C?\uFFFD\uFFFDs\uFFFD\u0017\uEB5D\uFFFD\uFFFD\uFFFDH\uFFFD\u04DA8\uFFFD\uFFFD\uFFFDH4g\uFFFD*\uFFFD]\uFFFDC\uFFFD\uFFFD\uFFFDB\uFFFDt\uFFFD\uFFFD\uFFFD\u003C\uFFFD\uFFFD\u0004\uFFFD9\u5E41\uFFFD\uFFFD\uFFFD5$li\uFFFD\uFFFD\uFFFD\uFFFD\uFFFD;\uFFFD\uFFFDZ\r",
        "\uFFFD\uFFFD\u00061^\u0005\uFFFD\u0012fJ%C\uFFFD.\uFFFDqZ\uFFFD\u003C\uFFFD[z}\u061B\uFFFD\u0006\u0001\u0016\u0000\u0010\u06AA\uFFFDM\u0014\uFFFDO7\uFFFD\b#\uFFFD!D\uFFFD\u0014\u0060\uFFFDT\uFFFD\u0295\uFFFD\uFFFDpT.\uFFFD\uFFFD\uFFFD\uFFFD\uFFFDe9K\uFFFD\uFFFD\uFFFD\u057D\u000B\uFFFD\uFFFD\uFFFD8\uFFFD[\uFFFD\u8FE5F\uFFFD FD\uFFFD\uFFFD\u077F\uFFFD\uFFFD\uFFFD\uFFFDv\u0027Y\uFFFD\uFFFD\u001A\u0022\uFFFD\uFFFD\uFFFD:\uFFFD\u0013y\uFFFD\uFFFD\uFFFD\uFFFD\uFFFDYK:D\uFFFD\u0006\uFFFD\b\u0003\u00159Q\uFFFD\u0006(\u0010bs\uFFFD\u035D%a*J\u000BP\uFFFDo\u0027\uFFFD\uFFFD\u000B\uFFFDB\u002B\uFFFD\u0014\uFFFD\uFFFDx\u0019}\uFFFD]\uFFFDW\uFFFD\uFFFDiS\uFFFD\uFFFD\uFFFD-4\uFFFD\u000F\uFFFD\u7DBD\uFFFD\uFFFDNOE\u0001\uFFFD\uFFFD#M}\uFFFDU\uFFFD\uFFFD\uFFFD\uFFFD\u01B3b\uFFFD\u0005\uFFFDA\uFFFD,\uFFFD\u000EB\uFFFD\u001A\u000E\u003C\uFFFD\u007F\uFFFD\uFFFD\u000E=V*\uFFFDF\u0005\u0007W\uFFFD\uFFFD\uFFFDWA33S\u0114\u0006\fd\u0019N\uFFFD\uFFFDD3ok\uFFFD\u0004\u0005\u0010\uFFFD\uFFFD]7\n",
        "\uFFFD\uFFFD:\uFFFD\uFFFD\t\uFFFD\uFFFD\uFFFD\uFFFD\uFFFD\uFFFD\uFFFDt\uFFFD$\bu3\u0001\u0497\uFFFD\uFFFDG\uFFFD\uFFFD\uFFFD\u001B\uFFFD\uFFFD8\uFFFD\uFFFDxD3\u0427M\uFFFD\uFFFD\uFFFD\u0019j\uFFFD\u0015dU\uFFFD\u05BD\uFFFD\uFFFD\uFFFD\uFFFDe\uFFFD\uFFFD\u001A;\u0004\uFFFD=\u0016b\uFFFD\u05EB\uFFFDBcY\uFFFD\u0002hO\uFFFD\u001C\uFFFDlF\uFFFDY\uFFFD\u0016;0\u002B\uFFFD\uFFFD8-\uFFFD\u0012\uFFFD\uFFFDd\u0002\u0007\uFFFD\u003E\uFFFD\uFFFD\uFFFDsdx\uFFFD\u003E\u0060\uFFFD\uFFFD\uFFFD\uFFFD\uFFFDsZ\u0000\u0027q\uFFFD\uFFFD\uFFFD\n",
        "5\uFFFDrr\uFFFD\uFFFD\u0014\uFFFD-\uFFFD\uFFFD\uFFFDo\uFFFD\u00D0\uFFFDg\u0005Y5\uFFFD\u001D\u000BB\n",
        "\u0002\u07C8\uFFFD\u05ACv=\uFFFD\u0005-\uFFFDvP\uFFFDF\u007Fg\uFFFD\uFFFD\uFFFDNd\uFFFD{\u07F0\uFFFD\uFFFDUfp\uFFFD5\u0027\uFFFD\uFFFDAc2\u0019\uFFFDba\uFFFD\uFFFD\u0060\uFFFD"
      ],
      "StatusCode": 202,
      "ResponseHeaders": {
        "Content-Length": "0",
<<<<<<< HEAD
        "Date": "Wed, 03 Feb 2021 02:12:11 GMT",
=======
        "Date": "Wed, 17 Feb 2021 22:28:16 GMT",
>>>>>>> 1814567d
        "Server": [
          "Windows-Azure-HDFS/1.0",
          "Microsoft-HTTPAPI/2.0"
        ],
        "x-ms-client-request-id": "11212ca4-53d6-f7d5-db9e-1e53de99c3c7",
<<<<<<< HEAD
        "x-ms-request-id": "be5408ff-b01f-000f-71d1-f90933000000",
=======
        "x-ms-request-id": "1bbeeee5-301f-0087-087c-05ec3a000000",
>>>>>>> 1814567d
        "x-ms-request-server-encrypted": "true",
        "x-ms-version": "2020-06-12"
      },
      "ResponseBody": []
    },
    {
      "RequestUri": "https://seannse.dfs.core.windows.net/test-filesystem-359b829f-9165-d529-da23-25ea9cd284c0/test-file-b41fa875-a77b-5ad3-cdc5-3dadb0c71b95?action=flush\u0026position=1024",
      "RequestMethod": "PATCH",
      "RequestHeaders": {
        "Accept": "application/json",
        "Authorization": "Sanitized",
        "User-Agent": [
<<<<<<< HEAD
          "azsdk-net-Storage.Files.DataLake/12.7.0-alpha.20210202.1",
          "(.NET Framework 4.8.4250.0; Microsoft Windows 10.0.19042 )"
        ],
        "x-ms-client-request-id": "c8f9d38c-fc4a-f2c4-86f2-1f315db343d7",
        "x-ms-date": "Wed, 03 Feb 2021 02:12:11 GMT",
=======
          "azsdk-net-Storage.Files.DataLake/12.7.0-alpha.20210217.1",
          "(.NET 5.0.3; Microsoft Windows 10.0.19042)"
        ],
        "x-ms-client-request-id": "c8f9d38c-fc4a-f2c4-86f2-1f315db343d7",
        "x-ms-date": "Wed, 17 Feb 2021 22:28:16 GMT",
>>>>>>> 1814567d
        "x-ms-return-client-request-id": "true",
        "x-ms-version": "2020-06-12"
      },
      "RequestBody": null,
      "StatusCode": 200,
      "ResponseHeaders": {
        "Content-Length": "0",
<<<<<<< HEAD
        "Date": "Wed, 03 Feb 2021 02:12:11 GMT",
        "ETag": "\u00220x8D8C7E91E4E06CF\u0022",
        "Last-Modified": "Wed, 03 Feb 2021 02:12:12 GMT",
=======
        "Date": "Wed, 17 Feb 2021 22:28:16 GMT",
        "ETag": "\u00220x8D8D393525AD833\u0022",
        "Last-Modified": "Wed, 17 Feb 2021 22:28:16 GMT",
>>>>>>> 1814567d
        "Server": [
          "Windows-Azure-HDFS/1.0",
          "Microsoft-HTTPAPI/2.0"
        ],
        "x-ms-client-request-id": "c8f9d38c-fc4a-f2c4-86f2-1f315db343d7",
<<<<<<< HEAD
        "x-ms-request-id": "be54090a-b01f-000f-7cd1-f90933000000",
=======
        "x-ms-request-id": "1bbeeef0-301f-0087-137c-05ec3a000000",
>>>>>>> 1814567d
        "x-ms-request-server-encrypted": "false",
        "x-ms-version": "2020-06-12"
      },
      "ResponseBody": []
    },
    {
      "RequestUri": "https://seannse.blob.core.windows.net/test-filesystem-359b829f-9165-d529-da23-25ea9cd284c0/test-file-b41fa875-a77b-5ad3-cdc5-3dadb0c71b95",
      "RequestMethod": "GET",
      "RequestHeaders": {
        "Accept": "application/xml",
        "Authorization": "Sanitized",
<<<<<<< HEAD
        "If-Unmodified-Since": "Thu, 04 Feb 2021 02:12:07 GMT",
        "User-Agent": [
          "azsdk-net-Storage.Files.DataLake/12.7.0-alpha.20210202.1",
          "(.NET Framework 4.8.4250.0; Microsoft Windows 10.0.19042 )"
        ],
        "x-ms-client-request-id": "0bc7cc47-fa9f-9c7d-1e25-a84f060eb2e4",
        "x-ms-date": "Wed, 03 Feb 2021 02:12:11 GMT",
=======
        "If-Unmodified-Since": "Thu, 18 Feb 2021 22:28:14 GMT",
        "User-Agent": [
          "azsdk-net-Storage.Files.DataLake/12.7.0-alpha.20210217.1",
          "(.NET 5.0.3; Microsoft Windows 10.0.19042)"
        ],
        "x-ms-client-request-id": "0bc7cc47-fa9f-9c7d-1e25-a84f060eb2e4",
        "x-ms-date": "Wed, 17 Feb 2021 22:28:16 GMT",
>>>>>>> 1814567d
        "x-ms-return-client-request-id": "true",
        "x-ms-version": "2020-06-12"
      },
      "RequestBody": null,
      "StatusCode": 200,
      "ResponseHeaders": {
        "Accept-Ranges": "bytes",
        "Content-Length": "1024",
        "Content-Type": "application/octet-stream",
<<<<<<< HEAD
        "Date": "Wed, 03 Feb 2021 02:12:11 GMT",
        "ETag": "\u00220x8D8C7E91E4E06CF\u0022",
        "Last-Modified": "Wed, 03 Feb 2021 02:12:12 GMT",
=======
        "Date": "Wed, 17 Feb 2021 22:28:16 GMT",
        "ETag": "\u00220x8D8D393525AD833\u0022",
        "Last-Modified": "Wed, 17 Feb 2021 22:28:16 GMT",
>>>>>>> 1814567d
        "Server": [
          "Windows-Azure-Blob/1.0",
          "Microsoft-HTTPAPI/2.0"
        ],
        "x-ms-blob-type": "BlockBlob",
        "x-ms-client-request-id": "0bc7cc47-fa9f-9c7d-1e25-a84f060eb2e4",
<<<<<<< HEAD
        "x-ms-creation-time": "Wed, 03 Feb 2021 02:12:11 GMT",
=======
        "x-ms-creation-time": "Wed, 17 Feb 2021 22:28:16 GMT",
>>>>>>> 1814567d
        "x-ms-group": "$superuser",
        "x-ms-lease-state": "available",
        "x-ms-lease-status": "unlocked",
        "x-ms-owner": "$superuser",
        "x-ms-permissions": "rw-r-----",
<<<<<<< HEAD
        "x-ms-request-id": "2c5d70e7-d01e-0019-18d1-f9ffe4000000",
=======
        "x-ms-request-id": "8f339fe5-f01e-0098-327c-055f3e000000",
>>>>>>> 1814567d
        "x-ms-server-encrypted": "true",
        "x-ms-version": "2020-06-12"
      },
      "ResponseBody": "IVkiq16KakFimNUMVgDRaifuf6wl\u002BEcLXfVwkEfKCe5tTAeqTVDZ4IVsKOEY8a\u002BKoqwuDPE\u002BySkRF01pGtr5mI/nngr5JxzXFJ8nuM9l82xF5e2bm/z9LoPdmDYDb8aqcpBSMFOkkXuQV/dRFxBZqyPhIzTtXv2S6m\u002BHG47l06TZfEU/E8IZoVRxCkQEqxdyhO0TIkyRvRSTv0bjHXbtq4NTeJrKGZhhx4Lge1O4jj9YFJah0rFYR78xrFN8NYTdhF/BsTJ8p2pVsVrJsULA2jEHigjfTNnR\u002BjHbmG1E5ZL\u002BAvfz9twM3GwsTCBXjpZ9cdIidKt8/jeG8LcBoA/9EczIy65KzeNU\u002Bq6bswC4eWubXiebIXDmggS/bAYlCztdLztTj8PnMqTuznr94Eo3znZLZULnYu9c4UmpimDcLu9yPYTFZOqosyyDrFP16aG5iJ6Q2qX5ds1L9615PqdDEZ\u002BLiqPGcWmLo7IWY7WcZvio7wHBTFRJeca3eWw8L3SEP5u0al/98xY1BTby4xMXr5G10E6mgsRKQRDdD/j8TnM9kSMZ5/uYq/zrjEcdVpazn8rbh14m3r3WaSlOIOMeOLbDtFHv/seWHSVRuvZ9Lep5KnAtIccVF7NmQn7RSYsZzFOQWqJFw6ECRWo51CPHWTw/1fVz8BfurZ2dibtIxNOaOO6i7NJINGfPKttd20OQnulCknSVpdw8oqwEpznluYGWn5s1JGxp9qCOpMU7kdJaDevRBjFeBZMSZkolQ4wu6XFaxzynW3p92JvTBgEWABDaqppNFLNPN5oII74hRLMUYLpU4MqVsrFwVC6Vi/6R\u002B2U5S5nx4NW9C4\u002Bhnzi7W5Pov6VGwSBGRPfo3b\u002BEuaybdidZ6PkaIoDlltU69BN5tfiarctZSzpE8gahCAMVOVHiBigQYnOazZ0lYSpKC1DkbyfH6gvhQivtFPXyeBl9z12DV\u002B7raVOF/98tNOkP\u002Bue2vZnbTk9FAcP8I019qFWEp5HNxrNi\u002BAXUQeossw5C3hoOPLt/oYEOPVYq7kYFB1eKqYxXQTMzU8SUBgxkGU61ukQzb2uZBAUQv4hdNwq/zjqSoQmB6pzm2uj365t0qSQIdTMB0pfr8aSGR4Kr1Ru51DjS0nhEM9CnTZWCohlqnBVkVcLWvfyip7Bl\u002B6IaOwTMPRZioderw0JjWYQCaE\u002BLHKtsRoBZ4xY7MCvI3zgtjRKQtmQCB/o\u002BuZGAc2R4nz5g2d73rfSEc1oAJ3Gr4uQKNctycrLqiBSwLY3u2W\u002Byw5DsZwVZNeAdC0IKAt\u002BIktasdj2YBS2LdlDJRn9nlZrqTmThv3vfsP/rVWZw4IY1J5q3QWMyGb1iYfG0j\u002B9gtg=="
    },
    {
      "RequestUri": "https://seannse.blob.core.windows.net/test-filesystem-359b829f-9165-d529-da23-25ea9cd284c0?restype=container",
      "RequestMethod": "DELETE",
      "RequestHeaders": {
        "Accept": "application/xml",
        "Authorization": "Sanitized",
<<<<<<< HEAD
        "traceparent": "00-2c5b2e5e65eed54192ea4c68eed0e921-dce71b5c6e6a2d4c-00",
        "User-Agent": [
          "azsdk-net-Storage.Files.DataLake/12.7.0-alpha.20210202.1",
          "(.NET Framework 4.8.4250.0; Microsoft Windows 10.0.19042 )"
        ],
        "x-ms-client-request-id": "90ea294d-37ec-a938-3a9f-2638f91077dd",
        "x-ms-date": "Wed, 03 Feb 2021 02:12:11 GMT",
=======
        "traceparent": "00-938f392517e9cd458d74dc4fb0377b3a-17a4b4fde82aff43-00",
        "User-Agent": [
          "azsdk-net-Storage.Files.DataLake/12.7.0-alpha.20210217.1",
          "(.NET 5.0.3; Microsoft Windows 10.0.19042)"
        ],
        "x-ms-client-request-id": "90ea294d-37ec-a938-3a9f-2638f91077dd",
        "x-ms-date": "Wed, 17 Feb 2021 22:28:17 GMT",
>>>>>>> 1814567d
        "x-ms-return-client-request-id": "true",
        "x-ms-version": "2020-06-12"
      },
      "RequestBody": null,
      "StatusCode": 202,
      "ResponseHeaders": {
        "Content-Length": "0",
<<<<<<< HEAD
        "Date": "Wed, 03 Feb 2021 02:12:11 GMT",
=======
        "Date": "Wed, 17 Feb 2021 22:28:16 GMT",
>>>>>>> 1814567d
        "Server": [
          "Windows-Azure-Blob/1.0",
          "Microsoft-HTTPAPI/2.0"
        ],
        "x-ms-client-request-id": "90ea294d-37ec-a938-3a9f-2638f91077dd",
<<<<<<< HEAD
        "x-ms-request-id": "2c5d714c-d01e-0019-76d1-f9ffe4000000",
=======
        "x-ms-request-id": "8f33a022-f01e-0098-6c7c-055f3e000000",
>>>>>>> 1814567d
        "x-ms-version": "2020-06-12"
      },
      "ResponseBody": []
    },
    {
      "RequestUri": "https://seannse.blob.core.windows.net/test-filesystem-7c7d955f-09c7-354d-d9dd-98241f441962?restype=container",
      "RequestMethod": "PUT",
      "RequestHeaders": {
        "Accept": "application/xml",
        "Authorization": "Sanitized",
<<<<<<< HEAD
        "traceparent": "00-237dce0cf19294409a078ea49f026b8a-7dcd6baba6144347-00",
        "User-Agent": [
          "azsdk-net-Storage.Files.DataLake/12.7.0-alpha.20210202.1",
          "(.NET Framework 4.8.4250.0; Microsoft Windows 10.0.19042 )"
        ],
        "x-ms-blob-public-access": "container",
        "x-ms-client-request-id": "edd9fe03-7a3f-4343-dcb4-b70f9f138af5",
        "x-ms-date": "Wed, 03 Feb 2021 02:12:11 GMT",
=======
        "traceparent": "00-a107232ebf69a643b60e38096d3d005b-6ab73b66f6be324d-00",
        "User-Agent": [
          "azsdk-net-Storage.Files.DataLake/12.7.0-alpha.20210217.1",
          "(.NET 5.0.3; Microsoft Windows 10.0.19042)"
        ],
        "x-ms-blob-public-access": "container",
        "x-ms-client-request-id": "edd9fe03-7a3f-4343-dcb4-b70f9f138af5",
        "x-ms-date": "Wed, 17 Feb 2021 22:28:17 GMT",
>>>>>>> 1814567d
        "x-ms-return-client-request-id": "true",
        "x-ms-version": "2020-06-12"
      },
      "RequestBody": null,
      "StatusCode": 201,
      "ResponseHeaders": {
        "Content-Length": "0",
<<<<<<< HEAD
        "Date": "Wed, 03 Feb 2021 02:12:12 GMT",
        "ETag": "\u00220x8D8C7E91EA4BE6A\u0022",
        "Last-Modified": "Wed, 03 Feb 2021 02:12:12 GMT",
=======
        "Date": "Wed, 17 Feb 2021 22:28:16 GMT",
        "ETag": "\u00220x8D8D39352A8FBF4\u0022",
        "Last-Modified": "Wed, 17 Feb 2021 22:28:17 GMT",
>>>>>>> 1814567d
        "Server": [
          "Windows-Azure-Blob/1.0",
          "Microsoft-HTTPAPI/2.0"
        ],
        "x-ms-client-request-id": "edd9fe03-7a3f-4343-dcb4-b70f9f138af5",
<<<<<<< HEAD
        "x-ms-request-id": "b0e8c4b8-101e-00af-0ad1-f98d92000000",
=======
        "x-ms-request-id": "28e1d861-901e-0037-6d7c-05adf3000000",
>>>>>>> 1814567d
        "x-ms-version": "2020-06-12"
      },
      "ResponseBody": []
    },
    {
      "RequestUri": "https://seannse.dfs.core.windows.net/test-filesystem-7c7d955f-09c7-354d-d9dd-98241f441962/test-file-4ced7d9a-9d86-62d9-edb3-637c70ddab27?resource=file",
      "RequestMethod": "PUT",
      "RequestHeaders": {
        "Accept": "application/json",
        "Authorization": "Sanitized",
<<<<<<< HEAD
        "traceparent": "00-827402c75f0dd14d8c8cccc2d7b34fe6-5052fd3a34a8ab44-00",
        "User-Agent": [
          "azsdk-net-Storage.Files.DataLake/12.7.0-alpha.20210202.1",
          "(.NET Framework 4.8.4250.0; Microsoft Windows 10.0.19042 )"
        ],
        "x-ms-client-request-id": "744a173d-91bb-148f-fcd3-eb8e713d67d9",
        "x-ms-date": "Wed, 03 Feb 2021 02:12:12 GMT",
=======
        "traceparent": "00-15c852d651e80f4a836e07dedd958853-c5a10a48a17b9d45-00",
        "User-Agent": [
          "azsdk-net-Storage.Files.DataLake/12.7.0-alpha.20210217.1",
          "(.NET 5.0.3; Microsoft Windows 10.0.19042)"
        ],
        "x-ms-client-request-id": "744a173d-91bb-148f-fcd3-eb8e713d67d9",
        "x-ms-date": "Wed, 17 Feb 2021 22:28:17 GMT",
>>>>>>> 1814567d
        "x-ms-return-client-request-id": "true",
        "x-ms-version": "2020-06-12"
      },
      "RequestBody": null,
      "StatusCode": 201,
      "ResponseHeaders": {
        "Content-Length": "0",
<<<<<<< HEAD
        "Date": "Wed, 03 Feb 2021 02:12:12 GMT",
        "ETag": "\u00220x8D8C7E91EDA1609\u0022",
        "Last-Modified": "Wed, 03 Feb 2021 02:12:13 GMT",
=======
        "Date": "Wed, 17 Feb 2021 22:28:17 GMT",
        "ETag": "\u00220x8D8D39352DF6E0C\u0022",
        "Last-Modified": "Wed, 17 Feb 2021 22:28:17 GMT",
>>>>>>> 1814567d
        "Server": [
          "Windows-Azure-HDFS/1.0",
          "Microsoft-HTTPAPI/2.0"
        ],
        "x-ms-client-request-id": "744a173d-91bb-148f-fcd3-eb8e713d67d9",
<<<<<<< HEAD
        "x-ms-request-id": "b9a2e606-901f-007a-6bd1-f9621f000000",
=======
        "x-ms-request-id": "cbc517fe-b01f-001f-127c-05cc5b000000",
>>>>>>> 1814567d
        "x-ms-version": "2020-06-12"
      },
      "ResponseBody": []
    },
    {
      "RequestUri": "https://seannse.dfs.core.windows.net/test-filesystem-7c7d955f-09c7-354d-d9dd-98241f441962/test-file-4ced7d9a-9d86-62d9-edb3-637c70ddab27?action=append\u0026position=0",
      "RequestMethod": "PATCH",
      "RequestHeaders": {
        "Accept": "application/json",
        "Authorization": "Sanitized",
        "Content-Length": "1844",
        "Content-Type": "application/json",
        "User-Agent": [
<<<<<<< HEAD
          "azsdk-net-Storage.Files.DataLake/12.7.0-alpha.20210202.1",
          "(.NET Framework 4.8.4250.0; Microsoft Windows 10.0.19042 )"
        ],
        "x-ms-client-request-id": "583ea734-3793-ec6c-dba3-4571f3fa5dc5",
        "x-ms-date": "Wed, 03 Feb 2021 02:12:12 GMT",
=======
          "azsdk-net-Storage.Files.DataLake/12.7.0-alpha.20210217.1",
          "(.NET 5.0.3; Microsoft Windows 10.0.19042)"
        ],
        "x-ms-client-request-id": "583ea734-3793-ec6c-dba3-4571f3fa5dc5",
        "x-ms-date": "Wed, 17 Feb 2021 22:28:17 GMT",
>>>>>>> 1814567d
        "x-ms-return-client-request-id": "true",
        "x-ms-version": "2020-06-12"
      },
      "RequestBody": [
        "\uFFFD\uFFFD\n",
        "[\u000F\uFFFD\uFFFD\u003C\uFFFD)4\uFFFD\uFFFDCJ\u001E\uFFFD6!!j,#\uFFFDZ\uFFFD\u0000pk\uFFFD4\uFFFDk\uFFFD\u0026\uFFFD\uFFFDShE\uFFFDO\u0015F\uFFFD\uFFFD\uFFFDi\uFFFD\u0022h\uFFFDi\uFFFDY\uFFFDW\u0001Q\uFFFDH\u0435u\u0000;=\uFFFD$nW\uFFFD\uFFFD\uFFFD\uFFFD\r",
        "l\uFFFD\u0022h\u0006\uFFFD\uFFFDKA\u0017\uFFFD*\uFFFDX\uFFFD\u0002\uFFFD\uFFFD\u031A\uFFFDEK]\uFFFDD*\u02868\uFFFD\uFFFD|\uFFFD\uFFFD-.2B\uFFFD\uFFFD*\uFFFD#]\uFFFD\uFFFD\u0016\uFFFD\uFFFD\uFFFD\uFFFD\u0001Bn\u0027\uFFFD\u014F\uFFFD\uFFFD\uFFFD\uFFFD\t\uFFFD#\uFFFD\uFFFDlf\u04DA\uFFFD\u03A9u\uFFFD\u0027\uFFFDC\uFFFD\u0014\u0006\uFFFDM\uFFFD\uFFFD9$\u00E5h\uFFFD\uFFFDV\uFFFDd\uFFFD\uFFFD:\u6B69^\fP%3\uFFFD\uFFFD\uFFFD\u0060\uFFFDL\u001C\uFFFD\uFFFD \uFFFD\uFFFDgu\u0329\uFFFDk\uFFFD:x\uFFFD\u0010\u040E\uFFFD]\uFFFDk\uFFFD\uFFFD\uFFFD\uFFFD\uFFFD\uFFFD,\u0022E\uFFFDVc\uFFFD\u0001D\uFFFD\uFFFD\uFFFDp\uFFFD\uFFFD\uFFFD\uFFFDX\uFFFD\uFFFD\uFFFD\uFFFD\uFFFD\u0000\uFFFD$(K\uFFFD\uFFFDS\uFFFD\u0520\uFFFD{\u0221\u05B5\uFFFD\uFFFD\uFFFD\uFFFD\uFFFD\uFFFD\u0017k\u000B\uFFFD\uFFFD\uFFFD\u037BCQs\uFFFDh?\uFFFD\uFFFD\uFFFD:h\uFFFD?x!\u0637\u0014\u00052\u001C\uFFFD\uFFFD\u000E\u0002\r",
        "\uFFFD@\uFFFD\u001B\uFFFD\u0012\u0018]5\b\u00268\uFFFD\u001B\uFFFD\u000E\uFFFDh\uFFFDP\uFFFD\uFFFD\uFFFD\u001E\uFFFD\u01C9\u0026Ws\uFFFDe1\uFFFDv,\u001E\uFFFD\uFFFD\uFFFDC\u0018\uFFFD~}\uFFFD6\u000E^\uFFFD\u000F\uFFFD5\uFFFDVr0,J\uFFFD6\u0754\uFFFD\uFFFDe\u003E\uFFFD\uFFFD}\uFFFD\u001D\uFFFD\uFFFD\uFFFDll\f\uFFFDR\u0017\uFFFD\u0703\uFFFD\uFFFD\u0013\u001F\uFFFD\uE157\uFFFDf\uFFFD\u001E\uFFFD\u0017\uFFFD\uFFFD-\uFFFD\uFFFD\uFFFD\uFFFD@\u001A\uFFFD\u0005\uFFFD k\u003C\u001E\uFFFD\u000F i\u002Be\u0026\uFFFD0\uFFFD\uFFFDHHLN\uFFFD\uFFFD3\uFFFD\uFFFD\u0018\uFFFD\uFFFD\u037B\uFFFD\uFFFD\uFFFD\u002Be\u002B\uFFFD\uFFFD\uFFFD\uFFFD\u000E\uFFFD\uFFFD\u007FK\u0007Q\uFFFDl\r",
        "\uFFFD\uFFFD8\uFFFD\u0002\u002B7\uFFFD4\u02BC~S\uFFFD3\uFFFDrc\uFFFDY!\uFFFD\u0141?6G\uFFFDV\uFFFD\uFFFDJ%\uFFFD\uFFFD\u0026b\uFFFD(9\uFFFD\u001CY\uFFFD\u000F\uFFFD7\uFFFDK\uFFFD\uFFFD\uFFFD\uFFFD\u0012\uFFFD=\f\uFFFDw\uFFFD\uFFFDDQ\u0003rX\uFFFD\uFFFD\r",
        "ht:\uFFFDe\u0004a\r",
        "q\uFFFD\uFFFDHh\uFFFDM\uFFFDd\u0012\u04C5\u0019\uFFFD\uFFFD]Up\uFFFD\u0007\uFFFD\uFFFD7\uFFFD\u0013\u003E\u0017 \uFFFDU\uFFFD\uFFFD\uFFFD\uFFFDE\uFFFD\u035C\u001An\u0003*\u000EF\uFFFDe\uFFFD\uFFFD\uFFFD\u003C\uFFFD\u002BZX\uFFFDwZ4)\uFFFD-%\u000Ee\uFFFD\u001Af\uFFFD\uFFFD\uFFFDUj\u0003\uFFFD\uFFFD\uFFFD\uFFFDJZ0\uFFFD\u0019\uFFFD\uFFFD\uFFFD\uFFFDpPrg\uFFFD\uFFFD\u0004\uFFFD\uFFFD\u04FB\uFFFDV2M\uFFFD\uFFFD\uFFFDV\uFFFDE\uFFFDu\uFFFD\uFFFDc\uFFFDP\uFFFD\uFFFD0)s\uFFFDk\u001DPe\uFFFD.\uFFFD\uFFFD\u0010\u0011\uFFFDq\u0003\uFFFD\uFFFD\uFFFD\u0017\uFFFD*\uFFFD*\uFFFD\uFFFD\uFFFD\u0011L\u0634\t1\uFFFD\uFFFDfa\uFFFD02:\u0007(I\uFFFDud\uFFFDm_\uFFFD\uFFFD_\uFFFD6\uFFFD\uFFFD\u02A1 pSmU\u0406\uFFFDoa\u000B\uFFFD6Vc\uFFFD\uFFFD\u0002\uFFFDtT\uFFFDL\uFFFD\uFFFD\uFFFD\uBA5Ak\uFFFD\u0296%\u0010\uFFFD\uFFFD\uFFFDy0\uFFFD\uFFFD3b\uFFFD\uFFFDr\uFFFD\uFFFDC\uFFFD\fVL\uFFFD#\uFFFD\uFFFD|\uFFFD\uFFFDD\u0003\uFFFD@\u000B\u0011F\uFFFD\uFFFDX/\u0015D\uFFFD\uFFFD\u0019A0\u0010y\uFFFD\uFFFD(\uFFFD\uFFFD@\u0607\uFFFD6\u0019V\uFFFDSQ\uFFFDd\u0022\uFFFD\uFFFD\u002B[\uFFFD\uFFFD\uFFFD\uFFFD\u0012\uFFFD\uFFFD\n",
        "nOlk/c\uFFFD9\uFFFD\uFFFD8\uFFFD\u0001\uFFFD?\u0601\uFFFDl\uFFFD\uFFFD\u001E\u007FXNP\u001E=\uFFFD\uFFFD-J\uFFFD\uFFFD\uFFFD\uFFFD\uFFFD(#\uFFFD\u0016*\uFFFD\uFFFD\u007FlZ\u0002\uFFFD\uFFFDu!\u00223UO\uFFFD\u0013\u001C\uFFFDD\uFFFDr\uFFFD\uFFFD\uFFFD\u001Cm\uFFFDt\uFFFDX\uFFFD}\uFFFD\uFFFD~\uFFFD\uFFFD\uFFFD\uFFFD\u001C\uFFFD\uFFFDQ\f(o?x\uFFFD\uFFFD\fD\uFFFDw\uFFFD\uFFFDH\uFFFDP\uFFFD\n",
        "7\u0007\u001DT\uFFFD\uFFFD\uFFFD\uFFFD6::\uFFFD(\f\uFFFDj\uFFFD\u016C.\u007Fz\u0016L\uFFFD\uFFFD#\u0499QH\uFFFD\n",
        "\u0011Z\uFFFD3\uFFFD\uFFFD\uFFFDt\uFFFD\u00DD\uFFFD\\\uFFFDk\u0017z\uFFFD\u02E3\uFFFD\uFFFD\uFFFD\uFFFD\uFFFD\uFFFD\uFFFDt\uFFFD6\uFFFD\uFFFD\uFFFD\u0016\uFFFD\uFFFD6\uFFFDA\u053A\u0637y{,Q\uFFFD\uFFFD\u001F"
      ],
      "StatusCode": 202,
      "ResponseHeaders": {
        "Content-Length": "0",
<<<<<<< HEAD
        "Date": "Wed, 03 Feb 2021 02:12:12 GMT",
=======
        "Date": "Wed, 17 Feb 2021 22:28:17 GMT",
>>>>>>> 1814567d
        "Server": [
          "Windows-Azure-HDFS/1.0",
          "Microsoft-HTTPAPI/2.0"
        ],
        "x-ms-client-request-id": "583ea734-3793-ec6c-dba3-4571f3fa5dc5",
<<<<<<< HEAD
        "x-ms-request-id": "b9a2e610-901f-007a-75d1-f9621f000000",
=======
        "x-ms-request-id": "cbc5180d-b01f-001f-217c-05cc5b000000",
>>>>>>> 1814567d
        "x-ms-request-server-encrypted": "true",
        "x-ms-version": "2020-06-12"
      },
      "ResponseBody": []
    },
    {
      "RequestUri": "https://seannse.dfs.core.windows.net/test-filesystem-7c7d955f-09c7-354d-d9dd-98241f441962/test-file-4ced7d9a-9d86-62d9-edb3-637c70ddab27?action=flush\u0026position=1024",
      "RequestMethod": "PATCH",
      "RequestHeaders": {
        "Accept": "application/json",
        "Authorization": "Sanitized",
        "User-Agent": [
<<<<<<< HEAD
          "azsdk-net-Storage.Files.DataLake/12.7.0-alpha.20210202.1",
          "(.NET Framework 4.8.4250.0; Microsoft Windows 10.0.19042 )"
        ],
        "x-ms-client-request-id": "ca5a9cc6-0eff-9646-e6c1-0a5c3469c8fa",
        "x-ms-date": "Wed, 03 Feb 2021 02:12:12 GMT",
=======
          "azsdk-net-Storage.Files.DataLake/12.7.0-alpha.20210217.1",
          "(.NET 5.0.3; Microsoft Windows 10.0.19042)"
        ],
        "x-ms-client-request-id": "ca5a9cc6-0eff-9646-e6c1-0a5c3469c8fa",
        "x-ms-date": "Wed, 17 Feb 2021 22:28:17 GMT",
>>>>>>> 1814567d
        "x-ms-return-client-request-id": "true",
        "x-ms-version": "2020-06-12"
      },
      "RequestBody": null,
      "StatusCode": 200,
      "ResponseHeaders": {
        "Content-Length": "0",
<<<<<<< HEAD
        "Date": "Wed, 03 Feb 2021 02:12:13 GMT",
        "ETag": "\u00220x8D8C7E91F008866\u0022",
        "Last-Modified": "Wed, 03 Feb 2021 02:12:13 GMT",
=======
        "Date": "Wed, 17 Feb 2021 22:28:17 GMT",
        "ETag": "\u00220x8D8D39352F890EE\u0022",
        "Last-Modified": "Wed, 17 Feb 2021 22:28:17 GMT",
>>>>>>> 1814567d
        "Server": [
          "Windows-Azure-HDFS/1.0",
          "Microsoft-HTTPAPI/2.0"
        ],
        "x-ms-client-request-id": "ca5a9cc6-0eff-9646-e6c1-0a5c3469c8fa",
<<<<<<< HEAD
        "x-ms-request-id": "b9a2e61f-901f-007a-04d1-f9621f000000",
=======
        "x-ms-request-id": "cbc5181b-b01f-001f-2f7c-05cc5b000000",
>>>>>>> 1814567d
        "x-ms-request-server-encrypted": "false",
        "x-ms-version": "2020-06-12"
      },
      "ResponseBody": []
    },
    {
      "RequestUri": "https://seannse.blob.core.windows.net/test-filesystem-7c7d955f-09c7-354d-d9dd-98241f441962/test-file-4ced7d9a-9d86-62d9-edb3-637c70ddab27",
      "RequestMethod": "HEAD",
      "RequestHeaders": {
        "Accept": "application/xml",
        "Authorization": "Sanitized",
        "User-Agent": [
<<<<<<< HEAD
          "azsdk-net-Storage.Files.DataLake/12.7.0-alpha.20210202.1",
          "(.NET Framework 4.8.4250.0; Microsoft Windows 10.0.19042 )"
        ],
        "x-ms-client-request-id": "56aaa928-929f-3cc6-e313-1b2e8d5f90d4",
        "x-ms-date": "Wed, 03 Feb 2021 02:12:12 GMT",
=======
          "azsdk-net-Storage.Files.DataLake/12.7.0-alpha.20210217.1",
          "(.NET 5.0.3; Microsoft Windows 10.0.19042)"
        ],
        "x-ms-client-request-id": "56aaa928-929f-3cc6-e313-1b2e8d5f90d4",
        "x-ms-date": "Wed, 17 Feb 2021 22:28:18 GMT",
>>>>>>> 1814567d
        "x-ms-return-client-request-id": "true",
        "x-ms-version": "2020-06-12"
      },
      "RequestBody": null,
      "StatusCode": 200,
      "ResponseHeaders": {
        "Accept-Ranges": "bytes",
        "Content-Length": "1024",
        "Content-Type": "application/octet-stream",
<<<<<<< HEAD
        "Date": "Wed, 03 Feb 2021 02:12:13 GMT",
        "ETag": "\u00220x8D8C7E91F008866\u0022",
        "Last-Modified": "Wed, 03 Feb 2021 02:12:13 GMT",
=======
        "Date": "Wed, 17 Feb 2021 22:28:17 GMT",
        "ETag": "\u00220x8D8D39352F890EE\u0022",
        "Last-Modified": "Wed, 17 Feb 2021 22:28:17 GMT",
>>>>>>> 1814567d
        "Server": [
          "Windows-Azure-Blob/1.0",
          "Microsoft-HTTPAPI/2.0"
        ],
        "x-ms-access-tier": "Hot",
        "x-ms-access-tier-inferred": "true",
        "x-ms-blob-type": "BlockBlob",
        "x-ms-client-request-id": "56aaa928-929f-3cc6-e313-1b2e8d5f90d4",
<<<<<<< HEAD
        "x-ms-creation-time": "Wed, 03 Feb 2021 02:12:13 GMT",
=======
        "x-ms-creation-time": "Wed, 17 Feb 2021 22:28:17 GMT",
>>>>>>> 1814567d
        "x-ms-group": "$superuser",
        "x-ms-lease-state": "available",
        "x-ms-lease-status": "unlocked",
        "x-ms-owner": "$superuser",
        "x-ms-permissions": "rw-r-----",
<<<<<<< HEAD
        "x-ms-request-id": "b0e8c64a-101e-00af-6dd1-f98d92000000",
=======
        "x-ms-request-id": "28e1d8be-901e-0037-3d7c-05adf3000000",
>>>>>>> 1814567d
        "x-ms-server-encrypted": "true",
        "x-ms-version": "2020-06-12"
      },
      "ResponseBody": []
    },
    {
      "RequestUri": "https://seannse.blob.core.windows.net/test-filesystem-7c7d955f-09c7-354d-d9dd-98241f441962/test-file-4ced7d9a-9d86-62d9-edb3-637c70ddab27",
      "RequestMethod": "GET",
      "RequestHeaders": {
        "Accept": "application/xml",
        "Authorization": "Sanitized",
<<<<<<< HEAD
        "If-Match": "\u00220x8D8C7E91F008866\u0022",
        "User-Agent": [
          "azsdk-net-Storage.Files.DataLake/12.7.0-alpha.20210202.1",
          "(.NET Framework 4.8.4250.0; Microsoft Windows 10.0.19042 )"
        ],
        "x-ms-client-request-id": "8a33ea1e-72be-2f5a-bb4c-8aa4ef2f0f8b",
        "x-ms-date": "Wed, 03 Feb 2021 02:12:12 GMT",
=======
        "If-Match": "0x8D8D39352F890EE",
        "User-Agent": [
          "azsdk-net-Storage.Files.DataLake/12.7.0-alpha.20210217.1",
          "(.NET 5.0.3; Microsoft Windows 10.0.19042)"
        ],
        "x-ms-client-request-id": "8a33ea1e-72be-2f5a-bb4c-8aa4ef2f0f8b",
        "x-ms-date": "Wed, 17 Feb 2021 22:28:18 GMT",
>>>>>>> 1814567d
        "x-ms-return-client-request-id": "true",
        "x-ms-version": "2020-06-12"
      },
      "RequestBody": null,
      "StatusCode": 200,
      "ResponseHeaders": {
        "Accept-Ranges": "bytes",
        "Content-Length": "1024",
        "Content-Type": "application/octet-stream",
<<<<<<< HEAD
        "Date": "Wed, 03 Feb 2021 02:12:13 GMT",
        "ETag": "\u00220x8D8C7E91F008866\u0022",
        "Last-Modified": "Wed, 03 Feb 2021 02:12:13 GMT",
=======
        "Date": "Wed, 17 Feb 2021 22:28:17 GMT",
        "ETag": "\u00220x8D8D39352F890EE\u0022",
        "Last-Modified": "Wed, 17 Feb 2021 22:28:17 GMT",
>>>>>>> 1814567d
        "Server": [
          "Windows-Azure-Blob/1.0",
          "Microsoft-HTTPAPI/2.0"
        ],
        "x-ms-blob-type": "BlockBlob",
        "x-ms-client-request-id": "8a33ea1e-72be-2f5a-bb4c-8aa4ef2f0f8b",
<<<<<<< HEAD
        "x-ms-creation-time": "Wed, 03 Feb 2021 02:12:13 GMT",
=======
        "x-ms-creation-time": "Wed, 17 Feb 2021 22:28:17 GMT",
>>>>>>> 1814567d
        "x-ms-group": "$superuser",
        "x-ms-lease-state": "available",
        "x-ms-lease-status": "unlocked",
        "x-ms-owner": "$superuser",
        "x-ms-permissions": "rw-r-----",
<<<<<<< HEAD
        "x-ms-request-id": "b0e8c678-101e-00af-19d1-f98d92000000",
=======
        "x-ms-request-id": "28e1d8ca-901e-0037-477c-05adf3000000",
>>>>>>> 1814567d
        "x-ms-server-encrypted": "true",
        "x-ms-version": "2020-06-12"
      },
      "ResponseBody": "hcQKWw\u002BbuDydKTS8qENKHuw2ISFqLCOyWr0AcGvotDSAa4MmsJRTaEWdTxVGhpuYaZgiaPJpilmhVwFRmkjQtXUAOz2/JG5X4rnbzdwNbNMiaAbSxUtBF\u002BAqhViTAs38zJqfRUtd2EQqyoY4jb18k\u002BstLjJC/vAqviNdlZ8WxODr3wFCbieIxY/BqPrFCYojrvFsZtOaus6pdYYn/0OlFAalTa27OSTDpWiigFb1ZLWZOuatqV4MUCUzmPihYMZMHJPzILvcZ3XMqcBr9zp4tBDQjsVd92uomPyIiKAsIkWiVmPCAUT6vNJw4P\u002BdoVjqu\u002BTo0NEA7iQoS4e/U9/UoIZ7yKHWtbLL1tHy7BdrC/ajnc27Q1FzoWg/mba9OmjznD94Idi3FAUyHPr/DgINvECQG7YSGF01CCY4lxv7Dpto/lDX8uke64nHiSZXc5NlMd12LB6y4YPiQxixfn3pNg5elw\u002ByNclWcjAsSo823ZST02U\u002BheF9tR3M9K/RbGwM3lIX\u002BdyDsvsTH7ruhZf0rGaEHqsXqrEt4OHy5UAahQXDIGs8HuO4DyBpK2UmjjCF2EhITE7B9DOh6hj7kc27\u002BJq0K2Urt42Cyw6LrX9LB1GxbA340ji3Ais3mjTKvH5TrjPKcmPKWSG7xYE/Nke0VuLGSiW/wiZi/Sg58xxZuA\u002BQN/9LgJXu5hLrPQy3d8vkg0RRA3JYk\u002BsNaHQ6kWUEYQ1xr/5IaNZN2GQS04UZq4VdVXDYB7ScN6QTPhcgs1Ws59v/RcjNnBpuAyoORr9l873v3Tz1K1pY1HdaNCm\u002BLSUOZeyqGma8j7hVagOKjvHkrUpaMNUZt7uApnBQcmfwsNUE/\u002BDTu9lWMk2Dn8FWzkWGdYbfY/1Q9a4wKXP1ax1QZbouhY8QEfJxA/2HlRf6KtgqyvzgEUzYtAkxopFmYcYwMjoHKEm2dWSUbV//yF\u002BWNv\u002BbyqEgcFNtVdCG329hC6I2VmPd8gKOdFSYTKPt2eupmmuSypYlEMLmmdN5MJb1M2K8yHL8uUP8DFZMiCOvgHzk3EQDzkALEUag9lgvFUS\u002BoxlBMBB5rOEolb5A2IeeNhlWlFNR8WQisbcrW8LqzfcSjuQKbk9say9j2zmCyzi\u002BAcA/2IHwbLG1Hn9YTlAePcfGLUqilMjK6igj7hYqoOV/bFoCq/V1ISIzVU/QExzfRJ5yu53uHG33dO1YzX2bin6Z2eH2HJHSUQwobz94\u002BdcMRKp3uORIkFDsCjcHHVSkl8rQNjo66CgMoGqRxawuf3oWTIjTI9KZUUiRChFayjO4g9d0p8Od0VyBaxd6tsujvoq88dHL0HT4NuXxqd0WstU22EHUuti3eXssUbi6Hw=="
    },
    {
      "RequestUri": "https://seannse.blob.core.windows.net/test-filesystem-7c7d955f-09c7-354d-d9dd-98241f441962?restype=container",
      "RequestMethod": "DELETE",
      "RequestHeaders": {
        "Accept": "application/xml",
        "Authorization": "Sanitized",
<<<<<<< HEAD
        "traceparent": "00-c019e0a0c366b4418a5fec8a86f8d10f-83c2c37a1c89274a-00",
        "User-Agent": [
          "azsdk-net-Storage.Files.DataLake/12.7.0-alpha.20210202.1",
          "(.NET Framework 4.8.4250.0; Microsoft Windows 10.0.19042 )"
        ],
        "x-ms-client-request-id": "a20f0434-062b-5315-2bab-0be6813ecc0e",
        "x-ms-date": "Wed, 03 Feb 2021 02:12:12 GMT",
=======
        "traceparent": "00-48444b15b31b4f4a8e38d523f0636197-a3fee3c13cdb404e-00",
        "User-Agent": [
          "azsdk-net-Storage.Files.DataLake/12.7.0-alpha.20210217.1",
          "(.NET 5.0.3; Microsoft Windows 10.0.19042)"
        ],
        "x-ms-client-request-id": "a20f0434-062b-5315-2bab-0be6813ecc0e",
        "x-ms-date": "Wed, 17 Feb 2021 22:28:18 GMT",
>>>>>>> 1814567d
        "x-ms-return-client-request-id": "true",
        "x-ms-version": "2020-06-12"
      },
      "RequestBody": null,
      "StatusCode": 202,
      "ResponseHeaders": {
        "Content-Length": "0",
<<<<<<< HEAD
        "Date": "Wed, 03 Feb 2021 02:12:13 GMT",
=======
        "Date": "Wed, 17 Feb 2021 22:28:17 GMT",
>>>>>>> 1814567d
        "Server": [
          "Windows-Azure-Blob/1.0",
          "Microsoft-HTTPAPI/2.0"
        ],
        "x-ms-client-request-id": "a20f0434-062b-5315-2bab-0be6813ecc0e",
<<<<<<< HEAD
        "x-ms-request-id": "b0e8c6b1-101e-00af-4cd1-f98d92000000",
=======
        "x-ms-request-id": "28e1d8e0-901e-0037-5a7c-05adf3000000",
>>>>>>> 1814567d
        "x-ms-version": "2020-06-12"
      },
      "ResponseBody": []
    },
    {
      "RequestUri": "https://seannse.blob.core.windows.net/test-filesystem-ac9a53af-ac04-4220-fd18-c3cf59787b79?restype=container",
      "RequestMethod": "PUT",
      "RequestHeaders": {
        "Accept": "application/xml",
        "Authorization": "Sanitized",
<<<<<<< HEAD
        "traceparent": "00-0b1bd0043c96324fb0c44330072b7b90-f8a839c880d3b24b-00",
        "User-Agent": [
          "azsdk-net-Storage.Files.DataLake/12.7.0-alpha.20210202.1",
          "(.NET Framework 4.8.4250.0; Microsoft Windows 10.0.19042 )"
        ],
        "x-ms-blob-public-access": "container",
        "x-ms-client-request-id": "60320a21-9ca7-889c-e3cc-a4134345fab2",
        "x-ms-date": "Wed, 03 Feb 2021 02:12:12 GMT",
=======
        "traceparent": "00-a2c646f79602484eba3b7694c0140fdd-75315c4579b2f549-00",
        "User-Agent": [
          "azsdk-net-Storage.Files.DataLake/12.7.0-alpha.20210217.1",
          "(.NET 5.0.3; Microsoft Windows 10.0.19042)"
        ],
        "x-ms-blob-public-access": "container",
        "x-ms-client-request-id": "60320a21-9ca7-889c-e3cc-a4134345fab2",
        "x-ms-date": "Wed, 17 Feb 2021 22:28:18 GMT",
>>>>>>> 1814567d
        "x-ms-return-client-request-id": "true",
        "x-ms-version": "2020-06-12"
      },
      "RequestBody": null,
      "StatusCode": 201,
      "ResponseHeaders": {
        "Content-Length": "0",
<<<<<<< HEAD
        "Date": "Wed, 03 Feb 2021 02:12:13 GMT",
        "ETag": "\u00220x8D8C7E91F5FEFCE\u0022",
        "Last-Modified": "Wed, 03 Feb 2021 02:12:14 GMT",
=======
        "Date": "Wed, 17 Feb 2021 22:28:17 GMT",
        "ETag": "\u00220x8D8D393535032C2\u0022",
        "Last-Modified": "Wed, 17 Feb 2021 22:28:18 GMT",
>>>>>>> 1814567d
        "Server": [
          "Windows-Azure-Blob/1.0",
          "Microsoft-HTTPAPI/2.0"
        ],
        "x-ms-client-request-id": "60320a21-9ca7-889c-e3cc-a4134345fab2",
<<<<<<< HEAD
        "x-ms-request-id": "e2345187-801e-0014-1ed1-f93730000000",
=======
        "x-ms-request-id": "e7757860-001e-001a-317c-051e80000000",
>>>>>>> 1814567d
        "x-ms-version": "2020-06-12"
      },
      "ResponseBody": []
    },
    {
      "RequestUri": "https://seannse.dfs.core.windows.net/test-filesystem-ac9a53af-ac04-4220-fd18-c3cf59787b79/test-file-8c457936-aefe-7369-2afd-f1e099e39585?resource=file",
      "RequestMethod": "PUT",
      "RequestHeaders": {
        "Accept": "application/json",
        "Authorization": "Sanitized",
<<<<<<< HEAD
        "traceparent": "00-dad178585dd7174786164d5a6ff37cba-613134fae34cde4e-00",
        "User-Agent": [
          "azsdk-net-Storage.Files.DataLake/12.7.0-alpha.20210202.1",
          "(.NET Framework 4.8.4250.0; Microsoft Windows 10.0.19042 )"
        ],
        "x-ms-client-request-id": "5fd590ee-9109-52af-c8c5-663b7e1bc854",
        "x-ms-date": "Wed, 03 Feb 2021 02:12:13 GMT",
=======
        "traceparent": "00-7f789b01a407c647ae4664aa948d5680-4b96f39196fe2c40-00",
        "User-Agent": [
          "azsdk-net-Storage.Files.DataLake/12.7.0-alpha.20210217.1",
          "(.NET 5.0.3; Microsoft Windows 10.0.19042)"
        ],
        "x-ms-client-request-id": "5fd590ee-9109-52af-c8c5-663b7e1bc854",
        "x-ms-date": "Wed, 17 Feb 2021 22:28:18 GMT",
>>>>>>> 1814567d
        "x-ms-return-client-request-id": "true",
        "x-ms-version": "2020-06-12"
      },
      "RequestBody": null,
      "StatusCode": 201,
      "ResponseHeaders": {
        "Content-Length": "0",
<<<<<<< HEAD
        "Date": "Wed, 03 Feb 2021 02:12:14 GMT",
        "ETag": "\u00220x8D8C7E91F9BD578\u0022",
        "Last-Modified": "Wed, 03 Feb 2021 02:12:14 GMT",
=======
        "Date": "Wed, 17 Feb 2021 22:28:18 GMT",
        "ETag": "\u00220x8D8D39353861466\u0022",
        "Last-Modified": "Wed, 17 Feb 2021 22:28:18 GMT",
>>>>>>> 1814567d
        "Server": [
          "Windows-Azure-HDFS/1.0",
          "Microsoft-HTTPAPI/2.0"
        ],
        "x-ms-client-request-id": "5fd590ee-9109-52af-c8c5-663b7e1bc854",
<<<<<<< HEAD
        "x-ms-request-id": "d1591b88-401f-0056-0bd1-f98eb0000000",
=======
        "x-ms-request-id": "7a8a6a3c-301f-0063-417c-05e2a4000000",
>>>>>>> 1814567d
        "x-ms-version": "2020-06-12"
      },
      "ResponseBody": []
    },
    {
      "RequestUri": "https://seannse.dfs.core.windows.net/test-filesystem-ac9a53af-ac04-4220-fd18-c3cf59787b79/test-file-8c457936-aefe-7369-2afd-f1e099e39585?action=append\u0026position=0",
      "RequestMethod": "PATCH",
      "RequestHeaders": {
        "Accept": "application/json",
        "Authorization": "Sanitized",
        "Content-Length": "1879",
        "Content-Type": "application/json",
        "User-Agent": [
<<<<<<< HEAD
          "azsdk-net-Storage.Files.DataLake/12.7.0-alpha.20210202.1",
          "(.NET Framework 4.8.4250.0; Microsoft Windows 10.0.19042 )"
        ],
        "x-ms-client-request-id": "09f2541c-350e-247b-eafb-6c490408eaef",
        "x-ms-date": "Wed, 03 Feb 2021 02:12:13 GMT",
=======
          "azsdk-net-Storage.Files.DataLake/12.7.0-alpha.20210217.1",
          "(.NET 5.0.3; Microsoft Windows 10.0.19042)"
        ],
        "x-ms-client-request-id": "09f2541c-350e-247b-eafb-6c490408eaef",
        "x-ms-date": "Wed, 17 Feb 2021 22:28:18 GMT",
>>>>>>> 1814567d
        "x-ms-return-client-request-id": "true",
        "x-ms-version": "2020-06-12"
      },
      "RequestBody": [
        "/\uFFFD\uFFFD\uFFFD\uFFFD\uFFFDB\uFFFDz\u0019\uFFFD\uFFFDr\uFFFD~:\uFFFDOE\u001A\uFFFDgL\uFFFD\u0006S\uFFFDL\uFFFD\uFFFD\uFFFDT\u001B\u003E#\u0001\uFFFD?\u001C\uFFFDm\uFFFD!\uFFFD\uFFFD\r",
        "Y\uFFFD\uFFFD\b\uFFFD\uFFFDl\u0014\uFFFD{K\uFFFD\u06DAz\uFFFD\u0015\uFFFD)P\uFFFD4\uFFFD}\uFFFDo3U\uFFFD\uFFFDF\uFFFD\u0004\uFFFD\uFFFD\u0019\uFFFD\uFFFDTE\uFFFD\u0006~\uFFFD\uFFFD\uFFFDc\uFFFDu\uFFFD\u06D2Y\uFFFDR%\uFFFD\u0017\uFFFD(w\u0016g\uFFFD5\uFFFD\uFFFD\uFFFDa\uFFFD|:\uFFFDh\uFFFD\uFFFD*\u01ED\f\uFFFD\uFFFD\uFFFD\u0005\uFFFDpq\uFFFD\uFFFD=\uFFFD\u0011,\uFFFD\u045E\uFFFDs3\uFFFD\uFFFD\u0014\uFFFD^Wt*\uFFFDn\uFFFDO\uFFFD\u001C\uFFFD7\uFFFD\u0600\u0012p\u003C\uFFFD#Nk\r",
        "\u0016\uFFFD\u0016\u0017\uFFFD\uFFFD\uFFFD\uFFFD\uFFFD\uFFFD\u000B\uFFFD\\\uFFFDG\be\uFFFDP8\u0010\u0007\uFFFD\u001B\uFFFD\uFFFD \uFFFDC\u0014\uFFFD\uFFFDI^\uFFFD\uFFFDW\uFFFD\uFFFD\u001C\uFFFD\uFFFDkw1$\u0017(4g\uFFFD\uFFFD3\uFFFD\u000F\uFFFD\uFFFDP\uFFFDs\u003CH\uFFFD\u0680\uFFFD\u0012\uFFFD\uFFFD\uFFFD\r",
        "\uFFFD\uFFFD\u001B\uFFFD\u0011.\uFFFD\uFFFD\uFFFD\tX\u000E\uFFFDY\uFFFD\uFFFDLN\uFFFD\uFFFD\u00077G\uFFFDH9\uFFFD\uFFFD}\u0011ys\uFFFDY\u0006h\u0017}\uFFFD\uFFFDV\uFFFD\uFFFDi\uFFFD9\u000E\uFFFD\uFFFD\uFFFD\uFFFDN\u001F\uFFFD\u0006YM;8\u05DD\uFFFD\u0017\uFFFD\uFFFD\uFFFDZSR$\uFFFD\uFFFDP\uFFFD6KA\uFFFD\uFFFD\u000E\u002B\u000F\u0004\uFFFDK\u002BS\uFFFDS\uFFFD\u001B\uFFFDE\u00261\uFFFD\uFFFD8\uFFFD\uFFFD\u07BB/\uFFFDK\uFFFD\uFFFDY\uFFFD\uFFFD\u0017o?)\uFFFD\uFFFD\uFFFD\uFFFDqd\uFFFD\uFFFD\uFFFD\uFFFD\t\u030A)\uFFFD\uFFFD\uFFFD\t\u0003\uFFFD/o\uFFFD6=S,\uFFFD\u0005\uFFFD\uFFFD\uFFFD\uFFFD\u001Bz\uFFFD\u0000\u0016\uFFFDumF\uFFFD\uFFFD\uFFFD\u007Fm\uFFFD\uFFFD/\u0014\r",
        "lB\uFFFD\u003C\uFFFDrP\u001D8\uFFFD\uFFFDf\u000E]/n\uFFFD\uFFFD\uFFFDC\uFFFD\uFFFD\uFFFDUq\uFFFD\uFFFDW3\u0544\uFFFD\u003EY!\u003E\uFFFD\uFFFD\u0168=\u0572T{gP\uFFFD\u0026\u0563\uFFFD\uFFFD\u07B4\u0010\uFFFDW\u0000\uFFFD7\uFFFDd\uFFFD\uFFFD\u001E\uFFFDLo\uFFFD\uFFFD\u029AP\uFFFD7_\uFFFD\n",
        "m\uFFFD0^2\uFFFD\uFFFD\u0060\uFFFD\u0011\uFFFD\uFFFD\uFFFD2q\\q\uFFFDq\uFFFDHz\uFFFD\uFFFD\u06E5\uFFFD0\uFFFD\uFFFD\uFFFD(}\uFFFD\u0026O\uFFFD\u0005\uFFFD\uFFFD\u023E0;\uFFFDYo\uFFFD)\uFFFDGC\uFFFD\uFFFD\uFFFD\uFFFD6y\uFFFD\uFFFDE\uFFFD\u04EA8\uFFFD\u0022\uFFFD\u000B\u0022\uFFFDlh\uFFFD,\uFFFDIv\uFFFD\uFFFD5!\u0007\uFFFD\uFFFD\uFFFD;\uFFFD43\u00186\uFFFD\uFFFD\uFFFD;\uFFFD\u0002\u002B7\u060C\u0006H\uFFFD\uFFFD^\uFFFD7\uFFFD\uFFFD{\u0001W#\uFFFD:\uFFFD\uFFFDR\uFFFDc\uFFFD\tu\uFFFDi\uFFFD\uFFFD\uFFFDt\uFFFDJ\\\uFFFD\u0000P\u0679\uFFFD\uFFFD\uFFFD\uFFFDY\uFFFD\uFFFD\uFFFDy\uFFFD\uFFFD\uFFFD_\u062Eu\uFFFD\uFFFD\uFFFD\uFFFDrm\u0198\uFFFDK\uFFFD\uFFFD\uFFFD\uFFFD\uFFFD\uFFFD\u001C\uFFFDu\uFFFDgN\uFFFD\uFFFDh\uFFFDw\u003C\uFFFD4\u0014\uFFFD\uFFFD\uFFFD\uFFFD\u0002~\uFFFDGo\u001Bc\uFFFD\u000E\u0011\u02AC\uFFFD/\uFFFDruc\u0005\u000EeM\u0017\uFFFD\uFFFD\uFFFD\uFFFD\uFFFD\uFFFD6\uFFFD\u001A\u0012\uFFFD\uFFFDj3\uFFFD\u0006\uFFFD\u0003\uFFFD\uFFFD\uFFFD\uFFFD\u0015\uFFFD\f(\uFFFD\uFFFD\uFFFD\uFFFD\uFFFD|\uFFFDfa\uFFFDx\uFFFD\uFFFD\uFFFD\uFFFD\u0060\uFFFD\uFFFD=\uFFFD[\u003E\uFFFD\\x\n",
        "\uFFFD\uFFFDn\uFFFDi}\uFFFD\uFFFD\u001A\uFFFD91\uFFFD\u0004\uFFFD\t\uFFFD\uFFFDH\uFFFD\uFFFDH\uFFFD|O\u0060\u0303\uFFFD9\u001D\uFFFD\uFFFD\t\uFFFDx\uFFFD\u000F\u0013:\u0005@E,\u0060\u000B\uFFFDWl\uFFFD\uFFFD|\uFFFD\u0005\uFFFD%\uFFFD\u001E\u001A\u001D\uFFFDk\uFFFD\uFFFDfjq\uFFFD\fZ\f~\uFFFD\r",
        "\uFFFD\uFFFD\u0003\uFFFD\u001BD\uFFFDu\u0017\u0000j\uFFFD\u000B\uFFFD\u0027\uFFFD|\uFFFD\uFFFD\uFFFD\uFFFD\uFFFDtd\uFFFD\uFFFD\uFFFD\u0019K\u0011\uFFFDO\uFFFD\uFFFDUW\u0022:\u0002\u059B\u003ET\uFFFDv\uFFFD^\uFFFD\uFFFD9\uFFFD,\uFFFD\uFFFD\u0016\u0015\uFFFD\uFFFD\u0026\uFFFDh*\u0005B\u001A\r",
        "Ve\u0430A\uFFFD\u001E[GE\uFFFD\uFFFD\u0001\uFFFD\uFFFD}\u00114\uFFFD\u0161.?A\uFFFD@\uFFFD,3\u0014N\uFFFD[\uFFFD\bP\u0309\uFFFDPk\uFFFD?\uFFFDm\uFFFD\uFFFD\uFFFD\uFFFD\uFFFD\u0018\u0470Ul\u0027\u0026\uFFFD,\u0001\u0000\uFFFD\u00272\uFFFD\u001E\uFFFDJ\uFFFD\uFFFD\uFFFD\uFFFD\uFFFDAY\t\uFFFDn\uFFFD\uFFFDHMfH\uFFFD}\uFFFD\u0006K\uFFFD*=]\uFFFDOyo\f\uFFFDO\u001D\uFFFD\u000019\uFFFD9o\uFFFDb8\uFFFD\uFFFDX\uFFFD\uFFFD\uFFFD\uFFFD"
      ],
      "StatusCode": 202,
      "ResponseHeaders": {
        "Content-Length": "0",
<<<<<<< HEAD
        "Date": "Wed, 03 Feb 2021 02:12:14 GMT",
=======
        "Date": "Wed, 17 Feb 2021 22:28:18 GMT",
>>>>>>> 1814567d
        "Server": [
          "Windows-Azure-HDFS/1.0",
          "Microsoft-HTTPAPI/2.0"
        ],
        "x-ms-client-request-id": "09f2541c-350e-247b-eafb-6c490408eaef",
<<<<<<< HEAD
        "x-ms-request-id": "d1591ba4-401f-0056-27d1-f98eb0000000",
=======
        "x-ms-request-id": "7a8a6a50-301f-0063-557c-05e2a4000000",
>>>>>>> 1814567d
        "x-ms-request-server-encrypted": "true",
        "x-ms-version": "2020-06-12"
      },
      "ResponseBody": []
    },
    {
      "RequestUri": "https://seannse.dfs.core.windows.net/test-filesystem-ac9a53af-ac04-4220-fd18-c3cf59787b79/test-file-8c457936-aefe-7369-2afd-f1e099e39585?action=flush\u0026position=1024",
      "RequestMethod": "PATCH",
      "RequestHeaders": {
        "Accept": "application/json",
        "Authorization": "Sanitized",
        "User-Agent": [
<<<<<<< HEAD
          "azsdk-net-Storage.Files.DataLake/12.7.0-alpha.20210202.1",
          "(.NET Framework 4.8.4250.0; Microsoft Windows 10.0.19042 )"
        ],
        "x-ms-client-request-id": "2a1e41d4-be28-eb45-b97d-346ae986c72c",
        "x-ms-date": "Wed, 03 Feb 2021 02:12:13 GMT",
=======
          "azsdk-net-Storage.Files.DataLake/12.7.0-alpha.20210217.1",
          "(.NET 5.0.3; Microsoft Windows 10.0.19042)"
        ],
        "x-ms-client-request-id": "2a1e41d4-be28-eb45-b97d-346ae986c72c",
        "x-ms-date": "Wed, 17 Feb 2021 22:28:19 GMT",
>>>>>>> 1814567d
        "x-ms-return-client-request-id": "true",
        "x-ms-version": "2020-06-12"
      },
      "RequestBody": null,
      "StatusCode": 200,
      "ResponseHeaders": {
        "Content-Length": "0",
<<<<<<< HEAD
        "Date": "Wed, 03 Feb 2021 02:12:14 GMT",
        "ETag": "\u00220x8D8C7E91FC67CC5\u0022",
        "Last-Modified": "Wed, 03 Feb 2021 02:12:14 GMT",
=======
        "Date": "Wed, 17 Feb 2021 22:28:18 GMT",
        "ETag": "\u00220x8D8D39353A13142\u0022",
        "Last-Modified": "Wed, 17 Feb 2021 22:28:18 GMT",
>>>>>>> 1814567d
        "Server": [
          "Windows-Azure-HDFS/1.0",
          "Microsoft-HTTPAPI/2.0"
        ],
        "x-ms-client-request-id": "2a1e41d4-be28-eb45-b97d-346ae986c72c",
<<<<<<< HEAD
        "x-ms-request-id": "d1591bd0-401f-0056-53d1-f98eb0000000",
=======
        "x-ms-request-id": "7a8a6a6a-301f-0063-6f7c-05e2a4000000",
>>>>>>> 1814567d
        "x-ms-request-server-encrypted": "false",
        "x-ms-version": "2020-06-12"
      },
      "ResponseBody": []
    },
    {
      "RequestUri": "https://seannse.blob.core.windows.net/test-filesystem-ac9a53af-ac04-4220-fd18-c3cf59787b79/test-file-8c457936-aefe-7369-2afd-f1e099e39585",
      "RequestMethod": "GET",
      "RequestHeaders": {
        "Accept": "application/xml",
        "Authorization": "Sanitized",
        "If-None-Match": "\u0022garbage\u0022",
        "User-Agent": [
<<<<<<< HEAD
          "azsdk-net-Storage.Files.DataLake/12.7.0-alpha.20210202.1",
          "(.NET Framework 4.8.4250.0; Microsoft Windows 10.0.19042 )"
        ],
        "x-ms-client-request-id": "c2749bae-c0ea-62c6-0e65-93e58dccae39",
        "x-ms-date": "Wed, 03 Feb 2021 02:12:13 GMT",
=======
          "azsdk-net-Storage.Files.DataLake/12.7.0-alpha.20210217.1",
          "(.NET 5.0.3; Microsoft Windows 10.0.19042)"
        ],
        "x-ms-client-request-id": "c2749bae-c0ea-62c6-0e65-93e58dccae39",
        "x-ms-date": "Wed, 17 Feb 2021 22:28:19 GMT",
>>>>>>> 1814567d
        "x-ms-return-client-request-id": "true",
        "x-ms-version": "2020-06-12"
      },
      "RequestBody": null,
      "StatusCode": 200,
      "ResponseHeaders": {
        "Accept-Ranges": "bytes",
        "Content-Length": "1024",
        "Content-Type": "application/octet-stream",
<<<<<<< HEAD
        "Date": "Wed, 03 Feb 2021 02:12:14 GMT",
        "ETag": "\u00220x8D8C7E91FC67CC5\u0022",
        "Last-Modified": "Wed, 03 Feb 2021 02:12:14 GMT",
=======
        "Date": "Wed, 17 Feb 2021 22:28:18 GMT",
        "ETag": "\u00220x8D8D39353A13142\u0022",
        "Last-Modified": "Wed, 17 Feb 2021 22:28:18 GMT",
>>>>>>> 1814567d
        "Server": [
          "Windows-Azure-Blob/1.0",
          "Microsoft-HTTPAPI/2.0"
        ],
        "x-ms-blob-type": "BlockBlob",
        "x-ms-client-request-id": "c2749bae-c0ea-62c6-0e65-93e58dccae39",
<<<<<<< HEAD
        "x-ms-creation-time": "Wed, 03 Feb 2021 02:12:14 GMT",
=======
        "x-ms-creation-time": "Wed, 17 Feb 2021 22:28:18 GMT",
>>>>>>> 1814567d
        "x-ms-group": "$superuser",
        "x-ms-lease-state": "available",
        "x-ms-lease-status": "unlocked",
        "x-ms-owner": "$superuser",
        "x-ms-permissions": "rw-r-----",
<<<<<<< HEAD
        "x-ms-request-id": "e23454fb-801e-0014-55d1-f93730000000",
=======
        "x-ms-request-id": "e7757987-001e-001a-3f7c-051e80000000",
>>>>>>> 1814567d
        "x-ms-server-encrypted": "true",
        "x-ms-version": "2020-06-12"
      },
      "ResponseBody": "L5LimM7i7kLytnoZpdZy9n46rk9FGtJnTOcGU8dMoOvwVBs\u002BIwG5PxzwbfAhg\u002BMNWa6UCJeqbBS/e0vm25p6phWPKVC6NNJ9gG8zVazhRskE\u002BfkZt5hURegGfqi102OBdcfbklmSUiXbF4codxZn3jWC4uKgYe58OuRotLYqx60Msd/lBbRwcabUPaARLM3Rnp9zM/CA4RTZXld0Kp5usU/ZHMY3gtiAEnA8zCNOaw0WlxYXtpS8i9DLC6dc\u002B0cIZYtQOBAHmRvG8iCAQxTwi/NJXpKHV/u7HJD1a3cxJBcoNGeX/TP9D/36UMNzPEi72oC0Ep21gA2QlBuAES6klM4JWA6tWY2/TE6VjQc3R\u002BBIOZH3fRF5c7RZBmgXff7PVrv1aeQ5DoHy9MZOH/MGWU07ONedrRe8j\u002BRaU1IkqM9QxjZLQd37DisPBIlLK1PBU60b3EUmMamkONr/3rsvzkv3/lm8uxdvPymsjaiOcWSRmP\u002BkCcyKKZSNpgkD/C9v4DY9Uyz5BZiWq5wbeqQAFsZ1bUa7isR/bdXFLxQNbEL5PK1yUB04mJNmDl0vbq7wjJBDjo7ptFVxveZXM9WEiD5ZIT72jsWoPdWyVHtnUP4m1aOEyt60EIhXAJM34GS\u002B4oYe1Uxv\u002Bf3KmlC4N1/aCm3oMF4y/71gpRG2n40ycVxx83H1SHqxttulujCN\u002B9goffYmT7AFi\u002BPIvjA7uVlvmCn0R0Pt5MLzNnmCjUWN06o4jSKXCyKsbGiOLIpJdv2BNSEHmbSVO5g0Mxg2gv6dO\u002BqFAis32IwGSNrbXrc3qb97AVcjhjr2o1KJY9gJdepp8fGfw3TSSlyVAFDZudzh/IpZuoGnebWwj1/YrnWz/dLwcm3GmOVLqbb6joXpHOl1qGdOr7pownc87zQU\u002BZzn4QJ\u002B6EdvG2OkDhHKrOovxnJ1YwUOZU0Xh7D2iqiwNrAaEq2DajOhBo0DqaGpnhWMDCjBn5WW2Xy1ZmGXeJC79NdgsJk9rFs\u002B1Fx4CrurbumaaX2A7pcagzkxzQTSCY38SLXKSO18T2DMg8o5Hc7ACfh4/Q8TOgVARSxgC95XbMrOfMIF4SX7Hhods2vM4WZqccQMWgx\u002B6A2wiQPAG0SBdRcAaqELuyfSfN/09oaZdGTG9ZoZSxG\u002BT5O1VVciOgLWmz5Uy3bEXracOd0sivKGFhWe\u002BiapaCoFQhoNVmXQsEHcHltHRajuAZfkfRE0kcWhLj9BhEDcLDMUTolbtwhQzImbUGuXP9BtsPiOxeoY0bBVbCcmjiwBAPInMvcekkqOk7GHmEFZCe9u1NNITWZI/H3YBkvgKj1dmk95bwzZTx2uADE5kTlv\u002B2I4t7pYubKL3w=="
    },
    {
      "RequestUri": "https://seannse.blob.core.windows.net/test-filesystem-ac9a53af-ac04-4220-fd18-c3cf59787b79?restype=container",
      "RequestMethod": "DELETE",
      "RequestHeaders": {
        "Accept": "application/xml",
        "Authorization": "Sanitized",
<<<<<<< HEAD
        "traceparent": "00-40be8ecdf3c14c46b9b29e200f75a1bd-f8f91567505e0840-00",
        "User-Agent": [
          "azsdk-net-Storage.Files.DataLake/12.7.0-alpha.20210202.1",
          "(.NET Framework 4.8.4250.0; Microsoft Windows 10.0.19042 )"
        ],
        "x-ms-client-request-id": "4dbce567-0512-3042-cb91-a34010dccc4f",
        "x-ms-date": "Wed, 03 Feb 2021 02:12:14 GMT",
=======
        "traceparent": "00-1a9b64c6f3356d4cbe9823649c0dbbc8-9d71a92dd84b8747-00",
        "User-Agent": [
          "azsdk-net-Storage.Files.DataLake/12.7.0-alpha.20210217.1",
          "(.NET 5.0.3; Microsoft Windows 10.0.19042)"
        ],
        "x-ms-client-request-id": "4dbce567-0512-3042-cb91-a34010dccc4f",
        "x-ms-date": "Wed, 17 Feb 2021 22:28:19 GMT",
>>>>>>> 1814567d
        "x-ms-return-client-request-id": "true",
        "x-ms-version": "2020-06-12"
      },
      "RequestBody": null,
      "StatusCode": 202,
      "ResponseHeaders": {
        "Content-Length": "0",
<<<<<<< HEAD
        "Date": "Wed, 03 Feb 2021 02:12:14 GMT",
=======
        "Date": "Wed, 17 Feb 2021 22:28:18 GMT",
>>>>>>> 1814567d
        "Server": [
          "Windows-Azure-Blob/1.0",
          "Microsoft-HTTPAPI/2.0"
        ],
        "x-ms-client-request-id": "4dbce567-0512-3042-cb91-a34010dccc4f",
<<<<<<< HEAD
        "x-ms-request-id": "e234554f-801e-0014-22d1-f93730000000",
=======
        "x-ms-request-id": "e77579d7-001e-001a-0c7c-051e80000000",
>>>>>>> 1814567d
        "x-ms-version": "2020-06-12"
      },
      "ResponseBody": []
    },
    {
      "RequestUri": "https://seannse.blob.core.windows.net/test-filesystem-0ec310ab-9812-13a8-6f43-4225b3f7eccd?restype=container",
      "RequestMethod": "PUT",
      "RequestHeaders": {
        "Accept": "application/xml",
        "Authorization": "Sanitized",
<<<<<<< HEAD
        "traceparent": "00-e52d19042c7b2a44b10a0f3937ca9776-ea00e1ac38128b49-00",
        "User-Agent": [
          "azsdk-net-Storage.Files.DataLake/12.7.0-alpha.20210202.1",
          "(.NET Framework 4.8.4250.0; Microsoft Windows 10.0.19042 )"
        ],
        "x-ms-blob-public-access": "container",
        "x-ms-client-request-id": "6523bdf8-d17d-ce58-3ca8-decec21d7dd4",
        "x-ms-date": "Wed, 03 Feb 2021 02:12:14 GMT",
=======
        "traceparent": "00-34f103372a4735428c9aa019d5584558-551543a345767c41-00",
        "User-Agent": [
          "azsdk-net-Storage.Files.DataLake/12.7.0-alpha.20210217.1",
          "(.NET 5.0.3; Microsoft Windows 10.0.19042)"
        ],
        "x-ms-blob-public-access": "container",
        "x-ms-client-request-id": "6523bdf8-d17d-ce58-3ca8-decec21d7dd4",
        "x-ms-date": "Wed, 17 Feb 2021 22:28:19 GMT",
>>>>>>> 1814567d
        "x-ms-return-client-request-id": "true",
        "x-ms-version": "2020-06-12"
      },
      "RequestBody": null,
      "StatusCode": 201,
      "ResponseHeaders": {
        "Content-Length": "0",
<<<<<<< HEAD
        "Date": "Wed, 03 Feb 2021 02:12:14 GMT",
        "ETag": "\u00220x8D8C7E9201C4FA0\u0022",
        "Last-Modified": "Wed, 03 Feb 2021 02:12:15 GMT",
=======
        "Date": "Wed, 17 Feb 2021 22:28:19 GMT",
        "ETag": "\u00220x8D8D39353EA22A9\u0022",
        "Last-Modified": "Wed, 17 Feb 2021 22:28:19 GMT",
>>>>>>> 1814567d
        "Server": [
          "Windows-Azure-Blob/1.0",
          "Microsoft-HTTPAPI/2.0"
        ],
        "x-ms-client-request-id": "6523bdf8-d17d-ce58-3ca8-decec21d7dd4",
<<<<<<< HEAD
        "x-ms-request-id": "7bc34b4f-901e-0055-63d1-f96fd4000000",
=======
        "x-ms-request-id": "35cd290c-701e-0062-487c-05bd78000000",
>>>>>>> 1814567d
        "x-ms-version": "2020-06-12"
      },
      "ResponseBody": []
    },
    {
      "RequestUri": "https://seannse.dfs.core.windows.net/test-filesystem-0ec310ab-9812-13a8-6f43-4225b3f7eccd/test-file-8f0a7ffd-ae39-0a29-ad42-b70204c81eac?resource=file",
      "RequestMethod": "PUT",
      "RequestHeaders": {
        "Accept": "application/json",
        "Authorization": "Sanitized",
<<<<<<< HEAD
        "traceparent": "00-75fc4ae9d8be6b489c7521d434832b07-5140fb6c97665f4b-00",
        "User-Agent": [
          "azsdk-net-Storage.Files.DataLake/12.7.0-alpha.20210202.1",
          "(.NET Framework 4.8.4250.0; Microsoft Windows 10.0.19042 )"
        ],
        "x-ms-client-request-id": "dbcaa6e5-f555-2b58-9aa8-0ba0d2f63ff2",
        "x-ms-date": "Wed, 03 Feb 2021 02:12:14 GMT",
=======
        "traceparent": "00-1e5007d15e562e47856bad173059b781-e37611906de9974e-00",
        "User-Agent": [
          "azsdk-net-Storage.Files.DataLake/12.7.0-alpha.20210217.1",
          "(.NET 5.0.3; Microsoft Windows 10.0.19042)"
        ],
        "x-ms-client-request-id": "dbcaa6e5-f555-2b58-9aa8-0ba0d2f63ff2",
        "x-ms-date": "Wed, 17 Feb 2021 22:28:19 GMT",
>>>>>>> 1814567d
        "x-ms-return-client-request-id": "true",
        "x-ms-version": "2020-06-12"
      },
      "RequestBody": null,
      "StatusCode": 201,
      "ResponseHeaders": {
        "Content-Length": "0",
<<<<<<< HEAD
        "Date": "Wed, 03 Feb 2021 02:12:15 GMT",
        "ETag": "\u00220x8D8C7E9205AC968\u0022",
        "Last-Modified": "Wed, 03 Feb 2021 02:12:15 GMT",
=======
        "Date": "Wed, 17 Feb 2021 22:28:19 GMT",
        "ETag": "\u00220x8D8D393541B2BE6\u0022",
        "Last-Modified": "Wed, 17 Feb 2021 22:28:19 GMT",
>>>>>>> 1814567d
        "Server": [
          "Windows-Azure-HDFS/1.0",
          "Microsoft-HTTPAPI/2.0"
        ],
        "x-ms-client-request-id": "dbcaa6e5-f555-2b58-9aa8-0ba0d2f63ff2",
<<<<<<< HEAD
        "x-ms-request-id": "1276ed0a-a01f-002c-03d1-f993f0000000",
=======
        "x-ms-request-id": "93c703d4-501f-0007-387c-05133c000000",
>>>>>>> 1814567d
        "x-ms-version": "2020-06-12"
      },
      "ResponseBody": []
    },
    {
      "RequestUri": "https://seannse.dfs.core.windows.net/test-filesystem-0ec310ab-9812-13a8-6f43-4225b3f7eccd/test-file-8f0a7ffd-ae39-0a29-ad42-b70204c81eac?action=append\u0026position=0",
      "RequestMethod": "PATCH",
      "RequestHeaders": {
        "Accept": "application/json",
        "Authorization": "Sanitized",
        "Content-Length": "1880",
        "Content-Type": "application/json",
        "User-Agent": [
<<<<<<< HEAD
          "azsdk-net-Storage.Files.DataLake/12.7.0-alpha.20210202.1",
          "(.NET Framework 4.8.4250.0; Microsoft Windows 10.0.19042 )"
        ],
        "x-ms-client-request-id": "5e1da10e-42fe-9656-0a4f-c2e703080fac",
        "x-ms-date": "Wed, 03 Feb 2021 02:12:14 GMT",
=======
          "azsdk-net-Storage.Files.DataLake/12.7.0-alpha.20210217.1",
          "(.NET 5.0.3; Microsoft Windows 10.0.19042)"
        ],
        "x-ms-client-request-id": "5e1da10e-42fe-9656-0a4f-c2e703080fac",
        "x-ms-date": "Wed, 17 Feb 2021 22:28:19 GMT",
>>>>>>> 1814567d
        "x-ms-return-client-request-id": "true",
        "x-ms-version": "2020-06-12"
      },
      "RequestBody": [
        "\uFFFD\u05BB\uFFFD^#?J\uFFFDS\u0007\uFFFD\u001B\uFFFD#\uFFFD,\uFFFD\u04C7O\uFFFD\u03EFkh\uFFFDWz\uFFFD\uFFFD\uFFFDo!/7E\uFFFD~\uFFFD{\uFFFD}P\u7A4DZ\uFFFD#\uFFFD\u0000\u001D\uFFFD\u0007\u0019\uFFFD\uFFFD\uFFFD\u01D1\f\uFFFDz\n",
        "#\uFFFDT\uFFFDYWv\uFFFD\fX5~\uFFFD\uFFFD\uFFFD(\uFFFDV\uFFFD\u0005\uFFFDR\uFFFD\u0027\u001D\uFFFD\u001D\uFFFD\u0012\uFFFD\uFFFD\uFFFD\uFFFD\u0706\uFFFD\u0005\uFFFD\u0299\u0011\u0006\u0011-\u049B\uFFFD\uFFFD\uFFFD\uFFFD\uFFFD\tt.\uFFFD^,\uFFFD\uFFFD:\uFFFD\uFFFD\u0022nn\uFFFD\uFFFD;G\u0022\uFFFD\u0012\uFFFD\uFFFD@mU\uFFFD\uFFFD\u0026\uFFFDs\u00044\uFFFDa\uFFFD\uFFFD4\uFFFD\uFFFD\b_A\u001F\uFFFDc\uFFFD\uFFFD\uFFFD\uFFFD|\uFFFD\u002B\uFFFD\uFFFDX\uFFFD\uFFFD\uFFFDK\u0012\u0013#t\u001D:\uFFFDF=\uFFFD\u0013H\uFFFD\uFFFD\uFFFD\uFFFD\uFFFDQ\uFFFD\uFFFDl\uFFFD\uFFFD\u000B\t\uFFFD\uFFFDT%C\u0002\uFFFD\uFFFDL\u001D\uFFFD\u0445\uFFFD\uFFFD\uFFFD4\uFFFD3\uFFFD\uFFFDC\u0362\u003EC\uFFFD]\uFFFD,}\u00111\uFFFDe\uFFFDa\uFFFDFS\uFFFDf\uFFFD\u000B\u007F(=\uFFFD\uFFFD8V\uFFFD\f\u0060\uFFFD\u0013\uFFFD\uFFFD\uFFFD\u001E\uB625\uFFFD.\uFFFDT\uFFFDG\uFFFD\uFFFD\uFFFD\uFFFD\u001B\uFFFD8\uFFFD\uFFFD\u001B\uFFFD\uFFFDfn\u05B9\u0005\uFFFDbQ6{\uFFFD(h\uFFFD\uFFFD\uFFFD\u077F\uFFFDq\uFFFD\u0022e\uFFFD\uFFFDaE\uFFFD\uFFFD\u001B\u0027\uFFFDv\u001227\u001At\uFFFD\uFFFDi\uFFFD\uFFFDW\u0000\uFFFDC\u0027\u001C\uFFFD\uFFFD\uFFFDF5\u003EC\bQ\u390A\uFFFDv\u001AT\uFFFDV\u0089\uFFFDh\u0004P\u0007\uFFFD\uFFFD\u000E\uFFFD\u0010\u001D\u001E\uFFFDFb\u0027\uFFFDA\uFFFD\uFFFD.\u0211\u0016\uFFFD\uFFFD\u007F\uFFFD\u0003\u0014\u0014\uFFFDe\uFFFD\n",
        "P\uFFFD\uFFFD-\uFFFD\uFFFD\uFFFD\uFFFD\u0486l./\uFFFD,No\uFFFD\uFFFD[\uFFFD\uFFFD\uFFFDVY%\u0001\u000Bp\uFFFD/\uFFFD\uFFFD\u003C\u0011,\uFFFD\u0013:.3\uFFFD\uFFFD\uFFFD\uFFFD\u007FO\uFFFD\uFFFD\u0164k\uFFFD7Hx\f\uFFFD\uFFFDs\uFFFD\uFFFD\\\uFFFDV\uFFFD5\uFFFD\u0000\uFFFD\\G\uFFFD\u0027\uFFFD\u0018^\uFFFD\uFFFD\uFFFD64\uFFFDX\uFFFD\u0027\uFFFD\uFFFD\u001F\u0006\u003E\uFFFDpD\uFFFD\uFFFD8\uFFFDJ\\#\uFFFD\u001DG#\uFFFD\u000F\uFFFD_\uFFFD\uFFFD\uFFFD\uFFFD\uFFFD\uFFFD\uFFFD|\uFFFD\uFFFDs\uFFFD\r",
        "\uFFFD\u001D\uFFFD3\uFFFD\u0027/%\uFFFDy\u0012_\uFFFD\u0010\uFFFD;\uFFFDq9p/C(\uFFFD\uFFFDl\uFFFDN\uFFFD\\\u0015\uFFFD{*\uFFFD\uFFFD,[0\uFFFD\uFFFDl$t[\u0022k\uFFFDO\uFFFD\uFFFD\uFFFDpr\uFFFDXJY8\uFFFD\u007F\uFFFD\uFFFD\u001C\uFFFDj\u0013\uFFFD\uFFFD\uFFFD\uFFFD\u0016\b\uFFFDH\uFFFD\u0003t-\uFFFD\u0000\uFFFD\uFFFD\u0017\uFFFDA\uFFFD\bOIm\uFFFD\u0022m\tE\uFFFD\bw\uFFFD\u000F\uFFFD\uFFFD\uFFFD9w\u0308*\u0002U\uFFFD,m\uFFFD\u02A2\uFFFDM\uFFFD\uFFFD\n",
        "\uFFFD\uFFFD\u0015\uFFFD\uFFFD\uFFFD\u0002#\uFFFD\uFFFD\u003C\uFFFD{\uFFFD1\uFFFDWt\uFFFD\uFFFDM\uFFFD\uFFFD\uFFFD\uFFFD?\uFFFD\u0013\uFFFD\uFFFD\n",
        "\u0004\uFFFD\u003E\uFFFD\uFFFD\uFFFD1\uFFFD(\uFFFDZ\uFFFD\uFFFDF\bp\uFFFD\uFFFDG\uFFFD-I\uFFFD|\u000E?\uFFFD_\u000F@B2\uFFFD\uFFFD\uFFFDyX\uFFFDBQ\uFFFDm\uFFFD\uFFFD\uFFFD\u0002e72P\uFFFDs\u001E\u05E4};vDC\n",
        "\uFFFD\uFFFD\u0019\uFFFD\uFFFD\uFFFD\uFFFD\uFFFD\uFFFDj!\u0004\uFFFDx\uFFFD\u0026\uFFFDW\u003C\uFFFDh,\uFFFD{\uFFFD\u0013\uFFFD\uFFFD\u0005\u003E\uFFFD\uFFFDF\uB740*\uFFFD\u0007\uFFFD\uFFFD;\uFFFDn\uFFFD^\uFFFDW~\u001E\b\uFFFD\uFFFD\uFFFD\u0011\uFFFD\u01A8\u001C\uFFFD~\uFFFD\uFFFD\uFFFD\u0005S\uFFFD\u003E\uFFFD\uFFFD]4\u0775\uFFFD\uFFFD\uFFFD_\uFFFD\uFFFD \uFFFD\uFFFD\u00C7F\uFFFDO\uFFFD\uFFFDcQ\uFFFD\uFFFD3\uFFFD]\u0010i0\u0449\uFFFD\uFFFD\uFFFD\uFFFD\uFFFD\uFFFD8\uFFFDg\u0019\uFFFD\uFFFD\uFFFD\uFFFD\uFFFD\n",
        "\uFFFD\uFFFD=\uFFFD\uFFFD.\fI\u0001\uFFFDm{\uFFFD\uFFFD^\uFFFD\uFFFD\uFFFD\uFFFD\u0002\uFFFDj\uFFFD\uFFFDT\u001B\uFFFD8O,b\uFFFD\uFFFD\u0006\uFFFD\uFFFD\uFFFD\uFFFD\uFFFD\uFFFD\uFFFD\uFFFDk=\uFFFD\uFFFDq\uFFFD\uFFFD\u0018\uFFFD#\uFFFDVT\uFFFD\uFFFD]\uFFFD2\uFFFD\uFFFD\uFFFD\u001F\uFFFD\uFFFD\uFFFDK\uFFFD\u001B\uFFFD\u000E\u0017L\u002B\uFFFDKe\uFFFD\u001C\uFFFD}c\u0014\uFFFDh\u0570V\uFFFD\uFFFDzE\uFFFD\uFFFD\u0005L[\uFFFD=%\uFFFD\uFFFDY\uFFFD\fu\u002B\u012D4\u018C\uFFFDW\uFFFD\uFFFD\uFFFDz\f\u0010\uFFFDU\u0022D\u020Ck\uFFFD\uFFFD\uFFFD\n",
        "\uFFFD\uFFFDe\uFFFD\uFFFD\uFFFD\uFFFD[_\uFFFD\uFFFD\uFFFD\u0133\uFFFD\uFFFD\uFFFDD\uFFFD\uFFFD\uFFFD-1\uFFFD\uFFFD\u0014"
      ],
      "StatusCode": 202,
      "ResponseHeaders": {
        "Content-Length": "0",
<<<<<<< HEAD
        "Date": "Wed, 03 Feb 2021 02:12:15 GMT",
=======
        "Date": "Wed, 17 Feb 2021 22:28:19 GMT",
>>>>>>> 1814567d
        "Server": [
          "Windows-Azure-HDFS/1.0",
          "Microsoft-HTTPAPI/2.0"
        ],
        "x-ms-client-request-id": "5e1da10e-42fe-9656-0a4f-c2e703080fac",
<<<<<<< HEAD
        "x-ms-request-id": "1276ed1b-a01f-002c-14d1-f993f0000000",
=======
        "x-ms-request-id": "93c703d7-501f-0007-3b7c-05133c000000",
>>>>>>> 1814567d
        "x-ms-request-server-encrypted": "true",
        "x-ms-version": "2020-06-12"
      },
      "ResponseBody": []
    },
    {
      "RequestUri": "https://seannse.dfs.core.windows.net/test-filesystem-0ec310ab-9812-13a8-6f43-4225b3f7eccd/test-file-8f0a7ffd-ae39-0a29-ad42-b70204c81eac?action=flush\u0026position=1024",
      "RequestMethod": "PATCH",
      "RequestHeaders": {
        "Accept": "application/json",
        "Authorization": "Sanitized",
        "User-Agent": [
<<<<<<< HEAD
          "azsdk-net-Storage.Files.DataLake/12.7.0-alpha.20210202.1",
          "(.NET Framework 4.8.4250.0; Microsoft Windows 10.0.19042 )"
        ],
        "x-ms-client-request-id": "31920f8b-e1d8-80f3-cb0a-c4bd8d9bebce",
        "x-ms-date": "Wed, 03 Feb 2021 02:12:15 GMT",
=======
          "azsdk-net-Storage.Files.DataLake/12.7.0-alpha.20210217.1",
          "(.NET 5.0.3; Microsoft Windows 10.0.19042)"
        ],
        "x-ms-client-request-id": "31920f8b-e1d8-80f3-cb0a-c4bd8d9bebce",
        "x-ms-date": "Wed, 17 Feb 2021 22:28:19 GMT",
>>>>>>> 1814567d
        "x-ms-return-client-request-id": "true",
        "x-ms-version": "2020-06-12"
      },
      "RequestBody": null,
      "StatusCode": 200,
      "ResponseHeaders": {
        "Content-Length": "0",
<<<<<<< HEAD
        "Date": "Wed, 03 Feb 2021 02:12:15 GMT",
        "ETag": "\u00220x8D8C7E9208736C5\u0022",
        "Last-Modified": "Wed, 03 Feb 2021 02:12:15 GMT",
=======
        "Date": "Wed, 17 Feb 2021 22:28:19 GMT",
        "ETag": "\u00220x8D8D393543310B2\u0022",
        "Last-Modified": "Wed, 17 Feb 2021 22:28:19 GMT",
>>>>>>> 1814567d
        "Server": [
          "Windows-Azure-HDFS/1.0",
          "Microsoft-HTTPAPI/2.0"
        ],
        "x-ms-client-request-id": "31920f8b-e1d8-80f3-cb0a-c4bd8d9bebce",
<<<<<<< HEAD
        "x-ms-request-id": "1276ed40-a01f-002c-39d1-f993f0000000",
=======
        "x-ms-request-id": "93c703dc-501f-0007-407c-05133c000000",
>>>>>>> 1814567d
        "x-ms-request-server-encrypted": "false",
        "x-ms-version": "2020-06-12"
      },
      "ResponseBody": []
    },
    {
      "RequestUri": "https://seannse.blob.core.windows.net/test-filesystem-0ec310ab-9812-13a8-6f43-4225b3f7eccd/test-file-8f0a7ffd-ae39-0a29-ad42-b70204c81eac?comp=lease",
      "RequestMethod": "PUT",
      "RequestHeaders": {
        "Accept": "application/xml",
        "Authorization": "Sanitized",
<<<<<<< HEAD
        "traceparent": "00-2a92590d9f24ef43911f4134538ad524-2b1e52f571adc44e-00",
        "User-Agent": [
          "azsdk-net-Storage.Files.DataLake/12.7.0-alpha.20210202.1",
          "(.NET Framework 4.8.4250.0; Microsoft Windows 10.0.19042 )"
        ],
        "x-ms-client-request-id": "c71537f0-a87a-38ff-24ea-994fa6cf43a3",
        "x-ms-date": "Wed, 03 Feb 2021 02:12:15 GMT",
=======
        "traceparent": "00-0795bcb866604f4586df81c8908fb0d8-c595f534d9044b4d-00",
        "User-Agent": [
          "azsdk-net-Storage.Files.DataLake/12.7.0-alpha.20210217.1",
          "(.NET 5.0.3; Microsoft Windows 10.0.19042)"
        ],
        "x-ms-client-request-id": "c71537f0-a87a-38ff-24ea-994fa6cf43a3",
        "x-ms-date": "Wed, 17 Feb 2021 22:28:20 GMT",
>>>>>>> 1814567d
        "x-ms-lease-action": "acquire",
        "x-ms-lease-duration": "-1",
        "x-ms-proposed-lease-id": "18eb4018-529a-a8eb-9788-3b233c288ea3",
        "x-ms-return-client-request-id": "true",
        "x-ms-version": "2020-06-12"
      },
      "RequestBody": null,
      "StatusCode": 201,
      "ResponseHeaders": {
        "Content-Length": "0",
<<<<<<< HEAD
        "Date": "Wed, 03 Feb 2021 02:12:15 GMT",
        "ETag": "\u00220x8D8C7E9208736C5\u0022",
        "Last-Modified": "Wed, 03 Feb 2021 02:12:15 GMT",
=======
        "Date": "Wed, 17 Feb 2021 22:28:19 GMT",
        "ETag": "\u00220x8D8D393543310B2\u0022",
        "Last-Modified": "Wed, 17 Feb 2021 22:28:19 GMT",
>>>>>>> 1814567d
        "Server": [
          "Windows-Azure-Blob/1.0",
          "Microsoft-HTTPAPI/2.0"
        ],
        "x-ms-client-request-id": "c71537f0-a87a-38ff-24ea-994fa6cf43a3",
        "x-ms-lease-id": "18eb4018-529a-a8eb-9788-3b233c288ea3",
<<<<<<< HEAD
        "x-ms-request-id": "7bc34db4-901e-0055-25d1-f96fd4000000",
=======
        "x-ms-request-id": "35cd2b8a-701e-0062-1b7c-05bd78000000",
>>>>>>> 1814567d
        "x-ms-version": "2020-06-12"
      },
      "ResponseBody": []
    },
    {
      "RequestUri": "https://seannse.blob.core.windows.net/test-filesystem-0ec310ab-9812-13a8-6f43-4225b3f7eccd/test-file-8f0a7ffd-ae39-0a29-ad42-b70204c81eac",
      "RequestMethod": "GET",
      "RequestHeaders": {
        "Accept": "application/xml",
        "Authorization": "Sanitized",
        "User-Agent": [
<<<<<<< HEAD
          "azsdk-net-Storage.Files.DataLake/12.7.0-alpha.20210202.1",
          "(.NET Framework 4.8.4250.0; Microsoft Windows 10.0.19042 )"
        ],
        "x-ms-client-request-id": "0533b481-c613-e529-2824-cf8b45847e8e",
        "x-ms-date": "Wed, 03 Feb 2021 02:12:15 GMT",
=======
          "azsdk-net-Storage.Files.DataLake/12.7.0-alpha.20210217.1",
          "(.NET 5.0.3; Microsoft Windows 10.0.19042)"
        ],
        "x-ms-client-request-id": "0533b481-c613-e529-2824-cf8b45847e8e",
        "x-ms-date": "Wed, 17 Feb 2021 22:28:20 GMT",
>>>>>>> 1814567d
        "x-ms-lease-id": "18eb4018-529a-a8eb-9788-3b233c288ea3",
        "x-ms-return-client-request-id": "true",
        "x-ms-version": "2020-06-12"
      },
      "RequestBody": null,
      "StatusCode": 200,
      "ResponseHeaders": {
        "Accept-Ranges": "bytes",
        "Content-Length": "1024",
        "Content-Type": "application/octet-stream",
<<<<<<< HEAD
        "Date": "Wed, 03 Feb 2021 02:12:15 GMT",
        "ETag": "\u00220x8D8C7E9208736C5\u0022",
        "Last-Modified": "Wed, 03 Feb 2021 02:12:15 GMT",
=======
        "Date": "Wed, 17 Feb 2021 22:28:19 GMT",
        "ETag": "\u00220x8D8D393543310B2\u0022",
        "Last-Modified": "Wed, 17 Feb 2021 22:28:19 GMT",
>>>>>>> 1814567d
        "Server": [
          "Windows-Azure-Blob/1.0",
          "Microsoft-HTTPAPI/2.0"
        ],
        "x-ms-blob-type": "BlockBlob",
        "x-ms-client-request-id": "0533b481-c613-e529-2824-cf8b45847e8e",
<<<<<<< HEAD
        "x-ms-creation-time": "Wed, 03 Feb 2021 02:12:15 GMT",
=======
        "x-ms-creation-time": "Wed, 17 Feb 2021 22:28:19 GMT",
>>>>>>> 1814567d
        "x-ms-group": "$superuser",
        "x-ms-lease-duration": "infinite",
        "x-ms-lease-state": "leased",
        "x-ms-lease-status": "locked",
        "x-ms-owner": "$superuser",
        "x-ms-permissions": "rw-r-----",
<<<<<<< HEAD
        "x-ms-request-id": "7bc34df3-901e-0055-5dd1-f96fd4000000",
=======
        "x-ms-request-id": "35cd2bf0-701e-0062-7a7c-05bd78000000",
>>>>>>> 1814567d
        "x-ms-server-encrypted": "true",
        "x-ms-version": "2020-06-12"
      },
      "ResponseBody": "pda76F4jP0rphlMH55MbhCOeLPXTh0\u002Bzz69raIJXep2N3G8hLzdF1X7Ze/Z9UOepjVqrI/CIAB2GBxmuuNfHkQy2egoj\u002BVTrWVd2\u002BQxYNX7HwdoorFasBdxSmycdlh2nEunqx9bchpMFv8qZEQYRLdKb5vb8nuW2CXQu0V4szcI6z\u002Bcibm6o6ztHIuyLEvTVQG1Vgq8mq3MENL5hrbU02fIIX0Ef779j8/u6tHz5K/aAWJDx1ksSEyN0HTqvRj2GE0j6grOytlGt8Y\u002B0bPf3CwnI4VQlQwKm9kwdq9GFtKy9NKEz/qhDzaI\u002BQ\u002BS7XaYsfREx52XoYdBGU4xmlQt/KD3i9zhWwwxghBOy5v8e65il8C7AVMxH1NLQ7asb3DiWvxun2WZu1rkF0GJRNnvQKGj0wKTdv9RxmiJlhdZhRajbGyfkdhIyNxp0uoRp9p5XAMVDJxyUuf9GNT5DCFHjpIq6dhpU7LFWwomKaARQB6SEDoQQHR6LRmInnUHT7i7IkRb5rn\u002BDAxQU7WWSClD79i2Zv/rM0oZsLi\u002B4LE5vgtNbwdfuVlklAQtw/C\u002B5\u002BTwRLKYTOi4z\u002B76PjX9PytbFpGuRN0h4DKDUc77vXNVWszXzpgCoXEekJ8YYXsnZ1TY0q1jEJ8LzmR8GPsZwRJ/pONlKXCPVHUcj7A\u002BCX67W\u002B56HurF8kotz/w3hoh2BM\u002BMnLyXvj3kSX44QoDuycTlwL0Mo6YnubKZO11wV9HsqorgsWzCI52wkdFsia/FPwI3UcHLaWEpZOMJ/obcc/WoT5v6ChhYI6EjXA3QtywC0/hfPQYMIT0lt0iJtCUW0CHfxD4XzzDl3zIgqAlXVLG3CyqKgTbzmCpe0FbTzmt4CI/v9PLt7wTHdV3T73U30mKa0qz\u002BjE7q7CgTuPreEgzGpKN9a2O\u002ByRghww/VH6y1JwHwOP\u002B6fXw9AQjK2jYN5WNRCUbRtmsC2AmU3MlDEcx7XpH07dkRDCsnQGZW8\u002B7mE9mohBJp43Ca8VzyJaCy\u002Be84T3\u002BkFPuKP/0brnYAq\u002Bgersjvmo26EXshXfh4IuaKcEZ7GqBzQfriIkgVTjT6lkl003bXx2Nhfj4AgrsDDh0ajT4zhY1Hr2zODXRBpMNGJsezB09vtqzjGZxmbr9D3xAq\u002Brz2xwy4MSQGBbXvH9l6vl/zUArRqtqNUG/w4Tyxii5gGqoGT2O29tYnaaz29/3G67BjUI8JWVPmaXagy1PnVH\u002BLiwUvdG74OF0wrkEtllhyLfWMUjmjVsFaH\u002BXpFiuGPBUxb2z0l3dBZxgx1K8StNMaMp1eWwJB6DBD0VSJEyIxrm4v/CrveZZ\u002BTu8dbX4SR2sSzueOJ\u002BUS74c4tMYiuFA=="
    },
    {
      "RequestUri": "https://seannse.blob.core.windows.net/test-filesystem-0ec310ab-9812-13a8-6f43-4225b3f7eccd?restype=container",
      "RequestMethod": "DELETE",
      "RequestHeaders": {
        "Accept": "application/xml",
        "Authorization": "Sanitized",
<<<<<<< HEAD
        "traceparent": "00-ba829cd03209084299b6e44adfbeb218-90a27a32b5eb2c45-00",
        "User-Agent": [
          "azsdk-net-Storage.Files.DataLake/12.7.0-alpha.20210202.1",
          "(.NET Framework 4.8.4250.0; Microsoft Windows 10.0.19042 )"
        ],
        "x-ms-client-request-id": "f2cd4de3-3e9c-b58f-f64a-3c1b28cdf4e8",
        "x-ms-date": "Wed, 03 Feb 2021 02:12:15 GMT",
=======
        "traceparent": "00-e6062606e4de404f988415bfc20ae8e6-51bc4146df680b44-00",
        "User-Agent": [
          "azsdk-net-Storage.Files.DataLake/12.7.0-alpha.20210217.1",
          "(.NET 5.0.3; Microsoft Windows 10.0.19042)"
        ],
        "x-ms-client-request-id": "f2cd4de3-3e9c-b58f-f64a-3c1b28cdf4e8",
        "x-ms-date": "Wed, 17 Feb 2021 22:28:20 GMT",
>>>>>>> 1814567d
        "x-ms-return-client-request-id": "true",
        "x-ms-version": "2020-06-12"
      },
      "RequestBody": null,
      "StatusCode": 202,
      "ResponseHeaders": {
        "Content-Length": "0",
<<<<<<< HEAD
        "Date": "Wed, 03 Feb 2021 02:12:15 GMT",
=======
        "Date": "Wed, 17 Feb 2021 22:28:19 GMT",
>>>>>>> 1814567d
        "Server": [
          "Windows-Azure-Blob/1.0",
          "Microsoft-HTTPAPI/2.0"
        ],
        "x-ms-client-request-id": "f2cd4de3-3e9c-b58f-f64a-3c1b28cdf4e8",
<<<<<<< HEAD
        "x-ms-request-id": "7bc34e47-901e-0055-26d1-f96fd4000000",
=======
        "x-ms-request-id": "35cd2c55-701e-0062-5b7c-05bd78000000",
>>>>>>> 1814567d
        "x-ms-version": "2020-06-12"
      },
      "ResponseBody": []
    }
  ],
  "Variables": {
<<<<<<< HEAD
    "DateTimeOffsetNow": "2021-02-02T20:12:07.9183424-06:00",
=======
    "DateTimeOffsetNow": "2021-02-17T16:28:14.0012245-06:00",
>>>>>>> 1814567d
    "RandomSeed": "1936144382",
    "Storage_TestConfigHierarchicalNamespace": "NamespaceTenant\nseannse\nU2FuaXRpemVk\nhttps://seannse.blob.core.windows.net\nhttps://seannse.file.core.windows.net\nhttps://seannse.queue.core.windows.net\nhttps://seannse.table.core.windows.net\n\n\n\n\nhttps://seannse-secondary.blob.core.windows.net\nhttps://seannse-secondary.file.core.windows.net\nhttps://seannse-secondary.queue.core.windows.net\nhttps://seannse-secondary.table.core.windows.net\n68390a19-a643-458b-b726-408abf67b4fc\nSanitized\n72f988bf-86f1-41af-91ab-2d7cd011db47\nhttps://login.microsoftonline.com/\nCloud\nBlobEndpoint=https://seannse.blob.core.windows.net/;QueueEndpoint=https://seannse.queue.core.windows.net/;FileEndpoint=https://seannse.file.core.windows.net/;BlobSecondaryEndpoint=https://seannse-secondary.blob.core.windows.net/;QueueSecondaryEndpoint=https://seannse-secondary.queue.core.windows.net/;FileSecondaryEndpoint=https://seannse-secondary.file.core.windows.net/;AccountName=seannse;AccountKey=Sanitized\n"
  }
}<|MERGE_RESOLUTION|>--- conflicted
+++ resolved
@@ -1,30 +1,19 @@
 {
   "Entries": [
     {
-      "RequestUri": "https://seannse.blob.core.windows.net/test-filesystem-798d72b9-59e1-efab-6258-4314cbe6df8e?restype=container",
+      "RequestUri": "https://seannse.blob.core.windows.net/test-filesystem-55a5ea93-ec69-95a9-6dc4-dddddcd9ccd4?restype=container",
       "RequestMethod": "PUT",
       "RequestHeaders": {
         "Accept": "application/xml",
         "Authorization": "Sanitized",
-<<<<<<< HEAD
-        "traceparent": "00-bb397b038289ec46b8a529e6a68470f0-d3bc3de2504c7242-00",
-        "User-Agent": [
-          "azsdk-net-Storage.Files.DataLake/12.7.0-alpha.20210202.1",
-          "(.NET Framework 4.8.4250.0; Microsoft Windows 10.0.19042 )"
+        "traceparent": "00-d0818d657a74a140b4adbb257e89ae3e-9aa516007c9cf94e-00",
+        "User-Agent": [
+          "azsdk-net-Storage.Files.DataLake/12.7.0-alpha.20210219.1",
+          "(.NET 5.0.3; Microsoft Windows 10.0.19041)"
         ],
         "x-ms-blob-public-access": "container",
-        "x-ms-client-request-id": "2bb8eb05-17f0-80df-a3c5-72c8f64bb44c",
-        "x-ms-date": "Wed, 03 Feb 2021 02:12:07 GMT",
-=======
-        "traceparent": "00-5994caa3118faa4182d1a223cc2e5819-f04257440b52124f-00",
-        "User-Agent": [
-          "azsdk-net-Storage.Files.DataLake/12.7.0-alpha.20210217.1",
-          "(.NET 5.0.3; Microsoft Windows 10.0.19042)"
-        ],
-        "x-ms-blob-public-access": "container",
-        "x-ms-client-request-id": "2bb8eb05-17f0-80df-a3c5-72c8f64bb44c",
-        "x-ms-date": "Wed, 17 Feb 2021 22:28:14 GMT",
->>>>>>> 1814567d
+        "x-ms-client-request-id": "6f7f32c0-e26d-e36d-12db-8aa056e56e52",
+        "x-ms-date": "Fri, 19 Feb 2021 19:10:19 GMT",
         "x-ms-return-client-request-id": "true",
         "x-ms-version": "2020-06-12"
       },
@@ -32,52 +21,32 @@
       "StatusCode": 201,
       "ResponseHeaders": {
         "Content-Length": "0",
-<<<<<<< HEAD
-        "Date": "Wed, 03 Feb 2021 02:12:08 GMT",
-        "ETag": "\u00220x8D8C7E91C6573AC\u0022",
-        "Last-Modified": "Wed, 03 Feb 2021 02:12:09 GMT",
-=======
-        "Date": "Wed, 17 Feb 2021 22:28:13 GMT",
-        "ETag": "\u00220x8D8D39350C7A770\u0022",
-        "Last-Modified": "Wed, 17 Feb 2021 22:28:14 GMT",
->>>>>>> 1814567d
-        "Server": [
-          "Windows-Azure-Blob/1.0",
-          "Microsoft-HTTPAPI/2.0"
-        ],
-        "x-ms-client-request-id": "2bb8eb05-17f0-80df-a3c5-72c8f64bb44c",
-<<<<<<< HEAD
-        "x-ms-request-id": "6ee1eefb-c01e-0048-20d1-f96268000000",
-=======
-        "x-ms-request-id": "a12349ca-701e-0000-327c-057f5f000000",
->>>>>>> 1814567d
-        "x-ms-version": "2020-06-12"
-      },
-      "ResponseBody": []
-    },
-    {
-      "RequestUri": "https://seannse.dfs.core.windows.net/test-filesystem-798d72b9-59e1-efab-6258-4314cbe6df8e/test-file-cd7c3f63-ee10-f2a8-519d-73fd5f46cd89?resource=file",
+        "Date": "Fri, 19 Feb 2021 19:10:18 GMT",
+        "ETag": "\u00220x8D8D509FF650C18\u0022",
+        "Last-Modified": "Fri, 19 Feb 2021 19:10:18 GMT",
+        "Server": [
+          "Windows-Azure-Blob/1.0",
+          "Microsoft-HTTPAPI/2.0"
+        ],
+        "x-ms-client-request-id": "6f7f32c0-e26d-e36d-12db-8aa056e56e52",
+        "x-ms-request-id": "2e65da95-201e-00a4-65f2-0676f9000000",
+        "x-ms-version": "2020-06-12"
+      },
+      "ResponseBody": []
+    },
+    {
+      "RequestUri": "https://seannse.dfs.core.windows.net/test-filesystem-55a5ea93-ec69-95a9-6dc4-dddddcd9ccd4/test-file-e58140f6-d405-2b30-f7dc-cd56c084a5b3?resource=file",
       "RequestMethod": "PUT",
       "RequestHeaders": {
         "Accept": "application/json",
         "Authorization": "Sanitized",
-<<<<<<< HEAD
-        "traceparent": "00-89464eaa16a4a44b99d26e05315596cc-019f739e971cf443-00",
-        "User-Agent": [
-          "azsdk-net-Storage.Files.DataLake/12.7.0-alpha.20210202.1",
-          "(.NET Framework 4.8.4250.0; Microsoft Windows 10.0.19042 )"
-        ],
-        "x-ms-client-request-id": "12475126-e047-4bff-7d67-c6d4fcda4ab4",
-        "x-ms-date": "Wed, 03 Feb 2021 02:12:08 GMT",
-=======
-        "traceparent": "00-000ede8b7887ec45b5f05a739744bc30-18b4ad0cea29ea40-00",
-        "User-Agent": [
-          "azsdk-net-Storage.Files.DataLake/12.7.0-alpha.20210217.1",
-          "(.NET 5.0.3; Microsoft Windows 10.0.19042)"
-        ],
-        "x-ms-client-request-id": "12475126-e047-4bff-7d67-c6d4fcda4ab4",
-        "x-ms-date": "Wed, 17 Feb 2021 22:28:14 GMT",
->>>>>>> 1814567d
+        "traceparent": "00-6d76340ee01f0e42951cff1a0228963e-64dce6eadf4c014e-00",
+        "User-Agent": [
+          "azsdk-net-Storage.Files.DataLake/12.7.0-alpha.20210219.1",
+          "(.NET 5.0.3; Microsoft Windows 10.0.19041)"
+        ],
+        "x-ms-client-request-id": "2de56380-119a-df69-4c3d-fa362a82ba57",
+        "x-ms-date": "Fri, 19 Feb 2021 19:10:19 GMT",
         "x-ms-return-client-request-id": "true",
         "x-ms-version": "2020-06-12"
       },
@@ -85,103 +54,70 @@
       "StatusCode": 201,
       "ResponseHeaders": {
         "Content-Length": "0",
-<<<<<<< HEAD
-        "Date": "Wed, 03 Feb 2021 02:12:08 GMT",
-        "ETag": "\u00220x8D8C7E91CA1CB33\u0022",
-        "Last-Modified": "Wed, 03 Feb 2021 02:12:09 GMT",
-=======
-        "Date": "Wed, 17 Feb 2021 22:28:13 GMT",
-        "ETag": "\u00220x8D8D39351001C25\u0022",
-        "Last-Modified": "Wed, 17 Feb 2021 22:28:14 GMT",
->>>>>>> 1814567d
-        "Server": [
-          "Windows-Azure-HDFS/1.0",
-          "Microsoft-HTTPAPI/2.0"
-        ],
-        "x-ms-client-request-id": "12475126-e047-4bff-7d67-c6d4fcda4ab4",
-<<<<<<< HEAD
-        "x-ms-request-id": "fd22825b-701f-0000-2cd1-f97f5f000000",
-=======
-        "x-ms-request-id": "76288a88-201f-0032-6e7c-057f28000000",
->>>>>>> 1814567d
-        "x-ms-version": "2020-06-12"
-      },
-      "ResponseBody": []
-    },
-    {
-      "RequestUri": "https://seannse.dfs.core.windows.net/test-filesystem-798d72b9-59e1-efab-6258-4314cbe6df8e/test-file-cd7c3f63-ee10-f2a8-519d-73fd5f46cd89?action=append\u0026position=0",
+        "Date": "Fri, 19 Feb 2021 19:10:18 GMT",
+        "ETag": "\u00220x8D8D509FF734EF0\u0022",
+        "Last-Modified": "Fri, 19 Feb 2021 19:10:19 GMT",
+        "Server": [
+          "Windows-Azure-HDFS/1.0",
+          "Microsoft-HTTPAPI/2.0"
+        ],
+        "x-ms-client-request-id": "2de56380-119a-df69-4c3d-fa362a82ba57",
+        "x-ms-request-id": "6f4b2c1e-e01f-004f-07f2-060e0b000000",
+        "x-ms-version": "2020-06-12"
+      },
+      "ResponseBody": []
+    },
+    {
+      "RequestUri": "https://seannse.dfs.core.windows.net/test-filesystem-55a5ea93-ec69-95a9-6dc4-dddddcd9ccd4/test-file-e58140f6-d405-2b30-f7dc-cd56c084a5b3?action=append\u0026position=0",
       "RequestMethod": "PATCH",
       "RequestHeaders": {
         "Accept": "application/json",
         "Authorization": "Sanitized",
-        "Content-Length": "1888",
+        "Content-Length": "1850",
         "Content-Type": "application/json",
         "User-Agent": [
-<<<<<<< HEAD
-          "azsdk-net-Storage.Files.DataLake/12.7.0-alpha.20210202.1",
-          "(.NET Framework 4.8.4250.0; Microsoft Windows 10.0.19042 )"
-        ],
-        "x-ms-client-request-id": "0dd6e6f3-baff-6542-6583-56b195a7723e",
-        "x-ms-date": "Wed, 03 Feb 2021 02:12:08 GMT",
-=======
-          "azsdk-net-Storage.Files.DataLake/12.7.0-alpha.20210217.1",
-          "(.NET 5.0.3; Microsoft Windows 10.0.19042)"
-        ],
-        "x-ms-client-request-id": "0dd6e6f3-baff-6542-6583-56b195a7723e",
-        "x-ms-date": "Wed, 17 Feb 2021 22:28:14 GMT",
->>>>>>> 1814567d
+          "azsdk-net-Storage.Files.DataLake/12.7.0-alpha.20210219.1",
+          "(.NET 5.0.3; Microsoft Windows 10.0.19041)"
+        ],
+        "x-ms-client-request-id": "5cd53880-789f-5719-7ed6-cfec4f16aa7e",
+        "x-ms-date": "Fri, 19 Feb 2021 19:10:19 GMT",
         "x-ms-return-client-request-id": "true",
         "x-ms-version": "2020-06-12"
       },
       "RequestBody": [
-        "\uFFFD\uFFFDS\uFFFD\uFFFDN\uFFFD\uFFFD%Z\uFFFD4=\uFFFD@\uFFFDv\uFFFD\u000F\uFFFD-\uFFFD\uFFFD\uFFFD\u4FFF\uFFFDO\uFFFD;\uFFFD\uFFFD\uFFFD9\uFFFDvK\uFFFD\uFFFD\uFFFD\uFFFD\u0005\uFFFD\uFFFD\uFFFDC\u0003\uFFFD\uFFFDR#\u003C\uFFFD\u001E\u001D(z\uFFFD\uFFFD\uFFFDY\uFFFD\uFFFD\u001E\uFFFD\u003CmeW\u0022*\u001CX\uFFFDm\uFFFD\u0007I9|\uFFFD\u0013u2\u0018h$\uFFFD\u001C\uFFFD\uFFFD\uFFFD\uFFFD(\uFFFD\u0018ew\uFFFDn\u059D-\uFFFD\u0027\u0007\uFFFD\uFFFDn 0x|\uFFFDF2n\u0006{\u0017\uFFFDI\uFFFD\u0026\uFFFD]/GTI\uFFFD\uFFFD\u02E6\u001E\uFFFD\n",
-        "\u0011\uFFFD7\uFFFD\uFFFD\uFFFD\uFFFD\u001FBVX\uFFFD\uFFFDp0V\u001AT\uFFFD\uFFFD\uFFFD\uFFFD\uFFFD\uFFFD]%\uFFFD\uFFFD\uFFFD\u0574\u0060tc\uFFFD\uFFFD\u07FB\uFFFD\uFFFD[r\u001A\uFFFD\uFFFDmQ\u001Enu\uFFFD\uFFFDN,ug\u03D3\uFFFD\uFFFD\u000F9rm\uFFFD\uFFFDr\uFFFD{9v^\uFFFD\uFFFD6\u0022\uFFFD\u06F5\uFFFD\uFFFDq#8I\uFFFD\u0012G\uFFFD\u0027L\u0019\u0011\uFFFD!\u0000\uFFFD7\uFFFD\uFFFD\uFFFD\uFFFD5\uFFFD-\u0010\uFFFD\uFFFDR\uFFFD\uFFFD\u0773\uFFFD\uFFFD\u0015:$\uFFFD\uFFFD*\uFFFD\uFFFD\u0011*D\uFFFD\uFFFD\u0014!\u293E\uFFFD\u0014\uFFFD\uFFFD9\u001B\uFFFDdQ\uFFFD\uFFFD3nf[I\f\u0189\uFFFD\u0010\uFFFD\u001A\uFFFD$\uFFFD\uFFFDh\uFFFD\uFFFD0\uFFFDO\u001E\uFFFD\uFFFD\uFFFD\u0026\u0000\b\u0701\uFFFD\b7\u077B\uFFFDLo\u0007[Y#\uFFFD#\uFFFD\u0019\uFFFDe2rppk\uFFFD\uFFFDP\uFFFD\uFFFD{\uFFFD\u0140\uFFFD\uFFFD\uFFFD\u0012~F\u0018\t\u001B\uFFFD\uFFFD\u051C,p\uFFFD\uFFFD\uFFFD[\uFFFD\uFFFDi\u0011h\uFFFDv\uFFFDk8\uFFFD\uFFFD!\uFFFD\uFFFD\u007F\u001F,\u7683M(W\uB5D6$\uFFFD\uFFFD\n",
-        "\u0012\u014A*\uFFFD:}\uFFFDu\u0007M\uFFFD\u0449\uFFFD\uFFFD\u003E\u00ECQo\uFFFD\u001A\uFFFDM\uFFFD\u0012\u0026\uFFFD\u0005QA\uFFFD-\u007F/\uFFFDk.E\uFFFD\uFFFDq\uFFFD6\uFFFDV\uFFFD\\\uFFFDWa\u000B\uFFFD\uFFFDS\uFFFD\uFFFD\uFFFD\uFFFD\u0027W\uFFFDp\uFFFD\f!\uFFFD\t\u0060!\u04D4g\uFFFD\uFFFDM\uFFFD\uFFFD\uFFFDVD\uFFFD\uFFFD\uFFFD5\uFFFD\uFFFD,\uFFFD\uFFFD2\u001DK\uFFFD\u0001\uFFFD)~\uFFFD\uFFFD\uFFFD\uFFFD\uFFFD\u0363\uFFFD\uFFFD\u0005$\u0010.\uFFFD\uFFFD\uFFFD\uFFFD\uFFFD\uFFFD#\u0011\uFFFD\uFFFD=EbJd\uFFFDL\uFFFDx/\uFFFD\u007F\uFFFD4)\u0022\uFFFD\u001F\uFFFD\u0027_\uFFFD_\uFFFD9\uFFFD\u0014\u003E\u0017RZ\uFFFD\uFFFD\u001F\uFFFD?kYz\u0539z\uFFFD\uFFFD\u0001c\uFFFD\uFFFD\uFFFD\uFFFDE\u0004F\uFFFD|j\uFFFD\uFFFD\u0010\uFFFD\uFFFD\r",
-        "\uFFFD\u0026\uFFFD\u0002\uFFFD\uFFFD\uFFFD\uFFFD8\uFFFD\uFFFDm\uFFFD;\u0060\uFFFD\uFFFD\uFFFD}\uFFFDt\fV[3\uFFFD\u0016Z\uFFFDI\uFFFD\uFFFD\uFFFD\uFFFDq)\uFFFD\uFFFD\u0011\uFFFD\uFFFD\f_OG\uFFFD.\uFFFDJ:\uFFFDah\u001C\u0019~\uFFFDb\u000B\uFFFD\uFFFD\u0022\uFFFD\uFFFD\u0001\uFFFD\uFFFD\uFFFD7\uFFFD\b\uFFFD\uFFFD\uFFFD\uFFFD\f\uFFFD\u000B\uFFFD\uFFFDJ\u000E,\uFFFDC\uFFFDW\uFFFDXj\u0005C \uFFFD\u001D\uFFFDN\uFFFD\uFFFDdM\uFFFD2\uFFFD\uFFFDs\uFFFD\u001A\uFFFD\uFFFDv\uFFFD\uFFFD\uFFFD\uFFFD\uFFFDm}/r\uFFFD2\uFFFD\uFFFDW\uFFFD\uFFFD\uFFFDi\uFFFDfp\uFFFD\uFFFD\uFFFD\uFFFDq\uFFFD\uFFFD9=$\uFFFD\uFFFD\u0006\uFFFDf\uFFFD\u003C\uFFFD\uFFFD\bk\uFFFD\uFFFD\uFFFD\uFFFD\uFFFDn\uFFFD\uFFFD7\u001D\uFFFD\u000F\uFFFD42K\u00042\uFFFD\uFFFD\uFFFD5gt\uFFFD\uFFFD\uFFFDm\u03A6\uFFFD\uFFFD^\u0004\uFFFD\uFFFD\uFFFDH\uFFFD_0g\u0005\u0006\uFFFD\uFFFDvX3\uFFFD7\uFFFD@Zv\uFFFDZ\u0018\uFFFD\uFFFD1\u0003\uFFFD\uFFFD\uFFFD\uFFFD\uFFFD\uFFFDlL\uFFFD\uFFFD@|\uFFFD0\u0060\uFFFD\uFFFDjr9)n\u029C\u0003\uFFFD\uFFFDk\uFFFD]\uFFFD\uFFFD\uFFFDdsi\uFFFD4\uFFFD\uFFFDY{\u0022\u0000\uFFFD\uFFFD\uFFFD\uFFFD\u0026\uFFFD/\uFFFD\uFFFD#\uFFFDb\uFFFD\uFFFD\uFFFD\u0000e^\uFFFD|)\uFFFD\uFFFD\uFFFD\uFFFD~\uFFFDr\uFFFD\uFFFD$\uFFFDIr\u00607\u0026\uFFFD\u0007\uFFFDP\uFFFD\uFFFD\uFFFD\uFFFD\uFFFD\uFFFD\uFFFD\u001D;}a\uFFFD\uFFFD\u0002\u0616\br\uFFFD\t1*\u01C8W\uFFFD\uFFFD\u0004\u0027\uFFFD\uFFFDt\uFFFDl_.\b\uFFFD\u056C\uFFFD\uFFFDl\u001E\uFFFD\uFFFDzo\uFFFD\uFFFD\u001D\u001A\uFFFD\uFFFD\u001Fl\uFFFD\uFFFD\uFFFDc7\uFFFD\uFFFDz\uFFFD\uFFFD\u001Eb\uFFFD\uFFFD\uFFFDx\uFFFD\uFFFD-[\uFFFD\uFFFD\uFFFDp\t\u001E|\uFFFD\uFFFD\uFFFD\uFFFD\u001FL\uFFFDu\t\uFFFDqt\uFFFD\uFFFD\uFFFD\uFFFD\uFFFD\u0017\uFFFD\uFFFD\u0012\uFFFD|\uFFFDR\u00ED\u0010:%Y\u0018ro\u062A\uFFFD\uFFFD\u0016\uFFFD4\uFFFD~\u002B"
+        "\u0001\uFFFD\u000F\u007F\uFFFDfL\uFFFD{\uFFFD\u0060\u007F_\uFFFD\u0014v\uFFFD\uFFFD\u001D\uFFFDY\\fh\uFFFD\uFFFD\u0573\u0026\u038C\u0010{:\uFFFD\uFFFD\uFFFDfRY\uFFFD\uFFFD\uFFFD\uFFFD\uFFFD/\uFFFD\u0014\uFFFD}\uFFFD\uFFFD\uFFFD\uFFFD4\uFFFD\uFFFD\u0013\uFFFD\uFFFD\uFFFD\uFFFD5O\u0004$\u001E.\uFFFDx\uFFFD\uFFFD\u00FCh\uFFFD\uFFFD\uFFFD\u001A\uFFFD\uFFFD\u0012\f\u000FH\uFFFDB\u001F\uFFFD?\uFFFD\u003E\uFFFDM\uFFFDGu2\uFFFD_\u0010\uFFFD\uFFFDI\uFFFD\u0004\u0001\u003C\u003Cy\uFFFD\uFFFD\uFFFD\uBB28\uFFFD\u0026\u0007L\uFFFD\uFFFD|O\uFFFDG\uFFFDu\uFFFD!E\uFFFD\u9ED4S\uFFFD\uFFFD\u0017C\uFFFD\u0005\uFFFD7}\uFFFDE\u0721;\uFFFDO*\uFFFD}\u0011\u001C5x\uFFFD\t\uFFFDc\u001B4\u000F\u0003=VY\u001A\uFFFD\u000E\u0116\uFFFD\u001BE\uFFFD\u0015\u0001\u001E\u051Dz\uFFFD\uFFFDL=\uFFFD6XJg:*\uFFFD\uFFFD\u0003n\uFFFD\b\uFFFDG \uFFFD@f\u0005\uFFFD\uFFFD\uFFFDcb\uFFFD\uFFFD\u01A0\u003E\uFFFD\uFFFD\u0000\uFFFD\u0022\uFFFD\uFFFD\uFFFD\uFFFDl9SAc^\uFFFD\uFFFD\uFFFD|\uFFFD\uFFFD!G\uFFFD\uFFFD\u0060\uFFFD\uFFFDPs\uFFFD\u0027\uFFFD\uFFFD\u0001\u0007\uFFFD$^7\uFFFD\u0718h\uFFFD\uFFFD\uFFFD\u0004\uFFFDQ*I\uFFFD\uFFFDfoeG\uFFFD\u0329\uFFFD9\uFFFD]\u002B||\\\uFFFD\uFFFDh\u001Dx\u001AD\uFFFD2\uFFFD\uFFFD\uFFFD\uFFFD\u0004\uFFFDH\uFFFD6;\uFFFD\uFFFD\uFFFDkb\uFFFD\uFFFD\uFFFD\uFFFD\uFFFD\n",
+        "w\u0018\uFFFD\uFFFD\uFFFDj\uFFFD\u002Bxn\u0022\uFFFD3]\uFFFD\uFFFD\uFFFD\uFFFD:\uFFFD\uFFFD\uFFFDA\uFFFD\uFFFDP{\u0006\uFFFD\uFFFDm\uFFFD\u000F\u0027r\uFFFDq=A\uFFFD\uFFFDf\uFFFD\uFFFD^\uFFFDn\r",
+        "j\uFFFD\uFFFD\uFFFDh\uFFFD?\uFFFD\u05C7\uFFFDs\uFEE0\uFFFD\u0000\uFFFD\uFFFD\u000B\uFFFDEf\uFFFD\uFFFD\uFFFD)d7t\uFFFD\uFFFD\uFFFDm\uFFFD\uFFFD!\uFFFD8 \uFFFD\uFFFD\uFFFD\uFFFDa\u03A4\uFFFD\uFFFD/\uFFFD\uFFFD\u001Eb\u0022%T@\u001C\uFFFD\uFFFD\uFFFDKb\uFFFD\u1401 \uFFFDmVI\uFFFD#\uFFFDi|\u0027\uFFFD\u0002^\uFFFD\u0007\uFFFD\uFFFD\uFFFD\u007FKv|\uFFFD\uFFFDv[\u000E\uFFFDx\uFFFD\u007F=#\uFFFD\uFFFD\uFFFDu\uFFFD\uFFFD?\u0026\uFFFD\uFFFD\u0019B\uFFFDf;C\uFFFD\u002B\u0004\u00115\uFFFDR\uFFFD\uFFFD\uFFFD6\u0015V\uFFFD~\uFFFD\uFFFD\u07F3\uFFFDF2,O@$\uFFFD\uFFFD\uFFFDJ\uFFFD\uFFFD\uFFFDa\uFFFD\uFFFDz\u002B\uFFFD\u0000\uFFFD4\uFFFD\uFFFDV*\uFFFD\uFFFDYq\uFFFD\u07B2\uFFFD\uFFFD\uFFFD\uFFFD\uFFFD\uFFFD\u0010\uFFFD\uFFFD\u007F\u001A@B\uFFFD3\uFFFD,p\uFFFD\u0002\u0011\uFFFDj\uFFFD\u0016T\uFFFDKT\uFFFD\uFFFDB\u003Ed5\uFFFD\uFFFDZ\uFFFD\u0010\uFFFDn,\uFFFD\u0015\uFFFD\u0697\uFFFDE5\uFFFD\uFFFD\uFFFD\uFFFD\u0001\uFFFD\uFFFD\uFFFD\uFFFD\uFFFDaq\uFFFDA\uFFFD\u0004\uFFFD\uFFFD\uFFFDg\u0016\u0015\uFFFD\u000B\uFFFDZ\uFFFD\uFFFD.zX\uFFFD\u000Fn\uFFFDC\uFFFDy4@\b\uFFFD!\u0010\uFFFD\uFFFDPe\u0017\uFFFDJ\uFFFD\uFFFD\uFFFD\u001F\uFFFD\\\uFFFDH\uFFFD\uFFFD\u064CA\uFFFD\uFFFDamU\uFFFDX\u0017\u0216^v\uFFFD\uFFFDt\uFFFD\t^\uFFFDK/\uFFFD\uFFFD1N\u0014\uFFFD%0\uFFFDo/\u0013\uFFFDi\u049C\uFFFD\u0010\\\uFFFD3\uFFFDA\u007F\uFFFD\uFFFD\uFFFD\u0011\uFFFD\uFFFDq\r",
+        "@\u0011\uFFFD\uFFFD/\u001E@\uFFFD2\uFFFD:\u0026.c\u0014(\uFFFD\t\u0026No\uFFFD\uFFFD\uB0F1\uFFFD1\u001B\u0013\uFFFD\uFFFD\uFFFD\u0022\uFFFD\uFFFD~\uFFFDl\uFFFD\u03C8XL\uFFFD\u001APD\u03A2o\uFFFDw\u0022\uFFFD\uFFFD\u0015\uFFFD{~x\u000F\uFFFD\u001EYJ\u0027\f\uFFFDG\uFFFD\u03DDa~\uFFFDh\uFFFDThaabx\uFFFD\uFFFDy\u0704Q\uFFFD\uFFFDX\uFFFDL\uFFFD\uFFFD9\uFFFDL\uFFFDC\uFFFD\uFFFD\uFFFD\uFFFD\uFFFD\u0016\uFFFD\uFFFD\u0017e\uFFFD\u0012\u001D\u0016\uFFFD?ye\uFFFDK\uFFFD?\uFFFD)w\uFFFD\u0014\uFFFD\u0017.\uFFFD\u0007u\u001D\uFFFD\uFFFD\u007F\u0005\uFFFDc8\uFFFD:S\uFFFDE\uFFFD6\u0013\uFFFD\uFFFD\uFFFD{\uFFFD\uFFFDs\uFFFD\uFFFD\u0027L\u0001\uFFFD\u99E2\uFFFD\u0000h\uFFFD\uFFFDtnn\u0013\uFFFD\u0005;S1\uFFFD\u076B\uFFFDn/\uFFFD\uFFFDa:\uFFFD\u076AaS-Q\uFFFD3\uFFFD\uFFFD\uFFFD@\uFFFDK\u001F\r",
+        "\uFFFD\uFFFDn\uFFFD{\uFFFDn$:\u0018zx\u0016\u035E-\uFFFD\u000F\uFFFD\uFFFD\f\uFFFD\uFFFD\uFFFD\uFFFD \uFFFD\u000E\u000Fj\uFFFD#\u000F~;b\uFFFD$4\uFFFD\u003C=\u0018\u0014\uFFFD2\u001C\uFFFD2\uFFFDN\uFFFD\uFFFD[\u0000\uFFFDp\uFFFD,[m\u0060\u0014\uFFFD\u0060Vi\uFFFD\uFFFD;\u0060\uFFFD\u06AF\uFFFD\u03E7y\uFFFD^\u0004\uFFFD\uFFFDn\u001B\uFFFDn\uFFFD}h\uFFFD\u0013\uFFFD\uFFFDz\uFFFD(I\uFFFD\uFFFD\u0243I"
       ],
       "StatusCode": 202,
       "ResponseHeaders": {
         "Content-Length": "0",
-<<<<<<< HEAD
-        "Date": "Wed, 03 Feb 2021 02:12:09 GMT",
-=======
-        "Date": "Wed, 17 Feb 2021 22:28:13 GMT",
->>>>>>> 1814567d
-        "Server": [
-          "Windows-Azure-HDFS/1.0",
-          "Microsoft-HTTPAPI/2.0"
-        ],
-        "x-ms-client-request-id": "0dd6e6f3-baff-6542-6583-56b195a7723e",
-<<<<<<< HEAD
-        "x-ms-request-id": "fd228276-701f-0000-47d1-f97f5f000000",
-=======
-        "x-ms-request-id": "76288a8f-201f-0032-757c-057f28000000",
->>>>>>> 1814567d
+        "Date": "Fri, 19 Feb 2021 19:10:18 GMT",
+        "Server": [
+          "Windows-Azure-HDFS/1.0",
+          "Microsoft-HTTPAPI/2.0"
+        ],
+        "x-ms-client-request-id": "5cd53880-789f-5719-7ed6-cfec4f16aa7e",
+        "x-ms-request-id": "6f4b2c28-e01f-004f-11f2-060e0b000000",
         "x-ms-request-server-encrypted": "true",
         "x-ms-version": "2020-06-12"
       },
       "ResponseBody": []
     },
     {
-      "RequestUri": "https://seannse.dfs.core.windows.net/test-filesystem-798d72b9-59e1-efab-6258-4314cbe6df8e/test-file-cd7c3f63-ee10-f2a8-519d-73fd5f46cd89?action=flush\u0026position=1024",
+      "RequestUri": "https://seannse.dfs.core.windows.net/test-filesystem-55a5ea93-ec69-95a9-6dc4-dddddcd9ccd4/test-file-e58140f6-d405-2b30-f7dc-cd56c084a5b3?action=flush\u0026position=1024",
       "RequestMethod": "PATCH",
       "RequestHeaders": {
         "Accept": "application/json",
         "Authorization": "Sanitized",
         "User-Agent": [
-<<<<<<< HEAD
-          "azsdk-net-Storage.Files.DataLake/12.7.0-alpha.20210202.1",
-          "(.NET Framework 4.8.4250.0; Microsoft Windows 10.0.19042 )"
-        ],
-        "x-ms-client-request-id": "15e19276-3d04-77b4-4a03-69325461711c",
-        "x-ms-date": "Wed, 03 Feb 2021 02:12:08 GMT",
-=======
-          "azsdk-net-Storage.Files.DataLake/12.7.0-alpha.20210217.1",
-          "(.NET 5.0.3; Microsoft Windows 10.0.19042)"
-        ],
-        "x-ms-client-request-id": "15e19276-3d04-77b4-4a03-69325461711c",
-        "x-ms-date": "Wed, 17 Feb 2021 22:28:14 GMT",
->>>>>>> 1814567d
+          "azsdk-net-Storage.Files.DataLake/12.7.0-alpha.20210219.1",
+          "(.NET 5.0.3; Microsoft Windows 10.0.19041)"
+        ],
+        "x-ms-client-request-id": "f1b6c870-5dac-0ab8-7cf2-1a3d98325ddc",
+        "x-ms-date": "Fri, 19 Feb 2021 19:10:19 GMT",
         "x-ms-return-client-request-id": "true",
         "x-ms-version": "2020-06-12"
       },
@@ -189,50 +125,32 @@
       "StatusCode": 200,
       "ResponseHeaders": {
         "Content-Length": "0",
-<<<<<<< HEAD
-        "Date": "Wed, 03 Feb 2021 02:12:09 GMT",
-        "ETag": "\u00220x8D8C7E91CCE4E99\u0022",
-        "Last-Modified": "Wed, 03 Feb 2021 02:12:09 GMT",
-=======
-        "Date": "Wed, 17 Feb 2021 22:28:13 GMT",
-        "ETag": "\u00220x8D8D393511B8ABF\u0022",
-        "Last-Modified": "Wed, 17 Feb 2021 22:28:14 GMT",
->>>>>>> 1814567d
-        "Server": [
-          "Windows-Azure-HDFS/1.0",
-          "Microsoft-HTTPAPI/2.0"
-        ],
-        "x-ms-client-request-id": "15e19276-3d04-77b4-4a03-69325461711c",
-<<<<<<< HEAD
-        "x-ms-request-id": "fd22828b-701f-0000-5bd1-f97f5f000000",
-=======
-        "x-ms-request-id": "76288a98-201f-0032-7e7c-057f28000000",
->>>>>>> 1814567d
+        "Date": "Fri, 19 Feb 2021 19:10:18 GMT",
+        "ETag": "\u00220x8D8D509FF8ACDB7\u0022",
+        "Last-Modified": "Fri, 19 Feb 2021 19:10:19 GMT",
+        "Server": [
+          "Windows-Azure-HDFS/1.0",
+          "Microsoft-HTTPAPI/2.0"
+        ],
+        "x-ms-client-request-id": "f1b6c870-5dac-0ab8-7cf2-1a3d98325ddc",
+        "x-ms-request-id": "6f4b2c38-e01f-004f-21f2-060e0b000000",
         "x-ms-request-server-encrypted": "false",
         "x-ms-version": "2020-06-12"
       },
       "ResponseBody": []
     },
     {
-      "RequestUri": "https://seannse.blob.core.windows.net/test-filesystem-798d72b9-59e1-efab-6258-4314cbe6df8e/test-file-cd7c3f63-ee10-f2a8-519d-73fd5f46cd89",
+      "RequestUri": "https://seannse.blob.core.windows.net/test-filesystem-55a5ea93-ec69-95a9-6dc4-dddddcd9ccd4/test-file-e58140f6-d405-2b30-f7dc-cd56c084a5b3",
       "RequestMethod": "GET",
       "RequestHeaders": {
         "Accept": "application/xml",
         "Authorization": "Sanitized",
         "User-Agent": [
-<<<<<<< HEAD
-          "azsdk-net-Storage.Files.DataLake/12.7.0-alpha.20210202.1",
-          "(.NET Framework 4.8.4250.0; Microsoft Windows 10.0.19042 )"
-        ],
-        "x-ms-client-request-id": "033bb94c-5cc6-653a-711f-2ab070a426dd",
-        "x-ms-date": "Wed, 03 Feb 2021 02:12:08 GMT",
-=======
-          "azsdk-net-Storage.Files.DataLake/12.7.0-alpha.20210217.1",
-          "(.NET 5.0.3; Microsoft Windows 10.0.19042)"
-        ],
-        "x-ms-client-request-id": "033bb94c-5cc6-653a-711f-2ab070a426dd",
-        "x-ms-date": "Wed, 17 Feb 2021 22:28:14 GMT",
->>>>>>> 1814567d
+          "azsdk-net-Storage.Files.DataLake/12.7.0-alpha.20210219.1",
+          "(.NET 5.0.3; Microsoft Windows 10.0.19041)"
+        ],
+        "x-ms-client-request-id": "867c0c20-b860-1cd1-9a19-4c88a9447f11",
+        "x-ms-date": "Fri, 19 Feb 2021 19:10:19 GMT",
         "x-ms-return-client-request-id": "true",
         "x-ms-version": "2020-06-12"
       },
@@ -242,64 +160,40 @@
         "Accept-Ranges": "bytes",
         "Content-Length": "1024",
         "Content-Type": "application/octet-stream",
-<<<<<<< HEAD
-        "Date": "Wed, 03 Feb 2021 02:12:09 GMT",
-        "ETag": "\u00220x8D8C7E91CCE4E99\u0022",
-        "Last-Modified": "Wed, 03 Feb 2021 02:12:09 GMT",
-=======
-        "Date": "Wed, 17 Feb 2021 22:28:14 GMT",
-        "ETag": "\u00220x8D8D393511B8ABF\u0022",
-        "Last-Modified": "Wed, 17 Feb 2021 22:28:14 GMT",
->>>>>>> 1814567d
+        "Date": "Fri, 19 Feb 2021 19:10:19 GMT",
+        "ETag": "\u00220x8D8D509FF8ACDB7\u0022",
+        "Last-Modified": "Fri, 19 Feb 2021 19:10:19 GMT",
         "Server": [
           "Windows-Azure-Blob/1.0",
           "Microsoft-HTTPAPI/2.0"
         ],
         "x-ms-blob-type": "BlockBlob",
-        "x-ms-client-request-id": "033bb94c-5cc6-653a-711f-2ab070a426dd",
-<<<<<<< HEAD
-        "x-ms-creation-time": "Wed, 03 Feb 2021 02:12:09 GMT",
-=======
-        "x-ms-creation-time": "Wed, 17 Feb 2021 22:28:14 GMT",
->>>>>>> 1814567d
+        "x-ms-client-request-id": "867c0c20-b860-1cd1-9a19-4c88a9447f11",
+        "x-ms-creation-time": "Fri, 19 Feb 2021 19:10:19 GMT",
         "x-ms-group": "$superuser",
         "x-ms-lease-state": "available",
         "x-ms-lease-status": "unlocked",
         "x-ms-owner": "$superuser",
         "x-ms-permissions": "rw-r-----",
-<<<<<<< HEAD
-        "x-ms-request-id": "6ee1f127-c01e-0048-06d1-f96268000000",
-=======
-        "x-ms-request-id": "a1234b79-701e-0000-327c-057f5f000000",
->>>>>>> 1814567d
+        "x-ms-request-id": "2e65dd7d-201e-00a4-1cf2-0676f9000000",
         "x-ms-server-encrypted": "true",
         "x-ms-version": "2020-06-12"
       },
-      "ResponseBody": "0cVTl7hO8vclWog0PZ9AmHbTD\u002BAttJ3Z5L\u002B/mE\u002BEO6T40Dnpdku3t/nABZaPqkMDhdlSIzzTHh0oerL4jlmnoB7jPG1lVyIqHFjnba4HSTl8uxN1MhhoJLEcwfuYviifGGV3q27WnS23Jwfk7LFuIDB4fNJGMm4Gexe7SZYmkl0vR1RJj57Lph7lvgoRhDf/rqDLH0JWWOb3cDBWGlSXkZWptKRdJZCSrdW0YHRj9fffu5r2W3Ia2e9tUR5udYzJTix1Z8\u002BTookPOXJtofhyk3s5dl65oDYij9u179NxIzhJ6hJH7o4nTBkR5yEArTf2\u002B76jNf4tEK31Utfz3bO2nRU6JLfmKqTtESpEqLkUIeKkvvMUzu45G9pkUZy2M25mW0kMxomAENAatSTU6Gj04TD1Tx6/oc4mAAjcgdkIN9273kxvB1tZI64j\u002BhnKZTJycHBrwORQprl75sWApI73En5GGAkbhNnUnCxwm6e1W5rWaRFonHb5aziS9CGW2H8fLOeag00oV\u002BuXliS43woSxYoqqjp9jnUHTa3RiY\u002B4PsOsUW\u002B/GtdNrRIm0QVRQYstfy\u002BWay5Fop1xkzafVs5c3ldhC42aU6uy3PwnV71wtQwhowlgIdOUZ6/STYehrlZEyfKt8DX9kiyD5I4yHUvfAd0pfrLF\u002B72EzaPexwUkEC6l443LwsXXIxHc3D1FYkpk80ypeC\u002Bkf800KSKRH8snX9NfjDm9FD4XUlqh6B\u002BAP2tZetS5epf\u002BAWO/lpmiRQRGtHxq5dUQpt8NkSbVApautOm3OKX2beU7YIrV/n2kdAxWWzOiFlqVSdT1rOlxKf/NEeGw6wxfT0eXLoRKOqdhaBwZfqZiC56PIu/RAcH8yjeLCO2b9In/9wzsC\u002BfVSg4sk0PMV6tYagVDIMkdjU6Fm2RNvzK6xnOSGoaadv\u002B2utfgpG19L3KLMp3nV9TA4mm9ZnCCh4vccc3QOT0kvvQGjGbxPOngCGvxwYyU0m6f0jcd3A\u002BPNDJLBDKfrfU1Z3Sp4cttzqaA3V4EkcX/SJ5fMGcFBuLldlgzpTe2QFp2u1oY6vGiMQORnP\u002Bwi6JsTLyUQHyOMGCRxGpyOSluypwDjdVr512tvP9kc2njNOu1x1l7IgDe6Iv5hiaHL/faI9Jirf3NAGVe5oN8Kbz2ro9\u002BvXLQ8qebJKVJcmA3JowHilCXgIfu58bzHTt9Yb7PAtiWCHKECTEqx4hXhI4EJ8D2dJ9sXy4IkNWs3NVsHsPmem\u002BIoB0ag4AfbLn/lmM37vZ6huweYqKpjnid2C1bvqjFcAkefIai3PEfTPN1CflxdO3f8ZfWyBfM3hKlfKpSw60QOiVZGHJv2Kr7/xavNIV\u002BKw=="
-    },
-    {
-      "RequestUri": "https://seannse.blob.core.windows.net/test-filesystem-798d72b9-59e1-efab-6258-4314cbe6df8e?restype=container",
+      "ResponseBody": "AZsPf7JmTOF7wmB/X\u002BMUdt/YHalZXGZov57VsybOjBB7OsTm52ZSWead9KuC7YMvxxTBfcjE\u002BKQ0p78TkZi6rDVPBCQeLo94hsPDvGi75dIapewSDA9It0IfsT\u002BnPshN40d1MulfEJmESfcEATw8ecHs\u002BOusqKAmB0zh/3xP0Ef7ddghRbLpu5RTjcMXQ7UF4zd9u0XcoTunTyqcfREcNXivCYtjGzQPAz1WWRrdDsSW2xtF0RUBHtSdevWHTD2CNlhKZzoqosgDbrcIhUcgyUBmBaL21mNiruq3xqA\u002Bh7YA0yLBkqaJbDlTQWNe\u002BZiNfLC1IUeajGD16LlQc9snxOcBB7IkXjea3Jhoo5X/BLVRKknwiWZvZUfCzKntOfldK3x8XPHmaB14GkSuMunK9eQE/kiSNjuAkaFrYpKOrKOfCncYg6fDasEreG4iwTNd99fF6Dqwy/VB\u002B8tQewaL6m2gDydysnE9QZOGZr3MXtBuDWq6yMRo7j\u002BC14fbc\u002B\u002B7oI4AgbIL60VmiKenKWQ3dJ364m2b0SGpOCDo79vpYc6ky8YvzN0eYiIlVEAcwcTaS2Lq4ZCBIM9tVkmRI/tpfCfZAl6eB6i/3H9LdnzgjXZbDqR4/n89I6r3wXWTjD8mu9cZQr5mO0O6KwQRNapSjcnSNhVW8H6nnN\u002Bzp0YyLE9AJLqlxkq49dJhvdN6K\u002B0ApDSrwVYq0MpZcabespT8iP\u002B10RDvrcZ/GkBC9TOqLHDyswIRhmr4FlTvS1Sj2UI\u002BZDXUxVrcEPduLKYV59qXrkU17P\u002BR6wGUvLu7/2Fx20H\u002BBJD91mcWFaILolrE4y56WJ0PbuxDrHk0QAifIRCW/VBlF\u002BJKmtjeH9dchkim0NmMQafEYW1VulgXyJZedvSRdKUJXstLL73FMU4U5iUwjW8vE99p0pzjEFyKM9FBf6jjyxGjnXENQBHq/i8eQNQy5jomLmMUKKIJJk5vwPzrg7GmMRsTjfD\u002BItLNftNsxc\u002BIWEyXGlBEzqJvmXcinoAV/nt\u002BeA\u002B4HllKJwyRR6nPnWF\u002B52iwVGhhYWJ4pPN53IRRuIBY7UzAzznzTPJDs4f4n/wWo7cXZaoSHRatP3ll0UuIP44pd68UvhcuvQd1Ha7afwX3YzjNOlPVRdA2E4\u002B/jXunu3P4zydMAeWf6aeinABo0sB0bm4TuwU7UzHe3auHbi\u002BLzmE64bDdqmFTLVGrM6nQzkDPSx8Nk/9uvXv1biQ6GHp4Fs2eLfEPlsMMwI60kCCIDg9qtyMPfjtizCQ05zw9GBTXMhzbMqFOwLRbANJwuSxbbWAUz2BWaZiSO2DN2q\u002BHz6d53V4ErNtuG/dus31o8RP42XrcKEm0gMmDSQ=="
+    },
+    {
+      "RequestUri": "https://seannse.blob.core.windows.net/test-filesystem-55a5ea93-ec69-95a9-6dc4-dddddcd9ccd4?restype=container",
       "RequestMethod": "DELETE",
       "RequestHeaders": {
         "Accept": "application/xml",
         "Authorization": "Sanitized",
-<<<<<<< HEAD
-        "traceparent": "00-635ec93bbe18f64aa0a4a8f92e58af39-4002d8848b54fd48-00",
-        "User-Agent": [
-          "azsdk-net-Storage.Files.DataLake/12.7.0-alpha.20210202.1",
-          "(.NET Framework 4.8.4250.0; Microsoft Windows 10.0.19042 )"
-        ],
-        "x-ms-client-request-id": "9be6e0ca-6e26-3d56-3b1b-7b2851cfa76b",
-        "x-ms-date": "Wed, 03 Feb 2021 02:12:09 GMT",
-=======
-        "traceparent": "00-d142a915f72eb14aadab988ea2a61b1e-69adb488acabbd46-00",
-        "User-Agent": [
-          "azsdk-net-Storage.Files.DataLake/12.7.0-alpha.20210217.1",
-          "(.NET 5.0.3; Microsoft Windows 10.0.19042)"
-        ],
-        "x-ms-client-request-id": "9be6e0ca-6e26-3d56-3b1b-7b2851cfa76b",
-        "x-ms-date": "Wed, 17 Feb 2021 22:28:14 GMT",
->>>>>>> 1814567d
+        "traceparent": "00-5bccb1898caa5e4a998168708114c38a-da93fc0f75d3994c-00",
+        "User-Agent": [
+          "azsdk-net-Storage.Files.DataLake/12.7.0-alpha.20210219.1",
+          "(.NET 5.0.3; Microsoft Windows 10.0.19041)"
+        ],
+        "x-ms-client-request-id": "8c1d34c8-d6b5-497b-9339-3a4bb82d1273",
+        "x-ms-date": "Fri, 19 Feb 2021 19:10:20 GMT",
         "x-ms-return-client-request-id": "true",
         "x-ms-version": "2020-06-12"
       },
@@ -307,50 +201,31 @@
       "StatusCode": 202,
       "ResponseHeaders": {
         "Content-Length": "0",
-<<<<<<< HEAD
-        "Date": "Wed, 03 Feb 2021 02:12:09 GMT",
-=======
-        "Date": "Wed, 17 Feb 2021 22:28:14 GMT",
->>>>>>> 1814567d
-        "Server": [
-          "Windows-Azure-Blob/1.0",
-          "Microsoft-HTTPAPI/2.0"
-        ],
-        "x-ms-client-request-id": "9be6e0ca-6e26-3d56-3b1b-7b2851cfa76b",
-<<<<<<< HEAD
-        "x-ms-request-id": "6ee1f176-c01e-0048-49d1-f96268000000",
-=======
-        "x-ms-request-id": "a1234bd1-701e-0000-807c-057f5f000000",
->>>>>>> 1814567d
-        "x-ms-version": "2020-06-12"
-      },
-      "ResponseBody": []
-    },
-    {
-      "RequestUri": "https://seannse.blob.core.windows.net/test-filesystem-38f0f134-8268-022f-6441-f1fd5691f77c?restype=container",
+        "Date": "Fri, 19 Feb 2021 19:10:19 GMT",
+        "Server": [
+          "Windows-Azure-Blob/1.0",
+          "Microsoft-HTTPAPI/2.0"
+        ],
+        "x-ms-client-request-id": "8c1d34c8-d6b5-497b-9339-3a4bb82d1273",
+        "x-ms-request-id": "2e65de1a-201e-00a4-2ff2-0676f9000000",
+        "x-ms-version": "2020-06-12"
+      },
+      "ResponseBody": []
+    },
+    {
+      "RequestUri": "https://seannse.blob.core.windows.net/test-filesystem-e18b063d-6141-3fa3-af11-74667ee1d848?restype=container",
       "RequestMethod": "PUT",
       "RequestHeaders": {
         "Accept": "application/xml",
         "Authorization": "Sanitized",
-<<<<<<< HEAD
-        "traceparent": "00-f955dc3d8794bf458d0afe935f4eebfb-6718ca247be67641-00",
-        "User-Agent": [
-          "azsdk-net-Storage.Files.DataLake/12.7.0-alpha.20210202.1",
-          "(.NET Framework 4.8.4250.0; Microsoft Windows 10.0.19042 )"
+        "traceparent": "00-6317746a2e1640409832a2ed3ac4d19c-5a7f09f56b565e4a-00",
+        "User-Agent": [
+          "azsdk-net-Storage.Files.DataLake/12.7.0-alpha.20210219.1",
+          "(.NET 5.0.3; Microsoft Windows 10.0.19041)"
         ],
         "x-ms-blob-public-access": "container",
-        "x-ms-client-request-id": "7b739b20-d304-47d9-b0e4-36e47d58e6aa",
-        "x-ms-date": "Wed, 03 Feb 2021 02:12:09 GMT",
-=======
-        "traceparent": "00-97e8869c6faef24293396780d20e538f-bc48a3ce1b702a47-00",
-        "User-Agent": [
-          "azsdk-net-Storage.Files.DataLake/12.7.0-alpha.20210217.1",
-          "(.NET 5.0.3; Microsoft Windows 10.0.19042)"
-        ],
-        "x-ms-blob-public-access": "container",
-        "x-ms-client-request-id": "7b739b20-d304-47d9-b0e4-36e47d58e6aa",
-        "x-ms-date": "Wed, 17 Feb 2021 22:28:15 GMT",
->>>>>>> 1814567d
+        "x-ms-client-request-id": "3eb2c7e8-eac7-670e-90de-dda46215cbb1",
+        "x-ms-date": "Fri, 19 Feb 2021 19:10:20 GMT",
         "x-ms-return-client-request-id": "true",
         "x-ms-version": "2020-06-12"
       },
@@ -358,52 +233,32 @@
       "StatusCode": 201,
       "ResponseHeaders": {
         "Content-Length": "0",
-<<<<<<< HEAD
-        "Date": "Wed, 03 Feb 2021 02:12:09 GMT",
-        "ETag": "\u00220x8D8C7E91D23AF38\u0022",
-        "Last-Modified": "Wed, 03 Feb 2021 02:12:10 GMT",
-=======
-        "Date": "Wed, 17 Feb 2021 22:28:14 GMT",
-        "ETag": "\u00220x8D8D393516B19D2\u0022",
-        "Last-Modified": "Wed, 17 Feb 2021 22:28:15 GMT",
->>>>>>> 1814567d
-        "Server": [
-          "Windows-Azure-Blob/1.0",
-          "Microsoft-HTTPAPI/2.0"
-        ],
-        "x-ms-client-request-id": "7b739b20-d304-47d9-b0e4-36e47d58e6aa",
-<<<<<<< HEAD
-        "x-ms-request-id": "159e6e81-b01e-000f-34d1-f90933000000",
-=======
-        "x-ms-request-id": "6580b21e-801e-0092-267c-05fb89000000",
->>>>>>> 1814567d
-        "x-ms-version": "2020-06-12"
-      },
-      "ResponseBody": []
-    },
-    {
-      "RequestUri": "https://seannse.dfs.core.windows.net/test-filesystem-38f0f134-8268-022f-6441-f1fd5691f77c/test-file-6b22ec5b-da34-ed96-e299-15c022c40dad?resource=file",
+        "Date": "Fri, 19 Feb 2021 19:10:19 GMT",
+        "ETag": "\u00220x8D8D509FFB0545C\u0022",
+        "Last-Modified": "Fri, 19 Feb 2021 19:10:19 GMT",
+        "Server": [
+          "Windows-Azure-Blob/1.0",
+          "Microsoft-HTTPAPI/2.0"
+        ],
+        "x-ms-client-request-id": "3eb2c7e8-eac7-670e-90de-dda46215cbb1",
+        "x-ms-request-id": "2e65dec5-201e-00a4-52f2-0676f9000000",
+        "x-ms-version": "2020-06-12"
+      },
+      "ResponseBody": []
+    },
+    {
+      "RequestUri": "https://seannse.dfs.core.windows.net/test-filesystem-e18b063d-6141-3fa3-af11-74667ee1d848/test-file-f051159a-0fc5-aeb0-cb59-dc1e77cb6e45?resource=file",
       "RequestMethod": "PUT",
       "RequestHeaders": {
         "Accept": "application/json",
         "Authorization": "Sanitized",
-<<<<<<< HEAD
-        "traceparent": "00-ed78027d31b3de4c839393f381776c30-d0bae7b256ca6f41-00",
-        "User-Agent": [
-          "azsdk-net-Storage.Files.DataLake/12.7.0-alpha.20210202.1",
-          "(.NET Framework 4.8.4250.0; Microsoft Windows 10.0.19042 )"
-        ],
-        "x-ms-client-request-id": "2907cb2b-1a02-a9fc-30f9-1cb569d18192",
-        "x-ms-date": "Wed, 03 Feb 2021 02:12:09 GMT",
-=======
-        "traceparent": "00-997e8092ea420a4eb2ea47bd99368d7d-6a786480869d4d42-00",
-        "User-Agent": [
-          "azsdk-net-Storage.Files.DataLake/12.7.0-alpha.20210217.1",
-          "(.NET 5.0.3; Microsoft Windows 10.0.19042)"
-        ],
-        "x-ms-client-request-id": "2907cb2b-1a02-a9fc-30f9-1cb569d18192",
-        "x-ms-date": "Wed, 17 Feb 2021 22:28:15 GMT",
->>>>>>> 1814567d
+        "traceparent": "00-967854921fc5cd4ca2462034c3550efc-4256fd8044418243-00",
+        "User-Agent": [
+          "azsdk-net-Storage.Files.DataLake/12.7.0-alpha.20210219.1",
+          "(.NET 5.0.3; Microsoft Windows 10.0.19041)"
+        ],
+        "x-ms-client-request-id": "ca532234-2855-b3ed-779f-741168d1795e",
+        "x-ms-date": "Fri, 19 Feb 2021 19:10:20 GMT",
         "x-ms-return-client-request-id": "true",
         "x-ms-version": "2020-06-12"
       },
@@ -411,107 +266,70 @@
       "StatusCode": 201,
       "ResponseHeaders": {
         "Content-Length": "0",
-<<<<<<< HEAD
-        "Date": "Wed, 03 Feb 2021 02:12:10 GMT",
-        "ETag": "\u00220x8D8C7E91D6005C6\u0022",
-        "Last-Modified": "Wed, 03 Feb 2021 02:12:10 GMT",
-=======
-        "Date": "Wed, 17 Feb 2021 22:28:14 GMT",
-        "ETag": "\u00220x8D8D393519FCF28\u0022",
-        "Last-Modified": "Wed, 17 Feb 2021 22:28:15 GMT",
->>>>>>> 1814567d
-        "Server": [
-          "Windows-Azure-HDFS/1.0",
-          "Microsoft-HTTPAPI/2.0"
-        ],
-        "x-ms-client-request-id": "2907cb2b-1a02-a9fc-30f9-1cb569d18192",
-<<<<<<< HEAD
-        "x-ms-request-id": "27a769a9-801f-0066-6ad1-f9307f000000",
-=======
-        "x-ms-request-id": "b048d994-201f-006f-577c-0575ac000000",
->>>>>>> 1814567d
-        "x-ms-version": "2020-06-12"
-      },
-      "ResponseBody": []
-    },
-    {
-      "RequestUri": "https://seannse.dfs.core.windows.net/test-filesystem-38f0f134-8268-022f-6441-f1fd5691f77c/test-file-6b22ec5b-da34-ed96-e299-15c022c40dad?action=append\u0026position=0",
+        "Date": "Fri, 19 Feb 2021 19:10:18 GMT",
+        "ETag": "\u00220x8D8D509FFBF5ECC\u0022",
+        "Last-Modified": "Fri, 19 Feb 2021 19:10:19 GMT",
+        "Server": [
+          "Windows-Azure-HDFS/1.0",
+          "Microsoft-HTTPAPI/2.0"
+        ],
+        "x-ms-client-request-id": "ca532234-2855-b3ed-779f-741168d1795e",
+        "x-ms-request-id": "6f4b2c6b-e01f-004f-54f2-060e0b000000",
+        "x-ms-version": "2020-06-12"
+      },
+      "ResponseBody": []
+    },
+    {
+      "RequestUri": "https://seannse.dfs.core.windows.net/test-filesystem-e18b063d-6141-3fa3-af11-74667ee1d848/test-file-f051159a-0fc5-aeb0-cb59-dc1e77cb6e45?action=append\u0026position=0",
       "RequestMethod": "PATCH",
       "RequestHeaders": {
         "Accept": "application/json",
         "Authorization": "Sanitized",
-        "Content-Length": "1834",
+        "Content-Length": "1914",
         "Content-Type": "application/json",
         "User-Agent": [
-<<<<<<< HEAD
-          "azsdk-net-Storage.Files.DataLake/12.7.0-alpha.20210202.1",
-          "(.NET Framework 4.8.4250.0; Microsoft Windows 10.0.19042 )"
-        ],
-        "x-ms-client-request-id": "56954b90-e3bc-69aa-ff00-2cf033ff1a5c",
-        "x-ms-date": "Wed, 03 Feb 2021 02:12:09 GMT",
-=======
-          "azsdk-net-Storage.Files.DataLake/12.7.0-alpha.20210217.1",
-          "(.NET 5.0.3; Microsoft Windows 10.0.19042)"
-        ],
-        "x-ms-client-request-id": "56954b90-e3bc-69aa-ff00-2cf033ff1a5c",
-        "x-ms-date": "Wed, 17 Feb 2021 22:28:15 GMT",
->>>>>>> 1814567d
+          "azsdk-net-Storage.Files.DataLake/12.7.0-alpha.20210219.1",
+          "(.NET 5.0.3; Microsoft Windows 10.0.19041)"
+        ],
+        "x-ms-client-request-id": "54ea341f-a478-a1ef-ad89-51c05451563f",
+        "x-ms-date": "Fri, 19 Feb 2021 19:10:20 GMT",
         "x-ms-return-client-request-id": "true",
         "x-ms-version": "2020-06-12"
       },
       "RequestBody": [
-        "$\uFFFD\u0015i\uFFFD\u0016\uFFFD\uFFFD:\uFFFD\\\u0006\b\uFFFD48\uFFFD\uFFFD\u077B\u001D{x?\u000E\uFFFD\uFFFD\uFFFDT\uFFFD\uFFFD{\uFFFD\u001A\uFFFD\u0016\u003EX\t\uFFFD\uFFFDAsw\uFFFD?\uFFFD\uFFFD\uFFFDJ\uFFFDz\u002B\uFFFD\uFFFD\uFFFD\uFFFDZK7\uFFFDUh\uFFFD\u060A7\uFFFDd\u0022[V\uFFFD\uFFFDS:\u0005\uFFFD;^\u001E)U\uFFFD\u0014\tODqI?\uFFFD\f\uFFFD\u0019t\uFFFD\u015FH\b\uFFFDK\uFFFD\uFFFDw\uFFFD^8n\uFFFD\u000F\u001F\uFFFD\u0018\uFFFD\uFFFD\uFFFD\uFFFD:\uFFFDc\u001B\uFFFDxJ\u0001\uFFFD\uFFFDa?(\uFFFDV3\uFFFDy\uFFFD\uFFFDb\uFFFD\f\u0003\uFFFD0\uFFFD\u001F\uFFFDmt\uFFFD,\uFFFD\r",
-        "\u0015\uFFFD0\uFFFDw,\uFFFD\uFFFDX\fA\uFFFD,\uFFFD\uFFFD\u0346H\uFFFDmI\uFFFD\u0060S\uFFFD\uFFFD\u002BFFki\u0012W\uFFFD@\uFFFD\uFFFD\uFFFD!q\uFFFDG\uFFFD\uFFFD\uFFFDH\uFFFD\uFFFD\u0560\uFFFD2c\uFFFD/(\uFFFDE\uFFFD\u0000_c\uFFFD/\uFFFDFU:\u001F\u0005\u0026\uFFFD\uFFFD\u00012i\uFFFDj\u001C\uFFFDq\uFFFD}\uFFFD\uFFFD\uFFFD \u0011\uFFFD\uFFFD;^p\\\uFFFD\uFFFDSV\uFFFDP2\uFFFD\uFFFD\u9268\uFFFD\uFFFD\uFFFD\uFFFD\u000E\u06E6]\uFFFDo\uFFFDO\uFFFD\u0026D\uFFFDN\uFFFD\uFFFD\u0018S\u001Ck\u0016w\uFFFD\uFFFDq\uFFFD%\uFFFD07B]\u0014\uFFFD\uFFFD_\uFFFD\u0013o\u0027Wi\u0006\u001F*\uFFFD\uFFFD1\u001F\uFFFD\uFFFD^\uFFFD\uFFFD\uFFFD\uFFFD*\uFFFD\uFFFD\u0017\uFFFD\u06F8\u0017W\uFFFD/\uFFFDi\u0011\u0005\uFFFD\uFFFD\u0014\uFFFDp\uFFFD\uFFFD\uFFFD\uFFFD\uFFFDtp\uFFFD\u4DC3\u001C*5\uFFFD\u0026W\uFFFD{\uFFFD\uFFFD\uFFFDb\uFFFD\uD857\uDD6F\uFFFDy\uFFFD|\uFFFD\u0027\uFFFD:i%\uFFFDgHps\u0010\uFFFD\uFFFDa44\u078Df\uFFFD\uFFFD\uFFFD\uFFFD\u003E\uFFFD\u0002N\uFFFD\uFFFD\u001Dj\u0007\u0006\u0022\u0003\uFFFD\uFFFD\uFFFD2\uFFFD\u0014h~SR\u0012\u001AC\uFFFDz\uFFFD\uFFFDJ\uFFFD\uFFFD\uFFFD\uFFFD\uFFFD\uFFFD\u0022U\uFFFD\uFFFDR\b\b\uFFFD\uFFFD^\uFFFD\uFFFD![z\uFFFD\uFFFD\u0002u\uFFFD\uFFFD\u000B=Fq\u007F\uFFFD#%]\u02A4\u0019\u000F\uFFFDk\uFFFD,KImf\uFFFD\uFFFD\u7290\uFFFD^i\uFFFDZ\u0010\uFFFD:JjA\uFFFDK\uFFFD\uFFFD\u0000\uFFFD\uFFFD\u0007L\uFFFD\u0019\uFFFD\uFFFD*\uFFFDE\uFFFD\u0026U^\uFFFD\uFFFD\uFFFD\u017B\uFFFDp\uFFFD\u0027\uFFFDK\u0001\uFFFDK\uFFFD\uFFFD\uFFFD\uFFFD\uFFFD\u0019\uFFFD\uFFFDD\uFFFDD\uFFFD\uFFFD0n\uFFFD\uFFFD$\u0014\uFFFD\uFFFD\uFFFD^\uFFFD\uFFFDF^Z\uFFFDw\uFFFD\u0018\u0015\uFFFDi\uFFFDY\uFFFDB\u003Ced\uFFFD\u0001\uFFFD\u0006\uFFFD?%{\u001C\u0027\uFFFDR\u0026\uFFFD/\u0005\uFFFD\uFFFD\uFFFD\uFFFD\uFFFDR,\uFFFDA\uFFFD\uFFFDR\u000F\uFFFD\uFFFD}\uFFFD\uFFFD];\uFFFDW\u001E4c[q\u002BY9B\u0006)\uFFFD\uFFFD\uFFFD\uFFFD\uFFFD\u076ETf\uFFFDx\\)\fE\u0014\u003E\uFFFD6A\uFFFD9F\uFFFDj?q\uFFFD\u0000F\b\uFFFD\uFFFD)k=U\uFFFD\uFFFD\u0012\uFFFD\uFFFDe\uFFFD\uFFFD\uFFFD:N\u002B\u0017\u001A{\f\uFFFD4j^\uFFFD\\\uFFFDk\uFFFDS \uFFFD\uFFFD\u0000\uFFFD\b\uFFFD\uFFFD\uFFFD#\uFFFD\u000E\u04DB\uFFFD\uFFFD\u0004#\uFFFD\uFFFD\u002B\uFFFDx\uFFFD\uFFFD\u0000\uFFFDpYR\uFFFD\uFFFDD\u0006\uFFFD=:\uFFFD#X\uFFFD\uFFFD\uFFFD2\u0026\uFFFD\uFFFD\uFFFD\uFFFD|H\u0017j\uFFFD\u0018{\uFFFD\u000B\uFFFD)N/\uFFFD|\uFFFD{\uFFFD\uFFFDEU\uFFFDu\uFFFD\uFFFD\uFFFD\uFFFD\uFFFD\uFFFD\uFFFDi\u001C\uFFFD\uFFFD\uFFFD^\uFFFD(N\uFFFD6\uFFFD/\r",
-        "\uFFFD\n",
-        "c\uFFFDk\uFFFD\uFFFD\u0007.\uFFFDu\uFFFD\u0484\uFFFD]\u001D\uFFFD\uFFFD=6\r",
-        "\u0320\uFFFD\u001E\uFFFDS@\uFFFD\u000E\uFFFD\uFFFDh\uFFFD\uFFFD5\uFFFD$J#b\uFFFD\uFFFD\u0019#\uFFFDEN\uFFFD\uFFFDJ\uFFFD\uFFFD\uFFFD\uFFFD\u003E\uFFFD8M\uFFFDW\u01C7\uFFFD\uFFFD\u0016i\uFFFDS\u0027\u001D\u01C8\u001A\uFFFD\u001F\uDADD\uDF92\uFFFD\u0004N\uFFFD\uFFFD\u8A52\uFFFDHr\uFFFD\u05F1\u02DBe=Y\f\u0022Z\uFFFD\u02B2\uFFFDD\uFFFD\u0001\uFFFDJ;\uFFFD\uFFFD\uFFFDSx\uFFFD\uFFFD\uFFFDm\uFFFD\u003E\n",
-        "\uFFFDV\uFFFD\uFFFDN9\uFFFD\uFFFD-\uFFFDpF\t\uFFFD#@\uFFFD\u0490\uFFFD\uFFFD6,\u001C\uFFFDx\u0022\uFFFDg\uFFFD\uFFFDJ\u001C\uFFFD\u0014[\uFFFDn\uFFFD\uFFFD\u0013\uFFFD\u000E\bJ\uFFFDJ\uFFFD3\uFFFDG^\r",
-        "\u007F*\uFFFD\u001B\uFFFD\u0016\u0006M\uFFFD\uFFFD%)\u0018o\u01ED4J\uFFFD\uFFFDh(#\uFFFD\n",
-        "..$\uFFFDN\u0005\u0003\uFFFD\uFFFD1\uFFFDR\uFFFD\uFFFD\fFc\u0016$\uFFFD1\uFFFD\uFFFD\uFFFD\uFFFDO\u007F\uFFFD\uFFFDV\u0006\u0001\u0011\uFFFD\uFFFD\uFFFD{"
+        "a\uFFFD\uFFFD\uFFFDm\uFFFDLI\uFFFD\uFFFD\u0000\uFFFD,\uFFFD\uFFFD\uFFFD^\uFFFD~\uFFFD/\uFFFD\uFFFDb\uFFFDX\uFFFDH\u0016\uFFFD\uFFFD\uFFFD\u0582\uFFFD\uFFFD\u0013\uFFFDvKzh\uFFFD@\uFFFDm:\uFFFDE?E\u0497\u0013\uFFFD\uFFFDp\uFFFD\uFFFD\u0015\uFFFD\u00043\uFFFD\uFFFD4\u02AA\uFFFD\uFFFDh\u00192\u003C\uFFFD\u0007@w\uFFFD\u001E\uFFFD\u0002\uFFFDq\uFFFD4\uFFFD\u0000\uFFFDDx\u0027a\uFFFDv5\uFFFD]\uFFFD\uFFFD\uFFFD\u0001b\uFFFD\u0779d\u05FB\uFFFD/#N\uFFFD\uFFFD\u0001\\\uFFFD\u0013\u0000\b\uFFFD\u0014\uFFFD\u0011@\uFFFD\uFFFD\u0151g\uFFFD\uFFFD\u074E\uFFFD\uFFFD!\uFFFD\u0016\uFFFD\uFFFDD\u001F\u0014U\uFFFDk\uFFFDu\uFFFD\u001DI\uFFFD\uFFFD\uFFFD\uFFFD\u00E4\uFFFD\u0001\uFFFD\u0011*XKapg\uFFFD\u0060;\uFFFD\uFFFD0\u001Dd\uFFFDfL\uFFFDP\uFFFDJ\uFFFD\n",
+        "A\uFFFD\u0000\uFFFD|\uFFFD\u0014\b\uFFFD\u001A\uFFFD\uFFFD\uFFFDh\u0003\uFFFD\u0014\uFFFD/L\uFFFD~\uFFFD\uFFFD9\uFFFD6\uFFFD\uFFFD\uFFFDq\u000E\uFFFDW/\uFFFD\u0683\uFFFD\uFFFD\uFFFD\u0027CI-\uFFFD\uFFFD\uFFFDH\uFFFD;\u001B\u001AN\uFFFD\uFFFD\u0026\u0007\uFFFD\uFFFD\uFFFD_\u0014\u0018\uFFFD\uFFFD\u0017\uFFFD9D\u0017\uFFFD\uFFFD9c^:7\uFFFDw 8l\u0014\uFFFDV\uFFFDc\uFFFDk\uFFFD\uFFFD\uFFFD*4\uFFFD\u0013\u002B\uFFFDu\uFFFD\u002B\uFFFD\u0004\u022A;\uFFFD\uFFFD\u0026\uFFFD\uFFFD\u003C,s\uFFFD\uFFFD\uFFFD\uFFFDS\u0173\uFFFD\u03ABE\uFFFD\uFFFD\u0005\uFFFDJ\u000E\uFFFDU\uFFFD\uFFFDthL\uFFFD\u001A\u0012y\uFFFD\u1A55\uFFFD\uFFFD\uFFFD\uFFFD\u0014\uFFFDL\uFFFD\uFFFDa\uFFFDX\uFFFD\uFFFD\uFFFD\uFFFD\u000F\uFFFDzW\uFFFD^\u007F\u0015\uFFFD\uFFFD\uFFFD9\uFFFD:\u001E\uFFFD\u0001\uFFFD\uFFFD\uFFFDYC6vJ\uFFFD\u05D3~\u000F\uFFFD\uFFFD6i\uFFFDgR\uFFFDS7\uFFFD\fa\uFFFD\u0013\uFFFD\uFFFDB\bW\uFFFD\uFFFD\uFFFD\uFFFD\u02E4\u0004\r",
+        "A\uFFFD\uFFFDz\uFFFD\u0625{\uFFFDO\uFFFD\uFFFD\u0000\uFFFD\uFFFD\uFFFD6\u05576\uFFFD\u001BPu\uFFFD\uFFFD\uFFFD\u000B\uFFFD\uFFFD*cEm\uFFFDK\uFFFD\uFFFDx\u0007n\uFFFD\uFFFD\uFFFD\uFFFDN\uFFFD\uFFFD\uFFFD\uFFFDl\u0599l\uFFFD \uFFFD\uFFFD\uFFFD\uFFFD2$\u0022j\uFFFD\uFFFD{\u00E4]\uFFFD\uFFFD%/]\uFFFD\u0010#\uFFFDK\uFFFD\t[\uFFFDn\uFFFD_\uFFFD\uFFFD\u03C5\u0015\u057B\uFFFD\uFFFD\u0060=?nD\uFFFD\uFFFDr\uFFFD\u000Es==-\uFFFD\uFFFDXM\uFFFD(\uFFFD,\uFFFD\uFFFD\uFFFD\uFFFD\uFFFD\uFFFD\uFFFDz\uFFFDju\uFFFD\uFFFD\uFFFD\uFFFD)\u0007\uFFFD\u0019\uFFFD\u001A\u0060\u0060!r\uFFFD\u001E\uFFFD\uFFFD\uFFFD\uFFFD\u00064A\uFFFD\uFFFDy\u0015\u001B\uFFFDa\u001B\t\u01EF\uFFFD\uFFFD\uFFFD/F\uFFFD\u000E\uFFFD\u0011\uFFFD^^X2\uFFFD!\uFFFDk}\uFFFD^\uFFFDc:\uFFFD\uFFFD\uFFFDO\uFFFDEWZ\uFFFD\u0016?\u02CE@\u001A\uFFFD\u0026\u0022\uFFFD\u0022\uFFFD \uFFFDdx\uFFFD\uFFFD\uFFFD\uFFFD\u0027=L\uFFFD\uFFFD\uFFFD\uFFFD\u000F\uFFFDXU\u0007\u0004\uFFFD\u001BwV.\u002Bb\u0060a;\uFFFDA\uFFFDm\u0004\uFFFD\uFFFD\u0014\uFFFD\uFFFDv\uFFFD\uFFFD\uFFFDC\uFFFD\uFFFD0s\uFFFD\uFFFDP\u001A\uFFFD\uFFFD\uFFFD\uFFFD\u0022u\uFFFD(\uFFFD\uFFFD\u0001aGIK\uFFFDu\uFFFDD\uFFFD;\uFFFD\uFFFDA\uFFFD\u0013\uFFFD\uFFFD2\uFFFD\uFFFDq\uFFFD\u0026\u001E\uFFFD\u003C\uFFFD\uFFFD\uFFFD\u0012\uFFFD\uFFFD\uFFFD\u0611\uFFFDP\u003CJ\uFFFD\u06C4\uFFFD\uFFFD\uFFFD\uFFFD\uFFFDh\u000F\uFFFD\uFFFD\uFFFD\uFFFD\uFFFD\uFFFD\uFFFD \u002Bj\uFFFD\uFFFD\u0006\uFFFD\uFFFD\uFFFD\uFFFD i\uFFFD\u0017Dg\uFFFD\uFFFD\uFFFD\uFFFD\bF\u001FM\uFFFDC\uFFFD\uFFFD2\uFFFD^\uFFFDH\uFFFD\uFFFD$\u04605\uFFFD\uFFFD\uFFFDGes\u001Du\uFFFD\uFFFDx\u000F\uFFFD\t\uFFFD\uFFFD\uFFFD\f\u001D\uFFFDa\uFFFDz\uFFFD:B!); \uFFFDF\uFFFD\u001A\u000E$\uFFFD\uFFFD\u0698\u03AC!\uFFFD\uFFFD\uFFFD\u0525\f\u0000\u0018\uFFFD\uFFFD\uFFFDt\uFFFDj\\\u002B0\uFFFDL\uFFFD{\uFFFD\uFFFD\uFFFD\uE519\uFFFDRC\\\uFFFD\uFFFD\uFFFD\uFFFDM\uFFFDn|\u001D;\b\uFFFD\n",
+        "\uFFFD\u0019\uFFFD\uFFFD\uFFFD\uFFFD\uFFFD\uFFFD\uFFFD\uFFFD\uFFFD\uFFFD\uFFFD\u0010r%\uFFFDpP\uFFFD\uFFFD,\uFFFD\u000E\uFFFD\uFFFD\u007F/\uFFFDs\uFFFD.\uFFFDHz\uFFFD7\u0119\uFFFD5\uFFFD\u0022\uFFFDy\uFFFD\uFFFDk\uFFFD\u0015BrJ\u0011\uFFFD\uFFFD\u000E\uFFFD\uFFFD\uFFFD\u001CRo1\u0626\uA756\uFFFD\uFFFD\u0001\u0590\uFFFD\uFFFD\n",
+        "\u0095\uFFFD9\u0014\uFFFDk1\uFFFD\uFFFD\uFFFDa\uFFFD\u0462\u07F1\uFFFD\uFFFDT\uFFFD\u0010\uFFFD\uFFFD\uFFFD\uFFFD\u0019\u0027A\uFFFD\uFFFDN\uFFFD\uFFFDL\uFFFD\uFFFD\b\uFFFD\u0003\u0000K\uFFFD\u001A\u003C\b\uFFFDK\u0022%\uFFFD\u07E6\u0019\uFFFD\uFFFD(N?kD\uFFFD\uFFFD)\uFFFDu\uFFFD\uFFFD\uFFFD\uFFFD\u0002"
       ],
       "StatusCode": 202,
       "ResponseHeaders": {
         "Content-Length": "0",
-<<<<<<< HEAD
-        "Date": "Wed, 03 Feb 2021 02:12:10 GMT",
-=======
-        "Date": "Wed, 17 Feb 2021 22:28:14 GMT",
->>>>>>> 1814567d
-        "Server": [
-          "Windows-Azure-HDFS/1.0",
-          "Microsoft-HTTPAPI/2.0"
-        ],
-        "x-ms-client-request-id": "56954b90-e3bc-69aa-ff00-2cf033ff1a5c",
-<<<<<<< HEAD
-        "x-ms-request-id": "27a769ce-801f-0066-0fd1-f9307f000000",
-=======
-        "x-ms-request-id": "b048d9a0-201f-006f-637c-0575ac000000",
->>>>>>> 1814567d
+        "Date": "Fri, 19 Feb 2021 19:10:18 GMT",
+        "Server": [
+          "Windows-Azure-HDFS/1.0",
+          "Microsoft-HTTPAPI/2.0"
+        ],
+        "x-ms-client-request-id": "54ea341f-a478-a1ef-ad89-51c05451563f",
+        "x-ms-request-id": "6f4b2c77-e01f-004f-60f2-060e0b000000",
         "x-ms-request-server-encrypted": "true",
         "x-ms-version": "2020-06-12"
       },
       "ResponseBody": []
     },
     {
-      "RequestUri": "https://seannse.dfs.core.windows.net/test-filesystem-38f0f134-8268-022f-6441-f1fd5691f77c/test-file-6b22ec5b-da34-ed96-e299-15c022c40dad?action=flush\u0026position=1024",
+      "RequestUri": "https://seannse.dfs.core.windows.net/test-filesystem-e18b063d-6141-3fa3-af11-74667ee1d848/test-file-f051159a-0fc5-aeb0-cb59-dc1e77cb6e45?action=flush\u0026position=1024",
       "RequestMethod": "PATCH",
       "RequestHeaders": {
         "Accept": "application/json",
         "Authorization": "Sanitized",
         "User-Agent": [
-<<<<<<< HEAD
-          "azsdk-net-Storage.Files.DataLake/12.7.0-alpha.20210202.1",
-          "(.NET Framework 4.8.4250.0; Microsoft Windows 10.0.19042 )"
-        ],
-        "x-ms-client-request-id": "1e247cc9-2b3b-14d5-a923-ac3d57a0d737",
-        "x-ms-date": "Wed, 03 Feb 2021 02:12:10 GMT",
-=======
-          "azsdk-net-Storage.Files.DataLake/12.7.0-alpha.20210217.1",
-          "(.NET 5.0.3; Microsoft Windows 10.0.19042)"
-        ],
-        "x-ms-client-request-id": "1e247cc9-2b3b-14d5-a923-ac3d57a0d737",
-        "x-ms-date": "Wed, 17 Feb 2021 22:28:15 GMT",
->>>>>>> 1814567d
+          "azsdk-net-Storage.Files.DataLake/12.7.0-alpha.20210219.1",
+          "(.NET 5.0.3; Microsoft Windows 10.0.19041)"
+        ],
+        "x-ms-client-request-id": "34f105b6-25e7-6ee6-4040-3edcd3e07e61",
+        "x-ms-date": "Fri, 19 Feb 2021 19:10:20 GMT",
         "x-ms-return-client-request-id": "true",
         "x-ms-version": "2020-06-12"
       },
@@ -519,53 +337,33 @@
       "StatusCode": 200,
       "ResponseHeaders": {
         "Content-Length": "0",
-<<<<<<< HEAD
-        "Date": "Wed, 03 Feb 2021 02:12:11 GMT",
-        "ETag": "\u00220x8D8C7E91D8CFA0D\u0022",
-        "Last-Modified": "Wed, 03 Feb 2021 02:12:11 GMT",
-=======
-        "Date": "Wed, 17 Feb 2021 22:28:15 GMT",
-        "ETag": "\u00220x8D8D39351C05BD1\u0022",
-        "Last-Modified": "Wed, 17 Feb 2021 22:28:15 GMT",
->>>>>>> 1814567d
-        "Server": [
-          "Windows-Azure-HDFS/1.0",
-          "Microsoft-HTTPAPI/2.0"
-        ],
-        "x-ms-client-request-id": "1e247cc9-2b3b-14d5-a923-ac3d57a0d737",
-<<<<<<< HEAD
-        "x-ms-request-id": "27a769f6-801f-0066-37d1-f9307f000000",
-=======
-        "x-ms-request-id": "b048d9b2-201f-006f-757c-0575ac000000",
->>>>>>> 1814567d
+        "Date": "Fri, 19 Feb 2021 19:10:18 GMT",
+        "ETag": "\u00220x8D8D509FFD5BE6E\u0022",
+        "Last-Modified": "Fri, 19 Feb 2021 19:10:19 GMT",
+        "Server": [
+          "Windows-Azure-HDFS/1.0",
+          "Microsoft-HTTPAPI/2.0"
+        ],
+        "x-ms-client-request-id": "34f105b6-25e7-6ee6-4040-3edcd3e07e61",
+        "x-ms-request-id": "6f4b2c7f-e01f-004f-68f2-060e0b000000",
         "x-ms-request-server-encrypted": "false",
         "x-ms-version": "2020-06-12"
       },
       "ResponseBody": []
     },
     {
-      "RequestUri": "https://seannse.blob.core.windows.net/test-filesystem-38f0f134-8268-022f-6441-f1fd5691f77c/test-file-6b22ec5b-da34-ed96-e299-15c022c40dad",
+      "RequestUri": "https://seannse.blob.core.windows.net/test-filesystem-e18b063d-6141-3fa3-af11-74667ee1d848/test-file-f051159a-0fc5-aeb0-cb59-dc1e77cb6e45",
       "RequestMethod": "GET",
       "RequestHeaders": {
         "Accept": "application/xml",
         "Authorization": "Sanitized",
-<<<<<<< HEAD
-        "If-Modified-Since": "Tue, 02 Feb 2021 02:12:07 GMT",
-        "User-Agent": [
-          "azsdk-net-Storage.Files.DataLake/12.7.0-alpha.20210202.1",
-          "(.NET Framework 4.8.4250.0; Microsoft Windows 10.0.19042 )"
-        ],
-        "x-ms-client-request-id": "b72666f2-fbda-9220-d61d-bf91af4f4e99",
-        "x-ms-date": "Wed, 03 Feb 2021 02:12:10 GMT",
-=======
-        "If-Modified-Since": "Tue, 16 Feb 2021 22:28:14 GMT",
-        "User-Agent": [
-          "azsdk-net-Storage.Files.DataLake/12.7.0-alpha.20210217.1",
-          "(.NET 5.0.3; Microsoft Windows 10.0.19042)"
-        ],
-        "x-ms-client-request-id": "b72666f2-fbda-9220-d61d-bf91af4f4e99",
-        "x-ms-date": "Wed, 17 Feb 2021 22:28:15 GMT",
->>>>>>> 1814567d
+        "If-Modified-Since": "Thu, 18 Feb 2021 19:10:19 GMT",
+        "User-Agent": [
+          "azsdk-net-Storage.Files.DataLake/12.7.0-alpha.20210219.1",
+          "(.NET 5.0.3; Microsoft Windows 10.0.19041)"
+        ],
+        "x-ms-client-request-id": "4e0af14b-225f-ba58-5516-553b10653c9f",
+        "x-ms-date": "Fri, 19 Feb 2021 19:10:20 GMT",
         "x-ms-return-client-request-id": "true",
         "x-ms-version": "2020-06-12"
       },
@@ -575,64 +373,40 @@
         "Accept-Ranges": "bytes",
         "Content-Length": "1024",
         "Content-Type": "application/octet-stream",
-<<<<<<< HEAD
-        "Date": "Wed, 03 Feb 2021 02:12:10 GMT",
-        "ETag": "\u00220x8D8C7E91D8CFA0D\u0022",
-        "Last-Modified": "Wed, 03 Feb 2021 02:12:11 GMT",
-=======
-        "Date": "Wed, 17 Feb 2021 22:28:15 GMT",
-        "ETag": "\u00220x8D8D39351C05BD1\u0022",
-        "Last-Modified": "Wed, 17 Feb 2021 22:28:15 GMT",
->>>>>>> 1814567d
+        "Date": "Fri, 19 Feb 2021 19:10:19 GMT",
+        "ETag": "\u00220x8D8D509FFD5BE6E\u0022",
+        "Last-Modified": "Fri, 19 Feb 2021 19:10:19 GMT",
         "Server": [
           "Windows-Azure-Blob/1.0",
           "Microsoft-HTTPAPI/2.0"
         ],
         "x-ms-blob-type": "BlockBlob",
-        "x-ms-client-request-id": "b72666f2-fbda-9220-d61d-bf91af4f4e99",
-<<<<<<< HEAD
-        "x-ms-creation-time": "Wed, 03 Feb 2021 02:12:10 GMT",
-=======
-        "x-ms-creation-time": "Wed, 17 Feb 2021 22:28:15 GMT",
->>>>>>> 1814567d
+        "x-ms-client-request-id": "4e0af14b-225f-ba58-5516-553b10653c9f",
+        "x-ms-creation-time": "Fri, 19 Feb 2021 19:10:19 GMT",
         "x-ms-group": "$superuser",
         "x-ms-lease-state": "available",
         "x-ms-lease-status": "unlocked",
         "x-ms-owner": "$superuser",
         "x-ms-permissions": "rw-r-----",
-<<<<<<< HEAD
-        "x-ms-request-id": "159e749e-b01e-000f-69d1-f90933000000",
-=======
-        "x-ms-request-id": "6580b4ec-801e-0092-3c7c-05fb89000000",
->>>>>>> 1814567d
+        "x-ms-request-id": "2e65e19d-201e-00a4-07f2-0676f9000000",
         "x-ms-server-encrypted": "true",
         "x-ms-version": "2020-06-12"
       },
-      "ResponseBody": "JP4VaeoWrak6kFwGCO80OJmv3bsde3g/Dp7f2VTS44R70BrPFj5YCe3JQXN30z/BsP5KznorjKiG1lpLN9RVaK3YijfVZCJbVtPNUzoFxzteHilVhxQJT0RxST/jDNIZdNjFn0gI60vb73enXjhugQ8f7Rir/\u002BCYzzryYxvjeEoBtN9hPyjzVjPdeZidYvEMA8cwxB\u002B6bXT4LNANFYgw\u002BHcspalYDEHnLJblzYZI\u002Bm1J5mBTs7QrRkZraRJX5UCqrYEhcbxHs/aFSJeI1aDurzJjxC8o3EXDAF9j7aMvj0ZVOh8FJomwATJpzWoco3Gmfbng9CARgtE7XnBc5MZTVrlQMpuA6YmossL8vg7bpl3tvW/pT5omRLdOycgYUxxrFnewy3HWJZQwN0JdFMTCX7cTbydXaQYfKu3jMR/Aj16mkaeXKtvsF5fbuBdXyC/zjGkRBeT1FK1wkaCD8vN0cKfkt4McKjXcJlePe7Dvx2K\u002B8KW1r4p5sHz6J5k6aSWkZ0hwcxCs1mE0NN6NZpn8gck\u002BxAJOvsAdagcGIgObob0y6xRoflNSEhpDgXqr60rj/aXQ/KQiVaiHUggIpbNemZMhW3qFlAJ167LoCz1GcX\u002B9IyVdyqQZD5Zr4CxLSW1m5OfnipDPXmmjWhDxOkpqQeCJS4GOAM7uB0zkGbTWKqJFgSZVXufu7cW7unCUJ9RLAZ5Lwf3r2OQZ\u002BYJE60S1zDBurLgkFOL5ml670kZeWt93mBgVi2mlWalCPGVkqgGABu4/JXscJ\u002By7UiaeLwWeup6jzVIsn0HHyFIP4dd9lPBdO8xXHjRjW3ErWTlCBimkpIHHwd2uVGaseFwpDEUUPr02QfQ5RpxqP3HhAEYIhMIpaz1VttMSruZlq6XXOk4rFxp7DMU0al7lXIFrzVMgpPOaAKEIvojpI5IO05v2kgQjtukrjHj99ADfcFlSpuGSRAaxPTqtI1iSkugyJpbD7sp8SBdq9Rh7nQugKU4vl3yxe4\u002BURVXKdZKQmPqPys5pHIGO1V7KKE7uNp8vDfkKY/prgKoHLql1stKE2V0d69I9Ng3MoMEe51NApg61m2iZhjX/JEojYu3YGSOLRU7x0ErN8dbsPsI4TZhXx4eavxZp6lMnHceIGtQf84eekqEETtXE6KmSrEhyx9exy5tlPVkMIlr7yrKDRNcBzEo7mrr2U3iy1tdt1z4KtVbw1k45ubUtkXBGCYQjQKPSkN/9Niwcungis2eCn0oc8BRbk26IyBOUDghKsEr0jpUzmkdeDX8q0xvWFgZNqvIlKRhvx600SsfMaCgj0QouLiTSTgUDvuOVMb9SsbIMRmMWJIYxhMfn/k9/kaRWBgERqOjhew=="
-    },
-    {
-      "RequestUri": "https://seannse.blob.core.windows.net/test-filesystem-38f0f134-8268-022f-6441-f1fd5691f77c?restype=container",
+      "ResponseBody": "YfH9vG2cTEmrhgCgLJuYnV6PfrcvmoFi7ljkSBa3osvWgqe0E/Z2S3pokkDqbTr1RT9F0pcTgsdwm84VtwQz8\u002BM0yqrz44loGTI8xgdAd4Ae7wLWcdA0wgDfRHgnYZR2NZ9dtqOQAWK13blk17vALyNO9sgBXIETAAipFJ8RQLeexZFn48Hdju2gIZQWz\u002BpEHxRV2WvMddgdSbab5u3DpJwBxhEqWEthcGfaYDvt/TAdZPSKu2ZM0VC4SpoKQagA3Xz3FAjZGsbI82gD8RSdL0yFfoH4Oeg2tfTBcQ6xVy\u002B/2oO\u002B9ugnQ0ktwcj9SOA7GxpOhMMmB6SUwV8UGKm4F5w5RBeR3zljXjo3yncgOGwUhVbzY9JrmNLfKjSJEyugdaorxATIqjvg6iaJ7jwsc4ny/5NTxbPKzqtFsbUF2koOl1XN9HRoTNoaEnmr4amVsrarlhSYTLD2YfVYgvmG2w/belfmXn8VibK5ObI6HuwBr//\u002BWUM2dkql15N\u002BD8nhkzZpz2dSrlM3lgxh3xP9vEIIV9P6h4HLpAQNQYfrlnrp2KV70E\u002BFrwCrx8M21Zc2pxtQdbj25gu1nipjRW3LS/\u002BSeAdugevzg6fSTsC9lM9s1plsmyDC8vGZxjIkImqT33vDpF2QyCUvXfIQI5hL9wlb9m7TX7Dfz4UV1bu5z2A9P25E\u002Bu9y3A5zPT0tsc9YTc4oyCz7v4DL5NTXevNqdY6S0\u002BMpB/0Z6RpgYCFysh62vYfskQY0QYDueRUbmmEbCcevm97rL0bRDt8Rm15eWDK2Ib1rfeSIXpFjOo3n/k\u002B4RVdawxY/y45AGoMmIqYikCDjZHikr4vjJz1MiPS46g\u002BQWFUHBJQbd1YuK2JgYTvrQaptBJrWFJbLdpzZ8kOZhzBzlclQGoyMyO0idYMogsUBYUdJS\u002BZ1ukS/O434QYQTlKMy7ctxmiYe4Dyss54So/TX2JH8UDxK/tuEkd/\u002Bk4ZoD\u002BDg9pX5j8YgK2qqyAamrJiZIGnzF0Rn5\u002B/w7AhGH021Q6S9Mqxe3UjK2yTRoDXV3uRHZXMddficeA\u002BmCaK\u002B2gwd9IVh6XrrOkIhKTsglka6Gg4k/7namM6sIbqduNSlDAAYs6yvdPVqXCsw\u002B0y8e\u002BLI7O6UmdtSQ1y3tMjATYFufB07COKaCqYZuaOOqZyB8KXX1MzlEHIlxXBQ\u002BL8sqg6pwX8vgXP/LuFIeuA3xJm/NcQi6Hm1iGuqFUJyShHm7A6U5egcUm8x2KbqnZaR7QHWkMP7CsKV8zkUhGsxjePQYY3Rot\u002BxouNU8RDSy\u002BrUGSdBnLlO6\u002BJM//GuCM0DAEvDGjwIv0siJe7fphmywihOP2tE7/ApgXWrhaPtAg=="
+    },
+    {
+      "RequestUri": "https://seannse.blob.core.windows.net/test-filesystem-e18b063d-6141-3fa3-af11-74667ee1d848?restype=container",
       "RequestMethod": "DELETE",
       "RequestHeaders": {
         "Accept": "application/xml",
         "Authorization": "Sanitized",
-<<<<<<< HEAD
-        "traceparent": "00-0ba01fba0f32cd4682f1e70b68f54a87-5fd6f4b5aec23647-00",
-        "User-Agent": [
-          "azsdk-net-Storage.Files.DataLake/12.7.0-alpha.20210202.1",
-          "(.NET Framework 4.8.4250.0; Microsoft Windows 10.0.19042 )"
-        ],
-        "x-ms-client-request-id": "f04ab496-2079-875c-c1a5-191b0759856f",
-        "x-ms-date": "Wed, 03 Feb 2021 02:12:10 GMT",
-=======
-        "traceparent": "00-cdf171bcac04cf4898032ec26635bc0a-c38f92f74cf30948-00",
-        "User-Agent": [
-          "azsdk-net-Storage.Files.DataLake/12.7.0-alpha.20210217.1",
-          "(.NET 5.0.3; Microsoft Windows 10.0.19042)"
-        ],
-        "x-ms-client-request-id": "f04ab496-2079-875c-c1a5-191b0759856f",
-        "x-ms-date": "Wed, 17 Feb 2021 22:28:16 GMT",
->>>>>>> 1814567d
+        "traceparent": "00-f1e5c210c401e8429d2cfc318a12ce15-57a4f91571cc434b-00",
+        "User-Agent": [
+          "azsdk-net-Storage.Files.DataLake/12.7.0-alpha.20210219.1",
+          "(.NET 5.0.3; Microsoft Windows 10.0.19041)"
+        ],
+        "x-ms-client-request-id": "e29013e7-2fd6-1901-48d0-e57cfdb6c08c",
+        "x-ms-date": "Fri, 19 Feb 2021 19:10:20 GMT",
         "x-ms-return-client-request-id": "true",
         "x-ms-version": "2020-06-12"
       },
@@ -640,50 +414,31 @@
       "StatusCode": 202,
       "ResponseHeaders": {
         "Content-Length": "0",
-<<<<<<< HEAD
-        "Date": "Wed, 03 Feb 2021 02:12:10 GMT",
-=======
-        "Date": "Wed, 17 Feb 2021 22:28:15 GMT",
->>>>>>> 1814567d
-        "Server": [
-          "Windows-Azure-Blob/1.0",
-          "Microsoft-HTTPAPI/2.0"
-        ],
-        "x-ms-client-request-id": "f04ab496-2079-875c-c1a5-191b0759856f",
-<<<<<<< HEAD
-        "x-ms-request-id": "159e7562-b01e-000f-25d1-f90933000000",
-=======
-        "x-ms-request-id": "6580b53c-801e-0092-027c-05fb89000000",
->>>>>>> 1814567d
-        "x-ms-version": "2020-06-12"
-      },
-      "ResponseBody": []
-    },
-    {
-      "RequestUri": "https://seannse.blob.core.windows.net/test-filesystem-359b829f-9165-d529-da23-25ea9cd284c0?restype=container",
+        "Date": "Fri, 19 Feb 2021 19:10:19 GMT",
+        "Server": [
+          "Windows-Azure-Blob/1.0",
+          "Microsoft-HTTPAPI/2.0"
+        ],
+        "x-ms-client-request-id": "e29013e7-2fd6-1901-48d0-e57cfdb6c08c",
+        "x-ms-request-id": "2e65e259-201e-00a4-3ef2-0676f9000000",
+        "x-ms-version": "2020-06-12"
+      },
+      "ResponseBody": []
+    },
+    {
+      "RequestUri": "https://seannse.blob.core.windows.net/test-filesystem-d5f3349d-b2a5-4834-25a6-3a3edf4b6965?restype=container",
       "RequestMethod": "PUT",
       "RequestHeaders": {
         "Accept": "application/xml",
         "Authorization": "Sanitized",
-<<<<<<< HEAD
-        "traceparent": "00-300e7a0c2b5f1946af517296522f7269-f6782fd6a4bfea41-00",
-        "User-Agent": [
-          "azsdk-net-Storage.Files.DataLake/12.7.0-alpha.20210202.1",
-          "(.NET Framework 4.8.4250.0; Microsoft Windows 10.0.19042 )"
+        "traceparent": "00-f3ad95d5850fc24da819024e31b2875b-1f7994d9a25a184e-00",
+        "User-Agent": [
+          "azsdk-net-Storage.Files.DataLake/12.7.0-alpha.20210219.1",
+          "(.NET 5.0.3; Microsoft Windows 10.0.19041)"
         ],
         "x-ms-blob-public-access": "container",
-        "x-ms-client-request-id": "8badef6a-ee79-05fe-8a74-1656fa71ebee",
-        "x-ms-date": "Wed, 03 Feb 2021 02:12:10 GMT",
-=======
-        "traceparent": "00-0ecd7d60e47b9a40a87278cf78aeb6d3-b1de3ec8dbee1e4f-00",
-        "User-Agent": [
-          "azsdk-net-Storage.Files.DataLake/12.7.0-alpha.20210217.1",
-          "(.NET 5.0.3; Microsoft Windows 10.0.19042)"
-        ],
-        "x-ms-blob-public-access": "container",
-        "x-ms-client-request-id": "8badef6a-ee79-05fe-8a74-1656fa71ebee",
-        "x-ms-date": "Wed, 17 Feb 2021 22:28:16 GMT",
->>>>>>> 1814567d
+        "x-ms-client-request-id": "1d6fb660-0cfb-346e-de48-bc30f5c339fd",
+        "x-ms-date": "Fri, 19 Feb 2021 19:10:20 GMT",
         "x-ms-return-client-request-id": "true",
         "x-ms-version": "2020-06-12"
       },
@@ -691,52 +446,32 @@
       "StatusCode": 201,
       "ResponseHeaders": {
         "Content-Length": "0",
-<<<<<<< HEAD
-        "Date": "Wed, 03 Feb 2021 02:12:11 GMT",
-        "ETag": "\u00220x8D8C7E91DE2521E\u0022",
-        "Last-Modified": "Wed, 03 Feb 2021 02:12:11 GMT",
-=======
-        "Date": "Wed, 17 Feb 2021 22:28:15 GMT",
-        "ETag": "\u00220x8D8D393520A783D\u0022",
-        "Last-Modified": "Wed, 17 Feb 2021 22:28:16 GMT",
->>>>>>> 1814567d
-        "Server": [
-          "Windows-Azure-Blob/1.0",
-          "Microsoft-HTTPAPI/2.0"
-        ],
-        "x-ms-client-request-id": "8badef6a-ee79-05fe-8a74-1656fa71ebee",
-<<<<<<< HEAD
-        "x-ms-request-id": "2c5d6d41-d01e-0019-4ad1-f9ffe4000000",
-=======
-        "x-ms-request-id": "8f339eb2-f01e-0098-1a7c-055f3e000000",
->>>>>>> 1814567d
-        "x-ms-version": "2020-06-12"
-      },
-      "ResponseBody": []
-    },
-    {
-      "RequestUri": "https://seannse.dfs.core.windows.net/test-filesystem-359b829f-9165-d529-da23-25ea9cd284c0/test-file-b41fa875-a77b-5ad3-cdc5-3dadb0c71b95?resource=file",
+        "Date": "Fri, 19 Feb 2021 19:10:19 GMT",
+        "ETag": "\u00220x8D8D509FFFC871D\u0022",
+        "Last-Modified": "Fri, 19 Feb 2021 19:10:19 GMT",
+        "Server": [
+          "Windows-Azure-Blob/1.0",
+          "Microsoft-HTTPAPI/2.0"
+        ],
+        "x-ms-client-request-id": "1d6fb660-0cfb-346e-de48-bc30f5c339fd",
+        "x-ms-request-id": "2e65e31a-201e-00a4-70f2-0676f9000000",
+        "x-ms-version": "2020-06-12"
+      },
+      "ResponseBody": []
+    },
+    {
+      "RequestUri": "https://seannse.dfs.core.windows.net/test-filesystem-d5f3349d-b2a5-4834-25a6-3a3edf4b6965/test-file-b8b1f48c-3280-caa2-5a1c-03fdbc2fdffb?resource=file",
       "RequestMethod": "PUT",
       "RequestHeaders": {
         "Accept": "application/json",
         "Authorization": "Sanitized",
-<<<<<<< HEAD
-        "traceparent": "00-30985eafc1fd8345993b74b7b4441c16-1189826eaccd3d4b-00",
-        "User-Agent": [
-          "azsdk-net-Storage.Files.DataLake/12.7.0-alpha.20210202.1",
-          "(.NET Framework 4.8.4250.0; Microsoft Windows 10.0.19042 )"
-        ],
-        "x-ms-client-request-id": "c8f09e8b-d2c0-80b9-c75c-749df46c0d9b",
-        "x-ms-date": "Wed, 03 Feb 2021 02:12:10 GMT",
-=======
-        "traceparent": "00-0b9cf298f7a51143b19358ee13aa6584-6ced49b04d71974b-00",
-        "User-Agent": [
-          "azsdk-net-Storage.Files.DataLake/12.7.0-alpha.20210217.1",
-          "(.NET 5.0.3; Microsoft Windows 10.0.19042)"
-        ],
-        "x-ms-client-request-id": "c8f09e8b-d2c0-80b9-c75c-749df46c0d9b",
-        "x-ms-date": "Wed, 17 Feb 2021 22:28:16 GMT",
->>>>>>> 1814567d
+        "traceparent": "00-f2a93195c213d74f9f050fde909d01cd-3174985272c13448-00",
+        "User-Agent": [
+          "azsdk-net-Storage.Files.DataLake/12.7.0-alpha.20210219.1",
+          "(.NET 5.0.3; Microsoft Windows 10.0.19041)"
+        ],
+        "x-ms-client-request-id": "472eff5a-9c02-81d4-2875-82fb1c2fc687",
+        "x-ms-date": "Fri, 19 Feb 2021 19:10:20 GMT",
         "x-ms-return-client-request-id": "true",
         "x-ms-version": "2020-06-12"
       },
@@ -744,106 +479,71 @@
       "StatusCode": 201,
       "ResponseHeaders": {
         "Content-Length": "0",
-<<<<<<< HEAD
-        "Date": "Wed, 03 Feb 2021 02:12:11 GMT",
-        "ETag": "\u00220x8D8C7E91E2081F8\u0022",
-        "Last-Modified": "Wed, 03 Feb 2021 02:12:11 GMT",
-=======
-        "Date": "Wed, 17 Feb 2021 22:28:16 GMT",
-        "ETag": "\u00220x8D8D393523F5CC4\u0022",
-        "Last-Modified": "Wed, 17 Feb 2021 22:28:16 GMT",
->>>>>>> 1814567d
-        "Server": [
-          "Windows-Azure-HDFS/1.0",
-          "Microsoft-HTTPAPI/2.0"
-        ],
-        "x-ms-client-request-id": "c8f09e8b-d2c0-80b9-c75c-749df46c0d9b",
-<<<<<<< HEAD
-        "x-ms-request-id": "be5408f7-b01f-000f-69d1-f90933000000",
-=======
-        "x-ms-request-id": "1bbeeeda-301f-0087-7d7c-05ec3a000000",
->>>>>>> 1814567d
-        "x-ms-version": "2020-06-12"
-      },
-      "ResponseBody": []
-    },
-    {
-      "RequestUri": "https://seannse.dfs.core.windows.net/test-filesystem-359b829f-9165-d529-da23-25ea9cd284c0/test-file-b41fa875-a77b-5ad3-cdc5-3dadb0c71b95?action=append\u0026position=0",
+        "Date": "Fri, 19 Feb 2021 19:10:19 GMT",
+        "ETag": "\u00220x8D8D50A000C5FA6\u0022",
+        "Last-Modified": "Fri, 19 Feb 2021 19:10:20 GMT",
+        "Server": [
+          "Windows-Azure-HDFS/1.0",
+          "Microsoft-HTTPAPI/2.0"
+        ],
+        "x-ms-client-request-id": "472eff5a-9c02-81d4-2875-82fb1c2fc687",
+        "x-ms-request-id": "6f4b2cb0-e01f-004f-19f2-060e0b000000",
+        "x-ms-version": "2020-06-12"
+      },
+      "ResponseBody": []
+    },
+    {
+      "RequestUri": "https://seannse.dfs.core.windows.net/test-filesystem-d5f3349d-b2a5-4834-25a6-3a3edf4b6965/test-file-b8b1f48c-3280-caa2-5a1c-03fdbc2fdffb?action=append\u0026position=0",
       "RequestMethod": "PATCH",
       "RequestHeaders": {
         "Accept": "application/json",
         "Authorization": "Sanitized",
-        "Content-Length": "1829",
+        "Content-Length": "1868",
         "Content-Type": "application/json",
         "User-Agent": [
-<<<<<<< HEAD
-          "azsdk-net-Storage.Files.DataLake/12.7.0-alpha.20210202.1",
-          "(.NET Framework 4.8.4250.0; Microsoft Windows 10.0.19042 )"
-        ],
-        "x-ms-client-request-id": "11212ca4-53d6-f7d5-db9e-1e53de99c3c7",
-        "x-ms-date": "Wed, 03 Feb 2021 02:12:11 GMT",
-=======
-          "azsdk-net-Storage.Files.DataLake/12.7.0-alpha.20210217.1",
-          "(.NET 5.0.3; Microsoft Windows 10.0.19042)"
-        ],
-        "x-ms-client-request-id": "11212ca4-53d6-f7d5-db9e-1e53de99c3c7",
-        "x-ms-date": "Wed, 17 Feb 2021 22:28:16 GMT",
->>>>>>> 1814567d
+          "azsdk-net-Storage.Files.DataLake/12.7.0-alpha.20210219.1",
+          "(.NET 5.0.3; Microsoft Windows 10.0.19041)"
+        ],
+        "x-ms-client-request-id": "bda35212-9701-27f9-f626-3884f8d3eb30",
+        "x-ms-date": "Fri, 19 Feb 2021 19:10:20 GMT",
         "x-ms-return-client-request-id": "true",
         "x-ms-version": "2020-06-12"
       },
       "RequestBody": [
-        "!Y\u0022\uFFFD^\uFFFDjAb\uFFFD\uFFFD\fV\u0000\uFFFDj\u0027\uFFFD\u007F\uFFFD%\uFFFDG\u000B]\uFFFDp\uFFFDG\uFFFD\t\uFFFDmL\u0007\uFFFDMP\uFFFD\uFFFDl(\uFFFD\u0018\uD97C\uDEA2\uFFFD.\f\uFFFD\u003E\uFFFD)\u0011\u0017Mi\u001A\uFFFD\uFFFD\uFFFD\uFFFD\uFFFD\n",
-        "\uFFFD\u0027\u001C\uFFFD\u0014\uFFFD\u0027\uFFFD\uFFFDe\uFFFDlE\uFFFD\uD6DB\uFFFD\uFFFD.\uFFFD\u07586\u0003o\u01AAr\uFFFDR0S\uFFFD\uFFFD{\uFFFDW\uFFFDQ\u0017\u0010Y\uFFFD#\uFFFD#4\uFFFD^\uFFFD\uFFFD\uFFFDo\uFFFD\u001B\uFFFD\uFFFD\u04E4\uFFFD|E?\u0013\uFFFD\u0019\uFFFDTq\n",
-        "D\u0004\uFFFD\u0017r\uFFFD\uFFFD\u0013\u0022L\uFFFD\uFFFD\u0014\uFFFD\uFFFDF\uFFFD\u001Dv\uFFFD\uFFFDSx\uFFFD\uFFFD\u0019\uFFFDa\u01C2\uFFFD{S\uFFFD\uFFFD?X\u0014\uFFFD\uFFFD\u04B1XG\uFFFD1\uFFFDS|5\uFFFD\u0744_\uFFFD\uFFFD2|\uFFFDjU\uFFFDZ\u0271B\uFFFD\uFFFD1\u0007\uFFFD\b\uFFFDL\uFFFD\uFFFD\uFFFD1\u06D8mD\uFFFD\uFFFD\u0002\uFFFD\uFFFD\uFFFD\uFFFD\f\uFFFDl,L W\uFFFD\uFFFD}q\uFFFD\u0022t\uFFFD|\uFFFD7\uFFFD\uFFFD\u0001\uFFFD\u000F\uFFFD\u0011\uFFFD\uFFFD\u02EEJ\uFFFD\uFFFDT\uFFFD\uFFFD\uFFFD\uFFFD\u0000\uFFFDyk\uFFFD^\u0027\uFFFD!p\uFFFD\u0004\uFFFDl\u0006%\u000B;]/;S\uFFFD\uFFFD\uFFFD2\uFFFD\uFFFD\uFFFDz\uFFFD\uFFFDJ7\uFFFDvKeB\uFFFDb\uFFFD\\\uFFFDI\uFFFD\uFFFD\u0060\uFFFD.\uFFFDr=\uFFFD\uFFFDd\uAA33,\uFFFD\uFFFDS\uFFFD\u9879\uFFFD\uFFFD\uFFFD\u06A5\uFFFDv\uFFFDK\uFFFD\uFFFDy\u003E\uFFFDC\u0011\uFFFD\uFFFD\uFFFD\uFFFD\uFFFDqi\uFFFD\uFFFD\uFFFD\u0016c\uFFFD\uFFFDf\uFFFD\uFFFD\uFFFD\u0001\uFFFDLTIy\u01B7yl\u003C/t\uFFFD?\uFFFD\uFFFDj_\uFFFD\uFFFD\u00165\u00056\uFFFD\uFFFD\u0013\u0017\uFFFD\uFFFD\uFFFD\uFFFDN\uFFFD\uFFFD\uFFFDJA\u0010\uFFFD\u000F\uFFFD\uFFFDNs=\uFFFD#\u0019\uFFFD\uFFFD\uFFFD\uFFFD\uFFFD\uFFFDG\u001DV\uFFFD\uFFFD\uFFFD\uFFFD\u06C7^\u0026\u07BD\uFFFDi)N \uFFFD\u001E8\uFFFD\u00F4Q\uFFFD\uFFFD\u01D6\u001D%Q\uFFFD\uFFFD}-\uFFFDy*p-!\uFFFD\u0015\u0017\uFFFDfB~\uFFFDI\uFFFD\u0019\uFFFDS\uFFFDZ\uFFFDE\u00E1\u0002Ej9\uFFFD#\uFFFDY\u003C?\uFFFD\uFFFDs\uFFFD\u0017\uEB5D\uFFFD\uFFFD\uFFFDH\uFFFD\u04DA8\uFFFD\uFFFD\uFFFDH4g\uFFFD*\uFFFD]\uFFFDC\uFFFD\uFFFD\uFFFDB\uFFFDt\uFFFD\uFFFD\uFFFD\u003C\uFFFD\uFFFD\u0004\uFFFD9\u5E41\uFFFD\uFFFD\uFFFD5$li\uFFFD\uFFFD\uFFFD\uFFFD\uFFFD;\uFFFD\uFFFDZ\r",
-        "\uFFFD\uFFFD\u00061^\u0005\uFFFD\u0012fJ%C\uFFFD.\uFFFDqZ\uFFFD\u003C\uFFFD[z}\u061B\uFFFD\u0006\u0001\u0016\u0000\u0010\u06AA\uFFFDM\u0014\uFFFDO7\uFFFD\b#\uFFFD!D\uFFFD\u0014\u0060\uFFFDT\uFFFD\u0295\uFFFD\uFFFDpT.\uFFFD\uFFFD\uFFFD\uFFFD\uFFFDe9K\uFFFD\uFFFD\uFFFD\u057D\u000B\uFFFD\uFFFD\uFFFD8\uFFFD[\uFFFD\u8FE5F\uFFFD FD\uFFFD\uFFFD\u077F\uFFFD\uFFFD\uFFFD\uFFFDv\u0027Y\uFFFD\uFFFD\u001A\u0022\uFFFD\uFFFD\uFFFD:\uFFFD\u0013y\uFFFD\uFFFD\uFFFD\uFFFD\uFFFDYK:D\uFFFD\u0006\uFFFD\b\u0003\u00159Q\uFFFD\u0006(\u0010bs\uFFFD\u035D%a*J\u000BP\uFFFDo\u0027\uFFFD\uFFFD\u000B\uFFFDB\u002B\uFFFD\u0014\uFFFD\uFFFDx\u0019}\uFFFD]\uFFFDW\uFFFD\uFFFDiS\uFFFD\uFFFD\uFFFD-4\uFFFD\u000F\uFFFD\u7DBD\uFFFD\uFFFDNOE\u0001\uFFFD\uFFFD#M}\uFFFDU\uFFFD\uFFFD\uFFFD\uFFFD\u01B3b\uFFFD\u0005\uFFFDA\uFFFD,\uFFFD\u000EB\uFFFD\u001A\u000E\u003C\uFFFD\u007F\uFFFD\uFFFD\u000E=V*\uFFFDF\u0005\u0007W\uFFFD\uFFFD\uFFFDWA33S\u0114\u0006\fd\u0019N\uFFFD\uFFFDD3ok\uFFFD\u0004\u0005\u0010\uFFFD\uFFFD]7\n",
-        "\uFFFD\uFFFD:\uFFFD\uFFFD\t\uFFFD\uFFFD\uFFFD\uFFFD\uFFFD\uFFFD\uFFFDt\uFFFD$\bu3\u0001\u0497\uFFFD\uFFFDG\uFFFD\uFFFD\uFFFD\u001B\uFFFD\uFFFD8\uFFFD\uFFFDxD3\u0427M\uFFFD\uFFFD\uFFFD\u0019j\uFFFD\u0015dU\uFFFD\u05BD\uFFFD\uFFFD\uFFFD\uFFFDe\uFFFD\uFFFD\u001A;\u0004\uFFFD=\u0016b\uFFFD\u05EB\uFFFDBcY\uFFFD\u0002hO\uFFFD\u001C\uFFFDlF\uFFFDY\uFFFD\u0016;0\u002B\uFFFD\uFFFD8-\uFFFD\u0012\uFFFD\uFFFDd\u0002\u0007\uFFFD\u003E\uFFFD\uFFFD\uFFFDsdx\uFFFD\u003E\u0060\uFFFD\uFFFD\uFFFD\uFFFD\uFFFDsZ\u0000\u0027q\uFFFD\uFFFD\uFFFD\n",
-        "5\uFFFDrr\uFFFD\uFFFD\u0014\uFFFD-\uFFFD\uFFFD\uFFFDo\uFFFD\u00D0\uFFFDg\u0005Y5\uFFFD\u001D\u000BB\n",
-        "\u0002\u07C8\uFFFD\u05ACv=\uFFFD\u0005-\uFFFDvP\uFFFDF\u007Fg\uFFFD\uFFFD\uFFFDNd\uFFFD{\u07F0\uFFFD\uFFFDUfp\uFFFD5\u0027\uFFFD\uFFFDAc2\u0019\uFFFDba\uFFFD\uFFFD\u0060\uFFFD"
+        "f\u007FG\uFFFDb\u00F6Ck !7T\r",
+        "*\uFFFD?\uFFFD\uFFFD)\uFFFDKj(\uFFFD\u001F\u001E\uFFFD\uFFFD\uFFFD\uFFFD\uFFFD4\u0060\uFFFD\uFFFD\b\uFFFD\uFFFD\uFFFD\uFFFD\u002B\uFFFD\uFFFD\uFFFD7\uFFFD\uFFFD\u001D\uFFFD\uFFFD\u0016\uFFFD\u0010!\u001B\u0015\u001F\uFFFDC\uFFFD*\uFFFD\uFFFDA/\u0003\uFFFDM\uFFFD\u0316\uFFFDA*\uFFFD\uFFFD\uFFFD=\uFFFD\u003ELo\uFFFD\uFFFD\uFFFD\f#\u003E\uFFFD\uFFFD\u9FF6\uFFFD\u0545\u0799\uFFFD4\uD110\u001AZ2\uFFFD\uFFFDp\uFFFD\uFFFD\uFFFDO\u0004X\uFFFD\uFFFD,z#\u07F4\uFFFD\u0003\uFFFD\uFFFD-IU\u002B\uFFFD\uFFFD\uFFFDfQ\uFFFD\u079CL\uFFFDi=\uFFFD#\u0002\u0007o\uFFFD\uFFFD\u001A\uFFFD\uFFFD\u001E\uFFFDU8\u070C7\uFFFD\u0005Y\uFFFDE\u018F\u0060\u8CD0\uFFFDS\uFFFD\u5E61\uFFFD\u0001\uFFFDg{\uFFFD:\uFFFD\b\uFFFD\uFFFD\u0011\u0019\uFFFDQd\u024F\u000F\uFFFD\uFFFD\\s\uFFFD\uFFFD\uFFFD\u000E=B\uFFFD8\u07B3QW\uFFFD\\\u001B\uFFFD\uFFFDV\uFFFD\uFFFD\uFFFDw\u05DA\uFFFD\uFFFD\uFFFD\u0016V\uFFFD\uFFFD](\uFFFD3\uFFFD}\uFFFD\uFFFDR6\uFFFD\n",
+        "]\u01D4\uFFFD\b\uFFFD\u0006\u0060V\u065E\uFFFD/\uFFFDci\uFFFDT\uFFFD\uFFFD4\uFFFD\uFFFD.\uFFFD(;\u000B\u0012Y]\uFFFD\u0019mz\uFFFD\u0010\uFFFD\uFFFDiPI\uFFFD\uFFFD\uFFFD\uFFFD\u00040\u001A2J\uFFFD{\uFFFD\u055E\uFFFDe\uFFFD\uFFFDq\uFFFDM\uFFFD|\u0016\uFFFD\uFFFD5\uFFFDX\uFFFDoQ\uFFFD\uFFFD n\uFFFD*$\u000B\uFFFD\uFFFD\u000E_\f]\uFFFD\uFFFD\uFFFD\uFFFD\uFFFD\u0005\uFFFDU\uFFFD\uFFFD\bs2B\uFFFD\uFFFD\uFFFD]\uFFFD))\uFFFD~e\uFFFD\uFFFD\uFFFDf\bm\uFFFD\u001D\n",
+        "B)Z\uFFFD\uFFFD\uFFFDiY\u003C\uFFFD\u007Ff0\uFFFD\uFFFD\u000Fh\u0005\uFFFD\uFFFD\uFFFD4\uFFFD\\\uFFFD\uFFFDaI\uFFFDM\uFFFD\uFFFD\uFFFDi\uFFFD\u0018\uFFFD\uFFFD-n%\uFFFD\uFFFD\uFFFD\uFFFD\uFFFD\uFFFD\uFFFD\uFFFDV\uFFFDh\u003EL(\u000E|\uFFFD\uFFFD\u00CD \uFFFD\uFFFD\u0060\uFFFDz\uFFFD\b\uFFFDnr\uFFFDB\uFFFD\u0011G\uFFFD]\uFFFDX\uFFFDn\u003C\uFFFD%s\uFFFD@\uFFFD\uFFFD\uFFFD\uFFFDi\uFFFD\u0004\n",
+        "\uFFFD\uFFFD1\uFFFD\u029B\u0012\uFFFD-\uFFFD\uFFFD\uFFFD\u0017\uFFFD\u02DFak\u0472\uFFFDA;Y\u06C6\u0027,\uFFFDwma\uFFFD\u0006I\u0016\u002B\u0013\uFFFD!\\T\uFFFD\uFFFDw\uFFFD)\u0019\uFFFD\u0004\uFFFD\uFFFD\u000FR\u007F\uFFFD_\u0629Cs\uFFFD\u001C\uFFFD#\uFFFD\uFFFD\u0010~\uFFFDsM\u076FU5\uFFFD\uFFFD\uFFFD\uFFFD\\\u000E[\uFFFD\uFFFDoRT\uFFFD\uFFFD\uFFFDSiJ\uFFFDw8\uFFFDq\uFFFD\u0002\u0019\uFFFD\u001B\uFFFDL _\uFFFDJ\uFFFD\uFFFD\uFFFD\uFFFD\uFFFDe\uFFFDV\u0633H\uFFFD\uFFFD\uFFFD\uFFFD \uFFFD\u0002\uFFFD\uFFFD\uFFFD6\u0004\uFFFDCr@4\uFFFDO\uFFFDW=\uFFFD\uFFFD\\\uFFFDcH\uFFFD\uFFFD\uFFFD[\uFFFD\uFFFD\u001Cqh\uFFFD]\u001EL\u0003\uFFFD\uFFFD\uFFFD\uFFFDH\u0022GdVOK_\uFFFD\uFFFDE/\uFFFD\uFFFD\u001C\u0005xo\uFFFD\uFFFD\uFFFD$\uFFFD(\uFFFD\uFFFD8\uFFFD\uFFFD}j\uFFFD\uFFFDV\uFFFD\uFFFD\uFFFDY\u003E\fDJ\u001C\uFFFD\u0022^\uFFFD-0\uFFFD\b\uFFFDo\uFFFD)$^\u001F\uFFFD\uFFFD\u0016[\u0401Y\uFFFDncL]Z\u001E0to~\u0007\u0016\u0005b\uFFFD\u000B\uFFFD\uFFFDu\uFFFD=\uFFFD-\uFFFD\u0060\uFFFD\uFFFD}\uFFFD\uFFFDz\uFFFDT\uFFFD\uFFFD@\uFFFD\u04A3\uFFFDR\uFFFD\uFFFD\uFFFD\u001CH\u001A?\uFFFD\u000B\uFFFD?\fqZ\uFFFD6\uFFFD\uFFFD\uFFFDg\uFFFD~\uFFFD\u0003l\uFFFDzr\uFFFD)\uFFFD\uC295AP\uFFFDd\u0017pw\uFFFD\uFFFDN:\uFFFD\uFFFD0R\n",
+        "\u0016\uFFFD\u0502\uFFFD}\uFFFD\uFFFD\uFFFD\uFFFD\uFFFD\uFFFD \uFFFDR\uFFFD\uFFFD\u0018L\uFFFDf\uFFFD^\uFFFD\u0006\uFFFD8\uFFFD\uFFFD\uFFFDJ\u001F\uFFFD\u0013\u0017\u0018\b\uFFFD\uFFFDV\u06F4\uFFFD\u0429\uFFFD\u0007\uFFFD\uFFFD\f\u0007\u0018\u0006V\uFFFD\uFFFDu\uFFFD\uFFFD\uFFFD\uFFFD\uFFFD\u0468U\uFFFD{\u0394:y\uFFFDS\uFFFD\u0632S\uFFFDFz\uFFFD\uFFFD\uFFFD\uFFFD\uFFFD1\u0019Oc\u0026\uFFFDu^\u06D4\uFFFD\uFFFD\uFFFDz\uFFFD\u00108\f\uFFFD\uFFFD\u0022\uFFFD\u000F~\uFFFD\uFFFD\uFFFDK\u001D\\\u002B\uFFFD\uFFFD\uFFFD$\uFFFD,km\uFFFD\u0004\uFFFDwb\uFFFD\uFFFDk\u0013JjS\uFFFD2?\uFFFDm\t\uFFFDf\uFFFD\uFFFD)@\u007Fh\u0001\uFFFD\u0016Vh\uFFFD\u035F\u0017\uFFFD\uFFFDL\uFFFD\uFFFD-1\uFFFD\u0001\uFFFD\b\uFFFD\uFFFD\uFFFD\u001C\uFFFD\uFFFD[\u0004\uFFFD\uFFFD\uFFFDF\uFFFD\uFFFD\uFFFD\uFFFDT\uFFFD\u1185\uFFFD\u001B\uFFFD\u0019 \\,9W\uFFFD(\uFFFDw\uFFFD6!\uFFFD\uFFFD\u0788\u027A;\uFFFDUT\uFFFD\uFFFD@\uFFFD\u0018 -\uFFFD\uFFFD\uFFFD\u0010\u0003\uFFFD..\uFFFD"
       ],
       "StatusCode": 202,
       "ResponseHeaders": {
         "Content-Length": "0",
-<<<<<<< HEAD
-        "Date": "Wed, 03 Feb 2021 02:12:11 GMT",
-=======
-        "Date": "Wed, 17 Feb 2021 22:28:16 GMT",
->>>>>>> 1814567d
-        "Server": [
-          "Windows-Azure-HDFS/1.0",
-          "Microsoft-HTTPAPI/2.0"
-        ],
-        "x-ms-client-request-id": "11212ca4-53d6-f7d5-db9e-1e53de99c3c7",
-<<<<<<< HEAD
-        "x-ms-request-id": "be5408ff-b01f-000f-71d1-f90933000000",
-=======
-        "x-ms-request-id": "1bbeeee5-301f-0087-087c-05ec3a000000",
->>>>>>> 1814567d
+        "Date": "Fri, 19 Feb 2021 19:10:19 GMT",
+        "Server": [
+          "Windows-Azure-HDFS/1.0",
+          "Microsoft-HTTPAPI/2.0"
+        ],
+        "x-ms-client-request-id": "bda35212-9701-27f9-f626-3884f8d3eb30",
+        "x-ms-request-id": "6f4b2cc2-e01f-004f-2bf2-060e0b000000",
         "x-ms-request-server-encrypted": "true",
         "x-ms-version": "2020-06-12"
       },
       "ResponseBody": []
     },
     {
-      "RequestUri": "https://seannse.dfs.core.windows.net/test-filesystem-359b829f-9165-d529-da23-25ea9cd284c0/test-file-b41fa875-a77b-5ad3-cdc5-3dadb0c71b95?action=flush\u0026position=1024",
+      "RequestUri": "https://seannse.dfs.core.windows.net/test-filesystem-d5f3349d-b2a5-4834-25a6-3a3edf4b6965/test-file-b8b1f48c-3280-caa2-5a1c-03fdbc2fdffb?action=flush\u0026position=1024",
       "RequestMethod": "PATCH",
       "RequestHeaders": {
         "Accept": "application/json",
         "Authorization": "Sanitized",
         "User-Agent": [
-<<<<<<< HEAD
-          "azsdk-net-Storage.Files.DataLake/12.7.0-alpha.20210202.1",
-          "(.NET Framework 4.8.4250.0; Microsoft Windows 10.0.19042 )"
-        ],
-        "x-ms-client-request-id": "c8f9d38c-fc4a-f2c4-86f2-1f315db343d7",
-        "x-ms-date": "Wed, 03 Feb 2021 02:12:11 GMT",
-=======
-          "azsdk-net-Storage.Files.DataLake/12.7.0-alpha.20210217.1",
-          "(.NET 5.0.3; Microsoft Windows 10.0.19042)"
-        ],
-        "x-ms-client-request-id": "c8f9d38c-fc4a-f2c4-86f2-1f315db343d7",
-        "x-ms-date": "Wed, 17 Feb 2021 22:28:16 GMT",
->>>>>>> 1814567d
+          "azsdk-net-Storage.Files.DataLake/12.7.0-alpha.20210219.1",
+          "(.NET 5.0.3; Microsoft Windows 10.0.19041)"
+        ],
+        "x-ms-client-request-id": "c9e91ebb-088c-3886-1b18-d460944b1851",
+        "x-ms-date": "Fri, 19 Feb 2021 19:10:20 GMT",
         "x-ms-return-client-request-id": "true",
         "x-ms-version": "2020-06-12"
       },
@@ -851,53 +551,33 @@
       "StatusCode": 200,
       "ResponseHeaders": {
         "Content-Length": "0",
-<<<<<<< HEAD
-        "Date": "Wed, 03 Feb 2021 02:12:11 GMT",
-        "ETag": "\u00220x8D8C7E91E4E06CF\u0022",
-        "Last-Modified": "Wed, 03 Feb 2021 02:12:12 GMT",
-=======
-        "Date": "Wed, 17 Feb 2021 22:28:16 GMT",
-        "ETag": "\u00220x8D8D393525AD833\u0022",
-        "Last-Modified": "Wed, 17 Feb 2021 22:28:16 GMT",
->>>>>>> 1814567d
-        "Server": [
-          "Windows-Azure-HDFS/1.0",
-          "Microsoft-HTTPAPI/2.0"
-        ],
-        "x-ms-client-request-id": "c8f9d38c-fc4a-f2c4-86f2-1f315db343d7",
-<<<<<<< HEAD
-        "x-ms-request-id": "be54090a-b01f-000f-7cd1-f90933000000",
-=======
-        "x-ms-request-id": "1bbeeef0-301f-0087-137c-05ec3a000000",
->>>>>>> 1814567d
+        "Date": "Fri, 19 Feb 2021 19:10:19 GMT",
+        "ETag": "\u00220x8D8D50A002765AE\u0022",
+        "Last-Modified": "Fri, 19 Feb 2021 19:10:20 GMT",
+        "Server": [
+          "Windows-Azure-HDFS/1.0",
+          "Microsoft-HTTPAPI/2.0"
+        ],
+        "x-ms-client-request-id": "c9e91ebb-088c-3886-1b18-d460944b1851",
+        "x-ms-request-id": "6f4b2cd4-e01f-004f-3df2-060e0b000000",
         "x-ms-request-server-encrypted": "false",
         "x-ms-version": "2020-06-12"
       },
       "ResponseBody": []
     },
     {
-      "RequestUri": "https://seannse.blob.core.windows.net/test-filesystem-359b829f-9165-d529-da23-25ea9cd284c0/test-file-b41fa875-a77b-5ad3-cdc5-3dadb0c71b95",
+      "RequestUri": "https://seannse.blob.core.windows.net/test-filesystem-d5f3349d-b2a5-4834-25a6-3a3edf4b6965/test-file-b8b1f48c-3280-caa2-5a1c-03fdbc2fdffb",
       "RequestMethod": "GET",
       "RequestHeaders": {
         "Accept": "application/xml",
         "Authorization": "Sanitized",
-<<<<<<< HEAD
-        "If-Unmodified-Since": "Thu, 04 Feb 2021 02:12:07 GMT",
-        "User-Agent": [
-          "azsdk-net-Storage.Files.DataLake/12.7.0-alpha.20210202.1",
-          "(.NET Framework 4.8.4250.0; Microsoft Windows 10.0.19042 )"
-        ],
-        "x-ms-client-request-id": "0bc7cc47-fa9f-9c7d-1e25-a84f060eb2e4",
-        "x-ms-date": "Wed, 03 Feb 2021 02:12:11 GMT",
-=======
-        "If-Unmodified-Since": "Thu, 18 Feb 2021 22:28:14 GMT",
-        "User-Agent": [
-          "azsdk-net-Storage.Files.DataLake/12.7.0-alpha.20210217.1",
-          "(.NET 5.0.3; Microsoft Windows 10.0.19042)"
-        ],
-        "x-ms-client-request-id": "0bc7cc47-fa9f-9c7d-1e25-a84f060eb2e4",
-        "x-ms-date": "Wed, 17 Feb 2021 22:28:16 GMT",
->>>>>>> 1814567d
+        "If-Unmodified-Since": "Sat, 20 Feb 2021 19:10:19 GMT",
+        "User-Agent": [
+          "azsdk-net-Storage.Files.DataLake/12.7.0-alpha.20210219.1",
+          "(.NET 5.0.3; Microsoft Windows 10.0.19041)"
+        ],
+        "x-ms-client-request-id": "dac82ac7-21ea-26a4-017e-e19e69c9f7e3",
+        "x-ms-date": "Fri, 19 Feb 2021 19:10:20 GMT",
         "x-ms-return-client-request-id": "true",
         "x-ms-version": "2020-06-12"
       },
@@ -907,64 +587,40 @@
         "Accept-Ranges": "bytes",
         "Content-Length": "1024",
         "Content-Type": "application/octet-stream",
-<<<<<<< HEAD
-        "Date": "Wed, 03 Feb 2021 02:12:11 GMT",
-        "ETag": "\u00220x8D8C7E91E4E06CF\u0022",
-        "Last-Modified": "Wed, 03 Feb 2021 02:12:12 GMT",
-=======
-        "Date": "Wed, 17 Feb 2021 22:28:16 GMT",
-        "ETag": "\u00220x8D8D393525AD833\u0022",
-        "Last-Modified": "Wed, 17 Feb 2021 22:28:16 GMT",
->>>>>>> 1814567d
+        "Date": "Fri, 19 Feb 2021 19:10:20 GMT",
+        "ETag": "\u00220x8D8D50A002765AE\u0022",
+        "Last-Modified": "Fri, 19 Feb 2021 19:10:20 GMT",
         "Server": [
           "Windows-Azure-Blob/1.0",
           "Microsoft-HTTPAPI/2.0"
         ],
         "x-ms-blob-type": "BlockBlob",
-        "x-ms-client-request-id": "0bc7cc47-fa9f-9c7d-1e25-a84f060eb2e4",
-<<<<<<< HEAD
-        "x-ms-creation-time": "Wed, 03 Feb 2021 02:12:11 GMT",
-=======
-        "x-ms-creation-time": "Wed, 17 Feb 2021 22:28:16 GMT",
->>>>>>> 1814567d
+        "x-ms-client-request-id": "dac82ac7-21ea-26a4-017e-e19e69c9f7e3",
+        "x-ms-creation-time": "Fri, 19 Feb 2021 19:10:20 GMT",
         "x-ms-group": "$superuser",
         "x-ms-lease-state": "available",
         "x-ms-lease-status": "unlocked",
         "x-ms-owner": "$superuser",
         "x-ms-permissions": "rw-r-----",
-<<<<<<< HEAD
-        "x-ms-request-id": "2c5d70e7-d01e-0019-18d1-f9ffe4000000",
-=======
-        "x-ms-request-id": "8f339fe5-f01e-0098-327c-055f3e000000",
->>>>>>> 1814567d
+        "x-ms-request-id": "2e65e678-201e-00a4-0ff2-0676f9000000",
         "x-ms-server-encrypted": "true",
         "x-ms-version": "2020-06-12"
       },
-      "ResponseBody": "IVkiq16KakFimNUMVgDRaifuf6wl\u002BEcLXfVwkEfKCe5tTAeqTVDZ4IVsKOEY8a\u002BKoqwuDPE\u002BySkRF01pGtr5mI/nngr5JxzXFJ8nuM9l82xF5e2bm/z9LoPdmDYDb8aqcpBSMFOkkXuQV/dRFxBZqyPhIzTtXv2S6m\u002BHG47l06TZfEU/E8IZoVRxCkQEqxdyhO0TIkyRvRSTv0bjHXbtq4NTeJrKGZhhx4Lge1O4jj9YFJah0rFYR78xrFN8NYTdhF/BsTJ8p2pVsVrJsULA2jEHigjfTNnR\u002BjHbmG1E5ZL\u002BAvfz9twM3GwsTCBXjpZ9cdIidKt8/jeG8LcBoA/9EczIy65KzeNU\u002Bq6bswC4eWubXiebIXDmggS/bAYlCztdLztTj8PnMqTuznr94Eo3znZLZULnYu9c4UmpimDcLu9yPYTFZOqosyyDrFP16aG5iJ6Q2qX5ds1L9615PqdDEZ\u002BLiqPGcWmLo7IWY7WcZvio7wHBTFRJeca3eWw8L3SEP5u0al/98xY1BTby4xMXr5G10E6mgsRKQRDdD/j8TnM9kSMZ5/uYq/zrjEcdVpazn8rbh14m3r3WaSlOIOMeOLbDtFHv/seWHSVRuvZ9Lep5KnAtIccVF7NmQn7RSYsZzFOQWqJFw6ECRWo51CPHWTw/1fVz8BfurZ2dibtIxNOaOO6i7NJINGfPKttd20OQnulCknSVpdw8oqwEpznluYGWn5s1JGxp9qCOpMU7kdJaDevRBjFeBZMSZkolQ4wu6XFaxzynW3p92JvTBgEWABDaqppNFLNPN5oII74hRLMUYLpU4MqVsrFwVC6Vi/6R\u002B2U5S5nx4NW9C4\u002Bhnzi7W5Pov6VGwSBGRPfo3b\u002BEuaybdidZ6PkaIoDlltU69BN5tfiarctZSzpE8gahCAMVOVHiBigQYnOazZ0lYSpKC1DkbyfH6gvhQivtFPXyeBl9z12DV\u002B7raVOF/98tNOkP\u002Bue2vZnbTk9FAcP8I019qFWEp5HNxrNi\u002BAXUQeossw5C3hoOPLt/oYEOPVYq7kYFB1eKqYxXQTMzU8SUBgxkGU61ukQzb2uZBAUQv4hdNwq/zjqSoQmB6pzm2uj365t0qSQIdTMB0pfr8aSGR4Kr1Ru51DjS0nhEM9CnTZWCohlqnBVkVcLWvfyip7Bl\u002B6IaOwTMPRZioderw0JjWYQCaE\u002BLHKtsRoBZ4xY7MCvI3zgtjRKQtmQCB/o\u002BuZGAc2R4nz5g2d73rfSEc1oAJ3Gr4uQKNctycrLqiBSwLY3u2W\u002Byw5DsZwVZNeAdC0IKAt\u002BIktasdj2YBS2LdlDJRn9nlZrqTmThv3vfsP/rVWZw4IY1J5q3QWMyGb1iYfG0j\u002B9gtg=="
-    },
-    {
-      "RequestUri": "https://seannse.blob.core.windows.net/test-filesystem-359b829f-9165-d529-da23-25ea9cd284c0?restype=container",
+      "ResponseBody": "Zn9HvGLDtkNrICE3VA0q1T/e3incS2oo0h8ejJ2X3vE0YMCeCKn6nP8rstvrN\u002BDRHefwFuQQIRsVH\u002BpDpSqm00EvA/NNjMyW5EEqsJmPPZo\u002BTG\u002B2pscMIz6kiOm/tvfVhd6ZuzTthJAaWjKj5nCBheFPBFi67yx6I9\u002B0qAPi1y1JVSu69oFmUcfenEyUaT3OIwIHb7GfGpWyHphVONyMN4MFWZFFxo9g6LOQ3FPg5bmh5oUB22d7qjqVCNfoERnrUWTJjw\u002BsiFxzp4f\u002BDj1C0jjes1FXi1wbia5Wr764d9eapYvuFlaq9F0ojTPgfZz9UjaeCl3HlMUIrQZgVtmeui\u002BvY2myVLviNL7zLv0oOwsSWV2HGW160hDF5WlQSZ6EitMEMBoySv17u9We1GXH4HH6Tf18FqDBNZFY7W9RkuogbqQqJAvx3w5fDF2Y2/6r/QX4VfuhCHMyQvuI2l2OKSnqfmXBnLxmCG3vHQpCKVqTre9pWTzuf2Yw\u002BOEPaAWw0OI0rVyY6WFJkk2Nsutp7xih9S1uJdDt/P//kaTaVp9oPkwoDnz9\u002BsONIMbvYM16xwjIbnLXQqsRR7FdmVi8bjytJXOeQOCcpPtp4AQK/psxhcqbEuctkPyhF8fLn2Fr0bKKQTtZ24YnLMp3bWGmBkkWKxOOIVxUgJR3/SkZ0ASa/g9Sf7xf2KlDc\u002BUctSOa\u002BhB\u002BtXNN3a9VNcGn4d5cDlvF3W9SVIeMtlNpSq13OMpx3QIZmxuRTCBf/Er6t/bL5mWJVtizSKaJ8f4g45IC3v33NgTbQ3JANJBP8lc9kv9cnWNI7eHyvZRbkKkccWiNXR5MA4Hy8KPySCJHZFZPS1//w0UvufAcBXhvgLPJJMMowZQ48I59aq3AVqS/qlk\u002BDERKHK0iXqQtMP4Igm/vKSReH6LBFlvQgVmYbmNMXVoeMHRvfgcWBWLwC8CQdec90S2AYIq3ffXoeptUivBA4dKj6lL7gKocSBo/0AuaPwxxWp02y/zPZ7N\u002BhgNswXpyrynt7IqVQVCCZBdwd6zpTjqO4zBSChbV1IKeffqmr4afzSDirFKB2xhMs2bkXvAGlDjJ3t5KH6UTFxgI9sRW27SQ0KmLB6HoDAcYBlav8XWSmOjC3dGoVa17zpQ6eeVT9tiyU45GeoyW4NHXMRlPYyajdV7blP7i6Hr8EDgMrpIixA9\u002B/J3nSx1cK/z/0SSTLGttlwSGd2Laz2sTSmpTiTI/tG0J0GaJuylAf2gB4hZWaOTNnxeOm0ytpC0x1AGzCKHKwBy2ilsE5NvaRvf52OxUvOGGheobsBkgXCw5V\u002BcojXfGNiH6n96Iybo7tFVUtMtA3RggLYK3rxADli4uyg=="
+    },
+    {
+      "RequestUri": "https://seannse.blob.core.windows.net/test-filesystem-d5f3349d-b2a5-4834-25a6-3a3edf4b6965?restype=container",
       "RequestMethod": "DELETE",
       "RequestHeaders": {
         "Accept": "application/xml",
         "Authorization": "Sanitized",
-<<<<<<< HEAD
-        "traceparent": "00-2c5b2e5e65eed54192ea4c68eed0e921-dce71b5c6e6a2d4c-00",
-        "User-Agent": [
-          "azsdk-net-Storage.Files.DataLake/12.7.0-alpha.20210202.1",
-          "(.NET Framework 4.8.4250.0; Microsoft Windows 10.0.19042 )"
-        ],
-        "x-ms-client-request-id": "90ea294d-37ec-a938-3a9f-2638f91077dd",
-        "x-ms-date": "Wed, 03 Feb 2021 02:12:11 GMT",
-=======
-        "traceparent": "00-938f392517e9cd458d74dc4fb0377b3a-17a4b4fde82aff43-00",
-        "User-Agent": [
-          "azsdk-net-Storage.Files.DataLake/12.7.0-alpha.20210217.1",
-          "(.NET 5.0.3; Microsoft Windows 10.0.19042)"
-        ],
-        "x-ms-client-request-id": "90ea294d-37ec-a938-3a9f-2638f91077dd",
-        "x-ms-date": "Wed, 17 Feb 2021 22:28:17 GMT",
->>>>>>> 1814567d
+        "traceparent": "00-ca350ce578706547a70554793e205a79-fdb145ecc938e146-00",
+        "User-Agent": [
+          "azsdk-net-Storage.Files.DataLake/12.7.0-alpha.20210219.1",
+          "(.NET 5.0.3; Microsoft Windows 10.0.19041)"
+        ],
+        "x-ms-client-request-id": "6a982635-3e82-9c67-8335-9ae5da0f6a5f",
+        "x-ms-date": "Fri, 19 Feb 2021 19:10:21 GMT",
         "x-ms-return-client-request-id": "true",
         "x-ms-version": "2020-06-12"
       },
@@ -972,50 +628,31 @@
       "StatusCode": 202,
       "ResponseHeaders": {
         "Content-Length": "0",
-<<<<<<< HEAD
-        "Date": "Wed, 03 Feb 2021 02:12:11 GMT",
-=======
-        "Date": "Wed, 17 Feb 2021 22:28:16 GMT",
->>>>>>> 1814567d
-        "Server": [
-          "Windows-Azure-Blob/1.0",
-          "Microsoft-HTTPAPI/2.0"
-        ],
-        "x-ms-client-request-id": "90ea294d-37ec-a938-3a9f-2638f91077dd",
-<<<<<<< HEAD
-        "x-ms-request-id": "2c5d714c-d01e-0019-76d1-f9ffe4000000",
-=======
-        "x-ms-request-id": "8f33a022-f01e-0098-6c7c-055f3e000000",
->>>>>>> 1814567d
-        "x-ms-version": "2020-06-12"
-      },
-      "ResponseBody": []
-    },
-    {
-      "RequestUri": "https://seannse.blob.core.windows.net/test-filesystem-7c7d955f-09c7-354d-d9dd-98241f441962?restype=container",
+        "Date": "Fri, 19 Feb 2021 19:10:20 GMT",
+        "Server": [
+          "Windows-Azure-Blob/1.0",
+          "Microsoft-HTTPAPI/2.0"
+        ],
+        "x-ms-client-request-id": "6a982635-3e82-9c67-8335-9ae5da0f6a5f",
+        "x-ms-request-id": "2e65e73a-201e-00a4-45f2-0676f9000000",
+        "x-ms-version": "2020-06-12"
+      },
+      "ResponseBody": []
+    },
+    {
+      "RequestUri": "https://seannse.blob.core.windows.net/test-filesystem-a3deab1e-c604-04c0-80c9-69d5802fab5e?restype=container",
       "RequestMethod": "PUT",
       "RequestHeaders": {
         "Accept": "application/xml",
         "Authorization": "Sanitized",
-<<<<<<< HEAD
-        "traceparent": "00-237dce0cf19294409a078ea49f026b8a-7dcd6baba6144347-00",
-        "User-Agent": [
-          "azsdk-net-Storage.Files.DataLake/12.7.0-alpha.20210202.1",
-          "(.NET Framework 4.8.4250.0; Microsoft Windows 10.0.19042 )"
+        "traceparent": "00-d054ddda21112446ada966afb2c412d8-31ef603a3a76254c-00",
+        "User-Agent": [
+          "azsdk-net-Storage.Files.DataLake/12.7.0-alpha.20210219.1",
+          "(.NET 5.0.3; Microsoft Windows 10.0.19041)"
         ],
         "x-ms-blob-public-access": "container",
-        "x-ms-client-request-id": "edd9fe03-7a3f-4343-dcb4-b70f9f138af5",
-        "x-ms-date": "Wed, 03 Feb 2021 02:12:11 GMT",
-=======
-        "traceparent": "00-a107232ebf69a643b60e38096d3d005b-6ab73b66f6be324d-00",
-        "User-Agent": [
-          "azsdk-net-Storage.Files.DataLake/12.7.0-alpha.20210217.1",
-          "(.NET 5.0.3; Microsoft Windows 10.0.19042)"
-        ],
-        "x-ms-blob-public-access": "container",
-        "x-ms-client-request-id": "edd9fe03-7a3f-4343-dcb4-b70f9f138af5",
-        "x-ms-date": "Wed, 17 Feb 2021 22:28:17 GMT",
->>>>>>> 1814567d
+        "x-ms-client-request-id": "cf5641a9-1fc3-6e77-6693-e9b9d5911b54",
+        "x-ms-date": "Fri, 19 Feb 2021 19:10:21 GMT",
         "x-ms-return-client-request-id": "true",
         "x-ms-version": "2020-06-12"
       },
@@ -1023,52 +660,32 @@
       "StatusCode": 201,
       "ResponseHeaders": {
         "Content-Length": "0",
-<<<<<<< HEAD
-        "Date": "Wed, 03 Feb 2021 02:12:12 GMT",
-        "ETag": "\u00220x8D8C7E91EA4BE6A\u0022",
-        "Last-Modified": "Wed, 03 Feb 2021 02:12:12 GMT",
-=======
-        "Date": "Wed, 17 Feb 2021 22:28:16 GMT",
-        "ETag": "\u00220x8D8D39352A8FBF4\u0022",
-        "Last-Modified": "Wed, 17 Feb 2021 22:28:17 GMT",
->>>>>>> 1814567d
-        "Server": [
-          "Windows-Azure-Blob/1.0",
-          "Microsoft-HTTPAPI/2.0"
-        ],
-        "x-ms-client-request-id": "edd9fe03-7a3f-4343-dcb4-b70f9f138af5",
-<<<<<<< HEAD
-        "x-ms-request-id": "b0e8c4b8-101e-00af-0ad1-f98d92000000",
-=======
-        "x-ms-request-id": "28e1d861-901e-0037-6d7c-05adf3000000",
->>>>>>> 1814567d
-        "x-ms-version": "2020-06-12"
-      },
-      "ResponseBody": []
-    },
-    {
-      "RequestUri": "https://seannse.dfs.core.windows.net/test-filesystem-7c7d955f-09c7-354d-d9dd-98241f441962/test-file-4ced7d9a-9d86-62d9-edb3-637c70ddab27?resource=file",
+        "Date": "Fri, 19 Feb 2021 19:10:20 GMT",
+        "ETag": "\u00220x8D8D50A00505C5E\u0022",
+        "Last-Modified": "Fri, 19 Feb 2021 19:10:20 GMT",
+        "Server": [
+          "Windows-Azure-Blob/1.0",
+          "Microsoft-HTTPAPI/2.0"
+        ],
+        "x-ms-client-request-id": "cf5641a9-1fc3-6e77-6693-e9b9d5911b54",
+        "x-ms-request-id": "2e65e806-201e-00a4-05f2-0676f9000000",
+        "x-ms-version": "2020-06-12"
+      },
+      "ResponseBody": []
+    },
+    {
+      "RequestUri": "https://seannse.dfs.core.windows.net/test-filesystem-a3deab1e-c604-04c0-80c9-69d5802fab5e/test-file-3669a82d-a1a4-62fc-1471-80b171374ba8?resource=file",
       "RequestMethod": "PUT",
       "RequestHeaders": {
         "Accept": "application/json",
         "Authorization": "Sanitized",
-<<<<<<< HEAD
-        "traceparent": "00-827402c75f0dd14d8c8cccc2d7b34fe6-5052fd3a34a8ab44-00",
-        "User-Agent": [
-          "azsdk-net-Storage.Files.DataLake/12.7.0-alpha.20210202.1",
-          "(.NET Framework 4.8.4250.0; Microsoft Windows 10.0.19042 )"
-        ],
-        "x-ms-client-request-id": "744a173d-91bb-148f-fcd3-eb8e713d67d9",
-        "x-ms-date": "Wed, 03 Feb 2021 02:12:12 GMT",
-=======
-        "traceparent": "00-15c852d651e80f4a836e07dedd958853-c5a10a48a17b9d45-00",
-        "User-Agent": [
-          "azsdk-net-Storage.Files.DataLake/12.7.0-alpha.20210217.1",
-          "(.NET 5.0.3; Microsoft Windows 10.0.19042)"
-        ],
-        "x-ms-client-request-id": "744a173d-91bb-148f-fcd3-eb8e713d67d9",
-        "x-ms-date": "Wed, 17 Feb 2021 22:28:17 GMT",
->>>>>>> 1814567d
+        "traceparent": "00-4f3e8d5f2db20a42be5f64e7cf2b560f-23e8e6c3f7b29f46-00",
+        "User-Agent": [
+          "azsdk-net-Storage.Files.DataLake/12.7.0-alpha.20210219.1",
+          "(.NET 5.0.3; Microsoft Windows 10.0.19041)"
+        ],
+        "x-ms-client-request-id": "6351b8a6-2d0a-5f0f-5d66-8011243172ce",
+        "x-ms-date": "Fri, 19 Feb 2021 19:10:21 GMT",
         "x-ms-return-client-request-id": "true",
         "x-ms-version": "2020-06-12"
       },
@@ -1076,109 +693,71 @@
       "StatusCode": 201,
       "ResponseHeaders": {
         "Content-Length": "0",
-<<<<<<< HEAD
-        "Date": "Wed, 03 Feb 2021 02:12:12 GMT",
-        "ETag": "\u00220x8D8C7E91EDA1609\u0022",
-        "Last-Modified": "Wed, 03 Feb 2021 02:12:13 GMT",
-=======
-        "Date": "Wed, 17 Feb 2021 22:28:17 GMT",
-        "ETag": "\u00220x8D8D39352DF6E0C\u0022",
-        "Last-Modified": "Wed, 17 Feb 2021 22:28:17 GMT",
->>>>>>> 1814567d
-        "Server": [
-          "Windows-Azure-HDFS/1.0",
-          "Microsoft-HTTPAPI/2.0"
-        ],
-        "x-ms-client-request-id": "744a173d-91bb-148f-fcd3-eb8e713d67d9",
-<<<<<<< HEAD
-        "x-ms-request-id": "b9a2e606-901f-007a-6bd1-f9621f000000",
-=======
-        "x-ms-request-id": "cbc517fe-b01f-001f-127c-05cc5b000000",
->>>>>>> 1814567d
-        "x-ms-version": "2020-06-12"
-      },
-      "ResponseBody": []
-    },
-    {
-      "RequestUri": "https://seannse.dfs.core.windows.net/test-filesystem-7c7d955f-09c7-354d-d9dd-98241f441962/test-file-4ced7d9a-9d86-62d9-edb3-637c70ddab27?action=append\u0026position=0",
+        "Date": "Fri, 19 Feb 2021 19:10:19 GMT",
+        "ETag": "\u00220x8D8D50A005F63F3\u0022",
+        "Last-Modified": "Fri, 19 Feb 2021 19:10:20 GMT",
+        "Server": [
+          "Windows-Azure-HDFS/1.0",
+          "Microsoft-HTTPAPI/2.0"
+        ],
+        "x-ms-client-request-id": "6351b8a6-2d0a-5f0f-5d66-8011243172ce",
+        "x-ms-request-id": "6f4b2d20-e01f-004f-09f2-060e0b000000",
+        "x-ms-version": "2020-06-12"
+      },
+      "ResponseBody": []
+    },
+    {
+      "RequestUri": "https://seannse.dfs.core.windows.net/test-filesystem-a3deab1e-c604-04c0-80c9-69d5802fab5e/test-file-3669a82d-a1a4-62fc-1471-80b171374ba8?action=append\u0026position=0",
       "RequestMethod": "PATCH",
       "RequestHeaders": {
         "Accept": "application/json",
         "Authorization": "Sanitized",
-        "Content-Length": "1844",
+        "Content-Length": "1839",
         "Content-Type": "application/json",
         "User-Agent": [
-<<<<<<< HEAD
-          "azsdk-net-Storage.Files.DataLake/12.7.0-alpha.20210202.1",
-          "(.NET Framework 4.8.4250.0; Microsoft Windows 10.0.19042 )"
-        ],
-        "x-ms-client-request-id": "583ea734-3793-ec6c-dba3-4571f3fa5dc5",
-        "x-ms-date": "Wed, 03 Feb 2021 02:12:12 GMT",
-=======
-          "azsdk-net-Storage.Files.DataLake/12.7.0-alpha.20210217.1",
-          "(.NET 5.0.3; Microsoft Windows 10.0.19042)"
-        ],
-        "x-ms-client-request-id": "583ea734-3793-ec6c-dba3-4571f3fa5dc5",
-        "x-ms-date": "Wed, 17 Feb 2021 22:28:17 GMT",
->>>>>>> 1814567d
+          "azsdk-net-Storage.Files.DataLake/12.7.0-alpha.20210219.1",
+          "(.NET 5.0.3; Microsoft Windows 10.0.19041)"
+        ],
+        "x-ms-client-request-id": "b90bb7e9-e7e5-689d-d517-72ee1ad6ff10",
+        "x-ms-date": "Fri, 19 Feb 2021 19:10:21 GMT",
         "x-ms-return-client-request-id": "true",
         "x-ms-version": "2020-06-12"
       },
       "RequestBody": [
-        "\uFFFD\uFFFD\n",
-        "[\u000F\uFFFD\uFFFD\u003C\uFFFD)4\uFFFD\uFFFDCJ\u001E\uFFFD6!!j,#\uFFFDZ\uFFFD\u0000pk\uFFFD4\uFFFDk\uFFFD\u0026\uFFFD\uFFFDShE\uFFFDO\u0015F\uFFFD\uFFFD\uFFFDi\uFFFD\u0022h\uFFFDi\uFFFDY\uFFFDW\u0001Q\uFFFDH\u0435u\u0000;=\uFFFD$nW\uFFFD\uFFFD\uFFFD\uFFFD\r",
-        "l\uFFFD\u0022h\u0006\uFFFD\uFFFDKA\u0017\uFFFD*\uFFFDX\uFFFD\u0002\uFFFD\uFFFD\u031A\uFFFDEK]\uFFFDD*\u02868\uFFFD\uFFFD|\uFFFD\uFFFD-.2B\uFFFD\uFFFD*\uFFFD#]\uFFFD\uFFFD\u0016\uFFFD\uFFFD\uFFFD\uFFFD\u0001Bn\u0027\uFFFD\u014F\uFFFD\uFFFD\uFFFD\uFFFD\t\uFFFD#\uFFFD\uFFFDlf\u04DA\uFFFD\u03A9u\uFFFD\u0027\uFFFDC\uFFFD\u0014\u0006\uFFFDM\uFFFD\uFFFD9$\u00E5h\uFFFD\uFFFDV\uFFFDd\uFFFD\uFFFD:\u6B69^\fP%3\uFFFD\uFFFD\uFFFD\u0060\uFFFDL\u001C\uFFFD\uFFFD \uFFFD\uFFFDgu\u0329\uFFFDk\uFFFD:x\uFFFD\u0010\u040E\uFFFD]\uFFFDk\uFFFD\uFFFD\uFFFD\uFFFD\uFFFD\uFFFD,\u0022E\uFFFDVc\uFFFD\u0001D\uFFFD\uFFFD\uFFFDp\uFFFD\uFFFD\uFFFD\uFFFDX\uFFFD\uFFFD\uFFFD\uFFFD\uFFFD\u0000\uFFFD$(K\uFFFD\uFFFDS\uFFFD\u0520\uFFFD{\u0221\u05B5\uFFFD\uFFFD\uFFFD\uFFFD\uFFFD\uFFFD\u0017k\u000B\uFFFD\uFFFD\uFFFD\u037BCQs\uFFFDh?\uFFFD\uFFFD\uFFFD:h\uFFFD?x!\u0637\u0014\u00052\u001C\uFFFD\uFFFD\u000E\u0002\r",
-        "\uFFFD@\uFFFD\u001B\uFFFD\u0012\u0018]5\b\u00268\uFFFD\u001B\uFFFD\u000E\uFFFDh\uFFFDP\uFFFD\uFFFD\uFFFD\u001E\uFFFD\u01C9\u0026Ws\uFFFDe1\uFFFDv,\u001E\uFFFD\uFFFD\uFFFDC\u0018\uFFFD~}\uFFFD6\u000E^\uFFFD\u000F\uFFFD5\uFFFDVr0,J\uFFFD6\u0754\uFFFD\uFFFDe\u003E\uFFFD\uFFFD}\uFFFD\u001D\uFFFD\uFFFD\uFFFDll\f\uFFFDR\u0017\uFFFD\u0703\uFFFD\uFFFD\u0013\u001F\uFFFD\uE157\uFFFDf\uFFFD\u001E\uFFFD\u0017\uFFFD\uFFFD-\uFFFD\uFFFD\uFFFD\uFFFD@\u001A\uFFFD\u0005\uFFFD k\u003C\u001E\uFFFD\u000F i\u002Be\u0026\uFFFD0\uFFFD\uFFFDHHLN\uFFFD\uFFFD3\uFFFD\uFFFD\u0018\uFFFD\uFFFD\u037B\uFFFD\uFFFD\uFFFD\u002Be\u002B\uFFFD\uFFFD\uFFFD\uFFFD\u000E\uFFFD\uFFFD\u007FK\u0007Q\uFFFDl\r",
-        "\uFFFD\uFFFD8\uFFFD\u0002\u002B7\uFFFD4\u02BC~S\uFFFD3\uFFFDrc\uFFFDY!\uFFFD\u0141?6G\uFFFDV\uFFFD\uFFFDJ%\uFFFD\uFFFD\u0026b\uFFFD(9\uFFFD\u001CY\uFFFD\u000F\uFFFD7\uFFFDK\uFFFD\uFFFD\uFFFD\uFFFD\u0012\uFFFD=\f\uFFFDw\uFFFD\uFFFDDQ\u0003rX\uFFFD\uFFFD\r",
-        "ht:\uFFFDe\u0004a\r",
-        "q\uFFFD\uFFFDHh\uFFFDM\uFFFDd\u0012\u04C5\u0019\uFFFD\uFFFD]Up\uFFFD\u0007\uFFFD\uFFFD7\uFFFD\u0013\u003E\u0017 \uFFFDU\uFFFD\uFFFD\uFFFD\uFFFDE\uFFFD\u035C\u001An\u0003*\u000EF\uFFFDe\uFFFD\uFFFD\uFFFD\u003C\uFFFD\u002BZX\uFFFDwZ4)\uFFFD-%\u000Ee\uFFFD\u001Af\uFFFD\uFFFD\uFFFDUj\u0003\uFFFD\uFFFD\uFFFD\uFFFDJZ0\uFFFD\u0019\uFFFD\uFFFD\uFFFD\uFFFDpPrg\uFFFD\uFFFD\u0004\uFFFD\uFFFD\u04FB\uFFFDV2M\uFFFD\uFFFD\uFFFDV\uFFFDE\uFFFDu\uFFFD\uFFFDc\uFFFDP\uFFFD\uFFFD0)s\uFFFDk\u001DPe\uFFFD.\uFFFD\uFFFD\u0010\u0011\uFFFDq\u0003\uFFFD\uFFFD\uFFFD\u0017\uFFFD*\uFFFD*\uFFFD\uFFFD\uFFFD\u0011L\u0634\t1\uFFFD\uFFFDfa\uFFFD02:\u0007(I\uFFFDud\uFFFDm_\uFFFD\uFFFD_\uFFFD6\uFFFD\uFFFD\u02A1 pSmU\u0406\uFFFDoa\u000B\uFFFD6Vc\uFFFD\uFFFD\u0002\uFFFDtT\uFFFDL\uFFFD\uFFFD\uFFFD\uBA5Ak\uFFFD\u0296%\u0010\uFFFD\uFFFD\uFFFDy0\uFFFD\uFFFD3b\uFFFD\uFFFDr\uFFFD\uFFFDC\uFFFD\fVL\uFFFD#\uFFFD\uFFFD|\uFFFD\uFFFDD\u0003\uFFFD@\u000B\u0011F\uFFFD\uFFFDX/\u0015D\uFFFD\uFFFD\u0019A0\u0010y\uFFFD\uFFFD(\uFFFD\uFFFD@\u0607\uFFFD6\u0019V\uFFFDSQ\uFFFDd\u0022\uFFFD\uFFFD\u002B[\uFFFD\uFFFD\uFFFD\uFFFD\u0012\uFFFD\uFFFD\n",
-        "nOlk/c\uFFFD9\uFFFD\uFFFD8\uFFFD\u0001\uFFFD?\u0601\uFFFDl\uFFFD\uFFFD\u001E\u007FXNP\u001E=\uFFFD\uFFFD-J\uFFFD\uFFFD\uFFFD\uFFFD\uFFFD(#\uFFFD\u0016*\uFFFD\uFFFD\u007FlZ\u0002\uFFFD\uFFFDu!\u00223UO\uFFFD\u0013\u001C\uFFFDD\uFFFDr\uFFFD\uFFFD\uFFFD\u001Cm\uFFFDt\uFFFDX\uFFFD}\uFFFD\uFFFD~\uFFFD\uFFFD\uFFFD\uFFFD\u001C\uFFFD\uFFFDQ\f(o?x\uFFFD\uFFFD\fD\uFFFDw\uFFFD\uFFFDH\uFFFDP\uFFFD\n",
-        "7\u0007\u001DT\uFFFD\uFFFD\uFFFD\uFFFD6::\uFFFD(\f\uFFFDj\uFFFD\u016C.\u007Fz\u0016L\uFFFD\uFFFD#\u0499QH\uFFFD\n",
-        "\u0011Z\uFFFD3\uFFFD\uFFFD\uFFFDt\uFFFD\u00DD\uFFFD\\\uFFFDk\u0017z\uFFFD\u02E3\uFFFD\uFFFD\uFFFD\uFFFD\uFFFD\uFFFD\uFFFDt\uFFFD6\uFFFD\uFFFD\uFFFD\u0016\uFFFD\uFFFD6\uFFFDA\u053A\u0637y{,Q\uFFFD\uFFFD\u001F"
+        "\uFFFD;)u\uFFFD\u0027.\uFFFDJ\u0019:\u0006-\b\u06FB\uFFFD\b,?\uFFFD\u06DA\uFFFD\uFFFD\uFFFD\u071D\uFFFD\uFFFD\uFFFD\uFFFD\uFFFDE-\uC6EF\uFFFD\uFFFD\u0013\u0144\uFFFD\uFFFDpA^\uFFFD-\u0014\uFFFDe\uFFFD{\uFFFD\uFFFD\uFFFD\uFFFD\uFFFDK\uFFFD\uFFFD(b#\uFFFD\uFFFD\uFFFD \uFFFDN\uFFFD\u002B\u0012V\uFFFD}\uFFFD~\uFFFDw\uFFFD$r\u0006\uFFFD~K\f(\r",
+        "6\uFFFD\uFFFD\u1082MY\uFFFD\uFFFD\f\u001E~\uFFFD\uFFFDiW\uFFFD\uFFFD\b\uFFFD\u036Bt\u0011\u0003\uFFFD\u001C\u001E\\\uFFFD\u0014\uFFFD@s\uFFFD8ul30_\uFFFD\u001Cjt\uFFFD\uFFFDU\u0060\u0027\uFFFD4 \u0019i\uFFFDd\uFFFD\u007F\uFFFD0:\u0026%\uFFFDQ=G\b0\uFFFDE\uFFFD\u0614\u044F\t\uFFFD]9\u01FD5\t\u07EC\u0027\n",
+        "\uFFFD\u0525\uFFFD\uFFFD\uFFFD$\uFFFD\uFFFDr\u0022ipM0ET\uFFFDG\uFFFD\uFFFDGZ3\u0022Yh}\uFFFD\u001B\u0018\uFFFD\u0015\u003C6\\;W\u0004\uFFFDp\uFFFD\uFFFD\uFFFDz\uFFFD\uFFFDz\uFFFD\uFFFDPe\uFFFDr\uFFFDyr\uFFFDG\uFFFD\uFFFD\uFFFD\uFFFDZ}S3\u0016\uFFFD\t\uFFFD\uFFFDo\u0014\uFFFD\uFFFD\u00F8.\uFFFD\uFFFD\uFFFD\u0001f\uFFFD?r\u02AC\uFFFD\u024C\uFFFDA\uFFFD\u0018\uFFFD\u003C\uFFFD\uFFFD\uFFFDc\uFFFD\uFFFD\uFFFD\uFFFD\uFFFD\uFFFD\u06F5\uFFFD\uFFFD\uFFFD\uFFFD\uFFFD\uFFFDt\uFFFD\u003E\uFFFDhj\uFFFD@p\uFFFD-K\uFFFD\uFFFD\uFFFD\uFFFD\uFFFD\uFFFD\uFFFD7\u001B\uFFFD\u0001I\uFFFD\uFFFD\uFFFD-\u000E\uFFFD\u0005\uFFFD\u00115I\uFFFD\uFFFD\uFFFD,\uFFFD\u01A5I\uFFFD\uFFFDCS\uFFFD/\uFFFD\u000F\uFFFD\u001D\u007F\uFFFD\u01D1\uFFFD\uFFFDu\uFFFD\uFFFD1\uFFFD\u02139M\uFFFD\uFFFD\uFFFD\uFFFD\u0351pvd\t\uFFFD\uFFFD\uFFFD\uFFFD\uFFFD\u0010\uFFFDH{\uFFFDn\uFFFD\u0018\uFFFD\u00F7^\u0002s\uFFFD/5\t\u0005CR\u0000B\uFFFD\u000EPc\uFFFDuZ\u0575\uFFFD!\uFFFD\uFFFD\u0017\uFFFD\uFFFD%\uFFFD4\t\u00153n\u0003\uFFFD\uFFFDJ\uFFFD\uFFFD\uFFFD\uFFFD\u000F\uFFFDX\uFFFD\uFFFD\u001E\u001E\uFFFDTi\uFFFD;Q%\uFFFD\u001Db\u0026\u001E\uFFFD\uFFFD9\uFFFDX\uFFFDM\u01EE*\uFFFD:\u0013\u001B\u0011\u0005\u0027\u0027$\uFFFD\u00064\uFFFD3\uFFFD3\uFFFDv*-5t\uFFFD\u001DBc~\uFFFD\uFFFD\uFFFDW\uFFFD)\uFFFD\uFFFD\uFFFD\u001F? \uFFFD\uFFFD\u003Ee\u0017Y\uC626\uFFFDl\uFFFDP\uFFFD\uFFFD\uFFFD\u0150\uFFFD\u03E2\uFFFD\uFFFD@\uFFFDR\uFFFD\uFFFD\uFFFD\uFFFD\u0013qV\uFFFD7\uFFFD\u000Ej\uFFFDV\uFFFD\uFFFD\uFFFDv4\u0006],\u0017\uFFFD\u0005!p}\uFFFDf\uFFFDuh\u00075\uFFFD\u001C\uFFFDY\u002B\uFFFD\uFFFD\u0197\uFFFD\u0026;x\uFFFD\uFFFD\uFFFD\u02BB\uFFFD\uFFFD\uFFFD\uFFFD\uFFFD\uFFFD\u0000\uFFFD\uFFFD\uFFFD\uFFFD\uFFFD\u0002\uFFFD!,\uFFFD\uFFFD\u001C\t\u000B|f\uFFFD\u002B\uFFFD\uFFFD\uFFFD\uFFFD\r",
+        "\uFFFD2\uFFFD\uFFFD\u0011\uFFFD\uFFFDs\uFFFDg\u002B\u0022\u001C\uFFFD\uFFFD\u001E#~W\uFFFD\u0015\u06AE\uFFFD\uFFFDx#b|\u000F\u000B\u00072\uFFFD2\uFFFD\uFFFDC\uFFFDupG\u0000\uFFFD\uFFFD\uFFFD_q\uFFFD\f\uFFFDg\uFFFD\uFFFD\uFFFD\u0104\t!\uFFFD\uFFFDY\uFFFD\uFFFD\\#\uFFFDf\uFFFD\uFFFD@\uFFFD\uFFFD\uFFFD:\uFFFD\uFFFD\uFFFD\u04F4\u0018\uFFFD\uFFFDpT\uFFFDe7\uFFFDmB\uFFFD\u0022\u0011\uFFFD\u0017P\u0022X\uFFFD\uFFFD\uFFFD\uFFFD\n",
+        "\uFFFD\u06D3\uFFFD\uFFFD*\uFFFD5l\uFFFD\uFFFD\u0606\uFFFD\uFFFD\uFFFD\uFFFD\uFFFDU\uFFFDk\uFFFD\uFFFD\uFFFD#}\uFFFD\uFFFD\u0018\uFFFD\u001F\u0004u\uFFFDx\u0010\uFFFDw\uFFFD\uFFFD\uFFFD\uFFFD\uFFFD\uFFFD\u0017\u003E\u0259\uFFFD\uFFFDAPYu\u0060\u001E\uFFFD\u02DC\uFFFD2\uFFFD\u001D\uFFFDa\uFFFDc\uFFFD\u0010\uFFFD\u0018@\u0014\uFFFD\uFFFD\uFFFD\u00072\uFFFD\uFFFD\u001D\u0000\u001By\u03AA\u0000BZ@\uFFFD\uFFFD\uFFFDQ\u02C1\u0003/E\uFFFD\uFFFD\uFFFD\uFFFD\u0000\u003C\uFFFD\uFFFD\uFFFD\u0016\uFFFD\uFFFD\uFFFD\u0014\uFFFD\u00018\uFFFD\u0026b\uFFFD\uFFFDh=e-\u007F\u0012K\u0004\u0003\uFFFD\t\u0313\t6y\uFFFD\u0022i\uFFFDD\uFFFD\uFFFD#\uFFFD\u003C\uFFFD\u007F\u029C\u001ExF\u050E\uFFFD\uFFFD\u000E\b\uFFFDI\u0011\uFFFDV\uFFFD,\uFFFD\uFFFD\u02FF\u0000\u0004\uFFFD\uFFFDp\uFFFDQB?B1\uFFFD9gx\uFFFD\uFFFD\uFFFDz\uFFFD\u0783\u001A\uFFFDe2\t\uFFFDt\u00BC\uFFFD\uFFFD\u000B\uFFFD\u001A~Tc\uFFFDUX\uFFFD\uFFFDR}\uFFFD1\uFFFD\u001D\uFFFD\uFFFDf;\uFFFD}\uFFFD\u0014\uFFFD\u003E\uFFFD\uFFFD\uFFFD}\uFFFD1\u0016.\uFFFD^\u00111\\\uFFFD:\uFFFD\uFFFDT\uFFFD\uFFFD[\u05F7W\u001C\uFFFD\uFFFDx*\u001E0i\uFFFD%\r",
+        "\uFFFD\uFFFDQ? f\uFFFDe\u007F\u000Bsd\uFFFD\u0001Z\u0215\uFFFD\uFFFD\uFFFD\uFFFD\u0005v\u0060\uFFFD\uFFFD\uFFFD\u0003\uFFFD"
       ],
       "StatusCode": 202,
       "ResponseHeaders": {
         "Content-Length": "0",
-<<<<<<< HEAD
-        "Date": "Wed, 03 Feb 2021 02:12:12 GMT",
-=======
-        "Date": "Wed, 17 Feb 2021 22:28:17 GMT",
->>>>>>> 1814567d
-        "Server": [
-          "Windows-Azure-HDFS/1.0",
-          "Microsoft-HTTPAPI/2.0"
-        ],
-        "x-ms-client-request-id": "583ea734-3793-ec6c-dba3-4571f3fa5dc5",
-<<<<<<< HEAD
-        "x-ms-request-id": "b9a2e610-901f-007a-75d1-f9621f000000",
-=======
-        "x-ms-request-id": "cbc5180d-b01f-001f-217c-05cc5b000000",
->>>>>>> 1814567d
+        "Date": "Fri, 19 Feb 2021 19:10:19 GMT",
+        "Server": [
+          "Windows-Azure-HDFS/1.0",
+          "Microsoft-HTTPAPI/2.0"
+        ],
+        "x-ms-client-request-id": "b90bb7e9-e7e5-689d-d517-72ee1ad6ff10",
+        "x-ms-request-id": "6f4b2d2b-e01f-004f-14f2-060e0b000000",
         "x-ms-request-server-encrypted": "true",
         "x-ms-version": "2020-06-12"
       },
       "ResponseBody": []
     },
     {
-      "RequestUri": "https://seannse.dfs.core.windows.net/test-filesystem-7c7d955f-09c7-354d-d9dd-98241f441962/test-file-4ced7d9a-9d86-62d9-edb3-637c70ddab27?action=flush\u0026position=1024",
+      "RequestUri": "https://seannse.dfs.core.windows.net/test-filesystem-a3deab1e-c604-04c0-80c9-69d5802fab5e/test-file-3669a82d-a1a4-62fc-1471-80b171374ba8?action=flush\u0026position=1024",
       "RequestMethod": "PATCH",
       "RequestHeaders": {
         "Accept": "application/json",
         "Authorization": "Sanitized",
         "User-Agent": [
-<<<<<<< HEAD
-          "azsdk-net-Storage.Files.DataLake/12.7.0-alpha.20210202.1",
-          "(.NET Framework 4.8.4250.0; Microsoft Windows 10.0.19042 )"
-        ],
-        "x-ms-client-request-id": "ca5a9cc6-0eff-9646-e6c1-0a5c3469c8fa",
-        "x-ms-date": "Wed, 03 Feb 2021 02:12:12 GMT",
-=======
-          "azsdk-net-Storage.Files.DataLake/12.7.0-alpha.20210217.1",
-          "(.NET 5.0.3; Microsoft Windows 10.0.19042)"
-        ],
-        "x-ms-client-request-id": "ca5a9cc6-0eff-9646-e6c1-0a5c3469c8fa",
-        "x-ms-date": "Wed, 17 Feb 2021 22:28:17 GMT",
->>>>>>> 1814567d
+          "azsdk-net-Storage.Files.DataLake/12.7.0-alpha.20210219.1",
+          "(.NET 5.0.3; Microsoft Windows 10.0.19041)"
+        ],
+        "x-ms-client-request-id": "6c271ff5-b826-43e8-1a8d-de0fbf6977ea",
+        "x-ms-date": "Fri, 19 Feb 2021 19:10:21 GMT",
         "x-ms-return-client-request-id": "true",
         "x-ms-version": "2020-06-12"
       },
@@ -1186,50 +765,32 @@
       "StatusCode": 200,
       "ResponseHeaders": {
         "Content-Length": "0",
-<<<<<<< HEAD
-        "Date": "Wed, 03 Feb 2021 02:12:13 GMT",
-        "ETag": "\u00220x8D8C7E91F008866\u0022",
-        "Last-Modified": "Wed, 03 Feb 2021 02:12:13 GMT",
-=======
-        "Date": "Wed, 17 Feb 2021 22:28:17 GMT",
-        "ETag": "\u00220x8D8D39352F890EE\u0022",
-        "Last-Modified": "Wed, 17 Feb 2021 22:28:17 GMT",
->>>>>>> 1814567d
-        "Server": [
-          "Windows-Azure-HDFS/1.0",
-          "Microsoft-HTTPAPI/2.0"
-        ],
-        "x-ms-client-request-id": "ca5a9cc6-0eff-9646-e6c1-0a5c3469c8fa",
-<<<<<<< HEAD
-        "x-ms-request-id": "b9a2e61f-901f-007a-04d1-f9621f000000",
-=======
-        "x-ms-request-id": "cbc5181b-b01f-001f-2f7c-05cc5b000000",
->>>>>>> 1814567d
+        "Date": "Fri, 19 Feb 2021 19:10:20 GMT",
+        "ETag": "\u00220x8D8D50A00767816\u0022",
+        "Last-Modified": "Fri, 19 Feb 2021 19:10:20 GMT",
+        "Server": [
+          "Windows-Azure-HDFS/1.0",
+          "Microsoft-HTTPAPI/2.0"
+        ],
+        "x-ms-client-request-id": "6c271ff5-b826-43e8-1a8d-de0fbf6977ea",
+        "x-ms-request-id": "6f4b2d36-e01f-004f-1ff2-060e0b000000",
         "x-ms-request-server-encrypted": "false",
         "x-ms-version": "2020-06-12"
       },
       "ResponseBody": []
     },
     {
-      "RequestUri": "https://seannse.blob.core.windows.net/test-filesystem-7c7d955f-09c7-354d-d9dd-98241f441962/test-file-4ced7d9a-9d86-62d9-edb3-637c70ddab27",
+      "RequestUri": "https://seannse.blob.core.windows.net/test-filesystem-a3deab1e-c604-04c0-80c9-69d5802fab5e/test-file-3669a82d-a1a4-62fc-1471-80b171374ba8",
       "RequestMethod": "HEAD",
       "RequestHeaders": {
         "Accept": "application/xml",
         "Authorization": "Sanitized",
         "User-Agent": [
-<<<<<<< HEAD
-          "azsdk-net-Storage.Files.DataLake/12.7.0-alpha.20210202.1",
-          "(.NET Framework 4.8.4250.0; Microsoft Windows 10.0.19042 )"
-        ],
-        "x-ms-client-request-id": "56aaa928-929f-3cc6-e313-1b2e8d5f90d4",
-        "x-ms-date": "Wed, 03 Feb 2021 02:12:12 GMT",
-=======
-          "azsdk-net-Storage.Files.DataLake/12.7.0-alpha.20210217.1",
-          "(.NET 5.0.3; Microsoft Windows 10.0.19042)"
-        ],
-        "x-ms-client-request-id": "56aaa928-929f-3cc6-e313-1b2e8d5f90d4",
-        "x-ms-date": "Wed, 17 Feb 2021 22:28:18 GMT",
->>>>>>> 1814567d
+          "azsdk-net-Storage.Files.DataLake/12.7.0-alpha.20210219.1",
+          "(.NET 5.0.3; Microsoft Windows 10.0.19041)"
+        ],
+        "x-ms-client-request-id": "fbf9fdc6-92ae-fdea-dca5-1e31f692b3f6",
+        "x-ms-date": "Fri, 19 Feb 2021 19:10:21 GMT",
         "x-ms-return-client-request-id": "true",
         "x-ms-version": "2020-06-12"
       },
@@ -1239,15 +800,9 @@
         "Accept-Ranges": "bytes",
         "Content-Length": "1024",
         "Content-Type": "application/octet-stream",
-<<<<<<< HEAD
-        "Date": "Wed, 03 Feb 2021 02:12:13 GMT",
-        "ETag": "\u00220x8D8C7E91F008866\u0022",
-        "Last-Modified": "Wed, 03 Feb 2021 02:12:13 GMT",
-=======
-        "Date": "Wed, 17 Feb 2021 22:28:17 GMT",
-        "ETag": "\u00220x8D8D39352F890EE\u0022",
-        "Last-Modified": "Wed, 17 Feb 2021 22:28:17 GMT",
->>>>>>> 1814567d
+        "Date": "Fri, 19 Feb 2021 19:10:20 GMT",
+        "ETag": "\u00220x8D8D50A00767816\u0022",
+        "Last-Modified": "Fri, 19 Feb 2021 19:10:20 GMT",
         "Server": [
           "Windows-Azure-Blob/1.0",
           "Microsoft-HTTPAPI/2.0"
@@ -1255,50 +810,32 @@
         "x-ms-access-tier": "Hot",
         "x-ms-access-tier-inferred": "true",
         "x-ms-blob-type": "BlockBlob",
-        "x-ms-client-request-id": "56aaa928-929f-3cc6-e313-1b2e8d5f90d4",
-<<<<<<< HEAD
-        "x-ms-creation-time": "Wed, 03 Feb 2021 02:12:13 GMT",
-=======
-        "x-ms-creation-time": "Wed, 17 Feb 2021 22:28:17 GMT",
->>>>>>> 1814567d
+        "x-ms-client-request-id": "fbf9fdc6-92ae-fdea-dca5-1e31f692b3f6",
+        "x-ms-creation-time": "Fri, 19 Feb 2021 19:10:20 GMT",
         "x-ms-group": "$superuser",
         "x-ms-lease-state": "available",
         "x-ms-lease-status": "unlocked",
         "x-ms-owner": "$superuser",
         "x-ms-permissions": "rw-r-----",
-<<<<<<< HEAD
-        "x-ms-request-id": "b0e8c64a-101e-00af-6dd1-f98d92000000",
-=======
-        "x-ms-request-id": "28e1d8be-901e-0037-3d7c-05adf3000000",
->>>>>>> 1814567d
+        "x-ms-request-id": "2e65eaf0-201e-00a4-43f2-0676f9000000",
         "x-ms-server-encrypted": "true",
         "x-ms-version": "2020-06-12"
       },
       "ResponseBody": []
     },
     {
-      "RequestUri": "https://seannse.blob.core.windows.net/test-filesystem-7c7d955f-09c7-354d-d9dd-98241f441962/test-file-4ced7d9a-9d86-62d9-edb3-637c70ddab27",
+      "RequestUri": "https://seannse.blob.core.windows.net/test-filesystem-a3deab1e-c604-04c0-80c9-69d5802fab5e/test-file-3669a82d-a1a4-62fc-1471-80b171374ba8",
       "RequestMethod": "GET",
       "RequestHeaders": {
         "Accept": "application/xml",
         "Authorization": "Sanitized",
-<<<<<<< HEAD
-        "If-Match": "\u00220x8D8C7E91F008866\u0022",
-        "User-Agent": [
-          "azsdk-net-Storage.Files.DataLake/12.7.0-alpha.20210202.1",
-          "(.NET Framework 4.8.4250.0; Microsoft Windows 10.0.19042 )"
-        ],
-        "x-ms-client-request-id": "8a33ea1e-72be-2f5a-bb4c-8aa4ef2f0f8b",
-        "x-ms-date": "Wed, 03 Feb 2021 02:12:12 GMT",
-=======
-        "If-Match": "0x8D8D39352F890EE",
-        "User-Agent": [
-          "azsdk-net-Storage.Files.DataLake/12.7.0-alpha.20210217.1",
-          "(.NET 5.0.3; Microsoft Windows 10.0.19042)"
-        ],
-        "x-ms-client-request-id": "8a33ea1e-72be-2f5a-bb4c-8aa4ef2f0f8b",
-        "x-ms-date": "Wed, 17 Feb 2021 22:28:18 GMT",
->>>>>>> 1814567d
+        "If-Match": "0x8D8D50A00767816",
+        "User-Agent": [
+          "azsdk-net-Storage.Files.DataLake/12.7.0-alpha.20210219.1",
+          "(.NET 5.0.3; Microsoft Windows 10.0.19041)"
+        ],
+        "x-ms-client-request-id": "c2489d5e-7c6f-b33c-f9c7-6e5a1a711e83",
+        "x-ms-date": "Fri, 19 Feb 2021 19:10:21 GMT",
         "x-ms-return-client-request-id": "true",
         "x-ms-version": "2020-06-12"
       },
@@ -1308,64 +845,40 @@
         "Accept-Ranges": "bytes",
         "Content-Length": "1024",
         "Content-Type": "application/octet-stream",
-<<<<<<< HEAD
-        "Date": "Wed, 03 Feb 2021 02:12:13 GMT",
-        "ETag": "\u00220x8D8C7E91F008866\u0022",
-        "Last-Modified": "Wed, 03 Feb 2021 02:12:13 GMT",
-=======
-        "Date": "Wed, 17 Feb 2021 22:28:17 GMT",
-        "ETag": "\u00220x8D8D39352F890EE\u0022",
-        "Last-Modified": "Wed, 17 Feb 2021 22:28:17 GMT",
->>>>>>> 1814567d
+        "Date": "Fri, 19 Feb 2021 19:10:20 GMT",
+        "ETag": "\u00220x8D8D50A00767816\u0022",
+        "Last-Modified": "Fri, 19 Feb 2021 19:10:20 GMT",
         "Server": [
           "Windows-Azure-Blob/1.0",
           "Microsoft-HTTPAPI/2.0"
         ],
         "x-ms-blob-type": "BlockBlob",
-        "x-ms-client-request-id": "8a33ea1e-72be-2f5a-bb4c-8aa4ef2f0f8b",
-<<<<<<< HEAD
-        "x-ms-creation-time": "Wed, 03 Feb 2021 02:12:13 GMT",
-=======
-        "x-ms-creation-time": "Wed, 17 Feb 2021 22:28:17 GMT",
->>>>>>> 1814567d
+        "x-ms-client-request-id": "c2489d5e-7c6f-b33c-f9c7-6e5a1a711e83",
+        "x-ms-creation-time": "Fri, 19 Feb 2021 19:10:20 GMT",
         "x-ms-group": "$superuser",
         "x-ms-lease-state": "available",
         "x-ms-lease-status": "unlocked",
         "x-ms-owner": "$superuser",
         "x-ms-permissions": "rw-r-----",
-<<<<<<< HEAD
-        "x-ms-request-id": "b0e8c678-101e-00af-19d1-f98d92000000",
-=======
-        "x-ms-request-id": "28e1d8ca-901e-0037-477c-05adf3000000",
->>>>>>> 1814567d
+        "x-ms-request-id": "2e65ebdb-201e-00a4-29f2-0676f9000000",
         "x-ms-server-encrypted": "true",
         "x-ms-version": "2020-06-12"
       },
-      "ResponseBody": "hcQKWw\u002BbuDydKTS8qENKHuw2ISFqLCOyWr0AcGvotDSAa4MmsJRTaEWdTxVGhpuYaZgiaPJpilmhVwFRmkjQtXUAOz2/JG5X4rnbzdwNbNMiaAbSxUtBF\u002BAqhViTAs38zJqfRUtd2EQqyoY4jb18k\u002BstLjJC/vAqviNdlZ8WxODr3wFCbieIxY/BqPrFCYojrvFsZtOaus6pdYYn/0OlFAalTa27OSTDpWiigFb1ZLWZOuatqV4MUCUzmPihYMZMHJPzILvcZ3XMqcBr9zp4tBDQjsVd92uomPyIiKAsIkWiVmPCAUT6vNJw4P\u002BdoVjqu\u002BTo0NEA7iQoS4e/U9/UoIZ7yKHWtbLL1tHy7BdrC/ajnc27Q1FzoWg/mba9OmjznD94Idi3FAUyHPr/DgINvECQG7YSGF01CCY4lxv7Dpto/lDX8uke64nHiSZXc5NlMd12LB6y4YPiQxixfn3pNg5elw\u002ByNclWcjAsSo823ZST02U\u002BheF9tR3M9K/RbGwM3lIX\u002BdyDsvsTH7ruhZf0rGaEHqsXqrEt4OHy5UAahQXDIGs8HuO4DyBpK2UmjjCF2EhITE7B9DOh6hj7kc27\u002BJq0K2Urt42Cyw6LrX9LB1GxbA340ji3Ais3mjTKvH5TrjPKcmPKWSG7xYE/Nke0VuLGSiW/wiZi/Sg58xxZuA\u002BQN/9LgJXu5hLrPQy3d8vkg0RRA3JYk\u002BsNaHQ6kWUEYQ1xr/5IaNZN2GQS04UZq4VdVXDYB7ScN6QTPhcgs1Ws59v/RcjNnBpuAyoORr9l873v3Tz1K1pY1HdaNCm\u002BLSUOZeyqGma8j7hVagOKjvHkrUpaMNUZt7uApnBQcmfwsNUE/\u002BDTu9lWMk2Dn8FWzkWGdYbfY/1Q9a4wKXP1ax1QZbouhY8QEfJxA/2HlRf6KtgqyvzgEUzYtAkxopFmYcYwMjoHKEm2dWSUbV//yF\u002BWNv\u002BbyqEgcFNtVdCG329hC6I2VmPd8gKOdFSYTKPt2eupmmuSypYlEMLmmdN5MJb1M2K8yHL8uUP8DFZMiCOvgHzk3EQDzkALEUag9lgvFUS\u002BoxlBMBB5rOEolb5A2IeeNhlWlFNR8WQisbcrW8LqzfcSjuQKbk9say9j2zmCyzi\u002BAcA/2IHwbLG1Hn9YTlAePcfGLUqilMjK6igj7hYqoOV/bFoCq/V1ISIzVU/QExzfRJ5yu53uHG33dO1YzX2bin6Z2eH2HJHSUQwobz94\u002BdcMRKp3uORIkFDsCjcHHVSkl8rQNjo66CgMoGqRxawuf3oWTIjTI9KZUUiRChFayjO4g9d0p8Od0VyBaxd6tsujvoq88dHL0HT4NuXxqd0WstU22EHUuti3eXssUbi6Hw=="
-    },
-    {
-      "RequestUri": "https://seannse.blob.core.windows.net/test-filesystem-7c7d955f-09c7-354d-d9dd-98241f441962?restype=container",
+      "ResponseBody": "ijspdaYnLpBKGToGLQjbu6QILD/Y25qb7vrcnaSm8NfiRS3sm6\u002B6gRPFhKrlcEFety0UzGXce66hjoasS5DsoyhiI\u002Bjb7iD1TqorElbvtn24fuV3kiRyBsl\u002BSwwoDTaC2eGCgk1ZgskMHn67sWlXsdgI9M2rdBED8BweXKMUzEBzqDh1bDMwX/scanSmt1VgJ5k0IBlp12TQf5IwOiYl\u002BFE9Rwgw4UWl2JTRjwmcXTnHvTUJ36wnCtHUpe2g/yTV9nIiaXBNMEVUj0eEl0daMyJZaH3xGxikFTw2XDtXBNhw/JiXevPJeo3vtVBlonKKeXLLR5an5NpafVMzFtQJ/IpvFJuuw7gukO7wAWbHP3LKrOLJjLxByRi\u002BPPyglWO45bnG9o7W27W6nbeot\u002BJ0kj7gaGrxQHDOLUuD8Ia7jfqKNxutAUnk89AtDu4FmRE1Sam\u002BwCz4xqVJ\u002BMlDU\u002Bsv/g\u002B9HX/Gx5H1/HWaxDGByJM5Tafc/c3NkXB2ZAmAoaDl/RDeSHuSboEYycO3XgJzxy81CQVDUgBC74sOUGOIdVrVtcYhooAXp98lxDQJFTNuA5zZSpeaoasPnFjwgx4ej1Rp4qk7USWvHWImHo7MOdpYoE3HrirDOhMbEQUnJyTABjTgoDOJM7F2Ki01dIIdQmN\u002Bl\u002BPQV\u002BEppaiVHz8gh/Y\u002BZRdZ7Jimz2ycUIP9jsWQ/s\u002BiqI9A769StvqK8xNxVqI39g5qw1bK18h2NAZdLBfiBSFwfd5m/XVoBzWeHNtZK/rgxpe3Jjt419HHyrup9YniqO7xANjE0PmYArwhLLvtHAkLfGaAK97m\u002BKYNnjK6vhGru3PsZysiHPWeHiN\u002BV6sV2q6xnXgjYnwPCwcytjLG3kOqdXBHALXe6V9x4gy7Z6H6\u002BMSECSGZiFn23Vwj72bD10Df1OE6ztr407QYsoBwVKNlN75tQtQiEe0XUCJYuvn5rgrM25O/vyrpizVsgNXYhoi4vbioVZVrvcP0I323oBi6HwR1o3gQpXeThLaetZAXPsmZn/xBUFl1YB7Py5ysMusdsmHRY\u002BMQqBhAFNHezAcy3eSzHQAbec6qAEJaQNrb51HLgQMvRdvmiffkADyIl5QWne63\u002BRTqATiSJmKgtWg9ZS1/EksEA5cJzJMJNnmSImmuRKPrI\u002B484H/KnB54RtSOp5oOCIRJEZlWriyA4cu/AAT58XDFUUI/QjHLOWd4kIa/eo/egxrkZTIJlHTCvP\u002B0C5saflRjyVVYz8ZSfdcx3R2lwWY74H3pFIw\u002Bu7zNfYYxFi7MXhExXLE6hrRUkudb17dXHPqZeCoeMGnIJQ2YilE/IGapZX8Lc2S0AVrIlYKk4uQFdmCLmJ4DrQ=="
+    },
+    {
+      "RequestUri": "https://seannse.blob.core.windows.net/test-filesystem-a3deab1e-c604-04c0-80c9-69d5802fab5e?restype=container",
       "RequestMethod": "DELETE",
       "RequestHeaders": {
         "Accept": "application/xml",
         "Authorization": "Sanitized",
-<<<<<<< HEAD
-        "traceparent": "00-c019e0a0c366b4418a5fec8a86f8d10f-83c2c37a1c89274a-00",
-        "User-Agent": [
-          "azsdk-net-Storage.Files.DataLake/12.7.0-alpha.20210202.1",
-          "(.NET Framework 4.8.4250.0; Microsoft Windows 10.0.19042 )"
-        ],
-        "x-ms-client-request-id": "a20f0434-062b-5315-2bab-0be6813ecc0e",
-        "x-ms-date": "Wed, 03 Feb 2021 02:12:12 GMT",
-=======
-        "traceparent": "00-48444b15b31b4f4a8e38d523f0636197-a3fee3c13cdb404e-00",
-        "User-Agent": [
-          "azsdk-net-Storage.Files.DataLake/12.7.0-alpha.20210217.1",
-          "(.NET 5.0.3; Microsoft Windows 10.0.19042)"
-        ],
-        "x-ms-client-request-id": "a20f0434-062b-5315-2bab-0be6813ecc0e",
-        "x-ms-date": "Wed, 17 Feb 2021 22:28:18 GMT",
->>>>>>> 1814567d
+        "traceparent": "00-7a012adf5254bf4b832aeb39a58d3305-dea9c670b5803848-00",
+        "User-Agent": [
+          "azsdk-net-Storage.Files.DataLake/12.7.0-alpha.20210219.1",
+          "(.NET 5.0.3; Microsoft Windows 10.0.19041)"
+        ],
+        "x-ms-client-request-id": "58d2dca6-f049-cb86-7bcb-5c08981ba10b",
+        "x-ms-date": "Fri, 19 Feb 2021 19:10:21 GMT",
         "x-ms-return-client-request-id": "true",
         "x-ms-version": "2020-06-12"
       },
@@ -1373,50 +886,31 @@
       "StatusCode": 202,
       "ResponseHeaders": {
         "Content-Length": "0",
-<<<<<<< HEAD
-        "Date": "Wed, 03 Feb 2021 02:12:13 GMT",
-=======
-        "Date": "Wed, 17 Feb 2021 22:28:17 GMT",
->>>>>>> 1814567d
-        "Server": [
-          "Windows-Azure-Blob/1.0",
-          "Microsoft-HTTPAPI/2.0"
-        ],
-        "x-ms-client-request-id": "a20f0434-062b-5315-2bab-0be6813ecc0e",
-<<<<<<< HEAD
-        "x-ms-request-id": "b0e8c6b1-101e-00af-4cd1-f98d92000000",
-=======
-        "x-ms-request-id": "28e1d8e0-901e-0037-5a7c-05adf3000000",
->>>>>>> 1814567d
-        "x-ms-version": "2020-06-12"
-      },
-      "ResponseBody": []
-    },
-    {
-      "RequestUri": "https://seannse.blob.core.windows.net/test-filesystem-ac9a53af-ac04-4220-fd18-c3cf59787b79?restype=container",
+        "Date": "Fri, 19 Feb 2021 19:10:20 GMT",
+        "Server": [
+          "Windows-Azure-Blob/1.0",
+          "Microsoft-HTTPAPI/2.0"
+        ],
+        "x-ms-client-request-id": "58d2dca6-f049-cb86-7bcb-5c08981ba10b",
+        "x-ms-request-id": "2e65ece7-201e-00a4-2df2-0676f9000000",
+        "x-ms-version": "2020-06-12"
+      },
+      "ResponseBody": []
+    },
+    {
+      "RequestUri": "https://seannse.blob.core.windows.net/test-filesystem-fba9d2f4-72e4-84e8-2c88-3b32fea1769c?restype=container",
       "RequestMethod": "PUT",
       "RequestHeaders": {
         "Accept": "application/xml",
         "Authorization": "Sanitized",
-<<<<<<< HEAD
-        "traceparent": "00-0b1bd0043c96324fb0c44330072b7b90-f8a839c880d3b24b-00",
-        "User-Agent": [
-          "azsdk-net-Storage.Files.DataLake/12.7.0-alpha.20210202.1",
-          "(.NET Framework 4.8.4250.0; Microsoft Windows 10.0.19042 )"
+        "traceparent": "00-d1fe61b843e3624dac391d97497c9b8b-16eabefe841b9442-00",
+        "User-Agent": [
+          "azsdk-net-Storage.Files.DataLake/12.7.0-alpha.20210219.1",
+          "(.NET 5.0.3; Microsoft Windows 10.0.19041)"
         ],
         "x-ms-blob-public-access": "container",
-        "x-ms-client-request-id": "60320a21-9ca7-889c-e3cc-a4134345fab2",
-        "x-ms-date": "Wed, 03 Feb 2021 02:12:12 GMT",
-=======
-        "traceparent": "00-a2c646f79602484eba3b7694c0140fdd-75315c4579b2f549-00",
-        "User-Agent": [
-          "azsdk-net-Storage.Files.DataLake/12.7.0-alpha.20210217.1",
-          "(.NET 5.0.3; Microsoft Windows 10.0.19042)"
-        ],
-        "x-ms-blob-public-access": "container",
-        "x-ms-client-request-id": "60320a21-9ca7-889c-e3cc-a4134345fab2",
-        "x-ms-date": "Wed, 17 Feb 2021 22:28:18 GMT",
->>>>>>> 1814567d
+        "x-ms-client-request-id": "6aa7739b-a3b3-3435-f44e-2bc0b554cdda",
+        "x-ms-date": "Fri, 19 Feb 2021 19:10:21 GMT",
         "x-ms-return-client-request-id": "true",
         "x-ms-version": "2020-06-12"
       },
@@ -1424,52 +918,32 @@
       "StatusCode": 201,
       "ResponseHeaders": {
         "Content-Length": "0",
-<<<<<<< HEAD
-        "Date": "Wed, 03 Feb 2021 02:12:13 GMT",
-        "ETag": "\u00220x8D8C7E91F5FEFCE\u0022",
-        "Last-Modified": "Wed, 03 Feb 2021 02:12:14 GMT",
-=======
-        "Date": "Wed, 17 Feb 2021 22:28:17 GMT",
-        "ETag": "\u00220x8D8D393535032C2\u0022",
-        "Last-Modified": "Wed, 17 Feb 2021 22:28:18 GMT",
->>>>>>> 1814567d
-        "Server": [
-          "Windows-Azure-Blob/1.0",
-          "Microsoft-HTTPAPI/2.0"
-        ],
-        "x-ms-client-request-id": "60320a21-9ca7-889c-e3cc-a4134345fab2",
-<<<<<<< HEAD
-        "x-ms-request-id": "e2345187-801e-0014-1ed1-f93730000000",
-=======
-        "x-ms-request-id": "e7757860-001e-001a-317c-051e80000000",
->>>>>>> 1814567d
-        "x-ms-version": "2020-06-12"
-      },
-      "ResponseBody": []
-    },
-    {
-      "RequestUri": "https://seannse.dfs.core.windows.net/test-filesystem-ac9a53af-ac04-4220-fd18-c3cf59787b79/test-file-8c457936-aefe-7369-2afd-f1e099e39585?resource=file",
+        "Date": "Fri, 19 Feb 2021 19:10:20 GMT",
+        "ETag": "\u00220x8D8D50A00AB37EA\u0022",
+        "Last-Modified": "Fri, 19 Feb 2021 19:10:21 GMT",
+        "Server": [
+          "Windows-Azure-Blob/1.0",
+          "Microsoft-HTTPAPI/2.0"
+        ],
+        "x-ms-client-request-id": "6aa7739b-a3b3-3435-f44e-2bc0b554cdda",
+        "x-ms-request-id": "2e65edd2-201e-00a4-11f2-0676f9000000",
+        "x-ms-version": "2020-06-12"
+      },
+      "ResponseBody": []
+    },
+    {
+      "RequestUri": "https://seannse.dfs.core.windows.net/test-filesystem-fba9d2f4-72e4-84e8-2c88-3b32fea1769c/test-file-b84ebd0e-d7b5-02c7-6424-4e8222b76c87?resource=file",
       "RequestMethod": "PUT",
       "RequestHeaders": {
         "Accept": "application/json",
         "Authorization": "Sanitized",
-<<<<<<< HEAD
-        "traceparent": "00-dad178585dd7174786164d5a6ff37cba-613134fae34cde4e-00",
-        "User-Agent": [
-          "azsdk-net-Storage.Files.DataLake/12.7.0-alpha.20210202.1",
-          "(.NET Framework 4.8.4250.0; Microsoft Windows 10.0.19042 )"
-        ],
-        "x-ms-client-request-id": "5fd590ee-9109-52af-c8c5-663b7e1bc854",
-        "x-ms-date": "Wed, 03 Feb 2021 02:12:13 GMT",
-=======
-        "traceparent": "00-7f789b01a407c647ae4664aa948d5680-4b96f39196fe2c40-00",
-        "User-Agent": [
-          "azsdk-net-Storage.Files.DataLake/12.7.0-alpha.20210217.1",
-          "(.NET 5.0.3; Microsoft Windows 10.0.19042)"
-        ],
-        "x-ms-client-request-id": "5fd590ee-9109-52af-c8c5-663b7e1bc854",
-        "x-ms-date": "Wed, 17 Feb 2021 22:28:18 GMT",
->>>>>>> 1814567d
+        "traceparent": "00-e6bb91eabb55014587a7c8e8a262a176-de6d8807a830c942-00",
+        "User-Agent": [
+          "azsdk-net-Storage.Files.DataLake/12.7.0-alpha.20210219.1",
+          "(.NET 5.0.3; Microsoft Windows 10.0.19041)"
+        ],
+        "x-ms-client-request-id": "ba92680f-a549-a004-3aa7-1fa6edf04cce",
+        "x-ms-date": "Fri, 19 Feb 2021 19:10:21 GMT",
         "x-ms-return-client-request-id": "true",
         "x-ms-version": "2020-06-12"
       },
@@ -1477,108 +951,75 @@
       "StatusCode": 201,
       "ResponseHeaders": {
         "Content-Length": "0",
-<<<<<<< HEAD
-        "Date": "Wed, 03 Feb 2021 02:12:14 GMT",
-        "ETag": "\u00220x8D8C7E91F9BD578\u0022",
-        "Last-Modified": "Wed, 03 Feb 2021 02:12:14 GMT",
-=======
-        "Date": "Wed, 17 Feb 2021 22:28:18 GMT",
-        "ETag": "\u00220x8D8D39353861466\u0022",
-        "Last-Modified": "Wed, 17 Feb 2021 22:28:18 GMT",
->>>>>>> 1814567d
-        "Server": [
-          "Windows-Azure-HDFS/1.0",
-          "Microsoft-HTTPAPI/2.0"
-        ],
-        "x-ms-client-request-id": "5fd590ee-9109-52af-c8c5-663b7e1bc854",
-<<<<<<< HEAD
-        "x-ms-request-id": "d1591b88-401f-0056-0bd1-f98eb0000000",
-=======
-        "x-ms-request-id": "7a8a6a3c-301f-0063-417c-05e2a4000000",
->>>>>>> 1814567d
-        "x-ms-version": "2020-06-12"
-      },
-      "ResponseBody": []
-    },
-    {
-      "RequestUri": "https://seannse.dfs.core.windows.net/test-filesystem-ac9a53af-ac04-4220-fd18-c3cf59787b79/test-file-8c457936-aefe-7369-2afd-f1e099e39585?action=append\u0026position=0",
+        "Date": "Fri, 19 Feb 2021 19:10:20 GMT",
+        "ETag": "\u00220x8D8D50A00BAF896\u0022",
+        "Last-Modified": "Fri, 19 Feb 2021 19:10:21 GMT",
+        "Server": [
+          "Windows-Azure-HDFS/1.0",
+          "Microsoft-HTTPAPI/2.0"
+        ],
+        "x-ms-client-request-id": "ba92680f-a549-a004-3aa7-1fa6edf04cce",
+        "x-ms-request-id": "6f4b2d8e-e01f-004f-77f2-060e0b000000",
+        "x-ms-version": "2020-06-12"
+      },
+      "ResponseBody": []
+    },
+    {
+      "RequestUri": "https://seannse.dfs.core.windows.net/test-filesystem-fba9d2f4-72e4-84e8-2c88-3b32fea1769c/test-file-b84ebd0e-d7b5-02c7-6424-4e8222b76c87?action=append\u0026position=0",
       "RequestMethod": "PATCH",
       "RequestHeaders": {
         "Accept": "application/json",
         "Authorization": "Sanitized",
-        "Content-Length": "1879",
+        "Content-Length": "1824",
         "Content-Type": "application/json",
         "User-Agent": [
-<<<<<<< HEAD
-          "azsdk-net-Storage.Files.DataLake/12.7.0-alpha.20210202.1",
-          "(.NET Framework 4.8.4250.0; Microsoft Windows 10.0.19042 )"
-        ],
-        "x-ms-client-request-id": "09f2541c-350e-247b-eafb-6c490408eaef",
-        "x-ms-date": "Wed, 03 Feb 2021 02:12:13 GMT",
-=======
-          "azsdk-net-Storage.Files.DataLake/12.7.0-alpha.20210217.1",
-          "(.NET 5.0.3; Microsoft Windows 10.0.19042)"
-        ],
-        "x-ms-client-request-id": "09f2541c-350e-247b-eafb-6c490408eaef",
-        "x-ms-date": "Wed, 17 Feb 2021 22:28:18 GMT",
->>>>>>> 1814567d
+          "azsdk-net-Storage.Files.DataLake/12.7.0-alpha.20210219.1",
+          "(.NET 5.0.3; Microsoft Windows 10.0.19041)"
+        ],
+        "x-ms-client-request-id": "b9729939-b224-cc3e-ca0b-47f5fb5062a9",
+        "x-ms-date": "Fri, 19 Feb 2021 19:10:21 GMT",
         "x-ms-return-client-request-id": "true",
         "x-ms-version": "2020-06-12"
       },
       "RequestBody": [
-        "/\uFFFD\uFFFD\uFFFD\uFFFD\uFFFDB\uFFFDz\u0019\uFFFD\uFFFDr\uFFFD~:\uFFFDOE\u001A\uFFFDgL\uFFFD\u0006S\uFFFDL\uFFFD\uFFFD\uFFFDT\u001B\u003E#\u0001\uFFFD?\u001C\uFFFDm\uFFFD!\uFFFD\uFFFD\r",
-        "Y\uFFFD\uFFFD\b\uFFFD\uFFFDl\u0014\uFFFD{K\uFFFD\u06DAz\uFFFD\u0015\uFFFD)P\uFFFD4\uFFFD}\uFFFDo3U\uFFFD\uFFFDF\uFFFD\u0004\uFFFD\uFFFD\u0019\uFFFD\uFFFDTE\uFFFD\u0006~\uFFFD\uFFFD\uFFFDc\uFFFDu\uFFFD\u06D2Y\uFFFDR%\uFFFD\u0017\uFFFD(w\u0016g\uFFFD5\uFFFD\uFFFD\uFFFDa\uFFFD|:\uFFFDh\uFFFD\uFFFD*\u01ED\f\uFFFD\uFFFD\uFFFD\u0005\uFFFDpq\uFFFD\uFFFD=\uFFFD\u0011,\uFFFD\u045E\uFFFDs3\uFFFD\uFFFD\u0014\uFFFD^Wt*\uFFFDn\uFFFDO\uFFFD\u001C\uFFFD7\uFFFD\u0600\u0012p\u003C\uFFFD#Nk\r",
-        "\u0016\uFFFD\u0016\u0017\uFFFD\uFFFD\uFFFD\uFFFD\uFFFD\uFFFD\u000B\uFFFD\\\uFFFDG\be\uFFFDP8\u0010\u0007\uFFFD\u001B\uFFFD\uFFFD \uFFFDC\u0014\uFFFD\uFFFDI^\uFFFD\uFFFDW\uFFFD\uFFFD\u001C\uFFFD\uFFFDkw1$\u0017(4g\uFFFD\uFFFD3\uFFFD\u000F\uFFFD\uFFFDP\uFFFDs\u003CH\uFFFD\u0680\uFFFD\u0012\uFFFD\uFFFD\uFFFD\r",
-        "\uFFFD\uFFFD\u001B\uFFFD\u0011.\uFFFD\uFFFD\uFFFD\tX\u000E\uFFFDY\uFFFD\uFFFDLN\uFFFD\uFFFD\u00077G\uFFFDH9\uFFFD\uFFFD}\u0011ys\uFFFDY\u0006h\u0017}\uFFFD\uFFFDV\uFFFD\uFFFDi\uFFFD9\u000E\uFFFD\uFFFD\uFFFD\uFFFDN\u001F\uFFFD\u0006YM;8\u05DD\uFFFD\u0017\uFFFD\uFFFD\uFFFDZSR$\uFFFD\uFFFDP\uFFFD6KA\uFFFD\uFFFD\u000E\u002B\u000F\u0004\uFFFDK\u002BS\uFFFDS\uFFFD\u001B\uFFFDE\u00261\uFFFD\uFFFD8\uFFFD\uFFFD\u07BB/\uFFFDK\uFFFD\uFFFDY\uFFFD\uFFFD\u0017o?)\uFFFD\uFFFD\uFFFD\uFFFDqd\uFFFD\uFFFD\uFFFD\uFFFD\t\u030A)\uFFFD\uFFFD\uFFFD\t\u0003\uFFFD/o\uFFFD6=S,\uFFFD\u0005\uFFFD\uFFFD\uFFFD\uFFFD\u001Bz\uFFFD\u0000\u0016\uFFFDumF\uFFFD\uFFFD\uFFFD\u007Fm\uFFFD\uFFFD/\u0014\r",
-        "lB\uFFFD\u003C\uFFFDrP\u001D8\uFFFD\uFFFDf\u000E]/n\uFFFD\uFFFD\uFFFDC\uFFFD\uFFFD\uFFFDUq\uFFFD\uFFFDW3\u0544\uFFFD\u003EY!\u003E\uFFFD\uFFFD\u0168=\u0572T{gP\uFFFD\u0026\u0563\uFFFD\uFFFD\u07B4\u0010\uFFFDW\u0000\uFFFD7\uFFFDd\uFFFD\uFFFD\u001E\uFFFDLo\uFFFD\uFFFD\u029AP\uFFFD7_\uFFFD\n",
-        "m\uFFFD0^2\uFFFD\uFFFD\u0060\uFFFD\u0011\uFFFD\uFFFD\uFFFD2q\\q\uFFFDq\uFFFDHz\uFFFD\uFFFD\u06E5\uFFFD0\uFFFD\uFFFD\uFFFD(}\uFFFD\u0026O\uFFFD\u0005\uFFFD\uFFFD\u023E0;\uFFFDYo\uFFFD)\uFFFDGC\uFFFD\uFFFD\uFFFD\uFFFD6y\uFFFD\uFFFDE\uFFFD\u04EA8\uFFFD\u0022\uFFFD\u000B\u0022\uFFFDlh\uFFFD,\uFFFDIv\uFFFD\uFFFD5!\u0007\uFFFD\uFFFD\uFFFD;\uFFFD43\u00186\uFFFD\uFFFD\uFFFD;\uFFFD\u0002\u002B7\u060C\u0006H\uFFFD\uFFFD^\uFFFD7\uFFFD\uFFFD{\u0001W#\uFFFD:\uFFFD\uFFFDR\uFFFDc\uFFFD\tu\uFFFDi\uFFFD\uFFFD\uFFFDt\uFFFDJ\\\uFFFD\u0000P\u0679\uFFFD\uFFFD\uFFFD\uFFFDY\uFFFD\uFFFD\uFFFDy\uFFFD\uFFFD\uFFFD_\u062Eu\uFFFD\uFFFD\uFFFD\uFFFDrm\u0198\uFFFDK\uFFFD\uFFFD\uFFFD\uFFFD\uFFFD\uFFFD\u001C\uFFFDu\uFFFDgN\uFFFD\uFFFDh\uFFFDw\u003C\uFFFD4\u0014\uFFFD\uFFFD\uFFFD\uFFFD\u0002~\uFFFDGo\u001Bc\uFFFD\u000E\u0011\u02AC\uFFFD/\uFFFDruc\u0005\u000EeM\u0017\uFFFD\uFFFD\uFFFD\uFFFD\uFFFD\uFFFD6\uFFFD\u001A\u0012\uFFFD\uFFFDj3\uFFFD\u0006\uFFFD\u0003\uFFFD\uFFFD\uFFFD\uFFFD\u0015\uFFFD\f(\uFFFD\uFFFD\uFFFD\uFFFD\uFFFD|\uFFFDfa\uFFFDx\uFFFD\uFFFD\uFFFD\uFFFD\u0060\uFFFD\uFFFD=\uFFFD[\u003E\uFFFD\\x\n",
-        "\uFFFD\uFFFDn\uFFFDi}\uFFFD\uFFFD\u001A\uFFFD91\uFFFD\u0004\uFFFD\t\uFFFD\uFFFDH\uFFFD\uFFFDH\uFFFD|O\u0060\u0303\uFFFD9\u001D\uFFFD\uFFFD\t\uFFFDx\uFFFD\u000F\u0013:\u0005@E,\u0060\u000B\uFFFDWl\uFFFD\uFFFD|\uFFFD\u0005\uFFFD%\uFFFD\u001E\u001A\u001D\uFFFDk\uFFFD\uFFFDfjq\uFFFD\fZ\f~\uFFFD\r",
-        "\uFFFD\uFFFD\u0003\uFFFD\u001BD\uFFFDu\u0017\u0000j\uFFFD\u000B\uFFFD\u0027\uFFFD|\uFFFD\uFFFD\uFFFD\uFFFD\uFFFDtd\uFFFD\uFFFD\uFFFD\u0019K\u0011\uFFFDO\uFFFD\uFFFDUW\u0022:\u0002\u059B\u003ET\uFFFDv\uFFFD^\uFFFD\uFFFD9\uFFFD,\uFFFD\uFFFD\u0016\u0015\uFFFD\uFFFD\u0026\uFFFDh*\u0005B\u001A\r",
-        "Ve\u0430A\uFFFD\u001E[GE\uFFFD\uFFFD\u0001\uFFFD\uFFFD}\u00114\uFFFD\u0161.?A\uFFFD@\uFFFD,3\u0014N\uFFFD[\uFFFD\bP\u0309\uFFFDPk\uFFFD?\uFFFDm\uFFFD\uFFFD\uFFFD\uFFFD\uFFFD\u0018\u0470Ul\u0027\u0026\uFFFD,\u0001\u0000\uFFFD\u00272\uFFFD\u001E\uFFFDJ\uFFFD\uFFFD\uFFFD\uFFFD\uFFFDAY\t\uFFFDn\uFFFD\uFFFDHMfH\uFFFD}\uFFFD\u0006K\uFFFD*=]\uFFFDOyo\f\uFFFDO\u001D\uFFFD\u000019\uFFFD9o\uFFFDb8\uFFFD\uFFFDX\uFFFD\uFFFD\uFFFD\uFFFD"
+        "T\uFFFD\uFFFDCfdl.\uFFFD\uFFFD\u001D\uFFFD\u0060Y\u0007\uFFFDa\u0396\uFFFD\uFFFD\f\uFFFD\u001E\u007FIP\uFFFDz\u003E\uFFFDE69\uFFFD\uFFFD\uFFFD\u00057\u0007x\uFFFD\uFFFD\uFFFDc\u04DAFg_\uFFFDB\uFFFDH\uFFFDZ$\uFFFD\u001A\u001B\uFFFD\u001Dv\uFFFD\uFFFD* J;|\uFFFD_\uFFFD\uFFFD9\uFFFD\uFFFD\uFFFD\uFFFD\uFFFD\n",
+        "2\u001AX\uFFFD\u0002U\uFFFD\uFFFD-\uFFFD\u001E\u001C\uFFFD\u4D07\uFFFD\u05E9y\uFFFD\u002B\uFFFD\u001C]\uFFFD_\u000E\uFFFD[i:l\u0011a\u0003\u001E\u01C9\uFFFD/d\r",
+        "\uFFFD\uFFFDB\uFFFD\uFFFD\uFFFDc\r",
+        "\uFFFD\u00034\u000E\u00068;nD\uFFFD\uFFFD\uFFFD\uFFFDU\uFFFD\u0682\uFFFDi)M\uFFFDJ\uFFFD\u001E$q\u001B\u0026\u0089\uFFFDM\uFFFD77\u0002Z\uFFFD\uFFFDYE\uFFFDMk;g\u01D2\uFFFD\u001A\uFFFD\uFFFD\uFFFD.\uFFFDw\uFFFD\u0013\uFFFDS\u001D4Xo\uFFFD\u042Cy\uFFFD\u0027\uFFFD\uFFFD\u0007\uFFFD\uFFFD\u002B\u2F2A\uFFFDh\uFFFD\uFFFD\uFFFDj\uFFFD\bL\uFFFDr\uFFFD\u0019\u0006\u0027\uFFFD\uFFFD\uFFFD\uFFFD\uFFFD\u001A\u0018\uFFFD\uFFFD\uFFFDs\u0013\uFFFD7\uFFFDK\u0005V\u001F\u02B4\uFFFD\uFFFD\uFFFD\u001A\uFFFD-L\uFFFD.l\uFFFD\uFFFDM\u0006/,%\uFFFDp\uFFFD\uFFFD\uFFFD\u001CW\u0060\uFFFD]?la\uFFFD;r\u001CS\u001B\uFFFD\uFFFDv\uFFFD=\uFFFD\u0007H\uFFFD\uFFFD\uFFFD\u001C\uFFFD1\uFFFDZ1\uFFFD\uFFFD\uFFFD\u00C0\uFFFD\uFFFD\fI\uFFFDr\uFFFDm0\uFFFD\u0013\uFFFDn\u0018\uFFFD\uFFFDw\f\u0014\u000E\uFFFD\uFFFDu#\uFFFD0j\uFFFD@E{W\uFFFD6\uFFFD\u001C\uFFFD\uFFFD\uFFFDA\uFFFD4\bH\uFFFDw\uFFFDH_\u02EF\uFFFD\uFFFD\uFFFDY\u8D9C\u0007\uFFFD,\uFFFD7\uFFFD\uFFFD7ug\\\uFFFD\u001B\u007FTp,@\u001AJm\uFFFD\u000B\uFFFD\u5C28\u0022g\uFFFD\u00E4=S\uFFFD\r",
+        "\u0014\uFFFD\uFFFDL\uFFFD\uFFFD\u0001n\uFFFD\u06EF/a^\uFFFD\u0018\uFFFDk/\u0014\uFFFD3\u0005\uFFFD\u0013\uFFFD\uFFFD\uFFFD\uFFFD\uFFFDF\uFFFD\uFFFDF\\^C\u03BB\uFFFD\uFFFD\r",
+        "\t\u0000y\uFFFD\t\uFFFD\uFFFD\uFFFD$xl\uFFFD\uFFFDv8\uFFFD\uFFFD@\uFFFD4\uFFFD\uFFFD\u003C\u001A\u0001b\uFFFD\uFFFD\uFFFDM\u0022\u0004\u0026\uFFFD\uFFFD\uFFFD\uFFFD\uFFFD\uFFFD\uFFFD\uFFFDt\uFFFDz\uFFFD{\uFFFD\u0315\uFFFD\u0026\uFFFD\uFFFD\uFFFDt\u0019\u003C\uFFFD\u0007\uFFFD\uFFFD\uFFFD!\uFFFDUg\uFFFD\uFFFD\uFFFD!\uFFFDs\uFFFDT C\uFFFD?\uFFFD\uFFFD\bj\uFFFD\u0026q1M\uFFFDm]0\uFFFD\u003C$\bS\uFFFD$s\uFFFD\uFFFD\uFFFD\uFFFD\uFFFD2\u003E\u0002\uFFFDS\uFFFDzf\uFFFD\uFFFD\uFFFDm5\uFFFD\uFFFD6lD\uFFFD@\uFFFD56\uFFFDK\uFFFDv\uFFFD\uFFFD\uFFFD\u0002,sH\uFFFD3.\uFFFD3\uFFFD\uFFFD\uFFFD\u003EwW\uFFFD\u001E\u001C?=U\uFFFDY\uFFFD\uFFFD\uFFFD\u0007W9\uFFFD_\u06D9\uFFFD\u00A0\uFFFD\uCF31\u0007\uFFFD\u0010\uFFFD]\u0027\uFFFD\uFFFDS\uFFFD\uFFFDY^\uFFFDp|\u04FD\uFFFD\uFFFD\u002B\u05CF\uFFFD7\u00070\uFFFD\uFFFD\uFFFD\uFFFD1_\uFFFD6\uFFFDtlX\uFFFD\u0006H\u0003\uFFFD\uFFFD\u0006}\n",
+        "LE\uFFFD=U\u0185/\u0013d\uFFFDU\uFFFDt\b\uFFFD\u000E}\uFFFD\uFFFDY\uFFFD\bfd\f\uFFFD\uFFFD\uFFFD\u0005\uFFFD0\uFFFD%5p\uFFFDd\u06D9\t\u0006\uFFFD\u0010\uFFFD\u0002\uFFFD\uFFFD@g|Z\f\uFFFD\uFFFD\uFFFD=f\uFFFDI\u05A2Z\r",
+        "\uFFFD\uFFFD\uFFFD\uFFFD?\uFFFD\uFFFD\uFFFD\uFFFD_\uFFFDR\u001E\uFFFD\uFFFDax^\uFFFDm\uFFFDz#\uFFFDu\uFFFD2\uFFFD\uFFFD\uFFFD\uFFFDf\uFFFD\uFFFD\uFFFD37\uFFFDR\uFFFD\uFFFD\u04B8\uFFFD\uFFFD]oE\uFFFDw\uFFFDw\u0000\uFFFD\u0015\u0060\uFFFD[\uFFFDf.\u001E\u0010\uFFFD_\uFFFD\uFFFDvz*\uFFFD\u000B\uFFFD\uFFFD\uFFFD\uFFFDv\uFFFD\u00188\uFFFD\uFFFD\u0013\uFFFDKf\uFFFD\r",
+        "k\uFFFDHe\uFFFD@\uFFFD\uFFFD\uFFFD\u0010\uFFFD\uFFFD\uFFFD\uFFFD=M\u0019l\u00045\uFFFDS\uFFFD\uFFFDC_zc\u000BNP\uFFFD\uFFFD\u007F\u000B\uFFFD\uFFFDQP\uFFFD0\u0004\u0018el\u0060V\u001D\uFFFD\u0167\uFFFDa\uFFFDA\u0017\uFFFDM\u0022[\uFFFD$\uFFFDY\uFFFD\uFFFD\uFFFDb\u00D5k\uFFFD\u001BJ\u0005\uFFFD:\uFFFD\uFFFD\uFFFD\b\\\uFFFDE\uFFFDq\uFFFD]\u003E\uFFFD\uFFFD\uFFFD/\uFFFD\uFFFD\u000B\\\uFFFD\uFFFD\u0751\uFFFDY\uFFFDZ\uFFFD\uFFFD\u0017\uFFFDx\uFFFDc\uFFFD?RiMb\uFFFDN\uFFFDq#\uFFFD\uFFFD\u05D9%U\uFFFDl{\u07B1Q\u0014\u0003\uFFFD\uFFFD\u022D\u007F\uFFFD\uFFFD\u0016\\\uFFFD\uF88A\uFFFD\uFFFD\fX\uFFFD\u001F\u0408#\uFFFDF\uFFFD\uFFFD\uFFFD\fa\uFFFD\r",
+        "\uFFFD\u003Eeow\uFFFDx\uFFFD^\uFFFDw\u0001\uFFFD\uFFFD\uFFFD;rn\uFFFD\uFFFD2D{\uFFFDg\uFFFD"
       ],
       "StatusCode": 202,
       "ResponseHeaders": {
         "Content-Length": "0",
-<<<<<<< HEAD
-        "Date": "Wed, 03 Feb 2021 02:12:14 GMT",
-=======
-        "Date": "Wed, 17 Feb 2021 22:28:18 GMT",
->>>>>>> 1814567d
-        "Server": [
-          "Windows-Azure-HDFS/1.0",
-          "Microsoft-HTTPAPI/2.0"
-        ],
-        "x-ms-client-request-id": "09f2541c-350e-247b-eafb-6c490408eaef",
-<<<<<<< HEAD
-        "x-ms-request-id": "d1591ba4-401f-0056-27d1-f98eb0000000",
-=======
-        "x-ms-request-id": "7a8a6a50-301f-0063-557c-05e2a4000000",
->>>>>>> 1814567d
+        "Date": "Fri, 19 Feb 2021 19:10:20 GMT",
+        "Server": [
+          "Windows-Azure-HDFS/1.0",
+          "Microsoft-HTTPAPI/2.0"
+        ],
+        "x-ms-client-request-id": "b9729939-b224-cc3e-ca0b-47f5fb5062a9",
+        "x-ms-request-id": "6f4b2da6-e01f-004f-0ff2-060e0b000000",
         "x-ms-request-server-encrypted": "true",
         "x-ms-version": "2020-06-12"
       },
       "ResponseBody": []
     },
     {
-      "RequestUri": "https://seannse.dfs.core.windows.net/test-filesystem-ac9a53af-ac04-4220-fd18-c3cf59787b79/test-file-8c457936-aefe-7369-2afd-f1e099e39585?action=flush\u0026position=1024",
+      "RequestUri": "https://seannse.dfs.core.windows.net/test-filesystem-fba9d2f4-72e4-84e8-2c88-3b32fea1769c/test-file-b84ebd0e-d7b5-02c7-6424-4e8222b76c87?action=flush\u0026position=1024",
       "RequestMethod": "PATCH",
       "RequestHeaders": {
         "Accept": "application/json",
         "Authorization": "Sanitized",
         "User-Agent": [
-<<<<<<< HEAD
-          "azsdk-net-Storage.Files.DataLake/12.7.0-alpha.20210202.1",
-          "(.NET Framework 4.8.4250.0; Microsoft Windows 10.0.19042 )"
-        ],
-        "x-ms-client-request-id": "2a1e41d4-be28-eb45-b97d-346ae986c72c",
-        "x-ms-date": "Wed, 03 Feb 2021 02:12:13 GMT",
-=======
-          "azsdk-net-Storage.Files.DataLake/12.7.0-alpha.20210217.1",
-          "(.NET 5.0.3; Microsoft Windows 10.0.19042)"
-        ],
-        "x-ms-client-request-id": "2a1e41d4-be28-eb45-b97d-346ae986c72c",
-        "x-ms-date": "Wed, 17 Feb 2021 22:28:19 GMT",
->>>>>>> 1814567d
+          "azsdk-net-Storage.Files.DataLake/12.7.0-alpha.20210219.1",
+          "(.NET 5.0.3; Microsoft Windows 10.0.19041)"
+        ],
+        "x-ms-client-request-id": "536cb560-927d-adaa-6c06-e1039feff876",
+        "x-ms-date": "Fri, 19 Feb 2021 19:10:21 GMT",
         "x-ms-return-client-request-id": "true",
         "x-ms-version": "2020-06-12"
       },
@@ -1586,51 +1027,33 @@
       "StatusCode": 200,
       "ResponseHeaders": {
         "Content-Length": "0",
-<<<<<<< HEAD
-        "Date": "Wed, 03 Feb 2021 02:12:14 GMT",
-        "ETag": "\u00220x8D8C7E91FC67CC5\u0022",
-        "Last-Modified": "Wed, 03 Feb 2021 02:12:14 GMT",
-=======
-        "Date": "Wed, 17 Feb 2021 22:28:18 GMT",
-        "ETag": "\u00220x8D8D39353A13142\u0022",
-        "Last-Modified": "Wed, 17 Feb 2021 22:28:18 GMT",
->>>>>>> 1814567d
-        "Server": [
-          "Windows-Azure-HDFS/1.0",
-          "Microsoft-HTTPAPI/2.0"
-        ],
-        "x-ms-client-request-id": "2a1e41d4-be28-eb45-b97d-346ae986c72c",
-<<<<<<< HEAD
-        "x-ms-request-id": "d1591bd0-401f-0056-53d1-f98eb0000000",
-=======
-        "x-ms-request-id": "7a8a6a6a-301f-0063-6f7c-05e2a4000000",
->>>>>>> 1814567d
+        "Date": "Fri, 19 Feb 2021 19:10:20 GMT",
+        "ETag": "\u00220x8D8D50A00D1EF89\u0022",
+        "Last-Modified": "Fri, 19 Feb 2021 19:10:21 GMT",
+        "Server": [
+          "Windows-Azure-HDFS/1.0",
+          "Microsoft-HTTPAPI/2.0"
+        ],
+        "x-ms-client-request-id": "536cb560-927d-adaa-6c06-e1039feff876",
+        "x-ms-request-id": "6f4b2db3-e01f-004f-1cf2-060e0b000000",
         "x-ms-request-server-encrypted": "false",
         "x-ms-version": "2020-06-12"
       },
       "ResponseBody": []
     },
     {
-      "RequestUri": "https://seannse.blob.core.windows.net/test-filesystem-ac9a53af-ac04-4220-fd18-c3cf59787b79/test-file-8c457936-aefe-7369-2afd-f1e099e39585",
+      "RequestUri": "https://seannse.blob.core.windows.net/test-filesystem-fba9d2f4-72e4-84e8-2c88-3b32fea1769c/test-file-b84ebd0e-d7b5-02c7-6424-4e8222b76c87",
       "RequestMethod": "GET",
       "RequestHeaders": {
         "Accept": "application/xml",
         "Authorization": "Sanitized",
         "If-None-Match": "\u0022garbage\u0022",
         "User-Agent": [
-<<<<<<< HEAD
-          "azsdk-net-Storage.Files.DataLake/12.7.0-alpha.20210202.1",
-          "(.NET Framework 4.8.4250.0; Microsoft Windows 10.0.19042 )"
-        ],
-        "x-ms-client-request-id": "c2749bae-c0ea-62c6-0e65-93e58dccae39",
-        "x-ms-date": "Wed, 03 Feb 2021 02:12:13 GMT",
-=======
-          "azsdk-net-Storage.Files.DataLake/12.7.0-alpha.20210217.1",
-          "(.NET 5.0.3; Microsoft Windows 10.0.19042)"
-        ],
-        "x-ms-client-request-id": "c2749bae-c0ea-62c6-0e65-93e58dccae39",
-        "x-ms-date": "Wed, 17 Feb 2021 22:28:19 GMT",
->>>>>>> 1814567d
+          "azsdk-net-Storage.Files.DataLake/12.7.0-alpha.20210219.1",
+          "(.NET 5.0.3; Microsoft Windows 10.0.19041)"
+        ],
+        "x-ms-client-request-id": "46959243-0ee3-132b-8635-a3205da38994",
+        "x-ms-date": "Fri, 19 Feb 2021 19:10:22 GMT",
         "x-ms-return-client-request-id": "true",
         "x-ms-version": "2020-06-12"
       },
@@ -1640,64 +1063,40 @@
         "Accept-Ranges": "bytes",
         "Content-Length": "1024",
         "Content-Type": "application/octet-stream",
-<<<<<<< HEAD
-        "Date": "Wed, 03 Feb 2021 02:12:14 GMT",
-        "ETag": "\u00220x8D8C7E91FC67CC5\u0022",
-        "Last-Modified": "Wed, 03 Feb 2021 02:12:14 GMT",
-=======
-        "Date": "Wed, 17 Feb 2021 22:28:18 GMT",
-        "ETag": "\u00220x8D8D39353A13142\u0022",
-        "Last-Modified": "Wed, 17 Feb 2021 22:28:18 GMT",
->>>>>>> 1814567d
+        "Date": "Fri, 19 Feb 2021 19:10:21 GMT",
+        "ETag": "\u00220x8D8D50A00D1EF89\u0022",
+        "Last-Modified": "Fri, 19 Feb 2021 19:10:21 GMT",
         "Server": [
           "Windows-Azure-Blob/1.0",
           "Microsoft-HTTPAPI/2.0"
         ],
         "x-ms-blob-type": "BlockBlob",
-        "x-ms-client-request-id": "c2749bae-c0ea-62c6-0e65-93e58dccae39",
-<<<<<<< HEAD
-        "x-ms-creation-time": "Wed, 03 Feb 2021 02:12:14 GMT",
-=======
-        "x-ms-creation-time": "Wed, 17 Feb 2021 22:28:18 GMT",
->>>>>>> 1814567d
+        "x-ms-client-request-id": "46959243-0ee3-132b-8635-a3205da38994",
+        "x-ms-creation-time": "Fri, 19 Feb 2021 19:10:21 GMT",
         "x-ms-group": "$superuser",
         "x-ms-lease-state": "available",
         "x-ms-lease-status": "unlocked",
         "x-ms-owner": "$superuser",
         "x-ms-permissions": "rw-r-----",
-<<<<<<< HEAD
-        "x-ms-request-id": "e23454fb-801e-0014-55d1-f93730000000",
-=======
-        "x-ms-request-id": "e7757987-001e-001a-3f7c-051e80000000",
->>>>>>> 1814567d
+        "x-ms-request-id": "2e65f1eb-201e-00a4-77f2-0676f9000000",
         "x-ms-server-encrypted": "true",
         "x-ms-version": "2020-06-12"
       },
-      "ResponseBody": "L5LimM7i7kLytnoZpdZy9n46rk9FGtJnTOcGU8dMoOvwVBs\u002BIwG5PxzwbfAhg\u002BMNWa6UCJeqbBS/e0vm25p6phWPKVC6NNJ9gG8zVazhRskE\u002BfkZt5hURegGfqi102OBdcfbklmSUiXbF4codxZn3jWC4uKgYe58OuRotLYqx60Msd/lBbRwcabUPaARLM3Rnp9zM/CA4RTZXld0Kp5usU/ZHMY3gtiAEnA8zCNOaw0WlxYXtpS8i9DLC6dc\u002B0cIZYtQOBAHmRvG8iCAQxTwi/NJXpKHV/u7HJD1a3cxJBcoNGeX/TP9D/36UMNzPEi72oC0Ep21gA2QlBuAES6klM4JWA6tWY2/TE6VjQc3R\u002BBIOZH3fRF5c7RZBmgXff7PVrv1aeQ5DoHy9MZOH/MGWU07ONedrRe8j\u002BRaU1IkqM9QxjZLQd37DisPBIlLK1PBU60b3EUmMamkONr/3rsvzkv3/lm8uxdvPymsjaiOcWSRmP\u002BkCcyKKZSNpgkD/C9v4DY9Uyz5BZiWq5wbeqQAFsZ1bUa7isR/bdXFLxQNbEL5PK1yUB04mJNmDl0vbq7wjJBDjo7ptFVxveZXM9WEiD5ZIT72jsWoPdWyVHtnUP4m1aOEyt60EIhXAJM34GS\u002B4oYe1Uxv\u002Bf3KmlC4N1/aCm3oMF4y/71gpRG2n40ycVxx83H1SHqxttulujCN\u002B9goffYmT7AFi\u002BPIvjA7uVlvmCn0R0Pt5MLzNnmCjUWN06o4jSKXCyKsbGiOLIpJdv2BNSEHmbSVO5g0Mxg2gv6dO\u002BqFAis32IwGSNrbXrc3qb97AVcjhjr2o1KJY9gJdepp8fGfw3TSSlyVAFDZudzh/IpZuoGnebWwj1/YrnWz/dLwcm3GmOVLqbb6joXpHOl1qGdOr7pownc87zQU\u002BZzn4QJ\u002B6EdvG2OkDhHKrOovxnJ1YwUOZU0Xh7D2iqiwNrAaEq2DajOhBo0DqaGpnhWMDCjBn5WW2Xy1ZmGXeJC79NdgsJk9rFs\u002B1Fx4CrurbumaaX2A7pcagzkxzQTSCY38SLXKSO18T2DMg8o5Hc7ACfh4/Q8TOgVARSxgC95XbMrOfMIF4SX7Hhods2vM4WZqccQMWgx\u002B6A2wiQPAG0SBdRcAaqELuyfSfN/09oaZdGTG9ZoZSxG\u002BT5O1VVciOgLWmz5Uy3bEXracOd0sivKGFhWe\u002BiapaCoFQhoNVmXQsEHcHltHRajuAZfkfRE0kcWhLj9BhEDcLDMUTolbtwhQzImbUGuXP9BtsPiOxeoY0bBVbCcmjiwBAPInMvcekkqOk7GHmEFZCe9u1NNITWZI/H3YBkvgKj1dmk95bwzZTx2uADE5kTlv\u002B2I4t7pYubKL3w=="
-    },
-    {
-      "RequestUri": "https://seannse.blob.core.windows.net/test-filesystem-ac9a53af-ac04-4220-fd18-c3cf59787b79?restype=container",
+      "ResponseBody": "VMDfQ2ZkbC6XtR3RYFkHxGHOlor5DOiFHn9JUJp6PolFNjm8iOQFNwd40v6FY9OaRmdf5r1C4EjXWiTnGhuUHXaUjCogSjt8yV\u002BDgTnq/7usrgoyGljMAlXw5S2/Hhzr5LSH8depefsr4hxdvl8O7FtpOmwRYQMex4nUL2QNvatCmJyEYw3jAzQOBjg7bkT24vnSVeOw2oKxaSlN1EqXHiRxGybCiYlNhTc3AlrL41lF3U1rO2fHkr0a0/njli7qd\u002BgTyVMdNFhvhNCsedcn5obQB/b8K\u002BK8qohop7aPau8ITItytxkGJ6n1\u002B7aXGhjl8uxzE4437ksFVh/KtIyh4BrgpC1MtS5syuBNBi8sJY9wg7XJHFdg0F0/bGH6O3IcUxubtnbrmT29B0iu6ucc2TGPWjHX18TDgNPPDEnNco5tMLMTkW4YhOl3DBQOseZ1I5IwauFARXtX1zaiHI3z8JS6Qbk0CEjDd9ZIX8uvtc7tWei2nAesLOs3vLk3dWdcgxt/VHAsQBpKbfML\u002BOWwqCJntMOkPVONDRTO/UyOiwFu69uvL2FewRjNay8UoTMFhhOX0MCkt0bI8kZcXkPOu\u002BLxnA0JAHnACfOq1tEkeGzgyHY497tAyjSV5zwaAWLV/7BNIgQm\u002B4aa1sbN\u002BeB0pHrae5bMlcQmsdLYdBk8pgeQ1dch1lVnuszwniH0c9BUIEPCP4bMCGrrJnExTYdtXTC/PCQIU80kc8HK3PajMj4ChFPWemaBxMxtNbDkNmxEg0DxNTarS8x2nszFAixzSPMzLskzl\u002BPJPndXmx4cPz1VhVm2sv0HVzmGX9uZvMKg\u002Buy8sQeiEOxdJ/a\u002BU6\u002BuWV6PcHzTvZb2K9ePrDcHMIG1t6ExX442snRsWIoGSAOK2AZ9CkxFzT1VxoUvE2S1Vfd0CJwOffnPWb0IZmQM7\u002BLUBdQwiiU1cOpk25kJBp8QtwKTkUBnfFoMrbCOPWbYSdaiWg2PhMvRP5ixqaFfxlIe965heF6ibYl6I9x1pzKDi5HDZqyRgDM3wVKntdK4reddb0W4d9B3AO2DFWDvW5dmLh4QnF\u002BmjXZ6KrcL\u002B7e3wXb0GDjsyhPBS2a/DWvSSGW6QIezqBCIt\u002BHPPU0ZbAQ1zFPq\u002BkNfemMLTlD4538LqOFRULowBBhlbGBWHY3Fp99hiUEX6E0iW8Ykp1m/j89iw5VryBtKBcg6hI7iCFzWRadxl10\u002B88CUL/X0C1y/pt2R9Fn4Wt/EF4R43GO/P1JpTWKyTvdxI9DU15klVflse96xURQD3uvIrX/ZxRZc1e\u002Biir75DFjlH9CII4NGnsGKDGGFDe0\u002BZW936qF4mF65dwGpg8s7cm6FzDJEe7pngQ=="
+    },
+    {
+      "RequestUri": "https://seannse.blob.core.windows.net/test-filesystem-fba9d2f4-72e4-84e8-2c88-3b32fea1769c?restype=container",
       "RequestMethod": "DELETE",
       "RequestHeaders": {
         "Accept": "application/xml",
         "Authorization": "Sanitized",
-<<<<<<< HEAD
-        "traceparent": "00-40be8ecdf3c14c46b9b29e200f75a1bd-f8f91567505e0840-00",
-        "User-Agent": [
-          "azsdk-net-Storage.Files.DataLake/12.7.0-alpha.20210202.1",
-          "(.NET Framework 4.8.4250.0; Microsoft Windows 10.0.19042 )"
-        ],
-        "x-ms-client-request-id": "4dbce567-0512-3042-cb91-a34010dccc4f",
-        "x-ms-date": "Wed, 03 Feb 2021 02:12:14 GMT",
-=======
-        "traceparent": "00-1a9b64c6f3356d4cbe9823649c0dbbc8-9d71a92dd84b8747-00",
-        "User-Agent": [
-          "azsdk-net-Storage.Files.DataLake/12.7.0-alpha.20210217.1",
-          "(.NET 5.0.3; Microsoft Windows 10.0.19042)"
-        ],
-        "x-ms-client-request-id": "4dbce567-0512-3042-cb91-a34010dccc4f",
-        "x-ms-date": "Wed, 17 Feb 2021 22:28:19 GMT",
->>>>>>> 1814567d
+        "traceparent": "00-036f468f2b537c43b358b20d6a3d7d07-99b84619f26c934d-00",
+        "User-Agent": [
+          "azsdk-net-Storage.Files.DataLake/12.7.0-alpha.20210219.1",
+          "(.NET 5.0.3; Microsoft Windows 10.0.19041)"
+        ],
+        "x-ms-client-request-id": "0cbf57c1-b159-8e93-480a-206d92239d4f",
+        "x-ms-date": "Fri, 19 Feb 2021 19:10:22 GMT",
         "x-ms-return-client-request-id": "true",
         "x-ms-version": "2020-06-12"
       },
@@ -1705,50 +1104,31 @@
       "StatusCode": 202,
       "ResponseHeaders": {
         "Content-Length": "0",
-<<<<<<< HEAD
-        "Date": "Wed, 03 Feb 2021 02:12:14 GMT",
-=======
-        "Date": "Wed, 17 Feb 2021 22:28:18 GMT",
->>>>>>> 1814567d
-        "Server": [
-          "Windows-Azure-Blob/1.0",
-          "Microsoft-HTTPAPI/2.0"
-        ],
-        "x-ms-client-request-id": "4dbce567-0512-3042-cb91-a34010dccc4f",
-<<<<<<< HEAD
-        "x-ms-request-id": "e234554f-801e-0014-22d1-f93730000000",
-=======
-        "x-ms-request-id": "e77579d7-001e-001a-0c7c-051e80000000",
->>>>>>> 1814567d
-        "x-ms-version": "2020-06-12"
-      },
-      "ResponseBody": []
-    },
-    {
-      "RequestUri": "https://seannse.blob.core.windows.net/test-filesystem-0ec310ab-9812-13a8-6f43-4225b3f7eccd?restype=container",
+        "Date": "Fri, 19 Feb 2021 19:10:21 GMT",
+        "Server": [
+          "Windows-Azure-Blob/1.0",
+          "Microsoft-HTTPAPI/2.0"
+        ],
+        "x-ms-client-request-id": "0cbf57c1-b159-8e93-480a-206d92239d4f",
+        "x-ms-request-id": "2e65f2fd-201e-00a4-7df2-0676f9000000",
+        "x-ms-version": "2020-06-12"
+      },
+      "ResponseBody": []
+    },
+    {
+      "RequestUri": "https://seannse.blob.core.windows.net/test-filesystem-41dea2bf-3246-2167-806b-d572adf7b761?restype=container",
       "RequestMethod": "PUT",
       "RequestHeaders": {
         "Accept": "application/xml",
         "Authorization": "Sanitized",
-<<<<<<< HEAD
-        "traceparent": "00-e52d19042c7b2a44b10a0f3937ca9776-ea00e1ac38128b49-00",
-        "User-Agent": [
-          "azsdk-net-Storage.Files.DataLake/12.7.0-alpha.20210202.1",
-          "(.NET Framework 4.8.4250.0; Microsoft Windows 10.0.19042 )"
+        "traceparent": "00-decd277fe8a9b44f848aca1410b6c934-b6bc7842d744a449-00",
+        "User-Agent": [
+          "azsdk-net-Storage.Files.DataLake/12.7.0-alpha.20210219.1",
+          "(.NET 5.0.3; Microsoft Windows 10.0.19041)"
         ],
         "x-ms-blob-public-access": "container",
-        "x-ms-client-request-id": "6523bdf8-d17d-ce58-3ca8-decec21d7dd4",
-        "x-ms-date": "Wed, 03 Feb 2021 02:12:14 GMT",
-=======
-        "traceparent": "00-34f103372a4735428c9aa019d5584558-551543a345767c41-00",
-        "User-Agent": [
-          "azsdk-net-Storage.Files.DataLake/12.7.0-alpha.20210217.1",
-          "(.NET 5.0.3; Microsoft Windows 10.0.19042)"
-        ],
-        "x-ms-blob-public-access": "container",
-        "x-ms-client-request-id": "6523bdf8-d17d-ce58-3ca8-decec21d7dd4",
-        "x-ms-date": "Wed, 17 Feb 2021 22:28:19 GMT",
->>>>>>> 1814567d
+        "x-ms-client-request-id": "b97411d3-ad46-8f31-f09d-8ceddc21e151",
+        "x-ms-date": "Fri, 19 Feb 2021 19:10:22 GMT",
         "x-ms-return-client-request-id": "true",
         "x-ms-version": "2020-06-12"
       },
@@ -1756,52 +1136,32 @@
       "StatusCode": 201,
       "ResponseHeaders": {
         "Content-Length": "0",
-<<<<<<< HEAD
-        "Date": "Wed, 03 Feb 2021 02:12:14 GMT",
-        "ETag": "\u00220x8D8C7E9201C4FA0\u0022",
-        "Last-Modified": "Wed, 03 Feb 2021 02:12:15 GMT",
-=======
-        "Date": "Wed, 17 Feb 2021 22:28:19 GMT",
-        "ETag": "\u00220x8D8D39353EA22A9\u0022",
-        "Last-Modified": "Wed, 17 Feb 2021 22:28:19 GMT",
->>>>>>> 1814567d
-        "Server": [
-          "Windows-Azure-Blob/1.0",
-          "Microsoft-HTTPAPI/2.0"
-        ],
-        "x-ms-client-request-id": "6523bdf8-d17d-ce58-3ca8-decec21d7dd4",
-<<<<<<< HEAD
-        "x-ms-request-id": "7bc34b4f-901e-0055-63d1-f96fd4000000",
-=======
-        "x-ms-request-id": "35cd290c-701e-0062-487c-05bd78000000",
->>>>>>> 1814567d
-        "x-ms-version": "2020-06-12"
-      },
-      "ResponseBody": []
-    },
-    {
-      "RequestUri": "https://seannse.dfs.core.windows.net/test-filesystem-0ec310ab-9812-13a8-6f43-4225b3f7eccd/test-file-8f0a7ffd-ae39-0a29-ad42-b70204c81eac?resource=file",
+        "Date": "Fri, 19 Feb 2021 19:10:21 GMT",
+        "ETag": "\u00220x8D8D50A00F6A73D\u0022",
+        "Last-Modified": "Fri, 19 Feb 2021 19:10:21 GMT",
+        "Server": [
+          "Windows-Azure-Blob/1.0",
+          "Microsoft-HTTPAPI/2.0"
+        ],
+        "x-ms-client-request-id": "b97411d3-ad46-8f31-f09d-8ceddc21e151",
+        "x-ms-request-id": "2e65f40e-201e-00a4-7ff2-0676f9000000",
+        "x-ms-version": "2020-06-12"
+      },
+      "ResponseBody": []
+    },
+    {
+      "RequestUri": "https://seannse.dfs.core.windows.net/test-filesystem-41dea2bf-3246-2167-806b-d572adf7b761/test-file-9a6e9bae-556b-06d9-814c-2c49eb0639d6?resource=file",
       "RequestMethod": "PUT",
       "RequestHeaders": {
         "Accept": "application/json",
         "Authorization": "Sanitized",
-<<<<<<< HEAD
-        "traceparent": "00-75fc4ae9d8be6b489c7521d434832b07-5140fb6c97665f4b-00",
-        "User-Agent": [
-          "azsdk-net-Storage.Files.DataLake/12.7.0-alpha.20210202.1",
-          "(.NET Framework 4.8.4250.0; Microsoft Windows 10.0.19042 )"
-        ],
-        "x-ms-client-request-id": "dbcaa6e5-f555-2b58-9aa8-0ba0d2f63ff2",
-        "x-ms-date": "Wed, 03 Feb 2021 02:12:14 GMT",
-=======
-        "traceparent": "00-1e5007d15e562e47856bad173059b781-e37611906de9974e-00",
-        "User-Agent": [
-          "azsdk-net-Storage.Files.DataLake/12.7.0-alpha.20210217.1",
-          "(.NET 5.0.3; Microsoft Windows 10.0.19042)"
-        ],
-        "x-ms-client-request-id": "dbcaa6e5-f555-2b58-9aa8-0ba0d2f63ff2",
-        "x-ms-date": "Wed, 17 Feb 2021 22:28:19 GMT",
->>>>>>> 1814567d
+        "traceparent": "00-13385f662b207c47b6824021e24080aa-196cd9a2afe3de4c-00",
+        "User-Agent": [
+          "azsdk-net-Storage.Files.DataLake/12.7.0-alpha.20210219.1",
+          "(.NET 5.0.3; Microsoft Windows 10.0.19041)"
+        ],
+        "x-ms-client-request-id": "5018b6be-8313-42a7-f4e2-1b4ee6714397",
+        "x-ms-date": "Fri, 19 Feb 2021 19:10:22 GMT",
         "x-ms-return-client-request-id": "true",
         "x-ms-version": "2020-06-12"
       },
@@ -1809,108 +1169,74 @@
       "StatusCode": 201,
       "ResponseHeaders": {
         "Content-Length": "0",
-<<<<<<< HEAD
-        "Date": "Wed, 03 Feb 2021 02:12:15 GMT",
-        "ETag": "\u00220x8D8C7E9205AC968\u0022",
-        "Last-Modified": "Wed, 03 Feb 2021 02:12:15 GMT",
-=======
-        "Date": "Wed, 17 Feb 2021 22:28:19 GMT",
-        "ETag": "\u00220x8D8D393541B2BE6\u0022",
-        "Last-Modified": "Wed, 17 Feb 2021 22:28:19 GMT",
->>>>>>> 1814567d
-        "Server": [
-          "Windows-Azure-HDFS/1.0",
-          "Microsoft-HTTPAPI/2.0"
-        ],
-        "x-ms-client-request-id": "dbcaa6e5-f555-2b58-9aa8-0ba0d2f63ff2",
-<<<<<<< HEAD
-        "x-ms-request-id": "1276ed0a-a01f-002c-03d1-f993f0000000",
-=======
-        "x-ms-request-id": "93c703d4-501f-0007-387c-05133c000000",
->>>>>>> 1814567d
-        "x-ms-version": "2020-06-12"
-      },
-      "ResponseBody": []
-    },
-    {
-      "RequestUri": "https://seannse.dfs.core.windows.net/test-filesystem-0ec310ab-9812-13a8-6f43-4225b3f7eccd/test-file-8f0a7ffd-ae39-0a29-ad42-b70204c81eac?action=append\u0026position=0",
+        "Date": "Fri, 19 Feb 2021 19:10:20 GMT",
+        "ETag": "\u00220x8D8D50A01062AB4\u0022",
+        "Last-Modified": "Fri, 19 Feb 2021 19:10:21 GMT",
+        "Server": [
+          "Windows-Azure-HDFS/1.0",
+          "Microsoft-HTTPAPI/2.0"
+        ],
+        "x-ms-client-request-id": "5018b6be-8313-42a7-f4e2-1b4ee6714397",
+        "x-ms-request-id": "6f4b2df1-e01f-004f-5af2-060e0b000000",
+        "x-ms-version": "2020-06-12"
+      },
+      "ResponseBody": []
+    },
+    {
+      "RequestUri": "https://seannse.dfs.core.windows.net/test-filesystem-41dea2bf-3246-2167-806b-d572adf7b761/test-file-9a6e9bae-556b-06d9-814c-2c49eb0639d6?action=append\u0026position=0",
       "RequestMethod": "PATCH",
       "RequestHeaders": {
         "Accept": "application/json",
         "Authorization": "Sanitized",
-        "Content-Length": "1880",
+        "Content-Length": "1852",
         "Content-Type": "application/json",
         "User-Agent": [
-<<<<<<< HEAD
-          "azsdk-net-Storage.Files.DataLake/12.7.0-alpha.20210202.1",
-          "(.NET Framework 4.8.4250.0; Microsoft Windows 10.0.19042 )"
-        ],
-        "x-ms-client-request-id": "5e1da10e-42fe-9656-0a4f-c2e703080fac",
-        "x-ms-date": "Wed, 03 Feb 2021 02:12:14 GMT",
-=======
-          "azsdk-net-Storage.Files.DataLake/12.7.0-alpha.20210217.1",
-          "(.NET 5.0.3; Microsoft Windows 10.0.19042)"
-        ],
-        "x-ms-client-request-id": "5e1da10e-42fe-9656-0a4f-c2e703080fac",
-        "x-ms-date": "Wed, 17 Feb 2021 22:28:19 GMT",
->>>>>>> 1814567d
+          "azsdk-net-Storage.Files.DataLake/12.7.0-alpha.20210219.1",
+          "(.NET 5.0.3; Microsoft Windows 10.0.19041)"
+        ],
+        "x-ms-client-request-id": "358bfc6d-e9ed-bac2-4932-71b212285e06",
+        "x-ms-date": "Fri, 19 Feb 2021 19:10:22 GMT",
         "x-ms-return-client-request-id": "true",
         "x-ms-version": "2020-06-12"
       },
       "RequestBody": [
-        "\uFFFD\u05BB\uFFFD^#?J\uFFFDS\u0007\uFFFD\u001B\uFFFD#\uFFFD,\uFFFD\u04C7O\uFFFD\u03EFkh\uFFFDWz\uFFFD\uFFFD\uFFFDo!/7E\uFFFD~\uFFFD{\uFFFD}P\u7A4DZ\uFFFD#\uFFFD\u0000\u001D\uFFFD\u0007\u0019\uFFFD\uFFFD\uFFFD\u01D1\f\uFFFDz\n",
-        "#\uFFFDT\uFFFDYWv\uFFFD\fX5~\uFFFD\uFFFD\uFFFD(\uFFFDV\uFFFD\u0005\uFFFDR\uFFFD\u0027\u001D\uFFFD\u001D\uFFFD\u0012\uFFFD\uFFFD\uFFFD\uFFFD\u0706\uFFFD\u0005\uFFFD\u0299\u0011\u0006\u0011-\u049B\uFFFD\uFFFD\uFFFD\uFFFD\uFFFD\tt.\uFFFD^,\uFFFD\uFFFD:\uFFFD\uFFFD\u0022nn\uFFFD\uFFFD;G\u0022\uFFFD\u0012\uFFFD\uFFFD@mU\uFFFD\uFFFD\u0026\uFFFDs\u00044\uFFFDa\uFFFD\uFFFD4\uFFFD\uFFFD\b_A\u001F\uFFFDc\uFFFD\uFFFD\uFFFD\uFFFD|\uFFFD\u002B\uFFFD\uFFFDX\uFFFD\uFFFD\uFFFDK\u0012\u0013#t\u001D:\uFFFDF=\uFFFD\u0013H\uFFFD\uFFFD\uFFFD\uFFFD\uFFFDQ\uFFFD\uFFFDl\uFFFD\uFFFD\u000B\t\uFFFD\uFFFDT%C\u0002\uFFFD\uFFFDL\u001D\uFFFD\u0445\uFFFD\uFFFD\uFFFD4\uFFFD3\uFFFD\uFFFDC\u0362\u003EC\uFFFD]\uFFFD,}\u00111\uFFFDe\uFFFDa\uFFFDFS\uFFFDf\uFFFD\u000B\u007F(=\uFFFD\uFFFD8V\uFFFD\f\u0060\uFFFD\u0013\uFFFD\uFFFD\uFFFD\u001E\uB625\uFFFD.\uFFFDT\uFFFDG\uFFFD\uFFFD\uFFFD\uFFFD\u001B\uFFFD8\uFFFD\uFFFD\u001B\uFFFD\uFFFDfn\u05B9\u0005\uFFFDbQ6{\uFFFD(h\uFFFD\uFFFD\uFFFD\u077F\uFFFDq\uFFFD\u0022e\uFFFD\uFFFDaE\uFFFD\uFFFD\u001B\u0027\uFFFDv\u001227\u001At\uFFFD\uFFFDi\uFFFD\uFFFDW\u0000\uFFFDC\u0027\u001C\uFFFD\uFFFD\uFFFDF5\u003EC\bQ\u390A\uFFFDv\u001AT\uFFFDV\u0089\uFFFDh\u0004P\u0007\uFFFD\uFFFD\u000E\uFFFD\u0010\u001D\u001E\uFFFDFb\u0027\uFFFDA\uFFFD\uFFFD.\u0211\u0016\uFFFD\uFFFD\u007F\uFFFD\u0003\u0014\u0014\uFFFDe\uFFFD\n",
-        "P\uFFFD\uFFFD-\uFFFD\uFFFD\uFFFD\uFFFD\u0486l./\uFFFD,No\uFFFD\uFFFD[\uFFFD\uFFFD\uFFFDVY%\u0001\u000Bp\uFFFD/\uFFFD\uFFFD\u003C\u0011,\uFFFD\u0013:.3\uFFFD\uFFFD\uFFFD\uFFFD\u007FO\uFFFD\uFFFD\u0164k\uFFFD7Hx\f\uFFFD\uFFFDs\uFFFD\uFFFD\\\uFFFDV\uFFFD5\uFFFD\u0000\uFFFD\\G\uFFFD\u0027\uFFFD\u0018^\uFFFD\uFFFD\uFFFD64\uFFFDX\uFFFD\u0027\uFFFD\uFFFD\u001F\u0006\u003E\uFFFDpD\uFFFD\uFFFD8\uFFFDJ\\#\uFFFD\u001DG#\uFFFD\u000F\uFFFD_\uFFFD\uFFFD\uFFFD\uFFFD\uFFFD\uFFFD\uFFFD|\uFFFD\uFFFDs\uFFFD\r",
-        "\uFFFD\u001D\uFFFD3\uFFFD\u0027/%\uFFFDy\u0012_\uFFFD\u0010\uFFFD;\uFFFDq9p/C(\uFFFD\uFFFDl\uFFFDN\uFFFD\\\u0015\uFFFD{*\uFFFD\uFFFD,[0\uFFFD\uFFFDl$t[\u0022k\uFFFDO\uFFFD\uFFFD\uFFFDpr\uFFFDXJY8\uFFFD\u007F\uFFFD\uFFFD\u001C\uFFFDj\u0013\uFFFD\uFFFD\uFFFD\uFFFD\u0016\b\uFFFDH\uFFFD\u0003t-\uFFFD\u0000\uFFFD\uFFFD\u0017\uFFFDA\uFFFD\bOIm\uFFFD\u0022m\tE\uFFFD\bw\uFFFD\u000F\uFFFD\uFFFD\uFFFD9w\u0308*\u0002U\uFFFD,m\uFFFD\u02A2\uFFFDM\uFFFD\uFFFD\n",
-        "\uFFFD\uFFFD\u0015\uFFFD\uFFFD\uFFFD\u0002#\uFFFD\uFFFD\u003C\uFFFD{\uFFFD1\uFFFDWt\uFFFD\uFFFDM\uFFFD\uFFFD\uFFFD\uFFFD?\uFFFD\u0013\uFFFD\uFFFD\n",
-        "\u0004\uFFFD\u003E\uFFFD\uFFFD\uFFFD1\uFFFD(\uFFFDZ\uFFFD\uFFFDF\bp\uFFFD\uFFFDG\uFFFD-I\uFFFD|\u000E?\uFFFD_\u000F@B2\uFFFD\uFFFD\uFFFDyX\uFFFDBQ\uFFFDm\uFFFD\uFFFD\uFFFD\u0002e72P\uFFFDs\u001E\u05E4};vDC\n",
-        "\uFFFD\uFFFD\u0019\uFFFD\uFFFD\uFFFD\uFFFD\uFFFD\uFFFDj!\u0004\uFFFDx\uFFFD\u0026\uFFFDW\u003C\uFFFDh,\uFFFD{\uFFFD\u0013\uFFFD\uFFFD\u0005\u003E\uFFFD\uFFFDF\uB740*\uFFFD\u0007\uFFFD\uFFFD;\uFFFDn\uFFFD^\uFFFDW~\u001E\b\uFFFD\uFFFD\uFFFD\u0011\uFFFD\u01A8\u001C\uFFFD~\uFFFD\uFFFD\uFFFD\u0005S\uFFFD\u003E\uFFFD\uFFFD]4\u0775\uFFFD\uFFFD\uFFFD_\uFFFD\uFFFD \uFFFD\uFFFD\u00C7F\uFFFDO\uFFFD\uFFFDcQ\uFFFD\uFFFD3\uFFFD]\u0010i0\u0449\uFFFD\uFFFD\uFFFD\uFFFD\uFFFD\uFFFD8\uFFFDg\u0019\uFFFD\uFFFD\uFFFD\uFFFD\uFFFD\n",
-        "\uFFFD\uFFFD=\uFFFD\uFFFD.\fI\u0001\uFFFDm{\uFFFD\uFFFD^\uFFFD\uFFFD\uFFFD\uFFFD\u0002\uFFFDj\uFFFD\uFFFDT\u001B\uFFFD8O,b\uFFFD\uFFFD\u0006\uFFFD\uFFFD\uFFFD\uFFFD\uFFFD\uFFFD\uFFFD\uFFFDk=\uFFFD\uFFFDq\uFFFD\uFFFD\u0018\uFFFD#\uFFFDVT\uFFFD\uFFFD]\uFFFD2\uFFFD\uFFFD\uFFFD\u001F\uFFFD\uFFFD\uFFFDK\uFFFD\u001B\uFFFD\u000E\u0017L\u002B\uFFFDKe\uFFFD\u001C\uFFFD}c\u0014\uFFFDh\u0570V\uFFFD\uFFFDzE\uFFFD\uFFFD\u0005L[\uFFFD=%\uFFFD\uFFFDY\uFFFD\fu\u002B\u012D4\u018C\uFFFDW\uFFFD\uFFFD\uFFFDz\f\u0010\uFFFDU\u0022D\u020Ck\uFFFD\uFFFD\uFFFD\n",
-        "\uFFFD\uFFFDe\uFFFD\uFFFD\uFFFD\uFFFD[_\uFFFD\uFFFD\uFFFD\u0133\uFFFD\uFFFD\uFFFDD\uFFFD\uFFFD\uFFFD-1\uFFFD\uFFFD\u0014"
+        "S\uFFFD\u0026g\u0158kCg\uFFFDW(hN!\uFFFD\u04C7\uFFFD\uFFFD\uFFFD\uFFFD\u001B\uFFFD\uFFFD\uFFFD\u0014E\uFFFDL\u0018\uFFFD=x\uFFFDA}0\uFFFD;\uFFFD1R\\U\t\u0026\uFFFD|\uFFFD\u001AU\uFFFDE\uFFFDV\uFFFD\uFFFDm\uFFFD\uFFFD\u0026R\u001A\u040E\uFFFD\uFFFD\uFFFD\uFFFD^\uFFFD\uFFFDc\uFFFDQ\uFFFD\uFFFDC\uFFFDs\uFFFD@2\uFFFDF\uFFFD\uFFFDm\uFFFD\uFFFD\u0092\uFFFD\u007F\uFFFD8\uFFFD\uFFFD\u001E6\u0017\uFFFDQwV\u001FO|\uFFFD\uFFFDI~M\u0010]\u0011\uFFFD\r",
+        "H\uFFFDE\u001CCm\uFFFDl\uFFFDvsq2|\uFFFDr[,\uFFFDm\u0026\uFFFD.\uFFFD\uFFFD\uFFFDDE\uFFFD\u0022\uFFFDQ~~*\uFFFD\uFFFDY\uFFFD\uFFFDs\uFFFD\t:\uFFFD\u032C\u06F40#,\uFFFD!K\u0017[\uFFFD\u015B\u0027\u0005T\uFFFD \uFFFD\uFFFD\uFFFD\uFFFDa\uFFFD\n",
+        "\u0022\uFFFD\uFFFD\uFFFD%\uFFFD\u0005\u06D8i\uFFFD\uFFFD$\uFFFD\\\uFFFD\u065F\uFFFD\u001E\uFFFD\uFFFDn\uFFFDb\u001A\uFFFD\uFFFD\u0005ZS]\u0019\t\u001Cn|\uFFFD\u0505\uFFFD\u0002\uFFFD\u0012c\uFFFD\uFFFD\u0561\u0227\uFFFD\u0004\uFFFD\u0026\uFFFDEI\uFFFDl\u0007\r",
+        "\uFFFD\u000F\uFFFD\uFFFD\uFFFD\u001A\uFFFD\uFFFDb\uFFFD\uFFFDH4\uFFFD\u0005[!f\u001E\u0027\u002B=\uFFFD\uFFFDY-\uFFFD\\)3/h}\uFFFDo\uFFFDs\uFFFDk\uFFFD\u0013\uFFFDf\uFFFD\uFFFD\uFFFD\uFFFD\u002B\uFFFD\uFFFD([M\uFFFD\uFFFDU]\u000E9b6e\uFFFD.\uFFFDa\uFFFDW\uFFFDX\uFFFDQ\uFFFD\u003C\u0013x\uFFFD\uFFFDw\uFFFD\uFFFD?\n",
+        "\uFFFD\u001B\uFFFD\uFFFD\u0019Pe\uFFFD\b\uFFFD\uFFFD\uFFFD7\b\uFFFD\uFFFD^\uFFFDb\u0001\uFFFD\u0060\u0011\uFFFDi~ku\uFFFD\uFFFD~\u0105$\uFFFDF-\\q\u0007\uFFFD\uFFFD\uFFFDe\uFFFD\uFFFD\uFFFD\u0001\uFFFD\u0018\u0017\u003E\u003E4s\n",
+        "\u0491\uFFFD\uFFFD\uFFFD\uFFFD\u001C,\uFFFDi\u0012$P\uFFFD\u0002/Z\u007F\u001Bn\u007Ff\uFFFD\u0781s\uFFFD\uFFFDg\uFFFDG\uFFFDp;Z\uFFFD\uFFFD\u0022\uFFFD\uFFFD\uFFFDd{ \uFFFD\u0171\uFFFD\u0016\uFFFD\uFFFD\u0018\u0004\uFFFDk\uFFFD\uFFFDc|\n",
+        "I\uFFFDd\u0022#\uFFFD\u0014h6Y8\uFFFDZ\uFFFD\u001A\uFFFDP\uFFFD\uFFFD\u0006\uFFFD\uFFFD\uFFFD\uFFFD\uFFFDk\uFFFD\uFFFD\u0019\u0018\uFFFD\u0015\uFFFD\uFFFD\uFFFD\u0016\uFFFDj\u0011\uFFFD\uFFFD\u07CD\uFFFD\u043Elo\uFFFD\uFFFDl\uFFFD\uFFFD\u0003\uFFFDE\u00D9KGcy\u001DAx\u0623\f{\uFFFD\uFFFD\uFFFD\u0026\uFFFD\uFFFD\uFFFD\uFFFD\uFFFD\u0018\uFFFDAm\u0026\uFFFD\u0018[\uFFFD\u0000ZSe\u001E\uFFFD8\u0006\uFFFDL3\uFFFD\u001B_\uFFFD\uFFFD2\uFFFD\uFFFD\uFFFD}\uFFFDR\uFFFD\uFFFD3H\u0022\f\uFFFD\uFFFD_}\uFFFD\f \uFFFDZ\uFFFD\uFFFD\uFFFD\u001C\uFFFD\uFFFD\uFFFD\uFFFD\uFFFDL\uFFFD\uFFFD\u0027\u001D\uFFFD5R\b\uFFFD\uFFFD\uFFFD\u0016\uFFFD\u02B7\uFFFDz\u002BS\uFFFD-\u063D\u001A\uFFFD\uFFFD\uFFFD\uFFFD\u000B 6\uFFFD\uFFFDL\u0003lB\uFFFD\uFFFD\uFFFD\u0018\uFFFD\uFFFD\uFFFD_\u05C6Q\uFFFD\uFFFDF\uFFFDLx\uFFFD\u001Bj\u0002\u00228\uFFFD\\yc\uFFFD\uFFFDA\uFFFD\uFFFDK\uFFFD\uFFFDp\uFFFD\uFFFD2\u0001\u07FB\uFFFDu@\uFFFD\u001D\uFFFDe[\\\uFFFD\uFFFD\u0002?\uFFFD\uFFFD\uFFFD\uFFFD\uFFFDs)\uFFFD\uFFFD\u068A\uFFFD\\\uFFFD\u0060\uFFFD\uFFFD_\u0019\uFFFDGU\u00C0\uFFFD\\\uFFFDN~\uFFFD\uFFFD\uFFFDHR2\uFFFD\uFFFD\uFFFD\uFFFD\uFFFD46\uFFFD\uFFFD\u0019\uFFFDX\u0005\uFFFD\uFFFD[\uFFFDx\uFFFD\u003C\uFFFDy\u001C$\uFFFD\uFFFD\u0007\uFFFD\uFFFD[\n",
+        "Op\u0015\uFFFD\uFFFD\uFFFD\uFFFD\u0012\u001E\u0027\u0285\uFFFD1H\uFFFDE\uFFFD\u000F\uFFFDZ\uFFFD0$\u3324\uFFFD-\uFFFD\uFFFD\b\uFFFD\uFFFD\b\uFFFD\uFFFD\uFFFDC\uFFFD\uFFFD\u001E\uFFFD\uFFFD\uFFFD\uFFFD\uFFFD\uFFFD0lR\uFFFD\uFFFD\uFFFDZ@\uFFFD\uFFFD!\uFFFD\uFFFD\uFFFDt\uFFFD\uFFFD\uFFFD(\uFFFDFc\uFFFD\uFFFD\u002Bt\u0599uL\u0002\uFFFDH\uFFFD\u0018\u0060l3\u0005\uFFFDT\uFFFD\u0007\uFFFD\\\uFFFD\uFFFD\uFFFD\u0022\uFFFD\u03E4\uFFFD\uFFFD\uFFFD\bi\uFFFD_;\uFFFD\uFFFD{\uFFFD\u001E\uFFFD\uFFFD\uFFFD\u0014U\uFFFD\uFFFDz_\uFFFD[]o\uFFFDuQw\uFFFD}^\\i\u0013\u0010\uFFFD\uFFFD\uFFFD\uFFFD*\uFFFD#zma\uFFFD\u0017\u0004\r",
+        "\uFFFD;\uFFFD\u0015~B\uFFFD\f\u0060\uFFFD\uFFFD2.\uFFFD\u000F\uFFFD\uFFFDG\uFFFDp\u001D\uFFFD\uFFFD\u0015O\uFFFD\uFFFD\uFFFD\uFFFD\u000E\uFFFD^Lj\uFFFDB\uFFFDF\uFFFD\uFFFDc\uFFFD;\uFFFD\u0003\uFFFD\u007F0k\uFFFD\u00F2A\uFFFD\uFFFD\uFFFDz\uFFFD\uFFFD\u033E\uFFFD\u001CRWh\uFFFD\uFFFD\u0000\uFFFD%W\\\u0004\f3~\uFFFD\u0012W2RuBK\uFFFD\u001C\uFFFDz\u0015\uFFFD\uFFFD\u001E\u0012\uFFFD\uFFFD\u975A\u0013\uFFFD/\uFFFD\uFFFDkU=\uFFFD\uFFFD^"
       ],
       "StatusCode": 202,
       "ResponseHeaders": {
         "Content-Length": "0",
-<<<<<<< HEAD
-        "Date": "Wed, 03 Feb 2021 02:12:15 GMT",
-=======
-        "Date": "Wed, 17 Feb 2021 22:28:19 GMT",
->>>>>>> 1814567d
-        "Server": [
-          "Windows-Azure-HDFS/1.0",
-          "Microsoft-HTTPAPI/2.0"
-        ],
-        "x-ms-client-request-id": "5e1da10e-42fe-9656-0a4f-c2e703080fac",
-<<<<<<< HEAD
-        "x-ms-request-id": "1276ed1b-a01f-002c-14d1-f993f0000000",
-=======
-        "x-ms-request-id": "93c703d7-501f-0007-3b7c-05133c000000",
->>>>>>> 1814567d
+        "Date": "Fri, 19 Feb 2021 19:10:21 GMT",
+        "Server": [
+          "Windows-Azure-HDFS/1.0",
+          "Microsoft-HTTPAPI/2.0"
+        ],
+        "x-ms-client-request-id": "358bfc6d-e9ed-bac2-4932-71b212285e06",
+        "x-ms-request-id": "6f4b2dfe-e01f-004f-67f2-060e0b000000",
         "x-ms-request-server-encrypted": "true",
         "x-ms-version": "2020-06-12"
       },
       "ResponseBody": []
     },
     {
-      "RequestUri": "https://seannse.dfs.core.windows.net/test-filesystem-0ec310ab-9812-13a8-6f43-4225b3f7eccd/test-file-8f0a7ffd-ae39-0a29-ad42-b70204c81eac?action=flush\u0026position=1024",
+      "RequestUri": "https://seannse.dfs.core.windows.net/test-filesystem-41dea2bf-3246-2167-806b-d572adf7b761/test-file-9a6e9bae-556b-06d9-814c-2c49eb0639d6?action=flush\u0026position=1024",
       "RequestMethod": "PATCH",
       "RequestHeaders": {
         "Accept": "application/json",
         "Authorization": "Sanitized",
         "User-Agent": [
-<<<<<<< HEAD
-          "azsdk-net-Storage.Files.DataLake/12.7.0-alpha.20210202.1",
-          "(.NET Framework 4.8.4250.0; Microsoft Windows 10.0.19042 )"
-        ],
-        "x-ms-client-request-id": "31920f8b-e1d8-80f3-cb0a-c4bd8d9bebce",
-        "x-ms-date": "Wed, 03 Feb 2021 02:12:15 GMT",
-=======
-          "azsdk-net-Storage.Files.DataLake/12.7.0-alpha.20210217.1",
-          "(.NET 5.0.3; Microsoft Windows 10.0.19042)"
-        ],
-        "x-ms-client-request-id": "31920f8b-e1d8-80f3-cb0a-c4bd8d9bebce",
-        "x-ms-date": "Wed, 17 Feb 2021 22:28:19 GMT",
->>>>>>> 1814567d
+          "azsdk-net-Storage.Files.DataLake/12.7.0-alpha.20210219.1",
+          "(.NET 5.0.3; Microsoft Windows 10.0.19041)"
+        ],
+        "x-ms-client-request-id": "eae119bb-0ee5-64a9-d25c-02dfe5166dfb",
+        "x-ms-date": "Fri, 19 Feb 2021 19:10:22 GMT",
         "x-ms-return-client-request-id": "true",
         "x-ms-version": "2020-06-12"
       },
@@ -1918,56 +1244,36 @@
       "StatusCode": 200,
       "ResponseHeaders": {
         "Content-Length": "0",
-<<<<<<< HEAD
-        "Date": "Wed, 03 Feb 2021 02:12:15 GMT",
-        "ETag": "\u00220x8D8C7E9208736C5\u0022",
-        "Last-Modified": "Wed, 03 Feb 2021 02:12:15 GMT",
-=======
-        "Date": "Wed, 17 Feb 2021 22:28:19 GMT",
-        "ETag": "\u00220x8D8D393543310B2\u0022",
-        "Last-Modified": "Wed, 17 Feb 2021 22:28:19 GMT",
->>>>>>> 1814567d
-        "Server": [
-          "Windows-Azure-HDFS/1.0",
-          "Microsoft-HTTPAPI/2.0"
-        ],
-        "x-ms-client-request-id": "31920f8b-e1d8-80f3-cb0a-c4bd8d9bebce",
-<<<<<<< HEAD
-        "x-ms-request-id": "1276ed40-a01f-002c-39d1-f993f0000000",
-=======
-        "x-ms-request-id": "93c703dc-501f-0007-407c-05133c000000",
->>>>>>> 1814567d
+        "Date": "Fri, 19 Feb 2021 19:10:21 GMT",
+        "ETag": "\u00220x8D8D50A011EF01F\u0022",
+        "Last-Modified": "Fri, 19 Feb 2021 19:10:21 GMT",
+        "Server": [
+          "Windows-Azure-HDFS/1.0",
+          "Microsoft-HTTPAPI/2.0"
+        ],
+        "x-ms-client-request-id": "eae119bb-0ee5-64a9-d25c-02dfe5166dfb",
+        "x-ms-request-id": "6f4b2e12-e01f-004f-7bf2-060e0b000000",
         "x-ms-request-server-encrypted": "false",
         "x-ms-version": "2020-06-12"
       },
       "ResponseBody": []
     },
     {
-      "RequestUri": "https://seannse.blob.core.windows.net/test-filesystem-0ec310ab-9812-13a8-6f43-4225b3f7eccd/test-file-8f0a7ffd-ae39-0a29-ad42-b70204c81eac?comp=lease",
+      "RequestUri": "https://seannse.blob.core.windows.net/test-filesystem-41dea2bf-3246-2167-806b-d572adf7b761/test-file-9a6e9bae-556b-06d9-814c-2c49eb0639d6?comp=lease",
       "RequestMethod": "PUT",
       "RequestHeaders": {
         "Accept": "application/xml",
         "Authorization": "Sanitized",
-<<<<<<< HEAD
-        "traceparent": "00-2a92590d9f24ef43911f4134538ad524-2b1e52f571adc44e-00",
-        "User-Agent": [
-          "azsdk-net-Storage.Files.DataLake/12.7.0-alpha.20210202.1",
-          "(.NET Framework 4.8.4250.0; Microsoft Windows 10.0.19042 )"
-        ],
-        "x-ms-client-request-id": "c71537f0-a87a-38ff-24ea-994fa6cf43a3",
-        "x-ms-date": "Wed, 03 Feb 2021 02:12:15 GMT",
-=======
-        "traceparent": "00-0795bcb866604f4586df81c8908fb0d8-c595f534d9044b4d-00",
-        "User-Agent": [
-          "azsdk-net-Storage.Files.DataLake/12.7.0-alpha.20210217.1",
-          "(.NET 5.0.3; Microsoft Windows 10.0.19042)"
-        ],
-        "x-ms-client-request-id": "c71537f0-a87a-38ff-24ea-994fa6cf43a3",
-        "x-ms-date": "Wed, 17 Feb 2021 22:28:20 GMT",
->>>>>>> 1814567d
+        "traceparent": "00-d7148494769d4f42b1912975ffd6d4f8-151228cebcd4ae4a-00",
+        "User-Agent": [
+          "azsdk-net-Storage.Files.DataLake/12.7.0-alpha.20210219.1",
+          "(.NET 5.0.3; Microsoft Windows 10.0.19041)"
+        ],
+        "x-ms-client-request-id": "441e302a-87f6-de25-8005-0cc2c753a7f9",
+        "x-ms-date": "Fri, 19 Feb 2021 19:10:22 GMT",
         "x-ms-lease-action": "acquire",
         "x-ms-lease-duration": "-1",
-        "x-ms-proposed-lease-id": "18eb4018-529a-a8eb-9788-3b233c288ea3",
+        "x-ms-proposed-lease-id": "3d691ccb-ddb0-db99-dd23-4755bdd859ea",
         "x-ms-return-client-request-id": "true",
         "x-ms-version": "2020-06-12"
       },
@@ -1975,51 +1281,33 @@
       "StatusCode": 201,
       "ResponseHeaders": {
         "Content-Length": "0",
-<<<<<<< HEAD
-        "Date": "Wed, 03 Feb 2021 02:12:15 GMT",
-        "ETag": "\u00220x8D8C7E9208736C5\u0022",
-        "Last-Modified": "Wed, 03 Feb 2021 02:12:15 GMT",
-=======
-        "Date": "Wed, 17 Feb 2021 22:28:19 GMT",
-        "ETag": "\u00220x8D8D393543310B2\u0022",
-        "Last-Modified": "Wed, 17 Feb 2021 22:28:19 GMT",
->>>>>>> 1814567d
-        "Server": [
-          "Windows-Azure-Blob/1.0",
-          "Microsoft-HTTPAPI/2.0"
-        ],
-        "x-ms-client-request-id": "c71537f0-a87a-38ff-24ea-994fa6cf43a3",
-        "x-ms-lease-id": "18eb4018-529a-a8eb-9788-3b233c288ea3",
-<<<<<<< HEAD
-        "x-ms-request-id": "7bc34db4-901e-0055-25d1-f96fd4000000",
-=======
-        "x-ms-request-id": "35cd2b8a-701e-0062-1b7c-05bd78000000",
->>>>>>> 1814567d
-        "x-ms-version": "2020-06-12"
-      },
-      "ResponseBody": []
-    },
-    {
-      "RequestUri": "https://seannse.blob.core.windows.net/test-filesystem-0ec310ab-9812-13a8-6f43-4225b3f7eccd/test-file-8f0a7ffd-ae39-0a29-ad42-b70204c81eac",
+        "Date": "Fri, 19 Feb 2021 19:10:21 GMT",
+        "ETag": "\u00220x8D8D50A011EF01F\u0022",
+        "Last-Modified": "Fri, 19 Feb 2021 19:10:21 GMT",
+        "Server": [
+          "Windows-Azure-Blob/1.0",
+          "Microsoft-HTTPAPI/2.0"
+        ],
+        "x-ms-client-request-id": "441e302a-87f6-de25-8005-0cc2c753a7f9",
+        "x-ms-lease-id": "3d691ccb-ddb0-db99-dd23-4755bdd859ea",
+        "x-ms-request-id": "2e65f810-201e-00a4-59f2-0676f9000000",
+        "x-ms-version": "2020-06-12"
+      },
+      "ResponseBody": []
+    },
+    {
+      "RequestUri": "https://seannse.blob.core.windows.net/test-filesystem-41dea2bf-3246-2167-806b-d572adf7b761/test-file-9a6e9bae-556b-06d9-814c-2c49eb0639d6",
       "RequestMethod": "GET",
       "RequestHeaders": {
         "Accept": "application/xml",
         "Authorization": "Sanitized",
         "User-Agent": [
-<<<<<<< HEAD
-          "azsdk-net-Storage.Files.DataLake/12.7.0-alpha.20210202.1",
-          "(.NET Framework 4.8.4250.0; Microsoft Windows 10.0.19042 )"
-        ],
-        "x-ms-client-request-id": "0533b481-c613-e529-2824-cf8b45847e8e",
-        "x-ms-date": "Wed, 03 Feb 2021 02:12:15 GMT",
-=======
-          "azsdk-net-Storage.Files.DataLake/12.7.0-alpha.20210217.1",
-          "(.NET 5.0.3; Microsoft Windows 10.0.19042)"
-        ],
-        "x-ms-client-request-id": "0533b481-c613-e529-2824-cf8b45847e8e",
-        "x-ms-date": "Wed, 17 Feb 2021 22:28:20 GMT",
->>>>>>> 1814567d
-        "x-ms-lease-id": "18eb4018-529a-a8eb-9788-3b233c288ea3",
+          "azsdk-net-Storage.Files.DataLake/12.7.0-alpha.20210219.1",
+          "(.NET 5.0.3; Microsoft Windows 10.0.19041)"
+        ],
+        "x-ms-client-request-id": "8c2b71a1-14ba-e7f4-7618-7842675e0943",
+        "x-ms-date": "Fri, 19 Feb 2021 19:10:22 GMT",
+        "x-ms-lease-id": "3d691ccb-ddb0-db99-dd23-4755bdd859ea",
         "x-ms-return-client-request-id": "true",
         "x-ms-version": "2020-06-12"
       },
@@ -2029,65 +1317,41 @@
         "Accept-Ranges": "bytes",
         "Content-Length": "1024",
         "Content-Type": "application/octet-stream",
-<<<<<<< HEAD
-        "Date": "Wed, 03 Feb 2021 02:12:15 GMT",
-        "ETag": "\u00220x8D8C7E9208736C5\u0022",
-        "Last-Modified": "Wed, 03 Feb 2021 02:12:15 GMT",
-=======
-        "Date": "Wed, 17 Feb 2021 22:28:19 GMT",
-        "ETag": "\u00220x8D8D393543310B2\u0022",
-        "Last-Modified": "Wed, 17 Feb 2021 22:28:19 GMT",
->>>>>>> 1814567d
+        "Date": "Fri, 19 Feb 2021 19:10:21 GMT",
+        "ETag": "\u00220x8D8D50A011EF01F\u0022",
+        "Last-Modified": "Fri, 19 Feb 2021 19:10:21 GMT",
         "Server": [
           "Windows-Azure-Blob/1.0",
           "Microsoft-HTTPAPI/2.0"
         ],
         "x-ms-blob-type": "BlockBlob",
-        "x-ms-client-request-id": "0533b481-c613-e529-2824-cf8b45847e8e",
-<<<<<<< HEAD
-        "x-ms-creation-time": "Wed, 03 Feb 2021 02:12:15 GMT",
-=======
-        "x-ms-creation-time": "Wed, 17 Feb 2021 22:28:19 GMT",
->>>>>>> 1814567d
+        "x-ms-client-request-id": "8c2b71a1-14ba-e7f4-7618-7842675e0943",
+        "x-ms-creation-time": "Fri, 19 Feb 2021 19:10:21 GMT",
         "x-ms-group": "$superuser",
         "x-ms-lease-duration": "infinite",
         "x-ms-lease-state": "leased",
         "x-ms-lease-status": "locked",
         "x-ms-owner": "$superuser",
         "x-ms-permissions": "rw-r-----",
-<<<<<<< HEAD
-        "x-ms-request-id": "7bc34df3-901e-0055-5dd1-f96fd4000000",
-=======
-        "x-ms-request-id": "35cd2bf0-701e-0062-7a7c-05bd78000000",
->>>>>>> 1814567d
+        "x-ms-request-id": "2e65f8fa-201e-00a4-3bf2-0676f9000000",
         "x-ms-server-encrypted": "true",
         "x-ms-version": "2020-06-12"
       },
-      "ResponseBody": "pda76F4jP0rphlMH55MbhCOeLPXTh0\u002Bzz69raIJXep2N3G8hLzdF1X7Ze/Z9UOepjVqrI/CIAB2GBxmuuNfHkQy2egoj\u002BVTrWVd2\u002BQxYNX7HwdoorFasBdxSmycdlh2nEunqx9bchpMFv8qZEQYRLdKb5vb8nuW2CXQu0V4szcI6z\u002Bcibm6o6ztHIuyLEvTVQG1Vgq8mq3MENL5hrbU02fIIX0Ef779j8/u6tHz5K/aAWJDx1ksSEyN0HTqvRj2GE0j6grOytlGt8Y\u002B0bPf3CwnI4VQlQwKm9kwdq9GFtKy9NKEz/qhDzaI\u002BQ\u002BS7XaYsfREx52XoYdBGU4xmlQt/KD3i9zhWwwxghBOy5v8e65il8C7AVMxH1NLQ7asb3DiWvxun2WZu1rkF0GJRNnvQKGj0wKTdv9RxmiJlhdZhRajbGyfkdhIyNxp0uoRp9p5XAMVDJxyUuf9GNT5DCFHjpIq6dhpU7LFWwomKaARQB6SEDoQQHR6LRmInnUHT7i7IkRb5rn\u002BDAxQU7WWSClD79i2Zv/rM0oZsLi\u002B4LE5vgtNbwdfuVlklAQtw/C\u002B5\u002BTwRLKYTOi4z\u002B76PjX9PytbFpGuRN0h4DKDUc77vXNVWszXzpgCoXEekJ8YYXsnZ1TY0q1jEJ8LzmR8GPsZwRJ/pONlKXCPVHUcj7A\u002BCX67W\u002B56HurF8kotz/w3hoh2BM\u002BMnLyXvj3kSX44QoDuycTlwL0Mo6YnubKZO11wV9HsqorgsWzCI52wkdFsia/FPwI3UcHLaWEpZOMJ/obcc/WoT5v6ChhYI6EjXA3QtywC0/hfPQYMIT0lt0iJtCUW0CHfxD4XzzDl3zIgqAlXVLG3CyqKgTbzmCpe0FbTzmt4CI/v9PLt7wTHdV3T73U30mKa0qz\u002BjE7q7CgTuPreEgzGpKN9a2O\u002ByRghww/VH6y1JwHwOP\u002B6fXw9AQjK2jYN5WNRCUbRtmsC2AmU3MlDEcx7XpH07dkRDCsnQGZW8\u002B7mE9mohBJp43Ca8VzyJaCy\u002Be84T3\u002BkFPuKP/0brnYAq\u002Bgersjvmo26EXshXfh4IuaKcEZ7GqBzQfriIkgVTjT6lkl003bXx2Nhfj4AgrsDDh0ajT4zhY1Hr2zODXRBpMNGJsezB09vtqzjGZxmbr9D3xAq\u002Brz2xwy4MSQGBbXvH9l6vl/zUArRqtqNUG/w4Tyxii5gGqoGT2O29tYnaaz29/3G67BjUI8JWVPmaXagy1PnVH\u002BLiwUvdG74OF0wrkEtllhyLfWMUjmjVsFaH\u002BXpFiuGPBUxb2z0l3dBZxgx1K8StNMaMp1eWwJB6DBD0VSJEyIxrm4v/CrveZZ\u002BTu8dbX4SR2sSzueOJ\u002BUS74c4tMYiuFA=="
-    },
-    {
-      "RequestUri": "https://seannse.blob.core.windows.net/test-filesystem-0ec310ab-9812-13a8-6f43-4225b3f7eccd?restype=container",
+      "ResponseBody": "U78mZ8WYa0Nn6VcoaE4h3NOHnpuD/RuZ\u002Bc8URfBMGMg9eMRBfTCIO6UxUlxVCSahfLAaVYJFzlakjW31gyZSGtCO6/CK4F6i/mP1Uaq\u002BQ\u002B\u002Boc8hAMsNG96ptnfDCkrd/3jiLxh42F5xRd1YfT3ys5Ul\u002BTRBdEecNSPNFHENt32yrdnNxMnzRclss7rptJqcuwbenREWmIsxRfn4q8PpZ5Jfqc9kJOrLMrNu0MCMsnyFLF1uLxZsnBVSmILT\u002Bp4Fh0goig7POJYYF25hp8vGpJN5c3tmfzh78wm6EYhr9zQVaU10ZCRxufPHUheoCvRJj/PzVocinwgTrJsBFScJsBw2TD56TkBrB7mLnykg0\u002BgVbIWYeJys9spBZLeNcKTMvaH3cb61z0GvhE7NmwPi7tiu66ShbTd/hVV0OOWI2ZcUut2HKV4pY51H7PBN41/KYnXe4oT8K0xud\u002BxlQZZYIq67uNwiW8F6gYgHWYBHLaX5rdZzrfsSFJORGLVxxB4G78pFliaDpAawYFz4\u002BNHMK0pGb5PD5HCzqaRIkUMMCL1p/G25/Zt/egXPv02eFR\u002B9wO1rL1SKRwdVkeyCNxbHoFufjvhgEimuxvWN8CknFZCIjsxRoNlk47lqYGuq\u002BULzCBr2AoYjXa7HuGRi/FbaMnxb\u002BahGcgN\u002BNq9C\u002BbG\u002BB82ymuQOMRcOZS0djeR1BeNijDHvTwOaqJobe8vW4GP9BbSasGFuyAFpTZR7JOAbBTDP3G1/0rTKF\u002B5N9rVLN4TNIIgz3lF998AwggFrI4e6AHKbCwPygTL/zJx3INVIIhYTqgRb5yrfTeitT0y3YvRql/JGrCyA2qNVMA2xCtbq6GPrW3V/XhlHu7kbRTHiSG2oCIjjAXHljs9lBrMZLkcRwmLsyAd\u002B7zXVAvR3aZVtcuugCP5KB\u002BruBcymGltqKo1yBYLS9XxmKR1XDgJ9ciU5\u002B5PHeSFIy757/sY62NDabtRnAWAWmn1vOePc8vnkcJOnbB7HorFsKT3AVva6L1BIeJ8qFmzFI10WWD89a9TAk44yk2i2Fsgi\u002BtgiUkOGtQ6TlHpaulom4kjBsUpyLsFpA8dkh5vnlmXTCx\u002BUotEZj6MwrdNaZdUwC7Ej8GGBsMwWuVJ8Hi1yq/4Ui7M\u002Bkj97pCGnQXzuDpnuNHvqx6IAUVZTfel\u002BnW11vgHVRd4h9XlxpExD2m9PJKq0jem1h\u002BRcEDZY7xBV\u002BQqwMYN7GMi7yD7\u002BeR9VwHbrAFU\u002Bxg\u002BHvDodeTGrxQppG6tFj6jv0A/h/MGutw7JBlO/ceq7FzL7LHFJXaOXEAM0lV1wEDDN\u002ByxJXMlJ1QkvVHLh6FcfsgR4Sl83pnZoTui\u002Bdh2tVPYe8Xg=="
+    },
+    {
+      "RequestUri": "https://seannse.blob.core.windows.net/test-filesystem-41dea2bf-3246-2167-806b-d572adf7b761?restype=container",
       "RequestMethod": "DELETE",
       "RequestHeaders": {
         "Accept": "application/xml",
         "Authorization": "Sanitized",
-<<<<<<< HEAD
-        "traceparent": "00-ba829cd03209084299b6e44adfbeb218-90a27a32b5eb2c45-00",
-        "User-Agent": [
-          "azsdk-net-Storage.Files.DataLake/12.7.0-alpha.20210202.1",
-          "(.NET Framework 4.8.4250.0; Microsoft Windows 10.0.19042 )"
-        ],
-        "x-ms-client-request-id": "f2cd4de3-3e9c-b58f-f64a-3c1b28cdf4e8",
-        "x-ms-date": "Wed, 03 Feb 2021 02:12:15 GMT",
-=======
-        "traceparent": "00-e6062606e4de404f988415bfc20ae8e6-51bc4146df680b44-00",
-        "User-Agent": [
-          "azsdk-net-Storage.Files.DataLake/12.7.0-alpha.20210217.1",
-          "(.NET 5.0.3; Microsoft Windows 10.0.19042)"
-        ],
-        "x-ms-client-request-id": "f2cd4de3-3e9c-b58f-f64a-3c1b28cdf4e8",
-        "x-ms-date": "Wed, 17 Feb 2021 22:28:20 GMT",
->>>>>>> 1814567d
+        "traceparent": "00-6293af559252e941a0f0b0d17bc6a459-193e76d0032d3543-00",
+        "User-Agent": [
+          "azsdk-net-Storage.Files.DataLake/12.7.0-alpha.20210219.1",
+          "(.NET 5.0.3; Microsoft Windows 10.0.19041)"
+        ],
+        "x-ms-client-request-id": "56206db8-1b27-ee3f-2289-d307fb71ef9d",
+        "x-ms-date": "Fri, 19 Feb 2021 19:10:22 GMT",
         "x-ms-return-client-request-id": "true",
         "x-ms-version": "2020-06-12"
       },
@@ -2095,33 +1359,21 @@
       "StatusCode": 202,
       "ResponseHeaders": {
         "Content-Length": "0",
-<<<<<<< HEAD
-        "Date": "Wed, 03 Feb 2021 02:12:15 GMT",
-=======
-        "Date": "Wed, 17 Feb 2021 22:28:19 GMT",
->>>>>>> 1814567d
-        "Server": [
-          "Windows-Azure-Blob/1.0",
-          "Microsoft-HTTPAPI/2.0"
-        ],
-        "x-ms-client-request-id": "f2cd4de3-3e9c-b58f-f64a-3c1b28cdf4e8",
-<<<<<<< HEAD
-        "x-ms-request-id": "7bc34e47-901e-0055-26d1-f96fd4000000",
-=======
-        "x-ms-request-id": "35cd2c55-701e-0062-5b7c-05bd78000000",
->>>>>>> 1814567d
+        "Date": "Fri, 19 Feb 2021 19:10:21 GMT",
+        "Server": [
+          "Windows-Azure-Blob/1.0",
+          "Microsoft-HTTPAPI/2.0"
+        ],
+        "x-ms-client-request-id": "56206db8-1b27-ee3f-2289-d307fb71ef9d",
+        "x-ms-request-id": "2e65f9de-201e-00a4-1bf2-0676f9000000",
         "x-ms-version": "2020-06-12"
       },
       "ResponseBody": []
     }
   ],
   "Variables": {
-<<<<<<< HEAD
-    "DateTimeOffsetNow": "2021-02-02T20:12:07.9183424-06:00",
-=======
-    "DateTimeOffsetNow": "2021-02-17T16:28:14.0012245-06:00",
->>>>>>> 1814567d
-    "RandomSeed": "1936144382",
+    "DateTimeOffsetNow": "2021-02-19T13:10:19.6082552-06:00",
+    "RandomSeed": "1582865946",
     "Storage_TestConfigHierarchicalNamespace": "NamespaceTenant\nseannse\nU2FuaXRpemVk\nhttps://seannse.blob.core.windows.net\nhttps://seannse.file.core.windows.net\nhttps://seannse.queue.core.windows.net\nhttps://seannse.table.core.windows.net\n\n\n\n\nhttps://seannse-secondary.blob.core.windows.net\nhttps://seannse-secondary.file.core.windows.net\nhttps://seannse-secondary.queue.core.windows.net\nhttps://seannse-secondary.table.core.windows.net\n68390a19-a643-458b-b726-408abf67b4fc\nSanitized\n72f988bf-86f1-41af-91ab-2d7cd011db47\nhttps://login.microsoftonline.com/\nCloud\nBlobEndpoint=https://seannse.blob.core.windows.net/;QueueEndpoint=https://seannse.queue.core.windows.net/;FileEndpoint=https://seannse.file.core.windows.net/;BlobSecondaryEndpoint=https://seannse-secondary.blob.core.windows.net/;QueueSecondaryEndpoint=https://seannse-secondary.queue.core.windows.net/;FileSecondaryEndpoint=https://seannse-secondary.file.core.windows.net/;AccountName=seannse;AccountKey=Sanitized\n"
   }
 }