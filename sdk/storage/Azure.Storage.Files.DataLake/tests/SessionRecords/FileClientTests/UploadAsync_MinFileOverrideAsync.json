--- conflicted
+++ resolved
@@ -1,30 +1,19 @@
 {
   "Entries": [
     {
-      "RequestUri": "https://seannse.blob.core.windows.net/test-filesystem-5cdbcbeb-3d2b-9131-8d7d-5099d3eba272?restype=container",
+      "RequestUri": "https://seannse.blob.core.windows.net/test-filesystem-ab30f950-de2d-402c-f406-3d5d720f5288?restype=container",
       "RequestMethod": "PUT",
       "RequestHeaders": {
         "Accept": "application/xml",
         "Authorization": "Sanitized",
-<<<<<<< HEAD
-        "traceparent": "00-a613448f4f60274890beeb1a2de6bf1a-e30c92ea30b10d4c-00",
-        "User-Agent": [
-          "azsdk-net-Storage.Files.DataLake/12.7.0-alpha.20210202.1",
-          "(.NET Framework 4.8.4250.0; Microsoft Windows 10.0.19042 )"
+        "traceparent": "00-ec341dee96f854498c8b5575029bc051-39c36361e6adac4f-00",
+        "User-Agent": [
+          "azsdk-net-Storage.Files.DataLake/12.7.0-alpha.20210219.1",
+          "(.NET 5.0.3; Microsoft Windows 10.0.19041)"
         ],
         "x-ms-blob-public-access": "container",
-        "x-ms-client-request-id": "0fa3df1f-1ee8-3d73-2341-21b0ae507af6",
-        "x-ms-date": "Wed, 03 Feb 2021 02:09:42 GMT",
-=======
-        "traceparent": "00-82c75757fde18f49a1defb8a1f1b39cb-e9d37f2bad890b4c-00",
-        "User-Agent": [
-          "azsdk-net-Storage.Files.DataLake/12.7.0-alpha.20210217.1",
-          "(.NET 5.0.3; Microsoft Windows 10.0.19042)"
-        ],
-        "x-ms-blob-public-access": "container",
-        "x-ms-client-request-id": "0fa3df1f-1ee8-3d73-2341-21b0ae507af6",
-        "x-ms-date": "Wed, 17 Feb 2021 22:36:56 GMT",
->>>>>>> 1814567d
+        "x-ms-client-request-id": "7ee1dc95-a88f-356a-af10-210b25d5546f",
+        "x-ms-date": "Fri, 19 Feb 2021 19:14:15 GMT",
         "x-ms-return-client-request-id": "true",
         "x-ms-version": "2020-06-12"
       },
@@ -32,52 +21,32 @@
       "StatusCode": 201,
       "ResponseHeaders": {
         "Content-Length": "0",
-<<<<<<< HEAD
-        "Date": "Wed, 03 Feb 2021 02:09:42 GMT",
-        "ETag": "\u00220x8D8C7E8C574178F\u0022",
-        "Last-Modified": "Wed, 03 Feb 2021 02:09:43 GMT",
-=======
-        "Date": "Wed, 17 Feb 2021 22:36:56 GMT",
-        "ETag": "\u00220x8D8D39488485DFD\u0022",
-        "Last-Modified": "Wed, 17 Feb 2021 22:36:56 GMT",
->>>>>>> 1814567d
+        "Date": "Fri, 19 Feb 2021 19:14:14 GMT",
+        "ETag": "\u00220x8D8D50A8C030391\u0022",
+        "Last-Modified": "Fri, 19 Feb 2021 19:14:14 GMT",
         "Server": [
           "Windows-Azure-Blob/1.0",
           "Microsoft-HTTPAPI/2.0"
         ],
-        "x-ms-client-request-id": "0fa3df1f-1ee8-3d73-2341-21b0ae507af6",
-<<<<<<< HEAD
-        "x-ms-request-id": "3fd50c4c-501e-0065-29d1-f9d11b000000",
-=======
-        "x-ms-request-id": "76899af1-b01e-0089-617d-05c58a000000",
->>>>>>> 1814567d
-        "x-ms-version": "2020-06-12"
-      },
-      "ResponseBody": []
-    },
-    {
-      "RequestUri": "https://seannse.dfs.core.windows.net/test-filesystem-5cdbcbeb-3d2b-9131-8d7d-5099d3eba272/test-file-eb0005a9-97d1-c154-feb0-7f54911371a5?resource=file",
+        "x-ms-client-request-id": "7ee1dc95-a88f-356a-af10-210b25d5546f",
+        "x-ms-request-id": "2e6eb40c-201e-00a4-1bf3-0676f9000000",
+        "x-ms-version": "2020-06-12"
+      },
+      "ResponseBody": []
+    },
+    {
+      "RequestUri": "https://seannse.dfs.core.windows.net/test-filesystem-ab30f950-de2d-402c-f406-3d5d720f5288/test-file-cf11b8bd-d8c1-9a64-a757-3c1b2ab73868?resource=file",
       "RequestMethod": "PUT",
       "RequestHeaders": {
         "Accept": "application/json",
         "Authorization": "Sanitized",
-<<<<<<< HEAD
-        "traceparent": "00-15065daf22cc6742a2f6bce576583935-b46c7196ba87b84f-00",
-        "User-Agent": [
-          "azsdk-net-Storage.Files.DataLake/12.7.0-alpha.20210202.1",
-          "(.NET Framework 4.8.4250.0; Microsoft Windows 10.0.19042 )"
-        ],
-        "x-ms-client-request-id": "1a74b55d-f4e7-8871-8be1-10389e1fab0f",
-        "x-ms-date": "Wed, 03 Feb 2021 02:09:42 GMT",
-=======
-        "traceparent": "00-687beb5ce848794598d7444c8a280c42-d4187a55d9c9b442-00",
-        "User-Agent": [
-          "azsdk-net-Storage.Files.DataLake/12.7.0-alpha.20210217.1",
-          "(.NET 5.0.3; Microsoft Windows 10.0.19042)"
-        ],
-        "x-ms-client-request-id": "1a74b55d-f4e7-8871-8be1-10389e1fab0f",
-        "x-ms-date": "Wed, 17 Feb 2021 22:36:56 GMT",
->>>>>>> 1814567d
+        "traceparent": "00-1bd7ce628e9b884dbcc4a1b347149677-cb6ef584c507734a-00",
+        "User-Agent": [
+          "azsdk-net-Storage.Files.DataLake/12.7.0-alpha.20210219.1",
+          "(.NET 5.0.3; Microsoft Windows 10.0.19041)"
+        ],
+        "x-ms-client-request-id": "50b743be-b87a-bde8-7747-d7386c4f0af7",
+        "x-ms-date": "Fri, 19 Feb 2021 19:14:15 GMT",
         "x-ms-return-client-request-id": "true",
         "x-ms-version": "2020-06-12"
       },
@@ -85,49 +54,31 @@
       "StatusCode": 201,
       "ResponseHeaders": {
         "Content-Length": "0",
-<<<<<<< HEAD
-        "Date": "Wed, 03 Feb 2021 02:09:42 GMT",
-        "ETag": "\u00220x8D8C7E8C5A9F240\u0022",
-        "Last-Modified": "Wed, 03 Feb 2021 02:09:43 GMT",
-=======
-        "Date": "Wed, 17 Feb 2021 22:36:56 GMT",
-        "ETag": "\u00220x8D8D394887FA3D4\u0022",
-        "Last-Modified": "Wed, 17 Feb 2021 22:36:57 GMT",
->>>>>>> 1814567d
-        "Server": [
-          "Windows-Azure-HDFS/1.0",
-          "Microsoft-HTTPAPI/2.0"
-        ],
-        "x-ms-client-request-id": "1a74b55d-f4e7-8871-8be1-10389e1fab0f",
-<<<<<<< HEAD
-        "x-ms-request-id": "26e16290-b01f-0030-7ed1-f9c190000000",
-=======
-        "x-ms-request-id": "aa62bf2f-b01f-0030-787d-05c190000000",
->>>>>>> 1814567d
-        "x-ms-version": "2020-06-12"
-      },
-      "ResponseBody": []
-    },
-    {
-      "RequestUri": "https://seannse.dfs.core.windows.net/test-filesystem-5cdbcbeb-3d2b-9131-8d7d-5099d3eba272/test-file-eb0005a9-97d1-c154-feb0-7f54911371a5?resource=file",
+        "Date": "Fri, 19 Feb 2021 19:14:14 GMT",
+        "ETag": "\u00220x8D8D50A8C128DCD\u0022",
+        "Last-Modified": "Fri, 19 Feb 2021 19:14:14 GMT",
+        "Server": [
+          "Windows-Azure-HDFS/1.0",
+          "Microsoft-HTTPAPI/2.0"
+        ],
+        "x-ms-client-request-id": "50b743be-b87a-bde8-7747-d7386c4f0af7",
+        "x-ms-request-id": "6f4bec49-e01f-004f-6af3-060e0b000000",
+        "x-ms-version": "2020-06-12"
+      },
+      "ResponseBody": []
+    },
+    {
+      "RequestUri": "https://seannse.dfs.core.windows.net/test-filesystem-ab30f950-de2d-402c-f406-3d5d720f5288/test-file-cf11b8bd-d8c1-9a64-a757-3c1b2ab73868?resource=file",
       "RequestMethod": "PUT",
       "RequestHeaders": {
         "Accept": "application/json",
         "Authorization": "Sanitized",
         "User-Agent": [
-<<<<<<< HEAD
-          "azsdk-net-Storage.Files.DataLake/12.7.0-alpha.20210202.1",
-          "(.NET Framework 4.8.4250.0; Microsoft Windows 10.0.19042 )"
-        ],
-        "x-ms-client-request-id": "591b5e6c-9d18-3dd3-b36d-322a194823db",
-        "x-ms-date": "Wed, 03 Feb 2021 02:09:42 GMT",
-=======
-          "azsdk-net-Storage.Files.DataLake/12.7.0-alpha.20210217.1",
-          "(.NET 5.0.3; Microsoft Windows 10.0.19042)"
-        ],
-        "x-ms-client-request-id": "591b5e6c-9d18-3dd3-b36d-322a194823db",
-        "x-ms-date": "Wed, 17 Feb 2021 22:36:57 GMT",
->>>>>>> 1814567d
+          "azsdk-net-Storage.Files.DataLake/12.7.0-alpha.20210219.1",
+          "(.NET 5.0.3; Microsoft Windows 10.0.19041)"
+        ],
+        "x-ms-client-request-id": "b60c20b4-ed09-6f8c-ee88-9cc3694530f5",
+        "x-ms-date": "Fri, 19 Feb 2021 19:14:15 GMT",
         "x-ms-return-client-request-id": "true",
         "x-ms-version": "2020-06-12"
       },
@@ -135,109 +86,72 @@
       "StatusCode": 201,
       "ResponseHeaders": {
         "Content-Length": "0",
-<<<<<<< HEAD
-        "Date": "Wed, 03 Feb 2021 02:09:42 GMT",
-        "ETag": "\u00220x8D8C7E8C5BA441E\u0022",
-        "Last-Modified": "Wed, 03 Feb 2021 02:09:43 GMT",
-=======
-        "Date": "Wed, 17 Feb 2021 22:36:56 GMT",
-        "ETag": "\u00220x8D8D394889276AF\u0022",
-        "Last-Modified": "Wed, 17 Feb 2021 22:36:57 GMT",
->>>>>>> 1814567d
-        "Server": [
-          "Windows-Azure-HDFS/1.0",
-          "Microsoft-HTTPAPI/2.0"
-        ],
-        "x-ms-client-request-id": "591b5e6c-9d18-3dd3-b36d-322a194823db",
-<<<<<<< HEAD
-        "x-ms-request-id": "26e162a7-b01f-0030-15d1-f9c190000000",
-=======
-        "x-ms-request-id": "aa62bf3e-b01f-0030-077d-05c190000000",
->>>>>>> 1814567d
-        "x-ms-version": "2020-06-12"
-      },
-      "ResponseBody": []
-    },
-    {
-      "RequestUri": "https://seannse.dfs.core.windows.net/test-filesystem-5cdbcbeb-3d2b-9131-8d7d-5099d3eba272/test-file-eb0005a9-97d1-c154-feb0-7f54911371a5?action=append\u0026position=0",
+        "Date": "Fri, 19 Feb 2021 19:14:14 GMT",
+        "ETag": "\u00220x8D8D50A8C1E7859\u0022",
+        "Last-Modified": "Fri, 19 Feb 2021 19:14:15 GMT",
+        "Server": [
+          "Windows-Azure-HDFS/1.0",
+          "Microsoft-HTTPAPI/2.0"
+        ],
+        "x-ms-client-request-id": "b60c20b4-ed09-6f8c-ee88-9cc3694530f5",
+        "x-ms-request-id": "6f4bec55-e01f-004f-76f3-060e0b000000",
+        "x-ms-version": "2020-06-12"
+      },
+      "ResponseBody": []
+    },
+    {
+      "RequestUri": "https://seannse.dfs.core.windows.net/test-filesystem-ab30f950-de2d-402c-f406-3d5d720f5288/test-file-cf11b8bd-d8c1-9a64-a757-3c1b2ab73868?action=append\u0026position=0",
       "RequestMethod": "PATCH",
       "RequestHeaders": {
         "Accept": "application/json",
         "Authorization": "Sanitized",
-        "Content-Length": "1852",
+        "Content-Length": "1923",
         "Content-Type": "application/json",
         "User-Agent": [
-<<<<<<< HEAD
-          "azsdk-net-Storage.Files.DataLake/12.7.0-alpha.20210202.1",
-          "(.NET Framework 4.8.4250.0; Microsoft Windows 10.0.19042 )"
-        ],
-        "x-ms-client-request-id": "f085588b-5b81-9e6f-cf28-7d1063b9cc77",
-        "x-ms-date": "Wed, 03 Feb 2021 02:09:42 GMT",
-=======
-          "azsdk-net-Storage.Files.DataLake/12.7.0-alpha.20210217.1",
-          "(.NET 5.0.3; Microsoft Windows 10.0.19042)"
-        ],
-        "x-ms-client-request-id": "f085588b-5b81-9e6f-cf28-7d1063b9cc77",
-        "x-ms-date": "Wed, 17 Feb 2021 22:36:57 GMT",
->>>>>>> 1814567d
+          "azsdk-net-Storage.Files.DataLake/12.7.0-alpha.20210219.1",
+          "(.NET 5.0.3; Microsoft Windows 10.0.19041)"
+        ],
+        "x-ms-client-request-id": "b9b4a3d4-07d9-f355-70ad-3656c5361a62",
+        "x-ms-date": "Fri, 19 Feb 2021 19:14:15 GMT",
         "x-ms-return-client-request-id": "true",
         "x-ms-version": "2020-06-12"
       },
       "RequestBody": [
-        "\uFFFD|\u0012\uFFFD\u0586\uFFFD\u0016{\uFFFD\uFFFD\u0060\uFFFDf\uFFFD\uFFFD2\uFFFD\uFFFD\u071FW\uFFFD\uFFFD\uFFFD\uFFFDgf\uFFFDRd\t\uFFFD\uFFFD\u001D\uFFFD\n",
-        "\u0775\uFFFD\u0007]\uFFFD\uFFFD2\u0011\uFFFD%(/\u0005\uFFFD(\uFFFDpx\uFFFDi\u0004\uFFFD\u001EG\uFFFD(\uFFFD\uFFFD\uFFFD\uFFFDH.\uFFFDU\u003E \uFFFDA\uFFFD\uFFFDv\uFFFD\tB\u003ERL\uFFFD\uFFFD\uFFFDw\uFFFD\u0320\uFFFD\u0437\uFFFD\uFFFDvPyv1\uFFFD\uFFFDX\uFFFDk\b\uFFFD.\uFFFD\uFFFD\uFFFDz\uFFFD\uFFFD\bB\uFFFD\uFFFD\u05E4?\uFFFDa6|nh\u0015yB\uFFFD\uFFFD\u0013\uFFFDeD\uFFFD\uFFFDN\uFFFD\uFFFDH\uFFFD\uFFFD^\uFFFD\u06F6\uFFFD\uFFFDq\uFFFD\uFFFD\uFFFD9\uFFFD!4\uFFFD\uFFFD\uFFFD~g\uFFFDf\u0004w\uFFFDH@\uFFFD\uFFFD\uFFFD\uFFFD\uFFFD\u007F\uFFFD\u001Dy\uFFFD^\uFFFD\u0011[@\uFFFD\u002B\uFFFD\uFFFDgQ9\u0018\uFFFDfz\uFFFD\uFFFD\uFFFDd\uFFFD\u003EY\uFFFD\u002B\uFFFD{\u0018\uFFFD\u0016\uFFFD\u0012\uFFFD\uFFFD\uFFFDU\uFFFD\u0026\u001FL\u0018o\uFFFD\u003E\u014FcW\u0005\uFFFD\u0026\uFFFD(k\uFFFDN0\uFFFD\u0015\u8BD3@P\uFFFD\u0026\uFFFD\u0410$\u001A\uFFFD\uFFFD\u0017\uFFFD\uFFFD\u007F\uFFFD\u075B\uFFFD#\u0012\uFFFD\uFFFD\uFFFD\uFFFD\u001A\r",
-        "\uFFFD$\uFFFD\u00106\uFFFD\uFFFD.\uFFFDq\uFFFD\uFFFD\uFFFD\uFFFD\uFFFDT\uFFFD\u0010\uFFFD\uFFFD\u038E\uFFFDyP\uFFFD\uFFFD}_\uFFFD;x\uFFFD\b\uFFFD7\uFFFD\uFFFD{V\uFFFD\uFFFD0=\uFFFD\u0006\\1\n",
-        "\uFFFDD\u0648\u0026\uFFFD\uFFFD\b\uFFFD\uFFFD\u0010\u0002\uFFFD)\uFFFDc\uFFFD\u03FE\u1053\u001D\uFFFD:G\uFFFD]\uFFFD\uFFFDJ/Os\u00CCb\uFFFDOh/)\uFFFDjS\uFFFD\u034F\uFFFD\u001A6\uFFFDO\uFFFD\b\u0027CM\uFFFD\uFFFD8j\uFFFD\uFFFD\uFFFD=f\u0014\u0001\uFFFD2oxRii\u002B\uFFFDY\n",
-        "\uFFFD\uFFFD\uFFFD\u0013\uFFFD\u0000\uFFFDd\u001F\uFFFD\uFFFDn/\uFFFDm\u0017\uFFFD\uFFFD\uFFFDfz\u0604\u0004.\uFFFD6\uFFFD\uFFFD\u0018f\uFFFD\uFFFDj\uFFFD\uFFFD\uFFFDN\uFFFDR\uFFFD\uFFFD\uFFFD\uFFFDu\u0001I\uFFFD\uFFFDQ\uFFFDG\uFFFD\uFFFDS\uFFFD;\u000Fd)\uFFFD\u001C\uFFFD\u0007:8\uFFFD\uFFFD\u001Dq\uFFFD:\uFFFD\\\uFFFD\uFFFD\uFFFD\uFFFD\uFFFD,\uFFFD\uFFFD\uFFFDkv\u001F\uFFFD2\u0017\uFFFD\uFFFDy\uA21E\uFFFD\b\u06B9\u003Ci\uFFFDp\uFFFD\uFFFDgYM\uFFFD\uFFFD\uFFFD7\uFFFD\fy;\uFFFD\u001B]d\uFFFD\u0060\uFFFD\u0015Pd\uFFFD-\uFFFD\u001B\uFFFDQ\uFFFD\t7\u0018\uFFFD\u000E\u018DK\uFFFD\uFFFD\u0015\uFFFD\uFFFD\uFFFD\u0014\uFFFDI\uFFFD\uFFFD\u0005\uFFFD\u0010\u066D\u0017\uFFFD\uFFFD\uFFFD\uFFFD.t\uFFFD\uFFFDa\uFFFD\uFFFDU\uFFFD\u0019\u001E\uFFFD\uFFFD\u001C\uFFFDx-\u0018\uFFFD\uFFFD:r\uFFFD3\u0027\u003E\uFFFD\uFFFD\uFFFD\uFFFD\uFFFD\uFFFD\uFFFDC\uFFFD\u003EZ\uFFFD\uFFFD;\uFFFDH\u0010\uFFFDw\u003E\uFFFDy{a\uFFFD\uFFFD\u0006\uFFFD\uFFFD\uFFFD_\uFFFD#\uFFFD\uFFFD\uFFFD\u03C8U\uFFFDWR^\u001Epf\uFFFD\n",
-        "\uFFFDa\uFFFD{\uFFFD\u0000j}U\uFFFD\uFFFD\uFFFD\uFFFD\u000E\uFFFD\uFFFD\u000F\uFFFD\uFFFD=\uFFFD@cb\uFFFD\uFFFD\u003E\u001B]\uFFFD;\u0019\uFFFD\uFFFDZ\uFFFD\uFFFD\uFFFD\u0022\u002B\f-1\uFFFD^\uFFFD\uFFFDD\uFFFD\u0022\u0060\uFFFD\u0013\uFFFD-!m\u0018\uFFFD\u001A,b\uFFFD\uFFFD\uFFFD\uFFFD\uFFFD\u0005\uFFFD\uFFFD\u0017\u0011ly0\uFFFD\u000E\uFFFD\u0003\u00109\uFFFDC;\uFFFDd\u0006.x8x\uFFFD\u001D\b\uFFFD\uFFFD5\uFFFD\uFFFD\u0427\uFFFD6\u000BNj\uFFFD\uFFFD\uFFFD\u0012\uFFFD\u0015\uFFFD\uFFFD2\u001E\uFFFD\u001DO\u05BF\uFFFDz(L\uFFFDdy\uFFFD\u0060\uFFFD\uFFFD?\uFFFDi\r",
-        "/A\uFFFDl\uFFFD\uFFFD\u0026\u0535M\u0027\u030Byg\uFFFD\uFFFD\u0011\u001B\u0015\r",
-        "\uFFFDY\u0005 \u00156\uFFFD\uFFFD\uFFFD\uFFFDO\uFFFD\u0011\uFFFD\uFFFDVj,\uFFFDTS\uFFFD\uFFFD=\uFFFD\uFFFD\uFFFD#O\uFFFD-vS\uFFFDp\uFFFD\uFFFDK}\uFFFD\uFFFD\u0016#\uFFFD\uFFFD\u0003z\uFFFD??\uFFFDo\uFFFD\uFFFD(\uFFFD\uFFFDs\u001ANdo\uFFFDb\uFFFDu\u0011\u001D\uFFFDa\u001E\uFFFD\u0000\uFFFD=s\uFFFDe\uFFFD\uFFFD\uFFFD\uFFFD\u0010\uFFFDH\u0006\uFFFDFG5,\uFFFDb\\9\uFFFDhZ\uFFFD\uFFFDi\u0397\uFFFD 6n\n",
-        "|\uFFFD\uFFFDb\u0259R\uFFFD_\u0022\u001A\uFFFD\uFFFD\uFFFD\u057E5FL\uFFFD|\uFFFD\u000B\uFFFDg\u001C\u0017.\u00002w\u0012\uFFFD\uFFFD\u0292n\uFFFD\u000F\uFFFD\n",
-        "mGE?,\uFFFD\uFFFD\uFFFD\u0627\uFFFD\uFFFD\u028D\uFFFD6\uFFFD\uFFFD\uFFFD$\uFFFD,\uFFFD\b:Z\u0000BPl7\uFFFD\uFFFD\u000FN\uFFFDP:ry5\u0027\uFFFD\uFFFD(\uFFFD\uFFFD\uFFFD\uFFFD7\uFFFDcF\uFFFD\u001B\uFFFD7\uFFFDO\uFFFD\uFFFD\uFFFD"
+        "\u0638\uFFFD\uFFFD\r",
+        "\uFFFDA\uFFFDgp.\uFFFD\uFFFD\u0005\u0060\uFFFD\uFFFD]\uFFFD\u0000\uFFFD\uFFFD\u016C\n",
+        "\u001E\uFFFD\uFFFD\uFFFD\u003E\u000F\uFFFDU\uFFFD\u0739!\uFFFD\u0000\u0002\u0350\u0012H\uFFFD1\uFFFDBw\uFFFD\uFFFD\uFFFD#\uFFFD\uFFFD\uFFFD\uFFFD\uFFFD\u0002\uFFFDZ\uFFFD\uFFFD)\u0060\uFFFD6\uFFFD(\uFFFD\uFFFD\u0014]\uFFFD2V\uFFFD}\uFFFD\uFFFDZ\uFFFD\uFFFD,s\u001Ec]\uFFFD\u0011\uFFFD=\uFFFD\u0060\uFFFD\u07D1\uFFFD\uFFFD\u0011\uFFFD\uFFFD\u0019\uFFFD\u0010\uFFFD\uFFFD?\u0119\uFFFDJ\uFFFD)E\uFFFDj\u04B5BC\uFFFD\uFFFD\u0016\uFFFDE\uFFFD\uFFFD\u003CS\uFFFD\uFFFD\uFFFD\uFFFDn\uFFFD\uFFFD\u001C\uFFFD\uFFFD$\uFFFDN#\uFFFDKb\u001B\uFFFDu\uFFFD3\uFFFD\uFFFD#\uFFFD\u0002\u0019\uFFFD-\uFFFD\u0002q\uFFFD\uFFFD\uFFFD\u0010K\uFFFD*\uFFFD\uFFFD\uFFFD\uFFFD\u001F?\uFFFD\uFFFD\u0010\uFFFD\u0026\uFFFDJ\uFFFD\u0005\uFFFD\uFFFD\u0013\uFFFDt\uFFFD\uFFFDP\uFFFD\uFFFD!\u0027z\u0027\uFFFD;\u0016E\u023F\t:\uFFFD\uFFFDX\u000E\t\uFFFD\u0006\uFFFD\uFFFD\uFFFD\uFFFD\u003C\uFFFD\uFFFD\uFFFDa\uFFFD\u001Beh\uFFFD\uFFFD\u0017\u0027\uFFFD\u001E\uFFFD\u0010\uFFFD\uFFFD\u001E\uFFFD\uFFFD\u0005e\uFFFD\u001Bz\uFFFD\u007F\uFFFD\u003Ch\uFFFD\uFFFD\uFFFD.\u003E\uFFFD\uFFFD\u0027\uFFFD\uFFFD\uFFFD\u0026\uFFFD\uFFFD0B\uFFFD\u0012\uFFFD\u001A6t\u04B7\uFFFD\uFFFD\uFFFDE\u0026\uFFFD\uFFFD\u07C9\uFFFD\uFFFD|\uFFFD\uFFFD\uFFFD\uFFFD\uFFFDZzX\uFFFD\u07B4\t\uFFFD7\uFFFDm\uFFFD!2\u001F\uFFFD2p\uFFFD\u031D\u0001\u0018\uFFFD\uFFFD\u001AI\uFFFDa\uFFFD\uFFFDlb\uFFFD\uFFFDy\u0004\uFFFD\uFFFDZ\uFFFD\uFFFDxLgcc\uFFFD\uFFFD\u007F\u067D\u001AYa\uFFFD\uFFFDA\uFFFD\uFFFD7\u05AB\uFFFD\u0026\uFFFDV%_.\uFFFD\uFFFD\u001CC\u00133F\uFFFD5\uFFFD\uFFFD\u0010\uFFFD{\uFFFD\uFFFDH\uFFFD\uFFFD\uFFFDC\uFFFDH\uFFFD#\u0017:\uFFFD%\uFFFD\f\u003ED\u007F\uFFFD\u0014\uFFFD\uFFFDF.S\u001B\u000B\uFFFD\uFFFD\u0026\u0022/!wu\u050C\u007F\uFFFD\uFFFD{, \uFFFD\uFFFD\uFFFD\uFFFD\uFFFD\uFFFD\uFFFD\uFFFD3\uFFFD\uFFFD\u000Eq\u003Ci\uFFFD(\uFFFDf\u0016\uFFFD\uFFFD\n",
+        "{\uFFFD38\uFFFD\u0115\uFFFD\uFFFDt\uFFFDJ4\uFFFD\uFFFD~72Z\uFFFD|i\u0003\uFFFD\u0022\uFFFD\uFFFD\u0060\u0014\u0016$\u0006\uFFFD,\uFFFDYr\uFFFD\u0007\uFFFD\uFFFD\u000B\uFFFD\uFFFD\uFFFD5\uFFFD\uFFFD\u0014/\uFFFD\u0005g\uFFFDD/\uFFFD\uFFFD\uFFFD\u049A\uFFFD^\uFFFDDE~\uFFFD%\uFFFD\u003CSQ\u0011q\uFFFDI\uFFFD\uFFFD\u00125L\uFFFD2\uFFFD\u0000\uFFFD-\uFFFD)\uFFFDf5\uFFFD\uFFFD\uFFFD;(\uFFFD\uFFFDb\uFFFD\uFFFDk\uFFFDM\uFFFDU\uFFFDt\uFFFD\uFFFD\uFFFD\uFFFD\uFFFDN\uFFFD\u002B\u0010C\uFFFDP;\uFFFD\uFFFD\uFFFD\u001D\uFFFD\u001A\uFFFD \uFFFD\uFFFD\uFFFDp]z\uFFFD5L2\uFFFD\u0018C\uFFFD\uFFFDw.\uFFFD\uFFFD\u0010\u0018i2\u0011\uFFFD\uFFFDx\uFFFD0/;\uFFFD\uFFFD\uFFFD\u0000\uFFFD\u000E,\uFFFD%\uFFFD\uFFFD\uFFFD\uFFFD\uFFFD\u0022\uFFFD\u001A\u0010\uFFFDVq\u0003\uFFFD\b\uFFFD\u02DE\uFFFDk\u0001\uFFFD\u0004\u001D\uFFFD\uFFFD7}\uFFFD\u0022i\u0002\uFFFD\uFFFDp\u003Cr\uFFFDaf9^\uFFFD\uFFFD\uFFFD\u025F\\\uFFFDq\uFFFDoD\uFFFD#\uFFFD\uFFFD\u0652\uFFFD\uFFFD;C\uFFFD\u003CT\uFFFDA\u0013\uFFFD\u001C#=\uFFFD2\uFFFD\uFFFD{D-^\uFFFD\uFFFDeJ\uFFFD\uFFFD3\uFFFD\uFFFDf\uFFFD\u0015\uFFFD|\uFFFD\u001A\uFFFDL\uFFFD\u0010]I\uFFFDT\uFFFD2\uFFFDR\uFFFD\uFFFDZ\uFFFDeT\u000Fz\u0763C\uFFFD\uFFFD\uFFFD\uFFFDe\uFFFD\r",
+        "\uFFFD\u00044\uFFFD\u0027.\uFFFD\u001C\u0001\uFFFD\uFFFD\u0010\uFFFD\uFFFD\uFFFD\uFFFD\u001D\uFFFD\u000B\u0003\uFFFDZl\uFFFD\u003C/\t\uD2F9\u008B\u0466\uFFFD\uFFFD\u001E\uFFFD\uFFFD,\uFFFDHS}\uFFFD\uFFFD\r",
+        "{\uFFFD\uFFFD\uFFFD\uFFFDY\u007F]4\uFFFD\uFFFDL\uFFFD$\u0491G\uFFFDD?\uFFFD$;\uFFFD%\uFFFD\uFFFD/g\u0007\uFFFD\uFFFDo!\uFFFDQ\uFFFD3\uFFFD2QIn\u0026m\uFFFD\uFFFD\u0007\u0002\uFFFD\u000B\uFFFDe\uFFFD\u001EW\u0060\uFFFD\u0060\u0007yP\uFFFD-\uFFFD\uFFFD\uFFFD\u0596\uFFFD\uFFFD\u0013\uFFFD\u0012\uFFFD\uFFFD\uFFFD\u0014Uy\u0013\uFFFD,\uFFFD\uFFFD?s\uFFFD\u00037\uFFFD\u0004\uFFFD\u0538\u0000RA|\uFFFD\uFFFD\uFFFDq\uFFFD\u000B\uFFFD\uFFFDS\uFFFDw\uFFFDK\uFFFD\uFFFD\uFFFD\uFFFD#E1jc\uFFFD\uFFFD_\uFFFD\uFFFDA\u001FY\uFFFDSs\uFFFD\uFFFD\uFFFD\u001Ef\uFFFD\uFFFD\u0003\uFFFD C\uFFFD\uFFFD\uFFFDx\uFFFD\uFFFD\u0016\uFFFD\r",
+        "\u0010\u00122\uFFFD\u0022\u0011\uFFFDe\uFFFD\uFFFD\uFFFD\uFFFD$.\uFFFD\uFFFD=\uFFFD:x\uFFFD.\uFFFDC\uFFFDF\uFFFD\uFFFD.V?B\u0010Ec\uFFFD\uFFFD\uFFFD\uFFFDT\uFFFD@M\uFFFD\u0026\uFFFDgg\uFFFD\t\uFFFDdm\uFFFD-\uFFFD\u001F\uFFFDH\u00046\u0060\\\uFFFD\uFFFD\uFFFD\uFFFD-Ah\uFFFD\uFFFD^"
       ],
       "StatusCode": 202,
       "ResponseHeaders": {
         "Content-Length": "0",
-<<<<<<< HEAD
-        "Date": "Wed, 03 Feb 2021 02:09:43 GMT",
-=======
-        "Date": "Wed, 17 Feb 2021 22:36:56 GMT",
->>>>>>> 1814567d
-        "Server": [
-          "Windows-Azure-HDFS/1.0",
-          "Microsoft-HTTPAPI/2.0"
-        ],
-        "x-ms-client-request-id": "f085588b-5b81-9e6f-cf28-7d1063b9cc77",
-<<<<<<< HEAD
-        "x-ms-request-id": "26e162b3-b01f-0030-21d1-f9c190000000",
-=======
-        "x-ms-request-id": "aa62bf4b-b01f-0030-147d-05c190000000",
->>>>>>> 1814567d
+        "Date": "Fri, 19 Feb 2021 19:14:14 GMT",
+        "Server": [
+          "Windows-Azure-HDFS/1.0",
+          "Microsoft-HTTPAPI/2.0"
+        ],
+        "x-ms-client-request-id": "b9b4a3d4-07d9-f355-70ad-3656c5361a62",
+        "x-ms-request-id": "6f4bec5c-e01f-004f-7df3-060e0b000000",
         "x-ms-request-server-encrypted": "true",
         "x-ms-version": "2020-06-12"
       },
       "ResponseBody": []
     },
     {
-      "RequestUri": "https://seannse.dfs.core.windows.net/test-filesystem-5cdbcbeb-3d2b-9131-8d7d-5099d3eba272/test-file-eb0005a9-97d1-c154-feb0-7f54911371a5?action=flush\u0026position=1024",
+      "RequestUri": "https://seannse.dfs.core.windows.net/test-filesystem-ab30f950-de2d-402c-f406-3d5d720f5288/test-file-cf11b8bd-d8c1-9a64-a757-3c1b2ab73868?action=flush\u0026position=1024",
       "RequestMethod": "PATCH",
       "RequestHeaders": {
         "Accept": "application/json",
         "Authorization": "Sanitized",
         "User-Agent": [
-<<<<<<< HEAD
-          "azsdk-net-Storage.Files.DataLake/12.7.0-alpha.20210202.1",
-          "(.NET Framework 4.8.4250.0; Microsoft Windows 10.0.19042 )"
-        ],
-        "x-ms-client-request-id": "c19eb76f-32c3-2459-30b1-29991e6eea4b",
-        "x-ms-date": "Wed, 03 Feb 2021 02:09:43 GMT",
-=======
-          "azsdk-net-Storage.Files.DataLake/12.7.0-alpha.20210217.1",
-          "(.NET 5.0.3; Microsoft Windows 10.0.19042)"
-        ],
-        "x-ms-client-request-id": "c19eb76f-32c3-2459-30b1-29991e6eea4b",
-        "x-ms-date": "Wed, 17 Feb 2021 22:36:57 GMT",
->>>>>>> 1814567d
+          "azsdk-net-Storage.Files.DataLake/12.7.0-alpha.20210219.1",
+          "(.NET 5.0.3; Microsoft Windows 10.0.19041)"
+        ],
+        "x-ms-client-request-id": "c6ef5381-7690-9f1c-b90e-c024c3a620d3",
+        "x-ms-date": "Fri, 19 Feb 2021 19:14:15 GMT",
         "x-ms-return-client-request-id": "true",
         "x-ms-version": "2020-06-12"
       },
@@ -245,50 +159,32 @@
       "StatusCode": 200,
       "ResponseHeaders": {
         "Content-Length": "0",
-<<<<<<< HEAD
-        "Date": "Wed, 03 Feb 2021 02:09:43 GMT",
-        "ETag": "\u00220x8D8C7E8C5E0F413\u0022",
-        "Last-Modified": "Wed, 03 Feb 2021 02:09:43 GMT",
-=======
-        "Date": "Wed, 17 Feb 2021 22:36:56 GMT",
-        "ETag": "\u00220x8D8D39488AE1B26\u0022",
-        "Last-Modified": "Wed, 17 Feb 2021 22:36:57 GMT",
->>>>>>> 1814567d
-        "Server": [
-          "Windows-Azure-HDFS/1.0",
-          "Microsoft-HTTPAPI/2.0"
-        ],
-        "x-ms-client-request-id": "c19eb76f-32c3-2459-30b1-29991e6eea4b",
-<<<<<<< HEAD
-        "x-ms-request-id": "26e162ce-b01f-0030-3cd1-f9c190000000",
-=======
-        "x-ms-request-id": "aa62bf57-b01f-0030-207d-05c190000000",
->>>>>>> 1814567d
+        "Date": "Fri, 19 Feb 2021 19:14:14 GMT",
+        "ETag": "\u00220x8D8D50A8C357BFF\u0022",
+        "Last-Modified": "Fri, 19 Feb 2021 19:14:15 GMT",
+        "Server": [
+          "Windows-Azure-HDFS/1.0",
+          "Microsoft-HTTPAPI/2.0"
+        ],
+        "x-ms-client-request-id": "c6ef5381-7690-9f1c-b90e-c024c3a620d3",
+        "x-ms-request-id": "6f4bec68-e01f-004f-09f3-060e0b000000",
         "x-ms-request-server-encrypted": "false",
         "x-ms-version": "2020-06-12"
       },
       "ResponseBody": []
     },
     {
-      "RequestUri": "https://seannse.blob.core.windows.net/test-filesystem-5cdbcbeb-3d2b-9131-8d7d-5099d3eba272/test-file-eb0005a9-97d1-c154-feb0-7f54911371a5",
+      "RequestUri": "https://seannse.blob.core.windows.net/test-filesystem-ab30f950-de2d-402c-f406-3d5d720f5288/test-file-cf11b8bd-d8c1-9a64-a757-3c1b2ab73868",
       "RequestMethod": "GET",
       "RequestHeaders": {
         "Accept": "application/xml",
         "Authorization": "Sanitized",
         "User-Agent": [
-<<<<<<< HEAD
-          "azsdk-net-Storage.Files.DataLake/12.7.0-alpha.20210202.1",
-          "(.NET Framework 4.8.4250.0; Microsoft Windows 10.0.19042 )"
-        ],
-        "x-ms-client-request-id": "aba0c129-0b1a-e3b4-d44a-d49feb82b172",
-        "x-ms-date": "Wed, 03 Feb 2021 02:09:43 GMT",
-=======
-          "azsdk-net-Storage.Files.DataLake/12.7.0-alpha.20210217.1",
-          "(.NET 5.0.3; Microsoft Windows 10.0.19042)"
-        ],
-        "x-ms-client-request-id": "aba0c129-0b1a-e3b4-d44a-d49feb82b172",
-        "x-ms-date": "Wed, 17 Feb 2021 22:36:57 GMT",
->>>>>>> 1814567d
+          "azsdk-net-Storage.Files.DataLake/12.7.0-alpha.20210219.1",
+          "(.NET 5.0.3; Microsoft Windows 10.0.19041)"
+        ],
+        "x-ms-client-request-id": "71d43e8d-5446-8ed2-5464-0e7268a7f77c",
+        "x-ms-date": "Fri, 19 Feb 2021 19:14:15 GMT",
         "x-ms-range": "bytes=0-268435455",
         "x-ms-return-client-request-id": "true",
         "x-ms-version": "2020-06-12"
@@ -300,64 +196,40 @@
         "Content-Length": "1024",
         "Content-Range": "bytes 0-1023/1024",
         "Content-Type": "application/octet-stream",
-<<<<<<< HEAD
-        "Date": "Wed, 03 Feb 2021 02:09:43 GMT",
-        "ETag": "\u00220x8D8C7E8C5E0F413\u0022",
-        "Last-Modified": "Wed, 03 Feb 2021 02:09:43 GMT",
-=======
-        "Date": "Wed, 17 Feb 2021 22:36:56 GMT",
-        "ETag": "\u00220x8D8D39488AE1B26\u0022",
-        "Last-Modified": "Wed, 17 Feb 2021 22:36:57 GMT",
->>>>>>> 1814567d
+        "Date": "Fri, 19 Feb 2021 19:14:14 GMT",
+        "ETag": "\u00220x8D8D50A8C357BFF\u0022",
+        "Last-Modified": "Fri, 19 Feb 2021 19:14:15 GMT",
         "Server": [
           "Windows-Azure-Blob/1.0",
           "Microsoft-HTTPAPI/2.0"
         ],
         "x-ms-blob-type": "BlockBlob",
-        "x-ms-client-request-id": "aba0c129-0b1a-e3b4-d44a-d49feb82b172",
-<<<<<<< HEAD
-        "x-ms-creation-time": "Wed, 03 Feb 2021 02:09:43 GMT",
-=======
-        "x-ms-creation-time": "Wed, 17 Feb 2021 22:36:57 GMT",
->>>>>>> 1814567d
+        "x-ms-client-request-id": "71d43e8d-5446-8ed2-5464-0e7268a7f77c",
+        "x-ms-creation-time": "Fri, 19 Feb 2021 19:14:15 GMT",
         "x-ms-group": "$superuser",
         "x-ms-lease-state": "available",
         "x-ms-lease-status": "unlocked",
         "x-ms-owner": "$superuser",
         "x-ms-permissions": "rw-r-----",
-<<<<<<< HEAD
-        "x-ms-request-id": "3fd50ef7-501e-0065-0bd1-f9d11b000000",
-=======
-        "x-ms-request-id": "76899c97-b01e-0089-557d-05c58a000000",
->>>>>>> 1814567d
+        "x-ms-request-id": "2e6eb7ce-201e-00a4-02f3-0676f9000000",
         "x-ms-server-encrypted": "true",
         "x-ms-version": "2020-06-12"
       },
-      "ResponseBody": "0HwSoNaGrRZ7/cJgn2a54TLz99yfV72om/JnZoJSZAnF6B2LCt211gddn\u002BkyEeglKC8FqijPcHi\u002BaQTkHkeUKJm4mrdILtdVPiDVQbjTdooJQj5STLrh9nelzKDY0Le/yHZQeXYx3flYsGsI\u002BS7A6vN629wIQtze16Q/o2E2fG5oFXlCg/wT12VE\u002BZtO2PxI5OGsXvXbtoaacaHS8jmYITT9n\u002BS1fmf2ZgR3xEhAkP6n9r5/ih15jF7ypxFbQOQrrNhnUTkYk2Z6tvfwZPI\u002BWeGjK/t7GJcWhBKFwtZVmyYfTBhv2T7Fj2NXBdQmiChrtE4wuBXor5NAUMwmktCQJBrR0Bfazn\u002Bi3ZuYIxLD8PzqGg2HJOMQNpyELolxn/ySx\u002BG5VLcQkebOjtp5UIuBfV/QO3jDCP83wJp7Vp/2MD2eBlwxCpxE2YgmuZYIluYQArEpoGOEz77hgZMdlTpH112d2kovT3PDjGLvnE9oLymzalPtzY/ZGjadT4gIJ0NN3\u002BE4aryc4bI9ZhQBlTJveFJpaSvnWQrOw8ATkgDru2Qfob1uL8RtF4mgr2Z62IQELtY2nr0YZoXWaqf7iE6yUqqv4fN1AUmN/FGhR6qjU\u002Bo7D2QptBymBzo4l8UdcY467Vy7y/aQjiyNqKJrdh/bMhe8wHnqiJ6OCNq5PGmDcIrDZ1lN54j0qoA3nAx5O5AbXWStYLEVUGS\u002BLcIb11HCCTcYqA7GjUuPyBX4s\u002ByRFM1Jnd8F1hDZrRf0jrrG2NIudJLUYZKCVc8ZHpibHJ14LRj00jpyvTMnPvv30f\u002BQyO9Dyj5avLI7x0gQ7Ld3PpB5e2Gh0gaYvLdfrSOWioPPiFWoV1JeHnBmuAryYdF7rwBqfVWe7/bpqw6H\u002Bw\u002BPpT3EQGNiz\u002BY\u002BG13wOxn7plrm4/0iKwwtMZlevqxE1yJg1xPMLSFtGOAaLGL3rbTd7QWzoRcRbHkwlg7KAxA5\u002BUM7kGQGLng4eModCP\u002BqNYTlgdCnkDYLTmqanJcSoxXP4TIevB1P1r\u002BMeihM9GR5hmCK5II/kWkNL0H5bJLhJtS1TSfMi3lnlaoRGxUNv1kFIBU2h76SkE/JEY3bVmosq1RTlqc9rfvnI0/XLXZT/3Dn9Et9qp4WI7zXA3rriz8/5W/AuSiyyHMaTmRvumLZdREd82EerwC2PXPqZaqA/JgQmEgGkkZHNSzYYlw5pmha/o1pzpfdIDZuCny0x2LJmVLMXyIa0uPK1b41RkykfJYLkGccFy4AMncSmIjKkm7JD8gKbUdFPyypnvjYp9rpyo3lqTb6rIIkyyyrCDpaAEJQbDeDmQ9OxVA6cnk1J4ucKM375Ok3zmNG5qEbmjfyT521iA=="
-    },
-    {
-      "RequestUri": "https://seannse.blob.core.windows.net/test-filesystem-5cdbcbeb-3d2b-9131-8d7d-5099d3eba272?restype=container",
+      "ResponseBody": "2LiNkQ29Qem/Z3Aui7IFYKShXecA5\u002B7FrAoe5vvAPg\u002BHVdncuSGNAALNkBJIuTHEQneTyvEj9/DKyOQCn1ru/ylgpzbZKKeCFF3kMlbbffPZWqSELHMeY13oEfA9i2Co35Hp5xH76xnQELaUP8SZ7krxKUW1atK1QkPY8Ba2RYn8PFPF8pbh3W6LtBy9iiSZTiOmS2Ib8nW/M6TNI/oCGcstlwJx1Pu0EEvWKrW2\u002BLgfP6HzEPom4ErdBb/xE7p0iZpQj/IhJ3on8TsWRci/CTrsruRYDgnRBra4k848w/yQYaAbZWjF/hcnyx6\u002BEJuCHvyEBWXWG3qQf4k8aJSr6i4\u002BhuMno6TRJrDMMELqEvYaNnTSt72XuUUmiuXfiZWCfOHwgIm3WnpYs960Ces3pW2TITIf2TJwp8ydARi\u002B8p0aSbRh\u002BpJsYtv6eQTf4q9a7uV4TGdjY6Ouf9m9GllhmsFBmcA31qvaJr5WJV8ukcQcQxMzRqU1t\u002BYQs3u5r0iCmN9DnkjvIxc6nSWpDD5Ef\u002B4UoNZGLlMbC\u002BLZJiIvIXd11Ix/6vN7LCD7\u002BaiAjKunzDOMpA5xPGmLKJJmFvz0CnuuMzixxJX7mXS2SjSrmn43Mlrvo3xpA5ci88JgFBYkBu8s0lly9QeekQuZuvE14I0UL\u002BOhBWf/RC\u002BgjtHSmoRekkRFfsglxDxTURFxz0mm7RI1TOUyggCILY0p0mY1y/eGOyit72LE7mumTbRVjXTm\u002BqG\u002BnU6fKxBDvVA7/PLVHYUa6pQg\u002Bf6wcF16izVMMqAYQ9fFdy6o5xAYaTIRifJ40TAvO6LgxQCjDizwJZ/b9oqwIrgaEKZWcQODCI/LnudrAboEHff9N33XImkCuMFwPHKoYWY5XsCJ2MmfXLxx129EhCPk1tmSsuo7Q\u002B08VLlBE8scIz2AMqP6e0QtXtvAZUr5vTOdi2aZFa58/hrSTIQQXUnwVLQyw1KA6lqVZVQPet2jQ5aFo4dlgw2OBDSIJy7AHAGR0BCWx/rhHaELA69abIM8Lwnti7nCi9Gmo74e98Ms1EhTfarMDXucpIbmWX9dNJiwTPgk0pFHz0Q/7yQ7wiXe3y9nB\u002B7ZbyGOUeYz3DJRSW4mbavKBwK2C65ljR5XYOFgB3lQ9i2p19zWloGrE/MS7aa1FFV5E9cssfs/c\u002BIDN/AE0tS4AFJBfJbP9HGBC/e7U593oUuM5/ShI0UxamP50l\u002BQpkEfWe1Tc5i\u002Bqh5mq6UDhCBDi5WkeOvfFtwNEBIy1iIR8GW2nPmyJC6zzT3VOnifLuVDtkbJ6y5WP0IQRWOGjNT8VLpATegmkGdn8aquCdtkbeEt7h/bSAQ2YFy2ot7KLUFo2eW9Xg=="
+    },
+    {
+      "RequestUri": "https://seannse.blob.core.windows.net/test-filesystem-ab30f950-de2d-402c-f406-3d5d720f5288?restype=container",
       "RequestMethod": "DELETE",
       "RequestHeaders": {
         "Accept": "application/xml",
         "Authorization": "Sanitized",
-<<<<<<< HEAD
-        "traceparent": "00-a9ef4d76a3df944c8f82ae48401a4f44-45cd7d5edc9eb749-00",
-        "User-Agent": [
-          "azsdk-net-Storage.Files.DataLake/12.7.0-alpha.20210202.1",
-          "(.NET Framework 4.8.4250.0; Microsoft Windows 10.0.19042 )"
-        ],
-        "x-ms-client-request-id": "5d7003a1-3ecd-7a30-e330-3b3f258a8bb8",
-        "x-ms-date": "Wed, 03 Feb 2021 02:09:43 GMT",
-=======
-        "traceparent": "00-8678dd9235b4554dbfb89411f9f557e6-6706094a3fba1742-00",
-        "User-Agent": [
-          "azsdk-net-Storage.Files.DataLake/12.7.0-alpha.20210217.1",
-          "(.NET 5.0.3; Microsoft Windows 10.0.19042)"
-        ],
-        "x-ms-client-request-id": "5d7003a1-3ecd-7a30-e330-3b3f258a8bb8",
-        "x-ms-date": "Wed, 17 Feb 2021 22:36:57 GMT",
->>>>>>> 1814567d
+        "traceparent": "00-cfea125ea773394e87e8a06888903b8c-2e6e32ac9fe2614f-00",
+        "User-Agent": [
+          "azsdk-net-Storage.Files.DataLake/12.7.0-alpha.20210219.1",
+          "(.NET 5.0.3; Microsoft Windows 10.0.19041)"
+        ],
+        "x-ms-client-request-id": "8497b450-afd2-448c-8392-8a8d2f56432f",
+        "x-ms-date": "Fri, 19 Feb 2021 19:14:16 GMT",
         "x-ms-return-client-request-id": "true",
         "x-ms-version": "2020-06-12"
       },
@@ -365,28 +237,20 @@
       "StatusCode": 202,
       "ResponseHeaders": {
         "Content-Length": "0",
-<<<<<<< HEAD
-        "Date": "Wed, 03 Feb 2021 02:09:43 GMT",
-=======
-        "Date": "Wed, 17 Feb 2021 22:36:56 GMT",
->>>>>>> 1814567d
+        "Date": "Fri, 19 Feb 2021 19:14:15 GMT",
         "Server": [
           "Windows-Azure-Blob/1.0",
           "Microsoft-HTTPAPI/2.0"
         ],
-        "x-ms-client-request-id": "5d7003a1-3ecd-7a30-e330-3b3f258a8bb8",
-<<<<<<< HEAD
-        "x-ms-request-id": "3fd50f62-501e-0065-6ad1-f9d11b000000",
-=======
-        "x-ms-request-id": "76899cc0-b01e-0089-7c7d-05c58a000000",
->>>>>>> 1814567d
+        "x-ms-client-request-id": "8497b450-afd2-448c-8392-8a8d2f56432f",
+        "x-ms-request-id": "2e6eb8aa-201e-00a4-4af3-0676f9000000",
         "x-ms-version": "2020-06-12"
       },
       "ResponseBody": []
     }
   ],
   "Variables": {
-    "RandomSeed": "611053928",
+    "RandomSeed": "1126608805",
     "Storage_TestConfigHierarchicalNamespace": "NamespaceTenant\nseannse\nU2FuaXRpemVk\nhttps://seannse.blob.core.windows.net\nhttps://seannse.file.core.windows.net\nhttps://seannse.queue.core.windows.net\nhttps://seannse.table.core.windows.net\n\n\n\n\nhttps://seannse-secondary.blob.core.windows.net\nhttps://seannse-secondary.file.core.windows.net\nhttps://seannse-secondary.queue.core.windows.net\nhttps://seannse-secondary.table.core.windows.net\n68390a19-a643-458b-b726-408abf67b4fc\nSanitized\n72f988bf-86f1-41af-91ab-2d7cd011db47\nhttps://login.microsoftonline.com/\nCloud\nBlobEndpoint=https://seannse.blob.core.windows.net/;QueueEndpoint=https://seannse.queue.core.windows.net/;FileEndpoint=https://seannse.file.core.windows.net/;BlobSecondaryEndpoint=https://seannse-secondary.blob.core.windows.net/;QueueSecondaryEndpoint=https://seannse-secondary.queue.core.windows.net/;FileSecondaryEndpoint=https://seannse-secondary.file.core.windows.net/;AccountName=seannse;AccountKey=Sanitized\n"
   }
 }