--- conflicted
+++ resolved
@@ -15,11 +15,7 @@
         "x-ms-client-request-id": "7ee1dc95-a88f-356a-af10-210b25d5546f",
         "x-ms-date": "Fri, 19 Feb 2021 19:59:21 GMT",
         "x-ms-return-client-request-id": "true",
-<<<<<<< HEAD
-        "x-ms-version": "2020-12-06"
-=======
-        "x-ms-version": "2021-02-12"
->>>>>>> 7e782c87
+        "x-ms-version": "2021-02-12"
       },
       "RequestBody": null,
       "StatusCode": 201,
@@ -34,11 +30,7 @@
         ],
         "x-ms-client-request-id": "7ee1dc95-a88f-356a-af10-210b25d5546f",
         "x-ms-request-id": "4692945b-401e-0056-2cf9-068eb0000000",
-<<<<<<< HEAD
-        "x-ms-version": "2020-12-06"
-=======
-        "x-ms-version": "2021-02-12"
->>>>>>> 7e782c87
+        "x-ms-version": "2021-02-12"
       },
       "ResponseBody": []
     },
@@ -56,11 +48,7 @@
         "x-ms-client-request-id": "50b743be-b87a-bde8-7747-d7386c4f0af7",
         "x-ms-date": "Fri, 19 Feb 2021 19:59:21 GMT",
         "x-ms-return-client-request-id": "true",
-<<<<<<< HEAD
-        "x-ms-version": "2020-12-06"
-=======
-        "x-ms-version": "2021-02-12"
->>>>>>> 7e782c87
+        "x-ms-version": "2021-02-12"
       },
       "RequestBody": null,
       "StatusCode": 201,
@@ -75,11 +63,7 @@
         ],
         "x-ms-client-request-id": "50b743be-b87a-bde8-7747-d7386c4f0af7",
         "x-ms-request-id": "d66ad41d-f01f-0088-4df9-069a56000000",
-<<<<<<< HEAD
-        "x-ms-version": "2020-12-06"
-=======
-        "x-ms-version": "2021-02-12"
->>>>>>> 7e782c87
+        "x-ms-version": "2021-02-12"
       },
       "ResponseBody": []
     },
@@ -96,11 +80,7 @@
         "x-ms-client-request-id": "b60c20b4-ed09-6f8c-ee88-9cc3694530f5",
         "x-ms-date": "Fri, 19 Feb 2021 19:59:21 GMT",
         "x-ms-return-client-request-id": "true",
-<<<<<<< HEAD
-        "x-ms-version": "2020-12-06"
-=======
-        "x-ms-version": "2021-02-12"
->>>>>>> 7e782c87
+        "x-ms-version": "2021-02-12"
       },
       "RequestBody": null,
       "StatusCode": 201,
@@ -115,11 +95,7 @@
         ],
         "x-ms-client-request-id": "b60c20b4-ed09-6f8c-ee88-9cc3694530f5",
         "x-ms-request-id": "d66ad428-f01f-0088-58f9-069a56000000",
-<<<<<<< HEAD
-        "x-ms-version": "2020-12-06"
-=======
-        "x-ms-version": "2021-02-12"
->>>>>>> 7e782c87
+        "x-ms-version": "2021-02-12"
       },
       "ResponseBody": []
     },
@@ -138,11 +114,7 @@
         "x-ms-client-request-id": "b9b4a3d4-07d9-f355-70ad-3656c5361a62",
         "x-ms-date": "Fri, 19 Feb 2021 19:59:21 GMT",
         "x-ms-return-client-request-id": "true",
-<<<<<<< HEAD
-        "x-ms-version": "2020-12-06"
-=======
-        "x-ms-version": "2021-02-12"
->>>>>>> 7e782c87
+        "x-ms-version": "2021-02-12"
       },
       "RequestBody": "2LiNkQ29Qem/Z3Aui7IFYKShXecA5+7FrAoe5vvAPg+HVdncuSGNAALNkBJIuTHEQneTyvEj9/DKyOQCn1ru/ylgpzbZKKeCFF3kMlbbffPZWqSELHMeY13oEfA9i2Co35Hp5xH76xnQELaUP8SZ7krxKUW1atK1QkPY8Ba2RYn8PFPF8pbh3W6LtBy9iiSZTiOmS2Ib8nW/M6TNI/oCGcstlwJx1Pu0EEvWKrW2+LgfP6HzEPom4ErdBb/xE7p0iZpQj/IhJ3on8TsWRci/CTrsruRYDgnRBra4k848w/yQYaAbZWjF/hcnyx6+EJuCHvyEBWXWG3qQf4k8aJSr6i4+huMno6TRJrDMMELqEvYaNnTSt72XuUUmiuXfiZWCfOHwgIm3WnpYs960Ces3pW2TITIf2TJwp8ydARi+8p0aSbRh+pJsYtv6eQTf4q9a7uV4TGdjY6Ouf9m9GllhmsFBmcA31qvaJr5WJV8ukcQcQxMzRqU1t+YQs3u5r0iCmN9DnkjvIxc6nSWpDD5Ef+4UoNZGLlMbC+LZJiIvIXd11Ix/6vN7LCD7+aiAjKunzDOMpA5xPGmLKJJmFvz0CnuuMzixxJX7mXS2SjSrmn43Mlrvo3xpA5ci88JgFBYkBu8s0lly9QeekQuZuvE14I0UL+OhBWf/RC+gjtHSmoRekkRFfsglxDxTURFxz0mm7RI1TOUyggCILY0p0mY1y/eGOyit72LE7mumTbRVjXTm+qG+nU6fKxBDvVA7/PLVHYUa6pQg+f6wcF16izVMMqAYQ9fFdy6o5xAYaTIRifJ40TAvO6LgxQCjDizwJZ/b9oqwIrgaEKZWcQODCI/LnudrAboEHff9N33XImkCuMFwPHKoYWY5XsCJ2MmfXLxx129EhCPk1tmSsuo7Q+08VLlBE8scIz2AMqP6e0QtXtvAZUr5vTOdi2aZFa58/hrSTIQQXUnwVLQyw1KA6lqVZVQPet2jQ5aFo4dlgw2OBDSIJy7AHAGR0BCWx/rhHaELA69abIM8Lwnti7nCi9Gmo74e98Ms1EhTfarMDXucpIbmWX9dNJiwTPgk0pFHz0Q/7yQ7wiXe3y9nB+7ZbyGOUeYz3DJRSW4mbavKBwK2C65ljR5XYOFgB3lQ9i2p19zWloGrE/MS7aa1FFV5E9cssfs/c+IDN/AE0tS4AFJBfJbP9HGBC/e7U593oUuM5/ShI0UxamP50l+QpkEfWe1Tc5i+qh5mq6UDhCBDi5WkeOvfFtwNEBIy1iIR8GW2nPmyJC6zzT3VOnifLuVDtkbJ6y5WP0IQRWOGjNT8VLpATegmkGdn8aquCdtkbeEt7h/bSAQ2YFy2ot7KLUFo2eW9Xg==",
       "StatusCode": 202,
@@ -156,11 +128,7 @@
         "x-ms-client-request-id": "b9b4a3d4-07d9-f355-70ad-3656c5361a62",
         "x-ms-request-id": "d66ad434-f01f-0088-64f9-069a56000000",
         "x-ms-request-server-encrypted": "true",
-<<<<<<< HEAD
-        "x-ms-version": "2020-12-06"
-=======
-        "x-ms-version": "2021-02-12"
->>>>>>> 7e782c87
+        "x-ms-version": "2021-02-12"
       },
       "ResponseBody": []
     },
@@ -177,11 +145,7 @@
         "x-ms-client-request-id": "c6ef5381-7690-9f1c-b90e-c024c3a620d3",
         "x-ms-date": "Fri, 19 Feb 2021 19:59:21 GMT",
         "x-ms-return-client-request-id": "true",
-<<<<<<< HEAD
-        "x-ms-version": "2020-12-06"
-=======
-        "x-ms-version": "2021-02-12"
->>>>>>> 7e782c87
+        "x-ms-version": "2021-02-12"
       },
       "RequestBody": null,
       "StatusCode": 200,
@@ -197,11 +161,7 @@
         "x-ms-client-request-id": "c6ef5381-7690-9f1c-b90e-c024c3a620d3",
         "x-ms-request-id": "d66ad441-f01f-0088-71f9-069a56000000",
         "x-ms-request-server-encrypted": "false",
-<<<<<<< HEAD
-        "x-ms-version": "2020-12-06"
-=======
-        "x-ms-version": "2021-02-12"
->>>>>>> 7e782c87
+        "x-ms-version": "2021-02-12"
       },
       "ResponseBody": []
     },
@@ -219,11 +179,7 @@
         "x-ms-date": "Fri, 19 Feb 2021 19:59:21 GMT",
         "x-ms-range": "bytes=0-268435455",
         "x-ms-return-client-request-id": "true",
-<<<<<<< HEAD
-        "x-ms-version": "2020-12-06"
-=======
-        "x-ms-version": "2021-02-12"
->>>>>>> 7e782c87
+        "x-ms-version": "2021-02-12"
       },
       "RequestBody": null,
       "StatusCode": 206,
@@ -249,11 +205,7 @@
         "x-ms-permissions": "rw-r-----",
         "x-ms-request-id": "4692955e-401e-0056-1cf9-068eb0000000",
         "x-ms-server-encrypted": "true",
-<<<<<<< HEAD
-        "x-ms-version": "2020-12-06"
-=======
-        "x-ms-version": "2021-02-12"
->>>>>>> 7e782c87
+        "x-ms-version": "2021-02-12"
       },
       "ResponseBody": "2LiNkQ29Qem/Z3Aui7IFYKShXecA5+7FrAoe5vvAPg+HVdncuSGNAALNkBJIuTHEQneTyvEj9/DKyOQCn1ru/ylgpzbZKKeCFF3kMlbbffPZWqSELHMeY13oEfA9i2Co35Hp5xH76xnQELaUP8SZ7krxKUW1atK1QkPY8Ba2RYn8PFPF8pbh3W6LtBy9iiSZTiOmS2Ib8nW/M6TNI/oCGcstlwJx1Pu0EEvWKrW2+LgfP6HzEPom4ErdBb/xE7p0iZpQj/IhJ3on8TsWRci/CTrsruRYDgnRBra4k848w/yQYaAbZWjF/hcnyx6+EJuCHvyEBWXWG3qQf4k8aJSr6i4+huMno6TRJrDMMELqEvYaNnTSt72XuUUmiuXfiZWCfOHwgIm3WnpYs960Ces3pW2TITIf2TJwp8ydARi+8p0aSbRh+pJsYtv6eQTf4q9a7uV4TGdjY6Ouf9m9GllhmsFBmcA31qvaJr5WJV8ukcQcQxMzRqU1t+YQs3u5r0iCmN9DnkjvIxc6nSWpDD5Ef+4UoNZGLlMbC+LZJiIvIXd11Ix/6vN7LCD7+aiAjKunzDOMpA5xPGmLKJJmFvz0CnuuMzixxJX7mXS2SjSrmn43Mlrvo3xpA5ci88JgFBYkBu8s0lly9QeekQuZuvE14I0UL+OhBWf/RC+gjtHSmoRekkRFfsglxDxTURFxz0mm7RI1TOUyggCILY0p0mY1y/eGOyit72LE7mumTbRVjXTm+qG+nU6fKxBDvVA7/PLVHYUa6pQg+f6wcF16izVMMqAYQ9fFdy6o5xAYaTIRifJ40TAvO6LgxQCjDizwJZ/b9oqwIrgaEKZWcQODCI/LnudrAboEHff9N33XImkCuMFwPHKoYWY5XsCJ2MmfXLxx129EhCPk1tmSsuo7Q+08VLlBE8scIz2AMqP6e0QtXtvAZUr5vTOdi2aZFa58/hrSTIQQXUnwVLQyw1KA6lqVZVQPet2jQ5aFo4dlgw2OBDSIJy7AHAGR0BCWx/rhHaELA69abIM8Lwnti7nCi9Gmo74e98Ms1EhTfarMDXucpIbmWX9dNJiwTPgk0pFHz0Q/7yQ7wiXe3y9nB+7ZbyGOUeYz3DJRSW4mbavKBwK2C65ljR5XYOFgB3lQ9i2p19zWloGrE/MS7aa1FFV5E9cssfs/c+IDN/AE0tS4AFJBfJbP9HGBC/e7U593oUuM5/ShI0UxamP50l+QpkEfWe1Tc5i+qh5mq6UDhCBDi5WkeOvfFtwNEBIy1iIR8GW2nPmyJC6zzT3VOnifLuVDtkbJ6y5WP0IQRWOGjNT8VLpATegmkGdn8aquCdtkbeEt7h/bSAQ2YFy2ot7KLUFo2eW9Xg=="
     },
@@ -271,11 +223,7 @@
         "x-ms-client-request-id": "8497b450-afd2-448c-8392-8a8d2f56432f",
         "x-ms-date": "Fri, 19 Feb 2021 19:59:21 GMT",
         "x-ms-return-client-request-id": "true",
-<<<<<<< HEAD
-        "x-ms-version": "2020-12-06"
-=======
-        "x-ms-version": "2021-02-12"
->>>>>>> 7e782c87
+        "x-ms-version": "2021-02-12"
       },
       "RequestBody": null,
       "StatusCode": 202,
@@ -288,11 +236,7 @@
         ],
         "x-ms-client-request-id": "8497b450-afd2-448c-8392-8a8d2f56432f",
         "x-ms-request-id": "46929586-401e-0056-44f9-068eb0000000",
-<<<<<<< HEAD
-        "x-ms-version": "2020-12-06"
-=======
-        "x-ms-version": "2021-02-12"
->>>>>>> 7e782c87
+        "x-ms-version": "2021-02-12"
       },
       "ResponseBody": []
     }
