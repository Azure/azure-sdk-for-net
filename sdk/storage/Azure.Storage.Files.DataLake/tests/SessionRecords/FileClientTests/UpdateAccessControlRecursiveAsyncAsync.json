--- conflicted
+++ resolved
@@ -1,30 +1,19 @@
 {
   "Entries": [
     {
-      "RequestUri": "https://seannse.blob.core.windows.net/test-filesystem-51e4ebba-8e83-bd45-6fa2-f213c3999fad?restype=container",
+      "RequestUri": "https://seannse.blob.core.windows.net/test-filesystem-59f17cb3-8164-486d-a982-7bb1112234b9?restype=container",
       "RequestMethod": "PUT",
       "RequestHeaders": {
         "Accept": "application/xml",
         "Authorization": "Sanitized",
-<<<<<<< HEAD
-        "traceparent": "00-6e268a906087d54daa0b7a6f4594bbf8-cc7830b9d148ff44-00",
+        "traceparent": "00-c08f9ed6fa95cf49b86f0b14eb7c18e0-4aa517512c6c9b46-00",
         "User-Agent": [
-          "azsdk-net-Storage.Files.DataLake/12.7.0-alpha.20210202.1",
-          "(.NET 5.0.2; Microsoft Windows 10.0.19042)"
+          "azsdk-net-Storage.Files.DataLake/12.7.0-alpha.20210219.1",
+          "(.NET 5.0.3; Microsoft Windows 10.0.19041)"
         ],
         "x-ms-blob-public-access": "container",
-        "x-ms-client-request-id": "060750b1-8da5-2d4e-478f-f91a2b5a6705",
-        "x-ms-date": "Tue, 02 Feb 2021 21:32:40 GMT",
-=======
-        "traceparent": "00-fb4c41a675d88d439563e132f10aa2fe-27b9e4560e12c94b-00",
-        "User-Agent": [
-          "azsdk-net-Storage.Files.DataLake/12.7.0-alpha.20210217.1",
-          "(.NET 5.0.3; Microsoft Windows 10.0.19042)"
-        ],
-        "x-ms-blob-public-access": "container",
-        "x-ms-client-request-id": "060750b1-8da5-2d4e-478f-f91a2b5a6705",
-        "x-ms-date": "Wed, 17 Feb 2021 22:36:51 GMT",
->>>>>>> 1814567d
+        "x-ms-client-request-id": "4ee266d4-14a7-5594-7303-8852fc01af06",
+        "x-ms-date": "Fri, 19 Feb 2021 19:14:12 GMT",
         "x-ms-return-client-request-id": "true",
         "x-ms-version": "2020-06-12"
       },
@@ -32,52 +21,32 @@
       "StatusCode": 201,
       "ResponseHeaders": {
         "Content-Length": "0",
-<<<<<<< HEAD
-        "Date": "Tue, 02 Feb 2021 21:32:40 GMT",
-        "ETag": "\u00220x8D8C7C21206898C\u0022",
-        "Last-Modified": "Tue, 02 Feb 2021 21:32:41 GMT",
-=======
-        "Date": "Wed, 17 Feb 2021 22:36:51 GMT",
-        "ETag": "\u00220x8D8D394850DA150\u0022",
-        "Last-Modified": "Wed, 17 Feb 2021 22:36:51 GMT",
->>>>>>> 1814567d
+        "Date": "Fri, 19 Feb 2021 19:14:11 GMT",
+        "ETag": "\u00220x8D8D50A8A793212\u0022",
+        "Last-Modified": "Fri, 19 Feb 2021 19:14:12 GMT",
         "Server": [
           "Windows-Azure-Blob/1.0",
           "Microsoft-HTTPAPI/2.0"
         ],
-        "x-ms-client-request-id": "060750b1-8da5-2d4e-478f-f91a2b5a6705",
-<<<<<<< HEAD
-        "x-ms-request-id": "d56f1517-f01e-0021-20aa-f95b24000000",
-=======
-        "x-ms-request-id": "c16c714b-501e-0028-537d-051ef7000000",
->>>>>>> 1814567d
+        "x-ms-client-request-id": "4ee266d4-14a7-5594-7303-8852fc01af06",
+        "x-ms-request-id": "2e6e9bf1-201e-00a4-5df3-0676f9000000",
         "x-ms-version": "2020-06-12"
       },
       "ResponseBody": []
     },
     {
-      "RequestUri": "https://seannse.dfs.core.windows.net/test-filesystem-51e4ebba-8e83-bd45-6fa2-f213c3999fad/test-directory-359c4f5b-e5e4-34bb-0621-fb69d5b3d153?resource=directory",
+      "RequestUri": "https://seannse.dfs.core.windows.net/test-filesystem-59f17cb3-8164-486d-a982-7bb1112234b9/test-directory-d3a4a971-441a-e14a-2d77-6e69e3e2e147?resource=directory",
       "RequestMethod": "PUT",
       "RequestHeaders": {
         "Accept": "application/json",
         "Authorization": "Sanitized",
-<<<<<<< HEAD
-        "traceparent": "00-8c726a83d13bcb4e9c63656bc4e19fa9-52614ccb0a61c143-00",
+        "traceparent": "00-551d812f43a25a4dbdc9bd890625f27c-7b472f2eb8d83d44-00",
         "User-Agent": [
-          "azsdk-net-Storage.Files.DataLake/12.7.0-alpha.20210202.1",
-          "(.NET 5.0.2; Microsoft Windows 10.0.19042)"
+          "azsdk-net-Storage.Files.DataLake/12.7.0-alpha.20210219.1",
+          "(.NET 5.0.3; Microsoft Windows 10.0.19041)"
         ],
-        "x-ms-client-request-id": "9c36b4b1-a97f-cbaa-95d2-ff8391e55893",
-        "x-ms-date": "Tue, 02 Feb 2021 21:32:40 GMT",
-=======
-        "traceparent": "00-f38385f39c86dc4fb7eca5c8fc2e38fc-c125266388a7ac4a-00",
-        "User-Agent": [
-          "azsdk-net-Storage.Files.DataLake/12.7.0-alpha.20210217.1",
-          "(.NET 5.0.3; Microsoft Windows 10.0.19042)"
-        ],
-        "x-ms-client-request-id": "9c36b4b1-a97f-cbaa-95d2-ff8391e55893",
-        "x-ms-date": "Wed, 17 Feb 2021 22:36:51 GMT",
->>>>>>> 1814567d
+        "x-ms-client-request-id": "bd19974c-32bd-9073-1c01-2130a62b7190",
+        "x-ms-date": "Fri, 19 Feb 2021 19:14:13 GMT",
         "x-ms-return-client-request-id": "true",
         "x-ms-version": "2020-06-12"
       },
@@ -85,49 +54,31 @@
       "StatusCode": 201,
       "ResponseHeaders": {
         "Content-Length": "0",
-<<<<<<< HEAD
-        "Date": "Tue, 02 Feb 2021 21:32:40 GMT",
-        "ETag": "\u00220x8D8C7C21246BA63\u0022",
-        "Last-Modified": "Tue, 02 Feb 2021 21:32:41 GMT",
-=======
-        "Date": "Wed, 17 Feb 2021 22:36:51 GMT",
-        "ETag": "\u00220x8D8D39485438F18\u0022",
-        "Last-Modified": "Wed, 17 Feb 2021 22:36:51 GMT",
->>>>>>> 1814567d
+        "Date": "Fri, 19 Feb 2021 19:14:11 GMT",
+        "ETag": "\u00220x8D8D50A8A87ED23\u0022",
+        "Last-Modified": "Fri, 19 Feb 2021 19:14:12 GMT",
         "Server": [
           "Windows-Azure-HDFS/1.0",
           "Microsoft-HTTPAPI/2.0"
         ],
-        "x-ms-client-request-id": "9c36b4b1-a97f-cbaa-95d2-ff8391e55893",
-<<<<<<< HEAD
-        "x-ms-request-id": "67d34cdf-101f-0029-27aa-f9412b000000",
-=======
-        "x-ms-request-id": "93c813d9-501f-0007-157d-05133c000000",
->>>>>>> 1814567d
+        "x-ms-client-request-id": "bd19974c-32bd-9073-1c01-2130a62b7190",
+        "x-ms-request-id": "6f4bea41-e01f-004f-63f3-060e0b000000",
         "x-ms-version": "2020-06-12"
       },
       "ResponseBody": []
     },
     {
-      "RequestUri": "https://seannse.dfs.core.windows.net/test-filesystem-51e4ebba-8e83-bd45-6fa2-f213c3999fad/test-directory-359c4f5b-e5e4-34bb-0621-fb69d5b3d153/test-file-c856a6be-f4f8-c173-4635-98ba62aea93b?resource=file",
+      "RequestUri": "https://seannse.dfs.core.windows.net/test-filesystem-59f17cb3-8164-486d-a982-7bb1112234b9/test-directory-d3a4a971-441a-e14a-2d77-6e69e3e2e147/test-file-0fd54022-0425-8bc6-9718-cea259599730?resource=file",
       "RequestMethod": "PUT",
       "RequestHeaders": {
         "Accept": "application/json",
         "Authorization": "Sanitized",
         "User-Agent": [
-<<<<<<< HEAD
-          "azsdk-net-Storage.Files.DataLake/12.7.0-alpha.20210202.1",
-          "(.NET 5.0.2; Microsoft Windows 10.0.19042)"
+          "azsdk-net-Storage.Files.DataLake/12.7.0-alpha.20210219.1",
+          "(.NET 5.0.3; Microsoft Windows 10.0.19041)"
         ],
-        "x-ms-client-request-id": "e44fefd2-cf75-bd02-4074-564a11f069e6",
-        "x-ms-date": "Tue, 02 Feb 2021 21:32:41 GMT",
-=======
-          "azsdk-net-Storage.Files.DataLake/12.7.0-alpha.20210217.1",
-          "(.NET 5.0.3; Microsoft Windows 10.0.19042)"
-        ],
-        "x-ms-client-request-id": "e44fefd2-cf75-bd02-4074-564a11f069e6",
-        "x-ms-date": "Wed, 17 Feb 2021 22:36:51 GMT",
->>>>>>> 1814567d
+        "x-ms-client-request-id": "09ce5906-6d27-48c4-d18e-26a464d036c3",
+        "x-ms-date": "Fri, 19 Feb 2021 19:14:13 GMT",
         "x-ms-return-client-request-id": "true",
         "x-ms-version": "2020-06-12"
       },
@@ -135,101 +86,64 @@
       "StatusCode": 201,
       "ResponseHeaders": {
         "Content-Length": "0",
-<<<<<<< HEAD
-        "Date": "Tue, 02 Feb 2021 21:32:40 GMT",
-        "ETag": "\u00220x8D8C7C212570BF3\u0022",
-        "Last-Modified": "Tue, 02 Feb 2021 21:32:41 GMT",
-=======
-        "Date": "Wed, 17 Feb 2021 22:36:51 GMT",
-        "ETag": "\u00220x8D8D39485507B73\u0022",
-        "Last-Modified": "Wed, 17 Feb 2021 22:36:51 GMT",
->>>>>>> 1814567d
+        "Date": "Fri, 19 Feb 2021 19:14:11 GMT",
+        "ETag": "\u00220x8D8D50A8A9434E2\u0022",
+        "Last-Modified": "Fri, 19 Feb 2021 19:14:12 GMT",
         "Server": [
           "Windows-Azure-HDFS/1.0",
           "Microsoft-HTTPAPI/2.0"
         ],
-        "x-ms-client-request-id": "e44fefd2-cf75-bd02-4074-564a11f069e6",
-<<<<<<< HEAD
-        "x-ms-request-id": "67d34cff-101f-0029-47aa-f9412b000000",
-=======
-        "x-ms-request-id": "93c813e3-501f-0007-1f7d-05133c000000",
->>>>>>> 1814567d
+        "x-ms-client-request-id": "09ce5906-6d27-48c4-d18e-26a464d036c3",
+        "x-ms-request-id": "6f4bea5f-e01f-004f-01f3-060e0b000000",
         "x-ms-version": "2020-06-12"
       },
       "ResponseBody": []
     },
     {
-      "RequestUri": "https://seannse.dfs.core.windows.net/test-filesystem-51e4ebba-8e83-bd45-6fa2-f213c3999fad/test-directory-359c4f5b-e5e4-34bb-0621-fb69d5b3d153/test-file-c856a6be-f4f8-c173-4635-98ba62aea93b?action=setAccessControlRecursive\u0026mode=modify",
+      "RequestUri": "https://seannse.dfs.core.windows.net/test-filesystem-59f17cb3-8164-486d-a982-7bb1112234b9/test-directory-d3a4a971-441a-e14a-2d77-6e69e3e2e147/test-file-0fd54022-0425-8bc6-9718-cea259599730?action=setAccessControlRecursive\u0026mode=modify",
       "RequestMethod": "PATCH",
       "RequestHeaders": {
         "Accept": "application/json",
         "Authorization": "Sanitized",
         "User-Agent": [
-<<<<<<< HEAD
-          "azsdk-net-Storage.Files.DataLake/12.7.0-alpha.20210202.1",
-          "(.NET 5.0.2; Microsoft Windows 10.0.19042)"
+          "azsdk-net-Storage.Files.DataLake/12.7.0-alpha.20210219.1",
+          "(.NET 5.0.3; Microsoft Windows 10.0.19041)"
         ],
         "x-ms-acl": "user::rwx,group::r--,other::---,mask::rwx",
-        "x-ms-client-request-id": "72e8e05f-c45f-b9c6-fefa-df08de8909c7",
-        "x-ms-date": "Tue, 02 Feb 2021 21:32:41 GMT",
-=======
-          "azsdk-net-Storage.Files.DataLake/12.7.0-alpha.20210217.1",
-          "(.NET 5.0.3; Microsoft Windows 10.0.19042)"
-        ],
-        "x-ms-acl": "user::rwx,group::r--,other::---,mask::rwx",
-        "x-ms-client-request-id": "72e8e05f-c45f-b9c6-fefa-df08de8909c7",
-        "x-ms-date": "Wed, 17 Feb 2021 22:36:51 GMT",
->>>>>>> 1814567d
+        "x-ms-client-request-id": "009cf433-8e8b-8c09-bfd3-7a3afde5e7a8",
+        "x-ms-date": "Fri, 19 Feb 2021 19:14:13 GMT",
         "x-ms-return-client-request-id": "true",
         "x-ms-version": "2020-06-12"
       },
       "RequestBody": null,
       "StatusCode": 200,
       "ResponseHeaders": {
-<<<<<<< HEAD
-        "Date": "Tue, 02 Feb 2021 21:32:40 GMT",
-=======
-        "Date": "Wed, 17 Feb 2021 22:36:51 GMT",
->>>>>>> 1814567d
+        "Date": "Fri, 19 Feb 2021 19:14:11 GMT",
         "Server": [
           "Windows-Azure-HDFS/1.0",
           "Microsoft-HTTPAPI/2.0"
         ],
         "Transfer-Encoding": "chunked",
-        "x-ms-client-request-id": "72e8e05f-c45f-b9c6-fefa-df08de8909c7",
+        "x-ms-client-request-id": "009cf433-8e8b-8c09-bfd3-7a3afde5e7a8",
         "x-ms-namespace-enabled": "true",
-<<<<<<< HEAD
-        "x-ms-request-id": "67d34d21-101f-0029-69aa-f9412b000000",
-=======
-        "x-ms-request-id": "93c813ea-501f-0007-267d-05133c000000",
->>>>>>> 1814567d
+        "x-ms-request-id": "6f4bea7d-e01f-004f-1ff3-060e0b000000",
         "x-ms-version": "2020-06-12"
       },
       "ResponseBody": "eyJkaXJlY3Rvcmllc1N1Y2Nlc3NmdWwiOjAsImZhaWxlZEVudHJpZXMiOltdLCJmYWlsdXJlQ291bnQiOjAsImZpbGVzU3VjY2Vzc2Z1bCI6MX0K"
     },
     {
-      "RequestUri": "https://seannse.blob.core.windows.net/test-filesystem-51e4ebba-8e83-bd45-6fa2-f213c3999fad?restype=container",
+      "RequestUri": "https://seannse.blob.core.windows.net/test-filesystem-59f17cb3-8164-486d-a982-7bb1112234b9?restype=container",
       "RequestMethod": "DELETE",
       "RequestHeaders": {
         "Accept": "application/xml",
         "Authorization": "Sanitized",
-<<<<<<< HEAD
-        "traceparent": "00-1d7808d32e2822408498aa8edde1d225-b474cc2d5f802b43-00",
+        "traceparent": "00-51cd1dba1310284fb45b72b698f2d2ef-335c559f35c26143-00",
         "User-Agent": [
-          "azsdk-net-Storage.Files.DataLake/12.7.0-alpha.20210202.1",
-          "(.NET 5.0.2; Microsoft Windows 10.0.19042)"
+          "azsdk-net-Storage.Files.DataLake/12.7.0-alpha.20210219.1",
+          "(.NET 5.0.3; Microsoft Windows 10.0.19041)"
         ],
-        "x-ms-client-request-id": "30ea944c-f608-6487-fe40-9132570eaa49",
-        "x-ms-date": "Tue, 02 Feb 2021 21:32:41 GMT",
-=======
-        "traceparent": "00-8ab485d0f2eab14088ba889842d821fb-3ddec19806d1c74f-00",
-        "User-Agent": [
-          "azsdk-net-Storage.Files.DataLake/12.7.0-alpha.20210217.1",
-          "(.NET 5.0.3; Microsoft Windows 10.0.19042)"
-        ],
-        "x-ms-client-request-id": "30ea944c-f608-6487-fe40-9132570eaa49",
-        "x-ms-date": "Wed, 17 Feb 2021 22:36:52 GMT",
->>>>>>> 1814567d
+        "x-ms-client-request-id": "6f7170c8-3534-dc37-e7a9-633bab8e01d0",
+        "x-ms-date": "Fri, 19 Feb 2021 19:14:13 GMT",
         "x-ms-return-client-request-id": "true",
         "x-ms-version": "2020-06-12"
       },
@@ -237,28 +151,20 @@
       "StatusCode": 202,
       "ResponseHeaders": {
         "Content-Length": "0",
-<<<<<<< HEAD
-        "Date": "Tue, 02 Feb 2021 21:32:41 GMT",
-=======
-        "Date": "Wed, 17 Feb 2021 22:36:51 GMT",
->>>>>>> 1814567d
+        "Date": "Fri, 19 Feb 2021 19:14:12 GMT",
         "Server": [
           "Windows-Azure-Blob/1.0",
           "Microsoft-HTTPAPI/2.0"
         ],
-        "x-ms-client-request-id": "30ea944c-f608-6487-fe40-9132570eaa49",
-<<<<<<< HEAD
-        "x-ms-request-id": "d56f16c2-f01e-0021-2aaa-f95b24000000",
-=======
-        "x-ms-request-id": "c16c72dd-501e-0028-467d-051ef7000000",
->>>>>>> 1814567d
+        "x-ms-client-request-id": "6f7170c8-3534-dc37-e7a9-633bab8e01d0",
+        "x-ms-request-id": "2e6e9f41-201e-00a4-06f3-0676f9000000",
         "x-ms-version": "2020-06-12"
       },
       "ResponseBody": []
     }
   ],
   "Variables": {
-    "RandomSeed": "1210736125",
+    "RandomSeed": "1004970686",
     "Storage_TestConfigHierarchicalNamespace": "NamespaceTenant\nseannse\nU2FuaXRpemVk\nhttps://seannse.blob.core.windows.net\nhttps://seannse.file.core.windows.net\nhttps://seannse.queue.core.windows.net\nhttps://seannse.table.core.windows.net\n\n\n\n\nhttps://seannse-secondary.blob.core.windows.net\nhttps://seannse-secondary.file.core.windows.net\nhttps://seannse-secondary.queue.core.windows.net\nhttps://seannse-secondary.table.core.windows.net\n68390a19-a643-458b-b726-408abf67b4fc\nSanitized\n72f988bf-86f1-41af-91ab-2d7cd011db47\nhttps://login.microsoftonline.com/\nCloud\nBlobEndpoint=https://seannse.blob.core.windows.net/;QueueEndpoint=https://seannse.queue.core.windows.net/;FileEndpoint=https://seannse.file.core.windows.net/;BlobSecondaryEndpoint=https://seannse-secondary.blob.core.windows.net/;QueueSecondaryEndpoint=https://seannse-secondary.queue.core.windows.net/;FileSecondaryEndpoint=https://seannse-secondary.file.core.windows.net/;AccountName=seannse;AccountKey=Sanitized\n"
   }
 }