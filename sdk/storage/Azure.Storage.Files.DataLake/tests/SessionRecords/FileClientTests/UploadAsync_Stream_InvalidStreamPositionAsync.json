--- conflicted
+++ resolved
@@ -15,11 +15,7 @@
         "x-ms-client-request-id": "35b993f3-5264-ef9f-5443-eed5ca9395d2",
         "x-ms-date": "Wed, 17 Feb 2021 22:37:05 GMT",
         "x-ms-return-client-request-id": "true",
-<<<<<<< HEAD
-        "x-ms-version": "2020-12-06"
-=======
         "x-ms-version": "2021-02-12"
->>>>>>> 7e782c87
       },
       "RequestBody": null,
       "StatusCode": 201,
@@ -34,11 +30,7 @@
         ],
         "x-ms-client-request-id": "35b993f3-5264-ef9f-5443-eed5ca9395d2",
         "x-ms-request-id": "4c69944e-801e-0004-2e7d-05f258000000",
-<<<<<<< HEAD
-        "x-ms-version": "2020-12-06"
-=======
         "x-ms-version": "2021-02-12"
->>>>>>> 7e782c87
       },
       "ResponseBody": []
     },
@@ -56,11 +48,7 @@
         "x-ms-client-request-id": "75313d43-f1b5-6b9c-7256-84a26489a158",
         "x-ms-date": "Wed, 17 Feb 2021 22:37:06 GMT",
         "x-ms-return-client-request-id": "true",
-<<<<<<< HEAD
-        "x-ms-version": "2020-12-06"
-=======
         "x-ms-version": "2021-02-12"
->>>>>>> 7e782c87
       },
       "RequestBody": null,
       "StatusCode": 202,
@@ -73,11 +61,7 @@
         ],
         "x-ms-client-request-id": "75313d43-f1b5-6b9c-7256-84a26489a158",
         "x-ms-request-id": "4c699477-801e-0004-4e7d-05f258000000",
-<<<<<<< HEAD
-        "x-ms-version": "2020-12-06"
-=======
         "x-ms-version": "2021-02-12"
->>>>>>> 7e782c87
       },
       "ResponseBody": []
     }
