{
  "Entries": [
    {
      "RequestUri": "https://seannse.blob.core.windows.net/test-filesystem-7da65452-2196-5441-c6f3-8a21a86821b9?restype=container",
      "RequestMethod": "PUT",
      "RequestHeaders": {
        "Accept": "application/xml",
        "Authorization": "Sanitized",
<<<<<<< HEAD
        "traceparent": "00-d91f1cea57de8f4c808dbb9cb461574b-e4f484d1a7661446-00",
        "User-Agent": [
          "azsdk-net-Storage.Files.DataLake/12.7.0-alpha.20210202.1",
          "(.NET 5.0.2; Microsoft Windows 10.0.19042)"
        ],
        "x-ms-blob-public-access": "container",
        "x-ms-client-request-id": "a64ab70e-0b09-9e58-bc06-a6be5a37590f",
        "x-ms-date": "Tue, 02 Feb 2021 21:39:56 GMT",
=======
        "traceparent": "00-41e8f490024f594abf09f6cedb54afa6-8703bbc080c30c49-00",
        "User-Agent": [
          "azsdk-net-Storage.Files.DataLake/12.7.0-alpha.20210217.1",
          "(.NET 5.0.3; Microsoft Windows 10.0.19042)"
        ],
        "x-ms-blob-public-access": "container",
        "x-ms-client-request-id": "a64ab70e-0b09-9e58-bc06-a6be5a37590f",
        "x-ms-date": "Wed, 17 Feb 2021 22:29:21 GMT",
>>>>>>> 1814567d
        "x-ms-return-client-request-id": "true",
        "x-ms-version": "2020-06-12"
      },
      "RequestBody": null,
      "StatusCode": 201,
      "ResponseHeaders": {
        "Content-Length": "0",
<<<<<<< HEAD
        "Date": "Tue, 02 Feb 2021 21:39:57 GMT",
        "ETag": "\u00220x8D8C7C315E7D21A\u0022",
        "Last-Modified": "Tue, 02 Feb 2021 21:39:57 GMT",
=======
        "Date": "Wed, 17 Feb 2021 22:29:21 GMT",
        "ETag": "\u00220x8D8D393790A2DA0\u0022",
        "Last-Modified": "Wed, 17 Feb 2021 22:29:21 GMT",
>>>>>>> 1814567d
        "Server": [
          "Windows-Azure-Blob/1.0",
          "Microsoft-HTTPAPI/2.0"
        ],
        "x-ms-client-request-id": "a64ab70e-0b09-9e58-bc06-a6be5a37590f",
<<<<<<< HEAD
        "x-ms-request-id": "82e42167-001e-0047-51ab-f91404000000",
=======
        "x-ms-request-id": "0629f50b-e01e-0094-6a7c-05c836000000",
>>>>>>> 1814567d
        "x-ms-version": "2020-06-12"
      },
      "ResponseBody": []
    },
    {
      "RequestUri": "https://seannse.blob.core.windows.net/test-filesystem-7da65452-2196-5441-c6f3-8a21a86821b9/test-file-4e60dded-e856-aec2-6ebc-9f69390909f7?comp=expiry",
      "RequestMethod": "PUT",
      "RequestHeaders": {
        "Accept": "application/json",
        "Authorization": "Sanitized",
<<<<<<< HEAD
        "traceparent": "00-dc25c7dab9d9824fbb9972ac39425239-a0273640d6036d40-00",
        "User-Agent": [
          "azsdk-net-Storage.Files.DataLake/12.7.0-alpha.20210202.1",
          "(.NET 5.0.2; Microsoft Windows 10.0.19042)"
        ],
        "x-ms-client-request-id": "6d4ad7d2-f26e-26c7-f49c-384d6bee64b3",
        "x-ms-date": "Tue, 02 Feb 2021 21:39:56 GMT",
=======
        "traceparent": "00-9a5df6812ece814ca6f2955e5de731db-dcb297d9aa79ba41-00",
        "User-Agent": [
          "azsdk-net-Storage.Files.DataLake/12.7.0-alpha.20210217.1",
          "(.NET 5.0.3; Microsoft Windows 10.0.19042)"
        ],
        "x-ms-client-request-id": "6d4ad7d2-f26e-26c7-f49c-384d6bee64b3",
        "x-ms-date": "Wed, 17 Feb 2021 22:29:21 GMT",
>>>>>>> 1814567d
        "x-ms-expiry-option": "RelativeToNow",
        "x-ms-expiry-time": "3600000",
        "x-ms-return-client-request-id": "true",
        "x-ms-version": "2020-06-12"
      },
      "RequestBody": null,
      "StatusCode": 404,
      "ResponseHeaders": {
        "Content-Length": "216",
        "Content-Type": "application/xml",
<<<<<<< HEAD
        "Date": "Tue, 02 Feb 2021 21:39:57 GMT",
=======
        "Date": "Wed, 17 Feb 2021 22:29:21 GMT",
>>>>>>> 1814567d
        "Server": [
          "Windows-Azure-Blob/1.0",
          "Microsoft-HTTPAPI/2.0"
        ],
        "x-ms-client-request-id": "6d4ad7d2-f26e-26c7-f49c-384d6bee64b3",
        "x-ms-error-code": "BlobNotFound",
<<<<<<< HEAD
        "x-ms-request-id": "82e421b6-001e-0047-17ab-f91404000000",
=======
        "x-ms-request-id": "0629f61b-e01e-0094-647c-05c836000000",
>>>>>>> 1814567d
        "x-ms-version": "2020-06-12"
      },
      "ResponseBody": [
        "\uFEFF\u003C?xml version=\u00221.0\u0022 encoding=\u0022utf-8\u0022?\u003E\n",
        "\u003CError\u003E\u003CCode\u003EBlobNotFound\u003C/Code\u003E\u003CMessage\u003EThe specified blob does not exist.\n",
<<<<<<< HEAD
        "RequestId:82e421b6-001e-0047-17ab-f91404000000\n",
        "Time:2021-02-02T21:39:57.4410462Z\u003C/Message\u003E\u003C/Error\u003E"
=======
        "RequestId:0629f61b-e01e-0094-647c-05c836000000\n",
        "Time:2021-02-17T22:29:21.8839768Z\u003C/Message\u003E\u003C/Error\u003E"
>>>>>>> 1814567d
      ]
    },
    {
      "RequestUri": "https://seannse.blob.core.windows.net/test-filesystem-7da65452-2196-5441-c6f3-8a21a86821b9?restype=container",
      "RequestMethod": "DELETE",
      "RequestHeaders": {
        "Accept": "application/xml",
        "Authorization": "Sanitized",
<<<<<<< HEAD
        "traceparent": "00-b9c2a71f1061fd42b612fe88b540240e-709a28e6a442264e-00",
        "User-Agent": [
          "azsdk-net-Storage.Files.DataLake/12.7.0-alpha.20210202.1",
          "(.NET 5.0.2; Microsoft Windows 10.0.19042)"
        ],
        "x-ms-client-request-id": "6296fa2c-9bbe-c188-a4ec-fc814362d6f9",
        "x-ms-date": "Tue, 02 Feb 2021 21:39:56 GMT",
=======
        "traceparent": "00-83cfd27504a74644a81809cbf848a6ad-b97c803c25656240-00",
        "User-Agent": [
          "azsdk-net-Storage.Files.DataLake/12.7.0-alpha.20210217.1",
          "(.NET 5.0.3; Microsoft Windows 10.0.19042)"
        ],
        "x-ms-client-request-id": "6296fa2c-9bbe-c188-a4ec-fc814362d6f9",
        "x-ms-date": "Wed, 17 Feb 2021 22:29:22 GMT",
>>>>>>> 1814567d
        "x-ms-return-client-request-id": "true",
        "x-ms-version": "2020-06-12"
      },
      "RequestBody": null,
      "StatusCode": 202,
      "ResponseHeaders": {
        "Content-Length": "0",
<<<<<<< HEAD
        "Date": "Tue, 02 Feb 2021 21:39:57 GMT",
=======
        "Date": "Wed, 17 Feb 2021 22:29:21 GMT",
>>>>>>> 1814567d
        "Server": [
          "Windows-Azure-Blob/1.0",
          "Microsoft-HTTPAPI/2.0"
        ],
        "x-ms-client-request-id": "6296fa2c-9bbe-c188-a4ec-fc814362d6f9",
<<<<<<< HEAD
        "x-ms-request-id": "82e421fe-001e-0047-5aab-f91404000000",
=======
        "x-ms-request-id": "0629f77d-e01e-0094-2b7c-05c836000000",
>>>>>>> 1814567d
        "x-ms-version": "2020-06-12"
      },
      "ResponseBody": []
    }
  ],
  "Variables": {
    "RandomSeed": "316867625",
    "Storage_TestConfigHierarchicalNamespace": "NamespaceTenant\nseannse\nU2FuaXRpemVk\nhttps://seannse.blob.core.windows.net\nhttps://seannse.file.core.windows.net\nhttps://seannse.queue.core.windows.net\nhttps://seannse.table.core.windows.net\n\n\n\n\nhttps://seannse-secondary.blob.core.windows.net\nhttps://seannse-secondary.file.core.windows.net\nhttps://seannse-secondary.queue.core.windows.net\nhttps://seannse-secondary.table.core.windows.net\n68390a19-a643-458b-b726-408abf67b4fc\nSanitized\n72f988bf-86f1-41af-91ab-2d7cd011db47\nhttps://login.microsoftonline.com/\nCloud\nBlobEndpoint=https://seannse.blob.core.windows.net/;QueueEndpoint=https://seannse.queue.core.windows.net/;FileEndpoint=https://seannse.file.core.windows.net/;BlobSecondaryEndpoint=https://seannse-secondary.blob.core.windows.net/;QueueSecondaryEndpoint=https://seannse-secondary.queue.core.windows.net/;FileSecondaryEndpoint=https://seannse-secondary.file.core.windows.net/;AccountName=seannse;AccountKey=Sanitized\n"
  }
}<|MERGE_RESOLUTION|>--- conflicted
+++ resolved
@@ -1,30 +1,19 @@
 {
   "Entries": [
     {
-      "RequestUri": "https://seannse.blob.core.windows.net/test-filesystem-7da65452-2196-5441-c6f3-8a21a86821b9?restype=container",
+      "RequestUri": "https://seannse.blob.core.windows.net/test-filesystem-7e811323-cf5a-ea78-235b-d760fa58673e?restype=container",
       "RequestMethod": "PUT",
       "RequestHeaders": {
         "Accept": "application/xml",
         "Authorization": "Sanitized",
-<<<<<<< HEAD
-        "traceparent": "00-d91f1cea57de8f4c808dbb9cb461574b-e4f484d1a7661446-00",
+        "traceparent": "00-54db4d5b89062b4cb4b5545d43a9019e-b6a1c7964daf984b-00",
         "User-Agent": [
-          "azsdk-net-Storage.Files.DataLake/12.7.0-alpha.20210202.1",
-          "(.NET 5.0.2; Microsoft Windows 10.0.19042)"
+          "azsdk-net-Storage.Files.DataLake/12.7.0-alpha.20210219.1",
+          "(.NET 5.0.3; Microsoft Windows 10.0.19041)"
         ],
         "x-ms-blob-public-access": "container",
-        "x-ms-client-request-id": "a64ab70e-0b09-9e58-bc06-a6be5a37590f",
-        "x-ms-date": "Tue, 02 Feb 2021 21:39:56 GMT",
-=======
-        "traceparent": "00-41e8f490024f594abf09f6cedb54afa6-8703bbc080c30c49-00",
-        "User-Agent": [
-          "azsdk-net-Storage.Files.DataLake/12.7.0-alpha.20210217.1",
-          "(.NET 5.0.3; Microsoft Windows 10.0.19042)"
-        ],
-        "x-ms-blob-public-access": "container",
-        "x-ms-client-request-id": "a64ab70e-0b09-9e58-bc06-a6be5a37590f",
-        "x-ms-date": "Wed, 17 Feb 2021 22:29:21 GMT",
->>>>>>> 1814567d
+        "x-ms-client-request-id": "fa2323f1-0220-c6d7-777a-9e8119aecc97",
+        "x-ms-date": "Fri, 19 Feb 2021 19:10:50 GMT",
         "x-ms-return-client-request-id": "true",
         "x-ms-version": "2020-06-12"
       },
@@ -32,52 +21,32 @@
       "StatusCode": 201,
       "ResponseHeaders": {
         "Content-Length": "0",
-<<<<<<< HEAD
-        "Date": "Tue, 02 Feb 2021 21:39:57 GMT",
-        "ETag": "\u00220x8D8C7C315E7D21A\u0022",
-        "Last-Modified": "Tue, 02 Feb 2021 21:39:57 GMT",
-=======
-        "Date": "Wed, 17 Feb 2021 22:29:21 GMT",
-        "ETag": "\u00220x8D8D393790A2DA0\u0022",
-        "Last-Modified": "Wed, 17 Feb 2021 22:29:21 GMT",
->>>>>>> 1814567d
+        "Date": "Fri, 19 Feb 2021 19:10:49 GMT",
+        "ETag": "\u00220x8D8D50A119FC5F5\u0022",
+        "Last-Modified": "Fri, 19 Feb 2021 19:10:49 GMT",
         "Server": [
           "Windows-Azure-Blob/1.0",
           "Microsoft-HTTPAPI/2.0"
         ],
-        "x-ms-client-request-id": "a64ab70e-0b09-9e58-bc06-a6be5a37590f",
-<<<<<<< HEAD
-        "x-ms-request-id": "82e42167-001e-0047-51ab-f91404000000",
-=======
-        "x-ms-request-id": "0629f50b-e01e-0094-6a7c-05c836000000",
->>>>>>> 1814567d
+        "x-ms-client-request-id": "fa2323f1-0220-c6d7-777a-9e8119aecc97",
+        "x-ms-request-id": "2e670e65-201e-00a4-5bf2-0676f9000000",
         "x-ms-version": "2020-06-12"
       },
       "ResponseBody": []
     },
     {
-      "RequestUri": "https://seannse.blob.core.windows.net/test-filesystem-7da65452-2196-5441-c6f3-8a21a86821b9/test-file-4e60dded-e856-aec2-6ebc-9f69390909f7?comp=expiry",
+      "RequestUri": "https://seannse.blob.core.windows.net/test-filesystem-7e811323-cf5a-ea78-235b-d760fa58673e/test-file-5fc2a424-fb5e-0c0b-8900-0d307416f742?comp=expiry",
       "RequestMethod": "PUT",
       "RequestHeaders": {
         "Accept": "application/json",
         "Authorization": "Sanitized",
-<<<<<<< HEAD
-        "traceparent": "00-dc25c7dab9d9824fbb9972ac39425239-a0273640d6036d40-00",
+        "traceparent": "00-94e31d00888bb049bb7d1b1ee755b351-99696648801c5e4d-00",
         "User-Agent": [
-          "azsdk-net-Storage.Files.DataLake/12.7.0-alpha.20210202.1",
-          "(.NET 5.0.2; Microsoft Windows 10.0.19042)"
+          "azsdk-net-Storage.Files.DataLake/12.7.0-alpha.20210219.1",
+          "(.NET 5.0.3; Microsoft Windows 10.0.19041)"
         ],
-        "x-ms-client-request-id": "6d4ad7d2-f26e-26c7-f49c-384d6bee64b3",
-        "x-ms-date": "Tue, 02 Feb 2021 21:39:56 GMT",
-=======
-        "traceparent": "00-9a5df6812ece814ca6f2955e5de731db-dcb297d9aa79ba41-00",
-        "User-Agent": [
-          "azsdk-net-Storage.Files.DataLake/12.7.0-alpha.20210217.1",
-          "(.NET 5.0.3; Microsoft Windows 10.0.19042)"
-        ],
-        "x-ms-client-request-id": "6d4ad7d2-f26e-26c7-f49c-384d6bee64b3",
-        "x-ms-date": "Wed, 17 Feb 2021 22:29:21 GMT",
->>>>>>> 1814567d
+        "x-ms-client-request-id": "4e3ec35e-311e-f67c-1716-711ff4a65261",
+        "x-ms-date": "Fri, 19 Feb 2021 19:10:50 GMT",
         "x-ms-expiry-option": "RelativeToNow",
         "x-ms-expiry-time": "3600000",
         "x-ms-return-client-request-id": "true",
@@ -88,59 +57,36 @@
       "ResponseHeaders": {
         "Content-Length": "216",
         "Content-Type": "application/xml",
-<<<<<<< HEAD
-        "Date": "Tue, 02 Feb 2021 21:39:57 GMT",
-=======
-        "Date": "Wed, 17 Feb 2021 22:29:21 GMT",
->>>>>>> 1814567d
+        "Date": "Fri, 19 Feb 2021 19:10:49 GMT",
         "Server": [
           "Windows-Azure-Blob/1.0",
           "Microsoft-HTTPAPI/2.0"
         ],
-        "x-ms-client-request-id": "6d4ad7d2-f26e-26c7-f49c-384d6bee64b3",
+        "x-ms-client-request-id": "4e3ec35e-311e-f67c-1716-711ff4a65261",
         "x-ms-error-code": "BlobNotFound",
-<<<<<<< HEAD
-        "x-ms-request-id": "82e421b6-001e-0047-17ab-f91404000000",
-=======
-        "x-ms-request-id": "0629f61b-e01e-0094-647c-05c836000000",
->>>>>>> 1814567d
+        "x-ms-request-id": "2e670f63-201e-00a4-4bf2-0676f9000000",
         "x-ms-version": "2020-06-12"
       },
       "ResponseBody": [
         "\uFEFF\u003C?xml version=\u00221.0\u0022 encoding=\u0022utf-8\u0022?\u003E\n",
         "\u003CError\u003E\u003CCode\u003EBlobNotFound\u003C/Code\u003E\u003CMessage\u003EThe specified blob does not exist.\n",
-<<<<<<< HEAD
-        "RequestId:82e421b6-001e-0047-17ab-f91404000000\n",
-        "Time:2021-02-02T21:39:57.4410462Z\u003C/Message\u003E\u003C/Error\u003E"
-=======
-        "RequestId:0629f61b-e01e-0094-647c-05c836000000\n",
-        "Time:2021-02-17T22:29:21.8839768Z\u003C/Message\u003E\u003C/Error\u003E"
->>>>>>> 1814567d
+        "RequestId:2e670f63-201e-00a4-4bf2-0676f9000000\n",
+        "Time:2021-02-19T19:10:49.5938693Z\u003C/Message\u003E\u003C/Error\u003E"
       ]
     },
     {
-      "RequestUri": "https://seannse.blob.core.windows.net/test-filesystem-7da65452-2196-5441-c6f3-8a21a86821b9?restype=container",
+      "RequestUri": "https://seannse.blob.core.windows.net/test-filesystem-7e811323-cf5a-ea78-235b-d760fa58673e?restype=container",
       "RequestMethod": "DELETE",
       "RequestHeaders": {
         "Accept": "application/xml",
         "Authorization": "Sanitized",
-<<<<<<< HEAD
-        "traceparent": "00-b9c2a71f1061fd42b612fe88b540240e-709a28e6a442264e-00",
+        "traceparent": "00-4f164886ea004248b4fcbc4a3d09e4e8-12878c058dd3c246-00",
         "User-Agent": [
-          "azsdk-net-Storage.Files.DataLake/12.7.0-alpha.20210202.1",
-          "(.NET 5.0.2; Microsoft Windows 10.0.19042)"
+          "azsdk-net-Storage.Files.DataLake/12.7.0-alpha.20210219.1",
+          "(.NET 5.0.3; Microsoft Windows 10.0.19041)"
         ],
-        "x-ms-client-request-id": "6296fa2c-9bbe-c188-a4ec-fc814362d6f9",
-        "x-ms-date": "Tue, 02 Feb 2021 21:39:56 GMT",
-=======
-        "traceparent": "00-83cfd27504a74644a81809cbf848a6ad-b97c803c25656240-00",
-        "User-Agent": [
-          "azsdk-net-Storage.Files.DataLake/12.7.0-alpha.20210217.1",
-          "(.NET 5.0.3; Microsoft Windows 10.0.19042)"
-        ],
-        "x-ms-client-request-id": "6296fa2c-9bbe-c188-a4ec-fc814362d6f9",
-        "x-ms-date": "Wed, 17 Feb 2021 22:29:22 GMT",
->>>>>>> 1814567d
+        "x-ms-client-request-id": "b0d24a99-a9d7-9823-8078-bf1efbfd2990",
+        "x-ms-date": "Fri, 19 Feb 2021 19:10:50 GMT",
         "x-ms-return-client-request-id": "true",
         "x-ms-version": "2020-06-12"
       },
@@ -148,28 +94,20 @@
       "StatusCode": 202,
       "ResponseHeaders": {
         "Content-Length": "0",
-<<<<<<< HEAD
-        "Date": "Tue, 02 Feb 2021 21:39:57 GMT",
-=======
-        "Date": "Wed, 17 Feb 2021 22:29:21 GMT",
->>>>>>> 1814567d
+        "Date": "Fri, 19 Feb 2021 19:10:49 GMT",
         "Server": [
           "Windows-Azure-Blob/1.0",
           "Microsoft-HTTPAPI/2.0"
         ],
-        "x-ms-client-request-id": "6296fa2c-9bbe-c188-a4ec-fc814362d6f9",
-<<<<<<< HEAD
-        "x-ms-request-id": "82e421fe-001e-0047-5aab-f91404000000",
-=======
-        "x-ms-request-id": "0629f77d-e01e-0094-2b7c-05c836000000",
->>>>>>> 1814567d
+        "x-ms-client-request-id": "b0d24a99-a9d7-9823-8078-bf1efbfd2990",
+        "x-ms-request-id": "2e671045-201e-00a4-21f2-0676f9000000",
         "x-ms-version": "2020-06-12"
       },
       "ResponseBody": []
     }
   ],
   "Variables": {
-    "RandomSeed": "316867625",
+    "RandomSeed": "1653175912",
     "Storage_TestConfigHierarchicalNamespace": "NamespaceTenant\nseannse\nU2FuaXRpemVk\nhttps://seannse.blob.core.windows.net\nhttps://seannse.file.core.windows.net\nhttps://seannse.queue.core.windows.net\nhttps://seannse.table.core.windows.net\n\n\n\n\nhttps://seannse-secondary.blob.core.windows.net\nhttps://seannse-secondary.file.core.windows.net\nhttps://seannse-secondary.queue.core.windows.net\nhttps://seannse-secondary.table.core.windows.net\n68390a19-a643-458b-b726-408abf67b4fc\nSanitized\n72f988bf-86f1-41af-91ab-2d7cd011db47\nhttps://login.microsoftonline.com/\nCloud\nBlobEndpoint=https://seannse.blob.core.windows.net/;QueueEndpoint=https://seannse.queue.core.windows.net/;FileEndpoint=https://seannse.file.core.windows.net/;BlobSecondaryEndpoint=https://seannse-secondary.blob.core.windows.net/;QueueSecondaryEndpoint=https://seannse-secondary.queue.core.windows.net/;FileSecondaryEndpoint=https://seannse-secondary.file.core.windows.net/;AccountName=seannse;AccountKey=Sanitized\n"
   }
 }