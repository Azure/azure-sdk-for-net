--- conflicted
+++ resolved
@@ -15,11 +15,7 @@
         "x-ms-client-request-id": "fa2323f1-0220-c6d7-777a-9e8119aecc97",
         "x-ms-date": "Fri, 19 Feb 2021 19:10:50 GMT",
         "x-ms-return-client-request-id": "true",
-<<<<<<< HEAD
-        "x-ms-version": "2020-12-06"
-=======
         "x-ms-version": "2021-02-12"
->>>>>>> 7e782c87
       },
       "RequestBody": null,
       "StatusCode": 201,
@@ -34,11 +30,7 @@
         ],
         "x-ms-client-request-id": "fa2323f1-0220-c6d7-777a-9e8119aecc97",
         "x-ms-request-id": "2e670e65-201e-00a4-5bf2-0676f9000000",
-<<<<<<< HEAD
-        "x-ms-version": "2020-12-06"
-=======
         "x-ms-version": "2021-02-12"
->>>>>>> 7e782c87
       },
       "ResponseBody": []
     },
@@ -58,11 +50,7 @@
         "x-ms-expiry-option": "RelativeToNow",
         "x-ms-expiry-time": "3600000",
         "x-ms-return-client-request-id": "true",
-<<<<<<< HEAD
-        "x-ms-version": "2020-12-06"
-=======
         "x-ms-version": "2021-02-12"
->>>>>>> 7e782c87
       },
       "RequestBody": null,
       "StatusCode": 404,
@@ -77,11 +65,7 @@
         "x-ms-client-request-id": "4e3ec35e-311e-f67c-1716-711ff4a65261",
         "x-ms-error-code": "BlobNotFound",
         "x-ms-request-id": "2e670f63-201e-00a4-4bf2-0676f9000000",
-<<<<<<< HEAD
-        "x-ms-version": "2020-12-06"
-=======
         "x-ms-version": "2021-02-12"
->>>>>>> 7e782c87
       },
       "ResponseBody": [
         "﻿<?xml version=\"1.0\" encoding=\"utf-8\"?>\n",
@@ -104,11 +88,7 @@
         "x-ms-client-request-id": "b0d24a99-a9d7-9823-8078-bf1efbfd2990",
         "x-ms-date": "Fri, 19 Feb 2021 19:10:50 GMT",
         "x-ms-return-client-request-id": "true",
-<<<<<<< HEAD
-        "x-ms-version": "2020-12-06"
-=======
         "x-ms-version": "2021-02-12"
->>>>>>> 7e782c87
       },
       "RequestBody": null,
       "StatusCode": 202,
@@ -121,11 +101,7 @@
         ],
         "x-ms-client-request-id": "b0d24a99-a9d7-9823-8078-bf1efbfd2990",
         "x-ms-request-id": "2e671045-201e-00a4-21f2-0676f9000000",
-<<<<<<< HEAD
-        "x-ms-version": "2020-12-06"
-=======
         "x-ms-version": "2021-02-12"
->>>>>>> 7e782c87
       },
       "ResponseBody": []
     }
