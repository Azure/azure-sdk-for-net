--- conflicted
+++ resolved
@@ -15,11 +15,7 @@
         "x-ms-client-request-id": "e11cba4b-dfff-3870-afab-f82a7e970f44",
         "x-ms-date": "Tue, 25 May 2021 00:07:10 GMT",
         "x-ms-return-client-request-id": "true",
-<<<<<<< HEAD
-         "x-ms-version": "2020-10-02"
-=======
-        "x-ms-version": "2020-08-04"
->>>>>>> 41beb1fe
+        "x-ms-version": "2020-10-02"
       },
       "RequestBody": null,
       "StatusCode": 201,
@@ -33,13 +29,8 @@
           "Microsoft-HTTPAPI/2.0"
         ],
         "x-ms-client-request-id": "e11cba4b-dfff-3870-afab-f82a7e970f44",
-<<<<<<< HEAD
-        "x-ms-request-id": "4690e5f5-401e-0056-67f9-068eb0000000",
-         "x-ms-version": "2020-10-02"
-=======
         "x-ms-request-id": "edcf331a-501e-005c-25f9-502aea000000",
-        "x-ms-version": "2020-08-04"
->>>>>>> 41beb1fe
+        "x-ms-version": "2020-10-02"
       },
       "ResponseBody": []
     },
@@ -58,11 +49,7 @@
         "x-ms-client-request-id": "9f183863-26e8-73de-a7a0-78a995949f87",
         "x-ms-date": "Tue, 25 May 2021 00:07:10 GMT",
         "x-ms-return-client-request-id": "true",
-<<<<<<< HEAD
-         "x-ms-version": "2020-10-02"
-=======
-        "x-ms-version": "2020-08-04"
->>>>>>> 41beb1fe
+        "x-ms-version": "2020-10-02"
       },
       "RequestBody": null,
       "StatusCode": 201,
@@ -76,14 +63,9 @@
           "Microsoft-HTTPAPI/2.0"
         ],
         "x-ms-client-request-id": "9f183863-26e8-73de-a7a0-78a995949f87",
-<<<<<<< HEAD
-        "x-ms-request-id": "d66a5ffe-f01f-0088-44f9-069a56000000",
-         "x-ms-version": "2020-10-02"
-=======
         "x-ms-request-id": "f3a4730e-401f-001d-41f9-50720e000000",
         "x-ms-request-server-encrypted": "true",
-        "x-ms-version": "2020-08-04"
->>>>>>> 41beb1fe
+        "x-ms-version": "2020-10-02"
       },
       "ResponseBody": []
     },
@@ -103,11 +85,7 @@
         "x-ms-client-request-id": "8a52db6a-ea06-84f2-84e4-bfc6d732ba93",
         "x-ms-date": "Tue, 25 May 2021 00:07:10 GMT",
         "x-ms-return-client-request-id": "true",
-<<<<<<< HEAD
-         "x-ms-version": "2020-10-02"
-=======
-        "x-ms-version": "2020-08-04"
->>>>>>> 41beb1fe
+        "x-ms-version": "2020-10-02"
       },
       "RequestBody": "MAvHXCixct/LKiOmR40hk1wSMo7ch2HLrOEEDj9OKdjnNnPVriKMmkc8FdS7yfAhiWXOa2SAZ6mp/LBGrWSgfAFLvxAaTOU6hphGoHGND\u002BLw44TZgL10Zs7KK7FxRezjm5jScArgBz1/lOXLOsc3HO3OVcnfx/xD1lhBTyEzyECrYgXYup/XENxHWuvYqSsHkg/Eo\u002B8jA9Scj5qxn7cbS8ukH9fCX2FO9kXtmG0Qay0tObwSbyRQiF8wPCsEJnAkKw4gM4lURTOtdq2qNWtniyNshGX7CdymVJZ4kSM1SdDVyW1e8Dij2PSIZPh3plP0ybEImKEKKSExed/y27QQeC3d1Gz\u002BCJrryKtxcqXjL61DhMdyLbAuyqBLLHZYsf1AeOzLmtHm9sEWHM/1mLZ8Tkoxr1fsnkp8rgrMstskkheuMfm5F5TbXI4GWxHgOTHpzt4rJwGmU9qhTuvHGkPl8Yq4R2a8wza1VVLI5kI5m3XY4\u002BP9\u002BGsVB94fF8moFEJLIGmGKPHKLAunddGu3W2XaLJ27jdf6Pkeoj\u002BInKttDEEQfcXYsnODDbbYVYKZZipwiK8WMiUK6zhwaIWyQo9gOmiPnmCnv7U/8\u002BGAhpJ2hDsVFxT8VtocBZGNaErt0MsmeBsZCsjJycj51j5DimSl\u002BeNKnSp6Y\u002BOOc5jOGldrUiIWWg53XXpzS05MAoCb2Hss525nozOgrBQ4i5Yw\u002B69xjoQbLS9WLpxo11HcLmBj8pscoTLoBK/vdq36P9HjQk\u002Bf2nT7gKpL1rnS/svhxH2z1Jn7FFp8iInVLLeCXO7KhJQCPVPsaHLw0Mp4FgXjDrEwRmo46C71IlLrJVPzyXrKB3o334cpx2wnCkOPBHKE8h4FURWEkptmDBoBAUIe/QZQrQ6Lqy4qBn79Ed7qZh3fZzI17XhlRnXe0dJsKMYqCQ08P1Zj\u002BEbv2kuWh4G9e6b8IZoP6A\u002BO6meZrdpcvt640wfQrSfHfG7sRhMtzr/0IFUsbwYsGiD\u002BrlTvyUtskhxs3rN57c1/NaUrI6H7YRyopYyFL0/YjLjn0v/S2LMjf7P3wPALezOHrTpgAPZ/Ak03RiS\u002B52PMlFH6khvOrF3yCKPuBKAsnSpZ/YIVd4vCaM\u002BxmpGOZJhQKiyeEOkXuQHdbvhSkP6sC6n5Zengtx3GOCpLHBHLY6MKndp0jYxBQUSBNwiSb9fRBY/olf\u002Bvb3IO19i/zJzvEQtUSPMjOH0cuCOlX38UM8lSeheC4s6kWy5nZra0gnWnkSb9PifkrcwRy93bCQ/y\u002BaQObFGEbS89r\u002BzEvNLHaDWt/s5ZF/Wibs1KcBbwyFIedWwSpRYjIiP2v446H/H6SWOnLQtBmOGubA==",
       "StatusCode": 202,
@@ -121,11 +99,7 @@
         "x-ms-client-request-id": "8a52db6a-ea06-84f2-84e4-bfc6d732ba93",
         "x-ms-request-id": "f3a4730f-401f-001d-42f9-50720e000000",
         "x-ms-request-server-encrypted": "true",
-<<<<<<< HEAD
-         "x-ms-version": "2020-10-02"
-=======
-        "x-ms-version": "2020-08-04"
->>>>>>> 41beb1fe
+        "x-ms-version": "2020-10-02"
       },
       "ResponseBody": []
     },
@@ -143,11 +117,7 @@
         "x-ms-client-request-id": "b93eaf4d-1541-b981-3e12-b1a6893fd676",
         "x-ms-date": "Tue, 25 May 2021 00:07:10 GMT",
         "x-ms-return-client-request-id": "true",
-<<<<<<< HEAD
-         "x-ms-version": "2020-10-02"
-=======
-        "x-ms-version": "2020-08-04"
->>>>>>> 41beb1fe
+        "x-ms-version": "2020-10-02"
       },
       "RequestBody": null,
       "StatusCode": 200,
@@ -163,11 +133,7 @@
         "x-ms-client-request-id": "b93eaf4d-1541-b981-3e12-b1a6893fd676",
         "x-ms-request-id": "f3a47310-401f-001d-43f9-50720e000000",
         "x-ms-request-server-encrypted": "false",
-<<<<<<< HEAD
-         "x-ms-version": "2020-10-02"
-=======
-        "x-ms-version": "2020-08-04"
->>>>>>> 41beb1fe
+        "x-ms-version": "2020-10-02"
       },
       "ResponseBody": []
     },
@@ -185,11 +151,7 @@
         "x-ms-client-request-id": "27786372-00f3-fe51-403d-d835f55a92f2",
         "x-ms-date": "Tue, 25 May 2021 00:07:10 GMT",
         "x-ms-return-client-request-id": "true",
-<<<<<<< HEAD
-         "x-ms-version": "2020-10-02"
-=======
-        "x-ms-version": "2020-08-04"
->>>>>>> 41beb1fe
+        "x-ms-version": "2020-10-02"
       },
       "RequestBody": null,
       "StatusCode": 200,
@@ -216,11 +178,7 @@
         "x-ms-permissions": "rw-r-----",
         "x-ms-request-id": "edcf346e-501e-005c-50f9-502aea000000",
         "x-ms-server-encrypted": "true",
-<<<<<<< HEAD
-         "x-ms-version": "2020-10-02"
-=======
-        "x-ms-version": "2020-08-04"
->>>>>>> 41beb1fe
+        "x-ms-version": "2020-10-02"
       },
       "ResponseBody": []
     },
@@ -239,11 +197,7 @@
         "x-ms-date": "Tue, 25 May 2021 00:07:10 GMT",
         "x-ms-range": "bytes=0-127",
         "x-ms-return-client-request-id": "true",
-<<<<<<< HEAD
-         "x-ms-version": "2020-10-02"
-=======
-        "x-ms-version": "2020-08-04"
->>>>>>> 41beb1fe
+        "x-ms-version": "2020-10-02"
       },
       "RequestBody": null,
       "StatusCode": 206,
@@ -269,11 +223,7 @@
         "x-ms-permissions": "rw-r-----",
         "x-ms-request-id": "edcf348b-501e-005c-69f9-502aea000000",
         "x-ms-server-encrypted": "true",
-<<<<<<< HEAD
-         "x-ms-version": "2020-10-02"
-=======
-        "x-ms-version": "2020-08-04"
->>>>>>> 41beb1fe
+        "x-ms-version": "2020-10-02"
       },
       "ResponseBody": "MAvHXCixct/LKiOmR40hk1wSMo7ch2HLrOEEDj9OKdjnNnPVriKMmkc8FdS7yfAhiWXOa2SAZ6mp/LBGrWSgfAFLvxAaTOU6hphGoHGND\u002BLw44TZgL10Zs7KK7FxRezjm5jScArgBz1/lOXLOsc3HO3OVcnfx/xD1lhBTyEzyEA="
     },
@@ -292,11 +242,7 @@
         "x-ms-date": "Tue, 25 May 2021 00:07:11 GMT",
         "x-ms-range": "bytes=128-255",
         "x-ms-return-client-request-id": "true",
-<<<<<<< HEAD
-         "x-ms-version": "2020-10-02"
-=======
-        "x-ms-version": "2020-08-04"
->>>>>>> 41beb1fe
+        "x-ms-version": "2020-10-02"
       },
       "RequestBody": null,
       "StatusCode": 206,
@@ -322,11 +268,7 @@
         "x-ms-permissions": "rw-r-----",
         "x-ms-request-id": "edcf34ab-501e-005c-03f9-502aea000000",
         "x-ms-server-encrypted": "true",
-<<<<<<< HEAD
-         "x-ms-version": "2020-10-02"
-=======
-        "x-ms-version": "2020-08-04"
->>>>>>> 41beb1fe
+        "x-ms-version": "2020-10-02"
       },
       "ResponseBody": "q2IF2Lqf1xDcR1rr2KkrB5IPxKPvIwPUnI\u002BasZ\u002B3G0vLpB/Xwl9hTvZF7ZhtEGstLTm8Em8kUIhfMDwrBCZwJCsOIDOJVEUzrXatqjVrZ4sjbIRl\u002BwncplSWeJEjNUnQ1cltXvA4o9j0iGT4d6ZT9MmxCJihCikhMXnf8tu0EHg="
     },
@@ -345,11 +287,7 @@
         "x-ms-date": "Tue, 25 May 2021 00:07:11 GMT",
         "x-ms-range": "bytes=256-383",
         "x-ms-return-client-request-id": "true",
-<<<<<<< HEAD
-         "x-ms-version": "2020-10-02"
-=======
-        "x-ms-version": "2020-08-04"
->>>>>>> 41beb1fe
+        "x-ms-version": "2020-10-02"
       },
       "RequestBody": null,
       "StatusCode": 206,
@@ -375,11 +313,7 @@
         "x-ms-permissions": "rw-r-----",
         "x-ms-request-id": "edcf34c0-501e-005c-14f9-502aea000000",
         "x-ms-server-encrypted": "true",
-<<<<<<< HEAD
-         "x-ms-version": "2020-10-02"
-=======
-        "x-ms-version": "2020-08-04"
->>>>>>> 41beb1fe
+        "x-ms-version": "2020-10-02"
       },
       "ResponseBody": "Ld3UbP4ImuvIq3FypeMvrUOEx3ItsC7KoEssdlix/UB47Mua0eb2wRYcz/WYtnxOSjGvV\u002ByeSnyuCsyy2ySSF64x\u002BbkXlNtcjgZbEeA5MenO3isnAaZT2qFO68caQ\u002BXxirhHZrzDNrVVUsjmQjmbddjj4/34axUH3h8XyagUQks="
     },
@@ -398,11 +332,7 @@
         "x-ms-date": "Tue, 25 May 2021 00:07:11 GMT",
         "x-ms-range": "bytes=384-511",
         "x-ms-return-client-request-id": "true",
-<<<<<<< HEAD
-         "x-ms-version": "2020-10-02"
-=======
-        "x-ms-version": "2020-08-04"
->>>>>>> 41beb1fe
+        "x-ms-version": "2020-10-02"
       },
       "RequestBody": null,
       "StatusCode": 206,
@@ -428,11 +358,7 @@
         "x-ms-permissions": "rw-r-----",
         "x-ms-request-id": "edcf34d3-501e-005c-27f9-502aea000000",
         "x-ms-server-encrypted": "true",
-<<<<<<< HEAD
-         "x-ms-version": "2020-10-02"
-=======
-        "x-ms-version": "2020-08-04"
->>>>>>> 41beb1fe
+        "x-ms-version": "2020-10-02"
       },
       "ResponseBody": "IGmGKPHKLAunddGu3W2XaLJ27jdf6Pkeoj\u002BInKttDEEQfcXYsnODDbbYVYKZZipwiK8WMiUK6zhwaIWyQo9gOmiPnmCnv7U/8\u002BGAhpJ2hDsVFxT8VtocBZGNaErt0MsmeBsZCsjJycj51j5DimSl\u002BeNKnSp6Y\u002BOOc5jOGldrUiI="
     },
@@ -451,11 +377,7 @@
         "x-ms-date": "Tue, 25 May 2021 00:07:11 GMT",
         "x-ms-range": "bytes=512-639",
         "x-ms-return-client-request-id": "true",
-<<<<<<< HEAD
-         "x-ms-version": "2020-10-02"
-=======
-        "x-ms-version": "2020-08-04"
->>>>>>> 41beb1fe
+        "x-ms-version": "2020-10-02"
       },
       "RequestBody": null,
       "StatusCode": 206,
@@ -481,11 +403,7 @@
         "x-ms-permissions": "rw-r-----",
         "x-ms-request-id": "edcf3519-501e-005c-63f9-502aea000000",
         "x-ms-server-encrypted": "true",
-<<<<<<< HEAD
-         "x-ms-version": "2020-10-02"
-=======
-        "x-ms-version": "2020-08-04"
->>>>>>> 41beb1fe
+        "x-ms-version": "2020-10-02"
       },
       "ResponseBody": "FloOd116c0tOTAKAm9h7LOduZ6MzoKwUOIuWMPuvcY6EGy0vVi6caNdR3C5gY/KbHKEy6ASv73at\u002Bj/R40JPn9p0\u002B4CqS9a50v7L4cR9s9SZ\u002BxRafIiJ1Sy3glzuyoSUAj1T7Ghy8NDKeBYF4w6xMEZqOOgu9SJS6yVT88l6ygc="
     },
@@ -504,11 +422,7 @@
         "x-ms-date": "Tue, 25 May 2021 00:07:11 GMT",
         "x-ms-range": "bytes=640-767",
         "x-ms-return-client-request-id": "true",
-<<<<<<< HEAD
-         "x-ms-version": "2020-10-02"
-=======
-        "x-ms-version": "2020-08-04"
->>>>>>> 41beb1fe
+        "x-ms-version": "2020-10-02"
       },
       "RequestBody": null,
       "StatusCode": 206,
@@ -534,11 +448,7 @@
         "x-ms-permissions": "rw-r-----",
         "x-ms-request-id": "edcf3542-501e-005c-02f9-502aea000000",
         "x-ms-server-encrypted": "true",
-<<<<<<< HEAD
-         "x-ms-version": "2020-10-02"
-=======
-        "x-ms-version": "2020-08-04"
->>>>>>> 41beb1fe
+        "x-ms-version": "2020-10-02"
       },
       "ResponseBody": "ejffhynHbCcKQ48EcoTyHgVRFYSSm2YMGgEBQh79BlCtDourLioGfv0R3upmHd9nMjXteGVGdd7R0mwoxioJDTw/VmP4Ru/aS5aHgb17pvwhmg/oD47qZ5mt2ly\u002B3rjTB9CtJ8d8buxGEy3Ov/QgVSxvBiwaIP6uVO/JS2ySHGw="
     },
@@ -557,11 +467,7 @@
         "x-ms-date": "Tue, 25 May 2021 00:07:11 GMT",
         "x-ms-range": "bytes=768-895",
         "x-ms-return-client-request-id": "true",
-<<<<<<< HEAD
-         "x-ms-version": "2020-10-02"
-=======
-        "x-ms-version": "2020-08-04"
->>>>>>> 41beb1fe
+        "x-ms-version": "2020-10-02"
       },
       "RequestBody": null,
       "StatusCode": 206,
@@ -587,11 +493,7 @@
         "x-ms-permissions": "rw-r-----",
         "x-ms-request-id": "edcf355e-501e-005c-15f9-502aea000000",
         "x-ms-server-encrypted": "true",
-<<<<<<< HEAD
-         "x-ms-version": "2020-10-02"
-=======
-        "x-ms-version": "2020-08-04"
->>>>>>> 41beb1fe
+        "x-ms-version": "2020-10-02"
       },
       "ResponseBody": "3rN57c1/NaUrI6H7YRyopYyFL0/YjLjn0v/S2LMjf7P3wPALezOHrTpgAPZ/Ak03RiS\u002B52PMlFH6khvOrF3yCKPuBKAsnSpZ/YIVd4vCaM\u002BxmpGOZJhQKiyeEOkXuQHdbvhSkP6sC6n5Zengtx3GOCpLHBHLY6MKndp0jYxBQUQ="
     },
@@ -610,11 +512,7 @@
         "x-ms-date": "Tue, 25 May 2021 00:07:11 GMT",
         "x-ms-range": "bytes=896-1023",
         "x-ms-return-client-request-id": "true",
-<<<<<<< HEAD
-         "x-ms-version": "2020-10-02"
-=======
-        "x-ms-version": "2020-08-04"
->>>>>>> 41beb1fe
+        "x-ms-version": "2020-10-02"
       },
       "RequestBody": null,
       "StatusCode": 206,
@@ -640,11 +538,7 @@
         "x-ms-permissions": "rw-r-----",
         "x-ms-request-id": "edcf358b-501e-005c-3bf9-502aea000000",
         "x-ms-server-encrypted": "true",
-<<<<<<< HEAD
-         "x-ms-version": "2020-10-02"
-=======
-        "x-ms-version": "2020-08-04"
->>>>>>> 41beb1fe
+        "x-ms-version": "2020-10-02"
       },
       "ResponseBody": "gTcIkm/X0QWP6JX/r29yDtfYv8yc7xELVEjzIzh9HLgjpV9/FDPJUnoXguLOpFsuZ2a2tIJ1p5Em/T4n5K3MEcvd2wkP8vmkDmxRhG0vPa/sxLzSx2g1rf7OWRf1om7NSnAW8MhSHnVsEqUWIyIj9r\u002BOOh/x\u002Bkljpy0LQZjhrmw="
     },
@@ -662,11 +556,7 @@
         "x-ms-client-request-id": "602f21cc-05e3-0297-6f65-17622c4f1c8e",
         "x-ms-date": "Tue, 25 May 2021 00:07:11 GMT",
         "x-ms-return-client-request-id": "true",
-<<<<<<< HEAD
-         "x-ms-version": "2020-10-02"
-=======
-        "x-ms-version": "2020-08-04"
->>>>>>> 41beb1fe
+        "x-ms-version": "2020-10-02"
       },
       "RequestBody": null,
       "StatusCode": 202,
@@ -678,13 +568,8 @@
           "Microsoft-HTTPAPI/2.0"
         ],
         "x-ms-client-request-id": "602f21cc-05e3-0297-6f65-17622c4f1c8e",
-<<<<<<< HEAD
-        "x-ms-request-id": "4690e93f-401e-0056-72f9-068eb0000000",
-         "x-ms-version": "2020-10-02"
-=======
         "x-ms-request-id": "edcf35b3-501e-005c-5cf9-502aea000000",
-        "x-ms-version": "2020-08-04"
->>>>>>> 41beb1fe
+        "x-ms-version": "2020-10-02"
       },
       "ResponseBody": []
     }
