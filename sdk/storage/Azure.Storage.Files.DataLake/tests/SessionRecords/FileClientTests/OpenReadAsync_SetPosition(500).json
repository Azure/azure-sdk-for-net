--- conflicted
+++ resolved
@@ -29,13 +29,8 @@
           "Microsoft-HTTPAPI/2.0"
         ],
         "x-ms-client-request-id": "e11cba4b-dfff-3870-afab-f82a7e970f44",
-<<<<<<< HEAD
-        "x-ms-request-id": "3a7d1cb6-e01e-0095-4721-af3277000000",
-        "x-ms-version": "2021-02-12"
-=======
         "x-ms-request-id": "abb32854-901e-00ad-11dc-c5ba54000000",
-        "x-ms-version": "2020-12-06"
->>>>>>> 6b7c7623
+        "x-ms-version": "2021-02-12"
       },
       "ResponseBody": []
     },
@@ -582,13 +577,8 @@
           "Microsoft-HTTPAPI/2.0"
         ],
         "x-ms-client-request-id": "602f21cc-05e3-0297-6f65-17622c4f1c8e",
-<<<<<<< HEAD
-        "x-ms-request-id": "3a7d1e09-e01e-0095-5d21-af3277000000",
-        "x-ms-version": "2021-02-12"
-=======
         "x-ms-request-id": "abb32993-901e-00ad-2edc-c5ba54000000",
-        "x-ms-version": "2020-12-06"
->>>>>>> 6b7c7623
+        "x-ms-version": "2021-02-12"
       },
       "ResponseBody": []
     }
