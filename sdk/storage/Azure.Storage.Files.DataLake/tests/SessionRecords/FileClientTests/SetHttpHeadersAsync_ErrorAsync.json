--- conflicted
+++ resolved
@@ -15,25 +15,12 @@
         "x-ms-client-request-id": "e3cfd4f9-1089-a11d-ff9b-b3d218e0bc41",
         "x-ms-date": "Tue, 24 Aug 2021 19:05:41 GMT",
         "x-ms-return-client-request-id": "true",
-<<<<<<< HEAD
-        "x-ms-version": "2020-12-06"
-=======
         "x-ms-version": "2021-02-12"
->>>>>>> 7e782c87
       },
       "RequestBody": null,
       "StatusCode": 201,
       "ResponseHeaders": {
         "Content-Length": "0",
-<<<<<<< HEAD
-        "Date": "Mon, 26 Apr 2021 22:13:01 GMT",
-        "ETag": "\"0x8D9090074D31698\"",
-        "Last-Modified": "Mon, 26 Apr 2021 22:13:01 GMT",
-        "Server": "Windows-Azure-Blob/1.0 Microsoft-HTTPAPI/2.0",
-        "x-ms-client-request-id": "3a7eac54-9f90-65c4-496b-436b099c0042",
-        "x-ms-request-id": "52e9ab21-001e-006e-4ae9-3a2a9d000000",
-        "x-ms-version": "2020-12-06"
-=======
         "Date": "Tue, 24 Aug 2021 19:05:40 GMT",
         "ETag": "\u00220x8D967322A876B53\u0022",
         "Last-Modified": "Tue, 24 Aug 2021 19:05:40 GMT",
@@ -44,7 +31,6 @@
         "x-ms-client-request-id": "e3cfd4f9-1089-a11d-ff9b-b3d218e0bc41",
         "x-ms-request-id": "7f8ba924-f01e-0060-111b-99313f000000",
         "x-ms-version": "2021-02-12"
->>>>>>> 7e782c87
       },
       "ResponseBody": []
     },
@@ -68,11 +54,7 @@
         "x-ms-client-request-id": "7b14bee0-0b04-ad82-1e5d-459b201efd40",
         "x-ms-date": "Tue, 24 Aug 2021 19:05:41 GMT",
         "x-ms-return-client-request-id": "true",
-<<<<<<< HEAD
-        "x-ms-version": "2020-12-06"
-=======
         "x-ms-version": "2021-02-12"
->>>>>>> 7e782c87
       },
       "RequestBody": null,
       "StatusCode": 404,
@@ -86,13 +68,8 @@
         ],
         "x-ms-client-request-id": "7b14bee0-0b04-ad82-1e5d-459b201efd40",
         "x-ms-error-code": "BlobNotFound",
-<<<<<<< HEAD
-        "x-ms-request-id": "52e9ab23-001e-006e-4be9-3a2a9d000000",
-        "x-ms-version": "2020-12-06"
-=======
         "x-ms-request-id": "7f8ba92f-f01e-0060-181b-99313f000000",
         "x-ms-version": "2021-02-12"
->>>>>>> 7e782c87
       },
       "ResponseBody": [
         "\uFEFF\u003C?xml version=\u00221.0\u0022 encoding=\u0022utf-8\u0022?\u003E\u003CError\u003E\u003CCode\u003EBlobNotFound\u003C/Code\u003E\u003CMessage\u003EThe specified blob does not exist.\n",
@@ -114,23 +91,12 @@
         "x-ms-client-request-id": "e51ec69b-6baa-39be-923b-627f55145f63",
         "x-ms-date": "Tue, 24 Aug 2021 19:05:41 GMT",
         "x-ms-return-client-request-id": "true",
-<<<<<<< HEAD
-        "x-ms-version": "2020-12-06"
-=======
         "x-ms-version": "2021-02-12"
->>>>>>> 7e782c87
       },
       "RequestBody": null,
       "StatusCode": 202,
       "ResponseHeaders": {
         "Content-Length": "0",
-<<<<<<< HEAD
-        "Date": "Mon, 26 Apr 2021 22:13:01 GMT",
-        "Server": "Windows-Azure-Blob/1.0 Microsoft-HTTPAPI/2.0",
-        "x-ms-client-request-id": "40fd1e20-f0b4-038d-f73b-6493402d1b3a",
-        "x-ms-request-id": "52e9ab30-001e-006e-58e9-3a2a9d000000",
-        "x-ms-version": "2020-12-06"
-=======
         "Date": "Tue, 24 Aug 2021 19:05:40 GMT",
         "Server": [
           "Windows-Azure-Blob/1.0",
@@ -139,7 +105,6 @@
         "x-ms-client-request-id": "e51ec69b-6baa-39be-923b-627f55145f63",
         "x-ms-request-id": "7f8ba931-f01e-0060-1a1b-99313f000000",
         "x-ms-version": "2021-02-12"
->>>>>>> 7e782c87
       },
       "ResponseBody": []
     }
