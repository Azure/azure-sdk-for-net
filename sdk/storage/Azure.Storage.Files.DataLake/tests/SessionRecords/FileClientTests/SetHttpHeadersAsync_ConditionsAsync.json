{
  "Entries": [
    {
      "RequestUri": "https://seannse.blob.core.windows.net/test-filesystem-98a81586-2d7f-4de4-1336-393333521120?restype=container",
      "RequestMethod": "PUT",
      "RequestHeaders": {
        "Accept": "application/xml",
        "Authorization": "Sanitized",
<<<<<<< HEAD
        "traceparent": "00-79dbfec8b6e64f4dbbf79f12bf5a8606-5217ab908a931144-00",
        "User-Agent": [
          "azsdk-net-Storage.Files.DataLake/12.7.0-alpha.20210202.1",
          "(.NET 5.0.2; Microsoft Windows 10.0.19042)"
        ],
        "x-ms-blob-public-access": "container",
        "x-ms-client-request-id": "462e88d5-7f73-58ef-5007-fc2f33bea563",
        "x-ms-date": "Tue, 02 Feb 2021 21:32:05 GMT",
=======
        "traceparent": "00-1b93cb5fa053284dbc12c5446b39231e-706f1942a7b6d84a-00",
        "User-Agent": [
          "azsdk-net-Storage.Files.DataLake/12.7.0-alpha.20210217.1",
          "(.NET 5.0.3; Microsoft Windows 10.0.19042)"
        ],
        "x-ms-blob-public-access": "container",
        "x-ms-client-request-id": "462e88d5-7f73-58ef-5007-fc2f33bea563",
        "x-ms-date": "Wed, 17 Feb 2021 22:36:18 GMT",
>>>>>>> 1814567d
        "x-ms-return-client-request-id": "true",
        "x-ms-version": "2020-06-12"
      },
      "RequestBody": null,
      "StatusCode": 201,
      "ResponseHeaders": {
        "Content-Length": "0",
<<<<<<< HEAD
        "Date": "Tue, 02 Feb 2021 21:32:05 GMT",
        "ETag": "\u00220x8D8C7C1FCEFDDE3\u0022",
        "Last-Modified": "Tue, 02 Feb 2021 21:32:05 GMT",
=======
        "Date": "Wed, 17 Feb 2021 22:36:17 GMT",
        "ETag": "\u00220x8D8D39471687024\u0022",
        "Last-Modified": "Wed, 17 Feb 2021 22:36:18 GMT",
>>>>>>> 1814567d
        "Server": [
          "Windows-Azure-Blob/1.0",
          "Microsoft-HTTPAPI/2.0"
        ],
        "x-ms-client-request-id": "462e88d5-7f73-58ef-5007-fc2f33bea563",
<<<<<<< HEAD
        "x-ms-request-id": "d25e2129-801e-0092-0faa-f9fb89000000",
=======
        "x-ms-request-id": "2938c9b8-e01e-0060-127d-0503c0000000",
>>>>>>> 1814567d
        "x-ms-version": "2020-06-12"
      },
      "ResponseBody": []
    },
    {
      "RequestUri": "https://seannse.dfs.core.windows.net/test-filesystem-98a81586-2d7f-4de4-1336-393333521120/test-file-880a0aac-349e-77e0-5406-5f40d3526e3a?resource=file",
      "RequestMethod": "PUT",
      "RequestHeaders": {
        "Accept": "application/json",
        "Authorization": "Sanitized",
<<<<<<< HEAD
        "traceparent": "00-775d8527b59a5d44ac74581b6de23dba-bae2b5c87f0a8d44-00",
        "User-Agent": [
          "azsdk-net-Storage.Files.DataLake/12.7.0-alpha.20210202.1",
          "(.NET 5.0.2; Microsoft Windows 10.0.19042)"
        ],
        "x-ms-client-request-id": "d4e5f599-74ce-a11b-a7b7-f16d20af84fe",
        "x-ms-date": "Tue, 02 Feb 2021 21:32:05 GMT",
=======
        "traceparent": "00-741fdbef2a6097488c5e2787bd30888b-befabb81d1938c43-00",
        "User-Agent": [
          "azsdk-net-Storage.Files.DataLake/12.7.0-alpha.20210217.1",
          "(.NET 5.0.3; Microsoft Windows 10.0.19042)"
        ],
        "x-ms-client-request-id": "d4e5f599-74ce-a11b-a7b7-f16d20af84fe",
        "x-ms-date": "Wed, 17 Feb 2021 22:36:18 GMT",
>>>>>>> 1814567d
        "x-ms-return-client-request-id": "true",
        "x-ms-version": "2020-06-12"
      },
      "RequestBody": null,
      "StatusCode": 201,
      "ResponseHeaders": {
        "Content-Length": "0",
<<<<<<< HEAD
        "Date": "Tue, 02 Feb 2021 21:32:05 GMT",
        "ETag": "\u00220x8D8C7C1FD2E843B\u0022",
        "Last-Modified": "Tue, 02 Feb 2021 21:32:06 GMT",
=======
        "Date": "Wed, 17 Feb 2021 22:36:18 GMT",
        "ETag": "\u00220x8D8D39471A2EDB3\u0022",
        "Last-Modified": "Wed, 17 Feb 2021 22:36:18 GMT",
>>>>>>> 1814567d
        "Server": [
          "Windows-Azure-HDFS/1.0",
          "Microsoft-HTTPAPI/2.0"
        ],
        "x-ms-client-request-id": "d4e5f599-74ce-a11b-a7b7-f16d20af84fe",
<<<<<<< HEAD
        "x-ms-request-id": "c16e47ff-d01f-0044-47aa-f9f560000000",
=======
        "x-ms-request-id": "e6260c06-f01f-0031-0f7d-059e4c000000",
>>>>>>> 1814567d
        "x-ms-version": "2020-06-12"
      },
      "ResponseBody": []
    },
    {
      "RequestUri": "https://seannse.blob.core.windows.net/test-filesystem-98a81586-2d7f-4de4-1336-393333521120/test-file-880a0aac-349e-77e0-5406-5f40d3526e3a?comp=properties",
      "RequestMethod": "PUT",
      "RequestHeaders": {
        "Accept": "application/xml",
        "Authorization": "Sanitized",
        "User-Agent": [
<<<<<<< HEAD
          "azsdk-net-Storage.Files.DataLake/12.7.0-alpha.20210202.1",
          "(.NET 5.0.2; Microsoft Windows 10.0.19042)"
=======
          "azsdk-net-Storage.Files.DataLake/12.7.0-alpha.20210217.1",
          "(.NET 5.0.3; Microsoft Windows 10.0.19042)"
>>>>>>> 1814567d
        ],
        "x-ms-blob-cache-control": "lqkakiyevdrkpxgpfrrt",
        "x-ms-blob-content-disposition": "apkrwbdomvopbmrovqjk",
        "x-ms-blob-content-encoding": "ycbrljbamubwsdlvfrdi",
        "x-ms-blob-content-language": "fjqanbjdfrtnihtworgm",
        "x-ms-blob-content-md5": "xBwIITG6ttY3LiKwDhh7Lw==",
        "x-ms-blob-content-type": "yccruqvxbvidnbeoladj",
        "x-ms-client-request-id": "dea6e497-996c-c56b-64bb-046cd9408986",
<<<<<<< HEAD
        "x-ms-date": "Tue, 02 Feb 2021 21:32:05 GMT",
=======
        "x-ms-date": "Wed, 17 Feb 2021 22:36:18 GMT",
>>>>>>> 1814567d
        "x-ms-return-client-request-id": "true",
        "x-ms-version": "2020-06-12"
      },
      "RequestBody": null,
      "StatusCode": 200,
      "ResponseHeaders": {
        "Content-Length": "0",
<<<<<<< HEAD
        "Date": "Tue, 02 Feb 2021 21:32:06 GMT",
        "ETag": "\u00220x8D8C7C1FD3CB4DA\u0022",
        "Last-Modified": "Tue, 02 Feb 2021 21:32:06 GMT",
=======
        "Date": "Wed, 17 Feb 2021 22:36:18 GMT",
        "ETag": "\u00220x8D8D39471B196A6\u0022",
        "Last-Modified": "Wed, 17 Feb 2021 22:36:18 GMT",
>>>>>>> 1814567d
        "Server": [
          "Windows-Azure-Blob/1.0",
          "Microsoft-HTTPAPI/2.0"
        ],
        "x-ms-client-request-id": "dea6e497-996c-c56b-64bb-046cd9408986",
<<<<<<< HEAD
        "x-ms-request-id": "d25e2606-801e-0092-77aa-f9fb89000000",
=======
        "x-ms-request-id": "2938cabd-e01e-0060-807d-0503c0000000",
>>>>>>> 1814567d
        "x-ms-version": "2020-06-12"
      },
      "ResponseBody": []
    },
    {
      "RequestUri": "https://seannse.blob.core.windows.net/test-filesystem-98a81586-2d7f-4de4-1336-393333521120?restype=container",
      "RequestMethod": "DELETE",
      "RequestHeaders": {
        "Accept": "application/xml",
        "Authorization": "Sanitized",
<<<<<<< HEAD
        "traceparent": "00-6570345b3ac40542a378295f1ea87be7-ac01ee6a188b844d-00",
        "User-Agent": [
          "azsdk-net-Storage.Files.DataLake/12.7.0-alpha.20210202.1",
          "(.NET 5.0.2; Microsoft Windows 10.0.19042)"
        ],
        "x-ms-client-request-id": "3bd52e52-a609-ff92-562f-4fa5f5d3091c",
        "x-ms-date": "Tue, 02 Feb 2021 21:32:05 GMT",
=======
        "traceparent": "00-6c0b00a1643d70478929b7cdd91d3809-ce8f8108ffb01e45-00",
        "User-Agent": [
          "azsdk-net-Storage.Files.DataLake/12.7.0-alpha.20210217.1",
          "(.NET 5.0.3; Microsoft Windows 10.0.19042)"
        ],
        "x-ms-client-request-id": "3bd52e52-a609-ff92-562f-4fa5f5d3091c",
        "x-ms-date": "Wed, 17 Feb 2021 22:36:19 GMT",
>>>>>>> 1814567d
        "x-ms-return-client-request-id": "true",
        "x-ms-version": "2020-06-12"
      },
      "RequestBody": null,
      "StatusCode": 202,
      "ResponseHeaders": {
        "Content-Length": "0",
<<<<<<< HEAD
        "Date": "Tue, 02 Feb 2021 21:32:06 GMT",
=======
        "Date": "Wed, 17 Feb 2021 22:36:18 GMT",
>>>>>>> 1814567d
        "Server": [
          "Windows-Azure-Blob/1.0",
          "Microsoft-HTTPAPI/2.0"
        ],
        "x-ms-client-request-id": "3bd52e52-a609-ff92-562f-4fa5f5d3091c",
<<<<<<< HEAD
        "x-ms-request-id": "d25e26cc-801e-0092-2eaa-f9fb89000000",
=======
        "x-ms-request-id": "2938caf1-e01e-0060-2f7d-0503c0000000",
>>>>>>> 1814567d
        "x-ms-version": "2020-06-12"
      },
      "ResponseBody": []
    },
    {
      "RequestUri": "https://seannse.blob.core.windows.net/test-filesystem-b799cbd7-1450-dc28-cc07-286821fda3a2?restype=container",
      "RequestMethod": "PUT",
      "RequestHeaders": {
        "Accept": "application/xml",
        "Authorization": "Sanitized",
<<<<<<< HEAD
        "traceparent": "00-cb825ac5ba03424082d293398cadcac9-e886994576221b4c-00",
        "User-Agent": [
          "azsdk-net-Storage.Files.DataLake/12.7.0-alpha.20210202.1",
          "(.NET 5.0.2; Microsoft Windows 10.0.19042)"
        ],
        "x-ms-blob-public-access": "container",
        "x-ms-client-request-id": "57965bfa-f328-3d0b-05f8-6f027d2ade58",
        "x-ms-date": "Tue, 02 Feb 2021 21:32:05 GMT",
=======
        "traceparent": "00-03b44e4bed6d854e98bcfbdd3502531d-200d8ab0451f3a46-00",
        "User-Agent": [
          "azsdk-net-Storage.Files.DataLake/12.7.0-alpha.20210217.1",
          "(.NET 5.0.3; Microsoft Windows 10.0.19042)"
        ],
        "x-ms-blob-public-access": "container",
        "x-ms-client-request-id": "57965bfa-f328-3d0b-05f8-6f027d2ade58",
        "x-ms-date": "Wed, 17 Feb 2021 22:36:19 GMT",
>>>>>>> 1814567d
        "x-ms-return-client-request-id": "true",
        "x-ms-version": "2020-06-12"
      },
      "RequestBody": null,
      "StatusCode": 201,
      "ResponseHeaders": {
        "Content-Length": "0",
<<<<<<< HEAD
        "Date": "Tue, 02 Feb 2021 21:32:06 GMT",
        "ETag": "\u00220x8D8C7C1FD84BF59\u0022",
        "Last-Modified": "Tue, 02 Feb 2021 21:32:06 GMT",
=======
        "Date": "Wed, 17 Feb 2021 22:36:18 GMT",
        "ETag": "\u00220x8D8D39471F881B5\u0022",
        "Last-Modified": "Wed, 17 Feb 2021 22:36:19 GMT",
>>>>>>> 1814567d
        "Server": [
          "Windows-Azure-Blob/1.0",
          "Microsoft-HTTPAPI/2.0"
        ],
        "x-ms-client-request-id": "57965bfa-f328-3d0b-05f8-6f027d2ade58",
<<<<<<< HEAD
        "x-ms-request-id": "3bb600e2-801e-0066-41aa-f9307f000000",
=======
        "x-ms-request-id": "e52b827f-701e-0096-5a7d-05768e000000",
>>>>>>> 1814567d
        "x-ms-version": "2020-06-12"
      },
      "ResponseBody": []
    },
    {
      "RequestUri": "https://seannse.dfs.core.windows.net/test-filesystem-b799cbd7-1450-dc28-cc07-286821fda3a2/test-file-4d94ad8c-5eb9-88b2-4e80-0b541abc7158?resource=file",
      "RequestMethod": "PUT",
      "RequestHeaders": {
        "Accept": "application/json",
        "Authorization": "Sanitized",
<<<<<<< HEAD
        "traceparent": "00-b8c96663f9ecaf46b64955b43483186a-3954ddb4f3727941-00",
        "User-Agent": [
          "azsdk-net-Storage.Files.DataLake/12.7.0-alpha.20210202.1",
          "(.NET 5.0.2; Microsoft Windows 10.0.19042)"
        ],
        "x-ms-client-request-id": "bddfa11c-5bdf-9c27-a80e-08a8e7b72248",
        "x-ms-date": "Tue, 02 Feb 2021 21:32:06 GMT",
=======
        "traceparent": "00-e8a1498e453b624bb500cf4b08518e72-1e3fd900785d2441-00",
        "User-Agent": [
          "azsdk-net-Storage.Files.DataLake/12.7.0-alpha.20210217.1",
          "(.NET 5.0.3; Microsoft Windows 10.0.19042)"
        ],
        "x-ms-client-request-id": "bddfa11c-5bdf-9c27-a80e-08a8e7b72248",
        "x-ms-date": "Wed, 17 Feb 2021 22:36:19 GMT",
>>>>>>> 1814567d
        "x-ms-return-client-request-id": "true",
        "x-ms-version": "2020-06-12"
      },
      "RequestBody": null,
      "StatusCode": 201,
      "ResponseHeaders": {
        "Content-Length": "0",
<<<<<<< HEAD
        "Date": "Tue, 02 Feb 2021 21:32:07 GMT",
        "ETag": "\u00220x8D8C7C1FDC03905\u0022",
        "Last-Modified": "Tue, 02 Feb 2021 21:32:07 GMT",
=======
        "Date": "Wed, 17 Feb 2021 22:36:18 GMT",
        "ETag": "\u00220x8D8D394722F5EEB\u0022",
        "Last-Modified": "Wed, 17 Feb 2021 22:36:19 GMT",
>>>>>>> 1814567d
        "Server": [
          "Windows-Azure-HDFS/1.0",
          "Microsoft-HTTPAPI/2.0"
        ],
        "x-ms-client-request-id": "bddfa11c-5bdf-9c27-a80e-08a8e7b72248",
<<<<<<< HEAD
        "x-ms-request-id": "51080e72-801f-0066-15aa-f9307f000000",
=======
        "x-ms-request-id": "cbc64f08-b01f-001f-0f7d-05cc5b000000",
>>>>>>> 1814567d
        "x-ms-version": "2020-06-12"
      },
      "ResponseBody": []
    },
    {
      "RequestUri": "https://seannse.blob.core.windows.net/test-filesystem-b799cbd7-1450-dc28-cc07-286821fda3a2/test-file-4d94ad8c-5eb9-88b2-4e80-0b541abc7158?comp=properties",
      "RequestMethod": "PUT",
      "RequestHeaders": {
        "Accept": "application/xml",
        "Authorization": "Sanitized",
<<<<<<< HEAD
        "If-Modified-Since": "Mon, 01 Feb 2021 21:32:05 GMT",
        "User-Agent": [
          "azsdk-net-Storage.Files.DataLake/12.7.0-alpha.20210202.1",
          "(.NET 5.0.2; Microsoft Windows 10.0.19042)"
=======
        "If-Modified-Since": "Tue, 16 Feb 2021 22:36:18 GMT",
        "User-Agent": [
          "azsdk-net-Storage.Files.DataLake/12.7.0-alpha.20210217.1",
          "(.NET 5.0.3; Microsoft Windows 10.0.19042)"
>>>>>>> 1814567d
        ],
        "x-ms-blob-cache-control": "lqkakiyevdrkpxgpfrrt",
        "x-ms-blob-content-disposition": "apkrwbdomvopbmrovqjk",
        "x-ms-blob-content-encoding": "ycbrljbamubwsdlvfrdi",
        "x-ms-blob-content-language": "fjqanbjdfrtnihtworgm",
        "x-ms-blob-content-md5": "xBwIITG6ttY3LiKwDhh7Lw==",
        "x-ms-blob-content-type": "yccruqvxbvidnbeoladj",
        "x-ms-client-request-id": "793789e4-b4dd-0179-1fd1-1d5943d135e5",
<<<<<<< HEAD
        "x-ms-date": "Tue, 02 Feb 2021 21:32:06 GMT",
=======
        "x-ms-date": "Wed, 17 Feb 2021 22:36:19 GMT",
>>>>>>> 1814567d
        "x-ms-return-client-request-id": "true",
        "x-ms-version": "2020-06-12"
      },
      "RequestBody": null,
      "StatusCode": 200,
      "ResponseHeaders": {
        "Content-Length": "0",
<<<<<<< HEAD
        "Date": "Tue, 02 Feb 2021 21:32:07 GMT",
        "ETag": "\u00220x8D8C7C1FDCE3C2C\u0022",
        "Last-Modified": "Tue, 02 Feb 2021 21:32:07 GMT",
=======
        "Date": "Wed, 17 Feb 2021 22:36:19 GMT",
        "ETag": "\u00220x8D8D394723D07A4\u0022",
        "Last-Modified": "Wed, 17 Feb 2021 22:36:19 GMT",
>>>>>>> 1814567d
        "Server": [
          "Windows-Azure-Blob/1.0",
          "Microsoft-HTTPAPI/2.0"
        ],
        "x-ms-client-request-id": "793789e4-b4dd-0179-1fd1-1d5943d135e5",
<<<<<<< HEAD
        "x-ms-request-id": "3bb6012e-801e-0066-77aa-f9307f000000",
=======
        "x-ms-request-id": "e52b82ff-701e-0096-457d-05768e000000",
>>>>>>> 1814567d
        "x-ms-version": "2020-06-12"
      },
      "ResponseBody": []
    },
    {
      "RequestUri": "https://seannse.blob.core.windows.net/test-filesystem-b799cbd7-1450-dc28-cc07-286821fda3a2?restype=container",
      "RequestMethod": "DELETE",
      "RequestHeaders": {
        "Accept": "application/xml",
        "Authorization": "Sanitized",
<<<<<<< HEAD
        "traceparent": "00-42f91fe1f4cab34fa1b4543167cc2a7d-4a9bc7fdd408c642-00",
        "User-Agent": [
          "azsdk-net-Storage.Files.DataLake/12.7.0-alpha.20210202.1",
          "(.NET 5.0.2; Microsoft Windows 10.0.19042)"
        ],
        "x-ms-client-request-id": "5ec33564-a97f-d26b-9ca3-17ebfb97fc62",
        "x-ms-date": "Tue, 02 Feb 2021 21:32:06 GMT",
=======
        "traceparent": "00-9dc6f8f196540d47be85cd6e2940c50f-bd879b0a2898144c-00",
        "User-Agent": [
          "azsdk-net-Storage.Files.DataLake/12.7.0-alpha.20210217.1",
          "(.NET 5.0.3; Microsoft Windows 10.0.19042)"
        ],
        "x-ms-client-request-id": "5ec33564-a97f-d26b-9ca3-17ebfb97fc62",
        "x-ms-date": "Wed, 17 Feb 2021 22:36:19 GMT",
>>>>>>> 1814567d
        "x-ms-return-client-request-id": "true",
        "x-ms-version": "2020-06-12"
      },
      "RequestBody": null,
      "StatusCode": 202,
      "ResponseHeaders": {
        "Content-Length": "0",
<<<<<<< HEAD
        "Date": "Tue, 02 Feb 2021 21:32:07 GMT",
=======
        "Date": "Wed, 17 Feb 2021 22:36:19 GMT",
>>>>>>> 1814567d
        "Server": [
          "Windows-Azure-Blob/1.0",
          "Microsoft-HTTPAPI/2.0"
        ],
        "x-ms-client-request-id": "5ec33564-a97f-d26b-9ca3-17ebfb97fc62",
<<<<<<< HEAD
        "x-ms-request-id": "3bb6013c-801e-0066-01aa-f9307f000000",
=======
        "x-ms-request-id": "e52b831e-701e-0096-607d-05768e000000",
>>>>>>> 1814567d
        "x-ms-version": "2020-06-12"
      },
      "ResponseBody": []
    },
    {
      "RequestUri": "https://seannse.blob.core.windows.net/test-filesystem-5c22cc41-e056-7ffd-c333-c83d2a1156d4?restype=container",
      "RequestMethod": "PUT",
      "RequestHeaders": {
        "Accept": "application/xml",
        "Authorization": "Sanitized",
<<<<<<< HEAD
        "traceparent": "00-5cb32018c9ace146a36c8c920b010e30-b43f872188db0641-00",
        "User-Agent": [
          "azsdk-net-Storage.Files.DataLake/12.7.0-alpha.20210202.1",
          "(.NET 5.0.2; Microsoft Windows 10.0.19042)"
        ],
        "x-ms-blob-public-access": "container",
        "x-ms-client-request-id": "de2726a3-8728-8411-3844-9a4be12da78b",
        "x-ms-date": "Tue, 02 Feb 2021 21:32:06 GMT",
=======
        "traceparent": "00-3c629b0f456e584baa0744b9a129ec8a-ea1d81a80fcfea4f-00",
        "User-Agent": [
          "azsdk-net-Storage.Files.DataLake/12.7.0-alpha.20210217.1",
          "(.NET 5.0.3; Microsoft Windows 10.0.19042)"
        ],
        "x-ms-blob-public-access": "container",
        "x-ms-client-request-id": "de2726a3-8728-8411-3844-9a4be12da78b",
        "x-ms-date": "Wed, 17 Feb 2021 22:36:20 GMT",
>>>>>>> 1814567d
        "x-ms-return-client-request-id": "true",
        "x-ms-version": "2020-06-12"
      },
      "RequestBody": null,
      "StatusCode": 201,
      "ResponseHeaders": {
        "Content-Length": "0",
<<<<<<< HEAD
        "Date": "Tue, 02 Feb 2021 21:32:07 GMT",
        "ETag": "\u00220x8D8C7C1FE17D102\u0022",
        "Last-Modified": "Tue, 02 Feb 2021 21:32:07 GMT",
=======
        "Date": "Wed, 17 Feb 2021 22:36:19 GMT",
        "ETag": "\u00220x8D8D394727D9CF0\u0022",
        "Last-Modified": "Wed, 17 Feb 2021 22:36:20 GMT",
>>>>>>> 1814567d
        "Server": [
          "Windows-Azure-Blob/1.0",
          "Microsoft-HTTPAPI/2.0"
        ],
        "x-ms-client-request-id": "de2726a3-8728-8411-3844-9a4be12da78b",
<<<<<<< HEAD
        "x-ms-request-id": "a3d26202-d01e-0054-25aa-f93008000000",
=======
        "x-ms-request-id": "7f242f61-301e-0073-0c7d-0527cc000000",
>>>>>>> 1814567d
        "x-ms-version": "2020-06-12"
      },
      "ResponseBody": []
    },
    {
      "RequestUri": "https://seannse.dfs.core.windows.net/test-filesystem-5c22cc41-e056-7ffd-c333-c83d2a1156d4/test-file-45fe424c-eea3-6955-6611-6a3eb4cb32e9?resource=file",
      "RequestMethod": "PUT",
      "RequestHeaders": {
        "Accept": "application/json",
        "Authorization": "Sanitized",
<<<<<<< HEAD
        "traceparent": "00-2c50dcb3fdf0c444848ceefe442f5bcd-e3758086347c0f48-00",
        "User-Agent": [
          "azsdk-net-Storage.Files.DataLake/12.7.0-alpha.20210202.1",
          "(.NET 5.0.2; Microsoft Windows 10.0.19042)"
        ],
        "x-ms-client-request-id": "0be5a070-c3dc-b475-d1bd-77161dd3cf6d",
        "x-ms-date": "Tue, 02 Feb 2021 21:32:07 GMT",
=======
        "traceparent": "00-8dd51760a550e8469e1715836142c819-4d271ce43077ea42-00",
        "User-Agent": [
          "azsdk-net-Storage.Files.DataLake/12.7.0-alpha.20210217.1",
          "(.NET 5.0.3; Microsoft Windows 10.0.19042)"
        ],
        "x-ms-client-request-id": "0be5a070-c3dc-b475-d1bd-77161dd3cf6d",
        "x-ms-date": "Wed, 17 Feb 2021 22:36:20 GMT",
>>>>>>> 1814567d
        "x-ms-return-client-request-id": "true",
        "x-ms-version": "2020-06-12"
      },
      "RequestBody": null,
      "StatusCode": 201,
      "ResponseHeaders": {
        "Content-Length": "0",
<<<<<<< HEAD
        "Date": "Tue, 02 Feb 2021 21:32:07 GMT",
        "ETag": "\u00220x8D8C7C1FE54AACA\u0022",
        "Last-Modified": "Tue, 02 Feb 2021 21:32:08 GMT",
=======
        "Date": "Wed, 17 Feb 2021 22:36:19 GMT",
        "ETag": "\u00220x8D8D39472B47ABD\u0022",
        "Last-Modified": "Wed, 17 Feb 2021 22:36:20 GMT",
>>>>>>> 1814567d
        "Server": [
          "Windows-Azure-HDFS/1.0",
          "Microsoft-HTTPAPI/2.0"
        ],
        "x-ms-client-request-id": "0be5a070-c3dc-b475-d1bd-77161dd3cf6d",
<<<<<<< HEAD
        "x-ms-request-id": "3b094e5b-e01f-005f-25aa-f9cb63000000",
=======
        "x-ms-request-id": "17592ab1-901f-0037-4c7d-05adf3000000",
>>>>>>> 1814567d
        "x-ms-version": "2020-06-12"
      },
      "ResponseBody": []
    },
    {
      "RequestUri": "https://seannse.blob.core.windows.net/test-filesystem-5c22cc41-e056-7ffd-c333-c83d2a1156d4/test-file-45fe424c-eea3-6955-6611-6a3eb4cb32e9?comp=properties",
      "RequestMethod": "PUT",
      "RequestHeaders": {
        "Accept": "application/xml",
        "Authorization": "Sanitized",
<<<<<<< HEAD
        "If-Unmodified-Since": "Wed, 03 Feb 2021 21:32:05 GMT",
        "User-Agent": [
          "azsdk-net-Storage.Files.DataLake/12.7.0-alpha.20210202.1",
          "(.NET 5.0.2; Microsoft Windows 10.0.19042)"
=======
        "If-Unmodified-Since": "Thu, 18 Feb 2021 22:36:18 GMT",
        "User-Agent": [
          "azsdk-net-Storage.Files.DataLake/12.7.0-alpha.20210217.1",
          "(.NET 5.0.3; Microsoft Windows 10.0.19042)"
>>>>>>> 1814567d
        ],
        "x-ms-blob-cache-control": "lqkakiyevdrkpxgpfrrt",
        "x-ms-blob-content-disposition": "apkrwbdomvopbmrovqjk",
        "x-ms-blob-content-encoding": "ycbrljbamubwsdlvfrdi",
        "x-ms-blob-content-language": "fjqanbjdfrtnihtworgm",
        "x-ms-blob-content-md5": "xBwIITG6ttY3LiKwDhh7Lw==",
        "x-ms-blob-content-type": "yccruqvxbvidnbeoladj",
        "x-ms-client-request-id": "14cea6e2-27e5-670d-3ae5-322c019648d0",
<<<<<<< HEAD
        "x-ms-date": "Tue, 02 Feb 2021 21:32:07 GMT",
=======
        "x-ms-date": "Wed, 17 Feb 2021 22:36:20 GMT",
>>>>>>> 1814567d
        "x-ms-return-client-request-id": "true",
        "x-ms-version": "2020-06-12"
      },
      "RequestBody": null,
      "StatusCode": 200,
      "ResponseHeaders": {
        "Content-Length": "0",
<<<<<<< HEAD
        "Date": "Tue, 02 Feb 2021 21:32:08 GMT",
        "ETag": "\u00220x8D8C7C1FE6345C9\u0022",
        "Last-Modified": "Tue, 02 Feb 2021 21:32:08 GMT",
=======
        "Date": "Wed, 17 Feb 2021 22:36:20 GMT",
        "ETag": "\u00220x8D8D39472C64B51\u0022",
        "Last-Modified": "Wed, 17 Feb 2021 22:36:20 GMT",
>>>>>>> 1814567d
        "Server": [
          "Windows-Azure-Blob/1.0",
          "Microsoft-HTTPAPI/2.0"
        ],
        "x-ms-client-request-id": "14cea6e2-27e5-670d-3ae5-322c019648d0",
<<<<<<< HEAD
        "x-ms-request-id": "a3d2641c-d01e-0054-18aa-f93008000000",
=======
        "x-ms-request-id": "7f2432b3-301e-0073-357d-0527cc000000",
>>>>>>> 1814567d
        "x-ms-version": "2020-06-12"
      },
      "ResponseBody": []
    },
    {
      "RequestUri": "https://seannse.blob.core.windows.net/test-filesystem-5c22cc41-e056-7ffd-c333-c83d2a1156d4?restype=container",
      "RequestMethod": "DELETE",
      "RequestHeaders": {
        "Accept": "application/xml",
        "Authorization": "Sanitized",
<<<<<<< HEAD
        "traceparent": "00-b0181af8d1f8b246978aa4face78ea87-96ca1f2f6eadb941-00",
        "User-Agent": [
          "azsdk-net-Storage.Files.DataLake/12.7.0-alpha.20210202.1",
          "(.NET 5.0.2; Microsoft Windows 10.0.19042)"
        ],
        "x-ms-client-request-id": "76332a91-bb04-ea87-a3b9-f7ac7074d2ff",
        "x-ms-date": "Tue, 02 Feb 2021 21:32:07 GMT",
=======
        "traceparent": "00-449ffc71820ea943a4e1eb1bca98fb6d-4971c4fb0002704e-00",
        "User-Agent": [
          "azsdk-net-Storage.Files.DataLake/12.7.0-alpha.20210217.1",
          "(.NET 5.0.3; Microsoft Windows 10.0.19042)"
        ],
        "x-ms-client-request-id": "76332a91-bb04-ea87-a3b9-f7ac7074d2ff",
        "x-ms-date": "Wed, 17 Feb 2021 22:36:20 GMT",
>>>>>>> 1814567d
        "x-ms-return-client-request-id": "true",
        "x-ms-version": "2020-06-12"
      },
      "RequestBody": null,
      "StatusCode": 202,
      "ResponseHeaders": {
        "Content-Length": "0",
<<<<<<< HEAD
        "Date": "Tue, 02 Feb 2021 21:32:08 GMT",
=======
        "Date": "Wed, 17 Feb 2021 22:36:20 GMT",
>>>>>>> 1814567d
        "Server": [
          "Windows-Azure-Blob/1.0",
          "Microsoft-HTTPAPI/2.0"
        ],
        "x-ms-client-request-id": "76332a91-bb04-ea87-a3b9-f7ac7074d2ff",
<<<<<<< HEAD
        "x-ms-request-id": "a3d2646c-d01e-0054-66aa-f93008000000",
=======
        "x-ms-request-id": "7f24333f-301e-0073-377d-0527cc000000",
>>>>>>> 1814567d
        "x-ms-version": "2020-06-12"
      },
      "ResponseBody": []
    },
    {
      "RequestUri": "https://seannse.blob.core.windows.net/test-filesystem-af91d14f-a0d4-e453-7401-15d2b1c946f7?restype=container",
      "RequestMethod": "PUT",
      "RequestHeaders": {
        "Accept": "application/xml",
        "Authorization": "Sanitized",
<<<<<<< HEAD
        "traceparent": "00-c1beb6ea9d7e2f4cbc6d9b851d681ee3-e929ca2f236fc340-00",
        "User-Agent": [
          "azsdk-net-Storage.Files.DataLake/12.7.0-alpha.20210202.1",
          "(.NET 5.0.2; Microsoft Windows 10.0.19042)"
        ],
        "x-ms-blob-public-access": "container",
        "x-ms-client-request-id": "50f37640-edb0-f170-d64f-0103a5b539da",
        "x-ms-date": "Tue, 02 Feb 2021 21:32:07 GMT",
=======
        "traceparent": "00-4d7f606c8e626947acf998da52e6744a-b40ef80f9319ab4b-00",
        "User-Agent": [
          "azsdk-net-Storage.Files.DataLake/12.7.0-alpha.20210217.1",
          "(.NET 5.0.3; Microsoft Windows 10.0.19042)"
        ],
        "x-ms-blob-public-access": "container",
        "x-ms-client-request-id": "50f37640-edb0-f170-d64f-0103a5b539da",
        "x-ms-date": "Wed, 17 Feb 2021 22:36:20 GMT",
>>>>>>> 1814567d
        "x-ms-return-client-request-id": "true",
        "x-ms-version": "2020-06-12"
      },
      "RequestBody": null,
      "StatusCode": 201,
      "ResponseHeaders": {
        "Content-Length": "0",
<<<<<<< HEAD
        "Date": "Tue, 02 Feb 2021 21:32:08 GMT",
        "ETag": "\u00220x8D8C7C1FEB209E8\u0022",
        "Last-Modified": "Tue, 02 Feb 2021 21:32:08 GMT",
=======
        "Date": "Wed, 17 Feb 2021 22:36:20 GMT",
        "ETag": "\u00220x8D8D394730CC901\u0022",
        "Last-Modified": "Wed, 17 Feb 2021 22:36:21 GMT",
>>>>>>> 1814567d
        "Server": [
          "Windows-Azure-Blob/1.0",
          "Microsoft-HTTPAPI/2.0"
        ],
        "x-ms-client-request-id": "50f37640-edb0-f170-d64f-0103a5b539da",
<<<<<<< HEAD
        "x-ms-request-id": "a82845fe-901e-00b1-06aa-f9614a000000",
=======
        "x-ms-request-id": "35d56f62-701e-0062-637d-05bd78000000",
>>>>>>> 1814567d
        "x-ms-version": "2020-06-12"
      },
      "ResponseBody": []
    },
    {
      "RequestUri": "https://seannse.dfs.core.windows.net/test-filesystem-af91d14f-a0d4-e453-7401-15d2b1c946f7/test-file-8263ff73-fbd8-7e9c-05ab-ce07b714dcef?resource=file",
      "RequestMethod": "PUT",
      "RequestHeaders": {
        "Accept": "application/json",
        "Authorization": "Sanitized",
<<<<<<< HEAD
        "traceparent": "00-b835b3fdfa1bcc40b2e78402c4fe19ed-54de085b13f24949-00",
        "User-Agent": [
          "azsdk-net-Storage.Files.DataLake/12.7.0-alpha.20210202.1",
          "(.NET 5.0.2; Microsoft Windows 10.0.19042)"
        ],
        "x-ms-client-request-id": "08cc0d93-d921-44b1-da75-4a051e6939c2",
        "x-ms-date": "Tue, 02 Feb 2021 21:32:08 GMT",
=======
        "traceparent": "00-502a97c403817e409c5225322a28d418-2f70d4add95f4f4f-00",
        "User-Agent": [
          "azsdk-net-Storage.Files.DataLake/12.7.0-alpha.20210217.1",
          "(.NET 5.0.3; Microsoft Windows 10.0.19042)"
        ],
        "x-ms-client-request-id": "08cc0d93-d921-44b1-da75-4a051e6939c2",
        "x-ms-date": "Wed, 17 Feb 2021 22:36:21 GMT",
>>>>>>> 1814567d
        "x-ms-return-client-request-id": "true",
        "x-ms-version": "2020-06-12"
      },
      "RequestBody": null,
      "StatusCode": 201,
      "ResponseHeaders": {
        "Content-Length": "0",
<<<<<<< HEAD
        "Date": "Tue, 02 Feb 2021 21:32:08 GMT",
        "ETag": "\u00220x8D8C7C1FEEB4B6E\u0022",
        "Last-Modified": "Tue, 02 Feb 2021 21:32:09 GMT",
=======
        "Date": "Wed, 17 Feb 2021 22:36:21 GMT",
        "ETag": "\u00220x8D8D3947340B4F7\u0022",
        "Last-Modified": "Wed, 17 Feb 2021 22:36:21 GMT",
>>>>>>> 1814567d
        "Server": [
          "Windows-Azure-HDFS/1.0",
          "Microsoft-HTTPAPI/2.0"
        ],
        "x-ms-client-request-id": "08cc0d93-d921-44b1-da75-4a051e6939c2",
<<<<<<< HEAD
        "x-ms-request-id": "be4fdbe3-001f-0035-6baa-f9134b000000",
=======
        "x-ms-request-id": "2fa56dcd-401f-0024-297d-0589ff000000",
>>>>>>> 1814567d
        "x-ms-version": "2020-06-12"
      },
      "ResponseBody": []
    },
    {
      "RequestUri": "https://seannse.blob.core.windows.net/test-filesystem-af91d14f-a0d4-e453-7401-15d2b1c946f7/test-file-8263ff73-fbd8-7e9c-05ab-ce07b714dcef",
      "RequestMethod": "HEAD",
      "RequestHeaders": {
        "Accept": "application/xml",
        "Authorization": "Sanitized",
        "User-Agent": [
<<<<<<< HEAD
          "azsdk-net-Storage.Files.DataLake/12.7.0-alpha.20210202.1",
          "(.NET 5.0.2; Microsoft Windows 10.0.19042)"
        ],
        "x-ms-client-request-id": "a973a26b-d448-ccce-d84d-605fab413c13",
        "x-ms-date": "Tue, 02 Feb 2021 21:32:08 GMT",
=======
          "azsdk-net-Storage.Files.DataLake/12.7.0-alpha.20210217.1",
          "(.NET 5.0.3; Microsoft Windows 10.0.19042)"
        ],
        "x-ms-client-request-id": "a973a26b-d448-ccce-d84d-605fab413c13",
        "x-ms-date": "Wed, 17 Feb 2021 22:36:21 GMT",
>>>>>>> 1814567d
        "x-ms-return-client-request-id": "true",
        "x-ms-version": "2020-06-12"
      },
      "RequestBody": null,
      "StatusCode": 200,
      "ResponseHeaders": {
        "Accept-Ranges": "bytes",
        "Content-Length": "0",
        "Content-Type": "application/octet-stream",
<<<<<<< HEAD
        "Date": "Tue, 02 Feb 2021 21:32:08 GMT",
        "ETag": "\u00220x8D8C7C1FEEB4B6E\u0022",
        "Last-Modified": "Tue, 02 Feb 2021 21:32:09 GMT",
=======
        "Date": "Wed, 17 Feb 2021 22:36:20 GMT",
        "ETag": "\u00220x8D8D3947340B4F7\u0022",
        "Last-Modified": "Wed, 17 Feb 2021 22:36:21 GMT",
>>>>>>> 1814567d
        "Server": [
          "Windows-Azure-Blob/1.0",
          "Microsoft-HTTPAPI/2.0"
        ],
        "x-ms-access-tier": "Hot",
        "x-ms-access-tier-inferred": "true",
        "x-ms-blob-type": "BlockBlob",
        "x-ms-client-request-id": "a973a26b-d448-ccce-d84d-605fab413c13",
<<<<<<< HEAD
        "x-ms-creation-time": "Tue, 02 Feb 2021 21:32:09 GMT",
=======
        "x-ms-creation-time": "Wed, 17 Feb 2021 22:36:21 GMT",
>>>>>>> 1814567d
        "x-ms-group": "$superuser",
        "x-ms-lease-state": "available",
        "x-ms-lease-status": "unlocked",
        "x-ms-owner": "$superuser",
        "x-ms-permissions": "rw-r-----",
<<<<<<< HEAD
        "x-ms-request-id": "a8284a5a-901e-00b1-1faa-f9614a000000",
=======
        "x-ms-request-id": "35d5711c-701e-0062-697d-05bd78000000",
>>>>>>> 1814567d
        "x-ms-server-encrypted": "true",
        "x-ms-version": "2020-06-12"
      },
      "ResponseBody": []
    },
    {
      "RequestUri": "https://seannse.blob.core.windows.net/test-filesystem-af91d14f-a0d4-e453-7401-15d2b1c946f7/test-file-8263ff73-fbd8-7e9c-05ab-ce07b714dcef?comp=properties",
      "RequestMethod": "PUT",
      "RequestHeaders": {
        "Accept": "application/xml",
        "Authorization": "Sanitized",
<<<<<<< HEAD
        "If-Match": "\u00220x8D8C7C1FEEB4B6E\u0022",
        "User-Agent": [
          "azsdk-net-Storage.Files.DataLake/12.7.0-alpha.20210202.1",
          "(.NET 5.0.2; Microsoft Windows 10.0.19042)"
=======
        "If-Match": "0x8D8D3947340B4F7",
        "User-Agent": [
          "azsdk-net-Storage.Files.DataLake/12.7.0-alpha.20210217.1",
          "(.NET 5.0.3; Microsoft Windows 10.0.19042)"
>>>>>>> 1814567d
        ],
        "x-ms-blob-cache-control": "lqkakiyevdrkpxgpfrrt",
        "x-ms-blob-content-disposition": "apkrwbdomvopbmrovqjk",
        "x-ms-blob-content-encoding": "ycbrljbamubwsdlvfrdi",
        "x-ms-blob-content-language": "fjqanbjdfrtnihtworgm",
        "x-ms-blob-content-md5": "xBwIITG6ttY3LiKwDhh7Lw==",
        "x-ms-blob-content-type": "yccruqvxbvidnbeoladj",
        "x-ms-client-request-id": "7c990ec7-8ff5-9e7a-4490-42d49da6d176",
<<<<<<< HEAD
        "x-ms-date": "Tue, 02 Feb 2021 21:32:08 GMT",
=======
        "x-ms-date": "Wed, 17 Feb 2021 22:36:21 GMT",
>>>>>>> 1814567d
        "x-ms-return-client-request-id": "true",
        "x-ms-version": "2020-06-12"
      },
      "RequestBody": null,
      "StatusCode": 200,
      "ResponseHeaders": {
        "Content-Length": "0",
<<<<<<< HEAD
        "Date": "Tue, 02 Feb 2021 21:32:08 GMT",
        "ETag": "\u00220x8D8C7C1FF049919\u0022",
        "Last-Modified": "Tue, 02 Feb 2021 21:32:09 GMT",
=======
        "Date": "Wed, 17 Feb 2021 22:36:20 GMT",
        "ETag": "\u00220x8D8D394735E87E0\u0022",
        "Last-Modified": "Wed, 17 Feb 2021 22:36:21 GMT",
>>>>>>> 1814567d
        "Server": [
          "Windows-Azure-Blob/1.0",
          "Microsoft-HTTPAPI/2.0"
        ],
        "x-ms-client-request-id": "7c990ec7-8ff5-9e7a-4490-42d49da6d176",
<<<<<<< HEAD
        "x-ms-request-id": "a8284af9-901e-00b1-36aa-f9614a000000",
=======
        "x-ms-request-id": "35d57173-701e-0062-387d-05bd78000000",
>>>>>>> 1814567d
        "x-ms-version": "2020-06-12"
      },
      "ResponseBody": []
    },
    {
      "RequestUri": "https://seannse.blob.core.windows.net/test-filesystem-af91d14f-a0d4-e453-7401-15d2b1c946f7?restype=container",
      "RequestMethod": "DELETE",
      "RequestHeaders": {
        "Accept": "application/xml",
        "Authorization": "Sanitized",
<<<<<<< HEAD
        "traceparent": "00-252c2d020704f24e95862c53f27e3ee3-8c2cc82f87f7e74d-00",
        "User-Agent": [
          "azsdk-net-Storage.Files.DataLake/12.7.0-alpha.20210202.1",
          "(.NET 5.0.2; Microsoft Windows 10.0.19042)"
        ],
        "x-ms-client-request-id": "9c970f03-c0a8-e11e-c301-79dae134f861",
        "x-ms-date": "Tue, 02 Feb 2021 21:32:08 GMT",
=======
        "traceparent": "00-5cce31349e1f1c42b4c5999624e398d4-f2c2b11a11b6054a-00",
        "User-Agent": [
          "azsdk-net-Storage.Files.DataLake/12.7.0-alpha.20210217.1",
          "(.NET 5.0.3; Microsoft Windows 10.0.19042)"
        ],
        "x-ms-client-request-id": "9c970f03-c0a8-e11e-c301-79dae134f861",
        "x-ms-date": "Wed, 17 Feb 2021 22:36:21 GMT",
>>>>>>> 1814567d
        "x-ms-return-client-request-id": "true",
        "x-ms-version": "2020-06-12"
      },
      "RequestBody": null,
      "StatusCode": 202,
      "ResponseHeaders": {
        "Content-Length": "0",
<<<<<<< HEAD
        "Date": "Tue, 02 Feb 2021 21:32:08 GMT",
=======
        "Date": "Wed, 17 Feb 2021 22:36:21 GMT",
>>>>>>> 1814567d
        "Server": [
          "Windows-Azure-Blob/1.0",
          "Microsoft-HTTPAPI/2.0"
        ],
        "x-ms-client-request-id": "9c970f03-c0a8-e11e-c301-79dae134f861",
<<<<<<< HEAD
        "x-ms-request-id": "a8284c12-901e-00b1-44aa-f9614a000000",
=======
        "x-ms-request-id": "35d571d2-701e-0062-067d-05bd78000000",
>>>>>>> 1814567d
        "x-ms-version": "2020-06-12"
      },
      "ResponseBody": []
    },
    {
      "RequestUri": "https://seannse.blob.core.windows.net/test-filesystem-e14ed97e-8bc6-d767-3e52-e318ee81198f?restype=container",
      "RequestMethod": "PUT",
      "RequestHeaders": {
        "Accept": "application/xml",
        "Authorization": "Sanitized",
<<<<<<< HEAD
        "traceparent": "00-237cdd9cf5bc5f478e1776014d5483ff-a34144a739cf914d-00",
        "User-Agent": [
          "azsdk-net-Storage.Files.DataLake/12.7.0-alpha.20210202.1",
          "(.NET 5.0.2; Microsoft Windows 10.0.19042)"
        ],
        "x-ms-blob-public-access": "container",
        "x-ms-client-request-id": "ab7a3fe4-1865-788e-a8c0-5e55dc05f242",
        "x-ms-date": "Tue, 02 Feb 2021 21:32:08 GMT",
=======
        "traceparent": "00-d3268bb1021db64b8fef70207b9f7573-2bd04b5d771a434e-00",
        "User-Agent": [
          "azsdk-net-Storage.Files.DataLake/12.7.0-alpha.20210217.1",
          "(.NET 5.0.3; Microsoft Windows 10.0.19042)"
        ],
        "x-ms-blob-public-access": "container",
        "x-ms-client-request-id": "ab7a3fe4-1865-788e-a8c0-5e55dc05f242",
        "x-ms-date": "Wed, 17 Feb 2021 22:36:21 GMT",
>>>>>>> 1814567d
        "x-ms-return-client-request-id": "true",
        "x-ms-version": "2020-06-12"
      },
      "RequestBody": null,
      "StatusCode": 201,
      "ResponseHeaders": {
        "Content-Length": "0",
<<<<<<< HEAD
        "Date": "Tue, 02 Feb 2021 21:32:09 GMT",
        "ETag": "\u00220x8D8C7C1FF4C77BD\u0022",
        "Last-Modified": "Tue, 02 Feb 2021 21:32:09 GMT",
=======
        "Date": "Wed, 17 Feb 2021 22:36:22 GMT",
        "ETag": "\u00220x8D8D39473A2EA23\u0022",
        "Last-Modified": "Wed, 17 Feb 2021 22:36:22 GMT",
>>>>>>> 1814567d
        "Server": [
          "Windows-Azure-Blob/1.0",
          "Microsoft-HTTPAPI/2.0"
        ],
        "x-ms-client-request-id": "ab7a3fe4-1865-788e-a8c0-5e55dc05f242",
<<<<<<< HEAD
        "x-ms-request-id": "d8a252a8-501e-005a-26aa-f919b8000000",
=======
        "x-ms-request-id": "b20944d9-201e-0022-627d-05ba40000000",
>>>>>>> 1814567d
        "x-ms-version": "2020-06-12"
      },
      "ResponseBody": []
    },
    {
      "RequestUri": "https://seannse.dfs.core.windows.net/test-filesystem-e14ed97e-8bc6-d767-3e52-e318ee81198f/test-file-f443e9e8-6b63-4952-0a43-0dea917f6048?resource=file",
      "RequestMethod": "PUT",
      "RequestHeaders": {
        "Accept": "application/json",
        "Authorization": "Sanitized",
<<<<<<< HEAD
        "traceparent": "00-271ca6fcb51f3a4a8f574ef758e92cf5-45cd614074491040-00",
        "User-Agent": [
          "azsdk-net-Storage.Files.DataLake/12.7.0-alpha.20210202.1",
          "(.NET 5.0.2; Microsoft Windows 10.0.19042)"
        ],
        "x-ms-client-request-id": "8dffb8e9-70b1-7800-ed30-a1220aa4e629",
        "x-ms-date": "Tue, 02 Feb 2021 21:32:09 GMT",
=======
        "traceparent": "00-2024b407758d8347baec17a69e75489d-40edf1d60cd0d44d-00",
        "User-Agent": [
          "azsdk-net-Storage.Files.DataLake/12.7.0-alpha.20210217.1",
          "(.NET 5.0.3; Microsoft Windows 10.0.19042)"
        ],
        "x-ms-client-request-id": "8dffb8e9-70b1-7800-ed30-a1220aa4e629",
        "x-ms-date": "Wed, 17 Feb 2021 22:36:22 GMT",
>>>>>>> 1814567d
        "x-ms-return-client-request-id": "true",
        "x-ms-version": "2020-06-12"
      },
      "RequestBody": null,
      "StatusCode": 201,
      "ResponseHeaders": {
        "Content-Length": "0",
<<<<<<< HEAD
        "Date": "Tue, 02 Feb 2021 21:32:09 GMT",
        "ETag": "\u00220x8D8C7C1FF898335\u0022",
        "Last-Modified": "Tue, 02 Feb 2021 21:32:10 GMT",
=======
        "Date": "Wed, 17 Feb 2021 22:36:21 GMT",
        "ETag": "\u00220x8D8D39473D7AA73\u0022",
        "Last-Modified": "Wed, 17 Feb 2021 22:36:22 GMT",
>>>>>>> 1814567d
        "Server": [
          "Windows-Azure-HDFS/1.0",
          "Microsoft-HTTPAPI/2.0"
        ],
        "x-ms-client-request-id": "8dffb8e9-70b1-7800-ed30-a1220aa4e629",
<<<<<<< HEAD
        "x-ms-request-id": "507bea11-b01f-006d-31aa-f9cb14000000",
=======
        "x-ms-request-id": "cbc65077-b01f-001f-7d7d-05cc5b000000",
>>>>>>> 1814567d
        "x-ms-version": "2020-06-12"
      },
      "ResponseBody": []
    },
    {
      "RequestUri": "https://seannse.blob.core.windows.net/test-filesystem-e14ed97e-8bc6-d767-3e52-e318ee81198f/test-file-f443e9e8-6b63-4952-0a43-0dea917f6048?comp=properties",
      "RequestMethod": "PUT",
      "RequestHeaders": {
        "Accept": "application/xml",
        "Authorization": "Sanitized",
        "If-None-Match": "\u0022garbage\u0022",
        "User-Agent": [
<<<<<<< HEAD
          "azsdk-net-Storage.Files.DataLake/12.7.0-alpha.20210202.1",
          "(.NET 5.0.2; Microsoft Windows 10.0.19042)"
=======
          "azsdk-net-Storage.Files.DataLake/12.7.0-alpha.20210217.1",
          "(.NET 5.0.3; Microsoft Windows 10.0.19042)"
>>>>>>> 1814567d
        ],
        "x-ms-blob-cache-control": "lqkakiyevdrkpxgpfrrt",
        "x-ms-blob-content-disposition": "apkrwbdomvopbmrovqjk",
        "x-ms-blob-content-encoding": "ycbrljbamubwsdlvfrdi",
        "x-ms-blob-content-language": "fjqanbjdfrtnihtworgm",
        "x-ms-blob-content-md5": "xBwIITG6ttY3LiKwDhh7Lw==",
        "x-ms-blob-content-type": "yccruqvxbvidnbeoladj",
        "x-ms-client-request-id": "d9013f14-d27f-7c96-7fba-c0d5cb0774ba",
<<<<<<< HEAD
        "x-ms-date": "Tue, 02 Feb 2021 21:32:09 GMT",
=======
        "x-ms-date": "Wed, 17 Feb 2021 22:36:22 GMT",
>>>>>>> 1814567d
        "x-ms-return-client-request-id": "true",
        "x-ms-version": "2020-06-12"
      },
      "RequestBody": null,
      "StatusCode": 200,
      "ResponseHeaders": {
        "Content-Length": "0",
<<<<<<< HEAD
        "Date": "Tue, 02 Feb 2021 21:32:09 GMT",
        "ETag": "\u00220x8D8C7C1FF98BD31\u0022",
        "Last-Modified": "Tue, 02 Feb 2021 21:32:10 GMT",
=======
        "Date": "Wed, 17 Feb 2021 22:36:22 GMT",
        "ETag": "\u00220x8D8D39473E73B6C\u0022",
        "Last-Modified": "Wed, 17 Feb 2021 22:36:22 GMT",
>>>>>>> 1814567d
        "Server": [
          "Windows-Azure-Blob/1.0",
          "Microsoft-HTTPAPI/2.0"
        ],
        "x-ms-client-request-id": "d9013f14-d27f-7c96-7fba-c0d5cb0774ba",
<<<<<<< HEAD
        "x-ms-request-id": "d8a25352-501e-005a-37aa-f919b8000000",
=======
        "x-ms-request-id": "b20946c6-201e-0022-187d-05ba40000000",
>>>>>>> 1814567d
        "x-ms-version": "2020-06-12"
      },
      "ResponseBody": []
    },
    {
      "RequestUri": "https://seannse.blob.core.windows.net/test-filesystem-e14ed97e-8bc6-d767-3e52-e318ee81198f?restype=container",
      "RequestMethod": "DELETE",
      "RequestHeaders": {
        "Accept": "application/xml",
        "Authorization": "Sanitized",
<<<<<<< HEAD
        "traceparent": "00-5f7cddbda896514e909326df4102af88-529f60e11bbfc141-00",
        "User-Agent": [
          "azsdk-net-Storage.Files.DataLake/12.7.0-alpha.20210202.1",
          "(.NET 5.0.2; Microsoft Windows 10.0.19042)"
        ],
        "x-ms-client-request-id": "ca0d0fbd-0da2-8ca9-7fec-dc178365aeb8",
        "x-ms-date": "Tue, 02 Feb 2021 21:32:09 GMT",
=======
        "traceparent": "00-677fb6a479a4b14fa413c1beeadfa989-9c2b13e44f92814f-00",
        "User-Agent": [
          "azsdk-net-Storage.Files.DataLake/12.7.0-alpha.20210217.1",
          "(.NET 5.0.3; Microsoft Windows 10.0.19042)"
        ],
        "x-ms-client-request-id": "ca0d0fbd-0da2-8ca9-7fec-dc178365aeb8",
        "x-ms-date": "Wed, 17 Feb 2021 22:36:22 GMT",
>>>>>>> 1814567d
        "x-ms-return-client-request-id": "true",
        "x-ms-version": "2020-06-12"
      },
      "RequestBody": null,
      "StatusCode": 202,
      "ResponseHeaders": {
        "Content-Length": "0",
<<<<<<< HEAD
        "Date": "Tue, 02 Feb 2021 21:32:09 GMT",
=======
        "Date": "Wed, 17 Feb 2021 22:36:22 GMT",
>>>>>>> 1814567d
        "Server": [
          "Windows-Azure-Blob/1.0",
          "Microsoft-HTTPAPI/2.0"
        ],
        "x-ms-client-request-id": "ca0d0fbd-0da2-8ca9-7fec-dc178365aeb8",
<<<<<<< HEAD
        "x-ms-request-id": "d8a2537a-501e-005a-58aa-f919b8000000",
=======
        "x-ms-request-id": "b2094732-201e-0022-757d-05ba40000000",
>>>>>>> 1814567d
        "x-ms-version": "2020-06-12"
      },
      "ResponseBody": []
    },
    {
      "RequestUri": "https://seannse.blob.core.windows.net/test-filesystem-cb99da50-b414-4281-435d-5cfa05a9a18a?restype=container",
      "RequestMethod": "PUT",
      "RequestHeaders": {
        "Accept": "application/xml",
        "Authorization": "Sanitized",
<<<<<<< HEAD
        "traceparent": "00-e22a941f72d2534a8560ecc0d80cdda4-1fc0b6ea36b8404a-00",
        "User-Agent": [
          "azsdk-net-Storage.Files.DataLake/12.7.0-alpha.20210202.1",
          "(.NET 5.0.2; Microsoft Windows 10.0.19042)"
        ],
        "x-ms-blob-public-access": "container",
        "x-ms-client-request-id": "009c14d6-265b-08d5-8eca-8745b0af87d6",
        "x-ms-date": "Tue, 02 Feb 2021 21:32:09 GMT",
=======
        "traceparent": "00-3046b535b529554bac7cd43b682809dc-81487a2a586efa45-00",
        "User-Agent": [
          "azsdk-net-Storage.Files.DataLake/12.7.0-alpha.20210217.1",
          "(.NET 5.0.3; Microsoft Windows 10.0.19042)"
        ],
        "x-ms-blob-public-access": "container",
        "x-ms-client-request-id": "009c14d6-265b-08d5-8eca-8745b0af87d6",
        "x-ms-date": "Wed, 17 Feb 2021 22:36:22 GMT",
>>>>>>> 1814567d
        "x-ms-return-client-request-id": "true",
        "x-ms-version": "2020-06-12"
      },
      "RequestBody": null,
      "StatusCode": 201,
      "ResponseHeaders": {
        "Content-Length": "0",
<<<<<<< HEAD
        "Date": "Tue, 02 Feb 2021 21:32:10 GMT",
        "ETag": "\u00220x8D8C7C1FFE1A393\u0022",
        "Last-Modified": "Tue, 02 Feb 2021 21:32:10 GMT",
=======
        "Date": "Wed, 17 Feb 2021 22:36:22 GMT",
        "ETag": "\u00220x8D8D39474289D32\u0022",
        "Last-Modified": "Wed, 17 Feb 2021 22:36:23 GMT",
>>>>>>> 1814567d
        "Server": [
          "Windows-Azure-Blob/1.0",
          "Microsoft-HTTPAPI/2.0"
        ],
        "x-ms-client-request-id": "009c14d6-265b-08d5-8eca-8745b0af87d6",
<<<<<<< HEAD
        "x-ms-request-id": "068de742-d01e-007b-1aaa-f93dc3000000",
=======
        "x-ms-request-id": "eddbed52-a01e-004e-2d7d-0551d7000000",
>>>>>>> 1814567d
        "x-ms-version": "2020-06-12"
      },
      "ResponseBody": []
    },
    {
      "RequestUri": "https://seannse.dfs.core.windows.net/test-filesystem-cb99da50-b414-4281-435d-5cfa05a9a18a/test-file-ac4e514a-f24c-a6bd-c234-b8b2745d4b5e?resource=file",
      "RequestMethod": "PUT",
      "RequestHeaders": {
        "Accept": "application/json",
        "Authorization": "Sanitized",
<<<<<<< HEAD
        "traceparent": "00-9eabaf90a818864c85d0c1977dc0b9c2-db22c8cd8b45dd45-00",
        "User-Agent": [
          "azsdk-net-Storage.Files.DataLake/12.7.0-alpha.20210202.1",
          "(.NET 5.0.2; Microsoft Windows 10.0.19042)"
        ],
        "x-ms-client-request-id": "a5d968db-7396-e4ca-56f6-3d276d229431",
        "x-ms-date": "Tue, 02 Feb 2021 21:32:10 GMT",
=======
        "traceparent": "00-e007a7237ff1c84d8da0e9174c3b5425-70fae65ea8c5464e-00",
        "User-Agent": [
          "azsdk-net-Storage.Files.DataLake/12.7.0-alpha.20210217.1",
          "(.NET 5.0.3; Microsoft Windows 10.0.19042)"
        ],
        "x-ms-client-request-id": "a5d968db-7396-e4ca-56f6-3d276d229431",
        "x-ms-date": "Wed, 17 Feb 2021 22:36:23 GMT",
>>>>>>> 1814567d
        "x-ms-return-client-request-id": "true",
        "x-ms-version": "2020-06-12"
      },
      "RequestBody": null,
      "StatusCode": 201,
      "ResponseHeaders": {
        "Content-Length": "0",
<<<<<<< HEAD
        "Date": "Tue, 02 Feb 2021 21:32:10 GMT",
        "ETag": "\u00220x8D8C7C200176E09\u0022",
        "Last-Modified": "Tue, 02 Feb 2021 21:32:11 GMT",
=======
        "Date": "Wed, 17 Feb 2021 22:36:22 GMT",
        "ETag": "\u00220x8D8D394745CA6F8\u0022",
        "Last-Modified": "Wed, 17 Feb 2021 22:36:23 GMT",
>>>>>>> 1814567d
        "Server": [
          "Windows-Azure-HDFS/1.0",
          "Microsoft-HTTPAPI/2.0"
        ],
        "x-ms-client-request-id": "a5d968db-7396-e4ca-56f6-3d276d229431",
<<<<<<< HEAD
        "x-ms-request-id": "e6712f60-c01f-0048-33aa-f96268000000",
=======
        "x-ms-request-id": "17592cdd-901f-0037-747d-05adf3000000",
>>>>>>> 1814567d
        "x-ms-version": "2020-06-12"
      },
      "ResponseBody": []
    },
    {
      "RequestUri": "https://seannse.blob.core.windows.net/test-filesystem-cb99da50-b414-4281-435d-5cfa05a9a18a/test-file-ac4e514a-f24c-a6bd-c234-b8b2745d4b5e?comp=lease",
      "RequestMethod": "PUT",
      "RequestHeaders": {
        "Accept": "application/xml",
        "Authorization": "Sanitized",
<<<<<<< HEAD
        "traceparent": "00-e5c9dc628f3f794493a0b3b665d02374-ef184d8b7c833542-00",
        "User-Agent": [
          "azsdk-net-Storage.Files.DataLake/12.7.0-alpha.20210202.1",
          "(.NET 5.0.2; Microsoft Windows 10.0.19042)"
        ],
        "x-ms-client-request-id": "f8b0fc7c-48c9-44d7-9e2e-82eac98d1fc8",
        "x-ms-date": "Tue, 02 Feb 2021 21:32:10 GMT",
=======
        "traceparent": "00-b39e4caff807ac4981eea8a9c1e78995-c0b5f35c02036345-00",
        "User-Agent": [
          "azsdk-net-Storage.Files.DataLake/12.7.0-alpha.20210217.1",
          "(.NET 5.0.3; Microsoft Windows 10.0.19042)"
        ],
        "x-ms-client-request-id": "f8b0fc7c-48c9-44d7-9e2e-82eac98d1fc8",
        "x-ms-date": "Wed, 17 Feb 2021 22:36:23 GMT",
>>>>>>> 1814567d
        "x-ms-lease-action": "acquire",
        "x-ms-lease-duration": "-1",
        "x-ms-proposed-lease-id": "6b09297f-968b-aaca-22ac-aa3cc48e84f0",
        "x-ms-return-client-request-id": "true",
        "x-ms-version": "2020-06-12"
      },
      "RequestBody": null,
      "StatusCode": 201,
      "ResponseHeaders": {
        "Content-Length": "0",
<<<<<<< HEAD
        "Date": "Tue, 02 Feb 2021 21:32:11 GMT",
        "ETag": "\u00220x8D8C7C200176E09\u0022",
        "Last-Modified": "Tue, 02 Feb 2021 21:32:11 GMT",
=======
        "Date": "Wed, 17 Feb 2021 22:36:23 GMT",
        "ETag": "\u00220x8D8D394745CA6F8\u0022",
        "Last-Modified": "Wed, 17 Feb 2021 22:36:23 GMT",
>>>>>>> 1814567d
        "Server": [
          "Windows-Azure-Blob/1.0",
          "Microsoft-HTTPAPI/2.0"
        ],
        "x-ms-client-request-id": "f8b0fc7c-48c9-44d7-9e2e-82eac98d1fc8",
        "x-ms-lease-id": "6b09297f-968b-aaca-22ac-aa3cc48e84f0",
<<<<<<< HEAD
        "x-ms-request-id": "068de7c1-d01e-007b-05aa-f93dc3000000",
=======
        "x-ms-request-id": "eddbee77-a01e-004e-1f7d-0551d7000000",
>>>>>>> 1814567d
        "x-ms-version": "2020-06-12"
      },
      "ResponseBody": []
    },
    {
      "RequestUri": "https://seannse.blob.core.windows.net/test-filesystem-cb99da50-b414-4281-435d-5cfa05a9a18a/test-file-ac4e514a-f24c-a6bd-c234-b8b2745d4b5e?comp=properties",
      "RequestMethod": "PUT",
      "RequestHeaders": {
        "Accept": "application/xml",
        "Authorization": "Sanitized",
        "User-Agent": [
<<<<<<< HEAD
          "azsdk-net-Storage.Files.DataLake/12.7.0-alpha.20210202.1",
          "(.NET 5.0.2; Microsoft Windows 10.0.19042)"
=======
          "azsdk-net-Storage.Files.DataLake/12.7.0-alpha.20210217.1",
          "(.NET 5.0.3; Microsoft Windows 10.0.19042)"
>>>>>>> 1814567d
        ],
        "x-ms-blob-cache-control": "lqkakiyevdrkpxgpfrrt",
        "x-ms-blob-content-disposition": "apkrwbdomvopbmrovqjk",
        "x-ms-blob-content-encoding": "ycbrljbamubwsdlvfrdi",
        "x-ms-blob-content-language": "fjqanbjdfrtnihtworgm",
        "x-ms-blob-content-md5": "xBwIITG6ttY3LiKwDhh7Lw==",
        "x-ms-blob-content-type": "yccruqvxbvidnbeoladj",
        "x-ms-client-request-id": "c8c0cb77-8cde-3827-7e92-6d5523dcffec",
<<<<<<< HEAD
        "x-ms-date": "Tue, 02 Feb 2021 21:32:10 GMT",
=======
        "x-ms-date": "Wed, 17 Feb 2021 22:36:23 GMT",
>>>>>>> 1814567d
        "x-ms-lease-id": "6b09297f-968b-aaca-22ac-aa3cc48e84f0",
        "x-ms-return-client-request-id": "true",
        "x-ms-version": "2020-06-12"
      },
      "RequestBody": null,
      "StatusCode": 200,
      "ResponseHeaders": {
        "Content-Length": "0",
<<<<<<< HEAD
        "Date": "Tue, 02 Feb 2021 21:32:11 GMT",
        "ETag": "\u00220x8D8C7C2003650B4\u0022",
        "Last-Modified": "Tue, 02 Feb 2021 21:32:11 GMT",
=======
        "Date": "Wed, 17 Feb 2021 22:36:23 GMT",
        "ETag": "\u00220x8D8D39474751164\u0022",
        "Last-Modified": "Wed, 17 Feb 2021 22:36:23 GMT",
>>>>>>> 1814567d
        "Server": [
          "Windows-Azure-Blob/1.0",
          "Microsoft-HTTPAPI/2.0"
        ],
        "x-ms-client-request-id": "c8c0cb77-8cde-3827-7e92-6d5523dcffec",
<<<<<<< HEAD
        "x-ms-request-id": "068de7de-d01e-007b-20aa-f93dc3000000",
=======
        "x-ms-request-id": "eddbee9e-a01e-004e-3d7d-0551d7000000",
>>>>>>> 1814567d
        "x-ms-version": "2020-06-12"
      },
      "ResponseBody": []
    },
    {
      "RequestUri": "https://seannse.blob.core.windows.net/test-filesystem-cb99da50-b414-4281-435d-5cfa05a9a18a?restype=container",
      "RequestMethod": "DELETE",
      "RequestHeaders": {
        "Accept": "application/xml",
        "Authorization": "Sanitized",
<<<<<<< HEAD
        "traceparent": "00-7e49d6b2e249ae40b2fe7c93fad6b3e8-e137c99b572e7642-00",
        "User-Agent": [
          "azsdk-net-Storage.Files.DataLake/12.7.0-alpha.20210202.1",
          "(.NET 5.0.2; Microsoft Windows 10.0.19042)"
        ],
        "x-ms-client-request-id": "fe7267e6-57cd-e5ea-256e-99b91a58b486",
        "x-ms-date": "Tue, 02 Feb 2021 21:32:10 GMT",
=======
        "traceparent": "00-59fd7914eddc4141ad0dbd068adfe039-cd9e673e77e32e49-00",
        "User-Agent": [
          "azsdk-net-Storage.Files.DataLake/12.7.0-alpha.20210217.1",
          "(.NET 5.0.3; Microsoft Windows 10.0.19042)"
        ],
        "x-ms-client-request-id": "fe7267e6-57cd-e5ea-256e-99b91a58b486",
        "x-ms-date": "Wed, 17 Feb 2021 22:36:23 GMT",
>>>>>>> 1814567d
        "x-ms-return-client-request-id": "true",
        "x-ms-version": "2020-06-12"
      },
      "RequestBody": null,
      "StatusCode": 202,
      "ResponseHeaders": {
        "Content-Length": "0",
<<<<<<< HEAD
        "Date": "Tue, 02 Feb 2021 21:32:11 GMT",
=======
        "Date": "Wed, 17 Feb 2021 22:36:23 GMT",
>>>>>>> 1814567d
        "Server": [
          "Windows-Azure-Blob/1.0",
          "Microsoft-HTTPAPI/2.0"
        ],
        "x-ms-client-request-id": "fe7267e6-57cd-e5ea-256e-99b91a58b486",
<<<<<<< HEAD
        "x-ms-request-id": "068de7f2-d01e-007b-2faa-f93dc3000000",
=======
        "x-ms-request-id": "eddbeed7-a01e-004e-707d-0551d7000000",
>>>>>>> 1814567d
        "x-ms-version": "2020-06-12"
      },
      "ResponseBody": []
    }
  ],
  "Variables": {
<<<<<<< HEAD
    "DateTimeOffsetNow": "2021-02-02T15:32:05.0162004-06:00",
=======
    "DateTimeOffsetNow": "2021-02-17T16:36:18.2145135-06:00",
>>>>>>> 1814567d
    "RandomSeed": "1972402142",
    "Storage_TestConfigHierarchicalNamespace": "NamespaceTenant\nseannse\nU2FuaXRpemVk\nhttps://seannse.blob.core.windows.net\nhttps://seannse.file.core.windows.net\nhttps://seannse.queue.core.windows.net\nhttps://seannse.table.core.windows.net\n\n\n\n\nhttps://seannse-secondary.blob.core.windows.net\nhttps://seannse-secondary.file.core.windows.net\nhttps://seannse-secondary.queue.core.windows.net\nhttps://seannse-secondary.table.core.windows.net\n68390a19-a643-458b-b726-408abf67b4fc\nSanitized\n72f988bf-86f1-41af-91ab-2d7cd011db47\nhttps://login.microsoftonline.com/\nCloud\nBlobEndpoint=https://seannse.blob.core.windows.net/;QueueEndpoint=https://seannse.queue.core.windows.net/;FileEndpoint=https://seannse.file.core.windows.net/;BlobSecondaryEndpoint=https://seannse-secondary.blob.core.windows.net/;QueueSecondaryEndpoint=https://seannse-secondary.queue.core.windows.net/;FileSecondaryEndpoint=https://seannse-secondary.file.core.windows.net/;AccountName=seannse;AccountKey=Sanitized\n"
  }
}<|MERGE_RESOLUTION|>--- conflicted
+++ resolved
@@ -1,140 +1,227 @@
 {
   "Entries": [
     {
-      "RequestUri": "https://seannse.blob.core.windows.net/test-filesystem-98a81586-2d7f-4de4-1336-393333521120?restype=container",
-      "RequestMethod": "PUT",
-      "RequestHeaders": {
-        "Accept": "application/xml",
-        "Authorization": "Sanitized",
-<<<<<<< HEAD
-        "traceparent": "00-79dbfec8b6e64f4dbbf79f12bf5a8606-5217ab908a931144-00",
-        "User-Agent": [
-          "azsdk-net-Storage.Files.DataLake/12.7.0-alpha.20210202.1",
-          "(.NET 5.0.2; Microsoft Windows 10.0.19042)"
+      "RequestUri": "https://seannse.blob.core.windows.net/test-filesystem-47c4d4ac-0684-86c6-8ea1-07f19a610a31?restype=container",
+      "RequestMethod": "PUT",
+      "RequestHeaders": {
+        "Accept": "application/xml",
+        "Authorization": "Sanitized",
+        "traceparent": "00-edf58a48e5f7c54484b5d71b25ec8b24-8d06a276430a9645-00",
+        "User-Agent": [
+          "azsdk-net-Storage.Files.DataLake/12.7.0-alpha.20210219.1",
+          "(.NET 5.0.3; Microsoft Windows 10.0.19041)"
         ],
         "x-ms-blob-public-access": "container",
-        "x-ms-client-request-id": "462e88d5-7f73-58ef-5007-fc2f33bea563",
-        "x-ms-date": "Tue, 02 Feb 2021 21:32:05 GMT",
-=======
-        "traceparent": "00-1b93cb5fa053284dbc12c5446b39231e-706f1942a7b6d84a-00",
-        "User-Agent": [
-          "azsdk-net-Storage.Files.DataLake/12.7.0-alpha.20210217.1",
-          "(.NET 5.0.3; Microsoft Windows 10.0.19042)"
+        "x-ms-client-request-id": "e065b7e4-873b-7111-58df-0703b486ca0a",
+        "x-ms-date": "Fri, 19 Feb 2021 19:14:00 GMT",
+        "x-ms-return-client-request-id": "true",
+        "x-ms-version": "2020-06-12"
+      },
+      "RequestBody": null,
+      "StatusCode": 201,
+      "ResponseHeaders": {
+        "Content-Length": "0",
+        "Date": "Fri, 19 Feb 2021 19:13:59 GMT",
+        "ETag": "\u00220x8D8D50A82D934CC\u0022",
+        "Last-Modified": "Fri, 19 Feb 2021 19:13:59 GMT",
+        "Server": [
+          "Windows-Azure-Blob/1.0",
+          "Microsoft-HTTPAPI/2.0"
+        ],
+        "x-ms-client-request-id": "e065b7e4-873b-7111-58df-0703b486ca0a",
+        "x-ms-request-id": "2e6e2485-201e-00a4-16f3-0676f9000000",
+        "x-ms-version": "2020-06-12"
+      },
+      "ResponseBody": []
+    },
+    {
+      "RequestUri": "https://seannse.dfs.core.windows.net/test-filesystem-47c4d4ac-0684-86c6-8ea1-07f19a610a31/test-file-3f4028ae-478a-53ca-34b4-9b9c1f5a2508?resource=file",
+      "RequestMethod": "PUT",
+      "RequestHeaders": {
+        "Accept": "application/json",
+        "Authorization": "Sanitized",
+        "traceparent": "00-385f066053f98c4bbb6a1690ca8399c5-f1c498f24fc38642-00",
+        "User-Agent": [
+          "azsdk-net-Storage.Files.DataLake/12.7.0-alpha.20210219.1",
+          "(.NET 5.0.3; Microsoft Windows 10.0.19041)"
+        ],
+        "x-ms-client-request-id": "38bddb1c-4545-9db5-ec11-ab87ec7551fd",
+        "x-ms-date": "Fri, 19 Feb 2021 19:14:00 GMT",
+        "x-ms-return-client-request-id": "true",
+        "x-ms-version": "2020-06-12"
+      },
+      "RequestBody": null,
+      "StatusCode": 201,
+      "ResponseHeaders": {
+        "Content-Length": "0",
+        "Date": "Fri, 19 Feb 2021 19:13:58 GMT",
+        "ETag": "\u00220x8D8D50A82E8122D\u0022",
+        "Last-Modified": "Fri, 19 Feb 2021 19:13:59 GMT",
+        "Server": [
+          "Windows-Azure-HDFS/1.0",
+          "Microsoft-HTTPAPI/2.0"
+        ],
+        "x-ms-client-request-id": "38bddb1c-4545-9db5-ec11-ab87ec7551fd",
+        "x-ms-request-id": "6f4bdb83-e01f-004f-37f3-060e0b000000",
+        "x-ms-version": "2020-06-12"
+      },
+      "ResponseBody": []
+    },
+    {
+      "RequestUri": "https://seannse.blob.core.windows.net/test-filesystem-47c4d4ac-0684-86c6-8ea1-07f19a610a31/test-file-3f4028ae-478a-53ca-34b4-9b9c1f5a2508?comp=properties",
+      "RequestMethod": "PUT",
+      "RequestHeaders": {
+        "Accept": "application/xml",
+        "Authorization": "Sanitized",
+        "User-Agent": [
+          "azsdk-net-Storage.Files.DataLake/12.7.0-alpha.20210219.1",
+          "(.NET 5.0.3; Microsoft Windows 10.0.19041)"
+        ],
+        "x-ms-blob-cache-control": "ynfouysixjactubvpwuj",
+        "x-ms-blob-content-disposition": "unyxefgvaheymkxeiluk",
+        "x-ms-blob-content-encoding": "sjpalinhslnyjaykogjo",
+        "x-ms-blob-content-language": "rwhpeaojvwneckplxxmv",
+        "x-ms-blob-content-md5": "JLIcH9JGYKcfVYRR681Wiw==",
+        "x-ms-blob-content-type": "rxcosfpmkmocbgrvbavk",
+        "x-ms-client-request-id": "447f7558-ec9d-d7c2-116f-f6ea7f6edf83",
+        "x-ms-date": "Fri, 19 Feb 2021 19:14:00 GMT",
+        "x-ms-return-client-request-id": "true",
+        "x-ms-version": "2020-06-12"
+      },
+      "RequestBody": null,
+      "StatusCode": 200,
+      "ResponseHeaders": {
+        "Content-Length": "0",
+        "Date": "Fri, 19 Feb 2021 19:13:59 GMT",
+        "ETag": "\u00220x8D8D50A82F3DAE1\u0022",
+        "Last-Modified": "Fri, 19 Feb 2021 19:13:59 GMT",
+        "Server": [
+          "Windows-Azure-Blob/1.0",
+          "Microsoft-HTTPAPI/2.0"
+        ],
+        "x-ms-client-request-id": "447f7558-ec9d-d7c2-116f-f6ea7f6edf83",
+        "x-ms-request-id": "2e6e25cb-201e-00a4-3bf3-0676f9000000",
+        "x-ms-version": "2020-06-12"
+      },
+      "ResponseBody": []
+    },
+    {
+      "RequestUri": "https://seannse.blob.core.windows.net/test-filesystem-47c4d4ac-0684-86c6-8ea1-07f19a610a31?restype=container",
+      "RequestMethod": "DELETE",
+      "RequestHeaders": {
+        "Accept": "application/xml",
+        "Authorization": "Sanitized",
+        "traceparent": "00-2afb8414041ac147907fe0bcd4dc62b5-af4f8bf1fb1f4d4b-00",
+        "User-Agent": [
+          "azsdk-net-Storage.Files.DataLake/12.7.0-alpha.20210219.1",
+          "(.NET 5.0.3; Microsoft Windows 10.0.19041)"
+        ],
+        "x-ms-client-request-id": "772e120f-0df5-ce60-3d0f-db0af02304c4",
+        "x-ms-date": "Fri, 19 Feb 2021 19:14:00 GMT",
+        "x-ms-return-client-request-id": "true",
+        "x-ms-version": "2020-06-12"
+      },
+      "RequestBody": null,
+      "StatusCode": 202,
+      "ResponseHeaders": {
+        "Content-Length": "0",
+        "Date": "Fri, 19 Feb 2021 19:13:59 GMT",
+        "Server": [
+          "Windows-Azure-Blob/1.0",
+          "Microsoft-HTTPAPI/2.0"
+        ],
+        "x-ms-client-request-id": "772e120f-0df5-ce60-3d0f-db0af02304c4",
+        "x-ms-request-id": "2e6e268d-201e-00a4-6df3-0676f9000000",
+        "x-ms-version": "2020-06-12"
+      },
+      "ResponseBody": []
+    },
+    {
+      "RequestUri": "https://seannse.blob.core.windows.net/test-filesystem-b7ffc395-b0ef-e9e3-c94a-7663e7f0d8f8?restype=container",
+      "RequestMethod": "PUT",
+      "RequestHeaders": {
+        "Accept": "application/xml",
+        "Authorization": "Sanitized",
+        "traceparent": "00-cca193fe927a634280fbd13367193843-1dd1c4631fcb894d-00",
+        "User-Agent": [
+          "azsdk-net-Storage.Files.DataLake/12.7.0-alpha.20210219.1",
+          "(.NET 5.0.3; Microsoft Windows 10.0.19041)"
         ],
         "x-ms-blob-public-access": "container",
-        "x-ms-client-request-id": "462e88d5-7f73-58ef-5007-fc2f33bea563",
-        "x-ms-date": "Wed, 17 Feb 2021 22:36:18 GMT",
->>>>>>> 1814567d
-        "x-ms-return-client-request-id": "true",
-        "x-ms-version": "2020-06-12"
-      },
-      "RequestBody": null,
-      "StatusCode": 201,
-      "ResponseHeaders": {
-        "Content-Length": "0",
-<<<<<<< HEAD
-        "Date": "Tue, 02 Feb 2021 21:32:05 GMT",
-        "ETag": "\u00220x8D8C7C1FCEFDDE3\u0022",
-        "Last-Modified": "Tue, 02 Feb 2021 21:32:05 GMT",
-=======
-        "Date": "Wed, 17 Feb 2021 22:36:17 GMT",
-        "ETag": "\u00220x8D8D39471687024\u0022",
-        "Last-Modified": "Wed, 17 Feb 2021 22:36:18 GMT",
->>>>>>> 1814567d
-        "Server": [
-          "Windows-Azure-Blob/1.0",
-          "Microsoft-HTTPAPI/2.0"
-        ],
-        "x-ms-client-request-id": "462e88d5-7f73-58ef-5007-fc2f33bea563",
-<<<<<<< HEAD
-        "x-ms-request-id": "d25e2129-801e-0092-0faa-f9fb89000000",
-=======
-        "x-ms-request-id": "2938c9b8-e01e-0060-127d-0503c0000000",
->>>>>>> 1814567d
-        "x-ms-version": "2020-06-12"
-      },
-      "ResponseBody": []
-    },
-    {
-      "RequestUri": "https://seannse.dfs.core.windows.net/test-filesystem-98a81586-2d7f-4de4-1336-393333521120/test-file-880a0aac-349e-77e0-5406-5f40d3526e3a?resource=file",
+        "x-ms-client-request-id": "3b3c4135-6519-5f7d-2f45-aeaa96fde74c",
+        "x-ms-date": "Fri, 19 Feb 2021 19:14:00 GMT",
+        "x-ms-return-client-request-id": "true",
+        "x-ms-version": "2020-06-12"
+      },
+      "RequestBody": null,
+      "StatusCode": 201,
+      "ResponseHeaders": {
+        "Content-Length": "0",
+        "Date": "Fri, 19 Feb 2021 19:13:59 GMT",
+        "ETag": "\u00220x8D8D50A830CD1CE\u0022",
+        "Last-Modified": "Fri, 19 Feb 2021 19:13:59 GMT",
+        "Server": [
+          "Windows-Azure-Blob/1.0",
+          "Microsoft-HTTPAPI/2.0"
+        ],
+        "x-ms-client-request-id": "3b3c4135-6519-5f7d-2f45-aeaa96fde74c",
+        "x-ms-request-id": "2e6e273e-201e-00a4-0ef3-0676f9000000",
+        "x-ms-version": "2020-06-12"
+      },
+      "ResponseBody": []
+    },
+    {
+      "RequestUri": "https://seannse.dfs.core.windows.net/test-filesystem-b7ffc395-b0ef-e9e3-c94a-7663e7f0d8f8/test-file-66b8e237-9848-2d85-3570-4e2d9b3c5628?resource=file",
       "RequestMethod": "PUT",
       "RequestHeaders": {
         "Accept": "application/json",
         "Authorization": "Sanitized",
-<<<<<<< HEAD
-        "traceparent": "00-775d8527b59a5d44ac74581b6de23dba-bae2b5c87f0a8d44-00",
-        "User-Agent": [
-          "azsdk-net-Storage.Files.DataLake/12.7.0-alpha.20210202.1",
-          "(.NET 5.0.2; Microsoft Windows 10.0.19042)"
-        ],
-        "x-ms-client-request-id": "d4e5f599-74ce-a11b-a7b7-f16d20af84fe",
-        "x-ms-date": "Tue, 02 Feb 2021 21:32:05 GMT",
-=======
-        "traceparent": "00-741fdbef2a6097488c5e2787bd30888b-befabb81d1938c43-00",
-        "User-Agent": [
-          "azsdk-net-Storage.Files.DataLake/12.7.0-alpha.20210217.1",
-          "(.NET 5.0.3; Microsoft Windows 10.0.19042)"
-        ],
-        "x-ms-client-request-id": "d4e5f599-74ce-a11b-a7b7-f16d20af84fe",
-        "x-ms-date": "Wed, 17 Feb 2021 22:36:18 GMT",
->>>>>>> 1814567d
-        "x-ms-return-client-request-id": "true",
-        "x-ms-version": "2020-06-12"
-      },
-      "RequestBody": null,
-      "StatusCode": 201,
-      "ResponseHeaders": {
-        "Content-Length": "0",
-<<<<<<< HEAD
-        "Date": "Tue, 02 Feb 2021 21:32:05 GMT",
-        "ETag": "\u00220x8D8C7C1FD2E843B\u0022",
-        "Last-Modified": "Tue, 02 Feb 2021 21:32:06 GMT",
-=======
-        "Date": "Wed, 17 Feb 2021 22:36:18 GMT",
-        "ETag": "\u00220x8D8D39471A2EDB3\u0022",
-        "Last-Modified": "Wed, 17 Feb 2021 22:36:18 GMT",
->>>>>>> 1814567d
+        "traceparent": "00-eabebb53476bc24d91de58c571f50d94-b5795b1e94717b4d-00",
+        "User-Agent": [
+          "azsdk-net-Storage.Files.DataLake/12.7.0-alpha.20210219.1",
+          "(.NET 5.0.3; Microsoft Windows 10.0.19041)"
+        ],
+        "x-ms-client-request-id": "b16fc7db-dee8-9c61-bb0e-06a9164fc4f2",
+        "x-ms-date": "Fri, 19 Feb 2021 19:14:00 GMT",
+        "x-ms-return-client-request-id": "true",
+        "x-ms-version": "2020-06-12"
+      },
+      "RequestBody": null,
+      "StatusCode": 201,
+      "ResponseHeaders": {
+        "Content-Length": "0",
+        "Date": "Fri, 19 Feb 2021 19:13:59 GMT",
+        "ETag": "\u00220x8D8D50A831D9042\u0022",
+        "Last-Modified": "Fri, 19 Feb 2021 19:13:59 GMT",
         "Server": [
           "Windows-Azure-HDFS/1.0",
           "Microsoft-HTTPAPI/2.0"
         ],
-        "x-ms-client-request-id": "d4e5f599-74ce-a11b-a7b7-f16d20af84fe",
-<<<<<<< HEAD
-        "x-ms-request-id": "c16e47ff-d01f-0044-47aa-f9f560000000",
-=======
-        "x-ms-request-id": "e6260c06-f01f-0031-0f7d-059e4c000000",
->>>>>>> 1814567d
-        "x-ms-version": "2020-06-12"
-      },
-      "ResponseBody": []
-    },
-    {
-      "RequestUri": "https://seannse.blob.core.windows.net/test-filesystem-98a81586-2d7f-4de4-1336-393333521120/test-file-880a0aac-349e-77e0-5406-5f40d3526e3a?comp=properties",
-      "RequestMethod": "PUT",
-      "RequestHeaders": {
-        "Accept": "application/xml",
-        "Authorization": "Sanitized",
-        "User-Agent": [
-<<<<<<< HEAD
-          "azsdk-net-Storage.Files.DataLake/12.7.0-alpha.20210202.1",
-          "(.NET 5.0.2; Microsoft Windows 10.0.19042)"
-=======
-          "azsdk-net-Storage.Files.DataLake/12.7.0-alpha.20210217.1",
-          "(.NET 5.0.3; Microsoft Windows 10.0.19042)"
->>>>>>> 1814567d
-        ],
-        "x-ms-blob-cache-control": "lqkakiyevdrkpxgpfrrt",
-        "x-ms-blob-content-disposition": "apkrwbdomvopbmrovqjk",
-        "x-ms-blob-content-encoding": "ycbrljbamubwsdlvfrdi",
-        "x-ms-blob-content-language": "fjqanbjdfrtnihtworgm",
-        "x-ms-blob-content-md5": "xBwIITG6ttY3LiKwDhh7Lw==",
-        "x-ms-blob-content-type": "yccruqvxbvidnbeoladj",
-        "x-ms-client-request-id": "dea6e497-996c-c56b-64bb-046cd9408986",
-<<<<<<< HEAD
-        "x-ms-date": "Tue, 02 Feb 2021 21:32:05 GMT",
-=======
-        "x-ms-date": "Wed, 17 Feb 2021 22:36:18 GMT",
->>>>>>> 1814567d
+        "x-ms-client-request-id": "b16fc7db-dee8-9c61-bb0e-06a9164fc4f2",
+        "x-ms-request-id": "6f4bdbde-e01f-004f-12f3-060e0b000000",
+        "x-ms-version": "2020-06-12"
+      },
+      "ResponseBody": []
+    },
+    {
+      "RequestUri": "https://seannse.blob.core.windows.net/test-filesystem-b7ffc395-b0ef-e9e3-c94a-7663e7f0d8f8/test-file-66b8e237-9848-2d85-3570-4e2d9b3c5628?comp=properties",
+      "RequestMethod": "PUT",
+      "RequestHeaders": {
+        "Accept": "application/xml",
+        "Authorization": "Sanitized",
+        "If-Modified-Since": "Thu, 18 Feb 2021 19:14:00 GMT",
+        "User-Agent": [
+          "azsdk-net-Storage.Files.DataLake/12.7.0-alpha.20210219.1",
+          "(.NET 5.0.3; Microsoft Windows 10.0.19041)"
+        ],
+        "x-ms-blob-cache-control": "ynfouysixjactubvpwuj",
+        "x-ms-blob-content-disposition": "unyxefgvaheymkxeiluk",
+        "x-ms-blob-content-encoding": "sjpalinhslnyjaykogjo",
+        "x-ms-blob-content-language": "rwhpeaojvwneckplxxmv",
+        "x-ms-blob-content-md5": "JLIcH9JGYKcfVYRR681Wiw==",
+        "x-ms-blob-content-type": "rxcosfpmkmocbgrvbavk",
+        "x-ms-client-request-id": "d352e377-a4cd-283f-6b91-eaa59635d6bd",
+        "x-ms-date": "Fri, 19 Feb 2021 19:14:00 GMT",
         "x-ms-return-client-request-id": "true",
         "x-ms-version": "2020-06-12"
       },
@@ -142,52 +229,32 @@
       "StatusCode": 200,
       "ResponseHeaders": {
         "Content-Length": "0",
-<<<<<<< HEAD
-        "Date": "Tue, 02 Feb 2021 21:32:06 GMT",
-        "ETag": "\u00220x8D8C7C1FD3CB4DA\u0022",
-        "Last-Modified": "Tue, 02 Feb 2021 21:32:06 GMT",
-=======
-        "Date": "Wed, 17 Feb 2021 22:36:18 GMT",
-        "ETag": "\u00220x8D8D39471B196A6\u0022",
-        "Last-Modified": "Wed, 17 Feb 2021 22:36:18 GMT",
->>>>>>> 1814567d
-        "Server": [
-          "Windows-Azure-Blob/1.0",
-          "Microsoft-HTTPAPI/2.0"
-        ],
-        "x-ms-client-request-id": "dea6e497-996c-c56b-64bb-046cd9408986",
-<<<<<<< HEAD
-        "x-ms-request-id": "d25e2606-801e-0092-77aa-f9fb89000000",
-=======
-        "x-ms-request-id": "2938cabd-e01e-0060-807d-0503c0000000",
->>>>>>> 1814567d
-        "x-ms-version": "2020-06-12"
-      },
-      "ResponseBody": []
-    },
-    {
-      "RequestUri": "https://seannse.blob.core.windows.net/test-filesystem-98a81586-2d7f-4de4-1336-393333521120?restype=container",
+        "Date": "Fri, 19 Feb 2021 19:13:59 GMT",
+        "ETag": "\u00220x8D8D50A83291024\u0022",
+        "Last-Modified": "Fri, 19 Feb 2021 19:13:59 GMT",
+        "Server": [
+          "Windows-Azure-Blob/1.0",
+          "Microsoft-HTTPAPI/2.0"
+        ],
+        "x-ms-client-request-id": "d352e377-a4cd-283f-6b91-eaa59635d6bd",
+        "x-ms-request-id": "2e6e28b6-201e-00a4-62f3-0676f9000000",
+        "x-ms-version": "2020-06-12"
+      },
+      "ResponseBody": []
+    },
+    {
+      "RequestUri": "https://seannse.blob.core.windows.net/test-filesystem-b7ffc395-b0ef-e9e3-c94a-7663e7f0d8f8?restype=container",
       "RequestMethod": "DELETE",
       "RequestHeaders": {
         "Accept": "application/xml",
         "Authorization": "Sanitized",
-<<<<<<< HEAD
-        "traceparent": "00-6570345b3ac40542a378295f1ea87be7-ac01ee6a188b844d-00",
-        "User-Agent": [
-          "azsdk-net-Storage.Files.DataLake/12.7.0-alpha.20210202.1",
-          "(.NET 5.0.2; Microsoft Windows 10.0.19042)"
-        ],
-        "x-ms-client-request-id": "3bd52e52-a609-ff92-562f-4fa5f5d3091c",
-        "x-ms-date": "Tue, 02 Feb 2021 21:32:05 GMT",
-=======
-        "traceparent": "00-6c0b00a1643d70478929b7cdd91d3809-ce8f8108ffb01e45-00",
-        "User-Agent": [
-          "azsdk-net-Storage.Files.DataLake/12.7.0-alpha.20210217.1",
-          "(.NET 5.0.3; Microsoft Windows 10.0.19042)"
-        ],
-        "x-ms-client-request-id": "3bd52e52-a609-ff92-562f-4fa5f5d3091c",
-        "x-ms-date": "Wed, 17 Feb 2021 22:36:19 GMT",
->>>>>>> 1814567d
+        "traceparent": "00-6ec2f016228c194aaefc16abd65f4801-dd8050006517b442-00",
+        "User-Agent": [
+          "azsdk-net-Storage.Files.DataLake/12.7.0-alpha.20210219.1",
+          "(.NET 5.0.3; Microsoft Windows 10.0.19041)"
+        ],
+        "x-ms-client-request-id": "3231b49a-f0fd-4a24-457c-5d3e56f304cd",
+        "x-ms-date": "Fri, 19 Feb 2021 19:14:00 GMT",
         "x-ms-return-client-request-id": "true",
         "x-ms-version": "2020-06-12"
       },
@@ -195,605 +262,245 @@
       "StatusCode": 202,
       "ResponseHeaders": {
         "Content-Length": "0",
-<<<<<<< HEAD
-        "Date": "Tue, 02 Feb 2021 21:32:06 GMT",
-=======
-        "Date": "Wed, 17 Feb 2021 22:36:18 GMT",
->>>>>>> 1814567d
-        "Server": [
-          "Windows-Azure-Blob/1.0",
-          "Microsoft-HTTPAPI/2.0"
-        ],
-        "x-ms-client-request-id": "3bd52e52-a609-ff92-562f-4fa5f5d3091c",
-<<<<<<< HEAD
-        "x-ms-request-id": "d25e26cc-801e-0092-2eaa-f9fb89000000",
-=======
-        "x-ms-request-id": "2938caf1-e01e-0060-2f7d-0503c0000000",
->>>>>>> 1814567d
-        "x-ms-version": "2020-06-12"
-      },
-      "ResponseBody": []
-    },
-    {
-      "RequestUri": "https://seannse.blob.core.windows.net/test-filesystem-b799cbd7-1450-dc28-cc07-286821fda3a2?restype=container",
-      "RequestMethod": "PUT",
-      "RequestHeaders": {
-        "Accept": "application/xml",
-        "Authorization": "Sanitized",
-<<<<<<< HEAD
-        "traceparent": "00-cb825ac5ba03424082d293398cadcac9-e886994576221b4c-00",
-        "User-Agent": [
-          "azsdk-net-Storage.Files.DataLake/12.7.0-alpha.20210202.1",
-          "(.NET 5.0.2; Microsoft Windows 10.0.19042)"
+        "Date": "Fri, 19 Feb 2021 19:13:59 GMT",
+        "Server": [
+          "Windows-Azure-Blob/1.0",
+          "Microsoft-HTTPAPI/2.0"
+        ],
+        "x-ms-client-request-id": "3231b49a-f0fd-4a24-457c-5d3e56f304cd",
+        "x-ms-request-id": "2e6e294d-201e-00a4-6ef3-0676f9000000",
+        "x-ms-version": "2020-06-12"
+      },
+      "ResponseBody": []
+    },
+    {
+      "RequestUri": "https://seannse.blob.core.windows.net/test-filesystem-11169bf5-4080-4812-48b7-a4f9f622a3d7?restype=container",
+      "RequestMethod": "PUT",
+      "RequestHeaders": {
+        "Accept": "application/xml",
+        "Authorization": "Sanitized",
+        "traceparent": "00-0af035621e0c5946ae636a84149e98cf-83f8c27547783f45-00",
+        "User-Agent": [
+          "azsdk-net-Storage.Files.DataLake/12.7.0-alpha.20210219.1",
+          "(.NET 5.0.3; Microsoft Windows 10.0.19041)"
         ],
         "x-ms-blob-public-access": "container",
-        "x-ms-client-request-id": "57965bfa-f328-3d0b-05f8-6f027d2ade58",
-        "x-ms-date": "Tue, 02 Feb 2021 21:32:05 GMT",
-=======
-        "traceparent": "00-03b44e4bed6d854e98bcfbdd3502531d-200d8ab0451f3a46-00",
-        "User-Agent": [
-          "azsdk-net-Storage.Files.DataLake/12.7.0-alpha.20210217.1",
-          "(.NET 5.0.3; Microsoft Windows 10.0.19042)"
+        "x-ms-client-request-id": "e928dfcf-2f7d-5ab0-a2e9-ea454c2b5323",
+        "x-ms-date": "Fri, 19 Feb 2021 19:14:00 GMT",
+        "x-ms-return-client-request-id": "true",
+        "x-ms-version": "2020-06-12"
+      },
+      "RequestBody": null,
+      "StatusCode": 201,
+      "ResponseHeaders": {
+        "Content-Length": "0",
+        "Date": "Fri, 19 Feb 2021 19:13:59 GMT",
+        "ETag": "\u00220x8D8D50A83410B36\u0022",
+        "Last-Modified": "Fri, 19 Feb 2021 19:14:00 GMT",
+        "Server": [
+          "Windows-Azure-Blob/1.0",
+          "Microsoft-HTTPAPI/2.0"
+        ],
+        "x-ms-client-request-id": "e928dfcf-2f7d-5ab0-a2e9-ea454c2b5323",
+        "x-ms-request-id": "2e6e2a2b-201e-00a4-30f3-0676f9000000",
+        "x-ms-version": "2020-06-12"
+      },
+      "ResponseBody": []
+    },
+    {
+      "RequestUri": "https://seannse.dfs.core.windows.net/test-filesystem-11169bf5-4080-4812-48b7-a4f9f622a3d7/test-file-9ced86d9-23e9-52ca-db50-ebc0515076eb?resource=file",
+      "RequestMethod": "PUT",
+      "RequestHeaders": {
+        "Accept": "application/json",
+        "Authorization": "Sanitized",
+        "traceparent": "00-f2f773b7a21ac4438d1c82c136286e85-4c302fc501e1554e-00",
+        "User-Agent": [
+          "azsdk-net-Storage.Files.DataLake/12.7.0-alpha.20210219.1",
+          "(.NET 5.0.3; Microsoft Windows 10.0.19041)"
+        ],
+        "x-ms-client-request-id": "4ae9cb6c-a66f-ac52-15d6-0d2c43ef0952",
+        "x-ms-date": "Fri, 19 Feb 2021 19:14:00 GMT",
+        "x-ms-return-client-request-id": "true",
+        "x-ms-version": "2020-06-12"
+      },
+      "RequestBody": null,
+      "StatusCode": 201,
+      "ResponseHeaders": {
+        "Content-Length": "0",
+        "Date": "Fri, 19 Feb 2021 19:13:59 GMT",
+        "ETag": "\u00220x8D8D50A83547863\u0022",
+        "Last-Modified": "Fri, 19 Feb 2021 19:14:00 GMT",
+        "Server": [
+          "Windows-Azure-HDFS/1.0",
+          "Microsoft-HTTPAPI/2.0"
+        ],
+        "x-ms-client-request-id": "4ae9cb6c-a66f-ac52-15d6-0d2c43ef0952",
+        "x-ms-request-id": "6f4bdc32-e01f-004f-66f3-060e0b000000",
+        "x-ms-version": "2020-06-12"
+      },
+      "ResponseBody": []
+    },
+    {
+      "RequestUri": "https://seannse.blob.core.windows.net/test-filesystem-11169bf5-4080-4812-48b7-a4f9f622a3d7/test-file-9ced86d9-23e9-52ca-db50-ebc0515076eb?comp=properties",
+      "RequestMethod": "PUT",
+      "RequestHeaders": {
+        "Accept": "application/xml",
+        "Authorization": "Sanitized",
+        "If-Unmodified-Since": "Sat, 20 Feb 2021 19:14:00 GMT",
+        "User-Agent": [
+          "azsdk-net-Storage.Files.DataLake/12.7.0-alpha.20210219.1",
+          "(.NET 5.0.3; Microsoft Windows 10.0.19041)"
+        ],
+        "x-ms-blob-cache-control": "ynfouysixjactubvpwuj",
+        "x-ms-blob-content-disposition": "unyxefgvaheymkxeiluk",
+        "x-ms-blob-content-encoding": "sjpalinhslnyjaykogjo",
+        "x-ms-blob-content-language": "rwhpeaojvwneckplxxmv",
+        "x-ms-blob-content-md5": "JLIcH9JGYKcfVYRR681Wiw==",
+        "x-ms-blob-content-type": "rxcosfpmkmocbgrvbavk",
+        "x-ms-client-request-id": "8653f2d7-2c67-cd7c-167c-0123ab2edc19",
+        "x-ms-date": "Fri, 19 Feb 2021 19:14:01 GMT",
+        "x-ms-return-client-request-id": "true",
+        "x-ms-version": "2020-06-12"
+      },
+      "RequestBody": null,
+      "StatusCode": 200,
+      "ResponseHeaders": {
+        "Content-Length": "0",
+        "Date": "Fri, 19 Feb 2021 19:14:00 GMT",
+        "ETag": "\u00220x8D8D50A8360329F\u0022",
+        "Last-Modified": "Fri, 19 Feb 2021 19:14:00 GMT",
+        "Server": [
+          "Windows-Azure-Blob/1.0",
+          "Microsoft-HTTPAPI/2.0"
+        ],
+        "x-ms-client-request-id": "8653f2d7-2c67-cd7c-167c-0123ab2edc19",
+        "x-ms-request-id": "2e6e2be0-201e-00a4-3ff3-0676f9000000",
+        "x-ms-version": "2020-06-12"
+      },
+      "ResponseBody": []
+    },
+    {
+      "RequestUri": "https://seannse.blob.core.windows.net/test-filesystem-11169bf5-4080-4812-48b7-a4f9f622a3d7?restype=container",
+      "RequestMethod": "DELETE",
+      "RequestHeaders": {
+        "Accept": "application/xml",
+        "Authorization": "Sanitized",
+        "traceparent": "00-f58f62d95c8db949a917445c8c2abdd6-b8d0d6a1c34b794b-00",
+        "User-Agent": [
+          "azsdk-net-Storage.Files.DataLake/12.7.0-alpha.20210219.1",
+          "(.NET 5.0.3; Microsoft Windows 10.0.19041)"
+        ],
+        "x-ms-client-request-id": "5154ac3d-829c-46ea-8204-cd853a0573fd",
+        "x-ms-date": "Fri, 19 Feb 2021 19:14:01 GMT",
+        "x-ms-return-client-request-id": "true",
+        "x-ms-version": "2020-06-12"
+      },
+      "RequestBody": null,
+      "StatusCode": 202,
+      "ResponseHeaders": {
+        "Content-Length": "0",
+        "Date": "Fri, 19 Feb 2021 19:14:00 GMT",
+        "Server": [
+          "Windows-Azure-Blob/1.0",
+          "Microsoft-HTTPAPI/2.0"
+        ],
+        "x-ms-client-request-id": "5154ac3d-829c-46ea-8204-cd853a0573fd",
+        "x-ms-request-id": "2e6e2c91-201e-00a4-63f3-0676f9000000",
+        "x-ms-version": "2020-06-12"
+      },
+      "ResponseBody": []
+    },
+    {
+      "RequestUri": "https://seannse.blob.core.windows.net/test-filesystem-f79279f0-df08-41b9-fa23-e49d0dd9bafd?restype=container",
+      "RequestMethod": "PUT",
+      "RequestHeaders": {
+        "Accept": "application/xml",
+        "Authorization": "Sanitized",
+        "traceparent": "00-b12b15ec381f694fae343d15c4d34721-c99745d64014b742-00",
+        "User-Agent": [
+          "azsdk-net-Storage.Files.DataLake/12.7.0-alpha.20210219.1",
+          "(.NET 5.0.3; Microsoft Windows 10.0.19041)"
         ],
         "x-ms-blob-public-access": "container",
-        "x-ms-client-request-id": "57965bfa-f328-3d0b-05f8-6f027d2ade58",
-        "x-ms-date": "Wed, 17 Feb 2021 22:36:19 GMT",
->>>>>>> 1814567d
-        "x-ms-return-client-request-id": "true",
-        "x-ms-version": "2020-06-12"
-      },
-      "RequestBody": null,
-      "StatusCode": 201,
-      "ResponseHeaders": {
-        "Content-Length": "0",
-<<<<<<< HEAD
-        "Date": "Tue, 02 Feb 2021 21:32:06 GMT",
-        "ETag": "\u00220x8D8C7C1FD84BF59\u0022",
-        "Last-Modified": "Tue, 02 Feb 2021 21:32:06 GMT",
-=======
-        "Date": "Wed, 17 Feb 2021 22:36:18 GMT",
-        "ETag": "\u00220x8D8D39471F881B5\u0022",
-        "Last-Modified": "Wed, 17 Feb 2021 22:36:19 GMT",
->>>>>>> 1814567d
-        "Server": [
-          "Windows-Azure-Blob/1.0",
-          "Microsoft-HTTPAPI/2.0"
-        ],
-        "x-ms-client-request-id": "57965bfa-f328-3d0b-05f8-6f027d2ade58",
-<<<<<<< HEAD
-        "x-ms-request-id": "3bb600e2-801e-0066-41aa-f9307f000000",
-=======
-        "x-ms-request-id": "e52b827f-701e-0096-5a7d-05768e000000",
->>>>>>> 1814567d
-        "x-ms-version": "2020-06-12"
-      },
-      "ResponseBody": []
-    },
-    {
-      "RequestUri": "https://seannse.dfs.core.windows.net/test-filesystem-b799cbd7-1450-dc28-cc07-286821fda3a2/test-file-4d94ad8c-5eb9-88b2-4e80-0b541abc7158?resource=file",
+        "x-ms-client-request-id": "9ab12055-d086-5d5d-f213-56789e4d39a8",
+        "x-ms-date": "Fri, 19 Feb 2021 19:14:01 GMT",
+        "x-ms-return-client-request-id": "true",
+        "x-ms-version": "2020-06-12"
+      },
+      "RequestBody": null,
+      "StatusCode": 201,
+      "ResponseHeaders": {
+        "Content-Length": "0",
+        "Date": "Fri, 19 Feb 2021 19:14:00 GMT",
+        "ETag": "\u00220x8D8D50A837AEB0C\u0022",
+        "Last-Modified": "Fri, 19 Feb 2021 19:14:00 GMT",
+        "Server": [
+          "Windows-Azure-Blob/1.0",
+          "Microsoft-HTTPAPI/2.0"
+        ],
+        "x-ms-client-request-id": "9ab12055-d086-5d5d-f213-56789e4d39a8",
+        "x-ms-request-id": "2e6e2d49-201e-00a4-10f3-0676f9000000",
+        "x-ms-version": "2020-06-12"
+      },
+      "ResponseBody": []
+    },
+    {
+      "RequestUri": "https://seannse.dfs.core.windows.net/test-filesystem-f79279f0-df08-41b9-fa23-e49d0dd9bafd/test-file-9fd0d049-731f-6524-fb6e-f5a6a8147888?resource=file",
       "RequestMethod": "PUT",
       "RequestHeaders": {
         "Accept": "application/json",
         "Authorization": "Sanitized",
-<<<<<<< HEAD
-        "traceparent": "00-b8c96663f9ecaf46b64955b43483186a-3954ddb4f3727941-00",
-        "User-Agent": [
-          "azsdk-net-Storage.Files.DataLake/12.7.0-alpha.20210202.1",
-          "(.NET 5.0.2; Microsoft Windows 10.0.19042)"
-        ],
-        "x-ms-client-request-id": "bddfa11c-5bdf-9c27-a80e-08a8e7b72248",
-        "x-ms-date": "Tue, 02 Feb 2021 21:32:06 GMT",
-=======
-        "traceparent": "00-e8a1498e453b624bb500cf4b08518e72-1e3fd900785d2441-00",
-        "User-Agent": [
-          "azsdk-net-Storage.Files.DataLake/12.7.0-alpha.20210217.1",
-          "(.NET 5.0.3; Microsoft Windows 10.0.19042)"
-        ],
-        "x-ms-client-request-id": "bddfa11c-5bdf-9c27-a80e-08a8e7b72248",
-        "x-ms-date": "Wed, 17 Feb 2021 22:36:19 GMT",
->>>>>>> 1814567d
-        "x-ms-return-client-request-id": "true",
-        "x-ms-version": "2020-06-12"
-      },
-      "RequestBody": null,
-      "StatusCode": 201,
-      "ResponseHeaders": {
-        "Content-Length": "0",
-<<<<<<< HEAD
-        "Date": "Tue, 02 Feb 2021 21:32:07 GMT",
-        "ETag": "\u00220x8D8C7C1FDC03905\u0022",
-        "Last-Modified": "Tue, 02 Feb 2021 21:32:07 GMT",
-=======
-        "Date": "Wed, 17 Feb 2021 22:36:18 GMT",
-        "ETag": "\u00220x8D8D394722F5EEB\u0022",
-        "Last-Modified": "Wed, 17 Feb 2021 22:36:19 GMT",
->>>>>>> 1814567d
+        "traceparent": "00-7b098a80e1897b438a5ce33d0535e559-eebe488a3221f94e-00",
+        "User-Agent": [
+          "azsdk-net-Storage.Files.DataLake/12.7.0-alpha.20210219.1",
+          "(.NET 5.0.3; Microsoft Windows 10.0.19041)"
+        ],
+        "x-ms-client-request-id": "f85a8e28-55a1-e17c-fb4b-9e17dab6b5dd",
+        "x-ms-date": "Fri, 19 Feb 2021 19:14:01 GMT",
+        "x-ms-return-client-request-id": "true",
+        "x-ms-version": "2020-06-12"
+      },
+      "RequestBody": null,
+      "StatusCode": 201,
+      "ResponseHeaders": {
+        "Content-Length": "0",
+        "Date": "Fri, 19 Feb 2021 19:13:59 GMT",
+        "ETag": "\u00220x8D8D50A8388E63D\u0022",
+        "Last-Modified": "Fri, 19 Feb 2021 19:14:00 GMT",
         "Server": [
           "Windows-Azure-HDFS/1.0",
           "Microsoft-HTTPAPI/2.0"
         ],
-        "x-ms-client-request-id": "bddfa11c-5bdf-9c27-a80e-08a8e7b72248",
-<<<<<<< HEAD
-        "x-ms-request-id": "51080e72-801f-0066-15aa-f9307f000000",
-=======
-        "x-ms-request-id": "cbc64f08-b01f-001f-0f7d-05cc5b000000",
->>>>>>> 1814567d
-        "x-ms-version": "2020-06-12"
-      },
-      "ResponseBody": []
-    },
-    {
-      "RequestUri": "https://seannse.blob.core.windows.net/test-filesystem-b799cbd7-1450-dc28-cc07-286821fda3a2/test-file-4d94ad8c-5eb9-88b2-4e80-0b541abc7158?comp=properties",
-      "RequestMethod": "PUT",
-      "RequestHeaders": {
-        "Accept": "application/xml",
-        "Authorization": "Sanitized",
-<<<<<<< HEAD
-        "If-Modified-Since": "Mon, 01 Feb 2021 21:32:05 GMT",
-        "User-Agent": [
-          "azsdk-net-Storage.Files.DataLake/12.7.0-alpha.20210202.1",
-          "(.NET 5.0.2; Microsoft Windows 10.0.19042)"
-=======
-        "If-Modified-Since": "Tue, 16 Feb 2021 22:36:18 GMT",
-        "User-Agent": [
-          "azsdk-net-Storage.Files.DataLake/12.7.0-alpha.20210217.1",
-          "(.NET 5.0.3; Microsoft Windows 10.0.19042)"
->>>>>>> 1814567d
-        ],
-        "x-ms-blob-cache-control": "lqkakiyevdrkpxgpfrrt",
-        "x-ms-blob-content-disposition": "apkrwbdomvopbmrovqjk",
-        "x-ms-blob-content-encoding": "ycbrljbamubwsdlvfrdi",
-        "x-ms-blob-content-language": "fjqanbjdfrtnihtworgm",
-        "x-ms-blob-content-md5": "xBwIITG6ttY3LiKwDhh7Lw==",
-        "x-ms-blob-content-type": "yccruqvxbvidnbeoladj",
-        "x-ms-client-request-id": "793789e4-b4dd-0179-1fd1-1d5943d135e5",
-<<<<<<< HEAD
-        "x-ms-date": "Tue, 02 Feb 2021 21:32:06 GMT",
-=======
-        "x-ms-date": "Wed, 17 Feb 2021 22:36:19 GMT",
->>>>>>> 1814567d
+        "x-ms-client-request-id": "f85a8e28-55a1-e17c-fb4b-9e17dab6b5dd",
+        "x-ms-request-id": "6f4bdcab-e01f-004f-5ff3-060e0b000000",
+        "x-ms-version": "2020-06-12"
+      },
+      "ResponseBody": []
+    },
+    {
+      "RequestUri": "https://seannse.blob.core.windows.net/test-filesystem-f79279f0-df08-41b9-fa23-e49d0dd9bafd/test-file-9fd0d049-731f-6524-fb6e-f5a6a8147888",
+      "RequestMethod": "HEAD",
+      "RequestHeaders": {
+        "Accept": "application/xml",
+        "Authorization": "Sanitized",
+        "User-Agent": [
+          "azsdk-net-Storage.Files.DataLake/12.7.0-alpha.20210219.1",
+          "(.NET 5.0.3; Microsoft Windows 10.0.19041)"
+        ],
+        "x-ms-client-request-id": "1a7e41e9-80ba-d8e7-cb66-f0dc815f0a87",
+        "x-ms-date": "Fri, 19 Feb 2021 19:14:01 GMT",
         "x-ms-return-client-request-id": "true",
         "x-ms-version": "2020-06-12"
       },
       "RequestBody": null,
       "StatusCode": 200,
       "ResponseHeaders": {
-        "Content-Length": "0",
-<<<<<<< HEAD
-        "Date": "Tue, 02 Feb 2021 21:32:07 GMT",
-        "ETag": "\u00220x8D8C7C1FDCE3C2C\u0022",
-        "Last-Modified": "Tue, 02 Feb 2021 21:32:07 GMT",
-=======
-        "Date": "Wed, 17 Feb 2021 22:36:19 GMT",
-        "ETag": "\u00220x8D8D394723D07A4\u0022",
-        "Last-Modified": "Wed, 17 Feb 2021 22:36:19 GMT",
->>>>>>> 1814567d
-        "Server": [
-          "Windows-Azure-Blob/1.0",
-          "Microsoft-HTTPAPI/2.0"
-        ],
-        "x-ms-client-request-id": "793789e4-b4dd-0179-1fd1-1d5943d135e5",
-<<<<<<< HEAD
-        "x-ms-request-id": "3bb6012e-801e-0066-77aa-f9307f000000",
-=======
-        "x-ms-request-id": "e52b82ff-701e-0096-457d-05768e000000",
->>>>>>> 1814567d
-        "x-ms-version": "2020-06-12"
-      },
-      "ResponseBody": []
-    },
-    {
-      "RequestUri": "https://seannse.blob.core.windows.net/test-filesystem-b799cbd7-1450-dc28-cc07-286821fda3a2?restype=container",
-      "RequestMethod": "DELETE",
-      "RequestHeaders": {
-        "Accept": "application/xml",
-        "Authorization": "Sanitized",
-<<<<<<< HEAD
-        "traceparent": "00-42f91fe1f4cab34fa1b4543167cc2a7d-4a9bc7fdd408c642-00",
-        "User-Agent": [
-          "azsdk-net-Storage.Files.DataLake/12.7.0-alpha.20210202.1",
-          "(.NET 5.0.2; Microsoft Windows 10.0.19042)"
-        ],
-        "x-ms-client-request-id": "5ec33564-a97f-d26b-9ca3-17ebfb97fc62",
-        "x-ms-date": "Tue, 02 Feb 2021 21:32:06 GMT",
-=======
-        "traceparent": "00-9dc6f8f196540d47be85cd6e2940c50f-bd879b0a2898144c-00",
-        "User-Agent": [
-          "azsdk-net-Storage.Files.DataLake/12.7.0-alpha.20210217.1",
-          "(.NET 5.0.3; Microsoft Windows 10.0.19042)"
-        ],
-        "x-ms-client-request-id": "5ec33564-a97f-d26b-9ca3-17ebfb97fc62",
-        "x-ms-date": "Wed, 17 Feb 2021 22:36:19 GMT",
->>>>>>> 1814567d
-        "x-ms-return-client-request-id": "true",
-        "x-ms-version": "2020-06-12"
-      },
-      "RequestBody": null,
-      "StatusCode": 202,
-      "ResponseHeaders": {
-        "Content-Length": "0",
-<<<<<<< HEAD
-        "Date": "Tue, 02 Feb 2021 21:32:07 GMT",
-=======
-        "Date": "Wed, 17 Feb 2021 22:36:19 GMT",
->>>>>>> 1814567d
-        "Server": [
-          "Windows-Azure-Blob/1.0",
-          "Microsoft-HTTPAPI/2.0"
-        ],
-        "x-ms-client-request-id": "5ec33564-a97f-d26b-9ca3-17ebfb97fc62",
-<<<<<<< HEAD
-        "x-ms-request-id": "3bb6013c-801e-0066-01aa-f9307f000000",
-=======
-        "x-ms-request-id": "e52b831e-701e-0096-607d-05768e000000",
->>>>>>> 1814567d
-        "x-ms-version": "2020-06-12"
-      },
-      "ResponseBody": []
-    },
-    {
-      "RequestUri": "https://seannse.blob.core.windows.net/test-filesystem-5c22cc41-e056-7ffd-c333-c83d2a1156d4?restype=container",
-      "RequestMethod": "PUT",
-      "RequestHeaders": {
-        "Accept": "application/xml",
-        "Authorization": "Sanitized",
-<<<<<<< HEAD
-        "traceparent": "00-5cb32018c9ace146a36c8c920b010e30-b43f872188db0641-00",
-        "User-Agent": [
-          "azsdk-net-Storage.Files.DataLake/12.7.0-alpha.20210202.1",
-          "(.NET 5.0.2; Microsoft Windows 10.0.19042)"
-        ],
-        "x-ms-blob-public-access": "container",
-        "x-ms-client-request-id": "de2726a3-8728-8411-3844-9a4be12da78b",
-        "x-ms-date": "Tue, 02 Feb 2021 21:32:06 GMT",
-=======
-        "traceparent": "00-3c629b0f456e584baa0744b9a129ec8a-ea1d81a80fcfea4f-00",
-        "User-Agent": [
-          "azsdk-net-Storage.Files.DataLake/12.7.0-alpha.20210217.1",
-          "(.NET 5.0.3; Microsoft Windows 10.0.19042)"
-        ],
-        "x-ms-blob-public-access": "container",
-        "x-ms-client-request-id": "de2726a3-8728-8411-3844-9a4be12da78b",
-        "x-ms-date": "Wed, 17 Feb 2021 22:36:20 GMT",
->>>>>>> 1814567d
-        "x-ms-return-client-request-id": "true",
-        "x-ms-version": "2020-06-12"
-      },
-      "RequestBody": null,
-      "StatusCode": 201,
-      "ResponseHeaders": {
-        "Content-Length": "0",
-<<<<<<< HEAD
-        "Date": "Tue, 02 Feb 2021 21:32:07 GMT",
-        "ETag": "\u00220x8D8C7C1FE17D102\u0022",
-        "Last-Modified": "Tue, 02 Feb 2021 21:32:07 GMT",
-=======
-        "Date": "Wed, 17 Feb 2021 22:36:19 GMT",
-        "ETag": "\u00220x8D8D394727D9CF0\u0022",
-        "Last-Modified": "Wed, 17 Feb 2021 22:36:20 GMT",
->>>>>>> 1814567d
-        "Server": [
-          "Windows-Azure-Blob/1.0",
-          "Microsoft-HTTPAPI/2.0"
-        ],
-        "x-ms-client-request-id": "de2726a3-8728-8411-3844-9a4be12da78b",
-<<<<<<< HEAD
-        "x-ms-request-id": "a3d26202-d01e-0054-25aa-f93008000000",
-=======
-        "x-ms-request-id": "7f242f61-301e-0073-0c7d-0527cc000000",
->>>>>>> 1814567d
-        "x-ms-version": "2020-06-12"
-      },
-      "ResponseBody": []
-    },
-    {
-      "RequestUri": "https://seannse.dfs.core.windows.net/test-filesystem-5c22cc41-e056-7ffd-c333-c83d2a1156d4/test-file-45fe424c-eea3-6955-6611-6a3eb4cb32e9?resource=file",
-      "RequestMethod": "PUT",
-      "RequestHeaders": {
-        "Accept": "application/json",
-        "Authorization": "Sanitized",
-<<<<<<< HEAD
-        "traceparent": "00-2c50dcb3fdf0c444848ceefe442f5bcd-e3758086347c0f48-00",
-        "User-Agent": [
-          "azsdk-net-Storage.Files.DataLake/12.7.0-alpha.20210202.1",
-          "(.NET 5.0.2; Microsoft Windows 10.0.19042)"
-        ],
-        "x-ms-client-request-id": "0be5a070-c3dc-b475-d1bd-77161dd3cf6d",
-        "x-ms-date": "Tue, 02 Feb 2021 21:32:07 GMT",
-=======
-        "traceparent": "00-8dd51760a550e8469e1715836142c819-4d271ce43077ea42-00",
-        "User-Agent": [
-          "azsdk-net-Storage.Files.DataLake/12.7.0-alpha.20210217.1",
-          "(.NET 5.0.3; Microsoft Windows 10.0.19042)"
-        ],
-        "x-ms-client-request-id": "0be5a070-c3dc-b475-d1bd-77161dd3cf6d",
-        "x-ms-date": "Wed, 17 Feb 2021 22:36:20 GMT",
->>>>>>> 1814567d
-        "x-ms-return-client-request-id": "true",
-        "x-ms-version": "2020-06-12"
-      },
-      "RequestBody": null,
-      "StatusCode": 201,
-      "ResponseHeaders": {
-        "Content-Length": "0",
-<<<<<<< HEAD
-        "Date": "Tue, 02 Feb 2021 21:32:07 GMT",
-        "ETag": "\u00220x8D8C7C1FE54AACA\u0022",
-        "Last-Modified": "Tue, 02 Feb 2021 21:32:08 GMT",
-=======
-        "Date": "Wed, 17 Feb 2021 22:36:19 GMT",
-        "ETag": "\u00220x8D8D39472B47ABD\u0022",
-        "Last-Modified": "Wed, 17 Feb 2021 22:36:20 GMT",
->>>>>>> 1814567d
-        "Server": [
-          "Windows-Azure-HDFS/1.0",
-          "Microsoft-HTTPAPI/2.0"
-        ],
-        "x-ms-client-request-id": "0be5a070-c3dc-b475-d1bd-77161dd3cf6d",
-<<<<<<< HEAD
-        "x-ms-request-id": "3b094e5b-e01f-005f-25aa-f9cb63000000",
-=======
-        "x-ms-request-id": "17592ab1-901f-0037-4c7d-05adf3000000",
->>>>>>> 1814567d
-        "x-ms-version": "2020-06-12"
-      },
-      "ResponseBody": []
-    },
-    {
-      "RequestUri": "https://seannse.blob.core.windows.net/test-filesystem-5c22cc41-e056-7ffd-c333-c83d2a1156d4/test-file-45fe424c-eea3-6955-6611-6a3eb4cb32e9?comp=properties",
-      "RequestMethod": "PUT",
-      "RequestHeaders": {
-        "Accept": "application/xml",
-        "Authorization": "Sanitized",
-<<<<<<< HEAD
-        "If-Unmodified-Since": "Wed, 03 Feb 2021 21:32:05 GMT",
-        "User-Agent": [
-          "azsdk-net-Storage.Files.DataLake/12.7.0-alpha.20210202.1",
-          "(.NET 5.0.2; Microsoft Windows 10.0.19042)"
-=======
-        "If-Unmodified-Since": "Thu, 18 Feb 2021 22:36:18 GMT",
-        "User-Agent": [
-          "azsdk-net-Storage.Files.DataLake/12.7.0-alpha.20210217.1",
-          "(.NET 5.0.3; Microsoft Windows 10.0.19042)"
->>>>>>> 1814567d
-        ],
-        "x-ms-blob-cache-control": "lqkakiyevdrkpxgpfrrt",
-        "x-ms-blob-content-disposition": "apkrwbdomvopbmrovqjk",
-        "x-ms-blob-content-encoding": "ycbrljbamubwsdlvfrdi",
-        "x-ms-blob-content-language": "fjqanbjdfrtnihtworgm",
-        "x-ms-blob-content-md5": "xBwIITG6ttY3LiKwDhh7Lw==",
-        "x-ms-blob-content-type": "yccruqvxbvidnbeoladj",
-        "x-ms-client-request-id": "14cea6e2-27e5-670d-3ae5-322c019648d0",
-<<<<<<< HEAD
-        "x-ms-date": "Tue, 02 Feb 2021 21:32:07 GMT",
-=======
-        "x-ms-date": "Wed, 17 Feb 2021 22:36:20 GMT",
->>>>>>> 1814567d
-        "x-ms-return-client-request-id": "true",
-        "x-ms-version": "2020-06-12"
-      },
-      "RequestBody": null,
-      "StatusCode": 200,
-      "ResponseHeaders": {
-        "Content-Length": "0",
-<<<<<<< HEAD
-        "Date": "Tue, 02 Feb 2021 21:32:08 GMT",
-        "ETag": "\u00220x8D8C7C1FE6345C9\u0022",
-        "Last-Modified": "Tue, 02 Feb 2021 21:32:08 GMT",
-=======
-        "Date": "Wed, 17 Feb 2021 22:36:20 GMT",
-        "ETag": "\u00220x8D8D39472C64B51\u0022",
-        "Last-Modified": "Wed, 17 Feb 2021 22:36:20 GMT",
->>>>>>> 1814567d
-        "Server": [
-          "Windows-Azure-Blob/1.0",
-          "Microsoft-HTTPAPI/2.0"
-        ],
-        "x-ms-client-request-id": "14cea6e2-27e5-670d-3ae5-322c019648d0",
-<<<<<<< HEAD
-        "x-ms-request-id": "a3d2641c-d01e-0054-18aa-f93008000000",
-=======
-        "x-ms-request-id": "7f2432b3-301e-0073-357d-0527cc000000",
->>>>>>> 1814567d
-        "x-ms-version": "2020-06-12"
-      },
-      "ResponseBody": []
-    },
-    {
-      "RequestUri": "https://seannse.blob.core.windows.net/test-filesystem-5c22cc41-e056-7ffd-c333-c83d2a1156d4?restype=container",
-      "RequestMethod": "DELETE",
-      "RequestHeaders": {
-        "Accept": "application/xml",
-        "Authorization": "Sanitized",
-<<<<<<< HEAD
-        "traceparent": "00-b0181af8d1f8b246978aa4face78ea87-96ca1f2f6eadb941-00",
-        "User-Agent": [
-          "azsdk-net-Storage.Files.DataLake/12.7.0-alpha.20210202.1",
-          "(.NET 5.0.2; Microsoft Windows 10.0.19042)"
-        ],
-        "x-ms-client-request-id": "76332a91-bb04-ea87-a3b9-f7ac7074d2ff",
-        "x-ms-date": "Tue, 02 Feb 2021 21:32:07 GMT",
-=======
-        "traceparent": "00-449ffc71820ea943a4e1eb1bca98fb6d-4971c4fb0002704e-00",
-        "User-Agent": [
-          "azsdk-net-Storage.Files.DataLake/12.7.0-alpha.20210217.1",
-          "(.NET 5.0.3; Microsoft Windows 10.0.19042)"
-        ],
-        "x-ms-client-request-id": "76332a91-bb04-ea87-a3b9-f7ac7074d2ff",
-        "x-ms-date": "Wed, 17 Feb 2021 22:36:20 GMT",
->>>>>>> 1814567d
-        "x-ms-return-client-request-id": "true",
-        "x-ms-version": "2020-06-12"
-      },
-      "RequestBody": null,
-      "StatusCode": 202,
-      "ResponseHeaders": {
-        "Content-Length": "0",
-<<<<<<< HEAD
-        "Date": "Tue, 02 Feb 2021 21:32:08 GMT",
-=======
-        "Date": "Wed, 17 Feb 2021 22:36:20 GMT",
->>>>>>> 1814567d
-        "Server": [
-          "Windows-Azure-Blob/1.0",
-          "Microsoft-HTTPAPI/2.0"
-        ],
-        "x-ms-client-request-id": "76332a91-bb04-ea87-a3b9-f7ac7074d2ff",
-<<<<<<< HEAD
-        "x-ms-request-id": "a3d2646c-d01e-0054-66aa-f93008000000",
-=======
-        "x-ms-request-id": "7f24333f-301e-0073-377d-0527cc000000",
->>>>>>> 1814567d
-        "x-ms-version": "2020-06-12"
-      },
-      "ResponseBody": []
-    },
-    {
-      "RequestUri": "https://seannse.blob.core.windows.net/test-filesystem-af91d14f-a0d4-e453-7401-15d2b1c946f7?restype=container",
-      "RequestMethod": "PUT",
-      "RequestHeaders": {
-        "Accept": "application/xml",
-        "Authorization": "Sanitized",
-<<<<<<< HEAD
-        "traceparent": "00-c1beb6ea9d7e2f4cbc6d9b851d681ee3-e929ca2f236fc340-00",
-        "User-Agent": [
-          "azsdk-net-Storage.Files.DataLake/12.7.0-alpha.20210202.1",
-          "(.NET 5.0.2; Microsoft Windows 10.0.19042)"
-        ],
-        "x-ms-blob-public-access": "container",
-        "x-ms-client-request-id": "50f37640-edb0-f170-d64f-0103a5b539da",
-        "x-ms-date": "Tue, 02 Feb 2021 21:32:07 GMT",
-=======
-        "traceparent": "00-4d7f606c8e626947acf998da52e6744a-b40ef80f9319ab4b-00",
-        "User-Agent": [
-          "azsdk-net-Storage.Files.DataLake/12.7.0-alpha.20210217.1",
-          "(.NET 5.0.3; Microsoft Windows 10.0.19042)"
-        ],
-        "x-ms-blob-public-access": "container",
-        "x-ms-client-request-id": "50f37640-edb0-f170-d64f-0103a5b539da",
-        "x-ms-date": "Wed, 17 Feb 2021 22:36:20 GMT",
->>>>>>> 1814567d
-        "x-ms-return-client-request-id": "true",
-        "x-ms-version": "2020-06-12"
-      },
-      "RequestBody": null,
-      "StatusCode": 201,
-      "ResponseHeaders": {
-        "Content-Length": "0",
-<<<<<<< HEAD
-        "Date": "Tue, 02 Feb 2021 21:32:08 GMT",
-        "ETag": "\u00220x8D8C7C1FEB209E8\u0022",
-        "Last-Modified": "Tue, 02 Feb 2021 21:32:08 GMT",
-=======
-        "Date": "Wed, 17 Feb 2021 22:36:20 GMT",
-        "ETag": "\u00220x8D8D394730CC901\u0022",
-        "Last-Modified": "Wed, 17 Feb 2021 22:36:21 GMT",
->>>>>>> 1814567d
-        "Server": [
-          "Windows-Azure-Blob/1.0",
-          "Microsoft-HTTPAPI/2.0"
-        ],
-        "x-ms-client-request-id": "50f37640-edb0-f170-d64f-0103a5b539da",
-<<<<<<< HEAD
-        "x-ms-request-id": "a82845fe-901e-00b1-06aa-f9614a000000",
-=======
-        "x-ms-request-id": "35d56f62-701e-0062-637d-05bd78000000",
->>>>>>> 1814567d
-        "x-ms-version": "2020-06-12"
-      },
-      "ResponseBody": []
-    },
-    {
-      "RequestUri": "https://seannse.dfs.core.windows.net/test-filesystem-af91d14f-a0d4-e453-7401-15d2b1c946f7/test-file-8263ff73-fbd8-7e9c-05ab-ce07b714dcef?resource=file",
-      "RequestMethod": "PUT",
-      "RequestHeaders": {
-        "Accept": "application/json",
-        "Authorization": "Sanitized",
-<<<<<<< HEAD
-        "traceparent": "00-b835b3fdfa1bcc40b2e78402c4fe19ed-54de085b13f24949-00",
-        "User-Agent": [
-          "azsdk-net-Storage.Files.DataLake/12.7.0-alpha.20210202.1",
-          "(.NET 5.0.2; Microsoft Windows 10.0.19042)"
-        ],
-        "x-ms-client-request-id": "08cc0d93-d921-44b1-da75-4a051e6939c2",
-        "x-ms-date": "Tue, 02 Feb 2021 21:32:08 GMT",
-=======
-        "traceparent": "00-502a97c403817e409c5225322a28d418-2f70d4add95f4f4f-00",
-        "User-Agent": [
-          "azsdk-net-Storage.Files.DataLake/12.7.0-alpha.20210217.1",
-          "(.NET 5.0.3; Microsoft Windows 10.0.19042)"
-        ],
-        "x-ms-client-request-id": "08cc0d93-d921-44b1-da75-4a051e6939c2",
-        "x-ms-date": "Wed, 17 Feb 2021 22:36:21 GMT",
->>>>>>> 1814567d
-        "x-ms-return-client-request-id": "true",
-        "x-ms-version": "2020-06-12"
-      },
-      "RequestBody": null,
-      "StatusCode": 201,
-      "ResponseHeaders": {
-        "Content-Length": "0",
-<<<<<<< HEAD
-        "Date": "Tue, 02 Feb 2021 21:32:08 GMT",
-        "ETag": "\u00220x8D8C7C1FEEB4B6E\u0022",
-        "Last-Modified": "Tue, 02 Feb 2021 21:32:09 GMT",
-=======
-        "Date": "Wed, 17 Feb 2021 22:36:21 GMT",
-        "ETag": "\u00220x8D8D3947340B4F7\u0022",
-        "Last-Modified": "Wed, 17 Feb 2021 22:36:21 GMT",
->>>>>>> 1814567d
-        "Server": [
-          "Windows-Azure-HDFS/1.0",
-          "Microsoft-HTTPAPI/2.0"
-        ],
-        "x-ms-client-request-id": "08cc0d93-d921-44b1-da75-4a051e6939c2",
-<<<<<<< HEAD
-        "x-ms-request-id": "be4fdbe3-001f-0035-6baa-f9134b000000",
-=======
-        "x-ms-request-id": "2fa56dcd-401f-0024-297d-0589ff000000",
->>>>>>> 1814567d
-        "x-ms-version": "2020-06-12"
-      },
-      "ResponseBody": []
-    },
-    {
-      "RequestUri": "https://seannse.blob.core.windows.net/test-filesystem-af91d14f-a0d4-e453-7401-15d2b1c946f7/test-file-8263ff73-fbd8-7e9c-05ab-ce07b714dcef",
-      "RequestMethod": "HEAD",
-      "RequestHeaders": {
-        "Accept": "application/xml",
-        "Authorization": "Sanitized",
-        "User-Agent": [
-<<<<<<< HEAD
-          "azsdk-net-Storage.Files.DataLake/12.7.0-alpha.20210202.1",
-          "(.NET 5.0.2; Microsoft Windows 10.0.19042)"
-        ],
-        "x-ms-client-request-id": "a973a26b-d448-ccce-d84d-605fab413c13",
-        "x-ms-date": "Tue, 02 Feb 2021 21:32:08 GMT",
-=======
-          "azsdk-net-Storage.Files.DataLake/12.7.0-alpha.20210217.1",
-          "(.NET 5.0.3; Microsoft Windows 10.0.19042)"
-        ],
-        "x-ms-client-request-id": "a973a26b-d448-ccce-d84d-605fab413c13",
-        "x-ms-date": "Wed, 17 Feb 2021 22:36:21 GMT",
->>>>>>> 1814567d
-        "x-ms-return-client-request-id": "true",
-        "x-ms-version": "2020-06-12"
-      },
-      "RequestBody": null,
-      "StatusCode": 200,
-      "ResponseHeaders": {
         "Accept-Ranges": "bytes",
         "Content-Length": "0",
         "Content-Type": "application/octet-stream",
-<<<<<<< HEAD
-        "Date": "Tue, 02 Feb 2021 21:32:08 GMT",
-        "ETag": "\u00220x8D8C7C1FEEB4B6E\u0022",
-        "Last-Modified": "Tue, 02 Feb 2021 21:32:09 GMT",
-=======
-        "Date": "Wed, 17 Feb 2021 22:36:20 GMT",
-        "ETag": "\u00220x8D8D3947340B4F7\u0022",
-        "Last-Modified": "Wed, 17 Feb 2021 22:36:21 GMT",
->>>>>>> 1814567d
+        "Date": "Fri, 19 Feb 2021 19:14:00 GMT",
+        "ETag": "\u00220x8D8D50A8388E63D\u0022",
+        "Last-Modified": "Fri, 19 Feb 2021 19:14:00 GMT",
         "Server": [
           "Windows-Azure-Blob/1.0",
           "Microsoft-HTTPAPI/2.0"
@@ -801,57 +508,38 @@
         "x-ms-access-tier": "Hot",
         "x-ms-access-tier-inferred": "true",
         "x-ms-blob-type": "BlockBlob",
-        "x-ms-client-request-id": "a973a26b-d448-ccce-d84d-605fab413c13",
-<<<<<<< HEAD
-        "x-ms-creation-time": "Tue, 02 Feb 2021 21:32:09 GMT",
-=======
-        "x-ms-creation-time": "Wed, 17 Feb 2021 22:36:21 GMT",
->>>>>>> 1814567d
+        "x-ms-client-request-id": "1a7e41e9-80ba-d8e7-cb66-f0dc815f0a87",
+        "x-ms-creation-time": "Fri, 19 Feb 2021 19:14:00 GMT",
         "x-ms-group": "$superuser",
         "x-ms-lease-state": "available",
         "x-ms-lease-status": "unlocked",
         "x-ms-owner": "$superuser",
         "x-ms-permissions": "rw-r-----",
-<<<<<<< HEAD
-        "x-ms-request-id": "a8284a5a-901e-00b1-1faa-f9614a000000",
-=======
-        "x-ms-request-id": "35d5711c-701e-0062-697d-05bd78000000",
->>>>>>> 1814567d
+        "x-ms-request-id": "2e6e2ecd-201e-00a4-80f3-0676f9000000",
         "x-ms-server-encrypted": "true",
         "x-ms-version": "2020-06-12"
       },
       "ResponseBody": []
     },
     {
-      "RequestUri": "https://seannse.blob.core.windows.net/test-filesystem-af91d14f-a0d4-e453-7401-15d2b1c946f7/test-file-8263ff73-fbd8-7e9c-05ab-ce07b714dcef?comp=properties",
-      "RequestMethod": "PUT",
-      "RequestHeaders": {
-        "Accept": "application/xml",
-        "Authorization": "Sanitized",
-<<<<<<< HEAD
-        "If-Match": "\u00220x8D8C7C1FEEB4B6E\u0022",
-        "User-Agent": [
-          "azsdk-net-Storage.Files.DataLake/12.7.0-alpha.20210202.1",
-          "(.NET 5.0.2; Microsoft Windows 10.0.19042)"
-=======
-        "If-Match": "0x8D8D3947340B4F7",
-        "User-Agent": [
-          "azsdk-net-Storage.Files.DataLake/12.7.0-alpha.20210217.1",
-          "(.NET 5.0.3; Microsoft Windows 10.0.19042)"
->>>>>>> 1814567d
-        ],
-        "x-ms-blob-cache-control": "lqkakiyevdrkpxgpfrrt",
-        "x-ms-blob-content-disposition": "apkrwbdomvopbmrovqjk",
-        "x-ms-blob-content-encoding": "ycbrljbamubwsdlvfrdi",
-        "x-ms-blob-content-language": "fjqanbjdfrtnihtworgm",
-        "x-ms-blob-content-md5": "xBwIITG6ttY3LiKwDhh7Lw==",
-        "x-ms-blob-content-type": "yccruqvxbvidnbeoladj",
-        "x-ms-client-request-id": "7c990ec7-8ff5-9e7a-4490-42d49da6d176",
-<<<<<<< HEAD
-        "x-ms-date": "Tue, 02 Feb 2021 21:32:08 GMT",
-=======
-        "x-ms-date": "Wed, 17 Feb 2021 22:36:21 GMT",
->>>>>>> 1814567d
+      "RequestUri": "https://seannse.blob.core.windows.net/test-filesystem-f79279f0-df08-41b9-fa23-e49d0dd9bafd/test-file-9fd0d049-731f-6524-fb6e-f5a6a8147888?comp=properties",
+      "RequestMethod": "PUT",
+      "RequestHeaders": {
+        "Accept": "application/xml",
+        "Authorization": "Sanitized",
+        "If-Match": "0x8D8D50A8388E63D",
+        "User-Agent": [
+          "azsdk-net-Storage.Files.DataLake/12.7.0-alpha.20210219.1",
+          "(.NET 5.0.3; Microsoft Windows 10.0.19041)"
+        ],
+        "x-ms-blob-cache-control": "ynfouysixjactubvpwuj",
+        "x-ms-blob-content-disposition": "unyxefgvaheymkxeiluk",
+        "x-ms-blob-content-encoding": "sjpalinhslnyjaykogjo",
+        "x-ms-blob-content-language": "rwhpeaojvwneckplxxmv",
+        "x-ms-blob-content-md5": "JLIcH9JGYKcfVYRR681Wiw==",
+        "x-ms-blob-content-type": "rxcosfpmkmocbgrvbavk",
+        "x-ms-client-request-id": "992ea71a-9b37-1a23-e672-8a9e5ca4a9fa",
+        "x-ms-date": "Fri, 19 Feb 2021 19:14:01 GMT",
         "x-ms-return-client-request-id": "true",
         "x-ms-version": "2020-06-12"
       },
@@ -859,52 +547,32 @@
       "StatusCode": 200,
       "ResponseHeaders": {
         "Content-Length": "0",
-<<<<<<< HEAD
-        "Date": "Tue, 02 Feb 2021 21:32:08 GMT",
-        "ETag": "\u00220x8D8C7C1FF049919\u0022",
-        "Last-Modified": "Tue, 02 Feb 2021 21:32:09 GMT",
-=======
-        "Date": "Wed, 17 Feb 2021 22:36:20 GMT",
-        "ETag": "\u00220x8D8D394735E87E0\u0022",
-        "Last-Modified": "Wed, 17 Feb 2021 22:36:21 GMT",
->>>>>>> 1814567d
-        "Server": [
-          "Windows-Azure-Blob/1.0",
-          "Microsoft-HTTPAPI/2.0"
-        ],
-        "x-ms-client-request-id": "7c990ec7-8ff5-9e7a-4490-42d49da6d176",
-<<<<<<< HEAD
-        "x-ms-request-id": "a8284af9-901e-00b1-36aa-f9614a000000",
-=======
-        "x-ms-request-id": "35d57173-701e-0062-387d-05bd78000000",
->>>>>>> 1814567d
-        "x-ms-version": "2020-06-12"
-      },
-      "ResponseBody": []
-    },
-    {
-      "RequestUri": "https://seannse.blob.core.windows.net/test-filesystem-af91d14f-a0d4-e453-7401-15d2b1c946f7?restype=container",
+        "Date": "Fri, 19 Feb 2021 19:14:00 GMT",
+        "ETag": "\u00220x8D8D50A83A04A9C\u0022",
+        "Last-Modified": "Fri, 19 Feb 2021 19:14:00 GMT",
+        "Server": [
+          "Windows-Azure-Blob/1.0",
+          "Microsoft-HTTPAPI/2.0"
+        ],
+        "x-ms-client-request-id": "992ea71a-9b37-1a23-e672-8a9e5ca4a9fa",
+        "x-ms-request-id": "2e6e2f78-201e-00a4-23f3-0676f9000000",
+        "x-ms-version": "2020-06-12"
+      },
+      "ResponseBody": []
+    },
+    {
+      "RequestUri": "https://seannse.blob.core.windows.net/test-filesystem-f79279f0-df08-41b9-fa23-e49d0dd9bafd?restype=container",
       "RequestMethod": "DELETE",
       "RequestHeaders": {
         "Accept": "application/xml",
         "Authorization": "Sanitized",
-<<<<<<< HEAD
-        "traceparent": "00-252c2d020704f24e95862c53f27e3ee3-8c2cc82f87f7e74d-00",
-        "User-Agent": [
-          "azsdk-net-Storage.Files.DataLake/12.7.0-alpha.20210202.1",
-          "(.NET 5.0.2; Microsoft Windows 10.0.19042)"
-        ],
-        "x-ms-client-request-id": "9c970f03-c0a8-e11e-c301-79dae134f861",
-        "x-ms-date": "Tue, 02 Feb 2021 21:32:08 GMT",
-=======
-        "traceparent": "00-5cce31349e1f1c42b4c5999624e398d4-f2c2b11a11b6054a-00",
-        "User-Agent": [
-          "azsdk-net-Storage.Files.DataLake/12.7.0-alpha.20210217.1",
-          "(.NET 5.0.3; Microsoft Windows 10.0.19042)"
-        ],
-        "x-ms-client-request-id": "9c970f03-c0a8-e11e-c301-79dae134f861",
-        "x-ms-date": "Wed, 17 Feb 2021 22:36:21 GMT",
->>>>>>> 1814567d
+        "traceparent": "00-2f7e1b5f2000704ab88a98670fab6c86-162a0f1b4e5a0946-00",
+        "User-Agent": [
+          "azsdk-net-Storage.Files.DataLake/12.7.0-alpha.20210219.1",
+          "(.NET 5.0.3; Microsoft Windows 10.0.19041)"
+        ],
+        "x-ms-client-request-id": "d9c153eb-7131-364f-0c10-7f47a3117e68",
+        "x-ms-date": "Fri, 19 Feb 2021 19:14:01 GMT",
         "x-ms-return-client-request-id": "true",
         "x-ms-version": "2020-06-12"
       },
@@ -912,433 +580,277 @@
       "StatusCode": 202,
       "ResponseHeaders": {
         "Content-Length": "0",
-<<<<<<< HEAD
-        "Date": "Tue, 02 Feb 2021 21:32:08 GMT",
-=======
-        "Date": "Wed, 17 Feb 2021 22:36:21 GMT",
->>>>>>> 1814567d
-        "Server": [
-          "Windows-Azure-Blob/1.0",
-          "Microsoft-HTTPAPI/2.0"
-        ],
-        "x-ms-client-request-id": "9c970f03-c0a8-e11e-c301-79dae134f861",
-<<<<<<< HEAD
-        "x-ms-request-id": "a8284c12-901e-00b1-44aa-f9614a000000",
-=======
-        "x-ms-request-id": "35d571d2-701e-0062-067d-05bd78000000",
->>>>>>> 1814567d
-        "x-ms-version": "2020-06-12"
-      },
-      "ResponseBody": []
-    },
-    {
-      "RequestUri": "https://seannse.blob.core.windows.net/test-filesystem-e14ed97e-8bc6-d767-3e52-e318ee81198f?restype=container",
-      "RequestMethod": "PUT",
-      "RequestHeaders": {
-        "Accept": "application/xml",
-        "Authorization": "Sanitized",
-<<<<<<< HEAD
-        "traceparent": "00-237cdd9cf5bc5f478e1776014d5483ff-a34144a739cf914d-00",
-        "User-Agent": [
-          "azsdk-net-Storage.Files.DataLake/12.7.0-alpha.20210202.1",
-          "(.NET 5.0.2; Microsoft Windows 10.0.19042)"
+        "Date": "Fri, 19 Feb 2021 19:14:00 GMT",
+        "Server": [
+          "Windows-Azure-Blob/1.0",
+          "Microsoft-HTTPAPI/2.0"
+        ],
+        "x-ms-client-request-id": "d9c153eb-7131-364f-0c10-7f47a3117e68",
+        "x-ms-request-id": "2e6e306c-201e-00a4-0af3-0676f9000000",
+        "x-ms-version": "2020-06-12"
+      },
+      "ResponseBody": []
+    },
+    {
+      "RequestUri": "https://seannse.blob.core.windows.net/test-filesystem-1ad5a587-441f-4e67-6b72-08948f9839b5?restype=container",
+      "RequestMethod": "PUT",
+      "RequestHeaders": {
+        "Accept": "application/xml",
+        "Authorization": "Sanitized",
+        "traceparent": "00-9388a9e31463e7468c9ffea701df4267-68e93e1ceeb8164d-00",
+        "User-Agent": [
+          "azsdk-net-Storage.Files.DataLake/12.7.0-alpha.20210219.1",
+          "(.NET 5.0.3; Microsoft Windows 10.0.19041)"
         ],
         "x-ms-blob-public-access": "container",
-        "x-ms-client-request-id": "ab7a3fe4-1865-788e-a8c0-5e55dc05f242",
-        "x-ms-date": "Tue, 02 Feb 2021 21:32:08 GMT",
-=======
-        "traceparent": "00-d3268bb1021db64b8fef70207b9f7573-2bd04b5d771a434e-00",
-        "User-Agent": [
-          "azsdk-net-Storage.Files.DataLake/12.7.0-alpha.20210217.1",
-          "(.NET 5.0.3; Microsoft Windows 10.0.19042)"
+        "x-ms-client-request-id": "3b03a324-c85b-a7c7-ec72-6ebe69bba774",
+        "x-ms-date": "Fri, 19 Feb 2021 19:14:01 GMT",
+        "x-ms-return-client-request-id": "true",
+        "x-ms-version": "2020-06-12"
+      },
+      "RequestBody": null,
+      "StatusCode": 201,
+      "ResponseHeaders": {
+        "Content-Length": "0",
+        "Date": "Fri, 19 Feb 2021 19:14:00 GMT",
+        "ETag": "\u00220x8D8D50A83BCE3AB\u0022",
+        "Last-Modified": "Fri, 19 Feb 2021 19:14:00 GMT",
+        "Server": [
+          "Windows-Azure-Blob/1.0",
+          "Microsoft-HTTPAPI/2.0"
+        ],
+        "x-ms-client-request-id": "3b03a324-c85b-a7c7-ec72-6ebe69bba774",
+        "x-ms-request-id": "2e6e311f-201e-00a4-33f3-0676f9000000",
+        "x-ms-version": "2020-06-12"
+      },
+      "ResponseBody": []
+    },
+    {
+      "RequestUri": "https://seannse.dfs.core.windows.net/test-filesystem-1ad5a587-441f-4e67-6b72-08948f9839b5/test-file-ffb8c9d6-765f-b786-dc66-909019430275?resource=file",
+      "RequestMethod": "PUT",
+      "RequestHeaders": {
+        "Accept": "application/json",
+        "Authorization": "Sanitized",
+        "traceparent": "00-a99f59383e836b4b870344966dbbd730-d14bf10160b16a41-00",
+        "User-Agent": [
+          "azsdk-net-Storage.Files.DataLake/12.7.0-alpha.20210219.1",
+          "(.NET 5.0.3; Microsoft Windows 10.0.19041)"
+        ],
+        "x-ms-client-request-id": "834db6e7-183c-ae1f-1d4b-5ff538378da8",
+        "x-ms-date": "Fri, 19 Feb 2021 19:14:01 GMT",
+        "x-ms-return-client-request-id": "true",
+        "x-ms-version": "2020-06-12"
+      },
+      "RequestBody": null,
+      "StatusCode": 201,
+      "ResponseHeaders": {
+        "Content-Length": "0",
+        "Date": "Fri, 19 Feb 2021 19:14:00 GMT",
+        "ETag": "\u00220x8D8D50A83CDACBD\u0022",
+        "Last-Modified": "Fri, 19 Feb 2021 19:14:01 GMT",
+        "Server": [
+          "Windows-Azure-HDFS/1.0",
+          "Microsoft-HTTPAPI/2.0"
+        ],
+        "x-ms-client-request-id": "834db6e7-183c-ae1f-1d4b-5ff538378da8",
+        "x-ms-request-id": "6f4bdd22-e01f-004f-56f3-060e0b000000",
+        "x-ms-version": "2020-06-12"
+      },
+      "ResponseBody": []
+    },
+    {
+      "RequestUri": "https://seannse.blob.core.windows.net/test-filesystem-1ad5a587-441f-4e67-6b72-08948f9839b5/test-file-ffb8c9d6-765f-b786-dc66-909019430275?comp=properties",
+      "RequestMethod": "PUT",
+      "RequestHeaders": {
+        "Accept": "application/xml",
+        "Authorization": "Sanitized",
+        "If-None-Match": "\u0022garbage\u0022",
+        "User-Agent": [
+          "azsdk-net-Storage.Files.DataLake/12.7.0-alpha.20210219.1",
+          "(.NET 5.0.3; Microsoft Windows 10.0.19041)"
+        ],
+        "x-ms-blob-cache-control": "ynfouysixjactubvpwuj",
+        "x-ms-blob-content-disposition": "unyxefgvaheymkxeiluk",
+        "x-ms-blob-content-encoding": "sjpalinhslnyjaykogjo",
+        "x-ms-blob-content-language": "rwhpeaojvwneckplxxmv",
+        "x-ms-blob-content-md5": "JLIcH9JGYKcfVYRR681Wiw==",
+        "x-ms-blob-content-type": "rxcosfpmkmocbgrvbavk",
+        "x-ms-client-request-id": "63a9c160-7ff5-4338-69c0-cd499f658da4",
+        "x-ms-date": "Fri, 19 Feb 2021 19:14:01 GMT",
+        "x-ms-return-client-request-id": "true",
+        "x-ms-version": "2020-06-12"
+      },
+      "RequestBody": null,
+      "StatusCode": 200,
+      "ResponseHeaders": {
+        "Content-Length": "0",
+        "Date": "Fri, 19 Feb 2021 19:14:00 GMT",
+        "ETag": "\u00220x8D8D50A83D93613\u0022",
+        "Last-Modified": "Fri, 19 Feb 2021 19:14:01 GMT",
+        "Server": [
+          "Windows-Azure-Blob/1.0",
+          "Microsoft-HTTPAPI/2.0"
+        ],
+        "x-ms-client-request-id": "63a9c160-7ff5-4338-69c0-cd499f658da4",
+        "x-ms-request-id": "2e6e32c5-201e-00a4-3af3-0676f9000000",
+        "x-ms-version": "2020-06-12"
+      },
+      "ResponseBody": []
+    },
+    {
+      "RequestUri": "https://seannse.blob.core.windows.net/test-filesystem-1ad5a587-441f-4e67-6b72-08948f9839b5?restype=container",
+      "RequestMethod": "DELETE",
+      "RequestHeaders": {
+        "Accept": "application/xml",
+        "Authorization": "Sanitized",
+        "traceparent": "00-e31d5c1c93a11a44bfc313a996344bc8-ee79a55b0f12fe49-00",
+        "User-Agent": [
+          "azsdk-net-Storage.Files.DataLake/12.7.0-alpha.20210219.1",
+          "(.NET 5.0.3; Microsoft Windows 10.0.19041)"
+        ],
+        "x-ms-client-request-id": "76948df6-2a8d-f0b2-bf1f-778bee953909",
+        "x-ms-date": "Fri, 19 Feb 2021 19:14:01 GMT",
+        "x-ms-return-client-request-id": "true",
+        "x-ms-version": "2020-06-12"
+      },
+      "RequestBody": null,
+      "StatusCode": 202,
+      "ResponseHeaders": {
+        "Content-Length": "0",
+        "Date": "Fri, 19 Feb 2021 19:14:00 GMT",
+        "Server": [
+          "Windows-Azure-Blob/1.0",
+          "Microsoft-HTTPAPI/2.0"
+        ],
+        "x-ms-client-request-id": "76948df6-2a8d-f0b2-bf1f-778bee953909",
+        "x-ms-request-id": "2e6e3392-201e-00a4-7af3-0676f9000000",
+        "x-ms-version": "2020-06-12"
+      },
+      "ResponseBody": []
+    },
+    {
+      "RequestUri": "https://seannse.blob.core.windows.net/test-filesystem-e6d67f64-ed17-3b29-3e7e-8c806aee4e9e?restype=container",
+      "RequestMethod": "PUT",
+      "RequestHeaders": {
+        "Accept": "application/xml",
+        "Authorization": "Sanitized",
+        "traceparent": "00-73f518c6df366b4f92e757eb8a87150b-b98cb598323fda4d-00",
+        "User-Agent": [
+          "azsdk-net-Storage.Files.DataLake/12.7.0-alpha.20210219.1",
+          "(.NET 5.0.3; Microsoft Windows 10.0.19041)"
         ],
         "x-ms-blob-public-access": "container",
-        "x-ms-client-request-id": "ab7a3fe4-1865-788e-a8c0-5e55dc05f242",
-        "x-ms-date": "Wed, 17 Feb 2021 22:36:21 GMT",
->>>>>>> 1814567d
-        "x-ms-return-client-request-id": "true",
-        "x-ms-version": "2020-06-12"
-      },
-      "RequestBody": null,
-      "StatusCode": 201,
-      "ResponseHeaders": {
-        "Content-Length": "0",
-<<<<<<< HEAD
-        "Date": "Tue, 02 Feb 2021 21:32:09 GMT",
-        "ETag": "\u00220x8D8C7C1FF4C77BD\u0022",
-        "Last-Modified": "Tue, 02 Feb 2021 21:32:09 GMT",
-=======
-        "Date": "Wed, 17 Feb 2021 22:36:22 GMT",
-        "ETag": "\u00220x8D8D39473A2EA23\u0022",
-        "Last-Modified": "Wed, 17 Feb 2021 22:36:22 GMT",
->>>>>>> 1814567d
-        "Server": [
-          "Windows-Azure-Blob/1.0",
-          "Microsoft-HTTPAPI/2.0"
-        ],
-        "x-ms-client-request-id": "ab7a3fe4-1865-788e-a8c0-5e55dc05f242",
-<<<<<<< HEAD
-        "x-ms-request-id": "d8a252a8-501e-005a-26aa-f919b8000000",
-=======
-        "x-ms-request-id": "b20944d9-201e-0022-627d-05ba40000000",
->>>>>>> 1814567d
-        "x-ms-version": "2020-06-12"
-      },
-      "ResponseBody": []
-    },
-    {
-      "RequestUri": "https://seannse.dfs.core.windows.net/test-filesystem-e14ed97e-8bc6-d767-3e52-e318ee81198f/test-file-f443e9e8-6b63-4952-0a43-0dea917f6048?resource=file",
+        "x-ms-client-request-id": "75e60b3b-6ef4-08ef-6458-380e9d3286d1",
+        "x-ms-date": "Fri, 19 Feb 2021 19:14:01 GMT",
+        "x-ms-return-client-request-id": "true",
+        "x-ms-version": "2020-06-12"
+      },
+      "RequestBody": null,
+      "StatusCode": 201,
+      "ResponseHeaders": {
+        "Content-Length": "0",
+        "Date": "Fri, 19 Feb 2021 19:14:01 GMT",
+        "ETag": "\u00220x8D8D50A83F1DF65\u0022",
+        "Last-Modified": "Fri, 19 Feb 2021 19:14:01 GMT",
+        "Server": [
+          "Windows-Azure-Blob/1.0",
+          "Microsoft-HTTPAPI/2.0"
+        ],
+        "x-ms-client-request-id": "75e60b3b-6ef4-08ef-6458-380e9d3286d1",
+        "x-ms-request-id": "2e6e345a-201e-00a4-31f3-0676f9000000",
+        "x-ms-version": "2020-06-12"
+      },
+      "ResponseBody": []
+    },
+    {
+      "RequestUri": "https://seannse.dfs.core.windows.net/test-filesystem-e6d67f64-ed17-3b29-3e7e-8c806aee4e9e/test-file-271fd9d0-2842-4d38-6783-250843a18e46?resource=file",
       "RequestMethod": "PUT",
       "RequestHeaders": {
         "Accept": "application/json",
         "Authorization": "Sanitized",
-<<<<<<< HEAD
-        "traceparent": "00-271ca6fcb51f3a4a8f574ef758e92cf5-45cd614074491040-00",
-        "User-Agent": [
-          "azsdk-net-Storage.Files.DataLake/12.7.0-alpha.20210202.1",
-          "(.NET 5.0.2; Microsoft Windows 10.0.19042)"
-        ],
-        "x-ms-client-request-id": "8dffb8e9-70b1-7800-ed30-a1220aa4e629",
-        "x-ms-date": "Tue, 02 Feb 2021 21:32:09 GMT",
-=======
-        "traceparent": "00-2024b407758d8347baec17a69e75489d-40edf1d60cd0d44d-00",
-        "User-Agent": [
-          "azsdk-net-Storage.Files.DataLake/12.7.0-alpha.20210217.1",
-          "(.NET 5.0.3; Microsoft Windows 10.0.19042)"
-        ],
-        "x-ms-client-request-id": "8dffb8e9-70b1-7800-ed30-a1220aa4e629",
-        "x-ms-date": "Wed, 17 Feb 2021 22:36:22 GMT",
->>>>>>> 1814567d
-        "x-ms-return-client-request-id": "true",
-        "x-ms-version": "2020-06-12"
-      },
-      "RequestBody": null,
-      "StatusCode": 201,
-      "ResponseHeaders": {
-        "Content-Length": "0",
-<<<<<<< HEAD
-        "Date": "Tue, 02 Feb 2021 21:32:09 GMT",
-        "ETag": "\u00220x8D8C7C1FF898335\u0022",
-        "Last-Modified": "Tue, 02 Feb 2021 21:32:10 GMT",
-=======
-        "Date": "Wed, 17 Feb 2021 22:36:21 GMT",
-        "ETag": "\u00220x8D8D39473D7AA73\u0022",
-        "Last-Modified": "Wed, 17 Feb 2021 22:36:22 GMT",
->>>>>>> 1814567d
+        "traceparent": "00-436df034bb13bc4cb3d7135ec454a267-8a989d467807b045-00",
+        "User-Agent": [
+          "azsdk-net-Storage.Files.DataLake/12.7.0-alpha.20210219.1",
+          "(.NET 5.0.3; Microsoft Windows 10.0.19041)"
+        ],
+        "x-ms-client-request-id": "d4b7d888-15d8-13fe-d298-0d7049e6c5c2",
+        "x-ms-date": "Fri, 19 Feb 2021 19:14:02 GMT",
+        "x-ms-return-client-request-id": "true",
+        "x-ms-version": "2020-06-12"
+      },
+      "RequestBody": null,
+      "StatusCode": 201,
+      "ResponseHeaders": {
+        "Content-Length": "0",
+        "Date": "Fri, 19 Feb 2021 19:14:00 GMT",
+        "ETag": "\u00220x8D8D50A840332DF\u0022",
+        "Last-Modified": "Fri, 19 Feb 2021 19:14:01 GMT",
         "Server": [
           "Windows-Azure-HDFS/1.0",
           "Microsoft-HTTPAPI/2.0"
         ],
-        "x-ms-client-request-id": "8dffb8e9-70b1-7800-ed30-a1220aa4e629",
-<<<<<<< HEAD
-        "x-ms-request-id": "507bea11-b01f-006d-31aa-f9cb14000000",
-=======
-        "x-ms-request-id": "cbc65077-b01f-001f-7d7d-05cc5b000000",
->>>>>>> 1814567d
-        "x-ms-version": "2020-06-12"
-      },
-      "ResponseBody": []
-    },
-    {
-      "RequestUri": "https://seannse.blob.core.windows.net/test-filesystem-e14ed97e-8bc6-d767-3e52-e318ee81198f/test-file-f443e9e8-6b63-4952-0a43-0dea917f6048?comp=properties",
-      "RequestMethod": "PUT",
-      "RequestHeaders": {
-        "Accept": "application/xml",
-        "Authorization": "Sanitized",
-        "If-None-Match": "\u0022garbage\u0022",
-        "User-Agent": [
-<<<<<<< HEAD
-          "azsdk-net-Storage.Files.DataLake/12.7.0-alpha.20210202.1",
-          "(.NET 5.0.2; Microsoft Windows 10.0.19042)"
-=======
-          "azsdk-net-Storage.Files.DataLake/12.7.0-alpha.20210217.1",
-          "(.NET 5.0.3; Microsoft Windows 10.0.19042)"
->>>>>>> 1814567d
-        ],
-        "x-ms-blob-cache-control": "lqkakiyevdrkpxgpfrrt",
-        "x-ms-blob-content-disposition": "apkrwbdomvopbmrovqjk",
-        "x-ms-blob-content-encoding": "ycbrljbamubwsdlvfrdi",
-        "x-ms-blob-content-language": "fjqanbjdfrtnihtworgm",
-        "x-ms-blob-content-md5": "xBwIITG6ttY3LiKwDhh7Lw==",
-        "x-ms-blob-content-type": "yccruqvxbvidnbeoladj",
-        "x-ms-client-request-id": "d9013f14-d27f-7c96-7fba-c0d5cb0774ba",
-<<<<<<< HEAD
-        "x-ms-date": "Tue, 02 Feb 2021 21:32:09 GMT",
-=======
-        "x-ms-date": "Wed, 17 Feb 2021 22:36:22 GMT",
->>>>>>> 1814567d
-        "x-ms-return-client-request-id": "true",
-        "x-ms-version": "2020-06-12"
-      },
-      "RequestBody": null,
-      "StatusCode": 200,
-      "ResponseHeaders": {
-        "Content-Length": "0",
-<<<<<<< HEAD
-        "Date": "Tue, 02 Feb 2021 21:32:09 GMT",
-        "ETag": "\u00220x8D8C7C1FF98BD31\u0022",
-        "Last-Modified": "Tue, 02 Feb 2021 21:32:10 GMT",
-=======
-        "Date": "Wed, 17 Feb 2021 22:36:22 GMT",
-        "ETag": "\u00220x8D8D39473E73B6C\u0022",
-        "Last-Modified": "Wed, 17 Feb 2021 22:36:22 GMT",
->>>>>>> 1814567d
-        "Server": [
-          "Windows-Azure-Blob/1.0",
-          "Microsoft-HTTPAPI/2.0"
-        ],
-        "x-ms-client-request-id": "d9013f14-d27f-7c96-7fba-c0d5cb0774ba",
-<<<<<<< HEAD
-        "x-ms-request-id": "d8a25352-501e-005a-37aa-f919b8000000",
-=======
-        "x-ms-request-id": "b20946c6-201e-0022-187d-05ba40000000",
->>>>>>> 1814567d
-        "x-ms-version": "2020-06-12"
-      },
-      "ResponseBody": []
-    },
-    {
-      "RequestUri": "https://seannse.blob.core.windows.net/test-filesystem-e14ed97e-8bc6-d767-3e52-e318ee81198f?restype=container",
-      "RequestMethod": "DELETE",
-      "RequestHeaders": {
-        "Accept": "application/xml",
-        "Authorization": "Sanitized",
-<<<<<<< HEAD
-        "traceparent": "00-5f7cddbda896514e909326df4102af88-529f60e11bbfc141-00",
-        "User-Agent": [
-          "azsdk-net-Storage.Files.DataLake/12.7.0-alpha.20210202.1",
-          "(.NET 5.0.2; Microsoft Windows 10.0.19042)"
-        ],
-        "x-ms-client-request-id": "ca0d0fbd-0da2-8ca9-7fec-dc178365aeb8",
-        "x-ms-date": "Tue, 02 Feb 2021 21:32:09 GMT",
-=======
-        "traceparent": "00-677fb6a479a4b14fa413c1beeadfa989-9c2b13e44f92814f-00",
-        "User-Agent": [
-          "azsdk-net-Storage.Files.DataLake/12.7.0-alpha.20210217.1",
-          "(.NET 5.0.3; Microsoft Windows 10.0.19042)"
-        ],
-        "x-ms-client-request-id": "ca0d0fbd-0da2-8ca9-7fec-dc178365aeb8",
-        "x-ms-date": "Wed, 17 Feb 2021 22:36:22 GMT",
->>>>>>> 1814567d
-        "x-ms-return-client-request-id": "true",
-        "x-ms-version": "2020-06-12"
-      },
-      "RequestBody": null,
-      "StatusCode": 202,
-      "ResponseHeaders": {
-        "Content-Length": "0",
-<<<<<<< HEAD
-        "Date": "Tue, 02 Feb 2021 21:32:09 GMT",
-=======
-        "Date": "Wed, 17 Feb 2021 22:36:22 GMT",
->>>>>>> 1814567d
-        "Server": [
-          "Windows-Azure-Blob/1.0",
-          "Microsoft-HTTPAPI/2.0"
-        ],
-        "x-ms-client-request-id": "ca0d0fbd-0da2-8ca9-7fec-dc178365aeb8",
-<<<<<<< HEAD
-        "x-ms-request-id": "d8a2537a-501e-005a-58aa-f919b8000000",
-=======
-        "x-ms-request-id": "b2094732-201e-0022-757d-05ba40000000",
->>>>>>> 1814567d
-        "x-ms-version": "2020-06-12"
-      },
-      "ResponseBody": []
-    },
-    {
-      "RequestUri": "https://seannse.blob.core.windows.net/test-filesystem-cb99da50-b414-4281-435d-5cfa05a9a18a?restype=container",
-      "RequestMethod": "PUT",
-      "RequestHeaders": {
-        "Accept": "application/xml",
-        "Authorization": "Sanitized",
-<<<<<<< HEAD
-        "traceparent": "00-e22a941f72d2534a8560ecc0d80cdda4-1fc0b6ea36b8404a-00",
-        "User-Agent": [
-          "azsdk-net-Storage.Files.DataLake/12.7.0-alpha.20210202.1",
-          "(.NET 5.0.2; Microsoft Windows 10.0.19042)"
-        ],
-        "x-ms-blob-public-access": "container",
-        "x-ms-client-request-id": "009c14d6-265b-08d5-8eca-8745b0af87d6",
-        "x-ms-date": "Tue, 02 Feb 2021 21:32:09 GMT",
-=======
-        "traceparent": "00-3046b535b529554bac7cd43b682809dc-81487a2a586efa45-00",
-        "User-Agent": [
-          "azsdk-net-Storage.Files.DataLake/12.7.0-alpha.20210217.1",
-          "(.NET 5.0.3; Microsoft Windows 10.0.19042)"
-        ],
-        "x-ms-blob-public-access": "container",
-        "x-ms-client-request-id": "009c14d6-265b-08d5-8eca-8745b0af87d6",
-        "x-ms-date": "Wed, 17 Feb 2021 22:36:22 GMT",
->>>>>>> 1814567d
-        "x-ms-return-client-request-id": "true",
-        "x-ms-version": "2020-06-12"
-      },
-      "RequestBody": null,
-      "StatusCode": 201,
-      "ResponseHeaders": {
-        "Content-Length": "0",
-<<<<<<< HEAD
-        "Date": "Tue, 02 Feb 2021 21:32:10 GMT",
-        "ETag": "\u00220x8D8C7C1FFE1A393\u0022",
-        "Last-Modified": "Tue, 02 Feb 2021 21:32:10 GMT",
-=======
-        "Date": "Wed, 17 Feb 2021 22:36:22 GMT",
-        "ETag": "\u00220x8D8D39474289D32\u0022",
-        "Last-Modified": "Wed, 17 Feb 2021 22:36:23 GMT",
->>>>>>> 1814567d
-        "Server": [
-          "Windows-Azure-Blob/1.0",
-          "Microsoft-HTTPAPI/2.0"
-        ],
-        "x-ms-client-request-id": "009c14d6-265b-08d5-8eca-8745b0af87d6",
-<<<<<<< HEAD
-        "x-ms-request-id": "068de742-d01e-007b-1aaa-f93dc3000000",
-=======
-        "x-ms-request-id": "eddbed52-a01e-004e-2d7d-0551d7000000",
->>>>>>> 1814567d
-        "x-ms-version": "2020-06-12"
-      },
-      "ResponseBody": []
-    },
-    {
-      "RequestUri": "https://seannse.dfs.core.windows.net/test-filesystem-cb99da50-b414-4281-435d-5cfa05a9a18a/test-file-ac4e514a-f24c-a6bd-c234-b8b2745d4b5e?resource=file",
-      "RequestMethod": "PUT",
-      "RequestHeaders": {
-        "Accept": "application/json",
-        "Authorization": "Sanitized",
-<<<<<<< HEAD
-        "traceparent": "00-9eabaf90a818864c85d0c1977dc0b9c2-db22c8cd8b45dd45-00",
-        "User-Agent": [
-          "azsdk-net-Storage.Files.DataLake/12.7.0-alpha.20210202.1",
-          "(.NET 5.0.2; Microsoft Windows 10.0.19042)"
-        ],
-        "x-ms-client-request-id": "a5d968db-7396-e4ca-56f6-3d276d229431",
-        "x-ms-date": "Tue, 02 Feb 2021 21:32:10 GMT",
-=======
-        "traceparent": "00-e007a7237ff1c84d8da0e9174c3b5425-70fae65ea8c5464e-00",
-        "User-Agent": [
-          "azsdk-net-Storage.Files.DataLake/12.7.0-alpha.20210217.1",
-          "(.NET 5.0.3; Microsoft Windows 10.0.19042)"
-        ],
-        "x-ms-client-request-id": "a5d968db-7396-e4ca-56f6-3d276d229431",
-        "x-ms-date": "Wed, 17 Feb 2021 22:36:23 GMT",
->>>>>>> 1814567d
-        "x-ms-return-client-request-id": "true",
-        "x-ms-version": "2020-06-12"
-      },
-      "RequestBody": null,
-      "StatusCode": 201,
-      "ResponseHeaders": {
-        "Content-Length": "0",
-<<<<<<< HEAD
-        "Date": "Tue, 02 Feb 2021 21:32:10 GMT",
-        "ETag": "\u00220x8D8C7C200176E09\u0022",
-        "Last-Modified": "Tue, 02 Feb 2021 21:32:11 GMT",
-=======
-        "Date": "Wed, 17 Feb 2021 22:36:22 GMT",
-        "ETag": "\u00220x8D8D394745CA6F8\u0022",
-        "Last-Modified": "Wed, 17 Feb 2021 22:36:23 GMT",
->>>>>>> 1814567d
-        "Server": [
-          "Windows-Azure-HDFS/1.0",
-          "Microsoft-HTTPAPI/2.0"
-        ],
-        "x-ms-client-request-id": "a5d968db-7396-e4ca-56f6-3d276d229431",
-<<<<<<< HEAD
-        "x-ms-request-id": "e6712f60-c01f-0048-33aa-f96268000000",
-=======
-        "x-ms-request-id": "17592cdd-901f-0037-747d-05adf3000000",
->>>>>>> 1814567d
-        "x-ms-version": "2020-06-12"
-      },
-      "ResponseBody": []
-    },
-    {
-      "RequestUri": "https://seannse.blob.core.windows.net/test-filesystem-cb99da50-b414-4281-435d-5cfa05a9a18a/test-file-ac4e514a-f24c-a6bd-c234-b8b2745d4b5e?comp=lease",
-      "RequestMethod": "PUT",
-      "RequestHeaders": {
-        "Accept": "application/xml",
-        "Authorization": "Sanitized",
-<<<<<<< HEAD
-        "traceparent": "00-e5c9dc628f3f794493a0b3b665d02374-ef184d8b7c833542-00",
-        "User-Agent": [
-          "azsdk-net-Storage.Files.DataLake/12.7.0-alpha.20210202.1",
-          "(.NET 5.0.2; Microsoft Windows 10.0.19042)"
-        ],
-        "x-ms-client-request-id": "f8b0fc7c-48c9-44d7-9e2e-82eac98d1fc8",
-        "x-ms-date": "Tue, 02 Feb 2021 21:32:10 GMT",
-=======
-        "traceparent": "00-b39e4caff807ac4981eea8a9c1e78995-c0b5f35c02036345-00",
-        "User-Agent": [
-          "azsdk-net-Storage.Files.DataLake/12.7.0-alpha.20210217.1",
-          "(.NET 5.0.3; Microsoft Windows 10.0.19042)"
-        ],
-        "x-ms-client-request-id": "f8b0fc7c-48c9-44d7-9e2e-82eac98d1fc8",
-        "x-ms-date": "Wed, 17 Feb 2021 22:36:23 GMT",
->>>>>>> 1814567d
+        "x-ms-client-request-id": "d4b7d888-15d8-13fe-d298-0d7049e6c5c2",
+        "x-ms-request-id": "6f4bdd86-e01f-004f-3af3-060e0b000000",
+        "x-ms-version": "2020-06-12"
+      },
+      "ResponseBody": []
+    },
+    {
+      "RequestUri": "https://seannse.blob.core.windows.net/test-filesystem-e6d67f64-ed17-3b29-3e7e-8c806aee4e9e/test-file-271fd9d0-2842-4d38-6783-250843a18e46?comp=lease",
+      "RequestMethod": "PUT",
+      "RequestHeaders": {
+        "Accept": "application/xml",
+        "Authorization": "Sanitized",
+        "traceparent": "00-8f6c95a01f79f64b801fda9c28a9253f-2520d0ba98fab344-00",
+        "User-Agent": [
+          "azsdk-net-Storage.Files.DataLake/12.7.0-alpha.20210219.1",
+          "(.NET 5.0.3; Microsoft Windows 10.0.19041)"
+        ],
+        "x-ms-client-request-id": "ecacea84-623b-61a1-0fbf-a4b6c5069912",
+        "x-ms-date": "Fri, 19 Feb 2021 19:14:02 GMT",
         "x-ms-lease-action": "acquire",
         "x-ms-lease-duration": "-1",
-        "x-ms-proposed-lease-id": "6b09297f-968b-aaca-22ac-aa3cc48e84f0",
-        "x-ms-return-client-request-id": "true",
-        "x-ms-version": "2020-06-12"
-      },
-      "RequestBody": null,
-      "StatusCode": 201,
-      "ResponseHeaders": {
-        "Content-Length": "0",
-<<<<<<< HEAD
-        "Date": "Tue, 02 Feb 2021 21:32:11 GMT",
-        "ETag": "\u00220x8D8C7C200176E09\u0022",
-        "Last-Modified": "Tue, 02 Feb 2021 21:32:11 GMT",
-=======
-        "Date": "Wed, 17 Feb 2021 22:36:23 GMT",
-        "ETag": "\u00220x8D8D394745CA6F8\u0022",
-        "Last-Modified": "Wed, 17 Feb 2021 22:36:23 GMT",
->>>>>>> 1814567d
-        "Server": [
-          "Windows-Azure-Blob/1.0",
-          "Microsoft-HTTPAPI/2.0"
-        ],
-        "x-ms-client-request-id": "f8b0fc7c-48c9-44d7-9e2e-82eac98d1fc8",
-        "x-ms-lease-id": "6b09297f-968b-aaca-22ac-aa3cc48e84f0",
-<<<<<<< HEAD
-        "x-ms-request-id": "068de7c1-d01e-007b-05aa-f93dc3000000",
-=======
-        "x-ms-request-id": "eddbee77-a01e-004e-1f7d-0551d7000000",
->>>>>>> 1814567d
-        "x-ms-version": "2020-06-12"
-      },
-      "ResponseBody": []
-    },
-    {
-      "RequestUri": "https://seannse.blob.core.windows.net/test-filesystem-cb99da50-b414-4281-435d-5cfa05a9a18a/test-file-ac4e514a-f24c-a6bd-c234-b8b2745d4b5e?comp=properties",
-      "RequestMethod": "PUT",
-      "RequestHeaders": {
-        "Accept": "application/xml",
-        "Authorization": "Sanitized",
-        "User-Agent": [
-<<<<<<< HEAD
-          "azsdk-net-Storage.Files.DataLake/12.7.0-alpha.20210202.1",
-          "(.NET 5.0.2; Microsoft Windows 10.0.19042)"
-=======
-          "azsdk-net-Storage.Files.DataLake/12.7.0-alpha.20210217.1",
-          "(.NET 5.0.3; Microsoft Windows 10.0.19042)"
->>>>>>> 1814567d
-        ],
-        "x-ms-blob-cache-control": "lqkakiyevdrkpxgpfrrt",
-        "x-ms-blob-content-disposition": "apkrwbdomvopbmrovqjk",
-        "x-ms-blob-content-encoding": "ycbrljbamubwsdlvfrdi",
-        "x-ms-blob-content-language": "fjqanbjdfrtnihtworgm",
-        "x-ms-blob-content-md5": "xBwIITG6ttY3LiKwDhh7Lw==",
-        "x-ms-blob-content-type": "yccruqvxbvidnbeoladj",
-        "x-ms-client-request-id": "c8c0cb77-8cde-3827-7e92-6d5523dcffec",
-<<<<<<< HEAD
-        "x-ms-date": "Tue, 02 Feb 2021 21:32:10 GMT",
-=======
-        "x-ms-date": "Wed, 17 Feb 2021 22:36:23 GMT",
->>>>>>> 1814567d
-        "x-ms-lease-id": "6b09297f-968b-aaca-22ac-aa3cc48e84f0",
+        "x-ms-proposed-lease-id": "53ccf1ca-26ed-f7c9-2f21-4ff87ac06f5f",
+        "x-ms-return-client-request-id": "true",
+        "x-ms-version": "2020-06-12"
+      },
+      "RequestBody": null,
+      "StatusCode": 201,
+      "ResponseHeaders": {
+        "Content-Length": "0",
+        "Date": "Fri, 19 Feb 2021 19:14:01 GMT",
+        "ETag": "\u00220x8D8D50A840332DF\u0022",
+        "Last-Modified": "Fri, 19 Feb 2021 19:14:01 GMT",
+        "Server": [
+          "Windows-Azure-Blob/1.0",
+          "Microsoft-HTTPAPI/2.0"
+        ],
+        "x-ms-client-request-id": "ecacea84-623b-61a1-0fbf-a4b6c5069912",
+        "x-ms-lease-id": "53ccf1ca-26ed-f7c9-2f21-4ff87ac06f5f",
+        "x-ms-request-id": "2e6e3601-201e-00a4-3df3-0676f9000000",
+        "x-ms-version": "2020-06-12"
+      },
+      "ResponseBody": []
+    },
+    {
+      "RequestUri": "https://seannse.blob.core.windows.net/test-filesystem-e6d67f64-ed17-3b29-3e7e-8c806aee4e9e/test-file-271fd9d0-2842-4d38-6783-250843a18e46?comp=properties",
+      "RequestMethod": "PUT",
+      "RequestHeaders": {
+        "Accept": "application/xml",
+        "Authorization": "Sanitized",
+        "User-Agent": [
+          "azsdk-net-Storage.Files.DataLake/12.7.0-alpha.20210219.1",
+          "(.NET 5.0.3; Microsoft Windows 10.0.19041)"
+        ],
+        "x-ms-blob-cache-control": "ynfouysixjactubvpwuj",
+        "x-ms-blob-content-disposition": "unyxefgvaheymkxeiluk",
+        "x-ms-blob-content-encoding": "sjpalinhslnyjaykogjo",
+        "x-ms-blob-content-language": "rwhpeaojvwneckplxxmv",
+        "x-ms-blob-content-md5": "JLIcH9JGYKcfVYRR681Wiw==",
+        "x-ms-blob-content-type": "rxcosfpmkmocbgrvbavk",
+        "x-ms-client-request-id": "8f735f6d-8213-6b24-f51e-5c2a15b76645",
+        "x-ms-date": "Fri, 19 Feb 2021 19:14:02 GMT",
+        "x-ms-lease-id": "53ccf1ca-26ed-f7c9-2f21-4ff87ac06f5f",
         "x-ms-return-client-request-id": "true",
         "x-ms-version": "2020-06-12"
       },
@@ -1346,52 +858,32 @@
       "StatusCode": 200,
       "ResponseHeaders": {
         "Content-Length": "0",
-<<<<<<< HEAD
-        "Date": "Tue, 02 Feb 2021 21:32:11 GMT",
-        "ETag": "\u00220x8D8C7C2003650B4\u0022",
-        "Last-Modified": "Tue, 02 Feb 2021 21:32:11 GMT",
-=======
-        "Date": "Wed, 17 Feb 2021 22:36:23 GMT",
-        "ETag": "\u00220x8D8D39474751164\u0022",
-        "Last-Modified": "Wed, 17 Feb 2021 22:36:23 GMT",
->>>>>>> 1814567d
-        "Server": [
-          "Windows-Azure-Blob/1.0",
-          "Microsoft-HTTPAPI/2.0"
-        ],
-        "x-ms-client-request-id": "c8c0cb77-8cde-3827-7e92-6d5523dcffec",
-<<<<<<< HEAD
-        "x-ms-request-id": "068de7de-d01e-007b-20aa-f93dc3000000",
-=======
-        "x-ms-request-id": "eddbee9e-a01e-004e-3d7d-0551d7000000",
->>>>>>> 1814567d
-        "x-ms-version": "2020-06-12"
-      },
-      "ResponseBody": []
-    },
-    {
-      "RequestUri": "https://seannse.blob.core.windows.net/test-filesystem-cb99da50-b414-4281-435d-5cfa05a9a18a?restype=container",
+        "Date": "Fri, 19 Feb 2021 19:14:01 GMT",
+        "ETag": "\u00220x8D8D50A841AA8D9\u0022",
+        "Last-Modified": "Fri, 19 Feb 2021 19:14:01 GMT",
+        "Server": [
+          "Windows-Azure-Blob/1.0",
+          "Microsoft-HTTPAPI/2.0"
+        ],
+        "x-ms-client-request-id": "8f735f6d-8213-6b24-f51e-5c2a15b76645",
+        "x-ms-request-id": "2e6e36a2-201e-00a4-57f3-0676f9000000",
+        "x-ms-version": "2020-06-12"
+      },
+      "ResponseBody": []
+    },
+    {
+      "RequestUri": "https://seannse.blob.core.windows.net/test-filesystem-e6d67f64-ed17-3b29-3e7e-8c806aee4e9e?restype=container",
       "RequestMethod": "DELETE",
       "RequestHeaders": {
         "Accept": "application/xml",
         "Authorization": "Sanitized",
-<<<<<<< HEAD
-        "traceparent": "00-7e49d6b2e249ae40b2fe7c93fad6b3e8-e137c99b572e7642-00",
-        "User-Agent": [
-          "azsdk-net-Storage.Files.DataLake/12.7.0-alpha.20210202.1",
-          "(.NET 5.0.2; Microsoft Windows 10.0.19042)"
-        ],
-        "x-ms-client-request-id": "fe7267e6-57cd-e5ea-256e-99b91a58b486",
-        "x-ms-date": "Tue, 02 Feb 2021 21:32:10 GMT",
-=======
-        "traceparent": "00-59fd7914eddc4141ad0dbd068adfe039-cd9e673e77e32e49-00",
-        "User-Agent": [
-          "azsdk-net-Storage.Files.DataLake/12.7.0-alpha.20210217.1",
-          "(.NET 5.0.3; Microsoft Windows 10.0.19042)"
-        ],
-        "x-ms-client-request-id": "fe7267e6-57cd-e5ea-256e-99b91a58b486",
-        "x-ms-date": "Wed, 17 Feb 2021 22:36:23 GMT",
->>>>>>> 1814567d
+        "traceparent": "00-f584e859aaa02a45a0ca87de6e42e91d-a633de96b92c9a42-00",
+        "User-Agent": [
+          "azsdk-net-Storage.Files.DataLake/12.7.0-alpha.20210219.1",
+          "(.NET 5.0.3; Microsoft Windows 10.0.19041)"
+        ],
+        "x-ms-client-request-id": "6649ad94-0992-a6fe-8937-bc47fdadfccc",
+        "x-ms-date": "Fri, 19 Feb 2021 19:14:02 GMT",
         "x-ms-return-client-request-id": "true",
         "x-ms-version": "2020-06-12"
       },
@@ -1399,33 +891,21 @@
       "StatusCode": 202,
       "ResponseHeaders": {
         "Content-Length": "0",
-<<<<<<< HEAD
-        "Date": "Tue, 02 Feb 2021 21:32:11 GMT",
-=======
-        "Date": "Wed, 17 Feb 2021 22:36:23 GMT",
->>>>>>> 1814567d
-        "Server": [
-          "Windows-Azure-Blob/1.0",
-          "Microsoft-HTTPAPI/2.0"
-        ],
-        "x-ms-client-request-id": "fe7267e6-57cd-e5ea-256e-99b91a58b486",
-<<<<<<< HEAD
-        "x-ms-request-id": "068de7f2-d01e-007b-2faa-f93dc3000000",
-=======
-        "x-ms-request-id": "eddbeed7-a01e-004e-707d-0551d7000000",
->>>>>>> 1814567d
+        "Date": "Fri, 19 Feb 2021 19:14:01 GMT",
+        "Server": [
+          "Windows-Azure-Blob/1.0",
+          "Microsoft-HTTPAPI/2.0"
+        ],
+        "x-ms-client-request-id": "6649ad94-0992-a6fe-8937-bc47fdadfccc",
+        "x-ms-request-id": "2e6e3786-201e-00a4-29f3-0676f9000000",
         "x-ms-version": "2020-06-12"
       },
       "ResponseBody": []
     }
   ],
   "Variables": {
-<<<<<<< HEAD
-    "DateTimeOffsetNow": "2021-02-02T15:32:05.0162004-06:00",
-=======
-    "DateTimeOffsetNow": "2021-02-17T16:36:18.2145135-06:00",
->>>>>>> 1814567d
-    "RandomSeed": "1972402142",
+    "DateTimeOffsetNow": "2021-02-19T13:14:00.1529916-06:00",
+    "RandomSeed": "1122673491",
     "Storage_TestConfigHierarchicalNamespace": "NamespaceTenant\nseannse\nU2FuaXRpemVk\nhttps://seannse.blob.core.windows.net\nhttps://seannse.file.core.windows.net\nhttps://seannse.queue.core.windows.net\nhttps://seannse.table.core.windows.net\n\n\n\n\nhttps://seannse-secondary.blob.core.windows.net\nhttps://seannse-secondary.file.core.windows.net\nhttps://seannse-secondary.queue.core.windows.net\nhttps://seannse-secondary.table.core.windows.net\n68390a19-a643-458b-b726-408abf67b4fc\nSanitized\n72f988bf-86f1-41af-91ab-2d7cd011db47\nhttps://login.microsoftonline.com/\nCloud\nBlobEndpoint=https://seannse.blob.core.windows.net/;QueueEndpoint=https://seannse.queue.core.windows.net/;FileEndpoint=https://seannse.file.core.windows.net/;BlobSecondaryEndpoint=https://seannse-secondary.blob.core.windows.net/;QueueSecondaryEndpoint=https://seannse-secondary.queue.core.windows.net/;FileSecondaryEndpoint=https://seannse-secondary.file.core.windows.net/;AccountName=seannse;AccountKey=Sanitized\n"
   }
 }