﻿{
  "Entries": [
    {
      "RequestUri": "https://seannse.blob.core.windows.net/test-filesystem-db825e0e-80e1-ee40-e0e7-8996201c3169?restype=container",
      "RequestMethod": "PUT",
      "RequestHeaders": {
        "Accept": "application/xml",
        "Authorization": "Sanitized",
        "traceparent": "00-cfffdf1e67412d4296276258d5eefe2d-08be80006a579448-00",
        "User-Agent": [
          "azsdk-net-Storage.Files.DataLake/12.7.0-alpha.20210219.1",
          "(.NET 5.0.3; Microsoft Windows 10.0.19041)"
        ],
        "x-ms-blob-public-access": "container",
        "x-ms-client-request-id": "fd9f8e42-4880-84de-652c-f4c3c9bf7335",
        "x-ms-date": "Fri, 19 Feb 2021 19:11:40 GMT",
        "x-ms-return-client-request-id": "true",
<<<<<<< HEAD
        "x-ms-version": "2020-12-06"
=======
        "x-ms-version": "2021-02-12"
>>>>>>> 7e782c87
      },
      "RequestBody": null,
      "StatusCode": 201,
      "ResponseHeaders": {
        "Content-Length": "0",
        "Date": "Fri, 19 Feb 2021 19:11:39 GMT",
        "ETag": "\"0x8D8D50A2FCC0CC5\"",
        "Last-Modified": "Fri, 19 Feb 2021 19:11:40 GMT",
        "Server": [
          "Windows-Azure-Blob/1.0",
          "Microsoft-HTTPAPI/2.0"
        ],
        "x-ms-client-request-id": "fd9f8e42-4880-84de-652c-f4c3c9bf7335",
        "x-ms-request-id": "2e6909d5-201e-00a4-67f3-0676f9000000",
<<<<<<< HEAD
        "x-ms-version": "2020-12-06"
=======
        "x-ms-version": "2021-02-12"
>>>>>>> 7e782c87
      },
      "ResponseBody": []
    },
    {
      "RequestUri": "https://seannse.dfs.core.windows.net/test-filesystem-db825e0e-80e1-ee40-e0e7-8996201c3169/test-file-374a9627-4da0-30e5-71ab-ed0105314316?resource=file",
      "RequestMethod": "PUT",
      "RequestHeaders": {
        "Accept": "application/json",
        "Authorization": "Sanitized",
        "traceparent": "00-29c6b57204b6d843bce18a83fee75ea0-1b61bb4396bac040-00",
        "User-Agent": [
          "azsdk-net-Storage.Files.DataLake/12.7.0-alpha.20210219.1",
          "(.NET 5.0.3; Microsoft Windows 10.0.19041)"
        ],
        "x-ms-client-request-id": "14e8456d-eb80-f573-a86f-8cd45add7e34",
        "x-ms-date": "Fri, 19 Feb 2021 19:11:40 GMT",
        "x-ms-return-client-request-id": "true",
<<<<<<< HEAD
        "x-ms-version": "2020-12-06"
=======
        "x-ms-version": "2021-02-12"
>>>>>>> 7e782c87
      },
      "RequestBody": null,
      "StatusCode": 201,
      "ResponseHeaders": {
        "Content-Length": "0",
        "Date": "Fri, 19 Feb 2021 19:11:39 GMT",
        "ETag": "\"0x8D8D50A2FDCC944\"",
        "Last-Modified": "Fri, 19 Feb 2021 19:11:40 GMT",
        "Server": [
          "Windows-Azure-HDFS/1.0",
          "Microsoft-HTTPAPI/2.0"
        ],
        "x-ms-client-request-id": "14e8456d-eb80-f573-a86f-8cd45add7e34",
        "x-ms-request-id": "6f4b7053-e01f-004f-74f3-060e0b000000",
<<<<<<< HEAD
        "x-ms-version": "2020-12-06"
=======
        "x-ms-version": "2021-02-12"
>>>>>>> 7e782c87
      },
      "ResponseBody": []
    },
    {
      "RequestUri": "https://seannse.blob.core.windows.net/test-filesystem-db825e0e-80e1-ee40-e0e7-8996201c3169/test-file-374a9627-4da0-30e5-71ab-ed0105314316",
      "RequestMethod": "HEAD",
      "RequestHeaders": {
        "Accept": "application/xml",
        "Authorization": "Sanitized",
        "If-Modified-Since": "Sat, 20 Feb 2021 19:11:40 GMT",
        "User-Agent": [
          "azsdk-net-Storage.Files.DataLake/12.7.0-alpha.20210219.1",
          "(.NET 5.0.3; Microsoft Windows 10.0.19041)"
        ],
        "x-ms-client-request-id": "0eeafd8a-1946-339b-0300-a4cf65509451",
        "x-ms-date": "Fri, 19 Feb 2021 19:11:40 GMT",
        "x-ms-return-client-request-id": "true",
<<<<<<< HEAD
        "x-ms-version": "2020-12-06"
=======
        "x-ms-version": "2021-02-12"
>>>>>>> 7e782c87
      },
      "RequestBody": null,
      "StatusCode": 304,
      "ResponseHeaders": {
        "Content-Length": "0",
        "Date": "Fri, 19 Feb 2021 19:11:40 GMT",
        "Server": [
          "Windows-Azure-Blob/1.0",
          "Microsoft-HTTPAPI/2.0"
        ],
        "x-ms-client-request-id": "0eeafd8a-1946-339b-0300-a4cf65509451",
        "x-ms-error-code": "ConditionNotMet",
        "x-ms-request-id": "2e690bce-201e-00a4-48f3-0676f9000000",
<<<<<<< HEAD
        "x-ms-version": "2020-12-06"
=======
        "x-ms-version": "2021-02-12"
>>>>>>> 7e782c87
      },
      "ResponseBody": []
    },
    {
      "RequestUri": "https://seannse.blob.core.windows.net/test-filesystem-db825e0e-80e1-ee40-e0e7-8996201c3169?restype=container",
      "RequestMethod": "DELETE",
      "RequestHeaders": {
        "Accept": "application/xml",
        "Authorization": "Sanitized",
        "traceparent": "00-d74bff9b38fbd54988ffa2e4440eaf89-71bacaa31a7b9840-00",
        "User-Agent": [
          "azsdk-net-Storage.Files.DataLake/12.7.0-alpha.20210219.1",
          "(.NET 5.0.3; Microsoft Windows 10.0.19041)"
        ],
        "x-ms-client-request-id": "9f1c7966-e4cc-86e9-0b5b-24dbab8cb8af",
        "x-ms-date": "Fri, 19 Feb 2021 19:11:41 GMT",
        "x-ms-return-client-request-id": "true",
<<<<<<< HEAD
        "x-ms-version": "2020-12-06"
=======
        "x-ms-version": "2021-02-12"
>>>>>>> 7e782c87
      },
      "RequestBody": null,
      "StatusCode": 202,
      "ResponseHeaders": {
        "Content-Length": "0",
        "Date": "Fri, 19 Feb 2021 19:11:40 GMT",
        "Server": [
          "Windows-Azure-Blob/1.0",
          "Microsoft-HTTPAPI/2.0"
        ],
        "x-ms-client-request-id": "9f1c7966-e4cc-86e9-0b5b-24dbab8cb8af",
        "x-ms-request-id": "2e690ca6-201e-00a4-16f3-0676f9000000",
<<<<<<< HEAD
        "x-ms-version": "2020-12-06"
=======
        "x-ms-version": "2021-02-12"
>>>>>>> 7e782c87
      },
      "ResponseBody": []
    },
    {
      "RequestUri": "https://seannse.blob.core.windows.net/test-filesystem-d9749175-c953-063c-7edf-8b936a79cde5?restype=container",
      "RequestMethod": "PUT",
      "RequestHeaders": {
        "Accept": "application/xml",
        "Authorization": "Sanitized",
        "traceparent": "00-e7a598739860c148b171d9b258014a3b-4d0a987fe293334b-00",
        "User-Agent": [
          "azsdk-net-Storage.Files.DataLake/12.7.0-alpha.20210219.1",
          "(.NET 5.0.3; Microsoft Windows 10.0.19041)"
        ],
        "x-ms-blob-public-access": "container",
        "x-ms-client-request-id": "d5adfffa-5caa-9c6a-3d16-21ec58561c92",
        "x-ms-date": "Fri, 19 Feb 2021 19:11:41 GMT",
        "x-ms-return-client-request-id": "true",
<<<<<<< HEAD
        "x-ms-version": "2020-12-06"
=======
        "x-ms-version": "2021-02-12"
>>>>>>> 7e782c87
      },
      "RequestBody": null,
      "StatusCode": 201,
      "ResponseHeaders": {
        "Content-Length": "0",
        "Date": "Fri, 19 Feb 2021 19:11:40 GMT",
        "ETag": "\"0x8D8D50A2FFFA9C7\"",
        "Last-Modified": "Fri, 19 Feb 2021 19:11:40 GMT",
        "Server": [
          "Windows-Azure-Blob/1.0",
          "Microsoft-HTTPAPI/2.0"
        ],
        "x-ms-client-request-id": "d5adfffa-5caa-9c6a-3d16-21ec58561c92",
        "x-ms-request-id": "2e690d77-201e-00a4-5ff3-0676f9000000",
<<<<<<< HEAD
        "x-ms-version": "2020-12-06"
=======
        "x-ms-version": "2021-02-12"
>>>>>>> 7e782c87
      },
      "ResponseBody": []
    },
    {
      "RequestUri": "https://seannse.dfs.core.windows.net/test-filesystem-d9749175-c953-063c-7edf-8b936a79cde5/test-file-c4103f8e-cd24-807b-0b04-5111f543a6db?resource=file",
      "RequestMethod": "PUT",
      "RequestHeaders": {
        "Accept": "application/json",
        "Authorization": "Sanitized",
        "traceparent": "00-92019805ff62f341bad56a74c1df5e80-48e3bedd56c32c4b-00",
        "User-Agent": [
          "azsdk-net-Storage.Files.DataLake/12.7.0-alpha.20210219.1",
          "(.NET 5.0.3; Microsoft Windows 10.0.19041)"
        ],
        "x-ms-client-request-id": "206b4125-9b92-2dd1-842c-c9a50a58a7f9",
        "x-ms-date": "Fri, 19 Feb 2021 19:11:41 GMT",
        "x-ms-return-client-request-id": "true",
<<<<<<< HEAD
        "x-ms-version": "2020-12-06"
=======
        "x-ms-version": "2021-02-12"
>>>>>>> 7e782c87
      },
      "RequestBody": null,
      "StatusCode": 201,
      "ResponseHeaders": {
        "Content-Length": "0",
        "Date": "Fri, 19 Feb 2021 19:11:39 GMT",
        "ETag": "\"0x8D8D50A3011E400\"",
        "Last-Modified": "Fri, 19 Feb 2021 19:11:40 GMT",
        "Server": [
          "Windows-Azure-HDFS/1.0",
          "Microsoft-HTTPAPI/2.0"
        ],
        "x-ms-client-request-id": "206b4125-9b92-2dd1-842c-c9a50a58a7f9",
        "x-ms-request-id": "6f4b7098-e01f-004f-39f3-060e0b000000",
<<<<<<< HEAD
        "x-ms-version": "2020-12-06"
=======
        "x-ms-version": "2021-02-12"
>>>>>>> 7e782c87
      },
      "ResponseBody": []
    },
    {
      "RequestUri": "https://seannse.blob.core.windows.net/test-filesystem-d9749175-c953-063c-7edf-8b936a79cde5/test-file-c4103f8e-cd24-807b-0b04-5111f543a6db",
      "RequestMethod": "HEAD",
      "RequestHeaders": {
        "Accept": "application/xml",
        "Authorization": "Sanitized",
        "If-Unmodified-Since": "Thu, 18 Feb 2021 19:11:40 GMT",
        "User-Agent": [
          "azsdk-net-Storage.Files.DataLake/12.7.0-alpha.20210219.1",
          "(.NET 5.0.3; Microsoft Windows 10.0.19041)"
        ],
        "x-ms-client-request-id": "7061fb0d-ea6b-84ca-1b58-163edc1a97ac",
        "x-ms-date": "Fri, 19 Feb 2021 19:11:41 GMT",
        "x-ms-return-client-request-id": "true",
<<<<<<< HEAD
        "x-ms-version": "2020-12-06"
=======
        "x-ms-version": "2021-02-12"
>>>>>>> 7e782c87
      },
      "RequestBody": null,
      "StatusCode": 412,
      "ResponseHeaders": {
        "Date": "Fri, 19 Feb 2021 19:11:40 GMT",
        "Server": [
          "Windows-Azure-Blob/1.0",
          "Microsoft-HTTPAPI/2.0"
        ],
        "Transfer-Encoding": "chunked",
        "x-ms-client-request-id": "7061fb0d-ea6b-84ca-1b58-163edc1a97ac",
        "x-ms-error-code": "ConditionNotMet",
        "x-ms-request-id": "2e690f24-201e-00a4-7bf3-0676f9000000",
<<<<<<< HEAD
        "x-ms-version": "2020-12-06"
=======
        "x-ms-version": "2021-02-12"
>>>>>>> 7e782c87
      },
      "ResponseBody": []
    },
    {
      "RequestUri": "https://seannse.blob.core.windows.net/test-filesystem-d9749175-c953-063c-7edf-8b936a79cde5?restype=container",
      "RequestMethod": "DELETE",
      "RequestHeaders": {
        "Accept": "application/xml",
        "Authorization": "Sanitized",
        "traceparent": "00-88e6cff39469cf4caa706e03b49add62-f836119812f22642-00",
        "User-Agent": [
          "azsdk-net-Storage.Files.DataLake/12.7.0-alpha.20210219.1",
          "(.NET 5.0.3; Microsoft Windows 10.0.19041)"
        ],
        "x-ms-client-request-id": "8e327c9e-5bb2-abd4-5253-90106694e129",
        "x-ms-date": "Fri, 19 Feb 2021 19:11:41 GMT",
        "x-ms-return-client-request-id": "true",
<<<<<<< HEAD
        "x-ms-version": "2020-12-06"
=======
        "x-ms-version": "2021-02-12"
>>>>>>> 7e782c87
      },
      "RequestBody": null,
      "StatusCode": 202,
      "ResponseHeaders": {
        "Content-Length": "0",
        "Date": "Fri, 19 Feb 2021 19:11:40 GMT",
        "Server": [
          "Windows-Azure-Blob/1.0",
          "Microsoft-HTTPAPI/2.0"
        ],
        "x-ms-client-request-id": "8e327c9e-5bb2-abd4-5253-90106694e129",
        "x-ms-request-id": "2e690fce-201e-00a4-1ef3-0676f9000000",
<<<<<<< HEAD
        "x-ms-version": "2020-12-06"
=======
        "x-ms-version": "2021-02-12"
>>>>>>> 7e782c87
      },
      "ResponseBody": []
    },
    {
      "RequestUri": "https://seannse.blob.core.windows.net/test-filesystem-5089eea7-b6c3-b5c0-a4a2-645a00dea17e?restype=container",
      "RequestMethod": "PUT",
      "RequestHeaders": {
        "Accept": "application/xml",
        "Authorization": "Sanitized",
        "traceparent": "00-a82f06394f2af04bab964a048f634a2b-bb0f989a50d4224e-00",
        "User-Agent": [
          "azsdk-net-Storage.Files.DataLake/12.7.0-alpha.20210219.1",
          "(.NET 5.0.3; Microsoft Windows 10.0.19041)"
        ],
        "x-ms-blob-public-access": "container",
        "x-ms-client-request-id": "f444c02f-b913-e8c3-bc7c-ea0ff679ab73",
        "x-ms-date": "Fri, 19 Feb 2021 19:11:41 GMT",
        "x-ms-return-client-request-id": "true",
<<<<<<< HEAD
        "x-ms-version": "2020-12-06"
=======
        "x-ms-version": "2021-02-12"
>>>>>>> 7e782c87
      },
      "RequestBody": null,
      "StatusCode": 201,
      "ResponseHeaders": {
        "Content-Length": "0",
        "Date": "Fri, 19 Feb 2021 19:11:40 GMT",
        "ETag": "\"0x8D8D50A303802A5\"",
        "Last-Modified": "Fri, 19 Feb 2021 19:11:40 GMT",
        "Server": [
          "Windows-Azure-Blob/1.0",
          "Microsoft-HTTPAPI/2.0"
        ],
        "x-ms-client-request-id": "f444c02f-b913-e8c3-bc7c-ea0ff679ab73",
        "x-ms-request-id": "2e69108e-201e-00a4-58f3-0676f9000000",
<<<<<<< HEAD
        "x-ms-version": "2020-12-06"
=======
        "x-ms-version": "2021-02-12"
>>>>>>> 7e782c87
      },
      "ResponseBody": []
    },
    {
      "RequestUri": "https://seannse.dfs.core.windows.net/test-filesystem-5089eea7-b6c3-b5c0-a4a2-645a00dea17e/test-file-d7c311b1-82f4-9d41-f30c-e91afc4fee5d?resource=file",
      "RequestMethod": "PUT",
      "RequestHeaders": {
        "Accept": "application/json",
        "Authorization": "Sanitized",
        "traceparent": "00-2e118f98c4bd8047822aeae5aa968f47-dfe6680fd0682943-00",
        "User-Agent": [
          "azsdk-net-Storage.Files.DataLake/12.7.0-alpha.20210219.1",
          "(.NET 5.0.3; Microsoft Windows 10.0.19041)"
        ],
        "x-ms-client-request-id": "b5bf46fe-8283-ad83-7ea6-0006cfa9ec6c",
        "x-ms-date": "Fri, 19 Feb 2021 19:11:41 GMT",
        "x-ms-return-client-request-id": "true",
<<<<<<< HEAD
        "x-ms-version": "2020-12-06"
=======
        "x-ms-version": "2021-02-12"
>>>>>>> 7e782c87
      },
      "RequestBody": null,
      "StatusCode": 201,
      "ResponseHeaders": {
        "Content-Length": "0",
        "Date": "Fri, 19 Feb 2021 19:11:40 GMT",
        "ETag": "\"0x8D8D50A3046B59D\"",
        "Last-Modified": "Fri, 19 Feb 2021 19:11:40 GMT",
        "Server": [
          "Windows-Azure-HDFS/1.0",
          "Microsoft-HTTPAPI/2.0"
        ],
        "x-ms-client-request-id": "b5bf46fe-8283-ad83-7ea6-0006cfa9ec6c",
        "x-ms-request-id": "6f4b70d3-e01f-004f-74f3-060e0b000000",
<<<<<<< HEAD
        "x-ms-version": "2020-12-06"
=======
        "x-ms-version": "2021-02-12"
>>>>>>> 7e782c87
      },
      "ResponseBody": []
    },
    {
      "RequestUri": "https://seannse.blob.core.windows.net/test-filesystem-5089eea7-b6c3-b5c0-a4a2-645a00dea17e/test-file-d7c311b1-82f4-9d41-f30c-e91afc4fee5d",
      "RequestMethod": "HEAD",
      "RequestHeaders": {
        "Accept": "application/xml",
        "Authorization": "Sanitized",
        "If-Match": "\"garbage\"",
        "User-Agent": [
          "azsdk-net-Storage.Files.DataLake/12.7.0-alpha.20210219.1",
          "(.NET 5.0.3; Microsoft Windows 10.0.19041)"
        ],
        "x-ms-client-request-id": "d02a2250-fceb-7ee2-a6c9-912e20229bd4",
        "x-ms-date": "Fri, 19 Feb 2021 19:11:41 GMT",
        "x-ms-return-client-request-id": "true",
<<<<<<< HEAD
        "x-ms-version": "2020-12-06"
=======
        "x-ms-version": "2021-02-12"
>>>>>>> 7e782c87
      },
      "RequestBody": null,
      "StatusCode": 412,
      "ResponseHeaders": {
        "Date": "Fri, 19 Feb 2021 19:11:40 GMT",
        "Server": [
          "Windows-Azure-Blob/1.0",
          "Microsoft-HTTPAPI/2.0"
        ],
        "Transfer-Encoding": "chunked",
        "x-ms-client-request-id": "d02a2250-fceb-7ee2-a6c9-912e20229bd4",
        "x-ms-error-code": "ConditionNotMet",
        "x-ms-request-id": "2e691252-201e-00a4-07f3-0676f9000000",
<<<<<<< HEAD
        "x-ms-version": "2020-12-06"
=======
        "x-ms-version": "2021-02-12"
>>>>>>> 7e782c87
      },
      "ResponseBody": []
    },
    {
      "RequestUri": "https://seannse.blob.core.windows.net/test-filesystem-5089eea7-b6c3-b5c0-a4a2-645a00dea17e?restype=container",
      "RequestMethod": "DELETE",
      "RequestHeaders": {
        "Accept": "application/xml",
        "Authorization": "Sanitized",
        "traceparent": "00-414498c371e21d44a1b422de7fe111b2-8a250f7857c6c846-00",
        "User-Agent": [
          "azsdk-net-Storage.Files.DataLake/12.7.0-alpha.20210219.1",
          "(.NET 5.0.3; Microsoft Windows 10.0.19041)"
        ],
        "x-ms-client-request-id": "4543bbba-8223-6a4a-024e-2956a464bc78",
        "x-ms-date": "Fri, 19 Feb 2021 19:11:41 GMT",
        "x-ms-return-client-request-id": "true",
<<<<<<< HEAD
        "x-ms-version": "2020-12-06"
=======
        "x-ms-version": "2021-02-12"
>>>>>>> 7e782c87
      },
      "RequestBody": null,
      "StatusCode": 202,
      "ResponseHeaders": {
        "Content-Length": "0",
        "Date": "Fri, 19 Feb 2021 19:11:40 GMT",
        "Server": [
          "Windows-Azure-Blob/1.0",
          "Microsoft-HTTPAPI/2.0"
        ],
        "x-ms-client-request-id": "4543bbba-8223-6a4a-024e-2956a464bc78",
        "x-ms-request-id": "2e691316-201e-00a4-46f3-0676f9000000",
<<<<<<< HEAD
        "x-ms-version": "2020-12-06"
=======
        "x-ms-version": "2021-02-12"
>>>>>>> 7e782c87
      },
      "ResponseBody": []
    },
    {
      "RequestUri": "https://seannse.blob.core.windows.net/test-filesystem-6163e56f-a806-362e-27bb-06cfbb845df7?restype=container",
      "RequestMethod": "PUT",
      "RequestHeaders": {
        "Accept": "application/xml",
        "Authorization": "Sanitized",
        "traceparent": "00-bc9d9231b6f4654d8b4811eda770491f-9be5b98dd09adc4a-00",
        "User-Agent": [
          "azsdk-net-Storage.Files.DataLake/12.7.0-alpha.20210219.1",
          "(.NET 5.0.3; Microsoft Windows 10.0.19041)"
        ],
        "x-ms-blob-public-access": "container",
        "x-ms-client-request-id": "3befc960-c14b-122d-8c0d-1e687b7bae7d",
        "x-ms-date": "Fri, 19 Feb 2021 19:11:41 GMT",
        "x-ms-return-client-request-id": "true",
<<<<<<< HEAD
        "x-ms-version": "2020-12-06"
=======
        "x-ms-version": "2021-02-12"
>>>>>>> 7e782c87
      },
      "RequestBody": null,
      "StatusCode": 201,
      "ResponseHeaders": {
        "Content-Length": "0",
        "Date": "Fri, 19 Feb 2021 19:11:41 GMT",
        "ETag": "\"0x8D8D50A3069A37A\"",
        "Last-Modified": "Fri, 19 Feb 2021 19:11:41 GMT",
        "Server": [
          "Windows-Azure-Blob/1.0",
          "Microsoft-HTTPAPI/2.0"
        ],
        "x-ms-client-request-id": "3befc960-c14b-122d-8c0d-1e687b7bae7d",
        "x-ms-request-id": "2e6913e7-201e-00a4-10f3-0676f9000000",
<<<<<<< HEAD
        "x-ms-version": "2020-12-06"
=======
        "x-ms-version": "2021-02-12"
>>>>>>> 7e782c87
      },
      "ResponseBody": []
    },
    {
      "RequestUri": "https://seannse.dfs.core.windows.net/test-filesystem-6163e56f-a806-362e-27bb-06cfbb845df7/test-file-47b132f1-57ef-1999-3570-1a8fe1884682?resource=file",
      "RequestMethod": "PUT",
      "RequestHeaders": {
        "Accept": "application/json",
        "Authorization": "Sanitized",
        "traceparent": "00-8cea1a273596d347853885ce70c677c6-3256a7dc549ea94d-00",
        "User-Agent": [
          "azsdk-net-Storage.Files.DataLake/12.7.0-alpha.20210219.1",
          "(.NET 5.0.3; Microsoft Windows 10.0.19041)"
        ],
        "x-ms-client-request-id": "beb448c8-82f2-0875-2fd5-05dba79e3004",
        "x-ms-date": "Fri, 19 Feb 2021 19:11:41 GMT",
        "x-ms-return-client-request-id": "true",
<<<<<<< HEAD
        "x-ms-version": "2020-12-06"
=======
        "x-ms-version": "2021-02-12"
>>>>>>> 7e782c87
      },
      "RequestBody": null,
      "StatusCode": 201,
      "ResponseHeaders": {
        "Content-Length": "0",
        "Date": "Fri, 19 Feb 2021 19:11:40 GMT",
        "ETag": "\"0x8D8D50A307CBD31\"",
        "Last-Modified": "Fri, 19 Feb 2021 19:11:41 GMT",
        "Server": [
          "Windows-Azure-HDFS/1.0",
          "Microsoft-HTTPAPI/2.0"
        ],
        "x-ms-client-request-id": "beb448c8-82f2-0875-2fd5-05dba79e3004",
        "x-ms-request-id": "6f4b7108-e01f-004f-29f3-060e0b000000",
<<<<<<< HEAD
        "x-ms-version": "2020-12-06"
=======
        "x-ms-version": "2021-02-12"
>>>>>>> 7e782c87
      },
      "ResponseBody": []
    },
    {
      "RequestUri": "https://seannse.blob.core.windows.net/test-filesystem-6163e56f-a806-362e-27bb-06cfbb845df7/test-file-47b132f1-57ef-1999-3570-1a8fe1884682",
      "RequestMethod": "HEAD",
      "RequestHeaders": {
        "Accept": "application/xml",
        "Authorization": "Sanitized",
        "User-Agent": [
          "azsdk-net-Storage.Files.DataLake/12.7.0-alpha.20210219.1",
          "(.NET 5.0.3; Microsoft Windows 10.0.19041)"
        ],
        "x-ms-client-request-id": "98c64df8-88d3-6d8f-2b66-c3bf1bcf3b91",
        "x-ms-date": "Fri, 19 Feb 2021 19:11:42 GMT",
        "x-ms-return-client-request-id": "true",
<<<<<<< HEAD
        "x-ms-version": "2020-12-06"
=======
        "x-ms-version": "2021-02-12"
>>>>>>> 7e782c87
      },
      "RequestBody": null,
      "StatusCode": 200,
      "ResponseHeaders": {
        "Accept-Ranges": "bytes",
        "Content-Length": "0",
        "Content-Type": "application/octet-stream",
        "Date": "Fri, 19 Feb 2021 19:11:41 GMT",
        "ETag": "\"0x8D8D50A307CBD31\"",
        "Last-Modified": "Fri, 19 Feb 2021 19:11:41 GMT",
        "Server": [
          "Windows-Azure-Blob/1.0",
          "Microsoft-HTTPAPI/2.0"
        ],
        "x-ms-access-tier": "Hot",
        "x-ms-access-tier-inferred": "true",
        "x-ms-blob-type": "BlockBlob",
        "x-ms-client-request-id": "98c64df8-88d3-6d8f-2b66-c3bf1bcf3b91",
        "x-ms-creation-time": "Fri, 19 Feb 2021 19:11:41 GMT",
        "x-ms-group": "$superuser",
        "x-ms-lease-state": "available",
        "x-ms-lease-status": "unlocked",
        "x-ms-owner": "$superuser",
        "x-ms-permissions": "rw-r-----",
        "x-ms-request-id": "2e6915ee-201e-00a4-79f3-0676f9000000",
        "x-ms-server-encrypted": "true",
<<<<<<< HEAD
        "x-ms-version": "2020-12-06"
=======
        "x-ms-version": "2021-02-12"
>>>>>>> 7e782c87
      },
      "ResponseBody": []
    },
    {
      "RequestUri": "https://seannse.blob.core.windows.net/test-filesystem-6163e56f-a806-362e-27bb-06cfbb845df7/test-file-47b132f1-57ef-1999-3570-1a8fe1884682",
      "RequestMethod": "HEAD",
      "RequestHeaders": {
        "Accept": "application/xml",
        "Authorization": "Sanitized",
        "If-None-Match": "0x8D8D50A307CBD31",
        "User-Agent": [
          "azsdk-net-Storage.Files.DataLake/12.7.0-alpha.20210219.1",
          "(.NET 5.0.3; Microsoft Windows 10.0.19041)"
        ],
        "x-ms-client-request-id": "060ad922-f07c-748a-2ad3-7f1b8307b3fb",
        "x-ms-date": "Fri, 19 Feb 2021 19:11:42 GMT",
        "x-ms-return-client-request-id": "true",
<<<<<<< HEAD
        "x-ms-version": "2020-12-06"
=======
        "x-ms-version": "2021-02-12"
>>>>>>> 7e782c87
      },
      "RequestBody": null,
      "StatusCode": 304,
      "ResponseHeaders": {
        "Content-Length": "0",
        "Date": "Fri, 19 Feb 2021 19:11:41 GMT",
        "Server": [
          "Windows-Azure-Blob/1.0",
          "Microsoft-HTTPAPI/2.0"
        ],
        "x-ms-client-request-id": "060ad922-f07c-748a-2ad3-7f1b8307b3fb",
        "x-ms-error-code": "ConditionNotMet",
        "x-ms-request-id": "2e6916a2-201e-00a4-24f3-0676f9000000",
<<<<<<< HEAD
        "x-ms-version": "2020-12-06"
=======
        "x-ms-version": "2021-02-12"
>>>>>>> 7e782c87
      },
      "ResponseBody": []
    },
    {
      "RequestUri": "https://seannse.blob.core.windows.net/test-filesystem-6163e56f-a806-362e-27bb-06cfbb845df7?restype=container",
      "RequestMethod": "DELETE",
      "RequestHeaders": {
        "Accept": "application/xml",
        "Authorization": "Sanitized",
        "traceparent": "00-fca48f3803c1ff46b12fb8cdad2d35f6-300ee62c36b65045-00",
        "User-Agent": [
          "azsdk-net-Storage.Files.DataLake/12.7.0-alpha.20210219.1",
          "(.NET 5.0.3; Microsoft Windows 10.0.19041)"
        ],
        "x-ms-client-request-id": "bd05715a-91a7-6dac-968b-278ed8d0da72",
        "x-ms-date": "Fri, 19 Feb 2021 19:11:42 GMT",
        "x-ms-return-client-request-id": "true",
<<<<<<< HEAD
        "x-ms-version": "2020-12-06"
=======
        "x-ms-version": "2021-02-12"
>>>>>>> 7e782c87
      },
      "RequestBody": null,
      "StatusCode": 202,
      "ResponseHeaders": {
        "Content-Length": "0",
        "Date": "Fri, 19 Feb 2021 19:11:41 GMT",
        "Server": [
          "Windows-Azure-Blob/1.0",
          "Microsoft-HTTPAPI/2.0"
        ],
        "x-ms-client-request-id": "bd05715a-91a7-6dac-968b-278ed8d0da72",
        "x-ms-request-id": "2e69175d-201e-00a4-5bf3-0676f9000000",
<<<<<<< HEAD
        "x-ms-version": "2020-12-06"
=======
        "x-ms-version": "2021-02-12"
>>>>>>> 7e782c87
      },
      "ResponseBody": []
    },
    {
      "RequestUri": "https://seannse.blob.core.windows.net/test-filesystem-ab72c879-ff79-79bf-41fd-e11bb483dd47?restype=container",
      "RequestMethod": "PUT",
      "RequestHeaders": {
        "Accept": "application/xml",
        "Authorization": "Sanitized",
        "traceparent": "00-4f74c477adfcd04e8a82825689776dee-488b4efca74d2b40-00",
        "User-Agent": [
          "azsdk-net-Storage.Files.DataLake/12.7.0-alpha.20210219.1",
          "(.NET 5.0.3; Microsoft Windows 10.0.19041)"
        ],
        "x-ms-blob-public-access": "container",
        "x-ms-client-request-id": "ce8dca87-ba6f-5b24-b18b-7caaaf91b913",
        "x-ms-date": "Fri, 19 Feb 2021 19:11:42 GMT",
        "x-ms-return-client-request-id": "true",
<<<<<<< HEAD
        "x-ms-version": "2020-12-06"
=======
        "x-ms-version": "2021-02-12"
>>>>>>> 7e782c87
      },
      "RequestBody": null,
      "StatusCode": 201,
      "ResponseHeaders": {
        "Content-Length": "0",
        "Date": "Fri, 19 Feb 2021 19:11:41 GMT",
        "ETag": "\"0x8D8D50A30AE33B0\"",
        "Last-Modified": "Fri, 19 Feb 2021 19:11:41 GMT",
        "Server": [
          "Windows-Azure-Blob/1.0",
          "Microsoft-HTTPAPI/2.0"
        ],
        "x-ms-client-request-id": "ce8dca87-ba6f-5b24-b18b-7caaaf91b913",
        "x-ms-request-id": "2e691806-201e-00a4-7bf3-0676f9000000",
<<<<<<< HEAD
        "x-ms-version": "2020-12-06"
=======
        "x-ms-version": "2021-02-12"
>>>>>>> 7e782c87
      },
      "ResponseBody": []
    },
    {
      "RequestUri": "https://seannse.dfs.core.windows.net/test-filesystem-ab72c879-ff79-79bf-41fd-e11bb483dd47/test-file-f721dfae-c70e-846f-74d0-1045bed9f738?resource=file",
      "RequestMethod": "PUT",
      "RequestHeaders": {
        "Accept": "application/json",
        "Authorization": "Sanitized",
        "traceparent": "00-9e607a8d90fe534cb24d51da5a11bc09-bda2cfed97adfe4a-00",
        "User-Agent": [
          "azsdk-net-Storage.Files.DataLake/12.7.0-alpha.20210219.1",
          "(.NET 5.0.3; Microsoft Windows 10.0.19041)"
        ],
        "x-ms-client-request-id": "a1372d7a-3de7-bf45-5a08-599faadf9cd7",
        "x-ms-date": "Fri, 19 Feb 2021 19:11:42 GMT",
        "x-ms-return-client-request-id": "true",
<<<<<<< HEAD
        "x-ms-version": "2020-12-06"
=======
        "x-ms-version": "2021-02-12"
>>>>>>> 7e782c87
      },
      "RequestBody": null,
      "StatusCode": 201,
      "ResponseHeaders": {
        "Content-Length": "0",
        "Date": "Fri, 19 Feb 2021 19:11:40 GMT",
        "ETag": "\"0x8D8D50A30BD36A2\"",
        "Last-Modified": "Fri, 19 Feb 2021 19:11:41 GMT",
        "Server": [
          "Windows-Azure-HDFS/1.0",
          "Microsoft-HTTPAPI/2.0"
        ],
        "x-ms-client-request-id": "a1372d7a-3de7-bf45-5a08-599faadf9cd7",
        "x-ms-request-id": "6f4b7175-e01f-004f-16f3-060e0b000000",
<<<<<<< HEAD
        "x-ms-version": "2020-12-06"
=======
        "x-ms-version": "2021-02-12"
>>>>>>> 7e782c87
      },
      "ResponseBody": []
    },
    {
      "RequestUri": "https://seannse.blob.core.windows.net/test-filesystem-ab72c879-ff79-79bf-41fd-e11bb483dd47/test-file-f721dfae-c70e-846f-74d0-1045bed9f738",
      "RequestMethod": "HEAD",
      "RequestHeaders": {
        "Accept": "application/xml",
        "Authorization": "Sanitized",
        "User-Agent": [
          "azsdk-net-Storage.Files.DataLake/12.7.0-alpha.20210219.1",
          "(.NET 5.0.3; Microsoft Windows 10.0.19041)"
        ],
        "x-ms-client-request-id": "bfb3356d-2df1-44bf-a6c9-bac43c262536",
        "x-ms-date": "Fri, 19 Feb 2021 19:11:42 GMT",
        "x-ms-lease-id": "d51aa604-53ab-9356-5158-ffab04825a5d",
        "x-ms-return-client-request-id": "true",
<<<<<<< HEAD
        "x-ms-version": "2020-12-06"
=======
        "x-ms-version": "2021-02-12"
>>>>>>> 7e782c87
      },
      "RequestBody": null,
      "StatusCode": 412,
      "ResponseHeaders": {
        "Date": "Fri, 19 Feb 2021 19:11:41 GMT",
        "Server": [
          "Windows-Azure-Blob/1.0",
          "Microsoft-HTTPAPI/2.0"
        ],
        "Transfer-Encoding": "chunked",
        "x-ms-client-request-id": "bfb3356d-2df1-44bf-a6c9-bac43c262536",
        "x-ms-error-code": "LeaseNotPresentWithBlobOperation",
        "x-ms-request-id": "2e691986-201e-00a4-6df3-0676f9000000",
<<<<<<< HEAD
        "x-ms-version": "2020-12-06"
=======
        "x-ms-version": "2021-02-12"
>>>>>>> 7e782c87
      },
      "ResponseBody": []
    },
    {
      "RequestUri": "https://seannse.blob.core.windows.net/test-filesystem-ab72c879-ff79-79bf-41fd-e11bb483dd47?restype=container",
      "RequestMethod": "DELETE",
      "RequestHeaders": {
        "Accept": "application/xml",
        "Authorization": "Sanitized",
        "traceparent": "00-816eee2076f9324382759a25300e3bb9-861e4879aaf75048-00",
        "User-Agent": [
          "azsdk-net-Storage.Files.DataLake/12.7.0-alpha.20210219.1",
          "(.NET 5.0.3; Microsoft Windows 10.0.19041)"
        ],
        "x-ms-client-request-id": "7af8d06a-c253-d2db-891f-b0bec06f3840",
        "x-ms-date": "Fri, 19 Feb 2021 19:11:42 GMT",
        "x-ms-return-client-request-id": "true",
<<<<<<< HEAD
        "x-ms-version": "2020-12-06"
=======
        "x-ms-version": "2021-02-12"
>>>>>>> 7e782c87
      },
      "RequestBody": null,
      "StatusCode": 202,
      "ResponseHeaders": {
        "Content-Length": "0",
        "Date": "Fri, 19 Feb 2021 19:11:41 GMT",
        "Server": [
          "Windows-Azure-Blob/1.0",
          "Microsoft-HTTPAPI/2.0"
        ],
        "x-ms-client-request-id": "7af8d06a-c253-d2db-891f-b0bec06f3840",
        "x-ms-request-id": "2e691a2c-201e-00a4-0ff3-0676f9000000",
<<<<<<< HEAD
        "x-ms-version": "2020-12-06"
=======
        "x-ms-version": "2021-02-12"
>>>>>>> 7e782c87
      },
      "ResponseBody": []
    }
  ],
  "Variables": {
    "DateTimeOffsetNow": "2021-02-19T13:11:40.8123216-06:00",
    "RandomSeed": "799445618",
    "Storage_TestConfigHierarchicalNamespace": "NamespaceTenant\nseannse\nU2FuaXRpemVk\nhttps://seannse.blob.core.windows.net\nhttps://seannse.file.core.windows.net\nhttps://seannse.queue.core.windows.net\nhttps://seannse.table.core.windows.net\n\n\n\n\nhttps://seannse-secondary.blob.core.windows.net\nhttps://seannse-secondary.file.core.windows.net\nhttps://seannse-secondary.queue.core.windows.net\nhttps://seannse-secondary.table.core.windows.net\n68390a19-a643-458b-b726-408abf67b4fc\nSanitized\n72f988bf-86f1-41af-91ab-2d7cd011db47\nhttps://login.microsoftonline.com/\nCloud\nBlobEndpoint=https://seannse.blob.core.windows.net/;QueueEndpoint=https://seannse.queue.core.windows.net/;FileEndpoint=https://seannse.file.core.windows.net/;BlobSecondaryEndpoint=https://seannse-secondary.blob.core.windows.net/;QueueSecondaryEndpoint=https://seannse-secondary.queue.core.windows.net/;FileSecondaryEndpoint=https://seannse-secondary.file.core.windows.net/;AccountName=seannse;AccountKey=Sanitized\n\n\n"
  }
}<|MERGE_RESOLUTION|>--- conflicted
+++ resolved
@@ -15,11 +15,7 @@
         "x-ms-client-request-id": "fd9f8e42-4880-84de-652c-f4c3c9bf7335",
         "x-ms-date": "Fri, 19 Feb 2021 19:11:40 GMT",
         "x-ms-return-client-request-id": "true",
-<<<<<<< HEAD
-        "x-ms-version": "2020-12-06"
-=======
-        "x-ms-version": "2021-02-12"
->>>>>>> 7e782c87
+        "x-ms-version": "2021-02-12"
       },
       "RequestBody": null,
       "StatusCode": 201,
@@ -34,11 +30,7 @@
         ],
         "x-ms-client-request-id": "fd9f8e42-4880-84de-652c-f4c3c9bf7335",
         "x-ms-request-id": "2e6909d5-201e-00a4-67f3-0676f9000000",
-<<<<<<< HEAD
-        "x-ms-version": "2020-12-06"
-=======
-        "x-ms-version": "2021-02-12"
->>>>>>> 7e782c87
+        "x-ms-version": "2021-02-12"
       },
       "ResponseBody": []
     },
@@ -56,11 +48,7 @@
         "x-ms-client-request-id": "14e8456d-eb80-f573-a86f-8cd45add7e34",
         "x-ms-date": "Fri, 19 Feb 2021 19:11:40 GMT",
         "x-ms-return-client-request-id": "true",
-<<<<<<< HEAD
-        "x-ms-version": "2020-12-06"
-=======
-        "x-ms-version": "2021-02-12"
->>>>>>> 7e782c87
+        "x-ms-version": "2021-02-12"
       },
       "RequestBody": null,
       "StatusCode": 201,
@@ -75,11 +63,7 @@
         ],
         "x-ms-client-request-id": "14e8456d-eb80-f573-a86f-8cd45add7e34",
         "x-ms-request-id": "6f4b7053-e01f-004f-74f3-060e0b000000",
-<<<<<<< HEAD
-        "x-ms-version": "2020-12-06"
-=======
-        "x-ms-version": "2021-02-12"
->>>>>>> 7e782c87
+        "x-ms-version": "2021-02-12"
       },
       "ResponseBody": []
     },
@@ -97,11 +81,7 @@
         "x-ms-client-request-id": "0eeafd8a-1946-339b-0300-a4cf65509451",
         "x-ms-date": "Fri, 19 Feb 2021 19:11:40 GMT",
         "x-ms-return-client-request-id": "true",
-<<<<<<< HEAD
-        "x-ms-version": "2020-12-06"
-=======
-        "x-ms-version": "2021-02-12"
->>>>>>> 7e782c87
+        "x-ms-version": "2021-02-12"
       },
       "RequestBody": null,
       "StatusCode": 304,
@@ -115,11 +95,7 @@
         "x-ms-client-request-id": "0eeafd8a-1946-339b-0300-a4cf65509451",
         "x-ms-error-code": "ConditionNotMet",
         "x-ms-request-id": "2e690bce-201e-00a4-48f3-0676f9000000",
-<<<<<<< HEAD
-        "x-ms-version": "2020-12-06"
-=======
-        "x-ms-version": "2021-02-12"
->>>>>>> 7e782c87
+        "x-ms-version": "2021-02-12"
       },
       "ResponseBody": []
     },
@@ -137,11 +113,7 @@
         "x-ms-client-request-id": "9f1c7966-e4cc-86e9-0b5b-24dbab8cb8af",
         "x-ms-date": "Fri, 19 Feb 2021 19:11:41 GMT",
         "x-ms-return-client-request-id": "true",
-<<<<<<< HEAD
-        "x-ms-version": "2020-12-06"
-=======
-        "x-ms-version": "2021-02-12"
->>>>>>> 7e782c87
+        "x-ms-version": "2021-02-12"
       },
       "RequestBody": null,
       "StatusCode": 202,
@@ -154,11 +126,7 @@
         ],
         "x-ms-client-request-id": "9f1c7966-e4cc-86e9-0b5b-24dbab8cb8af",
         "x-ms-request-id": "2e690ca6-201e-00a4-16f3-0676f9000000",
-<<<<<<< HEAD
-        "x-ms-version": "2020-12-06"
-=======
-        "x-ms-version": "2021-02-12"
->>>>>>> 7e782c87
+        "x-ms-version": "2021-02-12"
       },
       "ResponseBody": []
     },
@@ -177,11 +145,7 @@
         "x-ms-client-request-id": "d5adfffa-5caa-9c6a-3d16-21ec58561c92",
         "x-ms-date": "Fri, 19 Feb 2021 19:11:41 GMT",
         "x-ms-return-client-request-id": "true",
-<<<<<<< HEAD
-        "x-ms-version": "2020-12-06"
-=======
-        "x-ms-version": "2021-02-12"
->>>>>>> 7e782c87
+        "x-ms-version": "2021-02-12"
       },
       "RequestBody": null,
       "StatusCode": 201,
@@ -196,11 +160,7 @@
         ],
         "x-ms-client-request-id": "d5adfffa-5caa-9c6a-3d16-21ec58561c92",
         "x-ms-request-id": "2e690d77-201e-00a4-5ff3-0676f9000000",
-<<<<<<< HEAD
-        "x-ms-version": "2020-12-06"
-=======
-        "x-ms-version": "2021-02-12"
->>>>>>> 7e782c87
+        "x-ms-version": "2021-02-12"
       },
       "ResponseBody": []
     },
@@ -218,11 +178,7 @@
         "x-ms-client-request-id": "206b4125-9b92-2dd1-842c-c9a50a58a7f9",
         "x-ms-date": "Fri, 19 Feb 2021 19:11:41 GMT",
         "x-ms-return-client-request-id": "true",
-<<<<<<< HEAD
-        "x-ms-version": "2020-12-06"
-=======
-        "x-ms-version": "2021-02-12"
->>>>>>> 7e782c87
+        "x-ms-version": "2021-02-12"
       },
       "RequestBody": null,
       "StatusCode": 201,
@@ -237,11 +193,7 @@
         ],
         "x-ms-client-request-id": "206b4125-9b92-2dd1-842c-c9a50a58a7f9",
         "x-ms-request-id": "6f4b7098-e01f-004f-39f3-060e0b000000",
-<<<<<<< HEAD
-        "x-ms-version": "2020-12-06"
-=======
-        "x-ms-version": "2021-02-12"
->>>>>>> 7e782c87
+        "x-ms-version": "2021-02-12"
       },
       "ResponseBody": []
     },
@@ -259,11 +211,7 @@
         "x-ms-client-request-id": "7061fb0d-ea6b-84ca-1b58-163edc1a97ac",
         "x-ms-date": "Fri, 19 Feb 2021 19:11:41 GMT",
         "x-ms-return-client-request-id": "true",
-<<<<<<< HEAD
-        "x-ms-version": "2020-12-06"
-=======
-        "x-ms-version": "2021-02-12"
->>>>>>> 7e782c87
+        "x-ms-version": "2021-02-12"
       },
       "RequestBody": null,
       "StatusCode": 412,
@@ -277,11 +225,7 @@
         "x-ms-client-request-id": "7061fb0d-ea6b-84ca-1b58-163edc1a97ac",
         "x-ms-error-code": "ConditionNotMet",
         "x-ms-request-id": "2e690f24-201e-00a4-7bf3-0676f9000000",
-<<<<<<< HEAD
-        "x-ms-version": "2020-12-06"
-=======
-        "x-ms-version": "2021-02-12"
->>>>>>> 7e782c87
+        "x-ms-version": "2021-02-12"
       },
       "ResponseBody": []
     },
@@ -299,11 +243,7 @@
         "x-ms-client-request-id": "8e327c9e-5bb2-abd4-5253-90106694e129",
         "x-ms-date": "Fri, 19 Feb 2021 19:11:41 GMT",
         "x-ms-return-client-request-id": "true",
-<<<<<<< HEAD
-        "x-ms-version": "2020-12-06"
-=======
-        "x-ms-version": "2021-02-12"
->>>>>>> 7e782c87
+        "x-ms-version": "2021-02-12"
       },
       "RequestBody": null,
       "StatusCode": 202,
@@ -316,11 +256,7 @@
         ],
         "x-ms-client-request-id": "8e327c9e-5bb2-abd4-5253-90106694e129",
         "x-ms-request-id": "2e690fce-201e-00a4-1ef3-0676f9000000",
-<<<<<<< HEAD
-        "x-ms-version": "2020-12-06"
-=======
-        "x-ms-version": "2021-02-12"
->>>>>>> 7e782c87
+        "x-ms-version": "2021-02-12"
       },
       "ResponseBody": []
     },
@@ -339,11 +275,7 @@
         "x-ms-client-request-id": "f444c02f-b913-e8c3-bc7c-ea0ff679ab73",
         "x-ms-date": "Fri, 19 Feb 2021 19:11:41 GMT",
         "x-ms-return-client-request-id": "true",
-<<<<<<< HEAD
-        "x-ms-version": "2020-12-06"
-=======
-        "x-ms-version": "2021-02-12"
->>>>>>> 7e782c87
+        "x-ms-version": "2021-02-12"
       },
       "RequestBody": null,
       "StatusCode": 201,
@@ -358,11 +290,7 @@
         ],
         "x-ms-client-request-id": "f444c02f-b913-e8c3-bc7c-ea0ff679ab73",
         "x-ms-request-id": "2e69108e-201e-00a4-58f3-0676f9000000",
-<<<<<<< HEAD
-        "x-ms-version": "2020-12-06"
-=======
-        "x-ms-version": "2021-02-12"
->>>>>>> 7e782c87
+        "x-ms-version": "2021-02-12"
       },
       "ResponseBody": []
     },
@@ -380,11 +308,7 @@
         "x-ms-client-request-id": "b5bf46fe-8283-ad83-7ea6-0006cfa9ec6c",
         "x-ms-date": "Fri, 19 Feb 2021 19:11:41 GMT",
         "x-ms-return-client-request-id": "true",
-<<<<<<< HEAD
-        "x-ms-version": "2020-12-06"
-=======
-        "x-ms-version": "2021-02-12"
->>>>>>> 7e782c87
+        "x-ms-version": "2021-02-12"
       },
       "RequestBody": null,
       "StatusCode": 201,
@@ -399,11 +323,7 @@
         ],
         "x-ms-client-request-id": "b5bf46fe-8283-ad83-7ea6-0006cfa9ec6c",
         "x-ms-request-id": "6f4b70d3-e01f-004f-74f3-060e0b000000",
-<<<<<<< HEAD
-        "x-ms-version": "2020-12-06"
-=======
-        "x-ms-version": "2021-02-12"
->>>>>>> 7e782c87
+        "x-ms-version": "2021-02-12"
       },
       "ResponseBody": []
     },
@@ -421,11 +341,7 @@
         "x-ms-client-request-id": "d02a2250-fceb-7ee2-a6c9-912e20229bd4",
         "x-ms-date": "Fri, 19 Feb 2021 19:11:41 GMT",
         "x-ms-return-client-request-id": "true",
-<<<<<<< HEAD
-        "x-ms-version": "2020-12-06"
-=======
-        "x-ms-version": "2021-02-12"
->>>>>>> 7e782c87
+        "x-ms-version": "2021-02-12"
       },
       "RequestBody": null,
       "StatusCode": 412,
@@ -439,11 +355,7 @@
         "x-ms-client-request-id": "d02a2250-fceb-7ee2-a6c9-912e20229bd4",
         "x-ms-error-code": "ConditionNotMet",
         "x-ms-request-id": "2e691252-201e-00a4-07f3-0676f9000000",
-<<<<<<< HEAD
-        "x-ms-version": "2020-12-06"
-=======
-        "x-ms-version": "2021-02-12"
->>>>>>> 7e782c87
+        "x-ms-version": "2021-02-12"
       },
       "ResponseBody": []
     },
@@ -461,11 +373,7 @@
         "x-ms-client-request-id": "4543bbba-8223-6a4a-024e-2956a464bc78",
         "x-ms-date": "Fri, 19 Feb 2021 19:11:41 GMT",
         "x-ms-return-client-request-id": "true",
-<<<<<<< HEAD
-        "x-ms-version": "2020-12-06"
-=======
-        "x-ms-version": "2021-02-12"
->>>>>>> 7e782c87
+        "x-ms-version": "2021-02-12"
       },
       "RequestBody": null,
       "StatusCode": 202,
@@ -478,11 +386,7 @@
         ],
         "x-ms-client-request-id": "4543bbba-8223-6a4a-024e-2956a464bc78",
         "x-ms-request-id": "2e691316-201e-00a4-46f3-0676f9000000",
-<<<<<<< HEAD
-        "x-ms-version": "2020-12-06"
-=======
-        "x-ms-version": "2021-02-12"
->>>>>>> 7e782c87
+        "x-ms-version": "2021-02-12"
       },
       "ResponseBody": []
     },
@@ -501,11 +405,7 @@
         "x-ms-client-request-id": "3befc960-c14b-122d-8c0d-1e687b7bae7d",
         "x-ms-date": "Fri, 19 Feb 2021 19:11:41 GMT",
         "x-ms-return-client-request-id": "true",
-<<<<<<< HEAD
-        "x-ms-version": "2020-12-06"
-=======
-        "x-ms-version": "2021-02-12"
->>>>>>> 7e782c87
+        "x-ms-version": "2021-02-12"
       },
       "RequestBody": null,
       "StatusCode": 201,
@@ -520,11 +420,7 @@
         ],
         "x-ms-client-request-id": "3befc960-c14b-122d-8c0d-1e687b7bae7d",
         "x-ms-request-id": "2e6913e7-201e-00a4-10f3-0676f9000000",
-<<<<<<< HEAD
-        "x-ms-version": "2020-12-06"
-=======
-        "x-ms-version": "2021-02-12"
->>>>>>> 7e782c87
+        "x-ms-version": "2021-02-12"
       },
       "ResponseBody": []
     },
@@ -542,11 +438,7 @@
         "x-ms-client-request-id": "beb448c8-82f2-0875-2fd5-05dba79e3004",
         "x-ms-date": "Fri, 19 Feb 2021 19:11:41 GMT",
         "x-ms-return-client-request-id": "true",
-<<<<<<< HEAD
-        "x-ms-version": "2020-12-06"
-=======
-        "x-ms-version": "2021-02-12"
->>>>>>> 7e782c87
+        "x-ms-version": "2021-02-12"
       },
       "RequestBody": null,
       "StatusCode": 201,
@@ -561,11 +453,7 @@
         ],
         "x-ms-client-request-id": "beb448c8-82f2-0875-2fd5-05dba79e3004",
         "x-ms-request-id": "6f4b7108-e01f-004f-29f3-060e0b000000",
-<<<<<<< HEAD
-        "x-ms-version": "2020-12-06"
-=======
-        "x-ms-version": "2021-02-12"
->>>>>>> 7e782c87
+        "x-ms-version": "2021-02-12"
       },
       "ResponseBody": []
     },
@@ -582,11 +470,7 @@
         "x-ms-client-request-id": "98c64df8-88d3-6d8f-2b66-c3bf1bcf3b91",
         "x-ms-date": "Fri, 19 Feb 2021 19:11:42 GMT",
         "x-ms-return-client-request-id": "true",
-<<<<<<< HEAD
-        "x-ms-version": "2020-12-06"
-=======
-        "x-ms-version": "2021-02-12"
->>>>>>> 7e782c87
+        "x-ms-version": "2021-02-12"
       },
       "RequestBody": null,
       "StatusCode": 200,
@@ -613,11 +497,7 @@
         "x-ms-permissions": "rw-r-----",
         "x-ms-request-id": "2e6915ee-201e-00a4-79f3-0676f9000000",
         "x-ms-server-encrypted": "true",
-<<<<<<< HEAD
-        "x-ms-version": "2020-12-06"
-=======
-        "x-ms-version": "2021-02-12"
->>>>>>> 7e782c87
+        "x-ms-version": "2021-02-12"
       },
       "ResponseBody": []
     },
@@ -635,11 +515,7 @@
         "x-ms-client-request-id": "060ad922-f07c-748a-2ad3-7f1b8307b3fb",
         "x-ms-date": "Fri, 19 Feb 2021 19:11:42 GMT",
         "x-ms-return-client-request-id": "true",
-<<<<<<< HEAD
-        "x-ms-version": "2020-12-06"
-=======
-        "x-ms-version": "2021-02-12"
->>>>>>> 7e782c87
+        "x-ms-version": "2021-02-12"
       },
       "RequestBody": null,
       "StatusCode": 304,
@@ -653,11 +529,7 @@
         "x-ms-client-request-id": "060ad922-f07c-748a-2ad3-7f1b8307b3fb",
         "x-ms-error-code": "ConditionNotMet",
         "x-ms-request-id": "2e6916a2-201e-00a4-24f3-0676f9000000",
-<<<<<<< HEAD
-        "x-ms-version": "2020-12-06"
-=======
-        "x-ms-version": "2021-02-12"
->>>>>>> 7e782c87
+        "x-ms-version": "2021-02-12"
       },
       "ResponseBody": []
     },
@@ -675,11 +547,7 @@
         "x-ms-client-request-id": "bd05715a-91a7-6dac-968b-278ed8d0da72",
         "x-ms-date": "Fri, 19 Feb 2021 19:11:42 GMT",
         "x-ms-return-client-request-id": "true",
-<<<<<<< HEAD
-        "x-ms-version": "2020-12-06"
-=======
-        "x-ms-version": "2021-02-12"
->>>>>>> 7e782c87
+        "x-ms-version": "2021-02-12"
       },
       "RequestBody": null,
       "StatusCode": 202,
@@ -692,11 +560,7 @@
         ],
         "x-ms-client-request-id": "bd05715a-91a7-6dac-968b-278ed8d0da72",
         "x-ms-request-id": "2e69175d-201e-00a4-5bf3-0676f9000000",
-<<<<<<< HEAD
-        "x-ms-version": "2020-12-06"
-=======
-        "x-ms-version": "2021-02-12"
->>>>>>> 7e782c87
+        "x-ms-version": "2021-02-12"
       },
       "ResponseBody": []
     },
@@ -715,11 +579,7 @@
         "x-ms-client-request-id": "ce8dca87-ba6f-5b24-b18b-7caaaf91b913",
         "x-ms-date": "Fri, 19 Feb 2021 19:11:42 GMT",
         "x-ms-return-client-request-id": "true",
-<<<<<<< HEAD
-        "x-ms-version": "2020-12-06"
-=======
-        "x-ms-version": "2021-02-12"
->>>>>>> 7e782c87
+        "x-ms-version": "2021-02-12"
       },
       "RequestBody": null,
       "StatusCode": 201,
@@ -734,11 +594,7 @@
         ],
         "x-ms-client-request-id": "ce8dca87-ba6f-5b24-b18b-7caaaf91b913",
         "x-ms-request-id": "2e691806-201e-00a4-7bf3-0676f9000000",
-<<<<<<< HEAD
-        "x-ms-version": "2020-12-06"
-=======
-        "x-ms-version": "2021-02-12"
->>>>>>> 7e782c87
+        "x-ms-version": "2021-02-12"
       },
       "ResponseBody": []
     },
@@ -756,11 +612,7 @@
         "x-ms-client-request-id": "a1372d7a-3de7-bf45-5a08-599faadf9cd7",
         "x-ms-date": "Fri, 19 Feb 2021 19:11:42 GMT",
         "x-ms-return-client-request-id": "true",
-<<<<<<< HEAD
-        "x-ms-version": "2020-12-06"
-=======
-        "x-ms-version": "2021-02-12"
->>>>>>> 7e782c87
+        "x-ms-version": "2021-02-12"
       },
       "RequestBody": null,
       "StatusCode": 201,
@@ -775,11 +627,7 @@
         ],
         "x-ms-client-request-id": "a1372d7a-3de7-bf45-5a08-599faadf9cd7",
         "x-ms-request-id": "6f4b7175-e01f-004f-16f3-060e0b000000",
-<<<<<<< HEAD
-        "x-ms-version": "2020-12-06"
-=======
-        "x-ms-version": "2021-02-12"
->>>>>>> 7e782c87
+        "x-ms-version": "2021-02-12"
       },
       "ResponseBody": []
     },
@@ -797,11 +645,7 @@
         "x-ms-date": "Fri, 19 Feb 2021 19:11:42 GMT",
         "x-ms-lease-id": "d51aa604-53ab-9356-5158-ffab04825a5d",
         "x-ms-return-client-request-id": "true",
-<<<<<<< HEAD
-        "x-ms-version": "2020-12-06"
-=======
-        "x-ms-version": "2021-02-12"
->>>>>>> 7e782c87
+        "x-ms-version": "2021-02-12"
       },
       "RequestBody": null,
       "StatusCode": 412,
@@ -815,11 +659,7 @@
         "x-ms-client-request-id": "bfb3356d-2df1-44bf-a6c9-bac43c262536",
         "x-ms-error-code": "LeaseNotPresentWithBlobOperation",
         "x-ms-request-id": "2e691986-201e-00a4-6df3-0676f9000000",
-<<<<<<< HEAD
-        "x-ms-version": "2020-12-06"
-=======
-        "x-ms-version": "2021-02-12"
->>>>>>> 7e782c87
+        "x-ms-version": "2021-02-12"
       },
       "ResponseBody": []
     },
@@ -837,11 +677,7 @@
         "x-ms-client-request-id": "7af8d06a-c253-d2db-891f-b0bec06f3840",
         "x-ms-date": "Fri, 19 Feb 2021 19:11:42 GMT",
         "x-ms-return-client-request-id": "true",
-<<<<<<< HEAD
-        "x-ms-version": "2020-12-06"
-=======
-        "x-ms-version": "2021-02-12"
->>>>>>> 7e782c87
+        "x-ms-version": "2021-02-12"
       },
       "RequestBody": null,
       "StatusCode": 202,
@@ -854,11 +690,7 @@
         ],
         "x-ms-client-request-id": "7af8d06a-c253-d2db-891f-b0bec06f3840",
         "x-ms-request-id": "2e691a2c-201e-00a4-0ff3-0676f9000000",
-<<<<<<< HEAD
-        "x-ms-version": "2020-12-06"
-=======
-        "x-ms-version": "2021-02-12"
->>>>>>> 7e782c87
+        "x-ms-version": "2021-02-12"
       },
       "ResponseBody": []
     }
