{
  "Entries": [
    {
      "RequestUri": "http://kasobolhnscanada.blob.core.windows.net/test-filesystem-fefd63f0-55e2-c617-ef58-8814de618fb3?restype=container",
      "RequestMethod": "PUT",
      "RequestHeaders": {
        "Accept": "application/xml",
        "Authorization": "Sanitized",
        "traceparent": "00-f3a02db8b8901041a051ecfd01541fdb-38fa19913adb9c40-00",
        "User-Agent": [
          "azsdk-net-Storage.Files.DataLake/12.7.0-alpha.20210524.1",
          "(.NET 5.0.6; Microsoft Windows 10.0.19043)"
        ],
        "x-ms-blob-public-access": "container",
        "x-ms-client-request-id": "9a6ab135-272e-84e1-1274-7a243495e0d6",
        "x-ms-date": "Tue, 25 May 2021 00:06:58 GMT",
        "x-ms-return-client-request-id": "true",
<<<<<<< HEAD
         "x-ms-version": "2020-10-02"
=======
        "x-ms-version": "2020-08-04"
>>>>>>> 41beb1fe
      },
      "RequestBody": null,
      "StatusCode": 201,
      "ResponseHeaders": {
        "Content-Length": "0",
        "Date": "Tue, 25 May 2021 00:06:57 GMT",
        "ETag": "\u00220x8D91F11037B6DB3\u0022",
        "Last-Modified": "Tue, 25 May 2021 00:06:58 GMT",
        "Server": [
          "Windows-Azure-Blob/1.0",
          "Microsoft-HTTPAPI/2.0"
        ],
        "x-ms-client-request-id": "9a6ab135-272e-84e1-1274-7a243495e0d6",
<<<<<<< HEAD
        "x-ms-request-id": "4690cbf7-401e-0056-6ff9-068eb0000000",
         "x-ms-version": "2020-10-02"
=======
        "x-ms-request-id": "edcf1eaa-501e-005c-59f9-502aea000000",
        "x-ms-version": "2020-08-04"
>>>>>>> 41beb1fe
      },
      "ResponseBody": []
    },
    {
      "RequestUri": "http://kasobolhnscanada.dfs.core.windows.net/test-filesystem-fefd63f0-55e2-c617-ef58-8814de618fb3/test-file-d57960c7-96dd-61ec-0f97-ee36d21ce057?resource=file",
      "RequestMethod": "PUT",
      "RequestHeaders": {
        "Accept": "application/json",
        "Authorization": "Sanitized",
        "If-None-Match": "*",
        "traceparent": "00-cabd84e85aaf8f45800dd4218adf06f1-aa664245969a3d44-00",
        "User-Agent": [
          "azsdk-net-Storage.Files.DataLake/12.7.0-alpha.20210524.1",
          "(.NET 5.0.6; Microsoft Windows 10.0.19043)"
        ],
        "x-ms-client-request-id": "ae25be53-bab5-cd2a-c5c1-2360137acbd1",
        "x-ms-date": "Tue, 25 May 2021 00:06:58 GMT",
        "x-ms-return-client-request-id": "true",
<<<<<<< HEAD
         "x-ms-version": "2020-10-02"
=======
        "x-ms-version": "2020-08-04"
>>>>>>> 41beb1fe
      },
      "RequestBody": null,
      "StatusCode": 201,
      "ResponseHeaders": {
        "Content-Length": "0",
        "Date": "Tue, 25 May 2021 00:06:57 GMT",
        "ETag": "\u00220x8D91F1103A73C14\u0022",
        "Last-Modified": "Tue, 25 May 2021 00:06:58 GMT",
        "Server": [
          "Windows-Azure-HDFS/1.0",
          "Microsoft-HTTPAPI/2.0"
        ],
        "x-ms-client-request-id": "ae25be53-bab5-cd2a-c5c1-2360137acbd1",
<<<<<<< HEAD
        "x-ms-request-id": "d66a548f-f01f-0088-5cf9-069a56000000",
         "x-ms-version": "2020-10-02"
=======
        "x-ms-request-id": "f3a472e3-401f-001d-1bf9-50720e000000",
        "x-ms-request-server-encrypted": "true",
        "x-ms-version": "2020-08-04"
>>>>>>> 41beb1fe
      },
      "ResponseBody": []
    },
    {
      "RequestUri": "http://kasobolhnscanada.dfs.core.windows.net/test-filesystem-fefd63f0-55e2-c617-ef58-8814de618fb3/test-file-d57960c7-96dd-61ec-0f97-ee36d21ce057?action=append\u0026position=0",
      "RequestMethod": "PATCH",
      "RequestHeaders": {
        "Accept": "application/json",
        "Authorization": "Sanitized",
        "Content-Length": "1024",
        "Content-Type": "application/octet-stream",
        "traceparent": "00-00b756d8b8a87d4591d9b38e1a4d8b2c-6fe295d8ad12094d-00",
        "User-Agent": [
          "azsdk-net-Storage.Files.DataLake/12.7.0-alpha.20210524.1",
          "(.NET 5.0.6; Microsoft Windows 10.0.19043)"
        ],
        "x-ms-client-request-id": "13e2403c-32f6-e4a1-1e1e-f78d06332813",
        "x-ms-date": "Tue, 25 May 2021 00:06:58 GMT",
        "x-ms-return-client-request-id": "true",
<<<<<<< HEAD
         "x-ms-version": "2020-10-02"
=======
        "x-ms-version": "2020-08-04"
>>>>>>> 41beb1fe
      },
      "RequestBody": "z5Oo\u002BCMkxB8BPE0EVFf9aMla3i339YX6/ag5c1Y9ixv9KfA23pUKEe1KmPLZ3S\u002B6dxJa2raz39oOrvt76lHJxLEyBipnxok0UMxArF2TIB94f/xE4rFkSkoWKC\u002BajiacgNNAp9cEU7CIJonpczJ8e47bA2tUheIAzbvgUJ5ZmcKmoyuJUnhIdCtLu7sne9YXma2hv4u6R/vwQNobIwIRL43HQ88H8ygVko5ACckn2FHkybfxt9k261wvmRKeLVAoOYwtXzcHD6aEjC38ej0yyWeINlpLIHe0kFhy11oWd2Q9F889\u002BXga3bkQbSusOnAf/c\u002BqFff23BkVec/flDhMbRXIvmNt9c/ubVigOrNLCFbnU9mKbGFtRzq2J4CpO0iAxP8W43sNsQgAu6eeVaFmyXF590FewQGzW3cot81PRTIQH3azNCTa2qLRibC5z/GYT10OMEQHIgL\u002BYogE5Pk6sXZ1jjYrspVNnhyejTdQ\u002BouFj2dvQBXuCf1ztdGb1vWoltg6REG7bZ3IwZEnaJTLrWj8flWRy3BhhoQ4uP3Dscgn9fdeFrZKyiLKp36DxqBpqAhpn1igFsto2b28grWfBBDJAHKdbJaysbMzxyPx3b/jzw/1WhFvht8s9j35jkhsKqJuucYuyzxxtu2kbU\u002Bndvv92LKlqqr\u002BWXmTcHVZuSNqxpyBgiT5tQPTg6MkyhmPhX9C\u002B7WWx4D4b19Nm1vGGP3JOqezJvTXAyOu0ScG2o9gA\u002Bv1Fr1t1P4ciBLErBmoDGqlWpBx3F6LaviS5/VY8ZXQ7Jdv0AFAXGaolp3hElcJBcS8YX/\u002B7ieMaqzF2\u002BwIw5d987\u002BCOTxoZf4qyEXBqligiOIwnJAV0f1w4mZVe4F5oNMFYx6Yh8yIVPuB1CXhy79UJFIK1ycHZyLBElfVEup8sChxu0Y5CAEWqEeUlP3XjhemAVYvb8is/vz81nV0s0ERBCT9cA95GhxQ9C/fctMk6YNALxGTTUBgxLxKPDGMofQFg4/Y2h0HLeY53nuYzYwp1\u002BzxNIQwfbfjnKtSL97rxFI62e9DTA9lOAEqWm/Fx/cwIGRFmmxw1QXX9T5ytP0IThooXvOd5Yvdi/uCBiNIHtSzIg55pirmyQTpa1bQ84QEIQxVnWkEkjvYZw5w7s/ij9dpvpLvjqfvQpTvtHk1DJh3fuQW84Brr4/ToT4bdds1B9x/ZzTxFJJkZVrVFd7Bo1p2\u002BXDqy5xW/g8CHO1p1M25ua2dtaVjhWlRso4mlpqwEf3jpHtqSjtAKGkl7/il\u002B5CNG1sxJO21E3MHmBgNMGh1UQrwhTBRTm9xXIw8PZZxrLf\u002BmHo/f\u002B0PLpAIY7EiMvgBsJ3utHVfPMzrwA==",
      "StatusCode": 202,
      "ResponseHeaders": {
        "Content-Length": "0",
        "Date": "Tue, 25 May 2021 00:06:57 GMT",
        "Server": [
          "Windows-Azure-HDFS/1.0",
          "Microsoft-HTTPAPI/2.0"
        ],
        "x-ms-client-request-id": "13e2403c-32f6-e4a1-1e1e-f78d06332813",
        "x-ms-request-id": "f3a472e4-401f-001d-1cf9-50720e000000",
        "x-ms-request-server-encrypted": "true",
<<<<<<< HEAD
         "x-ms-version": "2020-10-02"
=======
        "x-ms-version": "2020-08-04"
>>>>>>> 41beb1fe
      },
      "ResponseBody": []
    },
    {
      "RequestUri": "http://kasobolhnscanada.dfs.core.windows.net/test-filesystem-fefd63f0-55e2-c617-ef58-8814de618fb3/test-file-d57960c7-96dd-61ec-0f97-ee36d21ce057?action=flush\u0026position=1024",
      "RequestMethod": "PATCH",
      "RequestHeaders": {
        "Accept": "application/json",
        "Authorization": "Sanitized",
        "traceparent": "00-2736aaced1a01744bc25917fb8a3a30f-290a81bcf785554a-00",
        "User-Agent": [
          "azsdk-net-Storage.Files.DataLake/12.7.0-alpha.20210524.1",
          "(.NET 5.0.6; Microsoft Windows 10.0.19043)"
        ],
        "x-ms-client-request-id": "d224b2a0-b797-a2da-7cdb-d4c236e49798",
        "x-ms-date": "Tue, 25 May 2021 00:06:58 GMT",
        "x-ms-return-client-request-id": "true",
<<<<<<< HEAD
         "x-ms-version": "2020-10-02"
=======
        "x-ms-version": "2020-08-04"
>>>>>>> 41beb1fe
      },
      "RequestBody": null,
      "StatusCode": 200,
      "ResponseHeaders": {
        "Content-Length": "0",
        "Date": "Tue, 25 May 2021 00:06:57 GMT",
        "ETag": "\u00220x8D91F1103C08235\u0022",
        "Last-Modified": "Tue, 25 May 2021 00:06:58 GMT",
        "Server": [
          "Windows-Azure-HDFS/1.0",
          "Microsoft-HTTPAPI/2.0"
        ],
        "x-ms-client-request-id": "d224b2a0-b797-a2da-7cdb-d4c236e49798",
        "x-ms-request-id": "f3a472e5-401f-001d-1df9-50720e000000",
        "x-ms-request-server-encrypted": "false",
<<<<<<< HEAD
         "x-ms-version": "2020-10-02"
=======
        "x-ms-version": "2020-08-04"
>>>>>>> 41beb1fe
      },
      "ResponseBody": []
    },
    {
      "RequestUri": "http://kasobolhnscanada.blob.core.windows.net/test-filesystem-fefd63f0-55e2-c617-ef58-8814de618fb3/test-file-d57960c7-96dd-61ec-0f97-ee36d21ce057",
      "RequestMethod": "HEAD",
      "RequestHeaders": {
        "Accept": "application/xml",
        "Authorization": "Sanitized",
        "traceparent": "00-385e5d312b562142b4bea7e00d640260-30beb6d04db49546-00",
        "User-Agent": [
          "azsdk-net-Storage.Files.DataLake/12.7.0-alpha.20210524.1",
          "(.NET 5.0.6; Microsoft Windows 10.0.19043)"
        ],
        "x-ms-client-request-id": "54ec2764-550f-757b-d681-a6039409ed69",
        "x-ms-date": "Tue, 25 May 2021 00:06:58 GMT",
        "x-ms-return-client-request-id": "true",
<<<<<<< HEAD
         "x-ms-version": "2020-10-02"
=======
        "x-ms-version": "2020-08-04"
>>>>>>> 41beb1fe
      },
      "RequestBody": null,
      "StatusCode": 200,
      "ResponseHeaders": {
        "Accept-Ranges": "bytes",
        "Content-Length": "1024",
        "Content-Type": "application/octet-stream",
        "Date": "Tue, 25 May 2021 00:06:58 GMT",
        "ETag": "\u00220x8D91F1103C08235\u0022",
        "Last-Modified": "Tue, 25 May 2021 00:06:58 GMT",
        "Server": [
          "Windows-Azure-Blob/1.0",
          "Microsoft-HTTPAPI/2.0"
        ],
        "x-ms-access-tier": "Hot",
        "x-ms-access-tier-inferred": "true",
        "x-ms-blob-type": "BlockBlob",
        "x-ms-client-request-id": "54ec2764-550f-757b-d681-a6039409ed69",
        "x-ms-creation-time": "Tue, 25 May 2021 00:06:58 GMT",
        "x-ms-group": "$superuser",
        "x-ms-lease-state": "available",
        "x-ms-lease-status": "unlocked",
        "x-ms-owner": "$superuser",
        "x-ms-permissions": "rw-r-----",
        "x-ms-request-id": "edcf1fa2-501e-005c-30f9-502aea000000",
        "x-ms-server-encrypted": "true",
<<<<<<< HEAD
         "x-ms-version": "2020-10-02"
=======
        "x-ms-version": "2020-08-04"
>>>>>>> 41beb1fe
      },
      "ResponseBody": []
    },
    {
      "RequestUri": "http://kasobolhnscanada.blob.core.windows.net/test-filesystem-fefd63f0-55e2-c617-ef58-8814de618fb3/test-file-d57960c7-96dd-61ec-0f97-ee36d21ce057",
      "RequestMethod": "GET",
      "RequestHeaders": {
        "Accept": "application/xml",
        "Authorization": "Sanitized",
        "If-Match": "0x8D91F1103C08235",
        "User-Agent": [
          "azsdk-net-Storage.Files.DataLake/12.7.0-alpha.20210524.1",
          "(.NET 5.0.6; Microsoft Windows 10.0.19043)"
        ],
        "x-ms-client-request-id": "0f5dfb68-43f7-bf89-b941-8b50568f3f6b",
        "x-ms-date": "Tue, 25 May 2021 00:06:59 GMT",
        "x-ms-range": "bytes=0-127",
        "x-ms-return-client-request-id": "true",
<<<<<<< HEAD
         "x-ms-version": "2020-10-02"
=======
        "x-ms-version": "2020-08-04"
>>>>>>> 41beb1fe
      },
      "RequestBody": null,
      "StatusCode": 206,
      "ResponseHeaders": {
        "Accept-Ranges": "bytes",
        "Content-Length": "128",
        "Content-Range": "bytes 0-127/1024",
        "Content-Type": "application/octet-stream",
        "Date": "Tue, 25 May 2021 00:06:58 GMT",
        "ETag": "\u00220x8D91F1103C08235\u0022",
        "Last-Modified": "Tue, 25 May 2021 00:06:58 GMT",
        "Server": [
          "Windows-Azure-Blob/1.0",
          "Microsoft-HTTPAPI/2.0"
        ],
        "x-ms-blob-type": "BlockBlob",
        "x-ms-client-request-id": "0f5dfb68-43f7-bf89-b941-8b50568f3f6b",
        "x-ms-creation-time": "Tue, 25 May 2021 00:06:58 GMT",
        "x-ms-group": "$superuser",
        "x-ms-lease-state": "available",
        "x-ms-lease-status": "unlocked",
        "x-ms-owner": "$superuser",
        "x-ms-permissions": "rw-r-----",
        "x-ms-request-id": "edcf1fba-501e-005c-47f9-502aea000000",
        "x-ms-server-encrypted": "true",
<<<<<<< HEAD
         "x-ms-version": "2020-10-02"
=======
        "x-ms-version": "2020-08-04"
>>>>>>> 41beb1fe
      },
      "ResponseBody": "z5Oo\u002BCMkxB8BPE0EVFf9aMla3i339YX6/ag5c1Y9ixv9KfA23pUKEe1KmPLZ3S\u002B6dxJa2raz39oOrvt76lHJxLEyBipnxok0UMxArF2TIB94f/xE4rFkSkoWKC\u002BajiacgNNAp9cEU7CIJonpczJ8e47bA2tUheIAzbvgUJ5ZmcI="
    },
    {
      "RequestUri": "http://kasobolhnscanada.blob.core.windows.net/test-filesystem-fefd63f0-55e2-c617-ef58-8814de618fb3/test-file-d57960c7-96dd-61ec-0f97-ee36d21ce057",
      "RequestMethod": "GET",
      "RequestHeaders": {
        "Accept": "application/xml",
        "Authorization": "Sanitized",
        "If-Match": "0x8D91F1103C08235",
        "User-Agent": [
          "azsdk-net-Storage.Files.DataLake/12.7.0-alpha.20210524.1",
          "(.NET 5.0.6; Microsoft Windows 10.0.19043)"
        ],
        "x-ms-client-request-id": "989a542e-deab-ac71-bfa1-844cccad4c90",
        "x-ms-date": "Tue, 25 May 2021 00:06:59 GMT",
        "x-ms-range": "bytes=128-255",
        "x-ms-return-client-request-id": "true",
<<<<<<< HEAD
         "x-ms-version": "2020-10-02"
=======
        "x-ms-version": "2020-08-04"
>>>>>>> 41beb1fe
      },
      "RequestBody": null,
      "StatusCode": 206,
      "ResponseHeaders": {
        "Accept-Ranges": "bytes",
        "Content-Length": "128",
        "Content-Range": "bytes 128-255/1024",
        "Content-Type": "application/octet-stream",
        "Date": "Tue, 25 May 2021 00:06:58 GMT",
        "ETag": "\u00220x8D91F1103C08235\u0022",
        "Last-Modified": "Tue, 25 May 2021 00:06:58 GMT",
        "Server": [
          "Windows-Azure-Blob/1.0",
          "Microsoft-HTTPAPI/2.0"
        ],
        "x-ms-blob-type": "BlockBlob",
        "x-ms-client-request-id": "989a542e-deab-ac71-bfa1-844cccad4c90",
        "x-ms-creation-time": "Tue, 25 May 2021 00:06:58 GMT",
        "x-ms-group": "$superuser",
        "x-ms-lease-state": "available",
        "x-ms-lease-status": "unlocked",
        "x-ms-owner": "$superuser",
        "x-ms-permissions": "rw-r-----",
        "x-ms-request-id": "edcf1fe1-501e-005c-6df9-502aea000000",
        "x-ms-server-encrypted": "true",
<<<<<<< HEAD
         "x-ms-version": "2020-10-02"
=======
        "x-ms-version": "2020-08-04"
>>>>>>> 41beb1fe
      },
      "ResponseBody": "pqMriVJ4SHQrS7u7J3vWF5mtob\u002BLukf78EDaGyMCES\u002BNx0PPB/MoFZKOQAnJJ9hR5Mm38bfZNutcL5kSni1QKDmMLV83Bw\u002BmhIwt/Ho9MslniDZaSyB3tJBYctdaFndkPRfPPfl4Gt25EG0rrDpwH/3PqhX39twZFXnP35Q4TG0="
    },
    {
      "RequestUri": "http://kasobolhnscanada.blob.core.windows.net/test-filesystem-fefd63f0-55e2-c617-ef58-8814de618fb3/test-file-d57960c7-96dd-61ec-0f97-ee36d21ce057",
      "RequestMethod": "GET",
      "RequestHeaders": {
        "Accept": "application/xml",
        "Authorization": "Sanitized",
        "If-Match": "0x8D91F1103C08235",
        "User-Agent": [
          "azsdk-net-Storage.Files.DataLake/12.7.0-alpha.20210524.1",
          "(.NET 5.0.6; Microsoft Windows 10.0.19043)"
        ],
        "x-ms-client-request-id": "022220bd-a6f4-f2bf-ead3-4727b0fd407c",
        "x-ms-date": "Tue, 25 May 2021 00:06:59 GMT",
        "x-ms-range": "bytes=256-383",
        "x-ms-return-client-request-id": "true",
<<<<<<< HEAD
         "x-ms-version": "2020-10-02"
=======
        "x-ms-version": "2020-08-04"
>>>>>>> 41beb1fe
      },
      "RequestBody": null,
      "StatusCode": 206,
      "ResponseHeaders": {
        "Accept-Ranges": "bytes",
        "Content-Length": "128",
        "Content-Range": "bytes 256-383/1024",
        "Content-Type": "application/octet-stream",
        "Date": "Tue, 25 May 2021 00:06:58 GMT",
        "ETag": "\u00220x8D91F1103C08235\u0022",
        "Last-Modified": "Tue, 25 May 2021 00:06:58 GMT",
        "Server": [
          "Windows-Azure-Blob/1.0",
          "Microsoft-HTTPAPI/2.0"
        ],
        "x-ms-blob-type": "BlockBlob",
        "x-ms-client-request-id": "022220bd-a6f4-f2bf-ead3-4727b0fd407c",
        "x-ms-creation-time": "Tue, 25 May 2021 00:06:58 GMT",
        "x-ms-group": "$superuser",
        "x-ms-lease-state": "available",
        "x-ms-lease-status": "unlocked",
        "x-ms-owner": "$superuser",
        "x-ms-permissions": "rw-r-----",
        "x-ms-request-id": "edcf1ffd-501e-005c-09f9-502aea000000",
        "x-ms-server-encrypted": "true",
<<<<<<< HEAD
         "x-ms-version": "2020-10-02"
=======
        "x-ms-version": "2020-08-04"
>>>>>>> 41beb1fe
      },
      "ResponseBody": "Fci\u002BY231z\u002B5tWKA6s0sIVudT2YpsYW1HOrYngKk7SIDE/xbjew2xCAC7p55VoWbJcXn3QV7BAbNbdyi3zU9FMhAfdrM0JNraotGJsLnP8ZhPXQ4wRAciAv5iiATk\u002BTqxdnWONiuylU2eHJ6NN1D6i4WPZ29AFe4J/XO10ZvW9ag="
    },
    {
      "RequestUri": "http://kasobolhnscanada.blob.core.windows.net/test-filesystem-fefd63f0-55e2-c617-ef58-8814de618fb3/test-file-d57960c7-96dd-61ec-0f97-ee36d21ce057",
      "RequestMethod": "GET",
      "RequestHeaders": {
        "Accept": "application/xml",
        "Authorization": "Sanitized",
        "If-Match": "0x8D91F1103C08235",
        "User-Agent": [
          "azsdk-net-Storage.Files.DataLake/12.7.0-alpha.20210524.1",
          "(.NET 5.0.6; Microsoft Windows 10.0.19043)"
        ],
        "x-ms-client-request-id": "ac8f6dda-4a8b-6a9c-3116-a918036182b3",
        "x-ms-date": "Tue, 25 May 2021 00:06:59 GMT",
        "x-ms-range": "bytes=384-511",
        "x-ms-return-client-request-id": "true",
<<<<<<< HEAD
         "x-ms-version": "2020-10-02"
=======
        "x-ms-version": "2020-08-04"
>>>>>>> 41beb1fe
      },
      "RequestBody": null,
      "StatusCode": 206,
      "ResponseHeaders": {
        "Accept-Ranges": "bytes",
        "Content-Length": "128",
        "Content-Range": "bytes 384-511/1024",
        "Content-Type": "application/octet-stream",
        "Date": "Tue, 25 May 2021 00:06:58 GMT",
        "ETag": "\u00220x8D91F1103C08235\u0022",
        "Last-Modified": "Tue, 25 May 2021 00:06:58 GMT",
        "Server": [
          "Windows-Azure-Blob/1.0",
          "Microsoft-HTTPAPI/2.0"
        ],
        "x-ms-blob-type": "BlockBlob",
        "x-ms-client-request-id": "ac8f6dda-4a8b-6a9c-3116-a918036182b3",
        "x-ms-creation-time": "Tue, 25 May 2021 00:06:58 GMT",
        "x-ms-group": "$superuser",
        "x-ms-lease-state": "available",
        "x-ms-lease-status": "unlocked",
        "x-ms-owner": "$superuser",
        "x-ms-permissions": "rw-r-----",
        "x-ms-request-id": "edcf201e-501e-005c-28f9-502aea000000",
        "x-ms-server-encrypted": "true",
<<<<<<< HEAD
         "x-ms-version": "2020-10-02"
=======
        "x-ms-version": "2020-08-04"
>>>>>>> 41beb1fe
      },
      "ResponseBody": "ltg6REG7bZ3IwZEnaJTLrWj8flWRy3BhhoQ4uP3Dscgn9fdeFrZKyiLKp36DxqBpqAhpn1igFsto2b28grWfBBDJAHKdbJaysbMzxyPx3b/jzw/1WhFvht8s9j35jkhsKqJuucYuyzxxtu2kbU\u002Bndvv92LKlqqr\u002BWXmTcHVZuSM="
    },
    {
      "RequestUri": "http://kasobolhnscanada.blob.core.windows.net/test-filesystem-fefd63f0-55e2-c617-ef58-8814de618fb3/test-file-d57960c7-96dd-61ec-0f97-ee36d21ce057",
      "RequestMethod": "GET",
      "RequestHeaders": {
        "Accept": "application/xml",
        "Authorization": "Sanitized",
        "If-Match": "0x8D91F1103C08235",
        "User-Agent": [
          "azsdk-net-Storage.Files.DataLake/12.7.0-alpha.20210524.1",
          "(.NET 5.0.6; Microsoft Windows 10.0.19043)"
        ],
        "x-ms-client-request-id": "424c5435-936e-b1f1-0841-d5844566e069",
        "x-ms-date": "Tue, 25 May 2021 00:06:59 GMT",
        "x-ms-range": "bytes=512-639",
        "x-ms-return-client-request-id": "true",
<<<<<<< HEAD
         "x-ms-version": "2020-10-02"
=======
        "x-ms-version": "2020-08-04"
>>>>>>> 41beb1fe
      },
      "RequestBody": null,
      "StatusCode": 206,
      "ResponseHeaders": {
        "Accept-Ranges": "bytes",
        "Content-Length": "128",
        "Content-Range": "bytes 512-639/1024",
        "Content-Type": "application/octet-stream",
        "Date": "Tue, 25 May 2021 00:06:58 GMT",
        "ETag": "\u00220x8D91F1103C08235\u0022",
        "Last-Modified": "Tue, 25 May 2021 00:06:58 GMT",
        "Server": [
          "Windows-Azure-Blob/1.0",
          "Microsoft-HTTPAPI/2.0"
        ],
        "x-ms-blob-type": "BlockBlob",
        "x-ms-client-request-id": "424c5435-936e-b1f1-0841-d5844566e069",
        "x-ms-creation-time": "Tue, 25 May 2021 00:06:58 GMT",
        "x-ms-group": "$superuser",
        "x-ms-lease-state": "available",
        "x-ms-lease-status": "unlocked",
        "x-ms-owner": "$superuser",
        "x-ms-permissions": "rw-r-----",
        "x-ms-request-id": "edcf2046-501e-005c-4cf9-502aea000000",
        "x-ms-server-encrypted": "true",
<<<<<<< HEAD
         "x-ms-version": "2020-10-02"
=======
        "x-ms-version": "2020-08-04"
>>>>>>> 41beb1fe
      },
      "ResponseBody": "asacgYIk\u002BbUD04OjJMoZj4V/Qvu1lseA\u002BG9fTZtbxhj9yTqnsyb01wMjrtEnBtqPYAPr9Ra9bdT\u002BHIgSxKwZqAxqpVqQcdxei2r4kuf1WPGV0OyXb9ABQFxmqJad4RJXCQXEvGF//u4njGqsxdvsCMOXffO/gjk8aGX\u002BKshFwao="
    },
    {
      "RequestUri": "http://kasobolhnscanada.blob.core.windows.net/test-filesystem-fefd63f0-55e2-c617-ef58-8814de618fb3/test-file-d57960c7-96dd-61ec-0f97-ee36d21ce057",
      "RequestMethod": "GET",
      "RequestHeaders": {
        "Accept": "application/xml",
        "Authorization": "Sanitized",
        "If-Match": "0x8D91F1103C08235",
        "User-Agent": [
          "azsdk-net-Storage.Files.DataLake/12.7.0-alpha.20210524.1",
          "(.NET 5.0.6; Microsoft Windows 10.0.19043)"
        ],
        "x-ms-client-request-id": "aee2821d-3f14-7d45-7701-62ddeaf7883b",
        "x-ms-date": "Tue, 25 May 2021 00:06:59 GMT",
        "x-ms-range": "bytes=640-767",
        "x-ms-return-client-request-id": "true",
<<<<<<< HEAD
         "x-ms-version": "2020-10-02"
=======
        "x-ms-version": "2020-08-04"
>>>>>>> 41beb1fe
      },
      "RequestBody": null,
      "StatusCode": 206,
      "ResponseHeaders": {
        "Accept-Ranges": "bytes",
        "Content-Length": "128",
        "Content-Range": "bytes 640-767/1024",
        "Content-Type": "application/octet-stream",
        "Date": "Tue, 25 May 2021 00:06:58 GMT",
        "ETag": "\u00220x8D91F1103C08235\u0022",
        "Last-Modified": "Tue, 25 May 2021 00:06:58 GMT",
        "Server": [
          "Windows-Azure-Blob/1.0",
          "Microsoft-HTTPAPI/2.0"
        ],
        "x-ms-blob-type": "BlockBlob",
        "x-ms-client-request-id": "aee2821d-3f14-7d45-7701-62ddeaf7883b",
        "x-ms-creation-time": "Tue, 25 May 2021 00:06:58 GMT",
        "x-ms-group": "$superuser",
        "x-ms-lease-state": "available",
        "x-ms-lease-status": "unlocked",
        "x-ms-owner": "$superuser",
        "x-ms-permissions": "rw-r-----",
        "x-ms-request-id": "edcf2060-501e-005c-64f9-502aea000000",
        "x-ms-server-encrypted": "true",
<<<<<<< HEAD
         "x-ms-version": "2020-10-02"
=======
        "x-ms-version": "2020-08-04"
>>>>>>> 41beb1fe
      },
      "ResponseBody": "WKCI4jCckBXR/XDiZlV7gXmg0wVjHpiHzIhU\u002B4HUJeHLv1QkUgrXJwdnIsESV9US6nywKHG7RjkIARaoR5SU/deOF6YBVi9vyKz\u002B/PzWdXSzQREEJP1wD3kaHFD0L99y0yTpg0AvEZNNQGDEvEo8MYyh9AWDj9jaHQct5jnee5g="
    },
    {
      "RequestUri": "http://kasobolhnscanada.blob.core.windows.net/test-filesystem-fefd63f0-55e2-c617-ef58-8814de618fb3/test-file-d57960c7-96dd-61ec-0f97-ee36d21ce057",
      "RequestMethod": "GET",
      "RequestHeaders": {
        "Accept": "application/xml",
        "Authorization": "Sanitized",
        "If-Match": "0x8D91F1103C08235",
        "User-Agent": [
          "azsdk-net-Storage.Files.DataLake/12.7.0-alpha.20210524.1",
          "(.NET 5.0.6; Microsoft Windows 10.0.19043)"
        ],
        "x-ms-client-request-id": "c3670896-3183-a454-edcc-180fcff52ffb",
        "x-ms-date": "Tue, 25 May 2021 00:06:59 GMT",
        "x-ms-range": "bytes=768-895",
        "x-ms-return-client-request-id": "true",
<<<<<<< HEAD
         "x-ms-version": "2020-10-02"
=======
        "x-ms-version": "2020-08-04"
>>>>>>> 41beb1fe
      },
      "RequestBody": null,
      "StatusCode": 206,
      "ResponseHeaders": {
        "Accept-Ranges": "bytes",
        "Content-Length": "128",
        "Content-Range": "bytes 768-895/1024",
        "Content-Type": "application/octet-stream",
        "Date": "Tue, 25 May 2021 00:06:58 GMT",
        "ETag": "\u00220x8D91F1103C08235\u0022",
        "Last-Modified": "Tue, 25 May 2021 00:06:58 GMT",
        "Server": [
          "Windows-Azure-Blob/1.0",
          "Microsoft-HTTPAPI/2.0"
        ],
        "x-ms-blob-type": "BlockBlob",
        "x-ms-client-request-id": "c3670896-3183-a454-edcc-180fcff52ffb",
        "x-ms-creation-time": "Tue, 25 May 2021 00:06:58 GMT",
        "x-ms-group": "$superuser",
        "x-ms-lease-state": "available",
        "x-ms-lease-status": "unlocked",
        "x-ms-owner": "$superuser",
        "x-ms-permissions": "rw-r-----",
        "x-ms-request-id": "edcf207b-501e-005c-7af9-502aea000000",
        "x-ms-server-encrypted": "true",
<<<<<<< HEAD
         "x-ms-version": "2020-10-02"
=======
        "x-ms-version": "2020-08-04"
>>>>>>> 41beb1fe
      },
      "ResponseBody": "zYwp1\u002BzxNIQwfbfjnKtSL97rxFI62e9DTA9lOAEqWm/Fx/cwIGRFmmxw1QXX9T5ytP0IThooXvOd5Yvdi/uCBiNIHtSzIg55pirmyQTpa1bQ84QEIQxVnWkEkjvYZw5w7s/ij9dpvpLvjqfvQpTvtHk1DJh3fuQW84Brr4/ToT4="
    },
    {
      "RequestUri": "http://kasobolhnscanada.blob.core.windows.net/test-filesystem-fefd63f0-55e2-c617-ef58-8814de618fb3/test-file-d57960c7-96dd-61ec-0f97-ee36d21ce057",
      "RequestMethod": "GET",
      "RequestHeaders": {
        "Accept": "application/xml",
        "Authorization": "Sanitized",
        "If-Match": "0x8D91F1103C08235",
        "User-Agent": [
          "azsdk-net-Storage.Files.DataLake/12.7.0-alpha.20210524.1",
          "(.NET 5.0.6; Microsoft Windows 10.0.19043)"
        ],
        "x-ms-client-request-id": "e1476961-c58f-2cb7-7904-9e4f5007338a",
        "x-ms-date": "Tue, 25 May 2021 00:06:59 GMT",
        "x-ms-range": "bytes=896-1023",
        "x-ms-return-client-request-id": "true",
<<<<<<< HEAD
         "x-ms-version": "2020-10-02"
=======
        "x-ms-version": "2020-08-04"
>>>>>>> 41beb1fe
      },
      "RequestBody": null,
      "StatusCode": 206,
      "ResponseHeaders": {
        "Accept-Ranges": "bytes",
        "Content-Length": "128",
        "Content-Range": "bytes 896-1023/1024",
        "Content-Type": "application/octet-stream",
        "Date": "Tue, 25 May 2021 00:06:58 GMT",
        "ETag": "\u00220x8D91F1103C08235\u0022",
        "Last-Modified": "Tue, 25 May 2021 00:06:58 GMT",
        "Server": [
          "Windows-Azure-Blob/1.0",
          "Microsoft-HTTPAPI/2.0"
        ],
        "x-ms-blob-type": "BlockBlob",
        "x-ms-client-request-id": "e1476961-c58f-2cb7-7904-9e4f5007338a",
        "x-ms-creation-time": "Tue, 25 May 2021 00:06:58 GMT",
        "x-ms-group": "$superuser",
        "x-ms-lease-state": "available",
        "x-ms-lease-status": "unlocked",
        "x-ms-owner": "$superuser",
        "x-ms-permissions": "rw-r-----",
        "x-ms-request-id": "edcf2088-501e-005c-06f9-502aea000000",
        "x-ms-server-encrypted": "true",
<<<<<<< HEAD
         "x-ms-version": "2020-10-02"
=======
        "x-ms-version": "2020-08-04"
>>>>>>> 41beb1fe
      },
      "ResponseBody": "G3XbNQfcf2c08RSSZGVa1RXewaNadvlw6sucVv4PAhztadTNubmtnbWlY4VpUbKOJpaasBH946R7ako7QChpJe/4pfuQjRtbMSTttRNzB5gYDTBodVEK8IUwUU5vcVyMPD2Wcay3/ph6P3/tDy6QCGOxIjL4AbCd7rR1XzzM68A="
    },
    {
      "RequestUri": "http://kasobolhnscanada.blob.core.windows.net/test-filesystem-fefd63f0-55e2-c617-ef58-8814de618fb3?restype=container",
      "RequestMethod": "DELETE",
      "RequestHeaders": {
        "Accept": "application/xml",
        "Authorization": "Sanitized",
        "traceparent": "00-d6e9c20bec7742409029a896a25b7cc9-4da44993aa29144a-00",
        "User-Agent": [
          "azsdk-net-Storage.Files.DataLake/12.7.0-alpha.20210524.1",
          "(.NET 5.0.6; Microsoft Windows 10.0.19043)"
        ],
        "x-ms-client-request-id": "66ad44d8-4dae-726b-18c2-ca627f606363",
        "x-ms-date": "Tue, 25 May 2021 00:06:59 GMT",
        "x-ms-return-client-request-id": "true",
<<<<<<< HEAD
         "x-ms-version": "2020-10-02"
=======
        "x-ms-version": "2020-08-04"
>>>>>>> 41beb1fe
      },
      "RequestBody": null,
      "StatusCode": 202,
      "ResponseHeaders": {
        "Content-Length": "0",
        "Date": "Tue, 25 May 2021 00:06:59 GMT",
        "Server": [
          "Windows-Azure-Blob/1.0",
          "Microsoft-HTTPAPI/2.0"
        ],
        "x-ms-client-request-id": "66ad44d8-4dae-726b-18c2-ca627f606363",
<<<<<<< HEAD
        "x-ms-request-id": "4690cfba-401e-0056-4df9-068eb0000000",
         "x-ms-version": "2020-10-02"
=======
        "x-ms-request-id": "edcf20b4-501e-005c-2ff9-502aea000000",
        "x-ms-version": "2020-08-04"
>>>>>>> 41beb1fe
      },
      "ResponseBody": []
    }
  ],
  "Variables": {
    "RandomSeed": "26748626",
    "Storage_TestConfigHierarchicalNamespace": "NamespaceTenant\nkasobolhnscanada\nU2FuaXRpemVk\nhttp://kasobolhnscanada.blob.core.windows.net\nhttp://kasobolhnscanada.file.core.windows.net\nhttp://kasobolhnscanada.queue.core.windows.net\nhttp://kasobolhnscanada.table.core.windows.net\n\n\n\n\nhttp://kasobolhnscanada-secondary.blob.core.windows.net\nhttp://kasobolhnscanada-secondary.file.core.windows.net\nhttp://kasobolhnscanada-secondary.queue.core.windows.net\nhttp://kasobolhnscanada-secondary.table.core.windows.net\nc6b5fe1a-9b59-4975-92c4-d9f728c3c371\nSanitized\n72f988bf-86f1-41af-91ab-2d7cd011db47\nhttps://login.microsoftonline.com/\nCloud\nBlobEndpoint=http://kasobolhnscanada.blob.core.windows.net/;QueueEndpoint=http://kasobolhnscanada.queue.core.windows.net/;FileEndpoint=http://kasobolhnscanada.file.core.windows.net/;BlobSecondaryEndpoint=http://kasobolhnscanada-secondary.blob.core.windows.net/;QueueSecondaryEndpoint=http://kasobolhnscanada-secondary.queue.core.windows.net/;FileSecondaryEndpoint=http://kasobolhnscanada-secondary.file.core.windows.net/;AccountName=kasobolhnscanada;AccountKey=Sanitized\n"
  }
}<|MERGE_RESOLUTION|>--- conflicted
+++ resolved
@@ -15,11 +15,7 @@
         "x-ms-client-request-id": "9a6ab135-272e-84e1-1274-7a243495e0d6",
         "x-ms-date": "Tue, 25 May 2021 00:06:58 GMT",
         "x-ms-return-client-request-id": "true",
-<<<<<<< HEAD
-         "x-ms-version": "2020-10-02"
-=======
-        "x-ms-version": "2020-08-04"
->>>>>>> 41beb1fe
+        "x-ms-version": "2020-10-02"
       },
       "RequestBody": null,
       "StatusCode": 201,
@@ -33,13 +29,8 @@
           "Microsoft-HTTPAPI/2.0"
         ],
         "x-ms-client-request-id": "9a6ab135-272e-84e1-1274-7a243495e0d6",
-<<<<<<< HEAD
-        "x-ms-request-id": "4690cbf7-401e-0056-6ff9-068eb0000000",
-         "x-ms-version": "2020-10-02"
-=======
         "x-ms-request-id": "edcf1eaa-501e-005c-59f9-502aea000000",
-        "x-ms-version": "2020-08-04"
->>>>>>> 41beb1fe
+        "x-ms-version": "2020-10-02"
       },
       "ResponseBody": []
     },
@@ -58,11 +49,7 @@
         "x-ms-client-request-id": "ae25be53-bab5-cd2a-c5c1-2360137acbd1",
         "x-ms-date": "Tue, 25 May 2021 00:06:58 GMT",
         "x-ms-return-client-request-id": "true",
-<<<<<<< HEAD
-         "x-ms-version": "2020-10-02"
-=======
-        "x-ms-version": "2020-08-04"
->>>>>>> 41beb1fe
+        "x-ms-version": "2020-10-02"
       },
       "RequestBody": null,
       "StatusCode": 201,
@@ -76,14 +63,9 @@
           "Microsoft-HTTPAPI/2.0"
         ],
         "x-ms-client-request-id": "ae25be53-bab5-cd2a-c5c1-2360137acbd1",
-<<<<<<< HEAD
-        "x-ms-request-id": "d66a548f-f01f-0088-5cf9-069a56000000",
-         "x-ms-version": "2020-10-02"
-=======
         "x-ms-request-id": "f3a472e3-401f-001d-1bf9-50720e000000",
         "x-ms-request-server-encrypted": "true",
-        "x-ms-version": "2020-08-04"
->>>>>>> 41beb1fe
+        "x-ms-version": "2020-10-02"
       },
       "ResponseBody": []
     },
@@ -103,11 +85,7 @@
         "x-ms-client-request-id": "13e2403c-32f6-e4a1-1e1e-f78d06332813",
         "x-ms-date": "Tue, 25 May 2021 00:06:58 GMT",
         "x-ms-return-client-request-id": "true",
-<<<<<<< HEAD
-         "x-ms-version": "2020-10-02"
-=======
-        "x-ms-version": "2020-08-04"
->>>>>>> 41beb1fe
+        "x-ms-version": "2020-10-02"
       },
       "RequestBody": "z5Oo\u002BCMkxB8BPE0EVFf9aMla3i339YX6/ag5c1Y9ixv9KfA23pUKEe1KmPLZ3S\u002B6dxJa2raz39oOrvt76lHJxLEyBipnxok0UMxArF2TIB94f/xE4rFkSkoWKC\u002BajiacgNNAp9cEU7CIJonpczJ8e47bA2tUheIAzbvgUJ5ZmcKmoyuJUnhIdCtLu7sne9YXma2hv4u6R/vwQNobIwIRL43HQ88H8ygVko5ACckn2FHkybfxt9k261wvmRKeLVAoOYwtXzcHD6aEjC38ej0yyWeINlpLIHe0kFhy11oWd2Q9F889\u002BXga3bkQbSusOnAf/c\u002BqFff23BkVec/flDhMbRXIvmNt9c/ubVigOrNLCFbnU9mKbGFtRzq2J4CpO0iAxP8W43sNsQgAu6eeVaFmyXF590FewQGzW3cot81PRTIQH3azNCTa2qLRibC5z/GYT10OMEQHIgL\u002BYogE5Pk6sXZ1jjYrspVNnhyejTdQ\u002BouFj2dvQBXuCf1ztdGb1vWoltg6REG7bZ3IwZEnaJTLrWj8flWRy3BhhoQ4uP3Dscgn9fdeFrZKyiLKp36DxqBpqAhpn1igFsto2b28grWfBBDJAHKdbJaysbMzxyPx3b/jzw/1WhFvht8s9j35jkhsKqJuucYuyzxxtu2kbU\u002Bndvv92LKlqqr\u002BWXmTcHVZuSNqxpyBgiT5tQPTg6MkyhmPhX9C\u002B7WWx4D4b19Nm1vGGP3JOqezJvTXAyOu0ScG2o9gA\u002Bv1Fr1t1P4ciBLErBmoDGqlWpBx3F6LaviS5/VY8ZXQ7Jdv0AFAXGaolp3hElcJBcS8YX/\u002B7ieMaqzF2\u002BwIw5d987\u002BCOTxoZf4qyEXBqligiOIwnJAV0f1w4mZVe4F5oNMFYx6Yh8yIVPuB1CXhy79UJFIK1ycHZyLBElfVEup8sChxu0Y5CAEWqEeUlP3XjhemAVYvb8is/vz81nV0s0ERBCT9cA95GhxQ9C/fctMk6YNALxGTTUBgxLxKPDGMofQFg4/Y2h0HLeY53nuYzYwp1\u002BzxNIQwfbfjnKtSL97rxFI62e9DTA9lOAEqWm/Fx/cwIGRFmmxw1QXX9T5ytP0IThooXvOd5Yvdi/uCBiNIHtSzIg55pirmyQTpa1bQ84QEIQxVnWkEkjvYZw5w7s/ij9dpvpLvjqfvQpTvtHk1DJh3fuQW84Brr4/ToT4bdds1B9x/ZzTxFJJkZVrVFd7Bo1p2\u002BXDqy5xW/g8CHO1p1M25ua2dtaVjhWlRso4mlpqwEf3jpHtqSjtAKGkl7/il\u002B5CNG1sxJO21E3MHmBgNMGh1UQrwhTBRTm9xXIw8PZZxrLf\u002BmHo/f\u002B0PLpAIY7EiMvgBsJ3utHVfPMzrwA==",
       "StatusCode": 202,
@@ -121,11 +99,7 @@
         "x-ms-client-request-id": "13e2403c-32f6-e4a1-1e1e-f78d06332813",
         "x-ms-request-id": "f3a472e4-401f-001d-1cf9-50720e000000",
         "x-ms-request-server-encrypted": "true",
-<<<<<<< HEAD
-         "x-ms-version": "2020-10-02"
-=======
-        "x-ms-version": "2020-08-04"
->>>>>>> 41beb1fe
+        "x-ms-version": "2020-10-02"
       },
       "ResponseBody": []
     },
@@ -143,11 +117,7 @@
         "x-ms-client-request-id": "d224b2a0-b797-a2da-7cdb-d4c236e49798",
         "x-ms-date": "Tue, 25 May 2021 00:06:58 GMT",
         "x-ms-return-client-request-id": "true",
-<<<<<<< HEAD
-         "x-ms-version": "2020-10-02"
-=======
-        "x-ms-version": "2020-08-04"
->>>>>>> 41beb1fe
+        "x-ms-version": "2020-10-02"
       },
       "RequestBody": null,
       "StatusCode": 200,
@@ -163,11 +133,7 @@
         "x-ms-client-request-id": "d224b2a0-b797-a2da-7cdb-d4c236e49798",
         "x-ms-request-id": "f3a472e5-401f-001d-1df9-50720e000000",
         "x-ms-request-server-encrypted": "false",
-<<<<<<< HEAD
-         "x-ms-version": "2020-10-02"
-=======
-        "x-ms-version": "2020-08-04"
->>>>>>> 41beb1fe
+        "x-ms-version": "2020-10-02"
       },
       "ResponseBody": []
     },
@@ -185,11 +151,7 @@
         "x-ms-client-request-id": "54ec2764-550f-757b-d681-a6039409ed69",
         "x-ms-date": "Tue, 25 May 2021 00:06:58 GMT",
         "x-ms-return-client-request-id": "true",
-<<<<<<< HEAD
-         "x-ms-version": "2020-10-02"
-=======
-        "x-ms-version": "2020-08-04"
->>>>>>> 41beb1fe
+        "x-ms-version": "2020-10-02"
       },
       "RequestBody": null,
       "StatusCode": 200,
@@ -216,11 +178,7 @@
         "x-ms-permissions": "rw-r-----",
         "x-ms-request-id": "edcf1fa2-501e-005c-30f9-502aea000000",
         "x-ms-server-encrypted": "true",
-<<<<<<< HEAD
-         "x-ms-version": "2020-10-02"
-=======
-        "x-ms-version": "2020-08-04"
->>>>>>> 41beb1fe
+        "x-ms-version": "2020-10-02"
       },
       "ResponseBody": []
     },
@@ -239,11 +197,7 @@
         "x-ms-date": "Tue, 25 May 2021 00:06:59 GMT",
         "x-ms-range": "bytes=0-127",
         "x-ms-return-client-request-id": "true",
-<<<<<<< HEAD
-         "x-ms-version": "2020-10-02"
-=======
-        "x-ms-version": "2020-08-04"
->>>>>>> 41beb1fe
+        "x-ms-version": "2020-10-02"
       },
       "RequestBody": null,
       "StatusCode": 206,
@@ -269,11 +223,7 @@
         "x-ms-permissions": "rw-r-----",
         "x-ms-request-id": "edcf1fba-501e-005c-47f9-502aea000000",
         "x-ms-server-encrypted": "true",
-<<<<<<< HEAD
-         "x-ms-version": "2020-10-02"
-=======
-        "x-ms-version": "2020-08-04"
->>>>>>> 41beb1fe
+        "x-ms-version": "2020-10-02"
       },
       "ResponseBody": "z5Oo\u002BCMkxB8BPE0EVFf9aMla3i339YX6/ag5c1Y9ixv9KfA23pUKEe1KmPLZ3S\u002B6dxJa2raz39oOrvt76lHJxLEyBipnxok0UMxArF2TIB94f/xE4rFkSkoWKC\u002BajiacgNNAp9cEU7CIJonpczJ8e47bA2tUheIAzbvgUJ5ZmcI="
     },
@@ -292,11 +242,7 @@
         "x-ms-date": "Tue, 25 May 2021 00:06:59 GMT",
         "x-ms-range": "bytes=128-255",
         "x-ms-return-client-request-id": "true",
-<<<<<<< HEAD
-         "x-ms-version": "2020-10-02"
-=======
-        "x-ms-version": "2020-08-04"
->>>>>>> 41beb1fe
+        "x-ms-version": "2020-10-02"
       },
       "RequestBody": null,
       "StatusCode": 206,
@@ -322,11 +268,7 @@
         "x-ms-permissions": "rw-r-----",
         "x-ms-request-id": "edcf1fe1-501e-005c-6df9-502aea000000",
         "x-ms-server-encrypted": "true",
-<<<<<<< HEAD
-         "x-ms-version": "2020-10-02"
-=======
-        "x-ms-version": "2020-08-04"
->>>>>>> 41beb1fe
+        "x-ms-version": "2020-10-02"
       },
       "ResponseBody": "pqMriVJ4SHQrS7u7J3vWF5mtob\u002BLukf78EDaGyMCES\u002BNx0PPB/MoFZKOQAnJJ9hR5Mm38bfZNutcL5kSni1QKDmMLV83Bw\u002BmhIwt/Ho9MslniDZaSyB3tJBYctdaFndkPRfPPfl4Gt25EG0rrDpwH/3PqhX39twZFXnP35Q4TG0="
     },
@@ -345,11 +287,7 @@
         "x-ms-date": "Tue, 25 May 2021 00:06:59 GMT",
         "x-ms-range": "bytes=256-383",
         "x-ms-return-client-request-id": "true",
-<<<<<<< HEAD
-         "x-ms-version": "2020-10-02"
-=======
-        "x-ms-version": "2020-08-04"
->>>>>>> 41beb1fe
+        "x-ms-version": "2020-10-02"
       },
       "RequestBody": null,
       "StatusCode": 206,
@@ -375,11 +313,7 @@
         "x-ms-permissions": "rw-r-----",
         "x-ms-request-id": "edcf1ffd-501e-005c-09f9-502aea000000",
         "x-ms-server-encrypted": "true",
-<<<<<<< HEAD
-         "x-ms-version": "2020-10-02"
-=======
-        "x-ms-version": "2020-08-04"
->>>>>>> 41beb1fe
+        "x-ms-version": "2020-10-02"
       },
       "ResponseBody": "Fci\u002BY231z\u002B5tWKA6s0sIVudT2YpsYW1HOrYngKk7SIDE/xbjew2xCAC7p55VoWbJcXn3QV7BAbNbdyi3zU9FMhAfdrM0JNraotGJsLnP8ZhPXQ4wRAciAv5iiATk\u002BTqxdnWONiuylU2eHJ6NN1D6i4WPZ29AFe4J/XO10ZvW9ag="
     },
@@ -398,11 +332,7 @@
         "x-ms-date": "Tue, 25 May 2021 00:06:59 GMT",
         "x-ms-range": "bytes=384-511",
         "x-ms-return-client-request-id": "true",
-<<<<<<< HEAD
-         "x-ms-version": "2020-10-02"
-=======
-        "x-ms-version": "2020-08-04"
->>>>>>> 41beb1fe
+        "x-ms-version": "2020-10-02"
       },
       "RequestBody": null,
       "StatusCode": 206,
@@ -428,11 +358,7 @@
         "x-ms-permissions": "rw-r-----",
         "x-ms-request-id": "edcf201e-501e-005c-28f9-502aea000000",
         "x-ms-server-encrypted": "true",
-<<<<<<< HEAD
-         "x-ms-version": "2020-10-02"
-=======
-        "x-ms-version": "2020-08-04"
->>>>>>> 41beb1fe
+        "x-ms-version": "2020-10-02"
       },
       "ResponseBody": "ltg6REG7bZ3IwZEnaJTLrWj8flWRy3BhhoQ4uP3Dscgn9fdeFrZKyiLKp36DxqBpqAhpn1igFsto2b28grWfBBDJAHKdbJaysbMzxyPx3b/jzw/1WhFvht8s9j35jkhsKqJuucYuyzxxtu2kbU\u002Bndvv92LKlqqr\u002BWXmTcHVZuSM="
     },
@@ -451,11 +377,7 @@
         "x-ms-date": "Tue, 25 May 2021 00:06:59 GMT",
         "x-ms-range": "bytes=512-639",
         "x-ms-return-client-request-id": "true",
-<<<<<<< HEAD
-         "x-ms-version": "2020-10-02"
-=======
-        "x-ms-version": "2020-08-04"
->>>>>>> 41beb1fe
+        "x-ms-version": "2020-10-02"
       },
       "RequestBody": null,
       "StatusCode": 206,
@@ -481,11 +403,7 @@
         "x-ms-permissions": "rw-r-----",
         "x-ms-request-id": "edcf2046-501e-005c-4cf9-502aea000000",
         "x-ms-server-encrypted": "true",
-<<<<<<< HEAD
-         "x-ms-version": "2020-10-02"
-=======
-        "x-ms-version": "2020-08-04"
->>>>>>> 41beb1fe
+        "x-ms-version": "2020-10-02"
       },
       "ResponseBody": "asacgYIk\u002BbUD04OjJMoZj4V/Qvu1lseA\u002BG9fTZtbxhj9yTqnsyb01wMjrtEnBtqPYAPr9Ra9bdT\u002BHIgSxKwZqAxqpVqQcdxei2r4kuf1WPGV0OyXb9ABQFxmqJad4RJXCQXEvGF//u4njGqsxdvsCMOXffO/gjk8aGX\u002BKshFwao="
     },
@@ -504,11 +422,7 @@
         "x-ms-date": "Tue, 25 May 2021 00:06:59 GMT",
         "x-ms-range": "bytes=640-767",
         "x-ms-return-client-request-id": "true",
-<<<<<<< HEAD
-         "x-ms-version": "2020-10-02"
-=======
-        "x-ms-version": "2020-08-04"
->>>>>>> 41beb1fe
+        "x-ms-version": "2020-10-02"
       },
       "RequestBody": null,
       "StatusCode": 206,
@@ -534,11 +448,7 @@
         "x-ms-permissions": "rw-r-----",
         "x-ms-request-id": "edcf2060-501e-005c-64f9-502aea000000",
         "x-ms-server-encrypted": "true",
-<<<<<<< HEAD
-         "x-ms-version": "2020-10-02"
-=======
-        "x-ms-version": "2020-08-04"
->>>>>>> 41beb1fe
+        "x-ms-version": "2020-10-02"
       },
       "ResponseBody": "WKCI4jCckBXR/XDiZlV7gXmg0wVjHpiHzIhU\u002B4HUJeHLv1QkUgrXJwdnIsESV9US6nywKHG7RjkIARaoR5SU/deOF6YBVi9vyKz\u002B/PzWdXSzQREEJP1wD3kaHFD0L99y0yTpg0AvEZNNQGDEvEo8MYyh9AWDj9jaHQct5jnee5g="
     },
@@ -557,11 +467,7 @@
         "x-ms-date": "Tue, 25 May 2021 00:06:59 GMT",
         "x-ms-range": "bytes=768-895",
         "x-ms-return-client-request-id": "true",
-<<<<<<< HEAD
-         "x-ms-version": "2020-10-02"
-=======
-        "x-ms-version": "2020-08-04"
->>>>>>> 41beb1fe
+        "x-ms-version": "2020-10-02"
       },
       "RequestBody": null,
       "StatusCode": 206,
@@ -587,11 +493,7 @@
         "x-ms-permissions": "rw-r-----",
         "x-ms-request-id": "edcf207b-501e-005c-7af9-502aea000000",
         "x-ms-server-encrypted": "true",
-<<<<<<< HEAD
-         "x-ms-version": "2020-10-02"
-=======
-        "x-ms-version": "2020-08-04"
->>>>>>> 41beb1fe
+        "x-ms-version": "2020-10-02"
       },
       "ResponseBody": "zYwp1\u002BzxNIQwfbfjnKtSL97rxFI62e9DTA9lOAEqWm/Fx/cwIGRFmmxw1QXX9T5ytP0IThooXvOd5Yvdi/uCBiNIHtSzIg55pirmyQTpa1bQ84QEIQxVnWkEkjvYZw5w7s/ij9dpvpLvjqfvQpTvtHk1DJh3fuQW84Brr4/ToT4="
     },
@@ -610,11 +512,7 @@
         "x-ms-date": "Tue, 25 May 2021 00:06:59 GMT",
         "x-ms-range": "bytes=896-1023",
         "x-ms-return-client-request-id": "true",
-<<<<<<< HEAD
-         "x-ms-version": "2020-10-02"
-=======
-        "x-ms-version": "2020-08-04"
->>>>>>> 41beb1fe
+        "x-ms-version": "2020-10-02"
       },
       "RequestBody": null,
       "StatusCode": 206,
@@ -640,11 +538,7 @@
         "x-ms-permissions": "rw-r-----",
         "x-ms-request-id": "edcf2088-501e-005c-06f9-502aea000000",
         "x-ms-server-encrypted": "true",
-<<<<<<< HEAD
-         "x-ms-version": "2020-10-02"
-=======
-        "x-ms-version": "2020-08-04"
->>>>>>> 41beb1fe
+        "x-ms-version": "2020-10-02"
       },
       "ResponseBody": "G3XbNQfcf2c08RSSZGVa1RXewaNadvlw6sucVv4PAhztadTNubmtnbWlY4VpUbKOJpaasBH946R7ako7QChpJe/4pfuQjRtbMSTttRNzB5gYDTBodVEK8IUwUU5vcVyMPD2Wcay3/ph6P3/tDy6QCGOxIjL4AbCd7rR1XzzM68A="
     },
@@ -662,11 +556,7 @@
         "x-ms-client-request-id": "66ad44d8-4dae-726b-18c2-ca627f606363",
         "x-ms-date": "Tue, 25 May 2021 00:06:59 GMT",
         "x-ms-return-client-request-id": "true",
-<<<<<<< HEAD
-         "x-ms-version": "2020-10-02"
-=======
-        "x-ms-version": "2020-08-04"
->>>>>>> 41beb1fe
+        "x-ms-version": "2020-10-02"
       },
       "RequestBody": null,
       "StatusCode": 202,
@@ -678,13 +568,8 @@
           "Microsoft-HTTPAPI/2.0"
         ],
         "x-ms-client-request-id": "66ad44d8-4dae-726b-18c2-ca627f606363",
-<<<<<<< HEAD
-        "x-ms-request-id": "4690cfba-401e-0056-4df9-068eb0000000",
-         "x-ms-version": "2020-10-02"
-=======
         "x-ms-request-id": "edcf20b4-501e-005c-2ff9-502aea000000",
-        "x-ms-version": "2020-08-04"
->>>>>>> 41beb1fe
+        "x-ms-version": "2020-10-02"
       },
       "ResponseBody": []
     }
