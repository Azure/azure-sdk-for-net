--- conflicted
+++ resolved
@@ -29,13 +29,8 @@
           "Microsoft-HTTPAPI/2.0"
         ],
         "x-ms-client-request-id": "9a6ab135-272e-84e1-1274-7a243495e0d6",
-<<<<<<< HEAD
-        "x-ms-request-id": "3a7d0bfc-e01e-0095-1f21-af3277000000",
-        "x-ms-version": "2021-02-12"
-=======
         "x-ms-request-id": "abb315fc-901e-00ad-3edc-c5ba54000000",
-        "x-ms-version": "2020-12-06"
->>>>>>> 6b7c7623
+        "x-ms-version": "2021-02-12"
       },
       "ResponseBody": []
     },
@@ -582,13 +577,8 @@
           "Microsoft-HTTPAPI/2.0"
         ],
         "x-ms-client-request-id": "66ad44d8-4dae-726b-18c2-ca627f606363",
-<<<<<<< HEAD
-        "x-ms-request-id": "6c713851-d01e-0027-4521-afcd06000000",
-        "x-ms-version": "2021-02-12"
-=======
         "x-ms-request-id": "abb3175a-901e-00ad-08dc-c5ba54000000",
-        "x-ms-version": "2020-12-06"
->>>>>>> 6b7c7623
+        "x-ms-version": "2021-02-12"
       },
       "ResponseBody": []
     }
