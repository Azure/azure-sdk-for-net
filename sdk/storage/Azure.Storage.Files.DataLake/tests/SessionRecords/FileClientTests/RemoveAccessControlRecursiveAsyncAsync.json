{
  "Entries": [
    {
      "RequestUri": "https://seannse.blob.core.windows.net/test-filesystem-f4c8355b-772c-ba8e-13a2-e313c72b2bba?restype=container",
      "RequestMethod": "PUT",
      "RequestHeaders": {
        "Accept": "application/xml",
        "Authorization": "Sanitized",
<<<<<<< HEAD
        "traceparent": "00-c45a225e5950df44b09bd3cadef58608-645f7585b9957f4b-00",
        "User-Agent": [
          "azsdk-net-Storage.Files.DataLake/12.7.0-alpha.20210202.1",
          "(.NET 5.0.2; Microsoft Windows 10.0.19042)"
        ],
        "x-ms-blob-public-access": "container",
        "x-ms-client-request-id": "b8e75c1c-de46-3341-0b3b-811806a4e545",
        "x-ms-date": "Tue, 02 Feb 2021 21:31:02 GMT",
=======
        "traceparent": "00-5ace139b91edbe4d93bd2a800bd6ba8b-5db449b706c04a40-00",
        "User-Agent": [
          "azsdk-net-Storage.Files.DataLake/12.7.0-alpha.20210217.1",
          "(.NET 5.0.3; Microsoft Windows 10.0.19042)"
        ],
        "x-ms-blob-public-access": "container",
        "x-ms-client-request-id": "b8e75c1c-de46-3341-0b3b-811806a4e545",
        "x-ms-date": "Wed, 17 Feb 2021 22:35:19 GMT",
>>>>>>> 1814567d
        "x-ms-return-client-request-id": "true",
        "x-ms-version": "2020-06-12"
      },
      "RequestBody": null,
      "StatusCode": 201,
      "ResponseHeaders": {
        "Content-Length": "0",
<<<<<<< HEAD
        "Date": "Tue, 02 Feb 2021 21:31:03 GMT",
        "ETag": "\u00220x8D8C7C1D7F64BC2\u0022",
        "Last-Modified": "Tue, 02 Feb 2021 21:31:03 GMT",
=======
        "Date": "Wed, 17 Feb 2021 22:35:19 GMT",
        "ETag": "\u00220x8D8D3944E923E1B\u0022",
        "Last-Modified": "Wed, 17 Feb 2021 22:35:19 GMT",
>>>>>>> 1814567d
        "Server": [
          "Windows-Azure-Blob/1.0",
          "Microsoft-HTTPAPI/2.0"
        ],
        "x-ms-client-request-id": "b8e75c1c-de46-3341-0b3b-811806a4e545",
<<<<<<< HEAD
        "x-ms-request-id": "3729e533-d01e-0026-33aa-f93747000000",
=======
        "x-ms-request-id": "43eaa63e-b01e-001f-177d-05cc5b000000",
>>>>>>> 1814567d
        "x-ms-version": "2020-06-12"
      },
      "ResponseBody": []
    },
    {
      "RequestUri": "https://seannse.dfs.core.windows.net/test-filesystem-f4c8355b-772c-ba8e-13a2-e313c72b2bba/test-directory-c8946cec-6f75-2a4d-071d-32037bee30ee?resource=directory",
      "RequestMethod": "PUT",
      "RequestHeaders": {
        "Accept": "application/json",
        "Authorization": "Sanitized",
<<<<<<< HEAD
        "traceparent": "00-9cdc1b46c0b2aa4fb03ab520d2842b89-abc06ef6a79d414e-00",
        "User-Agent": [
          "azsdk-net-Storage.Files.DataLake/12.7.0-alpha.20210202.1",
          "(.NET 5.0.2; Microsoft Windows 10.0.19042)"
        ],
        "x-ms-client-request-id": "1db3b543-0590-ad4d-0fbc-b128ac3eb71c",
        "x-ms-date": "Tue, 02 Feb 2021 21:31:03 GMT",
=======
        "traceparent": "00-62406d53f6cf16468c4606ae4c8962a6-b75a227b52a8ea4a-00",
        "User-Agent": [
          "azsdk-net-Storage.Files.DataLake/12.7.0-alpha.20210217.1",
          "(.NET 5.0.3; Microsoft Windows 10.0.19042)"
        ],
        "x-ms-client-request-id": "1db3b543-0590-ad4d-0fbc-b128ac3eb71c",
        "x-ms-date": "Wed, 17 Feb 2021 22:35:20 GMT",
>>>>>>> 1814567d
        "x-ms-return-client-request-id": "true",
        "x-ms-version": "2020-06-12"
      },
      "RequestBody": null,
      "StatusCode": 201,
      "ResponseHeaders": {
        "Content-Length": "0",
<<<<<<< HEAD
        "Date": "Tue, 02 Feb 2021 21:31:04 GMT",
        "ETag": "\u00220x8D8C7C1D835551A\u0022",
        "Last-Modified": "Tue, 02 Feb 2021 21:31:04 GMT",
=======
        "Date": "Wed, 17 Feb 2021 22:35:20 GMT",
        "ETag": "\u00220x8D8D3944ECBFF11\u0022",
        "Last-Modified": "Wed, 17 Feb 2021 22:35:20 GMT",
>>>>>>> 1814567d
        "Server": [
          "Windows-Azure-HDFS/1.0",
          "Microsoft-HTTPAPI/2.0"
        ],
        "x-ms-client-request-id": "1db3b543-0590-ad4d-0fbc-b128ac3eb71c",
<<<<<<< HEAD
        "x-ms-request-id": "d9124911-501f-0017-06aa-f9d654000000",
=======
        "x-ms-request-id": "7ab9126c-701f-0000-737d-057f5f000000",
>>>>>>> 1814567d
        "x-ms-version": "2020-06-12"
      },
      "ResponseBody": []
    },
    {
      "RequestUri": "https://seannse.dfs.core.windows.net/test-filesystem-f4c8355b-772c-ba8e-13a2-e313c72b2bba/test-directory-c8946cec-6f75-2a4d-071d-32037bee30ee/test-file-e643920a-7aad-7901-f80a-321d1ae97bf1?resource=file",
      "RequestMethod": "PUT",
      "RequestHeaders": {
        "Accept": "application/json",
        "Authorization": "Sanitized",
        "User-Agent": [
<<<<<<< HEAD
          "azsdk-net-Storage.Files.DataLake/12.7.0-alpha.20210202.1",
          "(.NET 5.0.2; Microsoft Windows 10.0.19042)"
        ],
        "x-ms-client-request-id": "1c59379f-bdd2-c96f-b439-2585d22f9225",
        "x-ms-date": "Tue, 02 Feb 2021 21:31:03 GMT",
=======
          "azsdk-net-Storage.Files.DataLake/12.7.0-alpha.20210217.1",
          "(.NET 5.0.3; Microsoft Windows 10.0.19042)"
        ],
        "x-ms-client-request-id": "1c59379f-bdd2-c96f-b439-2585d22f9225",
        "x-ms-date": "Wed, 17 Feb 2021 22:35:20 GMT",
>>>>>>> 1814567d
        "x-ms-return-client-request-id": "true",
        "x-ms-version": "2020-06-12"
      },
      "RequestBody": null,
      "StatusCode": 201,
      "ResponseHeaders": {
        "Content-Length": "0",
<<<<<<< HEAD
        "Date": "Tue, 02 Feb 2021 21:31:04 GMT",
        "ETag": "\u00220x8D8C7C1D844533C\u0022",
        "Last-Modified": "Tue, 02 Feb 2021 21:31:04 GMT",
=======
        "Date": "Wed, 17 Feb 2021 22:35:20 GMT",
        "ETag": "\u00220x8D8D3944EDA3419\u0022",
        "Last-Modified": "Wed, 17 Feb 2021 22:35:20 GMT",
>>>>>>> 1814567d
        "Server": [
          "Windows-Azure-HDFS/1.0",
          "Microsoft-HTTPAPI/2.0"
        ],
        "x-ms-client-request-id": "1c59379f-bdd2-c96f-b439-2585d22f9225",
<<<<<<< HEAD
        "x-ms-request-id": "d912493d-501f-0017-2baa-f9d654000000",
=======
        "x-ms-request-id": "7ab91277-701f-0000-7e7d-057f5f000000",
>>>>>>> 1814567d
        "x-ms-version": "2020-06-12"
      },
      "ResponseBody": []
    },
    {
      "RequestUri": "https://seannse.dfs.core.windows.net/test-filesystem-f4c8355b-772c-ba8e-13a2-e313c72b2bba/test-directory-c8946cec-6f75-2a4d-071d-32037bee30ee/test-file-e643920a-7aad-7901-f80a-321d1ae97bf1?action=setAccessControlRecursive\u0026mode=remove",
      "RequestMethod": "PATCH",
      "RequestHeaders": {
        "Accept": "application/json",
        "Authorization": "Sanitized",
        "User-Agent": [
<<<<<<< HEAD
          "azsdk-net-Storage.Files.DataLake/12.7.0-alpha.20210202.1",
          "(.NET 5.0.2; Microsoft Windows 10.0.19042)"
        ],
        "x-ms-acl": "mask,default:user,default:group,user:ec3595d6-2c17-4696-8caa-7e139758d24a,group:ec3595d6-2c17-4696-8caa-7e139758d24a,default:user:ec3595d6-2c17-4696-8caa-7e139758d24a,default:group:ec3595d6-2c17-4696-8caa-7e139758d24a",
        "x-ms-client-request-id": "e37ed92d-5e8f-bd1f-a6f6-1102edd8fca3",
        "x-ms-date": "Tue, 02 Feb 2021 21:31:03 GMT",
=======
          "azsdk-net-Storage.Files.DataLake/12.7.0-alpha.20210217.1",
          "(.NET 5.0.3; Microsoft Windows 10.0.19042)"
        ],
        "x-ms-acl": "mask,default:user,default:group,user:ec3595d6-2c17-4696-8caa-7e139758d24a,group:ec3595d6-2c17-4696-8caa-7e139758d24a,default:user:ec3595d6-2c17-4696-8caa-7e139758d24a,default:group:ec3595d6-2c17-4696-8caa-7e139758d24a",
        "x-ms-client-request-id": "e37ed92d-5e8f-bd1f-a6f6-1102edd8fca3",
        "x-ms-date": "Wed, 17 Feb 2021 22:35:20 GMT",
>>>>>>> 1814567d
        "x-ms-return-client-request-id": "true",
        "x-ms-version": "2020-06-12"
      },
      "RequestBody": null,
      "StatusCode": 200,
      "ResponseHeaders": {
<<<<<<< HEAD
        "Date": "Tue, 02 Feb 2021 21:31:04 GMT",
=======
        "Date": "Wed, 17 Feb 2021 22:35:20 GMT",
>>>>>>> 1814567d
        "Server": [
          "Windows-Azure-HDFS/1.0",
          "Microsoft-HTTPAPI/2.0"
        ],
        "Transfer-Encoding": "chunked",
        "x-ms-client-request-id": "e37ed92d-5e8f-bd1f-a6f6-1102edd8fca3",
        "x-ms-namespace-enabled": "true",
<<<<<<< HEAD
        "x-ms-request-id": "d9124961-501f-0017-4eaa-f9d654000000",
=======
        "x-ms-request-id": "7ab91288-701f-0000-0f7d-057f5f000000",
>>>>>>> 1814567d
        "x-ms-version": "2020-06-12"
      },
      "ResponseBody": "eyJkaXJlY3Rvcmllc1N1Y2Nlc3NmdWwiOjAsImZhaWxlZEVudHJpZXMiOltdLCJmYWlsdXJlQ291bnQiOjAsImZpbGVzU3VjY2Vzc2Z1bCI6MX0K"
    },
    {
      "RequestUri": "https://seannse.blob.core.windows.net/test-filesystem-f4c8355b-772c-ba8e-13a2-e313c72b2bba?restype=container",
      "RequestMethod": "DELETE",
      "RequestHeaders": {
        "Accept": "application/xml",
        "Authorization": "Sanitized",
<<<<<<< HEAD
        "traceparent": "00-315377c4f581e84a9a386c6180deaaa5-ed5cdf9bc5cc274b-00",
        "User-Agent": [
          "azsdk-net-Storage.Files.DataLake/12.7.0-alpha.20210202.1",
          "(.NET 5.0.2; Microsoft Windows 10.0.19042)"
        ],
        "x-ms-client-request-id": "f9587780-aeb1-e296-a0f1-f086e0df0a5c",
        "x-ms-date": "Tue, 02 Feb 2021 21:31:03 GMT",
=======
        "traceparent": "00-e66959b6095c5840b05a98c5c59c8646-0cc4e594fdc5044f-00",
        "User-Agent": [
          "azsdk-net-Storage.Files.DataLake/12.7.0-alpha.20210217.1",
          "(.NET 5.0.3; Microsoft Windows 10.0.19042)"
        ],
        "x-ms-client-request-id": "f9587780-aeb1-e296-a0f1-f086e0df0a5c",
        "x-ms-date": "Wed, 17 Feb 2021 22:35:20 GMT",
>>>>>>> 1814567d
        "x-ms-return-client-request-id": "true",
        "x-ms-version": "2020-06-12"
      },
      "RequestBody": null,
      "StatusCode": 202,
      "ResponseHeaders": {
        "Content-Length": "0",
<<<<<<< HEAD
        "Date": "Tue, 02 Feb 2021 21:31:03 GMT",
=======
        "Date": "Wed, 17 Feb 2021 22:35:19 GMT",
>>>>>>> 1814567d
        "Server": [
          "Windows-Azure-Blob/1.0",
          "Microsoft-HTTPAPI/2.0"
        ],
        "x-ms-client-request-id": "f9587780-aeb1-e296-a0f1-f086e0df0a5c",
<<<<<<< HEAD
        "x-ms-request-id": "3729e59b-d01e-0026-05aa-f93747000000",
=======
        "x-ms-request-id": "43eaa7cb-b01e-001f-807d-05cc5b000000",
>>>>>>> 1814567d
        "x-ms-version": "2020-06-12"
      },
      "ResponseBody": []
    }
  ],
  "Variables": {
    "RandomSeed": "1960146765",
    "Storage_TestConfigHierarchicalNamespace": "NamespaceTenant\nseannse\nU2FuaXRpemVk\nhttps://seannse.blob.core.windows.net\nhttps://seannse.file.core.windows.net\nhttps://seannse.queue.core.windows.net\nhttps://seannse.table.core.windows.net\n\n\n\n\nhttps://seannse-secondary.blob.core.windows.net\nhttps://seannse-secondary.file.core.windows.net\nhttps://seannse-secondary.queue.core.windows.net\nhttps://seannse-secondary.table.core.windows.net\n68390a19-a643-458b-b726-408abf67b4fc\nSanitized\n72f988bf-86f1-41af-91ab-2d7cd011db47\nhttps://login.microsoftonline.com/\nCloud\nBlobEndpoint=https://seannse.blob.core.windows.net/;QueueEndpoint=https://seannse.queue.core.windows.net/;FileEndpoint=https://seannse.file.core.windows.net/;BlobSecondaryEndpoint=https://seannse-secondary.blob.core.windows.net/;QueueSecondaryEndpoint=https://seannse-secondary.queue.core.windows.net/;FileSecondaryEndpoint=https://seannse-secondary.file.core.windows.net/;AccountName=seannse;AccountKey=Sanitized\n"
  }
}<|MERGE_RESOLUTION|>--- conflicted
+++ resolved
@@ -1,30 +1,19 @@
 {
   "Entries": [
     {
-      "RequestUri": "https://seannse.blob.core.windows.net/test-filesystem-f4c8355b-772c-ba8e-13a2-e313c72b2bba?restype=container",
+      "RequestUri": "https://seannse.blob.core.windows.net/test-filesystem-6161c515-1b6f-2100-dc70-4d10c6592ca8?restype=container",
       "RequestMethod": "PUT",
       "RequestHeaders": {
         "Accept": "application/xml",
         "Authorization": "Sanitized",
-<<<<<<< HEAD
-        "traceparent": "00-c45a225e5950df44b09bd3cadef58608-645f7585b9957f4b-00",
+        "traceparent": "00-c8da24ce5dd258429803d67fb6275947-261b697c4f42a849-00",
         "User-Agent": [
-          "azsdk-net-Storage.Files.DataLake/12.7.0-alpha.20210202.1",
-          "(.NET 5.0.2; Microsoft Windows 10.0.19042)"
+          "azsdk-net-Storage.Files.DataLake/12.7.0-alpha.20210219.1",
+          "(.NET 5.0.3; Microsoft Windows 10.0.19041)"
         ],
         "x-ms-blob-public-access": "container",
-        "x-ms-client-request-id": "b8e75c1c-de46-3341-0b3b-811806a4e545",
-        "x-ms-date": "Tue, 02 Feb 2021 21:31:02 GMT",
-=======
-        "traceparent": "00-5ace139b91edbe4d93bd2a800bd6ba8b-5db449b706c04a40-00",
-        "User-Agent": [
-          "azsdk-net-Storage.Files.DataLake/12.7.0-alpha.20210217.1",
-          "(.NET 5.0.3; Microsoft Windows 10.0.19042)"
-        ],
-        "x-ms-blob-public-access": "container",
-        "x-ms-client-request-id": "b8e75c1c-de46-3341-0b3b-811806a4e545",
-        "x-ms-date": "Wed, 17 Feb 2021 22:35:19 GMT",
->>>>>>> 1814567d
+        "x-ms-client-request-id": "891b2d97-bd21-71df-f419-2186c4e1f400",
+        "x-ms-date": "Fri, 19 Feb 2021 19:13:34 GMT",
         "x-ms-return-client-request-id": "true",
         "x-ms-version": "2020-06-12"
       },
@@ -32,52 +21,32 @@
       "StatusCode": 201,
       "ResponseHeaders": {
         "Content-Length": "0",
-<<<<<<< HEAD
-        "Date": "Tue, 02 Feb 2021 21:31:03 GMT",
-        "ETag": "\u00220x8D8C7C1D7F64BC2\u0022",
-        "Last-Modified": "Tue, 02 Feb 2021 21:31:03 GMT",
-=======
-        "Date": "Wed, 17 Feb 2021 22:35:19 GMT",
-        "ETag": "\u00220x8D8D3944E923E1B\u0022",
-        "Last-Modified": "Wed, 17 Feb 2021 22:35:19 GMT",
->>>>>>> 1814567d
+        "Date": "Fri, 19 Feb 2021 19:13:33 GMT",
+        "ETag": "\u00220x8D8D50A73C5A9DE\u0022",
+        "Last-Modified": "Fri, 19 Feb 2021 19:13:34 GMT",
         "Server": [
           "Windows-Azure-Blob/1.0",
           "Microsoft-HTTPAPI/2.0"
         ],
-        "x-ms-client-request-id": "b8e75c1c-de46-3341-0b3b-811806a4e545",
-<<<<<<< HEAD
-        "x-ms-request-id": "3729e533-d01e-0026-33aa-f93747000000",
-=======
-        "x-ms-request-id": "43eaa63e-b01e-001f-177d-05cc5b000000",
->>>>>>> 1814567d
+        "x-ms-client-request-id": "891b2d97-bd21-71df-f419-2186c4e1f400",
+        "x-ms-request-id": "2e6d3cc6-201e-00a4-52f3-0676f9000000",
         "x-ms-version": "2020-06-12"
       },
       "ResponseBody": []
     },
     {
-      "RequestUri": "https://seannse.dfs.core.windows.net/test-filesystem-f4c8355b-772c-ba8e-13a2-e313c72b2bba/test-directory-c8946cec-6f75-2a4d-071d-32037bee30ee?resource=directory",
+      "RequestUri": "https://seannse.dfs.core.windows.net/test-filesystem-6161c515-1b6f-2100-dc70-4d10c6592ca8/test-directory-935709ec-5b65-4b11-ba37-cbc96ee4c933?resource=directory",
       "RequestMethod": "PUT",
       "RequestHeaders": {
         "Accept": "application/json",
         "Authorization": "Sanitized",
-<<<<<<< HEAD
-        "traceparent": "00-9cdc1b46c0b2aa4fb03ab520d2842b89-abc06ef6a79d414e-00",
+        "traceparent": "00-1484c77223023b44949b7e1049f4da5a-90dc6a65cc3b914c-00",
         "User-Agent": [
-          "azsdk-net-Storage.Files.DataLake/12.7.0-alpha.20210202.1",
-          "(.NET 5.0.2; Microsoft Windows 10.0.19042)"
+          "azsdk-net-Storage.Files.DataLake/12.7.0-alpha.20210219.1",
+          "(.NET 5.0.3; Microsoft Windows 10.0.19041)"
         ],
-        "x-ms-client-request-id": "1db3b543-0590-ad4d-0fbc-b128ac3eb71c",
-        "x-ms-date": "Tue, 02 Feb 2021 21:31:03 GMT",
-=======
-        "traceparent": "00-62406d53f6cf16468c4606ae4c8962a6-b75a227b52a8ea4a-00",
-        "User-Agent": [
-          "azsdk-net-Storage.Files.DataLake/12.7.0-alpha.20210217.1",
-          "(.NET 5.0.3; Microsoft Windows 10.0.19042)"
-        ],
-        "x-ms-client-request-id": "1db3b543-0590-ad4d-0fbc-b128ac3eb71c",
-        "x-ms-date": "Wed, 17 Feb 2021 22:35:20 GMT",
->>>>>>> 1814567d
+        "x-ms-client-request-id": "4f2eacb2-9251-3b92-1cd0-ceeaf216020f",
+        "x-ms-date": "Fri, 19 Feb 2021 19:13:34 GMT",
         "x-ms-return-client-request-id": "true",
         "x-ms-version": "2020-06-12"
       },
@@ -85,49 +54,31 @@
       "StatusCode": 201,
       "ResponseHeaders": {
         "Content-Length": "0",
-<<<<<<< HEAD
-        "Date": "Tue, 02 Feb 2021 21:31:04 GMT",
-        "ETag": "\u00220x8D8C7C1D835551A\u0022",
-        "Last-Modified": "Tue, 02 Feb 2021 21:31:04 GMT",
-=======
-        "Date": "Wed, 17 Feb 2021 22:35:20 GMT",
-        "ETag": "\u00220x8D8D3944ECBFF11\u0022",
-        "Last-Modified": "Wed, 17 Feb 2021 22:35:20 GMT",
->>>>>>> 1814567d
+        "Date": "Fri, 19 Feb 2021 19:13:33 GMT",
+        "ETag": "\u00220x8D8D50A73D42EFF\u0022",
+        "Last-Modified": "Fri, 19 Feb 2021 19:13:34 GMT",
         "Server": [
           "Windows-Azure-HDFS/1.0",
           "Microsoft-HTTPAPI/2.0"
         ],
-        "x-ms-client-request-id": "1db3b543-0590-ad4d-0fbc-b128ac3eb71c",
-<<<<<<< HEAD
-        "x-ms-request-id": "d9124911-501f-0017-06aa-f9d654000000",
-=======
-        "x-ms-request-id": "7ab9126c-701f-0000-737d-057f5f000000",
->>>>>>> 1814567d
+        "x-ms-client-request-id": "4f2eacb2-9251-3b92-1cd0-ceeaf216020f",
+        "x-ms-request-id": "6f4bcb78-e01f-004f-3df3-060e0b000000",
         "x-ms-version": "2020-06-12"
       },
       "ResponseBody": []
     },
     {
-      "RequestUri": "https://seannse.dfs.core.windows.net/test-filesystem-f4c8355b-772c-ba8e-13a2-e313c72b2bba/test-directory-c8946cec-6f75-2a4d-071d-32037bee30ee/test-file-e643920a-7aad-7901-f80a-321d1ae97bf1?resource=file",
+      "RequestUri": "https://seannse.dfs.core.windows.net/test-filesystem-6161c515-1b6f-2100-dc70-4d10c6592ca8/test-directory-935709ec-5b65-4b11-ba37-cbc96ee4c933/test-file-6e3ced50-5a68-4ac2-8222-e10c2efba236?resource=file",
       "RequestMethod": "PUT",
       "RequestHeaders": {
         "Accept": "application/json",
         "Authorization": "Sanitized",
         "User-Agent": [
-<<<<<<< HEAD
-          "azsdk-net-Storage.Files.DataLake/12.7.0-alpha.20210202.1",
-          "(.NET 5.0.2; Microsoft Windows 10.0.19042)"
+          "azsdk-net-Storage.Files.DataLake/12.7.0-alpha.20210219.1",
+          "(.NET 5.0.3; Microsoft Windows 10.0.19041)"
         ],
-        "x-ms-client-request-id": "1c59379f-bdd2-c96f-b439-2585d22f9225",
-        "x-ms-date": "Tue, 02 Feb 2021 21:31:03 GMT",
-=======
-          "azsdk-net-Storage.Files.DataLake/12.7.0-alpha.20210217.1",
-          "(.NET 5.0.3; Microsoft Windows 10.0.19042)"
-        ],
-        "x-ms-client-request-id": "1c59379f-bdd2-c96f-b439-2585d22f9225",
-        "x-ms-date": "Wed, 17 Feb 2021 22:35:20 GMT",
->>>>>>> 1814567d
+        "x-ms-client-request-id": "bac51d55-f747-574c-e9e4-cc2fb1850c21",
+        "x-ms-date": "Fri, 19 Feb 2021 19:13:35 GMT",
         "x-ms-return-client-request-id": "true",
         "x-ms-version": "2020-06-12"
       },
@@ -135,101 +86,64 @@
       "StatusCode": 201,
       "ResponseHeaders": {
         "Content-Length": "0",
-<<<<<<< HEAD
-        "Date": "Tue, 02 Feb 2021 21:31:04 GMT",
-        "ETag": "\u00220x8D8C7C1D844533C\u0022",
-        "Last-Modified": "Tue, 02 Feb 2021 21:31:04 GMT",
-=======
-        "Date": "Wed, 17 Feb 2021 22:35:20 GMT",
-        "ETag": "\u00220x8D8D3944EDA3419\u0022",
-        "Last-Modified": "Wed, 17 Feb 2021 22:35:20 GMT",
->>>>>>> 1814567d
+        "Date": "Fri, 19 Feb 2021 19:13:33 GMT",
+        "ETag": "\u00220x8D8D50A73E1F493\u0022",
+        "Last-Modified": "Fri, 19 Feb 2021 19:13:34 GMT",
         "Server": [
           "Windows-Azure-HDFS/1.0",
           "Microsoft-HTTPAPI/2.0"
         ],
-        "x-ms-client-request-id": "1c59379f-bdd2-c96f-b439-2585d22f9225",
-<<<<<<< HEAD
-        "x-ms-request-id": "d912493d-501f-0017-2baa-f9d654000000",
-=======
-        "x-ms-request-id": "7ab91277-701f-0000-7e7d-057f5f000000",
->>>>>>> 1814567d
+        "x-ms-client-request-id": "bac51d55-f747-574c-e9e4-cc2fb1850c21",
+        "x-ms-request-id": "6f4bcb81-e01f-004f-46f3-060e0b000000",
         "x-ms-version": "2020-06-12"
       },
       "ResponseBody": []
     },
     {
-      "RequestUri": "https://seannse.dfs.core.windows.net/test-filesystem-f4c8355b-772c-ba8e-13a2-e313c72b2bba/test-directory-c8946cec-6f75-2a4d-071d-32037bee30ee/test-file-e643920a-7aad-7901-f80a-321d1ae97bf1?action=setAccessControlRecursive\u0026mode=remove",
+      "RequestUri": "https://seannse.dfs.core.windows.net/test-filesystem-6161c515-1b6f-2100-dc70-4d10c6592ca8/test-directory-935709ec-5b65-4b11-ba37-cbc96ee4c933/test-file-6e3ced50-5a68-4ac2-8222-e10c2efba236?action=setAccessControlRecursive\u0026mode=remove",
       "RequestMethod": "PATCH",
       "RequestHeaders": {
         "Accept": "application/json",
         "Authorization": "Sanitized",
         "User-Agent": [
-<<<<<<< HEAD
-          "azsdk-net-Storage.Files.DataLake/12.7.0-alpha.20210202.1",
-          "(.NET 5.0.2; Microsoft Windows 10.0.19042)"
+          "azsdk-net-Storage.Files.DataLake/12.7.0-alpha.20210219.1",
+          "(.NET 5.0.3; Microsoft Windows 10.0.19041)"
         ],
         "x-ms-acl": "mask,default:user,default:group,user:ec3595d6-2c17-4696-8caa-7e139758d24a,group:ec3595d6-2c17-4696-8caa-7e139758d24a,default:user:ec3595d6-2c17-4696-8caa-7e139758d24a,default:group:ec3595d6-2c17-4696-8caa-7e139758d24a",
-        "x-ms-client-request-id": "e37ed92d-5e8f-bd1f-a6f6-1102edd8fca3",
-        "x-ms-date": "Tue, 02 Feb 2021 21:31:03 GMT",
-=======
-          "azsdk-net-Storage.Files.DataLake/12.7.0-alpha.20210217.1",
-          "(.NET 5.0.3; Microsoft Windows 10.0.19042)"
-        ],
-        "x-ms-acl": "mask,default:user,default:group,user:ec3595d6-2c17-4696-8caa-7e139758d24a,group:ec3595d6-2c17-4696-8caa-7e139758d24a,default:user:ec3595d6-2c17-4696-8caa-7e139758d24a,default:group:ec3595d6-2c17-4696-8caa-7e139758d24a",
-        "x-ms-client-request-id": "e37ed92d-5e8f-bd1f-a6f6-1102edd8fca3",
-        "x-ms-date": "Wed, 17 Feb 2021 22:35:20 GMT",
->>>>>>> 1814567d
+        "x-ms-client-request-id": "11b744df-e735-dbef-cac0-d8d1adb1053e",
+        "x-ms-date": "Fri, 19 Feb 2021 19:13:35 GMT",
         "x-ms-return-client-request-id": "true",
         "x-ms-version": "2020-06-12"
       },
       "RequestBody": null,
       "StatusCode": 200,
       "ResponseHeaders": {
-<<<<<<< HEAD
-        "Date": "Tue, 02 Feb 2021 21:31:04 GMT",
-=======
-        "Date": "Wed, 17 Feb 2021 22:35:20 GMT",
->>>>>>> 1814567d
+        "Date": "Fri, 19 Feb 2021 19:13:33 GMT",
         "Server": [
           "Windows-Azure-HDFS/1.0",
           "Microsoft-HTTPAPI/2.0"
         ],
         "Transfer-Encoding": "chunked",
-        "x-ms-client-request-id": "e37ed92d-5e8f-bd1f-a6f6-1102edd8fca3",
+        "x-ms-client-request-id": "11b744df-e735-dbef-cac0-d8d1adb1053e",
         "x-ms-namespace-enabled": "true",
-<<<<<<< HEAD
-        "x-ms-request-id": "d9124961-501f-0017-4eaa-f9d654000000",
-=======
-        "x-ms-request-id": "7ab91288-701f-0000-0f7d-057f5f000000",
->>>>>>> 1814567d
+        "x-ms-request-id": "6f4bcb86-e01f-004f-4bf3-060e0b000000",
         "x-ms-version": "2020-06-12"
       },
       "ResponseBody": "eyJkaXJlY3Rvcmllc1N1Y2Nlc3NmdWwiOjAsImZhaWxlZEVudHJpZXMiOltdLCJmYWlsdXJlQ291bnQiOjAsImZpbGVzU3VjY2Vzc2Z1bCI6MX0K"
     },
     {
-      "RequestUri": "https://seannse.blob.core.windows.net/test-filesystem-f4c8355b-772c-ba8e-13a2-e313c72b2bba?restype=container",
+      "RequestUri": "https://seannse.blob.core.windows.net/test-filesystem-6161c515-1b6f-2100-dc70-4d10c6592ca8?restype=container",
       "RequestMethod": "DELETE",
       "RequestHeaders": {
         "Accept": "application/xml",
         "Authorization": "Sanitized",
-<<<<<<< HEAD
-        "traceparent": "00-315377c4f581e84a9a386c6180deaaa5-ed5cdf9bc5cc274b-00",
+        "traceparent": "00-94042f69e25a344db0bb8ef3370ef9fa-4914ec9016d5364a-00",
         "User-Agent": [
-          "azsdk-net-Storage.Files.DataLake/12.7.0-alpha.20210202.1",
-          "(.NET 5.0.2; Microsoft Windows 10.0.19042)"
+          "azsdk-net-Storage.Files.DataLake/12.7.0-alpha.20210219.1",
+          "(.NET 5.0.3; Microsoft Windows 10.0.19041)"
         ],
-        "x-ms-client-request-id": "f9587780-aeb1-e296-a0f1-f086e0df0a5c",
-        "x-ms-date": "Tue, 02 Feb 2021 21:31:03 GMT",
-=======
-        "traceparent": "00-e66959b6095c5840b05a98c5c59c8646-0cc4e594fdc5044f-00",
-        "User-Agent": [
-          "azsdk-net-Storage.Files.DataLake/12.7.0-alpha.20210217.1",
-          "(.NET 5.0.3; Microsoft Windows 10.0.19042)"
-        ],
-        "x-ms-client-request-id": "f9587780-aeb1-e296-a0f1-f086e0df0a5c",
-        "x-ms-date": "Wed, 17 Feb 2021 22:35:20 GMT",
->>>>>>> 1814567d
+        "x-ms-client-request-id": "6c50e66e-fbcd-46eb-a83c-113d6787285a",
+        "x-ms-date": "Fri, 19 Feb 2021 19:13:35 GMT",
         "x-ms-return-client-request-id": "true",
         "x-ms-version": "2020-06-12"
       },
@@ -237,28 +151,20 @@
       "StatusCode": 202,
       "ResponseHeaders": {
         "Content-Length": "0",
-<<<<<<< HEAD
-        "Date": "Tue, 02 Feb 2021 21:31:03 GMT",
-=======
-        "Date": "Wed, 17 Feb 2021 22:35:19 GMT",
->>>>>>> 1814567d
+        "Date": "Fri, 19 Feb 2021 19:13:34 GMT",
         "Server": [
           "Windows-Azure-Blob/1.0",
           "Microsoft-HTTPAPI/2.0"
         ],
-        "x-ms-client-request-id": "f9587780-aeb1-e296-a0f1-f086e0df0a5c",
-<<<<<<< HEAD
-        "x-ms-request-id": "3729e59b-d01e-0026-05aa-f93747000000",
-=======
-        "x-ms-request-id": "43eaa7cb-b01e-001f-807d-05cc5b000000",
->>>>>>> 1814567d
+        "x-ms-client-request-id": "6c50e66e-fbcd-46eb-a83c-113d6787285a",
+        "x-ms-request-id": "2e6d3fc4-201e-00a4-1ff3-0676f9000000",
         "x-ms-version": "2020-06-12"
       },
       "ResponseBody": []
     }
   ],
   "Variables": {
-    "RandomSeed": "1960146765",
+    "RandomSeed": "1652188202",
     "Storage_TestConfigHierarchicalNamespace": "NamespaceTenant\nseannse\nU2FuaXRpemVk\nhttps://seannse.blob.core.windows.net\nhttps://seannse.file.core.windows.net\nhttps://seannse.queue.core.windows.net\nhttps://seannse.table.core.windows.net\n\n\n\n\nhttps://seannse-secondary.blob.core.windows.net\nhttps://seannse-secondary.file.core.windows.net\nhttps://seannse-secondary.queue.core.windows.net\nhttps://seannse-secondary.table.core.windows.net\n68390a19-a643-458b-b726-408abf67b4fc\nSanitized\n72f988bf-86f1-41af-91ab-2d7cd011db47\nhttps://login.microsoftonline.com/\nCloud\nBlobEndpoint=https://seannse.blob.core.windows.net/;QueueEndpoint=https://seannse.queue.core.windows.net/;FileEndpoint=https://seannse.file.core.windows.net/;BlobSecondaryEndpoint=https://seannse-secondary.blob.core.windows.net/;QueueSecondaryEndpoint=https://seannse-secondary.queue.core.windows.net/;FileSecondaryEndpoint=https://seannse-secondary.file.core.windows.net/;AccountName=seannse;AccountKey=Sanitized\n"
   }
 }