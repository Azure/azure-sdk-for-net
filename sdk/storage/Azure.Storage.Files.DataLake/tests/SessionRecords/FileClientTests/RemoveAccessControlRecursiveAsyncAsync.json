﻿{
  "Entries": [
    {
      "RequestUri": "https://seannse.blob.core.windows.net/test-filesystem-6161c515-1b6f-2100-dc70-4d10c6592ca8?restype=container",
      "RequestMethod": "PUT",
      "RequestHeaders": {
        "Accept": "application/xml",
        "Authorization": "Sanitized",
        "traceparent": "00-c8da24ce5dd258429803d67fb6275947-261b697c4f42a849-00",
        "User-Agent": [
          "azsdk-net-Storage.Files.DataLake/12.7.0-alpha.20210219.1",
          "(.NET 5.0.3; Microsoft Windows 10.0.19041)"
        ],
        "x-ms-blob-public-access": "container",
        "x-ms-client-request-id": "891b2d97-bd21-71df-f419-2186c4e1f400",
        "x-ms-date": "Fri, 19 Feb 2021 19:13:34 GMT",
        "x-ms-return-client-request-id": "true",
<<<<<<< HEAD
        "x-ms-version": "2020-12-06"
=======
        "x-ms-version": "2021-02-12"
>>>>>>> 7e782c87
      },
      "RequestBody": null,
      "StatusCode": 201,
      "ResponseHeaders": {
        "Content-Length": "0",
        "Date": "Fri, 19 Feb 2021 19:13:33 GMT",
        "ETag": "\"0x8D8D50A73C5A9DE\"",
        "Last-Modified": "Fri, 19 Feb 2021 19:13:34 GMT",
        "Server": [
          "Windows-Azure-Blob/1.0",
          "Microsoft-HTTPAPI/2.0"
        ],
        "x-ms-client-request-id": "891b2d97-bd21-71df-f419-2186c4e1f400",
        "x-ms-request-id": "2e6d3cc6-201e-00a4-52f3-0676f9000000",
<<<<<<< HEAD
        "x-ms-version": "2020-12-06"
=======
        "x-ms-version": "2021-02-12"
>>>>>>> 7e782c87
      },
      "ResponseBody": []
    },
    {
      "RequestUri": "https://seannse.dfs.core.windows.net/test-filesystem-6161c515-1b6f-2100-dc70-4d10c6592ca8/test-directory-935709ec-5b65-4b11-ba37-cbc96ee4c933?resource=directory",
      "RequestMethod": "PUT",
      "RequestHeaders": {
        "Accept": "application/json",
        "Authorization": "Sanitized",
        "traceparent": "00-1484c77223023b44949b7e1049f4da5a-90dc6a65cc3b914c-00",
        "User-Agent": [
          "azsdk-net-Storage.Files.DataLake/12.7.0-alpha.20210219.1",
          "(.NET 5.0.3; Microsoft Windows 10.0.19041)"
        ],
        "x-ms-client-request-id": "4f2eacb2-9251-3b92-1cd0-ceeaf216020f",
        "x-ms-date": "Fri, 19 Feb 2021 19:13:34 GMT",
        "x-ms-return-client-request-id": "true",
<<<<<<< HEAD
        "x-ms-version": "2020-12-06"
=======
        "x-ms-version": "2021-02-12"
>>>>>>> 7e782c87
      },
      "RequestBody": null,
      "StatusCode": 201,
      "ResponseHeaders": {
        "Content-Length": "0",
        "Date": "Fri, 19 Feb 2021 19:13:33 GMT",
        "ETag": "\"0x8D8D50A73D42EFF\"",
        "Last-Modified": "Fri, 19 Feb 2021 19:13:34 GMT",
        "Server": [
          "Windows-Azure-HDFS/1.0",
          "Microsoft-HTTPAPI/2.0"
        ],
        "x-ms-client-request-id": "4f2eacb2-9251-3b92-1cd0-ceeaf216020f",
        "x-ms-request-id": "6f4bcb78-e01f-004f-3df3-060e0b000000",
<<<<<<< HEAD
        "x-ms-version": "2020-12-06"
=======
        "x-ms-version": "2021-02-12"
>>>>>>> 7e782c87
      },
      "ResponseBody": []
    },
    {
      "RequestUri": "https://seannse.dfs.core.windows.net/test-filesystem-6161c515-1b6f-2100-dc70-4d10c6592ca8/test-directory-935709ec-5b65-4b11-ba37-cbc96ee4c933/test-file-6e3ced50-5a68-4ac2-8222-e10c2efba236?resource=file",
      "RequestMethod": "PUT",
      "RequestHeaders": {
        "Accept": "application/json",
        "Authorization": "Sanitized",
        "User-Agent": [
          "azsdk-net-Storage.Files.DataLake/12.7.0-alpha.20210219.1",
          "(.NET 5.0.3; Microsoft Windows 10.0.19041)"
        ],
        "x-ms-client-request-id": "bac51d55-f747-574c-e9e4-cc2fb1850c21",
        "x-ms-date": "Fri, 19 Feb 2021 19:13:35 GMT",
        "x-ms-return-client-request-id": "true",
<<<<<<< HEAD
        "x-ms-version": "2020-12-06"
=======
        "x-ms-version": "2021-02-12"
>>>>>>> 7e782c87
      },
      "RequestBody": null,
      "StatusCode": 201,
      "ResponseHeaders": {
        "Content-Length": "0",
        "Date": "Fri, 19 Feb 2021 19:13:33 GMT",
        "ETag": "\"0x8D8D50A73E1F493\"",
        "Last-Modified": "Fri, 19 Feb 2021 19:13:34 GMT",
        "Server": [
          "Windows-Azure-HDFS/1.0",
          "Microsoft-HTTPAPI/2.0"
        ],
        "x-ms-client-request-id": "bac51d55-f747-574c-e9e4-cc2fb1850c21",
        "x-ms-request-id": "6f4bcb81-e01f-004f-46f3-060e0b000000",
<<<<<<< HEAD
        "x-ms-version": "2020-12-06"
=======
        "x-ms-version": "2021-02-12"
>>>>>>> 7e782c87
      },
      "ResponseBody": []
    },
    {
      "RequestUri": "https://seannse.dfs.core.windows.net/test-filesystem-6161c515-1b6f-2100-dc70-4d10c6592ca8/test-directory-935709ec-5b65-4b11-ba37-cbc96ee4c933/test-file-6e3ced50-5a68-4ac2-8222-e10c2efba236?action=setAccessControlRecursive&mode=remove",
      "RequestMethod": "PATCH",
      "RequestHeaders": {
        "Accept": "application/json",
        "Authorization": "Sanitized",
        "User-Agent": [
          "azsdk-net-Storage.Files.DataLake/12.7.0-alpha.20210219.1",
          "(.NET 5.0.3; Microsoft Windows 10.0.19041)"
        ],
        "x-ms-acl": "mask,default:user,default:group,user:ec3595d6-2c17-4696-8caa-7e139758d24a,group:ec3595d6-2c17-4696-8caa-7e139758d24a,default:user:ec3595d6-2c17-4696-8caa-7e139758d24a,default:group:ec3595d6-2c17-4696-8caa-7e139758d24a",
        "x-ms-client-request-id": "11b744df-e735-dbef-cac0-d8d1adb1053e",
        "x-ms-date": "Fri, 19 Feb 2021 19:13:35 GMT",
        "x-ms-return-client-request-id": "true",
<<<<<<< HEAD
        "x-ms-version": "2020-12-06"
=======
        "x-ms-version": "2021-02-12"
>>>>>>> 7e782c87
      },
      "RequestBody": null,
      "StatusCode": 200,
      "ResponseHeaders": {
        "Date": "Fri, 19 Feb 2021 19:13:33 GMT",
        "Server": [
          "Windows-Azure-HDFS/1.0",
          "Microsoft-HTTPAPI/2.0"
        ],
        "Transfer-Encoding": "chunked",
        "x-ms-client-request-id": "11b744df-e735-dbef-cac0-d8d1adb1053e",
        "x-ms-namespace-enabled": "true",
        "x-ms-request-id": "6f4bcb86-e01f-004f-4bf3-060e0b000000",
<<<<<<< HEAD
        "x-ms-version": "2020-12-06"
=======
        "x-ms-version": "2021-02-12"
>>>>>>> 7e782c87
      },
      "ResponseBody": "eyJkaXJlY3Rvcmllc1N1Y2Nlc3NmdWwiOjAsImZhaWxlZEVudHJpZXMiOltdLCJmYWlsdXJlQ291bnQiOjAsImZpbGVzU3VjY2Vzc2Z1bCI6MX0K"
    },
    {
      "RequestUri": "https://seannse.blob.core.windows.net/test-filesystem-6161c515-1b6f-2100-dc70-4d10c6592ca8?restype=container",
      "RequestMethod": "DELETE",
      "RequestHeaders": {
        "Accept": "application/xml",
        "Authorization": "Sanitized",
        "traceparent": "00-94042f69e25a344db0bb8ef3370ef9fa-4914ec9016d5364a-00",
        "User-Agent": [
          "azsdk-net-Storage.Files.DataLake/12.7.0-alpha.20210219.1",
          "(.NET 5.0.3; Microsoft Windows 10.0.19041)"
        ],
        "x-ms-client-request-id": "6c50e66e-fbcd-46eb-a83c-113d6787285a",
        "x-ms-date": "Fri, 19 Feb 2021 19:13:35 GMT",
        "x-ms-return-client-request-id": "true",
<<<<<<< HEAD
        "x-ms-version": "2020-12-06"
=======
        "x-ms-version": "2021-02-12"
>>>>>>> 7e782c87
      },
      "RequestBody": null,
      "StatusCode": 202,
      "ResponseHeaders": {
        "Content-Length": "0",
        "Date": "Fri, 19 Feb 2021 19:13:34 GMT",
        "Server": [
          "Windows-Azure-Blob/1.0",
          "Microsoft-HTTPAPI/2.0"
        ],
        "x-ms-client-request-id": "6c50e66e-fbcd-46eb-a83c-113d6787285a",
        "x-ms-request-id": "2e6d3fc4-201e-00a4-1ff3-0676f9000000",
<<<<<<< HEAD
        "x-ms-version": "2020-12-06"
=======
        "x-ms-version": "2021-02-12"
>>>>>>> 7e782c87
      },
      "ResponseBody": []
    }
  ],
  "Variables": {
    "RandomSeed": "1652188202",
    "Storage_TestConfigHierarchicalNamespace": "NamespaceTenant\nseannse\nU2FuaXRpemVk\nhttps://seannse.blob.core.windows.net\nhttps://seannse.file.core.windows.net\nhttps://seannse.queue.core.windows.net\nhttps://seannse.table.core.windows.net\n\n\n\n\nhttps://seannse-secondary.blob.core.windows.net\nhttps://seannse-secondary.file.core.windows.net\nhttps://seannse-secondary.queue.core.windows.net\nhttps://seannse-secondary.table.core.windows.net\n68390a19-a643-458b-b726-408abf67b4fc\nSanitized\n72f988bf-86f1-41af-91ab-2d7cd011db47\nhttps://login.microsoftonline.com/\nCloud\nBlobEndpoint=https://seannse.blob.core.windows.net/;QueueEndpoint=https://seannse.queue.core.windows.net/;FileEndpoint=https://seannse.file.core.windows.net/;BlobSecondaryEndpoint=https://seannse-secondary.blob.core.windows.net/;QueueSecondaryEndpoint=https://seannse-secondary.queue.core.windows.net/;FileSecondaryEndpoint=https://seannse-secondary.file.core.windows.net/;AccountName=seannse;AccountKey=Sanitized\n\n\n"
  }
}<|MERGE_RESOLUTION|>--- conflicted
+++ resolved
@@ -15,11 +15,7 @@
         "x-ms-client-request-id": "891b2d97-bd21-71df-f419-2186c4e1f400",
         "x-ms-date": "Fri, 19 Feb 2021 19:13:34 GMT",
         "x-ms-return-client-request-id": "true",
-<<<<<<< HEAD
-        "x-ms-version": "2020-12-06"
-=======
         "x-ms-version": "2021-02-12"
->>>>>>> 7e782c87
       },
       "RequestBody": null,
       "StatusCode": 201,
@@ -34,11 +30,7 @@
         ],
         "x-ms-client-request-id": "891b2d97-bd21-71df-f419-2186c4e1f400",
         "x-ms-request-id": "2e6d3cc6-201e-00a4-52f3-0676f9000000",
-<<<<<<< HEAD
-        "x-ms-version": "2020-12-06"
-=======
         "x-ms-version": "2021-02-12"
->>>>>>> 7e782c87
       },
       "ResponseBody": []
     },
@@ -56,11 +48,7 @@
         "x-ms-client-request-id": "4f2eacb2-9251-3b92-1cd0-ceeaf216020f",
         "x-ms-date": "Fri, 19 Feb 2021 19:13:34 GMT",
         "x-ms-return-client-request-id": "true",
-<<<<<<< HEAD
-        "x-ms-version": "2020-12-06"
-=======
         "x-ms-version": "2021-02-12"
->>>>>>> 7e782c87
       },
       "RequestBody": null,
       "StatusCode": 201,
@@ -75,11 +63,7 @@
         ],
         "x-ms-client-request-id": "4f2eacb2-9251-3b92-1cd0-ceeaf216020f",
         "x-ms-request-id": "6f4bcb78-e01f-004f-3df3-060e0b000000",
-<<<<<<< HEAD
-        "x-ms-version": "2020-12-06"
-=======
         "x-ms-version": "2021-02-12"
->>>>>>> 7e782c87
       },
       "ResponseBody": []
     },
@@ -96,11 +80,7 @@
         "x-ms-client-request-id": "bac51d55-f747-574c-e9e4-cc2fb1850c21",
         "x-ms-date": "Fri, 19 Feb 2021 19:13:35 GMT",
         "x-ms-return-client-request-id": "true",
-<<<<<<< HEAD
-        "x-ms-version": "2020-12-06"
-=======
         "x-ms-version": "2021-02-12"
->>>>>>> 7e782c87
       },
       "RequestBody": null,
       "StatusCode": 201,
@@ -115,11 +95,7 @@
         ],
         "x-ms-client-request-id": "bac51d55-f747-574c-e9e4-cc2fb1850c21",
         "x-ms-request-id": "6f4bcb81-e01f-004f-46f3-060e0b000000",
-<<<<<<< HEAD
-        "x-ms-version": "2020-12-06"
-=======
         "x-ms-version": "2021-02-12"
->>>>>>> 7e782c87
       },
       "ResponseBody": []
     },
@@ -137,11 +113,7 @@
         "x-ms-client-request-id": "11b744df-e735-dbef-cac0-d8d1adb1053e",
         "x-ms-date": "Fri, 19 Feb 2021 19:13:35 GMT",
         "x-ms-return-client-request-id": "true",
-<<<<<<< HEAD
-        "x-ms-version": "2020-12-06"
-=======
         "x-ms-version": "2021-02-12"
->>>>>>> 7e782c87
       },
       "RequestBody": null,
       "StatusCode": 200,
@@ -155,11 +127,7 @@
         "x-ms-client-request-id": "11b744df-e735-dbef-cac0-d8d1adb1053e",
         "x-ms-namespace-enabled": "true",
         "x-ms-request-id": "6f4bcb86-e01f-004f-4bf3-060e0b000000",
-<<<<<<< HEAD
-        "x-ms-version": "2020-12-06"
-=======
         "x-ms-version": "2021-02-12"
->>>>>>> 7e782c87
       },
       "ResponseBody": "eyJkaXJlY3Rvcmllc1N1Y2Nlc3NmdWwiOjAsImZhaWxlZEVudHJpZXMiOltdLCJmYWlsdXJlQ291bnQiOjAsImZpbGVzU3VjY2Vzc2Z1bCI6MX0K"
     },
@@ -177,11 +145,7 @@
         "x-ms-client-request-id": "6c50e66e-fbcd-46eb-a83c-113d6787285a",
         "x-ms-date": "Fri, 19 Feb 2021 19:13:35 GMT",
         "x-ms-return-client-request-id": "true",
-<<<<<<< HEAD
-        "x-ms-version": "2020-12-06"
-=======
         "x-ms-version": "2021-02-12"
->>>>>>> 7e782c87
       },
       "RequestBody": null,
       "StatusCode": 202,
@@ -194,11 +158,7 @@
         ],
         "x-ms-client-request-id": "6c50e66e-fbcd-46eb-a83c-113d6787285a",
         "x-ms-request-id": "2e6d3fc4-201e-00a4-1ff3-0676f9000000",
-<<<<<<< HEAD
-        "x-ms-version": "2020-12-06"
-=======
         "x-ms-version": "2021-02-12"
->>>>>>> 7e782c87
       },
       "ResponseBody": []
     }
