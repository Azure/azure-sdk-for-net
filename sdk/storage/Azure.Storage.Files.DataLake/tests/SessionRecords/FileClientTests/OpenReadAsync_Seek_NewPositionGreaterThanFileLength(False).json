{
  "Entries": [
    {
      "RequestUri": "https://seannse.blob.core.windows.net/test-filesystem-594db9a2-e424-8b16-6dcf-a867eb6f7de9?restype=container",
      "RequestMethod": "PUT",
      "RequestHeaders": {
        "Accept": "application/xml",
        "Authorization": "Sanitized",
<<<<<<< HEAD
        "traceparent": "00-696bdda105040045bd1c00cc8b05045d-6265b9b341532e43-00",
        "User-Agent": [
          "azsdk-net-Storage.Files.DataLake/12.7.0-alpha.20210202.1",
          "(.NET Framework 4.8.4250.0; Microsoft Windows 10.0.19042 )"
        ],
        "x-ms-blob-public-access": "container",
        "x-ms-client-request-id": "63cfc751-e79c-e787-d2ef-609c01958d30",
        "x-ms-date": "Wed, 03 Feb 2021 02:12:49 GMT",
=======
        "traceparent": "00-851676dd7adb5740bc95f61ea4707929-d3ee0b7f5d810d47-00",
        "User-Agent": [
          "azsdk-net-Storage.Files.DataLake/12.7.0-alpha.20210217.1",
          "(.NET 5.0.3; Microsoft Windows 10.0.19042)"
        ],
        "x-ms-blob-public-access": "container",
        "x-ms-client-request-id": "63cfc751-e79c-e787-d2ef-609c01958d30",
        "x-ms-date": "Wed, 17 Feb 2021 22:23:55 GMT",
>>>>>>> 1814567d
        "x-ms-return-client-request-id": "true",
        "x-ms-version": "2020-06-12"
      },
      "RequestBody": null,
      "StatusCode": 201,
      "ResponseHeaders": {
        "Content-Length": "0",
<<<<<<< HEAD
        "Date": "Wed, 03 Feb 2021 02:12:49 GMT",
        "ETag": "\u00220x8D8C7E934F79F3A\u0022",
        "Last-Modified": "Wed, 03 Feb 2021 02:12:50 GMT",
=======
        "Date": "Wed, 17 Feb 2021 22:23:55 GMT",
        "ETag": "\u00220x8D8D392B6C0CA81\u0022",
        "Last-Modified": "Wed, 17 Feb 2021 22:23:55 GMT",
>>>>>>> 1814567d
        "Server": [
          "Windows-Azure-Blob/1.0",
          "Microsoft-HTTPAPI/2.0"
        ],
        "x-ms-client-request-id": "63cfc751-e79c-e787-d2ef-609c01958d30",
<<<<<<< HEAD
        "x-ms-request-id": "f8ee90a7-401e-00a2-6ed2-f94546000000",
=======
        "x-ms-request-id": "aeaef315-a01e-003c-297b-055698000000",
>>>>>>> 1814567d
        "x-ms-version": "2020-06-12"
      },
      "ResponseBody": []
    },
    {
      "RequestUri": "https://seannse.dfs.core.windows.net/test-filesystem-594db9a2-e424-8b16-6dcf-a867eb6f7de9/test-file-62d7cc99-a01a-c7e0-7442-93d810ebfc14?resource=file",
      "RequestMethod": "PUT",
      "RequestHeaders": {
        "Accept": "application/json",
        "Authorization": "Sanitized",
        "If-None-Match": "*",
<<<<<<< HEAD
        "traceparent": "00-e2988c45228c264eb7d0b7e9bd54f47a-2dde97e1592c354d-00",
        "User-Agent": [
          "azsdk-net-Storage.Files.DataLake/12.7.0-alpha.20210202.1",
          "(.NET Framework 4.8.4250.0; Microsoft Windows 10.0.19042 )"
        ],
        "x-ms-client-request-id": "77228002-322c-d842-5af9-232c367f770b",
        "x-ms-date": "Wed, 03 Feb 2021 02:12:49 GMT",
=======
        "traceparent": "00-ebaf0d7570fbf44482703fd7ba57a334-956721e918b41b4f-00",
        "User-Agent": [
          "azsdk-net-Storage.Files.DataLake/12.7.0-alpha.20210217.1",
          "(.NET 5.0.3; Microsoft Windows 10.0.19042)"
        ],
        "x-ms-client-request-id": "77228002-322c-d842-5af9-232c367f770b",
        "x-ms-date": "Wed, 17 Feb 2021 22:23:55 GMT",
>>>>>>> 1814567d
        "x-ms-return-client-request-id": "true",
        "x-ms-version": "2020-06-12"
      },
      "RequestBody": null,
      "StatusCode": 201,
      "ResponseHeaders": {
        "Content-Length": "0",
<<<<<<< HEAD
        "Date": "Wed, 03 Feb 2021 02:12:50 GMT",
        "ETag": "\u00220x8D8C7E9353941FE\u0022",
        "Last-Modified": "Wed, 03 Feb 2021 02:12:50 GMT",
=======
        "Date": "Wed, 17 Feb 2021 22:23:55 GMT",
        "ETag": "\u00220x8D8D392B6F459C7\u0022",
        "Last-Modified": "Wed, 17 Feb 2021 22:23:56 GMT",
>>>>>>> 1814567d
        "Server": [
          "Windows-Azure-HDFS/1.0",
          "Microsoft-HTTPAPI/2.0"
        ],
        "x-ms-client-request-id": "77228002-322c-d842-5af9-232c367f770b",
<<<<<<< HEAD
        "x-ms-request-id": "c9c92967-601f-0023-40d2-f9e59c000000",
=======
        "x-ms-request-id": "c5c20017-f01f-007c-1a7b-0551a0000000",
>>>>>>> 1814567d
        "x-ms-version": "2020-06-12"
      },
      "ResponseBody": []
    },
    {
      "RequestUri": "https://seannse.dfs.core.windows.net/test-filesystem-594db9a2-e424-8b16-6dcf-a867eb6f7de9/test-file-62d7cc99-a01a-c7e0-7442-93d810ebfc14?action=append\u0026position=0",
      "RequestMethod": "PATCH",
      "RequestHeaders": {
        "Accept": "application/json",
        "Authorization": "Sanitized",
<<<<<<< HEAD
        "Content-Length": "1867",
        "Content-Type": "application/json",
        "traceparent": "00-8d9b8df6af775c468d1262ac316539c7-6f8a1b2d565ddb43-00",
        "User-Agent": [
          "azsdk-net-Storage.Files.DataLake/12.7.0-alpha.20210202.1",
          "(.NET Framework 4.8.4250.0; Microsoft Windows 10.0.19042 )"
        ],
        "x-ms-client-request-id": "8fd50fd8-85c8-2de7-9d3c-f0fe4eaf2864",
        "x-ms-date": "Wed, 03 Feb 2021 02:12:49 GMT",
=======
        "Content-Length": "1024",
        "traceparent": "00-382f46125ea40744b668ab41a40ea063-8c6bf32633fc444d-00",
        "User-Agent": [
          "azsdk-net-Storage.Files.DataLake/12.7.0-alpha.20210217.1",
          "(.NET 5.0.3; Microsoft Windows 10.0.19042)"
        ],
        "x-ms-client-request-id": "8fd50fd8-85c8-2de7-9d3c-f0fe4eaf2864",
        "x-ms-date": "Wed, 17 Feb 2021 22:23:56 GMT",
>>>>>>> 1814567d
        "x-ms-return-client-request-id": "true",
        "x-ms-version": "2020-06-12"
      },
      "RequestBody": [
        "\uFFFD\uFFFDe?\uFFFD(o\uFFFDe~\uFFFDm\uFFFD\u0016l\uFFFD3\u0000\u0015#\uFFFD\u001AM\uFFFD\uFFFDp\uFFFD\u23F7\uFFFD\u000F)%\u000B\u003CX]\uFFFD)W\u001D\uFFFD\u001E2\u001AX\uFFFD\uFFFD\uFFFDi\u0000\u007Fj\uFFFD\u0695\uFFFDO[N\uFFFD#\uFFFD\uFFFD\uFFFDDi\n",
        "0V\uFFFD%\uFFFD\u02C2\u001C.O\uFFFD\u0018\u001C_\uFFFDM\u030F\uFFFD\uFFFD1\uFFFDu\u000E\u007F\uFFFD\uFFFD\uFFFDOm\uFFFD\uFFFD\uFFFDRZ\uFFFD\u06D3\uFFFD\u000F\uFFFDf\uFFFDyB1-Da\uFFFD\u0015\uFFFD\uFFFD\u0609\uFFFD\u01E5\u0011\u0001\uFFFD\uFFFD\uFFFD\uFFFD\uFFFD*j\f\uFFFD\uFFFD\uFFFD\uFFFD \uFFFDs@\uFFFD=\uFFFD\uFFFD\uFFFD\uFFFDwQ\u0018\uFFFD\uFFFDy\uFFFD5\uFFFD\uFFFD\uFFFD\uFFFD\uFFFDz\u0018\uFFFD!\uFFFD\uFFFD\uFFFD\u0019cQeH\u00003hie\uFFFD\uFFFD6K\uFFFD\u0011\uFFFDC\n",
        "\uFFFD{\uFFFD\uFFFD\uFFFD\uFFFD\u000F\u001A$\uFFFD{\uFFFDF\uFFFD]\uFFFD\uFFFDt\uFFFDy\uFFFD\uFFFD\u00177\uFFFD\u0011n\uFFFD\uFFFD\u00077\u0777\uFFFD6\uFFFD\uFFFDS\uFFFD\uFFFD\u0019C\uFFFD\uFFFD\u07D9\uFFFD\uFFFD\uFFFDJ\u001B\u00D1T\uFFFDcLIp\u002B\uFFFDN\u001D\uFFFD\uFFFD\u003C\uFFFDb\uFFFD\u000Er\uFFFD\u0488\u007F\uFFFD\uFFFDM\uFFFDx\u0458\u000B\uFFFD\u001B\u001A\u0026eH:\uFFFD\n",
        "q\uFFFDf\uFFFD\u0026\uFFFDL\uFFFD\f;-\uFFFD\u05CA\uFFFD\b\uFFFDd\uFFFD\uFFFDu\uFFFDZ\uFFFDBa\uFFFD\uFFFD\u0016\u0027\u0019\uFFFD{h\u001FO\u0022\uFFFDc\uFFFD\u00002k\uFFFDjY\uFFFD)\u001E\uFFFD\uFFFDf\uFFFD\uFFFDy\u0027t\uFFFD\uFFFDP\u024B\uFFFD\u0022\uFFFD6oj\uFFFD\uFFFD \u0000$\uFFFDC\uFFFD\u0146\uFFFD|\uFFFDZ\uFFFD\uFFFD5\u001E\uFFFD\u04E6(\uFFFD,\uFFFD^7\uFFFD\uFFFDs\uFFFD\u0022u\u0026\uFFFD8o\uFFFDA\uFFFDQ\uFFFDa\uFFFDHSn\uFFFDM\uFFFDN\uFFFD\uFFFDx7\uFFFDa\uFFFD\u01DC\u0006R\uFFFD\uFFFD\u0007\uFFFD\uFFFD\uFFFD\u0027Q\uFFFDU\uFFFD\uFFFD\uFFFD\uFFFD\uFFFDV\u000B\uFFFD\u00128\uFFFD9\uFFFD\uFFFDb\u000F\u0000{\uFFFD|\u02F5\uFFFD\u000F)\uFFFD@|\uFFFD\uFFFD%\uFFFD\uFFFD\uFFFD\u0019\t\uFFFDwf\u000B\uFFFD\uFFFD\uFFFD\uFFFD\u030B\uFFFD-t\u00BF\uFFFD\uFFFD\u0060\uFFFD\uFFFD\u04F7\uFFFD\uFFFD\u0015\uFFFD\u002B?\u0013\uFFFD\uFFFD\uFFFDX]\uFFFD\u0015w\uFFFD\uFFFD*\u0019B\uFFFD\uFFFD\u0012\u0007\uFFFD\u0014y\uFFFDKoL6\uFFFD\uFFFD\uFFFD*\uFFFDK\uFFFD\uFFFD\uFFFD\u0018l\u001Cd5\uFFFDW\uFFFD\uFFFD\uFFFD\uFFFDt\uFFFD\uFFFD\u0002\uFFFDQ*\uFFFD\u001EBkt\u0022c\uFFFDe\uFFFD\uFFFD\uFFFD\uFFFD^\u0060\uFFFD\u0326\uFFFDu\uFFFD\uFFFDt\uFFFD\uFFFD\uFFFD|\uFFFD\uFFFD\uFFFD\uFFFD  \u00FB\uFFFD\uFFFD\uFFFD\u0001\uFFFD1\uFFFD\u0006\uFFFD\uFFFD[\u0014X\u0004\\\uFFFD\uFFFDL\uFFFD\uFFFD\uFFFD\uFFFD\u02A5\uFFFD\uFFFD\uFFFD\uFFFD\uFFFDw\uFFFD=\uFFFD\uFFFD \uFFFD\uFFFDtR\uFFFD\uFFFD\uFFFD\uFFFD\uFFFD q\uFFFD\u0695\u0005\uFFFD\uFFFDk\u001A\u0026\uFFFD.T\u0022\u02ABF\u0010K\u0002\u001Dws\u4BEAg\uFFFD\u0003\n",
        "\uFFFD\uFFFD\uFFFDl2\uFFFD\uFFFD\uFFFD\uFFFD\uFFFD\u0482\uFFFD,~\uFFFDQ\uFFFD\u0007X\uFFFD\uFFFD\uFFFD\u0003\uFFFD\u001C\uFFFD\uFFFDZ=\uFFFDg\u000F6*L\u03F5\uFFFD\uFFFDK y\u0016J\uFFFD\uFFFD0\r",
        "\u0016s\uFFFD\uFFFDY%\uFFFD\uFFFDr\u0015\uFFFD\u0014\uFFFD\uFFFD\u0012kr\uFFFD\u00012\u039B\uFFFD\u0007\fu*\u03F8\u0005g=\uFFFDM\u0027fj]\uFFFD\u0004PMC\uFFFDJ6\uFFFD\uFFFD\u0003\u07C2-\uFFFD\uFFFD?z\uFFFD\uFFFD\uFFFD\uFFFD\uFFFD,\uFFFDm\uFFFDw_Hm\uFFFD\u0000\u0015\uFFFD\uFFFD\uFFFDXk\uFFFD\uFFFD\uFFFDF\uFFFD\u0643:\uFFFD\uFFFD\r",
        "\uFFFD\uFFFDu\uFFFD\uFFFD\t#\uFFFD\uFFFD\uFFFD\uFFFD\uFFFDBwX\uFFFDm\uFFFD\uFFFD\u001D\uFFFD!\u00198\uFFFD\uFFFD\uFFFDa\uFFFD\uFFFDt\uFFFD:\uFFFD\u028A\\\uFFFD\uFFFD\uFFFD\uFFFD\uFFFD\uFFFD\uFFFD\uFFFD\uFFFDs\uFFFD\u0015\uFFFD\u0398O\uFFFD\uFFFD=\uFFFD\uFFFDT\u0094\uFFFD\u0060\uFFFD-\u0007\uFFFD\uFFFDT\u0010\uFFFD\uFFFD_\uFFFD\uFFFD\uFFFDO\uFFFDP\uFFFD\uFFFD\uFFFD\u053B!\u0010\uFFFD4\u0001Ls\uFFFD\uFFFD\uFFFDh\uFFFD6\u0004\u0421\u0017\uFFFD\u0005\uFFFD\b9\uFFFD\uFFFDF\uFFFD\u0018\uFFFDm\u04DF\u0016\uFFFD\uFFFD\u001C\u001B\uFFFD\uFFFD\u0007\uFFFD\u001D%dX\u0007KK\uFFFD\uFFFD\uFFFD\tN\uFFFD\uFFFD\u0018\uFFFD^G\uFFFD_[\u00042\u0027\u0241\uFFFDA\uFFFD\uFFFD\uFFFDX\uFFFDh\uFFFD\uFFFD\uFFFD4\uFFFD\uFFFD\uFFFD\u0018\uFFFD\uFFFD\uFFFDPF\u042AE\uFFFD;\u0468@\u0019\uFFFD\u003C\uFFFD\uFFFD\uFFFD\tK(;\uFFFD\uFFFDf\b5\u0002)b\uFFFD\uFFFDC\u0004\uFFFD\\y:\uFFFD\uFFFDo\uFFFDX\uFFFD\uFFFD(\uFFFD\uF625_@"
      ],
      "StatusCode": 202,
      "ResponseHeaders": {
        "Content-Length": "0",
<<<<<<< HEAD
        "Date": "Wed, 03 Feb 2021 02:12:50 GMT",
=======
        "Date": "Wed, 17 Feb 2021 22:23:55 GMT",
>>>>>>> 1814567d
        "Server": [
          "Windows-Azure-HDFS/1.0",
          "Microsoft-HTTPAPI/2.0"
        ],
        "x-ms-client-request-id": "8fd50fd8-85c8-2de7-9d3c-f0fe4eaf2864",
<<<<<<< HEAD
        "x-ms-request-id": "c9c9296f-601f-0023-48d2-f9e59c000000",
=======
        "x-ms-request-id": "c5c20029-f01f-007c-2c7b-0551a0000000",
>>>>>>> 1814567d
        "x-ms-request-server-encrypted": "true",
        "x-ms-version": "2020-06-12"
      },
      "ResponseBody": []
    },
    {
      "RequestUri": "https://seannse.dfs.core.windows.net/test-filesystem-594db9a2-e424-8b16-6dcf-a867eb6f7de9/test-file-62d7cc99-a01a-c7e0-7442-93d810ebfc14?action=flush\u0026position=1024",
      "RequestMethod": "PATCH",
      "RequestHeaders": {
        "Accept": "application/json",
        "Authorization": "Sanitized",
<<<<<<< HEAD
        "traceparent": "00-5e7e171f8f08654994f1d09307e6826e-ea39c4463ceeb245-00",
        "User-Agent": [
          "azsdk-net-Storage.Files.DataLake/12.7.0-alpha.20210202.1",
          "(.NET Framework 4.8.4250.0; Microsoft Windows 10.0.19042 )"
        ],
        "x-ms-client-request-id": "2654f488-e7a9-a542-b563-1b532549d93f",
        "x-ms-date": "Wed, 03 Feb 2021 02:12:50 GMT",
=======
        "Content-Length": "0",
        "traceparent": "00-0c24c4a07a6ce34584e57ac742951ffe-4f427e085eaa734a-00",
        "User-Agent": [
          "azsdk-net-Storage.Files.DataLake/12.7.0-alpha.20210217.1",
          "(.NET 5.0.3; Microsoft Windows 10.0.19042)"
        ],
        "x-ms-client-request-id": "2654f488-e7a9-a542-b563-1b532549d93f",
        "x-ms-date": "Wed, 17 Feb 2021 22:23:56 GMT",
>>>>>>> 1814567d
        "x-ms-return-client-request-id": "true",
        "x-ms-version": "2020-06-12"
      },
      "RequestBody": null,
      "StatusCode": 200,
      "ResponseHeaders": {
        "Content-Length": "0",
<<<<<<< HEAD
        "Date": "Wed, 03 Feb 2021 02:12:50 GMT",
        "ETag": "\u00220x8D8C7E935664D70\u0022",
        "Last-Modified": "Wed, 03 Feb 2021 02:12:51 GMT",
=======
        "Date": "Wed, 17 Feb 2021 22:23:55 GMT",
        "ETag": "\u00220x8D8D392B70DD0F2\u0022",
        "Last-Modified": "Wed, 17 Feb 2021 22:23:56 GMT",
>>>>>>> 1814567d
        "Server": [
          "Windows-Azure-HDFS/1.0",
          "Microsoft-HTTPAPI/2.0"
        ],
        "x-ms-client-request-id": "2654f488-e7a9-a542-b563-1b532549d93f",
<<<<<<< HEAD
        "x-ms-request-id": "c9c92980-601f-0023-59d2-f9e59c000000",
=======
        "x-ms-request-id": "c5c2004a-f01f-007c-4d7b-0551a0000000",
>>>>>>> 1814567d
        "x-ms-request-server-encrypted": "false",
        "x-ms-version": "2020-06-12"
      },
      "ResponseBody": []
    },
    {
      "RequestUri": "https://seannse.blob.core.windows.net/test-filesystem-594db9a2-e424-8b16-6dcf-a867eb6f7de9/test-file-62d7cc99-a01a-c7e0-7442-93d810ebfc14",
      "RequestMethod": "HEAD",
      "RequestHeaders": {
        "Accept": "application/xml",
        "Authorization": "Sanitized",
<<<<<<< HEAD
        "traceparent": "00-cc5b85270e421a4690de385c808430d1-7f5dc9b94f103a4d-00",
        "User-Agent": [
          "azsdk-net-Storage.Files.DataLake/12.7.0-alpha.20210202.1",
          "(.NET Framework 4.8.4250.0; Microsoft Windows 10.0.19042 )"
        ],
        "x-ms-client-request-id": "5975374c-025b-caba-6b6e-0451969fc8ee",
        "x-ms-date": "Wed, 03 Feb 2021 02:12:50 GMT",
=======
        "traceparent": "00-36fc16ae26872543aad4e423e64c2a0c-03c87fc318de2848-00",
        "User-Agent": [
          "azsdk-net-Storage.Files.DataLake/12.7.0-alpha.20210217.1",
          "(.NET 5.0.3; Microsoft Windows 10.0.19042)"
        ],
        "x-ms-client-request-id": "5975374c-025b-caba-6b6e-0451969fc8ee",
        "x-ms-date": "Wed, 17 Feb 2021 22:23:56 GMT",
>>>>>>> 1814567d
        "x-ms-return-client-request-id": "true",
        "x-ms-version": "2020-06-12"
      },
      "RequestBody": null,
      "StatusCode": 200,
      "ResponseHeaders": {
        "Accept-Ranges": "bytes",
        "Content-Length": "1024",
        "Content-Type": "application/octet-stream",
<<<<<<< HEAD
        "Date": "Wed, 03 Feb 2021 02:12:50 GMT",
        "ETag": "\u00220x8D8C7E935664D70\u0022",
        "Last-Modified": "Wed, 03 Feb 2021 02:12:51 GMT",
=======
        "Date": "Wed, 17 Feb 2021 22:23:55 GMT",
        "ETag": "\u00220x8D8D392B70DD0F2\u0022",
        "Last-Modified": "Wed, 17 Feb 2021 22:23:56 GMT",
>>>>>>> 1814567d
        "Server": [
          "Windows-Azure-Blob/1.0",
          "Microsoft-HTTPAPI/2.0"
        ],
        "x-ms-access-tier": "Hot",
        "x-ms-access-tier-inferred": "true",
        "x-ms-blob-type": "BlockBlob",
        "x-ms-client-request-id": "5975374c-025b-caba-6b6e-0451969fc8ee",
<<<<<<< HEAD
        "x-ms-creation-time": "Wed, 03 Feb 2021 02:12:50 GMT",
=======
        "x-ms-creation-time": "Wed, 17 Feb 2021 22:23:56 GMT",
>>>>>>> 1814567d
        "x-ms-group": "$superuser",
        "x-ms-lease-state": "available",
        "x-ms-lease-status": "unlocked",
        "x-ms-owner": "$superuser",
        "x-ms-permissions": "rw-r-----",
<<<<<<< HEAD
        "x-ms-request-id": "f8ee929f-401e-00a2-2cd2-f94546000000",
=======
        "x-ms-request-id": "aeaef4d6-a01e-003c-397b-055698000000",
>>>>>>> 1814567d
        "x-ms-server-encrypted": "true",
        "x-ms-version": "2020-06-12"
      },
      "ResponseBody": []
    },
    {
      "RequestUri": "https://seannse.blob.core.windows.net/test-filesystem-594db9a2-e424-8b16-6dcf-a867eb6f7de9?restype=container",
      "RequestMethod": "DELETE",
      "RequestHeaders": {
        "Accept": "application/xml",
        "Authorization": "Sanitized",
<<<<<<< HEAD
        "traceparent": "00-8ab96eb3357d5c41a6c02af725cf9e6a-d07d8139a5d15d42-00",
        "User-Agent": [
          "azsdk-net-Storage.Files.DataLake/12.7.0-alpha.20210202.1",
          "(.NET Framework 4.8.4250.0; Microsoft Windows 10.0.19042 )"
        ],
        "x-ms-client-request-id": "ee07cdea-80d3-4ee4-5f75-cf1fb228907d",
        "x-ms-date": "Wed, 03 Feb 2021 02:12:50 GMT",
=======
        "traceparent": "00-0092bd5fbef93e4f99af8c0a9f0c84f1-b635a5c917426c41-00",
        "User-Agent": [
          "azsdk-net-Storage.Files.DataLake/12.7.0-alpha.20210217.1",
          "(.NET 5.0.3; Microsoft Windows 10.0.19042)"
        ],
        "x-ms-client-request-id": "ee07cdea-80d3-4ee4-5f75-cf1fb228907d",
        "x-ms-date": "Wed, 17 Feb 2021 22:23:56 GMT",
>>>>>>> 1814567d
        "x-ms-return-client-request-id": "true",
        "x-ms-version": "2020-06-12"
      },
      "RequestBody": null,
      "StatusCode": 202,
      "ResponseHeaders": {
        "Content-Length": "0",
<<<<<<< HEAD
        "Date": "Wed, 03 Feb 2021 02:12:50 GMT",
=======
        "Date": "Wed, 17 Feb 2021 22:23:55 GMT",
>>>>>>> 1814567d
        "Server": [
          "Windows-Azure-Blob/1.0",
          "Microsoft-HTTPAPI/2.0"
        ],
        "x-ms-client-request-id": "ee07cdea-80d3-4ee4-5f75-cf1fb228907d",
<<<<<<< HEAD
        "x-ms-request-id": "f8ee92cf-401e-00a2-57d2-f94546000000",
=======
        "x-ms-request-id": "aeaef513-a01e-003c-747b-055698000000",
>>>>>>> 1814567d
        "x-ms-version": "2020-06-12"
      },
      "ResponseBody": []
    }
  ],
  "Variables": {
    "RandomSeed": "1201933915",
    "Storage_TestConfigHierarchicalNamespace": "NamespaceTenant\nseannse\nU2FuaXRpemVk\nhttps://seannse.blob.core.windows.net\nhttps://seannse.file.core.windows.net\nhttps://seannse.queue.core.windows.net\nhttps://seannse.table.core.windows.net\n\n\n\n\nhttps://seannse-secondary.blob.core.windows.net\nhttps://seannse-secondary.file.core.windows.net\nhttps://seannse-secondary.queue.core.windows.net\nhttps://seannse-secondary.table.core.windows.net\n68390a19-a643-458b-b726-408abf67b4fc\nSanitized\n72f988bf-86f1-41af-91ab-2d7cd011db47\nhttps://login.microsoftonline.com/\nCloud\nBlobEndpoint=https://seannse.blob.core.windows.net/;QueueEndpoint=https://seannse.queue.core.windows.net/;FileEndpoint=https://seannse.file.core.windows.net/;BlobSecondaryEndpoint=https://seannse-secondary.blob.core.windows.net/;QueueSecondaryEndpoint=https://seannse-secondary.queue.core.windows.net/;FileSecondaryEndpoint=https://seannse-secondary.file.core.windows.net/;AccountName=seannse;AccountKey=Sanitized\n"
  }
}<|MERGE_RESOLUTION|>--- conflicted
+++ resolved
@@ -1,30 +1,19 @@
 {
   "Entries": [
     {
-      "RequestUri": "https://seannse.blob.core.windows.net/test-filesystem-594db9a2-e424-8b16-6dcf-a867eb6f7de9?restype=container",
+      "RequestUri": "https://seannse.blob.core.windows.net/test-filesystem-4219a9ba-775f-cb65-1ec3-a3aacd7f0ee0?restype=container",
       "RequestMethod": "PUT",
       "RequestHeaders": {
         "Accept": "application/xml",
         "Authorization": "Sanitized",
-<<<<<<< HEAD
-        "traceparent": "00-696bdda105040045bd1c00cc8b05045d-6265b9b341532e43-00",
-        "User-Agent": [
-          "azsdk-net-Storage.Files.DataLake/12.7.0-alpha.20210202.1",
-          "(.NET Framework 4.8.4250.0; Microsoft Windows 10.0.19042 )"
+        "traceparent": "00-885dcee6089ef0468a6abb956bac6d2c-69c32371cefcaa48-00",
+        "User-Agent": [
+          "azsdk-net-Storage.Files.DataLake/12.7.0-alpha.20210219.1",
+          "(.NET 5.0.3; Microsoft Windows 10.0.19041)"
         ],
         "x-ms-blob-public-access": "container",
-        "x-ms-client-request-id": "63cfc751-e79c-e787-d2ef-609c01958d30",
-        "x-ms-date": "Wed, 03 Feb 2021 02:12:49 GMT",
-=======
-        "traceparent": "00-851676dd7adb5740bc95f61ea4707929-d3ee0b7f5d810d47-00",
-        "User-Agent": [
-          "azsdk-net-Storage.Files.DataLake/12.7.0-alpha.20210217.1",
-          "(.NET 5.0.3; Microsoft Windows 10.0.19042)"
-        ],
-        "x-ms-blob-public-access": "container",
-        "x-ms-client-request-id": "63cfc751-e79c-e787-d2ef-609c01958d30",
-        "x-ms-date": "Wed, 17 Feb 2021 22:23:55 GMT",
->>>>>>> 1814567d
+        "x-ms-client-request-id": "efb3a058-afb3-5e10-a715-0bca5b189a5f",
+        "x-ms-date": "Fri, 19 Feb 2021 19:08:15 GMT",
         "x-ms-return-client-request-id": "true",
         "x-ms-version": "2020-06-12"
       },
@@ -32,53 +21,33 @@
       "StatusCode": 201,
       "ResponseHeaders": {
         "Content-Length": "0",
-<<<<<<< HEAD
-        "Date": "Wed, 03 Feb 2021 02:12:49 GMT",
-        "ETag": "\u00220x8D8C7E934F79F3A\u0022",
-        "Last-Modified": "Wed, 03 Feb 2021 02:12:50 GMT",
-=======
-        "Date": "Wed, 17 Feb 2021 22:23:55 GMT",
-        "ETag": "\u00220x8D8D392B6C0CA81\u0022",
-        "Last-Modified": "Wed, 17 Feb 2021 22:23:55 GMT",
->>>>>>> 1814567d
+        "Date": "Fri, 19 Feb 2021 19:08:15 GMT",
+        "ETag": "\u00220x8D8D509B5A39953\u0022",
+        "Last-Modified": "Fri, 19 Feb 2021 19:08:15 GMT",
         "Server": [
           "Windows-Azure-Blob/1.0",
           "Microsoft-HTTPAPI/2.0"
         ],
-        "x-ms-client-request-id": "63cfc751-e79c-e787-d2ef-609c01958d30",
-<<<<<<< HEAD
-        "x-ms-request-id": "f8ee90a7-401e-00a2-6ed2-f94546000000",
-=======
-        "x-ms-request-id": "aeaef315-a01e-003c-297b-055698000000",
->>>>>>> 1814567d
-        "x-ms-version": "2020-06-12"
-      },
-      "ResponseBody": []
-    },
-    {
-      "RequestUri": "https://seannse.dfs.core.windows.net/test-filesystem-594db9a2-e424-8b16-6dcf-a867eb6f7de9/test-file-62d7cc99-a01a-c7e0-7442-93d810ebfc14?resource=file",
+        "x-ms-client-request-id": "efb3a058-afb3-5e10-a715-0bca5b189a5f",
+        "x-ms-request-id": "2e6131bb-201e-00a4-72f2-0676f9000000",
+        "x-ms-version": "2020-06-12"
+      },
+      "ResponseBody": []
+    },
+    {
+      "RequestUri": "https://seannse.dfs.core.windows.net/test-filesystem-4219a9ba-775f-cb65-1ec3-a3aacd7f0ee0/test-file-0437d5f7-aec3-4ee6-bf51-0ca167defcf4?resource=file",
       "RequestMethod": "PUT",
       "RequestHeaders": {
         "Accept": "application/json",
         "Authorization": "Sanitized",
         "If-None-Match": "*",
-<<<<<<< HEAD
-        "traceparent": "00-e2988c45228c264eb7d0b7e9bd54f47a-2dde97e1592c354d-00",
-        "User-Agent": [
-          "azsdk-net-Storage.Files.DataLake/12.7.0-alpha.20210202.1",
-          "(.NET Framework 4.8.4250.0; Microsoft Windows 10.0.19042 )"
-        ],
-        "x-ms-client-request-id": "77228002-322c-d842-5af9-232c367f770b",
-        "x-ms-date": "Wed, 03 Feb 2021 02:12:49 GMT",
-=======
-        "traceparent": "00-ebaf0d7570fbf44482703fd7ba57a334-956721e918b41b4f-00",
-        "User-Agent": [
-          "azsdk-net-Storage.Files.DataLake/12.7.0-alpha.20210217.1",
-          "(.NET 5.0.3; Microsoft Windows 10.0.19042)"
-        ],
-        "x-ms-client-request-id": "77228002-322c-d842-5af9-232c367f770b",
-        "x-ms-date": "Wed, 17 Feb 2021 22:23:55 GMT",
->>>>>>> 1814567d
+        "traceparent": "00-d62771c9aa365244a2d06970eb9bc470-9b631aaec26c324c-00",
+        "User-Agent": [
+          "azsdk-net-Storage.Files.DataLake/12.7.0-alpha.20210219.1",
+          "(.NET 5.0.3; Microsoft Windows 10.0.19041)"
+        ],
+        "x-ms-client-request-id": "634a0ef6-30c0-d654-03ee-449ec33df58c",
+        "x-ms-date": "Fri, 19 Feb 2021 19:08:15 GMT",
         "x-ms-return-client-request-id": "true",
         "x-ms-version": "2020-06-12"
       },
@@ -86,114 +55,80 @@
       "StatusCode": 201,
       "ResponseHeaders": {
         "Content-Length": "0",
-<<<<<<< HEAD
-        "Date": "Wed, 03 Feb 2021 02:12:50 GMT",
-        "ETag": "\u00220x8D8C7E9353941FE\u0022",
-        "Last-Modified": "Wed, 03 Feb 2021 02:12:50 GMT",
-=======
-        "Date": "Wed, 17 Feb 2021 22:23:55 GMT",
-        "ETag": "\u00220x8D8D392B6F459C7\u0022",
-        "Last-Modified": "Wed, 17 Feb 2021 22:23:56 GMT",
->>>>>>> 1814567d
+        "Date": "Fri, 19 Feb 2021 19:08:14 GMT",
+        "ETag": "\u00220x8D8D509B5B27117\u0022",
+        "Last-Modified": "Fri, 19 Feb 2021 19:08:15 GMT",
         "Server": [
           "Windows-Azure-HDFS/1.0",
           "Microsoft-HTTPAPI/2.0"
         ],
-        "x-ms-client-request-id": "77228002-322c-d842-5af9-232c367f770b",
-<<<<<<< HEAD
-        "x-ms-request-id": "c9c92967-601f-0023-40d2-f9e59c000000",
-=======
-        "x-ms-request-id": "c5c20017-f01f-007c-1a7b-0551a0000000",
->>>>>>> 1814567d
-        "x-ms-version": "2020-06-12"
-      },
-      "ResponseBody": []
-    },
-    {
-      "RequestUri": "https://seannse.dfs.core.windows.net/test-filesystem-594db9a2-e424-8b16-6dcf-a867eb6f7de9/test-file-62d7cc99-a01a-c7e0-7442-93d810ebfc14?action=append\u0026position=0",
+        "x-ms-client-request-id": "634a0ef6-30c0-d654-03ee-449ec33df58c",
+        "x-ms-request-id": "6f4ad6df-e01f-004f-33f2-060e0b000000",
+        "x-ms-version": "2020-06-12"
+      },
+      "ResponseBody": []
+    },
+    {
+      "RequestUri": "https://seannse.dfs.core.windows.net/test-filesystem-4219a9ba-775f-cb65-1ec3-a3aacd7f0ee0/test-file-0437d5f7-aec3-4ee6-bf51-0ca167defcf4?action=append\u0026position=0",
       "RequestMethod": "PATCH",
       "RequestHeaders": {
         "Accept": "application/json",
         "Authorization": "Sanitized",
-<<<<<<< HEAD
-        "Content-Length": "1867",
+        "Content-Length": "1840",
         "Content-Type": "application/json",
-        "traceparent": "00-8d9b8df6af775c468d1262ac316539c7-6f8a1b2d565ddb43-00",
-        "User-Agent": [
-          "azsdk-net-Storage.Files.DataLake/12.7.0-alpha.20210202.1",
-          "(.NET Framework 4.8.4250.0; Microsoft Windows 10.0.19042 )"
-        ],
-        "x-ms-client-request-id": "8fd50fd8-85c8-2de7-9d3c-f0fe4eaf2864",
-        "x-ms-date": "Wed, 03 Feb 2021 02:12:49 GMT",
-=======
-        "Content-Length": "1024",
-        "traceparent": "00-382f46125ea40744b668ab41a40ea063-8c6bf32633fc444d-00",
-        "User-Agent": [
-          "azsdk-net-Storage.Files.DataLake/12.7.0-alpha.20210217.1",
-          "(.NET 5.0.3; Microsoft Windows 10.0.19042)"
-        ],
-        "x-ms-client-request-id": "8fd50fd8-85c8-2de7-9d3c-f0fe4eaf2864",
-        "x-ms-date": "Wed, 17 Feb 2021 22:23:56 GMT",
->>>>>>> 1814567d
+        "traceparent": "00-5c3a98707dd061488597073b9221c2d8-020253d1a59dc344-00",
+        "User-Agent": [
+          "azsdk-net-Storage.Files.DataLake/12.7.0-alpha.20210219.1",
+          "(.NET 5.0.3; Microsoft Windows 10.0.19041)"
+        ],
+        "x-ms-client-request-id": "58aba098-9893-9434-3ffe-8243df269a10",
+        "x-ms-date": "Fri, 19 Feb 2021 19:08:16 GMT",
         "x-ms-return-client-request-id": "true",
         "x-ms-version": "2020-06-12"
       },
       "RequestBody": [
-        "\uFFFD\uFFFDe?\uFFFD(o\uFFFDe~\uFFFDm\uFFFD\u0016l\uFFFD3\u0000\u0015#\uFFFD\u001AM\uFFFD\uFFFDp\uFFFD\u23F7\uFFFD\u000F)%\u000B\u003CX]\uFFFD)W\u001D\uFFFD\u001E2\u001AX\uFFFD\uFFFD\uFFFDi\u0000\u007Fj\uFFFD\u0695\uFFFDO[N\uFFFD#\uFFFD\uFFFD\uFFFDDi\n",
-        "0V\uFFFD%\uFFFD\u02C2\u001C.O\uFFFD\u0018\u001C_\uFFFDM\u030F\uFFFD\uFFFD1\uFFFDu\u000E\u007F\uFFFD\uFFFD\uFFFDOm\uFFFD\uFFFD\uFFFDRZ\uFFFD\u06D3\uFFFD\u000F\uFFFDf\uFFFDyB1-Da\uFFFD\u0015\uFFFD\uFFFD\u0609\uFFFD\u01E5\u0011\u0001\uFFFD\uFFFD\uFFFD\uFFFD\uFFFD*j\f\uFFFD\uFFFD\uFFFD\uFFFD \uFFFDs@\uFFFD=\uFFFD\uFFFD\uFFFD\uFFFDwQ\u0018\uFFFD\uFFFDy\uFFFD5\uFFFD\uFFFD\uFFFD\uFFFD\uFFFDz\u0018\uFFFD!\uFFFD\uFFFD\uFFFD\u0019cQeH\u00003hie\uFFFD\uFFFD6K\uFFFD\u0011\uFFFDC\n",
-        "\uFFFD{\uFFFD\uFFFD\uFFFD\uFFFD\u000F\u001A$\uFFFD{\uFFFDF\uFFFD]\uFFFD\uFFFDt\uFFFDy\uFFFD\uFFFD\u00177\uFFFD\u0011n\uFFFD\uFFFD\u00077\u0777\uFFFD6\uFFFD\uFFFDS\uFFFD\uFFFD\u0019C\uFFFD\uFFFD\u07D9\uFFFD\uFFFD\uFFFDJ\u001B\u00D1T\uFFFDcLIp\u002B\uFFFDN\u001D\uFFFD\uFFFD\u003C\uFFFDb\uFFFD\u000Er\uFFFD\u0488\u007F\uFFFD\uFFFDM\uFFFDx\u0458\u000B\uFFFD\u001B\u001A\u0026eH:\uFFFD\n",
-        "q\uFFFDf\uFFFD\u0026\uFFFDL\uFFFD\f;-\uFFFD\u05CA\uFFFD\b\uFFFDd\uFFFD\uFFFDu\uFFFDZ\uFFFDBa\uFFFD\uFFFD\u0016\u0027\u0019\uFFFD{h\u001FO\u0022\uFFFDc\uFFFD\u00002k\uFFFDjY\uFFFD)\u001E\uFFFD\uFFFDf\uFFFD\uFFFDy\u0027t\uFFFD\uFFFDP\u024B\uFFFD\u0022\uFFFD6oj\uFFFD\uFFFD \u0000$\uFFFDC\uFFFD\u0146\uFFFD|\uFFFDZ\uFFFD\uFFFD5\u001E\uFFFD\u04E6(\uFFFD,\uFFFD^7\uFFFD\uFFFDs\uFFFD\u0022u\u0026\uFFFD8o\uFFFDA\uFFFDQ\uFFFDa\uFFFDHSn\uFFFDM\uFFFDN\uFFFD\uFFFDx7\uFFFDa\uFFFD\u01DC\u0006R\uFFFD\uFFFD\u0007\uFFFD\uFFFD\uFFFD\u0027Q\uFFFDU\uFFFD\uFFFD\uFFFD\uFFFD\uFFFDV\u000B\uFFFD\u00128\uFFFD9\uFFFD\uFFFDb\u000F\u0000{\uFFFD|\u02F5\uFFFD\u000F)\uFFFD@|\uFFFD\uFFFD%\uFFFD\uFFFD\uFFFD\u0019\t\uFFFDwf\u000B\uFFFD\uFFFD\uFFFD\uFFFD\u030B\uFFFD-t\u00BF\uFFFD\uFFFD\u0060\uFFFD\uFFFD\u04F7\uFFFD\uFFFD\u0015\uFFFD\u002B?\u0013\uFFFD\uFFFD\uFFFDX]\uFFFD\u0015w\uFFFD\uFFFD*\u0019B\uFFFD\uFFFD\u0012\u0007\uFFFD\u0014y\uFFFDKoL6\uFFFD\uFFFD\uFFFD*\uFFFDK\uFFFD\uFFFD\uFFFD\u0018l\u001Cd5\uFFFDW\uFFFD\uFFFD\uFFFD\uFFFDt\uFFFD\uFFFD\u0002\uFFFDQ*\uFFFD\u001EBkt\u0022c\uFFFDe\uFFFD\uFFFD\uFFFD\uFFFD^\u0060\uFFFD\u0326\uFFFDu\uFFFD\uFFFDt\uFFFD\uFFFD\uFFFD|\uFFFD\uFFFD\uFFFD\uFFFD  \u00FB\uFFFD\uFFFD\uFFFD\u0001\uFFFD1\uFFFD\u0006\uFFFD\uFFFD[\u0014X\u0004\\\uFFFD\uFFFDL\uFFFD\uFFFD\uFFFD\uFFFD\u02A5\uFFFD\uFFFD\uFFFD\uFFFD\uFFFDw\uFFFD=\uFFFD\uFFFD \uFFFD\uFFFDtR\uFFFD\uFFFD\uFFFD\uFFFD\uFFFD q\uFFFD\u0695\u0005\uFFFD\uFFFDk\u001A\u0026\uFFFD.T\u0022\u02ABF\u0010K\u0002\u001Dws\u4BEAg\uFFFD\u0003\n",
-        "\uFFFD\uFFFD\uFFFDl2\uFFFD\uFFFD\uFFFD\uFFFD\uFFFD\u0482\uFFFD,~\uFFFDQ\uFFFD\u0007X\uFFFD\uFFFD\uFFFD\u0003\uFFFD\u001C\uFFFD\uFFFDZ=\uFFFDg\u000F6*L\u03F5\uFFFD\uFFFDK y\u0016J\uFFFD\uFFFD0\r",
-        "\u0016s\uFFFD\uFFFDY%\uFFFD\uFFFDr\u0015\uFFFD\u0014\uFFFD\uFFFD\u0012kr\uFFFD\u00012\u039B\uFFFD\u0007\fu*\u03F8\u0005g=\uFFFDM\u0027fj]\uFFFD\u0004PMC\uFFFDJ6\uFFFD\uFFFD\u0003\u07C2-\uFFFD\uFFFD?z\uFFFD\uFFFD\uFFFD\uFFFD\uFFFD,\uFFFDm\uFFFDw_Hm\uFFFD\u0000\u0015\uFFFD\uFFFD\uFFFDXk\uFFFD\uFFFD\uFFFDF\uFFFD\u0643:\uFFFD\uFFFD\r",
-        "\uFFFD\uFFFDu\uFFFD\uFFFD\t#\uFFFD\uFFFD\uFFFD\uFFFD\uFFFDBwX\uFFFDm\uFFFD\uFFFD\u001D\uFFFD!\u00198\uFFFD\uFFFD\uFFFDa\uFFFD\uFFFDt\uFFFD:\uFFFD\u028A\\\uFFFD\uFFFD\uFFFD\uFFFD\uFFFD\uFFFD\uFFFD\uFFFD\uFFFDs\uFFFD\u0015\uFFFD\u0398O\uFFFD\uFFFD=\uFFFD\uFFFDT\u0094\uFFFD\u0060\uFFFD-\u0007\uFFFD\uFFFDT\u0010\uFFFD\uFFFD_\uFFFD\uFFFD\uFFFDO\uFFFDP\uFFFD\uFFFD\uFFFD\u053B!\u0010\uFFFD4\u0001Ls\uFFFD\uFFFD\uFFFDh\uFFFD6\u0004\u0421\u0017\uFFFD\u0005\uFFFD\b9\uFFFD\uFFFDF\uFFFD\u0018\uFFFDm\u04DF\u0016\uFFFD\uFFFD\u001C\u001B\uFFFD\uFFFD\u0007\uFFFD\u001D%dX\u0007KK\uFFFD\uFFFD\uFFFD\tN\uFFFD\uFFFD\u0018\uFFFD^G\uFFFD_[\u00042\u0027\u0241\uFFFDA\uFFFD\uFFFD\uFFFDX\uFFFDh\uFFFD\uFFFD\uFFFD4\uFFFD\uFFFD\uFFFD\u0018\uFFFD\uFFFD\uFFFDPF\u042AE\uFFFD;\u0468@\u0019\uFFFD\u003C\uFFFD\uFFFD\uFFFD\tK(;\uFFFD\uFFFDf\b5\u0002)b\uFFFD\uFFFDC\u0004\uFFFD\\y:\uFFFD\uFFFDo\uFFFDX\uFFFD\uFFFD(\uFFFD\uF625_@"
+        "t\uFFFD~\u001A7\u031F#\u0026x\t)\uFFFD\uFFFD:\uFFFD\u0012!R,\uFFFD\u001F-\u001D)\uFFFD\uFFFD\u030B\uFFFDF\u001F\uFFFD\uFFFDq\uFFFD\u0457I\uFFFD\u0001\uFFFD\uFFFD;\uFFFD\uFFFD\uFFFD\u0027\uFFFD=\uFFFD9\uFFFDn\uFFFDU\uFFFD\u0060\uFFFD\uFFFD\u04D7m1\uFFFD\uFFFD\u000F\uFFFD\uFFFD{\uFFFD\uFFFD\u002B;V\uFFFDwA\uFFFD\uFFFD\uFFFDM\u0000\fY-\uFFFD\u001B\u0003p\uFFFD\uFFFD\uFFFD.\uFFFD[\t\uFFFDX\uFFFD\u0018S@=b\uFFFDBX\uFFFD\uFFFD\uFFFD\uFFFDZ\uFFFDJl$\uFFFDa\uFFFD\uFFFD\uFFFD79\uFFFDB\uFFFD\uFFFD\uFFFD\u048D\uFFFD\f\u00EAY\uFFFD\u001CE\uFFFD\uFFFD\uFFFD2L\uFFFD\uFFFD\uFFFD,\uFFFD\uFFFD$\u0435g*\uFFFDE\u0016\u0003\uFFFD-\uFFFD!\uFFFDC=\uFFFDy6vT\uFFFD=\u0003\u07CB\u0007\uFFFD\uFFFD\f\u0003\uFFFD\uFFFD\uFFFDh\uFFFDW\\\uFFFD\uFFFD\uFFFD\uFFFD\u0018pZ/\uFFFDe\bqEk\uFFFD\uFFFD\uFFFDN\uFFFD\uFFFD\uFFFD\uFFFD\uFFFD\uFFFD\uFFFD\uFFFD\u049E\uFFFD9du\uFFFDM\uFFFD\uFFFD\uFFFD\u01BD\u0369\uFFFD\u0001\uFFFD\uFFFD!\u01D7\uFFFDpR\u001A;\uFFFD\uFFFD\uFFFD\uFFFD\u0010\u000B!\uFFFD\uFFFDZQ\u0000\uFFFD\uFFFD\uFFFDrS\uFFFD\u03D0\uFFFD\b\u059C\u001B\uFFFD\u0060/:\u0006c\uFFFDJ9?x\u0016\uFFFD\uFFFD\uFFFD\uFFFD0\uFFFDV\uFFFD\uFFFD\u0015\uFFFD\uFFFD%D\u0082\uFFFDw\uFFFD\uFFFDE\uFFFD#\uFFFD\uFFFDc\uFFFD\uFFFDj\uFFFDXL~[\uFFFD\uFFFD\u0014\uFFFD\u001A\uFFFD\uFFFDy\uFFFD\uFFFD_\u0014\u00A1d\uFFFD\u00A1{\uFFFD\u0014\uFFFD\u0011\uFFFD\uFFFD8_E\uFFFDIQ\u02BE\uFFFDn\uFFFD\uFFFD|Y?L\u07D1N\uFFFDT\u0006\uFFFD\uFFFD\uFFFD\u0003\uFFFDqO\u0002H\uFFFD\uFFFD \uFFFD\uFFFD\u001A\uFFFD\u000EJ\u0003\uFFFD\uFFFD*\uFFFD\u001F\uFFFDw\uFFFDP2\u0018~E\n",
+        "?\uFFFD\u0026\uFFFDM@L\uFFFDkM\u001B\uFFFD\\\uFFFD\uFFFD2]\uFFFD\u0003\uFFFD\u0010\u02B6\uFFFD\u0004\u0012\uFFFD\uFFFD\uFFFD0H\uFFFD\u0015g\uFFFD\uFFFD\uFFFD\uFFFD\n",
+        "\uFFFDF\uFFFD\uFFFD\uFFFD~\uFFFD\uFFFD!\u001E\u0515zW\uFFFD/-o\u0013I-\uFFFD\uFFFD\uFFFD\u001D\uFFFD\u0003FK\u001E\u003E{\uFFFD\uFFFD7B\uFFFD\uFFFD\uFFFD\fbMz\uFFFD\uFFFD\uFFFD\uFFFDE\uFFFD7g\uFFFD\uFFFDw\uFFFD\u0007\uFFFD\uFFFD\uFFFDz[y\u0003\uFFFDY\u0481\u001F?\uFFFD?|\u0006\uFFFD\uFFFD5\uFFFD\uFFFD\uFFFD\u0004\uFFFD\uFFFD\u0014\uFFFD\uFFFD\uFFFDK\u001D0\uFFFD\uFFFD.\u0001\uFFFD\u0006\uFFFDw\uFFFD\uFFFD\uFFFDM%S\uFFFD\u0027\u0007\u0210\uFFFD\uFFFD\u0015Q\u003C\uCF28eL\u0026\uFFFD\uFFFDc\uFFFD\u0014\u0010{u\uFFFD\r",
+        "\uFFFD\uFFFD\uFFFD\uFFFD\uFFFD\uFFFD^\uFFFD\uFFFD\uFFFD\uFFFD!^oD\uFFFD\u0014\uFFFD]n*\uFFFD\uFFFDB\uFFFD5\uFFFDx\u0016\uFFFDS\uFFFD\uFFFD\u0013mT\uFFFD5#I\u07BDt\uFFFD\uFFFDB\uFFFDK\uFFFD\u001Fg\uFFFD\uFFFD\uFFFD\uFFFD\uFFFD\u0006w\uFFFDc\uFFFD\r",
+        "x\u0026\uFFFD\n",
+        "2K\u0001\uFFFDn\u07B2\u0014\uFFFDme-v\uFFFD\uFFFDM\uFFFD\uFFFD$\uFFFD/O\u007F\uFFFDN\n",
+        "g\uFFFD\uFFFD\uFFFDDN7\uFFFD\u000FEJ\u0C08\uFFFDm\u000F\u0026h\uFFFD\u0001\u0027\uFFFDxe\uFFFD\u0001\uFFFD\uFFFD\uFFFD\uFFFDb\uFFFDdw\uFFFD)\u0017\uFFFD\uFFFD\uFFFD_\u0003\uFFFDG\uFFFD\uFFFD\uFFFD?Y6t\t?\u0001\u000Bk\uFFFDLY\uFFFD,z\uFFFD\u003EL\u0011\uFFFD\uFFFDQ\uFFFDP\uFFFDL\uFFFD_u\uFFFD9f\u0018\u0019\uFFFDr,,Z7\uFFFD\uFFFDRe\u02DC\uFFFDj\uFFFD\u001B\uFFFD\uFFFD\uFFFD\uFFFD\uFFFD\uFFFD\\\u547D\uFFFD\uFFFD\uFFFD\u03C9\uFFFDA\u0309\u0007\uFFFD\u0011\uFFFD\uFFFD\n",
+        "X\uFFFD\uFFFD\uFFFDG|%yZ\u0012\u003E\uFFFDM6\uFFFD\u0015F\uFFFD\uFFFD\uFFFDN\uFFFD\uFFFD\uFFFD[\u0002\uFFFD\uFFFD_w\t\uFFFD\uFFFD\uFFFD\uFFFD\uFFFD_J@\uFFFD(;\uFFFDK\n",
+        "\uFFFD\uFFFD\uFFFDtvTR\uFFFDiz\uFFFD\uFFFD\uFFFDzE\uFFFD\uFFFD\uFFFD4,\uFFFD\uFFFD\uFFFDP\uFFFDQ\\\uFFFD%\uFFFD\u01D0\uFFFDgl\u000B\uFFFD\uFFFD\u0001\uFFFD]\u0003!u\n",
+        "\uFFFD^\uFFFDD\uFFFDA!\u0017\uFFFDf\uFFFD\u0011\uFFFD\uFFFD$\uFFFDS\uFFFD\uFFFD\uFFFD*\u0184\r",
+        ":\uFFFD\u000F\uFFFD\u007F\u038A\uFFFDME(\uDB17\uDE99r\uFFFDy\uFFFD\u0001\uFFFD\uFFFDH]\u073C\tlk\uFFFD\uFFFD\uFFFD\u0679\n",
+        "\uFFFD2\uFFFD\uFFFD\u000F\uFFFDa\uFFFD\\e1b\uFFFD\uFFFDC\r",
+        "\uFFFD\u0283\uFFFD@i\uFFFD\uFFFD\uFFFD\uFFFD\u001E\u001E\uFFFDe0\u0019\u072F\uFFFD@\u001D\uFFFD\uFFFD% 5\uFFFD\uFFFD\uFFFDZoo\u0027\uFFFD.,V-\uFFFDp\uFFFD\uFFFD\uFFFDJ\uFFFDB9\uFFFD4\u0017\uFFFD\uFFFD=\u0003\uFFFD\uFFFD\uFFFD]j\u000B}\uFFFD\u0012hT\uFFFD"
       ],
       "StatusCode": 202,
       "ResponseHeaders": {
         "Content-Length": "0",
-<<<<<<< HEAD
-        "Date": "Wed, 03 Feb 2021 02:12:50 GMT",
-=======
-        "Date": "Wed, 17 Feb 2021 22:23:55 GMT",
->>>>>>> 1814567d
+        "Date": "Fri, 19 Feb 2021 19:08:14 GMT",
         "Server": [
           "Windows-Azure-HDFS/1.0",
           "Microsoft-HTTPAPI/2.0"
         ],
-        "x-ms-client-request-id": "8fd50fd8-85c8-2de7-9d3c-f0fe4eaf2864",
-<<<<<<< HEAD
-        "x-ms-request-id": "c9c9296f-601f-0023-48d2-f9e59c000000",
-=======
-        "x-ms-request-id": "c5c20029-f01f-007c-2c7b-0551a0000000",
->>>>>>> 1814567d
+        "x-ms-client-request-id": "58aba098-9893-9434-3ffe-8243df269a10",
+        "x-ms-request-id": "6f4ad6f0-e01f-004f-44f2-060e0b000000",
         "x-ms-request-server-encrypted": "true",
         "x-ms-version": "2020-06-12"
       },
       "ResponseBody": []
     },
     {
-      "RequestUri": "https://seannse.dfs.core.windows.net/test-filesystem-594db9a2-e424-8b16-6dcf-a867eb6f7de9/test-file-62d7cc99-a01a-c7e0-7442-93d810ebfc14?action=flush\u0026position=1024",
+      "RequestUri": "https://seannse.dfs.core.windows.net/test-filesystem-4219a9ba-775f-cb65-1ec3-a3aacd7f0ee0/test-file-0437d5f7-aec3-4ee6-bf51-0ca167defcf4?action=flush\u0026position=1024",
       "RequestMethod": "PATCH",
       "RequestHeaders": {
         "Accept": "application/json",
         "Authorization": "Sanitized",
-<<<<<<< HEAD
-        "traceparent": "00-5e7e171f8f08654994f1d09307e6826e-ea39c4463ceeb245-00",
-        "User-Agent": [
-          "azsdk-net-Storage.Files.DataLake/12.7.0-alpha.20210202.1",
-          "(.NET Framework 4.8.4250.0; Microsoft Windows 10.0.19042 )"
-        ],
-        "x-ms-client-request-id": "2654f488-e7a9-a542-b563-1b532549d93f",
-        "x-ms-date": "Wed, 03 Feb 2021 02:12:50 GMT",
-=======
-        "Content-Length": "0",
-        "traceparent": "00-0c24c4a07a6ce34584e57ac742951ffe-4f427e085eaa734a-00",
-        "User-Agent": [
-          "azsdk-net-Storage.Files.DataLake/12.7.0-alpha.20210217.1",
-          "(.NET 5.0.3; Microsoft Windows 10.0.19042)"
-        ],
-        "x-ms-client-request-id": "2654f488-e7a9-a542-b563-1b532549d93f",
-        "x-ms-date": "Wed, 17 Feb 2021 22:23:56 GMT",
->>>>>>> 1814567d
+        "traceparent": "00-63d806011f4a454f87289c86dc7a801e-a84529f292681241-00",
+        "User-Agent": [
+          "azsdk-net-Storage.Files.DataLake/12.7.0-alpha.20210219.1",
+          "(.NET 5.0.3; Microsoft Windows 10.0.19041)"
+        ],
+        "x-ms-client-request-id": "23054c93-9c92-76f8-5460-3f954c39f5e9",
+        "x-ms-date": "Fri, 19 Feb 2021 19:08:16 GMT",
         "x-ms-return-client-request-id": "true",
         "x-ms-version": "2020-06-12"
       },
@@ -201,53 +136,33 @@
       "StatusCode": 200,
       "ResponseHeaders": {
         "Content-Length": "0",
-<<<<<<< HEAD
-        "Date": "Wed, 03 Feb 2021 02:12:50 GMT",
-        "ETag": "\u00220x8D8C7E935664D70\u0022",
-        "Last-Modified": "Wed, 03 Feb 2021 02:12:51 GMT",
-=======
-        "Date": "Wed, 17 Feb 2021 22:23:55 GMT",
-        "ETag": "\u00220x8D8D392B70DD0F2\u0022",
-        "Last-Modified": "Wed, 17 Feb 2021 22:23:56 GMT",
->>>>>>> 1814567d
+        "Date": "Fri, 19 Feb 2021 19:08:14 GMT",
+        "ETag": "\u00220x8D8D509B5CF84EE\u0022",
+        "Last-Modified": "Fri, 19 Feb 2021 19:08:15 GMT",
         "Server": [
           "Windows-Azure-HDFS/1.0",
           "Microsoft-HTTPAPI/2.0"
         ],
-        "x-ms-client-request-id": "2654f488-e7a9-a542-b563-1b532549d93f",
-<<<<<<< HEAD
-        "x-ms-request-id": "c9c92980-601f-0023-59d2-f9e59c000000",
-=======
-        "x-ms-request-id": "c5c2004a-f01f-007c-4d7b-0551a0000000",
->>>>>>> 1814567d
+        "x-ms-client-request-id": "23054c93-9c92-76f8-5460-3f954c39f5e9",
+        "x-ms-request-id": "6f4ad6fe-e01f-004f-52f2-060e0b000000",
         "x-ms-request-server-encrypted": "false",
         "x-ms-version": "2020-06-12"
       },
       "ResponseBody": []
     },
     {
-      "RequestUri": "https://seannse.blob.core.windows.net/test-filesystem-594db9a2-e424-8b16-6dcf-a867eb6f7de9/test-file-62d7cc99-a01a-c7e0-7442-93d810ebfc14",
+      "RequestUri": "https://seannse.blob.core.windows.net/test-filesystem-4219a9ba-775f-cb65-1ec3-a3aacd7f0ee0/test-file-0437d5f7-aec3-4ee6-bf51-0ca167defcf4",
       "RequestMethod": "HEAD",
       "RequestHeaders": {
         "Accept": "application/xml",
         "Authorization": "Sanitized",
-<<<<<<< HEAD
-        "traceparent": "00-cc5b85270e421a4690de385c808430d1-7f5dc9b94f103a4d-00",
-        "User-Agent": [
-          "azsdk-net-Storage.Files.DataLake/12.7.0-alpha.20210202.1",
-          "(.NET Framework 4.8.4250.0; Microsoft Windows 10.0.19042 )"
-        ],
-        "x-ms-client-request-id": "5975374c-025b-caba-6b6e-0451969fc8ee",
-        "x-ms-date": "Wed, 03 Feb 2021 02:12:50 GMT",
-=======
-        "traceparent": "00-36fc16ae26872543aad4e423e64c2a0c-03c87fc318de2848-00",
-        "User-Agent": [
-          "azsdk-net-Storage.Files.DataLake/12.7.0-alpha.20210217.1",
-          "(.NET 5.0.3; Microsoft Windows 10.0.19042)"
-        ],
-        "x-ms-client-request-id": "5975374c-025b-caba-6b6e-0451969fc8ee",
-        "x-ms-date": "Wed, 17 Feb 2021 22:23:56 GMT",
->>>>>>> 1814567d
+        "traceparent": "00-947957d5ef699c4e818facf3a1a80eb4-a648162d547a1f46-00",
+        "User-Agent": [
+          "azsdk-net-Storage.Files.DataLake/12.7.0-alpha.20210219.1",
+          "(.NET 5.0.3; Microsoft Windows 10.0.19041)"
+        ],
+        "x-ms-client-request-id": "93b0a713-7721-657d-3e37-1672fa42da58",
+        "x-ms-date": "Fri, 19 Feb 2021 19:08:16 GMT",
         "x-ms-return-client-request-id": "true",
         "x-ms-version": "2020-06-12"
       },
@@ -257,15 +172,9 @@
         "Accept-Ranges": "bytes",
         "Content-Length": "1024",
         "Content-Type": "application/octet-stream",
-<<<<<<< HEAD
-        "Date": "Wed, 03 Feb 2021 02:12:50 GMT",
-        "ETag": "\u00220x8D8C7E935664D70\u0022",
-        "Last-Modified": "Wed, 03 Feb 2021 02:12:51 GMT",
-=======
-        "Date": "Wed, 17 Feb 2021 22:23:55 GMT",
-        "ETag": "\u00220x8D8D392B70DD0F2\u0022",
-        "Last-Modified": "Wed, 17 Feb 2021 22:23:56 GMT",
->>>>>>> 1814567d
+        "Date": "Fri, 19 Feb 2021 19:08:15 GMT",
+        "ETag": "\u00220x8D8D509B5CF84EE\u0022",
+        "Last-Modified": "Fri, 19 Feb 2021 19:08:15 GMT",
         "Server": [
           "Windows-Azure-Blob/1.0",
           "Microsoft-HTTPAPI/2.0"
@@ -273,50 +182,32 @@
         "x-ms-access-tier": "Hot",
         "x-ms-access-tier-inferred": "true",
         "x-ms-blob-type": "BlockBlob",
-        "x-ms-client-request-id": "5975374c-025b-caba-6b6e-0451969fc8ee",
-<<<<<<< HEAD
-        "x-ms-creation-time": "Wed, 03 Feb 2021 02:12:50 GMT",
-=======
-        "x-ms-creation-time": "Wed, 17 Feb 2021 22:23:56 GMT",
->>>>>>> 1814567d
+        "x-ms-client-request-id": "93b0a713-7721-657d-3e37-1672fa42da58",
+        "x-ms-creation-time": "Fri, 19 Feb 2021 19:08:15 GMT",
         "x-ms-group": "$superuser",
         "x-ms-lease-state": "available",
         "x-ms-lease-status": "unlocked",
         "x-ms-owner": "$superuser",
         "x-ms-permissions": "rw-r-----",
-<<<<<<< HEAD
-        "x-ms-request-id": "f8ee929f-401e-00a2-2cd2-f94546000000",
-=======
-        "x-ms-request-id": "aeaef4d6-a01e-003c-397b-055698000000",
->>>>>>> 1814567d
+        "x-ms-request-id": "2e613606-201e-00a4-20f2-0676f9000000",
         "x-ms-server-encrypted": "true",
         "x-ms-version": "2020-06-12"
       },
       "ResponseBody": []
     },
     {
-      "RequestUri": "https://seannse.blob.core.windows.net/test-filesystem-594db9a2-e424-8b16-6dcf-a867eb6f7de9?restype=container",
+      "RequestUri": "https://seannse.blob.core.windows.net/test-filesystem-4219a9ba-775f-cb65-1ec3-a3aacd7f0ee0?restype=container",
       "RequestMethod": "DELETE",
       "RequestHeaders": {
         "Accept": "application/xml",
         "Authorization": "Sanitized",
-<<<<<<< HEAD
-        "traceparent": "00-8ab96eb3357d5c41a6c02af725cf9e6a-d07d8139a5d15d42-00",
-        "User-Agent": [
-          "azsdk-net-Storage.Files.DataLake/12.7.0-alpha.20210202.1",
-          "(.NET Framework 4.8.4250.0; Microsoft Windows 10.0.19042 )"
-        ],
-        "x-ms-client-request-id": "ee07cdea-80d3-4ee4-5f75-cf1fb228907d",
-        "x-ms-date": "Wed, 03 Feb 2021 02:12:50 GMT",
-=======
-        "traceparent": "00-0092bd5fbef93e4f99af8c0a9f0c84f1-b635a5c917426c41-00",
-        "User-Agent": [
-          "azsdk-net-Storage.Files.DataLake/12.7.0-alpha.20210217.1",
-          "(.NET 5.0.3; Microsoft Windows 10.0.19042)"
-        ],
-        "x-ms-client-request-id": "ee07cdea-80d3-4ee4-5f75-cf1fb228907d",
-        "x-ms-date": "Wed, 17 Feb 2021 22:23:56 GMT",
->>>>>>> 1814567d
+        "traceparent": "00-60875c94c102a04c99dac18046d5ee10-0dd2bd0e5345c947-00",
+        "User-Agent": [
+          "azsdk-net-Storage.Files.DataLake/12.7.0-alpha.20210219.1",
+          "(.NET 5.0.3; Microsoft Windows 10.0.19041)"
+        ],
+        "x-ms-client-request-id": "a4828946-6189-c6c8-2863-7742dab26385",
+        "x-ms-date": "Fri, 19 Feb 2021 19:08:16 GMT",
         "x-ms-return-client-request-id": "true",
         "x-ms-version": "2020-06-12"
       },
@@ -324,28 +215,20 @@
       "StatusCode": 202,
       "ResponseHeaders": {
         "Content-Length": "0",
-<<<<<<< HEAD
-        "Date": "Wed, 03 Feb 2021 02:12:50 GMT",
-=======
-        "Date": "Wed, 17 Feb 2021 22:23:55 GMT",
->>>>>>> 1814567d
+        "Date": "Fri, 19 Feb 2021 19:08:15 GMT",
         "Server": [
           "Windows-Azure-Blob/1.0",
           "Microsoft-HTTPAPI/2.0"
         ],
-        "x-ms-client-request-id": "ee07cdea-80d3-4ee4-5f75-cf1fb228907d",
-<<<<<<< HEAD
-        "x-ms-request-id": "f8ee92cf-401e-00a2-57d2-f94546000000",
-=======
-        "x-ms-request-id": "aeaef513-a01e-003c-747b-055698000000",
->>>>>>> 1814567d
+        "x-ms-client-request-id": "a4828946-6189-c6c8-2863-7742dab26385",
+        "x-ms-request-id": "2e6136cb-201e-00a4-4ff2-0676f9000000",
         "x-ms-version": "2020-06-12"
       },
       "ResponseBody": []
     }
   ],
   "Variables": {
-    "RandomSeed": "1201933915",
+    "RandomSeed": "324804838",
     "Storage_TestConfigHierarchicalNamespace": "NamespaceTenant\nseannse\nU2FuaXRpemVk\nhttps://seannse.blob.core.windows.net\nhttps://seannse.file.core.windows.net\nhttps://seannse.queue.core.windows.net\nhttps://seannse.table.core.windows.net\n\n\n\n\nhttps://seannse-secondary.blob.core.windows.net\nhttps://seannse-secondary.file.core.windows.net\nhttps://seannse-secondary.queue.core.windows.net\nhttps://seannse-secondary.table.core.windows.net\n68390a19-a643-458b-b726-408abf67b4fc\nSanitized\n72f988bf-86f1-41af-91ab-2d7cd011db47\nhttps://login.microsoftonline.com/\nCloud\nBlobEndpoint=https://seannse.blob.core.windows.net/;QueueEndpoint=https://seannse.queue.core.windows.net/;FileEndpoint=https://seannse.file.core.windows.net/;BlobSecondaryEndpoint=https://seannse-secondary.blob.core.windows.net/;QueueSecondaryEndpoint=https://seannse-secondary.queue.core.windows.net/;FileSecondaryEndpoint=https://seannse-secondary.file.core.windows.net/;AccountName=seannse;AccountKey=Sanitized\n"
   }
 }