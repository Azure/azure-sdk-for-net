--- conflicted
+++ resolved
@@ -1,30 +1,19 @@
 {
   "Entries": [
     {
-      "RequestUri": "https://seannse.blob.core.windows.net/test-filesystem-f9f81dfe-db06-a95f-5626-25c5c1737647?restype=container",
+      "RequestUri": "https://seannse.blob.core.windows.net/test-filesystem-73cf4942-325f-5392-0d25-95dc5b4e0757?restype=container",
       "RequestMethod": "PUT",
       "RequestHeaders": {
         "Accept": "application/xml",
         "Authorization": "Sanitized",
-<<<<<<< HEAD
-        "traceparent": "00-99dfaf6ab6a94f4c90f58cc9a9bf8ec0-77cbd743f3706742-00",
-        "User-Agent": [
-          "azsdk-net-Storage.Files.DataLake/12.7.0-alpha.20210202.1",
-          "(.NET Framework 4.8.4250.0; Microsoft Windows 10.0.19042 )"
+        "traceparent": "00-fafc94b99329e3498fc8b3f43af13ad9-db03bd4c5e4cfd42-00",
+        "User-Agent": [
+          "azsdk-net-Storage.Files.DataLake/12.7.0-alpha.20210219.1",
+          "(.NET 5.0.3; Microsoft Windows 10.0.19041)"
         ],
         "x-ms-blob-public-access": "container",
-        "x-ms-client-request-id": "7587169d-bb30-59a0-c6c2-6c937d56bdda",
-        "x-ms-date": "Wed, 03 Feb 2021 02:12:50 GMT",
-=======
-        "traceparent": "00-979485d56e30fa43b2abb3d737950529-0562435f582a5543-00",
-        "User-Agent": [
-          "azsdk-net-Storage.Files.DataLake/12.7.0-alpha.20210217.1",
-          "(.NET 5.0.3; Microsoft Windows 10.0.19042)"
-        ],
-        "x-ms-blob-public-access": "container",
-        "x-ms-client-request-id": "7587169d-bb30-59a0-c6c2-6c937d56bdda",
-        "x-ms-date": "Wed, 17 Feb 2021 22:23:56 GMT",
->>>>>>> 1814567d
+        "x-ms-client-request-id": "ada80ede-d6db-02ad-0723-ea89c9e453d4",
+        "x-ms-date": "Fri, 19 Feb 2021 19:08:16 GMT",
         "x-ms-return-client-request-id": "true",
         "x-ms-version": "2020-06-12"
       },
@@ -32,53 +21,33 @@
       "StatusCode": 201,
       "ResponseHeaders": {
         "Content-Length": "0",
-<<<<<<< HEAD
-        "Date": "Wed, 03 Feb 2021 02:12:50 GMT",
-        "ETag": "\u00220x8D8C7E935BD8AE2\u0022",
-        "Last-Modified": "Wed, 03 Feb 2021 02:12:51 GMT",
-=======
-        "Date": "Wed, 17 Feb 2021 22:23:56 GMT",
-        "ETag": "\u00220x8D8D392B756A98D\u0022",
-        "Last-Modified": "Wed, 17 Feb 2021 22:23:56 GMT",
->>>>>>> 1814567d
-        "Server": [
-          "Windows-Azure-Blob/1.0",
-          "Microsoft-HTTPAPI/2.0"
-        ],
-        "x-ms-client-request-id": "7587169d-bb30-59a0-c6c2-6c937d56bdda",
-<<<<<<< HEAD
-        "x-ms-request-id": "fee66489-e01e-0084-02d2-f90d5e000000",
-=======
-        "x-ms-request-id": "832546ab-901e-0027-167b-05689b000000",
->>>>>>> 1814567d
-        "x-ms-version": "2020-06-12"
-      },
-      "ResponseBody": []
-    },
-    {
-      "RequestUri": "https://seannse.dfs.core.windows.net/test-filesystem-f9f81dfe-db06-a95f-5626-25c5c1737647/test-file-0a591ad1-7d3f-e183-a245-bf5a93c9f01b?resource=file",
+        "Date": "Fri, 19 Feb 2021 19:08:15 GMT",
+        "ETag": "\u00220x8D8D509B5F7206F\u0022",
+        "Last-Modified": "Fri, 19 Feb 2021 19:08:15 GMT",
+        "Server": [
+          "Windows-Azure-Blob/1.0",
+          "Microsoft-HTTPAPI/2.0"
+        ],
+        "x-ms-client-request-id": "ada80ede-d6db-02ad-0723-ea89c9e453d4",
+        "x-ms-request-id": "2e6137a6-201e-00a4-10f2-0676f9000000",
+        "x-ms-version": "2020-06-12"
+      },
+      "ResponseBody": []
+    },
+    {
+      "RequestUri": "https://seannse.dfs.core.windows.net/test-filesystem-73cf4942-325f-5392-0d25-95dc5b4e0757/test-file-2500ade2-9a41-9d0e-9a8e-3334435e2ad7?resource=file",
       "RequestMethod": "PUT",
       "RequestHeaders": {
         "Accept": "application/json",
         "Authorization": "Sanitized",
         "If-None-Match": "*",
-<<<<<<< HEAD
-        "traceparent": "00-e97c138fe378aa479b4a171622a15ffa-d67d7576085d2a4d-00",
-        "User-Agent": [
-          "azsdk-net-Storage.Files.DataLake/12.7.0-alpha.20210202.1",
-          "(.NET Framework 4.8.4250.0; Microsoft Windows 10.0.19042 )"
-        ],
-        "x-ms-client-request-id": "41ea3910-90ee-76b0-8f85-fb34bf460d7e",
-        "x-ms-date": "Wed, 03 Feb 2021 02:12:50 GMT",
-=======
-        "traceparent": "00-eac8153e16eb924dbf7c1bccdea4eb6a-84b6603f354c264a-00",
-        "User-Agent": [
-          "azsdk-net-Storage.Files.DataLake/12.7.0-alpha.20210217.1",
-          "(.NET 5.0.3; Microsoft Windows 10.0.19042)"
-        ],
-        "x-ms-client-request-id": "41ea3910-90ee-76b0-8f85-fb34bf460d7e",
-        "x-ms-date": "Wed, 17 Feb 2021 22:23:56 GMT",
->>>>>>> 1814567d
+        "traceparent": "00-7133020a97d1fb4f82d2138d6d300915-7b513553595d2442-00",
+        "User-Agent": [
+          "azsdk-net-Storage.Files.DataLake/12.7.0-alpha.20210219.1",
+          "(.NET 5.0.3; Microsoft Windows 10.0.19041)"
+        ],
+        "x-ms-client-request-id": "e2fee3d1-2ca7-d888-6db7-6dad3f828c70",
+        "x-ms-date": "Fri, 19 Feb 2021 19:08:16 GMT",
         "x-ms-return-client-request-id": "true",
         "x-ms-version": "2020-06-12"
       },
@@ -86,115 +55,76 @@
       "StatusCode": 201,
       "ResponseHeaders": {
         "Content-Length": "0",
-<<<<<<< HEAD
-        "Date": "Wed, 03 Feb 2021 02:12:51 GMT",
-        "ETag": "\u00220x8D8C7E935F3EDF8\u0022",
-        "Last-Modified": "Wed, 03 Feb 2021 02:12:51 GMT",
-=======
-        "Date": "Wed, 17 Feb 2021 22:23:56 GMT",
-        "ETag": "\u00220x8D8D392B7887CB7\u0022",
-        "Last-Modified": "Wed, 17 Feb 2021 22:23:57 GMT",
->>>>>>> 1814567d
+        "Date": "Fri, 19 Feb 2021 19:08:15 GMT",
+        "ETag": "\u00220x8D8D509B605EB9C\u0022",
+        "Last-Modified": "Fri, 19 Feb 2021 19:08:15 GMT",
         "Server": [
           "Windows-Azure-HDFS/1.0",
           "Microsoft-HTTPAPI/2.0"
         ],
-        "x-ms-client-request-id": "41ea3910-90ee-76b0-8f85-fb34bf460d7e",
-<<<<<<< HEAD
-        "x-ms-request-id": "5df2b5fc-601f-001c-2dd2-f92d3f000000",
-=======
-        "x-ms-request-id": "dd5128d3-d01f-0026-727b-053747000000",
->>>>>>> 1814567d
-        "x-ms-version": "2020-06-12"
-      },
-      "ResponseBody": []
-    },
-    {
-      "RequestUri": "https://seannse.dfs.core.windows.net/test-filesystem-f9f81dfe-db06-a95f-5626-25c5c1737647/test-file-0a591ad1-7d3f-e183-a245-bf5a93c9f01b?action=append\u0026position=0",
+        "x-ms-client-request-id": "e2fee3d1-2ca7-d888-6db7-6dad3f828c70",
+        "x-ms-request-id": "6f4ad734-e01f-004f-08f2-060e0b000000",
+        "x-ms-version": "2020-06-12"
+      },
+      "ResponseBody": []
+    },
+    {
+      "RequestUri": "https://seannse.dfs.core.windows.net/test-filesystem-73cf4942-325f-5392-0d25-95dc5b4e0757/test-file-2500ade2-9a41-9d0e-9a8e-3334435e2ad7?action=append\u0026position=0",
       "RequestMethod": "PATCH",
       "RequestHeaders": {
         "Accept": "application/json",
         "Authorization": "Sanitized",
-<<<<<<< HEAD
-        "Content-Length": "1752",
+        "Content-Length": "1843",
         "Content-Type": "application/json",
-        "traceparent": "00-7b0ec47be5b07845aa2a0cb51e4e6238-708f19356033c948-00",
-        "User-Agent": [
-          "azsdk-net-Storage.Files.DataLake/12.7.0-alpha.20210202.1",
-          "(.NET Framework 4.8.4250.0; Microsoft Windows 10.0.19042 )"
-        ],
-        "x-ms-client-request-id": "594acb08-aede-412d-d6bc-187b85281b1d",
-        "x-ms-date": "Wed, 03 Feb 2021 02:12:51 GMT",
-=======
-        "Content-Length": "1024",
-        "traceparent": "00-59eec275259be34c9861658920fc045e-ea7a1b3f5f8ce941-00",
-        "User-Agent": [
-          "azsdk-net-Storage.Files.DataLake/12.7.0-alpha.20210217.1",
-          "(.NET 5.0.3; Microsoft Windows 10.0.19042)"
-        ],
-        "x-ms-client-request-id": "594acb08-aede-412d-d6bc-187b85281b1d",
-        "x-ms-date": "Wed, 17 Feb 2021 22:23:57 GMT",
->>>>>>> 1814567d
+        "traceparent": "00-a3954c3b48a3d147a159a81e766fa2e2-2e6fb6895bb20744-00",
+        "User-Agent": [
+          "azsdk-net-Storage.Files.DataLake/12.7.0-alpha.20210219.1",
+          "(.NET 5.0.3; Microsoft Windows 10.0.19041)"
+        ],
+        "x-ms-client-request-id": "5f627597-4860-8830-b646-e1500f83ccbe",
+        "x-ms-date": "Fri, 19 Feb 2021 19:08:16 GMT",
         "x-ms-return-client-request-id": "true",
         "x-ms-version": "2020-06-12"
       },
       "RequestBody": [
-        "\u0012\uFFFD\u0004\u0002R\u0015\uFFFD\uFFFD\u7797J\u0015\uFFFD\uFFFD.X\u000F\u0027\uFFFD\uFFFD\u0001\u0017\uFFFD\u030F\uFFFD\uFFFD\uFFFD\uFFFD\u000B\uFFFD\uFFFD\u001F$\uFFFD\u00C8\uFFFD\u05CE\uFFFD#VD\u001F6\u003E;n.\u0012\uFFFD\u0011\uFFFDH5\uFFFD6\uFFFD\uFFFDD\u008CK*\u0000m\n",
-        "\uFFFDK\uFFFD\u0027\u0013s\uFFFD\uFFFDvK\uFFFD\uFFFD\uFFFDgn\uFFFD\uFFFD\uFFFD\uFFFD9\u06D7\u0000R\uFFFD\u000BI\u03D6\n",
-        "\u001A\u001E\uFFFD3\uFFFD\u0022\uFFFD\uFFFD\u069D\u0060\uFFFD\uFFFDwv\uFFFD(\uFFFDS\uFFFD_-k3/\uFFFDKMA\b)\uFFFD\u0001k1\uFFFD\uFFFDp\uFFFDLM\u0001\u0022\uFFFD\uFFFD)\u0609\uFFFD\n",
-        "\uFFFDm{\uFFFD\uCCD4\u0004\uFFFD\uFFFDB\uFFFD\uFFFDt\uFFFD\uFFFDSE\uFFFD\uFFFD$\u0007b^\u000BsZ\u0005\u001C\uFFFDq6%\uFFFD:\u001A\uFFFDD\uFFFDck\uFFFDt\u000BWP\uFFFD/z\uFFFDC\u0006\u0026\u002BHs\uFFFDK\uFFFD?:\uFFFD\uFFFD\u0015\uFFFDs\uFFFD\uFFFDo\uFFFD\uFFFD\u0001\uFFFDK\u0027\uFFFDW\u0007\uFFFD\uFFFD\u002B\uFFFD\uFFFD~k\u000F\uFFFDs\u0196ub\uFFFD(k^_:\uFFFD\u02FF\uFFFD\uFFFDB\u001E\uFFFD\uFFFD!\uFFFD,D\u0026O\u000Ft\u0007\uFFFDec\uFFFDC\uFFFD\uFFFD\u001D\uFFFD9X\uFFFD\uFFFD3\u001C\u0022\u0017%k\uFFFD\uFFFD\u003CLi\u0019R\uFFFDj0\u003C^\u0019\uFFFDV\uFFFD\u0541\uFFFD\u0016\uFFFD\u0563\uFFFDM\u0000W\uFFFD\u000F!\u000F*\uFFFD\uFFFDbZ\u0018\uFFFD\uFFFD\uFFFD\u0093\uFFFDa\uFFFD\u003E\uFFFDrjF\uFFFD\u0026\uFFFDT\uFFFD\u0418g\u001C\u0019\uFFFD8[\u000E,4v(\uFFFDm\uFFFD\uFFFDW\uFFFDSR\uFFFDA\n",
-        "\u000F\u0017\uFFFDB\u0200\uFFFDN\u000E\uFFFD\u00B1\u0740\uFFFD\uFFFD8\uFFFD5\uFFFD\uFFFD\uFFFD~\uFFFD\uFFFD\u0019\uFFFD\u0006\u0000m\uFFFDV\\\f\u0001\u0015\uFFFD\uFFFD\uFFFDC\uFFFD\u0027\u001Ab\uFFFD\u000B\uFFFD\u05E0\uFFFD\u001A\n",
-        "\fdGWfE?f\u001A\uFFFDN\uFFFD\uFFFDkT\uFFFD~\uFFFD\uFFFDP\uFFFD\uFFFD\uFFFD\uFFFD\u001CP}o\uFFFDf7S\uFFFDJ\uFFFD\u012A\uFFFD\uFFFDS\u0027(!\uFFFDy\uFFFD@\uFFFD\uFFFDY\uFFFD5t\uFFFD\u001Ae\uFFFD\uFFFDJ\uFFFD\uFFFD\uFFFD$ \u0016L\uFFFD \\\f\uFFFD1\uFFFDR(\uFFFD\uFFFD\uFFFD\u002Bd\u0010\u0195\uFFFD\uFFFD\u0001\uFFFD\u0022/\uFFFD\u001E\uFFFDd\uFFFD\uFFFD/\u0004\u0000\uFFFD-\uFFFD\u001FZ\u0345\uFFFDR\u0022\uFFFDQ\uFFFD\u0786\uFFFD\uFFFD\uFFFDa\uFFFDy\u0015m\uFFFD\uFFFD\uFFFD\uFFFD\uFFFD\uFFFD\u0026\uFFFD\uFFFD\uFFFD\uFFFD\u0005\uFFFDy\uFFFDk\uFFFD\u0018\u0017\uFFFD\uFFFD\uFFFD\uFFFD\f?r}\u0616\uFFFD}\uFFFD\uFFFD\uFFFD@.\uFFFD\u07E9\uFFFD\u002Bb\uFFFD\uFFFD\uFFFD\u0647m\uFFFDnbe\uFFFD\u0018\u0014\uFFFD\uFFFDiON)\u002BGVX?8\uFFFD\uFFFD\uFFFDoV\uFFFDZ\uFFFDPbe\uFFFD\u0010\uFFFD\u00074\u000F$G\u000E(\u001A\uFFFD1?r\uFFFD8lES\uFFFDH51\uFFFD\uFFFD\uFFFD\f\uFFFDV\u001E\uFFFDYH~\u003Ei\u0022\uFFFD71\u00100\u000F\uFFFD\u0004\uFFFD/\uFFFD\u0022\uFFFD\n",
-        "\u000F\uFFFD\u06F3Q\uFFFD\u0011\u0018e\uFFFD\tV{\uFFFD\uFFFD3s\u0015u\u000E\u0022p\u0018%\uFFFD\uFFFD\uFFFD\uFFFD(\u003C3\uFFFD\uFFFDJc\uFFFDc\uFFFD\uFFFDq\u0026\u0018\uFFFDw\u0006Q\uFFFD\uFFFDm\uFFFD2\f\u0018\uFFFD\uFFFDt\uFFFD\uFFFD)\uFFFD\uFFFDA\uFFFD)\uFFFDx\uFFFD0\uFFFD\uFFFD\u043CE\u0003\uFFFD\t\u0120\u001F7\u0027(ax\t\u0027x\uFFFD]\uFFFDQ\uFFFD\uFFFD/\uFFFD\uFFFD(\uFFFD\uFFFDYJ\uFFFD\uFFFDv\uFFFD\u0014\u0013\uFFFD\uFFFD\uFFFDze\uFFFDw\u001F]\u0000\uFFFD\u0495\uFFFD$/\u0015\u001F\u0003\uFFFDA\uFFFD\uFFFD\uFFFD\uFFFD\uFFFD\u0659\uFFFD\u0060c\uFFFDz?g\u0015\uFFFD\uFFFD~\u0004\uFFFDb\uFFFD\uFFFD\u0446\uFFFD\uFFFDF\uFFFD\uFFFD\u000F\u0003n;\u0005m\uFFFD\uFFFD\u0006\u074C\uFFFD\uFFFD9XV-\u000E\uFFFD\u0060\uFFFD\uFFFD.\uFFFD\u0019\u0004\uFFFDG)\uFFFD\uFFFDL\uFFFDn\uFFFDv\uFFFD\u002B\u000F.\t\uFFFD\uFFFD\uFFFD\u0597\uFFFD.^\u016C\uFFFDQU\u0010\u050F\u0022\u0001\uFFFDd^\u001F\uFFFD@N.\uFFFD\uFFFD\u0002\uFFFDeV\uFFFD\u0000Z\b\uFFFD\u0013\u001B\u0019\uFFFD!2\uFFFD]\u0018\uFFFD\uFFFDB\b\r",
-        "t\uFFFD\uFFFD\uFFFD\u0515H\uFFFD\uFFFDL\uFFFD\u00EDL\uFFFD\uFFFD\u0010z\uFFFD\uFFFD\uFFFDK\uFFFD\uFFFD\u0326\uFFFD\u0015\u0018?B\uFFFD\uFFFD\uFFFD\u0010 \uFFFDr9P$\uFFFD\uFFFD]\uFFFDLcmw\u0027\uFFFDh\u001F\uFFFDX\u0005\uFFFD\u0007\uFFFDW\uFFFD\uFFFD\f\uFFFD\u02BC\\G\uFFFD\uFFFD\uFFFD\u0013g\uFFFDy~\uFFFD\uFFFDGZ\uFFFD\uFFFD\uFFFD\u0018\uFFFD\uFFFD"
+        "*\u0027\uFFFD\u0022T=\uFFFD\u02BF4e\uFFFD_6.\uFFFDm\uFFFD\uFFFDL\uFFFDY{\uFFFD\u0003\u0022\uFFFD\uFFFD\uFFFD\u0000\uFFFD)s\uFFFD1\uFFFD\u0456\uFFFD\uFFFD\u0010\uFFFD\uFFFD\uFFFDq\u0014\uFFFD\uFFFD\uFFFD4\u001B:\uFFFD\u0006.\u042B\uFFFD\u001E1\uFFFDV;\uFFFDb;%\u0060\u0005/\uFFFD\uFFFD\uFFFD\\;\uFFFDl\u0505\uFFFD~\uFFFD\uFFFDY\uFFFDBl\uFFFD\u0060R@w\uFFFD\uFFFD\uFFFD\uFFFD.D5\uFFFDB\uFFFD\uFFFDPD]\uFFFD\uFFFDfd\uFFFD\u000B/\uFFFD\uFFFD\uFFFD\uFFFD\uFFFD\uFFFD\uFFFD\uFFFD\uFFFD\u0723_[f\uFFFD$=\uFFFDO\u0000\u003C\uFFFD\uFFFD\b\uFFFD8\uFFFD\uFFFDi\uFFFD{5H\uFFFD\u000B\u0015\uFFFDTx\u003C6\uFFFD\u0027\uFFFD\uFFFD\u0001#JB\u0026G\uFFFD.v\uFFFD\uFFFD\uFFFD9\uFFFD@\u0017\u0027\uFFFDam\u0017\uFFFDZkc\uFFFD\u0017\u0012\u024A\uFFFD\u0004Z\uFFFD6\uFFFDV\u0027\uFFFD4y\u0019V\u0017^\uFFFD\u001A\uFFFD\uFFFD\u001F\uFFFD\u007F\uFFFD@\uFFFDs\uFFFD\uFFFD\uFFFD=/\uFFFDe\uFFFD%\uFFFD~~\\\uFFFD\uFFFD\u0000\uFFFD-\uFFFD\uFFFD7C\f{\uFFFD3\u0015\uFFFD\u0000N}\u001A\uFFFD\uFFFD\uFFFDxH\uFFFD\u0004\u0433j\uFFFDi\uFFFD\uFFFDQ_\uFFFD\uFFFDZL\uFFFD\u003C\uFFFD\uFFFDco\uFFFD\uFFFD\uFFFD\uFFFD\uFFFD5c\uFFFD\uFFFD\uFFFDH\uFFFD9(#I\uFFFDQ\u0060\u00111\uFFFD\uFFFDJv\uFFFD#\uFFFD\u001C\uFFFDG\uFFFD\uFFFD(\u0007=\uFFFD~\u001Av\u0006\u000B\uFFFDr\u0017\uFFFDs1)\uFFFDo3qQ\u003EQ\uFFFDrt5\u0011\uFFFDt\u0013\uFFFD\uFFFD\uFFFD\u0011!\uFFFDQM7\uFFFD\u000B\u0026\uFFFDR2\uFFFD-\uFFFD\u0017\u00134\uFFFD\uFFFDn\uFFFD\n",
+        "\uFFFDep\uFFFD\uFFFD\uFFFDu\uFFFDb\u0010C5\u0022\uFFFD\uFFFDF\u0017\uFFFD|?\uFFFD\b \uFFFD\uFFFD\uFFFD\uFFFDm\u003E\u0027kw\uFFFDCR\uFFFD\uFFFD\uFFFD\uFFFDx\uFFFD\uFFFD\uFFFD\uFFFDa\u0060\uFFFD\u0017\uFFFDM\uFFFD\u0022\uFFFDF:\uFFFDD\uFFFD\uFFFD\uFFFDU\b\uFFFD:\uFFFD\uFFFDi\u07A9\u0002\uFFFD\uFFFD\uFFFD\u0003\uFFFD(\u003C\u003E\uFFFD~\u0006l\uFFFD\uFFFDUI\uFFFD\uFFFD\bu?\u001A\uFFFD\u0003\u0022\uFFFD\uFFFD\u003C\uFFFD\uFFFD\u0016m\uFFFD\uFFFDJp\uFFFD\uFFFD\u0011\uFFFD\u0006\uFFFD9\uFFFD\uFFFDH\uFFFD\uFFFD\\G\uFFFD\uFFFD3\u0091\uFFFD\uFFFD\uFFFD\uFFFDB\uFFFD\u0002\uFFFD\uFFFD\uFFFD\uFFFD\u0015N\u000B\u0615\uFFFD\uFFFD\uFFFD9)\uFFFD\u002B:m\u0018\uFFFD\uFFFDM\u0012@9\uFFFD\u0011\uFFFD\uFFFD\u000E\uFFFD\uFFFD\uFFFD\u0003\uFFFD\uFFFD\uFFFD\uFFFD3\u007F\u0643\uFFFD#\uFFFD]\uFFFDg\u0011\uFFFD\uFFFD_*\uFFFD\u0022\uFFFDu\uFFFD\uFFFD,=p\u0015\uFFFD\uFFFD\u0027\uFFFD63\uFFFDDP:\uFFFD\uFFFD\\\uFFFD\uFFFDb\uFFFD_\uFFFD\uFFFD@g\uFFFD\uFFFD\uFFFD\uFFFDI\u003C7$\u0006Bin)Y\uFFFD{R4#=V%\uFFFD,\uFFFD\u0010\uFFFDM\uFFFD\u0354\uFFFD\uFFFD 2\uFFFD\uFFFDV\uFFFD\f\u002B3Vi\uFFFDr\uFFFD\uFFFD\u0060\r",
+        "ue\u0003\u0011q\u0013\uFFFD\u00199\uFFFD\uFFFD;8\uFFFD\uFFFD\uFFFD\b\u00265\uFFFD\uFFFDJs0*\uFFFD;\uFFFD\u061D\uFFFD\uFFFD\u001E\uFFFD\uFFFD\u000F\uFFFDn%\u003C\uFFFD\uFFFD\u0022\uFFFD\uFFFD\uFFFD\uFFFDTiou\uFFFD\u0011*\uFFFD\uFFFD\uFFFD\u007F\uFFFD\u0004@\uFFFD\uFFFDF\uFFFDx\uFFFD\u0001\uFFFD\uFFFDe\uFFFDg\uFFFD\uFFFDx\r",
+        ":\uFFFD\uFFFD\u07034\uFFFD,\uFFFD\uFFFD\uFFFD\uFFFD(A\uFFFD!\uFFFD\u00144\uFFFD\u003C\uFFFD\u0018\uFFFDp\t\uFFFDkR\uFFFDz\u012C\uFFFDE(\uFFFDgE\u0019\uFFFD\u025Br\uFFFD\uFFFD$1F\u00C6C1\uFFFDuz\uFFFD\uFFFD\uFFFDw~J\\d\u0014:|\uFFFDP\uFFFD?\uFFFD\uFFFD\uFFFD\u003E\uFFFD}s\u00DF\uFFFD}$\uFFFD\t7\uFFFD\uFFFD\u0012\uFFFD1\u0163\u035B\uFFFDm6^\uFFFDTk\uFFFDL\uFFFD\uFFFDSo\uFFFD\uFFFD\uFFFD\uFFFD4$\uFFFD\u0000%\uFFFD[\u0767\u03A6\uFFFD\uFFFDy\n",
+        "\u0022\u0026\uFFFDJG\u00153Ky\uFFFD\uFFFD\n",
+        "1\uFFFD#\uFFFDU\u03EE\uFFFD~:\uFFFD\uFFFD\uFFFD\u06C0\uFFFD\uFFFD[\uFFFD\n",
+        "\uFFFD1I5r\uFFFDn\u0000\uFFFD\u0019cM\uFFFD)\uFFFD\uFFFD\uFFFDP\uFFFD\u0019\uFFFD\uFFFD\uFFFD\uFFFDk\uFFFDK\u0174@R\u0000b\uFFFD\u0679\uFFFD\u001A@\uFFFD\uFFFD!8A\u0731\uFFFDd\uFFFDs\uFFFDk\u0022BJ\uFFFD9\uFFFDI\u0674\u0013d\u0022\uFFFD\uFFFD\uFFFDG\uFFFD\u0026m\uFFFD\uFFFDW\uFFFD\uFFFDR\uFFFD\u03FA\r",
+        "\uFFFD\u001FA\uFFFD\uFFFD\uFFFD g\u001A\u007F\u001C\uFFFDf\u06D1\uFFFD\u0015F\u0019\uFFFD\u003E\uFFFD\u007F\u0006\n",
+        "\uFFFD\uFFFD\\\uFFFDm\u007F\uFFFD\uFFFD\uFFFD\uFFFD\uFFFD#\uFFFD\u0013\uFFFD\uFFFD\uFFFD\uFFFDQ\uFFFDr{T\u0007\u003Cs\uFFFD\uFFFD\uFFFD,\uFFFD:\uFFFDT\u0013\uFFFD"
       ],
       "StatusCode": 202,
       "ResponseHeaders": {
         "Content-Length": "0",
-<<<<<<< HEAD
-        "Date": "Wed, 03 Feb 2021 02:12:52 GMT",
-=======
-        "Date": "Wed, 17 Feb 2021 22:23:56 GMT",
->>>>>>> 1814567d
+        "Date": "Fri, 19 Feb 2021 19:08:15 GMT",
         "Server": [
           "Windows-Azure-HDFS/1.0",
           "Microsoft-HTTPAPI/2.0"
         ],
-        "x-ms-client-request-id": "594acb08-aede-412d-d6bc-187b85281b1d",
-<<<<<<< HEAD
-        "x-ms-request-id": "5df2b605-601f-001c-36d2-f92d3f000000",
-=======
-        "x-ms-request-id": "dd5128f3-d01f-0026-127b-053747000000",
->>>>>>> 1814567d
+        "x-ms-client-request-id": "5f627597-4860-8830-b646-e1500f83ccbe",
+        "x-ms-request-id": "6f4ad74d-e01f-004f-21f2-060e0b000000",
         "x-ms-request-server-encrypted": "true",
         "x-ms-version": "2020-06-12"
       },
       "ResponseBody": []
     },
     {
-      "RequestUri": "https://seannse.dfs.core.windows.net/test-filesystem-f9f81dfe-db06-a95f-5626-25c5c1737647/test-file-0a591ad1-7d3f-e183-a245-bf5a93c9f01b?action=flush\u0026position=1024",
+      "RequestUri": "https://seannse.dfs.core.windows.net/test-filesystem-73cf4942-325f-5392-0d25-95dc5b4e0757/test-file-2500ade2-9a41-9d0e-9a8e-3334435e2ad7?action=flush\u0026position=1024",
       "RequestMethod": "PATCH",
       "RequestHeaders": {
         "Accept": "application/json",
         "Authorization": "Sanitized",
-<<<<<<< HEAD
-        "traceparent": "00-4d33ce32d26d184ba11684a8f4798d88-e02bfcb280f8164b-00",
-        "User-Agent": [
-          "azsdk-net-Storage.Files.DataLake/12.7.0-alpha.20210202.1",
-          "(.NET Framework 4.8.4250.0; Microsoft Windows 10.0.19042 )"
-        ],
-        "x-ms-client-request-id": "f32b5e6e-b3fb-baa0-4395-4328c613ca94",
-        "x-ms-date": "Wed, 03 Feb 2021 02:12:51 GMT",
-=======
-        "Content-Length": "0",
-        "traceparent": "00-954967be053f7c48bcdd522bc09c1242-497b41ba50ee594a-00",
-        "User-Agent": [
-          "azsdk-net-Storage.Files.DataLake/12.7.0-alpha.20210217.1",
-          "(.NET 5.0.3; Microsoft Windows 10.0.19042)"
-        ],
-        "x-ms-client-request-id": "f32b5e6e-b3fb-baa0-4395-4328c613ca94",
-        "x-ms-date": "Wed, 17 Feb 2021 22:23:57 GMT",
->>>>>>> 1814567d
+        "traceparent": "00-283de5a623567840a20df3d27f540b32-402eaae1d9aabb43-00",
+        "User-Agent": [
+          "azsdk-net-Storage.Files.DataLake/12.7.0-alpha.20210219.1",
+          "(.NET 5.0.3; Microsoft Windows 10.0.19041)"
+        ],
+        "x-ms-client-request-id": "ca15bc6c-2c20-b810-98fd-9aeee26b55f9",
+        "x-ms-date": "Fri, 19 Feb 2021 19:08:16 GMT",
         "x-ms-return-client-request-id": "true",
         "x-ms-version": "2020-06-12"
       },
@@ -202,53 +132,33 @@
       "StatusCode": 200,
       "ResponseHeaders": {
         "Content-Length": "0",
-<<<<<<< HEAD
-        "Date": "Wed, 03 Feb 2021 02:12:52 GMT",
-        "ETag": "\u00220x8D8C7E9361B49A4\u0022",
-        "Last-Modified": "Wed, 03 Feb 2021 02:12:52 GMT",
-=======
-        "Date": "Wed, 17 Feb 2021 22:23:56 GMT",
-        "ETag": "\u00220x8D8D392B7A46723\u0022",
-        "Last-Modified": "Wed, 17 Feb 2021 22:23:57 GMT",
->>>>>>> 1814567d
+        "Date": "Fri, 19 Feb 2021 19:08:15 GMT",
+        "ETag": "\u00220x8D8D509B6213CEA\u0022",
+        "Last-Modified": "Fri, 19 Feb 2021 19:08:15 GMT",
         "Server": [
           "Windows-Azure-HDFS/1.0",
           "Microsoft-HTTPAPI/2.0"
         ],
-        "x-ms-client-request-id": "f32b5e6e-b3fb-baa0-4395-4328c613ca94",
-<<<<<<< HEAD
-        "x-ms-request-id": "5df2b614-601f-001c-45d2-f92d3f000000",
-=======
-        "x-ms-request-id": "dd512900-d01f-0026-1f7b-053747000000",
->>>>>>> 1814567d
+        "x-ms-client-request-id": "ca15bc6c-2c20-b810-98fd-9aeee26b55f9",
+        "x-ms-request-id": "6f4ad75b-e01f-004f-2ff2-060e0b000000",
         "x-ms-request-server-encrypted": "false",
         "x-ms-version": "2020-06-12"
       },
       "ResponseBody": []
     },
     {
-      "RequestUri": "https://seannse.blob.core.windows.net/test-filesystem-f9f81dfe-db06-a95f-5626-25c5c1737647/test-file-0a591ad1-7d3f-e183-a245-bf5a93c9f01b",
+      "RequestUri": "https://seannse.blob.core.windows.net/test-filesystem-73cf4942-325f-5392-0d25-95dc5b4e0757/test-file-2500ade2-9a41-9d0e-9a8e-3334435e2ad7",
       "RequestMethod": "HEAD",
       "RequestHeaders": {
         "Accept": "application/xml",
         "Authorization": "Sanitized",
-<<<<<<< HEAD
-        "traceparent": "00-f75d0cdd7c2b074cb8fd2e10677de7ee-cafe6c6c1890124e-00",
-        "User-Agent": [
-          "azsdk-net-Storage.Files.DataLake/12.7.0-alpha.20210202.1",
-          "(.NET Framework 4.8.4250.0; Microsoft Windows 10.0.19042 )"
-        ],
-        "x-ms-client-request-id": "270d7703-27fc-8021-a170-1499dfe66a96",
-        "x-ms-date": "Wed, 03 Feb 2021 02:12:51 GMT",
-=======
-        "traceparent": "00-dd67d36263c8b147b698fde9adf1e279-20f008b9d6425249-00",
-        "User-Agent": [
-          "azsdk-net-Storage.Files.DataLake/12.7.0-alpha.20210217.1",
-          "(.NET 5.0.3; Microsoft Windows 10.0.19042)"
-        ],
-        "x-ms-client-request-id": "270d7703-27fc-8021-a170-1499dfe66a96",
-        "x-ms-date": "Wed, 17 Feb 2021 22:23:57 GMT",
->>>>>>> 1814567d
+        "traceparent": "00-51d8efa7b1c891478673d744419db00e-5a1ce49035df4640-00",
+        "User-Agent": [
+          "azsdk-net-Storage.Files.DataLake/12.7.0-alpha.20210219.1",
+          "(.NET 5.0.3; Microsoft Windows 10.0.19041)"
+        ],
+        "x-ms-client-request-id": "53e3e009-026d-069e-7de7-f2650a9a2bbc",
+        "x-ms-date": "Fri, 19 Feb 2021 19:08:16 GMT",
         "x-ms-return-client-request-id": "true",
         "x-ms-version": "2020-06-12"
       },
@@ -258,15 +168,9 @@
         "Accept-Ranges": "bytes",
         "Content-Length": "1024",
         "Content-Type": "application/octet-stream",
-<<<<<<< HEAD
-        "Date": "Wed, 03 Feb 2021 02:12:51 GMT",
-        "ETag": "\u00220x8D8C7E9361B49A4\u0022",
-        "Last-Modified": "Wed, 03 Feb 2021 02:12:52 GMT",
-=======
-        "Date": "Wed, 17 Feb 2021 22:23:57 GMT",
-        "ETag": "\u00220x8D8D392B7A46723\u0022",
-        "Last-Modified": "Wed, 17 Feb 2021 22:23:57 GMT",
->>>>>>> 1814567d
+        "Date": "Fri, 19 Feb 2021 19:08:16 GMT",
+        "ETag": "\u00220x8D8D509B6213CEA\u0022",
+        "Last-Modified": "Fri, 19 Feb 2021 19:08:15 GMT",
         "Server": [
           "Windows-Azure-Blob/1.0",
           "Microsoft-HTTPAPI/2.0"
@@ -274,47 +178,31 @@
         "x-ms-access-tier": "Hot",
         "x-ms-access-tier-inferred": "true",
         "x-ms-blob-type": "BlockBlob",
-        "x-ms-client-request-id": "270d7703-27fc-8021-a170-1499dfe66a96",
-<<<<<<< HEAD
-        "x-ms-creation-time": "Wed, 03 Feb 2021 02:12:51 GMT",
-=======
-        "x-ms-creation-time": "Wed, 17 Feb 2021 22:23:57 GMT",
->>>>>>> 1814567d
+        "x-ms-client-request-id": "53e3e009-026d-069e-7de7-f2650a9a2bbc",
+        "x-ms-creation-time": "Fri, 19 Feb 2021 19:08:15 GMT",
         "x-ms-group": "$superuser",
         "x-ms-lease-state": "available",
         "x-ms-lease-status": "unlocked",
         "x-ms-owner": "$superuser",
         "x-ms-permissions": "rw-r-----",
-<<<<<<< HEAD
-        "x-ms-request-id": "fee6666c-e01e-0084-23d2-f90d5e000000",
-=======
-        "x-ms-request-id": "83254816-901e-0027-577b-05689b000000",
->>>>>>> 1814567d
+        "x-ms-request-id": "2e613b70-201e-00a4-4af2-0676f9000000",
         "x-ms-server-encrypted": "true",
         "x-ms-version": "2020-06-12"
       },
       "ResponseBody": []
     },
     {
-      "RequestUri": "https://seannse.blob.core.windows.net/test-filesystem-f9f81dfe-db06-a95f-5626-25c5c1737647/test-file-0a591ad1-7d3f-e183-a245-bf5a93c9f01b",
+      "RequestUri": "https://seannse.blob.core.windows.net/test-filesystem-73cf4942-325f-5392-0d25-95dc5b4e0757/test-file-2500ade2-9a41-9d0e-9a8e-3334435e2ad7",
       "RequestMethod": "GET",
       "RequestHeaders": {
         "Accept": "application/xml",
         "Authorization": "Sanitized",
         "User-Agent": [
-<<<<<<< HEAD
-          "azsdk-net-Storage.Files.DataLake/12.7.0-alpha.20210202.1",
-          "(.NET Framework 4.8.4250.0; Microsoft Windows 10.0.19042 )"
-        ],
-        "x-ms-client-request-id": "4f241f3e-a306-3d98-6648-da53aad406d5",
-        "x-ms-date": "Wed, 03 Feb 2021 02:12:51 GMT",
-=======
-          "azsdk-net-Storage.Files.DataLake/12.7.0-alpha.20210217.1",
-          "(.NET 5.0.3; Microsoft Windows 10.0.19042)"
-        ],
-        "x-ms-client-request-id": "4f241f3e-a306-3d98-6648-da53aad406d5",
-        "x-ms-date": "Wed, 17 Feb 2021 22:23:57 GMT",
->>>>>>> 1814567d
+          "azsdk-net-Storage.Files.DataLake/12.7.0-alpha.20210219.1",
+          "(.NET 5.0.3; Microsoft Windows 10.0.19041)"
+        ],
+        "x-ms-client-request-id": "01e4eabc-0187-258b-8748-90e5cce9e751",
+        "x-ms-date": "Fri, 19 Feb 2021 19:08:16 GMT",
         "x-ms-range": "bytes=0-4194303",
         "x-ms-return-client-request-id": "true",
         "x-ms-version": "2020-06-12"
@@ -326,64 +214,40 @@
         "Content-Length": "1024",
         "Content-Range": "bytes 0-1023/1024",
         "Content-Type": "application/octet-stream",
-<<<<<<< HEAD
-        "Date": "Wed, 03 Feb 2021 02:12:51 GMT",
-        "ETag": "\u00220x8D8C7E9361B49A4\u0022",
-        "Last-Modified": "Wed, 03 Feb 2021 02:12:52 GMT",
-=======
-        "Date": "Wed, 17 Feb 2021 22:23:57 GMT",
-        "ETag": "\u00220x8D8D392B7A46723\u0022",
-        "Last-Modified": "Wed, 17 Feb 2021 22:23:57 GMT",
->>>>>>> 1814567d
+        "Date": "Fri, 19 Feb 2021 19:08:16 GMT",
+        "ETag": "\u00220x8D8D509B6213CEA\u0022",
+        "Last-Modified": "Fri, 19 Feb 2021 19:08:15 GMT",
         "Server": [
           "Windows-Azure-Blob/1.0",
           "Microsoft-HTTPAPI/2.0"
         ],
         "x-ms-blob-type": "BlockBlob",
-        "x-ms-client-request-id": "4f241f3e-a306-3d98-6648-da53aad406d5",
-<<<<<<< HEAD
-        "x-ms-creation-time": "Wed, 03 Feb 2021 02:12:51 GMT",
-=======
-        "x-ms-creation-time": "Wed, 17 Feb 2021 22:23:57 GMT",
->>>>>>> 1814567d
+        "x-ms-client-request-id": "01e4eabc-0187-258b-8748-90e5cce9e751",
+        "x-ms-creation-time": "Fri, 19 Feb 2021 19:08:15 GMT",
         "x-ms-group": "$superuser",
         "x-ms-lease-state": "available",
         "x-ms-lease-status": "unlocked",
         "x-ms-owner": "$superuser",
         "x-ms-permissions": "rw-r-----",
-<<<<<<< HEAD
-        "x-ms-request-id": "fee666bd-e01e-0084-69d2-f90d5e000000",
-=======
-        "x-ms-request-id": "83254853-901e-0027-0c7b-05689b000000",
->>>>>>> 1814567d
+        "x-ms-request-id": "2e613c55-201e-00a4-0ef2-0676f9000000",
         "x-ms-server-encrypted": "true",
         "x-ms-version": "2020-06-12"
       },
-      "ResponseBody": "Ev0EAlIVk6/nnpdKFaaMLlgPJ6vrARe7zI/e9uKi3Av\u002B66YfJMzDiIPXjpEjVkQfNj47bi4S7hHlSDXCNpzMRMKMSyoAbQqLS58nE3OFl3ZLv8CkZ27c6/yVOduXAFLmC0nPlgoaHsgzryKP6tqdYLG/d3bbKNxTsF8tazMv9EtNQQgptgFrMaH3cLhMTQEi99kp2InbCuNte\u002Baq7LOUBLvXQqnRdKqvU0XV47ckB2JeC3NaBRzBcTYlvDoawUTtY2v9dAtXUIMveoRDBiYrSHODS\u002BE/Ov\u002BeFdBzrLdvlZIB54BLJ5NXB7rwK4uXfmsP\u002BXPGlnVirShrXl865KPLv\u002BTyQh6l4CHgLEQmTw90B5ZlY7JDqP4dnjlY38kzHCIXJWumpTxMaRlS5WowPF4Z91bI1YHwhxbm1aPlTQBXrQ8hDyqjzmJaGPmZ8cKT7GHaPuhyakahJp1UwNCYZxwZ\u002BjhbDiw0dij0bb2HV5ZTUuhBCg8X5ULIgOmMTg6SwrHdgPaKON41psjAfvyJGc4GAG3nVlwMARX2ko5DpycaYqsLqtegyRoKDGRHV2ZFP2Yahk6gqmtU0X7glKVQ8f\u002BgpRxQfW/2ZjdT3Ur4xKqvsFMnKCHZebdAt9lZvzV0uhplprFK9MH3JCAWTM0gXAzUMeNSKMnexytkEMaVnaYB3yIvkx74ZLyRLwQAwi3qH1rNhY5SIpFRht6G5uT7YYZ5FW2q8cjt280mwPnE3QX\u002BefBryBgXr7yR3Qw/cn3Yls19hq2/QC6R36nBK2KXjKnZh23zj5huYmWwGBS8rmlPTikrR1ZYPzjC2ulvVoNa\u002BVBiZesQ5Ac0DyRHDiga1TE/ct04bEVTgUg1MbWv/gziVh7DWUh\u002BPmki9jcxEDAPqAS4L\u002BOmIo0KD\u002BSi27NRhREYZbgJVnvowTNzFXUOInAYJYmw988oPDORuEpj22O20HEmGKt3BlGJz22vMgwY/Ox0irYpoY1B7ymFeJ4wheXQvEUD6AnEoB83JyhheAkneLxd71GsjS/k5CiC8o2zWUqH33bHFBPjr\u002BmX8Xpl33cfXQDh0pWUJC8VHwPgQa6RhM3d2ZmTYGOoej9nFZu1fgSxYpSN0Ya087pGsfUPA247BW2shwbdjP2cOVhWLQ6UYKD/Lt4ZBLNHKebeTK5umHbRKw8uCff\u002B09aX8ZguXsWsslFVENSPIgG5ZF4f/0BOLqDhhAL/ZVapAFoIghMbGcshMpldGIehQggNdKSY39SVSML3TNnDrUz6qxB6hqDunUuT/cym8BUYP0L58fCyECCFcjlQJMzxXYVMY213J7toH9ZYBeEH7let3gyWyrxcR5vv9BNnnnl\u002BoaBHWo2ooRiGkA=="
-    },
-    {
-      "RequestUri": "https://seannse.blob.core.windows.net/test-filesystem-f9f81dfe-db06-a95f-5626-25c5c1737647?restype=container",
+      "ResponseBody": "KieGIlQ9/sq/NGWYXzYutW2P/UymWXv2AyKRp44A0Slz/jH\u002B0ZayoRDe7adxFKPQ9DQbOuYGLtCrkB4xq1Y7vmI7JWAFL\u002BTX3Fw7x2zUhe9\u002BwbJZ5JZCbM9gUkB3gPW6oy5ENe9Cy8VQRF2Ky2Zk1wsvs\u002Bqk4drM\u002BLiQpNyjX1tmgSQ9j08APPXtCKA4uKFp/Hs1SM0LFcFUeDw2sSforeQBI0pCJke7Lnb0t9k5k0AXJ6dhbReOWmtj6BcSyYrOBFq7NpRWJ9U0eRlWF17oGuT8H4p/h0DNc8je3j0vqWXsJbJ\u002BflyrwADRLfP9N0MMe80zFakATn0a7cPMeEiXBNCzavGsaZyHUV\u002BJrVpM0DyF0mNv/JO869Y1Y5GZ30i4OSgjScxRYBExq8RKdqEjzhyGR6blKAc9934adgYL7XIX0XMxKYdvM3FRPlHOcnQ1EZV0E5ii0hEh5VFNN\u002BkLJr1SMqUt8aSVFxM0k\u002Bm2boUK5GVwltradf5iEEM1IvyHRheUfD/PCCDw3vuEbT4na3fLQ1KEmo/ieL2my\u002BFhYPUXrU3SIvJGOtxEgLfeVQi/OqXMad6pAquHsQOCKDw\u002Bj34GbL/xVUmEhQh1PxrYAyK15pE8lfYWbaqiSnDuxBGfBvA51\u002BhIzuRcR\u002BTVM8KRr63gzEKrAvqH8P8VTgvYlcH31jkpnis6bRis300SQDnoEZrCDvfP8wP2sefpM3/Zg7Ej3l2IZxGBpl8q/yKsda/FLD1wFYfJJ\u002BI2M\u002B1EUDqY0lyc72LcX6mJQGeXpfTgSTw3JAZCaW4pWbd7UjQjPVYlkSzGEIZN6M2U5tQgMoHtVumwDCszVmnucpaqYA11ZQMRcRPHGTm26Ts4rYKZCCY1jftKczAq8jvD2J3woojAHoHRD8BuJTyw\u002BiLw\u002BqjmVGlvddIRKvLS5n/YBECbxUazeI8ByPllxme/mngNOveT3IM0gCy1rvSO/ihBlSH7FDTcPIIY5YxwCa5rUo96xKyIRSi8Z0UZ/smbcsnQJDFGw4ZDMf11evb3w3d\u002BSlxkFDp8uVD5P63vwj64fXPDn\u002BR9JI4JN5KuEssxxaPNm7RtNl6PVGvgTITYU2\u002B/vfyDNCSSACXNW92nzqaEx3kKIiaKSkcVM0t5nNcKMeMj7lXPrpF\u002BOpuOn9uA6IXEW4UKzjFJNXK0bgDZGWNNwyn5g99QtRnoi\u002BeK\u002B6trlEvFtEBSAGKx2bnjGkCQpSE4QdyxhmSlc6VrIkJKvznGSdm0E2Qi\u002BsPHR6ombZvZV\u002BbFUrrPug3mH0Ga590gZxp/HNBm25G9FUYZ6j66fwYKkspchW1/94/MzfQjhxPlp\u002BCPp1HKcntUBzxzts/OLKA6kFQTww=="
+    },
+    {
+      "RequestUri": "https://seannse.blob.core.windows.net/test-filesystem-73cf4942-325f-5392-0d25-95dc5b4e0757?restype=container",
       "RequestMethod": "DELETE",
       "RequestHeaders": {
         "Accept": "application/xml",
         "Authorization": "Sanitized",
-<<<<<<< HEAD
-        "traceparent": "00-5f8b65ca923c574f9e90d973a6f3d1fd-685cd73e87152444-00",
-        "User-Agent": [
-          "azsdk-net-Storage.Files.DataLake/12.7.0-alpha.20210202.1",
-          "(.NET Framework 4.8.4250.0; Microsoft Windows 10.0.19042 )"
-        ],
-        "x-ms-client-request-id": "c05b8fdf-1ac1-2b90-57cc-fba06189051a",
-        "x-ms-date": "Wed, 03 Feb 2021 02:12:51 GMT",
-=======
-        "traceparent": "00-8ead0ebc9fc6c14791b0b4c9985c3f43-9bcd3217af60b943-00",
-        "User-Agent": [
-          "azsdk-net-Storage.Files.DataLake/12.7.0-alpha.20210217.1",
-          "(.NET 5.0.3; Microsoft Windows 10.0.19042)"
-        ],
-        "x-ms-client-request-id": "c05b8fdf-1ac1-2b90-57cc-fba06189051a",
-        "x-ms-date": "Wed, 17 Feb 2021 22:23:57 GMT",
->>>>>>> 1814567d
+        "traceparent": "00-d2cc3bca1fc8994392f0d233c87a136f-5e72b271d6cfab43-00",
+        "User-Agent": [
+          "azsdk-net-Storage.Files.DataLake/12.7.0-alpha.20210219.1",
+          "(.NET 5.0.3; Microsoft Windows 10.0.19041)"
+        ],
+        "x-ms-client-request-id": "20a9d810-29b5-4234-e165-9b6d9e4fe082",
+        "x-ms-date": "Fri, 19 Feb 2021 19:08:16 GMT",
         "x-ms-return-client-request-id": "true",
         "x-ms-version": "2020-06-12"
       },
@@ -391,28 +255,20 @@
       "StatusCode": 202,
       "ResponseHeaders": {
         "Content-Length": "0",
-<<<<<<< HEAD
-        "Date": "Wed, 03 Feb 2021 02:12:51 GMT",
-=======
-        "Date": "Wed, 17 Feb 2021 22:23:57 GMT",
->>>>>>> 1814567d
-        "Server": [
-          "Windows-Azure-Blob/1.0",
-          "Microsoft-HTTPAPI/2.0"
-        ],
-        "x-ms-client-request-id": "c05b8fdf-1ac1-2b90-57cc-fba06189051a",
-<<<<<<< HEAD
-        "x-ms-request-id": "fee666f7-e01e-0084-1cd2-f90d5e000000",
-=======
-        "x-ms-request-id": "83254889-901e-0027-3c7b-05689b000000",
->>>>>>> 1814567d
+        "Date": "Fri, 19 Feb 2021 19:08:16 GMT",
+        "Server": [
+          "Windows-Azure-Blob/1.0",
+          "Microsoft-HTTPAPI/2.0"
+        ],
+        "x-ms-client-request-id": "20a9d810-29b5-4234-e165-9b6d9e4fe082",
+        "x-ms-request-id": "2e613d5c-201e-00a4-7ef2-0676f9000000",
         "x-ms-version": "2020-06-12"
       },
       "ResponseBody": []
     }
   ],
   "Variables": {
-    "RandomSeed": "428607743",
+    "RandomSeed": "781540829",
     "Storage_TestConfigHierarchicalNamespace": "NamespaceTenant\nseannse\nU2FuaXRpemVk\nhttps://seannse.blob.core.windows.net\nhttps://seannse.file.core.windows.net\nhttps://seannse.queue.core.windows.net\nhttps://seannse.table.core.windows.net\n\n\n\n\nhttps://seannse-secondary.blob.core.windows.net\nhttps://seannse-secondary.file.core.windows.net\nhttps://seannse-secondary.queue.core.windows.net\nhttps://seannse-secondary.table.core.windows.net\n68390a19-a643-458b-b726-408abf67b4fc\nSanitized\n72f988bf-86f1-41af-91ab-2d7cd011db47\nhttps://login.microsoftonline.com/\nCloud\nBlobEndpoint=https://seannse.blob.core.windows.net/;QueueEndpoint=https://seannse.queue.core.windows.net/;FileEndpoint=https://seannse.file.core.windows.net/;BlobSecondaryEndpoint=https://seannse-secondary.blob.core.windows.net/;QueueSecondaryEndpoint=https://seannse-secondary.queue.core.windows.net/;FileSecondaryEndpoint=https://seannse-secondary.file.core.windows.net/;AccountName=seannse;AccountKey=Sanitized\n"
   }
 }