--- conflicted
+++ resolved
@@ -14,11 +14,7 @@
         "x-ms-client-request-id": "1774640c-028e-25bc-eca4-edf8cbb847d0",
         "x-ms-date": "Fri, 03 Apr 2020 20:59:09 GMT",
         "x-ms-return-client-request-id": "true",
-<<<<<<< HEAD
-        "x-ms-version": "2019-12-12"
-=======
         "x-ms-version": "2020-02-10"
->>>>>>> 60f4876e
       },
       "RequestBody": null,
       "StatusCode": 201,
@@ -33,11 +29,7 @@
         ],
         "x-ms-client-request-id": "1774640c-028e-25bc-eca4-edf8cbb847d0",
         "x-ms-request-id": "9621ff0f-f01e-0012-62fa-093670000000",
-<<<<<<< HEAD
-        "x-ms-version": "2019-12-12"
-=======
         "x-ms-version": "2020-02-10"
->>>>>>> 60f4876e
       },
       "ResponseBody": []
     },
@@ -54,11 +46,7 @@
         "x-ms-client-request-id": "3cd72bee-8ce5-fb0b-59ac-7f780c16e032",
         "x-ms-date": "Fri, 03 Apr 2020 20:59:09 GMT",
         "x-ms-return-client-request-id": "true",
-<<<<<<< HEAD
-        "x-ms-version": "2019-12-12"
-=======
         "x-ms-version": "2020-02-10"
->>>>>>> 60f4876e
       },
       "RequestBody": null,
       "StatusCode": 201,
@@ -73,11 +61,7 @@
         ],
         "x-ms-client-request-id": "3cd72bee-8ce5-fb0b-59ac-7f780c16e032",
         "x-ms-request-id": "fa43ff18-201f-0097-5ffa-091bad000000",
-<<<<<<< HEAD
-        "x-ms-version": "2019-12-12"
-=======
         "x-ms-version": "2020-02-10"
->>>>>>> 60f4876e
       },
       "ResponseBody": []
     },
@@ -99,11 +83,7 @@
         "x-ms-content-type": "type",
         "x-ms-date": "Fri, 03 Apr 2020 20:59:09 GMT",
         "x-ms-return-client-request-id": "true",
-<<<<<<< HEAD
-        "x-ms-version": "2019-12-12"
-=======
         "x-ms-version": "2020-02-10"
->>>>>>> 60f4876e
       },
       "RequestBody": null,
       "StatusCode": 201,
@@ -118,11 +98,7 @@
         ],
         "x-ms-client-request-id": "11eb8605-2f87-aec3-27b4-6c9599a7a3d6",
         "x-ms-request-id": "fa43ff19-201f-0097-60fa-091bad000000",
-<<<<<<< HEAD
-        "x-ms-version": "2019-12-12"
-=======
         "x-ms-version": "2020-02-10"
->>>>>>> 60f4876e
       },
       "ResponseBody": []
     },
@@ -139,11 +115,7 @@
         "x-ms-client-request-id": "d15ec121-2997-57c4-1d08-f22d5df50eb9",
         "x-ms-date": "Fri, 03 Apr 2020 20:59:10 GMT",
         "x-ms-return-client-request-id": "true",
-<<<<<<< HEAD
-        "x-ms-version": "2019-12-12"
-=======
         "x-ms-version": "2020-02-10"
->>>>>>> 60f4876e
       },
       "RequestBody": null,
       "StatusCode": 200,
@@ -171,11 +143,7 @@
         "x-ms-lease-status": "unlocked",
         "x-ms-request-id": "9621ff1e-f01e-0012-6ffa-093670000000",
         "x-ms-server-encrypted": "true",
-<<<<<<< HEAD
-        "x-ms-version": "2019-12-12"
-=======
         "x-ms-version": "2020-02-10"
->>>>>>> 60f4876e
       },
       "ResponseBody": []
     },
@@ -192,11 +160,7 @@
         "x-ms-client-request-id": "d77486f2-d148-473f-709a-0d58d32176fa",
         "x-ms-date": "Fri, 03 Apr 2020 20:59:10 GMT",
         "x-ms-return-client-request-id": "true",
-<<<<<<< HEAD
-        "x-ms-version": "2019-12-12"
-=======
         "x-ms-version": "2020-02-10"
->>>>>>> 60f4876e
       },
       "RequestBody": null,
       "StatusCode": 202,
@@ -209,11 +173,7 @@
         ],
         "x-ms-client-request-id": "d77486f2-d148-473f-709a-0d58d32176fa",
         "x-ms-request-id": "9621ff2a-f01e-0012-7bfa-093670000000",
-<<<<<<< HEAD
-        "x-ms-version": "2019-12-12"
-=======
         "x-ms-version": "2020-02-10"
->>>>>>> 60f4876e
       },
       "ResponseBody": []
     }
