﻿{
  "Entries": [
    {
      "RequestUri": "https://seannse.blob.core.windows.net/test-filesystem-1f0fda78-f153-7761-718b-3bf7f09d0a4a?restype=container",
      "RequestMethod": "PUT",
      "RequestHeaders": {
        "Accept": "application/xml",
        "Authorization": "Sanitized",
        "traceparent": "00-710fe7be544df340913d17277bb7e027-73c8497a48de164f-00",
        "User-Agent": [
          "azsdk-net-Storage.Files.DataLake/12.7.0-alpha.20210219.1",
          "(.NET 5.0.3; Microsoft Windows 10.0.19041)"
        ],
        "x-ms-blob-public-access": "container",
        "x-ms-client-request-id": "4b31f17b-f0a9-8206-e80e-9ac4c742b0ac",
        "x-ms-date": "Fri, 19 Feb 2021 19:09:07 GMT",
        "x-ms-return-client-request-id": "true",
<<<<<<< HEAD
        "x-ms-version": "2020-12-06"
=======
        "x-ms-version": "2021-02-12"
>>>>>>> 7e782c87
      },
      "RequestBody": null,
      "StatusCode": 201,
      "ResponseHeaders": {
        "Content-Length": "0",
        "Date": "Fri, 19 Feb 2021 19:09:06 GMT",
        "ETag": "\"0x8D8D509D42563B5\"",
        "Last-Modified": "Fri, 19 Feb 2021 19:09:06 GMT",
        "Server": [
          "Windows-Azure-Blob/1.0",
          "Microsoft-HTTPAPI/2.0"
        ],
        "x-ms-client-request-id": "4b31f17b-f0a9-8206-e80e-9ac4c742b0ac",
        "x-ms-request-id": "2e631df5-201e-00a4-28f2-0676f9000000",
<<<<<<< HEAD
        "x-ms-version": "2020-12-06"
=======
        "x-ms-version": "2021-02-12"
>>>>>>> 7e782c87
      },
      "ResponseBody": []
    },
    {
      "RequestUri": "https://seannse.dfs.core.windows.net/test-filesystem-1f0fda78-f153-7761-718b-3bf7f09d0a4a/test-directory-05b74d5a-94da-1ce1-fa82-f15252e113de?resource=directory",
      "RequestMethod": "PUT",
      "RequestHeaders": {
        "Accept": "application/json",
        "Authorization": "Sanitized",
        "traceparent": "00-6a07dd28327a884284aa449037f8c2f5-a8ad99a44587ab44-00",
        "User-Agent": [
          "azsdk-net-Storage.Files.DataLake/12.7.0-alpha.20210219.1",
          "(.NET 5.0.3; Microsoft Windows 10.0.19041)"
        ],
        "x-ms-client-request-id": "1626f250-d8db-e762-1014-5027feb42f07",
        "x-ms-date": "Fri, 19 Feb 2021 19:09:07 GMT",
        "x-ms-return-client-request-id": "true",
<<<<<<< HEAD
        "x-ms-version": "2020-12-06"
=======
        "x-ms-version": "2021-02-12"
>>>>>>> 7e782c87
      },
      "RequestBody": null,
      "StatusCode": 201,
      "ResponseHeaders": {
        "Content-Length": "0",
        "Date": "Fri, 19 Feb 2021 19:09:05 GMT",
        "ETag": "\"0x8D8D509D4337F94\"",
        "Last-Modified": "Fri, 19 Feb 2021 19:09:06 GMT",
        "Server": [
          "Windows-Azure-HDFS/1.0",
          "Microsoft-HTTPAPI/2.0"
        ],
        "x-ms-client-request-id": "1626f250-d8db-e762-1014-5027feb42f07",
        "x-ms-request-id": "6f4afc21-e01f-004f-4cf2-060e0b000000",
<<<<<<< HEAD
        "x-ms-version": "2020-12-06"
=======
        "x-ms-version": "2021-02-12"
>>>>>>> 7e782c87
      },
      "ResponseBody": []
    },
    {
      "RequestUri": "https://seannse.dfs.core.windows.net/test-filesystem-1f0fda78-f153-7761-718b-3bf7f09d0a4a/test-directory-05b74d5a-94da-1ce1-fa82-f15252e113de/test-file-c916bcfb-b2c6-9b40-ac77-75e3f8b05bdf?resource=file",
      "RequestMethod": "PUT",
      "RequestHeaders": {
        "Accept": "application/json",
        "Authorization": "Sanitized",
        "traceparent": "00-240f4ac885280f43bd3adadcff55f24e-b44dfe92a33b6542-00",
        "User-Agent": [
          "azsdk-net-Storage.Files.DataLake/12.7.0-alpha.20210219.1",
          "(.NET 5.0.3; Microsoft Windows 10.0.19041)"
        ],
        "x-ms-cache-control": "control",
        "x-ms-client-request-id": "043494c7-fc04-9e25-b28a-6a64637eee5f",
        "x-ms-content-disposition": "disposition",
        "x-ms-content-encoding": "encoding",
        "x-ms-content-language": "language",
        "x-ms-content-type": "type",
        "x-ms-date": "Fri, 19 Feb 2021 19:09:07 GMT",
        "x-ms-return-client-request-id": "true",
<<<<<<< HEAD
        "x-ms-version": "2020-12-06"
=======
        "x-ms-version": "2021-02-12"
>>>>>>> 7e782c87
      },
      "RequestBody": null,
      "StatusCode": 201,
      "ResponseHeaders": {
        "Content-Length": "0",
        "Date": "Fri, 19 Feb 2021 19:09:05 GMT",
        "ETag": "\"0x8D8D509D440E5CE\"",
        "Last-Modified": "Fri, 19 Feb 2021 19:09:06 GMT",
        "Server": [
          "Windows-Azure-HDFS/1.0",
          "Microsoft-HTTPAPI/2.0"
        ],
        "x-ms-client-request-id": "043494c7-fc04-9e25-b28a-6a64637eee5f",
        "x-ms-request-id": "6f4afc30-e01f-004f-5bf2-060e0b000000",
<<<<<<< HEAD
        "x-ms-version": "2020-12-06"
=======
        "x-ms-version": "2021-02-12"
>>>>>>> 7e782c87
      },
      "ResponseBody": []
    },
    {
      "RequestUri": "https://seannse.blob.core.windows.net/test-filesystem-1f0fda78-f153-7761-718b-3bf7f09d0a4a/test-directory-05b74d5a-94da-1ce1-fa82-f15252e113de/test-file-c916bcfb-b2c6-9b40-ac77-75e3f8b05bdf",
      "RequestMethod": "HEAD",
      "RequestHeaders": {
        "Accept": "application/xml",
        "Authorization": "Sanitized",
        "traceparent": "00-0e95630e9567dc4f9c5b0844c9530edb-8921afb793df2247-00",
        "User-Agent": [
          "azsdk-net-Storage.Files.DataLake/12.7.0-alpha.20210219.1",
          "(.NET 5.0.3; Microsoft Windows 10.0.19041)"
        ],
        "x-ms-client-request-id": "641c9a35-567b-c0db-e063-ae30919e721c",
        "x-ms-date": "Fri, 19 Feb 2021 19:09:07 GMT",
        "x-ms-return-client-request-id": "true",
<<<<<<< HEAD
        "x-ms-version": "2020-12-06"
=======
        "x-ms-version": "2021-02-12"
>>>>>>> 7e782c87
      },
      "RequestBody": null,
      "StatusCode": 200,
      "ResponseHeaders": {
        "Accept-Ranges": "bytes",
        "Cache-Control": "control",
        "Content-Disposition": "disposition",
        "Content-Encoding": "encoding",
        "Content-Language": "language",
        "Content-Length": "0",
        "Content-Type": "type",
        "Date": "Fri, 19 Feb 2021 19:09:06 GMT",
        "ETag": "\"0x8D8D509D440E5CE\"",
        "Last-Modified": "Fri, 19 Feb 2021 19:09:06 GMT",
        "Server": [
          "Windows-Azure-Blob/1.0",
          "Microsoft-HTTPAPI/2.0"
        ],
        "x-ms-access-tier": "Hot",
        "x-ms-access-tier-inferred": "true",
        "x-ms-blob-type": "BlockBlob",
        "x-ms-client-request-id": "641c9a35-567b-c0db-e063-ae30919e721c",
        "x-ms-creation-time": "Fri, 19 Feb 2021 19:09:06 GMT",
        "x-ms-group": "$superuser",
        "x-ms-lease-state": "available",
        "x-ms-lease-status": "unlocked",
        "x-ms-owner": "$superuser",
        "x-ms-permissions": "rw-r-----",
        "x-ms-request-id": "2e63204d-201e-00a4-5ef2-0676f9000000",
        "x-ms-server-encrypted": "true",
<<<<<<< HEAD
        "x-ms-version": "2020-12-06"
=======
        "x-ms-version": "2021-02-12"
>>>>>>> 7e782c87
      },
      "ResponseBody": []
    },
    {
      "RequestUri": "https://seannse.blob.core.windows.net/test-filesystem-1f0fda78-f153-7761-718b-3bf7f09d0a4a?restype=container",
      "RequestMethod": "DELETE",
      "RequestHeaders": {
        "Accept": "application/xml",
        "Authorization": "Sanitized",
        "traceparent": "00-851e38b95b2f7b4e8d198267f0e46950-7e620db195a80e49-00",
        "User-Agent": [
          "azsdk-net-Storage.Files.DataLake/12.7.0-alpha.20210219.1",
          "(.NET 5.0.3; Microsoft Windows 10.0.19041)"
        ],
        "x-ms-client-request-id": "c82e365d-8a62-62e3-95aa-184f211b6d1a",
        "x-ms-date": "Fri, 19 Feb 2021 19:09:07 GMT",
        "x-ms-return-client-request-id": "true",
<<<<<<< HEAD
        "x-ms-version": "2020-12-06"
=======
        "x-ms-version": "2021-02-12"
>>>>>>> 7e782c87
      },
      "RequestBody": null,
      "StatusCode": 202,
      "ResponseHeaders": {
        "Content-Length": "0",
        "Date": "Fri, 19 Feb 2021 19:09:06 GMT",
        "Server": [
          "Windows-Azure-Blob/1.0",
          "Microsoft-HTTPAPI/2.0"
        ],
        "x-ms-client-request-id": "c82e365d-8a62-62e3-95aa-184f211b6d1a",
        "x-ms-request-id": "2e632112-201e-00a4-1af2-0676f9000000",
<<<<<<< HEAD
        "x-ms-version": "2020-12-06"
=======
        "x-ms-version": "2021-02-12"
>>>>>>> 7e782c87
      },
      "ResponseBody": []
    }
  ],
  "Variables": {
    "RandomSeed": "1423071855",
    "Storage_TestConfigHierarchicalNamespace": "NamespaceTenant\nseannse\nU2FuaXRpemVk\nhttps://seannse.blob.core.windows.net\nhttps://seannse.file.core.windows.net\nhttps://seannse.queue.core.windows.net\nhttps://seannse.table.core.windows.net\n\n\n\n\nhttps://seannse-secondary.blob.core.windows.net\nhttps://seannse-secondary.file.core.windows.net\nhttps://seannse-secondary.queue.core.windows.net\nhttps://seannse-secondary.table.core.windows.net\n68390a19-a643-458b-b726-408abf67b4fc\nSanitized\n72f988bf-86f1-41af-91ab-2d7cd011db47\nhttps://login.microsoftonline.com/\nCloud\nBlobEndpoint=https://seannse.blob.core.windows.net/;QueueEndpoint=https://seannse.queue.core.windows.net/;FileEndpoint=https://seannse.file.core.windows.net/;BlobSecondaryEndpoint=https://seannse-secondary.blob.core.windows.net/;QueueSecondaryEndpoint=https://seannse-secondary.queue.core.windows.net/;FileSecondaryEndpoint=https://seannse-secondary.file.core.windows.net/;AccountName=seannse;AccountKey=Sanitized\n\n\n"
  }
}<|MERGE_RESOLUTION|>--- conflicted
+++ resolved
@@ -15,11 +15,7 @@
         "x-ms-client-request-id": "4b31f17b-f0a9-8206-e80e-9ac4c742b0ac",
         "x-ms-date": "Fri, 19 Feb 2021 19:09:07 GMT",
         "x-ms-return-client-request-id": "true",
-<<<<<<< HEAD
-        "x-ms-version": "2020-12-06"
-=======
         "x-ms-version": "2021-02-12"
->>>>>>> 7e782c87
       },
       "RequestBody": null,
       "StatusCode": 201,
@@ -34,11 +30,7 @@
         ],
         "x-ms-client-request-id": "4b31f17b-f0a9-8206-e80e-9ac4c742b0ac",
         "x-ms-request-id": "2e631df5-201e-00a4-28f2-0676f9000000",
-<<<<<<< HEAD
-        "x-ms-version": "2020-12-06"
-=======
         "x-ms-version": "2021-02-12"
->>>>>>> 7e782c87
       },
       "ResponseBody": []
     },
@@ -56,11 +48,7 @@
         "x-ms-client-request-id": "1626f250-d8db-e762-1014-5027feb42f07",
         "x-ms-date": "Fri, 19 Feb 2021 19:09:07 GMT",
         "x-ms-return-client-request-id": "true",
-<<<<<<< HEAD
-        "x-ms-version": "2020-12-06"
-=======
         "x-ms-version": "2021-02-12"
->>>>>>> 7e782c87
       },
       "RequestBody": null,
       "StatusCode": 201,
@@ -75,11 +63,7 @@
         ],
         "x-ms-client-request-id": "1626f250-d8db-e762-1014-5027feb42f07",
         "x-ms-request-id": "6f4afc21-e01f-004f-4cf2-060e0b000000",
-<<<<<<< HEAD
-        "x-ms-version": "2020-12-06"
-=======
         "x-ms-version": "2021-02-12"
->>>>>>> 7e782c87
       },
       "ResponseBody": []
     },
@@ -102,11 +86,7 @@
         "x-ms-content-type": "type",
         "x-ms-date": "Fri, 19 Feb 2021 19:09:07 GMT",
         "x-ms-return-client-request-id": "true",
-<<<<<<< HEAD
-        "x-ms-version": "2020-12-06"
-=======
         "x-ms-version": "2021-02-12"
->>>>>>> 7e782c87
       },
       "RequestBody": null,
       "StatusCode": 201,
@@ -121,11 +101,7 @@
         ],
         "x-ms-client-request-id": "043494c7-fc04-9e25-b28a-6a64637eee5f",
         "x-ms-request-id": "6f4afc30-e01f-004f-5bf2-060e0b000000",
-<<<<<<< HEAD
-        "x-ms-version": "2020-12-06"
-=======
         "x-ms-version": "2021-02-12"
->>>>>>> 7e782c87
       },
       "ResponseBody": []
     },
@@ -143,11 +119,7 @@
         "x-ms-client-request-id": "641c9a35-567b-c0db-e063-ae30919e721c",
         "x-ms-date": "Fri, 19 Feb 2021 19:09:07 GMT",
         "x-ms-return-client-request-id": "true",
-<<<<<<< HEAD
-        "x-ms-version": "2020-12-06"
-=======
         "x-ms-version": "2021-02-12"
->>>>>>> 7e782c87
       },
       "RequestBody": null,
       "StatusCode": 200,
@@ -178,11 +150,7 @@
         "x-ms-permissions": "rw-r-----",
         "x-ms-request-id": "2e63204d-201e-00a4-5ef2-0676f9000000",
         "x-ms-server-encrypted": "true",
-<<<<<<< HEAD
-        "x-ms-version": "2020-12-06"
-=======
         "x-ms-version": "2021-02-12"
->>>>>>> 7e782c87
       },
       "ResponseBody": []
     },
@@ -200,11 +168,7 @@
         "x-ms-client-request-id": "c82e365d-8a62-62e3-95aa-184f211b6d1a",
         "x-ms-date": "Fri, 19 Feb 2021 19:09:07 GMT",
         "x-ms-return-client-request-id": "true",
-<<<<<<< HEAD
-        "x-ms-version": "2020-12-06"
-=======
         "x-ms-version": "2021-02-12"
->>>>>>> 7e782c87
       },
       "RequestBody": null,
       "StatusCode": 202,
@@ -217,11 +181,7 @@
         ],
         "x-ms-client-request-id": "c82e365d-8a62-62e3-95aa-184f211b6d1a",
         "x-ms-request-id": "2e632112-201e-00a4-1af2-0676f9000000",
-<<<<<<< HEAD
-        "x-ms-version": "2020-12-06"
-=======
         "x-ms-version": "2021-02-12"
->>>>>>> 7e782c87
       },
       "ResponseBody": []
     }
