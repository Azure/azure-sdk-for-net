{
  "Entries": [
    {
      "RequestUri": "https://amandaadlscanary.blob.core.windows.net/test-filesystem-97c0b757-37ac-3e81-023c-ffbbf05ee20b?restype=container",
      "RequestMethod": "PUT",
      "RequestHeaders": {
        "Accept": "application/xml",
        "Authorization": "Sanitized",
        "traceparent": "00-a7b41a730e3f9c4a923d4d8089e91cae-29a2884b756ce146-00",
        "User-Agent": [
          "azsdk-net-Storage.Files.DataLake/12.9.0-alpha.20211020.1",
          "(.NET 5.0.11; Microsoft Windows 10.0.19043)"
        ],
        "x-ms-blob-public-access": "container",
        "x-ms-client-request-id": "34138f96-1543-38f5-c1d9-d9d96b041bf8",
        "x-ms-date": "Wed, 20 Oct 2021 18:01:48 GMT",
        "x-ms-return-client-request-id": "true",
        "x-ms-version": "2021-04-10"
      },
      "RequestBody": null,
      "StatusCode": 201,
      "ResponseHeaders": {
        "Content-Length": "0",
        "Date": "Wed, 20 Oct 2021 18:01:48 GMT",
        "ETag": "\u00220x8D993F3AFB10CC0\u0022",
        "Last-Modified": "Wed, 20 Oct 2021 18:01:48 GMT",
        "Server": [
          "Windows-Azure-Blob/1.0",
          "Microsoft-HTTPAPI/2.0"
        ],
        "x-ms-client-request-id": "34138f96-1543-38f5-c1d9-d9d96b041bf8",
<<<<<<< HEAD
        "x-ms-request-id": "3a7d1b68-e01e-0095-3721-af3277000000",
        "x-ms-version": "2021-04-10"
=======
        "x-ms-request-id": "abb362fa-901e-00ad-79dc-c5ba54000000",
        "x-ms-version": "2021-02-12"
>>>>>>> 49dd1a0e
      },
      "ResponseBody": []
    },
    {
      "RequestUri": "https://amandaadlscanary.dfs.core.windows.net/test-filesystem-97c0b757-37ac-3e81-023c-ffbbf05ee20b/test-file-b1c446bc-9dc9-061c-353e-f8a5532f8c3e?resource=file",
      "RequestMethod": "PUT",
      "RequestHeaders": {
        "Accept": "application/json",
        "Authorization": "Sanitized",
        "If-None-Match": "*",
        "traceparent": "00-80347ff6bc407e4a86c50b80ef24acb6-6ee54f6289beb948-00",
        "User-Agent": [
          "azsdk-net-Storage.Files.DataLake/12.9.0-alpha.20211020.1",
          "(.NET 5.0.11; Microsoft Windows 10.0.19043)"
        ],
        "x-ms-client-request-id": "faabee83-2329-aa14-4585-b73a9c7a2d44",
        "x-ms-date": "Wed, 20 Oct 2021 18:01:48 GMT",
        "x-ms-return-client-request-id": "true",
        "x-ms-version": "2021-04-10"
      },
      "RequestBody": null,
      "StatusCode": 201,
      "ResponseHeaders": {
        "Content-Length": "0",
        "Date": "Wed, 20 Oct 2021 18:01:47 GMT",
        "ETag": "\u00220x8D993F3AFE9968F\u0022",
        "Last-Modified": "Wed, 20 Oct 2021 18:01:48 GMT",
        "Server": [
          "Windows-Azure-HDFS/1.0",
          "Microsoft-HTTPAPI/2.0"
        ],
        "x-ms-client-request-id": "faabee83-2329-aa14-4585-b73a9c7a2d44",
        "x-ms-request-id": "5cb516f5-c01f-008f-56dc-c57f4b000000",
        "x-ms-request-server-encrypted": "true",
        "x-ms-version": "2021-04-10"
      },
      "ResponseBody": []
    },
    {
      "RequestUri": "https://amandaadlscanary.dfs.core.windows.net/test-filesystem-97c0b757-37ac-3e81-023c-ffbbf05ee20b/test-file-b1c446bc-9dc9-061c-353e-f8a5532f8c3e?action=append\u0026position=0",
      "RequestMethod": "PATCH",
      "RequestHeaders": {
        "Accept": "application/json",
        "Authorization": "Sanitized",
        "Content-Length": "1024",
        "Content-Type": "application/octet-stream",
        "traceparent": "00-bfeba12b4a06174f9f9aa809111ab6f8-77e05008224fe24b-00",
        "User-Agent": [
          "azsdk-net-Storage.Files.DataLake/12.9.0-alpha.20211020.1",
          "(.NET 5.0.11; Microsoft Windows 10.0.19043)"
        ],
        "x-ms-client-request-id": "6421da96-9183-3714-01bf-7ca6c67abd14",
        "x-ms-date": "Wed, 20 Oct 2021 18:01:48 GMT",
        "x-ms-return-client-request-id": "true",
        "x-ms-version": "2021-04-10"
      },
      "RequestBody": "IuWsuFtAvvUAA\u002BV7ri4hSga1JGFKrsjruHVrIojdUa0VkDA2Cn3uVdAdND8weoqSt47Ttt\u002B6rXQdwP/l1ZxtIrI3ZR796kCIxs6QLXmIuz7r2Gr6CprNW\u002BO8GEl9CIA0sBKN\u002BBVrlM1OSu8RKYD6lQXB\u002Bv0xcxgXaQo7QNH2C75OXHxn\u002B8IpgEOdq7\u002BqvDFjwoNEuw6DAzz5dY8KMFT7WD8xws0DkppDmHm5k8dZbazY135Osk\u002Bvy1k/bYUyHk/volN/efpkXy/pACOUyW91oAfiMljVrabwgfZzwyQUEHopyfF02fSyc3hPZbEsGwHpys19UOz3GvWtj/cD8JwK1O\u002Boav9\u002BAMcTML7ghkj0w2b0ifhXlsCOMq/8x0n8roPbRJDCg7ACa8oGah8tF5OtucuRDmeksz0vGjhPgjl9F4E7BEG3MkC18h0uUSygYBocTg5\u002Bap8bN5FSk2h3sumQiVKe8hJS9YaL2xxJdWERjrodMzMr/6zhH82vZJ7YPUA0ncjZAm0IyVmH84\u002BD0sEvQQStWn62ZYmmvNNEopDns57bFNiZN4xNFWnapAwdXUwLfyOaKuPBfTg\u002BM0WZwyfInz/wqL3plgl4YEQU3MB9iV6HOSJtTYi6GpefWwRGtFFCEQXMLLWOIukZIcqerKF3wKrnEooFW1G2No4mSjsFMavy0sq7sVyp\u002BBY5Uyu\u002BG231J5pZX6HHPbazFfYnaNiuFO8eq9rXvA5NPRpzywgl\u002BBogMSKgq9IKK5QTCJxmgZA\u002Biz47oG\u002BSHWuMCyGHU3GujRzbBje1DWgdFIBFw7Ry57yKNUDJ6liqjhO3FJ\u002BxgtcjZXp/intYiH3WHovvTVq3GSRl/R4w5aPEMHgj/vjIbJGoIV458lxAMazD88vMu0C5//p7S4S484DXu1kCNYqEDbL5Riv7fSfHJMxybfHX93U3av/\u002BTSAN7y7eYjcCPfwiPuYZ0nQVvYHSsya4RoWO/8Pjy8qKhr\u002BR7Ff8HBvwxObQUC4LviUBIqx9K5n6VKmpUGNzHnIxl7gmiOUdGaBm4u4/5/ZXgkGe4qkdDVoml5etU8y4fKV0nrh25TU/5AkLF0mrum2zUs0h1TzJFIld//FNb8XUrWVIy0g94JwLXv2fEfYRetwq\u002BgH\u002BlqdpqoovGeVE8XRDN2njYu4kdXEwFnY/KQKTS4QUI3TE1Re\u002B3yG\u002BDse3x22IXNqMLhjuBoWPzX8wKoCIm81gMM7/fmFRJIPMZmeqeU8Jts0oBhxsJRzvNQiXjrWhNXL5VpaeiN54OgmVIaAe5FMwJnOzYJSx9AqxEElZupbNKzD0sSO4ai3ur8sT1wN80VC0ZmdB7dXdSGGM7HiVH4Bzx/VvKjMweA==",
      "StatusCode": 202,
      "ResponseHeaders": {
        "Content-Length": "0",
        "Date": "Wed, 20 Oct 2021 18:01:48 GMT",
        "Server": [
          "Windows-Azure-HDFS/1.0",
          "Microsoft-HTTPAPI/2.0"
        ],
        "x-ms-client-request-id": "6421da96-9183-3714-01bf-7ca6c67abd14",
        "x-ms-request-id": "5cb516f6-c01f-008f-57dc-c57f4b000000",
        "x-ms-request-server-encrypted": "true",
        "x-ms-version": "2021-04-10"
      },
      "ResponseBody": []
    },
    {
      "RequestUri": "https://amandaadlscanary.dfs.core.windows.net/test-filesystem-97c0b757-37ac-3e81-023c-ffbbf05ee20b/test-file-b1c446bc-9dc9-061c-353e-f8a5532f8c3e?action=flush\u0026position=1024",
      "RequestMethod": "PATCH",
      "RequestHeaders": {
        "Accept": "application/json",
        "Authorization": "Sanitized",
        "traceparent": "00-0b67c2df00c74640aafd298165837e09-bb1844fbb66c154e-00",
        "User-Agent": [
          "azsdk-net-Storage.Files.DataLake/12.9.0-alpha.20211020.1",
          "(.NET 5.0.11; Microsoft Windows 10.0.19043)"
        ],
        "x-ms-client-request-id": "c1a38d8d-c859-a8c0-a2dc-120af2a67717",
        "x-ms-date": "Wed, 20 Oct 2021 18:01:48 GMT",
        "x-ms-return-client-request-id": "true",
        "x-ms-version": "2021-04-10"
      },
      "RequestBody": null,
      "StatusCode": 200,
      "ResponseHeaders": {
        "Content-Length": "0",
        "Date": "Wed, 20 Oct 2021 18:01:48 GMT",
        "ETag": "\u00220x8D993F3B00430C2\u0022",
        "Last-Modified": "Wed, 20 Oct 2021 18:01:48 GMT",
        "Server": [
          "Windows-Azure-HDFS/1.0",
          "Microsoft-HTTPAPI/2.0"
        ],
        "x-ms-client-request-id": "c1a38d8d-c859-a8c0-a2dc-120af2a67717",
        "x-ms-request-id": "5cb516f7-c01f-008f-58dc-c57f4b000000",
        "x-ms-request-server-encrypted": "false",
        "x-ms-version": "2021-04-10"
      },
      "ResponseBody": []
    },
    {
      "RequestUri": "https://amandaadlscanary.blob.core.windows.net/test-filesystem-97c0b757-37ac-3e81-023c-ffbbf05ee20b/test-file-b1c446bc-9dc9-061c-353e-f8a5532f8c3e",
      "RequestMethod": "HEAD",
      "RequestHeaders": {
        "Accept": "application/xml",
        "Authorization": "Sanitized",
        "traceparent": "00-8d2f5c754d330145bbdeb829539720a7-e245a921683b264d-00",
        "User-Agent": [
          "azsdk-net-Storage.Files.DataLake/12.9.0-alpha.20211020.1",
          "(.NET 5.0.11; Microsoft Windows 10.0.19043)"
        ],
        "x-ms-client-request-id": "39184313-fbd6-54bb-9b2d-b31b814a23fc",
        "x-ms-date": "Wed, 20 Oct 2021 18:01:48 GMT",
        "x-ms-return-client-request-id": "true",
        "x-ms-version": "2021-04-10"
      },
      "RequestBody": null,
      "StatusCode": 200,
      "ResponseHeaders": {
        "Accept-Ranges": "bytes",
        "Content-Length": "1024",
        "Content-Type": "application/octet-stream",
        "Date": "Wed, 20 Oct 2021 18:01:48 GMT",
        "ETag": "\u00220x8D993F3B00430C2\u0022",
        "Last-Modified": "Wed, 20 Oct 2021 18:01:48 GMT",
        "Server": [
          "Windows-Azure-Blob/1.0",
          "Microsoft-HTTPAPI/2.0"
        ],
        "x-ms-access-tier": "Hot",
        "x-ms-access-tier-inferred": "true",
        "x-ms-blob-type": "BlockBlob",
        "x-ms-client-request-id": "39184313-fbd6-54bb-9b2d-b31b814a23fc",
        "x-ms-creation-time": "Wed, 20 Oct 2021 18:01:48 GMT",
        "x-ms-group": "$superuser",
        "x-ms-lease-state": "available",
        "x-ms-lease-status": "unlocked",
        "x-ms-owner": "$superuser",
        "x-ms-permissions": "rw-r-----",
        "x-ms-request-id": "abb36365-901e-00ad-5cdc-c5ba54000000",
        "x-ms-resource-type": "file",
        "x-ms-server-encrypted": "true",
        "x-ms-version": "2021-04-10"
      },
      "ResponseBody": []
    },
    {
      "RequestUri": "https://amandaadlscanary.blob.core.windows.net/test-filesystem-97c0b757-37ac-3e81-023c-ffbbf05ee20b/test-file-b1c446bc-9dc9-061c-353e-f8a5532f8c3e",
      "RequestMethod": "GET",
      "RequestHeaders": {
        "Accept": "application/xml",
        "Authorization": "Sanitized",
        "If-Match": "\u00220x8D993F3B00430C2\u0022",
        "User-Agent": [
          "azsdk-net-Storage.Files.DataLake/12.9.0-alpha.20211020.1",
          "(.NET 5.0.11; Microsoft Windows 10.0.19043)"
        ],
        "x-ms-client-request-id": "aef6a7a5-3e8d-b141-520b-0609ee16813c",
        "x-ms-date": "Wed, 20 Oct 2021 18:01:49 GMT",
        "x-ms-range": "bytes=0-127",
        "x-ms-return-client-request-id": "true",
        "x-ms-version": "2021-04-10"
      },
      "RequestBody": null,
      "StatusCode": 206,
      "ResponseHeaders": {
        "Accept-Ranges": "bytes",
        "Content-Length": "128",
        "Content-Range": "bytes 0-127/1024",
        "Content-Type": "application/octet-stream",
        "Date": "Wed, 20 Oct 2021 18:01:48 GMT",
        "ETag": "\u00220x8D993F3B00430C2\u0022",
        "Last-Modified": "Wed, 20 Oct 2021 18:01:48 GMT",
        "Server": [
          "Windows-Azure-Blob/1.0",
          "Microsoft-HTTPAPI/2.0"
        ],
        "x-ms-blob-type": "BlockBlob",
        "x-ms-client-request-id": "aef6a7a5-3e8d-b141-520b-0609ee16813c",
        "x-ms-creation-time": "Wed, 20 Oct 2021 18:01:48 GMT",
        "x-ms-group": "$superuser",
        "x-ms-lease-state": "available",
        "x-ms-lease-status": "unlocked",
        "x-ms-owner": "$superuser",
        "x-ms-permissions": "rw-r-----",
        "x-ms-request-id": "abb36380-901e-00ad-77dc-c5ba54000000",
        "x-ms-resource-type": "file",
        "x-ms-server-encrypted": "true",
        "x-ms-version": "2021-04-10"
      },
      "ResponseBody": "IuWsuFtAvvUAA\u002BV7ri4hSga1JGFKrsjruHVrIojdUa0VkDA2Cn3uVdAdND8weoqSt47Ttt\u002B6rXQdwP/l1ZxtIrI3ZR796kCIxs6QLXmIuz7r2Gr6CprNW\u002BO8GEl9CIA0sBKN\u002BBVrlM1OSu8RKYD6lQXB\u002Bv0xcxgXaQo7QNH2C74="
    },
    {
      "RequestUri": "https://amandaadlscanary.blob.core.windows.net/test-filesystem-97c0b757-37ac-3e81-023c-ffbbf05ee20b/test-file-b1c446bc-9dc9-061c-353e-f8a5532f8c3e",
      "RequestMethod": "GET",
      "RequestHeaders": {
        "Accept": "application/xml",
        "Authorization": "Sanitized",
        "If-Match": "\u00220x8D993F3B00430C2\u0022",
        "User-Agent": [
          "azsdk-net-Storage.Files.DataLake/12.9.0-alpha.20211020.1",
          "(.NET 5.0.11; Microsoft Windows 10.0.19043)"
        ],
        "x-ms-client-request-id": "d97567ad-7453-b66f-0f60-a12a03f9fc45",
        "x-ms-date": "Wed, 20 Oct 2021 18:01:49 GMT",
        "x-ms-range": "bytes=128-255",
        "x-ms-return-client-request-id": "true",
        "x-ms-version": "2021-04-10"
      },
      "RequestBody": null,
      "StatusCode": 206,
      "ResponseHeaders": {
        "Accept-Ranges": "bytes",
        "Content-Length": "128",
        "Content-Range": "bytes 128-255/1024",
        "Content-Type": "application/octet-stream",
        "Date": "Wed, 20 Oct 2021 18:01:49 GMT",
        "ETag": "\u00220x8D993F3B00430C2\u0022",
        "Last-Modified": "Wed, 20 Oct 2021 18:01:48 GMT",
        "Server": [
          "Windows-Azure-Blob/1.0",
          "Microsoft-HTTPAPI/2.0"
        ],
        "x-ms-blob-type": "BlockBlob",
        "x-ms-client-request-id": "d97567ad-7453-b66f-0f60-a12a03f9fc45",
        "x-ms-creation-time": "Wed, 20 Oct 2021 18:01:48 GMT",
        "x-ms-group": "$superuser",
        "x-ms-lease-state": "available",
        "x-ms-lease-status": "unlocked",
        "x-ms-owner": "$superuser",
        "x-ms-permissions": "rw-r-----",
        "x-ms-request-id": "abb363a4-901e-00ad-18dc-c5ba54000000",
        "x-ms-resource-type": "file",
        "x-ms-server-encrypted": "true",
        "x-ms-version": "2021-04-10"
      },
      "ResponseBody": "Tlx8Z/vCKYBDnau/qrwxY8KDRLsOgwM8\u002BXWPCjBU\u002B1g/McLNA5KaQ5h5uZPHWW2s2Nd\u002BTrJPr8tZP22FMh5P76JTf3n6ZF8v6QAjlMlvdaAH4jJY1a2m8IH2c8MkFBB6KcnxdNn0snN4T2WxLBsB6crNfVDs9xr1rY/3A/CcCtQ="
    },
    {
      "RequestUri": "https://amandaadlscanary.blob.core.windows.net/test-filesystem-97c0b757-37ac-3e81-023c-ffbbf05ee20b/test-file-b1c446bc-9dc9-061c-353e-f8a5532f8c3e",
      "RequestMethod": "GET",
      "RequestHeaders": {
        "Accept": "application/xml",
        "Authorization": "Sanitized",
        "If-Match": "\u00220x8D993F3B00430C2\u0022",
        "User-Agent": [
          "azsdk-net-Storage.Files.DataLake/12.9.0-alpha.20211020.1",
          "(.NET 5.0.11; Microsoft Windows 10.0.19043)"
        ],
        "x-ms-client-request-id": "875b13bd-a7a0-74e8-566b-c9e4a00a0646",
        "x-ms-date": "Wed, 20 Oct 2021 18:01:49 GMT",
        "x-ms-range": "bytes=256-383",
        "x-ms-return-client-request-id": "true",
        "x-ms-version": "2021-04-10"
      },
      "RequestBody": null,
      "StatusCode": 206,
      "ResponseHeaders": {
        "Accept-Ranges": "bytes",
        "Content-Length": "128",
        "Content-Range": "bytes 256-383/1024",
        "Content-Type": "application/octet-stream",
        "Date": "Wed, 20 Oct 2021 18:01:49 GMT",
        "ETag": "\u00220x8D993F3B00430C2\u0022",
        "Last-Modified": "Wed, 20 Oct 2021 18:01:48 GMT",
        "Server": [
          "Windows-Azure-Blob/1.0",
          "Microsoft-HTTPAPI/2.0"
        ],
        "x-ms-blob-type": "BlockBlob",
        "x-ms-client-request-id": "875b13bd-a7a0-74e8-566b-c9e4a00a0646",
        "x-ms-creation-time": "Wed, 20 Oct 2021 18:01:48 GMT",
        "x-ms-group": "$superuser",
        "x-ms-lease-state": "available",
        "x-ms-lease-status": "unlocked",
        "x-ms-owner": "$superuser",
        "x-ms-permissions": "rw-r-----",
        "x-ms-request-id": "abb363b9-901e-00ad-2adc-c5ba54000000",
        "x-ms-resource-type": "file",
        "x-ms-server-encrypted": "true",
        "x-ms-version": "2021-04-10"
      },
      "ResponseBody": "76hq/34AxxMwvuCGSPTDZvSJ\u002BFeWwI4yr/zHSfyug9tEkMKDsAJrygZqHy0Xk625y5EOZ6SzPS8aOE\u002BCOX0XgTsEQbcyQLXyHS5RLKBgGhxODn5qnxs3kVKTaHey6ZCJUp7yElL1hovbHEl1YRGOuh0zMyv/rOEfza9kntg9QDQ="
    },
    {
      "RequestUri": "https://amandaadlscanary.blob.core.windows.net/test-filesystem-97c0b757-37ac-3e81-023c-ffbbf05ee20b/test-file-b1c446bc-9dc9-061c-353e-f8a5532f8c3e",
      "RequestMethod": "GET",
      "RequestHeaders": {
        "Accept": "application/xml",
        "Authorization": "Sanitized",
        "If-Match": "\u00220x8D993F3B00430C2\u0022",
        "User-Agent": [
          "azsdk-net-Storage.Files.DataLake/12.9.0-alpha.20211020.1",
          "(.NET 5.0.11; Microsoft Windows 10.0.19043)"
        ],
        "x-ms-client-request-id": "ef6dbc6e-759d-77a4-16f0-ea1bdd23c267",
        "x-ms-date": "Wed, 20 Oct 2021 18:01:49 GMT",
        "x-ms-range": "bytes=384-511",
        "x-ms-return-client-request-id": "true",
        "x-ms-version": "2021-04-10"
      },
      "RequestBody": null,
      "StatusCode": 206,
      "ResponseHeaders": {
        "Accept-Ranges": "bytes",
        "Content-Length": "128",
        "Content-Range": "bytes 384-511/1024",
        "Content-Type": "application/octet-stream",
        "Date": "Wed, 20 Oct 2021 18:01:49 GMT",
        "ETag": "\u00220x8D993F3B00430C2\u0022",
        "Last-Modified": "Wed, 20 Oct 2021 18:01:48 GMT",
        "Server": [
          "Windows-Azure-Blob/1.0",
          "Microsoft-HTTPAPI/2.0"
        ],
        "x-ms-blob-type": "BlockBlob",
        "x-ms-client-request-id": "ef6dbc6e-759d-77a4-16f0-ea1bdd23c267",
        "x-ms-creation-time": "Wed, 20 Oct 2021 18:01:48 GMT",
        "x-ms-group": "$superuser",
        "x-ms-lease-state": "available",
        "x-ms-lease-status": "unlocked",
        "x-ms-owner": "$superuser",
        "x-ms-permissions": "rw-r-----",
        "x-ms-request-id": "abb363ce-901e-00ad-38dc-c5ba54000000",
        "x-ms-resource-type": "file",
        "x-ms-server-encrypted": "true",
        "x-ms-version": "2021-04-10"
      },
      "ResponseBody": "ncjZAm0IyVmH84\u002BD0sEvQQStWn62ZYmmvNNEopDns57bFNiZN4xNFWnapAwdXUwLfyOaKuPBfTg\u002BM0WZwyfInz/wqL3plgl4YEQU3MB9iV6HOSJtTYi6GpefWwRGtFFCEQXMLLWOIukZIcqerKF3wKrnEooFW1G2No4mSjsFMas="
    },
    {
      "RequestUri": "https://amandaadlscanary.blob.core.windows.net/test-filesystem-97c0b757-37ac-3e81-023c-ffbbf05ee20b/test-file-b1c446bc-9dc9-061c-353e-f8a5532f8c3e",
      "RequestMethod": "GET",
      "RequestHeaders": {
        "Accept": "application/xml",
        "Authorization": "Sanitized",
        "If-Match": "\u00220x8D993F3B00430C2\u0022",
        "User-Agent": [
          "azsdk-net-Storage.Files.DataLake/12.9.0-alpha.20211020.1",
          "(.NET 5.0.11; Microsoft Windows 10.0.19043)"
        ],
        "x-ms-client-request-id": "e475c516-169d-bba8-f39f-aa17224f283a",
        "x-ms-date": "Wed, 20 Oct 2021 18:01:49 GMT",
        "x-ms-range": "bytes=250-377",
        "x-ms-return-client-request-id": "true",
        "x-ms-version": "2021-04-10"
      },
      "RequestBody": null,
      "StatusCode": 206,
      "ResponseHeaders": {
        "Accept-Ranges": "bytes",
        "Content-Length": "128",
        "Content-Range": "bytes 250-377/1024",
        "Content-Type": "application/octet-stream",
        "Date": "Wed, 20 Oct 2021 18:01:49 GMT",
        "ETag": "\u00220x8D993F3B00430C2\u0022",
        "Last-Modified": "Wed, 20 Oct 2021 18:01:48 GMT",
        "Server": [
          "Windows-Azure-Blob/1.0",
          "Microsoft-HTTPAPI/2.0"
        ],
        "x-ms-blob-type": "BlockBlob",
        "x-ms-client-request-id": "e475c516-169d-bba8-f39f-aa17224f283a",
        "x-ms-creation-time": "Wed, 20 Oct 2021 18:01:48 GMT",
        "x-ms-group": "$superuser",
        "x-ms-lease-state": "available",
        "x-ms-lease-status": "unlocked",
        "x-ms-owner": "$superuser",
        "x-ms-permissions": "rw-r-----",
        "x-ms-request-id": "abb363db-901e-00ad-44dc-c5ba54000000",
        "x-ms-resource-type": "file",
        "x-ms-server-encrypted": "true",
        "x-ms-version": "2021-04-10"
      },
      "ResponseBody": "9wPwnArU76hq/34AxxMwvuCGSPTDZvSJ\u002BFeWwI4yr/zHSfyug9tEkMKDsAJrygZqHy0Xk625y5EOZ6SzPS8aOE\u002BCOX0XgTsEQbcyQLXyHS5RLKBgGhxODn5qnxs3kVKTaHey6ZCJUp7yElL1hovbHEl1YRGOuh0zMyv/rOEfza8="
    },
    {
      "RequestUri": "https://amandaadlscanary.blob.core.windows.net/test-filesystem-97c0b757-37ac-3e81-023c-ffbbf05ee20b/test-file-b1c446bc-9dc9-061c-353e-f8a5532f8c3e",
      "RequestMethod": "GET",
      "RequestHeaders": {
        "Accept": "application/xml",
        "Authorization": "Sanitized",
        "If-Match": "\u00220x8D993F3B00430C2\u0022",
        "User-Agent": [
          "azsdk-net-Storage.Files.DataLake/12.9.0-alpha.20211020.1",
          "(.NET 5.0.11; Microsoft Windows 10.0.19043)"
        ],
        "x-ms-client-request-id": "1805a482-deae-d0c9-7e72-d55486c48d58",
        "x-ms-date": "Wed, 20 Oct 2021 18:01:49 GMT",
        "x-ms-range": "bytes=378-505",
        "x-ms-return-client-request-id": "true",
        "x-ms-version": "2021-04-10"
      },
      "RequestBody": null,
      "StatusCode": 206,
      "ResponseHeaders": {
        "Accept-Ranges": "bytes",
        "Content-Length": "128",
        "Content-Range": "bytes 378-505/1024",
        "Content-Type": "application/octet-stream",
        "Date": "Wed, 20 Oct 2021 18:01:49 GMT",
        "ETag": "\u00220x8D993F3B00430C2\u0022",
        "Last-Modified": "Wed, 20 Oct 2021 18:01:48 GMT",
        "Server": [
          "Windows-Azure-Blob/1.0",
          "Microsoft-HTTPAPI/2.0"
        ],
        "x-ms-blob-type": "BlockBlob",
        "x-ms-client-request-id": "1805a482-deae-d0c9-7e72-d55486c48d58",
        "x-ms-creation-time": "Wed, 20 Oct 2021 18:01:48 GMT",
        "x-ms-group": "$superuser",
        "x-ms-lease-state": "available",
        "x-ms-lease-status": "unlocked",
        "x-ms-owner": "$superuser",
        "x-ms-permissions": "rw-r-----",
        "x-ms-request-id": "abb363ef-901e-00ad-57dc-c5ba54000000",
        "x-ms-resource-type": "file",
        "x-ms-server-encrypted": "true",
        "x-ms-version": "2021-04-10"
      },
      "ResponseBody": "ZJ7YPUA0ncjZAm0IyVmH84\u002BD0sEvQQStWn62ZYmmvNNEopDns57bFNiZN4xNFWnapAwdXUwLfyOaKuPBfTg\u002BM0WZwyfInz/wqL3plgl4YEQU3MB9iV6HOSJtTYi6GpefWwRGtFFCEQXMLLWOIukZIcqerKF3wKrnEooFW1G2No4="
    },
    {
      "RequestUri": "https://amandaadlscanary.blob.core.windows.net/test-filesystem-97c0b757-37ac-3e81-023c-ffbbf05ee20b/test-file-b1c446bc-9dc9-061c-353e-f8a5532f8c3e",
      "RequestMethod": "GET",
      "RequestHeaders": {
        "Accept": "application/xml",
        "Authorization": "Sanitized",
        "If-Match": "\u00220x8D993F3B00430C2\u0022",
        "User-Agent": [
          "azsdk-net-Storage.Files.DataLake/12.9.0-alpha.20211020.1",
          "(.NET 5.0.11; Microsoft Windows 10.0.19043)"
        ],
        "x-ms-client-request-id": "7d951668-104a-718c-36ae-5f6fb6bab61b",
        "x-ms-date": "Wed, 20 Oct 2021 18:01:49 GMT",
        "x-ms-range": "bytes=506-633",
        "x-ms-return-client-request-id": "true",
        "x-ms-version": "2021-04-10"
      },
      "RequestBody": null,
      "StatusCode": 206,
      "ResponseHeaders": {
        "Accept-Ranges": "bytes",
        "Content-Length": "128",
        "Content-Range": "bytes 506-633/1024",
        "Content-Type": "application/octet-stream",
        "Date": "Wed, 20 Oct 2021 18:01:49 GMT",
        "ETag": "\u00220x8D993F3B00430C2\u0022",
        "Last-Modified": "Wed, 20 Oct 2021 18:01:48 GMT",
        "Server": [
          "Windows-Azure-Blob/1.0",
          "Microsoft-HTTPAPI/2.0"
        ],
        "x-ms-blob-type": "BlockBlob",
        "x-ms-client-request-id": "7d951668-104a-718c-36ae-5f6fb6bab61b",
        "x-ms-creation-time": "Wed, 20 Oct 2021 18:01:48 GMT",
        "x-ms-group": "$superuser",
        "x-ms-lease-state": "available",
        "x-ms-lease-status": "unlocked",
        "x-ms-owner": "$superuser",
        "x-ms-permissions": "rw-r-----",
        "x-ms-request-id": "abb363fa-901e-00ad-62dc-c5ba54000000",
        "x-ms-resource-type": "file",
        "x-ms-server-encrypted": "true",
        "x-ms-version": "2021-04-10"
      },
      "ResponseBody": "Jko7BTGr8tLKu7FcqfgWOVMrvhtt9SeaWV\u002Bhxz22sxX2J2jYrhTvHqva17wOTT0ac8sIJfgaIDEioKvSCiuUEwicZoGQPos\u002BO6Bvkh1rjAshh1Nxro0c2wY3tQ1oHRSARcO0cue8ijVAyepYqo4TtxSfsYLXI2V6f4p7WIh91h4="
    },
    {
      "RequestUri": "https://amandaadlscanary.blob.core.windows.net/test-filesystem-97c0b757-37ac-3e81-023c-ffbbf05ee20b/test-file-b1c446bc-9dc9-061c-353e-f8a5532f8c3e",
      "RequestMethod": "GET",
      "RequestHeaders": {
        "Accept": "application/xml",
        "Authorization": "Sanitized",
        "If-Match": "\u00220x8D993F3B00430C2\u0022",
        "User-Agent": [
          "azsdk-net-Storage.Files.DataLake/12.9.0-alpha.20211020.1",
          "(.NET 5.0.11; Microsoft Windows 10.0.19043)"
        ],
        "x-ms-client-request-id": "70ebf703-102e-1b0d-60cd-085531f5d3fb",
        "x-ms-date": "Wed, 20 Oct 2021 18:01:49 GMT",
        "x-ms-range": "bytes=634-761",
        "x-ms-return-client-request-id": "true",
        "x-ms-version": "2021-04-10"
      },
      "RequestBody": null,
      "StatusCode": 206,
      "ResponseHeaders": {
        "Accept-Ranges": "bytes",
        "Content-Length": "128",
        "Content-Range": "bytes 634-761/1024",
        "Content-Type": "application/octet-stream",
        "Date": "Wed, 20 Oct 2021 18:01:49 GMT",
        "ETag": "\u00220x8D993F3B00430C2\u0022",
        "Last-Modified": "Wed, 20 Oct 2021 18:01:48 GMT",
        "Server": [
          "Windows-Azure-Blob/1.0",
          "Microsoft-HTTPAPI/2.0"
        ],
        "x-ms-blob-type": "BlockBlob",
        "x-ms-client-request-id": "70ebf703-102e-1b0d-60cd-085531f5d3fb",
        "x-ms-creation-time": "Wed, 20 Oct 2021 18:01:48 GMT",
        "x-ms-group": "$superuser",
        "x-ms-lease-state": "available",
        "x-ms-lease-status": "unlocked",
        "x-ms-owner": "$superuser",
        "x-ms-permissions": "rw-r-----",
        "x-ms-request-id": "abb3640c-901e-00ad-74dc-c5ba54000000",
        "x-ms-resource-type": "file",
        "x-ms-server-encrypted": "true",
        "x-ms-version": "2021-04-10"
      },
      "ResponseBody": "i\u002B9NWrcZJGX9HjDlo8QweCP\u002B\u002BMhskaghXjnyXEAxrMPzy8y7QLn/\u002BntLhLjzgNe7WQI1ioQNsvlGK/t9J8ckzHJt8df3dTdq//5NIA3vLt5iNwI9/CI\u002B5hnSdBW9gdKzJrhGhY7/w\u002BPLyoqGv5HsV/wcG/DE5tBQLgu\u002BJQEirH0="
    },
    {
      "RequestUri": "https://amandaadlscanary.blob.core.windows.net/test-filesystem-97c0b757-37ac-3e81-023c-ffbbf05ee20b/test-file-b1c446bc-9dc9-061c-353e-f8a5532f8c3e",
      "RequestMethod": "GET",
      "RequestHeaders": {
        "Accept": "application/xml",
        "Authorization": "Sanitized",
        "If-Match": "\u00220x8D993F3B00430C2\u0022",
        "User-Agent": [
          "azsdk-net-Storage.Files.DataLake/12.9.0-alpha.20211020.1",
          "(.NET 5.0.11; Microsoft Windows 10.0.19043)"
        ],
        "x-ms-client-request-id": "bf6b40ad-46ce-1fed-e001-fe09ee39c04a",
        "x-ms-date": "Wed, 20 Oct 2021 18:01:49 GMT",
        "x-ms-range": "bytes=762-889",
        "x-ms-return-client-request-id": "true",
        "x-ms-version": "2021-04-10"
      },
      "RequestBody": null,
      "StatusCode": 206,
      "ResponseHeaders": {
        "Accept-Ranges": "bytes",
        "Content-Length": "128",
        "Content-Range": "bytes 762-889/1024",
        "Content-Type": "application/octet-stream",
        "Date": "Wed, 20 Oct 2021 18:01:49 GMT",
        "ETag": "\u00220x8D993F3B00430C2\u0022",
        "Last-Modified": "Wed, 20 Oct 2021 18:01:48 GMT",
        "Server": [
          "Windows-Azure-Blob/1.0",
          "Microsoft-HTTPAPI/2.0"
        ],
        "x-ms-blob-type": "BlockBlob",
        "x-ms-client-request-id": "bf6b40ad-46ce-1fed-e001-fe09ee39c04a",
        "x-ms-creation-time": "Wed, 20 Oct 2021 18:01:48 GMT",
        "x-ms-group": "$superuser",
        "x-ms-lease-state": "available",
        "x-ms-lease-status": "unlocked",
        "x-ms-owner": "$superuser",
        "x-ms-permissions": "rw-r-----",
        "x-ms-request-id": "abb36413-901e-00ad-7adc-c5ba54000000",
        "x-ms-resource-type": "file",
        "x-ms-server-encrypted": "true",
        "x-ms-version": "2021-04-10"
      },
      "ResponseBody": "K5n6VKmpUGNzHnIxl7gmiOUdGaBm4u4/5/ZXgkGe4qkdDVoml5etU8y4fKV0nrh25TU/5AkLF0mrum2zUs0h1TzJFIld//FNb8XUrWVIy0g94JwLXv2fEfYRetwq\u002BgH\u002BlqdpqoovGeVE8XRDN2njYu4kdXEwFnY/KQKTS4QUI3Q="
    },
    {
      "RequestUri": "https://amandaadlscanary.blob.core.windows.net/test-filesystem-97c0b757-37ac-3e81-023c-ffbbf05ee20b/test-file-b1c446bc-9dc9-061c-353e-f8a5532f8c3e",
      "RequestMethod": "GET",
      "RequestHeaders": {
        "Accept": "application/xml",
        "Authorization": "Sanitized",
        "If-Match": "\u00220x8D993F3B00430C2\u0022",
        "User-Agent": [
          "azsdk-net-Storage.Files.DataLake/12.9.0-alpha.20211020.1",
          "(.NET 5.0.11; Microsoft Windows 10.0.19043)"
        ],
        "x-ms-client-request-id": "f0a8ba35-148a-3c2c-fb92-004211fc814d",
        "x-ms-date": "Wed, 20 Oct 2021 18:01:49 GMT",
        "x-ms-range": "bytes=890-1017",
        "x-ms-return-client-request-id": "true",
        "x-ms-version": "2021-04-10"
      },
      "RequestBody": null,
      "StatusCode": 206,
      "ResponseHeaders": {
        "Accept-Ranges": "bytes",
        "Content-Length": "128",
        "Content-Range": "bytes 890-1017/1024",
        "Content-Type": "application/octet-stream",
        "Date": "Wed, 20 Oct 2021 18:01:49 GMT",
        "ETag": "\u00220x8D993F3B00430C2\u0022",
        "Last-Modified": "Wed, 20 Oct 2021 18:01:48 GMT",
        "Server": [
          "Windows-Azure-Blob/1.0",
          "Microsoft-HTTPAPI/2.0"
        ],
        "x-ms-blob-type": "BlockBlob",
        "x-ms-client-request-id": "f0a8ba35-148a-3c2c-fb92-004211fc814d",
        "x-ms-creation-time": "Wed, 20 Oct 2021 18:01:48 GMT",
        "x-ms-group": "$superuser",
        "x-ms-lease-state": "available",
        "x-ms-lease-status": "unlocked",
        "x-ms-owner": "$superuser",
        "x-ms-permissions": "rw-r-----",
        "x-ms-request-id": "abb36434-901e-00ad-18dc-c5ba54000000",
        "x-ms-resource-type": "file",
        "x-ms-server-encrypted": "true",
        "x-ms-version": "2021-04-10"
      },
      "ResponseBody": "xNUXvt8hvg7Ht8dtiFzajC4Y7gaFj81/MCqAiJvNYDDO/35hUSSDzGZnqnlPCbbNKAYcbCUc7zUIl461oTVy\u002BVaWnojeeDoJlSGgHuRTMCZzs2CUsfQKsRBJWbqWzSsw9LEjuGot7q/LE9cDfNFQtGZnQe3V3UhhjOx4lR\u002BAc8c="
    },
    {
      "RequestUri": "https://amandaadlscanary.blob.core.windows.net/test-filesystem-97c0b757-37ac-3e81-023c-ffbbf05ee20b/test-file-b1c446bc-9dc9-061c-353e-f8a5532f8c3e",
      "RequestMethod": "GET",
      "RequestHeaders": {
        "Accept": "application/xml",
        "Authorization": "Sanitized",
        "If-Match": "\u00220x8D993F3B00430C2\u0022",
        "User-Agent": [
          "azsdk-net-Storage.Files.DataLake/12.9.0-alpha.20211020.1",
          "(.NET 5.0.11; Microsoft Windows 10.0.19043)"
        ],
        "x-ms-client-request-id": "34d4b494-cf91-92c0-3bb6-f6a41f98e1f3",
        "x-ms-date": "Wed, 20 Oct 2021 18:01:49 GMT",
        "x-ms-range": "bytes=1018-1145",
        "x-ms-return-client-request-id": "true",
        "x-ms-version": "2021-04-10"
      },
      "RequestBody": null,
      "StatusCode": 206,
      "ResponseHeaders": {
        "Accept-Ranges": "bytes",
        "Content-Length": "6",
        "Content-Range": "bytes 1018-1023/1024",
        "Content-Type": "application/octet-stream",
        "Date": "Wed, 20 Oct 2021 18:01:49 GMT",
        "ETag": "\u00220x8D993F3B00430C2\u0022",
        "Last-Modified": "Wed, 20 Oct 2021 18:01:48 GMT",
        "Server": [
          "Windows-Azure-Blob/1.0",
          "Microsoft-HTTPAPI/2.0"
        ],
        "x-ms-blob-type": "BlockBlob",
        "x-ms-client-request-id": "34d4b494-cf91-92c0-3bb6-f6a41f98e1f3",
        "x-ms-creation-time": "Wed, 20 Oct 2021 18:01:48 GMT",
        "x-ms-group": "$superuser",
        "x-ms-lease-state": "available",
        "x-ms-lease-status": "unlocked",
        "x-ms-owner": "$superuser",
        "x-ms-permissions": "rw-r-----",
        "x-ms-request-id": "abb3644b-901e-00ad-2edc-c5ba54000000",
        "x-ms-resource-type": "file",
        "x-ms-server-encrypted": "true",
        "x-ms-version": "2021-04-10"
      },
      "ResponseBody": "9W8qMzB4"
    },
    {
      "RequestUri": "https://amandaadlscanary.blob.core.windows.net/test-filesystem-97c0b757-37ac-3e81-023c-ffbbf05ee20b?restype=container",
      "RequestMethod": "DELETE",
      "RequestHeaders": {
        "Accept": "application/xml",
        "Authorization": "Sanitized",
        "traceparent": "00-202a68e0bccd5c469aae5ac02bc9e931-58a48e451ec0854c-00",
        "User-Agent": [
          "azsdk-net-Storage.Files.DataLake/12.9.0-alpha.20211020.1",
          "(.NET 5.0.11; Microsoft Windows 10.0.19043)"
        ],
        "x-ms-client-request-id": "5dae5c46-4d28-14bb-3296-0c6eaf726ecc",
        "x-ms-date": "Wed, 20 Oct 2021 18:01:49 GMT",
        "x-ms-return-client-request-id": "true",
        "x-ms-version": "2021-04-10"
      },
      "RequestBody": null,
      "StatusCode": 202,
      "ResponseHeaders": {
        "Content-Length": "0",
        "Date": "Wed, 20 Oct 2021 18:01:50 GMT",
        "Server": [
          "Windows-Azure-Blob/1.0",
          "Microsoft-HTTPAPI/2.0"
        ],
        "x-ms-client-request-id": "5dae5c46-4d28-14bb-3296-0c6eaf726ecc",
<<<<<<< HEAD
        "x-ms-request-id": "3a7d1d4a-e01e-0095-3f21-af3277000000",
        "x-ms-version": "2021-04-10"
=======
        "x-ms-request-id": "abb36463-901e-00ad-44dc-c5ba54000000",
        "x-ms-version": "2021-02-12"
>>>>>>> 49dd1a0e
      },
      "ResponseBody": []
    }
  ],
  "Variables": {
    "RandomSeed": "855886351",
    "Storage_TestConfigHierarchicalNamespace": "NamespaceTenant\namandaadlscanary\nU2FuaXRpemVk\nhttps://amandaadlscanary.blob.core.windows.net\nhttps://amandaadlscanary.file.core.windows.net\nhttps://amandaadlscanary.queue.core.windows.net\nhttps://amandaadlscanary.table.core.windows.net\n\n\n\n\nhttps://amandaadlscanary-secondary.blob.core.windows.net\nhttps://amandaadlscanary-secondary.file.core.windows.net\nhttps://amandaadlscanary-secondary.queue.core.windows.net\n\n68390a19-a643-458b-b726-408abf67b4fc\nSanitized\n72f988bf-86f1-41af-91ab-2d7cd011db47\nhttps://login.microsoftonline.com/\nCloud\nBlobEndpoint=https://amandaadlscanary.blob.core.windows.net/;QueueEndpoint=https://amandaadlscanary.queue.core.windows.net/;FileEndpoint=https://amandaadlscanary.file.core.windows.net/;BlobSecondaryEndpoint=https://amandaadlscanary-secondary.blob.core.windows.net/;QueueSecondaryEndpoint=https://amandaadlscanary-secondary.queue.core.windows.net/;FileSecondaryEndpoint=https://amandaadlscanary-secondary.file.core.windows.net/;AccountName=amandaadlscanary;AccountKey=Sanitized\n\n\n"
  }
}<|MERGE_RESOLUTION|>--- conflicted
+++ resolved
@@ -29,13 +29,8 @@
           "Microsoft-HTTPAPI/2.0"
         ],
         "x-ms-client-request-id": "34138f96-1543-38f5-c1d9-d9d96b041bf8",
-<<<<<<< HEAD
-        "x-ms-request-id": "3a7d1b68-e01e-0095-3721-af3277000000",
-        "x-ms-version": "2021-04-10"
-=======
         "x-ms-request-id": "abb362fa-901e-00ad-79dc-c5ba54000000",
-        "x-ms-version": "2021-02-12"
->>>>>>> 49dd1a0e
+        "x-ms-version": "2021-04-10"
       },
       "ResponseBody": []
     },
@@ -720,13 +715,8 @@
           "Microsoft-HTTPAPI/2.0"
         ],
         "x-ms-client-request-id": "5dae5c46-4d28-14bb-3296-0c6eaf726ecc",
-<<<<<<< HEAD
-        "x-ms-request-id": "3a7d1d4a-e01e-0095-3f21-af3277000000",
-        "x-ms-version": "2021-04-10"
-=======
         "x-ms-request-id": "abb36463-901e-00ad-44dc-c5ba54000000",
-        "x-ms-version": "2021-02-12"
->>>>>>> 49dd1a0e
+        "x-ms-version": "2021-04-10"
       },
       "ResponseBody": []
     }
