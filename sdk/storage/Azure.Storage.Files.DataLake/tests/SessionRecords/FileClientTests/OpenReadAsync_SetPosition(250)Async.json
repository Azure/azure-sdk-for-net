{
  "Entries": [
    {
      "RequestUri": "https://seannse.blob.core.windows.net/test-filesystem-6758dea3-2d39-263f-a1ee-e922ca6ee793?restype=container",
      "RequestMethod": "PUT",
      "RequestHeaders": {
        "Accept": "application/xml",
        "Authorization": "Sanitized",
<<<<<<< HEAD
        "traceparent": "00-098b110f0a4e1848b2e88bc83ee182da-6912528061eb2a4b-00",
        "User-Agent": [
          "azsdk-net-Storage.Files.DataLake/12.7.0-alpha.20210202.1",
          "(.NET Framework 4.8.4250.0; Microsoft Windows 10.0.19042 )"
        ],
        "x-ms-blob-public-access": "container",
        "x-ms-client-request-id": "fe1d808b-982d-435d-b63a-fb8d7340058c",
        "x-ms-date": "Wed, 03 Feb 2021 02:10:13 GMT",
=======
        "traceparent": "00-a8bcdbb6bc88c849b9b445991dcd89f1-d07558726aa6f64f-00",
        "User-Agent": [
          "azsdk-net-Storage.Files.DataLake/12.7.0-alpha.20210217.1",
          "(.NET 5.0.3; Microsoft Windows 10.0.19042)"
        ],
        "x-ms-blob-public-access": "container",
        "x-ms-client-request-id": "fe1d808b-982d-435d-b63a-fb8d7340058c",
        "x-ms-date": "Wed, 17 Feb 2021 22:30:48 GMT",
>>>>>>> 1814567d
        "x-ms-return-client-request-id": "true",
        "x-ms-version": "2020-06-12"
      },
      "RequestBody": null,
      "StatusCode": 201,
      "ResponseHeaders": {
        "Content-Length": "0",
<<<<<<< HEAD
        "Date": "Wed, 03 Feb 2021 02:10:14 GMT",
        "ETag": "\u00220x8D8C7E8D80FE0AE\u0022",
        "Last-Modified": "Wed, 03 Feb 2021 02:10:14 GMT",
=======
        "Date": "Wed, 17 Feb 2021 22:30:48 GMT",
        "ETag": "\u00220x8D8D393ACEFEF47\u0022",
        "Last-Modified": "Wed, 17 Feb 2021 22:30:48 GMT",
>>>>>>> 1814567d
        "Server": [
          "Windows-Azure-Blob/1.0",
          "Microsoft-HTTPAPI/2.0"
        ],
        "x-ms-client-request-id": "fe1d808b-982d-435d-b63a-fb8d7340058c",
<<<<<<< HEAD
        "x-ms-request-id": "99a33e11-401e-008d-11d1-f9488d000000",
=======
        "x-ms-request-id": "2daa4cfb-101e-0080-5d7c-058059000000",
>>>>>>> 1814567d
        "x-ms-version": "2020-06-12"
      },
      "ResponseBody": []
    },
    {
      "RequestUri": "https://seannse.dfs.core.windows.net/test-filesystem-6758dea3-2d39-263f-a1ee-e922ca6ee793/test-file-cbf8e149-8bfa-a996-15a3-adb0f986bd8c?resource=file",
      "RequestMethod": "PUT",
      "RequestHeaders": {
        "Accept": "application/json",
        "Authorization": "Sanitized",
        "If-None-Match": "*",
<<<<<<< HEAD
        "traceparent": "00-3035e1f9bf839745ad24a628b0c22aea-5049dde0dfa44642-00",
        "User-Agent": [
          "azsdk-net-Storage.Files.DataLake/12.7.0-alpha.20210202.1",
          "(.NET Framework 4.8.4250.0; Microsoft Windows 10.0.19042 )"
        ],
        "x-ms-client-request-id": "58226313-dbf9-4c07-607c-ce08b1124691",
        "x-ms-date": "Wed, 03 Feb 2021 02:10:13 GMT",
=======
        "traceparent": "00-9e06b4102ac6f6418220903bc359fb41-4124dfb9f060474d-00",
        "User-Agent": [
          "azsdk-net-Storage.Files.DataLake/12.7.0-alpha.20210217.1",
          "(.NET 5.0.3; Microsoft Windows 10.0.19042)"
        ],
        "x-ms-client-request-id": "58226313-dbf9-4c07-607c-ce08b1124691",
        "x-ms-date": "Wed, 17 Feb 2021 22:30:48 GMT",
>>>>>>> 1814567d
        "x-ms-return-client-request-id": "true",
        "x-ms-version": "2020-06-12"
      },
      "RequestBody": null,
      "StatusCode": 201,
      "ResponseHeaders": {
        "Content-Length": "0",
<<<<<<< HEAD
        "Date": "Wed, 03 Feb 2021 02:10:14 GMT",
        "ETag": "\u00220x8D8C7E8D84BCFCA\u0022",
        "Last-Modified": "Wed, 03 Feb 2021 02:10:14 GMT",
=======
        "Date": "Wed, 17 Feb 2021 22:30:48 GMT",
        "ETag": "\u00220x8D8D393AD26DEAE\u0022",
        "Last-Modified": "Wed, 17 Feb 2021 22:30:49 GMT",
>>>>>>> 1814567d
        "Server": [
          "Windows-Azure-HDFS/1.0",
          "Microsoft-HTTPAPI/2.0"
        ],
        "x-ms-client-request-id": "58226313-dbf9-4c07-607c-ce08b1124691",
<<<<<<< HEAD
        "x-ms-request-id": "39d8598e-e01f-0002-20d1-f9c1e7000000",
=======
        "x-ms-request-id": "387595ba-301f-004c-547c-05ef6f000000",
>>>>>>> 1814567d
        "x-ms-version": "2020-06-12"
      },
      "ResponseBody": []
    },
    {
      "RequestUri": "https://seannse.dfs.core.windows.net/test-filesystem-6758dea3-2d39-263f-a1ee-e922ca6ee793/test-file-cbf8e149-8bfa-a996-15a3-adb0f986bd8c?action=append\u0026position=0",
      "RequestMethod": "PATCH",
      "RequestHeaders": {
        "Accept": "application/json",
        "Authorization": "Sanitized",
<<<<<<< HEAD
        "Content-Length": "1879",
        "Content-Type": "application/json",
        "traceparent": "00-cc7dd43e7e93d64093e55a933dc0dc8e-51345a103db97947-00",
        "User-Agent": [
          "azsdk-net-Storage.Files.DataLake/12.7.0-alpha.20210202.1",
          "(.NET Framework 4.8.4250.0; Microsoft Windows 10.0.19042 )"
        ],
        "x-ms-client-request-id": "959df4f9-6464-eb92-913c-c5d8e503aee2",
        "x-ms-date": "Wed, 03 Feb 2021 02:10:14 GMT",
=======
        "Content-Length": "1024",
        "traceparent": "00-57d066df10e26342b754a987714147bf-e1ad51f28e986548-00",
        "User-Agent": [
          "azsdk-net-Storage.Files.DataLake/12.7.0-alpha.20210217.1",
          "(.NET 5.0.3; Microsoft Windows 10.0.19042)"
        ],
        "x-ms-client-request-id": "959df4f9-6464-eb92-913c-c5d8e503aee2",
        "x-ms-date": "Wed, 17 Feb 2021 22:30:49 GMT",
>>>>>>> 1814567d
        "x-ms-return-client-request-id": "true",
        "x-ms-version": "2020-06-12"
      },
      "RequestBody": [
        "N\uFFFD\uFFFDY\uFFFDUB\u0019_\uFFFDK\uFFFD\u0005a\uFFFD\uFFFD6\uFFFD\uFFFDJQ\uFFFDfCN\uFFFD\uFFFD\u058E\uFFFD\u0026\uFFFDR\uFFFD\uFFFD\uFFFD\u0015^R6=\u0004\uFFFDmL{=T\uFFFDbVz\uFFFD\uFFFD;dZ\uFFFD\n",
        "\uFFFDal\uFFFDm\uFFFDp\uFFFDi\uFFFD\b\uFFFD\u0626\u0060\fLJ\uFFFD\uFFFD\uFFFDj\uFFFDS,\uFFFD\uFFFD1\uFFFD\u0060*SeT\\\uFFFD\uFFFDz1\uFFFD\uFFFD\uFFFD\u0503z\uFFFD}\uFFFDH\uFFFD\uFFFD\u001Ab\uFFFD7\uFFFD\uFFFD\u0018^\uFFFD\uFFFD\u003E\uFFFD\b\uFFFD\uFFFD\u001E\uFFFDJ\uFFFD;\uFFFD\u0019$\u001A\uFFFD\u001B\uFFFDM\u001D\uFFFD\uFFFD\uFFFDq\u0010\uFFFD\u001D\uFFFD\u0010\uFFFD\u001C^\uFFFD\uFFFD\uFFFD\uFFFD\uFFFD\uFFFD\uFFFD\uFFFD\uFFFDr\u001C\u0001=\uFFFDO\uFFFD\uFFFD@\u0010\uFFFD\u0016U\u0010\uFFFD\uFFFD\uFFFDrfz{\uFFFD\uFFFD\uFFFD?|\uFFFD\uFFFD?\u0013\uFFFD#N,uT\u000E\uFFFD\u000B\uFFFD\uFFFDhx\u000B\uFFFD\uFFFDG\uFFFD5E\u0000N\uFFFD\u000F@\uFFFDgG\uFFFD#[\u002Bh,\uFFFD\uFFFD\uFFFD(\uFFFDA\uFFFD\u0010f\uFFFD\uFFFD\u0013\n",
        "\uFFFD\u0010p4\u0011\uFFFD\uFFFD\u0013=\uFFFD\u003E\uFFFD\uFFFD\u01F6\uFFFDr\uFFFD\uFFFDK\uFFFD\u0019\u0006\u001EH\uFFFD\uFFFD\uFFFD\uFFFDn-\uFFFD6\uFFFD\uFFFDI\uFFFDo\u0019G\uFFFD\uFFFD\u003C\u0014T\uFFFDZ~\u0026\uFFFD\u0013\uFFFD#\uFFFDi\u0015\u0261;#U\uFFFD\u043E\uFFFD0\uFFFD(\uFFFD)\u0016\uFFFD2?\u0019}\uFFFD4\uFFFD\uFFFD\uFFFDi\uFFFD{\u001A\u0026\uFFFD?$\uFFFD\u007F\uFFFD3\uFFFD\uFFFDg\uFFFD}t#/2\uFFFD\uFFFD\u06C2\uFFFD\uFFFD\uFFFD\uFFFD3\uFFFD\u0002=\uFFFD\uFFFD\uFFFDT\uFFFDy\uFFFDP\u0003!\uFFFD!\\\u003CM\uFFFD\uFFFDd\uFFFD{\uFFFDc\uFFFD\u0520\uFFFD\uFFFD\uFFFDb8\uFFFD\uFFFD\uFFFD\uFFFDh\u0005\uFFFDe\uFFFD\uFFFD\uFFFD\uFFFD.bS\uFFFD\u0026O\uFFFD\u002B(\uFFFD\u0547o*\u0007\uFFFD\r",
        "\uFFFD\uFFFD\uFFFD\uFFFD|\uFFFD/f\uFFFDH\u000F^\uFFFD\uFFFD\uFFFD\uFFFD4\uFFFD\uFFFD\uFFFDpJ\u001D6\u0010\uFFFD\u0015k\uFFFD=\uFFFD\uFFFD\uFFFD\uFFFD\u001C\uFFFD\uFFFDc\u550A\uFFFD{N\u001C\uFFFDD\u000F\uFFFD~\uFFFD\uFFFDo\u035C\uFFFD\u00F7\uFFFD\uFFFD\uFFFD\uFFFD\u0796J^\uFFFD\uFFFD\uFFFDB\u0000\u041D\uFFFD\\\uFFFD\uFFFD\uFFFD\u001AF\uFFFD\u0005\uFFFD\bFyA\uFFFD0\uFFFD\uFFFD7\uFFFD=\uFFFD\uFFFD\uFFFD\uFFFD\u0004\uFFFD\u001D\uFFFDfV}\u0026\uFFFDq\uFFFD\uFFFD\uFFFD\uFFFDs\u0017\uFFFD\uFFFD\uFFFDP\uFFFD\u001C\u020D [\uFFFD\u0026_\u0000\uFFFD\uFFFD\uFFFD\uFFFD[)\t\uFFFD{\uFFFD \uFFFD\uFFFDsC\uFFFD\uFFFD6\u0026G\uFFFD\u000B\uFFFD2\uFFFDT\uFFFDF\uFFFD\uFFFD\uFFFD\uFFFD\uFFFD\uFFFD\u001E\uFFFD*AI\r",
        "\u0005wK/?_UJ]h.\uFFFD9\uFFFD\uFFFD\uFFFDU\uFFFD\uFFFD\uFFFD\u0010X\u007F\uFFFD!\u000B:\uFFFD$\uFFFD\uFFFDX\uFFFD\u0018B[\uFFFDe\uFFFDB\uFFFD\uFFFD\u8485\u000EM\uFFFD\u0017\\\uFFFD\uFFFD\uFFFDt\uFFFD\uFFFD\uFFFDu\u000E3%\uFFFD%u\uFFFD\uFFFD\u0003!wg\u0002\uFFFDw\uFFFDap\uFFFDP\u0012\uFFFDp\uFFFD\uFFFDb6\uFFFDx\u001A\uFFFDdKW\uFFFD\u001DB\uFFFDr\uFFFD\n",
        ",R\uFFFDZ\uFFFD\uFFFD\u000F\uFFFD\uFFFD\u003C\n",
        "$\uFFFDv\uFFFD;\\\u0013i\u0004\uFFFD\u0006\uFFFD\u0003\uFFFD\uFFFD\uFFFDZ\uFFFD\uFFFD\uFFFD\uFFFD\uFFFD\b\uFFFD\u001D\uFFFDn\uFFFDH\uFFFD\uFFFD\u007FXY\u0026[Ig\u0006,^\uFFFD\uFFFD\u007F%p\uFFFD\uFFFD\uFFFD\b\uFFFD\n",
        "\uFFFD?\u0010\uFFFD\uFFFD\uFFFDi\uFFFDG!B\uFFFD\uFFFD\uFFFD\uFFFD\uFFFD=\uFFFD\uD9F6\uDF1Eq\uFFFD\uFFFDk\uFFFD\u0026\uFFFD\uFFFD?\r",
        "\u03FC\u0018I\uFFFDhd\u03DC\u003E\u0017gh\u039E\uFFFD\u0000\u0012\uFFFDm\uFFFD}\u0016\uFFFD\uFFFD\uFFFDjx\uFFFDC\u0022w\uFFFD5\uFFFD\uFFFDpa\uFFFD\uFFFD6\u0022\uFFFDn\uFFFD\n",
        "\uFFFD\uFFFD\uFFFD\uFFFD%\uFFFD\u0010\uFFFDKR\uFFFDx\uFFFD\u0012\uFFFD\uFFFD\uFFFDY\u001B\uFFFD\uFFFD2\uFFFD\uFFFDv\uFFFD\u0022\uFFFD7\uFFFD\uFFFD\uFFFD\u0019\uFFFD\u0001\uFFFD\uFFFD%\u001Dhg\u000E\uFFFD$\uFFFD\uFFFD\uFFFD\uFFFDJ\u003E\uFFFDR\uFFFD[\uFFFD\uFFFDO\uFFFD\uFFFD$\uFFFD\uFFFD\uFFFD\uFFFD^\u0016\u0011M@\uFFFD;\uFFFD8wH]\uFFFD}\uFFFDF\u0015\uFFFD\u0060\uFFFDU2\u0010\uFFFD\uFFFD\u0597\uFFFDBs=\uFFFD\u0026\uFFFD\uFFFD\u0288\t\u007F[\uFFFD\uFFFD\f\u0012pI\u049DP\u000F\uFFFDK\u04A8\u002B\u0005jj\uFFFD\uFFFD\uFFFD\uFFFD\u0004\n",
        "\uFFFD\uFFFD\uFFFDG{\uFFFD\uFFFD\uFFFD\uFFFD\uFFFD\u0003\uFFFDrh\u0004\uFFFD\uFFFD3\uFFFD\uFFFD\uFFFD}n\uFFFD\u0060\u001Dz\uFFFD\uFFFD\uFFFD\uFFFD\b\b\u073F\uFFFDV\u0502\uFFFDk9\uFFFD\u0002\uFFFD\uFFFD\u0026\uFFFD^\uFFFD?\u0018\uFFFD\u000Bt\uFFFD\u001Boh"
      ],
      "StatusCode": 202,
      "ResponseHeaders": {
        "Content-Length": "0",
<<<<<<< HEAD
        "Date": "Wed, 03 Feb 2021 02:10:14 GMT",
=======
        "Date": "Wed, 17 Feb 2021 22:30:48 GMT",
>>>>>>> 1814567d
        "Server": [
          "Windows-Azure-HDFS/1.0",
          "Microsoft-HTTPAPI/2.0"
        ],
        "x-ms-client-request-id": "959df4f9-6464-eb92-913c-c5d8e503aee2",
<<<<<<< HEAD
        "x-ms-request-id": "39d8599d-e01f-0002-2fd1-f9c1e7000000",
=======
        "x-ms-request-id": "387595d8-301f-004c-727c-05ef6f000000",
>>>>>>> 1814567d
        "x-ms-request-server-encrypted": "true",
        "x-ms-version": "2020-06-12"
      },
      "ResponseBody": []
    },
    {
      "RequestUri": "https://seannse.dfs.core.windows.net/test-filesystem-6758dea3-2d39-263f-a1ee-e922ca6ee793/test-file-cbf8e149-8bfa-a996-15a3-adb0f986bd8c?action=flush\u0026position=1024",
      "RequestMethod": "PATCH",
      "RequestHeaders": {
        "Accept": "application/json",
        "Authorization": "Sanitized",
<<<<<<< HEAD
        "traceparent": "00-967c6473a8b0904e93a4f2262cb6b90f-a6fd0ce1bd556a40-00",
        "User-Agent": [
          "azsdk-net-Storage.Files.DataLake/12.7.0-alpha.20210202.1",
          "(.NET Framework 4.8.4250.0; Microsoft Windows 10.0.19042 )"
        ],
        "x-ms-client-request-id": "bc0e3487-b075-7b2d-ecc1-8256823baed2",
        "x-ms-date": "Wed, 03 Feb 2021 02:10:14 GMT",
=======
        "Content-Length": "0",
        "traceparent": "00-64c541e9b91e0947b85f7dd4867f25f4-434bb39b7309e948-00",
        "User-Agent": [
          "azsdk-net-Storage.Files.DataLake/12.7.0-alpha.20210217.1",
          "(.NET 5.0.3; Microsoft Windows 10.0.19042)"
        ],
        "x-ms-client-request-id": "bc0e3487-b075-7b2d-ecc1-8256823baed2",
        "x-ms-date": "Wed, 17 Feb 2021 22:30:49 GMT",
>>>>>>> 1814567d
        "x-ms-return-client-request-id": "true",
        "x-ms-version": "2020-06-12"
      },
      "RequestBody": null,
      "StatusCode": 200,
      "ResponseHeaders": {
        "Content-Length": "0",
<<<<<<< HEAD
        "Date": "Wed, 03 Feb 2021 02:10:14 GMT",
        "ETag": "\u00220x8D8C7E8D87A3E6B\u0022",
        "Last-Modified": "Wed, 03 Feb 2021 02:10:15 GMT",
=======
        "Date": "Wed, 17 Feb 2021 22:30:48 GMT",
        "ETag": "\u00220x8D8D393AD425A7A\u0022",
        "Last-Modified": "Wed, 17 Feb 2021 22:30:49 GMT",
>>>>>>> 1814567d
        "Server": [
          "Windows-Azure-HDFS/1.0",
          "Microsoft-HTTPAPI/2.0"
        ],
        "x-ms-client-request-id": "bc0e3487-b075-7b2d-ecc1-8256823baed2",
<<<<<<< HEAD
        "x-ms-request-id": "39d859c4-e01f-0002-56d1-f9c1e7000000",
=======
        "x-ms-request-id": "387595f6-301f-004c-107c-05ef6f000000",
>>>>>>> 1814567d
        "x-ms-request-server-encrypted": "false",
        "x-ms-version": "2020-06-12"
      },
      "ResponseBody": []
    },
    {
      "RequestUri": "https://seannse.blob.core.windows.net/test-filesystem-6758dea3-2d39-263f-a1ee-e922ca6ee793/test-file-cbf8e149-8bfa-a996-15a3-adb0f986bd8c",
      "RequestMethod": "HEAD",
      "RequestHeaders": {
        "Accept": "application/xml",
        "Authorization": "Sanitized",
<<<<<<< HEAD
        "traceparent": "00-fdccb3979288484e8cc573cc7709202b-e543f5ded863b643-00",
        "User-Agent": [
          "azsdk-net-Storage.Files.DataLake/12.7.0-alpha.20210202.1",
          "(.NET Framework 4.8.4250.0; Microsoft Windows 10.0.19042 )"
        ],
        "x-ms-client-request-id": "b150bc8c-f1f4-d26d-30e3-460c13cf4714",
        "x-ms-date": "Wed, 03 Feb 2021 02:10:14 GMT",
=======
        "traceparent": "00-f0a8cee6884d3947b89d9a09578f5102-12b1295ac9d1fb48-00",
        "User-Agent": [
          "azsdk-net-Storage.Files.DataLake/12.7.0-alpha.20210217.1",
          "(.NET 5.0.3; Microsoft Windows 10.0.19042)"
        ],
        "x-ms-client-request-id": "b150bc8c-f1f4-d26d-30e3-460c13cf4714",
        "x-ms-date": "Wed, 17 Feb 2021 22:30:49 GMT",
>>>>>>> 1814567d
        "x-ms-return-client-request-id": "true",
        "x-ms-version": "2020-06-12"
      },
      "RequestBody": null,
      "StatusCode": 200,
      "ResponseHeaders": {
        "Accept-Ranges": "bytes",
        "Content-Length": "1024",
        "Content-Type": "application/octet-stream",
<<<<<<< HEAD
        "Date": "Wed, 03 Feb 2021 02:10:15 GMT",
        "ETag": "\u00220x8D8C7E8D87A3E6B\u0022",
        "Last-Modified": "Wed, 03 Feb 2021 02:10:15 GMT",
=======
        "Date": "Wed, 17 Feb 2021 22:30:48 GMT",
        "ETag": "\u00220x8D8D393AD425A7A\u0022",
        "Last-Modified": "Wed, 17 Feb 2021 22:30:49 GMT",
>>>>>>> 1814567d
        "Server": [
          "Windows-Azure-Blob/1.0",
          "Microsoft-HTTPAPI/2.0"
        ],
        "x-ms-access-tier": "Hot",
        "x-ms-access-tier-inferred": "true",
        "x-ms-blob-type": "BlockBlob",
        "x-ms-client-request-id": "b150bc8c-f1f4-d26d-30e3-460c13cf4714",
<<<<<<< HEAD
        "x-ms-creation-time": "Wed, 03 Feb 2021 02:10:14 GMT",
=======
        "x-ms-creation-time": "Wed, 17 Feb 2021 22:30:49 GMT",
>>>>>>> 1814567d
        "x-ms-group": "$superuser",
        "x-ms-lease-state": "available",
        "x-ms-lease-status": "unlocked",
        "x-ms-owner": "$superuser",
        "x-ms-permissions": "rw-r-----",
<<<<<<< HEAD
        "x-ms-request-id": "99a33ff1-401e-008d-3fd1-f9488d000000",
=======
        "x-ms-request-id": "2daa4e82-101e-0080-447c-058059000000",
>>>>>>> 1814567d
        "x-ms-server-encrypted": "true",
        "x-ms-version": "2020-06-12"
      },
      "ResponseBody": []
    },
    {
      "RequestUri": "https://seannse.blob.core.windows.net/test-filesystem-6758dea3-2d39-263f-a1ee-e922ca6ee793/test-file-cbf8e149-8bfa-a996-15a3-adb0f986bd8c",
      "RequestMethod": "GET",
      "RequestHeaders": {
        "Accept": "application/xml",
        "Authorization": "Sanitized",
        "User-Agent": [
<<<<<<< HEAD
          "azsdk-net-Storage.Files.DataLake/12.7.0-alpha.20210202.1",
          "(.NET Framework 4.8.4250.0; Microsoft Windows 10.0.19042 )"
        ],
        "x-ms-client-request-id": "c6cac6da-fdea-f8dd-86dc-0c147abe50ff",
        "x-ms-date": "Wed, 03 Feb 2021 02:10:14 GMT",
=======
          "azsdk-net-Storage.Files.DataLake/12.7.0-alpha.20210217.1",
          "(.NET 5.0.3; Microsoft Windows 10.0.19042)"
        ],
        "x-ms-client-request-id": "c6cac6da-fdea-f8dd-86dc-0c147abe50ff",
        "x-ms-date": "Wed, 17 Feb 2021 22:30:49 GMT",
>>>>>>> 1814567d
        "x-ms-range": "bytes=0-127",
        "x-ms-return-client-request-id": "true",
        "x-ms-version": "2020-06-12"
      },
      "RequestBody": null,
      "StatusCode": 206,
      "ResponseHeaders": {
        "Accept-Ranges": "bytes",
        "Content-Length": "128",
        "Content-Range": "bytes 0-127/1024",
        "Content-Type": "application/octet-stream",
<<<<<<< HEAD
        "Date": "Wed, 03 Feb 2021 02:10:15 GMT",
        "ETag": "\u00220x8D8C7E8D87A3E6B\u0022",
        "Last-Modified": "Wed, 03 Feb 2021 02:10:15 GMT",
=======
        "Date": "Wed, 17 Feb 2021 22:30:48 GMT",
        "ETag": "\u00220x8D8D393AD425A7A\u0022",
        "Last-Modified": "Wed, 17 Feb 2021 22:30:49 GMT",
>>>>>>> 1814567d
        "Server": [
          "Windows-Azure-Blob/1.0",
          "Microsoft-HTTPAPI/2.0"
        ],
        "x-ms-blob-type": "BlockBlob",
        "x-ms-client-request-id": "c6cac6da-fdea-f8dd-86dc-0c147abe50ff",
<<<<<<< HEAD
        "x-ms-creation-time": "Wed, 03 Feb 2021 02:10:14 GMT",
=======
        "x-ms-creation-time": "Wed, 17 Feb 2021 22:30:49 GMT",
>>>>>>> 1814567d
        "x-ms-group": "$superuser",
        "x-ms-lease-state": "available",
        "x-ms-lease-status": "unlocked",
        "x-ms-owner": "$superuser",
        "x-ms-permissions": "rw-r-----",
<<<<<<< HEAD
        "x-ms-request-id": "99a34038-401e-008d-04d1-f9488d000000",
=======
        "x-ms-request-id": "2daa4eb3-101e-0080-747c-058059000000",
>>>>>>> 1814567d
        "x-ms-server-encrypted": "true",
        "x-ms-version": "2020-06-12"
      },
      "ResponseBody": "TsHzWZ5VQhlfv0viBWG2mDb4lkpR6WZDTqjz1o7xJttSm4\u002BuFV5SNj0Enm1Mez1Ug2JWeqm6O2RasAr2YWyKbZlwkGnRCIPYpmAMTEr49tNqnlMsm6sxl2AqU2VUXNTRejHT3OvUg3rffdNIru4aYrk3jMMYXtLuPvgIprUehEo="
    },
    {
      "RequestUri": "https://seannse.blob.core.windows.net/test-filesystem-6758dea3-2d39-263f-a1ee-e922ca6ee793/test-file-cbf8e149-8bfa-a996-15a3-adb0f986bd8c",
      "RequestMethod": "GET",
      "RequestHeaders": {
        "Accept": "application/xml",
        "Authorization": "Sanitized",
<<<<<<< HEAD
        "If-Match": "0x8D8C7E8D87A3E6B",
        "User-Agent": [
          "azsdk-net-Storage.Files.DataLake/12.7.0-alpha.20210202.1",
          "(.NET Framework 4.8.4250.0; Microsoft Windows 10.0.19042 )"
        ],
        "x-ms-client-request-id": "4c318b49-8105-e129-d27e-8a4b66fc4aa9",
        "x-ms-date": "Wed, 03 Feb 2021 02:10:14 GMT",
=======
        "If-Match": "0x8D8D393AD425A7A",
        "User-Agent": [
          "azsdk-net-Storage.Files.DataLake/12.7.0-alpha.20210217.1",
          "(.NET 5.0.3; Microsoft Windows 10.0.19042)"
        ],
        "x-ms-client-request-id": "4c318b49-8105-e129-d27e-8a4b66fc4aa9",
        "x-ms-date": "Wed, 17 Feb 2021 22:30:49 GMT",
>>>>>>> 1814567d
        "x-ms-range": "bytes=128-255",
        "x-ms-return-client-request-id": "true",
        "x-ms-version": "2020-06-12"
      },
      "RequestBody": null,
      "StatusCode": 206,
      "ResponseHeaders": {
        "Accept-Ranges": "bytes",
        "Content-Length": "128",
        "Content-Range": "bytes 128-255/1024",
        "Content-Type": "application/octet-stream",
<<<<<<< HEAD
        "Date": "Wed, 03 Feb 2021 02:10:15 GMT",
        "ETag": "\u00220x8D8C7E8D87A3E6B\u0022",
        "Last-Modified": "Wed, 03 Feb 2021 02:10:15 GMT",
=======
        "Date": "Wed, 17 Feb 2021 22:30:49 GMT",
        "ETag": "\u00220x8D8D393AD425A7A\u0022",
        "Last-Modified": "Wed, 17 Feb 2021 22:30:49 GMT",
>>>>>>> 1814567d
        "Server": [
          "Windows-Azure-Blob/1.0",
          "Microsoft-HTTPAPI/2.0"
        ],
        "x-ms-blob-type": "BlockBlob",
        "x-ms-client-request-id": "4c318b49-8105-e129-d27e-8a4b66fc4aa9",
<<<<<<< HEAD
        "x-ms-creation-time": "Wed, 03 Feb 2021 02:10:14 GMT",
=======
        "x-ms-creation-time": "Wed, 17 Feb 2021 22:30:49 GMT",
>>>>>>> 1814567d
        "x-ms-group": "$superuser",
        "x-ms-lease-state": "available",
        "x-ms-lease-status": "unlocked",
        "x-ms-owner": "$superuser",
        "x-ms-permissions": "rw-r-----",
<<<<<<< HEAD
        "x-ms-request-id": "99a34080-401e-008d-43d1-f9488d000000",
=======
        "x-ms-request-id": "2daa4ee3-101e-0080-217c-058059000000",
>>>>>>> 1814567d
        "x-ms-server-encrypted": "true",
        "x-ms-version": "2020-06-12"
      },
      "ResponseBody": "jDvRGSQa55Ub2E0d1\u002BnocRDxqx3PELgcXuWd8svcxcH5ibxyHAE9n0/2p0AQtBZVEJaWxHJmenuCtbo/fPTKPxOMI04sdVQOswvN2Wh4C6rPR\u002BI1RQBOkg9A8GdH/SNbK2gshJDIKJpBhxBmmaATCqoQcDQRlfkTPZE\u002B7IXtx7Y="
    },
    {
      "RequestUri": "https://seannse.blob.core.windows.net/test-filesystem-6758dea3-2d39-263f-a1ee-e922ca6ee793/test-file-cbf8e149-8bfa-a996-15a3-adb0f986bd8c",
      "RequestMethod": "GET",
      "RequestHeaders": {
        "Accept": "application/xml",
        "Authorization": "Sanitized",
<<<<<<< HEAD
        "If-Match": "0x8D8C7E8D87A3E6B",
        "User-Agent": [
          "azsdk-net-Storage.Files.DataLake/12.7.0-alpha.20210202.1",
          "(.NET Framework 4.8.4250.0; Microsoft Windows 10.0.19042 )"
        ],
        "x-ms-client-request-id": "eecb3175-038c-09f9-0717-5e3c4a48b2ae",
        "x-ms-date": "Wed, 03 Feb 2021 02:10:14 GMT",
=======
        "If-Match": "0x8D8D393AD425A7A",
        "User-Agent": [
          "azsdk-net-Storage.Files.DataLake/12.7.0-alpha.20210217.1",
          "(.NET 5.0.3; Microsoft Windows 10.0.19042)"
        ],
        "x-ms-client-request-id": "eecb3175-038c-09f9-0717-5e3c4a48b2ae",
        "x-ms-date": "Wed, 17 Feb 2021 22:30:49 GMT",
>>>>>>> 1814567d
        "x-ms-range": "bytes=256-383",
        "x-ms-return-client-request-id": "true",
        "x-ms-version": "2020-06-12"
      },
      "RequestBody": null,
      "StatusCode": 206,
      "ResponseHeaders": {
        "Accept-Ranges": "bytes",
        "Content-Length": "128",
        "Content-Range": "bytes 256-383/1024",
        "Content-Type": "application/octet-stream",
<<<<<<< HEAD
        "Date": "Wed, 03 Feb 2021 02:10:15 GMT",
        "ETag": "\u00220x8D8C7E8D87A3E6B\u0022",
        "Last-Modified": "Wed, 03 Feb 2021 02:10:15 GMT",
=======
        "Date": "Wed, 17 Feb 2021 22:30:49 GMT",
        "ETag": "\u00220x8D8D393AD425A7A\u0022",
        "Last-Modified": "Wed, 17 Feb 2021 22:30:49 GMT",
>>>>>>> 1814567d
        "Server": [
          "Windows-Azure-Blob/1.0",
          "Microsoft-HTTPAPI/2.0"
        ],
        "x-ms-blob-type": "BlockBlob",
        "x-ms-client-request-id": "eecb3175-038c-09f9-0717-5e3c4a48b2ae",
<<<<<<< HEAD
        "x-ms-creation-time": "Wed, 03 Feb 2021 02:10:14 GMT",
=======
        "x-ms-creation-time": "Wed, 17 Feb 2021 22:30:49 GMT",
>>>>>>> 1814567d
        "x-ms-group": "$superuser",
        "x-ms-lease-state": "available",
        "x-ms-lease-status": "unlocked",
        "x-ms-owner": "$superuser",
        "x-ms-permissions": "rw-r-----",
<<<<<<< HEAD
        "x-ms-request-id": "99a340cd-401e-008d-09d1-f9488d000000",
=======
        "x-ms-request-id": "2daa4f17-101e-0080-4f7c-058059000000",
>>>>>>> 1814567d
        "x-ms-server-encrypted": "true",
        "x-ms-version": "2020-06-12"
      },
      "ResponseBody": "6HKt/0uGGQYeSPO97\u002Bf5bi3lvTaN7kmWbxlH/4k8FFTAWn4m8hO\u002BI/ZpFcmhOyNVl9C\u002BoDCQKPopFpAyPxl94jSf/ZVp0nsaJpk/JNh/9TP28We5fXQjLzKE/duCjOTd6zOVAj2N7MVUpHmWUAMhqSFcPE2xw2TAe85j5dSgl5o="
    },
    {
      "RequestUri": "https://seannse.blob.core.windows.net/test-filesystem-6758dea3-2d39-263f-a1ee-e922ca6ee793/test-file-cbf8e149-8bfa-a996-15a3-adb0f986bd8c",
      "RequestMethod": "GET",
      "RequestHeaders": {
        "Accept": "application/xml",
        "Authorization": "Sanitized",
<<<<<<< HEAD
        "If-Match": "0x8D8C7E8D87A3E6B",
        "User-Agent": [
          "azsdk-net-Storage.Files.DataLake/12.7.0-alpha.20210202.1",
          "(.NET Framework 4.8.4250.0; Microsoft Windows 10.0.19042 )"
        ],
        "x-ms-client-request-id": "35d6cf8a-5b30-561c-f30e-324409c3bbea",
        "x-ms-date": "Wed, 03 Feb 2021 02:10:14 GMT",
=======
        "If-Match": "0x8D8D393AD425A7A",
        "User-Agent": [
          "azsdk-net-Storage.Files.DataLake/12.7.0-alpha.20210217.1",
          "(.NET 5.0.3; Microsoft Windows 10.0.19042)"
        ],
        "x-ms-client-request-id": "35d6cf8a-5b30-561c-f30e-324409c3bbea",
        "x-ms-date": "Wed, 17 Feb 2021 22:30:49 GMT",
>>>>>>> 1814567d
        "x-ms-range": "bytes=384-511",
        "x-ms-return-client-request-id": "true",
        "x-ms-version": "2020-06-12"
      },
      "RequestBody": null,
      "StatusCode": 206,
      "ResponseHeaders": {
        "Accept-Ranges": "bytes",
        "Content-Length": "128",
        "Content-Range": "bytes 384-511/1024",
        "Content-Type": "application/octet-stream",
<<<<<<< HEAD
        "Date": "Wed, 03 Feb 2021 02:10:15 GMT",
        "ETag": "\u00220x8D8C7E8D87A3E6B\u0022",
        "Last-Modified": "Wed, 03 Feb 2021 02:10:15 GMT",
=======
        "Date": "Wed, 17 Feb 2021 22:30:49 GMT",
        "ETag": "\u00220x8D8D393AD425A7A\u0022",
        "Last-Modified": "Wed, 17 Feb 2021 22:30:49 GMT",
>>>>>>> 1814567d
        "Server": [
          "Windows-Azure-Blob/1.0",
          "Microsoft-HTTPAPI/2.0"
        ],
        "x-ms-blob-type": "BlockBlob",
        "x-ms-client-request-id": "35d6cf8a-5b30-561c-f30e-324409c3bbea",
<<<<<<< HEAD
        "x-ms-creation-time": "Wed, 03 Feb 2021 02:10:14 GMT",
=======
        "x-ms-creation-time": "Wed, 17 Feb 2021 22:30:49 GMT",
>>>>>>> 1814567d
        "x-ms-group": "$superuser",
        "x-ms-lease-state": "available",
        "x-ms-lease-status": "unlocked",
        "x-ms-owner": "$superuser",
        "x-ms-permissions": "rw-r-----",
<<<<<<< HEAD
        "x-ms-request-id": "99a34104-401e-008d-3bd1-f9488d000000",
=======
        "x-ms-request-id": "2daa4f4f-101e-0080-807c-058059000000",
>>>>>>> 1814567d
        "x-ms-server-encrypted": "true",
        "x-ms-version": "2020-06-12"
      },
      "ResponseBody": "tGI4pOry9mgFomXZ\u002Bo3eLmJTuSZPlysoz9WHbyoH8LMN3uHuyny/L2bUSA9eisXu8DSCgOZwSh02ENUVa4c9/bGxzByr72PllIrAe04cyUQPmX72hG/NnJTDt7qnqcTelkperL6oQgDQnetcr87OGkaQBdEIRnlB5DCI5zepPes="
    },
    {
      "RequestUri": "https://seannse.blob.core.windows.net/test-filesystem-6758dea3-2d39-263f-a1ee-e922ca6ee793/test-file-cbf8e149-8bfa-a996-15a3-adb0f986bd8c",
      "RequestMethod": "GET",
      "RequestHeaders": {
        "Accept": "application/xml",
        "Authorization": "Sanitized",
<<<<<<< HEAD
        "If-Match": "0x8D8C7E8D87A3E6B",
        "User-Agent": [
          "azsdk-net-Storage.Files.DataLake/12.7.0-alpha.20210202.1",
          "(.NET Framework 4.8.4250.0; Microsoft Windows 10.0.19042 )"
        ],
        "x-ms-client-request-id": "7ab120ea-7c72-e57d-8399-22a3fb3ad6c8",
        "x-ms-date": "Wed, 03 Feb 2021 02:10:14 GMT",
=======
        "If-Match": "0x8D8D393AD425A7A",
        "User-Agent": [
          "azsdk-net-Storage.Files.DataLake/12.7.0-alpha.20210217.1",
          "(.NET 5.0.3; Microsoft Windows 10.0.19042)"
        ],
        "x-ms-client-request-id": "7ab120ea-7c72-e57d-8399-22a3fb3ad6c8",
        "x-ms-date": "Wed, 17 Feb 2021 22:30:49 GMT",
>>>>>>> 1814567d
        "x-ms-range": "bytes=250-377",
        "x-ms-return-client-request-id": "true",
        "x-ms-version": "2020-06-12"
      },
      "RequestBody": null,
      "StatusCode": 206,
      "ResponseHeaders": {
        "Accept-Ranges": "bytes",
        "Content-Length": "128",
        "Content-Range": "bytes 250-377/1024",
        "Content-Type": "application/octet-stream",
<<<<<<< HEAD
        "Date": "Wed, 03 Feb 2021 02:10:15 GMT",
        "ETag": "\u00220x8D8C7E8D87A3E6B\u0022",
        "Last-Modified": "Wed, 03 Feb 2021 02:10:15 GMT",
=======
        "Date": "Wed, 17 Feb 2021 22:30:49 GMT",
        "ETag": "\u00220x8D8D393AD425A7A\u0022",
        "Last-Modified": "Wed, 17 Feb 2021 22:30:49 GMT",
>>>>>>> 1814567d
        "Server": [
          "Windows-Azure-Blob/1.0",
          "Microsoft-HTTPAPI/2.0"
        ],
        "x-ms-blob-type": "BlockBlob",
        "x-ms-client-request-id": "7ab120ea-7c72-e57d-8399-22a3fb3ad6c8",
<<<<<<< HEAD
        "x-ms-creation-time": "Wed, 03 Feb 2021 02:10:14 GMT",
=======
        "x-ms-creation-time": "Wed, 17 Feb 2021 22:30:49 GMT",
>>>>>>> 1814567d
        "x-ms-group": "$superuser",
        "x-ms-lease-state": "available",
        "x-ms-lease-status": "unlocked",
        "x-ms-owner": "$superuser",
        "x-ms-permissions": "rw-r-----",
<<<<<<< HEAD
        "x-ms-request-id": "99a34131-401e-008d-68d1-f9488d000000",
=======
        "x-ms-request-id": "2daa4f8b-101e-0080-357c-058059000000",
>>>>>>> 1814567d
        "x-ms-server-encrypted": "true",
        "x-ms-version": "2020-06-12"
      },
      "ResponseBody": "PuyF7ce26HKt/0uGGQYeSPO97\u002Bf5bi3lvTaN7kmWbxlH/4k8FFTAWn4m8hO\u002BI/ZpFcmhOyNVl9C\u002BoDCQKPopFpAyPxl94jSf/ZVp0nsaJpk/JNh/9TP28We5fXQjLzKE/duCjOTd6zOVAj2N7MVUpHmWUAMhqSFcPE2xw2TAe84="
    },
    {
      "RequestUri": "https://seannse.blob.core.windows.net/test-filesystem-6758dea3-2d39-263f-a1ee-e922ca6ee793/test-file-cbf8e149-8bfa-a996-15a3-adb0f986bd8c",
      "RequestMethod": "GET",
      "RequestHeaders": {
        "Accept": "application/xml",
        "Authorization": "Sanitized",
<<<<<<< HEAD
        "If-Match": "0x8D8C7E8D87A3E6B",
        "User-Agent": [
          "azsdk-net-Storage.Files.DataLake/12.7.0-alpha.20210202.1",
          "(.NET Framework 4.8.4250.0; Microsoft Windows 10.0.19042 )"
        ],
        "x-ms-client-request-id": "e95af66b-4011-8277-ee37-8f0ab9654c77",
        "x-ms-date": "Wed, 03 Feb 2021 02:10:14 GMT",
=======
        "If-Match": "0x8D8D393AD425A7A",
        "User-Agent": [
          "azsdk-net-Storage.Files.DataLake/12.7.0-alpha.20210217.1",
          "(.NET 5.0.3; Microsoft Windows 10.0.19042)"
        ],
        "x-ms-client-request-id": "e95af66b-4011-8277-ee37-8f0ab9654c77",
        "x-ms-date": "Wed, 17 Feb 2021 22:30:49 GMT",
>>>>>>> 1814567d
        "x-ms-range": "bytes=378-505",
        "x-ms-return-client-request-id": "true",
        "x-ms-version": "2020-06-12"
      },
      "RequestBody": null,
      "StatusCode": 206,
      "ResponseHeaders": {
        "Accept-Ranges": "bytes",
        "Content-Length": "128",
        "Content-Range": "bytes 378-505/1024",
        "Content-Type": "application/octet-stream",
<<<<<<< HEAD
        "Date": "Wed, 03 Feb 2021 02:10:15 GMT",
        "ETag": "\u00220x8D8C7E8D87A3E6B\u0022",
        "Last-Modified": "Wed, 03 Feb 2021 02:10:15 GMT",
=======
        "Date": "Wed, 17 Feb 2021 22:30:49 GMT",
        "ETag": "\u00220x8D8D393AD425A7A\u0022",
        "Last-Modified": "Wed, 17 Feb 2021 22:30:49 GMT",
>>>>>>> 1814567d
        "Server": [
          "Windows-Azure-Blob/1.0",
          "Microsoft-HTTPAPI/2.0"
        ],
        "x-ms-blob-type": "BlockBlob",
        "x-ms-client-request-id": "e95af66b-4011-8277-ee37-8f0ab9654c77",
<<<<<<< HEAD
        "x-ms-creation-time": "Wed, 03 Feb 2021 02:10:14 GMT",
=======
        "x-ms-creation-time": "Wed, 17 Feb 2021 22:30:49 GMT",
>>>>>>> 1814567d
        "x-ms-group": "$superuser",
        "x-ms-lease-state": "available",
        "x-ms-lease-status": "unlocked",
        "x-ms-owner": "$superuser",
        "x-ms-permissions": "rw-r-----",
<<<<<<< HEAD
        "x-ms-request-id": "99a34161-401e-008d-14d1-f9488d000000",
=======
        "x-ms-request-id": "2daa4fb8-101e-0080-617c-058059000000",
>>>>>>> 1814567d
        "x-ms-server-encrypted": "true",
        "x-ms-version": "2020-06-12"
      },
      "ResponseBody": "Y\u002BXUoJeatGI4pOry9mgFomXZ\u002Bo3eLmJTuSZPlysoz9WHbyoH8LMN3uHuyny/L2bUSA9eisXu8DSCgOZwSh02ENUVa4c9/bGxzByr72PllIrAe04cyUQPmX72hG/NnJTDt7qnqcTelkperL6oQgDQnetcr87OGkaQBdEIRnlB5DA="
    },
    {
      "RequestUri": "https://seannse.blob.core.windows.net/test-filesystem-6758dea3-2d39-263f-a1ee-e922ca6ee793/test-file-cbf8e149-8bfa-a996-15a3-adb0f986bd8c",
      "RequestMethod": "GET",
      "RequestHeaders": {
        "Accept": "application/xml",
        "Authorization": "Sanitized",
<<<<<<< HEAD
        "If-Match": "0x8D8C7E8D87A3E6B",
        "User-Agent": [
          "azsdk-net-Storage.Files.DataLake/12.7.0-alpha.20210202.1",
          "(.NET Framework 4.8.4250.0; Microsoft Windows 10.0.19042 )"
        ],
        "x-ms-client-request-id": "0438d42c-ede0-30b7-b7d2-0a758a8ff461",
        "x-ms-date": "Wed, 03 Feb 2021 02:10:15 GMT",
=======
        "If-Match": "0x8D8D393AD425A7A",
        "User-Agent": [
          "azsdk-net-Storage.Files.DataLake/12.7.0-alpha.20210217.1",
          "(.NET 5.0.3; Microsoft Windows 10.0.19042)"
        ],
        "x-ms-client-request-id": "0438d42c-ede0-30b7-b7d2-0a758a8ff461",
        "x-ms-date": "Wed, 17 Feb 2021 22:30:50 GMT",
>>>>>>> 1814567d
        "x-ms-range": "bytes=506-633",
        "x-ms-return-client-request-id": "true",
        "x-ms-version": "2020-06-12"
      },
      "RequestBody": null,
      "StatusCode": 206,
      "ResponseHeaders": {
        "Accept-Ranges": "bytes",
        "Content-Length": "128",
        "Content-Range": "bytes 506-633/1024",
        "Content-Type": "application/octet-stream",
<<<<<<< HEAD
        "Date": "Wed, 03 Feb 2021 02:10:15 GMT",
        "ETag": "\u00220x8D8C7E8D87A3E6B\u0022",
        "Last-Modified": "Wed, 03 Feb 2021 02:10:15 GMT",
=======
        "Date": "Wed, 17 Feb 2021 22:30:49 GMT",
        "ETag": "\u00220x8D8D393AD425A7A\u0022",
        "Last-Modified": "Wed, 17 Feb 2021 22:30:49 GMT",
>>>>>>> 1814567d
        "Server": [
          "Windows-Azure-Blob/1.0",
          "Microsoft-HTTPAPI/2.0"
        ],
        "x-ms-blob-type": "BlockBlob",
        "x-ms-client-request-id": "0438d42c-ede0-30b7-b7d2-0a758a8ff461",
<<<<<<< HEAD
        "x-ms-creation-time": "Wed, 03 Feb 2021 02:10:14 GMT",
=======
        "x-ms-creation-time": "Wed, 17 Feb 2021 22:30:49 GMT",
>>>>>>> 1814567d
        "x-ms-group": "$superuser",
        "x-ms-lease-state": "available",
        "x-ms-lease-status": "unlocked",
        "x-ms-owner": "$superuser",
        "x-ms-permissions": "rw-r-----",
<<<<<<< HEAD
        "x-ms-request-id": "99a3418b-401e-008d-3ed1-f9488d000000",
=======
        "x-ms-request-id": "2daa4ff4-101e-0080-157c-058059000000",
>>>>>>> 1814567d
        "x-ms-server-encrypted": "true",
        "x-ms-version": "2020-06-12"
      },
      "ResponseBody": "iOc3qT3rxeHkBL4dhmZWfSbmhHHsxfWdcxej8tZQ0RzIjSBbySZfAJbN6spbKQmee4ogkr1zQ8PymjYmR9MLlDKhVPhG\u002B7T/h4PaHtsqQUkNBXdLLz9fVUpdaC7wObnDwlWYutUQWH/WIQs6mCTnyFjsGEJbwGXzQv\u002Bu6JKFDk0="
    },
    {
      "RequestUri": "https://seannse.blob.core.windows.net/test-filesystem-6758dea3-2d39-263f-a1ee-e922ca6ee793/test-file-cbf8e149-8bfa-a996-15a3-adb0f986bd8c",
      "RequestMethod": "GET",
      "RequestHeaders": {
        "Accept": "application/xml",
        "Authorization": "Sanitized",
<<<<<<< HEAD
        "If-Match": "0x8D8C7E8D87A3E6B",
        "User-Agent": [
          "azsdk-net-Storage.Files.DataLake/12.7.0-alpha.20210202.1",
          "(.NET Framework 4.8.4250.0; Microsoft Windows 10.0.19042 )"
        ],
        "x-ms-client-request-id": "e5dec74a-472c-2697-e2bf-037ea01845f6",
        "x-ms-date": "Wed, 03 Feb 2021 02:10:15 GMT",
=======
        "If-Match": "0x8D8D393AD425A7A",
        "User-Agent": [
          "azsdk-net-Storage.Files.DataLake/12.7.0-alpha.20210217.1",
          "(.NET 5.0.3; Microsoft Windows 10.0.19042)"
        ],
        "x-ms-client-request-id": "e5dec74a-472c-2697-e2bf-037ea01845f6",
        "x-ms-date": "Wed, 17 Feb 2021 22:30:50 GMT",
>>>>>>> 1814567d
        "x-ms-range": "bytes=634-761",
        "x-ms-return-client-request-id": "true",
        "x-ms-version": "2020-06-12"
      },
      "RequestBody": null,
      "StatusCode": 206,
      "ResponseHeaders": {
        "Accept-Ranges": "bytes",
        "Content-Length": "128",
        "Content-Range": "bytes 634-761/1024",
        "Content-Type": "application/octet-stream",
<<<<<<< HEAD
        "Date": "Wed, 03 Feb 2021 02:10:16 GMT",
        "ETag": "\u00220x8D8C7E8D87A3E6B\u0022",
        "Last-Modified": "Wed, 03 Feb 2021 02:10:15 GMT",
=======
        "Date": "Wed, 17 Feb 2021 22:30:49 GMT",
        "ETag": "\u00220x8D8D393AD425A7A\u0022",
        "Last-Modified": "Wed, 17 Feb 2021 22:30:49 GMT",
>>>>>>> 1814567d
        "Server": [
          "Windows-Azure-Blob/1.0",
          "Microsoft-HTTPAPI/2.0"
        ],
        "x-ms-blob-type": "BlockBlob",
        "x-ms-client-request-id": "e5dec74a-472c-2697-e2bf-037ea01845f6",
<<<<<<< HEAD
        "x-ms-creation-time": "Wed, 03 Feb 2021 02:10:14 GMT",
=======
        "x-ms-creation-time": "Wed, 17 Feb 2021 22:30:49 GMT",
>>>>>>> 1814567d
        "x-ms-group": "$superuser",
        "x-ms-lease-state": "available",
        "x-ms-lease-status": "unlocked",
        "x-ms-owner": "$superuser",
        "x-ms-permissions": "rw-r-----",
<<<<<<< HEAD
        "x-ms-request-id": "99a341b6-401e-008d-69d1-f9488d000000",
=======
        "x-ms-request-id": "2daa5024-101e-0080-3f7c-058059000000",
>>>>>>> 1814567d
        "x-ms-server-encrypted": "true",
        "x-ms-version": "2020-06-12"
      },
      "ResponseBody": "yhdchZKHdP2s93UOMyW9JXWg1gMhd2cC8KR31WFw7FASvXCByGI20XgalWRLV78dQoly8q8KLFKvWpXtD56bPAok\u002B3a1O1wTaQSLBuIDt5nkWpPY/fqgCJEd0m7MSMHaf1hZJltJZwYsXoiqfyVwq6L8CLQKwj8QhPPkl2nuRyE="
    },
    {
      "RequestUri": "https://seannse.blob.core.windows.net/test-filesystem-6758dea3-2d39-263f-a1ee-e922ca6ee793/test-file-cbf8e149-8bfa-a996-15a3-adb0f986bd8c",
      "RequestMethod": "GET",
      "RequestHeaders": {
        "Accept": "application/xml",
        "Authorization": "Sanitized",
<<<<<<< HEAD
        "If-Match": "0x8D8C7E8D87A3E6B",
        "User-Agent": [
          "azsdk-net-Storage.Files.DataLake/12.7.0-alpha.20210202.1",
          "(.NET Framework 4.8.4250.0; Microsoft Windows 10.0.19042 )"
        ],
        "x-ms-client-request-id": "c22b5347-0fb1-f934-750b-7c0bad7f204f",
        "x-ms-date": "Wed, 03 Feb 2021 02:10:15 GMT",
=======
        "If-Match": "0x8D8D393AD425A7A",
        "User-Agent": [
          "azsdk-net-Storage.Files.DataLake/12.7.0-alpha.20210217.1",
          "(.NET 5.0.3; Microsoft Windows 10.0.19042)"
        ],
        "x-ms-client-request-id": "c22b5347-0fb1-f934-750b-7c0bad7f204f",
        "x-ms-date": "Wed, 17 Feb 2021 22:30:50 GMT",
>>>>>>> 1814567d
        "x-ms-range": "bytes=762-889",
        "x-ms-return-client-request-id": "true",
        "x-ms-version": "2020-06-12"
      },
      "RequestBody": null,
      "StatusCode": 206,
      "ResponseHeaders": {
        "Accept-Ranges": "bytes",
        "Content-Length": "128",
        "Content-Range": "bytes 762-889/1024",
        "Content-Type": "application/octet-stream",
<<<<<<< HEAD
        "Date": "Wed, 03 Feb 2021 02:10:16 GMT",
        "ETag": "\u00220x8D8C7E8D87A3E6B\u0022",
        "Last-Modified": "Wed, 03 Feb 2021 02:10:15 GMT",
=======
        "Date": "Wed, 17 Feb 2021 22:30:49 GMT",
        "ETag": "\u00220x8D8D393AD425A7A\u0022",
        "Last-Modified": "Wed, 17 Feb 2021 22:30:49 GMT",
>>>>>>> 1814567d
        "Server": [
          "Windows-Azure-Blob/1.0",
          "Microsoft-HTTPAPI/2.0"
        ],
        "x-ms-blob-type": "BlockBlob",
        "x-ms-client-request-id": "c22b5347-0fb1-f934-750b-7c0bad7f204f",
<<<<<<< HEAD
        "x-ms-creation-time": "Wed, 03 Feb 2021 02:10:14 GMT",
=======
        "x-ms-creation-time": "Wed, 17 Feb 2021 22:30:49 GMT",
>>>>>>> 1814567d
        "x-ms-group": "$superuser",
        "x-ms-lease-state": "available",
        "x-ms-lease-status": "unlocked",
        "x-ms-owner": "$superuser",
        "x-ms-permissions": "rw-r-----",
<<<<<<< HEAD
        "x-ms-request-id": "99a341e6-401e-008d-16d1-f9488d000000",
=======
        "x-ms-request-id": "2daa5068-101e-0080-7d7c-058059000000",
>>>>>>> 1814567d
        "x-ms-server-encrypted": "true",
        "x-ms-version": "2020-06-12"
      },
      "ResponseBody": "QrGHiaqQPZvyjayecfWIa6wmy88/Dc\u002B8GEmhaGTPnD4XZ2jOnuYAEr9twX0WoJ6OanjrQyJ34TXhynBh79Q2IvFuhwqNus3FJbkQ0ktSpniqEv7s5Fkbn4Yy7NR2nyLrN56LqBmUAbCrJR1oZw7qjyT4ttzVSj6XUueEW835T4Y="
    },
    {
      "RequestUri": "https://seannse.blob.core.windows.net/test-filesystem-6758dea3-2d39-263f-a1ee-e922ca6ee793/test-file-cbf8e149-8bfa-a996-15a3-adb0f986bd8c",
      "RequestMethod": "GET",
      "RequestHeaders": {
        "Accept": "application/xml",
        "Authorization": "Sanitized",
<<<<<<< HEAD
        "If-Match": "0x8D8C7E8D87A3E6B",
        "User-Agent": [
          "azsdk-net-Storage.Files.DataLake/12.7.0-alpha.20210202.1",
          "(.NET Framework 4.8.4250.0; Microsoft Windows 10.0.19042 )"
        ],
        "x-ms-client-request-id": "4d36e01b-82ec-ff44-1ea8-76fa12f0ce56",
        "x-ms-date": "Wed, 03 Feb 2021 02:10:15 GMT",
=======
        "If-Match": "0x8D8D393AD425A7A",
        "User-Agent": [
          "azsdk-net-Storage.Files.DataLake/12.7.0-alpha.20210217.1",
          "(.NET 5.0.3; Microsoft Windows 10.0.19042)"
        ],
        "x-ms-client-request-id": "4d36e01b-82ec-ff44-1ea8-76fa12f0ce56",
        "x-ms-date": "Wed, 17 Feb 2021 22:30:50 GMT",
>>>>>>> 1814567d
        "x-ms-range": "bytes=890-1017",
        "x-ms-return-client-request-id": "true",
        "x-ms-version": "2020-06-12"
      },
      "RequestBody": null,
      "StatusCode": 206,
      "ResponseHeaders": {
        "Accept-Ranges": "bytes",
        "Content-Length": "128",
        "Content-Range": "bytes 890-1017/1024",
        "Content-Type": "application/octet-stream",
<<<<<<< HEAD
        "Date": "Wed, 03 Feb 2021 02:10:16 GMT",
        "ETag": "\u00220x8D8C7E8D87A3E6B\u0022",
        "Last-Modified": "Wed, 03 Feb 2021 02:10:15 GMT",
=======
        "Date": "Wed, 17 Feb 2021 22:30:49 GMT",
        "ETag": "\u00220x8D8D393AD425A7A\u0022",
        "Last-Modified": "Wed, 17 Feb 2021 22:30:49 GMT",
>>>>>>> 1814567d
        "Server": [
          "Windows-Azure-Blob/1.0",
          "Microsoft-HTTPAPI/2.0"
        ],
        "x-ms-blob-type": "BlockBlob",
        "x-ms-client-request-id": "4d36e01b-82ec-ff44-1ea8-76fa12f0ce56",
<<<<<<< HEAD
        "x-ms-creation-time": "Wed, 03 Feb 2021 02:10:14 GMT",
=======
        "x-ms-creation-time": "Wed, 17 Feb 2021 22:30:49 GMT",
>>>>>>> 1814567d
        "x-ms-group": "$superuser",
        "x-ms-lease-state": "available",
        "x-ms-lease-status": "unlocked",
        "x-ms-owner": "$superuser",
        "x-ms-permissions": "rw-r-----",
<<<<<<< HEAD
        "x-ms-request-id": "99a34258-401e-008d-7ed1-f9488d000000",
=======
        "x-ms-request-id": "2daa50a1-101e-0080-317c-058059000000",
>>>>>>> 1814567d
        "x-ms-server-encrypted": "true",
        "x-ms-version": "2020-06-12"
      },
      "ResponseBody": "liSbrMb\u002BXhYRTUC\u002BO7I4d0hdr33oRhXsYPRVMhCm47LWl9JCcz3JJpqgyogJf1ufrgwScEnSnVAPrkvSqCsFamqO6KTg9gQKlIniR3uN4\u002BCYtoQDk3JoBPmBM8Tx9n1um2Adepe3vrgICNy/71bUgstrOfGnAtf3JuOrXsM/GJ0="
    },
    {
      "RequestUri": "https://seannse.blob.core.windows.net/test-filesystem-6758dea3-2d39-263f-a1ee-e922ca6ee793/test-file-cbf8e149-8bfa-a996-15a3-adb0f986bd8c",
      "RequestMethod": "GET",
      "RequestHeaders": {
        "Accept": "application/xml",
        "Authorization": "Sanitized",
<<<<<<< HEAD
        "If-Match": "0x8D8C7E8D87A3E6B",
        "User-Agent": [
          "azsdk-net-Storage.Files.DataLake/12.7.0-alpha.20210202.1",
          "(.NET Framework 4.8.4250.0; Microsoft Windows 10.0.19042 )"
        ],
        "x-ms-client-request-id": "cdf0446e-d249-c362-28ff-1b4827b6a9da",
        "x-ms-date": "Wed, 03 Feb 2021 02:10:15 GMT",
=======
        "If-Match": "0x8D8D393AD425A7A",
        "User-Agent": [
          "azsdk-net-Storage.Files.DataLake/12.7.0-alpha.20210217.1",
          "(.NET 5.0.3; Microsoft Windows 10.0.19042)"
        ],
        "x-ms-client-request-id": "cdf0446e-d249-c362-28ff-1b4827b6a9da",
        "x-ms-date": "Wed, 17 Feb 2021 22:30:50 GMT",
>>>>>>> 1814567d
        "x-ms-range": "bytes=1018-1145",
        "x-ms-return-client-request-id": "true",
        "x-ms-version": "2020-06-12"
      },
      "RequestBody": null,
      "StatusCode": 206,
      "ResponseHeaders": {
        "Accept-Ranges": "bytes",
        "Content-Length": "6",
        "Content-Range": "bytes 1018-1023/1024",
        "Content-Type": "application/octet-stream",
<<<<<<< HEAD
        "Date": "Wed, 03 Feb 2021 02:10:16 GMT",
        "ETag": "\u00220x8D8C7E8D87A3E6B\u0022",
        "Last-Modified": "Wed, 03 Feb 2021 02:10:15 GMT",
=======
        "Date": "Wed, 17 Feb 2021 22:30:49 GMT",
        "ETag": "\u00220x8D8D393AD425A7A\u0022",
        "Last-Modified": "Wed, 17 Feb 2021 22:30:49 GMT",
>>>>>>> 1814567d
        "Server": [
          "Windows-Azure-Blob/1.0",
          "Microsoft-HTTPAPI/2.0"
        ],
        "x-ms-blob-type": "BlockBlob",
        "x-ms-client-request-id": "cdf0446e-d249-c362-28ff-1b4827b6a9da",
<<<<<<< HEAD
        "x-ms-creation-time": "Wed, 03 Feb 2021 02:10:14 GMT",
=======
        "x-ms-creation-time": "Wed, 17 Feb 2021 22:30:49 GMT",
>>>>>>> 1814567d
        "x-ms-group": "$superuser",
        "x-ms-lease-state": "available",
        "x-ms-lease-status": "unlocked",
        "x-ms-owner": "$superuser",
        "x-ms-permissions": "rw-r-----",
<<<<<<< HEAD
        "x-ms-request-id": "99a342bc-401e-008d-5fd1-f9488d000000",
=======
        "x-ms-request-id": "2daa50d9-101e-0080-657c-058059000000",
>>>>>>> 1814567d
        "x-ms-server-encrypted": "true",
        "x-ms-version": "2020-06-12"
      },
      "ResponseBody": "C3SsG29o"
    },
    {
      "RequestUri": "https://seannse.blob.core.windows.net/test-filesystem-6758dea3-2d39-263f-a1ee-e922ca6ee793?restype=container",
      "RequestMethod": "DELETE",
      "RequestHeaders": {
        "Accept": "application/xml",
        "Authorization": "Sanitized",
<<<<<<< HEAD
        "traceparent": "00-f9e95f19f2c7f04ba6ab989adfc001a5-78125107bdcbe64d-00",
        "User-Agent": [
          "azsdk-net-Storage.Files.DataLake/12.7.0-alpha.20210202.1",
          "(.NET Framework 4.8.4250.0; Microsoft Windows 10.0.19042 )"
        ],
        "x-ms-client-request-id": "cd8c4259-01ff-840c-eb4c-f3ab4fe981eb",
        "x-ms-date": "Wed, 03 Feb 2021 02:10:15 GMT",
=======
        "traceparent": "00-2461103bdd49f6488aa827caf40ccb01-54ab74deebd8c641-00",
        "User-Agent": [
          "azsdk-net-Storage.Files.DataLake/12.7.0-alpha.20210217.1",
          "(.NET 5.0.3; Microsoft Windows 10.0.19042)"
        ],
        "x-ms-client-request-id": "cd8c4259-01ff-840c-eb4c-f3ab4fe981eb",
        "x-ms-date": "Wed, 17 Feb 2021 22:30:50 GMT",
>>>>>>> 1814567d
        "x-ms-return-client-request-id": "true",
        "x-ms-version": "2020-06-12"
      },
      "RequestBody": null,
      "StatusCode": 202,
      "ResponseHeaders": {
        "Content-Length": "0",
<<<<<<< HEAD
        "Date": "Wed, 03 Feb 2021 02:10:16 GMT",
=======
        "Date": "Wed, 17 Feb 2021 22:30:49 GMT",
>>>>>>> 1814567d
        "Server": [
          "Windows-Azure-Blob/1.0",
          "Microsoft-HTTPAPI/2.0"
        ],
        "x-ms-client-request-id": "cd8c4259-01ff-840c-eb4c-f3ab4fe981eb",
<<<<<<< HEAD
        "x-ms-request-id": "99a34311-401e-008d-2cd1-f9488d000000",
=======
        "x-ms-request-id": "2daa510e-101e-0080-177c-058059000000",
>>>>>>> 1814567d
        "x-ms-version": "2020-06-12"
      },
      "ResponseBody": []
    }
  ],
  "Variables": {
    "RandomSeed": "1199283598",
    "Storage_TestConfigHierarchicalNamespace": "NamespaceTenant\nseannse\nU2FuaXRpemVk\nhttps://seannse.blob.core.windows.net\nhttps://seannse.file.core.windows.net\nhttps://seannse.queue.core.windows.net\nhttps://seannse.table.core.windows.net\n\n\n\n\nhttps://seannse-secondary.blob.core.windows.net\nhttps://seannse-secondary.file.core.windows.net\nhttps://seannse-secondary.queue.core.windows.net\nhttps://seannse-secondary.table.core.windows.net\n68390a19-a643-458b-b726-408abf67b4fc\nSanitized\n72f988bf-86f1-41af-91ab-2d7cd011db47\nhttps://login.microsoftonline.com/\nCloud\nBlobEndpoint=https://seannse.blob.core.windows.net/;QueueEndpoint=https://seannse.queue.core.windows.net/;FileEndpoint=https://seannse.file.core.windows.net/;BlobSecondaryEndpoint=https://seannse-secondary.blob.core.windows.net/;QueueSecondaryEndpoint=https://seannse-secondary.queue.core.windows.net/;FileSecondaryEndpoint=https://seannse-secondary.file.core.windows.net/;AccountName=seannse;AccountKey=Sanitized\n"
  }
}<|MERGE_RESOLUTION|>--- conflicted
+++ resolved
@@ -1,30 +1,19 @@
 {
   "Entries": [
     {
-      "RequestUri": "https://seannse.blob.core.windows.net/test-filesystem-6758dea3-2d39-263f-a1ee-e922ca6ee793?restype=container",
+      "RequestUri": "https://seannse.blob.core.windows.net/test-filesystem-97c0b757-37ac-3e81-023c-ffbbf05ee20b?restype=container",
       "RequestMethod": "PUT",
       "RequestHeaders": {
         "Accept": "application/xml",
         "Authorization": "Sanitized",
-<<<<<<< HEAD
-        "traceparent": "00-098b110f0a4e1848b2e88bc83ee182da-6912528061eb2a4b-00",
-        "User-Agent": [
-          "azsdk-net-Storage.Files.DataLake/12.7.0-alpha.20210202.1",
-          "(.NET Framework 4.8.4250.0; Microsoft Windows 10.0.19042 )"
+        "traceparent": "00-b618a83b97388048b30f390d68fef778-a8fb321ac0b4854a-00",
+        "User-Agent": [
+          "azsdk-net-Storage.Files.DataLake/12.7.0-alpha.20210219.1",
+          "(.NET 5.0.3; Microsoft Windows 10.0.19041)"
         ],
         "x-ms-blob-public-access": "container",
-        "x-ms-client-request-id": "fe1d808b-982d-435d-b63a-fb8d7340058c",
-        "x-ms-date": "Wed, 03 Feb 2021 02:10:13 GMT",
-=======
-        "traceparent": "00-a8bcdbb6bc88c849b9b445991dcd89f1-d07558726aa6f64f-00",
-        "User-Agent": [
-          "azsdk-net-Storage.Files.DataLake/12.7.0-alpha.20210217.1",
-          "(.NET 5.0.3; Microsoft Windows 10.0.19042)"
-        ],
-        "x-ms-blob-public-access": "container",
-        "x-ms-client-request-id": "fe1d808b-982d-435d-b63a-fb8d7340058c",
-        "x-ms-date": "Wed, 17 Feb 2021 22:30:48 GMT",
->>>>>>> 1814567d
+        "x-ms-client-request-id": "34138f96-1543-38f5-c1d9-d9d96b041bf8",
+        "x-ms-date": "Fri, 19 Feb 2021 19:11:30 GMT",
         "x-ms-return-client-request-id": "true",
         "x-ms-version": "2020-06-12"
       },
@@ -32,53 +21,33 @@
       "StatusCode": 201,
       "ResponseHeaders": {
         "Content-Length": "0",
-<<<<<<< HEAD
-        "Date": "Wed, 03 Feb 2021 02:10:14 GMT",
-        "ETag": "\u00220x8D8C7E8D80FE0AE\u0022",
-        "Last-Modified": "Wed, 03 Feb 2021 02:10:14 GMT",
-=======
-        "Date": "Wed, 17 Feb 2021 22:30:48 GMT",
-        "ETag": "\u00220x8D8D393ACEFEF47\u0022",
-        "Last-Modified": "Wed, 17 Feb 2021 22:30:48 GMT",
->>>>>>> 1814567d
-        "Server": [
-          "Windows-Azure-Blob/1.0",
-          "Microsoft-HTTPAPI/2.0"
-        ],
-        "x-ms-client-request-id": "fe1d808b-982d-435d-b63a-fb8d7340058c",
-<<<<<<< HEAD
-        "x-ms-request-id": "99a33e11-401e-008d-11d1-f9488d000000",
-=======
-        "x-ms-request-id": "2daa4cfb-101e-0080-5d7c-058059000000",
->>>>>>> 1814567d
+        "Date": "Fri, 19 Feb 2021 19:11:30 GMT",
+        "ETag": "\u00220x8D8D50A29E1B445\u0022",
+        "Last-Modified": "Fri, 19 Feb 2021 19:11:30 GMT",
+        "Server": [
+          "Windows-Azure-Blob/1.0",
+          "Microsoft-HTTPAPI/2.0"
+        ],
+        "x-ms-client-request-id": "34138f96-1543-38f5-c1d9-d9d96b041bf8",
+        "x-ms-request-id": "2e689d60-201e-00a4-49f3-0676f9000000",
         "x-ms-version": "2020-06-12"
       },
       "ResponseBody": []
     },
     {
-      "RequestUri": "https://seannse.dfs.core.windows.net/test-filesystem-6758dea3-2d39-263f-a1ee-e922ca6ee793/test-file-cbf8e149-8bfa-a996-15a3-adb0f986bd8c?resource=file",
+      "RequestUri": "https://seannse.dfs.core.windows.net/test-filesystem-97c0b757-37ac-3e81-023c-ffbbf05ee20b/test-file-b1c446bc-9dc9-061c-353e-f8a5532f8c3e?resource=file",
       "RequestMethod": "PUT",
       "RequestHeaders": {
         "Accept": "application/json",
         "Authorization": "Sanitized",
         "If-None-Match": "*",
-<<<<<<< HEAD
-        "traceparent": "00-3035e1f9bf839745ad24a628b0c22aea-5049dde0dfa44642-00",
-        "User-Agent": [
-          "azsdk-net-Storage.Files.DataLake/12.7.0-alpha.20210202.1",
-          "(.NET Framework 4.8.4250.0; Microsoft Windows 10.0.19042 )"
-        ],
-        "x-ms-client-request-id": "58226313-dbf9-4c07-607c-ce08b1124691",
-        "x-ms-date": "Wed, 03 Feb 2021 02:10:13 GMT",
-=======
-        "traceparent": "00-9e06b4102ac6f6418220903bc359fb41-4124dfb9f060474d-00",
-        "User-Agent": [
-          "azsdk-net-Storage.Files.DataLake/12.7.0-alpha.20210217.1",
-          "(.NET 5.0.3; Microsoft Windows 10.0.19042)"
-        ],
-        "x-ms-client-request-id": "58226313-dbf9-4c07-607c-ce08b1124691",
-        "x-ms-date": "Wed, 17 Feb 2021 22:30:48 GMT",
->>>>>>> 1814567d
+        "traceparent": "00-cc21f4f645dc534c849baf79b69e2253-a8cab72a45e35e43-00",
+        "User-Agent": [
+          "azsdk-net-Storage.Files.DataLake/12.7.0-alpha.20210219.1",
+          "(.NET 5.0.3; Microsoft Windows 10.0.19041)"
+        ],
+        "x-ms-client-request-id": "faabee83-2329-aa14-4585-b73a9c7a2d44",
+        "x-ms-date": "Fri, 19 Feb 2021 19:11:30 GMT",
         "x-ms-return-client-request-id": "true",
         "x-ms-version": "2020-06-12"
       },
@@ -86,190 +55,125 @@
       "StatusCode": 201,
       "ResponseHeaders": {
         "Content-Length": "0",
-<<<<<<< HEAD
-        "Date": "Wed, 03 Feb 2021 02:10:14 GMT",
-        "ETag": "\u00220x8D8C7E8D84BCFCA\u0022",
-        "Last-Modified": "Wed, 03 Feb 2021 02:10:14 GMT",
-=======
-        "Date": "Wed, 17 Feb 2021 22:30:48 GMT",
-        "ETag": "\u00220x8D8D393AD26DEAE\u0022",
-        "Last-Modified": "Wed, 17 Feb 2021 22:30:49 GMT",
->>>>>>> 1814567d
+        "Date": "Fri, 19 Feb 2021 19:11:29 GMT",
+        "ETag": "\u00220x8D8D50A29F2349D\u0022",
+        "Last-Modified": "Fri, 19 Feb 2021 19:11:30 GMT",
         "Server": [
           "Windows-Azure-HDFS/1.0",
           "Microsoft-HTTPAPI/2.0"
         ],
-        "x-ms-client-request-id": "58226313-dbf9-4c07-607c-ce08b1124691",
-<<<<<<< HEAD
-        "x-ms-request-id": "39d8598e-e01f-0002-20d1-f9c1e7000000",
-=======
-        "x-ms-request-id": "387595ba-301f-004c-547c-05ef6f000000",
->>>>>>> 1814567d
+        "x-ms-client-request-id": "faabee83-2329-aa14-4585-b73a9c7a2d44",
+        "x-ms-request-id": "6f4b68f0-e01f-004f-1ff3-060e0b000000",
         "x-ms-version": "2020-06-12"
       },
       "ResponseBody": []
     },
     {
-      "RequestUri": "https://seannse.dfs.core.windows.net/test-filesystem-6758dea3-2d39-263f-a1ee-e922ca6ee793/test-file-cbf8e149-8bfa-a996-15a3-adb0f986bd8c?action=append\u0026position=0",
+      "RequestUri": "https://seannse.dfs.core.windows.net/test-filesystem-97c0b757-37ac-3e81-023c-ffbbf05ee20b/test-file-b1c446bc-9dc9-061c-353e-f8a5532f8c3e?action=append\u0026position=0",
       "RequestMethod": "PATCH",
       "RequestHeaders": {
         "Accept": "application/json",
         "Authorization": "Sanitized",
-<<<<<<< HEAD
-        "Content-Length": "1879",
+        "Content-Length": "1859",
         "Content-Type": "application/json",
-        "traceparent": "00-cc7dd43e7e93d64093e55a933dc0dc8e-51345a103db97947-00",
-        "User-Agent": [
-          "azsdk-net-Storage.Files.DataLake/12.7.0-alpha.20210202.1",
-          "(.NET Framework 4.8.4250.0; Microsoft Windows 10.0.19042 )"
-        ],
-        "x-ms-client-request-id": "959df4f9-6464-eb92-913c-c5d8e503aee2",
-        "x-ms-date": "Wed, 03 Feb 2021 02:10:14 GMT",
-=======
-        "Content-Length": "1024",
-        "traceparent": "00-57d066df10e26342b754a987714147bf-e1ad51f28e986548-00",
-        "User-Agent": [
-          "azsdk-net-Storage.Files.DataLake/12.7.0-alpha.20210217.1",
-          "(.NET 5.0.3; Microsoft Windows 10.0.19042)"
-        ],
-        "x-ms-client-request-id": "959df4f9-6464-eb92-913c-c5d8e503aee2",
-        "x-ms-date": "Wed, 17 Feb 2021 22:30:49 GMT",
->>>>>>> 1814567d
+        "traceparent": "00-c7f5d202796cfc4e9c37ea408aab68d7-e049ba247caa904c-00",
+        "User-Agent": [
+          "azsdk-net-Storage.Files.DataLake/12.7.0-alpha.20210219.1",
+          "(.NET 5.0.3; Microsoft Windows 10.0.19041)"
+        ],
+        "x-ms-client-request-id": "6421da96-9183-3714-01bf-7ca6c67abd14",
+        "x-ms-date": "Fri, 19 Feb 2021 19:11:31 GMT",
         "x-ms-return-client-request-id": "true",
         "x-ms-version": "2020-06-12"
       },
       "RequestBody": [
-        "N\uFFFD\uFFFDY\uFFFDUB\u0019_\uFFFDK\uFFFD\u0005a\uFFFD\uFFFD6\uFFFD\uFFFDJQ\uFFFDfCN\uFFFD\uFFFD\u058E\uFFFD\u0026\uFFFDR\uFFFD\uFFFD\uFFFD\u0015^R6=\u0004\uFFFDmL{=T\uFFFDbVz\uFFFD\uFFFD;dZ\uFFFD\n",
-        "\uFFFDal\uFFFDm\uFFFDp\uFFFDi\uFFFD\b\uFFFD\u0626\u0060\fLJ\uFFFD\uFFFD\uFFFDj\uFFFDS,\uFFFD\uFFFD1\uFFFD\u0060*SeT\\\uFFFD\uFFFDz1\uFFFD\uFFFD\uFFFD\u0503z\uFFFD}\uFFFDH\uFFFD\uFFFD\u001Ab\uFFFD7\uFFFD\uFFFD\u0018^\uFFFD\uFFFD\u003E\uFFFD\b\uFFFD\uFFFD\u001E\uFFFDJ\uFFFD;\uFFFD\u0019$\u001A\uFFFD\u001B\uFFFDM\u001D\uFFFD\uFFFD\uFFFDq\u0010\uFFFD\u001D\uFFFD\u0010\uFFFD\u001C^\uFFFD\uFFFD\uFFFD\uFFFD\uFFFD\uFFFD\uFFFD\uFFFD\uFFFDr\u001C\u0001=\uFFFDO\uFFFD\uFFFD@\u0010\uFFFD\u0016U\u0010\uFFFD\uFFFD\uFFFDrfz{\uFFFD\uFFFD\uFFFD?|\uFFFD\uFFFD?\u0013\uFFFD#N,uT\u000E\uFFFD\u000B\uFFFD\uFFFDhx\u000B\uFFFD\uFFFDG\uFFFD5E\u0000N\uFFFD\u000F@\uFFFDgG\uFFFD#[\u002Bh,\uFFFD\uFFFD\uFFFD(\uFFFDA\uFFFD\u0010f\uFFFD\uFFFD\u0013\n",
-        "\uFFFD\u0010p4\u0011\uFFFD\uFFFD\u0013=\uFFFD\u003E\uFFFD\uFFFD\u01F6\uFFFDr\uFFFD\uFFFDK\uFFFD\u0019\u0006\u001EH\uFFFD\uFFFD\uFFFD\uFFFDn-\uFFFD6\uFFFD\uFFFDI\uFFFDo\u0019G\uFFFD\uFFFD\u003C\u0014T\uFFFDZ~\u0026\uFFFD\u0013\uFFFD#\uFFFDi\u0015\u0261;#U\uFFFD\u043E\uFFFD0\uFFFD(\uFFFD)\u0016\uFFFD2?\u0019}\uFFFD4\uFFFD\uFFFD\uFFFDi\uFFFD{\u001A\u0026\uFFFD?$\uFFFD\u007F\uFFFD3\uFFFD\uFFFDg\uFFFD}t#/2\uFFFD\uFFFD\u06C2\uFFFD\uFFFD\uFFFD\uFFFD3\uFFFD\u0002=\uFFFD\uFFFD\uFFFDT\uFFFDy\uFFFDP\u0003!\uFFFD!\\\u003CM\uFFFD\uFFFDd\uFFFD{\uFFFDc\uFFFD\u0520\uFFFD\uFFFD\uFFFDb8\uFFFD\uFFFD\uFFFD\uFFFDh\u0005\uFFFDe\uFFFD\uFFFD\uFFFD\uFFFD.bS\uFFFD\u0026O\uFFFD\u002B(\uFFFD\u0547o*\u0007\uFFFD\r",
-        "\uFFFD\uFFFD\uFFFD\uFFFD|\uFFFD/f\uFFFDH\u000F^\uFFFD\uFFFD\uFFFD\uFFFD4\uFFFD\uFFFD\uFFFDpJ\u001D6\u0010\uFFFD\u0015k\uFFFD=\uFFFD\uFFFD\uFFFD\uFFFD\u001C\uFFFD\uFFFDc\u550A\uFFFD{N\u001C\uFFFDD\u000F\uFFFD~\uFFFD\uFFFDo\u035C\uFFFD\u00F7\uFFFD\uFFFD\uFFFD\uFFFD\u0796J^\uFFFD\uFFFD\uFFFDB\u0000\u041D\uFFFD\\\uFFFD\uFFFD\uFFFD\u001AF\uFFFD\u0005\uFFFD\bFyA\uFFFD0\uFFFD\uFFFD7\uFFFD=\uFFFD\uFFFD\uFFFD\uFFFD\u0004\uFFFD\u001D\uFFFDfV}\u0026\uFFFDq\uFFFD\uFFFD\uFFFD\uFFFDs\u0017\uFFFD\uFFFD\uFFFDP\uFFFD\u001C\u020D [\uFFFD\u0026_\u0000\uFFFD\uFFFD\uFFFD\uFFFD[)\t\uFFFD{\uFFFD \uFFFD\uFFFDsC\uFFFD\uFFFD6\u0026G\uFFFD\u000B\uFFFD2\uFFFDT\uFFFDF\uFFFD\uFFFD\uFFFD\uFFFD\uFFFD\uFFFD\u001E\uFFFD*AI\r",
-        "\u0005wK/?_UJ]h.\uFFFD9\uFFFD\uFFFD\uFFFDU\uFFFD\uFFFD\uFFFD\u0010X\u007F\uFFFD!\u000B:\uFFFD$\uFFFD\uFFFDX\uFFFD\u0018B[\uFFFDe\uFFFDB\uFFFD\uFFFD\u8485\u000EM\uFFFD\u0017\\\uFFFD\uFFFD\uFFFDt\uFFFD\uFFFD\uFFFDu\u000E3%\uFFFD%u\uFFFD\uFFFD\u0003!wg\u0002\uFFFDw\uFFFDap\uFFFDP\u0012\uFFFDp\uFFFD\uFFFDb6\uFFFDx\u001A\uFFFDdKW\uFFFD\u001DB\uFFFDr\uFFFD\n",
-        ",R\uFFFDZ\uFFFD\uFFFD\u000F\uFFFD\uFFFD\u003C\n",
-        "$\uFFFDv\uFFFD;\\\u0013i\u0004\uFFFD\u0006\uFFFD\u0003\uFFFD\uFFFD\uFFFDZ\uFFFD\uFFFD\uFFFD\uFFFD\uFFFD\b\uFFFD\u001D\uFFFDn\uFFFDH\uFFFD\uFFFD\u007FXY\u0026[Ig\u0006,^\uFFFD\uFFFD\u007F%p\uFFFD\uFFFD\uFFFD\b\uFFFD\n",
-        "\uFFFD?\u0010\uFFFD\uFFFD\uFFFDi\uFFFDG!B\uFFFD\uFFFD\uFFFD\uFFFD\uFFFD=\uFFFD\uD9F6\uDF1Eq\uFFFD\uFFFDk\uFFFD\u0026\uFFFD\uFFFD?\r",
-        "\u03FC\u0018I\uFFFDhd\u03DC\u003E\u0017gh\u039E\uFFFD\u0000\u0012\uFFFDm\uFFFD}\u0016\uFFFD\uFFFD\uFFFDjx\uFFFDC\u0022w\uFFFD5\uFFFD\uFFFDpa\uFFFD\uFFFD6\u0022\uFFFDn\uFFFD\n",
-        "\uFFFD\uFFFD\uFFFD\uFFFD%\uFFFD\u0010\uFFFDKR\uFFFDx\uFFFD\u0012\uFFFD\uFFFD\uFFFDY\u001B\uFFFD\uFFFD2\uFFFD\uFFFDv\uFFFD\u0022\uFFFD7\uFFFD\uFFFD\uFFFD\u0019\uFFFD\u0001\uFFFD\uFFFD%\u001Dhg\u000E\uFFFD$\uFFFD\uFFFD\uFFFD\uFFFDJ\u003E\uFFFDR\uFFFD[\uFFFD\uFFFDO\uFFFD\uFFFD$\uFFFD\uFFFD\uFFFD\uFFFD^\u0016\u0011M@\uFFFD;\uFFFD8wH]\uFFFD}\uFFFDF\u0015\uFFFD\u0060\uFFFDU2\u0010\uFFFD\uFFFD\u0597\uFFFDBs=\uFFFD\u0026\uFFFD\uFFFD\u0288\t\u007F[\uFFFD\uFFFD\f\u0012pI\u049DP\u000F\uFFFDK\u04A8\u002B\u0005jj\uFFFD\uFFFD\uFFFD\uFFFD\u0004\n",
-        "\uFFFD\uFFFD\uFFFDG{\uFFFD\uFFFD\uFFFD\uFFFD\uFFFD\u0003\uFFFDrh\u0004\uFFFD\uFFFD3\uFFFD\uFFFD\uFFFD}n\uFFFD\u0060\u001Dz\uFFFD\uFFFD\uFFFD\uFFFD\b\b\u073F\uFFFDV\u0502\uFFFDk9\uFFFD\u0002\uFFFD\uFFFD\u0026\uFFFD^\uFFFD?\u0018\uFFFD\u000Bt\uFFFD\u001Boh"
+        "\u0022\u5B38[@\uFFFD\uFFFD\u0000\u0003\uFFFD{\uFFFD.!J\u0006\uFFFD$aJ\uFFFD\uFFFD\uFFFDuk\u0022\uFFFD\uFFFDQ\uFFFD\u0015\uFFFD06\n",
+        "}\uFFFDU\uFFFD\u001D4?0z\uFFFD\uFFFD\uFFFD\uFFFD\u04F6\u07FA\uFFFDt\u001D\uFFFD\uFFFD\uFFFD\u055Cm\u0022\uFFFD7e\u001E\uFFFD\uFFFD@\uFFFD\uFFFD\u0390-y\uFFFD\uFFFD\u003E\uFFFD\uFFFDj\uFFFD\n",
+        "\uFFFD\uFFFD[\uFFFD\u0018I}\b\uFFFD4\uFFFD\u0012\uFFFD\uFFFD\u0015k\uFFFD\uFFFDNJ\uFFFD\u0011)\uFFFD\uFFFD\uFFFD\u0005\uFFFD\uFFFD\uFFFD1s\u0018\u0017i\n",
+        ";@\uFFFD\uFFFD\u000B\uFFFDN\\|g\uFFFD\uFFFD)\uFFFDC\uFFFD\uFFFD\uFFFD\uFFFD\uFFFD1c\u0083D\uFFFD\u000E\uFFFD\u0003\u003C\uFFFDu\uFFFD\n",
+        "0T\uFFFDX?1\uFFFD\uFFFD\u0003\uFFFD\uFFFDC\uFFFDy\uFFFD\uFFFD\uFFFDYm\uFFFD\uFFFD\uFFFD~N\uFFFDO\uFFFD\uFFFDY?m\uFFFD2\u001EO\uFFFDS\u007Fy\uFFFDd_/\uFFFD\u0000#\uFFFD\uFFFDou\uFFFD\u0007\uFFFD2X\u056D\uFFFD\uFFFD\uFFFD\uFFFDs\uFFFD$\u0014\u0010z)\uFFFD\uFFFDt\uFFFD\uFFFD\uFFFDsxOe\uFFFD,\u001B\u0001\uFFFD\uFFFD\uFFFD}P\uFFFD\uFFFD\u001A\uFFFD\uFFFD\uFFFD\uFFFD\u0003\uFFFD\n",
+        "\uFFFD\uFFFDj\uFFFD~\u0000\uFFFD\u00130\uFFFD\uFFFD\uFFFDH\uFFFD\uFFFDf\uFFFD\uFFFDW\uFFFD\uFFFD\uFFFD2\uFFFD\uFFFD\uFFFDI\uFFFD\uFFFD\uFFFD\uFFFDD\uFFFD\u0083\uFFFD\u0002k\uFFFD\u0006j\u001F-\u0017\uFFFD\uFFFD\uFFFD\u02D1\u000Eg\uFFFD\uFFFD=/\u001A8O\uFFFD9}\u0017\uFFFD;\u0004A\uFFFD2@\uFFFD\uFFFD\u001D.Q,\uFFFD\u0060\u001A\u001CN\u000E~j\uFFFD\u001B7\uFFFDR\uFFFDhw\uFFFD\u9409R\uFFFD\uFFFD\u0012R\uFFFD\uFFFD\uFFFD\uFFFD\u001CIua\u0011\uFFFD\uFFFD\u001D33\u002B\uFFFD\uFFFD\uFFFD\u001F\u036Fd\uFFFD\uFFFD=@4\uFFFD\uFFFD\uFFFD\u0002m\b\uFFFDY\uFFFD\uFFFD\uFFFD\uFFFD/A\u0004\uFFFDZ~\uFFFDe\uFFFD\uFFFD\uFFFD\uFFFDD\uFFFD\uFFFD\u7CDE\uFFFD\u0014\u06197\uFFFDM\u0015i\u06A4\f\u001D]L\u000B\u007F#\uFFFD*\uFFFD\uFFFD}8\u003E3E\uFFFD\uFFFD\u0027\u021F?\uFFFD\uFFFD\tx\u0060D\u0014\uFFFD\uFFFD}\uFFFD^\uFFFD9\u0022mM\uFFFD\uFFFD\u001A\uFFFD\uFFFD[\u0004F\uFFFDQB\u0011\u0005\uFFFD,\uFFFD\uFFFD\u0022\uFFFD\u0019!\u029E\uFFFD\uFFFDw\uFFFD\uFFFD\uFFFD\u0012\uFFFD\u0005[Q\uFFFD6\uFFFD\u0026J;\u00051\uFFFD\uFFFD\uFFFD\u02BB\uFFFD\\\uFFFD\uFFFD\u00169S\u002B\uFFFD\u001Bm\uFFFD\u0027\uFFFDY_\uFFFD\uFFFD=\uFFFD\uFFFD\u0015\uFFFD\u0027h\u062E\u0014\uFFFD\u001E\uFFFD\uFFFD\u05FC\u000EM=\u001As\uFFFD\b%\uFFFD\u001A 1\u0022\uFFFD\uFFFD\uFFFD\n",
+        "\u002B\uFFFD\u0013\b\uFFFDf\uFFFD\uFFFD\u003E\uFFFD\u003E;\uFFFDo\uFFFD\u001Dk\uFFFD\u000B!\uFFFDSq\uFFFD\uFFFD\u001C\uFFFD\u00067\uFFFD\r",
+        "h\u001D\u0014\uFFFDE\u00F4r\u7F0A5@\uFFFD\uFFFDX\uFFFD\uFFFD\u0013\uFFFD\u0014\uFFFD\uFFFD\uFFFD\uFFFD#ez\u007F\uFFFD{X\uFFFD}\uFFFD\u001E\uFFFD\uFFFDMZ\uFFFD\u0019$e\uFFFD\u001E0\uFFFD\uFFFD0x#\uFFFD\uFFFD\uFFFDl\uFFFD\uFFFD!^9\uFFFD\\@1\uFFFD\uFFFD\uFFFD\uFFFD\u033B@\uFFFD\uFFFD\uFFFD{K\uFFFD\uFFFD\uFFFD\u05FBY\u00025\uFFFD\uFFFD\r",
+        "\uFFFD\uFFFDF\u002B\uFFFD}\u0027\uFFFD$\uFFFDrm\uFFFD\uFFFD\uFFFDu7j\uFFFD\uFFFDM \r",
+        "\uFFFD.\uFFFDb7\u0002=\uFFFD\u0022\u003E\uFFFD\u0019\uFFFDt\u0015\uFFFD\uFFFD\u04B3\u0026\uFFFDF\uFFFD\uFFFD\uFFFD\uFFFD\uFFFD\uFFFD\u028A\uFFFD\uFFFD\uFFFD\uFFFDW\uFFFD\u001C\u001B\uFFFD\uFFFD\uFFFD\uFFFDP.\u000B\uFFFD%\u0001\u0022\uFFFD}\u002B\uFFFD\uFFFDT\uFFFD\uFFFDPcs\u001Er1\uFFFD\uFFFD\u0026\uFFFD\uFFFD\u001D\u0019\uFFFDf\uFFFD\uFFFD?\uFFFD\uFFFDW\uFFFDA\uFFFD\uFFFD\u001D\r",
+        "Z\u0026\uFFFD\uFFFD\uFFFDS\u0338|\uFFFDt\uFFFD\uFFFDv\uFFFD5?\uFFFD\t\u000B\u0017I\uFFFD\uFFFDm\uFFFDR\uFFFD!\uFFFD\u003C\uFFFD\u0014\uFFFD]\uFFFD\uFFFDMo\uFFFD\u052DeH\uFFFDH=\uFFFD\uFFFD\u000B^\uFFFD\uFFFD\u0011\uFFFD\u0011z\uFFFD*\uFFFD\u0001\uFFFD\uFFFD\uFFFDi\uFFFD\uFFFD/\u0019\uFFFDD\uFFFDtC7i\uFFFDb\uFFFD$uq0\u0016v?)\u0002\uFFFDK\uFFFD\u0014#t\uFFFD\uFFFD\u0017\uFFFD\uFFFD!\uFFFD\u000E\u01F7\uFFFDm\uFFFD\\\u068C.\u0018\uFFFD\u0006\uFFFD\uFFFD\uFFFD\u007F0*\uFFFD\uFFFD\uFFFD\uFFFD\u00600\uFFFD\uFFFD~aQ$\uFFFD\uFFFDfg\uFFFDyO\t\uFFFD\uFFFD(\u0006\u001Cl%\u001C\uFFFD5\b\uFFFD\uFFFD\uFFFD\uFFFD5r\uFFFDV\uFFFD\uFFFD\uFFFD\uFFFDx:\t\uFFFD!\uFFFD\u001E\uFFFDS0\u0026s\uFFFD\u0060\uFFFD\uFFFD\uFFFD\n",
+        "\uFFFD\u0010IY\uFFFD\uFFFD\uFFFD\u002B0\uFFFD\uFFFD#\uFFFDj-\uFFFD\uFFFD\u0013\uFFFD\u0003|\uFFFDP\uFFFDfgA\uFFFD\uFFFD\uFFFDHa\uFFFD\uFFFDx\uFFFD\u001F\uFFFDs\uFFFD\uFFFDo*30x"
       ],
       "StatusCode": 202,
       "ResponseHeaders": {
         "Content-Length": "0",
-<<<<<<< HEAD
-        "Date": "Wed, 03 Feb 2021 02:10:14 GMT",
-=======
-        "Date": "Wed, 17 Feb 2021 22:30:48 GMT",
->>>>>>> 1814567d
+        "Date": "Fri, 19 Feb 2021 19:11:29 GMT",
         "Server": [
           "Windows-Azure-HDFS/1.0",
           "Microsoft-HTTPAPI/2.0"
         ],
-        "x-ms-client-request-id": "959df4f9-6464-eb92-913c-c5d8e503aee2",
-<<<<<<< HEAD
-        "x-ms-request-id": "39d8599d-e01f-0002-2fd1-f9c1e7000000",
-=======
-        "x-ms-request-id": "387595d8-301f-004c-727c-05ef6f000000",
->>>>>>> 1814567d
+        "x-ms-client-request-id": "6421da96-9183-3714-01bf-7ca6c67abd14",
+        "x-ms-request-id": "6f4b68fc-e01f-004f-2bf3-060e0b000000",
         "x-ms-request-server-encrypted": "true",
         "x-ms-version": "2020-06-12"
       },
       "ResponseBody": []
     },
     {
-      "RequestUri": "https://seannse.dfs.core.windows.net/test-filesystem-6758dea3-2d39-263f-a1ee-e922ca6ee793/test-file-cbf8e149-8bfa-a996-15a3-adb0f986bd8c?action=flush\u0026position=1024",
+      "RequestUri": "https://seannse.dfs.core.windows.net/test-filesystem-97c0b757-37ac-3e81-023c-ffbbf05ee20b/test-file-b1c446bc-9dc9-061c-353e-f8a5532f8c3e?action=flush\u0026position=1024",
       "RequestMethod": "PATCH",
       "RequestHeaders": {
         "Accept": "application/json",
         "Authorization": "Sanitized",
-<<<<<<< HEAD
-        "traceparent": "00-967c6473a8b0904e93a4f2262cb6b90f-a6fd0ce1bd556a40-00",
-        "User-Agent": [
-          "azsdk-net-Storage.Files.DataLake/12.7.0-alpha.20210202.1",
-          "(.NET Framework 4.8.4250.0; Microsoft Windows 10.0.19042 )"
-        ],
-        "x-ms-client-request-id": "bc0e3487-b075-7b2d-ecc1-8256823baed2",
-        "x-ms-date": "Wed, 03 Feb 2021 02:10:14 GMT",
-=======
+        "traceparent": "00-1de1a4775da6b14ebc6d4504bd46e1ef-abf8044443d9cd45-00",
+        "User-Agent": [
+          "azsdk-net-Storage.Files.DataLake/12.7.0-alpha.20210219.1",
+          "(.NET 5.0.3; Microsoft Windows 10.0.19041)"
+        ],
+        "x-ms-client-request-id": "c1a38d8d-c859-a8c0-a2dc-120af2a67717",
+        "x-ms-date": "Fri, 19 Feb 2021 19:11:31 GMT",
+        "x-ms-return-client-request-id": "true",
+        "x-ms-version": "2020-06-12"
+      },
+      "RequestBody": null,
+      "StatusCode": 200,
+      "ResponseHeaders": {
         "Content-Length": "0",
-        "traceparent": "00-64c541e9b91e0947b85f7dd4867f25f4-434bb39b7309e948-00",
-        "User-Agent": [
-          "azsdk-net-Storage.Files.DataLake/12.7.0-alpha.20210217.1",
-          "(.NET 5.0.3; Microsoft Windows 10.0.19042)"
-        ],
-        "x-ms-client-request-id": "bc0e3487-b075-7b2d-ecc1-8256823baed2",
-        "x-ms-date": "Wed, 17 Feb 2021 22:30:49 GMT",
->>>>>>> 1814567d
+        "Date": "Fri, 19 Feb 2021 19:11:29 GMT",
+        "ETag": "\u00220x8D8D50A2A0B5FD5\u0022",
+        "Last-Modified": "Fri, 19 Feb 2021 19:11:30 GMT",
+        "Server": [
+          "Windows-Azure-HDFS/1.0",
+          "Microsoft-HTTPAPI/2.0"
+        ],
+        "x-ms-client-request-id": "c1a38d8d-c859-a8c0-a2dc-120af2a67717",
+        "x-ms-request-id": "6f4b6907-e01f-004f-36f3-060e0b000000",
+        "x-ms-request-server-encrypted": "false",
+        "x-ms-version": "2020-06-12"
+      },
+      "ResponseBody": []
+    },
+    {
+      "RequestUri": "https://seannse.blob.core.windows.net/test-filesystem-97c0b757-37ac-3e81-023c-ffbbf05ee20b/test-file-b1c446bc-9dc9-061c-353e-f8a5532f8c3e",
+      "RequestMethod": "HEAD",
+      "RequestHeaders": {
+        "Accept": "application/xml",
+        "Authorization": "Sanitized",
+        "traceparent": "00-d6f69d687ab8d04fb80c345532f3c6e8-add7b7f5083b2e43-00",
+        "User-Agent": [
+          "azsdk-net-Storage.Files.DataLake/12.7.0-alpha.20210219.1",
+          "(.NET 5.0.3; Microsoft Windows 10.0.19041)"
+        ],
+        "x-ms-client-request-id": "39184313-fbd6-54bb-9b2d-b31b814a23fc",
+        "x-ms-date": "Fri, 19 Feb 2021 19:11:31 GMT",
         "x-ms-return-client-request-id": "true",
         "x-ms-version": "2020-06-12"
       },
       "RequestBody": null,
       "StatusCode": 200,
       "ResponseHeaders": {
-        "Content-Length": "0",
-<<<<<<< HEAD
-        "Date": "Wed, 03 Feb 2021 02:10:14 GMT",
-        "ETag": "\u00220x8D8C7E8D87A3E6B\u0022",
-        "Last-Modified": "Wed, 03 Feb 2021 02:10:15 GMT",
-=======
-        "Date": "Wed, 17 Feb 2021 22:30:48 GMT",
-        "ETag": "\u00220x8D8D393AD425A7A\u0022",
-        "Last-Modified": "Wed, 17 Feb 2021 22:30:49 GMT",
->>>>>>> 1814567d
-        "Server": [
-          "Windows-Azure-HDFS/1.0",
-          "Microsoft-HTTPAPI/2.0"
-        ],
-        "x-ms-client-request-id": "bc0e3487-b075-7b2d-ecc1-8256823baed2",
-<<<<<<< HEAD
-        "x-ms-request-id": "39d859c4-e01f-0002-56d1-f9c1e7000000",
-=======
-        "x-ms-request-id": "387595f6-301f-004c-107c-05ef6f000000",
->>>>>>> 1814567d
-        "x-ms-request-server-encrypted": "false",
-        "x-ms-version": "2020-06-12"
-      },
-      "ResponseBody": []
-    },
-    {
-      "RequestUri": "https://seannse.blob.core.windows.net/test-filesystem-6758dea3-2d39-263f-a1ee-e922ca6ee793/test-file-cbf8e149-8bfa-a996-15a3-adb0f986bd8c",
-      "RequestMethod": "HEAD",
-      "RequestHeaders": {
-        "Accept": "application/xml",
-        "Authorization": "Sanitized",
-<<<<<<< HEAD
-        "traceparent": "00-fdccb3979288484e8cc573cc7709202b-e543f5ded863b643-00",
-        "User-Agent": [
-          "azsdk-net-Storage.Files.DataLake/12.7.0-alpha.20210202.1",
-          "(.NET Framework 4.8.4250.0; Microsoft Windows 10.0.19042 )"
-        ],
-        "x-ms-client-request-id": "b150bc8c-f1f4-d26d-30e3-460c13cf4714",
-        "x-ms-date": "Wed, 03 Feb 2021 02:10:14 GMT",
-=======
-        "traceparent": "00-f0a8cee6884d3947b89d9a09578f5102-12b1295ac9d1fb48-00",
-        "User-Agent": [
-          "azsdk-net-Storage.Files.DataLake/12.7.0-alpha.20210217.1",
-          "(.NET 5.0.3; Microsoft Windows 10.0.19042)"
-        ],
-        "x-ms-client-request-id": "b150bc8c-f1f4-d26d-30e3-460c13cf4714",
-        "x-ms-date": "Wed, 17 Feb 2021 22:30:49 GMT",
->>>>>>> 1814567d
-        "x-ms-return-client-request-id": "true",
-        "x-ms-version": "2020-06-12"
-      },
-      "RequestBody": null,
-      "StatusCode": 200,
-      "ResponseHeaders": {
         "Accept-Ranges": "bytes",
         "Content-Length": "1024",
         "Content-Type": "application/octet-stream",
-<<<<<<< HEAD
-        "Date": "Wed, 03 Feb 2021 02:10:15 GMT",
-        "ETag": "\u00220x8D8C7E8D87A3E6B\u0022",
-        "Last-Modified": "Wed, 03 Feb 2021 02:10:15 GMT",
-=======
-        "Date": "Wed, 17 Feb 2021 22:30:48 GMT",
-        "ETag": "\u00220x8D8D393AD425A7A\u0022",
-        "Last-Modified": "Wed, 17 Feb 2021 22:30:49 GMT",
->>>>>>> 1814567d
+        "Date": "Fri, 19 Feb 2021 19:11:30 GMT",
+        "ETag": "\u00220x8D8D50A2A0B5FD5\u0022",
+        "Last-Modified": "Fri, 19 Feb 2021 19:11:30 GMT",
         "Server": [
           "Windows-Azure-Blob/1.0",
           "Microsoft-HTTPAPI/2.0"
@@ -277,47 +181,31 @@
         "x-ms-access-tier": "Hot",
         "x-ms-access-tier-inferred": "true",
         "x-ms-blob-type": "BlockBlob",
-        "x-ms-client-request-id": "b150bc8c-f1f4-d26d-30e3-460c13cf4714",
-<<<<<<< HEAD
-        "x-ms-creation-time": "Wed, 03 Feb 2021 02:10:14 GMT",
-=======
-        "x-ms-creation-time": "Wed, 17 Feb 2021 22:30:49 GMT",
->>>>>>> 1814567d
-        "x-ms-group": "$superuser",
-        "x-ms-lease-state": "available",
-        "x-ms-lease-status": "unlocked",
-        "x-ms-owner": "$superuser",
-        "x-ms-permissions": "rw-r-----",
-<<<<<<< HEAD
-        "x-ms-request-id": "99a33ff1-401e-008d-3fd1-f9488d000000",
-=======
-        "x-ms-request-id": "2daa4e82-101e-0080-447c-058059000000",
->>>>>>> 1814567d
+        "x-ms-client-request-id": "39184313-fbd6-54bb-9b2d-b31b814a23fc",
+        "x-ms-creation-time": "Fri, 19 Feb 2021 19:11:30 GMT",
+        "x-ms-group": "$superuser",
+        "x-ms-lease-state": "available",
+        "x-ms-lease-status": "unlocked",
+        "x-ms-owner": "$superuser",
+        "x-ms-permissions": "rw-r-----",
+        "x-ms-request-id": "2e68a162-201e-00a4-0bf3-0676f9000000",
         "x-ms-server-encrypted": "true",
         "x-ms-version": "2020-06-12"
       },
       "ResponseBody": []
     },
     {
-      "RequestUri": "https://seannse.blob.core.windows.net/test-filesystem-6758dea3-2d39-263f-a1ee-e922ca6ee793/test-file-cbf8e149-8bfa-a996-15a3-adb0f986bd8c",
-      "RequestMethod": "GET",
-      "RequestHeaders": {
-        "Accept": "application/xml",
-        "Authorization": "Sanitized",
-        "User-Agent": [
-<<<<<<< HEAD
-          "azsdk-net-Storage.Files.DataLake/12.7.0-alpha.20210202.1",
-          "(.NET Framework 4.8.4250.0; Microsoft Windows 10.0.19042 )"
-        ],
-        "x-ms-client-request-id": "c6cac6da-fdea-f8dd-86dc-0c147abe50ff",
-        "x-ms-date": "Wed, 03 Feb 2021 02:10:14 GMT",
-=======
-          "azsdk-net-Storage.Files.DataLake/12.7.0-alpha.20210217.1",
-          "(.NET 5.0.3; Microsoft Windows 10.0.19042)"
-        ],
-        "x-ms-client-request-id": "c6cac6da-fdea-f8dd-86dc-0c147abe50ff",
-        "x-ms-date": "Wed, 17 Feb 2021 22:30:49 GMT",
->>>>>>> 1814567d
+      "RequestUri": "https://seannse.blob.core.windows.net/test-filesystem-97c0b757-37ac-3e81-023c-ffbbf05ee20b/test-file-b1c446bc-9dc9-061c-353e-f8a5532f8c3e",
+      "RequestMethod": "GET",
+      "RequestHeaders": {
+        "Accept": "application/xml",
+        "Authorization": "Sanitized",
+        "User-Agent": [
+          "azsdk-net-Storage.Files.DataLake/12.7.0-alpha.20210219.1",
+          "(.NET 5.0.3; Microsoft Windows 10.0.19041)"
+        ],
+        "x-ms-client-request-id": "aef6a7a5-3e8d-b141-520b-0609ee16813c",
+        "x-ms-date": "Fri, 19 Feb 2021 19:11:31 GMT",
         "x-ms-range": "bytes=0-127",
         "x-ms-return-client-request-id": "true",
         "x-ms-version": "2020-06-12"
@@ -329,64 +217,40 @@
         "Content-Length": "128",
         "Content-Range": "bytes 0-127/1024",
         "Content-Type": "application/octet-stream",
-<<<<<<< HEAD
-        "Date": "Wed, 03 Feb 2021 02:10:15 GMT",
-        "ETag": "\u00220x8D8C7E8D87A3E6B\u0022",
-        "Last-Modified": "Wed, 03 Feb 2021 02:10:15 GMT",
-=======
-        "Date": "Wed, 17 Feb 2021 22:30:48 GMT",
-        "ETag": "\u00220x8D8D393AD425A7A\u0022",
-        "Last-Modified": "Wed, 17 Feb 2021 22:30:49 GMT",
->>>>>>> 1814567d
-        "Server": [
-          "Windows-Azure-Blob/1.0",
-          "Microsoft-HTTPAPI/2.0"
-        ],
-        "x-ms-blob-type": "BlockBlob",
-        "x-ms-client-request-id": "c6cac6da-fdea-f8dd-86dc-0c147abe50ff",
-<<<<<<< HEAD
-        "x-ms-creation-time": "Wed, 03 Feb 2021 02:10:14 GMT",
-=======
-        "x-ms-creation-time": "Wed, 17 Feb 2021 22:30:49 GMT",
->>>>>>> 1814567d
-        "x-ms-group": "$superuser",
-        "x-ms-lease-state": "available",
-        "x-ms-lease-status": "unlocked",
-        "x-ms-owner": "$superuser",
-        "x-ms-permissions": "rw-r-----",
-<<<<<<< HEAD
-        "x-ms-request-id": "99a34038-401e-008d-04d1-f9488d000000",
-=======
-        "x-ms-request-id": "2daa4eb3-101e-0080-747c-058059000000",
->>>>>>> 1814567d
-        "x-ms-server-encrypted": "true",
-        "x-ms-version": "2020-06-12"
-      },
-      "ResponseBody": "TsHzWZ5VQhlfv0viBWG2mDb4lkpR6WZDTqjz1o7xJttSm4\u002BuFV5SNj0Enm1Mez1Ug2JWeqm6O2RasAr2YWyKbZlwkGnRCIPYpmAMTEr49tNqnlMsm6sxl2AqU2VUXNTRejHT3OvUg3rffdNIru4aYrk3jMMYXtLuPvgIprUehEo="
-    },
-    {
-      "RequestUri": "https://seannse.blob.core.windows.net/test-filesystem-6758dea3-2d39-263f-a1ee-e922ca6ee793/test-file-cbf8e149-8bfa-a996-15a3-adb0f986bd8c",
-      "RequestMethod": "GET",
-      "RequestHeaders": {
-        "Accept": "application/xml",
-        "Authorization": "Sanitized",
-<<<<<<< HEAD
-        "If-Match": "0x8D8C7E8D87A3E6B",
-        "User-Agent": [
-          "azsdk-net-Storage.Files.DataLake/12.7.0-alpha.20210202.1",
-          "(.NET Framework 4.8.4250.0; Microsoft Windows 10.0.19042 )"
-        ],
-        "x-ms-client-request-id": "4c318b49-8105-e129-d27e-8a4b66fc4aa9",
-        "x-ms-date": "Wed, 03 Feb 2021 02:10:14 GMT",
-=======
-        "If-Match": "0x8D8D393AD425A7A",
-        "User-Agent": [
-          "azsdk-net-Storage.Files.DataLake/12.7.0-alpha.20210217.1",
-          "(.NET 5.0.3; Microsoft Windows 10.0.19042)"
-        ],
-        "x-ms-client-request-id": "4c318b49-8105-e129-d27e-8a4b66fc4aa9",
-        "x-ms-date": "Wed, 17 Feb 2021 22:30:49 GMT",
->>>>>>> 1814567d
+        "Date": "Fri, 19 Feb 2021 19:11:30 GMT",
+        "ETag": "\u00220x8D8D50A2A0B5FD5\u0022",
+        "Last-Modified": "Fri, 19 Feb 2021 19:11:30 GMT",
+        "Server": [
+          "Windows-Azure-Blob/1.0",
+          "Microsoft-HTTPAPI/2.0"
+        ],
+        "x-ms-blob-type": "BlockBlob",
+        "x-ms-client-request-id": "aef6a7a5-3e8d-b141-520b-0609ee16813c",
+        "x-ms-creation-time": "Fri, 19 Feb 2021 19:11:30 GMT",
+        "x-ms-group": "$superuser",
+        "x-ms-lease-state": "available",
+        "x-ms-lease-status": "unlocked",
+        "x-ms-owner": "$superuser",
+        "x-ms-permissions": "rw-r-----",
+        "x-ms-request-id": "2e68a23f-201e-00a4-5ff3-0676f9000000",
+        "x-ms-server-encrypted": "true",
+        "x-ms-version": "2020-06-12"
+      },
+      "ResponseBody": "IuWsuFtAvvUAA\u002BV7ri4hSga1JGFKrsjruHVrIojdUa0VkDA2Cn3uVdAdND8weoqSt47Ttt\u002B6rXQdwP/l1ZxtIrI3ZR796kCIxs6QLXmIuz7r2Gr6CprNW\u002BO8GEl9CIA0sBKN\u002BBVrlM1OSu8RKYD6lQXB\u002Bv0xcxgXaQo7QNH2C74="
+    },
+    {
+      "RequestUri": "https://seannse.blob.core.windows.net/test-filesystem-97c0b757-37ac-3e81-023c-ffbbf05ee20b/test-file-b1c446bc-9dc9-061c-353e-f8a5532f8c3e",
+      "RequestMethod": "GET",
+      "RequestHeaders": {
+        "Accept": "application/xml",
+        "Authorization": "Sanitized",
+        "If-Match": "0x8D8D50A2A0B5FD5",
+        "User-Agent": [
+          "azsdk-net-Storage.Files.DataLake/12.7.0-alpha.20210219.1",
+          "(.NET 5.0.3; Microsoft Windows 10.0.19041)"
+        ],
+        "x-ms-client-request-id": "d97567ad-7453-b66f-0f60-a12a03f9fc45",
+        "x-ms-date": "Fri, 19 Feb 2021 19:11:31 GMT",
         "x-ms-range": "bytes=128-255",
         "x-ms-return-client-request-id": "true",
         "x-ms-version": "2020-06-12"
@@ -398,64 +262,40 @@
         "Content-Length": "128",
         "Content-Range": "bytes 128-255/1024",
         "Content-Type": "application/octet-stream",
-<<<<<<< HEAD
-        "Date": "Wed, 03 Feb 2021 02:10:15 GMT",
-        "ETag": "\u00220x8D8C7E8D87A3E6B\u0022",
-        "Last-Modified": "Wed, 03 Feb 2021 02:10:15 GMT",
-=======
-        "Date": "Wed, 17 Feb 2021 22:30:49 GMT",
-        "ETag": "\u00220x8D8D393AD425A7A\u0022",
-        "Last-Modified": "Wed, 17 Feb 2021 22:30:49 GMT",
->>>>>>> 1814567d
-        "Server": [
-          "Windows-Azure-Blob/1.0",
-          "Microsoft-HTTPAPI/2.0"
-        ],
-        "x-ms-blob-type": "BlockBlob",
-        "x-ms-client-request-id": "4c318b49-8105-e129-d27e-8a4b66fc4aa9",
-<<<<<<< HEAD
-        "x-ms-creation-time": "Wed, 03 Feb 2021 02:10:14 GMT",
-=======
-        "x-ms-creation-time": "Wed, 17 Feb 2021 22:30:49 GMT",
->>>>>>> 1814567d
-        "x-ms-group": "$superuser",
-        "x-ms-lease-state": "available",
-        "x-ms-lease-status": "unlocked",
-        "x-ms-owner": "$superuser",
-        "x-ms-permissions": "rw-r-----",
-<<<<<<< HEAD
-        "x-ms-request-id": "99a34080-401e-008d-43d1-f9488d000000",
-=======
-        "x-ms-request-id": "2daa4ee3-101e-0080-217c-058059000000",
->>>>>>> 1814567d
-        "x-ms-server-encrypted": "true",
-        "x-ms-version": "2020-06-12"
-      },
-      "ResponseBody": "jDvRGSQa55Ub2E0d1\u002BnocRDxqx3PELgcXuWd8svcxcH5ibxyHAE9n0/2p0AQtBZVEJaWxHJmenuCtbo/fPTKPxOMI04sdVQOswvN2Wh4C6rPR\u002BI1RQBOkg9A8GdH/SNbK2gshJDIKJpBhxBmmaATCqoQcDQRlfkTPZE\u002B7IXtx7Y="
-    },
-    {
-      "RequestUri": "https://seannse.blob.core.windows.net/test-filesystem-6758dea3-2d39-263f-a1ee-e922ca6ee793/test-file-cbf8e149-8bfa-a996-15a3-adb0f986bd8c",
-      "RequestMethod": "GET",
-      "RequestHeaders": {
-        "Accept": "application/xml",
-        "Authorization": "Sanitized",
-<<<<<<< HEAD
-        "If-Match": "0x8D8C7E8D87A3E6B",
-        "User-Agent": [
-          "azsdk-net-Storage.Files.DataLake/12.7.0-alpha.20210202.1",
-          "(.NET Framework 4.8.4250.0; Microsoft Windows 10.0.19042 )"
-        ],
-        "x-ms-client-request-id": "eecb3175-038c-09f9-0717-5e3c4a48b2ae",
-        "x-ms-date": "Wed, 03 Feb 2021 02:10:14 GMT",
-=======
-        "If-Match": "0x8D8D393AD425A7A",
-        "User-Agent": [
-          "azsdk-net-Storage.Files.DataLake/12.7.0-alpha.20210217.1",
-          "(.NET 5.0.3; Microsoft Windows 10.0.19042)"
-        ],
-        "x-ms-client-request-id": "eecb3175-038c-09f9-0717-5e3c4a48b2ae",
-        "x-ms-date": "Wed, 17 Feb 2021 22:30:49 GMT",
->>>>>>> 1814567d
+        "Date": "Fri, 19 Feb 2021 19:11:30 GMT",
+        "ETag": "\u00220x8D8D50A2A0B5FD5\u0022",
+        "Last-Modified": "Fri, 19 Feb 2021 19:11:30 GMT",
+        "Server": [
+          "Windows-Azure-Blob/1.0",
+          "Microsoft-HTTPAPI/2.0"
+        ],
+        "x-ms-blob-type": "BlockBlob",
+        "x-ms-client-request-id": "d97567ad-7453-b66f-0f60-a12a03f9fc45",
+        "x-ms-creation-time": "Fri, 19 Feb 2021 19:11:30 GMT",
+        "x-ms-group": "$superuser",
+        "x-ms-lease-state": "available",
+        "x-ms-lease-status": "unlocked",
+        "x-ms-owner": "$superuser",
+        "x-ms-permissions": "rw-r-----",
+        "x-ms-request-id": "2e68a306-201e-00a4-1af3-0676f9000000",
+        "x-ms-server-encrypted": "true",
+        "x-ms-version": "2020-06-12"
+      },
+      "ResponseBody": "Tlx8Z/vCKYBDnau/qrwxY8KDRLsOgwM8\u002BXWPCjBU\u002B1g/McLNA5KaQ5h5uZPHWW2s2Nd\u002BTrJPr8tZP22FMh5P76JTf3n6ZF8v6QAjlMlvdaAH4jJY1a2m8IH2c8MkFBB6KcnxdNn0snN4T2WxLBsB6crNfVDs9xr1rY/3A/CcCtQ="
+    },
+    {
+      "RequestUri": "https://seannse.blob.core.windows.net/test-filesystem-97c0b757-37ac-3e81-023c-ffbbf05ee20b/test-file-b1c446bc-9dc9-061c-353e-f8a5532f8c3e",
+      "RequestMethod": "GET",
+      "RequestHeaders": {
+        "Accept": "application/xml",
+        "Authorization": "Sanitized",
+        "If-Match": "0x8D8D50A2A0B5FD5",
+        "User-Agent": [
+          "azsdk-net-Storage.Files.DataLake/12.7.0-alpha.20210219.1",
+          "(.NET 5.0.3; Microsoft Windows 10.0.19041)"
+        ],
+        "x-ms-client-request-id": "875b13bd-a7a0-74e8-566b-c9e4a00a0646",
+        "x-ms-date": "Fri, 19 Feb 2021 19:11:31 GMT",
         "x-ms-range": "bytes=256-383",
         "x-ms-return-client-request-id": "true",
         "x-ms-version": "2020-06-12"
@@ -467,64 +307,40 @@
         "Content-Length": "128",
         "Content-Range": "bytes 256-383/1024",
         "Content-Type": "application/octet-stream",
-<<<<<<< HEAD
-        "Date": "Wed, 03 Feb 2021 02:10:15 GMT",
-        "ETag": "\u00220x8D8C7E8D87A3E6B\u0022",
-        "Last-Modified": "Wed, 03 Feb 2021 02:10:15 GMT",
-=======
-        "Date": "Wed, 17 Feb 2021 22:30:49 GMT",
-        "ETag": "\u00220x8D8D393AD425A7A\u0022",
-        "Last-Modified": "Wed, 17 Feb 2021 22:30:49 GMT",
->>>>>>> 1814567d
-        "Server": [
-          "Windows-Azure-Blob/1.0",
-          "Microsoft-HTTPAPI/2.0"
-        ],
-        "x-ms-blob-type": "BlockBlob",
-        "x-ms-client-request-id": "eecb3175-038c-09f9-0717-5e3c4a48b2ae",
-<<<<<<< HEAD
-        "x-ms-creation-time": "Wed, 03 Feb 2021 02:10:14 GMT",
-=======
-        "x-ms-creation-time": "Wed, 17 Feb 2021 22:30:49 GMT",
->>>>>>> 1814567d
-        "x-ms-group": "$superuser",
-        "x-ms-lease-state": "available",
-        "x-ms-lease-status": "unlocked",
-        "x-ms-owner": "$superuser",
-        "x-ms-permissions": "rw-r-----",
-<<<<<<< HEAD
-        "x-ms-request-id": "99a340cd-401e-008d-09d1-f9488d000000",
-=======
-        "x-ms-request-id": "2daa4f17-101e-0080-4f7c-058059000000",
->>>>>>> 1814567d
-        "x-ms-server-encrypted": "true",
-        "x-ms-version": "2020-06-12"
-      },
-      "ResponseBody": "6HKt/0uGGQYeSPO97\u002Bf5bi3lvTaN7kmWbxlH/4k8FFTAWn4m8hO\u002BI/ZpFcmhOyNVl9C\u002BoDCQKPopFpAyPxl94jSf/ZVp0nsaJpk/JNh/9TP28We5fXQjLzKE/duCjOTd6zOVAj2N7MVUpHmWUAMhqSFcPE2xw2TAe85j5dSgl5o="
-    },
-    {
-      "RequestUri": "https://seannse.blob.core.windows.net/test-filesystem-6758dea3-2d39-263f-a1ee-e922ca6ee793/test-file-cbf8e149-8bfa-a996-15a3-adb0f986bd8c",
-      "RequestMethod": "GET",
-      "RequestHeaders": {
-        "Accept": "application/xml",
-        "Authorization": "Sanitized",
-<<<<<<< HEAD
-        "If-Match": "0x8D8C7E8D87A3E6B",
-        "User-Agent": [
-          "azsdk-net-Storage.Files.DataLake/12.7.0-alpha.20210202.1",
-          "(.NET Framework 4.8.4250.0; Microsoft Windows 10.0.19042 )"
-        ],
-        "x-ms-client-request-id": "35d6cf8a-5b30-561c-f30e-324409c3bbea",
-        "x-ms-date": "Wed, 03 Feb 2021 02:10:14 GMT",
-=======
-        "If-Match": "0x8D8D393AD425A7A",
-        "User-Agent": [
-          "azsdk-net-Storage.Files.DataLake/12.7.0-alpha.20210217.1",
-          "(.NET 5.0.3; Microsoft Windows 10.0.19042)"
-        ],
-        "x-ms-client-request-id": "35d6cf8a-5b30-561c-f30e-324409c3bbea",
-        "x-ms-date": "Wed, 17 Feb 2021 22:30:49 GMT",
->>>>>>> 1814567d
+        "Date": "Fri, 19 Feb 2021 19:11:30 GMT",
+        "ETag": "\u00220x8D8D50A2A0B5FD5\u0022",
+        "Last-Modified": "Fri, 19 Feb 2021 19:11:30 GMT",
+        "Server": [
+          "Windows-Azure-Blob/1.0",
+          "Microsoft-HTTPAPI/2.0"
+        ],
+        "x-ms-blob-type": "BlockBlob",
+        "x-ms-client-request-id": "875b13bd-a7a0-74e8-566b-c9e4a00a0646",
+        "x-ms-creation-time": "Fri, 19 Feb 2021 19:11:30 GMT",
+        "x-ms-group": "$superuser",
+        "x-ms-lease-state": "available",
+        "x-ms-lease-status": "unlocked",
+        "x-ms-owner": "$superuser",
+        "x-ms-permissions": "rw-r-----",
+        "x-ms-request-id": "2e68a3de-201e-00a4-65f3-0676f9000000",
+        "x-ms-server-encrypted": "true",
+        "x-ms-version": "2020-06-12"
+      },
+      "ResponseBody": "76hq/34AxxMwvuCGSPTDZvSJ\u002BFeWwI4yr/zHSfyug9tEkMKDsAJrygZqHy0Xk625y5EOZ6SzPS8aOE\u002BCOX0XgTsEQbcyQLXyHS5RLKBgGhxODn5qnxs3kVKTaHey6ZCJUp7yElL1hovbHEl1YRGOuh0zMyv/rOEfza9kntg9QDQ="
+    },
+    {
+      "RequestUri": "https://seannse.blob.core.windows.net/test-filesystem-97c0b757-37ac-3e81-023c-ffbbf05ee20b/test-file-b1c446bc-9dc9-061c-353e-f8a5532f8c3e",
+      "RequestMethod": "GET",
+      "RequestHeaders": {
+        "Accept": "application/xml",
+        "Authorization": "Sanitized",
+        "If-Match": "0x8D8D50A2A0B5FD5",
+        "User-Agent": [
+          "azsdk-net-Storage.Files.DataLake/12.7.0-alpha.20210219.1",
+          "(.NET 5.0.3; Microsoft Windows 10.0.19041)"
+        ],
+        "x-ms-client-request-id": "ef6dbc6e-759d-77a4-16f0-ea1bdd23c267",
+        "x-ms-date": "Fri, 19 Feb 2021 19:11:31 GMT",
         "x-ms-range": "bytes=384-511",
         "x-ms-return-client-request-id": "true",
         "x-ms-version": "2020-06-12"
@@ -536,64 +352,40 @@
         "Content-Length": "128",
         "Content-Range": "bytes 384-511/1024",
         "Content-Type": "application/octet-stream",
-<<<<<<< HEAD
-        "Date": "Wed, 03 Feb 2021 02:10:15 GMT",
-        "ETag": "\u00220x8D8C7E8D87A3E6B\u0022",
-        "Last-Modified": "Wed, 03 Feb 2021 02:10:15 GMT",
-=======
-        "Date": "Wed, 17 Feb 2021 22:30:49 GMT",
-        "ETag": "\u00220x8D8D393AD425A7A\u0022",
-        "Last-Modified": "Wed, 17 Feb 2021 22:30:49 GMT",
->>>>>>> 1814567d
-        "Server": [
-          "Windows-Azure-Blob/1.0",
-          "Microsoft-HTTPAPI/2.0"
-        ],
-        "x-ms-blob-type": "BlockBlob",
-        "x-ms-client-request-id": "35d6cf8a-5b30-561c-f30e-324409c3bbea",
-<<<<<<< HEAD
-        "x-ms-creation-time": "Wed, 03 Feb 2021 02:10:14 GMT",
-=======
-        "x-ms-creation-time": "Wed, 17 Feb 2021 22:30:49 GMT",
->>>>>>> 1814567d
-        "x-ms-group": "$superuser",
-        "x-ms-lease-state": "available",
-        "x-ms-lease-status": "unlocked",
-        "x-ms-owner": "$superuser",
-        "x-ms-permissions": "rw-r-----",
-<<<<<<< HEAD
-        "x-ms-request-id": "99a34104-401e-008d-3bd1-f9488d000000",
-=======
-        "x-ms-request-id": "2daa4f4f-101e-0080-807c-058059000000",
->>>>>>> 1814567d
-        "x-ms-server-encrypted": "true",
-        "x-ms-version": "2020-06-12"
-      },
-      "ResponseBody": "tGI4pOry9mgFomXZ\u002Bo3eLmJTuSZPlysoz9WHbyoH8LMN3uHuyny/L2bUSA9eisXu8DSCgOZwSh02ENUVa4c9/bGxzByr72PllIrAe04cyUQPmX72hG/NnJTDt7qnqcTelkperL6oQgDQnetcr87OGkaQBdEIRnlB5DCI5zepPes="
-    },
-    {
-      "RequestUri": "https://seannse.blob.core.windows.net/test-filesystem-6758dea3-2d39-263f-a1ee-e922ca6ee793/test-file-cbf8e149-8bfa-a996-15a3-adb0f986bd8c",
-      "RequestMethod": "GET",
-      "RequestHeaders": {
-        "Accept": "application/xml",
-        "Authorization": "Sanitized",
-<<<<<<< HEAD
-        "If-Match": "0x8D8C7E8D87A3E6B",
-        "User-Agent": [
-          "azsdk-net-Storage.Files.DataLake/12.7.0-alpha.20210202.1",
-          "(.NET Framework 4.8.4250.0; Microsoft Windows 10.0.19042 )"
-        ],
-        "x-ms-client-request-id": "7ab120ea-7c72-e57d-8399-22a3fb3ad6c8",
-        "x-ms-date": "Wed, 03 Feb 2021 02:10:14 GMT",
-=======
-        "If-Match": "0x8D8D393AD425A7A",
-        "User-Agent": [
-          "azsdk-net-Storage.Files.DataLake/12.7.0-alpha.20210217.1",
-          "(.NET 5.0.3; Microsoft Windows 10.0.19042)"
-        ],
-        "x-ms-client-request-id": "7ab120ea-7c72-e57d-8399-22a3fb3ad6c8",
-        "x-ms-date": "Wed, 17 Feb 2021 22:30:49 GMT",
->>>>>>> 1814567d
+        "Date": "Fri, 19 Feb 2021 19:11:30 GMT",
+        "ETag": "\u00220x8D8D50A2A0B5FD5\u0022",
+        "Last-Modified": "Fri, 19 Feb 2021 19:11:30 GMT",
+        "Server": [
+          "Windows-Azure-Blob/1.0",
+          "Microsoft-HTTPAPI/2.0"
+        ],
+        "x-ms-blob-type": "BlockBlob",
+        "x-ms-client-request-id": "ef6dbc6e-759d-77a4-16f0-ea1bdd23c267",
+        "x-ms-creation-time": "Fri, 19 Feb 2021 19:11:30 GMT",
+        "x-ms-group": "$superuser",
+        "x-ms-lease-state": "available",
+        "x-ms-lease-status": "unlocked",
+        "x-ms-owner": "$superuser",
+        "x-ms-permissions": "rw-r-----",
+        "x-ms-request-id": "2e68a4bc-201e-00a4-2ef3-0676f9000000",
+        "x-ms-server-encrypted": "true",
+        "x-ms-version": "2020-06-12"
+      },
+      "ResponseBody": "ncjZAm0IyVmH84\u002BD0sEvQQStWn62ZYmmvNNEopDns57bFNiZN4xNFWnapAwdXUwLfyOaKuPBfTg\u002BM0WZwyfInz/wqL3plgl4YEQU3MB9iV6HOSJtTYi6GpefWwRGtFFCEQXMLLWOIukZIcqerKF3wKrnEooFW1G2No4mSjsFMas="
+    },
+    {
+      "RequestUri": "https://seannse.blob.core.windows.net/test-filesystem-97c0b757-37ac-3e81-023c-ffbbf05ee20b/test-file-b1c446bc-9dc9-061c-353e-f8a5532f8c3e",
+      "RequestMethod": "GET",
+      "RequestHeaders": {
+        "Accept": "application/xml",
+        "Authorization": "Sanitized",
+        "If-Match": "0x8D8D50A2A0B5FD5",
+        "User-Agent": [
+          "azsdk-net-Storage.Files.DataLake/12.7.0-alpha.20210219.1",
+          "(.NET 5.0.3; Microsoft Windows 10.0.19041)"
+        ],
+        "x-ms-client-request-id": "e475c516-169d-bba8-f39f-aa17224f283a",
+        "x-ms-date": "Fri, 19 Feb 2021 19:11:31 GMT",
         "x-ms-range": "bytes=250-377",
         "x-ms-return-client-request-id": "true",
         "x-ms-version": "2020-06-12"
@@ -605,64 +397,40 @@
         "Content-Length": "128",
         "Content-Range": "bytes 250-377/1024",
         "Content-Type": "application/octet-stream",
-<<<<<<< HEAD
-        "Date": "Wed, 03 Feb 2021 02:10:15 GMT",
-        "ETag": "\u00220x8D8C7E8D87A3E6B\u0022",
-        "Last-Modified": "Wed, 03 Feb 2021 02:10:15 GMT",
-=======
-        "Date": "Wed, 17 Feb 2021 22:30:49 GMT",
-        "ETag": "\u00220x8D8D393AD425A7A\u0022",
-        "Last-Modified": "Wed, 17 Feb 2021 22:30:49 GMT",
->>>>>>> 1814567d
-        "Server": [
-          "Windows-Azure-Blob/1.0",
-          "Microsoft-HTTPAPI/2.0"
-        ],
-        "x-ms-blob-type": "BlockBlob",
-        "x-ms-client-request-id": "7ab120ea-7c72-e57d-8399-22a3fb3ad6c8",
-<<<<<<< HEAD
-        "x-ms-creation-time": "Wed, 03 Feb 2021 02:10:14 GMT",
-=======
-        "x-ms-creation-time": "Wed, 17 Feb 2021 22:30:49 GMT",
->>>>>>> 1814567d
-        "x-ms-group": "$superuser",
-        "x-ms-lease-state": "available",
-        "x-ms-lease-status": "unlocked",
-        "x-ms-owner": "$superuser",
-        "x-ms-permissions": "rw-r-----",
-<<<<<<< HEAD
-        "x-ms-request-id": "99a34131-401e-008d-68d1-f9488d000000",
-=======
-        "x-ms-request-id": "2daa4f8b-101e-0080-357c-058059000000",
->>>>>>> 1814567d
-        "x-ms-server-encrypted": "true",
-        "x-ms-version": "2020-06-12"
-      },
-      "ResponseBody": "PuyF7ce26HKt/0uGGQYeSPO97\u002Bf5bi3lvTaN7kmWbxlH/4k8FFTAWn4m8hO\u002BI/ZpFcmhOyNVl9C\u002BoDCQKPopFpAyPxl94jSf/ZVp0nsaJpk/JNh/9TP28We5fXQjLzKE/duCjOTd6zOVAj2N7MVUpHmWUAMhqSFcPE2xw2TAe84="
-    },
-    {
-      "RequestUri": "https://seannse.blob.core.windows.net/test-filesystem-6758dea3-2d39-263f-a1ee-e922ca6ee793/test-file-cbf8e149-8bfa-a996-15a3-adb0f986bd8c",
-      "RequestMethod": "GET",
-      "RequestHeaders": {
-        "Accept": "application/xml",
-        "Authorization": "Sanitized",
-<<<<<<< HEAD
-        "If-Match": "0x8D8C7E8D87A3E6B",
-        "User-Agent": [
-          "azsdk-net-Storage.Files.DataLake/12.7.0-alpha.20210202.1",
-          "(.NET Framework 4.8.4250.0; Microsoft Windows 10.0.19042 )"
-        ],
-        "x-ms-client-request-id": "e95af66b-4011-8277-ee37-8f0ab9654c77",
-        "x-ms-date": "Wed, 03 Feb 2021 02:10:14 GMT",
-=======
-        "If-Match": "0x8D8D393AD425A7A",
-        "User-Agent": [
-          "azsdk-net-Storage.Files.DataLake/12.7.0-alpha.20210217.1",
-          "(.NET 5.0.3; Microsoft Windows 10.0.19042)"
-        ],
-        "x-ms-client-request-id": "e95af66b-4011-8277-ee37-8f0ab9654c77",
-        "x-ms-date": "Wed, 17 Feb 2021 22:30:49 GMT",
->>>>>>> 1814567d
+        "Date": "Fri, 19 Feb 2021 19:11:30 GMT",
+        "ETag": "\u00220x8D8D50A2A0B5FD5\u0022",
+        "Last-Modified": "Fri, 19 Feb 2021 19:11:30 GMT",
+        "Server": [
+          "Windows-Azure-Blob/1.0",
+          "Microsoft-HTTPAPI/2.0"
+        ],
+        "x-ms-blob-type": "BlockBlob",
+        "x-ms-client-request-id": "e475c516-169d-bba8-f39f-aa17224f283a",
+        "x-ms-creation-time": "Fri, 19 Feb 2021 19:11:30 GMT",
+        "x-ms-group": "$superuser",
+        "x-ms-lease-state": "available",
+        "x-ms-lease-status": "unlocked",
+        "x-ms-owner": "$superuser",
+        "x-ms-permissions": "rw-r-----",
+        "x-ms-request-id": "2e68a566-201e-00a4-52f3-0676f9000000",
+        "x-ms-server-encrypted": "true",
+        "x-ms-version": "2020-06-12"
+      },
+      "ResponseBody": "9wPwnArU76hq/34AxxMwvuCGSPTDZvSJ\u002BFeWwI4yr/zHSfyug9tEkMKDsAJrygZqHy0Xk625y5EOZ6SzPS8aOE\u002BCOX0XgTsEQbcyQLXyHS5RLKBgGhxODn5qnxs3kVKTaHey6ZCJUp7yElL1hovbHEl1YRGOuh0zMyv/rOEfza8="
+    },
+    {
+      "RequestUri": "https://seannse.blob.core.windows.net/test-filesystem-97c0b757-37ac-3e81-023c-ffbbf05ee20b/test-file-b1c446bc-9dc9-061c-353e-f8a5532f8c3e",
+      "RequestMethod": "GET",
+      "RequestHeaders": {
+        "Accept": "application/xml",
+        "Authorization": "Sanitized",
+        "If-Match": "0x8D8D50A2A0B5FD5",
+        "User-Agent": [
+          "azsdk-net-Storage.Files.DataLake/12.7.0-alpha.20210219.1",
+          "(.NET 5.0.3; Microsoft Windows 10.0.19041)"
+        ],
+        "x-ms-client-request-id": "1805a482-deae-d0c9-7e72-d55486c48d58",
+        "x-ms-date": "Fri, 19 Feb 2021 19:11:31 GMT",
         "x-ms-range": "bytes=378-505",
         "x-ms-return-client-request-id": "true",
         "x-ms-version": "2020-06-12"
@@ -674,64 +442,40 @@
         "Content-Length": "128",
         "Content-Range": "bytes 378-505/1024",
         "Content-Type": "application/octet-stream",
-<<<<<<< HEAD
-        "Date": "Wed, 03 Feb 2021 02:10:15 GMT",
-        "ETag": "\u00220x8D8C7E8D87A3E6B\u0022",
-        "Last-Modified": "Wed, 03 Feb 2021 02:10:15 GMT",
-=======
-        "Date": "Wed, 17 Feb 2021 22:30:49 GMT",
-        "ETag": "\u00220x8D8D393AD425A7A\u0022",
-        "Last-Modified": "Wed, 17 Feb 2021 22:30:49 GMT",
->>>>>>> 1814567d
-        "Server": [
-          "Windows-Azure-Blob/1.0",
-          "Microsoft-HTTPAPI/2.0"
-        ],
-        "x-ms-blob-type": "BlockBlob",
-        "x-ms-client-request-id": "e95af66b-4011-8277-ee37-8f0ab9654c77",
-<<<<<<< HEAD
-        "x-ms-creation-time": "Wed, 03 Feb 2021 02:10:14 GMT",
-=======
-        "x-ms-creation-time": "Wed, 17 Feb 2021 22:30:49 GMT",
->>>>>>> 1814567d
-        "x-ms-group": "$superuser",
-        "x-ms-lease-state": "available",
-        "x-ms-lease-status": "unlocked",
-        "x-ms-owner": "$superuser",
-        "x-ms-permissions": "rw-r-----",
-<<<<<<< HEAD
-        "x-ms-request-id": "99a34161-401e-008d-14d1-f9488d000000",
-=======
-        "x-ms-request-id": "2daa4fb8-101e-0080-617c-058059000000",
->>>>>>> 1814567d
-        "x-ms-server-encrypted": "true",
-        "x-ms-version": "2020-06-12"
-      },
-      "ResponseBody": "Y\u002BXUoJeatGI4pOry9mgFomXZ\u002Bo3eLmJTuSZPlysoz9WHbyoH8LMN3uHuyny/L2bUSA9eisXu8DSCgOZwSh02ENUVa4c9/bGxzByr72PllIrAe04cyUQPmX72hG/NnJTDt7qnqcTelkperL6oQgDQnetcr87OGkaQBdEIRnlB5DA="
-    },
-    {
-      "RequestUri": "https://seannse.blob.core.windows.net/test-filesystem-6758dea3-2d39-263f-a1ee-e922ca6ee793/test-file-cbf8e149-8bfa-a996-15a3-adb0f986bd8c",
-      "RequestMethod": "GET",
-      "RequestHeaders": {
-        "Accept": "application/xml",
-        "Authorization": "Sanitized",
-<<<<<<< HEAD
-        "If-Match": "0x8D8C7E8D87A3E6B",
-        "User-Agent": [
-          "azsdk-net-Storage.Files.DataLake/12.7.0-alpha.20210202.1",
-          "(.NET Framework 4.8.4250.0; Microsoft Windows 10.0.19042 )"
-        ],
-        "x-ms-client-request-id": "0438d42c-ede0-30b7-b7d2-0a758a8ff461",
-        "x-ms-date": "Wed, 03 Feb 2021 02:10:15 GMT",
-=======
-        "If-Match": "0x8D8D393AD425A7A",
-        "User-Agent": [
-          "azsdk-net-Storage.Files.DataLake/12.7.0-alpha.20210217.1",
-          "(.NET 5.0.3; Microsoft Windows 10.0.19042)"
-        ],
-        "x-ms-client-request-id": "0438d42c-ede0-30b7-b7d2-0a758a8ff461",
-        "x-ms-date": "Wed, 17 Feb 2021 22:30:50 GMT",
->>>>>>> 1814567d
+        "Date": "Fri, 19 Feb 2021 19:11:30 GMT",
+        "ETag": "\u00220x8D8D50A2A0B5FD5\u0022",
+        "Last-Modified": "Fri, 19 Feb 2021 19:11:30 GMT",
+        "Server": [
+          "Windows-Azure-Blob/1.0",
+          "Microsoft-HTTPAPI/2.0"
+        ],
+        "x-ms-blob-type": "BlockBlob",
+        "x-ms-client-request-id": "1805a482-deae-d0c9-7e72-d55486c48d58",
+        "x-ms-creation-time": "Fri, 19 Feb 2021 19:11:30 GMT",
+        "x-ms-group": "$superuser",
+        "x-ms-lease-state": "available",
+        "x-ms-lease-status": "unlocked",
+        "x-ms-owner": "$superuser",
+        "x-ms-permissions": "rw-r-----",
+        "x-ms-request-id": "2e68a62c-201e-00a4-11f3-0676f9000000",
+        "x-ms-server-encrypted": "true",
+        "x-ms-version": "2020-06-12"
+      },
+      "ResponseBody": "ZJ7YPUA0ncjZAm0IyVmH84\u002BD0sEvQQStWn62ZYmmvNNEopDns57bFNiZN4xNFWnapAwdXUwLfyOaKuPBfTg\u002BM0WZwyfInz/wqL3plgl4YEQU3MB9iV6HOSJtTYi6GpefWwRGtFFCEQXMLLWOIukZIcqerKF3wKrnEooFW1G2No4="
+    },
+    {
+      "RequestUri": "https://seannse.blob.core.windows.net/test-filesystem-97c0b757-37ac-3e81-023c-ffbbf05ee20b/test-file-b1c446bc-9dc9-061c-353e-f8a5532f8c3e",
+      "RequestMethod": "GET",
+      "RequestHeaders": {
+        "Accept": "application/xml",
+        "Authorization": "Sanitized",
+        "If-Match": "0x8D8D50A2A0B5FD5",
+        "User-Agent": [
+          "azsdk-net-Storage.Files.DataLake/12.7.0-alpha.20210219.1",
+          "(.NET 5.0.3; Microsoft Windows 10.0.19041)"
+        ],
+        "x-ms-client-request-id": "7d951668-104a-718c-36ae-5f6fb6bab61b",
+        "x-ms-date": "Fri, 19 Feb 2021 19:11:31 GMT",
         "x-ms-range": "bytes=506-633",
         "x-ms-return-client-request-id": "true",
         "x-ms-version": "2020-06-12"
@@ -743,64 +487,40 @@
         "Content-Length": "128",
         "Content-Range": "bytes 506-633/1024",
         "Content-Type": "application/octet-stream",
-<<<<<<< HEAD
-        "Date": "Wed, 03 Feb 2021 02:10:15 GMT",
-        "ETag": "\u00220x8D8C7E8D87A3E6B\u0022",
-        "Last-Modified": "Wed, 03 Feb 2021 02:10:15 GMT",
-=======
-        "Date": "Wed, 17 Feb 2021 22:30:49 GMT",
-        "ETag": "\u00220x8D8D393AD425A7A\u0022",
-        "Last-Modified": "Wed, 17 Feb 2021 22:30:49 GMT",
->>>>>>> 1814567d
-        "Server": [
-          "Windows-Azure-Blob/1.0",
-          "Microsoft-HTTPAPI/2.0"
-        ],
-        "x-ms-blob-type": "BlockBlob",
-        "x-ms-client-request-id": "0438d42c-ede0-30b7-b7d2-0a758a8ff461",
-<<<<<<< HEAD
-        "x-ms-creation-time": "Wed, 03 Feb 2021 02:10:14 GMT",
-=======
-        "x-ms-creation-time": "Wed, 17 Feb 2021 22:30:49 GMT",
->>>>>>> 1814567d
-        "x-ms-group": "$superuser",
-        "x-ms-lease-state": "available",
-        "x-ms-lease-status": "unlocked",
-        "x-ms-owner": "$superuser",
-        "x-ms-permissions": "rw-r-----",
-<<<<<<< HEAD
-        "x-ms-request-id": "99a3418b-401e-008d-3ed1-f9488d000000",
-=======
-        "x-ms-request-id": "2daa4ff4-101e-0080-157c-058059000000",
->>>>>>> 1814567d
-        "x-ms-server-encrypted": "true",
-        "x-ms-version": "2020-06-12"
-      },
-      "ResponseBody": "iOc3qT3rxeHkBL4dhmZWfSbmhHHsxfWdcxej8tZQ0RzIjSBbySZfAJbN6spbKQmee4ogkr1zQ8PymjYmR9MLlDKhVPhG\u002B7T/h4PaHtsqQUkNBXdLLz9fVUpdaC7wObnDwlWYutUQWH/WIQs6mCTnyFjsGEJbwGXzQv\u002Bu6JKFDk0="
-    },
-    {
-      "RequestUri": "https://seannse.blob.core.windows.net/test-filesystem-6758dea3-2d39-263f-a1ee-e922ca6ee793/test-file-cbf8e149-8bfa-a996-15a3-adb0f986bd8c",
-      "RequestMethod": "GET",
-      "RequestHeaders": {
-        "Accept": "application/xml",
-        "Authorization": "Sanitized",
-<<<<<<< HEAD
-        "If-Match": "0x8D8C7E8D87A3E6B",
-        "User-Agent": [
-          "azsdk-net-Storage.Files.DataLake/12.7.0-alpha.20210202.1",
-          "(.NET Framework 4.8.4250.0; Microsoft Windows 10.0.19042 )"
-        ],
-        "x-ms-client-request-id": "e5dec74a-472c-2697-e2bf-037ea01845f6",
-        "x-ms-date": "Wed, 03 Feb 2021 02:10:15 GMT",
-=======
-        "If-Match": "0x8D8D393AD425A7A",
-        "User-Agent": [
-          "azsdk-net-Storage.Files.DataLake/12.7.0-alpha.20210217.1",
-          "(.NET 5.0.3; Microsoft Windows 10.0.19042)"
-        ],
-        "x-ms-client-request-id": "e5dec74a-472c-2697-e2bf-037ea01845f6",
-        "x-ms-date": "Wed, 17 Feb 2021 22:30:50 GMT",
->>>>>>> 1814567d
+        "Date": "Fri, 19 Feb 2021 19:11:30 GMT",
+        "ETag": "\u00220x8D8D50A2A0B5FD5\u0022",
+        "Last-Modified": "Fri, 19 Feb 2021 19:11:30 GMT",
+        "Server": [
+          "Windows-Azure-Blob/1.0",
+          "Microsoft-HTTPAPI/2.0"
+        ],
+        "x-ms-blob-type": "BlockBlob",
+        "x-ms-client-request-id": "7d951668-104a-718c-36ae-5f6fb6bab61b",
+        "x-ms-creation-time": "Fri, 19 Feb 2021 19:11:30 GMT",
+        "x-ms-group": "$superuser",
+        "x-ms-lease-state": "available",
+        "x-ms-lease-status": "unlocked",
+        "x-ms-owner": "$superuser",
+        "x-ms-permissions": "rw-r-----",
+        "x-ms-request-id": "2e68a729-201e-00a4-7ff3-0676f9000000",
+        "x-ms-server-encrypted": "true",
+        "x-ms-version": "2020-06-12"
+      },
+      "ResponseBody": "Jko7BTGr8tLKu7FcqfgWOVMrvhtt9SeaWV\u002Bhxz22sxX2J2jYrhTvHqva17wOTT0ac8sIJfgaIDEioKvSCiuUEwicZoGQPos\u002BO6Bvkh1rjAshh1Nxro0c2wY3tQ1oHRSARcO0cue8ijVAyepYqo4TtxSfsYLXI2V6f4p7WIh91h4="
+    },
+    {
+      "RequestUri": "https://seannse.blob.core.windows.net/test-filesystem-97c0b757-37ac-3e81-023c-ffbbf05ee20b/test-file-b1c446bc-9dc9-061c-353e-f8a5532f8c3e",
+      "RequestMethod": "GET",
+      "RequestHeaders": {
+        "Accept": "application/xml",
+        "Authorization": "Sanitized",
+        "If-Match": "0x8D8D50A2A0B5FD5",
+        "User-Agent": [
+          "azsdk-net-Storage.Files.DataLake/12.7.0-alpha.20210219.1",
+          "(.NET 5.0.3; Microsoft Windows 10.0.19041)"
+        ],
+        "x-ms-client-request-id": "70ebf703-102e-1b0d-60cd-085531f5d3fb",
+        "x-ms-date": "Fri, 19 Feb 2021 19:11:31 GMT",
         "x-ms-range": "bytes=634-761",
         "x-ms-return-client-request-id": "true",
         "x-ms-version": "2020-06-12"
@@ -812,64 +532,40 @@
         "Content-Length": "128",
         "Content-Range": "bytes 634-761/1024",
         "Content-Type": "application/octet-stream",
-<<<<<<< HEAD
-        "Date": "Wed, 03 Feb 2021 02:10:16 GMT",
-        "ETag": "\u00220x8D8C7E8D87A3E6B\u0022",
-        "Last-Modified": "Wed, 03 Feb 2021 02:10:15 GMT",
-=======
-        "Date": "Wed, 17 Feb 2021 22:30:49 GMT",
-        "ETag": "\u00220x8D8D393AD425A7A\u0022",
-        "Last-Modified": "Wed, 17 Feb 2021 22:30:49 GMT",
->>>>>>> 1814567d
-        "Server": [
-          "Windows-Azure-Blob/1.0",
-          "Microsoft-HTTPAPI/2.0"
-        ],
-        "x-ms-blob-type": "BlockBlob",
-        "x-ms-client-request-id": "e5dec74a-472c-2697-e2bf-037ea01845f6",
-<<<<<<< HEAD
-        "x-ms-creation-time": "Wed, 03 Feb 2021 02:10:14 GMT",
-=======
-        "x-ms-creation-time": "Wed, 17 Feb 2021 22:30:49 GMT",
->>>>>>> 1814567d
-        "x-ms-group": "$superuser",
-        "x-ms-lease-state": "available",
-        "x-ms-lease-status": "unlocked",
-        "x-ms-owner": "$superuser",
-        "x-ms-permissions": "rw-r-----",
-<<<<<<< HEAD
-        "x-ms-request-id": "99a341b6-401e-008d-69d1-f9488d000000",
-=======
-        "x-ms-request-id": "2daa5024-101e-0080-3f7c-058059000000",
->>>>>>> 1814567d
-        "x-ms-server-encrypted": "true",
-        "x-ms-version": "2020-06-12"
-      },
-      "ResponseBody": "yhdchZKHdP2s93UOMyW9JXWg1gMhd2cC8KR31WFw7FASvXCByGI20XgalWRLV78dQoly8q8KLFKvWpXtD56bPAok\u002B3a1O1wTaQSLBuIDt5nkWpPY/fqgCJEd0m7MSMHaf1hZJltJZwYsXoiqfyVwq6L8CLQKwj8QhPPkl2nuRyE="
-    },
-    {
-      "RequestUri": "https://seannse.blob.core.windows.net/test-filesystem-6758dea3-2d39-263f-a1ee-e922ca6ee793/test-file-cbf8e149-8bfa-a996-15a3-adb0f986bd8c",
-      "RequestMethod": "GET",
-      "RequestHeaders": {
-        "Accept": "application/xml",
-        "Authorization": "Sanitized",
-<<<<<<< HEAD
-        "If-Match": "0x8D8C7E8D87A3E6B",
-        "User-Agent": [
-          "azsdk-net-Storage.Files.DataLake/12.7.0-alpha.20210202.1",
-          "(.NET Framework 4.8.4250.0; Microsoft Windows 10.0.19042 )"
-        ],
-        "x-ms-client-request-id": "c22b5347-0fb1-f934-750b-7c0bad7f204f",
-        "x-ms-date": "Wed, 03 Feb 2021 02:10:15 GMT",
-=======
-        "If-Match": "0x8D8D393AD425A7A",
-        "User-Agent": [
-          "azsdk-net-Storage.Files.DataLake/12.7.0-alpha.20210217.1",
-          "(.NET 5.0.3; Microsoft Windows 10.0.19042)"
-        ],
-        "x-ms-client-request-id": "c22b5347-0fb1-f934-750b-7c0bad7f204f",
-        "x-ms-date": "Wed, 17 Feb 2021 22:30:50 GMT",
->>>>>>> 1814567d
+        "Date": "Fri, 19 Feb 2021 19:11:31 GMT",
+        "ETag": "\u00220x8D8D50A2A0B5FD5\u0022",
+        "Last-Modified": "Fri, 19 Feb 2021 19:11:30 GMT",
+        "Server": [
+          "Windows-Azure-Blob/1.0",
+          "Microsoft-HTTPAPI/2.0"
+        ],
+        "x-ms-blob-type": "BlockBlob",
+        "x-ms-client-request-id": "70ebf703-102e-1b0d-60cd-085531f5d3fb",
+        "x-ms-creation-time": "Fri, 19 Feb 2021 19:11:30 GMT",
+        "x-ms-group": "$superuser",
+        "x-ms-lease-state": "available",
+        "x-ms-lease-status": "unlocked",
+        "x-ms-owner": "$superuser",
+        "x-ms-permissions": "rw-r-----",
+        "x-ms-request-id": "2e68a83b-201e-00a4-7bf3-0676f9000000",
+        "x-ms-server-encrypted": "true",
+        "x-ms-version": "2020-06-12"
+      },
+      "ResponseBody": "i\u002B9NWrcZJGX9HjDlo8QweCP\u002B\u002BMhskaghXjnyXEAxrMPzy8y7QLn/\u002BntLhLjzgNe7WQI1ioQNsvlGK/t9J8ckzHJt8df3dTdq//5NIA3vLt5iNwI9/CI\u002B5hnSdBW9gdKzJrhGhY7/w\u002BPLyoqGv5HsV/wcG/DE5tBQLgu\u002BJQEirH0="
+    },
+    {
+      "RequestUri": "https://seannse.blob.core.windows.net/test-filesystem-97c0b757-37ac-3e81-023c-ffbbf05ee20b/test-file-b1c446bc-9dc9-061c-353e-f8a5532f8c3e",
+      "RequestMethod": "GET",
+      "RequestHeaders": {
+        "Accept": "application/xml",
+        "Authorization": "Sanitized",
+        "If-Match": "0x8D8D50A2A0B5FD5",
+        "User-Agent": [
+          "azsdk-net-Storage.Files.DataLake/12.7.0-alpha.20210219.1",
+          "(.NET 5.0.3; Microsoft Windows 10.0.19041)"
+        ],
+        "x-ms-client-request-id": "bf6b40ad-46ce-1fed-e001-fe09ee39c04a",
+        "x-ms-date": "Fri, 19 Feb 2021 19:11:31 GMT",
         "x-ms-range": "bytes=762-889",
         "x-ms-return-client-request-id": "true",
         "x-ms-version": "2020-06-12"
@@ -881,64 +577,40 @@
         "Content-Length": "128",
         "Content-Range": "bytes 762-889/1024",
         "Content-Type": "application/octet-stream",
-<<<<<<< HEAD
-        "Date": "Wed, 03 Feb 2021 02:10:16 GMT",
-        "ETag": "\u00220x8D8C7E8D87A3E6B\u0022",
-        "Last-Modified": "Wed, 03 Feb 2021 02:10:15 GMT",
-=======
-        "Date": "Wed, 17 Feb 2021 22:30:49 GMT",
-        "ETag": "\u00220x8D8D393AD425A7A\u0022",
-        "Last-Modified": "Wed, 17 Feb 2021 22:30:49 GMT",
->>>>>>> 1814567d
-        "Server": [
-          "Windows-Azure-Blob/1.0",
-          "Microsoft-HTTPAPI/2.0"
-        ],
-        "x-ms-blob-type": "BlockBlob",
-        "x-ms-client-request-id": "c22b5347-0fb1-f934-750b-7c0bad7f204f",
-<<<<<<< HEAD
-        "x-ms-creation-time": "Wed, 03 Feb 2021 02:10:14 GMT",
-=======
-        "x-ms-creation-time": "Wed, 17 Feb 2021 22:30:49 GMT",
->>>>>>> 1814567d
-        "x-ms-group": "$superuser",
-        "x-ms-lease-state": "available",
-        "x-ms-lease-status": "unlocked",
-        "x-ms-owner": "$superuser",
-        "x-ms-permissions": "rw-r-----",
-<<<<<<< HEAD
-        "x-ms-request-id": "99a341e6-401e-008d-16d1-f9488d000000",
-=======
-        "x-ms-request-id": "2daa5068-101e-0080-7d7c-058059000000",
->>>>>>> 1814567d
-        "x-ms-server-encrypted": "true",
-        "x-ms-version": "2020-06-12"
-      },
-      "ResponseBody": "QrGHiaqQPZvyjayecfWIa6wmy88/Dc\u002B8GEmhaGTPnD4XZ2jOnuYAEr9twX0WoJ6OanjrQyJ34TXhynBh79Q2IvFuhwqNus3FJbkQ0ktSpniqEv7s5Fkbn4Yy7NR2nyLrN56LqBmUAbCrJR1oZw7qjyT4ttzVSj6XUueEW835T4Y="
-    },
-    {
-      "RequestUri": "https://seannse.blob.core.windows.net/test-filesystem-6758dea3-2d39-263f-a1ee-e922ca6ee793/test-file-cbf8e149-8bfa-a996-15a3-adb0f986bd8c",
-      "RequestMethod": "GET",
-      "RequestHeaders": {
-        "Accept": "application/xml",
-        "Authorization": "Sanitized",
-<<<<<<< HEAD
-        "If-Match": "0x8D8C7E8D87A3E6B",
-        "User-Agent": [
-          "azsdk-net-Storage.Files.DataLake/12.7.0-alpha.20210202.1",
-          "(.NET Framework 4.8.4250.0; Microsoft Windows 10.0.19042 )"
-        ],
-        "x-ms-client-request-id": "4d36e01b-82ec-ff44-1ea8-76fa12f0ce56",
-        "x-ms-date": "Wed, 03 Feb 2021 02:10:15 GMT",
-=======
-        "If-Match": "0x8D8D393AD425A7A",
-        "User-Agent": [
-          "azsdk-net-Storage.Files.DataLake/12.7.0-alpha.20210217.1",
-          "(.NET 5.0.3; Microsoft Windows 10.0.19042)"
-        ],
-        "x-ms-client-request-id": "4d36e01b-82ec-ff44-1ea8-76fa12f0ce56",
-        "x-ms-date": "Wed, 17 Feb 2021 22:30:50 GMT",
->>>>>>> 1814567d
+        "Date": "Fri, 19 Feb 2021 19:11:31 GMT",
+        "ETag": "\u00220x8D8D50A2A0B5FD5\u0022",
+        "Last-Modified": "Fri, 19 Feb 2021 19:11:30 GMT",
+        "Server": [
+          "Windows-Azure-Blob/1.0",
+          "Microsoft-HTTPAPI/2.0"
+        ],
+        "x-ms-blob-type": "BlockBlob",
+        "x-ms-client-request-id": "bf6b40ad-46ce-1fed-e001-fe09ee39c04a",
+        "x-ms-creation-time": "Fri, 19 Feb 2021 19:11:30 GMT",
+        "x-ms-group": "$superuser",
+        "x-ms-lease-state": "available",
+        "x-ms-lease-status": "unlocked",
+        "x-ms-owner": "$superuser",
+        "x-ms-permissions": "rw-r-----",
+        "x-ms-request-id": "2e68a972-201e-00a4-23f3-0676f9000000",
+        "x-ms-server-encrypted": "true",
+        "x-ms-version": "2020-06-12"
+      },
+      "ResponseBody": "K5n6VKmpUGNzHnIxl7gmiOUdGaBm4u4/5/ZXgkGe4qkdDVoml5etU8y4fKV0nrh25TU/5AkLF0mrum2zUs0h1TzJFIld//FNb8XUrWVIy0g94JwLXv2fEfYRetwq\u002BgH\u002BlqdpqoovGeVE8XRDN2njYu4kdXEwFnY/KQKTS4QUI3Q="
+    },
+    {
+      "RequestUri": "https://seannse.blob.core.windows.net/test-filesystem-97c0b757-37ac-3e81-023c-ffbbf05ee20b/test-file-b1c446bc-9dc9-061c-353e-f8a5532f8c3e",
+      "RequestMethod": "GET",
+      "RequestHeaders": {
+        "Accept": "application/xml",
+        "Authorization": "Sanitized",
+        "If-Match": "0x8D8D50A2A0B5FD5",
+        "User-Agent": [
+          "azsdk-net-Storage.Files.DataLake/12.7.0-alpha.20210219.1",
+          "(.NET 5.0.3; Microsoft Windows 10.0.19041)"
+        ],
+        "x-ms-client-request-id": "f0a8ba35-148a-3c2c-fb92-004211fc814d",
+        "x-ms-date": "Fri, 19 Feb 2021 19:11:32 GMT",
         "x-ms-range": "bytes=890-1017",
         "x-ms-return-client-request-id": "true",
         "x-ms-version": "2020-06-12"
@@ -950,64 +622,40 @@
         "Content-Length": "128",
         "Content-Range": "bytes 890-1017/1024",
         "Content-Type": "application/octet-stream",
-<<<<<<< HEAD
-        "Date": "Wed, 03 Feb 2021 02:10:16 GMT",
-        "ETag": "\u00220x8D8C7E8D87A3E6B\u0022",
-        "Last-Modified": "Wed, 03 Feb 2021 02:10:15 GMT",
-=======
-        "Date": "Wed, 17 Feb 2021 22:30:49 GMT",
-        "ETag": "\u00220x8D8D393AD425A7A\u0022",
-        "Last-Modified": "Wed, 17 Feb 2021 22:30:49 GMT",
->>>>>>> 1814567d
-        "Server": [
-          "Windows-Azure-Blob/1.0",
-          "Microsoft-HTTPAPI/2.0"
-        ],
-        "x-ms-blob-type": "BlockBlob",
-        "x-ms-client-request-id": "4d36e01b-82ec-ff44-1ea8-76fa12f0ce56",
-<<<<<<< HEAD
-        "x-ms-creation-time": "Wed, 03 Feb 2021 02:10:14 GMT",
-=======
-        "x-ms-creation-time": "Wed, 17 Feb 2021 22:30:49 GMT",
->>>>>>> 1814567d
-        "x-ms-group": "$superuser",
-        "x-ms-lease-state": "available",
-        "x-ms-lease-status": "unlocked",
-        "x-ms-owner": "$superuser",
-        "x-ms-permissions": "rw-r-----",
-<<<<<<< HEAD
-        "x-ms-request-id": "99a34258-401e-008d-7ed1-f9488d000000",
-=======
-        "x-ms-request-id": "2daa50a1-101e-0080-317c-058059000000",
->>>>>>> 1814567d
-        "x-ms-server-encrypted": "true",
-        "x-ms-version": "2020-06-12"
-      },
-      "ResponseBody": "liSbrMb\u002BXhYRTUC\u002BO7I4d0hdr33oRhXsYPRVMhCm47LWl9JCcz3JJpqgyogJf1ufrgwScEnSnVAPrkvSqCsFamqO6KTg9gQKlIniR3uN4\u002BCYtoQDk3JoBPmBM8Tx9n1um2Adepe3vrgICNy/71bUgstrOfGnAtf3JuOrXsM/GJ0="
-    },
-    {
-      "RequestUri": "https://seannse.blob.core.windows.net/test-filesystem-6758dea3-2d39-263f-a1ee-e922ca6ee793/test-file-cbf8e149-8bfa-a996-15a3-adb0f986bd8c",
-      "RequestMethod": "GET",
-      "RequestHeaders": {
-        "Accept": "application/xml",
-        "Authorization": "Sanitized",
-<<<<<<< HEAD
-        "If-Match": "0x8D8C7E8D87A3E6B",
-        "User-Agent": [
-          "azsdk-net-Storage.Files.DataLake/12.7.0-alpha.20210202.1",
-          "(.NET Framework 4.8.4250.0; Microsoft Windows 10.0.19042 )"
-        ],
-        "x-ms-client-request-id": "cdf0446e-d249-c362-28ff-1b4827b6a9da",
-        "x-ms-date": "Wed, 03 Feb 2021 02:10:15 GMT",
-=======
-        "If-Match": "0x8D8D393AD425A7A",
-        "User-Agent": [
-          "azsdk-net-Storage.Files.DataLake/12.7.0-alpha.20210217.1",
-          "(.NET 5.0.3; Microsoft Windows 10.0.19042)"
-        ],
-        "x-ms-client-request-id": "cdf0446e-d249-c362-28ff-1b4827b6a9da",
-        "x-ms-date": "Wed, 17 Feb 2021 22:30:50 GMT",
->>>>>>> 1814567d
+        "Date": "Fri, 19 Feb 2021 19:11:31 GMT",
+        "ETag": "\u00220x8D8D50A2A0B5FD5\u0022",
+        "Last-Modified": "Fri, 19 Feb 2021 19:11:30 GMT",
+        "Server": [
+          "Windows-Azure-Blob/1.0",
+          "Microsoft-HTTPAPI/2.0"
+        ],
+        "x-ms-blob-type": "BlockBlob",
+        "x-ms-client-request-id": "f0a8ba35-148a-3c2c-fb92-004211fc814d",
+        "x-ms-creation-time": "Fri, 19 Feb 2021 19:11:30 GMT",
+        "x-ms-group": "$superuser",
+        "x-ms-lease-state": "available",
+        "x-ms-lease-status": "unlocked",
+        "x-ms-owner": "$superuser",
+        "x-ms-permissions": "rw-r-----",
+        "x-ms-request-id": "2e68aa6b-201e-00a4-0ef3-0676f9000000",
+        "x-ms-server-encrypted": "true",
+        "x-ms-version": "2020-06-12"
+      },
+      "ResponseBody": "xNUXvt8hvg7Ht8dtiFzajC4Y7gaFj81/MCqAiJvNYDDO/35hUSSDzGZnqnlPCbbNKAYcbCUc7zUIl461oTVy\u002BVaWnojeeDoJlSGgHuRTMCZzs2CUsfQKsRBJWbqWzSsw9LEjuGot7q/LE9cDfNFQtGZnQe3V3UhhjOx4lR\u002BAc8c="
+    },
+    {
+      "RequestUri": "https://seannse.blob.core.windows.net/test-filesystem-97c0b757-37ac-3e81-023c-ffbbf05ee20b/test-file-b1c446bc-9dc9-061c-353e-f8a5532f8c3e",
+      "RequestMethod": "GET",
+      "RequestHeaders": {
+        "Accept": "application/xml",
+        "Authorization": "Sanitized",
+        "If-Match": "0x8D8D50A2A0B5FD5",
+        "User-Agent": [
+          "azsdk-net-Storage.Files.DataLake/12.7.0-alpha.20210219.1",
+          "(.NET 5.0.3; Microsoft Windows 10.0.19041)"
+        ],
+        "x-ms-client-request-id": "34d4b494-cf91-92c0-3bb6-f6a41f98e1f3",
+        "x-ms-date": "Fri, 19 Feb 2021 19:11:32 GMT",
         "x-ms-range": "bytes=1018-1145",
         "x-ms-return-client-request-id": "true",
         "x-ms-version": "2020-06-12"
@@ -1019,64 +667,40 @@
         "Content-Length": "6",
         "Content-Range": "bytes 1018-1023/1024",
         "Content-Type": "application/octet-stream",
-<<<<<<< HEAD
-        "Date": "Wed, 03 Feb 2021 02:10:16 GMT",
-        "ETag": "\u00220x8D8C7E8D87A3E6B\u0022",
-        "Last-Modified": "Wed, 03 Feb 2021 02:10:15 GMT",
-=======
-        "Date": "Wed, 17 Feb 2021 22:30:49 GMT",
-        "ETag": "\u00220x8D8D393AD425A7A\u0022",
-        "Last-Modified": "Wed, 17 Feb 2021 22:30:49 GMT",
->>>>>>> 1814567d
-        "Server": [
-          "Windows-Azure-Blob/1.0",
-          "Microsoft-HTTPAPI/2.0"
-        ],
-        "x-ms-blob-type": "BlockBlob",
-        "x-ms-client-request-id": "cdf0446e-d249-c362-28ff-1b4827b6a9da",
-<<<<<<< HEAD
-        "x-ms-creation-time": "Wed, 03 Feb 2021 02:10:14 GMT",
-=======
-        "x-ms-creation-time": "Wed, 17 Feb 2021 22:30:49 GMT",
->>>>>>> 1814567d
-        "x-ms-group": "$superuser",
-        "x-ms-lease-state": "available",
-        "x-ms-lease-status": "unlocked",
-        "x-ms-owner": "$superuser",
-        "x-ms-permissions": "rw-r-----",
-<<<<<<< HEAD
-        "x-ms-request-id": "99a342bc-401e-008d-5fd1-f9488d000000",
-=======
-        "x-ms-request-id": "2daa50d9-101e-0080-657c-058059000000",
->>>>>>> 1814567d
-        "x-ms-server-encrypted": "true",
-        "x-ms-version": "2020-06-12"
-      },
-      "ResponseBody": "C3SsG29o"
-    },
-    {
-      "RequestUri": "https://seannse.blob.core.windows.net/test-filesystem-6758dea3-2d39-263f-a1ee-e922ca6ee793?restype=container",
+        "Date": "Fri, 19 Feb 2021 19:11:31 GMT",
+        "ETag": "\u00220x8D8D50A2A0B5FD5\u0022",
+        "Last-Modified": "Fri, 19 Feb 2021 19:11:30 GMT",
+        "Server": [
+          "Windows-Azure-Blob/1.0",
+          "Microsoft-HTTPAPI/2.0"
+        ],
+        "x-ms-blob-type": "BlockBlob",
+        "x-ms-client-request-id": "34d4b494-cf91-92c0-3bb6-f6a41f98e1f3",
+        "x-ms-creation-time": "Fri, 19 Feb 2021 19:11:30 GMT",
+        "x-ms-group": "$superuser",
+        "x-ms-lease-state": "available",
+        "x-ms-lease-status": "unlocked",
+        "x-ms-owner": "$superuser",
+        "x-ms-permissions": "rw-r-----",
+        "x-ms-request-id": "2e68ab84-201e-00a4-17f3-0676f9000000",
+        "x-ms-server-encrypted": "true",
+        "x-ms-version": "2020-06-12"
+      },
+      "ResponseBody": "9W8qMzB4"
+    },
+    {
+      "RequestUri": "https://seannse.blob.core.windows.net/test-filesystem-97c0b757-37ac-3e81-023c-ffbbf05ee20b?restype=container",
       "RequestMethod": "DELETE",
       "RequestHeaders": {
         "Accept": "application/xml",
         "Authorization": "Sanitized",
-<<<<<<< HEAD
-        "traceparent": "00-f9e95f19f2c7f04ba6ab989adfc001a5-78125107bdcbe64d-00",
-        "User-Agent": [
-          "azsdk-net-Storage.Files.DataLake/12.7.0-alpha.20210202.1",
-          "(.NET Framework 4.8.4250.0; Microsoft Windows 10.0.19042 )"
-        ],
-        "x-ms-client-request-id": "cd8c4259-01ff-840c-eb4c-f3ab4fe981eb",
-        "x-ms-date": "Wed, 03 Feb 2021 02:10:15 GMT",
-=======
-        "traceparent": "00-2461103bdd49f6488aa827caf40ccb01-54ab74deebd8c641-00",
-        "User-Agent": [
-          "azsdk-net-Storage.Files.DataLake/12.7.0-alpha.20210217.1",
-          "(.NET 5.0.3; Microsoft Windows 10.0.19042)"
-        ],
-        "x-ms-client-request-id": "cd8c4259-01ff-840c-eb4c-f3ab4fe981eb",
-        "x-ms-date": "Wed, 17 Feb 2021 22:30:50 GMT",
->>>>>>> 1814567d
+        "traceparent": "00-ffde35dc58e2cb41ad1c0c340430e79b-e0c0c5b867dcc14e-00",
+        "User-Agent": [
+          "azsdk-net-Storage.Files.DataLake/12.7.0-alpha.20210219.1",
+          "(.NET 5.0.3; Microsoft Windows 10.0.19041)"
+        ],
+        "x-ms-client-request-id": "5dae5c46-4d28-14bb-3296-0c6eaf726ecc",
+        "x-ms-date": "Fri, 19 Feb 2021 19:11:32 GMT",
         "x-ms-return-client-request-id": "true",
         "x-ms-version": "2020-06-12"
       },
@@ -1084,28 +708,20 @@
       "StatusCode": 202,
       "ResponseHeaders": {
         "Content-Length": "0",
-<<<<<<< HEAD
-        "Date": "Wed, 03 Feb 2021 02:10:16 GMT",
-=======
-        "Date": "Wed, 17 Feb 2021 22:30:49 GMT",
->>>>>>> 1814567d
-        "Server": [
-          "Windows-Azure-Blob/1.0",
-          "Microsoft-HTTPAPI/2.0"
-        ],
-        "x-ms-client-request-id": "cd8c4259-01ff-840c-eb4c-f3ab4fe981eb",
-<<<<<<< HEAD
-        "x-ms-request-id": "99a34311-401e-008d-2cd1-f9488d000000",
-=======
-        "x-ms-request-id": "2daa510e-101e-0080-177c-058059000000",
->>>>>>> 1814567d
+        "Date": "Fri, 19 Feb 2021 19:11:31 GMT",
+        "Server": [
+          "Windows-Azure-Blob/1.0",
+          "Microsoft-HTTPAPI/2.0"
+        ],
+        "x-ms-client-request-id": "5dae5c46-4d28-14bb-3296-0c6eaf726ecc",
+        "x-ms-request-id": "2e68acac-201e-00a4-36f3-0676f9000000",
         "x-ms-version": "2020-06-12"
       },
       "ResponseBody": []
     }
   ],
   "Variables": {
-    "RandomSeed": "1199283598",
+    "RandomSeed": "855886351",
     "Storage_TestConfigHierarchicalNamespace": "NamespaceTenant\nseannse\nU2FuaXRpemVk\nhttps://seannse.blob.core.windows.net\nhttps://seannse.file.core.windows.net\nhttps://seannse.queue.core.windows.net\nhttps://seannse.table.core.windows.net\n\n\n\n\nhttps://seannse-secondary.blob.core.windows.net\nhttps://seannse-secondary.file.core.windows.net\nhttps://seannse-secondary.queue.core.windows.net\nhttps://seannse-secondary.table.core.windows.net\n68390a19-a643-458b-b726-408abf67b4fc\nSanitized\n72f988bf-86f1-41af-91ab-2d7cd011db47\nhttps://login.microsoftonline.com/\nCloud\nBlobEndpoint=https://seannse.blob.core.windows.net/;QueueEndpoint=https://seannse.queue.core.windows.net/;FileEndpoint=https://seannse.file.core.windows.net/;BlobSecondaryEndpoint=https://seannse-secondary.blob.core.windows.net/;QueueSecondaryEndpoint=https://seannse-secondary.queue.core.windows.net/;FileSecondaryEndpoint=https://seannse-secondary.file.core.windows.net/;AccountName=seannse;AccountKey=Sanitized\n"
   }
 }