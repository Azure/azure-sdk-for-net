--- conflicted
+++ resolved
@@ -29,13 +29,8 @@
           "Microsoft-HTTPAPI/2.0"
         ],
         "x-ms-client-request-id": "c7f4a345-e520-61de-0a01-8f678311faa4",
-<<<<<<< HEAD
-        "x-ms-request-id": "46925951-401e-0056-13f9-068eb0000000",
-        "x-ms-version": "2021-04-10"
-=======
         "x-ms-request-id": "abb38a24-901e-00ad-47dc-c5ba54000000",
-        "x-ms-version": "2021-02-12"
->>>>>>> 49dd1a0e
+        "x-ms-version": "2021-04-10"
       },
       "ResponseBody": []
     },
@@ -67,14 +62,9 @@
           "Microsoft-HTTPAPI/2.0"
         ],
         "x-ms-client-request-id": "7334e042-4ca2-0105-c943-78e5f54c2912",
-<<<<<<< HEAD
-        "x-ms-request-id": "d66ac550-f01f-0088-19f9-069a56000000",
-        "x-ms-version": "2021-04-10"
-=======
         "x-ms-request-id": "2cdbf6e2-101f-00a3-7edc-c593e4000000",
         "x-ms-request-server-encrypted": "true",
-        "x-ms-version": "2021-02-12"
->>>>>>> 49dd1a0e
+        "x-ms-version": "2021-04-10"
       },
       "ResponseBody": []
     },
@@ -756,13 +746,8 @@
           "Microsoft-HTTPAPI/2.0"
         ],
         "x-ms-client-request-id": "473686ab-b443-7742-bd39-0a48a505eeeb",
-<<<<<<< HEAD
-        "x-ms-request-id": "46925c5b-401e-0056-53f9-068eb0000000",
-        "x-ms-version": "2021-04-10"
-=======
         "x-ms-request-id": "abb38b7b-901e-00ad-72dc-c5ba54000000",
-        "x-ms-version": "2021-02-12"
->>>>>>> 49dd1a0e
+        "x-ms-version": "2021-04-10"
       },
       "ResponseBody": []
     }
