--- conflicted
+++ resolved
@@ -29,13 +29,8 @@
           "Microsoft-HTTPAPI/2.0"
         ],
         "x-ms-client-request-id": "e3fdb42a-fbd6-b95a-306f-33217a128bf0",
-<<<<<<< HEAD
-        "x-ms-request-id": "4691637a-401e-0056-73f9-068eb0000000",
-        "x-ms-version": "2021-04-10"
-=======
         "x-ms-request-id": "abb34c2a-901e-00ad-79dc-c5ba54000000",
-        "x-ms-version": "2021-02-12"
->>>>>>> 49dd1a0e
+        "x-ms-version": "2021-04-10"
       },
       "ResponseBody": []
     },
@@ -67,14 +62,9 @@
           "Microsoft-HTTPAPI/2.0"
         ],
         "x-ms-client-request-id": "601187d1-1119-2c10-0b52-3ff8b9776db7",
-<<<<<<< HEAD
-        "x-ms-request-id": "d66a8487-f01f-0088-21f9-069a56000000",
-        "x-ms-version": "2021-04-10"
-=======
         "x-ms-request-id": "c14e99b4-901f-0049-76dc-c5b4ca000000",
         "x-ms-request-server-encrypted": "true",
-        "x-ms-version": "2021-02-12"
->>>>>>> 49dd1a0e
+        "x-ms-version": "2021-04-10"
       },
       "ResponseBody": []
     },
@@ -756,13 +746,8 @@
           "Microsoft-HTTPAPI/2.0"
         ],
         "x-ms-client-request-id": "b7339dc1-45ed-8f88-bfca-ece5e96e4f31",
-<<<<<<< HEAD
-        "x-ms-request-id": "469169c2-401e-0056-77f9-068eb0000000",
-        "x-ms-version": "2021-04-10"
-=======
         "x-ms-request-id": "abb3501e-901e-00ad-07dc-c5ba54000000",
-        "x-ms-version": "2021-02-12"
->>>>>>> 49dd1a0e
+        "x-ms-version": "2021-04-10"
       },
       "ResponseBody": []
     }
