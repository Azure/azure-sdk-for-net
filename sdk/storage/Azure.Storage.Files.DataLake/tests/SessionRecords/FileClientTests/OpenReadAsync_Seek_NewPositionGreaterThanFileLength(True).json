--- conflicted
+++ resolved
@@ -15,11 +15,7 @@
         "x-ms-client-request-id": "1bdbdeee-cd38-7385-97f4-1d1fb2b83800",
         "x-ms-date": "Fri, 19 Feb 2021 19:56:19 GMT",
         "x-ms-return-client-request-id": "true",
-<<<<<<< HEAD
-        "x-ms-version": "2020-12-06"
-=======
-        "x-ms-version": "2021-02-12"
->>>>>>> 7e782c87
+        "x-ms-version": "2021-02-12"
       },
       "RequestBody": null,
       "StatusCode": 201,
@@ -34,11 +30,7 @@
         ],
         "x-ms-client-request-id": "1bdbdeee-cd38-7385-97f4-1d1fb2b83800",
         "x-ms-request-id": "4690d7f9-401e-0056-64f9-068eb0000000",
-<<<<<<< HEAD
-        "x-ms-version": "2020-12-06"
-=======
-        "x-ms-version": "2021-02-12"
->>>>>>> 7e782c87
+        "x-ms-version": "2021-02-12"
       },
       "ResponseBody": []
     },
@@ -57,11 +49,7 @@
         "x-ms-client-request-id": "39e2eba0-a1c3-e310-9cda-d7278e95612c",
         "x-ms-date": "Fri, 19 Feb 2021 19:56:19 GMT",
         "x-ms-return-client-request-id": "true",
-<<<<<<< HEAD
-        "x-ms-version": "2020-12-06"
-=======
-        "x-ms-version": "2021-02-12"
->>>>>>> 7e782c87
+        "x-ms-version": "2021-02-12"
       },
       "RequestBody": null,
       "StatusCode": 201,
@@ -76,11 +64,7 @@
         ],
         "x-ms-client-request-id": "39e2eba0-a1c3-e310-9cda-d7278e95612c",
         "x-ms-request-id": "d66a5963-f01f-0088-2ef9-069a56000000",
-<<<<<<< HEAD
-        "x-ms-version": "2020-12-06"
-=======
-        "x-ms-version": "2021-02-12"
->>>>>>> 7e782c87
+        "x-ms-version": "2021-02-12"
       },
       "ResponseBody": []
     },
@@ -100,11 +84,7 @@
         "x-ms-client-request-id": "32ed9584-7faf-3c8d-7f7c-2ba0daf24396",
         "x-ms-date": "Fri, 19 Feb 2021 19:56:19 GMT",
         "x-ms-return-client-request-id": "true",
-<<<<<<< HEAD
-        "x-ms-version": "2020-12-06"
-=======
-        "x-ms-version": "2021-02-12"
->>>>>>> 7e782c87
+        "x-ms-version": "2021-02-12"
       },
       "RequestBody": "v1QFTCcrGcLDvEdG1+Z1eLLD+Ct0skfwkWIp53YiDWp3kv6FNDSdwsQZWHyFPpuxfqRt7r8NiwwMFbrFAjJLoK/dz0Tn8EN9JTZmW1rLalPGeGnRtR6qagfyeB952MCSzbfMqG5Xyo5g78iJpjCxQapm/onJeeqQMmU99XgkBE111I6j/sLkbq7accZVIcPWQDZ1Etk3yVPMPHUJGdQVPOt7FNKiDkPngo/b7ggkOxGhZrRBr/FzPgo618JN2lTZxTTb2QzxNDLzjZBJW9tKqABjaLMf1I36CNbHZzaBmqc6ASnUSWEFsDKCTiJgKeIv7y/B6nKhufCn4dE2Ksz7cfLpDlmydl6fXbiAnYVqmd7zl3gHwLA0mUg4LGeQzoVmhtwvdxqIfXnQIYy6IRtrPEfyQpJU87FCtHURekr3D48yGRaoOyLEahr/N54keXcszPAgnYvzEpMr7cKldwMu2RL9iAcFwgEkLth4VLsTHTv+5K1Z1nEDPweDfU1fH/MX0F6LJ/FvJwrv+2+zer3XGM+HppJV1QKh+UkAgUWzxQ7lYYRch/ZKjr2jatoBT8RKq2R+2Hhgwftc6i2nb6XEOzZgzhk4epHYPRjUsmonoKqFtdbgNOyWhKCJAJ3Joh4Y3i+koICqETDTpZtgiw6QNEmCIrnP5AZKykp5rnrzDpr5vNM7gwAp2qSlDI9RNvmR+MxTRoBlSfooWtU2MWK235YAZ887VbBJWEgVKdd3+JRQ6LauoMgalHLZEikq86hB7yz4UM8pVqIbCu03Tx8isGFB5UmsBz/O5dNcYUOHH2Wf0zqrf6fFJ5ITkpba4kRTt2LI6A1flefsKWr7zPRflOqImHzldzG5fL63mHSp9AOOCargvjZYQD5TvlU9yVqdtP6rUkrIbj8wD2xPqPxyQzRnbcNKftWzL1c+kbjbfLNjGeR2/qK4xptqsK/KCZhB4Hsg1VyXUzUo+CLyidyHVZK5644Y+0WSrqYn384m6Ca//LE9u6ZWzMWvTQaAxTy/41ocER4JKOQ2jia1b3RmAg/8M40rSZrsYh7JaK4/EulpaPxzCdYHttPMByx/oF1RSEr2g5KvlJrAMK//QL829ns9TAd38vk49H25XkFtbMHBdyBjSI5WudNis9gnB3UTlRCwQlRW2VVRvo4V9jVYU8TtPsif067t55IzFT8gEOwHpckwvCptap7KEokAQcKeCV8UOcmtdMJiw1vBI8MVMK2hDlFsJ5aZgNMq1MEk7KXQlAzgDNYjWTAGzvnOq0fateHcXjJxMuLJern1g58BPda18Y63NSPWfrQgZVidy9SLTx/fSI5zXmIpF5EdLdWQBZEiGbq5I3++Bd9+UMyJKw==",
       "StatusCode": 202,
@@ -118,11 +98,7 @@
         "x-ms-client-request-id": "32ed9584-7faf-3c8d-7f7c-2ba0daf24396",
         "x-ms-request-id": "d66a5971-f01f-0088-3cf9-069a56000000",
         "x-ms-request-server-encrypted": "true",
-<<<<<<< HEAD
-        "x-ms-version": "2020-12-06"
-=======
-        "x-ms-version": "2021-02-12"
->>>>>>> 7e782c87
+        "x-ms-version": "2021-02-12"
       },
       "ResponseBody": []
     },
@@ -140,11 +116,7 @@
         "x-ms-client-request-id": "f9a38941-2ea7-cc7c-0162-41f0960f22d7",
         "x-ms-date": "Fri, 19 Feb 2021 19:56:20 GMT",
         "x-ms-return-client-request-id": "true",
-<<<<<<< HEAD
-        "x-ms-version": "2020-12-06"
-=======
-        "x-ms-version": "2021-02-12"
->>>>>>> 7e782c87
+        "x-ms-version": "2021-02-12"
       },
       "RequestBody": null,
       "StatusCode": 200,
@@ -160,11 +132,7 @@
         "x-ms-client-request-id": "f9a38941-2ea7-cc7c-0162-41f0960f22d7",
         "x-ms-request-id": "d66a5987-f01f-0088-52f9-069a56000000",
         "x-ms-request-server-encrypted": "false",
-<<<<<<< HEAD
-        "x-ms-version": "2020-12-06"
-=======
-        "x-ms-version": "2021-02-12"
->>>>>>> 7e782c87
+        "x-ms-version": "2021-02-12"
       },
       "ResponseBody": []
     },
@@ -182,11 +150,7 @@
         "x-ms-client-request-id": "515f409a-494f-0fef-772a-1df20b38472c",
         "x-ms-date": "Fri, 19 Feb 2021 19:56:20 GMT",
         "x-ms-return-client-request-id": "true",
-<<<<<<< HEAD
-        "x-ms-version": "2020-12-06"
-=======
-        "x-ms-version": "2021-02-12"
->>>>>>> 7e782c87
+        "x-ms-version": "2021-02-12"
       },
       "RequestBody": null,
       "StatusCode": 200,
@@ -213,11 +177,7 @@
         "x-ms-permissions": "rw-r-----",
         "x-ms-request-id": "4690d8c3-401e-0056-0bf9-068eb0000000",
         "x-ms-server-encrypted": "true",
-<<<<<<< HEAD
-        "x-ms-version": "2020-12-06"
-=======
-        "x-ms-version": "2021-02-12"
->>>>>>> 7e782c87
+        "x-ms-version": "2021-02-12"
       },
       "ResponseBody": []
     },
@@ -235,11 +195,7 @@
         "x-ms-client-request-id": "5556f2bf-d1af-0b87-8192-94905c052b33",
         "x-ms-date": "Fri, 19 Feb 2021 19:56:20 GMT",
         "x-ms-return-client-request-id": "true",
-<<<<<<< HEAD
-        "x-ms-version": "2020-12-06"
-=======
-        "x-ms-version": "2021-02-12"
->>>>>>> 7e782c87
+        "x-ms-version": "2021-02-12"
       },
       "RequestBody": null,
       "StatusCode": 202,
@@ -252,11 +208,7 @@
         ],
         "x-ms-client-request-id": "5556f2bf-d1af-0b87-8192-94905c052b33",
         "x-ms-request-id": "4690d908-401e-0056-41f9-068eb0000000",
-<<<<<<< HEAD
-        "x-ms-version": "2020-12-06"
-=======
-        "x-ms-version": "2021-02-12"
->>>>>>> 7e782c87
+        "x-ms-version": "2021-02-12"
       },
       "ResponseBody": []
     }
