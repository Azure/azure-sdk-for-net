{
  "Entries": [
    {
      "RequestUri": "https://seannse.blob.core.windows.net/test-filesystem-3c11881f-0590-3dd8-4ed3-191616fc4bdd?restype=container",
      "RequestMethod": "PUT",
      "RequestHeaders": {
        "Accept": "application/xml",
        "Authorization": "Sanitized",
<<<<<<< HEAD
        "traceparent": "00-509aca71120789408dcbf2470c69143b-779fb1735b3a084f-00",
        "User-Agent": [
          "azsdk-net-Storage.Files.DataLake/12.7.0-alpha.20210202.1",
          "(.NET 5.0.2; Microsoft Windows 10.0.19042)"
        ],
        "x-ms-blob-public-access": "container",
        "x-ms-client-request-id": "5f95825a-76fe-8e69-adc3-be9b2022540b",
        "x-ms-date": "Tue, 02 Feb 2021 21:28:23 GMT",
=======
        "traceparent": "00-d3e6fe06c101884fbe3b565e7effa37b-b6e3f70637f40544-00",
        "User-Agent": [
          "azsdk-net-Storage.Files.DataLake/12.7.0-alpha.20210217.1",
          "(.NET 5.0.3; Microsoft Windows 10.0.19042)"
        ],
        "x-ms-blob-public-access": "container",
        "x-ms-client-request-id": "5f95825a-76fe-8e69-adc3-be9b2022540b",
        "x-ms-date": "Wed, 17 Feb 2021 22:32:47 GMT",
>>>>>>> 1814567d
        "x-ms-return-client-request-id": "true",
        "x-ms-version": "2020-06-12"
      },
      "RequestBody": null,
      "StatusCode": 201,
      "ResponseHeaders": {
        "Content-Length": "0",
<<<<<<< HEAD
        "Date": "Tue, 02 Feb 2021 21:28:23 GMT",
        "ETag": "\u00220x8D8C7C178B82BB6\u0022",
        "Last-Modified": "Tue, 02 Feb 2021 21:28:24 GMT",
=======
        "Date": "Wed, 17 Feb 2021 22:32:46 GMT",
        "ETag": "\u00220x8D8D393F396E722\u0022",
        "Last-Modified": "Wed, 17 Feb 2021 22:32:47 GMT",
>>>>>>> 1814567d
        "Server": [
          "Windows-Azure-Blob/1.0",
          "Microsoft-HTTPAPI/2.0"
        ],
        "x-ms-client-request-id": "5f95825a-76fe-8e69-adc3-be9b2022540b",
<<<<<<< HEAD
        "x-ms-request-id": "2cdae368-901e-006a-10aa-f9a777000000",
=======
        "x-ms-request-id": "6585c3af-801e-0092-637c-05fb89000000",
>>>>>>> 1814567d
        "x-ms-version": "2020-06-12"
      },
      "ResponseBody": []
    },
    {
      "RequestUri": "https://seannse.dfs.core.windows.net/test-filesystem-3c11881f-0590-3dd8-4ed3-191616fc4bdd/test-directory-840b165c-04ee-b90e-2d68-1b95b7652a7d?resource=directory",
      "RequestMethod": "PUT",
      "RequestHeaders": {
        "Accept": "application/json",
        "Authorization": "Sanitized",
<<<<<<< HEAD
        "traceparent": "00-abea47b556b6824f8e85eba917e09e30-47f1d95db45c3247-00",
        "User-Agent": [
          "azsdk-net-Storage.Files.DataLake/12.7.0-alpha.20210202.1",
          "(.NET 5.0.2; Microsoft Windows 10.0.19042)"
        ],
        "x-ms-client-request-id": "fc1643a7-32c5-5562-73db-31955ad4d748",
        "x-ms-date": "Tue, 02 Feb 2021 21:28:23 GMT",
=======
        "traceparent": "00-fab85a3dd113354082441b8caa335a56-5e6337f666551041-00",
        "User-Agent": [
          "azsdk-net-Storage.Files.DataLake/12.7.0-alpha.20210217.1",
          "(.NET 5.0.3; Microsoft Windows 10.0.19042)"
        ],
        "x-ms-client-request-id": "fc1643a7-32c5-5562-73db-31955ad4d748",
        "x-ms-date": "Wed, 17 Feb 2021 22:32:47 GMT",
>>>>>>> 1814567d
        "x-ms-return-client-request-id": "true",
        "x-ms-version": "2020-06-12"
      },
      "RequestBody": null,
      "StatusCode": 201,
      "ResponseHeaders": {
        "Content-Length": "0",
<<<<<<< HEAD
        "Date": "Tue, 02 Feb 2021 21:28:23 GMT",
        "ETag": "\u00220x8D8C7C179000A20\u0022",
        "Last-Modified": "Tue, 02 Feb 2021 21:28:24 GMT",
=======
        "Date": "Wed, 17 Feb 2021 22:32:46 GMT",
        "ETag": "\u00220x8D8D393F3D0FE91\u0022",
        "Last-Modified": "Wed, 17 Feb 2021 22:32:47 GMT",
>>>>>>> 1814567d
        "Server": [
          "Windows-Azure-HDFS/1.0",
          "Microsoft-HTTPAPI/2.0"
        ],
        "x-ms-client-request-id": "fc1643a7-32c5-5562-73db-31955ad4d748",
<<<<<<< HEAD
        "x-ms-request-id": "ead54756-b01f-001f-43aa-f9cc5b000000",
=======
        "x-ms-request-id": "5e315f3d-301f-005c-787c-052a07000000",
>>>>>>> 1814567d
        "x-ms-version": "2020-06-12"
      },
      "ResponseBody": []
    },
    {
      "RequestUri": "https://seannse.dfs.core.windows.net/test-filesystem-3c11881f-0590-3dd8-4ed3-191616fc4bdd/test-directory-840b165c-04ee-b90e-2d68-1b95b7652a7d/test-file-567e4098-bf65-70a4-38f5-6607b2d3126e",
      "RequestMethod": "DELETE",
      "RequestHeaders": {
<<<<<<< HEAD
        "Accept": "application/json",
        "traceparent": "00-9065adefc4d6e142b7eadbf07066ea28-2fc76a570814924a-00",
        "User-Agent": [
          "azsdk-net-Storage.Files.DataLake/12.7.0-alpha.20210202.1",
          "(.NET 5.0.2; Microsoft Windows 10.0.19042)"
=======
        "traceparent": "00-2bd04a740af1004e8d93986cdbd2f483-c881e889d12b374d-00",
        "User-Agent": [
          "azsdk-net-Storage.Files.DataLake/12.7.0-alpha.20210217.1",
          "(.NET 5.0.3; Microsoft Windows 10.0.19042)"
>>>>>>> 1814567d
        ],
        "x-ms-client-request-id": "66a3090e-3140-e797-9ea6-c4cfcb5aa3a0",
        "x-ms-return-client-request-id": "true",
        "x-ms-version": "2020-06-12"
      },
      "RequestBody": null,
      "StatusCode": 403,
      "ResponseHeaders": {
        "Content-Length": "268",
        "Content-Type": "application/json; charset=utf-8",
<<<<<<< HEAD
        "Date": "Tue, 02 Feb 2021 21:28:24 GMT",
=======
        "Date": "Wed, 17 Feb 2021 22:32:47 GMT",
>>>>>>> 1814567d
        "Server": [
          "Windows-Azure-HDFS/1.0",
          "Microsoft-HTTPAPI/2.0"
        ],
        "x-ms-client-request-id": "66a3090e-3140-e797-9ea6-c4cfcb5aa3a0",
        "x-ms-error-code": "AuthenticationFailed",
<<<<<<< HEAD
        "x-ms-request-id": "80e1f78a-501f-0065-41aa-f9d11b000000",
=======
        "x-ms-request-id": "fb71f1f1-301f-0073-587c-0527cc000000",
>>>>>>> 1814567d
        "x-ms-version": "2020-06-12"
      },
      "ResponseBody": {
        "error": {
          "code": "AuthenticationFailed",
<<<<<<< HEAD
          "message": "Server failed to authenticate the request. Make sure the value of Authorization header is formed correctly including the signature.\nRequestId:80e1f78a-501f-0065-41aa-f9d11b000000\nTime:2021-02-02T21:28:24.9318034Z"
=======
          "message": "Server failed to authenticate the request. Make sure the value of Authorization header is formed correctly including the signature.\nRequestId:fb71f1f1-301f-0073-587c-0527cc000000\nTime:2021-02-17T22:32:48.0840842Z"
>>>>>>> 1814567d
        }
      }
    },
    {
      "RequestUri": "https://seannse.blob.core.windows.net/test-filesystem-3c11881f-0590-3dd8-4ed3-191616fc4bdd?restype=container",
      "RequestMethod": "DELETE",
      "RequestHeaders": {
        "Accept": "application/xml",
        "Authorization": "Sanitized",
<<<<<<< HEAD
        "traceparent": "00-0743550461270d43ad88b5ffbb3d8937-5f7ba3d8e7f40544-00",
        "User-Agent": [
          "azsdk-net-Storage.Files.DataLake/12.7.0-alpha.20210202.1",
          "(.NET 5.0.2; Microsoft Windows 10.0.19042)"
        ],
        "x-ms-client-request-id": "a9f91d3a-ab2f-af2d-8507-d5a86ae81e0c",
        "x-ms-date": "Tue, 02 Feb 2021 21:28:24 GMT",
=======
        "traceparent": "00-d5903a4db612ad4b8020c613aecef046-ea9322c9669cc445-00",
        "User-Agent": [
          "azsdk-net-Storage.Files.DataLake/12.7.0-alpha.20210217.1",
          "(.NET 5.0.3; Microsoft Windows 10.0.19042)"
        ],
        "x-ms-client-request-id": "a9f91d3a-ab2f-af2d-8507-d5a86ae81e0c",
        "x-ms-date": "Wed, 17 Feb 2021 22:32:48 GMT",
>>>>>>> 1814567d
        "x-ms-return-client-request-id": "true",
        "x-ms-version": "2020-06-12"
      },
      "RequestBody": null,
      "StatusCode": 202,
      "ResponseHeaders": {
        "Content-Length": "0",
<<<<<<< HEAD
        "Date": "Tue, 02 Feb 2021 21:28:24 GMT",
=======
        "Date": "Wed, 17 Feb 2021 22:32:48 GMT",
>>>>>>> 1814567d
        "Server": [
          "Windows-Azure-Blob/1.0",
          "Microsoft-HTTPAPI/2.0"
        ],
        "x-ms-client-request-id": "a9f91d3a-ab2f-af2d-8507-d5a86ae81e0c",
<<<<<<< HEAD
        "x-ms-request-id": "2cdae650-901e-006a-41aa-f9a777000000",
=======
        "x-ms-request-id": "6585c787-801e-0092-717c-05fb89000000",
>>>>>>> 1814567d
        "x-ms-version": "2020-06-12"
      },
      "ResponseBody": []
    }
  ],
  "Variables": {
    "RandomSeed": "666055217",
    "Storage_TestConfigHierarchicalNamespace": "NamespaceTenant\nseannse\nU2FuaXRpemVk\nhttps://seannse.blob.core.windows.net\nhttps://seannse.file.core.windows.net\nhttps://seannse.queue.core.windows.net\nhttps://seannse.table.core.windows.net\n\n\n\n\nhttps://seannse-secondary.blob.core.windows.net\nhttps://seannse-secondary.file.core.windows.net\nhttps://seannse-secondary.queue.core.windows.net\nhttps://seannse-secondary.table.core.windows.net\n68390a19-a643-458b-b726-408abf67b4fc\nSanitized\n72f988bf-86f1-41af-91ab-2d7cd011db47\nhttps://login.microsoftonline.com/\nCloud\nBlobEndpoint=https://seannse.blob.core.windows.net/;QueueEndpoint=https://seannse.queue.core.windows.net/;FileEndpoint=https://seannse.file.core.windows.net/;BlobSecondaryEndpoint=https://seannse-secondary.blob.core.windows.net/;QueueSecondaryEndpoint=https://seannse-secondary.queue.core.windows.net/;FileSecondaryEndpoint=https://seannse-secondary.file.core.windows.net/;AccountName=seannse;AccountKey=Sanitized\n"
  }
}<|MERGE_RESOLUTION|>--- conflicted
+++ resolved
@@ -1,30 +1,19 @@
 {
   "Entries": [
     {
-      "RequestUri": "https://seannse.blob.core.windows.net/test-filesystem-3c11881f-0590-3dd8-4ed3-191616fc4bdd?restype=container",
+      "RequestUri": "https://seannse.blob.core.windows.net/test-filesystem-39c8ab76-5f42-645a-edc5-3e1f782c354e?restype=container",
       "RequestMethod": "PUT",
       "RequestHeaders": {
         "Accept": "application/xml",
         "Authorization": "Sanitized",
-<<<<<<< HEAD
-        "traceparent": "00-509aca71120789408dcbf2470c69143b-779fb1735b3a084f-00",
+        "traceparent": "00-156a0a3bec256848b7ecc35f7449351b-8b6ed757840abd46-00",
         "User-Agent": [
-          "azsdk-net-Storage.Files.DataLake/12.7.0-alpha.20210202.1",
-          "(.NET 5.0.2; Microsoft Windows 10.0.19042)"
+          "azsdk-net-Storage.Files.DataLake/12.7.0-alpha.20210219.1",
+          "(.NET 5.0.3; Microsoft Windows 10.0.19041)"
         ],
         "x-ms-blob-public-access": "container",
-        "x-ms-client-request-id": "5f95825a-76fe-8e69-adc3-be9b2022540b",
-        "x-ms-date": "Tue, 02 Feb 2021 21:28:23 GMT",
-=======
-        "traceparent": "00-d3e6fe06c101884fbe3b565e7effa37b-b6e3f70637f40544-00",
-        "User-Agent": [
-          "azsdk-net-Storage.Files.DataLake/12.7.0-alpha.20210217.1",
-          "(.NET 5.0.3; Microsoft Windows 10.0.19042)"
-        ],
-        "x-ms-blob-public-access": "container",
-        "x-ms-client-request-id": "5f95825a-76fe-8e69-adc3-be9b2022540b",
-        "x-ms-date": "Wed, 17 Feb 2021 22:32:47 GMT",
->>>>>>> 1814567d
+        "x-ms-client-request-id": "7618c7c2-bc3f-ee3c-d434-e974fa00aa79",
+        "x-ms-date": "Fri, 19 Feb 2021 19:12:23 GMT",
         "x-ms-return-client-request-id": "true",
         "x-ms-version": "2020-06-12"
       },
@@ -32,52 +21,32 @@
       "StatusCode": 201,
       "ResponseHeaders": {
         "Content-Length": "0",
-<<<<<<< HEAD
-        "Date": "Tue, 02 Feb 2021 21:28:23 GMT",
-        "ETag": "\u00220x8D8C7C178B82BB6\u0022",
-        "Last-Modified": "Tue, 02 Feb 2021 21:28:24 GMT",
-=======
-        "Date": "Wed, 17 Feb 2021 22:32:46 GMT",
-        "ETag": "\u00220x8D8D393F396E722\u0022",
-        "Last-Modified": "Wed, 17 Feb 2021 22:32:47 GMT",
->>>>>>> 1814567d
+        "Date": "Fri, 19 Feb 2021 19:12:22 GMT",
+        "ETag": "\u00220x8D8D50A49494FA6\u0022",
+        "Last-Modified": "Fri, 19 Feb 2021 19:12:22 GMT",
         "Server": [
           "Windows-Azure-Blob/1.0",
           "Microsoft-HTTPAPI/2.0"
         ],
-        "x-ms-client-request-id": "5f95825a-76fe-8e69-adc3-be9b2022540b",
-<<<<<<< HEAD
-        "x-ms-request-id": "2cdae368-901e-006a-10aa-f9a777000000",
-=======
-        "x-ms-request-id": "6585c3af-801e-0092-637c-05fb89000000",
->>>>>>> 1814567d
+        "x-ms-client-request-id": "7618c7c2-bc3f-ee3c-d434-e974fa00aa79",
+        "x-ms-request-id": "2e6aaf28-201e-00a4-5ff3-0676f9000000",
         "x-ms-version": "2020-06-12"
       },
       "ResponseBody": []
     },
     {
-      "RequestUri": "https://seannse.dfs.core.windows.net/test-filesystem-3c11881f-0590-3dd8-4ed3-191616fc4bdd/test-directory-840b165c-04ee-b90e-2d68-1b95b7652a7d?resource=directory",
+      "RequestUri": "https://seannse.dfs.core.windows.net/test-filesystem-39c8ab76-5f42-645a-edc5-3e1f782c354e/test-directory-b34372dc-fd56-c12f-b146-d663dad656d5?resource=directory",
       "RequestMethod": "PUT",
       "RequestHeaders": {
         "Accept": "application/json",
         "Authorization": "Sanitized",
-<<<<<<< HEAD
-        "traceparent": "00-abea47b556b6824f8e85eba917e09e30-47f1d95db45c3247-00",
+        "traceparent": "00-7d5ab199da502a489ff5e610bf9b3327-d907bf822043ad4a-00",
         "User-Agent": [
-          "azsdk-net-Storage.Files.DataLake/12.7.0-alpha.20210202.1",
-          "(.NET 5.0.2; Microsoft Windows 10.0.19042)"
+          "azsdk-net-Storage.Files.DataLake/12.7.0-alpha.20210219.1",
+          "(.NET 5.0.3; Microsoft Windows 10.0.19041)"
         ],
-        "x-ms-client-request-id": "fc1643a7-32c5-5562-73db-31955ad4d748",
-        "x-ms-date": "Tue, 02 Feb 2021 21:28:23 GMT",
-=======
-        "traceparent": "00-fab85a3dd113354082441b8caa335a56-5e6337f666551041-00",
-        "User-Agent": [
-          "azsdk-net-Storage.Files.DataLake/12.7.0-alpha.20210217.1",
-          "(.NET 5.0.3; Microsoft Windows 10.0.19042)"
-        ],
-        "x-ms-client-request-id": "fc1643a7-32c5-5562-73db-31955ad4d748",
-        "x-ms-date": "Wed, 17 Feb 2021 22:32:47 GMT",
->>>>>>> 1814567d
+        "x-ms-client-request-id": "9ba80b34-58d4-c4cc-9757-c4f9e6d814fd",
+        "x-ms-date": "Fri, 19 Feb 2021 19:12:23 GMT",
         "x-ms-return-client-request-id": "true",
         "x-ms-version": "2020-06-12"
       },
@@ -85,47 +54,30 @@
       "StatusCode": 201,
       "ResponseHeaders": {
         "Content-Length": "0",
-<<<<<<< HEAD
-        "Date": "Tue, 02 Feb 2021 21:28:23 GMT",
-        "ETag": "\u00220x8D8C7C179000A20\u0022",
-        "Last-Modified": "Tue, 02 Feb 2021 21:28:24 GMT",
-=======
-        "Date": "Wed, 17 Feb 2021 22:32:46 GMT",
-        "ETag": "\u00220x8D8D393F3D0FE91\u0022",
-        "Last-Modified": "Wed, 17 Feb 2021 22:32:47 GMT",
->>>>>>> 1814567d
+        "Date": "Fri, 19 Feb 2021 19:12:22 GMT",
+        "ETag": "\u00220x8D8D50A495796A5\u0022",
+        "Last-Modified": "Fri, 19 Feb 2021 19:12:22 GMT",
         "Server": [
           "Windows-Azure-HDFS/1.0",
           "Microsoft-HTTPAPI/2.0"
         ],
-        "x-ms-client-request-id": "fc1643a7-32c5-5562-73db-31955ad4d748",
-<<<<<<< HEAD
-        "x-ms-request-id": "ead54756-b01f-001f-43aa-f9cc5b000000",
-=======
-        "x-ms-request-id": "5e315f3d-301f-005c-787c-052a07000000",
->>>>>>> 1814567d
+        "x-ms-client-request-id": "9ba80b34-58d4-c4cc-9757-c4f9e6d814fd",
+        "x-ms-request-id": "6f4b917c-e01f-004f-05f3-060e0b000000",
         "x-ms-version": "2020-06-12"
       },
       "ResponseBody": []
     },
     {
-      "RequestUri": "https://seannse.dfs.core.windows.net/test-filesystem-3c11881f-0590-3dd8-4ed3-191616fc4bdd/test-directory-840b165c-04ee-b90e-2d68-1b95b7652a7d/test-file-567e4098-bf65-70a4-38f5-6607b2d3126e",
+      "RequestUri": "https://seannse.dfs.core.windows.net/test-filesystem-39c8ab76-5f42-645a-edc5-3e1f782c354e/test-directory-b34372dc-fd56-c12f-b146-d663dad656d5/test-file-deb913dd-f9a3-1c65-6346-301abdf4f42c",
       "RequestMethod": "DELETE",
       "RequestHeaders": {
-<<<<<<< HEAD
         "Accept": "application/json",
-        "traceparent": "00-9065adefc4d6e142b7eadbf07066ea28-2fc76a570814924a-00",
+        "traceparent": "00-553c8cd5aefa2a49b37a74323934876a-9c7751b36937e040-00",
         "User-Agent": [
-          "azsdk-net-Storage.Files.DataLake/12.7.0-alpha.20210202.1",
-          "(.NET 5.0.2; Microsoft Windows 10.0.19042)"
-=======
-        "traceparent": "00-2bd04a740af1004e8d93986cdbd2f483-c881e889d12b374d-00",
-        "User-Agent": [
-          "azsdk-net-Storage.Files.DataLake/12.7.0-alpha.20210217.1",
-          "(.NET 5.0.3; Microsoft Windows 10.0.19042)"
->>>>>>> 1814567d
+          "azsdk-net-Storage.Files.DataLake/12.7.0-alpha.20210219.1",
+          "(.NET 5.0.3; Microsoft Windows 10.0.19041)"
         ],
-        "x-ms-client-request-id": "66a3090e-3140-e797-9ea6-c4cfcb5aa3a0",
+        "x-ms-client-request-id": "b85d4228-a8cb-3bbe-a58b-378d27b207a3",
         "x-ms-return-client-request-id": "true",
         "x-ms-version": "2020-06-12"
       },
@@ -134,58 +86,36 @@
       "ResponseHeaders": {
         "Content-Length": "268",
         "Content-Type": "application/json; charset=utf-8",
-<<<<<<< HEAD
-        "Date": "Tue, 02 Feb 2021 21:28:24 GMT",
-=======
-        "Date": "Wed, 17 Feb 2021 22:32:47 GMT",
->>>>>>> 1814567d
+        "Date": "Fri, 19 Feb 2021 19:12:22 GMT",
         "Server": [
           "Windows-Azure-HDFS/1.0",
           "Microsoft-HTTPAPI/2.0"
         ],
-        "x-ms-client-request-id": "66a3090e-3140-e797-9ea6-c4cfcb5aa3a0",
+        "x-ms-client-request-id": "b85d4228-a8cb-3bbe-a58b-378d27b207a3",
         "x-ms-error-code": "AuthenticationFailed",
-<<<<<<< HEAD
-        "x-ms-request-id": "80e1f78a-501f-0065-41aa-f9d11b000000",
-=======
-        "x-ms-request-id": "fb71f1f1-301f-0073-587c-0527cc000000",
->>>>>>> 1814567d
+        "x-ms-request-id": "6f4b918a-e01f-004f-13f3-060e0b000000",
         "x-ms-version": "2020-06-12"
       },
       "ResponseBody": {
         "error": {
           "code": "AuthenticationFailed",
-<<<<<<< HEAD
-          "message": "Server failed to authenticate the request. Make sure the value of Authorization header is formed correctly including the signature.\nRequestId:80e1f78a-501f-0065-41aa-f9d11b000000\nTime:2021-02-02T21:28:24.9318034Z"
-=======
-          "message": "Server failed to authenticate the request. Make sure the value of Authorization header is formed correctly including the signature.\nRequestId:fb71f1f1-301f-0073-587c-0527cc000000\nTime:2021-02-17T22:32:48.0840842Z"
->>>>>>> 1814567d
+          "message": "Server failed to authenticate the request. Make sure the value of Authorization header is formed correctly including the signature.\nRequestId:6f4b918a-e01f-004f-13f3-060e0b000000\nTime:2021-02-19T19:12:23.0451643Z"
         }
       }
     },
     {
-      "RequestUri": "https://seannse.blob.core.windows.net/test-filesystem-3c11881f-0590-3dd8-4ed3-191616fc4bdd?restype=container",
+      "RequestUri": "https://seannse.blob.core.windows.net/test-filesystem-39c8ab76-5f42-645a-edc5-3e1f782c354e?restype=container",
       "RequestMethod": "DELETE",
       "RequestHeaders": {
         "Accept": "application/xml",
         "Authorization": "Sanitized",
-<<<<<<< HEAD
-        "traceparent": "00-0743550461270d43ad88b5ffbb3d8937-5f7ba3d8e7f40544-00",
+        "traceparent": "00-ed2a6e82e3754d4ab94f5aff4ec38a3c-07f6f3e301d8c148-00",
         "User-Agent": [
-          "azsdk-net-Storage.Files.DataLake/12.7.0-alpha.20210202.1",
-          "(.NET 5.0.2; Microsoft Windows 10.0.19042)"
+          "azsdk-net-Storage.Files.DataLake/12.7.0-alpha.20210219.1",
+          "(.NET 5.0.3; Microsoft Windows 10.0.19041)"
         ],
-        "x-ms-client-request-id": "a9f91d3a-ab2f-af2d-8507-d5a86ae81e0c",
-        "x-ms-date": "Tue, 02 Feb 2021 21:28:24 GMT",
-=======
-        "traceparent": "00-d5903a4db612ad4b8020c613aecef046-ea9322c9669cc445-00",
-        "User-Agent": [
-          "azsdk-net-Storage.Files.DataLake/12.7.0-alpha.20210217.1",
-          "(.NET 5.0.3; Microsoft Windows 10.0.19042)"
-        ],
-        "x-ms-client-request-id": "a9f91d3a-ab2f-af2d-8507-d5a86ae81e0c",
-        "x-ms-date": "Wed, 17 Feb 2021 22:32:48 GMT",
->>>>>>> 1814567d
+        "x-ms-client-request-id": "7af1862f-3b96-1661-b6f4-2aa184733a9d",
+        "x-ms-date": "Fri, 19 Feb 2021 19:12:23 GMT",
         "x-ms-return-client-request-id": "true",
         "x-ms-version": "2020-06-12"
       },
@@ -193,28 +123,20 @@
       "StatusCode": 202,
       "ResponseHeaders": {
         "Content-Length": "0",
-<<<<<<< HEAD
-        "Date": "Tue, 02 Feb 2021 21:28:24 GMT",
-=======
-        "Date": "Wed, 17 Feb 2021 22:32:48 GMT",
->>>>>>> 1814567d
+        "Date": "Fri, 19 Feb 2021 19:12:22 GMT",
         "Server": [
           "Windows-Azure-Blob/1.0",
           "Microsoft-HTTPAPI/2.0"
         ],
-        "x-ms-client-request-id": "a9f91d3a-ab2f-af2d-8507-d5a86ae81e0c",
-<<<<<<< HEAD
-        "x-ms-request-id": "2cdae650-901e-006a-41aa-f9a777000000",
-=======
-        "x-ms-request-id": "6585c787-801e-0092-717c-05fb89000000",
->>>>>>> 1814567d
+        "x-ms-client-request-id": "7af1862f-3b96-1661-b6f4-2aa184733a9d",
+        "x-ms-request-id": "2e6ab185-201e-00a4-20f3-0676f9000000",
         "x-ms-version": "2020-06-12"
       },
       "ResponseBody": []
     }
   ],
   "Variables": {
-    "RandomSeed": "666055217",
+    "RandomSeed": "780448644",
     "Storage_TestConfigHierarchicalNamespace": "NamespaceTenant\nseannse\nU2FuaXRpemVk\nhttps://seannse.blob.core.windows.net\nhttps://seannse.file.core.windows.net\nhttps://seannse.queue.core.windows.net\nhttps://seannse.table.core.windows.net\n\n\n\n\nhttps://seannse-secondary.blob.core.windows.net\nhttps://seannse-secondary.file.core.windows.net\nhttps://seannse-secondary.queue.core.windows.net\nhttps://seannse-secondary.table.core.windows.net\n68390a19-a643-458b-b726-408abf67b4fc\nSanitized\n72f988bf-86f1-41af-91ab-2d7cd011db47\nhttps://login.microsoftonline.com/\nCloud\nBlobEndpoint=https://seannse.blob.core.windows.net/;QueueEndpoint=https://seannse.queue.core.windows.net/;FileEndpoint=https://seannse.file.core.windows.net/;BlobSecondaryEndpoint=https://seannse-secondary.blob.core.windows.net/;QueueSecondaryEndpoint=https://seannse-secondary.queue.core.windows.net/;FileSecondaryEndpoint=https://seannse-secondary.file.core.windows.net/;AccountName=seannse;AccountKey=Sanitized\n"
   }
 }