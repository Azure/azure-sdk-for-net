--- conflicted
+++ resolved
@@ -14,11 +14,7 @@
         "x-ms-client-request-id": "5f95825a-76fe-8e69-adc3-be9b2022540b",
         "x-ms-date": "Fri, 03 Apr 2020 21:02:02 GMT",
         "x-ms-return-client-request-id": "true",
-<<<<<<< HEAD
-        "x-ms-version": "2019-12-12"
-=======
         "x-ms-version": "2020-02-10"
->>>>>>> 60f4876e
       },
       "RequestBody": null,
       "StatusCode": 201,
@@ -33,11 +29,7 @@
         ],
         "x-ms-client-request-id": "5f95825a-76fe-8e69-adc3-be9b2022540b",
         "x-ms-request-id": "96224802-f01e-0012-0ffb-093670000000",
-<<<<<<< HEAD
-        "x-ms-version": "2019-12-12"
-=======
         "x-ms-version": "2020-02-10"
->>>>>>> 60f4876e
       },
       "ResponseBody": []
     },
@@ -54,11 +46,7 @@
         "x-ms-client-request-id": "fc1643a7-32c5-5562-73db-31955ad4d748",
         "x-ms-date": "Fri, 03 Apr 2020 21:02:03 GMT",
         "x-ms-return-client-request-id": "true",
-<<<<<<< HEAD
-        "x-ms-version": "2019-12-12"
-=======
         "x-ms-version": "2020-02-10"
->>>>>>> 60f4876e
       },
       "RequestBody": null,
       "StatusCode": 201,
@@ -73,11 +61,7 @@
         ],
         "x-ms-client-request-id": "fc1643a7-32c5-5562-73db-31955ad4d748",
         "x-ms-request-id": "fa4401c6-201f-0097-19fb-091bad000000",
-<<<<<<< HEAD
-        "x-ms-version": "2019-12-12"
-=======
         "x-ms-version": "2020-02-10"
->>>>>>> 60f4876e
       },
       "ResponseBody": []
     },
@@ -92,11 +76,7 @@
         ],
         "x-ms-client-request-id": "66a3090e-3140-e797-9ea6-c4cfcb5aa3a0",
         "x-ms-return-client-request-id": "true",
-<<<<<<< HEAD
-        "x-ms-version": "2019-12-12"
-=======
         "x-ms-version": "2020-02-10"
->>>>>>> 60f4876e
       },
       "RequestBody": null,
       "StatusCode": 403,
@@ -111,11 +91,7 @@
         "x-ms-client-request-id": "66a3090e-3140-e797-9ea6-c4cfcb5aa3a0",
         "x-ms-error-code": "AuthenticationFailed",
         "x-ms-request-id": "fa4401c7-201f-0097-1afb-091bad000000",
-<<<<<<< HEAD
-        "x-ms-version": "2019-12-12"
-=======
         "x-ms-version": "2020-02-10"
->>>>>>> 60f4876e
       },
       "ResponseBody": {
         "error": {
@@ -137,11 +113,7 @@
         "x-ms-client-request-id": "a9f91d3a-ab2f-af2d-8507-d5a86ae81e0c",
         "x-ms-date": "Fri, 03 Apr 2020 21:02:03 GMT",
         "x-ms-return-client-request-id": "true",
-<<<<<<< HEAD
-        "x-ms-version": "2019-12-12"
-=======
         "x-ms-version": "2020-02-10"
->>>>>>> 60f4876e
       },
       "RequestBody": null,
       "StatusCode": 202,
@@ -154,11 +126,7 @@
         ],
         "x-ms-client-request-id": "a9f91d3a-ab2f-af2d-8507-d5a86ae81e0c",
         "x-ms-request-id": "9622481b-f01e-0012-1ffb-093670000000",
-<<<<<<< HEAD
-        "x-ms-version": "2019-12-12"
-=======
         "x-ms-version": "2020-02-10"
->>>>>>> 60f4876e
       },
       "ResponseBody": []
     }
