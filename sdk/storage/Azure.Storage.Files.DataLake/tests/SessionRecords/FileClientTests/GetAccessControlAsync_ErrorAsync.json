﻿{
  "Entries": [
    {
      "RequestUri": "https://seannse.blob.core.windows.net/test-filesystem-e7c53d8b-1d4b-8ead-f203-89721a2bb27e?restype=container",
      "RequestMethod": "PUT",
      "RequestHeaders": {
        "Accept": "application/xml",
        "Authorization": "Sanitized",
        "traceparent": "00-ba2ff503be87cb4484c9db0c81ed2290-56a5500b0a477d47-00",
        "User-Agent": [
          "azsdk-net-Storage.Files.DataLake/12.7.0-alpha.20210219.1",
          "(.NET 5.0.3; Microsoft Windows 10.0.19041)"
        ],
        "x-ms-blob-public-access": "container",
        "x-ms-client-request-id": "bfe3a266-fed3-b015-58f2-008d38742c8c",
        "x-ms-date": "Fri, 19 Feb 2021 19:12:35 GMT",
        "x-ms-return-client-request-id": "true",
<<<<<<< HEAD
        "x-ms-version": "2020-12-06"
=======
        "x-ms-version": "2021-02-12"
>>>>>>> 7e782c87
      },
      "RequestBody": null,
      "StatusCode": 201,
      "ResponseHeaders": {
        "Content-Length": "0",
        "Date": "Fri, 19 Feb 2021 19:12:34 GMT",
        "ETag": "\"0x8D8D50A504BB67C\"",
        "Last-Modified": "Fri, 19 Feb 2021 19:12:34 GMT",
        "Server": [
          "Windows-Azure-Blob/1.0",
          "Microsoft-HTTPAPI/2.0"
        ],
        "x-ms-client-request-id": "bfe3a266-fed3-b015-58f2-008d38742c8c",
        "x-ms-request-id": "2e6b1ec6-201e-00a4-63f3-0676f9000000",
<<<<<<< HEAD
        "x-ms-version": "2020-12-06"
=======
        "x-ms-version": "2021-02-12"
>>>>>>> 7e782c87
      },
      "ResponseBody": []
    },
    {
      "RequestUri": "https://seannse.dfs.core.windows.net/test-filesystem-e7c53d8b-1d4b-8ead-f203-89721a2bb27e/test-file-e0117c61-80e4-41a4-7c92-928a79a89425?action=getAccessControl",
      "RequestMethod": "HEAD",
      "RequestHeaders": {
        "Accept": "application/json",
        "Authorization": "Sanitized",
        "traceparent": "00-ce93e9618013154a92ff3a5785ab82fa-e8f662c72957e444-00",
        "User-Agent": [
          "azsdk-net-Storage.Files.DataLake/12.7.0-alpha.20210219.1",
          "(.NET 5.0.3; Microsoft Windows 10.0.19041)"
        ],
        "x-ms-client-request-id": "7ea31895-27bb-e59c-fea1-43416b8b36b0",
        "x-ms-date": "Fri, 19 Feb 2021 19:12:35 GMT",
        "x-ms-return-client-request-id": "true",
<<<<<<< HEAD
        "x-ms-version": "2020-12-06"
=======
        "x-ms-version": "2021-02-12"
>>>>>>> 7e782c87
      },
      "RequestBody": null,
      "StatusCode": 404,
      "ResponseHeaders": {
        "Date": "Fri, 19 Feb 2021 19:12:33 GMT",
        "Server": [
          "Windows-Azure-HDFS/1.0",
          "Microsoft-HTTPAPI/2.0"
        ],
        "x-ms-client-request-id": "7ea31895-27bb-e59c-fea1-43416b8b36b0",
        "x-ms-error-code": "PathNotFound",
        "x-ms-request-id": "6f4b9c41-e01f-004f-37f3-060e0b000000",
<<<<<<< HEAD
        "x-ms-version": "2020-12-06"
=======
        "x-ms-version": "2021-02-12"
>>>>>>> 7e782c87
      },
      "ResponseBody": []
    },
    {
      "RequestUri": "https://seannse.blob.core.windows.net/test-filesystem-e7c53d8b-1d4b-8ead-f203-89721a2bb27e?restype=container",
      "RequestMethod": "DELETE",
      "RequestHeaders": {
        "Accept": "application/xml",
        "Authorization": "Sanitized",
        "traceparent": "00-3bb0da59841a3642b3d49851bfa15940-a7f78978d4157b4a-00",
        "User-Agent": [
          "azsdk-net-Storage.Files.DataLake/12.7.0-alpha.20210219.1",
          "(.NET 5.0.3; Microsoft Windows 10.0.19041)"
        ],
        "x-ms-client-request-id": "61f4b197-1604-d469-6c26-79a5af6ab15c",
        "x-ms-date": "Fri, 19 Feb 2021 19:12:35 GMT",
        "x-ms-return-client-request-id": "true",
<<<<<<< HEAD
        "x-ms-version": "2020-12-06"
=======
        "x-ms-version": "2021-02-12"
>>>>>>> 7e782c87
      },
      "RequestBody": null,
      "StatusCode": 202,
      "ResponseHeaders": {
        "Content-Length": "0",
        "Date": "Fri, 19 Feb 2021 19:12:34 GMT",
        "Server": [
          "Windows-Azure-Blob/1.0",
          "Microsoft-HTTPAPI/2.0"
        ],
        "x-ms-client-request-id": "61f4b197-1604-d469-6c26-79a5af6ab15c",
        "x-ms-request-id": "2e6b2032-201e-00a4-39f3-0676f9000000",
<<<<<<< HEAD
        "x-ms-version": "2020-12-06"
=======
        "x-ms-version": "2021-02-12"
>>>>>>> 7e782c87
      },
      "ResponseBody": []
    }
  ],
  "Variables": {
    "RandomSeed": "139830810",
    "Storage_TestConfigHierarchicalNamespace": "NamespaceTenant\nseannse\nU2FuaXRpemVk\nhttps://seannse.blob.core.windows.net\nhttps://seannse.file.core.windows.net\nhttps://seannse.queue.core.windows.net\nhttps://seannse.table.core.windows.net\n\n\n\n\nhttps://seannse-secondary.blob.core.windows.net\nhttps://seannse-secondary.file.core.windows.net\nhttps://seannse-secondary.queue.core.windows.net\nhttps://seannse-secondary.table.core.windows.net\n68390a19-a643-458b-b726-408abf67b4fc\nSanitized\n72f988bf-86f1-41af-91ab-2d7cd011db47\nhttps://login.microsoftonline.com/\nCloud\nBlobEndpoint=https://seannse.blob.core.windows.net/;QueueEndpoint=https://seannse.queue.core.windows.net/;FileEndpoint=https://seannse.file.core.windows.net/;BlobSecondaryEndpoint=https://seannse-secondary.blob.core.windows.net/;QueueSecondaryEndpoint=https://seannse-secondary.queue.core.windows.net/;FileSecondaryEndpoint=https://seannse-secondary.file.core.windows.net/;AccountName=seannse;AccountKey=Sanitized\n\n\n"
  }
}<|MERGE_RESOLUTION|>--- conflicted
+++ resolved
@@ -15,11 +15,7 @@
         "x-ms-client-request-id": "bfe3a266-fed3-b015-58f2-008d38742c8c",
         "x-ms-date": "Fri, 19 Feb 2021 19:12:35 GMT",
         "x-ms-return-client-request-id": "true",
-<<<<<<< HEAD
-        "x-ms-version": "2020-12-06"
-=======
         "x-ms-version": "2021-02-12"
->>>>>>> 7e782c87
       },
       "RequestBody": null,
       "StatusCode": 201,
@@ -34,11 +30,7 @@
         ],
         "x-ms-client-request-id": "bfe3a266-fed3-b015-58f2-008d38742c8c",
         "x-ms-request-id": "2e6b1ec6-201e-00a4-63f3-0676f9000000",
-<<<<<<< HEAD
-        "x-ms-version": "2020-12-06"
-=======
         "x-ms-version": "2021-02-12"
->>>>>>> 7e782c87
       },
       "ResponseBody": []
     },
@@ -56,11 +48,7 @@
         "x-ms-client-request-id": "7ea31895-27bb-e59c-fea1-43416b8b36b0",
         "x-ms-date": "Fri, 19 Feb 2021 19:12:35 GMT",
         "x-ms-return-client-request-id": "true",
-<<<<<<< HEAD
-        "x-ms-version": "2020-12-06"
-=======
         "x-ms-version": "2021-02-12"
->>>>>>> 7e782c87
       },
       "RequestBody": null,
       "StatusCode": 404,
@@ -73,11 +61,7 @@
         "x-ms-client-request-id": "7ea31895-27bb-e59c-fea1-43416b8b36b0",
         "x-ms-error-code": "PathNotFound",
         "x-ms-request-id": "6f4b9c41-e01f-004f-37f3-060e0b000000",
-<<<<<<< HEAD
-        "x-ms-version": "2020-12-06"
-=======
         "x-ms-version": "2021-02-12"
->>>>>>> 7e782c87
       },
       "ResponseBody": []
     },
@@ -95,11 +79,7 @@
         "x-ms-client-request-id": "61f4b197-1604-d469-6c26-79a5af6ab15c",
         "x-ms-date": "Fri, 19 Feb 2021 19:12:35 GMT",
         "x-ms-return-client-request-id": "true",
-<<<<<<< HEAD
-        "x-ms-version": "2020-12-06"
-=======
         "x-ms-version": "2021-02-12"
->>>>>>> 7e782c87
       },
       "RequestBody": null,
       "StatusCode": 202,
@@ -112,11 +92,7 @@
         ],
         "x-ms-client-request-id": "61f4b197-1604-d469-6c26-79a5af6ab15c",
         "x-ms-request-id": "2e6b2032-201e-00a4-39f3-0676f9000000",
-<<<<<<< HEAD
-        "x-ms-version": "2020-12-06"
-=======
         "x-ms-version": "2021-02-12"
->>>>>>> 7e782c87
       },
       "ResponseBody": []
     }
