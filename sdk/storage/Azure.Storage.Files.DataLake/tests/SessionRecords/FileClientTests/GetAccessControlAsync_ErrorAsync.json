{
  "Entries": [
    {
      "RequestUri": "http://seannsecanary.blob.core.windows.net/test-filesystem-7df640bd-c667-d6ba-37b2-ee02c0dd380a?restype=container",
      "RequestMethod": "PUT",
      "RequestHeaders": {
        "Authorization": "Sanitized",
        "traceparent": "00-a6a8f82fb654b548960746ea9ba2ddd3-40709237ba86a74c-00",
        "User-Agent": [
          "azsdk-net-Storage.Files.DataLake/12.1.0-dev.20200403.1",
          "(.NET Core 4.6.28325.01; Microsoft Windows 10.0.18362 )"
        ],
        "x-ms-blob-public-access": "container",
        "x-ms-client-request-id": "3698ea8a-93e9-c5cb-4631-8ba10504ee93",
        "x-ms-date": "Fri, 03 Apr 2020 21:02:19 GMT",
        "x-ms-return-client-request-id": "true",
<<<<<<< HEAD
        "x-ms-version": "2019-12-12"
=======
        "x-ms-version": "2020-02-10"
>>>>>>> 60f4876e
      },
      "RequestBody": null,
      "StatusCode": 201,
      "ResponseHeaders": {
        "Content-Length": "0",
        "Date": "Fri, 03 Apr 2020 21:02:17 GMT",
        "ETag": "\u00220x8D7D8124B4C6A17\u0022",
        "Last-Modified": "Fri, 03 Apr 2020 21:02:18 GMT",
        "Server": [
          "Windows-Azure-Blob/1.0",
          "Microsoft-HTTPAPI/2.0"
        ],
        "x-ms-client-request-id": "3698ea8a-93e9-c5cb-4631-8ba10504ee93",
        "x-ms-request-id": "96224fe3-f01e-0012-47fb-093670000000",
<<<<<<< HEAD
        "x-ms-version": "2019-12-12"
=======
        "x-ms-version": "2020-02-10"
>>>>>>> 60f4876e
      },
      "ResponseBody": []
    },
    {
      "RequestUri": "http://seannsecanary.dfs.core.windows.net/test-filesystem-7df640bd-c667-d6ba-37b2-ee02c0dd380a/test-file-93676081-e4b6-e759-59f8-80500aa59d49?action=getAccessControl",
      "RequestMethod": "HEAD",
      "RequestHeaders": {
        "Authorization": "Sanitized",
        "traceparent": "00-b8c586c5a22d7f4aba508728f61787af-c1d9df617962bd47-00",
        "User-Agent": [
          "azsdk-net-Storage.Files.DataLake/12.1.0-dev.20200403.1",
          "(.NET Core 4.6.28325.01; Microsoft Windows 10.0.18362 )"
        ],
        "x-ms-client-request-id": "d7942827-3986-a64c-91b1-ddf1127abba1",
        "x-ms-date": "Fri, 03 Apr 2020 21:02:19 GMT",
        "x-ms-return-client-request-id": "true",
<<<<<<< HEAD
        "x-ms-version": "2019-12-12"
=======
        "x-ms-version": "2020-02-10"
>>>>>>> 60f4876e
      },
      "RequestBody": null,
      "StatusCode": 404,
      "ResponseHeaders": {
        "Date": "Fri, 03 Apr 2020 21:02:18 GMT",
        "Server": [
          "Windows-Azure-HDFS/1.0",
          "Microsoft-HTTPAPI/2.0"
        ],
        "x-ms-client-request-id": "d7942827-3986-a64c-91b1-ddf1127abba1",
        "x-ms-error-code": "PathNotFound",
        "x-ms-request-id": "fa440225-201f-0097-62fb-091bad000000",
<<<<<<< HEAD
        "x-ms-version": "2019-12-12"
=======
        "x-ms-version": "2020-02-10"
>>>>>>> 60f4876e
      },
      "ResponseBody": []
    },
    {
      "RequestUri": "http://seannsecanary.blob.core.windows.net/test-filesystem-7df640bd-c667-d6ba-37b2-ee02c0dd380a?restype=container",
      "RequestMethod": "DELETE",
      "RequestHeaders": {
        "Authorization": "Sanitized",
        "traceparent": "00-bbb02ac201cf1247a4442e54c8dfdcee-500acd3f149d644b-00",
        "User-Agent": [
          "azsdk-net-Storage.Files.DataLake/12.1.0-dev.20200403.1",
          "(.NET Core 4.6.28325.01; Microsoft Windows 10.0.18362 )"
        ],
        "x-ms-client-request-id": "e12887ff-c511-acc3-9ed1-4593242f60c4",
        "x-ms-date": "Fri, 03 Apr 2020 21:02:19 GMT",
        "x-ms-return-client-request-id": "true",
<<<<<<< HEAD
        "x-ms-version": "2019-12-12"
=======
        "x-ms-version": "2020-02-10"
>>>>>>> 60f4876e
      },
      "RequestBody": null,
      "StatusCode": 202,
      "ResponseHeaders": {
        "Content-Length": "0",
        "Date": "Fri, 03 Apr 2020 21:02:18 GMT",
        "Server": [
          "Windows-Azure-Blob/1.0",
          "Microsoft-HTTPAPI/2.0"
        ],
        "x-ms-client-request-id": "e12887ff-c511-acc3-9ed1-4593242f60c4",
        "x-ms-request-id": "96224ffd-f01e-0012-5efb-093670000000",
<<<<<<< HEAD
        "x-ms-version": "2019-12-12"
=======
        "x-ms-version": "2020-02-10"
>>>>>>> 60f4876e
      },
      "ResponseBody": []
    }
  ],
  "Variables": {
    "RandomSeed": "2023909755",
    "Storage_TestConfigHierarchicalNamespace": "NamespaceTenant\nseannsecanary\nU2FuaXRpemVk\nhttp://seannsecanary.blob.core.windows.net\nhttp://seannsecanary.file.core.windows.net\nhttp://seannsecanary.queue.core.windows.net\nhttp://seannsecanary.table.core.windows.net\n\n\n\n\nhttp://seannsecanary-secondary.blob.core.windows.net\nhttp://seannsecanary-secondary.file.core.windows.net\nhttp://seannsecanary-secondary.queue.core.windows.net\nhttp://seannsecanary-secondary.table.core.windows.net\n68390a19-a643-458b-b726-408abf67b4fc\nSanitized\n72f988bf-86f1-41af-91ab-2d7cd011db47\nhttps://login.microsoftonline.com/\nCloud\nBlobEndpoint=http://seannsecanary.blob.core.windows.net/;QueueEndpoint=http://seannsecanary.queue.core.windows.net/;FileEndpoint=http://seannsecanary.file.core.windows.net/;BlobSecondaryEndpoint=http://seannsecanary-secondary.blob.core.windows.net/;QueueSecondaryEndpoint=http://seannsecanary-secondary.queue.core.windows.net/;FileSecondaryEndpoint=http://seannsecanary-secondary.file.core.windows.net/;AccountName=seannsecanary;AccountKey=Sanitized\n"
  }
}<|MERGE_RESOLUTION|>--- conflicted
+++ resolved
@@ -14,11 +14,7 @@
         "x-ms-client-request-id": "3698ea8a-93e9-c5cb-4631-8ba10504ee93",
         "x-ms-date": "Fri, 03 Apr 2020 21:02:19 GMT",
         "x-ms-return-client-request-id": "true",
-<<<<<<< HEAD
-        "x-ms-version": "2019-12-12"
-=======
         "x-ms-version": "2020-02-10"
->>>>>>> 60f4876e
       },
       "RequestBody": null,
       "StatusCode": 201,
@@ -33,11 +29,7 @@
         ],
         "x-ms-client-request-id": "3698ea8a-93e9-c5cb-4631-8ba10504ee93",
         "x-ms-request-id": "96224fe3-f01e-0012-47fb-093670000000",
-<<<<<<< HEAD
-        "x-ms-version": "2019-12-12"
-=======
         "x-ms-version": "2020-02-10"
->>>>>>> 60f4876e
       },
       "ResponseBody": []
     },
@@ -54,11 +46,7 @@
         "x-ms-client-request-id": "d7942827-3986-a64c-91b1-ddf1127abba1",
         "x-ms-date": "Fri, 03 Apr 2020 21:02:19 GMT",
         "x-ms-return-client-request-id": "true",
-<<<<<<< HEAD
-        "x-ms-version": "2019-12-12"
-=======
         "x-ms-version": "2020-02-10"
->>>>>>> 60f4876e
       },
       "RequestBody": null,
       "StatusCode": 404,
@@ -71,11 +59,7 @@
         "x-ms-client-request-id": "d7942827-3986-a64c-91b1-ddf1127abba1",
         "x-ms-error-code": "PathNotFound",
         "x-ms-request-id": "fa440225-201f-0097-62fb-091bad000000",
-<<<<<<< HEAD
-        "x-ms-version": "2019-12-12"
-=======
         "x-ms-version": "2020-02-10"
->>>>>>> 60f4876e
       },
       "ResponseBody": []
     },
@@ -92,11 +76,7 @@
         "x-ms-client-request-id": "e12887ff-c511-acc3-9ed1-4593242f60c4",
         "x-ms-date": "Fri, 03 Apr 2020 21:02:19 GMT",
         "x-ms-return-client-request-id": "true",
-<<<<<<< HEAD
-        "x-ms-version": "2019-12-12"
-=======
         "x-ms-version": "2020-02-10"
->>>>>>> 60f4876e
       },
       "RequestBody": null,
       "StatusCode": 202,
@@ -109,11 +89,7 @@
         ],
         "x-ms-client-request-id": "e12887ff-c511-acc3-9ed1-4593242f60c4",
         "x-ms-request-id": "96224ffd-f01e-0012-5efb-093670000000",
-<<<<<<< HEAD
-        "x-ms-version": "2019-12-12"
-=======
         "x-ms-version": "2020-02-10"
->>>>>>> 60f4876e
       },
       "ResponseBody": []
     }
