{
  "Entries": [
    {
      "RequestUri": "https://seannse.blob.core.windows.net/test-filesystem-7df640bd-c667-d6ba-37b2-ee02c0dd380a?restype=container",
      "RequestMethod": "PUT",
      "RequestHeaders": {
        "Accept": "application/xml",
        "Authorization": "Sanitized",
<<<<<<< HEAD
        "traceparent": "00-a78cc704ba1689468ea256dfe9d40e2e-b2611047b5b94144-00",
        "User-Agent": [
          "azsdk-net-Storage.Files.DataLake/12.7.0-alpha.20210202.1",
          "(.NET 5.0.2; Microsoft Windows 10.0.19042)"
        ],
        "x-ms-blob-public-access": "container",
        "x-ms-client-request-id": "3698ea8a-93e9-c5cb-4631-8ba10504ee93",
        "x-ms-date": "Tue, 02 Feb 2021 21:28:53 GMT",
=======
        "traceparent": "00-5f425918ba5c374f8f8ba2efe25f8a9f-b494edacd2a96044-00",
        "User-Agent": [
          "azsdk-net-Storage.Files.DataLake/12.7.0-alpha.20210217.1",
          "(.NET 5.0.3; Microsoft Windows 10.0.19042)"
        ],
        "x-ms-blob-public-access": "container",
        "x-ms-client-request-id": "3698ea8a-93e9-c5cb-4631-8ba10504ee93",
        "x-ms-date": "Wed, 17 Feb 2021 22:33:15 GMT",
>>>>>>> 1814567d
        "x-ms-return-client-request-id": "true",
        "x-ms-version": "2020-06-12"
      },
      "RequestBody": null,
      "StatusCode": 201,
      "ResponseHeaders": {
        "Content-Length": "0",
<<<<<<< HEAD
        "Date": "Tue, 02 Feb 2021 21:28:54 GMT",
        "ETag": "\u00220x8D8C7C18AECC502\u0022",
        "Last-Modified": "Tue, 02 Feb 2021 21:28:54 GMT",
=======
        "Date": "Wed, 17 Feb 2021 22:33:14 GMT",
        "ETag": "\u00220x8D8D394047968A3\u0022",
        "Last-Modified": "Wed, 17 Feb 2021 22:33:15 GMT",
>>>>>>> 1814567d
        "Server": [
          "Windows-Azure-Blob/1.0",
          "Microsoft-HTTPAPI/2.0"
        ],
        "x-ms-client-request-id": "3698ea8a-93e9-c5cb-4631-8ba10504ee93",
<<<<<<< HEAD
        "x-ms-request-id": "f4285ceb-401e-0046-11aa-f94bd8000000",
=======
        "x-ms-request-id": "85f863b1-201e-001d-7a7c-0572e3000000",
>>>>>>> 1814567d
        "x-ms-version": "2020-06-12"
      },
      "ResponseBody": []
    },
    {
      "RequestUri": "https://seannse.dfs.core.windows.net/test-filesystem-7df640bd-c667-d6ba-37b2-ee02c0dd380a/test-file-93676081-e4b6-e759-59f8-80500aa59d49?action=getAccessControl",
      "RequestMethod": "HEAD",
      "RequestHeaders": {
        "Accept": "application/json",
        "Authorization": "Sanitized",
<<<<<<< HEAD
        "traceparent": "00-5f4b5799c769e64dad18cea7b76f1b46-d8bddb55e01a4241-00",
        "User-Agent": [
          "azsdk-net-Storage.Files.DataLake/12.7.0-alpha.20210202.1",
          "(.NET 5.0.2; Microsoft Windows 10.0.19042)"
        ],
        "x-ms-client-request-id": "d7942827-3986-a64c-91b1-ddf1127abba1",
        "x-ms-date": "Tue, 02 Feb 2021 21:28:54 GMT",
=======
        "traceparent": "00-a3a2238c53069c4a9da8b39c59eb0425-798b847254a5904a-00",
        "User-Agent": [
          "azsdk-net-Storage.Files.DataLake/12.7.0-alpha.20210217.1",
          "(.NET 5.0.3; Microsoft Windows 10.0.19042)"
        ],
        "x-ms-client-request-id": "d7942827-3986-a64c-91b1-ddf1127abba1",
        "x-ms-date": "Wed, 17 Feb 2021 22:33:15 GMT",
>>>>>>> 1814567d
        "x-ms-return-client-request-id": "true",
        "x-ms-version": "2020-06-12"
      },
      "RequestBody": null,
      "StatusCode": 404,
      "ResponseHeaders": {
<<<<<<< HEAD
        "Date": "Tue, 02 Feb 2021 21:28:54 GMT",
=======
        "Date": "Wed, 17 Feb 2021 22:33:15 GMT",
>>>>>>> 1814567d
        "Server": [
          "Windows-Azure-HDFS/1.0",
          "Microsoft-HTTPAPI/2.0"
        ],
        "x-ms-client-request-id": "d7942827-3986-a64c-91b1-ddf1127abba1",
        "x-ms-error-code": "PathNotFound",
<<<<<<< HEAD
        "x-ms-request-id": "cd70d9d7-401f-0069-5faa-f94613000000",
=======
        "x-ms-request-id": "d3d4c884-f01f-0021-1d7c-055b24000000",
>>>>>>> 1814567d
        "x-ms-version": "2020-06-12"
      },
      "ResponseBody": []
    },
    {
      "RequestUri": "https://seannse.blob.core.windows.net/test-filesystem-7df640bd-c667-d6ba-37b2-ee02c0dd380a?restype=container",
      "RequestMethod": "DELETE",
      "RequestHeaders": {
        "Accept": "application/xml",
        "Authorization": "Sanitized",
<<<<<<< HEAD
        "traceparent": "00-ba67d40a053e13428fc153c1a32ca4a0-16429558d452d04d-00",
        "User-Agent": [
          "azsdk-net-Storage.Files.DataLake/12.7.0-alpha.20210202.1",
          "(.NET 5.0.2; Microsoft Windows 10.0.19042)"
        ],
        "x-ms-client-request-id": "e12887ff-c511-acc3-9ed1-4593242f60c4",
        "x-ms-date": "Tue, 02 Feb 2021 21:28:54 GMT",
=======
        "traceparent": "00-494d435ffd0fa340adbeb5d1160cce25-87a67fd816fb974f-00",
        "User-Agent": [
          "azsdk-net-Storage.Files.DataLake/12.7.0-alpha.20210217.1",
          "(.NET 5.0.3; Microsoft Windows 10.0.19042)"
        ],
        "x-ms-client-request-id": "e12887ff-c511-acc3-9ed1-4593242f60c4",
        "x-ms-date": "Wed, 17 Feb 2021 22:33:16 GMT",
>>>>>>> 1814567d
        "x-ms-return-client-request-id": "true",
        "x-ms-version": "2020-06-12"
      },
      "RequestBody": null,
      "StatusCode": 202,
      "ResponseHeaders": {
        "Content-Length": "0",
<<<<<<< HEAD
        "Date": "Tue, 02 Feb 2021 21:28:54 GMT",
=======
        "Date": "Wed, 17 Feb 2021 22:33:15 GMT",
>>>>>>> 1814567d
        "Server": [
          "Windows-Azure-Blob/1.0",
          "Microsoft-HTTPAPI/2.0"
        ],
        "x-ms-client-request-id": "e12887ff-c511-acc3-9ed1-4593242f60c4",
<<<<<<< HEAD
        "x-ms-request-id": "f4285d4b-401e-0046-5baa-f94bd8000000",
=======
        "x-ms-request-id": "85f86479-201e-001d-317c-0572e3000000",
>>>>>>> 1814567d
        "x-ms-version": "2020-06-12"
      },
      "ResponseBody": []
    }
  ],
  "Variables": {
    "RandomSeed": "2023909755",
    "Storage_TestConfigHierarchicalNamespace": "NamespaceTenant\nseannse\nU2FuaXRpemVk\nhttps://seannse.blob.core.windows.net\nhttps://seannse.file.core.windows.net\nhttps://seannse.queue.core.windows.net\nhttps://seannse.table.core.windows.net\n\n\n\n\nhttps://seannse-secondary.blob.core.windows.net\nhttps://seannse-secondary.file.core.windows.net\nhttps://seannse-secondary.queue.core.windows.net\nhttps://seannse-secondary.table.core.windows.net\n68390a19-a643-458b-b726-408abf67b4fc\nSanitized\n72f988bf-86f1-41af-91ab-2d7cd011db47\nhttps://login.microsoftonline.com/\nCloud\nBlobEndpoint=https://seannse.blob.core.windows.net/;QueueEndpoint=https://seannse.queue.core.windows.net/;FileEndpoint=https://seannse.file.core.windows.net/;BlobSecondaryEndpoint=https://seannse-secondary.blob.core.windows.net/;QueueSecondaryEndpoint=https://seannse-secondary.queue.core.windows.net/;FileSecondaryEndpoint=https://seannse-secondary.file.core.windows.net/;AccountName=seannse;AccountKey=Sanitized\n"
  }
}<|MERGE_RESOLUTION|>--- conflicted
+++ resolved
@@ -1,30 +1,19 @@
 {
   "Entries": [
     {
-      "RequestUri": "https://seannse.blob.core.windows.net/test-filesystem-7df640bd-c667-d6ba-37b2-ee02c0dd380a?restype=container",
+      "RequestUri": "https://seannse.blob.core.windows.net/test-filesystem-e7c53d8b-1d4b-8ead-f203-89721a2bb27e?restype=container",
       "RequestMethod": "PUT",
       "RequestHeaders": {
         "Accept": "application/xml",
         "Authorization": "Sanitized",
-<<<<<<< HEAD
-        "traceparent": "00-a78cc704ba1689468ea256dfe9d40e2e-b2611047b5b94144-00",
+        "traceparent": "00-ba2ff503be87cb4484c9db0c81ed2290-56a5500b0a477d47-00",
         "User-Agent": [
-          "azsdk-net-Storage.Files.DataLake/12.7.0-alpha.20210202.1",
-          "(.NET 5.0.2; Microsoft Windows 10.0.19042)"
+          "azsdk-net-Storage.Files.DataLake/12.7.0-alpha.20210219.1",
+          "(.NET 5.0.3; Microsoft Windows 10.0.19041)"
         ],
         "x-ms-blob-public-access": "container",
-        "x-ms-client-request-id": "3698ea8a-93e9-c5cb-4631-8ba10504ee93",
-        "x-ms-date": "Tue, 02 Feb 2021 21:28:53 GMT",
-=======
-        "traceparent": "00-5f425918ba5c374f8f8ba2efe25f8a9f-b494edacd2a96044-00",
-        "User-Agent": [
-          "azsdk-net-Storage.Files.DataLake/12.7.0-alpha.20210217.1",
-          "(.NET 5.0.3; Microsoft Windows 10.0.19042)"
-        ],
-        "x-ms-blob-public-access": "container",
-        "x-ms-client-request-id": "3698ea8a-93e9-c5cb-4631-8ba10504ee93",
-        "x-ms-date": "Wed, 17 Feb 2021 22:33:15 GMT",
->>>>>>> 1814567d
+        "x-ms-client-request-id": "bfe3a266-fed3-b015-58f2-008d38742c8c",
+        "x-ms-date": "Fri, 19 Feb 2021 19:12:35 GMT",
         "x-ms-return-client-request-id": "true",
         "x-ms-version": "2020-06-12"
       },
@@ -32,101 +21,63 @@
       "StatusCode": 201,
       "ResponseHeaders": {
         "Content-Length": "0",
-<<<<<<< HEAD
-        "Date": "Tue, 02 Feb 2021 21:28:54 GMT",
-        "ETag": "\u00220x8D8C7C18AECC502\u0022",
-        "Last-Modified": "Tue, 02 Feb 2021 21:28:54 GMT",
-=======
-        "Date": "Wed, 17 Feb 2021 22:33:14 GMT",
-        "ETag": "\u00220x8D8D394047968A3\u0022",
-        "Last-Modified": "Wed, 17 Feb 2021 22:33:15 GMT",
->>>>>>> 1814567d
+        "Date": "Fri, 19 Feb 2021 19:12:34 GMT",
+        "ETag": "\u00220x8D8D50A504BB67C\u0022",
+        "Last-Modified": "Fri, 19 Feb 2021 19:12:34 GMT",
         "Server": [
           "Windows-Azure-Blob/1.0",
           "Microsoft-HTTPAPI/2.0"
         ],
-        "x-ms-client-request-id": "3698ea8a-93e9-c5cb-4631-8ba10504ee93",
-<<<<<<< HEAD
-        "x-ms-request-id": "f4285ceb-401e-0046-11aa-f94bd8000000",
-=======
-        "x-ms-request-id": "85f863b1-201e-001d-7a7c-0572e3000000",
->>>>>>> 1814567d
+        "x-ms-client-request-id": "bfe3a266-fed3-b015-58f2-008d38742c8c",
+        "x-ms-request-id": "2e6b1ec6-201e-00a4-63f3-0676f9000000",
         "x-ms-version": "2020-06-12"
       },
       "ResponseBody": []
     },
     {
-      "RequestUri": "https://seannse.dfs.core.windows.net/test-filesystem-7df640bd-c667-d6ba-37b2-ee02c0dd380a/test-file-93676081-e4b6-e759-59f8-80500aa59d49?action=getAccessControl",
+      "RequestUri": "https://seannse.dfs.core.windows.net/test-filesystem-e7c53d8b-1d4b-8ead-f203-89721a2bb27e/test-file-e0117c61-80e4-41a4-7c92-928a79a89425?action=getAccessControl",
       "RequestMethod": "HEAD",
       "RequestHeaders": {
         "Accept": "application/json",
         "Authorization": "Sanitized",
-<<<<<<< HEAD
-        "traceparent": "00-5f4b5799c769e64dad18cea7b76f1b46-d8bddb55e01a4241-00",
+        "traceparent": "00-ce93e9618013154a92ff3a5785ab82fa-e8f662c72957e444-00",
         "User-Agent": [
-          "azsdk-net-Storage.Files.DataLake/12.7.0-alpha.20210202.1",
-          "(.NET 5.0.2; Microsoft Windows 10.0.19042)"
+          "azsdk-net-Storage.Files.DataLake/12.7.0-alpha.20210219.1",
+          "(.NET 5.0.3; Microsoft Windows 10.0.19041)"
         ],
-        "x-ms-client-request-id": "d7942827-3986-a64c-91b1-ddf1127abba1",
-        "x-ms-date": "Tue, 02 Feb 2021 21:28:54 GMT",
-=======
-        "traceparent": "00-a3a2238c53069c4a9da8b39c59eb0425-798b847254a5904a-00",
-        "User-Agent": [
-          "azsdk-net-Storage.Files.DataLake/12.7.0-alpha.20210217.1",
-          "(.NET 5.0.3; Microsoft Windows 10.0.19042)"
-        ],
-        "x-ms-client-request-id": "d7942827-3986-a64c-91b1-ddf1127abba1",
-        "x-ms-date": "Wed, 17 Feb 2021 22:33:15 GMT",
->>>>>>> 1814567d
+        "x-ms-client-request-id": "7ea31895-27bb-e59c-fea1-43416b8b36b0",
+        "x-ms-date": "Fri, 19 Feb 2021 19:12:35 GMT",
         "x-ms-return-client-request-id": "true",
         "x-ms-version": "2020-06-12"
       },
       "RequestBody": null,
       "StatusCode": 404,
       "ResponseHeaders": {
-<<<<<<< HEAD
-        "Date": "Tue, 02 Feb 2021 21:28:54 GMT",
-=======
-        "Date": "Wed, 17 Feb 2021 22:33:15 GMT",
->>>>>>> 1814567d
+        "Date": "Fri, 19 Feb 2021 19:12:33 GMT",
         "Server": [
           "Windows-Azure-HDFS/1.0",
           "Microsoft-HTTPAPI/2.0"
         ],
-        "x-ms-client-request-id": "d7942827-3986-a64c-91b1-ddf1127abba1",
+        "x-ms-client-request-id": "7ea31895-27bb-e59c-fea1-43416b8b36b0",
         "x-ms-error-code": "PathNotFound",
-<<<<<<< HEAD
-        "x-ms-request-id": "cd70d9d7-401f-0069-5faa-f94613000000",
-=======
-        "x-ms-request-id": "d3d4c884-f01f-0021-1d7c-055b24000000",
->>>>>>> 1814567d
+        "x-ms-request-id": "6f4b9c41-e01f-004f-37f3-060e0b000000",
         "x-ms-version": "2020-06-12"
       },
       "ResponseBody": []
     },
     {
-      "RequestUri": "https://seannse.blob.core.windows.net/test-filesystem-7df640bd-c667-d6ba-37b2-ee02c0dd380a?restype=container",
+      "RequestUri": "https://seannse.blob.core.windows.net/test-filesystem-e7c53d8b-1d4b-8ead-f203-89721a2bb27e?restype=container",
       "RequestMethod": "DELETE",
       "RequestHeaders": {
         "Accept": "application/xml",
         "Authorization": "Sanitized",
-<<<<<<< HEAD
-        "traceparent": "00-ba67d40a053e13428fc153c1a32ca4a0-16429558d452d04d-00",
+        "traceparent": "00-3bb0da59841a3642b3d49851bfa15940-a7f78978d4157b4a-00",
         "User-Agent": [
-          "azsdk-net-Storage.Files.DataLake/12.7.0-alpha.20210202.1",
-          "(.NET 5.0.2; Microsoft Windows 10.0.19042)"
+          "azsdk-net-Storage.Files.DataLake/12.7.0-alpha.20210219.1",
+          "(.NET 5.0.3; Microsoft Windows 10.0.19041)"
         ],
-        "x-ms-client-request-id": "e12887ff-c511-acc3-9ed1-4593242f60c4",
-        "x-ms-date": "Tue, 02 Feb 2021 21:28:54 GMT",
-=======
-        "traceparent": "00-494d435ffd0fa340adbeb5d1160cce25-87a67fd816fb974f-00",
-        "User-Agent": [
-          "azsdk-net-Storage.Files.DataLake/12.7.0-alpha.20210217.1",
-          "(.NET 5.0.3; Microsoft Windows 10.0.19042)"
-        ],
-        "x-ms-client-request-id": "e12887ff-c511-acc3-9ed1-4593242f60c4",
-        "x-ms-date": "Wed, 17 Feb 2021 22:33:16 GMT",
->>>>>>> 1814567d
+        "x-ms-client-request-id": "61f4b197-1604-d469-6c26-79a5af6ab15c",
+        "x-ms-date": "Fri, 19 Feb 2021 19:12:35 GMT",
         "x-ms-return-client-request-id": "true",
         "x-ms-version": "2020-06-12"
       },
@@ -134,28 +85,20 @@
       "StatusCode": 202,
       "ResponseHeaders": {
         "Content-Length": "0",
-<<<<<<< HEAD
-        "Date": "Tue, 02 Feb 2021 21:28:54 GMT",
-=======
-        "Date": "Wed, 17 Feb 2021 22:33:15 GMT",
->>>>>>> 1814567d
+        "Date": "Fri, 19 Feb 2021 19:12:34 GMT",
         "Server": [
           "Windows-Azure-Blob/1.0",
           "Microsoft-HTTPAPI/2.0"
         ],
-        "x-ms-client-request-id": "e12887ff-c511-acc3-9ed1-4593242f60c4",
-<<<<<<< HEAD
-        "x-ms-request-id": "f4285d4b-401e-0046-5baa-f94bd8000000",
-=======
-        "x-ms-request-id": "85f86479-201e-001d-317c-0572e3000000",
->>>>>>> 1814567d
+        "x-ms-client-request-id": "61f4b197-1604-d469-6c26-79a5af6ab15c",
+        "x-ms-request-id": "2e6b2032-201e-00a4-39f3-0676f9000000",
         "x-ms-version": "2020-06-12"
       },
       "ResponseBody": []
     }
   ],
   "Variables": {
-    "RandomSeed": "2023909755",
+    "RandomSeed": "139830810",
     "Storage_TestConfigHierarchicalNamespace": "NamespaceTenant\nseannse\nU2FuaXRpemVk\nhttps://seannse.blob.core.windows.net\nhttps://seannse.file.core.windows.net\nhttps://seannse.queue.core.windows.net\nhttps://seannse.table.core.windows.net\n\n\n\n\nhttps://seannse-secondary.blob.core.windows.net\nhttps://seannse-secondary.file.core.windows.net\nhttps://seannse-secondary.queue.core.windows.net\nhttps://seannse-secondary.table.core.windows.net\n68390a19-a643-458b-b726-408abf67b4fc\nSanitized\n72f988bf-86f1-41af-91ab-2d7cd011db47\nhttps://login.microsoftonline.com/\nCloud\nBlobEndpoint=https://seannse.blob.core.windows.net/;QueueEndpoint=https://seannse.queue.core.windows.net/;FileEndpoint=https://seannse.file.core.windows.net/;BlobSecondaryEndpoint=https://seannse-secondary.blob.core.windows.net/;QueueSecondaryEndpoint=https://seannse-secondary.queue.core.windows.net/;FileSecondaryEndpoint=https://seannse-secondary.file.core.windows.net/;AccountName=seannse;AccountKey=Sanitized\n"
   }
 }