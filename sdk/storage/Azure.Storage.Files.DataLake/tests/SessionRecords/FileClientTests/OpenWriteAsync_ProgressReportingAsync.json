--- conflicted
+++ resolved
@@ -1,19 +1,19 @@
-{
+﻿{
   "Entries": [
     {
-      "RequestUri": "https://amandaadlscanary.blob.core.windows.net/test-filesystem-2dd188a6-4437-0b02-9731-78547aec3143?restype=container",
+      "RequestUri": "https://seannse.blob.core.windows.net/test-filesystem-2dd188a6-4437-0b02-9731-78547aec3143?restype=container",
       "RequestMethod": "PUT",
       "RequestHeaders": {
         "Accept": "application/xml",
         "Authorization": "Sanitized",
-        "traceparent": "00-e42db42de1d7b14dba920837be649036-2ac8c0d979322446-00",
-        "User-Agent": [
-          "azsdk-net-Storage.Files.DataLake/12.8.0-alpha.20210820.1",
-          "(.NET 5.0.9; Microsoft Windows 10.0.19043)"
+        "traceparent": "00-b2981769fe9cff4ab95359ea7d0d6d81-b17ab01c6258d746-00",
+        "User-Agent": [
+          "azsdk-net-Storage.Files.DataLake/12.7.0-alpha.20210219.1",
+          "(.NET 5.0.3; Microsoft Windows 10.0.19041)"
         ],
         "x-ms-blob-public-access": "container",
         "x-ms-client-request-id": "40020f82-3f82-7cf3-e99a-e778694b5f4b",
-        "x-ms-date": "Fri, 20 Aug 2021 22:59:01 GMT",
+        "x-ms-date": "Fri, 19 Feb 2021 19:58:59 GMT",
         "x-ms-return-client-request-id": "true",
         "x-ms-version": "2020-12-06"
       },
@@ -21,37 +21,32 @@
       "StatusCode": 201,
       "ResponseHeaders": {
         "Content-Length": "0",
-        "Date": "Fri, 20 Aug 2021 22:59:01 GMT",
-        "ETag": "\u00220x8D9642E19D3C13F\u0022",
-        "Last-Modified": "Fri, 20 Aug 2021 22:59:01 GMT",
+        "Date": "Fri, 19 Feb 2021 19:58:57 GMT",
+        "ETag": "\"0x8D8D510CBC54233\"",
+        "Last-Modified": "Fri, 19 Feb 2021 19:58:58 GMT",
         "Server": [
           "Windows-Azure-Blob/1.0",
           "Microsoft-HTTPAPI/2.0"
         ],
         "x-ms-client-request-id": "40020f82-3f82-7cf3-e99a-e778694b5f4b",
-<<<<<<< HEAD
-        "x-ms-request-id": "53bbf2d9-e01e-00d5-4e16-9619ac000000",
-        "x-ms-version": "2020-10-02"
-=======
         "x-ms-request-id": "46925c82-401e-0056-72f9-068eb0000000",
         "x-ms-version": "2020-12-06"
->>>>>>> f7eb5f10
-      },
-      "ResponseBody": []
-    },
-    {
-      "RequestUri": "https://amandaadlscanary.dfs.core.windows.net/test-filesystem-2dd188a6-4437-0b02-9731-78547aec3143/test-file-f83cb6b9-8da0-12eb-df73-c0ba80400276?resource=file",
+      },
+      "ResponseBody": []
+    },
+    {
+      "RequestUri": "https://seannse.dfs.core.windows.net/test-filesystem-2dd188a6-4437-0b02-9731-78547aec3143/test-file-f83cb6b9-8da0-12eb-df73-c0ba80400276?resource=file",
       "RequestMethod": "PUT",
       "RequestHeaders": {
         "Accept": "application/json",
         "Authorization": "Sanitized",
-        "traceparent": "00-a081e6fc9443f1498ce124036359dba2-e1c344f03c6d4142-00",
-        "User-Agent": [
-          "azsdk-net-Storage.Files.DataLake/12.8.0-alpha.20210820.1",
-          "(.NET 5.0.9; Microsoft Windows 10.0.19043)"
+        "traceparent": "00-b005a7124c484a4c82d02de2fa9203f4-2235bd0ad2fb984f-00",
+        "User-Agent": [
+          "azsdk-net-Storage.Files.DataLake/12.7.0-alpha.20210219.1",
+          "(.NET 5.0.3; Microsoft Windows 10.0.19041)"
         ],
         "x-ms-client-request-id": "5109781c-9be4-f430-23f0-610e7e38fca9",
-        "x-ms-date": "Fri, 20 Aug 2021 22:59:01 GMT",
+        "x-ms-date": "Fri, 19 Feb 2021 19:58:59 GMT",
         "x-ms-return-client-request-id": "true",
         "x-ms-version": "2020-12-06"
       },
@@ -59,38 +54,32 @@
       "StatusCode": 201,
       "ResponseHeaders": {
         "Content-Length": "0",
-        "Date": "Fri, 20 Aug 2021 22:59:01 GMT",
-        "ETag": "\u00220x8D9642E1A0A1F26\u0022",
-        "Last-Modified": "Fri, 20 Aug 2021 22:59:01 GMT",
+        "Date": "Fri, 19 Feb 2021 19:58:58 GMT",
+        "ETag": "\"0x8D8D510CBD52940\"",
+        "Last-Modified": "Fri, 19 Feb 2021 19:58:58 GMT",
         "Server": [
           "Windows-Azure-HDFS/1.0",
           "Microsoft-HTTPAPI/2.0"
         ],
         "x-ms-client-request-id": "5109781c-9be4-f430-23f0-610e7e38fca9",
-<<<<<<< HEAD
-        "x-ms-request-id": "597da0fd-c01f-00c2-1a16-96b0a7000000",
-        "x-ms-request-server-encrypted": "true",
-        "x-ms-version": "2020-10-02"
-=======
         "x-ms-request-id": "d66ac64c-f01f-0088-11f9-069a56000000",
         "x-ms-version": "2020-12-06"
->>>>>>> f7eb5f10
-      },
-      "ResponseBody": []
-    },
-    {
-      "RequestUri": "https://amandaadlscanary.blob.core.windows.net/test-filesystem-2dd188a6-4437-0b02-9731-78547aec3143/test-file-f83cb6b9-8da0-12eb-df73-c0ba80400276",
+      },
+      "ResponseBody": []
+    },
+    {
+      "RequestUri": "https://seannse.blob.core.windows.net/test-filesystem-2dd188a6-4437-0b02-9731-78547aec3143/test-file-f83cb6b9-8da0-12eb-df73-c0ba80400276",
       "RequestMethod": "HEAD",
       "RequestHeaders": {
         "Accept": "application/xml",
         "Authorization": "Sanitized",
-        "traceparent": "00-8199221830c79847b1c269eb366a377c-70ba4f91944a0748-00",
-        "User-Agent": [
-          "azsdk-net-Storage.Files.DataLake/12.8.0-alpha.20210820.1",
-          "(.NET 5.0.9; Microsoft Windows 10.0.19043)"
+        "traceparent": "00-da936016e4711f478b44f4abbf1fcfdd-4d5a76b6d8594048-00",
+        "User-Agent": [
+          "azsdk-net-Storage.Files.DataLake/12.7.0-alpha.20210219.1",
+          "(.NET 5.0.3; Microsoft Windows 10.0.19041)"
         ],
         "x-ms-client-request-id": "f2795d87-2360-a963-e719-6a8906738723",
-        "x-ms-date": "Fri, 20 Aug 2021 22:59:01 GMT",
+        "x-ms-date": "Fri, 19 Feb 2021 19:58:59 GMT",
         "x-ms-return-client-request-id": "true",
         "x-ms-version": "2020-12-06"
       },
@@ -100,9 +89,9 @@
         "Accept-Ranges": "bytes",
         "Content-Length": "0",
         "Content-Type": "application/octet-stream",
-        "Date": "Fri, 20 Aug 2021 22:59:01 GMT",
-        "ETag": "\u00220x8D9642E1A0A1F26\u0022",
-        "Last-Modified": "Fri, 20 Aug 2021 22:59:01 GMT",
+        "Date": "Fri, 19 Feb 2021 19:58:57 GMT",
+        "ETag": "\"0x8D8D510CBD52940\"",
+        "Last-Modified": "Fri, 19 Feb 2021 19:58:58 GMT",
         "Server": [
           "Windows-Azure-Blob/1.0",
           "Microsoft-HTTPAPI/2.0"
@@ -111,21 +100,20 @@
         "x-ms-access-tier-inferred": "true",
         "x-ms-blob-type": "BlockBlob",
         "x-ms-client-request-id": "f2795d87-2360-a963-e719-6a8906738723",
-        "x-ms-creation-time": "Fri, 20 Aug 2021 22:59:01 GMT",
+        "x-ms-creation-time": "Fri, 19 Feb 2021 19:58:58 GMT",
         "x-ms-group": "$superuser",
         "x-ms-lease-state": "available",
         "x-ms-lease-status": "unlocked",
         "x-ms-owner": "$superuser",
         "x-ms-permissions": "rw-r-----",
-        "x-ms-request-id": "53bbf2f3-e01e-00d5-6016-9619ac000000",
-        "x-ms-resource-type": "file",
+        "x-ms-request-id": "46925d0d-401e-0056-74f9-068eb0000000",
         "x-ms-server-encrypted": "true",
         "x-ms-version": "2020-12-06"
       },
       "ResponseBody": []
     },
     {
-      "RequestUri": "https://amandaadlscanary.dfs.core.windows.net/test-filesystem-2dd188a6-4437-0b02-9731-78547aec3143/test-file-f83cb6b9-8da0-12eb-df73-c0ba80400276?action=append\u0026position=0",
+      "RequestUri": "https://seannse.dfs.core.windows.net/test-filesystem-2dd188a6-4437-0b02-9731-78547aec3143/test-file-f83cb6b9-8da0-12eb-df73-c0ba80400276?action=append&position=0",
       "RequestMethod": "PATCH",
       "RequestHeaders": {
         "Accept": "application/json",
@@ -133,32 +121,32 @@
         "Content-Length": "256",
         "Content-Type": "application/octet-stream",
         "User-Agent": [
-          "azsdk-net-Storage.Files.DataLake/12.8.0-alpha.20210820.1",
-          "(.NET 5.0.9; Microsoft Windows 10.0.19043)"
+          "azsdk-net-Storage.Files.DataLake/12.7.0-alpha.20210219.1",
+          "(.NET 5.0.3; Microsoft Windows 10.0.19041)"
         ],
         "x-ms-client-request-id": "18228d6f-f960-2233-4c76-172136114477",
-        "x-ms-date": "Fri, 20 Aug 2021 22:59:01 GMT",
-        "x-ms-return-client-request-id": "true",
-        "x-ms-version": "2020-12-06"
-      },
-      "RequestBody": "l3Hbwnj0YMj1N6/LVNJlrn\u002Bengg2sJEBd91H\u002Bo\u002ByhhDYj4A7VTKoJxdAXK3rZKBRi7KP35r0cufg2UqarWY5QrCe8sRSKVlN9Xfw9lTjFRI99W/cIqZ25B2ZW3vnDnmxBhn9TXHc/mFZQuoiA3uT/MM3Xbf3XR8JKA6nuc3dZef9PvA65cihYPcNguC8U\u002BChBV64r7DBuqj59CRjNUWTe90CJMWLWBb6lvzA6ds/TNQtBbNvJbY2O4RHQPGkPSuxeQYDui8bFaxHvhi0AdDNuqdPNS\u002BSJFYmy\u002BhAQxglVljQD2/UPJKlEe8GJ2edgjq0eoZKVAj8H1Wv3O5G29GUIg==",
-      "StatusCode": 202,
-      "ResponseHeaders": {
-        "Content-Length": "0",
-        "Date": "Fri, 20 Aug 2021 22:59:01 GMT",
+        "x-ms-date": "Fri, 19 Feb 2021 19:58:59 GMT",
+        "x-ms-return-client-request-id": "true",
+        "x-ms-version": "2020-12-06"
+      },
+      "RequestBody": "l3Hbwnj0YMj1N6/LVNJlrn+engg2sJEBd91H+o+yhhDYj4A7VTKoJxdAXK3rZKBRi7KP35r0cufg2UqarWY5QrCe8sRSKVlN9Xfw9lTjFRI99W/cIqZ25B2ZW3vnDnmxBhn9TXHc/mFZQuoiA3uT/MM3Xbf3XR8JKA6nuc3dZef9PvA65cihYPcNguC8U+ChBV64r7DBuqj59CRjNUWTe90CJMWLWBb6lvzA6ds/TNQtBbNvJbY2O4RHQPGkPSuxeQYDui8bFaxHvhi0AdDNuqdPNS+SJFYmy+hAQxglVljQD2/UPJKlEe8GJ2edgjq0eoZKVAj8H1Wv3O5G29GUIg==",
+      "StatusCode": 202,
+      "ResponseHeaders": {
+        "Content-Length": "0",
+        "Date": "Fri, 19 Feb 2021 19:58:58 GMT",
         "Server": [
           "Windows-Azure-HDFS/1.0",
           "Microsoft-HTTPAPI/2.0"
         ],
         "x-ms-client-request-id": "18228d6f-f960-2233-4c76-172136114477",
-        "x-ms-request-id": "597da100-c01f-00c2-1d16-96b0a7000000",
+        "x-ms-request-id": "d66ac658-f01f-0088-1df9-069a56000000",
         "x-ms-request-server-encrypted": "true",
         "x-ms-version": "2020-12-06"
       },
       "ResponseBody": []
     },
     {
-      "RequestUri": "https://amandaadlscanary.dfs.core.windows.net/test-filesystem-2dd188a6-4437-0b02-9731-78547aec3143/test-file-f83cb6b9-8da0-12eb-df73-c0ba80400276?action=append\u0026position=256",
+      "RequestUri": "https://seannse.dfs.core.windows.net/test-filesystem-2dd188a6-4437-0b02-9731-78547aec3143/test-file-f83cb6b9-8da0-12eb-df73-c0ba80400276?action=append&position=256",
       "RequestMethod": "PATCH",
       "RequestHeaders": {
         "Accept": "application/json",
@@ -166,32 +154,32 @@
         "Content-Length": "256",
         "Content-Type": "application/octet-stream",
         "User-Agent": [
-          "azsdk-net-Storage.Files.DataLake/12.8.0-alpha.20210820.1",
-          "(.NET 5.0.9; Microsoft Windows 10.0.19043)"
+          "azsdk-net-Storage.Files.DataLake/12.7.0-alpha.20210219.1",
+          "(.NET 5.0.3; Microsoft Windows 10.0.19041)"
         ],
         "x-ms-client-request-id": "781ae89c-6f50-4bc3-b3f5-b66220d839dd",
-        "x-ms-date": "Fri, 20 Aug 2021 22:59:01 GMT",
-        "x-ms-return-client-request-id": "true",
-        "x-ms-version": "2020-12-06"
-      },
-      "RequestBody": "Z8Dj8mD4fhWqIz\u002BL/O\u002BJSK6LyZHbAVDU7xkkX6NfNh1yBP/cn0hTgQg0quS8lFjAUqWYTwgCR2ZvDgJG1B5xSu0iGfjwrKllOEiJpldsGFvBZA39x\u002BcVb72YbZBFDK3pwl/2mXpgz6X8Mha/eKEOA/anhW8RdIMGDKk7Vz8YICyboOP4dX7gYJRnAJXQVfYbiWqanoY92E7b8I3QJXdm4xLqJNi9Fo13xyTbqnPuNrezH83VfYGlXsiVHITxDzscAByC5TAdXnPcI9dhYS7a7brWHQaqkWaQRcYQJ/oIhrfpvqlWa1CGlcBa\u002BFqqQ/yauy7KGvI1cm\u002B28qBqDTd40w==",
-      "StatusCode": 202,
-      "ResponseHeaders": {
-        "Content-Length": "0",
-        "Date": "Fri, 20 Aug 2021 22:59:01 GMT",
+        "x-ms-date": "Fri, 19 Feb 2021 19:58:59 GMT",
+        "x-ms-return-client-request-id": "true",
+        "x-ms-version": "2020-12-06"
+      },
+      "RequestBody": "Z8Dj8mD4fhWqIz+L/O+JSK6LyZHbAVDU7xkkX6NfNh1yBP/cn0hTgQg0quS8lFjAUqWYTwgCR2ZvDgJG1B5xSu0iGfjwrKllOEiJpldsGFvBZA39x+cVb72YbZBFDK3pwl/2mXpgz6X8Mha/eKEOA/anhW8RdIMGDKk7Vz8YICyboOP4dX7gYJRnAJXQVfYbiWqanoY92E7b8I3QJXdm4xLqJNi9Fo13xyTbqnPuNrezH83VfYGlXsiVHITxDzscAByC5TAdXnPcI9dhYS7a7brWHQaqkWaQRcYQJ/oIhrfpvqlWa1CGlcBa+FqqQ/yauy7KGvI1cm+28qBqDTd40w==",
+      "StatusCode": 202,
+      "ResponseHeaders": {
+        "Content-Length": "0",
+        "Date": "Fri, 19 Feb 2021 19:58:58 GMT",
         "Server": [
           "Windows-Azure-HDFS/1.0",
           "Microsoft-HTTPAPI/2.0"
         ],
         "x-ms-client-request-id": "781ae89c-6f50-4bc3-b3f5-b66220d839dd",
-        "x-ms-request-id": "597da102-c01f-00c2-1e16-96b0a7000000",
+        "x-ms-request-id": "d66ac65f-f01f-0088-24f9-069a56000000",
         "x-ms-request-server-encrypted": "true",
         "x-ms-version": "2020-12-06"
       },
       "ResponseBody": []
     },
     {
-      "RequestUri": "https://amandaadlscanary.dfs.core.windows.net/test-filesystem-2dd188a6-4437-0b02-9731-78547aec3143/test-file-f83cb6b9-8da0-12eb-df73-c0ba80400276?action=append\u0026position=512",
+      "RequestUri": "https://seannse.dfs.core.windows.net/test-filesystem-2dd188a6-4437-0b02-9731-78547aec3143/test-file-f83cb6b9-8da0-12eb-df73-c0ba80400276?action=append&position=512",
       "RequestMethod": "PATCH",
       "RequestHeaders": {
         "Accept": "application/json",
@@ -199,32 +187,32 @@
         "Content-Length": "256",
         "Content-Type": "application/octet-stream",
         "User-Agent": [
-          "azsdk-net-Storage.Files.DataLake/12.8.0-alpha.20210820.1",
-          "(.NET 5.0.9; Microsoft Windows 10.0.19043)"
+          "azsdk-net-Storage.Files.DataLake/12.7.0-alpha.20210219.1",
+          "(.NET 5.0.3; Microsoft Windows 10.0.19041)"
         ],
         "x-ms-client-request-id": "4e84f711-cbf6-a526-d664-672e71552d89",
-        "x-ms-date": "Fri, 20 Aug 2021 22:59:02 GMT",
-        "x-ms-return-client-request-id": "true",
-        "x-ms-version": "2020-12-06"
-      },
-      "RequestBody": "nB94o4SDgmlQh0VPmAvlAcp2a8w\u002Ba8WzSzmfebAbiIniJb2LylgVN6xgymrvI9arDJ6gl8uslDFaxFdK5Am5NP\u002B8bXNNWjZxYDQf3qBbxChi9GwSe/G9NZCMMAYAylOjppZqM7ZjXrFnLjaXjLaQ/gAv5\u002B\u002Bcp7gO/zfjwSkwcJbgfDcK8ZBx/5W6q0y6JanZ\u002BzIG0eNjBv/dWzR\u002BgJ2HNr6gthB/hQ1vveha4vtrVNmOCcX3Kp\u002BzfHU3LZVc83/4MnSOGm\u002BYWnUklhP6CSQEcQda8HbXkAwe7TmaSFh4E8ppYa\u002BH3Tlq9a9P05SMuHNRM7yNAQIIIaJocC01/hEdrA==",
-      "StatusCode": 202,
-      "ResponseHeaders": {
-        "Content-Length": "0",
-        "Date": "Fri, 20 Aug 2021 22:59:02 GMT",
+        "x-ms-date": "Fri, 19 Feb 2021 19:58:59 GMT",
+        "x-ms-return-client-request-id": "true",
+        "x-ms-version": "2020-12-06"
+      },
+      "RequestBody": "nB94o4SDgmlQh0VPmAvlAcp2a8w+a8WzSzmfebAbiIniJb2LylgVN6xgymrvI9arDJ6gl8uslDFaxFdK5Am5NP+8bXNNWjZxYDQf3qBbxChi9GwSe/G9NZCMMAYAylOjppZqM7ZjXrFnLjaXjLaQ/gAv5++cp7gO/zfjwSkwcJbgfDcK8ZBx/5W6q0y6JanZ+zIG0eNjBv/dWzR+gJ2HNr6gthB/hQ1vveha4vtrVNmOCcX3Kp+zfHU3LZVc83/4MnSOGm+YWnUklhP6CSQEcQda8HbXkAwe7TmaSFh4E8ppYa+H3Tlq9a9P05SMuHNRM7yNAQIIIaJocC01/hEdrA==",
+      "StatusCode": 202,
+      "ResponseHeaders": {
+        "Content-Length": "0",
+        "Date": "Fri, 19 Feb 2021 19:58:58 GMT",
         "Server": [
           "Windows-Azure-HDFS/1.0",
           "Microsoft-HTTPAPI/2.0"
         ],
         "x-ms-client-request-id": "4e84f711-cbf6-a526-d664-672e71552d89",
-        "x-ms-request-id": "597da104-c01f-00c2-2016-96b0a7000000",
+        "x-ms-request-id": "d66ac666-f01f-0088-2bf9-069a56000000",
         "x-ms-request-server-encrypted": "true",
         "x-ms-version": "2020-12-06"
       },
       "ResponseBody": []
     },
     {
-      "RequestUri": "https://amandaadlscanary.dfs.core.windows.net/test-filesystem-2dd188a6-4437-0b02-9731-78547aec3143/test-file-f83cb6b9-8da0-12eb-df73-c0ba80400276?action=append\u0026position=768",
+      "RequestUri": "https://seannse.dfs.core.windows.net/test-filesystem-2dd188a6-4437-0b02-9731-78547aec3143/test-file-f83cb6b9-8da0-12eb-df73-c0ba80400276?action=append&position=768",
       "RequestMethod": "PATCH",
       "RequestHeaders": {
         "Accept": "application/json",
@@ -232,43 +220,43 @@
         "Content-Length": "256",
         "Content-Type": "application/octet-stream",
         "User-Agent": [
-          "azsdk-net-Storage.Files.DataLake/12.8.0-alpha.20210820.1",
-          "(.NET 5.0.9; Microsoft Windows 10.0.19043)"
+          "azsdk-net-Storage.Files.DataLake/12.7.0-alpha.20210219.1",
+          "(.NET 5.0.3; Microsoft Windows 10.0.19041)"
         ],
         "x-ms-client-request-id": "29503972-ea54-bae7-e5d9-d5b1f92fd680",
-        "x-ms-date": "Fri, 20 Aug 2021 22:59:02 GMT",
-        "x-ms-return-client-request-id": "true",
-        "x-ms-version": "2020-12-06"
-      },
-      "RequestBody": "g0iRqHV8lM7w\u002B8eIvXiSNMZJFJzqEchgQAwfbQw19p0xJhFDJsrctii/EQZBmOXw3fhutfyBwXF/MWhoXSbBuwUpVpZnTg77bF5zKwDCH6cnL48TxkCgsGWfw/Vic1kB/VUAF0JOiY7pckieDZZxvRLBQC6XrvTEiKYxx4sZmfkFci2qwQdk2aYAKlT3AqLOLgbjoDMqaU9gPI\u002BcHcED0NhPmZtpxvsKXGeIloOgzIYDYpmFNvjF2gjdSoV4yLvk/Vl7qGgHZWcK2ETMotPLwG8ImLonfprgir6Si3x2kpOro5gqJSQd/P0xe120\u002BTc1EYoWbzABvH\u002B/mx6pddnrkw==",
-      "StatusCode": 202,
-      "ResponseHeaders": {
-        "Content-Length": "0",
-        "Date": "Fri, 20 Aug 2021 22:59:02 GMT",
+        "x-ms-date": "Fri, 19 Feb 2021 19:59:00 GMT",
+        "x-ms-return-client-request-id": "true",
+        "x-ms-version": "2020-12-06"
+      },
+      "RequestBody": "g0iRqHV8lM7w+8eIvXiSNMZJFJzqEchgQAwfbQw19p0xJhFDJsrctii/EQZBmOXw3fhutfyBwXF/MWhoXSbBuwUpVpZnTg77bF5zKwDCH6cnL48TxkCgsGWfw/Vic1kB/VUAF0JOiY7pckieDZZxvRLBQC6XrvTEiKYxx4sZmfkFci2qwQdk2aYAKlT3AqLOLgbjoDMqaU9gPI+cHcED0NhPmZtpxvsKXGeIloOgzIYDYpmFNvjF2gjdSoV4yLvk/Vl7qGgHZWcK2ETMotPLwG8ImLonfprgir6Si3x2kpOro5gqJSQd/P0xe120+Tc1EYoWbzABvH+/mx6pddnrkw==",
+      "StatusCode": 202,
+      "ResponseHeaders": {
+        "Content-Length": "0",
+        "Date": "Fri, 19 Feb 2021 19:58:58 GMT",
         "Server": [
           "Windows-Azure-HDFS/1.0",
           "Microsoft-HTTPAPI/2.0"
         ],
         "x-ms-client-request-id": "29503972-ea54-bae7-e5d9-d5b1f92fd680",
-        "x-ms-request-id": "597da105-c01f-00c2-2116-96b0a7000000",
+        "x-ms-request-id": "d66ac66f-f01f-0088-34f9-069a56000000",
         "x-ms-request-server-encrypted": "true",
         "x-ms-version": "2020-12-06"
       },
       "ResponseBody": []
     },
     {
-      "RequestUri": "https://amandaadlscanary.dfs.core.windows.net/test-filesystem-2dd188a6-4437-0b02-9731-78547aec3143/test-file-f83cb6b9-8da0-12eb-df73-c0ba80400276?action=flush\u0026position=1024",
-      "RequestMethod": "PATCH",
-      "RequestHeaders": {
-        "Accept": "application/json",
-        "Authorization": "Sanitized",
-        "If-Match": "\u00220x8D9642E1A0A1F26\u0022",
-        "User-Agent": [
-          "azsdk-net-Storage.Files.DataLake/12.8.0-alpha.20210820.1",
-          "(.NET 5.0.9; Microsoft Windows 10.0.19043)"
+      "RequestUri": "https://seannse.dfs.core.windows.net/test-filesystem-2dd188a6-4437-0b02-9731-78547aec3143/test-file-f83cb6b9-8da0-12eb-df73-c0ba80400276?action=flush&position=1024",
+      "RequestMethod": "PATCH",
+      "RequestHeaders": {
+        "Accept": "application/json",
+        "Authorization": "Sanitized",
+        "If-Match": "0x8D8D510CBD52940",
+        "User-Agent": [
+          "azsdk-net-Storage.Files.DataLake/12.7.0-alpha.20210219.1",
+          "(.NET 5.0.3; Microsoft Windows 10.0.19041)"
         ],
         "x-ms-client-request-id": "37bb510f-0405-e435-3d53-ad77e459425a",
-        "x-ms-date": "Fri, 20 Aug 2021 22:59:02 GMT",
+        "x-ms-date": "Fri, 19 Feb 2021 19:59:00 GMT",
         "x-ms-return-client-request-id": "true",
         "x-ms-version": "2020-12-06"
       },
@@ -276,59 +264,54 @@
       "StatusCode": 200,
       "ResponseHeaders": {
         "Content-Length": "0",
-        "Date": "Fri, 20 Aug 2021 22:59:02 GMT",
-        "ETag": "\u00220x8D9642E1A67314B\u0022",
-        "Last-Modified": "Fri, 20 Aug 2021 22:59:02 GMT",
+        "Date": "Fri, 19 Feb 2021 19:58:58 GMT",
+        "ETag": "\"0x8D8D510CC26F1BE\"",
+        "Last-Modified": "Fri, 19 Feb 2021 19:58:59 GMT",
         "Server": [
           "Windows-Azure-HDFS/1.0",
           "Microsoft-HTTPAPI/2.0"
         ],
         "x-ms-client-request-id": "37bb510f-0405-e435-3d53-ad77e459425a",
-        "x-ms-request-id": "597da107-c01f-00c2-2316-96b0a7000000",
+        "x-ms-request-id": "d66ac675-f01f-0088-3af9-069a56000000",
         "x-ms-request-server-encrypted": "false",
         "x-ms-version": "2020-12-06"
       },
       "ResponseBody": []
     },
     {
-      "RequestUri": "https://amandaadlscanary.blob.core.windows.net/test-filesystem-2dd188a6-4437-0b02-9731-78547aec3143?restype=container",
+      "RequestUri": "https://seannse.blob.core.windows.net/test-filesystem-2dd188a6-4437-0b02-9731-78547aec3143?restype=container",
       "RequestMethod": "DELETE",
       "RequestHeaders": {
         "Accept": "application/xml",
         "Authorization": "Sanitized",
-        "traceparent": "00-d563eb7203987448949bc24ac3eb03cb-7313ad9c5b565849-00",
-        "User-Agent": [
-          "azsdk-net-Storage.Files.DataLake/12.8.0-alpha.20210820.1",
-          "(.NET 5.0.9; Microsoft Windows 10.0.19043)"
+        "traceparent": "00-6e265f4eaae7b84ea72c8bcfa746f933-76fd061ac34f0f4e-00",
+        "User-Agent": [
+          "azsdk-net-Storage.Files.DataLake/12.7.0-alpha.20210219.1",
+          "(.NET 5.0.3; Microsoft Windows 10.0.19041)"
         ],
         "x-ms-client-request-id": "a7a16aec-9f73-a17b-f5a3-943b42b57493",
-        "x-ms-date": "Fri, 20 Aug 2021 22:59:02 GMT",
-        "x-ms-return-client-request-id": "true",
-        "x-ms-version": "2020-12-06"
-      },
-      "RequestBody": null,
-      "StatusCode": 202,
-      "ResponseHeaders": {
-        "Content-Length": "0",
-        "Date": "Fri, 20 Aug 2021 22:59:02 GMT",
+        "x-ms-date": "Fri, 19 Feb 2021 19:59:00 GMT",
+        "x-ms-return-client-request-id": "true",
+        "x-ms-version": "2020-12-06"
+      },
+      "RequestBody": null,
+      "StatusCode": 202,
+      "ResponseHeaders": {
+        "Content-Length": "0",
+        "Date": "Fri, 19 Feb 2021 19:58:58 GMT",
         "Server": [
           "Windows-Azure-Blob/1.0",
           "Microsoft-HTTPAPI/2.0"
         ],
         "x-ms-client-request-id": "a7a16aec-9f73-a17b-f5a3-943b42b57493",
-<<<<<<< HEAD
-        "x-ms-request-id": "53bbf343-e01e-00d5-2016-9619ac000000",
-        "x-ms-version": "2020-10-02"
-=======
         "x-ms-request-id": "46925e4a-401e-0056-19f9-068eb0000000",
         "x-ms-version": "2020-12-06"
->>>>>>> f7eb5f10
       },
       "ResponseBody": []
     }
   ],
   "Variables": {
     "RandomSeed": "1411325893",
-    "Storage_TestConfigHierarchicalNamespace": "NamespaceTenant\namandaadlscanary\nU2FuaXRpemVk\nhttps://amandaadlscanary.blob.core.windows.net\nhttps://amandaadlscanary.file.core.windows.net\nhttps://amandaadlscanary.queue.core.windows.net\nhttps://amandaadlscanary.table.core.windows.net\n\n\n\n\nhttps://amandaadlscanary-secondary.blob.core.windows.net\nhttps://amandaadlscanary-secondary.file.core.windows.net\nhttps://amandaadlscanary-secondary.queue.core.windows.net\n\n68390a19-a643-458b-b726-408abf67b4fc\nSanitized\n72f988bf-86f1-41af-91ab-2d7cd011db47\nhttps://login.microsoftonline.com/\nCloud\nBlobEndpoint=https://amandaadlscanary.blob.core.windows.net/;QueueEndpoint=https://amandaadlscanary.queue.core.windows.net/;FileEndpoint=https://amandaadlscanary.file.core.windows.net/;BlobSecondaryEndpoint=https://amandaadlscanary-secondary.blob.core.windows.net/;QueueSecondaryEndpoint=https://amandaadlscanary-secondary.queue.core.windows.net/;FileSecondaryEndpoint=https://amandaadlscanary-secondary.file.core.windows.net/;AccountName=amandaadlscanary;AccountKey=Sanitized\n\n\n"
+    "Storage_TestConfigHierarchicalNamespace": "NamespaceTenant\nseannse\nU2FuaXRpemVk\nhttps://seannse.blob.core.windows.net\nhttps://seannse.file.core.windows.net\nhttps://seannse.queue.core.windows.net\nhttps://seannse.table.core.windows.net\n\n\n\n\nhttps://seannse-secondary.blob.core.windows.net\nhttps://seannse-secondary.file.core.windows.net\nhttps://seannse-secondary.queue.core.windows.net\nhttps://seannse-secondary.table.core.windows.net\n68390a19-a643-458b-b726-408abf67b4fc\nSanitized\n72f988bf-86f1-41af-91ab-2d7cd011db47\nhttps://login.microsoftonline.com/\nCloud\nBlobEndpoint=https://seannse.blob.core.windows.net/;QueueEndpoint=https://seannse.queue.core.windows.net/;FileEndpoint=https://seannse.file.core.windows.net/;BlobSecondaryEndpoint=https://seannse-secondary.blob.core.windows.net/;QueueSecondaryEndpoint=https://seannse-secondary.queue.core.windows.net/;FileSecondaryEndpoint=https://seannse-secondary.file.core.windows.net/;AccountName=seannse;AccountKey=Sanitized\n\n\n"
   }
 }