{
  "Entries": [
    {
      "RequestUri": "http://kasobolhnscanada.blob.core.windows.net/test-filesystem-c8490238-239b-e678-9fa4-def9eff821a0?restype=container",
      "RequestMethod": "PUT",
      "RequestHeaders": {
        "Accept": "application/xml",
        "Authorization": "Sanitized",
        "traceparent": "00-1896d9fcffd77241a97a10eafb34a3f5-deecc5a89553fc48-00",
        "User-Agent": [
          "azsdk-net-Storage.Files.DataLake/12.7.0-alpha.20210524.1",
          "(.NET 5.0.6; Microsoft Windows 10.0.19043)"
        ],
        "x-ms-blob-public-access": "container",
        "x-ms-client-request-id": "37de405a-b704-538f-7647-defb6fda1b54",
        "x-ms-date": "Tue, 25 May 2021 00:07:02 GMT",
        "x-ms-return-client-request-id": "true",
<<<<<<< HEAD
         "x-ms-version": "2020-10-02"
=======
        "x-ms-version": "2020-08-04"
>>>>>>> 41beb1fe
      },
      "RequestBody": null,
      "StatusCode": 201,
      "ResponseHeaders": {
        "Content-Length": "0",
        "Date": "Tue, 25 May 2021 00:07:01 GMT",
        "ETag": "\u00220x8D91F1105C5F020\u0022",
        "Last-Modified": "Tue, 25 May 2021 00:07:02 GMT",
        "Server": [
          "Windows-Azure-Blob/1.0",
          "Microsoft-HTTPAPI/2.0"
        ],
        "x-ms-client-request-id": "37de405a-b704-538f-7647-defb6fda1b54",
<<<<<<< HEAD
        "x-ms-request-id": "4690d512-401e-0056-4cf9-068eb0000000",
         "x-ms-version": "2020-10-02"
=======
        "x-ms-request-id": "edcf2527-501e-005c-36f9-502aea000000",
        "x-ms-version": "2020-08-04"
>>>>>>> 41beb1fe
      },
      "ResponseBody": []
    },
    {
      "RequestUri": "http://kasobolhnscanada.dfs.core.windows.net/test-filesystem-c8490238-239b-e678-9fa4-def9eff821a0/test-file-32898672-0e44-493f-7677-58d6865d8d3f?resource=file",
      "RequestMethod": "PUT",
      "RequestHeaders": {
        "Accept": "application/json",
        "Authorization": "Sanitized",
        "If-None-Match": "*",
        "traceparent": "00-325ca0cd5ae1e54a9c0f1798a644f3b9-7b7bbd01f2edfd46-00",
        "User-Agent": [
          "azsdk-net-Storage.Files.DataLake/12.7.0-alpha.20210524.1",
          "(.NET 5.0.6; Microsoft Windows 10.0.19043)"
        ],
        "x-ms-client-request-id": "a0d4c0e7-d4ac-0ca3-f142-72ae61c79878",
        "x-ms-date": "Tue, 25 May 2021 00:07:02 GMT",
        "x-ms-return-client-request-id": "true",
<<<<<<< HEAD
         "x-ms-version": "2020-10-02"
=======
        "x-ms-version": "2020-08-04"
>>>>>>> 41beb1fe
      },
      "RequestBody": null,
      "StatusCode": 201,
      "ResponseHeaders": {
        "Content-Length": "0",
        "Date": "Tue, 25 May 2021 00:07:01 GMT",
        "ETag": "\u00220x8D91F1105D47F8C\u0022",
        "Last-Modified": "Tue, 25 May 2021 00:07:02 GMT",
        "Server": [
          "Windows-Azure-HDFS/1.0",
          "Microsoft-HTTPAPI/2.0"
        ],
        "x-ms-client-request-id": "a0d4c0e7-d4ac-0ca3-f142-72ae61c79878",
<<<<<<< HEAD
        "x-ms-request-id": "d66a57ca-f01f-0088-15f9-069a56000000",
         "x-ms-version": "2020-10-02"
=======
        "x-ms-request-id": "f3a472ed-401f-001d-24f9-50720e000000",
        "x-ms-request-server-encrypted": "true",
        "x-ms-version": "2020-08-04"
>>>>>>> 41beb1fe
      },
      "ResponseBody": []
    },
    {
      "RequestUri": "http://kasobolhnscanada.dfs.core.windows.net/test-filesystem-c8490238-239b-e678-9fa4-def9eff821a0/test-file-32898672-0e44-493f-7677-58d6865d8d3f?action=append\u0026position=0",
      "RequestMethod": "PATCH",
      "RequestHeaders": {
        "Accept": "application/json",
        "Authorization": "Sanitized",
        "Content-Length": "1024",
        "Content-Type": "application/octet-stream",
        "traceparent": "00-0d522d2958e63b4fa2b701256fbc4345-176797d7f4dd954e-00",
        "User-Agent": [
          "azsdk-net-Storage.Files.DataLake/12.7.0-alpha.20210524.1",
          "(.NET 5.0.6; Microsoft Windows 10.0.19043)"
        ],
        "x-ms-client-request-id": "c5ef6699-ed88-9393-4150-a76d77da713f",
        "x-ms-date": "Tue, 25 May 2021 00:07:02 GMT",
        "x-ms-return-client-request-id": "true",
<<<<<<< HEAD
         "x-ms-version": "2020-10-02"
=======
        "x-ms-version": "2020-08-04"
>>>>>>> 41beb1fe
      },
      "RequestBody": "APg1KtCbWvHga3I0QFUL1z6Hn64Z6ZxnLTVk8Ggmb3tKjiLikjyGv\u002BbtVplEWxIgOwe95ztsOhZbzfyaNmmJuvz36rIzKEQBAeDILJIDI9IjQ7RgaYc/3VMLh8RA7Ih8Y5ycTHBg7RPDu\u002BZbpA2EWKopd/K0KFF0twxeJ6F/wRVXS8j1ZtZhwlahna2h5DlFhy4aFnSWxztLKJRkAcZxQ/rQA1hEjvLUx7SbE4uk09PSGKBzZaugwISNqj5B/cCPMFmy0OHhAPg7RU7A\u002BrSvp1XBkukl/d5PMEPUt\u002BS0k8rzDOIy8QLy8ReoOB9c38XP3QLof2rXajJ6Y5\u002BdDEkThrKDzO7SfbZSz6DRfcW\u002B8lB9BdniyxNfHKKwt45iVOTOlLFt2RPX/WBMlq/KBexsvHBPIAdwMbufI7BMIcYo8Hu8A\u002BgUURk9pgd4ljVjlRa1Q/odEzTdXWP2zbVjituaJKU0DgIDWGpWEXn/95qFO46Zl97LCt1H3qWEHoNk2hws3nGQL4cUsuuQxgK63WbIcJInyfP9zxnI7C9cfjnm8jZd0xgp9QsGheTyOkPbjAE/vK7xPRAoLw5Xx0JXtzOxqdTLXQpNn3qHIEQOCpTW7WAtHcKL9bQmNKQK0S3Ir82xQJFuDy738RwzaR3LGiR6gdriKZpwJrMfpShmQ85NvnF3XMkDZ90xNiumWIyXWhp/j09T5YUyQBreTmoGka5N5qqsVL1adhn9sPNvys4niEoN5rN\u002B\u002BdjsRByvJRhyK6V8WHLh6wVdJRg1VTWRw3ZLtsYg\u002BKr7z\u002BzRvw\u002BgqlEAi4VN8nJcRpxEsMCaSKOjWoGmY25SUjL6gYmGDyv2vHrHNMqvQ9ED73Aq20jqYIZILmWO\u002BkfjrjhSU3Dp1jZwTvNG0xPY8xavonP9J3bqECEDPeHGaMEz44aRXfBgGhk6uY1Uo41ybzpP3ljT5ofCaEJP5ZhVquYxE/CNRpYlT4dZw23plWyTkM6md4lpX/3/z/StETSB5A\u002BmI5Cd5CijKY/QeSIZ2NPWu1XKrjNcyLPyjneieD5S2N5eQnLc9qylAk36meba5fYh11XftzXcSlvdqlWxAbFQfaFDupZh\u002BcWoJKvlYS7MGKiAgKDpcyCogfgX/0xW9ACcqRtFlitgv92QN5OK9\u002BgsEJGtMIAQZwqAmjidSvp4Ui\u002BqSLgTh4F9H8HCWDuNHooP6u66qcR/jEIRxfzyw3XjF\u002BVj364wGYkQLxG/TQ7O8nuujV8LvqhrKrt2AcKFi1xL30FWKT/b39FlqXqywD4zQ9KARDUW2Fk8\u002BLTzuhfGi6S0dG7Nd8k80q6NpRQuuGp9Qr7wBEYnNQboGjCL6CW6nh7V/UvQZcsIRA==",
      "StatusCode": 202,
      "ResponseHeaders": {
        "Content-Length": "0",
        "Date": "Tue, 25 May 2021 00:07:01 GMT",
        "Server": [
          "Windows-Azure-HDFS/1.0",
          "Microsoft-HTTPAPI/2.0"
        ],
        "x-ms-client-request-id": "c5ef6699-ed88-9393-4150-a76d77da713f",
        "x-ms-request-id": "f3a472ee-401f-001d-25f9-50720e000000",
        "x-ms-request-server-encrypted": "true",
<<<<<<< HEAD
         "x-ms-version": "2020-10-02"
=======
        "x-ms-version": "2020-08-04"
>>>>>>> 41beb1fe
      },
      "ResponseBody": []
    },
    {
      "RequestUri": "http://kasobolhnscanada.dfs.core.windows.net/test-filesystem-c8490238-239b-e678-9fa4-def9eff821a0/test-file-32898672-0e44-493f-7677-58d6865d8d3f?action=flush\u0026position=1024",
      "RequestMethod": "PATCH",
      "RequestHeaders": {
        "Accept": "application/json",
        "Authorization": "Sanitized",
        "traceparent": "00-79a2c7a8305ea24385773344e268414d-c75e04f17146a24f-00",
        "User-Agent": [
          "azsdk-net-Storage.Files.DataLake/12.7.0-alpha.20210524.1",
          "(.NET 5.0.6; Microsoft Windows 10.0.19043)"
        ],
        "x-ms-client-request-id": "fb14a918-d2d7-82ef-79d4-3f1ec9261122",
        "x-ms-date": "Tue, 25 May 2021 00:07:02 GMT",
        "x-ms-return-client-request-id": "true",
<<<<<<< HEAD
         "x-ms-version": "2020-10-02"
=======
        "x-ms-version": "2020-08-04"
>>>>>>> 41beb1fe
      },
      "RequestBody": null,
      "StatusCode": 200,
      "ResponseHeaders": {
        "Content-Length": "0",
        "Date": "Tue, 25 May 2021 00:07:01 GMT",
        "ETag": "\u00220x8D91F1105EDEC86\u0022",
        "Last-Modified": "Tue, 25 May 2021 00:07:02 GMT",
        "Server": [
          "Windows-Azure-HDFS/1.0",
          "Microsoft-HTTPAPI/2.0"
        ],
        "x-ms-client-request-id": "fb14a918-d2d7-82ef-79d4-3f1ec9261122",
        "x-ms-request-id": "f3a472ef-401f-001d-26f9-50720e000000",
        "x-ms-request-server-encrypted": "false",
<<<<<<< HEAD
         "x-ms-version": "2020-10-02"
=======
        "x-ms-version": "2020-08-04"
>>>>>>> 41beb1fe
      },
      "ResponseBody": []
    },
    {
      "RequestUri": "http://kasobolhnscanada.blob.core.windows.net/test-filesystem-c8490238-239b-e678-9fa4-def9eff821a0/test-file-32898672-0e44-493f-7677-58d6865d8d3f",
      "RequestMethod": "HEAD",
      "RequestHeaders": {
        "Accept": "application/xml",
        "Authorization": "Sanitized",
        "traceparent": "00-c3c975880670914b922968fa385a2c6d-50abf7c13f58814e-00",
        "User-Agent": [
          "azsdk-net-Storage.Files.DataLake/12.7.0-alpha.20210524.1",
          "(.NET 5.0.6; Microsoft Windows 10.0.19043)"
        ],
        "x-ms-client-request-id": "cd553bf9-75c6-8a67-f0c7-98701c65ad06",
        "x-ms-date": "Tue, 25 May 2021 00:07:02 GMT",
        "x-ms-return-client-request-id": "true",
<<<<<<< HEAD
         "x-ms-version": "2020-10-02"
=======
        "x-ms-version": "2020-08-04"
>>>>>>> 41beb1fe
      },
      "RequestBody": null,
      "StatusCode": 200,
      "ResponseHeaders": {
        "Accept-Ranges": "bytes",
        "Content-Length": "1024",
        "Content-Type": "application/octet-stream",
        "Date": "Tue, 25 May 2021 00:07:01 GMT",
        "ETag": "\u00220x8D91F1105EDEC86\u0022",
        "Last-Modified": "Tue, 25 May 2021 00:07:02 GMT",
        "Server": [
          "Windows-Azure-Blob/1.0",
          "Microsoft-HTTPAPI/2.0"
        ],
        "x-ms-access-tier": "Hot",
        "x-ms-access-tier-inferred": "true",
        "x-ms-blob-type": "BlockBlob",
        "x-ms-client-request-id": "cd553bf9-75c6-8a67-f0c7-98701c65ad06",
        "x-ms-creation-time": "Tue, 25 May 2021 00:07:02 GMT",
        "x-ms-group": "$superuser",
        "x-ms-lease-state": "available",
        "x-ms-lease-status": "unlocked",
        "x-ms-owner": "$superuser",
        "x-ms-permissions": "rw-r-----",
        "x-ms-request-id": "edcf25de-501e-005c-62f9-502aea000000",
        "x-ms-server-encrypted": "true",
<<<<<<< HEAD
         "x-ms-version": "2020-10-02"
=======
        "x-ms-version": "2020-08-04"
>>>>>>> 41beb1fe
      },
      "ResponseBody": []
    },
    {
      "RequestUri": "http://kasobolhnscanada.blob.core.windows.net/test-filesystem-c8490238-239b-e678-9fa4-def9eff821a0/test-file-32898672-0e44-493f-7677-58d6865d8d3f",
      "RequestMethod": "GET",
      "RequestHeaders": {
        "Accept": "application/xml",
        "Authorization": "Sanitized",
        "If-Match": "0x8D91F1105EDEC86",
        "User-Agent": [
          "azsdk-net-Storage.Files.DataLake/12.7.0-alpha.20210524.1",
          "(.NET 5.0.6; Microsoft Windows 10.0.19043)"
        ],
        "x-ms-client-request-id": "8d2452ea-43d0-cf5c-8368-e3727f14207c",
        "x-ms-date": "Tue, 25 May 2021 00:07:02 GMT",
        "x-ms-range": "bytes=0-127",
        "x-ms-return-client-request-id": "true",
<<<<<<< HEAD
         "x-ms-version": "2020-10-02"
=======
        "x-ms-version": "2020-08-04"
>>>>>>> 41beb1fe
      },
      "RequestBody": null,
      "StatusCode": 206,
      "ResponseHeaders": {
        "Accept-Ranges": "bytes",
        "Content-Length": "128",
        "Content-Range": "bytes 0-127/1024",
        "Content-Type": "application/octet-stream",
        "Date": "Tue, 25 May 2021 00:07:01 GMT",
        "ETag": "\u00220x8D91F1105EDEC86\u0022",
        "Last-Modified": "Tue, 25 May 2021 00:07:02 GMT",
        "Server": [
          "Windows-Azure-Blob/1.0",
          "Microsoft-HTTPAPI/2.0"
        ],
        "x-ms-blob-type": "BlockBlob",
        "x-ms-client-request-id": "8d2452ea-43d0-cf5c-8368-e3727f14207c",
        "x-ms-creation-time": "Tue, 25 May 2021 00:07:02 GMT",
        "x-ms-group": "$superuser",
        "x-ms-lease-state": "available",
        "x-ms-lease-status": "unlocked",
        "x-ms-owner": "$superuser",
        "x-ms-permissions": "rw-r-----",
        "x-ms-request-id": "edcf2605-501e-005c-09f9-502aea000000",
        "x-ms-server-encrypted": "true",
<<<<<<< HEAD
         "x-ms-version": "2020-10-02"
=======
        "x-ms-version": "2020-08-04"
>>>>>>> 41beb1fe
      },
      "ResponseBody": "APg1KtCbWvHga3I0QFUL1z6Hn64Z6ZxnLTVk8Ggmb3tKjiLikjyGv\u002BbtVplEWxIgOwe95ztsOhZbzfyaNmmJuvz36rIzKEQBAeDILJIDI9IjQ7RgaYc/3VMLh8RA7Ih8Y5ycTHBg7RPDu\u002BZbpA2EWKopd/K0KFF0twxeJ6F/wRU="
    },
    {
      "RequestUri": "http://kasobolhnscanada.blob.core.windows.net/test-filesystem-c8490238-239b-e678-9fa4-def9eff821a0/test-file-32898672-0e44-493f-7677-58d6865d8d3f",
      "RequestMethod": "GET",
      "RequestHeaders": {
        "Accept": "application/xml",
        "Authorization": "Sanitized",
        "If-Match": "0x8D91F1105EDEC86",
        "User-Agent": [
          "azsdk-net-Storage.Files.DataLake/12.7.0-alpha.20210524.1",
          "(.NET 5.0.6; Microsoft Windows 10.0.19043)"
        ],
        "x-ms-client-request-id": "ca85bc8f-1f40-f836-23e1-3afa9ebe8011",
        "x-ms-date": "Tue, 25 May 2021 00:07:02 GMT",
        "x-ms-range": "bytes=128-255",
        "x-ms-return-client-request-id": "true",
<<<<<<< HEAD
         "x-ms-version": "2020-10-02"
=======
        "x-ms-version": "2020-08-04"
>>>>>>> 41beb1fe
      },
      "RequestBody": null,
      "StatusCode": 206,
      "ResponseHeaders": {
        "Accept-Ranges": "bytes",
        "Content-Length": "128",
        "Content-Range": "bytes 128-255/1024",
        "Content-Type": "application/octet-stream",
        "Date": "Tue, 25 May 2021 00:07:02 GMT",
        "ETag": "\u00220x8D91F1105EDEC86\u0022",
        "Last-Modified": "Tue, 25 May 2021 00:07:02 GMT",
        "Server": [
          "Windows-Azure-Blob/1.0",
          "Microsoft-HTTPAPI/2.0"
        ],
        "x-ms-blob-type": "BlockBlob",
        "x-ms-client-request-id": "ca85bc8f-1f40-f836-23e1-3afa9ebe8011",
        "x-ms-creation-time": "Tue, 25 May 2021 00:07:02 GMT",
        "x-ms-group": "$superuser",
        "x-ms-lease-state": "available",
        "x-ms-lease-status": "unlocked",
        "x-ms-owner": "$superuser",
        "x-ms-permissions": "rw-r-----",
        "x-ms-request-id": "edcf2639-501e-005c-3cf9-502aea000000",
        "x-ms-server-encrypted": "true",
<<<<<<< HEAD
         "x-ms-version": "2020-10-02"
=======
        "x-ms-version": "2020-08-04"
>>>>>>> 41beb1fe
      },
      "ResponseBody": "V0vI9WbWYcJWoZ2toeQ5RYcuGhZ0lsc7SyiUZAHGcUP60ANYRI7y1Me0mxOLpNPT0higc2WroMCEjao\u002BQf3AjzBZstDh4QD4O0VOwPq0r6dVwZLpJf3eTzBD1LfktJPK8wziMvEC8vEXqDgfXN/Fz90C6H9q12oyemOfnQxJE4Y="
    },
    {
      "RequestUri": "http://kasobolhnscanada.blob.core.windows.net/test-filesystem-c8490238-239b-e678-9fa4-def9eff821a0/test-file-32898672-0e44-493f-7677-58d6865d8d3f",
      "RequestMethod": "GET",
      "RequestHeaders": {
        "Accept": "application/xml",
        "Authorization": "Sanitized",
        "If-Match": "0x8D91F1105EDEC86",
        "User-Agent": [
          "azsdk-net-Storage.Files.DataLake/12.7.0-alpha.20210524.1",
          "(.NET 5.0.6; Microsoft Windows 10.0.19043)"
        ],
        "x-ms-client-request-id": "c2e2a618-568e-ad3b-5b08-a70bf190d84b",
        "x-ms-date": "Tue, 25 May 2021 00:07:02 GMT",
        "x-ms-range": "bytes=256-383",
        "x-ms-return-client-request-id": "true",
<<<<<<< HEAD
         "x-ms-version": "2020-10-02"
=======
        "x-ms-version": "2020-08-04"
>>>>>>> 41beb1fe
      },
      "RequestBody": null,
      "StatusCode": 206,
      "ResponseHeaders": {
        "Accept-Ranges": "bytes",
        "Content-Length": "128",
        "Content-Range": "bytes 256-383/1024",
        "Content-Type": "application/octet-stream",
        "Date": "Tue, 25 May 2021 00:07:02 GMT",
        "ETag": "\u00220x8D91F1105EDEC86\u0022",
        "Last-Modified": "Tue, 25 May 2021 00:07:02 GMT",
        "Server": [
          "Windows-Azure-Blob/1.0",
          "Microsoft-HTTPAPI/2.0"
        ],
        "x-ms-blob-type": "BlockBlob",
        "x-ms-client-request-id": "c2e2a618-568e-ad3b-5b08-a70bf190d84b",
        "x-ms-creation-time": "Tue, 25 May 2021 00:07:02 GMT",
        "x-ms-group": "$superuser",
        "x-ms-lease-state": "available",
        "x-ms-lease-status": "unlocked",
        "x-ms-owner": "$superuser",
        "x-ms-permissions": "rw-r-----",
        "x-ms-request-id": "edcf2643-501e-005c-45f9-502aea000000",
        "x-ms-server-encrypted": "true",
<<<<<<< HEAD
         "x-ms-version": "2020-10-02"
=======
        "x-ms-version": "2020-08-04"
>>>>>>> 41beb1fe
      },
      "ResponseBody": "soPM7tJ9tlLPoNF9xb7yUH0F2eLLE18corC3jmJU5M6UsW3ZE9f9YEyWr8oF7Gy8cE8gB3Axu58jsEwhxijwe7wD6BRRGT2mB3iWNWOVFrVD\u002Bh0TNN1dY/bNtWOK25okpTQOAgNYalYRef/3moU7jpmX3ssK3UfepYQeg2TaHCw="
    },
    {
      "RequestUri": "http://kasobolhnscanada.blob.core.windows.net/test-filesystem-c8490238-239b-e678-9fa4-def9eff821a0/test-file-32898672-0e44-493f-7677-58d6865d8d3f",
      "RequestMethod": "GET",
      "RequestHeaders": {
        "Accept": "application/xml",
        "Authorization": "Sanitized",
        "If-Match": "0x8D91F1105EDEC86",
        "User-Agent": [
          "azsdk-net-Storage.Files.DataLake/12.7.0-alpha.20210524.1",
          "(.NET 5.0.6; Microsoft Windows 10.0.19043)"
        ],
        "x-ms-client-request-id": "f8e2c06e-bedc-5f82-60e4-4caac5e3cc38",
        "x-ms-date": "Tue, 25 May 2021 00:07:02 GMT",
        "x-ms-range": "bytes=384-511",
        "x-ms-return-client-request-id": "true",
<<<<<<< HEAD
         "x-ms-version": "2020-10-02"
=======
        "x-ms-version": "2020-08-04"
>>>>>>> 41beb1fe
      },
      "RequestBody": null,
      "StatusCode": 206,
      "ResponseHeaders": {
        "Accept-Ranges": "bytes",
        "Content-Length": "128",
        "Content-Range": "bytes 384-511/1024",
        "Content-Type": "application/octet-stream",
        "Date": "Tue, 25 May 2021 00:07:02 GMT",
        "ETag": "\u00220x8D91F1105EDEC86\u0022",
        "Last-Modified": "Tue, 25 May 2021 00:07:02 GMT",
        "Server": [
          "Windows-Azure-Blob/1.0",
          "Microsoft-HTTPAPI/2.0"
        ],
        "x-ms-blob-type": "BlockBlob",
        "x-ms-client-request-id": "f8e2c06e-bedc-5f82-60e4-4caac5e3cc38",
        "x-ms-creation-time": "Tue, 25 May 2021 00:07:02 GMT",
        "x-ms-group": "$superuser",
        "x-ms-lease-state": "available",
        "x-ms-lease-status": "unlocked",
        "x-ms-owner": "$superuser",
        "x-ms-permissions": "rw-r-----",
        "x-ms-request-id": "edcf2654-501e-005c-54f9-502aea000000",
        "x-ms-server-encrypted": "true",
<<<<<<< HEAD
         "x-ms-version": "2020-10-02"
=======
        "x-ms-version": "2020-08-04"
>>>>>>> 41beb1fe
      },
      "ResponseBody": "3nGQL4cUsuuQxgK63WbIcJInyfP9zxnI7C9cfjnm8jZd0xgp9QsGheTyOkPbjAE/vK7xPRAoLw5Xx0JXtzOxqdTLXQpNn3qHIEQOCpTW7WAtHcKL9bQmNKQK0S3Ir82xQJFuDy738RwzaR3LGiR6gdriKZpwJrMfpShmQ85NvnE="
    },
    {
      "RequestUri": "http://kasobolhnscanada.blob.core.windows.net/test-filesystem-c8490238-239b-e678-9fa4-def9eff821a0/test-file-32898672-0e44-493f-7677-58d6865d8d3f",
      "RequestMethod": "GET",
      "RequestHeaders": {
        "Accept": "application/xml",
        "Authorization": "Sanitized",
        "If-Match": "0x8D91F1105EDEC86",
        "User-Agent": [
          "azsdk-net-Storage.Files.DataLake/12.7.0-alpha.20210524.1",
          "(.NET 5.0.6; Microsoft Windows 10.0.19043)"
        ],
        "x-ms-client-request-id": "319df0ab-e0ad-176e-14db-5f935be05de9",
        "x-ms-date": "Tue, 25 May 2021 00:07:02 GMT",
        "x-ms-range": "bytes=550-677",
        "x-ms-return-client-request-id": "true",
<<<<<<< HEAD
         "x-ms-version": "2020-10-02"
=======
        "x-ms-version": "2020-08-04"
>>>>>>> 41beb1fe
      },
      "RequestBody": null,
      "StatusCode": 206,
      "ResponseHeaders": {
        "Accept-Ranges": "bytes",
        "Content-Length": "128",
        "Content-Range": "bytes 550-677/1024",
        "Content-Type": "application/octet-stream",
        "Date": "Tue, 25 May 2021 00:07:02 GMT",
        "ETag": "\u00220x8D91F1105EDEC86\u0022",
        "Last-Modified": "Tue, 25 May 2021 00:07:02 GMT",
        "Server": [
          "Windows-Azure-Blob/1.0",
          "Microsoft-HTTPAPI/2.0"
        ],
        "x-ms-blob-type": "BlockBlob",
        "x-ms-client-request-id": "319df0ab-e0ad-176e-14db-5f935be05de9",
        "x-ms-creation-time": "Tue, 25 May 2021 00:07:02 GMT",
        "x-ms-group": "$superuser",
        "x-ms-lease-state": "available",
        "x-ms-lease-status": "unlocked",
        "x-ms-owner": "$superuser",
        "x-ms-permissions": "rw-r-----",
        "x-ms-request-id": "edcf266d-501e-005c-69f9-502aea000000",
        "x-ms-server-encrypted": "true",
<<<<<<< HEAD
         "x-ms-version": "2020-10-02"
=======
        "x-ms-version": "2020-08-04"
>>>>>>> 41beb1fe
      },
      "ResponseBody": "Gf2w82/KzieISg3ms3752OxEHK8lGHIrpXxYcuHrBV0lGDVVNZHDdku2xiD4qvvP7NG/D6CqUQCLhU3yclxGnESwwJpIo6NagaZjblJSMvqBiYYPK/a8esc0yq9D0QPvcCrbSOpghkguZY76R\u002BOuOFJTcOnWNnBO80bTE9jzFq8="
    },
    {
      "RequestUri": "http://kasobolhnscanada.blob.core.windows.net/test-filesystem-c8490238-239b-e678-9fa4-def9eff821a0/test-file-32898672-0e44-493f-7677-58d6865d8d3f",
      "RequestMethod": "GET",
      "RequestHeaders": {
        "Accept": "application/xml",
        "Authorization": "Sanitized",
        "If-Match": "0x8D91F1105EDEC86",
        "User-Agent": [
          "azsdk-net-Storage.Files.DataLake/12.7.0-alpha.20210524.1",
          "(.NET 5.0.6; Microsoft Windows 10.0.19043)"
        ],
        "x-ms-client-request-id": "d4feacd2-9b46-f48a-ca8e-ef56536e143a",
        "x-ms-date": "Tue, 25 May 2021 00:07:03 GMT",
        "x-ms-range": "bytes=678-805",
        "x-ms-return-client-request-id": "true",
<<<<<<< HEAD
         "x-ms-version": "2020-10-02"
=======
        "x-ms-version": "2020-08-04"
>>>>>>> 41beb1fe
      },
      "RequestBody": null,
      "StatusCode": 206,
      "ResponseHeaders": {
        "Accept-Ranges": "bytes",
        "Content-Length": "128",
        "Content-Range": "bytes 678-805/1024",
        "Content-Type": "application/octet-stream",
        "Date": "Tue, 25 May 2021 00:07:02 GMT",
        "ETag": "\u00220x8D91F1105EDEC86\u0022",
        "Last-Modified": "Tue, 25 May 2021 00:07:02 GMT",
        "Server": [
          "Windows-Azure-Blob/1.0",
          "Microsoft-HTTPAPI/2.0"
        ],
        "x-ms-blob-type": "BlockBlob",
        "x-ms-client-request-id": "d4feacd2-9b46-f48a-ca8e-ef56536e143a",
        "x-ms-creation-time": "Tue, 25 May 2021 00:07:02 GMT",
        "x-ms-group": "$superuser",
        "x-ms-lease-state": "available",
        "x-ms-lease-status": "unlocked",
        "x-ms-owner": "$superuser",
        "x-ms-permissions": "rw-r-----",
        "x-ms-request-id": "edcf2698-501e-005c-0ff9-502aea000000",
        "x-ms-server-encrypted": "true",
<<<<<<< HEAD
         "x-ms-version": "2020-10-02"
=======
        "x-ms-version": "2020-08-04"
>>>>>>> 41beb1fe
      },
      "ResponseBody": "onP9J3bqECEDPeHGaMEz44aRXfBgGhk6uY1Uo41ybzpP3ljT5ofCaEJP5ZhVquYxE/CNRpYlT4dZw23plWyTkM6md4lpX/3/z/StETSB5A\u002BmI5Cd5CijKY/QeSIZ2NPWu1XKrjNcyLPyjneieD5S2N5eQnLc9qylAk36meba5fY="
    },
    {
      "RequestUri": "http://kasobolhnscanada.blob.core.windows.net/test-filesystem-c8490238-239b-e678-9fa4-def9eff821a0/test-file-32898672-0e44-493f-7677-58d6865d8d3f",
      "RequestMethod": "GET",
      "RequestHeaders": {
        "Accept": "application/xml",
        "Authorization": "Sanitized",
        "If-Match": "0x8D91F1105EDEC86",
        "User-Agent": [
          "azsdk-net-Storage.Files.DataLake/12.7.0-alpha.20210524.1",
          "(.NET 5.0.6; Microsoft Windows 10.0.19043)"
        ],
        "x-ms-client-request-id": "afc0a7d0-89e1-5ea3-3fc8-9888692e674f",
        "x-ms-date": "Tue, 25 May 2021 00:07:03 GMT",
        "x-ms-range": "bytes=806-933",
        "x-ms-return-client-request-id": "true",
<<<<<<< HEAD
         "x-ms-version": "2020-10-02"
=======
        "x-ms-version": "2020-08-04"
>>>>>>> 41beb1fe
      },
      "RequestBody": null,
      "StatusCode": 206,
      "ResponseHeaders": {
        "Accept-Ranges": "bytes",
        "Content-Length": "128",
        "Content-Range": "bytes 806-933/1024",
        "Content-Type": "application/octet-stream",
        "Date": "Tue, 25 May 2021 00:07:02 GMT",
        "ETag": "\u00220x8D91F1105EDEC86\u0022",
        "Last-Modified": "Tue, 25 May 2021 00:07:02 GMT",
        "Server": [
          "Windows-Azure-Blob/1.0",
          "Microsoft-HTTPAPI/2.0"
        ],
        "x-ms-blob-type": "BlockBlob",
        "x-ms-client-request-id": "afc0a7d0-89e1-5ea3-3fc8-9888692e674f",
        "x-ms-creation-time": "Tue, 25 May 2021 00:07:02 GMT",
        "x-ms-group": "$superuser",
        "x-ms-lease-state": "available",
        "x-ms-lease-status": "unlocked",
        "x-ms-owner": "$superuser",
        "x-ms-permissions": "rw-r-----",
        "x-ms-request-id": "edcf26d2-501e-005c-3ef9-502aea000000",
        "x-ms-server-encrypted": "true",
<<<<<<< HEAD
         "x-ms-version": "2020-10-02"
=======
        "x-ms-version": "2020-08-04"
>>>>>>> 41beb1fe
      },
      "ResponseBody": "IddV37c13Epb3apVsQGxUH2hQ7qWYfnFqCSr5WEuzBiogICg6XMgqIH4F/9MVvQAnKkbRZYrYL/dkDeTivfoLBCRrTCAEGcKgJo4nUr6eFIvqki4E4eBfR/Bwlg7jR6KD\u002BruuqnEf4xCEcX88sN14xflY9\u002BuMBmJEC8Rv00OzvI="
    },
    {
      "RequestUri": "http://kasobolhnscanada.blob.core.windows.net/test-filesystem-c8490238-239b-e678-9fa4-def9eff821a0/test-file-32898672-0e44-493f-7677-58d6865d8d3f",
      "RequestMethod": "GET",
      "RequestHeaders": {
        "Accept": "application/xml",
        "Authorization": "Sanitized",
        "If-Match": "0x8D91F1105EDEC86",
        "User-Agent": [
          "azsdk-net-Storage.Files.DataLake/12.7.0-alpha.20210524.1",
          "(.NET 5.0.6; Microsoft Windows 10.0.19043)"
        ],
        "x-ms-client-request-id": "ac869540-64ad-d958-676f-4c221701e93d",
        "x-ms-date": "Tue, 25 May 2021 00:07:03 GMT",
        "x-ms-range": "bytes=934-1061",
        "x-ms-return-client-request-id": "true",
<<<<<<< HEAD
         "x-ms-version": "2020-10-02"
=======
        "x-ms-version": "2020-08-04"
>>>>>>> 41beb1fe
      },
      "RequestBody": null,
      "StatusCode": 206,
      "ResponseHeaders": {
        "Accept-Ranges": "bytes",
        "Content-Length": "90",
        "Content-Range": "bytes 934-1023/1024",
        "Content-Type": "application/octet-stream",
        "Date": "Tue, 25 May 2021 00:07:02 GMT",
        "ETag": "\u00220x8D91F1105EDEC86\u0022",
        "Last-Modified": "Tue, 25 May 2021 00:07:02 GMT",
        "Server": [
          "Windows-Azure-Blob/1.0",
          "Microsoft-HTTPAPI/2.0"
        ],
        "x-ms-blob-type": "BlockBlob",
        "x-ms-client-request-id": "ac869540-64ad-d958-676f-4c221701e93d",
        "x-ms-creation-time": "Tue, 25 May 2021 00:07:02 GMT",
        "x-ms-group": "$superuser",
        "x-ms-lease-state": "available",
        "x-ms-lease-status": "unlocked",
        "x-ms-owner": "$superuser",
        "x-ms-permissions": "rw-r-----",
        "x-ms-request-id": "edcf26ed-501e-005c-58f9-502aea000000",
        "x-ms-server-encrypted": "true",
<<<<<<< HEAD
         "x-ms-version": "2020-10-02"
=======
        "x-ms-version": "2020-08-04"
>>>>>>> 41beb1fe
      },
      "ResponseBody": "e66NXwu\u002BqGsqu3YBwoWLXEvfQVYpP9vf0WWperLAPjND0oBENRbYWTz4tPO6F8aLpLR0bs13yTzSro2lFC64an1CvvAERic1BugaMIvoJbqeHtX9S9BlywhE"
    },
    {
      "RequestUri": "http://kasobolhnscanada.blob.core.windows.net/test-filesystem-c8490238-239b-e678-9fa4-def9eff821a0?restype=container",
      "RequestMethod": "DELETE",
      "RequestHeaders": {
        "Accept": "application/xml",
        "Authorization": "Sanitized",
        "traceparent": "00-88e8705f04ba9e4c8081622ac03640a8-6fe60e1f80504b40-00",
        "User-Agent": [
          "azsdk-net-Storage.Files.DataLake/12.7.0-alpha.20210524.1",
          "(.NET 5.0.6; Microsoft Windows 10.0.19043)"
        ],
        "x-ms-client-request-id": "d34720d7-bba8-f9a1-49e0-557c31a90b21",
        "x-ms-date": "Tue, 25 May 2021 00:07:03 GMT",
        "x-ms-return-client-request-id": "true",
<<<<<<< HEAD
         "x-ms-version": "2020-10-02"
=======
        "x-ms-version": "2020-08-04"
>>>>>>> 41beb1fe
      },
      "RequestBody": null,
      "StatusCode": 202,
      "ResponseHeaders": {
        "Content-Length": "0",
        "Date": "Tue, 25 May 2021 00:07:03 GMT",
        "Server": [
          "Windows-Azure-Blob/1.0",
          "Microsoft-HTTPAPI/2.0"
        ],
        "x-ms-client-request-id": "d34720d7-bba8-f9a1-49e0-557c31a90b21",
<<<<<<< HEAD
        "x-ms-request-id": "4690d7a2-401e-0056-17f9-068eb0000000",
         "x-ms-version": "2020-10-02"
=======
        "x-ms-request-id": "edcf2702-501e-005c-6bf9-502aea000000",
        "x-ms-version": "2020-08-04"
>>>>>>> 41beb1fe
      },
      "ResponseBody": []
    }
  ],
  "Variables": {
    "RandomSeed": "82427213",
    "Storage_TestConfigHierarchicalNamespace": "NamespaceTenant\nkasobolhnscanada\nU2FuaXRpemVk\nhttp://kasobolhnscanada.blob.core.windows.net\nhttp://kasobolhnscanada.file.core.windows.net\nhttp://kasobolhnscanada.queue.core.windows.net\nhttp://kasobolhnscanada.table.core.windows.net\n\n\n\n\nhttp://kasobolhnscanada-secondary.blob.core.windows.net\nhttp://kasobolhnscanada-secondary.file.core.windows.net\nhttp://kasobolhnscanada-secondary.queue.core.windows.net\nhttp://kasobolhnscanada-secondary.table.core.windows.net\nc6b5fe1a-9b59-4975-92c4-d9f728c3c371\nSanitized\n72f988bf-86f1-41af-91ab-2d7cd011db47\nhttps://login.microsoftonline.com/\nCloud\nBlobEndpoint=http://kasobolhnscanada.blob.core.windows.net/;QueueEndpoint=http://kasobolhnscanada.queue.core.windows.net/;FileEndpoint=http://kasobolhnscanada.file.core.windows.net/;BlobSecondaryEndpoint=http://kasobolhnscanada-secondary.blob.core.windows.net/;QueueSecondaryEndpoint=http://kasobolhnscanada-secondary.queue.core.windows.net/;FileSecondaryEndpoint=http://kasobolhnscanada-secondary.file.core.windows.net/;AccountName=kasobolhnscanada;AccountKey=Sanitized\n"
  }
}<|MERGE_RESOLUTION|>--- conflicted
+++ resolved
@@ -15,11 +15,7 @@
         "x-ms-client-request-id": "37de405a-b704-538f-7647-defb6fda1b54",
         "x-ms-date": "Tue, 25 May 2021 00:07:02 GMT",
         "x-ms-return-client-request-id": "true",
-<<<<<<< HEAD
-         "x-ms-version": "2020-10-02"
-=======
-        "x-ms-version": "2020-08-04"
->>>>>>> 41beb1fe
+        "x-ms-version": "2020-10-02"
       },
       "RequestBody": null,
       "StatusCode": 201,
@@ -33,13 +29,8 @@
           "Microsoft-HTTPAPI/2.0"
         ],
         "x-ms-client-request-id": "37de405a-b704-538f-7647-defb6fda1b54",
-<<<<<<< HEAD
-        "x-ms-request-id": "4690d512-401e-0056-4cf9-068eb0000000",
-         "x-ms-version": "2020-10-02"
-=======
         "x-ms-request-id": "edcf2527-501e-005c-36f9-502aea000000",
-        "x-ms-version": "2020-08-04"
->>>>>>> 41beb1fe
+        "x-ms-version": "2020-10-02"
       },
       "ResponseBody": []
     },
@@ -58,11 +49,7 @@
         "x-ms-client-request-id": "a0d4c0e7-d4ac-0ca3-f142-72ae61c79878",
         "x-ms-date": "Tue, 25 May 2021 00:07:02 GMT",
         "x-ms-return-client-request-id": "true",
-<<<<<<< HEAD
-         "x-ms-version": "2020-10-02"
-=======
-        "x-ms-version": "2020-08-04"
->>>>>>> 41beb1fe
+        "x-ms-version": "2020-10-02"
       },
       "RequestBody": null,
       "StatusCode": 201,
@@ -76,14 +63,9 @@
           "Microsoft-HTTPAPI/2.0"
         ],
         "x-ms-client-request-id": "a0d4c0e7-d4ac-0ca3-f142-72ae61c79878",
-<<<<<<< HEAD
-        "x-ms-request-id": "d66a57ca-f01f-0088-15f9-069a56000000",
-         "x-ms-version": "2020-10-02"
-=======
         "x-ms-request-id": "f3a472ed-401f-001d-24f9-50720e000000",
         "x-ms-request-server-encrypted": "true",
-        "x-ms-version": "2020-08-04"
->>>>>>> 41beb1fe
+        "x-ms-version": "2020-10-02"
       },
       "ResponseBody": []
     },
@@ -103,11 +85,7 @@
         "x-ms-client-request-id": "c5ef6699-ed88-9393-4150-a76d77da713f",
         "x-ms-date": "Tue, 25 May 2021 00:07:02 GMT",
         "x-ms-return-client-request-id": "true",
-<<<<<<< HEAD
-         "x-ms-version": "2020-10-02"
-=======
-        "x-ms-version": "2020-08-04"
->>>>>>> 41beb1fe
+        "x-ms-version": "2020-10-02"
       },
       "RequestBody": "APg1KtCbWvHga3I0QFUL1z6Hn64Z6ZxnLTVk8Ggmb3tKjiLikjyGv\u002BbtVplEWxIgOwe95ztsOhZbzfyaNmmJuvz36rIzKEQBAeDILJIDI9IjQ7RgaYc/3VMLh8RA7Ih8Y5ycTHBg7RPDu\u002BZbpA2EWKopd/K0KFF0twxeJ6F/wRVXS8j1ZtZhwlahna2h5DlFhy4aFnSWxztLKJRkAcZxQ/rQA1hEjvLUx7SbE4uk09PSGKBzZaugwISNqj5B/cCPMFmy0OHhAPg7RU7A\u002BrSvp1XBkukl/d5PMEPUt\u002BS0k8rzDOIy8QLy8ReoOB9c38XP3QLof2rXajJ6Y5\u002BdDEkThrKDzO7SfbZSz6DRfcW\u002B8lB9BdniyxNfHKKwt45iVOTOlLFt2RPX/WBMlq/KBexsvHBPIAdwMbufI7BMIcYo8Hu8A\u002BgUURk9pgd4ljVjlRa1Q/odEzTdXWP2zbVjituaJKU0DgIDWGpWEXn/95qFO46Zl97LCt1H3qWEHoNk2hws3nGQL4cUsuuQxgK63WbIcJInyfP9zxnI7C9cfjnm8jZd0xgp9QsGheTyOkPbjAE/vK7xPRAoLw5Xx0JXtzOxqdTLXQpNn3qHIEQOCpTW7WAtHcKL9bQmNKQK0S3Ir82xQJFuDy738RwzaR3LGiR6gdriKZpwJrMfpShmQ85NvnF3XMkDZ90xNiumWIyXWhp/j09T5YUyQBreTmoGka5N5qqsVL1adhn9sPNvys4niEoN5rN\u002B\u002BdjsRByvJRhyK6V8WHLh6wVdJRg1VTWRw3ZLtsYg\u002BKr7z\u002BzRvw\u002BgqlEAi4VN8nJcRpxEsMCaSKOjWoGmY25SUjL6gYmGDyv2vHrHNMqvQ9ED73Aq20jqYIZILmWO\u002BkfjrjhSU3Dp1jZwTvNG0xPY8xavonP9J3bqECEDPeHGaMEz44aRXfBgGhk6uY1Uo41ybzpP3ljT5ofCaEJP5ZhVquYxE/CNRpYlT4dZw23plWyTkM6md4lpX/3/z/StETSB5A\u002BmI5Cd5CijKY/QeSIZ2NPWu1XKrjNcyLPyjneieD5S2N5eQnLc9qylAk36meba5fYh11XftzXcSlvdqlWxAbFQfaFDupZh\u002BcWoJKvlYS7MGKiAgKDpcyCogfgX/0xW9ACcqRtFlitgv92QN5OK9\u002BgsEJGtMIAQZwqAmjidSvp4Ui\u002BqSLgTh4F9H8HCWDuNHooP6u66qcR/jEIRxfzyw3XjF\u002BVj364wGYkQLxG/TQ7O8nuujV8LvqhrKrt2AcKFi1xL30FWKT/b39FlqXqywD4zQ9KARDUW2Fk8\u002BLTzuhfGi6S0dG7Nd8k80q6NpRQuuGp9Qr7wBEYnNQboGjCL6CW6nh7V/UvQZcsIRA==",
       "StatusCode": 202,
@@ -121,11 +99,7 @@
         "x-ms-client-request-id": "c5ef6699-ed88-9393-4150-a76d77da713f",
         "x-ms-request-id": "f3a472ee-401f-001d-25f9-50720e000000",
         "x-ms-request-server-encrypted": "true",
-<<<<<<< HEAD
-         "x-ms-version": "2020-10-02"
-=======
-        "x-ms-version": "2020-08-04"
->>>>>>> 41beb1fe
+        "x-ms-version": "2020-10-02"
       },
       "ResponseBody": []
     },
@@ -143,11 +117,7 @@
         "x-ms-client-request-id": "fb14a918-d2d7-82ef-79d4-3f1ec9261122",
         "x-ms-date": "Tue, 25 May 2021 00:07:02 GMT",
         "x-ms-return-client-request-id": "true",
-<<<<<<< HEAD
-         "x-ms-version": "2020-10-02"
-=======
-        "x-ms-version": "2020-08-04"
->>>>>>> 41beb1fe
+        "x-ms-version": "2020-10-02"
       },
       "RequestBody": null,
       "StatusCode": 200,
@@ -163,11 +133,7 @@
         "x-ms-client-request-id": "fb14a918-d2d7-82ef-79d4-3f1ec9261122",
         "x-ms-request-id": "f3a472ef-401f-001d-26f9-50720e000000",
         "x-ms-request-server-encrypted": "false",
-<<<<<<< HEAD
-         "x-ms-version": "2020-10-02"
-=======
-        "x-ms-version": "2020-08-04"
->>>>>>> 41beb1fe
+        "x-ms-version": "2020-10-02"
       },
       "ResponseBody": []
     },
@@ -185,11 +151,7 @@
         "x-ms-client-request-id": "cd553bf9-75c6-8a67-f0c7-98701c65ad06",
         "x-ms-date": "Tue, 25 May 2021 00:07:02 GMT",
         "x-ms-return-client-request-id": "true",
-<<<<<<< HEAD
-         "x-ms-version": "2020-10-02"
-=======
-        "x-ms-version": "2020-08-04"
->>>>>>> 41beb1fe
+        "x-ms-version": "2020-10-02"
       },
       "RequestBody": null,
       "StatusCode": 200,
@@ -216,11 +178,7 @@
         "x-ms-permissions": "rw-r-----",
         "x-ms-request-id": "edcf25de-501e-005c-62f9-502aea000000",
         "x-ms-server-encrypted": "true",
-<<<<<<< HEAD
-         "x-ms-version": "2020-10-02"
-=======
-        "x-ms-version": "2020-08-04"
->>>>>>> 41beb1fe
+        "x-ms-version": "2020-10-02"
       },
       "ResponseBody": []
     },
@@ -239,11 +197,7 @@
         "x-ms-date": "Tue, 25 May 2021 00:07:02 GMT",
         "x-ms-range": "bytes=0-127",
         "x-ms-return-client-request-id": "true",
-<<<<<<< HEAD
-         "x-ms-version": "2020-10-02"
-=======
-        "x-ms-version": "2020-08-04"
->>>>>>> 41beb1fe
+        "x-ms-version": "2020-10-02"
       },
       "RequestBody": null,
       "StatusCode": 206,
@@ -269,11 +223,7 @@
         "x-ms-permissions": "rw-r-----",
         "x-ms-request-id": "edcf2605-501e-005c-09f9-502aea000000",
         "x-ms-server-encrypted": "true",
-<<<<<<< HEAD
-         "x-ms-version": "2020-10-02"
-=======
-        "x-ms-version": "2020-08-04"
->>>>>>> 41beb1fe
+        "x-ms-version": "2020-10-02"
       },
       "ResponseBody": "APg1KtCbWvHga3I0QFUL1z6Hn64Z6ZxnLTVk8Ggmb3tKjiLikjyGv\u002BbtVplEWxIgOwe95ztsOhZbzfyaNmmJuvz36rIzKEQBAeDILJIDI9IjQ7RgaYc/3VMLh8RA7Ih8Y5ycTHBg7RPDu\u002BZbpA2EWKopd/K0KFF0twxeJ6F/wRU="
     },
@@ -292,11 +242,7 @@
         "x-ms-date": "Tue, 25 May 2021 00:07:02 GMT",
         "x-ms-range": "bytes=128-255",
         "x-ms-return-client-request-id": "true",
-<<<<<<< HEAD
-         "x-ms-version": "2020-10-02"
-=======
-        "x-ms-version": "2020-08-04"
->>>>>>> 41beb1fe
+        "x-ms-version": "2020-10-02"
       },
       "RequestBody": null,
       "StatusCode": 206,
@@ -322,11 +268,7 @@
         "x-ms-permissions": "rw-r-----",
         "x-ms-request-id": "edcf2639-501e-005c-3cf9-502aea000000",
         "x-ms-server-encrypted": "true",
-<<<<<<< HEAD
-         "x-ms-version": "2020-10-02"
-=======
-        "x-ms-version": "2020-08-04"
->>>>>>> 41beb1fe
+        "x-ms-version": "2020-10-02"
       },
       "ResponseBody": "V0vI9WbWYcJWoZ2toeQ5RYcuGhZ0lsc7SyiUZAHGcUP60ANYRI7y1Me0mxOLpNPT0higc2WroMCEjao\u002BQf3AjzBZstDh4QD4O0VOwPq0r6dVwZLpJf3eTzBD1LfktJPK8wziMvEC8vEXqDgfXN/Fz90C6H9q12oyemOfnQxJE4Y="
     },
@@ -345,11 +287,7 @@
         "x-ms-date": "Tue, 25 May 2021 00:07:02 GMT",
         "x-ms-range": "bytes=256-383",
         "x-ms-return-client-request-id": "true",
-<<<<<<< HEAD
-         "x-ms-version": "2020-10-02"
-=======
-        "x-ms-version": "2020-08-04"
->>>>>>> 41beb1fe
+        "x-ms-version": "2020-10-02"
       },
       "RequestBody": null,
       "StatusCode": 206,
@@ -375,11 +313,7 @@
         "x-ms-permissions": "rw-r-----",
         "x-ms-request-id": "edcf2643-501e-005c-45f9-502aea000000",
         "x-ms-server-encrypted": "true",
-<<<<<<< HEAD
-         "x-ms-version": "2020-10-02"
-=======
-        "x-ms-version": "2020-08-04"
->>>>>>> 41beb1fe
+        "x-ms-version": "2020-10-02"
       },
       "ResponseBody": "soPM7tJ9tlLPoNF9xb7yUH0F2eLLE18corC3jmJU5M6UsW3ZE9f9YEyWr8oF7Gy8cE8gB3Axu58jsEwhxijwe7wD6BRRGT2mB3iWNWOVFrVD\u002Bh0TNN1dY/bNtWOK25okpTQOAgNYalYRef/3moU7jpmX3ssK3UfepYQeg2TaHCw="
     },
@@ -398,11 +332,7 @@
         "x-ms-date": "Tue, 25 May 2021 00:07:02 GMT",
         "x-ms-range": "bytes=384-511",
         "x-ms-return-client-request-id": "true",
-<<<<<<< HEAD
-         "x-ms-version": "2020-10-02"
-=======
-        "x-ms-version": "2020-08-04"
->>>>>>> 41beb1fe
+        "x-ms-version": "2020-10-02"
       },
       "RequestBody": null,
       "StatusCode": 206,
@@ -428,11 +358,7 @@
         "x-ms-permissions": "rw-r-----",
         "x-ms-request-id": "edcf2654-501e-005c-54f9-502aea000000",
         "x-ms-server-encrypted": "true",
-<<<<<<< HEAD
-         "x-ms-version": "2020-10-02"
-=======
-        "x-ms-version": "2020-08-04"
->>>>>>> 41beb1fe
+        "x-ms-version": "2020-10-02"
       },
       "ResponseBody": "3nGQL4cUsuuQxgK63WbIcJInyfP9zxnI7C9cfjnm8jZd0xgp9QsGheTyOkPbjAE/vK7xPRAoLw5Xx0JXtzOxqdTLXQpNn3qHIEQOCpTW7WAtHcKL9bQmNKQK0S3Ir82xQJFuDy738RwzaR3LGiR6gdriKZpwJrMfpShmQ85NvnE="
     },
@@ -451,11 +377,7 @@
         "x-ms-date": "Tue, 25 May 2021 00:07:02 GMT",
         "x-ms-range": "bytes=550-677",
         "x-ms-return-client-request-id": "true",
-<<<<<<< HEAD
-         "x-ms-version": "2020-10-02"
-=======
-        "x-ms-version": "2020-08-04"
->>>>>>> 41beb1fe
+        "x-ms-version": "2020-10-02"
       },
       "RequestBody": null,
       "StatusCode": 206,
@@ -481,11 +403,7 @@
         "x-ms-permissions": "rw-r-----",
         "x-ms-request-id": "edcf266d-501e-005c-69f9-502aea000000",
         "x-ms-server-encrypted": "true",
-<<<<<<< HEAD
-         "x-ms-version": "2020-10-02"
-=======
-        "x-ms-version": "2020-08-04"
->>>>>>> 41beb1fe
+        "x-ms-version": "2020-10-02"
       },
       "ResponseBody": "Gf2w82/KzieISg3ms3752OxEHK8lGHIrpXxYcuHrBV0lGDVVNZHDdku2xiD4qvvP7NG/D6CqUQCLhU3yclxGnESwwJpIo6NagaZjblJSMvqBiYYPK/a8esc0yq9D0QPvcCrbSOpghkguZY76R\u002BOuOFJTcOnWNnBO80bTE9jzFq8="
     },
@@ -504,11 +422,7 @@
         "x-ms-date": "Tue, 25 May 2021 00:07:03 GMT",
         "x-ms-range": "bytes=678-805",
         "x-ms-return-client-request-id": "true",
-<<<<<<< HEAD
-         "x-ms-version": "2020-10-02"
-=======
-        "x-ms-version": "2020-08-04"
->>>>>>> 41beb1fe
+        "x-ms-version": "2020-10-02"
       },
       "RequestBody": null,
       "StatusCode": 206,
@@ -534,11 +448,7 @@
         "x-ms-permissions": "rw-r-----",
         "x-ms-request-id": "edcf2698-501e-005c-0ff9-502aea000000",
         "x-ms-server-encrypted": "true",
-<<<<<<< HEAD
-         "x-ms-version": "2020-10-02"
-=======
-        "x-ms-version": "2020-08-04"
->>>>>>> 41beb1fe
+        "x-ms-version": "2020-10-02"
       },
       "ResponseBody": "onP9J3bqECEDPeHGaMEz44aRXfBgGhk6uY1Uo41ybzpP3ljT5ofCaEJP5ZhVquYxE/CNRpYlT4dZw23plWyTkM6md4lpX/3/z/StETSB5A\u002BmI5Cd5CijKY/QeSIZ2NPWu1XKrjNcyLPyjneieD5S2N5eQnLc9qylAk36meba5fY="
     },
@@ -557,11 +467,7 @@
         "x-ms-date": "Tue, 25 May 2021 00:07:03 GMT",
         "x-ms-range": "bytes=806-933",
         "x-ms-return-client-request-id": "true",
-<<<<<<< HEAD
-         "x-ms-version": "2020-10-02"
-=======
-        "x-ms-version": "2020-08-04"
->>>>>>> 41beb1fe
+        "x-ms-version": "2020-10-02"
       },
       "RequestBody": null,
       "StatusCode": 206,
@@ -587,11 +493,7 @@
         "x-ms-permissions": "rw-r-----",
         "x-ms-request-id": "edcf26d2-501e-005c-3ef9-502aea000000",
         "x-ms-server-encrypted": "true",
-<<<<<<< HEAD
-         "x-ms-version": "2020-10-02"
-=======
-        "x-ms-version": "2020-08-04"
->>>>>>> 41beb1fe
+        "x-ms-version": "2020-10-02"
       },
       "ResponseBody": "IddV37c13Epb3apVsQGxUH2hQ7qWYfnFqCSr5WEuzBiogICg6XMgqIH4F/9MVvQAnKkbRZYrYL/dkDeTivfoLBCRrTCAEGcKgJo4nUr6eFIvqki4E4eBfR/Bwlg7jR6KD\u002BruuqnEf4xCEcX88sN14xflY9\u002BuMBmJEC8Rv00OzvI="
     },
@@ -610,11 +512,7 @@
         "x-ms-date": "Tue, 25 May 2021 00:07:03 GMT",
         "x-ms-range": "bytes=934-1061",
         "x-ms-return-client-request-id": "true",
-<<<<<<< HEAD
-         "x-ms-version": "2020-10-02"
-=======
-        "x-ms-version": "2020-08-04"
->>>>>>> 41beb1fe
+        "x-ms-version": "2020-10-02"
       },
       "RequestBody": null,
       "StatusCode": 206,
@@ -640,11 +538,7 @@
         "x-ms-permissions": "rw-r-----",
         "x-ms-request-id": "edcf26ed-501e-005c-58f9-502aea000000",
         "x-ms-server-encrypted": "true",
-<<<<<<< HEAD
-         "x-ms-version": "2020-10-02"
-=======
-        "x-ms-version": "2020-08-04"
->>>>>>> 41beb1fe
+        "x-ms-version": "2020-10-02"
       },
       "ResponseBody": "e66NXwu\u002BqGsqu3YBwoWLXEvfQVYpP9vf0WWperLAPjND0oBENRbYWTz4tPO6F8aLpLR0bs13yTzSro2lFC64an1CvvAERic1BugaMIvoJbqeHtX9S9BlywhE"
     },
@@ -662,11 +556,7 @@
         "x-ms-client-request-id": "d34720d7-bba8-f9a1-49e0-557c31a90b21",
         "x-ms-date": "Tue, 25 May 2021 00:07:03 GMT",
         "x-ms-return-client-request-id": "true",
-<<<<<<< HEAD
-         "x-ms-version": "2020-10-02"
-=======
-        "x-ms-version": "2020-08-04"
->>>>>>> 41beb1fe
+        "x-ms-version": "2020-10-02"
       },
       "RequestBody": null,
       "StatusCode": 202,
@@ -678,13 +568,8 @@
           "Microsoft-HTTPAPI/2.0"
         ],
         "x-ms-client-request-id": "d34720d7-bba8-f9a1-49e0-557c31a90b21",
-<<<<<<< HEAD
-        "x-ms-request-id": "4690d7a2-401e-0056-17f9-068eb0000000",
-         "x-ms-version": "2020-10-02"
-=======
         "x-ms-request-id": "edcf2702-501e-005c-6bf9-502aea000000",
-        "x-ms-version": "2020-08-04"
->>>>>>> 41beb1fe
+        "x-ms-version": "2020-10-02"
       },
       "ResponseBody": []
     }
