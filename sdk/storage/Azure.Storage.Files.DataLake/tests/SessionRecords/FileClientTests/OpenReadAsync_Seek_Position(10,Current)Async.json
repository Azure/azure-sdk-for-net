--- conflicted
+++ resolved
@@ -1,30 +1,19 @@
 {
   "Entries": [
     {
-      "RequestUri": "https://seannse.blob.core.windows.net/test-filesystem-6bb66682-fb7e-c2a2-24ea-549cd2a3201a?restype=container",
+      "RequestUri": "https://seannse.blob.core.windows.net/test-filesystem-c2b144f2-0f07-095e-a864-11199ed20c6c?restype=container",
       "RequestMethod": "PUT",
       "RequestHeaders": {
         "Accept": "application/xml",
         "Authorization": "Sanitized",
-<<<<<<< HEAD
-        "traceparent": "00-c3fe12363cfe654e83c42c84dc072ac9-c636dc33ad2de042-00",
-        "User-Agent": [
-          "azsdk-net-Storage.Files.DataLake/12.7.0-alpha.20210202.1",
-          "(.NET 5.0.2; Microsoft Windows 10.0.19042)"
+        "traceparent": "00-4a5d62687c752c4ea89fe85eeb3d7405-3232f05c474d0442-00",
+        "User-Agent": [
+          "azsdk-net-Storage.Files.DataLake/12.7.0-alpha.20210219.1",
+          "(.NET 5.0.3; Microsoft Windows 10.0.19041)"
         ],
         "x-ms-blob-public-access": "container",
-        "x-ms-client-request-id": "a2af865f-4710-8954-b763-c91d61fc3b3b",
-        "x-ms-date": "Tue, 02 Feb 2021 21:26:06 GMT",
-=======
-        "traceparent": "00-0aa46cfe70024b49bee2e80eec45a154-8a63907fb5084848-00",
-        "User-Agent": [
-          "azsdk-net-Storage.Files.DataLake/12.7.0-alpha.20210217.1",
-          "(.NET 5.0.3; Microsoft Windows 10.0.19042)"
-        ],
-        "x-ms-blob-public-access": "container",
-        "x-ms-client-request-id": "a2af865f-4710-8954-b763-c91d61fc3b3b",
-        "x-ms-date": "Wed, 17 Feb 2021 22:30:41 GMT",
->>>>>>> 1814567d
+        "x-ms-client-request-id": "7c35081c-01aa-fd34-08ad-517737b7d8b0",
+        "x-ms-date": "Fri, 19 Feb 2021 19:11:26 GMT",
         "x-ms-return-client-request-id": "true",
         "x-ms-version": "2020-06-12"
       },
@@ -32,53 +21,33 @@
       "StatusCode": 201,
       "ResponseHeaders": {
         "Content-Length": "0",
-<<<<<<< HEAD
-        "Date": "Tue, 02 Feb 2021 21:26:06 GMT",
-        "ETag": "\u00220x8D8C7C1275FDADF\u0022",
-        "Last-Modified": "Tue, 02 Feb 2021 21:26:07 GMT",
-=======
-        "Date": "Wed, 17 Feb 2021 22:30:41 GMT",
-        "ETag": "\u00220x8D8D393A8E2FBCE\u0022",
-        "Last-Modified": "Wed, 17 Feb 2021 22:30:42 GMT",
->>>>>>> 1814567d
-        "Server": [
-          "Windows-Azure-Blob/1.0",
-          "Microsoft-HTTPAPI/2.0"
-        ],
-        "x-ms-client-request-id": "a2af865f-4710-8954-b763-c91d61fc3b3b",
-<<<<<<< HEAD
-        "x-ms-request-id": "f56eae64-401e-001b-06aa-f9415c000000",
-=======
-        "x-ms-request-id": "9fe9241a-701e-0010-347c-05ba37000000",
->>>>>>> 1814567d
-        "x-ms-version": "2020-06-12"
-      },
-      "ResponseBody": []
-    },
-    {
-      "RequestUri": "https://seannse.dfs.core.windows.net/test-filesystem-6bb66682-fb7e-c2a2-24ea-549cd2a3201a/test-file-6abdbcb5-cb8f-d20f-cb5e-184d049fcdd4?resource=file",
+        "Date": "Fri, 19 Feb 2021 19:11:25 GMT",
+        "ETag": "\u00220x8D8D50A27708AEF\u0022",
+        "Last-Modified": "Fri, 19 Feb 2021 19:11:26 GMT",
+        "Server": [
+          "Windows-Azure-Blob/1.0",
+          "Microsoft-HTTPAPI/2.0"
+        ],
+        "x-ms-client-request-id": "7c35081c-01aa-fd34-08ad-517737b7d8b0",
+        "x-ms-request-id": "2e6875ff-201e-00a4-21f3-0676f9000000",
+        "x-ms-version": "2020-06-12"
+      },
+      "ResponseBody": []
+    },
+    {
+      "RequestUri": "https://seannse.dfs.core.windows.net/test-filesystem-c2b144f2-0f07-095e-a864-11199ed20c6c/test-file-2c7e2d88-f105-d42a-88af-7d60de712ee4?resource=file",
       "RequestMethod": "PUT",
       "RequestHeaders": {
         "Accept": "application/json",
         "Authorization": "Sanitized",
         "If-None-Match": "*",
-<<<<<<< HEAD
-        "traceparent": "00-c70216f28f9fa84ea4973d5a4fbf2d04-e1293bc9fc547349-00",
-        "User-Agent": [
-          "azsdk-net-Storage.Files.DataLake/12.7.0-alpha.20210202.1",
-          "(.NET 5.0.2; Microsoft Windows 10.0.19042)"
-        ],
-        "x-ms-client-request-id": "bc15d696-4796-c9fd-a409-eb9605fcc3e5",
-        "x-ms-date": "Tue, 02 Feb 2021 21:26:07 GMT",
-=======
-        "traceparent": "00-c1c6035b7e557f439f68f10038730a08-8c6d1592d4d4054f-00",
-        "User-Agent": [
-          "azsdk-net-Storage.Files.DataLake/12.7.0-alpha.20210217.1",
-          "(.NET 5.0.3; Microsoft Windows 10.0.19042)"
-        ],
-        "x-ms-client-request-id": "bc15d696-4796-c9fd-a409-eb9605fcc3e5",
-        "x-ms-date": "Wed, 17 Feb 2021 22:30:42 GMT",
->>>>>>> 1814567d
+        "traceparent": "00-b0c0247553d75945b53cdb63e239b6a6-a2fa843c2b1da847-00",
+        "User-Agent": [
+          "azsdk-net-Storage.Files.DataLake/12.7.0-alpha.20210219.1",
+          "(.NET 5.0.3; Microsoft Windows 10.0.19041)"
+        ],
+        "x-ms-client-request-id": "1501b33c-afa2-ac6d-fb97-40651755996a",
+        "x-ms-date": "Fri, 19 Feb 2021 19:11:26 GMT",
         "x-ms-return-client-request-id": "true",
         "x-ms-version": "2020-06-12"
       },
@@ -86,117 +55,72 @@
       "StatusCode": 201,
       "ResponseHeaders": {
         "Content-Length": "0",
-<<<<<<< HEAD
-        "Date": "Tue, 02 Feb 2021 21:26:07 GMT",
-        "ETag": "\u00220x8D8C7C1279B5A03\u0022",
-        "Last-Modified": "Tue, 02 Feb 2021 21:26:08 GMT",
-=======
-        "Date": "Wed, 17 Feb 2021 22:30:42 GMT",
-        "ETag": "\u00220x8D8D393A91AFFEC\u0022",
-        "Last-Modified": "Wed, 17 Feb 2021 22:30:42 GMT",
->>>>>>> 1814567d
+        "Date": "Fri, 19 Feb 2021 19:11:25 GMT",
+        "ETag": "\u00220x8D8D50A277F78A2\u0022",
+        "Last-Modified": "Fri, 19 Feb 2021 19:11:26 GMT",
         "Server": [
           "Windows-Azure-HDFS/1.0",
           "Microsoft-HTTPAPI/2.0"
         ],
-        "x-ms-client-request-id": "bc15d696-4796-c9fd-a409-eb9605fcc3e5",
-<<<<<<< HEAD
-        "x-ms-request-id": "378c4214-201f-0040-6baa-f97867000000",
-=======
-        "x-ms-request-id": "e21e7d5a-e01f-0070-1b7c-05c6a8000000",
->>>>>>> 1814567d
-        "x-ms-version": "2020-06-12"
-      },
-      "ResponseBody": []
-    },
-    {
-      "RequestUri": "https://seannse.dfs.core.windows.net/test-filesystem-6bb66682-fb7e-c2a2-24ea-549cd2a3201a/test-file-6abdbcb5-cb8f-d20f-cb5e-184d049fcdd4?action=append\u0026position=0",
+        "x-ms-client-request-id": "1501b33c-afa2-ac6d-fb97-40651755996a",
+        "x-ms-request-id": "6f4b65a5-e01f-004f-5af3-060e0b000000",
+        "x-ms-version": "2020-06-12"
+      },
+      "ResponseBody": []
+    },
+    {
+      "RequestUri": "https://seannse.dfs.core.windows.net/test-filesystem-c2b144f2-0f07-095e-a864-11199ed20c6c/test-file-2c7e2d88-f105-d42a-88af-7d60de712ee4?action=append\u0026position=0",
       "RequestMethod": "PATCH",
       "RequestHeaders": {
         "Accept": "application/json",
         "Authorization": "Sanitized",
-<<<<<<< HEAD
-        "Content-Length": "1780",
+        "Content-Length": "1871",
         "Content-Type": "application/json",
-        "traceparent": "00-b9898eb5e60b2b4e90a79d5e8febaba9-96a1d8fdd657cf43-00",
-        "User-Agent": [
-          "azsdk-net-Storage.Files.DataLake/12.7.0-alpha.20210202.1",
-          "(.NET 5.0.2; Microsoft Windows 10.0.19042)"
-        ],
-        "x-ms-client-request-id": "2db62dfc-1189-2f3d-768f-5bb4d1dedbbb",
-        "x-ms-date": "Tue, 02 Feb 2021 21:26:07 GMT",
-=======
-        "Content-Length": "1024",
-        "traceparent": "00-8efcc637715b9b4b8390a71d92a85ca1-a11a81a0a4ae804d-00",
-        "User-Agent": [
-          "azsdk-net-Storage.Files.DataLake/12.7.0-alpha.20210217.1",
-          "(.NET 5.0.3; Microsoft Windows 10.0.19042)"
-        ],
-        "x-ms-client-request-id": "2db62dfc-1189-2f3d-768f-5bb4d1dedbbb",
-        "x-ms-date": "Wed, 17 Feb 2021 22:30:42 GMT",
->>>>>>> 1814567d
+        "traceparent": "00-f0924b7bfb346c4598cc698bb4825fb5-d8ae22e20ec38b40-00",
+        "User-Agent": [
+          "azsdk-net-Storage.Files.DataLake/12.7.0-alpha.20210219.1",
+          "(.NET 5.0.3; Microsoft Windows 10.0.19041)"
+        ],
+        "x-ms-client-request-id": "2a249c06-1970-5641-3194-ccd148ee9718",
+        "x-ms-date": "Fri, 19 Feb 2021 19:11:26 GMT",
         "x-ms-return-client-request-id": "true",
         "x-ms-version": "2020-06-12"
       },
       "RequestBody": [
-        "\uFFFD\uFFFD\uFFFD\u007F\u0004\u0513\u0003yA\uFFFD\u0001\fz\uFFFD\u000E{\uFFFD=K\uFFFD}\t\u159F\uFFFD\uFFFD\uFFFD\uFFFD\u0013yB\uFFFDM;\u001B\uFFFDO\uFFFD\uFFFD)\uFFFDQS}\u003C\u017A\uFFFDb\uFFFD\uFFFDG\\\uFFFD\u0019\uFFFDe\uFFFD\uFFFDN\uFFFD.{\uFFFDX,c\uD9EE\uDFF3YHT9\uFFFDC!\uFFFD\uFFFD\uFFFD\u002B\uFFFD\uFFFDRl\uFFFD]\u0002\u0007\uFFFD\u001E]~\uFFFD\u0554%\u000Fa\uFFFD\u0017\uFFFD\u000B\uFFFD\uFFFD\b\uFFFD\uFFFD\uFFFDC5\uFFFDS~}\uFFFDl\uFFFD\u003C\u0005\uFFFD\uFFFD\u000F;\uFFFD\u0558\uFFFD\uFFFD\uFFFD\uFFFD\uFFFD2\u0014\uFFFD\uFFFD\uFFFDm\uFFFDyb\uFFFDnE\n",
-        "\u0000#\u0015\u00279\uFFFD\\\u0654\uFFFD\uFFFDZ\u00133\f\uFFFD\uFFFDG\uFFFD?!j\u007F\u0010\uFFFD~TMu!\u001E\uFFFD\uFFFD\uFFFD\uFFFDt\uFFFD\uFFFD\uFFFD\uFFFD\u003CX\uFFFD\u0010\uFFFDbY\uFFFD\uFFFD\uFFFDk_\uFFFD\u0006\u95A4\u0004x\uFFFD\u007F\u000Fcr\uFFFD[e2^\uFFFD*n\uFFFD\uFFFD\u0002\uFFFD\uFFFDn]L$\uFFFD\uFFFD\u02F5\uFFFD\uFFFD\uFFFD\uFFFD\u003E\u0420\u000E\bN-\uFFFD\r",
-        "AW\uFFFD\u0027U\u0015\u007F\uFFFD\uFFFD\u0016\u0003 \uFFFD6\uFFFD,\uFFFD\uFFFDn\uFFFD\uFFFD\u0010\uFFFDv:\u001F\u01CA\u0060{v\uFFFD\uFFFD\uFFFD,\u0005N\uFFFDI\uFFFDK\uFFFD\uFFFD\uFFFD\u05D2\uFFFD\uFFFD\uFFFDro\uFFFD\\P1\uFFFD\uFFFD\uFFFD5N\uFFFD\uFFFD_\uFFFD.M\uFFFD\t\uFFFD\u0758\uFFFD\uFFFDL\u0003,\uFFFDc\uFFFD,\uFFFD}\t\u0007\u0016v\uFFFD\uFFFDE\uFFFD\u0011\u0013\u003CV\u001C\uFFFD\u000F\uFFFD\uFFFD\u00D1X\u0005\uFFFD\uFFFD\uFFFD\u0010L\u0005\uFFFD\uFFFD\uFFFD\uFFFD!e\u001FU\uFFFD\u0018\uFFFDD\r",
-        "[\u0015\uFFFD\uFFFD\uFFFD\uFFFD\uFFFD\uFFFD\uFFFD\uFFFD\u025B7x/-:e\u003E\uFFFDl\u0288j\u001B\uFFFD\uFFFD.v\uFFFD\uFFFD\u007F\uFFFD\uFFFD\uFFFDSV4\u001Ae]\u00000\uFFFD\u0785-\uFFFD\u0026j\uFFFDq\u0005\u0018\uFFFDJ\uFFFD\u0017\uFFFD\u0005\uFFFDyb\u0027\u0027J\u0018:\uFFFD\uFFFD\uFFFD\u0006K\u0658l\uFFFD\u060C\uFFFD\uFFFDV\u0007\u000B\uFFFDAyj\r",
-        "\uFFFDT?\uFFFD\u0015z\uFFFD\b\uFFFD\uFFFDl\uFFFD\u001DJ\uFFFD\uFFFD%,\u007F\uFFFD\uFFFD%\uFFFD\uFFFDB\uFFFDqV_\uFFFD\u046E-\u31D7^6_\uFFFD\u0391Q\uFFFD)\uFFFD8\uFFFDw\uFFFD\u001BM\uFFFD\uFFFD.\uFFFD\uFFFD\uFFFD\uFFFDrG\uFFFD\uFFFD\u00BE\uFFFD:\uFFFD\uFFFDx\uFFFD\uFFFD\u02F5\u001E\u0513\uFFFDq\\\uFFFD\uFFFDm\u0283\u00A4\uFFFDY\uFFFDcyA\uFFFD\uFFFD5k\n",
-        "\uFFFD\uFFFD{y,\uFFFD\u001F\uFFFD\uFFFDY \uFFFDa\uFFFD\uFFFDh;\uFFFD\u003E\uFFFD Ji\u0019\u034CS\uFFFD.5%^\u0060g]\uFFFDc\uFFFD\u0003\uFFFD\uFFFD\u0019\u0000\uFFFD\uFFFD\u0001\uFFFD\u001D\uFFFD\uFFFD\uFFFDo\uAD11b\uFFFD\uFFFD,\uFFFD\uFFFD\uFFFD4\u0087\uFFFD,\u0003\u0005H9;XP0hV\u000B\uFFFDd\u0005\u0010\uFFFDMh\uFFFD|\uFFFD(\u0001H\uFFFD\uFFFD\r",
-        "\u002Bz\uFFFD\u0000;\u0007\u0080\u0018d\uFFFD\uFFFD\u0017\uFFFD\uFFFD(\u000B\uFFFD\u0015\u01D0\uFFFD\u0016\uFFFDZ\uFFFD}\uFFFD\uFFFD\u0004\uFFFD:cK%\uFFFD\uFFFDU\u0402\uFFFD\uFFFD\uFFFD$\uFFFD\uFFFD\uFFFD\uFFFD%\u0000\uFFFD\uFFFD\uFFFD\u0010|\uFFFDc\u59A4\uFFFD@\uFFFD\u0014dcW\uFFFDt\u034B\uFFFD\u0412%\u000B\uFFFD\uFFFD7\uFFFD\uFFFD\uFFFD\\\uFFFD\u000EXQS\u038ER\uFFFD\uFFFD,\uFFFDa\uFFFD\uFFFD\uFFFDKU\foXt?\uFFFDV\uFFFDq\uFFFDr\uFFFD\uFFFD\uFFFD\uFFFD\uFFFD\uFFFD\u0006\f\u0012\u0003\uFFFD\uFFFDz\uFFFD\u0006\uFFFD\uFFFD\uFFFD,\uFFFD1\uFFFDW\uFFFD*\u0003e\u03C0\uFFFDi]\uFFFD\uFFFD\b\uFFFDE\u0006}\u0014\u07738Q\u000E\uFFFD\u079F93\uFFFD\u0026EAA\uFFFD\uFFFD5\uFFFD\uFFFDe6\uFFFD\u0017\uFFFD\uFFFDQ\uFFFD\uFFFDO^\uFFFDF\u0017\uFFFD}\uFFFD\u0005\uFFFD\uFFFD%\u0196M\u003EB\u0017R\uFFFDG\u0015\u000F?\uFFFD\uFFFD\uFFFD\u0027 \uFFFDm7D\uFFFD\uFFFD\uFFFD\u0027\uFFFD-e\uFFFD\r",
-        "\uFFFD\uFFFD%\uFFFD\uFFFD\uFFFD\u003E\uFFFDW\uFFFD\uFFFD\uFFFD\uFFFD:NT\uFFFDi5U\uFFFDN4i\uFFFD\uFFFDx\u0016b\uFFFD\uFFFD\uFFFD9y|\u001A\uFFFD\u000F\u0005\uFFFDG_\uFFFD9IM\uFFFD\uFFFD\uFFFD8\uFFFD/nzM^\uFFFD\u062B\uFFFD\uFFFD\uFFFD\uFFFD\uFFFD\u0011\u001FK\uFFFD\uFFFD9\uFFFDY/lK\uFFFDP0\uFFFD\uFFFD\uFFFD\uFFFDC*\u0026\uFFFDl\uFFFD\u002B\u001D^\fd\u0011\u0022\uFFFDjE\u0027*\u0002\uFD19tj\u0000\u0002/_\u000E\uFFFD@\u0005\uFFFD\uFFFD\u007F\uFFFDxS\uFFFD\uFFFD\uFFFD\uFFFD\u06F7\uFFFD\u001EJ\u01C4\n",
-        "\bn\uFFFD\r",
-        "=\uFFFD"
+        "\uFFFDbd1\uFFFD\u0016\uFFFDNm\uFFFDf\uFFFD3\uFFFD\u0014f\u0010\uFFFD\uFFFD\uFFFD\uFFFD\uFFFD\uFFFD\uFFFD\uFFFD\uFFFD\u0006\uFFFDR^\u0724Z\u002B\uFFFD\uFFFD\uFFFD#\uFFFD\u0005:\uFFFD\u000E\u000B\uFFFD\u0060\uFFFDG\uFFFD\uFFFDg_\uFFFDB\u0012_\uFFFDm\uFFFD\t\u000F(\uFFFD\u000E\uFFFD\uFFFDz\u0007\u0013\uFFFD\uFFFD\uFFFD8\uFFFD[\uFFFD\uFFFD\uFFFD\\K\u01BF\r",
+        "g\uFFFD|\uFFFD\u0017\u0018N\uFFFDp\uFFFD\uFFFD\uFFFD\u0012\uFFFD\uFFFDI\uFFFD\uFFFD\uFFFD4\u0017cz\u0026\uFFFD\uFFFD]\uFFFD\uFFFD\u00119CP\u001B\uFFFD\u0017E\uFFFDb\uFFFD\u014E\u0018O\uFFFD\u0001I\u0242l\uFFFDe\u0003\uFFFD\uFFFD\u0003|V\u00270\uFFFDp\t^dR\uFFFD\uFFFDW\uFFFD\u0004\u0000\uFFFD\uFFFDo\uFFFDK\u002B\uFFFD\uFFFD\uFFFD\uFFFD[|\uFFFD\uFFFD@\uFFFD%\uFFFD\uFFFD\uFFFD22T\uFFFD\uFFFD\uFFFDP[Rq\uFFFDh\uFFFD\uFFFD.\u001Cm\uFFFDP\uFFFDf\uFFFD\u0027\u0014\uFFFD\u0410\u0012\uFFFD\uFFFD\uFFFDL\u0015OP\uFFFD\u001A\u0002\uFFFDA3eJ\u0022\uFFFD\u0014\t\uFFFD\u0011\uFFFD\uFFFD\uFFFDJ\u001CI\uFFFD\u000B@\uFFFD\uFFFDY\u003E{\uFFFD\uFFFDMR4\uFFFD\uFFFD\u0001j\u0027\u000F\uFFFD\u0000H\u0004Rw\u019F\u00007\u0019\uFFFD\u0002\uFFFD\u0006\uFFFD\uFFFD\uFFFD\t\uFFFD\uFFFD\uFFFD\uFFFD\uFFFDxt\uFFFD\uFFFD\u0060\uFFFD\uFFFDM\uFFFD:}IV\u0006\uFFFD\u0022\uFFFD\u003EDg\uFFFDKZ.\uFFFD\uFFFD\u0027a~(\uFFFD\u0016\u007F\uFFFD\u07B6\uFFFD?z\uFFFD\uFFFD\u003E\uFFFDz\uFFFDZ\uFFFD\uC1C6-\uFFFD\uFFFDa\uFFFD(g\uFFFD\uFFFD\uFFFD\u007F\uFFFD2\u0012\uFFFD2\uFFFDy\u000E\uFFFD0{\u0133\uFFFD{\uFFFD\uFFFDq\uFFFDc;\uFFFD\uFFFD\uFFFD\uFFFDq\u001D\u03B5NI\uFFFD\uFFFD\u0011\uFFFD\f\uFFFD\uFFFD\uFFFD\uFFFD\u0017\u077CU\uFFFD\uFFFD\uFFFD\uFFFDB\uFFFD\uFFFD6\uFFFD-D\u0013:\u0017\uFFFD\uFFFD\uFFFD\uFFFDX|\uFFFD\u06E2\uFFFDn\uFFFD8\uFFFD\u0002L]\u001C\uFFFDH\u0001~W\uFFFD\u0011\uFFFD\u0012\u013B\uFFFD\uFFFD\u049C\uFFFD\uFFFD\uFFFDk\uFFFD?m\uFFFD\u0016P\t\uFFFD\uFFFDNP\uFFFD\uFFFD\uFFFD\uFFFD\uFFFD\uFFFD\uFFFDBb G\uFFFD\uFFFD\uFFFD\u001F\uFFFD\uFFFD2q\u001C9\uFFFD\uFFFD\uFFFD4S\uFFFD.N\uFFFD\u003Cx\uFFFD\uFFFD\uFFFD\uFFFD\uFFFD:\uFFFD\uFFFDfK\u003E\uFFFD\uFFFD\uFFFD\uFFFD{\u00187\uFFFD\uFFFD4\uFFFD\uFFFD\u000F\u001Ac{\uFFFD\u0013\u0014h\n",
+        "=\u0012\u002BC\uFFFD\u001Bad\uFFFD\uFFFD\u04D6\uFFFDR\uFFFDU\uFFFD6\u007F\uFFFD\uFFFD\uFFFD\u000E\uFFFD\u05FA\uFFFDR\uFFFDtR\uFFFD3L\uFFFD\u04B3\uFFFD\uFFFD\uFFFD=T\uFFFD\uFFFDhu\uFFFD\uFFFD\u0026\uFFFD\u0060\uFFFD\uFFFDo\uFFFD\uFFFD\u001Cg\u0016a\uFFFD\u0012\uFFFD \uFFFD\uFFFDf\u0005\u0015\uFFFD@%9\uFFFD]F\uFFFD$tb\uFFFD\u0010\u002B\uFFFD\u0013t\uFFFD\u0129\u0000\uFFFDLv\uFFFDK*\uFFFD\u007Fi\uFFFD\u000F\u00B1\uFFFD\uFFFD;\uFFFD\u003E\u0011\\\uFFFD\uFFFD\uFFFDny\uFFFD\f\f\uFFFD\uFFFD[\u0014\uFFFD\uFFFD^3\uFFFDn\uFFFD\uFFFDS0^\uFFFD9\uFFFD\u043A\uFFFDMi\uFFFDY\uFFFD,\uFFFDC(r\\\uFFFDmf\uFFFD\uFFFD\u02CC\u0005\uFFFD\uFFFD\uFFFD(\u003C2a=\u001B_\u00604\u003C\u0000\uFFFD\u000E\uFFFD\r",
+        "\uFFFD\uFFFDr\uFFFD\uFFFDZ\uFFFD_\uFFFD\uFFFD\uFFFD\uFFFD\uFFFDmL\uFFFD\uFFFD\uFFFDt@\uFFFD\u0027\u0060\uFFFD\uFFFD\uFFFD=\u001F\uFFFD\u007FW\uFFFD\uFFFD1\uFFFD\uFFFDS\uFFFD\u007F,\uFFFDk{sZ\uFFFD\uFFFD\uFFFDq\u0026\u0018\uFFFDj\uFFFDr\uFFFD\uFFFD\uFFFD\u000B\uFFFD\uFFFD?\uFFFDfr\uFFFD\uFFFD\u003C\uFFFD7\uFFFD\uFFFD\uFFFD\u0014\uFFFD\uFFFD\uFFFDz[3\uFFFDU\uFFFD\uFFFDf\uFFFD\uFFFD?\uFFFD\u0011\u000F}\uFFFD\uFFFDm\uFFFD\uFFFD\u0015\u0001\uFFFD\u0376::\uFFFD1\uFFFDV\u7DA8\bz\u05FDh\uFFFD\uFFFD\uFFFD\uFFFDI\uFFFD~\uFFFD\u0027\t\u0003\b\uFFFD\u0006 \uFFFDy\uFFFDe\u001E\u001Ar15\u00180X\u0007i\u0006\u0002\u000B/\u0005\u000B\uFFFD\u0016LA*8\uFFFD\u0012\uFFFD-\uFFFD\uFFFD\uFFFD\uFFFD\u064F\uFFFDq\uFFFDN\u001F\uFFFD\u025C\u0018Kv2 \u0006\uFFFD\u0661\uFFFD\uFFFD\uFFFD-\uFFFD;\uFFFD{\u0060\uFFFD\b{\uFFFDwq\uFFFDwY\uFFFD\uFFFD\uFFFD\uFFFD\uFFFDL\uFFFD(\uFFFD\uFFFDl\uFFFD5\uFFFD\r",
+        "\uFFFD\u0014!a\u00196\uFFFD\u04BF3\uFFFD \uFFFD\uFFFD\u0005\uFFFD\uFFFD\uFFFD^H\uFFFD\u000E\uFFFDk}g\\$\u000Em\b\u04F8s\uFFFD\\m\u0016@c\uFFFD\uFFFD-\uFFFD\uFFFD\uFFFD\uFFFD\u000B\uFFFD\uFFFDI\uFFFD\uFFFDz#\uFFFDc\uFFFD\uFFFD\u0654\uFFFDQ*\uFFFDh$B\uFFFD4\uFFFDl\uFFFDq\u0005\uFFFD\u0013\uFFFD\uFFFD\uFFFDQgD$$\uFFFD=O\uFFFD\uFFFD\uFFFD2\uFFFD\uFFFDB!\uFFFDs\uFFFD\u0026l\uFFFD\u0014\uFFFD\uFFFDw\uFFFD\t\u001D\uFFFDP\uFFFD\uFFFD\uFFFD"
       ],
       "StatusCode": 202,
       "ResponseHeaders": {
         "Content-Length": "0",
-<<<<<<< HEAD
-        "Date": "Tue, 02 Feb 2021 21:26:07 GMT",
-=======
-        "Date": "Wed, 17 Feb 2021 22:30:42 GMT",
->>>>>>> 1814567d
+        "Date": "Fri, 19 Feb 2021 19:11:25 GMT",
         "Server": [
           "Windows-Azure-HDFS/1.0",
           "Microsoft-HTTPAPI/2.0"
         ],
-        "x-ms-client-request-id": "2db62dfc-1189-2f3d-768f-5bb4d1dedbbb",
-<<<<<<< HEAD
-        "x-ms-request-id": "378c4233-201f-0040-0aaa-f97867000000",
-=======
-        "x-ms-request-id": "e21e7d70-e01f-0070-317c-05c6a8000000",
->>>>>>> 1814567d
+        "x-ms-client-request-id": "2a249c06-1970-5641-3194-ccd148ee9718",
+        "x-ms-request-id": "6f4b65b4-e01f-004f-69f3-060e0b000000",
         "x-ms-request-server-encrypted": "true",
         "x-ms-version": "2020-06-12"
       },
       "ResponseBody": []
     },
     {
-      "RequestUri": "https://seannse.dfs.core.windows.net/test-filesystem-6bb66682-fb7e-c2a2-24ea-549cd2a3201a/test-file-6abdbcb5-cb8f-d20f-cb5e-184d049fcdd4?action=flush\u0026position=1024",
+      "RequestUri": "https://seannse.dfs.core.windows.net/test-filesystem-c2b144f2-0f07-095e-a864-11199ed20c6c/test-file-2c7e2d88-f105-d42a-88af-7d60de712ee4?action=flush\u0026position=1024",
       "RequestMethod": "PATCH",
       "RequestHeaders": {
         "Accept": "application/json",
         "Authorization": "Sanitized",
-<<<<<<< HEAD
-        "traceparent": "00-8ea3fe8fa729ba45bb14a4e96e4320c8-3cc634e83961df40-00",
-        "User-Agent": [
-          "azsdk-net-Storage.Files.DataLake/12.7.0-alpha.20210202.1",
-          "(.NET 5.0.2; Microsoft Windows 10.0.19042)"
-        ],
-        "x-ms-client-request-id": "d89af1ba-9545-2c5b-f6c6-b823e1362668",
-        "x-ms-date": "Tue, 02 Feb 2021 21:26:07 GMT",
-=======
-        "Content-Length": "0",
-        "traceparent": "00-0d8d4873b20bdf42bf3d936c3fa24117-1ab39851833ac543-00",
-        "User-Agent": [
-          "azsdk-net-Storage.Files.DataLake/12.7.0-alpha.20210217.1",
-          "(.NET 5.0.3; Microsoft Windows 10.0.19042)"
-        ],
-        "x-ms-client-request-id": "d89af1ba-9545-2c5b-f6c6-b823e1362668",
-        "x-ms-date": "Wed, 17 Feb 2021 22:30:42 GMT",
->>>>>>> 1814567d
+        "traceparent": "00-21724bc82ffd684d88453d92e523ab4c-7482603c53543945-00",
+        "User-Agent": [
+          "azsdk-net-Storage.Files.DataLake/12.7.0-alpha.20210219.1",
+          "(.NET 5.0.3; Microsoft Windows 10.0.19041)"
+        ],
+        "x-ms-client-request-id": "7b5e7cf5-6e31-c1fa-f79a-7e0061a0b6ec",
+        "x-ms-date": "Fri, 19 Feb 2021 19:11:27 GMT",
         "x-ms-return-client-request-id": "true",
         "x-ms-version": "2020-06-12"
       },
@@ -204,53 +128,33 @@
       "StatusCode": 200,
       "ResponseHeaders": {
         "Content-Length": "0",
-<<<<<<< HEAD
-        "Date": "Tue, 02 Feb 2021 21:26:07 GMT",
-        "ETag": "\u00220x8D8C7C127B78372\u0022",
-        "Last-Modified": "Tue, 02 Feb 2021 21:26:08 GMT",
-=======
-        "Date": "Wed, 17 Feb 2021 22:30:42 GMT",
-        "ETag": "\u00220x8D8D393A93A428D\u0022",
-        "Last-Modified": "Wed, 17 Feb 2021 22:30:42 GMT",
->>>>>>> 1814567d
+        "Date": "Fri, 19 Feb 2021 19:11:25 GMT",
+        "ETag": "\u00220x8D8D50A2796F6CA\u0022",
+        "Last-Modified": "Fri, 19 Feb 2021 19:11:26 GMT",
         "Server": [
           "Windows-Azure-HDFS/1.0",
           "Microsoft-HTTPAPI/2.0"
         ],
-        "x-ms-client-request-id": "d89af1ba-9545-2c5b-f6c6-b823e1362668",
-<<<<<<< HEAD
-        "x-ms-request-id": "378c4253-201f-0040-2aaa-f97867000000",
-=======
-        "x-ms-request-id": "e21e7d86-e01f-0070-457c-05c6a8000000",
->>>>>>> 1814567d
+        "x-ms-client-request-id": "7b5e7cf5-6e31-c1fa-f79a-7e0061a0b6ec",
+        "x-ms-request-id": "6f4b65ca-e01f-004f-7ff3-060e0b000000",
         "x-ms-request-server-encrypted": "false",
         "x-ms-version": "2020-06-12"
       },
       "ResponseBody": []
     },
     {
-      "RequestUri": "https://seannse.blob.core.windows.net/test-filesystem-6bb66682-fb7e-c2a2-24ea-549cd2a3201a/test-file-6abdbcb5-cb8f-d20f-cb5e-184d049fcdd4",
+      "RequestUri": "https://seannse.blob.core.windows.net/test-filesystem-c2b144f2-0f07-095e-a864-11199ed20c6c/test-file-2c7e2d88-f105-d42a-88af-7d60de712ee4",
       "RequestMethod": "HEAD",
       "RequestHeaders": {
         "Accept": "application/xml",
         "Authorization": "Sanitized",
-<<<<<<< HEAD
-        "traceparent": "00-1741ccde7bc1d84789a0aa756c2a7528-44af485b9b0a8c48-00",
-        "User-Agent": [
-          "azsdk-net-Storage.Files.DataLake/12.7.0-alpha.20210202.1",
-          "(.NET 5.0.2; Microsoft Windows 10.0.19042)"
-        ],
-        "x-ms-client-request-id": "dffac3b7-0344-0e76-9a99-58157a1477b5",
-        "x-ms-date": "Tue, 02 Feb 2021 21:26:07 GMT",
-=======
-        "traceparent": "00-07f855f60d4e9b4584b1d21a0d36a3c6-3da0a2aca93c9e40-00",
-        "User-Agent": [
-          "azsdk-net-Storage.Files.DataLake/12.7.0-alpha.20210217.1",
-          "(.NET 5.0.3; Microsoft Windows 10.0.19042)"
-        ],
-        "x-ms-client-request-id": "dffac3b7-0344-0e76-9a99-58157a1477b5",
-        "x-ms-date": "Wed, 17 Feb 2021 22:30:42 GMT",
->>>>>>> 1814567d
+        "traceparent": "00-5c508ea0197f6948be91f0b698fd3282-ce3bdbce1452b144-00",
+        "User-Agent": [
+          "azsdk-net-Storage.Files.DataLake/12.7.0-alpha.20210219.1",
+          "(.NET 5.0.3; Microsoft Windows 10.0.19041)"
+        ],
+        "x-ms-client-request-id": "cbdcc7b7-1c8f-a6e6-bd98-0239794aaca1",
+        "x-ms-date": "Fri, 19 Feb 2021 19:11:27 GMT",
         "x-ms-return-client-request-id": "true",
         "x-ms-version": "2020-06-12"
       },
@@ -260,15 +164,9 @@
         "Accept-Ranges": "bytes",
         "Content-Length": "1024",
         "Content-Type": "application/octet-stream",
-<<<<<<< HEAD
-        "Date": "Tue, 02 Feb 2021 21:26:07 GMT",
-        "ETag": "\u00220x8D8C7C127B78372\u0022",
-        "Last-Modified": "Tue, 02 Feb 2021 21:26:08 GMT",
-=======
-        "Date": "Wed, 17 Feb 2021 22:30:42 GMT",
-        "ETag": "\u00220x8D8D393A93A428D\u0022",
-        "Last-Modified": "Wed, 17 Feb 2021 22:30:42 GMT",
->>>>>>> 1814567d
+        "Date": "Fri, 19 Feb 2021 19:11:26 GMT",
+        "ETag": "\u00220x8D8D50A2796F6CA\u0022",
+        "Last-Modified": "Fri, 19 Feb 2021 19:11:26 GMT",
         "Server": [
           "Windows-Azure-Blob/1.0",
           "Microsoft-HTTPAPI/2.0"
@@ -276,47 +174,31 @@
         "x-ms-access-tier": "Hot",
         "x-ms-access-tier-inferred": "true",
         "x-ms-blob-type": "BlockBlob",
-        "x-ms-client-request-id": "dffac3b7-0344-0e76-9a99-58157a1477b5",
-<<<<<<< HEAD
-        "x-ms-creation-time": "Tue, 02 Feb 2021 21:26:08 GMT",
-=======
-        "x-ms-creation-time": "Wed, 17 Feb 2021 22:30:42 GMT",
->>>>>>> 1814567d
+        "x-ms-client-request-id": "cbdcc7b7-1c8f-a6e6-bd98-0239794aaca1",
+        "x-ms-creation-time": "Fri, 19 Feb 2021 19:11:26 GMT",
         "x-ms-group": "$superuser",
         "x-ms-lease-state": "available",
         "x-ms-lease-status": "unlocked",
         "x-ms-owner": "$superuser",
         "x-ms-permissions": "rw-r-----",
-<<<<<<< HEAD
-        "x-ms-request-id": "f56eb06e-401e-001b-71aa-f9415c000000",
-=======
-        "x-ms-request-id": "9fe9249f-701e-0010-1a7c-05ba37000000",
->>>>>>> 1814567d
+        "x-ms-request-id": "2e687930-201e-00a4-33f3-0676f9000000",
         "x-ms-server-encrypted": "true",
         "x-ms-version": "2020-06-12"
       },
       "ResponseBody": []
     },
     {
-      "RequestUri": "https://seannse.blob.core.windows.net/test-filesystem-6bb66682-fb7e-c2a2-24ea-549cd2a3201a/test-file-6abdbcb5-cb8f-d20f-cb5e-184d049fcdd4",
+      "RequestUri": "https://seannse.blob.core.windows.net/test-filesystem-c2b144f2-0f07-095e-a864-11199ed20c6c/test-file-2c7e2d88-f105-d42a-88af-7d60de712ee4",
       "RequestMethod": "GET",
       "RequestHeaders": {
         "Accept": "application/xml",
         "Authorization": "Sanitized",
         "User-Agent": [
-<<<<<<< HEAD
-          "azsdk-net-Storage.Files.DataLake/12.7.0-alpha.20210202.1",
-          "(.NET 5.0.2; Microsoft Windows 10.0.19042)"
-        ],
-        "x-ms-client-request-id": "1e6c172b-473b-fc24-8075-60aca6084ee1",
-        "x-ms-date": "Tue, 02 Feb 2021 21:26:07 GMT",
-=======
-          "azsdk-net-Storage.Files.DataLake/12.7.0-alpha.20210217.1",
-          "(.NET 5.0.3; Microsoft Windows 10.0.19042)"
-        ],
-        "x-ms-client-request-id": "1e6c172b-473b-fc24-8075-60aca6084ee1",
-        "x-ms-date": "Wed, 17 Feb 2021 22:30:42 GMT",
->>>>>>> 1814567d
+          "azsdk-net-Storage.Files.DataLake/12.7.0-alpha.20210219.1",
+          "(.NET 5.0.3; Microsoft Windows 10.0.19041)"
+        ],
+        "x-ms-client-request-id": "9a486234-ebc3-1a5c-c09d-5b04a6b69407",
+        "x-ms-date": "Fri, 19 Feb 2021 19:11:27 GMT",
         "x-ms-range": "bytes=0-4194303",
         "x-ms-return-client-request-id": "true",
         "x-ms-version": "2020-06-12"
@@ -328,64 +210,40 @@
         "Content-Length": "1024",
         "Content-Range": "bytes 0-1023/1024",
         "Content-Type": "application/octet-stream",
-<<<<<<< HEAD
-        "Date": "Tue, 02 Feb 2021 21:26:07 GMT",
-        "ETag": "\u00220x8D8C7C127B78372\u0022",
-        "Last-Modified": "Tue, 02 Feb 2021 21:26:08 GMT",
-=======
-        "Date": "Wed, 17 Feb 2021 22:30:42 GMT",
-        "ETag": "\u00220x8D8D393A93A428D\u0022",
-        "Last-Modified": "Wed, 17 Feb 2021 22:30:42 GMT",
->>>>>>> 1814567d
+        "Date": "Fri, 19 Feb 2021 19:11:26 GMT",
+        "ETag": "\u00220x8D8D50A2796F6CA\u0022",
+        "Last-Modified": "Fri, 19 Feb 2021 19:11:26 GMT",
         "Server": [
           "Windows-Azure-Blob/1.0",
           "Microsoft-HTTPAPI/2.0"
         ],
         "x-ms-blob-type": "BlockBlob",
-        "x-ms-client-request-id": "1e6c172b-473b-fc24-8075-60aca6084ee1",
-<<<<<<< HEAD
-        "x-ms-creation-time": "Tue, 02 Feb 2021 21:26:08 GMT",
-=======
-        "x-ms-creation-time": "Wed, 17 Feb 2021 22:30:42 GMT",
->>>>>>> 1814567d
+        "x-ms-client-request-id": "9a486234-ebc3-1a5c-c09d-5b04a6b69407",
+        "x-ms-creation-time": "Fri, 19 Feb 2021 19:11:26 GMT",
         "x-ms-group": "$superuser",
         "x-ms-lease-state": "available",
         "x-ms-lease-status": "unlocked",
         "x-ms-owner": "$superuser",
         "x-ms-permissions": "rw-r-----",
-<<<<<<< HEAD
-        "x-ms-request-id": "f56eb0a9-401e-001b-26aa-f9415c000000",
-=======
-        "x-ms-request-id": "9fe924b2-701e-0010-297c-05ba37000000",
->>>>>>> 1814567d
+        "x-ms-request-id": "2e687a0d-201e-00a4-80f3-0676f9000000",
         "x-ms-server-encrypted": "true",
         "x-ms-version": "2020-06-12"
       },
-      "ResponseBody": "2uf6fwTUkwN5QfUBDHqeDnv/PUvzfQnhlp/uwLXOE3lCs007G/BPivKrKc9RU308xbqiYr7vR1zeGehl5tNOqi57v1gsY/KLr7NZSFQ5j0Mhsfv6K7C7UmzwXQIH6qQeXX6h1ZQlD2HIF7ILlf4IpImlQzXYU359wGzsPAXvg8UPO\u002BvVmLmv/KGZMhT\u002Br71t6Lh5YqZuRQoAIxUnOdNc2ZTt/FoTMwzP9keTPyFqfxCvflRNdSEeoPXh1HSkh8POPFiAELNiWbSsqmtf2wbplqQEeLp/D2Nyz1tlMl6XKm6ExQLI6m5dTCSfoMu1v8Xv9z7QoA4ITi31DUFX/SdVFX/82xYDIKs2piyV326YvBCWdjofx4pge3bV09wsBU79SYtLuOOu69eSmvnicm\u002B\u002BXFAxwIfsNU71nF\u002BfLk3PCaHdmJbjTAMs54pjjSyQfQkHFnaL\u002B0XHERM8VhyED72Jw5FYBdrZ2xBMBdj8iaghZR9VmBjXRA1bFYeCpvbnp9jM2cmbN3gvLTplPvVsyohqG/D9Lnalsn\u002BD/O9TVjQaZV0AMK/ehS2mJmrdcQUY70r\u002BF4sF6nliJydKGDqI3NYGS9mYbJrYjJbDVgcLyEF5ag2kVD\u002BoFXrknQiHlGzyHUqT1iUsf4OwJYv1QpRxVl/l0a4t44eXXjZftM6RUfcp0Di9d/EbTeuJ9C60s9PlckepocK\u002BxTrC/Hjvzcu1HtSTy3FctN5tyoPCpO9Z46pjeUGG6K81awr\u002B\u002Bnt5LIAf09VZIOdhib1oO9c\u002B\u002ByBKaRnNjFOJLjUlXmBnXbpj854Do9AZAMLCAe\u002BEHazX9m/qtJFiq58slqWfNMKH\u002BiwDBUg5O1hQMGhWC4pkBRCJTWjwfKkoAUj\u002B1w0reswAOwfCgBhknrsXmYMoC6AVx5CUFuZaln2C2gT/OmNLJbacVdCCoYX4JK6t2eMlAPWn6RB8lmPlpqSKQKUUZGNXzHTNi7XQkiULnPE3rb2ZXNoOWFFTzo5Stq8s92Hf48BLVQxvWHQ/11bqcfpyrvjm8ePLBgwSA/7letUGpJrELLkx7FewKgNlz4D6aV2U4Ai2RQZ9FN2zOFEOid6fOTO8JkVBQcGhNcbfZTaMF5qhUZrMT16URhfbfbMFoqElxpZNPkIXUp9HFQ8/nq6mJyC3bTdE0\u002BnUJ\u002BAtZcMNnJMluZ6gPtlXif76hTpOVKdpNVWTTjRp4fOseBZi6u3bOXl8GuQPBehHX\u002BQ5SU2vhtM4wy9uek1evNir9MbC9Z4RH0vA0TnDWS9sS\u002B5QMJil/PJDKia9bL4rHV4MZBEihGpFJyoC77SZdGoAAi9fDoxABfjUf8p4U7KNlbTbt/UeSseECghuow09qQ=="
-    },
-    {
-      "RequestUri": "https://seannse.blob.core.windows.net/test-filesystem-6bb66682-fb7e-c2a2-24ea-549cd2a3201a?restype=container",
+      "ResponseBody": "72JkMZoWzk5tnmbUM8EUZhDX/ZadkML2rJAGplJe3KRaK62S3SOfBTrnDguaYMpHmetnX7pCEl\u002BfbYUJDyj7DsLCegcTgYjtOPdbtYG2XEvGvw1n93zqFxhO8nCdlfUS7P9J2ObDNBdjeibC5l3d6RE5Q1AblBdF12LuxY4YT6IBScmCbIRlA4v1A3xWJzC7cAleZFKl91fnBACD1G\u002BISyuDwZ2TW3yN00DFJZCb77AyMlSFuepQW1JxmmiD4i4cbbhQ0maTJxSM0JAS4NHHTBVPUKIaApFBM2VKIsEUCfERqLjXShxJnwtA\u002BehZPnuBqU1SNJGLAWonD54ASARSd8afADcZ7wL4BrGX2gmo5/TpyXh0wdVghaZNsDp9SVYG7YEiuj5EZ7pLWi7g9CdhfiiqFn\u002BM3rbxP3qQyz7HerxakOyHhi22pWG\u002BKGengJF/7DIS0zLXeQ7LMHvEs5t7hN9xhWM72fj683EdzrVOSb7pEd8MtKaKghfdvFWy8fLFQqSHNvotRBM6F9/AuqtYfOe826K8bs845gJMXRyiSAF\u002BV4sRxhLEu83L0pzHychrhT9t9RZQCdPUTlD34Ob2l87dQmIgR7XV9x/U8JwycRw54dfcNFPrLk63PHjCzNvm1DrO6YdmSz6KmP73exg3od00vf4PGmN78hMUaAo9EitD7hthZIiU05aZUptV87I2f5uajQ7c17rXUvZ0UuIzTIXSs4381T1Un\u002BpodcfHJv5g3ehvooUcZxZhihKRIIG0ZgUVgkAlOapdRu0kdGLyECv3E3T5xKkAtkx2m0sqwn9ptA/CsaS\u002BO6Q\u002BEVyX\u002BPK0bnnmmgwMu6FbFMvzr55eM4Nuu8BTMF6HOdjQurNNab5ZwSzRQyhyXPhtZpzYy4wF4N3ZKDwyYT0bX2A0PADuDqsNme1yjO9a/F/H5crBrm1MytrVdECBJ2DutuTHPR/4f1fxyzGek1Pufyzda3tzWrDz6HEmGJpqi3KMg9YLkr4/z2Zyz\u002BM8rTeG5/UUpLvkelsz1FWt0Wa9hj\u002B\u002BEQ994\u002BxtnZsVAYrNtjo6oDGlVue2qAh6171okv3/tEmjfpsnCQMIpgYgznnRZR4acjE1GDBYB2kGAgsvBQudFkxBKjifEpctnK/gltmPqXGeTh/MyZwYS3YyIAb42aH6grgtkDvme2CZCHuBd3GPd1mZkLbs0UyvKN7BbPKQNcMN5RQhYRk2uNK/M8Egl9MFoqitXkjqDrFrfWdcJA5tCNO4c5FcbRZAY9fkLZ2Lj5ELvMpJ49Z6I9djtuSx2ZTDUSrtaCRCqDSSbPtxBeET3\u002B7WUWdEJCT8PU\u002B6\u002BbcyjolCIdtznSZsyBSVtnfbCR31UNb12w=="
+    },
+    {
+      "RequestUri": "https://seannse.blob.core.windows.net/test-filesystem-c2b144f2-0f07-095e-a864-11199ed20c6c?restype=container",
       "RequestMethod": "DELETE",
       "RequestHeaders": {
         "Accept": "application/xml",
         "Authorization": "Sanitized",
-<<<<<<< HEAD
-        "traceparent": "00-894b54242305cc4f92569cea2b6da5c1-e377f95f128d704e-00",
-        "User-Agent": [
-          "azsdk-net-Storage.Files.DataLake/12.7.0-alpha.20210202.1",
-          "(.NET 5.0.2; Microsoft Windows 10.0.19042)"
-        ],
-        "x-ms-client-request-id": "63e9e509-59a7-af79-e7bd-1edc7da414cb",
-        "x-ms-date": "Tue, 02 Feb 2021 21:26:07 GMT",
-=======
-        "traceparent": "00-215992f280827744be6eca460ec39ae0-031ac646c1c39644-00",
-        "User-Agent": [
-          "azsdk-net-Storage.Files.DataLake/12.7.0-alpha.20210217.1",
-          "(.NET 5.0.3; Microsoft Windows 10.0.19042)"
-        ],
-        "x-ms-client-request-id": "63e9e509-59a7-af79-e7bd-1edc7da414cb",
-        "x-ms-date": "Wed, 17 Feb 2021 22:30:42 GMT",
->>>>>>> 1814567d
+        "traceparent": "00-dc956bc841e2c84fbd50de1cfe858544-0e8704f321fbfb4f-00",
+        "User-Agent": [
+          "azsdk-net-Storage.Files.DataLake/12.7.0-alpha.20210219.1",
+          "(.NET 5.0.3; Microsoft Windows 10.0.19041)"
+        ],
+        "x-ms-client-request-id": "160478b4-1201-60dd-f281-89346862a5d6",
+        "x-ms-date": "Fri, 19 Feb 2021 19:11:27 GMT",
         "x-ms-return-client-request-id": "true",
         "x-ms-version": "2020-06-12"
       },
@@ -393,28 +251,20 @@
       "StatusCode": 202,
       "ResponseHeaders": {
         "Content-Length": "0",
-<<<<<<< HEAD
-        "Date": "Tue, 02 Feb 2021 21:26:07 GMT",
-=======
-        "Date": "Wed, 17 Feb 2021 22:30:42 GMT",
->>>>>>> 1814567d
-        "Server": [
-          "Windows-Azure-Blob/1.0",
-          "Microsoft-HTTPAPI/2.0"
-        ],
-        "x-ms-client-request-id": "63e9e509-59a7-af79-e7bd-1edc7da414cb",
-<<<<<<< HEAD
-        "x-ms-request-id": "f56eb0ea-401e-001b-5eaa-f9415c000000",
-=======
-        "x-ms-request-id": "9fe924c7-701e-0010-3b7c-05ba37000000",
->>>>>>> 1814567d
+        "Date": "Fri, 19 Feb 2021 19:11:26 GMT",
+        "Server": [
+          "Windows-Azure-Blob/1.0",
+          "Microsoft-HTTPAPI/2.0"
+        ],
+        "x-ms-client-request-id": "160478b4-1201-60dd-f281-89346862a5d6",
+        "x-ms-request-id": "2e687adb-201e-00a4-47f3-0676f9000000",
         "x-ms-version": "2020-06-12"
       },
       "ResponseBody": []
     }
   ],
   "Variables": {
-    "RandomSeed": "549082838",
+    "RandomSeed": "1049179312",
     "Storage_TestConfigHierarchicalNamespace": "NamespaceTenant\nseannse\nU2FuaXRpemVk\nhttps://seannse.blob.core.windows.net\nhttps://seannse.file.core.windows.net\nhttps://seannse.queue.core.windows.net\nhttps://seannse.table.core.windows.net\n\n\n\n\nhttps://seannse-secondary.blob.core.windows.net\nhttps://seannse-secondary.file.core.windows.net\nhttps://seannse-secondary.queue.core.windows.net\nhttps://seannse-secondary.table.core.windows.net\n68390a19-a643-458b-b726-408abf67b4fc\nSanitized\n72f988bf-86f1-41af-91ab-2d7cd011db47\nhttps://login.microsoftonline.com/\nCloud\nBlobEndpoint=https://seannse.blob.core.windows.net/;QueueEndpoint=https://seannse.queue.core.windows.net/;FileEndpoint=https://seannse.file.core.windows.net/;BlobSecondaryEndpoint=https://seannse-secondary.blob.core.windows.net/;QueueSecondaryEndpoint=https://seannse-secondary.queue.core.windows.net/;FileSecondaryEndpoint=https://seannse-secondary.file.core.windows.net/;AccountName=seannse;AccountKey=Sanitized\n"
   }
 }