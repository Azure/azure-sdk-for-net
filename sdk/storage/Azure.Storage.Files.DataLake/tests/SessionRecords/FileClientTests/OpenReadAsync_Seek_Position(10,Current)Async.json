--- conflicted
+++ resolved
@@ -1,31 +1,16 @@
 {
   "Entries": [
     {
-<<<<<<< HEAD
-      "RequestUri": "https://amandaadlscanary.blob.core.windows.net/test-filesystem-c2b144f2-0f07-095e-a864-11199ed20c6c?restype=container",
-=======
       "RequestUri": "http://seanmcccanary3.blob.core.windows.net/test-filesystem-c2b144f2-0f07-095e-a864-11199ed20c6c?restype=container",
->>>>>>> f7eb5f10
       "RequestMethod": "PUT",
       "RequestHeaders": {
         "Accept": "application/xml",
         "Authorization": "Sanitized",
-<<<<<<< HEAD
-        "traceparent": "00-408c6dd195e233459facc180b99c98e4-1611e2b009daf248-00",
-        "User-Agent": [
-          "azsdk-net-Storage.Files.DataLake/12.8.0-alpha.20210820.1",
-          "(.NET 5.0.9; Microsoft Windows 10.0.19043)"
-        ],
+        "traceparent": "00-82a1f2c38cc82c4e9812f6f90efdd3d8-7eb32174baf1a741-00",
+        "User-Agent": "azsdk-net-Storage.Files.DataLake/12.9.0-alpha.20210921.1 (.NET Framework 4.8.4300.0; Microsoft Windows 10.0.19043 )",
         "x-ms-blob-public-access": "container",
         "x-ms-client-request-id": "7c35081c-01aa-fd34-08ad-517737b7d8b0",
-        "x-ms-date": "Fri, 20 Aug 2021 22:58:13 GMT",
-=======
-        "traceparent": "00-82a1f2c38cc82c4e9812f6f90efdd3d8-7eb32174baf1a741-00",
-        "User-Agent": "azsdk-net-Storage.Files.DataLake/12.9.0-alpha.20210921.1 (.NET Framework 4.8.4300.0; Microsoft Windows 10.0.19043 )",
-        "x-ms-blob-public-access": "container",
-        "x-ms-client-request-id": "7c35081c-01aa-fd34-08ad-517737b7d8b0",
-        "x-ms-date": "Tue, 21 Sep 2021 19:48:36 GMT",
->>>>>>> f7eb5f10
+        "x-ms-date": "Tue, 21 Sep 2021 19:48:36 GMT",
         "x-ms-return-client-request-id": "true",
         "x-ms-version": "2020-12-06"
       },
@@ -33,18 +18,6 @@
       "StatusCode": 201,
       "ResponseHeaders": {
         "Content-Length": "0",
-<<<<<<< HEAD
-        "Date": "Fri, 20 Aug 2021 22:58:13 GMT",
-        "ETag": "\u00220x8D9642DFD1BC229\u0022",
-        "Last-Modified": "Fri, 20 Aug 2021 22:58:13 GMT",
-        "Server": [
-          "Windows-Azure-Blob/1.0",
-          "Microsoft-HTTPAPI/2.0"
-        ],
-        "x-ms-client-request-id": "7c35081c-01aa-fd34-08ad-517737b7d8b0",
-        "x-ms-request-id": "53bbe143-e01e-00d5-0716-9619ac000000",
-        "x-ms-version": "2020-10-02"
-=======
         "Date": "Tue, 21 Sep 2021 19:48:35 GMT",
         "ETag": "\u00220x8D97D38CD571BF6\u0022",
         "Last-Modified": "Tue, 21 Sep 2021 19:48:36 GMT",
@@ -52,35 +25,20 @@
         "x-ms-client-request-id": "7c35081c-01aa-fd34-08ad-517737b7d8b0",
         "x-ms-request-id": "3a7d1567-e01e-0095-4121-af3277000000",
         "x-ms-version": "2020-12-06"
->>>>>>> f7eb5f10
-      },
-      "ResponseBody": []
-    },
-    {
-<<<<<<< HEAD
-      "RequestUri": "https://amandaadlscanary.dfs.core.windows.net/test-filesystem-c2b144f2-0f07-095e-a864-11199ed20c6c/test-file-2c7e2d88-f105-d42a-88af-7d60de712ee4?resource=file",
-=======
+      },
+      "ResponseBody": []
+    },
+    {
       "RequestUri": "http://seanmcccanary3.dfs.core.windows.net/test-filesystem-c2b144f2-0f07-095e-a864-11199ed20c6c/test-file-2c7e2d88-f105-d42a-88af-7d60de712ee4?resource=file",
->>>>>>> f7eb5f10
       "RequestMethod": "PUT",
       "RequestHeaders": {
         "Accept": "application/json",
         "Authorization": "Sanitized",
         "If-None-Match": "*",
-<<<<<<< HEAD
-        "traceparent": "00-51ff52e8c638ef49b7715f032edd9c4a-2d3ca0a692fc7a40-00",
-        "User-Agent": [
-          "azsdk-net-Storage.Files.DataLake/12.8.0-alpha.20210820.1",
-          "(.NET 5.0.9; Microsoft Windows 10.0.19043)"
-        ],
+        "traceparent": "00-4b2e6f0326b862488a24babfcd8d4a00-d1caa3735e40df43-00",
+        "User-Agent": "azsdk-net-Storage.Files.DataLake/12.9.0-alpha.20210921.1 (.NET Framework 4.8.4300.0; Microsoft Windows 10.0.19043 )",
         "x-ms-client-request-id": "1501b33c-afa2-ac6d-fb97-40651755996a",
-        "x-ms-date": "Fri, 20 Aug 2021 22:58:13 GMT",
-=======
-        "traceparent": "00-4b2e6f0326b862488a24babfcd8d4a00-d1caa3735e40df43-00",
-        "User-Agent": "azsdk-net-Storage.Files.DataLake/12.9.0-alpha.20210921.1 (.NET Framework 4.8.4300.0; Microsoft Windows 10.0.19043 )",
-        "x-ms-client-request-id": "1501b33c-afa2-ac6d-fb97-40651755996a",
-        "x-ms-date": "Tue, 21 Sep 2021 19:48:36 GMT",
->>>>>>> f7eb5f10
+        "x-ms-date": "Tue, 21 Sep 2021 19:48:36 GMT",
         "x-ms-return-client-request-id": "true",
         "x-ms-version": "2020-12-06"
       },
@@ -88,55 +46,29 @@
       "StatusCode": 201,
       "ResponseHeaders": {
         "Content-Length": "0",
-<<<<<<< HEAD
-        "Date": "Fri, 20 Aug 2021 22:58:13 GMT",
-        "ETag": "\u00220x8D9642DFD57B77E\u0022",
-        "Last-Modified": "Fri, 20 Aug 2021 22:58:13 GMT",
-        "Server": [
-          "Windows-Azure-HDFS/1.0",
-          "Microsoft-HTTPAPI/2.0"
-        ],
-        "x-ms-client-request-id": "1501b33c-afa2-ac6d-fb97-40651755996a",
-        "x-ms-request-id": "7d022b61-301f-00e9-3916-96306b000000",
-=======
         "Date": "Tue, 21 Sep 2021 19:48:36 GMT",
         "ETag": "\u00220x8D97D38CD60E1E9\u0022",
         "Last-Modified": "Tue, 21 Sep 2021 19:48:36 GMT",
         "Server": "Windows-Azure-HDFS/1.0 Microsoft-HTTPAPI/2.0",
         "x-ms-client-request-id": "1501b33c-afa2-ac6d-fb97-40651755996a",
         "x-ms-request-id": "c8cf8ca5-b01f-007c-6021-aff43d000000",
->>>>>>> f7eb5f10
         "x-ms-request-server-encrypted": "true",
         "x-ms-version": "2020-12-06"
       },
       "ResponseBody": []
     },
     {
-<<<<<<< HEAD
-      "RequestUri": "https://amandaadlscanary.dfs.core.windows.net/test-filesystem-c2b144f2-0f07-095e-a864-11199ed20c6c/test-file-2c7e2d88-f105-d42a-88af-7d60de712ee4?action=append\u0026position=0",
-=======
       "RequestUri": "http://seanmcccanary3.dfs.core.windows.net/test-filesystem-c2b144f2-0f07-095e-a864-11199ed20c6c/test-file-2c7e2d88-f105-d42a-88af-7d60de712ee4?action=append\u0026position=0",
->>>>>>> f7eb5f10
       "RequestMethod": "PATCH",
       "RequestHeaders": {
         "Accept": "application/json",
         "Authorization": "Sanitized",
         "Content-Length": "1024",
         "Content-Type": "application/octet-stream",
-<<<<<<< HEAD
-        "traceparent": "00-577e7086266c7d4687a6a17ab9dc938b-fe83e95ac9cc974b-00",
-        "User-Agent": [
-          "azsdk-net-Storage.Files.DataLake/12.8.0-alpha.20210820.1",
-          "(.NET 5.0.9; Microsoft Windows 10.0.19043)"
-        ],
+        "traceparent": "00-e47a853f9a6d174daaba45fd8f5fa981-039d0c5008f21e4f-00",
+        "User-Agent": "azsdk-net-Storage.Files.DataLake/12.9.0-alpha.20210921.1 (.NET Framework 4.8.4300.0; Microsoft Windows 10.0.19043 )",
         "x-ms-client-request-id": "2a249c06-1970-5641-3194-ccd148ee9718",
-        "x-ms-date": "Fri, 20 Aug 2021 22:58:13 GMT",
-=======
-        "traceparent": "00-e47a853f9a6d174daaba45fd8f5fa981-039d0c5008f21e4f-00",
-        "User-Agent": "azsdk-net-Storage.Files.DataLake/12.9.0-alpha.20210921.1 (.NET Framework 4.8.4300.0; Microsoft Windows 10.0.19043 )",
-        "x-ms-client-request-id": "2a249c06-1970-5641-3194-ccd148ee9718",
-        "x-ms-date": "Tue, 21 Sep 2021 19:48:36 GMT",
->>>>>>> f7eb5f10
+        "x-ms-date": "Tue, 21 Sep 2021 19:48:36 GMT",
         "x-ms-return-client-request-id": "true",
         "x-ms-version": "2020-12-06"
       },
@@ -144,49 +76,25 @@
       "StatusCode": 202,
       "ResponseHeaders": {
         "Content-Length": "0",
-<<<<<<< HEAD
-        "Date": "Fri, 20 Aug 2021 22:58:13 GMT",
-        "Server": [
-          "Windows-Azure-HDFS/1.0",
-          "Microsoft-HTTPAPI/2.0"
-        ],
-        "x-ms-client-request-id": "2a249c06-1970-5641-3194-ccd148ee9718",
-        "x-ms-request-id": "7d022b62-301f-00e9-3a16-96306b000000",
-=======
         "Date": "Tue, 21 Sep 2021 19:48:36 GMT",
         "Server": "Windows-Azure-HDFS/1.0 Microsoft-HTTPAPI/2.0",
         "x-ms-client-request-id": "2a249c06-1970-5641-3194-ccd148ee9718",
         "x-ms-request-id": "c8cf8ca6-b01f-007c-6121-aff43d000000",
->>>>>>> f7eb5f10
         "x-ms-request-server-encrypted": "true",
         "x-ms-version": "2020-12-06"
       },
       "ResponseBody": []
     },
     {
-<<<<<<< HEAD
-      "RequestUri": "https://amandaadlscanary.dfs.core.windows.net/test-filesystem-c2b144f2-0f07-095e-a864-11199ed20c6c/test-file-2c7e2d88-f105-d42a-88af-7d60de712ee4?action=flush\u0026position=1024",
-=======
       "RequestUri": "http://seanmcccanary3.dfs.core.windows.net/test-filesystem-c2b144f2-0f07-095e-a864-11199ed20c6c/test-file-2c7e2d88-f105-d42a-88af-7d60de712ee4?action=flush\u0026position=1024",
->>>>>>> f7eb5f10
       "RequestMethod": "PATCH",
       "RequestHeaders": {
         "Accept": "application/json",
         "Authorization": "Sanitized",
-<<<<<<< HEAD
-        "traceparent": "00-ab5c4339182daf4fabe8d3e81a898cb9-48493454b106804b-00",
-        "User-Agent": [
-          "azsdk-net-Storage.Files.DataLake/12.8.0-alpha.20210820.1",
-          "(.NET 5.0.9; Microsoft Windows 10.0.19043)"
-        ],
+        "traceparent": "00-514a1212356f6846a1a99ffd6442ad63-ee439d79df6dc148-00",
+        "User-Agent": "azsdk-net-Storage.Files.DataLake/12.9.0-alpha.20210921.1 (.NET Framework 4.8.4300.0; Microsoft Windows 10.0.19043 )",
         "x-ms-client-request-id": "7b5e7cf5-6e31-c1fa-f79a-7e0061a0b6ec",
-        "x-ms-date": "Fri, 20 Aug 2021 22:58:13 GMT",
-=======
-        "traceparent": "00-514a1212356f6846a1a99ffd6442ad63-ee439d79df6dc148-00",
-        "User-Agent": "azsdk-net-Storage.Files.DataLake/12.9.0-alpha.20210921.1 (.NET Framework 4.8.4300.0; Microsoft Windows 10.0.19043 )",
-        "x-ms-client-request-id": "7b5e7cf5-6e31-c1fa-f79a-7e0061a0b6ec",
-        "x-ms-date": "Tue, 21 Sep 2021 19:48:36 GMT",
->>>>>>> f7eb5f10
+        "x-ms-date": "Tue, 21 Sep 2021 19:48:36 GMT",
         "x-ms-return-client-request-id": "true",
         "x-ms-version": "2020-12-06"
       },
@@ -194,53 +102,27 @@
       "StatusCode": 200,
       "ResponseHeaders": {
         "Content-Length": "0",
-<<<<<<< HEAD
-        "Date": "Fri, 20 Aug 2021 22:58:13 GMT",
-        "ETag": "\u00220x8D9642DFD71220A\u0022",
-        "Last-Modified": "Fri, 20 Aug 2021 22:58:13 GMT",
-        "Server": [
-          "Windows-Azure-HDFS/1.0",
-          "Microsoft-HTTPAPI/2.0"
-        ],
-        "x-ms-client-request-id": "7b5e7cf5-6e31-c1fa-f79a-7e0061a0b6ec",
-        "x-ms-request-id": "7d022b63-301f-00e9-3b16-96306b000000",
-=======
         "Date": "Tue, 21 Sep 2021 19:48:36 GMT",
         "ETag": "\u00220x8D97D38CD7C552E\u0022",
         "Last-Modified": "Tue, 21 Sep 2021 19:48:36 GMT",
         "Server": "Windows-Azure-HDFS/1.0 Microsoft-HTTPAPI/2.0",
         "x-ms-client-request-id": "7b5e7cf5-6e31-c1fa-f79a-7e0061a0b6ec",
         "x-ms-request-id": "c8cf8ca7-b01f-007c-6221-aff43d000000",
->>>>>>> f7eb5f10
         "x-ms-request-server-encrypted": "false",
         "x-ms-version": "2020-12-06"
       },
       "ResponseBody": []
     },
     {
-<<<<<<< HEAD
-      "RequestUri": "https://amandaadlscanary.blob.core.windows.net/test-filesystem-c2b144f2-0f07-095e-a864-11199ed20c6c/test-file-2c7e2d88-f105-d42a-88af-7d60de712ee4",
-=======
       "RequestUri": "http://seanmcccanary3.blob.core.windows.net/test-filesystem-c2b144f2-0f07-095e-a864-11199ed20c6c/test-file-2c7e2d88-f105-d42a-88af-7d60de712ee4",
->>>>>>> f7eb5f10
       "RequestMethod": "HEAD",
       "RequestHeaders": {
         "Accept": "application/xml",
         "Authorization": "Sanitized",
-<<<<<<< HEAD
-        "traceparent": "00-75e380ffeb7cf649bc2f3e8f460394f2-91b8f01e97f7ce40-00",
-        "User-Agent": [
-          "azsdk-net-Storage.Files.DataLake/12.8.0-alpha.20210820.1",
-          "(.NET 5.0.9; Microsoft Windows 10.0.19043)"
-        ],
+        "traceparent": "00-5ec07dec36d2c144812587ec19cc8bf9-d78ed9817120194b-00",
+        "User-Agent": "azsdk-net-Storage.Files.DataLake/12.9.0-alpha.20210921.1 (.NET Framework 4.8.4300.0; Microsoft Windows 10.0.19043 )",
         "x-ms-client-request-id": "cbdcc7b7-1c8f-a6e6-bd98-0239794aaca1",
-        "x-ms-date": "Fri, 20 Aug 2021 22:58:13 GMT",
-=======
-        "traceparent": "00-5ec07dec36d2c144812587ec19cc8bf9-d78ed9817120194b-00",
-        "User-Agent": "azsdk-net-Storage.Files.DataLake/12.9.0-alpha.20210921.1 (.NET Framework 4.8.4300.0; Microsoft Windows 10.0.19043 )",
-        "x-ms-client-request-id": "cbdcc7b7-1c8f-a6e6-bd98-0239794aaca1",
-        "x-ms-date": "Tue, 21 Sep 2021 19:48:36 GMT",
->>>>>>> f7eb5f10
+        "x-ms-date": "Tue, 21 Sep 2021 19:48:36 GMT",
         "x-ms-return-client-request-id": "true",
         "x-ms-version": "2020-12-06"
       },
@@ -252,70 +134,35 @@
         "Access-Control-Expose-Headers": "x-ms-request-id,x-ms-client-request-id,Server,x-ms-version,Content-Type,Last-Modified,ETag,x-ms-creation-time,x-ms-lease-status,x-ms-lease-state,x-ms-blob-type,x-ms-server-encrypted,x-ms-access-tier,x-ms-access-tier-inferred,Accept-Ranges,x-ms-last-access-time,Content-Length,Date,Transfer-Encoding",
         "Content-Length": "1024",
         "Content-Type": "application/octet-stream",
-<<<<<<< HEAD
-        "Date": "Fri, 20 Aug 2021 22:58:13 GMT",
-        "ETag": "\u00220x8D9642DFD71220A\u0022",
-        "Last-Modified": "Fri, 20 Aug 2021 22:58:13 GMT",
-        "Server": [
-          "Windows-Azure-Blob/1.0",
-          "Microsoft-HTTPAPI/2.0"
-        ],
-=======
         "Date": "Tue, 21 Sep 2021 19:48:36 GMT",
         "ETag": "\u00220x8D97D38CD7C552E\u0022",
         "Last-Modified": "Tue, 21 Sep 2021 19:48:36 GMT",
         "Server": "Windows-Azure-Blob/1.0 Microsoft-HTTPAPI/2.0",
->>>>>>> f7eb5f10
         "x-ms-access-tier": "Hot",
         "x-ms-access-tier-inferred": "true",
         "x-ms-blob-type": "BlockBlob",
         "x-ms-client-request-id": "cbdcc7b7-1c8f-a6e6-bd98-0239794aaca1",
-<<<<<<< HEAD
-        "x-ms-creation-time": "Fri, 20 Aug 2021 22:58:13 GMT",
-        "x-ms-group": "$superuser",
-        "x-ms-lease-state": "available",
-        "x-ms-lease-status": "unlocked",
-        "x-ms-owner": "$superuser",
-        "x-ms-permissions": "rw-r-----",
-        "x-ms-request-id": "53bbe1cf-e01e-00d5-7d16-9619ac000000",
-        "x-ms-resource-type": "file",
-=======
         "x-ms-creation-time": "Tue, 21 Sep 2021 19:48:36 GMT",
         "x-ms-last-access-time": "Tue, 21 Sep 2021 19:48:36 GMT",
         "x-ms-lease-state": "available",
         "x-ms-lease-status": "unlocked",
         "x-ms-request-id": "3a7d15de-e01e-0095-1e21-af3277000000",
->>>>>>> f7eb5f10
         "x-ms-server-encrypted": "true",
         "x-ms-version": "2020-12-06"
       },
       "ResponseBody": []
     },
     {
-<<<<<<< HEAD
-      "RequestUri": "https://amandaadlscanary.blob.core.windows.net/test-filesystem-c2b144f2-0f07-095e-a864-11199ed20c6c/test-file-2c7e2d88-f105-d42a-88af-7d60de712ee4",
-=======
       "RequestUri": "http://seanmcccanary3.blob.core.windows.net/test-filesystem-c2b144f2-0f07-095e-a864-11199ed20c6c/test-file-2c7e2d88-f105-d42a-88af-7d60de712ee4",
->>>>>>> f7eb5f10
       "RequestMethod": "GET",
       "RequestHeaders": {
         "Accept": "application/xml",
         "Authorization": "Sanitized",
-<<<<<<< HEAD
-        "If-Match": "\u00220x8D9642DFD71220A\u0022",
-        "User-Agent": [
-          "azsdk-net-Storage.Files.DataLake/12.8.0-alpha.20210820.1",
-          "(.NET 5.0.9; Microsoft Windows 10.0.19043)"
-        ],
-        "x-ms-client-request-id": "9a486234-ebc3-1a5c-c09d-5b04a6b69407",
-        "x-ms-date": "Fri, 20 Aug 2021 22:58:13 GMT",
-=======
         "If-Match": "0x8D97D38CD7C552E",
         "traceparent": "00-01ada5568b06c04d99a6a5618dfac098-723e1c77ca8de745-00",
         "User-Agent": "azsdk-net-Storage.Files.DataLake/12.9.0-alpha.20210921.1 (.NET Framework 4.8.4300.0; Microsoft Windows 10.0.19043 )",
         "x-ms-client-request-id": "9a486234-ebc3-1a5c-c09d-5b04a6b69407",
         "x-ms-date": "Tue, 21 Sep 2021 19:48:36 GMT",
->>>>>>> f7eb5f10
         "x-ms-range": "bytes=0-4194303",
         "x-ms-return-client-request-id": "true",
         "x-ms-version": "2020-12-06"
@@ -329,25 +176,6 @@
         "Content-Length": "1024",
         "Content-Range": "bytes 0-1023/1024",
         "Content-Type": "application/octet-stream",
-<<<<<<< HEAD
-        "Date": "Fri, 20 Aug 2021 22:58:13 GMT",
-        "ETag": "\u00220x8D9642DFD71220A\u0022",
-        "Last-Modified": "Fri, 20 Aug 2021 22:58:13 GMT",
-        "Server": [
-          "Windows-Azure-Blob/1.0",
-          "Microsoft-HTTPAPI/2.0"
-        ],
-        "x-ms-blob-type": "BlockBlob",
-        "x-ms-client-request-id": "9a486234-ebc3-1a5c-c09d-5b04a6b69407",
-        "x-ms-creation-time": "Fri, 20 Aug 2021 22:58:13 GMT",
-        "x-ms-group": "$superuser",
-        "x-ms-lease-state": "available",
-        "x-ms-lease-status": "unlocked",
-        "x-ms-owner": "$superuser",
-        "x-ms-permissions": "rw-r-----",
-        "x-ms-request-id": "53bbe1da-e01e-00d5-0816-9619ac000000",
-        "x-ms-resource-type": "file",
-=======
         "Date": "Tue, 21 Sep 2021 19:48:36 GMT",
         "ETag": "\u00220x8D97D38CD7C552E\u0022",
         "Last-Modified": "Tue, 21 Sep 2021 19:48:36 GMT",
@@ -359,36 +187,21 @@
         "x-ms-lease-state": "available",
         "x-ms-lease-status": "unlocked",
         "x-ms-request-id": "3a7d15f8-e01e-0095-3421-af3277000000",
->>>>>>> f7eb5f10
         "x-ms-server-encrypted": "true",
         "x-ms-version": "2020-12-06"
       },
       "ResponseBody": "72JkMZoWzk5tnmbUM8EUZhDX/ZadkML2rJAGplJe3KRaK62S3SOfBTrnDguaYMpHmetnX7pCEl\u002BfbYUJDyj7DsLCegcTgYjtOPdbtYG2XEvGvw1n93zqFxhO8nCdlfUS7P9J2ObDNBdjeibC5l3d6RE5Q1AblBdF12LuxY4YT6IBScmCbIRlA4v1A3xWJzC7cAleZFKl91fnBACD1G\u002BISyuDwZ2TW3yN00DFJZCb77AyMlSFuepQW1JxmmiD4i4cbbhQ0maTJxSM0JAS4NHHTBVPUKIaApFBM2VKIsEUCfERqLjXShxJnwtA\u002BehZPnuBqU1SNJGLAWonD54ASARSd8afADcZ7wL4BrGX2gmo5/TpyXh0wdVghaZNsDp9SVYG7YEiuj5EZ7pLWi7g9CdhfiiqFn\u002BM3rbxP3qQyz7HerxakOyHhi22pWG\u002BKGengJF/7DIS0zLXeQ7LMHvEs5t7hN9xhWM72fj683EdzrVOSb7pEd8MtKaKghfdvFWy8fLFQqSHNvotRBM6F9/AuqtYfOe826K8bs845gJMXRyiSAF\u002BV4sRxhLEu83L0pzHychrhT9t9RZQCdPUTlD34Ob2l87dQmIgR7XV9x/U8JwycRw54dfcNFPrLk63PHjCzNvm1DrO6YdmSz6KmP73exg3od00vf4PGmN78hMUaAo9EitD7hthZIiU05aZUptV87I2f5uajQ7c17rXUvZ0UuIzTIXSs4381T1Un\u002BpodcfHJv5g3ehvooUcZxZhihKRIIG0ZgUVgkAlOapdRu0kdGLyECv3E3T5xKkAtkx2m0sqwn9ptA/CsaS\u002BO6Q\u002BEVyX\u002BPK0bnnmmgwMu6FbFMvzr55eM4Nuu8BTMF6HOdjQurNNab5ZwSzRQyhyXPhtZpzYy4wF4N3ZKDwyYT0bX2A0PADuDqsNme1yjO9a/F/H5crBrm1MytrVdECBJ2DutuTHPR/4f1fxyzGek1Pufyzda3tzWrDz6HEmGJpqi3KMg9YLkr4/z2Zyz\u002BM8rTeG5/UUpLvkelsz1FWt0Wa9hj\u002B\u002BEQ994\u002BxtnZsVAYrNtjo6oDGlVue2qAh6171okv3/tEmjfpsnCQMIpgYgznnRZR4acjE1GDBYB2kGAgsvBQudFkxBKjifEpctnK/gltmPqXGeTh/MyZwYS3YyIAb42aH6grgtkDvme2CZCHuBd3GPd1mZkLbs0UyvKN7BbPKQNcMN5RQhYRk2uNK/M8Egl9MFoqitXkjqDrFrfWdcJA5tCNO4c5FcbRZAY9fkLZ2Lj5ELvMpJ49Z6I9djtuSx2ZTDUSrtaCRCqDSSbPtxBeET3\u002B7WUWdEJCT8PU\u002B6\u002BbcyjolCIdtznSZsyBSVtnfbCR31UNb12w=="
     },
     {
-<<<<<<< HEAD
-      "RequestUri": "https://amandaadlscanary.blob.core.windows.net/test-filesystem-c2b144f2-0f07-095e-a864-11199ed20c6c?restype=container",
-=======
       "RequestUri": "http://seanmcccanary3.blob.core.windows.net/test-filesystem-c2b144f2-0f07-095e-a864-11199ed20c6c?restype=container",
->>>>>>> f7eb5f10
       "RequestMethod": "DELETE",
       "RequestHeaders": {
         "Accept": "application/xml",
         "Authorization": "Sanitized",
-<<<<<<< HEAD
-        "traceparent": "00-da44ea22d8b92f4c835ee1cfac6f9af0-1393331ec1fcab47-00",
-        "User-Agent": [
-          "azsdk-net-Storage.Files.DataLake/12.8.0-alpha.20210820.1",
-          "(.NET 5.0.9; Microsoft Windows 10.0.19043)"
-        ],
-        "x-ms-client-request-id": "160478b4-1201-60dd-f281-89346862a5d6",
-        "x-ms-date": "Fri, 20 Aug 2021 22:58:13 GMT",
-=======
         "traceparent": "00-bc3957f117976d4abdb8702014677a75-f891309e1a59594f-00",
         "User-Agent": "azsdk-net-Storage.Files.DataLake/12.9.0-alpha.20210921.1 (.NET Framework 4.8.4300.0; Microsoft Windows 10.0.19043 )",
         "x-ms-client-request-id": "160478b4-1201-60dd-f281-89346862a5d6",
         "x-ms-date": "Tue, 21 Sep 2021 19:48:37 GMT",
->>>>>>> f7eb5f10
         "x-ms-return-client-request-id": "true",
         "x-ms-version": "2020-12-06"
       },
@@ -396,32 +209,17 @@
       "StatusCode": 202,
       "ResponseHeaders": {
         "Content-Length": "0",
-<<<<<<< HEAD
-        "Date": "Fri, 20 Aug 2021 22:58:13 GMT",
-        "Server": [
-          "Windows-Azure-Blob/1.0",
-          "Microsoft-HTTPAPI/2.0"
-        ],
-        "x-ms-client-request-id": "160478b4-1201-60dd-f281-89346862a5d6",
-        "x-ms-request-id": "53bbe1e3-e01e-00d5-1116-9619ac000000",
-        "x-ms-version": "2020-10-02"
-=======
         "Date": "Tue, 21 Sep 2021 19:48:36 GMT",
         "Server": "Windows-Azure-Blob/1.0 Microsoft-HTTPAPI/2.0",
         "x-ms-client-request-id": "160478b4-1201-60dd-f281-89346862a5d6",
         "x-ms-request-id": "6c713cbb-d01e-0027-3121-afcd06000000",
         "x-ms-version": "2020-12-06"
->>>>>>> f7eb5f10
       },
       "ResponseBody": []
     }
   ],
   "Variables": {
     "RandomSeed": "1049179312",
-<<<<<<< HEAD
-    "Storage_TestConfigHierarchicalNamespace": "NamespaceTenant\namandaadlscanary\nU2FuaXRpemVk\nhttps://amandaadlscanary.blob.core.windows.net\nhttps://amandaadlscanary.file.core.windows.net\nhttps://amandaadlscanary.queue.core.windows.net\nhttps://amandaadlscanary.table.core.windows.net\n\n\n\n\nhttps://amandaadlscanary-secondary.blob.core.windows.net\nhttps://amandaadlscanary-secondary.file.core.windows.net\nhttps://amandaadlscanary-secondary.queue.core.windows.net\n\n68390a19-a643-458b-b726-408abf67b4fc\nSanitized\n72f988bf-86f1-41af-91ab-2d7cd011db47\nhttps://login.microsoftonline.com/\nCloud\nBlobEndpoint=https://amandaadlscanary.blob.core.windows.net/;QueueEndpoint=https://amandaadlscanary.queue.core.windows.net/;FileEndpoint=https://amandaadlscanary.file.core.windows.net/;BlobSecondaryEndpoint=https://amandaadlscanary-secondary.blob.core.windows.net/;QueueSecondaryEndpoint=https://amandaadlscanary-secondary.queue.core.windows.net/;FileSecondaryEndpoint=https://amandaadlscanary-secondary.file.core.windows.net/;AccountName=amandaadlscanary;AccountKey=Sanitized\n\n\n"
-=======
     "Storage_TestConfigHierarchicalNamespace": "NamespaceTenant\nseanmcccanary3\nU2FuaXRpemVk\nhttp://seanmcccanary3.blob.core.windows.net\nhttp://seanmcccanary3.file.core.windows.net\nhttp://seanmcccanary3.queue.core.windows.net\nhttp://seanmcccanary3.table.core.windows.net\n\n\n\n\nhttp://seanmcccanary3-secondary.blob.core.windows.net\nhttp://seanmcccanary3-secondary.file.core.windows.net\nhttp://seanmcccanary3-secondary.queue.core.windows.net\nhttp://seanmcccanary3-secondary.table.core.windows.net\n\nSanitized\n\n\nCloud\nBlobEndpoint=http://seanmcccanary3.blob.core.windows.net/;QueueEndpoint=http://seanmcccanary3.queue.core.windows.net/;FileEndpoint=http://seanmcccanary3.file.core.windows.net/;BlobSecondaryEndpoint=http://seanmcccanary3-secondary.blob.core.windows.net/;QueueSecondaryEndpoint=http://seanmcccanary3-secondary.queue.core.windows.net/;FileSecondaryEndpoint=http://seanmcccanary3-secondary.file.core.windows.net/;AccountName=seanmcccanary3;AccountKey=Sanitized\n\n\n"
->>>>>>> f7eb5f10
   }
 }