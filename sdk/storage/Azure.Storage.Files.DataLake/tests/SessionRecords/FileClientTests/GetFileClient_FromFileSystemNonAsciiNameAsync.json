{
  "Entries": [
    {
      "RequestUri": "https://seannsecanary.blob.core.windows.net/test-filesystem-77cf429c-b5db-3d26-fcfc-9a360b820984?restype=container",
      "RequestMethod": "PUT",
      "RequestHeaders": {
        "Authorization": "Sanitized",
        "traceparent": "00-d944a2afd3921e42a6aff66ab4851472-42f61a6ecb977741-00",
        "User-Agent": [
          "azsdk-net-Storage.Files.DataLake/12.3.0-dev.20200610.1",
          "(.NET Core 4.6.28801.04; Microsoft Windows 10.0.18362 )"
        ],
        "x-ms-blob-public-access": "container",
        "x-ms-client-request-id": "bd343d99-798e-c956-82de-bb0a08dd4cca",
        "x-ms-date": "Wed, 10 Jun 2020 19:47:00 GMT",
        "x-ms-return-client-request-id": "true",
<<<<<<< HEAD
        "x-ms-version": "2019-12-12"
=======
        "x-ms-version": "2020-02-10"
>>>>>>> 60f4876e
      },
      "RequestBody": null,
      "StatusCode": 201,
      "ResponseHeaders": {
        "Content-Length": "0",
        "Date": "Wed, 10 Jun 2020 19:47:00 GMT",
        "ETag": "\u00220x8D80D770AD74710\u0022",
        "Last-Modified": "Wed, 10 Jun 2020 19:47:00 GMT",
        "Server": [
          "Windows-Azure-Blob/1.0",
          "Microsoft-HTTPAPI/2.0"
        ],
        "x-ms-client-request-id": "bd343d99-798e-c956-82de-bb0a08dd4cca",
        "x-ms-request-id": "f3e3c8c2-101e-0078-325f-3fee58000000",
<<<<<<< HEAD
        "x-ms-version": "2019-12-12"
=======
        "x-ms-version": "2020-02-10"
>>>>>>> 60f4876e
      },
      "ResponseBody": []
    },
    {
      "RequestUri": "https://seannsecanary.dfs.core.windows.net/test-filesystem-77cf429c-b5db-3d26-fcfc-9a360b820984/test-\u0192\u00A1\u00A3\u20AC\u203D%253A-1576c511-1dac-62d7-1df0-562cee90651e?resource=file",
      "RequestMethod": "PUT",
      "RequestHeaders": {
        "Authorization": "Sanitized",
        "traceparent": "00-3f52ededa2a655408092c6e8f2c7e008-4afd9d8338d52644-00",
        "User-Agent": [
          "azsdk-net-Storage.Files.DataLake/12.3.0-dev.20200610.1",
          "(.NET Core 4.6.28801.04; Microsoft Windows 10.0.18362 )"
        ],
        "x-ms-client-request-id": "1184fc62-3f68-7b8e-66d1-a09e2329dbf2",
        "x-ms-date": "Wed, 10 Jun 2020 19:47:00 GMT",
        "x-ms-return-client-request-id": "true",
<<<<<<< HEAD
        "x-ms-version": "2019-12-12"
=======
        "x-ms-version": "2020-02-10"
>>>>>>> 60f4876e
      },
      "RequestBody": null,
      "StatusCode": 201,
      "ResponseHeaders": {
        "Content-Length": "0",
        "Date": "Wed, 10 Jun 2020 19:47:00 GMT",
        "ETag": "\u00220x8D80D770AFD989F\u0022",
        "Last-Modified": "Wed, 10 Jun 2020 19:47:00 GMT",
        "Server": [
          "Windows-Azure-HDFS/1.0",
          "Microsoft-HTTPAPI/2.0"
        ],
        "x-ms-client-request-id": "1184fc62-3f68-7b8e-66d1-a09e2329dbf2",
        "x-ms-request-id": "251b3627-101f-0035-5a5f-3f21b4000000",
<<<<<<< HEAD
        "x-ms-version": "2019-12-12"
=======
        "x-ms-version": "2020-02-10"
>>>>>>> 60f4876e
      },
      "ResponseBody": []
    },
    {
      "RequestUri": "https://seannsecanary.dfs.core.windows.net/test-filesystem-77cf429c-b5db-3d26-fcfc-9a360b820984?resource=filesystem\u0026recursive=true\u0026upn=false",
      "RequestMethod": "GET",
      "RequestHeaders": {
        "Authorization": "Sanitized",
        "User-Agent": [
          "azsdk-net-Storage.Files.DataLake/12.3.0-dev.20200610.1",
          "(.NET Core 4.6.28801.04; Microsoft Windows 10.0.18362 )"
        ],
        "x-ms-client-request-id": "f1ca1218-540b-68b5-d121-687cab57af72",
        "x-ms-date": "Wed, 10 Jun 2020 19:47:00 GMT",
        "x-ms-return-client-request-id": "true",
<<<<<<< HEAD
        "x-ms-version": "2019-12-12"
=======
        "x-ms-version": "2020-02-10"
>>>>>>> 60f4876e
      },
      "RequestBody": null,
      "StatusCode": 200,
      "ResponseHeaders": {
        "Content-Type": "application/json; charset=utf-8",
        "Date": "Wed, 10 Jun 2020 19:47:00 GMT",
        "Server": [
          "Windows-Azure-HDFS/1.0",
          "Microsoft-HTTPAPI/2.0"
        ],
        "Transfer-Encoding": "chunked",
        "x-ms-client-request-id": "f1ca1218-540b-68b5-d121-687cab57af72",
        "x-ms-request-id": "251b3628-101f-0035-5b5f-3f21b4000000",
<<<<<<< HEAD
        "x-ms-version": "2019-12-12"
=======
        "x-ms-version": "2020-02-10"
>>>>>>> 60f4876e
      },
      "ResponseBody": [
        "{\u0022paths\u0022:[{\u0022contentLength\u0022:\u00220\u0022,\u0022etag\u0022:\u00220x8D80D770AFD989F\u0022,\u0022group\u0022:\u0022$superuser\u0022,\u0022lastModified\u0022:\u0022Wed, 10 Jun 2020 19:47:00 GMT\u0022,\u0022name\u0022:\u0022test-\u0192\u00A1\u00A3\u20AC\u203D%3A-1576c511-1dac-62d7-1df0-562cee90651e\u0022,\u0022owner\u0022:\u0022$superuser\u0022,\u0022permissions\u0022:\u0022rw-r-----\u0022}]}\n"
      ]
    },
    {
      "RequestUri": "https://seannsecanary.blob.core.windows.net/test-filesystem-77cf429c-b5db-3d26-fcfc-9a360b820984?restype=container",
      "RequestMethod": "DELETE",
      "RequestHeaders": {
        "Authorization": "Sanitized",
        "traceparent": "00-88ba09075c257143a6b4c1743a28e533-d4c60c3935cdf04a-00",
        "User-Agent": [
          "azsdk-net-Storage.Files.DataLake/12.3.0-dev.20200610.1",
          "(.NET Core 4.6.28801.04; Microsoft Windows 10.0.18362 )"
        ],
        "x-ms-client-request-id": "11859ced-ea5f-24e6-e7fa-d61e15ff1978",
        "x-ms-date": "Wed, 10 Jun 2020 19:47:00 GMT",
        "x-ms-return-client-request-id": "true",
<<<<<<< HEAD
        "x-ms-version": "2019-12-12"
=======
        "x-ms-version": "2020-02-10"
>>>>>>> 60f4876e
      },
      "RequestBody": null,
      "StatusCode": 202,
      "ResponseHeaders": {
        "Content-Length": "0",
        "Date": "Wed, 10 Jun 2020 19:47:00 GMT",
        "Server": [
          "Windows-Azure-Blob/1.0",
          "Microsoft-HTTPAPI/2.0"
        ],
        "x-ms-client-request-id": "11859ced-ea5f-24e6-e7fa-d61e15ff1978",
        "x-ms-request-id": "f3e3c92a-101e-0078-0c5f-3fee58000000",
<<<<<<< HEAD
        "x-ms-version": "2019-12-12"
=======
        "x-ms-version": "2020-02-10"
>>>>>>> 60f4876e
      },
      "ResponseBody": []
    }
  ],
  "Variables": {
    "RandomSeed": "337560350",
    "Storage_TestConfigHierarchicalNamespace": "NamespaceTenant\nseannsecanary\nU2FuaXRpemVk\nhttps://seannsecanary.blob.core.windows.net\nhttps://seannsecanary.file.core.windows.net\nhttps://seannsecanary.queue.core.windows.net\nhttps://seannsecanary.table.core.windows.net\n\n\n\n\nhttps://seannsecanary-secondary.blob.core.windows.net\nhttps://seannsecanary-secondary.file.core.windows.net\nhttps://seannsecanary-secondary.queue.core.windows.net\nhttps://seannsecanary-secondary.table.core.windows.net\n68390a19-a643-458b-b726-408abf67b4fc\nSanitized\n72f988bf-86f1-41af-91ab-2d7cd011db47\nhttps://login.microsoftonline.com/\nCloud\nBlobEndpoint=https://seannsecanary.blob.core.windows.net/;QueueEndpoint=https://seannsecanary.queue.core.windows.net/;FileEndpoint=https://seannsecanary.file.core.windows.net/;BlobSecondaryEndpoint=https://seannsecanary-secondary.blob.core.windows.net/;QueueSecondaryEndpoint=https://seannsecanary-secondary.queue.core.windows.net/;FileSecondaryEndpoint=https://seannsecanary-secondary.file.core.windows.net/;AccountName=seannsecanary;AccountKey=Sanitized\n"
  }
}<|MERGE_RESOLUTION|>--- conflicted
+++ resolved
@@ -14,11 +14,7 @@
         "x-ms-client-request-id": "bd343d99-798e-c956-82de-bb0a08dd4cca",
         "x-ms-date": "Wed, 10 Jun 2020 19:47:00 GMT",
         "x-ms-return-client-request-id": "true",
-<<<<<<< HEAD
-        "x-ms-version": "2019-12-12"
-=======
         "x-ms-version": "2020-02-10"
->>>>>>> 60f4876e
       },
       "RequestBody": null,
       "StatusCode": 201,
@@ -33,11 +29,7 @@
         ],
         "x-ms-client-request-id": "bd343d99-798e-c956-82de-bb0a08dd4cca",
         "x-ms-request-id": "f3e3c8c2-101e-0078-325f-3fee58000000",
-<<<<<<< HEAD
-        "x-ms-version": "2019-12-12"
-=======
         "x-ms-version": "2020-02-10"
->>>>>>> 60f4876e
       },
       "ResponseBody": []
     },
@@ -54,11 +46,7 @@
         "x-ms-client-request-id": "1184fc62-3f68-7b8e-66d1-a09e2329dbf2",
         "x-ms-date": "Wed, 10 Jun 2020 19:47:00 GMT",
         "x-ms-return-client-request-id": "true",
-<<<<<<< HEAD
-        "x-ms-version": "2019-12-12"
-=======
         "x-ms-version": "2020-02-10"
->>>>>>> 60f4876e
       },
       "RequestBody": null,
       "StatusCode": 201,
@@ -73,11 +61,7 @@
         ],
         "x-ms-client-request-id": "1184fc62-3f68-7b8e-66d1-a09e2329dbf2",
         "x-ms-request-id": "251b3627-101f-0035-5a5f-3f21b4000000",
-<<<<<<< HEAD
-        "x-ms-version": "2019-12-12"
-=======
         "x-ms-version": "2020-02-10"
->>>>>>> 60f4876e
       },
       "ResponseBody": []
     },
@@ -93,11 +77,7 @@
         "x-ms-client-request-id": "f1ca1218-540b-68b5-d121-687cab57af72",
         "x-ms-date": "Wed, 10 Jun 2020 19:47:00 GMT",
         "x-ms-return-client-request-id": "true",
-<<<<<<< HEAD
-        "x-ms-version": "2019-12-12"
-=======
         "x-ms-version": "2020-02-10"
->>>>>>> 60f4876e
       },
       "RequestBody": null,
       "StatusCode": 200,
@@ -111,11 +91,7 @@
         "Transfer-Encoding": "chunked",
         "x-ms-client-request-id": "f1ca1218-540b-68b5-d121-687cab57af72",
         "x-ms-request-id": "251b3628-101f-0035-5b5f-3f21b4000000",
-<<<<<<< HEAD
-        "x-ms-version": "2019-12-12"
-=======
         "x-ms-version": "2020-02-10"
->>>>>>> 60f4876e
       },
       "ResponseBody": [
         "{\u0022paths\u0022:[{\u0022contentLength\u0022:\u00220\u0022,\u0022etag\u0022:\u00220x8D80D770AFD989F\u0022,\u0022group\u0022:\u0022$superuser\u0022,\u0022lastModified\u0022:\u0022Wed, 10 Jun 2020 19:47:00 GMT\u0022,\u0022name\u0022:\u0022test-\u0192\u00A1\u00A3\u20AC\u203D%3A-1576c511-1dac-62d7-1df0-562cee90651e\u0022,\u0022owner\u0022:\u0022$superuser\u0022,\u0022permissions\u0022:\u0022rw-r-----\u0022}]}\n"
@@ -134,11 +110,7 @@
         "x-ms-client-request-id": "11859ced-ea5f-24e6-e7fa-d61e15ff1978",
         "x-ms-date": "Wed, 10 Jun 2020 19:47:00 GMT",
         "x-ms-return-client-request-id": "true",
-<<<<<<< HEAD
-        "x-ms-version": "2019-12-12"
-=======
         "x-ms-version": "2020-02-10"
->>>>>>> 60f4876e
       },
       "RequestBody": null,
       "StatusCode": 202,
@@ -151,11 +123,7 @@
         ],
         "x-ms-client-request-id": "11859ced-ea5f-24e6-e7fa-d61e15ff1978",
         "x-ms-request-id": "f3e3c92a-101e-0078-0c5f-3fee58000000",
-<<<<<<< HEAD
-        "x-ms-version": "2019-12-12"
-=======
         "x-ms-version": "2020-02-10"
->>>>>>> 60f4876e
       },
       "ResponseBody": []
     }
