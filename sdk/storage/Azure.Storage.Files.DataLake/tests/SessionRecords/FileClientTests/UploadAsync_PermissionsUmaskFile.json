--- conflicted
+++ resolved
@@ -1,30 +1,19 @@
 {
   "Entries": [
     {
-      "RequestUri": "https://seannse.blob.core.windows.net/test-filesystem-2a469d5a-b364-d1e1-088b-d028904b0f86?restype=container",
+      "RequestUri": "https://seannse.blob.core.windows.net/test-filesystem-a942a876-1b7f-2d6a-a845-dade89fbc768?restype=container",
       "RequestMethod": "PUT",
       "RequestHeaders": {
         "Accept": "application/xml",
         "Authorization": "Sanitized",
-<<<<<<< HEAD
-        "traceparent": "00-88d1a05cc3e39a4ba63d512b5bda8d07-d5703b0468222a43-00",
-        "User-Agent": [
-          "azsdk-net-Storage.Files.DataLake/12.7.0-alpha.20210202.1",
-          "(.NET Framework 4.8.4250.0; Microsoft Windows 10.0.19042 )"
+        "traceparent": "00-933cd85069b96342b70855d32db92cc7-053d6a208874fe4e-00",
+        "User-Agent": [
+          "azsdk-net-Storage.Files.DataLake/12.7.0-alpha.20210219.1",
+          "(.NET 5.0.3; Microsoft Windows 10.0.19041)"
         ],
         "x-ms-blob-public-access": "container",
-        "x-ms-client-request-id": "28e3f4fa-6d61-1b2d-9305-8a8306dbbe18",
-        "x-ms-date": "Wed, 03 Feb 2021 02:12:38 GMT",
-=======
-        "traceparent": "00-76c2b0816269ab4fababf556aa45fdd3-39b5e1ec7eeba449-00",
-        "User-Agent": [
-          "azsdk-net-Storage.Files.DataLake/12.7.0-alpha.20210217.1",
-          "(.NET 5.0.3; Microsoft Windows 10.0.19042)"
-        ],
-        "x-ms-blob-public-access": "container",
-        "x-ms-client-request-id": "28e3f4fa-6d61-1b2d-9305-8a8306dbbe18",
-        "x-ms-date": "Wed, 17 Feb 2021 22:30:25 GMT",
->>>>>>> 1814567d
+        "x-ms-client-request-id": "249b404c-447f-5477-25a5-1af86e91eaac",
+        "x-ms-date": "Fri, 19 Feb 2021 19:11:17 GMT",
         "x-ms-return-client-request-id": "true",
         "x-ms-version": "2020-06-12"
       },
@@ -32,52 +21,32 @@
       "StatusCode": 201,
       "ResponseHeaders": {
         "Content-Length": "0",
-<<<<<<< HEAD
-        "Date": "Wed, 03 Feb 2021 02:12:39 GMT",
-        "ETag": "\u00220x8D8C7E92EDA8D87\u0022",
-        "Last-Modified": "Wed, 03 Feb 2021 02:12:40 GMT",
-=======
-        "Date": "Wed, 17 Feb 2021 22:30:25 GMT",
-        "ETag": "\u00220x8D8D3939F100239\u0022",
-        "Last-Modified": "Wed, 17 Feb 2021 22:30:25 GMT",
->>>>>>> 1814567d
+        "Date": "Fri, 19 Feb 2021 19:11:16 GMT",
+        "ETag": "\u00220x8D8D50A220B8165\u0022",
+        "Last-Modified": "Fri, 19 Feb 2021 19:11:17 GMT",
         "Server": [
           "Windows-Azure-Blob/1.0",
           "Microsoft-HTTPAPI/2.0"
         ],
-        "x-ms-client-request-id": "28e3f4fa-6d61-1b2d-9305-8a8306dbbe18",
-<<<<<<< HEAD
-        "x-ms-request-id": "4f63b5e6-a01e-0003-48d2-f99e3b000000",
-=======
-        "x-ms-request-id": "32612320-601e-0051-1d7c-05e2d3000000",
->>>>>>> 1814567d
-        "x-ms-version": "2020-06-12"
-      },
-      "ResponseBody": []
-    },
-    {
-      "RequestUri": "https://seannse.dfs.core.windows.net/test-filesystem-2a469d5a-b364-d1e1-088b-d028904b0f86/test-file-187781b7-3b36-f562-87cf-6197d81abaa4?resource=file",
+        "x-ms-client-request-id": "249b404c-447f-5477-25a5-1af86e91eaac",
+        "x-ms-request-id": "2e681f4d-201e-00a4-63f2-0676f9000000",
+        "x-ms-version": "2020-06-12"
+      },
+      "ResponseBody": []
+    },
+    {
+      "RequestUri": "https://seannse.dfs.core.windows.net/test-filesystem-a942a876-1b7f-2d6a-a845-dade89fbc768/test-file-c6a170da-3b17-96a9-cb22-c5b93f7566ea?resource=file",
       "RequestMethod": "PUT",
       "RequestHeaders": {
         "Accept": "application/json",
         "Authorization": "Sanitized",
-<<<<<<< HEAD
-        "traceparent": "00-6cc633322a61294cb9da46f3ea21dc37-d43252e75d4d884a-00",
-        "User-Agent": [
-          "azsdk-net-Storage.Files.DataLake/12.7.0-alpha.20210202.1",
-          "(.NET Framework 4.8.4250.0; Microsoft Windows 10.0.19042 )"
-        ],
-        "x-ms-client-request-id": "31ed4ac6-3f91-3f8c-8eda-8647c154b03a",
-        "x-ms-date": "Wed, 03 Feb 2021 02:12:39 GMT",
-=======
-        "traceparent": "00-b42ce8c8e626b441a9b20714c6146e13-c7d61e865470274c-00",
-        "User-Agent": [
-          "azsdk-net-Storage.Files.DataLake/12.7.0-alpha.20210217.1",
-          "(.NET 5.0.3; Microsoft Windows 10.0.19042)"
-        ],
-        "x-ms-client-request-id": "31ed4ac6-3f91-3f8c-8eda-8647c154b03a",
-        "x-ms-date": "Wed, 17 Feb 2021 22:30:25 GMT",
->>>>>>> 1814567d
+        "traceparent": "00-720fac778f95ad418b38c0787c8d4474-38fc63af9e491744-00",
+        "User-Agent": [
+          "azsdk-net-Storage.Files.DataLake/12.7.0-alpha.20210219.1",
+          "(.NET 5.0.3; Microsoft Windows 10.0.19041)"
+        ],
+        "x-ms-client-request-id": "92b8989c-3d80-3f64-9d57-3eef7012a6cf",
+        "x-ms-date": "Fri, 19 Feb 2021 19:11:17 GMT",
         "x-ms-permissions": "0777",
         "x-ms-return-client-request-id": "true",
         "x-ms-umask": "0057",
@@ -87,117 +56,75 @@
       "StatusCode": 201,
       "ResponseHeaders": {
         "Content-Length": "0",
-<<<<<<< HEAD
-        "Date": "Wed, 03 Feb 2021 02:12:39 GMT",
-        "ETag": "\u00220x8D8C7E92F1737AF\u0022",
-        "Last-Modified": "Wed, 03 Feb 2021 02:12:40 GMT",
-=======
-        "Date": "Wed, 17 Feb 2021 22:30:25 GMT",
-        "ETag": "\u00220x8D8D3939F4FD434\u0022",
-        "Last-Modified": "Wed, 17 Feb 2021 22:30:25 GMT",
->>>>>>> 1814567d
-        "Server": [
-          "Windows-Azure-HDFS/1.0",
-          "Microsoft-HTTPAPI/2.0"
-        ],
-        "x-ms-client-request-id": "31ed4ac6-3f91-3f8c-8eda-8647c154b03a",
-<<<<<<< HEAD
-        "x-ms-request-id": "c7a6db3b-101f-0039-16d2-f98443000000",
-=======
-        "x-ms-request-id": "b7bb11e0-c01f-0058-2d7c-05a700000000",
->>>>>>> 1814567d
-        "x-ms-version": "2020-06-12"
-      },
-      "ResponseBody": []
-    },
-    {
-      "RequestUri": "https://seannse.dfs.core.windows.net/test-filesystem-2a469d5a-b364-d1e1-088b-d028904b0f86/test-file-187781b7-3b36-f562-87cf-6197d81abaa4?action=append\u0026position=0",
+        "Date": "Fri, 19 Feb 2021 19:11:16 GMT",
+        "ETag": "\u00220x8D8D50A221A9AA9\u0022",
+        "Last-Modified": "Fri, 19 Feb 2021 19:11:17 GMT",
+        "Server": [
+          "Windows-Azure-HDFS/1.0",
+          "Microsoft-HTTPAPI/2.0"
+        ],
+        "x-ms-client-request-id": "92b8989c-3d80-3f64-9d57-3eef7012a6cf",
+        "x-ms-request-id": "6f4b5ee8-e01f-004f-22f2-060e0b000000",
+        "x-ms-version": "2020-06-12"
+      },
+      "ResponseBody": []
+    },
+    {
+      "RequestUri": "https://seannse.dfs.core.windows.net/test-filesystem-a942a876-1b7f-2d6a-a845-dade89fbc768/test-file-c6a170da-3b17-96a9-cb22-c5b93f7566ea?action=append\u0026position=0",
       "RequestMethod": "PATCH",
       "RequestHeaders": {
         "Accept": "application/json",
         "Authorization": "Sanitized",
-<<<<<<< HEAD
-        "Content-Length": "1821",
+        "Content-Length": "1816",
         "Content-Type": "application/json",
-        "traceparent": "00-ccb3cf9a1c979742ace1ff322bfeaa89-50f7dd90fb10b94c-00",
-        "User-Agent": [
-          "azsdk-net-Storage.Files.DataLake/12.7.0-alpha.20210202.1",
-          "(.NET Framework 4.8.4250.0; Microsoft Windows 10.0.19042 )"
-        ],
-        "x-ms-client-request-id": "b554abd1-6311-ea7b-1a37-65c8a0dd0335",
-        "x-ms-date": "Wed, 03 Feb 2021 02:12:39 GMT",
-=======
-        "Content-Length": "1024",
-        "traceparent": "00-17eb4ee715728343bb6d127d4c2edb6d-9662f1e436984b47-00",
-        "User-Agent": [
-          "azsdk-net-Storage.Files.DataLake/12.7.0-alpha.20210217.1",
-          "(.NET 5.0.3; Microsoft Windows 10.0.19042)"
-        ],
-        "x-ms-client-request-id": "b554abd1-6311-ea7b-1a37-65c8a0dd0335",
-        "x-ms-date": "Wed, 17 Feb 2021 22:30:26 GMT",
->>>>>>> 1814567d
+        "traceparent": "00-8cb7fa3d7289d2478d794d8f5e95b2c6-6dd7f2500ce5884c-00",
+        "User-Agent": [
+          "azsdk-net-Storage.Files.DataLake/12.7.0-alpha.20210219.1",
+          "(.NET 5.0.3; Microsoft Windows 10.0.19041)"
+        ],
+        "x-ms-client-request-id": "26d52c2e-d55f-4090-57b4-3dd622df4b3c",
+        "x-ms-date": "Fri, 19 Feb 2021 19:11:17 GMT",
         "x-ms-return-client-request-id": "true",
         "x-ms-version": "2020-06-12"
       },
       "RequestBody": [
-        "N--\uFFFDg\uFFFD%h\uFFFD\uFFFD\uFFFD\uFFFD\u0653p\uFFFD\r",
-        "\uFFFD\u000F\uFFFD\uFFFD%k\uFFFD\uFFFD\uFFFD\uFFFD\f\uFFFDCyK\uFFFD4\u066D\u0022\uFFFD\uFFFD\\\u000F]iqe\u001B\uFFFD_s\uFFFD\u0015\n",
-        "$\uFFFD)\uFFFDn\n",
-        "zG\uFFFD\\%\uFFFDP\uFFFD\uFFFD^\uFFFD@\uFFFD\u0011@9\uFFFD\uFFFD\u0002M,\u046C2\uFFFD\u000B-n\u0026-\u000B\u0017\u003E\u00186\uFFFD\u02737\uFFFD!\uFFFD(\uFFFD\uFFFD3\uFFFD\u0004\uFFFD\uFFFD\uFFFDa\uFFFD!\u0768\uFFFD\u0060\uFFFD\u001A]\uFFFD\uFFFDS\u007F\u0001\uFFFD\u06B8o(\uFFFD#,y\uFFFD\u0016jdk(\uFFFD:P\uFFFDX\u001D:\uFFFD\uFFFDh\uFFFD\u001D\uFFFD?\u0027aBH2\uFFFD)\u0012|\uFFFD\u045B\uFFFDd\uFFFD\uFFFD\uFFFD^\uFFFD4=Qv\uFFFD\u0027\uFFFDL\uFFFD\u00078r\uFFFD\uFFFDRG\uFFFD!2\uFFFD\uFFFD\uFFFD\uFFFD\uFFFD\u063C(\u054Egr\uFFFDnL\u0001\uFFFD\uFFFD!N4\uFFFDFt{^\uFFFD\u0007\u0011\uFFFD\uFFFD\uFFFD,\u00105\uFFFD\uFFFD\uFFFD\uFFFDj\uFFFD\u00BEc\uFFFD\uFFFD\u0004U\uFFFD|\\:\u0000\uFFFDi!KI y\uFFFD \uFFFD\u05B6\uFFFDd]\u0017VC\u0011\u01F6\uFFFDr\u001E\uFFFD\uFFFD\uFFFDZ\uFFFD\u001C\uFFFD[w\uFFFDH\uFFFD\u0014\u0060I\uFFFDW\uFFFD\uFFFD\uFFFD\uFFFD\uFFFDB\uFFFD\u003E\uFFFD9JrIO\uFFFD\u0002giL\u001F\u001F\u0004.z\u003E\uFFFD\u001C\uFFFD\u0002\uFFFD\uFFFDWp\u000F\uFFFDs75\uA473e\uFFFD\\\u0011\u0005\uFFFD\uFFFD\uFFFD\u0011\uFFFD\uFFFDl8\uFFFD\uFFFD\uFFFDlo,\u0026\uFFFD;\uFFFD\u003E\uFFFD\u00029T\uFFFD\uFFFD2\u007F\uFFFDl\uFFFD~\uFFFDi9?\u0022\b\uFFFD\uFFFD\u001A\uFFFD8\uFFFDe\uFFFD\uFFFD\u01BDj\uFFFD*\uFFFD\u001D\u001E\u0002P\uFFFD*F\uFFFDa\uFFFD\uFFFD\uFFFD\u0017\uFFFD\u00025\uFFFD\u0003\uFFFDI\uFFFD$\u0007\u02B2\uFFFD\uFFFD\u0000k\uFFFDQ\uFFFD\uFFFD\uFFFD\uFFFDK6\uFFFD~\u076B7\uFFFD:l\uFFFDM\uFFFD\u0211\uFFFDf\uFFFD\uFFFDD\uFFFD\u00168\uFFFD\uFFFDJEZ\uFFFD_#?\u007FH\uFFFD\uFFFD\uFFFD\uFFFD\t\uFFFDjk\uFFFD]\uFFFD\uFFFD98\uFFFD\uFFFD\uFFFD\u02EDR\uFFFD4\uFFFDP\u0252e\uFFFD\u0019\uFFFDIy\uFFFD^\u0011\uFFFD\uFFFD\uFFFD\uFFFDB\u068DJ\u06A5\u0012\u0011\r",
-        "\uFFFD\uFFFDtX\uFFFD-\uFFFD\uFFFD\u0001\uFFFD\uFFFDv9\uFFFDR\uFFFD\u0014\u007F\uFFFD\uFFFD\u0027H\u001F\t\uFFFDkx/\uFFFD#\uFFFD\uFFFD\uFFFDX[jg\uFFFD\uFFFD\u048E\uFFFD#$]\bK;Y\uFFFD%\u003E6\uFFFD8\uFFFDk\u0060\u0026\uFFFD\\\uFFFD\uFFFD\u0003\u0005\uFFFD\uFFFD2\uFFFD#\uFFFD3\b\uFFFD\uFFFD\uFFFD\uFFFDb,\uFFFD]\uFFFDxKr\u0022\uFFFD\uFFFD\uFFFD\uFFFD\uFFFDu\uFFFD\uFFFD \u001Fh(\u0018T\u0422\uFFFD\n",
-        "-M\uFFFD\uFFFD\uFFFD\uFFFD\u00C8h\b\uFFFD}\uFFFD\uFFFDn\u0010\u000B\uFFFD\uFFFD\uFFFDG\uFFFD\uFFFD\u0005\uFFFD\uFFFD1:\u0013\uFFFD\uFFFD\uFFFD\uFFFDm\u001D%\uFFFDGu\uFFFD\uFFFDc\f\uFFFD0\uFFFD\uFFFD\uFFFD\uFFFD\bHB\u000E\uFFFD\u009A\uFFFD{\uFFFD\uFFFD\uFFFD\uFFFDt\uFFFDH\u0185\u001F\uFFFDHn\uFFFD\u0017\uFFFD\uFFFD\u4173\uFFFD83q\uFFFD\n",
-        "W}\uFFFDC\uFFFD\uFFFDz%\uFFFD\uFFFD3t\uFFFDC\uFFFDj\u001Dq3q\uFFFD\uFFFD*D\uFFFD\uFFFD\u0015\uFFFD\uFFFD\uFFFD\uFFFD#\biq\uFFFD\u001AAu\b\uFFFDI6b\uFFFDf\uFFFDA\r",
-        "i\u001A\uFFFD\u003E\u000Fp\uFFFDRgh\uFFFDm\uFFFD~\r",
-        "(\u0010k\uFFFD\uFFFD\uFFFDP\uFFFD\uFFFD*\uFFFDQL\u022Et\uFFFD\uFFFD\uFFFD=e\uFFFD\uFFFD\uFFFD\uFFFD\uFFFDx\uFFFD\u0669\uFFFDK\uFFFD)9\uFFFD\uFFFDpo2\u0019\u003E\uFFFD\u0013l\u001F\uFFFD\uFFFD\uFFFD\uFFFD\u3698@\uFFFD^*r\uFFFD6b\uFFFD\u0002R\uFFFDW\uFFFD\u0022\uFFFD(yxc\uFFFD#\u0027\u0004\u048D\uFFFD\u0014\uFFFD\uFFFD\uFFFD\uFFFD\u0000\uFFFD\uFFFD\uFFFD\uFFFDZ\uFFFD\uFFFD9\uFFFD{;s\uFFFD\u0014\uFFFDe\uFFFD\uFFFDzj6\uFFFD\u001C\uFFFDYX\uFFFD!t\uFFFD\u001E\uFFFD\uFFFD\uFFFD\uFFFD\uFFFD\uFFFD\uFFFD\uFFFD*\uFFFD\uFFFDOx?\uFFFD\uFFFDgi[\uFFFD\uFFFDm\u0001\uFFFD\u0002\uFFFD/\u0017\\\uFFFD\u001D\uFFFD\uFFFDp\uFFFD\uFFFDI\u00CA\uFFFD\u000B\uFFFDt\uFFFD\uFFFD\tmts\uFFFD=\uFFFD0\uFFFD\u044F\uFFFD0\uFFFDMe\u0013\uFFFD\uFFFD\u036AZ\u0007\uFFFD\u9A24\u07C6\uFFFD\uFFFD\uFFFDl\uFFFD\uFFFD6\uFFFD\uFFFD\u0698i\uFFFD/\uFFFD\r",
-        "\u0026\u0019\uFFFD\u003Co\uFFFDm\uFFFD\uFFFD\u001D\uFFFDf\u0489\u0659\u0529\u0005\uFFFD\uFFFD2v\uFFFD\u0017\uFFFDn\uFFFD9c\uFFFD\u002Bg\uFFFD\u00CE\uFFFD\uFFFD\u0017\uFFFDkV\uFFFD\uFFFDJ\uFFFD\uFFFD\u001A\u0000\uFFFD\uFFFD\r"
+        "\uFFFD\u0251I\u0060\uFFFD\uFFFD\u0007\uFFFDL\uFFFD;\uFFFD\uFFFDR\uFFFD/\u001AV\u001C\uFFFD\uFFFD\u0011\uFFFD\u0004Y\\\u007F\uFFFD\u0015\uFFFD?/@\uFFFD\u0000\uFFFDL7\uFFFD\uFFFD\u0026\u02F2m\uFFFD\uFFFDqr\uFFFD\u000F[\u000F\uFFFD\uFFFD\u0400\uFFFD[I\uFFFD\uFFFD\uFFFD6\uFFFD\uFFFD\uFFFD\uFFFD\fR9\uFFFD\uFFFD\u03C2\uFFFD-^)4q\uFFFD\f\uFFFD\u0005T/\u0060O\u0500\uFFFD\uFFFD\uFFFD\uFFFD\u0012D\uFFFD\uFFFDq:Bd \uFFFD\u002Bx@LP\uFFFD!\uFFFD\u0027\u05E1{\u00020\uFFFD\uFFFD5U8\uFFFDI\uFFFD\uFFFD\uFFFDp[\uFFFD\uFFFD\uFFFD\uFFFD/\uFFFD\uFFFD;\uFFFD\uFFFD\uFFFD\u0014\uFFFD0^h\uFFFD\u0017Y\uFFFDBcV\uFFFD\u0004\uFFFD,NZ8\uFFFDk\uFFFD\uFFFD\n",
+        "\uFFFD\uFFFD-\uFFFD\u001A\uFFFD\uFFFDV\uFFFD\uFFFD V\u0007s\uFFFD*\uFFFD{\uFFFD\u00194,\u0013\uFFFDAZ\uFFFD\uFFFDX\uFFFD8\t\u0026\uFFFD\uFFFD\uFFFDo?\b{\r",
+        "\uFFFD\uFFFD\uFFFD%\uFFFDy\r",
+        "\uFFFD\uFFFD\u0003\uFFFD\uFFFDp\uFFFD7f\uFFFD\uFFFD\uFFFDOW\uFFFDL\uFFFDH\uFFFDn\u003C\u041D\u0027}J\u0012\uFFFD5\uFFFDg\uFFFD\uFFFD\uFFFD5.PO\uFFFDd\b~\u0017\uFFFDW_p\uFFFDID\u00270\u007F8\uFFFD2\u003E\uFFFD\uFFFDp%\uFFFD\uFFFD-~!\uFFFD\u00F3\u001E\uFFFDcj*e\uFFFD\uFFFD\u0007\uFFFD\u001D\uFFFD\u0016a\uFFFD6\u0014x\uFFFD\u0003\uFFFD\\l\u003EM\uFFFD\uFFFD\u00166\uFFFD\uFFFDG\u002B\uFFFD\uFFFD\uFFFDT\uFFFD\uFFFDx6\uFFFD\u0556\u000EY\uFFFD\uFFFDH\f\u0026\uFFFD-\uFFFD\u0006\uFFFD\uFFFD\u0017\uFFFD\uFFFD\uFFFD\\,\uFFFD6=\uFFFDp\uFFFD\uFFFD\uB2BA\u0146\uFFFD0\uFFFDYX\uFFFD)\uFFFD\u02D7\uFFFD\u01BD\uFFFDh\uFFFD,\uFFFDEDyi?#\\\uFFFD\uFFFDL\uFFFD\uFFFD%s(\uFFFD\u0027\uFFFD#ow\u0022p\uFFFD\u006078v\u001B\uFFFDW\uFFFD\uFFFDt\uFFFD\r",
+        "m\uFFFD\uFFFD\uFFFD\uFFFD\uFFFD\uFFFD\u0019\uFFFDr\uFFFD\uFFFD\u003C\uFFFD\uFFFD\uFFFD\uFFFD1#\u0538\b\u0007\uFFFD\uFFFD1\uFFFD\uFFFD7B\uFFFD\uFFFDr\uFFFD\uFFFDSr\uFFFD,\uFFFD\uFFFD\uFFFD\u016F\uFFFD\uFFFD\u0006\uFFFDP\u0002\uFFFDP\uFFFDTd\uFFFD\uFFFD\u0017\u0002\uFFFD\u705D/\uFFFD\uFFFD\uFFFD\uFFFD\uFFFDDJZ\uFFFDA\u0010|B;\u000E\uFFFD*KG5\uFFFD\uFFFD\uFFFD\u001ET\uFFFDn[\uFFFDh\uFFFD\u0026\uFFFD%\uFFFD\u0014\u001E\uFFFD\f\uFFFDVZkC\u79A9\tB\uFFFD\uFFFD9h\uFFFD\uFFFD\uFFFD\uFFFD\uFFFD\u0000\uFFFD\uE14E\uFFFD\uA3ED\u0016-\uFFFD\u000B\uFFFD;}:T\uFFFD\uFFFDl;\uFFFDR\uFFFD\uFFFD\u000F\uFFFD\uFFFDJ\uFFFDh\uFFFD\uFFFD6\uFFFD\uFFFD\uFFFD\uFFFDYX\uFFFD\uFFFD\u06D7\uFFFD\u0018\uFFFD\uFFFDc\uFFFDm\uFFFD%\uFFFD\u0011\uFFFD\uFFFD\uFFFD\n",
+        "\uFFFD\uFFFDIB\u007F\uFFFD\u0005\uFFFDi\uFFFD\uFFFD\uFFFD\u0014C1v\uFFFD@\uFFFD\uF654\uFFFDv\uFFFDf\u0000$-\uFFFD\fN[MB\u0212T\u000EZ\uFFFD7\uFFFD\uFFFD\uFFFDP\u0011\uFFFD\uFFFD%\uFFFD\u007F\uFFFD\u000Eq!\u0006\u04EC\u0018\uFFFD\uFFFD\uFFFD\uFFFD|k%\uFFFD\u0000h\uFFFD1\uFFFD\uFFFDa\uFFFD\uFFFD\uFFFDET~D\b\u333EM\uFFFD!\u00BE\uFFFD\uFFFD\uFFFD\u0018\uFFFDl\uFFFDH\u002BK\uFFFDw@TN\uFFFD\u0017\u000F\uFFFD\u003E\u0010f\uFFFD\u003E\uFFFD}\uFFFD\uFFFD\uFFFD\uFFFD\u07A6%\uFFFD;\uFFFD\u07AF.Fz\u001A\t\uFFFD\uFFFD\u020F\u003E\uFFFD5\u035A\uFFFD\uFFFDA2^|4\u00D1\uFFFDSa\uFFFD\uFFFD\u001AV\u0013\uFFFD9_X\uFFFD\uFFFDK\uFFFDA\u03B5\u0019\uFFFD\uFFFD\u001CD\u0022w\uFFFD\b\uFFFDa{j\uFFFD\uFFFD\u01E8Y\uFFFD\uFFFD8\u002B\uFFFD\uFFFDmB\uFFFD\u0018\uFFFDx\u001C\uFFFD\u007F\uFFFD\u1EB0E_\uFFFD\uFFFD\uFFFD\n",
+        "S\uFFFD\uFFFD\uFFFDC\uFFFD\uFFFD\u0011\uFFFD\uFFFD\u0007\uFFFD\t\uFFFD\uFFFD\u0001\uFFFD^\u0150\uFFFD\uFFFD\uFFFD\uFFFD\uFFFD#\u0016c\uFFFDL\n",
+        "\uFFFD!\uFFFD%\uFFFDTHaqf4\uFFFDx\uFFFD\\\uFFFD\u000B\uFFFD]\u0018D\uFFFDy\uFFFD#\uFFFD-p\uFFFDn\uFFFD\uFFFD\uFFFDDc\uFFFD\uFFFD\u0026\uFFFDN\uFFFDS*O\u0643\uFFFDvr\u000B\u031C4\uFFFD\u0168\uFFFD\u0002\uFFFD\u0027\uFFFD\uFFFD\u0002\uFFFDFS|\uFFFD\uFFFD\u002B\uFFFDp\uFFFD\uFFFDG\uFFFDN\uFFFDJe6\uFFFD\u0022c\uFFFDQR6~\uFFFD\uFFFD~\uFFFD\uFFFDw0Ps\b\uFFFD\u0007r}F\uFFFD\\\uFFFDj~CY3\uFFFD9\uFFFD\u076B\uFFFD\uFFFD\uFFFD\u0000F\u0005\u003EZ\f\uFFFD,R\u00171\uFFFDw\uFFFD^\uFFFD|\uFFFD\uFFFDe\uFFFD;a\uFFFD\uFFFDL\uFFFD\uFFFD\uFFFD\uFFFD\uFFFD\u0013\uFFFD\uFFFDl\u003E\uFFFDsr\uFFFD\u0018g\u0011"
       ],
       "StatusCode": 202,
       "ResponseHeaders": {
         "Content-Length": "0",
-<<<<<<< HEAD
-        "Date": "Wed, 03 Feb 2021 02:12:39 GMT",
-=======
-        "Date": "Wed, 17 Feb 2021 22:30:25 GMT",
->>>>>>> 1814567d
-        "Server": [
-          "Windows-Azure-HDFS/1.0",
-          "Microsoft-HTTPAPI/2.0"
-        ],
-        "x-ms-client-request-id": "b554abd1-6311-ea7b-1a37-65c8a0dd0335",
-<<<<<<< HEAD
-        "x-ms-request-id": "c7a6db46-101f-0039-21d2-f98443000000",
-=======
-        "x-ms-request-id": "b7bb11e6-c01f-0058-337c-05a700000000",
->>>>>>> 1814567d
+        "Date": "Fri, 19 Feb 2021 19:11:16 GMT",
+        "Server": [
+          "Windows-Azure-HDFS/1.0",
+          "Microsoft-HTTPAPI/2.0"
+        ],
+        "x-ms-client-request-id": "26d52c2e-d55f-4090-57b4-3dd622df4b3c",
+        "x-ms-request-id": "6f4b5ef6-e01f-004f-30f2-060e0b000000",
         "x-ms-request-server-encrypted": "true",
         "x-ms-version": "2020-06-12"
       },
       "ResponseBody": []
     },
     {
-      "RequestUri": "https://seannse.dfs.core.windows.net/test-filesystem-2a469d5a-b364-d1e1-088b-d028904b0f86/test-file-187781b7-3b36-f562-87cf-6197d81abaa4?action=flush\u0026position=1024",
+      "RequestUri": "https://seannse.dfs.core.windows.net/test-filesystem-a942a876-1b7f-2d6a-a845-dade89fbc768/test-file-c6a170da-3b17-96a9-cb22-c5b93f7566ea?action=flush\u0026position=1024",
       "RequestMethod": "PATCH",
       "RequestHeaders": {
         "Accept": "application/json",
         "Authorization": "Sanitized",
-<<<<<<< HEAD
-        "traceparent": "00-62443679f123674ca805b61356136b6d-3849ce45127b7247-00",
-        "User-Agent": [
-          "azsdk-net-Storage.Files.DataLake/12.7.0-alpha.20210202.1",
-          "(.NET Framework 4.8.4250.0; Microsoft Windows 10.0.19042 )"
-        ],
-        "x-ms-client-request-id": "1576be68-fbff-6b28-6a17-a6e56a22e4a1",
-        "x-ms-date": "Wed, 03 Feb 2021 02:12:39 GMT",
-=======
-        "Content-Length": "0",
-        "traceparent": "00-0aedda2341332a4196f47f4e3550fb35-3897d99b2daeab46-00",
-        "User-Agent": [
-          "azsdk-net-Storage.Files.DataLake/12.7.0-alpha.20210217.1",
-          "(.NET 5.0.3; Microsoft Windows 10.0.19042)"
-        ],
-        "x-ms-client-request-id": "1576be68-fbff-6b28-6a17-a6e56a22e4a1",
-        "x-ms-date": "Wed, 17 Feb 2021 22:30:26 GMT",
->>>>>>> 1814567d
+        "traceparent": "00-d7f167d5b43b484f913b20532b40b500-e4d75df2e0fa4b44-00",
+        "User-Agent": [
+          "azsdk-net-Storage.Files.DataLake/12.7.0-alpha.20210219.1",
+          "(.NET 5.0.3; Microsoft Windows 10.0.19041)"
+        ],
+        "x-ms-client-request-id": "44c1ddb4-7f3d-796f-99a1-891d349015d6",
+        "x-ms-date": "Fri, 19 Feb 2021 19:11:17 GMT",
         "x-ms-return-client-request-id": "true",
         "x-ms-version": "2020-06-12"
       },
@@ -205,109 +132,69 @@
       "StatusCode": 200,
       "ResponseHeaders": {
         "Content-Length": "0",
-<<<<<<< HEAD
-        "Date": "Wed, 03 Feb 2021 02:12:39 GMT",
-        "ETag": "\u00220x8D8C7E92F454C8A\u0022",
-        "Last-Modified": "Wed, 03 Feb 2021 02:12:40 GMT",
-=======
-        "Date": "Wed, 17 Feb 2021 22:30:25 GMT",
-        "ETag": "\u00220x8D8D3939F6C38D7\u0022",
-        "Last-Modified": "Wed, 17 Feb 2021 22:30:26 GMT",
->>>>>>> 1814567d
-        "Server": [
-          "Windows-Azure-HDFS/1.0",
-          "Microsoft-HTTPAPI/2.0"
-        ],
-        "x-ms-client-request-id": "1576be68-fbff-6b28-6a17-a6e56a22e4a1",
-<<<<<<< HEAD
-        "x-ms-request-id": "c7a6db5e-101f-0039-39d2-f98443000000",
-=======
-        "x-ms-request-id": "b7bb11f0-c01f-0058-3d7c-05a700000000",
->>>>>>> 1814567d
+        "Date": "Fri, 19 Feb 2021 19:11:16 GMT",
+        "ETag": "\u00220x8D8D50A2230A902\u0022",
+        "Last-Modified": "Fri, 19 Feb 2021 19:11:17 GMT",
+        "Server": [
+          "Windows-Azure-HDFS/1.0",
+          "Microsoft-HTTPAPI/2.0"
+        ],
+        "x-ms-client-request-id": "44c1ddb4-7f3d-796f-99a1-891d349015d6",
+        "x-ms-request-id": "6f4b5f01-e01f-004f-3bf2-060e0b000000",
         "x-ms-request-server-encrypted": "false",
         "x-ms-version": "2020-06-12"
       },
       "ResponseBody": []
     },
     {
-      "RequestUri": "https://seannse.dfs.core.windows.net/test-filesystem-2a469d5a-b364-d1e1-088b-d028904b0f86/test-file-187781b7-3b36-f562-87cf-6197d81abaa4?action=getAccessControl",
+      "RequestUri": "https://seannse.dfs.core.windows.net/test-filesystem-a942a876-1b7f-2d6a-a845-dade89fbc768/test-file-c6a170da-3b17-96a9-cb22-c5b93f7566ea?action=getAccessControl",
       "RequestMethod": "HEAD",
       "RequestHeaders": {
         "Accept": "application/json",
         "Authorization": "Sanitized",
-<<<<<<< HEAD
-        "traceparent": "00-9614a79f5fe19a488d8b866402648865-3b6e8d68b009724a-00",
-        "User-Agent": [
-          "azsdk-net-Storage.Files.DataLake/12.7.0-alpha.20210202.1",
-          "(.NET Framework 4.8.4250.0; Microsoft Windows 10.0.19042 )"
-        ],
-        "x-ms-client-request-id": "e16017e5-ed67-1035-0529-d869973a8b3c",
-        "x-ms-date": "Wed, 03 Feb 2021 02:12:39 GMT",
-=======
-        "traceparent": "00-31f0f44e832de24da98de6c87938693f-b43263a51031344b-00",
-        "User-Agent": [
-          "azsdk-net-Storage.Files.DataLake/12.7.0-alpha.20210217.1",
-          "(.NET 5.0.3; Microsoft Windows 10.0.19042)"
-        ],
-        "x-ms-client-request-id": "e16017e5-ed67-1035-0529-d869973a8b3c",
-        "x-ms-date": "Wed, 17 Feb 2021 22:30:26 GMT",
->>>>>>> 1814567d
+        "traceparent": "00-2617c093012a404d8f40e5107c152a8e-5e6df9e5092a164a-00",
+        "User-Agent": [
+          "azsdk-net-Storage.Files.DataLake/12.7.0-alpha.20210219.1",
+          "(.NET 5.0.3; Microsoft Windows 10.0.19041)"
+        ],
+        "x-ms-client-request-id": "4521d1e1-071e-68ff-dac6-06585157f5a0",
+        "x-ms-date": "Fri, 19 Feb 2021 19:11:18 GMT",
         "x-ms-return-client-request-id": "true",
         "x-ms-version": "2020-06-12"
       },
       "RequestBody": null,
       "StatusCode": 200,
       "ResponseHeaders": {
-<<<<<<< HEAD
-        "Date": "Wed, 03 Feb 2021 02:12:39 GMT",
-        "ETag": "\u00220x8D8C7E92F454C8A\u0022",
-        "Last-Modified": "Wed, 03 Feb 2021 02:12:40 GMT",
-=======
-        "Date": "Wed, 17 Feb 2021 22:30:26 GMT",
-        "ETag": "\u00220x8D8D3939F6C38D7\u0022",
-        "Last-Modified": "Wed, 17 Feb 2021 22:30:26 GMT",
->>>>>>> 1814567d
+        "Date": "Fri, 19 Feb 2021 19:11:16 GMT",
+        "ETag": "\u00220x8D8D50A2230A902\u0022",
+        "Last-Modified": "Fri, 19 Feb 2021 19:11:17 GMT",
         "Server": [
           "Windows-Azure-HDFS/1.0",
           "Microsoft-HTTPAPI/2.0"
         ],
         "x-ms-acl": "user::rwx,group::-w-,other::---",
-        "x-ms-client-request-id": "e16017e5-ed67-1035-0529-d869973a8b3c",
+        "x-ms-client-request-id": "4521d1e1-071e-68ff-dac6-06585157f5a0",
         "x-ms-group": "$superuser",
         "x-ms-owner": "$superuser",
         "x-ms-permissions": "rwx-w----",
-<<<<<<< HEAD
-        "x-ms-request-id": "c7a6db6e-101f-0039-49d2-f98443000000",
-=======
-        "x-ms-request-id": "b7bb11fb-c01f-0058-487c-05a700000000",
->>>>>>> 1814567d
-        "x-ms-version": "2020-06-12"
-      },
-      "ResponseBody": []
-    },
-    {
-      "RequestUri": "https://seannse.blob.core.windows.net/test-filesystem-2a469d5a-b364-d1e1-088b-d028904b0f86?restype=container",
+        "x-ms-request-id": "6f4b5f0a-e01f-004f-44f2-060e0b000000",
+        "x-ms-version": "2020-06-12"
+      },
+      "ResponseBody": []
+    },
+    {
+      "RequestUri": "https://seannse.blob.core.windows.net/test-filesystem-a942a876-1b7f-2d6a-a845-dade89fbc768?restype=container",
       "RequestMethod": "DELETE",
       "RequestHeaders": {
         "Accept": "application/xml",
         "Authorization": "Sanitized",
-<<<<<<< HEAD
-        "traceparent": "00-10ad08c1a8b4484bada939f723bb866f-d81df99999c8e24e-00",
-        "User-Agent": [
-          "azsdk-net-Storage.Files.DataLake/12.7.0-alpha.20210202.1",
-          "(.NET Framework 4.8.4250.0; Microsoft Windows 10.0.19042 )"
-        ],
-        "x-ms-client-request-id": "53006a30-03c1-613a-d293-ba8155ddfc50",
-        "x-ms-date": "Wed, 03 Feb 2021 02:12:40 GMT",
-=======
-        "traceparent": "00-5b051ca375fc79449aae19465ac811e9-dc05288ff84f8a48-00",
-        "User-Agent": [
-          "azsdk-net-Storage.Files.DataLake/12.7.0-alpha.20210217.1",
-          "(.NET 5.0.3; Microsoft Windows 10.0.19042)"
-        ],
-        "x-ms-client-request-id": "53006a30-03c1-613a-d293-ba8155ddfc50",
-        "x-ms-date": "Wed, 17 Feb 2021 22:30:26 GMT",
->>>>>>> 1814567d
+        "traceparent": "00-b53baebdc9f05d44bc14e410d24a5466-423f4486e7b75949-00",
+        "User-Agent": [
+          "azsdk-net-Storage.Files.DataLake/12.7.0-alpha.20210219.1",
+          "(.NET 5.0.3; Microsoft Windows 10.0.19041)"
+        ],
+        "x-ms-client-request-id": "633b1150-cf6f-a2b7-1234-482bfc0e0060",
+        "x-ms-date": "Fri, 19 Feb 2021 19:11:18 GMT",
         "x-ms-return-client-request-id": "true",
         "x-ms-version": "2020-06-12"
       },
@@ -315,28 +202,20 @@
       "StatusCode": 202,
       "ResponseHeaders": {
         "Content-Length": "0",
-<<<<<<< HEAD
-        "Date": "Wed, 03 Feb 2021 02:12:40 GMT",
-=======
-        "Date": "Wed, 17 Feb 2021 22:30:26 GMT",
->>>>>>> 1814567d
+        "Date": "Fri, 19 Feb 2021 19:11:17 GMT",
         "Server": [
           "Windows-Azure-Blob/1.0",
           "Microsoft-HTTPAPI/2.0"
         ],
-        "x-ms-client-request-id": "53006a30-03c1-613a-d293-ba8155ddfc50",
-<<<<<<< HEAD
-        "x-ms-request-id": "4f63b82c-a01e-0003-55d2-f99e3b000000",
-=======
-        "x-ms-request-id": "32612362-601e-0051-4a7c-05e2d3000000",
->>>>>>> 1814567d
+        "x-ms-client-request-id": "633b1150-cf6f-a2b7-1234-482bfc0e0060",
+        "x-ms-request-id": "2e682321-201e-00a4-06f2-0676f9000000",
         "x-ms-version": "2020-06-12"
       },
       "ResponseBody": []
     }
   ],
   "Variables": {
-    "RandomSeed": "1830136275",
+    "RandomSeed": "1890700624",
     "Storage_TestConfigHierarchicalNamespace": "NamespaceTenant\nseannse\nU2FuaXRpemVk\nhttps://seannse.blob.core.windows.net\nhttps://seannse.file.core.windows.net\nhttps://seannse.queue.core.windows.net\nhttps://seannse.table.core.windows.net\n\n\n\n\nhttps://seannse-secondary.blob.core.windows.net\nhttps://seannse-secondary.file.core.windows.net\nhttps://seannse-secondary.queue.core.windows.net\nhttps://seannse-secondary.table.core.windows.net\n68390a19-a643-458b-b726-408abf67b4fc\nSanitized\n72f988bf-86f1-41af-91ab-2d7cd011db47\nhttps://login.microsoftonline.com/\nCloud\nBlobEndpoint=https://seannse.blob.core.windows.net/;QueueEndpoint=https://seannse.queue.core.windows.net/;FileEndpoint=https://seannse.file.core.windows.net/;BlobSecondaryEndpoint=https://seannse-secondary.blob.core.windows.net/;QueueSecondaryEndpoint=https://seannse-secondary.queue.core.windows.net/;FileSecondaryEndpoint=https://seannse-secondary.file.core.windows.net/;AccountName=seannse;AccountKey=Sanitized\n"
   }
 }