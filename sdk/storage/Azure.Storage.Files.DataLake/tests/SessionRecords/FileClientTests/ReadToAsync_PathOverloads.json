{
  "Entries": [
    {
      "RequestUri": "https://seannse.blob.core.windows.net/test-filesystem-882ed177-2b83-68e9-2f63-bb19486c398d?restype=container",
      "RequestMethod": "PUT",
      "RequestHeaders": {
        "Accept": "application/xml",
        "Authorization": "Sanitized",
<<<<<<< HEAD
        "traceparent": "00-6cc53853c2c54b4f832311b3272254d6-d630c44ec516734a-00",
        "User-Agent": [
          "azsdk-net-Storage.Files.DataLake/12.7.0-alpha.20210202.1",
          "(.NET Framework 4.8.4250.0; Microsoft Windows 10.0.19042 )"
        ],
        "x-ms-blob-public-access": "container",
        "x-ms-client-request-id": "a15e210f-ce39-31b5-2691-88e5871bf0c9",
        "x-ms-date": "Wed, 03 Feb 2021 02:12:23 GMT",
=======
        "traceparent": "00-09735542f82e7843a0748e0c5e6e2863-e71647e9e712b440-00",
        "User-Agent": [
          "azsdk-net-Storage.Files.DataLake/12.7.0-alpha.20210217.1",
          "(.NET 5.0.3; Microsoft Windows 10.0.19042)"
        ],
        "x-ms-blob-public-access": "container",
        "x-ms-client-request-id": "a15e210f-ce39-31b5-2691-88e5871bf0c9",
        "x-ms-date": "Wed, 17 Feb 2021 22:28:28 GMT",
>>>>>>> 1814567d
        "x-ms-return-client-request-id": "true",
        "x-ms-version": "2020-06-12"
      },
      "RequestBody": null,
      "StatusCode": 201,
      "ResponseHeaders": {
        "Content-Length": "0",
<<<<<<< HEAD
        "Date": "Wed, 03 Feb 2021 02:12:24 GMT",
        "ETag": "\u00220x8D8C7E925D8DCBA\u0022",
        "Last-Modified": "Wed, 03 Feb 2021 02:12:24 GMT",
=======
        "Date": "Wed, 17 Feb 2021 22:28:28 GMT",
        "ETag": "\u00220x8D8D393598234FA\u0022",
        "Last-Modified": "Wed, 17 Feb 2021 22:28:28 GMT",
>>>>>>> 1814567d
        "Server": [
          "Windows-Azure-Blob/1.0",
          "Microsoft-HTTPAPI/2.0"
        ],
        "x-ms-client-request-id": "a15e210f-ce39-31b5-2691-88e5871bf0c9",
<<<<<<< HEAD
        "x-ms-request-id": "b6ebadbc-601e-001c-1cd2-f92d3f000000",
=======
        "x-ms-request-id": "3b696b52-c01e-002a-017c-05a04f000000",
>>>>>>> 1814567d
        "x-ms-version": "2020-06-12"
      },
      "ResponseBody": []
    },
    {
      "RequestUri": "https://seannse.dfs.core.windows.net/test-filesystem-882ed177-2b83-68e9-2f63-bb19486c398d/test-file-150fd624-1205-45ad-d6b5-a9012c70baa1?resource=file",
      "RequestMethod": "PUT",
      "RequestHeaders": {
        "Accept": "application/json",
        "Authorization": "Sanitized",
<<<<<<< HEAD
        "traceparent": "00-d2feab9ca8afec47b1cfc820a69c889e-10e9e2ccbd6d6f45-00",
        "User-Agent": [
          "azsdk-net-Storage.Files.DataLake/12.7.0-alpha.20210202.1",
          "(.NET Framework 4.8.4250.0; Microsoft Windows 10.0.19042 )"
        ],
        "x-ms-client-request-id": "d7543491-dd7e-fdb2-7419-ca8325b404b5",
        "x-ms-date": "Wed, 03 Feb 2021 02:12:24 GMT",
=======
        "traceparent": "00-7fe82927fbcef944bbd8f593524823f7-bc5e3775e1ce7e4a-00",
        "User-Agent": [
          "azsdk-net-Storage.Files.DataLake/12.7.0-alpha.20210217.1",
          "(.NET 5.0.3; Microsoft Windows 10.0.19042)"
        ],
        "x-ms-client-request-id": "d7543491-dd7e-fdb2-7419-ca8325b404b5",
        "x-ms-date": "Wed, 17 Feb 2021 22:28:29 GMT",
>>>>>>> 1814567d
        "x-ms-return-client-request-id": "true",
        "x-ms-version": "2020-06-12"
      },
      "RequestBody": null,
      "StatusCode": 201,
      "ResponseHeaders": {
        "Content-Length": "0",
<<<<<<< HEAD
        "Date": "Wed, 03 Feb 2021 02:12:25 GMT",
        "ETag": "\u00220x8D8C7E926125DD4\u0022",
        "Last-Modified": "Wed, 03 Feb 2021 02:12:25 GMT",
=======
        "Date": "Wed, 17 Feb 2021 22:28:28 GMT",
        "ETag": "\u00220x8D8D39359B8610B\u0022",
        "Last-Modified": "Wed, 17 Feb 2021 22:28:29 GMT",
>>>>>>> 1814567d
        "Server": [
          "Windows-Azure-HDFS/1.0",
          "Microsoft-HTTPAPI/2.0"
        ],
        "x-ms-client-request-id": "d7543491-dd7e-fdb2-7419-ca8325b404b5",
<<<<<<< HEAD
        "x-ms-request-id": "49e60f20-901f-0037-02d2-f9adf3000000",
=======
        "x-ms-request-id": "6e92ba32-501f-0081-027c-05df85000000",
>>>>>>> 1814567d
        "x-ms-version": "2020-06-12"
      },
      "ResponseBody": []
    },
    {
      "RequestUri": "https://seannse.dfs.core.windows.net/test-filesystem-882ed177-2b83-68e9-2f63-bb19486c398d/test-file-150fd624-1205-45ad-d6b5-a9012c70baa1?action=append\u0026position=0",
      "RequestMethod": "PATCH",
      "RequestHeaders": {
        "Accept": "application/json",
        "Authorization": "Sanitized",
        "Content-Length": "1898",
        "Content-Type": "application/json",
        "User-Agent": [
<<<<<<< HEAD
          "azsdk-net-Storage.Files.DataLake/12.7.0-alpha.20210202.1",
          "(.NET Framework 4.8.4250.0; Microsoft Windows 10.0.19042 )"
        ],
        "x-ms-client-request-id": "866d2151-5e68-0de6-1648-3c6469f411cd",
        "x-ms-date": "Wed, 03 Feb 2021 02:12:24 GMT",
=======
          "azsdk-net-Storage.Files.DataLake/12.7.0-alpha.20210217.1",
          "(.NET 5.0.3; Microsoft Windows 10.0.19042)"
        ],
        "x-ms-client-request-id": "866d2151-5e68-0de6-1648-3c6469f411cd",
        "x-ms-date": "Wed, 17 Feb 2021 22:28:29 GMT",
>>>>>>> 1814567d
        "x-ms-return-client-request-id": "true",
        "x-ms-version": "2020-06-12"
      },
      "RequestBody": [
        "\uFFFD\uFFFDu\uFFFD\u0011\u02BC\uFFFD\uFFFDe\uFFFD\uFFFD\u0060)\uFFFD\uFFFD\uFFFD\uFFFDo\uFFFD\u001C\uFFFD\u0022\uFFFDP\f\uFFFD\uFFFD\uFFFD\u0444\uFFFD=\uFFFD\uFFFD\u009Fm\uFFFD\uFFFDx\uFFFDV\u0019\u001B\uFFFDJ~\t\uFFFD?D\f\uFFFD\uFFFD\uFFFD\uFFFD3\u0004\u0018\u023F\uFFFD\uFFFD#\uFFFDc|\uFFFD!W3\uFFFD~T\uFFFD\twaofu\uFFFD\u0013D[0c\uFFFD\uFFFD\uFFFD:\uFFFD\uFFFD\uFFFD\b\uFFFD7\uFFFDi8\u03A5\uFFFDg\u000B\uFFFD\uFFFDEg\uFFFDk\u0455\uFFFDS\uFFFD\uFFFD\uFFFD\uFFFDT\u0000\uFFFD\uFFFDd\u001C\uFFFD\uFFFD\uFFFDK\uFFFD\uFFFD\u007F\uFFFD6\uFFFD\uFFFD\u06EB9\uFFFD\uFFFD\u001EQBQi\u0018\uFFFD\\\f\t\uFFFD0\u00148\n",
        "\u0283J\uFFFD\uFFFD\uFFFD\uFFFD\uFFFD\uFFFD\uFFFD\uFFFD^\u0019\uFFFD\u001F\uFFFDc\b\uFFFD\uFFFDr\uFFFD\u0013\uFFFDm\uFFFDq\u003E\uFFFD7N\uFFFD\uFFFD\uFFFD\u0005Xa\uFFFD\u001D\uFFFD%\uFFFDYd\uFFFD\uFFFD\uFFFD\uFFFD\uFFFD\u00187\u0027bW\uFFFD1o\uFFFD\u0017\uFFFDM\uFFFD\uFFFD\uFFFD\uFFFD\uFFFD_\uFFFD}\u01CF\uFFFD\uFFFD\u03BC\uFFFD?\uFFFD#\uFFFD\u0019\uFFFDQ\uFFFD\uFFFD\u0026\uFFFD\uFFFD\uFFFD\uFFFD\uFFFD\u029Cx\uFFFDj,\uFFFD\u019BZY\\%\uFFFD\uFFFD=\uFFFD\uFFFD\uFFFD\uFFFD\uFFFDsc\uFFFD\uFFFDi\uFFFDwr\uFFFD\uFFFD\uFFFD\uFFFD\uFFFD\u0013q7Rv\uFFFD\uFFFDY\uFFFD\u003C\u002B:x\uFFFD\uFFFD\u000B\u0001\uFFFD(V8\uFFFD\uFFFD\u0000K\uFFFDN)\uFFFD\u01B3H\uFFFDt\uFFFD\\H\u007FZ\uFFFD\uFFFD\n",
        "\uFFFDx=\uFFFD9\uFFFD\uFFFD\uFFFD\uFFFD\u01B4o\u06C4UQ\u002B\uFFFD\uFFFD]\uFFFD\uFFFD\uFFFD\uFFFDv\u0004\u001E\uFFFD\u00C2\uFFFDQi. i\u00E4\uFFFD\uFFFD\uFFFD\uFFFD4\uFFFDT\uFFFDF\u0007\uFFFDT\uFFFD\u003C\uFFFDQ\uFFFD\uFFFDY05o\uFFFD\uFFFD\u000E\u003Eb\u0005\uFFFDd\uC386\uFFFD\u0678\uFFFD\u011CP!k\u05C9\uFFFD.\uFFFD\u0015\uFFFD\uFFFDMyis\uFFFDP\uFFFD\b%\uFFFD0O\uFFFD\uFFFD\u001Ah\uFFFD\uFFFDb\u058C\u000ER\t\u000F\u0298i\u001E\uFFFDoM\u002B\uFFFD\u0016r%\u0012\u0060\uFFFD\u0007\uFFFD\uFFFD\uFFFD \uFFFD\u007F\uFFFDoc\u0060\uFFFD\uFFFD\u0003P\u003E\u0027_d\uFFFD\uFFFDG\uFFFDE\u003E\uFFFD#\u001B\u02E8C\uFFFDq\uFFFD\uFFFD\uFFFDpc\uFFFD=J\uFFFD\uFFFD\uFFFD\u007Fq\uFFFD\u0027\uFFFD\uFFFDK\u016E\uFFFD\uFFFD\uFFFD\uFFFDX\uFFFD=\uFFFDd)\uFFFD \uFFFD\uFFFD\uFFFD4\uFFFD\uFFFD\uFFFDv\u0026p\u0015L.\uFFFD\uFFFDH\uFFFD\uFFFD\uFFFD\\}\f\uFFFD\t\u000E\uFFFD\u0017\uFFFD\uFFFD\uFFFD\uFFFDy3\uFFFD\uFFFD\uFFFD\uFFFD\uFFFD\u0000\t\uFFFDN\uFFFD3\uFFFDs\uFFFD\uFFFD\uFFFD\uFFFD\uFFFD\uFFFD5i\uFFFD\uFFFD\uFFFD\uFFFD\u0026\uFFFD\uFFFD\u000F\u02D7\uFFFD\uFFFD\u0019\uFFFD\uFFFD\uFFFD\b\uFFFD\uFFFD\uFFFD.\uFFFD\uFFFDM\uFFFDW\uFFFD\u0435\uFFFD\u001CC\uFFFD\uFFFD?$\uFFFD\uFFFD{Rx\uFFFD\uFFFD\u001FY\u0010\uFFFD\uFFFDn\uFFFD0K\uFFFDt\u0015\u0027\uFFFD\uFFFD,2\u003E\u0016\uFFFDnWO\uFFFD\uFFFD\u0116\u003C\u001E\uFFFD[\uFFFD\uFFFD\uFFFD-AG\uFFFD\uFFFDG2\uFFFD\uFFFD4\uFFFD*\uFFFDm@O :l5;\uFFFD\n",
        "u\uFFFD5\uFFFDm\u0011\uFFFD9\u02007UJ\uFFFDSg\u03C7\uFFFD_\u001B\u0017\uFFFD\uFFFD(\uFFFD\uFFFDv!\u003E_\uFFFDe6\uFFFD\uFFFDo\uFFFD\uFFFDC\uFFFD\uFFFD\uFFFD\uFFFD\u0018\uFFFDi\uFFFD\u049D\uFFFD\uFFFDh\uFFFD]wo\uFFFDqB=\u0017\uFFFD!\uFFFD\uFFFD\u0013\u0013n\uFFFD_\u00A7\u001C \\\uFFFD\u0001\u0010\u0005d\uFFFDO\uFFFD\uFFFD\uFFFD\uFFFDGtm1\uFFFDS\uFFFD\u0005\uFFFD1\uFFFDA(\uFFFDV]\n",
        "\u003E\uFFFD\u0011K\uFFFD\u0000\uFFFDm\uFFFDl\u0753\uFFFD\uFFFDo\uFFFD\uFFFD\u02DF\u0001\uFFFD\uFFFDn\u0010\u0017\u003C\u002BN\uFFFD\uFFFD\u0022\u000ELDb\uFFFD\uFFFDxs\uFFFD\uFFFD\u0022\uFFFDq\u001BH\u0019\uFFFD5\u0016\uFFFD\\u\uFFFD}\u00013\uFFFD\uFFFDQ\uFFFD\uFFFDJ\uFFFDG\uFFFD\uFFFD\uFFFD\uFFFDAS\u002B4\uFFFD|\uFFFDV\uFFFD!\uFFFD5\u0006\uFFFD\u000BW\uFFFD\uFFFD\uFFFDI\uFFFD}\uFFFD|\u0015k\uFFFD\uFFFD)\uFFFD\uFFFDo\u0019\uFFFD\u00CC\u0027\uFFFD#\uFFFD\uFFFD\uFFFDp\uFFFD\u001B\uFFFD\u0004?wW\uFFFD\uFFFD\u0060\uFFFD\uFFFDm\uFFFD\uFFFD\uFFFD\u0010\uFFFDl|\uFFFD\u001F\uFFFD\uFFFDG\uFFFD\uFFFD\u002B\uFFFDS\u003C\uFFFDu\uFFFD\u0060mg]r\uFFFD\uFFFD\u0000\u000F\u00600V\uFFFDo\uFFFD\u0012\u000B?\u0010\uFFFD\uFFFDU\uFFFDF\uFFFD\uFFFD\uFFFD\uFFFD\u0022\r",
        "|\uFFFD\uFFFD\uFFFDWN\uFFFD\uFFFD\uFFFD\uFFFD\uFFFD\u001E\uFFFD\uFFFD\uFFFD\uFFFD\uFFFDXE\uFFFDG\uFFFD\uFFFD\uFFFD\u000B\uFFFD e\uFFFDCY\uFFFD\u0002\uFFFD\\]\u001C\u0018\uFFFDi~Ef=\uFFFD\uFFFD,\uFFFD\u0006\uFFFD6C\uFFFD\uFFFD\u007F\uFFFDh\u000BK\uFFFD\uFFFD"
      ],
      "StatusCode": 202,
      "ResponseHeaders": {
        "Content-Length": "0",
<<<<<<< HEAD
        "Date": "Wed, 03 Feb 2021 02:12:25 GMT",
=======
        "Date": "Wed, 17 Feb 2021 22:28:28 GMT",
>>>>>>> 1814567d
        "Server": [
          "Windows-Azure-HDFS/1.0",
          "Microsoft-HTTPAPI/2.0"
        ],
        "x-ms-client-request-id": "866d2151-5e68-0de6-1648-3c6469f411cd",
<<<<<<< HEAD
        "x-ms-request-id": "49e60f3e-901f-0037-20d2-f9adf3000000",
=======
        "x-ms-request-id": "6e92ba37-501f-0081-077c-05df85000000",
>>>>>>> 1814567d
        "x-ms-request-server-encrypted": "true",
        "x-ms-version": "2020-06-12"
      },
      "ResponseBody": []
    },
    {
      "RequestUri": "https://seannse.dfs.core.windows.net/test-filesystem-882ed177-2b83-68e9-2f63-bb19486c398d/test-file-150fd624-1205-45ad-d6b5-a9012c70baa1?action=flush\u0026position=1024",
      "RequestMethod": "PATCH",
      "RequestHeaders": {
        "Accept": "application/json",
        "Authorization": "Sanitized",
        "User-Agent": [
<<<<<<< HEAD
          "azsdk-net-Storage.Files.DataLake/12.7.0-alpha.20210202.1",
          "(.NET Framework 4.8.4250.0; Microsoft Windows 10.0.19042 )"
        ],
        "x-ms-client-request-id": "ea1779c8-13de-c91f-4c58-38f87844c79e",
        "x-ms-date": "Wed, 03 Feb 2021 02:12:24 GMT",
=======
          "azsdk-net-Storage.Files.DataLake/12.7.0-alpha.20210217.1",
          "(.NET 5.0.3; Microsoft Windows 10.0.19042)"
        ],
        "x-ms-client-request-id": "ea1779c8-13de-c91f-4c58-38f87844c79e",
        "x-ms-date": "Wed, 17 Feb 2021 22:28:29 GMT",
>>>>>>> 1814567d
        "x-ms-return-client-request-id": "true",
        "x-ms-version": "2020-06-12"
      },
      "RequestBody": null,
      "StatusCode": 200,
      "ResponseHeaders": {
        "Content-Length": "0",
<<<<<<< HEAD
        "Date": "Wed, 03 Feb 2021 02:12:25 GMT",
        "ETag": "\u00220x8D8C7E9263CCA58\u0022",
        "Last-Modified": "Wed, 03 Feb 2021 02:12:25 GMT",
=======
        "Date": "Wed, 17 Feb 2021 22:28:28 GMT",
        "ETag": "\u00220x8D8D39359D46766\u0022",
        "Last-Modified": "Wed, 17 Feb 2021 22:28:29 GMT",
>>>>>>> 1814567d
        "Server": [
          "Windows-Azure-HDFS/1.0",
          "Microsoft-HTTPAPI/2.0"
        ],
        "x-ms-client-request-id": "ea1779c8-13de-c91f-4c58-38f87844c79e",
<<<<<<< HEAD
        "x-ms-request-id": "49e60f73-901f-0037-55d2-f9adf3000000",
=======
        "x-ms-request-id": "6e92ba3c-501f-0081-0c7c-05df85000000",
>>>>>>> 1814567d
        "x-ms-request-server-encrypted": "false",
        "x-ms-version": "2020-06-12"
      },
      "ResponseBody": []
    },
    {
      "RequestUri": "https://seannse.blob.core.windows.net/test-filesystem-882ed177-2b83-68e9-2f63-bb19486c398d/test-file-150fd624-1205-45ad-d6b5-a9012c70baa1",
      "RequestMethod": "GET",
      "RequestHeaders": {
        "Accept": "application/xml",
        "Authorization": "Sanitized",
        "User-Agent": [
<<<<<<< HEAD
          "azsdk-net-Storage.Files.DataLake/12.7.0-alpha.20210202.1",
          "(.NET Framework 4.8.4250.0; Microsoft Windows 10.0.19042 )"
        ],
        "x-ms-client-request-id": "f09b3ed5-26dd-e9ee-c18c-c6a7b67b713f",
        "x-ms-date": "Wed, 03 Feb 2021 02:12:24 GMT",
=======
          "azsdk-net-Storage.Files.DataLake/12.7.0-alpha.20210217.1",
          "(.NET 5.0.3; Microsoft Windows 10.0.19042)"
        ],
        "x-ms-client-request-id": "f09b3ed5-26dd-e9ee-c18c-c6a7b67b713f",
        "x-ms-date": "Wed, 17 Feb 2021 22:28:29 GMT",
>>>>>>> 1814567d
        "x-ms-range": "bytes=0-268435455",
        "x-ms-return-client-request-id": "true",
        "x-ms-version": "2020-06-12"
      },
      "RequestBody": null,
      "StatusCode": 206,
      "ResponseHeaders": {
        "Accept-Ranges": "bytes",
        "Content-Length": "1024",
        "Content-Range": "bytes 0-1023/1024",
        "Content-Type": "application/octet-stream",
<<<<<<< HEAD
        "Date": "Wed, 03 Feb 2021 02:12:25 GMT",
        "ETag": "\u00220x8D8C7E9263CCA58\u0022",
        "Last-Modified": "Wed, 03 Feb 2021 02:12:25 GMT",
=======
        "Date": "Wed, 17 Feb 2021 22:28:29 GMT",
        "ETag": "\u00220x8D8D39359D46766\u0022",
        "Last-Modified": "Wed, 17 Feb 2021 22:28:29 GMT",
>>>>>>> 1814567d
        "Server": [
          "Windows-Azure-Blob/1.0",
          "Microsoft-HTTPAPI/2.0"
        ],
        "x-ms-blob-type": "BlockBlob",
        "x-ms-client-request-id": "f09b3ed5-26dd-e9ee-c18c-c6a7b67b713f",
<<<<<<< HEAD
        "x-ms-creation-time": "Wed, 03 Feb 2021 02:12:25 GMT",
=======
        "x-ms-creation-time": "Wed, 17 Feb 2021 22:28:29 GMT",
>>>>>>> 1814567d
        "x-ms-group": "$superuser",
        "x-ms-lease-state": "available",
        "x-ms-lease-status": "unlocked",
        "x-ms-owner": "$superuser",
        "x-ms-permissions": "rw-r-----",
<<<<<<< HEAD
        "x-ms-request-id": "b6ebaf83-601e-001c-2fd2-f92d3f000000",
=======
        "x-ms-request-id": "3b696cb4-c01e-002a-3a7c-05a04f000000",
>>>>>>> 1814567d
        "x-ms-server-encrypted": "true",
        "x-ms-version": "2020-06-12"
      },
      "ResponseBody": "1ud1gxHKvIyBZcLDYCmbwcTlb/cc4iKSUAyx883RhJ89/KzCn22yx3jIVhkb75xKfgm\u002BP0QMmfTE4zMEGMi/r\u002BEjhWN82SFXM6h\u002BVIwJd2FvZnXDE0RbMGO4/bw6ra6wCKY3\u002BGk4zqXnZwubjUVnu2vRlbFT\u002B5ycx1QAxNtkHIb5zkvm0n/4NpjP26s5v6IeUUJRaRj8XAwJmjAUOArKg0qFob/5gOns2F4Zgx/wYwix4XKYE7Nt/HE\u002B3DdO5P6OBVhhsx3jJdBZZJC649ntGDcnYleXMW\u002BXF6RNuqSxnvRfin3Hj6/qzryiP68jsxmYUcP/JoGm99Tpypx4lmosp8abWllcJYmHPZSa9fLAc2OLtGngsndyuZOo3cUTcTdSdpfph1m/PCs6eOntCwHiKFY47OEAS/VOKaDGs0jEdMtcSH9a1uwKzHg9pjmNhK2RxrRv24RVUSuiml24\u002BYnjdgQekcOCh1FpLiBpw6S7wKTzNOyTVJhGB/dUuDyPUdPvWTA1b/PqDj5iBa1k7I6G5tm4xcScUCFr14nLLs8V2txNeWlzhlCxCCWtME/r4hpozdFi1owOUgkPyphpHuBvTSvQFnIlEmCIB7ye7iDRf/VvY2D9sgNQPidfZLu4R\u002BlFPuIjG8uoQ7px2c7PcGPoPUqj\u002Brt/cZongNhLxa6k0MDTWLA9rmQpxiCmjNk0gM7DdiZwFUwuxs1I\u002B5rzXH0MzAkO/Bezq4/meTOa2eTA8gAJiE6HM7tzpJLi9bLKNWmimcDQJoS2D8uXipsZk\u002Bzohwia6dQuhJhNm1eE0LXcHEPJ\u002BD8k8Mx7UniD8KkfWRCm\u002Bm6pMEuVdBUngossMj4Wum5XT5usxJY8Hpdbq5TvLUFH3tZHMuz3NIMq/W1ATyA6bDU7yAp1\u002BTXXbRG0OciAN1VK5VNnz4eBXxsXgcYo\u002B852IT5ftGU20eSgb8XaQ/u7qsUY9mnM0p2tuWjvXXdvrnFCPReJIYPvExNux1/CpxwgXNcBEAVkqk\u002Bhsfr8R3RtMcBTlwXjMYhBKOJWXQo\u002B6xFLzwCfbZ5s3ZPI6G\u002BI88ufAZWebhAXPCtOv\u002BciDkxEYsbpsXhzzcMi57lxG0gZuDUWt1x1n30BM5LVUa62Ss9Hg4Wpn0FTKzTRfIZWpiHiNQayC1fwz8NJ533mnnwVa5zqKZfDbxnzw4wnoyP2q41w8xunBD93V7TCYLjDbY23vBDqbHyKH8btvkfLyCufUzzwdapgbWddctLiAA9gMFb\u002Bb\u002BYSCz8Q5tRVukb4rI6IIg180/jiV06pjfmpqB62jY7xzFhFjEf84I/WC7MgZcZDWd0C5FxdHBiYaX5FZj21niy4Bt82Q5XGf/NoC0uaiA=="
    },
    {
      "RequestUri": "https://seannse.blob.core.windows.net/test-filesystem-882ed177-2b83-68e9-2f63-bb19486c398d/test-file-150fd624-1205-45ad-d6b5-a9012c70baa1",
      "RequestMethod": "GET",
      "RequestHeaders": {
        "Accept": "application/xml",
        "Authorization": "Sanitized",
        "User-Agent": [
<<<<<<< HEAD
          "azsdk-net-Storage.Files.DataLake/12.7.0-alpha.20210202.1",
          "(.NET Framework 4.8.4250.0; Microsoft Windows 10.0.19042 )"
        ],
        "x-ms-client-request-id": "3923b941-d6a8-78c1-83c6-7fe5ddd1ac30",
        "x-ms-date": "Wed, 03 Feb 2021 02:12:24 GMT",
=======
          "azsdk-net-Storage.Files.DataLake/12.7.0-alpha.20210217.1",
          "(.NET 5.0.3; Microsoft Windows 10.0.19042)"
        ],
        "x-ms-client-request-id": "3923b941-d6a8-78c1-83c6-7fe5ddd1ac30",
        "x-ms-date": "Wed, 17 Feb 2021 22:28:29 GMT",
>>>>>>> 1814567d
        "x-ms-range": "bytes=0-268435455",
        "x-ms-return-client-request-id": "true",
        "x-ms-version": "2020-06-12"
      },
      "RequestBody": null,
      "StatusCode": 206,
      "ResponseHeaders": {
        "Accept-Ranges": "bytes",
        "Content-Length": "1024",
        "Content-Range": "bytes 0-1023/1024",
        "Content-Type": "application/octet-stream",
<<<<<<< HEAD
        "Date": "Wed, 03 Feb 2021 02:12:25 GMT",
        "ETag": "\u00220x8D8C7E9263CCA58\u0022",
        "Last-Modified": "Wed, 03 Feb 2021 02:12:25 GMT",
=======
        "Date": "Wed, 17 Feb 2021 22:28:29 GMT",
        "ETag": "\u00220x8D8D39359D46766\u0022",
        "Last-Modified": "Wed, 17 Feb 2021 22:28:29 GMT",
>>>>>>> 1814567d
        "Server": [
          "Windows-Azure-Blob/1.0",
          "Microsoft-HTTPAPI/2.0"
        ],
        "x-ms-blob-type": "BlockBlob",
        "x-ms-client-request-id": "3923b941-d6a8-78c1-83c6-7fe5ddd1ac30",
<<<<<<< HEAD
        "x-ms-creation-time": "Wed, 03 Feb 2021 02:12:25 GMT",
=======
        "x-ms-creation-time": "Wed, 17 Feb 2021 22:28:29 GMT",
>>>>>>> 1814567d
        "x-ms-group": "$superuser",
        "x-ms-lease-state": "available",
        "x-ms-lease-status": "unlocked",
        "x-ms-owner": "$superuser",
        "x-ms-permissions": "rw-r-----",
<<<<<<< HEAD
        "x-ms-request-id": "b6ebafcc-601e-001c-75d2-f92d3f000000",
=======
        "x-ms-request-id": "3b696cef-c01e-002a-757c-05a04f000000",
>>>>>>> 1814567d
        "x-ms-server-encrypted": "true",
        "x-ms-version": "2020-06-12"
      },
      "ResponseBody": "1ud1gxHKvIyBZcLDYCmbwcTlb/cc4iKSUAyx883RhJ89/KzCn22yx3jIVhkb75xKfgm\u002BP0QMmfTE4zMEGMi/r\u002BEjhWN82SFXM6h\u002BVIwJd2FvZnXDE0RbMGO4/bw6ra6wCKY3\u002BGk4zqXnZwubjUVnu2vRlbFT\u002B5ycx1QAxNtkHIb5zkvm0n/4NpjP26s5v6IeUUJRaRj8XAwJmjAUOArKg0qFob/5gOns2F4Zgx/wYwix4XKYE7Nt/HE\u002B3DdO5P6OBVhhsx3jJdBZZJC649ntGDcnYleXMW\u002BXF6RNuqSxnvRfin3Hj6/qzryiP68jsxmYUcP/JoGm99Tpypx4lmosp8abWllcJYmHPZSa9fLAc2OLtGngsndyuZOo3cUTcTdSdpfph1m/PCs6eOntCwHiKFY47OEAS/VOKaDGs0jEdMtcSH9a1uwKzHg9pjmNhK2RxrRv24RVUSuiml24\u002BYnjdgQekcOCh1FpLiBpw6S7wKTzNOyTVJhGB/dUuDyPUdPvWTA1b/PqDj5iBa1k7I6G5tm4xcScUCFr14nLLs8V2txNeWlzhlCxCCWtME/r4hpozdFi1owOUgkPyphpHuBvTSvQFnIlEmCIB7ye7iDRf/VvY2D9sgNQPidfZLu4R\u002BlFPuIjG8uoQ7px2c7PcGPoPUqj\u002Brt/cZongNhLxa6k0MDTWLA9rmQpxiCmjNk0gM7DdiZwFUwuxs1I\u002B5rzXH0MzAkO/Bezq4/meTOa2eTA8gAJiE6HM7tzpJLi9bLKNWmimcDQJoS2D8uXipsZk\u002Bzohwia6dQuhJhNm1eE0LXcHEPJ\u002BD8k8Mx7UniD8KkfWRCm\u002Bm6pMEuVdBUngossMj4Wum5XT5usxJY8Hpdbq5TvLUFH3tZHMuz3NIMq/W1ATyA6bDU7yAp1\u002BTXXbRG0OciAN1VK5VNnz4eBXxsXgcYo\u002B852IT5ftGU20eSgb8XaQ/u7qsUY9mnM0p2tuWjvXXdvrnFCPReJIYPvExNux1/CpxwgXNcBEAVkqk\u002Bhsfr8R3RtMcBTlwXjMYhBKOJWXQo\u002B6xFLzwCfbZ5s3ZPI6G\u002BI88ufAZWebhAXPCtOv\u002BciDkxEYsbpsXhzzcMi57lxG0gZuDUWt1x1n30BM5LVUa62Ss9Hg4Wpn0FTKzTRfIZWpiHiNQayC1fwz8NJ533mnnwVa5zqKZfDbxnzw4wnoyP2q41w8xunBD93V7TCYLjDbY23vBDqbHyKH8btvkfLyCufUzzwdapgbWddctLiAA9gMFb\u002Bb\u002BYSCz8Q5tRVukb4rI6IIg180/jiV06pjfmpqB62jY7xzFhFjEf84I/WC7MgZcZDWd0C5FxdHBiYaX5FZj21niy4Bt82Q5XGf/NoC0uaiA=="
    },
    {
      "RequestUri": "https://seannse.blob.core.windows.net/test-filesystem-882ed177-2b83-68e9-2f63-bb19486c398d/test-file-150fd624-1205-45ad-d6b5-a9012c70baa1",
      "RequestMethod": "GET",
      "RequestHeaders": {
        "Accept": "application/xml",
        "Authorization": "Sanitized",
        "User-Agent": [
<<<<<<< HEAD
          "azsdk-net-Storage.Files.DataLake/12.7.0-alpha.20210202.1",
          "(.NET Framework 4.8.4250.0; Microsoft Windows 10.0.19042 )"
        ],
        "x-ms-client-request-id": "fd6630ae-3758-e896-1318-0020b0a6472e",
        "x-ms-date": "Wed, 03 Feb 2021 02:12:24 GMT",
=======
          "azsdk-net-Storage.Files.DataLake/12.7.0-alpha.20210217.1",
          "(.NET 5.0.3; Microsoft Windows 10.0.19042)"
        ],
        "x-ms-client-request-id": "fd6630ae-3758-e896-1318-0020b0a6472e",
        "x-ms-date": "Wed, 17 Feb 2021 22:28:29 GMT",
>>>>>>> 1814567d
        "x-ms-range": "bytes=0-268435455",
        "x-ms-return-client-request-id": "true",
        "x-ms-version": "2020-06-12"
      },
      "RequestBody": null,
      "StatusCode": 206,
      "ResponseHeaders": {
        "Accept-Ranges": "bytes",
        "Content-Length": "1024",
        "Content-Range": "bytes 0-1023/1024",
        "Content-Type": "application/octet-stream",
<<<<<<< HEAD
        "Date": "Wed, 03 Feb 2021 02:12:25 GMT",
        "ETag": "\u00220x8D8C7E9263CCA58\u0022",
        "Last-Modified": "Wed, 03 Feb 2021 02:12:25 GMT",
=======
        "Date": "Wed, 17 Feb 2021 22:28:29 GMT",
        "ETag": "\u00220x8D8D39359D46766\u0022",
        "Last-Modified": "Wed, 17 Feb 2021 22:28:29 GMT",
>>>>>>> 1814567d
        "Server": [
          "Windows-Azure-Blob/1.0",
          "Microsoft-HTTPAPI/2.0"
        ],
        "x-ms-blob-type": "BlockBlob",
        "x-ms-client-request-id": "fd6630ae-3758-e896-1318-0020b0a6472e",
<<<<<<< HEAD
        "x-ms-creation-time": "Wed, 03 Feb 2021 02:12:25 GMT",
=======
        "x-ms-creation-time": "Wed, 17 Feb 2021 22:28:29 GMT",
>>>>>>> 1814567d
        "x-ms-group": "$superuser",
        "x-ms-lease-state": "available",
        "x-ms-lease-status": "unlocked",
        "x-ms-owner": "$superuser",
        "x-ms-permissions": "rw-r-----",
<<<<<<< HEAD
        "x-ms-request-id": "b6ebafe7-601e-001c-0fd2-f92d3f000000",
=======
        "x-ms-request-id": "3b696d30-c01e-002a-347c-05a04f000000",
>>>>>>> 1814567d
        "x-ms-server-encrypted": "true",
        "x-ms-version": "2020-06-12"
      },
      "ResponseBody": "1ud1gxHKvIyBZcLDYCmbwcTlb/cc4iKSUAyx883RhJ89/KzCn22yx3jIVhkb75xKfgm\u002BP0QMmfTE4zMEGMi/r\u002BEjhWN82SFXM6h\u002BVIwJd2FvZnXDE0RbMGO4/bw6ra6wCKY3\u002BGk4zqXnZwubjUVnu2vRlbFT\u002B5ycx1QAxNtkHIb5zkvm0n/4NpjP26s5v6IeUUJRaRj8XAwJmjAUOArKg0qFob/5gOns2F4Zgx/wYwix4XKYE7Nt/HE\u002B3DdO5P6OBVhhsx3jJdBZZJC649ntGDcnYleXMW\u002BXF6RNuqSxnvRfin3Hj6/qzryiP68jsxmYUcP/JoGm99Tpypx4lmosp8abWllcJYmHPZSa9fLAc2OLtGngsndyuZOo3cUTcTdSdpfph1m/PCs6eOntCwHiKFY47OEAS/VOKaDGs0jEdMtcSH9a1uwKzHg9pjmNhK2RxrRv24RVUSuiml24\u002BYnjdgQekcOCh1FpLiBpw6S7wKTzNOyTVJhGB/dUuDyPUdPvWTA1b/PqDj5iBa1k7I6G5tm4xcScUCFr14nLLs8V2txNeWlzhlCxCCWtME/r4hpozdFi1owOUgkPyphpHuBvTSvQFnIlEmCIB7ye7iDRf/VvY2D9sgNQPidfZLu4R\u002BlFPuIjG8uoQ7px2c7PcGPoPUqj\u002Brt/cZongNhLxa6k0MDTWLA9rmQpxiCmjNk0gM7DdiZwFUwuxs1I\u002B5rzXH0MzAkO/Bezq4/meTOa2eTA8gAJiE6HM7tzpJLi9bLKNWmimcDQJoS2D8uXipsZk\u002Bzohwia6dQuhJhNm1eE0LXcHEPJ\u002BD8k8Mx7UniD8KkfWRCm\u002Bm6pMEuVdBUngossMj4Wum5XT5usxJY8Hpdbq5TvLUFH3tZHMuz3NIMq/W1ATyA6bDU7yAp1\u002BTXXbRG0OciAN1VK5VNnz4eBXxsXgcYo\u002B852IT5ftGU20eSgb8XaQ/u7qsUY9mnM0p2tuWjvXXdvrnFCPReJIYPvExNux1/CpxwgXNcBEAVkqk\u002Bhsfr8R3RtMcBTlwXjMYhBKOJWXQo\u002B6xFLzwCfbZ5s3ZPI6G\u002BI88ufAZWebhAXPCtOv\u002BciDkxEYsbpsXhzzcMi57lxG0gZuDUWt1x1n30BM5LVUa62Ss9Hg4Wpn0FTKzTRfIZWpiHiNQayC1fwz8NJ533mnnwVa5zqKZfDbxnzw4wnoyP2q41w8xunBD93V7TCYLjDbY23vBDqbHyKH8btvkfLyCufUzzwdapgbWddctLiAA9gMFb\u002Bb\u002BYSCz8Q5tRVukb4rI6IIg180/jiV06pjfmpqB62jY7xzFhFjEf84I/WC7MgZcZDWd0C5FxdHBiYaX5FZj21niy4Bt82Q5XGf/NoC0uaiA=="
    },
    {
      "RequestUri": "https://seannse.blob.core.windows.net/test-filesystem-882ed177-2b83-68e9-2f63-bb19486c398d?restype=container",
      "RequestMethod": "DELETE",
      "RequestHeaders": {
        "Accept": "application/xml",
        "Authorization": "Sanitized",
<<<<<<< HEAD
        "traceparent": "00-56d0bda4d0aac844b1dd10f7412f71d2-4ee4c6cba85e9849-00",
        "User-Agent": [
          "azsdk-net-Storage.Files.DataLake/12.7.0-alpha.20210202.1",
          "(.NET Framework 4.8.4250.0; Microsoft Windows 10.0.19042 )"
        ],
        "x-ms-client-request-id": "ac36fbed-af6b-dad8-2d3a-030c9278f30c",
        "x-ms-date": "Wed, 03 Feb 2021 02:12:25 GMT",
=======
        "traceparent": "00-2c8b404aac9db34181406390c663f0fe-6a4aa18d235be34a-00",
        "User-Agent": [
          "azsdk-net-Storage.Files.DataLake/12.7.0-alpha.20210217.1",
          "(.NET 5.0.3; Microsoft Windows 10.0.19042)"
        ],
        "x-ms-client-request-id": "ac36fbed-af6b-dad8-2d3a-030c9278f30c",
        "x-ms-date": "Wed, 17 Feb 2021 22:28:29 GMT",
>>>>>>> 1814567d
        "x-ms-return-client-request-id": "true",
        "x-ms-version": "2020-06-12"
      },
      "RequestBody": null,
      "StatusCode": 202,
      "ResponseHeaders": {
        "Content-Length": "0",
<<<<<<< HEAD
        "Date": "Wed, 03 Feb 2021 02:12:25 GMT",
=======
        "Date": "Wed, 17 Feb 2021 22:28:29 GMT",
>>>>>>> 1814567d
        "Server": [
          "Windows-Azure-Blob/1.0",
          "Microsoft-HTTPAPI/2.0"
        ],
        "x-ms-client-request-id": "ac36fbed-af6b-dad8-2d3a-030c9278f30c",
<<<<<<< HEAD
        "x-ms-request-id": "b6ebb019-601e-001c-3cd2-f92d3f000000",
=======
        "x-ms-request-id": "3b696d6c-c01e-002a-657c-05a04f000000",
>>>>>>> 1814567d
        "x-ms-version": "2020-06-12"
      },
      "ResponseBody": []
    }
  ],
  "Variables": {
    "RandomSeed": "1441194745",
    "Storage_TestConfigHierarchicalNamespace": "NamespaceTenant\nseannse\nU2FuaXRpemVk\nhttps://seannse.blob.core.windows.net\nhttps://seannse.file.core.windows.net\nhttps://seannse.queue.core.windows.net\nhttps://seannse.table.core.windows.net\n\n\n\n\nhttps://seannse-secondary.blob.core.windows.net\nhttps://seannse-secondary.file.core.windows.net\nhttps://seannse-secondary.queue.core.windows.net\nhttps://seannse-secondary.table.core.windows.net\n68390a19-a643-458b-b726-408abf67b4fc\nSanitized\n72f988bf-86f1-41af-91ab-2d7cd011db47\nhttps://login.microsoftonline.com/\nCloud\nBlobEndpoint=https://seannse.blob.core.windows.net/;QueueEndpoint=https://seannse.queue.core.windows.net/;FileEndpoint=https://seannse.file.core.windows.net/;BlobSecondaryEndpoint=https://seannse-secondary.blob.core.windows.net/;QueueSecondaryEndpoint=https://seannse-secondary.queue.core.windows.net/;FileSecondaryEndpoint=https://seannse-secondary.file.core.windows.net/;AccountName=seannse;AccountKey=Sanitized\n"
  }
}<|MERGE_RESOLUTION|>--- conflicted
+++ resolved
@@ -1,30 +1,19 @@
 {
   "Entries": [
     {
-      "RequestUri": "https://seannse.blob.core.windows.net/test-filesystem-882ed177-2b83-68e9-2f63-bb19486c398d?restype=container",
+      "RequestUri": "https://seannse.blob.core.windows.net/test-filesystem-028e1146-da5a-1205-d8e0-ce278c9174cb?restype=container",
       "RequestMethod": "PUT",
       "RequestHeaders": {
         "Accept": "application/xml",
         "Authorization": "Sanitized",
-<<<<<<< HEAD
-        "traceparent": "00-6cc53853c2c54b4f832311b3272254d6-d630c44ec516734a-00",
-        "User-Agent": [
-          "azsdk-net-Storage.Files.DataLake/12.7.0-alpha.20210202.1",
-          "(.NET Framework 4.8.4250.0; Microsoft Windows 10.0.19042 )"
+        "traceparent": "00-50f112c9a624b94d854e4011c152ee32-a852b68c37fd9d4b-00",
+        "User-Agent": [
+          "azsdk-net-Storage.Files.DataLake/12.7.0-alpha.20210219.1",
+          "(.NET 5.0.3; Microsoft Windows 10.0.19041)"
         ],
         "x-ms-blob-public-access": "container",
-        "x-ms-client-request-id": "a15e210f-ce39-31b5-2691-88e5871bf0c9",
-        "x-ms-date": "Wed, 03 Feb 2021 02:12:23 GMT",
-=======
-        "traceparent": "00-09735542f82e7843a0748e0c5e6e2863-e71647e9e712b440-00",
-        "User-Agent": [
-          "azsdk-net-Storage.Files.DataLake/12.7.0-alpha.20210217.1",
-          "(.NET 5.0.3; Microsoft Windows 10.0.19042)"
-        ],
-        "x-ms-blob-public-access": "container",
-        "x-ms-client-request-id": "a15e210f-ce39-31b5-2691-88e5871bf0c9",
-        "x-ms-date": "Wed, 17 Feb 2021 22:28:28 GMT",
->>>>>>> 1814567d
+        "x-ms-client-request-id": "4f2156d6-11e6-1fe4-058a-348088fd634f",
+        "x-ms-date": "Fri, 19 Feb 2021 19:10:26 GMT",
         "x-ms-return-client-request-id": "true",
         "x-ms-version": "2020-06-12"
       },
@@ -32,52 +21,32 @@
       "StatusCode": 201,
       "ResponseHeaders": {
         "Content-Length": "0",
-<<<<<<< HEAD
-        "Date": "Wed, 03 Feb 2021 02:12:24 GMT",
-        "ETag": "\u00220x8D8C7E925D8DCBA\u0022",
-        "Last-Modified": "Wed, 03 Feb 2021 02:12:24 GMT",
-=======
-        "Date": "Wed, 17 Feb 2021 22:28:28 GMT",
-        "ETag": "\u00220x8D8D393598234FA\u0022",
-        "Last-Modified": "Wed, 17 Feb 2021 22:28:28 GMT",
->>>>>>> 1814567d
-        "Server": [
-          "Windows-Azure-Blob/1.0",
-          "Microsoft-HTTPAPI/2.0"
-        ],
-        "x-ms-client-request-id": "a15e210f-ce39-31b5-2691-88e5871bf0c9",
-<<<<<<< HEAD
-        "x-ms-request-id": "b6ebadbc-601e-001c-1cd2-f92d3f000000",
-=======
-        "x-ms-request-id": "3b696b52-c01e-002a-017c-05a04f000000",
->>>>>>> 1814567d
-        "x-ms-version": "2020-06-12"
-      },
-      "ResponseBody": []
-    },
-    {
-      "RequestUri": "https://seannse.dfs.core.windows.net/test-filesystem-882ed177-2b83-68e9-2f63-bb19486c398d/test-file-150fd624-1205-45ad-d6b5-a9012c70baa1?resource=file",
+        "Date": "Fri, 19 Feb 2021 19:10:25 GMT",
+        "ETag": "\u00220x8D8D50A03725A17\u0022",
+        "Last-Modified": "Fri, 19 Feb 2021 19:10:25 GMT",
+        "Server": [
+          "Windows-Azure-Blob/1.0",
+          "Microsoft-HTTPAPI/2.0"
+        ],
+        "x-ms-client-request-id": "4f2156d6-11e6-1fe4-058a-348088fd634f",
+        "x-ms-request-id": "2e661f81-201e-00a4-05f2-0676f9000000",
+        "x-ms-version": "2020-06-12"
+      },
+      "ResponseBody": []
+    },
+    {
+      "RequestUri": "https://seannse.dfs.core.windows.net/test-filesystem-028e1146-da5a-1205-d8e0-ce278c9174cb/test-file-60e15a71-1a45-b044-7581-62cb2debf6d0?resource=file",
       "RequestMethod": "PUT",
       "RequestHeaders": {
         "Accept": "application/json",
         "Authorization": "Sanitized",
-<<<<<<< HEAD
-        "traceparent": "00-d2feab9ca8afec47b1cfc820a69c889e-10e9e2ccbd6d6f45-00",
-        "User-Agent": [
-          "azsdk-net-Storage.Files.DataLake/12.7.0-alpha.20210202.1",
-          "(.NET Framework 4.8.4250.0; Microsoft Windows 10.0.19042 )"
-        ],
-        "x-ms-client-request-id": "d7543491-dd7e-fdb2-7419-ca8325b404b5",
-        "x-ms-date": "Wed, 03 Feb 2021 02:12:24 GMT",
-=======
-        "traceparent": "00-7fe82927fbcef944bbd8f593524823f7-bc5e3775e1ce7e4a-00",
-        "User-Agent": [
-          "azsdk-net-Storage.Files.DataLake/12.7.0-alpha.20210217.1",
-          "(.NET 5.0.3; Microsoft Windows 10.0.19042)"
-        ],
-        "x-ms-client-request-id": "d7543491-dd7e-fdb2-7419-ca8325b404b5",
-        "x-ms-date": "Wed, 17 Feb 2021 22:28:29 GMT",
->>>>>>> 1814567d
+        "traceparent": "00-d2f79a3977577b43b351ea1d2f37b5df-9f5d78e16dc52945-00",
+        "User-Agent": [
+          "azsdk-net-Storage.Files.DataLake/12.7.0-alpha.20210219.1",
+          "(.NET 5.0.3; Microsoft Windows 10.0.19041)"
+        ],
+        "x-ms-client-request-id": "c1a85d2a-1b26-bcae-1170-d964af18f11a",
+        "x-ms-date": "Fri, 19 Feb 2021 19:10:26 GMT",
         "x-ms-return-client-request-id": "true",
         "x-ms-version": "2020-06-12"
       },
@@ -85,105 +54,72 @@
       "StatusCode": 201,
       "ResponseHeaders": {
         "Content-Length": "0",
-<<<<<<< HEAD
-        "Date": "Wed, 03 Feb 2021 02:12:25 GMT",
-        "ETag": "\u00220x8D8C7E926125DD4\u0022",
-        "Last-Modified": "Wed, 03 Feb 2021 02:12:25 GMT",
-=======
-        "Date": "Wed, 17 Feb 2021 22:28:28 GMT",
-        "ETag": "\u00220x8D8D39359B8610B\u0022",
-        "Last-Modified": "Wed, 17 Feb 2021 22:28:29 GMT",
->>>>>>> 1814567d
+        "Date": "Fri, 19 Feb 2021 19:10:25 GMT",
+        "ETag": "\u00220x8D8D50A038166A8\u0022",
+        "Last-Modified": "Fri, 19 Feb 2021 19:10:25 GMT",
         "Server": [
           "Windows-Azure-HDFS/1.0",
           "Microsoft-HTTPAPI/2.0"
         ],
-        "x-ms-client-request-id": "d7543491-dd7e-fdb2-7419-ca8325b404b5",
-<<<<<<< HEAD
-        "x-ms-request-id": "49e60f20-901f-0037-02d2-f9adf3000000",
-=======
-        "x-ms-request-id": "6e92ba32-501f-0081-027c-05df85000000",
->>>>>>> 1814567d
-        "x-ms-version": "2020-06-12"
-      },
-      "ResponseBody": []
-    },
-    {
-      "RequestUri": "https://seannse.dfs.core.windows.net/test-filesystem-882ed177-2b83-68e9-2f63-bb19486c398d/test-file-150fd624-1205-45ad-d6b5-a9012c70baa1?action=append\u0026position=0",
+        "x-ms-client-request-id": "c1a85d2a-1b26-bcae-1170-d964af18f11a",
+        "x-ms-request-id": "6f4b32b3-e01f-004f-18f2-060e0b000000",
+        "x-ms-version": "2020-06-12"
+      },
+      "ResponseBody": []
+    },
+    {
+      "RequestUri": "https://seannse.dfs.core.windows.net/test-filesystem-028e1146-da5a-1205-d8e0-ce278c9174cb/test-file-60e15a71-1a45-b044-7581-62cb2debf6d0?action=append\u0026position=0",
       "RequestMethod": "PATCH",
       "RequestHeaders": {
         "Accept": "application/json",
         "Authorization": "Sanitized",
-        "Content-Length": "1898",
+        "Content-Length": "1878",
         "Content-Type": "application/json",
         "User-Agent": [
-<<<<<<< HEAD
-          "azsdk-net-Storage.Files.DataLake/12.7.0-alpha.20210202.1",
-          "(.NET Framework 4.8.4250.0; Microsoft Windows 10.0.19042 )"
-        ],
-        "x-ms-client-request-id": "866d2151-5e68-0de6-1648-3c6469f411cd",
-        "x-ms-date": "Wed, 03 Feb 2021 02:12:24 GMT",
-=======
-          "azsdk-net-Storage.Files.DataLake/12.7.0-alpha.20210217.1",
-          "(.NET 5.0.3; Microsoft Windows 10.0.19042)"
-        ],
-        "x-ms-client-request-id": "866d2151-5e68-0de6-1648-3c6469f411cd",
-        "x-ms-date": "Wed, 17 Feb 2021 22:28:29 GMT",
->>>>>>> 1814567d
+          "azsdk-net-Storage.Files.DataLake/12.7.0-alpha.20210219.1",
+          "(.NET 5.0.3; Microsoft Windows 10.0.19041)"
+        ],
+        "x-ms-client-request-id": "0debeba1-13fe-3c43-9b1a-d3ac67afd27f",
+        "x-ms-date": "Fri, 19 Feb 2021 19:10:26 GMT",
         "x-ms-return-client-request-id": "true",
         "x-ms-version": "2020-06-12"
       },
       "RequestBody": [
-        "\uFFFD\uFFFDu\uFFFD\u0011\u02BC\uFFFD\uFFFDe\uFFFD\uFFFD\u0060)\uFFFD\uFFFD\uFFFD\uFFFDo\uFFFD\u001C\uFFFD\u0022\uFFFDP\f\uFFFD\uFFFD\uFFFD\u0444\uFFFD=\uFFFD\uFFFD\u009Fm\uFFFD\uFFFDx\uFFFDV\u0019\u001B\uFFFDJ~\t\uFFFD?D\f\uFFFD\uFFFD\uFFFD\uFFFD3\u0004\u0018\u023F\uFFFD\uFFFD#\uFFFDc|\uFFFD!W3\uFFFD~T\uFFFD\twaofu\uFFFD\u0013D[0c\uFFFD\uFFFD\uFFFD:\uFFFD\uFFFD\uFFFD\b\uFFFD7\uFFFDi8\u03A5\uFFFDg\u000B\uFFFD\uFFFDEg\uFFFDk\u0455\uFFFDS\uFFFD\uFFFD\uFFFD\uFFFDT\u0000\uFFFD\uFFFDd\u001C\uFFFD\uFFFD\uFFFDK\uFFFD\uFFFD\u007F\uFFFD6\uFFFD\uFFFD\u06EB9\uFFFD\uFFFD\u001EQBQi\u0018\uFFFD\\\f\t\uFFFD0\u00148\n",
-        "\u0283J\uFFFD\uFFFD\uFFFD\uFFFD\uFFFD\uFFFD\uFFFD\uFFFD^\u0019\uFFFD\u001F\uFFFDc\b\uFFFD\uFFFDr\uFFFD\u0013\uFFFDm\uFFFDq\u003E\uFFFD7N\uFFFD\uFFFD\uFFFD\u0005Xa\uFFFD\u001D\uFFFD%\uFFFDYd\uFFFD\uFFFD\uFFFD\uFFFD\uFFFD\u00187\u0027bW\uFFFD1o\uFFFD\u0017\uFFFDM\uFFFD\uFFFD\uFFFD\uFFFD\uFFFD_\uFFFD}\u01CF\uFFFD\uFFFD\u03BC\uFFFD?\uFFFD#\uFFFD\u0019\uFFFDQ\uFFFD\uFFFD\u0026\uFFFD\uFFFD\uFFFD\uFFFD\uFFFD\u029Cx\uFFFDj,\uFFFD\u019BZY\\%\uFFFD\uFFFD=\uFFFD\uFFFD\uFFFD\uFFFD\uFFFDsc\uFFFD\uFFFDi\uFFFDwr\uFFFD\uFFFD\uFFFD\uFFFD\uFFFD\u0013q7Rv\uFFFD\uFFFDY\uFFFD\u003C\u002B:x\uFFFD\uFFFD\u000B\u0001\uFFFD(V8\uFFFD\uFFFD\u0000K\uFFFDN)\uFFFD\u01B3H\uFFFDt\uFFFD\\H\u007FZ\uFFFD\uFFFD\n",
-        "\uFFFDx=\uFFFD9\uFFFD\uFFFD\uFFFD\uFFFD\u01B4o\u06C4UQ\u002B\uFFFD\uFFFD]\uFFFD\uFFFD\uFFFD\uFFFDv\u0004\u001E\uFFFD\u00C2\uFFFDQi. i\u00E4\uFFFD\uFFFD\uFFFD\uFFFD4\uFFFDT\uFFFDF\u0007\uFFFDT\uFFFD\u003C\uFFFDQ\uFFFD\uFFFDY05o\uFFFD\uFFFD\u000E\u003Eb\u0005\uFFFDd\uC386\uFFFD\u0678\uFFFD\u011CP!k\u05C9\uFFFD.\uFFFD\u0015\uFFFD\uFFFDMyis\uFFFDP\uFFFD\b%\uFFFD0O\uFFFD\uFFFD\u001Ah\uFFFD\uFFFDb\u058C\u000ER\t\u000F\u0298i\u001E\uFFFDoM\u002B\uFFFD\u0016r%\u0012\u0060\uFFFD\u0007\uFFFD\uFFFD\uFFFD \uFFFD\u007F\uFFFDoc\u0060\uFFFD\uFFFD\u0003P\u003E\u0027_d\uFFFD\uFFFDG\uFFFDE\u003E\uFFFD#\u001B\u02E8C\uFFFDq\uFFFD\uFFFD\uFFFDpc\uFFFD=J\uFFFD\uFFFD\uFFFD\u007Fq\uFFFD\u0027\uFFFD\uFFFDK\u016E\uFFFD\uFFFD\uFFFD\uFFFDX\uFFFD=\uFFFDd)\uFFFD \uFFFD\uFFFD\uFFFD4\uFFFD\uFFFD\uFFFDv\u0026p\u0015L.\uFFFD\uFFFDH\uFFFD\uFFFD\uFFFD\\}\f\uFFFD\t\u000E\uFFFD\u0017\uFFFD\uFFFD\uFFFD\uFFFDy3\uFFFD\uFFFD\uFFFD\uFFFD\uFFFD\u0000\t\uFFFDN\uFFFD3\uFFFDs\uFFFD\uFFFD\uFFFD\uFFFD\uFFFD\uFFFD5i\uFFFD\uFFFD\uFFFD\uFFFD\u0026\uFFFD\uFFFD\u000F\u02D7\uFFFD\uFFFD\u0019\uFFFD\uFFFD\uFFFD\b\uFFFD\uFFFD\uFFFD.\uFFFD\uFFFDM\uFFFDW\uFFFD\u0435\uFFFD\u001CC\uFFFD\uFFFD?$\uFFFD\uFFFD{Rx\uFFFD\uFFFD\u001FY\u0010\uFFFD\uFFFDn\uFFFD0K\uFFFDt\u0015\u0027\uFFFD\uFFFD,2\u003E\u0016\uFFFDnWO\uFFFD\uFFFD\u0116\u003C\u001E\uFFFD[\uFFFD\uFFFD\uFFFD-AG\uFFFD\uFFFDG2\uFFFD\uFFFD4\uFFFD*\uFFFDm@O :l5;\uFFFD\n",
-        "u\uFFFD5\uFFFDm\u0011\uFFFD9\u02007UJ\uFFFDSg\u03C7\uFFFD_\u001B\u0017\uFFFD\uFFFD(\uFFFD\uFFFDv!\u003E_\uFFFDe6\uFFFD\uFFFDo\uFFFD\uFFFDC\uFFFD\uFFFD\uFFFD\uFFFD\u0018\uFFFDi\uFFFD\u049D\uFFFD\uFFFDh\uFFFD]wo\uFFFDqB=\u0017\uFFFD!\uFFFD\uFFFD\u0013\u0013n\uFFFD_\u00A7\u001C \\\uFFFD\u0001\u0010\u0005d\uFFFDO\uFFFD\uFFFD\uFFFD\uFFFDGtm1\uFFFDS\uFFFD\u0005\uFFFD1\uFFFDA(\uFFFDV]\n",
-        "\u003E\uFFFD\u0011K\uFFFD\u0000\uFFFDm\uFFFDl\u0753\uFFFD\uFFFDo\uFFFD\uFFFD\u02DF\u0001\uFFFD\uFFFDn\u0010\u0017\u003C\u002BN\uFFFD\uFFFD\u0022\u000ELDb\uFFFD\uFFFDxs\uFFFD\uFFFD\u0022\uFFFDq\u001BH\u0019\uFFFD5\u0016\uFFFD\\u\uFFFD}\u00013\uFFFD\uFFFDQ\uFFFD\uFFFDJ\uFFFDG\uFFFD\uFFFD\uFFFD\uFFFDAS\u002B4\uFFFD|\uFFFDV\uFFFD!\uFFFD5\u0006\uFFFD\u000BW\uFFFD\uFFFD\uFFFDI\uFFFD}\uFFFD|\u0015k\uFFFD\uFFFD)\uFFFD\uFFFDo\u0019\uFFFD\u00CC\u0027\uFFFD#\uFFFD\uFFFD\uFFFDp\uFFFD\u001B\uFFFD\u0004?wW\uFFFD\uFFFD\u0060\uFFFD\uFFFDm\uFFFD\uFFFD\uFFFD\u0010\uFFFDl|\uFFFD\u001F\uFFFD\uFFFDG\uFFFD\uFFFD\u002B\uFFFDS\u003C\uFFFDu\uFFFD\u0060mg]r\uFFFD\uFFFD\u0000\u000F\u00600V\uFFFDo\uFFFD\u0012\u000B?\u0010\uFFFD\uFFFDU\uFFFDF\uFFFD\uFFFD\uFFFD\uFFFD\u0022\r",
-        "|\uFFFD\uFFFD\uFFFDWN\uFFFD\uFFFD\uFFFD\uFFFD\uFFFD\u001E\uFFFD\uFFFD\uFFFD\uFFFD\uFFFDXE\uFFFDG\uFFFD\uFFFD\uFFFD\u000B\uFFFD e\uFFFDCY\uFFFD\u0002\uFFFD\\]\u001C\u0018\uFFFDi~Ef=\uFFFD\uFFFD,\uFFFD\u0006\uFFFD6C\uFFFD\uFFFD\u007F\uFFFDh\u000BK\uFFFD\uFFFD"
+        "\uFFFDd\u001B\uFFFD\uFFFD-\uFFFDKu\uFFFD\u0022\uFFFD\u0000\uFFFDOY\uFFFD\uFFFD\uFFFD\uFFFDB5\uFFFDI,\uFFFD%\uFFFDK\uFFFD\uFFFD%\uFFFD\uFFFD\u0026\uFFFD\u0000\uFFFD\uFFFD\uFFFD~\\Kt\uFFFD\uFFFD\uFFFD\uFFFD \uFFFDf\uFFFDv\u0022\uFFFD]\uFFFD\u0481\u0018\u0007\uFFFD\u0000\uFFFD2\uFFFD\u0016\u0001dRY\u0027\u0264P\uFFFD\uFFFD5P2\u065E\uFFFD\uFFFD\u0019\uFFFD\uFFFD{\u0026\uFFFDB-T\uFFFD\uFFFD\uFFFD\\WA\uFFFD\uFFFD!\uFFFD\u0026?\u0026\uFFFD\uFFFD\uFFFDt\uFFFD\uFFFDN\u003Ei\u00004\u06E1N\uFFFD\u06DC\u0010\u002B\uFFFD\uBBB1\uFFFD\uFFFD\uFFFDUP\u001F}\u0010\uFFFD\uFFFDj\u072A2S\uFFFD\uFFFD\u0005\uFFFD\uFFFD\uFFFD\u0027|\uFFFD\uFFFDG\u0744\uFFFD\uFFFDl;# k\uFFFD,\uFFFD\u001E\uFFFD\uFFFD\u00017r\uFFFDHS\u007F\uFFFDK\u0022\u0011\u0060\u0016S\uFFFD\bB\uFFFDS\uFFFDm/\uFFFD\uFFFD\uFFFDq\u002B\uFFFD\u0007\uFFFD\uFFFD\uFFFD\uFFFDzh9W4;j{\uFFFD\uFFFD\u0000\u000E\n",
+        "\uFFFD\u003E\uFFFD\uFFFD\uFFFD\uFFFD\uFFFD\b\uFFFDg\uFFFD\uFFFD(\uFFFD\uFFFD\u02C2b\u025B\uFFFDp\uFFFD\r",
+        "\uFFFD\uFFFD-\uFFFD?\uFFFDz\uFFFD\uFFFD\uFFFD\uFFFD\u0011\uFFFD\uFFFD\u0013\uFFFD\uFFFD\u0060\u007F\uFFFDRdA|\uFFFD#~\uFFFD@0S\u0012D\uFFFD7\uFFFD\uFFFD\uFFFD\uFFFD\u0001\uFFFD$0:\u0001\uFFFD\u0027\uFFFDN\u0018\uFFFD\uFFFD\uFFFD\uFFFD\uFFFDW\uFFFD\uFFFD\uFFFD\u001C9\uFFFD|v\uFFFD\uFFFD\uFFFD\uFFFDua\uFFFD\u0022\uFFFD~\u0004-3\u0007{$\uFFFD\uFFFD^(|\uFFFD!\uFFFD\u0013\uFFFD\u000B\u0006\u03EC\uFFFD\u001D\uFFFD\uFFFD\uFFFD\u0015\uFFFDR\u0060\uFFFD\u001F\uFFFD\uFFFDr\uFFFD\uFFFD#\uFFFD6\uFFFD\u001F\uFFFDpS\uFFFD\uFFFD\uFFFDH\uFFFD\uFFFDU\uFFFDS\uFFFD\uFFFDyee\u003C\uFFFDHp\t\uFFFD\u05EF\u01C6\uFFFDj\uFFFD\uFFFD\uFFFD8\uFFFDU\uFFFD\uFFFDL\uFFFD\uFFFD\u02D7-=\u0006\uFFFD\uFFFD\b\uFFFD:\u0454uG\uFFFDI\u000E\uFFFD\u0019\uFFFD;\uFFFD\uFFFD!U_}9/\uFFFD\uFFFD\u0018\uFFFD\u0019}\uFFFD\u072D\uFFFD\uFFFD\uFFFD}\u00120\uFFFDi\u0016\uFFFD\f\uFFFD\uFFFD2\u001EU\uFFFD\f\uFFFD?\uFFFD\uFFFD\uFFFD\uFFFD\\\uFFFD\u0026m\u0060\u0026\u0026\uFFFD\uFFFD\u01BA!\uFFFDI\uFFFD\uFFFD\u0022\u0005\uFFFD\uFFFD}\u010B,\uFFFD\uFFFD\u002B\uFFFDT\uFFFD\u001F\uFFFDGp\uFFFD\u0026\uFFFD\uFFFDQ\uFFFD\u000B\uFFFD\uFFFD\u002B\uFFFD\uFFFD\uFFFD\\\uFFFD\u000F\uFFFD\uFFFD\uFFFD\uFFFDz\uFFFD\u003E\uFFFD\uFFFD\uFFFD\uFFFDr;\u0019\uFFFD0\uFFFD|\uFFFDe\u0005\uFFFD\uFFFD\u0006\uFFFD\uFFFD,_:\uFFFD\uFFFD\uFFFD\u0001E\uFFFD3\uFFFDu\uFFFD\u0022\uFFFD\u0002\uFFFD\uFFFD\uFFFDR~\uFFFD\uFFFD\u000F\u007F\uFFFDL\t39\uFFFD\uFFFD\uFFFDj\u07FE\uFFFD\uFFFD\u002Bq\uFFFD\u002Bs\uFFFDe\uFFFDl}x\uFFFD\uFFFDNA\uFFFD\uFFFD\uFFFDy\uFFFDK\u0001\uFFFD;\uFFFD\uFFFD\uFFFD~k\uFFFD\b\uFFFDK\uFFFD\u0027\\S\u0011,\uFFFD\uFFFDa\u03D1\uFFFD=\uFFFD\uFFFD\uFFFD\uFFFD\u0004D\uFFFD\uFFFD*\uFFFD\uFFFDqz\uFFFD\uFFFD\u001A\uFFFDu\uFFFD4\u0014\uFFFD\u001AAZ\uFFFDM,R\uFFFD\uFFFD\u0007\uFFFD\u001F\uFFFD~\uFFFD\u0003\uFFFDkbaj\uFFFD\uFFFDO\uFFFD\u07ACY\uFFFD}(\u059A\uFFFDb;\uFFFD\uFFFD2\uFFFD\uFFFD\u0010i\uFFFD\uFFFD\u001D\uFFFD\uFFFDq \u0272_\uFFFD\uFFFDx2\uFFFDjs\uFFFD\u00C9\uFFFDH/\u0498\u0212\uFFFD0\u05D3\uFFFDx\u0652\uFFFDA\uFFFD\uFFFD\u01B4uw\uFFFD\u000B\uFFFD\t\uFFFDI\uFFFD\uFFFDKM\uFFFD)u\uFFFD\uFFFD \uFFFD\uFFFD\u0010\uFFFD\uFFFD\u001B\u0010\u0000Xj\uFFFD2\u0000\uFFFD\uFFFD\uFFFD\u001E\uFFFDC\u01AF\uFFFD\uFFFDoq?GB\uFFFD\uFFFD\u001C\uFFFDv\uFFFD=8\uFFFD\uFFFD\uFFFD\uFFFD\uFFFD\u9C0F\uFFFD\uFFFD\uFFFD\uFFFDP\u000B\n",
+        "\uFFFD\uFFFD\u0003q\uFFFD\uFFFD\uFFFD\u0010H\uFFFD\uFFFDh\uFFFDN\r",
+        "\uFFFD-f\uFFFD0*\uFFFDt\uFFFD\uFFFD\r",
+        "\b\uFFFD\u5A20\uFFFDy\r",
+        "s\u0060RB\u0002\uFFFD\uFFFD-\uFFFD\bAw\uFFFDi@\uFFFD\uFFFD\uFFFD\uFFFD57\uFFFD\uFFFD\uFFFD\uFFFD*\uFFFD3\uFFFD\uFFFD\u0002\uFFFD\u0000H\uFFFD\u0013\uFFFD.G;y\uFFFDE\u0005\uFFFDs\u0015\u003E_e\uFFFD\u0177\uFFFD;\uFFFDuUK\uFFFD\u0006\uFFFDR\uFFFD\u0005lw\uFFFD\uFFFD,\u000B\uFFFD\uFFFD\uFFFD\uFFFD\uFFFDf\uFFFD\u0026C\u0015b\uFFFDu*=\u001D(\f\u0019\uFFFD,\uFFFD5\uFFFDL\uFFFD\uFFFDZ\uFFFD\uFFFD\uFFFD3Z\u0004-0\u001A\uFFFDM\uFFFD.\u0007\uFFFD\uFFFD\uFFFD\uFFFDy\uFFFDNNz\uFFFD\uFFFD\uFFFD\uFFFD\bQ\u000BL\uFFFD\uFFFD\uFFFDG\uFFFD\uFFFD\uFFFD\u001B%\u0010\uFFFD\u000Ei\uFFFD\u0001\uFFFD\uFFFD\uD43Cp\u00277\u000B\uFFFD\u0012\u001F\uFFFDz:$\uFFFD\u000FV\uFFFD\uFFFDa\uFFFD\u001A\uFFFDT\uFFFDT\uFFFDa@"
       ],
       "StatusCode": 202,
       "ResponseHeaders": {
         "Content-Length": "0",
-<<<<<<< HEAD
-        "Date": "Wed, 03 Feb 2021 02:12:25 GMT",
-=======
-        "Date": "Wed, 17 Feb 2021 22:28:28 GMT",
->>>>>>> 1814567d
+        "Date": "Fri, 19 Feb 2021 19:10:25 GMT",
         "Server": [
           "Windows-Azure-HDFS/1.0",
           "Microsoft-HTTPAPI/2.0"
         ],
-        "x-ms-client-request-id": "866d2151-5e68-0de6-1648-3c6469f411cd",
-<<<<<<< HEAD
-        "x-ms-request-id": "49e60f3e-901f-0037-20d2-f9adf3000000",
-=======
-        "x-ms-request-id": "6e92ba37-501f-0081-077c-05df85000000",
->>>>>>> 1814567d
+        "x-ms-client-request-id": "0debeba1-13fe-3c43-9b1a-d3ac67afd27f",
+        "x-ms-request-id": "6f4b32cf-e01f-004f-34f2-060e0b000000",
         "x-ms-request-server-encrypted": "true",
         "x-ms-version": "2020-06-12"
       },
       "ResponseBody": []
     },
     {
-      "RequestUri": "https://seannse.dfs.core.windows.net/test-filesystem-882ed177-2b83-68e9-2f63-bb19486c398d/test-file-150fd624-1205-45ad-d6b5-a9012c70baa1?action=flush\u0026position=1024",
+      "RequestUri": "https://seannse.dfs.core.windows.net/test-filesystem-028e1146-da5a-1205-d8e0-ce278c9174cb/test-file-60e15a71-1a45-b044-7581-62cb2debf6d0?action=flush\u0026position=1024",
       "RequestMethod": "PATCH",
       "RequestHeaders": {
         "Accept": "application/json",
         "Authorization": "Sanitized",
         "User-Agent": [
-<<<<<<< HEAD
-          "azsdk-net-Storage.Files.DataLake/12.7.0-alpha.20210202.1",
-          "(.NET Framework 4.8.4250.0; Microsoft Windows 10.0.19042 )"
-        ],
-        "x-ms-client-request-id": "ea1779c8-13de-c91f-4c58-38f87844c79e",
-        "x-ms-date": "Wed, 03 Feb 2021 02:12:24 GMT",
-=======
-          "azsdk-net-Storage.Files.DataLake/12.7.0-alpha.20210217.1",
-          "(.NET 5.0.3; Microsoft Windows 10.0.19042)"
-        ],
-        "x-ms-client-request-id": "ea1779c8-13de-c91f-4c58-38f87844c79e",
-        "x-ms-date": "Wed, 17 Feb 2021 22:28:29 GMT",
->>>>>>> 1814567d
+          "azsdk-net-Storage.Files.DataLake/12.7.0-alpha.20210219.1",
+          "(.NET 5.0.3; Microsoft Windows 10.0.19041)"
+        ],
+        "x-ms-client-request-id": "681f5943-54cc-fd41-7350-45d54714e72d",
+        "x-ms-date": "Fri, 19 Feb 2021 19:10:26 GMT",
         "x-ms-return-client-request-id": "true",
         "x-ms-version": "2020-06-12"
       },
@@ -191,50 +127,32 @@
       "StatusCode": 200,
       "ResponseHeaders": {
         "Content-Length": "0",
-<<<<<<< HEAD
-        "Date": "Wed, 03 Feb 2021 02:12:25 GMT",
-        "ETag": "\u00220x8D8C7E9263CCA58\u0022",
-        "Last-Modified": "Wed, 03 Feb 2021 02:12:25 GMT",
-=======
-        "Date": "Wed, 17 Feb 2021 22:28:28 GMT",
-        "ETag": "\u00220x8D8D39359D46766\u0022",
-        "Last-Modified": "Wed, 17 Feb 2021 22:28:29 GMT",
->>>>>>> 1814567d
+        "Date": "Fri, 19 Feb 2021 19:10:25 GMT",
+        "ETag": "\u00220x8D8D50A0398B2EB\u0022",
+        "Last-Modified": "Fri, 19 Feb 2021 19:10:25 GMT",
         "Server": [
           "Windows-Azure-HDFS/1.0",
           "Microsoft-HTTPAPI/2.0"
         ],
-        "x-ms-client-request-id": "ea1779c8-13de-c91f-4c58-38f87844c79e",
-<<<<<<< HEAD
-        "x-ms-request-id": "49e60f73-901f-0037-55d2-f9adf3000000",
-=======
-        "x-ms-request-id": "6e92ba3c-501f-0081-0c7c-05df85000000",
->>>>>>> 1814567d
+        "x-ms-client-request-id": "681f5943-54cc-fd41-7350-45d54714e72d",
+        "x-ms-request-id": "6f4b32e1-e01f-004f-46f2-060e0b000000",
         "x-ms-request-server-encrypted": "false",
         "x-ms-version": "2020-06-12"
       },
       "ResponseBody": []
     },
     {
-      "RequestUri": "https://seannse.blob.core.windows.net/test-filesystem-882ed177-2b83-68e9-2f63-bb19486c398d/test-file-150fd624-1205-45ad-d6b5-a9012c70baa1",
+      "RequestUri": "https://seannse.blob.core.windows.net/test-filesystem-028e1146-da5a-1205-d8e0-ce278c9174cb/test-file-60e15a71-1a45-b044-7581-62cb2debf6d0",
       "RequestMethod": "GET",
       "RequestHeaders": {
         "Accept": "application/xml",
         "Authorization": "Sanitized",
         "User-Agent": [
-<<<<<<< HEAD
-          "azsdk-net-Storage.Files.DataLake/12.7.0-alpha.20210202.1",
-          "(.NET Framework 4.8.4250.0; Microsoft Windows 10.0.19042 )"
-        ],
-        "x-ms-client-request-id": "f09b3ed5-26dd-e9ee-c18c-c6a7b67b713f",
-        "x-ms-date": "Wed, 03 Feb 2021 02:12:24 GMT",
-=======
-          "azsdk-net-Storage.Files.DataLake/12.7.0-alpha.20210217.1",
-          "(.NET 5.0.3; Microsoft Windows 10.0.19042)"
-        ],
-        "x-ms-client-request-id": "f09b3ed5-26dd-e9ee-c18c-c6a7b67b713f",
-        "x-ms-date": "Wed, 17 Feb 2021 22:28:29 GMT",
->>>>>>> 1814567d
+          "azsdk-net-Storage.Files.DataLake/12.7.0-alpha.20210219.1",
+          "(.NET 5.0.3; Microsoft Windows 10.0.19041)"
+        ],
+        "x-ms-client-request-id": "0e682ef5-698f-56b3-2b04-f4c65275c10a",
+        "x-ms-date": "Fri, 19 Feb 2021 19:10:26 GMT",
         "x-ms-range": "bytes=0-268435455",
         "x-ms-return-client-request-id": "true",
         "x-ms-version": "2020-06-12"
@@ -246,61 +164,39 @@
         "Content-Length": "1024",
         "Content-Range": "bytes 0-1023/1024",
         "Content-Type": "application/octet-stream",
-<<<<<<< HEAD
-        "Date": "Wed, 03 Feb 2021 02:12:25 GMT",
-        "ETag": "\u00220x8D8C7E9263CCA58\u0022",
-        "Last-Modified": "Wed, 03 Feb 2021 02:12:25 GMT",
-=======
-        "Date": "Wed, 17 Feb 2021 22:28:29 GMT",
-        "ETag": "\u00220x8D8D39359D46766\u0022",
-        "Last-Modified": "Wed, 17 Feb 2021 22:28:29 GMT",
->>>>>>> 1814567d
+        "Date": "Fri, 19 Feb 2021 19:10:25 GMT",
+        "ETag": "\u00220x8D8D50A0398B2EB\u0022",
+        "Last-Modified": "Fri, 19 Feb 2021 19:10:25 GMT",
         "Server": [
           "Windows-Azure-Blob/1.0",
           "Microsoft-HTTPAPI/2.0"
         ],
         "x-ms-blob-type": "BlockBlob",
-        "x-ms-client-request-id": "f09b3ed5-26dd-e9ee-c18c-c6a7b67b713f",
-<<<<<<< HEAD
-        "x-ms-creation-time": "Wed, 03 Feb 2021 02:12:25 GMT",
-=======
-        "x-ms-creation-time": "Wed, 17 Feb 2021 22:28:29 GMT",
->>>>>>> 1814567d
+        "x-ms-client-request-id": "0e682ef5-698f-56b3-2b04-f4c65275c10a",
+        "x-ms-creation-time": "Fri, 19 Feb 2021 19:10:25 GMT",
         "x-ms-group": "$superuser",
         "x-ms-lease-state": "available",
         "x-ms-lease-status": "unlocked",
         "x-ms-owner": "$superuser",
         "x-ms-permissions": "rw-r-----",
-<<<<<<< HEAD
-        "x-ms-request-id": "b6ebaf83-601e-001c-2fd2-f92d3f000000",
-=======
-        "x-ms-request-id": "3b696cb4-c01e-002a-3a7c-05a04f000000",
->>>>>>> 1814567d
+        "x-ms-request-id": "2e6622d3-201e-00a4-36f2-0676f9000000",
         "x-ms-server-encrypted": "true",
         "x-ms-version": "2020-06-12"
       },
-      "ResponseBody": "1ud1gxHKvIyBZcLDYCmbwcTlb/cc4iKSUAyx883RhJ89/KzCn22yx3jIVhkb75xKfgm\u002BP0QMmfTE4zMEGMi/r\u002BEjhWN82SFXM6h\u002BVIwJd2FvZnXDE0RbMGO4/bw6ra6wCKY3\u002BGk4zqXnZwubjUVnu2vRlbFT\u002B5ycx1QAxNtkHIb5zkvm0n/4NpjP26s5v6IeUUJRaRj8XAwJmjAUOArKg0qFob/5gOns2F4Zgx/wYwix4XKYE7Nt/HE\u002B3DdO5P6OBVhhsx3jJdBZZJC649ntGDcnYleXMW\u002BXF6RNuqSxnvRfin3Hj6/qzryiP68jsxmYUcP/JoGm99Tpypx4lmosp8abWllcJYmHPZSa9fLAc2OLtGngsndyuZOo3cUTcTdSdpfph1m/PCs6eOntCwHiKFY47OEAS/VOKaDGs0jEdMtcSH9a1uwKzHg9pjmNhK2RxrRv24RVUSuiml24\u002BYnjdgQekcOCh1FpLiBpw6S7wKTzNOyTVJhGB/dUuDyPUdPvWTA1b/PqDj5iBa1k7I6G5tm4xcScUCFr14nLLs8V2txNeWlzhlCxCCWtME/r4hpozdFi1owOUgkPyphpHuBvTSvQFnIlEmCIB7ye7iDRf/VvY2D9sgNQPidfZLu4R\u002BlFPuIjG8uoQ7px2c7PcGPoPUqj\u002Brt/cZongNhLxa6k0MDTWLA9rmQpxiCmjNk0gM7DdiZwFUwuxs1I\u002B5rzXH0MzAkO/Bezq4/meTOa2eTA8gAJiE6HM7tzpJLi9bLKNWmimcDQJoS2D8uXipsZk\u002Bzohwia6dQuhJhNm1eE0LXcHEPJ\u002BD8k8Mx7UniD8KkfWRCm\u002Bm6pMEuVdBUngossMj4Wum5XT5usxJY8Hpdbq5TvLUFH3tZHMuz3NIMq/W1ATyA6bDU7yAp1\u002BTXXbRG0OciAN1VK5VNnz4eBXxsXgcYo\u002B852IT5ftGU20eSgb8XaQ/u7qsUY9mnM0p2tuWjvXXdvrnFCPReJIYPvExNux1/CpxwgXNcBEAVkqk\u002Bhsfr8R3RtMcBTlwXjMYhBKOJWXQo\u002B6xFLzwCfbZ5s3ZPI6G\u002BI88ufAZWebhAXPCtOv\u002BciDkxEYsbpsXhzzcMi57lxG0gZuDUWt1x1n30BM5LVUa62Ss9Hg4Wpn0FTKzTRfIZWpiHiNQayC1fwz8NJ533mnnwVa5zqKZfDbxnzw4wnoyP2q41w8xunBD93V7TCYLjDbY23vBDqbHyKH8btvkfLyCufUzzwdapgbWddctLiAA9gMFb\u002Bb\u002BYSCz8Q5tRVukb4rI6IIg180/jiV06pjfmpqB62jY7xzFhFjEf84I/WC7MgZcZDWd0C5FxdHBiYaX5FZj21niy4Bt82Q5XGf/NoC0uaiA=="
-    },
-    {
-      "RequestUri": "https://seannse.blob.core.windows.net/test-filesystem-882ed177-2b83-68e9-2f63-bb19486c398d/test-file-150fd624-1205-45ad-d6b5-a9012c70baa1",
+      "ResponseBody": "k2Qbrawt30t1siK1AIpPWf2/oc9CNalJLJQl/0uAgCWe/ib8ANb2/X5cS3T4\u002BbuGIIBm73Yi2F260oEYB98A9DL9FgFkUlknyaRQ5ek1UDLZnt7LGZCueybIQi1U3vWfXFdB\u002BuK5Ic4mPybS0fN0hYFOPmkANNuhTprbnBAr0\u002BuusYiS81VQH30QpNpq3KoyU72sBZ\u002BMnyd8oKxH3YS9\u002B2w7IyBr4ZEs/h7r75ABN3LwqUhTf81LIhFgFlOpCEL4U6ltL7iJx3ErgAeAoK\u002BXemg5VzQ7anuf7wAOCss\u002Bgvbc85zmkwi5Z\u002BHXKP/Fy4JiyZvqcLENvOktzj\u002B3erym7f0RpKwTsedgf/BSZEF82SN\u002BrEAwUxJEzjeyuMTIAewkMDoBtCfVThizivDAu1ensfUcOc58dpnrzNV1YfgimH4ELTMHeyT8qV4ofMkhgxPfCwbPrMgdqLqhFehSYO0fkfFyvI0joDbRH5BwU/nPyUjBlVXxU\u002Bu15oR5ZWU8qkhwCevXr8eGvGrQ/ow4rFXB0UyfkMuXLT0GvNYIqjrRlHVH/0kO9xmBO9jqIVVffTkvuJMYnBl92dyt0fPxfRIw/2kW8K0MstkyHlXyrAznpj\u002Bc2fKmuPhcyiZtYCYmkL3GuiHsSYyMIgW65n3EiyzQxSu0VKQfiUdwuiaGn1GzC46XK/Hq\u002B1yyD7bs7NF6lz75nJr6cjsZpjDafI9lBYOzBtrvLF865srOAUXtM5x19SLnjQK3uJlSfoTAD3/NTAkzOeX2imrfvrbQK3H2K3OUZYZsfXiA/E5Bna3aedZLAbQ7uvm3fmu3CM5L54wnXFMRLKn5Yc\u002BRsj2XtO28BETghCq8u3F63OcatHWqNBTBGkFayU0sUp/lqge8H8l\u002B\u002BgOJa2JhaqDil0/C3qxZ5n0o1pqrYjv3szKK1xBpvb0dnLlxIMmyX6\u002BgeDL9anPzi8OJlEgv0pjIkrgw15OQeNmSpUHz58a0dXfrC\u002BkJ\u002Bkm\u002Bl0tN4Cl17sogqY0QgogbEABYasQyAKT81B7RQ8avvpdvcT9HQpewHLd20j04pPPvz/rpsI\u002BEjJenUAsKo6oDcev2oRBI081oqE4Nuy1mwzAq4nTMxQ0I6uWooPKMpXkNc2BSQgLjpvstgAhBd9BpQIza4ME1N6vd7bYqoDPb3ALVAEjNE4EuRzt5nkUFxnMVPl9lscW31zu0dVVLuAbIUqQFbHeHnCwLrJiGvJhm1yZDFWLTdSo9HSgMGZ4s4o81sEyg/1r7jaIzWgQtMBqiTZ0uB6Kk9Nx5yE5OeoKO38oIUQtMxdjMR4i/oBslEO0OacsB/drtkLxwJzcLrRIfpHo6JN8PVojFYb8a5FTAVLdhQA=="
+    },
+    {
+      "RequestUri": "https://seannse.blob.core.windows.net/test-filesystem-028e1146-da5a-1205-d8e0-ce278c9174cb/test-file-60e15a71-1a45-b044-7581-62cb2debf6d0",
       "RequestMethod": "GET",
       "RequestHeaders": {
         "Accept": "application/xml",
         "Authorization": "Sanitized",
         "User-Agent": [
-<<<<<<< HEAD
-          "azsdk-net-Storage.Files.DataLake/12.7.0-alpha.20210202.1",
-          "(.NET Framework 4.8.4250.0; Microsoft Windows 10.0.19042 )"
-        ],
-        "x-ms-client-request-id": "3923b941-d6a8-78c1-83c6-7fe5ddd1ac30",
-        "x-ms-date": "Wed, 03 Feb 2021 02:12:24 GMT",
-=======
-          "azsdk-net-Storage.Files.DataLake/12.7.0-alpha.20210217.1",
-          "(.NET 5.0.3; Microsoft Windows 10.0.19042)"
-        ],
-        "x-ms-client-request-id": "3923b941-d6a8-78c1-83c6-7fe5ddd1ac30",
-        "x-ms-date": "Wed, 17 Feb 2021 22:28:29 GMT",
->>>>>>> 1814567d
+          "azsdk-net-Storage.Files.DataLake/12.7.0-alpha.20210219.1",
+          "(.NET 5.0.3; Microsoft Windows 10.0.19041)"
+        ],
+        "x-ms-client-request-id": "19e04b39-d9ab-619d-6dbf-016f431cb52b",
+        "x-ms-date": "Fri, 19 Feb 2021 19:10:26 GMT",
         "x-ms-range": "bytes=0-268435455",
         "x-ms-return-client-request-id": "true",
         "x-ms-version": "2020-06-12"
@@ -312,61 +208,39 @@
         "Content-Length": "1024",
         "Content-Range": "bytes 0-1023/1024",
         "Content-Type": "application/octet-stream",
-<<<<<<< HEAD
-        "Date": "Wed, 03 Feb 2021 02:12:25 GMT",
-        "ETag": "\u00220x8D8C7E9263CCA58\u0022",
-        "Last-Modified": "Wed, 03 Feb 2021 02:12:25 GMT",
-=======
-        "Date": "Wed, 17 Feb 2021 22:28:29 GMT",
-        "ETag": "\u00220x8D8D39359D46766\u0022",
-        "Last-Modified": "Wed, 17 Feb 2021 22:28:29 GMT",
->>>>>>> 1814567d
+        "Date": "Fri, 19 Feb 2021 19:10:26 GMT",
+        "ETag": "\u00220x8D8D50A0398B2EB\u0022",
+        "Last-Modified": "Fri, 19 Feb 2021 19:10:25 GMT",
         "Server": [
           "Windows-Azure-Blob/1.0",
           "Microsoft-HTTPAPI/2.0"
         ],
         "x-ms-blob-type": "BlockBlob",
-        "x-ms-client-request-id": "3923b941-d6a8-78c1-83c6-7fe5ddd1ac30",
-<<<<<<< HEAD
-        "x-ms-creation-time": "Wed, 03 Feb 2021 02:12:25 GMT",
-=======
-        "x-ms-creation-time": "Wed, 17 Feb 2021 22:28:29 GMT",
->>>>>>> 1814567d
+        "x-ms-client-request-id": "19e04b39-d9ab-619d-6dbf-016f431cb52b",
+        "x-ms-creation-time": "Fri, 19 Feb 2021 19:10:25 GMT",
         "x-ms-group": "$superuser",
         "x-ms-lease-state": "available",
         "x-ms-lease-status": "unlocked",
         "x-ms-owner": "$superuser",
         "x-ms-permissions": "rw-r-----",
-<<<<<<< HEAD
-        "x-ms-request-id": "b6ebafcc-601e-001c-75d2-f92d3f000000",
-=======
-        "x-ms-request-id": "3b696cef-c01e-002a-757c-05a04f000000",
->>>>>>> 1814567d
+        "x-ms-request-id": "2e66241f-201e-00a4-77f2-0676f9000000",
         "x-ms-server-encrypted": "true",
         "x-ms-version": "2020-06-12"
       },
-      "ResponseBody": "1ud1gxHKvIyBZcLDYCmbwcTlb/cc4iKSUAyx883RhJ89/KzCn22yx3jIVhkb75xKfgm\u002BP0QMmfTE4zMEGMi/r\u002BEjhWN82SFXM6h\u002BVIwJd2FvZnXDE0RbMGO4/bw6ra6wCKY3\u002BGk4zqXnZwubjUVnu2vRlbFT\u002B5ycx1QAxNtkHIb5zkvm0n/4NpjP26s5v6IeUUJRaRj8XAwJmjAUOArKg0qFob/5gOns2F4Zgx/wYwix4XKYE7Nt/HE\u002B3DdO5P6OBVhhsx3jJdBZZJC649ntGDcnYleXMW\u002BXF6RNuqSxnvRfin3Hj6/qzryiP68jsxmYUcP/JoGm99Tpypx4lmosp8abWllcJYmHPZSa9fLAc2OLtGngsndyuZOo3cUTcTdSdpfph1m/PCs6eOntCwHiKFY47OEAS/VOKaDGs0jEdMtcSH9a1uwKzHg9pjmNhK2RxrRv24RVUSuiml24\u002BYnjdgQekcOCh1FpLiBpw6S7wKTzNOyTVJhGB/dUuDyPUdPvWTA1b/PqDj5iBa1k7I6G5tm4xcScUCFr14nLLs8V2txNeWlzhlCxCCWtME/r4hpozdFi1owOUgkPyphpHuBvTSvQFnIlEmCIB7ye7iDRf/VvY2D9sgNQPidfZLu4R\u002BlFPuIjG8uoQ7px2c7PcGPoPUqj\u002Brt/cZongNhLxa6k0MDTWLA9rmQpxiCmjNk0gM7DdiZwFUwuxs1I\u002B5rzXH0MzAkO/Bezq4/meTOa2eTA8gAJiE6HM7tzpJLi9bLKNWmimcDQJoS2D8uXipsZk\u002Bzohwia6dQuhJhNm1eE0LXcHEPJ\u002BD8k8Mx7UniD8KkfWRCm\u002Bm6pMEuVdBUngossMj4Wum5XT5usxJY8Hpdbq5TvLUFH3tZHMuz3NIMq/W1ATyA6bDU7yAp1\u002BTXXbRG0OciAN1VK5VNnz4eBXxsXgcYo\u002B852IT5ftGU20eSgb8XaQ/u7qsUY9mnM0p2tuWjvXXdvrnFCPReJIYPvExNux1/CpxwgXNcBEAVkqk\u002Bhsfr8R3RtMcBTlwXjMYhBKOJWXQo\u002B6xFLzwCfbZ5s3ZPI6G\u002BI88ufAZWebhAXPCtOv\u002BciDkxEYsbpsXhzzcMi57lxG0gZuDUWt1x1n30BM5LVUa62Ss9Hg4Wpn0FTKzTRfIZWpiHiNQayC1fwz8NJ533mnnwVa5zqKZfDbxnzw4wnoyP2q41w8xunBD93V7TCYLjDbY23vBDqbHyKH8btvkfLyCufUzzwdapgbWddctLiAA9gMFb\u002Bb\u002BYSCz8Q5tRVukb4rI6IIg180/jiV06pjfmpqB62jY7xzFhFjEf84I/WC7MgZcZDWd0C5FxdHBiYaX5FZj21niy4Bt82Q5XGf/NoC0uaiA=="
-    },
-    {
-      "RequestUri": "https://seannse.blob.core.windows.net/test-filesystem-882ed177-2b83-68e9-2f63-bb19486c398d/test-file-150fd624-1205-45ad-d6b5-a9012c70baa1",
+      "ResponseBody": "k2Qbrawt30t1siK1AIpPWf2/oc9CNalJLJQl/0uAgCWe/ib8ANb2/X5cS3T4\u002BbuGIIBm73Yi2F260oEYB98A9DL9FgFkUlknyaRQ5ek1UDLZnt7LGZCueybIQi1U3vWfXFdB\u002BuK5Ic4mPybS0fN0hYFOPmkANNuhTprbnBAr0\u002BuusYiS81VQH30QpNpq3KoyU72sBZ\u002BMnyd8oKxH3YS9\u002B2w7IyBr4ZEs/h7r75ABN3LwqUhTf81LIhFgFlOpCEL4U6ltL7iJx3ErgAeAoK\u002BXemg5VzQ7anuf7wAOCss\u002Bgvbc85zmkwi5Z\u002BHXKP/Fy4JiyZvqcLENvOktzj\u002B3erym7f0RpKwTsedgf/BSZEF82SN\u002BrEAwUxJEzjeyuMTIAewkMDoBtCfVThizivDAu1ensfUcOc58dpnrzNV1YfgimH4ELTMHeyT8qV4ofMkhgxPfCwbPrMgdqLqhFehSYO0fkfFyvI0joDbRH5BwU/nPyUjBlVXxU\u002Bu15oR5ZWU8qkhwCevXr8eGvGrQ/ow4rFXB0UyfkMuXLT0GvNYIqjrRlHVH/0kO9xmBO9jqIVVffTkvuJMYnBl92dyt0fPxfRIw/2kW8K0MstkyHlXyrAznpj\u002Bc2fKmuPhcyiZtYCYmkL3GuiHsSYyMIgW65n3EiyzQxSu0VKQfiUdwuiaGn1GzC46XK/Hq\u002B1yyD7bs7NF6lz75nJr6cjsZpjDafI9lBYOzBtrvLF865srOAUXtM5x19SLnjQK3uJlSfoTAD3/NTAkzOeX2imrfvrbQK3H2K3OUZYZsfXiA/E5Bna3aedZLAbQ7uvm3fmu3CM5L54wnXFMRLKn5Yc\u002BRsj2XtO28BETghCq8u3F63OcatHWqNBTBGkFayU0sUp/lqge8H8l\u002B\u002BgOJa2JhaqDil0/C3qxZ5n0o1pqrYjv3szKK1xBpvb0dnLlxIMmyX6\u002BgeDL9anPzi8OJlEgv0pjIkrgw15OQeNmSpUHz58a0dXfrC\u002BkJ\u002Bkm\u002Bl0tN4Cl17sogqY0QgogbEABYasQyAKT81B7RQ8avvpdvcT9HQpewHLd20j04pPPvz/rpsI\u002BEjJenUAsKo6oDcev2oRBI081oqE4Nuy1mwzAq4nTMxQ0I6uWooPKMpXkNc2BSQgLjpvstgAhBd9BpQIza4ME1N6vd7bYqoDPb3ALVAEjNE4EuRzt5nkUFxnMVPl9lscW31zu0dVVLuAbIUqQFbHeHnCwLrJiGvJhm1yZDFWLTdSo9HSgMGZ4s4o81sEyg/1r7jaIzWgQtMBqiTZ0uB6Kk9Nx5yE5OeoKO38oIUQtMxdjMR4i/oBslEO0OacsB/drtkLxwJzcLrRIfpHo6JN8PVojFYb8a5FTAVLdhQA=="
+    },
+    {
+      "RequestUri": "https://seannse.blob.core.windows.net/test-filesystem-028e1146-da5a-1205-d8e0-ce278c9174cb/test-file-60e15a71-1a45-b044-7581-62cb2debf6d0",
       "RequestMethod": "GET",
       "RequestHeaders": {
         "Accept": "application/xml",
         "Authorization": "Sanitized",
         "User-Agent": [
-<<<<<<< HEAD
-          "azsdk-net-Storage.Files.DataLake/12.7.0-alpha.20210202.1",
-          "(.NET Framework 4.8.4250.0; Microsoft Windows 10.0.19042 )"
-        ],
-        "x-ms-client-request-id": "fd6630ae-3758-e896-1318-0020b0a6472e",
-        "x-ms-date": "Wed, 03 Feb 2021 02:12:24 GMT",
-=======
-          "azsdk-net-Storage.Files.DataLake/12.7.0-alpha.20210217.1",
-          "(.NET 5.0.3; Microsoft Windows 10.0.19042)"
-        ],
-        "x-ms-client-request-id": "fd6630ae-3758-e896-1318-0020b0a6472e",
-        "x-ms-date": "Wed, 17 Feb 2021 22:28:29 GMT",
->>>>>>> 1814567d
+          "azsdk-net-Storage.Files.DataLake/12.7.0-alpha.20210219.1",
+          "(.NET 5.0.3; Microsoft Windows 10.0.19041)"
+        ],
+        "x-ms-client-request-id": "078dda9f-a895-fe5f-afbc-95cbf6c0c758",
+        "x-ms-date": "Fri, 19 Feb 2021 19:10:26 GMT",
         "x-ms-range": "bytes=0-268435455",
         "x-ms-return-client-request-id": "true",
         "x-ms-version": "2020-06-12"
@@ -378,64 +252,40 @@
         "Content-Length": "1024",
         "Content-Range": "bytes 0-1023/1024",
         "Content-Type": "application/octet-stream",
-<<<<<<< HEAD
-        "Date": "Wed, 03 Feb 2021 02:12:25 GMT",
-        "ETag": "\u00220x8D8C7E9263CCA58\u0022",
-        "Last-Modified": "Wed, 03 Feb 2021 02:12:25 GMT",
-=======
-        "Date": "Wed, 17 Feb 2021 22:28:29 GMT",
-        "ETag": "\u00220x8D8D39359D46766\u0022",
-        "Last-Modified": "Wed, 17 Feb 2021 22:28:29 GMT",
->>>>>>> 1814567d
+        "Date": "Fri, 19 Feb 2021 19:10:26 GMT",
+        "ETag": "\u00220x8D8D50A0398B2EB\u0022",
+        "Last-Modified": "Fri, 19 Feb 2021 19:10:25 GMT",
         "Server": [
           "Windows-Azure-Blob/1.0",
           "Microsoft-HTTPAPI/2.0"
         ],
         "x-ms-blob-type": "BlockBlob",
-        "x-ms-client-request-id": "fd6630ae-3758-e896-1318-0020b0a6472e",
-<<<<<<< HEAD
-        "x-ms-creation-time": "Wed, 03 Feb 2021 02:12:25 GMT",
-=======
-        "x-ms-creation-time": "Wed, 17 Feb 2021 22:28:29 GMT",
->>>>>>> 1814567d
+        "x-ms-client-request-id": "078dda9f-a895-fe5f-afbc-95cbf6c0c758",
+        "x-ms-creation-time": "Fri, 19 Feb 2021 19:10:25 GMT",
         "x-ms-group": "$superuser",
         "x-ms-lease-state": "available",
         "x-ms-lease-status": "unlocked",
         "x-ms-owner": "$superuser",
         "x-ms-permissions": "rw-r-----",
-<<<<<<< HEAD
-        "x-ms-request-id": "b6ebafe7-601e-001c-0fd2-f92d3f000000",
-=======
-        "x-ms-request-id": "3b696d30-c01e-002a-347c-05a04f000000",
->>>>>>> 1814567d
+        "x-ms-request-id": "2e66253a-201e-00a4-0bf2-0676f9000000",
         "x-ms-server-encrypted": "true",
         "x-ms-version": "2020-06-12"
       },
-      "ResponseBody": "1ud1gxHKvIyBZcLDYCmbwcTlb/cc4iKSUAyx883RhJ89/KzCn22yx3jIVhkb75xKfgm\u002BP0QMmfTE4zMEGMi/r\u002BEjhWN82SFXM6h\u002BVIwJd2FvZnXDE0RbMGO4/bw6ra6wCKY3\u002BGk4zqXnZwubjUVnu2vRlbFT\u002B5ycx1QAxNtkHIb5zkvm0n/4NpjP26s5v6IeUUJRaRj8XAwJmjAUOArKg0qFob/5gOns2F4Zgx/wYwix4XKYE7Nt/HE\u002B3DdO5P6OBVhhsx3jJdBZZJC649ntGDcnYleXMW\u002BXF6RNuqSxnvRfin3Hj6/qzryiP68jsxmYUcP/JoGm99Tpypx4lmosp8abWllcJYmHPZSa9fLAc2OLtGngsndyuZOo3cUTcTdSdpfph1m/PCs6eOntCwHiKFY47OEAS/VOKaDGs0jEdMtcSH9a1uwKzHg9pjmNhK2RxrRv24RVUSuiml24\u002BYnjdgQekcOCh1FpLiBpw6S7wKTzNOyTVJhGB/dUuDyPUdPvWTA1b/PqDj5iBa1k7I6G5tm4xcScUCFr14nLLs8V2txNeWlzhlCxCCWtME/r4hpozdFi1owOUgkPyphpHuBvTSvQFnIlEmCIB7ye7iDRf/VvY2D9sgNQPidfZLu4R\u002BlFPuIjG8uoQ7px2c7PcGPoPUqj\u002Brt/cZongNhLxa6k0MDTWLA9rmQpxiCmjNk0gM7DdiZwFUwuxs1I\u002B5rzXH0MzAkO/Bezq4/meTOa2eTA8gAJiE6HM7tzpJLi9bLKNWmimcDQJoS2D8uXipsZk\u002Bzohwia6dQuhJhNm1eE0LXcHEPJ\u002BD8k8Mx7UniD8KkfWRCm\u002Bm6pMEuVdBUngossMj4Wum5XT5usxJY8Hpdbq5TvLUFH3tZHMuz3NIMq/W1ATyA6bDU7yAp1\u002BTXXbRG0OciAN1VK5VNnz4eBXxsXgcYo\u002B852IT5ftGU20eSgb8XaQ/u7qsUY9mnM0p2tuWjvXXdvrnFCPReJIYPvExNux1/CpxwgXNcBEAVkqk\u002Bhsfr8R3RtMcBTlwXjMYhBKOJWXQo\u002B6xFLzwCfbZ5s3ZPI6G\u002BI88ufAZWebhAXPCtOv\u002BciDkxEYsbpsXhzzcMi57lxG0gZuDUWt1x1n30BM5LVUa62Ss9Hg4Wpn0FTKzTRfIZWpiHiNQayC1fwz8NJ533mnnwVa5zqKZfDbxnzw4wnoyP2q41w8xunBD93V7TCYLjDbY23vBDqbHyKH8btvkfLyCufUzzwdapgbWddctLiAA9gMFb\u002Bb\u002BYSCz8Q5tRVukb4rI6IIg180/jiV06pjfmpqB62jY7xzFhFjEf84I/WC7MgZcZDWd0C5FxdHBiYaX5FZj21niy4Bt82Q5XGf/NoC0uaiA=="
-    },
-    {
-      "RequestUri": "https://seannse.blob.core.windows.net/test-filesystem-882ed177-2b83-68e9-2f63-bb19486c398d?restype=container",
+      "ResponseBody": "k2Qbrawt30t1siK1AIpPWf2/oc9CNalJLJQl/0uAgCWe/ib8ANb2/X5cS3T4\u002BbuGIIBm73Yi2F260oEYB98A9DL9FgFkUlknyaRQ5ek1UDLZnt7LGZCueybIQi1U3vWfXFdB\u002BuK5Ic4mPybS0fN0hYFOPmkANNuhTprbnBAr0\u002BuusYiS81VQH30QpNpq3KoyU72sBZ\u002BMnyd8oKxH3YS9\u002B2w7IyBr4ZEs/h7r75ABN3LwqUhTf81LIhFgFlOpCEL4U6ltL7iJx3ErgAeAoK\u002BXemg5VzQ7anuf7wAOCss\u002Bgvbc85zmkwi5Z\u002BHXKP/Fy4JiyZvqcLENvOktzj\u002B3erym7f0RpKwTsedgf/BSZEF82SN\u002BrEAwUxJEzjeyuMTIAewkMDoBtCfVThizivDAu1ensfUcOc58dpnrzNV1YfgimH4ELTMHeyT8qV4ofMkhgxPfCwbPrMgdqLqhFehSYO0fkfFyvI0joDbRH5BwU/nPyUjBlVXxU\u002Bu15oR5ZWU8qkhwCevXr8eGvGrQ/ow4rFXB0UyfkMuXLT0GvNYIqjrRlHVH/0kO9xmBO9jqIVVffTkvuJMYnBl92dyt0fPxfRIw/2kW8K0MstkyHlXyrAznpj\u002Bc2fKmuPhcyiZtYCYmkL3GuiHsSYyMIgW65n3EiyzQxSu0VKQfiUdwuiaGn1GzC46XK/Hq\u002B1yyD7bs7NF6lz75nJr6cjsZpjDafI9lBYOzBtrvLF865srOAUXtM5x19SLnjQK3uJlSfoTAD3/NTAkzOeX2imrfvrbQK3H2K3OUZYZsfXiA/E5Bna3aedZLAbQ7uvm3fmu3CM5L54wnXFMRLKn5Yc\u002BRsj2XtO28BETghCq8u3F63OcatHWqNBTBGkFayU0sUp/lqge8H8l\u002B\u002BgOJa2JhaqDil0/C3qxZ5n0o1pqrYjv3szKK1xBpvb0dnLlxIMmyX6\u002BgeDL9anPzi8OJlEgv0pjIkrgw15OQeNmSpUHz58a0dXfrC\u002BkJ\u002Bkm\u002Bl0tN4Cl17sogqY0QgogbEABYasQyAKT81B7RQ8avvpdvcT9HQpewHLd20j04pPPvz/rpsI\u002BEjJenUAsKo6oDcev2oRBI081oqE4Nuy1mwzAq4nTMxQ0I6uWooPKMpXkNc2BSQgLjpvstgAhBd9BpQIza4ME1N6vd7bYqoDPb3ALVAEjNE4EuRzt5nkUFxnMVPl9lscW31zu0dVVLuAbIUqQFbHeHnCwLrJiGvJhm1yZDFWLTdSo9HSgMGZ4s4o81sEyg/1r7jaIzWgQtMBqiTZ0uB6Kk9Nx5yE5OeoKO38oIUQtMxdjMR4i/oBslEO0OacsB/drtkLxwJzcLrRIfpHo6JN8PVojFYb8a5FTAVLdhQA=="
+    },
+    {
+      "RequestUri": "https://seannse.blob.core.windows.net/test-filesystem-028e1146-da5a-1205-d8e0-ce278c9174cb?restype=container",
       "RequestMethod": "DELETE",
       "RequestHeaders": {
         "Accept": "application/xml",
         "Authorization": "Sanitized",
-<<<<<<< HEAD
-        "traceparent": "00-56d0bda4d0aac844b1dd10f7412f71d2-4ee4c6cba85e9849-00",
-        "User-Agent": [
-          "azsdk-net-Storage.Files.DataLake/12.7.0-alpha.20210202.1",
-          "(.NET Framework 4.8.4250.0; Microsoft Windows 10.0.19042 )"
-        ],
-        "x-ms-client-request-id": "ac36fbed-af6b-dad8-2d3a-030c9278f30c",
-        "x-ms-date": "Wed, 03 Feb 2021 02:12:25 GMT",
-=======
-        "traceparent": "00-2c8b404aac9db34181406390c663f0fe-6a4aa18d235be34a-00",
-        "User-Agent": [
-          "azsdk-net-Storage.Files.DataLake/12.7.0-alpha.20210217.1",
-          "(.NET 5.0.3; Microsoft Windows 10.0.19042)"
-        ],
-        "x-ms-client-request-id": "ac36fbed-af6b-dad8-2d3a-030c9278f30c",
-        "x-ms-date": "Wed, 17 Feb 2021 22:28:29 GMT",
->>>>>>> 1814567d
+        "traceparent": "00-80a5d3bb92eb0a41a809b059083cd1f5-e7485d290e43964a-00",
+        "User-Agent": [
+          "azsdk-net-Storage.Files.DataLake/12.7.0-alpha.20210219.1",
+          "(.NET 5.0.3; Microsoft Windows 10.0.19041)"
+        ],
+        "x-ms-client-request-id": "68d0d8cf-ae8f-7796-8468-9c807fa3063d",
+        "x-ms-date": "Fri, 19 Feb 2021 19:10:27 GMT",
         "x-ms-return-client-request-id": "true",
         "x-ms-version": "2020-06-12"
       },
@@ -443,28 +293,20 @@
       "StatusCode": 202,
       "ResponseHeaders": {
         "Content-Length": "0",
-<<<<<<< HEAD
-        "Date": "Wed, 03 Feb 2021 02:12:25 GMT",
-=======
-        "Date": "Wed, 17 Feb 2021 22:28:29 GMT",
->>>>>>> 1814567d
-        "Server": [
-          "Windows-Azure-Blob/1.0",
-          "Microsoft-HTTPAPI/2.0"
-        ],
-        "x-ms-client-request-id": "ac36fbed-af6b-dad8-2d3a-030c9278f30c",
-<<<<<<< HEAD
-        "x-ms-request-id": "b6ebb019-601e-001c-3cd2-f92d3f000000",
-=======
-        "x-ms-request-id": "3b696d6c-c01e-002a-657c-05a04f000000",
->>>>>>> 1814567d
+        "Date": "Fri, 19 Feb 2021 19:10:26 GMT",
+        "Server": [
+          "Windows-Azure-Blob/1.0",
+          "Microsoft-HTTPAPI/2.0"
+        ],
+        "x-ms-client-request-id": "68d0d8cf-ae8f-7796-8468-9c807fa3063d",
+        "x-ms-request-id": "2e662605-201e-00a4-4cf2-0676f9000000",
         "x-ms-version": "2020-06-12"
       },
       "ResponseBody": []
     }
   ],
   "Variables": {
-    "RandomSeed": "1441194745",
+    "RandomSeed": "320455813",
     "Storage_TestConfigHierarchicalNamespace": "NamespaceTenant\nseannse\nU2FuaXRpemVk\nhttps://seannse.blob.core.windows.net\nhttps://seannse.file.core.windows.net\nhttps://seannse.queue.core.windows.net\nhttps://seannse.table.core.windows.net\n\n\n\n\nhttps://seannse-secondary.blob.core.windows.net\nhttps://seannse-secondary.file.core.windows.net\nhttps://seannse-secondary.queue.core.windows.net\nhttps://seannse-secondary.table.core.windows.net\n68390a19-a643-458b-b726-408abf67b4fc\nSanitized\n72f988bf-86f1-41af-91ab-2d7cd011db47\nhttps://login.microsoftonline.com/\nCloud\nBlobEndpoint=https://seannse.blob.core.windows.net/;QueueEndpoint=https://seannse.queue.core.windows.net/;FileEndpoint=https://seannse.file.core.windows.net/;BlobSecondaryEndpoint=https://seannse-secondary.blob.core.windows.net/;QueueSecondaryEndpoint=https://seannse-secondary.queue.core.windows.net/;FileSecondaryEndpoint=https://seannse-secondary.file.core.windows.net/;AccountName=seannse;AccountKey=Sanitized\n"
   }
 }