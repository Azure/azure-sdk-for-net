﻿{
  "Entries": [
    {
      "RequestUri": "https://seannse.blob.core.windows.net/test-filesystem-79a7a322-7ecd-52dd-041d-acadcddcce3c?restype=container",
      "RequestMethod": "PUT",
      "RequestHeaders": {
        "Accept": "application/xml",
        "Authorization": "Sanitized",
        "traceparent": "00-a00476e5a96cf843bd5e7e4454165506-3bae246ea1ae5448-00",
        "User-Agent": [
          "azsdk-net-Storage.Files.DataLake/12.7.0-alpha.20210219.1",
          "(.NET 5.0.3; Microsoft Windows 10.0.19041)"
        ],
        "x-ms-blob-public-access": "container",
        "x-ms-client-request-id": "ae025dfe-8ae4-253f-7982-1a0b114fb527",
        "x-ms-date": "Fri, 19 Feb 2021 19:13:35 GMT",
        "x-ms-return-client-request-id": "true",
<<<<<<< HEAD
        "x-ms-version": "2020-12-06"
=======
        "x-ms-version": "2021-02-12"
>>>>>>> 7e782c87
      },
      "RequestBody": null,
      "StatusCode": 201,
      "ResponseHeaders": {
        "Content-Length": "0",
        "Date": "Fri, 19 Feb 2021 19:13:34 GMT",
        "ETag": "\"0x8D8D50A7405F367\"",
        "Last-Modified": "Fri, 19 Feb 2021 19:13:34 GMT",
        "Server": [
          "Windows-Azure-Blob/1.0",
          "Microsoft-HTTPAPI/2.0"
        ],
        "x-ms-client-request-id": "ae025dfe-8ae4-253f-7982-1a0b114fb527",
        "x-ms-request-id": "2e6d4085-201e-00a4-58f3-0676f9000000",
<<<<<<< HEAD
        "x-ms-version": "2020-12-06"
=======
        "x-ms-version": "2021-02-12"
>>>>>>> 7e782c87
      },
      "ResponseBody": []
    },
    {
      "RequestUri": "https://seannse.dfs.core.windows.net/test-filesystem-79a7a322-7ecd-52dd-041d-acadcddcce3c/test-file-f3abbe03-0d73-277b-7139-e349ab0b26f2?resource=file",
      "RequestMethod": "PUT",
      "RequestHeaders": {
        "Accept": "application/json",
        "Authorization": "Sanitized",
        "traceparent": "00-1453214cdaefd24895812e48474dff35-2ba6aae688bc9541-00",
        "User-Agent": [
          "azsdk-net-Storage.Files.DataLake/12.7.0-alpha.20210219.1",
          "(.NET 5.0.3; Microsoft Windows 10.0.19041)"
        ],
        "x-ms-client-request-id": "6dceabcd-2167-f0cc-e1db-3caba6f67a6e",
        "x-ms-date": "Fri, 19 Feb 2021 19:13:35 GMT",
        "x-ms-return-client-request-id": "true",
<<<<<<< HEAD
        "x-ms-version": "2020-12-06"
=======
        "x-ms-version": "2021-02-12"
>>>>>>> 7e782c87
      },
      "RequestBody": null,
      "StatusCode": 201,
      "ResponseHeaders": {
        "Content-Length": "0",
        "Date": "Fri, 19 Feb 2021 19:13:33 GMT",
        "ETag": "\"0x8D8D50A74144174\"",
        "Last-Modified": "Fri, 19 Feb 2021 19:13:34 GMT",
        "Server": [
          "Windows-Azure-HDFS/1.0",
          "Microsoft-HTTPAPI/2.0"
        ],
        "x-ms-client-request-id": "6dceabcd-2167-f0cc-e1db-3caba6f67a6e",
        "x-ms-request-id": "6f4bcb9b-e01f-004f-60f3-060e0b000000",
<<<<<<< HEAD
        "x-ms-version": "2020-12-06"
=======
        "x-ms-version": "2021-02-12"
>>>>>>> 7e782c87
      },
      "ResponseBody": []
    },
    {
      "RequestUri": "https://seannse.dfs.core.windows.net/test-filesystem-79a7a322-7ecd-52dd-041d-acadcddcce3c/test-directory-a503275b-45a0-e24d-6687-b52ace6b474b?mode=legacy",
      "RequestMethod": "PUT",
      "RequestHeaders": {
        "Accept": "application/json",
        "Authorization": "Sanitized",
        "User-Agent": [
          "azsdk-net-Storage.Files.DataLake/12.7.0-alpha.20210219.1",
          "(.NET 5.0.3; Microsoft Windows 10.0.19041)"
        ],
        "x-ms-client-request-id": "b8b3d0cf-b723-88a5-5deb-07df6ca22175",
        "x-ms-date": "Fri, 19 Feb 2021 19:13:35 GMT",
        "x-ms-rename-source": "%2Ftest-filesystem-79a7a322-7ecd-52dd-041d-acadcddcce3c%2Ftest-file-f3abbe03-0d73-277b-7139-e349ab0b26f2=",
        "x-ms-return-client-request-id": "true",
<<<<<<< HEAD
        "x-ms-version": "2020-12-06"
=======
        "x-ms-version": "2021-02-12"
>>>>>>> 7e782c87
      },
      "RequestBody": null,
      "StatusCode": 201,
      "ResponseHeaders": {
        "Content-Length": "0",
        "Date": "Fri, 19 Feb 2021 19:13:33 GMT",
        "Server": [
          "Windows-Azure-HDFS/1.0",
          "Microsoft-HTTPAPI/2.0"
        ],
        "x-ms-client-request-id": "b8b3d0cf-b723-88a5-5deb-07df6ca22175",
        "x-ms-request-id": "6f4bcba1-e01f-004f-66f3-060e0b000000",
<<<<<<< HEAD
        "x-ms-version": "2020-12-06"
=======
        "x-ms-version": "2021-02-12"
>>>>>>> 7e782c87
      },
      "ResponseBody": []
    },
    {
      "RequestUri": "https://seannse.blob.core.windows.net/test-filesystem-79a7a322-7ecd-52dd-041d-acadcddcce3c/test-directory-a503275b-45a0-e24d-6687-b52ace6b474b",
      "RequestMethod": "HEAD",
      "RequestHeaders": {
        "Accept": "application/xml",
        "Authorization": "Sanitized",
        "User-Agent": [
          "azsdk-net-Storage.Files.DataLake/12.7.0-alpha.20210219.1",
          "(.NET 5.0.3; Microsoft Windows 10.0.19041)"
        ],
        "x-ms-client-request-id": "fe5a6d0b-8fb7-2427-f8f3-a150b1ab79fd",
        "x-ms-date": "Fri, 19 Feb 2021 19:13:35 GMT",
        "x-ms-return-client-request-id": "true",
<<<<<<< HEAD
        "x-ms-version": "2020-12-06"
=======
        "x-ms-version": "2021-02-12"
>>>>>>> 7e782c87
      },
      "RequestBody": null,
      "StatusCode": 200,
      "ResponseHeaders": {
        "Accept-Ranges": "bytes",
        "Content-Length": "0",
        "Content-Type": "application/octet-stream",
        "Date": "Fri, 19 Feb 2021 19:13:34 GMT",
        "ETag": "\"0x8D8D50A74144174\"",
        "Last-Modified": "Fri, 19 Feb 2021 19:13:34 GMT",
        "Server": [
          "Windows-Azure-Blob/1.0",
          "Microsoft-HTTPAPI/2.0"
        ],
        "x-ms-access-tier": "Hot",
        "x-ms-access-tier-inferred": "true",
        "x-ms-blob-type": "BlockBlob",
        "x-ms-client-request-id": "fe5a6d0b-8fb7-2427-f8f3-a150b1ab79fd",
        "x-ms-creation-time": "Fri, 19 Feb 2021 19:13:34 GMT",
        "x-ms-group": "$superuser",
        "x-ms-lease-state": "available",
        "x-ms-lease-status": "unlocked",
        "x-ms-owner": "$superuser",
        "x-ms-permissions": "rw-r-----",
        "x-ms-request-id": "2e6d4338-201e-00a4-5df3-0676f9000000",
        "x-ms-server-encrypted": "true",
<<<<<<< HEAD
        "x-ms-version": "2020-12-06"
=======
        "x-ms-version": "2021-02-12"
>>>>>>> 7e782c87
      },
      "ResponseBody": []
    },
    {
      "RequestUri": "https://seannse.blob.core.windows.net/test-filesystem-79a7a322-7ecd-52dd-041d-acadcddcce3c?restype=container",
      "RequestMethod": "DELETE",
      "RequestHeaders": {
        "Accept": "application/xml",
        "Authorization": "Sanitized",
        "traceparent": "00-ea7fef356a6f6844b0ffe09b889a898f-cbf63dac15467b4b-00",
        "User-Agent": [
          "azsdk-net-Storage.Files.DataLake/12.7.0-alpha.20210219.1",
          "(.NET 5.0.3; Microsoft Windows 10.0.19041)"
        ],
        "x-ms-client-request-id": "fed44cec-2347-03bd-c9ab-1186d9e0f2f1",
        "x-ms-date": "Fri, 19 Feb 2021 19:13:35 GMT",
        "x-ms-return-client-request-id": "true",
<<<<<<< HEAD
        "x-ms-version": "2020-12-06"
=======
        "x-ms-version": "2021-02-12"
>>>>>>> 7e782c87
      },
      "RequestBody": null,
      "StatusCode": 202,
      "ResponseHeaders": {
        "Content-Length": "0",
        "Date": "Fri, 19 Feb 2021 19:13:34 GMT",
        "Server": [
          "Windows-Azure-Blob/1.0",
          "Microsoft-HTTPAPI/2.0"
        ],
        "x-ms-client-request-id": "fed44cec-2347-03bd-c9ab-1186d9e0f2f1",
        "x-ms-request-id": "2e6d4400-201e-00a4-17f3-0676f9000000",
<<<<<<< HEAD
        "x-ms-version": "2020-12-06"
=======
        "x-ms-version": "2021-02-12"
>>>>>>> 7e782c87
      },
      "ResponseBody": []
    }
  ],
  "Variables": {
    "RandomSeed": "1104532246",
    "Storage_TestConfigHierarchicalNamespace": "NamespaceTenant\nseannse\nU2FuaXRpemVk\nhttps://seannse.blob.core.windows.net\nhttps://seannse.file.core.windows.net\nhttps://seannse.queue.core.windows.net\nhttps://seannse.table.core.windows.net\n\n\n\n\nhttps://seannse-secondary.blob.core.windows.net\nhttps://seannse-secondary.file.core.windows.net\nhttps://seannse-secondary.queue.core.windows.net\nhttps://seannse-secondary.table.core.windows.net\n68390a19-a643-458b-b726-408abf67b4fc\nSanitized\n72f988bf-86f1-41af-91ab-2d7cd011db47\nhttps://login.microsoftonline.com/\nCloud\nBlobEndpoint=https://seannse.blob.core.windows.net/;QueueEndpoint=https://seannse.queue.core.windows.net/;FileEndpoint=https://seannse.file.core.windows.net/;BlobSecondaryEndpoint=https://seannse-secondary.blob.core.windows.net/;QueueSecondaryEndpoint=https://seannse-secondary.queue.core.windows.net/;FileSecondaryEndpoint=https://seannse-secondary.file.core.windows.net/;AccountName=seannse;AccountKey=Sanitized\n\n\n"
  }
}<|MERGE_RESOLUTION|>--- conflicted
+++ resolved
@@ -15,11 +15,7 @@
         "x-ms-client-request-id": "ae025dfe-8ae4-253f-7982-1a0b114fb527",
         "x-ms-date": "Fri, 19 Feb 2021 19:13:35 GMT",
         "x-ms-return-client-request-id": "true",
-<<<<<<< HEAD
-        "x-ms-version": "2020-12-06"
-=======
         "x-ms-version": "2021-02-12"
->>>>>>> 7e782c87
       },
       "RequestBody": null,
       "StatusCode": 201,
@@ -34,11 +30,7 @@
         ],
         "x-ms-client-request-id": "ae025dfe-8ae4-253f-7982-1a0b114fb527",
         "x-ms-request-id": "2e6d4085-201e-00a4-58f3-0676f9000000",
-<<<<<<< HEAD
-        "x-ms-version": "2020-12-06"
-=======
         "x-ms-version": "2021-02-12"
->>>>>>> 7e782c87
       },
       "ResponseBody": []
     },
@@ -56,11 +48,7 @@
         "x-ms-client-request-id": "6dceabcd-2167-f0cc-e1db-3caba6f67a6e",
         "x-ms-date": "Fri, 19 Feb 2021 19:13:35 GMT",
         "x-ms-return-client-request-id": "true",
-<<<<<<< HEAD
-        "x-ms-version": "2020-12-06"
-=======
         "x-ms-version": "2021-02-12"
->>>>>>> 7e782c87
       },
       "RequestBody": null,
       "StatusCode": 201,
@@ -75,11 +63,7 @@
         ],
         "x-ms-client-request-id": "6dceabcd-2167-f0cc-e1db-3caba6f67a6e",
         "x-ms-request-id": "6f4bcb9b-e01f-004f-60f3-060e0b000000",
-<<<<<<< HEAD
-        "x-ms-version": "2020-12-06"
-=======
         "x-ms-version": "2021-02-12"
->>>>>>> 7e782c87
       },
       "ResponseBody": []
     },
@@ -97,11 +81,7 @@
         "x-ms-date": "Fri, 19 Feb 2021 19:13:35 GMT",
         "x-ms-rename-source": "%2Ftest-filesystem-79a7a322-7ecd-52dd-041d-acadcddcce3c%2Ftest-file-f3abbe03-0d73-277b-7139-e349ab0b26f2=",
         "x-ms-return-client-request-id": "true",
-<<<<<<< HEAD
-        "x-ms-version": "2020-12-06"
-=======
         "x-ms-version": "2021-02-12"
->>>>>>> 7e782c87
       },
       "RequestBody": null,
       "StatusCode": 201,
@@ -114,11 +94,7 @@
         ],
         "x-ms-client-request-id": "b8b3d0cf-b723-88a5-5deb-07df6ca22175",
         "x-ms-request-id": "6f4bcba1-e01f-004f-66f3-060e0b000000",
-<<<<<<< HEAD
-        "x-ms-version": "2020-12-06"
-=======
         "x-ms-version": "2021-02-12"
->>>>>>> 7e782c87
       },
       "ResponseBody": []
     },
@@ -135,11 +111,7 @@
         "x-ms-client-request-id": "fe5a6d0b-8fb7-2427-f8f3-a150b1ab79fd",
         "x-ms-date": "Fri, 19 Feb 2021 19:13:35 GMT",
         "x-ms-return-client-request-id": "true",
-<<<<<<< HEAD
-        "x-ms-version": "2020-12-06"
-=======
         "x-ms-version": "2021-02-12"
->>>>>>> 7e782c87
       },
       "RequestBody": null,
       "StatusCode": 200,
@@ -166,11 +138,7 @@
         "x-ms-permissions": "rw-r-----",
         "x-ms-request-id": "2e6d4338-201e-00a4-5df3-0676f9000000",
         "x-ms-server-encrypted": "true",
-<<<<<<< HEAD
-        "x-ms-version": "2020-12-06"
-=======
         "x-ms-version": "2021-02-12"
->>>>>>> 7e782c87
       },
       "ResponseBody": []
     },
@@ -188,11 +156,7 @@
         "x-ms-client-request-id": "fed44cec-2347-03bd-c9ab-1186d9e0f2f1",
         "x-ms-date": "Fri, 19 Feb 2021 19:13:35 GMT",
         "x-ms-return-client-request-id": "true",
-<<<<<<< HEAD
-        "x-ms-version": "2020-12-06"
-=======
         "x-ms-version": "2021-02-12"
->>>>>>> 7e782c87
       },
       "RequestBody": null,
       "StatusCode": 202,
@@ -205,11 +169,7 @@
         ],
         "x-ms-client-request-id": "fed44cec-2347-03bd-c9ab-1186d9e0f2f1",
         "x-ms-request-id": "2e6d4400-201e-00a4-17f3-0676f9000000",
-<<<<<<< HEAD
-        "x-ms-version": "2020-12-06"
-=======
         "x-ms-version": "2021-02-12"
->>>>>>> 7e782c87
       },
       "ResponseBody": []
     }
