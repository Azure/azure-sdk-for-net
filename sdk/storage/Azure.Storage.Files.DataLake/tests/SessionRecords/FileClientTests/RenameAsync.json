﻿{
  "Entries": [
    {
      "RequestUri": "https://seannse.blob.core.windows.net/test-filesystem-e99a8142-353a-5668-10e6-4f7b83f7cf46?restype=container",
      "RequestMethod": "PUT",
      "RequestHeaders": {
        "Accept": "application/xml",
        "Authorization": "Sanitized",
        "traceparent": "00-81d5b6841b8e1c47be07f224fd34aa7e-f7706bb0d2c9824f-00",
        "User-Agent": [
          "azsdk-net-Storage.Files.DataLake/12.7.0-alpha.20210219.1",
          "(.NET 5.0.3; Microsoft Windows 10.0.19041)"
        ],
        "x-ms-blob-public-access": "container",
        "x-ms-client-request-id": "3047caef-0783-c8ae-8fb0-639ac43eab9c",
        "x-ms-date": "Fri, 19 Feb 2021 19:10:32 GMT",
        "x-ms-return-client-request-id": "true",
<<<<<<< HEAD
        "x-ms-version": "2020-12-06"
=======
        "x-ms-version": "2021-02-12"
>>>>>>> 7e782c87
      },
      "RequestBody": null,
      "StatusCode": 201,
      "ResponseHeaders": {
        "Content-Length": "0",
        "Date": "Fri, 19 Feb 2021 19:10:31 GMT",
        "ETag": "\"0x8D8D50A07217079\"",
        "Last-Modified": "Fri, 19 Feb 2021 19:10:31 GMT",
        "Server": [
          "Windows-Azure-Blob/1.0",
          "Microsoft-HTTPAPI/2.0"
        ],
        "x-ms-client-request-id": "3047caef-0783-c8ae-8fb0-639ac43eab9c",
        "x-ms-request-id": "2e665c1a-201e-00a4-42f2-0676f9000000",
<<<<<<< HEAD
        "x-ms-version": "2020-12-06"
=======
        "x-ms-version": "2021-02-12"
>>>>>>> 7e782c87
      },
      "ResponseBody": []
    },
    {
      "RequestUri": "https://seannse.dfs.core.windows.net/test-filesystem-e99a8142-353a-5668-10e6-4f7b83f7cf46/test-file-8551f018-e6bb-4461-9b6a-2673ce547e42?resource=file",
      "RequestMethod": "PUT",
      "RequestHeaders": {
        "Accept": "application/json",
        "Authorization": "Sanitized",
        "traceparent": "00-8284803b9d6da8479b1a85dbe38f39c9-709ddbee4ccad14d-00",
        "User-Agent": [
          "azsdk-net-Storage.Files.DataLake/12.7.0-alpha.20210219.1",
          "(.NET 5.0.3; Microsoft Windows 10.0.19041)"
        ],
        "x-ms-client-request-id": "e7fbca1c-207b-088a-6903-9518e03afa3a",
        "x-ms-date": "Fri, 19 Feb 2021 19:10:32 GMT",
        "x-ms-return-client-request-id": "true",
<<<<<<< HEAD
        "x-ms-version": "2020-12-06"
=======
        "x-ms-version": "2021-02-12"
>>>>>>> 7e782c87
      },
      "RequestBody": null,
      "StatusCode": 201,
      "ResponseHeaders": {
        "Content-Length": "0",
        "Date": "Fri, 19 Feb 2021 19:10:31 GMT",
        "ETag": "\"0x8D8D50A07306F09\"",
        "Last-Modified": "Fri, 19 Feb 2021 19:10:31 GMT",
        "Server": [
          "Windows-Azure-HDFS/1.0",
          "Microsoft-HTTPAPI/2.0"
        ],
        "x-ms-client-request-id": "e7fbca1c-207b-088a-6903-9518e03afa3a",
        "x-ms-request-id": "6f4b3985-e01f-004f-64f2-060e0b000000",
<<<<<<< HEAD
        "x-ms-version": "2020-12-06"
=======
        "x-ms-version": "2021-02-12"
>>>>>>> 7e782c87
      },
      "ResponseBody": []
    },
    {
      "RequestUri": "https://seannse.dfs.core.windows.net/test-filesystem-e99a8142-353a-5668-10e6-4f7b83f7cf46/test-directory-ba5a2032-f2b1-79ec-2d05-7ee96bbcaa4e?mode=legacy",
      "RequestMethod": "PUT",
      "RequestHeaders": {
        "Accept": "application/json",
        "Authorization": "Sanitized",
        "User-Agent": [
          "azsdk-net-Storage.Files.DataLake/12.7.0-alpha.20210219.1",
          "(.NET 5.0.3; Microsoft Windows 10.0.19041)"
        ],
        "x-ms-client-request-id": "797240d7-b0f2-29d2-dd82-b976a1a09dac",
        "x-ms-date": "Fri, 19 Feb 2021 19:10:32 GMT",
        "x-ms-rename-source": "%2Ftest-filesystem-e99a8142-353a-5668-10e6-4f7b83f7cf46%2Ftest-file-8551f018-e6bb-4461-9b6a-2673ce547e42=",
        "x-ms-return-client-request-id": "true",
<<<<<<< HEAD
        "x-ms-version": "2020-12-06"
=======
        "x-ms-version": "2021-02-12"
>>>>>>> 7e782c87
      },
      "RequestBody": null,
      "StatusCode": 201,
      "ResponseHeaders": {
        "Content-Length": "0",
        "Date": "Fri, 19 Feb 2021 19:10:31 GMT",
        "Server": [
          "Windows-Azure-HDFS/1.0",
          "Microsoft-HTTPAPI/2.0"
        ],
        "x-ms-client-request-id": "797240d7-b0f2-29d2-dd82-b976a1a09dac",
        "x-ms-request-id": "6f4b3996-e01f-004f-75f2-060e0b000000",
<<<<<<< HEAD
        "x-ms-version": "2020-12-06"
=======
        "x-ms-version": "2021-02-12"
>>>>>>> 7e782c87
      },
      "ResponseBody": []
    },
    {
      "RequestUri": "https://seannse.blob.core.windows.net/test-filesystem-e99a8142-353a-5668-10e6-4f7b83f7cf46/test-directory-ba5a2032-f2b1-79ec-2d05-7ee96bbcaa4e",
      "RequestMethod": "HEAD",
      "RequestHeaders": {
        "Accept": "application/xml",
        "Authorization": "Sanitized",
        "User-Agent": [
          "azsdk-net-Storage.Files.DataLake/12.7.0-alpha.20210219.1",
          "(.NET 5.0.3; Microsoft Windows 10.0.19041)"
        ],
        "x-ms-client-request-id": "2a12b399-3049-4e5c-cf2d-25d6dd507ede",
        "x-ms-date": "Fri, 19 Feb 2021 19:10:32 GMT",
        "x-ms-return-client-request-id": "true",
<<<<<<< HEAD
        "x-ms-version": "2020-12-06"
=======
        "x-ms-version": "2021-02-12"
>>>>>>> 7e782c87
      },
      "RequestBody": null,
      "StatusCode": 200,
      "ResponseHeaders": {
        "Accept-Ranges": "bytes",
        "Content-Length": "0",
        "Content-Type": "application/octet-stream",
        "Date": "Fri, 19 Feb 2021 19:10:32 GMT",
        "ETag": "\"0x8D8D50A07306F09\"",
        "Last-Modified": "Fri, 19 Feb 2021 19:10:31 GMT",
        "Server": [
          "Windows-Azure-Blob/1.0",
          "Microsoft-HTTPAPI/2.0"
        ],
        "x-ms-access-tier": "Hot",
        "x-ms-access-tier-inferred": "true",
        "x-ms-blob-type": "BlockBlob",
        "x-ms-client-request-id": "2a12b399-3049-4e5c-cf2d-25d6dd507ede",
        "x-ms-creation-time": "Fri, 19 Feb 2021 19:10:31 GMT",
        "x-ms-group": "$superuser",
        "x-ms-lease-state": "available",
        "x-ms-lease-status": "unlocked",
        "x-ms-owner": "$superuser",
        "x-ms-permissions": "rw-r-----",
        "x-ms-request-id": "2e665f05-201e-00a4-74f2-0676f9000000",
        "x-ms-server-encrypted": "true",
<<<<<<< HEAD
        "x-ms-version": "2020-12-06"
=======
        "x-ms-version": "2021-02-12"
>>>>>>> 7e782c87
      },
      "ResponseBody": []
    },
    {
      "RequestUri": "https://seannse.blob.core.windows.net/test-filesystem-e99a8142-353a-5668-10e6-4f7b83f7cf46?restype=container",
      "RequestMethod": "DELETE",
      "RequestHeaders": {
        "Accept": "application/xml",
        "Authorization": "Sanitized",
        "traceparent": "00-789cf6115709794fa720e2dbe2ec38dd-60b5324bc6c04c47-00",
        "User-Agent": [
          "azsdk-net-Storage.Files.DataLake/12.7.0-alpha.20210219.1",
          "(.NET 5.0.3; Microsoft Windows 10.0.19041)"
        ],
        "x-ms-client-request-id": "eddd3712-738e-2863-eaca-6db6d10bbe09",
        "x-ms-date": "Fri, 19 Feb 2021 19:10:32 GMT",
        "x-ms-return-client-request-id": "true",
<<<<<<< HEAD
        "x-ms-version": "2020-12-06"
=======
        "x-ms-version": "2021-02-12"
>>>>>>> 7e782c87
      },
      "RequestBody": null,
      "StatusCode": 202,
      "ResponseHeaders": {
        "Content-Length": "0",
        "Date": "Fri, 19 Feb 2021 19:10:32 GMT",
        "Server": [
          "Windows-Azure-Blob/1.0",
          "Microsoft-HTTPAPI/2.0"
        ],
        "x-ms-client-request-id": "eddd3712-738e-2863-eaca-6db6d10bbe09",
        "x-ms-request-id": "2e665fc2-201e-00a4-1ff2-0676f9000000",
<<<<<<< HEAD
        "x-ms-version": "2020-12-06"
=======
        "x-ms-version": "2021-02-12"
>>>>>>> 7e782c87
      },
      "ResponseBody": []
    }
  ],
  "Variables": {
    "RandomSeed": "1705189167",
    "Storage_TestConfigHierarchicalNamespace": "NamespaceTenant\nseannse\nU2FuaXRpemVk\nhttps://seannse.blob.core.windows.net\nhttps://seannse.file.core.windows.net\nhttps://seannse.queue.core.windows.net\nhttps://seannse.table.core.windows.net\n\n\n\n\nhttps://seannse-secondary.blob.core.windows.net\nhttps://seannse-secondary.file.core.windows.net\nhttps://seannse-secondary.queue.core.windows.net\nhttps://seannse-secondary.table.core.windows.net\n68390a19-a643-458b-b726-408abf67b4fc\nSanitized\n72f988bf-86f1-41af-91ab-2d7cd011db47\nhttps://login.microsoftonline.com/\nCloud\nBlobEndpoint=https://seannse.blob.core.windows.net/;QueueEndpoint=https://seannse.queue.core.windows.net/;FileEndpoint=https://seannse.file.core.windows.net/;BlobSecondaryEndpoint=https://seannse-secondary.blob.core.windows.net/;QueueSecondaryEndpoint=https://seannse-secondary.queue.core.windows.net/;FileSecondaryEndpoint=https://seannse-secondary.file.core.windows.net/;AccountName=seannse;AccountKey=Sanitized\n\n\n"
  }
}<|MERGE_RESOLUTION|>--- conflicted
+++ resolved
@@ -15,11 +15,7 @@
         "x-ms-client-request-id": "3047caef-0783-c8ae-8fb0-639ac43eab9c",
         "x-ms-date": "Fri, 19 Feb 2021 19:10:32 GMT",
         "x-ms-return-client-request-id": "true",
-<<<<<<< HEAD
-        "x-ms-version": "2020-12-06"
-=======
         "x-ms-version": "2021-02-12"
->>>>>>> 7e782c87
       },
       "RequestBody": null,
       "StatusCode": 201,
@@ -34,11 +30,7 @@
         ],
         "x-ms-client-request-id": "3047caef-0783-c8ae-8fb0-639ac43eab9c",
         "x-ms-request-id": "2e665c1a-201e-00a4-42f2-0676f9000000",
-<<<<<<< HEAD
-        "x-ms-version": "2020-12-06"
-=======
         "x-ms-version": "2021-02-12"
->>>>>>> 7e782c87
       },
       "ResponseBody": []
     },
@@ -56,11 +48,7 @@
         "x-ms-client-request-id": "e7fbca1c-207b-088a-6903-9518e03afa3a",
         "x-ms-date": "Fri, 19 Feb 2021 19:10:32 GMT",
         "x-ms-return-client-request-id": "true",
-<<<<<<< HEAD
-        "x-ms-version": "2020-12-06"
-=======
         "x-ms-version": "2021-02-12"
->>>>>>> 7e782c87
       },
       "RequestBody": null,
       "StatusCode": 201,
@@ -75,11 +63,7 @@
         ],
         "x-ms-client-request-id": "e7fbca1c-207b-088a-6903-9518e03afa3a",
         "x-ms-request-id": "6f4b3985-e01f-004f-64f2-060e0b000000",
-<<<<<<< HEAD
-        "x-ms-version": "2020-12-06"
-=======
         "x-ms-version": "2021-02-12"
->>>>>>> 7e782c87
       },
       "ResponseBody": []
     },
@@ -97,11 +81,7 @@
         "x-ms-date": "Fri, 19 Feb 2021 19:10:32 GMT",
         "x-ms-rename-source": "%2Ftest-filesystem-e99a8142-353a-5668-10e6-4f7b83f7cf46%2Ftest-file-8551f018-e6bb-4461-9b6a-2673ce547e42=",
         "x-ms-return-client-request-id": "true",
-<<<<<<< HEAD
-        "x-ms-version": "2020-12-06"
-=======
         "x-ms-version": "2021-02-12"
->>>>>>> 7e782c87
       },
       "RequestBody": null,
       "StatusCode": 201,
@@ -114,11 +94,7 @@
         ],
         "x-ms-client-request-id": "797240d7-b0f2-29d2-dd82-b976a1a09dac",
         "x-ms-request-id": "6f4b3996-e01f-004f-75f2-060e0b000000",
-<<<<<<< HEAD
-        "x-ms-version": "2020-12-06"
-=======
         "x-ms-version": "2021-02-12"
->>>>>>> 7e782c87
       },
       "ResponseBody": []
     },
@@ -135,11 +111,7 @@
         "x-ms-client-request-id": "2a12b399-3049-4e5c-cf2d-25d6dd507ede",
         "x-ms-date": "Fri, 19 Feb 2021 19:10:32 GMT",
         "x-ms-return-client-request-id": "true",
-<<<<<<< HEAD
-        "x-ms-version": "2020-12-06"
-=======
         "x-ms-version": "2021-02-12"
->>>>>>> 7e782c87
       },
       "RequestBody": null,
       "StatusCode": 200,
@@ -166,11 +138,7 @@
         "x-ms-permissions": "rw-r-----",
         "x-ms-request-id": "2e665f05-201e-00a4-74f2-0676f9000000",
         "x-ms-server-encrypted": "true",
-<<<<<<< HEAD
-        "x-ms-version": "2020-12-06"
-=======
         "x-ms-version": "2021-02-12"
->>>>>>> 7e782c87
       },
       "ResponseBody": []
     },
@@ -188,11 +156,7 @@
         "x-ms-client-request-id": "eddd3712-738e-2863-eaca-6db6d10bbe09",
         "x-ms-date": "Fri, 19 Feb 2021 19:10:32 GMT",
         "x-ms-return-client-request-id": "true",
-<<<<<<< HEAD
-        "x-ms-version": "2020-12-06"
-=======
         "x-ms-version": "2021-02-12"
->>>>>>> 7e782c87
       },
       "RequestBody": null,
       "StatusCode": 202,
@@ -205,11 +169,7 @@
         ],
         "x-ms-client-request-id": "eddd3712-738e-2863-eaca-6db6d10bbe09",
         "x-ms-request-id": "2e665fc2-201e-00a4-1ff2-0676f9000000",
-<<<<<<< HEAD
-        "x-ms-version": "2020-12-06"
-=======
         "x-ms-version": "2021-02-12"
->>>>>>> 7e782c87
       },
       "ResponseBody": []
     }
