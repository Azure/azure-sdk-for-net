{
  "Entries": [
    {
      "RequestUri": "https://seannse.blob.core.windows.net/test-filesystem-e684b232-6241-f2e7-712c-6f844308fc10?restype=container",
      "RequestMethod": "PUT",
      "RequestHeaders": {
        "Accept": "application/xml",
        "Authorization": "Sanitized",
<<<<<<< HEAD
        "traceparent": "00-e8bc7d0180d5174aa49ce45d2155f9ea-70ce0453acac1e4e-00",
        "User-Agent": [
          "azsdk-net-Storage.Files.DataLake/12.7.0-alpha.20210202.1",
          "(.NET 5.0.2; Microsoft Windows 10.0.19042)"
        ],
        "x-ms-blob-public-access": "container",
        "x-ms-client-request-id": "5b48bc65-f910-cf3d-ee36-4e10371fe56d",
        "x-ms-date": "Tue, 02 Feb 2021 21:39:30 GMT",
=======
        "traceparent": "00-841445ac40e18a45b83e18f47bef9acc-f3fdff71c4546a4f-00",
        "User-Agent": [
          "azsdk-net-Storage.Files.DataLake/12.7.0-alpha.20210217.1",
          "(.NET 5.0.3; Microsoft Windows 10.0.19042)"
        ],
        "x-ms-blob-public-access": "container",
        "x-ms-client-request-id": "5b48bc65-f910-cf3d-ee36-4e10371fe56d",
        "x-ms-date": "Wed, 17 Feb 2021 22:28:57 GMT",
>>>>>>> 1814567d
        "x-ms-return-client-request-id": "true",
        "x-ms-version": "2020-06-12"
      },
      "RequestBody": null,
      "StatusCode": 201,
      "ResponseHeaders": {
        "Content-Length": "0",
<<<<<<< HEAD
        "Date": "Tue, 02 Feb 2021 21:39:31 GMT",
        "ETag": "\u00220x8D8C7C30685C689\u0022",
        "Last-Modified": "Tue, 02 Feb 2021 21:39:31 GMT",
=======
        "Date": "Wed, 17 Feb 2021 22:28:56 GMT",
        "ETag": "\u00220x8D8D3936A6F5AC9\u0022",
        "Last-Modified": "Wed, 17 Feb 2021 22:28:57 GMT",
>>>>>>> 1814567d
        "Server": [
          "Windows-Azure-Blob/1.0",
          "Microsoft-HTTPAPI/2.0"
        ],
        "x-ms-client-request-id": "5b48bc65-f910-cf3d-ee36-4e10371fe56d",
<<<<<<< HEAD
        "x-ms-request-id": "f1f8dc01-201e-0040-73ab-f97867000000",
=======
        "x-ms-request-id": "17f776e8-f01e-00a7-207c-05979d000000",
>>>>>>> 1814567d
        "x-ms-version": "2020-06-12"
      },
      "ResponseBody": []
    },
    {
      "RequestUri": "https://seannse.blob.core.windows.net/test-filesystem-13ec720e-6038-ec1a-1d36-512e818f2c29?restype=container",
      "RequestMethod": "PUT",
      "RequestHeaders": {
        "Accept": "application/xml",
        "Authorization": "Sanitized",
<<<<<<< HEAD
        "traceparent": "00-31065d065ae9e04cbf31d0d406fe527b-922f3ca42ec10e4c-00",
        "User-Agent": [
          "azsdk-net-Storage.Files.DataLake/12.7.0-alpha.20210202.1",
          "(.NET 5.0.2; Microsoft Windows 10.0.19042)"
        ],
        "x-ms-blob-public-access": "container",
        "x-ms-client-request-id": "5449732d-475b-0416-a15b-3ed9a80f4d5f",
        "x-ms-date": "Tue, 02 Feb 2021 21:39:30 GMT",
=======
        "traceparent": "00-9d01b42ce8908248aca027834cb4170b-2f5324710c92d246-00",
        "User-Agent": [
          "azsdk-net-Storage.Files.DataLake/12.7.0-alpha.20210217.1",
          "(.NET 5.0.3; Microsoft Windows 10.0.19042)"
        ],
        "x-ms-blob-public-access": "container",
        "x-ms-client-request-id": "5449732d-475b-0416-a15b-3ed9a80f4d5f",
        "x-ms-date": "Wed, 17 Feb 2021 22:28:57 GMT",
>>>>>>> 1814567d
        "x-ms-return-client-request-id": "true",
        "x-ms-version": "2020-06-12"
      },
      "RequestBody": null,
      "StatusCode": 201,
      "ResponseHeaders": {
        "Content-Length": "0",
<<<<<<< HEAD
        "Date": "Tue, 02 Feb 2021 21:39:31 GMT",
        "ETag": "\u00220x8D8C7C306C45AEA\u0022",
        "Last-Modified": "Tue, 02 Feb 2021 21:39:31 GMT",
=======
        "Date": "Wed, 17 Feb 2021 22:28:56 GMT",
        "ETag": "\u00220x8D8D3936AA79A6F\u0022",
        "Last-Modified": "Wed, 17 Feb 2021 22:28:57 GMT",
>>>>>>> 1814567d
        "Server": [
          "Windows-Azure-Blob/1.0",
          "Microsoft-HTTPAPI/2.0"
        ],
        "x-ms-client-request-id": "5449732d-475b-0416-a15b-3ed9a80f4d5f",
<<<<<<< HEAD
        "x-ms-request-id": "83f2da2c-601e-009a-4cab-f9e186000000",
=======
        "x-ms-request-id": "2f285f6d-601e-001c-0d7c-052d3f000000",
>>>>>>> 1814567d
        "x-ms-version": "2020-06-12"
      },
      "ResponseBody": []
    },
    {
      "RequestUri": "https://seannse.dfs.core.windows.net/test-filesystem-e684b232-6241-f2e7-712c-6f844308fc10/test-file-173f240a-5dff-6ead-711d-f6bd9127f599?resource=file",
      "RequestMethod": "PUT",
      "RequestHeaders": {
        "Accept": "application/json",
        "Authorization": "Sanitized",
<<<<<<< HEAD
        "traceparent": "00-82935b137bb5a1479d5ada7d0731ea59-e79832789112f543-00",
        "User-Agent": [
          "azsdk-net-Storage.Files.DataLake/12.7.0-alpha.20210202.1",
          "(.NET 5.0.2; Microsoft Windows 10.0.19042)"
        ],
        "x-ms-client-request-id": "d2e86f2d-fe44-cf76-c5db-e23d5159727a",
        "x-ms-date": "Tue, 02 Feb 2021 21:39:31 GMT",
=======
        "traceparent": "00-312b4ee0ea36114d81df8bbac33cdb7b-333e853d79a7e446-00",
        "User-Agent": [
          "azsdk-net-Storage.Files.DataLake/12.7.0-alpha.20210217.1",
          "(.NET 5.0.3; Microsoft Windows 10.0.19042)"
        ],
        "x-ms-client-request-id": "d2e86f2d-fe44-cf76-c5db-e23d5159727a",
        "x-ms-date": "Wed, 17 Feb 2021 22:28:57 GMT",
>>>>>>> 1814567d
        "x-ms-return-client-request-id": "true",
        "x-ms-version": "2020-06-12"
      },
      "RequestBody": null,
      "StatusCode": 201,
      "ResponseHeaders": {
        "Content-Length": "0",
<<<<<<< HEAD
        "Date": "Tue, 02 Feb 2021 21:39:32 GMT",
        "ETag": "\u00220x8D8C7C30700B8F9\u0022",
        "Last-Modified": "Tue, 02 Feb 2021 21:39:32 GMT",
=======
        "Date": "Wed, 17 Feb 2021 22:28:57 GMT",
        "ETag": "\u00220x8D8D3936AE2EE1A\u0022",
        "Last-Modified": "Wed, 17 Feb 2021 22:28:57 GMT",
>>>>>>> 1814567d
        "Server": [
          "Windows-Azure-HDFS/1.0",
          "Microsoft-HTTPAPI/2.0"
        ],
        "x-ms-client-request-id": "d2e86f2d-fe44-cf76-c5db-e23d5159727a",
<<<<<<< HEAD
        "x-ms-request-id": "19c8253b-001f-0057-27ab-f9d16c000000",
=======
        "x-ms-request-id": "5e30bf30-301f-005c-297c-052a07000000",
>>>>>>> 1814567d
        "x-ms-version": "2020-06-12"
      },
      "ResponseBody": []
    },
    {
      "RequestUri": "https://seannse.dfs.core.windows.net/test-filesystem-13ec720e-6038-ec1a-1d36-512e818f2c29/test-directory-cdb9a466-3f0e-3319-56b5-0de477480c4b?mode=legacy",
      "RequestMethod": "PUT",
      "RequestHeaders": {
        "Accept": "application/json",
        "Authorization": "Sanitized",
        "User-Agent": [
<<<<<<< HEAD
          "azsdk-net-Storage.Files.DataLake/12.7.0-alpha.20210202.1",
          "(.NET 5.0.2; Microsoft Windows 10.0.19042)"
        ],
        "x-ms-client-request-id": "bdfe6ba8-596c-eefe-56b5-7c8ef192577d",
        "x-ms-date": "Tue, 02 Feb 2021 21:39:31 GMT",
=======
          "azsdk-net-Storage.Files.DataLake/12.7.0-alpha.20210217.1",
          "(.NET 5.0.3; Microsoft Windows 10.0.19042)"
        ],
        "x-ms-client-request-id": "bdfe6ba8-596c-eefe-56b5-7c8ef192577d",
        "x-ms-date": "Wed, 17 Feb 2021 22:28:58 GMT",
>>>>>>> 1814567d
        "x-ms-rename-source": "%2Ftest-filesystem-e684b232-6241-f2e7-712c-6f844308fc10%2Ftest-file-173f240a-5dff-6ead-711d-f6bd9127f599=",
        "x-ms-return-client-request-id": "true",
        "x-ms-version": "2020-06-12"
      },
      "RequestBody": null,
      "StatusCode": 201,
      "ResponseHeaders": {
        "Content-Length": "0",
<<<<<<< HEAD
        "Date": "Tue, 02 Feb 2021 21:39:32 GMT",
=======
        "Date": "Wed, 17 Feb 2021 22:28:57 GMT",
>>>>>>> 1814567d
        "Server": [
          "Windows-Azure-HDFS/1.0",
          "Microsoft-HTTPAPI/2.0"
        ],
        "x-ms-client-request-id": "bdfe6ba8-596c-eefe-56b5-7c8ef192577d",
<<<<<<< HEAD
        "x-ms-request-id": "19c8254b-001f-0057-35ab-f9d16c000000",
=======
        "x-ms-request-id": "5e30bf39-301f-005c-327c-052a07000000",
>>>>>>> 1814567d
        "x-ms-version": "2020-06-12"
      },
      "ResponseBody": []
    },
    {
      "RequestUri": "https://seannse.blob.core.windows.net/test-filesystem-13ec720e-6038-ec1a-1d36-512e818f2c29/test-directory-cdb9a466-3f0e-3319-56b5-0de477480c4b",
      "RequestMethod": "HEAD",
      "RequestHeaders": {
        "Accept": "application/xml",
        "Authorization": "Sanitized",
        "User-Agent": [
<<<<<<< HEAD
          "azsdk-net-Storage.Files.DataLake/12.7.0-alpha.20210202.1",
          "(.NET 5.0.2; Microsoft Windows 10.0.19042)"
        ],
        "x-ms-client-request-id": "0c3b5e7c-4e4a-9dde-eaa1-cb89a6c630d2",
        "x-ms-date": "Tue, 02 Feb 2021 21:39:31 GMT",
=======
          "azsdk-net-Storage.Files.DataLake/12.7.0-alpha.20210217.1",
          "(.NET 5.0.3; Microsoft Windows 10.0.19042)"
        ],
        "x-ms-client-request-id": "0c3b5e7c-4e4a-9dde-eaa1-cb89a6c630d2",
        "x-ms-date": "Wed, 17 Feb 2021 22:28:58 GMT",
>>>>>>> 1814567d
        "x-ms-return-client-request-id": "true",
        "x-ms-version": "2020-06-12"
      },
      "RequestBody": null,
      "StatusCode": 200,
      "ResponseHeaders": {
        "Accept-Ranges": "bytes",
        "Content-Length": "0",
        "Content-Type": "application/octet-stream",
<<<<<<< HEAD
        "Date": "Tue, 02 Feb 2021 21:39:32 GMT",
        "ETag": "\u00220x8D8C7C30700B8F9\u0022",
        "Last-Modified": "Tue, 02 Feb 2021 21:39:32 GMT",
=======
        "Date": "Wed, 17 Feb 2021 22:28:57 GMT",
        "ETag": "\u00220x8D8D3936AE2EE1A\u0022",
        "Last-Modified": "Wed, 17 Feb 2021 22:28:57 GMT",
>>>>>>> 1814567d
        "Server": [
          "Windows-Azure-Blob/1.0",
          "Microsoft-HTTPAPI/2.0"
        ],
        "x-ms-access-tier": "Hot",
        "x-ms-access-tier-inferred": "true",
        "x-ms-blob-type": "BlockBlob",
        "x-ms-client-request-id": "0c3b5e7c-4e4a-9dde-eaa1-cb89a6c630d2",
<<<<<<< HEAD
        "x-ms-creation-time": "Tue, 02 Feb 2021 21:39:32 GMT",
=======
        "x-ms-creation-time": "Wed, 17 Feb 2021 22:28:57 GMT",
>>>>>>> 1814567d
        "x-ms-group": "$superuser",
        "x-ms-lease-state": "available",
        "x-ms-lease-status": "unlocked",
        "x-ms-owner": "$superuser",
        "x-ms-permissions": "rw-r-----",
<<<<<<< HEAD
        "x-ms-request-id": "f1f8ddae-201e-0040-7cab-f97867000000",
=======
        "x-ms-request-id": "17f77c9e-f01e-00a7-757c-05979d000000",
>>>>>>> 1814567d
        "x-ms-server-encrypted": "true",
        "x-ms-version": "2020-06-12"
      },
      "ResponseBody": []
    },
    {
      "RequestUri": "https://seannse.blob.core.windows.net/test-filesystem-13ec720e-6038-ec1a-1d36-512e818f2c29?restype=container",
      "RequestMethod": "DELETE",
      "RequestHeaders": {
        "Accept": "application/xml",
        "Authorization": "Sanitized",
<<<<<<< HEAD
        "traceparent": "00-8003b56f5b159641bcbeba1613ab2da6-45a86145bfb83544-00",
        "User-Agent": [
          "azsdk-net-Storage.Files.DataLake/12.7.0-alpha.20210202.1",
          "(.NET 5.0.2; Microsoft Windows 10.0.19042)"
        ],
        "x-ms-client-request-id": "9311b676-4b56-8033-b9a9-7c2884b19d88",
        "x-ms-date": "Tue, 02 Feb 2021 21:39:31 GMT",
=======
        "traceparent": "00-7a82a7bad76cae43811818670fbc0c34-021c04c56c72784b-00",
        "User-Agent": [
          "azsdk-net-Storage.Files.DataLake/12.7.0-alpha.20210217.1",
          "(.NET 5.0.3; Microsoft Windows 10.0.19042)"
        ],
        "x-ms-client-request-id": "9311b676-4b56-8033-b9a9-7c2884b19d88",
        "x-ms-date": "Wed, 17 Feb 2021 22:28:58 GMT",
>>>>>>> 1814567d
        "x-ms-return-client-request-id": "true",
        "x-ms-version": "2020-06-12"
      },
      "RequestBody": null,
      "StatusCode": 202,
      "ResponseHeaders": {
        "Content-Length": "0",
<<<<<<< HEAD
        "Date": "Tue, 02 Feb 2021 21:39:31 GMT",
=======
        "Date": "Wed, 17 Feb 2021 22:28:57 GMT",
>>>>>>> 1814567d
        "Server": [
          "Windows-Azure-Blob/1.0",
          "Microsoft-HTTPAPI/2.0"
        ],
        "x-ms-client-request-id": "9311b676-4b56-8033-b9a9-7c2884b19d88",
<<<<<<< HEAD
        "x-ms-request-id": "83f2dfe9-601e-009a-3bab-f9e186000000",
=======
        "x-ms-request-id": "2f286275-601e-001c-5d7c-052d3f000000",
>>>>>>> 1814567d
        "x-ms-version": "2020-06-12"
      },
      "ResponseBody": []
    },
    {
      "RequestUri": "https://seannse.blob.core.windows.net/test-filesystem-e684b232-6241-f2e7-712c-6f844308fc10?restype=container",
      "RequestMethod": "DELETE",
      "RequestHeaders": {
        "Accept": "application/xml",
        "Authorization": "Sanitized",
<<<<<<< HEAD
        "traceparent": "00-45ff8b9c4ef1144b99464111d0d0e19d-82461b893f04b949-00",
        "User-Agent": [
          "azsdk-net-Storage.Files.DataLake/12.7.0-alpha.20210202.1",
          "(.NET 5.0.2; Microsoft Windows 10.0.19042)"
        ],
        "x-ms-client-request-id": "ef1323aa-9db4-8c7c-971b-a39f54bdd37e",
        "x-ms-date": "Tue, 02 Feb 2021 21:39:32 GMT",
=======
        "traceparent": "00-3cabcee5e0ef3f479586eda74c5786e5-3cda6927e81dc54c-00",
        "User-Agent": [
          "azsdk-net-Storage.Files.DataLake/12.7.0-alpha.20210217.1",
          "(.NET 5.0.3; Microsoft Windows 10.0.19042)"
        ],
        "x-ms-client-request-id": "ef1323aa-9db4-8c7c-971b-a39f54bdd37e",
        "x-ms-date": "Wed, 17 Feb 2021 22:28:58 GMT",
>>>>>>> 1814567d
        "x-ms-return-client-request-id": "true",
        "x-ms-version": "2020-06-12"
      },
      "RequestBody": null,
      "StatusCode": 202,
      "ResponseHeaders": {
        "Content-Length": "0",
<<<<<<< HEAD
        "Date": "Tue, 02 Feb 2021 21:39:32 GMT",
=======
        "Date": "Wed, 17 Feb 2021 22:28:57 GMT",
>>>>>>> 1814567d
        "Server": [
          "Windows-Azure-Blob/1.0",
          "Microsoft-HTTPAPI/2.0"
        ],
        "x-ms-client-request-id": "ef1323aa-9db4-8c7c-971b-a39f54bdd37e",
<<<<<<< HEAD
        "x-ms-request-id": "f1f8ddfa-201e-0040-3eab-f97867000000",
=======
        "x-ms-request-id": "17f77dc9-f01e-00a7-127c-05979d000000",
>>>>>>> 1814567d
        "x-ms-version": "2020-06-12"
      },
      "ResponseBody": []
    }
  ],
  "Variables": {
    "RandomSeed": "580117089",
    "Storage_TestConfigHierarchicalNamespace": "NamespaceTenant\nseannse\nU2FuaXRpemVk\nhttps://seannse.blob.core.windows.net\nhttps://seannse.file.core.windows.net\nhttps://seannse.queue.core.windows.net\nhttps://seannse.table.core.windows.net\n\n\n\n\nhttps://seannse-secondary.blob.core.windows.net\nhttps://seannse-secondary.file.core.windows.net\nhttps://seannse-secondary.queue.core.windows.net\nhttps://seannse-secondary.table.core.windows.net\n68390a19-a643-458b-b726-408abf67b4fc\nSanitized\n72f988bf-86f1-41af-91ab-2d7cd011db47\nhttps://login.microsoftonline.com/\nCloud\nBlobEndpoint=https://seannse.blob.core.windows.net/;QueueEndpoint=https://seannse.queue.core.windows.net/;FileEndpoint=https://seannse.file.core.windows.net/;BlobSecondaryEndpoint=https://seannse-secondary.blob.core.windows.net/;QueueSecondaryEndpoint=https://seannse-secondary.queue.core.windows.net/;FileSecondaryEndpoint=https://seannse-secondary.file.core.windows.net/;AccountName=seannse;AccountKey=Sanitized\n"
  }
}<|MERGE_RESOLUTION|>--- conflicted
+++ resolved
@@ -1,235 +1,149 @@
 {
   "Entries": [
     {
-      "RequestUri": "https://seannse.blob.core.windows.net/test-filesystem-e684b232-6241-f2e7-712c-6f844308fc10?restype=container",
-      "RequestMethod": "PUT",
-      "RequestHeaders": {
-        "Accept": "application/xml",
-        "Authorization": "Sanitized",
-<<<<<<< HEAD
-        "traceparent": "00-e8bc7d0180d5174aa49ce45d2155f9ea-70ce0453acac1e4e-00",
-        "User-Agent": [
-          "azsdk-net-Storage.Files.DataLake/12.7.0-alpha.20210202.1",
-          "(.NET 5.0.2; Microsoft Windows 10.0.19042)"
+      "RequestUri": "https://seannse.blob.core.windows.net/test-filesystem-f611da90-08f3-9e16-0ff1-09362f6d639b?restype=container",
+      "RequestMethod": "PUT",
+      "RequestHeaders": {
+        "Accept": "application/xml",
+        "Authorization": "Sanitized",
+        "traceparent": "00-65237d224049c74a97b62823ff62b5c6-a86feced77a9304b-00",
+        "User-Agent": [
+          "azsdk-net-Storage.Files.DataLake/12.7.0-alpha.20210219.1",
+          "(.NET 5.0.3; Microsoft Windows 10.0.19041)"
         ],
         "x-ms-blob-public-access": "container",
-        "x-ms-client-request-id": "5b48bc65-f910-cf3d-ee36-4e10371fe56d",
-        "x-ms-date": "Tue, 02 Feb 2021 21:39:30 GMT",
-=======
-        "traceparent": "00-841445ac40e18a45b83e18f47bef9acc-f3fdff71c4546a4f-00",
-        "User-Agent": [
-          "azsdk-net-Storage.Files.DataLake/12.7.0-alpha.20210217.1",
-          "(.NET 5.0.3; Microsoft Windows 10.0.19042)"
+        "x-ms-client-request-id": "6759214a-4475-bbb2-8b7b-439af9c5f926",
+        "x-ms-date": "Fri, 19 Feb 2021 19:10:38 GMT",
+        "x-ms-return-client-request-id": "true",
+        "x-ms-version": "2020-06-12"
+      },
+      "RequestBody": null,
+      "StatusCode": 201,
+      "ResponseHeaders": {
+        "Content-Length": "0",
+        "Date": "Fri, 19 Feb 2021 19:10:38 GMT",
+        "ETag": "\u00220x8D8D50A0AEBDC40\u0022",
+        "Last-Modified": "Fri, 19 Feb 2021 19:10:38 GMT",
+        "Server": [
+          "Windows-Azure-Blob/1.0",
+          "Microsoft-HTTPAPI/2.0"
+        ],
+        "x-ms-client-request-id": "6759214a-4475-bbb2-8b7b-439af9c5f926",
+        "x-ms-request-id": "2e669cf1-201e-00a4-3ef2-0676f9000000",
+        "x-ms-version": "2020-06-12"
+      },
+      "ResponseBody": []
+    },
+    {
+      "RequestUri": "https://seannse.blob.core.windows.net/test-filesystem-93e7b61e-04ed-733d-0e86-d5ae2108c9d7?restype=container",
+      "RequestMethod": "PUT",
+      "RequestHeaders": {
+        "Accept": "application/xml",
+        "Authorization": "Sanitized",
+        "traceparent": "00-4b7c57531191e24e9629e3478c4a02c8-1f082f1da3f9cd42-00",
+        "User-Agent": [
+          "azsdk-net-Storage.Files.DataLake/12.7.0-alpha.20210219.1",
+          "(.NET 5.0.3; Microsoft Windows 10.0.19041)"
         ],
         "x-ms-blob-public-access": "container",
-        "x-ms-client-request-id": "5b48bc65-f910-cf3d-ee36-4e10371fe56d",
-        "x-ms-date": "Wed, 17 Feb 2021 22:28:57 GMT",
->>>>>>> 1814567d
-        "x-ms-return-client-request-id": "true",
-        "x-ms-version": "2020-06-12"
-      },
-      "RequestBody": null,
-      "StatusCode": 201,
-      "ResponseHeaders": {
-        "Content-Length": "0",
-<<<<<<< HEAD
-        "Date": "Tue, 02 Feb 2021 21:39:31 GMT",
-        "ETag": "\u00220x8D8C7C30685C689\u0022",
-        "Last-Modified": "Tue, 02 Feb 2021 21:39:31 GMT",
-=======
-        "Date": "Wed, 17 Feb 2021 22:28:56 GMT",
-        "ETag": "\u00220x8D8D3936A6F5AC9\u0022",
-        "Last-Modified": "Wed, 17 Feb 2021 22:28:57 GMT",
->>>>>>> 1814567d
-        "Server": [
-          "Windows-Azure-Blob/1.0",
-          "Microsoft-HTTPAPI/2.0"
-        ],
-        "x-ms-client-request-id": "5b48bc65-f910-cf3d-ee36-4e10371fe56d",
-<<<<<<< HEAD
-        "x-ms-request-id": "f1f8dc01-201e-0040-73ab-f97867000000",
-=======
-        "x-ms-request-id": "17f776e8-f01e-00a7-207c-05979d000000",
->>>>>>> 1814567d
-        "x-ms-version": "2020-06-12"
-      },
-      "ResponseBody": []
-    },
-    {
-      "RequestUri": "https://seannse.blob.core.windows.net/test-filesystem-13ec720e-6038-ec1a-1d36-512e818f2c29?restype=container",
-      "RequestMethod": "PUT",
-      "RequestHeaders": {
-        "Accept": "application/xml",
-        "Authorization": "Sanitized",
-<<<<<<< HEAD
-        "traceparent": "00-31065d065ae9e04cbf31d0d406fe527b-922f3ca42ec10e4c-00",
-        "User-Agent": [
-          "azsdk-net-Storage.Files.DataLake/12.7.0-alpha.20210202.1",
-          "(.NET 5.0.2; Microsoft Windows 10.0.19042)"
-        ],
-        "x-ms-blob-public-access": "container",
-        "x-ms-client-request-id": "5449732d-475b-0416-a15b-3ed9a80f4d5f",
-        "x-ms-date": "Tue, 02 Feb 2021 21:39:30 GMT",
-=======
-        "traceparent": "00-9d01b42ce8908248aca027834cb4170b-2f5324710c92d246-00",
-        "User-Agent": [
-          "azsdk-net-Storage.Files.DataLake/12.7.0-alpha.20210217.1",
-          "(.NET 5.0.3; Microsoft Windows 10.0.19042)"
-        ],
-        "x-ms-blob-public-access": "container",
-        "x-ms-client-request-id": "5449732d-475b-0416-a15b-3ed9a80f4d5f",
-        "x-ms-date": "Wed, 17 Feb 2021 22:28:57 GMT",
->>>>>>> 1814567d
-        "x-ms-return-client-request-id": "true",
-        "x-ms-version": "2020-06-12"
-      },
-      "RequestBody": null,
-      "StatusCode": 201,
-      "ResponseHeaders": {
-        "Content-Length": "0",
-<<<<<<< HEAD
-        "Date": "Tue, 02 Feb 2021 21:39:31 GMT",
-        "ETag": "\u00220x8D8C7C306C45AEA\u0022",
-        "Last-Modified": "Tue, 02 Feb 2021 21:39:31 GMT",
-=======
-        "Date": "Wed, 17 Feb 2021 22:28:56 GMT",
-        "ETag": "\u00220x8D8D3936AA79A6F\u0022",
-        "Last-Modified": "Wed, 17 Feb 2021 22:28:57 GMT",
->>>>>>> 1814567d
-        "Server": [
-          "Windows-Azure-Blob/1.0",
-          "Microsoft-HTTPAPI/2.0"
-        ],
-        "x-ms-client-request-id": "5449732d-475b-0416-a15b-3ed9a80f4d5f",
-<<<<<<< HEAD
-        "x-ms-request-id": "83f2da2c-601e-009a-4cab-f9e186000000",
-=======
-        "x-ms-request-id": "2f285f6d-601e-001c-0d7c-052d3f000000",
->>>>>>> 1814567d
-        "x-ms-version": "2020-06-12"
-      },
-      "ResponseBody": []
-    },
-    {
-      "RequestUri": "https://seannse.dfs.core.windows.net/test-filesystem-e684b232-6241-f2e7-712c-6f844308fc10/test-file-173f240a-5dff-6ead-711d-f6bd9127f599?resource=file",
+        "x-ms-client-request-id": "1eefc04b-9e50-45c9-e4e5-59ee6f039a83",
+        "x-ms-date": "Fri, 19 Feb 2021 19:10:39 GMT",
+        "x-ms-return-client-request-id": "true",
+        "x-ms-version": "2020-06-12"
+      },
+      "RequestBody": null,
+      "StatusCode": 201,
+      "ResponseHeaders": {
+        "Content-Length": "0",
+        "Date": "Fri, 19 Feb 2021 19:10:38 GMT",
+        "ETag": "\u00220x8D8D50A0AFC3312\u0022",
+        "Last-Modified": "Fri, 19 Feb 2021 19:10:38 GMT",
+        "Server": [
+          "Windows-Azure-Blob/1.0",
+          "Microsoft-HTTPAPI/2.0"
+        ],
+        "x-ms-client-request-id": "1eefc04b-9e50-45c9-e4e5-59ee6f039a83",
+        "x-ms-request-id": "2e669df4-201e-00a4-34f2-0676f9000000",
+        "x-ms-version": "2020-06-12"
+      },
+      "ResponseBody": []
+    },
+    {
+      "RequestUri": "https://seannse.dfs.core.windows.net/test-filesystem-f611da90-08f3-9e16-0ff1-09362f6d639b/test-file-a6db6cb1-ebd9-2211-9011-19b07d9198dc?resource=file",
       "RequestMethod": "PUT",
       "RequestHeaders": {
         "Accept": "application/json",
         "Authorization": "Sanitized",
-<<<<<<< HEAD
-        "traceparent": "00-82935b137bb5a1479d5ada7d0731ea59-e79832789112f543-00",
-        "User-Agent": [
-          "azsdk-net-Storage.Files.DataLake/12.7.0-alpha.20210202.1",
-          "(.NET 5.0.2; Microsoft Windows 10.0.19042)"
-        ],
-        "x-ms-client-request-id": "d2e86f2d-fe44-cf76-c5db-e23d5159727a",
-        "x-ms-date": "Tue, 02 Feb 2021 21:39:31 GMT",
-=======
-        "traceparent": "00-312b4ee0ea36114d81df8bbac33cdb7b-333e853d79a7e446-00",
-        "User-Agent": [
-          "azsdk-net-Storage.Files.DataLake/12.7.0-alpha.20210217.1",
-          "(.NET 5.0.3; Microsoft Windows 10.0.19042)"
-        ],
-        "x-ms-client-request-id": "d2e86f2d-fe44-cf76-c5db-e23d5159727a",
-        "x-ms-date": "Wed, 17 Feb 2021 22:28:57 GMT",
->>>>>>> 1814567d
-        "x-ms-return-client-request-id": "true",
-        "x-ms-version": "2020-06-12"
-      },
-      "RequestBody": null,
-      "StatusCode": 201,
-      "ResponseHeaders": {
-        "Content-Length": "0",
-<<<<<<< HEAD
-        "Date": "Tue, 02 Feb 2021 21:39:32 GMT",
-        "ETag": "\u00220x8D8C7C30700B8F9\u0022",
-        "Last-Modified": "Tue, 02 Feb 2021 21:39:32 GMT",
-=======
-        "Date": "Wed, 17 Feb 2021 22:28:57 GMT",
-        "ETag": "\u00220x8D8D3936AE2EE1A\u0022",
-        "Last-Modified": "Wed, 17 Feb 2021 22:28:57 GMT",
->>>>>>> 1814567d
+        "traceparent": "00-88195f535fcf6c4b8a28641978d72611-f0bbe463575a9b47-00",
+        "User-Agent": [
+          "azsdk-net-Storage.Files.DataLake/12.7.0-alpha.20210219.1",
+          "(.NET 5.0.3; Microsoft Windows 10.0.19041)"
+        ],
+        "x-ms-client-request-id": "6efa04a1-eb56-5f82-aecc-8e3f8518c852",
+        "x-ms-date": "Fri, 19 Feb 2021 19:10:39 GMT",
+        "x-ms-return-client-request-id": "true",
+        "x-ms-version": "2020-06-12"
+      },
+      "RequestBody": null,
+      "StatusCode": 201,
+      "ResponseHeaders": {
+        "Content-Length": "0",
+        "Date": "Fri, 19 Feb 2021 19:10:37 GMT",
+        "ETag": "\u00220x8D8D50A0B0A2DDD\u0022",
+        "Last-Modified": "Fri, 19 Feb 2021 19:10:38 GMT",
         "Server": [
           "Windows-Azure-HDFS/1.0",
           "Microsoft-HTTPAPI/2.0"
         ],
-        "x-ms-client-request-id": "d2e86f2d-fe44-cf76-c5db-e23d5159727a",
-<<<<<<< HEAD
-        "x-ms-request-id": "19c8253b-001f-0057-27ab-f9d16c000000",
-=======
-        "x-ms-request-id": "5e30bf30-301f-005c-297c-052a07000000",
->>>>>>> 1814567d
-        "x-ms-version": "2020-06-12"
-      },
-      "ResponseBody": []
-    },
-    {
-      "RequestUri": "https://seannse.dfs.core.windows.net/test-filesystem-13ec720e-6038-ec1a-1d36-512e818f2c29/test-directory-cdb9a466-3f0e-3319-56b5-0de477480c4b?mode=legacy",
+        "x-ms-client-request-id": "6efa04a1-eb56-5f82-aecc-8e3f8518c852",
+        "x-ms-request-id": "6f4b3e52-e01f-004f-30f2-060e0b000000",
+        "x-ms-version": "2020-06-12"
+      },
+      "ResponseBody": []
+    },
+    {
+      "RequestUri": "https://seannse.dfs.core.windows.net/test-filesystem-93e7b61e-04ed-733d-0e86-d5ae2108c9d7/test-directory-f5fa7d4c-399f-056a-e5bb-1d32c2e28058?mode=legacy",
       "RequestMethod": "PUT",
       "RequestHeaders": {
         "Accept": "application/json",
         "Authorization": "Sanitized",
         "User-Agent": [
-<<<<<<< HEAD
-          "azsdk-net-Storage.Files.DataLake/12.7.0-alpha.20210202.1",
-          "(.NET 5.0.2; Microsoft Windows 10.0.19042)"
-        ],
-        "x-ms-client-request-id": "bdfe6ba8-596c-eefe-56b5-7c8ef192577d",
-        "x-ms-date": "Tue, 02 Feb 2021 21:39:31 GMT",
-=======
-          "azsdk-net-Storage.Files.DataLake/12.7.0-alpha.20210217.1",
-          "(.NET 5.0.3; Microsoft Windows 10.0.19042)"
-        ],
-        "x-ms-client-request-id": "bdfe6ba8-596c-eefe-56b5-7c8ef192577d",
-        "x-ms-date": "Wed, 17 Feb 2021 22:28:58 GMT",
->>>>>>> 1814567d
-        "x-ms-rename-source": "%2Ftest-filesystem-e684b232-6241-f2e7-712c-6f844308fc10%2Ftest-file-173f240a-5dff-6ead-711d-f6bd9127f599=",
-        "x-ms-return-client-request-id": "true",
-        "x-ms-version": "2020-06-12"
-      },
-      "RequestBody": null,
-      "StatusCode": 201,
-      "ResponseHeaders": {
-        "Content-Length": "0",
-<<<<<<< HEAD
-        "Date": "Tue, 02 Feb 2021 21:39:32 GMT",
-=======
-        "Date": "Wed, 17 Feb 2021 22:28:57 GMT",
->>>>>>> 1814567d
+          "azsdk-net-Storage.Files.DataLake/12.7.0-alpha.20210219.1",
+          "(.NET 5.0.3; Microsoft Windows 10.0.19041)"
+        ],
+        "x-ms-client-request-id": "25e1d6dd-703d-68d6-9af4-889bcd4f9ccb",
+        "x-ms-date": "Fri, 19 Feb 2021 19:10:39 GMT",
+        "x-ms-rename-source": "%2Ftest-filesystem-f611da90-08f3-9e16-0ff1-09362f6d639b%2Ftest-file-a6db6cb1-ebd9-2211-9011-19b07d9198dc=",
+        "x-ms-return-client-request-id": "true",
+        "x-ms-version": "2020-06-12"
+      },
+      "RequestBody": null,
+      "StatusCode": 201,
+      "ResponseHeaders": {
+        "Content-Length": "0",
+        "Date": "Fri, 19 Feb 2021 19:10:37 GMT",
         "Server": [
           "Windows-Azure-HDFS/1.0",
           "Microsoft-HTTPAPI/2.0"
         ],
-        "x-ms-client-request-id": "bdfe6ba8-596c-eefe-56b5-7c8ef192577d",
-<<<<<<< HEAD
-        "x-ms-request-id": "19c8254b-001f-0057-35ab-f9d16c000000",
-=======
-        "x-ms-request-id": "5e30bf39-301f-005c-327c-052a07000000",
->>>>>>> 1814567d
-        "x-ms-version": "2020-06-12"
-      },
-      "ResponseBody": []
-    },
-    {
-      "RequestUri": "https://seannse.blob.core.windows.net/test-filesystem-13ec720e-6038-ec1a-1d36-512e818f2c29/test-directory-cdb9a466-3f0e-3319-56b5-0de477480c4b",
+        "x-ms-client-request-id": "25e1d6dd-703d-68d6-9af4-889bcd4f9ccb",
+        "x-ms-request-id": "6f4b3e62-e01f-004f-40f2-060e0b000000",
+        "x-ms-version": "2020-06-12"
+      },
+      "ResponseBody": []
+    },
+    {
+      "RequestUri": "https://seannse.blob.core.windows.net/test-filesystem-93e7b61e-04ed-733d-0e86-d5ae2108c9d7/test-directory-f5fa7d4c-399f-056a-e5bb-1d32c2e28058",
       "RequestMethod": "HEAD",
       "RequestHeaders": {
         "Accept": "application/xml",
         "Authorization": "Sanitized",
         "User-Agent": [
-<<<<<<< HEAD
-          "azsdk-net-Storage.Files.DataLake/12.7.0-alpha.20210202.1",
-          "(.NET 5.0.2; Microsoft Windows 10.0.19042)"
-        ],
-        "x-ms-client-request-id": "0c3b5e7c-4e4a-9dde-eaa1-cb89a6c630d2",
-        "x-ms-date": "Tue, 02 Feb 2021 21:39:31 GMT",
-=======
-          "azsdk-net-Storage.Files.DataLake/12.7.0-alpha.20210217.1",
-          "(.NET 5.0.3; Microsoft Windows 10.0.19042)"
-        ],
-        "x-ms-client-request-id": "0c3b5e7c-4e4a-9dde-eaa1-cb89a6c630d2",
-        "x-ms-date": "Wed, 17 Feb 2021 22:28:58 GMT",
->>>>>>> 1814567d
+          "azsdk-net-Storage.Files.DataLake/12.7.0-alpha.20210219.1",
+          "(.NET 5.0.3; Microsoft Windows 10.0.19041)"
+        ],
+        "x-ms-client-request-id": "ec55ac1f-5b01-3a1b-cba6-dea3a1ea3ba7",
+        "x-ms-date": "Fri, 19 Feb 2021 19:10:39 GMT",
         "x-ms-return-client-request-id": "true",
         "x-ms-version": "2020-06-12"
       },
@@ -239,15 +153,9 @@
         "Accept-Ranges": "bytes",
         "Content-Length": "0",
         "Content-Type": "application/octet-stream",
-<<<<<<< HEAD
-        "Date": "Tue, 02 Feb 2021 21:39:32 GMT",
-        "ETag": "\u00220x8D8C7C30700B8F9\u0022",
-        "Last-Modified": "Tue, 02 Feb 2021 21:39:32 GMT",
-=======
-        "Date": "Wed, 17 Feb 2021 22:28:57 GMT",
-        "ETag": "\u00220x8D8D3936AE2EE1A\u0022",
-        "Last-Modified": "Wed, 17 Feb 2021 22:28:57 GMT",
->>>>>>> 1814567d
+        "Date": "Fri, 19 Feb 2021 19:10:38 GMT",
+        "ETag": "\u00220x8D8D50A0B0A2DDD\u0022",
+        "Last-Modified": "Fri, 19 Feb 2021 19:10:38 GMT",
         "Server": [
           "Windows-Azure-Blob/1.0",
           "Microsoft-HTTPAPI/2.0"
@@ -255,50 +163,32 @@
         "x-ms-access-tier": "Hot",
         "x-ms-access-tier-inferred": "true",
         "x-ms-blob-type": "BlockBlob",
-        "x-ms-client-request-id": "0c3b5e7c-4e4a-9dde-eaa1-cb89a6c630d2",
-<<<<<<< HEAD
-        "x-ms-creation-time": "Tue, 02 Feb 2021 21:39:32 GMT",
-=======
-        "x-ms-creation-time": "Wed, 17 Feb 2021 22:28:57 GMT",
->>>>>>> 1814567d
+        "x-ms-client-request-id": "ec55ac1f-5b01-3a1b-cba6-dea3a1ea3ba7",
+        "x-ms-creation-time": "Fri, 19 Feb 2021 19:10:38 GMT",
         "x-ms-group": "$superuser",
         "x-ms-lease-state": "available",
         "x-ms-lease-status": "unlocked",
         "x-ms-owner": "$superuser",
         "x-ms-permissions": "rw-r-----",
-<<<<<<< HEAD
-        "x-ms-request-id": "f1f8ddae-201e-0040-7cab-f97867000000",
-=======
-        "x-ms-request-id": "17f77c9e-f01e-00a7-757c-05979d000000",
->>>>>>> 1814567d
+        "x-ms-request-id": "2e66a092-201e-00a4-36f2-0676f9000000",
         "x-ms-server-encrypted": "true",
         "x-ms-version": "2020-06-12"
       },
       "ResponseBody": []
     },
     {
-      "RequestUri": "https://seannse.blob.core.windows.net/test-filesystem-13ec720e-6038-ec1a-1d36-512e818f2c29?restype=container",
+      "RequestUri": "https://seannse.blob.core.windows.net/test-filesystem-93e7b61e-04ed-733d-0e86-d5ae2108c9d7?restype=container",
       "RequestMethod": "DELETE",
       "RequestHeaders": {
         "Accept": "application/xml",
         "Authorization": "Sanitized",
-<<<<<<< HEAD
-        "traceparent": "00-8003b56f5b159641bcbeba1613ab2da6-45a86145bfb83544-00",
-        "User-Agent": [
-          "azsdk-net-Storage.Files.DataLake/12.7.0-alpha.20210202.1",
-          "(.NET 5.0.2; Microsoft Windows 10.0.19042)"
-        ],
-        "x-ms-client-request-id": "9311b676-4b56-8033-b9a9-7c2884b19d88",
-        "x-ms-date": "Tue, 02 Feb 2021 21:39:31 GMT",
-=======
-        "traceparent": "00-7a82a7bad76cae43811818670fbc0c34-021c04c56c72784b-00",
-        "User-Agent": [
-          "azsdk-net-Storage.Files.DataLake/12.7.0-alpha.20210217.1",
-          "(.NET 5.0.3; Microsoft Windows 10.0.19042)"
-        ],
-        "x-ms-client-request-id": "9311b676-4b56-8033-b9a9-7c2884b19d88",
-        "x-ms-date": "Wed, 17 Feb 2021 22:28:58 GMT",
->>>>>>> 1814567d
+        "traceparent": "00-3b2852c08a9b4744aa155af3075c4ef5-8b65302d016f3744-00",
+        "User-Agent": [
+          "azsdk-net-Storage.Files.DataLake/12.7.0-alpha.20210219.1",
+          "(.NET 5.0.3; Microsoft Windows 10.0.19041)"
+        ],
+        "x-ms-client-request-id": "207bea0b-affa-f0ca-1a59-17627118800c",
+        "x-ms-date": "Fri, 19 Feb 2021 19:10:39 GMT",
         "x-ms-return-client-request-id": "true",
         "x-ms-version": "2020-06-12"
       },
@@ -306,48 +196,30 @@
       "StatusCode": 202,
       "ResponseHeaders": {
         "Content-Length": "0",
-<<<<<<< HEAD
-        "Date": "Tue, 02 Feb 2021 21:39:31 GMT",
-=======
-        "Date": "Wed, 17 Feb 2021 22:28:57 GMT",
->>>>>>> 1814567d
-        "Server": [
-          "Windows-Azure-Blob/1.0",
-          "Microsoft-HTTPAPI/2.0"
-        ],
-        "x-ms-client-request-id": "9311b676-4b56-8033-b9a9-7c2884b19d88",
-<<<<<<< HEAD
-        "x-ms-request-id": "83f2dfe9-601e-009a-3bab-f9e186000000",
-=======
-        "x-ms-request-id": "2f286275-601e-001c-5d7c-052d3f000000",
->>>>>>> 1814567d
-        "x-ms-version": "2020-06-12"
-      },
-      "ResponseBody": []
-    },
-    {
-      "RequestUri": "https://seannse.blob.core.windows.net/test-filesystem-e684b232-6241-f2e7-712c-6f844308fc10?restype=container",
+        "Date": "Fri, 19 Feb 2021 19:10:38 GMT",
+        "Server": [
+          "Windows-Azure-Blob/1.0",
+          "Microsoft-HTTPAPI/2.0"
+        ],
+        "x-ms-client-request-id": "207bea0b-affa-f0ca-1a59-17627118800c",
+        "x-ms-request-id": "2e66a150-201e-00a4-6af2-0676f9000000",
+        "x-ms-version": "2020-06-12"
+      },
+      "ResponseBody": []
+    },
+    {
+      "RequestUri": "https://seannse.blob.core.windows.net/test-filesystem-f611da90-08f3-9e16-0ff1-09362f6d639b?restype=container",
       "RequestMethod": "DELETE",
       "RequestHeaders": {
         "Accept": "application/xml",
         "Authorization": "Sanitized",
-<<<<<<< HEAD
-        "traceparent": "00-45ff8b9c4ef1144b99464111d0d0e19d-82461b893f04b949-00",
-        "User-Agent": [
-          "azsdk-net-Storage.Files.DataLake/12.7.0-alpha.20210202.1",
-          "(.NET 5.0.2; Microsoft Windows 10.0.19042)"
-        ],
-        "x-ms-client-request-id": "ef1323aa-9db4-8c7c-971b-a39f54bdd37e",
-        "x-ms-date": "Tue, 02 Feb 2021 21:39:32 GMT",
-=======
-        "traceparent": "00-3cabcee5e0ef3f479586eda74c5786e5-3cda6927e81dc54c-00",
-        "User-Agent": [
-          "azsdk-net-Storage.Files.DataLake/12.7.0-alpha.20210217.1",
-          "(.NET 5.0.3; Microsoft Windows 10.0.19042)"
-        ],
-        "x-ms-client-request-id": "ef1323aa-9db4-8c7c-971b-a39f54bdd37e",
-        "x-ms-date": "Wed, 17 Feb 2021 22:28:58 GMT",
->>>>>>> 1814567d
+        "traceparent": "00-a54f0fbd7cf94648a6d119d73cb3e6ac-f76ae6ba5af7bf47-00",
+        "User-Agent": [
+          "azsdk-net-Storage.Files.DataLake/12.7.0-alpha.20210219.1",
+          "(.NET 5.0.3; Microsoft Windows 10.0.19041)"
+        ],
+        "x-ms-client-request-id": "b69761c4-1a6f-b7ad-1c10-cc59a0041b02",
+        "x-ms-date": "Fri, 19 Feb 2021 19:10:39 GMT",
         "x-ms-return-client-request-id": "true",
         "x-ms-version": "2020-06-12"
       },
@@ -355,28 +227,20 @@
       "StatusCode": 202,
       "ResponseHeaders": {
         "Content-Length": "0",
-<<<<<<< HEAD
-        "Date": "Tue, 02 Feb 2021 21:39:32 GMT",
-=======
-        "Date": "Wed, 17 Feb 2021 22:28:57 GMT",
->>>>>>> 1814567d
-        "Server": [
-          "Windows-Azure-Blob/1.0",
-          "Microsoft-HTTPAPI/2.0"
-        ],
-        "x-ms-client-request-id": "ef1323aa-9db4-8c7c-971b-a39f54bdd37e",
-<<<<<<< HEAD
-        "x-ms-request-id": "f1f8ddfa-201e-0040-3eab-f97867000000",
-=======
-        "x-ms-request-id": "17f77dc9-f01e-00a7-127c-05979d000000",
->>>>>>> 1814567d
+        "Date": "Fri, 19 Feb 2021 19:10:38 GMT",
+        "Server": [
+          "Windows-Azure-Blob/1.0",
+          "Microsoft-HTTPAPI/2.0"
+        ],
+        "x-ms-client-request-id": "b69761c4-1a6f-b7ad-1c10-cc59a0041b02",
+        "x-ms-request-id": "2e66a1d4-201e-00a4-69f2-0676f9000000",
         "x-ms-version": "2020-06-12"
       },
       "ResponseBody": []
     }
   ],
   "Variables": {
-    "RandomSeed": "580117089",
+    "RandomSeed": "603641739",
     "Storage_TestConfigHierarchicalNamespace": "NamespaceTenant\nseannse\nU2FuaXRpemVk\nhttps://seannse.blob.core.windows.net\nhttps://seannse.file.core.windows.net\nhttps://seannse.queue.core.windows.net\nhttps://seannse.table.core.windows.net\n\n\n\n\nhttps://seannse-secondary.blob.core.windows.net\nhttps://seannse-secondary.file.core.windows.net\nhttps://seannse-secondary.queue.core.windows.net\nhttps://seannse-secondary.table.core.windows.net\n68390a19-a643-458b-b726-408abf67b4fc\nSanitized\n72f988bf-86f1-41af-91ab-2d7cd011db47\nhttps://login.microsoftonline.com/\nCloud\nBlobEndpoint=https://seannse.blob.core.windows.net/;QueueEndpoint=https://seannse.queue.core.windows.net/;FileEndpoint=https://seannse.file.core.windows.net/;BlobSecondaryEndpoint=https://seannse-secondary.blob.core.windows.net/;QueueSecondaryEndpoint=https://seannse-secondary.queue.core.windows.net/;FileSecondaryEndpoint=https://seannse-secondary.file.core.windows.net/;AccountName=seannse;AccountKey=Sanitized\n"
   }
 }