--- conflicted
+++ resolved
@@ -1,19 +1,19 @@
-{
+﻿{
   "Entries": [
     {
-      "RequestUri": "https://amandaadlscanary.blob.core.windows.net/test-filesystem-16e1f7a6-8489-ac97-f752-fcbdcd6e9a31?restype=container",
+      "RequestUri": "https://seannse.blob.core.windows.net/test-filesystem-16e1f7a6-8489-ac97-f752-fcbdcd6e9a31?restype=container",
       "RequestMethod": "PUT",
       "RequestHeaders": {
         "Accept": "application/xml",
         "Authorization": "Sanitized",
-        "traceparent": "00-b8682178bf5c7243bbbe90a32a3ce15f-292c4a930867a34a-00",
-        "User-Agent": [
-          "azsdk-net-Storage.Files.DataLake/12.8.0-alpha.20210820.1",
-          "(.NET 5.0.9; Microsoft Windows 10.0.19043)"
+        "traceparent": "00-4872519bdc888c4bb59d152230f25d00-29df3f74ea7a6843-00",
+        "User-Agent": [
+          "azsdk-net-Storage.Files.DataLake/12.7.0-alpha.20210219.1",
+          "(.NET 5.0.3; Microsoft Windows 10.0.19041)"
         ],
         "x-ms-blob-public-access": "container",
         "x-ms-client-request-id": "019782d4-65a2-ca38-9a7b-42a92917c150",
-        "x-ms-date": "Fri, 20 Aug 2021 22:58:00 GMT",
+        "x-ms-date": "Fri, 19 Feb 2021 19:57:21 GMT",
         "x-ms-return-client-request-id": "true",
         "x-ms-version": "2020-12-06"
       },
@@ -21,37 +21,32 @@
       "StatusCode": 201,
       "ResponseHeaders": {
         "Content-Length": "0",
-        "Date": "Fri, 20 Aug 2021 22:58:00 GMT",
-        "ETag": "\u00220x8D9642DF5CA9988\u0022",
-        "Last-Modified": "Fri, 20 Aug 2021 22:58:00 GMT",
+        "Date": "Fri, 19 Feb 2021 19:57:19 GMT",
+        "ETag": "\"0x8D8D510913258D6\"",
+        "Last-Modified": "Fri, 19 Feb 2021 19:57:20 GMT",
         "Server": [
           "Windows-Azure-Blob/1.0",
           "Microsoft-HTTPAPI/2.0"
         ],
         "x-ms-client-request-id": "019782d4-65a2-ca38-9a7b-42a92917c150",
-<<<<<<< HEAD
-        "x-ms-request-id": "53bbdbf3-e01e-00d5-3a16-9619ac000000",
-        "x-ms-version": "2020-10-02"
-=======
         "x-ms-request-id": "46916eb4-401e-0056-2ef9-068eb0000000",
         "x-ms-version": "2020-12-06"
->>>>>>> f7eb5f10
-      },
-      "ResponseBody": []
-    },
-    {
-      "RequestUri": "https://amandaadlscanary.dfs.core.windows.net/test-filesystem-16e1f7a6-8489-ac97-f752-fcbdcd6e9a31/test-file-c6886d54-ee4b-492c-bff8-d43c5d40e5bb?resource=file",
+      },
+      "ResponseBody": []
+    },
+    {
+      "RequestUri": "https://seannse.dfs.core.windows.net/test-filesystem-16e1f7a6-8489-ac97-f752-fcbdcd6e9a31/test-file-c6886d54-ee4b-492c-bff8-d43c5d40e5bb?resource=file",
       "RequestMethod": "PUT",
       "RequestHeaders": {
         "Accept": "application/json",
         "Authorization": "Sanitized",
-        "traceparent": "00-f9766c55c732764eaa8d6c6a2e82f0f7-27a690e7a48b5643-00",
-        "User-Agent": [
-          "azsdk-net-Storage.Files.DataLake/12.8.0-alpha.20210820.1",
-          "(.NET 5.0.9; Microsoft Windows 10.0.19043)"
+        "traceparent": "00-6ec93bfb4d69344c8aae0a9807810a41-845e375361757d4a-00",
+        "User-Agent": [
+          "azsdk-net-Storage.Files.DataLake/12.7.0-alpha.20210219.1",
+          "(.NET 5.0.3; Microsoft Windows 10.0.19041)"
         ],
         "x-ms-client-request-id": "5a03d68b-4eb3-e6c7-554e-41aa91fb6d59",
-        "x-ms-date": "Fri, 20 Aug 2021 22:58:01 GMT",
+        "x-ms-date": "Fri, 19 Feb 2021 19:57:21 GMT",
         "x-ms-return-client-request-id": "true",
         "x-ms-version": "2020-12-06"
       },
@@ -59,38 +54,32 @@
       "StatusCode": 201,
       "ResponseHeaders": {
         "Content-Length": "0",
-        "Date": "Fri, 20 Aug 2021 22:58:00 GMT",
-        "ETag": "\u00220x8D9642DF602E1CB\u0022",
-        "Last-Modified": "Fri, 20 Aug 2021 22:58:01 GMT",
+        "Date": "Fri, 19 Feb 2021 19:57:19 GMT",
+        "ETag": "\"0x8D8D5109145FC24\"",
+        "Last-Modified": "Fri, 19 Feb 2021 19:57:20 GMT",
         "Server": [
           "Windows-Azure-HDFS/1.0",
           "Microsoft-HTTPAPI/2.0"
         ],
         "x-ms-client-request-id": "5a03d68b-4eb3-e6c7-554e-41aa91fb6d59",
-<<<<<<< HEAD
-        "x-ms-request-id": "a87084e8-801f-00ec-2c16-96e2b0000000",
-        "x-ms-request-server-encrypted": "true",
-        "x-ms-version": "2020-10-02"
-=======
         "x-ms-request-id": "d66a87a2-f01f-0088-3af9-069a56000000",
         "x-ms-version": "2020-12-06"
->>>>>>> f7eb5f10
-      },
-      "ResponseBody": []
-    },
-    {
-      "RequestUri": "https://amandaadlscanary.blob.core.windows.net/test-filesystem-16e1f7a6-8489-ac97-f752-fcbdcd6e9a31/test-file-c6886d54-ee4b-492c-bff8-d43c5d40e5bb",
+      },
+      "ResponseBody": []
+    },
+    {
+      "RequestUri": "https://seannse.blob.core.windows.net/test-filesystem-16e1f7a6-8489-ac97-f752-fcbdcd6e9a31/test-file-c6886d54-ee4b-492c-bff8-d43c5d40e5bb",
       "RequestMethod": "HEAD",
       "RequestHeaders": {
         "Accept": "application/xml",
         "Authorization": "Sanitized",
-        "traceparent": "00-68b3aaf01448b849a8abca297ae615f6-14bf14bd3752e542-00",
-        "User-Agent": [
-          "azsdk-net-Storage.Files.DataLake/12.8.0-alpha.20210820.1",
-          "(.NET 5.0.9; Microsoft Windows 10.0.19043)"
+        "traceparent": "00-1596c9e9950eca4ba8720460933177b1-8bfc5c6168d3d64f-00",
+        "User-Agent": [
+          "azsdk-net-Storage.Files.DataLake/12.7.0-alpha.20210219.1",
+          "(.NET 5.0.3; Microsoft Windows 10.0.19041)"
         ],
         "x-ms-client-request-id": "785f0e2f-e19c-b3bb-cc05-d6d5bc5fee48",
-        "x-ms-date": "Fri, 20 Aug 2021 22:58:01 GMT",
+        "x-ms-date": "Fri, 19 Feb 2021 19:57:21 GMT",
         "x-ms-return-client-request-id": "true",
         "x-ms-version": "2020-12-06"
       },
@@ -100,9 +89,9 @@
         "Accept-Ranges": "bytes",
         "Content-Length": "0",
         "Content-Type": "application/octet-stream",
-        "Date": "Fri, 20 Aug 2021 22:58:01 GMT",
-        "ETag": "\u00220x8D9642DF602E1CB\u0022",
-        "Last-Modified": "Fri, 20 Aug 2021 22:58:01 GMT",
+        "Date": "Fri, 19 Feb 2021 19:57:19 GMT",
+        "ETag": "\"0x8D8D5109145FC24\"",
+        "Last-Modified": "Fri, 19 Feb 2021 19:57:20 GMT",
         "Server": [
           "Windows-Azure-Blob/1.0",
           "Microsoft-HTTPAPI/2.0"
@@ -111,21 +100,20 @@
         "x-ms-access-tier-inferred": "true",
         "x-ms-blob-type": "BlockBlob",
         "x-ms-client-request-id": "785f0e2f-e19c-b3bb-cc05-d6d5bc5fee48",
-        "x-ms-creation-time": "Fri, 20 Aug 2021 22:58:01 GMT",
+        "x-ms-creation-time": "Fri, 19 Feb 2021 19:57:20 GMT",
         "x-ms-group": "$superuser",
         "x-ms-lease-state": "available",
         "x-ms-lease-status": "unlocked",
         "x-ms-owner": "$superuser",
         "x-ms-permissions": "rw-r-----",
-        "x-ms-request-id": "53bbdc25-e01e-00d5-6216-9619ac000000",
-        "x-ms-resource-type": "file",
+        "x-ms-request-id": "46916f1d-401e-0056-12f9-068eb0000000",
         "x-ms-server-encrypted": "true",
         "x-ms-version": "2020-12-06"
       },
       "ResponseBody": []
     },
     {
-      "RequestUri": "https://amandaadlscanary.dfs.core.windows.net/test-filesystem-16e1f7a6-8489-ac97-f752-fcbdcd6e9a31/test-file-c6886d54-ee4b-492c-bff8-d43c5d40e5bb?action=append\u0026position=0",
+      "RequestUri": "https://seannse.dfs.core.windows.net/test-filesystem-16e1f7a6-8489-ac97-f752-fcbdcd6e9a31/test-file-c6886d54-ee4b-492c-bff8-d43c5d40e5bb?action=append&position=0",
       "RequestMethod": "PATCH",
       "RequestHeaders": {
         "Accept": "application/json",
@@ -133,32 +121,32 @@
         "Content-Length": "256",
         "Content-Type": "application/octet-stream",
         "User-Agent": [
-          "azsdk-net-Storage.Files.DataLake/12.8.0-alpha.20210820.1",
-          "(.NET 5.0.9; Microsoft Windows 10.0.19043)"
+          "azsdk-net-Storage.Files.DataLake/12.7.0-alpha.20210219.1",
+          "(.NET 5.0.3; Microsoft Windows 10.0.19041)"
         ],
         "x-ms-client-request-id": "58460e3b-5c33-a43e-8135-23db790e8251",
-        "x-ms-date": "Fri, 20 Aug 2021 22:58:01 GMT",
-        "x-ms-return-client-request-id": "true",
-        "x-ms-version": "2020-12-06"
-      },
-      "RequestBody": "lYZsQC52ervePjkl2zouMjmpsYc8iwfvIQL1h1fkuJG5uFyUIX78FFxHfHUUogobIA9w6ErlHAp\u002BfR8rgfJk\u002BYWnayLemRG6rJ0q9Q\u002BS2n732mdHdM9H05tRFaNf0ZJq44LwbTfoPIb\u002Btjytuif77KKhM6eKHIS1X5eHjINtW9oKwBGMoWxHD53hSb6Tmhl0VikAvZ3r38f\u002BOg2fYK8CkFpho/oVb0o2WiQKqdLGIsV\u002BEzZabJ09H\u002BBKjmdfp67t3rljMvcfXufeymN54Tb0NxdHIU14qCO9JIQZy\u002BHj17J1HMsYY/DOX7RPfKI5xD2qVVZPF4ZgdDWVpQ5zBZMG\u002Bw==",
-      "StatusCode": 202,
-      "ResponseHeaders": {
-        "Content-Length": "0",
-        "Date": "Fri, 20 Aug 2021 22:58:00 GMT",
+        "x-ms-date": "Fri, 19 Feb 2021 19:57:21 GMT",
+        "x-ms-return-client-request-id": "true",
+        "x-ms-version": "2020-12-06"
+      },
+      "RequestBody": "lYZsQC52ervePjkl2zouMjmpsYc8iwfvIQL1h1fkuJG5uFyUIX78FFxHfHUUogobIA9w6ErlHAp+fR8rgfJk+YWnayLemRG6rJ0q9Q+S2n732mdHdM9H05tRFaNf0ZJq44LwbTfoPIb+tjytuif77KKhM6eKHIS1X5eHjINtW9oKwBGMoWxHD53hSb6Tmhl0VikAvZ3r38f+Og2fYK8CkFpho/oVb0o2WiQKqdLGIsV+EzZabJ09H+BKjmdfp67t3rljMvcfXufeymN54Tb0NxdHIU14qCO9JIQZy+Hj17J1HMsYY/DOX7RPfKI5xD2qVVZPF4ZgdDWVpQ5zBZMG+w==",
+      "StatusCode": 202,
+      "ResponseHeaders": {
+        "Content-Length": "0",
+        "Date": "Fri, 19 Feb 2021 19:57:20 GMT",
         "Server": [
           "Windows-Azure-HDFS/1.0",
           "Microsoft-HTTPAPI/2.0"
         ],
         "x-ms-client-request-id": "58460e3b-5c33-a43e-8135-23db790e8251",
-        "x-ms-request-id": "a87084ea-801f-00ec-2d16-96e2b0000000",
+        "x-ms-request-id": "d66a87c2-f01f-0088-5af9-069a56000000",
         "x-ms-request-server-encrypted": "true",
         "x-ms-version": "2020-12-06"
       },
       "ResponseBody": []
     },
     {
-      "RequestUri": "https://amandaadlscanary.dfs.core.windows.net/test-filesystem-16e1f7a6-8489-ac97-f752-fcbdcd6e9a31/test-file-c6886d54-ee4b-492c-bff8-d43c5d40e5bb?action=append\u0026position=256",
+      "RequestUri": "https://seannse.dfs.core.windows.net/test-filesystem-16e1f7a6-8489-ac97-f752-fcbdcd6e9a31/test-file-c6886d54-ee4b-492c-bff8-d43c5d40e5bb?action=append&position=256",
       "RequestMethod": "PATCH",
       "RequestHeaders": {
         "Accept": "application/json",
@@ -166,32 +154,32 @@
         "Content-Length": "256",
         "Content-Type": "application/octet-stream",
         "User-Agent": [
-          "azsdk-net-Storage.Files.DataLake/12.8.0-alpha.20210820.1",
-          "(.NET 5.0.9; Microsoft Windows 10.0.19043)"
+          "azsdk-net-Storage.Files.DataLake/12.7.0-alpha.20210219.1",
+          "(.NET 5.0.3; Microsoft Windows 10.0.19041)"
         ],
         "x-ms-client-request-id": "ad9aa58b-9519-bf14-3eaa-1c2fa31458bd",
-        "x-ms-date": "Fri, 20 Aug 2021 22:58:01 GMT",
-        "x-ms-return-client-request-id": "true",
-        "x-ms-version": "2020-12-06"
-      },
-      "RequestBody": "87EDxGvb0yd5wZkpLIGEX0ZudYqTwCwUp5WDveJbWSFJgK6IwHk\u002BeYMnncTHSwkTIa4tlx57ZzOF7x3WWBVFHWd336vT\u002B5/MMPsHayJnTVyMb5w0LsIDzRh7AtFcaCFt4n9cT2tdQCUOYGYidPwRHaHASeh5Ee\u002BldBKSV/jOcMfamYmiCv3wLi92Jc5b4FgcauUvmx4489GQt9tZyugsQO\u002BfSNtzbhOk0Bu4AushSZS5du0TntWooaW4ElIilmNGSeTevJd9qfvRissDf/Hlbm1HoFT7GaIa96c1ulzAgjm3crkHQo38O8zxQhMJpSG006Pl2/YPSzBCw8TwSO6eEQ==",
-      "StatusCode": 202,
-      "ResponseHeaders": {
-        "Content-Length": "0",
-        "Date": "Fri, 20 Aug 2021 22:58:00 GMT",
+        "x-ms-date": "Fri, 19 Feb 2021 19:57:21 GMT",
+        "x-ms-return-client-request-id": "true",
+        "x-ms-version": "2020-12-06"
+      },
+      "RequestBody": "87EDxGvb0yd5wZkpLIGEX0ZudYqTwCwUp5WDveJbWSFJgK6IwHk+eYMnncTHSwkTIa4tlx57ZzOF7x3WWBVFHWd336vT+5/MMPsHayJnTVyMb5w0LsIDzRh7AtFcaCFt4n9cT2tdQCUOYGYidPwRHaHASeh5Ee+ldBKSV/jOcMfamYmiCv3wLi92Jc5b4FgcauUvmx4489GQt9tZyugsQO+fSNtzbhOk0Bu4AushSZS5du0TntWooaW4ElIilmNGSeTevJd9qfvRissDf/Hlbm1HoFT7GaIa96c1ulzAgjm3crkHQo38O8zxQhMJpSG006Pl2/YPSzBCw8TwSO6eEQ==",
+      "StatusCode": 202,
+      "ResponseHeaders": {
+        "Content-Length": "0",
+        "Date": "Fri, 19 Feb 2021 19:57:20 GMT",
         "Server": [
           "Windows-Azure-HDFS/1.0",
           "Microsoft-HTTPAPI/2.0"
         ],
         "x-ms-client-request-id": "ad9aa58b-9519-bf14-3eaa-1c2fa31458bd",
-        "x-ms-request-id": "a87084eb-801f-00ec-2e16-96e2b0000000",
+        "x-ms-request-id": "d66a87d5-f01f-0088-6df9-069a56000000",
         "x-ms-request-server-encrypted": "true",
         "x-ms-version": "2020-12-06"
       },
       "ResponseBody": []
     },
     {
-      "RequestUri": "https://amandaadlscanary.dfs.core.windows.net/test-filesystem-16e1f7a6-8489-ac97-f752-fcbdcd6e9a31/test-file-c6886d54-ee4b-492c-bff8-d43c5d40e5bb?action=append\u0026position=512",
+      "RequestUri": "https://seannse.dfs.core.windows.net/test-filesystem-16e1f7a6-8489-ac97-f752-fcbdcd6e9a31/test-file-c6886d54-ee4b-492c-bff8-d43c5d40e5bb?action=append&position=512",
       "RequestMethod": "PATCH",
       "RequestHeaders": {
         "Accept": "application/json",
@@ -199,32 +187,32 @@
         "Content-Length": "256",
         "Content-Type": "application/octet-stream",
         "User-Agent": [
-          "azsdk-net-Storage.Files.DataLake/12.8.0-alpha.20210820.1",
-          "(.NET 5.0.9; Microsoft Windows 10.0.19043)"
+          "azsdk-net-Storage.Files.DataLake/12.7.0-alpha.20210219.1",
+          "(.NET 5.0.3; Microsoft Windows 10.0.19041)"
         ],
         "x-ms-client-request-id": "d4501607-d574-7b37-c1b2-9db0f79ac509",
-        "x-ms-date": "Fri, 20 Aug 2021 22:58:01 GMT",
-        "x-ms-return-client-request-id": "true",
-        "x-ms-version": "2020-12-06"
-      },
-      "RequestBody": "CJFMDTfdLOBLZYcJ144QUoWA57nbp0OnJojEfsgL891SMAt4WBR89XcEkJGHQlm0s3JrxwblNmFOpOevGa0XP3GptqaDmPlxBPJC1hexH\u002BQvEMtVnyvXbfqqKbQszdvJ7VAf3ouzMRp5\u002BcMUol9JnIQDfwnhwZ9G0kmr2G5ERDYWeOjHkkFYfN6w3KZow8qbYIwvKU3S6Cuw2QtCB1irNLWN/Sp2ggpDqgMqMOX53g9\u002BEHjiFRvoQ5C9Frk1FnSGBKfw28agJN2C7H5JqLdFtvr8w/bfyR\u002BZpLmauWtQDZOPoys\u002BCANJ3uybXyicn5vYd2C\u002BOVN9pzuHVzYMBmpxMQ==",
-      "StatusCode": 202,
-      "ResponseHeaders": {
-        "Content-Length": "0",
-        "Date": "Fri, 20 Aug 2021 22:58:00 GMT",
+        "x-ms-date": "Fri, 19 Feb 2021 19:57:21 GMT",
+        "x-ms-return-client-request-id": "true",
+        "x-ms-version": "2020-12-06"
+      },
+      "RequestBody": "CJFMDTfdLOBLZYcJ144QUoWA57nbp0OnJojEfsgL891SMAt4WBR89XcEkJGHQlm0s3JrxwblNmFOpOevGa0XP3GptqaDmPlxBPJC1hexH+QvEMtVnyvXbfqqKbQszdvJ7VAf3ouzMRp5+cMUol9JnIQDfwnhwZ9G0kmr2G5ERDYWeOjHkkFYfN6w3KZow8qbYIwvKU3S6Cuw2QtCB1irNLWN/Sp2ggpDqgMqMOX53g9+EHjiFRvoQ5C9Frk1FnSGBKfw28agJN2C7H5JqLdFtvr8w/bfyR+ZpLmauWtQDZOPoys+CANJ3uybXyicn5vYd2C+OVN9pzuHVzYMBmpxMQ==",
+      "StatusCode": 202,
+      "ResponseHeaders": {
+        "Content-Length": "0",
+        "Date": "Fri, 19 Feb 2021 19:57:20 GMT",
         "Server": [
           "Windows-Azure-HDFS/1.0",
           "Microsoft-HTTPAPI/2.0"
         ],
         "x-ms-client-request-id": "d4501607-d574-7b37-c1b2-9db0f79ac509",
-        "x-ms-request-id": "a87084ec-801f-00ec-2f16-96e2b0000000",
+        "x-ms-request-id": "d66a87e4-f01f-0088-7cf9-069a56000000",
         "x-ms-request-server-encrypted": "true",
         "x-ms-version": "2020-12-06"
       },
       "ResponseBody": []
     },
     {
-      "RequestUri": "https://amandaadlscanary.dfs.core.windows.net/test-filesystem-16e1f7a6-8489-ac97-f752-fcbdcd6e9a31/test-file-c6886d54-ee4b-492c-bff8-d43c5d40e5bb?action=append\u0026position=768",
+      "RequestUri": "https://seannse.dfs.core.windows.net/test-filesystem-16e1f7a6-8489-ac97-f752-fcbdcd6e9a31/test-file-c6886d54-ee4b-492c-bff8-d43c5d40e5bb?action=append&position=768",
       "RequestMethod": "PATCH",
       "RequestHeaders": {
         "Accept": "application/json",
@@ -232,43 +220,43 @@
         "Content-Length": "256",
         "Content-Type": "application/octet-stream",
         "User-Agent": [
-          "azsdk-net-Storage.Files.DataLake/12.8.0-alpha.20210820.1",
-          "(.NET 5.0.9; Microsoft Windows 10.0.19043)"
+          "azsdk-net-Storage.Files.DataLake/12.7.0-alpha.20210219.1",
+          "(.NET 5.0.3; Microsoft Windows 10.0.19041)"
         ],
         "x-ms-client-request-id": "8c274e22-83c4-b349-3c7c-ec9a01262fab",
-        "x-ms-date": "Fri, 20 Aug 2021 22:58:01 GMT",
-        "x-ms-return-client-request-id": "true",
-        "x-ms-version": "2020-12-06"
-      },
-      "RequestBody": "3\u002Bu6BYsHrfez5ApDafb9BB7BQQuS00AR/PC2scw82IEqLkmx5JVMcLPHhm5yY9GQWTLuRCllnwuqqAibUfsrdgyJGTutTB\u002BIddFYyk3RnpkeJVeaTpRXxI89BjyNsR63nA9i6UmW4w0SZc9XDdS\u002B2QpufCujkSh3MVWrcEXj\u002BsOyoC4\u002BbrVQiEJJh\u002BjFALa6fywyHjTzFAvn6rj06nLIL2sLpG2lgGpUHvTpWQlAsjGe8PEYsdyOv4wjV4P9XJ3PgVh9uVtIFf7B3f9ACboBpjiGVfmBr32PfOXhgSnnV8JXGtixw/nVVtvyV9TcTrXSIrBLdgejTtLa7Tx1Z5PV2g==",
-      "StatusCode": 202,
-      "ResponseHeaders": {
-        "Content-Length": "0",
-        "Date": "Fri, 20 Aug 2021 22:58:00 GMT",
+        "x-ms-date": "Fri, 19 Feb 2021 19:57:21 GMT",
+        "x-ms-return-client-request-id": "true",
+        "x-ms-version": "2020-12-06"
+      },
+      "RequestBody": "3+u6BYsHrfez5ApDafb9BB7BQQuS00AR/PC2scw82IEqLkmx5JVMcLPHhm5yY9GQWTLuRCllnwuqqAibUfsrdgyJGTutTB+IddFYyk3RnpkeJVeaTpRXxI89BjyNsR63nA9i6UmW4w0SZc9XDdS+2QpufCujkSh3MVWrcEXj+sOyoC4+brVQiEJJh+jFALa6fywyHjTzFAvn6rj06nLIL2sLpG2lgGpUHvTpWQlAsjGe8PEYsdyOv4wjV4P9XJ3PgVh9uVtIFf7B3f9ACboBpjiGVfmBr32PfOXhgSnnV8JXGtixw/nVVtvyV9TcTrXSIrBLdgejTtLa7Tx1Z5PV2g==",
+      "StatusCode": 202,
+      "ResponseHeaders": {
+        "Content-Length": "0",
+        "Date": "Fri, 19 Feb 2021 19:57:20 GMT",
         "Server": [
           "Windows-Azure-HDFS/1.0",
           "Microsoft-HTTPAPI/2.0"
         ],
         "x-ms-client-request-id": "8c274e22-83c4-b349-3c7c-ec9a01262fab",
-        "x-ms-request-id": "a87084ed-801f-00ec-3016-96e2b0000000",
+        "x-ms-request-id": "d66a87f2-f01f-0088-0af9-069a56000000",
         "x-ms-request-server-encrypted": "true",
         "x-ms-version": "2020-12-06"
       },
       "ResponseBody": []
     },
     {
-      "RequestUri": "https://amandaadlscanary.dfs.core.windows.net/test-filesystem-16e1f7a6-8489-ac97-f752-fcbdcd6e9a31/test-file-c6886d54-ee4b-492c-bff8-d43c5d40e5bb?action=flush\u0026position=1024",
-      "RequestMethod": "PATCH",
-      "RequestHeaders": {
-        "Accept": "application/json",
-        "Authorization": "Sanitized",
-        "If-Match": "\u00220x8D9642DF602E1CB\u0022",
-        "User-Agent": [
-          "azsdk-net-Storage.Files.DataLake/12.8.0-alpha.20210820.1",
-          "(.NET 5.0.9; Microsoft Windows 10.0.19043)"
+      "RequestUri": "https://seannse.dfs.core.windows.net/test-filesystem-16e1f7a6-8489-ac97-f752-fcbdcd6e9a31/test-file-c6886d54-ee4b-492c-bff8-d43c5d40e5bb?action=flush&position=1024",
+      "RequestMethod": "PATCH",
+      "RequestHeaders": {
+        "Accept": "application/json",
+        "Authorization": "Sanitized",
+        "If-Match": "0x8D8D5109145FC24",
+        "User-Agent": [
+          "azsdk-net-Storage.Files.DataLake/12.7.0-alpha.20210219.1",
+          "(.NET 5.0.3; Microsoft Windows 10.0.19041)"
         ],
         "x-ms-client-request-id": "a88d0da2-3972-b245-a553-6b3f9225eba8",
-        "x-ms-date": "Fri, 20 Aug 2021 22:58:01 GMT",
+        "x-ms-date": "Fri, 19 Feb 2021 19:57:21 GMT",
         "x-ms-return-client-request-id": "true",
         "x-ms-version": "2020-12-06"
       },
@@ -276,59 +264,54 @@
       "StatusCode": 200,
       "ResponseHeaders": {
         "Content-Length": "0",
-        "Date": "Fri, 20 Aug 2021 22:58:00 GMT",
-        "ETag": "\u00220x8D9642DF64B8C58\u0022",
-        "Last-Modified": "Fri, 20 Aug 2021 22:58:01 GMT",
+        "Date": "Fri, 19 Feb 2021 19:57:20 GMT",
+        "ETag": "\"0x8D8D510919195C3\"",
+        "Last-Modified": "Fri, 19 Feb 2021 19:57:21 GMT",
         "Server": [
           "Windows-Azure-HDFS/1.0",
           "Microsoft-HTTPAPI/2.0"
         ],
         "x-ms-client-request-id": "a88d0da2-3972-b245-a553-6b3f9225eba8",
-        "x-ms-request-id": "a87084ee-801f-00ec-3116-96e2b0000000",
+        "x-ms-request-id": "d66a87fe-f01f-0088-16f9-069a56000000",
         "x-ms-request-server-encrypted": "false",
         "x-ms-version": "2020-12-06"
       },
       "ResponseBody": []
     },
     {
-      "RequestUri": "https://amandaadlscanary.blob.core.windows.net/test-filesystem-16e1f7a6-8489-ac97-f752-fcbdcd6e9a31?restype=container",
+      "RequestUri": "https://seannse.blob.core.windows.net/test-filesystem-16e1f7a6-8489-ac97-f752-fcbdcd6e9a31?restype=container",
       "RequestMethod": "DELETE",
       "RequestHeaders": {
         "Accept": "application/xml",
         "Authorization": "Sanitized",
-        "traceparent": "00-64c796e34c9b6e418562e9081590e8e8-60eab0b7bab8e742-00",
-        "User-Agent": [
-          "azsdk-net-Storage.Files.DataLake/12.8.0-alpha.20210820.1",
-          "(.NET 5.0.9; Microsoft Windows 10.0.19043)"
+        "traceparent": "00-b47f8fa3e48344448ba111c6216cc76f-60ba53a4c2e46a49-00",
+        "User-Agent": [
+          "azsdk-net-Storage.Files.DataLake/12.7.0-alpha.20210219.1",
+          "(.NET 5.0.3; Microsoft Windows 10.0.19041)"
         ],
         "x-ms-client-request-id": "f4f8995c-8798-de39-ebbd-1b5474d3f430",
-        "x-ms-date": "Fri, 20 Aug 2021 22:58:01 GMT",
-        "x-ms-return-client-request-id": "true",
-        "x-ms-version": "2020-12-06"
-      },
-      "RequestBody": null,
-      "StatusCode": 202,
-      "ResponseHeaders": {
-        "Content-Length": "0",
-        "Date": "Fri, 20 Aug 2021 22:58:01 GMT",
+        "x-ms-date": "Fri, 19 Feb 2021 19:57:21 GMT",
+        "x-ms-return-client-request-id": "true",
+        "x-ms-version": "2020-12-06"
+      },
+      "RequestBody": null,
+      "StatusCode": 202,
+      "ResponseHeaders": {
+        "Content-Length": "0",
+        "Date": "Fri, 19 Feb 2021 19:57:20 GMT",
         "Server": [
           "Windows-Azure-Blob/1.0",
           "Microsoft-HTTPAPI/2.0"
         ],
         "x-ms-client-request-id": "f4f8995c-8798-de39-ebbd-1b5474d3f430",
-<<<<<<< HEAD
-        "x-ms-request-id": "53bbdc4c-e01e-00d5-0216-9619ac000000",
-        "x-ms-version": "2020-10-02"
-=======
         "x-ms-request-id": "4691705f-401e-0056-2ef9-068eb0000000",
         "x-ms-version": "2020-12-06"
->>>>>>> f7eb5f10
       },
       "ResponseBody": []
     }
   ],
   "Variables": {
     "RandomSeed": "1348001322",
-    "Storage_TestConfigHierarchicalNamespace": "NamespaceTenant\namandaadlscanary\nU2FuaXRpemVk\nhttps://amandaadlscanary.blob.core.windows.net\nhttps://amandaadlscanary.file.core.windows.net\nhttps://amandaadlscanary.queue.core.windows.net\nhttps://amandaadlscanary.table.core.windows.net\n\n\n\n\nhttps://amandaadlscanary-secondary.blob.core.windows.net\nhttps://amandaadlscanary-secondary.file.core.windows.net\nhttps://amandaadlscanary-secondary.queue.core.windows.net\n\n68390a19-a643-458b-b726-408abf67b4fc\nSanitized\n72f988bf-86f1-41af-91ab-2d7cd011db47\nhttps://login.microsoftonline.com/\nCloud\nBlobEndpoint=https://amandaadlscanary.blob.core.windows.net/;QueueEndpoint=https://amandaadlscanary.queue.core.windows.net/;FileEndpoint=https://amandaadlscanary.file.core.windows.net/;BlobSecondaryEndpoint=https://amandaadlscanary-secondary.blob.core.windows.net/;QueueSecondaryEndpoint=https://amandaadlscanary-secondary.queue.core.windows.net/;FileSecondaryEndpoint=https://amandaadlscanary-secondary.file.core.windows.net/;AccountName=amandaadlscanary;AccountKey=Sanitized\n\n\n"
+    "Storage_TestConfigHierarchicalNamespace": "NamespaceTenant\nseannse\nU2FuaXRpemVk\nhttps://seannse.blob.core.windows.net\nhttps://seannse.file.core.windows.net\nhttps://seannse.queue.core.windows.net\nhttps://seannse.table.core.windows.net\n\n\n\n\nhttps://seannse-secondary.blob.core.windows.net\nhttps://seannse-secondary.file.core.windows.net\nhttps://seannse-secondary.queue.core.windows.net\nhttps://seannse-secondary.table.core.windows.net\n68390a19-a643-458b-b726-408abf67b4fc\nSanitized\n72f988bf-86f1-41af-91ab-2d7cd011db47\nhttps://login.microsoftonline.com/\nCloud\nBlobEndpoint=https://seannse.blob.core.windows.net/;QueueEndpoint=https://seannse.queue.core.windows.net/;FileEndpoint=https://seannse.file.core.windows.net/;BlobSecondaryEndpoint=https://seannse-secondary.blob.core.windows.net/;QueueSecondaryEndpoint=https://seannse-secondary.queue.core.windows.net/;FileSecondaryEndpoint=https://seannse-secondary.file.core.windows.net/;AccountName=seannse;AccountKey=Sanitized\n\n\n"
   }
 }