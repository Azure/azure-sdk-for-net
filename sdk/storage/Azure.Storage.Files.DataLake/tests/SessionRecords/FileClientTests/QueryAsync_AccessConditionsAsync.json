{
  "Entries": [
    {
      "RequestUri": "https://seannse.blob.core.windows.net/test-filesystem-680041b7-23a7-2bef-8022-f85df419b7dd?restype=container",
      "RequestMethod": "PUT",
      "RequestHeaders": {
        "Accept": "application/xml",
        "Authorization": "Sanitized",
<<<<<<< HEAD
        "traceparent": "00-85143a948eaabd4986db3bb4021df484-011767200a1a5041-00",
        "User-Agent": [
          "azsdk-net-Storage.Files.DataLake/12.7.0-alpha.20210202.1",
          "(.NET 5.0.2; Microsoft Windows 10.0.19042)"
        ],
        "x-ms-blob-public-access": "container",
        "x-ms-client-request-id": "2d53d8a2-e155-94d9-1ab0-b54e14be81af",
        "x-ms-date": "Tue, 02 Feb 2021 21:30:11 GMT",
=======
        "traceparent": "00-28aa2836f440034ba606b14a852a51e8-b9ea630e82bc7340-00",
        "User-Agent": [
          "azsdk-net-Storage.Files.DataLake/12.7.0-alpha.20210217.1",
          "(.NET 5.0.3; Microsoft Windows 10.0.19042)"
        ],
        "x-ms-blob-public-access": "container",
        "x-ms-client-request-id": "2d53d8a2-e155-94d9-1ab0-b54e14be81af",
        "x-ms-date": "Wed, 17 Feb 2021 22:34:30 GMT",
>>>>>>> 1814567d
        "x-ms-return-client-request-id": "true",
        "x-ms-version": "2020-06-12"
      },
      "RequestBody": null,
      "StatusCode": 201,
      "ResponseHeaders": {
        "Content-Length": "0",
<<<<<<< HEAD
        "Date": "Tue, 02 Feb 2021 21:30:12 GMT",
        "ETag": "\u00220x8D8C7C1B98547F1\u0022",
        "Last-Modified": "Tue, 02 Feb 2021 21:30:12 GMT",
=======
        "Date": "Wed, 17 Feb 2021 22:34:30 GMT",
        "ETag": "\u00220x8D8D39431170780\u0022",
        "Last-Modified": "Wed, 17 Feb 2021 22:34:30 GMT",
>>>>>>> 1814567d
        "Server": [
          "Windows-Azure-Blob/1.0",
          "Microsoft-HTTPAPI/2.0"
        ],
        "x-ms-client-request-id": "2d53d8a2-e155-94d9-1ab0-b54e14be81af",
<<<<<<< HEAD
        "x-ms-request-id": "c8f6bb4e-d01e-0044-02aa-f9f560000000",
=======
        "x-ms-request-id": "2f2de232-601e-001c-167d-052d3f000000",
>>>>>>> 1814567d
        "x-ms-version": "2020-06-12"
      },
      "ResponseBody": []
    },
    {
      "RequestUri": "https://seannse.dfs.core.windows.net/test-filesystem-680041b7-23a7-2bef-8022-f85df419b7dd/test-file-ba55e269-f4fe-43b6-4369-e77134f2b28d?resource=file",
      "RequestMethod": "PUT",
      "RequestHeaders": {
        "Accept": "application/json",
        "Authorization": "Sanitized",
        "If-None-Match": "*",
<<<<<<< HEAD
        "traceparent": "00-58cef01f1dd3794ea0ec312a28376fc9-00e76340308c9c42-00",
        "User-Agent": [
          "azsdk-net-Storage.Files.DataLake/12.7.0-alpha.20210202.1",
          "(.NET 5.0.2; Microsoft Windows 10.0.19042)"
        ],
        "x-ms-client-request-id": "96923fb4-4c9d-aecf-2110-e9ecf9685f27",
        "x-ms-date": "Tue, 02 Feb 2021 21:30:12 GMT",
=======
        "traceparent": "00-8ac0976ce0eeae448aa4c822ba0b145f-3d158bcd20cc444e-00",
        "User-Agent": [
          "azsdk-net-Storage.Files.DataLake/12.7.0-alpha.20210217.1",
          "(.NET 5.0.3; Microsoft Windows 10.0.19042)"
        ],
        "x-ms-client-request-id": "96923fb4-4c9d-aecf-2110-e9ecf9685f27",
        "x-ms-date": "Wed, 17 Feb 2021 22:34:30 GMT",
>>>>>>> 1814567d
        "x-ms-return-client-request-id": "true",
        "x-ms-version": "2020-06-12"
      },
      "RequestBody": null,
      "StatusCode": 201,
      "ResponseHeaders": {
        "Content-Length": "0",
<<<<<<< HEAD
        "Date": "Tue, 02 Feb 2021 21:30:13 GMT",
        "ETag": "\u00220x8D8C7C1B9BE47F2\u0022",
        "Last-Modified": "Tue, 02 Feb 2021 21:30:13 GMT",
=======
        "Date": "Wed, 17 Feb 2021 22:34:30 GMT",
        "ETag": "\u00220x8D8D394314FF311\u0022",
        "Last-Modified": "Wed, 17 Feb 2021 22:34:30 GMT",
>>>>>>> 1814567d
        "Server": [
          "Windows-Azure-HDFS/1.0",
          "Microsoft-HTTPAPI/2.0"
        ],
        "x-ms-client-request-id": "96923fb4-4c9d-aecf-2110-e9ecf9685f27",
<<<<<<< HEAD
        "x-ms-request-id": "4da2e522-501f-0007-17aa-f9133c000000",
=======
        "x-ms-request-id": "5cca377d-001f-0078-287d-05dca7000000",
>>>>>>> 1814567d
        "x-ms-version": "2020-06-12"
      },
      "ResponseBody": []
    },
    {
      "RequestUri": "https://seannse.dfs.core.windows.net/test-filesystem-680041b7-23a7-2bef-8022-f85df419b7dd/test-file-ba55e269-f4fe-43b6-4369-e77134f2b28d?action=append\u0026position=0",
      "RequestMethod": "PATCH",
      "RequestHeaders": {
        "Accept": "application/json",
        "Authorization": "Sanitized",
        "Content-Length": "1024",
<<<<<<< HEAD
        "Content-Type": "application/json",
        "traceparent": "00-1adb51c9d09ff5419f3895c108c172de-fb6044a62cc59942-00",
        "User-Agent": [
          "azsdk-net-Storage.Files.DataLake/12.7.0-alpha.20210202.1",
          "(.NET 5.0.2; Microsoft Windows 10.0.19042)"
        ],
        "x-ms-client-request-id": "f5bc25e7-1c5f-ceef-5c0b-fbb6a09b1523",
        "x-ms-date": "Tue, 02 Feb 2021 21:30:12 GMT",
=======
        "traceparent": "00-b1591557a17e7b4c8011eca332394eab-54a7525374fb2849-00",
        "User-Agent": [
          "azsdk-net-Storage.Files.DataLake/12.7.0-alpha.20210217.1",
          "(.NET 5.0.3; Microsoft Windows 10.0.19042)"
        ],
        "x-ms-client-request-id": "f5bc25e7-1c5f-ceef-5c0b-fbb6a09b1523",
        "x-ms-date": "Wed, 17 Feb 2021 22:34:31 GMT",
>>>>>>> 1814567d
        "x-ms-return-client-request-id": "true",
        "x-ms-version": "2020-06-12"
      },
      "RequestBody": [
        "100,200,300,400\n",
        "300,400,500,600\n",
        "100,200,300,400\n",
        "300,400,500,600\n",
        "100,200,300,400\n",
        "300,400,500,600\n",
        "100,200,300,400\n",
        "300,400,500,600\n",
        "100,200,300,400\n",
        "300,400,500,600\n",
        "100,200,300,400\n",
        "300,400,500,600\n",
        "100,200,300,400\n",
        "300,400,500,600\n",
        "100,200,300,400\n",
        "300,400,500,600\n",
        "100,200,300,400\n",
        "300,400,500,600\n",
        "100,200,300,400\n",
        "300,400,500,600\n",
        "100,200,300,400\n",
        "300,400,500,600\n",
        "100,200,300,400\n",
        "300,400,500,600\n",
        "100,200,300,400\n",
        "300,400,500,600\n",
        "100,200,300,400\n",
        "300,400,500,600\n",
        "100,200,300,400\n",
        "300,400,500,600\n",
        "100,200,300,400\n",
        "300,400,500,600\n",
        "100,200,300,400\n",
        "300,400,500,600\n",
        "100,200,300,400\n",
        "300,400,500,600\n",
        "100,200,300,400\n",
        "300,400,500,600\n",
        "100,200,300,400\n",
        "300,400,500,600\n",
        "100,200,300,400\n",
        "300,400,500,600\n",
        "100,200,300,400\n",
        "300,400,500,600\n",
        "100,200,300,400\n",
        "300,400,500,600\n",
        "100,200,300,400\n",
        "300,400,500,600\n",
        "100,200,300,400\n",
        "300,400,500,600\n",
        "100,200,300,400\n",
        "300,400,500,600\n",
        "100,200,300,400\n",
        "300,400,500,600\n",
        "100,200,300,400\n",
        "300,400,500,600\n",
        "100,200,300,400\n",
        "300,400,500,600\n",
        "100,200,300,400\n",
        "300,400,500,600\n",
        "100,200,300,400\n",
        "300,400,500,600\n",
        "100,200,300,400\n",
        "300,400,500,600\n"
      ],
      "StatusCode": 202,
      "ResponseHeaders": {
        "Content-Length": "0",
<<<<<<< HEAD
        "Date": "Tue, 02 Feb 2021 21:30:13 GMT",
=======
        "Date": "Wed, 17 Feb 2021 22:34:30 GMT",
>>>>>>> 1814567d
        "Server": [
          "Windows-Azure-HDFS/1.0",
          "Microsoft-HTTPAPI/2.0"
        ],
        "x-ms-client-request-id": "f5bc25e7-1c5f-ceef-5c0b-fbb6a09b1523",
<<<<<<< HEAD
        "x-ms-request-id": "4da2e530-501f-0007-24aa-f9133c000000",
=======
        "x-ms-request-id": "5cca3784-001f-0078-2f7d-05dca7000000",
>>>>>>> 1814567d
        "x-ms-request-server-encrypted": "true",
        "x-ms-version": "2020-06-12"
      },
      "ResponseBody": []
    },
    {
      "RequestUri": "https://seannse.dfs.core.windows.net/test-filesystem-680041b7-23a7-2bef-8022-f85df419b7dd/test-file-ba55e269-f4fe-43b6-4369-e77134f2b28d?action=flush\u0026position=1024",
      "RequestMethod": "PATCH",
      "RequestHeaders": {
        "Accept": "application/json",
        "Authorization": "Sanitized",
<<<<<<< HEAD
        "traceparent": "00-f4960ea91ba6464db5aa141867caf9d5-0a2b718becd77e4d-00",
        "User-Agent": [
          "azsdk-net-Storage.Files.DataLake/12.7.0-alpha.20210202.1",
          "(.NET 5.0.2; Microsoft Windows 10.0.19042)"
        ],
        "x-ms-client-request-id": "d404578c-6aac-e1c7-3764-8cf869323ec0",
        "x-ms-date": "Tue, 02 Feb 2021 21:30:12 GMT",
=======
        "Content-Length": "0",
        "traceparent": "00-f3c01e32a03dd545a5482254a4172465-92da9ed7a609f443-00",
        "User-Agent": [
          "azsdk-net-Storage.Files.DataLake/12.7.0-alpha.20210217.1",
          "(.NET 5.0.3; Microsoft Windows 10.0.19042)"
        ],
        "x-ms-client-request-id": "d404578c-6aac-e1c7-3764-8cf869323ec0",
        "x-ms-date": "Wed, 17 Feb 2021 22:34:31 GMT",
>>>>>>> 1814567d
        "x-ms-return-client-request-id": "true",
        "x-ms-version": "2020-06-12"
      },
      "RequestBody": null,
      "StatusCode": 200,
      "ResponseHeaders": {
        "Content-Length": "0",
<<<<<<< HEAD
        "Date": "Tue, 02 Feb 2021 21:30:13 GMT",
        "ETag": "\u00220x8D8C7C1B9DB98BB\u0022",
        "Last-Modified": "Tue, 02 Feb 2021 21:30:13 GMT",
=======
        "Date": "Wed, 17 Feb 2021 22:34:30 GMT",
        "ETag": "\u00220x8D8D394316B7E88\u0022",
        "Last-Modified": "Wed, 17 Feb 2021 22:34:31 GMT",
>>>>>>> 1814567d
        "Server": [
          "Windows-Azure-HDFS/1.0",
          "Microsoft-HTTPAPI/2.0"
        ],
        "x-ms-client-request-id": "d404578c-6aac-e1c7-3764-8cf869323ec0",
<<<<<<< HEAD
        "x-ms-request-id": "4da2e53c-501f-0007-30aa-f9133c000000",
=======
        "x-ms-request-id": "5cca3787-001f-0078-327d-05dca7000000",
>>>>>>> 1814567d
        "x-ms-request-server-encrypted": "false",
        "x-ms-version": "2020-06-12"
      },
      "ResponseBody": []
    },
    {
      "RequestUri": "https://seannse.blob.core.windows.net/test-filesystem-680041b7-23a7-2bef-8022-f85df419b7dd/test-file-ba55e269-f4fe-43b6-4369-e77134f2b28d?comp=query",
      "RequestMethod": "POST",
      "RequestHeaders": {
        "Accept": "application/xml",
        "Authorization": "Sanitized",
        "Content-Length": "108",
        "Content-Type": "application/xml",
<<<<<<< HEAD
        "traceparent": "00-88b5c28538c749459ec86746fdd36059-5e3db5e25bd7ba45-00",
        "User-Agent": [
          "azsdk-net-Storage.Files.DataLake/12.7.0-alpha.20210202.1",
          "(.NET 5.0.2; Microsoft Windows 10.0.19042)"
        ],
        "x-ms-client-request-id": "4929f2d9-4196-9176-89be-60180cc5e623",
        "x-ms-date": "Tue, 02 Feb 2021 21:30:12 GMT",
=======
        "traceparent": "00-da2f9cc01056314daf81e4df2b3b66c2-d6a3247c684e964a-00",
        "User-Agent": [
          "azsdk-net-Storage.Files.DataLake/12.7.0-alpha.20210217.1",
          "(.NET 5.0.3; Microsoft Windows 10.0.19042)"
        ],
        "x-ms-client-request-id": "4929f2d9-4196-9176-89be-60180cc5e623",
        "x-ms-date": "Wed, 17 Feb 2021 22:34:31 GMT",
>>>>>>> 1814567d
        "x-ms-return-client-request-id": "true",
        "x-ms-version": "2020-06-12"
      },
      "RequestBody": "\uFEFF\u003CQueryRequest\u003E\u003CQueryType\u003ESQL\u003C/QueryType\u003E\u003CExpression\u003ESELECT * from BlobStorage\u003C/Expression\u003E\u003C/QueryRequest\u003E",
      "StatusCode": 200,
      "ResponseHeaders": {
        "Accept-Ranges": "bytes",
        "Content-Type": "avro/binary",
<<<<<<< HEAD
        "Date": "Tue, 02 Feb 2021 21:30:13 GMT",
        "ETag": "\u00220x8D8C7C1B9DB98BB\u0022",
        "Last-Modified": "Tue, 02 Feb 2021 21:30:13 GMT",
=======
        "Date": "Wed, 17 Feb 2021 22:34:31 GMT",
        "ETag": "\u00220x8D8D394316B7E88\u0022",
        "Last-Modified": "Wed, 17 Feb 2021 22:34:31 GMT",
>>>>>>> 1814567d
        "Server": [
          "Windows-Azure-Blob/1.0",
          "Microsoft-HTTPAPI/2.0"
        ],
        "Transfer-Encoding": "chunked",
        "x-ms-blob-type": "BlockBlob",
        "x-ms-client-request-id": "4929f2d9-4196-9176-89be-60180cc5e623",
<<<<<<< HEAD
        "x-ms-creation-time": "Tue, 02 Feb 2021 21:30:13 GMT",
        "x-ms-lease-state": "available",
        "x-ms-lease-status": "unlocked",
        "x-ms-request-id": "c8f6bd05-d01e-0044-21aa-f9f560000000",
        "x-ms-server-encrypted": "false",
        "x-ms-version": "2020-06-12"
      },
      "ResponseBody": "T2JqAQIWYXZyby5zY2hlbWG\u002BHlsKICB7CiAgICAidHlwZSI6ICJyZWNvcmQiLAogICAgIm5hbWUiOiAiY29tLm1pY3Jvc29mdC5henVyZS5zdG9yYWdlLnF1ZXJ5QmxvYkNvbnRlbnRzLnJlc3VsdERhdGEiLAogICAgImRvYyI6ICJIb2xkcyByZXN1bHQgZGF0YSBpbiB0aGUgZm9ybWF0IHNwZWNpZmllZCBmb3IgdGhpcyBxdWVyeSAoQ1NWLCBKU09OLCBldGMuKS4iLAogICAgImZpZWxkcyI6IFsKICAgICAgewogICAgICAgICJuYW1lIjogImRhdGEiLAogICAgICAgICJ0eXBlIjogImJ5dGVzIgogICAgICB9CiAgICBdCiAgfSwKICB7CiAgICAidHlwZSI6ICJyZWNvcmQiLAogICAgIm5hbWUiOiAiY29tLm1pY3Jvc29mdC5henVyZS5zdG9yYWdlLnF1ZXJ5QmxvYkNvbnRlbnRzLmVycm9yIiwKICAgICJkb2MiOiAiQW4gZXJyb3IgdGhhdCBvY2N1cnJlZCB3aGlsZSBwcm9jZXNzaW5nIHRoZSBxdWVyeS4iLAogICAgImZpZWxkcyI6IFsKICAgICAgewogICAgICAgICJuYW1lIjogImZhdGFsIiwKICAgICAgICAidHlwZSI6ICJib29sZWFuIiwKICAgICAgICAiZG9jIjogIklmIHRydWUsIHRoaXMgZXJyb3IgcHJldmVudHMgZnVydGhlciBxdWVyeSBwcm9jZXNzaW5nLiAgTW9yZSByZXN1bHQgZGF0YSBtYXkgYmUgcmV0dXJuZWQsIGJ1dCB0aGVyZSBpcyBubyBndWFyYW50ZWUgdGhhdCBhbGwgb2YgdGhlIG9yaWdpbmFsIGRhdGEgd2lsbCBiZSBwcm9jZXNzZWQuICBJZiBmYWxzZSwgdGhpcyBlcnJvciBkb2VzIG5vdCBwcmV2ZW50IGZ1cnRoZXIgcXVlcnkgcHJvY2Vzc2luZy4iCiAgICAgIH0sCiAgICAgIHsKICAgICAgICAibmFtZSI6ICJuYW1lIiwKICAgICAgICAidHlwZSI6ICJzdHJpbmciLAogICAgICAgICJkb2MiOiAiVGhlIG5hbWUgb2YgdGhlIGVycm9yIgogICAgICB9LAogICAgICB7CiAgICAgICAgIm5hbWUiOiAiZGVzY3JpcHRpb24iLAogICAgICAgICJ0eXBlIjogInN0cmluZyIsCiAgICAgICAgImRvYyI6ICJBIGRlc2NyaXB0aW9uIG9mIHRoZSBlcnJvciIKICAgICAgfSwKICAgICAgewogICAgICAgICJuYW1lIjogInBvc2l0aW9uIiwKICAgICAgICAidHlwZSI6ICJsb25nIiwKICAgICAgICAiZG9jIjogIlRoZSBibG9iIG9mZnNldCBhdCB3aGljaCB0aGUgZXJyb3Igb2NjdXJyZWQiCiAgICAgIH0KICAgIF0KICB9LAogIHsKICAgICJ0eXBlIjogInJlY29yZCIsCiAgICAibmFtZSI6ICJjb20ubWljcm9zb2Z0LmF6dXJlLnN0b3JhZ2UucXVlcnlCbG9iQ29udGVudHMucHJvZ3Jlc3MiLAogICAgImRvYyI6ICJJbmZvcm1hdGlvbiBhYm91dCB0aGUgcHJvZ3Jlc3Mgb2YgdGhlIHF1ZXJ5IiwKICAgICJmaWVsZHMiOiBbCiAgICAgIHsKICAgICAgICAibmFtZSI6ICJieXRlc1NjYW5uZWQiLAogICAgICAgICJ0eXBlIjogImxvbmciLAogICAgICAgICJkb2MiOiAiVGhlIG51bWJlciBvZiBieXRlcyB0aGF0IGhhdmUgYmVlbiBzY2FubmVkIgogICAgICB9LAogICAgICB7CiAgICAgICAgIm5hbWUiOiAidG90YWxCeXRlcyIsCiAgICAgICAgInR5cGUiOiAibG9uZyIsCiAgICAgICAgImRvYyI6ICJUaGUgdG90YWwgbnVtYmVyIG9mIGJ5dGVzIHRvIGJlIHNjYW5uZWQgaW4gdGhpcyBxdWVyeSIKICAgICAgfQogICAgXQogIH0sCiAgewogICAgInR5cGUiOiAicmVjb3JkIiwKICAgICJuYW1lIjogImNvbS5taWNyb3NvZnQuYXp1cmUuc3RvcmFnZS5xdWVyeUJsb2JDb250ZW50cy5lbmQiLAogICAgImRvYyI6ICJTZW50IGFzIHRoZSBmaW5hbCBtZXNzYWdlIG9mIHRoZSByZXNwb25zZSwgaW5kaWNhdGluZyB0aGF0IGFsbCByZXN1bHRzIGhhdmUgYmVlbiBzZW50LiIsCiAgICAiZmllbGRzIjogWwogICAgICB7CiAgICAgICAgIm5hbWUiOiAidG90YWxCeXRlcyIsCiAgICAgICAgInR5cGUiOiAibG9uZyIsCiAgICAgICAgImRvYyI6ICJUaGUgdG90YWwgbnVtYmVyIG9mIGJ5dGVzIHRvIGJlIHNjYW5uZWQgaW4gdGhpcyBxdWVyeSIKICAgICAgfQogICAgXQogIH0KXQoAMFgstdDxr0SKo/Rbza9CbgKGEACAEDEwMCwyMDAsMzAwLDQwMAozMDAsNDAwLDUwMCw2MDAKMTAwLDIwMCwzMDAsNDAwCjMwMCw0MDAsNTAwLDYwMAoxMDAsMjAwLDMwMCw0MDAKMzAwLDQwMCw1MDAsNjAwCjEwMCwyMDAsMzAwLDQwMAozMDAsNDAwLDUwMCw2MDAKMTAwLDIwMCwzMDAsNDAwCjMwMCw0MDAsNTAwLDYwMAoxMDAsMjAwLDMwMCw0MDAKMzAwLDQwMCw1MDAsNjAwCjEwMCwyMDAsMzAwLDQwMAozMDAsNDAwLDUwMCw2MDAKMTAwLDIwMCwzMDAsNDAwCjMwMCw0MDAsNTAwLDYwMAoxMDAsMjAwLDMwMCw0MDAKMzAwLDQwMCw1MDAsNjAwCjEwMCwyMDAsMzAwLDQwMAozMDAsNDAwLDUwMCw2MDAKMTAwLDIwMCwzMDAsNDAwCjMwMCw0MDAsNTAwLDYwMAoxMDAsMjAwLDMwMCw0MDAKMzAwLDQwMCw1MDAsNjAwCjEwMCwyMDAsMzAwLDQwMAozMDAsNDAwLDUwMCw2MDAKMTAwLDIwMCwzMDAsNDAwCjMwMCw0MDAsNTAwLDYwMAoxMDAsMjAwLDMwMCw0MDAKMzAwLDQwMCw1MDAsNjAwCjEwMCwyMDAsMzAwLDQwMAozMDAsNDAwLDUwMCw2MDAKMTAwLDIwMCwzMDAsNDAwCjMwMCw0MDAsNTAwLDYwMAoxMDAsMjAwLDMwMCw0MDAKMzAwLDQwMCw1MDAsNjAwCjEwMCwyMDAsMzAwLDQwMAozMDAsNDAwLDUwMCw2MDAKMTAwLDIwMCwzMDAsNDAwCjMwMCw0MDAsNTAwLDYwMAoxMDAsMjAwLDMwMCw0MDAKMzAwLDQwMCw1MDAsNjAwCjEwMCwyMDAsMzAwLDQwMAozMDAsNDAwLDUwMCw2MDAKMTAwLDIwMCwzMDAsNDAwCjMwMCw0MDAsNTAwLDYwMAoxMDAsMjAwLDMwMCw0MDAKMzAwLDQwMCw1MDAsNjAwCjEwMCwyMDAsMzAwLDQwMAozMDAsNDAwLDUwMCw2MDAKMTAwLDIwMCwzMDAsNDAwCjMwMCw0MDAsNTAwLDYwMAoxMDAsMjAwLDMwMCw0MDAKMzAwLDQwMCw1MDAsNjAwCjEwMCwyMDAsMzAwLDQwMAozMDAsNDAwLDUwMCw2MDAKMTAwLDIwMCwzMDAsNDAwCjMwMCw0MDAsNTAwLDYwMAoxMDAsMjAwLDMwMCw0MDAKMzAwLDQwMCw1MDAsNjAwCjEwMCwyMDAsMzAwLDQwMAozMDAsNDAwLDUwMCw2MDAKMTAwLDIwMCwzMDAsNDAwCjMwMCw0MDAsNTAwLDYwMAowWCy10PGvRIqj9FvNr0JuAgoEgBCAEDBYLLXQ8a9EiqP0W82vQm4CBgaAEDBYLLXQ8a9EiqP0W82vQm4="
=======
        "x-ms-creation-time": "Wed, 17 Feb 2021 22:34:30 GMT",
        "x-ms-lease-state": "available",
        "x-ms-lease-status": "unlocked",
        "x-ms-request-id": "2f2de4d4-601e-001c-197d-052d3f000000",
        "x-ms-server-encrypted": "false",
        "x-ms-version": "2020-06-12"
      },
      "ResponseBody": "T2JqAQIWYXZyby5zY2hlbWG\u002BHlsKICB7CiAgICAidHlwZSI6ICJyZWNvcmQiLAogICAgIm5hbWUiOiAiY29tLm1pY3Jvc29mdC5henVyZS5zdG9yYWdlLnF1ZXJ5QmxvYkNvbnRlbnRzLnJlc3VsdERhdGEiLAogICAgImRvYyI6ICJIb2xkcyByZXN1bHQgZGF0YSBpbiB0aGUgZm9ybWF0IHNwZWNpZmllZCBmb3IgdGhpcyBxdWVyeSAoQ1NWLCBKU09OLCBldGMuKS4iLAogICAgImZpZWxkcyI6IFsKICAgICAgewogICAgICAgICJuYW1lIjogImRhdGEiLAogICAgICAgICJ0eXBlIjogImJ5dGVzIgogICAgICB9CiAgICBdCiAgfSwKICB7CiAgICAidHlwZSI6ICJyZWNvcmQiLAogICAgIm5hbWUiOiAiY29tLm1pY3Jvc29mdC5henVyZS5zdG9yYWdlLnF1ZXJ5QmxvYkNvbnRlbnRzLmVycm9yIiwKICAgICJkb2MiOiAiQW4gZXJyb3IgdGhhdCBvY2N1cnJlZCB3aGlsZSBwcm9jZXNzaW5nIHRoZSBxdWVyeS4iLAogICAgImZpZWxkcyI6IFsKICAgICAgewogICAgICAgICJuYW1lIjogImZhdGFsIiwKICAgICAgICAidHlwZSI6ICJib29sZWFuIiwKICAgICAgICAiZG9jIjogIklmIHRydWUsIHRoaXMgZXJyb3IgcHJldmVudHMgZnVydGhlciBxdWVyeSBwcm9jZXNzaW5nLiAgTW9yZSByZXN1bHQgZGF0YSBtYXkgYmUgcmV0dXJuZWQsIGJ1dCB0aGVyZSBpcyBubyBndWFyYW50ZWUgdGhhdCBhbGwgb2YgdGhlIG9yaWdpbmFsIGRhdGEgd2lsbCBiZSBwcm9jZXNzZWQuICBJZiBmYWxzZSwgdGhpcyBlcnJvciBkb2VzIG5vdCBwcmV2ZW50IGZ1cnRoZXIgcXVlcnkgcHJvY2Vzc2luZy4iCiAgICAgIH0sCiAgICAgIHsKICAgICAgICAibmFtZSI6ICJuYW1lIiwKICAgICAgICAidHlwZSI6ICJzdHJpbmciLAogICAgICAgICJkb2MiOiAiVGhlIG5hbWUgb2YgdGhlIGVycm9yIgogICAgICB9LAogICAgICB7CiAgICAgICAgIm5hbWUiOiAiZGVzY3JpcHRpb24iLAogICAgICAgICJ0eXBlIjogInN0cmluZyIsCiAgICAgICAgImRvYyI6ICJBIGRlc2NyaXB0aW9uIG9mIHRoZSBlcnJvciIKICAgICAgfSwKICAgICAgewogICAgICAgICJuYW1lIjogInBvc2l0aW9uIiwKICAgICAgICAidHlwZSI6ICJsb25nIiwKICAgICAgICAiZG9jIjogIlRoZSBibG9iIG9mZnNldCBhdCB3aGljaCB0aGUgZXJyb3Igb2NjdXJyZWQiCiAgICAgIH0KICAgIF0KICB9LAogIHsKICAgICJ0eXBlIjogInJlY29yZCIsCiAgICAibmFtZSI6ICJjb20ubWljcm9zb2Z0LmF6dXJlLnN0b3JhZ2UucXVlcnlCbG9iQ29udGVudHMucHJvZ3Jlc3MiLAogICAgImRvYyI6ICJJbmZvcm1hdGlvbiBhYm91dCB0aGUgcHJvZ3Jlc3Mgb2YgdGhlIHF1ZXJ5IiwKICAgICJmaWVsZHMiOiBbCiAgICAgIHsKICAgICAgICAibmFtZSI6ICJieXRlc1NjYW5uZWQiLAogICAgICAgICJ0eXBlIjogImxvbmciLAogICAgICAgICJkb2MiOiAiVGhlIG51bWJlciBvZiBieXRlcyB0aGF0IGhhdmUgYmVlbiBzY2FubmVkIgogICAgICB9LAogICAgICB7CiAgICAgICAgIm5hbWUiOiAidG90YWxCeXRlcyIsCiAgICAgICAgInR5cGUiOiAibG9uZyIsCiAgICAgICAgImRvYyI6ICJUaGUgdG90YWwgbnVtYmVyIG9mIGJ5dGVzIHRvIGJlIHNjYW5uZWQgaW4gdGhpcyBxdWVyeSIKICAgICAgfQogICAgXQogIH0sCiAgewogICAgInR5cGUiOiAicmVjb3JkIiwKICAgICJuYW1lIjogImNvbS5taWNyb3NvZnQuYXp1cmUuc3RvcmFnZS5xdWVyeUJsb2JDb250ZW50cy5lbmQiLAogICAgImRvYyI6ICJTZW50IGFzIHRoZSBmaW5hbCBtZXNzYWdlIG9mIHRoZSByZXNwb25zZSwgaW5kaWNhdGluZyB0aGF0IGFsbCByZXN1bHRzIGhhdmUgYmVlbiBzZW50LiIsCiAgICAiZmllbGRzIjogWwogICAgICB7CiAgICAgICAgIm5hbWUiOiAidG90YWxCeXRlcyIsCiAgICAgICAgInR5cGUiOiAibG9uZyIsCiAgICAgICAgImRvYyI6ICJUaGUgdG90YWwgbnVtYmVyIG9mIGJ5dGVzIHRvIGJlIHNjYW5uZWQgaW4gdGhpcyBxdWVyeSIKICAgICAgfQogICAgXQogIH0KXQoAdD4og/OKMU6wjNF2lLDVvgKGEACAEDEwMCwyMDAsMzAwLDQwMAozMDAsNDAwLDUwMCw2MDAKMTAwLDIwMCwzMDAsNDAwCjMwMCw0MDAsNTAwLDYwMAoxMDAsMjAwLDMwMCw0MDAKMzAwLDQwMCw1MDAsNjAwCjEwMCwyMDAsMzAwLDQwMAozMDAsNDAwLDUwMCw2MDAKMTAwLDIwMCwzMDAsNDAwCjMwMCw0MDAsNTAwLDYwMAoxMDAsMjAwLDMwMCw0MDAKMzAwLDQwMCw1MDAsNjAwCjEwMCwyMDAsMzAwLDQwMAozMDAsNDAwLDUwMCw2MDAKMTAwLDIwMCwzMDAsNDAwCjMwMCw0MDAsNTAwLDYwMAoxMDAsMjAwLDMwMCw0MDAKMzAwLDQwMCw1MDAsNjAwCjEwMCwyMDAsMzAwLDQwMAozMDAsNDAwLDUwMCw2MDAKMTAwLDIwMCwzMDAsNDAwCjMwMCw0MDAsNTAwLDYwMAoxMDAsMjAwLDMwMCw0MDAKMzAwLDQwMCw1MDAsNjAwCjEwMCwyMDAsMzAwLDQwMAozMDAsNDAwLDUwMCw2MDAKMTAwLDIwMCwzMDAsNDAwCjMwMCw0MDAsNTAwLDYwMAoxMDAsMjAwLDMwMCw0MDAKMzAwLDQwMCw1MDAsNjAwCjEwMCwyMDAsMzAwLDQwMAozMDAsNDAwLDUwMCw2MDAKMTAwLDIwMCwzMDAsNDAwCjMwMCw0MDAsNTAwLDYwMAoxMDAsMjAwLDMwMCw0MDAKMzAwLDQwMCw1MDAsNjAwCjEwMCwyMDAsMzAwLDQwMAozMDAsNDAwLDUwMCw2MDAKMTAwLDIwMCwzMDAsNDAwCjMwMCw0MDAsNTAwLDYwMAoxMDAsMjAwLDMwMCw0MDAKMzAwLDQwMCw1MDAsNjAwCjEwMCwyMDAsMzAwLDQwMAozMDAsNDAwLDUwMCw2MDAKMTAwLDIwMCwzMDAsNDAwCjMwMCw0MDAsNTAwLDYwMAoxMDAsMjAwLDMwMCw0MDAKMzAwLDQwMCw1MDAsNjAwCjEwMCwyMDAsMzAwLDQwMAozMDAsNDAwLDUwMCw2MDAKMTAwLDIwMCwzMDAsNDAwCjMwMCw0MDAsNTAwLDYwMAoxMDAsMjAwLDMwMCw0MDAKMzAwLDQwMCw1MDAsNjAwCjEwMCwyMDAsMzAwLDQwMAozMDAsNDAwLDUwMCw2MDAKMTAwLDIwMCwzMDAsNDAwCjMwMCw0MDAsNTAwLDYwMAoxMDAsMjAwLDMwMCw0MDAKMzAwLDQwMCw1MDAsNjAwCjEwMCwyMDAsMzAwLDQwMAozMDAsNDAwLDUwMCw2MDAKMTAwLDIwMCwzMDAsNDAwCjMwMCw0MDAsNTAwLDYwMAp0PiiD84oxTrCM0XaUsNW\u002BAgoEgBCAEHQ\u002BKIPzijFOsIzRdpSw1b4CBgaAEHQ\u002BKIPzijFOsIzRdpSw1b4="
>>>>>>> 1814567d
    },
    {
      "RequestUri": "https://seannse.blob.core.windows.net/test-filesystem-680041b7-23a7-2bef-8022-f85df419b7dd?restype=container",
      "RequestMethod": "DELETE",
      "RequestHeaders": {
        "Accept": "application/xml",
        "Authorization": "Sanitized",
<<<<<<< HEAD
        "traceparent": "00-a5b70e27b815364b826c8c3f555f1d8b-b410a45fae657c47-00",
        "User-Agent": [
          "azsdk-net-Storage.Files.DataLake/12.7.0-alpha.20210202.1",
          "(.NET 5.0.2; Microsoft Windows 10.0.19042)"
        ],
        "x-ms-client-request-id": "761e5cb5-f509-ee29-9416-a2b98bfd41a2",
        "x-ms-date": "Tue, 02 Feb 2021 21:30:13 GMT",
=======
        "traceparent": "00-939133eb40976d41896507d98e319ff8-0751e25901271f4e-00",
        "User-Agent": [
          "azsdk-net-Storage.Files.DataLake/12.7.0-alpha.20210217.1",
          "(.NET 5.0.3; Microsoft Windows 10.0.19042)"
        ],
        "x-ms-client-request-id": "761e5cb5-f509-ee29-9416-a2b98bfd41a2",
        "x-ms-date": "Wed, 17 Feb 2021 22:34:31 GMT",
>>>>>>> 1814567d
        "x-ms-return-client-request-id": "true",
        "x-ms-version": "2020-06-12"
      },
      "RequestBody": null,
      "StatusCode": 202,
      "ResponseHeaders": {
        "Content-Length": "0",
<<<<<<< HEAD
        "Date": "Tue, 02 Feb 2021 21:30:13 GMT",
=======
        "Date": "Wed, 17 Feb 2021 22:34:31 GMT",
>>>>>>> 1814567d
        "Server": [
          "Windows-Azure-Blob/1.0",
          "Microsoft-HTTPAPI/2.0"
        ],
        "x-ms-client-request-id": "761e5cb5-f509-ee29-9416-a2b98bfd41a2",
<<<<<<< HEAD
        "x-ms-request-id": "c8f6bd78-d01e-0044-0baa-f9f560000000",
=======
        "x-ms-request-id": "2f2de5a8-601e-001c-657d-052d3f000000",
>>>>>>> 1814567d
        "x-ms-version": "2020-06-12"
      },
      "ResponseBody": []
    },
    {
      "RequestUri": "https://seannse.blob.core.windows.net/test-filesystem-67377b85-9c70-d3ab-6289-07e0d536c56d?restype=container",
      "RequestMethod": "PUT",
      "RequestHeaders": {
        "Accept": "application/xml",
        "Authorization": "Sanitized",
<<<<<<< HEAD
        "traceparent": "00-e14eaa50c0fc9142bf82fe24db1ec067-5695a2c93c91b54f-00",
        "User-Agent": [
          "azsdk-net-Storage.Files.DataLake/12.7.0-alpha.20210202.1",
          "(.NET 5.0.2; Microsoft Windows 10.0.19042)"
        ],
        "x-ms-blob-public-access": "container",
        "x-ms-client-request-id": "4fbbc875-98e3-182f-b14b-137fee49185e",
        "x-ms-date": "Tue, 02 Feb 2021 21:30:13 GMT",
=======
        "traceparent": "00-dbc395df4a76254699b329344c204c6e-c5a8c8ce42cf034f-00",
        "User-Agent": [
          "azsdk-net-Storage.Files.DataLake/12.7.0-alpha.20210217.1",
          "(.NET 5.0.3; Microsoft Windows 10.0.19042)"
        ],
        "x-ms-blob-public-access": "container",
        "x-ms-client-request-id": "4fbbc875-98e3-182f-b14b-137fee49185e",
        "x-ms-date": "Wed, 17 Feb 2021 22:34:31 GMT",
>>>>>>> 1814567d
        "x-ms-return-client-request-id": "true",
        "x-ms-version": "2020-06-12"
      },
      "RequestBody": null,
      "StatusCode": 201,
      "ResponseHeaders": {
        "Content-Length": "0",
<<<<<<< HEAD
        "Date": "Tue, 02 Feb 2021 21:30:13 GMT",
        "ETag": "\u00220x8D8C7C1BA51EE80\u0022",
        "Last-Modified": "Tue, 02 Feb 2021 21:30:14 GMT",
=======
        "Date": "Wed, 17 Feb 2021 22:34:31 GMT",
        "ETag": "\u00220x8D8D39431D1AB46\u0022",
        "Last-Modified": "Wed, 17 Feb 2021 22:34:31 GMT",
>>>>>>> 1814567d
        "Server": [
          "Windows-Azure-Blob/1.0",
          "Microsoft-HTTPAPI/2.0"
        ],
        "x-ms-client-request-id": "4fbbc875-98e3-182f-b14b-137fee49185e",
<<<<<<< HEAD
        "x-ms-request-id": "bb7f2b2c-f01e-0088-01aa-f99a56000000",
=======
        "x-ms-request-id": "cd4f7918-e01e-004f-197d-050e0b000000",
>>>>>>> 1814567d
        "x-ms-version": "2020-06-12"
      },
      "ResponseBody": []
    },
    {
      "RequestUri": "https://seannse.dfs.core.windows.net/test-filesystem-67377b85-9c70-d3ab-6289-07e0d536c56d/test-file-cafa3550-9199-15fc-61b8-16371f3c6f8c?resource=file",
      "RequestMethod": "PUT",
      "RequestHeaders": {
        "Accept": "application/json",
        "Authorization": "Sanitized",
        "If-None-Match": "*",
<<<<<<< HEAD
        "traceparent": "00-51be4f02cfee3346b0645172acb3bc55-df4ea4eba115fb49-00",
        "User-Agent": [
          "azsdk-net-Storage.Files.DataLake/12.7.0-alpha.20210202.1",
          "(.NET 5.0.2; Microsoft Windows 10.0.19042)"
        ],
        "x-ms-client-request-id": "2e1e1e1f-4adb-e3aa-cca5-ee2b81f8f974",
        "x-ms-date": "Tue, 02 Feb 2021 21:30:13 GMT",
=======
        "traceparent": "00-fe82225622e41c4fa898eee47b926abf-d7df109946bd1a42-00",
        "User-Agent": [
          "azsdk-net-Storage.Files.DataLake/12.7.0-alpha.20210217.1",
          "(.NET 5.0.3; Microsoft Windows 10.0.19042)"
        ],
        "x-ms-client-request-id": "2e1e1e1f-4adb-e3aa-cca5-ee2b81f8f974",
        "x-ms-date": "Wed, 17 Feb 2021 22:34:31 GMT",
>>>>>>> 1814567d
        "x-ms-return-client-request-id": "true",
        "x-ms-version": "2020-06-12"
      },
      "RequestBody": null,
      "StatusCode": 201,
      "ResponseHeaders": {
        "Content-Length": "0",
<<<<<<< HEAD
        "Date": "Tue, 02 Feb 2021 21:30:14 GMT",
        "ETag": "\u00220x8D8C7C1BA92CAAC\u0022",
        "Last-Modified": "Tue, 02 Feb 2021 21:30:14 GMT",
=======
        "Date": "Wed, 17 Feb 2021 22:34:31 GMT",
        "ETag": "\u00220x8D8D394320A192F\u0022",
        "Last-Modified": "Wed, 17 Feb 2021 22:34:32 GMT",
>>>>>>> 1814567d
        "Server": [
          "Windows-Azure-HDFS/1.0",
          "Microsoft-HTTPAPI/2.0"
        ],
        "x-ms-client-request-id": "2e1e1e1f-4adb-e3aa-cca5-ee2b81f8f974",
<<<<<<< HEAD
        "x-ms-request-id": "2ce9a69a-601f-001c-78aa-f92d3f000000",
=======
        "x-ms-request-id": "612e8a84-001f-0025-127d-05d623000000",
>>>>>>> 1814567d
        "x-ms-version": "2020-06-12"
      },
      "ResponseBody": []
    },
    {
      "RequestUri": "https://seannse.dfs.core.windows.net/test-filesystem-67377b85-9c70-d3ab-6289-07e0d536c56d/test-file-cafa3550-9199-15fc-61b8-16371f3c6f8c?action=append\u0026position=0",
      "RequestMethod": "PATCH",
      "RequestHeaders": {
        "Accept": "application/json",
        "Authorization": "Sanitized",
        "Content-Length": "1024",
<<<<<<< HEAD
        "Content-Type": "application/json",
        "traceparent": "00-59fd2847da36f6439655f6582c7d21df-9c7935df12aefd4b-00",
        "User-Agent": [
          "azsdk-net-Storage.Files.DataLake/12.7.0-alpha.20210202.1",
          "(.NET 5.0.2; Microsoft Windows 10.0.19042)"
        ],
        "x-ms-client-request-id": "00171027-401e-29b1-1887-40d5875ea498",
        "x-ms-date": "Tue, 02 Feb 2021 21:30:14 GMT",
=======
        "traceparent": "00-e321c3a2b6c11c46b0c3b41e43b6d56e-f968c0b74321ef45-00",
        "User-Agent": [
          "azsdk-net-Storage.Files.DataLake/12.7.0-alpha.20210217.1",
          "(.NET 5.0.3; Microsoft Windows 10.0.19042)"
        ],
        "x-ms-client-request-id": "00171027-401e-29b1-1887-40d5875ea498",
        "x-ms-date": "Wed, 17 Feb 2021 22:34:32 GMT",
>>>>>>> 1814567d
        "x-ms-return-client-request-id": "true",
        "x-ms-version": "2020-06-12"
      },
      "RequestBody": [
        "100,200,300,400\n",
        "300,400,500,600\n",
        "100,200,300,400\n",
        "300,400,500,600\n",
        "100,200,300,400\n",
        "300,400,500,600\n",
        "100,200,300,400\n",
        "300,400,500,600\n",
        "100,200,300,400\n",
        "300,400,500,600\n",
        "100,200,300,400\n",
        "300,400,500,600\n",
        "100,200,300,400\n",
        "300,400,500,600\n",
        "100,200,300,400\n",
        "300,400,500,600\n",
        "100,200,300,400\n",
        "300,400,500,600\n",
        "100,200,300,400\n",
        "300,400,500,600\n",
        "100,200,300,400\n",
        "300,400,500,600\n",
        "100,200,300,400\n",
        "300,400,500,600\n",
        "100,200,300,400\n",
        "300,400,500,600\n",
        "100,200,300,400\n",
        "300,400,500,600\n",
        "100,200,300,400\n",
        "300,400,500,600\n",
        "100,200,300,400\n",
        "300,400,500,600\n",
        "100,200,300,400\n",
        "300,400,500,600\n",
        "100,200,300,400\n",
        "300,400,500,600\n",
        "100,200,300,400\n",
        "300,400,500,600\n",
        "100,200,300,400\n",
        "300,400,500,600\n",
        "100,200,300,400\n",
        "300,400,500,600\n",
        "100,200,300,400\n",
        "300,400,500,600\n",
        "100,200,300,400\n",
        "300,400,500,600\n",
        "100,200,300,400\n",
        "300,400,500,600\n",
        "100,200,300,400\n",
        "300,400,500,600\n",
        "100,200,300,400\n",
        "300,400,500,600\n",
        "100,200,300,400\n",
        "300,400,500,600\n",
        "100,200,300,400\n",
        "300,400,500,600\n",
        "100,200,300,400\n",
        "300,400,500,600\n",
        "100,200,300,400\n",
        "300,400,500,600\n",
        "100,200,300,400\n",
        "300,400,500,600\n",
        "100,200,300,400\n",
        "300,400,500,600\n"
      ],
      "StatusCode": 202,
      "ResponseHeaders": {
        "Content-Length": "0",
<<<<<<< HEAD
        "Date": "Tue, 02 Feb 2021 21:30:14 GMT",
=======
        "Date": "Wed, 17 Feb 2021 22:34:31 GMT",
>>>>>>> 1814567d
        "Server": [
          "Windows-Azure-HDFS/1.0",
          "Microsoft-HTTPAPI/2.0"
        ],
        "x-ms-client-request-id": "00171027-401e-29b1-1887-40d5875ea498",
<<<<<<< HEAD
        "x-ms-request-id": "2ce9a6a6-601f-001c-04aa-f92d3f000000",
=======
        "x-ms-request-id": "612e8a98-001f-0025-267d-05d623000000",
>>>>>>> 1814567d
        "x-ms-request-server-encrypted": "true",
        "x-ms-version": "2020-06-12"
      },
      "ResponseBody": []
    },
    {
      "RequestUri": "https://seannse.dfs.core.windows.net/test-filesystem-67377b85-9c70-d3ab-6289-07e0d536c56d/test-file-cafa3550-9199-15fc-61b8-16371f3c6f8c?action=flush\u0026position=1024",
      "RequestMethod": "PATCH",
      "RequestHeaders": {
        "Accept": "application/json",
        "Authorization": "Sanitized",
<<<<<<< HEAD
        "traceparent": "00-026e59f782c03b4fac05d63695286018-2dd3d441de7a494e-00",
        "User-Agent": [
          "azsdk-net-Storage.Files.DataLake/12.7.0-alpha.20210202.1",
          "(.NET 5.0.2; Microsoft Windows 10.0.19042)"
        ],
        "x-ms-client-request-id": "710326eb-f9e0-9b56-d6e3-1357cc0e534d",
        "x-ms-date": "Tue, 02 Feb 2021 21:30:14 GMT",
=======
        "Content-Length": "0",
        "traceparent": "00-19faa62d5899ce4ea3ce6675e3c6738a-3cb3cca695e29745-00",
        "User-Agent": [
          "azsdk-net-Storage.Files.DataLake/12.7.0-alpha.20210217.1",
          "(.NET 5.0.3; Microsoft Windows 10.0.19042)"
        ],
        "x-ms-client-request-id": "710326eb-f9e0-9b56-d6e3-1357cc0e534d",
        "x-ms-date": "Wed, 17 Feb 2021 22:34:32 GMT",
>>>>>>> 1814567d
        "x-ms-return-client-request-id": "true",
        "x-ms-version": "2020-06-12"
      },
      "RequestBody": null,
      "StatusCode": 200,
      "ResponseHeaders": {
        "Content-Length": "0",
<<<<<<< HEAD
        "Date": "Tue, 02 Feb 2021 21:30:14 GMT",
        "ETag": "\u00220x8D8C7C1BAB00DB9\u0022",
        "Last-Modified": "Tue, 02 Feb 2021 21:30:14 GMT",
=======
        "Date": "Wed, 17 Feb 2021 22:34:31 GMT",
        "ETag": "\u00220x8D8D3943226F43A\u0022",
        "Last-Modified": "Wed, 17 Feb 2021 22:34:32 GMT",
>>>>>>> 1814567d
        "Server": [
          "Windows-Azure-HDFS/1.0",
          "Microsoft-HTTPAPI/2.0"
        ],
        "x-ms-client-request-id": "710326eb-f9e0-9b56-d6e3-1357cc0e534d",
<<<<<<< HEAD
        "x-ms-request-id": "2ce9a6b1-601f-001c-0faa-f92d3f000000",
=======
        "x-ms-request-id": "612e8aa8-001f-0025-367d-05d623000000",
>>>>>>> 1814567d
        "x-ms-request-server-encrypted": "false",
        "x-ms-version": "2020-06-12"
      },
      "ResponseBody": []
    },
    {
      "RequestUri": "https://seannse.blob.core.windows.net/test-filesystem-67377b85-9c70-d3ab-6289-07e0d536c56d/test-file-cafa3550-9199-15fc-61b8-16371f3c6f8c?comp=query",
      "RequestMethod": "POST",
      "RequestHeaders": {
        "Accept": "application/xml",
        "Authorization": "Sanitized",
        "Content-Length": "108",
        "Content-Type": "application/xml",
<<<<<<< HEAD
        "If-Modified-Since": "Mon, 01 Feb 2021 21:30:11 GMT",
        "traceparent": "00-fdff4d1c34e9654493d5728e1b410d8c-ca802fcd197c3248-00",
        "User-Agent": [
          "azsdk-net-Storage.Files.DataLake/12.7.0-alpha.20210202.1",
          "(.NET 5.0.2; Microsoft Windows 10.0.19042)"
        ],
        "x-ms-client-request-id": "61e91435-325a-58b7-34e3-feaa52cf472c",
        "x-ms-date": "Tue, 02 Feb 2021 21:30:14 GMT",
=======
        "If-Modified-Since": "Tue, 16 Feb 2021 22:34:30 GMT",
        "traceparent": "00-3fecc62103b3f24a8083ed020dec4afc-2a4865af24a64540-00",
        "User-Agent": [
          "azsdk-net-Storage.Files.DataLake/12.7.0-alpha.20210217.1",
          "(.NET 5.0.3; Microsoft Windows 10.0.19042)"
        ],
        "x-ms-client-request-id": "61e91435-325a-58b7-34e3-feaa52cf472c",
        "x-ms-date": "Wed, 17 Feb 2021 22:34:32 GMT",
>>>>>>> 1814567d
        "x-ms-return-client-request-id": "true",
        "x-ms-version": "2020-06-12"
      },
      "RequestBody": "\uFEFF\u003CQueryRequest\u003E\u003CQueryType\u003ESQL\u003C/QueryType\u003E\u003CExpression\u003ESELECT * from BlobStorage\u003C/Expression\u003E\u003C/QueryRequest\u003E",
      "StatusCode": 200,
      "ResponseHeaders": {
        "Accept-Ranges": "bytes",
        "Content-Type": "avro/binary",
<<<<<<< HEAD
        "Date": "Tue, 02 Feb 2021 21:30:14 GMT",
        "ETag": "\u00220x8D8C7C1BAB00DB9\u0022",
        "Last-Modified": "Tue, 02 Feb 2021 21:30:14 GMT",
=======
        "Date": "Wed, 17 Feb 2021 22:34:31 GMT",
        "ETag": "\u00220x8D8D3943226F43A\u0022",
        "Last-Modified": "Wed, 17 Feb 2021 22:34:32 GMT",
>>>>>>> 1814567d
        "Server": [
          "Windows-Azure-Blob/1.0",
          "Microsoft-HTTPAPI/2.0"
        ],
        "Transfer-Encoding": "chunked",
        "x-ms-blob-type": "BlockBlob",
        "x-ms-client-request-id": "61e91435-325a-58b7-34e3-feaa52cf472c",
<<<<<<< HEAD
        "x-ms-creation-time": "Tue, 02 Feb 2021 21:30:14 GMT",
        "x-ms-lease-state": "available",
        "x-ms-lease-status": "unlocked",
        "x-ms-request-id": "bb7f2ecc-f01e-0088-47aa-f99a56000000",
        "x-ms-server-encrypted": "false",
        "x-ms-version": "2020-06-12"
      },
      "ResponseBody": "T2JqAQIWYXZyby5zY2hlbWG\u002BHlsKICB7CiAgICAidHlwZSI6ICJyZWNvcmQiLAogICAgIm5hbWUiOiAiY29tLm1pY3Jvc29mdC5henVyZS5zdG9yYWdlLnF1ZXJ5QmxvYkNvbnRlbnRzLnJlc3VsdERhdGEiLAogICAgImRvYyI6ICJIb2xkcyByZXN1bHQgZGF0YSBpbiB0aGUgZm9ybWF0IHNwZWNpZmllZCBmb3IgdGhpcyBxdWVyeSAoQ1NWLCBKU09OLCBldGMuKS4iLAogICAgImZpZWxkcyI6IFsKICAgICAgewogICAgICAgICJuYW1lIjogImRhdGEiLAogICAgICAgICJ0eXBlIjogImJ5dGVzIgogICAgICB9CiAgICBdCiAgfSwKICB7CiAgICAidHlwZSI6ICJyZWNvcmQiLAogICAgIm5hbWUiOiAiY29tLm1pY3Jvc29mdC5henVyZS5zdG9yYWdlLnF1ZXJ5QmxvYkNvbnRlbnRzLmVycm9yIiwKICAgICJkb2MiOiAiQW4gZXJyb3IgdGhhdCBvY2N1cnJlZCB3aGlsZSBwcm9jZXNzaW5nIHRoZSBxdWVyeS4iLAogICAgImZpZWxkcyI6IFsKICAgICAgewogICAgICAgICJuYW1lIjogImZhdGFsIiwKICAgICAgICAidHlwZSI6ICJib29sZWFuIiwKICAgICAgICAiZG9jIjogIklmIHRydWUsIHRoaXMgZXJyb3IgcHJldmVudHMgZnVydGhlciBxdWVyeSBwcm9jZXNzaW5nLiAgTW9yZSByZXN1bHQgZGF0YSBtYXkgYmUgcmV0dXJuZWQsIGJ1dCB0aGVyZSBpcyBubyBndWFyYW50ZWUgdGhhdCBhbGwgb2YgdGhlIG9yaWdpbmFsIGRhdGEgd2lsbCBiZSBwcm9jZXNzZWQuICBJZiBmYWxzZSwgdGhpcyBlcnJvciBkb2VzIG5vdCBwcmV2ZW50IGZ1cnRoZXIgcXVlcnkgcHJvY2Vzc2luZy4iCiAgICAgIH0sCiAgICAgIHsKICAgICAgICAibmFtZSI6ICJuYW1lIiwKICAgICAgICAidHlwZSI6ICJzdHJpbmciLAogICAgICAgICJkb2MiOiAiVGhlIG5hbWUgb2YgdGhlIGVycm9yIgogICAgICB9LAogICAgICB7CiAgICAgICAgIm5hbWUiOiAiZGVzY3JpcHRpb24iLAogICAgICAgICJ0eXBlIjogInN0cmluZyIsCiAgICAgICAgImRvYyI6ICJBIGRlc2NyaXB0aW9uIG9mIHRoZSBlcnJvciIKICAgICAgfSwKICAgICAgewogICAgICAgICJuYW1lIjogInBvc2l0aW9uIiwKICAgICAgICAidHlwZSI6ICJsb25nIiwKICAgICAgICAiZG9jIjogIlRoZSBibG9iIG9mZnNldCBhdCB3aGljaCB0aGUgZXJyb3Igb2NjdXJyZWQiCiAgICAgIH0KICAgIF0KICB9LAogIHsKICAgICJ0eXBlIjogInJlY29yZCIsCiAgICAibmFtZSI6ICJjb20ubWljcm9zb2Z0LmF6dXJlLnN0b3JhZ2UucXVlcnlCbG9iQ29udGVudHMucHJvZ3Jlc3MiLAogICAgImRvYyI6ICJJbmZvcm1hdGlvbiBhYm91dCB0aGUgcHJvZ3Jlc3Mgb2YgdGhlIHF1ZXJ5IiwKICAgICJmaWVsZHMiOiBbCiAgICAgIHsKICAgICAgICAibmFtZSI6ICJieXRlc1NjYW5uZWQiLAogICAgICAgICJ0eXBlIjogImxvbmciLAogICAgICAgICJkb2MiOiAiVGhlIG51bWJlciBvZiBieXRlcyB0aGF0IGhhdmUgYmVlbiBzY2FubmVkIgogICAgICB9LAogICAgICB7CiAgICAgICAgIm5hbWUiOiAidG90YWxCeXRlcyIsCiAgICAgICAgInR5cGUiOiAibG9uZyIsCiAgICAgICAgImRvYyI6ICJUaGUgdG90YWwgbnVtYmVyIG9mIGJ5dGVzIHRvIGJlIHNjYW5uZWQgaW4gdGhpcyBxdWVyeSIKICAgICAgfQogICAgXQogIH0sCiAgewogICAgInR5cGUiOiAicmVjb3JkIiwKICAgICJuYW1lIjogImNvbS5taWNyb3NvZnQuYXp1cmUuc3RvcmFnZS5xdWVyeUJsb2JDb250ZW50cy5lbmQiLAogICAgImRvYyI6ICJTZW50IGFzIHRoZSBmaW5hbCBtZXNzYWdlIG9mIHRoZSByZXNwb25zZSwgaW5kaWNhdGluZyB0aGF0IGFsbCByZXN1bHRzIGhhdmUgYmVlbiBzZW50LiIsCiAgICAiZmllbGRzIjogWwogICAgICB7CiAgICAgICAgIm5hbWUiOiAidG90YWxCeXRlcyIsCiAgICAgICAgInR5cGUiOiAibG9uZyIsCiAgICAgICAgImRvYyI6ICJUaGUgdG90YWwgbnVtYmVyIG9mIGJ5dGVzIHRvIGJlIHNjYW5uZWQgaW4gdGhpcyBxdWVyeSIKICAgICAgfQogICAgXQogIH0KXQoAyUoV5cCtOUCPshyoYt4GNwKGEACAEDEwMCwyMDAsMzAwLDQwMAozMDAsNDAwLDUwMCw2MDAKMTAwLDIwMCwzMDAsNDAwCjMwMCw0MDAsNTAwLDYwMAoxMDAsMjAwLDMwMCw0MDAKMzAwLDQwMCw1MDAsNjAwCjEwMCwyMDAsMzAwLDQwMAozMDAsNDAwLDUwMCw2MDAKMTAwLDIwMCwzMDAsNDAwCjMwMCw0MDAsNTAwLDYwMAoxMDAsMjAwLDMwMCw0MDAKMzAwLDQwMCw1MDAsNjAwCjEwMCwyMDAsMzAwLDQwMAozMDAsNDAwLDUwMCw2MDAKMTAwLDIwMCwzMDAsNDAwCjMwMCw0MDAsNTAwLDYwMAoxMDAsMjAwLDMwMCw0MDAKMzAwLDQwMCw1MDAsNjAwCjEwMCwyMDAsMzAwLDQwMAozMDAsNDAwLDUwMCw2MDAKMTAwLDIwMCwzMDAsNDAwCjMwMCw0MDAsNTAwLDYwMAoxMDAsMjAwLDMwMCw0MDAKMzAwLDQwMCw1MDAsNjAwCjEwMCwyMDAsMzAwLDQwMAozMDAsNDAwLDUwMCw2MDAKMTAwLDIwMCwzMDAsNDAwCjMwMCw0MDAsNTAwLDYwMAoxMDAsMjAwLDMwMCw0MDAKMzAwLDQwMCw1MDAsNjAwCjEwMCwyMDAsMzAwLDQwMAozMDAsNDAwLDUwMCw2MDAKMTAwLDIwMCwzMDAsNDAwCjMwMCw0MDAsNTAwLDYwMAoxMDAsMjAwLDMwMCw0MDAKMzAwLDQwMCw1MDAsNjAwCjEwMCwyMDAsMzAwLDQwMAozMDAsNDAwLDUwMCw2MDAKMTAwLDIwMCwzMDAsNDAwCjMwMCw0MDAsNTAwLDYwMAoxMDAsMjAwLDMwMCw0MDAKMzAwLDQwMCw1MDAsNjAwCjEwMCwyMDAsMzAwLDQwMAozMDAsNDAwLDUwMCw2MDAKMTAwLDIwMCwzMDAsNDAwCjMwMCw0MDAsNTAwLDYwMAoxMDAsMjAwLDMwMCw0MDAKMzAwLDQwMCw1MDAsNjAwCjEwMCwyMDAsMzAwLDQwMAozMDAsNDAwLDUwMCw2MDAKMTAwLDIwMCwzMDAsNDAwCjMwMCw0MDAsNTAwLDYwMAoxMDAsMjAwLDMwMCw0MDAKMzAwLDQwMCw1MDAsNjAwCjEwMCwyMDAsMzAwLDQwMAozMDAsNDAwLDUwMCw2MDAKMTAwLDIwMCwzMDAsNDAwCjMwMCw0MDAsNTAwLDYwMAoxMDAsMjAwLDMwMCw0MDAKMzAwLDQwMCw1MDAsNjAwCjEwMCwyMDAsMzAwLDQwMAozMDAsNDAwLDUwMCw2MDAKMTAwLDIwMCwzMDAsNDAwCjMwMCw0MDAsNTAwLDYwMArJShXlwK05QI\u002ByHKhi3gY3AgoEgBCAEMlKFeXArTlAj7IcqGLeBjcCBgaAEMlKFeXArTlAj7IcqGLeBjc="
=======
        "x-ms-creation-time": "Wed, 17 Feb 2021 22:34:32 GMT",
        "x-ms-lease-state": "available",
        "x-ms-lease-status": "unlocked",
        "x-ms-request-id": "cd4f7b57-e01e-004f-407d-050e0b000000",
        "x-ms-server-encrypted": "false",
        "x-ms-version": "2020-06-12"
      },
      "ResponseBody": "T2JqAQIWYXZyby5zY2hlbWG\u002BHlsKICB7CiAgICAidHlwZSI6ICJyZWNvcmQiLAogICAgIm5hbWUiOiAiY29tLm1pY3Jvc29mdC5henVyZS5zdG9yYWdlLnF1ZXJ5QmxvYkNvbnRlbnRzLnJlc3VsdERhdGEiLAogICAgImRvYyI6ICJIb2xkcyByZXN1bHQgZGF0YSBpbiB0aGUgZm9ybWF0IHNwZWNpZmllZCBmb3IgdGhpcyBxdWVyeSAoQ1NWLCBKU09OLCBldGMuKS4iLAogICAgImZpZWxkcyI6IFsKICAgICAgewogICAgICAgICJuYW1lIjogImRhdGEiLAogICAgICAgICJ0eXBlIjogImJ5dGVzIgogICAgICB9CiAgICBdCiAgfSwKICB7CiAgICAidHlwZSI6ICJyZWNvcmQiLAogICAgIm5hbWUiOiAiY29tLm1pY3Jvc29mdC5henVyZS5zdG9yYWdlLnF1ZXJ5QmxvYkNvbnRlbnRzLmVycm9yIiwKICAgICJkb2MiOiAiQW4gZXJyb3IgdGhhdCBvY2N1cnJlZCB3aGlsZSBwcm9jZXNzaW5nIHRoZSBxdWVyeS4iLAogICAgImZpZWxkcyI6IFsKICAgICAgewogICAgICAgICJuYW1lIjogImZhdGFsIiwKICAgICAgICAidHlwZSI6ICJib29sZWFuIiwKICAgICAgICAiZG9jIjogIklmIHRydWUsIHRoaXMgZXJyb3IgcHJldmVudHMgZnVydGhlciBxdWVyeSBwcm9jZXNzaW5nLiAgTW9yZSByZXN1bHQgZGF0YSBtYXkgYmUgcmV0dXJuZWQsIGJ1dCB0aGVyZSBpcyBubyBndWFyYW50ZWUgdGhhdCBhbGwgb2YgdGhlIG9yaWdpbmFsIGRhdGEgd2lsbCBiZSBwcm9jZXNzZWQuICBJZiBmYWxzZSwgdGhpcyBlcnJvciBkb2VzIG5vdCBwcmV2ZW50IGZ1cnRoZXIgcXVlcnkgcHJvY2Vzc2luZy4iCiAgICAgIH0sCiAgICAgIHsKICAgICAgICAibmFtZSI6ICJuYW1lIiwKICAgICAgICAidHlwZSI6ICJzdHJpbmciLAogICAgICAgICJkb2MiOiAiVGhlIG5hbWUgb2YgdGhlIGVycm9yIgogICAgICB9LAogICAgICB7CiAgICAgICAgIm5hbWUiOiAiZGVzY3JpcHRpb24iLAogICAgICAgICJ0eXBlIjogInN0cmluZyIsCiAgICAgICAgImRvYyI6ICJBIGRlc2NyaXB0aW9uIG9mIHRoZSBlcnJvciIKICAgICAgfSwKICAgICAgewogICAgICAgICJuYW1lIjogInBvc2l0aW9uIiwKICAgICAgICAidHlwZSI6ICJsb25nIiwKICAgICAgICAiZG9jIjogIlRoZSBibG9iIG9mZnNldCBhdCB3aGljaCB0aGUgZXJyb3Igb2NjdXJyZWQiCiAgICAgIH0KICAgIF0KICB9LAogIHsKICAgICJ0eXBlIjogInJlY29yZCIsCiAgICAibmFtZSI6ICJjb20ubWljcm9zb2Z0LmF6dXJlLnN0b3JhZ2UucXVlcnlCbG9iQ29udGVudHMucHJvZ3Jlc3MiLAogICAgImRvYyI6ICJJbmZvcm1hdGlvbiBhYm91dCB0aGUgcHJvZ3Jlc3Mgb2YgdGhlIHF1ZXJ5IiwKICAgICJmaWVsZHMiOiBbCiAgICAgIHsKICAgICAgICAibmFtZSI6ICJieXRlc1NjYW5uZWQiLAogICAgICAgICJ0eXBlIjogImxvbmciLAogICAgICAgICJkb2MiOiAiVGhlIG51bWJlciBvZiBieXRlcyB0aGF0IGhhdmUgYmVlbiBzY2FubmVkIgogICAgICB9LAogICAgICB7CiAgICAgICAgIm5hbWUiOiAidG90YWxCeXRlcyIsCiAgICAgICAgInR5cGUiOiAibG9uZyIsCiAgICAgICAgImRvYyI6ICJUaGUgdG90YWwgbnVtYmVyIG9mIGJ5dGVzIHRvIGJlIHNjYW5uZWQgaW4gdGhpcyBxdWVyeSIKICAgICAgfQogICAgXQogIH0sCiAgewogICAgInR5cGUiOiAicmVjb3JkIiwKICAgICJuYW1lIjogImNvbS5taWNyb3NvZnQuYXp1cmUuc3RvcmFnZS5xdWVyeUJsb2JDb250ZW50cy5lbmQiLAogICAgImRvYyI6ICJTZW50IGFzIHRoZSBmaW5hbCBtZXNzYWdlIG9mIHRoZSByZXNwb25zZSwgaW5kaWNhdGluZyB0aGF0IGFsbCByZXN1bHRzIGhhdmUgYmVlbiBzZW50LiIsCiAgICAiZmllbGRzIjogWwogICAgICB7CiAgICAgICAgIm5hbWUiOiAidG90YWxCeXRlcyIsCiAgICAgICAgInR5cGUiOiAibG9uZyIsCiAgICAgICAgImRvYyI6ICJUaGUgdG90YWwgbnVtYmVyIG9mIGJ5dGVzIHRvIGJlIHNjYW5uZWQgaW4gdGhpcyBxdWVyeSIKICAgICAgfQogICAgXQogIH0KXQoAww3S\u002BrQavk2X8RbBb6enyAKGEACAEDEwMCwyMDAsMzAwLDQwMAozMDAsNDAwLDUwMCw2MDAKMTAwLDIwMCwzMDAsNDAwCjMwMCw0MDAsNTAwLDYwMAoxMDAsMjAwLDMwMCw0MDAKMzAwLDQwMCw1MDAsNjAwCjEwMCwyMDAsMzAwLDQwMAozMDAsNDAwLDUwMCw2MDAKMTAwLDIwMCwzMDAsNDAwCjMwMCw0MDAsNTAwLDYwMAoxMDAsMjAwLDMwMCw0MDAKMzAwLDQwMCw1MDAsNjAwCjEwMCwyMDAsMzAwLDQwMAozMDAsNDAwLDUwMCw2MDAKMTAwLDIwMCwzMDAsNDAwCjMwMCw0MDAsNTAwLDYwMAoxMDAsMjAwLDMwMCw0MDAKMzAwLDQwMCw1MDAsNjAwCjEwMCwyMDAsMzAwLDQwMAozMDAsNDAwLDUwMCw2MDAKMTAwLDIwMCwzMDAsNDAwCjMwMCw0MDAsNTAwLDYwMAoxMDAsMjAwLDMwMCw0MDAKMzAwLDQwMCw1MDAsNjAwCjEwMCwyMDAsMzAwLDQwMAozMDAsNDAwLDUwMCw2MDAKMTAwLDIwMCwzMDAsNDAwCjMwMCw0MDAsNTAwLDYwMAoxMDAsMjAwLDMwMCw0MDAKMzAwLDQwMCw1MDAsNjAwCjEwMCwyMDAsMzAwLDQwMAozMDAsNDAwLDUwMCw2MDAKMTAwLDIwMCwzMDAsNDAwCjMwMCw0MDAsNTAwLDYwMAoxMDAsMjAwLDMwMCw0MDAKMzAwLDQwMCw1MDAsNjAwCjEwMCwyMDAsMzAwLDQwMAozMDAsNDAwLDUwMCw2MDAKMTAwLDIwMCwzMDAsNDAwCjMwMCw0MDAsNTAwLDYwMAoxMDAsMjAwLDMwMCw0MDAKMzAwLDQwMCw1MDAsNjAwCjEwMCwyMDAsMzAwLDQwMAozMDAsNDAwLDUwMCw2MDAKMTAwLDIwMCwzMDAsNDAwCjMwMCw0MDAsNTAwLDYwMAoxMDAsMjAwLDMwMCw0MDAKMzAwLDQwMCw1MDAsNjAwCjEwMCwyMDAsMzAwLDQwMAozMDAsNDAwLDUwMCw2MDAKMTAwLDIwMCwzMDAsNDAwCjMwMCw0MDAsNTAwLDYwMAoxMDAsMjAwLDMwMCw0MDAKMzAwLDQwMCw1MDAsNjAwCjEwMCwyMDAsMzAwLDQwMAozMDAsNDAwLDUwMCw2MDAKMTAwLDIwMCwzMDAsNDAwCjMwMCw0MDAsNTAwLDYwMAoxMDAsMjAwLDMwMCw0MDAKMzAwLDQwMCw1MDAsNjAwCjEwMCwyMDAsMzAwLDQwMAozMDAsNDAwLDUwMCw2MDAKMTAwLDIwMCwzMDAsNDAwCjMwMCw0MDAsNTAwLDYwMArDDdL6tBq\u002BTZfxFsFvp6fIAgoEgBCAEMMN0vq0Gr5Nl/EWwW\u002Bnp8gCBgaAEMMN0vq0Gr5Nl/EWwW\u002Bnp8g="
>>>>>>> 1814567d
    },
    {
      "RequestUri": "https://seannse.blob.core.windows.net/test-filesystem-67377b85-9c70-d3ab-6289-07e0d536c56d?restype=container",
      "RequestMethod": "DELETE",
      "RequestHeaders": {
        "Accept": "application/xml",
        "Authorization": "Sanitized",
<<<<<<< HEAD
        "traceparent": "00-0931e8e36cad104482dbc942580d6184-5a140f1db5d7bc48-00",
        "User-Agent": [
          "azsdk-net-Storage.Files.DataLake/12.7.0-alpha.20210202.1",
          "(.NET 5.0.2; Microsoft Windows 10.0.19042)"
        ],
        "x-ms-client-request-id": "b72257ca-f224-fdf2-e9a4-d23fe68e6f18",
        "x-ms-date": "Tue, 02 Feb 2021 21:30:14 GMT",
=======
        "traceparent": "00-3c20d07cbffe664e993ddfb625609037-9b490e8f68e3dd43-00",
        "User-Agent": [
          "azsdk-net-Storage.Files.DataLake/12.7.0-alpha.20210217.1",
          "(.NET 5.0.3; Microsoft Windows 10.0.19042)"
        ],
        "x-ms-client-request-id": "b72257ca-f224-fdf2-e9a4-d23fe68e6f18",
        "x-ms-date": "Wed, 17 Feb 2021 22:34:32 GMT",
>>>>>>> 1814567d
        "x-ms-return-client-request-id": "true",
        "x-ms-version": "2020-06-12"
      },
      "RequestBody": null,
      "StatusCode": 202,
      "ResponseHeaders": {
        "Content-Length": "0",
<<<<<<< HEAD
        "Date": "Tue, 02 Feb 2021 21:30:14 GMT",
=======
        "Date": "Wed, 17 Feb 2021 22:34:32 GMT",
>>>>>>> 1814567d
        "Server": [
          "Windows-Azure-Blob/1.0",
          "Microsoft-HTTPAPI/2.0"
        ],
        "x-ms-client-request-id": "b72257ca-f224-fdf2-e9a4-d23fe68e6f18",
<<<<<<< HEAD
        "x-ms-request-id": "bb7f2fc5-f01e-0088-2aaa-f99a56000000",
=======
        "x-ms-request-id": "cd4f7bec-e01e-004f-4d7d-050e0b000000",
>>>>>>> 1814567d
        "x-ms-version": "2020-06-12"
      },
      "ResponseBody": []
    },
    {
      "RequestUri": "https://seannse.blob.core.windows.net/test-filesystem-86eb98bc-a9d4-ea5c-0be3-7418a9da24b9?restype=container",
      "RequestMethod": "PUT",
      "RequestHeaders": {
        "Accept": "application/xml",
        "Authorization": "Sanitized",
<<<<<<< HEAD
        "traceparent": "00-f1c7d325175ef949aa957737a8183794-6887ad024a91b243-00",
        "User-Agent": [
          "azsdk-net-Storage.Files.DataLake/12.7.0-alpha.20210202.1",
          "(.NET 5.0.2; Microsoft Windows 10.0.19042)"
        ],
        "x-ms-blob-public-access": "container",
        "x-ms-client-request-id": "9b2070d2-588f-2056-fa38-ab417eda540e",
        "x-ms-date": "Tue, 02 Feb 2021 21:30:14 GMT",
=======
        "traceparent": "00-d9afe0c15d55be43b6b20f64e2c4ef80-8625743048ea6440-00",
        "User-Agent": [
          "azsdk-net-Storage.Files.DataLake/12.7.0-alpha.20210217.1",
          "(.NET 5.0.3; Microsoft Windows 10.0.19042)"
        ],
        "x-ms-blob-public-access": "container",
        "x-ms-client-request-id": "9b2070d2-588f-2056-fa38-ab417eda540e",
        "x-ms-date": "Wed, 17 Feb 2021 22:34:32 GMT",
>>>>>>> 1814567d
        "x-ms-return-client-request-id": "true",
        "x-ms-version": "2020-06-12"
      },
      "RequestBody": null,
      "StatusCode": 201,
      "ResponseHeaders": {
        "Content-Length": "0",
<<<<<<< HEAD
        "Date": "Tue, 02 Feb 2021 21:30:15 GMT",
        "ETag": "\u00220x8D8C7C1BB1B595A\u0022",
        "Last-Modified": "Tue, 02 Feb 2021 21:30:15 GMT",
=======
        "Date": "Wed, 17 Feb 2021 22:34:32 GMT",
        "ETag": "\u00220x8D8D394328BA668\u0022",
        "Last-Modified": "Wed, 17 Feb 2021 22:34:32 GMT",
>>>>>>> 1814567d
        "Server": [
          "Windows-Azure-Blob/1.0",
          "Microsoft-HTTPAPI/2.0"
        ],
        "x-ms-client-request-id": "9b2070d2-588f-2056-fa38-ab417eda540e",
<<<<<<< HEAD
        "x-ms-request-id": "660b36a5-a01e-00aa-60aa-f95f49000000",
=======
        "x-ms-request-id": "832d883d-901e-0027-4e7d-05689b000000",
>>>>>>> 1814567d
        "x-ms-version": "2020-06-12"
      },
      "ResponseBody": []
    },
    {
      "RequestUri": "https://seannse.dfs.core.windows.net/test-filesystem-86eb98bc-a9d4-ea5c-0be3-7418a9da24b9/test-file-133a197f-73ae-2b6b-90ee-42fc24a07242?resource=file",
      "RequestMethod": "PUT",
      "RequestHeaders": {
        "Accept": "application/json",
        "Authorization": "Sanitized",
        "If-None-Match": "*",
<<<<<<< HEAD
        "traceparent": "00-a9adbcc5d5ebdc40bf7a4879e335d961-49bea359fcb24949-00",
        "User-Agent": [
          "azsdk-net-Storage.Files.DataLake/12.7.0-alpha.20210202.1",
          "(.NET 5.0.2; Microsoft Windows 10.0.19042)"
        ],
        "x-ms-client-request-id": "5e3c7683-0c8f-5faf-05f5-0ba11559fb5a",
        "x-ms-date": "Tue, 02 Feb 2021 21:30:14 GMT",
=======
        "traceparent": "00-663fe326497a7c4e80838e7151bc75be-c1f88a08879afc42-00",
        "User-Agent": [
          "azsdk-net-Storage.Files.DataLake/12.7.0-alpha.20210217.1",
          "(.NET 5.0.3; Microsoft Windows 10.0.19042)"
        ],
        "x-ms-client-request-id": "5e3c7683-0c8f-5faf-05f5-0ba11559fb5a",
        "x-ms-date": "Wed, 17 Feb 2021 22:34:33 GMT",
>>>>>>> 1814567d
        "x-ms-return-client-request-id": "true",
        "x-ms-version": "2020-06-12"
      },
      "RequestBody": null,
      "StatusCode": 201,
      "ResponseHeaders": {
        "Content-Length": "0",
<<<<<<< HEAD
        "Date": "Tue, 02 Feb 2021 21:30:15 GMT",
        "ETag": "\u00220x8D8C7C1BB5551F2\u0022",
        "Last-Modified": "Tue, 02 Feb 2021 21:30:15 GMT",
=======
        "Date": "Wed, 17 Feb 2021 22:34:32 GMT",
        "ETag": "\u00220x8D8D39432C267BC\u0022",
        "Last-Modified": "Wed, 17 Feb 2021 22:34:33 GMT",
>>>>>>> 1814567d
        "Server": [
          "Windows-Azure-HDFS/1.0",
          "Microsoft-HTTPAPI/2.0"
        ],
        "x-ms-client-request-id": "5e3c7683-0c8f-5faf-05f5-0ba11559fb5a",
<<<<<<< HEAD
        "x-ms-request-id": "854f3924-801f-0082-4caa-f93ee1000000",
=======
        "x-ms-request-id": "d2020dc7-e01f-0084-067d-050d5e000000",
>>>>>>> 1814567d
        "x-ms-version": "2020-06-12"
      },
      "ResponseBody": []
    },
    {
      "RequestUri": "https://seannse.dfs.core.windows.net/test-filesystem-86eb98bc-a9d4-ea5c-0be3-7418a9da24b9/test-file-133a197f-73ae-2b6b-90ee-42fc24a07242?action=append\u0026position=0",
      "RequestMethod": "PATCH",
      "RequestHeaders": {
        "Accept": "application/json",
        "Authorization": "Sanitized",
        "Content-Length": "1024",
<<<<<<< HEAD
        "Content-Type": "application/json",
        "traceparent": "00-bfbe4d982ed19d4989276877b719b3b6-25fecc7bba38f440-00",
        "User-Agent": [
          "azsdk-net-Storage.Files.DataLake/12.7.0-alpha.20210202.1",
          "(.NET 5.0.2; Microsoft Windows 10.0.19042)"
        ],
        "x-ms-client-request-id": "ae79d96f-1464-b6b2-66e6-34c47e889722",
        "x-ms-date": "Tue, 02 Feb 2021 21:30:15 GMT",
=======
        "traceparent": "00-5925b575a7f97f4b9d1cb92529431ae8-dd45204b1c672046-00",
        "User-Agent": [
          "azsdk-net-Storage.Files.DataLake/12.7.0-alpha.20210217.1",
          "(.NET 5.0.3; Microsoft Windows 10.0.19042)"
        ],
        "x-ms-client-request-id": "ae79d96f-1464-b6b2-66e6-34c47e889722",
        "x-ms-date": "Wed, 17 Feb 2021 22:34:33 GMT",
>>>>>>> 1814567d
        "x-ms-return-client-request-id": "true",
        "x-ms-version": "2020-06-12"
      },
      "RequestBody": [
        "100,200,300,400\n",
        "300,400,500,600\n",
        "100,200,300,400\n",
        "300,400,500,600\n",
        "100,200,300,400\n",
        "300,400,500,600\n",
        "100,200,300,400\n",
        "300,400,500,600\n",
        "100,200,300,400\n",
        "300,400,500,600\n",
        "100,200,300,400\n",
        "300,400,500,600\n",
        "100,200,300,400\n",
        "300,400,500,600\n",
        "100,200,300,400\n",
        "300,400,500,600\n",
        "100,200,300,400\n",
        "300,400,500,600\n",
        "100,200,300,400\n",
        "300,400,500,600\n",
        "100,200,300,400\n",
        "300,400,500,600\n",
        "100,200,300,400\n",
        "300,400,500,600\n",
        "100,200,300,400\n",
        "300,400,500,600\n",
        "100,200,300,400\n",
        "300,400,500,600\n",
        "100,200,300,400\n",
        "300,400,500,600\n",
        "100,200,300,400\n",
        "300,400,500,600\n",
        "100,200,300,400\n",
        "300,400,500,600\n",
        "100,200,300,400\n",
        "300,400,500,600\n",
        "100,200,300,400\n",
        "300,400,500,600\n",
        "100,200,300,400\n",
        "300,400,500,600\n",
        "100,200,300,400\n",
        "300,400,500,600\n",
        "100,200,300,400\n",
        "300,400,500,600\n",
        "100,200,300,400\n",
        "300,400,500,600\n",
        "100,200,300,400\n",
        "300,400,500,600\n",
        "100,200,300,400\n",
        "300,400,500,600\n",
        "100,200,300,400\n",
        "300,400,500,600\n",
        "100,200,300,400\n",
        "300,400,500,600\n",
        "100,200,300,400\n",
        "300,400,500,600\n",
        "100,200,300,400\n",
        "300,400,500,600\n",
        "100,200,300,400\n",
        "300,400,500,600\n",
        "100,200,300,400\n",
        "300,400,500,600\n",
        "100,200,300,400\n",
        "300,400,500,600\n"
      ],
      "StatusCode": 202,
      "ResponseHeaders": {
        "Content-Length": "0",
<<<<<<< HEAD
        "Date": "Tue, 02 Feb 2021 21:30:15 GMT",
=======
        "Date": "Wed, 17 Feb 2021 22:34:33 GMT",
>>>>>>> 1814567d
        "Server": [
          "Windows-Azure-HDFS/1.0",
          "Microsoft-HTTPAPI/2.0"
        ],
        "x-ms-client-request-id": "ae79d96f-1464-b6b2-66e6-34c47e889722",
<<<<<<< HEAD
        "x-ms-request-id": "854f3933-801f-0082-5baa-f93ee1000000",
=======
        "x-ms-request-id": "d2020dcf-e01f-0084-0e7d-050d5e000000",
>>>>>>> 1814567d
        "x-ms-request-server-encrypted": "true",
        "x-ms-version": "2020-06-12"
      },
      "ResponseBody": []
    },
    {
      "RequestUri": "https://seannse.dfs.core.windows.net/test-filesystem-86eb98bc-a9d4-ea5c-0be3-7418a9da24b9/test-file-133a197f-73ae-2b6b-90ee-42fc24a07242?action=flush\u0026position=1024",
      "RequestMethod": "PATCH",
      "RequestHeaders": {
        "Accept": "application/json",
        "Authorization": "Sanitized",
<<<<<<< HEAD
        "traceparent": "00-e9750a41e1e66049a4d2429c6d4445a5-b752f47dd4991548-00",
        "User-Agent": [
          "azsdk-net-Storage.Files.DataLake/12.7.0-alpha.20210202.1",
          "(.NET 5.0.2; Microsoft Windows 10.0.19042)"
        ],
        "x-ms-client-request-id": "3b3141ae-4de0-b1f5-b6c7-01afe6907767",
        "x-ms-date": "Tue, 02 Feb 2021 21:30:15 GMT",
=======
        "Content-Length": "0",
        "traceparent": "00-323c3fb74243454496fc3a9b02f47a66-d5b2445271d8cc4f-00",
        "User-Agent": [
          "azsdk-net-Storage.Files.DataLake/12.7.0-alpha.20210217.1",
          "(.NET 5.0.3; Microsoft Windows 10.0.19042)"
        ],
        "x-ms-client-request-id": "3b3141ae-4de0-b1f5-b6c7-01afe6907767",
        "x-ms-date": "Wed, 17 Feb 2021 22:34:33 GMT",
>>>>>>> 1814567d
        "x-ms-return-client-request-id": "true",
        "x-ms-version": "2020-06-12"
      },
      "RequestBody": null,
      "StatusCode": 200,
      "ResponseHeaders": {
        "Content-Length": "0",
<<<<<<< HEAD
        "Date": "Tue, 02 Feb 2021 21:30:15 GMT",
        "ETag": "\u00220x8D8C7C1BB72BF4E\u0022",
        "Last-Modified": "Tue, 02 Feb 2021 21:30:16 GMT",
=======
        "Date": "Wed, 17 Feb 2021 22:34:33 GMT",
        "ETag": "\u00220x8D8D39432DD9693\u0022",
        "Last-Modified": "Wed, 17 Feb 2021 22:34:33 GMT",
>>>>>>> 1814567d
        "Server": [
          "Windows-Azure-HDFS/1.0",
          "Microsoft-HTTPAPI/2.0"
        ],
        "x-ms-client-request-id": "3b3141ae-4de0-b1f5-b6c7-01afe6907767",
<<<<<<< HEAD
        "x-ms-request-id": "854f3941-801f-0082-69aa-f93ee1000000",
=======
        "x-ms-request-id": "d2020de0-e01f-0084-1f7d-050d5e000000",
>>>>>>> 1814567d
        "x-ms-request-server-encrypted": "false",
        "x-ms-version": "2020-06-12"
      },
      "ResponseBody": []
    },
    {
      "RequestUri": "https://seannse.blob.core.windows.net/test-filesystem-86eb98bc-a9d4-ea5c-0be3-7418a9da24b9/test-file-133a197f-73ae-2b6b-90ee-42fc24a07242?comp=query",
      "RequestMethod": "POST",
      "RequestHeaders": {
        "Accept": "application/xml",
        "Authorization": "Sanitized",
        "Content-Length": "108",
        "Content-Type": "application/xml",
<<<<<<< HEAD
        "If-Unmodified-Since": "Wed, 03 Feb 2021 21:30:11 GMT",
        "traceparent": "00-dff9b439b834044db284b2f60ade9033-f39502321d6bad49-00",
        "User-Agent": [
          "azsdk-net-Storage.Files.DataLake/12.7.0-alpha.20210202.1",
          "(.NET 5.0.2; Microsoft Windows 10.0.19042)"
        ],
        "x-ms-client-request-id": "3c1625fa-5b57-7741-b0fd-c58015238191",
        "x-ms-date": "Tue, 02 Feb 2021 21:30:15 GMT",
=======
        "If-Unmodified-Since": "Thu, 18 Feb 2021 22:34:30 GMT",
        "traceparent": "00-188682fadb391c4e9041df160a08886b-b15e13a17fa05442-00",
        "User-Agent": [
          "azsdk-net-Storage.Files.DataLake/12.7.0-alpha.20210217.1",
          "(.NET 5.0.3; Microsoft Windows 10.0.19042)"
        ],
        "x-ms-client-request-id": "3c1625fa-5b57-7741-b0fd-c58015238191",
        "x-ms-date": "Wed, 17 Feb 2021 22:34:33 GMT",
>>>>>>> 1814567d
        "x-ms-return-client-request-id": "true",
        "x-ms-version": "2020-06-12"
      },
      "RequestBody": "\uFEFF\u003CQueryRequest\u003E\u003CQueryType\u003ESQL\u003C/QueryType\u003E\u003CExpression\u003ESELECT * from BlobStorage\u003C/Expression\u003E\u003C/QueryRequest\u003E",
      "StatusCode": 200,
      "ResponseHeaders": {
        "Accept-Ranges": "bytes",
        "Content-Type": "avro/binary",
<<<<<<< HEAD
        "Date": "Tue, 02 Feb 2021 21:30:16 GMT",
        "ETag": "\u00220x8D8C7C1BB72BF4E\u0022",
        "Last-Modified": "Tue, 02 Feb 2021 21:30:16 GMT",
=======
        "Date": "Wed, 17 Feb 2021 22:34:33 GMT",
        "ETag": "\u00220x8D8D39432DD9693\u0022",
        "Last-Modified": "Wed, 17 Feb 2021 22:34:33 GMT",
>>>>>>> 1814567d
        "Server": [
          "Windows-Azure-Blob/1.0",
          "Microsoft-HTTPAPI/2.0"
        ],
        "Transfer-Encoding": "chunked",
        "x-ms-blob-type": "BlockBlob",
        "x-ms-client-request-id": "3c1625fa-5b57-7741-b0fd-c58015238191",
<<<<<<< HEAD
        "x-ms-creation-time": "Tue, 02 Feb 2021 21:30:15 GMT",
        "x-ms-lease-state": "available",
        "x-ms-lease-status": "unlocked",
        "x-ms-request-id": "660b39be-a01e-00aa-4caa-f95f49000000",
        "x-ms-server-encrypted": "false",
        "x-ms-version": "2020-06-12"
      },
      "ResponseBody": "T2JqAQIWYXZyby5zY2hlbWG\u002BHlsKICB7CiAgICAidHlwZSI6ICJyZWNvcmQiLAogICAgIm5hbWUiOiAiY29tLm1pY3Jvc29mdC5henVyZS5zdG9yYWdlLnF1ZXJ5QmxvYkNvbnRlbnRzLnJlc3VsdERhdGEiLAogICAgImRvYyI6ICJIb2xkcyByZXN1bHQgZGF0YSBpbiB0aGUgZm9ybWF0IHNwZWNpZmllZCBmb3IgdGhpcyBxdWVyeSAoQ1NWLCBKU09OLCBldGMuKS4iLAogICAgImZpZWxkcyI6IFsKICAgICAgewogICAgICAgICJuYW1lIjogImRhdGEiLAogICAgICAgICJ0eXBlIjogImJ5dGVzIgogICAgICB9CiAgICBdCiAgfSwKICB7CiAgICAidHlwZSI6ICJyZWNvcmQiLAogICAgIm5hbWUiOiAiY29tLm1pY3Jvc29mdC5henVyZS5zdG9yYWdlLnF1ZXJ5QmxvYkNvbnRlbnRzLmVycm9yIiwKICAgICJkb2MiOiAiQW4gZXJyb3IgdGhhdCBvY2N1cnJlZCB3aGlsZSBwcm9jZXNzaW5nIHRoZSBxdWVyeS4iLAogICAgImZpZWxkcyI6IFsKICAgICAgewogICAgICAgICJuYW1lIjogImZhdGFsIiwKICAgICAgICAidHlwZSI6ICJib29sZWFuIiwKICAgICAgICAiZG9jIjogIklmIHRydWUsIHRoaXMgZXJyb3IgcHJldmVudHMgZnVydGhlciBxdWVyeSBwcm9jZXNzaW5nLiAgTW9yZSByZXN1bHQgZGF0YSBtYXkgYmUgcmV0dXJuZWQsIGJ1dCB0aGVyZSBpcyBubyBndWFyYW50ZWUgdGhhdCBhbGwgb2YgdGhlIG9yaWdpbmFsIGRhdGEgd2lsbCBiZSBwcm9jZXNzZWQuICBJZiBmYWxzZSwgdGhpcyBlcnJvciBkb2VzIG5vdCBwcmV2ZW50IGZ1cnRoZXIgcXVlcnkgcHJvY2Vzc2luZy4iCiAgICAgIH0sCiAgICAgIHsKICAgICAgICAibmFtZSI6ICJuYW1lIiwKICAgICAgICAidHlwZSI6ICJzdHJpbmciLAogICAgICAgICJkb2MiOiAiVGhlIG5hbWUgb2YgdGhlIGVycm9yIgogICAgICB9LAogICAgICB7CiAgICAgICAgIm5hbWUiOiAiZGVzY3JpcHRpb24iLAogICAgICAgICJ0eXBlIjogInN0cmluZyIsCiAgICAgICAgImRvYyI6ICJBIGRlc2NyaXB0aW9uIG9mIHRoZSBlcnJvciIKICAgICAgfSwKICAgICAgewogICAgICAgICJuYW1lIjogInBvc2l0aW9uIiwKICAgICAgICAidHlwZSI6ICJsb25nIiwKICAgICAgICAiZG9jIjogIlRoZSBibG9iIG9mZnNldCBhdCB3aGljaCB0aGUgZXJyb3Igb2NjdXJyZWQiCiAgICAgIH0KICAgIF0KICB9LAogIHsKICAgICJ0eXBlIjogInJlY29yZCIsCiAgICAibmFtZSI6ICJjb20ubWljcm9zb2Z0LmF6dXJlLnN0b3JhZ2UucXVlcnlCbG9iQ29udGVudHMucHJvZ3Jlc3MiLAogICAgImRvYyI6ICJJbmZvcm1hdGlvbiBhYm91dCB0aGUgcHJvZ3Jlc3Mgb2YgdGhlIHF1ZXJ5IiwKICAgICJmaWVsZHMiOiBbCiAgICAgIHsKICAgICAgICAibmFtZSI6ICJieXRlc1NjYW5uZWQiLAogICAgICAgICJ0eXBlIjogImxvbmciLAogICAgICAgICJkb2MiOiAiVGhlIG51bWJlciBvZiBieXRlcyB0aGF0IGhhdmUgYmVlbiBzY2FubmVkIgogICAgICB9LAogICAgICB7CiAgICAgICAgIm5hbWUiOiAidG90YWxCeXRlcyIsCiAgICAgICAgInR5cGUiOiAibG9uZyIsCiAgICAgICAgImRvYyI6ICJUaGUgdG90YWwgbnVtYmVyIG9mIGJ5dGVzIHRvIGJlIHNjYW5uZWQgaW4gdGhpcyBxdWVyeSIKICAgICAgfQogICAgXQogIH0sCiAgewogICAgInR5cGUiOiAicmVjb3JkIiwKICAgICJuYW1lIjogImNvbS5taWNyb3NvZnQuYXp1cmUuc3RvcmFnZS5xdWVyeUJsb2JDb250ZW50cy5lbmQiLAogICAgImRvYyI6ICJTZW50IGFzIHRoZSBmaW5hbCBtZXNzYWdlIG9mIHRoZSByZXNwb25zZSwgaW5kaWNhdGluZyB0aGF0IGFsbCByZXN1bHRzIGhhdmUgYmVlbiBzZW50LiIsCiAgICAiZmllbGRzIjogWwogICAgICB7CiAgICAgICAgIm5hbWUiOiAidG90YWxCeXRlcyIsCiAgICAgICAgInR5cGUiOiAibG9uZyIsCiAgICAgICAgImRvYyI6ICJUaGUgdG90YWwgbnVtYmVyIG9mIGJ5dGVzIHRvIGJlIHNjYW5uZWQgaW4gdGhpcyBxdWVyeSIKICAgICAgfQogICAgXQogIH0KXQoAlgZQ77u9ZECXjkYoio/xlQKGEACAEDEwMCwyMDAsMzAwLDQwMAozMDAsNDAwLDUwMCw2MDAKMTAwLDIwMCwzMDAsNDAwCjMwMCw0MDAsNTAwLDYwMAoxMDAsMjAwLDMwMCw0MDAKMzAwLDQwMCw1MDAsNjAwCjEwMCwyMDAsMzAwLDQwMAozMDAsNDAwLDUwMCw2MDAKMTAwLDIwMCwzMDAsNDAwCjMwMCw0MDAsNTAwLDYwMAoxMDAsMjAwLDMwMCw0MDAKMzAwLDQwMCw1MDAsNjAwCjEwMCwyMDAsMzAwLDQwMAozMDAsNDAwLDUwMCw2MDAKMTAwLDIwMCwzMDAsNDAwCjMwMCw0MDAsNTAwLDYwMAoxMDAsMjAwLDMwMCw0MDAKMzAwLDQwMCw1MDAsNjAwCjEwMCwyMDAsMzAwLDQwMAozMDAsNDAwLDUwMCw2MDAKMTAwLDIwMCwzMDAsNDAwCjMwMCw0MDAsNTAwLDYwMAoxMDAsMjAwLDMwMCw0MDAKMzAwLDQwMCw1MDAsNjAwCjEwMCwyMDAsMzAwLDQwMAozMDAsNDAwLDUwMCw2MDAKMTAwLDIwMCwzMDAsNDAwCjMwMCw0MDAsNTAwLDYwMAoxMDAsMjAwLDMwMCw0MDAKMzAwLDQwMCw1MDAsNjAwCjEwMCwyMDAsMzAwLDQwMAozMDAsNDAwLDUwMCw2MDAKMTAwLDIwMCwzMDAsNDAwCjMwMCw0MDAsNTAwLDYwMAoxMDAsMjAwLDMwMCw0MDAKMzAwLDQwMCw1MDAsNjAwCjEwMCwyMDAsMzAwLDQwMAozMDAsNDAwLDUwMCw2MDAKMTAwLDIwMCwzMDAsNDAwCjMwMCw0MDAsNTAwLDYwMAoxMDAsMjAwLDMwMCw0MDAKMzAwLDQwMCw1MDAsNjAwCjEwMCwyMDAsMzAwLDQwMAozMDAsNDAwLDUwMCw2MDAKMTAwLDIwMCwzMDAsNDAwCjMwMCw0MDAsNTAwLDYwMAoxMDAsMjAwLDMwMCw0MDAKMzAwLDQwMCw1MDAsNjAwCjEwMCwyMDAsMzAwLDQwMAozMDAsNDAwLDUwMCw2MDAKMTAwLDIwMCwzMDAsNDAwCjMwMCw0MDAsNTAwLDYwMAoxMDAsMjAwLDMwMCw0MDAKMzAwLDQwMCw1MDAsNjAwCjEwMCwyMDAsMzAwLDQwMAozMDAsNDAwLDUwMCw2MDAKMTAwLDIwMCwzMDAsNDAwCjMwMCw0MDAsNTAwLDYwMAoxMDAsMjAwLDMwMCw0MDAKMzAwLDQwMCw1MDAsNjAwCjEwMCwyMDAsMzAwLDQwMAozMDAsNDAwLDUwMCw2MDAKMTAwLDIwMCwzMDAsNDAwCjMwMCw0MDAsNTAwLDYwMAqWBlDvu71kQJeORiiKj/GVAgoEgBCAEJYGUO\u002B7vWRAl45GKIqP8ZUCBgaAEJYGUO\u002B7vWRAl45GKIqP8ZU="
=======
        "x-ms-creation-time": "Wed, 17 Feb 2021 22:34:33 GMT",
        "x-ms-lease-state": "available",
        "x-ms-lease-status": "unlocked",
        "x-ms-request-id": "832d8b0b-901e-0027-6d7d-05689b000000",
        "x-ms-server-encrypted": "false",
        "x-ms-version": "2020-06-12"
      },
      "ResponseBody": "T2JqAQIWYXZyby5zY2hlbWG\u002BHlsKICB7CiAgICAidHlwZSI6ICJyZWNvcmQiLAogICAgIm5hbWUiOiAiY29tLm1pY3Jvc29mdC5henVyZS5zdG9yYWdlLnF1ZXJ5QmxvYkNvbnRlbnRzLnJlc3VsdERhdGEiLAogICAgImRvYyI6ICJIb2xkcyByZXN1bHQgZGF0YSBpbiB0aGUgZm9ybWF0IHNwZWNpZmllZCBmb3IgdGhpcyBxdWVyeSAoQ1NWLCBKU09OLCBldGMuKS4iLAogICAgImZpZWxkcyI6IFsKICAgICAgewogICAgICAgICJuYW1lIjogImRhdGEiLAogICAgICAgICJ0eXBlIjogImJ5dGVzIgogICAgICB9CiAgICBdCiAgfSwKICB7CiAgICAidHlwZSI6ICJyZWNvcmQiLAogICAgIm5hbWUiOiAiY29tLm1pY3Jvc29mdC5henVyZS5zdG9yYWdlLnF1ZXJ5QmxvYkNvbnRlbnRzLmVycm9yIiwKICAgICJkb2MiOiAiQW4gZXJyb3IgdGhhdCBvY2N1cnJlZCB3aGlsZSBwcm9jZXNzaW5nIHRoZSBxdWVyeS4iLAogICAgImZpZWxkcyI6IFsKICAgICAgewogICAgICAgICJuYW1lIjogImZhdGFsIiwKICAgICAgICAidHlwZSI6ICJib29sZWFuIiwKICAgICAgICAiZG9jIjogIklmIHRydWUsIHRoaXMgZXJyb3IgcHJldmVudHMgZnVydGhlciBxdWVyeSBwcm9jZXNzaW5nLiAgTW9yZSByZXN1bHQgZGF0YSBtYXkgYmUgcmV0dXJuZWQsIGJ1dCB0aGVyZSBpcyBubyBndWFyYW50ZWUgdGhhdCBhbGwgb2YgdGhlIG9yaWdpbmFsIGRhdGEgd2lsbCBiZSBwcm9jZXNzZWQuICBJZiBmYWxzZSwgdGhpcyBlcnJvciBkb2VzIG5vdCBwcmV2ZW50IGZ1cnRoZXIgcXVlcnkgcHJvY2Vzc2luZy4iCiAgICAgIH0sCiAgICAgIHsKICAgICAgICAibmFtZSI6ICJuYW1lIiwKICAgICAgICAidHlwZSI6ICJzdHJpbmciLAogICAgICAgICJkb2MiOiAiVGhlIG5hbWUgb2YgdGhlIGVycm9yIgogICAgICB9LAogICAgICB7CiAgICAgICAgIm5hbWUiOiAiZGVzY3JpcHRpb24iLAogICAgICAgICJ0eXBlIjogInN0cmluZyIsCiAgICAgICAgImRvYyI6ICJBIGRlc2NyaXB0aW9uIG9mIHRoZSBlcnJvciIKICAgICAgfSwKICAgICAgewogICAgICAgICJuYW1lIjogInBvc2l0aW9uIiwKICAgICAgICAidHlwZSI6ICJsb25nIiwKICAgICAgICAiZG9jIjogIlRoZSBibG9iIG9mZnNldCBhdCB3aGljaCB0aGUgZXJyb3Igb2NjdXJyZWQiCiAgICAgIH0KICAgIF0KICB9LAogIHsKICAgICJ0eXBlIjogInJlY29yZCIsCiAgICAibmFtZSI6ICJjb20ubWljcm9zb2Z0LmF6dXJlLnN0b3JhZ2UucXVlcnlCbG9iQ29udGVudHMucHJvZ3Jlc3MiLAogICAgImRvYyI6ICJJbmZvcm1hdGlvbiBhYm91dCB0aGUgcHJvZ3Jlc3Mgb2YgdGhlIHF1ZXJ5IiwKICAgICJmaWVsZHMiOiBbCiAgICAgIHsKICAgICAgICAibmFtZSI6ICJieXRlc1NjYW5uZWQiLAogICAgICAgICJ0eXBlIjogImxvbmciLAogICAgICAgICJkb2MiOiAiVGhlIG51bWJlciBvZiBieXRlcyB0aGF0IGhhdmUgYmVlbiBzY2FubmVkIgogICAgICB9LAogICAgICB7CiAgICAgICAgIm5hbWUiOiAidG90YWxCeXRlcyIsCiAgICAgICAgInR5cGUiOiAibG9uZyIsCiAgICAgICAgImRvYyI6ICJUaGUgdG90YWwgbnVtYmVyIG9mIGJ5dGVzIHRvIGJlIHNjYW5uZWQgaW4gdGhpcyBxdWVyeSIKICAgICAgfQogICAgXQogIH0sCiAgewogICAgInR5cGUiOiAicmVjb3JkIiwKICAgICJuYW1lIjogImNvbS5taWNyb3NvZnQuYXp1cmUuc3RvcmFnZS5xdWVyeUJsb2JDb250ZW50cy5lbmQiLAogICAgImRvYyI6ICJTZW50IGFzIHRoZSBmaW5hbCBtZXNzYWdlIG9mIHRoZSByZXNwb25zZSwgaW5kaWNhdGluZyB0aGF0IGFsbCByZXN1bHRzIGhhdmUgYmVlbiBzZW50LiIsCiAgICAiZmllbGRzIjogWwogICAgICB7CiAgICAgICAgIm5hbWUiOiAidG90YWxCeXRlcyIsCiAgICAgICAgInR5cGUiOiAibG9uZyIsCiAgICAgICAgImRvYyI6ICJUaGUgdG90YWwgbnVtYmVyIG9mIGJ5dGVzIHRvIGJlIHNjYW5uZWQgaW4gdGhpcyBxdWVyeSIKICAgICAgfQogICAgXQogIH0KXQoACv/\u002BfS327k\u002BgY1a\u002BNg5BUQKGEACAEDEwMCwyMDAsMzAwLDQwMAozMDAsNDAwLDUwMCw2MDAKMTAwLDIwMCwzMDAsNDAwCjMwMCw0MDAsNTAwLDYwMAoxMDAsMjAwLDMwMCw0MDAKMzAwLDQwMCw1MDAsNjAwCjEwMCwyMDAsMzAwLDQwMAozMDAsNDAwLDUwMCw2MDAKMTAwLDIwMCwzMDAsNDAwCjMwMCw0MDAsNTAwLDYwMAoxMDAsMjAwLDMwMCw0MDAKMzAwLDQwMCw1MDAsNjAwCjEwMCwyMDAsMzAwLDQwMAozMDAsNDAwLDUwMCw2MDAKMTAwLDIwMCwzMDAsNDAwCjMwMCw0MDAsNTAwLDYwMAoxMDAsMjAwLDMwMCw0MDAKMzAwLDQwMCw1MDAsNjAwCjEwMCwyMDAsMzAwLDQwMAozMDAsNDAwLDUwMCw2MDAKMTAwLDIwMCwzMDAsNDAwCjMwMCw0MDAsNTAwLDYwMAoxMDAsMjAwLDMwMCw0MDAKMzAwLDQwMCw1MDAsNjAwCjEwMCwyMDAsMzAwLDQwMAozMDAsNDAwLDUwMCw2MDAKMTAwLDIwMCwzMDAsNDAwCjMwMCw0MDAsNTAwLDYwMAoxMDAsMjAwLDMwMCw0MDAKMzAwLDQwMCw1MDAsNjAwCjEwMCwyMDAsMzAwLDQwMAozMDAsNDAwLDUwMCw2MDAKMTAwLDIwMCwzMDAsNDAwCjMwMCw0MDAsNTAwLDYwMAoxMDAsMjAwLDMwMCw0MDAKMzAwLDQwMCw1MDAsNjAwCjEwMCwyMDAsMzAwLDQwMAozMDAsNDAwLDUwMCw2MDAKMTAwLDIwMCwzMDAsNDAwCjMwMCw0MDAsNTAwLDYwMAoxMDAsMjAwLDMwMCw0MDAKMzAwLDQwMCw1MDAsNjAwCjEwMCwyMDAsMzAwLDQwMAozMDAsNDAwLDUwMCw2MDAKMTAwLDIwMCwzMDAsNDAwCjMwMCw0MDAsNTAwLDYwMAoxMDAsMjAwLDMwMCw0MDAKMzAwLDQwMCw1MDAsNjAwCjEwMCwyMDAsMzAwLDQwMAozMDAsNDAwLDUwMCw2MDAKMTAwLDIwMCwzMDAsNDAwCjMwMCw0MDAsNTAwLDYwMAoxMDAsMjAwLDMwMCw0MDAKMzAwLDQwMCw1MDAsNjAwCjEwMCwyMDAsMzAwLDQwMAozMDAsNDAwLDUwMCw2MDAKMTAwLDIwMCwzMDAsNDAwCjMwMCw0MDAsNTAwLDYwMAoxMDAsMjAwLDMwMCw0MDAKMzAwLDQwMCw1MDAsNjAwCjEwMCwyMDAsMzAwLDQwMAozMDAsNDAwLDUwMCw2MDAKMTAwLDIwMCwzMDAsNDAwCjMwMCw0MDAsNTAwLDYwMAoK//59LfbuT6BjVr42DkFRAgoEgBCAEAr//n0t9u5PoGNWvjYOQVECBgaAEAr//n0t9u5PoGNWvjYOQVE="
>>>>>>> 1814567d
    },
    {
      "RequestUri": "https://seannse.blob.core.windows.net/test-filesystem-86eb98bc-a9d4-ea5c-0be3-7418a9da24b9?restype=container",
      "RequestMethod": "DELETE",
      "RequestHeaders": {
        "Accept": "application/xml",
        "Authorization": "Sanitized",
<<<<<<< HEAD
        "traceparent": "00-bfc4c1b8aa3f154088ee3cbb61bebdd7-836af7d5eea8834f-00",
        "User-Agent": [
          "azsdk-net-Storage.Files.DataLake/12.7.0-alpha.20210202.1",
          "(.NET 5.0.2; Microsoft Windows 10.0.19042)"
        ],
        "x-ms-client-request-id": "c1b55c86-3a79-9a0f-33b1-1c49050043e2",
        "x-ms-date": "Tue, 02 Feb 2021 21:30:15 GMT",
=======
        "traceparent": "00-38c71f43fef8974a82c0d8d3b4ab4e85-80db15931a59534e-00",
        "User-Agent": [
          "azsdk-net-Storage.Files.DataLake/12.7.0-alpha.20210217.1",
          "(.NET 5.0.3; Microsoft Windows 10.0.19042)"
        ],
        "x-ms-client-request-id": "c1b55c86-3a79-9a0f-33b1-1c49050043e2",
        "x-ms-date": "Wed, 17 Feb 2021 22:34:33 GMT",
>>>>>>> 1814567d
        "x-ms-return-client-request-id": "true",
        "x-ms-version": "2020-06-12"
      },
      "RequestBody": null,
      "StatusCode": 202,
      "ResponseHeaders": {
        "Content-Length": "0",
<<<<<<< HEAD
        "Date": "Tue, 02 Feb 2021 21:30:16 GMT",
=======
        "Date": "Wed, 17 Feb 2021 22:34:33 GMT",
>>>>>>> 1814567d
        "Server": [
          "Windows-Azure-Blob/1.0",
          "Microsoft-HTTPAPI/2.0"
        ],
        "x-ms-client-request-id": "c1b55c86-3a79-9a0f-33b1-1c49050043e2",
<<<<<<< HEAD
        "x-ms-request-id": "660b3b60-a01e-00aa-51aa-f95f49000000",
=======
        "x-ms-request-id": "832d8ba4-901e-0027-7a7d-05689b000000",
>>>>>>> 1814567d
        "x-ms-version": "2020-06-12"
      },
      "ResponseBody": []
    },
    {
      "RequestUri": "https://seannse.blob.core.windows.net/test-filesystem-9e4ffb8f-41a6-dc0c-5e33-7c7e2671b7d9?restype=container",
      "RequestMethod": "PUT",
      "RequestHeaders": {
        "Accept": "application/xml",
        "Authorization": "Sanitized",
<<<<<<< HEAD
        "traceparent": "00-5d24c14b614fea49a33cc6f0e4879c1a-39b36ec5eca1904f-00",
        "User-Agent": [
          "azsdk-net-Storage.Files.DataLake/12.7.0-alpha.20210202.1",
          "(.NET 5.0.2; Microsoft Windows 10.0.19042)"
        ],
        "x-ms-blob-public-access": "container",
        "x-ms-client-request-id": "c5415295-6c87-445f-50d9-6246bd9173c2",
        "x-ms-date": "Tue, 02 Feb 2021 21:30:15 GMT",
=======
        "traceparent": "00-bff0f7d0917ac64da43696021f573835-5d971430e7afb749-00",
        "User-Agent": [
          "azsdk-net-Storage.Files.DataLake/12.7.0-alpha.20210217.1",
          "(.NET 5.0.3; Microsoft Windows 10.0.19042)"
        ],
        "x-ms-blob-public-access": "container",
        "x-ms-client-request-id": "c5415295-6c87-445f-50d9-6246bd9173c2",
        "x-ms-date": "Wed, 17 Feb 2021 22:34:33 GMT",
>>>>>>> 1814567d
        "x-ms-return-client-request-id": "true",
        "x-ms-version": "2020-06-12"
      },
      "RequestBody": null,
      "StatusCode": 201,
      "ResponseHeaders": {
        "Content-Length": "0",
<<<<<<< HEAD
        "Date": "Tue, 02 Feb 2021 21:30:16 GMT",
        "ETag": "\u00220x8D8C7C1BBED03EE\u0022",
        "Last-Modified": "Tue, 02 Feb 2021 21:30:16 GMT",
=======
        "Date": "Wed, 17 Feb 2021 22:34:33 GMT",
        "ETag": "\u00220x8D8D394333D70F0\u0022",
        "Last-Modified": "Wed, 17 Feb 2021 22:34:34 GMT",
>>>>>>> 1814567d
        "Server": [
          "Windows-Azure-Blob/1.0",
          "Microsoft-HTTPAPI/2.0"
        ],
        "x-ms-client-request-id": "c5415295-6c87-445f-50d9-6246bd9173c2",
<<<<<<< HEAD
        "x-ms-request-id": "5631319d-e01e-0094-11aa-f9c836000000",
=======
        "x-ms-request-id": "e97166e3-201e-000d-257d-05b78b000000",
>>>>>>> 1814567d
        "x-ms-version": "2020-06-12"
      },
      "ResponseBody": []
    },
    {
      "RequestUri": "https://seannse.dfs.core.windows.net/test-filesystem-9e4ffb8f-41a6-dc0c-5e33-7c7e2671b7d9/test-file-455742fa-8a05-ce73-e3bb-a7357524dae0?resource=file",
      "RequestMethod": "PUT",
      "RequestHeaders": {
        "Accept": "application/json",
        "Authorization": "Sanitized",
        "If-None-Match": "*",
<<<<<<< HEAD
        "traceparent": "00-572ab9587842134f92e1a88476f83ff6-d9592eddeaf3b042-00",
        "User-Agent": [
          "azsdk-net-Storage.Files.DataLake/12.7.0-alpha.20210202.1",
          "(.NET 5.0.2; Microsoft Windows 10.0.19042)"
        ],
        "x-ms-client-request-id": "beed09fd-9725-0ab9-de72-e1cbc529ce2c",
        "x-ms-date": "Tue, 02 Feb 2021 21:30:16 GMT",
=======
        "traceparent": "00-e57ab3dc337d7e409052c0b8c3e7c8c4-cc06c2dee031d04e-00",
        "User-Agent": [
          "azsdk-net-Storage.Files.DataLake/12.7.0-alpha.20210217.1",
          "(.NET 5.0.3; Microsoft Windows 10.0.19042)"
        ],
        "x-ms-client-request-id": "beed09fd-9725-0ab9-de72-e1cbc529ce2c",
        "x-ms-date": "Wed, 17 Feb 2021 22:34:34 GMT",
>>>>>>> 1814567d
        "x-ms-return-client-request-id": "true",
        "x-ms-version": "2020-06-12"
      },
      "RequestBody": null,
      "StatusCode": 201,
      "ResponseHeaders": {
        "Content-Length": "0",
<<<<<<< HEAD
        "Date": "Tue, 02 Feb 2021 21:30:17 GMT",
        "ETag": "\u00220x8D8C7C1BC26D396\u0022",
        "Last-Modified": "Tue, 02 Feb 2021 21:30:17 GMT",
=======
        "Date": "Wed, 17 Feb 2021 22:34:33 GMT",
        "ETag": "\u00220x8D8D39433731EB8\u0022",
        "Last-Modified": "Wed, 17 Feb 2021 22:34:34 GMT",
>>>>>>> 1814567d
        "Server": [
          "Windows-Azure-HDFS/1.0",
          "Microsoft-HTTPAPI/2.0"
        ],
        "x-ms-client-request-id": "beed09fd-9725-0ab9-de72-e1cbc529ce2c",
<<<<<<< HEAD
        "x-ms-request-id": "bfaae04d-601f-000c-68aa-f9e857000000",
=======
        "x-ms-request-id": "38486aa3-501f-005a-727d-0519b8000000",
>>>>>>> 1814567d
        "x-ms-version": "2020-06-12"
      },
      "ResponseBody": []
    },
    {
      "RequestUri": "https://seannse.dfs.core.windows.net/test-filesystem-9e4ffb8f-41a6-dc0c-5e33-7c7e2671b7d9/test-file-455742fa-8a05-ce73-e3bb-a7357524dae0?action=append\u0026position=0",
      "RequestMethod": "PATCH",
      "RequestHeaders": {
        "Accept": "application/json",
        "Authorization": "Sanitized",
        "Content-Length": "1024",
<<<<<<< HEAD
        "Content-Type": "application/json",
        "traceparent": "00-d51fc7394fea6c4c834df5d5f9a59e92-d152ccd95a140e4c-00",
        "User-Agent": [
          "azsdk-net-Storage.Files.DataLake/12.7.0-alpha.20210202.1",
          "(.NET 5.0.2; Microsoft Windows 10.0.19042)"
        ],
        "x-ms-client-request-id": "6b3740e5-1b37-beba-03de-f6bd1086bf36",
        "x-ms-date": "Tue, 02 Feb 2021 21:30:16 GMT",
=======
        "traceparent": "00-6081f2f22a8fd847beb4fdbf78f39e4e-ca81f8a38a8edc41-00",
        "User-Agent": [
          "azsdk-net-Storage.Files.DataLake/12.7.0-alpha.20210217.1",
          "(.NET 5.0.3; Microsoft Windows 10.0.19042)"
        ],
        "x-ms-client-request-id": "6b3740e5-1b37-beba-03de-f6bd1086bf36",
        "x-ms-date": "Wed, 17 Feb 2021 22:34:34 GMT",
>>>>>>> 1814567d
        "x-ms-return-client-request-id": "true",
        "x-ms-version": "2020-06-12"
      },
      "RequestBody": [
        "100,200,300,400\n",
        "300,400,500,600\n",
        "100,200,300,400\n",
        "300,400,500,600\n",
        "100,200,300,400\n",
        "300,400,500,600\n",
        "100,200,300,400\n",
        "300,400,500,600\n",
        "100,200,300,400\n",
        "300,400,500,600\n",
        "100,200,300,400\n",
        "300,400,500,600\n",
        "100,200,300,400\n",
        "300,400,500,600\n",
        "100,200,300,400\n",
        "300,400,500,600\n",
        "100,200,300,400\n",
        "300,400,500,600\n",
        "100,200,300,400\n",
        "300,400,500,600\n",
        "100,200,300,400\n",
        "300,400,500,600\n",
        "100,200,300,400\n",
        "300,400,500,600\n",
        "100,200,300,400\n",
        "300,400,500,600\n",
        "100,200,300,400\n",
        "300,400,500,600\n",
        "100,200,300,400\n",
        "300,400,500,600\n",
        "100,200,300,400\n",
        "300,400,500,600\n",
        "100,200,300,400\n",
        "300,400,500,600\n",
        "100,200,300,400\n",
        "300,400,500,600\n",
        "100,200,300,400\n",
        "300,400,500,600\n",
        "100,200,300,400\n",
        "300,400,500,600\n",
        "100,200,300,400\n",
        "300,400,500,600\n",
        "100,200,300,400\n",
        "300,400,500,600\n",
        "100,200,300,400\n",
        "300,400,500,600\n",
        "100,200,300,400\n",
        "300,400,500,600\n",
        "100,200,300,400\n",
        "300,400,500,600\n",
        "100,200,300,400\n",
        "300,400,500,600\n",
        "100,200,300,400\n",
        "300,400,500,600\n",
        "100,200,300,400\n",
        "300,400,500,600\n",
        "100,200,300,400\n",
        "300,400,500,600\n",
        "100,200,300,400\n",
        "300,400,500,600\n",
        "100,200,300,400\n",
        "300,400,500,600\n",
        "100,200,300,400\n",
        "300,400,500,600\n"
      ],
      "StatusCode": 202,
      "ResponseHeaders": {
        "Content-Length": "0",
<<<<<<< HEAD
        "Date": "Tue, 02 Feb 2021 21:30:17 GMT",
=======
        "Date": "Wed, 17 Feb 2021 22:34:33 GMT",
>>>>>>> 1814567d
        "Server": [
          "Windows-Azure-HDFS/1.0",
          "Microsoft-HTTPAPI/2.0"
        ],
        "x-ms-client-request-id": "6b3740e5-1b37-beba-03de-f6bd1086bf36",
<<<<<<< HEAD
        "x-ms-request-id": "bfaae05b-601f-000c-76aa-f9e857000000",
=======
        "x-ms-request-id": "38486ab2-501f-005a-017d-0519b8000000",
>>>>>>> 1814567d
        "x-ms-request-server-encrypted": "true",
        "x-ms-version": "2020-06-12"
      },
      "ResponseBody": []
    },
    {
      "RequestUri": "https://seannse.dfs.core.windows.net/test-filesystem-9e4ffb8f-41a6-dc0c-5e33-7c7e2671b7d9/test-file-455742fa-8a05-ce73-e3bb-a7357524dae0?action=flush\u0026position=1024",
      "RequestMethod": "PATCH",
      "RequestHeaders": {
        "Accept": "application/json",
        "Authorization": "Sanitized",
<<<<<<< HEAD
        "traceparent": "00-da41281911ed10439880c0f0bcf830c5-37e87386ebfb384d-00",
        "User-Agent": [
          "azsdk-net-Storage.Files.DataLake/12.7.0-alpha.20210202.1",
          "(.NET 5.0.2; Microsoft Windows 10.0.19042)"
        ],
        "x-ms-client-request-id": "84e5d000-63f1-e3f4-c731-fccaa8d4f769",
        "x-ms-date": "Tue, 02 Feb 2021 21:30:16 GMT",
=======
        "Content-Length": "0",
        "traceparent": "00-0663f16c5e1e3543a5212a6d89f1076e-0f2bc1f6d66e694b-00",
        "User-Agent": [
          "azsdk-net-Storage.Files.DataLake/12.7.0-alpha.20210217.1",
          "(.NET 5.0.3; Microsoft Windows 10.0.19042)"
        ],
        "x-ms-client-request-id": "84e5d000-63f1-e3f4-c731-fccaa8d4f769",
        "x-ms-date": "Wed, 17 Feb 2021 22:34:34 GMT",
>>>>>>> 1814567d
        "x-ms-return-client-request-id": "true",
        "x-ms-version": "2020-06-12"
      },
      "RequestBody": null,
      "StatusCode": 200,
      "ResponseHeaders": {
        "Content-Length": "0",
<<<<<<< HEAD
        "Date": "Tue, 02 Feb 2021 21:30:17 GMT",
        "ETag": "\u00220x8D8C7C1BC42C884\u0022",
        "Last-Modified": "Tue, 02 Feb 2021 21:30:17 GMT",
=======
        "Date": "Wed, 17 Feb 2021 22:34:33 GMT",
        "ETag": "\u00220x8D8D394338D44EA\u0022",
        "Last-Modified": "Wed, 17 Feb 2021 22:34:34 GMT",
>>>>>>> 1814567d
        "Server": [
          "Windows-Azure-HDFS/1.0",
          "Microsoft-HTTPAPI/2.0"
        ],
        "x-ms-client-request-id": "84e5d000-63f1-e3f4-c731-fccaa8d4f769",
<<<<<<< HEAD
        "x-ms-request-id": "bfaae072-601f-000c-0daa-f9e857000000",
=======
        "x-ms-request-id": "38486abc-501f-005a-0b7d-0519b8000000",
>>>>>>> 1814567d
        "x-ms-request-server-encrypted": "false",
        "x-ms-version": "2020-06-12"
      },
      "ResponseBody": []
    },
    {
      "RequestUri": "https://seannse.blob.core.windows.net/test-filesystem-9e4ffb8f-41a6-dc0c-5e33-7c7e2671b7d9/test-file-455742fa-8a05-ce73-e3bb-a7357524dae0",
      "RequestMethod": "HEAD",
      "RequestHeaders": {
        "Accept": "application/xml",
        "Authorization": "Sanitized",
<<<<<<< HEAD
        "traceparent": "00-4a762ae5ecd44844936cd4862f2b7551-6681f08ad0166a48-00",
        "User-Agent": [
          "azsdk-net-Storage.Files.DataLake/12.7.0-alpha.20210202.1",
          "(.NET 5.0.2; Microsoft Windows 10.0.19042)"
        ],
        "x-ms-client-request-id": "40bcf5f6-3aa1-8445-47b3-13b0d9f3b5a3",
        "x-ms-date": "Tue, 02 Feb 2021 21:30:16 GMT",
=======
        "traceparent": "00-d6dfc11ba1cd9a4eba4f9d0c701429ef-f3f22430f72b5345-00",
        "User-Agent": [
          "azsdk-net-Storage.Files.DataLake/12.7.0-alpha.20210217.1",
          "(.NET 5.0.3; Microsoft Windows 10.0.19042)"
        ],
        "x-ms-client-request-id": "40bcf5f6-3aa1-8445-47b3-13b0d9f3b5a3",
        "x-ms-date": "Wed, 17 Feb 2021 22:34:34 GMT",
>>>>>>> 1814567d
        "x-ms-return-client-request-id": "true",
        "x-ms-version": "2020-06-12"
      },
      "RequestBody": null,
      "StatusCode": 200,
      "ResponseHeaders": {
        "Accept-Ranges": "bytes",
        "Content-Length": "1024",
        "Content-Type": "application/octet-stream",
<<<<<<< HEAD
        "Date": "Tue, 02 Feb 2021 21:30:16 GMT",
        "ETag": "\u00220x8D8C7C1BC42C884\u0022",
        "Last-Modified": "Tue, 02 Feb 2021 21:30:17 GMT",
=======
        "Date": "Wed, 17 Feb 2021 22:34:33 GMT",
        "ETag": "\u00220x8D8D394338D44EA\u0022",
        "Last-Modified": "Wed, 17 Feb 2021 22:34:34 GMT",
>>>>>>> 1814567d
        "Server": [
          "Windows-Azure-Blob/1.0",
          "Microsoft-HTTPAPI/2.0"
        ],
        "x-ms-access-tier": "Hot",
        "x-ms-access-tier-inferred": "true",
        "x-ms-blob-type": "BlockBlob",
        "x-ms-client-request-id": "40bcf5f6-3aa1-8445-47b3-13b0d9f3b5a3",
<<<<<<< HEAD
        "x-ms-creation-time": "Tue, 02 Feb 2021 21:30:17 GMT",
=======
        "x-ms-creation-time": "Wed, 17 Feb 2021 22:34:34 GMT",
>>>>>>> 1814567d
        "x-ms-group": "$superuser",
        "x-ms-lease-state": "available",
        "x-ms-lease-status": "unlocked",
        "x-ms-owner": "$superuser",
        "x-ms-permissions": "rw-r-----",
<<<<<<< HEAD
        "x-ms-request-id": "56313667-e01e-0094-14aa-f9c836000000",
=======
        "x-ms-request-id": "e97167be-201e-000d-5f7d-05b78b000000",
>>>>>>> 1814567d
        "x-ms-server-encrypted": "true",
        "x-ms-version": "2020-06-12"
      },
      "ResponseBody": []
    },
    {
      "RequestUri": "https://seannse.blob.core.windows.net/test-filesystem-9e4ffb8f-41a6-dc0c-5e33-7c7e2671b7d9/test-file-455742fa-8a05-ce73-e3bb-a7357524dae0?comp=query",
      "RequestMethod": "POST",
      "RequestHeaders": {
        "Accept": "application/xml",
        "Authorization": "Sanitized",
        "Content-Length": "108",
        "Content-Type": "application/xml",
<<<<<<< HEAD
        "If-Match": "\u00220x8D8C7C1BC42C884\u0022",
        "traceparent": "00-c10dc69604949746ba6e1d2dbb4435aa-0b7ce81a8640844a-00",
        "User-Agent": [
          "azsdk-net-Storage.Files.DataLake/12.7.0-alpha.20210202.1",
          "(.NET 5.0.2; Microsoft Windows 10.0.19042)"
        ],
        "x-ms-client-request-id": "b2d36326-b717-d8c8-68e3-a093827f3690",
        "x-ms-date": "Tue, 02 Feb 2021 21:30:16 GMT",
=======
        "If-Match": "0x8D8D394338D44EA",
        "traceparent": "00-64d97eb68af8d24ca20705a078cf1209-8d062acc968a0149-00",
        "User-Agent": [
          "azsdk-net-Storage.Files.DataLake/12.7.0-alpha.20210217.1",
          "(.NET 5.0.3; Microsoft Windows 10.0.19042)"
        ],
        "x-ms-client-request-id": "b2d36326-b717-d8c8-68e3-a093827f3690",
        "x-ms-date": "Wed, 17 Feb 2021 22:34:34 GMT",
>>>>>>> 1814567d
        "x-ms-return-client-request-id": "true",
        "x-ms-version": "2020-06-12"
      },
      "RequestBody": "\uFEFF\u003CQueryRequest\u003E\u003CQueryType\u003ESQL\u003C/QueryType\u003E\u003CExpression\u003ESELECT * from BlobStorage\u003C/Expression\u003E\u003C/QueryRequest\u003E",
      "StatusCode": 200,
      "ResponseHeaders": {
        "Accept-Ranges": "bytes",
        "Content-Type": "avro/binary",
<<<<<<< HEAD
        "Date": "Tue, 02 Feb 2021 21:30:17 GMT",
        "ETag": "\u00220x8D8C7C1BC42C884\u0022",
        "Last-Modified": "Tue, 02 Feb 2021 21:30:17 GMT",
=======
        "Date": "Wed, 17 Feb 2021 22:34:34 GMT",
        "ETag": "\u00220x8D8D394338D44EA\u0022",
        "Last-Modified": "Wed, 17 Feb 2021 22:34:34 GMT",
>>>>>>> 1814567d
        "Server": [
          "Windows-Azure-Blob/1.0",
          "Microsoft-HTTPAPI/2.0"
        ],
        "Transfer-Encoding": "chunked",
        "x-ms-blob-type": "BlockBlob",
        "x-ms-client-request-id": "b2d36326-b717-d8c8-68e3-a093827f3690",
<<<<<<< HEAD
        "x-ms-creation-time": "Tue, 02 Feb 2021 21:30:17 GMT",
        "x-ms-lease-state": "available",
        "x-ms-lease-status": "unlocked",
        "x-ms-request-id": "563136ec-e01e-0094-12aa-f9c836000000",
        "x-ms-server-encrypted": "false",
        "x-ms-version": "2020-06-12"
      },
      "ResponseBody": "T2JqAQIWYXZyby5zY2hlbWG\u002BHlsKICB7CiAgICAidHlwZSI6ICJyZWNvcmQiLAogICAgIm5hbWUiOiAiY29tLm1pY3Jvc29mdC5henVyZS5zdG9yYWdlLnF1ZXJ5QmxvYkNvbnRlbnRzLnJlc3VsdERhdGEiLAogICAgImRvYyI6ICJIb2xkcyByZXN1bHQgZGF0YSBpbiB0aGUgZm9ybWF0IHNwZWNpZmllZCBmb3IgdGhpcyBxdWVyeSAoQ1NWLCBKU09OLCBldGMuKS4iLAogICAgImZpZWxkcyI6IFsKICAgICAgewogICAgICAgICJuYW1lIjogImRhdGEiLAogICAgICAgICJ0eXBlIjogImJ5dGVzIgogICAgICB9CiAgICBdCiAgfSwKICB7CiAgICAidHlwZSI6ICJyZWNvcmQiLAogICAgIm5hbWUiOiAiY29tLm1pY3Jvc29mdC5henVyZS5zdG9yYWdlLnF1ZXJ5QmxvYkNvbnRlbnRzLmVycm9yIiwKICAgICJkb2MiOiAiQW4gZXJyb3IgdGhhdCBvY2N1cnJlZCB3aGlsZSBwcm9jZXNzaW5nIHRoZSBxdWVyeS4iLAogICAgImZpZWxkcyI6IFsKICAgICAgewogICAgICAgICJuYW1lIjogImZhdGFsIiwKICAgICAgICAidHlwZSI6ICJib29sZWFuIiwKICAgICAgICAiZG9jIjogIklmIHRydWUsIHRoaXMgZXJyb3IgcHJldmVudHMgZnVydGhlciBxdWVyeSBwcm9jZXNzaW5nLiAgTW9yZSByZXN1bHQgZGF0YSBtYXkgYmUgcmV0dXJuZWQsIGJ1dCB0aGVyZSBpcyBubyBndWFyYW50ZWUgdGhhdCBhbGwgb2YgdGhlIG9yaWdpbmFsIGRhdGEgd2lsbCBiZSBwcm9jZXNzZWQuICBJZiBmYWxzZSwgdGhpcyBlcnJvciBkb2VzIG5vdCBwcmV2ZW50IGZ1cnRoZXIgcXVlcnkgcHJvY2Vzc2luZy4iCiAgICAgIH0sCiAgICAgIHsKICAgICAgICAibmFtZSI6ICJuYW1lIiwKICAgICAgICAidHlwZSI6ICJzdHJpbmciLAogICAgICAgICJkb2MiOiAiVGhlIG5hbWUgb2YgdGhlIGVycm9yIgogICAgICB9LAogICAgICB7CiAgICAgICAgIm5hbWUiOiAiZGVzY3JpcHRpb24iLAogICAgICAgICJ0eXBlIjogInN0cmluZyIsCiAgICAgICAgImRvYyI6ICJBIGRlc2NyaXB0aW9uIG9mIHRoZSBlcnJvciIKICAgICAgfSwKICAgICAgewogICAgICAgICJuYW1lIjogInBvc2l0aW9uIiwKICAgICAgICAidHlwZSI6ICJsb25nIiwKICAgICAgICAiZG9jIjogIlRoZSBibG9iIG9mZnNldCBhdCB3aGljaCB0aGUgZXJyb3Igb2NjdXJyZWQiCiAgICAgIH0KICAgIF0KICB9LAogIHsKICAgICJ0eXBlIjogInJlY29yZCIsCiAgICAibmFtZSI6ICJjb20ubWljcm9zb2Z0LmF6dXJlLnN0b3JhZ2UucXVlcnlCbG9iQ29udGVudHMucHJvZ3Jlc3MiLAogICAgImRvYyI6ICJJbmZvcm1hdGlvbiBhYm91dCB0aGUgcHJvZ3Jlc3Mgb2YgdGhlIHF1ZXJ5IiwKICAgICJmaWVsZHMiOiBbCiAgICAgIHsKICAgICAgICAibmFtZSI6ICJieXRlc1NjYW5uZWQiLAogICAgICAgICJ0eXBlIjogImxvbmciLAogICAgICAgICJkb2MiOiAiVGhlIG51bWJlciBvZiBieXRlcyB0aGF0IGhhdmUgYmVlbiBzY2FubmVkIgogICAgICB9LAogICAgICB7CiAgICAgICAgIm5hbWUiOiAidG90YWxCeXRlcyIsCiAgICAgICAgInR5cGUiOiAibG9uZyIsCiAgICAgICAgImRvYyI6ICJUaGUgdG90YWwgbnVtYmVyIG9mIGJ5dGVzIHRvIGJlIHNjYW5uZWQgaW4gdGhpcyBxdWVyeSIKICAgICAgfQogICAgXQogIH0sCiAgewogICAgInR5cGUiOiAicmVjb3JkIiwKICAgICJuYW1lIjogImNvbS5taWNyb3NvZnQuYXp1cmUuc3RvcmFnZS5xdWVyeUJsb2JDb250ZW50cy5lbmQiLAogICAgImRvYyI6ICJTZW50IGFzIHRoZSBmaW5hbCBtZXNzYWdlIG9mIHRoZSByZXNwb25zZSwgaW5kaWNhdGluZyB0aGF0IGFsbCByZXN1bHRzIGhhdmUgYmVlbiBzZW50LiIsCiAgICAiZmllbGRzIjogWwogICAgICB7CiAgICAgICAgIm5hbWUiOiAidG90YWxCeXRlcyIsCiAgICAgICAgInR5cGUiOiAibG9uZyIsCiAgICAgICAgImRvYyI6ICJUaGUgdG90YWwgbnVtYmVyIG9mIGJ5dGVzIHRvIGJlIHNjYW5uZWQgaW4gdGhpcyBxdWVyeSIKICAgICAgfQogICAgXQogIH0KXQoA0jFz75pZw0WHmzKBbPFqhQKGEACAEDEwMCwyMDAsMzAwLDQwMAozMDAsNDAwLDUwMCw2MDAKMTAwLDIwMCwzMDAsNDAwCjMwMCw0MDAsNTAwLDYwMAoxMDAsMjAwLDMwMCw0MDAKMzAwLDQwMCw1MDAsNjAwCjEwMCwyMDAsMzAwLDQwMAozMDAsNDAwLDUwMCw2MDAKMTAwLDIwMCwzMDAsNDAwCjMwMCw0MDAsNTAwLDYwMAoxMDAsMjAwLDMwMCw0MDAKMzAwLDQwMCw1MDAsNjAwCjEwMCwyMDAsMzAwLDQwMAozMDAsNDAwLDUwMCw2MDAKMTAwLDIwMCwzMDAsNDAwCjMwMCw0MDAsNTAwLDYwMAoxMDAsMjAwLDMwMCw0MDAKMzAwLDQwMCw1MDAsNjAwCjEwMCwyMDAsMzAwLDQwMAozMDAsNDAwLDUwMCw2MDAKMTAwLDIwMCwzMDAsNDAwCjMwMCw0MDAsNTAwLDYwMAoxMDAsMjAwLDMwMCw0MDAKMzAwLDQwMCw1MDAsNjAwCjEwMCwyMDAsMzAwLDQwMAozMDAsNDAwLDUwMCw2MDAKMTAwLDIwMCwzMDAsNDAwCjMwMCw0MDAsNTAwLDYwMAoxMDAsMjAwLDMwMCw0MDAKMzAwLDQwMCw1MDAsNjAwCjEwMCwyMDAsMzAwLDQwMAozMDAsNDAwLDUwMCw2MDAKMTAwLDIwMCwzMDAsNDAwCjMwMCw0MDAsNTAwLDYwMAoxMDAsMjAwLDMwMCw0MDAKMzAwLDQwMCw1MDAsNjAwCjEwMCwyMDAsMzAwLDQwMAozMDAsNDAwLDUwMCw2MDAKMTAwLDIwMCwzMDAsNDAwCjMwMCw0MDAsNTAwLDYwMAoxMDAsMjAwLDMwMCw0MDAKMzAwLDQwMCw1MDAsNjAwCjEwMCwyMDAsMzAwLDQwMAozMDAsNDAwLDUwMCw2MDAKMTAwLDIwMCwzMDAsNDAwCjMwMCw0MDAsNTAwLDYwMAoxMDAsMjAwLDMwMCw0MDAKMzAwLDQwMCw1MDAsNjAwCjEwMCwyMDAsMzAwLDQwMAozMDAsNDAwLDUwMCw2MDAKMTAwLDIwMCwzMDAsNDAwCjMwMCw0MDAsNTAwLDYwMAoxMDAsMjAwLDMwMCw0MDAKMzAwLDQwMCw1MDAsNjAwCjEwMCwyMDAsMzAwLDQwMAozMDAsNDAwLDUwMCw2MDAKMTAwLDIwMCwzMDAsNDAwCjMwMCw0MDAsNTAwLDYwMAoxMDAsMjAwLDMwMCw0MDAKMzAwLDQwMCw1MDAsNjAwCjEwMCwyMDAsMzAwLDQwMAozMDAsNDAwLDUwMCw2MDAKMTAwLDIwMCwzMDAsNDAwCjMwMCw0MDAsNTAwLDYwMArSMXPvmlnDRYebMoFs8WqFAgoEgBCAENIxc\u002B\u002BaWcNFh5sygWzxaoUCBgaAENIxc\u002B\u002BaWcNFh5sygWzxaoU="
=======
        "x-ms-creation-time": "Wed, 17 Feb 2021 22:34:34 GMT",
        "x-ms-lease-state": "available",
        "x-ms-lease-status": "unlocked",
        "x-ms-request-id": "e97167f6-201e-000d-117d-05b78b000000",
        "x-ms-server-encrypted": "false",
        "x-ms-version": "2020-06-12"
      },
      "ResponseBody": "T2JqAQIWYXZyby5zY2hlbWG\u002BHlsKICB7CiAgICAidHlwZSI6ICJyZWNvcmQiLAogICAgIm5hbWUiOiAiY29tLm1pY3Jvc29mdC5henVyZS5zdG9yYWdlLnF1ZXJ5QmxvYkNvbnRlbnRzLnJlc3VsdERhdGEiLAogICAgImRvYyI6ICJIb2xkcyByZXN1bHQgZGF0YSBpbiB0aGUgZm9ybWF0IHNwZWNpZmllZCBmb3IgdGhpcyBxdWVyeSAoQ1NWLCBKU09OLCBldGMuKS4iLAogICAgImZpZWxkcyI6IFsKICAgICAgewogICAgICAgICJuYW1lIjogImRhdGEiLAogICAgICAgICJ0eXBlIjogImJ5dGVzIgogICAgICB9CiAgICBdCiAgfSwKICB7CiAgICAidHlwZSI6ICJyZWNvcmQiLAogICAgIm5hbWUiOiAiY29tLm1pY3Jvc29mdC5henVyZS5zdG9yYWdlLnF1ZXJ5QmxvYkNvbnRlbnRzLmVycm9yIiwKICAgICJkb2MiOiAiQW4gZXJyb3IgdGhhdCBvY2N1cnJlZCB3aGlsZSBwcm9jZXNzaW5nIHRoZSBxdWVyeS4iLAogICAgImZpZWxkcyI6IFsKICAgICAgewogICAgICAgICJuYW1lIjogImZhdGFsIiwKICAgICAgICAidHlwZSI6ICJib29sZWFuIiwKICAgICAgICAiZG9jIjogIklmIHRydWUsIHRoaXMgZXJyb3IgcHJldmVudHMgZnVydGhlciBxdWVyeSBwcm9jZXNzaW5nLiAgTW9yZSByZXN1bHQgZGF0YSBtYXkgYmUgcmV0dXJuZWQsIGJ1dCB0aGVyZSBpcyBubyBndWFyYW50ZWUgdGhhdCBhbGwgb2YgdGhlIG9yaWdpbmFsIGRhdGEgd2lsbCBiZSBwcm9jZXNzZWQuICBJZiBmYWxzZSwgdGhpcyBlcnJvciBkb2VzIG5vdCBwcmV2ZW50IGZ1cnRoZXIgcXVlcnkgcHJvY2Vzc2luZy4iCiAgICAgIH0sCiAgICAgIHsKICAgICAgICAibmFtZSI6ICJuYW1lIiwKICAgICAgICAidHlwZSI6ICJzdHJpbmciLAogICAgICAgICJkb2MiOiAiVGhlIG5hbWUgb2YgdGhlIGVycm9yIgogICAgICB9LAogICAgICB7CiAgICAgICAgIm5hbWUiOiAiZGVzY3JpcHRpb24iLAogICAgICAgICJ0eXBlIjogInN0cmluZyIsCiAgICAgICAgImRvYyI6ICJBIGRlc2NyaXB0aW9uIG9mIHRoZSBlcnJvciIKICAgICAgfSwKICAgICAgewogICAgICAgICJuYW1lIjogInBvc2l0aW9uIiwKICAgICAgICAidHlwZSI6ICJsb25nIiwKICAgICAgICAiZG9jIjogIlRoZSBibG9iIG9mZnNldCBhdCB3aGljaCB0aGUgZXJyb3Igb2NjdXJyZWQiCiAgICAgIH0KICAgIF0KICB9LAogIHsKICAgICJ0eXBlIjogInJlY29yZCIsCiAgICAibmFtZSI6ICJjb20ubWljcm9zb2Z0LmF6dXJlLnN0b3JhZ2UucXVlcnlCbG9iQ29udGVudHMucHJvZ3Jlc3MiLAogICAgImRvYyI6ICJJbmZvcm1hdGlvbiBhYm91dCB0aGUgcHJvZ3Jlc3Mgb2YgdGhlIHF1ZXJ5IiwKICAgICJmaWVsZHMiOiBbCiAgICAgIHsKICAgICAgICAibmFtZSI6ICJieXRlc1NjYW5uZWQiLAogICAgICAgICJ0eXBlIjogImxvbmciLAogICAgICAgICJkb2MiOiAiVGhlIG51bWJlciBvZiBieXRlcyB0aGF0IGhhdmUgYmVlbiBzY2FubmVkIgogICAgICB9LAogICAgICB7CiAgICAgICAgIm5hbWUiOiAidG90YWxCeXRlcyIsCiAgICAgICAgInR5cGUiOiAibG9uZyIsCiAgICAgICAgImRvYyI6ICJUaGUgdG90YWwgbnVtYmVyIG9mIGJ5dGVzIHRvIGJlIHNjYW5uZWQgaW4gdGhpcyBxdWVyeSIKICAgICAgfQogICAgXQogIH0sCiAgewogICAgInR5cGUiOiAicmVjb3JkIiwKICAgICJuYW1lIjogImNvbS5taWNyb3NvZnQuYXp1cmUuc3RvcmFnZS5xdWVyeUJsb2JDb250ZW50cy5lbmQiLAogICAgImRvYyI6ICJTZW50IGFzIHRoZSBmaW5hbCBtZXNzYWdlIG9mIHRoZSByZXNwb25zZSwgaW5kaWNhdGluZyB0aGF0IGFsbCByZXN1bHRzIGhhdmUgYmVlbiBzZW50LiIsCiAgICAiZmllbGRzIjogWwogICAgICB7CiAgICAgICAgIm5hbWUiOiAidG90YWxCeXRlcyIsCiAgICAgICAgInR5cGUiOiAibG9uZyIsCiAgICAgICAgImRvYyI6ICJUaGUgdG90YWwgbnVtYmVyIG9mIGJ5dGVzIHRvIGJlIHNjYW5uZWQgaW4gdGhpcyBxdWVyeSIKICAgICAgfQogICAgXQogIH0KXQoAIN5Q6q77a0uyRFJAPFOf9AKGEACAEDEwMCwyMDAsMzAwLDQwMAozMDAsNDAwLDUwMCw2MDAKMTAwLDIwMCwzMDAsNDAwCjMwMCw0MDAsNTAwLDYwMAoxMDAsMjAwLDMwMCw0MDAKMzAwLDQwMCw1MDAsNjAwCjEwMCwyMDAsMzAwLDQwMAozMDAsNDAwLDUwMCw2MDAKMTAwLDIwMCwzMDAsNDAwCjMwMCw0MDAsNTAwLDYwMAoxMDAsMjAwLDMwMCw0MDAKMzAwLDQwMCw1MDAsNjAwCjEwMCwyMDAsMzAwLDQwMAozMDAsNDAwLDUwMCw2MDAKMTAwLDIwMCwzMDAsNDAwCjMwMCw0MDAsNTAwLDYwMAoxMDAsMjAwLDMwMCw0MDAKMzAwLDQwMCw1MDAsNjAwCjEwMCwyMDAsMzAwLDQwMAozMDAsNDAwLDUwMCw2MDAKMTAwLDIwMCwzMDAsNDAwCjMwMCw0MDAsNTAwLDYwMAoxMDAsMjAwLDMwMCw0MDAKMzAwLDQwMCw1MDAsNjAwCjEwMCwyMDAsMzAwLDQwMAozMDAsNDAwLDUwMCw2MDAKMTAwLDIwMCwzMDAsNDAwCjMwMCw0MDAsNTAwLDYwMAoxMDAsMjAwLDMwMCw0MDAKMzAwLDQwMCw1MDAsNjAwCjEwMCwyMDAsMzAwLDQwMAozMDAsNDAwLDUwMCw2MDAKMTAwLDIwMCwzMDAsNDAwCjMwMCw0MDAsNTAwLDYwMAoxMDAsMjAwLDMwMCw0MDAKMzAwLDQwMCw1MDAsNjAwCjEwMCwyMDAsMzAwLDQwMAozMDAsNDAwLDUwMCw2MDAKMTAwLDIwMCwzMDAsNDAwCjMwMCw0MDAsNTAwLDYwMAoxMDAsMjAwLDMwMCw0MDAKMzAwLDQwMCw1MDAsNjAwCjEwMCwyMDAsMzAwLDQwMAozMDAsNDAwLDUwMCw2MDAKMTAwLDIwMCwzMDAsNDAwCjMwMCw0MDAsNTAwLDYwMAoxMDAsMjAwLDMwMCw0MDAKMzAwLDQwMCw1MDAsNjAwCjEwMCwyMDAsMzAwLDQwMAozMDAsNDAwLDUwMCw2MDAKMTAwLDIwMCwzMDAsNDAwCjMwMCw0MDAsNTAwLDYwMAoxMDAsMjAwLDMwMCw0MDAKMzAwLDQwMCw1MDAsNjAwCjEwMCwyMDAsMzAwLDQwMAozMDAsNDAwLDUwMCw2MDAKMTAwLDIwMCwzMDAsNDAwCjMwMCw0MDAsNTAwLDYwMAoxMDAsMjAwLDMwMCw0MDAKMzAwLDQwMCw1MDAsNjAwCjEwMCwyMDAsMzAwLDQwMAozMDAsNDAwLDUwMCw2MDAKMTAwLDIwMCwzMDAsNDAwCjMwMCw0MDAsNTAwLDYwMAog3lDqrvtrS7JEUkA8U5/0AgoEgBCAECDeUOqu\u002B2tLskRSQDxTn/QCBgaAECDeUOqu\u002B2tLskRSQDxTn/Q="
>>>>>>> 1814567d
    },
    {
      "RequestUri": "https://seannse.blob.core.windows.net/test-filesystem-9e4ffb8f-41a6-dc0c-5e33-7c7e2671b7d9?restype=container",
      "RequestMethod": "DELETE",
      "RequestHeaders": {
        "Accept": "application/xml",
        "Authorization": "Sanitized",
<<<<<<< HEAD
        "traceparent": "00-bdda245d0a1f1347920add970287c684-4d415296f1b6ac4d-00",
        "User-Agent": [
          "azsdk-net-Storage.Files.DataLake/12.7.0-alpha.20210202.1",
          "(.NET 5.0.2; Microsoft Windows 10.0.19042)"
        ],
        "x-ms-client-request-id": "758ab31d-031f-378c-9b68-9b1f5e25e821",
        "x-ms-date": "Tue, 02 Feb 2021 21:30:17 GMT",
=======
        "traceparent": "00-553f7e3c8dda2240bfca0ee4169019cc-b3dcce28315ea948-00",
        "User-Agent": [
          "azsdk-net-Storage.Files.DataLake/12.7.0-alpha.20210217.1",
          "(.NET 5.0.3; Microsoft Windows 10.0.19042)"
        ],
        "x-ms-client-request-id": "758ab31d-031f-378c-9b68-9b1f5e25e821",
        "x-ms-date": "Wed, 17 Feb 2021 22:34:35 GMT",
>>>>>>> 1814567d
        "x-ms-return-client-request-id": "true",
        "x-ms-version": "2020-06-12"
      },
      "RequestBody": null,
      "StatusCode": 202,
      "ResponseHeaders": {
        "Content-Length": "0",
<<<<<<< HEAD
        "Date": "Tue, 02 Feb 2021 21:30:17 GMT",
=======
        "Date": "Wed, 17 Feb 2021 22:34:34 GMT",
>>>>>>> 1814567d
        "Server": [
          "Windows-Azure-Blob/1.0",
          "Microsoft-HTTPAPI/2.0"
        ],
        "x-ms-client-request-id": "758ab31d-031f-378c-9b68-9b1f5e25e821",
<<<<<<< HEAD
        "x-ms-request-id": "563139c4-e01e-0094-34aa-f9c836000000",
=======
        "x-ms-request-id": "e971687d-201e-000d-137d-05b78b000000",
>>>>>>> 1814567d
        "x-ms-version": "2020-06-12"
      },
      "ResponseBody": []
    },
    {
      "RequestUri": "https://seannse.blob.core.windows.net/test-filesystem-1ff4719e-ad3e-1e39-cddb-75c418fc9f3c?restype=container",
      "RequestMethod": "PUT",
      "RequestHeaders": {
        "Accept": "application/xml",
        "Authorization": "Sanitized",
<<<<<<< HEAD
        "traceparent": "00-9e516ee9b8095742bbafee27322f4e43-e4f368bbfd583146-00",
        "User-Agent": [
          "azsdk-net-Storage.Files.DataLake/12.7.0-alpha.20210202.1",
          "(.NET 5.0.2; Microsoft Windows 10.0.19042)"
        ],
        "x-ms-blob-public-access": "container",
        "x-ms-client-request-id": "c72d7d6a-f537-6f66-7a6b-a7438dc71e9f",
        "x-ms-date": "Tue, 02 Feb 2021 21:30:17 GMT",
=======
        "traceparent": "00-fae91b5959f6f0449c6ac52efd440b1c-5d5e24a9b358d744-00",
        "User-Agent": [
          "azsdk-net-Storage.Files.DataLake/12.7.0-alpha.20210217.1",
          "(.NET 5.0.3; Microsoft Windows 10.0.19042)"
        ],
        "x-ms-blob-public-access": "container",
        "x-ms-client-request-id": "c72d7d6a-f537-6f66-7a6b-a7438dc71e9f",
        "x-ms-date": "Wed, 17 Feb 2021 22:34:35 GMT",
>>>>>>> 1814567d
        "x-ms-return-client-request-id": "true",
        "x-ms-version": "2020-06-12"
      },
      "RequestBody": null,
      "StatusCode": 201,
      "ResponseHeaders": {
        "Content-Length": "0",
<<<<<<< HEAD
        "Date": "Tue, 02 Feb 2021 21:30:18 GMT",
        "ETag": "\u00220x8D8C7C1BCDFE534\u0022",
        "Last-Modified": "Tue, 02 Feb 2021 21:30:18 GMT",
=======
        "Date": "Wed, 17 Feb 2021 22:34:35 GMT",
        "ETag": "\u00220x8D8D39433FA4918\u0022",
        "Last-Modified": "Wed, 17 Feb 2021 22:34:35 GMT",
>>>>>>> 1814567d
        "Server": [
          "Windows-Azure-Blob/1.0",
          "Microsoft-HTTPAPI/2.0"
        ],
        "x-ms-client-request-id": "c72d7d6a-f537-6f66-7a6b-a7438dc71e9f",
<<<<<<< HEAD
        "x-ms-request-id": "3902fd46-301e-002e-5faa-f92d48000000",
=======
        "x-ms-request-id": "567a5ec5-b01e-0020-437d-0504f8000000",
>>>>>>> 1814567d
        "x-ms-version": "2020-06-12"
      },
      "ResponseBody": []
    },
    {
      "RequestUri": "https://seannse.dfs.core.windows.net/test-filesystem-1ff4719e-ad3e-1e39-cddb-75c418fc9f3c/test-file-62505fc9-19ae-dd2c-01d4-5b11607cb356?resource=file",
      "RequestMethod": "PUT",
      "RequestHeaders": {
        "Accept": "application/json",
        "Authorization": "Sanitized",
        "If-None-Match": "*",
<<<<<<< HEAD
        "traceparent": "00-8e6724aae9754b4e98257b45d489a624-41fee7380a97c743-00",
        "User-Agent": [
          "azsdk-net-Storage.Files.DataLake/12.7.0-alpha.20210202.1",
          "(.NET 5.0.2; Microsoft Windows 10.0.19042)"
        ],
        "x-ms-client-request-id": "0cf4ad0e-3626-5069-504f-c66399540ffe",
        "x-ms-date": "Tue, 02 Feb 2021 21:30:17 GMT",
=======
        "traceparent": "00-dc6b06bc9af76c4a8b819302d74d8396-fca750f1797f674d-00",
        "User-Agent": [
          "azsdk-net-Storage.Files.DataLake/12.7.0-alpha.20210217.1",
          "(.NET 5.0.3; Microsoft Windows 10.0.19042)"
        ],
        "x-ms-client-request-id": "0cf4ad0e-3626-5069-504f-c66399540ffe",
        "x-ms-date": "Wed, 17 Feb 2021 22:34:35 GMT",
>>>>>>> 1814567d
        "x-ms-return-client-request-id": "true",
        "x-ms-version": "2020-06-12"
      },
      "RequestBody": null,
      "StatusCode": 201,
      "ResponseHeaders": {
        "Content-Length": "0",
<<<<<<< HEAD
        "Date": "Tue, 02 Feb 2021 21:30:18 GMT",
        "ETag": "\u00220x8D8C7C1BD1BC385\u0022",
        "Last-Modified": "Tue, 02 Feb 2021 21:30:18 GMT",
=======
        "Date": "Wed, 17 Feb 2021 22:34:34 GMT",
        "ETag": "\u00220x8D8D39434347946\u0022",
        "Last-Modified": "Wed, 17 Feb 2021 22:34:35 GMT",
>>>>>>> 1814567d
        "Server": [
          "Windows-Azure-HDFS/1.0",
          "Microsoft-HTTPAPI/2.0"
        ],
        "x-ms-client-request-id": "0cf4ad0e-3626-5069-504f-c66399540ffe",
<<<<<<< HEAD
        "x-ms-request-id": "0268e636-701f-0072-48aa-f97810000000",
=======
        "x-ms-request-id": "0fa304a1-801f-0059-1b7d-05f8dc000000",
>>>>>>> 1814567d
        "x-ms-version": "2020-06-12"
      },
      "ResponseBody": []
    },
    {
      "RequestUri": "https://seannse.dfs.core.windows.net/test-filesystem-1ff4719e-ad3e-1e39-cddb-75c418fc9f3c/test-file-62505fc9-19ae-dd2c-01d4-5b11607cb356?action=append\u0026position=0",
      "RequestMethod": "PATCH",
      "RequestHeaders": {
        "Accept": "application/json",
        "Authorization": "Sanitized",
        "Content-Length": "1024",
<<<<<<< HEAD
        "Content-Type": "application/json",
        "traceparent": "00-e719a5698b6b99408954bca40ebc90cd-0e9d7971620dfd4b-00",
        "User-Agent": [
          "azsdk-net-Storage.Files.DataLake/12.7.0-alpha.20210202.1",
          "(.NET 5.0.2; Microsoft Windows 10.0.19042)"
        ],
        "x-ms-client-request-id": "b3035f41-a687-0c2f-f40a-4a7f12a14041",
        "x-ms-date": "Tue, 02 Feb 2021 21:30:18 GMT",
=======
        "traceparent": "00-e280e48c8c9ec74a94d5cff71246af00-4bdd7828d16f264f-00",
        "User-Agent": [
          "azsdk-net-Storage.Files.DataLake/12.7.0-alpha.20210217.1",
          "(.NET 5.0.3; Microsoft Windows 10.0.19042)"
        ],
        "x-ms-client-request-id": "b3035f41-a687-0c2f-f40a-4a7f12a14041",
        "x-ms-date": "Wed, 17 Feb 2021 22:34:35 GMT",
>>>>>>> 1814567d
        "x-ms-return-client-request-id": "true",
        "x-ms-version": "2020-06-12"
      },
      "RequestBody": [
        "100,200,300,400\n",
        "300,400,500,600\n",
        "100,200,300,400\n",
        "300,400,500,600\n",
        "100,200,300,400\n",
        "300,400,500,600\n",
        "100,200,300,400\n",
        "300,400,500,600\n",
        "100,200,300,400\n",
        "300,400,500,600\n",
        "100,200,300,400\n",
        "300,400,500,600\n",
        "100,200,300,400\n",
        "300,400,500,600\n",
        "100,200,300,400\n",
        "300,400,500,600\n",
        "100,200,300,400\n",
        "300,400,500,600\n",
        "100,200,300,400\n",
        "300,400,500,600\n",
        "100,200,300,400\n",
        "300,400,500,600\n",
        "100,200,300,400\n",
        "300,400,500,600\n",
        "100,200,300,400\n",
        "300,400,500,600\n",
        "100,200,300,400\n",
        "300,400,500,600\n",
        "100,200,300,400\n",
        "300,400,500,600\n",
        "100,200,300,400\n",
        "300,400,500,600\n",
        "100,200,300,400\n",
        "300,400,500,600\n",
        "100,200,300,400\n",
        "300,400,500,600\n",
        "100,200,300,400\n",
        "300,400,500,600\n",
        "100,200,300,400\n",
        "300,400,500,600\n",
        "100,200,300,400\n",
        "300,400,500,600\n",
        "100,200,300,400\n",
        "300,400,500,600\n",
        "100,200,300,400\n",
        "300,400,500,600\n",
        "100,200,300,400\n",
        "300,400,500,600\n",
        "100,200,300,400\n",
        "300,400,500,600\n",
        "100,200,300,400\n",
        "300,400,500,600\n",
        "100,200,300,400\n",
        "300,400,500,600\n",
        "100,200,300,400\n",
        "300,400,500,600\n",
        "100,200,300,400\n",
        "300,400,500,600\n",
        "100,200,300,400\n",
        "300,400,500,600\n",
        "100,200,300,400\n",
        "300,400,500,600\n",
        "100,200,300,400\n",
        "300,400,500,600\n"
      ],
      "StatusCode": 202,
      "ResponseHeaders": {
        "Content-Length": "0",
<<<<<<< HEAD
        "Date": "Tue, 02 Feb 2021 21:30:18 GMT",
=======
        "Date": "Wed, 17 Feb 2021 22:34:34 GMT",
>>>>>>> 1814567d
        "Server": [
          "Windows-Azure-HDFS/1.0",
          "Microsoft-HTTPAPI/2.0"
        ],
        "x-ms-client-request-id": "b3035f41-a687-0c2f-f40a-4a7f12a14041",
<<<<<<< HEAD
        "x-ms-request-id": "0268e647-701f-0072-59aa-f97810000000",
=======
        "x-ms-request-id": "0fa304aa-801f-0059-247d-05f8dc000000",
>>>>>>> 1814567d
        "x-ms-request-server-encrypted": "true",
        "x-ms-version": "2020-06-12"
      },
      "ResponseBody": []
    },
    {
      "RequestUri": "https://seannse.dfs.core.windows.net/test-filesystem-1ff4719e-ad3e-1e39-cddb-75c418fc9f3c/test-file-62505fc9-19ae-dd2c-01d4-5b11607cb356?action=flush\u0026position=1024",
      "RequestMethod": "PATCH",
      "RequestHeaders": {
        "Accept": "application/json",
        "Authorization": "Sanitized",
<<<<<<< HEAD
        "traceparent": "00-a1c279d0f057ac4685d1da461b59b9ec-729efb8cf5a8104c-00",
        "User-Agent": [
          "azsdk-net-Storage.Files.DataLake/12.7.0-alpha.20210202.1",
          "(.NET 5.0.2; Microsoft Windows 10.0.19042)"
        ],
        "x-ms-client-request-id": "3a21f18c-5c51-1176-21f3-3b61384fdeb8",
        "x-ms-date": "Tue, 02 Feb 2021 21:30:18 GMT",
=======
        "Content-Length": "0",
        "traceparent": "00-3756085816604243a896bb25bd186288-b75854e28558504e-00",
        "User-Agent": [
          "azsdk-net-Storage.Files.DataLake/12.7.0-alpha.20210217.1",
          "(.NET 5.0.3; Microsoft Windows 10.0.19042)"
        ],
        "x-ms-client-request-id": "3a21f18c-5c51-1176-21f3-3b61384fdeb8",
        "x-ms-date": "Wed, 17 Feb 2021 22:34:36 GMT",
>>>>>>> 1814567d
        "x-ms-return-client-request-id": "true",
        "x-ms-version": "2020-06-12"
      },
      "RequestBody": null,
      "StatusCode": 200,
      "ResponseHeaders": {
        "Content-Length": "0",
<<<<<<< HEAD
        "Date": "Tue, 02 Feb 2021 21:30:18 GMT",
        "ETag": "\u00220x8D8C7C1BD37EAA7\u0022",
        "Last-Modified": "Tue, 02 Feb 2021 21:30:19 GMT",
=======
        "Date": "Wed, 17 Feb 2021 22:34:35 GMT",
        "ETag": "\u00220x8D8D3943451A035\u0022",
        "Last-Modified": "Wed, 17 Feb 2021 22:34:35 GMT",
>>>>>>> 1814567d
        "Server": [
          "Windows-Azure-HDFS/1.0",
          "Microsoft-HTTPAPI/2.0"
        ],
        "x-ms-client-request-id": "3a21f18c-5c51-1176-21f3-3b61384fdeb8",
<<<<<<< HEAD
        "x-ms-request-id": "0268e656-701f-0072-68aa-f97810000000",
=======
        "x-ms-request-id": "0fa304bb-801f-0059-357d-05f8dc000000",
>>>>>>> 1814567d
        "x-ms-request-server-encrypted": "false",
        "x-ms-version": "2020-06-12"
      },
      "ResponseBody": []
    },
    {
      "RequestUri": "https://seannse.blob.core.windows.net/test-filesystem-1ff4719e-ad3e-1e39-cddb-75c418fc9f3c/test-file-62505fc9-19ae-dd2c-01d4-5b11607cb356?comp=query",
      "RequestMethod": "POST",
      "RequestHeaders": {
        "Accept": "application/xml",
        "Authorization": "Sanitized",
        "Content-Length": "108",
        "Content-Type": "application/xml",
        "If-None-Match": "\u0022garbage\u0022",
<<<<<<< HEAD
        "traceparent": "00-98aa77b0a5adfe48b83dbf3a59f280a8-c1b74a5ddf68eb4b-00",
        "User-Agent": [
          "azsdk-net-Storage.Files.DataLake/12.7.0-alpha.20210202.1",
          "(.NET 5.0.2; Microsoft Windows 10.0.19042)"
        ],
        "x-ms-client-request-id": "20f39d80-057f-9aef-dfc0-a637272e528f",
        "x-ms-date": "Tue, 02 Feb 2021 21:30:18 GMT",
=======
        "traceparent": "00-2be3757ac27e414db3f4d0eb6ce74b8a-2f086ca7f0c3ec43-00",
        "User-Agent": [
          "azsdk-net-Storage.Files.DataLake/12.7.0-alpha.20210217.1",
          "(.NET 5.0.3; Microsoft Windows 10.0.19042)"
        ],
        "x-ms-client-request-id": "20f39d80-057f-9aef-dfc0-a637272e528f",
        "x-ms-date": "Wed, 17 Feb 2021 22:34:36 GMT",
>>>>>>> 1814567d
        "x-ms-return-client-request-id": "true",
        "x-ms-version": "2020-06-12"
      },
      "RequestBody": "\uFEFF\u003CQueryRequest\u003E\u003CQueryType\u003ESQL\u003C/QueryType\u003E\u003CExpression\u003ESELECT * from BlobStorage\u003C/Expression\u003E\u003C/QueryRequest\u003E",
      "StatusCode": 200,
      "ResponseHeaders": {
        "Accept-Ranges": "bytes",
        "Content-Type": "avro/binary",
<<<<<<< HEAD
        "Date": "Tue, 02 Feb 2021 21:30:18 GMT",
        "ETag": "\u00220x8D8C7C1BD37EAA7\u0022",
        "Last-Modified": "Tue, 02 Feb 2021 21:30:19 GMT",
=======
        "Date": "Wed, 17 Feb 2021 22:34:35 GMT",
        "ETag": "\u00220x8D8D3943451A035\u0022",
        "Last-Modified": "Wed, 17 Feb 2021 22:34:35 GMT",
>>>>>>> 1814567d
        "Server": [
          "Windows-Azure-Blob/1.0",
          "Microsoft-HTTPAPI/2.0"
        ],
        "Transfer-Encoding": "chunked",
        "x-ms-blob-type": "BlockBlob",
        "x-ms-client-request-id": "20f39d80-057f-9aef-dfc0-a637272e528f",
<<<<<<< HEAD
        "x-ms-creation-time": "Tue, 02 Feb 2021 21:30:18 GMT",
        "x-ms-lease-state": "available",
        "x-ms-lease-status": "unlocked",
        "x-ms-request-id": "3902fecb-301e-002e-4baa-f92d48000000",
        "x-ms-server-encrypted": "false",
        "x-ms-version": "2020-06-12"
      },
      "ResponseBody": "T2JqAQIWYXZyby5zY2hlbWG\u002BHlsKICB7CiAgICAidHlwZSI6ICJyZWNvcmQiLAogICAgIm5hbWUiOiAiY29tLm1pY3Jvc29mdC5henVyZS5zdG9yYWdlLnF1ZXJ5QmxvYkNvbnRlbnRzLnJlc3VsdERhdGEiLAogICAgImRvYyI6ICJIb2xkcyByZXN1bHQgZGF0YSBpbiB0aGUgZm9ybWF0IHNwZWNpZmllZCBmb3IgdGhpcyBxdWVyeSAoQ1NWLCBKU09OLCBldGMuKS4iLAogICAgImZpZWxkcyI6IFsKICAgICAgewogICAgICAgICJuYW1lIjogImRhdGEiLAogICAgICAgICJ0eXBlIjogImJ5dGVzIgogICAgICB9CiAgICBdCiAgfSwKICB7CiAgICAidHlwZSI6ICJyZWNvcmQiLAogICAgIm5hbWUiOiAiY29tLm1pY3Jvc29mdC5henVyZS5zdG9yYWdlLnF1ZXJ5QmxvYkNvbnRlbnRzLmVycm9yIiwKICAgICJkb2MiOiAiQW4gZXJyb3IgdGhhdCBvY2N1cnJlZCB3aGlsZSBwcm9jZXNzaW5nIHRoZSBxdWVyeS4iLAogICAgImZpZWxkcyI6IFsKICAgICAgewogICAgICAgICJuYW1lIjogImZhdGFsIiwKICAgICAgICAidHlwZSI6ICJib29sZWFuIiwKICAgICAgICAiZG9jIjogIklmIHRydWUsIHRoaXMgZXJyb3IgcHJldmVudHMgZnVydGhlciBxdWVyeSBwcm9jZXNzaW5nLiAgTW9yZSByZXN1bHQgZGF0YSBtYXkgYmUgcmV0dXJuZWQsIGJ1dCB0aGVyZSBpcyBubyBndWFyYW50ZWUgdGhhdCBhbGwgb2YgdGhlIG9yaWdpbmFsIGRhdGEgd2lsbCBiZSBwcm9jZXNzZWQuICBJZiBmYWxzZSwgdGhpcyBlcnJvciBkb2VzIG5vdCBwcmV2ZW50IGZ1cnRoZXIgcXVlcnkgcHJvY2Vzc2luZy4iCiAgICAgIH0sCiAgICAgIHsKICAgICAgICAibmFtZSI6ICJuYW1lIiwKICAgICAgICAidHlwZSI6ICJzdHJpbmciLAogICAgICAgICJkb2MiOiAiVGhlIG5hbWUgb2YgdGhlIGVycm9yIgogICAgICB9LAogICAgICB7CiAgICAgICAgIm5hbWUiOiAiZGVzY3JpcHRpb24iLAogICAgICAgICJ0eXBlIjogInN0cmluZyIsCiAgICAgICAgImRvYyI6ICJBIGRlc2NyaXB0aW9uIG9mIHRoZSBlcnJvciIKICAgICAgfSwKICAgICAgewogICAgICAgICJuYW1lIjogInBvc2l0aW9uIiwKICAgICAgICAidHlwZSI6ICJsb25nIiwKICAgICAgICAiZG9jIjogIlRoZSBibG9iIG9mZnNldCBhdCB3aGljaCB0aGUgZXJyb3Igb2NjdXJyZWQiCiAgICAgIH0KICAgIF0KICB9LAogIHsKICAgICJ0eXBlIjogInJlY29yZCIsCiAgICAibmFtZSI6ICJjb20ubWljcm9zb2Z0LmF6dXJlLnN0b3JhZ2UucXVlcnlCbG9iQ29udGVudHMucHJvZ3Jlc3MiLAogICAgImRvYyI6ICJJbmZvcm1hdGlvbiBhYm91dCB0aGUgcHJvZ3Jlc3Mgb2YgdGhlIHF1ZXJ5IiwKICAgICJmaWVsZHMiOiBbCiAgICAgIHsKICAgICAgICAibmFtZSI6ICJieXRlc1NjYW5uZWQiLAogICAgICAgICJ0eXBlIjogImxvbmciLAogICAgICAgICJkb2MiOiAiVGhlIG51bWJlciBvZiBieXRlcyB0aGF0IGhhdmUgYmVlbiBzY2FubmVkIgogICAgICB9LAogICAgICB7CiAgICAgICAgIm5hbWUiOiAidG90YWxCeXRlcyIsCiAgICAgICAgInR5cGUiOiAibG9uZyIsCiAgICAgICAgImRvYyI6ICJUaGUgdG90YWwgbnVtYmVyIG9mIGJ5dGVzIHRvIGJlIHNjYW5uZWQgaW4gdGhpcyBxdWVyeSIKICAgICAgfQogICAgXQogIH0sCiAgewogICAgInR5cGUiOiAicmVjb3JkIiwKICAgICJuYW1lIjogImNvbS5taWNyb3NvZnQuYXp1cmUuc3RvcmFnZS5xdWVyeUJsb2JDb250ZW50cy5lbmQiLAogICAgImRvYyI6ICJTZW50IGFzIHRoZSBmaW5hbCBtZXNzYWdlIG9mIHRoZSByZXNwb25zZSwgaW5kaWNhdGluZyB0aGF0IGFsbCByZXN1bHRzIGhhdmUgYmVlbiBzZW50LiIsCiAgICAiZmllbGRzIjogWwogICAgICB7CiAgICAgICAgIm5hbWUiOiAidG90YWxCeXRlcyIsCiAgICAgICAgInR5cGUiOiAibG9uZyIsCiAgICAgICAgImRvYyI6ICJUaGUgdG90YWwgbnVtYmVyIG9mIGJ5dGVzIHRvIGJlIHNjYW5uZWQgaW4gdGhpcyBxdWVyeSIKICAgICAgfQogICAgXQogIH0KXQoApiiCpIY25EaJIFYJuHSROgKGEACAEDEwMCwyMDAsMzAwLDQwMAozMDAsNDAwLDUwMCw2MDAKMTAwLDIwMCwzMDAsNDAwCjMwMCw0MDAsNTAwLDYwMAoxMDAsMjAwLDMwMCw0MDAKMzAwLDQwMCw1MDAsNjAwCjEwMCwyMDAsMzAwLDQwMAozMDAsNDAwLDUwMCw2MDAKMTAwLDIwMCwzMDAsNDAwCjMwMCw0MDAsNTAwLDYwMAoxMDAsMjAwLDMwMCw0MDAKMzAwLDQwMCw1MDAsNjAwCjEwMCwyMDAsMzAwLDQwMAozMDAsNDAwLDUwMCw2MDAKMTAwLDIwMCwzMDAsNDAwCjMwMCw0MDAsNTAwLDYwMAoxMDAsMjAwLDMwMCw0MDAKMzAwLDQwMCw1MDAsNjAwCjEwMCwyMDAsMzAwLDQwMAozMDAsNDAwLDUwMCw2MDAKMTAwLDIwMCwzMDAsNDAwCjMwMCw0MDAsNTAwLDYwMAoxMDAsMjAwLDMwMCw0MDAKMzAwLDQwMCw1MDAsNjAwCjEwMCwyMDAsMzAwLDQwMAozMDAsNDAwLDUwMCw2MDAKMTAwLDIwMCwzMDAsNDAwCjMwMCw0MDAsNTAwLDYwMAoxMDAsMjAwLDMwMCw0MDAKMzAwLDQwMCw1MDAsNjAwCjEwMCwyMDAsMzAwLDQwMAozMDAsNDAwLDUwMCw2MDAKMTAwLDIwMCwzMDAsNDAwCjMwMCw0MDAsNTAwLDYwMAoxMDAsMjAwLDMwMCw0MDAKMzAwLDQwMCw1MDAsNjAwCjEwMCwyMDAsMzAwLDQwMAozMDAsNDAwLDUwMCw2MDAKMTAwLDIwMCwzMDAsNDAwCjMwMCw0MDAsNTAwLDYwMAoxMDAsMjAwLDMwMCw0MDAKMzAwLDQwMCw1MDAsNjAwCjEwMCwyMDAsMzAwLDQwMAozMDAsNDAwLDUwMCw2MDAKMTAwLDIwMCwzMDAsNDAwCjMwMCw0MDAsNTAwLDYwMAoxMDAsMjAwLDMwMCw0MDAKMzAwLDQwMCw1MDAsNjAwCjEwMCwyMDAsMzAwLDQwMAozMDAsNDAwLDUwMCw2MDAKMTAwLDIwMCwzMDAsNDAwCjMwMCw0MDAsNTAwLDYwMAoxMDAsMjAwLDMwMCw0MDAKMzAwLDQwMCw1MDAsNjAwCjEwMCwyMDAsMzAwLDQwMAozMDAsNDAwLDUwMCw2MDAKMTAwLDIwMCwzMDAsNDAwCjMwMCw0MDAsNTAwLDYwMAoxMDAsMjAwLDMwMCw0MDAKMzAwLDQwMCw1MDAsNjAwCjEwMCwyMDAsMzAwLDQwMAozMDAsNDAwLDUwMCw2MDAKMTAwLDIwMCwzMDAsNDAwCjMwMCw0MDAsNTAwLDYwMAqmKIKkhjbkRokgVgm4dJE6AgoEgBCAEKYogqSGNuRGiSBWCbh0kToCBgaAEKYogqSGNuRGiSBWCbh0kTo="
=======
        "x-ms-creation-time": "Wed, 17 Feb 2021 22:34:35 GMT",
        "x-ms-lease-state": "available",
        "x-ms-lease-status": "unlocked",
        "x-ms-request-id": "567a6067-b01e-0020-4a7d-0504f8000000",
        "x-ms-server-encrypted": "false",
        "x-ms-version": "2020-06-12"
      },
      "ResponseBody": "T2JqAQIWYXZyby5zY2hlbWG\u002BHlsKICB7CiAgICAidHlwZSI6ICJyZWNvcmQiLAogICAgIm5hbWUiOiAiY29tLm1pY3Jvc29mdC5henVyZS5zdG9yYWdlLnF1ZXJ5QmxvYkNvbnRlbnRzLnJlc3VsdERhdGEiLAogICAgImRvYyI6ICJIb2xkcyByZXN1bHQgZGF0YSBpbiB0aGUgZm9ybWF0IHNwZWNpZmllZCBmb3IgdGhpcyBxdWVyeSAoQ1NWLCBKU09OLCBldGMuKS4iLAogICAgImZpZWxkcyI6IFsKICAgICAgewogICAgICAgICJuYW1lIjogImRhdGEiLAogICAgICAgICJ0eXBlIjogImJ5dGVzIgogICAgICB9CiAgICBdCiAgfSwKICB7CiAgICAidHlwZSI6ICJyZWNvcmQiLAogICAgIm5hbWUiOiAiY29tLm1pY3Jvc29mdC5henVyZS5zdG9yYWdlLnF1ZXJ5QmxvYkNvbnRlbnRzLmVycm9yIiwKICAgICJkb2MiOiAiQW4gZXJyb3IgdGhhdCBvY2N1cnJlZCB3aGlsZSBwcm9jZXNzaW5nIHRoZSBxdWVyeS4iLAogICAgImZpZWxkcyI6IFsKICAgICAgewogICAgICAgICJuYW1lIjogImZhdGFsIiwKICAgICAgICAidHlwZSI6ICJib29sZWFuIiwKICAgICAgICAiZG9jIjogIklmIHRydWUsIHRoaXMgZXJyb3IgcHJldmVudHMgZnVydGhlciBxdWVyeSBwcm9jZXNzaW5nLiAgTW9yZSByZXN1bHQgZGF0YSBtYXkgYmUgcmV0dXJuZWQsIGJ1dCB0aGVyZSBpcyBubyBndWFyYW50ZWUgdGhhdCBhbGwgb2YgdGhlIG9yaWdpbmFsIGRhdGEgd2lsbCBiZSBwcm9jZXNzZWQuICBJZiBmYWxzZSwgdGhpcyBlcnJvciBkb2VzIG5vdCBwcmV2ZW50IGZ1cnRoZXIgcXVlcnkgcHJvY2Vzc2luZy4iCiAgICAgIH0sCiAgICAgIHsKICAgICAgICAibmFtZSI6ICJuYW1lIiwKICAgICAgICAidHlwZSI6ICJzdHJpbmciLAogICAgICAgICJkb2MiOiAiVGhlIG5hbWUgb2YgdGhlIGVycm9yIgogICAgICB9LAogICAgICB7CiAgICAgICAgIm5hbWUiOiAiZGVzY3JpcHRpb24iLAogICAgICAgICJ0eXBlIjogInN0cmluZyIsCiAgICAgICAgImRvYyI6ICJBIGRlc2NyaXB0aW9uIG9mIHRoZSBlcnJvciIKICAgICAgfSwKICAgICAgewogICAgICAgICJuYW1lIjogInBvc2l0aW9uIiwKICAgICAgICAidHlwZSI6ICJsb25nIiwKICAgICAgICAiZG9jIjogIlRoZSBibG9iIG9mZnNldCBhdCB3aGljaCB0aGUgZXJyb3Igb2NjdXJyZWQiCiAgICAgIH0KICAgIF0KICB9LAogIHsKICAgICJ0eXBlIjogInJlY29yZCIsCiAgICAibmFtZSI6ICJjb20ubWljcm9zb2Z0LmF6dXJlLnN0b3JhZ2UucXVlcnlCbG9iQ29udGVudHMucHJvZ3Jlc3MiLAogICAgImRvYyI6ICJJbmZvcm1hdGlvbiBhYm91dCB0aGUgcHJvZ3Jlc3Mgb2YgdGhlIHF1ZXJ5IiwKICAgICJmaWVsZHMiOiBbCiAgICAgIHsKICAgICAgICAibmFtZSI6ICJieXRlc1NjYW5uZWQiLAogICAgICAgICJ0eXBlIjogImxvbmciLAogICAgICAgICJkb2MiOiAiVGhlIG51bWJlciBvZiBieXRlcyB0aGF0IGhhdmUgYmVlbiBzY2FubmVkIgogICAgICB9LAogICAgICB7CiAgICAgICAgIm5hbWUiOiAidG90YWxCeXRlcyIsCiAgICAgICAgInR5cGUiOiAibG9uZyIsCiAgICAgICAgImRvYyI6ICJUaGUgdG90YWwgbnVtYmVyIG9mIGJ5dGVzIHRvIGJlIHNjYW5uZWQgaW4gdGhpcyBxdWVyeSIKICAgICAgfQogICAgXQogIH0sCiAgewogICAgInR5cGUiOiAicmVjb3JkIiwKICAgICJuYW1lIjogImNvbS5taWNyb3NvZnQuYXp1cmUuc3RvcmFnZS5xdWVyeUJsb2JDb250ZW50cy5lbmQiLAogICAgImRvYyI6ICJTZW50IGFzIHRoZSBmaW5hbCBtZXNzYWdlIG9mIHRoZSByZXNwb25zZSwgaW5kaWNhdGluZyB0aGF0IGFsbCByZXN1bHRzIGhhdmUgYmVlbiBzZW50LiIsCiAgICAiZmllbGRzIjogWwogICAgICB7CiAgICAgICAgIm5hbWUiOiAidG90YWxCeXRlcyIsCiAgICAgICAgInR5cGUiOiAibG9uZyIsCiAgICAgICAgImRvYyI6ICJUaGUgdG90YWwgbnVtYmVyIG9mIGJ5dGVzIHRvIGJlIHNjYW5uZWQgaW4gdGhpcyBxdWVyeSIKICAgICAgfQogICAgXQogIH0KXQoAbJsV\u002BxssgEWG51y1CrtgSwKGEACAEDEwMCwyMDAsMzAwLDQwMAozMDAsNDAwLDUwMCw2MDAKMTAwLDIwMCwzMDAsNDAwCjMwMCw0MDAsNTAwLDYwMAoxMDAsMjAwLDMwMCw0MDAKMzAwLDQwMCw1MDAsNjAwCjEwMCwyMDAsMzAwLDQwMAozMDAsNDAwLDUwMCw2MDAKMTAwLDIwMCwzMDAsNDAwCjMwMCw0MDAsNTAwLDYwMAoxMDAsMjAwLDMwMCw0MDAKMzAwLDQwMCw1MDAsNjAwCjEwMCwyMDAsMzAwLDQwMAozMDAsNDAwLDUwMCw2MDAKMTAwLDIwMCwzMDAsNDAwCjMwMCw0MDAsNTAwLDYwMAoxMDAsMjAwLDMwMCw0MDAKMzAwLDQwMCw1MDAsNjAwCjEwMCwyMDAsMzAwLDQwMAozMDAsNDAwLDUwMCw2MDAKMTAwLDIwMCwzMDAsNDAwCjMwMCw0MDAsNTAwLDYwMAoxMDAsMjAwLDMwMCw0MDAKMzAwLDQwMCw1MDAsNjAwCjEwMCwyMDAsMzAwLDQwMAozMDAsNDAwLDUwMCw2MDAKMTAwLDIwMCwzMDAsNDAwCjMwMCw0MDAsNTAwLDYwMAoxMDAsMjAwLDMwMCw0MDAKMzAwLDQwMCw1MDAsNjAwCjEwMCwyMDAsMzAwLDQwMAozMDAsNDAwLDUwMCw2MDAKMTAwLDIwMCwzMDAsNDAwCjMwMCw0MDAsNTAwLDYwMAoxMDAsMjAwLDMwMCw0MDAKMzAwLDQwMCw1MDAsNjAwCjEwMCwyMDAsMzAwLDQwMAozMDAsNDAwLDUwMCw2MDAKMTAwLDIwMCwzMDAsNDAwCjMwMCw0MDAsNTAwLDYwMAoxMDAsMjAwLDMwMCw0MDAKMzAwLDQwMCw1MDAsNjAwCjEwMCwyMDAsMzAwLDQwMAozMDAsNDAwLDUwMCw2MDAKMTAwLDIwMCwzMDAsNDAwCjMwMCw0MDAsNTAwLDYwMAoxMDAsMjAwLDMwMCw0MDAKMzAwLDQwMCw1MDAsNjAwCjEwMCwyMDAsMzAwLDQwMAozMDAsNDAwLDUwMCw2MDAKMTAwLDIwMCwzMDAsNDAwCjMwMCw0MDAsNTAwLDYwMAoxMDAsMjAwLDMwMCw0MDAKMzAwLDQwMCw1MDAsNjAwCjEwMCwyMDAsMzAwLDQwMAozMDAsNDAwLDUwMCw2MDAKMTAwLDIwMCwzMDAsNDAwCjMwMCw0MDAsNTAwLDYwMAoxMDAsMjAwLDMwMCw0MDAKMzAwLDQwMCw1MDAsNjAwCjEwMCwyMDAsMzAwLDQwMAozMDAsNDAwLDUwMCw2MDAKMTAwLDIwMCwzMDAsNDAwCjMwMCw0MDAsNTAwLDYwMApsmxX7GyyARYbnXLUKu2BLAgoEgBCAEGybFfsbLIBFhudctQq7YEsCBgaAEGybFfsbLIBFhudctQq7YEs="
>>>>>>> 1814567d
    },
    {
      "RequestUri": "https://seannse.blob.core.windows.net/test-filesystem-1ff4719e-ad3e-1e39-cddb-75c418fc9f3c?restype=container",
      "RequestMethod": "DELETE",
      "RequestHeaders": {
        "Accept": "application/xml",
        "Authorization": "Sanitized",
<<<<<<< HEAD
        "traceparent": "00-3e9f078ede72e345ba3a380121df77ad-c3d12f6f636b5d43-00",
        "User-Agent": [
          "azsdk-net-Storage.Files.DataLake/12.7.0-alpha.20210202.1",
          "(.NET 5.0.2; Microsoft Windows 10.0.19042)"
        ],
        "x-ms-client-request-id": "9be10750-be5b-3038-9b16-900f5571b6a0",
        "x-ms-date": "Tue, 02 Feb 2021 21:30:18 GMT",
=======
        "traceparent": "00-b477c7c583122840b6f6ad68c123415e-de74f6639bec874b-00",
        "User-Agent": [
          "azsdk-net-Storage.Files.DataLake/12.7.0-alpha.20210217.1",
          "(.NET 5.0.3; Microsoft Windows 10.0.19042)"
        ],
        "x-ms-client-request-id": "9be10750-be5b-3038-9b16-900f5571b6a0",
        "x-ms-date": "Wed, 17 Feb 2021 22:34:36 GMT",
>>>>>>> 1814567d
        "x-ms-return-client-request-id": "true",
        "x-ms-version": "2020-06-12"
      },
      "RequestBody": null,
      "StatusCode": 202,
      "ResponseHeaders": {
        "Content-Length": "0",
<<<<<<< HEAD
        "Date": "Tue, 02 Feb 2021 21:30:18 GMT",
=======
        "Date": "Wed, 17 Feb 2021 22:34:35 GMT",
>>>>>>> 1814567d
        "Server": [
          "Windows-Azure-Blob/1.0",
          "Microsoft-HTTPAPI/2.0"
        ],
        "x-ms-client-request-id": "9be10750-be5b-3038-9b16-900f5571b6a0",
<<<<<<< HEAD
        "x-ms-request-id": "3902ff46-301e-002e-38aa-f92d48000000",
=======
        "x-ms-request-id": "567a60cd-b01e-0020-2d7d-0504f8000000",
>>>>>>> 1814567d
        "x-ms-version": "2020-06-12"
      },
      "ResponseBody": []
    },
    {
      "RequestUri": "https://seannse.blob.core.windows.net/test-filesystem-fb5e4526-c506-6525-c062-d73c9a1613ec?restype=container",
      "RequestMethod": "PUT",
      "RequestHeaders": {
        "Accept": "application/xml",
        "Authorization": "Sanitized",
<<<<<<< HEAD
        "traceparent": "00-b9928c454f5a5c4cbd04374ceb326348-31ec3ec5a2076344-00",
        "User-Agent": [
          "azsdk-net-Storage.Files.DataLake/12.7.0-alpha.20210202.1",
          "(.NET 5.0.2; Microsoft Windows 10.0.19042)"
        ],
        "x-ms-blob-public-access": "container",
        "x-ms-client-request-id": "42b2cb8c-2194-8b9b-e17b-daf8e7fc9685",
        "x-ms-date": "Tue, 02 Feb 2021 21:30:18 GMT",
=======
        "traceparent": "00-bbbb667c1c48f641981dc73be3560e53-205e295a447ae849-00",
        "User-Agent": [
          "azsdk-net-Storage.Files.DataLake/12.7.0-alpha.20210217.1",
          "(.NET 5.0.3; Microsoft Windows 10.0.19042)"
        ],
        "x-ms-blob-public-access": "container",
        "x-ms-client-request-id": "42b2cb8c-2194-8b9b-e17b-daf8e7fc9685",
        "x-ms-date": "Wed, 17 Feb 2021 22:34:36 GMT",
>>>>>>> 1814567d
        "x-ms-return-client-request-id": "true",
        "x-ms-version": "2020-06-12"
      },
      "RequestBody": null,
      "StatusCode": 201,
      "ResponseHeaders": {
        "Content-Length": "0",
<<<<<<< HEAD
        "Date": "Tue, 02 Feb 2021 21:30:18 GMT",
        "ETag": "\u00220x8D8C7C1BD9D1BA9\u0022",
        "Last-Modified": "Tue, 02 Feb 2021 21:30:19 GMT",
=======
        "Date": "Wed, 17 Feb 2021 22:34:35 GMT",
        "ETag": "\u00220x8D8D39434A6B944\u0022",
        "Last-Modified": "Wed, 17 Feb 2021 22:34:36 GMT",
>>>>>>> 1814567d
        "Server": [
          "Windows-Azure-Blob/1.0",
          "Microsoft-HTTPAPI/2.0"
        ],
        "x-ms-client-request-id": "42b2cb8c-2194-8b9b-e17b-daf8e7fc9685",
<<<<<<< HEAD
        "x-ms-request-id": "7df0ebb2-901e-008e-03aa-f9a9e9000000",
=======
        "x-ms-request-id": "1dfb9c78-901e-007a-597d-05621f000000",
>>>>>>> 1814567d
        "x-ms-version": "2020-06-12"
      },
      "ResponseBody": []
    },
    {
      "RequestUri": "https://seannse.dfs.core.windows.net/test-filesystem-fb5e4526-c506-6525-c062-d73c9a1613ec/test-file-506ba303-968a-6f52-11f8-3abd832ddaf3?resource=file",
      "RequestMethod": "PUT",
      "RequestHeaders": {
        "Accept": "application/json",
        "Authorization": "Sanitized",
        "If-None-Match": "*",
<<<<<<< HEAD
        "traceparent": "00-cd2e39f9c76d5349ba15ef27637b59b6-daa3363c6952a54a-00",
        "User-Agent": [
          "azsdk-net-Storage.Files.DataLake/12.7.0-alpha.20210202.1",
          "(.NET 5.0.2; Microsoft Windows 10.0.19042)"
        ],
        "x-ms-client-request-id": "e7f4bcb2-eb61-f54d-7842-319be6de08b3",
        "x-ms-date": "Tue, 02 Feb 2021 21:30:19 GMT",
=======
        "traceparent": "00-97d7622cc43fcf478f3fda6c19faebd9-bbbe7a63d11d8e4e-00",
        "User-Agent": [
          "azsdk-net-Storage.Files.DataLake/12.7.0-alpha.20210217.1",
          "(.NET 5.0.3; Microsoft Windows 10.0.19042)"
        ],
        "x-ms-client-request-id": "e7f4bcb2-eb61-f54d-7842-319be6de08b3",
        "x-ms-date": "Wed, 17 Feb 2021 22:34:36 GMT",
>>>>>>> 1814567d
        "x-ms-return-client-request-id": "true",
        "x-ms-version": "2020-06-12"
      },
      "RequestBody": null,
      "StatusCode": 201,
      "ResponseHeaders": {
        "Content-Length": "0",
<<<<<<< HEAD
        "Date": "Tue, 02 Feb 2021 21:30:19 GMT",
        "ETag": "\u00220x8D8C7C1BDE03F67\u0022",
        "Last-Modified": "Tue, 02 Feb 2021 21:30:20 GMT",
=======
        "Date": "Wed, 17 Feb 2021 22:34:36 GMT",
        "ETag": "\u00220x8D8D39434DDABE3\u0022",
        "Last-Modified": "Wed, 17 Feb 2021 22:34:36 GMT",
>>>>>>> 1814567d
        "Server": [
          "Windows-Azure-HDFS/1.0",
          "Microsoft-HTTPAPI/2.0"
        ],
        "x-ms-client-request-id": "e7f4bcb2-eb61-f54d-7842-319be6de08b3",
<<<<<<< HEAD
        "x-ms-request-id": "02c10500-f01f-0021-1baa-f95b24000000",
=======
        "x-ms-request-id": "fa73c956-501f-0065-577d-05d11b000000",
>>>>>>> 1814567d
        "x-ms-version": "2020-06-12"
      },
      "ResponseBody": []
    },
    {
      "RequestUri": "https://seannse.dfs.core.windows.net/test-filesystem-fb5e4526-c506-6525-c062-d73c9a1613ec/test-file-506ba303-968a-6f52-11f8-3abd832ddaf3?action=append\u0026position=0",
      "RequestMethod": "PATCH",
      "RequestHeaders": {
        "Accept": "application/json",
        "Authorization": "Sanitized",
        "Content-Length": "1024",
<<<<<<< HEAD
        "Content-Type": "application/json",
        "traceparent": "00-2d62075840f44e45a5af12a82a965df8-45b4e12f47a2744d-00",
        "User-Agent": [
          "azsdk-net-Storage.Files.DataLake/12.7.0-alpha.20210202.1",
          "(.NET 5.0.2; Microsoft Windows 10.0.19042)"
        ],
        "x-ms-client-request-id": "c60a7578-f239-3b91-b1ba-56219fbc9c8b",
        "x-ms-date": "Tue, 02 Feb 2021 21:30:19 GMT",
=======
        "traceparent": "00-9b45e626df27a149bdedd08f1150c75e-c62f4204e5e41d4a-00",
        "User-Agent": [
          "azsdk-net-Storage.Files.DataLake/12.7.0-alpha.20210217.1",
          "(.NET 5.0.3; Microsoft Windows 10.0.19042)"
        ],
        "x-ms-client-request-id": "c60a7578-f239-3b91-b1ba-56219fbc9c8b",
        "x-ms-date": "Wed, 17 Feb 2021 22:34:37 GMT",
>>>>>>> 1814567d
        "x-ms-return-client-request-id": "true",
        "x-ms-version": "2020-06-12"
      },
      "RequestBody": [
        "100,200,300,400\n",
        "300,400,500,600\n",
        "100,200,300,400\n",
        "300,400,500,600\n",
        "100,200,300,400\n",
        "300,400,500,600\n",
        "100,200,300,400\n",
        "300,400,500,600\n",
        "100,200,300,400\n",
        "300,400,500,600\n",
        "100,200,300,400\n",
        "300,400,500,600\n",
        "100,200,300,400\n",
        "300,400,500,600\n",
        "100,200,300,400\n",
        "300,400,500,600\n",
        "100,200,300,400\n",
        "300,400,500,600\n",
        "100,200,300,400\n",
        "300,400,500,600\n",
        "100,200,300,400\n",
        "300,400,500,600\n",
        "100,200,300,400\n",
        "300,400,500,600\n",
        "100,200,300,400\n",
        "300,400,500,600\n",
        "100,200,300,400\n",
        "300,400,500,600\n",
        "100,200,300,400\n",
        "300,400,500,600\n",
        "100,200,300,400\n",
        "300,400,500,600\n",
        "100,200,300,400\n",
        "300,400,500,600\n",
        "100,200,300,400\n",
        "300,400,500,600\n",
        "100,200,300,400\n",
        "300,400,500,600\n",
        "100,200,300,400\n",
        "300,400,500,600\n",
        "100,200,300,400\n",
        "300,400,500,600\n",
        "100,200,300,400\n",
        "300,400,500,600\n",
        "100,200,300,400\n",
        "300,400,500,600\n",
        "100,200,300,400\n",
        "300,400,500,600\n",
        "100,200,300,400\n",
        "300,400,500,600\n",
        "100,200,300,400\n",
        "300,400,500,600\n",
        "100,200,300,400\n",
        "300,400,500,600\n",
        "100,200,300,400\n",
        "300,400,500,600\n",
        "100,200,300,400\n",
        "300,400,500,600\n",
        "100,200,300,400\n",
        "300,400,500,600\n",
        "100,200,300,400\n",
        "300,400,500,600\n",
        "100,200,300,400\n",
        "300,400,500,600\n"
      ],
      "StatusCode": 202,
      "ResponseHeaders": {
        "Content-Length": "0",
<<<<<<< HEAD
        "Date": "Tue, 02 Feb 2021 21:30:19 GMT",
=======
        "Date": "Wed, 17 Feb 2021 22:34:36 GMT",
>>>>>>> 1814567d
        "Server": [
          "Windows-Azure-HDFS/1.0",
          "Microsoft-HTTPAPI/2.0"
        ],
        "x-ms-client-request-id": "c60a7578-f239-3b91-b1ba-56219fbc9c8b",
<<<<<<< HEAD
        "x-ms-request-id": "02c10511-f01f-0021-2caa-f95b24000000",
=======
        "x-ms-request-id": "fa73c95e-501f-0065-5e7d-05d11b000000",
>>>>>>> 1814567d
        "x-ms-request-server-encrypted": "true",
        "x-ms-version": "2020-06-12"
      },
      "ResponseBody": []
    },
    {
      "RequestUri": "https://seannse.dfs.core.windows.net/test-filesystem-fb5e4526-c506-6525-c062-d73c9a1613ec/test-file-506ba303-968a-6f52-11f8-3abd832ddaf3?action=flush\u0026position=1024",
      "RequestMethod": "PATCH",
      "RequestHeaders": {
        "Accept": "application/json",
        "Authorization": "Sanitized",
<<<<<<< HEAD
        "traceparent": "00-9010053bba3684478a3c9dc7b5316466-82d67dc8a4565545-00",
        "User-Agent": [
          "azsdk-net-Storage.Files.DataLake/12.7.0-alpha.20210202.1",
          "(.NET 5.0.2; Microsoft Windows 10.0.19042)"
        ],
        "x-ms-client-request-id": "70235bae-42d4-ae7a-5596-359070ff938e",
        "x-ms-date": "Tue, 02 Feb 2021 21:30:19 GMT",
=======
        "Content-Length": "0",
        "traceparent": "00-e0e0d0c215aa2e43aae1b4cc13ab7161-c851a4dec5c34140-00",
        "User-Agent": [
          "azsdk-net-Storage.Files.DataLake/12.7.0-alpha.20210217.1",
          "(.NET 5.0.3; Microsoft Windows 10.0.19042)"
        ],
        "x-ms-client-request-id": "70235bae-42d4-ae7a-5596-359070ff938e",
        "x-ms-date": "Wed, 17 Feb 2021 22:34:37 GMT",
>>>>>>> 1814567d
        "x-ms-return-client-request-id": "true",
        "x-ms-version": "2020-06-12"
      },
      "RequestBody": null,
      "StatusCode": 200,
      "ResponseHeaders": {
        "Content-Length": "0",
<<<<<<< HEAD
        "Date": "Tue, 02 Feb 2021 21:30:20 GMT",
        "ETag": "\u00220x8D8C7C1BDFD6405\u0022",
        "Last-Modified": "Tue, 02 Feb 2021 21:30:20 GMT",
=======
        "Date": "Wed, 17 Feb 2021 22:34:36 GMT",
        "ETag": "\u00220x8D8D39434F88935\u0022",
        "Last-Modified": "Wed, 17 Feb 2021 22:34:37 GMT",
>>>>>>> 1814567d
        "Server": [
          "Windows-Azure-HDFS/1.0",
          "Microsoft-HTTPAPI/2.0"
        ],
        "x-ms-client-request-id": "70235bae-42d4-ae7a-5596-359070ff938e",
<<<<<<< HEAD
        "x-ms-request-id": "02c10525-f01f-0021-40aa-f95b24000000",
=======
        "x-ms-request-id": "fa73c965-501f-0065-657d-05d11b000000",
>>>>>>> 1814567d
        "x-ms-request-server-encrypted": "false",
        "x-ms-version": "2020-06-12"
      },
      "ResponseBody": []
    },
    {
      "RequestUri": "https://seannse.blob.core.windows.net/test-filesystem-fb5e4526-c506-6525-c062-d73c9a1613ec/test-file-506ba303-968a-6f52-11f8-3abd832ddaf3?comp=lease",
      "RequestMethod": "PUT",
      "RequestHeaders": {
        "Accept": "application/xml",
        "Authorization": "Sanitized",
<<<<<<< HEAD
        "traceparent": "00-e3b88303b1831344a9538f5bb2663fb3-ced6d4c4ef231841-00",
        "User-Agent": [
          "azsdk-net-Storage.Files.DataLake/12.7.0-alpha.20210202.1",
          "(.NET 5.0.2; Microsoft Windows 10.0.19042)"
        ],
        "x-ms-client-request-id": "a92c0d2e-d043-0fa6-ef42-74b51803573c",
        "x-ms-date": "Tue, 02 Feb 2021 21:30:19 GMT",
=======
        "traceparent": "00-f8c83f124860ed4e94b36aa2ca4a4e29-cfda4279bb34ce43-00",
        "User-Agent": [
          "azsdk-net-Storage.Files.DataLake/12.7.0-alpha.20210217.1",
          "(.NET 5.0.3; Microsoft Windows 10.0.19042)"
        ],
        "x-ms-client-request-id": "a92c0d2e-d043-0fa6-ef42-74b51803573c",
        "x-ms-date": "Wed, 17 Feb 2021 22:34:37 GMT",
>>>>>>> 1814567d
        "x-ms-lease-action": "acquire",
        "x-ms-lease-duration": "-1",
        "x-ms-proposed-lease-id": "ccdb5b4c-9f51-e06c-fc1e-2a7756183692",
        "x-ms-return-client-request-id": "true",
        "x-ms-version": "2020-06-12"
      },
      "RequestBody": null,
      "StatusCode": 201,
      "ResponseHeaders": {
        "Content-Length": "0",
<<<<<<< HEAD
        "Date": "Tue, 02 Feb 2021 21:30:19 GMT",
        "ETag": "\u00220x8D8C7C1BDFD6405\u0022",
        "Last-Modified": "Tue, 02 Feb 2021 21:30:20 GMT",
=======
        "Date": "Wed, 17 Feb 2021 22:34:36 GMT",
        "ETag": "\u00220x8D8D39434F88935\u0022",
        "Last-Modified": "Wed, 17 Feb 2021 22:34:37 GMT",
>>>>>>> 1814567d
        "Server": [
          "Windows-Azure-Blob/1.0",
          "Microsoft-HTTPAPI/2.0"
        ],
        "x-ms-client-request-id": "a92c0d2e-d043-0fa6-ef42-74b51803573c",
        "x-ms-lease-id": "ccdb5b4c-9f51-e06c-fc1e-2a7756183692",
<<<<<<< HEAD
        "x-ms-request-id": "7df0ef9b-901e-008e-60aa-f9a9e9000000",
=======
        "x-ms-request-id": "1dfb9e76-901e-007a-1b7d-05621f000000",
>>>>>>> 1814567d
        "x-ms-version": "2020-06-12"
      },
      "ResponseBody": []
    },
    {
      "RequestUri": "https://seannse.blob.core.windows.net/test-filesystem-fb5e4526-c506-6525-c062-d73c9a1613ec/test-file-506ba303-968a-6f52-11f8-3abd832ddaf3?comp=query",
      "RequestMethod": "POST",
      "RequestHeaders": {
        "Accept": "application/xml",
        "Authorization": "Sanitized",
        "Content-Length": "108",
        "Content-Type": "application/xml",
<<<<<<< HEAD
        "traceparent": "00-f07418f02bef65498c8981f1ae5d86c3-85f8fe3bf23c4a47-00",
        "User-Agent": [
          "azsdk-net-Storage.Files.DataLake/12.7.0-alpha.20210202.1",
          "(.NET 5.0.2; Microsoft Windows 10.0.19042)"
        ],
        "x-ms-client-request-id": "49488da3-8dec-4c4f-b963-5456b701f80c",
        "x-ms-date": "Tue, 02 Feb 2021 21:30:19 GMT",
=======
        "traceparent": "00-1b83c3fc9ba833468ae743903edcdfe9-1a4c8d1cde61874a-00",
        "User-Agent": [
          "azsdk-net-Storage.Files.DataLake/12.7.0-alpha.20210217.1",
          "(.NET 5.0.3; Microsoft Windows 10.0.19042)"
        ],
        "x-ms-client-request-id": "49488da3-8dec-4c4f-b963-5456b701f80c",
        "x-ms-date": "Wed, 17 Feb 2021 22:34:37 GMT",
>>>>>>> 1814567d
        "x-ms-lease-id": "ccdb5b4c-9f51-e06c-fc1e-2a7756183692",
        "x-ms-return-client-request-id": "true",
        "x-ms-version": "2020-06-12"
      },
      "RequestBody": "\uFEFF\u003CQueryRequest\u003E\u003CQueryType\u003ESQL\u003C/QueryType\u003E\u003CExpression\u003ESELECT * from BlobStorage\u003C/Expression\u003E\u003C/QueryRequest\u003E",
      "StatusCode": 200,
      "ResponseHeaders": {
        "Accept-Ranges": "bytes",
        "Content-Type": "avro/binary",
<<<<<<< HEAD
        "Date": "Tue, 02 Feb 2021 21:30:19 GMT",
        "ETag": "\u00220x8D8C7C1BDFD6405\u0022",
        "Last-Modified": "Tue, 02 Feb 2021 21:30:20 GMT",
=======
        "Date": "Wed, 17 Feb 2021 22:34:36 GMT",
        "ETag": "\u00220x8D8D39434F88935\u0022",
        "Last-Modified": "Wed, 17 Feb 2021 22:34:37 GMT",
>>>>>>> 1814567d
        "Server": [
          "Windows-Azure-Blob/1.0",
          "Microsoft-HTTPAPI/2.0"
        ],
        "Transfer-Encoding": "chunked",
        "x-ms-blob-type": "BlockBlob",
        "x-ms-client-request-id": "49488da3-8dec-4c4f-b963-5456b701f80c",
<<<<<<< HEAD
        "x-ms-creation-time": "Tue, 02 Feb 2021 21:30:20 GMT",
        "x-ms-lease-duration": "infinite",
        "x-ms-lease-state": "leased",
        "x-ms-lease-status": "locked",
        "x-ms-request-id": "7df0effb-901e-008e-2eaa-f9a9e9000000",
        "x-ms-server-encrypted": "false",
        "x-ms-version": "2020-06-12"
      },
      "ResponseBody": "T2JqAQIWYXZyby5zY2hlbWG\u002BHlsKICB7CiAgICAidHlwZSI6ICJyZWNvcmQiLAogICAgIm5hbWUiOiAiY29tLm1pY3Jvc29mdC5henVyZS5zdG9yYWdlLnF1ZXJ5QmxvYkNvbnRlbnRzLnJlc3VsdERhdGEiLAogICAgImRvYyI6ICJIb2xkcyByZXN1bHQgZGF0YSBpbiB0aGUgZm9ybWF0IHNwZWNpZmllZCBmb3IgdGhpcyBxdWVyeSAoQ1NWLCBKU09OLCBldGMuKS4iLAogICAgImZpZWxkcyI6IFsKICAgICAgewogICAgICAgICJuYW1lIjogImRhdGEiLAogICAgICAgICJ0eXBlIjogImJ5dGVzIgogICAgICB9CiAgICBdCiAgfSwKICB7CiAgICAidHlwZSI6ICJyZWNvcmQiLAogICAgIm5hbWUiOiAiY29tLm1pY3Jvc29mdC5henVyZS5zdG9yYWdlLnF1ZXJ5QmxvYkNvbnRlbnRzLmVycm9yIiwKICAgICJkb2MiOiAiQW4gZXJyb3IgdGhhdCBvY2N1cnJlZCB3aGlsZSBwcm9jZXNzaW5nIHRoZSBxdWVyeS4iLAogICAgImZpZWxkcyI6IFsKICAgICAgewogICAgICAgICJuYW1lIjogImZhdGFsIiwKICAgICAgICAidHlwZSI6ICJib29sZWFuIiwKICAgICAgICAiZG9jIjogIklmIHRydWUsIHRoaXMgZXJyb3IgcHJldmVudHMgZnVydGhlciBxdWVyeSBwcm9jZXNzaW5nLiAgTW9yZSByZXN1bHQgZGF0YSBtYXkgYmUgcmV0dXJuZWQsIGJ1dCB0aGVyZSBpcyBubyBndWFyYW50ZWUgdGhhdCBhbGwgb2YgdGhlIG9yaWdpbmFsIGRhdGEgd2lsbCBiZSBwcm9jZXNzZWQuICBJZiBmYWxzZSwgdGhpcyBlcnJvciBkb2VzIG5vdCBwcmV2ZW50IGZ1cnRoZXIgcXVlcnkgcHJvY2Vzc2luZy4iCiAgICAgIH0sCiAgICAgIHsKICAgICAgICAibmFtZSI6ICJuYW1lIiwKICAgICAgICAidHlwZSI6ICJzdHJpbmciLAogICAgICAgICJkb2MiOiAiVGhlIG5hbWUgb2YgdGhlIGVycm9yIgogICAgICB9LAogICAgICB7CiAgICAgICAgIm5hbWUiOiAiZGVzY3JpcHRpb24iLAogICAgICAgICJ0eXBlIjogInN0cmluZyIsCiAgICAgICAgImRvYyI6ICJBIGRlc2NyaXB0aW9uIG9mIHRoZSBlcnJvciIKICAgICAgfSwKICAgICAgewogICAgICAgICJuYW1lIjogInBvc2l0aW9uIiwKICAgICAgICAidHlwZSI6ICJsb25nIiwKICAgICAgICAiZG9jIjogIlRoZSBibG9iIG9mZnNldCBhdCB3aGljaCB0aGUgZXJyb3Igb2NjdXJyZWQiCiAgICAgIH0KICAgIF0KICB9LAogIHsKICAgICJ0eXBlIjogInJlY29yZCIsCiAgICAibmFtZSI6ICJjb20ubWljcm9zb2Z0LmF6dXJlLnN0b3JhZ2UucXVlcnlCbG9iQ29udGVudHMucHJvZ3Jlc3MiLAogICAgImRvYyI6ICJJbmZvcm1hdGlvbiBhYm91dCB0aGUgcHJvZ3Jlc3Mgb2YgdGhlIHF1ZXJ5IiwKICAgICJmaWVsZHMiOiBbCiAgICAgIHsKICAgICAgICAibmFtZSI6ICJieXRlc1NjYW5uZWQiLAogICAgICAgICJ0eXBlIjogImxvbmciLAogICAgICAgICJkb2MiOiAiVGhlIG51bWJlciBvZiBieXRlcyB0aGF0IGhhdmUgYmVlbiBzY2FubmVkIgogICAgICB9LAogICAgICB7CiAgICAgICAgIm5hbWUiOiAidG90YWxCeXRlcyIsCiAgICAgICAgInR5cGUiOiAibG9uZyIsCiAgICAgICAgImRvYyI6ICJUaGUgdG90YWwgbnVtYmVyIG9mIGJ5dGVzIHRvIGJlIHNjYW5uZWQgaW4gdGhpcyBxdWVyeSIKICAgICAgfQogICAgXQogIH0sCiAgewogICAgInR5cGUiOiAicmVjb3JkIiwKICAgICJuYW1lIjogImNvbS5taWNyb3NvZnQuYXp1cmUuc3RvcmFnZS5xdWVyeUJsb2JDb250ZW50cy5lbmQiLAogICAgImRvYyI6ICJTZW50IGFzIHRoZSBmaW5hbCBtZXNzYWdlIG9mIHRoZSByZXNwb25zZSwgaW5kaWNhdGluZyB0aGF0IGFsbCByZXN1bHRzIGhhdmUgYmVlbiBzZW50LiIsCiAgICAiZmllbGRzIjogWwogICAgICB7CiAgICAgICAgIm5hbWUiOiAidG90YWxCeXRlcyIsCiAgICAgICAgInR5cGUiOiAibG9uZyIsCiAgICAgICAgImRvYyI6ICJUaGUgdG90YWwgbnVtYmVyIG9mIGJ5dGVzIHRvIGJlIHNjYW5uZWQgaW4gdGhpcyBxdWVyeSIKICAgICAgfQogICAgXQogIH0KXQoAyXH0cQcMPkaM0\u002BQrE2/bNwKGEACAEDEwMCwyMDAsMzAwLDQwMAozMDAsNDAwLDUwMCw2MDAKMTAwLDIwMCwzMDAsNDAwCjMwMCw0MDAsNTAwLDYwMAoxMDAsMjAwLDMwMCw0MDAKMzAwLDQwMCw1MDAsNjAwCjEwMCwyMDAsMzAwLDQwMAozMDAsNDAwLDUwMCw2MDAKMTAwLDIwMCwzMDAsNDAwCjMwMCw0MDAsNTAwLDYwMAoxMDAsMjAwLDMwMCw0MDAKMzAwLDQwMCw1MDAsNjAwCjEwMCwyMDAsMzAwLDQwMAozMDAsNDAwLDUwMCw2MDAKMTAwLDIwMCwzMDAsNDAwCjMwMCw0MDAsNTAwLDYwMAoxMDAsMjAwLDMwMCw0MDAKMzAwLDQwMCw1MDAsNjAwCjEwMCwyMDAsMzAwLDQwMAozMDAsNDAwLDUwMCw2MDAKMTAwLDIwMCwzMDAsNDAwCjMwMCw0MDAsNTAwLDYwMAoxMDAsMjAwLDMwMCw0MDAKMzAwLDQwMCw1MDAsNjAwCjEwMCwyMDAsMzAwLDQwMAozMDAsNDAwLDUwMCw2MDAKMTAwLDIwMCwzMDAsNDAwCjMwMCw0MDAsNTAwLDYwMAoxMDAsMjAwLDMwMCw0MDAKMzAwLDQwMCw1MDAsNjAwCjEwMCwyMDAsMzAwLDQwMAozMDAsNDAwLDUwMCw2MDAKMTAwLDIwMCwzMDAsNDAwCjMwMCw0MDAsNTAwLDYwMAoxMDAsMjAwLDMwMCw0MDAKMzAwLDQwMCw1MDAsNjAwCjEwMCwyMDAsMzAwLDQwMAozMDAsNDAwLDUwMCw2MDAKMTAwLDIwMCwzMDAsNDAwCjMwMCw0MDAsNTAwLDYwMAoxMDAsMjAwLDMwMCw0MDAKMzAwLDQwMCw1MDAsNjAwCjEwMCwyMDAsMzAwLDQwMAozMDAsNDAwLDUwMCw2MDAKMTAwLDIwMCwzMDAsNDAwCjMwMCw0MDAsNTAwLDYwMAoxMDAsMjAwLDMwMCw0MDAKMzAwLDQwMCw1MDAsNjAwCjEwMCwyMDAsMzAwLDQwMAozMDAsNDAwLDUwMCw2MDAKMTAwLDIwMCwzMDAsNDAwCjMwMCw0MDAsNTAwLDYwMAoxMDAsMjAwLDMwMCw0MDAKMzAwLDQwMCw1MDAsNjAwCjEwMCwyMDAsMzAwLDQwMAozMDAsNDAwLDUwMCw2MDAKMTAwLDIwMCwzMDAsNDAwCjMwMCw0MDAsNTAwLDYwMAoxMDAsMjAwLDMwMCw0MDAKMzAwLDQwMCw1MDAsNjAwCjEwMCwyMDAsMzAwLDQwMAozMDAsNDAwLDUwMCw2MDAKMTAwLDIwMCwzMDAsNDAwCjMwMCw0MDAsNTAwLDYwMArJcfRxBww\u002BRozT5CsTb9s3AgoEgBCAEMlx9HEHDD5GjNPkKxNv2zcCBgaAEMlx9HEHDD5GjNPkKxNv2zc="
=======
        "x-ms-creation-time": "Wed, 17 Feb 2021 22:34:36 GMT",
        "x-ms-lease-duration": "infinite",
        "x-ms-lease-state": "leased",
        "x-ms-lease-status": "locked",
        "x-ms-request-id": "1dfb9ec2-901e-007a-5a7d-05621f000000",
        "x-ms-server-encrypted": "false",
        "x-ms-version": "2020-06-12"
      },
      "ResponseBody": "T2JqAQIWYXZyby5zY2hlbWG\u002BHlsKICB7CiAgICAidHlwZSI6ICJyZWNvcmQiLAogICAgIm5hbWUiOiAiY29tLm1pY3Jvc29mdC5henVyZS5zdG9yYWdlLnF1ZXJ5QmxvYkNvbnRlbnRzLnJlc3VsdERhdGEiLAogICAgImRvYyI6ICJIb2xkcyByZXN1bHQgZGF0YSBpbiB0aGUgZm9ybWF0IHNwZWNpZmllZCBmb3IgdGhpcyBxdWVyeSAoQ1NWLCBKU09OLCBldGMuKS4iLAogICAgImZpZWxkcyI6IFsKICAgICAgewogICAgICAgICJuYW1lIjogImRhdGEiLAogICAgICAgICJ0eXBlIjogImJ5dGVzIgogICAgICB9CiAgICBdCiAgfSwKICB7CiAgICAidHlwZSI6ICJyZWNvcmQiLAogICAgIm5hbWUiOiAiY29tLm1pY3Jvc29mdC5henVyZS5zdG9yYWdlLnF1ZXJ5QmxvYkNvbnRlbnRzLmVycm9yIiwKICAgICJkb2MiOiAiQW4gZXJyb3IgdGhhdCBvY2N1cnJlZCB3aGlsZSBwcm9jZXNzaW5nIHRoZSBxdWVyeS4iLAogICAgImZpZWxkcyI6IFsKICAgICAgewogICAgICAgICJuYW1lIjogImZhdGFsIiwKICAgICAgICAidHlwZSI6ICJib29sZWFuIiwKICAgICAgICAiZG9jIjogIklmIHRydWUsIHRoaXMgZXJyb3IgcHJldmVudHMgZnVydGhlciBxdWVyeSBwcm9jZXNzaW5nLiAgTW9yZSByZXN1bHQgZGF0YSBtYXkgYmUgcmV0dXJuZWQsIGJ1dCB0aGVyZSBpcyBubyBndWFyYW50ZWUgdGhhdCBhbGwgb2YgdGhlIG9yaWdpbmFsIGRhdGEgd2lsbCBiZSBwcm9jZXNzZWQuICBJZiBmYWxzZSwgdGhpcyBlcnJvciBkb2VzIG5vdCBwcmV2ZW50IGZ1cnRoZXIgcXVlcnkgcHJvY2Vzc2luZy4iCiAgICAgIH0sCiAgICAgIHsKICAgICAgICAibmFtZSI6ICJuYW1lIiwKICAgICAgICAidHlwZSI6ICJzdHJpbmciLAogICAgICAgICJkb2MiOiAiVGhlIG5hbWUgb2YgdGhlIGVycm9yIgogICAgICB9LAogICAgICB7CiAgICAgICAgIm5hbWUiOiAiZGVzY3JpcHRpb24iLAogICAgICAgICJ0eXBlIjogInN0cmluZyIsCiAgICAgICAgImRvYyI6ICJBIGRlc2NyaXB0aW9uIG9mIHRoZSBlcnJvciIKICAgICAgfSwKICAgICAgewogICAgICAgICJuYW1lIjogInBvc2l0aW9uIiwKICAgICAgICAidHlwZSI6ICJsb25nIiwKICAgICAgICAiZG9jIjogIlRoZSBibG9iIG9mZnNldCBhdCB3aGljaCB0aGUgZXJyb3Igb2NjdXJyZWQiCiAgICAgIH0KICAgIF0KICB9LAogIHsKICAgICJ0eXBlIjogInJlY29yZCIsCiAgICAibmFtZSI6ICJjb20ubWljcm9zb2Z0LmF6dXJlLnN0b3JhZ2UucXVlcnlCbG9iQ29udGVudHMucHJvZ3Jlc3MiLAogICAgImRvYyI6ICJJbmZvcm1hdGlvbiBhYm91dCB0aGUgcHJvZ3Jlc3Mgb2YgdGhlIHF1ZXJ5IiwKICAgICJmaWVsZHMiOiBbCiAgICAgIHsKICAgICAgICAibmFtZSI6ICJieXRlc1NjYW5uZWQiLAogICAgICAgICJ0eXBlIjogImxvbmciLAogICAgICAgICJkb2MiOiAiVGhlIG51bWJlciBvZiBieXRlcyB0aGF0IGhhdmUgYmVlbiBzY2FubmVkIgogICAgICB9LAogICAgICB7CiAgICAgICAgIm5hbWUiOiAidG90YWxCeXRlcyIsCiAgICAgICAgInR5cGUiOiAibG9uZyIsCiAgICAgICAgImRvYyI6ICJUaGUgdG90YWwgbnVtYmVyIG9mIGJ5dGVzIHRvIGJlIHNjYW5uZWQgaW4gdGhpcyBxdWVyeSIKICAgICAgfQogICAgXQogIH0sCiAgewogICAgInR5cGUiOiAicmVjb3JkIiwKICAgICJuYW1lIjogImNvbS5taWNyb3NvZnQuYXp1cmUuc3RvcmFnZS5xdWVyeUJsb2JDb250ZW50cy5lbmQiLAogICAgImRvYyI6ICJTZW50IGFzIHRoZSBmaW5hbCBtZXNzYWdlIG9mIHRoZSByZXNwb25zZSwgaW5kaWNhdGluZyB0aGF0IGFsbCByZXN1bHRzIGhhdmUgYmVlbiBzZW50LiIsCiAgICAiZmllbGRzIjogWwogICAgICB7CiAgICAgICAgIm5hbWUiOiAidG90YWxCeXRlcyIsCiAgICAgICAgInR5cGUiOiAibG9uZyIsCiAgICAgICAgImRvYyI6ICJUaGUgdG90YWwgbnVtYmVyIG9mIGJ5dGVzIHRvIGJlIHNjYW5uZWQgaW4gdGhpcyBxdWVyeSIKICAgICAgfQogICAgXQogIH0KXQoAofmERzy5yEOrcNEonsZ3IwKGEACAEDEwMCwyMDAsMzAwLDQwMAozMDAsNDAwLDUwMCw2MDAKMTAwLDIwMCwzMDAsNDAwCjMwMCw0MDAsNTAwLDYwMAoxMDAsMjAwLDMwMCw0MDAKMzAwLDQwMCw1MDAsNjAwCjEwMCwyMDAsMzAwLDQwMAozMDAsNDAwLDUwMCw2MDAKMTAwLDIwMCwzMDAsNDAwCjMwMCw0MDAsNTAwLDYwMAoxMDAsMjAwLDMwMCw0MDAKMzAwLDQwMCw1MDAsNjAwCjEwMCwyMDAsMzAwLDQwMAozMDAsNDAwLDUwMCw2MDAKMTAwLDIwMCwzMDAsNDAwCjMwMCw0MDAsNTAwLDYwMAoxMDAsMjAwLDMwMCw0MDAKMzAwLDQwMCw1MDAsNjAwCjEwMCwyMDAsMzAwLDQwMAozMDAsNDAwLDUwMCw2MDAKMTAwLDIwMCwzMDAsNDAwCjMwMCw0MDAsNTAwLDYwMAoxMDAsMjAwLDMwMCw0MDAKMzAwLDQwMCw1MDAsNjAwCjEwMCwyMDAsMzAwLDQwMAozMDAsNDAwLDUwMCw2MDAKMTAwLDIwMCwzMDAsNDAwCjMwMCw0MDAsNTAwLDYwMAoxMDAsMjAwLDMwMCw0MDAKMzAwLDQwMCw1MDAsNjAwCjEwMCwyMDAsMzAwLDQwMAozMDAsNDAwLDUwMCw2MDAKMTAwLDIwMCwzMDAsNDAwCjMwMCw0MDAsNTAwLDYwMAoxMDAsMjAwLDMwMCw0MDAKMzAwLDQwMCw1MDAsNjAwCjEwMCwyMDAsMzAwLDQwMAozMDAsNDAwLDUwMCw2MDAKMTAwLDIwMCwzMDAsNDAwCjMwMCw0MDAsNTAwLDYwMAoxMDAsMjAwLDMwMCw0MDAKMzAwLDQwMCw1MDAsNjAwCjEwMCwyMDAsMzAwLDQwMAozMDAsNDAwLDUwMCw2MDAKMTAwLDIwMCwzMDAsNDAwCjMwMCw0MDAsNTAwLDYwMAoxMDAsMjAwLDMwMCw0MDAKMzAwLDQwMCw1MDAsNjAwCjEwMCwyMDAsMzAwLDQwMAozMDAsNDAwLDUwMCw2MDAKMTAwLDIwMCwzMDAsNDAwCjMwMCw0MDAsNTAwLDYwMAoxMDAsMjAwLDMwMCw0MDAKMzAwLDQwMCw1MDAsNjAwCjEwMCwyMDAsMzAwLDQwMAozMDAsNDAwLDUwMCw2MDAKMTAwLDIwMCwzMDAsNDAwCjMwMCw0MDAsNTAwLDYwMAoxMDAsMjAwLDMwMCw0MDAKMzAwLDQwMCw1MDAsNjAwCjEwMCwyMDAsMzAwLDQwMAozMDAsNDAwLDUwMCw2MDAKMTAwLDIwMCwzMDAsNDAwCjMwMCw0MDAsNTAwLDYwMAqh\u002BYRHPLnIQ6tw0SiexncjAgoEgBCAEKH5hEc8uchDq3DRKJ7GdyMCBgaAEKH5hEc8uchDq3DRKJ7GdyM="
>>>>>>> 1814567d
    },
    {
      "RequestUri": "https://seannse.blob.core.windows.net/test-filesystem-fb5e4526-c506-6525-c062-d73c9a1613ec?restype=container",
      "RequestMethod": "DELETE",
      "RequestHeaders": {
        "Accept": "application/xml",
        "Authorization": "Sanitized",
<<<<<<< HEAD
        "traceparent": "00-0f599629a4b2eb46b04cbd4773bdb780-d44b2468a1340940-00",
        "User-Agent": [
          "azsdk-net-Storage.Files.DataLake/12.7.0-alpha.20210202.1",
          "(.NET 5.0.2; Microsoft Windows 10.0.19042)"
        ],
        "x-ms-client-request-id": "8a115fc4-0ebb-d250-5227-5829fb9e6aa2",
        "x-ms-date": "Tue, 02 Feb 2021 21:30:20 GMT",
=======
        "traceparent": "00-1b6baf153ba62844bfc22c616bba940e-1b755dd79e5b6942-00",
        "User-Agent": [
          "azsdk-net-Storage.Files.DataLake/12.7.0-alpha.20210217.1",
          "(.NET 5.0.3; Microsoft Windows 10.0.19042)"
        ],
        "x-ms-client-request-id": "8a115fc4-0ebb-d250-5227-5829fb9e6aa2",
        "x-ms-date": "Wed, 17 Feb 2021 22:34:37 GMT",
>>>>>>> 1814567d
        "x-ms-return-client-request-id": "true",
        "x-ms-version": "2020-06-12"
      },
      "RequestBody": null,
      "StatusCode": 202,
      "ResponseHeaders": {
        "Content-Length": "0",
<<<<<<< HEAD
        "Date": "Tue, 02 Feb 2021 21:30:19 GMT",
=======
        "Date": "Wed, 17 Feb 2021 22:34:36 GMT",
>>>>>>> 1814567d
        "Server": [
          "Windows-Azure-Blob/1.0",
          "Microsoft-HTTPAPI/2.0"
        ],
        "x-ms-client-request-id": "8a115fc4-0ebb-d250-5227-5829fb9e6aa2",
<<<<<<< HEAD
        "x-ms-request-id": "7df0f16f-901e-008e-77aa-f9a9e9000000",
=======
        "x-ms-request-id": "1dfb9f43-901e-007a-4d7d-05621f000000",
>>>>>>> 1814567d
        "x-ms-version": "2020-06-12"
      },
      "ResponseBody": []
    }
  ],
  "Variables": {
<<<<<<< HEAD
    "DateTimeOffsetNow": "2021-02-02T15:30:11.8776857-06:00",
=======
    "DateTimeOffsetNow": "2021-02-17T16:34:30.3289153-06:00",
>>>>>>> 1814567d
    "RandomSeed": "1319309439",
    "Storage_TestConfigHierarchicalNamespace": "NamespaceTenant\nseannse\nU2FuaXRpemVk\nhttps://seannse.blob.core.windows.net\nhttps://seannse.file.core.windows.net\nhttps://seannse.queue.core.windows.net\nhttps://seannse.table.core.windows.net\n\n\n\n\nhttps://seannse-secondary.blob.core.windows.net\nhttps://seannse-secondary.file.core.windows.net\nhttps://seannse-secondary.queue.core.windows.net\nhttps://seannse-secondary.table.core.windows.net\n68390a19-a643-458b-b726-408abf67b4fc\nSanitized\n72f988bf-86f1-41af-91ab-2d7cd011db47\nhttps://login.microsoftonline.com/\nCloud\nBlobEndpoint=https://seannse.blob.core.windows.net/;QueueEndpoint=https://seannse.queue.core.windows.net/;FileEndpoint=https://seannse.file.core.windows.net/;BlobSecondaryEndpoint=https://seannse-secondary.blob.core.windows.net/;QueueSecondaryEndpoint=https://seannse-secondary.queue.core.windows.net/;FileSecondaryEndpoint=https://seannse-secondary.file.core.windows.net/;AccountName=seannse;AccountKey=Sanitized\n"
  }
}<|MERGE_RESOLUTION|>--- conflicted
+++ resolved
@@ -1,30 +1,19 @@
 {
   "Entries": [
     {
-      "RequestUri": "https://seannse.blob.core.windows.net/test-filesystem-680041b7-23a7-2bef-8022-f85df419b7dd?restype=container",
+      "RequestUri": "https://seannse.blob.core.windows.net/test-filesystem-3b601b69-fa0e-e23f-3e3d-0c69d94b1965?restype=container",
       "RequestMethod": "PUT",
       "RequestHeaders": {
         "Accept": "application/xml",
         "Authorization": "Sanitized",
-<<<<<<< HEAD
-        "traceparent": "00-85143a948eaabd4986db3bb4021df484-011767200a1a5041-00",
-        "User-Agent": [
-          "azsdk-net-Storage.Files.DataLake/12.7.0-alpha.20210202.1",
-          "(.NET 5.0.2; Microsoft Windows 10.0.19042)"
+        "traceparent": "00-b54ee72cf37eaa46afae377ec701e22f-813155ba1f933f4d-00",
+        "User-Agent": [
+          "azsdk-net-Storage.Files.DataLake/12.7.0-alpha.20210219.1",
+          "(.NET 5.0.3; Microsoft Windows 10.0.19041)"
         ],
         "x-ms-blob-public-access": "container",
-        "x-ms-client-request-id": "2d53d8a2-e155-94d9-1ab0-b54e14be81af",
-        "x-ms-date": "Tue, 02 Feb 2021 21:30:11 GMT",
-=======
-        "traceparent": "00-28aa2836f440034ba606b14a852a51e8-b9ea630e82bc7340-00",
-        "User-Agent": [
-          "azsdk-net-Storage.Files.DataLake/12.7.0-alpha.20210217.1",
-          "(.NET 5.0.3; Microsoft Windows 10.0.19042)"
-        ],
-        "x-ms-blob-public-access": "container",
-        "x-ms-client-request-id": "2d53d8a2-e155-94d9-1ab0-b54e14be81af",
-        "x-ms-date": "Wed, 17 Feb 2021 22:34:30 GMT",
->>>>>>> 1814567d
+        "x-ms-client-request-id": "5239e3ae-82b7-b8b3-0f51-a9e6b0b4b506",
+        "x-ms-date": "Fri, 19 Feb 2021 19:13:13 GMT",
         "x-ms-return-client-request-id": "true",
         "x-ms-version": "2020-06-12"
       },
@@ -32,53 +21,33 @@
       "StatusCode": 201,
       "ResponseHeaders": {
         "Content-Length": "0",
-<<<<<<< HEAD
-        "Date": "Tue, 02 Feb 2021 21:30:12 GMT",
-        "ETag": "\u00220x8D8C7C1B98547F1\u0022",
-        "Last-Modified": "Tue, 02 Feb 2021 21:30:12 GMT",
-=======
-        "Date": "Wed, 17 Feb 2021 22:34:30 GMT",
-        "ETag": "\u00220x8D8D39431170780\u0022",
-        "Last-Modified": "Wed, 17 Feb 2021 22:34:30 GMT",
->>>>>>> 1814567d
-        "Server": [
-          "Windows-Azure-Blob/1.0",
-          "Microsoft-HTTPAPI/2.0"
-        ],
-        "x-ms-client-request-id": "2d53d8a2-e155-94d9-1ab0-b54e14be81af",
-<<<<<<< HEAD
-        "x-ms-request-id": "c8f6bb4e-d01e-0044-02aa-f9f560000000",
-=======
-        "x-ms-request-id": "2f2de232-601e-001c-167d-052d3f000000",
->>>>>>> 1814567d
-        "x-ms-version": "2020-06-12"
-      },
-      "ResponseBody": []
-    },
-    {
-      "RequestUri": "https://seannse.dfs.core.windows.net/test-filesystem-680041b7-23a7-2bef-8022-f85df419b7dd/test-file-ba55e269-f4fe-43b6-4369-e77134f2b28d?resource=file",
+        "Date": "Fri, 19 Feb 2021 19:13:12 GMT",
+        "ETag": "\u00220x8D8D50A6707A4B6\u0022",
+        "Last-Modified": "Fri, 19 Feb 2021 19:13:12 GMT",
+        "Server": [
+          "Windows-Azure-Blob/1.0",
+          "Microsoft-HTTPAPI/2.0"
+        ],
+        "x-ms-client-request-id": "5239e3ae-82b7-b8b3-0f51-a9e6b0b4b506",
+        "x-ms-request-id": "2e6c7598-201e-00a4-4af3-0676f9000000",
+        "x-ms-version": "2020-06-12"
+      },
+      "ResponseBody": []
+    },
+    {
+      "RequestUri": "https://seannse.dfs.core.windows.net/test-filesystem-3b601b69-fa0e-e23f-3e3d-0c69d94b1965/test-file-c66d2b55-0011-525b-4362-ffebd73953aa?resource=file",
       "RequestMethod": "PUT",
       "RequestHeaders": {
         "Accept": "application/json",
         "Authorization": "Sanitized",
         "If-None-Match": "*",
-<<<<<<< HEAD
-        "traceparent": "00-58cef01f1dd3794ea0ec312a28376fc9-00e76340308c9c42-00",
-        "User-Agent": [
-          "azsdk-net-Storage.Files.DataLake/12.7.0-alpha.20210202.1",
-          "(.NET 5.0.2; Microsoft Windows 10.0.19042)"
-        ],
-        "x-ms-client-request-id": "96923fb4-4c9d-aecf-2110-e9ecf9685f27",
-        "x-ms-date": "Tue, 02 Feb 2021 21:30:12 GMT",
-=======
-        "traceparent": "00-8ac0976ce0eeae448aa4c822ba0b145f-3d158bcd20cc444e-00",
-        "User-Agent": [
-          "azsdk-net-Storage.Files.DataLake/12.7.0-alpha.20210217.1",
-          "(.NET 5.0.3; Microsoft Windows 10.0.19042)"
-        ],
-        "x-ms-client-request-id": "96923fb4-4c9d-aecf-2110-e9ecf9685f27",
-        "x-ms-date": "Wed, 17 Feb 2021 22:34:30 GMT",
->>>>>>> 1814567d
+        "traceparent": "00-c7f0292a503c1f4dbd83cb1de0d219b5-1353fae2e915144d-00",
+        "User-Agent": [
+          "azsdk-net-Storage.Files.DataLake/12.7.0-alpha.20210219.1",
+          "(.NET 5.0.3; Microsoft Windows 10.0.19041)"
+        ],
+        "x-ms-client-request-id": "63b11c6d-6b26-adf1-87e7-0f5483c8e1d5",
+        "x-ms-date": "Fri, 19 Feb 2021 19:13:13 GMT",
         "x-ms-return-client-request-id": "true",
         "x-ms-version": "2020-06-12"
       },
@@ -86,54 +55,34 @@
       "StatusCode": 201,
       "ResponseHeaders": {
         "Content-Length": "0",
-<<<<<<< HEAD
-        "Date": "Tue, 02 Feb 2021 21:30:13 GMT",
-        "ETag": "\u00220x8D8C7C1B9BE47F2\u0022",
-        "Last-Modified": "Tue, 02 Feb 2021 21:30:13 GMT",
-=======
-        "Date": "Wed, 17 Feb 2021 22:34:30 GMT",
-        "ETag": "\u00220x8D8D394314FF311\u0022",
-        "Last-Modified": "Wed, 17 Feb 2021 22:34:30 GMT",
->>>>>>> 1814567d
+        "Date": "Fri, 19 Feb 2021 19:13:12 GMT",
+        "ETag": "\u00220x8D8D50A6716924A\u0022",
+        "Last-Modified": "Fri, 19 Feb 2021 19:13:12 GMT",
         "Server": [
           "Windows-Azure-HDFS/1.0",
           "Microsoft-HTTPAPI/2.0"
         ],
-        "x-ms-client-request-id": "96923fb4-4c9d-aecf-2110-e9ecf9685f27",
-<<<<<<< HEAD
-        "x-ms-request-id": "4da2e522-501f-0007-17aa-f9133c000000",
-=======
-        "x-ms-request-id": "5cca377d-001f-0078-287d-05dca7000000",
->>>>>>> 1814567d
-        "x-ms-version": "2020-06-12"
-      },
-      "ResponseBody": []
-    },
-    {
-      "RequestUri": "https://seannse.dfs.core.windows.net/test-filesystem-680041b7-23a7-2bef-8022-f85df419b7dd/test-file-ba55e269-f4fe-43b6-4369-e77134f2b28d?action=append\u0026position=0",
+        "x-ms-client-request-id": "63b11c6d-6b26-adf1-87e7-0f5483c8e1d5",
+        "x-ms-request-id": "6f4bbbdd-e01f-004f-39f3-060e0b000000",
+        "x-ms-version": "2020-06-12"
+      },
+      "ResponseBody": []
+    },
+    {
+      "RequestUri": "https://seannse.dfs.core.windows.net/test-filesystem-3b601b69-fa0e-e23f-3e3d-0c69d94b1965/test-file-c66d2b55-0011-525b-4362-ffebd73953aa?action=append\u0026position=0",
       "RequestMethod": "PATCH",
       "RequestHeaders": {
         "Accept": "application/json",
         "Authorization": "Sanitized",
         "Content-Length": "1024",
-<<<<<<< HEAD
         "Content-Type": "application/json",
-        "traceparent": "00-1adb51c9d09ff5419f3895c108c172de-fb6044a62cc59942-00",
-        "User-Agent": [
-          "azsdk-net-Storage.Files.DataLake/12.7.0-alpha.20210202.1",
-          "(.NET 5.0.2; Microsoft Windows 10.0.19042)"
-        ],
-        "x-ms-client-request-id": "f5bc25e7-1c5f-ceef-5c0b-fbb6a09b1523",
-        "x-ms-date": "Tue, 02 Feb 2021 21:30:12 GMT",
-=======
-        "traceparent": "00-b1591557a17e7b4c8011eca332394eab-54a7525374fb2849-00",
-        "User-Agent": [
-          "azsdk-net-Storage.Files.DataLake/12.7.0-alpha.20210217.1",
-          "(.NET 5.0.3; Microsoft Windows 10.0.19042)"
-        ],
-        "x-ms-client-request-id": "f5bc25e7-1c5f-ceef-5c0b-fbb6a09b1523",
-        "x-ms-date": "Wed, 17 Feb 2021 22:34:31 GMT",
->>>>>>> 1814567d
+        "traceparent": "00-9a1fe2e7d100564fbdd97173ae50960b-31a87ac4115f3d4a-00",
+        "User-Agent": [
+          "azsdk-net-Storage.Files.DataLake/12.7.0-alpha.20210219.1",
+          "(.NET 5.0.3; Microsoft Windows 10.0.19041)"
+        ],
+        "x-ms-client-request-id": "ba7d7815-f088-9f84-180e-6e2ab7582126",
+        "x-ms-date": "Fri, 19 Feb 2021 19:13:13 GMT",
         "x-ms-return-client-request-id": "true",
         "x-ms-version": "2020-06-12"
       },
@@ -206,50 +155,31 @@
       "StatusCode": 202,
       "ResponseHeaders": {
         "Content-Length": "0",
-<<<<<<< HEAD
-        "Date": "Tue, 02 Feb 2021 21:30:13 GMT",
-=======
-        "Date": "Wed, 17 Feb 2021 22:34:30 GMT",
->>>>>>> 1814567d
+        "Date": "Fri, 19 Feb 2021 19:13:12 GMT",
         "Server": [
           "Windows-Azure-HDFS/1.0",
           "Microsoft-HTTPAPI/2.0"
         ],
-        "x-ms-client-request-id": "f5bc25e7-1c5f-ceef-5c0b-fbb6a09b1523",
-<<<<<<< HEAD
-        "x-ms-request-id": "4da2e530-501f-0007-24aa-f9133c000000",
-=======
-        "x-ms-request-id": "5cca3784-001f-0078-2f7d-05dca7000000",
->>>>>>> 1814567d
+        "x-ms-client-request-id": "ba7d7815-f088-9f84-180e-6e2ab7582126",
+        "x-ms-request-id": "6f4bbbec-e01f-004f-48f3-060e0b000000",
         "x-ms-request-server-encrypted": "true",
         "x-ms-version": "2020-06-12"
       },
       "ResponseBody": []
     },
     {
-      "RequestUri": "https://seannse.dfs.core.windows.net/test-filesystem-680041b7-23a7-2bef-8022-f85df419b7dd/test-file-ba55e269-f4fe-43b6-4369-e77134f2b28d?action=flush\u0026position=1024",
+      "RequestUri": "https://seannse.dfs.core.windows.net/test-filesystem-3b601b69-fa0e-e23f-3e3d-0c69d94b1965/test-file-c66d2b55-0011-525b-4362-ffebd73953aa?action=flush\u0026position=1024",
       "RequestMethod": "PATCH",
       "RequestHeaders": {
         "Accept": "application/json",
         "Authorization": "Sanitized",
-<<<<<<< HEAD
-        "traceparent": "00-f4960ea91ba6464db5aa141867caf9d5-0a2b718becd77e4d-00",
-        "User-Agent": [
-          "azsdk-net-Storage.Files.DataLake/12.7.0-alpha.20210202.1",
-          "(.NET 5.0.2; Microsoft Windows 10.0.19042)"
-        ],
-        "x-ms-client-request-id": "d404578c-6aac-e1c7-3764-8cf869323ec0",
-        "x-ms-date": "Tue, 02 Feb 2021 21:30:12 GMT",
-=======
-        "Content-Length": "0",
-        "traceparent": "00-f3c01e32a03dd545a5482254a4172465-92da9ed7a609f443-00",
-        "User-Agent": [
-          "azsdk-net-Storage.Files.DataLake/12.7.0-alpha.20210217.1",
-          "(.NET 5.0.3; Microsoft Windows 10.0.19042)"
-        ],
-        "x-ms-client-request-id": "d404578c-6aac-e1c7-3764-8cf869323ec0",
-        "x-ms-date": "Wed, 17 Feb 2021 22:34:31 GMT",
->>>>>>> 1814567d
+        "traceparent": "00-5227ed03180f5744abbe6401256a6989-322b6193c2b1ce42-00",
+        "User-Agent": [
+          "azsdk-net-Storage.Files.DataLake/12.7.0-alpha.20210219.1",
+          "(.NET 5.0.3; Microsoft Windows 10.0.19041)"
+        ],
+        "x-ms-client-request-id": "0b3fbc02-264b-0d4d-7a3b-8fe950cbd725",
+        "x-ms-date": "Fri, 19 Feb 2021 19:13:13 GMT",
         "x-ms-return-client-request-id": "true",
         "x-ms-version": "2020-06-12"
       },
@@ -257,55 +187,35 @@
       "StatusCode": 200,
       "ResponseHeaders": {
         "Content-Length": "0",
-<<<<<<< HEAD
-        "Date": "Tue, 02 Feb 2021 21:30:13 GMT",
-        "ETag": "\u00220x8D8C7C1B9DB98BB\u0022",
-        "Last-Modified": "Tue, 02 Feb 2021 21:30:13 GMT",
-=======
-        "Date": "Wed, 17 Feb 2021 22:34:30 GMT",
-        "ETag": "\u00220x8D8D394316B7E88\u0022",
-        "Last-Modified": "Wed, 17 Feb 2021 22:34:31 GMT",
->>>>>>> 1814567d
+        "Date": "Fri, 19 Feb 2021 19:13:12 GMT",
+        "ETag": "\u00220x8D8D50A672D4197\u0022",
+        "Last-Modified": "Fri, 19 Feb 2021 19:13:13 GMT",
         "Server": [
           "Windows-Azure-HDFS/1.0",
           "Microsoft-HTTPAPI/2.0"
         ],
-        "x-ms-client-request-id": "d404578c-6aac-e1c7-3764-8cf869323ec0",
-<<<<<<< HEAD
-        "x-ms-request-id": "4da2e53c-501f-0007-30aa-f9133c000000",
-=======
-        "x-ms-request-id": "5cca3787-001f-0078-327d-05dca7000000",
->>>>>>> 1814567d
+        "x-ms-client-request-id": "0b3fbc02-264b-0d4d-7a3b-8fe950cbd725",
+        "x-ms-request-id": "6f4bbbfa-e01f-004f-56f3-060e0b000000",
         "x-ms-request-server-encrypted": "false",
         "x-ms-version": "2020-06-12"
       },
       "ResponseBody": []
     },
     {
-      "RequestUri": "https://seannse.blob.core.windows.net/test-filesystem-680041b7-23a7-2bef-8022-f85df419b7dd/test-file-ba55e269-f4fe-43b6-4369-e77134f2b28d?comp=query",
+      "RequestUri": "https://seannse.blob.core.windows.net/test-filesystem-3b601b69-fa0e-e23f-3e3d-0c69d94b1965/test-file-c66d2b55-0011-525b-4362-ffebd73953aa?comp=query",
       "RequestMethod": "POST",
       "RequestHeaders": {
         "Accept": "application/xml",
         "Authorization": "Sanitized",
         "Content-Length": "108",
         "Content-Type": "application/xml",
-<<<<<<< HEAD
-        "traceparent": "00-88b5c28538c749459ec86746fdd36059-5e3db5e25bd7ba45-00",
-        "User-Agent": [
-          "azsdk-net-Storage.Files.DataLake/12.7.0-alpha.20210202.1",
-          "(.NET 5.0.2; Microsoft Windows 10.0.19042)"
-        ],
-        "x-ms-client-request-id": "4929f2d9-4196-9176-89be-60180cc5e623",
-        "x-ms-date": "Tue, 02 Feb 2021 21:30:12 GMT",
-=======
-        "traceparent": "00-da2f9cc01056314daf81e4df2b3b66c2-d6a3247c684e964a-00",
-        "User-Agent": [
-          "azsdk-net-Storage.Files.DataLake/12.7.0-alpha.20210217.1",
-          "(.NET 5.0.3; Microsoft Windows 10.0.19042)"
-        ],
-        "x-ms-client-request-id": "4929f2d9-4196-9176-89be-60180cc5e623",
-        "x-ms-date": "Wed, 17 Feb 2021 22:34:31 GMT",
->>>>>>> 1814567d
+        "traceparent": "00-526acfc288d6b54ca40a562541686d69-746abdb3cd282246-00",
+        "User-Agent": [
+          "azsdk-net-Storage.Files.DataLake/12.7.0-alpha.20210219.1",
+          "(.NET 5.0.3; Microsoft Windows 10.0.19041)"
+        ],
+        "x-ms-client-request-id": "fa2739d6-1619-cedb-68fd-f4d916a55d5c",
+        "x-ms-date": "Fri, 19 Feb 2021 19:13:13 GMT",
         "x-ms-return-client-request-id": "true",
         "x-ms-version": "2020-06-12"
       },
@@ -314,65 +224,38 @@
       "ResponseHeaders": {
         "Accept-Ranges": "bytes",
         "Content-Type": "avro/binary",
-<<<<<<< HEAD
-        "Date": "Tue, 02 Feb 2021 21:30:13 GMT",
-        "ETag": "\u00220x8D8C7C1B9DB98BB\u0022",
-        "Last-Modified": "Tue, 02 Feb 2021 21:30:13 GMT",
-=======
-        "Date": "Wed, 17 Feb 2021 22:34:31 GMT",
-        "ETag": "\u00220x8D8D394316B7E88\u0022",
-        "Last-Modified": "Wed, 17 Feb 2021 22:34:31 GMT",
->>>>>>> 1814567d
+        "Date": "Fri, 19 Feb 2021 19:13:12 GMT",
+        "ETag": "\u00220x8D8D50A672D4197\u0022",
+        "Last-Modified": "Fri, 19 Feb 2021 19:13:13 GMT",
         "Server": [
           "Windows-Azure-Blob/1.0",
           "Microsoft-HTTPAPI/2.0"
         ],
         "Transfer-Encoding": "chunked",
         "x-ms-blob-type": "BlockBlob",
-        "x-ms-client-request-id": "4929f2d9-4196-9176-89be-60180cc5e623",
-<<<<<<< HEAD
-        "x-ms-creation-time": "Tue, 02 Feb 2021 21:30:13 GMT",
+        "x-ms-client-request-id": "fa2739d6-1619-cedb-68fd-f4d916a55d5c",
+        "x-ms-creation-time": "Fri, 19 Feb 2021 19:13:12 GMT",
         "x-ms-lease-state": "available",
         "x-ms-lease-status": "unlocked",
-        "x-ms-request-id": "c8f6bd05-d01e-0044-21aa-f9f560000000",
+        "x-ms-request-id": "2e6c78af-201e-00a4-3ef3-0676f9000000",
         "x-ms-server-encrypted": "false",
         "x-ms-version": "2020-06-12"
       },
-      "ResponseBody": "T2JqAQIWYXZyby5zY2hlbWG\u002BHlsKICB7CiAgICAidHlwZSI6ICJyZWNvcmQiLAogICAgIm5hbWUiOiAiY29tLm1pY3Jvc29mdC5henVyZS5zdG9yYWdlLnF1ZXJ5QmxvYkNvbnRlbnRzLnJlc3VsdERhdGEiLAogICAgImRvYyI6ICJIb2xkcyByZXN1bHQgZGF0YSBpbiB0aGUgZm9ybWF0IHNwZWNpZmllZCBmb3IgdGhpcyBxdWVyeSAoQ1NWLCBKU09OLCBldGMuKS4iLAogICAgImZpZWxkcyI6IFsKICAgICAgewogICAgICAgICJuYW1lIjogImRhdGEiLAogICAgICAgICJ0eXBlIjogImJ5dGVzIgogICAgICB9CiAgICBdCiAgfSwKICB7CiAgICAidHlwZSI6ICJyZWNvcmQiLAogICAgIm5hbWUiOiAiY29tLm1pY3Jvc29mdC5henVyZS5zdG9yYWdlLnF1ZXJ5QmxvYkNvbnRlbnRzLmVycm9yIiwKICAgICJkb2MiOiAiQW4gZXJyb3IgdGhhdCBvY2N1cnJlZCB3aGlsZSBwcm9jZXNzaW5nIHRoZSBxdWVyeS4iLAogICAgImZpZWxkcyI6IFsKICAgICAgewogICAgICAgICJuYW1lIjogImZhdGFsIiwKICAgICAgICAidHlwZSI6ICJib29sZWFuIiwKICAgICAgICAiZG9jIjogIklmIHRydWUsIHRoaXMgZXJyb3IgcHJldmVudHMgZnVydGhlciBxdWVyeSBwcm9jZXNzaW5nLiAgTW9yZSByZXN1bHQgZGF0YSBtYXkgYmUgcmV0dXJuZWQsIGJ1dCB0aGVyZSBpcyBubyBndWFyYW50ZWUgdGhhdCBhbGwgb2YgdGhlIG9yaWdpbmFsIGRhdGEgd2lsbCBiZSBwcm9jZXNzZWQuICBJZiBmYWxzZSwgdGhpcyBlcnJvciBkb2VzIG5vdCBwcmV2ZW50IGZ1cnRoZXIgcXVlcnkgcHJvY2Vzc2luZy4iCiAgICAgIH0sCiAgICAgIHsKICAgICAgICAibmFtZSI6ICJuYW1lIiwKICAgICAgICAidHlwZSI6ICJzdHJpbmciLAogICAgICAgICJkb2MiOiAiVGhlIG5hbWUgb2YgdGhlIGVycm9yIgogICAgICB9LAogICAgICB7CiAgICAgICAgIm5hbWUiOiAiZGVzY3JpcHRpb24iLAogICAgICAgICJ0eXBlIjogInN0cmluZyIsCiAgICAgICAgImRvYyI6ICJBIGRlc2NyaXB0aW9uIG9mIHRoZSBlcnJvciIKICAgICAgfSwKICAgICAgewogICAgICAgICJuYW1lIjogInBvc2l0aW9uIiwKICAgICAgICAidHlwZSI6ICJsb25nIiwKICAgICAgICAiZG9jIjogIlRoZSBibG9iIG9mZnNldCBhdCB3aGljaCB0aGUgZXJyb3Igb2NjdXJyZWQiCiAgICAgIH0KICAgIF0KICB9LAogIHsKICAgICJ0eXBlIjogInJlY29yZCIsCiAgICAibmFtZSI6ICJjb20ubWljcm9zb2Z0LmF6dXJlLnN0b3JhZ2UucXVlcnlCbG9iQ29udGVudHMucHJvZ3Jlc3MiLAogICAgImRvYyI6ICJJbmZvcm1hdGlvbiBhYm91dCB0aGUgcHJvZ3Jlc3Mgb2YgdGhlIHF1ZXJ5IiwKICAgICJmaWVsZHMiOiBbCiAgICAgIHsKICAgICAgICAibmFtZSI6ICJieXRlc1NjYW5uZWQiLAogICAgICAgICJ0eXBlIjogImxvbmciLAogICAgICAgICJkb2MiOiAiVGhlIG51bWJlciBvZiBieXRlcyB0aGF0IGhhdmUgYmVlbiBzY2FubmVkIgogICAgICB9LAogICAgICB7CiAgICAgICAgIm5hbWUiOiAidG90YWxCeXRlcyIsCiAgICAgICAgInR5cGUiOiAibG9uZyIsCiAgICAgICAgImRvYyI6ICJUaGUgdG90YWwgbnVtYmVyIG9mIGJ5dGVzIHRvIGJlIHNjYW5uZWQgaW4gdGhpcyBxdWVyeSIKICAgICAgfQogICAgXQogIH0sCiAgewogICAgInR5cGUiOiAicmVjb3JkIiwKICAgICJuYW1lIjogImNvbS5taWNyb3NvZnQuYXp1cmUuc3RvcmFnZS5xdWVyeUJsb2JDb250ZW50cy5lbmQiLAogICAgImRvYyI6ICJTZW50IGFzIHRoZSBmaW5hbCBtZXNzYWdlIG9mIHRoZSByZXNwb25zZSwgaW5kaWNhdGluZyB0aGF0IGFsbCByZXN1bHRzIGhhdmUgYmVlbiBzZW50LiIsCiAgICAiZmllbGRzIjogWwogICAgICB7CiAgICAgICAgIm5hbWUiOiAidG90YWxCeXRlcyIsCiAgICAgICAgInR5cGUiOiAibG9uZyIsCiAgICAgICAgImRvYyI6ICJUaGUgdG90YWwgbnVtYmVyIG9mIGJ5dGVzIHRvIGJlIHNjYW5uZWQgaW4gdGhpcyBxdWVyeSIKICAgICAgfQogICAgXQogIH0KXQoAMFgstdDxr0SKo/Rbza9CbgKGEACAEDEwMCwyMDAsMzAwLDQwMAozMDAsNDAwLDUwMCw2MDAKMTAwLDIwMCwzMDAsNDAwCjMwMCw0MDAsNTAwLDYwMAoxMDAsMjAwLDMwMCw0MDAKMzAwLDQwMCw1MDAsNjAwCjEwMCwyMDAsMzAwLDQwMAozMDAsNDAwLDUwMCw2MDAKMTAwLDIwMCwzMDAsNDAwCjMwMCw0MDAsNTAwLDYwMAoxMDAsMjAwLDMwMCw0MDAKMzAwLDQwMCw1MDAsNjAwCjEwMCwyMDAsMzAwLDQwMAozMDAsNDAwLDUwMCw2MDAKMTAwLDIwMCwzMDAsNDAwCjMwMCw0MDAsNTAwLDYwMAoxMDAsMjAwLDMwMCw0MDAKMzAwLDQwMCw1MDAsNjAwCjEwMCwyMDAsMzAwLDQwMAozMDAsNDAwLDUwMCw2MDAKMTAwLDIwMCwzMDAsNDAwCjMwMCw0MDAsNTAwLDYwMAoxMDAsMjAwLDMwMCw0MDAKMzAwLDQwMCw1MDAsNjAwCjEwMCwyMDAsMzAwLDQwMAozMDAsNDAwLDUwMCw2MDAKMTAwLDIwMCwzMDAsNDAwCjMwMCw0MDAsNTAwLDYwMAoxMDAsMjAwLDMwMCw0MDAKMzAwLDQwMCw1MDAsNjAwCjEwMCwyMDAsMzAwLDQwMAozMDAsNDAwLDUwMCw2MDAKMTAwLDIwMCwzMDAsNDAwCjMwMCw0MDAsNTAwLDYwMAoxMDAsMjAwLDMwMCw0MDAKMzAwLDQwMCw1MDAsNjAwCjEwMCwyMDAsMzAwLDQwMAozMDAsNDAwLDUwMCw2MDAKMTAwLDIwMCwzMDAsNDAwCjMwMCw0MDAsNTAwLDYwMAoxMDAsMjAwLDMwMCw0MDAKMzAwLDQwMCw1MDAsNjAwCjEwMCwyMDAsMzAwLDQwMAozMDAsNDAwLDUwMCw2MDAKMTAwLDIwMCwzMDAsNDAwCjMwMCw0MDAsNTAwLDYwMAoxMDAsMjAwLDMwMCw0MDAKMzAwLDQwMCw1MDAsNjAwCjEwMCwyMDAsMzAwLDQwMAozMDAsNDAwLDUwMCw2MDAKMTAwLDIwMCwzMDAsNDAwCjMwMCw0MDAsNTAwLDYwMAoxMDAsMjAwLDMwMCw0MDAKMzAwLDQwMCw1MDAsNjAwCjEwMCwyMDAsMzAwLDQwMAozMDAsNDAwLDUwMCw2MDAKMTAwLDIwMCwzMDAsNDAwCjMwMCw0MDAsNTAwLDYwMAoxMDAsMjAwLDMwMCw0MDAKMzAwLDQwMCw1MDAsNjAwCjEwMCwyMDAsMzAwLDQwMAozMDAsNDAwLDUwMCw2MDAKMTAwLDIwMCwzMDAsNDAwCjMwMCw0MDAsNTAwLDYwMAowWCy10PGvRIqj9FvNr0JuAgoEgBCAEDBYLLXQ8a9EiqP0W82vQm4CBgaAEDBYLLXQ8a9EiqP0W82vQm4="
-=======
-        "x-ms-creation-time": "Wed, 17 Feb 2021 22:34:30 GMT",
-        "x-ms-lease-state": "available",
-        "x-ms-lease-status": "unlocked",
-        "x-ms-request-id": "2f2de4d4-601e-001c-197d-052d3f000000",
-        "x-ms-server-encrypted": "false",
-        "x-ms-version": "2020-06-12"
-      },
-      "ResponseBody": "T2JqAQIWYXZyby5zY2hlbWG\u002BHlsKICB7CiAgICAidHlwZSI6ICJyZWNvcmQiLAogICAgIm5hbWUiOiAiY29tLm1pY3Jvc29mdC5henVyZS5zdG9yYWdlLnF1ZXJ5QmxvYkNvbnRlbnRzLnJlc3VsdERhdGEiLAogICAgImRvYyI6ICJIb2xkcyByZXN1bHQgZGF0YSBpbiB0aGUgZm9ybWF0IHNwZWNpZmllZCBmb3IgdGhpcyBxdWVyeSAoQ1NWLCBKU09OLCBldGMuKS4iLAogICAgImZpZWxkcyI6IFsKICAgICAgewogICAgICAgICJuYW1lIjogImRhdGEiLAogICAgICAgICJ0eXBlIjogImJ5dGVzIgogICAgICB9CiAgICBdCiAgfSwKICB7CiAgICAidHlwZSI6ICJyZWNvcmQiLAogICAgIm5hbWUiOiAiY29tLm1pY3Jvc29mdC5henVyZS5zdG9yYWdlLnF1ZXJ5QmxvYkNvbnRlbnRzLmVycm9yIiwKICAgICJkb2MiOiAiQW4gZXJyb3IgdGhhdCBvY2N1cnJlZCB3aGlsZSBwcm9jZXNzaW5nIHRoZSBxdWVyeS4iLAogICAgImZpZWxkcyI6IFsKICAgICAgewogICAgICAgICJuYW1lIjogImZhdGFsIiwKICAgICAgICAidHlwZSI6ICJib29sZWFuIiwKICAgICAgICAiZG9jIjogIklmIHRydWUsIHRoaXMgZXJyb3IgcHJldmVudHMgZnVydGhlciBxdWVyeSBwcm9jZXNzaW5nLiAgTW9yZSByZXN1bHQgZGF0YSBtYXkgYmUgcmV0dXJuZWQsIGJ1dCB0aGVyZSBpcyBubyBndWFyYW50ZWUgdGhhdCBhbGwgb2YgdGhlIG9yaWdpbmFsIGRhdGEgd2lsbCBiZSBwcm9jZXNzZWQuICBJZiBmYWxzZSwgdGhpcyBlcnJvciBkb2VzIG5vdCBwcmV2ZW50IGZ1cnRoZXIgcXVlcnkgcHJvY2Vzc2luZy4iCiAgICAgIH0sCiAgICAgIHsKICAgICAgICAibmFtZSI6ICJuYW1lIiwKICAgICAgICAidHlwZSI6ICJzdHJpbmciLAogICAgICAgICJkb2MiOiAiVGhlIG5hbWUgb2YgdGhlIGVycm9yIgogICAgICB9LAogICAgICB7CiAgICAgICAgIm5hbWUiOiAiZGVzY3JpcHRpb24iLAogICAgICAgICJ0eXBlIjogInN0cmluZyIsCiAgICAgICAgImRvYyI6ICJBIGRlc2NyaXB0aW9uIG9mIHRoZSBlcnJvciIKICAgICAgfSwKICAgICAgewogICAgICAgICJuYW1lIjogInBvc2l0aW9uIiwKICAgICAgICAidHlwZSI6ICJsb25nIiwKICAgICAgICAiZG9jIjogIlRoZSBibG9iIG9mZnNldCBhdCB3aGljaCB0aGUgZXJyb3Igb2NjdXJyZWQiCiAgICAgIH0KICAgIF0KICB9LAogIHsKICAgICJ0eXBlIjogInJlY29yZCIsCiAgICAibmFtZSI6ICJjb20ubWljcm9zb2Z0LmF6dXJlLnN0b3JhZ2UucXVlcnlCbG9iQ29udGVudHMucHJvZ3Jlc3MiLAogICAgImRvYyI6ICJJbmZvcm1hdGlvbiBhYm91dCB0aGUgcHJvZ3Jlc3Mgb2YgdGhlIHF1ZXJ5IiwKICAgICJmaWVsZHMiOiBbCiAgICAgIHsKICAgICAgICAibmFtZSI6ICJieXRlc1NjYW5uZWQiLAogICAgICAgICJ0eXBlIjogImxvbmciLAogICAgICAgICJkb2MiOiAiVGhlIG51bWJlciBvZiBieXRlcyB0aGF0IGhhdmUgYmVlbiBzY2FubmVkIgogICAgICB9LAogICAgICB7CiAgICAgICAgIm5hbWUiOiAidG90YWxCeXRlcyIsCiAgICAgICAgInR5cGUiOiAibG9uZyIsCiAgICAgICAgImRvYyI6ICJUaGUgdG90YWwgbnVtYmVyIG9mIGJ5dGVzIHRvIGJlIHNjYW5uZWQgaW4gdGhpcyBxdWVyeSIKICAgICAgfQogICAgXQogIH0sCiAgewogICAgInR5cGUiOiAicmVjb3JkIiwKICAgICJuYW1lIjogImNvbS5taWNyb3NvZnQuYXp1cmUuc3RvcmFnZS5xdWVyeUJsb2JDb250ZW50cy5lbmQiLAogICAgImRvYyI6ICJTZW50IGFzIHRoZSBmaW5hbCBtZXNzYWdlIG9mIHRoZSByZXNwb25zZSwgaW5kaWNhdGluZyB0aGF0IGFsbCByZXN1bHRzIGhhdmUgYmVlbiBzZW50LiIsCiAgICAiZmllbGRzIjogWwogICAgICB7CiAgICAgICAgIm5hbWUiOiAidG90YWxCeXRlcyIsCiAgICAgICAgInR5cGUiOiAibG9uZyIsCiAgICAgICAgImRvYyI6ICJUaGUgdG90YWwgbnVtYmVyIG9mIGJ5dGVzIHRvIGJlIHNjYW5uZWQgaW4gdGhpcyBxdWVyeSIKICAgICAgfQogICAgXQogIH0KXQoAdD4og/OKMU6wjNF2lLDVvgKGEACAEDEwMCwyMDAsMzAwLDQwMAozMDAsNDAwLDUwMCw2MDAKMTAwLDIwMCwzMDAsNDAwCjMwMCw0MDAsNTAwLDYwMAoxMDAsMjAwLDMwMCw0MDAKMzAwLDQwMCw1MDAsNjAwCjEwMCwyMDAsMzAwLDQwMAozMDAsNDAwLDUwMCw2MDAKMTAwLDIwMCwzMDAsNDAwCjMwMCw0MDAsNTAwLDYwMAoxMDAsMjAwLDMwMCw0MDAKMzAwLDQwMCw1MDAsNjAwCjEwMCwyMDAsMzAwLDQwMAozMDAsNDAwLDUwMCw2MDAKMTAwLDIwMCwzMDAsNDAwCjMwMCw0MDAsNTAwLDYwMAoxMDAsMjAwLDMwMCw0MDAKMzAwLDQwMCw1MDAsNjAwCjEwMCwyMDAsMzAwLDQwMAozMDAsNDAwLDUwMCw2MDAKMTAwLDIwMCwzMDAsNDAwCjMwMCw0MDAsNTAwLDYwMAoxMDAsMjAwLDMwMCw0MDAKMzAwLDQwMCw1MDAsNjAwCjEwMCwyMDAsMzAwLDQwMAozMDAsNDAwLDUwMCw2MDAKMTAwLDIwMCwzMDAsNDAwCjMwMCw0MDAsNTAwLDYwMAoxMDAsMjAwLDMwMCw0MDAKMzAwLDQwMCw1MDAsNjAwCjEwMCwyMDAsMzAwLDQwMAozMDAsNDAwLDUwMCw2MDAKMTAwLDIwMCwzMDAsNDAwCjMwMCw0MDAsNTAwLDYwMAoxMDAsMjAwLDMwMCw0MDAKMzAwLDQwMCw1MDAsNjAwCjEwMCwyMDAsMzAwLDQwMAozMDAsNDAwLDUwMCw2MDAKMTAwLDIwMCwzMDAsNDAwCjMwMCw0MDAsNTAwLDYwMAoxMDAsMjAwLDMwMCw0MDAKMzAwLDQwMCw1MDAsNjAwCjEwMCwyMDAsMzAwLDQwMAozMDAsNDAwLDUwMCw2MDAKMTAwLDIwMCwzMDAsNDAwCjMwMCw0MDAsNTAwLDYwMAoxMDAsMjAwLDMwMCw0MDAKMzAwLDQwMCw1MDAsNjAwCjEwMCwyMDAsMzAwLDQwMAozMDAsNDAwLDUwMCw2MDAKMTAwLDIwMCwzMDAsNDAwCjMwMCw0MDAsNTAwLDYwMAoxMDAsMjAwLDMwMCw0MDAKMzAwLDQwMCw1MDAsNjAwCjEwMCwyMDAsMzAwLDQwMAozMDAsNDAwLDUwMCw2MDAKMTAwLDIwMCwzMDAsNDAwCjMwMCw0MDAsNTAwLDYwMAoxMDAsMjAwLDMwMCw0MDAKMzAwLDQwMCw1MDAsNjAwCjEwMCwyMDAsMzAwLDQwMAozMDAsNDAwLDUwMCw2MDAKMTAwLDIwMCwzMDAsNDAwCjMwMCw0MDAsNTAwLDYwMAp0PiiD84oxTrCM0XaUsNW\u002BAgoEgBCAEHQ\u002BKIPzijFOsIzRdpSw1b4CBgaAEHQ\u002BKIPzijFOsIzRdpSw1b4="
->>>>>>> 1814567d
-    },
-    {
-      "RequestUri": "https://seannse.blob.core.windows.net/test-filesystem-680041b7-23a7-2bef-8022-f85df419b7dd?restype=container",
+      "ResponseBody": "T2JqAQIWYXZyby5zY2hlbWG\u002BHlsKICB7CiAgICAidHlwZSI6ICJyZWNvcmQiLAogICAgIm5hbWUiOiAiY29tLm1pY3Jvc29mdC5henVyZS5zdG9yYWdlLnF1ZXJ5QmxvYkNvbnRlbnRzLnJlc3VsdERhdGEiLAogICAgImRvYyI6ICJIb2xkcyByZXN1bHQgZGF0YSBpbiB0aGUgZm9ybWF0IHNwZWNpZmllZCBmb3IgdGhpcyBxdWVyeSAoQ1NWLCBKU09OLCBldGMuKS4iLAogICAgImZpZWxkcyI6IFsKICAgICAgewogICAgICAgICJuYW1lIjogImRhdGEiLAogICAgICAgICJ0eXBlIjogImJ5dGVzIgogICAgICB9CiAgICBdCiAgfSwKICB7CiAgICAidHlwZSI6ICJyZWNvcmQiLAogICAgIm5hbWUiOiAiY29tLm1pY3Jvc29mdC5henVyZS5zdG9yYWdlLnF1ZXJ5QmxvYkNvbnRlbnRzLmVycm9yIiwKICAgICJkb2MiOiAiQW4gZXJyb3IgdGhhdCBvY2N1cnJlZCB3aGlsZSBwcm9jZXNzaW5nIHRoZSBxdWVyeS4iLAogICAgImZpZWxkcyI6IFsKICAgICAgewogICAgICAgICJuYW1lIjogImZhdGFsIiwKICAgICAgICAidHlwZSI6ICJib29sZWFuIiwKICAgICAgICAiZG9jIjogIklmIHRydWUsIHRoaXMgZXJyb3IgcHJldmVudHMgZnVydGhlciBxdWVyeSBwcm9jZXNzaW5nLiAgTW9yZSByZXN1bHQgZGF0YSBtYXkgYmUgcmV0dXJuZWQsIGJ1dCB0aGVyZSBpcyBubyBndWFyYW50ZWUgdGhhdCBhbGwgb2YgdGhlIG9yaWdpbmFsIGRhdGEgd2lsbCBiZSBwcm9jZXNzZWQuICBJZiBmYWxzZSwgdGhpcyBlcnJvciBkb2VzIG5vdCBwcmV2ZW50IGZ1cnRoZXIgcXVlcnkgcHJvY2Vzc2luZy4iCiAgICAgIH0sCiAgICAgIHsKICAgICAgICAibmFtZSI6ICJuYW1lIiwKICAgICAgICAidHlwZSI6ICJzdHJpbmciLAogICAgICAgICJkb2MiOiAiVGhlIG5hbWUgb2YgdGhlIGVycm9yIgogICAgICB9LAogICAgICB7CiAgICAgICAgIm5hbWUiOiAiZGVzY3JpcHRpb24iLAogICAgICAgICJ0eXBlIjogInN0cmluZyIsCiAgICAgICAgImRvYyI6ICJBIGRlc2NyaXB0aW9uIG9mIHRoZSBlcnJvciIKICAgICAgfSwKICAgICAgewogICAgICAgICJuYW1lIjogInBvc2l0aW9uIiwKICAgICAgICAidHlwZSI6ICJsb25nIiwKICAgICAgICAiZG9jIjogIlRoZSBibG9iIG9mZnNldCBhdCB3aGljaCB0aGUgZXJyb3Igb2NjdXJyZWQiCiAgICAgIH0KICAgIF0KICB9LAogIHsKICAgICJ0eXBlIjogInJlY29yZCIsCiAgICAibmFtZSI6ICJjb20ubWljcm9zb2Z0LmF6dXJlLnN0b3JhZ2UucXVlcnlCbG9iQ29udGVudHMucHJvZ3Jlc3MiLAogICAgImRvYyI6ICJJbmZvcm1hdGlvbiBhYm91dCB0aGUgcHJvZ3Jlc3Mgb2YgdGhlIHF1ZXJ5IiwKICAgICJmaWVsZHMiOiBbCiAgICAgIHsKICAgICAgICAibmFtZSI6ICJieXRlc1NjYW5uZWQiLAogICAgICAgICJ0eXBlIjogImxvbmciLAogICAgICAgICJkb2MiOiAiVGhlIG51bWJlciBvZiBieXRlcyB0aGF0IGhhdmUgYmVlbiBzY2FubmVkIgogICAgICB9LAogICAgICB7CiAgICAgICAgIm5hbWUiOiAidG90YWxCeXRlcyIsCiAgICAgICAgInR5cGUiOiAibG9uZyIsCiAgICAgICAgImRvYyI6ICJUaGUgdG90YWwgbnVtYmVyIG9mIGJ5dGVzIHRvIGJlIHNjYW5uZWQgaW4gdGhpcyBxdWVyeSIKICAgICAgfQogICAgXQogIH0sCiAgewogICAgInR5cGUiOiAicmVjb3JkIiwKICAgICJuYW1lIjogImNvbS5taWNyb3NvZnQuYXp1cmUuc3RvcmFnZS5xdWVyeUJsb2JDb250ZW50cy5lbmQiLAogICAgImRvYyI6ICJTZW50IGFzIHRoZSBmaW5hbCBtZXNzYWdlIG9mIHRoZSByZXNwb25zZSwgaW5kaWNhdGluZyB0aGF0IGFsbCByZXN1bHRzIGhhdmUgYmVlbiBzZW50LiIsCiAgICAiZmllbGRzIjogWwogICAgICB7CiAgICAgICAgIm5hbWUiOiAidG90YWxCeXRlcyIsCiAgICAgICAgInR5cGUiOiAibG9uZyIsCiAgICAgICAgImRvYyI6ICJUaGUgdG90YWwgbnVtYmVyIG9mIGJ5dGVzIHRvIGJlIHNjYW5uZWQgaW4gdGhpcyBxdWVyeSIKICAgICAgfQogICAgXQogIH0KXQoAmeSEpWW80U\u002BwMO6oAHukMgKGEACAEDEwMCwyMDAsMzAwLDQwMAozMDAsNDAwLDUwMCw2MDAKMTAwLDIwMCwzMDAsNDAwCjMwMCw0MDAsNTAwLDYwMAoxMDAsMjAwLDMwMCw0MDAKMzAwLDQwMCw1MDAsNjAwCjEwMCwyMDAsMzAwLDQwMAozMDAsNDAwLDUwMCw2MDAKMTAwLDIwMCwzMDAsNDAwCjMwMCw0MDAsNTAwLDYwMAoxMDAsMjAwLDMwMCw0MDAKMzAwLDQwMCw1MDAsNjAwCjEwMCwyMDAsMzAwLDQwMAozMDAsNDAwLDUwMCw2MDAKMTAwLDIwMCwzMDAsNDAwCjMwMCw0MDAsNTAwLDYwMAoxMDAsMjAwLDMwMCw0MDAKMzAwLDQwMCw1MDAsNjAwCjEwMCwyMDAsMzAwLDQwMAozMDAsNDAwLDUwMCw2MDAKMTAwLDIwMCwzMDAsNDAwCjMwMCw0MDAsNTAwLDYwMAoxMDAsMjAwLDMwMCw0MDAKMzAwLDQwMCw1MDAsNjAwCjEwMCwyMDAsMzAwLDQwMAozMDAsNDAwLDUwMCw2MDAKMTAwLDIwMCwzMDAsNDAwCjMwMCw0MDAsNTAwLDYwMAoxMDAsMjAwLDMwMCw0MDAKMzAwLDQwMCw1MDAsNjAwCjEwMCwyMDAsMzAwLDQwMAozMDAsNDAwLDUwMCw2MDAKMTAwLDIwMCwzMDAsNDAwCjMwMCw0MDAsNTAwLDYwMAoxMDAsMjAwLDMwMCw0MDAKMzAwLDQwMCw1MDAsNjAwCjEwMCwyMDAsMzAwLDQwMAozMDAsNDAwLDUwMCw2MDAKMTAwLDIwMCwzMDAsNDAwCjMwMCw0MDAsNTAwLDYwMAoxMDAsMjAwLDMwMCw0MDAKMzAwLDQwMCw1MDAsNjAwCjEwMCwyMDAsMzAwLDQwMAozMDAsNDAwLDUwMCw2MDAKMTAwLDIwMCwzMDAsNDAwCjMwMCw0MDAsNTAwLDYwMAoxMDAsMjAwLDMwMCw0MDAKMzAwLDQwMCw1MDAsNjAwCjEwMCwyMDAsMzAwLDQwMAozMDAsNDAwLDUwMCw2MDAKMTAwLDIwMCwzMDAsNDAwCjMwMCw0MDAsNTAwLDYwMAoxMDAsMjAwLDMwMCw0MDAKMzAwLDQwMCw1MDAsNjAwCjEwMCwyMDAsMzAwLDQwMAozMDAsNDAwLDUwMCw2MDAKMTAwLDIwMCwzMDAsNDAwCjMwMCw0MDAsNTAwLDYwMAoxMDAsMjAwLDMwMCw0MDAKMzAwLDQwMCw1MDAsNjAwCjEwMCwyMDAsMzAwLDQwMAozMDAsNDAwLDUwMCw2MDAKMTAwLDIwMCwzMDAsNDAwCjMwMCw0MDAsNTAwLDYwMAqZ5ISlZbzRT7Aw7qgAe6QyAgoEgBCAEJnkhKVlvNFPsDDuqAB7pDICBgaAEJnkhKVlvNFPsDDuqAB7pDI="
+    },
+    {
+      "RequestUri": "https://seannse.blob.core.windows.net/test-filesystem-3b601b69-fa0e-e23f-3e3d-0c69d94b1965?restype=container",
       "RequestMethod": "DELETE",
       "RequestHeaders": {
         "Accept": "application/xml",
         "Authorization": "Sanitized",
-<<<<<<< HEAD
-        "traceparent": "00-a5b70e27b815364b826c8c3f555f1d8b-b410a45fae657c47-00",
-        "User-Agent": [
-          "azsdk-net-Storage.Files.DataLake/12.7.0-alpha.20210202.1",
-          "(.NET 5.0.2; Microsoft Windows 10.0.19042)"
-        ],
-        "x-ms-client-request-id": "761e5cb5-f509-ee29-9416-a2b98bfd41a2",
-        "x-ms-date": "Tue, 02 Feb 2021 21:30:13 GMT",
-=======
-        "traceparent": "00-939133eb40976d41896507d98e319ff8-0751e25901271f4e-00",
-        "User-Agent": [
-          "azsdk-net-Storage.Files.DataLake/12.7.0-alpha.20210217.1",
-          "(.NET 5.0.3; Microsoft Windows 10.0.19042)"
-        ],
-        "x-ms-client-request-id": "761e5cb5-f509-ee29-9416-a2b98bfd41a2",
-        "x-ms-date": "Wed, 17 Feb 2021 22:34:31 GMT",
->>>>>>> 1814567d
+        "traceparent": "00-cb817559654b9f459278f6d67aa969d0-a43753c9f6ee3145-00",
+        "User-Agent": [
+          "azsdk-net-Storage.Files.DataLake/12.7.0-alpha.20210219.1",
+          "(.NET 5.0.3; Microsoft Windows 10.0.19041)"
+        ],
+        "x-ms-client-request-id": "17132d31-dda3-900b-d478-574980635943",
+        "x-ms-date": "Fri, 19 Feb 2021 19:13:13 GMT",
         "x-ms-return-client-request-id": "true",
         "x-ms-version": "2020-06-12"
       },
@@ -380,50 +263,31 @@
       "StatusCode": 202,
       "ResponseHeaders": {
         "Content-Length": "0",
-<<<<<<< HEAD
-        "Date": "Tue, 02 Feb 2021 21:30:13 GMT",
-=======
-        "Date": "Wed, 17 Feb 2021 22:34:31 GMT",
->>>>>>> 1814567d
-        "Server": [
-          "Windows-Azure-Blob/1.0",
-          "Microsoft-HTTPAPI/2.0"
-        ],
-        "x-ms-client-request-id": "761e5cb5-f509-ee29-9416-a2b98bfd41a2",
-<<<<<<< HEAD
-        "x-ms-request-id": "c8f6bd78-d01e-0044-0baa-f9f560000000",
-=======
-        "x-ms-request-id": "2f2de5a8-601e-001c-657d-052d3f000000",
->>>>>>> 1814567d
-        "x-ms-version": "2020-06-12"
-      },
-      "ResponseBody": []
-    },
-    {
-      "RequestUri": "https://seannse.blob.core.windows.net/test-filesystem-67377b85-9c70-d3ab-6289-07e0d536c56d?restype=container",
+        "Date": "Fri, 19 Feb 2021 19:13:12 GMT",
+        "Server": [
+          "Windows-Azure-Blob/1.0",
+          "Microsoft-HTTPAPI/2.0"
+        ],
+        "x-ms-client-request-id": "17132d31-dda3-900b-d478-574980635943",
+        "x-ms-request-id": "2e6c7981-201e-00a4-0af3-0676f9000000",
+        "x-ms-version": "2020-06-12"
+      },
+      "ResponseBody": []
+    },
+    {
+      "RequestUri": "https://seannse.blob.core.windows.net/test-filesystem-4b1b3772-2470-5df2-4b9a-7a4af4603a81?restype=container",
       "RequestMethod": "PUT",
       "RequestHeaders": {
         "Accept": "application/xml",
         "Authorization": "Sanitized",
-<<<<<<< HEAD
-        "traceparent": "00-e14eaa50c0fc9142bf82fe24db1ec067-5695a2c93c91b54f-00",
-        "User-Agent": [
-          "azsdk-net-Storage.Files.DataLake/12.7.0-alpha.20210202.1",
-          "(.NET 5.0.2; Microsoft Windows 10.0.19042)"
+        "traceparent": "00-f609f591abb99f46959fdb49f43c63c1-09d055596d466c42-00",
+        "User-Agent": [
+          "azsdk-net-Storage.Files.DataLake/12.7.0-alpha.20210219.1",
+          "(.NET 5.0.3; Microsoft Windows 10.0.19041)"
         ],
         "x-ms-blob-public-access": "container",
-        "x-ms-client-request-id": "4fbbc875-98e3-182f-b14b-137fee49185e",
-        "x-ms-date": "Tue, 02 Feb 2021 21:30:13 GMT",
-=======
-        "traceparent": "00-dbc395df4a76254699b329344c204c6e-c5a8c8ce42cf034f-00",
-        "User-Agent": [
-          "azsdk-net-Storage.Files.DataLake/12.7.0-alpha.20210217.1",
-          "(.NET 5.0.3; Microsoft Windows 10.0.19042)"
-        ],
-        "x-ms-blob-public-access": "container",
-        "x-ms-client-request-id": "4fbbc875-98e3-182f-b14b-137fee49185e",
-        "x-ms-date": "Wed, 17 Feb 2021 22:34:31 GMT",
->>>>>>> 1814567d
+        "x-ms-client-request-id": "5b09de76-b7cb-0ce3-3ab5-cb0862c19b73",
+        "x-ms-date": "Fri, 19 Feb 2021 19:13:13 GMT",
         "x-ms-return-client-request-id": "true",
         "x-ms-version": "2020-06-12"
       },
@@ -431,53 +295,33 @@
       "StatusCode": 201,
       "ResponseHeaders": {
         "Content-Length": "0",
-<<<<<<< HEAD
-        "Date": "Tue, 02 Feb 2021 21:30:13 GMT",
-        "ETag": "\u00220x8D8C7C1BA51EE80\u0022",
-        "Last-Modified": "Tue, 02 Feb 2021 21:30:14 GMT",
-=======
-        "Date": "Wed, 17 Feb 2021 22:34:31 GMT",
-        "ETag": "\u00220x8D8D39431D1AB46\u0022",
-        "Last-Modified": "Wed, 17 Feb 2021 22:34:31 GMT",
->>>>>>> 1814567d
-        "Server": [
-          "Windows-Azure-Blob/1.0",
-          "Microsoft-HTTPAPI/2.0"
-        ],
-        "x-ms-client-request-id": "4fbbc875-98e3-182f-b14b-137fee49185e",
-<<<<<<< HEAD
-        "x-ms-request-id": "bb7f2b2c-f01e-0088-01aa-f99a56000000",
-=======
-        "x-ms-request-id": "cd4f7918-e01e-004f-197d-050e0b000000",
->>>>>>> 1814567d
-        "x-ms-version": "2020-06-12"
-      },
-      "ResponseBody": []
-    },
-    {
-      "RequestUri": "https://seannse.dfs.core.windows.net/test-filesystem-67377b85-9c70-d3ab-6289-07e0d536c56d/test-file-cafa3550-9199-15fc-61b8-16371f3c6f8c?resource=file",
+        "Date": "Fri, 19 Feb 2021 19:13:13 GMT",
+        "ETag": "\u00220x8D8D50A67533B25\u0022",
+        "Last-Modified": "Fri, 19 Feb 2021 19:13:13 GMT",
+        "Server": [
+          "Windows-Azure-Blob/1.0",
+          "Microsoft-HTTPAPI/2.0"
+        ],
+        "x-ms-client-request-id": "5b09de76-b7cb-0ce3-3ab5-cb0862c19b73",
+        "x-ms-request-id": "2e6c7a44-201e-00a4-44f3-0676f9000000",
+        "x-ms-version": "2020-06-12"
+      },
+      "ResponseBody": []
+    },
+    {
+      "RequestUri": "https://seannse.dfs.core.windows.net/test-filesystem-4b1b3772-2470-5df2-4b9a-7a4af4603a81/test-file-df4fd63d-6fba-2bb1-7ead-974913fc3ca6?resource=file",
       "RequestMethod": "PUT",
       "RequestHeaders": {
         "Accept": "application/json",
         "Authorization": "Sanitized",
         "If-None-Match": "*",
-<<<<<<< HEAD
-        "traceparent": "00-51be4f02cfee3346b0645172acb3bc55-df4ea4eba115fb49-00",
-        "User-Agent": [
-          "azsdk-net-Storage.Files.DataLake/12.7.0-alpha.20210202.1",
-          "(.NET 5.0.2; Microsoft Windows 10.0.19042)"
-        ],
-        "x-ms-client-request-id": "2e1e1e1f-4adb-e3aa-cca5-ee2b81f8f974",
-        "x-ms-date": "Tue, 02 Feb 2021 21:30:13 GMT",
-=======
-        "traceparent": "00-fe82225622e41c4fa898eee47b926abf-d7df109946bd1a42-00",
-        "User-Agent": [
-          "azsdk-net-Storage.Files.DataLake/12.7.0-alpha.20210217.1",
-          "(.NET 5.0.3; Microsoft Windows 10.0.19042)"
-        ],
-        "x-ms-client-request-id": "2e1e1e1f-4adb-e3aa-cca5-ee2b81f8f974",
-        "x-ms-date": "Wed, 17 Feb 2021 22:34:31 GMT",
->>>>>>> 1814567d
+        "traceparent": "00-8eef328dbc25d14bac4d1023bd7aed0d-e63fda59f9ef754e-00",
+        "User-Agent": [
+          "azsdk-net-Storage.Files.DataLake/12.7.0-alpha.20210219.1",
+          "(.NET 5.0.3; Microsoft Windows 10.0.19041)"
+        ],
+        "x-ms-client-request-id": "4bb89d8b-2c55-0662-2cdd-dd1e2099f83d",
+        "x-ms-date": "Fri, 19 Feb 2021 19:13:14 GMT",
         "x-ms-return-client-request-id": "true",
         "x-ms-version": "2020-06-12"
       },
@@ -485,54 +329,34 @@
       "StatusCode": 201,
       "ResponseHeaders": {
         "Content-Length": "0",
-<<<<<<< HEAD
-        "Date": "Tue, 02 Feb 2021 21:30:14 GMT",
-        "ETag": "\u00220x8D8C7C1BA92CAAC\u0022",
-        "Last-Modified": "Tue, 02 Feb 2021 21:30:14 GMT",
-=======
-        "Date": "Wed, 17 Feb 2021 22:34:31 GMT",
-        "ETag": "\u00220x8D8D394320A192F\u0022",
-        "Last-Modified": "Wed, 17 Feb 2021 22:34:32 GMT",
->>>>>>> 1814567d
+        "Date": "Fri, 19 Feb 2021 19:13:12 GMT",
+        "ETag": "\u00220x8D8D50A6762054A\u0022",
+        "Last-Modified": "Fri, 19 Feb 2021 19:13:13 GMT",
         "Server": [
           "Windows-Azure-HDFS/1.0",
           "Microsoft-HTTPAPI/2.0"
         ],
-        "x-ms-client-request-id": "2e1e1e1f-4adb-e3aa-cca5-ee2b81f8f974",
-<<<<<<< HEAD
-        "x-ms-request-id": "2ce9a69a-601f-001c-78aa-f92d3f000000",
-=======
-        "x-ms-request-id": "612e8a84-001f-0025-127d-05d623000000",
->>>>>>> 1814567d
-        "x-ms-version": "2020-06-12"
-      },
-      "ResponseBody": []
-    },
-    {
-      "RequestUri": "https://seannse.dfs.core.windows.net/test-filesystem-67377b85-9c70-d3ab-6289-07e0d536c56d/test-file-cafa3550-9199-15fc-61b8-16371f3c6f8c?action=append\u0026position=0",
+        "x-ms-client-request-id": "4bb89d8b-2c55-0662-2cdd-dd1e2099f83d",
+        "x-ms-request-id": "6f4bbc34-e01f-004f-10f3-060e0b000000",
+        "x-ms-version": "2020-06-12"
+      },
+      "ResponseBody": []
+    },
+    {
+      "RequestUri": "https://seannse.dfs.core.windows.net/test-filesystem-4b1b3772-2470-5df2-4b9a-7a4af4603a81/test-file-df4fd63d-6fba-2bb1-7ead-974913fc3ca6?action=append\u0026position=0",
       "RequestMethod": "PATCH",
       "RequestHeaders": {
         "Accept": "application/json",
         "Authorization": "Sanitized",
         "Content-Length": "1024",
-<<<<<<< HEAD
         "Content-Type": "application/json",
-        "traceparent": "00-59fd2847da36f6439655f6582c7d21df-9c7935df12aefd4b-00",
-        "User-Agent": [
-          "azsdk-net-Storage.Files.DataLake/12.7.0-alpha.20210202.1",
-          "(.NET 5.0.2; Microsoft Windows 10.0.19042)"
-        ],
-        "x-ms-client-request-id": "00171027-401e-29b1-1887-40d5875ea498",
-        "x-ms-date": "Tue, 02 Feb 2021 21:30:14 GMT",
-=======
-        "traceparent": "00-e321c3a2b6c11c46b0c3b41e43b6d56e-f968c0b74321ef45-00",
-        "User-Agent": [
-          "azsdk-net-Storage.Files.DataLake/12.7.0-alpha.20210217.1",
-          "(.NET 5.0.3; Microsoft Windows 10.0.19042)"
-        ],
-        "x-ms-client-request-id": "00171027-401e-29b1-1887-40d5875ea498",
-        "x-ms-date": "Wed, 17 Feb 2021 22:34:32 GMT",
->>>>>>> 1814567d
+        "traceparent": "00-26faa7b0c34ef64d9421bcb03948516d-34ec482f08fceb4f-00",
+        "User-Agent": [
+          "azsdk-net-Storage.Files.DataLake/12.7.0-alpha.20210219.1",
+          "(.NET 5.0.3; Microsoft Windows 10.0.19041)"
+        ],
+        "x-ms-client-request-id": "76bea4a2-f043-6251-fbcd-e97901962324",
+        "x-ms-date": "Fri, 19 Feb 2021 19:13:14 GMT",
         "x-ms-return-client-request-id": "true",
         "x-ms-version": "2020-06-12"
       },
@@ -605,50 +429,31 @@
       "StatusCode": 202,
       "ResponseHeaders": {
         "Content-Length": "0",
-<<<<<<< HEAD
-        "Date": "Tue, 02 Feb 2021 21:30:14 GMT",
-=======
-        "Date": "Wed, 17 Feb 2021 22:34:31 GMT",
->>>>>>> 1814567d
+        "Date": "Fri, 19 Feb 2021 19:13:12 GMT",
         "Server": [
           "Windows-Azure-HDFS/1.0",
           "Microsoft-HTTPAPI/2.0"
         ],
-        "x-ms-client-request-id": "00171027-401e-29b1-1887-40d5875ea498",
-<<<<<<< HEAD
-        "x-ms-request-id": "2ce9a6a6-601f-001c-04aa-f92d3f000000",
-=======
-        "x-ms-request-id": "612e8a98-001f-0025-267d-05d623000000",
->>>>>>> 1814567d
+        "x-ms-client-request-id": "76bea4a2-f043-6251-fbcd-e97901962324",
+        "x-ms-request-id": "6f4bbc40-e01f-004f-1cf3-060e0b000000",
         "x-ms-request-server-encrypted": "true",
         "x-ms-version": "2020-06-12"
       },
       "ResponseBody": []
     },
     {
-      "RequestUri": "https://seannse.dfs.core.windows.net/test-filesystem-67377b85-9c70-d3ab-6289-07e0d536c56d/test-file-cafa3550-9199-15fc-61b8-16371f3c6f8c?action=flush\u0026position=1024",
+      "RequestUri": "https://seannse.dfs.core.windows.net/test-filesystem-4b1b3772-2470-5df2-4b9a-7a4af4603a81/test-file-df4fd63d-6fba-2bb1-7ead-974913fc3ca6?action=flush\u0026position=1024",
       "RequestMethod": "PATCH",
       "RequestHeaders": {
         "Accept": "application/json",
         "Authorization": "Sanitized",
-<<<<<<< HEAD
-        "traceparent": "00-026e59f782c03b4fac05d63695286018-2dd3d441de7a494e-00",
-        "User-Agent": [
-          "azsdk-net-Storage.Files.DataLake/12.7.0-alpha.20210202.1",
-          "(.NET 5.0.2; Microsoft Windows 10.0.19042)"
-        ],
-        "x-ms-client-request-id": "710326eb-f9e0-9b56-d6e3-1357cc0e534d",
-        "x-ms-date": "Tue, 02 Feb 2021 21:30:14 GMT",
-=======
-        "Content-Length": "0",
-        "traceparent": "00-19faa62d5899ce4ea3ce6675e3c6738a-3cb3cca695e29745-00",
-        "User-Agent": [
-          "azsdk-net-Storage.Files.DataLake/12.7.0-alpha.20210217.1",
-          "(.NET 5.0.3; Microsoft Windows 10.0.19042)"
-        ],
-        "x-ms-client-request-id": "710326eb-f9e0-9b56-d6e3-1357cc0e534d",
-        "x-ms-date": "Wed, 17 Feb 2021 22:34:32 GMT",
->>>>>>> 1814567d
+        "traceparent": "00-28192648810f8247b06a051c3f5cea00-539755ef6999e941-00",
+        "User-Agent": [
+          "azsdk-net-Storage.Files.DataLake/12.7.0-alpha.20210219.1",
+          "(.NET 5.0.3; Microsoft Windows 10.0.19041)"
+        ],
+        "x-ms-client-request-id": "7b7b0e2b-82db-89fa-d317-091f9ba25c89",
+        "x-ms-date": "Fri, 19 Feb 2021 19:13:14 GMT",
         "x-ms-return-client-request-id": "true",
         "x-ms-version": "2020-06-12"
       },
@@ -656,57 +461,36 @@
       "StatusCode": 200,
       "ResponseHeaders": {
         "Content-Length": "0",
-<<<<<<< HEAD
-        "Date": "Tue, 02 Feb 2021 21:30:14 GMT",
-        "ETag": "\u00220x8D8C7C1BAB00DB9\u0022",
-        "Last-Modified": "Tue, 02 Feb 2021 21:30:14 GMT",
-=======
-        "Date": "Wed, 17 Feb 2021 22:34:31 GMT",
-        "ETag": "\u00220x8D8D3943226F43A\u0022",
-        "Last-Modified": "Wed, 17 Feb 2021 22:34:32 GMT",
->>>>>>> 1814567d
+        "Date": "Fri, 19 Feb 2021 19:13:12 GMT",
+        "ETag": "\u00220x8D8D50A677AA843\u0022",
+        "Last-Modified": "Fri, 19 Feb 2021 19:13:13 GMT",
         "Server": [
           "Windows-Azure-HDFS/1.0",
           "Microsoft-HTTPAPI/2.0"
         ],
-        "x-ms-client-request-id": "710326eb-f9e0-9b56-d6e3-1357cc0e534d",
-<<<<<<< HEAD
-        "x-ms-request-id": "2ce9a6b1-601f-001c-0faa-f92d3f000000",
-=======
-        "x-ms-request-id": "612e8aa8-001f-0025-367d-05d623000000",
->>>>>>> 1814567d
+        "x-ms-client-request-id": "7b7b0e2b-82db-89fa-d317-091f9ba25c89",
+        "x-ms-request-id": "6f4bbc4a-e01f-004f-26f3-060e0b000000",
         "x-ms-request-server-encrypted": "false",
         "x-ms-version": "2020-06-12"
       },
       "ResponseBody": []
     },
     {
-      "RequestUri": "https://seannse.blob.core.windows.net/test-filesystem-67377b85-9c70-d3ab-6289-07e0d536c56d/test-file-cafa3550-9199-15fc-61b8-16371f3c6f8c?comp=query",
+      "RequestUri": "https://seannse.blob.core.windows.net/test-filesystem-4b1b3772-2470-5df2-4b9a-7a4af4603a81/test-file-df4fd63d-6fba-2bb1-7ead-974913fc3ca6?comp=query",
       "RequestMethod": "POST",
       "RequestHeaders": {
         "Accept": "application/xml",
         "Authorization": "Sanitized",
         "Content-Length": "108",
         "Content-Type": "application/xml",
-<<<<<<< HEAD
-        "If-Modified-Since": "Mon, 01 Feb 2021 21:30:11 GMT",
-        "traceparent": "00-fdff4d1c34e9654493d5728e1b410d8c-ca802fcd197c3248-00",
-        "User-Agent": [
-          "azsdk-net-Storage.Files.DataLake/12.7.0-alpha.20210202.1",
-          "(.NET 5.0.2; Microsoft Windows 10.0.19042)"
-        ],
-        "x-ms-client-request-id": "61e91435-325a-58b7-34e3-feaa52cf472c",
-        "x-ms-date": "Tue, 02 Feb 2021 21:30:14 GMT",
-=======
-        "If-Modified-Since": "Tue, 16 Feb 2021 22:34:30 GMT",
-        "traceparent": "00-3fecc62103b3f24a8083ed020dec4afc-2a4865af24a64540-00",
-        "User-Agent": [
-          "azsdk-net-Storage.Files.DataLake/12.7.0-alpha.20210217.1",
-          "(.NET 5.0.3; Microsoft Windows 10.0.19042)"
-        ],
-        "x-ms-client-request-id": "61e91435-325a-58b7-34e3-feaa52cf472c",
-        "x-ms-date": "Wed, 17 Feb 2021 22:34:32 GMT",
->>>>>>> 1814567d
+        "If-Modified-Since": "Thu, 18 Feb 2021 19:13:13 GMT",
+        "traceparent": "00-e197bbccf2b5754cbfb5375c7fd840ba-a67464fc5c853b4e-00",
+        "User-Agent": [
+          "azsdk-net-Storage.Files.DataLake/12.7.0-alpha.20210219.1",
+          "(.NET 5.0.3; Microsoft Windows 10.0.19041)"
+        ],
+        "x-ms-client-request-id": "f34e9287-a71b-2048-77d8-821dfde669de",
+        "x-ms-date": "Fri, 19 Feb 2021 19:13:14 GMT",
         "x-ms-return-client-request-id": "true",
         "x-ms-version": "2020-06-12"
       },
@@ -715,65 +499,38 @@
       "ResponseHeaders": {
         "Accept-Ranges": "bytes",
         "Content-Type": "avro/binary",
-<<<<<<< HEAD
-        "Date": "Tue, 02 Feb 2021 21:30:14 GMT",
-        "ETag": "\u00220x8D8C7C1BAB00DB9\u0022",
-        "Last-Modified": "Tue, 02 Feb 2021 21:30:14 GMT",
-=======
-        "Date": "Wed, 17 Feb 2021 22:34:31 GMT",
-        "ETag": "\u00220x8D8D3943226F43A\u0022",
-        "Last-Modified": "Wed, 17 Feb 2021 22:34:32 GMT",
->>>>>>> 1814567d
+        "Date": "Fri, 19 Feb 2021 19:13:13 GMT",
+        "ETag": "\u00220x8D8D50A677AA843\u0022",
+        "Last-Modified": "Fri, 19 Feb 2021 19:13:13 GMT",
         "Server": [
           "Windows-Azure-Blob/1.0",
           "Microsoft-HTTPAPI/2.0"
         ],
         "Transfer-Encoding": "chunked",
         "x-ms-blob-type": "BlockBlob",
-        "x-ms-client-request-id": "61e91435-325a-58b7-34e3-feaa52cf472c",
-<<<<<<< HEAD
-        "x-ms-creation-time": "Tue, 02 Feb 2021 21:30:14 GMT",
+        "x-ms-client-request-id": "f34e9287-a71b-2048-77d8-821dfde669de",
+        "x-ms-creation-time": "Fri, 19 Feb 2021 19:13:13 GMT",
         "x-ms-lease-state": "available",
         "x-ms-lease-status": "unlocked",
-        "x-ms-request-id": "bb7f2ecc-f01e-0088-47aa-f99a56000000",
+        "x-ms-request-id": "2e6c7d30-201e-00a4-0ff3-0676f9000000",
         "x-ms-server-encrypted": "false",
         "x-ms-version": "2020-06-12"
       },
-      "ResponseBody": "T2JqAQIWYXZyby5zY2hlbWG\u002BHlsKICB7CiAgICAidHlwZSI6ICJyZWNvcmQiLAogICAgIm5hbWUiOiAiY29tLm1pY3Jvc29mdC5henVyZS5zdG9yYWdlLnF1ZXJ5QmxvYkNvbnRlbnRzLnJlc3VsdERhdGEiLAogICAgImRvYyI6ICJIb2xkcyByZXN1bHQgZGF0YSBpbiB0aGUgZm9ybWF0IHNwZWNpZmllZCBmb3IgdGhpcyBxdWVyeSAoQ1NWLCBKU09OLCBldGMuKS4iLAogICAgImZpZWxkcyI6IFsKICAgICAgewogICAgICAgICJuYW1lIjogImRhdGEiLAogICAgICAgICJ0eXBlIjogImJ5dGVzIgogICAgICB9CiAgICBdCiAgfSwKICB7CiAgICAidHlwZSI6ICJyZWNvcmQiLAogICAgIm5hbWUiOiAiY29tLm1pY3Jvc29mdC5henVyZS5zdG9yYWdlLnF1ZXJ5QmxvYkNvbnRlbnRzLmVycm9yIiwKICAgICJkb2MiOiAiQW4gZXJyb3IgdGhhdCBvY2N1cnJlZCB3aGlsZSBwcm9jZXNzaW5nIHRoZSBxdWVyeS4iLAogICAgImZpZWxkcyI6IFsKICAgICAgewogICAgICAgICJuYW1lIjogImZhdGFsIiwKICAgICAgICAidHlwZSI6ICJib29sZWFuIiwKICAgICAgICAiZG9jIjogIklmIHRydWUsIHRoaXMgZXJyb3IgcHJldmVudHMgZnVydGhlciBxdWVyeSBwcm9jZXNzaW5nLiAgTW9yZSByZXN1bHQgZGF0YSBtYXkgYmUgcmV0dXJuZWQsIGJ1dCB0aGVyZSBpcyBubyBndWFyYW50ZWUgdGhhdCBhbGwgb2YgdGhlIG9yaWdpbmFsIGRhdGEgd2lsbCBiZSBwcm9jZXNzZWQuICBJZiBmYWxzZSwgdGhpcyBlcnJvciBkb2VzIG5vdCBwcmV2ZW50IGZ1cnRoZXIgcXVlcnkgcHJvY2Vzc2luZy4iCiAgICAgIH0sCiAgICAgIHsKICAgICAgICAibmFtZSI6ICJuYW1lIiwKICAgICAgICAidHlwZSI6ICJzdHJpbmciLAogICAgICAgICJkb2MiOiAiVGhlIG5hbWUgb2YgdGhlIGVycm9yIgogICAgICB9LAogICAgICB7CiAgICAgICAgIm5hbWUiOiAiZGVzY3JpcHRpb24iLAogICAgICAgICJ0eXBlIjogInN0cmluZyIsCiAgICAgICAgImRvYyI6ICJBIGRlc2NyaXB0aW9uIG9mIHRoZSBlcnJvciIKICAgICAgfSwKICAgICAgewogICAgICAgICJuYW1lIjogInBvc2l0aW9uIiwKICAgICAgICAidHlwZSI6ICJsb25nIiwKICAgICAgICAiZG9jIjogIlRoZSBibG9iIG9mZnNldCBhdCB3aGljaCB0aGUgZXJyb3Igb2NjdXJyZWQiCiAgICAgIH0KICAgIF0KICB9LAogIHsKICAgICJ0eXBlIjogInJlY29yZCIsCiAgICAibmFtZSI6ICJjb20ubWljcm9zb2Z0LmF6dXJlLnN0b3JhZ2UucXVlcnlCbG9iQ29udGVudHMucHJvZ3Jlc3MiLAogICAgImRvYyI6ICJJbmZvcm1hdGlvbiBhYm91dCB0aGUgcHJvZ3Jlc3Mgb2YgdGhlIHF1ZXJ5IiwKICAgICJmaWVsZHMiOiBbCiAgICAgIHsKICAgICAgICAibmFtZSI6ICJieXRlc1NjYW5uZWQiLAogICAgICAgICJ0eXBlIjogImxvbmciLAogICAgICAgICJkb2MiOiAiVGhlIG51bWJlciBvZiBieXRlcyB0aGF0IGhhdmUgYmVlbiBzY2FubmVkIgogICAgICB9LAogICAgICB7CiAgICAgICAgIm5hbWUiOiAidG90YWxCeXRlcyIsCiAgICAgICAgInR5cGUiOiAibG9uZyIsCiAgICAgICAgImRvYyI6ICJUaGUgdG90YWwgbnVtYmVyIG9mIGJ5dGVzIHRvIGJlIHNjYW5uZWQgaW4gdGhpcyBxdWVyeSIKICAgICAgfQogICAgXQogIH0sCiAgewogICAgInR5cGUiOiAicmVjb3JkIiwKICAgICJuYW1lIjogImNvbS5taWNyb3NvZnQuYXp1cmUuc3RvcmFnZS5xdWVyeUJsb2JDb250ZW50cy5lbmQiLAogICAgImRvYyI6ICJTZW50IGFzIHRoZSBmaW5hbCBtZXNzYWdlIG9mIHRoZSByZXNwb25zZSwgaW5kaWNhdGluZyB0aGF0IGFsbCByZXN1bHRzIGhhdmUgYmVlbiBzZW50LiIsCiAgICAiZmllbGRzIjogWwogICAgICB7CiAgICAgICAgIm5hbWUiOiAidG90YWxCeXRlcyIsCiAgICAgICAgInR5cGUiOiAibG9uZyIsCiAgICAgICAgImRvYyI6ICJUaGUgdG90YWwgbnVtYmVyIG9mIGJ5dGVzIHRvIGJlIHNjYW5uZWQgaW4gdGhpcyBxdWVyeSIKICAgICAgfQogICAgXQogIH0KXQoAyUoV5cCtOUCPshyoYt4GNwKGEACAEDEwMCwyMDAsMzAwLDQwMAozMDAsNDAwLDUwMCw2MDAKMTAwLDIwMCwzMDAsNDAwCjMwMCw0MDAsNTAwLDYwMAoxMDAsMjAwLDMwMCw0MDAKMzAwLDQwMCw1MDAsNjAwCjEwMCwyMDAsMzAwLDQwMAozMDAsNDAwLDUwMCw2MDAKMTAwLDIwMCwzMDAsNDAwCjMwMCw0MDAsNTAwLDYwMAoxMDAsMjAwLDMwMCw0MDAKMzAwLDQwMCw1MDAsNjAwCjEwMCwyMDAsMzAwLDQwMAozMDAsNDAwLDUwMCw2MDAKMTAwLDIwMCwzMDAsNDAwCjMwMCw0MDAsNTAwLDYwMAoxMDAsMjAwLDMwMCw0MDAKMzAwLDQwMCw1MDAsNjAwCjEwMCwyMDAsMzAwLDQwMAozMDAsNDAwLDUwMCw2MDAKMTAwLDIwMCwzMDAsNDAwCjMwMCw0MDAsNTAwLDYwMAoxMDAsMjAwLDMwMCw0MDAKMzAwLDQwMCw1MDAsNjAwCjEwMCwyMDAsMzAwLDQwMAozMDAsNDAwLDUwMCw2MDAKMTAwLDIwMCwzMDAsNDAwCjMwMCw0MDAsNTAwLDYwMAoxMDAsMjAwLDMwMCw0MDAKMzAwLDQwMCw1MDAsNjAwCjEwMCwyMDAsMzAwLDQwMAozMDAsNDAwLDUwMCw2MDAKMTAwLDIwMCwzMDAsNDAwCjMwMCw0MDAsNTAwLDYwMAoxMDAsMjAwLDMwMCw0MDAKMzAwLDQwMCw1MDAsNjAwCjEwMCwyMDAsMzAwLDQwMAozMDAsNDAwLDUwMCw2MDAKMTAwLDIwMCwzMDAsNDAwCjMwMCw0MDAsNTAwLDYwMAoxMDAsMjAwLDMwMCw0MDAKMzAwLDQwMCw1MDAsNjAwCjEwMCwyMDAsMzAwLDQwMAozMDAsNDAwLDUwMCw2MDAKMTAwLDIwMCwzMDAsNDAwCjMwMCw0MDAsNTAwLDYwMAoxMDAsMjAwLDMwMCw0MDAKMzAwLDQwMCw1MDAsNjAwCjEwMCwyMDAsMzAwLDQwMAozMDAsNDAwLDUwMCw2MDAKMTAwLDIwMCwzMDAsNDAwCjMwMCw0MDAsNTAwLDYwMAoxMDAsMjAwLDMwMCw0MDAKMzAwLDQwMCw1MDAsNjAwCjEwMCwyMDAsMzAwLDQwMAozMDAsNDAwLDUwMCw2MDAKMTAwLDIwMCwzMDAsNDAwCjMwMCw0MDAsNTAwLDYwMAoxMDAsMjAwLDMwMCw0MDAKMzAwLDQwMCw1MDAsNjAwCjEwMCwyMDAsMzAwLDQwMAozMDAsNDAwLDUwMCw2MDAKMTAwLDIwMCwzMDAsNDAwCjMwMCw0MDAsNTAwLDYwMArJShXlwK05QI\u002ByHKhi3gY3AgoEgBCAEMlKFeXArTlAj7IcqGLeBjcCBgaAEMlKFeXArTlAj7IcqGLeBjc="
-=======
-        "x-ms-creation-time": "Wed, 17 Feb 2021 22:34:32 GMT",
-        "x-ms-lease-state": "available",
-        "x-ms-lease-status": "unlocked",
-        "x-ms-request-id": "cd4f7b57-e01e-004f-407d-050e0b000000",
-        "x-ms-server-encrypted": "false",
-        "x-ms-version": "2020-06-12"
-      },
-      "ResponseBody": "T2JqAQIWYXZyby5zY2hlbWG\u002BHlsKICB7CiAgICAidHlwZSI6ICJyZWNvcmQiLAogICAgIm5hbWUiOiAiY29tLm1pY3Jvc29mdC5henVyZS5zdG9yYWdlLnF1ZXJ5QmxvYkNvbnRlbnRzLnJlc3VsdERhdGEiLAogICAgImRvYyI6ICJIb2xkcyByZXN1bHQgZGF0YSBpbiB0aGUgZm9ybWF0IHNwZWNpZmllZCBmb3IgdGhpcyBxdWVyeSAoQ1NWLCBKU09OLCBldGMuKS4iLAogICAgImZpZWxkcyI6IFsKICAgICAgewogICAgICAgICJuYW1lIjogImRhdGEiLAogICAgICAgICJ0eXBlIjogImJ5dGVzIgogICAgICB9CiAgICBdCiAgfSwKICB7CiAgICAidHlwZSI6ICJyZWNvcmQiLAogICAgIm5hbWUiOiAiY29tLm1pY3Jvc29mdC5henVyZS5zdG9yYWdlLnF1ZXJ5QmxvYkNvbnRlbnRzLmVycm9yIiwKICAgICJkb2MiOiAiQW4gZXJyb3IgdGhhdCBvY2N1cnJlZCB3aGlsZSBwcm9jZXNzaW5nIHRoZSBxdWVyeS4iLAogICAgImZpZWxkcyI6IFsKICAgICAgewogICAgICAgICJuYW1lIjogImZhdGFsIiwKICAgICAgICAidHlwZSI6ICJib29sZWFuIiwKICAgICAgICAiZG9jIjogIklmIHRydWUsIHRoaXMgZXJyb3IgcHJldmVudHMgZnVydGhlciBxdWVyeSBwcm9jZXNzaW5nLiAgTW9yZSByZXN1bHQgZGF0YSBtYXkgYmUgcmV0dXJuZWQsIGJ1dCB0aGVyZSBpcyBubyBndWFyYW50ZWUgdGhhdCBhbGwgb2YgdGhlIG9yaWdpbmFsIGRhdGEgd2lsbCBiZSBwcm9jZXNzZWQuICBJZiBmYWxzZSwgdGhpcyBlcnJvciBkb2VzIG5vdCBwcmV2ZW50IGZ1cnRoZXIgcXVlcnkgcHJvY2Vzc2luZy4iCiAgICAgIH0sCiAgICAgIHsKICAgICAgICAibmFtZSI6ICJuYW1lIiwKICAgICAgICAidHlwZSI6ICJzdHJpbmciLAogICAgICAgICJkb2MiOiAiVGhlIG5hbWUgb2YgdGhlIGVycm9yIgogICAgICB9LAogICAgICB7CiAgICAgICAgIm5hbWUiOiAiZGVzY3JpcHRpb24iLAogICAgICAgICJ0eXBlIjogInN0cmluZyIsCiAgICAgICAgImRvYyI6ICJBIGRlc2NyaXB0aW9uIG9mIHRoZSBlcnJvciIKICAgICAgfSwKICAgICAgewogICAgICAgICJuYW1lIjogInBvc2l0aW9uIiwKICAgICAgICAidHlwZSI6ICJsb25nIiwKICAgICAgICAiZG9jIjogIlRoZSBibG9iIG9mZnNldCBhdCB3aGljaCB0aGUgZXJyb3Igb2NjdXJyZWQiCiAgICAgIH0KICAgIF0KICB9LAogIHsKICAgICJ0eXBlIjogInJlY29yZCIsCiAgICAibmFtZSI6ICJjb20ubWljcm9zb2Z0LmF6dXJlLnN0b3JhZ2UucXVlcnlCbG9iQ29udGVudHMucHJvZ3Jlc3MiLAogICAgImRvYyI6ICJJbmZvcm1hdGlvbiBhYm91dCB0aGUgcHJvZ3Jlc3Mgb2YgdGhlIHF1ZXJ5IiwKICAgICJmaWVsZHMiOiBbCiAgICAgIHsKICAgICAgICAibmFtZSI6ICJieXRlc1NjYW5uZWQiLAogICAgICAgICJ0eXBlIjogImxvbmciLAogICAgICAgICJkb2MiOiAiVGhlIG51bWJlciBvZiBieXRlcyB0aGF0IGhhdmUgYmVlbiBzY2FubmVkIgogICAgICB9LAogICAgICB7CiAgICAgICAgIm5hbWUiOiAidG90YWxCeXRlcyIsCiAgICAgICAgInR5cGUiOiAibG9uZyIsCiAgICAgICAgImRvYyI6ICJUaGUgdG90YWwgbnVtYmVyIG9mIGJ5dGVzIHRvIGJlIHNjYW5uZWQgaW4gdGhpcyBxdWVyeSIKICAgICAgfQogICAgXQogIH0sCiAgewogICAgInR5cGUiOiAicmVjb3JkIiwKICAgICJuYW1lIjogImNvbS5taWNyb3NvZnQuYXp1cmUuc3RvcmFnZS5xdWVyeUJsb2JDb250ZW50cy5lbmQiLAogICAgImRvYyI6ICJTZW50IGFzIHRoZSBmaW5hbCBtZXNzYWdlIG9mIHRoZSByZXNwb25zZSwgaW5kaWNhdGluZyB0aGF0IGFsbCByZXN1bHRzIGhhdmUgYmVlbiBzZW50LiIsCiAgICAiZmllbGRzIjogWwogICAgICB7CiAgICAgICAgIm5hbWUiOiAidG90YWxCeXRlcyIsCiAgICAgICAgInR5cGUiOiAibG9uZyIsCiAgICAgICAgImRvYyI6ICJUaGUgdG90YWwgbnVtYmVyIG9mIGJ5dGVzIHRvIGJlIHNjYW5uZWQgaW4gdGhpcyBxdWVyeSIKICAgICAgfQogICAgXQogIH0KXQoAww3S\u002BrQavk2X8RbBb6enyAKGEACAEDEwMCwyMDAsMzAwLDQwMAozMDAsNDAwLDUwMCw2MDAKMTAwLDIwMCwzMDAsNDAwCjMwMCw0MDAsNTAwLDYwMAoxMDAsMjAwLDMwMCw0MDAKMzAwLDQwMCw1MDAsNjAwCjEwMCwyMDAsMzAwLDQwMAozMDAsNDAwLDUwMCw2MDAKMTAwLDIwMCwzMDAsNDAwCjMwMCw0MDAsNTAwLDYwMAoxMDAsMjAwLDMwMCw0MDAKMzAwLDQwMCw1MDAsNjAwCjEwMCwyMDAsMzAwLDQwMAozMDAsNDAwLDUwMCw2MDAKMTAwLDIwMCwzMDAsNDAwCjMwMCw0MDAsNTAwLDYwMAoxMDAsMjAwLDMwMCw0MDAKMzAwLDQwMCw1MDAsNjAwCjEwMCwyMDAsMzAwLDQwMAozMDAsNDAwLDUwMCw2MDAKMTAwLDIwMCwzMDAsNDAwCjMwMCw0MDAsNTAwLDYwMAoxMDAsMjAwLDMwMCw0MDAKMzAwLDQwMCw1MDAsNjAwCjEwMCwyMDAsMzAwLDQwMAozMDAsNDAwLDUwMCw2MDAKMTAwLDIwMCwzMDAsNDAwCjMwMCw0MDAsNTAwLDYwMAoxMDAsMjAwLDMwMCw0MDAKMzAwLDQwMCw1MDAsNjAwCjEwMCwyMDAsMzAwLDQwMAozMDAsNDAwLDUwMCw2MDAKMTAwLDIwMCwzMDAsNDAwCjMwMCw0MDAsNTAwLDYwMAoxMDAsMjAwLDMwMCw0MDAKMzAwLDQwMCw1MDAsNjAwCjEwMCwyMDAsMzAwLDQwMAozMDAsNDAwLDUwMCw2MDAKMTAwLDIwMCwzMDAsNDAwCjMwMCw0MDAsNTAwLDYwMAoxMDAsMjAwLDMwMCw0MDAKMzAwLDQwMCw1MDAsNjAwCjEwMCwyMDAsMzAwLDQwMAozMDAsNDAwLDUwMCw2MDAKMTAwLDIwMCwzMDAsNDAwCjMwMCw0MDAsNTAwLDYwMAoxMDAsMjAwLDMwMCw0MDAKMzAwLDQwMCw1MDAsNjAwCjEwMCwyMDAsMzAwLDQwMAozMDAsNDAwLDUwMCw2MDAKMTAwLDIwMCwzMDAsNDAwCjMwMCw0MDAsNTAwLDYwMAoxMDAsMjAwLDMwMCw0MDAKMzAwLDQwMCw1MDAsNjAwCjEwMCwyMDAsMzAwLDQwMAozMDAsNDAwLDUwMCw2MDAKMTAwLDIwMCwzMDAsNDAwCjMwMCw0MDAsNTAwLDYwMAoxMDAsMjAwLDMwMCw0MDAKMzAwLDQwMCw1MDAsNjAwCjEwMCwyMDAsMzAwLDQwMAozMDAsNDAwLDUwMCw2MDAKMTAwLDIwMCwzMDAsNDAwCjMwMCw0MDAsNTAwLDYwMArDDdL6tBq\u002BTZfxFsFvp6fIAgoEgBCAEMMN0vq0Gr5Nl/EWwW\u002Bnp8gCBgaAEMMN0vq0Gr5Nl/EWwW\u002Bnp8g="
->>>>>>> 1814567d
-    },
-    {
-      "RequestUri": "https://seannse.blob.core.windows.net/test-filesystem-67377b85-9c70-d3ab-6289-07e0d536c56d?restype=container",
+      "ResponseBody": "T2JqAQIWYXZyby5zY2hlbWG\u002BHlsKICB7CiAgICAidHlwZSI6ICJyZWNvcmQiLAogICAgIm5hbWUiOiAiY29tLm1pY3Jvc29mdC5henVyZS5zdG9yYWdlLnF1ZXJ5QmxvYkNvbnRlbnRzLnJlc3VsdERhdGEiLAogICAgImRvYyI6ICJIb2xkcyByZXN1bHQgZGF0YSBpbiB0aGUgZm9ybWF0IHNwZWNpZmllZCBmb3IgdGhpcyBxdWVyeSAoQ1NWLCBKU09OLCBldGMuKS4iLAogICAgImZpZWxkcyI6IFsKICAgICAgewogICAgICAgICJuYW1lIjogImRhdGEiLAogICAgICAgICJ0eXBlIjogImJ5dGVzIgogICAgICB9CiAgICBdCiAgfSwKICB7CiAgICAidHlwZSI6ICJyZWNvcmQiLAogICAgIm5hbWUiOiAiY29tLm1pY3Jvc29mdC5henVyZS5zdG9yYWdlLnF1ZXJ5QmxvYkNvbnRlbnRzLmVycm9yIiwKICAgICJkb2MiOiAiQW4gZXJyb3IgdGhhdCBvY2N1cnJlZCB3aGlsZSBwcm9jZXNzaW5nIHRoZSBxdWVyeS4iLAogICAgImZpZWxkcyI6IFsKICAgICAgewogICAgICAgICJuYW1lIjogImZhdGFsIiwKICAgICAgICAidHlwZSI6ICJib29sZWFuIiwKICAgICAgICAiZG9jIjogIklmIHRydWUsIHRoaXMgZXJyb3IgcHJldmVudHMgZnVydGhlciBxdWVyeSBwcm9jZXNzaW5nLiAgTW9yZSByZXN1bHQgZGF0YSBtYXkgYmUgcmV0dXJuZWQsIGJ1dCB0aGVyZSBpcyBubyBndWFyYW50ZWUgdGhhdCBhbGwgb2YgdGhlIG9yaWdpbmFsIGRhdGEgd2lsbCBiZSBwcm9jZXNzZWQuICBJZiBmYWxzZSwgdGhpcyBlcnJvciBkb2VzIG5vdCBwcmV2ZW50IGZ1cnRoZXIgcXVlcnkgcHJvY2Vzc2luZy4iCiAgICAgIH0sCiAgICAgIHsKICAgICAgICAibmFtZSI6ICJuYW1lIiwKICAgICAgICAidHlwZSI6ICJzdHJpbmciLAogICAgICAgICJkb2MiOiAiVGhlIG5hbWUgb2YgdGhlIGVycm9yIgogICAgICB9LAogICAgICB7CiAgICAgICAgIm5hbWUiOiAiZGVzY3JpcHRpb24iLAogICAgICAgICJ0eXBlIjogInN0cmluZyIsCiAgICAgICAgImRvYyI6ICJBIGRlc2NyaXB0aW9uIG9mIHRoZSBlcnJvciIKICAgICAgfSwKICAgICAgewogICAgICAgICJuYW1lIjogInBvc2l0aW9uIiwKICAgICAgICAidHlwZSI6ICJsb25nIiwKICAgICAgICAiZG9jIjogIlRoZSBibG9iIG9mZnNldCBhdCB3aGljaCB0aGUgZXJyb3Igb2NjdXJyZWQiCiAgICAgIH0KICAgIF0KICB9LAogIHsKICAgICJ0eXBlIjogInJlY29yZCIsCiAgICAibmFtZSI6ICJjb20ubWljcm9zb2Z0LmF6dXJlLnN0b3JhZ2UucXVlcnlCbG9iQ29udGVudHMucHJvZ3Jlc3MiLAogICAgImRvYyI6ICJJbmZvcm1hdGlvbiBhYm91dCB0aGUgcHJvZ3Jlc3Mgb2YgdGhlIHF1ZXJ5IiwKICAgICJmaWVsZHMiOiBbCiAgICAgIHsKICAgICAgICAibmFtZSI6ICJieXRlc1NjYW5uZWQiLAogICAgICAgICJ0eXBlIjogImxvbmciLAogICAgICAgICJkb2MiOiAiVGhlIG51bWJlciBvZiBieXRlcyB0aGF0IGhhdmUgYmVlbiBzY2FubmVkIgogICAgICB9LAogICAgICB7CiAgICAgICAgIm5hbWUiOiAidG90YWxCeXRlcyIsCiAgICAgICAgInR5cGUiOiAibG9uZyIsCiAgICAgICAgImRvYyI6ICJUaGUgdG90YWwgbnVtYmVyIG9mIGJ5dGVzIHRvIGJlIHNjYW5uZWQgaW4gdGhpcyBxdWVyeSIKICAgICAgfQogICAgXQogIH0sCiAgewogICAgInR5cGUiOiAicmVjb3JkIiwKICAgICJuYW1lIjogImNvbS5taWNyb3NvZnQuYXp1cmUuc3RvcmFnZS5xdWVyeUJsb2JDb250ZW50cy5lbmQiLAogICAgImRvYyI6ICJTZW50IGFzIHRoZSBmaW5hbCBtZXNzYWdlIG9mIHRoZSByZXNwb25zZSwgaW5kaWNhdGluZyB0aGF0IGFsbCByZXN1bHRzIGhhdmUgYmVlbiBzZW50LiIsCiAgICAiZmllbGRzIjogWwogICAgICB7CiAgICAgICAgIm5hbWUiOiAidG90YWxCeXRlcyIsCiAgICAgICAgInR5cGUiOiAibG9uZyIsCiAgICAgICAgImRvYyI6ICJUaGUgdG90YWwgbnVtYmVyIG9mIGJ5dGVzIHRvIGJlIHNjYW5uZWQgaW4gdGhpcyBxdWVyeSIKICAgICAgfQogICAgXQogIH0KXQoAck96SYewqU\u002BBVD/CoS6nMAKGEACAEDEwMCwyMDAsMzAwLDQwMAozMDAsNDAwLDUwMCw2MDAKMTAwLDIwMCwzMDAsNDAwCjMwMCw0MDAsNTAwLDYwMAoxMDAsMjAwLDMwMCw0MDAKMzAwLDQwMCw1MDAsNjAwCjEwMCwyMDAsMzAwLDQwMAozMDAsNDAwLDUwMCw2MDAKMTAwLDIwMCwzMDAsNDAwCjMwMCw0MDAsNTAwLDYwMAoxMDAsMjAwLDMwMCw0MDAKMzAwLDQwMCw1MDAsNjAwCjEwMCwyMDAsMzAwLDQwMAozMDAsNDAwLDUwMCw2MDAKMTAwLDIwMCwzMDAsNDAwCjMwMCw0MDAsNTAwLDYwMAoxMDAsMjAwLDMwMCw0MDAKMzAwLDQwMCw1MDAsNjAwCjEwMCwyMDAsMzAwLDQwMAozMDAsNDAwLDUwMCw2MDAKMTAwLDIwMCwzMDAsNDAwCjMwMCw0MDAsNTAwLDYwMAoxMDAsMjAwLDMwMCw0MDAKMzAwLDQwMCw1MDAsNjAwCjEwMCwyMDAsMzAwLDQwMAozMDAsNDAwLDUwMCw2MDAKMTAwLDIwMCwzMDAsNDAwCjMwMCw0MDAsNTAwLDYwMAoxMDAsMjAwLDMwMCw0MDAKMzAwLDQwMCw1MDAsNjAwCjEwMCwyMDAsMzAwLDQwMAozMDAsNDAwLDUwMCw2MDAKMTAwLDIwMCwzMDAsNDAwCjMwMCw0MDAsNTAwLDYwMAoxMDAsMjAwLDMwMCw0MDAKMzAwLDQwMCw1MDAsNjAwCjEwMCwyMDAsMzAwLDQwMAozMDAsNDAwLDUwMCw2MDAKMTAwLDIwMCwzMDAsNDAwCjMwMCw0MDAsNTAwLDYwMAoxMDAsMjAwLDMwMCw0MDAKMzAwLDQwMCw1MDAsNjAwCjEwMCwyMDAsMzAwLDQwMAozMDAsNDAwLDUwMCw2MDAKMTAwLDIwMCwzMDAsNDAwCjMwMCw0MDAsNTAwLDYwMAoxMDAsMjAwLDMwMCw0MDAKMzAwLDQwMCw1MDAsNjAwCjEwMCwyMDAsMzAwLDQwMAozMDAsNDAwLDUwMCw2MDAKMTAwLDIwMCwzMDAsNDAwCjMwMCw0MDAsNTAwLDYwMAoxMDAsMjAwLDMwMCw0MDAKMzAwLDQwMCw1MDAsNjAwCjEwMCwyMDAsMzAwLDQwMAozMDAsNDAwLDUwMCw2MDAKMTAwLDIwMCwzMDAsNDAwCjMwMCw0MDAsNTAwLDYwMAoxMDAsMjAwLDMwMCw0MDAKMzAwLDQwMCw1MDAsNjAwCjEwMCwyMDAsMzAwLDQwMAozMDAsNDAwLDUwMCw2MDAKMTAwLDIwMCwzMDAsNDAwCjMwMCw0MDAsNTAwLDYwMApyT3pJh7CpT4FUP8KhLqcwAgoEgBCAEHJPekmHsKlPgVQ/wqEupzACBgaAEHJPekmHsKlPgVQ/wqEupzA="
+    },
+    {
+      "RequestUri": "https://seannse.blob.core.windows.net/test-filesystem-4b1b3772-2470-5df2-4b9a-7a4af4603a81?restype=container",
       "RequestMethod": "DELETE",
       "RequestHeaders": {
         "Accept": "application/xml",
         "Authorization": "Sanitized",
-<<<<<<< HEAD
-        "traceparent": "00-0931e8e36cad104482dbc942580d6184-5a140f1db5d7bc48-00",
-        "User-Agent": [
-          "azsdk-net-Storage.Files.DataLake/12.7.0-alpha.20210202.1",
-          "(.NET 5.0.2; Microsoft Windows 10.0.19042)"
-        ],
-        "x-ms-client-request-id": "b72257ca-f224-fdf2-e9a4-d23fe68e6f18",
-        "x-ms-date": "Tue, 02 Feb 2021 21:30:14 GMT",
-=======
-        "traceparent": "00-3c20d07cbffe664e993ddfb625609037-9b490e8f68e3dd43-00",
-        "User-Agent": [
-          "azsdk-net-Storage.Files.DataLake/12.7.0-alpha.20210217.1",
-          "(.NET 5.0.3; Microsoft Windows 10.0.19042)"
-        ],
-        "x-ms-client-request-id": "b72257ca-f224-fdf2-e9a4-d23fe68e6f18",
-        "x-ms-date": "Wed, 17 Feb 2021 22:34:32 GMT",
->>>>>>> 1814567d
+        "traceparent": "00-aa23e60f5358c74d823c1679caa893df-3a15f76cb591394c-00",
+        "User-Agent": [
+          "azsdk-net-Storage.Files.DataLake/12.7.0-alpha.20210219.1",
+          "(.NET 5.0.3; Microsoft Windows 10.0.19041)"
+        ],
+        "x-ms-client-request-id": "089752c0-6954-406e-b459-d79bd87c9fb9",
+        "x-ms-date": "Fri, 19 Feb 2021 19:13:14 GMT",
         "x-ms-return-client-request-id": "true",
         "x-ms-version": "2020-06-12"
       },
@@ -781,50 +538,31 @@
       "StatusCode": 202,
       "ResponseHeaders": {
         "Content-Length": "0",
-<<<<<<< HEAD
-        "Date": "Tue, 02 Feb 2021 21:30:14 GMT",
-=======
-        "Date": "Wed, 17 Feb 2021 22:34:32 GMT",
->>>>>>> 1814567d
-        "Server": [
-          "Windows-Azure-Blob/1.0",
-          "Microsoft-HTTPAPI/2.0"
-        ],
-        "x-ms-client-request-id": "b72257ca-f224-fdf2-e9a4-d23fe68e6f18",
-<<<<<<< HEAD
-        "x-ms-request-id": "bb7f2fc5-f01e-0088-2aaa-f99a56000000",
-=======
-        "x-ms-request-id": "cd4f7bec-e01e-004f-4d7d-050e0b000000",
->>>>>>> 1814567d
-        "x-ms-version": "2020-06-12"
-      },
-      "ResponseBody": []
-    },
-    {
-      "RequestUri": "https://seannse.blob.core.windows.net/test-filesystem-86eb98bc-a9d4-ea5c-0be3-7418a9da24b9?restype=container",
+        "Date": "Fri, 19 Feb 2021 19:13:13 GMT",
+        "Server": [
+          "Windows-Azure-Blob/1.0",
+          "Microsoft-HTTPAPI/2.0"
+        ],
+        "x-ms-client-request-id": "089752c0-6954-406e-b459-d79bd87c9fb9",
+        "x-ms-request-id": "2e6c7ddc-201e-00a4-32f3-0676f9000000",
+        "x-ms-version": "2020-06-12"
+      },
+      "ResponseBody": []
+    },
+    {
+      "RequestUri": "https://seannse.blob.core.windows.net/test-filesystem-25eb174e-4aa6-8fed-b07d-7e3ccb269366?restype=container",
       "RequestMethod": "PUT",
       "RequestHeaders": {
         "Accept": "application/xml",
         "Authorization": "Sanitized",
-<<<<<<< HEAD
-        "traceparent": "00-f1c7d325175ef949aa957737a8183794-6887ad024a91b243-00",
-        "User-Agent": [
-          "azsdk-net-Storage.Files.DataLake/12.7.0-alpha.20210202.1",
-          "(.NET 5.0.2; Microsoft Windows 10.0.19042)"
+        "traceparent": "00-d3941c77cc926e439de8eeaa39d9ab8e-a142f67f73f48842-00",
+        "User-Agent": [
+          "azsdk-net-Storage.Files.DataLake/12.7.0-alpha.20210219.1",
+          "(.NET 5.0.3; Microsoft Windows 10.0.19041)"
         ],
         "x-ms-blob-public-access": "container",
-        "x-ms-client-request-id": "9b2070d2-588f-2056-fa38-ab417eda540e",
-        "x-ms-date": "Tue, 02 Feb 2021 21:30:14 GMT",
-=======
-        "traceparent": "00-d9afe0c15d55be43b6b20f64e2c4ef80-8625743048ea6440-00",
-        "User-Agent": [
-          "azsdk-net-Storage.Files.DataLake/12.7.0-alpha.20210217.1",
-          "(.NET 5.0.3; Microsoft Windows 10.0.19042)"
-        ],
-        "x-ms-blob-public-access": "container",
-        "x-ms-client-request-id": "9b2070d2-588f-2056-fa38-ab417eda540e",
-        "x-ms-date": "Wed, 17 Feb 2021 22:34:32 GMT",
->>>>>>> 1814567d
+        "x-ms-client-request-id": "76d3223f-9d25-7524-6408-58d6ea31748e",
+        "x-ms-date": "Fri, 19 Feb 2021 19:13:14 GMT",
         "x-ms-return-client-request-id": "true",
         "x-ms-version": "2020-06-12"
       },
@@ -832,53 +570,33 @@
       "StatusCode": 201,
       "ResponseHeaders": {
         "Content-Length": "0",
-<<<<<<< HEAD
-        "Date": "Tue, 02 Feb 2021 21:30:15 GMT",
-        "ETag": "\u00220x8D8C7C1BB1B595A\u0022",
-        "Last-Modified": "Tue, 02 Feb 2021 21:30:15 GMT",
-=======
-        "Date": "Wed, 17 Feb 2021 22:34:32 GMT",
-        "ETag": "\u00220x8D8D394328BA668\u0022",
-        "Last-Modified": "Wed, 17 Feb 2021 22:34:32 GMT",
->>>>>>> 1814567d
-        "Server": [
-          "Windows-Azure-Blob/1.0",
-          "Microsoft-HTTPAPI/2.0"
-        ],
-        "x-ms-client-request-id": "9b2070d2-588f-2056-fa38-ab417eda540e",
-<<<<<<< HEAD
-        "x-ms-request-id": "660b36a5-a01e-00aa-60aa-f95f49000000",
-=======
-        "x-ms-request-id": "832d883d-901e-0027-4e7d-05689b000000",
->>>>>>> 1814567d
-        "x-ms-version": "2020-06-12"
-      },
-      "ResponseBody": []
-    },
-    {
-      "RequestUri": "https://seannse.dfs.core.windows.net/test-filesystem-86eb98bc-a9d4-ea5c-0be3-7418a9da24b9/test-file-133a197f-73ae-2b6b-90ee-42fc24a07242?resource=file",
+        "Date": "Fri, 19 Feb 2021 19:13:13 GMT",
+        "ETag": "\u00220x8D8D50A679DE70B\u0022",
+        "Last-Modified": "Fri, 19 Feb 2021 19:13:13 GMT",
+        "Server": [
+          "Windows-Azure-Blob/1.0",
+          "Microsoft-HTTPAPI/2.0"
+        ],
+        "x-ms-client-request-id": "76d3223f-9d25-7524-6408-58d6ea31748e",
+        "x-ms-request-id": "2e6c7e8c-201e-00a4-5cf3-0676f9000000",
+        "x-ms-version": "2020-06-12"
+      },
+      "ResponseBody": []
+    },
+    {
+      "RequestUri": "https://seannse.dfs.core.windows.net/test-filesystem-25eb174e-4aa6-8fed-b07d-7e3ccb269366/test-file-208571c6-f41e-ed6b-8d58-f386f17d6e69?resource=file",
       "RequestMethod": "PUT",
       "RequestHeaders": {
         "Accept": "application/json",
         "Authorization": "Sanitized",
         "If-None-Match": "*",
-<<<<<<< HEAD
-        "traceparent": "00-a9adbcc5d5ebdc40bf7a4879e335d961-49bea359fcb24949-00",
-        "User-Agent": [
-          "azsdk-net-Storage.Files.DataLake/12.7.0-alpha.20210202.1",
-          "(.NET 5.0.2; Microsoft Windows 10.0.19042)"
-        ],
-        "x-ms-client-request-id": "5e3c7683-0c8f-5faf-05f5-0ba11559fb5a",
-        "x-ms-date": "Tue, 02 Feb 2021 21:30:14 GMT",
-=======
-        "traceparent": "00-663fe326497a7c4e80838e7151bc75be-c1f88a08879afc42-00",
-        "User-Agent": [
-          "azsdk-net-Storage.Files.DataLake/12.7.0-alpha.20210217.1",
-          "(.NET 5.0.3; Microsoft Windows 10.0.19042)"
-        ],
-        "x-ms-client-request-id": "5e3c7683-0c8f-5faf-05f5-0ba11559fb5a",
-        "x-ms-date": "Wed, 17 Feb 2021 22:34:33 GMT",
->>>>>>> 1814567d
+        "traceparent": "00-f87d2b9d84d9b149b7a66a920ae7bbfb-298d4515fe31dc4a-00",
+        "User-Agent": [
+          "azsdk-net-Storage.Files.DataLake/12.7.0-alpha.20210219.1",
+          "(.NET 5.0.3; Microsoft Windows 10.0.19041)"
+        ],
+        "x-ms-client-request-id": "afa9caab-d7c1-4ad9-b7e6-e8cdaa9e84e7",
+        "x-ms-date": "Fri, 19 Feb 2021 19:13:14 GMT",
         "x-ms-return-client-request-id": "true",
         "x-ms-version": "2020-06-12"
       },
@@ -886,54 +604,34 @@
       "StatusCode": 201,
       "ResponseHeaders": {
         "Content-Length": "0",
-<<<<<<< HEAD
-        "Date": "Tue, 02 Feb 2021 21:30:15 GMT",
-        "ETag": "\u00220x8D8C7C1BB5551F2\u0022",
-        "Last-Modified": "Tue, 02 Feb 2021 21:30:15 GMT",
-=======
-        "Date": "Wed, 17 Feb 2021 22:34:32 GMT",
-        "ETag": "\u00220x8D8D39432C267BC\u0022",
-        "Last-Modified": "Wed, 17 Feb 2021 22:34:33 GMT",
->>>>>>> 1814567d
+        "Date": "Fri, 19 Feb 2021 19:13:13 GMT",
+        "ETag": "\u00220x8D8D50A67AD6B7F\u0022",
+        "Last-Modified": "Fri, 19 Feb 2021 19:13:13 GMT",
         "Server": [
           "Windows-Azure-HDFS/1.0",
           "Microsoft-HTTPAPI/2.0"
         ],
-        "x-ms-client-request-id": "5e3c7683-0c8f-5faf-05f5-0ba11559fb5a",
-<<<<<<< HEAD
-        "x-ms-request-id": "854f3924-801f-0082-4caa-f93ee1000000",
-=======
-        "x-ms-request-id": "d2020dc7-e01f-0084-067d-050d5e000000",
->>>>>>> 1814567d
-        "x-ms-version": "2020-06-12"
-      },
-      "ResponseBody": []
-    },
-    {
-      "RequestUri": "https://seannse.dfs.core.windows.net/test-filesystem-86eb98bc-a9d4-ea5c-0be3-7418a9da24b9/test-file-133a197f-73ae-2b6b-90ee-42fc24a07242?action=append\u0026position=0",
+        "x-ms-client-request-id": "afa9caab-d7c1-4ad9-b7e6-e8cdaa9e84e7",
+        "x-ms-request-id": "6f4bbc9b-e01f-004f-77f3-060e0b000000",
+        "x-ms-version": "2020-06-12"
+      },
+      "ResponseBody": []
+    },
+    {
+      "RequestUri": "https://seannse.dfs.core.windows.net/test-filesystem-25eb174e-4aa6-8fed-b07d-7e3ccb269366/test-file-208571c6-f41e-ed6b-8d58-f386f17d6e69?action=append\u0026position=0",
       "RequestMethod": "PATCH",
       "RequestHeaders": {
         "Accept": "application/json",
         "Authorization": "Sanitized",
         "Content-Length": "1024",
-<<<<<<< HEAD
         "Content-Type": "application/json",
-        "traceparent": "00-bfbe4d982ed19d4989276877b719b3b6-25fecc7bba38f440-00",
-        "User-Agent": [
-          "azsdk-net-Storage.Files.DataLake/12.7.0-alpha.20210202.1",
-          "(.NET 5.0.2; Microsoft Windows 10.0.19042)"
-        ],
-        "x-ms-client-request-id": "ae79d96f-1464-b6b2-66e6-34c47e889722",
-        "x-ms-date": "Tue, 02 Feb 2021 21:30:15 GMT",
-=======
-        "traceparent": "00-5925b575a7f97f4b9d1cb92529431ae8-dd45204b1c672046-00",
-        "User-Agent": [
-          "azsdk-net-Storage.Files.DataLake/12.7.0-alpha.20210217.1",
-          "(.NET 5.0.3; Microsoft Windows 10.0.19042)"
-        ],
-        "x-ms-client-request-id": "ae79d96f-1464-b6b2-66e6-34c47e889722",
-        "x-ms-date": "Wed, 17 Feb 2021 22:34:33 GMT",
->>>>>>> 1814567d
+        "traceparent": "00-407b9f3edf40694389672c8dc974a423-a63d7f487bcbd844-00",
+        "User-Agent": [
+          "azsdk-net-Storage.Files.DataLake/12.7.0-alpha.20210219.1",
+          "(.NET 5.0.3; Microsoft Windows 10.0.19041)"
+        ],
+        "x-ms-client-request-id": "27daf2ae-bed3-aea8-acb2-f16c3573cdf5",
+        "x-ms-date": "Fri, 19 Feb 2021 19:13:14 GMT",
         "x-ms-return-client-request-id": "true",
         "x-ms-version": "2020-06-12"
       },
@@ -1006,50 +704,31 @@
       "StatusCode": 202,
       "ResponseHeaders": {
         "Content-Length": "0",
-<<<<<<< HEAD
-        "Date": "Tue, 02 Feb 2021 21:30:15 GMT",
-=======
-        "Date": "Wed, 17 Feb 2021 22:34:33 GMT",
->>>>>>> 1814567d
+        "Date": "Fri, 19 Feb 2021 19:13:13 GMT",
         "Server": [
           "Windows-Azure-HDFS/1.0",
           "Microsoft-HTTPAPI/2.0"
         ],
-        "x-ms-client-request-id": "ae79d96f-1464-b6b2-66e6-34c47e889722",
-<<<<<<< HEAD
-        "x-ms-request-id": "854f3933-801f-0082-5baa-f93ee1000000",
-=======
-        "x-ms-request-id": "d2020dcf-e01f-0084-0e7d-050d5e000000",
->>>>>>> 1814567d
+        "x-ms-client-request-id": "27daf2ae-bed3-aea8-acb2-f16c3573cdf5",
+        "x-ms-request-id": "6f4bbcb6-e01f-004f-12f3-060e0b000000",
         "x-ms-request-server-encrypted": "true",
         "x-ms-version": "2020-06-12"
       },
       "ResponseBody": []
     },
     {
-      "RequestUri": "https://seannse.dfs.core.windows.net/test-filesystem-86eb98bc-a9d4-ea5c-0be3-7418a9da24b9/test-file-133a197f-73ae-2b6b-90ee-42fc24a07242?action=flush\u0026position=1024",
+      "RequestUri": "https://seannse.dfs.core.windows.net/test-filesystem-25eb174e-4aa6-8fed-b07d-7e3ccb269366/test-file-208571c6-f41e-ed6b-8d58-f386f17d6e69?action=flush\u0026position=1024",
       "RequestMethod": "PATCH",
       "RequestHeaders": {
         "Accept": "application/json",
         "Authorization": "Sanitized",
-<<<<<<< HEAD
-        "traceparent": "00-e9750a41e1e66049a4d2429c6d4445a5-b752f47dd4991548-00",
-        "User-Agent": [
-          "azsdk-net-Storage.Files.DataLake/12.7.0-alpha.20210202.1",
-          "(.NET 5.0.2; Microsoft Windows 10.0.19042)"
-        ],
-        "x-ms-client-request-id": "3b3141ae-4de0-b1f5-b6c7-01afe6907767",
-        "x-ms-date": "Tue, 02 Feb 2021 21:30:15 GMT",
-=======
-        "Content-Length": "0",
-        "traceparent": "00-323c3fb74243454496fc3a9b02f47a66-d5b2445271d8cc4f-00",
-        "User-Agent": [
-          "azsdk-net-Storage.Files.DataLake/12.7.0-alpha.20210217.1",
-          "(.NET 5.0.3; Microsoft Windows 10.0.19042)"
-        ],
-        "x-ms-client-request-id": "3b3141ae-4de0-b1f5-b6c7-01afe6907767",
-        "x-ms-date": "Wed, 17 Feb 2021 22:34:33 GMT",
->>>>>>> 1814567d
+        "traceparent": "00-b99dc7232f503b46a24eb5c84328727b-cafe622ae0f9474f-00",
+        "User-Agent": [
+          "azsdk-net-Storage.Files.DataLake/12.7.0-alpha.20210219.1",
+          "(.NET 5.0.3; Microsoft Windows 10.0.19041)"
+        ],
+        "x-ms-client-request-id": "b71e0c01-5cc3-dc13-46a2-b781dacf73bd",
+        "x-ms-date": "Fri, 19 Feb 2021 19:13:14 GMT",
         "x-ms-return-client-request-id": "true",
         "x-ms-version": "2020-06-12"
       },
@@ -1057,57 +736,36 @@
       "StatusCode": 200,
       "ResponseHeaders": {
         "Content-Length": "0",
-<<<<<<< HEAD
-        "Date": "Tue, 02 Feb 2021 21:30:15 GMT",
-        "ETag": "\u00220x8D8C7C1BB72BF4E\u0022",
-        "Last-Modified": "Tue, 02 Feb 2021 21:30:16 GMT",
-=======
-        "Date": "Wed, 17 Feb 2021 22:34:33 GMT",
-        "ETag": "\u00220x8D8D39432DD9693\u0022",
-        "Last-Modified": "Wed, 17 Feb 2021 22:34:33 GMT",
->>>>>>> 1814567d
+        "Date": "Fri, 19 Feb 2021 19:13:13 GMT",
+        "ETag": "\u00220x8D8D50A67C40197\u0022",
+        "Last-Modified": "Fri, 19 Feb 2021 19:13:14 GMT",
         "Server": [
           "Windows-Azure-HDFS/1.0",
           "Microsoft-HTTPAPI/2.0"
         ],
-        "x-ms-client-request-id": "3b3141ae-4de0-b1f5-b6c7-01afe6907767",
-<<<<<<< HEAD
-        "x-ms-request-id": "854f3941-801f-0082-69aa-f93ee1000000",
-=======
-        "x-ms-request-id": "d2020de0-e01f-0084-1f7d-050d5e000000",
->>>>>>> 1814567d
+        "x-ms-client-request-id": "b71e0c01-5cc3-dc13-46a2-b781dacf73bd",
+        "x-ms-request-id": "6f4bbcca-e01f-004f-25f3-060e0b000000",
         "x-ms-request-server-encrypted": "false",
         "x-ms-version": "2020-06-12"
       },
       "ResponseBody": []
     },
     {
-      "RequestUri": "https://seannse.blob.core.windows.net/test-filesystem-86eb98bc-a9d4-ea5c-0be3-7418a9da24b9/test-file-133a197f-73ae-2b6b-90ee-42fc24a07242?comp=query",
+      "RequestUri": "https://seannse.blob.core.windows.net/test-filesystem-25eb174e-4aa6-8fed-b07d-7e3ccb269366/test-file-208571c6-f41e-ed6b-8d58-f386f17d6e69?comp=query",
       "RequestMethod": "POST",
       "RequestHeaders": {
         "Accept": "application/xml",
         "Authorization": "Sanitized",
         "Content-Length": "108",
         "Content-Type": "application/xml",
-<<<<<<< HEAD
-        "If-Unmodified-Since": "Wed, 03 Feb 2021 21:30:11 GMT",
-        "traceparent": "00-dff9b439b834044db284b2f60ade9033-f39502321d6bad49-00",
-        "User-Agent": [
-          "azsdk-net-Storage.Files.DataLake/12.7.0-alpha.20210202.1",
-          "(.NET 5.0.2; Microsoft Windows 10.0.19042)"
-        ],
-        "x-ms-client-request-id": "3c1625fa-5b57-7741-b0fd-c58015238191",
-        "x-ms-date": "Tue, 02 Feb 2021 21:30:15 GMT",
-=======
-        "If-Unmodified-Since": "Thu, 18 Feb 2021 22:34:30 GMT",
-        "traceparent": "00-188682fadb391c4e9041df160a08886b-b15e13a17fa05442-00",
-        "User-Agent": [
-          "azsdk-net-Storage.Files.DataLake/12.7.0-alpha.20210217.1",
-          "(.NET 5.0.3; Microsoft Windows 10.0.19042)"
-        ],
-        "x-ms-client-request-id": "3c1625fa-5b57-7741-b0fd-c58015238191",
-        "x-ms-date": "Wed, 17 Feb 2021 22:34:33 GMT",
->>>>>>> 1814567d
+        "If-Unmodified-Since": "Sat, 20 Feb 2021 19:13:13 GMT",
+        "traceparent": "00-0b56dc89438af5448e134da449f44b2e-b77df8e1a850ba4f-00",
+        "User-Agent": [
+          "azsdk-net-Storage.Files.DataLake/12.7.0-alpha.20210219.1",
+          "(.NET 5.0.3; Microsoft Windows 10.0.19041)"
+        ],
+        "x-ms-client-request-id": "286a5f16-1654-0631-4bce-d3be8d4a04be",
+        "x-ms-date": "Fri, 19 Feb 2021 19:13:14 GMT",
         "x-ms-return-client-request-id": "true",
         "x-ms-version": "2020-06-12"
       },
@@ -1116,65 +774,38 @@
       "ResponseHeaders": {
         "Accept-Ranges": "bytes",
         "Content-Type": "avro/binary",
-<<<<<<< HEAD
-        "Date": "Tue, 02 Feb 2021 21:30:16 GMT",
-        "ETag": "\u00220x8D8C7C1BB72BF4E\u0022",
-        "Last-Modified": "Tue, 02 Feb 2021 21:30:16 GMT",
-=======
-        "Date": "Wed, 17 Feb 2021 22:34:33 GMT",
-        "ETag": "\u00220x8D8D39432DD9693\u0022",
-        "Last-Modified": "Wed, 17 Feb 2021 22:34:33 GMT",
->>>>>>> 1814567d
+        "Date": "Fri, 19 Feb 2021 19:13:13 GMT",
+        "ETag": "\u00220x8D8D50A67C40197\u0022",
+        "Last-Modified": "Fri, 19 Feb 2021 19:13:14 GMT",
         "Server": [
           "Windows-Azure-Blob/1.0",
           "Microsoft-HTTPAPI/2.0"
         ],
         "Transfer-Encoding": "chunked",
         "x-ms-blob-type": "BlockBlob",
-        "x-ms-client-request-id": "3c1625fa-5b57-7741-b0fd-c58015238191",
-<<<<<<< HEAD
-        "x-ms-creation-time": "Tue, 02 Feb 2021 21:30:15 GMT",
+        "x-ms-client-request-id": "286a5f16-1654-0631-4bce-d3be8d4a04be",
+        "x-ms-creation-time": "Fri, 19 Feb 2021 19:13:13 GMT",
         "x-ms-lease-state": "available",
         "x-ms-lease-status": "unlocked",
-        "x-ms-request-id": "660b39be-a01e-00aa-4caa-f95f49000000",
+        "x-ms-request-id": "2e6c815a-201e-00a4-07f3-0676f9000000",
         "x-ms-server-encrypted": "false",
         "x-ms-version": "2020-06-12"
       },
-      "ResponseBody": "T2JqAQIWYXZyby5zY2hlbWG\u002BHlsKICB7CiAgICAidHlwZSI6ICJyZWNvcmQiLAogICAgIm5hbWUiOiAiY29tLm1pY3Jvc29mdC5henVyZS5zdG9yYWdlLnF1ZXJ5QmxvYkNvbnRlbnRzLnJlc3VsdERhdGEiLAogICAgImRvYyI6ICJIb2xkcyByZXN1bHQgZGF0YSBpbiB0aGUgZm9ybWF0IHNwZWNpZmllZCBmb3IgdGhpcyBxdWVyeSAoQ1NWLCBKU09OLCBldGMuKS4iLAogICAgImZpZWxkcyI6IFsKICAgICAgewogICAgICAgICJuYW1lIjogImRhdGEiLAogICAgICAgICJ0eXBlIjogImJ5dGVzIgogICAgICB9CiAgICBdCiAgfSwKICB7CiAgICAidHlwZSI6ICJyZWNvcmQiLAogICAgIm5hbWUiOiAiY29tLm1pY3Jvc29mdC5henVyZS5zdG9yYWdlLnF1ZXJ5QmxvYkNvbnRlbnRzLmVycm9yIiwKICAgICJkb2MiOiAiQW4gZXJyb3IgdGhhdCBvY2N1cnJlZCB3aGlsZSBwcm9jZXNzaW5nIHRoZSBxdWVyeS4iLAogICAgImZpZWxkcyI6IFsKICAgICAgewogICAgICAgICJuYW1lIjogImZhdGFsIiwKICAgICAgICAidHlwZSI6ICJib29sZWFuIiwKICAgICAgICAiZG9jIjogIklmIHRydWUsIHRoaXMgZXJyb3IgcHJldmVudHMgZnVydGhlciBxdWVyeSBwcm9jZXNzaW5nLiAgTW9yZSByZXN1bHQgZGF0YSBtYXkgYmUgcmV0dXJuZWQsIGJ1dCB0aGVyZSBpcyBubyBndWFyYW50ZWUgdGhhdCBhbGwgb2YgdGhlIG9yaWdpbmFsIGRhdGEgd2lsbCBiZSBwcm9jZXNzZWQuICBJZiBmYWxzZSwgdGhpcyBlcnJvciBkb2VzIG5vdCBwcmV2ZW50IGZ1cnRoZXIgcXVlcnkgcHJvY2Vzc2luZy4iCiAgICAgIH0sCiAgICAgIHsKICAgICAgICAibmFtZSI6ICJuYW1lIiwKICAgICAgICAidHlwZSI6ICJzdHJpbmciLAogICAgICAgICJkb2MiOiAiVGhlIG5hbWUgb2YgdGhlIGVycm9yIgogICAgICB9LAogICAgICB7CiAgICAgICAgIm5hbWUiOiAiZGVzY3JpcHRpb24iLAogICAgICAgICJ0eXBlIjogInN0cmluZyIsCiAgICAgICAgImRvYyI6ICJBIGRlc2NyaXB0aW9uIG9mIHRoZSBlcnJvciIKICAgICAgfSwKICAgICAgewogICAgICAgICJuYW1lIjogInBvc2l0aW9uIiwKICAgICAgICAidHlwZSI6ICJsb25nIiwKICAgICAgICAiZG9jIjogIlRoZSBibG9iIG9mZnNldCBhdCB3aGljaCB0aGUgZXJyb3Igb2NjdXJyZWQiCiAgICAgIH0KICAgIF0KICB9LAogIHsKICAgICJ0eXBlIjogInJlY29yZCIsCiAgICAibmFtZSI6ICJjb20ubWljcm9zb2Z0LmF6dXJlLnN0b3JhZ2UucXVlcnlCbG9iQ29udGVudHMucHJvZ3Jlc3MiLAogICAgImRvYyI6ICJJbmZvcm1hdGlvbiBhYm91dCB0aGUgcHJvZ3Jlc3Mgb2YgdGhlIHF1ZXJ5IiwKICAgICJmaWVsZHMiOiBbCiAgICAgIHsKICAgICAgICAibmFtZSI6ICJieXRlc1NjYW5uZWQiLAogICAgICAgICJ0eXBlIjogImxvbmciLAogICAgICAgICJkb2MiOiAiVGhlIG51bWJlciBvZiBieXRlcyB0aGF0IGhhdmUgYmVlbiBzY2FubmVkIgogICAgICB9LAogICAgICB7CiAgICAgICAgIm5hbWUiOiAidG90YWxCeXRlcyIsCiAgICAgICAgInR5cGUiOiAibG9uZyIsCiAgICAgICAgImRvYyI6ICJUaGUgdG90YWwgbnVtYmVyIG9mIGJ5dGVzIHRvIGJlIHNjYW5uZWQgaW4gdGhpcyBxdWVyeSIKICAgICAgfQogICAgXQogIH0sCiAgewogICAgInR5cGUiOiAicmVjb3JkIiwKICAgICJuYW1lIjogImNvbS5taWNyb3NvZnQuYXp1cmUuc3RvcmFnZS5xdWVyeUJsb2JDb250ZW50cy5lbmQiLAogICAgImRvYyI6ICJTZW50IGFzIHRoZSBmaW5hbCBtZXNzYWdlIG9mIHRoZSByZXNwb25zZSwgaW5kaWNhdGluZyB0aGF0IGFsbCByZXN1bHRzIGhhdmUgYmVlbiBzZW50LiIsCiAgICAiZmllbGRzIjogWwogICAgICB7CiAgICAgICAgIm5hbWUiOiAidG90YWxCeXRlcyIsCiAgICAgICAgInR5cGUiOiAibG9uZyIsCiAgICAgICAgImRvYyI6ICJUaGUgdG90YWwgbnVtYmVyIG9mIGJ5dGVzIHRvIGJlIHNjYW5uZWQgaW4gdGhpcyBxdWVyeSIKICAgICAgfQogICAgXQogIH0KXQoAlgZQ77u9ZECXjkYoio/xlQKGEACAEDEwMCwyMDAsMzAwLDQwMAozMDAsNDAwLDUwMCw2MDAKMTAwLDIwMCwzMDAsNDAwCjMwMCw0MDAsNTAwLDYwMAoxMDAsMjAwLDMwMCw0MDAKMzAwLDQwMCw1MDAsNjAwCjEwMCwyMDAsMzAwLDQwMAozMDAsNDAwLDUwMCw2MDAKMTAwLDIwMCwzMDAsNDAwCjMwMCw0MDAsNTAwLDYwMAoxMDAsMjAwLDMwMCw0MDAKMzAwLDQwMCw1MDAsNjAwCjEwMCwyMDAsMzAwLDQwMAozMDAsNDAwLDUwMCw2MDAKMTAwLDIwMCwzMDAsNDAwCjMwMCw0MDAsNTAwLDYwMAoxMDAsMjAwLDMwMCw0MDAKMzAwLDQwMCw1MDAsNjAwCjEwMCwyMDAsMzAwLDQwMAozMDAsNDAwLDUwMCw2MDAKMTAwLDIwMCwzMDAsNDAwCjMwMCw0MDAsNTAwLDYwMAoxMDAsMjAwLDMwMCw0MDAKMzAwLDQwMCw1MDAsNjAwCjEwMCwyMDAsMzAwLDQwMAozMDAsNDAwLDUwMCw2MDAKMTAwLDIwMCwzMDAsNDAwCjMwMCw0MDAsNTAwLDYwMAoxMDAsMjAwLDMwMCw0MDAKMzAwLDQwMCw1MDAsNjAwCjEwMCwyMDAsMzAwLDQwMAozMDAsNDAwLDUwMCw2MDAKMTAwLDIwMCwzMDAsNDAwCjMwMCw0MDAsNTAwLDYwMAoxMDAsMjAwLDMwMCw0MDAKMzAwLDQwMCw1MDAsNjAwCjEwMCwyMDAsMzAwLDQwMAozMDAsNDAwLDUwMCw2MDAKMTAwLDIwMCwzMDAsNDAwCjMwMCw0MDAsNTAwLDYwMAoxMDAsMjAwLDMwMCw0MDAKMzAwLDQwMCw1MDAsNjAwCjEwMCwyMDAsMzAwLDQwMAozMDAsNDAwLDUwMCw2MDAKMTAwLDIwMCwzMDAsNDAwCjMwMCw0MDAsNTAwLDYwMAoxMDAsMjAwLDMwMCw0MDAKMzAwLDQwMCw1MDAsNjAwCjEwMCwyMDAsMzAwLDQwMAozMDAsNDAwLDUwMCw2MDAKMTAwLDIwMCwzMDAsNDAwCjMwMCw0MDAsNTAwLDYwMAoxMDAsMjAwLDMwMCw0MDAKMzAwLDQwMCw1MDAsNjAwCjEwMCwyMDAsMzAwLDQwMAozMDAsNDAwLDUwMCw2MDAKMTAwLDIwMCwzMDAsNDAwCjMwMCw0MDAsNTAwLDYwMAoxMDAsMjAwLDMwMCw0MDAKMzAwLDQwMCw1MDAsNjAwCjEwMCwyMDAsMzAwLDQwMAozMDAsNDAwLDUwMCw2MDAKMTAwLDIwMCwzMDAsNDAwCjMwMCw0MDAsNTAwLDYwMAqWBlDvu71kQJeORiiKj/GVAgoEgBCAEJYGUO\u002B7vWRAl45GKIqP8ZUCBgaAEJYGUO\u002B7vWRAl45GKIqP8ZU="
-=======
-        "x-ms-creation-time": "Wed, 17 Feb 2021 22:34:33 GMT",
-        "x-ms-lease-state": "available",
-        "x-ms-lease-status": "unlocked",
-        "x-ms-request-id": "832d8b0b-901e-0027-6d7d-05689b000000",
-        "x-ms-server-encrypted": "false",
-        "x-ms-version": "2020-06-12"
-      },
-      "ResponseBody": "T2JqAQIWYXZyby5zY2hlbWG\u002BHlsKICB7CiAgICAidHlwZSI6ICJyZWNvcmQiLAogICAgIm5hbWUiOiAiY29tLm1pY3Jvc29mdC5henVyZS5zdG9yYWdlLnF1ZXJ5QmxvYkNvbnRlbnRzLnJlc3VsdERhdGEiLAogICAgImRvYyI6ICJIb2xkcyByZXN1bHQgZGF0YSBpbiB0aGUgZm9ybWF0IHNwZWNpZmllZCBmb3IgdGhpcyBxdWVyeSAoQ1NWLCBKU09OLCBldGMuKS4iLAogICAgImZpZWxkcyI6IFsKICAgICAgewogICAgICAgICJuYW1lIjogImRhdGEiLAogICAgICAgICJ0eXBlIjogImJ5dGVzIgogICAgICB9CiAgICBdCiAgfSwKICB7CiAgICAidHlwZSI6ICJyZWNvcmQiLAogICAgIm5hbWUiOiAiY29tLm1pY3Jvc29mdC5henVyZS5zdG9yYWdlLnF1ZXJ5QmxvYkNvbnRlbnRzLmVycm9yIiwKICAgICJkb2MiOiAiQW4gZXJyb3IgdGhhdCBvY2N1cnJlZCB3aGlsZSBwcm9jZXNzaW5nIHRoZSBxdWVyeS4iLAogICAgImZpZWxkcyI6IFsKICAgICAgewogICAgICAgICJuYW1lIjogImZhdGFsIiwKICAgICAgICAidHlwZSI6ICJib29sZWFuIiwKICAgICAgICAiZG9jIjogIklmIHRydWUsIHRoaXMgZXJyb3IgcHJldmVudHMgZnVydGhlciBxdWVyeSBwcm9jZXNzaW5nLiAgTW9yZSByZXN1bHQgZGF0YSBtYXkgYmUgcmV0dXJuZWQsIGJ1dCB0aGVyZSBpcyBubyBndWFyYW50ZWUgdGhhdCBhbGwgb2YgdGhlIG9yaWdpbmFsIGRhdGEgd2lsbCBiZSBwcm9jZXNzZWQuICBJZiBmYWxzZSwgdGhpcyBlcnJvciBkb2VzIG5vdCBwcmV2ZW50IGZ1cnRoZXIgcXVlcnkgcHJvY2Vzc2luZy4iCiAgICAgIH0sCiAgICAgIHsKICAgICAgICAibmFtZSI6ICJuYW1lIiwKICAgICAgICAidHlwZSI6ICJzdHJpbmciLAogICAgICAgICJkb2MiOiAiVGhlIG5hbWUgb2YgdGhlIGVycm9yIgogICAgICB9LAogICAgICB7CiAgICAgICAgIm5hbWUiOiAiZGVzY3JpcHRpb24iLAogICAgICAgICJ0eXBlIjogInN0cmluZyIsCiAgICAgICAgImRvYyI6ICJBIGRlc2NyaXB0aW9uIG9mIHRoZSBlcnJvciIKICAgICAgfSwKICAgICAgewogICAgICAgICJuYW1lIjogInBvc2l0aW9uIiwKICAgICAgICAidHlwZSI6ICJsb25nIiwKICAgICAgICAiZG9jIjogIlRoZSBibG9iIG9mZnNldCBhdCB3aGljaCB0aGUgZXJyb3Igb2NjdXJyZWQiCiAgICAgIH0KICAgIF0KICB9LAogIHsKICAgICJ0eXBlIjogInJlY29yZCIsCiAgICAibmFtZSI6ICJjb20ubWljcm9zb2Z0LmF6dXJlLnN0b3JhZ2UucXVlcnlCbG9iQ29udGVudHMucHJvZ3Jlc3MiLAogICAgImRvYyI6ICJJbmZvcm1hdGlvbiBhYm91dCB0aGUgcHJvZ3Jlc3Mgb2YgdGhlIHF1ZXJ5IiwKICAgICJmaWVsZHMiOiBbCiAgICAgIHsKICAgICAgICAibmFtZSI6ICJieXRlc1NjYW5uZWQiLAogICAgICAgICJ0eXBlIjogImxvbmciLAogICAgICAgICJkb2MiOiAiVGhlIG51bWJlciBvZiBieXRlcyB0aGF0IGhhdmUgYmVlbiBzY2FubmVkIgogICAgICB9LAogICAgICB7CiAgICAgICAgIm5hbWUiOiAidG90YWxCeXRlcyIsCiAgICAgICAgInR5cGUiOiAibG9uZyIsCiAgICAgICAgImRvYyI6ICJUaGUgdG90YWwgbnVtYmVyIG9mIGJ5dGVzIHRvIGJlIHNjYW5uZWQgaW4gdGhpcyBxdWVyeSIKICAgICAgfQogICAgXQogIH0sCiAgewogICAgInR5cGUiOiAicmVjb3JkIiwKICAgICJuYW1lIjogImNvbS5taWNyb3NvZnQuYXp1cmUuc3RvcmFnZS5xdWVyeUJsb2JDb250ZW50cy5lbmQiLAogICAgImRvYyI6ICJTZW50IGFzIHRoZSBmaW5hbCBtZXNzYWdlIG9mIHRoZSByZXNwb25zZSwgaW5kaWNhdGluZyB0aGF0IGFsbCByZXN1bHRzIGhhdmUgYmVlbiBzZW50LiIsCiAgICAiZmllbGRzIjogWwogICAgICB7CiAgICAgICAgIm5hbWUiOiAidG90YWxCeXRlcyIsCiAgICAgICAgInR5cGUiOiAibG9uZyIsCiAgICAgICAgImRvYyI6ICJUaGUgdG90YWwgbnVtYmVyIG9mIGJ5dGVzIHRvIGJlIHNjYW5uZWQgaW4gdGhpcyBxdWVyeSIKICAgICAgfQogICAgXQogIH0KXQoACv/\u002BfS327k\u002BgY1a\u002BNg5BUQKGEACAEDEwMCwyMDAsMzAwLDQwMAozMDAsNDAwLDUwMCw2MDAKMTAwLDIwMCwzMDAsNDAwCjMwMCw0MDAsNTAwLDYwMAoxMDAsMjAwLDMwMCw0MDAKMzAwLDQwMCw1MDAsNjAwCjEwMCwyMDAsMzAwLDQwMAozMDAsNDAwLDUwMCw2MDAKMTAwLDIwMCwzMDAsNDAwCjMwMCw0MDAsNTAwLDYwMAoxMDAsMjAwLDMwMCw0MDAKMzAwLDQwMCw1MDAsNjAwCjEwMCwyMDAsMzAwLDQwMAozMDAsNDAwLDUwMCw2MDAKMTAwLDIwMCwzMDAsNDAwCjMwMCw0MDAsNTAwLDYwMAoxMDAsMjAwLDMwMCw0MDAKMzAwLDQwMCw1MDAsNjAwCjEwMCwyMDAsMzAwLDQwMAozMDAsNDAwLDUwMCw2MDAKMTAwLDIwMCwzMDAsNDAwCjMwMCw0MDAsNTAwLDYwMAoxMDAsMjAwLDMwMCw0MDAKMzAwLDQwMCw1MDAsNjAwCjEwMCwyMDAsMzAwLDQwMAozMDAsNDAwLDUwMCw2MDAKMTAwLDIwMCwzMDAsNDAwCjMwMCw0MDAsNTAwLDYwMAoxMDAsMjAwLDMwMCw0MDAKMzAwLDQwMCw1MDAsNjAwCjEwMCwyMDAsMzAwLDQwMAozMDAsNDAwLDUwMCw2MDAKMTAwLDIwMCwzMDAsNDAwCjMwMCw0MDAsNTAwLDYwMAoxMDAsMjAwLDMwMCw0MDAKMzAwLDQwMCw1MDAsNjAwCjEwMCwyMDAsMzAwLDQwMAozMDAsNDAwLDUwMCw2MDAKMTAwLDIwMCwzMDAsNDAwCjMwMCw0MDAsNTAwLDYwMAoxMDAsMjAwLDMwMCw0MDAKMzAwLDQwMCw1MDAsNjAwCjEwMCwyMDAsMzAwLDQwMAozMDAsNDAwLDUwMCw2MDAKMTAwLDIwMCwzMDAsNDAwCjMwMCw0MDAsNTAwLDYwMAoxMDAsMjAwLDMwMCw0MDAKMzAwLDQwMCw1MDAsNjAwCjEwMCwyMDAsMzAwLDQwMAozMDAsNDAwLDUwMCw2MDAKMTAwLDIwMCwzMDAsNDAwCjMwMCw0MDAsNTAwLDYwMAoxMDAsMjAwLDMwMCw0MDAKMzAwLDQwMCw1MDAsNjAwCjEwMCwyMDAsMzAwLDQwMAozMDAsNDAwLDUwMCw2MDAKMTAwLDIwMCwzMDAsNDAwCjMwMCw0MDAsNTAwLDYwMAoxMDAsMjAwLDMwMCw0MDAKMzAwLDQwMCw1MDAsNjAwCjEwMCwyMDAsMzAwLDQwMAozMDAsNDAwLDUwMCw2MDAKMTAwLDIwMCwzMDAsNDAwCjMwMCw0MDAsNTAwLDYwMAoK//59LfbuT6BjVr42DkFRAgoEgBCAEAr//n0t9u5PoGNWvjYOQVECBgaAEAr//n0t9u5PoGNWvjYOQVE="
->>>>>>> 1814567d
-    },
-    {
-      "RequestUri": "https://seannse.blob.core.windows.net/test-filesystem-86eb98bc-a9d4-ea5c-0be3-7418a9da24b9?restype=container",
+      "ResponseBody": "T2JqAQIWYXZyby5zY2hlbWG\u002BHlsKICB7CiAgICAidHlwZSI6ICJyZWNvcmQiLAogICAgIm5hbWUiOiAiY29tLm1pY3Jvc29mdC5henVyZS5zdG9yYWdlLnF1ZXJ5QmxvYkNvbnRlbnRzLnJlc3VsdERhdGEiLAogICAgImRvYyI6ICJIb2xkcyByZXN1bHQgZGF0YSBpbiB0aGUgZm9ybWF0IHNwZWNpZmllZCBmb3IgdGhpcyBxdWVyeSAoQ1NWLCBKU09OLCBldGMuKS4iLAogICAgImZpZWxkcyI6IFsKICAgICAgewogICAgICAgICJuYW1lIjogImRhdGEiLAogICAgICAgICJ0eXBlIjogImJ5dGVzIgogICAgICB9CiAgICBdCiAgfSwKICB7CiAgICAidHlwZSI6ICJyZWNvcmQiLAogICAgIm5hbWUiOiAiY29tLm1pY3Jvc29mdC5henVyZS5zdG9yYWdlLnF1ZXJ5QmxvYkNvbnRlbnRzLmVycm9yIiwKICAgICJkb2MiOiAiQW4gZXJyb3IgdGhhdCBvY2N1cnJlZCB3aGlsZSBwcm9jZXNzaW5nIHRoZSBxdWVyeS4iLAogICAgImZpZWxkcyI6IFsKICAgICAgewogICAgICAgICJuYW1lIjogImZhdGFsIiwKICAgICAgICAidHlwZSI6ICJib29sZWFuIiwKICAgICAgICAiZG9jIjogIklmIHRydWUsIHRoaXMgZXJyb3IgcHJldmVudHMgZnVydGhlciBxdWVyeSBwcm9jZXNzaW5nLiAgTW9yZSByZXN1bHQgZGF0YSBtYXkgYmUgcmV0dXJuZWQsIGJ1dCB0aGVyZSBpcyBubyBndWFyYW50ZWUgdGhhdCBhbGwgb2YgdGhlIG9yaWdpbmFsIGRhdGEgd2lsbCBiZSBwcm9jZXNzZWQuICBJZiBmYWxzZSwgdGhpcyBlcnJvciBkb2VzIG5vdCBwcmV2ZW50IGZ1cnRoZXIgcXVlcnkgcHJvY2Vzc2luZy4iCiAgICAgIH0sCiAgICAgIHsKICAgICAgICAibmFtZSI6ICJuYW1lIiwKICAgICAgICAidHlwZSI6ICJzdHJpbmciLAogICAgICAgICJkb2MiOiAiVGhlIG5hbWUgb2YgdGhlIGVycm9yIgogICAgICB9LAogICAgICB7CiAgICAgICAgIm5hbWUiOiAiZGVzY3JpcHRpb24iLAogICAgICAgICJ0eXBlIjogInN0cmluZyIsCiAgICAgICAgImRvYyI6ICJBIGRlc2NyaXB0aW9uIG9mIHRoZSBlcnJvciIKICAgICAgfSwKICAgICAgewogICAgICAgICJuYW1lIjogInBvc2l0aW9uIiwKICAgICAgICAidHlwZSI6ICJsb25nIiwKICAgICAgICAiZG9jIjogIlRoZSBibG9iIG9mZnNldCBhdCB3aGljaCB0aGUgZXJyb3Igb2NjdXJyZWQiCiAgICAgIH0KICAgIF0KICB9LAogIHsKICAgICJ0eXBlIjogInJlY29yZCIsCiAgICAibmFtZSI6ICJjb20ubWljcm9zb2Z0LmF6dXJlLnN0b3JhZ2UucXVlcnlCbG9iQ29udGVudHMucHJvZ3Jlc3MiLAogICAgImRvYyI6ICJJbmZvcm1hdGlvbiBhYm91dCB0aGUgcHJvZ3Jlc3Mgb2YgdGhlIHF1ZXJ5IiwKICAgICJmaWVsZHMiOiBbCiAgICAgIHsKICAgICAgICAibmFtZSI6ICJieXRlc1NjYW5uZWQiLAogICAgICAgICJ0eXBlIjogImxvbmciLAogICAgICAgICJkb2MiOiAiVGhlIG51bWJlciBvZiBieXRlcyB0aGF0IGhhdmUgYmVlbiBzY2FubmVkIgogICAgICB9LAogICAgICB7CiAgICAgICAgIm5hbWUiOiAidG90YWxCeXRlcyIsCiAgICAgICAgInR5cGUiOiAibG9uZyIsCiAgICAgICAgImRvYyI6ICJUaGUgdG90YWwgbnVtYmVyIG9mIGJ5dGVzIHRvIGJlIHNjYW5uZWQgaW4gdGhpcyBxdWVyeSIKICAgICAgfQogICAgXQogIH0sCiAgewogICAgInR5cGUiOiAicmVjb3JkIiwKICAgICJuYW1lIjogImNvbS5taWNyb3NvZnQuYXp1cmUuc3RvcmFnZS5xdWVyeUJsb2JDb250ZW50cy5lbmQiLAogICAgImRvYyI6ICJTZW50IGFzIHRoZSBmaW5hbCBtZXNzYWdlIG9mIHRoZSByZXNwb25zZSwgaW5kaWNhdGluZyB0aGF0IGFsbCByZXN1bHRzIGhhdmUgYmVlbiBzZW50LiIsCiAgICAiZmllbGRzIjogWwogICAgICB7CiAgICAgICAgIm5hbWUiOiAidG90YWxCeXRlcyIsCiAgICAgICAgInR5cGUiOiAibG9uZyIsCiAgICAgICAgImRvYyI6ICJUaGUgdG90YWwgbnVtYmVyIG9mIGJ5dGVzIHRvIGJlIHNjYW5uZWQgaW4gdGhpcyBxdWVyeSIKICAgICAgfQogICAgXQogIH0KXQoADC/xAPlgEU2vE\u002B00CVzyhAKGEACAEDEwMCwyMDAsMzAwLDQwMAozMDAsNDAwLDUwMCw2MDAKMTAwLDIwMCwzMDAsNDAwCjMwMCw0MDAsNTAwLDYwMAoxMDAsMjAwLDMwMCw0MDAKMzAwLDQwMCw1MDAsNjAwCjEwMCwyMDAsMzAwLDQwMAozMDAsNDAwLDUwMCw2MDAKMTAwLDIwMCwzMDAsNDAwCjMwMCw0MDAsNTAwLDYwMAoxMDAsMjAwLDMwMCw0MDAKMzAwLDQwMCw1MDAsNjAwCjEwMCwyMDAsMzAwLDQwMAozMDAsNDAwLDUwMCw2MDAKMTAwLDIwMCwzMDAsNDAwCjMwMCw0MDAsNTAwLDYwMAoxMDAsMjAwLDMwMCw0MDAKMzAwLDQwMCw1MDAsNjAwCjEwMCwyMDAsMzAwLDQwMAozMDAsNDAwLDUwMCw2MDAKMTAwLDIwMCwzMDAsNDAwCjMwMCw0MDAsNTAwLDYwMAoxMDAsMjAwLDMwMCw0MDAKMzAwLDQwMCw1MDAsNjAwCjEwMCwyMDAsMzAwLDQwMAozMDAsNDAwLDUwMCw2MDAKMTAwLDIwMCwzMDAsNDAwCjMwMCw0MDAsNTAwLDYwMAoxMDAsMjAwLDMwMCw0MDAKMzAwLDQwMCw1MDAsNjAwCjEwMCwyMDAsMzAwLDQwMAozMDAsNDAwLDUwMCw2MDAKMTAwLDIwMCwzMDAsNDAwCjMwMCw0MDAsNTAwLDYwMAoxMDAsMjAwLDMwMCw0MDAKMzAwLDQwMCw1MDAsNjAwCjEwMCwyMDAsMzAwLDQwMAozMDAsNDAwLDUwMCw2MDAKMTAwLDIwMCwzMDAsNDAwCjMwMCw0MDAsNTAwLDYwMAoxMDAsMjAwLDMwMCw0MDAKMzAwLDQwMCw1MDAsNjAwCjEwMCwyMDAsMzAwLDQwMAozMDAsNDAwLDUwMCw2MDAKMTAwLDIwMCwzMDAsNDAwCjMwMCw0MDAsNTAwLDYwMAoxMDAsMjAwLDMwMCw0MDAKMzAwLDQwMCw1MDAsNjAwCjEwMCwyMDAsMzAwLDQwMAozMDAsNDAwLDUwMCw2MDAKMTAwLDIwMCwzMDAsNDAwCjMwMCw0MDAsNTAwLDYwMAoxMDAsMjAwLDMwMCw0MDAKMzAwLDQwMCw1MDAsNjAwCjEwMCwyMDAsMzAwLDQwMAozMDAsNDAwLDUwMCw2MDAKMTAwLDIwMCwzMDAsNDAwCjMwMCw0MDAsNTAwLDYwMAoxMDAsMjAwLDMwMCw0MDAKMzAwLDQwMCw1MDAsNjAwCjEwMCwyMDAsMzAwLDQwMAozMDAsNDAwLDUwMCw2MDAKMTAwLDIwMCwzMDAsNDAwCjMwMCw0MDAsNTAwLDYwMAoML/EA\u002BWARTa8T7TQJXPKEAgoEgBCAEAwv8QD5YBFNrxPtNAlc8oQCBgaAEAwv8QD5YBFNrxPtNAlc8oQ="
+    },
+    {
+      "RequestUri": "https://seannse.blob.core.windows.net/test-filesystem-25eb174e-4aa6-8fed-b07d-7e3ccb269366?restype=container",
       "RequestMethod": "DELETE",
       "RequestHeaders": {
         "Accept": "application/xml",
         "Authorization": "Sanitized",
-<<<<<<< HEAD
-        "traceparent": "00-bfc4c1b8aa3f154088ee3cbb61bebdd7-836af7d5eea8834f-00",
-        "User-Agent": [
-          "azsdk-net-Storage.Files.DataLake/12.7.0-alpha.20210202.1",
-          "(.NET 5.0.2; Microsoft Windows 10.0.19042)"
-        ],
-        "x-ms-client-request-id": "c1b55c86-3a79-9a0f-33b1-1c49050043e2",
-        "x-ms-date": "Tue, 02 Feb 2021 21:30:15 GMT",
-=======
-        "traceparent": "00-38c71f43fef8974a82c0d8d3b4ab4e85-80db15931a59534e-00",
-        "User-Agent": [
-          "azsdk-net-Storage.Files.DataLake/12.7.0-alpha.20210217.1",
-          "(.NET 5.0.3; Microsoft Windows 10.0.19042)"
-        ],
-        "x-ms-client-request-id": "c1b55c86-3a79-9a0f-33b1-1c49050043e2",
-        "x-ms-date": "Wed, 17 Feb 2021 22:34:33 GMT",
->>>>>>> 1814567d
+        "traceparent": "00-fe248247d0a386429be7a6040ef6d571-1bda846f7b139848-00",
+        "User-Agent": [
+          "azsdk-net-Storage.Files.DataLake/12.7.0-alpha.20210219.1",
+          "(.NET 5.0.3; Microsoft Windows 10.0.19041)"
+        ],
+        "x-ms-client-request-id": "7b6bad3e-4a64-2968-66cd-04acf7bbdcdb",
+        "x-ms-date": "Fri, 19 Feb 2021 19:13:14 GMT",
         "x-ms-return-client-request-id": "true",
         "x-ms-version": "2020-06-12"
       },
@@ -1182,50 +813,31 @@
       "StatusCode": 202,
       "ResponseHeaders": {
         "Content-Length": "0",
-<<<<<<< HEAD
-        "Date": "Tue, 02 Feb 2021 21:30:16 GMT",
-=======
-        "Date": "Wed, 17 Feb 2021 22:34:33 GMT",
->>>>>>> 1814567d
-        "Server": [
-          "Windows-Azure-Blob/1.0",
-          "Microsoft-HTTPAPI/2.0"
-        ],
-        "x-ms-client-request-id": "c1b55c86-3a79-9a0f-33b1-1c49050043e2",
-<<<<<<< HEAD
-        "x-ms-request-id": "660b3b60-a01e-00aa-51aa-f95f49000000",
-=======
-        "x-ms-request-id": "832d8ba4-901e-0027-7a7d-05689b000000",
->>>>>>> 1814567d
-        "x-ms-version": "2020-06-12"
-      },
-      "ResponseBody": []
-    },
-    {
-      "RequestUri": "https://seannse.blob.core.windows.net/test-filesystem-9e4ffb8f-41a6-dc0c-5e33-7c7e2671b7d9?restype=container",
+        "Date": "Fri, 19 Feb 2021 19:13:13 GMT",
+        "Server": [
+          "Windows-Azure-Blob/1.0",
+          "Microsoft-HTTPAPI/2.0"
+        ],
+        "x-ms-client-request-id": "7b6bad3e-4a64-2968-66cd-04acf7bbdcdb",
+        "x-ms-request-id": "2e6c8234-201e-00a4-5ef3-0676f9000000",
+        "x-ms-version": "2020-06-12"
+      },
+      "ResponseBody": []
+    },
+    {
+      "RequestUri": "https://seannse.blob.core.windows.net/test-filesystem-7c44dbf6-b27f-c93c-4834-96a085684309?restype=container",
       "RequestMethod": "PUT",
       "RequestHeaders": {
         "Accept": "application/xml",
         "Authorization": "Sanitized",
-<<<<<<< HEAD
-        "traceparent": "00-5d24c14b614fea49a33cc6f0e4879c1a-39b36ec5eca1904f-00",
-        "User-Agent": [
-          "azsdk-net-Storage.Files.DataLake/12.7.0-alpha.20210202.1",
-          "(.NET 5.0.2; Microsoft Windows 10.0.19042)"
+        "traceparent": "00-a8d90453c17fa140a4808857b5e48181-f36de3acee38104c-00",
+        "User-Agent": [
+          "azsdk-net-Storage.Files.DataLake/12.7.0-alpha.20210219.1",
+          "(.NET 5.0.3; Microsoft Windows 10.0.19041)"
         ],
         "x-ms-blob-public-access": "container",
-        "x-ms-client-request-id": "c5415295-6c87-445f-50d9-6246bd9173c2",
-        "x-ms-date": "Tue, 02 Feb 2021 21:30:15 GMT",
-=======
-        "traceparent": "00-bff0f7d0917ac64da43696021f573835-5d971430e7afb749-00",
-        "User-Agent": [
-          "azsdk-net-Storage.Files.DataLake/12.7.0-alpha.20210217.1",
-          "(.NET 5.0.3; Microsoft Windows 10.0.19042)"
-        ],
-        "x-ms-blob-public-access": "container",
-        "x-ms-client-request-id": "c5415295-6c87-445f-50d9-6246bd9173c2",
-        "x-ms-date": "Wed, 17 Feb 2021 22:34:33 GMT",
->>>>>>> 1814567d
+        "x-ms-client-request-id": "e7d2b5d7-20fd-8cd2-70a2-3230b4c8a4fd",
+        "x-ms-date": "Fri, 19 Feb 2021 19:13:14 GMT",
         "x-ms-return-client-request-id": "true",
         "x-ms-version": "2020-06-12"
       },
@@ -1233,53 +845,33 @@
       "StatusCode": 201,
       "ResponseHeaders": {
         "Content-Length": "0",
-<<<<<<< HEAD
-        "Date": "Tue, 02 Feb 2021 21:30:16 GMT",
-        "ETag": "\u00220x8D8C7C1BBED03EE\u0022",
-        "Last-Modified": "Tue, 02 Feb 2021 21:30:16 GMT",
-=======
-        "Date": "Wed, 17 Feb 2021 22:34:33 GMT",
-        "ETag": "\u00220x8D8D394333D70F0\u0022",
-        "Last-Modified": "Wed, 17 Feb 2021 22:34:34 GMT",
->>>>>>> 1814567d
-        "Server": [
-          "Windows-Azure-Blob/1.0",
-          "Microsoft-HTTPAPI/2.0"
-        ],
-        "x-ms-client-request-id": "c5415295-6c87-445f-50d9-6246bd9173c2",
-<<<<<<< HEAD
-        "x-ms-request-id": "5631319d-e01e-0094-11aa-f9c836000000",
-=======
-        "x-ms-request-id": "e97166e3-201e-000d-257d-05b78b000000",
->>>>>>> 1814567d
-        "x-ms-version": "2020-06-12"
-      },
-      "ResponseBody": []
-    },
-    {
-      "RequestUri": "https://seannse.dfs.core.windows.net/test-filesystem-9e4ffb8f-41a6-dc0c-5e33-7c7e2671b7d9/test-file-455742fa-8a05-ce73-e3bb-a7357524dae0?resource=file",
+        "Date": "Fri, 19 Feb 2021 19:13:14 GMT",
+        "ETag": "\u00220x8D8D50A67E86BD2\u0022",
+        "Last-Modified": "Fri, 19 Feb 2021 19:13:14 GMT",
+        "Server": [
+          "Windows-Azure-Blob/1.0",
+          "Microsoft-HTTPAPI/2.0"
+        ],
+        "x-ms-client-request-id": "e7d2b5d7-20fd-8cd2-70a2-3230b4c8a4fd",
+        "x-ms-request-id": "2e6c8305-201e-00a4-19f3-0676f9000000",
+        "x-ms-version": "2020-06-12"
+      },
+      "ResponseBody": []
+    },
+    {
+      "RequestUri": "https://seannse.dfs.core.windows.net/test-filesystem-7c44dbf6-b27f-c93c-4834-96a085684309/test-file-767bfa8a-fc3b-6cfc-8200-2334653d80df?resource=file",
       "RequestMethod": "PUT",
       "RequestHeaders": {
         "Accept": "application/json",
         "Authorization": "Sanitized",
         "If-None-Match": "*",
-<<<<<<< HEAD
-        "traceparent": "00-572ab9587842134f92e1a88476f83ff6-d9592eddeaf3b042-00",
-        "User-Agent": [
-          "azsdk-net-Storage.Files.DataLake/12.7.0-alpha.20210202.1",
-          "(.NET 5.0.2; Microsoft Windows 10.0.19042)"
-        ],
-        "x-ms-client-request-id": "beed09fd-9725-0ab9-de72-e1cbc529ce2c",
-        "x-ms-date": "Tue, 02 Feb 2021 21:30:16 GMT",
-=======
-        "traceparent": "00-e57ab3dc337d7e409052c0b8c3e7c8c4-cc06c2dee031d04e-00",
-        "User-Agent": [
-          "azsdk-net-Storage.Files.DataLake/12.7.0-alpha.20210217.1",
-          "(.NET 5.0.3; Microsoft Windows 10.0.19042)"
-        ],
-        "x-ms-client-request-id": "beed09fd-9725-0ab9-de72-e1cbc529ce2c",
-        "x-ms-date": "Wed, 17 Feb 2021 22:34:34 GMT",
->>>>>>> 1814567d
+        "traceparent": "00-241369338d0bc943bf0a100dcb69d3f2-a950085a08b16b45-00",
+        "User-Agent": [
+          "azsdk-net-Storage.Files.DataLake/12.7.0-alpha.20210219.1",
+          "(.NET 5.0.3; Microsoft Windows 10.0.19041)"
+        ],
+        "x-ms-client-request-id": "4e754ea7-c7ee-da9b-b865-65fdfd9d2632",
+        "x-ms-date": "Fri, 19 Feb 2021 19:13:15 GMT",
         "x-ms-return-client-request-id": "true",
         "x-ms-version": "2020-06-12"
       },
@@ -1287,54 +879,34 @@
       "StatusCode": 201,
       "ResponseHeaders": {
         "Content-Length": "0",
-<<<<<<< HEAD
-        "Date": "Tue, 02 Feb 2021 21:30:17 GMT",
-        "ETag": "\u00220x8D8C7C1BC26D396\u0022",
-        "Last-Modified": "Tue, 02 Feb 2021 21:30:17 GMT",
-=======
-        "Date": "Wed, 17 Feb 2021 22:34:33 GMT",
-        "ETag": "\u00220x8D8D39433731EB8\u0022",
-        "Last-Modified": "Wed, 17 Feb 2021 22:34:34 GMT",
->>>>>>> 1814567d
+        "Date": "Fri, 19 Feb 2021 19:13:13 GMT",
+        "ETag": "\u00220x8D8D50A67FA0B98\u0022",
+        "Last-Modified": "Fri, 19 Feb 2021 19:13:14 GMT",
         "Server": [
           "Windows-Azure-HDFS/1.0",
           "Microsoft-HTTPAPI/2.0"
         ],
-        "x-ms-client-request-id": "beed09fd-9725-0ab9-de72-e1cbc529ce2c",
-<<<<<<< HEAD
-        "x-ms-request-id": "bfaae04d-601f-000c-68aa-f9e857000000",
-=======
-        "x-ms-request-id": "38486aa3-501f-005a-727d-0519b8000000",
->>>>>>> 1814567d
-        "x-ms-version": "2020-06-12"
-      },
-      "ResponseBody": []
-    },
-    {
-      "RequestUri": "https://seannse.dfs.core.windows.net/test-filesystem-9e4ffb8f-41a6-dc0c-5e33-7c7e2671b7d9/test-file-455742fa-8a05-ce73-e3bb-a7357524dae0?action=append\u0026position=0",
+        "x-ms-client-request-id": "4e754ea7-c7ee-da9b-b865-65fdfd9d2632",
+        "x-ms-request-id": "6f4bbd18-e01f-004f-73f3-060e0b000000",
+        "x-ms-version": "2020-06-12"
+      },
+      "ResponseBody": []
+    },
+    {
+      "RequestUri": "https://seannse.dfs.core.windows.net/test-filesystem-7c44dbf6-b27f-c93c-4834-96a085684309/test-file-767bfa8a-fc3b-6cfc-8200-2334653d80df?action=append\u0026position=0",
       "RequestMethod": "PATCH",
       "RequestHeaders": {
         "Accept": "application/json",
         "Authorization": "Sanitized",
         "Content-Length": "1024",
-<<<<<<< HEAD
         "Content-Type": "application/json",
-        "traceparent": "00-d51fc7394fea6c4c834df5d5f9a59e92-d152ccd95a140e4c-00",
-        "User-Agent": [
-          "azsdk-net-Storage.Files.DataLake/12.7.0-alpha.20210202.1",
-          "(.NET 5.0.2; Microsoft Windows 10.0.19042)"
-        ],
-        "x-ms-client-request-id": "6b3740e5-1b37-beba-03de-f6bd1086bf36",
-        "x-ms-date": "Tue, 02 Feb 2021 21:30:16 GMT",
-=======
-        "traceparent": "00-6081f2f22a8fd847beb4fdbf78f39e4e-ca81f8a38a8edc41-00",
-        "User-Agent": [
-          "azsdk-net-Storage.Files.DataLake/12.7.0-alpha.20210217.1",
-          "(.NET 5.0.3; Microsoft Windows 10.0.19042)"
-        ],
-        "x-ms-client-request-id": "6b3740e5-1b37-beba-03de-f6bd1086bf36",
-        "x-ms-date": "Wed, 17 Feb 2021 22:34:34 GMT",
->>>>>>> 1814567d
+        "traceparent": "00-f439a671982b1d4184b2ac6c3136962b-9ae15ee765717942-00",
+        "User-Agent": [
+          "azsdk-net-Storage.Files.DataLake/12.7.0-alpha.20210219.1",
+          "(.NET 5.0.3; Microsoft Windows 10.0.19041)"
+        ],
+        "x-ms-client-request-id": "178d9271-32c7-2ef0-24ee-162ff70e1310",
+        "x-ms-date": "Fri, 19 Feb 2021 19:13:15 GMT",
         "x-ms-return-client-request-id": "true",
         "x-ms-version": "2020-06-12"
       },
@@ -1407,50 +979,31 @@
       "StatusCode": 202,
       "ResponseHeaders": {
         "Content-Length": "0",
-<<<<<<< HEAD
-        "Date": "Tue, 02 Feb 2021 21:30:17 GMT",
-=======
-        "Date": "Wed, 17 Feb 2021 22:34:33 GMT",
->>>>>>> 1814567d
+        "Date": "Fri, 19 Feb 2021 19:13:13 GMT",
         "Server": [
           "Windows-Azure-HDFS/1.0",
           "Microsoft-HTTPAPI/2.0"
         ],
-        "x-ms-client-request-id": "6b3740e5-1b37-beba-03de-f6bd1086bf36",
-<<<<<<< HEAD
-        "x-ms-request-id": "bfaae05b-601f-000c-76aa-f9e857000000",
-=======
-        "x-ms-request-id": "38486ab2-501f-005a-017d-0519b8000000",
->>>>>>> 1814567d
+        "x-ms-client-request-id": "178d9271-32c7-2ef0-24ee-162ff70e1310",
+        "x-ms-request-id": "6f4bbd27-e01f-004f-02f3-060e0b000000",
         "x-ms-request-server-encrypted": "true",
         "x-ms-version": "2020-06-12"
       },
       "ResponseBody": []
     },
     {
-      "RequestUri": "https://seannse.dfs.core.windows.net/test-filesystem-9e4ffb8f-41a6-dc0c-5e33-7c7e2671b7d9/test-file-455742fa-8a05-ce73-e3bb-a7357524dae0?action=flush\u0026position=1024",
+      "RequestUri": "https://seannse.dfs.core.windows.net/test-filesystem-7c44dbf6-b27f-c93c-4834-96a085684309/test-file-767bfa8a-fc3b-6cfc-8200-2334653d80df?action=flush\u0026position=1024",
       "RequestMethod": "PATCH",
       "RequestHeaders": {
         "Accept": "application/json",
         "Authorization": "Sanitized",
-<<<<<<< HEAD
-        "traceparent": "00-da41281911ed10439880c0f0bcf830c5-37e87386ebfb384d-00",
-        "User-Agent": [
-          "azsdk-net-Storage.Files.DataLake/12.7.0-alpha.20210202.1",
-          "(.NET 5.0.2; Microsoft Windows 10.0.19042)"
-        ],
-        "x-ms-client-request-id": "84e5d000-63f1-e3f4-c731-fccaa8d4f769",
-        "x-ms-date": "Tue, 02 Feb 2021 21:30:16 GMT",
-=======
-        "Content-Length": "0",
-        "traceparent": "00-0663f16c5e1e3543a5212a6d89f1076e-0f2bc1f6d66e694b-00",
-        "User-Agent": [
-          "azsdk-net-Storage.Files.DataLake/12.7.0-alpha.20210217.1",
-          "(.NET 5.0.3; Microsoft Windows 10.0.19042)"
-        ],
-        "x-ms-client-request-id": "84e5d000-63f1-e3f4-c731-fccaa8d4f769",
-        "x-ms-date": "Wed, 17 Feb 2021 22:34:34 GMT",
->>>>>>> 1814567d
+        "traceparent": "00-311161782f0a03489bd676064fb93064-ab4e1bc5fa0f7746-00",
+        "User-Agent": [
+          "azsdk-net-Storage.Files.DataLake/12.7.0-alpha.20210219.1",
+          "(.NET 5.0.3; Microsoft Windows 10.0.19041)"
+        ],
+        "x-ms-client-request-id": "6a8b0c4f-0e10-f06a-620c-d011bd3836e1",
+        "x-ms-date": "Fri, 19 Feb 2021 19:13:15 GMT",
         "x-ms-return-client-request-id": "true",
         "x-ms-version": "2020-06-12"
       },
@@ -1458,53 +1011,33 @@
       "StatusCode": 200,
       "ResponseHeaders": {
         "Content-Length": "0",
-<<<<<<< HEAD
-        "Date": "Tue, 02 Feb 2021 21:30:17 GMT",
-        "ETag": "\u00220x8D8C7C1BC42C884\u0022",
-        "Last-Modified": "Tue, 02 Feb 2021 21:30:17 GMT",
-=======
-        "Date": "Wed, 17 Feb 2021 22:34:33 GMT",
-        "ETag": "\u00220x8D8D394338D44EA\u0022",
-        "Last-Modified": "Wed, 17 Feb 2021 22:34:34 GMT",
->>>>>>> 1814567d
+        "Date": "Fri, 19 Feb 2021 19:13:13 GMT",
+        "ETag": "\u00220x8D8D50A6810D1E6\u0022",
+        "Last-Modified": "Fri, 19 Feb 2021 19:13:14 GMT",
         "Server": [
           "Windows-Azure-HDFS/1.0",
           "Microsoft-HTTPAPI/2.0"
         ],
-        "x-ms-client-request-id": "84e5d000-63f1-e3f4-c731-fccaa8d4f769",
-<<<<<<< HEAD
-        "x-ms-request-id": "bfaae072-601f-000c-0daa-f9e857000000",
-=======
-        "x-ms-request-id": "38486abc-501f-005a-0b7d-0519b8000000",
->>>>>>> 1814567d
+        "x-ms-client-request-id": "6a8b0c4f-0e10-f06a-620c-d011bd3836e1",
+        "x-ms-request-id": "6f4bbd35-e01f-004f-10f3-060e0b000000",
         "x-ms-request-server-encrypted": "false",
         "x-ms-version": "2020-06-12"
       },
       "ResponseBody": []
     },
     {
-      "RequestUri": "https://seannse.blob.core.windows.net/test-filesystem-9e4ffb8f-41a6-dc0c-5e33-7c7e2671b7d9/test-file-455742fa-8a05-ce73-e3bb-a7357524dae0",
+      "RequestUri": "https://seannse.blob.core.windows.net/test-filesystem-7c44dbf6-b27f-c93c-4834-96a085684309/test-file-767bfa8a-fc3b-6cfc-8200-2334653d80df",
       "RequestMethod": "HEAD",
       "RequestHeaders": {
         "Accept": "application/xml",
         "Authorization": "Sanitized",
-<<<<<<< HEAD
-        "traceparent": "00-4a762ae5ecd44844936cd4862f2b7551-6681f08ad0166a48-00",
-        "User-Agent": [
-          "azsdk-net-Storage.Files.DataLake/12.7.0-alpha.20210202.1",
-          "(.NET 5.0.2; Microsoft Windows 10.0.19042)"
-        ],
-        "x-ms-client-request-id": "40bcf5f6-3aa1-8445-47b3-13b0d9f3b5a3",
-        "x-ms-date": "Tue, 02 Feb 2021 21:30:16 GMT",
-=======
-        "traceparent": "00-d6dfc11ba1cd9a4eba4f9d0c701429ef-f3f22430f72b5345-00",
-        "User-Agent": [
-          "azsdk-net-Storage.Files.DataLake/12.7.0-alpha.20210217.1",
-          "(.NET 5.0.3; Microsoft Windows 10.0.19042)"
-        ],
-        "x-ms-client-request-id": "40bcf5f6-3aa1-8445-47b3-13b0d9f3b5a3",
-        "x-ms-date": "Wed, 17 Feb 2021 22:34:34 GMT",
->>>>>>> 1814567d
+        "traceparent": "00-93e587d5c7d1de4ca5ecd57380eab804-9d1bb87a6c376644-00",
+        "User-Agent": [
+          "azsdk-net-Storage.Files.DataLake/12.7.0-alpha.20210219.1",
+          "(.NET 5.0.3; Microsoft Windows 10.0.19041)"
+        ],
+        "x-ms-client-request-id": "eae01da0-a883-bf00-d22a-a0e2c87f15ae",
+        "x-ms-date": "Fri, 19 Feb 2021 19:13:15 GMT",
         "x-ms-return-client-request-id": "true",
         "x-ms-version": "2020-06-12"
       },
@@ -1514,15 +1047,9 @@
         "Accept-Ranges": "bytes",
         "Content-Length": "1024",
         "Content-Type": "application/octet-stream",
-<<<<<<< HEAD
-        "Date": "Tue, 02 Feb 2021 21:30:16 GMT",
-        "ETag": "\u00220x8D8C7C1BC42C884\u0022",
-        "Last-Modified": "Tue, 02 Feb 2021 21:30:17 GMT",
-=======
-        "Date": "Wed, 17 Feb 2021 22:34:33 GMT",
-        "ETag": "\u00220x8D8D394338D44EA\u0022",
-        "Last-Modified": "Wed, 17 Feb 2021 22:34:34 GMT",
->>>>>>> 1814567d
+        "Date": "Fri, 19 Feb 2021 19:13:14 GMT",
+        "ETag": "\u00220x8D8D50A6810D1E6\u0022",
+        "Last-Modified": "Fri, 19 Feb 2021 19:13:14 GMT",
         "Server": [
           "Windows-Azure-Blob/1.0",
           "Microsoft-HTTPAPI/2.0"
@@ -1530,54 +1057,35 @@
         "x-ms-access-tier": "Hot",
         "x-ms-access-tier-inferred": "true",
         "x-ms-blob-type": "BlockBlob",
-        "x-ms-client-request-id": "40bcf5f6-3aa1-8445-47b3-13b0d9f3b5a3",
-<<<<<<< HEAD
-        "x-ms-creation-time": "Tue, 02 Feb 2021 21:30:17 GMT",
-=======
-        "x-ms-creation-time": "Wed, 17 Feb 2021 22:34:34 GMT",
->>>>>>> 1814567d
+        "x-ms-client-request-id": "eae01da0-a883-bf00-d22a-a0e2c87f15ae",
+        "x-ms-creation-time": "Fri, 19 Feb 2021 19:13:14 GMT",
         "x-ms-group": "$superuser",
         "x-ms-lease-state": "available",
         "x-ms-lease-status": "unlocked",
         "x-ms-owner": "$superuser",
         "x-ms-permissions": "rw-r-----",
-<<<<<<< HEAD
-        "x-ms-request-id": "56313667-e01e-0094-14aa-f9c836000000",
-=======
-        "x-ms-request-id": "e97167be-201e-000d-5f7d-05b78b000000",
->>>>>>> 1814567d
+        "x-ms-request-id": "2e6c8616-201e-00a4-77f3-0676f9000000",
         "x-ms-server-encrypted": "true",
         "x-ms-version": "2020-06-12"
       },
       "ResponseBody": []
     },
     {
-      "RequestUri": "https://seannse.blob.core.windows.net/test-filesystem-9e4ffb8f-41a6-dc0c-5e33-7c7e2671b7d9/test-file-455742fa-8a05-ce73-e3bb-a7357524dae0?comp=query",
+      "RequestUri": "https://seannse.blob.core.windows.net/test-filesystem-7c44dbf6-b27f-c93c-4834-96a085684309/test-file-767bfa8a-fc3b-6cfc-8200-2334653d80df?comp=query",
       "RequestMethod": "POST",
       "RequestHeaders": {
         "Accept": "application/xml",
         "Authorization": "Sanitized",
         "Content-Length": "108",
         "Content-Type": "application/xml",
-<<<<<<< HEAD
-        "If-Match": "\u00220x8D8C7C1BC42C884\u0022",
-        "traceparent": "00-c10dc69604949746ba6e1d2dbb4435aa-0b7ce81a8640844a-00",
-        "User-Agent": [
-          "azsdk-net-Storage.Files.DataLake/12.7.0-alpha.20210202.1",
-          "(.NET 5.0.2; Microsoft Windows 10.0.19042)"
-        ],
-        "x-ms-client-request-id": "b2d36326-b717-d8c8-68e3-a093827f3690",
-        "x-ms-date": "Tue, 02 Feb 2021 21:30:16 GMT",
-=======
-        "If-Match": "0x8D8D394338D44EA",
-        "traceparent": "00-64d97eb68af8d24ca20705a078cf1209-8d062acc968a0149-00",
-        "User-Agent": [
-          "azsdk-net-Storage.Files.DataLake/12.7.0-alpha.20210217.1",
-          "(.NET 5.0.3; Microsoft Windows 10.0.19042)"
-        ],
-        "x-ms-client-request-id": "b2d36326-b717-d8c8-68e3-a093827f3690",
-        "x-ms-date": "Wed, 17 Feb 2021 22:34:34 GMT",
->>>>>>> 1814567d
+        "If-Match": "0x8D8D50A6810D1E6",
+        "traceparent": "00-e3f40e2a5098104ba5fd5e72fc86d242-aa315b79be046a49-00",
+        "User-Agent": [
+          "azsdk-net-Storage.Files.DataLake/12.7.0-alpha.20210219.1",
+          "(.NET 5.0.3; Microsoft Windows 10.0.19041)"
+        ],
+        "x-ms-client-request-id": "9f7101dd-4b57-af5d-b6b9-7d7a72870f82",
+        "x-ms-date": "Fri, 19 Feb 2021 19:13:15 GMT",
         "x-ms-return-client-request-id": "true",
         "x-ms-version": "2020-06-12"
       },
@@ -1586,65 +1094,38 @@
       "ResponseHeaders": {
         "Accept-Ranges": "bytes",
         "Content-Type": "avro/binary",
-<<<<<<< HEAD
-        "Date": "Tue, 02 Feb 2021 21:30:17 GMT",
-        "ETag": "\u00220x8D8C7C1BC42C884\u0022",
-        "Last-Modified": "Tue, 02 Feb 2021 21:30:17 GMT",
-=======
-        "Date": "Wed, 17 Feb 2021 22:34:34 GMT",
-        "ETag": "\u00220x8D8D394338D44EA\u0022",
-        "Last-Modified": "Wed, 17 Feb 2021 22:34:34 GMT",
->>>>>>> 1814567d
+        "Date": "Fri, 19 Feb 2021 19:13:14 GMT",
+        "ETag": "\u00220x8D8D50A6810D1E6\u0022",
+        "Last-Modified": "Fri, 19 Feb 2021 19:13:14 GMT",
         "Server": [
           "Windows-Azure-Blob/1.0",
           "Microsoft-HTTPAPI/2.0"
         ],
         "Transfer-Encoding": "chunked",
         "x-ms-blob-type": "BlockBlob",
-        "x-ms-client-request-id": "b2d36326-b717-d8c8-68e3-a093827f3690",
-<<<<<<< HEAD
-        "x-ms-creation-time": "Tue, 02 Feb 2021 21:30:17 GMT",
+        "x-ms-client-request-id": "9f7101dd-4b57-af5d-b6b9-7d7a72870f82",
+        "x-ms-creation-time": "Fri, 19 Feb 2021 19:13:14 GMT",
         "x-ms-lease-state": "available",
         "x-ms-lease-status": "unlocked",
-        "x-ms-request-id": "563136ec-e01e-0094-12aa-f9c836000000",
+        "x-ms-request-id": "2e6c86d0-201e-00a4-27f3-0676f9000000",
         "x-ms-server-encrypted": "false",
         "x-ms-version": "2020-06-12"
       },
-      "ResponseBody": "T2JqAQIWYXZyby5zY2hlbWG\u002BHlsKICB7CiAgICAidHlwZSI6ICJyZWNvcmQiLAogICAgIm5hbWUiOiAiY29tLm1pY3Jvc29mdC5henVyZS5zdG9yYWdlLnF1ZXJ5QmxvYkNvbnRlbnRzLnJlc3VsdERhdGEiLAogICAgImRvYyI6ICJIb2xkcyByZXN1bHQgZGF0YSBpbiB0aGUgZm9ybWF0IHNwZWNpZmllZCBmb3IgdGhpcyBxdWVyeSAoQ1NWLCBKU09OLCBldGMuKS4iLAogICAgImZpZWxkcyI6IFsKICAgICAgewogICAgICAgICJuYW1lIjogImRhdGEiLAogICAgICAgICJ0eXBlIjogImJ5dGVzIgogICAgICB9CiAgICBdCiAgfSwKICB7CiAgICAidHlwZSI6ICJyZWNvcmQiLAogICAgIm5hbWUiOiAiY29tLm1pY3Jvc29mdC5henVyZS5zdG9yYWdlLnF1ZXJ5QmxvYkNvbnRlbnRzLmVycm9yIiwKICAgICJkb2MiOiAiQW4gZXJyb3IgdGhhdCBvY2N1cnJlZCB3aGlsZSBwcm9jZXNzaW5nIHRoZSBxdWVyeS4iLAogICAgImZpZWxkcyI6IFsKICAgICAgewogICAgICAgICJuYW1lIjogImZhdGFsIiwKICAgICAgICAidHlwZSI6ICJib29sZWFuIiwKICAgICAgICAiZG9jIjogIklmIHRydWUsIHRoaXMgZXJyb3IgcHJldmVudHMgZnVydGhlciBxdWVyeSBwcm9jZXNzaW5nLiAgTW9yZSByZXN1bHQgZGF0YSBtYXkgYmUgcmV0dXJuZWQsIGJ1dCB0aGVyZSBpcyBubyBndWFyYW50ZWUgdGhhdCBhbGwgb2YgdGhlIG9yaWdpbmFsIGRhdGEgd2lsbCBiZSBwcm9jZXNzZWQuICBJZiBmYWxzZSwgdGhpcyBlcnJvciBkb2VzIG5vdCBwcmV2ZW50IGZ1cnRoZXIgcXVlcnkgcHJvY2Vzc2luZy4iCiAgICAgIH0sCiAgICAgIHsKICAgICAgICAibmFtZSI6ICJuYW1lIiwKICAgICAgICAidHlwZSI6ICJzdHJpbmciLAogICAgICAgICJkb2MiOiAiVGhlIG5hbWUgb2YgdGhlIGVycm9yIgogICAgICB9LAogICAgICB7CiAgICAgICAgIm5hbWUiOiAiZGVzY3JpcHRpb24iLAogICAgICAgICJ0eXBlIjogInN0cmluZyIsCiAgICAgICAgImRvYyI6ICJBIGRlc2NyaXB0aW9uIG9mIHRoZSBlcnJvciIKICAgICAgfSwKICAgICAgewogICAgICAgICJuYW1lIjogInBvc2l0aW9uIiwKICAgICAgICAidHlwZSI6ICJsb25nIiwKICAgICAgICAiZG9jIjogIlRoZSBibG9iIG9mZnNldCBhdCB3aGljaCB0aGUgZXJyb3Igb2NjdXJyZWQiCiAgICAgIH0KICAgIF0KICB9LAogIHsKICAgICJ0eXBlIjogInJlY29yZCIsCiAgICAibmFtZSI6ICJjb20ubWljcm9zb2Z0LmF6dXJlLnN0b3JhZ2UucXVlcnlCbG9iQ29udGVudHMucHJvZ3Jlc3MiLAogICAgImRvYyI6ICJJbmZvcm1hdGlvbiBhYm91dCB0aGUgcHJvZ3Jlc3Mgb2YgdGhlIHF1ZXJ5IiwKICAgICJmaWVsZHMiOiBbCiAgICAgIHsKICAgICAgICAibmFtZSI6ICJieXRlc1NjYW5uZWQiLAogICAgICAgICJ0eXBlIjogImxvbmciLAogICAgICAgICJkb2MiOiAiVGhlIG51bWJlciBvZiBieXRlcyB0aGF0IGhhdmUgYmVlbiBzY2FubmVkIgogICAgICB9LAogICAgICB7CiAgICAgICAgIm5hbWUiOiAidG90YWxCeXRlcyIsCiAgICAgICAgInR5cGUiOiAibG9uZyIsCiAgICAgICAgImRvYyI6ICJUaGUgdG90YWwgbnVtYmVyIG9mIGJ5dGVzIHRvIGJlIHNjYW5uZWQgaW4gdGhpcyBxdWVyeSIKICAgICAgfQogICAgXQogIH0sCiAgewogICAgInR5cGUiOiAicmVjb3JkIiwKICAgICJuYW1lIjogImNvbS5taWNyb3NvZnQuYXp1cmUuc3RvcmFnZS5xdWVyeUJsb2JDb250ZW50cy5lbmQiLAogICAgImRvYyI6ICJTZW50IGFzIHRoZSBmaW5hbCBtZXNzYWdlIG9mIHRoZSByZXNwb25zZSwgaW5kaWNhdGluZyB0aGF0IGFsbCByZXN1bHRzIGhhdmUgYmVlbiBzZW50LiIsCiAgICAiZmllbGRzIjogWwogICAgICB7CiAgICAgICAgIm5hbWUiOiAidG90YWxCeXRlcyIsCiAgICAgICAgInR5cGUiOiAibG9uZyIsCiAgICAgICAgImRvYyI6ICJUaGUgdG90YWwgbnVtYmVyIG9mIGJ5dGVzIHRvIGJlIHNjYW5uZWQgaW4gdGhpcyBxdWVyeSIKICAgICAgfQogICAgXQogIH0KXQoA0jFz75pZw0WHmzKBbPFqhQKGEACAEDEwMCwyMDAsMzAwLDQwMAozMDAsNDAwLDUwMCw2MDAKMTAwLDIwMCwzMDAsNDAwCjMwMCw0MDAsNTAwLDYwMAoxMDAsMjAwLDMwMCw0MDAKMzAwLDQwMCw1MDAsNjAwCjEwMCwyMDAsMzAwLDQwMAozMDAsNDAwLDUwMCw2MDAKMTAwLDIwMCwzMDAsNDAwCjMwMCw0MDAsNTAwLDYwMAoxMDAsMjAwLDMwMCw0MDAKMzAwLDQwMCw1MDAsNjAwCjEwMCwyMDAsMzAwLDQwMAozMDAsNDAwLDUwMCw2MDAKMTAwLDIwMCwzMDAsNDAwCjMwMCw0MDAsNTAwLDYwMAoxMDAsMjAwLDMwMCw0MDAKMzAwLDQwMCw1MDAsNjAwCjEwMCwyMDAsMzAwLDQwMAozMDAsNDAwLDUwMCw2MDAKMTAwLDIwMCwzMDAsNDAwCjMwMCw0MDAsNTAwLDYwMAoxMDAsMjAwLDMwMCw0MDAKMzAwLDQwMCw1MDAsNjAwCjEwMCwyMDAsMzAwLDQwMAozMDAsNDAwLDUwMCw2MDAKMTAwLDIwMCwzMDAsNDAwCjMwMCw0MDAsNTAwLDYwMAoxMDAsMjAwLDMwMCw0MDAKMzAwLDQwMCw1MDAsNjAwCjEwMCwyMDAsMzAwLDQwMAozMDAsNDAwLDUwMCw2MDAKMTAwLDIwMCwzMDAsNDAwCjMwMCw0MDAsNTAwLDYwMAoxMDAsMjAwLDMwMCw0MDAKMzAwLDQwMCw1MDAsNjAwCjEwMCwyMDAsMzAwLDQwMAozMDAsNDAwLDUwMCw2MDAKMTAwLDIwMCwzMDAsNDAwCjMwMCw0MDAsNTAwLDYwMAoxMDAsMjAwLDMwMCw0MDAKMzAwLDQwMCw1MDAsNjAwCjEwMCwyMDAsMzAwLDQwMAozMDAsNDAwLDUwMCw2MDAKMTAwLDIwMCwzMDAsNDAwCjMwMCw0MDAsNTAwLDYwMAoxMDAsMjAwLDMwMCw0MDAKMzAwLDQwMCw1MDAsNjAwCjEwMCwyMDAsMzAwLDQwMAozMDAsNDAwLDUwMCw2MDAKMTAwLDIwMCwzMDAsNDAwCjMwMCw0MDAsNTAwLDYwMAoxMDAsMjAwLDMwMCw0MDAKMzAwLDQwMCw1MDAsNjAwCjEwMCwyMDAsMzAwLDQwMAozMDAsNDAwLDUwMCw2MDAKMTAwLDIwMCwzMDAsNDAwCjMwMCw0MDAsNTAwLDYwMAoxMDAsMjAwLDMwMCw0MDAKMzAwLDQwMCw1MDAsNjAwCjEwMCwyMDAsMzAwLDQwMAozMDAsNDAwLDUwMCw2MDAKMTAwLDIwMCwzMDAsNDAwCjMwMCw0MDAsNTAwLDYwMArSMXPvmlnDRYebMoFs8WqFAgoEgBCAENIxc\u002B\u002BaWcNFh5sygWzxaoUCBgaAENIxc\u002B\u002BaWcNFh5sygWzxaoU="
-=======
-        "x-ms-creation-time": "Wed, 17 Feb 2021 22:34:34 GMT",
-        "x-ms-lease-state": "available",
-        "x-ms-lease-status": "unlocked",
-        "x-ms-request-id": "e97167f6-201e-000d-117d-05b78b000000",
-        "x-ms-server-encrypted": "false",
-        "x-ms-version": "2020-06-12"
-      },
-      "ResponseBody": "T2JqAQIWYXZyby5zY2hlbWG\u002BHlsKICB7CiAgICAidHlwZSI6ICJyZWNvcmQiLAogICAgIm5hbWUiOiAiY29tLm1pY3Jvc29mdC5henVyZS5zdG9yYWdlLnF1ZXJ5QmxvYkNvbnRlbnRzLnJlc3VsdERhdGEiLAogICAgImRvYyI6ICJIb2xkcyByZXN1bHQgZGF0YSBpbiB0aGUgZm9ybWF0IHNwZWNpZmllZCBmb3IgdGhpcyBxdWVyeSAoQ1NWLCBKU09OLCBldGMuKS4iLAogICAgImZpZWxkcyI6IFsKICAgICAgewogICAgICAgICJuYW1lIjogImRhdGEiLAogICAgICAgICJ0eXBlIjogImJ5dGVzIgogICAgICB9CiAgICBdCiAgfSwKICB7CiAgICAidHlwZSI6ICJyZWNvcmQiLAogICAgIm5hbWUiOiAiY29tLm1pY3Jvc29mdC5henVyZS5zdG9yYWdlLnF1ZXJ5QmxvYkNvbnRlbnRzLmVycm9yIiwKICAgICJkb2MiOiAiQW4gZXJyb3IgdGhhdCBvY2N1cnJlZCB3aGlsZSBwcm9jZXNzaW5nIHRoZSBxdWVyeS4iLAogICAgImZpZWxkcyI6IFsKICAgICAgewogICAgICAgICJuYW1lIjogImZhdGFsIiwKICAgICAgICAidHlwZSI6ICJib29sZWFuIiwKICAgICAgICAiZG9jIjogIklmIHRydWUsIHRoaXMgZXJyb3IgcHJldmVudHMgZnVydGhlciBxdWVyeSBwcm9jZXNzaW5nLiAgTW9yZSByZXN1bHQgZGF0YSBtYXkgYmUgcmV0dXJuZWQsIGJ1dCB0aGVyZSBpcyBubyBndWFyYW50ZWUgdGhhdCBhbGwgb2YgdGhlIG9yaWdpbmFsIGRhdGEgd2lsbCBiZSBwcm9jZXNzZWQuICBJZiBmYWxzZSwgdGhpcyBlcnJvciBkb2VzIG5vdCBwcmV2ZW50IGZ1cnRoZXIgcXVlcnkgcHJvY2Vzc2luZy4iCiAgICAgIH0sCiAgICAgIHsKICAgICAgICAibmFtZSI6ICJuYW1lIiwKICAgICAgICAidHlwZSI6ICJzdHJpbmciLAogICAgICAgICJkb2MiOiAiVGhlIG5hbWUgb2YgdGhlIGVycm9yIgogICAgICB9LAogICAgICB7CiAgICAgICAgIm5hbWUiOiAiZGVzY3JpcHRpb24iLAogICAgICAgICJ0eXBlIjogInN0cmluZyIsCiAgICAgICAgImRvYyI6ICJBIGRlc2NyaXB0aW9uIG9mIHRoZSBlcnJvciIKICAgICAgfSwKICAgICAgewogICAgICAgICJuYW1lIjogInBvc2l0aW9uIiwKICAgICAgICAidHlwZSI6ICJsb25nIiwKICAgICAgICAiZG9jIjogIlRoZSBibG9iIG9mZnNldCBhdCB3aGljaCB0aGUgZXJyb3Igb2NjdXJyZWQiCiAgICAgIH0KICAgIF0KICB9LAogIHsKICAgICJ0eXBlIjogInJlY29yZCIsCiAgICAibmFtZSI6ICJjb20ubWljcm9zb2Z0LmF6dXJlLnN0b3JhZ2UucXVlcnlCbG9iQ29udGVudHMucHJvZ3Jlc3MiLAogICAgImRvYyI6ICJJbmZvcm1hdGlvbiBhYm91dCB0aGUgcHJvZ3Jlc3Mgb2YgdGhlIHF1ZXJ5IiwKICAgICJmaWVsZHMiOiBbCiAgICAgIHsKICAgICAgICAibmFtZSI6ICJieXRlc1NjYW5uZWQiLAogICAgICAgICJ0eXBlIjogImxvbmciLAogICAgICAgICJkb2MiOiAiVGhlIG51bWJlciBvZiBieXRlcyB0aGF0IGhhdmUgYmVlbiBzY2FubmVkIgogICAgICB9LAogICAgICB7CiAgICAgICAgIm5hbWUiOiAidG90YWxCeXRlcyIsCiAgICAgICAgInR5cGUiOiAibG9uZyIsCiAgICAgICAgImRvYyI6ICJUaGUgdG90YWwgbnVtYmVyIG9mIGJ5dGVzIHRvIGJlIHNjYW5uZWQgaW4gdGhpcyBxdWVyeSIKICAgICAgfQogICAgXQogIH0sCiAgewogICAgInR5cGUiOiAicmVjb3JkIiwKICAgICJuYW1lIjogImNvbS5taWNyb3NvZnQuYXp1cmUuc3RvcmFnZS5xdWVyeUJsb2JDb250ZW50cy5lbmQiLAogICAgImRvYyI6ICJTZW50IGFzIHRoZSBmaW5hbCBtZXNzYWdlIG9mIHRoZSByZXNwb25zZSwgaW5kaWNhdGluZyB0aGF0IGFsbCByZXN1bHRzIGhhdmUgYmVlbiBzZW50LiIsCiAgICAiZmllbGRzIjogWwogICAgICB7CiAgICAgICAgIm5hbWUiOiAidG90YWxCeXRlcyIsCiAgICAgICAgInR5cGUiOiAibG9uZyIsCiAgICAgICAgImRvYyI6ICJUaGUgdG90YWwgbnVtYmVyIG9mIGJ5dGVzIHRvIGJlIHNjYW5uZWQgaW4gdGhpcyBxdWVyeSIKICAgICAgfQogICAgXQogIH0KXQoAIN5Q6q77a0uyRFJAPFOf9AKGEACAEDEwMCwyMDAsMzAwLDQwMAozMDAsNDAwLDUwMCw2MDAKMTAwLDIwMCwzMDAsNDAwCjMwMCw0MDAsNTAwLDYwMAoxMDAsMjAwLDMwMCw0MDAKMzAwLDQwMCw1MDAsNjAwCjEwMCwyMDAsMzAwLDQwMAozMDAsNDAwLDUwMCw2MDAKMTAwLDIwMCwzMDAsNDAwCjMwMCw0MDAsNTAwLDYwMAoxMDAsMjAwLDMwMCw0MDAKMzAwLDQwMCw1MDAsNjAwCjEwMCwyMDAsMzAwLDQwMAozMDAsNDAwLDUwMCw2MDAKMTAwLDIwMCwzMDAsNDAwCjMwMCw0MDAsNTAwLDYwMAoxMDAsMjAwLDMwMCw0MDAKMzAwLDQwMCw1MDAsNjAwCjEwMCwyMDAsMzAwLDQwMAozMDAsNDAwLDUwMCw2MDAKMTAwLDIwMCwzMDAsNDAwCjMwMCw0MDAsNTAwLDYwMAoxMDAsMjAwLDMwMCw0MDAKMzAwLDQwMCw1MDAsNjAwCjEwMCwyMDAsMzAwLDQwMAozMDAsNDAwLDUwMCw2MDAKMTAwLDIwMCwzMDAsNDAwCjMwMCw0MDAsNTAwLDYwMAoxMDAsMjAwLDMwMCw0MDAKMzAwLDQwMCw1MDAsNjAwCjEwMCwyMDAsMzAwLDQwMAozMDAsNDAwLDUwMCw2MDAKMTAwLDIwMCwzMDAsNDAwCjMwMCw0MDAsNTAwLDYwMAoxMDAsMjAwLDMwMCw0MDAKMzAwLDQwMCw1MDAsNjAwCjEwMCwyMDAsMzAwLDQwMAozMDAsNDAwLDUwMCw2MDAKMTAwLDIwMCwzMDAsNDAwCjMwMCw0MDAsNTAwLDYwMAoxMDAsMjAwLDMwMCw0MDAKMzAwLDQwMCw1MDAsNjAwCjEwMCwyMDAsMzAwLDQwMAozMDAsNDAwLDUwMCw2MDAKMTAwLDIwMCwzMDAsNDAwCjMwMCw0MDAsNTAwLDYwMAoxMDAsMjAwLDMwMCw0MDAKMzAwLDQwMCw1MDAsNjAwCjEwMCwyMDAsMzAwLDQwMAozMDAsNDAwLDUwMCw2MDAKMTAwLDIwMCwzMDAsNDAwCjMwMCw0MDAsNTAwLDYwMAoxMDAsMjAwLDMwMCw0MDAKMzAwLDQwMCw1MDAsNjAwCjEwMCwyMDAsMzAwLDQwMAozMDAsNDAwLDUwMCw2MDAKMTAwLDIwMCwzMDAsNDAwCjMwMCw0MDAsNTAwLDYwMAoxMDAsMjAwLDMwMCw0MDAKMzAwLDQwMCw1MDAsNjAwCjEwMCwyMDAsMzAwLDQwMAozMDAsNDAwLDUwMCw2MDAKMTAwLDIwMCwzMDAsNDAwCjMwMCw0MDAsNTAwLDYwMAog3lDqrvtrS7JEUkA8U5/0AgoEgBCAECDeUOqu\u002B2tLskRSQDxTn/QCBgaAECDeUOqu\u002B2tLskRSQDxTn/Q="
->>>>>>> 1814567d
-    },
-    {
-      "RequestUri": "https://seannse.blob.core.windows.net/test-filesystem-9e4ffb8f-41a6-dc0c-5e33-7c7e2671b7d9?restype=container",
+      "ResponseBody": "T2JqAQIWYXZyby5zY2hlbWG\u002BHlsKICB7CiAgICAidHlwZSI6ICJyZWNvcmQiLAogICAgIm5hbWUiOiAiY29tLm1pY3Jvc29mdC5henVyZS5zdG9yYWdlLnF1ZXJ5QmxvYkNvbnRlbnRzLnJlc3VsdERhdGEiLAogICAgImRvYyI6ICJIb2xkcyByZXN1bHQgZGF0YSBpbiB0aGUgZm9ybWF0IHNwZWNpZmllZCBmb3IgdGhpcyBxdWVyeSAoQ1NWLCBKU09OLCBldGMuKS4iLAogICAgImZpZWxkcyI6IFsKICAgICAgewogICAgICAgICJuYW1lIjogImRhdGEiLAogICAgICAgICJ0eXBlIjogImJ5dGVzIgogICAgICB9CiAgICBdCiAgfSwKICB7CiAgICAidHlwZSI6ICJyZWNvcmQiLAogICAgIm5hbWUiOiAiY29tLm1pY3Jvc29mdC5henVyZS5zdG9yYWdlLnF1ZXJ5QmxvYkNvbnRlbnRzLmVycm9yIiwKICAgICJkb2MiOiAiQW4gZXJyb3IgdGhhdCBvY2N1cnJlZCB3aGlsZSBwcm9jZXNzaW5nIHRoZSBxdWVyeS4iLAogICAgImZpZWxkcyI6IFsKICAgICAgewogICAgICAgICJuYW1lIjogImZhdGFsIiwKICAgICAgICAidHlwZSI6ICJib29sZWFuIiwKICAgICAgICAiZG9jIjogIklmIHRydWUsIHRoaXMgZXJyb3IgcHJldmVudHMgZnVydGhlciBxdWVyeSBwcm9jZXNzaW5nLiAgTW9yZSByZXN1bHQgZGF0YSBtYXkgYmUgcmV0dXJuZWQsIGJ1dCB0aGVyZSBpcyBubyBndWFyYW50ZWUgdGhhdCBhbGwgb2YgdGhlIG9yaWdpbmFsIGRhdGEgd2lsbCBiZSBwcm9jZXNzZWQuICBJZiBmYWxzZSwgdGhpcyBlcnJvciBkb2VzIG5vdCBwcmV2ZW50IGZ1cnRoZXIgcXVlcnkgcHJvY2Vzc2luZy4iCiAgICAgIH0sCiAgICAgIHsKICAgICAgICAibmFtZSI6ICJuYW1lIiwKICAgICAgICAidHlwZSI6ICJzdHJpbmciLAogICAgICAgICJkb2MiOiAiVGhlIG5hbWUgb2YgdGhlIGVycm9yIgogICAgICB9LAogICAgICB7CiAgICAgICAgIm5hbWUiOiAiZGVzY3JpcHRpb24iLAogICAgICAgICJ0eXBlIjogInN0cmluZyIsCiAgICAgICAgImRvYyI6ICJBIGRlc2NyaXB0aW9uIG9mIHRoZSBlcnJvciIKICAgICAgfSwKICAgICAgewogICAgICAgICJuYW1lIjogInBvc2l0aW9uIiwKICAgICAgICAidHlwZSI6ICJsb25nIiwKICAgICAgICAiZG9jIjogIlRoZSBibG9iIG9mZnNldCBhdCB3aGljaCB0aGUgZXJyb3Igb2NjdXJyZWQiCiAgICAgIH0KICAgIF0KICB9LAogIHsKICAgICJ0eXBlIjogInJlY29yZCIsCiAgICAibmFtZSI6ICJjb20ubWljcm9zb2Z0LmF6dXJlLnN0b3JhZ2UucXVlcnlCbG9iQ29udGVudHMucHJvZ3Jlc3MiLAogICAgImRvYyI6ICJJbmZvcm1hdGlvbiBhYm91dCB0aGUgcHJvZ3Jlc3Mgb2YgdGhlIHF1ZXJ5IiwKICAgICJmaWVsZHMiOiBbCiAgICAgIHsKICAgICAgICAibmFtZSI6ICJieXRlc1NjYW5uZWQiLAogICAgICAgICJ0eXBlIjogImxvbmciLAogICAgICAgICJkb2MiOiAiVGhlIG51bWJlciBvZiBieXRlcyB0aGF0IGhhdmUgYmVlbiBzY2FubmVkIgogICAgICB9LAogICAgICB7CiAgICAgICAgIm5hbWUiOiAidG90YWxCeXRlcyIsCiAgICAgICAgInR5cGUiOiAibG9uZyIsCiAgICAgICAgImRvYyI6ICJUaGUgdG90YWwgbnVtYmVyIG9mIGJ5dGVzIHRvIGJlIHNjYW5uZWQgaW4gdGhpcyBxdWVyeSIKICAgICAgfQogICAgXQogIH0sCiAgewogICAgInR5cGUiOiAicmVjb3JkIiwKICAgICJuYW1lIjogImNvbS5taWNyb3NvZnQuYXp1cmUuc3RvcmFnZS5xdWVyeUJsb2JDb250ZW50cy5lbmQiLAogICAgImRvYyI6ICJTZW50IGFzIHRoZSBmaW5hbCBtZXNzYWdlIG9mIHRoZSByZXNwb25zZSwgaW5kaWNhdGluZyB0aGF0IGFsbCByZXN1bHRzIGhhdmUgYmVlbiBzZW50LiIsCiAgICAiZmllbGRzIjogWwogICAgICB7CiAgICAgICAgIm5hbWUiOiAidG90YWxCeXRlcyIsCiAgICAgICAgInR5cGUiOiAibG9uZyIsCiAgICAgICAgImRvYyI6ICJUaGUgdG90YWwgbnVtYmVyIG9mIGJ5dGVzIHRvIGJlIHNjYW5uZWQgaW4gdGhpcyBxdWVyeSIKICAgICAgfQogICAgXQogIH0KXQoAiO75kKxiWUS6Fx/dLlxb2gKGEACAEDEwMCwyMDAsMzAwLDQwMAozMDAsNDAwLDUwMCw2MDAKMTAwLDIwMCwzMDAsNDAwCjMwMCw0MDAsNTAwLDYwMAoxMDAsMjAwLDMwMCw0MDAKMzAwLDQwMCw1MDAsNjAwCjEwMCwyMDAsMzAwLDQwMAozMDAsNDAwLDUwMCw2MDAKMTAwLDIwMCwzMDAsNDAwCjMwMCw0MDAsNTAwLDYwMAoxMDAsMjAwLDMwMCw0MDAKMzAwLDQwMCw1MDAsNjAwCjEwMCwyMDAsMzAwLDQwMAozMDAsNDAwLDUwMCw2MDAKMTAwLDIwMCwzMDAsNDAwCjMwMCw0MDAsNTAwLDYwMAoxMDAsMjAwLDMwMCw0MDAKMzAwLDQwMCw1MDAsNjAwCjEwMCwyMDAsMzAwLDQwMAozMDAsNDAwLDUwMCw2MDAKMTAwLDIwMCwzMDAsNDAwCjMwMCw0MDAsNTAwLDYwMAoxMDAsMjAwLDMwMCw0MDAKMzAwLDQwMCw1MDAsNjAwCjEwMCwyMDAsMzAwLDQwMAozMDAsNDAwLDUwMCw2MDAKMTAwLDIwMCwzMDAsNDAwCjMwMCw0MDAsNTAwLDYwMAoxMDAsMjAwLDMwMCw0MDAKMzAwLDQwMCw1MDAsNjAwCjEwMCwyMDAsMzAwLDQwMAozMDAsNDAwLDUwMCw2MDAKMTAwLDIwMCwzMDAsNDAwCjMwMCw0MDAsNTAwLDYwMAoxMDAsMjAwLDMwMCw0MDAKMzAwLDQwMCw1MDAsNjAwCjEwMCwyMDAsMzAwLDQwMAozMDAsNDAwLDUwMCw2MDAKMTAwLDIwMCwzMDAsNDAwCjMwMCw0MDAsNTAwLDYwMAoxMDAsMjAwLDMwMCw0MDAKMzAwLDQwMCw1MDAsNjAwCjEwMCwyMDAsMzAwLDQwMAozMDAsNDAwLDUwMCw2MDAKMTAwLDIwMCwzMDAsNDAwCjMwMCw0MDAsNTAwLDYwMAoxMDAsMjAwLDMwMCw0MDAKMzAwLDQwMCw1MDAsNjAwCjEwMCwyMDAsMzAwLDQwMAozMDAsNDAwLDUwMCw2MDAKMTAwLDIwMCwzMDAsNDAwCjMwMCw0MDAsNTAwLDYwMAoxMDAsMjAwLDMwMCw0MDAKMzAwLDQwMCw1MDAsNjAwCjEwMCwyMDAsMzAwLDQwMAozMDAsNDAwLDUwMCw2MDAKMTAwLDIwMCwzMDAsNDAwCjMwMCw0MDAsNTAwLDYwMAoxMDAsMjAwLDMwMCw0MDAKMzAwLDQwMCw1MDAsNjAwCjEwMCwyMDAsMzAwLDQwMAozMDAsNDAwLDUwMCw2MDAKMTAwLDIwMCwzMDAsNDAwCjMwMCw0MDAsNTAwLDYwMAqI7vmQrGJZRLoXH90uXFvaAgoEgBCAEIju\u002BZCsYllEuhcf3S5cW9oCBgaAEIju\u002BZCsYllEuhcf3S5cW9o="
+    },
+    {
+      "RequestUri": "https://seannse.blob.core.windows.net/test-filesystem-7c44dbf6-b27f-c93c-4834-96a085684309?restype=container",
       "RequestMethod": "DELETE",
       "RequestHeaders": {
         "Accept": "application/xml",
         "Authorization": "Sanitized",
-<<<<<<< HEAD
-        "traceparent": "00-bdda245d0a1f1347920add970287c684-4d415296f1b6ac4d-00",
-        "User-Agent": [
-          "azsdk-net-Storage.Files.DataLake/12.7.0-alpha.20210202.1",
-          "(.NET 5.0.2; Microsoft Windows 10.0.19042)"
-        ],
-        "x-ms-client-request-id": "758ab31d-031f-378c-9b68-9b1f5e25e821",
-        "x-ms-date": "Tue, 02 Feb 2021 21:30:17 GMT",
-=======
-        "traceparent": "00-553f7e3c8dda2240bfca0ee4169019cc-b3dcce28315ea948-00",
-        "User-Agent": [
-          "azsdk-net-Storage.Files.DataLake/12.7.0-alpha.20210217.1",
-          "(.NET 5.0.3; Microsoft Windows 10.0.19042)"
-        ],
-        "x-ms-client-request-id": "758ab31d-031f-378c-9b68-9b1f5e25e821",
-        "x-ms-date": "Wed, 17 Feb 2021 22:34:35 GMT",
->>>>>>> 1814567d
+        "traceparent": "00-1fee459867e3244d9868d49fa310d7a9-fca3ad3bcbda664e-00",
+        "User-Agent": [
+          "azsdk-net-Storage.Files.DataLake/12.7.0-alpha.20210219.1",
+          "(.NET 5.0.3; Microsoft Windows 10.0.19041)"
+        ],
+        "x-ms-client-request-id": "c705aa0e-750e-c456-1f7b-912281d9c91a",
+        "x-ms-date": "Fri, 19 Feb 2021 19:13:15 GMT",
         "x-ms-return-client-request-id": "true",
         "x-ms-version": "2020-06-12"
       },
@@ -1652,50 +1133,31 @@
       "StatusCode": 202,
       "ResponseHeaders": {
         "Content-Length": "0",
-<<<<<<< HEAD
-        "Date": "Tue, 02 Feb 2021 21:30:17 GMT",
-=======
-        "Date": "Wed, 17 Feb 2021 22:34:34 GMT",
->>>>>>> 1814567d
-        "Server": [
-          "Windows-Azure-Blob/1.0",
-          "Microsoft-HTTPAPI/2.0"
-        ],
-        "x-ms-client-request-id": "758ab31d-031f-378c-9b68-9b1f5e25e821",
-<<<<<<< HEAD
-        "x-ms-request-id": "563139c4-e01e-0094-34aa-f9c836000000",
-=======
-        "x-ms-request-id": "e971687d-201e-000d-137d-05b78b000000",
->>>>>>> 1814567d
-        "x-ms-version": "2020-06-12"
-      },
-      "ResponseBody": []
-    },
-    {
-      "RequestUri": "https://seannse.blob.core.windows.net/test-filesystem-1ff4719e-ad3e-1e39-cddb-75c418fc9f3c?restype=container",
+        "Date": "Fri, 19 Feb 2021 19:13:14 GMT",
+        "Server": [
+          "Windows-Azure-Blob/1.0",
+          "Microsoft-HTTPAPI/2.0"
+        ],
+        "x-ms-client-request-id": "c705aa0e-750e-c456-1f7b-912281d9c91a",
+        "x-ms-request-id": "2e6c87ae-201e-00a4-6ff3-0676f9000000",
+        "x-ms-version": "2020-06-12"
+      },
+      "ResponseBody": []
+    },
+    {
+      "RequestUri": "https://seannse.blob.core.windows.net/test-filesystem-5cafe5a3-c67b-f7b3-0dce-d5b4038d6f0b?restype=container",
       "RequestMethod": "PUT",
       "RequestHeaders": {
         "Accept": "application/xml",
         "Authorization": "Sanitized",
-<<<<<<< HEAD
-        "traceparent": "00-9e516ee9b8095742bbafee27322f4e43-e4f368bbfd583146-00",
-        "User-Agent": [
-          "azsdk-net-Storage.Files.DataLake/12.7.0-alpha.20210202.1",
-          "(.NET 5.0.2; Microsoft Windows 10.0.19042)"
+        "traceparent": "00-de37f314ab39814ba6535767fffbf38b-4b7e324084e52d42-00",
+        "User-Agent": [
+          "azsdk-net-Storage.Files.DataLake/12.7.0-alpha.20210219.1",
+          "(.NET 5.0.3; Microsoft Windows 10.0.19041)"
         ],
         "x-ms-blob-public-access": "container",
-        "x-ms-client-request-id": "c72d7d6a-f537-6f66-7a6b-a7438dc71e9f",
-        "x-ms-date": "Tue, 02 Feb 2021 21:30:17 GMT",
-=======
-        "traceparent": "00-fae91b5959f6f0449c6ac52efd440b1c-5d5e24a9b358d744-00",
-        "User-Agent": [
-          "azsdk-net-Storage.Files.DataLake/12.7.0-alpha.20210217.1",
-          "(.NET 5.0.3; Microsoft Windows 10.0.19042)"
-        ],
-        "x-ms-blob-public-access": "container",
-        "x-ms-client-request-id": "c72d7d6a-f537-6f66-7a6b-a7438dc71e9f",
-        "x-ms-date": "Wed, 17 Feb 2021 22:34:35 GMT",
->>>>>>> 1814567d
+        "x-ms-client-request-id": "5a2c2dd9-84fb-476c-f70d-b93fa0a2c191",
+        "x-ms-date": "Fri, 19 Feb 2021 19:13:15 GMT",
         "x-ms-return-client-request-id": "true",
         "x-ms-version": "2020-06-12"
       },
@@ -1703,53 +1165,33 @@
       "StatusCode": 201,
       "ResponseHeaders": {
         "Content-Length": "0",
-<<<<<<< HEAD
-        "Date": "Tue, 02 Feb 2021 21:30:18 GMT",
-        "ETag": "\u00220x8D8C7C1BCDFE534\u0022",
-        "Last-Modified": "Tue, 02 Feb 2021 21:30:18 GMT",
-=======
-        "Date": "Wed, 17 Feb 2021 22:34:35 GMT",
-        "ETag": "\u00220x8D8D39433FA4918\u0022",
-        "Last-Modified": "Wed, 17 Feb 2021 22:34:35 GMT",
->>>>>>> 1814567d
-        "Server": [
-          "Windows-Azure-Blob/1.0",
-          "Microsoft-HTTPAPI/2.0"
-        ],
-        "x-ms-client-request-id": "c72d7d6a-f537-6f66-7a6b-a7438dc71e9f",
-<<<<<<< HEAD
-        "x-ms-request-id": "3902fd46-301e-002e-5faa-f92d48000000",
-=======
-        "x-ms-request-id": "567a5ec5-b01e-0020-437d-0504f8000000",
->>>>>>> 1814567d
-        "x-ms-version": "2020-06-12"
-      },
-      "ResponseBody": []
-    },
-    {
-      "RequestUri": "https://seannse.dfs.core.windows.net/test-filesystem-1ff4719e-ad3e-1e39-cddb-75c418fc9f3c/test-file-62505fc9-19ae-dd2c-01d4-5b11607cb356?resource=file",
+        "Date": "Fri, 19 Feb 2021 19:13:14 GMT",
+        "ETag": "\u00220x8D8D50A68417250\u0022",
+        "Last-Modified": "Fri, 19 Feb 2021 19:13:14 GMT",
+        "Server": [
+          "Windows-Azure-Blob/1.0",
+          "Microsoft-HTTPAPI/2.0"
+        ],
+        "x-ms-client-request-id": "5a2c2dd9-84fb-476c-f70d-b93fa0a2c191",
+        "x-ms-request-id": "2e6c8873-201e-00a4-21f3-0676f9000000",
+        "x-ms-version": "2020-06-12"
+      },
+      "ResponseBody": []
+    },
+    {
+      "RequestUri": "https://seannse.dfs.core.windows.net/test-filesystem-5cafe5a3-c67b-f7b3-0dce-d5b4038d6f0b/test-file-eb49860c-026c-5c99-707f-31d08feda43c?resource=file",
       "RequestMethod": "PUT",
       "RequestHeaders": {
         "Accept": "application/json",
         "Authorization": "Sanitized",
         "If-None-Match": "*",
-<<<<<<< HEAD
-        "traceparent": "00-8e6724aae9754b4e98257b45d489a624-41fee7380a97c743-00",
-        "User-Agent": [
-          "azsdk-net-Storage.Files.DataLake/12.7.0-alpha.20210202.1",
-          "(.NET 5.0.2; Microsoft Windows 10.0.19042)"
-        ],
-        "x-ms-client-request-id": "0cf4ad0e-3626-5069-504f-c66399540ffe",
-        "x-ms-date": "Tue, 02 Feb 2021 21:30:17 GMT",
-=======
-        "traceparent": "00-dc6b06bc9af76c4a8b819302d74d8396-fca750f1797f674d-00",
-        "User-Agent": [
-          "azsdk-net-Storage.Files.DataLake/12.7.0-alpha.20210217.1",
-          "(.NET 5.0.3; Microsoft Windows 10.0.19042)"
-        ],
-        "x-ms-client-request-id": "0cf4ad0e-3626-5069-504f-c66399540ffe",
-        "x-ms-date": "Wed, 17 Feb 2021 22:34:35 GMT",
->>>>>>> 1814567d
+        "traceparent": "00-ff753500065e47408a1cd74952df7e16-d8784a53ea1ee040-00",
+        "User-Agent": [
+          "azsdk-net-Storage.Files.DataLake/12.7.0-alpha.20210219.1",
+          "(.NET 5.0.3; Microsoft Windows 10.0.19041)"
+        ],
+        "x-ms-client-request-id": "cdbaa4e9-3587-d784-94d0-e97c529cb70a",
+        "x-ms-date": "Fri, 19 Feb 2021 19:13:15 GMT",
         "x-ms-return-client-request-id": "true",
         "x-ms-version": "2020-06-12"
       },
@@ -1757,54 +1199,34 @@
       "StatusCode": 201,
       "ResponseHeaders": {
         "Content-Length": "0",
-<<<<<<< HEAD
-        "Date": "Tue, 02 Feb 2021 21:30:18 GMT",
-        "ETag": "\u00220x8D8C7C1BD1BC385\u0022",
-        "Last-Modified": "Tue, 02 Feb 2021 21:30:18 GMT",
-=======
-        "Date": "Wed, 17 Feb 2021 22:34:34 GMT",
-        "ETag": "\u00220x8D8D39434347946\u0022",
-        "Last-Modified": "Wed, 17 Feb 2021 22:34:35 GMT",
->>>>>>> 1814567d
+        "Date": "Fri, 19 Feb 2021 19:13:14 GMT",
+        "ETag": "\u00220x8D8D50A68508538\u0022",
+        "Last-Modified": "Fri, 19 Feb 2021 19:13:14 GMT",
         "Server": [
           "Windows-Azure-HDFS/1.0",
           "Microsoft-HTTPAPI/2.0"
         ],
-        "x-ms-client-request-id": "0cf4ad0e-3626-5069-504f-c66399540ffe",
-<<<<<<< HEAD
-        "x-ms-request-id": "0268e636-701f-0072-48aa-f97810000000",
-=======
-        "x-ms-request-id": "0fa304a1-801f-0059-1b7d-05f8dc000000",
->>>>>>> 1814567d
-        "x-ms-version": "2020-06-12"
-      },
-      "ResponseBody": []
-    },
-    {
-      "RequestUri": "https://seannse.dfs.core.windows.net/test-filesystem-1ff4719e-ad3e-1e39-cddb-75c418fc9f3c/test-file-62505fc9-19ae-dd2c-01d4-5b11607cb356?action=append\u0026position=0",
+        "x-ms-client-request-id": "cdbaa4e9-3587-d784-94d0-e97c529cb70a",
+        "x-ms-request-id": "6f4bbd93-e01f-004f-6ef3-060e0b000000",
+        "x-ms-version": "2020-06-12"
+      },
+      "ResponseBody": []
+    },
+    {
+      "RequestUri": "https://seannse.dfs.core.windows.net/test-filesystem-5cafe5a3-c67b-f7b3-0dce-d5b4038d6f0b/test-file-eb49860c-026c-5c99-707f-31d08feda43c?action=append\u0026position=0",
       "RequestMethod": "PATCH",
       "RequestHeaders": {
         "Accept": "application/json",
         "Authorization": "Sanitized",
         "Content-Length": "1024",
-<<<<<<< HEAD
         "Content-Type": "application/json",
-        "traceparent": "00-e719a5698b6b99408954bca40ebc90cd-0e9d7971620dfd4b-00",
-        "User-Agent": [
-          "azsdk-net-Storage.Files.DataLake/12.7.0-alpha.20210202.1",
-          "(.NET 5.0.2; Microsoft Windows 10.0.19042)"
-        ],
-        "x-ms-client-request-id": "b3035f41-a687-0c2f-f40a-4a7f12a14041",
-        "x-ms-date": "Tue, 02 Feb 2021 21:30:18 GMT",
-=======
-        "traceparent": "00-e280e48c8c9ec74a94d5cff71246af00-4bdd7828d16f264f-00",
-        "User-Agent": [
-          "azsdk-net-Storage.Files.DataLake/12.7.0-alpha.20210217.1",
-          "(.NET 5.0.3; Microsoft Windows 10.0.19042)"
-        ],
-        "x-ms-client-request-id": "b3035f41-a687-0c2f-f40a-4a7f12a14041",
-        "x-ms-date": "Wed, 17 Feb 2021 22:34:35 GMT",
->>>>>>> 1814567d
+        "traceparent": "00-b5c676c8eca3fc4db57e60c23d8df881-8486aaa92fb1d642-00",
+        "User-Agent": [
+          "azsdk-net-Storage.Files.DataLake/12.7.0-alpha.20210219.1",
+          "(.NET 5.0.3; Microsoft Windows 10.0.19041)"
+        ],
+        "x-ms-client-request-id": "ebe6a8f0-d633-77b4-6002-40912a93018c",
+        "x-ms-date": "Fri, 19 Feb 2021 19:13:15 GMT",
         "x-ms-return-client-request-id": "true",
         "x-ms-version": "2020-06-12"
       },
@@ -1877,50 +1299,31 @@
       "StatusCode": 202,
       "ResponseHeaders": {
         "Content-Length": "0",
-<<<<<<< HEAD
-        "Date": "Tue, 02 Feb 2021 21:30:18 GMT",
-=======
-        "Date": "Wed, 17 Feb 2021 22:34:34 GMT",
->>>>>>> 1814567d
+        "Date": "Fri, 19 Feb 2021 19:13:14 GMT",
         "Server": [
           "Windows-Azure-HDFS/1.0",
           "Microsoft-HTTPAPI/2.0"
         ],
-        "x-ms-client-request-id": "b3035f41-a687-0c2f-f40a-4a7f12a14041",
-<<<<<<< HEAD
-        "x-ms-request-id": "0268e647-701f-0072-59aa-f97810000000",
-=======
-        "x-ms-request-id": "0fa304aa-801f-0059-247d-05f8dc000000",
->>>>>>> 1814567d
+        "x-ms-client-request-id": "ebe6a8f0-d633-77b4-6002-40912a93018c",
+        "x-ms-request-id": "6f4bbda1-e01f-004f-7cf3-060e0b000000",
         "x-ms-request-server-encrypted": "true",
         "x-ms-version": "2020-06-12"
       },
       "ResponseBody": []
     },
     {
-      "RequestUri": "https://seannse.dfs.core.windows.net/test-filesystem-1ff4719e-ad3e-1e39-cddb-75c418fc9f3c/test-file-62505fc9-19ae-dd2c-01d4-5b11607cb356?action=flush\u0026position=1024",
+      "RequestUri": "https://seannse.dfs.core.windows.net/test-filesystem-5cafe5a3-c67b-f7b3-0dce-d5b4038d6f0b/test-file-eb49860c-026c-5c99-707f-31d08feda43c?action=flush\u0026position=1024",
       "RequestMethod": "PATCH",
       "RequestHeaders": {
         "Accept": "application/json",
         "Authorization": "Sanitized",
-<<<<<<< HEAD
-        "traceparent": "00-a1c279d0f057ac4685d1da461b59b9ec-729efb8cf5a8104c-00",
-        "User-Agent": [
-          "azsdk-net-Storage.Files.DataLake/12.7.0-alpha.20210202.1",
-          "(.NET 5.0.2; Microsoft Windows 10.0.19042)"
-        ],
-        "x-ms-client-request-id": "3a21f18c-5c51-1176-21f3-3b61384fdeb8",
-        "x-ms-date": "Tue, 02 Feb 2021 21:30:18 GMT",
-=======
-        "Content-Length": "0",
-        "traceparent": "00-3756085816604243a896bb25bd186288-b75854e28558504e-00",
-        "User-Agent": [
-          "azsdk-net-Storage.Files.DataLake/12.7.0-alpha.20210217.1",
-          "(.NET 5.0.3; Microsoft Windows 10.0.19042)"
-        ],
-        "x-ms-client-request-id": "3a21f18c-5c51-1176-21f3-3b61384fdeb8",
-        "x-ms-date": "Wed, 17 Feb 2021 22:34:36 GMT",
->>>>>>> 1814567d
+        "traceparent": "00-81e78f45b5dc2843b0c5f0c20275854c-7399d6c4b7c4c543-00",
+        "User-Agent": [
+          "azsdk-net-Storage.Files.DataLake/12.7.0-alpha.20210219.1",
+          "(.NET 5.0.3; Microsoft Windows 10.0.19041)"
+        ],
+        "x-ms-client-request-id": "aa8bad01-ccb5-92d7-c81a-5bc4ab9fcde3",
+        "x-ms-date": "Fri, 19 Feb 2021 19:13:15 GMT",
         "x-ms-return-client-request-id": "true",
         "x-ms-version": "2020-06-12"
       },
@@ -1928,32 +1331,22 @@
       "StatusCode": 200,
       "ResponseHeaders": {
         "Content-Length": "0",
-<<<<<<< HEAD
-        "Date": "Tue, 02 Feb 2021 21:30:18 GMT",
-        "ETag": "\u00220x8D8C7C1BD37EAA7\u0022",
-        "Last-Modified": "Tue, 02 Feb 2021 21:30:19 GMT",
-=======
-        "Date": "Wed, 17 Feb 2021 22:34:35 GMT",
-        "ETag": "\u00220x8D8D3943451A035\u0022",
-        "Last-Modified": "Wed, 17 Feb 2021 22:34:35 GMT",
->>>>>>> 1814567d
+        "Date": "Fri, 19 Feb 2021 19:13:14 GMT",
+        "ETag": "\u00220x8D8D50A686A46FB\u0022",
+        "Last-Modified": "Fri, 19 Feb 2021 19:13:15 GMT",
         "Server": [
           "Windows-Azure-HDFS/1.0",
           "Microsoft-HTTPAPI/2.0"
         ],
-        "x-ms-client-request-id": "3a21f18c-5c51-1176-21f3-3b61384fdeb8",
-<<<<<<< HEAD
-        "x-ms-request-id": "0268e656-701f-0072-68aa-f97810000000",
-=======
-        "x-ms-request-id": "0fa304bb-801f-0059-357d-05f8dc000000",
->>>>>>> 1814567d
+        "x-ms-client-request-id": "aa8bad01-ccb5-92d7-c81a-5bc4ab9fcde3",
+        "x-ms-request-id": "6f4bbdb2-e01f-004f-0df3-060e0b000000",
         "x-ms-request-server-encrypted": "false",
         "x-ms-version": "2020-06-12"
       },
       "ResponseBody": []
     },
     {
-      "RequestUri": "https://seannse.blob.core.windows.net/test-filesystem-1ff4719e-ad3e-1e39-cddb-75c418fc9f3c/test-file-62505fc9-19ae-dd2c-01d4-5b11607cb356?comp=query",
+      "RequestUri": "https://seannse.blob.core.windows.net/test-filesystem-5cafe5a3-c67b-f7b3-0dce-d5b4038d6f0b/test-file-eb49860c-026c-5c99-707f-31d08feda43c?comp=query",
       "RequestMethod": "POST",
       "RequestHeaders": {
         "Accept": "application/xml",
@@ -1961,23 +1354,13 @@
         "Content-Length": "108",
         "Content-Type": "application/xml",
         "If-None-Match": "\u0022garbage\u0022",
-<<<<<<< HEAD
-        "traceparent": "00-98aa77b0a5adfe48b83dbf3a59f280a8-c1b74a5ddf68eb4b-00",
-        "User-Agent": [
-          "azsdk-net-Storage.Files.DataLake/12.7.0-alpha.20210202.1",
-          "(.NET 5.0.2; Microsoft Windows 10.0.19042)"
-        ],
-        "x-ms-client-request-id": "20f39d80-057f-9aef-dfc0-a637272e528f",
-        "x-ms-date": "Tue, 02 Feb 2021 21:30:18 GMT",
-=======
-        "traceparent": "00-2be3757ac27e414db3f4d0eb6ce74b8a-2f086ca7f0c3ec43-00",
-        "User-Agent": [
-          "azsdk-net-Storage.Files.DataLake/12.7.0-alpha.20210217.1",
-          "(.NET 5.0.3; Microsoft Windows 10.0.19042)"
-        ],
-        "x-ms-client-request-id": "20f39d80-057f-9aef-dfc0-a637272e528f",
-        "x-ms-date": "Wed, 17 Feb 2021 22:34:36 GMT",
->>>>>>> 1814567d
+        "traceparent": "00-e76a8cb388e4364fa481842438421873-f012088a8b387c42-00",
+        "User-Agent": [
+          "azsdk-net-Storage.Files.DataLake/12.7.0-alpha.20210219.1",
+          "(.NET 5.0.3; Microsoft Windows 10.0.19041)"
+        ],
+        "x-ms-client-request-id": "7c8fd05c-5607-a0d7-ef78-478878fc51d4",
+        "x-ms-date": "Fri, 19 Feb 2021 19:13:15 GMT",
         "x-ms-return-client-request-id": "true",
         "x-ms-version": "2020-06-12"
       },
@@ -1986,65 +1369,38 @@
       "ResponseHeaders": {
         "Accept-Ranges": "bytes",
         "Content-Type": "avro/binary",
-<<<<<<< HEAD
-        "Date": "Tue, 02 Feb 2021 21:30:18 GMT",
-        "ETag": "\u00220x8D8C7C1BD37EAA7\u0022",
-        "Last-Modified": "Tue, 02 Feb 2021 21:30:19 GMT",
-=======
-        "Date": "Wed, 17 Feb 2021 22:34:35 GMT",
-        "ETag": "\u00220x8D8D3943451A035\u0022",
-        "Last-Modified": "Wed, 17 Feb 2021 22:34:35 GMT",
->>>>>>> 1814567d
+        "Date": "Fri, 19 Feb 2021 19:13:14 GMT",
+        "ETag": "\u00220x8D8D50A686A46FB\u0022",
+        "Last-Modified": "Fri, 19 Feb 2021 19:13:15 GMT",
         "Server": [
           "Windows-Azure-Blob/1.0",
           "Microsoft-HTTPAPI/2.0"
         ],
         "Transfer-Encoding": "chunked",
         "x-ms-blob-type": "BlockBlob",
-        "x-ms-client-request-id": "20f39d80-057f-9aef-dfc0-a637272e528f",
-<<<<<<< HEAD
-        "x-ms-creation-time": "Tue, 02 Feb 2021 21:30:18 GMT",
+        "x-ms-client-request-id": "7c8fd05c-5607-a0d7-ef78-478878fc51d4",
+        "x-ms-creation-time": "Fri, 19 Feb 2021 19:13:14 GMT",
         "x-ms-lease-state": "available",
         "x-ms-lease-status": "unlocked",
-        "x-ms-request-id": "3902fecb-301e-002e-4baa-f92d48000000",
+        "x-ms-request-id": "2e6c8bb7-201e-00a4-74f3-0676f9000000",
         "x-ms-server-encrypted": "false",
         "x-ms-version": "2020-06-12"
       },
-      "ResponseBody": "T2JqAQIWYXZyby5zY2hlbWG\u002BHlsKICB7CiAgICAidHlwZSI6ICJyZWNvcmQiLAogICAgIm5hbWUiOiAiY29tLm1pY3Jvc29mdC5henVyZS5zdG9yYWdlLnF1ZXJ5QmxvYkNvbnRlbnRzLnJlc3VsdERhdGEiLAogICAgImRvYyI6ICJIb2xkcyByZXN1bHQgZGF0YSBpbiB0aGUgZm9ybWF0IHNwZWNpZmllZCBmb3IgdGhpcyBxdWVyeSAoQ1NWLCBKU09OLCBldGMuKS4iLAogICAgImZpZWxkcyI6IFsKICAgICAgewogICAgICAgICJuYW1lIjogImRhdGEiLAogICAgICAgICJ0eXBlIjogImJ5dGVzIgogICAgICB9CiAgICBdCiAgfSwKICB7CiAgICAidHlwZSI6ICJyZWNvcmQiLAogICAgIm5hbWUiOiAiY29tLm1pY3Jvc29mdC5henVyZS5zdG9yYWdlLnF1ZXJ5QmxvYkNvbnRlbnRzLmVycm9yIiwKICAgICJkb2MiOiAiQW4gZXJyb3IgdGhhdCBvY2N1cnJlZCB3aGlsZSBwcm9jZXNzaW5nIHRoZSBxdWVyeS4iLAogICAgImZpZWxkcyI6IFsKICAgICAgewogICAgICAgICJuYW1lIjogImZhdGFsIiwKICAgICAgICAidHlwZSI6ICJib29sZWFuIiwKICAgICAgICAiZG9jIjogIklmIHRydWUsIHRoaXMgZXJyb3IgcHJldmVudHMgZnVydGhlciBxdWVyeSBwcm9jZXNzaW5nLiAgTW9yZSByZXN1bHQgZGF0YSBtYXkgYmUgcmV0dXJuZWQsIGJ1dCB0aGVyZSBpcyBubyBndWFyYW50ZWUgdGhhdCBhbGwgb2YgdGhlIG9yaWdpbmFsIGRhdGEgd2lsbCBiZSBwcm9jZXNzZWQuICBJZiBmYWxzZSwgdGhpcyBlcnJvciBkb2VzIG5vdCBwcmV2ZW50IGZ1cnRoZXIgcXVlcnkgcHJvY2Vzc2luZy4iCiAgICAgIH0sCiAgICAgIHsKICAgICAgICAibmFtZSI6ICJuYW1lIiwKICAgICAgICAidHlwZSI6ICJzdHJpbmciLAogICAgICAgICJkb2MiOiAiVGhlIG5hbWUgb2YgdGhlIGVycm9yIgogICAgICB9LAogICAgICB7CiAgICAgICAgIm5hbWUiOiAiZGVzY3JpcHRpb24iLAogICAgICAgICJ0eXBlIjogInN0cmluZyIsCiAgICAgICAgImRvYyI6ICJBIGRlc2NyaXB0aW9uIG9mIHRoZSBlcnJvciIKICAgICAgfSwKICAgICAgewogICAgICAgICJuYW1lIjogInBvc2l0aW9uIiwKICAgICAgICAidHlwZSI6ICJsb25nIiwKICAgICAgICAiZG9jIjogIlRoZSBibG9iIG9mZnNldCBhdCB3aGljaCB0aGUgZXJyb3Igb2NjdXJyZWQiCiAgICAgIH0KICAgIF0KICB9LAogIHsKICAgICJ0eXBlIjogInJlY29yZCIsCiAgICAibmFtZSI6ICJjb20ubWljcm9zb2Z0LmF6dXJlLnN0b3JhZ2UucXVlcnlCbG9iQ29udGVudHMucHJvZ3Jlc3MiLAogICAgImRvYyI6ICJJbmZvcm1hdGlvbiBhYm91dCB0aGUgcHJvZ3Jlc3Mgb2YgdGhlIHF1ZXJ5IiwKICAgICJmaWVsZHMiOiBbCiAgICAgIHsKICAgICAgICAibmFtZSI6ICJieXRlc1NjYW5uZWQiLAogICAgICAgICJ0eXBlIjogImxvbmciLAogICAgICAgICJkb2MiOiAiVGhlIG51bWJlciBvZiBieXRlcyB0aGF0IGhhdmUgYmVlbiBzY2FubmVkIgogICAgICB9LAogICAgICB7CiAgICAgICAgIm5hbWUiOiAidG90YWxCeXRlcyIsCiAgICAgICAgInR5cGUiOiAibG9uZyIsCiAgICAgICAgImRvYyI6ICJUaGUgdG90YWwgbnVtYmVyIG9mIGJ5dGVzIHRvIGJlIHNjYW5uZWQgaW4gdGhpcyBxdWVyeSIKICAgICAgfQogICAgXQogIH0sCiAgewogICAgInR5cGUiOiAicmVjb3JkIiwKICAgICJuYW1lIjogImNvbS5taWNyb3NvZnQuYXp1cmUuc3RvcmFnZS5xdWVyeUJsb2JDb250ZW50cy5lbmQiLAogICAgImRvYyI6ICJTZW50IGFzIHRoZSBmaW5hbCBtZXNzYWdlIG9mIHRoZSByZXNwb25zZSwgaW5kaWNhdGluZyB0aGF0IGFsbCByZXN1bHRzIGhhdmUgYmVlbiBzZW50LiIsCiAgICAiZmllbGRzIjogWwogICAgICB7CiAgICAgICAgIm5hbWUiOiAidG90YWxCeXRlcyIsCiAgICAgICAgInR5cGUiOiAibG9uZyIsCiAgICAgICAgImRvYyI6ICJUaGUgdG90YWwgbnVtYmVyIG9mIGJ5dGVzIHRvIGJlIHNjYW5uZWQgaW4gdGhpcyBxdWVyeSIKICAgICAgfQogICAgXQogIH0KXQoApiiCpIY25EaJIFYJuHSROgKGEACAEDEwMCwyMDAsMzAwLDQwMAozMDAsNDAwLDUwMCw2MDAKMTAwLDIwMCwzMDAsNDAwCjMwMCw0MDAsNTAwLDYwMAoxMDAsMjAwLDMwMCw0MDAKMzAwLDQwMCw1MDAsNjAwCjEwMCwyMDAsMzAwLDQwMAozMDAsNDAwLDUwMCw2MDAKMTAwLDIwMCwzMDAsNDAwCjMwMCw0MDAsNTAwLDYwMAoxMDAsMjAwLDMwMCw0MDAKMzAwLDQwMCw1MDAsNjAwCjEwMCwyMDAsMzAwLDQwMAozMDAsNDAwLDUwMCw2MDAKMTAwLDIwMCwzMDAsNDAwCjMwMCw0MDAsNTAwLDYwMAoxMDAsMjAwLDMwMCw0MDAKMzAwLDQwMCw1MDAsNjAwCjEwMCwyMDAsMzAwLDQwMAozMDAsNDAwLDUwMCw2MDAKMTAwLDIwMCwzMDAsNDAwCjMwMCw0MDAsNTAwLDYwMAoxMDAsMjAwLDMwMCw0MDAKMzAwLDQwMCw1MDAsNjAwCjEwMCwyMDAsMzAwLDQwMAozMDAsNDAwLDUwMCw2MDAKMTAwLDIwMCwzMDAsNDAwCjMwMCw0MDAsNTAwLDYwMAoxMDAsMjAwLDMwMCw0MDAKMzAwLDQwMCw1MDAsNjAwCjEwMCwyMDAsMzAwLDQwMAozMDAsNDAwLDUwMCw2MDAKMTAwLDIwMCwzMDAsNDAwCjMwMCw0MDAsNTAwLDYwMAoxMDAsMjAwLDMwMCw0MDAKMzAwLDQwMCw1MDAsNjAwCjEwMCwyMDAsMzAwLDQwMAozMDAsNDAwLDUwMCw2MDAKMTAwLDIwMCwzMDAsNDAwCjMwMCw0MDAsNTAwLDYwMAoxMDAsMjAwLDMwMCw0MDAKMzAwLDQwMCw1MDAsNjAwCjEwMCwyMDAsMzAwLDQwMAozMDAsNDAwLDUwMCw2MDAKMTAwLDIwMCwzMDAsNDAwCjMwMCw0MDAsNTAwLDYwMAoxMDAsMjAwLDMwMCw0MDAKMzAwLDQwMCw1MDAsNjAwCjEwMCwyMDAsMzAwLDQwMAozMDAsNDAwLDUwMCw2MDAKMTAwLDIwMCwzMDAsNDAwCjMwMCw0MDAsNTAwLDYwMAoxMDAsMjAwLDMwMCw0MDAKMzAwLDQwMCw1MDAsNjAwCjEwMCwyMDAsMzAwLDQwMAozMDAsNDAwLDUwMCw2MDAKMTAwLDIwMCwzMDAsNDAwCjMwMCw0MDAsNTAwLDYwMAoxMDAsMjAwLDMwMCw0MDAKMzAwLDQwMCw1MDAsNjAwCjEwMCwyMDAsMzAwLDQwMAozMDAsNDAwLDUwMCw2MDAKMTAwLDIwMCwzMDAsNDAwCjMwMCw0MDAsNTAwLDYwMAqmKIKkhjbkRokgVgm4dJE6AgoEgBCAEKYogqSGNuRGiSBWCbh0kToCBgaAEKYogqSGNuRGiSBWCbh0kTo="
-=======
-        "x-ms-creation-time": "Wed, 17 Feb 2021 22:34:35 GMT",
-        "x-ms-lease-state": "available",
-        "x-ms-lease-status": "unlocked",
-        "x-ms-request-id": "567a6067-b01e-0020-4a7d-0504f8000000",
-        "x-ms-server-encrypted": "false",
-        "x-ms-version": "2020-06-12"
-      },
-      "ResponseBody": "T2JqAQIWYXZyby5zY2hlbWG\u002BHlsKICB7CiAgICAidHlwZSI6ICJyZWNvcmQiLAogICAgIm5hbWUiOiAiY29tLm1pY3Jvc29mdC5henVyZS5zdG9yYWdlLnF1ZXJ5QmxvYkNvbnRlbnRzLnJlc3VsdERhdGEiLAogICAgImRvYyI6ICJIb2xkcyByZXN1bHQgZGF0YSBpbiB0aGUgZm9ybWF0IHNwZWNpZmllZCBmb3IgdGhpcyBxdWVyeSAoQ1NWLCBKU09OLCBldGMuKS4iLAogICAgImZpZWxkcyI6IFsKICAgICAgewogICAgICAgICJuYW1lIjogImRhdGEiLAogICAgICAgICJ0eXBlIjogImJ5dGVzIgogICAgICB9CiAgICBdCiAgfSwKICB7CiAgICAidHlwZSI6ICJyZWNvcmQiLAogICAgIm5hbWUiOiAiY29tLm1pY3Jvc29mdC5henVyZS5zdG9yYWdlLnF1ZXJ5QmxvYkNvbnRlbnRzLmVycm9yIiwKICAgICJkb2MiOiAiQW4gZXJyb3IgdGhhdCBvY2N1cnJlZCB3aGlsZSBwcm9jZXNzaW5nIHRoZSBxdWVyeS4iLAogICAgImZpZWxkcyI6IFsKICAgICAgewogICAgICAgICJuYW1lIjogImZhdGFsIiwKICAgICAgICAidHlwZSI6ICJib29sZWFuIiwKICAgICAgICAiZG9jIjogIklmIHRydWUsIHRoaXMgZXJyb3IgcHJldmVudHMgZnVydGhlciBxdWVyeSBwcm9jZXNzaW5nLiAgTW9yZSByZXN1bHQgZGF0YSBtYXkgYmUgcmV0dXJuZWQsIGJ1dCB0aGVyZSBpcyBubyBndWFyYW50ZWUgdGhhdCBhbGwgb2YgdGhlIG9yaWdpbmFsIGRhdGEgd2lsbCBiZSBwcm9jZXNzZWQuICBJZiBmYWxzZSwgdGhpcyBlcnJvciBkb2VzIG5vdCBwcmV2ZW50IGZ1cnRoZXIgcXVlcnkgcHJvY2Vzc2luZy4iCiAgICAgIH0sCiAgICAgIHsKICAgICAgICAibmFtZSI6ICJuYW1lIiwKICAgICAgICAidHlwZSI6ICJzdHJpbmciLAogICAgICAgICJkb2MiOiAiVGhlIG5hbWUgb2YgdGhlIGVycm9yIgogICAgICB9LAogICAgICB7CiAgICAgICAgIm5hbWUiOiAiZGVzY3JpcHRpb24iLAogICAgICAgICJ0eXBlIjogInN0cmluZyIsCiAgICAgICAgImRvYyI6ICJBIGRlc2NyaXB0aW9uIG9mIHRoZSBlcnJvciIKICAgICAgfSwKICAgICAgewogICAgICAgICJuYW1lIjogInBvc2l0aW9uIiwKICAgICAgICAidHlwZSI6ICJsb25nIiwKICAgICAgICAiZG9jIjogIlRoZSBibG9iIG9mZnNldCBhdCB3aGljaCB0aGUgZXJyb3Igb2NjdXJyZWQiCiAgICAgIH0KICAgIF0KICB9LAogIHsKICAgICJ0eXBlIjogInJlY29yZCIsCiAgICAibmFtZSI6ICJjb20ubWljcm9zb2Z0LmF6dXJlLnN0b3JhZ2UucXVlcnlCbG9iQ29udGVudHMucHJvZ3Jlc3MiLAogICAgImRvYyI6ICJJbmZvcm1hdGlvbiBhYm91dCB0aGUgcHJvZ3Jlc3Mgb2YgdGhlIHF1ZXJ5IiwKICAgICJmaWVsZHMiOiBbCiAgICAgIHsKICAgICAgICAibmFtZSI6ICJieXRlc1NjYW5uZWQiLAogICAgICAgICJ0eXBlIjogImxvbmciLAogICAgICAgICJkb2MiOiAiVGhlIG51bWJlciBvZiBieXRlcyB0aGF0IGhhdmUgYmVlbiBzY2FubmVkIgogICAgICB9LAogICAgICB7CiAgICAgICAgIm5hbWUiOiAidG90YWxCeXRlcyIsCiAgICAgICAgInR5cGUiOiAibG9uZyIsCiAgICAgICAgImRvYyI6ICJUaGUgdG90YWwgbnVtYmVyIG9mIGJ5dGVzIHRvIGJlIHNjYW5uZWQgaW4gdGhpcyBxdWVyeSIKICAgICAgfQogICAgXQogIH0sCiAgewogICAgInR5cGUiOiAicmVjb3JkIiwKICAgICJuYW1lIjogImNvbS5taWNyb3NvZnQuYXp1cmUuc3RvcmFnZS5xdWVyeUJsb2JDb250ZW50cy5lbmQiLAogICAgImRvYyI6ICJTZW50IGFzIHRoZSBmaW5hbCBtZXNzYWdlIG9mIHRoZSByZXNwb25zZSwgaW5kaWNhdGluZyB0aGF0IGFsbCByZXN1bHRzIGhhdmUgYmVlbiBzZW50LiIsCiAgICAiZmllbGRzIjogWwogICAgICB7CiAgICAgICAgIm5hbWUiOiAidG90YWxCeXRlcyIsCiAgICAgICAgInR5cGUiOiAibG9uZyIsCiAgICAgICAgImRvYyI6ICJUaGUgdG90YWwgbnVtYmVyIG9mIGJ5dGVzIHRvIGJlIHNjYW5uZWQgaW4gdGhpcyBxdWVyeSIKICAgICAgfQogICAgXQogIH0KXQoAbJsV\u002BxssgEWG51y1CrtgSwKGEACAEDEwMCwyMDAsMzAwLDQwMAozMDAsNDAwLDUwMCw2MDAKMTAwLDIwMCwzMDAsNDAwCjMwMCw0MDAsNTAwLDYwMAoxMDAsMjAwLDMwMCw0MDAKMzAwLDQwMCw1MDAsNjAwCjEwMCwyMDAsMzAwLDQwMAozMDAsNDAwLDUwMCw2MDAKMTAwLDIwMCwzMDAsNDAwCjMwMCw0MDAsNTAwLDYwMAoxMDAsMjAwLDMwMCw0MDAKMzAwLDQwMCw1MDAsNjAwCjEwMCwyMDAsMzAwLDQwMAozMDAsNDAwLDUwMCw2MDAKMTAwLDIwMCwzMDAsNDAwCjMwMCw0MDAsNTAwLDYwMAoxMDAsMjAwLDMwMCw0MDAKMzAwLDQwMCw1MDAsNjAwCjEwMCwyMDAsMzAwLDQwMAozMDAsNDAwLDUwMCw2MDAKMTAwLDIwMCwzMDAsNDAwCjMwMCw0MDAsNTAwLDYwMAoxMDAsMjAwLDMwMCw0MDAKMzAwLDQwMCw1MDAsNjAwCjEwMCwyMDAsMzAwLDQwMAozMDAsNDAwLDUwMCw2MDAKMTAwLDIwMCwzMDAsNDAwCjMwMCw0MDAsNTAwLDYwMAoxMDAsMjAwLDMwMCw0MDAKMzAwLDQwMCw1MDAsNjAwCjEwMCwyMDAsMzAwLDQwMAozMDAsNDAwLDUwMCw2MDAKMTAwLDIwMCwzMDAsNDAwCjMwMCw0MDAsNTAwLDYwMAoxMDAsMjAwLDMwMCw0MDAKMzAwLDQwMCw1MDAsNjAwCjEwMCwyMDAsMzAwLDQwMAozMDAsNDAwLDUwMCw2MDAKMTAwLDIwMCwzMDAsNDAwCjMwMCw0MDAsNTAwLDYwMAoxMDAsMjAwLDMwMCw0MDAKMzAwLDQwMCw1MDAsNjAwCjEwMCwyMDAsMzAwLDQwMAozMDAsNDAwLDUwMCw2MDAKMTAwLDIwMCwzMDAsNDAwCjMwMCw0MDAsNTAwLDYwMAoxMDAsMjAwLDMwMCw0MDAKMzAwLDQwMCw1MDAsNjAwCjEwMCwyMDAsMzAwLDQwMAozMDAsNDAwLDUwMCw2MDAKMTAwLDIwMCwzMDAsNDAwCjMwMCw0MDAsNTAwLDYwMAoxMDAsMjAwLDMwMCw0MDAKMzAwLDQwMCw1MDAsNjAwCjEwMCwyMDAsMzAwLDQwMAozMDAsNDAwLDUwMCw2MDAKMTAwLDIwMCwzMDAsNDAwCjMwMCw0MDAsNTAwLDYwMAoxMDAsMjAwLDMwMCw0MDAKMzAwLDQwMCw1MDAsNjAwCjEwMCwyMDAsMzAwLDQwMAozMDAsNDAwLDUwMCw2MDAKMTAwLDIwMCwzMDAsNDAwCjMwMCw0MDAsNTAwLDYwMApsmxX7GyyARYbnXLUKu2BLAgoEgBCAEGybFfsbLIBFhudctQq7YEsCBgaAEGybFfsbLIBFhudctQq7YEs="
->>>>>>> 1814567d
-    },
-    {
-      "RequestUri": "https://seannse.blob.core.windows.net/test-filesystem-1ff4719e-ad3e-1e39-cddb-75c418fc9f3c?restype=container",
+      "ResponseBody": "T2JqAQIWYXZyby5zY2hlbWG\u002BHlsKICB7CiAgICAidHlwZSI6ICJyZWNvcmQiLAogICAgIm5hbWUiOiAiY29tLm1pY3Jvc29mdC5henVyZS5zdG9yYWdlLnF1ZXJ5QmxvYkNvbnRlbnRzLnJlc3VsdERhdGEiLAogICAgImRvYyI6ICJIb2xkcyByZXN1bHQgZGF0YSBpbiB0aGUgZm9ybWF0IHNwZWNpZmllZCBmb3IgdGhpcyBxdWVyeSAoQ1NWLCBKU09OLCBldGMuKS4iLAogICAgImZpZWxkcyI6IFsKICAgICAgewogICAgICAgICJuYW1lIjogImRhdGEiLAogICAgICAgICJ0eXBlIjogImJ5dGVzIgogICAgICB9CiAgICBdCiAgfSwKICB7CiAgICAidHlwZSI6ICJyZWNvcmQiLAogICAgIm5hbWUiOiAiY29tLm1pY3Jvc29mdC5henVyZS5zdG9yYWdlLnF1ZXJ5QmxvYkNvbnRlbnRzLmVycm9yIiwKICAgICJkb2MiOiAiQW4gZXJyb3IgdGhhdCBvY2N1cnJlZCB3aGlsZSBwcm9jZXNzaW5nIHRoZSBxdWVyeS4iLAogICAgImZpZWxkcyI6IFsKICAgICAgewogICAgICAgICJuYW1lIjogImZhdGFsIiwKICAgICAgICAidHlwZSI6ICJib29sZWFuIiwKICAgICAgICAiZG9jIjogIklmIHRydWUsIHRoaXMgZXJyb3IgcHJldmVudHMgZnVydGhlciBxdWVyeSBwcm9jZXNzaW5nLiAgTW9yZSByZXN1bHQgZGF0YSBtYXkgYmUgcmV0dXJuZWQsIGJ1dCB0aGVyZSBpcyBubyBndWFyYW50ZWUgdGhhdCBhbGwgb2YgdGhlIG9yaWdpbmFsIGRhdGEgd2lsbCBiZSBwcm9jZXNzZWQuICBJZiBmYWxzZSwgdGhpcyBlcnJvciBkb2VzIG5vdCBwcmV2ZW50IGZ1cnRoZXIgcXVlcnkgcHJvY2Vzc2luZy4iCiAgICAgIH0sCiAgICAgIHsKICAgICAgICAibmFtZSI6ICJuYW1lIiwKICAgICAgICAidHlwZSI6ICJzdHJpbmciLAogICAgICAgICJkb2MiOiAiVGhlIG5hbWUgb2YgdGhlIGVycm9yIgogICAgICB9LAogICAgICB7CiAgICAgICAgIm5hbWUiOiAiZGVzY3JpcHRpb24iLAogICAgICAgICJ0eXBlIjogInN0cmluZyIsCiAgICAgICAgImRvYyI6ICJBIGRlc2NyaXB0aW9uIG9mIHRoZSBlcnJvciIKICAgICAgfSwKICAgICAgewogICAgICAgICJuYW1lIjogInBvc2l0aW9uIiwKICAgICAgICAidHlwZSI6ICJsb25nIiwKICAgICAgICAiZG9jIjogIlRoZSBibG9iIG9mZnNldCBhdCB3aGljaCB0aGUgZXJyb3Igb2NjdXJyZWQiCiAgICAgIH0KICAgIF0KICB9LAogIHsKICAgICJ0eXBlIjogInJlY29yZCIsCiAgICAibmFtZSI6ICJjb20ubWljcm9zb2Z0LmF6dXJlLnN0b3JhZ2UucXVlcnlCbG9iQ29udGVudHMucHJvZ3Jlc3MiLAogICAgImRvYyI6ICJJbmZvcm1hdGlvbiBhYm91dCB0aGUgcHJvZ3Jlc3Mgb2YgdGhlIHF1ZXJ5IiwKICAgICJmaWVsZHMiOiBbCiAgICAgIHsKICAgICAgICAibmFtZSI6ICJieXRlc1NjYW5uZWQiLAogICAgICAgICJ0eXBlIjogImxvbmciLAogICAgICAgICJkb2MiOiAiVGhlIG51bWJlciBvZiBieXRlcyB0aGF0IGhhdmUgYmVlbiBzY2FubmVkIgogICAgICB9LAogICAgICB7CiAgICAgICAgIm5hbWUiOiAidG90YWxCeXRlcyIsCiAgICAgICAgInR5cGUiOiAibG9uZyIsCiAgICAgICAgImRvYyI6ICJUaGUgdG90YWwgbnVtYmVyIG9mIGJ5dGVzIHRvIGJlIHNjYW5uZWQgaW4gdGhpcyBxdWVyeSIKICAgICAgfQogICAgXQogIH0sCiAgewogICAgInR5cGUiOiAicmVjb3JkIiwKICAgICJuYW1lIjogImNvbS5taWNyb3NvZnQuYXp1cmUuc3RvcmFnZS5xdWVyeUJsb2JDb250ZW50cy5lbmQiLAogICAgImRvYyI6ICJTZW50IGFzIHRoZSBmaW5hbCBtZXNzYWdlIG9mIHRoZSByZXNwb25zZSwgaW5kaWNhdGluZyB0aGF0IGFsbCByZXN1bHRzIGhhdmUgYmVlbiBzZW50LiIsCiAgICAiZmllbGRzIjogWwogICAgICB7CiAgICAgICAgIm5hbWUiOiAidG90YWxCeXRlcyIsCiAgICAgICAgInR5cGUiOiAibG9uZyIsCiAgICAgICAgImRvYyI6ICJUaGUgdG90YWwgbnVtYmVyIG9mIGJ5dGVzIHRvIGJlIHNjYW5uZWQgaW4gdGhpcyBxdWVyeSIKICAgICAgfQogICAgXQogIH0KXQoAoLsCv5cqOEu8mLb9TXKPfQKGEACAEDEwMCwyMDAsMzAwLDQwMAozMDAsNDAwLDUwMCw2MDAKMTAwLDIwMCwzMDAsNDAwCjMwMCw0MDAsNTAwLDYwMAoxMDAsMjAwLDMwMCw0MDAKMzAwLDQwMCw1MDAsNjAwCjEwMCwyMDAsMzAwLDQwMAozMDAsNDAwLDUwMCw2MDAKMTAwLDIwMCwzMDAsNDAwCjMwMCw0MDAsNTAwLDYwMAoxMDAsMjAwLDMwMCw0MDAKMzAwLDQwMCw1MDAsNjAwCjEwMCwyMDAsMzAwLDQwMAozMDAsNDAwLDUwMCw2MDAKMTAwLDIwMCwzMDAsNDAwCjMwMCw0MDAsNTAwLDYwMAoxMDAsMjAwLDMwMCw0MDAKMzAwLDQwMCw1MDAsNjAwCjEwMCwyMDAsMzAwLDQwMAozMDAsNDAwLDUwMCw2MDAKMTAwLDIwMCwzMDAsNDAwCjMwMCw0MDAsNTAwLDYwMAoxMDAsMjAwLDMwMCw0MDAKMzAwLDQwMCw1MDAsNjAwCjEwMCwyMDAsMzAwLDQwMAozMDAsNDAwLDUwMCw2MDAKMTAwLDIwMCwzMDAsNDAwCjMwMCw0MDAsNTAwLDYwMAoxMDAsMjAwLDMwMCw0MDAKMzAwLDQwMCw1MDAsNjAwCjEwMCwyMDAsMzAwLDQwMAozMDAsNDAwLDUwMCw2MDAKMTAwLDIwMCwzMDAsNDAwCjMwMCw0MDAsNTAwLDYwMAoxMDAsMjAwLDMwMCw0MDAKMzAwLDQwMCw1MDAsNjAwCjEwMCwyMDAsMzAwLDQwMAozMDAsNDAwLDUwMCw2MDAKMTAwLDIwMCwzMDAsNDAwCjMwMCw0MDAsNTAwLDYwMAoxMDAsMjAwLDMwMCw0MDAKMzAwLDQwMCw1MDAsNjAwCjEwMCwyMDAsMzAwLDQwMAozMDAsNDAwLDUwMCw2MDAKMTAwLDIwMCwzMDAsNDAwCjMwMCw0MDAsNTAwLDYwMAoxMDAsMjAwLDMwMCw0MDAKMzAwLDQwMCw1MDAsNjAwCjEwMCwyMDAsMzAwLDQwMAozMDAsNDAwLDUwMCw2MDAKMTAwLDIwMCwzMDAsNDAwCjMwMCw0MDAsNTAwLDYwMAoxMDAsMjAwLDMwMCw0MDAKMzAwLDQwMCw1MDAsNjAwCjEwMCwyMDAsMzAwLDQwMAozMDAsNDAwLDUwMCw2MDAKMTAwLDIwMCwzMDAsNDAwCjMwMCw0MDAsNTAwLDYwMAoxMDAsMjAwLDMwMCw0MDAKMzAwLDQwMCw1MDAsNjAwCjEwMCwyMDAsMzAwLDQwMAozMDAsNDAwLDUwMCw2MDAKMTAwLDIwMCwzMDAsNDAwCjMwMCw0MDAsNTAwLDYwMAqguwK/lyo4S7yYtv1Nco99AgoEgBCAEKC7Ar\u002BXKjhLvJi2/U1yj30CBgaAEKC7Ar\u002BXKjhLvJi2/U1yj30="
+    },
+    {
+      "RequestUri": "https://seannse.blob.core.windows.net/test-filesystem-5cafe5a3-c67b-f7b3-0dce-d5b4038d6f0b?restype=container",
       "RequestMethod": "DELETE",
       "RequestHeaders": {
         "Accept": "application/xml",
         "Authorization": "Sanitized",
-<<<<<<< HEAD
-        "traceparent": "00-3e9f078ede72e345ba3a380121df77ad-c3d12f6f636b5d43-00",
-        "User-Agent": [
-          "azsdk-net-Storage.Files.DataLake/12.7.0-alpha.20210202.1",
-          "(.NET 5.0.2; Microsoft Windows 10.0.19042)"
-        ],
-        "x-ms-client-request-id": "9be10750-be5b-3038-9b16-900f5571b6a0",
-        "x-ms-date": "Tue, 02 Feb 2021 21:30:18 GMT",
-=======
-        "traceparent": "00-b477c7c583122840b6f6ad68c123415e-de74f6639bec874b-00",
-        "User-Agent": [
-          "azsdk-net-Storage.Files.DataLake/12.7.0-alpha.20210217.1",
-          "(.NET 5.0.3; Microsoft Windows 10.0.19042)"
-        ],
-        "x-ms-client-request-id": "9be10750-be5b-3038-9b16-900f5571b6a0",
-        "x-ms-date": "Wed, 17 Feb 2021 22:34:36 GMT",
->>>>>>> 1814567d
+        "traceparent": "00-85396855f1413549b34f9c6c2719ce4f-9dc0c2f7f9f3cc4b-00",
+        "User-Agent": [
+          "azsdk-net-Storage.Files.DataLake/12.7.0-alpha.20210219.1",
+          "(.NET 5.0.3; Microsoft Windows 10.0.19041)"
+        ],
+        "x-ms-client-request-id": "da683616-5010-9cdb-5d3a-7ba07610a4ea",
+        "x-ms-date": "Fri, 19 Feb 2021 19:13:15 GMT",
         "x-ms-return-client-request-id": "true",
         "x-ms-version": "2020-06-12"
       },
@@ -2052,50 +1408,31 @@
       "StatusCode": 202,
       "ResponseHeaders": {
         "Content-Length": "0",
-<<<<<<< HEAD
-        "Date": "Tue, 02 Feb 2021 21:30:18 GMT",
-=======
-        "Date": "Wed, 17 Feb 2021 22:34:35 GMT",
->>>>>>> 1814567d
-        "Server": [
-          "Windows-Azure-Blob/1.0",
-          "Microsoft-HTTPAPI/2.0"
-        ],
-        "x-ms-client-request-id": "9be10750-be5b-3038-9b16-900f5571b6a0",
-<<<<<<< HEAD
-        "x-ms-request-id": "3902ff46-301e-002e-38aa-f92d48000000",
-=======
-        "x-ms-request-id": "567a60cd-b01e-0020-2d7d-0504f8000000",
->>>>>>> 1814567d
-        "x-ms-version": "2020-06-12"
-      },
-      "ResponseBody": []
-    },
-    {
-      "RequestUri": "https://seannse.blob.core.windows.net/test-filesystem-fb5e4526-c506-6525-c062-d73c9a1613ec?restype=container",
+        "Date": "Fri, 19 Feb 2021 19:13:15 GMT",
+        "Server": [
+          "Windows-Azure-Blob/1.0",
+          "Microsoft-HTTPAPI/2.0"
+        ],
+        "x-ms-client-request-id": "da683616-5010-9cdb-5d3a-7ba07610a4ea",
+        "x-ms-request-id": "2e6c8c71-201e-00a4-1df3-0676f9000000",
+        "x-ms-version": "2020-06-12"
+      },
+      "ResponseBody": []
+    },
+    {
+      "RequestUri": "https://seannse.blob.core.windows.net/test-filesystem-0c7ca398-c581-21c2-794a-6798920c4b89?restype=container",
       "RequestMethod": "PUT",
       "RequestHeaders": {
         "Accept": "application/xml",
         "Authorization": "Sanitized",
-<<<<<<< HEAD
-        "traceparent": "00-b9928c454f5a5c4cbd04374ceb326348-31ec3ec5a2076344-00",
-        "User-Agent": [
-          "azsdk-net-Storage.Files.DataLake/12.7.0-alpha.20210202.1",
-          "(.NET 5.0.2; Microsoft Windows 10.0.19042)"
+        "traceparent": "00-7bc62c92a572844bb11ac0747e825f76-8a98e4633ad31040-00",
+        "User-Agent": [
+          "azsdk-net-Storage.Files.DataLake/12.7.0-alpha.20210219.1",
+          "(.NET 5.0.3; Microsoft Windows 10.0.19041)"
         ],
         "x-ms-blob-public-access": "container",
-        "x-ms-client-request-id": "42b2cb8c-2194-8b9b-e17b-daf8e7fc9685",
-        "x-ms-date": "Tue, 02 Feb 2021 21:30:18 GMT",
-=======
-        "traceparent": "00-bbbb667c1c48f641981dc73be3560e53-205e295a447ae849-00",
-        "User-Agent": [
-          "azsdk-net-Storage.Files.DataLake/12.7.0-alpha.20210217.1",
-          "(.NET 5.0.3; Microsoft Windows 10.0.19042)"
-        ],
-        "x-ms-blob-public-access": "container",
-        "x-ms-client-request-id": "42b2cb8c-2194-8b9b-e17b-daf8e7fc9685",
-        "x-ms-date": "Wed, 17 Feb 2021 22:34:36 GMT",
->>>>>>> 1814567d
+        "x-ms-client-request-id": "b133d9cb-06e9-5126-7446-61c5e8430951",
+        "x-ms-date": "Fri, 19 Feb 2021 19:13:16 GMT",
         "x-ms-return-client-request-id": "true",
         "x-ms-version": "2020-06-12"
       },
@@ -2103,53 +1440,33 @@
       "StatusCode": 201,
       "ResponseHeaders": {
         "Content-Length": "0",
-<<<<<<< HEAD
-        "Date": "Tue, 02 Feb 2021 21:30:18 GMT",
-        "ETag": "\u00220x8D8C7C1BD9D1BA9\u0022",
-        "Last-Modified": "Tue, 02 Feb 2021 21:30:19 GMT",
-=======
-        "Date": "Wed, 17 Feb 2021 22:34:35 GMT",
-        "ETag": "\u00220x8D8D39434A6B944\u0022",
-        "Last-Modified": "Wed, 17 Feb 2021 22:34:36 GMT",
->>>>>>> 1814567d
-        "Server": [
-          "Windows-Azure-Blob/1.0",
-          "Microsoft-HTTPAPI/2.0"
-        ],
-        "x-ms-client-request-id": "42b2cb8c-2194-8b9b-e17b-daf8e7fc9685",
-<<<<<<< HEAD
-        "x-ms-request-id": "7df0ebb2-901e-008e-03aa-f9a9e9000000",
-=======
-        "x-ms-request-id": "1dfb9c78-901e-007a-597d-05621f000000",
->>>>>>> 1814567d
-        "x-ms-version": "2020-06-12"
-      },
-      "ResponseBody": []
-    },
-    {
-      "RequestUri": "https://seannse.dfs.core.windows.net/test-filesystem-fb5e4526-c506-6525-c062-d73c9a1613ec/test-file-506ba303-968a-6f52-11f8-3abd832ddaf3?resource=file",
+        "Date": "Fri, 19 Feb 2021 19:13:15 GMT",
+        "ETag": "\u00220x8D8D50A688DA506\u0022",
+        "Last-Modified": "Fri, 19 Feb 2021 19:13:15 GMT",
+        "Server": [
+          "Windows-Azure-Blob/1.0",
+          "Microsoft-HTTPAPI/2.0"
+        ],
+        "x-ms-client-request-id": "b133d9cb-06e9-5126-7446-61c5e8430951",
+        "x-ms-request-id": "2e6c8d2a-201e-00a4-45f3-0676f9000000",
+        "x-ms-version": "2020-06-12"
+      },
+      "ResponseBody": []
+    },
+    {
+      "RequestUri": "https://seannse.dfs.core.windows.net/test-filesystem-0c7ca398-c581-21c2-794a-6798920c4b89/test-file-d53af2ee-629e-2156-dfd8-747de49b62c2?resource=file",
       "RequestMethod": "PUT",
       "RequestHeaders": {
         "Accept": "application/json",
         "Authorization": "Sanitized",
         "If-None-Match": "*",
-<<<<<<< HEAD
-        "traceparent": "00-cd2e39f9c76d5349ba15ef27637b59b6-daa3363c6952a54a-00",
-        "User-Agent": [
-          "azsdk-net-Storage.Files.DataLake/12.7.0-alpha.20210202.1",
-          "(.NET 5.0.2; Microsoft Windows 10.0.19042)"
-        ],
-        "x-ms-client-request-id": "e7f4bcb2-eb61-f54d-7842-319be6de08b3",
-        "x-ms-date": "Tue, 02 Feb 2021 21:30:19 GMT",
-=======
-        "traceparent": "00-97d7622cc43fcf478f3fda6c19faebd9-bbbe7a63d11d8e4e-00",
-        "User-Agent": [
-          "azsdk-net-Storage.Files.DataLake/12.7.0-alpha.20210217.1",
-          "(.NET 5.0.3; Microsoft Windows 10.0.19042)"
-        ],
-        "x-ms-client-request-id": "e7f4bcb2-eb61-f54d-7842-319be6de08b3",
-        "x-ms-date": "Wed, 17 Feb 2021 22:34:36 GMT",
->>>>>>> 1814567d
+        "traceparent": "00-9c2f783af4bf084db464a3b7394c9c30-775efd22c7c99e4b-00",
+        "User-Agent": [
+          "azsdk-net-Storage.Files.DataLake/12.7.0-alpha.20210219.1",
+          "(.NET 5.0.3; Microsoft Windows 10.0.19041)"
+        ],
+        "x-ms-client-request-id": "cc388ffa-f87c-6866-8312-d11191a96cd8",
+        "x-ms-date": "Fri, 19 Feb 2021 19:13:16 GMT",
         "x-ms-return-client-request-id": "true",
         "x-ms-version": "2020-06-12"
       },
@@ -2157,54 +1474,34 @@
       "StatusCode": 201,
       "ResponseHeaders": {
         "Content-Length": "0",
-<<<<<<< HEAD
-        "Date": "Tue, 02 Feb 2021 21:30:19 GMT",
-        "ETag": "\u00220x8D8C7C1BDE03F67\u0022",
-        "Last-Modified": "Tue, 02 Feb 2021 21:30:20 GMT",
-=======
-        "Date": "Wed, 17 Feb 2021 22:34:36 GMT",
-        "ETag": "\u00220x8D8D39434DDABE3\u0022",
-        "Last-Modified": "Wed, 17 Feb 2021 22:34:36 GMT",
->>>>>>> 1814567d
+        "Date": "Fri, 19 Feb 2021 19:13:14 GMT",
+        "ETag": "\u00220x8D8D50A689CA6A7\u0022",
+        "Last-Modified": "Fri, 19 Feb 2021 19:13:15 GMT",
         "Server": [
           "Windows-Azure-HDFS/1.0",
           "Microsoft-HTTPAPI/2.0"
         ],
-        "x-ms-client-request-id": "e7f4bcb2-eb61-f54d-7842-319be6de08b3",
-<<<<<<< HEAD
-        "x-ms-request-id": "02c10500-f01f-0021-1baa-f95b24000000",
-=======
-        "x-ms-request-id": "fa73c956-501f-0065-577d-05d11b000000",
->>>>>>> 1814567d
-        "x-ms-version": "2020-06-12"
-      },
-      "ResponseBody": []
-    },
-    {
-      "RequestUri": "https://seannse.dfs.core.windows.net/test-filesystem-fb5e4526-c506-6525-c062-d73c9a1613ec/test-file-506ba303-968a-6f52-11f8-3abd832ddaf3?action=append\u0026position=0",
+        "x-ms-client-request-id": "cc388ffa-f87c-6866-8312-d11191a96cd8",
+        "x-ms-request-id": "6f4bbde9-e01f-004f-44f3-060e0b000000",
+        "x-ms-version": "2020-06-12"
+      },
+      "ResponseBody": []
+    },
+    {
+      "RequestUri": "https://seannse.dfs.core.windows.net/test-filesystem-0c7ca398-c581-21c2-794a-6798920c4b89/test-file-d53af2ee-629e-2156-dfd8-747de49b62c2?action=append\u0026position=0",
       "RequestMethod": "PATCH",
       "RequestHeaders": {
         "Accept": "application/json",
         "Authorization": "Sanitized",
         "Content-Length": "1024",
-<<<<<<< HEAD
         "Content-Type": "application/json",
-        "traceparent": "00-2d62075840f44e45a5af12a82a965df8-45b4e12f47a2744d-00",
-        "User-Agent": [
-          "azsdk-net-Storage.Files.DataLake/12.7.0-alpha.20210202.1",
-          "(.NET 5.0.2; Microsoft Windows 10.0.19042)"
-        ],
-        "x-ms-client-request-id": "c60a7578-f239-3b91-b1ba-56219fbc9c8b",
-        "x-ms-date": "Tue, 02 Feb 2021 21:30:19 GMT",
-=======
-        "traceparent": "00-9b45e626df27a149bdedd08f1150c75e-c62f4204e5e41d4a-00",
-        "User-Agent": [
-          "azsdk-net-Storage.Files.DataLake/12.7.0-alpha.20210217.1",
-          "(.NET 5.0.3; Microsoft Windows 10.0.19042)"
-        ],
-        "x-ms-client-request-id": "c60a7578-f239-3b91-b1ba-56219fbc9c8b",
-        "x-ms-date": "Wed, 17 Feb 2021 22:34:37 GMT",
->>>>>>> 1814567d
+        "traceparent": "00-6b9744f956fc024e8773ee49164e3815-57e00fd98213d848-00",
+        "User-Agent": [
+          "azsdk-net-Storage.Files.DataLake/12.7.0-alpha.20210219.1",
+          "(.NET 5.0.3; Microsoft Windows 10.0.19041)"
+        ],
+        "x-ms-client-request-id": "5482201d-9562-8446-fc64-35c6c88ecdd0",
+        "x-ms-date": "Fri, 19 Feb 2021 19:13:16 GMT",
         "x-ms-return-client-request-id": "true",
         "x-ms-version": "2020-06-12"
       },
@@ -2277,50 +1574,31 @@
       "StatusCode": 202,
       "ResponseHeaders": {
         "Content-Length": "0",
-<<<<<<< HEAD
-        "Date": "Tue, 02 Feb 2021 21:30:19 GMT",
-=======
-        "Date": "Wed, 17 Feb 2021 22:34:36 GMT",
->>>>>>> 1814567d
+        "Date": "Fri, 19 Feb 2021 19:13:14 GMT",
         "Server": [
           "Windows-Azure-HDFS/1.0",
           "Microsoft-HTTPAPI/2.0"
         ],
-        "x-ms-client-request-id": "c60a7578-f239-3b91-b1ba-56219fbc9c8b",
-<<<<<<< HEAD
-        "x-ms-request-id": "02c10511-f01f-0021-2caa-f95b24000000",
-=======
-        "x-ms-request-id": "fa73c95e-501f-0065-5e7d-05d11b000000",
->>>>>>> 1814567d
+        "x-ms-client-request-id": "5482201d-9562-8446-fc64-35c6c88ecdd0",
+        "x-ms-request-id": "6f4bbdf3-e01f-004f-4ef3-060e0b000000",
         "x-ms-request-server-encrypted": "true",
         "x-ms-version": "2020-06-12"
       },
       "ResponseBody": []
     },
     {
-      "RequestUri": "https://seannse.dfs.core.windows.net/test-filesystem-fb5e4526-c506-6525-c062-d73c9a1613ec/test-file-506ba303-968a-6f52-11f8-3abd832ddaf3?action=flush\u0026position=1024",
+      "RequestUri": "https://seannse.dfs.core.windows.net/test-filesystem-0c7ca398-c581-21c2-794a-6798920c4b89/test-file-d53af2ee-629e-2156-dfd8-747de49b62c2?action=flush\u0026position=1024",
       "RequestMethod": "PATCH",
       "RequestHeaders": {
         "Accept": "application/json",
         "Authorization": "Sanitized",
-<<<<<<< HEAD
-        "traceparent": "00-9010053bba3684478a3c9dc7b5316466-82d67dc8a4565545-00",
-        "User-Agent": [
-          "azsdk-net-Storage.Files.DataLake/12.7.0-alpha.20210202.1",
-          "(.NET 5.0.2; Microsoft Windows 10.0.19042)"
-        ],
-        "x-ms-client-request-id": "70235bae-42d4-ae7a-5596-359070ff938e",
-        "x-ms-date": "Tue, 02 Feb 2021 21:30:19 GMT",
-=======
-        "Content-Length": "0",
-        "traceparent": "00-e0e0d0c215aa2e43aae1b4cc13ab7161-c851a4dec5c34140-00",
-        "User-Agent": [
-          "azsdk-net-Storage.Files.DataLake/12.7.0-alpha.20210217.1",
-          "(.NET 5.0.3; Microsoft Windows 10.0.19042)"
-        ],
-        "x-ms-client-request-id": "70235bae-42d4-ae7a-5596-359070ff938e",
-        "x-ms-date": "Wed, 17 Feb 2021 22:34:37 GMT",
->>>>>>> 1814567d
+        "traceparent": "00-94f65abfea392945a6efcfa78dd3cea8-749e7ec3978cc845-00",
+        "User-Agent": [
+          "azsdk-net-Storage.Files.DataLake/12.7.0-alpha.20210219.1",
+          "(.NET 5.0.3; Microsoft Windows 10.0.19041)"
+        ],
+        "x-ms-client-request-id": "71f4ef06-1826-4e75-58c3-881119b28cc5",
+        "x-ms-date": "Fri, 19 Feb 2021 19:13:16 GMT",
         "x-ms-return-client-request-id": "true",
         "x-ms-version": "2020-06-12"
       },
@@ -2328,56 +1606,36 @@
       "StatusCode": 200,
       "ResponseHeaders": {
         "Content-Length": "0",
-<<<<<<< HEAD
-        "Date": "Tue, 02 Feb 2021 21:30:20 GMT",
-        "ETag": "\u00220x8D8C7C1BDFD6405\u0022",
-        "Last-Modified": "Tue, 02 Feb 2021 21:30:20 GMT",
-=======
-        "Date": "Wed, 17 Feb 2021 22:34:36 GMT",
-        "ETag": "\u00220x8D8D39434F88935\u0022",
-        "Last-Modified": "Wed, 17 Feb 2021 22:34:37 GMT",
->>>>>>> 1814567d
+        "Date": "Fri, 19 Feb 2021 19:13:14 GMT",
+        "ETag": "\u00220x8D8D50A68B3CACB\u0022",
+        "Last-Modified": "Fri, 19 Feb 2021 19:13:15 GMT",
         "Server": [
           "Windows-Azure-HDFS/1.0",
           "Microsoft-HTTPAPI/2.0"
         ],
-        "x-ms-client-request-id": "70235bae-42d4-ae7a-5596-359070ff938e",
-<<<<<<< HEAD
-        "x-ms-request-id": "02c10525-f01f-0021-40aa-f95b24000000",
-=======
-        "x-ms-request-id": "fa73c965-501f-0065-657d-05d11b000000",
->>>>>>> 1814567d
+        "x-ms-client-request-id": "71f4ef06-1826-4e75-58c3-881119b28cc5",
+        "x-ms-request-id": "6f4bbe02-e01f-004f-5df3-060e0b000000",
         "x-ms-request-server-encrypted": "false",
         "x-ms-version": "2020-06-12"
       },
       "ResponseBody": []
     },
     {
-      "RequestUri": "https://seannse.blob.core.windows.net/test-filesystem-fb5e4526-c506-6525-c062-d73c9a1613ec/test-file-506ba303-968a-6f52-11f8-3abd832ddaf3?comp=lease",
+      "RequestUri": "https://seannse.blob.core.windows.net/test-filesystem-0c7ca398-c581-21c2-794a-6798920c4b89/test-file-d53af2ee-629e-2156-dfd8-747de49b62c2?comp=lease",
       "RequestMethod": "PUT",
       "RequestHeaders": {
         "Accept": "application/xml",
         "Authorization": "Sanitized",
-<<<<<<< HEAD
-        "traceparent": "00-e3b88303b1831344a9538f5bb2663fb3-ced6d4c4ef231841-00",
-        "User-Agent": [
-          "azsdk-net-Storage.Files.DataLake/12.7.0-alpha.20210202.1",
-          "(.NET 5.0.2; Microsoft Windows 10.0.19042)"
-        ],
-        "x-ms-client-request-id": "a92c0d2e-d043-0fa6-ef42-74b51803573c",
-        "x-ms-date": "Tue, 02 Feb 2021 21:30:19 GMT",
-=======
-        "traceparent": "00-f8c83f124860ed4e94b36aa2ca4a4e29-cfda4279bb34ce43-00",
-        "User-Agent": [
-          "azsdk-net-Storage.Files.DataLake/12.7.0-alpha.20210217.1",
-          "(.NET 5.0.3; Microsoft Windows 10.0.19042)"
-        ],
-        "x-ms-client-request-id": "a92c0d2e-d043-0fa6-ef42-74b51803573c",
-        "x-ms-date": "Wed, 17 Feb 2021 22:34:37 GMT",
->>>>>>> 1814567d
+        "traceparent": "00-470f0e098110d84eb5b9deed836d5502-69cc7f691e481e49-00",
+        "User-Agent": [
+          "azsdk-net-Storage.Files.DataLake/12.7.0-alpha.20210219.1",
+          "(.NET 5.0.3; Microsoft Windows 10.0.19041)"
+        ],
+        "x-ms-client-request-id": "1194b458-3121-71db-c30c-2f4fdaf732b4",
+        "x-ms-date": "Fri, 19 Feb 2021 19:13:16 GMT",
         "x-ms-lease-action": "acquire",
         "x-ms-lease-duration": "-1",
-        "x-ms-proposed-lease-id": "ccdb5b4c-9f51-e06c-fc1e-2a7756183692",
+        "x-ms-proposed-lease-id": "a0c88b0c-959f-e72c-42d7-3d7e1ca4e812",
         "x-ms-return-client-request-id": "true",
         "x-ms-version": "2020-06-12"
       },
@@ -2385,56 +1643,36 @@
       "StatusCode": 201,
       "ResponseHeaders": {
         "Content-Length": "0",
-<<<<<<< HEAD
-        "Date": "Tue, 02 Feb 2021 21:30:19 GMT",
-        "ETag": "\u00220x8D8C7C1BDFD6405\u0022",
-        "Last-Modified": "Tue, 02 Feb 2021 21:30:20 GMT",
-=======
-        "Date": "Wed, 17 Feb 2021 22:34:36 GMT",
-        "ETag": "\u00220x8D8D39434F88935\u0022",
-        "Last-Modified": "Wed, 17 Feb 2021 22:34:37 GMT",
->>>>>>> 1814567d
-        "Server": [
-          "Windows-Azure-Blob/1.0",
-          "Microsoft-HTTPAPI/2.0"
-        ],
-        "x-ms-client-request-id": "a92c0d2e-d043-0fa6-ef42-74b51803573c",
-        "x-ms-lease-id": "ccdb5b4c-9f51-e06c-fc1e-2a7756183692",
-<<<<<<< HEAD
-        "x-ms-request-id": "7df0ef9b-901e-008e-60aa-f9a9e9000000",
-=======
-        "x-ms-request-id": "1dfb9e76-901e-007a-1b7d-05621f000000",
->>>>>>> 1814567d
-        "x-ms-version": "2020-06-12"
-      },
-      "ResponseBody": []
-    },
-    {
-      "RequestUri": "https://seannse.blob.core.windows.net/test-filesystem-fb5e4526-c506-6525-c062-d73c9a1613ec/test-file-506ba303-968a-6f52-11f8-3abd832ddaf3?comp=query",
+        "Date": "Fri, 19 Feb 2021 19:13:15 GMT",
+        "ETag": "\u00220x8D8D50A68B3CACB\u0022",
+        "Last-Modified": "Fri, 19 Feb 2021 19:13:15 GMT",
+        "Server": [
+          "Windows-Azure-Blob/1.0",
+          "Microsoft-HTTPAPI/2.0"
+        ],
+        "x-ms-client-request-id": "1194b458-3121-71db-c30c-2f4fdaf732b4",
+        "x-ms-lease-id": "a0c88b0c-959f-e72c-42d7-3d7e1ca4e812",
+        "x-ms-request-id": "2e6c9076-201e-00a4-3bf3-0676f9000000",
+        "x-ms-version": "2020-06-12"
+      },
+      "ResponseBody": []
+    },
+    {
+      "RequestUri": "https://seannse.blob.core.windows.net/test-filesystem-0c7ca398-c581-21c2-794a-6798920c4b89/test-file-d53af2ee-629e-2156-dfd8-747de49b62c2?comp=query",
       "RequestMethod": "POST",
       "RequestHeaders": {
         "Accept": "application/xml",
         "Authorization": "Sanitized",
         "Content-Length": "108",
         "Content-Type": "application/xml",
-<<<<<<< HEAD
-        "traceparent": "00-f07418f02bef65498c8981f1ae5d86c3-85f8fe3bf23c4a47-00",
-        "User-Agent": [
-          "azsdk-net-Storage.Files.DataLake/12.7.0-alpha.20210202.1",
-          "(.NET 5.0.2; Microsoft Windows 10.0.19042)"
-        ],
-        "x-ms-client-request-id": "49488da3-8dec-4c4f-b963-5456b701f80c",
-        "x-ms-date": "Tue, 02 Feb 2021 21:30:19 GMT",
-=======
-        "traceparent": "00-1b83c3fc9ba833468ae743903edcdfe9-1a4c8d1cde61874a-00",
-        "User-Agent": [
-          "azsdk-net-Storage.Files.DataLake/12.7.0-alpha.20210217.1",
-          "(.NET 5.0.3; Microsoft Windows 10.0.19042)"
-        ],
-        "x-ms-client-request-id": "49488da3-8dec-4c4f-b963-5456b701f80c",
-        "x-ms-date": "Wed, 17 Feb 2021 22:34:37 GMT",
->>>>>>> 1814567d
-        "x-ms-lease-id": "ccdb5b4c-9f51-e06c-fc1e-2a7756183692",
+        "traceparent": "00-b9324a97d1559c489e22368ce127edc9-a3af948386d7674c-00",
+        "User-Agent": [
+          "azsdk-net-Storage.Files.DataLake/12.7.0-alpha.20210219.1",
+          "(.NET 5.0.3; Microsoft Windows 10.0.19041)"
+        ],
+        "x-ms-client-request-id": "6825d845-d70f-60f1-df4e-158d2d59c186",
+        "x-ms-date": "Fri, 19 Feb 2021 19:13:16 GMT",
+        "x-ms-lease-id": "a0c88b0c-959f-e72c-42d7-3d7e1ca4e812",
         "x-ms-return-client-request-id": "true",
         "x-ms-version": "2020-06-12"
       },
@@ -2443,67 +1681,39 @@
       "ResponseHeaders": {
         "Accept-Ranges": "bytes",
         "Content-Type": "avro/binary",
-<<<<<<< HEAD
-        "Date": "Tue, 02 Feb 2021 21:30:19 GMT",
-        "ETag": "\u00220x8D8C7C1BDFD6405\u0022",
-        "Last-Modified": "Tue, 02 Feb 2021 21:30:20 GMT",
-=======
-        "Date": "Wed, 17 Feb 2021 22:34:36 GMT",
-        "ETag": "\u00220x8D8D39434F88935\u0022",
-        "Last-Modified": "Wed, 17 Feb 2021 22:34:37 GMT",
->>>>>>> 1814567d
+        "Date": "Fri, 19 Feb 2021 19:13:15 GMT",
+        "ETag": "\u00220x8D8D50A68B3CACB\u0022",
+        "Last-Modified": "Fri, 19 Feb 2021 19:13:15 GMT",
         "Server": [
           "Windows-Azure-Blob/1.0",
           "Microsoft-HTTPAPI/2.0"
         ],
         "Transfer-Encoding": "chunked",
         "x-ms-blob-type": "BlockBlob",
-        "x-ms-client-request-id": "49488da3-8dec-4c4f-b963-5456b701f80c",
-<<<<<<< HEAD
-        "x-ms-creation-time": "Tue, 02 Feb 2021 21:30:20 GMT",
+        "x-ms-client-request-id": "6825d845-d70f-60f1-df4e-158d2d59c186",
+        "x-ms-creation-time": "Fri, 19 Feb 2021 19:13:15 GMT",
         "x-ms-lease-duration": "infinite",
         "x-ms-lease-state": "leased",
         "x-ms-lease-status": "locked",
-        "x-ms-request-id": "7df0effb-901e-008e-2eaa-f9a9e9000000",
+        "x-ms-request-id": "2e6c9142-201e-00a4-6ef3-0676f9000000",
         "x-ms-server-encrypted": "false",
         "x-ms-version": "2020-06-12"
       },
-      "ResponseBody": "T2JqAQIWYXZyby5zY2hlbWG\u002BHlsKICB7CiAgICAidHlwZSI6ICJyZWNvcmQiLAogICAgIm5hbWUiOiAiY29tLm1pY3Jvc29mdC5henVyZS5zdG9yYWdlLnF1ZXJ5QmxvYkNvbnRlbnRzLnJlc3VsdERhdGEiLAogICAgImRvYyI6ICJIb2xkcyByZXN1bHQgZGF0YSBpbiB0aGUgZm9ybWF0IHNwZWNpZmllZCBmb3IgdGhpcyBxdWVyeSAoQ1NWLCBKU09OLCBldGMuKS4iLAogICAgImZpZWxkcyI6IFsKICAgICAgewogICAgICAgICJuYW1lIjogImRhdGEiLAogICAgICAgICJ0eXBlIjogImJ5dGVzIgogICAgICB9CiAgICBdCiAgfSwKICB7CiAgICAidHlwZSI6ICJyZWNvcmQiLAogICAgIm5hbWUiOiAiY29tLm1pY3Jvc29mdC5henVyZS5zdG9yYWdlLnF1ZXJ5QmxvYkNvbnRlbnRzLmVycm9yIiwKICAgICJkb2MiOiAiQW4gZXJyb3IgdGhhdCBvY2N1cnJlZCB3aGlsZSBwcm9jZXNzaW5nIHRoZSBxdWVyeS4iLAogICAgImZpZWxkcyI6IFsKICAgICAgewogICAgICAgICJuYW1lIjogImZhdGFsIiwKICAgICAgICAidHlwZSI6ICJib29sZWFuIiwKICAgICAgICAiZG9jIjogIklmIHRydWUsIHRoaXMgZXJyb3IgcHJldmVudHMgZnVydGhlciBxdWVyeSBwcm9jZXNzaW5nLiAgTW9yZSByZXN1bHQgZGF0YSBtYXkgYmUgcmV0dXJuZWQsIGJ1dCB0aGVyZSBpcyBubyBndWFyYW50ZWUgdGhhdCBhbGwgb2YgdGhlIG9yaWdpbmFsIGRhdGEgd2lsbCBiZSBwcm9jZXNzZWQuICBJZiBmYWxzZSwgdGhpcyBlcnJvciBkb2VzIG5vdCBwcmV2ZW50IGZ1cnRoZXIgcXVlcnkgcHJvY2Vzc2luZy4iCiAgICAgIH0sCiAgICAgIHsKICAgICAgICAibmFtZSI6ICJuYW1lIiwKICAgICAgICAidHlwZSI6ICJzdHJpbmciLAogICAgICAgICJkb2MiOiAiVGhlIG5hbWUgb2YgdGhlIGVycm9yIgogICAgICB9LAogICAgICB7CiAgICAgICAgIm5hbWUiOiAiZGVzY3JpcHRpb24iLAogICAgICAgICJ0eXBlIjogInN0cmluZyIsCiAgICAgICAgImRvYyI6ICJBIGRlc2NyaXB0aW9uIG9mIHRoZSBlcnJvciIKICAgICAgfSwKICAgICAgewogICAgICAgICJuYW1lIjogInBvc2l0aW9uIiwKICAgICAgICAidHlwZSI6ICJsb25nIiwKICAgICAgICAiZG9jIjogIlRoZSBibG9iIG9mZnNldCBhdCB3aGljaCB0aGUgZXJyb3Igb2NjdXJyZWQiCiAgICAgIH0KICAgIF0KICB9LAogIHsKICAgICJ0eXBlIjogInJlY29yZCIsCiAgICAibmFtZSI6ICJjb20ubWljcm9zb2Z0LmF6dXJlLnN0b3JhZ2UucXVlcnlCbG9iQ29udGVudHMucHJvZ3Jlc3MiLAogICAgImRvYyI6ICJJbmZvcm1hdGlvbiBhYm91dCB0aGUgcHJvZ3Jlc3Mgb2YgdGhlIHF1ZXJ5IiwKICAgICJmaWVsZHMiOiBbCiAgICAgIHsKICAgICAgICAibmFtZSI6ICJieXRlc1NjYW5uZWQiLAogICAgICAgICJ0eXBlIjogImxvbmciLAogICAgICAgICJkb2MiOiAiVGhlIG51bWJlciBvZiBieXRlcyB0aGF0IGhhdmUgYmVlbiBzY2FubmVkIgogICAgICB9LAogICAgICB7CiAgICAgICAgIm5hbWUiOiAidG90YWxCeXRlcyIsCiAgICAgICAgInR5cGUiOiAibG9uZyIsCiAgICAgICAgImRvYyI6ICJUaGUgdG90YWwgbnVtYmVyIG9mIGJ5dGVzIHRvIGJlIHNjYW5uZWQgaW4gdGhpcyBxdWVyeSIKICAgICAgfQogICAgXQogIH0sCiAgewogICAgInR5cGUiOiAicmVjb3JkIiwKICAgICJuYW1lIjogImNvbS5taWNyb3NvZnQuYXp1cmUuc3RvcmFnZS5xdWVyeUJsb2JDb250ZW50cy5lbmQiLAogICAgImRvYyI6ICJTZW50IGFzIHRoZSBmaW5hbCBtZXNzYWdlIG9mIHRoZSByZXNwb25zZSwgaW5kaWNhdGluZyB0aGF0IGFsbCByZXN1bHRzIGhhdmUgYmVlbiBzZW50LiIsCiAgICAiZmllbGRzIjogWwogICAgICB7CiAgICAgICAgIm5hbWUiOiAidG90YWxCeXRlcyIsCiAgICAgICAgInR5cGUiOiAibG9uZyIsCiAgICAgICAgImRvYyI6ICJUaGUgdG90YWwgbnVtYmVyIG9mIGJ5dGVzIHRvIGJlIHNjYW5uZWQgaW4gdGhpcyBxdWVyeSIKICAgICAgfQogICAgXQogIH0KXQoAyXH0cQcMPkaM0\u002BQrE2/bNwKGEACAEDEwMCwyMDAsMzAwLDQwMAozMDAsNDAwLDUwMCw2MDAKMTAwLDIwMCwzMDAsNDAwCjMwMCw0MDAsNTAwLDYwMAoxMDAsMjAwLDMwMCw0MDAKMzAwLDQwMCw1MDAsNjAwCjEwMCwyMDAsMzAwLDQwMAozMDAsNDAwLDUwMCw2MDAKMTAwLDIwMCwzMDAsNDAwCjMwMCw0MDAsNTAwLDYwMAoxMDAsMjAwLDMwMCw0MDAKMzAwLDQwMCw1MDAsNjAwCjEwMCwyMDAsMzAwLDQwMAozMDAsNDAwLDUwMCw2MDAKMTAwLDIwMCwzMDAsNDAwCjMwMCw0MDAsNTAwLDYwMAoxMDAsMjAwLDMwMCw0MDAKMzAwLDQwMCw1MDAsNjAwCjEwMCwyMDAsMzAwLDQwMAozMDAsNDAwLDUwMCw2MDAKMTAwLDIwMCwzMDAsNDAwCjMwMCw0MDAsNTAwLDYwMAoxMDAsMjAwLDMwMCw0MDAKMzAwLDQwMCw1MDAsNjAwCjEwMCwyMDAsMzAwLDQwMAozMDAsNDAwLDUwMCw2MDAKMTAwLDIwMCwzMDAsNDAwCjMwMCw0MDAsNTAwLDYwMAoxMDAsMjAwLDMwMCw0MDAKMzAwLDQwMCw1MDAsNjAwCjEwMCwyMDAsMzAwLDQwMAozMDAsNDAwLDUwMCw2MDAKMTAwLDIwMCwzMDAsNDAwCjMwMCw0MDAsNTAwLDYwMAoxMDAsMjAwLDMwMCw0MDAKMzAwLDQwMCw1MDAsNjAwCjEwMCwyMDAsMzAwLDQwMAozMDAsNDAwLDUwMCw2MDAKMTAwLDIwMCwzMDAsNDAwCjMwMCw0MDAsNTAwLDYwMAoxMDAsMjAwLDMwMCw0MDAKMzAwLDQwMCw1MDAsNjAwCjEwMCwyMDAsMzAwLDQwMAozMDAsNDAwLDUwMCw2MDAKMTAwLDIwMCwzMDAsNDAwCjMwMCw0MDAsNTAwLDYwMAoxMDAsMjAwLDMwMCw0MDAKMzAwLDQwMCw1MDAsNjAwCjEwMCwyMDAsMzAwLDQwMAozMDAsNDAwLDUwMCw2MDAKMTAwLDIwMCwzMDAsNDAwCjMwMCw0MDAsNTAwLDYwMAoxMDAsMjAwLDMwMCw0MDAKMzAwLDQwMCw1MDAsNjAwCjEwMCwyMDAsMzAwLDQwMAozMDAsNDAwLDUwMCw2MDAKMTAwLDIwMCwzMDAsNDAwCjMwMCw0MDAsNTAwLDYwMAoxMDAsMjAwLDMwMCw0MDAKMzAwLDQwMCw1MDAsNjAwCjEwMCwyMDAsMzAwLDQwMAozMDAsNDAwLDUwMCw2MDAKMTAwLDIwMCwzMDAsNDAwCjMwMCw0MDAsNTAwLDYwMArJcfRxBww\u002BRozT5CsTb9s3AgoEgBCAEMlx9HEHDD5GjNPkKxNv2zcCBgaAEMlx9HEHDD5GjNPkKxNv2zc="
-=======
-        "x-ms-creation-time": "Wed, 17 Feb 2021 22:34:36 GMT",
-        "x-ms-lease-duration": "infinite",
-        "x-ms-lease-state": "leased",
-        "x-ms-lease-status": "locked",
-        "x-ms-request-id": "1dfb9ec2-901e-007a-5a7d-05621f000000",
-        "x-ms-server-encrypted": "false",
-        "x-ms-version": "2020-06-12"
-      },
-      "ResponseBody": "T2JqAQIWYXZyby5zY2hlbWG\u002BHlsKICB7CiAgICAidHlwZSI6ICJyZWNvcmQiLAogICAgIm5hbWUiOiAiY29tLm1pY3Jvc29mdC5henVyZS5zdG9yYWdlLnF1ZXJ5QmxvYkNvbnRlbnRzLnJlc3VsdERhdGEiLAogICAgImRvYyI6ICJIb2xkcyByZXN1bHQgZGF0YSBpbiB0aGUgZm9ybWF0IHNwZWNpZmllZCBmb3IgdGhpcyBxdWVyeSAoQ1NWLCBKU09OLCBldGMuKS4iLAogICAgImZpZWxkcyI6IFsKICAgICAgewogICAgICAgICJuYW1lIjogImRhdGEiLAogICAgICAgICJ0eXBlIjogImJ5dGVzIgogICAgICB9CiAgICBdCiAgfSwKICB7CiAgICAidHlwZSI6ICJyZWNvcmQiLAogICAgIm5hbWUiOiAiY29tLm1pY3Jvc29mdC5henVyZS5zdG9yYWdlLnF1ZXJ5QmxvYkNvbnRlbnRzLmVycm9yIiwKICAgICJkb2MiOiAiQW4gZXJyb3IgdGhhdCBvY2N1cnJlZCB3aGlsZSBwcm9jZXNzaW5nIHRoZSBxdWVyeS4iLAogICAgImZpZWxkcyI6IFsKICAgICAgewogICAgICAgICJuYW1lIjogImZhdGFsIiwKICAgICAgICAidHlwZSI6ICJib29sZWFuIiwKICAgICAgICAiZG9jIjogIklmIHRydWUsIHRoaXMgZXJyb3IgcHJldmVudHMgZnVydGhlciBxdWVyeSBwcm9jZXNzaW5nLiAgTW9yZSByZXN1bHQgZGF0YSBtYXkgYmUgcmV0dXJuZWQsIGJ1dCB0aGVyZSBpcyBubyBndWFyYW50ZWUgdGhhdCBhbGwgb2YgdGhlIG9yaWdpbmFsIGRhdGEgd2lsbCBiZSBwcm9jZXNzZWQuICBJZiBmYWxzZSwgdGhpcyBlcnJvciBkb2VzIG5vdCBwcmV2ZW50IGZ1cnRoZXIgcXVlcnkgcHJvY2Vzc2luZy4iCiAgICAgIH0sCiAgICAgIHsKICAgICAgICAibmFtZSI6ICJuYW1lIiwKICAgICAgICAidHlwZSI6ICJzdHJpbmciLAogICAgICAgICJkb2MiOiAiVGhlIG5hbWUgb2YgdGhlIGVycm9yIgogICAgICB9LAogICAgICB7CiAgICAgICAgIm5hbWUiOiAiZGVzY3JpcHRpb24iLAogICAgICAgICJ0eXBlIjogInN0cmluZyIsCiAgICAgICAgImRvYyI6ICJBIGRlc2NyaXB0aW9uIG9mIHRoZSBlcnJvciIKICAgICAgfSwKICAgICAgewogICAgICAgICJuYW1lIjogInBvc2l0aW9uIiwKICAgICAgICAidHlwZSI6ICJsb25nIiwKICAgICAgICAiZG9jIjogIlRoZSBibG9iIG9mZnNldCBhdCB3aGljaCB0aGUgZXJyb3Igb2NjdXJyZWQiCiAgICAgIH0KICAgIF0KICB9LAogIHsKICAgICJ0eXBlIjogInJlY29yZCIsCiAgICAibmFtZSI6ICJjb20ubWljcm9zb2Z0LmF6dXJlLnN0b3JhZ2UucXVlcnlCbG9iQ29udGVudHMucHJvZ3Jlc3MiLAogICAgImRvYyI6ICJJbmZvcm1hdGlvbiBhYm91dCB0aGUgcHJvZ3Jlc3Mgb2YgdGhlIHF1ZXJ5IiwKICAgICJmaWVsZHMiOiBbCiAgICAgIHsKICAgICAgICAibmFtZSI6ICJieXRlc1NjYW5uZWQiLAogICAgICAgICJ0eXBlIjogImxvbmciLAogICAgICAgICJkb2MiOiAiVGhlIG51bWJlciBvZiBieXRlcyB0aGF0IGhhdmUgYmVlbiBzY2FubmVkIgogICAgICB9LAogICAgICB7CiAgICAgICAgIm5hbWUiOiAidG90YWxCeXRlcyIsCiAgICAgICAgInR5cGUiOiAibG9uZyIsCiAgICAgICAgImRvYyI6ICJUaGUgdG90YWwgbnVtYmVyIG9mIGJ5dGVzIHRvIGJlIHNjYW5uZWQgaW4gdGhpcyBxdWVyeSIKICAgICAgfQogICAgXQogIH0sCiAgewogICAgInR5cGUiOiAicmVjb3JkIiwKICAgICJuYW1lIjogImNvbS5taWNyb3NvZnQuYXp1cmUuc3RvcmFnZS5xdWVyeUJsb2JDb250ZW50cy5lbmQiLAogICAgImRvYyI6ICJTZW50IGFzIHRoZSBmaW5hbCBtZXNzYWdlIG9mIHRoZSByZXNwb25zZSwgaW5kaWNhdGluZyB0aGF0IGFsbCByZXN1bHRzIGhhdmUgYmVlbiBzZW50LiIsCiAgICAiZmllbGRzIjogWwogICAgICB7CiAgICAgICAgIm5hbWUiOiAidG90YWxCeXRlcyIsCiAgICAgICAgInR5cGUiOiAibG9uZyIsCiAgICAgICAgImRvYyI6ICJUaGUgdG90YWwgbnVtYmVyIG9mIGJ5dGVzIHRvIGJlIHNjYW5uZWQgaW4gdGhpcyBxdWVyeSIKICAgICAgfQogICAgXQogIH0KXQoAofmERzy5yEOrcNEonsZ3IwKGEACAEDEwMCwyMDAsMzAwLDQwMAozMDAsNDAwLDUwMCw2MDAKMTAwLDIwMCwzMDAsNDAwCjMwMCw0MDAsNTAwLDYwMAoxMDAsMjAwLDMwMCw0MDAKMzAwLDQwMCw1MDAsNjAwCjEwMCwyMDAsMzAwLDQwMAozMDAsNDAwLDUwMCw2MDAKMTAwLDIwMCwzMDAsNDAwCjMwMCw0MDAsNTAwLDYwMAoxMDAsMjAwLDMwMCw0MDAKMzAwLDQwMCw1MDAsNjAwCjEwMCwyMDAsMzAwLDQwMAozMDAsNDAwLDUwMCw2MDAKMTAwLDIwMCwzMDAsNDAwCjMwMCw0MDAsNTAwLDYwMAoxMDAsMjAwLDMwMCw0MDAKMzAwLDQwMCw1MDAsNjAwCjEwMCwyMDAsMzAwLDQwMAozMDAsNDAwLDUwMCw2MDAKMTAwLDIwMCwzMDAsNDAwCjMwMCw0MDAsNTAwLDYwMAoxMDAsMjAwLDMwMCw0MDAKMzAwLDQwMCw1MDAsNjAwCjEwMCwyMDAsMzAwLDQwMAozMDAsNDAwLDUwMCw2MDAKMTAwLDIwMCwzMDAsNDAwCjMwMCw0MDAsNTAwLDYwMAoxMDAsMjAwLDMwMCw0MDAKMzAwLDQwMCw1MDAsNjAwCjEwMCwyMDAsMzAwLDQwMAozMDAsNDAwLDUwMCw2MDAKMTAwLDIwMCwzMDAsNDAwCjMwMCw0MDAsNTAwLDYwMAoxMDAsMjAwLDMwMCw0MDAKMzAwLDQwMCw1MDAsNjAwCjEwMCwyMDAsMzAwLDQwMAozMDAsNDAwLDUwMCw2MDAKMTAwLDIwMCwzMDAsNDAwCjMwMCw0MDAsNTAwLDYwMAoxMDAsMjAwLDMwMCw0MDAKMzAwLDQwMCw1MDAsNjAwCjEwMCwyMDAsMzAwLDQwMAozMDAsNDAwLDUwMCw2MDAKMTAwLDIwMCwzMDAsNDAwCjMwMCw0MDAsNTAwLDYwMAoxMDAsMjAwLDMwMCw0MDAKMzAwLDQwMCw1MDAsNjAwCjEwMCwyMDAsMzAwLDQwMAozMDAsNDAwLDUwMCw2MDAKMTAwLDIwMCwzMDAsNDAwCjMwMCw0MDAsNTAwLDYwMAoxMDAsMjAwLDMwMCw0MDAKMzAwLDQwMCw1MDAsNjAwCjEwMCwyMDAsMzAwLDQwMAozMDAsNDAwLDUwMCw2MDAKMTAwLDIwMCwzMDAsNDAwCjMwMCw0MDAsNTAwLDYwMAoxMDAsMjAwLDMwMCw0MDAKMzAwLDQwMCw1MDAsNjAwCjEwMCwyMDAsMzAwLDQwMAozMDAsNDAwLDUwMCw2MDAKMTAwLDIwMCwzMDAsNDAwCjMwMCw0MDAsNTAwLDYwMAqh\u002BYRHPLnIQ6tw0SiexncjAgoEgBCAEKH5hEc8uchDq3DRKJ7GdyMCBgaAEKH5hEc8uchDq3DRKJ7GdyM="
->>>>>>> 1814567d
-    },
-    {
-      "RequestUri": "https://seannse.blob.core.windows.net/test-filesystem-fb5e4526-c506-6525-c062-d73c9a1613ec?restype=container",
+      "ResponseBody": "T2JqAQIWYXZyby5zY2hlbWG\u002BHlsKICB7CiAgICAidHlwZSI6ICJyZWNvcmQiLAogICAgIm5hbWUiOiAiY29tLm1pY3Jvc29mdC5henVyZS5zdG9yYWdlLnF1ZXJ5QmxvYkNvbnRlbnRzLnJlc3VsdERhdGEiLAogICAgImRvYyI6ICJIb2xkcyByZXN1bHQgZGF0YSBpbiB0aGUgZm9ybWF0IHNwZWNpZmllZCBmb3IgdGhpcyBxdWVyeSAoQ1NWLCBKU09OLCBldGMuKS4iLAogICAgImZpZWxkcyI6IFsKICAgICAgewogICAgICAgICJuYW1lIjogImRhdGEiLAogICAgICAgICJ0eXBlIjogImJ5dGVzIgogICAgICB9CiAgICBdCiAgfSwKICB7CiAgICAidHlwZSI6ICJyZWNvcmQiLAogICAgIm5hbWUiOiAiY29tLm1pY3Jvc29mdC5henVyZS5zdG9yYWdlLnF1ZXJ5QmxvYkNvbnRlbnRzLmVycm9yIiwKICAgICJkb2MiOiAiQW4gZXJyb3IgdGhhdCBvY2N1cnJlZCB3aGlsZSBwcm9jZXNzaW5nIHRoZSBxdWVyeS4iLAogICAgImZpZWxkcyI6IFsKICAgICAgewogICAgICAgICJuYW1lIjogImZhdGFsIiwKICAgICAgICAidHlwZSI6ICJib29sZWFuIiwKICAgICAgICAiZG9jIjogIklmIHRydWUsIHRoaXMgZXJyb3IgcHJldmVudHMgZnVydGhlciBxdWVyeSBwcm9jZXNzaW5nLiAgTW9yZSByZXN1bHQgZGF0YSBtYXkgYmUgcmV0dXJuZWQsIGJ1dCB0aGVyZSBpcyBubyBndWFyYW50ZWUgdGhhdCBhbGwgb2YgdGhlIG9yaWdpbmFsIGRhdGEgd2lsbCBiZSBwcm9jZXNzZWQuICBJZiBmYWxzZSwgdGhpcyBlcnJvciBkb2VzIG5vdCBwcmV2ZW50IGZ1cnRoZXIgcXVlcnkgcHJvY2Vzc2luZy4iCiAgICAgIH0sCiAgICAgIHsKICAgICAgICAibmFtZSI6ICJuYW1lIiwKICAgICAgICAidHlwZSI6ICJzdHJpbmciLAogICAgICAgICJkb2MiOiAiVGhlIG5hbWUgb2YgdGhlIGVycm9yIgogICAgICB9LAogICAgICB7CiAgICAgICAgIm5hbWUiOiAiZGVzY3JpcHRpb24iLAogICAgICAgICJ0eXBlIjogInN0cmluZyIsCiAgICAgICAgImRvYyI6ICJBIGRlc2NyaXB0aW9uIG9mIHRoZSBlcnJvciIKICAgICAgfSwKICAgICAgewogICAgICAgICJuYW1lIjogInBvc2l0aW9uIiwKICAgICAgICAidHlwZSI6ICJsb25nIiwKICAgICAgICAiZG9jIjogIlRoZSBibG9iIG9mZnNldCBhdCB3aGljaCB0aGUgZXJyb3Igb2NjdXJyZWQiCiAgICAgIH0KICAgIF0KICB9LAogIHsKICAgICJ0eXBlIjogInJlY29yZCIsCiAgICAibmFtZSI6ICJjb20ubWljcm9zb2Z0LmF6dXJlLnN0b3JhZ2UucXVlcnlCbG9iQ29udGVudHMucHJvZ3Jlc3MiLAogICAgImRvYyI6ICJJbmZvcm1hdGlvbiBhYm91dCB0aGUgcHJvZ3Jlc3Mgb2YgdGhlIHF1ZXJ5IiwKICAgICJmaWVsZHMiOiBbCiAgICAgIHsKICAgICAgICAibmFtZSI6ICJieXRlc1NjYW5uZWQiLAogICAgICAgICJ0eXBlIjogImxvbmciLAogICAgICAgICJkb2MiOiAiVGhlIG51bWJlciBvZiBieXRlcyB0aGF0IGhhdmUgYmVlbiBzY2FubmVkIgogICAgICB9LAogICAgICB7CiAgICAgICAgIm5hbWUiOiAidG90YWxCeXRlcyIsCiAgICAgICAgInR5cGUiOiAibG9uZyIsCiAgICAgICAgImRvYyI6ICJUaGUgdG90YWwgbnVtYmVyIG9mIGJ5dGVzIHRvIGJlIHNjYW5uZWQgaW4gdGhpcyBxdWVyeSIKICAgICAgfQogICAgXQogIH0sCiAgewogICAgInR5cGUiOiAicmVjb3JkIiwKICAgICJuYW1lIjogImNvbS5taWNyb3NvZnQuYXp1cmUuc3RvcmFnZS5xdWVyeUJsb2JDb250ZW50cy5lbmQiLAogICAgImRvYyI6ICJTZW50IGFzIHRoZSBmaW5hbCBtZXNzYWdlIG9mIHRoZSByZXNwb25zZSwgaW5kaWNhdGluZyB0aGF0IGFsbCByZXN1bHRzIGhhdmUgYmVlbiBzZW50LiIsCiAgICAiZmllbGRzIjogWwogICAgICB7CiAgICAgICAgIm5hbWUiOiAidG90YWxCeXRlcyIsCiAgICAgICAgInR5cGUiOiAibG9uZyIsCiAgICAgICAgImRvYyI6ICJUaGUgdG90YWwgbnVtYmVyIG9mIGJ5dGVzIHRvIGJlIHNjYW5uZWQgaW4gdGhpcyBxdWVyeSIKICAgICAgfQogICAgXQogIH0KXQoAgxhR\u002BNv1OU\u002BEquKYc5OwVgKGEACAEDEwMCwyMDAsMzAwLDQwMAozMDAsNDAwLDUwMCw2MDAKMTAwLDIwMCwzMDAsNDAwCjMwMCw0MDAsNTAwLDYwMAoxMDAsMjAwLDMwMCw0MDAKMzAwLDQwMCw1MDAsNjAwCjEwMCwyMDAsMzAwLDQwMAozMDAsNDAwLDUwMCw2MDAKMTAwLDIwMCwzMDAsNDAwCjMwMCw0MDAsNTAwLDYwMAoxMDAsMjAwLDMwMCw0MDAKMzAwLDQwMCw1MDAsNjAwCjEwMCwyMDAsMzAwLDQwMAozMDAsNDAwLDUwMCw2MDAKMTAwLDIwMCwzMDAsNDAwCjMwMCw0MDAsNTAwLDYwMAoxMDAsMjAwLDMwMCw0MDAKMzAwLDQwMCw1MDAsNjAwCjEwMCwyMDAsMzAwLDQwMAozMDAsNDAwLDUwMCw2MDAKMTAwLDIwMCwzMDAsNDAwCjMwMCw0MDAsNTAwLDYwMAoxMDAsMjAwLDMwMCw0MDAKMzAwLDQwMCw1MDAsNjAwCjEwMCwyMDAsMzAwLDQwMAozMDAsNDAwLDUwMCw2MDAKMTAwLDIwMCwzMDAsNDAwCjMwMCw0MDAsNTAwLDYwMAoxMDAsMjAwLDMwMCw0MDAKMzAwLDQwMCw1MDAsNjAwCjEwMCwyMDAsMzAwLDQwMAozMDAsNDAwLDUwMCw2MDAKMTAwLDIwMCwzMDAsNDAwCjMwMCw0MDAsNTAwLDYwMAoxMDAsMjAwLDMwMCw0MDAKMzAwLDQwMCw1MDAsNjAwCjEwMCwyMDAsMzAwLDQwMAozMDAsNDAwLDUwMCw2MDAKMTAwLDIwMCwzMDAsNDAwCjMwMCw0MDAsNTAwLDYwMAoxMDAsMjAwLDMwMCw0MDAKMzAwLDQwMCw1MDAsNjAwCjEwMCwyMDAsMzAwLDQwMAozMDAsNDAwLDUwMCw2MDAKMTAwLDIwMCwzMDAsNDAwCjMwMCw0MDAsNTAwLDYwMAoxMDAsMjAwLDMwMCw0MDAKMzAwLDQwMCw1MDAsNjAwCjEwMCwyMDAsMzAwLDQwMAozMDAsNDAwLDUwMCw2MDAKMTAwLDIwMCwzMDAsNDAwCjMwMCw0MDAsNTAwLDYwMAoxMDAsMjAwLDMwMCw0MDAKMzAwLDQwMCw1MDAsNjAwCjEwMCwyMDAsMzAwLDQwMAozMDAsNDAwLDUwMCw2MDAKMTAwLDIwMCwzMDAsNDAwCjMwMCw0MDAsNTAwLDYwMAoxMDAsMjAwLDMwMCw0MDAKMzAwLDQwMCw1MDAsNjAwCjEwMCwyMDAsMzAwLDQwMAozMDAsNDAwLDUwMCw2MDAKMTAwLDIwMCwzMDAsNDAwCjMwMCw0MDAsNTAwLDYwMAqDGFH42/U5T4Sq4phzk7BWAgoEgBCAEIMYUfjb9TlPhKrimHOTsFYCBgaAEIMYUfjb9TlPhKrimHOTsFY="
+    },
+    {
+      "RequestUri": "https://seannse.blob.core.windows.net/test-filesystem-0c7ca398-c581-21c2-794a-6798920c4b89?restype=container",
       "RequestMethod": "DELETE",
       "RequestHeaders": {
         "Accept": "application/xml",
         "Authorization": "Sanitized",
-<<<<<<< HEAD
-        "traceparent": "00-0f599629a4b2eb46b04cbd4773bdb780-d44b2468a1340940-00",
-        "User-Agent": [
-          "azsdk-net-Storage.Files.DataLake/12.7.0-alpha.20210202.1",
-          "(.NET 5.0.2; Microsoft Windows 10.0.19042)"
-        ],
-        "x-ms-client-request-id": "8a115fc4-0ebb-d250-5227-5829fb9e6aa2",
-        "x-ms-date": "Tue, 02 Feb 2021 21:30:20 GMT",
-=======
-        "traceparent": "00-1b6baf153ba62844bfc22c616bba940e-1b755dd79e5b6942-00",
-        "User-Agent": [
-          "azsdk-net-Storage.Files.DataLake/12.7.0-alpha.20210217.1",
-          "(.NET 5.0.3; Microsoft Windows 10.0.19042)"
-        ],
-        "x-ms-client-request-id": "8a115fc4-0ebb-d250-5227-5829fb9e6aa2",
-        "x-ms-date": "Wed, 17 Feb 2021 22:34:37 GMT",
->>>>>>> 1814567d
+        "traceparent": "00-4ae8fb0519e349458b6856e7e485ca45-49a0953837aed34d-00",
+        "User-Agent": [
+          "azsdk-net-Storage.Files.DataLake/12.7.0-alpha.20210219.1",
+          "(.NET 5.0.3; Microsoft Windows 10.0.19041)"
+        ],
+        "x-ms-client-request-id": "0209b9d2-c9d1-03a4-841e-7fa39e9d8287",
+        "x-ms-date": "Fri, 19 Feb 2021 19:13:16 GMT",
         "x-ms-return-client-request-id": "true",
         "x-ms-version": "2020-06-12"
       },
@@ -2511,33 +1721,21 @@
       "StatusCode": 202,
       "ResponseHeaders": {
         "Content-Length": "0",
-<<<<<<< HEAD
-        "Date": "Tue, 02 Feb 2021 21:30:19 GMT",
-=======
-        "Date": "Wed, 17 Feb 2021 22:34:36 GMT",
->>>>>>> 1814567d
-        "Server": [
-          "Windows-Azure-Blob/1.0",
-          "Microsoft-HTTPAPI/2.0"
-        ],
-        "x-ms-client-request-id": "8a115fc4-0ebb-d250-5227-5829fb9e6aa2",
-<<<<<<< HEAD
-        "x-ms-request-id": "7df0f16f-901e-008e-77aa-f9a9e9000000",
-=======
-        "x-ms-request-id": "1dfb9f43-901e-007a-4d7d-05621f000000",
->>>>>>> 1814567d
+        "Date": "Fri, 19 Feb 2021 19:13:15 GMT",
+        "Server": [
+          "Windows-Azure-Blob/1.0",
+          "Microsoft-HTTPAPI/2.0"
+        ],
+        "x-ms-client-request-id": "0209b9d2-c9d1-03a4-841e-7fa39e9d8287",
+        "x-ms-request-id": "2e6c9257-201e-00a4-65f3-0676f9000000",
         "x-ms-version": "2020-06-12"
       },
       "ResponseBody": []
     }
   ],
   "Variables": {
-<<<<<<< HEAD
-    "DateTimeOffsetNow": "2021-02-02T15:30:11.8776857-06:00",
-=======
-    "DateTimeOffsetNow": "2021-02-17T16:34:30.3289153-06:00",
->>>>>>> 1814567d
-    "RandomSeed": "1319309439",
+    "DateTimeOffsetNow": "2021-02-19T13:13:13.4746856-06:00",
+    "RandomSeed": "1916388735",
     "Storage_TestConfigHierarchicalNamespace": "NamespaceTenant\nseannse\nU2FuaXRpemVk\nhttps://seannse.blob.core.windows.net\nhttps://seannse.file.core.windows.net\nhttps://seannse.queue.core.windows.net\nhttps://seannse.table.core.windows.net\n\n\n\n\nhttps://seannse-secondary.blob.core.windows.net\nhttps://seannse-secondary.file.core.windows.net\nhttps://seannse-secondary.queue.core.windows.net\nhttps://seannse-secondary.table.core.windows.net\n68390a19-a643-458b-b726-408abf67b4fc\nSanitized\n72f988bf-86f1-41af-91ab-2d7cd011db47\nhttps://login.microsoftonline.com/\nCloud\nBlobEndpoint=https://seannse.blob.core.windows.net/;QueueEndpoint=https://seannse.queue.core.windows.net/;FileEndpoint=https://seannse.file.core.windows.net/;BlobSecondaryEndpoint=https://seannse-secondary.blob.core.windows.net/;QueueSecondaryEndpoint=https://seannse-secondary.queue.core.windows.net/;FileSecondaryEndpoint=https://seannse-secondary.file.core.windows.net/;AccountName=seannse;AccountKey=Sanitized\n"
   }
 }