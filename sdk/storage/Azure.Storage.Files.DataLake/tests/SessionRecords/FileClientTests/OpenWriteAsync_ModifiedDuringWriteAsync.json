--- conflicted
+++ resolved
@@ -1,19 +1,19 @@
-{
+﻿{
   "Entries": [
     {
-      "RequestUri": "https://amandaadlscanary.blob.core.windows.net/test-filesystem-3cc5ce5a-a907-8f12-39e5-cc44366a37f0?restype=container",
+      "RequestUri": "https://seannse.blob.core.windows.net/test-filesystem-3cc5ce5a-a907-8f12-39e5-cc44366a37f0?restype=container",
       "RequestMethod": "PUT",
       "RequestHeaders": {
         "Accept": "application/xml",
         "Authorization": "Sanitized",
-        "traceparent": "00-e0d5925c93cfc048b345ea3ba22c2a06-97f9bc8118a22640-00",
-        "User-Agent": [
-          "azsdk-net-Storage.Files.DataLake/12.8.0-alpha.20210820.1",
-          "(.NET 5.0.9; Microsoft Windows 10.0.19043)"
+        "traceparent": "00-9ac0558baad4da4a9583aa1a1970bb95-a71a0df8743d854e-00",
+        "User-Agent": [
+          "azsdk-net-Storage.Files.DataLake/12.7.0-alpha.20210219.1",
+          "(.NET 5.0.3; Microsoft Windows 10.0.19041)"
         ],
         "x-ms-blob-public-access": "container",
         "x-ms-client-request-id": "2bdeb885-8052-4f6e-a10a-88dbb081797e",
-        "x-ms-date": "Fri, 20 Aug 2021 22:58:55 GMT",
+        "x-ms-date": "Fri, 19 Feb 2021 19:58:54 GMT",
         "x-ms-return-client-request-id": "true",
         "x-ms-version": "2020-12-06"
       },
@@ -21,37 +21,32 @@
       "StatusCode": 201,
       "ResponseHeaders": {
         "Content-Length": "0",
-        "Date": "Fri, 20 Aug 2021 22:58:55 GMT",
-        "ETag": "\u00220x8D9642E166571D4\u0022",
-        "Last-Modified": "Fri, 20 Aug 2021 22:58:55 GMT",
+        "Date": "Fri, 19 Feb 2021 19:58:53 GMT",
+        "ETag": "\"0x8D8D510C8F4869A\"",
+        "Last-Modified": "Fri, 19 Feb 2021 19:58:54 GMT",
         "Server": [
           "Windows-Azure-Blob/1.0",
           "Microsoft-HTTPAPI/2.0"
         ],
         "x-ms-client-request-id": "2bdeb885-8052-4f6e-a10a-88dbb081797e",
-<<<<<<< HEAD
-        "x-ms-request-id": "53bbf0cd-e01e-00d5-2816-9619ac000000",
-        "x-ms-version": "2020-10-02"
-=======
         "x-ms-request-id": "469251b7-401e-0056-16f9-068eb0000000",
         "x-ms-version": "2020-12-06"
->>>>>>> f7eb5f10
-      },
-      "ResponseBody": []
-    },
-    {
-      "RequestUri": "https://amandaadlscanary.dfs.core.windows.net/test-filesystem-3cc5ce5a-a907-8f12-39e5-cc44366a37f0/test-file-600602af-8ba4-e5f8-430b-1560e67839f8?resource=file",
+      },
+      "ResponseBody": []
+    },
+    {
+      "RequestUri": "https://seannse.dfs.core.windows.net/test-filesystem-3cc5ce5a-a907-8f12-39e5-cc44366a37f0/test-file-600602af-8ba4-e5f8-430b-1560e67839f8?resource=file",
       "RequestMethod": "PUT",
       "RequestHeaders": {
         "Accept": "application/json",
         "Authorization": "Sanitized",
-        "traceparent": "00-5dfd55d5cfc70f43bb4379fbd3e3808b-a0d7693dfac0b345-00",
-        "User-Agent": [
-          "azsdk-net-Storage.Files.DataLake/12.8.0-alpha.20210820.1",
-          "(.NET 5.0.9; Microsoft Windows 10.0.19043)"
+        "traceparent": "00-e66b7ea1bf66b8418920b43b3ede6b2f-574e47aa5d02a445-00",
+        "User-Agent": [
+          "azsdk-net-Storage.Files.DataLake/12.7.0-alpha.20210219.1",
+          "(.NET 5.0.3; Microsoft Windows 10.0.19041)"
         ],
         "x-ms-client-request-id": "53ea442d-1d39-f9d8-c0f8-e7466a0e6829",
-        "x-ms-date": "Fri, 20 Aug 2021 22:58:55 GMT",
+        "x-ms-date": "Fri, 19 Feb 2021 19:58:54 GMT",
         "x-ms-return-client-request-id": "true",
         "x-ms-version": "2020-12-06"
       },
@@ -59,38 +54,32 @@
       "StatusCode": 201,
       "ResponseHeaders": {
         "Content-Length": "0",
-        "Date": "Fri, 20 Aug 2021 22:58:55 GMT",
-        "ETag": "\u00220x8D9642E169511DC\u0022",
-        "Last-Modified": "Fri, 20 Aug 2021 22:58:55 GMT",
+        "Date": "Fri, 19 Feb 2021 19:58:53 GMT",
+        "ETag": "\"0x8D8D510C904A61A\"",
+        "Last-Modified": "Fri, 19 Feb 2021 19:58:54 GMT",
         "Server": [
           "Windows-Azure-HDFS/1.0",
           "Microsoft-HTTPAPI/2.0"
         ],
         "x-ms-client-request-id": "53ea442d-1d39-f9d8-c0f8-e7466a0e6829",
-<<<<<<< HEAD
-        "x-ms-request-id": "7d022bc2-301f-00e9-4516-96306b000000",
-        "x-ms-request-server-encrypted": "true",
-        "x-ms-version": "2020-10-02"
-=======
         "x-ms-request-id": "d66ac3e1-f01f-0088-2bf9-069a56000000",
         "x-ms-version": "2020-12-06"
->>>>>>> f7eb5f10
-      },
-      "ResponseBody": []
-    },
-    {
-      "RequestUri": "https://amandaadlscanary.blob.core.windows.net/test-filesystem-3cc5ce5a-a907-8f12-39e5-cc44366a37f0/test-file-600602af-8ba4-e5f8-430b-1560e67839f8",
+      },
+      "ResponseBody": []
+    },
+    {
+      "RequestUri": "https://seannse.blob.core.windows.net/test-filesystem-3cc5ce5a-a907-8f12-39e5-cc44366a37f0/test-file-600602af-8ba4-e5f8-430b-1560e67839f8",
       "RequestMethod": "HEAD",
       "RequestHeaders": {
         "Accept": "application/xml",
         "Authorization": "Sanitized",
-        "traceparent": "00-ba1f216c9677384685e389a177d88999-c57b353f584e5f4d-00",
-        "User-Agent": [
-          "azsdk-net-Storage.Files.DataLake/12.8.0-alpha.20210820.1",
-          "(.NET 5.0.9; Microsoft Windows 10.0.19043)"
+        "traceparent": "00-376a702eb2d4834aa67a49e74f332513-951e5634d4dd5e45-00",
+        "User-Agent": [
+          "azsdk-net-Storage.Files.DataLake/12.7.0-alpha.20210219.1",
+          "(.NET 5.0.3; Microsoft Windows 10.0.19041)"
         ],
         "x-ms-client-request-id": "75bfc195-7bb9-a25a-5d9c-eac9290ba4ff",
-        "x-ms-date": "Fri, 20 Aug 2021 22:58:56 GMT",
+        "x-ms-date": "Fri, 19 Feb 2021 19:58:54 GMT",
         "x-ms-return-client-request-id": "true",
         "x-ms-version": "2020-12-06"
       },
@@ -100,9 +89,9 @@
         "Accept-Ranges": "bytes",
         "Content-Length": "0",
         "Content-Type": "application/octet-stream",
-        "Date": "Fri, 20 Aug 2021 22:58:55 GMT",
-        "ETag": "\u00220x8D9642E169511DC\u0022",
-        "Last-Modified": "Fri, 20 Aug 2021 22:58:55 GMT",
+        "Date": "Fri, 19 Feb 2021 19:58:53 GMT",
+        "ETag": "\"0x8D8D510C904A61A\"",
+        "Last-Modified": "Fri, 19 Feb 2021 19:58:54 GMT",
         "Server": [
           "Windows-Azure-Blob/1.0",
           "Microsoft-HTTPAPI/2.0"
@@ -111,21 +100,20 @@
         "x-ms-access-tier-inferred": "true",
         "x-ms-blob-type": "BlockBlob",
         "x-ms-client-request-id": "75bfc195-7bb9-a25a-5d9c-eac9290ba4ff",
-        "x-ms-creation-time": "Fri, 20 Aug 2021 22:58:55 GMT",
+        "x-ms-creation-time": "Fri, 19 Feb 2021 19:58:54 GMT",
         "x-ms-group": "$superuser",
         "x-ms-lease-state": "available",
         "x-ms-lease-status": "unlocked",
         "x-ms-owner": "$superuser",
         "x-ms-permissions": "rw-r-----",
-        "x-ms-request-id": "53bbf0fc-e01e-00d5-4e16-9619ac000000",
-        "x-ms-resource-type": "file",
+        "x-ms-request-id": "46925256-401e-0056-27f9-068eb0000000",
         "x-ms-server-encrypted": "true",
         "x-ms-version": "2020-12-06"
       },
       "ResponseBody": []
     },
     {
-      "RequestUri": "https://amandaadlscanary.dfs.core.windows.net/test-filesystem-3cc5ce5a-a907-8f12-39e5-cc44366a37f0/test-file-600602af-8ba4-e5f8-430b-1560e67839f8?action=append\u0026position=0",
+      "RequestUri": "https://seannse.dfs.core.windows.net/test-filesystem-3cc5ce5a-a907-8f12-39e5-cc44366a37f0/test-file-600602af-8ba4-e5f8-430b-1560e67839f8?action=append&position=0",
       "RequestMethod": "PATCH",
       "RequestHeaders": {
         "Accept": "application/json",
@@ -133,43 +121,43 @@
         "Content-Length": "1024",
         "Content-Type": "application/octet-stream",
         "User-Agent": [
-          "azsdk-net-Storage.Files.DataLake/12.8.0-alpha.20210820.1",
-          "(.NET 5.0.9; Microsoft Windows 10.0.19043)"
+          "azsdk-net-Storage.Files.DataLake/12.7.0-alpha.20210219.1",
+          "(.NET 5.0.3; Microsoft Windows 10.0.19041)"
         ],
         "x-ms-client-request-id": "8ac85fee-2bb2-5e93-7150-3abb347fbb19",
-        "x-ms-date": "Fri, 20 Aug 2021 22:58:56 GMT",
-        "x-ms-return-client-request-id": "true",
-        "x-ms-version": "2020-12-06"
-      },
-      "RequestBody": "0Y9zYMP78qNku1WZcvP4lQJwMqGN5r5Kd8S9kyRX4Pyi8DNcOqjhMVFH737HP4fM/1JD\u002BdvHm\u002BrRKej\u002BPV9\u002BDNtY9oK/m1pajwBPRvdAgzg98ZPSFOYh21RJixG/4/TyyOKjbkgFDWT36Wrbd1TzkKWwwUzLq/f0Nxstdg9ImqsMXX4UnBTvN\u002BQv2ip7RmP/VfprDyGnJh3rrjct15ZUr0\u002B\u002BzhrW3vSRwIlonNDNefG3LSAU3IqKZDZgKe7dwl9N2yvavHdJKXcG2k\u002BXPopMHTVFdqp2P9LFNGnjdbUFtP4pGsGl8rx6bQSpDgI78iasFAu4l0u115tYFYgNZbPBACVQbiPIpip5ywilzDHQikJDN2GpTR2ydEMlTN0zbAdR5w3c6oQC423hP8tCDwpqiItFyS5SGLMInvngolpNRV8BVOUj86C\u002BQVPzyA1ScGQ4u8RS7qPZ/s9Z1EuKIUETk/lrQbslRpTrhofaX1Clti6VqOeV\u002B1a8J1YWyh9UNCAS3zQU5i6pE3QwZmcb/p9/sx0d9HlZfZiirxllD3x0llJnyH8bkc//7JVyZZTvoCm2lxYBNj\u002BnuGGccTYVQwP4u9AVtDUfYyFOHgfk5xgDsw/vrndlc2ASwBAefiCZ6aiReqrE2uzzlzP0sxc4wtFJmL0nJZWLkkhvAvQlAeQBtDRfUmxuP9ki\u002BxdEcL9J2v0/1OZiccQSBedhVdf4zpVO8/7i2HBk2ljkBCl\u002BRyGIJSf35iz\u002BnkNwTE2EDOoBKi2B9X3AZgGM2vmNfm2alL3G2C\u002BvAehoUFS7cowi4M5u4tn8/FKkx78magszcB/V1bePvjO7USlFGaQoBfR1avkrH5yTnpdrIRFviZbcNeA05ZzUkyGas5Cvt\u002BOte8LLsf8RB1GDQjYgI5wiS8iSaOPE8x9XoNfYkGsL5Oe0vqVOpNiXyi2OsaNmtG\u002BFeGfIHE7/6IeicxAoOXbleF5Pa2X206bw\u002B521NUJ88etnUxgEQ8eYtNUerDDHbpC3qThFFkgJjqTB2CCwSbJEJYIlweZe4TWWtreP2Cd1KI0M/owKN9qjXcRzQmqm6Gsi2Yauoa2qWcgDrmCRerV9S6\u002BTo0omOu6ogmMh6p7K8M5MbP\u002Bhx4fgYqXDB4h5EeMP9ve7EkQg/J\u002BXBR9JiG4pOL6SRQ223IMns0GlYjNlLnCAEvOmDt2KLHBgCcFnlto2mc7K5szVWRpzk18CeplsMdauyXZ7gingCBmdVtLCwBxnbshkm0ekqrjYM3p9h7HX9NfquMxjuhak6t6zOANIsdNCmwvQB5aOCh69o0\u002BvYoFnxmH61wdPA7Oxv7Fp8HK1kIKnOuulBuxBW62tphfH9YddS3KhTQ==",
+        "x-ms-date": "Fri, 19 Feb 2021 19:58:55 GMT",
+        "x-ms-return-client-request-id": "true",
+        "x-ms-version": "2020-12-06"
+      },
+      "RequestBody": "0Y9zYMP78qNku1WZcvP4lQJwMqGN5r5Kd8S9kyRX4Pyi8DNcOqjhMVFH737HP4fM/1JD+dvHm+rRKej+PV9+DNtY9oK/m1pajwBPRvdAgzg98ZPSFOYh21RJixG/4/TyyOKjbkgFDWT36Wrbd1TzkKWwwUzLq/f0Nxstdg9ImqsMXX4UnBTvN+Qv2ip7RmP/VfprDyGnJh3rrjct15ZUr0++zhrW3vSRwIlonNDNefG3LSAU3IqKZDZgKe7dwl9N2yvavHdJKXcG2k+XPopMHTVFdqp2P9LFNGnjdbUFtP4pGsGl8rx6bQSpDgI78iasFAu4l0u115tYFYgNZbPBACVQbiPIpip5ywilzDHQikJDN2GpTR2ydEMlTN0zbAdR5w3c6oQC423hP8tCDwpqiItFyS5SGLMInvngolpNRV8BVOUj86C+QVPzyA1ScGQ4u8RS7qPZ/s9Z1EuKIUETk/lrQbslRpTrhofaX1Clti6VqOeV+1a8J1YWyh9UNCAS3zQU5i6pE3QwZmcb/p9/sx0d9HlZfZiirxllD3x0llJnyH8bkc//7JVyZZTvoCm2lxYBNj+nuGGccTYVQwP4u9AVtDUfYyFOHgfk5xgDsw/vrndlc2ASwBAefiCZ6aiReqrE2uzzlzP0sxc4wtFJmL0nJZWLkkhvAvQlAeQBtDRfUmxuP9ki+xdEcL9J2v0/1OZiccQSBedhVdf4zpVO8/7i2HBk2ljkBCl+RyGIJSf35iz+nkNwTE2EDOoBKi2B9X3AZgGM2vmNfm2alL3G2C+vAehoUFS7cowi4M5u4tn8/FKkx78magszcB/V1bePvjO7USlFGaQoBfR1avkrH5yTnpdrIRFviZbcNeA05ZzUkyGas5Cvt+Ote8LLsf8RB1GDQjYgI5wiS8iSaOPE8x9XoNfYkGsL5Oe0vqVOpNiXyi2OsaNmtG+FeGfIHE7/6IeicxAoOXbleF5Pa2X206bw+521NUJ88etnUxgEQ8eYtNUerDDHbpC3qThFFkgJjqTB2CCwSbJEJYIlweZe4TWWtreP2Cd1KI0M/owKN9qjXcRzQmqm6Gsi2Yauoa2qWcgDrmCRerV9S6+To0omOu6ogmMh6p7K8M5MbP+hx4fgYqXDB4h5EeMP9ve7EkQg/J+XBR9JiG4pOL6SRQ223IMns0GlYjNlLnCAEvOmDt2KLHBgCcFnlto2mc7K5szVWRpzk18CeplsMdauyXZ7gingCBmdVtLCwBxnbshkm0ekqrjYM3p9h7HX9NfquMxjuhak6t6zOANIsdNCmwvQB5aOCh69o0+vYoFnxmH61wdPA7Oxv7Fp8HK1kIKnOuulBuxBW62tphfH9YddS3KhTQ==",
       "StatusCode": 202,
       "ResponseHeaders": {
         "Content-Length": "0",
-        "Date": "Fri, 20 Aug 2021 22:58:55 GMT",
+        "Date": "Fri, 19 Feb 2021 19:58:53 GMT",
         "Server": [
           "Windows-Azure-HDFS/1.0",
           "Microsoft-HTTPAPI/2.0"
         ],
         "x-ms-client-request-id": "8ac85fee-2bb2-5e93-7150-3abb347fbb19",
-        "x-ms-request-id": "7d022bc4-301f-00e9-4616-96306b000000",
+        "x-ms-request-id": "d66ac3f9-f01f-0088-43f9-069a56000000",
         "x-ms-request-server-encrypted": "true",
         "x-ms-version": "2020-12-06"
       },
       "ResponseBody": []
     },
     {
-      "RequestUri": "https://amandaadlscanary.dfs.core.windows.net/test-filesystem-3cc5ce5a-a907-8f12-39e5-cc44366a37f0/test-file-600602af-8ba4-e5f8-430b-1560e67839f8?action=flush\u0026position=1024",
-      "RequestMethod": "PATCH",
-      "RequestHeaders": {
-        "Accept": "application/json",
-        "Authorization": "Sanitized",
-        "If-Match": "\u00220x8D9642E169511DC\u0022",
-        "User-Agent": [
-          "azsdk-net-Storage.Files.DataLake/12.8.0-alpha.20210820.1",
-          "(.NET 5.0.9; Microsoft Windows 10.0.19043)"
+      "RequestUri": "https://seannse.dfs.core.windows.net/test-filesystem-3cc5ce5a-a907-8f12-39e5-cc44366a37f0/test-file-600602af-8ba4-e5f8-430b-1560e67839f8?action=flush&position=1024",
+      "RequestMethod": "PATCH",
+      "RequestHeaders": {
+        "Accept": "application/json",
+        "Authorization": "Sanitized",
+        "If-Match": "0x8D8D510C904A61A",
+        "User-Agent": [
+          "azsdk-net-Storage.Files.DataLake/12.7.0-alpha.20210219.1",
+          "(.NET 5.0.3; Microsoft Windows 10.0.19041)"
         ],
         "x-ms-client-request-id": "cadaef97-1a43-e84c-ae4a-6af71892b223",
-        "x-ms-date": "Fri, 20 Aug 2021 22:58:56 GMT",
+        "x-ms-date": "Fri, 19 Feb 2021 19:58:55 GMT",
         "x-ms-return-client-request-id": "true",
         "x-ms-version": "2020-12-06"
       },
@@ -177,67 +165,67 @@
       "StatusCode": 200,
       "ResponseHeaders": {
         "Content-Length": "0",
-        "Date": "Fri, 20 Aug 2021 22:58:55 GMT",
-        "ETag": "\u00220x8D9642E16B84E7E\u0022",
-        "Last-Modified": "Fri, 20 Aug 2021 22:58:56 GMT",
+        "Date": "Fri, 19 Feb 2021 19:58:53 GMT",
+        "ETag": "\"0x8D8D510C92B7DE3\"",
+        "Last-Modified": "Fri, 19 Feb 2021 19:58:54 GMT",
         "Server": [
           "Windows-Azure-HDFS/1.0",
           "Microsoft-HTTPAPI/2.0"
         ],
         "x-ms-client-request-id": "cadaef97-1a43-e84c-ae4a-6af71892b223",
-        "x-ms-request-id": "7d022bc5-301f-00e9-4716-96306b000000",
+        "x-ms-request-id": "d66ac40a-f01f-0088-54f9-069a56000000",
         "x-ms-request-server-encrypted": "false",
         "x-ms-version": "2020-12-06"
       },
       "ResponseBody": []
     },
     {
-      "RequestUri": "https://amandaadlscanary.dfs.core.windows.net/test-filesystem-3cc5ce5a-a907-8f12-39e5-cc44366a37f0/test-file-600602af-8ba4-e5f8-430b-1560e67839f8?action=append\u0026position=1024",
+      "RequestUri": "https://seannse.dfs.core.windows.net/test-filesystem-3cc5ce5a-a907-8f12-39e5-cc44366a37f0/test-file-600602af-8ba4-e5f8-430b-1560e67839f8?action=append&position=1024",
       "RequestMethod": "PATCH",
       "RequestHeaders": {
         "Accept": "application/json",
         "Authorization": "Sanitized",
         "Content-Length": "1024",
         "Content-Type": "application/octet-stream",
-        "traceparent": "00-0c5d3095f79b414cb40db0fd612819f1-a9c49bf2369ae442-00",
-        "User-Agent": [
-          "azsdk-net-Storage.Files.DataLake/12.8.0-alpha.20210820.1",
-          "(.NET 5.0.9; Microsoft Windows 10.0.19043)"
+        "traceparent": "00-31c6a910584c1c46ad48996734b93969-cc8a4487100e9a48-00",
+        "User-Agent": [
+          "azsdk-net-Storage.Files.DataLake/12.7.0-alpha.20210219.1",
+          "(.NET 5.0.3; Microsoft Windows 10.0.19041)"
         ],
         "x-ms-client-request-id": "44247caf-f1a4-5ad6-600a-21dac0e828e0",
-        "x-ms-date": "Fri, 20 Aug 2021 22:58:56 GMT",
-        "x-ms-return-client-request-id": "true",
-        "x-ms-version": "2020-12-06"
-      },
-      "RequestBody": "0Y9zYMP78qNku1WZcvP4lQJwMqGN5r5Kd8S9kyRX4Pyi8DNcOqjhMVFH737HP4fM/1JD\u002BdvHm\u002BrRKej\u002BPV9\u002BDNtY9oK/m1pajwBPRvdAgzg98ZPSFOYh21RJixG/4/TyyOKjbkgFDWT36Wrbd1TzkKWwwUzLq/f0Nxstdg9ImqsMXX4UnBTvN\u002BQv2ip7RmP/VfprDyGnJh3rrjct15ZUr0\u002B\u002BzhrW3vSRwIlonNDNefG3LSAU3IqKZDZgKe7dwl9N2yvavHdJKXcG2k\u002BXPopMHTVFdqp2P9LFNGnjdbUFtP4pGsGl8rx6bQSpDgI78iasFAu4l0u115tYFYgNZbPBACVQbiPIpip5ywilzDHQikJDN2GpTR2ydEMlTN0zbAdR5w3c6oQC423hP8tCDwpqiItFyS5SGLMInvngolpNRV8BVOUj86C\u002BQVPzyA1ScGQ4u8RS7qPZ/s9Z1EuKIUETk/lrQbslRpTrhofaX1Clti6VqOeV\u002B1a8J1YWyh9UNCAS3zQU5i6pE3QwZmcb/p9/sx0d9HlZfZiirxllD3x0llJnyH8bkc//7JVyZZTvoCm2lxYBNj\u002BnuGGccTYVQwP4u9AVtDUfYyFOHgfk5xgDsw/vrndlc2ASwBAefiCZ6aiReqrE2uzzlzP0sxc4wtFJmL0nJZWLkkhvAvQlAeQBtDRfUmxuP9ki\u002BxdEcL9J2v0/1OZiccQSBedhVdf4zpVO8/7i2HBk2ljkBCl\u002BRyGIJSf35iz\u002BnkNwTE2EDOoBKi2B9X3AZgGM2vmNfm2alL3G2C\u002BvAehoUFS7cowi4M5u4tn8/FKkx78magszcB/V1bePvjO7USlFGaQoBfR1avkrH5yTnpdrIRFviZbcNeA05ZzUkyGas5Cvt\u002BOte8LLsf8RB1GDQjYgI5wiS8iSaOPE8x9XoNfYkGsL5Oe0vqVOpNiXyi2OsaNmtG\u002BFeGfIHE7/6IeicxAoOXbleF5Pa2X206bw\u002B521NUJ88etnUxgEQ8eYtNUerDDHbpC3qThFFkgJjqTB2CCwSbJEJYIlweZe4TWWtreP2Cd1KI0M/owKN9qjXcRzQmqm6Gsi2Yauoa2qWcgDrmCRerV9S6\u002BTo0omOu6ogmMh6p7K8M5MbP\u002Bhx4fgYqXDB4h5EeMP9ve7EkQg/J\u002BXBR9JiG4pOL6SRQ223IMns0GlYjNlLnCAEvOmDt2KLHBgCcFnlto2mc7K5szVWRpzk18CeplsMdauyXZ7gingCBmdVtLCwBxnbshkm0ekqrjYM3p9h7HX9NfquMxjuhak6t6zOANIsdNCmwvQB5aOCh69o0\u002BvYoFnxmH61wdPA7Oxv7Fp8HK1kIKnOuulBuxBW62tphfH9YddS3KhTQ==",
+        "x-ms-date": "Fri, 19 Feb 2021 19:58:55 GMT",
+        "x-ms-return-client-request-id": "true",
+        "x-ms-version": "2020-12-06"
+      },
+      "RequestBody": "0Y9zYMP78qNku1WZcvP4lQJwMqGN5r5Kd8S9kyRX4Pyi8DNcOqjhMVFH737HP4fM/1JD+dvHm+rRKej+PV9+DNtY9oK/m1pajwBPRvdAgzg98ZPSFOYh21RJixG/4/TyyOKjbkgFDWT36Wrbd1TzkKWwwUzLq/f0Nxstdg9ImqsMXX4UnBTvN+Qv2ip7RmP/VfprDyGnJh3rrjct15ZUr0++zhrW3vSRwIlonNDNefG3LSAU3IqKZDZgKe7dwl9N2yvavHdJKXcG2k+XPopMHTVFdqp2P9LFNGnjdbUFtP4pGsGl8rx6bQSpDgI78iasFAu4l0u115tYFYgNZbPBACVQbiPIpip5ywilzDHQikJDN2GpTR2ydEMlTN0zbAdR5w3c6oQC423hP8tCDwpqiItFyS5SGLMInvngolpNRV8BVOUj86C+QVPzyA1ScGQ4u8RS7qPZ/s9Z1EuKIUETk/lrQbslRpTrhofaX1Clti6VqOeV+1a8J1YWyh9UNCAS3zQU5i6pE3QwZmcb/p9/sx0d9HlZfZiirxllD3x0llJnyH8bkc//7JVyZZTvoCm2lxYBNj+nuGGccTYVQwP4u9AVtDUfYyFOHgfk5xgDsw/vrndlc2ASwBAefiCZ6aiReqrE2uzzlzP0sxc4wtFJmL0nJZWLkkhvAvQlAeQBtDRfUmxuP9ki+xdEcL9J2v0/1OZiccQSBedhVdf4zpVO8/7i2HBk2ljkBCl+RyGIJSf35iz+nkNwTE2EDOoBKi2B9X3AZgGM2vmNfm2alL3G2C+vAehoUFS7cowi4M5u4tn8/FKkx78magszcB/V1bePvjO7USlFGaQoBfR1avkrH5yTnpdrIRFviZbcNeA05ZzUkyGas5Cvt+Ote8LLsf8RB1GDQjYgI5wiS8iSaOPE8x9XoNfYkGsL5Oe0vqVOpNiXyi2OsaNmtG+FeGfIHE7/6IeicxAoOXbleF5Pa2X206bw+521NUJ88etnUxgEQ8eYtNUerDDHbpC3qThFFkgJjqTB2CCwSbJEJYIlweZe4TWWtreP2Cd1KI0M/owKN9qjXcRzQmqm6Gsi2Yauoa2qWcgDrmCRerV9S6+To0omOu6ogmMh6p7K8M5MbP+hx4fgYqXDB4h5EeMP9ve7EkQg/J+XBR9JiG4pOL6SRQ223IMns0GlYjNlLnCAEvOmDt2KLHBgCcFnlto2mc7K5szVWRpzk18CeplsMdauyXZ7gingCBmdVtLCwBxnbshkm0ekqrjYM3p9h7HX9NfquMxjuhak6t6zOANIsdNCmwvQB5aOCh69o0+vYoFnxmH61wdPA7Oxv7Fp8HK1kIKnOuulBuxBW62tphfH9YddS3KhTQ==",
       "StatusCode": 202,
       "ResponseHeaders": {
         "Content-Length": "0",
-        "Date": "Fri, 20 Aug 2021 22:58:56 GMT",
+        "Date": "Fri, 19 Feb 2021 19:58:53 GMT",
         "Server": [
           "Windows-Azure-HDFS/1.0",
           "Microsoft-HTTPAPI/2.0"
         ],
         "x-ms-client-request-id": "44247caf-f1a4-5ad6-600a-21dac0e828e0",
-        "x-ms-request-id": "d47d1e45-001f-00bf-4216-96c184000000",
+        "x-ms-request-id": "d66ac417-f01f-0088-61f9-069a56000000",
         "x-ms-request-server-encrypted": "true",
         "x-ms-version": "2020-12-06"
       },
       "ResponseBody": []
     },
     {
-      "RequestUri": "https://amandaadlscanary.dfs.core.windows.net/test-filesystem-3cc5ce5a-a907-8f12-39e5-cc44366a37f0/test-file-600602af-8ba4-e5f8-430b-1560e67839f8?action=flush\u0026position=2048",
-      "RequestMethod": "PATCH",
-      "RequestHeaders": {
-        "Accept": "application/json",
-        "Authorization": "Sanitized",
-        "traceparent": "00-cc1ea9b4e2f35a4da5a5e72695aa8105-7cf3801fe9c41a4d-00",
-        "User-Agent": [
-          "azsdk-net-Storage.Files.DataLake/12.8.0-alpha.20210820.1",
-          "(.NET 5.0.9; Microsoft Windows 10.0.19043)"
+      "RequestUri": "https://seannse.dfs.core.windows.net/test-filesystem-3cc5ce5a-a907-8f12-39e5-cc44366a37f0/test-file-600602af-8ba4-e5f8-430b-1560e67839f8?action=flush&position=2048",
+      "RequestMethod": "PATCH",
+      "RequestHeaders": {
+        "Accept": "application/json",
+        "Authorization": "Sanitized",
+        "traceparent": "00-4b4e8348b7dfb24295709ef80a121f80-acb765000dbbab4a-00",
+        "User-Agent": [
+          "azsdk-net-Storage.Files.DataLake/12.7.0-alpha.20210219.1",
+          "(.NET 5.0.3; Microsoft Windows 10.0.19041)"
         ],
         "x-ms-client-request-id": "9c47bf31-6d6e-af7f-46c3-f2a013fb0196",
-        "x-ms-date": "Fri, 20 Aug 2021 22:58:56 GMT",
+        "x-ms-date": "Fri, 19 Feb 2021 19:58:55 GMT",
         "x-ms-return-client-request-id": "true",
         "x-ms-version": "2020-12-06"
       },
@@ -245,33 +233,33 @@
       "StatusCode": 200,
       "ResponseHeaders": {
         "Content-Length": "0",
-        "Date": "Fri, 20 Aug 2021 22:58:56 GMT",
-        "ETag": "\u00220x8D9642E16F50BEB\u0022",
-        "Last-Modified": "Fri, 20 Aug 2021 22:58:56 GMT",
+        "Date": "Fri, 19 Feb 2021 19:58:53 GMT",
+        "ETag": "\"0x8D8D510C945C1AB\"",
+        "Last-Modified": "Fri, 19 Feb 2021 19:58:54 GMT",
         "Server": [
           "Windows-Azure-HDFS/1.0",
           "Microsoft-HTTPAPI/2.0"
         ],
         "x-ms-client-request-id": "9c47bf31-6d6e-af7f-46c3-f2a013fb0196",
-        "x-ms-request-id": "d47d1e47-001f-00bf-4416-96c184000000",
+        "x-ms-request-id": "d66ac420-f01f-0088-69f9-069a56000000",
         "x-ms-request-server-encrypted": "false",
         "x-ms-version": "2020-12-06"
       },
       "ResponseBody": []
     },
     {
-      "RequestUri": "https://amandaadlscanary.dfs.core.windows.net/test-filesystem-3cc5ce5a-a907-8f12-39e5-cc44366a37f0/test-file-600602af-8ba4-e5f8-430b-1560e67839f8?action=flush\u0026position=1024",
-      "RequestMethod": "PATCH",
-      "RequestHeaders": {
-        "Accept": "application/json",
-        "Authorization": "Sanitized",
-        "If-Match": "\u00220x8D9642E16B84E7E\u0022",
-        "User-Agent": [
-          "azsdk-net-Storage.Files.DataLake/12.8.0-alpha.20210820.1",
-          "(.NET 5.0.9; Microsoft Windows 10.0.19043)"
+      "RequestUri": "https://seannse.dfs.core.windows.net/test-filesystem-3cc5ce5a-a907-8f12-39e5-cc44366a37f0/test-file-600602af-8ba4-e5f8-430b-1560e67839f8?action=flush&position=1024",
+      "RequestMethod": "PATCH",
+      "RequestHeaders": {
+        "Accept": "application/json",
+        "Authorization": "Sanitized",
+        "If-Match": "0x8D8D510C92B7DE3",
+        "User-Agent": [
+          "azsdk-net-Storage.Files.DataLake/12.7.0-alpha.20210219.1",
+          "(.NET 5.0.3; Microsoft Windows 10.0.19041)"
         ],
         "x-ms-client-request-id": "01a8a87b-8ca1-b872-2f0e-e2e35a724e1e",
-        "x-ms-date": "Fri, 20 Aug 2021 22:58:56 GMT",
+        "x-ms-date": "Fri, 19 Feb 2021 19:58:55 GMT",
         "x-ms-return-client-request-id": "true",
         "x-ms-version": "2020-12-06"
       },
@@ -280,41 +268,36 @@
       "ResponseHeaders": {
         "Content-Length": "200",
         "Content-Type": "application/json; charset=utf-8",
-        "Date": "Fri, 20 Aug 2021 22:58:56 GMT",
+        "Date": "Fri, 19 Feb 2021 19:58:53 GMT",
         "Server": [
           "Windows-Azure-HDFS/1.0",
           "Microsoft-HTTPAPI/2.0"
         ],
         "x-ms-client-request-id": "01a8a87b-8ca1-b872-2f0e-e2e35a724e1e",
         "x-ms-error-code": "ConditionNotMet",
-<<<<<<< HEAD
-        "x-ms-request-id": "60af22ae-201f-00e5-1f16-96a763000000",
-        "x-ms-version": "2020-10-02"
-=======
         "x-ms-request-id": "d66ac42a-f01f-0088-73f9-069a56000000",
         "x-ms-version": "2020-12-06"
->>>>>>> f7eb5f10
       },
       "ResponseBody": {
         "error": {
           "code": "ConditionNotMet",
-          "message": "The condition specified using HTTP conditional header(s) is not met.\nRequestId:60af22ae-201f-00e5-1f16-96a763000000\nTime:2021-08-20T22:58:56.9134345Z"
+          "message": "The condition specified using HTTP conditional header(s) is not met.\nRequestId:d66ac42a-f01f-0088-73f9-069a56000000\nTime:2021-02-19T19:58:54.6696011Z"
         }
       }
     },
     {
-      "RequestUri": "https://amandaadlscanary.blob.core.windows.net/test-filesystem-3cc5ce5a-a907-8f12-39e5-cc44366a37f0?restype=container",
+      "RequestUri": "https://seannse.blob.core.windows.net/test-filesystem-3cc5ce5a-a907-8f12-39e5-cc44366a37f0?restype=container",
       "RequestMethod": "DELETE",
       "RequestHeaders": {
         "Accept": "application/xml",
         "Authorization": "Sanitized",
-        "traceparent": "00-46ba3ff3d823f048901d61e5483790ca-b74d70cbbcd68046-00",
-        "User-Agent": [
-          "azsdk-net-Storage.Files.DataLake/12.8.0-alpha.20210820.1",
-          "(.NET 5.0.9; Microsoft Windows 10.0.19043)"
+        "traceparent": "00-f0127e8e5d630b4b939b6cec59dfc328-369477c18e5f9346-00",
+        "User-Agent": [
+          "azsdk-net-Storage.Files.DataLake/12.7.0-alpha.20210219.1",
+          "(.NET 5.0.3; Microsoft Windows 10.0.19041)"
         ],
         "x-ms-client-request-id": "6a24056c-0052-d1f5-c3fb-7c6a0d1f07f6",
-        "x-ms-date": "Fri, 20 Aug 2021 22:58:56 GMT",
+        "x-ms-date": "Fri, 19 Feb 2021 19:58:55 GMT",
         "x-ms-return-client-request-id": "true",
         "x-ms-version": "2020-12-06"
       },
@@ -322,25 +305,20 @@
       "StatusCode": 202,
       "ResponseHeaders": {
         "Content-Length": "0",
-        "Date": "Fri, 20 Aug 2021 22:58:56 GMT",
+        "Date": "Fri, 19 Feb 2021 19:58:53 GMT",
         "Server": [
           "Windows-Azure-Blob/1.0",
           "Microsoft-HTTPAPI/2.0"
         ],
         "x-ms-client-request-id": "6a24056c-0052-d1f5-c3fb-7c6a0d1f07f6",
-<<<<<<< HEAD
-        "x-ms-request-id": "53bbf14a-e01e-00d5-0e16-9619ac000000",
-        "x-ms-version": "2020-10-02"
-=======
         "x-ms-request-id": "469253cc-401e-0056-80f9-068eb0000000",
         "x-ms-version": "2020-12-06"
->>>>>>> f7eb5f10
       },
       "ResponseBody": []
     }
   ],
   "Variables": {
     "RandomSeed": "112970594",
-    "Storage_TestConfigHierarchicalNamespace": "NamespaceTenant\namandaadlscanary\nU2FuaXRpemVk\nhttps://amandaadlscanary.blob.core.windows.net\nhttps://amandaadlscanary.file.core.windows.net\nhttps://amandaadlscanary.queue.core.windows.net\nhttps://amandaadlscanary.table.core.windows.net\n\n\n\n\nhttps://amandaadlscanary-secondary.blob.core.windows.net\nhttps://amandaadlscanary-secondary.file.core.windows.net\nhttps://amandaadlscanary-secondary.queue.core.windows.net\n\n68390a19-a643-458b-b726-408abf67b4fc\nSanitized\n72f988bf-86f1-41af-91ab-2d7cd011db47\nhttps://login.microsoftonline.com/\nCloud\nBlobEndpoint=https://amandaadlscanary.blob.core.windows.net/;QueueEndpoint=https://amandaadlscanary.queue.core.windows.net/;FileEndpoint=https://amandaadlscanary.file.core.windows.net/;BlobSecondaryEndpoint=https://amandaadlscanary-secondary.blob.core.windows.net/;QueueSecondaryEndpoint=https://amandaadlscanary-secondary.queue.core.windows.net/;FileSecondaryEndpoint=https://amandaadlscanary-secondary.file.core.windows.net/;AccountName=amandaadlscanary;AccountKey=Sanitized\n\n\n"
+    "Storage_TestConfigHierarchicalNamespace": "NamespaceTenant\nseannse\nU2FuaXRpemVk\nhttps://seannse.blob.core.windows.net\nhttps://seannse.file.core.windows.net\nhttps://seannse.queue.core.windows.net\nhttps://seannse.table.core.windows.net\n\n\n\n\nhttps://seannse-secondary.blob.core.windows.net\nhttps://seannse-secondary.file.core.windows.net\nhttps://seannse-secondary.queue.core.windows.net\nhttps://seannse-secondary.table.core.windows.net\n68390a19-a643-458b-b726-408abf67b4fc\nSanitized\n72f988bf-86f1-41af-91ab-2d7cd011db47\nhttps://login.microsoftonline.com/\nCloud\nBlobEndpoint=https://seannse.blob.core.windows.net/;QueueEndpoint=https://seannse.queue.core.windows.net/;FileEndpoint=https://seannse.file.core.windows.net/;BlobSecondaryEndpoint=https://seannse-secondary.blob.core.windows.net/;QueueSecondaryEndpoint=https://seannse-secondary.queue.core.windows.net/;FileSecondaryEndpoint=https://seannse-secondary.file.core.windows.net/;AccountName=seannse;AccountKey=Sanitized\n\n\n"
   }
 }